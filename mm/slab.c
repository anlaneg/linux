--- conflicted
+++ resolved
@@ -3229,13 +3229,8 @@
 #endif /* CONFIG_NUMA */
 
 static __always_inline void *
-<<<<<<< HEAD
-slab_alloc(struct kmem_cache *cachep/*自此cache中进行申请*/, struct list_lru *lru, gfp_t flags,
-	   size_t orig_size/*申请的大小*/, unsigned long caller)
-=======
-slab_alloc_node(struct kmem_cache *cachep, struct list_lru *lru, gfp_t flags,
-		int nodeid, size_t orig_size, unsigned long caller)
->>>>>>> 97ee9d1c
+slab_alloc_node(struct kmem_cache *cachep/*自此cache中进行申请*/, struct list_lru *lru, gfp_t flags,
+		int nodeid, size_t orig_size/*申请的大小*/, unsigned long caller)
 {
 	unsigned long save_flags;
 	void *objp;
@@ -3524,26 +3519,6 @@
 }
 EXPORT_SYMBOL(kmem_cache_alloc_bulk);
 
-<<<<<<< HEAD
-#ifdef CONFIG_TRACING
-void *
-kmem_cache_alloc_trace(struct kmem_cache *cachep/*自cachep中进行申请*/, gfp_t flags, size_t size/*申请大小*/)
-{
-	void *ret;
-
-	ret = slab_alloc(cachep, NULL, flags, size, _RET_IP_);
-
-	ret = kasan_kmalloc(cachep, ret, size, flags);
-	trace_kmalloc(_RET_IP_, ret,
-		      size, cachep->size, flags);
-	return ret;
-}
-EXPORT_SYMBOL(kmem_cache_alloc_trace);
-#endif
-
-#ifdef CONFIG_NUMA
-=======
->>>>>>> 97ee9d1c
 /**
  * kmem_cache_alloc_node - Allocate an object on the specified node
  * @cachep: The cache to allocate from.
@@ -3603,18 +3578,12 @@
 {
 	unsigned long flags;
 
-<<<<<<< HEAD
-void *__kmalloc(size_t size, gfp_t flags)
-{
-	return __do_kmalloc(size, flags, _RET_IP_/*当前函数地址*/);
-=======
 	local_irq_save(flags);
 	debug_check_no_locks_freed(objp, cachep->object_size);
 	if (!(cachep->flags & SLAB_DEBUG_OBJECTS))
 		debug_check_no_obj_freed(objp, cachep->object_size);
 	__cache_free(cachep, objp, caller);
 	local_irq_restore(flags);
->>>>>>> 97ee9d1c
 }
 
 void __kmem_cache_free(struct kmem_cache *cachep, void *objp,
