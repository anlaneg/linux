--- conflicted
+++ resolved
@@ -1439,9 +1439,6 @@
 
 		/* first iteration or cross vma bound */
 		if (!vma || start >= vma->vm_end) {
-<<<<<<< HEAD
-			/*查找start对应的vma*/
-=======
 			/*
 			 * MADV_POPULATE_(READ|WRITE) wants to handle VMA
 			 * lookups+error reporting differently.
@@ -1458,7 +1455,7 @@
 				}
 				goto retry;
 			}
->>>>>>> 155a3c00
+			/*查找start对应的vma*/
 			vma = gup_vma_lookup(mm, start);
 			if (!vma && in_gate_area(mm, start)) {
 				ret = get_gate_page(mm, start & PAGE_MASK,
@@ -3338,15 +3335,8 @@
 	return nr_pinned;
 }
 
-<<<<<<< HEAD
-static int internal_get_user_pages_fast(unsigned long start/*起始地址*/,
-					unsigned long nr_pages/*页数*/,
-					unsigned int gup_flags,
-					struct page **pages/*出参*/)
-=======
-static int gup_fast_fallback(unsigned long start, unsigned long nr_pages,
-		unsigned int gup_flags, struct page **pages)
->>>>>>> 155a3c00
+static int gup_fast_fallback(unsigned long start/*起始地址*/, unsigned long nr_pages/*页数*/,
+		unsigned int gup_flags, struct page **pages/*出参*/)
 {
 	unsigned long len, end;
 	unsigned long nr_pinned;
@@ -3374,12 +3364,8 @@
 	if (end > TASK_SIZE_MAX)
 		return -EFAULT;
 
-<<<<<<< HEAD
 	//？？？？
-	nr_pinned = lockless_pages_from_mm(start, end, gup_flags, pages);
-=======
 	nr_pinned = gup_fast(start, end, gup_flags, pages);
->>>>>>> 155a3c00
 	if (nr_pinned == nr_pages || gup_flags & FOLL_FAST_ONLY)
 		return nr_pinned;
 
