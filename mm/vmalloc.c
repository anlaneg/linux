// SPDX-License-Identifier: GPL-2.0-only
/*
 *  Copyright (C) 1993  Linus Torvalds
 *  Support of BIGMEM added by Gerhard Wichert, Siemens AG, July 1999
 *  SMP-safe vmalloc/vfree/ioremap, Tigran Aivazian <tigran@veritas.com>, May 2000
 *  Major rework to support vmap/vunmap, Christoph Hellwig, SGI, August 2002
 *  Numa awareness, Christoph Lameter, SGI, June 2005
 *  Improving global KVA allocator, Uladzislau Rezki, Sony, May 2019
 */

#include <linux/vmalloc.h>
#include <linux/mm.h>
#include <linux/module.h>
#include <linux/highmem.h>
#include <linux/sched/signal.h>
#include <linux/slab.h>
#include <linux/spinlock.h>
#include <linux/interrupt.h>
#include <linux/proc_fs.h>
#include <linux/seq_file.h>
#include <linux/set_memory.h>
#include <linux/debugobjects.h>
#include <linux/kallsyms.h>
#include <linux/list.h>
#include <linux/notifier.h>
#include <linux/rbtree.h>
#include <linux/xarray.h>
#include <linux/io.h>
#include <linux/rcupdate.h>
#include <linux/pfn.h>
#include <linux/kmemleak.h>
#include <linux/atomic.h>
#include <linux/compiler.h>
#include <linux/llist.h>
#include <linux/bitops.h>
#include <linux/rbtree_augmented.h>
#include <linux/overflow.h>
#include <linux/pgtable.h>
#include <linux/uaccess.h>
#include <linux/hugetlb.h>
#include <asm/tlbflush.h>
#include <asm/shmparam.h>

#include "internal.h"
#include "pgalloc-track.h"

#ifdef CONFIG_HAVE_ARCH_HUGE_VMAP
static unsigned int __ro_after_init ioremap_max_page_shift = BITS_PER_LONG - 1;

static int __init set_nohugeiomap(char *str)
{
	ioremap_max_page_shift = PAGE_SHIFT;
	return 0;
}
early_param("nohugeiomap", set_nohugeiomap);
#else /* CONFIG_HAVE_ARCH_HUGE_VMAP */
static const unsigned int ioremap_max_page_shift = PAGE_SHIFT;
#endif	/* CONFIG_HAVE_ARCH_HUGE_VMAP */

#ifdef CONFIG_HAVE_ARCH_HUGE_VMALLOC
static bool __ro_after_init vmap_allow_huge = true;

static int __init set_nohugevmalloc(char *str)
{
	vmap_allow_huge = false;
	return 0;
}
early_param("nohugevmalloc", set_nohugevmalloc);
#else /* CONFIG_HAVE_ARCH_HUGE_VMALLOC */
static const bool vmap_allow_huge = false;
#endif	/* CONFIG_HAVE_ARCH_HUGE_VMALLOC */

bool is_vmalloc_addr(const void *x)
{
	unsigned long addr = (unsigned long)x;

	return addr >= VMALLOC_START && addr < VMALLOC_END;
}
EXPORT_SYMBOL(is_vmalloc_addr);

struct vfree_deferred {
	struct llist_head list;
	struct work_struct wq;
};
static DEFINE_PER_CPU(struct vfree_deferred, vfree_deferred);

static void __vunmap(const void *, int);

static void free_work(struct work_struct *w)
{
	struct vfree_deferred *p = container_of(w, struct vfree_deferred, wq);
	struct llist_node *t, *llnode;

	llist_for_each_safe(llnode, t, llist_del_all(&p->list))
		__vunmap((void *)llnode, 1);
}

/*** Page table manipulation functions ***/
static int vmap_pte_range(pmd_t *pmd, unsigned long addr, unsigned long end,
			phys_addr_t phys_addr, pgprot_t prot,
			unsigned int max_page_shift, pgtbl_mod_mask *mask)
{
	pte_t *pte;
	u64 pfn;
	unsigned long size = PAGE_SIZE;

	pfn = phys_addr >> PAGE_SHIFT;
	pte = pte_alloc_kernel_track(pmd, addr, mask);
	if (!pte)
		return -ENOMEM;
	do {
		BUG_ON(!pte_none(*pte));

#ifdef CONFIG_HUGETLB_PAGE
		size = arch_vmap_pte_range_map_size(addr, end, pfn, max_page_shift);
		if (size != PAGE_SIZE) {
			pte_t entry = pfn_pte(pfn, prot);

			entry = pte_mkhuge(entry);
			entry = arch_make_huge_pte(entry, ilog2(size), 0);
			set_huge_pte_at(&init_mm, addr, pte, entry);
			pfn += PFN_DOWN(size);
			continue;
		}
#endif
		set_pte_at(&init_mm, addr, pte, pfn_pte(pfn, prot));
		pfn++;
	} while (pte += PFN_DOWN(size), addr += size, addr != end);
	*mask |= PGTBL_PTE_MODIFIED;
	return 0;
}

static int vmap_try_huge_pmd(pmd_t *pmd, unsigned long addr, unsigned long end,
			phys_addr_t phys_addr, pgprot_t prot,
			unsigned int max_page_shift)
{
	if (max_page_shift < PMD_SHIFT)
		return 0;

	if (!arch_vmap_pmd_supported(prot))
		return 0;

	if ((end - addr) != PMD_SIZE)
		return 0;

	if (!IS_ALIGNED(addr, PMD_SIZE))
		return 0;

	if (!IS_ALIGNED(phys_addr, PMD_SIZE))
		return 0;

	if (pmd_present(*pmd) && !pmd_free_pte_page(pmd, addr))
		return 0;

	return pmd_set_huge(pmd, phys_addr, prot);
}

static int vmap_pmd_range(pud_t *pud, unsigned long addr, unsigned long end,
			phys_addr_t phys_addr, pgprot_t prot,
			unsigned int max_page_shift, pgtbl_mod_mask *mask)
{
	pmd_t *pmd;
	unsigned long next;

	pmd = pmd_alloc_track(&init_mm, pud, addr, mask);
	if (!pmd)
		return -ENOMEM;
	do {
		next = pmd_addr_end(addr, end);

		if (vmap_try_huge_pmd(pmd, addr, next, phys_addr, prot,
					max_page_shift)) {
			*mask |= PGTBL_PMD_MODIFIED;
			continue;
		}

		if (vmap_pte_range(pmd, addr, next, phys_addr, prot, max_page_shift, mask))
			return -ENOMEM;
	} while (pmd++, phys_addr += (next - addr), addr = next, addr != end);
	return 0;
}

static int vmap_try_huge_pud(pud_t *pud, unsigned long addr, unsigned long end,
			phys_addr_t phys_addr, pgprot_t prot,
			unsigned int max_page_shift)
{
	if (max_page_shift < PUD_SHIFT)
		return 0;

	if (!arch_vmap_pud_supported(prot))
		return 0;

	if ((end - addr) != PUD_SIZE)
		return 0;

	if (!IS_ALIGNED(addr, PUD_SIZE))
		return 0;

	if (!IS_ALIGNED(phys_addr, PUD_SIZE))
		return 0;

	if (pud_present(*pud) && !pud_free_pmd_page(pud, addr))
		return 0;

	return pud_set_huge(pud, phys_addr, prot);
}

static int vmap_pud_range(p4d_t *p4d, unsigned long addr, unsigned long end,
			phys_addr_t phys_addr, pgprot_t prot,
			unsigned int max_page_shift, pgtbl_mod_mask *mask)
{
	pud_t *pud;
	unsigned long next;

	pud = pud_alloc_track(&init_mm, p4d, addr, mask);
	if (!pud)
		return -ENOMEM;
	do {
		next = pud_addr_end(addr, end);

		if (vmap_try_huge_pud(pud, addr, next, phys_addr, prot,
					max_page_shift)) {
			*mask |= PGTBL_PUD_MODIFIED;
			continue;
		}

		if (vmap_pmd_range(pud, addr, next, phys_addr, prot,
					max_page_shift, mask))
			return -ENOMEM;
	} while (pud++, phys_addr += (next - addr), addr = next, addr != end);
	return 0;
}

static int vmap_try_huge_p4d(p4d_t *p4d, unsigned long addr, unsigned long end,
			phys_addr_t phys_addr, pgprot_t prot,
			unsigned int max_page_shift)
{
	if (max_page_shift < P4D_SHIFT)
		return 0;

	if (!arch_vmap_p4d_supported(prot))
		return 0;

	if ((end - addr) != P4D_SIZE)
		return 0;

	if (!IS_ALIGNED(addr, P4D_SIZE))
		return 0;

	if (!IS_ALIGNED(phys_addr, P4D_SIZE))
		return 0;

	if (p4d_present(*p4d) && !p4d_free_pud_page(p4d, addr))
		return 0;

	return p4d_set_huge(p4d, phys_addr, prot);
}

static int vmap_p4d_range(pgd_t *pgd, unsigned long addr, unsigned long end,
			phys_addr_t phys_addr, pgprot_t prot,
			unsigned int max_page_shift, pgtbl_mod_mask *mask)
{
	p4d_t *p4d;
	unsigned long next;

	p4d = p4d_alloc_track(&init_mm, pgd, addr, mask);
	if (!p4d)
		return -ENOMEM;
	do {
		next = p4d_addr_end(addr, end);

		if (vmap_try_huge_p4d(p4d, addr, next, phys_addr, prot,
					max_page_shift)) {
			*mask |= PGTBL_P4D_MODIFIED;
			continue;
		}

		if (vmap_pud_range(p4d, addr, next, phys_addr, prot,
					max_page_shift, mask))
			return -ENOMEM;
	} while (p4d++, phys_addr += (next - addr), addr = next, addr != end);
	return 0;
}

static int vmap_range_noflush(unsigned long addr, unsigned long end,
			phys_addr_t phys_addr, pgprot_t prot,
			unsigned int max_page_shift)
{
	pgd_t *pgd;
	unsigned long start;
	unsigned long next;
	int err;
	pgtbl_mod_mask mask = 0;

	might_sleep();
	BUG_ON(addr >= end);

	start = addr;
	pgd = pgd_offset_k(addr);
	do {
		next = pgd_addr_end(addr, end);
		err = vmap_p4d_range(pgd, addr, next, phys_addr, prot,
					max_page_shift, &mask);
		if (err)
			break;
	} while (pgd++, phys_addr += (next - addr), addr = next, addr != end);

	if (mask & ARCH_PAGE_TABLE_SYNC_MASK)
		arch_sync_kernel_mappings(start, end);

	return err;
}

int ioremap_page_range(unsigned long addr, unsigned long end,
		phys_addr_t phys_addr, pgprot_t prot)
{
	int err;

	err = vmap_range_noflush(addr, end, phys_addr, pgprot_nx(prot),
				 ioremap_max_page_shift);
	flush_cache_vmap(addr, end);
	return err;
}

static void vunmap_pte_range(pmd_t *pmd, unsigned long addr, unsigned long end,
			     pgtbl_mod_mask *mask)
{
	pte_t *pte;

	pte = pte_offset_kernel(pmd, addr);
	do {
		pte_t ptent = ptep_get_and_clear(&init_mm, addr, pte);
		WARN_ON(!pte_none(ptent) && !pte_present(ptent));
	} while (pte++, addr += PAGE_SIZE, addr != end);
	*mask |= PGTBL_PTE_MODIFIED;
}

static void vunmap_pmd_range(pud_t *pud, unsigned long addr, unsigned long end,
			     pgtbl_mod_mask *mask)
{
	pmd_t *pmd;
	unsigned long next;
	int cleared;

	pmd = pmd_offset(pud, addr);
	do {
		next = pmd_addr_end(addr, end);

		cleared = pmd_clear_huge(pmd);
		if (cleared || pmd_bad(*pmd))
			*mask |= PGTBL_PMD_MODIFIED;

		if (cleared)
			continue;
		if (pmd_none_or_clear_bad(pmd))
			continue;
		vunmap_pte_range(pmd, addr, next, mask);

		cond_resched();
	} while (pmd++, addr = next, addr != end);
}

static void vunmap_pud_range(p4d_t *p4d, unsigned long addr, unsigned long end,
			     pgtbl_mod_mask *mask)
{
	pud_t *pud;
	unsigned long next;
	int cleared;

	pud = pud_offset(p4d, addr);
	do {
		next = pud_addr_end(addr, end);

		cleared = pud_clear_huge(pud);
		if (cleared || pud_bad(*pud))
			*mask |= PGTBL_PUD_MODIFIED;

		if (cleared)
			continue;
		if (pud_none_or_clear_bad(pud))
			continue;
		vunmap_pmd_range(pud, addr, next, mask);
	} while (pud++, addr = next, addr != end);
}

static void vunmap_p4d_range(pgd_t *pgd, unsigned long addr, unsigned long end,
			     pgtbl_mod_mask *mask)
{
	p4d_t *p4d;
	unsigned long next;
	int cleared;

	p4d = p4d_offset(pgd, addr);
	do {
		next = p4d_addr_end(addr, end);

		cleared = p4d_clear_huge(p4d);
		if (cleared || p4d_bad(*p4d))
			*mask |= PGTBL_P4D_MODIFIED;

		if (cleared)
			continue;
		if (p4d_none_or_clear_bad(p4d))
			continue;
		vunmap_pud_range(p4d, addr, next, mask);
	} while (p4d++, addr = next, addr != end);
}

/*
 * vunmap_range_noflush is similar to vunmap_range, but does not
 * flush caches or TLBs.
 *
 * The caller is responsible for calling flush_cache_vmap() before calling
 * this function, and flush_tlb_kernel_range after it has returned
 * successfully (and before the addresses are expected to cause a page fault
 * or be re-mapped for something else, if TLB flushes are being delayed or
 * coalesced).
 *
 * This is an internal function only. Do not use outside mm/.
 */
void vunmap_range_noflush(unsigned long start, unsigned long end)
{
	unsigned long next;
	pgd_t *pgd;
	unsigned long addr = start;
	pgtbl_mod_mask mask = 0;

	BUG_ON(addr >= end);
	pgd = pgd_offset_k(addr);
	do {
		next = pgd_addr_end(addr, end);
		if (pgd_bad(*pgd))
			mask |= PGTBL_PGD_MODIFIED;
		if (pgd_none_or_clear_bad(pgd))
			continue;
		vunmap_p4d_range(pgd, addr, next, &mask);
	} while (pgd++, addr = next, addr != end);

	if (mask & ARCH_PAGE_TABLE_SYNC_MASK)
		arch_sync_kernel_mappings(start, end);
}

/**
 * vunmap_range - unmap kernel virtual addresses
 * @addr: start of the VM area to unmap
 * @end: end of the VM area to unmap (non-inclusive)
 *
 * Clears any present PTEs in the virtual address range, flushes TLBs and
 * caches. Any subsequent access to the address before it has been re-mapped
 * is a kernel bug.
 */
void vunmap_range(unsigned long addr, unsigned long end)
{
	flush_cache_vunmap(addr, end);
	vunmap_range_noflush(addr, end);
	flush_tlb_kernel_range(addr, end);
}

static int vmap_pages_pte_range(pmd_t *pmd, unsigned long addr,
		unsigned long end, pgprot_t prot, struct page **pages, int *nr,
		pgtbl_mod_mask *mask)
{
	pte_t *pte;

	/*
	 * nr is a running index into the array which helps higher level
	 * callers keep track of where we're up to.
	 */

	pte = pte_alloc_kernel_track(pmd, addr, mask);
	if (!pte)
		return -ENOMEM;
	do {
		struct page *page = pages[*nr];

		if (WARN_ON(!pte_none(*pte)))
			return -EBUSY;
		if (WARN_ON(!page))
			return -ENOMEM;
		set_pte_at(&init_mm, addr, pte, mk_pte(page, prot));
		(*nr)++;
	} while (pte++, addr += PAGE_SIZE, addr != end);
	*mask |= PGTBL_PTE_MODIFIED;
	return 0;
}

static int vmap_pages_pmd_range(pud_t *pud, unsigned long addr,
		unsigned long end, pgprot_t prot, struct page **pages, int *nr,
		pgtbl_mod_mask *mask)
{
	pmd_t *pmd;
	unsigned long next;

	pmd = pmd_alloc_track(&init_mm, pud, addr, mask);
	if (!pmd)
		return -ENOMEM;
	do {
		next = pmd_addr_end(addr, end);
		if (vmap_pages_pte_range(pmd, addr, next, prot, pages, nr, mask))
			return -ENOMEM;
	} while (pmd++, addr = next, addr != end);
	return 0;
}

static int vmap_pages_pud_range(p4d_t *p4d, unsigned long addr,
		unsigned long end, pgprot_t prot, struct page **pages, int *nr,
		pgtbl_mod_mask *mask)
{
	pud_t *pud;
	unsigned long next;

	pud = pud_alloc_track(&init_mm, p4d, addr, mask);
	if (!pud)
		return -ENOMEM;
	do {
		next = pud_addr_end(addr, end);
		if (vmap_pages_pmd_range(pud, addr, next, prot, pages, nr, mask))
			return -ENOMEM;
	} while (pud++, addr = next, addr != end);
	return 0;
}

static int vmap_pages_p4d_range(pgd_t *pgd, unsigned long addr,
		unsigned long end, pgprot_t prot, struct page **pages, int *nr,
		pgtbl_mod_mask *mask)
{
	p4d_t *p4d;
	unsigned long next;

	p4d = p4d_alloc_track(&init_mm, pgd, addr, mask);
	if (!p4d)
		return -ENOMEM;
	do {
		next = p4d_addr_end(addr, end);
		if (vmap_pages_pud_range(p4d, addr, next, prot, pages, nr, mask))
			return -ENOMEM;
	} while (p4d++, addr = next, addr != end);
	return 0;
}

static int vmap_small_pages_range_noflush(unsigned long addr, unsigned long end,
		pgprot_t prot, struct page **pages)
{
	unsigned long start = addr;
	pgd_t *pgd;
	unsigned long next;
	int err = 0;
	int nr = 0;
	pgtbl_mod_mask mask = 0;

	BUG_ON(addr >= end);
	pgd = pgd_offset_k(addr);
	do {
		next = pgd_addr_end(addr, end);
		if (pgd_bad(*pgd))
			mask |= PGTBL_PGD_MODIFIED;
		err = vmap_pages_p4d_range(pgd, addr, next, prot, pages, &nr, &mask);
		if (err)
			return err;
	} while (pgd++, addr = next, addr != end);

	if (mask & ARCH_PAGE_TABLE_SYNC_MASK)
		arch_sync_kernel_mappings(start, end);

	return 0;
}

/*
 * vmap_pages_range_noflush is similar to vmap_pages_range, but does not
 * flush caches.
 *
 * The caller is responsible for calling flush_cache_vmap() after this
 * function returns successfully and before the addresses are accessed.
 *
 * This is an internal function only. Do not use outside mm/.
 */
int vmap_pages_range_noflush(unsigned long addr, unsigned long end,
		pgprot_t prot, struct page **pages, unsigned int page_shift)
{
	unsigned int i, nr = (end - addr) >> PAGE_SHIFT;

	WARN_ON(page_shift < PAGE_SHIFT);

	if (!IS_ENABLED(CONFIG_HAVE_ARCH_HUGE_VMALLOC) ||
			page_shift == PAGE_SHIFT)
		return vmap_small_pages_range_noflush(addr, end, prot, pages);

	for (i = 0; i < nr; i += 1U << (page_shift - PAGE_SHIFT)) {
		int err;

		err = vmap_range_noflush(addr, addr + (1UL << page_shift),
					__pa(page_address(pages[i])), prot,
					page_shift);
		if (err)
			return err;

		addr += 1UL << page_shift;
	}

	return 0;
}

/**
 * vmap_pages_range - map pages to a kernel virtual address
 * @addr: start of the VM area to map
 * @end: end of the VM area to map (non-inclusive)
 * @prot: page protection flags to use
 * @pages: pages to map (always PAGE_SIZE pages)
 * @page_shift: maximum shift that the pages may be mapped with, @pages must
 * be aligned and contiguous up to at least this shift.
 *
 * RETURNS:
 * 0 on success, -errno on failure.
 */
static int vmap_pages_range(unsigned long addr, unsigned long end,
		pgprot_t prot, struct page **pages, unsigned int page_shift)
{
	int err;

	err = vmap_pages_range_noflush(addr, end, prot, pages, page_shift);
	flush_cache_vmap(addr, end);
	return err;
}

int is_vmalloc_or_module_addr(const void *x)
{
	/*
	 * ARM, x86-64 and sparc64 put modules in a special place,
	 * and fall back on vmalloc() if that fails. Others
	 * just put it in the vmalloc space.
	 */
#if defined(CONFIG_MODULES) && defined(MODULES_VADDR)
	unsigned long addr = (unsigned long)x;
	if (addr >= MODULES_VADDR && addr < MODULES_END)
		return 1;
#endif
	return is_vmalloc_addr(x);
}

/*
 * Walk a vmap address to the struct page it maps. Huge vmap mappings will
 * return the tail page that corresponds to the base page address, which
 * matches small vmap mappings.
 */
struct page *vmalloc_to_page(const void *vmalloc_addr)
{
	unsigned long addr = (unsigned long) vmalloc_addr;
	struct page *page = NULL;
	pgd_t *pgd = pgd_offset_k(addr);
	p4d_t *p4d;
	pud_t *pud;
	pmd_t *pmd;
	pte_t *ptep, pte;

	/*
	 * XXX we might need to change this if we add VIRTUAL_BUG_ON for
	 * architectures that do not vmalloc module space
	 */
	VIRTUAL_BUG_ON(!is_vmalloc_or_module_addr(vmalloc_addr));

	if (pgd_none(*pgd))
		return NULL;
	if (WARN_ON_ONCE(pgd_leaf(*pgd)))
		return NULL; /* XXX: no allowance for huge pgd */
	if (WARN_ON_ONCE(pgd_bad(*pgd)))
		return NULL;

	p4d = p4d_offset(pgd, addr);
	if (p4d_none(*p4d))
		return NULL;
	if (p4d_leaf(*p4d))
		return p4d_page(*p4d) + ((addr & ~P4D_MASK) >> PAGE_SHIFT);
	if (WARN_ON_ONCE(p4d_bad(*p4d)))
		return NULL;

	pud = pud_offset(p4d, addr);
	if (pud_none(*pud))
		return NULL;
	if (pud_leaf(*pud))
		return pud_page(*pud) + ((addr & ~PUD_MASK) >> PAGE_SHIFT);
	if (WARN_ON_ONCE(pud_bad(*pud)))
		return NULL;

	pmd = pmd_offset(pud, addr);
	if (pmd_none(*pmd))
		return NULL;
	if (pmd_leaf(*pmd))
		return pmd_page(*pmd) + ((addr & ~PMD_MASK) >> PAGE_SHIFT);
	if (WARN_ON_ONCE(pmd_bad(*pmd)))
		return NULL;

	ptep = pte_offset_map(pmd, addr);
	pte = *ptep;
	if (pte_present(pte))
		page = pte_page(pte);
	pte_unmap(ptep);

	return page;
}
EXPORT_SYMBOL(vmalloc_to_page);

/*
 * Map a vmalloc()-space virtual address to the physical page frame number.
 */
unsigned long vmalloc_to_pfn(const void *vmalloc_addr)
{
	return page_to_pfn(vmalloc_to_page(vmalloc_addr));
}
EXPORT_SYMBOL(vmalloc_to_pfn);


/*** Global kva allocator ***/

#define DEBUG_AUGMENT_PROPAGATE_CHECK 0
#define DEBUG_AUGMENT_LOWEST_MATCH_CHECK 0


static DEFINE_SPINLOCK(vmap_area_lock);
static DEFINE_SPINLOCK(free_vmap_area_lock);
/* Export for kexec only */
LIST_HEAD(vmap_area_list);
static struct rb_root vmap_area_root = RB_ROOT;
static bool vmap_initialized __read_mostly;

static struct rb_root purge_vmap_area_root = RB_ROOT;
static LIST_HEAD(purge_vmap_area_list);
static DEFINE_SPINLOCK(purge_vmap_area_lock);

/*
 * This kmem_cache is used for vmap_area objects. Instead of
 * allocating from slab we reuse an object from this cache to
 * make things faster. Especially in "no edge" splitting of
 * free block.
 */
static struct kmem_cache *vmap_area_cachep;

/*
 * This linked list is used in pair with free_vmap_area_root.
 * It gives O(1) access to prev/next to perform fast coalescing.
 */
static LIST_HEAD(free_vmap_area_list);

/*
 * This augment red-black tree represents the free vmap space.
 * All vmap_area objects in this tree are sorted by va->va_start
 * address. It is used for allocation and merging when a vmap
 * object is released.
 *
 * Each vmap_area node contains a maximum available free block
 * of its sub-tree, right or left. Therefore it is possible to
 * find a lowest match of free area.
 */
static struct rb_root free_vmap_area_root = RB_ROOT;

/*
 * Preload a CPU with one object for "no edge" split case. The
 * aim is to get rid of allocations from the atomic context, thus
 * to use more permissive allocation masks.
 */
static DEFINE_PER_CPU(struct vmap_area *, ne_fit_preload_node);

static __always_inline unsigned long
va_size(struct vmap_area *va)
{
	return (va->va_end - va->va_start);
}

static __always_inline unsigned long
get_subtree_max_size(struct rb_node *node)
{
	struct vmap_area *va;

	va = rb_entry_safe(node, struct vmap_area, rb_node);
	return va ? va->subtree_max_size : 0;
}

/*
 * Gets called when remove the node and rotate.
 */
static __always_inline unsigned long
compute_subtree_max_size(struct vmap_area *va)
{
	return max3(va_size(va),
		get_subtree_max_size(va->rb_node.rb_left),
		get_subtree_max_size(va->rb_node.rb_right));
}

RB_DECLARE_CALLBACKS_MAX(static, free_vmap_area_rb_augment_cb,
	struct vmap_area, rb_node, unsigned long, subtree_max_size, va_size)

static void purge_vmap_area_lazy(void);
static BLOCKING_NOTIFIER_HEAD(vmap_notify_list);
static unsigned long lazy_max_pages(void);

static atomic_long_t nr_vmalloc_pages;

unsigned long vmalloc_nr_pages(void)
{
	return atomic_long_read(&nr_vmalloc_pages);
}

static struct vmap_area *find_vmap_area_exceed_addr(unsigned long addr)
{
	struct vmap_area *va = NULL;
	struct rb_node *n = vmap_area_root.rb_node;

	while (n) {
		struct vmap_area *tmp;

		tmp = rb_entry(n, struct vmap_area, rb_node);
		if (tmp->va_end > addr) {
			va = tmp;
			if (tmp->va_start <= addr)
				break;

			n = n->rb_left;
		} else
			n = n->rb_right;
	}

	return va;
}

static struct vmap_area *__find_vmap_area(unsigned long addr)
{
	struct rb_node *n = vmap_area_root.rb_node;

	while (n) {
		struct vmap_area *va;

		va = rb_entry(n, struct vmap_area, rb_node);
		if (addr < va->va_start)
			n = n->rb_left;
		else if (addr >= va->va_end)
			n = n->rb_right;
		else
			return va;
	}

	return NULL;
}

/*
 * This function returns back addresses of parent node
 * and its left or right link for further processing.
 *
 * Otherwise NULL is returned. In that case all further
 * steps regarding inserting of conflicting overlap range
 * have to be declined and actually considered as a bug.
 */
static __always_inline struct rb_node **
find_va_links(struct vmap_area *va,
	struct rb_root *root, struct rb_node *from,
	struct rb_node **parent)
{
	struct vmap_area *tmp_va;
	struct rb_node **link;

	if (root) {
		link = &root->rb_node;
		if (unlikely(!*link)) {
			*parent = NULL;
			return link;
		}
	} else {
		link = &from;
	}

	/*
	 * Go to the bottom of the tree. When we hit the last point
	 * we end up with parent rb_node and correct direction, i name
	 * it link, where the new va->rb_node will be attached to.
	 */
	do {
		tmp_va = rb_entry(*link, struct vmap_area, rb_node);

		/*
		 * During the traversal we also do some sanity check.
		 * Trigger the BUG() if there are sides(left/right)
		 * or full overlaps.
		 */
		if (va->va_start < tmp_va->va_end &&
				va->va_end <= tmp_va->va_start)
			link = &(*link)->rb_left;
		else if (va->va_end > tmp_va->va_start &&
				va->va_start >= tmp_va->va_end)
			link = &(*link)->rb_right;
		else {
			WARN(1, "vmalloc bug: 0x%lx-0x%lx overlaps with 0x%lx-0x%lx\n",
				va->va_start, va->va_end, tmp_va->va_start, tmp_va->va_end);

			return NULL;
		}
	} while (*link);

	*parent = &tmp_va->rb_node;
	return link;
}

static __always_inline struct list_head *
get_va_next_sibling(struct rb_node *parent, struct rb_node **link)
{
	struct list_head *list;

	if (unlikely(!parent))
		/*
		 * The red-black tree where we try to find VA neighbors
		 * before merging or inserting is empty, i.e. it means
		 * there is no free vmap space. Normally it does not
		 * happen but we handle this case anyway.
		 */
		return NULL;

	list = &rb_entry(parent, struct vmap_area, rb_node)->list;
	return (&parent->rb_right == link ? list->next : list);
}

static __always_inline void
link_va(struct vmap_area *va, struct rb_root *root,
	struct rb_node *parent, struct rb_node **link, struct list_head *head)
{
	/*
	 * VA is still not in the list, but we can
	 * identify its future previous list_head node.
	 */
	if (likely(parent)) {
		head = &rb_entry(parent, struct vmap_area, rb_node)->list;
		if (&parent->rb_right != link)
			head = head->prev;
	}

	/* Insert to the rb-tree */
	rb_link_node(&va->rb_node, parent, link);
	if (root == &free_vmap_area_root) {
		/*
		 * Some explanation here. Just perform simple insertion
		 * to the tree. We do not set va->subtree_max_size to
		 * its current size before calling rb_insert_augmented().
		 * It is because of we populate the tree from the bottom
		 * to parent levels when the node _is_ in the tree.
		 *
		 * Therefore we set subtree_max_size to zero after insertion,
		 * to let __augment_tree_propagate_from() puts everything to
		 * the correct order later on.
		 */
		rb_insert_augmented(&va->rb_node,
			root, &free_vmap_area_rb_augment_cb);
		va->subtree_max_size = 0;
	} else {
		rb_insert_color(&va->rb_node, root);
	}

	//将va插入到树上
	/* Address-sort this list */
	list_add(&va->list, head);
}

static __always_inline void
unlink_va(struct vmap_area *va, struct rb_root *root)
{
	if (WARN_ON(RB_EMPTY_NODE(&va->rb_node)))
		return;

	if (root == &free_vmap_area_root)
		rb_erase_augmented(&va->rb_node,
			root, &free_vmap_area_rb_augment_cb);
	else
		rb_erase(&va->rb_node, root);

	list_del(&va->list);
	RB_CLEAR_NODE(&va->rb_node);
}

#if DEBUG_AUGMENT_PROPAGATE_CHECK
static void
augment_tree_propagate_check(void)
{
	struct vmap_area *va;
	unsigned long computed_size;

	list_for_each_entry(va, &free_vmap_area_list, list) {
		computed_size = compute_subtree_max_size(va);
		if (computed_size != va->subtree_max_size)
			pr_emerg("tree is corrupted: %lu, %lu\n",
				va_size(va), va->subtree_max_size);
	}
}
#endif

/*
 * This function populates subtree_max_size from bottom to upper
 * levels starting from VA point. The propagation must be done
 * when VA size is modified by changing its va_start/va_end. Or
 * in case of newly inserting of VA to the tree.
 *
 * It means that __augment_tree_propagate_from() must be called:
 * - After VA has been inserted to the tree(free path);
 * - After VA has been shrunk(allocation path);
 * - After VA has been increased(merging path).
 *
 * Please note that, it does not mean that upper parent nodes
 * and their subtree_max_size are recalculated all the time up
 * to the root node.
 *
 *       4--8
 *        /\
 *       /  \
 *      /    \
 *    2--2  8--8
 *
 * For example if we modify the node 4, shrinking it to 2, then
 * no any modification is required. If we shrink the node 2 to 1
 * its subtree_max_size is updated only, and set to 1. If we shrink
 * the node 8 to 6, then its subtree_max_size is set to 6 and parent
 * node becomes 4--6.
 */
static __always_inline void
augment_tree_propagate_from(struct vmap_area *va)
{
	/*
	 * Populate the tree from bottom towards the root until
	 * the calculated maximum available size of checked node
	 * is equal to its current one.
	 */
	free_vmap_area_rb_augment_cb_propagate(&va->rb_node, NULL);

#if DEBUG_AUGMENT_PROPAGATE_CHECK
	augment_tree_propagate_check();
#endif
}

static void
insert_vmap_area(struct vmap_area *va,
	struct rb_root *root, struct list_head *head)
{
	struct rb_node **link;
	struct rb_node *parent;

	link = find_va_links(va, root, NULL, &parent);
	if (link)
		link_va(va, root, parent, link, head);
}

static void
insert_vmap_area_augment(struct vmap_area *va,
	struct rb_node *from, struct rb_root *root,
	struct list_head *head)
{
	struct rb_node **link;
	struct rb_node *parent;

	if (from)
		link = find_va_links(va, NULL, from, &parent);
	else
		link = find_va_links(va, root, NULL, &parent);

	if (link) {
		link_va(va, root, parent, link, head);
		augment_tree_propagate_from(va);
	}
}

/*
 * Merge de-allocated chunk of VA memory with previous
 * and next free blocks. If coalesce is not done a new
 * free area is inserted. If VA has been merged, it is
 * freed.
 *
 * Please note, it can return NULL in case of overlap
 * ranges, followed by WARN() report. Despite it is a
 * buggy behaviour, a system can be alive and keep
 * ongoing.
 */
static __always_inline struct vmap_area *
merge_or_add_vmap_area(struct vmap_area *va,
	struct rb_root *root, struct list_head *head)
{
	struct vmap_area *sibling;
	struct list_head *next;
	struct rb_node **link;
	struct rb_node *parent;
	bool merged = false;

	/*
	 * Find a place in the tree where VA potentially will be
	 * inserted, unless it is merged with its sibling/siblings.
	 */
	link = find_va_links(va, root, NULL, &parent);
	if (!link)
		return NULL;

	/*
	 * Get next node of VA to check if merging can be done.
	 */
	next = get_va_next_sibling(parent, link);
	if (unlikely(next == NULL))
		goto insert;

	/*
	 * start            end
	 * |                |
	 * |<------VA------>|<-----Next----->|
	 *                  |                |
	 *                  start            end
	 */
	if (next != head) {
		sibling = list_entry(next, struct vmap_area, list);
		if (sibling->va_start == va->va_end) {
			sibling->va_start = va->va_start;

			/* Free vmap_area object. */
			kmem_cache_free(vmap_area_cachep, va);

			/* Point to the new merged area. */
			va = sibling;
			merged = true;
		}
	}

	/*
	 * start            end
	 * |                |
	 * |<-----Prev----->|<------VA------>|
	 *                  |                |
	 *                  start            end
	 */
	if (next->prev != head) {
		sibling = list_entry(next->prev, struct vmap_area, list);
		if (sibling->va_end == va->va_start) {
			/*
			 * If both neighbors are coalesced, it is important
			 * to unlink the "next" node first, followed by merging
			 * with "previous" one. Otherwise the tree might not be
			 * fully populated if a sibling's augmented value is
			 * "normalized" because of rotation operations.
			 */
			if (merged)
				unlink_va(va, root);

			sibling->va_end = va->va_end;

			/* Free vmap_area object. */
			kmem_cache_free(vmap_area_cachep, va);

			/* Point to the new merged area. */
			va = sibling;
			merged = true;
		}
	}

insert:
	if (!merged)
		link_va(va, root, parent, link, head);

	return va;
}

static __always_inline struct vmap_area *
merge_or_add_vmap_area_augment(struct vmap_area *va,
	struct rb_root *root, struct list_head *head)
{
	va = merge_or_add_vmap_area(va, root, head);
	if (va)
		augment_tree_propagate_from(va);

	return va;
}

static __always_inline bool
is_within_this_va(struct vmap_area *va, unsigned long size,
	unsigned long align, unsigned long vstart)
{
	unsigned long nva_start_addr;

	if (va->va_start > vstart)
		nva_start_addr = ALIGN(va->va_start, align);
	else
		nva_start_addr = ALIGN(vstart, align);

	/* Can be overflowed due to big size or alignment. */
	if (nva_start_addr + size < nva_start_addr ||
			nva_start_addr < vstart)
		return false;

	return (nva_start_addr + size <= va->va_end);
}

/*
 * Find the first free block(lowest start address) in the tree,
 * that will accomplish the request corresponding to passing
 * parameters.
 */
static __always_inline struct vmap_area *
find_vmap_lowest_match(unsigned long size,
	unsigned long align, unsigned long vstart)
{
	struct vmap_area *va;
	struct rb_node *node;

	/* Start from the root. */
	node = free_vmap_area_root.rb_node;

	while (node) {
		va = rb_entry(node, struct vmap_area, rb_node);

		if (get_subtree_max_size(node->rb_left) >= size &&
				vstart < va->va_start) {
			node = node->rb_left;
		} else {
			if (is_within_this_va(va, size, align, vstart))
				return va;

			/*
			 * Does not make sense to go deeper towards the right
			 * sub-tree if it does not have a free block that is
			 * equal or bigger to the requested search size.
			 */
			if (get_subtree_max_size(node->rb_right) >= size) {
				node = node->rb_right;
				continue;
			}

			/*
			 * OK. We roll back and find the first right sub-tree,
			 * that will satisfy the search criteria. It can happen
			 * due to "vstart" restriction or an alignment overhead
			 * that is bigger then PAGE_SIZE.
			 */
			while ((node = rb_parent(node))) {
				va = rb_entry(node, struct vmap_area, rb_node);
				if (is_within_this_va(va, size, align, vstart))
					return va;

				if (get_subtree_max_size(node->rb_right) >= size &&
						vstart <= va->va_start) {
					/*
					 * Shift the vstart forward. Please note, we update it with
					 * parent's start address adding "1" because we do not want
					 * to enter same sub-tree after it has already been checked
					 * and no suitable free block found there.
					 */
					vstart = va->va_start + 1;
					node = node->rb_right;
					break;
				}
			}
		}
	}

	return NULL;
}

#if DEBUG_AUGMENT_LOWEST_MATCH_CHECK
#include <linux/random.h>

static struct vmap_area *
find_vmap_lowest_linear_match(unsigned long size,
	unsigned long align, unsigned long vstart)
{
	struct vmap_area *va;

	list_for_each_entry(va, &free_vmap_area_list, list) {
		if (!is_within_this_va(va, size, align, vstart))
			continue;

		return va;
	}

	return NULL;
}

static void
find_vmap_lowest_match_check(unsigned long size, unsigned long align)
{
	struct vmap_area *va_1, *va_2;
	unsigned long vstart;
	unsigned int rnd;

	get_random_bytes(&rnd, sizeof(rnd));
	vstart = VMALLOC_START + rnd;

	va_1 = find_vmap_lowest_match(size, align, vstart);
	va_2 = find_vmap_lowest_linear_match(size, align, vstart);

	if (va_1 != va_2)
		pr_emerg("not lowest: t: 0x%p, l: 0x%p, v: 0x%lx\n",
			va_1, va_2, vstart);
}
#endif

enum fit_type {
	NOTHING_FIT = 0,
	FL_FIT_TYPE = 1,	/* full fit */
	LE_FIT_TYPE = 2,	/* left edge fit */
	RE_FIT_TYPE = 3,	/* right edge fit */
	NE_FIT_TYPE = 4		/* no edge fit */
};

static __always_inline enum fit_type
classify_va_fit_type(struct vmap_area *va,
	unsigned long nva_start_addr, unsigned long size)
{
	enum fit_type type;

	/* Check if it is within VA. */
	if (nva_start_addr < va->va_start ||
			nva_start_addr + size > va->va_end)
		return NOTHING_FIT;

	/* Now classify. */
	if (va->va_start == nva_start_addr) {
		if (va->va_end == nva_start_addr + size)
			type = FL_FIT_TYPE;
		else
			type = LE_FIT_TYPE;
	} else if (va->va_end == nva_start_addr + size) {
		type = RE_FIT_TYPE;
	} else {
		type = NE_FIT_TYPE;
	}

	return type;
}

static __always_inline int
adjust_va_to_fit_type(struct vmap_area *va,
	unsigned long nva_start_addr, unsigned long size,
	enum fit_type type)
{
	struct vmap_area *lva = NULL;

	if (type == FL_FIT_TYPE) {
		/*
		 * No need to split VA, it fully fits.
		 *
		 * |               |
		 * V      NVA      V
		 * |---------------|
		 */
		unlink_va(va, &free_vmap_area_root);
		kmem_cache_free(vmap_area_cachep, va);
	} else if (type == LE_FIT_TYPE) {
		/*
		 * Split left edge of fit VA.
		 *
		 * |       |
		 * V  NVA  V   R
		 * |-------|-------|
		 */
		va->va_start += size;
	} else if (type == RE_FIT_TYPE) {
		/*
		 * Split right edge of fit VA.
		 *
		 *         |       |
		 *     L   V  NVA  V
		 * |-------|-------|
		 */
		va->va_end = nva_start_addr;
	} else if (type == NE_FIT_TYPE) {
		/*
		 * Split no edge of fit VA.
		 *
		 *     |       |
		 *   L V  NVA  V R
		 * |---|-------|---|
		 */
		lva = __this_cpu_xchg(ne_fit_preload_node, NULL);
		if (unlikely(!lva)) {
			/*
			 * For percpu allocator we do not do any pre-allocation
			 * and leave it as it is. The reason is it most likely
			 * never ends up with NE_FIT_TYPE splitting. In case of
			 * percpu allocations offsets and sizes are aligned to
			 * fixed align request, i.e. RE_FIT_TYPE and FL_FIT_TYPE
			 * are its main fitting cases.
			 *
			 * There are a few exceptions though, as an example it is
			 * a first allocation (early boot up) when we have "one"
			 * big free space that has to be split.
			 *
			 * Also we can hit this path in case of regular "vmap"
			 * allocations, if "this" current CPU was not preloaded.
			 * See the comment in alloc_vmap_area() why. If so, then
			 * GFP_NOWAIT is used instead to get an extra object for
			 * split purpose. That is rare and most time does not
			 * occur.
			 *
			 * What happens if an allocation gets failed. Basically,
			 * an "overflow" path is triggered to purge lazily freed
			 * areas to free some memory, then, the "retry" path is
			 * triggered to repeat one more time. See more details
			 * in alloc_vmap_area() function.
			 */
			lva = kmem_cache_alloc(vmap_area_cachep, GFP_NOWAIT);
			if (!lva)
				return -1;
		}

		/*
		 * Build the remainder.
		 */
		lva->va_start = va->va_start;
		lva->va_end = nva_start_addr;

		/*
		 * Shrink this VA to remaining size.
		 */
		va->va_start = nva_start_addr + size;
	} else {
		return -1;
	}

	if (type != FL_FIT_TYPE) {
		augment_tree_propagate_from(va);

		if (lva)	/* type == NE_FIT_TYPE */
			insert_vmap_area_augment(lva, &va->rb_node,
				&free_vmap_area_root, &free_vmap_area_list);
	}

	return 0;
}

/*
 * Returns a start address of the newly allocated area, if success.
 * Otherwise a vend is returned that indicates failure.
 */
static __always_inline unsigned long
__alloc_vmap_area(unsigned long size, unsigned long align,
	unsigned long vstart, unsigned long vend)
{
	unsigned long nva_start_addr;
	struct vmap_area *va;
	enum fit_type type;
	int ret;

	va = find_vmap_lowest_match(size, align, vstart);
	if (unlikely(!va))
		return vend;

	if (va->va_start > vstart)
		nva_start_addr = ALIGN(va->va_start, align);
	else
		nva_start_addr = ALIGN(vstart, align);

	/* Check the "vend" restriction. */
	if (nva_start_addr + size > vend)
		return vend;

	/* Classify what we have found. */
	type = classify_va_fit_type(va, nva_start_addr, size);
	if (WARN_ON_ONCE(type == NOTHING_FIT))
		return vend;

	/* Update the free vmap_area. */
	ret = adjust_va_to_fit_type(va, nva_start_addr, size, type);
	if (ret)
		return vend;

#if DEBUG_AUGMENT_LOWEST_MATCH_CHECK
	find_vmap_lowest_match_check(size, align);
#endif

	return nva_start_addr;
}

/*
 * Free a region of KVA allocated by alloc_vmap_area
 */
static void free_vmap_area(struct vmap_area *va)
{
	/*
	 * Remove from the busy tree/list.
	 */
	spin_lock(&vmap_area_lock);
	unlink_va(va, &vmap_area_root);
	spin_unlock(&vmap_area_lock);

	/*
	 * Insert/Merge it back to the free tree/list.
	 */
	spin_lock(&free_vmap_area_lock);
	merge_or_add_vmap_area_augment(va, &free_vmap_area_root, &free_vmap_area_list);
	spin_unlock(&free_vmap_area_lock);
}

static inline void
preload_this_cpu_lock(spinlock_t *lock, gfp_t gfp_mask, int node)
{
	struct vmap_area *va = NULL;

	/*
	 * Preload this CPU with one extra vmap_area object. It is used
	 * when fit type of free area is NE_FIT_TYPE. It guarantees that
	 * a CPU that does an allocation is preloaded.
	 *
	 * We do it in non-atomic context, thus it allows us to use more
	 * permissive allocation masks to be more stable under low memory
	 * condition and high memory pressure.
	 */
	if (!this_cpu_read(ne_fit_preload_node))
		va = kmem_cache_alloc_node(vmap_area_cachep, gfp_mask, node);

	spin_lock(lock);

	if (va && __this_cpu_cmpxchg(ne_fit_preload_node, NULL, va))
		kmem_cache_free(vmap_area_cachep, va);
}

/*
 * Allocate a region of KVA of the specified size and alignment, within the
 * vstart and vend.
 */
static struct vmap_area *alloc_vmap_area(unsigned long size,
				unsigned long align,
				unsigned long vstart, unsigned long vend,
				int node, gfp_t gfp_mask)
{
	struct vmap_area *va;
	unsigned long freed;
	unsigned long addr;
	int purged = 0;
	int ret;

	BUG_ON(!size);
	//size必须为页的整数倍
	BUG_ON(offset_in_page(size));
	BUG_ON(!is_power_of_2(align));

	if (unlikely(!vmap_initialized))
		return ERR_PTR(-EBUSY);

	might_sleep();
	gfp_mask = gfp_mask & GFP_RECLAIM_MASK;

	va = kmem_cache_alloc_node(vmap_area_cachep, gfp_mask, node);
	if (unlikely(!va))
		return ERR_PTR(-ENOMEM);

	/*
	 * Only scan the relevant parts containing pointers to other objects
	 * to avoid false negatives.
	 */
	kmemleak_scan_area(&va->rb_node, SIZE_MAX, gfp_mask);

retry:
	preload_this_cpu_lock(&free_vmap_area_lock, gfp_mask, node);
	addr = __alloc_vmap_area(size, align, vstart, vend);
	spin_unlock(&free_vmap_area_lock);

	/*
	 * If an allocation fails, the "vend" address is
	 * returned. Therefore trigger the overflow path.
	 */
	if (unlikely(addr == vend))
		goto overflow;

	//构造va
	va->va_start = addr;
	va->va_end = addr + size;
	va->vm = NULL;

	spin_lock(&vmap_area_lock);
	insert_vmap_area(va, &vmap_area_root, &vmap_area_list);
	spin_unlock(&vmap_area_lock);

	BUG_ON(!IS_ALIGNED(va->va_start, align));
	BUG_ON(va->va_start < vstart);
	BUG_ON(va->va_end > vend);

	ret = kasan_populate_vmalloc(addr, size);
	if (ret) {
		free_vmap_area(va);
		return ERR_PTR(ret);
	}

	return va;

overflow:
	if (!purged) {
		purge_vmap_area_lazy();
		purged = 1;
		goto retry;
	}

	freed = 0;
	blocking_notifier_call_chain(&vmap_notify_list, 0, &freed);

	if (freed > 0) {
		purged = 0;
		goto retry;
	}

	if (!(gfp_mask & __GFP_NOWARN) && printk_ratelimit())
		pr_warn("vmap allocation for size %lu failed: use vmalloc=<size> to increase size\n",
			size);

	kmem_cache_free(vmap_area_cachep, va);
	return ERR_PTR(-EBUSY);
}

int register_vmap_purge_notifier(struct notifier_block *nb)
{
	return blocking_notifier_chain_register(&vmap_notify_list, nb);
}
EXPORT_SYMBOL_GPL(register_vmap_purge_notifier);

int unregister_vmap_purge_notifier(struct notifier_block *nb)
{
	return blocking_notifier_chain_unregister(&vmap_notify_list, nb);
}
EXPORT_SYMBOL_GPL(unregister_vmap_purge_notifier);

/*
 * lazy_max_pages is the maximum amount of virtual address space we gather up
 * before attempting to purge with a TLB flush.
 *
 * There is a tradeoff here: a larger number will cover more kernel page tables
 * and take slightly longer to purge, but it will linearly reduce the number of
 * global TLB flushes that must be performed. It would seem natural to scale
 * this number up linearly with the number of CPUs (because vmapping activity
 * could also scale linearly with the number of CPUs), however it is likely
 * that in practice, workloads might be constrained in other ways that mean
 * vmap activity will not scale linearly with CPUs. Also, I want to be
 * conservative and not introduce a big latency on huge systems, so go with
 * a less aggressive log scale. It will still be an improvement over the old
 * code, and it will be simple to change the scale factor if we find that it
 * becomes a problem on bigger systems.
 */
static unsigned long lazy_max_pages(void)
{
	unsigned int log;

	log = fls(num_online_cpus());

	return log * (32UL * 1024 * 1024 / PAGE_SIZE);
}

static atomic_long_t vmap_lazy_nr = ATOMIC_LONG_INIT(0);

/*
 * Serialize vmap purging.  There is no actual critical section protected
 * by this look, but we want to avoid concurrent calls for performance
 * reasons and to make the pcpu_get_vm_areas more deterministic.
 */
static DEFINE_MUTEX(vmap_purge_lock);

/* for per-CPU blocks */
static void purge_fragmented_blocks_allcpus(void);

#ifdef CONFIG_X86_64
/*
 * called before a call to iounmap() if the caller wants vm_area_struct's
 * immediately freed.
 */
void set_iounmap_nonlazy(void)
{
	atomic_long_set(&vmap_lazy_nr, lazy_max_pages()+1);
}
#endif /* CONFIG_X86_64 */

/*
 * Purges all lazily-freed vmap areas.
 */
static bool __purge_vmap_area_lazy(unsigned long start, unsigned long end)
{
	unsigned long resched_threshold;
	struct list_head local_pure_list;
	struct vmap_area *va, *n_va;

	lockdep_assert_held(&vmap_purge_lock);

	spin_lock(&purge_vmap_area_lock);
	purge_vmap_area_root = RB_ROOT;
	list_replace_init(&purge_vmap_area_list, &local_pure_list);
	spin_unlock(&purge_vmap_area_lock);

	if (unlikely(list_empty(&local_pure_list)))
		return false;

	start = min(start,
		list_first_entry(&local_pure_list,
			struct vmap_area, list)->va_start);

	end = max(end,
		list_last_entry(&local_pure_list,
			struct vmap_area, list)->va_end);

	flush_tlb_kernel_range(start, end);
	resched_threshold = lazy_max_pages() << 1;

	spin_lock(&free_vmap_area_lock);
	list_for_each_entry_safe(va, n_va, &local_pure_list, list) {
		unsigned long nr = (va->va_end - va->va_start) >> PAGE_SHIFT;
		unsigned long orig_start = va->va_start;
		unsigned long orig_end = va->va_end;

		/*
		 * Finally insert or merge lazily-freed area. It is
		 * detached and there is no need to "unlink" it from
		 * anything.
		 */
		va = merge_or_add_vmap_area_augment(va, &free_vmap_area_root,
				&free_vmap_area_list);

		if (!va)
			continue;

		if (is_vmalloc_or_module_addr((void *)orig_start))
			kasan_release_vmalloc(orig_start, orig_end,
					      va->va_start, va->va_end);

		atomic_long_sub(nr, &vmap_lazy_nr);

		if (atomic_long_read(&vmap_lazy_nr) < resched_threshold)
			cond_resched_lock(&free_vmap_area_lock);
	}
	spin_unlock(&free_vmap_area_lock);
	return true;
}

/*
 * Kick off a purge of the outstanding lazy areas. Don't bother if somebody
 * is already purging.
 */
static void try_purge_vmap_area_lazy(void)
{
	if (mutex_trylock(&vmap_purge_lock)) {
		__purge_vmap_area_lazy(ULONG_MAX, 0);
		mutex_unlock(&vmap_purge_lock);
	}
}

/*
 * Kick off a purge of the outstanding lazy areas.
 */
static void purge_vmap_area_lazy(void)
{
	mutex_lock(&vmap_purge_lock);
	purge_fragmented_blocks_allcpus();
	__purge_vmap_area_lazy(ULONG_MAX, 0);
	mutex_unlock(&vmap_purge_lock);
}

/*
 * Free a vmap area, caller ensuring that the area has been unmapped
 * and flush_cache_vunmap had been called for the correct range
 * previously.
 */
static void free_vmap_area_noflush(struct vmap_area *va)
{
	unsigned long nr_lazy;

	spin_lock(&vmap_area_lock);
	unlink_va(va, &vmap_area_root);
	spin_unlock(&vmap_area_lock);

	nr_lazy = atomic_long_add_return((va->va_end - va->va_start) >>
				PAGE_SHIFT, &vmap_lazy_nr);

	/*
	 * Merge or place it to the purge tree/list.
	 */
	spin_lock(&purge_vmap_area_lock);
	merge_or_add_vmap_area(va,
		&purge_vmap_area_root, &purge_vmap_area_list);
	spin_unlock(&purge_vmap_area_lock);

	/* After this point, we may free va at any time */
	if (unlikely(nr_lazy > lazy_max_pages()))
		try_purge_vmap_area_lazy();
}

/*
 * Free and unmap a vmap area
 */
static void free_unmap_vmap_area(struct vmap_area *va)
{
	flush_cache_vunmap(va->va_start, va->va_end);
	vunmap_range_noflush(va->va_start, va->va_end);
	if (debug_pagealloc_enabled_static())
		flush_tlb_kernel_range(va->va_start, va->va_end);

	free_vmap_area_noflush(va);
}

static struct vmap_area *find_vmap_area(unsigned long addr)
{
	struct vmap_area *va;

	spin_lock(&vmap_area_lock);
	va = __find_vmap_area(addr);
	spin_unlock(&vmap_area_lock);

	return va;
}

/*** Per cpu kva allocator ***/

/*
 * vmap space is limited especially on 32 bit architectures. Ensure there is
 * room for at least 16 percpu vmap blocks per CPU.
 */
/*
 * If we had a constant VMALLOC_START and VMALLOC_END, we'd like to be able
 * to #define VMALLOC_SPACE		(VMALLOC_END-VMALLOC_START). Guess
 * instead (we just need a rough idea)
 */
#if BITS_PER_LONG == 32
#define VMALLOC_SPACE		(128UL*1024*1024)
#else
#define VMALLOC_SPACE		(128UL*1024*1024*1024)
#endif

#define VMALLOC_PAGES		(VMALLOC_SPACE / PAGE_SIZE)
#define VMAP_MAX_ALLOC		BITS_PER_LONG	/* 256K with 4K pages */
#define VMAP_BBMAP_BITS_MAX	1024	/* 4MB with 4K pages */
#define VMAP_BBMAP_BITS_MIN	(VMAP_MAX_ALLOC*2)
#define VMAP_MIN(x, y)		((x) < (y) ? (x) : (y)) /* can't use min() */
#define VMAP_MAX(x, y)		((x) > (y) ? (x) : (y)) /* can't use max() */
#define VMAP_BBMAP_BITS		\
		VMAP_MIN(VMAP_BBMAP_BITS_MAX,	\
		VMAP_MAX(VMAP_BBMAP_BITS_MIN,	\
			VMALLOC_PAGES / roundup_pow_of_two(NR_CPUS) / 16))

#define VMAP_BLOCK_SIZE		(VMAP_BBMAP_BITS * PAGE_SIZE)

struct vmap_block_queue {
	spinlock_t lock;
	struct list_head free;
};

struct vmap_block {
	spinlock_t lock;
	struct vmap_area *va;
	unsigned long free, dirty;
	unsigned long dirty_min, dirty_max; /*< dirty range */
	struct list_head free_list;
	struct rcu_head rcu_head;
	struct list_head purge;
};

/* Queue of free and dirty vmap blocks, for allocation and flushing purposes */
static DEFINE_PER_CPU(struct vmap_block_queue, vmap_block_queue);

/*
 * XArray of vmap blocks, indexed by address, to quickly find a vmap block
 * in the free path. Could get rid of this if we change the API to return a
 * "cookie" from alloc, to be passed to free. But no big deal yet.
 */
static DEFINE_XARRAY(vmap_blocks);

/*
 * We should probably have a fallback mechanism to allocate virtual memory
 * out of partially filled vmap blocks. However vmap block sizing should be
 * fairly reasonable according to the vmalloc size, so it shouldn't be a
 * big problem.
 */

static unsigned long addr_to_vb_idx(unsigned long addr)
{
	addr -= VMALLOC_START & ~(VMAP_BLOCK_SIZE-1);
	addr /= VMAP_BLOCK_SIZE;
	return addr;
}

static void *vmap_block_vaddr(unsigned long va_start, unsigned long pages_off)
{
	unsigned long addr;

	addr = va_start + (pages_off << PAGE_SHIFT);
	BUG_ON(addr_to_vb_idx(addr) != addr_to_vb_idx(va_start));
	return (void *)addr;
}

/**
 * new_vmap_block - allocates new vmap_block and occupies 2^order pages in this
 *                  block. Of course pages number can't exceed VMAP_BBMAP_BITS
 * @order:    how many 2^order pages should be occupied in newly allocated block
 * @gfp_mask: flags for the page level allocator
 *
 * Return: virtual address in a newly allocated block or ERR_PTR(-errno)
 */
static void *new_vmap_block(unsigned int order, gfp_t gfp_mask)
{
	struct vmap_block_queue *vbq;
	struct vmap_block *vb;
	struct vmap_area *va;
	unsigned long vb_idx;
	int node, err;
	void *vaddr;

	node = numa_node_id();

	vb = kmalloc_node(sizeof(struct vmap_block),
			gfp_mask & GFP_RECLAIM_MASK, node);
	if (unlikely(!vb))
		return ERR_PTR(-ENOMEM);

	va = alloc_vmap_area(VMAP_BLOCK_SIZE, VMAP_BLOCK_SIZE,
					VMALLOC_START, VMALLOC_END,
					node, gfp_mask);
	if (IS_ERR(va)) {
		kfree(vb);
		return ERR_CAST(va);
	}

	vaddr = vmap_block_vaddr(va->va_start, 0);
	spin_lock_init(&vb->lock);
	vb->va = va;
	/* At least something should be left free */
	BUG_ON(VMAP_BBMAP_BITS <= (1UL << order));
	vb->free = VMAP_BBMAP_BITS - (1UL << order);
	vb->dirty = 0;
	vb->dirty_min = VMAP_BBMAP_BITS;
	vb->dirty_max = 0;
	INIT_LIST_HEAD(&vb->free_list);

	vb_idx = addr_to_vb_idx(va->va_start);
	err = xa_insert(&vmap_blocks, vb_idx, vb, gfp_mask);
	if (err) {
		kfree(vb);
		free_vmap_area(va);
		return ERR_PTR(err);
	}

	vbq = &get_cpu_var(vmap_block_queue);
	spin_lock(&vbq->lock);
	list_add_tail_rcu(&vb->free_list, &vbq->free);
	spin_unlock(&vbq->lock);
	put_cpu_var(vmap_block_queue);

	return vaddr;
}

static void free_vmap_block(struct vmap_block *vb)
{
	struct vmap_block *tmp;

	tmp = xa_erase(&vmap_blocks, addr_to_vb_idx(vb->va->va_start));
	BUG_ON(tmp != vb);

	free_vmap_area_noflush(vb->va);
	kfree_rcu(vb, rcu_head);
}

static void purge_fragmented_blocks(int cpu)
{
	LIST_HEAD(purge);
	struct vmap_block *vb;
	struct vmap_block *n_vb;
	struct vmap_block_queue *vbq = &per_cpu(vmap_block_queue, cpu);

	rcu_read_lock();
	list_for_each_entry_rcu(vb, &vbq->free, free_list) {

		if (!(vb->free + vb->dirty == VMAP_BBMAP_BITS && vb->dirty != VMAP_BBMAP_BITS))
			continue;

		spin_lock(&vb->lock);
		if (vb->free + vb->dirty == VMAP_BBMAP_BITS && vb->dirty != VMAP_BBMAP_BITS) {
			vb->free = 0; /* prevent further allocs after releasing lock */
			vb->dirty = VMAP_BBMAP_BITS; /* prevent purging it again */
			vb->dirty_min = 0;
			vb->dirty_max = VMAP_BBMAP_BITS;
			spin_lock(&vbq->lock);
			list_del_rcu(&vb->free_list);
			spin_unlock(&vbq->lock);
			spin_unlock(&vb->lock);
			list_add_tail(&vb->purge, &purge);
		} else
			spin_unlock(&vb->lock);
	}
	rcu_read_unlock();

	list_for_each_entry_safe(vb, n_vb, &purge, purge) {
		list_del(&vb->purge);
		free_vmap_block(vb);
	}
}

static void purge_fragmented_blocks_allcpus(void)
{
	int cpu;

	for_each_possible_cpu(cpu)
		purge_fragmented_blocks(cpu);
}

static void *vb_alloc(unsigned long size, gfp_t gfp_mask)
{
	struct vmap_block_queue *vbq;
	struct vmap_block *vb;
	void *vaddr = NULL;
	unsigned int order;

	BUG_ON(offset_in_page(size));
	BUG_ON(size > PAGE_SIZE*VMAP_MAX_ALLOC);
	if (WARN_ON(size == 0)) {
		/*
		 * Allocating 0 bytes isn't what caller wants since
		 * get_order(0) returns funny result. Just warn and terminate
		 * early.
		 */
		return NULL;
	}
	order = get_order(size);

	rcu_read_lock();
	vbq = &get_cpu_var(vmap_block_queue);
	list_for_each_entry_rcu(vb, &vbq->free, free_list) {
		unsigned long pages_off;

		spin_lock(&vb->lock);
		if (vb->free < (1UL << order)) {
			spin_unlock(&vb->lock);
			continue;
		}

		pages_off = VMAP_BBMAP_BITS - vb->free;
		vaddr = vmap_block_vaddr(vb->va->va_start, pages_off);
		vb->free -= 1UL << order;
		if (vb->free == 0) {
			spin_lock(&vbq->lock);
			list_del_rcu(&vb->free_list);
			spin_unlock(&vbq->lock);
		}

		spin_unlock(&vb->lock);
		break;
	}

	put_cpu_var(vmap_block_queue);
	rcu_read_unlock();

	/* Allocate new block if nothing was found */
	if (!vaddr)
		vaddr = new_vmap_block(order, gfp_mask);

	return vaddr;
}

static void vb_free(unsigned long addr, unsigned long size)
{
	unsigned long offset;
	unsigned int order;
	struct vmap_block *vb;

	BUG_ON(offset_in_page(size));
	BUG_ON(size > PAGE_SIZE*VMAP_MAX_ALLOC);

	flush_cache_vunmap(addr, addr + size);

	order = get_order(size);
	offset = (addr & (VMAP_BLOCK_SIZE - 1)) >> PAGE_SHIFT;
	vb = xa_load(&vmap_blocks, addr_to_vb_idx(addr));

	vunmap_range_noflush(addr, addr + size);

	if (debug_pagealloc_enabled_static())
		flush_tlb_kernel_range(addr, addr + size);

	spin_lock(&vb->lock);

	/* Expand dirty range */
	vb->dirty_min = min(vb->dirty_min, offset);
	vb->dirty_max = max(vb->dirty_max, offset + (1UL << order));

	vb->dirty += 1UL << order;
	if (vb->dirty == VMAP_BBMAP_BITS) {
		BUG_ON(vb->free);
		spin_unlock(&vb->lock);
		free_vmap_block(vb);
	} else
		spin_unlock(&vb->lock);
}

static void _vm_unmap_aliases(unsigned long start, unsigned long end, int flush)
{
	int cpu;

	if (unlikely(!vmap_initialized))
		return;

	might_sleep();

	for_each_possible_cpu(cpu) {
		struct vmap_block_queue *vbq = &per_cpu(vmap_block_queue, cpu);
		struct vmap_block *vb;

		rcu_read_lock();
		list_for_each_entry_rcu(vb, &vbq->free, free_list) {
			spin_lock(&vb->lock);
			if (vb->dirty && vb->dirty != VMAP_BBMAP_BITS) {
				unsigned long va_start = vb->va->va_start;
				unsigned long s, e;

				s = va_start + (vb->dirty_min << PAGE_SHIFT);
				e = va_start + (vb->dirty_max << PAGE_SHIFT);

				start = min(s, start);
				end   = max(e, end);

				flush = 1;
			}
			spin_unlock(&vb->lock);
		}
		rcu_read_unlock();
	}

	mutex_lock(&vmap_purge_lock);
	purge_fragmented_blocks_allcpus();
	if (!__purge_vmap_area_lazy(start, end) && flush)
		flush_tlb_kernel_range(start, end);
	mutex_unlock(&vmap_purge_lock);
}

/**
 * vm_unmap_aliases - unmap outstanding lazy aliases in the vmap layer
 *
 * The vmap/vmalloc layer lazily flushes kernel virtual mappings primarily
 * to amortize TLB flushing overheads. What this means is that any page you
 * have now, may, in a former life, have been mapped into kernel virtual
 * address by the vmap layer and so there might be some CPUs with TLB entries
 * still referencing that page (additional to the regular 1:1 kernel mapping).
 *
 * vm_unmap_aliases flushes all such lazy mappings. After it returns, we can
 * be sure that none of the pages we have control over will have any aliases
 * from the vmap layer.
 */
void vm_unmap_aliases(void)
{
	unsigned long start = ULONG_MAX, end = 0;
	int flush = 0;

	_vm_unmap_aliases(start, end, flush);
}
EXPORT_SYMBOL_GPL(vm_unmap_aliases);

/**
 * vm_unmap_ram - unmap linear kernel address space set up by vm_map_ram
 * @mem: the pointer returned by vm_map_ram
 * @count: the count passed to that vm_map_ram call (cannot unmap partial)
 */
void vm_unmap_ram(const void *mem, unsigned int count)
{
	unsigned long size = (unsigned long)count << PAGE_SHIFT;
	unsigned long addr = (unsigned long)mem;
	struct vmap_area *va;

	might_sleep();
	BUG_ON(!addr);
	BUG_ON(addr < VMALLOC_START);
	BUG_ON(addr > VMALLOC_END);
	BUG_ON(!PAGE_ALIGNED(addr));

	kasan_poison_vmalloc(mem, size);

	if (likely(count <= VMAP_MAX_ALLOC)) {
		debug_check_no_locks_freed(mem, size);
		vb_free(addr, size);
		return;
	}

	va = find_vmap_area(addr);
	BUG_ON(!va);
	debug_check_no_locks_freed((void *)va->va_start,
				    (va->va_end - va->va_start));
	free_unmap_vmap_area(va);
}
EXPORT_SYMBOL(vm_unmap_ram);

/**
 * vm_map_ram - map pages linearly into kernel virtual address (vmalloc space)
 * @pages: an array of pointers to the pages to be mapped
 * @count: number of pages
 * @node: prefer to allocate data structures on this node
 *
 * If you use this function for less than VMAP_MAX_ALLOC pages, it could be
 * faster than vmap so it's good.  But if you mix long-life and short-life
 * objects with vm_map_ram(), it could consume lots of address space through
 * fragmentation (especially on a 32bit machine).  You could see failures in
 * the end.  Please use this function for short-lived objects.
 *
 * Returns: a pointer to the address that has been mapped, or %NULL on failure
 */
void *vm_map_ram(struct page **pages, unsigned int count, int node)
{
	unsigned long size = (unsigned long)count << PAGE_SHIFT;
	unsigned long addr;
	void *mem;

	if (likely(count <= VMAP_MAX_ALLOC)) {
		mem = vb_alloc(size, GFP_KERNEL);
		if (IS_ERR(mem))
			return NULL;
		addr = (unsigned long)mem;
	} else {
		struct vmap_area *va;
		va = alloc_vmap_area(size, PAGE_SIZE,
				VMALLOC_START, VMALLOC_END, node, GFP_KERNEL);
		if (IS_ERR(va))
			return NULL;

		addr = va->va_start;
		mem = (void *)addr;
	}

	kasan_unpoison_vmalloc(mem, size);

	if (vmap_pages_range(addr, addr + size, PAGE_KERNEL,
				pages, PAGE_SHIFT) < 0) {
		vm_unmap_ram(mem, count);
		return NULL;
	}

	return mem;
}
EXPORT_SYMBOL(vm_map_ram);

static struct vm_struct *vmlist __initdata;

static inline unsigned int vm_area_page_order(struct vm_struct *vm)
{
#ifdef CONFIG_HAVE_ARCH_HUGE_VMALLOC
	return vm->page_order;
#else
	return 0;
#endif
}

static inline void set_vm_area_page_order(struct vm_struct *vm, unsigned int order)
{
#ifdef CONFIG_HAVE_ARCH_HUGE_VMALLOC
	vm->page_order = order;
#else
	BUG_ON(order != 0);
#endif
}

/**
 * vm_area_add_early - add vmap area early during boot
 * @vm: vm_struct to add
 *
 * This function is used to add fixed kernel vm area to vmlist before
 * vmalloc_init() is called.  @vm->addr, @vm->size, and @vm->flags
 * should contain proper values and the other fields should be zero.
 *
 * DO NOT USE THIS FUNCTION UNLESS YOU KNOW WHAT YOU'RE DOING.
 */
void __init vm_area_add_early(struct vm_struct *vm)
{
	struct vm_struct *tmp, **p;

	BUG_ON(vmap_initialized);
	for (p = &vmlist; (tmp = *p) != NULL; p = &tmp->next) {
		if (tmp->addr >= vm->addr) {
			BUG_ON(tmp->addr < vm->addr + vm->size);
			break;
		} else
			BUG_ON(tmp->addr + tmp->size > vm->addr);
	}
	vm->next = *p;
	*p = vm;
}

/**
 * vm_area_register_early - register vmap area early during boot
 * @vm: vm_struct to register
 * @align: requested alignment
 *
 * This function is used to register kernel vm area before
 * vmalloc_init() is called.  @vm->size and @vm->flags should contain
 * proper values on entry and other fields should be zero.  On return,
 * vm->addr contains the allocated address.
 *
 * DO NOT USE THIS FUNCTION UNLESS YOU KNOW WHAT YOU'RE DOING.
 */
void __init vm_area_register_early(struct vm_struct *vm, size_t align)
{
	unsigned long addr = ALIGN(VMALLOC_START, align);
	struct vm_struct *cur, **p;

	BUG_ON(vmap_initialized);

	for (p = &vmlist; (cur = *p) != NULL; p = &cur->next) {
		if ((unsigned long)cur->addr - addr >= vm->size)
			break;
		addr = ALIGN((unsigned long)cur->addr + cur->size, align);
	}

	BUG_ON(addr > VMALLOC_END - vm->size);
	vm->addr = (void *)addr;
	vm->next = *p;
	*p = vm;
	kasan_populate_early_vm_area_shadow(vm->addr, vm->size);
}

static void vmap_init_free_space(void)
{
	unsigned long vmap_start = 1;
	const unsigned long vmap_end = ULONG_MAX;
	struct vmap_area *busy, *free;

	/*
	 *     B     F     B     B     B     F
	 * -|-----|.....|-----|-----|-----|.....|-
	 *  |           The KVA space           |
	 *  |<--------------------------------->|
	 */
	list_for_each_entry(busy, &vmap_area_list, list) {
		if (busy->va_start - vmap_start > 0) {
			free = kmem_cache_zalloc(vmap_area_cachep, GFP_NOWAIT);
			if (!WARN_ON_ONCE(!free)) {
				free->va_start = vmap_start;
				free->va_end = busy->va_start;

				insert_vmap_area_augment(free, NULL,
					&free_vmap_area_root,
						&free_vmap_area_list);
			}
		}

		vmap_start = busy->va_end;
	}

	if (vmap_end - vmap_start > 0) {
		free = kmem_cache_zalloc(vmap_area_cachep, GFP_NOWAIT);
		if (!WARN_ON_ONCE(!free)) {
			free->va_start = vmap_start;
			free->va_end = vmap_end;

			insert_vmap_area_augment(free, NULL,
				&free_vmap_area_root,
					&free_vmap_area_list);
		}
	}
}

void __init vmalloc_init(void)
{
	struct vmap_area *va;
	struct vm_struct *tmp;
	int i;

	/*
	 * Create the cache for vmap_area objects.
	 */
	vmap_area_cachep = KMEM_CACHE(vmap_area, SLAB_PANIC);

	for_each_possible_cpu(i) {
		struct vmap_block_queue *vbq;
		struct vfree_deferred *p;

		vbq = &per_cpu(vmap_block_queue, i);
		spin_lock_init(&vbq->lock);
		INIT_LIST_HEAD(&vbq->free);
		p = &per_cpu(vfree_deferred, i);
		init_llist_head(&p->list);
		INIT_WORK(&p->wq, free_work);
	}

	/* Import existing vmlist entries. */
	for (tmp = vmlist; tmp; tmp = tmp->next) {
		va = kmem_cache_zalloc(vmap_area_cachep, GFP_NOWAIT);
		if (WARN_ON_ONCE(!va))
			continue;

		va->va_start = (unsigned long)tmp->addr;
		va->va_end = va->va_start + tmp->size;
		va->vm = tmp;
		insert_vmap_area(va, &vmap_area_root, &vmap_area_list);
	}

	/*
	 * Now we can initialize a free vmap space.
	 */
	vmap_init_free_space();
	vmap_initialized = true;
}

static inline void setup_vmalloc_vm_locked(struct vm_struct *vm,
	struct vmap_area *va, unsigned long flags, const void *caller)
{
	vm->flags = flags;
	vm->addr = (void *)va->va_start;
	vm->size = va->va_end - va->va_start;
	vm->caller = caller;
	va->vm = vm;
}

static void setup_vmalloc_vm(struct vm_struct *vm, struct vmap_area *va,
			      unsigned long flags, const void *caller)
{
	spin_lock(&vmap_area_lock);
	setup_vmalloc_vm_locked(vm, va, flags, caller);
	spin_unlock(&vmap_area_lock);
}

static void clear_vm_uninitialized_flag(struct vm_struct *vm)
{
	/*
	 * Before removing VM_UNINITIALIZED,
	 * we should make sure that vm has proper values.
	 * Pair with smp_rmb() in show_numa_info().
	 */
	smp_wmb();
	vm->flags &= ~VM_UNINITIALIZED;
}

static struct vm_struct *__get_vm_area_node(unsigned long size,
		unsigned long align, unsigned long shift, unsigned long flags,
		unsigned long start, unsigned long end, int node,
		gfp_t gfp_mask, const void *caller)
{
	struct vmap_area *va;
	struct vm_struct *area;
	unsigned long requested_size = size;

	BUG_ON(in_interrupt());
	size = ALIGN(size, 1ul << shift);
	if (unlikely(!size))
	    //如果申请页数为0，则返回NULL
		return NULL;

	if (flags & VM_IOREMAP)
		align = 1ul << clamp_t(int, get_count_order_long(size),
				       PAGE_SHIFT, IOREMAP_MAX_ORDER);

	area = kzalloc_node(sizeof(*area), gfp_mask & GFP_RECLAIM_MASK, node);
	if (unlikely(!area))
		return NULL;

	//没有没有明确指出不开启guard，则默认增加一页
	if (!(flags & VM_NO_GUARD))
		size += PAGE_SIZE;

	//构造对应的va结构体，并插入到合适位置
	va = alloc_vmap_area(size, align, start, end, node, gfp_mask);
	if (IS_ERR(va)) {
		kfree(area);
		return NULL;
	}

	kasan_unpoison_vmalloc((void *)va->va_start, requested_size);

	//通过va构造并返回area
	setup_vmalloc_vm(area, va, flags, caller);

	return area;
}

struct vm_struct *__get_vm_area_caller(unsigned long size, unsigned long flags,
				       unsigned long start, unsigned long end,
				       const void *caller)
{
	return __get_vm_area_node(size, 1, PAGE_SHIFT, flags, start, end,
				  NUMA_NO_NODE, GFP_KERNEL, caller);
}

/**
 * get_vm_area - reserve a contiguous kernel virtual area
 * @size:	 size of the area
 * @flags:	 %VM_IOREMAP for I/O mappings or VM_ALLOC
 *
 * Search an area of @size in the kernel virtual mapping area,
 * and reserved it for out purposes.  Returns the area descriptor
 * on success or %NULL on failure.
 *
 * Return: the area descriptor on success or %NULL on failure.
 */
struct vm_struct *get_vm_area(unsigned long size, unsigned long flags)
{
	return __get_vm_area_node(size, 1, PAGE_SHIFT, flags,
				  VMALLOC_START, VMALLOC_END,
				  NUMA_NO_NODE, GFP_KERNEL,
				  __builtin_return_address(0));
}

struct vm_struct *get_vm_area_caller(unsigned long size, unsigned long flags,
				const void *caller)
{
	return __get_vm_area_node(size, 1, PAGE_SHIFT, flags,
				  VMALLOC_START, VMALLOC_END,
				  NUMA_NO_NODE, GFP_KERNEL, caller);
}

/**
 * find_vm_area - find a continuous kernel virtual area
 * @addr:	  base address
 *
 * Search for the kernel VM area starting at @addr, and return it.
 * It is up to the caller to do all required locking to keep the returned
 * pointer valid.
 *
 * Return: the area descriptor on success or %NULL on failure.
 */
struct vm_struct *find_vm_area(const void *addr)
{
	struct vmap_area *va;

	va = find_vmap_area((unsigned long)addr);
	if (!va)
		return NULL;

	return va->vm;
}

/**
 * remove_vm_area - find and remove a continuous kernel virtual area
 * @addr:	    base address
 *
 * Search for the kernel VM area starting at @addr, and remove it.
 * This function returns the found VM area, but using it is NOT safe
 * on SMP machines, except for its size or flags.
 *
 * Return: the area descriptor on success or %NULL on failure.
 */
struct vm_struct *remove_vm_area(const void *addr)
{
	struct vmap_area *va;

	might_sleep();

	spin_lock(&vmap_area_lock);
	va = __find_vmap_area((unsigned long)addr);
	if (va && va->vm) {
		struct vm_struct *vm = va->vm;

		va->vm = NULL;
		spin_unlock(&vmap_area_lock);

		kasan_free_shadow(vm);
		free_unmap_vmap_area(va);

		return vm;
	}

	spin_unlock(&vmap_area_lock);
	return NULL;
}

static inline void set_area_direct_map(const struct vm_struct *area,
				       int (*set_direct_map)(struct page *page))
{
	int i;

	/* HUGE_VMALLOC passes small pages to set_direct_map */
	for (i = 0; i < area->nr_pages; i++)
		if (page_address(area->pages[i]))
			set_direct_map(area->pages[i]);
}

/* Handle removing and resetting vm mappings related to the vm_struct. */
static void vm_remove_mappings(struct vm_struct *area, int deallocate_pages)
{
	unsigned long start = ULONG_MAX, end = 0;
	unsigned int page_order = vm_area_page_order(area);
	int flush_reset = area->flags & VM_FLUSH_RESET_PERMS;
	int flush_dmap = 0;
	int i;

	remove_vm_area(area->addr);

	/* If this is not VM_FLUSH_RESET_PERMS memory, no need for the below. */
	if (!flush_reset)
		return;

	/*
	 * If not deallocating pages, just do the flush of the VM area and
	 * return.
	 */
	if (!deallocate_pages) {
		vm_unmap_aliases();
		return;
	}

	/*
	 * If execution gets here, flush the vm mapping and reset the direct
	 * map. Find the start and end range of the direct mappings to make sure
	 * the vm_unmap_aliases() flush includes the direct map.
	 */
	for (i = 0; i < area->nr_pages; i += 1U << page_order) {
		unsigned long addr = (unsigned long)page_address(area->pages[i]);
		if (addr) {
			unsigned long page_size;

			page_size = PAGE_SIZE << page_order;
			start = min(addr, start);
			end = max(addr + page_size, end);
			flush_dmap = 1;
		}
	}

	/*
	 * Set direct map to something invalid so that it won't be cached if
	 * there are any accesses after the TLB flush, then flush the TLB and
	 * reset the direct map permissions to the default.
	 */
	set_area_direct_map(area, set_direct_map_invalid_noflush);
	_vm_unmap_aliases(start, end, flush_dmap);
	set_area_direct_map(area, set_direct_map_default_noflush);
}

static void __vunmap(const void *addr, int deallocate_pages)
{
	struct vm_struct *area;

	if (!addr)
		return;

	if (WARN(!PAGE_ALIGNED(addr), "Trying to vfree() bad address (%p)\n",
			addr))
		return;

	area = find_vm_area(addr);
	if (unlikely(!area)) {
		WARN(1, KERN_ERR "Trying to vfree() nonexistent vm area (%p)\n",
				addr);
		return;
	}

	debug_check_no_locks_freed(area->addr, get_vm_area_size(area));
	debug_check_no_obj_freed(area->addr, get_vm_area_size(area));

	kasan_poison_vmalloc(area->addr, get_vm_area_size(area));

	vm_remove_mappings(area, deallocate_pages);

	if (deallocate_pages) {
		unsigned int page_order = vm_area_page_order(area);
		int i;

		for (i = 0; i < area->nr_pages; i += 1U << page_order) {
			struct page *page = area->pages[i];

			BUG_ON(!page);
			__free_pages(page, page_order);
			cond_resched();
		}
		atomic_long_sub(area->nr_pages, &nr_vmalloc_pages);

		kvfree(area->pages);
	}

	kfree(area);
}

static inline void __vfree_deferred(const void *addr)
{
	/*
	 * Use raw_cpu_ptr() because this can be called from preemptible
	 * context. Preemption is absolutely fine here, because the llist_add()
	 * implementation is lockless, so it works even if we are adding to
	 * another cpu's list. schedule_work() should be fine with this too.
	 */
	struct vfree_deferred *p = raw_cpu_ptr(&vfree_deferred);

	if (llist_add((struct llist_node *)addr, &p->list))
		schedule_work(&p->wq);
}

/**
 * vfree_atomic - release memory allocated by vmalloc()
 * @addr:	  memory base address
 *
 * This one is just like vfree() but can be called in any atomic context
 * except NMIs.
 */
void vfree_atomic(const void *addr)
{
	BUG_ON(in_nmi());

	kmemleak_free(addr);

	if (!addr)
		return;
	__vfree_deferred(addr);
}

static void __vfree(const void *addr)
{
	if (unlikely(in_interrupt()))
		__vfree_deferred(addr);
	else
		__vunmap(addr, 1);
}

/**
 * vfree - Release memory allocated by vmalloc()
 * @addr:  Memory base address
 *
 * Free the virtually continuous memory area starting at @addr, as obtained
 * from one of the vmalloc() family of APIs.  This will usually also free the
 * physical memory underlying the virtual allocation, but that memory is
 * reference counted, so it will not be freed until the last user goes away.
 *
 * If @addr is NULL, no operation is performed.
 *
 * Context:
 * May sleep if called *not* from interrupt context.
 * Must not be called in NMI context (strictly speaking, it could be
 * if we have CONFIG_ARCH_HAVE_NMI_SAFE_CMPXCHG, but making the calling
 * conventions for vfree() arch-dependent would be a really bad idea).
 */
void vfree(const void *addr)
{
	BUG_ON(in_nmi());

	kmemleak_free(addr);

	might_sleep_if(!in_interrupt());

	if (!addr)
		return;

	__vfree(addr);
}
EXPORT_SYMBOL(vfree);

/**
 * vunmap - release virtual mapping obtained by vmap()
 * @addr:   memory base address
 *
 * Free the virtually contiguous memory area starting at @addr,
 * which was created from the page array passed to vmap().
 *
 * Must not be called in interrupt context.
 */
void vunmap(const void *addr)
{
	BUG_ON(in_interrupt());
	might_sleep();
	if (addr)
		__vunmap(addr, 0);
}
EXPORT_SYMBOL(vunmap);

/**
 * vmap - map an array of pages into virtually contiguous space
 * @pages: array of page pointers
 * @count: number of pages to map
 * @flags: vm_area->flags
 * @prot: page protection for the mapping
 *
 * Maps @count pages from @pages into contiguous kernel virtual space.
 * If @flags contains %VM_MAP_PUT_PAGES the ownership of the pages array itself
 * (which must be kmalloc or vmalloc memory) and one reference per pages in it
 * are transferred from the caller to vmap(), and will be freed / dropped when
 * vfree() is called on the return value.
 *
 * Return: the address of the area or %NULL on failure
 */
void *vmap(struct page **pages, unsigned int count,
	   unsigned long flags, pgprot_t prot)
{
	struct vm_struct *area;
	unsigned long addr;
	unsigned long size;		/* In bytes */

	might_sleep();

	/*
	 * Your top guard is someone else's bottom guard. Not having a top
	 * guard compromises someone else's mappings too.
	 */
	if (WARN_ON_ONCE(flags & VM_NO_GUARD))
		flags &= ~VM_NO_GUARD;

	if (count > totalram_pages())
		return NULL;

	size = (unsigned long)count << PAGE_SHIFT;
	area = get_vm_area_caller(size, flags, __builtin_return_address(0));
	if (!area)
		return NULL;

	addr = (unsigned long)area->addr;
	if (vmap_pages_range(addr, addr + size, pgprot_nx(prot),
				pages, PAGE_SHIFT) < 0) {
		vunmap(area->addr);
		return NULL;
	}

	if (flags & VM_MAP_PUT_PAGES) {
		area->pages = pages;
		area->nr_pages = count;
	}
	return area->addr;
}
EXPORT_SYMBOL(vmap);

#ifdef CONFIG_VMAP_PFN
struct vmap_pfn_data {
	unsigned long	*pfns;
	pgprot_t	prot;
	unsigned int	idx;
};

static int vmap_pfn_apply(pte_t *pte, unsigned long addr, void *private)
{
	struct vmap_pfn_data *data = private;

	if (WARN_ON_ONCE(pfn_valid(data->pfns[data->idx])))
		return -EINVAL;
	*pte = pte_mkspecial(pfn_pte(data->pfns[data->idx++], data->prot));
	return 0;
}

/**
 * vmap_pfn - map an array of PFNs into virtually contiguous space
 * @pfns: array of PFNs
 * @count: number of pages to map
 * @prot: page protection for the mapping
 *
 * Maps @count PFNs from @pfns into contiguous kernel virtual space and returns
 * the start address of the mapping.
 */
void *vmap_pfn(unsigned long *pfns, unsigned int count, pgprot_t prot)
{
	struct vmap_pfn_data data = { .pfns = pfns, .prot = pgprot_nx(prot) };
	struct vm_struct *area;

	area = get_vm_area_caller(count * PAGE_SIZE, VM_IOREMAP,
			__builtin_return_address(0));
	if (!area)
		return NULL;
	if (apply_to_page_range(&init_mm, (unsigned long)area->addr,
			count * PAGE_SIZE, vmap_pfn_apply, &data)) {
		free_vm_area(area);
		return NULL;
	}
	return area->addr;
}
EXPORT_SYMBOL_GPL(vmap_pfn);
#endif /* CONFIG_VMAP_PFN */

static inline unsigned int
vm_area_alloc_pages(gfp_t gfp, int nid,
		unsigned int order, unsigned int nr_pages, struct page **pages)
{
	unsigned int nr_allocated = 0;
	struct page *page;
	int i;

	/*
	 * For order-0 pages we make use of bulk allocator, if
	 * the page array is partly or not at all populated due
	 * to fails, fallback to a single page allocator that is
	 * more permissive.
	 */
	if (!order) {
		while (nr_allocated < nr_pages) {
			unsigned int nr, nr_pages_request;

			/*
			 * A maximum allowed request is hard-coded and is 100
			 * pages per call. That is done in order to prevent a
			 * long preemption off scenario in the bulk-allocator
			 * so the range is [1:100].
			 */
			nr_pages_request = min(100U, nr_pages - nr_allocated);

			/* memory allocation should consider mempolicy, we can't
			 * wrongly use nearest node when nid == NUMA_NO_NODE,
			 * otherwise memory may be allocated in only one node,
			 * but mempolcy want to alloc memory by interleaving.
			 */
			if (IS_ENABLED(CONFIG_NUMA) && nid == NUMA_NO_NODE)
				nr = alloc_pages_bulk_array_mempolicy(gfp,
							nr_pages_request,
							pages + nr_allocated);

			else
				nr = alloc_pages_bulk_array_node(gfp, nid,
							nr_pages_request,
							pages + nr_allocated);

			nr_allocated += nr;
			cond_resched();

			/*
			 * If zero or pages were obtained partly,
			 * fallback to a single page allocator.
			 */
			if (nr != nr_pages_request)
				break;
		}
	} else
		/*
		 * Compound pages required for remap_vmalloc_page if
		 * high-order pages.
		 */
		gfp |= __GFP_COMP;

	/* High-order pages or fallback path if "bulk" fails. */

	while (nr_allocated < nr_pages) {
		if (fatal_signal_pending(current))
			break;

		if (nid == NUMA_NO_NODE)
			page = alloc_pages(gfp, order);
		else
			page = alloc_pages_node(nid, gfp, order);
		if (unlikely(!page))
			break;

		/*
		 * Careful, we allocate and map page-order pages, but
		 * tracking is done per PAGE_SIZE page so as to keep the
		 * vm_struct APIs independent of the physical/mapped size.
		 */
		for (i = 0; i < (1U << order); i++)
			pages[nr_allocated + i] = page + i;

		cond_resched();
		nr_allocated += 1U << order;
	}

	return nr_allocated;
}

static void *__vmalloc_area_node(struct vm_struct *area, gfp_t gfp_mask,
				 pgprot_t prot, unsigned int page_shift,
				 int node)
{
	const gfp_t nested_gfp = (gfp_mask & GFP_RECLAIM_MASK) | __GFP_ZERO;
<<<<<<< HEAD
	//获得area所需要的页数目
=======
	const gfp_t orig_gfp_mask = gfp_mask;
>>>>>>> 8ab77458
	unsigned long addr = (unsigned long)area->addr;
	unsigned long size = get_vm_area_size(area);
	unsigned long array_size;
	unsigned int nr_small_pages = size >> PAGE_SHIFT;
	unsigned int page_order;

	array_size = (unsigned long)nr_small_pages * sizeof(struct page *);
	gfp_mask |= __GFP_NOWARN;
	if (!(gfp_mask & (GFP_DMA | GFP_DMA32)))
		gfp_mask |= __GFP_HIGHMEM;

	//为pages指针数组准备内存
	/* Please note that the recursion is strictly bounded. */
	if (array_size > PAGE_SIZE) {
		//pages指针数组需要内存大于一页，为其申请相应的内存
		area->pages = __vmalloc_node(array_size, 1, nested_gfp, node,
					area->caller);
	} else {
		//所需要的内存小于一页，通过kmalloc申请小块内存
		area->pages = kmalloc_node(array_size, nested_gfp, node);
	}

	if (!area->pages) {
<<<<<<< HEAD
	    	//申请pages指针数组失败
		warn_alloc(gfp_mask, NULL,
=======
		warn_alloc(orig_gfp_mask, NULL,
>>>>>>> 8ab77458
			"vmalloc error: size %lu, failed to allocated page array size %lu",
			nr_small_pages * PAGE_SIZE, array_size);
		free_vm_area(area);
		return NULL;
	}

	set_vm_area_page_order(area, page_shift - PAGE_SHIFT);
	page_order = vm_area_page_order(area);

	//为每个page申请内存（通过alloc_page申请一个page页）
	area->nr_pages = vm_area_alloc_pages(gfp_mask, node,
		page_order, nr_small_pages, area->pages);

	atomic_long_add(area->nr_pages, &nr_vmalloc_pages);

	/*
	 * If not enough pages were obtained to accomplish an
	 * allocation request, free them via __vfree() if any.
	 */
	if (area->nr_pages != nr_small_pages) {
		warn_alloc(orig_gfp_mask, NULL,
			"vmalloc error: size %lu, page order %u, failed to allocate pages",
			area->nr_pages * PAGE_SIZE, page_order);
		goto fail;
	}

	if (vmap_pages_range(addr, addr + size, prot, area->pages,
			page_shift) < 0) {
		warn_alloc(orig_gfp_mask, NULL,
			"vmalloc error: size %lu, failed to map pages",
			area->nr_pages * PAGE_SIZE);
		goto fail;
	}

	return area->addr;

fail:
	__vfree(area->addr);
	return NULL;
}

/**
 * __vmalloc_node_range - allocate virtually contiguous memory
 * @size:		  allocation size
 * @align:		  desired alignment
 * @start:		  vm area range start
 * @end:		  vm area range end
 * @gfp_mask:		  flags for the page level allocator
 * @prot:		  protection mask for the allocated pages
 * @vm_flags:		  additional vm area flags (e.g. %VM_NO_GUARD)
 * @node:		  node to use for allocation or NUMA_NO_NODE
 * @caller:		  caller's return address
 *
 * Allocate enough pages to cover @size from the page level
 * allocator with @gfp_mask flags. Please note that the full set of gfp
 * flags are not supported. GFP_KERNEL would be a preferred allocation mode
 * but GFP_NOFS and GFP_NOIO are supported as well. Zone modifiers are not
 * supported. From the reclaim modifiers__GFP_DIRECT_RECLAIM is required (aka
 * GFP_NOWAIT is not supported) and only __GFP_NOFAIL is supported (aka
 * __GFP_NORETRY and __GFP_RETRY_MAYFAIL are not supported).
 * __GFP_NOWARN can be used to suppress error messages about failures.
 *
 * Map them into contiguous kernel virtual space, using a pagetable
 * protection of @prot.
 *
 * Return: the address of the area or %NULL on failure
 */
void *__vmalloc_node_range(unsigned long size, unsigned long align,
			unsigned long start, unsigned long end, gfp_t gfp_mask,
			pgprot_t prot, unsigned long vm_flags, int node,
			const void *caller)
{
	struct vm_struct *area;
	void *addr;
	unsigned long real_size = size;
	unsigned long real_align = align;
	unsigned int shift = PAGE_SHIFT;

	if (WARN_ON_ONCE(!size))
		return NULL;

	if ((size >> PAGE_SHIFT) > totalram_pages()) {
		warn_alloc(gfp_mask, NULL,
			"vmalloc error: size %lu, exceeds total pages",
			real_size);
		return NULL;
	}

	if (vmap_allow_huge && !(vm_flags & VM_NO_HUGE_VMAP)) {
		unsigned long size_per_node;

		/*
		 * Try huge pages. Only try for PAGE_KERNEL allocations,
		 * others like modules don't yet expect huge pages in
		 * their allocations due to apply_to_page_range not
		 * supporting them.
		 */

		size_per_node = size;
		if (node == NUMA_NO_NODE)
			size_per_node /= num_online_nodes();
		if (arch_vmap_pmd_supported(prot) && size_per_node >= PMD_SIZE)
			shift = PMD_SHIFT;
		else
			shift = arch_vmap_pte_supported_shift(size_per_node);

		align = max(real_align, 1UL << shift);
		size = ALIGN(real_size, 1UL << shift);
	}

again:
	area = __get_vm_area_node(real_size, align, shift, VM_ALLOC |
				  VM_UNINITIALIZED | vm_flags, start, end, node,
				  gfp_mask, caller);
	if (!area) {
		warn_alloc(gfp_mask, NULL,
			"vmalloc error: size %lu, vm_struct allocation failed",
			real_size);
		goto fail;
	}

	addr = __vmalloc_area_node(area, gfp_mask, prot, shift, node);
	if (!addr)
		goto fail;

	/*
	 * In this function, newly allocated vm_struct has VM_UNINITIALIZED
	 * flag. It means that vm_struct is not fully initialized.
	 * Now, it is fully initialized, so remove this flag here.
	 */
	clear_vm_uninitialized_flag(area);

	size = PAGE_ALIGN(size);
	kmemleak_vmalloc(area, size, gfp_mask);

	return addr;

fail:
	if (shift > PAGE_SHIFT) {
		shift = PAGE_SHIFT;
		align = real_align;
		size = real_size;
		goto again;
	}

	return NULL;
}

/**
 * __vmalloc_node - allocate virtually contiguous memory
 * @size:	    allocation size
 * @align:	    desired alignment
 * @gfp_mask:	    flags for the page level allocator
 * @node:	    node to use for allocation or NUMA_NO_NODE
 * @caller:	    caller's return address
 *
 * Allocate enough pages to cover @size from the page level allocator with
 * @gfp_mask flags.  Map them into contiguous kernel virtual space.
 *
 * Reclaim modifiers in @gfp_mask - __GFP_NORETRY, __GFP_RETRY_MAYFAIL
 * and __GFP_NOFAIL are not supported
 *
 * Any use of gfp flags outside of GFP_KERNEL should be consulted
 * with mm people.
 *
 * Return: pointer to the allocated memory or %NULL on error
 */
void *__vmalloc_node(unsigned long size, unsigned long align,
			    gfp_t gfp_mask, int node, const void *caller)
{
	return __vmalloc_node_range(size, align, VMALLOC_START, VMALLOC_END,
				gfp_mask, PAGE_KERNEL, 0, node, caller);
}
/*
 * This is only for performance analysis of vmalloc and stress purpose.
 * It is required by vmalloc test module, therefore do not use it other
 * than that.
 */
#ifdef CONFIG_TEST_VMALLOC_MODULE
EXPORT_SYMBOL_GPL(__vmalloc_node);
#endif

void *__vmalloc(unsigned long size, gfp_t gfp_mask)
{
	return __vmalloc_node(size, 1, gfp_mask, NUMA_NO_NODE,
				__builtin_return_address(0));
}
EXPORT_SYMBOL(__vmalloc);

/**
 * vmalloc - allocate virtually contiguous memory
 * @size:    allocation size
 *
 * Allocate enough pages to cover @size from the page level
 * allocator and map them into contiguous kernel virtual space.
 *
 * For tight control over page level allocator and protection flags
 * use __vmalloc() instead.
 *
 * Return: pointer to the allocated memory or %NULL on error
 */
void *vmalloc(unsigned long size)
{
	return __vmalloc_node(size, 1, GFP_KERNEL, NUMA_NO_NODE,
				__builtin_return_address(0));
}
EXPORT_SYMBOL(vmalloc);

/**
 * vmalloc_no_huge - allocate virtually contiguous memory using small pages
 * @size:    allocation size
 *
 * Allocate enough non-huge pages to cover @size from the page level
 * allocator and map them into contiguous kernel virtual space.
 *
 * Return: pointer to the allocated memory or %NULL on error
 */
void *vmalloc_no_huge(unsigned long size)
{
	return __vmalloc_node_range(size, 1, VMALLOC_START, VMALLOC_END,
				    GFP_KERNEL, PAGE_KERNEL, VM_NO_HUGE_VMAP,
				    NUMA_NO_NODE, __builtin_return_address(0));
}
EXPORT_SYMBOL(vmalloc_no_huge);

/**
 * vzalloc - allocate virtually contiguous memory with zero fill
 * @size:    allocation size
 *
 * Allocate enough pages to cover @size from the page level
 * allocator and map them into contiguous kernel virtual space.
 * The memory allocated is set to zero.
 *
 * For tight control over page level allocator and protection flags
 * use __vmalloc() instead.
 *
 * Return: pointer to the allocated memory or %NULL on error
 */
void *vzalloc(unsigned long size)
{
	return __vmalloc_node(size, 1, GFP_KERNEL | __GFP_ZERO, NUMA_NO_NODE,
				__builtin_return_address(0));
}
EXPORT_SYMBOL(vzalloc);

/**
 * vmalloc_user - allocate zeroed virtually contiguous memory for userspace
 * @size: allocation size
 *
 * The resulting memory area is zeroed so it can be mapped to userspace
 * without leaking data.
 *
 * Return: pointer to the allocated memory or %NULL on error
 */
void *vmalloc_user(unsigned long size)
{
	return __vmalloc_node_range(size, SHMLBA,  VMALLOC_START, VMALLOC_END,
				    GFP_KERNEL | __GFP_ZERO, PAGE_KERNEL,
				    VM_USERMAP, NUMA_NO_NODE,
				    __builtin_return_address(0));
}
EXPORT_SYMBOL(vmalloc_user);

/**
 * vmalloc_node - allocate memory on a specific node
 * @size:	  allocation size
 * @node:	  numa node
 *
 * Allocate enough pages to cover @size from the page level
 * allocator and map them into contiguous kernel virtual space.
 *
 * For tight control over page level allocator and protection flags
 * use __vmalloc() instead.
 *
 * Return: pointer to the allocated memory or %NULL on error
 */
void *vmalloc_node(unsigned long size, int node)
{
	return __vmalloc_node(size, 1, GFP_KERNEL, node,
			__builtin_return_address(0));
}
EXPORT_SYMBOL(vmalloc_node);

/**
 * vzalloc_node - allocate memory on a specific node with zero fill
 * @size:	allocation size
 * @node:	numa node
 *
 * Allocate enough pages to cover @size from the page level
 * allocator and map them into contiguous kernel virtual space.
 * The memory allocated is set to zero.
 *
 * Return: pointer to the allocated memory or %NULL on error
 */
void *vzalloc_node(unsigned long size, int node)
{
	return __vmalloc_node(size, 1, GFP_KERNEL | __GFP_ZERO, node,
				__builtin_return_address(0));
}
EXPORT_SYMBOL(vzalloc_node);

#if defined(CONFIG_64BIT) && defined(CONFIG_ZONE_DMA32)
#define GFP_VMALLOC32 (GFP_DMA32 | GFP_KERNEL)
#elif defined(CONFIG_64BIT) && defined(CONFIG_ZONE_DMA)
#define GFP_VMALLOC32 (GFP_DMA | GFP_KERNEL)
#else
/*
 * 64b systems should always have either DMA or DMA32 zones. For others
 * GFP_DMA32 should do the right thing and use the normal zone.
 */
#define GFP_VMALLOC32 (GFP_DMA32 | GFP_KERNEL)
#endif

/**
 * vmalloc_32 - allocate virtually contiguous memory (32bit addressable)
 * @size:	allocation size
 *
 * Allocate enough 32bit PA addressable pages to cover @size from the
 * page level allocator and map them into contiguous kernel virtual space.
 *
 * Return: pointer to the allocated memory or %NULL on error
 */
void *vmalloc_32(unsigned long size)
{
	return __vmalloc_node(size, 1, GFP_VMALLOC32, NUMA_NO_NODE,
			__builtin_return_address(0));
}
EXPORT_SYMBOL(vmalloc_32);

/**
 * vmalloc_32_user - allocate zeroed virtually contiguous 32bit memory
 * @size:	     allocation size
 *
 * The resulting memory area is 32bit addressable and zeroed so it can be
 * mapped to userspace without leaking data.
 *
 * Return: pointer to the allocated memory or %NULL on error
 */
void *vmalloc_32_user(unsigned long size)
{
	return __vmalloc_node_range(size, SHMLBA,  VMALLOC_START, VMALLOC_END,
				    GFP_VMALLOC32 | __GFP_ZERO, PAGE_KERNEL,
				    VM_USERMAP, NUMA_NO_NODE,
				    __builtin_return_address(0));
}
EXPORT_SYMBOL(vmalloc_32_user);

/*
 * small helper routine , copy contents to buf from addr.
 * If the page is not present, fill zero.
 */

static int aligned_vread(char *buf, char *addr, unsigned long count)
{
	struct page *p;
	int copied = 0;

	while (count) {
		unsigned long offset, length;

		offset = offset_in_page(addr);
		length = PAGE_SIZE - offset;
		if (length > count)
			length = count;
		p = vmalloc_to_page(addr);
		/*
		 * To do safe access to this _mapped_ area, we need
		 * lock. But adding lock here means that we need to add
		 * overhead of vmalloc()/vfree() calls for this _debug_
		 * interface, rarely used. Instead of that, we'll use
		 * kmap() and get small overhead in this access function.
		 */
		if (p) {
			/* We can expect USER0 is not used -- see vread() */
			void *map = kmap_atomic(p);
			memcpy(buf, map + offset, length);
			kunmap_atomic(map);
		} else
			memset(buf, 0, length);

		addr += length;
		buf += length;
		copied += length;
		count -= length;
	}
	return copied;
}

/**
 * vread() - read vmalloc area in a safe way.
 * @buf:     buffer for reading data
 * @addr:    vm address.
 * @count:   number of bytes to be read.
 *
 * This function checks that addr is a valid vmalloc'ed area, and
 * copy data from that area to a given buffer. If the given memory range
 * of [addr...addr+count) includes some valid address, data is copied to
 * proper area of @buf. If there are memory holes, they'll be zero-filled.
 * IOREMAP area is treated as memory hole and no copy is done.
 *
 * If [addr...addr+count) doesn't includes any intersects with alive
 * vm_struct area, returns 0. @buf should be kernel's buffer.
 *
 * Note: In usual ops, vread() is never necessary because the caller
 * should know vmalloc() area is valid and can use memcpy().
 * This is for routines which have to access vmalloc area without
 * any information, as /proc/kcore.
 *
 * Return: number of bytes for which addr and buf should be increased
 * (same number as @count) or %0 if [addr...addr+count) doesn't
 * include any intersection with valid vmalloc area
 */
long vread(char *buf, char *addr, unsigned long count)
{
	struct vmap_area *va;
	struct vm_struct *vm;
	char *vaddr, *buf_start = buf;
	unsigned long buflen = count;
	unsigned long n;

	/* Don't allow overflow */
	if ((unsigned long) addr + count < count)
		count = -(unsigned long) addr;

	spin_lock(&vmap_area_lock);
	va = find_vmap_area_exceed_addr((unsigned long)addr);
	if (!va)
		goto finished;

	/* no intersects with alive vmap_area */
	if ((unsigned long)addr + count <= va->va_start)
		goto finished;

	list_for_each_entry_from(va, &vmap_area_list, list) {
		if (!count)
			break;

		if (!va->vm)
			continue;

		vm = va->vm;
		vaddr = (char *) vm->addr;
		if (addr >= vaddr + get_vm_area_size(vm))
			continue;
		while (addr < vaddr) {
			if (count == 0)
				goto finished;
			*buf = '\0';
			buf++;
			addr++;
			count--;
		}
		n = vaddr + get_vm_area_size(vm) - addr;
		if (n > count)
			n = count;
		if (!(vm->flags & VM_IOREMAP))
			aligned_vread(buf, addr, n);
		else /* IOREMAP area is treated as memory hole */
			memset(buf, 0, n);
		buf += n;
		addr += n;
		count -= n;
	}
finished:
	spin_unlock(&vmap_area_lock);

	if (buf == buf_start)
		return 0;
	/* zero-fill memory holes */
	if (buf != buf_start + buflen)
		memset(buf, 0, buflen - (buf - buf_start));

	return buflen;
}

/**
 * remap_vmalloc_range_partial - map vmalloc pages to userspace
 * @vma:		vma to cover
 * @uaddr:		target user address to start at
 * @kaddr:		virtual address of vmalloc kernel memory
 * @pgoff:		offset from @kaddr to start at
 * @size:		size of map area
 *
 * Returns:	0 for success, -Exxx on failure
 *
 * This function checks that @kaddr is a valid vmalloc'ed area,
 * and that it is big enough to cover the range starting at
 * @uaddr in @vma. Will return failure if that criteria isn't
 * met.
 *
 * Similar to remap_pfn_range() (see mm/memory.c)
 */
int remap_vmalloc_range_partial(struct vm_area_struct *vma, unsigned long uaddr,
				void *kaddr, unsigned long pgoff,
				unsigned long size)
{
	struct vm_struct *area;
	unsigned long off;
	unsigned long end_index;

	if (check_shl_overflow(pgoff, PAGE_SHIFT, &off))
		return -EINVAL;

	size = PAGE_ALIGN(size);

	if (!PAGE_ALIGNED(uaddr) || !PAGE_ALIGNED(kaddr))
		return -EINVAL;

	area = find_vm_area(kaddr);
	if (!area)
		return -EINVAL;

	if (!(area->flags & (VM_USERMAP | VM_DMA_COHERENT)))
		return -EINVAL;

	if (check_add_overflow(size, off, &end_index) ||
	    end_index > get_vm_area_size(area))
		return -EINVAL;
	kaddr += off;

	do {
		struct page *page = vmalloc_to_page(kaddr);
		int ret;

		ret = vm_insert_page(vma, uaddr, page);
		if (ret)
			return ret;

		uaddr += PAGE_SIZE;
		kaddr += PAGE_SIZE;
		size -= PAGE_SIZE;
	} while (size > 0);

	vma->vm_flags |= VM_DONTEXPAND | VM_DONTDUMP;

	return 0;
}

/**
 * remap_vmalloc_range - map vmalloc pages to userspace
 * @vma:		vma to cover (map full range of vma)
 * @addr:		vmalloc memory
 * @pgoff:		number of pages into addr before first page to map
 *
 * Returns:	0 for success, -Exxx on failure
 *
 * This function checks that addr is a valid vmalloc'ed area, and
 * that it is big enough to cover the vma. Will return failure if
 * that criteria isn't met.
 *
 * Similar to remap_pfn_range() (see mm/memory.c)
 */
int remap_vmalloc_range(struct vm_area_struct *vma, void *addr,
						unsigned long pgoff)
{
	return remap_vmalloc_range_partial(vma, vma->vm_start,
					   addr, pgoff,
					   vma->vm_end - vma->vm_start);
}
EXPORT_SYMBOL(remap_vmalloc_range);

void free_vm_area(struct vm_struct *area)
{
	struct vm_struct *ret;
	ret = remove_vm_area(area->addr);
	BUG_ON(ret != area);
	kfree(area);
}
EXPORT_SYMBOL_GPL(free_vm_area);

#ifdef CONFIG_SMP
static struct vmap_area *node_to_va(struct rb_node *n)
{
	return rb_entry_safe(n, struct vmap_area, rb_node);
}

/**
 * pvm_find_va_enclose_addr - find the vmap_area @addr belongs to
 * @addr: target address
 *
 * Returns: vmap_area if it is found. If there is no such area
 *   the first highest(reverse order) vmap_area is returned
 *   i.e. va->va_start < addr && va->va_end < addr or NULL
 *   if there are no any areas before @addr.
 */
static struct vmap_area *
pvm_find_va_enclose_addr(unsigned long addr)
{
	struct vmap_area *va, *tmp;
	struct rb_node *n;

	n = free_vmap_area_root.rb_node;
	va = NULL;

	while (n) {
		tmp = rb_entry(n, struct vmap_area, rb_node);
		if (tmp->va_start <= addr) {
			va = tmp;
			if (tmp->va_end >= addr)
				break;

			n = n->rb_right;
		} else {
			n = n->rb_left;
		}
	}

	return va;
}

/**
 * pvm_determine_end_from_reverse - find the highest aligned address
 * of free block below VMALLOC_END
 * @va:
 *   in - the VA we start the search(reverse order);
 *   out - the VA with the highest aligned end address.
 * @align: alignment for required highest address
 *
 * Returns: determined end address within vmap_area
 */
static unsigned long
pvm_determine_end_from_reverse(struct vmap_area **va, unsigned long align)
{
	unsigned long vmalloc_end = VMALLOC_END & ~(align - 1);
	unsigned long addr;

	if (likely(*va)) {
		list_for_each_entry_from_reverse((*va),
				&free_vmap_area_list, list) {
			addr = min((*va)->va_end & ~(align - 1), vmalloc_end);
			if ((*va)->va_start < addr)
				return addr;
		}
	}

	return 0;
}

/**
 * pcpu_get_vm_areas - allocate vmalloc areas for percpu allocator
 * @offsets: array containing offset of each area
 * @sizes: array containing size of each area
 * @nr_vms: the number of areas to allocate
 * @align: alignment, all entries in @offsets and @sizes must be aligned to this
 *
 * Returns: kmalloc'd vm_struct pointer array pointing to allocated
 *	    vm_structs on success, %NULL on failure
 *
 * Percpu allocator wants to use congruent vm areas so that it can
 * maintain the offsets among percpu areas.  This function allocates
 * congruent vmalloc areas for it with GFP_KERNEL.  These areas tend to
 * be scattered pretty far, distance between two areas easily going up
 * to gigabytes.  To avoid interacting with regular vmallocs, these
 * areas are allocated from top.
 *
 * Despite its complicated look, this allocator is rather simple. It
 * does everything top-down and scans free blocks from the end looking
 * for matching base. While scanning, if any of the areas do not fit the
 * base address is pulled down to fit the area. Scanning is repeated till
 * all the areas fit and then all necessary data structures are inserted
 * and the result is returned.
 */
struct vm_struct **pcpu_get_vm_areas(const unsigned long *offsets,
				     const size_t *sizes, int nr_vms,
				     size_t align)
{
	const unsigned long vmalloc_start = ALIGN(VMALLOC_START, align);
	const unsigned long vmalloc_end = VMALLOC_END & ~(align - 1);
	struct vmap_area **vas, *va;
	struct vm_struct **vms;
	int area, area2, last_area, term_area;
	unsigned long base, start, size, end, last_end, orig_start, orig_end;
	bool purged = false;
	enum fit_type type;

	/* verify parameters and allocate data structures */
	BUG_ON(offset_in_page(align) || !is_power_of_2(align));
	for (last_area = 0, area = 0; area < nr_vms; area++) {
		start = offsets[area];
		end = start + sizes[area];

		/* is everything aligned properly? */
		BUG_ON(!IS_ALIGNED(offsets[area], align));
		BUG_ON(!IS_ALIGNED(sizes[area], align));

		/* detect the area with the highest address */
		if (start > offsets[last_area])
			last_area = area;

		for (area2 = area + 1; area2 < nr_vms; area2++) {
			unsigned long start2 = offsets[area2];
			unsigned long end2 = start2 + sizes[area2];

			BUG_ON(start2 < end && start < end2);
		}
	}
	last_end = offsets[last_area] + sizes[last_area];

	if (vmalloc_end - vmalloc_start < last_end) {
		WARN_ON(true);
		return NULL;
	}

	vms = kcalloc(nr_vms, sizeof(vms[0]), GFP_KERNEL);
	vas = kcalloc(nr_vms, sizeof(vas[0]), GFP_KERNEL);
	if (!vas || !vms)
		goto err_free2;

	for (area = 0; area < nr_vms; area++) {
		vas[area] = kmem_cache_zalloc(vmap_area_cachep, GFP_KERNEL);
		vms[area] = kzalloc(sizeof(struct vm_struct), GFP_KERNEL);
		if (!vas[area] || !vms[area])
			goto err_free;
	}
retry:
	spin_lock(&free_vmap_area_lock);

	/* start scanning - we scan from the top, begin with the last area */
	area = term_area = last_area;
	start = offsets[area];
	end = start + sizes[area];

	va = pvm_find_va_enclose_addr(vmalloc_end);
	base = pvm_determine_end_from_reverse(&va, align) - end;

	while (true) {
		/*
		 * base might have underflowed, add last_end before
		 * comparing.
		 */
		if (base + last_end < vmalloc_start + last_end)
			goto overflow;

		/*
		 * Fitting base has not been found.
		 */
		if (va == NULL)
			goto overflow;

		/*
		 * If required width exceeds current VA block, move
		 * base downwards and then recheck.
		 */
		if (base + end > va->va_end) {
			base = pvm_determine_end_from_reverse(&va, align) - end;
			term_area = area;
			continue;
		}

		/*
		 * If this VA does not fit, move base downwards and recheck.
		 */
		if (base + start < va->va_start) {
			va = node_to_va(rb_prev(&va->rb_node));
			base = pvm_determine_end_from_reverse(&va, align) - end;
			term_area = area;
			continue;
		}

		/*
		 * This area fits, move on to the previous one.  If
		 * the previous one is the terminal one, we're done.
		 */
		area = (area + nr_vms - 1) % nr_vms;
		if (area == term_area)
			break;

		start = offsets[area];
		end = start + sizes[area];
		va = pvm_find_va_enclose_addr(base + end);
	}

	/* we've found a fitting base, insert all va's */
	for (area = 0; area < nr_vms; area++) {
		int ret;

		start = base + offsets[area];
		size = sizes[area];

		va = pvm_find_va_enclose_addr(start);
		if (WARN_ON_ONCE(va == NULL))
			/* It is a BUG(), but trigger recovery instead. */
			goto recovery;

		type = classify_va_fit_type(va, start, size);
		if (WARN_ON_ONCE(type == NOTHING_FIT))
			/* It is a BUG(), but trigger recovery instead. */
			goto recovery;

		ret = adjust_va_to_fit_type(va, start, size, type);
		if (unlikely(ret))
			goto recovery;

		/* Allocated area. */
		va = vas[area];
		va->va_start = start;
		va->va_end = start + size;
	}

	spin_unlock(&free_vmap_area_lock);

	/* populate the kasan shadow space */
	for (area = 0; area < nr_vms; area++) {
		if (kasan_populate_vmalloc(vas[area]->va_start, sizes[area]))
			goto err_free_shadow;

		kasan_unpoison_vmalloc((void *)vas[area]->va_start,
				       sizes[area]);
	}

	/* insert all vm's */
	spin_lock(&vmap_area_lock);
	for (area = 0; area < nr_vms; area++) {
		insert_vmap_area(vas[area], &vmap_area_root, &vmap_area_list);

		setup_vmalloc_vm_locked(vms[area], vas[area], VM_ALLOC,
				 pcpu_get_vm_areas);
	}
	spin_unlock(&vmap_area_lock);

	kfree(vas);
	return vms;

recovery:
	/*
	 * Remove previously allocated areas. There is no
	 * need in removing these areas from the busy tree,
	 * because they are inserted only on the final step
	 * and when pcpu_get_vm_areas() is success.
	 */
	while (area--) {
		orig_start = vas[area]->va_start;
		orig_end = vas[area]->va_end;
		va = merge_or_add_vmap_area_augment(vas[area], &free_vmap_area_root,
				&free_vmap_area_list);
		if (va)
			kasan_release_vmalloc(orig_start, orig_end,
				va->va_start, va->va_end);
		vas[area] = NULL;
	}

overflow:
	spin_unlock(&free_vmap_area_lock);
	if (!purged) {
		purge_vmap_area_lazy();
		purged = true;

		/* Before "retry", check if we recover. */
		for (area = 0; area < nr_vms; area++) {
			if (vas[area])
				continue;

			vas[area] = kmem_cache_zalloc(
				vmap_area_cachep, GFP_KERNEL);
			if (!vas[area])
				goto err_free;
		}

		goto retry;
	}

err_free:
	for (area = 0; area < nr_vms; area++) {
		if (vas[area])
			kmem_cache_free(vmap_area_cachep, vas[area]);

		kfree(vms[area]);
	}
err_free2:
	kfree(vas);
	kfree(vms);
	return NULL;

err_free_shadow:
	spin_lock(&free_vmap_area_lock);
	/*
	 * We release all the vmalloc shadows, even the ones for regions that
	 * hadn't been successfully added. This relies on kasan_release_vmalloc
	 * being able to tolerate this case.
	 */
	for (area = 0; area < nr_vms; area++) {
		orig_start = vas[area]->va_start;
		orig_end = vas[area]->va_end;
		va = merge_or_add_vmap_area_augment(vas[area], &free_vmap_area_root,
				&free_vmap_area_list);
		if (va)
			kasan_release_vmalloc(orig_start, orig_end,
				va->va_start, va->va_end);
		vas[area] = NULL;
		kfree(vms[area]);
	}
	spin_unlock(&free_vmap_area_lock);
	kfree(vas);
	kfree(vms);
	return NULL;
}

/**
 * pcpu_free_vm_areas - free vmalloc areas for percpu allocator
 * @vms: vm_struct pointer array returned by pcpu_get_vm_areas()
 * @nr_vms: the number of allocated areas
 *
 * Free vm_structs and the array allocated by pcpu_get_vm_areas().
 */
void pcpu_free_vm_areas(struct vm_struct **vms, int nr_vms)
{
	int i;

	for (i = 0; i < nr_vms; i++)
		free_vm_area(vms[i]);
	kfree(vms);
}
#endif	/* CONFIG_SMP */

#ifdef CONFIG_PRINTK
bool vmalloc_dump_obj(void *object)
{
	struct vm_struct *vm;
	void *objp = (void *)PAGE_ALIGN((unsigned long)object);

	vm = find_vm_area(objp);
	if (!vm)
		return false;
	pr_cont(" %u-page vmalloc region starting at %#lx allocated at %pS\n",
		vm->nr_pages, (unsigned long)vm->addr, vm->caller);
	return true;
}
#endif

#ifdef CONFIG_PROC_FS
static void *s_start(struct seq_file *m, loff_t *pos)
	__acquires(&vmap_purge_lock)
	__acquires(&vmap_area_lock)
{
	mutex_lock(&vmap_purge_lock);
	spin_lock(&vmap_area_lock);

	return seq_list_start(&vmap_area_list, *pos);
}

static void *s_next(struct seq_file *m, void *p, loff_t *pos)
{
	return seq_list_next(p, &vmap_area_list, pos);
}

static void s_stop(struct seq_file *m, void *p)
	__releases(&vmap_area_lock)
	__releases(&vmap_purge_lock)
{
	spin_unlock(&vmap_area_lock);
	mutex_unlock(&vmap_purge_lock);
}

static void show_numa_info(struct seq_file *m, struct vm_struct *v)
{
	if (IS_ENABLED(CONFIG_NUMA)) {
		unsigned int nr, *counters = m->private;
		unsigned int step = 1U << vm_area_page_order(v);

		if (!counters)
			return;

		if (v->flags & VM_UNINITIALIZED)
			return;
		/* Pair with smp_wmb() in clear_vm_uninitialized_flag() */
		smp_rmb();

		memset(counters, 0, nr_node_ids * sizeof(unsigned int));

		for (nr = 0; nr < v->nr_pages; nr += step)
			counters[page_to_nid(v->pages[nr])] += step;
		for_each_node_state(nr, N_HIGH_MEMORY)
			if (counters[nr])
				seq_printf(m, " N%u=%u", nr, counters[nr]);
	}
}

static void show_purge_info(struct seq_file *m)
{
	struct vmap_area *va;

	spin_lock(&purge_vmap_area_lock);
	list_for_each_entry(va, &purge_vmap_area_list, list) {
		seq_printf(m, "0x%pK-0x%pK %7ld unpurged vm_area\n",
			(void *)va->va_start, (void *)va->va_end,
			va->va_end - va->va_start);
	}
	spin_unlock(&purge_vmap_area_lock);
}

static int s_show(struct seq_file *m, void *p)
{
	struct vmap_area *va;
	struct vm_struct *v;

	va = list_entry(p, struct vmap_area, list);

	/*
	 * s_show can encounter race with remove_vm_area, !vm on behalf
	 * of vmap area is being tear down or vm_map_ram allocation.
	 */
	if (!va->vm) {
		seq_printf(m, "0x%pK-0x%pK %7ld vm_map_ram\n",
			(void *)va->va_start, (void *)va->va_end,
			va->va_end - va->va_start);

		goto final;
	}

	v = va->vm;

	seq_printf(m, "0x%pK-0x%pK %7ld",
		v->addr, v->addr + v->size, v->size);

	if (v->caller)
		seq_printf(m, " %pS", v->caller);

	if (v->nr_pages)
		seq_printf(m, " pages=%d", v->nr_pages);

	if (v->phys_addr)
		seq_printf(m, " phys=%pa", &v->phys_addr);

	if (v->flags & VM_IOREMAP)
		seq_puts(m, " ioremap");

	if (v->flags & VM_ALLOC)
		seq_puts(m, " vmalloc");

	if (v->flags & VM_MAP)
		seq_puts(m, " vmap");

	if (v->flags & VM_USERMAP)
		seq_puts(m, " user");

	if (v->flags & VM_DMA_COHERENT)
		seq_puts(m, " dma-coherent");

	if (is_vmalloc_addr(v->pages))
		seq_puts(m, " vpages");

	show_numa_info(m, v);
	seq_putc(m, '\n');

	/*
	 * As a final step, dump "unpurged" areas.
	 */
final:
	if (list_is_last(&va->list, &vmap_area_list))
		show_purge_info(m);

	return 0;
}

static const struct seq_operations vmalloc_op = {
	.start = s_start,
	.next = s_next,
	.stop = s_stop,
	.show = s_show,
};

static int __init proc_vmalloc_init(void)
{
	if (IS_ENABLED(CONFIG_NUMA))
		proc_create_seq_private("vmallocinfo", 0400, NULL,
				&vmalloc_op,
				nr_node_ids * sizeof(unsigned int), NULL);
	else
		proc_create_seq("vmallocinfo", 0400, NULL, &vmalloc_op);
	return 0;
}
module_init(proc_vmalloc_init);

#endif<|MERGE_RESOLUTION|>--- conflicted
+++ resolved
@@ -2927,11 +2927,8 @@
 				 int node)
 {
 	const gfp_t nested_gfp = (gfp_mask & GFP_RECLAIM_MASK) | __GFP_ZERO;
-<<<<<<< HEAD
+	const gfp_t orig_gfp_mask = gfp_mask;
 	//获得area所需要的页数目
-=======
-	const gfp_t orig_gfp_mask = gfp_mask;
->>>>>>> 8ab77458
 	unsigned long addr = (unsigned long)area->addr;
 	unsigned long size = get_vm_area_size(area);
 	unsigned long array_size;
@@ -2955,12 +2952,8 @@
 	}
 
 	if (!area->pages) {
-<<<<<<< HEAD
 	    	//申请pages指针数组失败
-		warn_alloc(gfp_mask, NULL,
-=======
 		warn_alloc(orig_gfp_mask, NULL,
->>>>>>> 8ab77458
 			"vmalloc error: size %lu, failed to allocated page array size %lu",
 			nr_small_pages * PAGE_SIZE, array_size);
 		free_vm_area(area);
