// SPDX-License-Identifier: GPL-2.0-only
/*
 *  linux/mm/vmalloc.c
 *
 *  Copyright (C) 1993  Linus Torvalds
 *  Support of BIGMEM added by Gerhard Wichert, Siemens AG, July 1999
 *  SMP-safe vmalloc/vfree/ioremap, Tigran Aivazian <tigran@veritas.com>, May 2000
 *  Major rework to support vmap/vunmap, Christoph Hellwig, SGI, August 2002
 *  Numa awareness, Christoph Lameter, SGI, June 2005
 */

#include <linux/vmalloc.h>
#include <linux/mm.h>
#include <linux/module.h>
#include <linux/highmem.h>
#include <linux/sched/signal.h>
#include <linux/slab.h>
#include <linux/spinlock.h>
#include <linux/interrupt.h>
#include <linux/proc_fs.h>
#include <linux/seq_file.h>
#include <linux/set_memory.h>
#include <linux/debugobjects.h>
#include <linux/kallsyms.h>
#include <linux/list.h>
#include <linux/notifier.h>
#include <linux/rbtree.h>
#include <linux/radix-tree.h>
#include <linux/rcupdate.h>
#include <linux/pfn.h>
#include <linux/kmemleak.h>
#include <linux/atomic.h>
#include <linux/compiler.h>
#include <linux/llist.h>
#include <linux/bitops.h>
#include <linux/rbtree_augmented.h>

#include <linux/uaccess.h>
#include <asm/tlbflush.h>
#include <asm/shmparam.h>

#include "internal.h"

struct vfree_deferred {
	struct llist_head list;
	struct work_struct wq;
};
static DEFINE_PER_CPU(struct vfree_deferred, vfree_deferred);

static void __vunmap(const void *, int);

static void free_work(struct work_struct *w)
{
	struct vfree_deferred *p = container_of(w, struct vfree_deferred, wq);
	struct llist_node *t, *llnode;

	llist_for_each_safe(llnode, t, llist_del_all(&p->list))
		__vunmap((void *)llnode, 1);
}

/*** Page table manipulation functions ***/

static void vunmap_pte_range(pmd_t *pmd, unsigned long addr, unsigned long end)
{
	pte_t *pte;

	pte = pte_offset_kernel(pmd, addr);
	do {
		pte_t ptent = ptep_get_and_clear(&init_mm, addr, pte);
		WARN_ON(!pte_none(ptent) && !pte_present(ptent));
	} while (pte++, addr += PAGE_SIZE, addr != end);
}

static void vunmap_pmd_range(pud_t *pud, unsigned long addr, unsigned long end)
{
	pmd_t *pmd;
	unsigned long next;

	pmd = pmd_offset(pud, addr);
	do {
		next = pmd_addr_end(addr, end);
		if (pmd_clear_huge(pmd))
			continue;
		if (pmd_none_or_clear_bad(pmd))
			continue;
		vunmap_pte_range(pmd, addr, next);
	} while (pmd++, addr = next, addr != end);
}

static void vunmap_pud_range(p4d_t *p4d, unsigned long addr, unsigned long end)
{
	pud_t *pud;
	unsigned long next;

	pud = pud_offset(p4d, addr);
	do {
		next = pud_addr_end(addr, end);
		if (pud_clear_huge(pud))
			continue;
		if (pud_none_or_clear_bad(pud))
			continue;
		vunmap_pmd_range(pud, addr, next);
	} while (pud++, addr = next, addr != end);
}

static void vunmap_p4d_range(pgd_t *pgd, unsigned long addr, unsigned long end)
{
	p4d_t *p4d;
	unsigned long next;

	p4d = p4d_offset(pgd, addr);
	do {
		next = p4d_addr_end(addr, end);
		if (p4d_clear_huge(p4d))
			continue;
		if (p4d_none_or_clear_bad(p4d))
			continue;
		vunmap_pud_range(p4d, addr, next);
	} while (p4d++, addr = next, addr != end);
}

static void vunmap_page_range(unsigned long addr, unsigned long end)
{
	pgd_t *pgd;
	unsigned long next;

	BUG_ON(addr >= end);
	pgd = pgd_offset_k(addr);
	do {
		next = pgd_addr_end(addr, end);
		if (pgd_none_or_clear_bad(pgd))
			continue;
		vunmap_p4d_range(pgd, addr, next);
	} while (pgd++, addr = next, addr != end);
}

static int vmap_pte_range(pmd_t *pmd, unsigned long addr,
		unsigned long end, pgprot_t prot, struct page **pages, int *nr)
{
	pte_t *pte;

	/*
	 * nr is a running index into the array which helps higher level
	 * callers keep track of where we're up to.
	 */

	pte = pte_alloc_kernel(pmd, addr);
	if (!pte)
		return -ENOMEM;
	do {
		struct page *page = pages[*nr];

		if (WARN_ON(!pte_none(*pte)))
			return -EBUSY;
		if (WARN_ON(!page))
			return -ENOMEM;
		set_pte_at(&init_mm, addr, pte, mk_pte(page, prot));
		(*nr)++;
	} while (pte++, addr += PAGE_SIZE, addr != end);
	return 0;
}

static int vmap_pmd_range(pud_t *pud, unsigned long addr,
		unsigned long end, pgprot_t prot, struct page **pages, int *nr)
{
	pmd_t *pmd;
	unsigned long next;

	pmd = pmd_alloc(&init_mm, pud, addr);
	if (!pmd)
		return -ENOMEM;
	do {
		next = pmd_addr_end(addr, end);
		if (vmap_pte_range(pmd, addr, next, prot, pages, nr))
			return -ENOMEM;
	} while (pmd++, addr = next, addr != end);
	return 0;
}

static int vmap_pud_range(p4d_t *p4d, unsigned long addr,
		unsigned long end, pgprot_t prot, struct page **pages, int *nr)
{
	pud_t *pud;
	unsigned long next;

	pud = pud_alloc(&init_mm, p4d, addr);
	if (!pud)
		return -ENOMEM;
	do {
		next = pud_addr_end(addr, end);
		if (vmap_pmd_range(pud, addr, next, prot, pages, nr))
			return -ENOMEM;
	} while (pud++, addr = next, addr != end);
	return 0;
}

static int vmap_p4d_range(pgd_t *pgd, unsigned long addr,
		unsigned long end, pgprot_t prot, struct page **pages, int *nr)
{
	p4d_t *p4d;
	unsigned long next;

	p4d = p4d_alloc(&init_mm, pgd, addr);
	if (!p4d)
		return -ENOMEM;
	do {
		next = p4d_addr_end(addr, end);
		if (vmap_pud_range(p4d, addr, next, prot, pages, nr))
			return -ENOMEM;
	} while (p4d++, addr = next, addr != end);
	return 0;
}

/*
 * Set up page tables in kva (addr, end). The ptes shall have prot "prot", and
 * will have pfns corresponding to the "pages" array.
 *
 * Ie. pte at addr+N*PAGE_SIZE shall point to pfn corresponding to pages[N]
 */
static int vmap_page_range_noflush(unsigned long start, unsigned long end,
				   pgprot_t prot, struct page **pages)
{
	pgd_t *pgd;
	unsigned long next;
	unsigned long addr = start;
	int err = 0;
	int nr = 0;

	BUG_ON(addr >= end);
	pgd = pgd_offset_k(addr);
	do {
		next = pgd_addr_end(addr, end);
		err = vmap_p4d_range(pgd, addr, next, prot, pages, &nr);
		if (err)
			return err;
	} while (pgd++, addr = next, addr != end);

	return nr;
}

static int vmap_page_range(unsigned long start, unsigned long end,
			   pgprot_t prot, struct page **pages)
{
	int ret;

	ret = vmap_page_range_noflush(start, end, prot, pages);
	flush_cache_vmap(start, end);
	return ret;
}

int is_vmalloc_or_module_addr(const void *x)
{
	/*
	 * ARM, x86-64 and sparc64 put modules in a special place,
	 * and fall back on vmalloc() if that fails. Others
	 * just put it in the vmalloc space.
	 */
#if defined(CONFIG_MODULES) && defined(MODULES_VADDR)
	unsigned long addr = (unsigned long)x;
	if (addr >= MODULES_VADDR && addr < MODULES_END)
		return 1;
#endif
	return is_vmalloc_addr(x);
}

/*
 * Walk a vmap address to the struct page it maps.
 */
struct page *vmalloc_to_page(const void *vmalloc_addr)
{
	unsigned long addr = (unsigned long) vmalloc_addr;
	struct page *page = NULL;
	pgd_t *pgd = pgd_offset_k(addr);
	p4d_t *p4d;
	pud_t *pud;
	pmd_t *pmd;
	pte_t *ptep, pte;

	/*
	 * XXX we might need to change this if we add VIRTUAL_BUG_ON for
	 * architectures that do not vmalloc module space
	 */
	VIRTUAL_BUG_ON(!is_vmalloc_or_module_addr(vmalloc_addr));

	if (pgd_none(*pgd))
		return NULL;
	p4d = p4d_offset(pgd, addr);
	if (p4d_none(*p4d))
		return NULL;
	pud = pud_offset(p4d, addr);

	/*
	 * Don't dereference bad PUD or PMD (below) entries. This will also
	 * identify huge mappings, which we may encounter on architectures
	 * that define CONFIG_HAVE_ARCH_HUGE_VMAP=y. Such regions will be
	 * identified as vmalloc addresses by is_vmalloc_addr(), but are
	 * not [unambiguously] associated with a struct page, so there is
	 * no correct value to return for them.
	 */
	WARN_ON_ONCE(pud_bad(*pud));
	if (pud_none(*pud) || pud_bad(*pud))
		return NULL;
	pmd = pmd_offset(pud, addr);
	WARN_ON_ONCE(pmd_bad(*pmd));
	if (pmd_none(*pmd) || pmd_bad(*pmd))
		return NULL;

	ptep = pte_offset_map(pmd, addr);
	pte = *ptep;
	if (pte_present(pte))
		page = pte_page(pte);
	pte_unmap(ptep);
	return page;
}
EXPORT_SYMBOL(vmalloc_to_page);

/*
 * Map a vmalloc()-space virtual address to the physical page frame number.
 */
unsigned long vmalloc_to_pfn(const void *vmalloc_addr)
{
	return page_to_pfn(vmalloc_to_page(vmalloc_addr));
}
EXPORT_SYMBOL(vmalloc_to_pfn);


/*** Global kva allocator ***/

#define DEBUG_AUGMENT_PROPAGATE_CHECK 0
#define DEBUG_AUGMENT_LOWEST_MATCH_CHECK 0

#define VM_LAZY_FREE	0x02
#define VM_VM_AREA	0x04

static DEFINE_SPINLOCK(vmap_area_lock);
/* Export for kexec only */
LIST_HEAD(vmap_area_list);
static LLIST_HEAD(vmap_purge_list);
static struct rb_root vmap_area_root = RB_ROOT;
static bool vmap_initialized __read_mostly;

/*
 * This kmem_cache is used for vmap_area objects. Instead of
 * allocating from slab we reuse an object from this cache to
 * make things faster. Especially in "no edge" splitting of
 * free block.
 */
static struct kmem_cache *vmap_area_cachep;

/*
 * This linked list is used in pair with free_vmap_area_root.
 * It gives O(1) access to prev/next to perform fast coalescing.
 */
static LIST_HEAD(free_vmap_area_list);

/*
 * This augment red-black tree represents the free vmap space.
 * All vmap_area objects in this tree are sorted by va->va_start
 * address. It is used for allocation and merging when a vmap
 * object is released.
 *
 * Each vmap_area node contains a maximum available free block
 * of its sub-tree, right or left. Therefore it is possible to
 * find a lowest match of free area.
 */
static struct rb_root free_vmap_area_root = RB_ROOT;

static __always_inline unsigned long
va_size(struct vmap_area *va)
{
	return (va->va_end - va->va_start);
}

static __always_inline unsigned long
get_subtree_max_size(struct rb_node *node)
{
	struct vmap_area *va;

	va = rb_entry_safe(node, struct vmap_area, rb_node);
	return va ? va->subtree_max_size : 0;
}

/*
 * Gets called when remove the node and rotate.
 */
static __always_inline unsigned long
compute_subtree_max_size(struct vmap_area *va)
{
	return max3(va_size(va),
		get_subtree_max_size(va->rb_node.rb_left),
		get_subtree_max_size(va->rb_node.rb_right));
}

RB_DECLARE_CALLBACKS(static, free_vmap_area_rb_augment_cb,
	struct vmap_area, rb_node, unsigned long, subtree_max_size,
	compute_subtree_max_size)

static void purge_vmap_area_lazy(void);
static BLOCKING_NOTIFIER_HEAD(vmap_notify_list);
static unsigned long lazy_max_pages(void);

static struct vmap_area *__find_vmap_area(unsigned long addr)
{
	struct rb_node *n = vmap_area_root.rb_node;

	while (n) {
		struct vmap_area *va;

		va = rb_entry(n, struct vmap_area, rb_node);
		if (addr < va->va_start)
			n = n->rb_left;
		else if (addr >= va->va_end)
			n = n->rb_right;
		else
			return va;
	}

	return NULL;
}

<<<<<<< HEAD
//将vm area加入到树及链表
static void __insert_vmap_area(struct vmap_area *va)
{
	struct rb_node **p = &vmap_area_root.rb_node;
	struct rb_node *parent = NULL;
	struct rb_node *tmp;
=======
/*
 * This function returns back addresses of parent node
 * and its left or right link for further processing.
 */
static __always_inline struct rb_node **
find_va_links(struct vmap_area *va,
	struct rb_root *root, struct rb_node *from,
	struct rb_node **parent)
{
	struct vmap_area *tmp_va;
	struct rb_node **link;

	if (root) {
		link = &root->rb_node;
		if (unlikely(!*link)) {
			*parent = NULL;
			return link;
		}
	} else {
		link = &from;
	}
>>>>>>> 3ab4436f

	/*
	 * Go to the bottom of the tree. When we hit the last point
	 * we end up with parent rb_node and correct direction, i name
	 * it link, where the new va->rb_node will be attached to.
	 */
	do {
		tmp_va = rb_entry(*link, struct vmap_area, rb_node);

		/*
		 * During the traversal we also do some sanity check.
		 * Trigger the BUG() if there are sides(left/right)
		 * or full overlaps.
		 */
		if (va->va_start < tmp_va->va_end &&
				va->va_end <= tmp_va->va_start)
			link = &(*link)->rb_left;
		else if (va->va_end > tmp_va->va_start &&
				va->va_start >= tmp_va->va_end)
			link = &(*link)->rb_right;
		else
			BUG();
	} while (*link);

	*parent = &tmp_va->rb_node;
	return link;
}

static __always_inline struct list_head *
get_va_next_sibling(struct rb_node *parent, struct rb_node **link)
{
	struct list_head *list;

	if (unlikely(!parent))
		/*
		 * The red-black tree where we try to find VA neighbors
		 * before merging or inserting is empty, i.e. it means
		 * there is no free vmap space. Normally it does not
		 * happen but we handle this case anyway.
		 */
		return NULL;

	list = &rb_entry(parent, struct vmap_area, rb_node)->list;
	return (&parent->rb_right == link ? list->next : list);
}

static __always_inline void
link_va(struct vmap_area *va, struct rb_root *root,
	struct rb_node *parent, struct rb_node **link, struct list_head *head)
{
	/*
	 * VA is still not in the list, but we can
	 * identify its future previous list_head node.
	 */
	if (likely(parent)) {
		head = &rb_entry(parent, struct vmap_area, rb_node)->list;
		if (&parent->rb_right != link)
			head = head->prev;
	}

	/* Insert to the rb-tree */
	rb_link_node(&va->rb_node, parent, link);
	if (root == &free_vmap_area_root) {
		/*
		 * Some explanation here. Just perform simple insertion
		 * to the tree. We do not set va->subtree_max_size to
		 * its current size before calling rb_insert_augmented().
		 * It is because of we populate the tree from the bottom
		 * to parent levels when the node _is_ in the tree.
		 *
		 * Therefore we set subtree_max_size to zero after insertion,
		 * to let __augment_tree_propagate_from() puts everything to
		 * the correct order later on.
		 */
		rb_insert_augmented(&va->rb_node,
			root, &free_vmap_area_rb_augment_cb);
		va->subtree_max_size = 0;
	} else {
		rb_insert_color(&va->rb_node, root);
	}

<<<<<<< HEAD
	//将va插入到树上
	rb_link_node(&va->rb_node, parent, p);
	rb_insert_color(&va->rb_node, &vmap_area_root);
=======
	/* Address-sort this list */
	list_add(&va->list, head);
}
>>>>>>> 3ab4436f

static __always_inline void
unlink_va(struct vmap_area *va, struct rb_root *root)
{
	/*
	 * During merging a VA node can be empty, therefore
	 * not linked with the tree nor list. Just check it.
	 */
	if (!RB_EMPTY_NODE(&va->rb_node)) {
		if (root == &free_vmap_area_root)
			rb_erase_augmented(&va->rb_node,
				root, &free_vmap_area_rb_augment_cb);
		else
			rb_erase(&va->rb_node, root);

		list_del(&va->list);
		RB_CLEAR_NODE(&va->rb_node);
	}
}

#if DEBUG_AUGMENT_PROPAGATE_CHECK
static void
augment_tree_propagate_check(struct rb_node *n)
{
	struct vmap_area *va;
	struct rb_node *node;
	unsigned long size;
	bool found = false;

	if (n == NULL)
		return;

	va = rb_entry(n, struct vmap_area, rb_node);
	size = va->subtree_max_size;
	node = n;

	while (node) {
		va = rb_entry(node, struct vmap_area, rb_node);

		if (get_subtree_max_size(node->rb_left) == size) {
			node = node->rb_left;
		} else {
			if (va_size(va) == size) {
				found = true;
				break;
			}

			node = node->rb_right;
		}
	}

	if (!found) {
		va = rb_entry(n, struct vmap_area, rb_node);
		pr_emerg("tree is corrupted: %lu, %lu\n",
			va_size(va), va->subtree_max_size);
	}

	augment_tree_propagate_check(n->rb_left);
	augment_tree_propagate_check(n->rb_right);
}
#endif

/*
 * This function populates subtree_max_size from bottom to upper
 * levels starting from VA point. The propagation must be done
 * when VA size is modified by changing its va_start/va_end. Or
 * in case of newly inserting of VA to the tree.
 *
 * It means that __augment_tree_propagate_from() must be called:
 * - After VA has been inserted to the tree(free path);
 * - After VA has been shrunk(allocation path);
 * - After VA has been increased(merging path).
 *
 * Please note that, it does not mean that upper parent nodes
 * and their subtree_max_size are recalculated all the time up
 * to the root node.
 *
 *       4--8
 *        /\
 *       /  \
 *      /    \
 *    2--2  8--8
 *
 * For example if we modify the node 4, shrinking it to 2, then
 * no any modification is required. If we shrink the node 2 to 1
 * its subtree_max_size is updated only, and set to 1. If we shrink
 * the node 8 to 6, then its subtree_max_size is set to 6 and parent
 * node becomes 4--6.
 */
static __always_inline void
augment_tree_propagate_from(struct vmap_area *va)
{
	struct rb_node *node = &va->rb_node;
	unsigned long new_va_sub_max_size;

	while (node) {
		va = rb_entry(node, struct vmap_area, rb_node);
		new_va_sub_max_size = compute_subtree_max_size(va);

		/*
		 * If the newly calculated maximum available size of the
		 * subtree is equal to the current one, then it means that
		 * the tree is propagated correctly. So we have to stop at
		 * this point to save cycles.
		 */
		if (va->subtree_max_size == new_va_sub_max_size)
			break;

		va->subtree_max_size = new_va_sub_max_size;
		node = rb_parent(&va->rb_node);
	}

#if DEBUG_AUGMENT_PROPAGATE_CHECK
	augment_tree_propagate_check(free_vmap_area_root.rb_node);
#endif
}

static void
insert_vmap_area(struct vmap_area *va,
	struct rb_root *root, struct list_head *head)
{
	struct rb_node **link;
	struct rb_node *parent;

	link = find_va_links(va, root, NULL, &parent);
	link_va(va, root, parent, link, head);
}

static void
insert_vmap_area_augment(struct vmap_area *va,
	struct rb_node *from, struct rb_root *root,
	struct list_head *head)
{
	struct rb_node **link;
	struct rb_node *parent;

	if (from)
		link = find_va_links(va, NULL, from, &parent);
	else
		link = find_va_links(va, root, NULL, &parent);

	link_va(va, root, parent, link, head);
	augment_tree_propagate_from(va);
}

/*
 * Merge de-allocated chunk of VA memory with previous
 * and next free blocks. If coalesce is not done a new
 * free area is inserted. If VA has been merged, it is
 * freed.
 */
static __always_inline void
merge_or_add_vmap_area(struct vmap_area *va,
	struct rb_root *root, struct list_head *head)
{
	struct vmap_area *sibling;
	struct list_head *next;
	struct rb_node **link;
	struct rb_node *parent;
	bool merged = false;

	/*
	 * Find a place in the tree where VA potentially will be
	 * inserted, unless it is merged with its sibling/siblings.
	 */
	link = find_va_links(va, root, NULL, &parent);

	/*
	 * Get next node of VA to check if merging can be done.
	 */
	next = get_va_next_sibling(parent, link);
	if (unlikely(next == NULL))
		goto insert;

	/*
	 * start            end
	 * |                |
	 * |<------VA------>|<-----Next----->|
	 *                  |                |
	 *                  start            end
	 */
	if (next != head) {
		sibling = list_entry(next, struct vmap_area, list);
		if (sibling->va_start == va->va_end) {
			sibling->va_start = va->va_start;

			/* Check and update the tree if needed. */
			augment_tree_propagate_from(sibling);

			/* Remove this VA, it has been merged. */
			unlink_va(va, root);

			/* Free vmap_area object. */
			kmem_cache_free(vmap_area_cachep, va);

			/* Point to the new merged area. */
			va = sibling;
			merged = true;
		}
	}

	/*
	 * start            end
	 * |                |
	 * |<-----Prev----->|<------VA------>|
	 *                  |                |
	 *                  start            end
	 */
	if (next->prev != head) {
		sibling = list_entry(next->prev, struct vmap_area, list);
		if (sibling->va_end == va->va_start) {
			sibling->va_end = va->va_end;

			/* Check and update the tree if needed. */
			augment_tree_propagate_from(sibling);

			/* Remove this VA, it has been merged. */
			unlink_va(va, root);

			/* Free vmap_area object. */
			kmem_cache_free(vmap_area_cachep, va);

			return;
		}
	}

insert:
	if (!merged) {
		link_va(va, root, parent, link, head);
		augment_tree_propagate_from(va);
	}
}

static __always_inline bool
is_within_this_va(struct vmap_area *va, unsigned long size,
	unsigned long align, unsigned long vstart)
{
	unsigned long nva_start_addr;

	if (va->va_start > vstart)
		nva_start_addr = ALIGN(va->va_start, align);
	else
		nva_start_addr = ALIGN(vstart, align);

	/* Can be overflowed due to big size or alignment. */
	if (nva_start_addr + size < nva_start_addr ||
			nva_start_addr < vstart)
		return false;

	return (nva_start_addr + size <= va->va_end);
}

/*
 * Find the first free block(lowest start address) in the tree,
 * that will accomplish the request corresponding to passing
 * parameters.
 */
static __always_inline struct vmap_area *
find_vmap_lowest_match(unsigned long size,
	unsigned long align, unsigned long vstart)
{
	struct vmap_area *va;
	struct rb_node *node;
	unsigned long length;

	/* Start from the root. */
	node = free_vmap_area_root.rb_node;

	/* Adjust the search size for alignment overhead. */
	length = size + align - 1;

	while (node) {
		va = rb_entry(node, struct vmap_area, rb_node);

		if (get_subtree_max_size(node->rb_left) >= length &&
				vstart < va->va_start) {
			node = node->rb_left;
		} else {
			if (is_within_this_va(va, size, align, vstart))
				return va;

			/*
			 * Does not make sense to go deeper towards the right
			 * sub-tree if it does not have a free block that is
			 * equal or bigger to the requested search length.
			 */
			if (get_subtree_max_size(node->rb_right) >= length) {
				node = node->rb_right;
				continue;
			}

			/*
			 * OK. We roll back and find the fist right sub-tree,
			 * that will satisfy the search criteria. It can happen
			 * only once due to "vstart" restriction.
			 */
			while ((node = rb_parent(node))) {
				va = rb_entry(node, struct vmap_area, rb_node);
				if (is_within_this_va(va, size, align, vstart))
					return va;

				if (get_subtree_max_size(node->rb_right) >= length &&
						vstart <= va->va_start) {
					node = node->rb_right;
					break;
				}
			}
		}
	}

	return NULL;
}

#if DEBUG_AUGMENT_LOWEST_MATCH_CHECK
#include <linux/random.h>

static struct vmap_area *
find_vmap_lowest_linear_match(unsigned long size,
	unsigned long align, unsigned long vstart)
{
	struct vmap_area *va;

	list_for_each_entry(va, &free_vmap_area_list, list) {
		if (!is_within_this_va(va, size, align, vstart))
			continue;

		return va;
	}

	return NULL;
}

static void
find_vmap_lowest_match_check(unsigned long size)
{
	struct vmap_area *va_1, *va_2;
	unsigned long vstart;
	unsigned int rnd;

	get_random_bytes(&rnd, sizeof(rnd));
	vstart = VMALLOC_START + rnd;

	va_1 = find_vmap_lowest_match(size, 1, vstart);
	va_2 = find_vmap_lowest_linear_match(size, 1, vstart);

	if (va_1 != va_2)
		pr_emerg("not lowest: t: 0x%p, l: 0x%p, v: 0x%lx\n",
			va_1, va_2, vstart);
}
#endif

enum fit_type {
	NOTHING_FIT = 0,
	FL_FIT_TYPE = 1,	/* full fit */
	LE_FIT_TYPE = 2,	/* left edge fit */
	RE_FIT_TYPE = 3,	/* right edge fit */
	NE_FIT_TYPE = 4		/* no edge fit */
};

static __always_inline enum fit_type
classify_va_fit_type(struct vmap_area *va,
	unsigned long nva_start_addr, unsigned long size)
{
	enum fit_type type;

	/* Check if it is within VA. */
	if (nva_start_addr < va->va_start ||
			nva_start_addr + size > va->va_end)
		return NOTHING_FIT;

	/* Now classify. */
	if (va->va_start == nva_start_addr) {
		if (va->va_end == nva_start_addr + size)
			type = FL_FIT_TYPE;
		else
			type = LE_FIT_TYPE;
	} else if (va->va_end == nva_start_addr + size) {
		type = RE_FIT_TYPE;
	} else {
		type = NE_FIT_TYPE;
	}

	return type;
}

static __always_inline int
adjust_va_to_fit_type(struct vmap_area *va,
	unsigned long nva_start_addr, unsigned long size,
	enum fit_type type)
{
	struct vmap_area *lva;

	if (type == FL_FIT_TYPE) {
		/*
		 * No need to split VA, it fully fits.
		 *
		 * |               |
		 * V      NVA      V
		 * |---------------|
		 */
		unlink_va(va, &free_vmap_area_root);
		kmem_cache_free(vmap_area_cachep, va);
	} else if (type == LE_FIT_TYPE) {
		/*
		 * Split left edge of fit VA.
		 *
		 * |       |
		 * V  NVA  V   R
		 * |-------|-------|
		 */
		va->va_start += size;
	} else if (type == RE_FIT_TYPE) {
		/*
		 * Split right edge of fit VA.
		 *
		 *         |       |
		 *     L   V  NVA  V
		 * |-------|-------|
		 */
		va->va_end = nva_start_addr;
	} else if (type == NE_FIT_TYPE) {
		/*
		 * Split no edge of fit VA.
		 *
		 *     |       |
		 *   L V  NVA  V R
		 * |---|-------|---|
		 */
		lva = kmem_cache_alloc(vmap_area_cachep, GFP_NOWAIT);
		if (unlikely(!lva))
			return -1;

		/*
		 * Build the remainder.
		 */
		lva->va_start = va->va_start;
		lva->va_end = nva_start_addr;

		/*
		 * Shrink this VA to remaining size.
		 */
		va->va_start = nva_start_addr + size;
	} else {
		return -1;
	}

	if (type != FL_FIT_TYPE) {
		augment_tree_propagate_from(va);

		if (type == NE_FIT_TYPE)
			insert_vmap_area_augment(lva, &va->rb_node,
				&free_vmap_area_root, &free_vmap_area_list);
	}

	return 0;
}

/*
 * Returns a start address of the newly allocated area, if success.
 * Otherwise a vend is returned that indicates failure.
 */
static __always_inline unsigned long
__alloc_vmap_area(unsigned long size, unsigned long align,
	unsigned long vstart, unsigned long vend, int node)
{
	unsigned long nva_start_addr;
	struct vmap_area *va;
	enum fit_type type;
	int ret;

	va = find_vmap_lowest_match(size, align, vstart);
	if (unlikely(!va))
		return vend;

	if (va->va_start > vstart)
		nva_start_addr = ALIGN(va->va_start, align);
	else
		nva_start_addr = ALIGN(vstart, align);

	/* Check the "vend" restriction. */
	if (nva_start_addr + size > vend)
		return vend;

	/* Classify what we have found. */
	type = classify_va_fit_type(va, nva_start_addr, size);
	if (WARN_ON_ONCE(type == NOTHING_FIT))
		return vend;

	/* Update the free vmap_area. */
	ret = adjust_va_to_fit_type(va, nva_start_addr, size, type);
	if (ret)
		return vend;

#if DEBUG_AUGMENT_LOWEST_MATCH_CHECK
	find_vmap_lowest_match_check(size);
#endif

	return nva_start_addr;
}

/*
 * Allocate a region of KVA of the specified size and alignment, within the
 * vstart and vend.
 */
static struct vmap_area *alloc_vmap_area(unsigned long size,
				unsigned long align,
				unsigned long vstart, unsigned long vend,
				int node, gfp_t gfp_mask)
{
	struct vmap_area *va;
	unsigned long addr;
	int purged = 0;

	BUG_ON(!size);
	//size必须为页的整数倍
	BUG_ON(offset_in_page(size));
	BUG_ON(!is_power_of_2(align));

	if (unlikely(!vmap_initialized))
		return ERR_PTR(-EBUSY);

	might_sleep();

	va = kmem_cache_alloc_node(vmap_area_cachep,
			gfp_mask & GFP_RECLAIM_MASK, node);
	if (unlikely(!va))
		return ERR_PTR(-ENOMEM);

	/*
	 * Only scan the relevant parts containing pointers to other objects
	 * to avoid false negatives.
	 */
	kmemleak_scan_area(&va->rb_node, SIZE_MAX, gfp_mask & GFP_RECLAIM_MASK);

retry:
	spin_lock(&vmap_area_lock);
<<<<<<< HEAD
	/*
	 * Invalidate cache if we have more permissive parameters.
	 * cached_hole_size notes the largest hole noticed _below_
	 * the vmap_area cached in free_vmap_cache: if size fits
	 * into that hole, we want to scan from vstart to reuse
	 * the hole instead of allocating above free_vmap_cache.
	 * Note that __free_vmap_area may update free_vmap_cache
	 * without updating cached_hole_size or cached_align.
	 */
	if (!free_vmap_cache ||
			size < cached_hole_size ||
			vstart < cached_vstart ||
			align < cached_align) {
nocache:
		cached_hole_size = 0;
		free_vmap_cache = NULL;
	}
	/* record if we encounter less permissive parameters */
	cached_vstart = vstart;
	cached_align = align;

	/* find starting point for our search */
	if (free_vmap_cache) {
		first = rb_entry(free_vmap_cache, struct vmap_area, rb_node);
		addr = ALIGN(first->va_end, align);
		if (addr < vstart)
			goto nocache;
		if (addr + size < addr)
			goto overflow;

	} else {
		addr = ALIGN(vstart, align);
		if (addr + size < addr)
		    //防止overflow
			goto overflow;

		n = vmap_area_root.rb_node;
		first = NULL;

		while (n) {
			struct vmap_area *tmp;
			tmp = rb_entry(n, struct vmap_area, rb_node);
			if (tmp->va_end >= addr) {
				first = tmp;
				if (tmp->va_start <= addr)
					break;//addr地址被tmp包含了
				n = n->rb_left;
			} else
				n = n->rb_right;
		}

		if (!first)
			goto found;
	}
=======
>>>>>>> 3ab4436f

	/*
	 * If an allocation fails, the "vend" address is
	 * returned. Therefore trigger the overflow path.
	 */
	addr = __alloc_vmap_area(size, align, vstart, vend, node);
	if (unlikely(addr == vend))
		goto overflow;

	//构造va
	va->va_start = addr;
	va->va_end = addr + size;
	va->flags = 0;
	insert_vmap_area(va, &vmap_area_root, &vmap_area_list);

	spin_unlock(&vmap_area_lock);

	BUG_ON(!IS_ALIGNED(va->va_start, align));
	BUG_ON(va->va_start < vstart);
	BUG_ON(va->va_end > vend);

	return va;

overflow:
	spin_unlock(&vmap_area_lock);
	if (!purged) {
		purge_vmap_area_lazy();
		purged = 1;
		goto retry;
	}

	if (gfpflags_allow_blocking(gfp_mask)) {
		unsigned long freed = 0;
		blocking_notifier_call_chain(&vmap_notify_list, 0, &freed);
		if (freed > 0) {
			purged = 0;
			goto retry;
		}
	}

	if (!(gfp_mask & __GFP_NOWARN) && printk_ratelimit())
		pr_warn("vmap allocation for size %lu failed: use vmalloc=<size> to increase size\n",
			size);

	kmem_cache_free(vmap_area_cachep, va);
	return ERR_PTR(-EBUSY);
}

int register_vmap_purge_notifier(struct notifier_block *nb)
{
	return blocking_notifier_chain_register(&vmap_notify_list, nb);
}
EXPORT_SYMBOL_GPL(register_vmap_purge_notifier);

int unregister_vmap_purge_notifier(struct notifier_block *nb)
{
	return blocking_notifier_chain_unregister(&vmap_notify_list, nb);
}
EXPORT_SYMBOL_GPL(unregister_vmap_purge_notifier);

static void __free_vmap_area(struct vmap_area *va)
{
	BUG_ON(RB_EMPTY_NODE(&va->rb_node));

	/*
	 * Remove from the busy tree/list.
	 */
	unlink_va(va, &vmap_area_root);

	/*
	 * Merge VA with its neighbors, otherwise just add it.
	 */
	merge_or_add_vmap_area(va,
		&free_vmap_area_root, &free_vmap_area_list);
}

/*
 * Free a region of KVA allocated by alloc_vmap_area
 */
static void free_vmap_area(struct vmap_area *va)
{
	spin_lock(&vmap_area_lock);
	__free_vmap_area(va);
	spin_unlock(&vmap_area_lock);
}

/*
 * Clear the pagetable entries of a given vmap_area
 */
static void unmap_vmap_area(struct vmap_area *va)
{
	vunmap_page_range(va->va_start, va->va_end);
}

/*
 * lazy_max_pages is the maximum amount of virtual address space we gather up
 * before attempting to purge with a TLB flush.
 *
 * There is a tradeoff here: a larger number will cover more kernel page tables
 * and take slightly longer to purge, but it will linearly reduce the number of
 * global TLB flushes that must be performed. It would seem natural to scale
 * this number up linearly with the number of CPUs (because vmapping activity
 * could also scale linearly with the number of CPUs), however it is likely
 * that in practice, workloads might be constrained in other ways that mean
 * vmap activity will not scale linearly with CPUs. Also, I want to be
 * conservative and not introduce a big latency on huge systems, so go with
 * a less aggressive log scale. It will still be an improvement over the old
 * code, and it will be simple to change the scale factor if we find that it
 * becomes a problem on bigger systems.
 */
static unsigned long lazy_max_pages(void)
{
	unsigned int log;

	log = fls(num_online_cpus());

	return log * (32UL * 1024 * 1024 / PAGE_SIZE);
}

static atomic_long_t vmap_lazy_nr = ATOMIC_LONG_INIT(0);

/*
 * Serialize vmap purging.  There is no actual criticial section protected
 * by this look, but we want to avoid concurrent calls for performance
 * reasons and to make the pcpu_get_vm_areas more deterministic.
 */
static DEFINE_MUTEX(vmap_purge_lock);

/* for per-CPU blocks */
static void purge_fragmented_blocks_allcpus(void);

/*
 * called before a call to iounmap() if the caller wants vm_area_struct's
 * immediately freed.
 */
void set_iounmap_nonlazy(void)
{
	atomic_long_set(&vmap_lazy_nr, lazy_max_pages()+1);
}

/*
 * Purges all lazily-freed vmap areas.
 */
static bool __purge_vmap_area_lazy(unsigned long start, unsigned long end)
{
	unsigned long resched_threshold;
	struct llist_node *valist;
	struct vmap_area *va;
	struct vmap_area *n_va;

	lockdep_assert_held(&vmap_purge_lock);

	valist = llist_del_all(&vmap_purge_list);
	if (unlikely(valist == NULL))
		return false;

	/*
	 * TODO: to calculate a flush range without looping.
	 * The list can be up to lazy_max_pages() elements.
	 */
	llist_for_each_entry(va, valist, purge_list) {
		if (va->va_start < start)
			start = va->va_start;
		if (va->va_end > end)
			end = va->va_end;
	}

	flush_tlb_kernel_range(start, end);
	resched_threshold = lazy_max_pages() << 1;

	spin_lock(&vmap_area_lock);
	llist_for_each_entry_safe(va, n_va, valist, purge_list) {
		unsigned long nr = (va->va_end - va->va_start) >> PAGE_SHIFT;

		__free_vmap_area(va);
		atomic_long_sub(nr, &vmap_lazy_nr);

		if (atomic_long_read(&vmap_lazy_nr) < resched_threshold)
			cond_resched_lock(&vmap_area_lock);
	}
	spin_unlock(&vmap_area_lock);
	return true;
}

/*
 * Kick off a purge of the outstanding lazy areas. Don't bother if somebody
 * is already purging.
 */
static void try_purge_vmap_area_lazy(void)
{
	if (mutex_trylock(&vmap_purge_lock)) {
		__purge_vmap_area_lazy(ULONG_MAX, 0);
		mutex_unlock(&vmap_purge_lock);
	}
}

/*
 * Kick off a purge of the outstanding lazy areas.
 */
static void purge_vmap_area_lazy(void)
{
	mutex_lock(&vmap_purge_lock);
	purge_fragmented_blocks_allcpus();
	__purge_vmap_area_lazy(ULONG_MAX, 0);
	mutex_unlock(&vmap_purge_lock);
}

/*
 * Free a vmap area, caller ensuring that the area has been unmapped
 * and flush_cache_vunmap had been called for the correct range
 * previously.
 */
static void free_vmap_area_noflush(struct vmap_area *va)
{
	unsigned long nr_lazy;

	nr_lazy = atomic_long_add_return((va->va_end - va->va_start) >>
				PAGE_SHIFT, &vmap_lazy_nr);

	/* After this point, we may free va at any time */
	llist_add(&va->purge_list, &vmap_purge_list);

	if (unlikely(nr_lazy > lazy_max_pages()))
		try_purge_vmap_area_lazy();
}

/*
 * Free and unmap a vmap area
 */
static void free_unmap_vmap_area(struct vmap_area *va)
{
	flush_cache_vunmap(va->va_start, va->va_end);
	unmap_vmap_area(va);
	if (debug_pagealloc_enabled())
		flush_tlb_kernel_range(va->va_start, va->va_end);

	free_vmap_area_noflush(va);
}

static struct vmap_area *find_vmap_area(unsigned long addr)
{
	struct vmap_area *va;

	spin_lock(&vmap_area_lock);
	va = __find_vmap_area(addr);
	spin_unlock(&vmap_area_lock);

	return va;
}

/*** Per cpu kva allocator ***/

/*
 * vmap space is limited especially on 32 bit architectures. Ensure there is
 * room for at least 16 percpu vmap blocks per CPU.
 */
/*
 * If we had a constant VMALLOC_START and VMALLOC_END, we'd like to be able
 * to #define VMALLOC_SPACE		(VMALLOC_END-VMALLOC_START). Guess
 * instead (we just need a rough idea)
 */
#if BITS_PER_LONG == 32
#define VMALLOC_SPACE		(128UL*1024*1024)
#else
#define VMALLOC_SPACE		(128UL*1024*1024*1024)
#endif

#define VMALLOC_PAGES		(VMALLOC_SPACE / PAGE_SIZE)
#define VMAP_MAX_ALLOC		BITS_PER_LONG	/* 256K with 4K pages */
#define VMAP_BBMAP_BITS_MAX	1024	/* 4MB with 4K pages */
#define VMAP_BBMAP_BITS_MIN	(VMAP_MAX_ALLOC*2)
#define VMAP_MIN(x, y)		((x) < (y) ? (x) : (y)) /* can't use min() */
#define VMAP_MAX(x, y)		((x) > (y) ? (x) : (y)) /* can't use max() */
#define VMAP_BBMAP_BITS		\
		VMAP_MIN(VMAP_BBMAP_BITS_MAX,	\
		VMAP_MAX(VMAP_BBMAP_BITS_MIN,	\
			VMALLOC_PAGES / roundup_pow_of_two(NR_CPUS) / 16))

#define VMAP_BLOCK_SIZE		(VMAP_BBMAP_BITS * PAGE_SIZE)

struct vmap_block_queue {
	spinlock_t lock;
	struct list_head free;
};

struct vmap_block {
	spinlock_t lock;
	struct vmap_area *va;
	unsigned long free, dirty;
	unsigned long dirty_min, dirty_max; /*< dirty range */
	struct list_head free_list;
	struct rcu_head rcu_head;
	struct list_head purge;
};

/* Queue of free and dirty vmap blocks, for allocation and flushing purposes */
static DEFINE_PER_CPU(struct vmap_block_queue, vmap_block_queue);

/*
 * Radix tree of vmap blocks, indexed by address, to quickly find a vmap block
 * in the free path. Could get rid of this if we change the API to return a
 * "cookie" from alloc, to be passed to free. But no big deal yet.
 */
static DEFINE_SPINLOCK(vmap_block_tree_lock);
static RADIX_TREE(vmap_block_tree, GFP_ATOMIC);

/*
 * We should probably have a fallback mechanism to allocate virtual memory
 * out of partially filled vmap blocks. However vmap block sizing should be
 * fairly reasonable according to the vmalloc size, so it shouldn't be a
 * big problem.
 */

static unsigned long addr_to_vb_idx(unsigned long addr)
{
	addr -= VMALLOC_START & ~(VMAP_BLOCK_SIZE-1);
	addr /= VMAP_BLOCK_SIZE;
	return addr;
}

static void *vmap_block_vaddr(unsigned long va_start, unsigned long pages_off)
{
	unsigned long addr;

	addr = va_start + (pages_off << PAGE_SHIFT);
	BUG_ON(addr_to_vb_idx(addr) != addr_to_vb_idx(va_start));
	return (void *)addr;
}

/**
 * new_vmap_block - allocates new vmap_block and occupies 2^order pages in this
 *                  block. Of course pages number can't exceed VMAP_BBMAP_BITS
 * @order:    how many 2^order pages should be occupied in newly allocated block
 * @gfp_mask: flags for the page level allocator
 *
 * Return: virtual address in a newly allocated block or ERR_PTR(-errno)
 */
static void *new_vmap_block(unsigned int order, gfp_t gfp_mask)
{
	struct vmap_block_queue *vbq;
	struct vmap_block *vb;
	struct vmap_area *va;
	unsigned long vb_idx;
	int node, err;
	void *vaddr;

	node = numa_node_id();

	vb = kmalloc_node(sizeof(struct vmap_block),
			gfp_mask & GFP_RECLAIM_MASK, node);
	if (unlikely(!vb))
		return ERR_PTR(-ENOMEM);

	va = alloc_vmap_area(VMAP_BLOCK_SIZE, VMAP_BLOCK_SIZE,
					VMALLOC_START, VMALLOC_END,
					node, gfp_mask);
	if (IS_ERR(va)) {
		kfree(vb);
		return ERR_CAST(va);
	}

	err = radix_tree_preload(gfp_mask);
	if (unlikely(err)) {
		kfree(vb);
		free_vmap_area(va);
		return ERR_PTR(err);
	}

	vaddr = vmap_block_vaddr(va->va_start, 0);
	spin_lock_init(&vb->lock);
	vb->va = va;
	/* At least something should be left free */
	BUG_ON(VMAP_BBMAP_BITS <= (1UL << order));
	vb->free = VMAP_BBMAP_BITS - (1UL << order);
	vb->dirty = 0;
	vb->dirty_min = VMAP_BBMAP_BITS;
	vb->dirty_max = 0;
	INIT_LIST_HEAD(&vb->free_list);

	vb_idx = addr_to_vb_idx(va->va_start);
	spin_lock(&vmap_block_tree_lock);
	err = radix_tree_insert(&vmap_block_tree, vb_idx, vb);
	spin_unlock(&vmap_block_tree_lock);
	BUG_ON(err);
	radix_tree_preload_end();

	vbq = &get_cpu_var(vmap_block_queue);
	spin_lock(&vbq->lock);
	list_add_tail_rcu(&vb->free_list, &vbq->free);
	spin_unlock(&vbq->lock);
	put_cpu_var(vmap_block_queue);

	return vaddr;
}

static void free_vmap_block(struct vmap_block *vb)
{
	struct vmap_block *tmp;
	unsigned long vb_idx;

	vb_idx = addr_to_vb_idx(vb->va->va_start);
	spin_lock(&vmap_block_tree_lock);
	tmp = radix_tree_delete(&vmap_block_tree, vb_idx);
	spin_unlock(&vmap_block_tree_lock);
	BUG_ON(tmp != vb);

	free_vmap_area_noflush(vb->va);
	kfree_rcu(vb, rcu_head);
}

static void purge_fragmented_blocks(int cpu)
{
	LIST_HEAD(purge);
	struct vmap_block *vb;
	struct vmap_block *n_vb;
	struct vmap_block_queue *vbq = &per_cpu(vmap_block_queue, cpu);

	rcu_read_lock();
	list_for_each_entry_rcu(vb, &vbq->free, free_list) {

		if (!(vb->free + vb->dirty == VMAP_BBMAP_BITS && vb->dirty != VMAP_BBMAP_BITS))
			continue;

		spin_lock(&vb->lock);
		if (vb->free + vb->dirty == VMAP_BBMAP_BITS && vb->dirty != VMAP_BBMAP_BITS) {
			vb->free = 0; /* prevent further allocs after releasing lock */
			vb->dirty = VMAP_BBMAP_BITS; /* prevent purging it again */
			vb->dirty_min = 0;
			vb->dirty_max = VMAP_BBMAP_BITS;
			spin_lock(&vbq->lock);
			list_del_rcu(&vb->free_list);
			spin_unlock(&vbq->lock);
			spin_unlock(&vb->lock);
			list_add_tail(&vb->purge, &purge);
		} else
			spin_unlock(&vb->lock);
	}
	rcu_read_unlock();

	list_for_each_entry_safe(vb, n_vb, &purge, purge) {
		list_del(&vb->purge);
		free_vmap_block(vb);
	}
}

static void purge_fragmented_blocks_allcpus(void)
{
	int cpu;

	for_each_possible_cpu(cpu)
		purge_fragmented_blocks(cpu);
}

static void *vb_alloc(unsigned long size, gfp_t gfp_mask)
{
	struct vmap_block_queue *vbq;
	struct vmap_block *vb;
	void *vaddr = NULL;
	unsigned int order;

	BUG_ON(offset_in_page(size));
	BUG_ON(size > PAGE_SIZE*VMAP_MAX_ALLOC);
	if (WARN_ON(size == 0)) {
		/*
		 * Allocating 0 bytes isn't what caller wants since
		 * get_order(0) returns funny result. Just warn and terminate
		 * early.
		 */
		return NULL;
	}
	order = get_order(size);

	rcu_read_lock();
	vbq = &get_cpu_var(vmap_block_queue);
	list_for_each_entry_rcu(vb, &vbq->free, free_list) {
		unsigned long pages_off;

		spin_lock(&vb->lock);
		if (vb->free < (1UL << order)) {
			spin_unlock(&vb->lock);
			continue;
		}

		pages_off = VMAP_BBMAP_BITS - vb->free;
		vaddr = vmap_block_vaddr(vb->va->va_start, pages_off);
		vb->free -= 1UL << order;
		if (vb->free == 0) {
			spin_lock(&vbq->lock);
			list_del_rcu(&vb->free_list);
			spin_unlock(&vbq->lock);
		}

		spin_unlock(&vb->lock);
		break;
	}

	put_cpu_var(vmap_block_queue);
	rcu_read_unlock();

	/* Allocate new block if nothing was found */
	if (!vaddr)
		vaddr = new_vmap_block(order, gfp_mask);

	return vaddr;
}

static void vb_free(const void *addr, unsigned long size)
{
	unsigned long offset;
	unsigned long vb_idx;
	unsigned int order;
	struct vmap_block *vb;

	BUG_ON(offset_in_page(size));
	BUG_ON(size > PAGE_SIZE*VMAP_MAX_ALLOC);

	flush_cache_vunmap((unsigned long)addr, (unsigned long)addr + size);

	order = get_order(size);

	offset = (unsigned long)addr & (VMAP_BLOCK_SIZE - 1);
	offset >>= PAGE_SHIFT;

	vb_idx = addr_to_vb_idx((unsigned long)addr);
	rcu_read_lock();
	vb = radix_tree_lookup(&vmap_block_tree, vb_idx);
	rcu_read_unlock();
	BUG_ON(!vb);

	vunmap_page_range((unsigned long)addr, (unsigned long)addr + size);

	if (debug_pagealloc_enabled())
		flush_tlb_kernel_range((unsigned long)addr,
					(unsigned long)addr + size);

	spin_lock(&vb->lock);

	/* Expand dirty range */
	vb->dirty_min = min(vb->dirty_min, offset);
	vb->dirty_max = max(vb->dirty_max, offset + (1UL << order));

	vb->dirty += 1UL << order;
	if (vb->dirty == VMAP_BBMAP_BITS) {
		BUG_ON(vb->free);
		spin_unlock(&vb->lock);
		free_vmap_block(vb);
	} else
		spin_unlock(&vb->lock);
}

static void _vm_unmap_aliases(unsigned long start, unsigned long end, int flush)
{
	int cpu;

	if (unlikely(!vmap_initialized))
		return;

	might_sleep();

	for_each_possible_cpu(cpu) {
		struct vmap_block_queue *vbq = &per_cpu(vmap_block_queue, cpu);
		struct vmap_block *vb;

		rcu_read_lock();
		list_for_each_entry_rcu(vb, &vbq->free, free_list) {
			spin_lock(&vb->lock);
			if (vb->dirty) {
				unsigned long va_start = vb->va->va_start;
				unsigned long s, e;

				s = va_start + (vb->dirty_min << PAGE_SHIFT);
				e = va_start + (vb->dirty_max << PAGE_SHIFT);

				start = min(s, start);
				end   = max(e, end);

				flush = 1;
			}
			spin_unlock(&vb->lock);
		}
		rcu_read_unlock();
	}

	mutex_lock(&vmap_purge_lock);
	purge_fragmented_blocks_allcpus();
	if (!__purge_vmap_area_lazy(start, end) && flush)
		flush_tlb_kernel_range(start, end);
	mutex_unlock(&vmap_purge_lock);
}

/**
 * vm_unmap_aliases - unmap outstanding lazy aliases in the vmap layer
 *
 * The vmap/vmalloc layer lazily flushes kernel virtual mappings primarily
 * to amortize TLB flushing overheads. What this means is that any page you
 * have now, may, in a former life, have been mapped into kernel virtual
 * address by the vmap layer and so there might be some CPUs with TLB entries
 * still referencing that page (additional to the regular 1:1 kernel mapping).
 *
 * vm_unmap_aliases flushes all such lazy mappings. After it returns, we can
 * be sure that none of the pages we have control over will have any aliases
 * from the vmap layer.
 */
void vm_unmap_aliases(void)
{
	unsigned long start = ULONG_MAX, end = 0;
	int flush = 0;

	_vm_unmap_aliases(start, end, flush);
}
EXPORT_SYMBOL_GPL(vm_unmap_aliases);

/**
 * vm_unmap_ram - unmap linear kernel address space set up by vm_map_ram
 * @mem: the pointer returned by vm_map_ram
 * @count: the count passed to that vm_map_ram call (cannot unmap partial)
 */
void vm_unmap_ram(const void *mem, unsigned int count)
{
	unsigned long size = (unsigned long)count << PAGE_SHIFT;
	unsigned long addr = (unsigned long)mem;
	struct vmap_area *va;

	might_sleep();
	BUG_ON(!addr);
	BUG_ON(addr < VMALLOC_START);
	BUG_ON(addr > VMALLOC_END);
	BUG_ON(!PAGE_ALIGNED(addr));

	if (likely(count <= VMAP_MAX_ALLOC)) {
		debug_check_no_locks_freed(mem, size);
		vb_free(mem, size);
		return;
	}

	va = find_vmap_area(addr);
	BUG_ON(!va);
	debug_check_no_locks_freed((void *)va->va_start,
				    (va->va_end - va->va_start));
	free_unmap_vmap_area(va);
}
EXPORT_SYMBOL(vm_unmap_ram);

/**
 * vm_map_ram - map pages linearly into kernel virtual address (vmalloc space)
 * @pages: an array of pointers to the pages to be mapped
 * @count: number of pages
 * @node: prefer to allocate data structures on this node
 * @prot: memory protection to use. PAGE_KERNEL for regular RAM
 *
 * If you use this function for less than VMAP_MAX_ALLOC pages, it could be
 * faster than vmap so it's good.  But if you mix long-life and short-life
 * objects with vm_map_ram(), it could consume lots of address space through
 * fragmentation (especially on a 32bit machine).  You could see failures in
 * the end.  Please use this function for short-lived objects.
 *
 * Returns: a pointer to the address that has been mapped, or %NULL on failure
 */
void *vm_map_ram(struct page **pages, unsigned int count, int node, pgprot_t prot)
{
	unsigned long size = (unsigned long)count << PAGE_SHIFT;
	unsigned long addr;
	void *mem;

	if (likely(count <= VMAP_MAX_ALLOC)) {
		mem = vb_alloc(size, GFP_KERNEL);
		if (IS_ERR(mem))
			return NULL;
		addr = (unsigned long)mem;
	} else {
		struct vmap_area *va;
		va = alloc_vmap_area(size, PAGE_SIZE,
				VMALLOC_START, VMALLOC_END, node, GFP_KERNEL);
		if (IS_ERR(va))
			return NULL;

		addr = va->va_start;
		mem = (void *)addr;
	}
	if (vmap_page_range(addr, addr + size, prot, pages) < 0) {
		vm_unmap_ram(mem, count);
		return NULL;
	}
	return mem;
}
EXPORT_SYMBOL(vm_map_ram);

static struct vm_struct *vmlist __initdata;

/**
 * vm_area_add_early - add vmap area early during boot
 * @vm: vm_struct to add
 *
 * This function is used to add fixed kernel vm area to vmlist before
 * vmalloc_init() is called.  @vm->addr, @vm->size, and @vm->flags
 * should contain proper values and the other fields should be zero.
 *
 * DO NOT USE THIS FUNCTION UNLESS YOU KNOW WHAT YOU'RE DOING.
 */
void __init vm_area_add_early(struct vm_struct *vm)
{
	struct vm_struct *tmp, **p;

	BUG_ON(vmap_initialized);
	for (p = &vmlist; (tmp = *p) != NULL; p = &tmp->next) {
		if (tmp->addr >= vm->addr) {
			BUG_ON(tmp->addr < vm->addr + vm->size);
			break;
		} else
			BUG_ON(tmp->addr + tmp->size > vm->addr);
	}
	vm->next = *p;
	*p = vm;
}

/**
 * vm_area_register_early - register vmap area early during boot
 * @vm: vm_struct to register
 * @align: requested alignment
 *
 * This function is used to register kernel vm area before
 * vmalloc_init() is called.  @vm->size and @vm->flags should contain
 * proper values on entry and other fields should be zero.  On return,
 * vm->addr contains the allocated address.
 *
 * DO NOT USE THIS FUNCTION UNLESS YOU KNOW WHAT YOU'RE DOING.
 */
void __init vm_area_register_early(struct vm_struct *vm, size_t align)
{
	static size_t vm_init_off __initdata;
	unsigned long addr;

	addr = ALIGN(VMALLOC_START + vm_init_off, align);
	vm_init_off = PFN_ALIGN(addr + vm->size) - VMALLOC_START;

	vm->addr = (void *)addr;

	vm_area_add_early(vm);
}

static void vmap_init_free_space(void)
{
	unsigned long vmap_start = 1;
	const unsigned long vmap_end = ULONG_MAX;
	struct vmap_area *busy, *free;

	/*
	 *     B     F     B     B     B     F
	 * -|-----|.....|-----|-----|-----|.....|-
	 *  |           The KVA space           |
	 *  |<--------------------------------->|
	 */
	list_for_each_entry(busy, &vmap_area_list, list) {
		if (busy->va_start - vmap_start > 0) {
			free = kmem_cache_zalloc(vmap_area_cachep, GFP_NOWAIT);
			if (!WARN_ON_ONCE(!free)) {
				free->va_start = vmap_start;
				free->va_end = busy->va_start;

				insert_vmap_area_augment(free, NULL,
					&free_vmap_area_root,
						&free_vmap_area_list);
			}
		}

		vmap_start = busy->va_end;
	}

	if (vmap_end - vmap_start > 0) {
		free = kmem_cache_zalloc(vmap_area_cachep, GFP_NOWAIT);
		if (!WARN_ON_ONCE(!free)) {
			free->va_start = vmap_start;
			free->va_end = vmap_end;

			insert_vmap_area_augment(free, NULL,
				&free_vmap_area_root,
					&free_vmap_area_list);
		}
	}
}

void __init vmalloc_init(void)
{
	struct vmap_area *va;
	struct vm_struct *tmp;
	int i;

	/*
	 * Create the cache for vmap_area objects.
	 */
	vmap_area_cachep = KMEM_CACHE(vmap_area, SLAB_PANIC);

	for_each_possible_cpu(i) {
		struct vmap_block_queue *vbq;
		struct vfree_deferred *p;

		vbq = &per_cpu(vmap_block_queue, i);
		spin_lock_init(&vbq->lock);
		INIT_LIST_HEAD(&vbq->free);
		p = &per_cpu(vfree_deferred, i);
		init_llist_head(&p->list);
		INIT_WORK(&p->wq, free_work);
	}

	/* Import existing vmlist entries. */
	for (tmp = vmlist; tmp; tmp = tmp->next) {
		va = kmem_cache_zalloc(vmap_area_cachep, GFP_NOWAIT);
		if (WARN_ON_ONCE(!va))
			continue;

		va->flags = VM_VM_AREA;
		va->va_start = (unsigned long)tmp->addr;
		va->va_end = va->va_start + tmp->size;
		va->vm = tmp;
		insert_vmap_area(va, &vmap_area_root, &vmap_area_list);
	}

	/*
	 * Now we can initialize a free vmap space.
	 */
	vmap_init_free_space();
	vmap_initialized = true;
}

/**
 * map_kernel_range_noflush - map kernel VM area with the specified pages
 * @addr: start of the VM area to map
 * @size: size of the VM area to map
 * @prot: page protection flags to use
 * @pages: pages to map
 *
 * Map PFN_UP(@size) pages at @addr.  The VM area @addr and @size
 * specify should have been allocated using get_vm_area() and its
 * friends.
 *
 * NOTE:
 * This function does NOT do any cache flushing.  The caller is
 * responsible for calling flush_cache_vmap() on to-be-mapped areas
 * before calling this function.
 *
 * RETURNS:
 * The number of pages mapped on success, -errno on failure.
 */
int map_kernel_range_noflush(unsigned long addr, unsigned long size,
			     pgprot_t prot, struct page **pages)
{
	return vmap_page_range_noflush(addr, addr + size, prot, pages);
}

/**
 * unmap_kernel_range_noflush - unmap kernel VM area
 * @addr: start of the VM area to unmap
 * @size: size of the VM area to unmap
 *
 * Unmap PFN_UP(@size) pages at @addr.  The VM area @addr and @size
 * specify should have been allocated using get_vm_area() and its
 * friends.
 *
 * NOTE:
 * This function does NOT do any cache flushing.  The caller is
 * responsible for calling flush_cache_vunmap() on to-be-mapped areas
 * before calling this function and flush_tlb_kernel_range() after.
 */
void unmap_kernel_range_noflush(unsigned long addr, unsigned long size)
{
	vunmap_page_range(addr, addr + size);
}
EXPORT_SYMBOL_GPL(unmap_kernel_range_noflush);

/**
 * unmap_kernel_range - unmap kernel VM area and flush cache and TLB
 * @addr: start of the VM area to unmap
 * @size: size of the VM area to unmap
 *
 * Similar to unmap_kernel_range_noflush() but flushes vcache before
 * the unmapping and tlb after.
 */
void unmap_kernel_range(unsigned long addr, unsigned long size)
{
	unsigned long end = addr + size;

	flush_cache_vunmap(addr, end);
	vunmap_page_range(addr, end);
	flush_tlb_kernel_range(addr, end);
}
EXPORT_SYMBOL_GPL(unmap_kernel_range);

int map_vm_area(struct vm_struct *area, pgprot_t prot, struct page **pages)
{
	unsigned long addr = (unsigned long)area->addr;
	unsigned long end = addr + get_vm_area_size(area);
	int err;

	err = vmap_page_range(addr, end, prot, pages);

	return err > 0 ? 0 : err;
}
EXPORT_SYMBOL_GPL(map_vm_area);

static void setup_vmalloc_vm(struct vm_struct *vm, struct vmap_area *va,
			      unsigned long flags, const void *caller)
{
	spin_lock(&vmap_area_lock);
	vm->flags = flags;
	vm->addr = (void *)va->va_start;
	vm->size = va->va_end - va->va_start;
	vm->caller = caller;
	va->vm = vm;
	va->flags |= VM_VM_AREA;
	spin_unlock(&vmap_area_lock);
}

static void clear_vm_uninitialized_flag(struct vm_struct *vm)
{
	/*
	 * Before removing VM_UNINITIALIZED,
	 * we should make sure that vm has proper values.
	 * Pair with smp_rmb() in show_numa_info().
	 */
	smp_wmb();
	vm->flags &= ~VM_UNINITIALIZED;
}

static struct vm_struct *__get_vm_area_node(unsigned long size,
		unsigned long align, unsigned long flags, unsigned long start,
		unsigned long end, int node, gfp_t gfp_mask, const void *caller)
{
	struct vmap_area *va;
	struct vm_struct *area;

	BUG_ON(in_interrupt());
	size = PAGE_ALIGN(size);
	if (unlikely(!size))
	    //如果申请页数为0，则返回NULL
		return NULL;

	if (flags & VM_IOREMAP)
		align = 1ul << clamp_t(int, get_count_order_long(size),
				       PAGE_SHIFT, IOREMAP_MAX_ORDER);

	area = kzalloc_node(sizeof(*area), gfp_mask & GFP_RECLAIM_MASK, node);
	if (unlikely(!area))
		return NULL;

	//没有没有明确指出不开启guard，则默认增加一页
	if (!(flags & VM_NO_GUARD))
		size += PAGE_SIZE;

	//构造对应的va结构体，并插入到合适位置
	va = alloc_vmap_area(size, align, start, end, node, gfp_mask);
	if (IS_ERR(va)) {
		kfree(area);
		return NULL;
	}

	//通过va构造并返回area
	setup_vmalloc_vm(area, va, flags, caller);

	return area;
}

struct vm_struct *__get_vm_area(unsigned long size, unsigned long flags,
				unsigned long start, unsigned long end)
{
	return __get_vm_area_node(size, 1, flags, start, end, NUMA_NO_NODE,
				  GFP_KERNEL, __builtin_return_address(0));
}
EXPORT_SYMBOL_GPL(__get_vm_area);

struct vm_struct *__get_vm_area_caller(unsigned long size, unsigned long flags,
				       unsigned long start, unsigned long end,
				       const void *caller)
{
	return __get_vm_area_node(size, 1, flags, start, end, NUMA_NO_NODE,
				  GFP_KERNEL, caller);
}

/**
 * get_vm_area - reserve a contiguous kernel virtual area
 * @size:	 size of the area
 * @flags:	 %VM_IOREMAP for I/O mappings or VM_ALLOC
 *
 * Search an area of @size in the kernel virtual mapping area,
 * and reserved it for out purposes.  Returns the area descriptor
 * on success or %NULL on failure.
 *
 * Return: the area descriptor on success or %NULL on failure.
 */
struct vm_struct *get_vm_area(unsigned long size, unsigned long flags)
{
	return __get_vm_area_node(size, 1, flags, VMALLOC_START, VMALLOC_END,
				  NUMA_NO_NODE, GFP_KERNEL,
				  __builtin_return_address(0));
}

struct vm_struct *get_vm_area_caller(unsigned long size, unsigned long flags,
				const void *caller)
{
	return __get_vm_area_node(size, 1, flags, VMALLOC_START, VMALLOC_END,
				  NUMA_NO_NODE, GFP_KERNEL, caller);
}

/**
 * find_vm_area - find a continuous kernel virtual area
 * @addr:	  base address
 *
 * Search for the kernel VM area starting at @addr, and return it.
 * It is up to the caller to do all required locking to keep the returned
 * pointer valid.
 *
 * Return: pointer to the found area or %NULL on faulure
 */
struct vm_struct *find_vm_area(const void *addr)
{
	struct vmap_area *va;

	va = find_vmap_area((unsigned long)addr);
	if (va && va->flags & VM_VM_AREA)
		return va->vm;

	return NULL;
}

/**
 * remove_vm_area - find and remove a continuous kernel virtual area
 * @addr:	    base address
 *
 * Search for the kernel VM area starting at @addr, and remove it.
 * This function returns the found VM area, but using it is NOT safe
 * on SMP machines, except for its size or flags.
 *
 * Return: pointer to the found area or %NULL on faulure
 */
struct vm_struct *remove_vm_area(const void *addr)
{
	struct vmap_area *va;

	might_sleep();

	va = find_vmap_area((unsigned long)addr);
	if (va && va->flags & VM_VM_AREA) {
		struct vm_struct *vm = va->vm;

		spin_lock(&vmap_area_lock);
		va->vm = NULL;
		va->flags &= ~VM_VM_AREA;
		va->flags |= VM_LAZY_FREE;
		spin_unlock(&vmap_area_lock);

		kasan_free_shadow(vm);
		free_unmap_vmap_area(va);

		return vm;
	}
	return NULL;
}

static inline void set_area_direct_map(const struct vm_struct *area,
				       int (*set_direct_map)(struct page *page))
{
	int i;

	for (i = 0; i < area->nr_pages; i++)
		if (page_address(area->pages[i]))
			set_direct_map(area->pages[i]);
}

/* Handle removing and resetting vm mappings related to the vm_struct. */
static void vm_remove_mappings(struct vm_struct *area, int deallocate_pages)
{
	unsigned long addr = (unsigned long)area->addr;
	unsigned long start = ULONG_MAX, end = 0;
	int flush_reset = area->flags & VM_FLUSH_RESET_PERMS;
	int i;

	/*
	 * The below block can be removed when all architectures that have
	 * direct map permissions also have set_direct_map_() implementations.
	 * This is concerned with resetting the direct map any an vm alias with
	 * execute permissions, without leaving a RW+X window.
	 */
	if (flush_reset && !IS_ENABLED(CONFIG_ARCH_HAS_SET_DIRECT_MAP)) {
		set_memory_nx(addr, area->nr_pages);
		set_memory_rw(addr, area->nr_pages);
	}

	remove_vm_area(area->addr);

	/* If this is not VM_FLUSH_RESET_PERMS memory, no need for the below. */
	if (!flush_reset)
		return;

	/*
	 * If not deallocating pages, just do the flush of the VM area and
	 * return.
	 */
	if (!deallocate_pages) {
		vm_unmap_aliases();
		return;
	}

	/*
	 * If execution gets here, flush the vm mapping and reset the direct
	 * map. Find the start and end range of the direct mappings to make sure
	 * the vm_unmap_aliases() flush includes the direct map.
	 */
	for (i = 0; i < area->nr_pages; i++) {
		if (page_address(area->pages[i])) {
			start = min(addr, start);
			end = max(addr, end);
		}
	}

	/*
	 * Set direct map to something invalid so that it won't be cached if
	 * there are any accesses after the TLB flush, then flush the TLB and
	 * reset the direct map permissions to the default.
	 */
	set_area_direct_map(area, set_direct_map_invalid_noflush);
	_vm_unmap_aliases(start, end, 1);
	set_area_direct_map(area, set_direct_map_default_noflush);
}

static void __vunmap(const void *addr, int deallocate_pages)
{
	struct vm_struct *area;

	if (!addr)
		return;

	if (WARN(!PAGE_ALIGNED(addr), "Trying to vfree() bad address (%p)\n",
			addr))
		return;

	area = find_vm_area(addr);
	if (unlikely(!area)) {
		WARN(1, KERN_ERR "Trying to vfree() nonexistent vm area (%p)\n",
				addr);
		return;
	}

	debug_check_no_locks_freed(area->addr, get_vm_area_size(area));
	debug_check_no_obj_freed(area->addr, get_vm_area_size(area));

	vm_remove_mappings(area, deallocate_pages);

	if (deallocate_pages) {
		int i;

		for (i = 0; i < area->nr_pages; i++) {
			struct page *page = area->pages[i];

			BUG_ON(!page);
			__free_pages(page, 0);
		}

		kvfree(area->pages);
	}

	kfree(area);
	return;
}

static inline void __vfree_deferred(const void *addr)
{
	/*
	 * Use raw_cpu_ptr() because this can be called from preemptible
	 * context. Preemption is absolutely fine here, because the llist_add()
	 * implementation is lockless, so it works even if we are adding to
	 * nother cpu's list.  schedule_work() should be fine with this too.
	 */
	struct vfree_deferred *p = raw_cpu_ptr(&vfree_deferred);

	if (llist_add((struct llist_node *)addr, &p->list))
		schedule_work(&p->wq);
}

/**
 * vfree_atomic - release memory allocated by vmalloc()
 * @addr:	  memory base address
 *
 * This one is just like vfree() but can be called in any atomic context
 * except NMIs.
 */
void vfree_atomic(const void *addr)
{
	BUG_ON(in_nmi());

	kmemleak_free(addr);

	if (!addr)
		return;
	__vfree_deferred(addr);
}

static void __vfree(const void *addr)
{
	if (unlikely(in_interrupt()))
		__vfree_deferred(addr);
	else
		__vunmap(addr, 1);
}

/**
 * vfree - release memory allocated by vmalloc()
 * @addr:  memory base address
 *
 * Free the virtually continuous memory area starting at @addr, as
 * obtained from vmalloc(), vmalloc_32() or __vmalloc(). If @addr is
 * NULL, no operation is performed.
 *
 * Must not be called in NMI context (strictly speaking, only if we don't
 * have CONFIG_ARCH_HAVE_NMI_SAFE_CMPXCHG, but making the calling
 * conventions for vfree() arch-depenedent would be a really bad idea)
 *
 * May sleep if called *not* from interrupt context.
 *
 * NOTE: assumes that the object at @addr has a size >= sizeof(llist_node)
 */
void vfree(const void *addr)
{
	BUG_ON(in_nmi());

	kmemleak_free(addr);

	might_sleep_if(!in_interrupt());

	if (!addr)
		return;

	__vfree(addr);
}
EXPORT_SYMBOL(vfree);

/**
 * vunmap - release virtual mapping obtained by vmap()
 * @addr:   memory base address
 *
 * Free the virtually contiguous memory area starting at @addr,
 * which was created from the page array passed to vmap().
 *
 * Must not be called in interrupt context.
 */
void vunmap(const void *addr)
{
	BUG_ON(in_interrupt());
	might_sleep();
	if (addr)
		__vunmap(addr, 0);
}
EXPORT_SYMBOL(vunmap);

/**
 * vmap - map an array of pages into virtually contiguous space
 * @pages: array of page pointers
 * @count: number of pages to map
 * @flags: vm_area->flags
 * @prot: page protection for the mapping
 *
 * Maps @count pages from @pages into contiguous kernel virtual
 * space.
 *
 * Return: the address of the area or %NULL on failure
 */
void *vmap(struct page **pages, unsigned int count,
	   unsigned long flags, pgprot_t prot)
{
	struct vm_struct *area;
	unsigned long size;		/* In bytes */

	might_sleep();

	if (count > totalram_pages())
		return NULL;

	size = (unsigned long)count << PAGE_SHIFT;
	area = get_vm_area_caller(size, flags, __builtin_return_address(0));
	if (!area)
		return NULL;

	if (map_vm_area(area, prot, pages)) {
		vunmap(area->addr);
		return NULL;
	}

	return area->addr;
}
EXPORT_SYMBOL(vmap);

static void *__vmalloc_node(unsigned long size, unsigned long align,
			    gfp_t gfp_mask, pgprot_t prot,
			    int node, const void *caller);
static void *__vmalloc_area_node(struct vm_struct *area, gfp_t gfp_mask,
				 pgprot_t prot, int node)
{
	struct page **pages;
	unsigned int nr_pages, array_size, i;
	const gfp_t nested_gfp = (gfp_mask & GFP_RECLAIM_MASK) | __GFP_ZERO;
	const gfp_t alloc_mask = gfp_mask | __GFP_NOWARN;
	const gfp_t highmem_mask = (gfp_mask & (GFP_DMA | GFP_DMA32)) ?
					0 :
					__GFP_HIGHMEM;

	//获得area所需要的页数目
	nr_pages = get_vm_area_size(area) >> PAGE_SHIFT;
	array_size = (nr_pages * sizeof(struct page *));

	area->nr_pages = nr_pages;
	//为pages指针数组准备内存
	/* Please note that the recursion is strictly bounded. */
	if (array_size > PAGE_SIZE) {
	    //pages指针数组需要内存大于一页，为其申请相应的内存
		pages = __vmalloc_node(array_size, 1, nested_gfp|highmem_mask,
				PAGE_KERNEL, node, area->caller);
	} else {
	    //所需要的内存小于一页，通过kmalloc申请小块内存
		pages = kmalloc_node(array_size, nested_gfp, node);
	}
	area->pages = pages;
	if (!area->pages) {
	    //申请pages指针数组失败
		remove_vm_area(area->addr);
		kfree(area);
		return NULL;
	}

	//为每个page申请内存（通过alloc_page申请一个page页）
	for (i = 0; i < area->nr_pages; i++) {
		struct page *page;

		//申请一个page
		if (node == NUMA_NO_NODE)
			page = alloc_page(alloc_mask|highmem_mask);
		else
			page = alloc_pages_node(node, alloc_mask|highmem_mask, 0);

		if (unlikely(!page)) {
			/* Successfully allocated i pages, free them in __vunmap() */
			area->nr_pages = i;
			goto fail;
		}

		//设置申请到的page
		area->pages[i] = page;
		if (gfpflags_allow_blocking(gfp_mask|highmem_mask))
			cond_resched();
	}

	if (map_vm_area(area, prot, pages))
		goto fail;
	return area->addr;

fail:
	warn_alloc(gfp_mask, NULL,
			  "vmalloc: allocation failure, allocated %ld of %ld bytes",
			  (area->nr_pages*PAGE_SIZE), area->size);
	__vfree(area->addr);
	return NULL;
}

/**
 * __vmalloc_node_range - allocate virtually contiguous memory
 * @size:		  allocation size
 * @align:		  desired alignment
 * @start:		  vm area range start
 * @end:		  vm area range end
 * @gfp_mask:		  flags for the page level allocator
 * @prot:		  protection mask for the allocated pages
 * @vm_flags:		  additional vm area flags (e.g. %VM_NO_GUARD)
 * @node:		  node to use for allocation or NUMA_NO_NODE
 * @caller:		  caller's return address
 *
 * Allocate enough pages to cover @size from the page level
 * allocator with @gfp_mask flags.  Map them into contiguous
 * kernel virtual space, using a pagetable protection of @prot.
 *
 * Return: the address of the area or %NULL on failure
 */
void *__vmalloc_node_range(unsigned long size, unsigned long align,
			unsigned long start, unsigned long end, gfp_t gfp_mask,
			pgprot_t prot, unsigned long vm_flags, int node,
			const void *caller)
{
	struct vm_struct *area;
	void *addr;
	unsigned long real_size = size;

	//将size按页大小对齐
	size = PAGE_ALIGN(size);
	if (!size || (size >> PAGE_SHIFT) > totalram_pages())
	    //页数为0或者页数过大
		goto fail;

	//产生area
	area = __get_vm_area_node(size, align, VM_ALLOC | VM_UNINITIALIZED |
				vm_flags, start/*起始地址*/, end/*终止地址*/, node, gfp_mask, caller);
	if (!area)
		goto fail;

	addr = __vmalloc_area_node(area, gfp_mask, prot, node);
	if (!addr)
		return NULL;

	/*
	 * In this function, newly allocated vm_struct has VM_UNINITIALIZED
	 * flag. It means that vm_struct is not fully initialized.
	 * Now, it is fully initialized, so remove this flag here.
	 */
	clear_vm_uninitialized_flag(area);

	kmemleak_vmalloc(area, size, gfp_mask);

	return addr;

fail:
	warn_alloc(gfp_mask, NULL,
			  "vmalloc: allocation failure: %lu bytes", real_size);
	return NULL;
}

/*
 * This is only for performance analysis of vmalloc and stress purpose.
 * It is required by vmalloc test module, therefore do not use it other
 * than that.
 */
#ifdef CONFIG_TEST_VMALLOC_MODULE
EXPORT_SYMBOL_GPL(__vmalloc_node_range);
#endif

/**
 * __vmalloc_node - allocate virtually contiguous memory
 * @size:	    allocation size
 * @align:	    desired alignment
 * @gfp_mask:	    flags for the page level allocator
 * @prot:	    protection mask for the allocated pages
 * @node:	    node to use for allocation or NUMA_NO_NODE
 * @caller:	    caller's return address
 *
 * Allocate enough pages to cover @size from the page level
 * allocator with @gfp_mask flags.  Map them into contiguous
 * kernel virtual space, using a pagetable protection of @prot.
 *
 * Reclaim modifiers in @gfp_mask - __GFP_NORETRY, __GFP_RETRY_MAYFAIL
 * and __GFP_NOFAIL are not supported
 *
 * Any use of gfp flags outside of GFP_KERNEL should be consulted
 * with mm people.
 *
 * Return: pointer to the allocated memory or %NULL on error
 */
static void *__vmalloc_node(unsigned long size, unsigned long align,
			    gfp_t gfp_mask, pgprot_t prot,
			    int node, const void *caller)
{
	return __vmalloc_node_range(size, align, VMALLOC_START, VMALLOC_END,
				gfp_mask, prot, 0, node, caller);
}

void *__vmalloc(unsigned long size, gfp_t gfp_mask, pgprot_t prot)
{
	return __vmalloc_node(size, 1, gfp_mask, prot, NUMA_NO_NODE,
				__builtin_return_address(0));
}
EXPORT_SYMBOL(__vmalloc);

static inline void *__vmalloc_node_flags(unsigned long size,
					int node, gfp_t flags)
{
	return __vmalloc_node(size, 1, flags, PAGE_KERNEL,
					node, __builtin_return_address(0));
}


void *__vmalloc_node_flags_caller(unsigned long size, int node, gfp_t flags,
				  void *caller)
{
	return __vmalloc_node(size, 1, flags, PAGE_KERNEL, node, caller);
}

/**
 * vmalloc - allocate virtually contiguous memory
 * @size:    allocation size
 *
 * Allocate enough pages to cover @size from the page level
 * allocator and map them into contiguous kernel virtual space.
 *
 * For tight control over page level allocator and protection flags
 * use __vmalloc() instead.
 *
 * Return: pointer to the allocated memory or %NULL on error
 */
void *vmalloc(unsigned long size)
{
	return __vmalloc_node_flags(size, NUMA_NO_NODE,
				    GFP_KERNEL);
}
EXPORT_SYMBOL(vmalloc);

/**
 * vzalloc - allocate virtually contiguous memory with zero fill
 * @size:    allocation size
 *
 * Allocate enough pages to cover @size from the page level
 * allocator and map them into contiguous kernel virtual space.
 * The memory allocated is set to zero.
 *
 * For tight control over page level allocator and protection flags
 * use __vmalloc() instead.
 *
 * Return: pointer to the allocated memory or %NULL on error
 */
void *vzalloc(unsigned long size)
{
	return __vmalloc_node_flags(size, NUMA_NO_NODE,
				GFP_KERNEL | __GFP_ZERO);
}
EXPORT_SYMBOL(vzalloc);

/**
 * vmalloc_user - allocate zeroed virtually contiguous memory for userspace
 * @size: allocation size
 *
 * The resulting memory area is zeroed so it can be mapped to userspace
 * without leaking data.
 *
 * Return: pointer to the allocated memory or %NULL on error
 */
void *vmalloc_user(unsigned long size)
{
	return __vmalloc_node_range(size, SHMLBA,  VMALLOC_START, VMALLOC_END,
				    GFP_KERNEL | __GFP_ZERO, PAGE_KERNEL,
				    VM_USERMAP, NUMA_NO_NODE,
				    __builtin_return_address(0));
}
EXPORT_SYMBOL(vmalloc_user);

/**
 * vmalloc_node - allocate memory on a specific node
 * @size:	  allocation size
 * @node:	  numa node
 *
 * Allocate enough pages to cover @size from the page level
 * allocator and map them into contiguous kernel virtual space.
 *
 * For tight control over page level allocator and protection flags
 * use __vmalloc() instead.
 *
 * Return: pointer to the allocated memory or %NULL on error
 */
void *vmalloc_node(unsigned long size, int node)
{
	return __vmalloc_node(size, 1, GFP_KERNEL, PAGE_KERNEL,
					node, __builtin_return_address(0));
}
EXPORT_SYMBOL(vmalloc_node);

/**
 * vzalloc_node - allocate memory on a specific node with zero fill
 * @size:	allocation size
 * @node:	numa node
 *
 * Allocate enough pages to cover @size from the page level
 * allocator and map them into contiguous kernel virtual space.
 * The memory allocated is set to zero.
 *
 * For tight control over page level allocator and protection flags
 * use __vmalloc_node() instead.
 *
 * Return: pointer to the allocated memory or %NULL on error
 */
void *vzalloc_node(unsigned long size, int node)
{
	return __vmalloc_node_flags(size, node,
			 GFP_KERNEL | __GFP_ZERO);
}
EXPORT_SYMBOL(vzalloc_node);

/**
 * vmalloc_exec - allocate virtually contiguous, executable memory
 * @size:	  allocation size
 *
 * Kernel-internal function to allocate enough pages to cover @size
 * the page level allocator and map them into contiguous and
 * executable kernel virtual space.
 *
 * For tight control over page level allocator and protection flags
 * use __vmalloc() instead.
 *
 * Return: pointer to the allocated memory or %NULL on error
 */
void *vmalloc_exec(unsigned long size)
{
	return __vmalloc_node_range(size, 1, VMALLOC_START, VMALLOC_END,
			GFP_KERNEL, PAGE_KERNEL_EXEC, VM_FLUSH_RESET_PERMS,
			NUMA_NO_NODE, __builtin_return_address(0));
}

#if defined(CONFIG_64BIT) && defined(CONFIG_ZONE_DMA32)
#define GFP_VMALLOC32 (GFP_DMA32 | GFP_KERNEL)
#elif defined(CONFIG_64BIT) && defined(CONFIG_ZONE_DMA)
#define GFP_VMALLOC32 (GFP_DMA | GFP_KERNEL)
#else
/*
 * 64b systems should always have either DMA or DMA32 zones. For others
 * GFP_DMA32 should do the right thing and use the normal zone.
 */
#define GFP_VMALLOC32 GFP_DMA32 | GFP_KERNEL
#endif

/**
 * vmalloc_32 - allocate virtually contiguous memory (32bit addressable)
 * @size:	allocation size
 *
 * Allocate enough 32bit PA addressable pages to cover @size from the
 * page level allocator and map them into contiguous kernel virtual space.
 *
 * Return: pointer to the allocated memory or %NULL on error
 */
void *vmalloc_32(unsigned long size)
{
	return __vmalloc_node(size, 1, GFP_VMALLOC32, PAGE_KERNEL,
			      NUMA_NO_NODE, __builtin_return_address(0));
}
EXPORT_SYMBOL(vmalloc_32);

/**
 * vmalloc_32_user - allocate zeroed virtually contiguous 32bit memory
 * @size:	     allocation size
 *
 * The resulting memory area is 32bit addressable and zeroed so it can be
 * mapped to userspace without leaking data.
 *
 * Return: pointer to the allocated memory or %NULL on error
 */
void *vmalloc_32_user(unsigned long size)
{
	return __vmalloc_node_range(size, SHMLBA,  VMALLOC_START, VMALLOC_END,
				    GFP_VMALLOC32 | __GFP_ZERO, PAGE_KERNEL,
				    VM_USERMAP, NUMA_NO_NODE,
				    __builtin_return_address(0));
}
EXPORT_SYMBOL(vmalloc_32_user);

/*
 * small helper routine , copy contents to buf from addr.
 * If the page is not present, fill zero.
 */

static int aligned_vread(char *buf, char *addr, unsigned long count)
{
	struct page *p;
	int copied = 0;

	while (count) {
		unsigned long offset, length;

		offset = offset_in_page(addr);
		length = PAGE_SIZE - offset;
		if (length > count)
			length = count;
		p = vmalloc_to_page(addr);
		/*
		 * To do safe access to this _mapped_ area, we need
		 * lock. But adding lock here means that we need to add
		 * overhead of vmalloc()/vfree() calles for this _debug_
		 * interface, rarely used. Instead of that, we'll use
		 * kmap() and get small overhead in this access function.
		 */
		if (p) {
			/*
			 * we can expect USER0 is not used (see vread/vwrite's
			 * function description)
			 */
			void *map = kmap_atomic(p);
			memcpy(buf, map + offset, length);
			kunmap_atomic(map);
		} else
			memset(buf, 0, length);

		addr += length;
		buf += length;
		copied += length;
		count -= length;
	}
	return copied;
}

static int aligned_vwrite(char *buf, char *addr, unsigned long count)
{
	struct page *p;
	int copied = 0;

	while (count) {
		unsigned long offset, length;

		offset = offset_in_page(addr);
		length = PAGE_SIZE - offset;
		if (length > count)
			length = count;
		p = vmalloc_to_page(addr);
		/*
		 * To do safe access to this _mapped_ area, we need
		 * lock. But adding lock here means that we need to add
		 * overhead of vmalloc()/vfree() calles for this _debug_
		 * interface, rarely used. Instead of that, we'll use
		 * kmap() and get small overhead in this access function.
		 */
		if (p) {
			/*
			 * we can expect USER0 is not used (see vread/vwrite's
			 * function description)
			 */
			void *map = kmap_atomic(p);
			memcpy(map + offset, buf, length);
			kunmap_atomic(map);
		}
		addr += length;
		buf += length;
		copied += length;
		count -= length;
	}
	return copied;
}

/**
 * vread() - read vmalloc area in a safe way.
 * @buf:     buffer for reading data
 * @addr:    vm address.
 * @count:   number of bytes to be read.
 *
 * This function checks that addr is a valid vmalloc'ed area, and
 * copy data from that area to a given buffer. If the given memory range
 * of [addr...addr+count) includes some valid address, data is copied to
 * proper area of @buf. If there are memory holes, they'll be zero-filled.
 * IOREMAP area is treated as memory hole and no copy is done.
 *
 * If [addr...addr+count) doesn't includes any intersects with alive
 * vm_struct area, returns 0. @buf should be kernel's buffer.
 *
 * Note: In usual ops, vread() is never necessary because the caller
 * should know vmalloc() area is valid and can use memcpy().
 * This is for routines which have to access vmalloc area without
 * any informaion, as /dev/kmem.
 *
 * Return: number of bytes for which addr and buf should be increased
 * (same number as @count) or %0 if [addr...addr+count) doesn't
 * include any intersection with valid vmalloc area
 */
long vread(char *buf, char *addr, unsigned long count)
{
	struct vmap_area *va;
	struct vm_struct *vm;
	char *vaddr, *buf_start = buf;
	unsigned long buflen = count;
	unsigned long n;

	/* Don't allow overflow */
	if ((unsigned long) addr + count < count)
		count = -(unsigned long) addr;

	spin_lock(&vmap_area_lock);
	list_for_each_entry(va, &vmap_area_list, list) {
		if (!count)
			break;

		if (!(va->flags & VM_VM_AREA))
			continue;

		vm = va->vm;
		vaddr = (char *) vm->addr;
		if (addr >= vaddr + get_vm_area_size(vm))
			continue;
		while (addr < vaddr) {
			if (count == 0)
				goto finished;
			*buf = '\0';
			buf++;
			addr++;
			count--;
		}
		n = vaddr + get_vm_area_size(vm) - addr;
		if (n > count)
			n = count;
		if (!(vm->flags & VM_IOREMAP))
			aligned_vread(buf, addr, n);
		else /* IOREMAP area is treated as memory hole */
			memset(buf, 0, n);
		buf += n;
		addr += n;
		count -= n;
	}
finished:
	spin_unlock(&vmap_area_lock);

	if (buf == buf_start)
		return 0;
	/* zero-fill memory holes */
	if (buf != buf_start + buflen)
		memset(buf, 0, buflen - (buf - buf_start));

	return buflen;
}

/**
 * vwrite() - write vmalloc area in a safe way.
 * @buf:      buffer for source data
 * @addr:     vm address.
 * @count:    number of bytes to be read.
 *
 * This function checks that addr is a valid vmalloc'ed area, and
 * copy data from a buffer to the given addr. If specified range of
 * [addr...addr+count) includes some valid address, data is copied from
 * proper area of @buf. If there are memory holes, no copy to hole.
 * IOREMAP area is treated as memory hole and no copy is done.
 *
 * If [addr...addr+count) doesn't includes any intersects with alive
 * vm_struct area, returns 0. @buf should be kernel's buffer.
 *
 * Note: In usual ops, vwrite() is never necessary because the caller
 * should know vmalloc() area is valid and can use memcpy().
 * This is for routines which have to access vmalloc area without
 * any informaion, as /dev/kmem.
 *
 * Return: number of bytes for which addr and buf should be
 * increased (same number as @count) or %0 if [addr...addr+count)
 * doesn't include any intersection with valid vmalloc area
 */
long vwrite(char *buf, char *addr, unsigned long count)
{
	struct vmap_area *va;
	struct vm_struct *vm;
	char *vaddr;
	unsigned long n, buflen;
	int copied = 0;

	/* Don't allow overflow */
	if ((unsigned long) addr + count < count)
		count = -(unsigned long) addr;
	buflen = count;

	spin_lock(&vmap_area_lock);
	list_for_each_entry(va, &vmap_area_list, list) {
		if (!count)
			break;

		if (!(va->flags & VM_VM_AREA))
			continue;

		vm = va->vm;
		vaddr = (char *) vm->addr;
		if (addr >= vaddr + get_vm_area_size(vm))
			continue;
		while (addr < vaddr) {
			if (count == 0)
				goto finished;
			buf++;
			addr++;
			count--;
		}
		n = vaddr + get_vm_area_size(vm) - addr;
		if (n > count)
			n = count;
		if (!(vm->flags & VM_IOREMAP)) {
			aligned_vwrite(buf, addr, n);
			copied++;
		}
		buf += n;
		addr += n;
		count -= n;
	}
finished:
	spin_unlock(&vmap_area_lock);
	if (!copied)
		return 0;
	return buflen;
}

/**
 * remap_vmalloc_range_partial - map vmalloc pages to userspace
 * @vma:		vma to cover
 * @uaddr:		target user address to start at
 * @kaddr:		virtual address of vmalloc kernel memory
 * @size:		size of map area
 *
 * Returns:	0 for success, -Exxx on failure
 *
 * This function checks that @kaddr is a valid vmalloc'ed area,
 * and that it is big enough to cover the range starting at
 * @uaddr in @vma. Will return failure if that criteria isn't
 * met.
 *
 * Similar to remap_pfn_range() (see mm/memory.c)
 */
int remap_vmalloc_range_partial(struct vm_area_struct *vma, unsigned long uaddr,
				void *kaddr, unsigned long size)
{
	struct vm_struct *area;

	size = PAGE_ALIGN(size);

	if (!PAGE_ALIGNED(uaddr) || !PAGE_ALIGNED(kaddr))
		return -EINVAL;

	area = find_vm_area(kaddr);
	if (!area)
		return -EINVAL;

	if (!(area->flags & VM_USERMAP))
		return -EINVAL;

	if (kaddr + size > area->addr + get_vm_area_size(area))
		return -EINVAL;

	do {
		struct page *page = vmalloc_to_page(kaddr);
		int ret;

		ret = vm_insert_page(vma, uaddr, page);
		if (ret)
			return ret;

		uaddr += PAGE_SIZE;
		kaddr += PAGE_SIZE;
		size -= PAGE_SIZE;
	} while (size > 0);

	vma->vm_flags |= VM_DONTEXPAND | VM_DONTDUMP;

	return 0;
}
EXPORT_SYMBOL(remap_vmalloc_range_partial);

/**
 * remap_vmalloc_range - map vmalloc pages to userspace
 * @vma:		vma to cover (map full range of vma)
 * @addr:		vmalloc memory
 * @pgoff:		number of pages into addr before first page to map
 *
 * Returns:	0 for success, -Exxx on failure
 *
 * This function checks that addr is a valid vmalloc'ed area, and
 * that it is big enough to cover the vma. Will return failure if
 * that criteria isn't met.
 *
 * Similar to remap_pfn_range() (see mm/memory.c)
 */
int remap_vmalloc_range(struct vm_area_struct *vma, void *addr,
						unsigned long pgoff)
{
	return remap_vmalloc_range_partial(vma, vma->vm_start,
					   addr + (pgoff << PAGE_SHIFT),
					   vma->vm_end - vma->vm_start);
}
EXPORT_SYMBOL(remap_vmalloc_range);

/*
 * Implement a stub for vmalloc_sync_all() if the architecture chose not to
 * have one.
 */
void __weak vmalloc_sync_all(void)
{
}


static int f(pte_t *pte, pgtable_t table, unsigned long addr, void *data)
{
	pte_t ***p = data;

	if (p) {
		*(*p) = pte;
		(*p)++;
	}
	return 0;
}

/**
 * alloc_vm_area - allocate a range of kernel address space
 * @size:	   size of the area
 * @ptes:	   returns the PTEs for the address space
 *
 * Returns:	NULL on failure, vm_struct on success
 *
 * This function reserves a range of kernel address space, and
 * allocates pagetables to map that range.  No actual mappings
 * are created.
 *
 * If @ptes is non-NULL, pointers to the PTEs (in init_mm)
 * allocated for the VM area are returned.
 */
struct vm_struct *alloc_vm_area(size_t size, pte_t **ptes)
{
	struct vm_struct *area;

	area = get_vm_area_caller(size, VM_IOREMAP,
				__builtin_return_address(0));
	if (area == NULL)
		return NULL;

	/*
	 * This ensures that page tables are constructed for this region
	 * of kernel virtual address space and mapped into init_mm.
	 */
	if (apply_to_page_range(&init_mm, (unsigned long)area->addr,
				size, f, ptes ? &ptes : NULL)) {
		free_vm_area(area);
		return NULL;
	}

	return area;
}
EXPORT_SYMBOL_GPL(alloc_vm_area);

void free_vm_area(struct vm_struct *area)
{
	struct vm_struct *ret;
	ret = remove_vm_area(area->addr);
	BUG_ON(ret != area);
	kfree(area);
}
EXPORT_SYMBOL_GPL(free_vm_area);

#ifdef CONFIG_SMP
static struct vmap_area *node_to_va(struct rb_node *n)
{
	return rb_entry_safe(n, struct vmap_area, rb_node);
}

/**
 * pvm_find_va_enclose_addr - find the vmap_area @addr belongs to
 * @addr: target address
 *
 * Returns: vmap_area if it is found. If there is no such area
 *   the first highest(reverse order) vmap_area is returned
 *   i.e. va->va_start < addr && va->va_end < addr or NULL
 *   if there are no any areas before @addr.
 */
static struct vmap_area *
pvm_find_va_enclose_addr(unsigned long addr)
{
	struct vmap_area *va, *tmp;
	struct rb_node *n;

	n = free_vmap_area_root.rb_node;
	va = NULL;

	while (n) {
		tmp = rb_entry(n, struct vmap_area, rb_node);
		if (tmp->va_start <= addr) {
			va = tmp;
			if (tmp->va_end >= addr)
				break;

			n = n->rb_right;
		} else {
			n = n->rb_left;
		}
	}

	return va;
}

/**
 * pvm_determine_end_from_reverse - find the highest aligned address
 * of free block below VMALLOC_END
 * @va:
 *   in - the VA we start the search(reverse order);
 *   out - the VA with the highest aligned end address.
 *
 * Returns: determined end address within vmap_area
 */
static unsigned long
pvm_determine_end_from_reverse(struct vmap_area **va, unsigned long align)
{
	unsigned long vmalloc_end = VMALLOC_END & ~(align - 1);
	unsigned long addr;

	if (likely(*va)) {
		list_for_each_entry_from_reverse((*va),
				&free_vmap_area_list, list) {
			addr = min((*va)->va_end & ~(align - 1), vmalloc_end);
			if ((*va)->va_start < addr)
				return addr;
		}
	}

	return 0;
}

/**
 * pcpu_get_vm_areas - allocate vmalloc areas for percpu allocator
 * @offsets: array containing offset of each area
 * @sizes: array containing size of each area
 * @nr_vms: the number of areas to allocate
 * @align: alignment, all entries in @offsets and @sizes must be aligned to this
 *
 * Returns: kmalloc'd vm_struct pointer array pointing to allocated
 *	    vm_structs on success, %NULL on failure
 *
 * Percpu allocator wants to use congruent vm areas so that it can
 * maintain the offsets among percpu areas.  This function allocates
 * congruent vmalloc areas for it with GFP_KERNEL.  These areas tend to
 * be scattered pretty far, distance between two areas easily going up
 * to gigabytes.  To avoid interacting with regular vmallocs, these
 * areas are allocated from top.
 *
 * Despite its complicated look, this allocator is rather simple. It
 * does everything top-down and scans free blocks from the end looking
 * for matching base. While scanning, if any of the areas do not fit the
 * base address is pulled down to fit the area. Scanning is repeated till
 * all the areas fit and then all necessary data structures are inserted
 * and the result is returned.
 */
struct vm_struct **pcpu_get_vm_areas(const unsigned long *offsets,
				     const size_t *sizes, int nr_vms,
				     size_t align)
{
	const unsigned long vmalloc_start = ALIGN(VMALLOC_START, align);
	const unsigned long vmalloc_end = VMALLOC_END & ~(align - 1);
	struct vmap_area **vas, *va;
	struct vm_struct **vms;
	int area, area2, last_area, term_area;
	unsigned long base, start, size, end, last_end;
	bool purged = false;
	enum fit_type type;

	/* verify parameters and allocate data structures */
	BUG_ON(offset_in_page(align) || !is_power_of_2(align));
	for (last_area = 0, area = 0; area < nr_vms; area++) {
		start = offsets[area];
		end = start + sizes[area];

		/* is everything aligned properly? */
		BUG_ON(!IS_ALIGNED(offsets[area], align));
		BUG_ON(!IS_ALIGNED(sizes[area], align));

		/* detect the area with the highest address */
		if (start > offsets[last_area])
			last_area = area;

		for (area2 = area + 1; area2 < nr_vms; area2++) {
			unsigned long start2 = offsets[area2];
			unsigned long end2 = start2 + sizes[area2];

			BUG_ON(start2 < end && start < end2);
		}
	}
	last_end = offsets[last_area] + sizes[last_area];

	if (vmalloc_end - vmalloc_start < last_end) {
		WARN_ON(true);
		return NULL;
	}

	vms = kcalloc(nr_vms, sizeof(vms[0]), GFP_KERNEL);
	vas = kcalloc(nr_vms, sizeof(vas[0]), GFP_KERNEL);
	if (!vas || !vms)
		goto err_free2;

	for (area = 0; area < nr_vms; area++) {
		vas[area] = kmem_cache_zalloc(vmap_area_cachep, GFP_KERNEL);
		vms[area] = kzalloc(sizeof(struct vm_struct), GFP_KERNEL);
		if (!vas[area] || !vms[area])
			goto err_free;
	}
retry:
	spin_lock(&vmap_area_lock);

	/* start scanning - we scan from the top, begin with the last area */
	area = term_area = last_area;
	start = offsets[area];
	end = start + sizes[area];

	va = pvm_find_va_enclose_addr(vmalloc_end);
	base = pvm_determine_end_from_reverse(&va, align) - end;

	while (true) {
		/*
		 * base might have underflowed, add last_end before
		 * comparing.
		 */
		if (base + last_end < vmalloc_start + last_end)
			goto overflow;

		/*
		 * Fitting base has not been found.
		 */
		if (va == NULL)
			goto overflow;

		/*
		 * If this VA does not fit, move base downwards and recheck.
		 */
		if (base + start < va->va_start || base + end > va->va_end) {
			va = node_to_va(rb_prev(&va->rb_node));
			base = pvm_determine_end_from_reverse(&va, align) - end;
			term_area = area;
			continue;
		}

		/*
		 * This area fits, move on to the previous one.  If
		 * the previous one is the terminal one, we're done.
		 */
		area = (area + nr_vms - 1) % nr_vms;
		if (area == term_area)
			break;

		start = offsets[area];
		end = start + sizes[area];
		va = pvm_find_va_enclose_addr(base + end);
	}

	/* we've found a fitting base, insert all va's */
	for (area = 0; area < nr_vms; area++) {
		int ret;

		start = base + offsets[area];
		size = sizes[area];

		va = pvm_find_va_enclose_addr(start);
		if (WARN_ON_ONCE(va == NULL))
			/* It is a BUG(), but trigger recovery instead. */
			goto recovery;

		type = classify_va_fit_type(va, start, size);
		if (WARN_ON_ONCE(type == NOTHING_FIT))
			/* It is a BUG(), but trigger recovery instead. */
			goto recovery;

		ret = adjust_va_to_fit_type(va, start, size, type);
		if (unlikely(ret))
			goto recovery;

		/* Allocated area. */
		va = vas[area];
		va->va_start = start;
		va->va_end = start + size;

		insert_vmap_area(va, &vmap_area_root, &vmap_area_list);
	}

	spin_unlock(&vmap_area_lock);

	/* insert all vm's */
	for (area = 0; area < nr_vms; area++)
		setup_vmalloc_vm(vms[area], vas[area], VM_ALLOC,
				 pcpu_get_vm_areas);

	kfree(vas);
	return vms;

recovery:
	/* Remove previously inserted areas. */
	while (area--) {
		__free_vmap_area(vas[area]);
		vas[area] = NULL;
	}

overflow:
	spin_unlock(&vmap_area_lock);
	if (!purged) {
		purge_vmap_area_lazy();
		purged = true;

		/* Before "retry", check if we recover. */
		for (area = 0; area < nr_vms; area++) {
			if (vas[area])
				continue;

			vas[area] = kmem_cache_zalloc(
				vmap_area_cachep, GFP_KERNEL);
			if (!vas[area])
				goto err_free;
		}

		goto retry;
	}

err_free:
	for (area = 0; area < nr_vms; area++) {
		if (vas[area])
			kmem_cache_free(vmap_area_cachep, vas[area]);

		kfree(vms[area]);
	}
err_free2:
	kfree(vas);
	kfree(vms);
	return NULL;
}

/**
 * pcpu_free_vm_areas - free vmalloc areas for percpu allocator
 * @vms: vm_struct pointer array returned by pcpu_get_vm_areas()
 * @nr_vms: the number of allocated areas
 *
 * Free vm_structs and the array allocated by pcpu_get_vm_areas().
 */
void pcpu_free_vm_areas(struct vm_struct **vms, int nr_vms)
{
	int i;

	for (i = 0; i < nr_vms; i++)
		free_vm_area(vms[i]);
	kfree(vms);
}
#endif	/* CONFIG_SMP */

#ifdef CONFIG_PROC_FS
static void *s_start(struct seq_file *m, loff_t *pos)
	__acquires(&vmap_area_lock)
{
	spin_lock(&vmap_area_lock);
	return seq_list_start(&vmap_area_list, *pos);
}

static void *s_next(struct seq_file *m, void *p, loff_t *pos)
{
	return seq_list_next(p, &vmap_area_list, pos);
}

static void s_stop(struct seq_file *m, void *p)
	__releases(&vmap_area_lock)
{
	spin_unlock(&vmap_area_lock);
}

static void show_numa_info(struct seq_file *m, struct vm_struct *v)
{
	if (IS_ENABLED(CONFIG_NUMA)) {
		unsigned int nr, *counters = m->private;

		if (!counters)
			return;

		if (v->flags & VM_UNINITIALIZED)
			return;
		/* Pair with smp_wmb() in clear_vm_uninitialized_flag() */
		smp_rmb();

		memset(counters, 0, nr_node_ids * sizeof(unsigned int));

		for (nr = 0; nr < v->nr_pages; nr++)
			counters[page_to_nid(v->pages[nr])]++;

		for_each_node_state(nr, N_HIGH_MEMORY)
			if (counters[nr])
				seq_printf(m, " N%u=%u", nr, counters[nr]);
	}
}

static int s_show(struct seq_file *m, void *p)
{
	struct vmap_area *va;
	struct vm_struct *v;

	va = list_entry(p, struct vmap_area, list);

	/*
	 * s_show can encounter race with remove_vm_area, !VM_VM_AREA on
	 * behalf of vmap area is being tear down or vm_map_ram allocation.
	 */
	if (!(va->flags & VM_VM_AREA)) {
		seq_printf(m, "0x%pK-0x%pK %7ld %s\n",
			(void *)va->va_start, (void *)va->va_end,
			va->va_end - va->va_start,
			va->flags & VM_LAZY_FREE ? "unpurged vm_area" : "vm_map_ram");

		return 0;
	}

	v = va->vm;

	seq_printf(m, "0x%pK-0x%pK %7ld",
		v->addr, v->addr + v->size, v->size);

	if (v->caller)
		seq_printf(m, " %pS", v->caller);

	if (v->nr_pages)
		seq_printf(m, " pages=%d", v->nr_pages);

	if (v->phys_addr)
		seq_printf(m, " phys=%pa", &v->phys_addr);

	if (v->flags & VM_IOREMAP)
		seq_puts(m, " ioremap");

	if (v->flags & VM_ALLOC)
		seq_puts(m, " vmalloc");

	if (v->flags & VM_MAP)
		seq_puts(m, " vmap");

	if (v->flags & VM_USERMAP)
		seq_puts(m, " user");

	if (is_vmalloc_addr(v->pages))
		seq_puts(m, " vpages");

	show_numa_info(m, v);
	seq_putc(m, '\n');
	return 0;
}

static const struct seq_operations vmalloc_op = {
	.start = s_start,
	.next = s_next,
	.stop = s_stop,
	.show = s_show,
};

static int __init proc_vmalloc_init(void)
{
	if (IS_ENABLED(CONFIG_NUMA))
		proc_create_seq_private("vmallocinfo", 0400, NULL,
				&vmalloc_op,
				nr_node_ids * sizeof(unsigned int), NULL);
	else
		proc_create_seq("vmallocinfo", 0400, NULL, &vmalloc_op);
	return 0;
}
module_init(proc_vmalloc_init);

#endif<|MERGE_RESOLUTION|>--- conflicted
+++ resolved
@@ -418,14 +418,6 @@
 	return NULL;
 }
 
-<<<<<<< HEAD
-//将vm area加入到树及链表
-static void __insert_vmap_area(struct vmap_area *va)
-{
-	struct rb_node **p = &vmap_area_root.rb_node;
-	struct rb_node *parent = NULL;
-	struct rb_node *tmp;
-=======
 /*
  * This function returns back addresses of parent node
  * and its left or right link for further processing.
@@ -447,7 +439,6 @@
 	} else {
 		link = &from;
 	}
->>>>>>> 3ab4436f
 
 	/*
 	 * Go to the bottom of the tree. When we hit the last point
@@ -529,15 +520,10 @@
 		rb_insert_color(&va->rb_node, root);
 	}
 
-<<<<<<< HEAD
 	//将va插入到树上
-	rb_link_node(&va->rb_node, parent, p);
-	rb_insert_color(&va->rb_node, &vmap_area_root);
-=======
 	/* Address-sort this list */
 	list_add(&va->list, head);
 }
->>>>>>> 3ab4436f
 
 static __always_inline void
 unlink_va(struct vmap_area *va, struct rb_root *root)
@@ -1074,63 +1060,6 @@
 
 retry:
 	spin_lock(&vmap_area_lock);
-<<<<<<< HEAD
-	/*
-	 * Invalidate cache if we have more permissive parameters.
-	 * cached_hole_size notes the largest hole noticed _below_
-	 * the vmap_area cached in free_vmap_cache: if size fits
-	 * into that hole, we want to scan from vstart to reuse
-	 * the hole instead of allocating above free_vmap_cache.
-	 * Note that __free_vmap_area may update free_vmap_cache
-	 * without updating cached_hole_size or cached_align.
-	 */
-	if (!free_vmap_cache ||
-			size < cached_hole_size ||
-			vstart < cached_vstart ||
-			align < cached_align) {
-nocache:
-		cached_hole_size = 0;
-		free_vmap_cache = NULL;
-	}
-	/* record if we encounter less permissive parameters */
-	cached_vstart = vstart;
-	cached_align = align;
-
-	/* find starting point for our search */
-	if (free_vmap_cache) {
-		first = rb_entry(free_vmap_cache, struct vmap_area, rb_node);
-		addr = ALIGN(first->va_end, align);
-		if (addr < vstart)
-			goto nocache;
-		if (addr + size < addr)
-			goto overflow;
-
-	} else {
-		addr = ALIGN(vstart, align);
-		if (addr + size < addr)
-		    //防止overflow
-			goto overflow;
-
-		n = vmap_area_root.rb_node;
-		first = NULL;
-
-		while (n) {
-			struct vmap_area *tmp;
-			tmp = rb_entry(n, struct vmap_area, rb_node);
-			if (tmp->va_end >= addr) {
-				first = tmp;
-				if (tmp->va_start <= addr)
-					break;//addr地址被tmp包含了
-				n = n->rb_left;
-			} else
-				n = n->rb_right;
-		}
-
-		if (!first)
-			goto found;
-	}
-=======
->>>>>>> 3ab4436f
 
 	/*
 	 * If an allocation fails, the "vend" address is
