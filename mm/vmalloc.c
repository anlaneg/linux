// SPDX-License-Identifier: GPL-2.0-only
/*
 *  linux/mm/vmalloc.c
 *
 *  Copyright (C) 1993  Linus Torvalds
 *  Support of BIGMEM added by Gerhard Wichert, Siemens AG, July 1999
 *  SMP-safe vmalloc/vfree/ioremap, Tigran Aivazian <tigran@veritas.com>, May 2000
 *  Major rework to support vmap/vunmap, Christoph Hellwig, SGI, August 2002
 *  Numa awareness, Christoph Lameter, SGI, June 2005
 */

#include <linux/vmalloc.h>
#include <linux/mm.h>
#include <linux/module.h>
#include <linux/highmem.h>
#include <linux/sched/signal.h>
#include <linux/slab.h>
#include <linux/spinlock.h>
#include <linux/interrupt.h>
#include <linux/proc_fs.h>
#include <linux/seq_file.h>
#include <linux/set_memory.h>
#include <linux/debugobjects.h>
#include <linux/kallsyms.h>
#include <linux/list.h>
#include <linux/notifier.h>
#include <linux/rbtree.h>
#include <linux/radix-tree.h>
#include <linux/rcupdate.h>
#include <linux/pfn.h>
#include <linux/kmemleak.h>
#include <linux/atomic.h>
#include <linux/compiler.h>
#include <linux/llist.h>
#include <linux/bitops.h>
#include <linux/rbtree_augmented.h>

#include <linux/uaccess.h>
#include <asm/tlbflush.h>
#include <asm/shmparam.h>

#include "internal.h"

struct vfree_deferred {
	struct llist_head list;
	struct work_struct wq;
};
static DEFINE_PER_CPU(struct vfree_deferred, vfree_deferred);

static void __vunmap(const void *, int);

static void free_work(struct work_struct *w)
{
	struct vfree_deferred *p = container_of(w, struct vfree_deferred, wq);
	struct llist_node *t, *llnode;

	llist_for_each_safe(llnode, t, llist_del_all(&p->list))
		__vunmap((void *)llnode, 1);
}

/*** Page table manipulation functions ***/

static void vunmap_pte_range(pmd_t *pmd, unsigned long addr, unsigned long end)
{
	pte_t *pte;

	pte = pte_offset_kernel(pmd, addr);
	do {
		pte_t ptent = ptep_get_and_clear(&init_mm, addr, pte);
		WARN_ON(!pte_none(ptent) && !pte_present(ptent));
	} while (pte++, addr += PAGE_SIZE, addr != end);
}

static void vunmap_pmd_range(pud_t *pud, unsigned long addr, unsigned long end)
{
	pmd_t *pmd;
	unsigned long next;

	pmd = pmd_offset(pud, addr);
	do {
		next = pmd_addr_end(addr, end);
		if (pmd_clear_huge(pmd))
			continue;
		if (pmd_none_or_clear_bad(pmd))
			continue;
		vunmap_pte_range(pmd, addr, next);
	} while (pmd++, addr = next, addr != end);
}

static void vunmap_pud_range(p4d_t *p4d, unsigned long addr, unsigned long end)
{
	pud_t *pud;
	unsigned long next;

	pud = pud_offset(p4d, addr);
	do {
		next = pud_addr_end(addr, end);
		if (pud_clear_huge(pud))
			continue;
		if (pud_none_or_clear_bad(pud))
			continue;
		vunmap_pmd_range(pud, addr, next);
	} while (pud++, addr = next, addr != end);
}

static void vunmap_p4d_range(pgd_t *pgd, unsigned long addr, unsigned long end)
{
	p4d_t *p4d;
	unsigned long next;

	p4d = p4d_offset(pgd, addr);
	do {
		next = p4d_addr_end(addr, end);
		if (p4d_clear_huge(p4d))
			continue;
		if (p4d_none_or_clear_bad(p4d))
			continue;
		vunmap_pud_range(p4d, addr, next);
	} while (p4d++, addr = next, addr != end);
}

static void vunmap_page_range(unsigned long addr, unsigned long end)
{
	pgd_t *pgd;
	unsigned long next;

	BUG_ON(addr >= end);
	pgd = pgd_offset_k(addr);
	do {
		next = pgd_addr_end(addr, end);
		if (pgd_none_or_clear_bad(pgd))
			continue;
		vunmap_p4d_range(pgd, addr, next);
	} while (pgd++, addr = next, addr != end);
}

static int vmap_pte_range(pmd_t *pmd, unsigned long addr,
		unsigned long end, pgprot_t prot, struct page **pages, int *nr)
{
	pte_t *pte;

	/*
	 * nr is a running index into the array which helps higher level
	 * callers keep track of where we're up to.
	 */

	pte = pte_alloc_kernel(pmd, addr);
	if (!pte)
		return -ENOMEM;
	do {
		struct page *page = pages[*nr];

		if (WARN_ON(!pte_none(*pte)))
			return -EBUSY;
		if (WARN_ON(!page))
			return -ENOMEM;
		set_pte_at(&init_mm, addr, pte, mk_pte(page, prot));
		(*nr)++;
	} while (pte++, addr += PAGE_SIZE, addr != end);
	return 0;
}

static int vmap_pmd_range(pud_t *pud, unsigned long addr,
		unsigned long end, pgprot_t prot, struct page **pages, int *nr)
{
	pmd_t *pmd;
	unsigned long next;

	pmd = pmd_alloc(&init_mm, pud, addr);
	if (!pmd)
		return -ENOMEM;
	do {
		next = pmd_addr_end(addr, end);
		if (vmap_pte_range(pmd, addr, next, prot, pages, nr))
			return -ENOMEM;
	} while (pmd++, addr = next, addr != end);
	return 0;
}

static int vmap_pud_range(p4d_t *p4d, unsigned long addr,
		unsigned long end, pgprot_t prot, struct page **pages, int *nr)
{
	pud_t *pud;
	unsigned long next;

	pud = pud_alloc(&init_mm, p4d, addr);
	if (!pud)
		return -ENOMEM;
	do {
		next = pud_addr_end(addr, end);
		if (vmap_pmd_range(pud, addr, next, prot, pages, nr))
			return -ENOMEM;
	} while (pud++, addr = next, addr != end);
	return 0;
}

static int vmap_p4d_range(pgd_t *pgd, unsigned long addr,
		unsigned long end, pgprot_t prot, struct page **pages, int *nr)
{
	p4d_t *p4d;
	unsigned long next;

	p4d = p4d_alloc(&init_mm, pgd, addr);
	if (!p4d)
		return -ENOMEM;
	do {
		next = p4d_addr_end(addr, end);
		if (vmap_pud_range(p4d, addr, next, prot, pages, nr))
			return -ENOMEM;
	} while (p4d++, addr = next, addr != end);
	return 0;
}

/*
 * Set up page tables in kva (addr, end). The ptes shall have prot "prot", and
 * will have pfns corresponding to the "pages" array.
 *
 * Ie. pte at addr+N*PAGE_SIZE shall point to pfn corresponding to pages[N]
 */
static int vmap_page_range_noflush(unsigned long start, unsigned long end,
				   pgprot_t prot, struct page **pages)
{
	pgd_t *pgd;
	unsigned long next;
	unsigned long addr = start;
	int err = 0;
	int nr = 0;

	BUG_ON(addr >= end);
	pgd = pgd_offset_k(addr);
	do {
		next = pgd_addr_end(addr, end);
		err = vmap_p4d_range(pgd, addr, next, prot, pages, &nr);
		if (err)
			return err;
	} while (pgd++, addr = next, addr != end);

	return nr;
}

static int vmap_page_range(unsigned long start, unsigned long end,
			   pgprot_t prot, struct page **pages)
{
	int ret;

	ret = vmap_page_range_noflush(start, end, prot, pages);
	flush_cache_vmap(start, end);
	return ret;
}

int is_vmalloc_or_module_addr(const void *x)
{
	/*
	 * ARM, x86-64 and sparc64 put modules in a special place,
	 * and fall back on vmalloc() if that fails. Others
	 * just put it in the vmalloc space.
	 */
#if defined(CONFIG_MODULES) && defined(MODULES_VADDR)
	unsigned long addr = (unsigned long)x;
	if (addr >= MODULES_VADDR && addr < MODULES_END)
		return 1;
#endif
	return is_vmalloc_addr(x);
}

/*
 * Walk a vmap address to the struct page it maps.
 */
struct page *vmalloc_to_page(const void *vmalloc_addr)
{
	unsigned long addr = (unsigned long) vmalloc_addr;
	struct page *page = NULL;
	pgd_t *pgd = pgd_offset_k(addr);
	p4d_t *p4d;
	pud_t *pud;
	pmd_t *pmd;
	pte_t *ptep, pte;

	/*
	 * XXX we might need to change this if we add VIRTUAL_BUG_ON for
	 * architectures that do not vmalloc module space
	 */
	VIRTUAL_BUG_ON(!is_vmalloc_or_module_addr(vmalloc_addr));

	if (pgd_none(*pgd))
		return NULL;
	p4d = p4d_offset(pgd, addr);
	if (p4d_none(*p4d))
		return NULL;
	pud = pud_offset(p4d, addr);

	/*
	 * Don't dereference bad PUD or PMD (below) entries. This will also
	 * identify huge mappings, which we may encounter on architectures
	 * that define CONFIG_HAVE_ARCH_HUGE_VMAP=y. Such regions will be
	 * identified as vmalloc addresses by is_vmalloc_addr(), but are
	 * not [unambiguously] associated with a struct page, so there is
	 * no correct value to return for them.
	 */
	WARN_ON_ONCE(pud_bad(*pud));
	if (pud_none(*pud) || pud_bad(*pud))
		return NULL;
	pmd = pmd_offset(pud, addr);
	WARN_ON_ONCE(pmd_bad(*pmd));
	if (pmd_none(*pmd) || pmd_bad(*pmd))
		return NULL;

	ptep = pte_offset_map(pmd, addr);
	pte = *ptep;
	if (pte_present(pte))
		page = pte_page(pte);
	pte_unmap(ptep);
	return page;
}
EXPORT_SYMBOL(vmalloc_to_page);

/*
 * Map a vmalloc()-space virtual address to the physical page frame number.
 */
unsigned long vmalloc_to_pfn(const void *vmalloc_addr)
{
	return page_to_pfn(vmalloc_to_page(vmalloc_addr));
}
EXPORT_SYMBOL(vmalloc_to_pfn);


/*** Global kva allocator ***/

#define DEBUG_AUGMENT_PROPAGATE_CHECK 0
#define DEBUG_AUGMENT_LOWEST_MATCH_CHECK 0


static DEFINE_SPINLOCK(vmap_area_lock);
static DEFINE_SPINLOCK(free_vmap_area_lock);
/* Export for kexec only */
LIST_HEAD(vmap_area_list);
static LLIST_HEAD(vmap_purge_list);
static struct rb_root vmap_area_root = RB_ROOT;
static bool vmap_initialized __read_mostly;

/*
 * This kmem_cache is used for vmap_area objects. Instead of
 * allocating from slab we reuse an object from this cache to
 * make things faster. Especially in "no edge" splitting of
 * free block.
 */
static struct kmem_cache *vmap_area_cachep;

/*
 * This linked list is used in pair with free_vmap_area_root.
 * It gives O(1) access to prev/next to perform fast coalescing.
 */
static LIST_HEAD(free_vmap_area_list);

/*
 * This augment red-black tree represents the free vmap space.
 * All vmap_area objects in this tree are sorted by va->va_start
 * address. It is used for allocation and merging when a vmap
 * object is released.
 *
 * Each vmap_area node contains a maximum available free block
 * of its sub-tree, right or left. Therefore it is possible to
 * find a lowest match of free area.
 */
static struct rb_root free_vmap_area_root = RB_ROOT;

/*
 * Preload a CPU with one object for "no edge" split case. The
 * aim is to get rid of allocations from the atomic context, thus
 * to use more permissive allocation masks.
 */
static DEFINE_PER_CPU(struct vmap_area *, ne_fit_preload_node);

static __always_inline unsigned long
va_size(struct vmap_area *va)
{
	return (va->va_end - va->va_start);
}

static __always_inline unsigned long
get_subtree_max_size(struct rb_node *node)
{
	struct vmap_area *va;

	va = rb_entry_safe(node, struct vmap_area, rb_node);
	return va ? va->subtree_max_size : 0;
}

/*
 * Gets called when remove the node and rotate.
 */
static __always_inline unsigned long
compute_subtree_max_size(struct vmap_area *va)
{
	return max3(va_size(va),
		get_subtree_max_size(va->rb_node.rb_left),
		get_subtree_max_size(va->rb_node.rb_right));
}

RB_DECLARE_CALLBACKS_MAX(static, free_vmap_area_rb_augment_cb,
	struct vmap_area, rb_node, unsigned long, subtree_max_size, va_size)

static void purge_vmap_area_lazy(void);
static BLOCKING_NOTIFIER_HEAD(vmap_notify_list);
static unsigned long lazy_max_pages(void);

static atomic_long_t nr_vmalloc_pages;

unsigned long vmalloc_nr_pages(void)
{
	return atomic_long_read(&nr_vmalloc_pages);
}

static struct vmap_area *__find_vmap_area(unsigned long addr)
{
	struct rb_node *n = vmap_area_root.rb_node;

	while (n) {
		struct vmap_area *va;

		va = rb_entry(n, struct vmap_area, rb_node);
		if (addr < va->va_start)
			n = n->rb_left;
		else if (addr >= va->va_end)
			n = n->rb_right;
		else
			return va;
	}

	return NULL;
}

/*
 * This function returns back addresses of parent node
 * and its left or right link for further processing.
 */
static __always_inline struct rb_node **
find_va_links(struct vmap_area *va,
	struct rb_root *root, struct rb_node *from,
	struct rb_node **parent)
{
	struct vmap_area *tmp_va;
	struct rb_node **link;

	if (root) {
		link = &root->rb_node;
		if (unlikely(!*link)) {
			*parent = NULL;
			return link;
		}
	} else {
		link = &from;
	}

	/*
	 * Go to the bottom of the tree. When we hit the last point
	 * we end up with parent rb_node and correct direction, i name
	 * it link, where the new va->rb_node will be attached to.
	 */
	do {
		tmp_va = rb_entry(*link, struct vmap_area, rb_node);

		/*
		 * During the traversal we also do some sanity check.
		 * Trigger the BUG() if there are sides(left/right)
		 * or full overlaps.
		 */
		if (va->va_start < tmp_va->va_end &&
				va->va_end <= tmp_va->va_start)
			link = &(*link)->rb_left;
		else if (va->va_end > tmp_va->va_start &&
				va->va_start >= tmp_va->va_end)
			link = &(*link)->rb_right;
		else
			BUG();
	} while (*link);

	*parent = &tmp_va->rb_node;
	return link;
}

static __always_inline struct list_head *
get_va_next_sibling(struct rb_node *parent, struct rb_node **link)
{
	struct list_head *list;

	if (unlikely(!parent))
		/*
		 * The red-black tree where we try to find VA neighbors
		 * before merging or inserting is empty, i.e. it means
		 * there is no free vmap space. Normally it does not
		 * happen but we handle this case anyway.
		 */
		return NULL;

	list = &rb_entry(parent, struct vmap_area, rb_node)->list;
	return (&parent->rb_right == link ? list->next : list);
}

static __always_inline void
link_va(struct vmap_area *va, struct rb_root *root,
	struct rb_node *parent, struct rb_node **link, struct list_head *head)
{
	/*
	 * VA is still not in the list, but we can
	 * identify its future previous list_head node.
	 */
	if (likely(parent)) {
		head = &rb_entry(parent, struct vmap_area, rb_node)->list;
		if (&parent->rb_right != link)
			head = head->prev;
	}

	/* Insert to the rb-tree */
	rb_link_node(&va->rb_node, parent, link);
	if (root == &free_vmap_area_root) {
		/*
		 * Some explanation here. Just perform simple insertion
		 * to the tree. We do not set va->subtree_max_size to
		 * its current size before calling rb_insert_augmented().
		 * It is because of we populate the tree from the bottom
		 * to parent levels when the node _is_ in the tree.
		 *
		 * Therefore we set subtree_max_size to zero after insertion,
		 * to let __augment_tree_propagate_from() puts everything to
		 * the correct order later on.
		 */
		rb_insert_augmented(&va->rb_node,
			root, &free_vmap_area_rb_augment_cb);
		va->subtree_max_size = 0;
	} else {
		rb_insert_color(&va->rb_node, root);
	}

	//将va插入到树上
	/* Address-sort this list */
	list_add(&va->list, head);
}

static __always_inline void
unlink_va(struct vmap_area *va, struct rb_root *root)
{
	if (WARN_ON(RB_EMPTY_NODE(&va->rb_node)))
		return;

	if (root == &free_vmap_area_root)
		rb_erase_augmented(&va->rb_node,
			root, &free_vmap_area_rb_augment_cb);
	else
		rb_erase(&va->rb_node, root);

	list_del(&va->list);
	RB_CLEAR_NODE(&va->rb_node);
}

#if DEBUG_AUGMENT_PROPAGATE_CHECK
static void
augment_tree_propagate_check(struct rb_node *n)
{
	struct vmap_area *va;
	struct rb_node *node;
	unsigned long size;
	bool found = false;

	if (n == NULL)
		return;

	va = rb_entry(n, struct vmap_area, rb_node);
	size = va->subtree_max_size;
	node = n;

	while (node) {
		va = rb_entry(node, struct vmap_area, rb_node);

		if (get_subtree_max_size(node->rb_left) == size) {
			node = node->rb_left;
		} else {
			if (va_size(va) == size) {
				found = true;
				break;
			}

			node = node->rb_right;
		}
	}

	if (!found) {
		va = rb_entry(n, struct vmap_area, rb_node);
		pr_emerg("tree is corrupted: %lu, %lu\n",
			va_size(va), va->subtree_max_size);
	}

	augment_tree_propagate_check(n->rb_left);
	augment_tree_propagate_check(n->rb_right);
}
#endif

/*
 * This function populates subtree_max_size from bottom to upper
 * levels starting from VA point. The propagation must be done
 * when VA size is modified by changing its va_start/va_end. Or
 * in case of newly inserting of VA to the tree.
 *
 * It means that __augment_tree_propagate_from() must be called:
 * - After VA has been inserted to the tree(free path);
 * - After VA has been shrunk(allocation path);
 * - After VA has been increased(merging path).
 *
 * Please note that, it does not mean that upper parent nodes
 * and their subtree_max_size are recalculated all the time up
 * to the root node.
 *
 *       4--8
 *        /\
 *       /  \
 *      /    \
 *    2--2  8--8
 *
 * For example if we modify the node 4, shrinking it to 2, then
 * no any modification is required. If we shrink the node 2 to 1
 * its subtree_max_size is updated only, and set to 1. If we shrink
 * the node 8 to 6, then its subtree_max_size is set to 6 and parent
 * node becomes 4--6.
 */
static __always_inline void
augment_tree_propagate_from(struct vmap_area *va)
{
	struct rb_node *node = &va->rb_node;
	unsigned long new_va_sub_max_size;

	while (node) {
		va = rb_entry(node, struct vmap_area, rb_node);
		new_va_sub_max_size = compute_subtree_max_size(va);

		/*
		 * If the newly calculated maximum available size of the
		 * subtree is equal to the current one, then it means that
		 * the tree is propagated correctly. So we have to stop at
		 * this point to save cycles.
		 */
		if (va->subtree_max_size == new_va_sub_max_size)
			break;

		va->subtree_max_size = new_va_sub_max_size;
		node = rb_parent(&va->rb_node);
	}

#if DEBUG_AUGMENT_PROPAGATE_CHECK
	augment_tree_propagate_check(free_vmap_area_root.rb_node);
#endif
}

static void
insert_vmap_area(struct vmap_area *va,
	struct rb_root *root, struct list_head *head)
{
	struct rb_node **link;
	struct rb_node *parent;

	link = find_va_links(va, root, NULL, &parent);
	link_va(va, root, parent, link, head);
}

static void
insert_vmap_area_augment(struct vmap_area *va,
	struct rb_node *from, struct rb_root *root,
	struct list_head *head)
{
	struct rb_node **link;
	struct rb_node *parent;

	if (from)
		link = find_va_links(va, NULL, from, &parent);
	else
		link = find_va_links(va, root, NULL, &parent);

	link_va(va, root, parent, link, head);
	augment_tree_propagate_from(va);
}

/*
 * Merge de-allocated chunk of VA memory with previous
 * and next free blocks. If coalesce is not done a new
 * free area is inserted. If VA has been merged, it is
 * freed.
 */
static __always_inline struct vmap_area *
merge_or_add_vmap_area(struct vmap_area *va,
	struct rb_root *root, struct list_head *head)
{
	struct vmap_area *sibling;
	struct list_head *next;
	struct rb_node **link;
	struct rb_node *parent;
	bool merged = false;

	/*
	 * Find a place in the tree where VA potentially will be
	 * inserted, unless it is merged with its sibling/siblings.
	 */
	link = find_va_links(va, root, NULL, &parent);

	/*
	 * Get next node of VA to check if merging can be done.
	 */
	next = get_va_next_sibling(parent, link);
	if (unlikely(next == NULL))
		goto insert;

	/*
	 * start            end
	 * |                |
	 * |<------VA------>|<-----Next----->|
	 *                  |                |
	 *                  start            end
	 */
	if (next != head) {
		sibling = list_entry(next, struct vmap_area, list);
		if (sibling->va_start == va->va_end) {
			sibling->va_start = va->va_start;

			/* Check and update the tree if needed. */
			augment_tree_propagate_from(sibling);

			/* Free vmap_area object. */
			kmem_cache_free(vmap_area_cachep, va);

			/* Point to the new merged area. */
			va = sibling;
			merged = true;
		}
	}

	/*
	 * start            end
	 * |                |
	 * |<-----Prev----->|<------VA------>|
	 *                  |                |
	 *                  start            end
	 */
	if (next->prev != head) {
		sibling = list_entry(next->prev, struct vmap_area, list);
		if (sibling->va_end == va->va_start) {
			sibling->va_end = va->va_end;

			/* Check and update the tree if needed. */
			augment_tree_propagate_from(sibling);

			if (merged)
				unlink_va(va, root);

			/* Free vmap_area object. */
			kmem_cache_free(vmap_area_cachep, va);

			/* Point to the new merged area. */
			va = sibling;
			merged = true;
		}
	}

insert:
	if (!merged) {
		link_va(va, root, parent, link, head);
		augment_tree_propagate_from(va);
	}

	return va;
}

static __always_inline bool
is_within_this_va(struct vmap_area *va, unsigned long size,
	unsigned long align, unsigned long vstart)
{
	unsigned long nva_start_addr;

	if (va->va_start > vstart)
		nva_start_addr = ALIGN(va->va_start, align);
	else
		nva_start_addr = ALIGN(vstart, align);

	/* Can be overflowed due to big size or alignment. */
	if (nva_start_addr + size < nva_start_addr ||
			nva_start_addr < vstart)
		return false;

	return (nva_start_addr + size <= va->va_end);
}

/*
 * Find the first free block(lowest start address) in the tree,
 * that will accomplish the request corresponding to passing
 * parameters.
 */
static __always_inline struct vmap_area *
find_vmap_lowest_match(unsigned long size,
	unsigned long align, unsigned long vstart)
{
	struct vmap_area *va;
	struct rb_node *node;
	unsigned long length;

	/* Start from the root. */
	node = free_vmap_area_root.rb_node;

	/* Adjust the search size for alignment overhead. */
	length = size + align - 1;

	while (node) {
		va = rb_entry(node, struct vmap_area, rb_node);

		if (get_subtree_max_size(node->rb_left) >= length &&
				vstart < va->va_start) {
			node = node->rb_left;
		} else {
			if (is_within_this_va(va, size, align, vstart))
				return va;

			/*
			 * Does not make sense to go deeper towards the right
			 * sub-tree if it does not have a free block that is
			 * equal or bigger to the requested search length.
			 */
			if (get_subtree_max_size(node->rb_right) >= length) {
				node = node->rb_right;
				continue;
			}

			/*
			 * OK. We roll back and find the first right sub-tree,
			 * that will satisfy the search criteria. It can happen
			 * only once due to "vstart" restriction.
			 */
			while ((node = rb_parent(node))) {
				va = rb_entry(node, struct vmap_area, rb_node);
				if (is_within_this_va(va, size, align, vstart))
					return va;

				if (get_subtree_max_size(node->rb_right) >= length &&
						vstart <= va->va_start) {
					node = node->rb_right;
					break;
				}
			}
		}
	}

	return NULL;
}

#if DEBUG_AUGMENT_LOWEST_MATCH_CHECK
#include <linux/random.h>

static struct vmap_area *
find_vmap_lowest_linear_match(unsigned long size,
	unsigned long align, unsigned long vstart)
{
	struct vmap_area *va;

	list_for_each_entry(va, &free_vmap_area_list, list) {
		if (!is_within_this_va(va, size, align, vstart))
			continue;

		return va;
	}

	return NULL;
}

static void
find_vmap_lowest_match_check(unsigned long size)
{
	struct vmap_area *va_1, *va_2;
	unsigned long vstart;
	unsigned int rnd;

	get_random_bytes(&rnd, sizeof(rnd));
	vstart = VMALLOC_START + rnd;

	va_1 = find_vmap_lowest_match(size, 1, vstart);
	va_2 = find_vmap_lowest_linear_match(size, 1, vstart);

	if (va_1 != va_2)
		pr_emerg("not lowest: t: 0x%p, l: 0x%p, v: 0x%lx\n",
			va_1, va_2, vstart);
}
#endif

enum fit_type {
	NOTHING_FIT = 0,
	FL_FIT_TYPE = 1,	/* full fit */
	LE_FIT_TYPE = 2,	/* left edge fit */
	RE_FIT_TYPE = 3,	/* right edge fit */
	NE_FIT_TYPE = 4		/* no edge fit */
};

static __always_inline enum fit_type
classify_va_fit_type(struct vmap_area *va,
	unsigned long nva_start_addr, unsigned long size)
{
	enum fit_type type;

	/* Check if it is within VA. */
	if (nva_start_addr < va->va_start ||
			nva_start_addr + size > va->va_end)
		return NOTHING_FIT;

	/* Now classify. */
	if (va->va_start == nva_start_addr) {
		if (va->va_end == nva_start_addr + size)
			type = FL_FIT_TYPE;
		else
			type = LE_FIT_TYPE;
	} else if (va->va_end == nva_start_addr + size) {
		type = RE_FIT_TYPE;
	} else {
		type = NE_FIT_TYPE;
	}

	return type;
}

static __always_inline int
adjust_va_to_fit_type(struct vmap_area *va,
	unsigned long nva_start_addr, unsigned long size,
	enum fit_type type)
{
	struct vmap_area *lva = NULL;

	if (type == FL_FIT_TYPE) {
		/*
		 * No need to split VA, it fully fits.
		 *
		 * |               |
		 * V      NVA      V
		 * |---------------|
		 */
		unlink_va(va, &free_vmap_area_root);
		kmem_cache_free(vmap_area_cachep, va);
	} else if (type == LE_FIT_TYPE) {
		/*
		 * Split left edge of fit VA.
		 *
		 * |       |
		 * V  NVA  V   R
		 * |-------|-------|
		 */
		va->va_start += size;
	} else if (type == RE_FIT_TYPE) {
		/*
		 * Split right edge of fit VA.
		 *
		 *         |       |
		 *     L   V  NVA  V
		 * |-------|-------|
		 */
		va->va_end = nva_start_addr;
	} else if (type == NE_FIT_TYPE) {
		/*
		 * Split no edge of fit VA.
		 *
		 *     |       |
		 *   L V  NVA  V R
		 * |---|-------|---|
		 */
		lva = __this_cpu_xchg(ne_fit_preload_node, NULL);
		if (unlikely(!lva)) {
			/*
			 * For percpu allocator we do not do any pre-allocation
			 * and leave it as it is. The reason is it most likely
			 * never ends up with NE_FIT_TYPE splitting. In case of
			 * percpu allocations offsets and sizes are aligned to
			 * fixed align request, i.e. RE_FIT_TYPE and FL_FIT_TYPE
			 * are its main fitting cases.
			 *
			 * There are a few exceptions though, as an example it is
			 * a first allocation (early boot up) when we have "one"
			 * big free space that has to be split.
			 *
			 * Also we can hit this path in case of regular "vmap"
			 * allocations, if "this" current CPU was not preloaded.
			 * See the comment in alloc_vmap_area() why. If so, then
			 * GFP_NOWAIT is used instead to get an extra object for
			 * split purpose. That is rare and most time does not
			 * occur.
			 *
			 * What happens if an allocation gets failed. Basically,
			 * an "overflow" path is triggered to purge lazily freed
			 * areas to free some memory, then, the "retry" path is
			 * triggered to repeat one more time. See more details
			 * in alloc_vmap_area() function.
			 */
			lva = kmem_cache_alloc(vmap_area_cachep, GFP_NOWAIT);
			if (!lva)
				return -1;
		}

		/*
		 * Build the remainder.
		 */
		lva->va_start = va->va_start;
		lva->va_end = nva_start_addr;

		/*
		 * Shrink this VA to remaining size.
		 */
		va->va_start = nva_start_addr + size;
	} else {
		return -1;
	}

	if (type != FL_FIT_TYPE) {
		augment_tree_propagate_from(va);

		if (lva)	/* type == NE_FIT_TYPE */
			insert_vmap_area_augment(lva, &va->rb_node,
				&free_vmap_area_root, &free_vmap_area_list);
	}

	return 0;
}

/*
 * Returns a start address of the newly allocated area, if success.
 * Otherwise a vend is returned that indicates failure.
 */
static __always_inline unsigned long
__alloc_vmap_area(unsigned long size, unsigned long align,
	unsigned long vstart, unsigned long vend)
{
	unsigned long nva_start_addr;
	struct vmap_area *va;
	enum fit_type type;
	int ret;

	va = find_vmap_lowest_match(size, align, vstart);
	if (unlikely(!va))
		return vend;

	if (va->va_start > vstart)
		nva_start_addr = ALIGN(va->va_start, align);
	else
		nva_start_addr = ALIGN(vstart, align);

	/* Check the "vend" restriction. */
	if (nva_start_addr + size > vend)
		return vend;

	/* Classify what we have found. */
	type = classify_va_fit_type(va, nva_start_addr, size);
	if (WARN_ON_ONCE(type == NOTHING_FIT))
		return vend;

	/* Update the free vmap_area. */
	ret = adjust_va_to_fit_type(va, nva_start_addr, size, type);
	if (ret)
		return vend;

#if DEBUG_AUGMENT_LOWEST_MATCH_CHECK
	find_vmap_lowest_match_check(size);
#endif

	return nva_start_addr;
}

/*
 * Free a region of KVA allocated by alloc_vmap_area
 */
static void free_vmap_area(struct vmap_area *va)
{
	/*
	 * Remove from the busy tree/list.
	 */
	spin_lock(&vmap_area_lock);
	unlink_va(va, &vmap_area_root);
	spin_unlock(&vmap_area_lock);

	/*
	 * Insert/Merge it back to the free tree/list.
	 */
	spin_lock(&free_vmap_area_lock);
	merge_or_add_vmap_area(va, &free_vmap_area_root, &free_vmap_area_list);
	spin_unlock(&free_vmap_area_lock);
}

/*
 * Allocate a region of KVA of the specified size and alignment, within the
 * vstart and vend.
 */
static struct vmap_area *alloc_vmap_area(unsigned long size,
				unsigned long align,
				unsigned long vstart, unsigned long vend,
				int node, gfp_t gfp_mask)
{
	struct vmap_area *va, *pva;
	unsigned long addr;
	int purged = 0;
	int ret;

	BUG_ON(!size);
	//size必须为页的整数倍
	BUG_ON(offset_in_page(size));
	BUG_ON(!is_power_of_2(align));

	if (unlikely(!vmap_initialized))
		return ERR_PTR(-EBUSY);

	might_sleep();
	gfp_mask = gfp_mask & GFP_RECLAIM_MASK;

	va = kmem_cache_alloc_node(vmap_area_cachep, gfp_mask, node);
	if (unlikely(!va))
		return ERR_PTR(-ENOMEM);

	/*
	 * Only scan the relevant parts containing pointers to other objects
	 * to avoid false negatives.
	 */
	kmemleak_scan_area(&va->rb_node, SIZE_MAX, gfp_mask);

retry:
	/*
	 * Preload this CPU with one extra vmap_area object. It is used
	 * when fit type of free area is NE_FIT_TYPE. Please note, it
	 * does not guarantee that an allocation occurs on a CPU that
	 * is preloaded, instead we minimize the case when it is not.
	 * It can happen because of cpu migration, because there is a
	 * race until the below spinlock is taken.
	 *
	 * The preload is done in non-atomic context, thus it allows us
	 * to use more permissive allocation masks to be more stable under
	 * low memory condition and high memory pressure. In rare case,
	 * if not preloaded, GFP_NOWAIT is used.
	 *
	 * Set "pva" to NULL here, because of "retry" path.
	 */
	pva = NULL;

	if (!this_cpu_read(ne_fit_preload_node))
		/*
		 * Even if it fails we do not really care about that.
		 * Just proceed as it is. If needed "overflow" path
		 * will refill the cache we allocate from.
		 */
		pva = kmem_cache_alloc_node(vmap_area_cachep, gfp_mask, node);

	spin_lock(&free_vmap_area_lock);

	if (pva && __this_cpu_cmpxchg(ne_fit_preload_node, NULL, pva))
		kmem_cache_free(vmap_area_cachep, pva);

	/*
	 * If an allocation fails, the "vend" address is
	 * returned. Therefore trigger the overflow path.
	 */
	addr = __alloc_vmap_area(size, align, vstart, vend);
	spin_unlock(&free_vmap_area_lock);

	if (unlikely(addr == vend))
		goto overflow;

	//构造va
	va->va_start = addr;
	va->va_end = addr + size;
	va->vm = NULL;


	spin_lock(&vmap_area_lock);
	insert_vmap_area(va, &vmap_area_root, &vmap_area_list);
	spin_unlock(&vmap_area_lock);

	BUG_ON(!IS_ALIGNED(va->va_start, align));
	BUG_ON(va->va_start < vstart);
	BUG_ON(va->va_end > vend);

	ret = kasan_populate_vmalloc(addr, size);
	if (ret) {
		free_vmap_area(va);
		return ERR_PTR(ret);
	}

	return va;

overflow:
	if (!purged) {
		purge_vmap_area_lazy();
		purged = 1;
		goto retry;
	}

	if (gfpflags_allow_blocking(gfp_mask)) {
		unsigned long freed = 0;
		blocking_notifier_call_chain(&vmap_notify_list, 0, &freed);
		if (freed > 0) {
			purged = 0;
			goto retry;
		}
	}

	if (!(gfp_mask & __GFP_NOWARN) && printk_ratelimit())
		pr_warn("vmap allocation for size %lu failed: use vmalloc=<size> to increase size\n",
			size);

	kmem_cache_free(vmap_area_cachep, va);
	return ERR_PTR(-EBUSY);
}

int register_vmap_purge_notifier(struct notifier_block *nb)
{
	return blocking_notifier_chain_register(&vmap_notify_list, nb);
}
EXPORT_SYMBOL_GPL(register_vmap_purge_notifier);

int unregister_vmap_purge_notifier(struct notifier_block *nb)
{
	return blocking_notifier_chain_unregister(&vmap_notify_list, nb);
}
EXPORT_SYMBOL_GPL(unregister_vmap_purge_notifier);

/*
 * Clear the pagetable entries of a given vmap_area
 */
static void unmap_vmap_area(struct vmap_area *va)
{
	vunmap_page_range(va->va_start, va->va_end);
}

/*
 * lazy_max_pages is the maximum amount of virtual address space we gather up
 * before attempting to purge with a TLB flush.
 *
 * There is a tradeoff here: a larger number will cover more kernel page tables
 * and take slightly longer to purge, but it will linearly reduce the number of
 * global TLB flushes that must be performed. It would seem natural to scale
 * this number up linearly with the number of CPUs (because vmapping activity
 * could also scale linearly with the number of CPUs), however it is likely
 * that in practice, workloads might be constrained in other ways that mean
 * vmap activity will not scale linearly with CPUs. Also, I want to be
 * conservative and not introduce a big latency on huge systems, so go with
 * a less aggressive log scale. It will still be an improvement over the old
 * code, and it will be simple to change the scale factor if we find that it
 * becomes a problem on bigger systems.
 */
static unsigned long lazy_max_pages(void)
{
	unsigned int log;

	log = fls(num_online_cpus());

	return log * (32UL * 1024 * 1024 / PAGE_SIZE);
}

static atomic_long_t vmap_lazy_nr = ATOMIC_LONG_INIT(0);

/*
 * Serialize vmap purging.  There is no actual criticial section protected
 * by this look, but we want to avoid concurrent calls for performance
 * reasons and to make the pcpu_get_vm_areas more deterministic.
 */
static DEFINE_MUTEX(vmap_purge_lock);

/* for per-CPU blocks */
static void purge_fragmented_blocks_allcpus(void);

/*
 * called before a call to iounmap() if the caller wants vm_area_struct's
 * immediately freed.
 */
void set_iounmap_nonlazy(void)
{
	atomic_long_set(&vmap_lazy_nr, lazy_max_pages()+1);
}

/*
 * Purges all lazily-freed vmap areas.
 */
static bool __purge_vmap_area_lazy(unsigned long start, unsigned long end)
{
	unsigned long resched_threshold;
	struct llist_node *valist;
	struct vmap_area *va;
	struct vmap_area *n_va;

	lockdep_assert_held(&vmap_purge_lock);

	valist = llist_del_all(&vmap_purge_list);
	if (unlikely(valist == NULL))
		return false;

	/*
	 * First make sure the mappings are removed from all page-tables
	 * before they are freed.
	 */
	vmalloc_sync_all();

	/*
	 * TODO: to calculate a flush range without looping.
	 * The list can be up to lazy_max_pages() elements.
	 */
	llist_for_each_entry(va, valist, purge_list) {
		if (va->va_start < start)
			start = va->va_start;
		if (va->va_end > end)
			end = va->va_end;
	}

	flush_tlb_kernel_range(start, end);
	resched_threshold = lazy_max_pages() << 1;

	spin_lock(&free_vmap_area_lock);
	llist_for_each_entry_safe(va, n_va, valist, purge_list) {
		unsigned long nr = (va->va_end - va->va_start) >> PAGE_SHIFT;
		unsigned long orig_start = va->va_start;
		unsigned long orig_end = va->va_end;

		/*
		 * Finally insert or merge lazily-freed area. It is
		 * detached and there is no need to "unlink" it from
		 * anything.
		 */
		va = merge_or_add_vmap_area(va, &free_vmap_area_root,
					    &free_vmap_area_list);

		if (is_vmalloc_or_module_addr((void *)orig_start))
			kasan_release_vmalloc(orig_start, orig_end,
					      va->va_start, va->va_end);

		atomic_long_sub(nr, &vmap_lazy_nr);

		if (atomic_long_read(&vmap_lazy_nr) < resched_threshold)
			cond_resched_lock(&free_vmap_area_lock);
	}
	spin_unlock(&free_vmap_area_lock);
	return true;
}

/*
 * Kick off a purge of the outstanding lazy areas. Don't bother if somebody
 * is already purging.
 */
static void try_purge_vmap_area_lazy(void)
{
	if (mutex_trylock(&vmap_purge_lock)) {
		__purge_vmap_area_lazy(ULONG_MAX, 0);
		mutex_unlock(&vmap_purge_lock);
	}
}

/*
 * Kick off a purge of the outstanding lazy areas.
 */
static void purge_vmap_area_lazy(void)
{
	mutex_lock(&vmap_purge_lock);
	purge_fragmented_blocks_allcpus();
	__purge_vmap_area_lazy(ULONG_MAX, 0);
	mutex_unlock(&vmap_purge_lock);
}

/*
 * Free a vmap area, caller ensuring that the area has been unmapped
 * and flush_cache_vunmap had been called for the correct range
 * previously.
 */
static void free_vmap_area_noflush(struct vmap_area *va)
{
	unsigned long nr_lazy;

	spin_lock(&vmap_area_lock);
	unlink_va(va, &vmap_area_root);
	spin_unlock(&vmap_area_lock);

	nr_lazy = atomic_long_add_return((va->va_end - va->va_start) >>
				PAGE_SHIFT, &vmap_lazy_nr);

	/* After this point, we may free va at any time */
	llist_add(&va->purge_list, &vmap_purge_list);

	if (unlikely(nr_lazy > lazy_max_pages()))
		try_purge_vmap_area_lazy();
}

/*
 * Free and unmap a vmap area
 */
static void free_unmap_vmap_area(struct vmap_area *va)
{
	flush_cache_vunmap(va->va_start, va->va_end);
	unmap_vmap_area(va);
	if (debug_pagealloc_enabled())
		flush_tlb_kernel_range(va->va_start, va->va_end);

	free_vmap_area_noflush(va);
}

static struct vmap_area *find_vmap_area(unsigned long addr)
{
	struct vmap_area *va;

	spin_lock(&vmap_area_lock);
	va = __find_vmap_area(addr);
	spin_unlock(&vmap_area_lock);

	return va;
}

/*** Per cpu kva allocator ***/

/*
 * vmap space is limited especially on 32 bit architectures. Ensure there is
 * room for at least 16 percpu vmap blocks per CPU.
 */
/*
 * If we had a constant VMALLOC_START and VMALLOC_END, we'd like to be able
 * to #define VMALLOC_SPACE		(VMALLOC_END-VMALLOC_START). Guess
 * instead (we just need a rough idea)
 */
#if BITS_PER_LONG == 32
#define VMALLOC_SPACE		(128UL*1024*1024)
#else
#define VMALLOC_SPACE		(128UL*1024*1024*1024)
#endif

#define VMALLOC_PAGES		(VMALLOC_SPACE / PAGE_SIZE)
#define VMAP_MAX_ALLOC		BITS_PER_LONG	/* 256K with 4K pages */
#define VMAP_BBMAP_BITS_MAX	1024	/* 4MB with 4K pages */
#define VMAP_BBMAP_BITS_MIN	(VMAP_MAX_ALLOC*2)
#define VMAP_MIN(x, y)		((x) < (y) ? (x) : (y)) /* can't use min() */
#define VMAP_MAX(x, y)		((x) > (y) ? (x) : (y)) /* can't use max() */
#define VMAP_BBMAP_BITS		\
		VMAP_MIN(VMAP_BBMAP_BITS_MAX,	\
		VMAP_MAX(VMAP_BBMAP_BITS_MIN,	\
			VMALLOC_PAGES / roundup_pow_of_two(NR_CPUS) / 16))

#define VMAP_BLOCK_SIZE		(VMAP_BBMAP_BITS * PAGE_SIZE)

struct vmap_block_queue {
	spinlock_t lock;
	struct list_head free;
};

struct vmap_block {
	spinlock_t lock;
	struct vmap_area *va;
	unsigned long free, dirty;
	unsigned long dirty_min, dirty_max; /*< dirty range */
	struct list_head free_list;
	struct rcu_head rcu_head;
	struct list_head purge;
};

/* Queue of free and dirty vmap blocks, for allocation and flushing purposes */
static DEFINE_PER_CPU(struct vmap_block_queue, vmap_block_queue);

/*
 * Radix tree of vmap blocks, indexed by address, to quickly find a vmap block
 * in the free path. Could get rid of this if we change the API to return a
 * "cookie" from alloc, to be passed to free. But no big deal yet.
 */
static DEFINE_SPINLOCK(vmap_block_tree_lock);
static RADIX_TREE(vmap_block_tree, GFP_ATOMIC);

/*
 * We should probably have a fallback mechanism to allocate virtual memory
 * out of partially filled vmap blocks. However vmap block sizing should be
 * fairly reasonable according to the vmalloc size, so it shouldn't be a
 * big problem.
 */

static unsigned long addr_to_vb_idx(unsigned long addr)
{
	addr -= VMALLOC_START & ~(VMAP_BLOCK_SIZE-1);
	addr /= VMAP_BLOCK_SIZE;
	return addr;
}

static void *vmap_block_vaddr(unsigned long va_start, unsigned long pages_off)
{
	unsigned long addr;

	addr = va_start + (pages_off << PAGE_SHIFT);
	BUG_ON(addr_to_vb_idx(addr) != addr_to_vb_idx(va_start));
	return (void *)addr;
}

/**
 * new_vmap_block - allocates new vmap_block and occupies 2^order pages in this
 *                  block. Of course pages number can't exceed VMAP_BBMAP_BITS
 * @order:    how many 2^order pages should be occupied in newly allocated block
 * @gfp_mask: flags for the page level allocator
 *
 * Return: virtual address in a newly allocated block or ERR_PTR(-errno)
 */
static void *new_vmap_block(unsigned int order, gfp_t gfp_mask)
{
	struct vmap_block_queue *vbq;
	struct vmap_block *vb;
	struct vmap_area *va;
	unsigned long vb_idx;
	int node, err;
	void *vaddr;

	node = numa_node_id();

	vb = kmalloc_node(sizeof(struct vmap_block),
			gfp_mask & GFP_RECLAIM_MASK, node);
	if (unlikely(!vb))
		return ERR_PTR(-ENOMEM);

	va = alloc_vmap_area(VMAP_BLOCK_SIZE, VMAP_BLOCK_SIZE,
					VMALLOC_START, VMALLOC_END,
					node, gfp_mask);
	if (IS_ERR(va)) {
		kfree(vb);
		return ERR_CAST(va);
	}

	err = radix_tree_preload(gfp_mask);
	if (unlikely(err)) {
		kfree(vb);
		free_vmap_area(va);
		return ERR_PTR(err);
	}

	vaddr = vmap_block_vaddr(va->va_start, 0);
	spin_lock_init(&vb->lock);
	vb->va = va;
	/* At least something should be left free */
	BUG_ON(VMAP_BBMAP_BITS <= (1UL << order));
	vb->free = VMAP_BBMAP_BITS - (1UL << order);
	vb->dirty = 0;
	vb->dirty_min = VMAP_BBMAP_BITS;
	vb->dirty_max = 0;
	INIT_LIST_HEAD(&vb->free_list);

	vb_idx = addr_to_vb_idx(va->va_start);
	spin_lock(&vmap_block_tree_lock);
	err = radix_tree_insert(&vmap_block_tree, vb_idx, vb);
	spin_unlock(&vmap_block_tree_lock);
	BUG_ON(err);
	radix_tree_preload_end();

	vbq = &get_cpu_var(vmap_block_queue);
	spin_lock(&vbq->lock);
	list_add_tail_rcu(&vb->free_list, &vbq->free);
	spin_unlock(&vbq->lock);
	put_cpu_var(vmap_block_queue);

	return vaddr;
}

static void free_vmap_block(struct vmap_block *vb)
{
	struct vmap_block *tmp;
	unsigned long vb_idx;

	vb_idx = addr_to_vb_idx(vb->va->va_start);
	spin_lock(&vmap_block_tree_lock);
	tmp = radix_tree_delete(&vmap_block_tree, vb_idx);
	spin_unlock(&vmap_block_tree_lock);
	BUG_ON(tmp != vb);

	free_vmap_area_noflush(vb->va);
	kfree_rcu(vb, rcu_head);
}

static void purge_fragmented_blocks(int cpu)
{
	LIST_HEAD(purge);
	struct vmap_block *vb;
	struct vmap_block *n_vb;
	struct vmap_block_queue *vbq = &per_cpu(vmap_block_queue, cpu);

	rcu_read_lock();
	list_for_each_entry_rcu(vb, &vbq->free, free_list) {

		if (!(vb->free + vb->dirty == VMAP_BBMAP_BITS && vb->dirty != VMAP_BBMAP_BITS))
			continue;

		spin_lock(&vb->lock);
		if (vb->free + vb->dirty == VMAP_BBMAP_BITS && vb->dirty != VMAP_BBMAP_BITS) {
			vb->free = 0; /* prevent further allocs after releasing lock */
			vb->dirty = VMAP_BBMAP_BITS; /* prevent purging it again */
			vb->dirty_min = 0;
			vb->dirty_max = VMAP_BBMAP_BITS;
			spin_lock(&vbq->lock);
			list_del_rcu(&vb->free_list);
			spin_unlock(&vbq->lock);
			spin_unlock(&vb->lock);
			list_add_tail(&vb->purge, &purge);
		} else
			spin_unlock(&vb->lock);
	}
	rcu_read_unlock();

	list_for_each_entry_safe(vb, n_vb, &purge, purge) {
		list_del(&vb->purge);
		free_vmap_block(vb);
	}
}

static void purge_fragmented_blocks_allcpus(void)
{
	int cpu;

	for_each_possible_cpu(cpu)
		purge_fragmented_blocks(cpu);
}

static void *vb_alloc(unsigned long size, gfp_t gfp_mask)
{
	struct vmap_block_queue *vbq;
	struct vmap_block *vb;
	void *vaddr = NULL;
	unsigned int order;

	BUG_ON(offset_in_page(size));
	BUG_ON(size > PAGE_SIZE*VMAP_MAX_ALLOC);
	if (WARN_ON(size == 0)) {
		/*
		 * Allocating 0 bytes isn't what caller wants since
		 * get_order(0) returns funny result. Just warn and terminate
		 * early.
		 */
		return NULL;
	}
	order = get_order(size);

	rcu_read_lock();
	vbq = &get_cpu_var(vmap_block_queue);
	list_for_each_entry_rcu(vb, &vbq->free, free_list) {
		unsigned long pages_off;

		spin_lock(&vb->lock);
		if (vb->free < (1UL << order)) {
			spin_unlock(&vb->lock);
			continue;
		}

		pages_off = VMAP_BBMAP_BITS - vb->free;
		vaddr = vmap_block_vaddr(vb->va->va_start, pages_off);
		vb->free -= 1UL << order;
		if (vb->free == 0) {
			spin_lock(&vbq->lock);
			list_del_rcu(&vb->free_list);
			spin_unlock(&vbq->lock);
		}

		spin_unlock(&vb->lock);
		break;
	}

	put_cpu_var(vmap_block_queue);
	rcu_read_unlock();

	/* Allocate new block if nothing was found */
	if (!vaddr)
		vaddr = new_vmap_block(order, gfp_mask);

	return vaddr;
}

static void vb_free(const void *addr, unsigned long size)
{
	unsigned long offset;
	unsigned long vb_idx;
	unsigned int order;
	struct vmap_block *vb;

	BUG_ON(offset_in_page(size));
	BUG_ON(size > PAGE_SIZE*VMAP_MAX_ALLOC);

	flush_cache_vunmap((unsigned long)addr, (unsigned long)addr + size);

	order = get_order(size);

	offset = (unsigned long)addr & (VMAP_BLOCK_SIZE - 1);
	offset >>= PAGE_SHIFT;

	vb_idx = addr_to_vb_idx((unsigned long)addr);
	rcu_read_lock();
	vb = radix_tree_lookup(&vmap_block_tree, vb_idx);
	rcu_read_unlock();
	BUG_ON(!vb);

	vunmap_page_range((unsigned long)addr, (unsigned long)addr + size);

	if (debug_pagealloc_enabled())
		flush_tlb_kernel_range((unsigned long)addr,
					(unsigned long)addr + size);

	spin_lock(&vb->lock);

	/* Expand dirty range */
	vb->dirty_min = min(vb->dirty_min, offset);
	vb->dirty_max = max(vb->dirty_max, offset + (1UL << order));

	vb->dirty += 1UL << order;
	if (vb->dirty == VMAP_BBMAP_BITS) {
		BUG_ON(vb->free);
		spin_unlock(&vb->lock);
		free_vmap_block(vb);
	} else
		spin_unlock(&vb->lock);
}

static void _vm_unmap_aliases(unsigned long start, unsigned long end, int flush)
{
	int cpu;

	if (unlikely(!vmap_initialized))
		return;

	might_sleep();

	for_each_possible_cpu(cpu) {
		struct vmap_block_queue *vbq = &per_cpu(vmap_block_queue, cpu);
		struct vmap_block *vb;

		rcu_read_lock();
		list_for_each_entry_rcu(vb, &vbq->free, free_list) {
			spin_lock(&vb->lock);
			if (vb->dirty) {
				unsigned long va_start = vb->va->va_start;
				unsigned long s, e;

				s = va_start + (vb->dirty_min << PAGE_SHIFT);
				e = va_start + (vb->dirty_max << PAGE_SHIFT);

				start = min(s, start);
				end   = max(e, end);

				flush = 1;
			}
			spin_unlock(&vb->lock);
		}
		rcu_read_unlock();
	}

	mutex_lock(&vmap_purge_lock);
	purge_fragmented_blocks_allcpus();
	if (!__purge_vmap_area_lazy(start, end) && flush)
		flush_tlb_kernel_range(start, end);
	mutex_unlock(&vmap_purge_lock);
}

/**
 * vm_unmap_aliases - unmap outstanding lazy aliases in the vmap layer
 *
 * The vmap/vmalloc layer lazily flushes kernel virtual mappings primarily
 * to amortize TLB flushing overheads. What this means is that any page you
 * have now, may, in a former life, have been mapped into kernel virtual
 * address by the vmap layer and so there might be some CPUs with TLB entries
 * still referencing that page (additional to the regular 1:1 kernel mapping).
 *
 * vm_unmap_aliases flushes all such lazy mappings. After it returns, we can
 * be sure that none of the pages we have control over will have any aliases
 * from the vmap layer.
 */
void vm_unmap_aliases(void)
{
	unsigned long start = ULONG_MAX, end = 0;
	int flush = 0;

	_vm_unmap_aliases(start, end, flush);
}
EXPORT_SYMBOL_GPL(vm_unmap_aliases);

/**
 * vm_unmap_ram - unmap linear kernel address space set up by vm_map_ram
 * @mem: the pointer returned by vm_map_ram
 * @count: the count passed to that vm_map_ram call (cannot unmap partial)
 */
void vm_unmap_ram(const void *mem, unsigned int count)
{
	unsigned long size = (unsigned long)count << PAGE_SHIFT;
	unsigned long addr = (unsigned long)mem;
	struct vmap_area *va;

	might_sleep();
	BUG_ON(!addr);
	BUG_ON(addr < VMALLOC_START);
	BUG_ON(addr > VMALLOC_END);
	BUG_ON(!PAGE_ALIGNED(addr));

	kasan_poison_vmalloc(mem, size);

	if (likely(count <= VMAP_MAX_ALLOC)) {
		debug_check_no_locks_freed(mem, size);
		vb_free(mem, size);
		return;
	}

	va = find_vmap_area(addr);
	BUG_ON(!va);
	debug_check_no_locks_freed((void *)va->va_start,
				    (va->va_end - va->va_start));
	free_unmap_vmap_area(va);
}
EXPORT_SYMBOL(vm_unmap_ram);

/**
 * vm_map_ram - map pages linearly into kernel virtual address (vmalloc space)
 * @pages: an array of pointers to the pages to be mapped
 * @count: number of pages
 * @node: prefer to allocate data structures on this node
 * @prot: memory protection to use. PAGE_KERNEL for regular RAM
 *
 * If you use this function for less than VMAP_MAX_ALLOC pages, it could be
 * faster than vmap so it's good.  But if you mix long-life and short-life
 * objects with vm_map_ram(), it could consume lots of address space through
 * fragmentation (especially on a 32bit machine).  You could see failures in
 * the end.  Please use this function for short-lived objects.
 *
 * Returns: a pointer to the address that has been mapped, or %NULL on failure
 */
void *vm_map_ram(struct page **pages, unsigned int count, int node, pgprot_t prot)
{
	unsigned long size = (unsigned long)count << PAGE_SHIFT;
	unsigned long addr;
	void *mem;

	if (likely(count <= VMAP_MAX_ALLOC)) {
		mem = vb_alloc(size, GFP_KERNEL);
		if (IS_ERR(mem))
			return NULL;
		addr = (unsigned long)mem;
	} else {
		struct vmap_area *va;
		va = alloc_vmap_area(size, PAGE_SIZE,
				VMALLOC_START, VMALLOC_END, node, GFP_KERNEL);
		if (IS_ERR(va))
			return NULL;

		addr = va->va_start;
		mem = (void *)addr;
	}

	kasan_unpoison_vmalloc(mem, size);

	if (vmap_page_range(addr, addr + size, prot, pages) < 0) {
		vm_unmap_ram(mem, count);
		return NULL;
	}
	return mem;
}
EXPORT_SYMBOL(vm_map_ram);

static struct vm_struct *vmlist __initdata;

/**
 * vm_area_add_early - add vmap area early during boot
 * @vm: vm_struct to add
 *
 * This function is used to add fixed kernel vm area to vmlist before
 * vmalloc_init() is called.  @vm->addr, @vm->size, and @vm->flags
 * should contain proper values and the other fields should be zero.
 *
 * DO NOT USE THIS FUNCTION UNLESS YOU KNOW WHAT YOU'RE DOING.
 */
void __init vm_area_add_early(struct vm_struct *vm)
{
	struct vm_struct *tmp, **p;

	BUG_ON(vmap_initialized);
	for (p = &vmlist; (tmp = *p) != NULL; p = &tmp->next) {
		if (tmp->addr >= vm->addr) {
			BUG_ON(tmp->addr < vm->addr + vm->size);
			break;
		} else
			BUG_ON(tmp->addr + tmp->size > vm->addr);
	}
	vm->next = *p;
	*p = vm;
}

/**
 * vm_area_register_early - register vmap area early during boot
 * @vm: vm_struct to register
 * @align: requested alignment
 *
 * This function is used to register kernel vm area before
 * vmalloc_init() is called.  @vm->size and @vm->flags should contain
 * proper values on entry and other fields should be zero.  On return,
 * vm->addr contains the allocated address.
 *
 * DO NOT USE THIS FUNCTION UNLESS YOU KNOW WHAT YOU'RE DOING.
 */
void __init vm_area_register_early(struct vm_struct *vm, size_t align)
{
	static size_t vm_init_off __initdata;
	unsigned long addr;

	addr = ALIGN(VMALLOC_START + vm_init_off, align);
	vm_init_off = PFN_ALIGN(addr + vm->size) - VMALLOC_START;

	vm->addr = (void *)addr;

	vm_area_add_early(vm);
}

static void vmap_init_free_space(void)
{
	unsigned long vmap_start = 1;
	const unsigned long vmap_end = ULONG_MAX;
	struct vmap_area *busy, *free;

	/*
	 *     B     F     B     B     B     F
	 * -|-----|.....|-----|-----|-----|.....|-
	 *  |           The KVA space           |
	 *  |<--------------------------------->|
	 */
	list_for_each_entry(busy, &vmap_area_list, list) {
		if (busy->va_start - vmap_start > 0) {
			free = kmem_cache_zalloc(vmap_area_cachep, GFP_NOWAIT);
			if (!WARN_ON_ONCE(!free)) {
				free->va_start = vmap_start;
				free->va_end = busy->va_start;

				insert_vmap_area_augment(free, NULL,
					&free_vmap_area_root,
						&free_vmap_area_list);
			}
		}

		vmap_start = busy->va_end;
	}

	if (vmap_end - vmap_start > 0) {
		free = kmem_cache_zalloc(vmap_area_cachep, GFP_NOWAIT);
		if (!WARN_ON_ONCE(!free)) {
			free->va_start = vmap_start;
			free->va_end = vmap_end;

			insert_vmap_area_augment(free, NULL,
				&free_vmap_area_root,
					&free_vmap_area_list);
		}
	}
}

void __init vmalloc_init(void)
{
	struct vmap_area *va;
	struct vm_struct *tmp;
	int i;

	/*
	 * Create the cache for vmap_area objects.
	 */
	vmap_area_cachep = KMEM_CACHE(vmap_area, SLAB_PANIC);

	for_each_possible_cpu(i) {
		struct vmap_block_queue *vbq;
		struct vfree_deferred *p;

		vbq = &per_cpu(vmap_block_queue, i);
		spin_lock_init(&vbq->lock);
		INIT_LIST_HEAD(&vbq->free);
		p = &per_cpu(vfree_deferred, i);
		init_llist_head(&p->list);
		INIT_WORK(&p->wq, free_work);
	}

	/* Import existing vmlist entries. */
	for (tmp = vmlist; tmp; tmp = tmp->next) {
		va = kmem_cache_zalloc(vmap_area_cachep, GFP_NOWAIT);
		if (WARN_ON_ONCE(!va))
			continue;

		va->va_start = (unsigned long)tmp->addr;
		va->va_end = va->va_start + tmp->size;
		va->vm = tmp;
		insert_vmap_area(va, &vmap_area_root, &vmap_area_list);
	}

	/*
	 * Now we can initialize a free vmap space.
	 */
	vmap_init_free_space();
	vmap_initialized = true;
}

/**
 * map_kernel_range_noflush - map kernel VM area with the specified pages
 * @addr: start of the VM area to map
 * @size: size of the VM area to map
 * @prot: page protection flags to use
 * @pages: pages to map
 *
 * Map PFN_UP(@size) pages at @addr.  The VM area @addr and @size
 * specify should have been allocated using get_vm_area() and its
 * friends.
 *
 * NOTE:
 * This function does NOT do any cache flushing.  The caller is
 * responsible for calling flush_cache_vmap() on to-be-mapped areas
 * before calling this function.
 *
 * RETURNS:
 * The number of pages mapped on success, -errno on failure.
 */
int map_kernel_range_noflush(unsigned long addr, unsigned long size,
			     pgprot_t prot, struct page **pages)
{
	return vmap_page_range_noflush(addr, addr + size, prot, pages);
}

/**
 * unmap_kernel_range_noflush - unmap kernel VM area
 * @addr: start of the VM area to unmap
 * @size: size of the VM area to unmap
 *
 * Unmap PFN_UP(@size) pages at @addr.  The VM area @addr and @size
 * specify should have been allocated using get_vm_area() and its
 * friends.
 *
 * NOTE:
 * This function does NOT do any cache flushing.  The caller is
 * responsible for calling flush_cache_vunmap() on to-be-mapped areas
 * before calling this function and flush_tlb_kernel_range() after.
 */
void unmap_kernel_range_noflush(unsigned long addr, unsigned long size)
{
	vunmap_page_range(addr, addr + size);
}
EXPORT_SYMBOL_GPL(unmap_kernel_range_noflush);

/**
 * unmap_kernel_range - unmap kernel VM area and flush cache and TLB
 * @addr: start of the VM area to unmap
 * @size: size of the VM area to unmap
 *
 * Similar to unmap_kernel_range_noflush() but flushes vcache before
 * the unmapping and tlb after.
 */
void unmap_kernel_range(unsigned long addr, unsigned long size)
{
	unsigned long end = addr + size;

	flush_cache_vunmap(addr, end);
	vunmap_page_range(addr, end);
	flush_tlb_kernel_range(addr, end);
}
EXPORT_SYMBOL_GPL(unmap_kernel_range);

int map_vm_area(struct vm_struct *area, pgprot_t prot, struct page **pages)
{
	unsigned long addr = (unsigned long)area->addr;
	unsigned long end = addr + get_vm_area_size(area);
	int err;

	err = vmap_page_range(addr, end, prot, pages);

	return err > 0 ? 0 : err;
}
EXPORT_SYMBOL_GPL(map_vm_area);

static inline void setup_vmalloc_vm_locked(struct vm_struct *vm,
	struct vmap_area *va, unsigned long flags, const void *caller)
{
	vm->flags = flags;
	vm->addr = (void *)va->va_start;
	vm->size = va->va_end - va->va_start;
	vm->caller = caller;
	va->vm = vm;
}

static void setup_vmalloc_vm(struct vm_struct *vm, struct vmap_area *va,
			      unsigned long flags, const void *caller)
{
	spin_lock(&vmap_area_lock);
	setup_vmalloc_vm_locked(vm, va, flags, caller);
	spin_unlock(&vmap_area_lock);
}

static void clear_vm_uninitialized_flag(struct vm_struct *vm)
{
	/*
	 * Before removing VM_UNINITIALIZED,
	 * we should make sure that vm has proper values.
	 * Pair with smp_rmb() in show_numa_info().
	 */
	smp_wmb();
	vm->flags &= ~VM_UNINITIALIZED;
}

static struct vm_struct *__get_vm_area_node(unsigned long size,
		unsigned long align, unsigned long flags, unsigned long start,
		unsigned long end, int node, gfp_t gfp_mask, const void *caller)
{
	struct vmap_area *va;
	struct vm_struct *area;
	unsigned long requested_size = size;

	BUG_ON(in_interrupt());
	size = PAGE_ALIGN(size);
	if (unlikely(!size))
	    //如果申请页数为0，则返回NULL
		return NULL;

	if (flags & VM_IOREMAP)
		align = 1ul << clamp_t(int, get_count_order_long(size),
				       PAGE_SHIFT, IOREMAP_MAX_ORDER);

	area = kzalloc_node(sizeof(*area), gfp_mask & GFP_RECLAIM_MASK, node);
	if (unlikely(!area))
		return NULL;

	//没有没有明确指出不开启guard，则默认增加一页
	if (!(flags & VM_NO_GUARD))
		size += PAGE_SIZE;

	//构造对应的va结构体，并插入到合适位置
	va = alloc_vmap_area(size, align, start, end, node, gfp_mask);
	if (IS_ERR(va)) {
		kfree(area);
		return NULL;
	}

<<<<<<< HEAD
	//通过va构造并返回area
	setup_vmalloc_vm(area, va, flags, caller);
=======
	kasan_unpoison_vmalloc((void *)va->va_start, requested_size);
>>>>>>> 46cf053e

	setup_vmalloc_vm(area, va, flags, caller);

	return area;
}

struct vm_struct *__get_vm_area(unsigned long size, unsigned long flags,
				unsigned long start, unsigned long end)
{
	return __get_vm_area_node(size, 1, flags, start, end, NUMA_NO_NODE,
				  GFP_KERNEL, __builtin_return_address(0));
}
EXPORT_SYMBOL_GPL(__get_vm_area);

struct vm_struct *__get_vm_area_caller(unsigned long size, unsigned long flags,
				       unsigned long start, unsigned long end,
				       const void *caller)
{
	return __get_vm_area_node(size, 1, flags, start, end, NUMA_NO_NODE,
				  GFP_KERNEL, caller);
}

/**
 * get_vm_area - reserve a contiguous kernel virtual area
 * @size:	 size of the area
 * @flags:	 %VM_IOREMAP for I/O mappings or VM_ALLOC
 *
 * Search an area of @size in the kernel virtual mapping area,
 * and reserved it for out purposes.  Returns the area descriptor
 * on success or %NULL on failure.
 *
 * Return: the area descriptor on success or %NULL on failure.
 */
struct vm_struct *get_vm_area(unsigned long size, unsigned long flags)
{
	return __get_vm_area_node(size, 1, flags, VMALLOC_START, VMALLOC_END,
				  NUMA_NO_NODE, GFP_KERNEL,
				  __builtin_return_address(0));
}

struct vm_struct *get_vm_area_caller(unsigned long size, unsigned long flags,
				const void *caller)
{
	return __get_vm_area_node(size, 1, flags, VMALLOC_START, VMALLOC_END,
				  NUMA_NO_NODE, GFP_KERNEL, caller);
}

/**
 * find_vm_area - find a continuous kernel virtual area
 * @addr:	  base address
 *
 * Search for the kernel VM area starting at @addr, and return it.
 * It is up to the caller to do all required locking to keep the returned
 * pointer valid.
 *
 * Return: pointer to the found area or %NULL on faulure
 */
struct vm_struct *find_vm_area(const void *addr)
{
	struct vmap_area *va;

	va = find_vmap_area((unsigned long)addr);
	if (!va)
		return NULL;

	return va->vm;
}

/**
 * remove_vm_area - find and remove a continuous kernel virtual area
 * @addr:	    base address
 *
 * Search for the kernel VM area starting at @addr, and remove it.
 * This function returns the found VM area, but using it is NOT safe
 * on SMP machines, except for its size or flags.
 *
 * Return: pointer to the found area or %NULL on faulure
 */
struct vm_struct *remove_vm_area(const void *addr)
{
	struct vmap_area *va;

	might_sleep();

	spin_lock(&vmap_area_lock);
	va = __find_vmap_area((unsigned long)addr);
	if (va && va->vm) {
		struct vm_struct *vm = va->vm;

		va->vm = NULL;
		spin_unlock(&vmap_area_lock);

		kasan_free_shadow(vm);
		free_unmap_vmap_area(va);

		return vm;
	}

	spin_unlock(&vmap_area_lock);
	return NULL;
}

static inline void set_area_direct_map(const struct vm_struct *area,
				       int (*set_direct_map)(struct page *page))
{
	int i;

	for (i = 0; i < area->nr_pages; i++)
		if (page_address(area->pages[i]))
			set_direct_map(area->pages[i]);
}

/* Handle removing and resetting vm mappings related to the vm_struct. */
static void vm_remove_mappings(struct vm_struct *area, int deallocate_pages)
{
	unsigned long start = ULONG_MAX, end = 0;
	int flush_reset = area->flags & VM_FLUSH_RESET_PERMS;
	int flush_dmap = 0;
	int i;

	remove_vm_area(area->addr);

	/* If this is not VM_FLUSH_RESET_PERMS memory, no need for the below. */
	if (!flush_reset)
		return;

	/*
	 * If not deallocating pages, just do the flush of the VM area and
	 * return.
	 */
	if (!deallocate_pages) {
		vm_unmap_aliases();
		return;
	}

	/*
	 * If execution gets here, flush the vm mapping and reset the direct
	 * map. Find the start and end range of the direct mappings to make sure
	 * the vm_unmap_aliases() flush includes the direct map.
	 */
	for (i = 0; i < area->nr_pages; i++) {
		unsigned long addr = (unsigned long)page_address(area->pages[i]);
		if (addr) {
			start = min(addr, start);
			end = max(addr + PAGE_SIZE, end);
			flush_dmap = 1;
		}
	}

	/*
	 * Set direct map to something invalid so that it won't be cached if
	 * there are any accesses after the TLB flush, then flush the TLB and
	 * reset the direct map permissions to the default.
	 */
	set_area_direct_map(area, set_direct_map_invalid_noflush);
	_vm_unmap_aliases(start, end, flush_dmap);
	set_area_direct_map(area, set_direct_map_default_noflush);
}

static void __vunmap(const void *addr, int deallocate_pages)
{
	struct vm_struct *area;

	if (!addr)
		return;

	if (WARN(!PAGE_ALIGNED(addr), "Trying to vfree() bad address (%p)\n",
			addr))
		return;

	area = find_vm_area(addr);
	if (unlikely(!area)) {
		WARN(1, KERN_ERR "Trying to vfree() nonexistent vm area (%p)\n",
				addr);
		return;
	}

	debug_check_no_locks_freed(area->addr, get_vm_area_size(area));
	debug_check_no_obj_freed(area->addr, get_vm_area_size(area));

	kasan_poison_vmalloc(area->addr, area->size);

	vm_remove_mappings(area, deallocate_pages);

	if (deallocate_pages) {
		int i;

		for (i = 0; i < area->nr_pages; i++) {
			struct page *page = area->pages[i];

			BUG_ON(!page);
			__free_pages(page, 0);
		}
		atomic_long_sub(area->nr_pages, &nr_vmalloc_pages);

		kvfree(area->pages);
	}

	kfree(area);
	return;
}

static inline void __vfree_deferred(const void *addr)
{
	/*
	 * Use raw_cpu_ptr() because this can be called from preemptible
	 * context. Preemption is absolutely fine here, because the llist_add()
	 * implementation is lockless, so it works even if we are adding to
	 * nother cpu's list.  schedule_work() should be fine with this too.
	 */
	struct vfree_deferred *p = raw_cpu_ptr(&vfree_deferred);

	if (llist_add((struct llist_node *)addr, &p->list))
		schedule_work(&p->wq);
}

/**
 * vfree_atomic - release memory allocated by vmalloc()
 * @addr:	  memory base address
 *
 * This one is just like vfree() but can be called in any atomic context
 * except NMIs.
 */
void vfree_atomic(const void *addr)
{
	BUG_ON(in_nmi());

	kmemleak_free(addr);

	if (!addr)
		return;
	__vfree_deferred(addr);
}

static void __vfree(const void *addr)
{
	if (unlikely(in_interrupt()))
		__vfree_deferred(addr);
	else
		__vunmap(addr, 1);
}

/**
 * vfree - release memory allocated by vmalloc()
 * @addr:  memory base address
 *
 * Free the virtually continuous memory area starting at @addr, as
 * obtained from vmalloc(), vmalloc_32() or __vmalloc(). If @addr is
 * NULL, no operation is performed.
 *
 * Must not be called in NMI context (strictly speaking, only if we don't
 * have CONFIG_ARCH_HAVE_NMI_SAFE_CMPXCHG, but making the calling
 * conventions for vfree() arch-depenedent would be a really bad idea)
 *
 * May sleep if called *not* from interrupt context.
 *
 * NOTE: assumes that the object at @addr has a size >= sizeof(llist_node)
 */
void vfree(const void *addr)
{
	BUG_ON(in_nmi());

	kmemleak_free(addr);

	might_sleep_if(!in_interrupt());

	if (!addr)
		return;

	__vfree(addr);
}
EXPORT_SYMBOL(vfree);

/**
 * vunmap - release virtual mapping obtained by vmap()
 * @addr:   memory base address
 *
 * Free the virtually contiguous memory area starting at @addr,
 * which was created from the page array passed to vmap().
 *
 * Must not be called in interrupt context.
 */
void vunmap(const void *addr)
{
	BUG_ON(in_interrupt());
	might_sleep();
	if (addr)
		__vunmap(addr, 0);
}
EXPORT_SYMBOL(vunmap);

/**
 * vmap - map an array of pages into virtually contiguous space
 * @pages: array of page pointers
 * @count: number of pages to map
 * @flags: vm_area->flags
 * @prot: page protection for the mapping
 *
 * Maps @count pages from @pages into contiguous kernel virtual
 * space.
 *
 * Return: the address of the area or %NULL on failure
 */
void *vmap(struct page **pages, unsigned int count,
	   unsigned long flags, pgprot_t prot)
{
	struct vm_struct *area;
	unsigned long size;		/* In bytes */

	might_sleep();

	if (count > totalram_pages())
		return NULL;

	size = (unsigned long)count << PAGE_SHIFT;
	area = get_vm_area_caller(size, flags, __builtin_return_address(0));
	if (!area)
		return NULL;

	if (map_vm_area(area, prot, pages)) {
		vunmap(area->addr);
		return NULL;
	}

	return area->addr;
}
EXPORT_SYMBOL(vmap);

static void *__vmalloc_node(unsigned long size, unsigned long align,
			    gfp_t gfp_mask, pgprot_t prot,
			    int node, const void *caller);
static void *__vmalloc_area_node(struct vm_struct *area, gfp_t gfp_mask,
				 pgprot_t prot, int node)
{
	struct page **pages;
	unsigned int nr_pages, array_size, i;
	const gfp_t nested_gfp = (gfp_mask & GFP_RECLAIM_MASK) | __GFP_ZERO;
	const gfp_t alloc_mask = gfp_mask | __GFP_NOWARN;
	const gfp_t highmem_mask = (gfp_mask & (GFP_DMA | GFP_DMA32)) ?
					0 :
					__GFP_HIGHMEM;

	//获得area所需要的页数目
	nr_pages = get_vm_area_size(area) >> PAGE_SHIFT;
	array_size = (nr_pages * sizeof(struct page *));

	//为pages指针数组准备内存
	/* Please note that the recursion is strictly bounded. */
	if (array_size > PAGE_SIZE) {
	    //pages指针数组需要内存大于一页，为其申请相应的内存
		pages = __vmalloc_node(array_size, 1, nested_gfp|highmem_mask,
				PAGE_KERNEL, node, area->caller);
	} else {
	    //所需要的内存小于一页，通过kmalloc申请小块内存
		pages = kmalloc_node(array_size, nested_gfp, node);
	}

	if (!pages) {
	    //申请pages指针数组失败
		remove_vm_area(area->addr);
		kfree(area);
		return NULL;
	}

	area->pages = pages;
	area->nr_pages = nr_pages;

	//为每个page申请内存（通过alloc_page申请一个page页）
	for (i = 0; i < area->nr_pages; i++) {
		struct page *page;

		//申请一个page
		if (node == NUMA_NO_NODE)
			page = alloc_page(alloc_mask|highmem_mask);
		else
			page = alloc_pages_node(node, alloc_mask|highmem_mask, 0);

		if (unlikely(!page)) {
			/* Successfully allocated i pages, free them in __vunmap() */
			area->nr_pages = i;
			atomic_long_add(area->nr_pages, &nr_vmalloc_pages);
			goto fail;
		}

		//设置申请到的page
		area->pages[i] = page;
		if (gfpflags_allow_blocking(gfp_mask))
			cond_resched();
	}
	atomic_long_add(area->nr_pages, &nr_vmalloc_pages);

	if (map_vm_area(area, prot, pages))
		goto fail;
	return area->addr;

fail:
	warn_alloc(gfp_mask, NULL,
			  "vmalloc: allocation failure, allocated %ld of %ld bytes",
			  (area->nr_pages*PAGE_SIZE), area->size);
	__vfree(area->addr);
	return NULL;
}

/**
 * __vmalloc_node_range - allocate virtually contiguous memory
 * @size:		  allocation size
 * @align:		  desired alignment
 * @start:		  vm area range start
 * @end:		  vm area range end
 * @gfp_mask:		  flags for the page level allocator
 * @prot:		  protection mask for the allocated pages
 * @vm_flags:		  additional vm area flags (e.g. %VM_NO_GUARD)
 * @node:		  node to use for allocation or NUMA_NO_NODE
 * @caller:		  caller's return address
 *
 * Allocate enough pages to cover @size from the page level
 * allocator with @gfp_mask flags.  Map them into contiguous
 * kernel virtual space, using a pagetable protection of @prot.
 *
 * Return: the address of the area or %NULL on failure
 */
void *__vmalloc_node_range(unsigned long size, unsigned long align,
			unsigned long start, unsigned long end, gfp_t gfp_mask,
			pgprot_t prot, unsigned long vm_flags, int node,
			const void *caller)
{
	struct vm_struct *area;
	void *addr;
	unsigned long real_size = size;

	//将size按页大小对齐
	size = PAGE_ALIGN(size);
	if (!size || (size >> PAGE_SHIFT) > totalram_pages())
	    //页数为0或者页数过大
		goto fail;

<<<<<<< HEAD
	//产生area
	area = __get_vm_area_node(size, align, VM_ALLOC | VM_UNINITIALIZED |
				vm_flags, start/*起始地址*/, end/*终止地址*/, node, gfp_mask, caller);
=======
	area = __get_vm_area_node(real_size, align, VM_ALLOC | VM_UNINITIALIZED |
				vm_flags, start, end, node, gfp_mask, caller);
>>>>>>> 46cf053e
	if (!area)
		goto fail;

	addr = __vmalloc_area_node(area, gfp_mask, prot, node);
	if (!addr)
		return NULL;

	/*
	 * In this function, newly allocated vm_struct has VM_UNINITIALIZED
	 * flag. It means that vm_struct is not fully initialized.
	 * Now, it is fully initialized, so remove this flag here.
	 */
	clear_vm_uninitialized_flag(area);

	kmemleak_vmalloc(area, size, gfp_mask);

	return addr;

fail:
	warn_alloc(gfp_mask, NULL,
			  "vmalloc: allocation failure: %lu bytes", real_size);
	return NULL;
}

/*
 * This is only for performance analysis of vmalloc and stress purpose.
 * It is required by vmalloc test module, therefore do not use it other
 * than that.
 */
#ifdef CONFIG_TEST_VMALLOC_MODULE
EXPORT_SYMBOL_GPL(__vmalloc_node_range);
#endif

/**
 * __vmalloc_node - allocate virtually contiguous memory
 * @size:	    allocation size
 * @align:	    desired alignment
 * @gfp_mask:	    flags for the page level allocator
 * @prot:	    protection mask for the allocated pages
 * @node:	    node to use for allocation or NUMA_NO_NODE
 * @caller:	    caller's return address
 *
 * Allocate enough pages to cover @size from the page level
 * allocator with @gfp_mask flags.  Map them into contiguous
 * kernel virtual space, using a pagetable protection of @prot.
 *
 * Reclaim modifiers in @gfp_mask - __GFP_NORETRY, __GFP_RETRY_MAYFAIL
 * and __GFP_NOFAIL are not supported
 *
 * Any use of gfp flags outside of GFP_KERNEL should be consulted
 * with mm people.
 *
 * Return: pointer to the allocated memory or %NULL on error
 */
static void *__vmalloc_node(unsigned long size, unsigned long align,
			    gfp_t gfp_mask, pgprot_t prot,
			    int node, const void *caller)
{
	return __vmalloc_node_range(size, align, VMALLOC_START, VMALLOC_END,
				gfp_mask, prot, 0, node, caller);
}

void *__vmalloc(unsigned long size, gfp_t gfp_mask, pgprot_t prot)
{
	return __vmalloc_node(size, 1, gfp_mask, prot, NUMA_NO_NODE,
				__builtin_return_address(0));
}
EXPORT_SYMBOL(__vmalloc);

static inline void *__vmalloc_node_flags(unsigned long size,
					int node, gfp_t flags)
{
	return __vmalloc_node(size, 1, flags, PAGE_KERNEL,
					node, __builtin_return_address(0));
}


void *__vmalloc_node_flags_caller(unsigned long size, int node, gfp_t flags,
				  void *caller)
{
	return __vmalloc_node(size, 1, flags, PAGE_KERNEL, node, caller);
}

/**
 * vmalloc - allocate virtually contiguous memory
 * @size:    allocation size
 *
 * Allocate enough pages to cover @size from the page level
 * allocator and map them into contiguous kernel virtual space.
 *
 * For tight control over page level allocator and protection flags
 * use __vmalloc() instead.
 *
 * Return: pointer to the allocated memory or %NULL on error
 */
void *vmalloc(unsigned long size)
{
	return __vmalloc_node_flags(size, NUMA_NO_NODE,
				    GFP_KERNEL);
}
EXPORT_SYMBOL(vmalloc);

/**
 * vzalloc - allocate virtually contiguous memory with zero fill
 * @size:    allocation size
 *
 * Allocate enough pages to cover @size from the page level
 * allocator and map them into contiguous kernel virtual space.
 * The memory allocated is set to zero.
 *
 * For tight control over page level allocator and protection flags
 * use __vmalloc() instead.
 *
 * Return: pointer to the allocated memory or %NULL on error
 */
void *vzalloc(unsigned long size)
{
	return __vmalloc_node_flags(size, NUMA_NO_NODE,
				GFP_KERNEL | __GFP_ZERO);
}
EXPORT_SYMBOL(vzalloc);

/**
 * vmalloc_user - allocate zeroed virtually contiguous memory for userspace
 * @size: allocation size
 *
 * The resulting memory area is zeroed so it can be mapped to userspace
 * without leaking data.
 *
 * Return: pointer to the allocated memory or %NULL on error
 */
void *vmalloc_user(unsigned long size)
{
	return __vmalloc_node_range(size, SHMLBA,  VMALLOC_START, VMALLOC_END,
				    GFP_KERNEL | __GFP_ZERO, PAGE_KERNEL,
				    VM_USERMAP, NUMA_NO_NODE,
				    __builtin_return_address(0));
}
EXPORT_SYMBOL(vmalloc_user);

/**
 * vmalloc_node - allocate memory on a specific node
 * @size:	  allocation size
 * @node:	  numa node
 *
 * Allocate enough pages to cover @size from the page level
 * allocator and map them into contiguous kernel virtual space.
 *
 * For tight control over page level allocator and protection flags
 * use __vmalloc() instead.
 *
 * Return: pointer to the allocated memory or %NULL on error
 */
void *vmalloc_node(unsigned long size, int node)
{
	return __vmalloc_node(size, 1, GFP_KERNEL, PAGE_KERNEL,
					node, __builtin_return_address(0));
}
EXPORT_SYMBOL(vmalloc_node);

/**
 * vzalloc_node - allocate memory on a specific node with zero fill
 * @size:	allocation size
 * @node:	numa node
 *
 * Allocate enough pages to cover @size from the page level
 * allocator and map them into contiguous kernel virtual space.
 * The memory allocated is set to zero.
 *
 * For tight control over page level allocator and protection flags
 * use __vmalloc_node() instead.
 *
 * Return: pointer to the allocated memory or %NULL on error
 */
void *vzalloc_node(unsigned long size, int node)
{
	return __vmalloc_node_flags(size, node,
			 GFP_KERNEL | __GFP_ZERO);
}
EXPORT_SYMBOL(vzalloc_node);

/**
 * vmalloc_user_node_flags - allocate memory for userspace on a specific node
 * @size: allocation size
 * @node: numa node
 * @flags: flags for the page level allocator
 *
 * The resulting memory area is zeroed so it can be mapped to userspace
 * without leaking data.
 *
 * Return: pointer to the allocated memory or %NULL on error
 */
void *vmalloc_user_node_flags(unsigned long size, int node, gfp_t flags)
{
	return __vmalloc_node_range(size, SHMLBA,  VMALLOC_START, VMALLOC_END,
				    flags | __GFP_ZERO, PAGE_KERNEL,
				    VM_USERMAP, node,
				    __builtin_return_address(0));
}
EXPORT_SYMBOL(vmalloc_user_node_flags);

/**
 * vmalloc_exec - allocate virtually contiguous, executable memory
 * @size:	  allocation size
 *
 * Kernel-internal function to allocate enough pages to cover @size
 * the page level allocator and map them into contiguous and
 * executable kernel virtual space.
 *
 * For tight control over page level allocator and protection flags
 * use __vmalloc() instead.
 *
 * Return: pointer to the allocated memory or %NULL on error
 */
void *vmalloc_exec(unsigned long size)
{
	return __vmalloc_node_range(size, 1, VMALLOC_START, VMALLOC_END,
			GFP_KERNEL, PAGE_KERNEL_EXEC, VM_FLUSH_RESET_PERMS,
			NUMA_NO_NODE, __builtin_return_address(0));
}

#if defined(CONFIG_64BIT) && defined(CONFIG_ZONE_DMA32)
#define GFP_VMALLOC32 (GFP_DMA32 | GFP_KERNEL)
#elif defined(CONFIG_64BIT) && defined(CONFIG_ZONE_DMA)
#define GFP_VMALLOC32 (GFP_DMA | GFP_KERNEL)
#else
/*
 * 64b systems should always have either DMA or DMA32 zones. For others
 * GFP_DMA32 should do the right thing and use the normal zone.
 */
#define GFP_VMALLOC32 GFP_DMA32 | GFP_KERNEL
#endif

/**
 * vmalloc_32 - allocate virtually contiguous memory (32bit addressable)
 * @size:	allocation size
 *
 * Allocate enough 32bit PA addressable pages to cover @size from the
 * page level allocator and map them into contiguous kernel virtual space.
 *
 * Return: pointer to the allocated memory or %NULL on error
 */
void *vmalloc_32(unsigned long size)
{
	return __vmalloc_node(size, 1, GFP_VMALLOC32, PAGE_KERNEL,
			      NUMA_NO_NODE, __builtin_return_address(0));
}
EXPORT_SYMBOL(vmalloc_32);

/**
 * vmalloc_32_user - allocate zeroed virtually contiguous 32bit memory
 * @size:	     allocation size
 *
 * The resulting memory area is 32bit addressable and zeroed so it can be
 * mapped to userspace without leaking data.
 *
 * Return: pointer to the allocated memory or %NULL on error
 */
void *vmalloc_32_user(unsigned long size)
{
	return __vmalloc_node_range(size, SHMLBA,  VMALLOC_START, VMALLOC_END,
				    GFP_VMALLOC32 | __GFP_ZERO, PAGE_KERNEL,
				    VM_USERMAP, NUMA_NO_NODE,
				    __builtin_return_address(0));
}
EXPORT_SYMBOL(vmalloc_32_user);

/*
 * small helper routine , copy contents to buf from addr.
 * If the page is not present, fill zero.
 */

static int aligned_vread(char *buf, char *addr, unsigned long count)
{
	struct page *p;
	int copied = 0;

	while (count) {
		unsigned long offset, length;

		offset = offset_in_page(addr);
		length = PAGE_SIZE - offset;
		if (length > count)
			length = count;
		p = vmalloc_to_page(addr);
		/*
		 * To do safe access to this _mapped_ area, we need
		 * lock. But adding lock here means that we need to add
		 * overhead of vmalloc()/vfree() calles for this _debug_
		 * interface, rarely used. Instead of that, we'll use
		 * kmap() and get small overhead in this access function.
		 */
		if (p) {
			/*
			 * we can expect USER0 is not used (see vread/vwrite's
			 * function description)
			 */
			void *map = kmap_atomic(p);
			memcpy(buf, map + offset, length);
			kunmap_atomic(map);
		} else
			memset(buf, 0, length);

		addr += length;
		buf += length;
		copied += length;
		count -= length;
	}
	return copied;
}

static int aligned_vwrite(char *buf, char *addr, unsigned long count)
{
	struct page *p;
	int copied = 0;

	while (count) {
		unsigned long offset, length;

		offset = offset_in_page(addr);
		length = PAGE_SIZE - offset;
		if (length > count)
			length = count;
		p = vmalloc_to_page(addr);
		/*
		 * To do safe access to this _mapped_ area, we need
		 * lock. But adding lock here means that we need to add
		 * overhead of vmalloc()/vfree() calles for this _debug_
		 * interface, rarely used. Instead of that, we'll use
		 * kmap() and get small overhead in this access function.
		 */
		if (p) {
			/*
			 * we can expect USER0 is not used (see vread/vwrite's
			 * function description)
			 */
			void *map = kmap_atomic(p);
			memcpy(map + offset, buf, length);
			kunmap_atomic(map);
		}
		addr += length;
		buf += length;
		copied += length;
		count -= length;
	}
	return copied;
}

/**
 * vread() - read vmalloc area in a safe way.
 * @buf:     buffer for reading data
 * @addr:    vm address.
 * @count:   number of bytes to be read.
 *
 * This function checks that addr is a valid vmalloc'ed area, and
 * copy data from that area to a given buffer. If the given memory range
 * of [addr...addr+count) includes some valid address, data is copied to
 * proper area of @buf. If there are memory holes, they'll be zero-filled.
 * IOREMAP area is treated as memory hole and no copy is done.
 *
 * If [addr...addr+count) doesn't includes any intersects with alive
 * vm_struct area, returns 0. @buf should be kernel's buffer.
 *
 * Note: In usual ops, vread() is never necessary because the caller
 * should know vmalloc() area is valid and can use memcpy().
 * This is for routines which have to access vmalloc area without
 * any information, as /dev/kmem.
 *
 * Return: number of bytes for which addr and buf should be increased
 * (same number as @count) or %0 if [addr...addr+count) doesn't
 * include any intersection with valid vmalloc area
 */
long vread(char *buf, char *addr, unsigned long count)
{
	struct vmap_area *va;
	struct vm_struct *vm;
	char *vaddr, *buf_start = buf;
	unsigned long buflen = count;
	unsigned long n;

	/* Don't allow overflow */
	if ((unsigned long) addr + count < count)
		count = -(unsigned long) addr;

	spin_lock(&vmap_area_lock);
	list_for_each_entry(va, &vmap_area_list, list) {
		if (!count)
			break;

		if (!va->vm)
			continue;

		vm = va->vm;
		vaddr = (char *) vm->addr;
		if (addr >= vaddr + get_vm_area_size(vm))
			continue;
		while (addr < vaddr) {
			if (count == 0)
				goto finished;
			*buf = '\0';
			buf++;
			addr++;
			count--;
		}
		n = vaddr + get_vm_area_size(vm) - addr;
		if (n > count)
			n = count;
		if (!(vm->flags & VM_IOREMAP))
			aligned_vread(buf, addr, n);
		else /* IOREMAP area is treated as memory hole */
			memset(buf, 0, n);
		buf += n;
		addr += n;
		count -= n;
	}
finished:
	spin_unlock(&vmap_area_lock);

	if (buf == buf_start)
		return 0;
	/* zero-fill memory holes */
	if (buf != buf_start + buflen)
		memset(buf, 0, buflen - (buf - buf_start));

	return buflen;
}

/**
 * vwrite() - write vmalloc area in a safe way.
 * @buf:      buffer for source data
 * @addr:     vm address.
 * @count:    number of bytes to be read.
 *
 * This function checks that addr is a valid vmalloc'ed area, and
 * copy data from a buffer to the given addr. If specified range of
 * [addr...addr+count) includes some valid address, data is copied from
 * proper area of @buf. If there are memory holes, no copy to hole.
 * IOREMAP area is treated as memory hole and no copy is done.
 *
 * If [addr...addr+count) doesn't includes any intersects with alive
 * vm_struct area, returns 0. @buf should be kernel's buffer.
 *
 * Note: In usual ops, vwrite() is never necessary because the caller
 * should know vmalloc() area is valid and can use memcpy().
 * This is for routines which have to access vmalloc area without
 * any information, as /dev/kmem.
 *
 * Return: number of bytes for which addr and buf should be
 * increased (same number as @count) or %0 if [addr...addr+count)
 * doesn't include any intersection with valid vmalloc area
 */
long vwrite(char *buf, char *addr, unsigned long count)
{
	struct vmap_area *va;
	struct vm_struct *vm;
	char *vaddr;
	unsigned long n, buflen;
	int copied = 0;

	/* Don't allow overflow */
	if ((unsigned long) addr + count < count)
		count = -(unsigned long) addr;
	buflen = count;

	spin_lock(&vmap_area_lock);
	list_for_each_entry(va, &vmap_area_list, list) {
		if (!count)
			break;

		if (!va->vm)
			continue;

		vm = va->vm;
		vaddr = (char *) vm->addr;
		if (addr >= vaddr + get_vm_area_size(vm))
			continue;
		while (addr < vaddr) {
			if (count == 0)
				goto finished;
			buf++;
			addr++;
			count--;
		}
		n = vaddr + get_vm_area_size(vm) - addr;
		if (n > count)
			n = count;
		if (!(vm->flags & VM_IOREMAP)) {
			aligned_vwrite(buf, addr, n);
			copied++;
		}
		buf += n;
		addr += n;
		count -= n;
	}
finished:
	spin_unlock(&vmap_area_lock);
	if (!copied)
		return 0;
	return buflen;
}

/**
 * remap_vmalloc_range_partial - map vmalloc pages to userspace
 * @vma:		vma to cover
 * @uaddr:		target user address to start at
 * @kaddr:		virtual address of vmalloc kernel memory
 * @size:		size of map area
 *
 * Returns:	0 for success, -Exxx on failure
 *
 * This function checks that @kaddr is a valid vmalloc'ed area,
 * and that it is big enough to cover the range starting at
 * @uaddr in @vma. Will return failure if that criteria isn't
 * met.
 *
 * Similar to remap_pfn_range() (see mm/memory.c)
 */
int remap_vmalloc_range_partial(struct vm_area_struct *vma, unsigned long uaddr,
				void *kaddr, unsigned long size)
{
	struct vm_struct *area;

	size = PAGE_ALIGN(size);

	if (!PAGE_ALIGNED(uaddr) || !PAGE_ALIGNED(kaddr))
		return -EINVAL;

	area = find_vm_area(kaddr);
	if (!area)
		return -EINVAL;

	if (!(area->flags & (VM_USERMAP | VM_DMA_COHERENT)))
		return -EINVAL;

	if (kaddr + size > area->addr + get_vm_area_size(area))
		return -EINVAL;

	do {
		struct page *page = vmalloc_to_page(kaddr);
		int ret;

		ret = vm_insert_page(vma, uaddr, page);
		if (ret)
			return ret;

		uaddr += PAGE_SIZE;
		kaddr += PAGE_SIZE;
		size -= PAGE_SIZE;
	} while (size > 0);

	vma->vm_flags |= VM_DONTEXPAND | VM_DONTDUMP;

	return 0;
}
EXPORT_SYMBOL(remap_vmalloc_range_partial);

/**
 * remap_vmalloc_range - map vmalloc pages to userspace
 * @vma:		vma to cover (map full range of vma)
 * @addr:		vmalloc memory
 * @pgoff:		number of pages into addr before first page to map
 *
 * Returns:	0 for success, -Exxx on failure
 *
 * This function checks that addr is a valid vmalloc'ed area, and
 * that it is big enough to cover the vma. Will return failure if
 * that criteria isn't met.
 *
 * Similar to remap_pfn_range() (see mm/memory.c)
 */
int remap_vmalloc_range(struct vm_area_struct *vma, void *addr,
						unsigned long pgoff)
{
	return remap_vmalloc_range_partial(vma, vma->vm_start,
					   addr + (pgoff << PAGE_SHIFT),
					   vma->vm_end - vma->vm_start);
}
EXPORT_SYMBOL(remap_vmalloc_range);

/*
 * Implement a stub for vmalloc_sync_all() if the architecture chose not to
 * have one.
 *
 * The purpose of this function is to make sure the vmalloc area
 * mappings are identical in all page-tables in the system.
 */
void __weak vmalloc_sync_all(void)
{
}


static int f(pte_t *pte, unsigned long addr, void *data)
{
	pte_t ***p = data;

	if (p) {
		*(*p) = pte;
		(*p)++;
	}
	return 0;
}

/**
 * alloc_vm_area - allocate a range of kernel address space
 * @size:	   size of the area
 * @ptes:	   returns the PTEs for the address space
 *
 * Returns:	NULL on failure, vm_struct on success
 *
 * This function reserves a range of kernel address space, and
 * allocates pagetables to map that range.  No actual mappings
 * are created.
 *
 * If @ptes is non-NULL, pointers to the PTEs (in init_mm)
 * allocated for the VM area are returned.
 */
struct vm_struct *alloc_vm_area(size_t size, pte_t **ptes)
{
	struct vm_struct *area;

	area = get_vm_area_caller(size, VM_IOREMAP,
				__builtin_return_address(0));
	if (area == NULL)
		return NULL;

	/*
	 * This ensures that page tables are constructed for this region
	 * of kernel virtual address space and mapped into init_mm.
	 */
	if (apply_to_page_range(&init_mm, (unsigned long)area->addr,
				size, f, ptes ? &ptes : NULL)) {
		free_vm_area(area);
		return NULL;
	}

	return area;
}
EXPORT_SYMBOL_GPL(alloc_vm_area);

void free_vm_area(struct vm_struct *area)
{
	struct vm_struct *ret;
	ret = remove_vm_area(area->addr);
	BUG_ON(ret != area);
	kfree(area);
}
EXPORT_SYMBOL_GPL(free_vm_area);

#ifdef CONFIG_SMP
static struct vmap_area *node_to_va(struct rb_node *n)
{
	return rb_entry_safe(n, struct vmap_area, rb_node);
}

/**
 * pvm_find_va_enclose_addr - find the vmap_area @addr belongs to
 * @addr: target address
 *
 * Returns: vmap_area if it is found. If there is no such area
 *   the first highest(reverse order) vmap_area is returned
 *   i.e. va->va_start < addr && va->va_end < addr or NULL
 *   if there are no any areas before @addr.
 */
static struct vmap_area *
pvm_find_va_enclose_addr(unsigned long addr)
{
	struct vmap_area *va, *tmp;
	struct rb_node *n;

	n = free_vmap_area_root.rb_node;
	va = NULL;

	while (n) {
		tmp = rb_entry(n, struct vmap_area, rb_node);
		if (tmp->va_start <= addr) {
			va = tmp;
			if (tmp->va_end >= addr)
				break;

			n = n->rb_right;
		} else {
			n = n->rb_left;
		}
	}

	return va;
}

/**
 * pvm_determine_end_from_reverse - find the highest aligned address
 * of free block below VMALLOC_END
 * @va:
 *   in - the VA we start the search(reverse order);
 *   out - the VA with the highest aligned end address.
 *
 * Returns: determined end address within vmap_area
 */
static unsigned long
pvm_determine_end_from_reverse(struct vmap_area **va, unsigned long align)
{
	unsigned long vmalloc_end = VMALLOC_END & ~(align - 1);
	unsigned long addr;

	if (likely(*va)) {
		list_for_each_entry_from_reverse((*va),
				&free_vmap_area_list, list) {
			addr = min((*va)->va_end & ~(align - 1), vmalloc_end);
			if ((*va)->va_start < addr)
				return addr;
		}
	}

	return 0;
}

/**
 * pcpu_get_vm_areas - allocate vmalloc areas for percpu allocator
 * @offsets: array containing offset of each area
 * @sizes: array containing size of each area
 * @nr_vms: the number of areas to allocate
 * @align: alignment, all entries in @offsets and @sizes must be aligned to this
 *
 * Returns: kmalloc'd vm_struct pointer array pointing to allocated
 *	    vm_structs on success, %NULL on failure
 *
 * Percpu allocator wants to use congruent vm areas so that it can
 * maintain the offsets among percpu areas.  This function allocates
 * congruent vmalloc areas for it with GFP_KERNEL.  These areas tend to
 * be scattered pretty far, distance between two areas easily going up
 * to gigabytes.  To avoid interacting with regular vmallocs, these
 * areas are allocated from top.
 *
 * Despite its complicated look, this allocator is rather simple. It
 * does everything top-down and scans free blocks from the end looking
 * for matching base. While scanning, if any of the areas do not fit the
 * base address is pulled down to fit the area. Scanning is repeated till
 * all the areas fit and then all necessary data structures are inserted
 * and the result is returned.
 */
struct vm_struct **pcpu_get_vm_areas(const unsigned long *offsets,
				     const size_t *sizes, int nr_vms,
				     size_t align)
{
	const unsigned long vmalloc_start = ALIGN(VMALLOC_START, align);
	const unsigned long vmalloc_end = VMALLOC_END & ~(align - 1);
	struct vmap_area **vas, *va;
	struct vm_struct **vms;
	int area, area2, last_area, term_area;
	unsigned long base, start, size, end, last_end, orig_start, orig_end;
	bool purged = false;
	enum fit_type type;

	/* verify parameters and allocate data structures */
	BUG_ON(offset_in_page(align) || !is_power_of_2(align));
	for (last_area = 0, area = 0; area < nr_vms; area++) {
		start = offsets[area];
		end = start + sizes[area];

		/* is everything aligned properly? */
		BUG_ON(!IS_ALIGNED(offsets[area], align));
		BUG_ON(!IS_ALIGNED(sizes[area], align));

		/* detect the area with the highest address */
		if (start > offsets[last_area])
			last_area = area;

		for (area2 = area + 1; area2 < nr_vms; area2++) {
			unsigned long start2 = offsets[area2];
			unsigned long end2 = start2 + sizes[area2];

			BUG_ON(start2 < end && start < end2);
		}
	}
	last_end = offsets[last_area] + sizes[last_area];

	if (vmalloc_end - vmalloc_start < last_end) {
		WARN_ON(true);
		return NULL;
	}

	vms = kcalloc(nr_vms, sizeof(vms[0]), GFP_KERNEL);
	vas = kcalloc(nr_vms, sizeof(vas[0]), GFP_KERNEL);
	if (!vas || !vms)
		goto err_free2;

	for (area = 0; area < nr_vms; area++) {
		vas[area] = kmem_cache_zalloc(vmap_area_cachep, GFP_KERNEL);
		vms[area] = kzalloc(sizeof(struct vm_struct), GFP_KERNEL);
		if (!vas[area] || !vms[area])
			goto err_free;
	}
retry:
	spin_lock(&free_vmap_area_lock);

	/* start scanning - we scan from the top, begin with the last area */
	area = term_area = last_area;
	start = offsets[area];
	end = start + sizes[area];

	va = pvm_find_va_enclose_addr(vmalloc_end);
	base = pvm_determine_end_from_reverse(&va, align) - end;

	while (true) {
		/*
		 * base might have underflowed, add last_end before
		 * comparing.
		 */
		if (base + last_end < vmalloc_start + last_end)
			goto overflow;

		/*
		 * Fitting base has not been found.
		 */
		if (va == NULL)
			goto overflow;

		/*
		 * If required width exeeds current VA block, move
		 * base downwards and then recheck.
		 */
		if (base + end > va->va_end) {
			base = pvm_determine_end_from_reverse(&va, align) - end;
			term_area = area;
			continue;
		}

		/*
		 * If this VA does not fit, move base downwards and recheck.
		 */
		if (base + start < va->va_start) {
			va = node_to_va(rb_prev(&va->rb_node));
			base = pvm_determine_end_from_reverse(&va, align) - end;
			term_area = area;
			continue;
		}

		/*
		 * This area fits, move on to the previous one.  If
		 * the previous one is the terminal one, we're done.
		 */
		area = (area + nr_vms - 1) % nr_vms;
		if (area == term_area)
			break;

		start = offsets[area];
		end = start + sizes[area];
		va = pvm_find_va_enclose_addr(base + end);
	}

	/* we've found a fitting base, insert all va's */
	for (area = 0; area < nr_vms; area++) {
		int ret;

		start = base + offsets[area];
		size = sizes[area];

		va = pvm_find_va_enclose_addr(start);
		if (WARN_ON_ONCE(va == NULL))
			/* It is a BUG(), but trigger recovery instead. */
			goto recovery;

		type = classify_va_fit_type(va, start, size);
		if (WARN_ON_ONCE(type == NOTHING_FIT))
			/* It is a BUG(), but trigger recovery instead. */
			goto recovery;

		ret = adjust_va_to_fit_type(va, start, size, type);
		if (unlikely(ret))
			goto recovery;

		/* Allocated area. */
		va = vas[area];
		va->va_start = start;
		va->va_end = start + size;
	}

	spin_unlock(&free_vmap_area_lock);

	/* populate the kasan shadow space */
	for (area = 0; area < nr_vms; area++) {
		if (kasan_populate_vmalloc(vas[area]->va_start, sizes[area]))
			goto err_free_shadow;

		kasan_unpoison_vmalloc((void *)vas[area]->va_start,
				       sizes[area]);
	}

	/* insert all vm's */
	spin_lock(&vmap_area_lock);
	for (area = 0; area < nr_vms; area++) {
		insert_vmap_area(vas[area], &vmap_area_root, &vmap_area_list);

		setup_vmalloc_vm_locked(vms[area], vas[area], VM_ALLOC,
				 pcpu_get_vm_areas);
	}
	spin_unlock(&vmap_area_lock);

	kfree(vas);
	return vms;

recovery:
	/*
	 * Remove previously allocated areas. There is no
	 * need in removing these areas from the busy tree,
	 * because they are inserted only on the final step
	 * and when pcpu_get_vm_areas() is success.
	 */
	while (area--) {
		orig_start = vas[area]->va_start;
		orig_end = vas[area]->va_end;
		va = merge_or_add_vmap_area(vas[area], &free_vmap_area_root,
					    &free_vmap_area_list);
		kasan_release_vmalloc(orig_start, orig_end,
				      va->va_start, va->va_end);
		vas[area] = NULL;
	}

overflow:
	spin_unlock(&free_vmap_area_lock);
	if (!purged) {
		purge_vmap_area_lazy();
		purged = true;

		/* Before "retry", check if we recover. */
		for (area = 0; area < nr_vms; area++) {
			if (vas[area])
				continue;

			vas[area] = kmem_cache_zalloc(
				vmap_area_cachep, GFP_KERNEL);
			if (!vas[area])
				goto err_free;
		}

		goto retry;
	}

err_free:
	for (area = 0; area < nr_vms; area++) {
		if (vas[area])
			kmem_cache_free(vmap_area_cachep, vas[area]);

		kfree(vms[area]);
	}
err_free2:
	kfree(vas);
	kfree(vms);
	return NULL;

err_free_shadow:
	spin_lock(&free_vmap_area_lock);
	/*
	 * We release all the vmalloc shadows, even the ones for regions that
	 * hadn't been successfully added. This relies on kasan_release_vmalloc
	 * being able to tolerate this case.
	 */
	for (area = 0; area < nr_vms; area++) {
		orig_start = vas[area]->va_start;
		orig_end = vas[area]->va_end;
		va = merge_or_add_vmap_area(vas[area], &free_vmap_area_root,
					    &free_vmap_area_list);
		kasan_release_vmalloc(orig_start, orig_end,
				      va->va_start, va->va_end);
		vas[area] = NULL;
		kfree(vms[area]);
	}
	spin_unlock(&free_vmap_area_lock);
	kfree(vas);
	kfree(vms);
	return NULL;
}

/**
 * pcpu_free_vm_areas - free vmalloc areas for percpu allocator
 * @vms: vm_struct pointer array returned by pcpu_get_vm_areas()
 * @nr_vms: the number of allocated areas
 *
 * Free vm_structs and the array allocated by pcpu_get_vm_areas().
 */
void pcpu_free_vm_areas(struct vm_struct **vms, int nr_vms)
{
	int i;

	for (i = 0; i < nr_vms; i++)
		free_vm_area(vms[i]);
	kfree(vms);
}
#endif	/* CONFIG_SMP */

#ifdef CONFIG_PROC_FS
static void *s_start(struct seq_file *m, loff_t *pos)
	__acquires(&vmap_purge_lock)
	__acquires(&vmap_area_lock)
{
	mutex_lock(&vmap_purge_lock);
	spin_lock(&vmap_area_lock);

	return seq_list_start(&vmap_area_list, *pos);
}

static void *s_next(struct seq_file *m, void *p, loff_t *pos)
{
	return seq_list_next(p, &vmap_area_list, pos);
}

static void s_stop(struct seq_file *m, void *p)
	__releases(&vmap_purge_lock)
	__releases(&vmap_area_lock)
{
	mutex_unlock(&vmap_purge_lock);
	spin_unlock(&vmap_area_lock);
}

static void show_numa_info(struct seq_file *m, struct vm_struct *v)
{
	if (IS_ENABLED(CONFIG_NUMA)) {
		unsigned int nr, *counters = m->private;

		if (!counters)
			return;

		if (v->flags & VM_UNINITIALIZED)
			return;
		/* Pair with smp_wmb() in clear_vm_uninitialized_flag() */
		smp_rmb();

		memset(counters, 0, nr_node_ids * sizeof(unsigned int));

		for (nr = 0; nr < v->nr_pages; nr++)
			counters[page_to_nid(v->pages[nr])]++;

		for_each_node_state(nr, N_HIGH_MEMORY)
			if (counters[nr])
				seq_printf(m, " N%u=%u", nr, counters[nr]);
	}
}

static void show_purge_info(struct seq_file *m)
{
	struct llist_node *head;
	struct vmap_area *va;

	head = READ_ONCE(vmap_purge_list.first);
	if (head == NULL)
		return;

	llist_for_each_entry(va, head, purge_list) {
		seq_printf(m, "0x%pK-0x%pK %7ld unpurged vm_area\n",
			(void *)va->va_start, (void *)va->va_end,
			va->va_end - va->va_start);
	}
}

static int s_show(struct seq_file *m, void *p)
{
	struct vmap_area *va;
	struct vm_struct *v;

	va = list_entry(p, struct vmap_area, list);

	/*
	 * s_show can encounter race with remove_vm_area, !vm on behalf
	 * of vmap area is being tear down or vm_map_ram allocation.
	 */
	if (!va->vm) {
		seq_printf(m, "0x%pK-0x%pK %7ld vm_map_ram\n",
			(void *)va->va_start, (void *)va->va_end,
			va->va_end - va->va_start);

		return 0;
	}

	v = va->vm;

	seq_printf(m, "0x%pK-0x%pK %7ld",
		v->addr, v->addr + v->size, v->size);

	if (v->caller)
		seq_printf(m, " %pS", v->caller);

	if (v->nr_pages)
		seq_printf(m, " pages=%d", v->nr_pages);

	if (v->phys_addr)
		seq_printf(m, " phys=%pa", &v->phys_addr);

	if (v->flags & VM_IOREMAP)
		seq_puts(m, " ioremap");

	if (v->flags & VM_ALLOC)
		seq_puts(m, " vmalloc");

	if (v->flags & VM_MAP)
		seq_puts(m, " vmap");

	if (v->flags & VM_USERMAP)
		seq_puts(m, " user");

	if (v->flags & VM_DMA_COHERENT)
		seq_puts(m, " dma-coherent");

	if (is_vmalloc_addr(v->pages))
		seq_puts(m, " vpages");

	show_numa_info(m, v);
	seq_putc(m, '\n');

	/*
	 * As a final step, dump "unpurged" areas. Note,
	 * that entire "/proc/vmallocinfo" output will not
	 * be address sorted, because the purge list is not
	 * sorted.
	 */
	if (list_is_last(&va->list, &vmap_area_list))
		show_purge_info(m);

	return 0;
}

static const struct seq_operations vmalloc_op = {
	.start = s_start,
	.next = s_next,
	.stop = s_stop,
	.show = s_show,
};

static int __init proc_vmalloc_init(void)
{
	if (IS_ENABLED(CONFIG_NUMA))
		proc_create_seq_private("vmallocinfo", 0400, NULL,
				&vmalloc_op,
				nr_node_ids * sizeof(unsigned int), NULL);
	else
		proc_create_seq("vmallocinfo", 0400, NULL, &vmalloc_op);
	return 0;
}
module_init(proc_vmalloc_init);

#endif<|MERGE_RESOLUTION|>--- conflicted
+++ resolved
@@ -2118,13 +2118,9 @@
 		return NULL;
 	}
 
-<<<<<<< HEAD
+	kasan_unpoison_vmalloc((void *)va->va_start, requested_size);
+
 	//通过va构造并返回area
-	setup_vmalloc_vm(area, va, flags, caller);
-=======
-	kasan_unpoison_vmalloc((void *)va->va_start, requested_size);
->>>>>>> 46cf053e
-
 	setup_vmalloc_vm(area, va, flags, caller);
 
 	return area;
@@ -2559,15 +2555,9 @@
 	if (!size || (size >> PAGE_SHIFT) > totalram_pages())
 	    //页数为0或者页数过大
 		goto fail;
-
-<<<<<<< HEAD
 	//产生area
-	area = __get_vm_area_node(size, align, VM_ALLOC | VM_UNINITIALIZED |
+	area = __get_vm_area_node(real_size, align, VM_ALLOC | VM_UNINITIALIZED |
 				vm_flags, start/*起始地址*/, end/*终止地址*/, node, gfp_mask, caller);
-=======
-	area = __get_vm_area_node(real_size, align, VM_ALLOC | VM_UNINITIALIZED |
-				vm_flags, start, end, node, gfp_mask, caller);
->>>>>>> 46cf053e
 	if (!area)
 		goto fail;
 
