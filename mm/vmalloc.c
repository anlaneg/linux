--- conflicted
+++ resolved
@@ -2416,11 +2416,7 @@
 	nr_pages = get_vm_area_size(area) >> PAGE_SHIFT;
 	array_size = (nr_pages * sizeof(struct page *));
 
-<<<<<<< HEAD
-	area->nr_pages = nr_pages;
 	//为pages指针数组准备内存
-=======
->>>>>>> da05b5ea
 	/* Please note that the recursion is strictly bounded. */
 	if (array_size > PAGE_SIZE) {
 	    //pages指针数组需要内存大于一页，为其申请相应的内存
@@ -2430,26 +2426,18 @@
 	    //所需要的内存小于一页，通过kmalloc申请小块内存
 		pages = kmalloc_node(array_size, nested_gfp, node);
 	}
-<<<<<<< HEAD
-	area->pages = pages;
-	if (!area->pages) {
+
+	if (!pages) {
 	    //申请pages指针数组失败
-=======
-
-	if (!pages) {
->>>>>>> da05b5ea
 		remove_vm_area(area->addr);
 		kfree(area);
 		return NULL;
 	}
 
-<<<<<<< HEAD
-	//为每个page申请内存（通过alloc_page申请一个page页）
-=======
 	area->pages = pages;
 	area->nr_pages = nr_pages;
 
->>>>>>> da05b5ea
+	//为每个page申请内存（通过alloc_page申请一个page页）
 	for (i = 0; i < area->nr_pages; i++) {
 		struct page *page;
 
