// SPDX-License-Identifier: GPL-2.0-only
/*
 *  Copyright (C) 1993  Linus Torvalds
 *  Support of BIGMEM added by Gerhard Wichert, Siemens AG, July 1999
 *  SMP-safe vmalloc/vfree/ioremap, Tigran Aivazian <tigran@veritas.com>, May 2000
 *  Major rework to support vmap/vunmap, Christoph Hellwig, SGI, August 2002
 *  Numa awareness, Christoph Lameter, SGI, June 2005
 *  Improving global KVA allocator, Uladzislau Rezki, Sony, May 2019
 */

#include <linux/vmalloc.h>
#include <linux/mm.h>
#include <linux/module.h>
#include <linux/highmem.h>
#include <linux/sched/signal.h>
#include <linux/slab.h>
#include <linux/spinlock.h>
#include <linux/interrupt.h>
#include <linux/proc_fs.h>
#include <linux/seq_file.h>
#include <linux/set_memory.h>
#include <linux/debugobjects.h>
#include <linux/kallsyms.h>
#include <linux/list.h>
#include <linux/notifier.h>
#include <linux/rbtree.h>
#include <linux/xarray.h>
#include <linux/io.h>
#include <linux/rcupdate.h>
#include <linux/pfn.h>
#include <linux/kmemleak.h>
#include <linux/atomic.h>
#include <linux/compiler.h>
#include <linux/memcontrol.h>
#include <linux/llist.h>
#include <linux/bitops.h>
#include <linux/rbtree_augmented.h>
#include <linux/overflow.h>
#include <linux/pgtable.h>
#include <linux/uaccess.h>
#include <linux/hugetlb.h>
#include <linux/sched/mm.h>
#include <asm/tlbflush.h>
#include <asm/shmparam.h>

#define CREATE_TRACE_POINTS
#include <trace/events/vmalloc.h>

#include "internal.h"
#include "pgalloc-track.h"

#ifdef CONFIG_HAVE_ARCH_HUGE_VMAP
static unsigned int __ro_after_init ioremap_max_page_shift = BITS_PER_LONG - 1;

static int __init set_nohugeiomap(char *str)
{
	ioremap_max_page_shift = PAGE_SHIFT;
	return 0;
}
early_param("nohugeiomap", set_nohugeiomap);
#else /* CONFIG_HAVE_ARCH_HUGE_VMAP */
static const unsigned int ioremap_max_page_shift = PAGE_SHIFT;
#endif	/* CONFIG_HAVE_ARCH_HUGE_VMAP */

#ifdef CONFIG_HAVE_ARCH_HUGE_VMALLOC
static bool __ro_after_init vmap_allow_huge = true;

static int __init set_nohugevmalloc(char *str)
{
	vmap_allow_huge = false;
	return 0;
}
early_param("nohugevmalloc", set_nohugevmalloc);
#else /* CONFIG_HAVE_ARCH_HUGE_VMALLOC */
static const bool vmap_allow_huge = false;
#endif	/* CONFIG_HAVE_ARCH_HUGE_VMALLOC */

bool is_vmalloc_addr(const void *x)
{
	unsigned long addr = (unsigned long)kasan_reset_tag(x);

	return addr >= VMALLOC_START && addr < VMALLOC_END;
}
EXPORT_SYMBOL(is_vmalloc_addr);

struct vfree_deferred {
	struct llist_head list;
	struct work_struct wq;
};
static DEFINE_PER_CPU(struct vfree_deferred, vfree_deferred);

/*** Page table manipulation functions ***/
static int vmap_pte_range(pmd_t *pmd, unsigned long addr, unsigned long end,
			phys_addr_t phys_addr, pgprot_t prot,
			unsigned int max_page_shift, pgtbl_mod_mask *mask)
{
	pte_t *pte;
	u64 pfn;
	unsigned long size = PAGE_SIZE;

	pfn = phys_addr >> PAGE_SHIFT;
	pte = pte_alloc_kernel_track(pmd, addr, mask);
	if (!pte)
		return -ENOMEM;
	do {
		BUG_ON(!pte_none(*pte));

#ifdef CONFIG_HUGETLB_PAGE
		size = arch_vmap_pte_range_map_size(addr, end, pfn, max_page_shift);
		if (size != PAGE_SIZE) {
			pte_t entry = pfn_pte(pfn, prot);

			entry = arch_make_huge_pte(entry, ilog2(size), 0);
			set_huge_pte_at(&init_mm, addr, pte, entry);
			pfn += PFN_DOWN(size);
			continue;
		}
#endif
		set_pte_at(&init_mm, addr, pte, pfn_pte(pfn, prot));
		pfn++;
	} while (pte += PFN_DOWN(size), addr += size, addr != end);
	*mask |= PGTBL_PTE_MODIFIED;
	return 0;
}

static int vmap_try_huge_pmd(pmd_t *pmd, unsigned long addr, unsigned long end,
			phys_addr_t phys_addr, pgprot_t prot,
			unsigned int max_page_shift)
{
	if (max_page_shift < PMD_SHIFT)
		return 0;

	if (!arch_vmap_pmd_supported(prot))
		return 0;

	if ((end - addr) != PMD_SIZE)
		return 0;

	if (!IS_ALIGNED(addr, PMD_SIZE))
		return 0;

	if (!IS_ALIGNED(phys_addr, PMD_SIZE))
		return 0;

	if (pmd_present(*pmd) && !pmd_free_pte_page(pmd, addr))
		return 0;

	return pmd_set_huge(pmd, phys_addr, prot);
}

static int vmap_pmd_range(pud_t *pud, unsigned long addr, unsigned long end,
			phys_addr_t phys_addr, pgprot_t prot,
			unsigned int max_page_shift, pgtbl_mod_mask *mask)
{
	pmd_t *pmd;
	unsigned long next;

	pmd = pmd_alloc_track(&init_mm, pud, addr, mask);
	if (!pmd)
		return -ENOMEM;
	do {
		next = pmd_addr_end(addr, end);

		if (vmap_try_huge_pmd(pmd, addr, next, phys_addr, prot,
					max_page_shift)) {
			*mask |= PGTBL_PMD_MODIFIED;
			continue;
		}

		if (vmap_pte_range(pmd, addr, next, phys_addr, prot, max_page_shift, mask))
			return -ENOMEM;
	} while (pmd++, phys_addr += (next - addr), addr = next, addr != end);
	return 0;
}

static int vmap_try_huge_pud(pud_t *pud, unsigned long addr, unsigned long end,
			phys_addr_t phys_addr, pgprot_t prot,
			unsigned int max_page_shift)
{
	if (max_page_shift < PUD_SHIFT)
		return 0;

	if (!arch_vmap_pud_supported(prot))
		return 0;

	if ((end - addr) != PUD_SIZE)
		return 0;

	if (!IS_ALIGNED(addr, PUD_SIZE))
		return 0;

	if (!IS_ALIGNED(phys_addr, PUD_SIZE))
		return 0;

	if (pud_present(*pud) && !pud_free_pmd_page(pud, addr))
		return 0;

	return pud_set_huge(pud, phys_addr, prot);
}

static int vmap_pud_range(p4d_t *p4d, unsigned long addr, unsigned long end,
			phys_addr_t phys_addr, pgprot_t prot,
			unsigned int max_page_shift, pgtbl_mod_mask *mask)
{
	pud_t *pud;
	unsigned long next;

	pud = pud_alloc_track(&init_mm, p4d, addr, mask);
	if (!pud)
		return -ENOMEM;
	do {
		next = pud_addr_end(addr, end);

		if (vmap_try_huge_pud(pud, addr, next, phys_addr, prot,
					max_page_shift)) {
			*mask |= PGTBL_PUD_MODIFIED;
			continue;
		}

		if (vmap_pmd_range(pud, addr, next, phys_addr, prot,
					max_page_shift, mask))
			return -ENOMEM;
	} while (pud++, phys_addr += (next - addr), addr = next, addr != end);
	return 0;
}

static int vmap_try_huge_p4d(p4d_t *p4d, unsigned long addr, unsigned long end,
			phys_addr_t phys_addr, pgprot_t prot,
			unsigned int max_page_shift)
{
	if (max_page_shift < P4D_SHIFT)
		return 0;

	if (!arch_vmap_p4d_supported(prot))
		return 0;

	if ((end - addr) != P4D_SIZE)
		return 0;

	if (!IS_ALIGNED(addr, P4D_SIZE))
		return 0;

	if (!IS_ALIGNED(phys_addr, P4D_SIZE))
		return 0;

	if (p4d_present(*p4d) && !p4d_free_pud_page(p4d, addr))
		return 0;

	return p4d_set_huge(p4d, phys_addr, prot);
}

static int vmap_p4d_range(pgd_t *pgd, unsigned long addr, unsigned long end,
			phys_addr_t phys_addr, pgprot_t prot,
			unsigned int max_page_shift, pgtbl_mod_mask *mask)
{
	p4d_t *p4d;
	unsigned long next;

	p4d = p4d_alloc_track(&init_mm, pgd, addr, mask);
	if (!p4d)
		return -ENOMEM;
	do {
		next = p4d_addr_end(addr, end);

		if (vmap_try_huge_p4d(p4d, addr, next, phys_addr, prot,
					max_page_shift)) {
			*mask |= PGTBL_P4D_MODIFIED;
			continue;
		}

		if (vmap_pud_range(p4d, addr, next, phys_addr, prot,
					max_page_shift, mask))
			return -ENOMEM;
	} while (p4d++, phys_addr += (next - addr), addr = next, addr != end);
	return 0;
}

static int vmap_range_noflush(unsigned long addr, unsigned long end,
			phys_addr_t phys_addr, pgprot_t prot,
			unsigned int max_page_shift)
{
	pgd_t *pgd;
	unsigned long start;
	unsigned long next;
	int err;
	pgtbl_mod_mask mask = 0;

	might_sleep();
	BUG_ON(addr >= end);

	start = addr;
	pgd = pgd_offset_k(addr);
	do {
		next = pgd_addr_end(addr, end);
		err = vmap_p4d_range(pgd, addr, next, phys_addr, prot,
					max_page_shift, &mask);
		if (err)
			break;
	} while (pgd++, phys_addr += (next - addr), addr = next, addr != end);

	if (mask & ARCH_PAGE_TABLE_SYNC_MASK)
		arch_sync_kernel_mappings(start, end);

	return err;
}

int ioremap_page_range(unsigned long addr, unsigned long end,
		phys_addr_t phys_addr, pgprot_t prot)
{
	int err;

	err = vmap_range_noflush(addr, end, phys_addr, pgprot_nx(prot),
				 ioremap_max_page_shift);
	flush_cache_vmap(addr, end);
	if (!err)
		kmsan_ioremap_page_range(addr, end, phys_addr, prot,
					 ioremap_max_page_shift);
	return err;
}

static void vunmap_pte_range(pmd_t *pmd, unsigned long addr, unsigned long end,
			     pgtbl_mod_mask *mask)
{
	pte_t *pte;

	pte = pte_offset_kernel(pmd, addr);
	do {
		pte_t ptent = ptep_get_and_clear(&init_mm, addr, pte);
		WARN_ON(!pte_none(ptent) && !pte_present(ptent));
	} while (pte++, addr += PAGE_SIZE, addr != end);
	*mask |= PGTBL_PTE_MODIFIED;
}

static void vunmap_pmd_range(pud_t *pud, unsigned long addr, unsigned long end,
			     pgtbl_mod_mask *mask)
{
	pmd_t *pmd;
	unsigned long next;
	int cleared;

	pmd = pmd_offset(pud, addr);
	do {
		next = pmd_addr_end(addr, end);

		cleared = pmd_clear_huge(pmd);
		if (cleared || pmd_bad(*pmd))
			*mask |= PGTBL_PMD_MODIFIED;

		if (cleared)
			continue;
		if (pmd_none_or_clear_bad(pmd))
			continue;
		vunmap_pte_range(pmd, addr, next, mask);

		cond_resched();
	} while (pmd++, addr = next, addr != end);
}

static void vunmap_pud_range(p4d_t *p4d, unsigned long addr, unsigned long end,
			     pgtbl_mod_mask *mask)
{
	pud_t *pud;
	unsigned long next;
	int cleared;

	pud = pud_offset(p4d, addr);
	do {
		next = pud_addr_end(addr, end);

		cleared = pud_clear_huge(pud);
		if (cleared || pud_bad(*pud))
			*mask |= PGTBL_PUD_MODIFIED;

		if (cleared)
			continue;
		if (pud_none_or_clear_bad(pud))
			continue;
		vunmap_pmd_range(pud, addr, next, mask);
	} while (pud++, addr = next, addr != end);
}

static void vunmap_p4d_range(pgd_t *pgd, unsigned long addr, unsigned long end,
			     pgtbl_mod_mask *mask)
{
	p4d_t *p4d;
	unsigned long next;

	p4d = p4d_offset(pgd, addr);
	do {
		next = p4d_addr_end(addr, end);

		p4d_clear_huge(p4d);
		if (p4d_bad(*p4d))
			*mask |= PGTBL_P4D_MODIFIED;

		if (p4d_none_or_clear_bad(p4d))
			continue;
		vunmap_pud_range(p4d, addr, next, mask);
	} while (p4d++, addr = next, addr != end);
}

/*
 * vunmap_range_noflush is similar to vunmap_range, but does not
 * flush caches or TLBs.
 *
 * The caller is responsible for calling flush_cache_vmap() before calling
 * this function, and flush_tlb_kernel_range after it has returned
 * successfully (and before the addresses are expected to cause a page fault
 * or be re-mapped for something else, if TLB flushes are being delayed or
 * coalesced).
 *
 * This is an internal function only. Do not use outside mm/.
 */
void __vunmap_range_noflush(unsigned long start, unsigned long end)
{
	unsigned long next;
	pgd_t *pgd;
	unsigned long addr = start;
	pgtbl_mod_mask mask = 0;

	BUG_ON(addr >= end);
	pgd = pgd_offset_k(addr);
	do {
		next = pgd_addr_end(addr, end);
		if (pgd_bad(*pgd))
			mask |= PGTBL_PGD_MODIFIED;
		if (pgd_none_or_clear_bad(pgd))
			continue;
		vunmap_p4d_range(pgd, addr, next, &mask);
	} while (pgd++, addr = next, addr != end);

	if (mask & ARCH_PAGE_TABLE_SYNC_MASK)
		arch_sync_kernel_mappings(start, end);
}

void vunmap_range_noflush(unsigned long start, unsigned long end)
{
	kmsan_vunmap_range_noflush(start, end);
	__vunmap_range_noflush(start, end);
}

/**
 * vunmap_range - unmap kernel virtual addresses
 * @addr: start of the VM area to unmap
 * @end: end of the VM area to unmap (non-inclusive)
 *
 * Clears any present PTEs in the virtual address range, flushes TLBs and
 * caches. Any subsequent access to the address before it has been re-mapped
 * is a kernel bug.
 */
void vunmap_range(unsigned long addr, unsigned long end)
{
	flush_cache_vunmap(addr, end);
	vunmap_range_noflush(addr, end);
	flush_tlb_kernel_range(addr, end);
}

static int vmap_pages_pte_range(pmd_t *pmd, unsigned long addr,
		unsigned long end, pgprot_t prot, struct page **pages, int *nr,
		pgtbl_mod_mask *mask)
{
	pte_t *pte;

	/*
	 * nr is a running index into the array which helps higher level
	 * callers keep track of where we're up to.
	 */

	pte = pte_alloc_kernel_track(pmd, addr, mask);
	if (!pte)
		return -ENOMEM;
	do {
		struct page *page = pages[*nr];

		if (WARN_ON(!pte_none(*pte)))
			return -EBUSY;
		if (WARN_ON(!page))
			return -ENOMEM;
		if (WARN_ON(!pfn_valid(page_to_pfn(page))))
			return -EINVAL;

		set_pte_at(&init_mm, addr, pte, mk_pte(page, prot));
		(*nr)++;
	} while (pte++, addr += PAGE_SIZE, addr != end);
	*mask |= PGTBL_PTE_MODIFIED;
	return 0;
}

static int vmap_pages_pmd_range(pud_t *pud, unsigned long addr,
		unsigned long end, pgprot_t prot, struct page **pages, int *nr,
		pgtbl_mod_mask *mask)
{
	pmd_t *pmd;
	unsigned long next;

	pmd = pmd_alloc_track(&init_mm, pud, addr, mask);
	if (!pmd)
		return -ENOMEM;
	do {
		next = pmd_addr_end(addr, end);
		if (vmap_pages_pte_range(pmd, addr, next, prot, pages, nr, mask))
			return -ENOMEM;
	} while (pmd++, addr = next, addr != end);
	return 0;
}

static int vmap_pages_pud_range(p4d_t *p4d, unsigned long addr,
		unsigned long end, pgprot_t prot, struct page **pages, int *nr,
		pgtbl_mod_mask *mask)
{
	pud_t *pud;
	unsigned long next;

	pud = pud_alloc_track(&init_mm, p4d, addr, mask);
	if (!pud)
		return -ENOMEM;
	do {
		next = pud_addr_end(addr, end);
		if (vmap_pages_pmd_range(pud, addr, next, prot, pages, nr, mask))
			return -ENOMEM;
	} while (pud++, addr = next, addr != end);
	return 0;
}

static int vmap_pages_p4d_range(pgd_t *pgd, unsigned long addr,
		unsigned long end, pgprot_t prot, struct page **pages, int *nr,
		pgtbl_mod_mask *mask)
{
	p4d_t *p4d;
	unsigned long next;

	p4d = p4d_alloc_track(&init_mm, pgd, addr, mask);
	if (!p4d)
		return -ENOMEM;
	do {
		next = p4d_addr_end(addr, end);
		if (vmap_pages_pud_range(p4d, addr, next, prot, pages, nr, mask))
			return -ENOMEM;
	} while (p4d++, addr = next, addr != end);
	return 0;
}

static int vmap_small_pages_range_noflush(unsigned long addr, unsigned long end,
		pgprot_t prot, struct page **pages)
{
	unsigned long start = addr;
	pgd_t *pgd;
	unsigned long next;
	int err = 0;
	int nr = 0;
	pgtbl_mod_mask mask = 0;

	BUG_ON(addr >= end);
	pgd = pgd_offset_k(addr);
	do {
		next = pgd_addr_end(addr, end);
		if (pgd_bad(*pgd))
			mask |= PGTBL_PGD_MODIFIED;
		err = vmap_pages_p4d_range(pgd, addr, next, prot, pages, &nr, &mask);
		if (err)
			return err;
	} while (pgd++, addr = next, addr != end);

	if (mask & ARCH_PAGE_TABLE_SYNC_MASK)
		arch_sync_kernel_mappings(start, end);

	return 0;
}

/*
 * vmap_pages_range_noflush is similar to vmap_pages_range, but does not
 * flush caches.
 *
 * The caller is responsible for calling flush_cache_vmap() after this
 * function returns successfully and before the addresses are accessed.
 *
 * This is an internal function only. Do not use outside mm/.
 */
int __vmap_pages_range_noflush(unsigned long addr, unsigned long end,
		pgprot_t prot, struct page **pages, unsigned int page_shift)
{
	unsigned int i, nr = (end - addr) >> PAGE_SHIFT;

	WARN_ON(page_shift < PAGE_SHIFT);

	if (!IS_ENABLED(CONFIG_HAVE_ARCH_HUGE_VMALLOC) ||
			page_shift == PAGE_SHIFT)
		return vmap_small_pages_range_noflush(addr, end, prot, pages);

	for (i = 0; i < nr; i += 1U << (page_shift - PAGE_SHIFT)) {
		int err;

		err = vmap_range_noflush(addr, addr + (1UL << page_shift),
					page_to_phys(pages[i]), prot,
					page_shift);
		if (err)
			return err;

		addr += 1UL << page_shift;
	}

	return 0;
}

int vmap_pages_range_noflush(unsigned long addr, unsigned long end,
		pgprot_t prot, struct page **pages, unsigned int page_shift)
{
	kmsan_vmap_pages_range_noflush(addr, end, prot, pages, page_shift);
	return __vmap_pages_range_noflush(addr, end, prot, pages, page_shift);
}

/**
 * vmap_pages_range - map pages to a kernel virtual address
 * @addr: start of the VM area to map
 * @end: end of the VM area to map (non-inclusive)
 * @prot: page protection flags to use
 * @pages: pages to map (always PAGE_SIZE pages)
 * @page_shift: maximum shift that the pages may be mapped with, @pages must
 * be aligned and contiguous up to at least this shift.
 *
 * RETURNS:
 * 0 on success, -errno on failure.
 */
static int vmap_pages_range(unsigned long addr, unsigned long end,
		pgprot_t prot, struct page **pages, unsigned int page_shift)
{
	int err;

	err = vmap_pages_range_noflush(addr, end, prot, pages, page_shift);
	flush_cache_vmap(addr, end);
	return err;
}

int is_vmalloc_or_module_addr(const void *x)
{
	/*
	 * ARM, x86-64 and sparc64 put modules in a special place,
	 * and fall back on vmalloc() if that fails. Others
	 * just put it in the vmalloc space.
	 */
#if defined(CONFIG_MODULES) && defined(MODULES_VADDR)
	unsigned long addr = (unsigned long)kasan_reset_tag(x);
	if (addr >= MODULES_VADDR && addr < MODULES_END)
		return 1;
#endif
	return is_vmalloc_addr(x);
}
EXPORT_SYMBOL_GPL(is_vmalloc_or_module_addr);

/*
 * Walk a vmap address to the struct page it maps. Huge vmap mappings will
 * return the tail page that corresponds to the base page address, which
 * matches small vmap mappings.
 */
struct page *vmalloc_to_page(const void *vmalloc_addr)
{
	unsigned long addr = (unsigned long) vmalloc_addr;
	struct page *page = NULL;
	pgd_t *pgd = pgd_offset_k(addr);
	p4d_t *p4d;
	pud_t *pud;
	pmd_t *pmd;
	pte_t *ptep, pte;

	/*
	 * XXX we might need to change this if we add VIRTUAL_BUG_ON for
	 * architectures that do not vmalloc module space
	 */
	VIRTUAL_BUG_ON(!is_vmalloc_or_module_addr(vmalloc_addr));

	if (pgd_none(*pgd))
		return NULL;
	if (WARN_ON_ONCE(pgd_leaf(*pgd)))
		return NULL; /* XXX: no allowance for huge pgd */
	if (WARN_ON_ONCE(pgd_bad(*pgd)))
		return NULL;

	p4d = p4d_offset(pgd, addr);
	if (p4d_none(*p4d))
		return NULL;
	if (p4d_leaf(*p4d))
		return p4d_page(*p4d) + ((addr & ~P4D_MASK) >> PAGE_SHIFT);
	if (WARN_ON_ONCE(p4d_bad(*p4d)))
		return NULL;

	pud = pud_offset(p4d, addr);
	if (pud_none(*pud))
		return NULL;
	if (pud_leaf(*pud))
		return pud_page(*pud) + ((addr & ~PUD_MASK) >> PAGE_SHIFT);
	if (WARN_ON_ONCE(pud_bad(*pud)))
		return NULL;

	pmd = pmd_offset(pud, addr);
	if (pmd_none(*pmd))
		return NULL;
	if (pmd_leaf(*pmd))
		return pmd_page(*pmd) + ((addr & ~PMD_MASK) >> PAGE_SHIFT);
	if (WARN_ON_ONCE(pmd_bad(*pmd)))
		return NULL;

	ptep = pte_offset_map(pmd, addr);
	pte = *ptep;
	if (pte_present(pte))
		page = pte_page(pte);
	pte_unmap(ptep);

	return page;
}
EXPORT_SYMBOL(vmalloc_to_page);

/*
 * Map a vmalloc()-space virtual address to the physical page frame number.
 */
unsigned long vmalloc_to_pfn(const void *vmalloc_addr)
{
	return page_to_pfn(vmalloc_to_page(vmalloc_addr));
}
EXPORT_SYMBOL(vmalloc_to_pfn);


/*** Global kva allocator ***/

#define DEBUG_AUGMENT_PROPAGATE_CHECK 0
#define DEBUG_AUGMENT_LOWEST_MATCH_CHECK 0


static DEFINE_SPINLOCK(vmap_area_lock);
static DEFINE_SPINLOCK(free_vmap_area_lock);
/* Export for kexec only */
LIST_HEAD(vmap_area_list);
static struct rb_root vmap_area_root = RB_ROOT;
static bool vmap_initialized __read_mostly;

static struct rb_root purge_vmap_area_root = RB_ROOT;
static LIST_HEAD(purge_vmap_area_list);
static DEFINE_SPINLOCK(purge_vmap_area_lock);

/*
 * This kmem_cache is used for vmap_area objects. Instead of
 * allocating from slab we reuse an object from this cache to
 * make things faster. Especially in "no edge" splitting of
 * free block.
 */
static struct kmem_cache *vmap_area_cachep;

/*
 * This linked list is used in pair with free_vmap_area_root.
 * It gives O(1) access to prev/next to perform fast coalescing.
 */
static LIST_HEAD(free_vmap_area_list);

/*
 * This augment red-black tree represents the free vmap space.
 * All vmap_area objects in this tree are sorted by va->va_start
 * address. It is used for allocation and merging when a vmap
 * object is released.
 *
 * Each vmap_area node contains a maximum available free block
 * of its sub-tree, right or left. Therefore it is possible to
 * find a lowest match of free area.
 */
static struct rb_root free_vmap_area_root = RB_ROOT;

/*
 * Preload a CPU with one object for "no edge" split case. The
 * aim is to get rid of allocations from the atomic context, thus
 * to use more permissive allocation masks.
 */
static DEFINE_PER_CPU(struct vmap_area *, ne_fit_preload_node);

static __always_inline unsigned long
va_size(struct vmap_area *va)
{
	return (va->va_end - va->va_start);
}

static __always_inline unsigned long
get_subtree_max_size(struct rb_node *node)
{
	struct vmap_area *va;

	va = rb_entry_safe(node, struct vmap_area, rb_node);
	return va ? va->subtree_max_size : 0;
}

RB_DECLARE_CALLBACKS_MAX(static, free_vmap_area_rb_augment_cb,
	struct vmap_area, rb_node, unsigned long, subtree_max_size, va_size)

static void purge_vmap_area_lazy(void);
static BLOCKING_NOTIFIER_HEAD(vmap_notify_list);
static void drain_vmap_area_work(struct work_struct *work);
static DECLARE_WORK(drain_vmap_work, drain_vmap_area_work);

static atomic_long_t nr_vmalloc_pages;

unsigned long vmalloc_nr_pages(void)
{
	return atomic_long_read(&nr_vmalloc_pages);
}

/* Look up the first VA which satisfies addr < va_end, NULL if none. */
static struct vmap_area *find_vmap_area_exceed_addr(unsigned long addr)
{
	struct vmap_area *va = NULL;
	struct rb_node *n = vmap_area_root.rb_node;

	addr = (unsigned long)kasan_reset_tag((void *)addr);

	while (n) {
		struct vmap_area *tmp;

		tmp = rb_entry(n, struct vmap_area, rb_node);
		if (tmp->va_end > addr) {
			va = tmp;
			if (tmp->va_start <= addr)
				break;

			n = n->rb_left;
		} else
			n = n->rb_right;
	}

	return va;
}

static struct vmap_area *__find_vmap_area(unsigned long addr, struct rb_root *root)
{
	struct rb_node *n = root->rb_node;

	addr = (unsigned long)kasan_reset_tag((void *)addr);

	while (n) {
		struct vmap_area *va;

		va = rb_entry(n, struct vmap_area, rb_node);
		if (addr < va->va_start)
			n = n->rb_left;
		else if (addr >= va->va_end)
			n = n->rb_right;
		else
			return va;
	}

	return NULL;
}

/*
 * This function returns back addresses of parent node
 * and its left or right link for further processing.
 *
 * Otherwise NULL is returned. In that case all further
 * steps regarding inserting of conflicting overlap range
 * have to be declined and actually considered as a bug.
 */
static __always_inline struct rb_node **
find_va_links(struct vmap_area *va,
	struct rb_root *root, struct rb_node *from,
	struct rb_node **parent)
{
	struct vmap_area *tmp_va;
	struct rb_node **link;

	if (root) {
		link = &root->rb_node;
		if (unlikely(!*link)) {
			*parent = NULL;
			return link;
		}
	} else {
		link = &from;
	}

	/*
	 * Go to the bottom of the tree. When we hit the last point
	 * we end up with parent rb_node and correct direction, i name
	 * it link, where the new va->rb_node will be attached to.
	 */
	do {
		tmp_va = rb_entry(*link, struct vmap_area, rb_node);

		/*
		 * During the traversal we also do some sanity check.
		 * Trigger the BUG() if there are sides(left/right)
		 * or full overlaps.
		 */
		if (va->va_end <= tmp_va->va_start)
			link = &(*link)->rb_left;
		else if (va->va_start >= tmp_va->va_end)
			link = &(*link)->rb_right;
		else {
			WARN(1, "vmalloc bug: 0x%lx-0x%lx overlaps with 0x%lx-0x%lx\n",
				va->va_start, va->va_end, tmp_va->va_start, tmp_va->va_end);

			return NULL;
		}
	} while (*link);

	*parent = &tmp_va->rb_node;
	return link;
}

static __always_inline struct list_head *
get_va_next_sibling(struct rb_node *parent, struct rb_node **link)
{
	struct list_head *list;

	if (unlikely(!parent))
		/*
		 * The red-black tree where we try to find VA neighbors
		 * before merging or inserting is empty, i.e. it means
		 * there is no free vmap space. Normally it does not
		 * happen but we handle this case anyway.
		 */
		return NULL;

	list = &rb_entry(parent, struct vmap_area, rb_node)->list;
	return (&parent->rb_right == link ? list->next : list);
}

static __always_inline void
__link_va(struct vmap_area *va, struct rb_root *root,
	struct rb_node *parent, struct rb_node **link,
	struct list_head *head, bool augment)
{
	/*
	 * VA is still not in the list, but we can
	 * identify its future previous list_head node.
	 */
	if (likely(parent)) {
		head = &rb_entry(parent, struct vmap_area, rb_node)->list;
		if (&parent->rb_right != link)
			head = head->prev;
	}

	/* Insert to the rb-tree */
	rb_link_node(&va->rb_node, parent, link);
	if (augment) {
		/*
		 * Some explanation here. Just perform simple insertion
		 * to the tree. We do not set va->subtree_max_size to
		 * its current size before calling rb_insert_augmented().
		 * It is because we populate the tree from the bottom
		 * to parent levels when the node _is_ in the tree.
		 *
		 * Therefore we set subtree_max_size to zero after insertion,
		 * to let __augment_tree_propagate_from() puts everything to
		 * the correct order later on.
		 */
		rb_insert_augmented(&va->rb_node,
			root, &free_vmap_area_rb_augment_cb);
		va->subtree_max_size = 0;
	} else {
		rb_insert_color(&va->rb_node, root);
	}

	//将va插入到树上
	/* Address-sort this list */
	list_add(&va->list, head);
}

static __always_inline void
link_va(struct vmap_area *va, struct rb_root *root,
	struct rb_node *parent, struct rb_node **link,
	struct list_head *head)
{
	__link_va(va, root, parent, link, head, false);
}

static __always_inline void
link_va_augment(struct vmap_area *va, struct rb_root *root,
	struct rb_node *parent, struct rb_node **link,
	struct list_head *head)
{
	__link_va(va, root, parent, link, head, true);
}

static __always_inline void
__unlink_va(struct vmap_area *va, struct rb_root *root, bool augment)
{
	if (WARN_ON(RB_EMPTY_NODE(&va->rb_node)))
		return;

	if (augment)
		rb_erase_augmented(&va->rb_node,
			root, &free_vmap_area_rb_augment_cb);
	else
		rb_erase(&va->rb_node, root);

	list_del_init(&va->list);
	RB_CLEAR_NODE(&va->rb_node);
}

static __always_inline void
unlink_va(struct vmap_area *va, struct rb_root *root)
{
	__unlink_va(va, root, false);
}

static __always_inline void
unlink_va_augment(struct vmap_area *va, struct rb_root *root)
{
	__unlink_va(va, root, true);
}

#if DEBUG_AUGMENT_PROPAGATE_CHECK
/*
 * Gets called when remove the node and rotate.
 */
static __always_inline unsigned long
compute_subtree_max_size(struct vmap_area *va)
{
	return max3(va_size(va),
		get_subtree_max_size(va->rb_node.rb_left),
		get_subtree_max_size(va->rb_node.rb_right));
}

static void
augment_tree_propagate_check(void)
{
	struct vmap_area *va;
	unsigned long computed_size;

	list_for_each_entry(va, &free_vmap_area_list, list) {
		computed_size = compute_subtree_max_size(va);
		if (computed_size != va->subtree_max_size)
			pr_emerg("tree is corrupted: %lu, %lu\n",
				va_size(va), va->subtree_max_size);
	}
}
#endif

/*
 * This function populates subtree_max_size from bottom to upper
 * levels starting from VA point. The propagation must be done
 * when VA size is modified by changing its va_start/va_end. Or
 * in case of newly inserting of VA to the tree.
 *
 * It means that __augment_tree_propagate_from() must be called:
 * - After VA has been inserted to the tree(free path);
 * - After VA has been shrunk(allocation path);
 * - After VA has been increased(merging path).
 *
 * Please note that, it does not mean that upper parent nodes
 * and their subtree_max_size are recalculated all the time up
 * to the root node.
 *
 *       4--8
 *        /\
 *       /  \
 *      /    \
 *    2--2  8--8
 *
 * For example if we modify the node 4, shrinking it to 2, then
 * no any modification is required. If we shrink the node 2 to 1
 * its subtree_max_size is updated only, and set to 1. If we shrink
 * the node 8 to 6, then its subtree_max_size is set to 6 and parent
 * node becomes 4--6.
 */
static __always_inline void
augment_tree_propagate_from(struct vmap_area *va)
{
	/*
	 * Populate the tree from bottom towards the root until
	 * the calculated maximum available size of checked node
	 * is equal to its current one.
	 */
	free_vmap_area_rb_augment_cb_propagate(&va->rb_node, NULL);

#if DEBUG_AUGMENT_PROPAGATE_CHECK
	augment_tree_propagate_check();
#endif
}

static void
insert_vmap_area(struct vmap_area *va,
	struct rb_root *root, struct list_head *head)
{
	struct rb_node **link;
	struct rb_node *parent;

	link = find_va_links(va, root, NULL, &parent);
	if (link)
		link_va(va, root, parent, link, head);
}

static void
insert_vmap_area_augment(struct vmap_area *va,
	struct rb_node *from, struct rb_root *root,
	struct list_head *head)
{
	struct rb_node **link;
	struct rb_node *parent;

	if (from)
		link = find_va_links(va, NULL, from, &parent);
	else
		link = find_va_links(va, root, NULL, &parent);

	if (link) {
		link_va_augment(va, root, parent, link, head);
		augment_tree_propagate_from(va);
	}
}

/*
 * Merge de-allocated chunk of VA memory with previous
 * and next free blocks. If coalesce is not done a new
 * free area is inserted. If VA has been merged, it is
 * freed.
 *
 * Please note, it can return NULL in case of overlap
 * ranges, followed by WARN() report. Despite it is a
 * buggy behaviour, a system can be alive and keep
 * ongoing.
 */
static __always_inline struct vmap_area *
__merge_or_add_vmap_area(struct vmap_area *va,
	struct rb_root *root, struct list_head *head, bool augment)
{
	struct vmap_area *sibling;
	struct list_head *next;
	struct rb_node **link;
	struct rb_node *parent;
	bool merged = false;

	/*
	 * Find a place in the tree where VA potentially will be
	 * inserted, unless it is merged with its sibling/siblings.
	 */
	link = find_va_links(va, root, NULL, &parent);
	if (!link)
		return NULL;

	/*
	 * Get next node of VA to check if merging can be done.
	 */
	next = get_va_next_sibling(parent, link);
	if (unlikely(next == NULL))
		goto insert;

	/*
	 * start            end
	 * |                |
	 * |<------VA------>|<-----Next----->|
	 *                  |                |
	 *                  start            end
	 */
	if (next != head) {
		sibling = list_entry(next, struct vmap_area, list);
		if (sibling->va_start == va->va_end) {
			sibling->va_start = va->va_start;

			/* Free vmap_area object. */
			kmem_cache_free(vmap_area_cachep, va);

			/* Point to the new merged area. */
			va = sibling;
			merged = true;
		}
	}

	/*
	 * start            end
	 * |                |
	 * |<-----Prev----->|<------VA------>|
	 *                  |                |
	 *                  start            end
	 */
	if (next->prev != head) {
		sibling = list_entry(next->prev, struct vmap_area, list);
		if (sibling->va_end == va->va_start) {
			/*
			 * If both neighbors are coalesced, it is important
			 * to unlink the "next" node first, followed by merging
			 * with "previous" one. Otherwise the tree might not be
			 * fully populated if a sibling's augmented value is
			 * "normalized" because of rotation operations.
			 */
			if (merged)
				__unlink_va(va, root, augment);

			sibling->va_end = va->va_end;

			/* Free vmap_area object. */
			kmem_cache_free(vmap_area_cachep, va);

			/* Point to the new merged area. */
			va = sibling;
			merged = true;
		}
	}

insert:
	if (!merged)
		__link_va(va, root, parent, link, head, augment);

	return va;
}

static __always_inline struct vmap_area *
merge_or_add_vmap_area(struct vmap_area *va,
	struct rb_root *root, struct list_head *head)
{
	return __merge_or_add_vmap_area(va, root, head, false);
}

static __always_inline struct vmap_area *
merge_or_add_vmap_area_augment(struct vmap_area *va,
	struct rb_root *root, struct list_head *head)
{
	va = __merge_or_add_vmap_area(va, root, head, true);
	if (va)
		augment_tree_propagate_from(va);

	return va;
}

static __always_inline bool
is_within_this_va(struct vmap_area *va, unsigned long size,
	unsigned long align, unsigned long vstart)
{
	unsigned long nva_start_addr;

	if (va->va_start > vstart)
		nva_start_addr = ALIGN(va->va_start, align);
	else
		nva_start_addr = ALIGN(vstart, align);

	/* Can be overflowed due to big size or alignment. */
	if (nva_start_addr + size < nva_start_addr ||
			nva_start_addr < vstart)
		return false;

	return (nva_start_addr + size <= va->va_end);
}

/*
 * Find the first free block(lowest start address) in the tree,
 * that will accomplish the request corresponding to passing
 * parameters. Please note, with an alignment bigger than PAGE_SIZE,
 * a search length is adjusted to account for worst case alignment
 * overhead.
 */
static __always_inline struct vmap_area *
find_vmap_lowest_match(struct rb_root *root, unsigned long size,
	unsigned long align, unsigned long vstart, bool adjust_search_size)
{
	struct vmap_area *va;
	struct rb_node *node;
	unsigned long length;

	/* Start from the root. */
	node = root->rb_node;

	/* Adjust the search size for alignment overhead. */
	length = adjust_search_size ? size + align - 1 : size;

	while (node) {
		va = rb_entry(node, struct vmap_area, rb_node);

		if (get_subtree_max_size(node->rb_left) >= length &&
				vstart < va->va_start) {
			node = node->rb_left;
		} else {
			if (is_within_this_va(va, size, align, vstart))
				return va;

			/*
			 * Does not make sense to go deeper towards the right
			 * sub-tree if it does not have a free block that is
			 * equal or bigger to the requested search length.
			 */
			if (get_subtree_max_size(node->rb_right) >= length) {
				node = node->rb_right;
				continue;
			}

			/*
			 * OK. We roll back and find the first right sub-tree,
			 * that will satisfy the search criteria. It can happen
			 * due to "vstart" restriction or an alignment overhead
			 * that is bigger then PAGE_SIZE.
			 */
			while ((node = rb_parent(node))) {
				va = rb_entry(node, struct vmap_area, rb_node);
				if (is_within_this_va(va, size, align, vstart))
					return va;

				if (get_subtree_max_size(node->rb_right) >= length &&
						vstart <= va->va_start) {
					/*
					 * Shift the vstart forward. Please note, we update it with
					 * parent's start address adding "1" because we do not want
					 * to enter same sub-tree after it has already been checked
					 * and no suitable free block found there.
					 */
					vstart = va->va_start + 1;
					node = node->rb_right;
					break;
				}
			}
		}
	}

	return NULL;
}

#if DEBUG_AUGMENT_LOWEST_MATCH_CHECK
#include <linux/random.h>

static struct vmap_area *
find_vmap_lowest_linear_match(struct list_head *head, unsigned long size,
	unsigned long align, unsigned long vstart)
{
	struct vmap_area *va;

	list_for_each_entry(va, head, list) {
		if (!is_within_this_va(va, size, align, vstart))
			continue;

		return va;
	}

	return NULL;
}

static void
find_vmap_lowest_match_check(struct rb_root *root, struct list_head *head,
			     unsigned long size, unsigned long align)
{
	struct vmap_area *va_1, *va_2;
	unsigned long vstart;
	unsigned int rnd;

	get_random_bytes(&rnd, sizeof(rnd));
	vstart = VMALLOC_START + rnd;

	va_1 = find_vmap_lowest_match(root, size, align, vstart, false);
	va_2 = find_vmap_lowest_linear_match(head, size, align, vstart);

	if (va_1 != va_2)
		pr_emerg("not lowest: t: 0x%p, l: 0x%p, v: 0x%lx\n",
			va_1, va_2, vstart);
}
#endif

enum fit_type {
	NOTHING_FIT = 0,
	FL_FIT_TYPE = 1,	/* full fit */
	LE_FIT_TYPE = 2,	/* left edge fit */
	RE_FIT_TYPE = 3,	/* right edge fit */
	NE_FIT_TYPE = 4		/* no edge fit */
};

static __always_inline enum fit_type
classify_va_fit_type(struct vmap_area *va,
	unsigned long nva_start_addr, unsigned long size)
{
	enum fit_type type;

	/* Check if it is within VA. */
	if (nva_start_addr < va->va_start ||
			nva_start_addr + size > va->va_end)
		return NOTHING_FIT;

	/* Now classify. */
	if (va->va_start == nva_start_addr) {
		if (va->va_end == nva_start_addr + size)
			type = FL_FIT_TYPE;
		else
			type = LE_FIT_TYPE;
	} else if (va->va_end == nva_start_addr + size) {
		type = RE_FIT_TYPE;
	} else {
		type = NE_FIT_TYPE;
	}

	return type;
}

static __always_inline int
adjust_va_to_fit_type(struct rb_root *root, struct list_head *head,
		      struct vmap_area *va, unsigned long nva_start_addr,
		      unsigned long size)
{
	struct vmap_area *lva = NULL;
	enum fit_type type = classify_va_fit_type(va, nva_start_addr, size);

	if (type == FL_FIT_TYPE) {
		/*
		 * No need to split VA, it fully fits.
		 *
		 * |               |
		 * V      NVA      V
		 * |---------------|
		 */
		unlink_va_augment(va, root);
		kmem_cache_free(vmap_area_cachep, va);
	} else if (type == LE_FIT_TYPE) {
		/*
		 * Split left edge of fit VA.
		 *
		 * |       |
		 * V  NVA  V   R
		 * |-------|-------|
		 */
		va->va_start += size;
	} else if (type == RE_FIT_TYPE) {
		/*
		 * Split right edge of fit VA.
		 *
		 *         |       |
		 *     L   V  NVA  V
		 * |-------|-------|
		 */
		va->va_end = nva_start_addr;
	} else if (type == NE_FIT_TYPE) {
		/*
		 * Split no edge of fit VA.
		 *
		 *     |       |
		 *   L V  NVA  V R
		 * |---|-------|---|
		 */
		lva = __this_cpu_xchg(ne_fit_preload_node, NULL);
		if (unlikely(!lva)) {
			/*
			 * For percpu allocator we do not do any pre-allocation
			 * and leave it as it is. The reason is it most likely
			 * never ends up with NE_FIT_TYPE splitting. In case of
			 * percpu allocations offsets and sizes are aligned to
			 * fixed align request, i.e. RE_FIT_TYPE and FL_FIT_TYPE
			 * are its main fitting cases.
			 *
			 * There are a few exceptions though, as an example it is
			 * a first allocation (early boot up) when we have "one"
			 * big free space that has to be split.
			 *
			 * Also we can hit this path in case of regular "vmap"
			 * allocations, if "this" current CPU was not preloaded.
			 * See the comment in alloc_vmap_area() why. If so, then
			 * GFP_NOWAIT is used instead to get an extra object for
			 * split purpose. That is rare and most time does not
			 * occur.
			 *
			 * What happens if an allocation gets failed. Basically,
			 * an "overflow" path is triggered to purge lazily freed
			 * areas to free some memory, then, the "retry" path is
			 * triggered to repeat one more time. See more details
			 * in alloc_vmap_area() function.
			 */
			lva = kmem_cache_alloc(vmap_area_cachep, GFP_NOWAIT);
			if (!lva)
				return -1;
		}

		/*
		 * Build the remainder.
		 */
		lva->va_start = va->va_start;
		lva->va_end = nva_start_addr;

		/*
		 * Shrink this VA to remaining size.
		 */
		va->va_start = nva_start_addr + size;
	} else {
		return -1;
	}

	if (type != FL_FIT_TYPE) {
		augment_tree_propagate_from(va);

		if (lva)	/* type == NE_FIT_TYPE */
			insert_vmap_area_augment(lva, &va->rb_node, root, head);
	}

	return 0;
}

/*
 * Returns a start address of the newly allocated area, if success.
 * Otherwise a vend is returned that indicates failure.
 */
static __always_inline unsigned long
__alloc_vmap_area(struct rb_root *root, struct list_head *head,
	unsigned long size, unsigned long align,
	unsigned long vstart, unsigned long vend)
{
	bool adjust_search_size = true;
	unsigned long nva_start_addr;
	struct vmap_area *va;
	int ret;

	/*
	 * Do not adjust when:
	 *   a) align <= PAGE_SIZE, because it does not make any sense.
	 *      All blocks(their start addresses) are at least PAGE_SIZE
	 *      aligned anyway;
	 *   b) a short range where a requested size corresponds to exactly
	 *      specified [vstart:vend] interval and an alignment > PAGE_SIZE.
	 *      With adjusted search length an allocation would not succeed.
	 */
	if (align <= PAGE_SIZE || (align > PAGE_SIZE && (vend - vstart) == size))
		adjust_search_size = false;

	va = find_vmap_lowest_match(root, size, align, vstart, adjust_search_size);
	if (unlikely(!va))
		return vend;

	if (va->va_start > vstart)
		nva_start_addr = ALIGN(va->va_start, align);
	else
		nva_start_addr = ALIGN(vstart, align);

	/* Check the "vend" restriction. */
	if (nva_start_addr + size > vend)
		return vend;

	/* Update the free vmap_area. */
	ret = adjust_va_to_fit_type(root, head, va, nva_start_addr, size);
	if (WARN_ON_ONCE(ret))
		return vend;

#if DEBUG_AUGMENT_LOWEST_MATCH_CHECK
	find_vmap_lowest_match_check(root, head, size, align);
#endif

	return nva_start_addr;
}

/*
 * Free a region of KVA allocated by alloc_vmap_area
 */
static void free_vmap_area(struct vmap_area *va)
{
	/*
	 * Remove from the busy tree/list.
	 */
	spin_lock(&vmap_area_lock);
	unlink_va(va, &vmap_area_root);
	spin_unlock(&vmap_area_lock);

	/*
	 * Insert/Merge it back to the free tree/list.
	 */
	spin_lock(&free_vmap_area_lock);
	merge_or_add_vmap_area_augment(va, &free_vmap_area_root, &free_vmap_area_list);
	spin_unlock(&free_vmap_area_lock);
}

static inline void
preload_this_cpu_lock(spinlock_t *lock, gfp_t gfp_mask, int node)
{
	struct vmap_area *va = NULL;

	/*
	 * Preload this CPU with one extra vmap_area object. It is used
	 * when fit type of free area is NE_FIT_TYPE. It guarantees that
	 * a CPU that does an allocation is preloaded.
	 *
	 * We do it in non-atomic context, thus it allows us to use more
	 * permissive allocation masks to be more stable under low memory
	 * condition and high memory pressure.
	 */
	if (!this_cpu_read(ne_fit_preload_node))
		va = kmem_cache_alloc_node(vmap_area_cachep, gfp_mask, node);

	spin_lock(lock);

	if (va && __this_cpu_cmpxchg(ne_fit_preload_node, NULL, va))
		kmem_cache_free(vmap_area_cachep, va);
}

/*
 * Allocate a region of KVA of the specified size and alignment, within the
 * vstart and vend.
 */
static struct vmap_area *alloc_vmap_area(unsigned long size,
				unsigned long align,
				unsigned long vstart, unsigned long vend,
				int node, gfp_t gfp_mask,
				unsigned long va_flags)
{
	struct vmap_area *va;
	unsigned long freed;
	unsigned long addr;
	int purged = 0;
	int ret;

<<<<<<< HEAD
	BUG_ON(!size);
	//size必须为页的整数倍
	BUG_ON(offset_in_page(size));
	BUG_ON(!is_power_of_2(align));
=======
	if (unlikely(!size || offset_in_page(size) || !is_power_of_2(align)))
		return ERR_PTR(-EINVAL);
>>>>>>> fe15c26e

	if (unlikely(!vmap_initialized))
		return ERR_PTR(-EBUSY);

	might_sleep();
	gfp_mask = gfp_mask & GFP_RECLAIM_MASK;

	va = kmem_cache_alloc_node(vmap_area_cachep, gfp_mask, node);
	if (unlikely(!va))
		return ERR_PTR(-ENOMEM);

	/*
	 * Only scan the relevant parts containing pointers to other objects
	 * to avoid false negatives.
	 */
	kmemleak_scan_area(&va->rb_node, SIZE_MAX, gfp_mask);

retry:
	preload_this_cpu_lock(&free_vmap_area_lock, gfp_mask, node);
	addr = __alloc_vmap_area(&free_vmap_area_root, &free_vmap_area_list,
		size, align, vstart, vend);
	spin_unlock(&free_vmap_area_lock);

	trace_alloc_vmap_area(addr, size, align, vstart, vend, addr == vend);

	/*
	 * If an allocation fails, the "vend" address is
	 * returned. Therefore trigger the overflow path.
	 */
	if (unlikely(addr == vend))
		goto overflow;

	//构造va
	va->va_start = addr;
	va->va_end = addr + size;
	va->vm = NULL;
	va->flags = va_flags;

	spin_lock(&vmap_area_lock);
	insert_vmap_area(va, &vmap_area_root, &vmap_area_list);
	spin_unlock(&vmap_area_lock);

	BUG_ON(!IS_ALIGNED(va->va_start, align));
	BUG_ON(va->va_start < vstart);
	BUG_ON(va->va_end > vend);

	ret = kasan_populate_vmalloc(addr, size);
	if (ret) {
		free_vmap_area(va);
		return ERR_PTR(ret);
	}

	return va;

overflow:
	if (!purged) {
		purge_vmap_area_lazy();
		purged = 1;
		goto retry;
	}

	freed = 0;
	blocking_notifier_call_chain(&vmap_notify_list, 0, &freed);

	if (freed > 0) {
		purged = 0;
		goto retry;
	}

	if (!(gfp_mask & __GFP_NOWARN) && printk_ratelimit())
		pr_warn("vmap allocation for size %lu failed: use vmalloc=<size> to increase size\n",
			size);

	kmem_cache_free(vmap_area_cachep, va);
	return ERR_PTR(-EBUSY);
}

int register_vmap_purge_notifier(struct notifier_block *nb)
{
	return blocking_notifier_chain_register(&vmap_notify_list, nb);
}
EXPORT_SYMBOL_GPL(register_vmap_purge_notifier);

int unregister_vmap_purge_notifier(struct notifier_block *nb)
{
	return blocking_notifier_chain_unregister(&vmap_notify_list, nb);
}
EXPORT_SYMBOL_GPL(unregister_vmap_purge_notifier);

/*
 * lazy_max_pages is the maximum amount of virtual address space we gather up
 * before attempting to purge with a TLB flush.
 *
 * There is a tradeoff here: a larger number will cover more kernel page tables
 * and take slightly longer to purge, but it will linearly reduce the number of
 * global TLB flushes that must be performed. It would seem natural to scale
 * this number up linearly with the number of CPUs (because vmapping activity
 * could also scale linearly with the number of CPUs), however it is likely
 * that in practice, workloads might be constrained in other ways that mean
 * vmap activity will not scale linearly with CPUs. Also, I want to be
 * conservative and not introduce a big latency on huge systems, so go with
 * a less aggressive log scale. It will still be an improvement over the old
 * code, and it will be simple to change the scale factor if we find that it
 * becomes a problem on bigger systems.
 */
static unsigned long lazy_max_pages(void)
{
	unsigned int log;

	log = fls(num_online_cpus());

	return log * (32UL * 1024 * 1024 / PAGE_SIZE);
}

static atomic_long_t vmap_lazy_nr = ATOMIC_LONG_INIT(0);

/*
 * Serialize vmap purging.  There is no actual critical section protected
 * by this lock, but we want to avoid concurrent calls for performance
 * reasons and to make the pcpu_get_vm_areas more deterministic.
 */
static DEFINE_MUTEX(vmap_purge_lock);

/* for per-CPU blocks */
static void purge_fragmented_blocks_allcpus(void);

/*
 * Purges all lazily-freed vmap areas.
 */
static bool __purge_vmap_area_lazy(unsigned long start, unsigned long end)
{
	unsigned long resched_threshold;
	unsigned int num_purged_areas = 0;
	struct list_head local_purge_list;
	struct vmap_area *va, *n_va;

	lockdep_assert_held(&vmap_purge_lock);

	spin_lock(&purge_vmap_area_lock);
	purge_vmap_area_root = RB_ROOT;
	list_replace_init(&purge_vmap_area_list, &local_purge_list);
	spin_unlock(&purge_vmap_area_lock);

	if (unlikely(list_empty(&local_purge_list)))
		goto out;

	start = min(start,
		list_first_entry(&local_purge_list,
			struct vmap_area, list)->va_start);

	end = max(end,
		list_last_entry(&local_purge_list,
			struct vmap_area, list)->va_end);

	flush_tlb_kernel_range(start, end);
	resched_threshold = lazy_max_pages() << 1;

	spin_lock(&free_vmap_area_lock);
	list_for_each_entry_safe(va, n_va, &local_purge_list, list) {
		unsigned long nr = (va->va_end - va->va_start) >> PAGE_SHIFT;
		unsigned long orig_start = va->va_start;
		unsigned long orig_end = va->va_end;

		/*
		 * Finally insert or merge lazily-freed area. It is
		 * detached and there is no need to "unlink" it from
		 * anything.
		 */
		va = merge_or_add_vmap_area_augment(va, &free_vmap_area_root,
				&free_vmap_area_list);

		if (!va)
			continue;

		if (is_vmalloc_or_module_addr((void *)orig_start))
			kasan_release_vmalloc(orig_start, orig_end,
					      va->va_start, va->va_end);

		atomic_long_sub(nr, &vmap_lazy_nr);
		num_purged_areas++;

		if (atomic_long_read(&vmap_lazy_nr) < resched_threshold)
			cond_resched_lock(&free_vmap_area_lock);
	}
	spin_unlock(&free_vmap_area_lock);

out:
	trace_purge_vmap_area_lazy(start, end, num_purged_areas);
	return num_purged_areas > 0;
}

/*
 * Kick off a purge of the outstanding lazy areas.
 */
static void purge_vmap_area_lazy(void)
{
	mutex_lock(&vmap_purge_lock);
	purge_fragmented_blocks_allcpus();
	__purge_vmap_area_lazy(ULONG_MAX, 0);
	mutex_unlock(&vmap_purge_lock);
}

static void drain_vmap_area_work(struct work_struct *work)
{
	unsigned long nr_lazy;

	do {
		mutex_lock(&vmap_purge_lock);
		__purge_vmap_area_lazy(ULONG_MAX, 0);
		mutex_unlock(&vmap_purge_lock);

		/* Recheck if further work is required. */
		nr_lazy = atomic_long_read(&vmap_lazy_nr);
	} while (nr_lazy > lazy_max_pages());
}

/*
 * Free a vmap area, caller ensuring that the area has been unmapped,
 * unlinked and flush_cache_vunmap had been called for the correct
 * range previously.
 */
static void free_vmap_area_noflush(struct vmap_area *va)
{
	unsigned long nr_lazy_max = lazy_max_pages();
	unsigned long va_start = va->va_start;
	unsigned long nr_lazy;

	if (WARN_ON_ONCE(!list_empty(&va->list)))
		return;

	nr_lazy = atomic_long_add_return((va->va_end - va->va_start) >>
				PAGE_SHIFT, &vmap_lazy_nr);

	/*
	 * Merge or place it to the purge tree/list.
	 */
	spin_lock(&purge_vmap_area_lock);
	merge_or_add_vmap_area(va,
		&purge_vmap_area_root, &purge_vmap_area_list);
	spin_unlock(&purge_vmap_area_lock);

	trace_free_vmap_area_noflush(va_start, nr_lazy, nr_lazy_max);

	/* After this point, we may free va at any time */
	if (unlikely(nr_lazy > nr_lazy_max))
		schedule_work(&drain_vmap_work);
}

/*
 * Free and unmap a vmap area
 */
static void free_unmap_vmap_area(struct vmap_area *va)
{
	flush_cache_vunmap(va->va_start, va->va_end);
	vunmap_range_noflush(va->va_start, va->va_end);
	if (debug_pagealloc_enabled_static())
		flush_tlb_kernel_range(va->va_start, va->va_end);

	free_vmap_area_noflush(va);
}

struct vmap_area *find_vmap_area(unsigned long addr)
{
	struct vmap_area *va;

	spin_lock(&vmap_area_lock);
	va = __find_vmap_area(addr, &vmap_area_root);
	spin_unlock(&vmap_area_lock);

	return va;
}

static struct vmap_area *find_unlink_vmap_area(unsigned long addr)
{
	struct vmap_area *va;

	spin_lock(&vmap_area_lock);
	va = __find_vmap_area(addr, &vmap_area_root);
	if (va)
		unlink_va(va, &vmap_area_root);
	spin_unlock(&vmap_area_lock);

	return va;
}

/*** Per cpu kva allocator ***/

/*
 * vmap space is limited especially on 32 bit architectures. Ensure there is
 * room for at least 16 percpu vmap blocks per CPU.
 */
/*
 * If we had a constant VMALLOC_START and VMALLOC_END, we'd like to be able
 * to #define VMALLOC_SPACE		(VMALLOC_END-VMALLOC_START). Guess
 * instead (we just need a rough idea)
 */
#if BITS_PER_LONG == 32
#define VMALLOC_SPACE		(128UL*1024*1024)
#else
#define VMALLOC_SPACE		(128UL*1024*1024*1024)
#endif

#define VMALLOC_PAGES		(VMALLOC_SPACE / PAGE_SIZE)
#define VMAP_MAX_ALLOC		BITS_PER_LONG	/* 256K with 4K pages */
#define VMAP_BBMAP_BITS_MAX	1024	/* 4MB with 4K pages */
#define VMAP_BBMAP_BITS_MIN	(VMAP_MAX_ALLOC*2)
#define VMAP_MIN(x, y)		((x) < (y) ? (x) : (y)) /* can't use min() */
#define VMAP_MAX(x, y)		((x) > (y) ? (x) : (y)) /* can't use max() */
#define VMAP_BBMAP_BITS		\
		VMAP_MIN(VMAP_BBMAP_BITS_MAX,	\
		VMAP_MAX(VMAP_BBMAP_BITS_MIN,	\
			VMALLOC_PAGES / roundup_pow_of_two(NR_CPUS) / 16))

#define VMAP_BLOCK_SIZE		(VMAP_BBMAP_BITS * PAGE_SIZE)

#define VMAP_RAM		0x1 /* indicates vm_map_ram area*/
#define VMAP_BLOCK		0x2 /* mark out the vmap_block sub-type*/
#define VMAP_FLAGS_MASK		0x3

struct vmap_block_queue {
	spinlock_t lock;
	struct list_head free;
};

struct vmap_block {
	spinlock_t lock;
	struct vmap_area *va;
	unsigned long free, dirty;
	DECLARE_BITMAP(used_map, VMAP_BBMAP_BITS);
	unsigned long dirty_min, dirty_max; /*< dirty range */
	struct list_head free_list;
	struct rcu_head rcu_head;
	struct list_head purge;
};

/* Queue of free and dirty vmap blocks, for allocation and flushing purposes */
static DEFINE_PER_CPU(struct vmap_block_queue, vmap_block_queue);

/*
 * XArray of vmap blocks, indexed by address, to quickly find a vmap block
 * in the free path. Could get rid of this if we change the API to return a
 * "cookie" from alloc, to be passed to free. But no big deal yet.
 */
static DEFINE_XARRAY(vmap_blocks);

/*
 * We should probably have a fallback mechanism to allocate virtual memory
 * out of partially filled vmap blocks. However vmap block sizing should be
 * fairly reasonable according to the vmalloc size, so it shouldn't be a
 * big problem.
 */

static unsigned long addr_to_vb_idx(unsigned long addr)
{
	addr -= VMALLOC_START & ~(VMAP_BLOCK_SIZE-1);
	addr /= VMAP_BLOCK_SIZE;
	return addr;
}

static void *vmap_block_vaddr(unsigned long va_start, unsigned long pages_off)
{
	unsigned long addr;

	addr = va_start + (pages_off << PAGE_SHIFT);
	BUG_ON(addr_to_vb_idx(addr) != addr_to_vb_idx(va_start));
	return (void *)addr;
}

/**
 * new_vmap_block - allocates new vmap_block and occupies 2^order pages in this
 *                  block. Of course pages number can't exceed VMAP_BBMAP_BITS
 * @order:    how many 2^order pages should be occupied in newly allocated block
 * @gfp_mask: flags for the page level allocator
 *
 * Return: virtual address in a newly allocated block or ERR_PTR(-errno)
 */
static void *new_vmap_block(unsigned int order, gfp_t gfp_mask)
{
	struct vmap_block_queue *vbq;
	struct vmap_block *vb;
	struct vmap_area *va;
	unsigned long vb_idx;
	int node, err;
	void *vaddr;

	node = numa_node_id();

	vb = kmalloc_node(sizeof(struct vmap_block),
			gfp_mask & GFP_RECLAIM_MASK, node);
	if (unlikely(!vb))
		return ERR_PTR(-ENOMEM);

	va = alloc_vmap_area(VMAP_BLOCK_SIZE, VMAP_BLOCK_SIZE,
					VMALLOC_START, VMALLOC_END,
					node, gfp_mask,
					VMAP_RAM|VMAP_BLOCK);
	if (IS_ERR(va)) {
		kfree(vb);
		return ERR_CAST(va);
	}

	vaddr = vmap_block_vaddr(va->va_start, 0);
	spin_lock_init(&vb->lock);
	vb->va = va;
	/* At least something should be left free */
	BUG_ON(VMAP_BBMAP_BITS <= (1UL << order));
	bitmap_zero(vb->used_map, VMAP_BBMAP_BITS);
	vb->free = VMAP_BBMAP_BITS - (1UL << order);
	vb->dirty = 0;
	vb->dirty_min = VMAP_BBMAP_BITS;
	vb->dirty_max = 0;
	bitmap_set(vb->used_map, 0, (1UL << order));
	INIT_LIST_HEAD(&vb->free_list);

	vb_idx = addr_to_vb_idx(va->va_start);
	err = xa_insert(&vmap_blocks, vb_idx, vb, gfp_mask);
	if (err) {
		kfree(vb);
		free_vmap_area(va);
		return ERR_PTR(err);
	}

	vbq = raw_cpu_ptr(&vmap_block_queue);
	spin_lock(&vbq->lock);
	list_add_tail_rcu(&vb->free_list, &vbq->free);
	spin_unlock(&vbq->lock);

	return vaddr;
}

static void free_vmap_block(struct vmap_block *vb)
{
	struct vmap_block *tmp;

	tmp = xa_erase(&vmap_blocks, addr_to_vb_idx(vb->va->va_start));
	BUG_ON(tmp != vb);

	spin_lock(&vmap_area_lock);
	unlink_va(vb->va, &vmap_area_root);
	spin_unlock(&vmap_area_lock);

	free_vmap_area_noflush(vb->va);
	kfree_rcu(vb, rcu_head);
}

static void purge_fragmented_blocks(int cpu)
{
	LIST_HEAD(purge);
	struct vmap_block *vb;
	struct vmap_block *n_vb;
	struct vmap_block_queue *vbq = &per_cpu(vmap_block_queue, cpu);

	rcu_read_lock();
	list_for_each_entry_rcu(vb, &vbq->free, free_list) {

		if (!(vb->free + vb->dirty == VMAP_BBMAP_BITS && vb->dirty != VMAP_BBMAP_BITS))
			continue;

		spin_lock(&vb->lock);
		if (vb->free + vb->dirty == VMAP_BBMAP_BITS && vb->dirty != VMAP_BBMAP_BITS) {
			vb->free = 0; /* prevent further allocs after releasing lock */
			vb->dirty = VMAP_BBMAP_BITS; /* prevent purging it again */
			vb->dirty_min = 0;
			vb->dirty_max = VMAP_BBMAP_BITS;
			spin_lock(&vbq->lock);
			list_del_rcu(&vb->free_list);
			spin_unlock(&vbq->lock);
			spin_unlock(&vb->lock);
			list_add_tail(&vb->purge, &purge);
		} else
			spin_unlock(&vb->lock);
	}
	rcu_read_unlock();

	list_for_each_entry_safe(vb, n_vb, &purge, purge) {
		list_del(&vb->purge);
		free_vmap_block(vb);
	}
}

static void purge_fragmented_blocks_allcpus(void)
{
	int cpu;

	for_each_possible_cpu(cpu)
		purge_fragmented_blocks(cpu);
}

static void *vb_alloc(unsigned long size, gfp_t gfp_mask)
{
	struct vmap_block_queue *vbq;
	struct vmap_block *vb;
	void *vaddr = NULL;
	unsigned int order;

	BUG_ON(offset_in_page(size));
	BUG_ON(size > PAGE_SIZE*VMAP_MAX_ALLOC);
	if (WARN_ON(size == 0)) {
		/*
		 * Allocating 0 bytes isn't what caller wants since
		 * get_order(0) returns funny result. Just warn and terminate
		 * early.
		 */
		return NULL;
	}
	order = get_order(size);

	rcu_read_lock();
	vbq = raw_cpu_ptr(&vmap_block_queue);
	list_for_each_entry_rcu(vb, &vbq->free, free_list) {
		unsigned long pages_off;

		spin_lock(&vb->lock);
		if (vb->free < (1UL << order)) {
			spin_unlock(&vb->lock);
			continue;
		}

		pages_off = VMAP_BBMAP_BITS - vb->free;
		vaddr = vmap_block_vaddr(vb->va->va_start, pages_off);
		vb->free -= 1UL << order;
		bitmap_set(vb->used_map, pages_off, (1UL << order));
		if (vb->free == 0) {
			spin_lock(&vbq->lock);
			list_del_rcu(&vb->free_list);
			spin_unlock(&vbq->lock);
		}

		spin_unlock(&vb->lock);
		break;
	}

	rcu_read_unlock();

	/* Allocate new block if nothing was found */
	if (!vaddr)
		vaddr = new_vmap_block(order, gfp_mask);

	return vaddr;
}

static void vb_free(unsigned long addr, unsigned long size)
{
	unsigned long offset;
	unsigned int order;
	struct vmap_block *vb;

	BUG_ON(offset_in_page(size));
	BUG_ON(size > PAGE_SIZE*VMAP_MAX_ALLOC);

	flush_cache_vunmap(addr, addr + size);

	order = get_order(size);
	offset = (addr & (VMAP_BLOCK_SIZE - 1)) >> PAGE_SHIFT;
	vb = xa_load(&vmap_blocks, addr_to_vb_idx(addr));
	spin_lock(&vb->lock);
	bitmap_clear(vb->used_map, offset, (1UL << order));
	spin_unlock(&vb->lock);

	vunmap_range_noflush(addr, addr + size);

	if (debug_pagealloc_enabled_static())
		flush_tlb_kernel_range(addr, addr + size);

	spin_lock(&vb->lock);

	/* Expand dirty range */
	vb->dirty_min = min(vb->dirty_min, offset);
	vb->dirty_max = max(vb->dirty_max, offset + (1UL << order));

	vb->dirty += 1UL << order;
	if (vb->dirty == VMAP_BBMAP_BITS) {
		BUG_ON(vb->free);
		spin_unlock(&vb->lock);
		free_vmap_block(vb);
	} else
		spin_unlock(&vb->lock);
}

static void _vm_unmap_aliases(unsigned long start, unsigned long end, int flush)
{
	int cpu;

	if (unlikely(!vmap_initialized))
		return;

	might_sleep();

	for_each_possible_cpu(cpu) {
		struct vmap_block_queue *vbq = &per_cpu(vmap_block_queue, cpu);
		struct vmap_block *vb;

		rcu_read_lock();
		list_for_each_entry_rcu(vb, &vbq->free, free_list) {
			spin_lock(&vb->lock);
			if (vb->dirty && vb->dirty != VMAP_BBMAP_BITS) {
				unsigned long va_start = vb->va->va_start;
				unsigned long s, e;

				s = va_start + (vb->dirty_min << PAGE_SHIFT);
				e = va_start + (vb->dirty_max << PAGE_SHIFT);

				start = min(s, start);
				end   = max(e, end);

				flush = 1;
			}
			spin_unlock(&vb->lock);
		}
		rcu_read_unlock();
	}

	mutex_lock(&vmap_purge_lock);
	purge_fragmented_blocks_allcpus();
	if (!__purge_vmap_area_lazy(start, end) && flush)
		flush_tlb_kernel_range(start, end);
	mutex_unlock(&vmap_purge_lock);
}

/**
 * vm_unmap_aliases - unmap outstanding lazy aliases in the vmap layer
 *
 * The vmap/vmalloc layer lazily flushes kernel virtual mappings primarily
 * to amortize TLB flushing overheads. What this means is that any page you
 * have now, may, in a former life, have been mapped into kernel virtual
 * address by the vmap layer and so there might be some CPUs with TLB entries
 * still referencing that page (additional to the regular 1:1 kernel mapping).
 *
 * vm_unmap_aliases flushes all such lazy mappings. After it returns, we can
 * be sure that none of the pages we have control over will have any aliases
 * from the vmap layer.
 */
void vm_unmap_aliases(void)
{
	unsigned long start = ULONG_MAX, end = 0;
	int flush = 0;

	_vm_unmap_aliases(start, end, flush);
}
EXPORT_SYMBOL_GPL(vm_unmap_aliases);

/**
 * vm_unmap_ram - unmap linear kernel address space set up by vm_map_ram
 * @mem: the pointer returned by vm_map_ram
 * @count: the count passed to that vm_map_ram call (cannot unmap partial)
 */
void vm_unmap_ram(const void *mem, unsigned int count)
{
	unsigned long size = (unsigned long)count << PAGE_SHIFT;
	unsigned long addr = (unsigned long)kasan_reset_tag(mem);
	struct vmap_area *va;

	might_sleep();
	BUG_ON(!addr);
	BUG_ON(addr < VMALLOC_START);
	BUG_ON(addr > VMALLOC_END);
	BUG_ON(!PAGE_ALIGNED(addr));

	kasan_poison_vmalloc(mem, size);

	if (likely(count <= VMAP_MAX_ALLOC)) {
		debug_check_no_locks_freed(mem, size);
		vb_free(addr, size);
		return;
	}

	va = find_unlink_vmap_area(addr);
	if (WARN_ON_ONCE(!va))
		return;

	debug_check_no_locks_freed((void *)va->va_start,
				    (va->va_end - va->va_start));
	free_unmap_vmap_area(va);
}
EXPORT_SYMBOL(vm_unmap_ram);

/**
 * vm_map_ram - map pages linearly into kernel virtual address (vmalloc space)
 * @pages: an array of pointers to the pages to be mapped
 * @count: number of pages
 * @node: prefer to allocate data structures on this node
 *
 * If you use this function for less than VMAP_MAX_ALLOC pages, it could be
 * faster than vmap so it's good.  But if you mix long-life and short-life
 * objects with vm_map_ram(), it could consume lots of address space through
 * fragmentation (especially on a 32bit machine).  You could see failures in
 * the end.  Please use this function for short-lived objects.
 *
 * Returns: a pointer to the address that has been mapped, or %NULL on failure
 */
void *vm_map_ram(struct page **pages, unsigned int count, int node)
{
	unsigned long size = (unsigned long)count << PAGE_SHIFT;
	unsigned long addr;
	void *mem;

	if (likely(count <= VMAP_MAX_ALLOC)) {
		mem = vb_alloc(size, GFP_KERNEL);
		if (IS_ERR(mem))
			return NULL;
		addr = (unsigned long)mem;
	} else {
		struct vmap_area *va;
		va = alloc_vmap_area(size, PAGE_SIZE,
				VMALLOC_START, VMALLOC_END,
				node, GFP_KERNEL, VMAP_RAM);
		if (IS_ERR(va))
			return NULL;

		addr = va->va_start;
		mem = (void *)addr;
	}

	if (vmap_pages_range(addr, addr + size, PAGE_KERNEL,
				pages, PAGE_SHIFT) < 0) {
		vm_unmap_ram(mem, count);
		return NULL;
	}

	/*
	 * Mark the pages as accessible, now that they are mapped.
	 * With hardware tag-based KASAN, marking is skipped for
	 * non-VM_ALLOC mappings, see __kasan_unpoison_vmalloc().
	 */
	mem = kasan_unpoison_vmalloc(mem, size, KASAN_VMALLOC_PROT_NORMAL);

	return mem;
}
EXPORT_SYMBOL(vm_map_ram);

static struct vm_struct *vmlist __initdata;

static inline unsigned int vm_area_page_order(struct vm_struct *vm)
{
#ifdef CONFIG_HAVE_ARCH_HUGE_VMALLOC
	return vm->page_order;
#else
	return 0;
#endif
}

static inline void set_vm_area_page_order(struct vm_struct *vm, unsigned int order)
{
#ifdef CONFIG_HAVE_ARCH_HUGE_VMALLOC
	vm->page_order = order;
#else
	BUG_ON(order != 0);
#endif
}

/**
 * vm_area_add_early - add vmap area early during boot
 * @vm: vm_struct to add
 *
 * This function is used to add fixed kernel vm area to vmlist before
 * vmalloc_init() is called.  @vm->addr, @vm->size, and @vm->flags
 * should contain proper values and the other fields should be zero.
 *
 * DO NOT USE THIS FUNCTION UNLESS YOU KNOW WHAT YOU'RE DOING.
 */
void __init vm_area_add_early(struct vm_struct *vm)
{
	struct vm_struct *tmp, **p;

	BUG_ON(vmap_initialized);
	for (p = &vmlist; (tmp = *p) != NULL; p = &tmp->next) {
		if (tmp->addr >= vm->addr) {
			BUG_ON(tmp->addr < vm->addr + vm->size);
			break;
		} else
			BUG_ON(tmp->addr + tmp->size > vm->addr);
	}
	vm->next = *p;
	*p = vm;
}

/**
 * vm_area_register_early - register vmap area early during boot
 * @vm: vm_struct to register
 * @align: requested alignment
 *
 * This function is used to register kernel vm area before
 * vmalloc_init() is called.  @vm->size and @vm->flags should contain
 * proper values on entry and other fields should be zero.  On return,
 * vm->addr contains the allocated address.
 *
 * DO NOT USE THIS FUNCTION UNLESS YOU KNOW WHAT YOU'RE DOING.
 */
void __init vm_area_register_early(struct vm_struct *vm, size_t align)
{
	unsigned long addr = ALIGN(VMALLOC_START, align);
	struct vm_struct *cur, **p;

	BUG_ON(vmap_initialized);

	for (p = &vmlist; (cur = *p) != NULL; p = &cur->next) {
		if ((unsigned long)cur->addr - addr >= vm->size)
			break;
		addr = ALIGN((unsigned long)cur->addr + cur->size, align);
	}

	BUG_ON(addr > VMALLOC_END - vm->size);
	vm->addr = (void *)addr;
	vm->next = *p;
	*p = vm;
	kasan_populate_early_vm_area_shadow(vm->addr, vm->size);
}

static void vmap_init_free_space(void)
{
	unsigned long vmap_start = 1;
	const unsigned long vmap_end = ULONG_MAX;
	struct vmap_area *busy, *free;

	/*
	 *     B     F     B     B     B     F
	 * -|-----|.....|-----|-----|-----|.....|-
	 *  |           The KVA space           |
	 *  |<--------------------------------->|
	 */
	list_for_each_entry(busy, &vmap_area_list, list) {
		if (busy->va_start - vmap_start > 0) {
			free = kmem_cache_zalloc(vmap_area_cachep, GFP_NOWAIT);
			if (!WARN_ON_ONCE(!free)) {
				free->va_start = vmap_start;
				free->va_end = busy->va_start;

				insert_vmap_area_augment(free, NULL,
					&free_vmap_area_root,
						&free_vmap_area_list);
			}
		}

		vmap_start = busy->va_end;
	}

	if (vmap_end - vmap_start > 0) {
		free = kmem_cache_zalloc(vmap_area_cachep, GFP_NOWAIT);
		if (!WARN_ON_ONCE(!free)) {
			free->va_start = vmap_start;
			free->va_end = vmap_end;

			insert_vmap_area_augment(free, NULL,
				&free_vmap_area_root,
					&free_vmap_area_list);
		}
	}
}

static inline void setup_vmalloc_vm_locked(struct vm_struct *vm,
	struct vmap_area *va, unsigned long flags, const void *caller)
{
	vm->flags = flags;
	vm->addr = (void *)va->va_start;
	vm->size = va->va_end - va->va_start;
	vm->caller = caller;
	va->vm = vm;
}

static void setup_vmalloc_vm(struct vm_struct *vm, struct vmap_area *va,
			      unsigned long flags, const void *caller)
{
	spin_lock(&vmap_area_lock);
	setup_vmalloc_vm_locked(vm, va, flags, caller);
	spin_unlock(&vmap_area_lock);
}

static void clear_vm_uninitialized_flag(struct vm_struct *vm)
{
	/*
	 * Before removing VM_UNINITIALIZED,
	 * we should make sure that vm has proper values.
	 * Pair with smp_rmb() in show_numa_info().
	 */
	smp_wmb();
	vm->flags &= ~VM_UNINITIALIZED;
}

static struct vm_struct *__get_vm_area_node(unsigned long size,
		unsigned long align, unsigned long shift, unsigned long flags,
		unsigned long start, unsigned long end, int node,
		gfp_t gfp_mask, const void *caller)
{
	struct vmap_area *va;
	struct vm_struct *area;
	unsigned long requested_size = size;

	BUG_ON(in_interrupt());
	size = ALIGN(size, 1ul << shift);
	if (unlikely(!size))
	    //如果申请页数为0，则返回NULL
		return NULL;

	if (flags & VM_IOREMAP)
		align = 1ul << clamp_t(int, get_count_order_long(size),
				       PAGE_SHIFT, IOREMAP_MAX_ORDER);

	area = kzalloc_node(sizeof(*area), gfp_mask & GFP_RECLAIM_MASK, node);
	if (unlikely(!area))
		return NULL;

	//没有没有明确指出不开启guard，则默认增加一页
	if (!(flags & VM_NO_GUARD))
		size += PAGE_SIZE;

<<<<<<< HEAD
	//构造对应的va结构体，并插入到合适位置
	va = alloc_vmap_area(size, align, start, end, node, gfp_mask);
=======
	va = alloc_vmap_area(size, align, start, end, node, gfp_mask, 0);
>>>>>>> fe15c26e
	if (IS_ERR(va)) {
		kfree(area);
		return NULL;
	}

	//通过va构造并返回area
	setup_vmalloc_vm(area, va, flags, caller);

	/*
	 * Mark pages for non-VM_ALLOC mappings as accessible. Do it now as a
	 * best-effort approach, as they can be mapped outside of vmalloc code.
	 * For VM_ALLOC mappings, the pages are marked as accessible after
	 * getting mapped in __vmalloc_node_range().
	 * With hardware tag-based KASAN, marking is skipped for
	 * non-VM_ALLOC mappings, see __kasan_unpoison_vmalloc().
	 */
	if (!(flags & VM_ALLOC))
		area->addr = kasan_unpoison_vmalloc(area->addr, requested_size,
						    KASAN_VMALLOC_PROT_NORMAL);

	return area;
}

struct vm_struct *__get_vm_area_caller(unsigned long size, unsigned long flags,
				       unsigned long start, unsigned long end,
				       const void *caller)
{
	return __get_vm_area_node(size, 1, PAGE_SHIFT, flags, start, end,
				  NUMA_NO_NODE, GFP_KERNEL, caller);
}

/**
 * get_vm_area - reserve a contiguous kernel virtual area
 * @size:	 size of the area
 * @flags:	 %VM_IOREMAP for I/O mappings or VM_ALLOC
 *
 * Search an area of @size in the kernel virtual mapping area,
 * and reserved it for out purposes.  Returns the area descriptor
 * on success or %NULL on failure.
 *
 * Return: the area descriptor on success or %NULL on failure.
 */
struct vm_struct *get_vm_area(unsigned long size, unsigned long flags)
{
	return __get_vm_area_node(size, 1, PAGE_SHIFT, flags,
				  VMALLOC_START, VMALLOC_END,
				  NUMA_NO_NODE, GFP_KERNEL,
				  __builtin_return_address(0));
}

struct vm_struct *get_vm_area_caller(unsigned long size, unsigned long flags,
				const void *caller)
{
	return __get_vm_area_node(size, 1, PAGE_SHIFT, flags,
				  VMALLOC_START, VMALLOC_END,
				  NUMA_NO_NODE, GFP_KERNEL, caller);
}

/**
 * find_vm_area - find a continuous kernel virtual area
 * @addr:	  base address
 *
 * Search for the kernel VM area starting at @addr, and return it.
 * It is up to the caller to do all required locking to keep the returned
 * pointer valid.
 *
 * Return: the area descriptor on success or %NULL on failure.
 */
struct vm_struct *find_vm_area(const void *addr)
{
	struct vmap_area *va;

	va = find_vmap_area((unsigned long)addr);
	if (!va)
		return NULL;

	return va->vm;
}

/**
 * remove_vm_area - find and remove a continuous kernel virtual area
 * @addr:	    base address
 *
 * Search for the kernel VM area starting at @addr, and remove it.
 * This function returns the found VM area, but using it is NOT safe
 * on SMP machines, except for its size or flags.
 *
 * Return: the area descriptor on success or %NULL on failure.
 */
struct vm_struct *remove_vm_area(const void *addr)
{
	struct vmap_area *va;
	struct vm_struct *vm;

	might_sleep();

	if (WARN(!PAGE_ALIGNED(addr), "Trying to vfree() bad address (%p)\n",
			addr))
		return NULL;

	va = find_unlink_vmap_area((unsigned long)addr);
	if (!va || !va->vm)
		return NULL;
	vm = va->vm;

	debug_check_no_locks_freed(vm->addr, get_vm_area_size(vm));
	debug_check_no_obj_freed(vm->addr, get_vm_area_size(vm));
	kasan_free_module_shadow(vm);
	kasan_poison_vmalloc(vm->addr, get_vm_area_size(vm));

	free_unmap_vmap_area(va);
	return vm;
}

static inline void set_area_direct_map(const struct vm_struct *area,
				       int (*set_direct_map)(struct page *page))
{
	int i;

	/* HUGE_VMALLOC passes small pages to set_direct_map */
	for (i = 0; i < area->nr_pages; i++)
		if (page_address(area->pages[i]))
			set_direct_map(area->pages[i]);
}

/*
 * Flush the vm mapping and reset the direct map.
 */
static void vm_reset_perms(struct vm_struct *area)
{
	unsigned long start = ULONG_MAX, end = 0;
	unsigned int page_order = vm_area_page_order(area);
	int flush_dmap = 0;
	int i;

	/*
	 * Find the start and end range of the direct mappings to make sure that
	 * the vm_unmap_aliases() flush includes the direct map.
	 */
	for (i = 0; i < area->nr_pages; i += 1U << page_order) {
		unsigned long addr = (unsigned long)page_address(area->pages[i]);

		if (addr) {
			unsigned long page_size;

			page_size = PAGE_SIZE << page_order;
			start = min(addr, start);
			end = max(addr + page_size, end);
			flush_dmap = 1;
		}
	}

	/*
	 * Set direct map to something invalid so that it won't be cached if
	 * there are any accesses after the TLB flush, then flush the TLB and
	 * reset the direct map permissions to the default.
	 */
	set_area_direct_map(area, set_direct_map_invalid_noflush);
	_vm_unmap_aliases(start, end, flush_dmap);
	set_area_direct_map(area, set_direct_map_default_noflush);
}

static void delayed_vfree_work(struct work_struct *w)
{
	struct vfree_deferred *p = container_of(w, struct vfree_deferred, wq);
	struct llist_node *t, *llnode;

	llist_for_each_safe(llnode, t, llist_del_all(&p->list))
		vfree(llnode);
}

/**
 * vfree_atomic - release memory allocated by vmalloc()
 * @addr:	  memory base address
 *
 * This one is just like vfree() but can be called in any atomic context
 * except NMIs.
 */
void vfree_atomic(const void *addr)
{
	struct vfree_deferred *p = raw_cpu_ptr(&vfree_deferred);

	BUG_ON(in_nmi());
	kmemleak_free(addr);

	/*
	 * Use raw_cpu_ptr() because this can be called from preemptible
	 * context. Preemption is absolutely fine here, because the llist_add()
	 * implementation is lockless, so it works even if we are adding to
	 * another cpu's list. schedule_work() should be fine with this too.
	 */
	if (addr && llist_add((struct llist_node *)addr, &p->list))
		schedule_work(&p->wq);
}

/**
 * vfree - Release memory allocated by vmalloc()
 * @addr:  Memory base address
 *
 * Free the virtually continuous memory area starting at @addr, as obtained
 * from one of the vmalloc() family of APIs.  This will usually also free the
 * physical memory underlying the virtual allocation, but that memory is
 * reference counted, so it will not be freed until the last user goes away.
 *
 * If @addr is NULL, no operation is performed.
 *
 * Context:
 * May sleep if called *not* from interrupt context.
 * Must not be called in NMI context (strictly speaking, it could be
 * if we have CONFIG_ARCH_HAVE_NMI_SAFE_CMPXCHG, but making the calling
 * conventions for vfree() arch-dependent would be a really bad idea).
 */
void vfree(const void *addr)
{
	struct vm_struct *vm;
	int i;

	if (unlikely(in_interrupt())) {
		vfree_atomic(addr);
		return;
	}

	BUG_ON(in_nmi());
	kmemleak_free(addr);
	might_sleep();

	if (!addr)
		return;

	vm = remove_vm_area(addr);
	if (unlikely(!vm)) {
		WARN(1, KERN_ERR "Trying to vfree() nonexistent vm area (%p)\n",
				addr);
		return;
	}

	if (unlikely(vm->flags & VM_FLUSH_RESET_PERMS))
		vm_reset_perms(vm);
	for (i = 0; i < vm->nr_pages; i++) {
		struct page *page = vm->pages[i];

		BUG_ON(!page);
		mod_memcg_page_state(page, MEMCG_VMALLOC, -1);
		/*
		 * High-order allocs for huge vmallocs are split, so
		 * can be freed as an array of order-0 allocations
		 */
		__free_pages(page, 0);
		cond_resched();
	}
	atomic_long_sub(vm->nr_pages, &nr_vmalloc_pages);
	kvfree(vm->pages);
	kfree(vm);
}
EXPORT_SYMBOL(vfree);

/**
 * vunmap - release virtual mapping obtained by vmap()
 * @addr:   memory base address
 *
 * Free the virtually contiguous memory area starting at @addr,
 * which was created from the page array passed to vmap().
 *
 * Must not be called in interrupt context.
 */
void vunmap(const void *addr)
{
	struct vm_struct *vm;

	BUG_ON(in_interrupt());
	might_sleep();

	if (!addr)
		return;
	vm = remove_vm_area(addr);
	if (unlikely(!vm)) {
		WARN(1, KERN_ERR "Trying to vunmap() nonexistent vm area (%p)\n",
				addr);
		return;
	}
	kfree(vm);
}
EXPORT_SYMBOL(vunmap);

/**
 * vmap - map an array of pages into virtually contiguous space
 * @pages: array of page pointers
 * @count: number of pages to map
 * @flags: vm_area->flags
 * @prot: page protection for the mapping
 *
 * Maps @count pages from @pages into contiguous kernel virtual space.
 * If @flags contains %VM_MAP_PUT_PAGES the ownership of the pages array itself
 * (which must be kmalloc or vmalloc memory) and one reference per pages in it
 * are transferred from the caller to vmap(), and will be freed / dropped when
 * vfree() is called on the return value.
 *
 * Return: the address of the area or %NULL on failure
 */
void *vmap(struct page **pages, unsigned int count,
	   unsigned long flags, pgprot_t prot)
{
	struct vm_struct *area;
	unsigned long addr;
	unsigned long size;		/* In bytes */

	might_sleep();

	if (WARN_ON_ONCE(flags & VM_FLUSH_RESET_PERMS))
		return NULL;

	/*
	 * Your top guard is someone else's bottom guard. Not having a top
	 * guard compromises someone else's mappings too.
	 */
	if (WARN_ON_ONCE(flags & VM_NO_GUARD))
		flags &= ~VM_NO_GUARD;

	if (count > totalram_pages())
		return NULL;

	size = (unsigned long)count << PAGE_SHIFT;
	area = get_vm_area_caller(size, flags, __builtin_return_address(0));
	if (!area)
		return NULL;

	addr = (unsigned long)area->addr;
	if (vmap_pages_range(addr, addr + size, pgprot_nx(prot),
				pages, PAGE_SHIFT) < 0) {
		vunmap(area->addr);
		return NULL;
	}

	if (flags & VM_MAP_PUT_PAGES) {
		area->pages = pages;
		area->nr_pages = count;
	}
	return area->addr;
}
EXPORT_SYMBOL(vmap);

#ifdef CONFIG_VMAP_PFN
struct vmap_pfn_data {
	unsigned long	*pfns;
	pgprot_t	prot;
	unsigned int	idx;
};

static int vmap_pfn_apply(pte_t *pte, unsigned long addr, void *private)
{
	struct vmap_pfn_data *data = private;

	if (WARN_ON_ONCE(pfn_valid(data->pfns[data->idx])))
		return -EINVAL;
	*pte = pte_mkspecial(pfn_pte(data->pfns[data->idx++], data->prot));
	return 0;
}

/**
 * vmap_pfn - map an array of PFNs into virtually contiguous space
 * @pfns: array of PFNs
 * @count: number of pages to map
 * @prot: page protection for the mapping
 *
 * Maps @count PFNs from @pfns into contiguous kernel virtual space and returns
 * the start address of the mapping.
 */
void *vmap_pfn(unsigned long *pfns, unsigned int count, pgprot_t prot)
{
	struct vmap_pfn_data data = { .pfns = pfns, .prot = pgprot_nx(prot) };
	struct vm_struct *area;

	area = get_vm_area_caller(count * PAGE_SIZE, VM_IOREMAP,
			__builtin_return_address(0));
	if (!area)
		return NULL;
	if (apply_to_page_range(&init_mm, (unsigned long)area->addr,
			count * PAGE_SIZE, vmap_pfn_apply, &data)) {
		free_vm_area(area);
		return NULL;
	}
	return area->addr;
}
EXPORT_SYMBOL_GPL(vmap_pfn);
#endif /* CONFIG_VMAP_PFN */

static inline unsigned int
vm_area_alloc_pages(gfp_t gfp, int nid,
		unsigned int order, unsigned int nr_pages, struct page **pages)
{
	unsigned int nr_allocated = 0;
	struct page *page;
	int i;

	/*
	 * For order-0 pages we make use of bulk allocator, if
	 * the page array is partly or not at all populated due
	 * to fails, fallback to a single page allocator that is
	 * more permissive.
	 */
	if (!order) {
		gfp_t bulk_gfp = gfp & ~__GFP_NOFAIL;

		while (nr_allocated < nr_pages) {
			unsigned int nr, nr_pages_request;

			/*
			 * A maximum allowed request is hard-coded and is 100
			 * pages per call. That is done in order to prevent a
			 * long preemption off scenario in the bulk-allocator
			 * so the range is [1:100].
			 */
			nr_pages_request = min(100U, nr_pages - nr_allocated);

			/* memory allocation should consider mempolicy, we can't
			 * wrongly use nearest node when nid == NUMA_NO_NODE,
			 * otherwise memory may be allocated in only one node,
			 * but mempolicy wants to alloc memory by interleaving.
			 */
			if (IS_ENABLED(CONFIG_NUMA) && nid == NUMA_NO_NODE)
				nr = alloc_pages_bulk_array_mempolicy(bulk_gfp,
							nr_pages_request,
							pages + nr_allocated);

			else
				nr = alloc_pages_bulk_array_node(bulk_gfp, nid,
							nr_pages_request,
							pages + nr_allocated);

			nr_allocated += nr;
			cond_resched();

			/*
			 * If zero or pages were obtained partly,
			 * fallback to a single page allocator.
			 */
			if (nr != nr_pages_request)
				break;
		}
	}

	/* High-order pages or fallback path if "bulk" fails. */

	while (nr_allocated < nr_pages) {
		if (fatal_signal_pending(current))
			break;

		if (nid == NUMA_NO_NODE)
			page = alloc_pages(gfp, order);
		else
			page = alloc_pages_node(nid, gfp, order);
		if (unlikely(!page))
			break;
		/*
		 * Higher order allocations must be able to be treated as
		 * indepdenent small pages by callers (as they can with
		 * small-page vmallocs). Some drivers do their own refcounting
		 * on vmalloc_to_page() pages, some use page->mapping,
		 * page->lru, etc.
		 */
		if (order)
			split_page(page, order);

		/*
		 * Careful, we allocate and map page-order pages, but
		 * tracking is done per PAGE_SIZE page so as to keep the
		 * vm_struct APIs independent of the physical/mapped size.
		 */
		for (i = 0; i < (1U << order); i++)
			pages[nr_allocated + i] = page + i;

		cond_resched();
		nr_allocated += 1U << order;
	}

	return nr_allocated;
}

static void *__vmalloc_area_node(struct vm_struct *area, gfp_t gfp_mask,
				 pgprot_t prot, unsigned int page_shift,
				 int node)
{
	const gfp_t nested_gfp = (gfp_mask & GFP_RECLAIM_MASK) | __GFP_ZERO;
	bool nofail = gfp_mask & __GFP_NOFAIL;
	//获得area所需要的页数目
	unsigned long addr = (unsigned long)area->addr;
	unsigned long size = get_vm_area_size(area);
	unsigned long array_size;
	unsigned int nr_small_pages = size >> PAGE_SHIFT;
	unsigned int page_order;
	unsigned int flags;
	int ret;

	array_size = (unsigned long)nr_small_pages * sizeof(struct page *);

	if (!(gfp_mask & (GFP_DMA | GFP_DMA32)))
		gfp_mask |= __GFP_HIGHMEM;

	//为pages指针数组准备内存
	/* Please note that the recursion is strictly bounded. */
	if (array_size > PAGE_SIZE) {
		//pages指针数组需要内存大于一页，为其申请相应的内存
		area->pages = __vmalloc_node(array_size, 1, nested_gfp, node,
					area->caller);
	} else {
		//所需要的内存小于一页，通过kmalloc申请小块内存
		area->pages = kmalloc_node(array_size, nested_gfp, node);
	}

	if (!area->pages) {
	    	//申请pages指针数组失败
		warn_alloc(gfp_mask, NULL,
			"vmalloc error: size %lu, failed to allocated page array size %lu",
			nr_small_pages * PAGE_SIZE, array_size);
		free_vm_area(area);
		return NULL;
	}

	set_vm_area_page_order(area, page_shift - PAGE_SHIFT);
	page_order = vm_area_page_order(area);

	//为每个page申请内存（通过alloc_page申请一个page页）
	area->nr_pages = vm_area_alloc_pages(gfp_mask | __GFP_NOWARN,
		node, page_order, nr_small_pages, area->pages);

	atomic_long_add(area->nr_pages, &nr_vmalloc_pages);
	if (gfp_mask & __GFP_ACCOUNT) {
		int i;

		for (i = 0; i < area->nr_pages; i++)
			mod_memcg_page_state(area->pages[i], MEMCG_VMALLOC, 1);
	}

	/*
	 * If not enough pages were obtained to accomplish an
	 * allocation request, free them via vfree() if any.
	 */
	if (area->nr_pages != nr_small_pages) {
		warn_alloc(gfp_mask, NULL,
			"vmalloc error: size %lu, page order %u, failed to allocate pages",
			area->nr_pages * PAGE_SIZE, page_order);
		goto fail;
	}

	/*
	 * page tables allocations ignore external gfp mask, enforce it
	 * by the scope API
	 */
	if ((gfp_mask & (__GFP_FS | __GFP_IO)) == __GFP_IO)
		flags = memalloc_nofs_save();
	else if ((gfp_mask & (__GFP_FS | __GFP_IO)) == 0)
		flags = memalloc_noio_save();

	do {
		ret = vmap_pages_range(addr, addr + size, prot, area->pages,
			page_shift);
		if (nofail && (ret < 0))
			schedule_timeout_uninterruptible(1);
	} while (nofail && (ret < 0));

	if ((gfp_mask & (__GFP_FS | __GFP_IO)) == __GFP_IO)
		memalloc_nofs_restore(flags);
	else if ((gfp_mask & (__GFP_FS | __GFP_IO)) == 0)
		memalloc_noio_restore(flags);

	if (ret < 0) {
		warn_alloc(gfp_mask, NULL,
			"vmalloc error: size %lu, failed to map pages",
			area->nr_pages * PAGE_SIZE);
		goto fail;
	}

	return area->addr;

fail:
	vfree(area->addr);
	return NULL;
}

/**
 * __vmalloc_node_range - allocate virtually contiguous memory
 * @size:		  allocation size
 * @align:		  desired alignment
 * @start:		  vm area range start
 * @end:		  vm area range end
 * @gfp_mask:		  flags for the page level allocator
 * @prot:		  protection mask for the allocated pages
 * @vm_flags:		  additional vm area flags (e.g. %VM_NO_GUARD)
 * @node:		  node to use for allocation or NUMA_NO_NODE
 * @caller:		  caller's return address
 *
 * Allocate enough pages to cover @size from the page level
 * allocator with @gfp_mask flags. Please note that the full set of gfp
 * flags are not supported. GFP_KERNEL, GFP_NOFS and GFP_NOIO are all
 * supported.
 * Zone modifiers are not supported. From the reclaim modifiers
 * __GFP_DIRECT_RECLAIM is required (aka GFP_NOWAIT is not supported)
 * and only __GFP_NOFAIL is supported (i.e. __GFP_NORETRY and
 * __GFP_RETRY_MAYFAIL are not supported).
 *
 * __GFP_NOWARN can be used to suppress failures messages.
 *
 * Map them into contiguous kernel virtual space, using a pagetable
 * protection of @prot.
 *
 * Return: the address of the area or %NULL on failure
 */
void *__vmalloc_node_range(unsigned long size, unsigned long align,
			unsigned long start, unsigned long end, gfp_t gfp_mask,
			pgprot_t prot, unsigned long vm_flags, int node,
			const void *caller)
{
	struct vm_struct *area;
	void *ret;
	kasan_vmalloc_flags_t kasan_flags = KASAN_VMALLOC_NONE;
	unsigned long real_size = size;
	unsigned long real_align = align;
	unsigned int shift = PAGE_SHIFT;

	if (WARN_ON_ONCE(!size))
		return NULL;

	if ((size >> PAGE_SHIFT) > totalram_pages()) {
		warn_alloc(gfp_mask, NULL,
			"vmalloc error: size %lu, exceeds total pages",
			real_size);
		return NULL;
	}

	if (vmap_allow_huge && (vm_flags & VM_ALLOW_HUGE_VMAP)) {
		unsigned long size_per_node;

		/*
		 * Try huge pages. Only try for PAGE_KERNEL allocations,
		 * others like modules don't yet expect huge pages in
		 * their allocations due to apply_to_page_range not
		 * supporting them.
		 */

		size_per_node = size;
		if (node == NUMA_NO_NODE)
			size_per_node /= num_online_nodes();
		if (arch_vmap_pmd_supported(prot) && size_per_node >= PMD_SIZE)
			shift = PMD_SHIFT;
		else
			shift = arch_vmap_pte_supported_shift(size_per_node);

		align = max(real_align, 1UL << shift);
		size = ALIGN(real_size, 1UL << shift);
	}

again:
	area = __get_vm_area_node(real_size, align, shift, VM_ALLOC |
				  VM_UNINITIALIZED | vm_flags, start, end, node,
				  gfp_mask, caller);
	if (!area) {
		bool nofail = gfp_mask & __GFP_NOFAIL;
		warn_alloc(gfp_mask, NULL,
			"vmalloc error: size %lu, vm_struct allocation failed%s",
			real_size, (nofail) ? ". Retrying." : "");
		if (nofail) {
			schedule_timeout_uninterruptible(1);
			goto again;
		}
		goto fail;
	}

	/*
	 * Prepare arguments for __vmalloc_area_node() and
	 * kasan_unpoison_vmalloc().
	 */
	if (pgprot_val(prot) == pgprot_val(PAGE_KERNEL)) {
		if (kasan_hw_tags_enabled()) {
			/*
			 * Modify protection bits to allow tagging.
			 * This must be done before mapping.
			 */
			prot = arch_vmap_pgprot_tagged(prot);

			/*
			 * Skip page_alloc poisoning and zeroing for physical
			 * pages backing VM_ALLOC mapping. Memory is instead
			 * poisoned and zeroed by kasan_unpoison_vmalloc().
			 */
			gfp_mask |= __GFP_SKIP_KASAN_UNPOISON | __GFP_SKIP_ZERO;
		}

		/* Take note that the mapping is PAGE_KERNEL. */
		kasan_flags |= KASAN_VMALLOC_PROT_NORMAL;
	}

	/* Allocate physical pages and map them into vmalloc space. */
	ret = __vmalloc_area_node(area, gfp_mask, prot, shift, node);
	if (!ret)
		goto fail;

	/*
	 * Mark the pages as accessible, now that they are mapped.
	 * The condition for setting KASAN_VMALLOC_INIT should complement the
	 * one in post_alloc_hook() with regards to the __GFP_SKIP_ZERO check
	 * to make sure that memory is initialized under the same conditions.
	 * Tag-based KASAN modes only assign tags to normal non-executable
	 * allocations, see __kasan_unpoison_vmalloc().
	 */
	kasan_flags |= KASAN_VMALLOC_VM_ALLOC;
	if (!want_init_on_free() && want_init_on_alloc(gfp_mask) &&
	    (gfp_mask & __GFP_SKIP_ZERO))
		kasan_flags |= KASAN_VMALLOC_INIT;
	/* KASAN_VMALLOC_PROT_NORMAL already set if required. */
	area->addr = kasan_unpoison_vmalloc(area->addr, real_size, kasan_flags);

	/*
	 * In this function, newly allocated vm_struct has VM_UNINITIALIZED
	 * flag. It means that vm_struct is not fully initialized.
	 * Now, it is fully initialized, so remove this flag here.
	 */
	clear_vm_uninitialized_flag(area);

	size = PAGE_ALIGN(size);
	if (!(vm_flags & VM_DEFER_KMEMLEAK))
		kmemleak_vmalloc(area, size, gfp_mask);

	return area->addr;

fail:
	if (shift > PAGE_SHIFT) {
		shift = PAGE_SHIFT;
		align = real_align;
		size = real_size;
		goto again;
	}

	return NULL;
}

/**
 * __vmalloc_node - allocate virtually contiguous memory
 * @size:	    allocation size
 * @align:	    desired alignment
 * @gfp_mask:	    flags for the page level allocator
 * @node:	    node to use for allocation or NUMA_NO_NODE
 * @caller:	    caller's return address
 *
 * Allocate enough pages to cover @size from the page level allocator with
 * @gfp_mask flags.  Map them into contiguous kernel virtual space.
 *
 * Reclaim modifiers in @gfp_mask - __GFP_NORETRY, __GFP_RETRY_MAYFAIL
 * and __GFP_NOFAIL are not supported
 *
 * Any use of gfp flags outside of GFP_KERNEL should be consulted
 * with mm people.
 *
 * Return: pointer to the allocated memory or %NULL on error
 */
void *__vmalloc_node(unsigned long size, unsigned long align,
			    gfp_t gfp_mask, int node, const void *caller)
{
	return __vmalloc_node_range(size, align, VMALLOC_START, VMALLOC_END,
				gfp_mask, PAGE_KERNEL, 0, node, caller);
}
/*
 * This is only for performance analysis of vmalloc and stress purpose.
 * It is required by vmalloc test module, therefore do not use it other
 * than that.
 */
#ifdef CONFIG_TEST_VMALLOC_MODULE
EXPORT_SYMBOL_GPL(__vmalloc_node);
#endif

void *__vmalloc(unsigned long size, gfp_t gfp_mask)
{
	return __vmalloc_node(size, 1, gfp_mask, NUMA_NO_NODE,
				__builtin_return_address(0));
}
EXPORT_SYMBOL(__vmalloc);

/**
 * vmalloc - allocate virtually contiguous memory
 * @size:    allocation size
 *
 * Allocate enough pages to cover @size from the page level
 * allocator and map them into contiguous kernel virtual space.
 *
 * For tight control over page level allocator and protection flags
 * use __vmalloc() instead.
 *
 * Return: pointer to the allocated memory or %NULL on error
 */
void *vmalloc(unsigned long size)
{
	return __vmalloc_node(size, 1, GFP_KERNEL, NUMA_NO_NODE,
				__builtin_return_address(0));
}
EXPORT_SYMBOL(vmalloc);

/**
 * vmalloc_huge - allocate virtually contiguous memory, allow huge pages
 * @size:      allocation size
 * @gfp_mask:  flags for the page level allocator
 *
 * Allocate enough pages to cover @size from the page level
 * allocator and map them into contiguous kernel virtual space.
 * If @size is greater than or equal to PMD_SIZE, allow using
 * huge pages for the memory
 *
 * Return: pointer to the allocated memory or %NULL on error
 */
void *vmalloc_huge(unsigned long size, gfp_t gfp_mask)
{
	return __vmalloc_node_range(size, 1, VMALLOC_START, VMALLOC_END,
				    gfp_mask, PAGE_KERNEL, VM_ALLOW_HUGE_VMAP,
				    NUMA_NO_NODE, __builtin_return_address(0));
}
EXPORT_SYMBOL_GPL(vmalloc_huge);

/**
 * vzalloc - allocate virtually contiguous memory with zero fill
 * @size:    allocation size
 *
 * Allocate enough pages to cover @size from the page level
 * allocator and map them into contiguous kernel virtual space.
 * The memory allocated is set to zero.
 *
 * For tight control over page level allocator and protection flags
 * use __vmalloc() instead.
 *
 * Return: pointer to the allocated memory or %NULL on error
 */
void *vzalloc(unsigned long size)
{
	return __vmalloc_node(size, 1, GFP_KERNEL | __GFP_ZERO, NUMA_NO_NODE,
				__builtin_return_address(0));
}
EXPORT_SYMBOL(vzalloc);

/**
 * vmalloc_user - allocate zeroed virtually contiguous memory for userspace
 * @size: allocation size
 *
 * The resulting memory area is zeroed so it can be mapped to userspace
 * without leaking data.
 *
 * Return: pointer to the allocated memory or %NULL on error
 */
void *vmalloc_user(unsigned long size)
{
	/*申请虚拟的连续内存*/
	return __vmalloc_node_range(size, SHMLBA,  VMALLOC_START, VMALLOC_END,
				    GFP_KERNEL | __GFP_ZERO, PAGE_KERNEL,
				    VM_USERMAP, NUMA_NO_NODE,
				    __builtin_return_address(0));
}
EXPORT_SYMBOL(vmalloc_user);

/**
 * vmalloc_node - allocate memory on a specific node
 * @size:	  allocation size
 * @node:	  numa node
 *
 * Allocate enough pages to cover @size from the page level
 * allocator and map them into contiguous kernel virtual space.
 *
 * For tight control over page level allocator and protection flags
 * use __vmalloc() instead.
 *
 * Return: pointer to the allocated memory or %NULL on error
 */
void *vmalloc_node(unsigned long size, int node)
{
	return __vmalloc_node(size, 1, GFP_KERNEL, node,
			__builtin_return_address(0));
}
EXPORT_SYMBOL(vmalloc_node);

/**
 * vzalloc_node - allocate memory on a specific node with zero fill
 * @size:	allocation size
 * @node:	numa node
 *
 * Allocate enough pages to cover @size from the page level
 * allocator and map them into contiguous kernel virtual space.
 * The memory allocated is set to zero.
 *
 * Return: pointer to the allocated memory or %NULL on error
 */
void *vzalloc_node(unsigned long size, int node)
{
	return __vmalloc_node(size, 1, GFP_KERNEL | __GFP_ZERO, node,
				__builtin_return_address(0));
}
EXPORT_SYMBOL(vzalloc_node);

#if defined(CONFIG_64BIT) && defined(CONFIG_ZONE_DMA32)
#define GFP_VMALLOC32 (GFP_DMA32 | GFP_KERNEL)
#elif defined(CONFIG_64BIT) && defined(CONFIG_ZONE_DMA)
#define GFP_VMALLOC32 (GFP_DMA | GFP_KERNEL)
#else
/*
 * 64b systems should always have either DMA or DMA32 zones. For others
 * GFP_DMA32 should do the right thing and use the normal zone.
 */
#define GFP_VMALLOC32 (GFP_DMA32 | GFP_KERNEL)
#endif

/**
 * vmalloc_32 - allocate virtually contiguous memory (32bit addressable)
 * @size:	allocation size
 *
 * Allocate enough 32bit PA addressable pages to cover @size from the
 * page level allocator and map them into contiguous kernel virtual space.
 *
 * Return: pointer to the allocated memory or %NULL on error
 */
void *vmalloc_32(unsigned long size)
{
	return __vmalloc_node(size, 1, GFP_VMALLOC32, NUMA_NO_NODE,
			__builtin_return_address(0));
}
EXPORT_SYMBOL(vmalloc_32);

/**
 * vmalloc_32_user - allocate zeroed virtually contiguous 32bit memory
 * @size:	     allocation size
 *
 * The resulting memory area is 32bit addressable and zeroed so it can be
 * mapped to userspace without leaking data.
 *
 * Return: pointer to the allocated memory or %NULL on error
 */
void *vmalloc_32_user(unsigned long size)
{
	return __vmalloc_node_range(size, SHMLBA,  VMALLOC_START, VMALLOC_END,
				    GFP_VMALLOC32 | __GFP_ZERO, PAGE_KERNEL,
				    VM_USERMAP, NUMA_NO_NODE,
				    __builtin_return_address(0));
}
EXPORT_SYMBOL(vmalloc_32_user);

/*
 * small helper routine , copy contents to buf from addr.
 * If the page is not present, fill zero.
 */

static int aligned_vread(char *buf, char *addr, unsigned long count)
{
	struct page *p;
	int copied = 0;

	while (count) {
		unsigned long offset, length;

		offset = offset_in_page(addr);
		length = PAGE_SIZE - offset;
		if (length > count)
			length = count;
		p = vmalloc_to_page(addr);
		/*
		 * To do safe access to this _mapped_ area, we need
		 * lock. But adding lock here means that we need to add
		 * overhead of vmalloc()/vfree() calls for this _debug_
		 * interface, rarely used. Instead of that, we'll use
		 * kmap() and get small overhead in this access function.
		 */
		if (p) {
			/* We can expect USER0 is not used -- see vread() */
			void *map = kmap_atomic(p);
			memcpy(buf, map + offset, length);
			kunmap_atomic(map);
		} else
			memset(buf, 0, length);

		addr += length;
		buf += length;
		copied += length;
		count -= length;
	}
	return copied;
}

static void vmap_ram_vread(char *buf, char *addr, int count, unsigned long flags)
{
	char *start;
	struct vmap_block *vb;
	unsigned long offset;
	unsigned int rs, re, n;

	/*
	 * If it's area created by vm_map_ram() interface directly, but
	 * not further subdividing and delegating management to vmap_block,
	 * handle it here.
	 */
	if (!(flags & VMAP_BLOCK)) {
		aligned_vread(buf, addr, count);
		return;
	}

	/*
	 * Area is split into regions and tracked with vmap_block, read out
	 * each region and zero fill the hole between regions.
	 */
	vb = xa_load(&vmap_blocks, addr_to_vb_idx((unsigned long)addr));
	if (!vb)
		goto finished;

	spin_lock(&vb->lock);
	if (bitmap_empty(vb->used_map, VMAP_BBMAP_BITS)) {
		spin_unlock(&vb->lock);
		goto finished;
	}
	for_each_set_bitrange(rs, re, vb->used_map, VMAP_BBMAP_BITS) {
		if (!count)
			break;
		start = vmap_block_vaddr(vb->va->va_start, rs);
		while (addr < start) {
			if (count == 0)
				goto unlock;
			*buf = '\0';
			buf++;
			addr++;
			count--;
		}
		/*it could start reading from the middle of used region*/
		offset = offset_in_page(addr);
		n = ((re - rs + 1) << PAGE_SHIFT) - offset;
		if (n > count)
			n = count;
		aligned_vread(buf, start+offset, n);

		buf += n;
		addr += n;
		count -= n;
	}
unlock:
	spin_unlock(&vb->lock);

finished:
	/* zero-fill the left dirty or free regions */
	if (count)
		memset(buf, 0, count);
}

/**
 * vread() - read vmalloc area in a safe way.
 * @buf:     buffer for reading data
 * @addr:    vm address.
 * @count:   number of bytes to be read.
 *
 * This function checks that addr is a valid vmalloc'ed area, and
 * copy data from that area to a given buffer. If the given memory range
 * of [addr...addr+count) includes some valid address, data is copied to
 * proper area of @buf. If there are memory holes, they'll be zero-filled.
 * IOREMAP area is treated as memory hole and no copy is done.
 *
 * If [addr...addr+count) doesn't includes any intersects with alive
 * vm_struct area, returns 0. @buf should be kernel's buffer.
 *
 * Note: In usual ops, vread() is never necessary because the caller
 * should know vmalloc() area is valid and can use memcpy().
 * This is for routines which have to access vmalloc area without
 * any information, as /proc/kcore.
 *
 * Return: number of bytes for which addr and buf should be increased
 * (same number as @count) or %0 if [addr...addr+count) doesn't
 * include any intersection with valid vmalloc area
 */
long vread(char *buf, char *addr, unsigned long count)
{
	struct vmap_area *va;
	struct vm_struct *vm;
	char *vaddr, *buf_start = buf;
	unsigned long buflen = count;
	unsigned long n, size, flags;

	addr = kasan_reset_tag(addr);

	/* Don't allow overflow */
	if ((unsigned long) addr + count < count)
		count = -(unsigned long) addr;

	spin_lock(&vmap_area_lock);
	va = find_vmap_area_exceed_addr((unsigned long)addr);
	if (!va)
		goto finished;

	/* no intersects with alive vmap_area */
	if ((unsigned long)addr + count <= va->va_start)
		goto finished;

	list_for_each_entry_from(va, &vmap_area_list, list) {
		if (!count)
			break;

		vm = va->vm;
		flags = va->flags & VMAP_FLAGS_MASK;
		/*
		 * VMAP_BLOCK indicates a sub-type of vm_map_ram area, need
		 * be set together with VMAP_RAM.
		 */
		WARN_ON(flags == VMAP_BLOCK);

		if (!vm && !flags)
			continue;

		if (vm && (vm->flags & VM_UNINITIALIZED))
			continue;
		/* Pair with smp_wmb() in clear_vm_uninitialized_flag() */
		smp_rmb();

		vaddr = (char *) va->va_start;
		size = vm ? get_vm_area_size(vm) : va_size(va);

		if (addr >= vaddr + size)
			continue;
		while (addr < vaddr) {
			if (count == 0)
				goto finished;
			*buf = '\0';
			buf++;
			addr++;
			count--;
		}
		n = vaddr + size - addr;
		if (n > count)
			n = count;

		if (flags & VMAP_RAM)
			vmap_ram_vread(buf, addr, n, flags);
		else if (!(vm->flags & VM_IOREMAP))
			aligned_vread(buf, addr, n);
		else /* IOREMAP area is treated as memory hole */
			memset(buf, 0, n);
		buf += n;
		addr += n;
		count -= n;
	}
finished:
	spin_unlock(&vmap_area_lock);

	if (buf == buf_start)
		return 0;
	/* zero-fill memory holes */
	if (buf != buf_start + buflen)
		memset(buf, 0, buflen - (buf - buf_start));

	return buflen;
}

/**
 * remap_vmalloc_range_partial - map vmalloc pages to userspace
 * @vma:		vma to cover
 * @uaddr:		target user address to start at
 * @kaddr:		virtual address of vmalloc kernel memory
 * @pgoff:		offset from @kaddr to start at
 * @size:		size of map area
 *
 * Returns:	0 for success, -Exxx on failure
 *
 * This function checks that @kaddr is a valid vmalloc'ed area,
 * and that it is big enough to cover the range starting at
 * @uaddr in @vma. Will return failure if that criteria isn't
 * met.
 *
 * Similar to remap_pfn_range() (see mm/memory.c)
 */
int remap_vmalloc_range_partial(struct vm_area_struct *vma, unsigned long uaddr,
				void *kaddr, unsigned long pgoff,
				unsigned long size)
{
	struct vm_struct *area;
	unsigned long off;
	unsigned long end_index;

	if (check_shl_overflow(pgoff, PAGE_SHIFT, &off))
		return -EINVAL;

	size = PAGE_ALIGN(size);

	if (!PAGE_ALIGNED(uaddr) || !PAGE_ALIGNED(kaddr))
		return -EINVAL;

	area = find_vm_area(kaddr);
	if (!area)
		return -EINVAL;

	if (!(area->flags & (VM_USERMAP | VM_DMA_COHERENT)))
		return -EINVAL;

	if (check_add_overflow(size, off, &end_index) ||
	    end_index > get_vm_area_size(area))
		return -EINVAL;
	kaddr += off;

	do {
		struct page *page = vmalloc_to_page(kaddr);
		int ret;

		ret = vm_insert_page(vma, uaddr, page);
		if (ret)
			return ret;

		uaddr += PAGE_SIZE;
		kaddr += PAGE_SIZE;
		size -= PAGE_SIZE;
	} while (size > 0);

	vm_flags_set(vma, VM_DONTEXPAND | VM_DONTDUMP);

	return 0;
}

/**
 * remap_vmalloc_range - map vmalloc pages to userspace
 * @vma:		vma to cover (map full range of vma)
 * @addr:		vmalloc memory
 * @pgoff:		number of pages into addr before first page to map
 *
 * Returns:	0 for success, -Exxx on failure
 *
 * This function checks that addr is a valid vmalloc'ed area, and
 * that it is big enough to cover the vma. Will return failure if
 * that criteria isn't met.
 *
 * Similar to remap_pfn_range() (see mm/memory.c)
 */
int remap_vmalloc_range(struct vm_area_struct *vma, void *addr,
						unsigned long pgoff)
{
	return remap_vmalloc_range_partial(vma, vma->vm_start,
					   addr, pgoff,
					   vma->vm_end - vma->vm_start);
}
EXPORT_SYMBOL(remap_vmalloc_range);

void free_vm_area(struct vm_struct *area)
{
	struct vm_struct *ret;
	ret = remove_vm_area(area->addr);
	BUG_ON(ret != area);
	kfree(area);
}
EXPORT_SYMBOL_GPL(free_vm_area);

#ifdef CONFIG_SMP
static struct vmap_area *node_to_va(struct rb_node *n)
{
	return rb_entry_safe(n, struct vmap_area, rb_node);
}

/**
 * pvm_find_va_enclose_addr - find the vmap_area @addr belongs to
 * @addr: target address
 *
 * Returns: vmap_area if it is found. If there is no such area
 *   the first highest(reverse order) vmap_area is returned
 *   i.e. va->va_start < addr && va->va_end < addr or NULL
 *   if there are no any areas before @addr.
 */
static struct vmap_area *
pvm_find_va_enclose_addr(unsigned long addr)
{
	struct vmap_area *va, *tmp;
	struct rb_node *n;

	n = free_vmap_area_root.rb_node;
	va = NULL;

	while (n) {
		tmp = rb_entry(n, struct vmap_area, rb_node);
		if (tmp->va_start <= addr) {
			va = tmp;
			if (tmp->va_end >= addr)
				break;

			n = n->rb_right;
		} else {
			n = n->rb_left;
		}
	}

	return va;
}

/**
 * pvm_determine_end_from_reverse - find the highest aligned address
 * of free block below VMALLOC_END
 * @va:
 *   in - the VA we start the search(reverse order);
 *   out - the VA with the highest aligned end address.
 * @align: alignment for required highest address
 *
 * Returns: determined end address within vmap_area
 */
static unsigned long
pvm_determine_end_from_reverse(struct vmap_area **va, unsigned long align)
{
	unsigned long vmalloc_end = VMALLOC_END & ~(align - 1);
	unsigned long addr;

	if (likely(*va)) {
		list_for_each_entry_from_reverse((*va),
				&free_vmap_area_list, list) {
			addr = min((*va)->va_end & ~(align - 1), vmalloc_end);
			if ((*va)->va_start < addr)
				return addr;
		}
	}

	return 0;
}

/**
 * pcpu_get_vm_areas - allocate vmalloc areas for percpu allocator
 * @offsets: array containing offset of each area
 * @sizes: array containing size of each area
 * @nr_vms: the number of areas to allocate
 * @align: alignment, all entries in @offsets and @sizes must be aligned to this
 *
 * Returns: kmalloc'd vm_struct pointer array pointing to allocated
 *	    vm_structs on success, %NULL on failure
 *
 * Percpu allocator wants to use congruent vm areas so that it can
 * maintain the offsets among percpu areas.  This function allocates
 * congruent vmalloc areas for it with GFP_KERNEL.  These areas tend to
 * be scattered pretty far, distance between two areas easily going up
 * to gigabytes.  To avoid interacting with regular vmallocs, these
 * areas are allocated from top.
 *
 * Despite its complicated look, this allocator is rather simple. It
 * does everything top-down and scans free blocks from the end looking
 * for matching base. While scanning, if any of the areas do not fit the
 * base address is pulled down to fit the area. Scanning is repeated till
 * all the areas fit and then all necessary data structures are inserted
 * and the result is returned.
 */
struct vm_struct **pcpu_get_vm_areas(const unsigned long *offsets,
				     const size_t *sizes, int nr_vms,
				     size_t align)
{
	const unsigned long vmalloc_start = ALIGN(VMALLOC_START, align);
	const unsigned long vmalloc_end = VMALLOC_END & ~(align - 1);
	struct vmap_area **vas, *va;
	struct vm_struct **vms;
	int area, area2, last_area, term_area;
	unsigned long base, start, size, end, last_end, orig_start, orig_end;
	bool purged = false;

	/* verify parameters and allocate data structures */
	BUG_ON(offset_in_page(align) || !is_power_of_2(align));
	for (last_area = 0, area = 0; area < nr_vms; area++) {
		start = offsets[area];
		end = start + sizes[area];

		/* is everything aligned properly? */
		BUG_ON(!IS_ALIGNED(offsets[area], align));
		BUG_ON(!IS_ALIGNED(sizes[area], align));

		/* detect the area with the highest address */
		if (start > offsets[last_area])
			last_area = area;

		for (area2 = area + 1; area2 < nr_vms; area2++) {
			unsigned long start2 = offsets[area2];
			unsigned long end2 = start2 + sizes[area2];

			BUG_ON(start2 < end && start < end2);
		}
	}
	last_end = offsets[last_area] + sizes[last_area];

	if (vmalloc_end - vmalloc_start < last_end) {
		WARN_ON(true);
		return NULL;
	}

	vms = kcalloc(nr_vms, sizeof(vms[0]), GFP_KERNEL);
	vas = kcalloc(nr_vms, sizeof(vas[0]), GFP_KERNEL);
	if (!vas || !vms)
		goto err_free2;

	for (area = 0; area < nr_vms; area++) {
		vas[area] = kmem_cache_zalloc(vmap_area_cachep, GFP_KERNEL);
		vms[area] = kzalloc(sizeof(struct vm_struct), GFP_KERNEL);
		if (!vas[area] || !vms[area])
			goto err_free;
	}
retry:
	spin_lock(&free_vmap_area_lock);

	/* start scanning - we scan from the top, begin with the last area */
	area = term_area = last_area;
	start = offsets[area];
	end = start + sizes[area];

	va = pvm_find_va_enclose_addr(vmalloc_end);
	base = pvm_determine_end_from_reverse(&va, align) - end;

	while (true) {
		/*
		 * base might have underflowed, add last_end before
		 * comparing.
		 */
		if (base + last_end < vmalloc_start + last_end)
			goto overflow;

		/*
		 * Fitting base has not been found.
		 */
		if (va == NULL)
			goto overflow;

		/*
		 * If required width exceeds current VA block, move
		 * base downwards and then recheck.
		 */
		if (base + end > va->va_end) {
			base = pvm_determine_end_from_reverse(&va, align) - end;
			term_area = area;
			continue;
		}

		/*
		 * If this VA does not fit, move base downwards and recheck.
		 */
		if (base + start < va->va_start) {
			va = node_to_va(rb_prev(&va->rb_node));
			base = pvm_determine_end_from_reverse(&va, align) - end;
			term_area = area;
			continue;
		}

		/*
		 * This area fits, move on to the previous one.  If
		 * the previous one is the terminal one, we're done.
		 */
		area = (area + nr_vms - 1) % nr_vms;
		if (area == term_area)
			break;

		start = offsets[area];
		end = start + sizes[area];
		va = pvm_find_va_enclose_addr(base + end);
	}

	/* we've found a fitting base, insert all va's */
	for (area = 0; area < nr_vms; area++) {
		int ret;

		start = base + offsets[area];
		size = sizes[area];

		va = pvm_find_va_enclose_addr(start);
		if (WARN_ON_ONCE(va == NULL))
			/* It is a BUG(), but trigger recovery instead. */
			goto recovery;

		ret = adjust_va_to_fit_type(&free_vmap_area_root,
					    &free_vmap_area_list,
					    va, start, size);
		if (WARN_ON_ONCE(unlikely(ret)))
			/* It is a BUG(), but trigger recovery instead. */
			goto recovery;

		/* Allocated area. */
		va = vas[area];
		va->va_start = start;
		va->va_end = start + size;
	}

	spin_unlock(&free_vmap_area_lock);

	/* populate the kasan shadow space */
	for (area = 0; area < nr_vms; area++) {
		if (kasan_populate_vmalloc(vas[area]->va_start, sizes[area]))
			goto err_free_shadow;
	}

	/* insert all vm's */
	spin_lock(&vmap_area_lock);
	for (area = 0; area < nr_vms; area++) {
		insert_vmap_area(vas[area], &vmap_area_root, &vmap_area_list);

		setup_vmalloc_vm_locked(vms[area], vas[area], VM_ALLOC,
				 pcpu_get_vm_areas);
	}
	spin_unlock(&vmap_area_lock);

	/*
	 * Mark allocated areas as accessible. Do it now as a best-effort
	 * approach, as they can be mapped outside of vmalloc code.
	 * With hardware tag-based KASAN, marking is skipped for
	 * non-VM_ALLOC mappings, see __kasan_unpoison_vmalloc().
	 */
	for (area = 0; area < nr_vms; area++)
		vms[area]->addr = kasan_unpoison_vmalloc(vms[area]->addr,
				vms[area]->size, KASAN_VMALLOC_PROT_NORMAL);

	kfree(vas);
	return vms;

recovery:
	/*
	 * Remove previously allocated areas. There is no
	 * need in removing these areas from the busy tree,
	 * because they are inserted only on the final step
	 * and when pcpu_get_vm_areas() is success.
	 */
	while (area--) {
		orig_start = vas[area]->va_start;
		orig_end = vas[area]->va_end;
		va = merge_or_add_vmap_area_augment(vas[area], &free_vmap_area_root,
				&free_vmap_area_list);
		if (va)
			kasan_release_vmalloc(orig_start, orig_end,
				va->va_start, va->va_end);
		vas[area] = NULL;
	}

overflow:
	spin_unlock(&free_vmap_area_lock);
	if (!purged) {
		purge_vmap_area_lazy();
		purged = true;

		/* Before "retry", check if we recover. */
		for (area = 0; area < nr_vms; area++) {
			if (vas[area])
				continue;

			vas[area] = kmem_cache_zalloc(
				vmap_area_cachep, GFP_KERNEL);
			if (!vas[area])
				goto err_free;
		}

		goto retry;
	}

err_free:
	for (area = 0; area < nr_vms; area++) {
		if (vas[area])
			kmem_cache_free(vmap_area_cachep, vas[area]);

		kfree(vms[area]);
	}
err_free2:
	kfree(vas);
	kfree(vms);
	return NULL;

err_free_shadow:
	spin_lock(&free_vmap_area_lock);
	/*
	 * We release all the vmalloc shadows, even the ones for regions that
	 * hadn't been successfully added. This relies on kasan_release_vmalloc
	 * being able to tolerate this case.
	 */
	for (area = 0; area < nr_vms; area++) {
		orig_start = vas[area]->va_start;
		orig_end = vas[area]->va_end;
		va = merge_or_add_vmap_area_augment(vas[area], &free_vmap_area_root,
				&free_vmap_area_list);
		if (va)
			kasan_release_vmalloc(orig_start, orig_end,
				va->va_start, va->va_end);
		vas[area] = NULL;
		kfree(vms[area]);
	}
	spin_unlock(&free_vmap_area_lock);
	kfree(vas);
	kfree(vms);
	return NULL;
}

/**
 * pcpu_free_vm_areas - free vmalloc areas for percpu allocator
 * @vms: vm_struct pointer array returned by pcpu_get_vm_areas()
 * @nr_vms: the number of allocated areas
 *
 * Free vm_structs and the array allocated by pcpu_get_vm_areas().
 */
void pcpu_free_vm_areas(struct vm_struct **vms, int nr_vms)
{
	int i;

	for (i = 0; i < nr_vms; i++)
		free_vm_area(vms[i]);
	kfree(vms);
}
#endif	/* CONFIG_SMP */

#ifdef CONFIG_PRINTK
bool vmalloc_dump_obj(void *object)
{
	struct vm_struct *vm;
	void *objp = (void *)PAGE_ALIGN((unsigned long)object);

	vm = find_vm_area(objp);
	if (!vm)
		return false;
	pr_cont(" %u-page vmalloc region starting at %#lx allocated at %pS\n",
		vm->nr_pages, (unsigned long)vm->addr, vm->caller);
	return true;
}
#endif

#ifdef CONFIG_PROC_FS
static void *s_start(struct seq_file *m, loff_t *pos)
	__acquires(&vmap_purge_lock)
	__acquires(&vmap_area_lock)
{
	mutex_lock(&vmap_purge_lock);
	spin_lock(&vmap_area_lock);

	return seq_list_start(&vmap_area_list, *pos);
}

static void *s_next(struct seq_file *m, void *p, loff_t *pos)
{
	return seq_list_next(p, &vmap_area_list, pos);
}

static void s_stop(struct seq_file *m, void *p)
	__releases(&vmap_area_lock)
	__releases(&vmap_purge_lock)
{
	spin_unlock(&vmap_area_lock);
	mutex_unlock(&vmap_purge_lock);
}

static void show_numa_info(struct seq_file *m, struct vm_struct *v)
{
	if (IS_ENABLED(CONFIG_NUMA)) {
		unsigned int nr, *counters = m->private;
		unsigned int step = 1U << vm_area_page_order(v);

		if (!counters)
			return;

		if (v->flags & VM_UNINITIALIZED)
			return;
		/* Pair with smp_wmb() in clear_vm_uninitialized_flag() */
		smp_rmb();

		memset(counters, 0, nr_node_ids * sizeof(unsigned int));

		for (nr = 0; nr < v->nr_pages; nr += step)
			counters[page_to_nid(v->pages[nr])] += step;
		for_each_node_state(nr, N_HIGH_MEMORY)
			if (counters[nr])
				seq_printf(m, " N%u=%u", nr, counters[nr]);
	}
}

static void show_purge_info(struct seq_file *m)
{
	struct vmap_area *va;

	spin_lock(&purge_vmap_area_lock);
	list_for_each_entry(va, &purge_vmap_area_list, list) {
		seq_printf(m, "0x%pK-0x%pK %7ld unpurged vm_area\n",
			(void *)va->va_start, (void *)va->va_end,
			va->va_end - va->va_start);
	}
	spin_unlock(&purge_vmap_area_lock);
}

static int s_show(struct seq_file *m, void *p)
{
	struct vmap_area *va;
	struct vm_struct *v;

	va = list_entry(p, struct vmap_area, list);

	if (!va->vm) {
		if (va->flags & VMAP_RAM)
			seq_printf(m, "0x%pK-0x%pK %7ld vm_map_ram\n",
				(void *)va->va_start, (void *)va->va_end,
				va->va_end - va->va_start);

		goto final;
	}

	v = va->vm;

	seq_printf(m, "0x%pK-0x%pK %7ld",
		v->addr, v->addr + v->size, v->size);

	if (v->caller)
		seq_printf(m, " %pS", v->caller);

	if (v->nr_pages)
		seq_printf(m, " pages=%d", v->nr_pages);

	if (v->phys_addr)
		seq_printf(m, " phys=%pa", &v->phys_addr);

	if (v->flags & VM_IOREMAP)
		seq_puts(m, " ioremap");

	if (v->flags & VM_ALLOC)
		seq_puts(m, " vmalloc");

	if (v->flags & VM_MAP)
		seq_puts(m, " vmap");

	if (v->flags & VM_USERMAP)
		seq_puts(m, " user");

	if (v->flags & VM_DMA_COHERENT)
		seq_puts(m, " dma-coherent");

	if (is_vmalloc_addr(v->pages))
		seq_puts(m, " vpages");

	show_numa_info(m, v);
	seq_putc(m, '\n');

	/*
	 * As a final step, dump "unpurged" areas.
	 */
final:
	if (list_is_last(&va->list, &vmap_area_list))
		show_purge_info(m);

	return 0;
}

static const struct seq_operations vmalloc_op = {
	.start = s_start,
	.next = s_next,
	.stop = s_stop,
	.show = s_show,
};

static int __init proc_vmalloc_init(void)
{
	if (IS_ENABLED(CONFIG_NUMA))
		proc_create_seq_private("vmallocinfo", 0400, NULL,
				&vmalloc_op,
				nr_node_ids * sizeof(unsigned int), NULL);
	else
		proc_create_seq("vmallocinfo", 0400, NULL, &vmalloc_op);
	return 0;
}
module_init(proc_vmalloc_init);

#endif

void __init vmalloc_init(void)
{
	struct vmap_area *va;
	struct vm_struct *tmp;
	int i;

	/*
	 * Create the cache for vmap_area objects.
	 */
	vmap_area_cachep = KMEM_CACHE(vmap_area, SLAB_PANIC);

	for_each_possible_cpu(i) {
		struct vmap_block_queue *vbq;
		struct vfree_deferred *p;

		vbq = &per_cpu(vmap_block_queue, i);
		spin_lock_init(&vbq->lock);
		INIT_LIST_HEAD(&vbq->free);
		p = &per_cpu(vfree_deferred, i);
		init_llist_head(&p->list);
		INIT_WORK(&p->wq, delayed_vfree_work);
	}

	/* Import existing vmlist entries. */
	for (tmp = vmlist; tmp; tmp = tmp->next) {
		va = kmem_cache_zalloc(vmap_area_cachep, GFP_NOWAIT);
		if (WARN_ON_ONCE(!va))
			continue;

		va->va_start = (unsigned long)tmp->addr;
		va->va_end = va->va_start + tmp->size;
		va->vm = tmp;
		insert_vmap_area(va, &vmap_area_root, &vmap_area_list);
	}

	/*
	 * Now we can initialize a free vmap space.
	 */
	vmap_init_free_space();
	vmap_initialized = true;
}<|MERGE_RESOLUTION|>--- conflicted
+++ resolved
@@ -1589,15 +1589,9 @@
 	int purged = 0;
 	int ret;
 
-<<<<<<< HEAD
-	BUG_ON(!size);
 	//size必须为页的整数倍
-	BUG_ON(offset_in_page(size));
-	BUG_ON(!is_power_of_2(align));
-=======
 	if (unlikely(!size || offset_in_page(size) || !is_power_of_2(align)))
 		return ERR_PTR(-EINVAL);
->>>>>>> fe15c26e
 
 	if (unlikely(!vmap_initialized))
 		return ERR_PTR(-EBUSY);
@@ -2503,12 +2497,8 @@
 	if (!(flags & VM_NO_GUARD))
 		size += PAGE_SIZE;
 
-<<<<<<< HEAD
 	//构造对应的va结构体，并插入到合适位置
-	va = alloc_vmap_area(size, align, start, end, node, gfp_mask);
-=======
 	va = alloc_vmap_area(size, align, start, end, node, gfp_mask, 0);
->>>>>>> fe15c26e
 	if (IS_ERR(va)) {
 		kfree(area);
 		return NULL;
