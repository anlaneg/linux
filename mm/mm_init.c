--- conflicted
+++ resolved
@@ -243,14 +243,8 @@
 static unsigned long required_movablecore __initdata;
 static unsigned long required_movablecore_percent __initdata;
 
-<<<<<<< HEAD
 static unsigned long nr_kernel_pages __initdata;//kernel可以使用的总页数
 static unsigned long nr_all_pages __initdata;//可使用的总页数
-static unsigned long dma_reserve __initdata;//dma需要预留的内存
-=======
-static unsigned long nr_kernel_pages __initdata;
-static unsigned long nr_all_pages __initdata;
->>>>>>> 155a3c00
 
 static bool deferred_struct_pages __meminitdata;
 
@@ -591,13 +585,8 @@
     //page结构体清0
 	mm_zero_struct_page(page);
 	set_page_links(page, zone, nid, pfn);
-<<<<<<< HEAD
 	init_page_count(page);//初始化页的引用计数
-	page_mapcount_reset(page);
-=======
-	init_page_count(page);
 	atomic_set(&page->_mapcount, -1);
->>>>>>> 155a3c00
 	page_cpupid_reset_last(page);
 	page_kasan_tag_reset(page);
 
@@ -929,14 +918,8 @@
 			}
 		}
 
-<<<<<<< HEAD
 		page = pfn_to_page(pfn);/*取pfn对应的page结构体*/
 		__init_single_page(page, pfn, zone, nid);/*初始化一个page结构体*/
-		if (context == MEMINIT_HOTPLUG)
-			__SetPageReserved(page);
-=======
-		page = pfn_to_page(pfn);
-		__init_single_page(page, pfn, zone, nid);
 		if (context == MEMINIT_HOTPLUG) {
 #ifdef CONFIG_ZONE_DEVICE
 			if (zone == ZONE_DEVICE)
@@ -945,7 +928,6 @@
 #endif
 				__SetPageOffline(page);
 		}
->>>>>>> 155a3c00
 
 		/*
 		 * Usually, we want to mark the pageblock MIGRATE_MOVABLE,
@@ -1402,31 +1384,6 @@
 	pr_debug("On node %d totalpages: %lu\n", pgdat->node_id, realtotalpages);
 }
 
-<<<<<<< HEAD
-//计算我们描述这些内存页信息（用page结构体）需要占用多少个内存页
-static unsigned long __init calc_memmap_size(unsigned long spanned_pages/*宣称的大小(含空洞)*/,
-						unsigned long present_pages/*实际的大小(不含空洞)*/)
-{
-	unsigned long pages = spanned_pages;
-
-	/*
-	 * Provide a more accurate estimation if there are holes within
-	 * the zone and SPARSEMEM is in use. If there are holes within the
-	 * zone, each populated memory region may cost us one or two extra
-	 * memmap pages due to alignment because memmap pages for each
-	 * populated regions may not be naturally aligned on page boundary.
-	 * So the (present_pages >> 4) heuristic is a tradeoff for that.
-	 */
-	if (spanned_pages > present_pages + (present_pages >> 4) &&
-	    IS_ENABLED(CONFIG_SPARSEMEM))
-		pages = present_pages;
-
-	//有pages个页，每个页需要使用一个struct page来描述它，计算这个描述所需占用的内存页数目
-	return PAGE_ALIGN(pages * sizeof(struct page)) >> PAGE_SHIFT;
-}
-
-=======
->>>>>>> 155a3c00
 #ifdef CONFIG_TRANSPARENT_HUGEPAGE
 static void pgdat_init_split_queue(struct pglist_data *pgdat)
 {
@@ -1658,60 +1615,14 @@
 
 	for (j = 0; j < MAX_NR_ZONES; j++) {
 		struct zone *zone = pgdat->node_zones + j;
-<<<<<<< HEAD
-		unsigned long size, freesize, memmap_pages;
-
-		size = zone->spanned_pages;/*此zone宣称的大小(含空洞)*/
-		freesize = zone->present_pages;/*此zone实际的大小(不含空洞)*/
-
-		/*
-		 * Adjust freesize so that it accounts for how much memory
-		 * is used by this zone for memmap. This affects the watermark
-		 * and per-cpu initialisations
-		 */
-		/*计算此zone需要保存描述page而使用的struct page需要占用多少内存页.*/
-		memmap_pages = calc_memmap_size(size, freesize);
-		if (!is_highmem_idx(j)) {
-			if (freesize >= memmap_pages) {
-			    //可使用的内存比需要占用的页数大，通过减少可使用的内存，直接预留出memap_pages内存
-				freesize -= memmap_pages;
-				if (memmap_pages)
-					pr_debug("  %s zone: %lu pages used for memmap\n",
-						 zone_names[j], memmap_pages);
-			} else
-				//这种情况下此zone内存过小，不使用
-				pr_warn("  %s zone: %lu memmap pages exceeds freesize %lu\n",
-					zone_names[j], memmap_pages, freesize);
-		}
-
-		/* Account for reserved pages */
-		//针对dma zone,减去为dma预留一部分内存
-		if (j == 0 && freesize > dma_reserve) {
-			freesize -= dma_reserve;
-			pr_debug("  %s zone: %lu pages reserved\n", zone_names[0], dma_reserve);
-		}
-
-		//增加kernel可使用的页数
-		if (!is_highmem_idx(j))
-			nr_kernel_pages += freesize;
-		/* Charge for highmem memmap if there are enough kernel pages */
-		else if (nr_kernel_pages > memmap_pages * 2)
-			nr_kernel_pages -= memmap_pages;
-		nr_all_pages += freesize;
-=======
-		unsigned long size = zone->spanned_pages;
->>>>>>> 155a3c00
+		unsigned long size = zone->spanned_pages;/*此zone宣称的大小(含空洞)*/
 
 		/*
 		 * Initialize zone->managed_pages as 0 , it will be reset
 		 * when memblock allocator frees pages into buddy system.
 		 */
-<<<<<<< HEAD
 		//初始化zone锁，可管理页数等信息
-		zone_init_internals(zone, j, nid, freesize);
-=======
 		zone_init_internals(zone, j, nid, zone->present_pages);
->>>>>>> 155a3c00
 
 		if (!size)
 			continue;
@@ -2010,33 +1921,8 @@
 	for_each_node(nid) {
 		pg_data_t *pgdat;
 
-<<<<<<< HEAD
-		if (!node_online(nid)) {
-			/*此numa node还不处于ONLINE*/
-			/* Allocator not initialized yet */
-			pgdat = arch_alloc_nodedata(nid);
-			if (!pgdat)
-				panic("Cannot allocate %zuB for node %d.\n",
-				       sizeof(*pgdat), nid);
-			arch_refresh_nodedata(nid, pgdat);/*设置此numa Node对应的pgdat变量*/
-			free_area_init_node(nid);
-
-			/*
-			 * We do not want to confuse userspace by sysfs
-			 * files/directories for node without any memory
-			 * attached to it, so this node is not marked as
-			 * N_MEMORY and not marked online so that no sysfs
-			 * hierarchy will be created via register_one_node for
-			 * it. The pgdat will get fully initialized by
-			 * hotadd_init_pgdat() when memory is hotplugged into
-			 * this node.
-			 */
-			continue;
-		}
-=======
 		if (!node_online(nid))
 			alloc_offline_node_data(nid);
->>>>>>> 155a3c00
 
 		pgdat = NODE_DATA(nid);
 		free_area_init_node(nid);
@@ -2692,14 +2578,10 @@
 		/* KMSAN will take care of these pages. */
 		return;
 	}
-<<<<<<< HEAD
-	__free_pages_core(page, order);/*释放内存到buddy*/
-=======
 
 	/* pages were reserved and not allocated */
 	clear_page_tag_ref(page);
-	__free_pages_core(page, order, MEMINIT_EARLY);
->>>>>>> 155a3c00
+	__free_pages_core(page, order, MEMINIT_EARLY);/*释放内存到buddy*/
 }
 
 DEFINE_STATIC_KEY_MAYBE(CONFIG_INIT_ON_ALLOC_DEFAULT_ON, init_on_alloc);
