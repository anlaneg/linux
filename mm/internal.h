--- conflicted
+++ resolved
@@ -732,15 +732,9 @@
 	if (WARN_ON_ONCE(!order || !folio_test_large(folio)))
 		return;
 
-<<<<<<< HEAD
 	folio->_flags_1 = (folio->_flags_1 & ~0xffUL) | order;/*记录此folio对应的order大小*/
-#ifdef CONFIG_64BIT
-	folio->_folio_nr_pages = 1U << order;/*记录页数*/
-=======
-	folio->_flags_1 = (folio->_flags_1 & ~0xffUL) | order;
 #ifdef NR_PAGES_IN_LARGE_FOLIO
-	folio->_nr_pages = 1U << order;
->>>>>>> 155a3c00
+	folio->_nr_pages = 1U << order;/*记录页数*/
 #endif
 }
 
@@ -765,14 +759,9 @@
 {
 	struct folio *folio = (struct folio *)page;/*将获得的page,强转为folio*/
 
-<<<<<<< HEAD
-	if (folio && folio_order(folio) > 1)
+	if (folio && folio_test_large(folio))
 		/*获得的非单页*/
-		folio_prep_large_rmappable(folio);
-=======
-	if (folio && folio_test_large(folio))
 		folio_set_large_rmappable(folio);
->>>>>>> 155a3c00
 	return folio;
 }
 
@@ -780,13 +769,7 @@
 {
 	struct folio *folio = (struct folio *)page;/*强转为folio,并初始化此folio*/
 
-<<<<<<< HEAD
 	folio_set_order(folio, order);/*指明folio大小*/
-	atomic_set(&folio->_entire_mapcount, -1);
-	atomic_set(&folio->_nr_pages_mapped, 0);
-	atomic_set(&folio->_pincount, 0);
-=======
-	folio_set_order(folio, order);
 	atomic_set(&folio->_large_mapcount, -1);
 	if (IS_ENABLED(CONFIG_PAGE_MAPCOUNT))
 		atomic_set(&folio->_nr_pages_mapped, 0);
@@ -801,7 +784,6 @@
 	}
 	if (order > 1)
 		INIT_LIST_HEAD(&folio->_deferred_list);
->>>>>>> 155a3c00
 }
 
 static inline void prep_compound_tail(struct page *head, int tail_idx)
