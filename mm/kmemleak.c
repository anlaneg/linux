// SPDX-License-Identifier: GPL-2.0-only
/*
 * mm/kmemleak.c
 *
 * Copyright (C) 2008 ARM Limited
 * Written by Catalin Marinas <catalin.marinas@arm.com>
 *
 * For more information on the algorithm and kmemleak usage, please see
 * Documentation/dev-tools/kmemleak.rst.
 *
 * Notes on locking
 * ----------------
 *
 * The following locks and mutexes are used by kmemleak:
 *
 * - kmemleak_lock (raw_spinlock_t): protects the object_list modifications and
 *   accesses to the object_tree_root (or object_phys_tree_root). The
 *   object_list is the main list holding the metadata (struct kmemleak_object)
 *   for the allocated memory blocks. The object_tree_root and object_phys_tree_root
 *   are red black trees used to look-up metadata based on a pointer to the
 *   corresponding memory block. The object_phys_tree_root is for objects
 *   allocated with physical address. The kmemleak_object structures are
 *   added to the object_list and object_tree_root (or object_phys_tree_root)
 *   in the create_object() function called from the kmemleak_alloc() (or
 *   kmemleak_alloc_phys()) callback and removed in delete_object() called from
 *   the kmemleak_free() callback
 * - kmemleak_object.lock (raw_spinlock_t): protects a kmemleak_object.
 *   Accesses to the metadata (e.g. count) are protected by this lock. Note
 *   that some members of this structure may be protected by other means
 *   (atomic or kmemleak_lock). This lock is also held when scanning the
 *   corresponding memory block to avoid the kernel freeing it via the
 *   kmemleak_free() callback. This is less heavyweight than holding a global
 *   lock like kmemleak_lock during scanning.
 * - scan_mutex (mutex): ensures that only one thread may scan the memory for
 *   unreferenced objects at a time. The gray_list contains the objects which
 *   are already referenced or marked as false positives and need to be
 *   scanned. This list is only modified during a scanning episode when the
 *   scan_mutex is held. At the end of a scan, the gray_list is always empty.
 *   Note that the kmemleak_object.use_count is incremented when an object is
 *   added to the gray_list and therefore cannot be freed. This mutex also
 *   prevents multiple users of the "kmemleak" debugfs file together with
 *   modifications to the memory scanning parameters including the scan_thread
 *   pointer
 *
 * Locks and mutexes are acquired/nested in the following order:
 *
 *   scan_mutex [-> object->lock] -> kmemleak_lock -> other_object->lock (SINGLE_DEPTH_NESTING)
 *
 * No kmemleak_lock and object->lock nesting is allowed outside scan_mutex
 * regions.
 *
 * The kmemleak_object structures have a use_count incremented or decremented
 * using the get_object()/put_object() functions. When the use_count becomes
 * 0, this count can no longer be incremented and put_object() schedules the
 * kmemleak_object freeing via an RCU callback. All calls to the get_object()
 * function must be protected by rcu_read_lock() to avoid accessing a freed
 * structure.
 */

#define pr_fmt(fmt) KBUILD_MODNAME ": " fmt

#include <linux/init.h>
#include <linux/kernel.h>
#include <linux/list.h>
#include <linux/sched/signal.h>
#include <linux/sched/task.h>
#include <linux/sched/task_stack.h>
#include <linux/jiffies.h>
#include <linux/delay.h>
#include <linux/export.h>
#include <linux/kthread.h>
#include <linux/rbtree.h>
#include <linux/fs.h>
#include <linux/debugfs.h>
#include <linux/seq_file.h>
#include <linux/cpumask.h>
#include <linux/spinlock.h>
#include <linux/module.h>
#include <linux/mutex.h>
#include <linux/rcupdate.h>
#include <linux/stacktrace.h>
#include <linux/cache.h>
#include <linux/percpu.h>
#include <linux/memblock.h>
#include <linux/pfn.h>
#include <linux/mmzone.h>
#include <linux/slab.h>
#include <linux/thread_info.h>
#include <linux/err.h>
#include <linux/uaccess.h>
#include <linux/string.h>
#include <linux/nodemask.h>
#include <linux/mm.h>
#include <linux/workqueue.h>
#include <linux/crc32.h>

#include <asm/sections.h>
#include <asm/processor.h>
#include <linux/atomic.h>

#include <linux/kasan.h>
#include <linux/kfence.h>
#include <linux/kmemleak.h>
#include <linux/memory_hotplug.h>

/*
 * Kmemleak configuration and common defines.
 */
#define MAX_TRACE		16	/* stack trace length */
#define MSECS_MIN_AGE		5000	/* minimum object age for reporting */
#define SECS_FIRST_SCAN		60	/* delay before the first scan */
#define SECS_SCAN_WAIT		600	/* subsequent auto scanning delay */
#define MAX_SCAN_SIZE		4096	/* maximum size of a scanned block */

#define BYTES_PER_POINTER	sizeof(void *)

/* GFP bitmask for kmemleak internal allocations */
#define gfp_kmemleak_mask(gfp)	(((gfp) & (GFP_KERNEL | GFP_ATOMIC | \
					   __GFP_NOLOCKDEP)) | \
				 __GFP_NORETRY | __GFP_NOMEMALLOC | \
				 __GFP_NOWARN)

/* scanning area inside a memory block */
struct kmemleak_scan_area {
	struct hlist_node node;
	unsigned long start;
	size_t size;
};

#define KMEMLEAK_GREY	0
#define KMEMLEAK_BLACK	-1

/*
 * Structure holding the metadata for each allocated memory block.
 * Modifications to such objects should be made while holding the
 * object->lock. Insertions or deletions from object_list, gray_list or
 * rb_node are already protected by the corresponding locks or mutex (see
 * the notes on locking above). These objects are reference-counted
 * (use_count) and freed using the RCU mechanism.
 */
struct kmemleak_object {
	raw_spinlock_t lock;
	unsigned int flags;		/* object status flags */
	struct list_head object_list;
	struct list_head gray_list;
	struct rb_node rb_node;
	struct rcu_head rcu;		/* object_list lockless traversal */
	/* object usage count; object freed when use_count == 0 */
	atomic_t use_count;
	unsigned long pointer;
	size_t size;
	/* pass surplus references to this pointer */
	unsigned long excess_ref;
	/* minimum number of a pointers found before it is considered leak */
	int min_count;
	/* the total number of pointers found pointing to this object */
	int count;
	/* checksum for detecting modified objects */
	u32 checksum;
	/* memory ranges to be scanned inside an object (empty for all) */
	struct hlist_head area_list;
	unsigned long trace[MAX_TRACE];
	unsigned int trace_len;
	unsigned long jiffies;		/* creation timestamp */
	pid_t pid;			/* pid of the current task */
	char comm[TASK_COMM_LEN];	/* executable name */
};

/* flag representing the memory block allocation status */
#define OBJECT_ALLOCATED	(1 << 0)
/* flag set after the first reporting of an unreference object */
#define OBJECT_REPORTED		(1 << 1)
/* flag set to not scan the object */
#define OBJECT_NO_SCAN		(1 << 2)
/* flag set to fully scan the object when scan_area allocation failed */
#define OBJECT_FULL_SCAN	(1 << 3)
/* flag set for object allocated with physical address */
#define OBJECT_PHYS		(1 << 4)

#define HEX_PREFIX		"    "
/* number of bytes to print per line; must be 16 or 32 */
#define HEX_ROW_SIZE		16
/* number of bytes to print at a time (1, 2, 4, 8) */
#define HEX_GROUP_SIZE		1
/* include ASCII after the hex output */
#define HEX_ASCII		1
/* max number of lines to be printed */
#define HEX_MAX_LINES		2

/* the list of all allocated objects */
static LIST_HEAD(object_list);
/* the list of gray-colored objects (see color_gray comment below) */
static LIST_HEAD(gray_list);
/* memory pool allocation */
static struct kmemleak_object mem_pool[CONFIG_DEBUG_KMEMLEAK_MEM_POOL_SIZE];
static int mem_pool_free_count = ARRAY_SIZE(mem_pool);
static LIST_HEAD(mem_pool_free_list);
/* search tree for object boundaries */
static struct rb_root object_tree_root = RB_ROOT;
/* search tree for object (with OBJECT_PHYS flag) boundaries */
static struct rb_root object_phys_tree_root = RB_ROOT;
/* protecting the access to object_list, object_tree_root (or object_phys_tree_root) */
static DEFINE_RAW_SPINLOCK(kmemleak_lock);

/* allocation caches for kmemleak internal data */
static struct kmem_cache *object_cache;
static struct kmem_cache *scan_area_cache;

/* set if tracing memory operations is enabled */
static int kmemleak_enabled = 1;
/* same as above but only for the kmemleak_free() callback */
static int kmemleak_free_enabled = 1;
/* set in the late_initcall if there were no errors */
static int kmemleak_initialized;
/* set if a kmemleak warning was issued */
static int kmemleak_warning;
/* set if a fatal kmemleak error has occurred */
static int kmemleak_error;

/* minimum and maximum address that may be valid pointers */
static unsigned long min_addr = ULONG_MAX;
static unsigned long max_addr;

static struct task_struct *scan_thread;
/* used to avoid reporting of recently allocated objects */
static unsigned long jiffies_min_age;
static unsigned long jiffies_last_scan;
/* delay between automatic memory scannings */
static unsigned long jiffies_scan_wait;
/* enables or disables the task stacks scanning */
static int kmemleak_stack_scan = 1;
/* protects the memory scanning, parameters and debug/kmemleak file access */
static DEFINE_MUTEX(scan_mutex);
/* setting kmemleak=on, will set this var, skipping the disable */
static int kmemleak_skip_disable;
/* If there are leaks that can be reported */
static bool kmemleak_found_leaks;

static bool kmemleak_verbose;
module_param_named(verbose, kmemleak_verbose, bool, 0600);

static void kmemleak_disable(void);

/*
 * Print a warning and dump the stack trace.
 */
#define kmemleak_warn(x...)	do {		\
	pr_warn(x);				\
	dump_stack();				\
	kmemleak_warning = 1;			\
} while (0)

/*
 * Macro invoked when a serious kmemleak condition occurred and cannot be
 * recovered from. Kmemleak will be disabled and further allocation/freeing
 * tracing no longer available.
 */
#define kmemleak_stop(x...)	do {	\
	kmemleak_warn(x);		\
	kmemleak_disable();		\
} while (0)

#define warn_or_seq_printf(seq, fmt, ...)	do {	\
	if (seq)					\
		seq_printf(seq, fmt, ##__VA_ARGS__);	\
	else						\
		pr_warn(fmt, ##__VA_ARGS__);		\
} while (0)

static void warn_or_seq_hex_dump(struct seq_file *seq, int prefix_type,
				 int rowsize, int groupsize, const void *buf,
				 size_t len, bool ascii)
{
	if (seq)
		seq_hex_dump(seq, HEX_PREFIX, prefix_type, rowsize, groupsize,
			     buf, len, ascii);
	else
		print_hex_dump(KERN_WARNING, pr_fmt(HEX_PREFIX), prefix_type,
			       rowsize, groupsize, buf, len, ascii);
}

/*
 * Printing of the objects hex dump to the seq file. The number of lines to be
 * printed is limited to HEX_MAX_LINES to prevent seq file spamming. The
 * actual number of printed bytes depends on HEX_ROW_SIZE. It must be called
 * with the object->lock held.
 */
static void hex_dump_object(struct seq_file *seq,
			    struct kmemleak_object *object)
{
	const u8 *ptr = (const u8 *)object->pointer;
	size_t len;

	if (WARN_ON_ONCE(object->flags & OBJECT_PHYS))
		return;

	/* limit the number of lines to HEX_MAX_LINES */
	len = min_t(size_t, object->size, HEX_MAX_LINES * HEX_ROW_SIZE);

	warn_or_seq_printf(seq, "  hex dump (first %zu bytes):\n", len);
	kasan_disable_current();
	warn_or_seq_hex_dump(seq, DUMP_PREFIX_NONE, HEX_ROW_SIZE,
			     HEX_GROUP_SIZE, kasan_reset_tag((void *)ptr), len, HEX_ASCII);
	kasan_enable_current();
}

/*
 * Object colors, encoded with count and min_count:
 * - white - orphan object, not enough references to it (count < min_count)
 * - gray  - not orphan, not marked as false positive (min_count == 0) or
 *		sufficient references to it (count >= min_count)
 * - black - ignore, it doesn't contain references (e.g. text section)
 *		(min_count == -1). No function defined for this color.
 * Newly created objects don't have any color assigned (object->count == -1)
 * before the next memory scan when they become white.
 */
static bool color_white(const struct kmemleak_object *object)
{
	return object->count != KMEMLEAK_BLACK &&
		object->count < object->min_count;
}

static bool color_gray(const struct kmemleak_object *object)
{
	return object->min_count != KMEMLEAK_BLACK &&
		object->count >= object->min_count;
}

/*
 * Objects are considered unreferenced only if their color is white, they have
 * not be deleted and have a minimum age to avoid false positives caused by
 * pointers temporarily stored in CPU registers.
 */
static bool unreferenced_object(struct kmemleak_object *object)
{
	return (color_white(object) && object->flags & OBJECT_ALLOCATED) &&
		time_before_eq(object->jiffies + jiffies_min_age,
			       jiffies_last_scan);
}

/*
 * Printing of the unreferenced objects information to the seq file. The
 * print_unreferenced function must be called with the object->lock held.
 */
static void print_unreferenced(struct seq_file *seq,
			       struct kmemleak_object *object)
{
	int i;
	unsigned int msecs_age = jiffies_to_msecs(jiffies - object->jiffies);

	warn_or_seq_printf(seq, "unreferenced object 0x%08lx (size %zu):\n",
		   object->pointer, object->size);
	warn_or_seq_printf(seq, "  comm \"%s\", pid %d, jiffies %lu (age %d.%03ds)\n",
		   object->comm, object->pid, object->jiffies,
		   msecs_age / 1000, msecs_age % 1000);
	hex_dump_object(seq, object);
	warn_or_seq_printf(seq, "  backtrace:\n");

	for (i = 0; i < object->trace_len; i++) {
		void *ptr = (void *)object->trace[i];
		warn_or_seq_printf(seq, "    [<%p>] %pS\n", ptr, ptr);
	}
}

/*
 * Print the kmemleak_object information. This function is used mainly for
 * debugging special cases when kmemleak operations. It must be called with
 * the object->lock held.
 */
static void dump_object_info(struct kmemleak_object *object)
{
	pr_notice("Object 0x%08lx (size %zu):\n",
		  object->pointer, object->size);
	pr_notice("  comm \"%s\", pid %d, jiffies %lu\n",
		  object->comm, object->pid, object->jiffies);
	pr_notice("  min_count = %d\n", object->min_count);
	pr_notice("  count = %d\n", object->count);
	pr_notice("  flags = 0x%x\n", object->flags);
	pr_notice("  checksum = %u\n", object->checksum);
	pr_notice("  backtrace:\n");
	stack_trace_print(object->trace, object->trace_len, 4);
}

/*
 * Look-up a memory block metadata (kmemleak_object) in the object search
 * tree based on a pointer value. If alias is 0, only values pointing to the
 * beginning of the memory block are allowed. The kmemleak_lock must be held
 * when calling this function.
 */
static struct kmemleak_object *__lookup_object(unsigned long ptr, int alias,
					       bool is_phys)
{
	struct rb_node *rb = is_phys ? object_phys_tree_root.rb_node :
			     object_tree_root.rb_node;
	unsigned long untagged_ptr = (unsigned long)kasan_reset_tag((void *)ptr);

	while (rb) {
		struct kmemleak_object *object;
		unsigned long untagged_objp;

		object = rb_entry(rb, struct kmemleak_object, rb_node);
		untagged_objp = (unsigned long)kasan_reset_tag((void *)object->pointer);

		if (untagged_ptr < untagged_objp)
			rb = object->rb_node.rb_left;
		else if (untagged_objp + object->size <= untagged_ptr)
			rb = object->rb_node.rb_right;
		else if (untagged_objp == untagged_ptr || alias)
			return object;
		else {
			kmemleak_warn("Found object by alias at 0x%08lx\n",
				      ptr);
			dump_object_info(object);
			break;
		}
	}
	return NULL;
}

/* Look-up a kmemleak object which allocated with virtual address. */
static struct kmemleak_object *lookup_object(unsigned long ptr, int alias)
{
	return __lookup_object(ptr, alias, false);
}

/*
 * Increment the object use_count. Return 1 if successful or 0 otherwise. Note
 * that once an object's use_count reached 0, the RCU freeing was already
 * registered and the object should no longer be used. This function must be
 * called under the protection of rcu_read_lock().
 */
static int get_object(struct kmemleak_object *object)
{
	return atomic_inc_not_zero(&object->use_count);
}

/*
 * Memory pool allocation and freeing. kmemleak_lock must not be held.
 */
static struct kmemleak_object *mem_pool_alloc(gfp_t gfp)
{
	unsigned long flags;
	struct kmemleak_object *object;

	/* try the slab allocator first */
	if (object_cache) {
	    /*自object cache中申请一个kmemleak_object*/
		object = kmem_cache_alloc(object_cache, gfp_kmemleak_mask(gfp));
		if (object)
			return object;
	}

	/* slab allocation failed, try the memory pool */
	raw_spin_lock_irqsave(&kmemleak_lock, flags);
	object = list_first_entry_or_null(&mem_pool_free_list,
					  typeof(*object), object_list);
	if (object)
		list_del(&object->object_list);
	else if (mem_pool_free_count)
		object = &mem_pool[--mem_pool_free_count];
	else
		pr_warn_once("Memory pool empty, consider increasing CONFIG_DEBUG_KMEMLEAK_MEM_POOL_SIZE\n");
	raw_spin_unlock_irqrestore(&kmemleak_lock, flags);

	return object;
}

/*
 * Return the object to either the slab allocator or the memory pool.
 */
static void mem_pool_free(struct kmemleak_object *object)
{
	unsigned long flags;

	if (object < mem_pool || object >= mem_pool + ARRAY_SIZE(mem_pool)) {
		kmem_cache_free(object_cache, object);
		return;
	}

	/* add the object to the memory pool free list */
	raw_spin_lock_irqsave(&kmemleak_lock, flags);
	list_add(&object->object_list, &mem_pool_free_list);
	raw_spin_unlock_irqrestore(&kmemleak_lock, flags);
}

/*
 * RCU callback to free a kmemleak_object.
 */
static void free_object_rcu(struct rcu_head *rcu)
{
	struct hlist_node *tmp;
	struct kmemleak_scan_area *area;
	struct kmemleak_object *object =
		container_of(rcu, struct kmemleak_object, rcu);

	/*
	 * Once use_count is 0 (guaranteed by put_object), there is no other
	 * code accessing this object, hence no need for locking.
	 */
	hlist_for_each_entry_safe(area, tmp, &object->area_list, node) {
		hlist_del(&area->node);
		kmem_cache_free(scan_area_cache, area);
	}
	mem_pool_free(object);
}

/*
 * Decrement the object use_count. Once the count is 0, free the object using
 * an RCU callback. Since put_object() may be called via the kmemleak_free() ->
 * delete_object() path, the delayed RCU freeing ensures that there is no
 * recursive call to the kernel allocator. Lock-less RCU object_list traversal
 * is also possible.
 */
static void put_object(struct kmemleak_object *object)
{
	if (!atomic_dec_and_test(&object->use_count))
		return;

	/* should only get here after delete_object was called */
	WARN_ON(object->flags & OBJECT_ALLOCATED);

	/*
	 * It may be too early for the RCU callbacks, however, there is no
	 * concurrent object_list traversal when !object_cache and all objects
	 * came from the memory pool. Free the object directly.
	 */
	if (object_cache)
		call_rcu(&object->rcu, free_object_rcu);
	else
		free_object_rcu(&object->rcu);
}

/*
 * Look up an object in the object search tree and increase its use_count.
 */
static struct kmemleak_object *__find_and_get_object(unsigned long ptr, int alias,
						     bool is_phys)
{
	unsigned long flags;
	struct kmemleak_object *object;

	rcu_read_lock();
	raw_spin_lock_irqsave(&kmemleak_lock, flags);
	object = __lookup_object(ptr, alias, is_phys);
	raw_spin_unlock_irqrestore(&kmemleak_lock, flags);

	/* check whether the object is still available */
	if (object && !get_object(object))
		object = NULL;
	rcu_read_unlock();

	return object;
}

/* Look up and get an object which allocated with virtual address. */
static struct kmemleak_object *find_and_get_object(unsigned long ptr, int alias)
{
	return __find_and_get_object(ptr, alias, false);
}

/*
 * Remove an object from the object_tree_root (or object_phys_tree_root)
 * and object_list. Must be called with the kmemleak_lock held _if_ kmemleak
 * is still enabled.
 */
static void __remove_object(struct kmemleak_object *object)
{
	rb_erase(&object->rb_node, object->flags & OBJECT_PHYS ?
				   &object_phys_tree_root :
				   &object_tree_root);
	list_del_rcu(&object->object_list);
}

/*
 * Look up an object in the object search tree and remove it from both
 * object_tree_root (or object_phys_tree_root) and object_list. The
 * returned object's use_count should be at least 1, as initially set
 * by create_object().
 */
static struct kmemleak_object *find_and_remove_object(unsigned long ptr, int alias,
						      bool is_phys)
{
	unsigned long flags;
	struct kmemleak_object *object;

	raw_spin_lock_irqsave(&kmemleak_lock, flags);
	object = __lookup_object(ptr, alias, is_phys);
	if (object)
		__remove_object(object);
	raw_spin_unlock_irqrestore(&kmemleak_lock, flags);

	return object;
}

/*
 * Save stack trace to the given array of MAX_TRACE size.
 */
static int __save_stack_trace(unsigned long *trace)
{
	return stack_trace_save(trace, MAX_TRACE, 2);
}

/*
 * Create the metadata (struct kmemleak_object) corresponding to an allocated
 * memory block and add it to the object_list and object_tree_root (or
 * object_phys_tree_root).
 */
static void __create_object(unsigned long ptr, size_t size,
			    int min_count, gfp_t gfp, bool is_phys)
{
	unsigned long flags;
	struct kmemleak_object *object, *parent;
	struct rb_node **link, *rb_parent;
	unsigned long untagged_ptr;
	unsigned long untagged_objp;

	object = mem_pool_alloc(gfp);
	if (!object) {
		pr_warn("Cannot allocate a kmemleak_object structure\n");
		kmemleak_disable();
		return;
	}

	INIT_LIST_HEAD(&object->object_list);
	INIT_LIST_HEAD(&object->gray_list);
	INIT_HLIST_HEAD(&object->area_list);
	raw_spin_lock_init(&object->lock);
	atomic_set(&object->use_count, 1);
<<<<<<< HEAD
	object->flags = OBJECT_ALLOCATED;
	object->pointer = ptr;/*percpu指针*/
=======
	object->flags = OBJECT_ALLOCATED | (is_phys ? OBJECT_PHYS : 0);
	object->pointer = ptr;
>>>>>>> 97ee9d1c
	object->size = kfence_ksize((void *)ptr) ?: size;
	object->excess_ref = 0;
	object->min_count = min_count;
	object->count = 0;			/* white color initially */
	object->jiffies = jiffies;
	object->checksum = 0;

	/* task information */
	if (in_hardirq()) {
		object->pid = 0;
		strncpy(object->comm, "hardirq", sizeof(object->comm));
	} else if (in_serving_softirq()) {
		object->pid = 0;
		strncpy(object->comm, "softirq", sizeof(object->comm));
	} else {
		object->pid = current->pid;
		/*
		 * There is a small chance of a race with set_task_comm(),
		 * however using get_task_comm() here may cause locking
		 * dependency issues with current->alloc_lock. In the worst
		 * case, the command line is not correct.
		 */
		strncpy(object->comm, current->comm, sizeof(object->comm));
	}

	/* kernel backtrace */
	object->trace_len = __save_stack_trace(object->trace);

	raw_spin_lock_irqsave(&kmemleak_lock, flags);

	untagged_ptr = (unsigned long)kasan_reset_tag((void *)ptr);
	/*
	 * Only update min_addr and max_addr with object
	 * storing virtual address.
	 */
	if (!is_phys) {
		min_addr = min(min_addr, untagged_ptr);
		max_addr = max(max_addr, untagged_ptr + size);
	}
	link = is_phys ? &object_phys_tree_root.rb_node :
		&object_tree_root.rb_node;
	rb_parent = NULL;
	while (*link) {
		rb_parent = *link;
		parent = rb_entry(rb_parent, struct kmemleak_object, rb_node);
		untagged_objp = (unsigned long)kasan_reset_tag((void *)parent->pointer);
		if (untagged_ptr + size <= untagged_objp)
			link = &parent->rb_node.rb_left;
		else if (untagged_objp + parent->size <= untagged_ptr)
			link = &parent->rb_node.rb_right;
		else {
			kmemleak_stop("Cannot insert 0x%lx into the object search tree (overlaps existing)\n",
				      ptr);
			/*
			 * No need for parent->lock here since "parent" cannot
			 * be freed while the kmemleak_lock is held.
			 */
			dump_object_info(parent);
			kmem_cache_free(object_cache, object);
			goto out;
		}
	}
	rb_link_node(&object->rb_node, rb_parent, link);
	rb_insert_color(&object->rb_node, is_phys ? &object_phys_tree_root :
					  &object_tree_root);

	list_add_tail_rcu(&object->object_list, &object_list);
out:
	raw_spin_unlock_irqrestore(&kmemleak_lock, flags);
}

/* Create kmemleak object which allocated with virtual address. */
static void create_object(unsigned long ptr, size_t size,
			  int min_count, gfp_t gfp)
{
	__create_object(ptr, size, min_count, gfp, false);
}

/* Create kmemleak object which allocated with physical address. */
static void create_object_phys(unsigned long ptr, size_t size,
			       int min_count, gfp_t gfp)
{
	__create_object(ptr, size, min_count, gfp, true);
}

/*
 * Mark the object as not allocated and schedule RCU freeing via put_object().
 */
static void __delete_object(struct kmemleak_object *object)
{
	unsigned long flags;

	WARN_ON(!(object->flags & OBJECT_ALLOCATED));
	WARN_ON(atomic_read(&object->use_count) < 1);

	/*
	 * Locking here also ensures that the corresponding memory block
	 * cannot be freed when it is being scanned.
	 */
	raw_spin_lock_irqsave(&object->lock, flags);
	object->flags &= ~OBJECT_ALLOCATED;
	raw_spin_unlock_irqrestore(&object->lock, flags);
	put_object(object);
}

/*
 * Look up the metadata (struct kmemleak_object) corresponding to ptr and
 * delete it.
 */
static void delete_object_full(unsigned long ptr)
{
	struct kmemleak_object *object;

	object = find_and_remove_object(ptr, 0, false);
	if (!object) {
#ifdef DEBUG
		kmemleak_warn("Freeing unknown object at 0x%08lx\n",
			      ptr);
#endif
		return;
	}
	__delete_object(object);
}

/*
 * Look up the metadata (struct kmemleak_object) corresponding to ptr and
 * delete it. If the memory block is partially freed, the function may create
 * additional metadata for the remaining parts of the block.
 */
static void delete_object_part(unsigned long ptr, size_t size, bool is_phys)
{
	struct kmemleak_object *object;
	unsigned long start, end;

	object = find_and_remove_object(ptr, 1, is_phys);
	if (!object) {
#ifdef DEBUG
		kmemleak_warn("Partially freeing unknown object at 0x%08lx (size %zu)\n",
			      ptr, size);
#endif
		return;
	}

	/*
	 * Create one or two objects that may result from the memory block
	 * split. Note that partial freeing is only done by free_bootmem() and
	 * this happens before kmemleak_init() is called.
	 */
	start = object->pointer;
	end = object->pointer + object->size;
	if (ptr > start)
		__create_object(start, ptr - start, object->min_count,
			      GFP_KERNEL, is_phys);
	if (ptr + size < end)
		__create_object(ptr + size, end - ptr - size, object->min_count,
			      GFP_KERNEL, is_phys);

	__delete_object(object);
}

static void __paint_it(struct kmemleak_object *object, int color)
{
	object->min_count = color;
	if (color == KMEMLEAK_BLACK)
		object->flags |= OBJECT_NO_SCAN;
}

static void paint_it(struct kmemleak_object *object, int color)
{
	unsigned long flags;

	raw_spin_lock_irqsave(&object->lock, flags);
	__paint_it(object, color);
	raw_spin_unlock_irqrestore(&object->lock, flags);
}

static void paint_ptr(unsigned long ptr, int color, bool is_phys)
{
	struct kmemleak_object *object;

	object = __find_and_get_object(ptr, 0, is_phys);
	if (!object) {
		kmemleak_warn("Trying to color unknown object at 0x%08lx as %s\n",
			      ptr,
			      (color == KMEMLEAK_GREY) ? "Grey" :
			      (color == KMEMLEAK_BLACK) ? "Black" : "Unknown");
		return;
	}
	paint_it(object, color);
	put_object(object);
}

/*
 * Mark an object permanently as gray-colored so that it can no longer be
 * reported as a leak. This is used in general to mark a false positive.
 */
static void make_gray_object(unsigned long ptr)
{
	paint_ptr(ptr, KMEMLEAK_GREY, false);
}

/*
 * Mark the object as black-colored so that it is ignored from scans and
 * reporting.
 */
static void make_black_object(unsigned long ptr, bool is_phys)
{
	paint_ptr(ptr, KMEMLEAK_BLACK, is_phys);
}

/*
 * Add a scanning area to the object. If at least one such area is added,
 * kmemleak will only scan these ranges rather than the whole memory block.
 */
static void add_scan_area(unsigned long ptr, size_t size, gfp_t gfp)
{
	unsigned long flags;
	struct kmemleak_object *object;
	struct kmemleak_scan_area *area = NULL;
	unsigned long untagged_ptr;
	unsigned long untagged_objp;

	object = find_and_get_object(ptr, 1);
	if (!object) {
		kmemleak_warn("Adding scan area to unknown object at 0x%08lx\n",
			      ptr);
		return;
	}

	untagged_ptr = (unsigned long)kasan_reset_tag((void *)ptr);
	untagged_objp = (unsigned long)kasan_reset_tag((void *)object->pointer);

	if (scan_area_cache)
		area = kmem_cache_alloc(scan_area_cache, gfp_kmemleak_mask(gfp));

	raw_spin_lock_irqsave(&object->lock, flags);
	if (!area) {
		pr_warn_once("Cannot allocate a scan area, scanning the full object\n");
		/* mark the object for full scan to avoid false positives */
		object->flags |= OBJECT_FULL_SCAN;
		goto out_unlock;
	}
	if (size == SIZE_MAX) {
		size = untagged_objp + object->size - untagged_ptr;
	} else if (untagged_ptr + size > untagged_objp + object->size) {
		kmemleak_warn("Scan area larger than object 0x%08lx\n", ptr);
		dump_object_info(object);
		kmem_cache_free(scan_area_cache, area);
		goto out_unlock;
	}

	INIT_HLIST_NODE(&area->node);
	area->start = ptr;
	area->size = size;

	hlist_add_head(&area->node, &object->area_list);
out_unlock:
	raw_spin_unlock_irqrestore(&object->lock, flags);
	put_object(object);
}

/*
 * Any surplus references (object already gray) to 'ptr' are passed to
 * 'excess_ref'. This is used in the vmalloc() case where a pointer to
 * vm_struct may be used as an alternative reference to the vmalloc'ed object
 * (see free_thread_stack()).
 */
static void object_set_excess_ref(unsigned long ptr, unsigned long excess_ref)
{
	unsigned long flags;
	struct kmemleak_object *object;

	object = find_and_get_object(ptr, 0);
	if (!object) {
		kmemleak_warn("Setting excess_ref on unknown object at 0x%08lx\n",
			      ptr);
		return;
	}

	raw_spin_lock_irqsave(&object->lock, flags);
	object->excess_ref = excess_ref;
	raw_spin_unlock_irqrestore(&object->lock, flags);
	put_object(object);
}

/*
 * Set the OBJECT_NO_SCAN flag for the object corresponding to the give
 * pointer. Such object will not be scanned by kmemleak but references to it
 * are searched.
 */
static void object_no_scan(unsigned long ptr)
{
	unsigned long flags;
	struct kmemleak_object *object;

	object = find_and_get_object(ptr, 0);
	if (!object) {
		kmemleak_warn("Not scanning unknown object at 0x%08lx\n", ptr);
		return;
	}

	raw_spin_lock_irqsave(&object->lock, flags);
	object->flags |= OBJECT_NO_SCAN;
	raw_spin_unlock_irqrestore(&object->lock, flags);
	put_object(object);
}

/**
 * kmemleak_alloc - register a newly allocated object
 * @ptr:	pointer to beginning of the object
 * @size:	size of the object
 * @min_count:	minimum number of references to this object. If during memory
 *		scanning a number of references less than @min_count is found,
 *		the object is reported as a memory leak. If @min_count is 0,
 *		the object is never reported as a leak. If @min_count is -1,
 *		the object is ignored (not scanned and not reported as a leak)
 * @gfp:	kmalloc() flags used for kmemleak internal memory allocations
 *
 * This function is called from the kernel allocators when a new object
 * (memory block) is allocated (kmem_cache_alloc, kmalloc etc.).
 */
void __ref kmemleak_alloc(const void *ptr, size_t size, int min_count,
			  gfp_t gfp)
{
	pr_debug("%s(0x%p, %zu, %d)\n", __func__, ptr, size, min_count);

	if (kmemleak_enabled && ptr && !IS_ERR(ptr))
		create_object((unsigned long)ptr, size, min_count, gfp);
}
EXPORT_SYMBOL_GPL(kmemleak_alloc);

/**
 * kmemleak_alloc_percpu - register a newly allocated __percpu object
 * @ptr:	__percpu pointer to beginning of the object
 * @size:	size of the object
 * @gfp:	flags used for kmemleak internal memory allocations
 *
 * This function is called from the kernel percpu allocator when a new object
 * (memory block) is allocated (alloc_percpu).
 */
void __ref kmemleak_alloc_percpu(const void __percpu *ptr, size_t size,
				 gfp_t gfp)
{
	unsigned int cpu;

	pr_debug("%s(0x%p, %zu)\n", __func__, ptr, size);

	/*
	 * Percpu allocations are only scanned and not reported as leaks
	 * (min_count is set to 0).
	 */
	if (kmemleak_enabled && ptr && !IS_ERR(ptr))
	    /*针对每个cpu创建ptr关联的obj*/
		for_each_possible_cpu(cpu)
			create_object((unsigned long)per_cpu_ptr(ptr, cpu),
				      size, 0, gfp);
}
EXPORT_SYMBOL_GPL(kmemleak_alloc_percpu);

/**
 * kmemleak_vmalloc - register a newly vmalloc'ed object
 * @area:	pointer to vm_struct
 * @size:	size of the object
 * @gfp:	__vmalloc() flags used for kmemleak internal memory allocations
 *
 * This function is called from the vmalloc() kernel allocator when a new
 * object (memory block) is allocated.
 */
void __ref kmemleak_vmalloc(const struct vm_struct *area, size_t size, gfp_t gfp)
{
	pr_debug("%s(0x%p, %zu)\n", __func__, area, size);

	/*
	 * A min_count = 2 is needed because vm_struct contains a reference to
	 * the virtual address of the vmalloc'ed block.
	 */
	if (kmemleak_enabled) {
		create_object((unsigned long)area->addr, size, 2, gfp);
		object_set_excess_ref((unsigned long)area,
				      (unsigned long)area->addr);
	}
}
EXPORT_SYMBOL_GPL(kmemleak_vmalloc);

/**
 * kmemleak_free - unregister a previously registered object
 * @ptr:	pointer to beginning of the object
 *
 * This function is called from the kernel allocators when an object (memory
 * block) is freed (kmem_cache_free, kfree, vfree etc.).
 */
void __ref kmemleak_free(const void *ptr)
{
	pr_debug("%s(0x%p)\n", __func__, ptr);

	if (kmemleak_free_enabled && ptr && !IS_ERR(ptr))
		delete_object_full((unsigned long)ptr);
}
EXPORT_SYMBOL_GPL(kmemleak_free);

/**
 * kmemleak_free_part - partially unregister a previously registered object
 * @ptr:	pointer to the beginning or inside the object. This also
 *		represents the start of the range to be freed
 * @size:	size to be unregistered
 *
 * This function is called when only a part of a memory block is freed
 * (usually from the bootmem allocator).
 */
void __ref kmemleak_free_part(const void *ptr, size_t size)
{
	pr_debug("%s(0x%p)\n", __func__, ptr);

	if (kmemleak_enabled && ptr && !IS_ERR(ptr))
		delete_object_part((unsigned long)ptr, size, false);
}
EXPORT_SYMBOL_GPL(kmemleak_free_part);

/**
 * kmemleak_free_percpu - unregister a previously registered __percpu object
 * @ptr:	__percpu pointer to beginning of the object
 *
 * This function is called from the kernel percpu allocator when an object
 * (memory block) is freed (free_percpu).
 */
void __ref kmemleak_free_percpu(const void __percpu *ptr)
{
	unsigned int cpu;

	pr_debug("%s(0x%p)\n", __func__, ptr);

	if (kmemleak_free_enabled && ptr && !IS_ERR(ptr))
		for_each_possible_cpu(cpu)
			delete_object_full((unsigned long)per_cpu_ptr(ptr,
								      cpu));
}
EXPORT_SYMBOL_GPL(kmemleak_free_percpu);

/**
 * kmemleak_update_trace - update object allocation stack trace
 * @ptr:	pointer to beginning of the object
 *
 * Override the object allocation stack trace for cases where the actual
 * allocation place is not always useful.
 */
void __ref kmemleak_update_trace(const void *ptr)
{
	struct kmemleak_object *object;
	unsigned long flags;

	pr_debug("%s(0x%p)\n", __func__, ptr);

	if (!kmemleak_enabled || IS_ERR_OR_NULL(ptr))
		return;

	object = find_and_get_object((unsigned long)ptr, 1);
	if (!object) {
#ifdef DEBUG
		kmemleak_warn("Updating stack trace for unknown object at %p\n",
			      ptr);
#endif
		return;
	}

	raw_spin_lock_irqsave(&object->lock, flags);
	object->trace_len = __save_stack_trace(object->trace);
	raw_spin_unlock_irqrestore(&object->lock, flags);

	put_object(object);
}
EXPORT_SYMBOL(kmemleak_update_trace);

/**
 * kmemleak_not_leak - mark an allocated object as false positive
 * @ptr:	pointer to beginning of the object
 *
 * Calling this function on an object will cause the memory block to no longer
 * be reported as leak and always be scanned.
 */
void __ref kmemleak_not_leak(const void *ptr)
{
	pr_debug("%s(0x%p)\n", __func__, ptr);

	if (kmemleak_enabled && ptr && !IS_ERR(ptr))
		make_gray_object((unsigned long)ptr);
}
EXPORT_SYMBOL(kmemleak_not_leak);

/**
 * kmemleak_ignore - ignore an allocated object
 * @ptr:	pointer to beginning of the object
 *
 * Calling this function on an object will cause the memory block to be
 * ignored (not scanned and not reported as a leak). This is usually done when
 * it is known that the corresponding block is not a leak and does not contain
 * any references to other allocated memory blocks.
 */
void __ref kmemleak_ignore(const void *ptr)
{
	pr_debug("%s(0x%p)\n", __func__, ptr);

	if (kmemleak_enabled && ptr && !IS_ERR(ptr))
		make_black_object((unsigned long)ptr, false);
}
EXPORT_SYMBOL(kmemleak_ignore);

/**
 * kmemleak_scan_area - limit the range to be scanned in an allocated object
 * @ptr:	pointer to beginning or inside the object. This also
 *		represents the start of the scan area
 * @size:	size of the scan area
 * @gfp:	kmalloc() flags used for kmemleak internal memory allocations
 *
 * This function is used when it is known that only certain parts of an object
 * contain references to other objects. Kmemleak will only scan these areas
 * reducing the number false negatives.
 */
void __ref kmemleak_scan_area(const void *ptr, size_t size, gfp_t gfp)
{
	pr_debug("%s(0x%p)\n", __func__, ptr);

	if (kmemleak_enabled && ptr && size && !IS_ERR(ptr))
		add_scan_area((unsigned long)ptr, size, gfp);
}
EXPORT_SYMBOL(kmemleak_scan_area);

/**
 * kmemleak_no_scan - do not scan an allocated object
 * @ptr:	pointer to beginning of the object
 *
 * This function notifies kmemleak not to scan the given memory block. Useful
 * in situations where it is known that the given object does not contain any
 * references to other objects. Kmemleak will not scan such objects reducing
 * the number of false negatives.
 */
void __ref kmemleak_no_scan(const void *ptr)
{
	pr_debug("%s(0x%p)\n", __func__, ptr);

	if (kmemleak_enabled && ptr && !IS_ERR(ptr))
		object_no_scan((unsigned long)ptr);
}
EXPORT_SYMBOL(kmemleak_no_scan);

/**
 * kmemleak_alloc_phys - similar to kmemleak_alloc but taking a physical
 *			 address argument
 * @phys:	physical address of the object
 * @size:	size of the object
 * @gfp:	kmalloc() flags used for kmemleak internal memory allocations
 */
void __ref kmemleak_alloc_phys(phys_addr_t phys, size_t size, gfp_t gfp)
{
	pr_debug("%s(0x%pa, %zu)\n", __func__, &phys, size);

	if (kmemleak_enabled)
		/*
		 * Create object with OBJECT_PHYS flag and
		 * assume min_count 0.
		 */
		create_object_phys((unsigned long)phys, size, 0, gfp);
}
EXPORT_SYMBOL(kmemleak_alloc_phys);

/**
 * kmemleak_free_part_phys - similar to kmemleak_free_part but taking a
 *			     physical address argument
 * @phys:	physical address if the beginning or inside an object. This
 *		also represents the start of the range to be freed
 * @size:	size to be unregistered
 */
void __ref kmemleak_free_part_phys(phys_addr_t phys, size_t size)
{
	pr_debug("%s(0x%pa)\n", __func__, &phys);

	if (kmemleak_enabled)
		delete_object_part((unsigned long)phys, size, true);
}
EXPORT_SYMBOL(kmemleak_free_part_phys);

/**
 * kmemleak_ignore_phys - similar to kmemleak_ignore but taking a physical
 *			  address argument
 * @phys:	physical address of the object
 */
void __ref kmemleak_ignore_phys(phys_addr_t phys)
{
	pr_debug("%s(0x%pa)\n", __func__, &phys);

	if (kmemleak_enabled)
		make_black_object((unsigned long)phys, true);
}
EXPORT_SYMBOL(kmemleak_ignore_phys);

/*
 * Update an object's checksum and return true if it was modified.
 */
static bool update_checksum(struct kmemleak_object *object)
{
	u32 old_csum = object->checksum;

	if (WARN_ON_ONCE(object->flags & OBJECT_PHYS))
		return false;

	kasan_disable_current();
	kcsan_disable_current();
	object->checksum = crc32(0, kasan_reset_tag((void *)object->pointer), object->size);
	kasan_enable_current();
	kcsan_enable_current();

	return object->checksum != old_csum;
}

/*
 * Update an object's references. object->lock must be held by the caller.
 */
static void update_refs(struct kmemleak_object *object)
{
	if (!color_white(object)) {
		/* non-orphan, ignored or new */
		return;
	}

	/*
	 * Increase the object's reference count (number of pointers to the
	 * memory block). If this count reaches the required minimum, the
	 * object's color will become gray and it will be added to the
	 * gray_list.
	 */
	object->count++;
	if (color_gray(object)) {
		/* put_object() called when removing from gray_list */
		WARN_ON(!get_object(object));
		list_add_tail(&object->gray_list, &gray_list);
	}
}

/*
 * Memory scanning is a long process and it needs to be interruptible. This
 * function checks whether such interrupt condition occurred.
 */
static int scan_should_stop(void)
{
	if (!kmemleak_enabled)
		return 1;

	/*
	 * This function may be called from either process or kthread context,
	 * hence the need to check for both stop conditions.
	 */
	if (current->mm)
		return signal_pending(current);
	else
		return kthread_should_stop();

	return 0;
}

/*
 * Scan a memory block (exclusive range) for valid pointers and add those
 * found to the gray list.
 */
static void scan_block(void *_start, void *_end,
		       struct kmemleak_object *scanned)
{
	unsigned long *ptr;
	unsigned long *start = PTR_ALIGN(_start, BYTES_PER_POINTER);
	unsigned long *end = _end - (BYTES_PER_POINTER - 1);
	unsigned long flags;
	unsigned long untagged_ptr;

	raw_spin_lock_irqsave(&kmemleak_lock, flags);
	for (ptr = start; ptr < end; ptr++) {
		struct kmemleak_object *object;
		unsigned long pointer;
		unsigned long excess_ref;

		if (scan_should_stop())
			break;

		kasan_disable_current();
		pointer = *(unsigned long *)kasan_reset_tag((void *)ptr);
		kasan_enable_current();

		untagged_ptr = (unsigned long)kasan_reset_tag((void *)pointer);
		if (untagged_ptr < min_addr || untagged_ptr >= max_addr)
			continue;

		/*
		 * No need for get_object() here since we hold kmemleak_lock.
		 * object->use_count cannot be dropped to 0 while the object
		 * is still present in object_tree_root and object_list
		 * (with updates protected by kmemleak_lock).
		 */
		object = lookup_object(pointer, 1);
		if (!object)
			continue;
		if (object == scanned)
			/* self referenced, ignore */
			continue;

		/*
		 * Avoid the lockdep recursive warning on object->lock being
		 * previously acquired in scan_object(). These locks are
		 * enclosed by scan_mutex.
		 */
		raw_spin_lock_nested(&object->lock, SINGLE_DEPTH_NESTING);
		/* only pass surplus references (object already gray) */
		if (color_gray(object)) {
			excess_ref = object->excess_ref;
			/* no need for update_refs() if object already gray */
		} else {
			excess_ref = 0;
			update_refs(object);
		}
		raw_spin_unlock(&object->lock);

		if (excess_ref) {
			object = lookup_object(excess_ref, 0);
			if (!object)
				continue;
			if (object == scanned)
				/* circular reference, ignore */
				continue;
			raw_spin_lock_nested(&object->lock, SINGLE_DEPTH_NESTING);
			update_refs(object);
			raw_spin_unlock(&object->lock);
		}
	}
	raw_spin_unlock_irqrestore(&kmemleak_lock, flags);
}

/*
 * Scan a large memory block in MAX_SCAN_SIZE chunks to reduce the latency.
 */
#ifdef CONFIG_SMP
static void scan_large_block(void *start, void *end)
{
	void *next;

	while (start < end) {
		next = min(start + MAX_SCAN_SIZE, end);
		scan_block(start, next, NULL);
		start = next;
		cond_resched();
	}
}
#endif

/*
 * Scan a memory block corresponding to a kmemleak_object. A condition is
 * that object->use_count >= 1.
 */
static void scan_object(struct kmemleak_object *object)
{
	struct kmemleak_scan_area *area;
	unsigned long flags;
	void *obj_ptr;

	/*
	 * Once the object->lock is acquired, the corresponding memory block
	 * cannot be freed (the same lock is acquired in delete_object).
	 */
	raw_spin_lock_irqsave(&object->lock, flags);
	if (object->flags & OBJECT_NO_SCAN)
		goto out;
	if (!(object->flags & OBJECT_ALLOCATED))
		/* already freed object */
		goto out;

	obj_ptr = object->flags & OBJECT_PHYS ?
		  __va((phys_addr_t)object->pointer) :
		  (void *)object->pointer;

	if (hlist_empty(&object->area_list) ||
	    object->flags & OBJECT_FULL_SCAN) {
		void *start = obj_ptr;
		void *end = obj_ptr + object->size;
		void *next;

		do {
			next = min(start + MAX_SCAN_SIZE, end);
			scan_block(start, next, object);

			start = next;
			if (start >= end)
				break;

			raw_spin_unlock_irqrestore(&object->lock, flags);
			cond_resched();
			raw_spin_lock_irqsave(&object->lock, flags);
		} while (object->flags & OBJECT_ALLOCATED);
	} else
		hlist_for_each_entry(area, &object->area_list, node)
			scan_block((void *)area->start,
				   (void *)(area->start + area->size),
				   object);
out:
	raw_spin_unlock_irqrestore(&object->lock, flags);
}

/*
 * Scan the objects already referenced (gray objects). More objects will be
 * referenced and, if there are no memory leaks, all the objects are scanned.
 */
static void scan_gray_list(void)
{
	struct kmemleak_object *object, *tmp;

	/*
	 * The list traversal is safe for both tail additions and removals
	 * from inside the loop. The kmemleak objects cannot be freed from
	 * outside the loop because their use_count was incremented.
	 */
	object = list_entry(gray_list.next, typeof(*object), gray_list);
	while (&object->gray_list != &gray_list) {
		cond_resched();

		/* may add new objects to the list */
		if (!scan_should_stop())
			scan_object(object);

		tmp = list_entry(object->gray_list.next, typeof(*object),
				 gray_list);

		/* remove the object from the list and release it */
		list_del(&object->gray_list);
		put_object(object);

		object = tmp;
	}
	WARN_ON(!list_empty(&gray_list));
}

/*
 * Conditionally call resched() in a object iteration loop while making sure
 * that the given object won't go away without RCU read lock by performing a
 * get_object() if !pinned.
 *
 * Return: false if can't do a cond_resched() due to get_object() failure
 *	   true otherwise
 */
static bool kmemleak_cond_resched(struct kmemleak_object *object, bool pinned)
{
	if (!pinned && !get_object(object))
		return false;

	rcu_read_unlock();
	cond_resched();
	rcu_read_lock();
	if (!pinned)
		put_object(object);
	return true;
}

/*
 * Scan data sections and all the referenced memory blocks allocated via the
 * kernel's standard allocators. This function must be called with the
 * scan_mutex held.
 */
static void kmemleak_scan(void)
{
	struct kmemleak_object *object;
	struct zone *zone;
	int __maybe_unused i;
	int new_leaks = 0;
	int loop_cnt = 0;

	jiffies_last_scan = jiffies;

	/* prepare the kmemleak_object's */
	rcu_read_lock();
	list_for_each_entry_rcu(object, &object_list, object_list) {
		bool obj_pinned = false;

		raw_spin_lock_irq(&object->lock);
#ifdef DEBUG
		/*
		 * With a few exceptions there should be a maximum of
		 * 1 reference to any object at this point.
		 */
		if (atomic_read(&object->use_count) > 1) {
			pr_debug("object->use_count = %d\n",
				 atomic_read(&object->use_count));
			dump_object_info(object);
		}
#endif

		/* ignore objects outside lowmem (paint them black) */
		if ((object->flags & OBJECT_PHYS) &&
		   !(object->flags & OBJECT_NO_SCAN)) {
			unsigned long phys = object->pointer;

			if (PHYS_PFN(phys) < min_low_pfn ||
			    PHYS_PFN(phys + object->size) >= max_low_pfn)
				__paint_it(object, KMEMLEAK_BLACK);
		}

		/* reset the reference count (whiten the object) */
		object->count = 0;
		if (color_gray(object) && get_object(object)) {
			list_add_tail(&object->gray_list, &gray_list);
			obj_pinned = true;
		}

		raw_spin_unlock_irq(&object->lock);

		/*
		 * Do a cond_resched() every 64k objects to avoid soft lockup.
		 */
		if (!(++loop_cnt & 0xffff) &&
		    !kmemleak_cond_resched(object, obj_pinned))
			loop_cnt--; /* Try again on next object */
	}
	rcu_read_unlock();

#ifdef CONFIG_SMP
	/* per-cpu sections scanning */
	for_each_possible_cpu(i)
		scan_large_block(__per_cpu_start + per_cpu_offset(i),
				 __per_cpu_end + per_cpu_offset(i));
#endif

	/*
	 * Struct page scanning for each node.
	 */
	get_online_mems();
	for_each_populated_zone(zone) {
		unsigned long start_pfn = zone->zone_start_pfn;
		unsigned long end_pfn = zone_end_pfn(zone);
		unsigned long pfn;

		for (pfn = start_pfn; pfn < end_pfn; pfn++) {
			struct page *page = pfn_to_online_page(pfn);

			if (!page)
				continue;

			/* only scan pages belonging to this zone */
			if (page_zone(page) != zone)
				continue;
			/* only scan if page is in use */
			if (page_count(page) == 0)
				continue;
			scan_block(page, page + 1, NULL);
			if (!(pfn & 63))
				cond_resched();
		}
	}
	put_online_mems();

	/*
	 * Scanning the task stacks (may introduce false negatives).
	 */
	if (kmemleak_stack_scan) {
		struct task_struct *p, *g;

		rcu_read_lock();
		for_each_process_thread(g, p) {
			void *stack = try_get_task_stack(p);
			if (stack) {
				scan_block(stack, stack + THREAD_SIZE, NULL);
				put_task_stack(p);
			}
		}
		rcu_read_unlock();
	}

	/*
	 * Scan the objects already referenced from the sections scanned
	 * above.
	 */
	scan_gray_list();

	/*
	 * Check for new or unreferenced objects modified since the previous
	 * scan and color them gray until the next scan.
	 */
	rcu_read_lock();
	loop_cnt = 0;
	list_for_each_entry_rcu(object, &object_list, object_list) {
		/*
		 * Do a cond_resched() every 64k objects to avoid soft lockup.
		 */
		if (!(++loop_cnt & 0xffff) &&
		    !kmemleak_cond_resched(object, false))
			loop_cnt--;	/* Try again on next object */

		/*
		 * This is racy but we can save the overhead of lock/unlock
		 * calls. The missed objects, if any, should be caught in
		 * the next scan.
		 */
		if (!color_white(object))
			continue;
		raw_spin_lock_irq(&object->lock);
		if (color_white(object) && (object->flags & OBJECT_ALLOCATED)
		    && update_checksum(object) && get_object(object)) {
			/* color it gray temporarily */
			object->count = object->min_count;
			list_add_tail(&object->gray_list, &gray_list);
		}
		raw_spin_unlock_irq(&object->lock);
	}
	rcu_read_unlock();

	/*
	 * Re-scan the gray list for modified unreferenced objects.
	 */
	scan_gray_list();

	/*
	 * If scanning was stopped do not report any new unreferenced objects.
	 */
	if (scan_should_stop())
		return;

	/*
	 * Scanning result reporting.
	 */
	rcu_read_lock();
	loop_cnt = 0;
	list_for_each_entry_rcu(object, &object_list, object_list) {
		/*
		 * Do a cond_resched() every 64k objects to avoid soft lockup.
		 */
		if (!(++loop_cnt & 0xffff) &&
		    !kmemleak_cond_resched(object, false))
			loop_cnt--;	/* Try again on next object */

		/*
		 * This is racy but we can save the overhead of lock/unlock
		 * calls. The missed objects, if any, should be caught in
		 * the next scan.
		 */
		if (!color_white(object))
			continue;
		raw_spin_lock_irq(&object->lock);
		if (unreferenced_object(object) &&
		    !(object->flags & OBJECT_REPORTED)) {
			object->flags |= OBJECT_REPORTED;

			if (kmemleak_verbose)
				print_unreferenced(NULL, object);

			new_leaks++;
		}
		raw_spin_unlock_irq(&object->lock);
	}
	rcu_read_unlock();

	if (new_leaks) {
		kmemleak_found_leaks = true;

		pr_info("%d new suspected memory leaks (see /sys/kernel/debug/kmemleak)\n",
			new_leaks);
	}

}

/*
 * Thread function performing automatic memory scanning. Unreferenced objects
 * at the end of a memory scan are reported but only the first time.
 */
static int kmemleak_scan_thread(void *arg)
{
	static int first_run = IS_ENABLED(CONFIG_DEBUG_KMEMLEAK_AUTO_SCAN);

	pr_info("Automatic memory scanning thread started\n");
	set_user_nice(current, 10);

	/*
	 * Wait before the first scan to allow the system to fully initialize.
	 */
	if (first_run) {
		signed long timeout = msecs_to_jiffies(SECS_FIRST_SCAN * 1000);
		first_run = 0;
		while (timeout && !kthread_should_stop())
			timeout = schedule_timeout_interruptible(timeout);
	}

	while (!kthread_should_stop()) {
		signed long timeout = READ_ONCE(jiffies_scan_wait);

		mutex_lock(&scan_mutex);
		kmemleak_scan();
		mutex_unlock(&scan_mutex);

		/* wait before the next scan */
		while (timeout && !kthread_should_stop())
			timeout = schedule_timeout_interruptible(timeout);
	}

	pr_info("Automatic memory scanning thread ended\n");

	return 0;
}

/*
 * Start the automatic memory scanning thread. This function must be called
 * with the scan_mutex held.
 */
static void start_scan_thread(void)
{
	if (scan_thread)
		return;
	scan_thread = kthread_run(kmemleak_scan_thread, NULL, "kmemleak");
	if (IS_ERR(scan_thread)) {
		pr_warn("Failed to create the scan thread\n");
		scan_thread = NULL;
	}
}

/*
 * Stop the automatic memory scanning thread.
 */
static void stop_scan_thread(void)
{
	if (scan_thread) {
		kthread_stop(scan_thread);
		scan_thread = NULL;
	}
}

/*
 * Iterate over the object_list and return the first valid object at or after
 * the required position with its use_count incremented. The function triggers
 * a memory scanning when the pos argument points to the first position.
 */
static void *kmemleak_seq_start(struct seq_file *seq, loff_t *pos)
{
	struct kmemleak_object *object;
	loff_t n = *pos;
	int err;

	err = mutex_lock_interruptible(&scan_mutex);
	if (err < 0)
		return ERR_PTR(err);

	rcu_read_lock();
	list_for_each_entry_rcu(object, &object_list, object_list) {
		if (n-- > 0)
			continue;
		if (get_object(object))
			goto out;
	}
	object = NULL;
out:
	return object;
}

/*
 * Return the next object in the object_list. The function decrements the
 * use_count of the previous object and increases that of the next one.
 */
static void *kmemleak_seq_next(struct seq_file *seq, void *v, loff_t *pos)
{
	struct kmemleak_object *prev_obj = v;
	struct kmemleak_object *next_obj = NULL;
	struct kmemleak_object *obj = prev_obj;

	++(*pos);

	list_for_each_entry_continue_rcu(obj, &object_list, object_list) {
		if (get_object(obj)) {
			next_obj = obj;
			break;
		}
	}

	put_object(prev_obj);
	return next_obj;
}

/*
 * Decrement the use_count of the last object required, if any.
 */
static void kmemleak_seq_stop(struct seq_file *seq, void *v)
{
	if (!IS_ERR(v)) {
		/*
		 * kmemleak_seq_start may return ERR_PTR if the scan_mutex
		 * waiting was interrupted, so only release it if !IS_ERR.
		 */
		rcu_read_unlock();
		mutex_unlock(&scan_mutex);
		if (v)
			put_object(v);
	}
}

/*
 * Print the information for an unreferenced object to the seq file.
 */
static int kmemleak_seq_show(struct seq_file *seq, void *v)
{
	struct kmemleak_object *object = v;
	unsigned long flags;

	raw_spin_lock_irqsave(&object->lock, flags);
	if ((object->flags & OBJECT_REPORTED) && unreferenced_object(object))
		print_unreferenced(seq, object);
	raw_spin_unlock_irqrestore(&object->lock, flags);
	return 0;
}

static const struct seq_operations kmemleak_seq_ops = {
	.start = kmemleak_seq_start,
	.next  = kmemleak_seq_next,
	.stop  = kmemleak_seq_stop,
	.show  = kmemleak_seq_show,
};

static int kmemleak_open(struct inode *inode, struct file *file)
{
	return seq_open(file, &kmemleak_seq_ops);
}

static int dump_str_object_info(const char *str)
{
	unsigned long flags;
	struct kmemleak_object *object;
	unsigned long addr;

	if (kstrtoul(str, 0, &addr))
		return -EINVAL;
	object = find_and_get_object(addr, 0);
	if (!object) {
		pr_info("Unknown object at 0x%08lx\n", addr);
		return -EINVAL;
	}

	raw_spin_lock_irqsave(&object->lock, flags);
	dump_object_info(object);
	raw_spin_unlock_irqrestore(&object->lock, flags);

	put_object(object);
	return 0;
}

/*
 * We use grey instead of black to ensure we can do future scans on the same
 * objects. If we did not do future scans these black objects could
 * potentially contain references to newly allocated objects in the future and
 * we'd end up with false positives.
 */
static void kmemleak_clear(void)
{
	struct kmemleak_object *object;

	rcu_read_lock();
	list_for_each_entry_rcu(object, &object_list, object_list) {
		raw_spin_lock_irq(&object->lock);
		if ((object->flags & OBJECT_REPORTED) &&
		    unreferenced_object(object))
			__paint_it(object, KMEMLEAK_GREY);
		raw_spin_unlock_irq(&object->lock);
	}
	rcu_read_unlock();

	kmemleak_found_leaks = false;
}

static void __kmemleak_do_cleanup(void);

/*
 * File write operation to configure kmemleak at run-time. The following
 * commands can be written to the /sys/kernel/debug/kmemleak file:
 *   off	- disable kmemleak (irreversible)
 *   stack=on	- enable the task stacks scanning
 *   stack=off	- disable the tasks stacks scanning
 *   scan=on	- start the automatic memory scanning thread
 *   scan=off	- stop the automatic memory scanning thread
 *   scan=...	- set the automatic memory scanning period in seconds (0 to
 *		  disable it)
 *   scan	- trigger a memory scan
 *   clear	- mark all current reported unreferenced kmemleak objects as
 *		  grey to ignore printing them, or free all kmemleak objects
 *		  if kmemleak has been disabled.
 *   dump=...	- dump information about the object found at the given address
 */
static ssize_t kmemleak_write(struct file *file, const char __user *user_buf,
			      size_t size, loff_t *ppos)
{
	char buf[64];
	int buf_size;
	int ret;

	buf_size = min(size, (sizeof(buf) - 1));
	if (strncpy_from_user(buf, user_buf, buf_size) < 0)
		return -EFAULT;
	buf[buf_size] = 0;

	ret = mutex_lock_interruptible(&scan_mutex);
	if (ret < 0)
		return ret;

	if (strncmp(buf, "clear", 5) == 0) {
		if (kmemleak_enabled)
			kmemleak_clear();
		else
			__kmemleak_do_cleanup();
		goto out;
	}

	if (!kmemleak_enabled) {
		ret = -EPERM;
		goto out;
	}

	if (strncmp(buf, "off", 3) == 0)
		kmemleak_disable();
	else if (strncmp(buf, "stack=on", 8) == 0)
		kmemleak_stack_scan = 1;
	else if (strncmp(buf, "stack=off", 9) == 0)
		kmemleak_stack_scan = 0;
	else if (strncmp(buf, "scan=on", 7) == 0)
		start_scan_thread();
	else if (strncmp(buf, "scan=off", 8) == 0)
		stop_scan_thread();
	else if (strncmp(buf, "scan=", 5) == 0) {
		unsigned secs;
		unsigned long msecs;

		ret = kstrtouint(buf + 5, 0, &secs);
		if (ret < 0)
			goto out;

		msecs = secs * MSEC_PER_SEC;
		if (msecs > UINT_MAX)
			msecs = UINT_MAX;

		stop_scan_thread();
		if (msecs) {
			WRITE_ONCE(jiffies_scan_wait, msecs_to_jiffies(msecs));
			start_scan_thread();
		}
	} else if (strncmp(buf, "scan", 4) == 0)
		kmemleak_scan();
	else if (strncmp(buf, "dump=", 5) == 0)
		ret = dump_str_object_info(buf + 5);
	else
		ret = -EINVAL;

out:
	mutex_unlock(&scan_mutex);
	if (ret < 0)
		return ret;

	/* ignore the rest of the buffer, only one command at a time */
	*ppos += size;
	return size;
}

static const struct file_operations kmemleak_fops = {
	.owner		= THIS_MODULE,
	.open		= kmemleak_open,
	.read		= seq_read,
	.write		= kmemleak_write,
	.llseek		= seq_lseek,
	.release	= seq_release,
};

static void __kmemleak_do_cleanup(void)
{
	struct kmemleak_object *object, *tmp;

	/*
	 * Kmemleak has already been disabled, no need for RCU list traversal
	 * or kmemleak_lock held.
	 */
	list_for_each_entry_safe(object, tmp, &object_list, object_list) {
		__remove_object(object);
		__delete_object(object);
	}
}

/*
 * Stop the memory scanning thread and free the kmemleak internal objects if
 * no previous scan thread (otherwise, kmemleak may still have some useful
 * information on memory leaks).
 */
static void kmemleak_do_cleanup(struct work_struct *work)
{
	stop_scan_thread();

	mutex_lock(&scan_mutex);
	/*
	 * Once it is made sure that kmemleak_scan has stopped, it is safe to no
	 * longer track object freeing. Ordering of the scan thread stopping and
	 * the memory accesses below is guaranteed by the kthread_stop()
	 * function.
	 */
	kmemleak_free_enabled = 0;
	mutex_unlock(&scan_mutex);

	if (!kmemleak_found_leaks)
		__kmemleak_do_cleanup();
	else
		pr_info("Kmemleak disabled without freeing internal data. Reclaim the memory with \"echo clear > /sys/kernel/debug/kmemleak\".\n");
}

static DECLARE_WORK(cleanup_work, kmemleak_do_cleanup);

/*
 * Disable kmemleak. No memory allocation/freeing will be traced once this
 * function is called. Disabling kmemleak is an irreversible operation.
 */
static void kmemleak_disable(void)
{
	/* atomically check whether it was already invoked */
	if (cmpxchg(&kmemleak_error, 0, 1))
		return;

	/* stop any memory operation tracing */
	kmemleak_enabled = 0;

	/* check whether it is too early for a kernel thread */
	if (kmemleak_initialized)
		schedule_work(&cleanup_work);
	else
		kmemleak_free_enabled = 0;

	pr_info("Kernel memory leak detector disabled\n");
}

/*
 * Allow boot-time kmemleak disabling (enabled by default).
 */
static int __init kmemleak_boot_config(char *str)
{
	if (!str)
		return -EINVAL;
	if (strcmp(str, "off") == 0)
		kmemleak_disable();
	else if (strcmp(str, "on") == 0)
		kmemleak_skip_disable = 1;
	else
		return -EINVAL;
	return 0;
}
early_param("kmemleak", kmemleak_boot_config);

/*
 * Kmemleak initialization.
 */
void __init kmemleak_init(void)
{
#ifdef CONFIG_DEBUG_KMEMLEAK_DEFAULT_OFF
	if (!kmemleak_skip_disable) {
		kmemleak_disable();
		return;
	}
#endif

	if (kmemleak_error)
		return;

	jiffies_min_age = msecs_to_jiffies(MSECS_MIN_AGE);
	jiffies_scan_wait = msecs_to_jiffies(SECS_SCAN_WAIT * 1000);

	object_cache = KMEM_CACHE(kmemleak_object, SLAB_NOLEAKTRACE);
	scan_area_cache = KMEM_CACHE(kmemleak_scan_area, SLAB_NOLEAKTRACE);

	/* register the data/bss sections */
	create_object((unsigned long)_sdata, _edata - _sdata,
		      KMEMLEAK_GREY, GFP_ATOMIC);
	create_object((unsigned long)__bss_start, __bss_stop - __bss_start,
		      KMEMLEAK_GREY, GFP_ATOMIC);
	/* only register .data..ro_after_init if not within .data */
	if (&__start_ro_after_init < &_sdata || &__end_ro_after_init > &_edata)
		create_object((unsigned long)__start_ro_after_init,
			      __end_ro_after_init - __start_ro_after_init,
			      KMEMLEAK_GREY, GFP_ATOMIC);
}

/*
 * Late initialization function.
 */
static int __init kmemleak_late_init(void)
{
	kmemleak_initialized = 1;

	debugfs_create_file("kmemleak", 0644, NULL, NULL, &kmemleak_fops);

	if (kmemleak_error) {
		/*
		 * Some error occurred and kmemleak was disabled. There is a
		 * small chance that kmemleak_disable() was called immediately
		 * after setting kmemleak_initialized and we may end up with
		 * two clean-up threads but serialized by scan_mutex.
		 */
		schedule_work(&cleanup_work);
		return -ENOMEM;
	}

	if (IS_ENABLED(CONFIG_DEBUG_KMEMLEAK_AUTO_SCAN)) {
		mutex_lock(&scan_mutex);
		start_scan_thread();
		mutex_unlock(&scan_mutex);
	}

	pr_info("Kernel memory leak detector initialized (mem pool available: %d)\n",
		mem_pool_free_count);

	return 0;
}
late_initcall(kmemleak_late_init);<|MERGE_RESOLUTION|>--- conflicted
+++ resolved
@@ -626,13 +626,8 @@
 	INIT_HLIST_HEAD(&object->area_list);
 	raw_spin_lock_init(&object->lock);
 	atomic_set(&object->use_count, 1);
-<<<<<<< HEAD
-	object->flags = OBJECT_ALLOCATED;
+	object->flags = OBJECT_ALLOCATED | (is_phys ? OBJECT_PHYS : 0);
 	object->pointer = ptr;/*percpu指针*/
-=======
-	object->flags = OBJECT_ALLOCATED | (is_phys ? OBJECT_PHYS : 0);
-	object->pointer = ptr;
->>>>>>> 97ee9d1c
 	object->size = kfence_ksize((void *)ptr) ?: size;
 	object->excess_ref = 0;
 	object->min_count = min_count;
