--- conflicted
+++ resolved
@@ -655,12 +655,6 @@
 	INIT_HLIST_HEAD(&object->area_list);
 	raw_spin_lock_init(&object->lock);
 	atomic_set(&object->use_count, 1);
-<<<<<<< HEAD
-	object->flags = OBJECT_ALLOCATED | (is_phys ? OBJECT_PHYS : 0);
-	object->pointer = ptr;/*percpu指针*/
-	object->size = kfence_ksize((void *)ptr) ?: size;
-=======
->>>>>>> 9d1694dc
 	object->excess_ref = 0;
 	object->count = 0;			/* white color initially */
 	object->checksum = 0;
@@ -1071,14 +1065,8 @@
 	 * (min_count is set to 0).
 	 */
 	if (kmemleak_enabled && ptr && !IS_ERR(ptr))
-<<<<<<< HEAD
-	    /*针对每个cpu创建ptr关联的obj*/
-		for_each_possible_cpu(cpu)
-			create_object((unsigned long)per_cpu_ptr(ptr, cpu),
-				      size, 0, gfp);
-=======
+	    	/*针对每个cpu创建ptr关联的obj*/
 		create_object_percpu((unsigned long)ptr, size, 0, gfp);
->>>>>>> 9d1694dc
 }
 EXPORT_SYMBOL_GPL(kmemleak_alloc_percpu);
 
