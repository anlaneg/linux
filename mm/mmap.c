// SPDX-License-Identifier: GPL-2.0-only
/*
 * mm/mmap.c
 *
 * Written by obz.
 *
 * Address space accounting code	<alan@lxorguk.ukuu.org.uk>
 */

#define pr_fmt(fmt) KBUILD_MODNAME ": " fmt

#include <linux/kernel.h>
#include <linux/slab.h>
#include <linux/backing-dev.h>
#include <linux/mm.h>
#include <linux/vmacache.h>
#include <linux/shm.h>
#include <linux/mman.h>
#include <linux/pagemap.h>
#include <linux/swap.h>
#include <linux/syscalls.h>
#include <linux/capability.h>
#include <linux/init.h>
#include <linux/file.h>
#include <linux/fs.h>
#include <linux/personality.h>
#include <linux/security.h>
#include <linux/hugetlb.h>
#include <linux/shmem_fs.h>
#include <linux/profile.h>
#include <linux/export.h>
#include <linux/mount.h>
#include <linux/mempolicy.h>
#include <linux/rmap.h>
#include <linux/mmu_notifier.h>
#include <linux/mmdebug.h>
#include <linux/perf_event.h>
#include <linux/audit.h>
#include <linux/khugepaged.h>
#include <linux/uprobes.h>
#include <linux/rbtree_augmented.h>
#include <linux/notifier.h>
#include <linux/memory.h>
#include <linux/printk.h>
#include <linux/userfaultfd_k.h>
#include <linux/moduleparam.h>
#include <linux/pkeys.h>
#include <linux/oom.h>
#include <linux/sched/mm.h>

#include <linux/uaccess.h>
#include <asm/cacheflush.h>
#include <asm/tlb.h>
#include <asm/mmu_context.h>

#define CREATE_TRACE_POINTS
#include <trace/events/mmap.h>

#include "internal.h"

#ifndef arch_mmap_check
#define arch_mmap_check(addr, len, flags)	(0)
#endif

#ifdef CONFIG_HAVE_ARCH_MMAP_RND_BITS
const int mmap_rnd_bits_min = CONFIG_ARCH_MMAP_RND_BITS_MIN;
const int mmap_rnd_bits_max = CONFIG_ARCH_MMAP_RND_BITS_MAX;
int mmap_rnd_bits __read_mostly = CONFIG_ARCH_MMAP_RND_BITS;
#endif
#ifdef CONFIG_HAVE_ARCH_MMAP_RND_COMPAT_BITS
const int mmap_rnd_compat_bits_min = CONFIG_ARCH_MMAP_RND_COMPAT_BITS_MIN;
const int mmap_rnd_compat_bits_max = CONFIG_ARCH_MMAP_RND_COMPAT_BITS_MAX;
int mmap_rnd_compat_bits __read_mostly = CONFIG_ARCH_MMAP_RND_COMPAT_BITS;
#endif

static bool ignore_rlimit_data;
core_param(ignore_rlimit_data, ignore_rlimit_data, bool, 0644);

static void unmap_region(struct mm_struct *mm,
		struct vm_area_struct *vma, struct vm_area_struct *prev,
		unsigned long start, unsigned long end);

/* description of effects of mapping type and prot in current implementation.
 * this is due to the limited x86 page protection hardware.  The expected
 * behavior is in parens:
 *
 * map_type	prot
 *		PROT_NONE	PROT_READ	PROT_WRITE	PROT_EXEC
 * MAP_SHARED	r: (no) no	r: (yes) yes	r: (no) yes	r: (no) yes
 *		w: (no) no	w: (no) no	w: (yes) yes	w: (no) no
 *		x: (no) no	x: (no) yes	x: (no) yes	x: (yes) yes
 *
 * MAP_PRIVATE	r: (no) no	r: (yes) yes	r: (no) yes	r: (no) yes
 *		w: (no) no	w: (no) no	w: (copy) copy	w: (no) no
 *		x: (no) no	x: (no) yes	x: (no) yes	x: (yes) yes
 */
pgprot_t protection_map[16] __ro_after_init = {
	__P000, __P001, __P010, __P011, __P100, __P101, __P110, __P111,
	__S000, __S001, __S010, __S011, __S100, __S101, __S110, __S111
};

#ifndef CONFIG_ARCH_HAS_FILTER_PGPROT
static inline pgprot_t arch_filter_pgprot(pgprot_t prot)
{
	return prot;
}
#endif

pgprot_t vm_get_page_prot(unsigned long vm_flags)
{
	pgprot_t ret = __pgprot(pgprot_val(protection_map[vm_flags &
				(VM_READ|VM_WRITE|VM_EXEC|VM_SHARED)]) |
			pgprot_val(arch_vm_get_page_prot(vm_flags)));

	return arch_filter_pgprot(ret);
}
EXPORT_SYMBOL(vm_get_page_prot);

static pgprot_t vm_pgprot_modify(pgprot_t oldprot, unsigned long vm_flags)
{
	return pgprot_modify(oldprot, vm_get_page_prot(vm_flags));
}

/* Update vma->vm_page_prot to reflect vma->vm_flags. */
void vma_set_page_prot(struct vm_area_struct *vma)
{
	unsigned long vm_flags = vma->vm_flags;
	pgprot_t vm_page_prot;

	vm_page_prot = vm_pgprot_modify(vma->vm_page_prot, vm_flags);
	if (vma_wants_writenotify(vma, vm_page_prot)) {
		vm_flags &= ~VM_SHARED;
		vm_page_prot = vm_pgprot_modify(vm_page_prot, vm_flags);
	}
	/* remove_protection_ptes reads vma->vm_page_prot without mmap_lock */
	WRITE_ONCE(vma->vm_page_prot, vm_page_prot);
}

/*
 * Requires inode->i_mapping->i_mmap_rwsem
 */
static void __remove_shared_vm_struct(struct vm_area_struct *vma,
		struct file *file, struct address_space *mapping)
{
	if (vma->vm_flags & VM_DENYWRITE)
		atomic_inc(&file_inode(file)->i_writecount);
	if (vma->vm_flags & VM_SHARED)
		mapping_unmap_writable(mapping);

	flush_dcache_mmap_lock(mapping);
	vma_interval_tree_remove(vma, &mapping->i_mmap);
	flush_dcache_mmap_unlock(mapping);
}

/*
 * Unlink a file-based vm structure from its interval tree, to hide
 * vma from rmap and vmtruncate before freeing its page tables.
 */
void unlink_file_vma(struct vm_area_struct *vma)
{
	struct file *file = vma->vm_file;

	if (file) {
		struct address_space *mapping = file->f_mapping;
		i_mmap_lock_write(mapping);
		__remove_shared_vm_struct(vma, file, mapping);
		i_mmap_unlock_write(mapping);
	}
}

/*
 * Close a vm structure and free it, returning the next.
 */
static struct vm_area_struct *remove_vma(struct vm_area_struct *vma)
{
	struct vm_area_struct *next = vma->vm_next;

	might_sleep();
	if (vma->vm_ops && vma->vm_ops->close)
		vma->vm_ops->close(vma);
	if (vma->vm_file)
		fput(vma->vm_file);
	mpol_put(vma_policy(vma));
	vm_area_free(vma);
	return next;
}

static int do_brk_flags(unsigned long addr, unsigned long request, unsigned long flags,
		struct list_head *uf);
SYSCALL_DEFINE1(brk, unsigned long, brk)
{
	unsigned long retval;
	unsigned long newbrk, oldbrk, origbrk;
	struct mm_struct *mm = current->mm;
	struct vm_area_struct *next;
	unsigned long min_brk;
	bool populate;
	bool downgraded = false;
	LIST_HEAD(uf);

	if (mmap_write_lock_killable(mm))
		return -EINTR;

	origbrk = mm->brk;

#ifdef CONFIG_COMPAT_BRK
	/*
	 * CONFIG_COMPAT_BRK can still be overridden by setting
	 * randomize_va_space to 2, which will still cause mm->start_brk
	 * to be arbitrarily shifted
	 */
	if (current->brk_randomized)
		min_brk = mm->start_brk;
	else
		min_brk = mm->end_data;
#else
	min_brk = mm->start_brk;
#endif
	if (brk < min_brk)
		goto out;

	/*
	 * Check against rlimit here. If this check is done later after the test
	 * of oldbrk with newbrk then it can escape the test and let the data
	 * segment grow beyond its set limit the in case where the limit is
	 * not page aligned -Ram Gupta
	 */
	if (check_data_rlimit(rlimit(RLIMIT_DATA), brk, mm->start_brk,
			      mm->end_data, mm->start_data))
		goto out;

	newbrk = PAGE_ALIGN(brk);
	oldbrk = PAGE_ALIGN(mm->brk);
	if (oldbrk == newbrk) {
		mm->brk = brk;
		goto success;
	}

	/*
	 * Always allow shrinking brk.
	 * __do_munmap() may downgrade mmap_lock to read.
	 */
	if (brk <= mm->brk) {
		int ret;

		/*
		 * mm->brk must to be protected by write mmap_lock so update it
		 * before downgrading mmap_lock. When __do_munmap() fails,
		 * mm->brk will be restored from origbrk.
		 */
		mm->brk = brk;
		ret = __do_munmap(mm, newbrk, oldbrk-newbrk, &uf, true);
		if (ret < 0) {
			mm->brk = origbrk;
			goto out;
		} else if (ret == 1) {
			downgraded = true;
		}
		goto success;
	}

	/* Check against existing mmap mappings. */
	next = find_vma(mm, oldbrk);
	if (next && newbrk + PAGE_SIZE > vm_start_gap(next))
		goto out;

	/* Ok, looks good - let it rip. */
	if (do_brk_flags(oldbrk, newbrk-oldbrk, 0, &uf) < 0)
		goto out;
	mm->brk = brk;

success:
	populate = newbrk > oldbrk && (mm->def_flags & VM_LOCKED) != 0;
	if (downgraded)
		mmap_read_unlock(mm);
	else
		mmap_write_unlock(mm);
	userfaultfd_unmap_complete(mm, &uf);
	if (populate)
		mm_populate(oldbrk, newbrk - oldbrk);
	return brk;

out:
	retval = origbrk;
	mmap_write_unlock(mm);
	return retval;
}

static inline unsigned long vma_compute_gap(struct vm_area_struct *vma)
{
	unsigned long gap, prev_end;

	/*
	 * Note: in the rare case of a VM_GROWSDOWN above a VM_GROWSUP, we
	 * allow two stack_guard_gaps between them here, and when choosing
	 * an unmapped area; whereas when expanding we only require one.
	 * That's a little inconsistent, but keeps the code here simpler.
	 */
	gap = vm_start_gap(vma);
	if (vma->vm_prev) {
		prev_end = vm_end_gap(vma->vm_prev);
		if (gap > prev_end)
			gap -= prev_end;
		else
			gap = 0;
	}
	return gap;
}

#ifdef CONFIG_DEBUG_VM_RB
static unsigned long vma_compute_subtree_gap(struct vm_area_struct *vma)
{
	unsigned long max = vma_compute_gap(vma), subtree_gap;
	if (vma->vm_rb.rb_left) {
		subtree_gap = rb_entry(vma->vm_rb.rb_left,
				struct vm_area_struct, vm_rb)->rb_subtree_gap;
		if (subtree_gap > max)
			max = subtree_gap;
	}
	if (vma->vm_rb.rb_right) {
		subtree_gap = rb_entry(vma->vm_rb.rb_right,
				struct vm_area_struct, vm_rb)->rb_subtree_gap;
		if (subtree_gap > max)
			max = subtree_gap;
	}
	return max;
}

static int browse_rb(struct mm_struct *mm)
{
	struct rb_root *root = &mm->mm_rb;
	int i = 0, j, bug = 0;
	struct rb_node *nd, *pn = NULL;
	unsigned long prev = 0, pend = 0;

	for (nd = rb_first(root); nd; nd = rb_next(nd)) {
		struct vm_area_struct *vma;
		vma = rb_entry(nd, struct vm_area_struct, vm_rb);
		if (vma->vm_start < prev) {
			pr_emerg("vm_start %lx < prev %lx\n",
				  vma->vm_start, prev);
			bug = 1;
		}
		if (vma->vm_start < pend) {
			pr_emerg("vm_start %lx < pend %lx\n",
				  vma->vm_start, pend);
			bug = 1;
		}
		if (vma->vm_start > vma->vm_end) {
			pr_emerg("vm_start %lx > vm_end %lx\n",
				  vma->vm_start, vma->vm_end);
			bug = 1;
		}
		spin_lock(&mm->page_table_lock);
		if (vma->rb_subtree_gap != vma_compute_subtree_gap(vma)) {
			pr_emerg("free gap %lx, correct %lx\n",
			       vma->rb_subtree_gap,
			       vma_compute_subtree_gap(vma));
			bug = 1;
		}
		spin_unlock(&mm->page_table_lock);
		i++;
		pn = nd;
		prev = vma->vm_start;
		pend = vma->vm_end;
	}
	j = 0;
	for (nd = pn; nd; nd = rb_prev(nd))
		j++;
	if (i != j) {
		pr_emerg("backwards %d, forwards %d\n", j, i);
		bug = 1;
	}
	return bug ? -1 : i;
}

static void validate_mm_rb(struct rb_root *root, struct vm_area_struct *ignore)
{
	struct rb_node *nd;

	for (nd = rb_first(root); nd; nd = rb_next(nd)) {
		struct vm_area_struct *vma;
		vma = rb_entry(nd, struct vm_area_struct, vm_rb);
		VM_BUG_ON_VMA(vma != ignore &&
			vma->rb_subtree_gap != vma_compute_subtree_gap(vma),
			vma);
	}
}

static void validate_mm(struct mm_struct *mm)
{
	int bug = 0;
	int i = 0;
	unsigned long highest_address = 0;
	struct vm_area_struct *vma = mm->mmap;

	while (vma) {
		struct anon_vma *anon_vma = vma->anon_vma;
		struct anon_vma_chain *avc;

		if (anon_vma) {
			anon_vma_lock_read(anon_vma);
			list_for_each_entry(avc, &vma->anon_vma_chain, same_vma)
				anon_vma_interval_tree_verify(avc);
			anon_vma_unlock_read(anon_vma);
		}

		highest_address = vm_end_gap(vma);
		vma = vma->vm_next;
		i++;
	}
	if (i != mm->map_count) {
		pr_emerg("map_count %d vm_next %d\n", mm->map_count, i);
		bug = 1;
	}
	if (highest_address != mm->highest_vm_end) {
		pr_emerg("mm->highest_vm_end %lx, found %lx\n",
			  mm->highest_vm_end, highest_address);
		bug = 1;
	}
	i = browse_rb(mm);
	if (i != mm->map_count) {
		if (i != -1)
			pr_emerg("map_count %d rb %d\n", mm->map_count, i);
		bug = 1;
	}
	VM_BUG_ON_MM(bug, mm);
}
#else
#define validate_mm_rb(root, ignore) do { } while (0)
#define validate_mm(mm) do { } while (0)
#endif

RB_DECLARE_CALLBACKS_MAX(static, vma_gap_callbacks,
			 struct vm_area_struct, vm_rb,
			 unsigned long, rb_subtree_gap, vma_compute_gap)

/*
 * Update augmented rbtree rb_subtree_gap values after vma->vm_start or
 * vma->vm_prev->vm_end values changed, without modifying the vma's position
 * in the rbtree.
 */
static void vma_gap_update(struct vm_area_struct *vma)
{
	/*
	 * As it turns out, RB_DECLARE_CALLBACKS_MAX() already created
	 * a callback function that does exactly what we want.
	 */
	vma_gap_callbacks_propagate(&vma->vm_rb, NULL);
}

static inline void vma_rb_insert(struct vm_area_struct *vma,
				 struct rb_root *root)
{
	/* All rb_subtree_gap values must be consistent prior to insertion */
	validate_mm_rb(root, NULL);

	rb_insert_augmented(&vma->vm_rb, root, &vma_gap_callbacks);
}

static void __vma_rb_erase(struct vm_area_struct *vma, struct rb_root *root)
{
	/*
	 * Note rb_erase_augmented is a fairly large inline function,
	 * so make sure we instantiate it only once with our desired
	 * augmented rbtree callbacks.
	 */
	rb_erase_augmented(&vma->vm_rb, root, &vma_gap_callbacks);
}

static __always_inline void vma_rb_erase_ignore(struct vm_area_struct *vma,
						struct rb_root *root,
						struct vm_area_struct *ignore)
{
	/*
	 * All rb_subtree_gap values must be consistent prior to erase,
	 * with the possible exception of the "next" vma being erased if
	 * next->vm_start was reduced.
	 */
	validate_mm_rb(root, ignore);

	__vma_rb_erase(vma, root);
}

static __always_inline void vma_rb_erase(struct vm_area_struct *vma,
					 struct rb_root *root)
{
	/*
	 * All rb_subtree_gap values must be consistent prior to erase,
	 * with the possible exception of the vma being erased.
	 */
	validate_mm_rb(root, vma);

	__vma_rb_erase(vma, root);
}

/*
 * vma has some anon_vma assigned, and is already inserted on that
 * anon_vma's interval trees.
 *
 * Before updating the vma's vm_start / vm_end / vm_pgoff fields, the
 * vma must be removed from the anon_vma's interval trees using
 * anon_vma_interval_tree_pre_update_vma().
 *
 * After the update, the vma will be reinserted using
 * anon_vma_interval_tree_post_update_vma().
 *
 * The entire update must be protected by exclusive mmap_lock and by
 * the root anon_vma's mutex.
 */
static inline void
anon_vma_interval_tree_pre_update_vma(struct vm_area_struct *vma)
{
	struct anon_vma_chain *avc;

	list_for_each_entry(avc, &vma->anon_vma_chain, same_vma)
		anon_vma_interval_tree_remove(avc, &avc->anon_vma->rb_root);
}

static inline void
anon_vma_interval_tree_post_update_vma(struct vm_area_struct *vma)
{
	struct anon_vma_chain *avc;

	list_for_each_entry(avc, &vma->anon_vma_chain, same_vma)
		anon_vma_interval_tree_insert(avc, &avc->anon_vma->rb_root);
}

static int find_vma_links(struct mm_struct *mm, unsigned long addr,
		unsigned long end, struct vm_area_struct **pprev,
		struct rb_node ***rb_link, struct rb_node **rb_parent)
{
	struct rb_node **__rb_link, *__rb_parent, *rb_prev;

	__rb_link = &mm->mm_rb.rb_node;
	rb_prev = __rb_parent = NULL;

	while (*__rb_link) {
		struct vm_area_struct *vma_tmp;

		__rb_parent = *__rb_link;
		vma_tmp = rb_entry(__rb_parent, struct vm_area_struct, vm_rb);

		if (vma_tmp->vm_end > addr) {
			/* Fail if an existing vma overlaps the area */
			if (vma_tmp->vm_start < end)
				return -ENOMEM;
			__rb_link = &__rb_parent->rb_left;
		} else {
			rb_prev = __rb_parent;
			__rb_link = &__rb_parent->rb_right;
		}
	}

	*pprev = NULL;
	if (rb_prev)
		*pprev = rb_entry(rb_prev, struct vm_area_struct, vm_rb);
	*rb_link = __rb_link;
	*rb_parent = __rb_parent;
	return 0;
}

static unsigned long count_vma_pages_range(struct mm_struct *mm,
		unsigned long addr, unsigned long end)
{
	unsigned long nr_pages = 0;
	struct vm_area_struct *vma;

	/* Find first overlaping mapping */
	vma = find_vma_intersection(mm, addr, end);
	if (!vma)
		return 0;

	nr_pages = (min(end, vma->vm_end) -
		max(addr, vma->vm_start)) >> PAGE_SHIFT;

	/* Iterate over the rest of the overlaps */
	for (vma = vma->vm_next; vma; vma = vma->vm_next) {
		unsigned long overlap_len;

		if (vma->vm_start > end)
			break;

		overlap_len = min(end, vma->vm_end) - vma->vm_start;
		nr_pages += overlap_len >> PAGE_SHIFT;
	}

	return nr_pages;
}

void __vma_link_rb(struct mm_struct *mm, struct vm_area_struct *vma,
		struct rb_node **rb_link, struct rb_node *rb_parent)
{
	/* Update tracking information for the gap following the new vma. */
	if (vma->vm_next)
		vma_gap_update(vma->vm_next);
	else
		mm->highest_vm_end = vm_end_gap(vma);

	/*
	 * vma->vm_prev wasn't known when we followed the rbtree to find the
	 * correct insertion point for that vma. As a result, we could not
	 * update the vma vm_rb parents rb_subtree_gap values on the way down.
	 * So, we first insert the vma with a zero rb_subtree_gap value
	 * (to be consistent with what we did on the way down), and then
	 * immediately update the gap to the correct value. Finally we
	 * rebalance the rbtree after all augmented values have been set.
	 */
	rb_link_node(&vma->vm_rb, rb_parent, rb_link);
	vma->rb_subtree_gap = 0;
	vma_gap_update(vma);
	vma_rb_insert(vma, &mm->mm_rb);
}

static void __vma_link_file(struct vm_area_struct *vma)
{
	struct file *file;

	file = vma->vm_file;
	if (file) {
		struct address_space *mapping = file->f_mapping;

		if (vma->vm_flags & VM_DENYWRITE)
			atomic_dec(&file_inode(file)->i_writecount);
		if (vma->vm_flags & VM_SHARED)
			atomic_inc(&mapping->i_mmap_writable);

		flush_dcache_mmap_lock(mapping);
		vma_interval_tree_insert(vma, &mapping->i_mmap);
		flush_dcache_mmap_unlock(mapping);
	}
}

static void
__vma_link(struct mm_struct *mm, struct vm_area_struct *vma,
	struct vm_area_struct *prev, struct rb_node **rb_link,
	struct rb_node *rb_parent)
{
	__vma_link_list(mm, vma, prev);
	__vma_link_rb(mm, vma, rb_link, rb_parent);
}

static void vma_link(struct mm_struct *mm, struct vm_area_struct *vma,
			struct vm_area_struct *prev, struct rb_node **rb_link,
			struct rb_node *rb_parent)
{
	struct address_space *mapping = NULL;

	if (vma->vm_file) {
		mapping = vma->vm_file->f_mapping;
		i_mmap_lock_write(mapping);
	}

	__vma_link(mm, vma, prev, rb_link, rb_parent);
	__vma_link_file(vma);

	if (mapping)
		i_mmap_unlock_write(mapping);

	mm->map_count++;
	validate_mm(mm);
}

/*
 * Helper for vma_adjust() in the split_vma insert case: insert a vma into the
 * mm's list and rbtree.  It has already been inserted into the interval tree.
 */
static void __insert_vm_struct(struct mm_struct *mm, struct vm_area_struct *vma)
{
	struct vm_area_struct *prev;
	struct rb_node **rb_link, *rb_parent;

	if (find_vma_links(mm, vma->vm_start, vma->vm_end,
			   &prev, &rb_link, &rb_parent))
		BUG();
	__vma_link(mm, vma, prev, rb_link, rb_parent);
	mm->map_count++;
}

static __always_inline void __vma_unlink_common(struct mm_struct *mm,
						struct vm_area_struct *vma,
						struct vm_area_struct *ignore)
{
	vma_rb_erase_ignore(vma, &mm->mm_rb, ignore);
	__vma_unlink_list(mm, vma);
	/* Kill the cache */
	vmacache_invalidate(mm);
}

/*
 * We cannot adjust vm_start, vm_end, vm_pgoff fields of a vma that
 * is already present in an i_mmap tree without adjusting the tree.
 * The following helper function should be used when such adjustments
 * are necessary.  The "insert" vma (if any) is to be inserted
 * before we drop the necessary locks.
 */
int __vma_adjust(struct vm_area_struct *vma, unsigned long start,
	unsigned long end, pgoff_t pgoff, struct vm_area_struct *insert,
	struct vm_area_struct *expand)
{
	struct mm_struct *mm = vma->vm_mm;
	struct vm_area_struct *next = vma->vm_next, *orig_vma = vma;
	struct address_space *mapping = NULL;
	struct rb_root_cached *root = NULL;
	struct anon_vma *anon_vma = NULL;
	struct file *file = vma->vm_file;
	bool start_changed = false, end_changed = false;
	long adjust_next = 0;
	int remove_next = 0;

	if (next && !insert) {
		struct vm_area_struct *exporter = NULL, *importer = NULL;

		if (end >= next->vm_end) {
			/*
			 * vma expands, overlapping all the next, and
			 * perhaps the one after too (mprotect case 6).
			 * The only other cases that gets here are
			 * case 1, case 7 and case 8.
			 */
			if (next == expand) {
				/*
				 * The only case where we don't expand "vma"
				 * and we expand "next" instead is case 8.
				 */
				VM_WARN_ON(end != next->vm_end);
				/*
				 * remove_next == 3 means we're
				 * removing "vma" and that to do so we
				 * swapped "vma" and "next".
				 */
				remove_next = 3;
				VM_WARN_ON(file != next->vm_file);
				swap(vma, next);
			} else {
				VM_WARN_ON(expand != vma);
				/*
				 * case 1, 6, 7, remove_next == 2 is case 6,
				 * remove_next == 1 is case 1 or 7.
				 */
				remove_next = 1 + (end > next->vm_end);
				VM_WARN_ON(remove_next == 2 &&
					   end != next->vm_next->vm_end);
				/* trim end to next, for case 6 first pass */
				end = next->vm_end;
			}

			exporter = next;
			importer = vma;

			/*
			 * If next doesn't have anon_vma, import from vma after
			 * next, if the vma overlaps with it.
			 */
			if (remove_next == 2 && !next->anon_vma)
				exporter = next->vm_next;

		} else if (end > next->vm_start) {
			/*
			 * vma expands, overlapping part of the next:
			 * mprotect case 5 shifting the boundary up.
			 */
			adjust_next = (end - next->vm_start) >> PAGE_SHIFT;
			exporter = next;
			importer = vma;
			VM_WARN_ON(expand != importer);
		} else if (end < vma->vm_end) {
			/*
			 * vma shrinks, and !insert tells it's not
			 * split_vma inserting another: so it must be
			 * mprotect case 4 shifting the boundary down.
			 */
			adjust_next = -((vma->vm_end - end) >> PAGE_SHIFT);
			exporter = vma;
			importer = next;
			VM_WARN_ON(expand != importer);
		}

		/*
		 * Easily overlooked: when mprotect shifts the boundary,
		 * make sure the expanding vma has anon_vma set if the
		 * shrinking vma had, to cover any anon pages imported.
		 */
		if (exporter && exporter->anon_vma && !importer->anon_vma) {
			int error;

			importer->anon_vma = exporter->anon_vma;
			error = anon_vma_clone(importer, exporter);
			if (error)
				return error;
		}
	}
again:
	vma_adjust_trans_huge(orig_vma, start, end, adjust_next);

	if (file) {
		mapping = file->f_mapping;
		root = &mapping->i_mmap;
		uprobe_munmap(vma, vma->vm_start, vma->vm_end);

		if (adjust_next)
			uprobe_munmap(next, next->vm_start, next->vm_end);

		i_mmap_lock_write(mapping);
		if (insert) {
			/*
			 * Put into interval tree now, so instantiated pages
			 * are visible to arm/parisc __flush_dcache_page
			 * throughout; but we cannot insert into address
			 * space until vma start or end is updated.
			 */
			__vma_link_file(insert);
		}
	}

	anon_vma = vma->anon_vma;
	if (!anon_vma && adjust_next)
		anon_vma = next->anon_vma;
	if (anon_vma) {
		VM_WARN_ON(adjust_next && next->anon_vma &&
			   anon_vma != next->anon_vma);
		anon_vma_lock_write(anon_vma);
		anon_vma_interval_tree_pre_update_vma(vma);
		if (adjust_next)
			anon_vma_interval_tree_pre_update_vma(next);
	}

	if (root) {
		flush_dcache_mmap_lock(mapping);
		vma_interval_tree_remove(vma, root);
		if (adjust_next)
			vma_interval_tree_remove(next, root);
	}

	if (start != vma->vm_start) {
		vma->vm_start = start;
		start_changed = true;
	}
	if (end != vma->vm_end) {
		vma->vm_end = end;
		end_changed = true;
	}
	vma->vm_pgoff = pgoff;
	if (adjust_next) {
		next->vm_start += adjust_next << PAGE_SHIFT;
		next->vm_pgoff += adjust_next;
	}

	if (root) {
		if (adjust_next)
			vma_interval_tree_insert(next, root);
		vma_interval_tree_insert(vma, root);
		flush_dcache_mmap_unlock(mapping);
	}

	if (remove_next) {
		/*
		 * vma_merge has merged next into vma, and needs
		 * us to remove next before dropping the locks.
		 */
		if (remove_next != 3)
			__vma_unlink_common(mm, next, next);
		else
			/*
			 * vma is not before next if they've been
			 * swapped.
			 *
			 * pre-swap() next->vm_start was reduced so
			 * tell validate_mm_rb to ignore pre-swap()
			 * "next" (which is stored in post-swap()
			 * "vma").
			 */
			__vma_unlink_common(mm, next, vma);
		if (file)
			__remove_shared_vm_struct(next, file, mapping);
	} else if (insert) {
		/*
		 * split_vma has split insert from vma, and needs
		 * us to insert it before dropping the locks
		 * (it may either follow vma or precede it).
		 */
		__insert_vm_struct(mm, insert);
	} else {
		if (start_changed)
			vma_gap_update(vma);
		if (end_changed) {
			if (!next)
				mm->highest_vm_end = vm_end_gap(vma);
			else if (!adjust_next)
				vma_gap_update(next);
		}
	}

	if (anon_vma) {
		anon_vma_interval_tree_post_update_vma(vma);
		if (adjust_next)
			anon_vma_interval_tree_post_update_vma(next);
		anon_vma_unlock_write(anon_vma);
	}
	if (mapping)
		i_mmap_unlock_write(mapping);

	if (root) {
		uprobe_mmap(vma);

		if (adjust_next)
			uprobe_mmap(next);
	}

	if (remove_next) {
		if (file) {
			uprobe_munmap(next, next->vm_start, next->vm_end);
			fput(file);
		}
		if (next->anon_vma)
			anon_vma_merge(vma, next);
		mm->map_count--;
		mpol_put(vma_policy(next));
		vm_area_free(next);
		/*
		 * In mprotect's case 6 (see comments on vma_merge),
		 * we must remove another next too. It would clutter
		 * up the code too much to do both in one go.
		 */
		if (remove_next != 3) {
			/*
			 * If "next" was removed and vma->vm_end was
			 * expanded (up) over it, in turn
			 * "next->vm_prev->vm_end" changed and the
			 * "vma->vm_next" gap must be updated.
			 */
			next = vma->vm_next;
		} else {
			/*
			 * For the scope of the comment "next" and
			 * "vma" considered pre-swap(): if "vma" was
			 * removed, next->vm_start was expanded (down)
			 * over it and the "next" gap must be updated.
			 * Because of the swap() the post-swap() "vma"
			 * actually points to pre-swap() "next"
			 * (post-swap() "next" as opposed is now a
			 * dangling pointer).
			 */
			next = vma;
		}
		if (remove_next == 2) {
			remove_next = 1;
			end = next->vm_end;
			goto again;
		}
		else if (next)
			vma_gap_update(next);
		else {
			/*
			 * If remove_next == 2 we obviously can't
			 * reach this path.
			 *
			 * If remove_next == 3 we can't reach this
			 * path because pre-swap() next is always not
			 * NULL. pre-swap() "next" is not being
			 * removed and its next->vm_end is not altered
			 * (and furthermore "end" already matches
			 * next->vm_end in remove_next == 3).
			 *
			 * We reach this only in the remove_next == 1
			 * case if the "next" vma that was removed was
			 * the highest vma of the mm. However in such
			 * case next->vm_end == "end" and the extended
			 * "vma" has vma->vm_end == next->vm_end so
			 * mm->highest_vm_end doesn't need any update
			 * in remove_next == 1 case.
			 */
			VM_WARN_ON(mm->highest_vm_end != vm_end_gap(vma));
		}
	}
	if (insert && file)
		uprobe_mmap(insert);

	validate_mm(mm);

	return 0;
}

/*
 * If the vma has a ->close operation then the driver probably needs to release
 * per-vma resources, so we don't attempt to merge those.
 */
static inline int is_mergeable_vma(struct vm_area_struct *vma,
				struct file *file, unsigned long vm_flags,
				struct vm_userfaultfd_ctx vm_userfaultfd_ctx)
{
	/*
	 * VM_SOFTDIRTY should not prevent from VMA merging, if we
	 * match the flags but dirty bit -- the caller should mark
	 * merged VMA as dirty. If dirty bit won't be excluded from
	 * comparison, we increase pressure on the memory system forcing
	 * the kernel to generate new VMAs when old one could be
	 * extended instead.
	 */
	if ((vma->vm_flags ^ vm_flags) & ~VM_SOFTDIRTY)
		return 0;
	if (vma->vm_file != file)
		return 0;
	if (vma->vm_ops && vma->vm_ops->close)
		return 0;
	if (!is_mergeable_vm_userfaultfd_ctx(vma, vm_userfaultfd_ctx))
		return 0;
	return 1;
}

static inline int is_mergeable_anon_vma(struct anon_vma *anon_vma1,
					struct anon_vma *anon_vma2,
					struct vm_area_struct *vma)
{
	/*
	 * The list_is_singular() test is to avoid merging VMA cloned from
	 * parents. This can improve scalability caused by anon_vma lock.
	 */
	if ((!anon_vma1 || !anon_vma2) && (!vma ||
		list_is_singular(&vma->anon_vma_chain)))
		return 1;
	return anon_vma1 == anon_vma2;
}

/*
 * Return true if we can merge this (vm_flags,anon_vma,file,vm_pgoff)
 * in front of (at a lower virtual address and file offset than) the vma.
 *
 * We cannot merge two vmas if they have differently assigned (non-NULL)
 * anon_vmas, nor if same anon_vma is assigned but offsets incompatible.
 *
 * We don't check here for the merged mmap wrapping around the end of pagecache
 * indices (16TB on ia32) because do_mmap() does not permit mmap's which
 * wrap, nor mmaps which cover the final page at index -1UL.
 */
static int
can_vma_merge_before(struct vm_area_struct *vma, unsigned long vm_flags,
		     struct anon_vma *anon_vma, struct file *file,
		     pgoff_t vm_pgoff,
		     struct vm_userfaultfd_ctx vm_userfaultfd_ctx)
{
	if (is_mergeable_vma(vma, file, vm_flags, vm_userfaultfd_ctx) &&
	    is_mergeable_anon_vma(anon_vma, vma->anon_vma, vma)) {
		if (vma->vm_pgoff == vm_pgoff)
			return 1;
	}
	return 0;
}

/*
 * Return true if we can merge this (vm_flags,anon_vma,file,vm_pgoff)
 * beyond (at a higher virtual address and file offset than) the vma.
 *
 * We cannot merge two vmas if they have differently assigned (non-NULL)
 * anon_vmas, nor if same anon_vma is assigned but offsets incompatible.
 */
static int
can_vma_merge_after(struct vm_area_struct *vma, unsigned long vm_flags,
		    struct anon_vma *anon_vma, struct file *file,
		    pgoff_t vm_pgoff,
		    struct vm_userfaultfd_ctx vm_userfaultfd_ctx)
{
	if (is_mergeable_vma(vma, file, vm_flags, vm_userfaultfd_ctx) &&
	    is_mergeable_anon_vma(anon_vma, vma->anon_vma, vma)) {
		pgoff_t vm_pglen;
		vm_pglen = vma_pages(vma);
		if (vma->vm_pgoff + vm_pglen == vm_pgoff)
			return 1;
	}
	return 0;
}

/*
 * Given a mapping request (addr,end,vm_flags,file,pgoff), figure out
 * whether that can be merged with its predecessor or its successor.
 * Or both (it neatly fills a hole).
 *
 * In most cases - when called for mmap, brk or mremap - [addr,end) is
 * certain not to be mapped by the time vma_merge is called; but when
 * called for mprotect, it is certain to be already mapped (either at
 * an offset within prev, or at the start of next), and the flags of
 * this area are about to be changed to vm_flags - and the no-change
 * case has already been eliminated.
 *
 * The following mprotect cases have to be considered, where AAAA is
 * the area passed down from mprotect_fixup, never extending beyond one
 * vma, PPPPPP is the prev vma specified, and NNNNNN the next vma after:
 *
 *     AAAA             AAAA                   AAAA
 *    PPPPPPNNNNNN    PPPPPPNNNNNN       PPPPPPNNNNNN
 *    cannot merge    might become       might become
 *                    PPNNNNNNNNNN       PPPPPPPPPPNN
 *    mmap, brk or    case 4 below       case 5 below
 *    mremap move:
 *                        AAAA               AAAA
 *                    PPPP    NNNN       PPPPNNNNXXXX
 *                    might become       might become
 *                    PPPPPPPPPPPP 1 or  PPPPPPPPPPPP 6 or
 *                    PPPPPPPPNNNN 2 or  PPPPPPPPXXXX 7 or
 *                    PPPPNNNNNNNN 3     PPPPXXXXXXXX 8
 *
 * It is important for case 8 that the vma NNNN overlapping the
 * region AAAA is never going to extended over XXXX. Instead XXXX must
 * be extended in region AAAA and NNNN must be removed. This way in
 * all cases where vma_merge succeeds, the moment vma_adjust drops the
 * rmap_locks, the properties of the merged vma will be already
 * correct for the whole merged range. Some of those properties like
 * vm_page_prot/vm_flags may be accessed by rmap_walks and they must
 * be correct for the whole merged range immediately after the
 * rmap_locks are released. Otherwise if XXXX would be removed and
 * NNNN would be extended over the XXXX range, remove_migration_ptes
 * or other rmap walkers (if working on addresses beyond the "end"
 * parameter) may establish ptes with the wrong permissions of NNNN
 * instead of the right permissions of XXXX.
 */
struct vm_area_struct *vma_merge(struct mm_struct *mm,
			struct vm_area_struct *prev, unsigned long addr,
			unsigned long end, unsigned long vm_flags,
			struct anon_vma *anon_vma, struct file *file,
			pgoff_t pgoff, struct mempolicy *policy,
			struct vm_userfaultfd_ctx vm_userfaultfd_ctx)
{
	pgoff_t pglen = (end - addr) >> PAGE_SHIFT;
	struct vm_area_struct *area, *next;
	int err;

	/*
	 * We later require that vma->vm_flags == vm_flags,
	 * so this tests vma->vm_flags & VM_SPECIAL, too.
	 */
	if (vm_flags & VM_SPECIAL)
		return NULL;

	if (prev)
		next = prev->vm_next;
	else
		next = mm->mmap;
	area = next;
	if (area && area->vm_end == end)		/* cases 6, 7, 8 */
		next = next->vm_next;

	/* verify some invariant that must be enforced by the caller */
	VM_WARN_ON(prev && addr <= prev->vm_start);
	VM_WARN_ON(area && end > area->vm_end);
	VM_WARN_ON(addr >= end);

	/*
	 * Can it merge with the predecessor?
	 */
	if (prev && prev->vm_end == addr &&
			mpol_equal(vma_policy(prev), policy) &&
			can_vma_merge_after(prev, vm_flags,
					    anon_vma, file, pgoff,
					    vm_userfaultfd_ctx)) {
		/*
		 * OK, it can.  Can we now merge in the successor as well?
		 */
		if (next && end == next->vm_start &&
				mpol_equal(policy, vma_policy(next)) &&
				can_vma_merge_before(next, vm_flags,
						     anon_vma, file,
						     pgoff+pglen,
						     vm_userfaultfd_ctx) &&
				is_mergeable_anon_vma(prev->anon_vma,
						      next->anon_vma, NULL)) {
							/* cases 1, 6 */
			err = __vma_adjust(prev, prev->vm_start,
					 next->vm_end, prev->vm_pgoff, NULL,
					 prev);
		} else					/* cases 2, 5, 7 */
			err = __vma_adjust(prev, prev->vm_start,
					 end, prev->vm_pgoff, NULL, prev);
		if (err)
			return NULL;
		khugepaged_enter_vma_merge(prev, vm_flags);
		return prev;
	}

	/*
	 * Can this new request be merged in front of next?
	 */
	if (next && end == next->vm_start &&
			mpol_equal(policy, vma_policy(next)) &&
			can_vma_merge_before(next, vm_flags,
					     anon_vma, file, pgoff+pglen,
					     vm_userfaultfd_ctx)) {
		if (prev && addr < prev->vm_end)	/* case 4 */
			err = __vma_adjust(prev, prev->vm_start,
					 addr, prev->vm_pgoff, NULL, next);
		else {					/* cases 3, 8 */
			err = __vma_adjust(area, addr, next->vm_end,
					 next->vm_pgoff - pglen, NULL, next);
			/*
			 * In case 3 area is already equal to next and
			 * this is a noop, but in case 8 "area" has
			 * been removed and next was expanded over it.
			 */
			area = next;
		}
		if (err)
			return NULL;
		khugepaged_enter_vma_merge(area, vm_flags);
		return area;
	}

	return NULL;
}

/*
 * Rough compatibility check to quickly see if it's even worth looking
 * at sharing an anon_vma.
 *
 * They need to have the same vm_file, and the flags can only differ
 * in things that mprotect may change.
 *
 * NOTE! The fact that we share an anon_vma doesn't _have_ to mean that
 * we can merge the two vma's. For example, we refuse to merge a vma if
 * there is a vm_ops->close() function, because that indicates that the
 * driver is doing some kind of reference counting. But that doesn't
 * really matter for the anon_vma sharing case.
 */
static int anon_vma_compatible(struct vm_area_struct *a, struct vm_area_struct *b)
{
	return a->vm_end == b->vm_start &&
		mpol_equal(vma_policy(a), vma_policy(b)) &&
		a->vm_file == b->vm_file &&
		!((a->vm_flags ^ b->vm_flags) & ~(VM_ACCESS_FLAGS | VM_SOFTDIRTY)) &&
		b->vm_pgoff == a->vm_pgoff + ((b->vm_start - a->vm_start) >> PAGE_SHIFT);
}

/*
 * Do some basic sanity checking to see if we can re-use the anon_vma
 * from 'old'. The 'a'/'b' vma's are in VM order - one of them will be
 * the same as 'old', the other will be the new one that is trying
 * to share the anon_vma.
 *
 * NOTE! This runs with mm_sem held for reading, so it is possible that
 * the anon_vma of 'old' is concurrently in the process of being set up
 * by another page fault trying to merge _that_. But that's ok: if it
 * is being set up, that automatically means that it will be a singleton
 * acceptable for merging, so we can do all of this optimistically. But
 * we do that READ_ONCE() to make sure that we never re-load the pointer.
 *
 * IOW: that the "list_is_singular()" test on the anon_vma_chain only
 * matters for the 'stable anon_vma' case (ie the thing we want to avoid
 * is to return an anon_vma that is "complex" due to having gone through
 * a fork).
 *
 * We also make sure that the two vma's are compatible (adjacent,
 * and with the same memory policies). That's all stable, even with just
 * a read lock on the mm_sem.
 */
static struct anon_vma *reusable_anon_vma(struct vm_area_struct *old, struct vm_area_struct *a, struct vm_area_struct *b)
{
	if (anon_vma_compatible(a, b)) {
		struct anon_vma *anon_vma = READ_ONCE(old->anon_vma);

		if (anon_vma && list_is_singular(&old->anon_vma_chain))
			return anon_vma;
	}
	return NULL;
}

/*
 * find_mergeable_anon_vma is used by anon_vma_prepare, to check
 * neighbouring vmas for a suitable anon_vma, before it goes off
 * to allocate a new anon_vma.  It checks because a repetitive
 * sequence of mprotects and faults may otherwise lead to distinct
 * anon_vmas being allocated, preventing vma merge in subsequent
 * mprotect.
 */
struct anon_vma *find_mergeable_anon_vma(struct vm_area_struct *vma)
{
	struct anon_vma *anon_vma = NULL;

	/* Try next first. */
	if (vma->vm_next) {
		anon_vma = reusable_anon_vma(vma->vm_next, vma, vma->vm_next);
		if (anon_vma)
			return anon_vma;
	}

	/* Try prev next. */
	if (vma->vm_prev)
		anon_vma = reusable_anon_vma(vma->vm_prev, vma->vm_prev, vma);

	/*
	 * We might reach here with anon_vma == NULL if we can't find
	 * any reusable anon_vma.
	 * There's no absolute need to look only at touching neighbours:
	 * we could search further afield for "compatible" anon_vmas.
	 * But it would probably just be a waste of time searching,
	 * or lead to too many vmas hanging off the same anon_vma.
	 * We're trying to allow mprotect remerging later on,
	 * not trying to minimize memory used for anon_vmas.
	 */
	return anon_vma;
}

/*
 * If a hint addr is less than mmap_min_addr change hint to be as
 * low as possible but still greater than mmap_min_addr
 */
static inline unsigned long round_hint_to_min(unsigned long hint)
{
	hint &= PAGE_MASK;
	if (((void *)hint != NULL) &&
	    (hint < mmap_min_addr))
		return PAGE_ALIGN(mmap_min_addr);
	return hint;
}

static inline int mlock_future_check(struct mm_struct *mm,
				     unsigned long flags,
				     unsigned long len)
{
	unsigned long locked, lock_limit;

	/*  mlock MCL_FUTURE? */
	if (flags & VM_LOCKED) {
		locked = len >> PAGE_SHIFT;
		locked += mm->locked_vm;
		lock_limit = rlimit(RLIMIT_MEMLOCK);
		lock_limit >>= PAGE_SHIFT;
		if (locked > lock_limit && !capable(CAP_IPC_LOCK))
			return -EAGAIN;
	}
	return 0;
}

static inline u64 file_mmap_size_max(struct file *file, struct inode *inode)
{
	if (S_ISREG(inode->i_mode))
		return MAX_LFS_FILESIZE;

	if (S_ISBLK(inode->i_mode))
		return MAX_LFS_FILESIZE;

	if (S_ISSOCK(inode->i_mode))
		return MAX_LFS_FILESIZE;

	/* Special "we do even unsigned file positions" case */
	if (file->f_mode & FMODE_UNSIGNED_OFFSET)
		return 0;

	/* Yes, random drivers might want more. But I'm tired of buggy drivers */
	return ULONG_MAX;
}

static inline bool file_mmap_ok(struct file *file, struct inode *inode,
				unsigned long pgoff, unsigned long len)
{
	u64 maxsize = file_mmap_size_max(file, inode);

	if (maxsize && len > maxsize)
		return false;
	maxsize -= len;
	if (pgoff > maxsize >> PAGE_SHIFT)
		return false;
	return true;
}

/*
 * The caller must write-lock current->mm->mmap_lock.
 */
unsigned long do_mmap(struct file *file, unsigned long addr,
			unsigned long len, unsigned long prot,
			unsigned long flags, unsigned long pgoff,
			unsigned long *populate, struct list_head *uf)
{
	struct mm_struct *mm = current->mm;
	vm_flags_t vm_flags;
	int pkey = 0;

	*populate = 0;

	if (!len)
		return -EINVAL;

	/*
	 * Does the application expect PROT_READ to imply PROT_EXEC?
	 *
	 * (the exception is when the underlying filesystem is noexec
	 *  mounted, in which case we dont add PROT_EXEC.)
	 */
	if ((prot & PROT_READ) && (current->personality & READ_IMPLIES_EXEC))
		if (!(file && path_noexec(&file->f_path)))
			prot |= PROT_EXEC;

	/* force arch specific MAP_FIXED handling in get_unmapped_area */
	if (flags & MAP_FIXED_NOREPLACE)
		flags |= MAP_FIXED;

	if (!(flags & MAP_FIXED))
		addr = round_hint_to_min(addr);

	/* Careful about overflows.. */
	len = PAGE_ALIGN(len);
	if (!len)
		return -ENOMEM;

	/* offset overflow? */
	if ((pgoff + (len >> PAGE_SHIFT)) < pgoff)
		return -EOVERFLOW;

	/* Too many mappings? */
	if (mm->map_count > sysctl_max_map_count)
		return -ENOMEM;

	/* Obtain the address to map to. we verify (or select) it and ensure
	 * that it represents a valid section of the address space.
	 */
	addr = get_unmapped_area(file, addr, len, pgoff, flags);
	if (IS_ERR_VALUE(addr))
		return addr;

	if (flags & MAP_FIXED_NOREPLACE) {
		struct vm_area_struct *vma = find_vma(mm, addr);

		if (vma && vma->vm_start < addr + len)
			return -EEXIST;
	}

	if (prot == PROT_EXEC) {
		pkey = execute_only_pkey(mm);
		if (pkey < 0)
			pkey = 0;
	}

	/* Do simple checking here so the lower-level routines won't have
	 * to. we assume access permissions have been handled by the open
	 * of the memory object, so we don't do any here.
	 */
	vm_flags = calc_vm_prot_bits(prot, pkey) | calc_vm_flag_bits(flags) |
			mm->def_flags | VM_MAYREAD | VM_MAYWRITE | VM_MAYEXEC;

	if (flags & MAP_LOCKED)
		if (!can_do_mlock())
			return -EPERM;

	if (mlock_future_check(mm, vm_flags, len))
		return -EAGAIN;

	if (file) {
		struct inode *inode = file_inode(file);
		unsigned long flags_mask;

		if (!file_mmap_ok(file, inode, pgoff, len))
			return -EOVERFLOW;

		flags_mask = LEGACY_MAP_MASK | file->f_op->mmap_supported_flags;

		switch (flags & MAP_TYPE) {
		case MAP_SHARED:
			/*
			 * Force use of MAP_SHARED_VALIDATE with non-legacy
			 * flags. E.g. MAP_SYNC is dangerous to use with
			 * MAP_SHARED as you don't know which consistency model
			 * you will get. We silently ignore unsupported flags
			 * with MAP_SHARED to preserve backward compatibility.
			 */
			flags &= LEGACY_MAP_MASK;
			fallthrough;
		case MAP_SHARED_VALIDATE:
			if (flags & ~flags_mask)
				return -EOPNOTSUPP;
			if (prot & PROT_WRITE) {
				if (!(file->f_mode & FMODE_WRITE))
					return -EACCES;
				if (IS_SWAPFILE(file->f_mapping->host))
					return -ETXTBSY;
			}

			/*
			 * Make sure we don't allow writing to an append-only
			 * file..
			 */
			if (IS_APPEND(inode) && (file->f_mode & FMODE_WRITE))
				return -EACCES;

			/*
			 * Make sure there are no mandatory locks on the file.
			 */
			if (locks_verify_locked(file))
				return -EAGAIN;

			vm_flags |= VM_SHARED | VM_MAYSHARE;
			if (!(file->f_mode & FMODE_WRITE))
				vm_flags &= ~(VM_MAYWRITE | VM_SHARED);
			fallthrough;
		case MAP_PRIVATE:
			if (!(file->f_mode & FMODE_READ))
				return -EACCES;
			if (path_noexec(&file->f_path)) {
				if (vm_flags & VM_EXEC)
					return -EPERM;
				vm_flags &= ~VM_MAYEXEC;
			}

			if (!file->f_op->mmap)
				return -ENODEV;
			if (vm_flags & (VM_GROWSDOWN|VM_GROWSUP))
				return -EINVAL;
			break;

		default:
			return -EINVAL;
		}
	} else {
		switch (flags & MAP_TYPE) {
		case MAP_SHARED:
			if (vm_flags & (VM_GROWSDOWN|VM_GROWSUP))
				return -EINVAL;
			/*
			 * Ignore pgoff.
			 */
			pgoff = 0;
			vm_flags |= VM_SHARED | VM_MAYSHARE;
			break;
		case MAP_PRIVATE:
			/*
			 * Set pgoff according to addr for anon_vma.
			 */
			pgoff = addr >> PAGE_SHIFT;
			break;
		default:
			return -EINVAL;
		}
	}

	/*
	 * Set 'VM_NORESERVE' if we should not account for the
	 * memory use of this mapping.
	 */
	if (flags & MAP_NORESERVE) {
		/* We honor MAP_NORESERVE if allowed to overcommit */
		if (sysctl_overcommit_memory != OVERCOMMIT_NEVER)
			vm_flags |= VM_NORESERVE;

		/* hugetlb applies strict overcommit unless MAP_NORESERVE */
		if (file && is_file_hugepages(file))
			vm_flags |= VM_NORESERVE;
	}

	addr = mmap_region(file, addr, len, vm_flags, pgoff, uf);
	if (!IS_ERR_VALUE(addr) &&
	    ((vm_flags & VM_LOCKED) ||
	     (flags & (MAP_POPULATE | MAP_NONBLOCK)) == MAP_POPULATE))
		*populate = len;
	return addr;
}

//实现mmap
unsigned long ksys_mmap_pgoff(unsigned long addr, unsigned long len,
			      unsigned long prot, unsigned long flags,
			      unsigned long fd, unsigned long pgoff)
{
	struct file *file = NULL;
	unsigned long retval;

	if (!(flags & MAP_ANONYMOUS)) {
		audit_mmap_fd(fd, flags);
		file = fget(fd);//由fd获得file
		if (!file)
			return -EBADF;
<<<<<<< HEAD
		if (is_file_hugepages(file))
			//是否为大页fs的文件
=======
		if (is_file_hugepages(file)) {
>>>>>>> 00e4db51
			len = ALIGN(len, huge_page_size(hstate_file(file)));
		} else if (unlikely(flags & MAP_HUGETLB)) {
			retval = -EINVAL;
			goto out_fput;
		}
	} else if (flags & MAP_HUGETLB) {
		struct user_struct *user = NULL;
		struct hstate *hs;

		hs = hstate_sizelog((flags >> MAP_HUGE_SHIFT) & MAP_HUGE_MASK);
		if (!hs)
			return -EINVAL;

		len = ALIGN(len, huge_page_size(hs));
		/*
		 * VM_NORESERVE is used because the reservations will be
		 * taken when vm_ops->mmap() is called
		 * A dummy user value is used because we are not locking
		 * memory so no accounting is necessary
		 */
		file = hugetlb_file_setup(HUGETLB_ANON_FILE, len,
				VM_NORESERVE,
				&user, HUGETLB_ANONHUGE_INODE,
				(flags >> MAP_HUGE_SHIFT) & MAP_HUGE_MASK);
		if (IS_ERR(file))
			return PTR_ERR(file);
	}

	flags &= ~(MAP_EXECUTABLE | MAP_DENYWRITE);

	retval = vm_mmap_pgoff(file, addr, len, prot, flags, pgoff);
out_fput:
	if (file)
		fput(file);
	return retval;
}

SYSCALL_DEFINE6(mmap_pgoff, unsigned long, addr, unsigned long, len,
		unsigned long, prot, unsigned long, flags,
		unsigned long, fd, unsigned long, pgoff)
{
	return ksys_mmap_pgoff(addr, len, prot, flags, fd, pgoff);
}

#ifdef __ARCH_WANT_SYS_OLD_MMAP
struct mmap_arg_struct {
	unsigned long addr;
	unsigned long len;
	unsigned long prot;
	unsigned long flags;
	unsigned long fd;
	unsigned long offset;
};

SYSCALL_DEFINE1(old_mmap, struct mmap_arg_struct __user *, arg)
{
	struct mmap_arg_struct a;

	if (copy_from_user(&a, arg, sizeof(a)))
		return -EFAULT;
	if (offset_in_page(a.offset))
		return -EINVAL;

	return ksys_mmap_pgoff(a.addr, a.len, a.prot, a.flags, a.fd,
			       a.offset >> PAGE_SHIFT);
}
#endif /* __ARCH_WANT_SYS_OLD_MMAP */

/*
 * Some shared mappings will want the pages marked read-only
 * to track write events. If so, we'll downgrade vm_page_prot
 * to the private version (using protection_map[] without the
 * VM_SHARED bit).
 */
int vma_wants_writenotify(struct vm_area_struct *vma, pgprot_t vm_page_prot)
{
	vm_flags_t vm_flags = vma->vm_flags;
	const struct vm_operations_struct *vm_ops = vma->vm_ops;

	/* If it was private or non-writable, the write bit is already clear */
	if ((vm_flags & (VM_WRITE|VM_SHARED)) != ((VM_WRITE|VM_SHARED)))
		return 0;

	/* The backer wishes to know when pages are first written to? */
	if (vm_ops && (vm_ops->page_mkwrite || vm_ops->pfn_mkwrite))
		return 1;

	/* The open routine did something to the protections that pgprot_modify
	 * won't preserve? */
	if (pgprot_val(vm_page_prot) !=
	    pgprot_val(vm_pgprot_modify(vm_page_prot, vm_flags)))
		return 0;

	/* Do we need to track softdirty? */
	if (IS_ENABLED(CONFIG_MEM_SOFT_DIRTY) && !(vm_flags & VM_SOFTDIRTY))
		return 1;

	/* Specialty mapping? */
	if (vm_flags & VM_PFNMAP)
		return 0;

	/* Can the mapping track the dirty pages? */
	return vma->vm_file && vma->vm_file->f_mapping &&
		mapping_cap_account_dirty(vma->vm_file->f_mapping);
}

/*
 * We account for memory if it's a private writeable mapping,
 * not hugepages and VM_NORESERVE wasn't set.
 */
static inline int accountable_mapping(struct file *file, vm_flags_t vm_flags)
{
	/*
	 * hugetlb has its own accounting separate from the core VM
	 * VM_HUGETLB may not be set yet so we cannot check for that flag.
	 */
	if (file && is_file_hugepages(file))
		return 0;

	return (vm_flags & (VM_NORESERVE | VM_SHARED | VM_WRITE)) == VM_WRITE;
}

unsigned long mmap_region(struct file *file, unsigned long addr,
		unsigned long len, vm_flags_t vm_flags, unsigned long pgoff,
		struct list_head *uf)
{
	struct mm_struct *mm = current->mm;
	struct vm_area_struct *vma, *prev, *merge;
	int error;
	struct rb_node **rb_link, *rb_parent;
	unsigned long charged = 0;

	/* Check against address space limit. */
	if (!may_expand_vm(mm, vm_flags, len >> PAGE_SHIFT)) {
		unsigned long nr_pages;

		/*
		 * MAP_FIXED may remove pages of mappings that intersects with
		 * requested mapping. Account for the pages it would unmap.
		 */
		nr_pages = count_vma_pages_range(mm, addr, addr + len);

		if (!may_expand_vm(mm, vm_flags,
					(len >> PAGE_SHIFT) - nr_pages))
			return -ENOMEM;
	}

	/* Clear old maps */
	while (find_vma_links(mm, addr, addr + len, &prev, &rb_link,
			      &rb_parent)) {
		if (do_munmap(mm, addr, len, uf))
			return -ENOMEM;
	}

	/*
	 * Private writable mapping: check memory availability
	 */
	if (accountable_mapping(file, vm_flags)) {
		charged = len >> PAGE_SHIFT;
		if (security_vm_enough_memory_mm(mm, charged))
			return -ENOMEM;
		vm_flags |= VM_ACCOUNT;
	}

	/*
	 * Can we just expand an old mapping?
	 */
	vma = vma_merge(mm, prev, addr, addr + len, vm_flags,
			NULL, file, pgoff, NULL, NULL_VM_UFFD_CTX);
	if (vma)
		goto out;

	/*
	 * Determine the object being mapped and call the appropriate
	 * specific mapper. the address has already been validated, but
	 * not unmapped, but the maps are removed from the list.
	 */
	vma = vm_area_alloc(mm);
	if (!vma) {
		error = -ENOMEM;
		goto unacct_error;
	}

	vma->vm_start = addr;
	vma->vm_end = addr + len;
	vma->vm_flags = vm_flags;
	vma->vm_page_prot = vm_get_page_prot(vm_flags);
	vma->vm_pgoff = pgoff;

	if (file) {
		if (vm_flags & VM_DENYWRITE) {
			error = deny_write_access(file);
			if (error)
				goto free_vma;
		}
		if (vm_flags & VM_SHARED) {
			error = mapping_map_writable(file->f_mapping);
			if (error)
				goto allow_write_and_free_vma;
		}

		/* ->mmap() can change vma->vm_file, but must guarantee that
		 * vma_link() below can deny write-access if VM_DENYWRITE is set
		 * and map writably if VM_SHARED is set. This usually means the
		 * new file must not have been exposed to user-space, yet.
		 */
		vma->vm_file = get_file(file);
		error = call_mmap(file, vma);
		if (error)
			goto unmap_and_free_vma;

		/* If vm_flags changed after call_mmap(), we should try merge vma again
		 * as we may succeed this time.
		 */
		if (unlikely(vm_flags != vma->vm_flags && prev)) {
			merge = vma_merge(mm, prev, vma->vm_start, vma->vm_end, vma->vm_flags,
				NULL, vma->vm_file, vma->vm_pgoff, NULL, NULL_VM_UFFD_CTX);
			if (merge) {
				fput(file);
				vm_area_free(vma);
				vma = merge;
				/* Update vm_flags and possible addr to pick up the change. We don't
				 * warn here if addr changed as the vma is not linked by vma_link().
				 */
				addr = vma->vm_start;
				vm_flags = vma->vm_flags;
				goto unmap_writable;
			}
		}

		/* Can addr have changed??
		 *
		 * Answer: Yes, several device drivers can do it in their
		 *         f_op->mmap method. -DaveM
		 * Bug: If addr is changed, prev, rb_link, rb_parent should
		 *      be updated for vma_link()
		 */
		WARN_ON_ONCE(addr != vma->vm_start);

		addr = vma->vm_start;
		vm_flags = vma->vm_flags;
	} else if (vm_flags & VM_SHARED) {
		error = shmem_zero_setup(vma);
		if (error)
			goto free_vma;
	} else {
		vma_set_anonymous(vma);
	}

	vma_link(mm, vma, prev, rb_link, rb_parent);
	/* Once vma denies write, undo our temporary denial count */
	if (file) {
unmap_writable:
		if (vm_flags & VM_SHARED)
			mapping_unmap_writable(file->f_mapping);
		if (vm_flags & VM_DENYWRITE)
			allow_write_access(file);
	}
	file = vma->vm_file;
out:
	perf_event_mmap(vma);

	vm_stat_account(mm, vm_flags, len >> PAGE_SHIFT);
	if (vm_flags & VM_LOCKED) {
		if ((vm_flags & VM_SPECIAL) || vma_is_dax(vma) ||
					is_vm_hugetlb_page(vma) ||
					vma == get_gate_vma(current->mm))
			vma->vm_flags &= VM_LOCKED_CLEAR_MASK;
		else
			mm->locked_vm += (len >> PAGE_SHIFT);
	}

	if (file)
		uprobe_mmap(vma);

	/*
	 * New (or expanded) vma always get soft dirty status.
	 * Otherwise user-space soft-dirty page tracker won't
	 * be able to distinguish situation when vma area unmapped,
	 * then new mapped in-place (which must be aimed as
	 * a completely new data area).
	 */
	vma->vm_flags |= VM_SOFTDIRTY;

	vma_set_page_prot(vma);

	return addr;

unmap_and_free_vma:
	vma->vm_file = NULL;
	fput(file);

	/* Undo any partial mapping done by a device driver. */
	unmap_region(mm, vma, prev, vma->vm_start, vma->vm_end);
	charged = 0;
	if (vm_flags & VM_SHARED)
		mapping_unmap_writable(file->f_mapping);
allow_write_and_free_vma:
	if (vm_flags & VM_DENYWRITE)
		allow_write_access(file);
free_vma:
	vm_area_free(vma);
unacct_error:
	if (charged)
		vm_unacct_memory(charged);
	return error;
}

static unsigned long unmapped_area(struct vm_unmapped_area_info *info)
{
	/*
	 * We implement the search by looking for an rbtree node that
	 * immediately follows a suitable gap. That is,
	 * - gap_start = vma->vm_prev->vm_end <= info->high_limit - length;
	 * - gap_end   = vma->vm_start        >= info->low_limit  + length;
	 * - gap_end - gap_start >= length
	 */

	struct mm_struct *mm = current->mm;
	struct vm_area_struct *vma;
	unsigned long length, low_limit, high_limit, gap_start, gap_end;

	/* Adjust search length to account for worst case alignment overhead */
	length = info->length + info->align_mask;
	if (length < info->length)
		return -ENOMEM;

	/* Adjust search limits by the desired length */
	if (info->high_limit < length)
		return -ENOMEM;
	high_limit = info->high_limit - length;

	if (info->low_limit > high_limit)
		return -ENOMEM;
	low_limit = info->low_limit + length;

	/* Check if rbtree root looks promising */
	if (RB_EMPTY_ROOT(&mm->mm_rb))
		goto check_highest;
	vma = rb_entry(mm->mm_rb.rb_node, struct vm_area_struct, vm_rb);
	if (vma->rb_subtree_gap < length)
		goto check_highest;

	while (true) {
		/* Visit left subtree if it looks promising */
		gap_end = vm_start_gap(vma);
		if (gap_end >= low_limit && vma->vm_rb.rb_left) {
			struct vm_area_struct *left =
				rb_entry(vma->vm_rb.rb_left,
					 struct vm_area_struct, vm_rb);
			if (left->rb_subtree_gap >= length) {
				vma = left;
				continue;
			}
		}

		gap_start = vma->vm_prev ? vm_end_gap(vma->vm_prev) : 0;
check_current:
		/* Check if current node has a suitable gap */
		if (gap_start > high_limit)
			return -ENOMEM;
		if (gap_end >= low_limit &&
		    gap_end > gap_start && gap_end - gap_start >= length)
			goto found;

		/* Visit right subtree if it looks promising */
		if (vma->vm_rb.rb_right) {
			struct vm_area_struct *right =
				rb_entry(vma->vm_rb.rb_right,
					 struct vm_area_struct, vm_rb);
			if (right->rb_subtree_gap >= length) {
				vma = right;
				continue;
			}
		}

		/* Go back up the rbtree to find next candidate node */
		while (true) {
			struct rb_node *prev = &vma->vm_rb;
			if (!rb_parent(prev))
				goto check_highest;
			vma = rb_entry(rb_parent(prev),
				       struct vm_area_struct, vm_rb);
			if (prev == vma->vm_rb.rb_left) {
				gap_start = vm_end_gap(vma->vm_prev);
				gap_end = vm_start_gap(vma);
				goto check_current;
			}
		}
	}

check_highest:
	/* Check highest gap, which does not precede any rbtree node */
	gap_start = mm->highest_vm_end;
	gap_end = ULONG_MAX;  /* Only for VM_BUG_ON below */
	if (gap_start > high_limit)
		return -ENOMEM;

found:
	/* We found a suitable gap. Clip it with the original low_limit. */
	if (gap_start < info->low_limit)
		gap_start = info->low_limit;

	/* Adjust gap address to the desired alignment */
	gap_start += (info->align_offset - gap_start) & info->align_mask;

	VM_BUG_ON(gap_start + info->length > info->high_limit);
	VM_BUG_ON(gap_start + info->length > gap_end);
	return gap_start;
}

static unsigned long unmapped_area_topdown(struct vm_unmapped_area_info *info)
{
	struct mm_struct *mm = current->mm;
	struct vm_area_struct *vma;
	unsigned long length, low_limit, high_limit, gap_start, gap_end;

	/* Adjust search length to account for worst case alignment overhead */
	length = info->length + info->align_mask;
	if (length < info->length)
		return -ENOMEM;

	/*
	 * Adjust search limits by the desired length.
	 * See implementation comment at top of unmapped_area().
	 */
	gap_end = info->high_limit;
	if (gap_end < length)
		return -ENOMEM;
	high_limit = gap_end - length;

	if (info->low_limit > high_limit)
		return -ENOMEM;
	low_limit = info->low_limit + length;

	/* Check highest gap, which does not precede any rbtree node */
	gap_start = mm->highest_vm_end;
	if (gap_start <= high_limit)
		goto found_highest;

	/* Check if rbtree root looks promising */
	if (RB_EMPTY_ROOT(&mm->mm_rb))
		return -ENOMEM;
	vma = rb_entry(mm->mm_rb.rb_node, struct vm_area_struct, vm_rb);
	if (vma->rb_subtree_gap < length)
		return -ENOMEM;

	while (true) {
		/* Visit right subtree if it looks promising */
		gap_start = vma->vm_prev ? vm_end_gap(vma->vm_prev) : 0;
		if (gap_start <= high_limit && vma->vm_rb.rb_right) {
			struct vm_area_struct *right =
				rb_entry(vma->vm_rb.rb_right,
					 struct vm_area_struct, vm_rb);
			if (right->rb_subtree_gap >= length) {
				vma = right;
				continue;
			}
		}

check_current:
		/* Check if current node has a suitable gap */
		gap_end = vm_start_gap(vma);
		if (gap_end < low_limit)
			return -ENOMEM;
		if (gap_start <= high_limit &&
		    gap_end > gap_start && gap_end - gap_start >= length)
			goto found;

		/* Visit left subtree if it looks promising */
		if (vma->vm_rb.rb_left) {
			struct vm_area_struct *left =
				rb_entry(vma->vm_rb.rb_left,
					 struct vm_area_struct, vm_rb);
			if (left->rb_subtree_gap >= length) {
				vma = left;
				continue;
			}
		}

		/* Go back up the rbtree to find next candidate node */
		while (true) {
			struct rb_node *prev = &vma->vm_rb;
			if (!rb_parent(prev))
				return -ENOMEM;
			vma = rb_entry(rb_parent(prev),
				       struct vm_area_struct, vm_rb);
			if (prev == vma->vm_rb.rb_right) {
				gap_start = vma->vm_prev ?
					vm_end_gap(vma->vm_prev) : 0;
				goto check_current;
			}
		}
	}

found:
	/* We found a suitable gap. Clip it with the original high_limit. */
	if (gap_end > info->high_limit)
		gap_end = info->high_limit;

found_highest:
	/* Compute highest gap address at the desired alignment */
	gap_end -= info->length;
	gap_end -= (gap_end - info->align_offset) & info->align_mask;

	VM_BUG_ON(gap_end < info->low_limit);
	VM_BUG_ON(gap_end < gap_start);
	return gap_end;
}

/*
 * Search for an unmapped address range.
 *
 * We are looking for a range that:
 * - does not intersect with any VMA;
 * - is contained within the [low_limit, high_limit) interval;
 * - is at least the desired size.
 * - satisfies (begin_addr & align_mask) == (align_offset & align_mask)
 */
unsigned long vm_unmapped_area(struct vm_unmapped_area_info *info)
{
	unsigned long addr;

	if (info->flags & VM_UNMAPPED_AREA_TOPDOWN)
		addr = unmapped_area_topdown(info);
	else
		addr = unmapped_area(info);

	trace_vm_unmapped_area(addr, info);
	return addr;
}

#ifndef arch_get_mmap_end
#define arch_get_mmap_end(addr)	(TASK_SIZE)
#endif

#ifndef arch_get_mmap_base
#define arch_get_mmap_base(addr, base) (base)
#endif

/* Get an address range which is currently unmapped.
 * For shmat() with addr=0.
 *
 * Ugly calling convention alert:
 * Return value with the low bits set means error value,
 * ie
 *	if (ret & ~PAGE_MASK)
 *		error = ret;
 *
 * This function "knows" that -ENOMEM has the bits set.
 */
#ifndef HAVE_ARCH_UNMAPPED_AREA
unsigned long
arch_get_unmapped_area(struct file *filp, unsigned long addr,
		unsigned long len, unsigned long pgoff, unsigned long flags)
{
	struct mm_struct *mm = current->mm;
	struct vm_area_struct *vma, *prev;
	struct vm_unmapped_area_info info;
	const unsigned long mmap_end = arch_get_mmap_end(addr);

	if (len > mmap_end - mmap_min_addr)
		return -ENOMEM;

	if (flags & MAP_FIXED)
		return addr;

	if (addr) {
		addr = PAGE_ALIGN(addr);
		vma = find_vma_prev(mm, addr, &prev);
		if (mmap_end - len >= addr && addr >= mmap_min_addr &&
		    (!vma || addr + len <= vm_start_gap(vma)) &&
		    (!prev || addr >= vm_end_gap(prev)))
			return addr;
	}

	info.flags = 0;
	info.length = len;
	info.low_limit = mm->mmap_base;
	info.high_limit = mmap_end;
	info.align_mask = 0;
	info.align_offset = 0;
	return vm_unmapped_area(&info);
}
#endif

/*
 * This mmap-allocator allocates new areas top-down from below the
 * stack's low limit (the base):
 */
#ifndef HAVE_ARCH_UNMAPPED_AREA_TOPDOWN
unsigned long
arch_get_unmapped_area_topdown(struct file *filp, unsigned long addr,
			  unsigned long len, unsigned long pgoff,
			  unsigned long flags)
{
	struct vm_area_struct *vma, *prev;
	struct mm_struct *mm = current->mm;
	struct vm_unmapped_area_info info;
	const unsigned long mmap_end = arch_get_mmap_end(addr);

	/* requested length too big for entire address space */
	if (len > mmap_end - mmap_min_addr)
		return -ENOMEM;

	if (flags & MAP_FIXED)
		return addr;

	/* requesting a specific address */
	if (addr) {
		addr = PAGE_ALIGN(addr);
		vma = find_vma_prev(mm, addr, &prev);
		if (mmap_end - len >= addr && addr >= mmap_min_addr &&
				(!vma || addr + len <= vm_start_gap(vma)) &&
				(!prev || addr >= vm_end_gap(prev)))
			return addr;
	}

	info.flags = VM_UNMAPPED_AREA_TOPDOWN;
	info.length = len;
	info.low_limit = max(PAGE_SIZE, mmap_min_addr);
	info.high_limit = arch_get_mmap_base(addr, mm->mmap_base);
	info.align_mask = 0;
	info.align_offset = 0;
	addr = vm_unmapped_area(&info);

	/*
	 * A failed mmap() very likely causes application failure,
	 * so fall back to the bottom-up function here. This scenario
	 * can happen with large stack limits and large mmap()
	 * allocations.
	 */
	if (offset_in_page(addr)) {
		VM_BUG_ON(addr != -ENOMEM);
		info.flags = 0;
		info.low_limit = TASK_UNMAPPED_BASE;
		info.high_limit = mmap_end;
		addr = vm_unmapped_area(&info);
	}

	return addr;
}
#endif

unsigned long
get_unmapped_area(struct file *file, unsigned long addr, unsigned long len,
		unsigned long pgoff, unsigned long flags)
{
	unsigned long (*get_area)(struct file *, unsigned long,
				  unsigned long, unsigned long, unsigned long);

	unsigned long error = arch_mmap_check(addr, len, flags);
	if (error)
		return error;

	/* Careful about overflows.. */
	if (len > TASK_SIZE)
		return -ENOMEM;

	get_area = current->mm->get_unmapped_area;
	if (file) {
		if (file->f_op->get_unmapped_area)
			get_area = file->f_op->get_unmapped_area;
	} else if (flags & MAP_SHARED) {
		/*
		 * mmap_region() will call shmem_zero_setup() to create a file,
		 * so use shmem's get_unmapped_area in case it can be huge.
		 * do_mmap() will clear pgoff, so match alignment.
		 */
		pgoff = 0;
		get_area = shmem_get_unmapped_area;
	}

	addr = get_area(file, addr, len, pgoff, flags);
	if (IS_ERR_VALUE(addr))
		return addr;

	if (addr > TASK_SIZE - len)
		return -ENOMEM;
	if (offset_in_page(addr))
		return -EINVAL;

	error = security_mmap_addr(addr);
	return error ? error : addr;
}

EXPORT_SYMBOL(get_unmapped_area);

/* Look up the first VMA which satisfies  addr < vm_end,  NULL if none. */
struct vm_area_struct *find_vma(struct mm_struct *mm, unsigned long addr)
{
	struct rb_node *rb_node;
	struct vm_area_struct *vma;

	/* Check the cache first. */
	vma = vmacache_find(mm, addr);
	if (likely(vma))
		return vma;

	rb_node = mm->mm_rb.rb_node;

	while (rb_node) {
		struct vm_area_struct *tmp;

		tmp = rb_entry(rb_node, struct vm_area_struct, vm_rb);

		if (tmp->vm_end > addr) {
			vma = tmp;
			if (tmp->vm_start <= addr)
				break;
			rb_node = rb_node->rb_left;
		} else
			rb_node = rb_node->rb_right;
	}

	if (vma)
		vmacache_update(addr, vma);
	return vma;
}

EXPORT_SYMBOL(find_vma);

/*
 * Same as find_vma, but also return a pointer to the previous VMA in *pprev.
 */
struct vm_area_struct *
find_vma_prev(struct mm_struct *mm, unsigned long addr,
			struct vm_area_struct **pprev)
{
	struct vm_area_struct *vma;

	vma = find_vma(mm, addr);
	if (vma) {
		*pprev = vma->vm_prev;
	} else {
		struct rb_node *rb_node = rb_last(&mm->mm_rb);

		*pprev = rb_node ? rb_entry(rb_node, struct vm_area_struct, vm_rb) : NULL;
	}
	return vma;
}

/*
 * Verify that the stack growth is acceptable and
 * update accounting. This is shared with both the
 * grow-up and grow-down cases.
 */
static int acct_stack_growth(struct vm_area_struct *vma,
			     unsigned long size, unsigned long grow)
{
	struct mm_struct *mm = vma->vm_mm;
	unsigned long new_start;

	/* address space limit tests */
	if (!may_expand_vm(mm, vma->vm_flags, grow))
		return -ENOMEM;

	/* Stack limit test */
	if (size > rlimit(RLIMIT_STACK))
		return -ENOMEM;

	/* mlock limit tests */
	if (vma->vm_flags & VM_LOCKED) {
		unsigned long locked;
		unsigned long limit;
		locked = mm->locked_vm + grow;
		limit = rlimit(RLIMIT_MEMLOCK);
		limit >>= PAGE_SHIFT;
		if (locked > limit && !capable(CAP_IPC_LOCK))
			return -ENOMEM;
	}

	/* Check to ensure the stack will not grow into a hugetlb-only region */
	new_start = (vma->vm_flags & VM_GROWSUP) ? vma->vm_start :
			vma->vm_end - size;
	if (is_hugepage_only_range(vma->vm_mm, new_start, size))
		return -EFAULT;

	/*
	 * Overcommit..  This must be the final test, as it will
	 * update security statistics.
	 */
	if (security_vm_enough_memory_mm(mm, grow))
		return -ENOMEM;

	return 0;
}

#if defined(CONFIG_STACK_GROWSUP) || defined(CONFIG_IA64)
/*
 * PA-RISC uses this for its stack; IA64 for its Register Backing Store.
 * vma is the last one with address > vma->vm_end.  Have to extend vma.
 */
int expand_upwards(struct vm_area_struct *vma, unsigned long address)
{
	struct mm_struct *mm = vma->vm_mm;
	struct vm_area_struct *next;
	unsigned long gap_addr;
	int error = 0;

	if (!(vma->vm_flags & VM_GROWSUP))
		return -EFAULT;

	/* Guard against exceeding limits of the address space. */
	address &= PAGE_MASK;
	if (address >= (TASK_SIZE & PAGE_MASK))
		return -ENOMEM;
	address += PAGE_SIZE;

	/* Enforce stack_guard_gap */
	gap_addr = address + stack_guard_gap;

	/* Guard against overflow */
	if (gap_addr < address || gap_addr > TASK_SIZE)
		gap_addr = TASK_SIZE;

	next = vma->vm_next;
	if (next && next->vm_start < gap_addr && vma_is_accessible(next)) {
		if (!(next->vm_flags & VM_GROWSUP))
			return -ENOMEM;
		/* Check that both stack segments have the same anon_vma? */
	}

	/* We must make sure the anon_vma is allocated. */
	if (unlikely(anon_vma_prepare(vma)))
		return -ENOMEM;

	/*
	 * vma->vm_start/vm_end cannot change under us because the caller
	 * is required to hold the mmap_lock in read mode.  We need the
	 * anon_vma lock to serialize against concurrent expand_stacks.
	 */
	anon_vma_lock_write(vma->anon_vma);

	/* Somebody else might have raced and expanded it already */
	if (address > vma->vm_end) {
		unsigned long size, grow;

		size = address - vma->vm_start;
		grow = (address - vma->vm_end) >> PAGE_SHIFT;

		error = -ENOMEM;
		if (vma->vm_pgoff + (size >> PAGE_SHIFT) >= vma->vm_pgoff) {
			error = acct_stack_growth(vma, size, grow);
			if (!error) {
				/*
				 * vma_gap_update() doesn't support concurrent
				 * updates, but we only hold a shared mmap_lock
				 * lock here, so we need to protect against
				 * concurrent vma expansions.
				 * anon_vma_lock_write() doesn't help here, as
				 * we don't guarantee that all growable vmas
				 * in a mm share the same root anon vma.
				 * So, we reuse mm->page_table_lock to guard
				 * against concurrent vma expansions.
				 */
				spin_lock(&mm->page_table_lock);
				if (vma->vm_flags & VM_LOCKED)
					mm->locked_vm += grow;
				vm_stat_account(mm, vma->vm_flags, grow);
				anon_vma_interval_tree_pre_update_vma(vma);
				vma->vm_end = address;
				anon_vma_interval_tree_post_update_vma(vma);
				if (vma->vm_next)
					vma_gap_update(vma->vm_next);
				else
					mm->highest_vm_end = vm_end_gap(vma);
				spin_unlock(&mm->page_table_lock);

				perf_event_mmap(vma);
			}
		}
	}
	anon_vma_unlock_write(vma->anon_vma);
	khugepaged_enter_vma_merge(vma, vma->vm_flags);
	validate_mm(mm);
	return error;
}
#endif /* CONFIG_STACK_GROWSUP || CONFIG_IA64 */

/*
 * vma is the first one with address < vma->vm_start.  Have to extend vma.
 */
int expand_downwards(struct vm_area_struct *vma,
				   unsigned long address)
{
	struct mm_struct *mm = vma->vm_mm;
	struct vm_area_struct *prev;
	int error = 0;

	address &= PAGE_MASK;
	if (address < mmap_min_addr)
		return -EPERM;

	/* Enforce stack_guard_gap */
	prev = vma->vm_prev;
	/* Check that both stack segments have the same anon_vma? */
	if (prev && !(prev->vm_flags & VM_GROWSDOWN) &&
			vma_is_accessible(prev)) {
		if (address - prev->vm_end < stack_guard_gap)
			return -ENOMEM;
	}

	/* We must make sure the anon_vma is allocated. */
	if (unlikely(anon_vma_prepare(vma)))
		return -ENOMEM;

	/*
	 * vma->vm_start/vm_end cannot change under us because the caller
	 * is required to hold the mmap_lock in read mode.  We need the
	 * anon_vma lock to serialize against concurrent expand_stacks.
	 */
	anon_vma_lock_write(vma->anon_vma);

	/* Somebody else might have raced and expanded it already */
	if (address < vma->vm_start) {
		unsigned long size, grow;

		size = vma->vm_end - address;
		grow = (vma->vm_start - address) >> PAGE_SHIFT;

		error = -ENOMEM;
		if (grow <= vma->vm_pgoff) {
			error = acct_stack_growth(vma, size, grow);
			if (!error) {
				/*
				 * vma_gap_update() doesn't support concurrent
				 * updates, but we only hold a shared mmap_lock
				 * lock here, so we need to protect against
				 * concurrent vma expansions.
				 * anon_vma_lock_write() doesn't help here, as
				 * we don't guarantee that all growable vmas
				 * in a mm share the same root anon vma.
				 * So, we reuse mm->page_table_lock to guard
				 * against concurrent vma expansions.
				 */
				spin_lock(&mm->page_table_lock);
				if (vma->vm_flags & VM_LOCKED)
					mm->locked_vm += grow;
				vm_stat_account(mm, vma->vm_flags, grow);
				anon_vma_interval_tree_pre_update_vma(vma);
				vma->vm_start = address;
				vma->vm_pgoff -= grow;
				anon_vma_interval_tree_post_update_vma(vma);
				vma_gap_update(vma);
				spin_unlock(&mm->page_table_lock);

				perf_event_mmap(vma);
			}
		}
	}
	anon_vma_unlock_write(vma->anon_vma);
	khugepaged_enter_vma_merge(vma, vma->vm_flags);
	validate_mm(mm);
	return error;
}

/* enforced gap between the expanding stack and other mappings. */
unsigned long stack_guard_gap = 256UL<<PAGE_SHIFT;

static int __init cmdline_parse_stack_guard_gap(char *p)
{
	unsigned long val;
	char *endptr;

	val = simple_strtoul(p, &endptr, 10);
	if (!*endptr)
		stack_guard_gap = val << PAGE_SHIFT;

	return 0;
}
__setup("stack_guard_gap=", cmdline_parse_stack_guard_gap);

#ifdef CONFIG_STACK_GROWSUP
int expand_stack(struct vm_area_struct *vma, unsigned long address)
{
	return expand_upwards(vma, address);
}

struct vm_area_struct *
find_extend_vma(struct mm_struct *mm, unsigned long addr)
{
	struct vm_area_struct *vma, *prev;

	addr &= PAGE_MASK;
	vma = find_vma_prev(mm, addr, &prev);
	if (vma && (vma->vm_start <= addr))
		return vma;
	/* don't alter vm_end if the coredump is running */
	if (!prev || !mmget_still_valid(mm) || expand_stack(prev, addr))
		return NULL;
	if (prev->vm_flags & VM_LOCKED)
		populate_vma_page_range(prev, addr, prev->vm_end, NULL);
	return prev;
}
#else
int expand_stack(struct vm_area_struct *vma, unsigned long address)
{
	return expand_downwards(vma, address);
}

struct vm_area_struct *
find_extend_vma(struct mm_struct *mm, unsigned long addr)
{
	struct vm_area_struct *vma;
	unsigned long start;

	addr &= PAGE_MASK;
	vma = find_vma(mm, addr);
	if (!vma)
		return NULL;
	if (vma->vm_start <= addr)
		return vma;
	if (!(vma->vm_flags & VM_GROWSDOWN))
		return NULL;
	/* don't alter vm_start if the coredump is running */
	if (!mmget_still_valid(mm))
		return NULL;
	start = vma->vm_start;
	if (expand_stack(vma, addr))
		return NULL;
	if (vma->vm_flags & VM_LOCKED)
		populate_vma_page_range(vma, addr, start, NULL);
	return vma;
}
#endif

EXPORT_SYMBOL_GPL(find_extend_vma);

/*
 * Ok - we have the memory areas we should free on the vma list,
 * so release them, and do the vma updates.
 *
 * Called with the mm semaphore held.
 */
static void remove_vma_list(struct mm_struct *mm, struct vm_area_struct *vma)
{
	unsigned long nr_accounted = 0;

	/* Update high watermark before we lower total_vm */
	update_hiwater_vm(mm);
	do {
		long nrpages = vma_pages(vma);

		if (vma->vm_flags & VM_ACCOUNT)
			nr_accounted += nrpages;
		vm_stat_account(mm, vma->vm_flags, -nrpages);
		vma = remove_vma(vma);
	} while (vma);
	vm_unacct_memory(nr_accounted);
	validate_mm(mm);
}

/*
 * Get rid of page table information in the indicated region.
 *
 * Called with the mm semaphore held.
 */
static void unmap_region(struct mm_struct *mm,
		struct vm_area_struct *vma, struct vm_area_struct *prev,
		unsigned long start, unsigned long end)
{
	struct vm_area_struct *next = prev ? prev->vm_next : mm->mmap;
	struct mmu_gather tlb;

	lru_add_drain();
	tlb_gather_mmu(&tlb, mm, start, end);
	update_hiwater_rss(mm);
	unmap_vmas(&tlb, vma, start, end);
	free_pgtables(&tlb, vma, prev ? prev->vm_end : FIRST_USER_ADDRESS,
				 next ? next->vm_start : USER_PGTABLES_CEILING);
	tlb_finish_mmu(&tlb, start, end);
}

/*
 * Create a list of vma's touched by the unmap, removing them from the mm's
 * vma list as we go..
 */
static bool
detach_vmas_to_be_unmapped(struct mm_struct *mm, struct vm_area_struct *vma,
	struct vm_area_struct *prev, unsigned long end)
{
	struct vm_area_struct **insertion_point;
	struct vm_area_struct *tail_vma = NULL;

	insertion_point = (prev ? &prev->vm_next : &mm->mmap);
	vma->vm_prev = NULL;
	do {
		vma_rb_erase(vma, &mm->mm_rb);
		mm->map_count--;
		tail_vma = vma;
		vma = vma->vm_next;
	} while (vma && vma->vm_start < end);
	*insertion_point = vma;
	if (vma) {
		vma->vm_prev = prev;
		vma_gap_update(vma);
	} else
		mm->highest_vm_end = prev ? vm_end_gap(prev) : 0;
	tail_vma->vm_next = NULL;

	/* Kill the cache */
	vmacache_invalidate(mm);

	/*
	 * Do not downgrade mmap_lock if we are next to VM_GROWSDOWN or
	 * VM_GROWSUP VMA. Such VMAs can change their size under
	 * down_read(mmap_lock) and collide with the VMA we are about to unmap.
	 */
	if (vma && (vma->vm_flags & VM_GROWSDOWN))
		return false;
	if (prev && (prev->vm_flags & VM_GROWSUP))
		return false;
	return true;
}

/*
 * __split_vma() bypasses sysctl_max_map_count checking.  We use this where it
 * has already been checked or doesn't make sense to fail.
 */
int __split_vma(struct mm_struct *mm, struct vm_area_struct *vma,
		unsigned long addr, int new_below)
{
	struct vm_area_struct *new;
	int err;

	if (vma->vm_ops && vma->vm_ops->split) {
		err = vma->vm_ops->split(vma, addr);
		if (err)
			return err;
	}

	new = vm_area_dup(vma);
	if (!new)
		return -ENOMEM;

	if (new_below)
		new->vm_end = addr;
	else {
		new->vm_start = addr;
		new->vm_pgoff += ((addr - vma->vm_start) >> PAGE_SHIFT);
	}

	err = vma_dup_policy(vma, new);
	if (err)
		goto out_free_vma;

	err = anon_vma_clone(new, vma);
	if (err)
		goto out_free_mpol;

	if (new->vm_file)
		get_file(new->vm_file);

	if (new->vm_ops && new->vm_ops->open)
		new->vm_ops->open(new);

	if (new_below)
		err = vma_adjust(vma, addr, vma->vm_end, vma->vm_pgoff +
			((addr - new->vm_start) >> PAGE_SHIFT), new);
	else
		err = vma_adjust(vma, vma->vm_start, addr, vma->vm_pgoff, new);

	/* Success. */
	if (!err)
		return 0;

	/* Clean everything up if vma_adjust failed. */
	if (new->vm_ops && new->vm_ops->close)
		new->vm_ops->close(new);
	if (new->vm_file)
		fput(new->vm_file);
	unlink_anon_vmas(new);
 out_free_mpol:
	mpol_put(vma_policy(new));
 out_free_vma:
	vm_area_free(new);
	return err;
}

/*
 * Split a vma into two pieces at address 'addr', a new vma is allocated
 * either for the first part or the tail.
 */
int split_vma(struct mm_struct *mm, struct vm_area_struct *vma,
	      unsigned long addr, int new_below)
{
	if (mm->map_count >= sysctl_max_map_count)
		return -ENOMEM;

	return __split_vma(mm, vma, addr, new_below);
}

/* Munmap is split into 2 main parts -- this part which finds
 * what needs doing, and the areas themselves, which do the
 * work.  This now handles partial unmappings.
 * Jeremy Fitzhardinge <jeremy@goop.org>
 */
int __do_munmap(struct mm_struct *mm, unsigned long start, size_t len,
		struct list_head *uf, bool downgrade)
{
	unsigned long end;
	struct vm_area_struct *vma, *prev, *last;

	if ((offset_in_page(start)) || start > TASK_SIZE || len > TASK_SIZE-start)
		return -EINVAL;

	len = PAGE_ALIGN(len);
	end = start + len;
	if (len == 0)
		return -EINVAL;

	/*
	 * arch_unmap() might do unmaps itself.  It must be called
	 * and finish any rbtree manipulation before this code
	 * runs and also starts to manipulate the rbtree.
	 */
	arch_unmap(mm, start, end);

	/* Find the first overlapping VMA */
	vma = find_vma(mm, start);
	if (!vma)
		return 0;
	prev = vma->vm_prev;
	/* we have  start < vma->vm_end  */

	/* if it doesn't overlap, we have nothing.. */
	if (vma->vm_start >= end)
		return 0;

	/*
	 * If we need to split any vma, do it now to save pain later.
	 *
	 * Note: mremap's move_vma VM_ACCOUNT handling assumes a partially
	 * unmapped vm_area_struct will remain in use: so lower split_vma
	 * places tmp vma above, and higher split_vma places tmp vma below.
	 */
	if (start > vma->vm_start) {
		int error;

		/*
		 * Make sure that map_count on return from munmap() will
		 * not exceed its limit; but let map_count go just above
		 * its limit temporarily, to help free resources as expected.
		 */
		if (end < vma->vm_end && mm->map_count >= sysctl_max_map_count)
			return -ENOMEM;

		error = __split_vma(mm, vma, start, 0);
		if (error)
			return error;
		prev = vma;
	}

	/* Does it split the last one? */
	last = find_vma(mm, end);
	if (last && end > last->vm_start) {
		int error = __split_vma(mm, last, end, 1);
		if (error)
			return error;
	}
	vma = prev ? prev->vm_next : mm->mmap;

	if (unlikely(uf)) {
		/*
		 * If userfaultfd_unmap_prep returns an error the vmas
		 * will remain splitted, but userland will get a
		 * highly unexpected error anyway. This is no
		 * different than the case where the first of the two
		 * __split_vma fails, but we don't undo the first
		 * split, despite we could. This is unlikely enough
		 * failure that it's not worth optimizing it for.
		 */
		int error = userfaultfd_unmap_prep(vma, start, end, uf);
		if (error)
			return error;
	}

	/*
	 * unlock any mlock()ed ranges before detaching vmas
	 */
	if (mm->locked_vm) {
		struct vm_area_struct *tmp = vma;
		while (tmp && tmp->vm_start < end) {
			if (tmp->vm_flags & VM_LOCKED) {
				mm->locked_vm -= vma_pages(tmp);
				munlock_vma_pages_all(tmp);
			}

			tmp = tmp->vm_next;
		}
	}

	/* Detach vmas from rbtree */
	if (!detach_vmas_to_be_unmapped(mm, vma, prev, end))
		downgrade = false;

	if (downgrade)
		mmap_write_downgrade(mm);

	unmap_region(mm, vma, prev, start, end);

	/* Fix up all other VM information */
	remove_vma_list(mm, vma);

	return downgrade ? 1 : 0;
}

int do_munmap(struct mm_struct *mm, unsigned long start, size_t len,
	      struct list_head *uf)
{
	return __do_munmap(mm, start, len, uf, false);
}

static int __vm_munmap(unsigned long start, size_t len, bool downgrade)
{
	int ret;
	struct mm_struct *mm = current->mm;
	LIST_HEAD(uf);

	if (mmap_write_lock_killable(mm))
		return -EINTR;

	ret = __do_munmap(mm, start, len, &uf, downgrade);
	/*
	 * Returning 1 indicates mmap_lock is downgraded.
	 * But 1 is not legal return value of vm_munmap() and munmap(), reset
	 * it to 0 before return.
	 */
	if (ret == 1) {
		mmap_read_unlock(mm);
		ret = 0;
	} else
		mmap_write_unlock(mm);

	userfaultfd_unmap_complete(mm, &uf);
	return ret;
}

int vm_munmap(unsigned long start, size_t len)
{
	return __vm_munmap(start, len, false);
}
EXPORT_SYMBOL(vm_munmap);

SYSCALL_DEFINE2(munmap, unsigned long, addr, size_t, len)
{
	addr = untagged_addr(addr);
	profile_munmap(addr);
	return __vm_munmap(addr, len, true);
}


/*
 * Emulation of deprecated remap_file_pages() syscall.
 */
SYSCALL_DEFINE5(remap_file_pages, unsigned long, start, unsigned long, size,
		unsigned long, prot, unsigned long, pgoff, unsigned long, flags)
{

	struct mm_struct *mm = current->mm;
	struct vm_area_struct *vma;
	unsigned long populate = 0;
	unsigned long ret = -EINVAL;
	struct file *file;

	pr_warn_once("%s (%d) uses deprecated remap_file_pages() syscall. See Documentation/vm/remap_file_pages.rst.\n",
		     current->comm, current->pid);

	if (prot)
		return ret;
	start = start & PAGE_MASK;
	size = size & PAGE_MASK;

	if (start + size <= start)
		return ret;

	/* Does pgoff wrap? */
	if (pgoff + (size >> PAGE_SHIFT) < pgoff)
		return ret;

	if (mmap_write_lock_killable(mm))
		return -EINTR;

	vma = find_vma(mm, start);

	if (!vma || !(vma->vm_flags & VM_SHARED))
		goto out;

	if (start < vma->vm_start)
		goto out;

	if (start + size > vma->vm_end) {
		struct vm_area_struct *next;

		for (next = vma->vm_next; next; next = next->vm_next) {
			/* hole between vmas ? */
			if (next->vm_start != next->vm_prev->vm_end)
				goto out;

			if (next->vm_file != vma->vm_file)
				goto out;

			if (next->vm_flags != vma->vm_flags)
				goto out;

			if (start + size <= next->vm_end)
				break;
		}

		if (!next)
			goto out;
	}

	prot |= vma->vm_flags & VM_READ ? PROT_READ : 0;
	prot |= vma->vm_flags & VM_WRITE ? PROT_WRITE : 0;
	prot |= vma->vm_flags & VM_EXEC ? PROT_EXEC : 0;

	flags &= MAP_NONBLOCK;
	flags |= MAP_SHARED | MAP_FIXED | MAP_POPULATE;
	if (vma->vm_flags & VM_LOCKED) {
		struct vm_area_struct *tmp;
		flags |= MAP_LOCKED;

		/* drop PG_Mlocked flag for over-mapped range */
		for (tmp = vma; tmp->vm_start >= start + size;
				tmp = tmp->vm_next) {
			/*
			 * Split pmd and munlock page on the border
			 * of the range.
			 */
			vma_adjust_trans_huge(tmp, start, start + size, 0);

			munlock_vma_pages_range(tmp,
					max(tmp->vm_start, start),
					min(tmp->vm_end, start + size));
		}
	}

	file = get_file(vma->vm_file);
	ret = do_mmap(vma->vm_file, start, size,
			prot, flags, pgoff, &populate, NULL);
	fput(file);
out:
	mmap_write_unlock(mm);
	if (populate)
		mm_populate(ret, populate);
	if (!IS_ERR_VALUE(ret))
		ret = 0;
	return ret;
}

/*
 *  this is really a simplified "do_mmap".  it only handles
 *  anonymous maps.  eventually we may be able to do some
 *  brk-specific accounting here.
 */
static int do_brk_flags(unsigned long addr, unsigned long len, unsigned long flags, struct list_head *uf)
{
	struct mm_struct *mm = current->mm;
	struct vm_area_struct *vma, *prev;
	struct rb_node **rb_link, *rb_parent;
	pgoff_t pgoff = addr >> PAGE_SHIFT;
	int error;
	unsigned long mapped_addr;

	/* Until we need other flags, refuse anything except VM_EXEC. */
	if ((flags & (~VM_EXEC)) != 0)
		return -EINVAL;
	flags |= VM_DATA_DEFAULT_FLAGS | VM_ACCOUNT | mm->def_flags;

	mapped_addr = get_unmapped_area(NULL, addr, len, 0, MAP_FIXED);
	if (IS_ERR_VALUE(mapped_addr))
		return mapped_addr;

	error = mlock_future_check(mm, mm->def_flags, len);
	if (error)
		return error;

	/*
	 * Clear old maps.  this also does some error checking for us
	 */
	while (find_vma_links(mm, addr, addr + len, &prev, &rb_link,
			      &rb_parent)) {
		if (do_munmap(mm, addr, len, uf))
			return -ENOMEM;
	}

	/* Check against address space limits *after* clearing old maps... */
	if (!may_expand_vm(mm, flags, len >> PAGE_SHIFT))
		return -ENOMEM;

	if (mm->map_count > sysctl_max_map_count)
		return -ENOMEM;

	if (security_vm_enough_memory_mm(mm, len >> PAGE_SHIFT))
		return -ENOMEM;

	/* Can we just expand an old private anonymous mapping? */
	vma = vma_merge(mm, prev, addr, addr + len, flags,
			NULL, NULL, pgoff, NULL, NULL_VM_UFFD_CTX);
	if (vma)
		goto out;

	/*
	 * create a vma struct for an anonymous mapping
	 */
	vma = vm_area_alloc(mm);
	if (!vma) {
		vm_unacct_memory(len >> PAGE_SHIFT);
		return -ENOMEM;
	}

	vma_set_anonymous(vma);
	vma->vm_start = addr;
	vma->vm_end = addr + len;
	vma->vm_pgoff = pgoff;
	vma->vm_flags = flags;
	vma->vm_page_prot = vm_get_page_prot(flags);
	vma_link(mm, vma, prev, rb_link, rb_parent);
out:
	perf_event_mmap(vma);
	mm->total_vm += len >> PAGE_SHIFT;
	mm->data_vm += len >> PAGE_SHIFT;
	if (flags & VM_LOCKED)
		mm->locked_vm += (len >> PAGE_SHIFT);
	vma->vm_flags |= VM_SOFTDIRTY;
	return 0;
}

int vm_brk_flags(unsigned long addr, unsigned long request, unsigned long flags)
{
	struct mm_struct *mm = current->mm;
	unsigned long len;
	int ret;
	bool populate;
	LIST_HEAD(uf);

	len = PAGE_ALIGN(request);
	if (len < request)
		return -ENOMEM;
	if (!len)
		return 0;

	if (mmap_write_lock_killable(mm))
		return -EINTR;

	ret = do_brk_flags(addr, len, flags, &uf);
	populate = ((mm->def_flags & VM_LOCKED) != 0);
	mmap_write_unlock(mm);
	userfaultfd_unmap_complete(mm, &uf);
	if (populate && !ret)
		mm_populate(addr, len);
	return ret;
}
EXPORT_SYMBOL(vm_brk_flags);

int vm_brk(unsigned long addr, unsigned long len)
{
	return vm_brk_flags(addr, len, 0);
}
EXPORT_SYMBOL(vm_brk);

/* Release all mmaps. */
void exit_mmap(struct mm_struct *mm)
{
	struct mmu_gather tlb;
	struct vm_area_struct *vma;
	unsigned long nr_accounted = 0;

	/* mm's last user has gone, and its about to be pulled down */
	mmu_notifier_release(mm);

	if (unlikely(mm_is_oom_victim(mm))) {
		/*
		 * Manually reap the mm to free as much memory as possible.
		 * Then, as the oom reaper does, set MMF_OOM_SKIP to disregard
		 * this mm from further consideration.  Taking mm->mmap_lock for
		 * write after setting MMF_OOM_SKIP will guarantee that the oom
		 * reaper will not run on this mm again after mmap_lock is
		 * dropped.
		 *
		 * Nothing can be holding mm->mmap_lock here and the above call
		 * to mmu_notifier_release(mm) ensures mmu notifier callbacks in
		 * __oom_reap_task_mm() will not block.
		 *
		 * This needs to be done before calling munlock_vma_pages_all(),
		 * which clears VM_LOCKED, otherwise the oom reaper cannot
		 * reliably test it.
		 */
		(void)__oom_reap_task_mm(mm);

		set_bit(MMF_OOM_SKIP, &mm->flags);
		mmap_write_lock(mm);
		mmap_write_unlock(mm);
	}

	if (mm->locked_vm) {
		vma = mm->mmap;
		while (vma) {
			if (vma->vm_flags & VM_LOCKED)
				munlock_vma_pages_all(vma);
			vma = vma->vm_next;
		}
	}

	arch_exit_mmap(mm);

	vma = mm->mmap;
	if (!vma)	/* Can happen if dup_mmap() received an OOM */
		return;

	lru_add_drain();
	flush_cache_mm(mm);
	tlb_gather_mmu(&tlb, mm, 0, -1);
	/* update_hiwater_rss(mm) here? but nobody should be looking */
	/* Use -1 here to ensure all VMAs in the mm are unmapped */
	unmap_vmas(&tlb, vma, 0, -1);
	free_pgtables(&tlb, vma, FIRST_USER_ADDRESS, USER_PGTABLES_CEILING);
	tlb_finish_mmu(&tlb, 0, -1);

	/*
	 * Walk the list again, actually closing and freeing it,
	 * with preemption enabled, without holding any MM locks.
	 */
	while (vma) {
		if (vma->vm_flags & VM_ACCOUNT)
			nr_accounted += vma_pages(vma);
		vma = remove_vma(vma);
		cond_resched();
	}
	vm_unacct_memory(nr_accounted);
}

/* Insert vm structure into process list sorted by address
 * and into the inode's i_mmap tree.  If vm_file is non-NULL
 * then i_mmap_rwsem is taken here.
 */
int insert_vm_struct(struct mm_struct *mm, struct vm_area_struct *vma)
{
	struct vm_area_struct *prev;
	struct rb_node **rb_link, *rb_parent;

	if (find_vma_links(mm, vma->vm_start, vma->vm_end,
			   &prev, &rb_link, &rb_parent))
		return -ENOMEM;
	if ((vma->vm_flags & VM_ACCOUNT) &&
	     security_vm_enough_memory_mm(mm, vma_pages(vma)))
		return -ENOMEM;

	/*
	 * The vm_pgoff of a purely anonymous vma should be irrelevant
	 * until its first write fault, when page's anon_vma and index
	 * are set.  But now set the vm_pgoff it will almost certainly
	 * end up with (unless mremap moves it elsewhere before that
	 * first wfault), so /proc/pid/maps tells a consistent story.
	 *
	 * By setting it to reflect the virtual start address of the
	 * vma, merges and splits can happen in a seamless way, just
	 * using the existing file pgoff checks and manipulations.
	 * Similarly in do_mmap and in do_brk.
	 */
	if (vma_is_anonymous(vma)) {
		BUG_ON(vma->anon_vma);
		vma->vm_pgoff = vma->vm_start >> PAGE_SHIFT;
	}

	vma_link(mm, vma, prev, rb_link, rb_parent);
	return 0;
}

/*
 * Copy the vma structure to a new location in the same mm,
 * prior to moving page table entries, to effect an mremap move.
 */
struct vm_area_struct *copy_vma(struct vm_area_struct **vmap,
	unsigned long addr, unsigned long len, pgoff_t pgoff,
	bool *need_rmap_locks)
{
	struct vm_area_struct *vma = *vmap;
	unsigned long vma_start = vma->vm_start;
	struct mm_struct *mm = vma->vm_mm;
	struct vm_area_struct *new_vma, *prev;
	struct rb_node **rb_link, *rb_parent;
	bool faulted_in_anon_vma = true;

	/*
	 * If anonymous vma has not yet been faulted, update new pgoff
	 * to match new location, to increase its chance of merging.
	 */
	if (unlikely(vma_is_anonymous(vma) && !vma->anon_vma)) {
		pgoff = addr >> PAGE_SHIFT;
		faulted_in_anon_vma = false;
	}

	if (find_vma_links(mm, addr, addr + len, &prev, &rb_link, &rb_parent))
		return NULL;	/* should never get here */
	new_vma = vma_merge(mm, prev, addr, addr + len, vma->vm_flags,
			    vma->anon_vma, vma->vm_file, pgoff, vma_policy(vma),
			    vma->vm_userfaultfd_ctx);
	if (new_vma) {
		/*
		 * Source vma may have been merged into new_vma
		 */
		if (unlikely(vma_start >= new_vma->vm_start &&
			     vma_start < new_vma->vm_end)) {
			/*
			 * The only way we can get a vma_merge with
			 * self during an mremap is if the vma hasn't
			 * been faulted in yet and we were allowed to
			 * reset the dst vma->vm_pgoff to the
			 * destination address of the mremap to allow
			 * the merge to happen. mremap must change the
			 * vm_pgoff linearity between src and dst vmas
			 * (in turn preventing a vma_merge) to be
			 * safe. It is only safe to keep the vm_pgoff
			 * linear if there are no pages mapped yet.
			 */
			VM_BUG_ON_VMA(faulted_in_anon_vma, new_vma);
			*vmap = vma = new_vma;
		}
		*need_rmap_locks = (new_vma->vm_pgoff <= vma->vm_pgoff);
	} else {
		new_vma = vm_area_dup(vma);
		if (!new_vma)
			goto out;
		new_vma->vm_start = addr;
		new_vma->vm_end = addr + len;
		new_vma->vm_pgoff = pgoff;
		if (vma_dup_policy(vma, new_vma))
			goto out_free_vma;
		if (anon_vma_clone(new_vma, vma))
			goto out_free_mempol;
		if (new_vma->vm_file)
			get_file(new_vma->vm_file);
		if (new_vma->vm_ops && new_vma->vm_ops->open)
			new_vma->vm_ops->open(new_vma);
		vma_link(mm, new_vma, prev, rb_link, rb_parent);
		*need_rmap_locks = false;
	}
	return new_vma;

out_free_mempol:
	mpol_put(vma_policy(new_vma));
out_free_vma:
	vm_area_free(new_vma);
out:
	return NULL;
}

/*
 * Return true if the calling process may expand its vm space by the passed
 * number of pages
 */
bool may_expand_vm(struct mm_struct *mm, vm_flags_t flags, unsigned long npages)
{
	if (mm->total_vm + npages > rlimit(RLIMIT_AS) >> PAGE_SHIFT)
		return false;

	if (is_data_mapping(flags) &&
	    mm->data_vm + npages > rlimit(RLIMIT_DATA) >> PAGE_SHIFT) {
		/* Workaround for Valgrind */
		if (rlimit(RLIMIT_DATA) == 0 &&
		    mm->data_vm + npages <= rlimit_max(RLIMIT_DATA) >> PAGE_SHIFT)
			return true;

		pr_warn_once("%s (%d): VmData %lu exceed data ulimit %lu. Update limits%s.\n",
			     current->comm, current->pid,
			     (mm->data_vm + npages) << PAGE_SHIFT,
			     rlimit(RLIMIT_DATA),
			     ignore_rlimit_data ? "" : " or use boot option ignore_rlimit_data");

		if (!ignore_rlimit_data)
			return false;
	}

	return true;
}

void vm_stat_account(struct mm_struct *mm, vm_flags_t flags, long npages)
{
	mm->total_vm += npages;

	if (is_exec_mapping(flags))
		mm->exec_vm += npages;
	else if (is_stack_mapping(flags))
		mm->stack_vm += npages;
	else if (is_data_mapping(flags))
		mm->data_vm += npages;
}

static vm_fault_t special_mapping_fault(struct vm_fault *vmf);

/*
 * Having a close hook prevents vma merging regardless of flags.
 */
static void special_mapping_close(struct vm_area_struct *vma)
{
}

static const char *special_mapping_name(struct vm_area_struct *vma)
{
	return ((struct vm_special_mapping *)vma->vm_private_data)->name;
}

static int special_mapping_mremap(struct vm_area_struct *new_vma)
{
	struct vm_special_mapping *sm = new_vma->vm_private_data;

	if (WARN_ON_ONCE(current->mm != new_vma->vm_mm))
		return -EFAULT;

	if (sm->mremap)
		return sm->mremap(sm, new_vma);

	return 0;
}

static const struct vm_operations_struct special_mapping_vmops = {
	.close = special_mapping_close,
	.fault = special_mapping_fault,
	.mremap = special_mapping_mremap,
	.name = special_mapping_name,
	/* vDSO code relies that VVAR can't be accessed remotely */
	.access = NULL,
};

static const struct vm_operations_struct legacy_special_mapping_vmops = {
	.close = special_mapping_close,
	.fault = special_mapping_fault,
};

static vm_fault_t special_mapping_fault(struct vm_fault *vmf)
{
	struct vm_area_struct *vma = vmf->vma;
	pgoff_t pgoff;
	struct page **pages;

	if (vma->vm_ops == &legacy_special_mapping_vmops) {
		pages = vma->vm_private_data;
	} else {
		struct vm_special_mapping *sm = vma->vm_private_data;

		if (sm->fault)
			return sm->fault(sm, vmf->vma, vmf);

		pages = sm->pages;
	}

	for (pgoff = vmf->pgoff; pgoff && *pages; ++pages)
		pgoff--;

	if (*pages) {
		struct page *page = *pages;
		get_page(page);
		vmf->page = page;
		return 0;
	}

	return VM_FAULT_SIGBUS;
}

static struct vm_area_struct *__install_special_mapping(
	struct mm_struct *mm,
	unsigned long addr, unsigned long len,
	unsigned long vm_flags, void *priv,
	const struct vm_operations_struct *ops)
{
	int ret;
	struct vm_area_struct *vma;

	vma = vm_area_alloc(mm);
	if (unlikely(vma == NULL))
		return ERR_PTR(-ENOMEM);

	vma->vm_start = addr;
	vma->vm_end = addr + len;

	vma->vm_flags = vm_flags | mm->def_flags | VM_DONTEXPAND | VM_SOFTDIRTY;
	vma->vm_page_prot = vm_get_page_prot(vma->vm_flags);

	vma->vm_ops = ops;
	vma->vm_private_data = priv;

	ret = insert_vm_struct(mm, vma);
	if (ret)
		goto out;

	vm_stat_account(mm, vma->vm_flags, len >> PAGE_SHIFT);

	perf_event_mmap(vma);

	return vma;

out:
	vm_area_free(vma);
	return ERR_PTR(ret);
}

bool vma_is_special_mapping(const struct vm_area_struct *vma,
	const struct vm_special_mapping *sm)
{
	return vma->vm_private_data == sm &&
		(vma->vm_ops == &special_mapping_vmops ||
		 vma->vm_ops == &legacy_special_mapping_vmops);
}

/*
 * Called with mm->mmap_lock held for writing.
 * Insert a new vma covering the given region, with the given flags.
 * Its pages are supplied by the given array of struct page *.
 * The array can be shorter than len >> PAGE_SHIFT if it's null-terminated.
 * The region past the last page supplied will always produce SIGBUS.
 * The array pointer and the pages it points to are assumed to stay alive
 * for as long as this mapping might exist.
 */
struct vm_area_struct *_install_special_mapping(
	struct mm_struct *mm,
	unsigned long addr, unsigned long len,
	unsigned long vm_flags, const struct vm_special_mapping *spec)
{
	return __install_special_mapping(mm, addr, len, vm_flags, (void *)spec,
					&special_mapping_vmops);
}

int install_special_mapping(struct mm_struct *mm,
			    unsigned long addr, unsigned long len,
			    unsigned long vm_flags, struct page **pages)
{
	struct vm_area_struct *vma = __install_special_mapping(
		mm, addr, len, vm_flags, (void *)pages,
		&legacy_special_mapping_vmops);

	return PTR_ERR_OR_ZERO(vma);
}

static DEFINE_MUTEX(mm_all_locks_mutex);

static void vm_lock_anon_vma(struct mm_struct *mm, struct anon_vma *anon_vma)
{
	if (!test_bit(0, (unsigned long *) &anon_vma->root->rb_root.rb_root.rb_node)) {
		/*
		 * The LSB of head.next can't change from under us
		 * because we hold the mm_all_locks_mutex.
		 */
		down_write_nest_lock(&anon_vma->root->rwsem, &mm->mmap_lock);
		/*
		 * We can safely modify head.next after taking the
		 * anon_vma->root->rwsem. If some other vma in this mm shares
		 * the same anon_vma we won't take it again.
		 *
		 * No need of atomic instructions here, head.next
		 * can't change from under us thanks to the
		 * anon_vma->root->rwsem.
		 */
		if (__test_and_set_bit(0, (unsigned long *)
				       &anon_vma->root->rb_root.rb_root.rb_node))
			BUG();
	}
}

static void vm_lock_mapping(struct mm_struct *mm, struct address_space *mapping)
{
	if (!test_bit(AS_MM_ALL_LOCKS, &mapping->flags)) {
		/*
		 * AS_MM_ALL_LOCKS can't change from under us because
		 * we hold the mm_all_locks_mutex.
		 *
		 * Operations on ->flags have to be atomic because
		 * even if AS_MM_ALL_LOCKS is stable thanks to the
		 * mm_all_locks_mutex, there may be other cpus
		 * changing other bitflags in parallel to us.
		 */
		if (test_and_set_bit(AS_MM_ALL_LOCKS, &mapping->flags))
			BUG();
		down_write_nest_lock(&mapping->i_mmap_rwsem, &mm->mmap_lock);
	}
}

/*
 * This operation locks against the VM for all pte/vma/mm related
 * operations that could ever happen on a certain mm. This includes
 * vmtruncate, try_to_unmap, and all page faults.
 *
 * The caller must take the mmap_lock in write mode before calling
 * mm_take_all_locks(). The caller isn't allowed to release the
 * mmap_lock until mm_drop_all_locks() returns.
 *
 * mmap_lock in write mode is required in order to block all operations
 * that could modify pagetables and free pages without need of
 * altering the vma layout. It's also needed in write mode to avoid new
 * anon_vmas to be associated with existing vmas.
 *
 * A single task can't take more than one mm_take_all_locks() in a row
 * or it would deadlock.
 *
 * The LSB in anon_vma->rb_root.rb_node and the AS_MM_ALL_LOCKS bitflag in
 * mapping->flags avoid to take the same lock twice, if more than one
 * vma in this mm is backed by the same anon_vma or address_space.
 *
 * We take locks in following order, accordingly to comment at beginning
 * of mm/rmap.c:
 *   - all hugetlbfs_i_mmap_rwsem_key locks (aka mapping->i_mmap_rwsem for
 *     hugetlb mapping);
 *   - all i_mmap_rwsem locks;
 *   - all anon_vma->rwseml
 *
 * We can take all locks within these types randomly because the VM code
 * doesn't nest them and we protected from parallel mm_take_all_locks() by
 * mm_all_locks_mutex.
 *
 * mm_take_all_locks() and mm_drop_all_locks are expensive operations
 * that may have to take thousand of locks.
 *
 * mm_take_all_locks() can fail if it's interrupted by signals.
 */
int mm_take_all_locks(struct mm_struct *mm)
{
	struct vm_area_struct *vma;
	struct anon_vma_chain *avc;

	BUG_ON(mmap_read_trylock(mm));

	mutex_lock(&mm_all_locks_mutex);

	for (vma = mm->mmap; vma; vma = vma->vm_next) {
		if (signal_pending(current))
			goto out_unlock;
		if (vma->vm_file && vma->vm_file->f_mapping &&
				is_vm_hugetlb_page(vma))
			vm_lock_mapping(mm, vma->vm_file->f_mapping);
	}

	for (vma = mm->mmap; vma; vma = vma->vm_next) {
		if (signal_pending(current))
			goto out_unlock;
		if (vma->vm_file && vma->vm_file->f_mapping &&
				!is_vm_hugetlb_page(vma))
			vm_lock_mapping(mm, vma->vm_file->f_mapping);
	}

	for (vma = mm->mmap; vma; vma = vma->vm_next) {
		if (signal_pending(current))
			goto out_unlock;
		if (vma->anon_vma)
			list_for_each_entry(avc, &vma->anon_vma_chain, same_vma)
				vm_lock_anon_vma(mm, avc->anon_vma);
	}

	return 0;

out_unlock:
	mm_drop_all_locks(mm);
	return -EINTR;
}

static void vm_unlock_anon_vma(struct anon_vma *anon_vma)
{
	if (test_bit(0, (unsigned long *) &anon_vma->root->rb_root.rb_root.rb_node)) {
		/*
		 * The LSB of head.next can't change to 0 from under
		 * us because we hold the mm_all_locks_mutex.
		 *
		 * We must however clear the bitflag before unlocking
		 * the vma so the users using the anon_vma->rb_root will
		 * never see our bitflag.
		 *
		 * No need of atomic instructions here, head.next
		 * can't change from under us until we release the
		 * anon_vma->root->rwsem.
		 */
		if (!__test_and_clear_bit(0, (unsigned long *)
					  &anon_vma->root->rb_root.rb_root.rb_node))
			BUG();
		anon_vma_unlock_write(anon_vma);
	}
}

static void vm_unlock_mapping(struct address_space *mapping)
{
	if (test_bit(AS_MM_ALL_LOCKS, &mapping->flags)) {
		/*
		 * AS_MM_ALL_LOCKS can't change to 0 from under us
		 * because we hold the mm_all_locks_mutex.
		 */
		i_mmap_unlock_write(mapping);
		if (!test_and_clear_bit(AS_MM_ALL_LOCKS,
					&mapping->flags))
			BUG();
	}
}

/*
 * The mmap_lock cannot be released by the caller until
 * mm_drop_all_locks() returns.
 */
void mm_drop_all_locks(struct mm_struct *mm)
{
	struct vm_area_struct *vma;
	struct anon_vma_chain *avc;

	BUG_ON(mmap_read_trylock(mm));
	BUG_ON(!mutex_is_locked(&mm_all_locks_mutex));

	for (vma = mm->mmap; vma; vma = vma->vm_next) {
		if (vma->anon_vma)
			list_for_each_entry(avc, &vma->anon_vma_chain, same_vma)
				vm_unlock_anon_vma(avc->anon_vma);
		if (vma->vm_file && vma->vm_file->f_mapping)
			vm_unlock_mapping(vma->vm_file->f_mapping);
	}

	mutex_unlock(&mm_all_locks_mutex);
}

/*
 * initialise the percpu counter for VM
 */
void __init mmap_init(void)
{
	int ret;

	ret = percpu_counter_init(&vm_committed_as, 0, GFP_KERNEL);
	VM_BUG_ON(ret);
}

/*
 * Initialise sysctl_user_reserve_kbytes.
 *
 * This is intended to prevent a user from starting a single memory hogging
 * process, such that they cannot recover (kill the hog) in OVERCOMMIT_NEVER
 * mode.
 *
 * The default value is min(3% of free memory, 128MB)
 * 128MB is enough to recover with sshd/login, bash, and top/kill.
 */
static int init_user_reserve(void)
{
	unsigned long free_kbytes;

	free_kbytes = global_zone_page_state(NR_FREE_PAGES) << (PAGE_SHIFT - 10);

	sysctl_user_reserve_kbytes = min(free_kbytes / 32, 1UL << 17);
	return 0;
}
subsys_initcall(init_user_reserve);

/*
 * Initialise sysctl_admin_reserve_kbytes.
 *
 * The purpose of sysctl_admin_reserve_kbytes is to allow the sys admin
 * to log in and kill a memory hogging process.
 *
 * Systems with more than 256MB will reserve 8MB, enough to recover
 * with sshd, bash, and top in OVERCOMMIT_GUESS. Smaller systems will
 * only reserve 3% of free pages by default.
 */
static int init_admin_reserve(void)
{
	unsigned long free_kbytes;

	free_kbytes = global_zone_page_state(NR_FREE_PAGES) << (PAGE_SHIFT - 10);

	sysctl_admin_reserve_kbytes = min(free_kbytes / 32, 1UL << 13);
	return 0;
}
subsys_initcall(init_admin_reserve);

/*
 * Reinititalise user and admin reserves if memory is added or removed.
 *
 * The default user reserve max is 128MB, and the default max for the
 * admin reserve is 8MB. These are usually, but not always, enough to
 * enable recovery from a memory hogging process using login/sshd, a shell,
 * and tools like top. It may make sense to increase or even disable the
 * reserve depending on the existence of swap or variations in the recovery
 * tools. So, the admin may have changed them.
 *
 * If memory is added and the reserves have been eliminated or increased above
 * the default max, then we'll trust the admin.
 *
 * If memory is removed and there isn't enough free memory, then we
 * need to reset the reserves.
 *
 * Otherwise keep the reserve set by the admin.
 */
static int reserve_mem_notifier(struct notifier_block *nb,
			     unsigned long action, void *data)
{
	unsigned long tmp, free_kbytes;

	switch (action) {
	case MEM_ONLINE:
		/* Default max is 128MB. Leave alone if modified by operator. */
		tmp = sysctl_user_reserve_kbytes;
		if (0 < tmp && tmp < (1UL << 17))
			init_user_reserve();

		/* Default max is 8MB.  Leave alone if modified by operator. */
		tmp = sysctl_admin_reserve_kbytes;
		if (0 < tmp && tmp < (1UL << 13))
			init_admin_reserve();

		break;
	case MEM_OFFLINE:
		free_kbytes = global_zone_page_state(NR_FREE_PAGES) << (PAGE_SHIFT - 10);

		if (sysctl_user_reserve_kbytes > free_kbytes) {
			init_user_reserve();
			pr_info("vm.user_reserve_kbytes reset to %lu\n",
				sysctl_user_reserve_kbytes);
		}

		if (sysctl_admin_reserve_kbytes > free_kbytes) {
			init_admin_reserve();
			pr_info("vm.admin_reserve_kbytes reset to %lu\n",
				sysctl_admin_reserve_kbytes);
		}
		break;
	default:
		break;
	}
	return NOTIFY_OK;
}

static struct notifier_block reserve_mem_nb = {
	.notifier_call = reserve_mem_notifier,
};

static int __meminit init_reserve_notifier(void)
{
	if (register_hotmemory_notifier(&reserve_mem_nb))
		pr_err("Failed registering memory add/remove notifier for admin reserve\n");

	return 0;
}
subsys_initcall(init_reserve_notifier);<|MERGE_RESOLUTION|>--- conflicted
+++ resolved
@@ -1563,12 +1563,8 @@
 		file = fget(fd);//由fd获得file
 		if (!file)
 			return -EBADF;
-<<<<<<< HEAD
-		if (is_file_hugepages(file))
+		if (is_file_hugepages(file)) {
 			//是否为大页fs的文件
-=======
-		if (is_file_hugepages(file)) {
->>>>>>> 00e4db51
 			len = ALIGN(len, huge_page_size(hstate_file(file)));
 		} else if (unlikely(flags & MAP_HUGETLB)) {
 			retval = -EINVAL;
