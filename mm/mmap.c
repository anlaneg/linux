// SPDX-License-Identifier: GPL-2.0-only
/*
 * mm/mmap.c
 *
 * Written by obz.
 *
 * Address space accounting code	<alan@lxorguk.ukuu.org.uk>
 */

#define pr_fmt(fmt) KBUILD_MODNAME ": " fmt

#include <linux/kernel.h>
#include <linux/slab.h>
#include <linux/backing-dev.h>
#include <linux/mm.h>
#include <linux/mm_inline.h>
#include <linux/shm.h>
#include <linux/mman.h>
#include <linux/pagemap.h>
#include <linux/swap.h>
#include <linux/syscalls.h>
#include <linux/capability.h>
#include <linux/init.h>
#include <linux/file.h>
#include <linux/fs.h>
#include <linux/personality.h>
#include <linux/security.h>
#include <linux/hugetlb.h>
#include <linux/shmem_fs.h>
#include <linux/profile.h>
#include <linux/export.h>
#include <linux/mount.h>
#include <linux/mempolicy.h>
#include <linux/rmap.h>
#include <linux/mmu_notifier.h>
#include <linux/mmdebug.h>
#include <linux/perf_event.h>
#include <linux/audit.h>
#include <linux/khugepaged.h>
#include <linux/uprobes.h>
#include <linux/notifier.h>
#include <linux/memory.h>
#include <linux/printk.h>
#include <linux/userfaultfd_k.h>
#include <linux/moduleparam.h>
#include <linux/pkeys.h>
#include <linux/oom.h>
#include <linux/sched/mm.h>
#include <linux/ksm.h>

#include <linux/uaccess.h>
#include <asm/cacheflush.h>
#include <asm/tlb.h>
#include <asm/mmu_context.h>

#define CREATE_TRACE_POINTS
#include <trace/events/mmap.h>

#include "internal.h"

#ifndef arch_mmap_check
#define arch_mmap_check(addr, len, flags)	(0)
#endif

#ifdef CONFIG_HAVE_ARCH_MMAP_RND_BITS
const int mmap_rnd_bits_min = CONFIG_ARCH_MMAP_RND_BITS_MIN;
const int mmap_rnd_bits_max = CONFIG_ARCH_MMAP_RND_BITS_MAX;
int mmap_rnd_bits __read_mostly = CONFIG_ARCH_MMAP_RND_BITS;
#endif
#ifdef CONFIG_HAVE_ARCH_MMAP_RND_COMPAT_BITS
const int mmap_rnd_compat_bits_min = CONFIG_ARCH_MMAP_RND_COMPAT_BITS_MIN;
const int mmap_rnd_compat_bits_max = CONFIG_ARCH_MMAP_RND_COMPAT_BITS_MAX;
int mmap_rnd_compat_bits __read_mostly = CONFIG_ARCH_MMAP_RND_COMPAT_BITS;
#endif

static bool ignore_rlimit_data;
core_param(ignore_rlimit_data, ignore_rlimit_data, bool, 0644);

static void unmap_region(struct mm_struct *mm, struct ma_state *mas,
		struct vm_area_struct *vma, struct vm_area_struct *prev,
		struct vm_area_struct *next, unsigned long start,
		unsigned long end, unsigned long tree_end, bool mm_wr_locked);

static pgprot_t vm_pgprot_modify(pgprot_t oldprot, unsigned long vm_flags)
{
	return pgprot_modify(oldprot, vm_get_page_prot(vm_flags));
}

/* Update vma->vm_page_prot to reflect vma->vm_flags. */
void vma_set_page_prot(struct vm_area_struct *vma)
{
	unsigned long vm_flags = vma->vm_flags;
	pgprot_t vm_page_prot;

	vm_page_prot = vm_pgprot_modify(vma->vm_page_prot, vm_flags);
	if (vma_wants_writenotify(vma, vm_page_prot)) {
		vm_flags &= ~VM_SHARED;
		vm_page_prot = vm_pgprot_modify(vm_page_prot, vm_flags);
	}
	/* remove_protection_ptes reads vma->vm_page_prot without mmap_lock */
	WRITE_ONCE(vma->vm_page_prot, vm_page_prot);
}

/*
 * Requires inode->i_mapping->i_mmap_rwsem
 */
static void __remove_shared_vm_struct(struct vm_area_struct *vma,
		struct file *file, struct address_space *mapping)
{
	if (vma_is_shared_maywrite(vma))
		mapping_unmap_writable(mapping);

	flush_dcache_mmap_lock(mapping);
	vma_interval_tree_remove(vma, &mapping->i_mmap);
	flush_dcache_mmap_unlock(mapping);
}

/*
 * Unlink a file-based vm structure from its interval tree, to hide
 * vma from rmap and vmtruncate before freeing its page tables.
 */
void unlink_file_vma(struct vm_area_struct *vma)
{
	struct file *file = vma->vm_file;

	if (file) {
		struct address_space *mapping = file->f_mapping;
		i_mmap_lock_write(mapping);
		__remove_shared_vm_struct(vma, file, mapping);
		i_mmap_unlock_write(mapping);
	}
}

/*
 * Close a vm structure and free it.
 */
static void remove_vma(struct vm_area_struct *vma, bool unreachable)
{
	might_sleep();
	if (vma->vm_ops && vma->vm_ops->close)
		vma->vm_ops->close(vma);
	if (vma->vm_file)
		fput(vma->vm_file);
	mpol_put(vma_policy(vma));
	if (unreachable)
		__vm_area_free(vma);
	else
		vm_area_free(vma);
}

static inline struct vm_area_struct *vma_prev_limit(struct vma_iterator *vmi,
						    unsigned long min)
{
	return mas_prev(&vmi->mas, min);
}

/*
 * check_brk_limits() - Use platform specific check of range & verify mlock
 * limits.
 * @addr: The address to check
 * @len: The size of increase.
 *
 * Return: 0 on success.
 */
static int check_brk_limits(unsigned long addr, unsigned long len)
{
	unsigned long mapped_addr;

	mapped_addr = get_unmapped_area(NULL, addr, len, 0, MAP_FIXED);
	if (IS_ERR_VALUE(mapped_addr))
		return mapped_addr;

	return mlock_future_ok(current->mm, current->mm->def_flags, len)
		? 0 : -EAGAIN;
}
static int do_brk_flags(struct vma_iterator *vmi, struct vm_area_struct *brkvma,
		unsigned long addr, unsigned long request, unsigned long flags);
SYSCALL_DEFINE1(brk, unsigned long, brk)
{
	unsigned long newbrk, oldbrk, origbrk;
	struct mm_struct *mm = current->mm;
	struct vm_area_struct *brkvma, *next = NULL;
	unsigned long min_brk;
	bool populate = false;
	LIST_HEAD(uf);
	struct vma_iterator vmi;

	if (mmap_write_lock_killable(mm))
		return -EINTR;

	origbrk = mm->brk;

#ifdef CONFIG_COMPAT_BRK
	/*
	 * CONFIG_COMPAT_BRK can still be overridden by setting
	 * randomize_va_space to 2, which will still cause mm->start_brk
	 * to be arbitrarily shifted
	 */
	if (current->brk_randomized)
		min_brk = mm->start_brk;
	else
		min_brk = mm->end_data;
#else
	min_brk = mm->start_brk;
#endif
	if (brk < min_brk)
		goto out;

	/*
	 * Check against rlimit here. If this check is done later after the test
	 * of oldbrk with newbrk then it can escape the test and let the data
	 * segment grow beyond its set limit the in case where the limit is
	 * not page aligned -Ram Gupta
	 */
	if (check_data_rlimit(rlimit(RLIMIT_DATA), brk, mm->start_brk,
			      mm->end_data, mm->start_data))
		goto out;

	newbrk = PAGE_ALIGN(brk);
	oldbrk = PAGE_ALIGN(mm->brk);
	if (oldbrk == newbrk) {
		mm->brk = brk;
		goto success;
	}

	/* Always allow shrinking brk. */
	if (brk <= mm->brk) {
		/* Search one past newbrk */
		vma_iter_init(&vmi, mm, newbrk);
		brkvma = vma_find(&vmi, oldbrk);
		if (!brkvma || brkvma->vm_start >= oldbrk)
			goto out; /* mapping intersects with an existing non-brk vma. */
		/*
		 * mm->brk must be protected by write mmap_lock.
		 * do_vma_munmap() will drop the lock on success,  so update it
		 * before calling do_vma_munmap().
		 */
		mm->brk = brk;
		if (do_vma_munmap(&vmi, brkvma, newbrk, oldbrk, &uf, true))
			goto out;

		goto success_unlocked;
	}

	if (check_brk_limits(oldbrk, newbrk - oldbrk))
		goto out;

	/*
	 * Only check if the next VMA is within the stack_guard_gap of the
	 * expansion area
	 */
	vma_iter_init(&vmi, mm, oldbrk);
	next = vma_find(&vmi, newbrk + PAGE_SIZE + stack_guard_gap);
	if (next && newbrk + PAGE_SIZE > vm_start_gap(next))
		goto out;

	brkvma = vma_prev_limit(&vmi, mm->start_brk);
	/* Ok, looks good - let it rip. */
	if (do_brk_flags(&vmi, brkvma, oldbrk, newbrk - oldbrk, 0) < 0)
		goto out;

	mm->brk = brk;
	if (mm->def_flags & VM_LOCKED)
		populate = true;

success:
	mmap_write_unlock(mm);
success_unlocked:
	userfaultfd_unmap_complete(mm, &uf);
	if (populate)
		mm_populate(oldbrk, newbrk - oldbrk);
	return brk;

out:
	mm->brk = origbrk;
	mmap_write_unlock(mm);
	return origbrk;
}

#if defined(CONFIG_DEBUG_VM_MAPLE_TREE)
static void validate_mm(struct mm_struct *mm)
{
	int bug = 0;
	int i = 0;
	struct vm_area_struct *vma;
	VMA_ITERATOR(vmi, mm, 0);

	mt_validate(&mm->mm_mt);
	for_each_vma(vmi, vma) {
#ifdef CONFIG_DEBUG_VM_RB
		struct anon_vma *anon_vma = vma->anon_vma;
		struct anon_vma_chain *avc;
#endif
		unsigned long vmi_start, vmi_end;
		bool warn = 0;

		vmi_start = vma_iter_addr(&vmi);
		vmi_end = vma_iter_end(&vmi);
		if (VM_WARN_ON_ONCE_MM(vma->vm_end != vmi_end, mm))
			warn = 1;

		if (VM_WARN_ON_ONCE_MM(vma->vm_start != vmi_start, mm))
			warn = 1;

		if (warn) {
			pr_emerg("issue in %s\n", current->comm);
			dump_stack();
			dump_vma(vma);
			pr_emerg("tree range: %px start %lx end %lx\n", vma,
				 vmi_start, vmi_end - 1);
			vma_iter_dump_tree(&vmi);
		}

#ifdef CONFIG_DEBUG_VM_RB
		if (anon_vma) {
			anon_vma_lock_read(anon_vma);
			list_for_each_entry(avc, &vma->anon_vma_chain, same_vma)
				anon_vma_interval_tree_verify(avc);
			anon_vma_unlock_read(anon_vma);
		}
#endif
		i++;
	}
	if (i != mm->map_count) {
		pr_emerg("map_count %d vma iterator %d\n", mm->map_count, i);
		bug = 1;
	}
	VM_BUG_ON_MM(bug, mm);
}

#else /* !CONFIG_DEBUG_VM_MAPLE_TREE */
#define validate_mm(mm) do { } while (0)
#endif /* CONFIG_DEBUG_VM_MAPLE_TREE */

/*
 * vma has some anon_vma assigned, and is already inserted on that
 * anon_vma's interval trees.
 *
 * Before updating the vma's vm_start / vm_end / vm_pgoff fields, the
 * vma must be removed from the anon_vma's interval trees using
 * anon_vma_interval_tree_pre_update_vma().
 *
 * After the update, the vma will be reinserted using
 * anon_vma_interval_tree_post_update_vma().
 *
 * The entire update must be protected by exclusive mmap_lock and by
 * the root anon_vma's mutex.
 */
static inline void
anon_vma_interval_tree_pre_update_vma(struct vm_area_struct *vma)
{
	struct anon_vma_chain *avc;

	list_for_each_entry(avc, &vma->anon_vma_chain, same_vma)
		anon_vma_interval_tree_remove(avc, &avc->anon_vma->rb_root);
}

static inline void
anon_vma_interval_tree_post_update_vma(struct vm_area_struct *vma)
{
	struct anon_vma_chain *avc;

	list_for_each_entry(avc, &vma->anon_vma_chain, same_vma)
		anon_vma_interval_tree_insert(avc, &avc->anon_vma->rb_root);
}

static unsigned long count_vma_pages_range(struct mm_struct *mm,
		unsigned long addr, unsigned long end)
{
	VMA_ITERATOR(vmi, mm, addr);
	struct vm_area_struct *vma;
	unsigned long nr_pages = 0;

	for_each_vma_range(vmi, vma, end) {
		unsigned long vm_start = max(addr, vma->vm_start);
		unsigned long vm_end = min(end, vma->vm_end);

		nr_pages += PHYS_PFN(vm_end - vm_start);
	}

	return nr_pages;
}

static void __vma_link_file(struct vm_area_struct *vma,
			    struct address_space *mapping)
{
	if (vma_is_shared_maywrite(vma))
		mapping_allow_writable(mapping);

	flush_dcache_mmap_lock(mapping);
	vma_interval_tree_insert(vma, &mapping->i_mmap);
	flush_dcache_mmap_unlock(mapping);
}

static int vma_link(struct mm_struct *mm, struct vm_area_struct *vma)
{
	VMA_ITERATOR(vmi, mm, 0);
	struct address_space *mapping = NULL;

	vma_iter_config(&vmi, vma->vm_start, vma->vm_end);
	if (vma_iter_prealloc(&vmi, vma))
		return -ENOMEM;

	vma_start_write(vma);

	vma_iter_store(&vmi, vma);

	if (vma->vm_file) {
		mapping = vma->vm_file->f_mapping;
		i_mmap_lock_write(mapping);
		__vma_link_file(vma, mapping);
		i_mmap_unlock_write(mapping);
	}

	mm->map_count++;
	validate_mm(mm);
	return 0;
}

/*
 * init_multi_vma_prep() - Initializer for struct vma_prepare
 * @vp: The vma_prepare struct
 * @vma: The vma that will be altered once locked
 * @next: The next vma if it is to be adjusted
 * @remove: The first vma to be removed
 * @remove2: The second vma to be removed
 */
static inline void init_multi_vma_prep(struct vma_prepare *vp,
		struct vm_area_struct *vma, struct vm_area_struct *next,
		struct vm_area_struct *remove, struct vm_area_struct *remove2)
{
	memset(vp, 0, sizeof(struct vma_prepare));
	vp->vma = vma;
	vp->anon_vma = vma->anon_vma;
	vp->remove = remove;
	vp->remove2 = remove2;
	vp->adj_next = next;
	if (!vp->anon_vma && next)
		vp->anon_vma = next->anon_vma;

	vp->file = vma->vm_file;
	if (vp->file)
		vp->mapping = vma->vm_file->f_mapping;

}

/*
 * init_vma_prep() - Initializer wrapper for vma_prepare struct
 * @vp: The vma_prepare struct
 * @vma: The vma that will be altered once locked
 */
static inline void init_vma_prep(struct vma_prepare *vp,
				 struct vm_area_struct *vma)
{
	init_multi_vma_prep(vp, vma, NULL, NULL, NULL);
}


/*
 * vma_prepare() - Helper function for handling locking VMAs prior to altering
 * @vp: The initialized vma_prepare struct
 */
static inline void vma_prepare(struct vma_prepare *vp)
{
	if (vp->file) {
		uprobe_munmap(vp->vma, vp->vma->vm_start, vp->vma->vm_end);

		if (vp->adj_next)
			uprobe_munmap(vp->adj_next, vp->adj_next->vm_start,
				      vp->adj_next->vm_end);

		i_mmap_lock_write(vp->mapping);
		if (vp->insert && vp->insert->vm_file) {
			/*
			 * Put into interval tree now, so instantiated pages
			 * are visible to arm/parisc __flush_dcache_page
			 * throughout; but we cannot insert into address
			 * space until vma start or end is updated.
			 */
			__vma_link_file(vp->insert,
					vp->insert->vm_file->f_mapping);
		}
	}

	if (vp->anon_vma) {
		anon_vma_lock_write(vp->anon_vma);
		anon_vma_interval_tree_pre_update_vma(vp->vma);
		if (vp->adj_next)
			anon_vma_interval_tree_pre_update_vma(vp->adj_next);
	}

	if (vp->file) {
		flush_dcache_mmap_lock(vp->mapping);
		vma_interval_tree_remove(vp->vma, &vp->mapping->i_mmap);
		if (vp->adj_next)
			vma_interval_tree_remove(vp->adj_next,
						 &vp->mapping->i_mmap);
	}

}

/*
 * vma_complete- Helper function for handling the unlocking after altering VMAs,
 * or for inserting a VMA.
 *
 * @vp: The vma_prepare struct
 * @vmi: The vma iterator
 * @mm: The mm_struct
 */
static inline void vma_complete(struct vma_prepare *vp,
				struct vma_iterator *vmi, struct mm_struct *mm)
{
	if (vp->file) {
		if (vp->adj_next)
			vma_interval_tree_insert(vp->adj_next,
						 &vp->mapping->i_mmap);
		vma_interval_tree_insert(vp->vma, &vp->mapping->i_mmap);
		flush_dcache_mmap_unlock(vp->mapping);
	}

	if (vp->remove && vp->file) {
		__remove_shared_vm_struct(vp->remove, vp->file, vp->mapping);
		if (vp->remove2)
			__remove_shared_vm_struct(vp->remove2, vp->file,
						  vp->mapping);
	} else if (vp->insert) {
		/*
		 * split_vma has split insert from vma, and needs
		 * us to insert it before dropping the locks
		 * (it may either follow vma or precede it).
		 */
		vma_iter_store(vmi, vp->insert);
		mm->map_count++;
	}

	if (vp->anon_vma) {
		anon_vma_interval_tree_post_update_vma(vp->vma);
		if (vp->adj_next)
			anon_vma_interval_tree_post_update_vma(vp->adj_next);
		anon_vma_unlock_write(vp->anon_vma);
	}

	if (vp->file) {
		i_mmap_unlock_write(vp->mapping);
		uprobe_mmap(vp->vma);

		if (vp->adj_next)
			uprobe_mmap(vp->adj_next);
	}

	if (vp->remove) {
again:
		vma_mark_detached(vp->remove, true);
		if (vp->file) {
			uprobe_munmap(vp->remove, vp->remove->vm_start,
				      vp->remove->vm_end);
			fput(vp->file);
		}
		if (vp->remove->anon_vma)
			anon_vma_merge(vp->vma, vp->remove);
		mm->map_count--;
		mpol_put(vma_policy(vp->remove));
		if (!vp->remove2)
			WARN_ON_ONCE(vp->vma->vm_end < vp->remove->vm_end);
		vm_area_free(vp->remove);

		/*
		 * In mprotect's case 6 (see comments on vma_merge),
		 * we are removing both mid and next vmas
		 */
		if (vp->remove2) {
			vp->remove = vp->remove2;
			vp->remove2 = NULL;
			goto again;
		}
	}
	if (vp->insert && vp->file)
		uprobe_mmap(vp->insert);
	validate_mm(mm);
}

/*
 * dup_anon_vma() - Helper function to duplicate anon_vma
 * @dst: The destination VMA
 * @src: The source VMA
 * @dup: Pointer to the destination VMA when successful.
 *
 * Returns: 0 on success.
 */
static inline int dup_anon_vma(struct vm_area_struct *dst,
		struct vm_area_struct *src, struct vm_area_struct **dup)
{
	/*
	 * Easily overlooked: when mprotect shifts the boundary, make sure the
	 * expanding vma has anon_vma set if the shrinking vma had, to cover any
	 * anon pages imported.
	 */
	if (src->anon_vma && !dst->anon_vma) {
		int ret;

		vma_assert_write_locked(dst);
		dst->anon_vma = src->anon_vma;
		ret = anon_vma_clone(dst, src);
		if (ret)
			return ret;

		*dup = dst;
	}

	return 0;
}

/*
 * vma_expand - Expand an existing VMA
 *
 * @vmi: The vma iterator
 * @vma: The vma to expand
 * @start: The start of the vma
 * @end: The exclusive end of the vma
 * @pgoff: The page offset of vma
 * @next: The current of next vma.
 *
 * Expand @vma to @start and @end.  Can expand off the start and end.  Will
 * expand over @next if it's different from @vma and @end == @next->vm_end.
 * Checking if the @vma can expand and merge with @next needs to be handled by
 * the caller.
 *
 * Returns: 0 on success
 */
int vma_expand(struct vma_iterator *vmi, struct vm_area_struct *vma,
	       unsigned long start, unsigned long end, pgoff_t pgoff,
	       struct vm_area_struct *next)
{
	struct vm_area_struct *anon_dup = NULL;
	bool remove_next = false;
	struct vma_prepare vp;

	vma_start_write(vma);
	if (next && (vma != next) && (end == next->vm_end)) {
		int ret;

		remove_next = true;
		vma_start_write(next);
		ret = dup_anon_vma(vma, next, &anon_dup);
		if (ret)
			return ret;
	}

	init_multi_vma_prep(&vp, vma, NULL, remove_next ? next : NULL, NULL);
	/* Not merging but overwriting any part of next is not handled. */
	VM_WARN_ON(next && !vp.remove &&
		  next != vma && end > next->vm_start);
	/* Only handles expanding */
	VM_WARN_ON(vma->vm_start < start || vma->vm_end > end);

	/* Note: vma iterator must be pointing to 'start' */
	vma_iter_config(vmi, start, end);
	if (vma_iter_prealloc(vmi, vma))
		goto nomem;

	vma_prepare(&vp);
	vma_adjust_trans_huge(vma, start, end, 0);
	vma->vm_start = start;
	vma->vm_end = end;
	vma->vm_pgoff = pgoff;
	vma_iter_store(vmi, vma);

	vma_complete(&vp, vmi, vma->vm_mm);
	return 0;

nomem:
	if (anon_dup)
		unlink_anon_vmas(anon_dup);
	return -ENOMEM;
}

/*
 * vma_shrink() - Reduce an existing VMAs memory area
 * @vmi: The vma iterator
 * @vma: The VMA to modify
 * @start: The new start
 * @end: The new end
 *
 * Returns: 0 on success, -ENOMEM otherwise
 */
int vma_shrink(struct vma_iterator *vmi, struct vm_area_struct *vma,
	       unsigned long start, unsigned long end, pgoff_t pgoff)
{
	struct vma_prepare vp;

	WARN_ON((vma->vm_start != start) && (vma->vm_end != end));

	if (vma->vm_start < start)
		vma_iter_config(vmi, vma->vm_start, start);
	else
		vma_iter_config(vmi, end, vma->vm_end);

	if (vma_iter_prealloc(vmi, NULL))
		return -ENOMEM;

	vma_start_write(vma);

	init_vma_prep(&vp, vma);
	vma_prepare(&vp);
	vma_adjust_trans_huge(vma, start, end, 0);

	vma_iter_clear(vmi);
	vma->vm_start = start;
	vma->vm_end = end;
	vma->vm_pgoff = pgoff;
	vma_complete(&vp, vmi, vma->vm_mm);
	return 0;
}

/*
 * If the vma has a ->close operation then the driver probably needs to release
 * per-vma resources, so we don't attempt to merge those if the caller indicates
 * the current vma may be removed as part of the merge.
 */
static inline bool is_mergeable_vma(struct vm_area_struct *vma,
		struct file *file, unsigned long vm_flags,
		struct vm_userfaultfd_ctx vm_userfaultfd_ctx,
		struct anon_vma_name *anon_name, bool may_remove_vma)
{
	/*
	 * VM_SOFTDIRTY should not prevent from VMA merging, if we
	 * match the flags but dirty bit -- the caller should mark
	 * merged VMA as dirty. If dirty bit won't be excluded from
	 * comparison, we increase pressure on the memory system forcing
	 * the kernel to generate new VMAs when old one could be
	 * extended instead.
	 */
	if ((vma->vm_flags ^ vm_flags) & ~VM_SOFTDIRTY)
		return false;
	if (vma->vm_file != file)
		return false;
	if (may_remove_vma && vma->vm_ops && vma->vm_ops->close)
		return false;
	if (!is_mergeable_vm_userfaultfd_ctx(vma, vm_userfaultfd_ctx))
		return false;
	if (!anon_vma_name_eq(anon_vma_name(vma), anon_name))
		return false;
	return true;
}

static inline bool is_mergeable_anon_vma(struct anon_vma *anon_vma1,
		 struct anon_vma *anon_vma2, struct vm_area_struct *vma)
{
	/*
	 * The list_is_singular() test is to avoid merging VMA cloned from
	 * parents. This can improve scalability caused by anon_vma lock.
	 */
	if ((!anon_vma1 || !anon_vma2) && (!vma ||
		list_is_singular(&vma->anon_vma_chain)))
		return true;
	return anon_vma1 == anon_vma2;
}

/*
 * Return true if we can merge this (vm_flags,anon_vma,file,vm_pgoff)
 * in front of (at a lower virtual address and file offset than) the vma.
 *
 * We cannot merge two vmas if they have differently assigned (non-NULL)
 * anon_vmas, nor if same anon_vma is assigned but offsets incompatible.
 *
 * We don't check here for the merged mmap wrapping around the end of pagecache
 * indices (16TB on ia32) because do_mmap() does not permit mmap's which
 * wrap, nor mmaps which cover the final page at index -1UL.
 *
 * We assume the vma may be removed as part of the merge.
 */
static bool
can_vma_merge_before(struct vm_area_struct *vma, unsigned long vm_flags,
		struct anon_vma *anon_vma, struct file *file,
		pgoff_t vm_pgoff, struct vm_userfaultfd_ctx vm_userfaultfd_ctx,
		struct anon_vma_name *anon_name)
{
	if (is_mergeable_vma(vma, file, vm_flags, vm_userfaultfd_ctx, anon_name, true) &&
	    is_mergeable_anon_vma(anon_vma, vma->anon_vma, vma)) {
		if (vma->vm_pgoff == vm_pgoff)
			return true;
	}
	return false;
}

/*
 * Return true if we can merge this (vm_flags,anon_vma,file,vm_pgoff)
 * beyond (at a higher virtual address and file offset than) the vma.
 *
 * We cannot merge two vmas if they have differently assigned (non-NULL)
 * anon_vmas, nor if same anon_vma is assigned but offsets incompatible.
 *
 * We assume that vma is not removed as part of the merge.
 */
static bool
can_vma_merge_after(struct vm_area_struct *vma, unsigned long vm_flags,
		struct anon_vma *anon_vma, struct file *file,
		pgoff_t vm_pgoff, struct vm_userfaultfd_ctx vm_userfaultfd_ctx,
		struct anon_vma_name *anon_name)
{
	if (is_mergeable_vma(vma, file, vm_flags, vm_userfaultfd_ctx, anon_name, false) &&
	    is_mergeable_anon_vma(anon_vma, vma->anon_vma, vma)) {
		pgoff_t vm_pglen;
		vm_pglen = vma_pages(vma);
		if (vma->vm_pgoff + vm_pglen == vm_pgoff)
			return true;
	}
	return false;
}

/*
 * Given a mapping request (addr,end,vm_flags,file,pgoff,anon_name),
 * figure out whether that can be merged with its predecessor or its
 * successor.  Or both (it neatly fills a hole).
 *
 * In most cases - when called for mmap, brk or mremap - [addr,end) is
 * certain not to be mapped by the time vma_merge is called; but when
 * called for mprotect, it is certain to be already mapped (either at
 * an offset within prev, or at the start of next), and the flags of
 * this area are about to be changed to vm_flags - and the no-change
 * case has already been eliminated.
 *
 * The following mprotect cases have to be considered, where **** is
 * the area passed down from mprotect_fixup, never extending beyond one
 * vma, PPPP is the previous vma, CCCC is a concurrent vma that starts
 * at the same address as **** and is of the same or larger span, and
 * NNNN the next vma after ****:
 *
 *     ****             ****                   ****
 *    PPPPPPNNNNNN    PPPPPPNNNNNN       PPPPPPCCCCCC
 *    cannot merge    might become       might become
 *                    PPNNNNNNNNNN       PPPPPPPPPPCC
 *    mmap, brk or    case 4 below       case 5 below
 *    mremap move:
 *                        ****               ****
 *                    PPPP    NNNN       PPPPCCCCNNNN
 *                    might become       might become
 *                    PPPPPPPPPPPP 1 or  PPPPPPPPPPPP 6 or
 *                    PPPPPPPPNNNN 2 or  PPPPPPPPNNNN 7 or
 *                    PPPPNNNNNNNN 3     PPPPNNNNNNNN 8
 *
 * It is important for case 8 that the vma CCCC overlapping the
 * region **** is never going to extended over NNNN. Instead NNNN must
 * be extended in region **** and CCCC must be removed. This way in
 * all cases where vma_merge succeeds, the moment vma_merge drops the
 * rmap_locks, the properties of the merged vma will be already
 * correct for the whole merged range. Some of those properties like
 * vm_page_prot/vm_flags may be accessed by rmap_walks and they must
 * be correct for the whole merged range immediately after the
 * rmap_locks are released. Otherwise if NNNN would be removed and
 * CCCC would be extended over the NNNN range, remove_migration_ptes
 * or other rmap walkers (if working on addresses beyond the "end"
 * parameter) may establish ptes with the wrong permissions of CCCC
 * instead of the right permissions of NNNN.
 *
 * In the code below:
 * PPPP is represented by *prev
 * CCCC is represented by *curr or not represented at all (NULL)
 * NNNN is represented by *next or not represented at all (NULL)
 * **** is not represented - it will be merged and the vma containing the
 *      area is returned, or the function will return NULL
 */
static struct vm_area_struct
*vma_merge(struct vma_iterator *vmi, struct mm_struct *mm,
	   struct vm_area_struct *prev, unsigned long addr, unsigned long end,
	   unsigned long vm_flags, struct anon_vma *anon_vma, struct file *file,
	   pgoff_t pgoff, struct mempolicy *policy,
	   struct vm_userfaultfd_ctx vm_userfaultfd_ctx,
	   struct anon_vma_name *anon_name)
{
	struct vm_area_struct *curr, *next, *res;
	struct vm_area_struct *vma, *adjust, *remove, *remove2;
	struct vm_area_struct *anon_dup = NULL;
	struct vma_prepare vp;
	pgoff_t vma_pgoff;
	int err = 0;
	bool merge_prev = false;
	bool merge_next = false;
	bool vma_expanded = false;
	unsigned long vma_start = addr;
	unsigned long vma_end = end;
	pgoff_t pglen = (end - addr) >> PAGE_SHIFT;
	long adj_start = 0;

	/*
	 * We later require that vma->vm_flags == vm_flags,
	 * so this tests vma->vm_flags & VM_SPECIAL, too.
	 */
	if (vm_flags & VM_SPECIAL)
		return NULL;

	/* Does the input range span an existing VMA? (cases 5 - 8) */
	curr = find_vma_intersection(mm, prev ? prev->vm_end : 0, end);

	if (!curr ||			/* cases 1 - 4 */
	    end == curr->vm_end)	/* cases 6 - 8, adjacent VMA */
		next = vma_lookup(mm, end);
	else
		next = NULL;		/* case 5 */

	if (prev) {
		vma_start = prev->vm_start;
		vma_pgoff = prev->vm_pgoff;

		/* Can we merge the predecessor? */
		if (addr == prev->vm_end && mpol_equal(vma_policy(prev), policy)
		    && can_vma_merge_after(prev, vm_flags, anon_vma, file,
					   pgoff, vm_userfaultfd_ctx, anon_name)) {
			merge_prev = true;
			vma_prev(vmi);
		}
	}

	/* Can we merge the successor? */
	if (next && mpol_equal(policy, vma_policy(next)) &&
	    can_vma_merge_before(next, vm_flags, anon_vma, file, pgoff+pglen,
				 vm_userfaultfd_ctx, anon_name)) {
		merge_next = true;
	}

	/* Verify some invariant that must be enforced by the caller. */
	VM_WARN_ON(prev && addr <= prev->vm_start);
	VM_WARN_ON(curr && (addr != curr->vm_start || end > curr->vm_end));
	VM_WARN_ON(addr >= end);

	if (!merge_prev && !merge_next)
		return NULL; /* Not mergeable. */

	if (merge_prev)
		vma_start_write(prev);

	res = vma = prev;
	remove = remove2 = adjust = NULL;

	/* Can we merge both the predecessor and the successor? */
	if (merge_prev && merge_next &&
	    is_mergeable_anon_vma(prev->anon_vma, next->anon_vma, NULL)) {
		vma_start_write(next);
		remove = next;				/* case 1 */
		vma_end = next->vm_end;
		err = dup_anon_vma(prev, next, &anon_dup);
		if (curr) {				/* case 6 */
			vma_start_write(curr);
			remove = curr;
			remove2 = next;
			/*
			 * Note that the dup_anon_vma below cannot overwrite err
			 * since the first caller would do nothing unless next
			 * has an anon_vma.
			 */
			if (!next->anon_vma)
				err = dup_anon_vma(prev, curr, &anon_dup);
		}
	} else if (merge_prev) {			/* case 2 */
		if (curr) {
			vma_start_write(curr);
			err = dup_anon_vma(prev, curr, &anon_dup);
			if (end == curr->vm_end) {	/* case 7 */
				remove = curr;
			} else {			/* case 5 */
				adjust = curr;
				adj_start = (end - curr->vm_start);
			}
		}
	} else { /* merge_next */
		vma_start_write(next);
		res = next;
		if (prev && addr < prev->vm_end) {	/* case 4 */
			vma_start_write(prev);
			vma_end = addr;
			adjust = next;
			adj_start = -(prev->vm_end - addr);
			err = dup_anon_vma(next, prev, &anon_dup);
		} else {
			/*
			 * Note that cases 3 and 8 are the ONLY ones where prev
			 * is permitted to be (but is not necessarily) NULL.
			 */
			vma = next;			/* case 3 */
			vma_start = addr;
			vma_end = next->vm_end;
			vma_pgoff = next->vm_pgoff - pglen;
			if (curr) {			/* case 8 */
				vma_pgoff = curr->vm_pgoff;
				vma_start_write(curr);
				remove = curr;
				err = dup_anon_vma(next, curr, &anon_dup);
			}
		}
	}

	/* Error in anon_vma clone. */
	if (err)
		goto anon_vma_fail;

	if (vma_start < vma->vm_start || vma_end > vma->vm_end)
		vma_expanded = true;

	if (vma_expanded) {
		vma_iter_config(vmi, vma_start, vma_end);
	} else {
		vma_iter_config(vmi, adjust->vm_start + adj_start,
				adjust->vm_end);
	}

	if (vma_iter_prealloc(vmi, vma))
		goto prealloc_fail;

	init_multi_vma_prep(&vp, vma, adjust, remove, remove2);
	VM_WARN_ON(vp.anon_vma && adjust && adjust->anon_vma &&
		   vp.anon_vma != adjust->anon_vma);

	vma_prepare(&vp);
	vma_adjust_trans_huge(vma, vma_start, vma_end, adj_start);

	vma->vm_start = vma_start;
	vma->vm_end = vma_end;
	vma->vm_pgoff = vma_pgoff;

	if (vma_expanded)
		vma_iter_store(vmi, vma);

	if (adj_start) {
		adjust->vm_start += adj_start;
		adjust->vm_pgoff += adj_start >> PAGE_SHIFT;
		if (adj_start < 0) {
			WARN_ON(vma_expanded);
			vma_iter_store(vmi, next);
		}
	}

	vma_complete(&vp, vmi, mm);
	khugepaged_enter_vma(res, vm_flags);
	return res;

prealloc_fail:
	if (anon_dup)
		unlink_anon_vmas(anon_dup);

anon_vma_fail:
	vma_iter_set(vmi, addr);
	vma_iter_load(vmi);
	return NULL;
}

/*
 * Rough compatibility check to quickly see if it's even worth looking
 * at sharing an anon_vma.
 *
 * They need to have the same vm_file, and the flags can only differ
 * in things that mprotect may change.
 *
 * NOTE! The fact that we share an anon_vma doesn't _have_ to mean that
 * we can merge the two vma's. For example, we refuse to merge a vma if
 * there is a vm_ops->close() function, because that indicates that the
 * driver is doing some kind of reference counting. But that doesn't
 * really matter for the anon_vma sharing case.
 */
static int anon_vma_compatible(struct vm_area_struct *a, struct vm_area_struct *b)
{
	return a->vm_end == b->vm_start &&
		mpol_equal(vma_policy(a), vma_policy(b)) &&
		a->vm_file == b->vm_file &&
		!((a->vm_flags ^ b->vm_flags) & ~(VM_ACCESS_FLAGS | VM_SOFTDIRTY)) &&
		b->vm_pgoff == a->vm_pgoff + ((b->vm_start - a->vm_start) >> PAGE_SHIFT);
}

/*
 * Do some basic sanity checking to see if we can re-use the anon_vma
 * from 'old'. The 'a'/'b' vma's are in VM order - one of them will be
 * the same as 'old', the other will be the new one that is trying
 * to share the anon_vma.
 *
 * NOTE! This runs with mmap_lock held for reading, so it is possible that
 * the anon_vma of 'old' is concurrently in the process of being set up
 * by another page fault trying to merge _that_. But that's ok: if it
 * is being set up, that automatically means that it will be a singleton
 * acceptable for merging, so we can do all of this optimistically. But
 * we do that READ_ONCE() to make sure that we never re-load the pointer.
 *
 * IOW: that the "list_is_singular()" test on the anon_vma_chain only
 * matters for the 'stable anon_vma' case (ie the thing we want to avoid
 * is to return an anon_vma that is "complex" due to having gone through
 * a fork).
 *
 * We also make sure that the two vma's are compatible (adjacent,
 * and with the same memory policies). That's all stable, even with just
 * a read lock on the mmap_lock.
 */
static struct anon_vma *reusable_anon_vma(struct vm_area_struct *old, struct vm_area_struct *a, struct vm_area_struct *b)
{
	if (anon_vma_compatible(a, b)) {
		struct anon_vma *anon_vma = READ_ONCE(old->anon_vma);

		if (anon_vma && list_is_singular(&old->anon_vma_chain))
			return anon_vma;
	}
	return NULL;
}

/*
 * find_mergeable_anon_vma is used by anon_vma_prepare, to check
 * neighbouring vmas for a suitable anon_vma, before it goes off
 * to allocate a new anon_vma.  It checks because a repetitive
 * sequence of mprotects and faults may otherwise lead to distinct
 * anon_vmas being allocated, preventing vma merge in subsequent
 * mprotect.
 */
struct anon_vma *find_mergeable_anon_vma(struct vm_area_struct *vma)
{
	MA_STATE(mas, &vma->vm_mm->mm_mt, vma->vm_end, vma->vm_end);
	struct anon_vma *anon_vma = NULL;
	struct vm_area_struct *prev, *next;

	/* Try next first. */
	next = mas_walk(&mas);
	if (next) {
		anon_vma = reusable_anon_vma(next, vma, next);
		if (anon_vma)
			return anon_vma;
	}

	prev = mas_prev(&mas, 0);
	VM_BUG_ON_VMA(prev != vma, vma);
	prev = mas_prev(&mas, 0);
	/* Try prev next. */
	if (prev)
		anon_vma = reusable_anon_vma(prev, prev, vma);

	/*
	 * We might reach here with anon_vma == NULL if we can't find
	 * any reusable anon_vma.
	 * There's no absolute need to look only at touching neighbours:
	 * we could search further afield for "compatible" anon_vmas.
	 * But it would probably just be a waste of time searching,
	 * or lead to too many vmas hanging off the same anon_vma.
	 * We're trying to allow mprotect remerging later on,
	 * not trying to minimize memory used for anon_vmas.
	 */
	return anon_vma;
}

/*
 * If a hint addr is less than mmap_min_addr change hint to be as
 * low as possible but still greater than mmap_min_addr
 */
static inline unsigned long round_hint_to_min(unsigned long hint)
{
	hint &= PAGE_MASK;/*将hint按页对齐*/
	if (((void *)hint != NULL) &&
	    (hint < mmap_min_addr))
		/*归化到mmap_min_addr*/
		return PAGE_ALIGN(mmap_min_addr);
	/*>mmap_min_addr,使用对齐后的hint*/
	return hint;
}

bool mlock_future_ok(struct mm_struct *mm, unsigned long flags,
			unsigned long bytes)
{
	unsigned long locked_pages, limit_pages;

	if (!(flags & VM_LOCKED) || capable(CAP_IPC_LOCK))
		return true;

	locked_pages = bytes >> PAGE_SHIFT;
	locked_pages += mm->locked_vm;

	limit_pages = rlimit(RLIMIT_MEMLOCK);
	limit_pages >>= PAGE_SHIFT;

	return locked_pages <= limit_pages;
}

static inline u64 file_mmap_size_max(struct file *file, struct inode *inode)
{
	if (S_ISREG(inode->i_mode))
		/*普通文件，返回容许的最大size*/
		return MAX_LFS_FILESIZE;

	if (S_ISBLK(inode->i_mode))
		return MAX_LFS_FILESIZE;

	if (S_ISSOCK(inode->i_mode))
		return MAX_LFS_FILESIZE;

	/* Special "we do even unsigned file positions" case */
	if (file->f_mode & FMODE_UNSIGNED_OFFSET)
		return 0;

	/* Yes, random drivers might want more. But I'm tired of buggy drivers */
	return ULONG_MAX;
}

/*检查文件是否容许这么大的映射*/
static inline bool file_mmap_ok(struct file *file, struct inode *inode,
				unsigned long pgoff, unsigned long len)
{
	u64 maxsize = file_mmap_size_max(file, inode);

	if (maxsize && len > maxsize)
		/*要映射的长度超过了maxsize*/
		return false;
	maxsize -= len;
	if (pgoff > maxsize >> PAGE_SHIFT)
		/*pgoff + len超过了maxsize*/
		return false;
	return true;
}

/*
 * The caller must write-lock current->mm->mmap_lock.
 */
unsigned long do_mmap(struct file *file, unsigned long addr,
			unsigned long len, unsigned long prot,
			unsigned long flags, vm_flags_t vm_flags,
			unsigned long pgoff/*页数*/, unsigned long *populate,
			struct list_head *uf)
{
	struct mm_struct *mm = current->mm;
	int pkey = 0;

	*populate = 0;/*先将populate置为0*/

	if (!len)
		/*mmap映射的内存长度不得为0*/
		return -EINVAL;

	/*
	 * Does the application expect PROT_READ to imply PROT_EXEC?
	 *
	 * (the exception is when the underlying filesystem is noexec
	 *  mounted, in which case we don't add PROT_EXEC.)
	 */
	if ((prot & PROT_READ) && (current->personality & READ_IMPLIES_EXEC))
		if (!(file && path_noexec(&file->f_path)))
			prot |= PROT_EXEC;

	/* force arch specific MAP_FIXED handling in get_unmapped_area */
	if (flags & MAP_FIXED_NOREPLACE)
		flags |= MAP_FIXED;

	/*没有给定MAP_FIXED标记，addr不是固定地址，更新addr地址*/
	if (!(flags & MAP_FIXED))
		addr = round_hint_to_min(addr);

	/* Careful about overflows.. */
	len = PAGE_ALIGN(len);/*映射的内存长度对齐到页*/
	if (!len)
		return -ENOMEM;

	/* offset overflow? */
	if ((pgoff + (len >> PAGE_SHIFT)) < pgoff)
		/*自pgoff开始增加len长度的字节后，数字绕回*/
		return -EOVERFLOW;

	/* Too many mappings? */
	if (mm->map_count > sysctl_max_map_count)
		/*此进程映射的数目过多*/
		return -ENOMEM;

	/* Obtain the address to map to. we verify (or select) it and ensure
	 * that it represents a valid section of the address space.
	 */
	addr = get_unmapped_area(file, addr, len, pgoff, flags);
	if (IS_ERR_VALUE(addr))
		/*没有找到未映射的区域*/
		return addr;

	if (flags & MAP_FIXED_NOREPLACE) {
		if (find_vma_intersection(mm, addr, addr + len))
			return -EEXIST;
	}

	if (prot == PROT_EXEC) {
		pkey = execute_only_pkey(mm);
		if (pkey < 0)
			pkey = 0;
	}

	/* Do simple checking here so the lower-level routines won't have
	 * to. we assume access permissions have been handled by the open
	 * of the memory object, so we don't do any here.
	 */
	vm_flags |= calc_vm_prot_bits(prot, pkey) /*转换为vm_flags*/| calc_vm_flag_bits(flags) |
			mm->def_flags | VM_MAYREAD | VM_MAYWRITE | VM_MAYEXEC;

	if (flags & MAP_LOCKED)
		if (!can_do_mlock())
			return -EPERM;

	if (!mlock_future_ok(mm, vm_flags, len))
		return -EAGAIN;

	/*如果file不为NULL，则为有名映射*/
	if (file) {
		struct inode *inode = file_inode(file);/*file对应的inode*/
		unsigned long flags_mask;

		if (!file_mmap_ok(file, inode, pgoff, len))
			/*file不容许这么大的映射*/
			return -EOVERFLOW;

		flags_mask = LEGACY_MAP_MASK | file->f_op->mmap_supported_flags;

		switch (flags & MAP_TYPE) {
		case MAP_SHARED:
			/*
			 * Force use of MAP_SHARED_VALIDATE with non-legacy
			 * flags. E.g. MAP_SYNC is dangerous to use with
			 * MAP_SHARED as you don't know which consistency model
			 * you will get. We silently ignore unsupported flags
			 * with MAP_SHARED to preserve backward compatibility.
			 */
			flags &= LEGACY_MAP_MASK;
			fallthrough;
		case MAP_SHARED_VALIDATE:
			if (flags & ~flags_mask)
				return -EOPNOTSUPP;
			if (prot & PROT_WRITE) {
				if (!(file->f_mode & FMODE_WRITE))
					/*协议要求write,但文件没有write权限*/
					return -EACCES;
				if (IS_SWAPFILE(file->f_mapping->host))
					return -ETXTBSY;
			}

			/*
			 * Make sure we don't allow writing to an append-only
			 * file..
			 */
			if (IS_APPEND(inode) && (file->f_mode & FMODE_WRITE))
				return -EACCES;

			vm_flags |= VM_SHARED | VM_MAYSHARE;
			if (!(file->f_mode & FMODE_WRITE))
				vm_flags &= ~(VM_MAYWRITE | VM_SHARED);
			fallthrough;
		case MAP_PRIVATE:
			if (!(file->f_mode & FMODE_READ))
				/*文件必须要有读权限*/
				return -EACCES;
			if (path_noexec(&file->f_path)) {
				if (vm_flags & VM_EXEC)
					return -EPERM;
				vm_flags &= ~VM_MAYEXEC;
			}

			if (!file->f_op->mmap)
				/*没有提供mmap回调*/
				return -ENODEV;
			if (vm_flags & (VM_GROWSDOWN|VM_GROWSUP))
				/*私有不支持以上两个flags*/
				return -EINVAL;
			break;

		default:
			return -EINVAL;
		}
	} else {
		/*执行匿名映射*/
		switch (flags & MAP_TYPE) {
		case MAP_SHARED:
			if (vm_flags & (VM_GROWSDOWN|VM_GROWSUP))
				return -EINVAL;
			/*
			 * Ignore pgoff.
			 */
			pgoff = 0;
			vm_flags |= VM_SHARED | VM_MAYSHARE;
			break;
		case MAP_PRIVATE:
			/*
			 * Set pgoff according to addr for anon_vma.
			 */
			pgoff = addr >> PAGE_SHIFT;
			break;
		default:
			return -EINVAL;
		}
	}

	/*
	 * Set 'VM_NORESERVE' if we should not account for the
	 * memory use of this mapping.
	 */
	if (flags & MAP_NORESERVE) {
		/* We honor MAP_NORESERVE if allowed to overcommit */
		if (sysctl_overcommit_memory != OVERCOMMIT_NEVER)
			vm_flags |= VM_NORESERVE;

		/* hugetlb applies strict overcommit unless MAP_NORESERVE */
		if (file && is_file_hugepages(file))
			/*大页内存映射时，加VM_NORESERVE标记*/
			vm_flags |= VM_NORESERVE;
	}

	/*执行此文件的映射*/
	addr = mmap_region(file, addr, len, vm_flags, pgoff, uf);
	if (!IS_ERR_VALUE(addr) &&
	    ((vm_flags & VM_LOCKED) ||
	     (flags & (MAP_POPULATE | MAP_NONBLOCK)) == MAP_POPULATE))
		/*指明了MAP_POPULATE,指明populate长度*/
		*populate = len;
	return addr;
}

//实现mmap
unsigned long ksys_mmap_pgoff(unsigned long addr/*起始地址*/, unsigned long len/*要映射的大小*/,
			      unsigned long prot, unsigned long flags/*映射标记*/,
			      unsigned long fd/*映射的fd*/, unsigned long pgoff/*偏移量（页数目）*/)
{
	struct file *file = NULL;
	unsigned long retval;

	if (!(flags & MAP_ANONYMOUS)) {
		/*当前flags中指明非anonymous,由fd获取file*/
		audit_mmap_fd(fd, flags);
		//由fd获得file
		file = fget(fd);
		if (!file)
			return -EBADF;
		if (is_file_hugepages(file)) {
			//如果是大页fs的文件，按大页size执行len对齐
			len = ALIGN(len, huge_page_size(hstate_file(file)));
		} else if (unlikely(flags & MAP_HUGETLB)) {
			/*不是大页，但给出了MAP_HUGETLB标记，报错*/
			retval = -EINVAL;
			goto out_fput;
		}
	} else if (flags & MAP_HUGETLB) {
		/*当前flag指明anyonymous|MAP_HUGETLB,通过flags获取hs,
		 * 并创建匿名大页文件，再映射相应文件*/
		struct hstate *hs;

		hs = hstate_sizelog((flags >> MAP_HUGE_SHIFT) & MAP_HUGE_MASK);
		if (!hs)
			return -EINVAL;

		//是大页fs的文件，按大页size执行len对齐
		len = ALIGN(len, huge_page_size(hs));
		/*
		 * VM_NORESERVE is used because the reservations will be
		 * taken when vm_ops->mmap() is called
		 */
		file = hugetlb_file_setup(HUGETLB_ANON_FILE/*匿名文件名称*/, len/*内存大小*/,
				VM_NORESERVE/*不预留内存，仅创建文件，后续函数会预留*/,
				HUGETLB_ANONHUGE_INODE,
				(flags >> MAP_HUGE_SHIFT) & MAP_HUGE_MASK/*大页size*/);
		if (IS_ERR(file))
			return PTR_ERR(file);
	}

	/*针对file执行mmap*/
	retval = vm_mmap_pgoff(file, addr, len, prot, flags, pgoff);
out_fput:
	if (file)
		fput(file);
	return retval;
}

SYSCALL_DEFINE6(mmap_pgoff, unsigned long, addr, unsigned long, len,
		unsigned long, prot, unsigned long, flags,
		unsigned long, fd, unsigned long, pgoff)
{
	return ksys_mmap_pgoff(addr, len, prot, flags, fd, pgoff);
}

#ifdef __ARCH_WANT_SYS_OLD_MMAP
struct mmap_arg_struct {
	unsigned long addr;
	unsigned long len;
	unsigned long prot;
	unsigned long flags;
	unsigned long fd;
	unsigned long offset;
};

SYSCALL_DEFINE1(old_mmap, struct mmap_arg_struct __user *, arg)
{
	struct mmap_arg_struct a;

	if (copy_from_user(&a, arg, sizeof(a)))
		return -EFAULT;
	if (offset_in_page(a.offset))
		return -EINVAL;

	return ksys_mmap_pgoff(a.addr, a.len, a.prot, a.flags, a.fd,
			       a.offset >> PAGE_SHIFT);
}
#endif /* __ARCH_WANT_SYS_OLD_MMAP */

static bool vm_ops_needs_writenotify(const struct vm_operations_struct *vm_ops)
{
	return vm_ops && (vm_ops->page_mkwrite || vm_ops->pfn_mkwrite);
}

static bool vma_is_shared_writable(struct vm_area_struct *vma)
{
	return (vma->vm_flags & (VM_WRITE | VM_SHARED)) ==
		(VM_WRITE | VM_SHARED);
}

static bool vma_fs_can_writeback(struct vm_area_struct *vma)
{
	/* No managed pages to writeback. */
	if (vma->vm_flags & VM_PFNMAP)
		return false;

	return vma->vm_file && vma->vm_file->f_mapping &&
		mapping_can_writeback(vma->vm_file->f_mapping);
}

/*
 * Does this VMA require the underlying folios to have their dirty state
 * tracked?
 */
bool vma_needs_dirty_tracking(struct vm_area_struct *vma)
{
	/* Only shared, writable VMAs require dirty tracking. */
	if (!vma_is_shared_writable(vma))
		return false;

	/* Does the filesystem need to be notified? */
	if (vm_ops_needs_writenotify(vma->vm_ops))
		return true;

	/*
	 * Even if the filesystem doesn't indicate a need for writenotify, if it
	 * can writeback, dirty tracking is still required.
	 */
	return vma_fs_can_writeback(vma);
}

/*
 * Some shared mappings will want the pages marked read-only
 * to track write events. If so, we'll downgrade vm_page_prot
 * to the private version (using protection_map[] without the
 * VM_SHARED bit).
 */
int vma_wants_writenotify(struct vm_area_struct *vma, pgprot_t vm_page_prot)
{
	/* If it was private or non-writable, the write bit is already clear */
	if (!vma_is_shared_writable(vma))
		return 0;

	/* The backer wishes to know when pages are first written to? */
	if (vm_ops_needs_writenotify(vma->vm_ops))
		return 1;

	/* The open routine did something to the protections that pgprot_modify
	 * won't preserve? */
	if (pgprot_val(vm_page_prot) !=
	    pgprot_val(vm_pgprot_modify(vm_page_prot, vma->vm_flags)))
		return 0;

	/*
	 * Do we need to track softdirty? hugetlb does not support softdirty
	 * tracking yet.
	 */
	if (vma_soft_dirty_enabled(vma) && !is_vm_hugetlb_page(vma))
		return 1;

	/* Do we need write faults for uffd-wp tracking? */
	if (userfaultfd_wp(vma))
		return 1;

	/* Can the mapping track the dirty pages? */
	return vma_fs_can_writeback(vma);
}

/*
 * We account for memory if it's a private writeable mapping,
 * not hugepages and VM_NORESERVE wasn't set.
 */
static inline int accountable_mapping(struct file *file, vm_flags_t vm_flags)
{
	/*
	 * hugetlb has its own accounting separate from the core VM
	 * VM_HUGETLB may not be set yet so we cannot check for that flag.
	 */
	if (file && is_file_hugepages(file))
		return 0;

	return (vm_flags & (VM_NORESERVE | VM_SHARED | VM_WRITE)) == VM_WRITE;
}

/**
 * unmapped_area() - Find an area between the low_limit and the high_limit with
 * the correct alignment and offset, all from @info. Note: current->mm is used
 * for the search.
 *
 * @info: The unmapped area information including the range [low_limit -
 * high_limit), the alignment offset and mask.
 *
 * Return: A memory address or -ENOMEM.
 */
static unsigned long unmapped_area(struct vm_unmapped_area_info *info)
{
	unsigned long length, gap;
	unsigned long low_limit, high_limit;
	struct vm_area_struct *tmp;

	MA_STATE(mas, &current->mm->mm_mt, 0, 0);

	/* Adjust search length to account for worst case alignment overhead */
	length = info->length + info->align_mask;
	if (length < info->length)
		return -ENOMEM;

	low_limit = info->low_limit;
	if (low_limit < mmap_min_addr)
		low_limit = mmap_min_addr;
	high_limit = info->high_limit;
retry:
	if (mas_empty_area(&mas, low_limit, high_limit - 1, length))
		return -ENOMEM;

	gap = mas.index;
	gap += (info->align_offset - gap) & info->align_mask;
	tmp = mas_next(&mas, ULONG_MAX);
	if (tmp && (tmp->vm_flags & VM_STARTGAP_FLAGS)) { /* Avoid prev check if possible */
		if (vm_start_gap(tmp) < gap + length - 1) {
			low_limit = tmp->vm_end;
			mas_reset(&mas);
			goto retry;
		}
	} else {
		tmp = mas_prev(&mas, 0);
		if (tmp && vm_end_gap(tmp) > gap) {
			low_limit = vm_end_gap(tmp);
			mas_reset(&mas);
			goto retry;
		}
	}

	return gap;
}

/**
 * unmapped_area_topdown() - Find an area between the low_limit and the
 * high_limit with the correct alignment and offset at the highest available
 * address, all from @info. Note: current->mm is used for the search.
 *
 * @info: The unmapped area information including the range [low_limit -
 * high_limit), the alignment offset and mask.
 *
 * Return: A memory address or -ENOMEM.
 */
static unsigned long unmapped_area_topdown(struct vm_unmapped_area_info *info)
{
	unsigned long length, gap, gap_end;
	unsigned long low_limit, high_limit;
	struct vm_area_struct *tmp;

	MA_STATE(mas, &current->mm->mm_mt, 0, 0);
	/* Adjust search length to account for worst case alignment overhead */
	length = info->length + info->align_mask;
	if (length < info->length)
		return -ENOMEM;

	low_limit = info->low_limit;
	if (low_limit < mmap_min_addr)
		low_limit = mmap_min_addr;
	high_limit = info->high_limit;
retry:
	if (mas_empty_area_rev(&mas, low_limit, high_limit - 1, length))
		return -ENOMEM;

	gap = mas.last + 1 - info->length;
	gap -= (gap - info->align_offset) & info->align_mask;
	gap_end = mas.last;
	tmp = mas_next(&mas, ULONG_MAX);
	if (tmp && (tmp->vm_flags & VM_STARTGAP_FLAGS)) { /* Avoid prev check if possible */
		if (vm_start_gap(tmp) <= gap_end) {
			high_limit = vm_start_gap(tmp);
			mas_reset(&mas);
			goto retry;
		}
	} else {
		tmp = mas_prev(&mas, 0);
		if (tmp && vm_end_gap(tmp) > gap) {
			high_limit = tmp->vm_start;
			mas_reset(&mas);
			goto retry;
		}
	}

	return gap;
}

/*
 * Search for an unmapped address range.
 *
 * We are looking for a range that:
 * - does not intersect with any VMA;
 * - is contained within the [low_limit, high_limit) interval;
 * - is at least the desired size.
 * - satisfies (begin_addr & align_mask) == (align_offset & align_mask)
 */
unsigned long vm_unmapped_area(struct vm_unmapped_area_info *info)
{
	unsigned long addr;

	if (info->flags & VM_UNMAPPED_AREA_TOPDOWN)
		addr = unmapped_area_topdown(info);
	else
		addr = unmapped_area(info);

	trace_vm_unmapped_area(addr, info);
	return addr;
}

/* Get an address range which is currently unmapped.
 * For shmat() with addr=0.
 *
 * Ugly calling convention alert:
 * Return value with the low bits set means error value,
 * ie
 *	if (ret & ~PAGE_MASK)
 *		error = ret;
 *
 * This function "knows" that -ENOMEM has the bits set.
 */
unsigned long
generic_get_unmapped_area(struct file *filp, unsigned long addr,
			  unsigned long len, unsigned long pgoff,
			  unsigned long flags)
{
	struct mm_struct *mm = current->mm;
	struct vm_area_struct *vma, *prev;
	struct vm_unmapped_area_info info;
	const unsigned long mmap_end = arch_get_mmap_end(addr, len, flags);

	if (len > mmap_end - mmap_min_addr)
		return -ENOMEM;

	if (flags & MAP_FIXED)
		return addr;

	if (addr) {
		addr = PAGE_ALIGN(addr);
		vma = find_vma_prev(mm, addr, &prev);
		if (mmap_end - len >= addr && addr >= mmap_min_addr &&
		    (!vma || addr + len <= vm_start_gap(vma)) &&
		    (!prev || addr >= vm_end_gap(prev)))
			return addr;
	}

	info.flags = 0;
	info.length = len;
	info.low_limit = mm->mmap_base;
	info.high_limit = mmap_end;
	info.align_mask = 0;
	info.align_offset = 0;
	return vm_unmapped_area(&info);
}

#ifndef HAVE_ARCH_UNMAPPED_AREA
unsigned long
arch_get_unmapped_area(struct file *filp, unsigned long addr,
		       unsigned long len, unsigned long pgoff,
		       unsigned long flags)
{
	return generic_get_unmapped_area(filp, addr, len, pgoff, flags);
}
#endif

/*
 * This mmap-allocator allocates new areas top-down from below the
 * stack's low limit (the base):
 */
unsigned long
generic_get_unmapped_area_topdown(struct file *filp, unsigned long addr,
				  unsigned long len, unsigned long pgoff,
				  unsigned long flags)
{
	struct vm_area_struct *vma, *prev;
	struct mm_struct *mm = current->mm;
	struct vm_unmapped_area_info info;
	const unsigned long mmap_end = arch_get_mmap_end(addr, len, flags);

	/* requested length too big for entire address space */
	if (len > mmap_end - mmap_min_addr)
		return -ENOMEM;

	if (flags & MAP_FIXED)
		return addr;

	/* requesting a specific address */
	if (addr) {
		addr = PAGE_ALIGN(addr);
		vma = find_vma_prev(mm, addr, &prev);
		if (mmap_end - len >= addr && addr >= mmap_min_addr &&
				(!vma || addr + len <= vm_start_gap(vma)) &&
				(!prev || addr >= vm_end_gap(prev)))
			return addr;
	}

	info.flags = VM_UNMAPPED_AREA_TOPDOWN;
	info.length = len;
	info.low_limit = PAGE_SIZE;
	info.high_limit = arch_get_mmap_base(addr, mm->mmap_base);
	info.align_mask = 0;
	info.align_offset = 0;
	addr = vm_unmapped_area(&info);

	/*
	 * A failed mmap() very likely causes application failure,
	 * so fall back to the bottom-up function here. This scenario
	 * can happen with large stack limits and large mmap()
	 * allocations.
	 */
	if (offset_in_page(addr)) {
		VM_BUG_ON(addr != -ENOMEM);
		info.flags = 0;
		info.low_limit = TASK_UNMAPPED_BASE;
		info.high_limit = mmap_end;
		addr = vm_unmapped_area(&info);
	}

	return addr;
}

#ifndef HAVE_ARCH_UNMAPPED_AREA_TOPDOWN
unsigned long
arch_get_unmapped_area_topdown(struct file *filp, unsigned long addr,
			       unsigned long len, unsigned long pgoff,
			       unsigned long flags)
{
	return generic_get_unmapped_area_topdown(filp, addr, len, pgoff, flags);
}
#endif

unsigned long
get_unmapped_area(struct file *file, unsigned long addr, unsigned long len,
		unsigned long pgoff, unsigned long flags)
{
	unsigned long (*get_area)(struct file *, unsigned long,
				  unsigned long, unsigned long, unsigned long);

	unsigned long error = arch_mmap_check(addr, len, flags);
	if (error)
		return error;

	/* Careful about overflows.. */
	if (len > TASK_SIZE)
		return -ENOMEM;

	/*默认取此进程对应的unmapped_area回调*/
	get_area = current->mm->get_unmapped_area;
	if (file) {
		/*指明了file,且file中有此回调，则自file中取此回调*/
		if (file->f_op->get_unmapped_area)
			get_area = file->f_op->get_unmapped_area;
	} else if (flags & MAP_SHARED) {
		/*
		 * mmap_region() will call shmem_zero_setup() to create a file,
		 * so use shmem's get_unmapped_area in case it can be huge.
		 */
<<<<<<< HEAD
		pgoff = 0;
		get_area = shmem_get_unmapped_area;/*共享内存对应的unmapped_area回调*/
=======
		get_area = shmem_get_unmapped_area;
>>>>>>> 1bbb19b6
	} else if (IS_ENABLED(CONFIG_TRANSPARENT_HUGEPAGE)) {
		/* Ensures that larger anonymous mappings are THP aligned. */
		get_area = thp_get_unmapped_area;
	}

<<<<<<< HEAD
	/*触发回调*/
=======
	/* Always treat pgoff as zero for anonymous memory. */
	if (!file)
		pgoff = 0;

>>>>>>> 1bbb19b6
	addr = get_area(file, addr, len, pgoff, flags);
	if (IS_ERR_VALUE(addr))
		return addr;

	/*地址将超限*/
	if (addr > TASK_SIZE - len)
		return -ENOMEM;

	/*addr不是页首地址*/
	if (offset_in_page(addr))
		return -EINVAL;

	error = security_mmap_addr(addr);
	return error ? error : addr;
}

EXPORT_SYMBOL(get_unmapped_area);

/**
 * find_vma_intersection() - Look up the first VMA which intersects the interval
 * @mm: The process address space.
 * @start_addr: The inclusive start user address.
 * @end_addr: The exclusive end user address.
 *
 * Returns: The first VMA within the provided range, %NULL otherwise.  Assumes
 * start_addr < end_addr.
 */
struct vm_area_struct *find_vma_intersection(struct mm_struct *mm,
					     unsigned long start_addr,
					     unsigned long end_addr)
{
	unsigned long index = start_addr;

	mmap_assert_locked(mm);
	return mt_find(&mm->mm_mt, &index, end_addr - 1);
}
EXPORT_SYMBOL(find_vma_intersection);

/**
 * find_vma() - Find the VMA for a given address, or the next VMA.
 * @mm: The mm_struct to check
 * @addr: The address
 *
 * Returns: The VMA associated with addr, or the next VMA.
 * May return %NULL in the case of no VMA at addr or above.
 */
struct vm_area_struct *find_vma(struct mm_struct *mm, unsigned long addr)
{
	unsigned long index = addr;

	mmap_assert_locked(mm);
	return mt_find(&mm->mm_mt, &index, ULONG_MAX);
}
EXPORT_SYMBOL(find_vma);

/**
 * find_vma_prev() - Find the VMA for a given address, or the next vma and
 * set %pprev to the previous VMA, if any.
 * @mm: The mm_struct to check
 * @addr: The address
 * @pprev: The pointer to set to the previous VMA
 *
 * Note that RCU lock is missing here since the external mmap_lock() is used
 * instead.
 *
 * Returns: The VMA associated with @addr, or the next vma.
 * May return %NULL in the case of no vma at addr or above.
 */
struct vm_area_struct *
find_vma_prev(struct mm_struct *mm, unsigned long addr,
			struct vm_area_struct **pprev)
{
	struct vm_area_struct *vma;
	MA_STATE(mas, &mm->mm_mt, addr, addr);

	vma = mas_walk(&mas);
	*pprev = mas_prev(&mas, 0);
	if (!vma)
		vma = mas_next(&mas, ULONG_MAX);
	return vma;
}

/*
 * Verify that the stack growth is acceptable and
 * update accounting. This is shared with both the
 * grow-up and grow-down cases.
 */
static int acct_stack_growth(struct vm_area_struct *vma,
			     unsigned long size, unsigned long grow)
{
	struct mm_struct *mm = vma->vm_mm;
	unsigned long new_start;

	/* address space limit tests */
	if (!may_expand_vm(mm, vma->vm_flags, grow))
		return -ENOMEM;

	/* Stack limit test */
	if (size > rlimit(RLIMIT_STACK))
		return -ENOMEM;

	/* mlock limit tests */
	if (!mlock_future_ok(mm, vma->vm_flags, grow << PAGE_SHIFT))
		return -ENOMEM;

	/* Check to ensure the stack will not grow into a hugetlb-only region */
	new_start = (vma->vm_flags & VM_GROWSUP) ? vma->vm_start :
			vma->vm_end - size;
	if (is_hugepage_only_range(vma->vm_mm, new_start, size))
		return -EFAULT;

	/*
	 * Overcommit..  This must be the final test, as it will
	 * update security statistics.
	 */
	if (security_vm_enough_memory_mm(mm, grow))
		return -ENOMEM;

	return 0;
}

#if defined(CONFIG_STACK_GROWSUP)
/*
 * PA-RISC uses this for its stack.
 * vma is the last one with address > vma->vm_end.  Have to extend vma.
 */
static int expand_upwards(struct vm_area_struct *vma, unsigned long address)
{
	struct mm_struct *mm = vma->vm_mm;
	struct vm_area_struct *next;
	unsigned long gap_addr;
	int error = 0;
	MA_STATE(mas, &mm->mm_mt, vma->vm_start, address);

	if (!(vma->vm_flags & VM_GROWSUP))
		return -EFAULT;

	/* Guard against exceeding limits of the address space. */
	address &= PAGE_MASK;
	if (address >= (TASK_SIZE & PAGE_MASK))
		return -ENOMEM;
	address += PAGE_SIZE;

	/* Enforce stack_guard_gap */
	gap_addr = address + stack_guard_gap;

	/* Guard against overflow */
	if (gap_addr < address || gap_addr > TASK_SIZE)
		gap_addr = TASK_SIZE;

	next = find_vma_intersection(mm, vma->vm_end, gap_addr);
	if (next && vma_is_accessible(next)) {
		if (!(next->vm_flags & VM_GROWSUP))
			return -ENOMEM;
		/* Check that both stack segments have the same anon_vma? */
	}

	if (next)
		mas_prev_range(&mas, address);

	__mas_set_range(&mas, vma->vm_start, address - 1);
	if (mas_preallocate(&mas, vma, GFP_KERNEL))
		return -ENOMEM;

	/* We must make sure the anon_vma is allocated. */
	if (unlikely(anon_vma_prepare(vma))) {
		mas_destroy(&mas);
		return -ENOMEM;
	}

	/* Lock the VMA before expanding to prevent concurrent page faults */
	vma_start_write(vma);
	/*
	 * vma->vm_start/vm_end cannot change under us because the caller
	 * is required to hold the mmap_lock in read mode.  We need the
	 * anon_vma lock to serialize against concurrent expand_stacks.
	 */
	anon_vma_lock_write(vma->anon_vma);

	/* Somebody else might have raced and expanded it already */
	if (address > vma->vm_end) {
		unsigned long size, grow;

		size = address - vma->vm_start;
		grow = (address - vma->vm_end) >> PAGE_SHIFT;

		error = -ENOMEM;
		if (vma->vm_pgoff + (size >> PAGE_SHIFT) >= vma->vm_pgoff) {
			error = acct_stack_growth(vma, size, grow);
			if (!error) {
				/*
				 * We only hold a shared mmap_lock lock here, so
				 * we need to protect against concurrent vma
				 * expansions.  anon_vma_lock_write() doesn't
				 * help here, as we don't guarantee that all
				 * growable vmas in a mm share the same root
				 * anon vma.  So, we reuse mm->page_table_lock
				 * to guard against concurrent vma expansions.
				 */
				spin_lock(&mm->page_table_lock);
				if (vma->vm_flags & VM_LOCKED)
					mm->locked_vm += grow;
				vm_stat_account(mm, vma->vm_flags, grow);
				anon_vma_interval_tree_pre_update_vma(vma);
				vma->vm_end = address;
				/* Overwrite old entry in mtree. */
				mas_store_prealloc(&mas, vma);
				anon_vma_interval_tree_post_update_vma(vma);
				spin_unlock(&mm->page_table_lock);

				perf_event_mmap(vma);
			}
		}
	}
	anon_vma_unlock_write(vma->anon_vma);
	khugepaged_enter_vma(vma, vma->vm_flags);
	mas_destroy(&mas);
	validate_mm(mm);
	return error;
}
#endif /* CONFIG_STACK_GROWSUP */

/*
 * vma is the first one with address < vma->vm_start.  Have to extend vma.
 * mmap_lock held for writing.
 */
int expand_downwards(struct vm_area_struct *vma, unsigned long address)
{
	struct mm_struct *mm = vma->vm_mm;
	MA_STATE(mas, &mm->mm_mt, vma->vm_start, vma->vm_start);
	struct vm_area_struct *prev;
	int error = 0;

	if (!(vma->vm_flags & VM_GROWSDOWN))
		return -EFAULT;

	address &= PAGE_MASK;
	if (address < mmap_min_addr || address < FIRST_USER_ADDRESS)
		return -EPERM;

	/* Enforce stack_guard_gap */
	prev = mas_prev(&mas, 0);
	/* Check that both stack segments have the same anon_vma? */
	if (prev) {
		if (!(prev->vm_flags & VM_GROWSDOWN) &&
		    vma_is_accessible(prev) &&
		    (address - prev->vm_end < stack_guard_gap))
			return -ENOMEM;
	}

	if (prev)
		mas_next_range(&mas, vma->vm_start);

	__mas_set_range(&mas, address, vma->vm_end - 1);
	if (mas_preallocate(&mas, vma, GFP_KERNEL))
		return -ENOMEM;

	/* We must make sure the anon_vma is allocated. */
	if (unlikely(anon_vma_prepare(vma))) {
		mas_destroy(&mas);
		return -ENOMEM;
	}

	/* Lock the VMA before expanding to prevent concurrent page faults */
	vma_start_write(vma);
	/*
	 * vma->vm_start/vm_end cannot change under us because the caller
	 * is required to hold the mmap_lock in read mode.  We need the
	 * anon_vma lock to serialize against concurrent expand_stacks.
	 */
	anon_vma_lock_write(vma->anon_vma);

	/* Somebody else might have raced and expanded it already */
	if (address < vma->vm_start) {
		unsigned long size, grow;

		size = vma->vm_end - address;
		grow = (vma->vm_start - address) >> PAGE_SHIFT;

		error = -ENOMEM;
		if (grow <= vma->vm_pgoff) {
			error = acct_stack_growth(vma, size, grow);
			if (!error) {
				/*
				 * We only hold a shared mmap_lock lock here, so
				 * we need to protect against concurrent vma
				 * expansions.  anon_vma_lock_write() doesn't
				 * help here, as we don't guarantee that all
				 * growable vmas in a mm share the same root
				 * anon vma.  So, we reuse mm->page_table_lock
				 * to guard against concurrent vma expansions.
				 */
				spin_lock(&mm->page_table_lock);
				if (vma->vm_flags & VM_LOCKED)
					mm->locked_vm += grow;
				vm_stat_account(mm, vma->vm_flags, grow);
				anon_vma_interval_tree_pre_update_vma(vma);
				vma->vm_start = address;
				vma->vm_pgoff -= grow;
				/* Overwrite old entry in mtree. */
				mas_store_prealloc(&mas, vma);
				anon_vma_interval_tree_post_update_vma(vma);
				spin_unlock(&mm->page_table_lock);

				perf_event_mmap(vma);
			}
		}
	}
	anon_vma_unlock_write(vma->anon_vma);
	khugepaged_enter_vma(vma, vma->vm_flags);
	mas_destroy(&mas);
	validate_mm(mm);
	return error;
}

/* enforced gap between the expanding stack and other mappings. */
unsigned long stack_guard_gap = 256UL<<PAGE_SHIFT;

static int __init cmdline_parse_stack_guard_gap(char *p)
{
	unsigned long val;
	char *endptr;

	val = simple_strtoul(p, &endptr, 10);
	if (!*endptr)
		stack_guard_gap = val << PAGE_SHIFT;

	return 1;
}
__setup("stack_guard_gap=", cmdline_parse_stack_guard_gap);

#ifdef CONFIG_STACK_GROWSUP
int expand_stack_locked(struct vm_area_struct *vma, unsigned long address)
{
	return expand_upwards(vma, address);
}

struct vm_area_struct *find_extend_vma_locked(struct mm_struct *mm, unsigned long addr)
{
	struct vm_area_struct *vma, *prev;

	addr &= PAGE_MASK;
	vma = find_vma_prev(mm, addr, &prev);
	if (vma && (vma->vm_start <= addr))
		return vma;
	if (!prev)
		return NULL;
	if (expand_stack_locked(prev, addr))
		return NULL;
	if (prev->vm_flags & VM_LOCKED)
		populate_vma_page_range(prev, addr, prev->vm_end, NULL);
	return prev;
}
#else
int expand_stack_locked(struct vm_area_struct *vma, unsigned long address)
{
	return expand_downwards(vma, address);
}

struct vm_area_struct *find_extend_vma_locked(struct mm_struct *mm, unsigned long addr)
{
	struct vm_area_struct *vma;
	unsigned long start;

	addr &= PAGE_MASK;
	vma = find_vma(mm, addr);
	if (!vma)
		return NULL;
	if (vma->vm_start <= addr)
		return vma;
	start = vma->vm_start;
	if (expand_stack_locked(vma, addr))
		return NULL;
	if (vma->vm_flags & VM_LOCKED)
		populate_vma_page_range(vma, addr, start, NULL);
	return vma;
}
#endif

#if defined(CONFIG_STACK_GROWSUP)

#define vma_expand_up(vma,addr) expand_upwards(vma, addr)
#define vma_expand_down(vma, addr) (-EFAULT)

#else

#define vma_expand_up(vma,addr) (-EFAULT)
#define vma_expand_down(vma, addr) expand_downwards(vma, addr)

#endif

/*
 * expand_stack(): legacy interface for page faulting. Don't use unless
 * you have to.
 *
 * This is called with the mm locked for reading, drops the lock, takes
 * the lock for writing, tries to look up a vma again, expands it if
 * necessary, and downgrades the lock to reading again.
 *
 * If no vma is found or it can't be expanded, it returns NULL and has
 * dropped the lock.
 */
struct vm_area_struct *expand_stack(struct mm_struct *mm, unsigned long addr)
{
	struct vm_area_struct *vma, *prev;

	mmap_read_unlock(mm);
	if (mmap_write_lock_killable(mm))
		return NULL;

	vma = find_vma_prev(mm, addr, &prev);
	if (vma && vma->vm_start <= addr)
		goto success;

	if (prev && !vma_expand_up(prev, addr)) {
		vma = prev;
		goto success;
	}

	if (vma && !vma_expand_down(vma, addr))
		goto success;

	mmap_write_unlock(mm);
	return NULL;

success:
	mmap_write_downgrade(mm);
	return vma;
}

/*
 * Ok - we have the memory areas we should free on a maple tree so release them,
 * and do the vma updates.
 *
 * Called with the mm semaphore held.
 */
static inline void remove_mt(struct mm_struct *mm, struct ma_state *mas)
{
	unsigned long nr_accounted = 0;
	struct vm_area_struct *vma;

	/* Update high watermark before we lower total_vm */
	update_hiwater_vm(mm);
	mas_for_each(mas, vma, ULONG_MAX) {
		long nrpages = vma_pages(vma);

		if (vma->vm_flags & VM_ACCOUNT)
			nr_accounted += nrpages;
		vm_stat_account(mm, vma->vm_flags, -nrpages);
		remove_vma(vma, false);
	}
	vm_unacct_memory(nr_accounted);
}

/*
 * Get rid of page table information in the indicated region.
 *
 * Called with the mm semaphore held.
 */
static void unmap_region(struct mm_struct *mm, struct ma_state *mas,
		struct vm_area_struct *vma, struct vm_area_struct *prev,
		struct vm_area_struct *next, unsigned long start,
		unsigned long end, unsigned long tree_end, bool mm_wr_locked)
{
	struct mmu_gather tlb;
	unsigned long mt_start = mas->index;

	lru_add_drain();
	tlb_gather_mmu(&tlb, mm);
	update_hiwater_rss(mm);
	unmap_vmas(&tlb, mas, vma, start, end, tree_end, mm_wr_locked);
	mas_set(mas, mt_start);
	free_pgtables(&tlb, mas, vma, prev ? prev->vm_end : FIRST_USER_ADDRESS,
				 next ? next->vm_start : USER_PGTABLES_CEILING,
				 mm_wr_locked);
	tlb_finish_mmu(&tlb);
}

/*
 * __split_vma() bypasses sysctl_max_map_count checking.  We use this where it
 * has already been checked or doesn't make sense to fail.
 * VMA Iterator will point to the end VMA.
 */
static int __split_vma(struct vma_iterator *vmi, struct vm_area_struct *vma,
		       unsigned long addr, int new_below)
{
	struct vma_prepare vp;
	struct vm_area_struct *new;
	int err;

	WARN_ON(vma->vm_start >= addr);
	WARN_ON(vma->vm_end <= addr);

	if (vma->vm_ops && vma->vm_ops->may_split) {
		err = vma->vm_ops->may_split(vma, addr);
		if (err)
			return err;
	}

	new = vm_area_dup(vma);
	if (!new)
		return -ENOMEM;

	if (new_below) {
		new->vm_end = addr;
	} else {
		new->vm_start = addr;
		new->vm_pgoff += ((addr - vma->vm_start) >> PAGE_SHIFT);
	}

	err = -ENOMEM;
	vma_iter_config(vmi, new->vm_start, new->vm_end);
	if (vma_iter_prealloc(vmi, new))
		goto out_free_vma;

	err = vma_dup_policy(vma, new);
	if (err)
		goto out_free_vmi;

	err = anon_vma_clone(new, vma);
	if (err)
		goto out_free_mpol;

	if (new->vm_file)
		get_file(new->vm_file);

	if (new->vm_ops && new->vm_ops->open)
		new->vm_ops->open(new);

	vma_start_write(vma);
	vma_start_write(new);

	init_vma_prep(&vp, vma);
	vp.insert = new;
	vma_prepare(&vp);
	vma_adjust_trans_huge(vma, vma->vm_start, addr, 0);

	if (new_below) {
		vma->vm_start = addr;
		vma->vm_pgoff += (addr - new->vm_start) >> PAGE_SHIFT;
	} else {
		vma->vm_end = addr;
	}

	/* vma_complete stores the new vma */
	vma_complete(&vp, vmi, vma->vm_mm);

	/* Success. */
	if (new_below)
		vma_next(vmi);
	return 0;

out_free_mpol:
	mpol_put(vma_policy(new));
out_free_vmi:
	vma_iter_free(vmi);
out_free_vma:
	vm_area_free(new);
	return err;
}

/*
 * Split a vma into two pieces at address 'addr', a new vma is allocated
 * either for the first part or the tail.
 */
static int split_vma(struct vma_iterator *vmi, struct vm_area_struct *vma,
		     unsigned long addr, int new_below)
{
	if (vma->vm_mm->map_count >= sysctl_max_map_count)
		return -ENOMEM;

	return __split_vma(vmi, vma, addr, new_below);
}

/*
 * We are about to modify one or multiple of a VMA's flags, policy, userfaultfd
 * context and anonymous VMA name within the range [start, end).
 *
 * As a result, we might be able to merge the newly modified VMA range with an
 * adjacent VMA with identical properties.
 *
 * If no merge is possible and the range does not span the entirety of the VMA,
 * we then need to split the VMA to accommodate the change.
 *
 * The function returns either the merged VMA, the original VMA if a split was
 * required instead, or an error if the split failed.
 */
struct vm_area_struct *vma_modify(struct vma_iterator *vmi,
				  struct vm_area_struct *prev,
				  struct vm_area_struct *vma,
				  unsigned long start, unsigned long end,
				  unsigned long vm_flags,
				  struct mempolicy *policy,
				  struct vm_userfaultfd_ctx uffd_ctx,
				  struct anon_vma_name *anon_name)
{
	pgoff_t pgoff = vma->vm_pgoff + ((start - vma->vm_start) >> PAGE_SHIFT);
	struct vm_area_struct *merged;

	merged = vma_merge(vmi, vma->vm_mm, prev, start, end, vm_flags,
			   vma->anon_vma, vma->vm_file, pgoff, policy,
			   uffd_ctx, anon_name);
	if (merged)
		return merged;

	if (vma->vm_start < start) {
		int err = split_vma(vmi, vma, start, 1);

		if (err)
			return ERR_PTR(err);
	}

	if (vma->vm_end > end) {
		int err = split_vma(vmi, vma, end, 0);

		if (err)
			return ERR_PTR(err);
	}

	return vma;
}

/*
 * Attempt to merge a newly mapped VMA with those adjacent to it. The caller
 * must ensure that [start, end) does not overlap any existing VMA.
 */
static struct vm_area_struct
*vma_merge_new_vma(struct vma_iterator *vmi, struct vm_area_struct *prev,
		   struct vm_area_struct *vma, unsigned long start,
		   unsigned long end, pgoff_t pgoff)
{
	return vma_merge(vmi, vma->vm_mm, prev, start, end, vma->vm_flags,
			 vma->anon_vma, vma->vm_file, pgoff, vma_policy(vma),
			 vma->vm_userfaultfd_ctx, anon_vma_name(vma));
}

/*
 * Expand vma by delta bytes, potentially merging with an immediately adjacent
 * VMA with identical properties.
 */
struct vm_area_struct *vma_merge_extend(struct vma_iterator *vmi,
					struct vm_area_struct *vma,
					unsigned long delta)
{
	pgoff_t pgoff = vma->vm_pgoff + vma_pages(vma);

	/* vma is specified as prev, so case 1 or 2 will apply. */
	return vma_merge(vmi, vma->vm_mm, vma, vma->vm_end, vma->vm_end + delta,
			 vma->vm_flags, vma->anon_vma, vma->vm_file, pgoff,
			 vma_policy(vma), vma->vm_userfaultfd_ctx,
			 anon_vma_name(vma));
}

/*
 * do_vmi_align_munmap() - munmap the aligned region from @start to @end.
 * @vmi: The vma iterator
 * @vma: The starting vm_area_struct
 * @mm: The mm_struct
 * @start: The aligned start address to munmap.
 * @end: The aligned end address to munmap.
 * @uf: The userfaultfd list_head
 * @unlock: Set to true to drop the mmap_lock.  unlocking only happens on
 * success.
 *
 * Return: 0 on success and drops the lock if so directed, error and leaves the
 * lock held otherwise.
 */
static int
do_vmi_align_munmap(struct vma_iterator *vmi, struct vm_area_struct *vma,
		    struct mm_struct *mm, unsigned long start,
		    unsigned long end, struct list_head *uf, bool unlock)
{
	struct vm_area_struct *prev, *next = NULL;
	struct maple_tree mt_detach;
	int count = 0;
	int error = -ENOMEM;
	unsigned long locked_vm = 0;
	MA_STATE(mas_detach, &mt_detach, 0, 0);
	mt_init_flags(&mt_detach, vmi->mas.tree->ma_flags & MT_FLAGS_LOCK_MASK);
	mt_on_stack(mt_detach);

	/*
	 * If we need to split any vma, do it now to save pain later.
	 *
	 * Note: mremap's move_vma VM_ACCOUNT handling assumes a partially
	 * unmapped vm_area_struct will remain in use: so lower split_vma
	 * places tmp vma above, and higher split_vma places tmp vma below.
	 */

	/* Does it split the first one? */
	if (start > vma->vm_start) {

		/*
		 * Make sure that map_count on return from munmap() will
		 * not exceed its limit; but let map_count go just above
		 * its limit temporarily, to help free resources as expected.
		 */
		if (end < vma->vm_end && mm->map_count >= sysctl_max_map_count)
			goto map_count_exceeded;

		error = __split_vma(vmi, vma, start, 1);
		if (error)
			goto start_split_failed;
	}

	/*
	 * Detach a range of VMAs from the mm. Using next as a temp variable as
	 * it is always overwritten.
	 */
	next = vma;
	do {
		/* Does it split the end? */
		if (next->vm_end > end) {
			error = __split_vma(vmi, next, end, 0);
			if (error)
				goto end_split_failed;
		}
		vma_start_write(next);
		mas_set(&mas_detach, count);
		error = mas_store_gfp(&mas_detach, next, GFP_KERNEL);
		if (error)
			goto munmap_gather_failed;
		vma_mark_detached(next, true);
		if (next->vm_flags & VM_LOCKED)
			locked_vm += vma_pages(next);

		count++;
		if (unlikely(uf)) {
			/*
			 * If userfaultfd_unmap_prep returns an error the vmas
			 * will remain split, but userland will get a
			 * highly unexpected error anyway. This is no
			 * different than the case where the first of the two
			 * __split_vma fails, but we don't undo the first
			 * split, despite we could. This is unlikely enough
			 * failure that it's not worth optimizing it for.
			 */
			error = userfaultfd_unmap_prep(next, start, end, uf);

			if (error)
				goto userfaultfd_error;
		}
#ifdef CONFIG_DEBUG_VM_MAPLE_TREE
		BUG_ON(next->vm_start < start);
		BUG_ON(next->vm_start > end);
#endif
	} for_each_vma_range(*vmi, next, end);

#if defined(CONFIG_DEBUG_VM_MAPLE_TREE)
	/* Make sure no VMAs are about to be lost. */
	{
		MA_STATE(test, &mt_detach, 0, 0);
		struct vm_area_struct *vma_mas, *vma_test;
		int test_count = 0;

		vma_iter_set(vmi, start);
		rcu_read_lock();
		vma_test = mas_find(&test, count - 1);
		for_each_vma_range(*vmi, vma_mas, end) {
			BUG_ON(vma_mas != vma_test);
			test_count++;
			vma_test = mas_next(&test, count - 1);
		}
		rcu_read_unlock();
		BUG_ON(count != test_count);
	}
#endif

	while (vma_iter_addr(vmi) > start)
		vma_iter_prev_range(vmi);

	error = vma_iter_clear_gfp(vmi, start, end, GFP_KERNEL);
	if (error)
		goto clear_tree_failed;

	/* Point of no return */
	mm->locked_vm -= locked_vm;
	mm->map_count -= count;
	if (unlock)
		mmap_write_downgrade(mm);

	prev = vma_iter_prev_range(vmi);
	next = vma_next(vmi);
	if (next)
		vma_iter_prev_range(vmi);

	/*
	 * We can free page tables without write-locking mmap_lock because VMAs
	 * were isolated before we downgraded mmap_lock.
	 */
	mas_set(&mas_detach, 1);
	unmap_region(mm, &mas_detach, vma, prev, next, start, end, count,
		     !unlock);
	/* Statistics and freeing VMAs */
	mas_set(&mas_detach, 0);
	remove_mt(mm, &mas_detach);
	validate_mm(mm);
	if (unlock)
		mmap_read_unlock(mm);

	__mt_destroy(&mt_detach);
	return 0;

clear_tree_failed:
userfaultfd_error:
munmap_gather_failed:
end_split_failed:
	mas_set(&mas_detach, 0);
	mas_for_each(&mas_detach, next, end)
		vma_mark_detached(next, false);

	__mt_destroy(&mt_detach);
start_split_failed:
map_count_exceeded:
	validate_mm(mm);
	return error;
}

/*
 * do_vmi_munmap() - munmap a given range.
 * @vmi: The vma iterator
 * @mm: The mm_struct
 * @start: The start address to munmap
 * @len: The length of the range to munmap
 * @uf: The userfaultfd list_head
 * @unlock: set to true if the user wants to drop the mmap_lock on success
 *
 * This function takes a @mas that is either pointing to the previous VMA or set
 * to MA_START and sets it up to remove the mapping(s).  The @len will be
 * aligned and any arch_unmap work will be preformed.
 *
 * Return: 0 on success and drops the lock if so directed, error and leaves the
 * lock held otherwise.
 */
int do_vmi_munmap(struct vma_iterator *vmi, struct mm_struct *mm,
		  unsigned long start, size_t len, struct list_head *uf,
		  bool unlock)
{
	unsigned long end;
	struct vm_area_struct *vma;

	if ((offset_in_page(start)) || start > TASK_SIZE || len > TASK_SIZE-start)
		return -EINVAL;

	end = start + PAGE_ALIGN(len);
	if (end == start)
		return -EINVAL;

	 /* arch_unmap() might do unmaps itself.  */
	arch_unmap(mm, start, end);

	/* Find the first overlapping VMA */
	vma = vma_find(vmi, end);
	if (!vma) {
		if (unlock)
			mmap_write_unlock(mm);
		return 0;
	}

	return do_vmi_align_munmap(vmi, vma, mm, start, end, uf, unlock);
}

/* do_munmap() - Wrapper function for non-maple tree aware do_munmap() calls.
 * @mm: The mm_struct
 * @start: The start address to munmap
 * @len: The length to be munmapped.
 * @uf: The userfaultfd list_head
 *
 * Return: 0 on success, error otherwise.
 */
int do_munmap(struct mm_struct *mm, unsigned long start, size_t len,
	      struct list_head *uf)
{
	VMA_ITERATOR(vmi, mm, start);

	return do_vmi_munmap(&vmi, mm, start, len, uf, false);
}

unsigned long mmap_region(struct file *file, unsigned long addr,
		unsigned long len, vm_flags_t vm_flags, unsigned long pgoff,
		struct list_head *uf)
{
	struct mm_struct *mm = current->mm;
	struct vm_area_struct *vma = NULL;
	struct vm_area_struct *next, *prev, *merge;
	pgoff_t pglen = len >> PAGE_SHIFT;
	unsigned long charged = 0;
	unsigned long end = addr + len;/*内存映射终止位置*/
	unsigned long merge_start = addr/*内存起始地址*/, merge_end = end/*内存终止地址*/;
	bool writable_file_mapping = false;
	pgoff_t vm_pgoff;
	int error;
	VMA_ITERATOR(vmi, mm, addr);

	/* Check against address space limit. */
	if (!may_expand_vm(mm, vm_flags, len >> PAGE_SHIFT)) {
		unsigned long nr_pages;

		/*
		 * MAP_FIXED may remove pages of mappings that intersects with
		 * requested mapping. Account for the pages it would unmap.
		 */
		nr_pages = count_vma_pages_range(mm, addr, end);

		if (!may_expand_vm(mm, vm_flags,
					(len >> PAGE_SHIFT) - nr_pages))
			return -ENOMEM;
	}

	/* Unmap any existing mapping in the area */
	if (do_vmi_munmap(&vmi, mm, addr, len, uf, false))
		return -ENOMEM;

	/*
	 * Private writable mapping: check memory availability
	 */
	if (accountable_mapping(file, vm_flags)) {
		charged = len >> PAGE_SHIFT;
		if (security_vm_enough_memory_mm(mm, charged))
			return -ENOMEM;
		vm_flags |= VM_ACCOUNT;
	}

	next = vma_next(&vmi);
	prev = vma_prev(&vmi);
	if (vm_flags & VM_SPECIAL) {
		if (prev)
			vma_iter_next_range(&vmi);
		goto cannot_expand;
	}

	/* Attempt to expand an old mapping */
	/* Check next */
	if (next && next->vm_start == end && !vma_policy(next) &&
	    can_vma_merge_before(next, vm_flags, NULL, file, pgoff+pglen,
				 NULL_VM_UFFD_CTX, NULL)) {
		merge_end = next->vm_end;
		vma = next;
		vm_pgoff = next->vm_pgoff - pglen;
	}

	/* Check prev */
	if (prev && prev->vm_end == addr && !vma_policy(prev) &&
	    (vma ? can_vma_merge_after(prev, vm_flags, vma->anon_vma, file,
				       pgoff, vma->vm_userfaultfd_ctx, NULL) :
		   can_vma_merge_after(prev, vm_flags, NULL, file, pgoff,
				       NULL_VM_UFFD_CTX, NULL))) {
		merge_start = prev->vm_start;
		vma = prev;
		vm_pgoff = prev->vm_pgoff;
	} else if (prev) {
		vma_iter_next_range(&vmi);
	}

	/* Actually expand, if possible */
	if (vma &&
	    !vma_expand(&vmi, vma, merge_start, merge_end, vm_pgoff, next)) {
		khugepaged_enter_vma(vma, vm_flags);
		goto expanded;
	}

	if (vma == prev)
		vma_iter_set(&vmi, addr);
cannot_expand:

	/*
	 * Determine the object being mapped and call the appropriate
	 * specific mapper. the address has already been validated, but
	 * not unmapped, but the maps are removed from the list.
	 */
	vma = vm_area_alloc(mm);
	if (!vma) {
		error = -ENOMEM;
		goto unacct_error;
	}

	vma_iter_config(&vmi, addr, end);
	vma->vm_start = addr;
	vma->vm_end = end;
	vm_flags_init(vma, vm_flags);
	vma->vm_page_prot = vm_get_page_prot(vm_flags);
	vma->vm_pgoff = pgoff;

	if (file) {
		/*设置映射的文件*/
		vma->vm_file = get_file(file);
		/*调用file的mmap,使其映射到此vma*/
		error = call_mmap(file, vma);
		if (error)
			goto unmap_and_free_vma;

		if (vma_is_shared_maywrite(vma)) {
			error = mapping_map_writable(file->f_mapping);
			if (error)
				goto close_and_free_vma;

			writable_file_mapping = true;
		}

		/*
		 * Expansion is handled above, merging is handled below.
		 * Drivers should not alter the address of the VMA.
		 */
		error = -EINVAL;
		if (WARN_ON((addr != vma->vm_start)))
			goto close_and_free_vma;

		vma_iter_config(&vmi, addr, end);
		/*
		 * If vm_flags changed after call_mmap(), we should try merge
		 * vma again as we may succeed this time.
		 */
		if (unlikely(vm_flags != vma->vm_flags && prev)) {
			merge = vma_merge_new_vma(&vmi, prev, vma,
						  vma->vm_start, vma->vm_end,
						  vma->vm_pgoff);
			if (merge) {
				/*
				 * ->mmap() can change vma->vm_file and fput
				 * the original file. So fput the vma->vm_file
				 * here or we would add an extra fput for file
				 * and cause general protection fault
				 * ultimately.
				 */
				fput(vma->vm_file);
				vm_area_free(vma);
				vma = merge;
				/* Update vm_flags to pick up the change. */
				vm_flags = vma->vm_flags;
				goto unmap_writable;
			}
		}

		vm_flags = vma->vm_flags;
	} else if (vm_flags & VM_SHARED) {
		error = shmem_zero_setup(vma);
		if (error)
			goto free_vma;
	} else {
		vma_set_anonymous(vma);
	}

	if (map_deny_write_exec(vma, vma->vm_flags)) {
		error = -EACCES;
		goto close_and_free_vma;
	}

	/* Allow architectures to sanity-check the vm_flags */
	error = -EINVAL;
	if (!arch_validate_flags(vma->vm_flags))
		goto close_and_free_vma;

	error = -ENOMEM;
	if (vma_iter_prealloc(&vmi, vma))
		goto close_and_free_vma;

	/* Lock the VMA since it is modified after insertion into VMA tree */
	vma_start_write(vma);
	vma_iter_store(&vmi, vma);
	mm->map_count++;
	if (vma->vm_file) {
		i_mmap_lock_write(vma->vm_file->f_mapping);
		if (vma_is_shared_maywrite(vma))
			mapping_allow_writable(vma->vm_file->f_mapping);

		flush_dcache_mmap_lock(vma->vm_file->f_mapping);
		vma_interval_tree_insert(vma, &vma->vm_file->f_mapping->i_mmap);
		flush_dcache_mmap_unlock(vma->vm_file->f_mapping);
		i_mmap_unlock_write(vma->vm_file->f_mapping);
	}

	/*
	 * vma_merge() calls khugepaged_enter_vma() either, the below
	 * call covers the non-merge case.
	 */
	khugepaged_enter_vma(vma, vma->vm_flags);

	/* Once vma denies write, undo our temporary denial count */
unmap_writable:
	if (writable_file_mapping)
		mapping_unmap_writable(file->f_mapping);
	file = vma->vm_file;
	ksm_add_vma(vma);
expanded:
	perf_event_mmap(vma);

	vm_stat_account(mm, vm_flags, len >> PAGE_SHIFT);
	if (vm_flags & VM_LOCKED) {
		if ((vm_flags & VM_SPECIAL) || vma_is_dax(vma) ||
					is_vm_hugetlb_page(vma) ||
					vma == get_gate_vma(current->mm))
			vm_flags_clear(vma, VM_LOCKED_MASK);
		else
			mm->locked_vm += (len >> PAGE_SHIFT);
	}

	if (file)
		uprobe_mmap(vma);

	/*
	 * New (or expanded) vma always get soft dirty status.
	 * Otherwise user-space soft-dirty page tracker won't
	 * be able to distinguish situation when vma area unmapped,
	 * then new mapped in-place (which must be aimed as
	 * a completely new data area).
	 */
	vm_flags_set(vma, VM_SOFTDIRTY);

	vma_set_page_prot(vma);

	validate_mm(mm);
	return addr;

close_and_free_vma:
	if (file && vma->vm_ops && vma->vm_ops->close)
		vma->vm_ops->close(vma);

	if (file || vma->vm_file) {
unmap_and_free_vma:
		fput(vma->vm_file);
		vma->vm_file = NULL;

		vma_iter_set(&vmi, vma->vm_end);
		/* Undo any partial mapping done by a device driver. */
		unmap_region(mm, &vmi.mas, vma, prev, next, vma->vm_start,
			     vma->vm_end, vma->vm_end, true);
	}
	if (writable_file_mapping)
		mapping_unmap_writable(file->f_mapping);
free_vma:
	vm_area_free(vma);
unacct_error:
	if (charged)
		vm_unacct_memory(charged);
	validate_mm(mm);
	return error;
}

static int __vm_munmap(unsigned long start, size_t len, bool unlock)
{
	int ret;
	struct mm_struct *mm = current->mm;
	LIST_HEAD(uf);
	VMA_ITERATOR(vmi, mm, start);

	if (mmap_write_lock_killable(mm))
		return -EINTR;

	ret = do_vmi_munmap(&vmi, mm, start, len, &uf, unlock);
	if (ret || !unlock)
		mmap_write_unlock(mm);

	userfaultfd_unmap_complete(mm, &uf);
	return ret;
}

int vm_munmap(unsigned long start, size_t len)
{
	return __vm_munmap(start, len, false);
}
EXPORT_SYMBOL(vm_munmap);

SYSCALL_DEFINE2(munmap, unsigned long, addr, size_t, len)
{
	addr = untagged_addr(addr);
	return __vm_munmap(addr, len, true);
}


/*
 * Emulation of deprecated remap_file_pages() syscall.
 */
SYSCALL_DEFINE5(remap_file_pages, unsigned long, start, unsigned long, size,
		unsigned long, prot, unsigned long, pgoff, unsigned long, flags)
{

	struct mm_struct *mm = current->mm;
	struct vm_area_struct *vma;
	unsigned long populate = 0;
	unsigned long ret = -EINVAL;
	struct file *file;

	pr_warn_once("%s (%d) uses deprecated remap_file_pages() syscall. See Documentation/mm/remap_file_pages.rst.\n",
		     current->comm, current->pid);

	if (prot)
		return ret;
	start = start & PAGE_MASK;
	size = size & PAGE_MASK;

	if (start + size <= start)
		return ret;

	/* Does pgoff wrap? */
	if (pgoff + (size >> PAGE_SHIFT) < pgoff)
		return ret;

	if (mmap_write_lock_killable(mm))
		return -EINTR;

	vma = vma_lookup(mm, start);

	if (!vma || !(vma->vm_flags & VM_SHARED))
		goto out;

	if (start + size > vma->vm_end) {
		VMA_ITERATOR(vmi, mm, vma->vm_end);
		struct vm_area_struct *next, *prev = vma;

		for_each_vma_range(vmi, next, start + size) {
			/* hole between vmas ? */
			if (next->vm_start != prev->vm_end)
				goto out;

			if (next->vm_file != vma->vm_file)
				goto out;

			if (next->vm_flags != vma->vm_flags)
				goto out;

			if (start + size <= next->vm_end)
				break;

			prev = next;
		}

		if (!next)
			goto out;
	}

	prot |= vma->vm_flags & VM_READ ? PROT_READ : 0;
	prot |= vma->vm_flags & VM_WRITE ? PROT_WRITE : 0;
	prot |= vma->vm_flags & VM_EXEC ? PROT_EXEC : 0;

	flags &= MAP_NONBLOCK;
	flags |= MAP_SHARED | MAP_FIXED | MAP_POPULATE;
	if (vma->vm_flags & VM_LOCKED)
		flags |= MAP_LOCKED;

	file = get_file(vma->vm_file);
	ret = do_mmap(vma->vm_file, start, size,
			prot, flags, 0, pgoff, &populate, NULL);
	fput(file);
out:
	mmap_write_unlock(mm);
	if (populate)
		mm_populate(ret, populate);
	if (!IS_ERR_VALUE(ret))
		ret = 0;
	return ret;
}

/*
 * do_vma_munmap() - Unmap a full or partial vma.
 * @vmi: The vma iterator pointing at the vma
 * @vma: The first vma to be munmapped
 * @start: the start of the address to unmap
 * @end: The end of the address to unmap
 * @uf: The userfaultfd list_head
 * @unlock: Drop the lock on success
 *
 * unmaps a VMA mapping when the vma iterator is already in position.
 * Does not handle alignment.
 *
 * Return: 0 on success drops the lock of so directed, error on failure and will
 * still hold the lock.
 */
int do_vma_munmap(struct vma_iterator *vmi, struct vm_area_struct *vma,
		unsigned long start, unsigned long end, struct list_head *uf,
		bool unlock)
{
	struct mm_struct *mm = vma->vm_mm;

	arch_unmap(mm, start, end);
	return do_vmi_align_munmap(vmi, vma, mm, start, end, uf, unlock);
}

/*
 * do_brk_flags() - Increase the brk vma if the flags match.
 * @vmi: The vma iterator
 * @addr: The start address
 * @len: The length of the increase
 * @vma: The vma,
 * @flags: The VMA Flags
 *
 * Extend the brk VMA from addr to addr + len.  If the VMA is NULL or the flags
 * do not match then create a new anonymous VMA.  Eventually we may be able to
 * do some brk-specific accounting here.
 */
static int do_brk_flags(struct vma_iterator *vmi, struct vm_area_struct *vma,
		unsigned long addr, unsigned long len, unsigned long flags)
{
	struct mm_struct *mm = current->mm;
	struct vma_prepare vp;

	/*
	 * Check against address space limits by the changed size
	 * Note: This happens *after* clearing old mappings in some code paths.
	 */
	flags |= VM_DATA_DEFAULT_FLAGS | VM_ACCOUNT | mm->def_flags;
	if (!may_expand_vm(mm, flags, len >> PAGE_SHIFT))
		return -ENOMEM;

	if (mm->map_count > sysctl_max_map_count)
		return -ENOMEM;

	if (security_vm_enough_memory_mm(mm, len >> PAGE_SHIFT))
		return -ENOMEM;

	/*
	 * Expand the existing vma if possible; Note that singular lists do not
	 * occur after forking, so the expand will only happen on new VMAs.
	 */
	if (vma && vma->vm_end == addr && !vma_policy(vma) &&
	    can_vma_merge_after(vma, flags, NULL, NULL,
				addr >> PAGE_SHIFT, NULL_VM_UFFD_CTX, NULL)) {
		vma_iter_config(vmi, vma->vm_start, addr + len);
		if (vma_iter_prealloc(vmi, vma))
			goto unacct_fail;

		vma_start_write(vma);

		init_vma_prep(&vp, vma);
		vma_prepare(&vp);
		vma_adjust_trans_huge(vma, vma->vm_start, addr + len, 0);
		vma->vm_end = addr + len;
		vm_flags_set(vma, VM_SOFTDIRTY);
		vma_iter_store(vmi, vma);

		vma_complete(&vp, vmi, mm);
		khugepaged_enter_vma(vma, flags);
		goto out;
	}

	if (vma)
		vma_iter_next_range(vmi);
	/* create a vma struct for an anonymous mapping */
	vma = vm_area_alloc(mm);
	if (!vma)
		goto unacct_fail;

	vma_set_anonymous(vma);
	vma->vm_start = addr;
	vma->vm_end = addr + len;
	vma->vm_pgoff = addr >> PAGE_SHIFT;
	vm_flags_init(vma, flags);
	vma->vm_page_prot = vm_get_page_prot(flags);
	vma_start_write(vma);
	if (vma_iter_store_gfp(vmi, vma, GFP_KERNEL))
		goto mas_store_fail;

	mm->map_count++;
	validate_mm(mm);
	ksm_add_vma(vma);
out:
	perf_event_mmap(vma);
	mm->total_vm += len >> PAGE_SHIFT;
	mm->data_vm += len >> PAGE_SHIFT;
	if (flags & VM_LOCKED)
		mm->locked_vm += (len >> PAGE_SHIFT);
	vm_flags_set(vma, VM_SOFTDIRTY);
	return 0;

mas_store_fail:
	vm_area_free(vma);
unacct_fail:
	vm_unacct_memory(len >> PAGE_SHIFT);
	return -ENOMEM;
}

int vm_brk_flags(unsigned long addr, unsigned long request, unsigned long flags)
{
	struct mm_struct *mm = current->mm;
	struct vm_area_struct *vma = NULL;
	unsigned long len;
	int ret;
	bool populate;
	LIST_HEAD(uf);
	VMA_ITERATOR(vmi, mm, addr);

	len = PAGE_ALIGN(request);
	if (len < request)
		return -ENOMEM;
	if (!len)
		return 0;

	/* Until we need other flags, refuse anything except VM_EXEC. */
	if ((flags & (~VM_EXEC)) != 0)
		return -EINVAL;

	if (mmap_write_lock_killable(mm))
		return -EINTR;

	ret = check_brk_limits(addr, len);
	if (ret)
		goto limits_failed;

	ret = do_vmi_munmap(&vmi, mm, addr, len, &uf, 0);
	if (ret)
		goto munmap_failed;

	vma = vma_prev(&vmi);
	ret = do_brk_flags(&vmi, vma, addr, len, flags);
	populate = ((mm->def_flags & VM_LOCKED) != 0);
	mmap_write_unlock(mm);
	userfaultfd_unmap_complete(mm, &uf);
	if (populate && !ret)
		mm_populate(addr, len);
	return ret;

munmap_failed:
limits_failed:
	mmap_write_unlock(mm);
	return ret;
}
EXPORT_SYMBOL(vm_brk_flags);

/* Release all mmaps. */
void exit_mmap(struct mm_struct *mm)
{
	struct mmu_gather tlb;
	struct vm_area_struct *vma;
	unsigned long nr_accounted = 0;
	MA_STATE(mas, &mm->mm_mt, 0, 0);
	int count = 0;

	/* mm's last user has gone, and its about to be pulled down */
	mmu_notifier_release(mm);

	mmap_read_lock(mm);
	arch_exit_mmap(mm);

	vma = mas_find(&mas, ULONG_MAX);
	if (!vma || unlikely(xa_is_zero(vma))) {
		/* Can happen if dup_mmap() received an OOM */
		mmap_read_unlock(mm);
		mmap_write_lock(mm);
		goto destroy;
	}

	lru_add_drain();
	flush_cache_mm(mm);
	tlb_gather_mmu_fullmm(&tlb, mm);
	/* update_hiwater_rss(mm) here? but nobody should be looking */
	/* Use ULONG_MAX here to ensure all VMAs in the mm are unmapped */
	unmap_vmas(&tlb, &mas, vma, 0, ULONG_MAX, ULONG_MAX, false);
	mmap_read_unlock(mm);

	/*
	 * Set MMF_OOM_SKIP to hide this task from the oom killer/reaper
	 * because the memory has been already freed.
	 */
	set_bit(MMF_OOM_SKIP, &mm->flags);
	mmap_write_lock(mm);
	mt_clear_in_rcu(&mm->mm_mt);
	mas_set(&mas, vma->vm_end);
	free_pgtables(&tlb, &mas, vma, FIRST_USER_ADDRESS,
		      USER_PGTABLES_CEILING, true);
	tlb_finish_mmu(&tlb);

	/*
	 * Walk the list again, actually closing and freeing it, with preemption
	 * enabled, without holding any MM locks besides the unreachable
	 * mmap_write_lock.
	 */
	mas_set(&mas, vma->vm_end);
	do {
		if (vma->vm_flags & VM_ACCOUNT)
			nr_accounted += vma_pages(vma);
		remove_vma(vma, true);
		count++;
		cond_resched();
		vma = mas_find(&mas, ULONG_MAX);
	} while (vma && likely(!xa_is_zero(vma)));

	BUG_ON(count != mm->map_count);

	trace_exit_mmap(mm);
destroy:
	__mt_destroy(&mm->mm_mt);
	mmap_write_unlock(mm);
	vm_unacct_memory(nr_accounted);
}

/* Insert vm structure into process list sorted by address
 * and into the inode's i_mmap tree.  If vm_file is non-NULL
 * then i_mmap_rwsem is taken here.
 */
int insert_vm_struct(struct mm_struct *mm, struct vm_area_struct *vma)
{
	unsigned long charged = vma_pages(vma);


	if (find_vma_intersection(mm, vma->vm_start, vma->vm_end))
		return -ENOMEM;

	if ((vma->vm_flags & VM_ACCOUNT) &&
	     security_vm_enough_memory_mm(mm, charged))
		return -ENOMEM;

	/*
	 * The vm_pgoff of a purely anonymous vma should be irrelevant
	 * until its first write fault, when page's anon_vma and index
	 * are set.  But now set the vm_pgoff it will almost certainly
	 * end up with (unless mremap moves it elsewhere before that
	 * first wfault), so /proc/pid/maps tells a consistent story.
	 *
	 * By setting it to reflect the virtual start address of the
	 * vma, merges and splits can happen in a seamless way, just
	 * using the existing file pgoff checks and manipulations.
	 * Similarly in do_mmap and in do_brk_flags.
	 */
	if (vma_is_anonymous(vma)) {
		BUG_ON(vma->anon_vma);
		vma->vm_pgoff = vma->vm_start >> PAGE_SHIFT;
	}

	if (vma_link(mm, vma)) {
		if (vma->vm_flags & VM_ACCOUNT)
			vm_unacct_memory(charged);
		return -ENOMEM;
	}

	return 0;
}

/*
 * Copy the vma structure to a new location in the same mm,
 * prior to moving page table entries, to effect an mremap move.
 */
struct vm_area_struct *copy_vma(struct vm_area_struct **vmap,
	unsigned long addr, unsigned long len, pgoff_t pgoff,
	bool *need_rmap_locks)
{
	struct vm_area_struct *vma = *vmap;
	unsigned long vma_start = vma->vm_start;
	struct mm_struct *mm = vma->vm_mm;
	struct vm_area_struct *new_vma, *prev;
	bool faulted_in_anon_vma = true;
	VMA_ITERATOR(vmi, mm, addr);

	/*
	 * If anonymous vma has not yet been faulted, update new pgoff
	 * to match new location, to increase its chance of merging.
	 */
	if (unlikely(vma_is_anonymous(vma) && !vma->anon_vma)) {
		pgoff = addr >> PAGE_SHIFT;
		faulted_in_anon_vma = false;
	}

	new_vma = find_vma_prev(mm, addr, &prev);
	if (new_vma && new_vma->vm_start < addr + len)
		return NULL;	/* should never get here */

	new_vma = vma_merge_new_vma(&vmi, prev, vma, addr, addr + len, pgoff);
	if (new_vma) {
		/*
		 * Source vma may have been merged into new_vma
		 */
		if (unlikely(vma_start >= new_vma->vm_start &&
			     vma_start < new_vma->vm_end)) {
			/*
			 * The only way we can get a vma_merge with
			 * self during an mremap is if the vma hasn't
			 * been faulted in yet and we were allowed to
			 * reset the dst vma->vm_pgoff to the
			 * destination address of the mremap to allow
			 * the merge to happen. mremap must change the
			 * vm_pgoff linearity between src and dst vmas
			 * (in turn preventing a vma_merge) to be
			 * safe. It is only safe to keep the vm_pgoff
			 * linear if there are no pages mapped yet.
			 */
			VM_BUG_ON_VMA(faulted_in_anon_vma, new_vma);
			*vmap = vma = new_vma;
		}
		*need_rmap_locks = (new_vma->vm_pgoff <= vma->vm_pgoff);
	} else {
		new_vma = vm_area_dup(vma);
		if (!new_vma)
			goto out;
		new_vma->vm_start = addr;
		new_vma->vm_end = addr + len;
		new_vma->vm_pgoff = pgoff;
		if (vma_dup_policy(vma, new_vma))
			goto out_free_vma;
		if (anon_vma_clone(new_vma, vma))
			goto out_free_mempol;
		if (new_vma->vm_file)
			get_file(new_vma->vm_file);
		if (new_vma->vm_ops && new_vma->vm_ops->open)
			new_vma->vm_ops->open(new_vma);
		if (vma_link(mm, new_vma))
			goto out_vma_link;
		*need_rmap_locks = false;
	}
	return new_vma;

out_vma_link:
	if (new_vma->vm_ops && new_vma->vm_ops->close)
		new_vma->vm_ops->close(new_vma);

	if (new_vma->vm_file)
		fput(new_vma->vm_file);

	unlink_anon_vmas(new_vma);
out_free_mempol:
	mpol_put(vma_policy(new_vma));
out_free_vma:
	vm_area_free(new_vma);
out:
	return NULL;
}

/*
 * Return true if the calling process may expand its vm space by the passed
 * number of pages
 */
bool may_expand_vm(struct mm_struct *mm, vm_flags_t flags, unsigned long npages)
{
	if (mm->total_vm + npages > rlimit(RLIMIT_AS) >> PAGE_SHIFT)
		return false;

	if (is_data_mapping(flags) &&
	    mm->data_vm + npages > rlimit(RLIMIT_DATA) >> PAGE_SHIFT) {
		/* Workaround for Valgrind */
		if (rlimit(RLIMIT_DATA) == 0 &&
		    mm->data_vm + npages <= rlimit_max(RLIMIT_DATA) >> PAGE_SHIFT)
			return true;

		pr_warn_once("%s (%d): VmData %lu exceed data ulimit %lu. Update limits%s.\n",
			     current->comm, current->pid,
			     (mm->data_vm + npages) << PAGE_SHIFT,
			     rlimit(RLIMIT_DATA),
			     ignore_rlimit_data ? "" : " or use boot option ignore_rlimit_data");

		if (!ignore_rlimit_data)
			return false;
	}

	return true;
}

void vm_stat_account(struct mm_struct *mm, vm_flags_t flags, long npages)
{
	WRITE_ONCE(mm->total_vm, READ_ONCE(mm->total_vm)+npages);

	if (is_exec_mapping(flags))
		mm->exec_vm += npages;
	else if (is_stack_mapping(flags))
		mm->stack_vm += npages;
	else if (is_data_mapping(flags))
		mm->data_vm += npages;
}

static vm_fault_t special_mapping_fault(struct vm_fault *vmf);

/*
 * Having a close hook prevents vma merging regardless of flags.
 */
static void special_mapping_close(struct vm_area_struct *vma)
{
}

static const char *special_mapping_name(struct vm_area_struct *vma)
{
	return ((struct vm_special_mapping *)vma->vm_private_data)->name;
}

static int special_mapping_mremap(struct vm_area_struct *new_vma)
{
	struct vm_special_mapping *sm = new_vma->vm_private_data;

	if (WARN_ON_ONCE(current->mm != new_vma->vm_mm))
		return -EFAULT;

	if (sm->mremap)
		return sm->mremap(sm, new_vma);

	return 0;
}

static int special_mapping_split(struct vm_area_struct *vma, unsigned long addr)
{
	/*
	 * Forbid splitting special mappings - kernel has expectations over
	 * the number of pages in mapping. Together with VM_DONTEXPAND
	 * the size of vma should stay the same over the special mapping's
	 * lifetime.
	 */
	return -EINVAL;
}

static const struct vm_operations_struct special_mapping_vmops = {
	.close = special_mapping_close,
	.fault = special_mapping_fault,
	.mremap = special_mapping_mremap,
	.name = special_mapping_name,
	/* vDSO code relies that VVAR can't be accessed remotely */
	.access = NULL,
	.may_split = special_mapping_split,
};

static const struct vm_operations_struct legacy_special_mapping_vmops = {
	.close = special_mapping_close,
	.fault = special_mapping_fault,
};

static vm_fault_t special_mapping_fault(struct vm_fault *vmf)
{
	struct vm_area_struct *vma = vmf->vma;
	pgoff_t pgoff;
	struct page **pages;

	if (vma->vm_ops == &legacy_special_mapping_vmops) {
		pages = vma->vm_private_data;
	} else {
		struct vm_special_mapping *sm = vma->vm_private_data;

		if (sm->fault)
			return sm->fault(sm, vmf->vma, vmf);

		pages = sm->pages;
	}

	for (pgoff = vmf->pgoff; pgoff && *pages; ++pages)
		pgoff--;

	if (*pages) {
		struct page *page = *pages;
		get_page(page);
		vmf->page = page;
		return 0;
	}

	return VM_FAULT_SIGBUS;
}

static struct vm_area_struct *__install_special_mapping(
	struct mm_struct *mm,
	unsigned long addr, unsigned long len,
	unsigned long vm_flags, void *priv,
	const struct vm_operations_struct *ops)
{
	int ret;
	struct vm_area_struct *vma;

	vma = vm_area_alloc(mm);
	if (unlikely(vma == NULL))
		return ERR_PTR(-ENOMEM);

	vma->vm_start = addr;
	vma->vm_end = addr + len;

	vm_flags_init(vma, (vm_flags | mm->def_flags |
		      VM_DONTEXPAND | VM_SOFTDIRTY) & ~VM_LOCKED_MASK);
	vma->vm_page_prot = vm_get_page_prot(vma->vm_flags);

	vma->vm_ops = ops;
	vma->vm_private_data = priv;

	ret = insert_vm_struct(mm, vma);
	if (ret)
		goto out;

	vm_stat_account(mm, vma->vm_flags, len >> PAGE_SHIFT);

	perf_event_mmap(vma);

	return vma;

out:
	vm_area_free(vma);
	return ERR_PTR(ret);
}

bool vma_is_special_mapping(const struct vm_area_struct *vma,
	const struct vm_special_mapping *sm)
{
	return vma->vm_private_data == sm &&
		(vma->vm_ops == &special_mapping_vmops ||
		 vma->vm_ops == &legacy_special_mapping_vmops);
}

/*
 * Called with mm->mmap_lock held for writing.
 * Insert a new vma covering the given region, with the given flags.
 * Its pages are supplied by the given array of struct page *.
 * The array can be shorter than len >> PAGE_SHIFT if it's null-terminated.
 * The region past the last page supplied will always produce SIGBUS.
 * The array pointer and the pages it points to are assumed to stay alive
 * for as long as this mapping might exist.
 */
struct vm_area_struct *_install_special_mapping(
	struct mm_struct *mm,
	unsigned long addr, unsigned long len,
	unsigned long vm_flags, const struct vm_special_mapping *spec)
{
	return __install_special_mapping(mm, addr, len, vm_flags, (void *)spec,
					&special_mapping_vmops);
}

int install_special_mapping(struct mm_struct *mm,
			    unsigned long addr, unsigned long len,
			    unsigned long vm_flags, struct page **pages)
{
	struct vm_area_struct *vma = __install_special_mapping(
		mm, addr, len, vm_flags, (void *)pages,
		&legacy_special_mapping_vmops);

	return PTR_ERR_OR_ZERO(vma);
}

static DEFINE_MUTEX(mm_all_locks_mutex);

static void vm_lock_anon_vma(struct mm_struct *mm, struct anon_vma *anon_vma)
{
	if (!test_bit(0, (unsigned long *) &anon_vma->root->rb_root.rb_root.rb_node)) {
		/*
		 * The LSB of head.next can't change from under us
		 * because we hold the mm_all_locks_mutex.
		 */
		down_write_nest_lock(&anon_vma->root->rwsem, &mm->mmap_lock);
		/*
		 * We can safely modify head.next after taking the
		 * anon_vma->root->rwsem. If some other vma in this mm shares
		 * the same anon_vma we won't take it again.
		 *
		 * No need of atomic instructions here, head.next
		 * can't change from under us thanks to the
		 * anon_vma->root->rwsem.
		 */
		if (__test_and_set_bit(0, (unsigned long *)
				       &anon_vma->root->rb_root.rb_root.rb_node))
			BUG();
	}
}

static void vm_lock_mapping(struct mm_struct *mm, struct address_space *mapping)
{
	if (!test_bit(AS_MM_ALL_LOCKS, &mapping->flags)) {
		/*
		 * AS_MM_ALL_LOCKS can't change from under us because
		 * we hold the mm_all_locks_mutex.
		 *
		 * Operations on ->flags have to be atomic because
		 * even if AS_MM_ALL_LOCKS is stable thanks to the
		 * mm_all_locks_mutex, there may be other cpus
		 * changing other bitflags in parallel to us.
		 */
		if (test_and_set_bit(AS_MM_ALL_LOCKS, &mapping->flags))
			BUG();
		down_write_nest_lock(&mapping->i_mmap_rwsem, &mm->mmap_lock);
	}
}

/*
 * This operation locks against the VM for all pte/vma/mm related
 * operations that could ever happen on a certain mm. This includes
 * vmtruncate, try_to_unmap, and all page faults.
 *
 * The caller must take the mmap_lock in write mode before calling
 * mm_take_all_locks(). The caller isn't allowed to release the
 * mmap_lock until mm_drop_all_locks() returns.
 *
 * mmap_lock in write mode is required in order to block all operations
 * that could modify pagetables and free pages without need of
 * altering the vma layout. It's also needed in write mode to avoid new
 * anon_vmas to be associated with existing vmas.
 *
 * A single task can't take more than one mm_take_all_locks() in a row
 * or it would deadlock.
 *
 * The LSB in anon_vma->rb_root.rb_node and the AS_MM_ALL_LOCKS bitflag in
 * mapping->flags avoid to take the same lock twice, if more than one
 * vma in this mm is backed by the same anon_vma or address_space.
 *
 * We take locks in following order, accordingly to comment at beginning
 * of mm/rmap.c:
 *   - all hugetlbfs_i_mmap_rwsem_key locks (aka mapping->i_mmap_rwsem for
 *     hugetlb mapping);
 *   - all vmas marked locked
 *   - all i_mmap_rwsem locks;
 *   - all anon_vma->rwseml
 *
 * We can take all locks within these types randomly because the VM code
 * doesn't nest them and we protected from parallel mm_take_all_locks() by
 * mm_all_locks_mutex.
 *
 * mm_take_all_locks() and mm_drop_all_locks are expensive operations
 * that may have to take thousand of locks.
 *
 * mm_take_all_locks() can fail if it's interrupted by signals.
 */
int mm_take_all_locks(struct mm_struct *mm)
{
	struct vm_area_struct *vma;
	struct anon_vma_chain *avc;
	MA_STATE(mas, &mm->mm_mt, 0, 0);

	mmap_assert_write_locked(mm);

	mutex_lock(&mm_all_locks_mutex);

	/*
	 * vma_start_write() does not have a complement in mm_drop_all_locks()
	 * because vma_start_write() is always asymmetrical; it marks a VMA as
	 * being written to until mmap_write_unlock() or mmap_write_downgrade()
	 * is reached.
	 */
	mas_for_each(&mas, vma, ULONG_MAX) {
		if (signal_pending(current))
			goto out_unlock;
		vma_start_write(vma);
	}

	mas_set(&mas, 0);
	mas_for_each(&mas, vma, ULONG_MAX) {
		if (signal_pending(current))
			goto out_unlock;
		if (vma->vm_file && vma->vm_file->f_mapping &&
				is_vm_hugetlb_page(vma))
			vm_lock_mapping(mm, vma->vm_file->f_mapping);
	}

	mas_set(&mas, 0);
	mas_for_each(&mas, vma, ULONG_MAX) {
		if (signal_pending(current))
			goto out_unlock;
		if (vma->vm_file && vma->vm_file->f_mapping &&
				!is_vm_hugetlb_page(vma))
			vm_lock_mapping(mm, vma->vm_file->f_mapping);
	}

	mas_set(&mas, 0);
	mas_for_each(&mas, vma, ULONG_MAX) {
		if (signal_pending(current))
			goto out_unlock;
		if (vma->anon_vma)
			list_for_each_entry(avc, &vma->anon_vma_chain, same_vma)
				vm_lock_anon_vma(mm, avc->anon_vma);
	}

	return 0;

out_unlock:
	mm_drop_all_locks(mm);
	return -EINTR;
}

static void vm_unlock_anon_vma(struct anon_vma *anon_vma)
{
	if (test_bit(0, (unsigned long *) &anon_vma->root->rb_root.rb_root.rb_node)) {
		/*
		 * The LSB of head.next can't change to 0 from under
		 * us because we hold the mm_all_locks_mutex.
		 *
		 * We must however clear the bitflag before unlocking
		 * the vma so the users using the anon_vma->rb_root will
		 * never see our bitflag.
		 *
		 * No need of atomic instructions here, head.next
		 * can't change from under us until we release the
		 * anon_vma->root->rwsem.
		 */
		if (!__test_and_clear_bit(0, (unsigned long *)
					  &anon_vma->root->rb_root.rb_root.rb_node))
			BUG();
		anon_vma_unlock_write(anon_vma);
	}
}

static void vm_unlock_mapping(struct address_space *mapping)
{
	if (test_bit(AS_MM_ALL_LOCKS, &mapping->flags)) {
		/*
		 * AS_MM_ALL_LOCKS can't change to 0 from under us
		 * because we hold the mm_all_locks_mutex.
		 */
		i_mmap_unlock_write(mapping);
		if (!test_and_clear_bit(AS_MM_ALL_LOCKS,
					&mapping->flags))
			BUG();
	}
}

/*
 * The mmap_lock cannot be released by the caller until
 * mm_drop_all_locks() returns.
 */
void mm_drop_all_locks(struct mm_struct *mm)
{
	struct vm_area_struct *vma;
	struct anon_vma_chain *avc;
	MA_STATE(mas, &mm->mm_mt, 0, 0);

	mmap_assert_write_locked(mm);
	BUG_ON(!mutex_is_locked(&mm_all_locks_mutex));

	mas_for_each(&mas, vma, ULONG_MAX) {
		if (vma->anon_vma)
			list_for_each_entry(avc, &vma->anon_vma_chain, same_vma)
				vm_unlock_anon_vma(avc->anon_vma);
		if (vma->vm_file && vma->vm_file->f_mapping)
			vm_unlock_mapping(vma->vm_file->f_mapping);
	}

	mutex_unlock(&mm_all_locks_mutex);
}

/*
 * initialise the percpu counter for VM
 */
void __init mmap_init(void)
{
	int ret;

	ret = percpu_counter_init(&vm_committed_as, 0, GFP_KERNEL);
	VM_BUG_ON(ret);
}

/*
 * Initialise sysctl_user_reserve_kbytes.
 *
 * This is intended to prevent a user from starting a single memory hogging
 * process, such that they cannot recover (kill the hog) in OVERCOMMIT_NEVER
 * mode.
 *
 * The default value is min(3% of free memory, 128MB)
 * 128MB is enough to recover with sshd/login, bash, and top/kill.
 */
static int init_user_reserve(void)
{
	unsigned long free_kbytes;

	free_kbytes = K(global_zone_page_state(NR_FREE_PAGES));

	sysctl_user_reserve_kbytes = min(free_kbytes / 32, 1UL << 17);
	return 0;
}
subsys_initcall(init_user_reserve);

/*
 * Initialise sysctl_admin_reserve_kbytes.
 *
 * The purpose of sysctl_admin_reserve_kbytes is to allow the sys admin
 * to log in and kill a memory hogging process.
 *
 * Systems with more than 256MB will reserve 8MB, enough to recover
 * with sshd, bash, and top in OVERCOMMIT_GUESS. Smaller systems will
 * only reserve 3% of free pages by default.
 */
static int init_admin_reserve(void)
{
	unsigned long free_kbytes;

	free_kbytes = K(global_zone_page_state(NR_FREE_PAGES));

	sysctl_admin_reserve_kbytes = min(free_kbytes / 32, 1UL << 13);
	return 0;
}
subsys_initcall(init_admin_reserve);

/*
 * Reinititalise user and admin reserves if memory is added or removed.
 *
 * The default user reserve max is 128MB, and the default max for the
 * admin reserve is 8MB. These are usually, but not always, enough to
 * enable recovery from a memory hogging process using login/sshd, a shell,
 * and tools like top. It may make sense to increase or even disable the
 * reserve depending on the existence of swap or variations in the recovery
 * tools. So, the admin may have changed them.
 *
 * If memory is added and the reserves have been eliminated or increased above
 * the default max, then we'll trust the admin.
 *
 * If memory is removed and there isn't enough free memory, then we
 * need to reset the reserves.
 *
 * Otherwise keep the reserve set by the admin.
 */
static int reserve_mem_notifier(struct notifier_block *nb,
			     unsigned long action, void *data)
{
	unsigned long tmp, free_kbytes;

	switch (action) {
	case MEM_ONLINE:
		/* Default max is 128MB. Leave alone if modified by operator. */
		tmp = sysctl_user_reserve_kbytes;
		if (0 < tmp && tmp < (1UL << 17))
			init_user_reserve();

		/* Default max is 8MB.  Leave alone if modified by operator. */
		tmp = sysctl_admin_reserve_kbytes;
		if (0 < tmp && tmp < (1UL << 13))
			init_admin_reserve();

		break;
	case MEM_OFFLINE:
		free_kbytes = K(global_zone_page_state(NR_FREE_PAGES));

		if (sysctl_user_reserve_kbytes > free_kbytes) {
			init_user_reserve();
			pr_info("vm.user_reserve_kbytes reset to %lu\n",
				sysctl_user_reserve_kbytes);
		}

		if (sysctl_admin_reserve_kbytes > free_kbytes) {
			init_admin_reserve();
			pr_info("vm.admin_reserve_kbytes reset to %lu\n",
				sysctl_admin_reserve_kbytes);
		}
		break;
	default:
		break;
	}
	return NOTIFY_OK;
}

static int __meminit init_reserve_notifier(void)
{
	if (hotplug_memory_notifier(reserve_mem_notifier, DEFAULT_CALLBACK_PRI))
		pr_err("Failed registering memory add/remove notifier for admin reserve\n");

	return 0;
}
subsys_initcall(init_reserve_notifier);<|MERGE_RESOLUTION|>--- conflicted
+++ resolved
@@ -1858,25 +1858,17 @@
 		 * mmap_region() will call shmem_zero_setup() to create a file,
 		 * so use shmem's get_unmapped_area in case it can be huge.
 		 */
-<<<<<<< HEAD
-		pgoff = 0;
 		get_area = shmem_get_unmapped_area;/*共享内存对应的unmapped_area回调*/
-=======
-		get_area = shmem_get_unmapped_area;
->>>>>>> 1bbb19b6
 	} else if (IS_ENABLED(CONFIG_TRANSPARENT_HUGEPAGE)) {
 		/* Ensures that larger anonymous mappings are THP aligned. */
 		get_area = thp_get_unmapped_area;
 	}
 
-<<<<<<< HEAD
-	/*触发回调*/
-=======
 	/* Always treat pgoff as zero for anonymous memory. */
 	if (!file)
 		pgoff = 0;
 
->>>>>>> 1bbb19b6
+	/*触发回调*/
 	addr = get_area(file, addr, len, pgoff, flags);
 	if (IS_ERR_VALUE(addr))
 		return addr;
