// SPDX-License-Identifier: GPL-2.0-only
/*
 * mm/mmap.c
 *
 * Written by obz.
 *
 * Address space accounting code	<alan@lxorguk.ukuu.org.uk>
 */

#define pr_fmt(fmt) KBUILD_MODNAME ": " fmt

#include <linux/kernel.h>
#include <linux/slab.h>
#include <linux/backing-dev.h>
#include <linux/mm.h>
#include <linux/mm_inline.h>
#include <linux/shm.h>
#include <linux/mman.h>
#include <linux/pagemap.h>
#include <linux/swap.h>
#include <linux/syscalls.h>
#include <linux/capability.h>
#include <linux/init.h>
#include <linux/file.h>
#include <linux/fs.h>
#include <linux/personality.h>
#include <linux/security.h>
#include <linux/hugetlb.h>
#include <linux/shmem_fs.h>
#include <linux/profile.h>
#include <linux/export.h>
#include <linux/mount.h>
#include <linux/mempolicy.h>
#include <linux/rmap.h>
#include <linux/mmu_notifier.h>
#include <linux/mmdebug.h>
#include <linux/perf_event.h>
#include <linux/audit.h>
#include <linux/khugepaged.h>
#include <linux/uprobes.h>
#include <linux/notifier.h>
#include <linux/memory.h>
#include <linux/printk.h>
#include <linux/userfaultfd_k.h>
#include <linux/moduleparam.h>
#include <linux/pkeys.h>
#include <linux/oom.h>
#include <linux/sched/mm.h>
#include <linux/ksm.h>
#include <linux/memfd.h>

#include <linux/uaccess.h>
#include <asm/cacheflush.h>
#include <asm/tlb.h>
#include <asm/mmu_context.h>

#define CREATE_TRACE_POINTS
#include <trace/events/mmap.h>

#include "internal.h"

#ifndef arch_mmap_check
#define arch_mmap_check(addr, len, flags)	(0)
#endif

#ifdef CONFIG_HAVE_ARCH_MMAP_RND_BITS
const int mmap_rnd_bits_min = CONFIG_ARCH_MMAP_RND_BITS_MIN;
int mmap_rnd_bits_max __ro_after_init = CONFIG_ARCH_MMAP_RND_BITS_MAX;
int mmap_rnd_bits __read_mostly = CONFIG_ARCH_MMAP_RND_BITS;
#endif
#ifdef CONFIG_HAVE_ARCH_MMAP_RND_COMPAT_BITS
const int mmap_rnd_compat_bits_min = CONFIG_ARCH_MMAP_RND_COMPAT_BITS_MIN;
const int mmap_rnd_compat_bits_max = CONFIG_ARCH_MMAP_RND_COMPAT_BITS_MAX;
int mmap_rnd_compat_bits __read_mostly = CONFIG_ARCH_MMAP_RND_COMPAT_BITS;
#endif

static bool ignore_rlimit_data;
core_param(ignore_rlimit_data, ignore_rlimit_data, bool, 0644);

/* Update vma->vm_page_prot to reflect vma->vm_flags. */
void vma_set_page_prot(struct vm_area_struct *vma)
{
	unsigned long vm_flags = vma->vm_flags;
	pgprot_t vm_page_prot;

	vm_page_prot = vm_pgprot_modify(vma->vm_page_prot, vm_flags);
	if (vma_wants_writenotify(vma, vm_page_prot)) {
		vm_flags &= ~VM_SHARED;
		vm_page_prot = vm_pgprot_modify(vm_page_prot, vm_flags);
	}
	/* remove_protection_ptes reads vma->vm_page_prot without mmap_lock */
	WRITE_ONCE(vma->vm_page_prot, vm_page_prot);
}

/*
 * check_brk_limits() - Use platform specific check of range & verify mlock
 * limits.
 * @addr: The address to check
 * @len: The size of increase.
 *
 * Return: 0 on success.
 */
static int check_brk_limits(unsigned long addr, unsigned long len)
{
	unsigned long mapped_addr;

	mapped_addr = get_unmapped_area(NULL, addr, len, 0, MAP_FIXED);
	if (IS_ERR_VALUE(mapped_addr))
		return mapped_addr;

	return mlock_future_ok(current->mm, current->mm->def_flags, len)
		? 0 : -EAGAIN;
}
<<<<<<< HEAD
static int do_brk_flags(struct vma_iterator *vmi, struct vm_area_struct *brkvma,
		unsigned long addr, unsigned long request, unsigned long flags);
SYSCALL_DEFINE1(brk, unsigned long, brk/*新的堆结束地址*/)
=======

SYSCALL_DEFINE1(brk, unsigned long, brk)
>>>>>>> 155a3c00
{
	unsigned long newbrk, oldbrk, origbrk;
	struct mm_struct *mm = current->mm;
	struct vm_area_struct *brkvma, *next = NULL;
	unsigned long min_brk;
	bool populate = false;
	LIST_HEAD(uf);
	struct vma_iterator vmi;

	if (mmap_write_lock_killable(mm))
		return -EINTR;

	origbrk = mm->brk;

#ifdef CONFIG_COMPAT_BRK
	/*
	 * CONFIG_COMPAT_BRK can still be overridden by setting
	 * randomize_va_space to 2, which will still cause mm->start_brk
	 * to be arbitrarily shifted
	 */
	if (current->brk_randomized)
		min_brk = mm->start_brk;
	else
		min_brk = mm->end_data;
#else
	min_brk = mm->start_brk;
#endif
	if (brk < min_brk)
		/*参数指定的brk比当前进程的当前brk要小，退出*/
		goto out;

	/*
	 * Check against rlimit here. If this check is done later after the test
	 * of oldbrk with newbrk then it can escape the test and let the data
	 * segment grow beyond its set limit the in case where the limit is
	 * not page aligned -Ram Gupta
	 */
	if (check_data_rlimit(rlimit(RLIMIT_DATA), brk, mm->start_brk,
			      mm->end_data, mm->start_data))
		/*超限*/
		goto out;

	newbrk = PAGE_ALIGN(brk);/*按页对齐*/
	oldbrk = PAGE_ALIGN(mm->brk);
	if (oldbrk == newbrk) {
		mm->brk = brk;/*两者相等，不再处理*/
		goto success;
	}

	/* Always allow shrinking brk. */
	if (brk <= mm->brk) {
		/*brk减少情况*/
		/* Search one past newbrk */
		vma_iter_init(&vmi, mm, newbrk);
		brkvma = vma_find(&vmi, oldbrk);
		if (!brkvma || brkvma->vm_start >= oldbrk)
			goto out; /* mapping intersects with an existing non-brk vma. */
		/*
		 * mm->brk must be protected by write mmap_lock.
		 * do_vmi_align_munmap() will drop the lock on success,  so
		 * update it before calling do_vma_munmap().
		 */
		mm->brk = brk;
		if (do_vmi_align_munmap(&vmi, brkvma, mm, newbrk, oldbrk, &uf,
					/* unlock = */ true))
			goto out;

		goto success_unlocked;
	}

	if (check_brk_limits(oldbrk, newbrk - oldbrk/*增加的地址空间*/))
		goto out;

	/*
	 * Only check if the next VMA is within the stack_guard_gap of the
	 * expansion area
	 */
	vma_iter_init(&vmi, mm, oldbrk);
	next = vma_find(&vmi, newbrk + PAGE_SIZE + stack_guard_gap);
	if (next && newbrk + PAGE_SIZE > vm_start_gap(next))
		goto out;

	brkvma = vma_prev_limit(&vmi, mm->start_brk);
	/* Ok, looks good - let it rip. */
	if (do_brk_flags(&vmi, brkvma, oldbrk/*旧的结束地址*/, newbrk - oldbrk/*变更长度*/, 0) < 0)
		goto out;

	mm->brk = brk;
	if (mm->def_flags & VM_LOCKED)
		populate = true;

success:
	mmap_write_unlock(mm);
success_unlocked:
	userfaultfd_unmap_complete(mm, &uf);
	if (populate)
		mm_populate(oldbrk, newbrk - oldbrk);
	return brk;

out:
	mm->brk = origbrk;/*仍使用origin brk*/
	mmap_write_unlock(mm);
	return origbrk;
}

/*
 * If a hint addr is less than mmap_min_addr change hint to be as
 * low as possible but still greater than mmap_min_addr
 */
static inline unsigned long round_hint_to_min(unsigned long hint)
{
	hint &= PAGE_MASK;
	if (((void *)hint != NULL) &&
	    (hint < mmap_min_addr))
		return PAGE_ALIGN(mmap_min_addr);
	return hint;
}

bool mlock_future_ok(struct mm_struct *mm, unsigned long flags,
			unsigned long bytes)
{
	unsigned long locked_pages, limit_pages;

	if (!(flags & VM_LOCKED) || capable(CAP_IPC_LOCK))
		return true;

	locked_pages = bytes >> PAGE_SHIFT;
	locked_pages += mm->locked_vm;

	limit_pages = rlimit(RLIMIT_MEMLOCK);
	limit_pages >>= PAGE_SHIFT;

	return locked_pages <= limit_pages;
}

static inline u64 file_mmap_size_max(struct file *file, struct inode *inode)
{
	if (S_ISREG(inode->i_mode))
		return MAX_LFS_FILESIZE;

	if (S_ISBLK(inode->i_mode))
		return MAX_LFS_FILESIZE;

	if (S_ISSOCK(inode->i_mode))
		return MAX_LFS_FILESIZE;

	/* Special "we do even unsigned file positions" case */
	if (file->f_op->fop_flags & FOP_UNSIGNED_OFFSET)
		return 0;

	/* Yes, random drivers might want more. But I'm tired of buggy drivers */
	return ULONG_MAX;
}

static inline bool file_mmap_ok(struct file *file, struct inode *inode,
				unsigned long pgoff, unsigned long len)
{
	u64 maxsize = file_mmap_size_max(file, inode);

	if (maxsize && len > maxsize)
		return false;
	maxsize -= len;
	if (pgoff > maxsize >> PAGE_SHIFT)
		return false;
	return true;
}

/**
 * do_mmap() - Perform a userland memory mapping into the current process
 * address space of length @len with protection bits @prot, mmap flags @flags
 * (from which VMA flags will be inferred), and any additional VMA flags to
 * apply @vm_flags. If this is a file-backed mapping then the file is specified
 * in @file and page offset into the file via @pgoff.
 *
 * This function does not perform security checks on the file and assumes, if
 * @uf is non-NULL, the caller has provided a list head to track unmap events
 * for userfaultfd @uf.
 *
 * It also simply indicates whether memory population is required by setting
 * @populate, which must be non-NULL, expecting the caller to actually perform
 * this task itself if appropriate.
 *
 * This function will invoke architecture-specific (and if provided and
 * relevant, file system-specific) logic to determine the most appropriate
 * unmapped area in which to place the mapping if not MAP_FIXED.
 *
 * Callers which require userland mmap() behaviour should invoke vm_mmap(),
 * which is also exported for module use.
 *
 * Those which require this behaviour less security checks, userfaultfd and
 * populate behaviour, and who handle the mmap write lock themselves, should
 * call this function.
 *
 * Note that the returned address may reside within a merged VMA if an
 * appropriate merge were to take place, so it doesn't necessarily specify the
 * start of a VMA, rather only the start of a valid mapped range of length
 * @len bytes, rounded down to the nearest page size.
 *
 * The caller must write-lock current->mm->mmap_lock.
 *
 * @file: An optional struct file pointer describing the file which is to be
 * mapped, if a file-backed mapping.
 * @addr: If non-zero, hints at (or if @flags has MAP_FIXED set, specifies) the
 * address at which to perform this mapping. See mmap (2) for details. Must be
 * page-aligned.
 * @len: The length of the mapping. Will be page-aligned and must be at least 1
 * page in size.
 * @prot: Protection bits describing access required to the mapping. See mmap
 * (2) for details.
 * @flags: Flags specifying how the mapping should be performed, see mmap (2)
 * for details.
 * @vm_flags: VMA flags which should be set by default, or 0 otherwise.
 * @pgoff: Page offset into the @file if file-backed, should be 0 otherwise.
 * @populate: A pointer to a value which will be set to 0 if no population of
 * the range is required, or the number of bytes to populate if it is. Must be
 * non-NULL. See mmap (2) for details as to under what circumstances population
 * of the range occurs.
 * @uf: An optional pointer to a list head to track userfaultfd unmap events
 * should unmapping events arise. If provided, it is up to the caller to manage
 * this.
 *
 * Returns: Either an error, or the address at which the requested mapping has
 * been performed.
 */
unsigned long do_mmap(struct file *file, unsigned long addr,
			unsigned long len, unsigned long prot,
			unsigned long flags, vm_flags_t vm_flags,
			unsigned long pgoff, unsigned long *populate,
			struct list_head *uf)
{
	struct mm_struct *mm = current->mm;
	int pkey = 0;

	*populate = 0;

	mmap_assert_write_locked(mm);

	if (!len)
		return -EINVAL;

	/*
	 * Does the application expect PROT_READ to imply PROT_EXEC?
	 *
	 * (the exception is when the underlying filesystem is noexec
	 *  mounted, in which case we don't add PROT_EXEC.)
	 */
	if ((prot & PROT_READ) && (current->personality & READ_IMPLIES_EXEC))
		if (!(file && path_noexec(&file->f_path)))
			prot |= PROT_EXEC;

	/* force arch specific MAP_FIXED handling in get_unmapped_area */
	if (flags & MAP_FIXED_NOREPLACE)
		flags |= MAP_FIXED;

	if (!(flags & MAP_FIXED))
		addr = round_hint_to_min(addr);

	/* Careful about overflows.. */
	len = PAGE_ALIGN(len);
	if (!len)
		return -ENOMEM;

	/* offset overflow? */
	if ((pgoff + (len >> PAGE_SHIFT)) < pgoff)
		return -EOVERFLOW;

	/* Too many mappings? */
	if (mm->map_count > sysctl_max_map_count)
		return -ENOMEM;

	/*
	 * addr is returned from get_unmapped_area,
	 * There are two cases:
	 * 1> MAP_FIXED == false
	 *	unallocated memory, no need to check sealing.
	 * 1> MAP_FIXED == true
	 *	sealing is checked inside mmap_region when
	 *	do_vmi_munmap is called.
	 */

	if (prot == PROT_EXEC) {
		pkey = execute_only_pkey(mm);
		if (pkey < 0)
			pkey = 0;
	}

	/* Do simple checking here so the lower-level routines won't have
	 * to. we assume access permissions have been handled by the open
	 * of the memory object, so we don't do any here.
	 */
	vm_flags |= calc_vm_prot_bits(prot, pkey) | calc_vm_flag_bits(file, flags) |
			mm->def_flags | VM_MAYREAD | VM_MAYWRITE | VM_MAYEXEC;

	/* Obtain the address to map to. we verify (or select) it and ensure
	 * that it represents a valid section of the address space.
	 */
	addr = __get_unmapped_area(file, addr, len, pgoff, flags, vm_flags);
	if (IS_ERR_VALUE(addr))
		return addr;

	if (flags & MAP_FIXED_NOREPLACE) {
		if (find_vma_intersection(mm, addr, addr + len))
			return -EEXIST;
	}

	if (flags & MAP_LOCKED)
		if (!can_do_mlock())
			return -EPERM;

	if (!mlock_future_ok(mm, vm_flags, len))
		return -EAGAIN;

	if (file) {
		struct inode *inode = file_inode(file);
		unsigned long flags_mask;
		int err;

		if (!file_mmap_ok(file, inode, pgoff, len))
			return -EOVERFLOW;

		flags_mask = LEGACY_MAP_MASK;
		if (file->f_op->fop_flags & FOP_MMAP_SYNC)
			flags_mask |= MAP_SYNC;

		switch (flags & MAP_TYPE) {
		case MAP_SHARED:
			/*
			 * Force use of MAP_SHARED_VALIDATE with non-legacy
			 * flags. E.g. MAP_SYNC is dangerous to use with
			 * MAP_SHARED as you don't know which consistency model
			 * you will get. We silently ignore unsupported flags
			 * with MAP_SHARED to preserve backward compatibility.
			 */
			flags &= LEGACY_MAP_MASK;
			fallthrough;
		case MAP_SHARED_VALIDATE:
			if (flags & ~flags_mask)
				return -EOPNOTSUPP;
			if (prot & PROT_WRITE) {
				if (!(file->f_mode & FMODE_WRITE))
					return -EACCES;
				if (IS_SWAPFILE(file->f_mapping->host))
					return -ETXTBSY;
			}

<<<<<<< HEAD
	vma_start_write(vma);

	init_vma_prep(&vp, vma);
	vma_prepare(&vp);
	vma_adjust_trans_huge(vma, start, end, 0);

	vma_iter_clear(vmi);
	vma->vm_start = start;
	vma->vm_end = end;
	vma->vm_pgoff = pgoff;
	vma_complete(&vp, vmi, vma->vm_mm);
	return 0;
}

/*
 * If the vma has a ->close operation then the driver probably needs to release
 * per-vma resources, so we don't attempt to merge those if the caller indicates
 * the current vma may be removed as part of the merge.
 */
static inline bool is_mergeable_vma(struct vm_area_struct *vma,
		struct file *file, unsigned long vm_flags,
		struct vm_userfaultfd_ctx vm_userfaultfd_ctx,
		struct anon_vma_name *anon_name, bool may_remove_vma)
{
	/*
	 * VM_SOFTDIRTY should not prevent from VMA merging, if we
	 * match the flags but dirty bit -- the caller should mark
	 * merged VMA as dirty. If dirty bit won't be excluded from
	 * comparison, we increase pressure on the memory system forcing
	 * the kernel to generate new VMAs when old one could be
	 * extended instead.
	 */
	if ((vma->vm_flags ^ vm_flags) & ~VM_SOFTDIRTY)
		return false;
	if (vma->vm_file != file)
		return false;
	if (may_remove_vma && vma->vm_ops && vma->vm_ops->close)
		return false;
	if (!is_mergeable_vm_userfaultfd_ctx(vma, vm_userfaultfd_ctx))
		return false;
	if (!anon_vma_name_eq(anon_vma_name(vma), anon_name))
		return false;
	return true;
}

static inline bool is_mergeable_anon_vma(struct anon_vma *anon_vma1,
		 struct anon_vma *anon_vma2, struct vm_area_struct *vma)
{
	/*
	 * The list_is_singular() test is to avoid merging VMA cloned from
	 * parents. This can improve scalability caused by anon_vma lock.
	 */
	if ((!anon_vma1 || !anon_vma2) && (!vma ||
		list_is_singular(&vma->anon_vma_chain)))
		return true;
	return anon_vma1 == anon_vma2;
}

/*
 * Return true if we can merge this (vm_flags,anon_vma,file,vm_pgoff)
 * in front of (at a lower virtual address and file offset than) the vma.
 *
 * We cannot merge two vmas if they have differently assigned (non-NULL)
 * anon_vmas, nor if same anon_vma is assigned but offsets incompatible.
 *
 * We don't check here for the merged mmap wrapping around the end of pagecache
 * indices (16TB on ia32) because do_mmap() does not permit mmap's which
 * wrap, nor mmaps which cover the final page at index -1UL.
 *
 * We assume the vma may be removed as part of the merge.
 */
static bool
can_vma_merge_before(struct vm_area_struct *vma, unsigned long vm_flags,
		struct anon_vma *anon_vma, struct file *file,
		pgoff_t vm_pgoff, struct vm_userfaultfd_ctx vm_userfaultfd_ctx,
		struct anon_vma_name *anon_name)
{
	if (is_mergeable_vma(vma, file, vm_flags, vm_userfaultfd_ctx, anon_name, true) &&
	    is_mergeable_anon_vma(anon_vma, vma->anon_vma, vma)) {
		if (vma->vm_pgoff == vm_pgoff)
			return true;
	}
	return false;
}

/*
 * Return true if we can merge this (vm_flags,anon_vma,file,vm_pgoff)
 * beyond (at a higher virtual address and file offset than) the vma.
 *
 * We cannot merge two vmas if they have differently assigned (non-NULL)
 * anon_vmas, nor if same anon_vma is assigned but offsets incompatible.
 *
 * We assume that vma is not removed as part of the merge.
 */
static bool
can_vma_merge_after(struct vm_area_struct *vma, unsigned long vm_flags,
		struct anon_vma *anon_vma, struct file *file,
		pgoff_t vm_pgoff, struct vm_userfaultfd_ctx vm_userfaultfd_ctx,
		struct anon_vma_name *anon_name)
{
	if (is_mergeable_vma(vma, file, vm_flags, vm_userfaultfd_ctx, anon_name, false) &&
	    is_mergeable_anon_vma(anon_vma, vma->anon_vma, vma)) {
		pgoff_t vm_pglen;
		vm_pglen = vma_pages(vma);
		if (vma->vm_pgoff + vm_pglen == vm_pgoff)
			return true;
	}
	return false;
}

/*
 * Given a mapping request (addr,end,vm_flags,file,pgoff,anon_name),
 * figure out whether that can be merged with its predecessor or its
 * successor.  Or both (it neatly fills a hole).
 *
 * In most cases - when called for mmap, brk or mremap - [addr,end) is
 * certain not to be mapped by the time vma_merge is called; but when
 * called for mprotect, it is certain to be already mapped (either at
 * an offset within prev, or at the start of next), and the flags of
 * this area are about to be changed to vm_flags - and the no-change
 * case has already been eliminated.
 *
 * The following mprotect cases have to be considered, where **** is
 * the area passed down from mprotect_fixup, never extending beyond one
 * vma, PPPP is the previous vma, CCCC is a concurrent vma that starts
 * at the same address as **** and is of the same or larger span, and
 * NNNN the next vma after ****:
 *
 *     ****             ****                   ****
 *    PPPPPPNNNNNN    PPPPPPNNNNNN       PPPPPPCCCCCC
 *    cannot merge    might become       might become
 *                    PPNNNNNNNNNN       PPPPPPPPPPCC
 *    mmap, brk or    case 4 below       case 5 below
 *    mremap move:
 *                        ****               ****
 *                    PPPP    NNNN       PPPPCCCCNNNN
 *                    might become       might become
 *                    PPPPPPPPPPPP 1 or  PPPPPPPPPPPP 6 or
 *                    PPPPPPPPNNNN 2 or  PPPPPPPPNNNN 7 or
 *                    PPPPNNNNNNNN 3     PPPPNNNNNNNN 8
 *
 * It is important for case 8 that the vma CCCC overlapping the
 * region **** is never going to extended over NNNN. Instead NNNN must
 * be extended in region **** and CCCC must be removed. This way in
 * all cases where vma_merge succeeds, the moment vma_merge drops the
 * rmap_locks, the properties of the merged vma will be already
 * correct for the whole merged range. Some of those properties like
 * vm_page_prot/vm_flags may be accessed by rmap_walks and they must
 * be correct for the whole merged range immediately after the
 * rmap_locks are released. Otherwise if NNNN would be removed and
 * CCCC would be extended over the NNNN range, remove_migration_ptes
 * or other rmap walkers (if working on addresses beyond the "end"
 * parameter) may establish ptes with the wrong permissions of CCCC
 * instead of the right permissions of NNNN.
 *
 * In the code below:
 * PPPP is represented by *prev
 * CCCC is represented by *curr or not represented at all (NULL)
 * NNNN is represented by *next or not represented at all (NULL)
 * **** is not represented - it will be merged and the vma containing the
 *      area is returned, or the function will return NULL
 */
static struct vm_area_struct
*vma_merge(struct vma_iterator *vmi, struct mm_struct *mm,
	   struct vm_area_struct *prev, unsigned long addr, unsigned long end,
	   unsigned long vm_flags, struct anon_vma *anon_vma, struct file *file,
	   pgoff_t pgoff, struct mempolicy *policy,
	   struct vm_userfaultfd_ctx vm_userfaultfd_ctx,
	   struct anon_vma_name *anon_name)
{
	struct vm_area_struct *curr, *next, *res;
	struct vm_area_struct *vma, *adjust, *remove, *remove2;
	struct vm_area_struct *anon_dup = NULL;
	struct vma_prepare vp;
	pgoff_t vma_pgoff;
	int err = 0;
	bool merge_prev = false;
	bool merge_next = false;
	bool vma_expanded = false;
	unsigned long vma_start = addr;
	unsigned long vma_end = end;
	pgoff_t pglen = (end - addr) >> PAGE_SHIFT;
	long adj_start = 0;

	/*
	 * We later require that vma->vm_flags == vm_flags,
	 * so this tests vma->vm_flags & VM_SPECIAL, too.
	 */
	if (vm_flags & VM_SPECIAL)
		return NULL;

	/* Does the input range span an existing VMA? (cases 5 - 8) */
	curr = find_vma_intersection(mm, prev ? prev->vm_end : 0, end);

	if (!curr ||			/* cases 1 - 4 */
	    end == curr->vm_end)	/* cases 6 - 8, adjacent VMA */
		next = vma_lookup(mm, end);
	else
		next = NULL;		/* case 5 */

	if (prev) {
		vma_start = prev->vm_start;
		vma_pgoff = prev->vm_pgoff;

		/* Can we merge the predecessor? */
		if (addr == prev->vm_end && mpol_equal(vma_policy(prev), policy)
		    && can_vma_merge_after(prev, vm_flags, anon_vma, file,
					   pgoff, vm_userfaultfd_ctx, anon_name)) {
			merge_prev = true;
			vma_prev(vmi);
		}
	}

	/* Can we merge the successor? */
	if (next && mpol_equal(policy, vma_policy(next)) &&
	    can_vma_merge_before(next, vm_flags, anon_vma, file, pgoff+pglen,
				 vm_userfaultfd_ctx, anon_name)) {
		merge_next = true;
	}

	/* Verify some invariant that must be enforced by the caller. */
	VM_WARN_ON(prev && addr <= prev->vm_start);
	VM_WARN_ON(curr && (addr != curr->vm_start || end > curr->vm_end));
	VM_WARN_ON(addr >= end);

	if (!merge_prev && !merge_next)
		return NULL; /* Not mergeable. */

	if (merge_prev)
		vma_start_write(prev);

	res = vma = prev;
	remove = remove2 = adjust = NULL;

	/* Can we merge both the predecessor and the successor? */
	if (merge_prev && merge_next &&
	    is_mergeable_anon_vma(prev->anon_vma, next->anon_vma, NULL)) {
		vma_start_write(next);
		remove = next;				/* case 1 */
		vma_end = next->vm_end;
		err = dup_anon_vma(prev, next, &anon_dup);
		if (curr) {				/* case 6 */
			vma_start_write(curr);
			remove = curr;
			remove2 = next;
			/*
			 * Note that the dup_anon_vma below cannot overwrite err
			 * since the first caller would do nothing unless next
			 * has an anon_vma.
			 */
			if (!next->anon_vma)
				err = dup_anon_vma(prev, curr, &anon_dup);
		}
	} else if (merge_prev) {			/* case 2 */
		if (curr) {
			vma_start_write(curr);
			err = dup_anon_vma(prev, curr, &anon_dup);
			if (end == curr->vm_end) {	/* case 7 */
				remove = curr;
			} else {			/* case 5 */
				adjust = curr;
				adj_start = (end - curr->vm_start);
			}
		}
	} else { /* merge_next */
		vma_start_write(next);
		res = next;
		if (prev && addr < prev->vm_end) {	/* case 4 */
			vma_start_write(prev);
			vma_end = addr;
			adjust = next;
			adj_start = -(prev->vm_end - addr);
			err = dup_anon_vma(next, prev, &anon_dup);
		} else {
			/*
			 * Note that cases 3 and 8 are the ONLY ones where prev
			 * is permitted to be (but is not necessarily) NULL.
			 */
			vma = next;			/* case 3 */
			vma_start = addr;
			vma_end = next->vm_end;
			vma_pgoff = next->vm_pgoff - pglen;
			if (curr) {			/* case 8 */
				vma_pgoff = curr->vm_pgoff;
				vma_start_write(curr);
				remove = curr;
				err = dup_anon_vma(next, curr, &anon_dup);
			}
		}
	}

	/* Error in anon_vma clone. */
	if (err)
		goto anon_vma_fail;

	if (vma_start < vma->vm_start || vma_end > vma->vm_end)
		vma_expanded = true;

	if (vma_expanded) {
		vma_iter_config(vmi, vma_start, vma_end);
	} else {
		vma_iter_config(vmi, adjust->vm_start + adj_start,
				adjust->vm_end);
	}

	if (vma_iter_prealloc(vmi, vma))
		goto prealloc_fail;

	init_multi_vma_prep(&vp, vma, adjust, remove, remove2);
	VM_WARN_ON(vp.anon_vma && adjust && adjust->anon_vma &&
		   vp.anon_vma != adjust->anon_vma);

	vma_prepare(&vp);
	vma_adjust_trans_huge(vma, vma_start, vma_end, adj_start);

	vma->vm_start = vma_start;
	vma->vm_end = vma_end;
	vma->vm_pgoff = vma_pgoff;

	if (vma_expanded)
		vma_iter_store(vmi, vma);

	if (adj_start) {
		adjust->vm_start += adj_start;
		adjust->vm_pgoff += adj_start >> PAGE_SHIFT;
		if (adj_start < 0) {
			WARN_ON(vma_expanded);
			vma_iter_store(vmi, next);
		}
	}

	vma_complete(&vp, vmi, mm);
	khugepaged_enter_vma(res, vm_flags);
	return res;

prealloc_fail:
	if (anon_dup)
		unlink_anon_vmas(anon_dup);

anon_vma_fail:
	vma_iter_set(vmi, addr);
	vma_iter_load(vmi);
	return NULL;
}

/*
 * Rough compatibility check to quickly see if it's even worth looking
 * at sharing an anon_vma.
 *
 * They need to have the same vm_file, and the flags can only differ
 * in things that mprotect may change.
 *
 * NOTE! The fact that we share an anon_vma doesn't _have_ to mean that
 * we can merge the two vma's. For example, we refuse to merge a vma if
 * there is a vm_ops->close() function, because that indicates that the
 * driver is doing some kind of reference counting. But that doesn't
 * really matter for the anon_vma sharing case.
 */
static int anon_vma_compatible(struct vm_area_struct *a, struct vm_area_struct *b)
{
	return a->vm_end == b->vm_start &&
		mpol_equal(vma_policy(a), vma_policy(b)) &&
		a->vm_file == b->vm_file &&
		!((a->vm_flags ^ b->vm_flags) & ~(VM_ACCESS_FLAGS | VM_SOFTDIRTY)) &&
		b->vm_pgoff == a->vm_pgoff + ((b->vm_start - a->vm_start) >> PAGE_SHIFT);
}

/*
 * Do some basic sanity checking to see if we can re-use the anon_vma
 * from 'old'. The 'a'/'b' vma's are in VM order - one of them will be
 * the same as 'old', the other will be the new one that is trying
 * to share the anon_vma.
 *
 * NOTE! This runs with mmap_lock held for reading, so it is possible that
 * the anon_vma of 'old' is concurrently in the process of being set up
 * by another page fault trying to merge _that_. But that's ok: if it
 * is being set up, that automatically means that it will be a singleton
 * acceptable for merging, so we can do all of this optimistically. But
 * we do that READ_ONCE() to make sure that we never re-load the pointer.
 *
 * IOW: that the "list_is_singular()" test on the anon_vma_chain only
 * matters for the 'stable anon_vma' case (ie the thing we want to avoid
 * is to return an anon_vma that is "complex" due to having gone through
 * a fork).
 *
 * We also make sure that the two vma's are compatible (adjacent,
 * and with the same memory policies). That's all stable, even with just
 * a read lock on the mmap_lock.
 */
static struct anon_vma *reusable_anon_vma(struct vm_area_struct *old, struct vm_area_struct *a, struct vm_area_struct *b)
{
	if (anon_vma_compatible(a, b)) {
		struct anon_vma *anon_vma = READ_ONCE(old->anon_vma);

		if (anon_vma && list_is_singular(&old->anon_vma_chain))
			return anon_vma;
	}
	return NULL;
}

/*
 * find_mergeable_anon_vma is used by anon_vma_prepare, to check
 * neighbouring vmas for a suitable anon_vma, before it goes off
 * to allocate a new anon_vma.  It checks because a repetitive
 * sequence of mprotects and faults may otherwise lead to distinct
 * anon_vmas being allocated, preventing vma merge in subsequent
 * mprotect.
 */
struct anon_vma *find_mergeable_anon_vma(struct vm_area_struct *vma)
{
	MA_STATE(mas, &vma->vm_mm->mm_mt, vma->vm_end, vma->vm_end);
	struct anon_vma *anon_vma = NULL;
	struct vm_area_struct *prev, *next;

	/* Try next first. */
	next = mas_walk(&mas);
	if (next) {
		anon_vma = reusable_anon_vma(next, vma, next);
		if (anon_vma)
			return anon_vma;
	}

	prev = mas_prev(&mas, 0);
	VM_BUG_ON_VMA(prev != vma, vma);
	prev = mas_prev(&mas, 0);
	/* Try prev next. */
	if (prev)
		anon_vma = reusable_anon_vma(prev, prev, vma);

	/*
	 * We might reach here with anon_vma == NULL if we can't find
	 * any reusable anon_vma.
	 * There's no absolute need to look only at touching neighbours:
	 * we could search further afield for "compatible" anon_vmas.
	 * But it would probably just be a waste of time searching,
	 * or lead to too many vmas hanging off the same anon_vma.
	 * We're trying to allow mprotect remerging later on,
	 * not trying to minimize memory used for anon_vmas.
	 */
	return anon_vma;
}

/*
 * If a hint addr is less than mmap_min_addr change hint to be as
 * low as possible but still greater than mmap_min_addr
 */
static inline unsigned long round_hint_to_min(unsigned long hint)
{
	hint &= PAGE_MASK;/*将hint按页对齐*/
	if (((void *)hint != NULL) &&
	    (hint < mmap_min_addr))
		/*hint不为NULL，且提供的地址过小，归化到mmap_min_addr*/
		return PAGE_ALIGN(mmap_min_addr);
	/*>mmap_min_addr,使用对齐后的hint*/
	return hint;
}

bool mlock_future_ok(struct mm_struct *mm, unsigned long flags,
			unsigned long bytes)
{
	unsigned long locked_pages, limit_pages;

	if (!(flags & VM_LOCKED) || capable(CAP_IPC_LOCK))
		return true;

	locked_pages = bytes >> PAGE_SHIFT;
	locked_pages += mm->locked_vm;

	limit_pages = rlimit(RLIMIT_MEMLOCK);
	limit_pages >>= PAGE_SHIFT;

	return locked_pages <= limit_pages;
}

static inline u64 file_mmap_size_max(struct file *file, struct inode *inode)
{
	if (S_ISREG(inode->i_mode))
		/*普通文件，返回容许的最大size*/
		return MAX_LFS_FILESIZE;

	if (S_ISBLK(inode->i_mode))
		return MAX_LFS_FILESIZE;

	if (S_ISSOCK(inode->i_mode))
		return MAX_LFS_FILESIZE;

	/* Special "we do even unsigned file positions" case */
	if (file->f_mode & FMODE_UNSIGNED_OFFSET)
		return 0;

	/* Yes, random drivers might want more. But I'm tired of buggy drivers */
	return ULONG_MAX;
}

/*检查文件是否容许这么大的映射*/
static inline bool file_mmap_ok(struct file *file, struct inode *inode,
				unsigned long pgoff, unsigned long len)
{
	u64 maxsize = file_mmap_size_max(file, inode);

	if (maxsize && len > maxsize)
		/*要映射的长度超过了maxsize*/
		return false;
	maxsize -= len;
	if (pgoff > maxsize >> PAGE_SHIFT)
		/*pgoff + len超过了maxsize*/
		return false;
	return true;
}

/*
 * The caller must write-lock current->mm->mmap_lock.
 */
unsigned long do_mmap(struct file *file, unsigned long addr,
			unsigned long len, unsigned long prot,
			unsigned long flags, vm_flags_t vm_flags,
			unsigned long pgoff/*页数*/, unsigned long *populate,
			struct list_head *uf)
{
	struct mm_struct *mm = current->mm;
	int pkey = 0;

	*populate = 0;/*先将populate置为0*/

	if (!len)
		/*mmap映射的内存长度不得为0*/
		return -EINVAL;

	/*
	 * Does the application expect PROT_READ to imply PROT_EXEC?
	 *
	 * (the exception is when the underlying filesystem is noexec
	 *  mounted, in which case we don't add PROT_EXEC.)
	 */
	if ((prot & PROT_READ) && (current->personality & READ_IMPLIES_EXEC))
		if (!(file && path_noexec(&file->f_path)))
			prot |= PROT_EXEC;

	/* force arch specific MAP_FIXED handling in get_unmapped_area */
	if (flags & MAP_FIXED_NOREPLACE)
		flags |= MAP_FIXED;

	/*没有给定MAP_FIXED标记，addr不是固定地址，更新addr地址对齐及满足大于等于最小地址*/
	if (!(flags & MAP_FIXED))
		addr = round_hint_to_min(addr);

	/* Careful about overflows.. */
	len = PAGE_ALIGN(len);/*映射的内存长度对齐到页*/
	if (!len)
		return -ENOMEM;

	/* offset overflow? */
	if ((pgoff + (len >> PAGE_SHIFT)) < pgoff)
		/*自pgoff开始增加len长度的字节后，数字绕回*/
		return -EOVERFLOW;

	/* Too many mappings? */
	if (mm->map_count > sysctl_max_map_count)
		/*此进程映射的数目过多*/
		return -ENOMEM;

	/* Obtain the address to map to. we verify (or select) it and ensure
	 * that it represents a valid section of the address space.
	 */
	addr = get_unmapped_area(file, addr, len, pgoff, flags);
	if (IS_ERR_VALUE(addr))
		/*没有找到未映射的区域*/
		return addr;

	if (flags & MAP_FIXED_NOREPLACE) {
		if (find_vma_intersection(mm, addr, addr + len))
			return -EEXIST;
	}

	if (prot == PROT_EXEC) {
		pkey = execute_only_pkey(mm);
		if (pkey < 0)
			pkey = 0;
	}

	/* Do simple checking here so the lower-level routines won't have
	 * to. we assume access permissions have been handled by the open
	 * of the memory object, so we don't do any here.
	 */
	vm_flags |= calc_vm_prot_bits(prot, pkey) /*转换为vm_flags*/| calc_vm_flag_bits(flags) |
			mm->def_flags | VM_MAYREAD | VM_MAYWRITE | VM_MAYEXEC;

	if (flags & MAP_LOCKED)
		/*标记要求LOCK内存,检查是否有权限*/
		if (!can_do_mlock())
			return -EPERM;

	if (!mlock_future_ok(mm, vm_flags, len))
		/*LOCK内存超过LIMIT,拒绝*/
		return -EAGAIN;

	/*如果file不为NULL，则为有名映射*/
	if (file) {
		struct inode *inode = file_inode(file);/*file对应的inode*/
		unsigned long flags_mask;

		if (!file_mmap_ok(file, inode, pgoff, len))
			/*file不容许这么大的映射*/
			return -EOVERFLOW;

		flags_mask = LEGACY_MAP_MASK | file->f_op->mmap_supported_flags;

		switch (flags & MAP_TYPE) {
		case MAP_SHARED:
			/*
			 * Force use of MAP_SHARED_VALIDATE with non-legacy
			 * flags. E.g. MAP_SYNC is dangerous to use with
			 * MAP_SHARED as you don't know which consistency model
			 * you will get. We silently ignore unsupported flags
			 * with MAP_SHARED to preserve backward compatibility.
			 */
			flags &= LEGACY_MAP_MASK;
			fallthrough;
		case MAP_SHARED_VALIDATE:
			if (flags & ~flags_mask)
				/*指定的flags有不认识的MASK,报错*/
				return -EOPNOTSUPP;
			if (prot & PROT_WRITE) {
				if (!(file->f_mode & FMODE_WRITE))
					/*协议要求write,但文件没有write权限*/
					return -EACCES;
				if (IS_SWAPFILE(file->f_mapping->host))
					return -ETXTBSY;
			}

=======
>>>>>>> 155a3c00
			/*
			 * Make sure we don't allow writing to an append-only
			 * file..
			 */
			if (IS_APPEND(inode) && (file->f_mode & FMODE_WRITE))
				return -EACCES;

			vm_flags |= VM_SHARED | VM_MAYSHARE;
			if (!(file->f_mode & FMODE_WRITE))
				vm_flags &= ~(VM_MAYWRITE | VM_SHARED);
			fallthrough;
		case MAP_PRIVATE:
			if (!(file->f_mode & FMODE_READ))
				/*文件必须要有读权限*/
				return -EACCES;
			if (path_noexec(&file->f_path)) {
				if (vm_flags & VM_EXEC)
					return -EPERM;
				vm_flags &= ~VM_MAYEXEC;
			}

<<<<<<< HEAD
			if (!file->f_op->mmap)
				/*文件没有提供mmap回调*/
=======
			if (!file_has_valid_mmap_hooks(file))
>>>>>>> 155a3c00
				return -ENODEV;
			if (vm_flags & (VM_GROWSDOWN|VM_GROWSUP))
				/*私有不支持以上两个flags*/
				return -EINVAL;
			break;

		default:
			return -EINVAL;
		}

		/*
		 * Check to see if we are violating any seals and update VMA
		 * flags if necessary to avoid future seal violations.
		 */
		err = memfd_check_seals_mmap(file, &vm_flags);
		if (err)
			return (unsigned long)err;
	} else {
		/*执行匿名映射*/
		switch (flags & MAP_TYPE) {
		case MAP_SHARED:
			if (vm_flags & (VM_GROWSDOWN|VM_GROWSUP))
				return -EINVAL;
			/*
			 * Ignore pgoff.
			 */
			pgoff = 0;
			vm_flags |= VM_SHARED | VM_MAYSHARE;
			break;
		case MAP_DROPPABLE:
			if (VM_DROPPABLE == VM_NONE)
				return -ENOTSUPP;
			/*
			 * A locked or stack area makes no sense to be droppable.
			 *
			 * Also, since droppable pages can just go away at any time
			 * it makes no sense to copy them on fork or dump them.
			 *
			 * And don't attempt to combine with hugetlb for now.
			 */
			if (flags & (MAP_LOCKED | MAP_HUGETLB))
			        return -EINVAL;
			if (vm_flags & (VM_GROWSDOWN | VM_GROWSUP))
			        return -EINVAL;

			vm_flags |= VM_DROPPABLE;

			/*
			 * If the pages can be dropped, then it doesn't make
			 * sense to reserve them.
			 */
			vm_flags |= VM_NORESERVE;

			/*
			 * Likewise, they're volatile enough that they
			 * shouldn't survive forks or coredumps.
			 */
			vm_flags |= VM_WIPEONFORK | VM_DONTDUMP;
			fallthrough;
		case MAP_PRIVATE:
			/*
			 * Set pgoff according to addr for anon_vma.
			 */
			pgoff = addr >> PAGE_SHIFT;
			break;
		default:
			return -EINVAL;
		}
	}

	/*
	 * Set 'VM_NORESERVE' if we should not account for the
	 * memory use of this mapping.
	 */
	if (flags & MAP_NORESERVE) {
		/* We honor MAP_NORESERVE if allowed to overcommit */
		if (sysctl_overcommit_memory != OVERCOMMIT_NEVER)
			vm_flags |= VM_NORESERVE;

		/* hugetlb applies strict overcommit unless MAP_NORESERVE */
		if (file && is_file_hugepages(file))
			/*大页内存映射时，加VM_NORESERVE标记*/
			vm_flags |= VM_NORESERVE;
	}

	/*执行此文件的映射*/
	addr = mmap_region(file, addr, len, vm_flags, pgoff, uf);
	if (!IS_ERR_VALUE(addr) &&
	    ((vm_flags & VM_LOCKED) ||
	     (flags & (MAP_POPULATE | MAP_NONBLOCK)) == MAP_POPULATE))
		/*指明了MAP_POPULATE,指明populate长度*/
		*populate = len;
	return addr;
}

//实现mmap
unsigned long ksys_mmap_pgoff(unsigned long addr/*起始地址*/, unsigned long len/*要映射的大小*/,
			      unsigned long prot, unsigned long flags/*映射标记*/,
			      unsigned long fd/*映射的fd*/, unsigned long pgoff/*偏移量（页数目,以页为单位）*/)
{
	struct file *file = NULL;/*默认文件为空*/
	unsigned long retval;

	if (!(flags & MAP_ANONYMOUS)) {
		/*当前flags中指明非anonymous,即通过文件映射,由fd获取file*/
		audit_mmap_fd(fd, flags);
		//由fd获得file
		file = fget(fd);
		if (!file)
			return -EBADF;
		if (is_file_hugepages(file)) {
			//如果是大页fs的文件，按大页size执行len对齐
			len = ALIGN(len, huge_page_size(hstate_file(file)));
		} else if (unlikely(flags & MAP_HUGETLB)) {
			/*不是大页，但给出了MAP_HUGETLB标记，报错*/
			retval = -EINVAL;
			goto out_fput;
		}
	} else if (flags & MAP_HUGETLB) {
		/*当前flag指明anyonymous|MAP_HUGETLB,通过flags获取hs,
		 * 并创建匿名大页文件，再映射相应文件*/
		struct hstate *hs;

		hs = hstate_sizelog((flags >> MAP_HUGE_SHIFT) & MAP_HUGE_MASK);
		if (!hs)
			return -EINVAL;

		//是大页fs的文件，按大页size执行len对齐
		len = ALIGN(len, huge_page_size(hs));
		/*
		 * VM_NORESERVE is used because the reservations will be
		 * taken when vm_ops->mmap() is called
		 */
		file = hugetlb_file_setup(HUGETLB_ANON_FILE/*匿名文件名称*/, len/*内存大小*/,
				VM_NORESERVE/*不预留内存，仅创建文件，后续函数会预留*/,
				HUGETLB_ANONHUGE_INODE,
				(flags >> MAP_HUGE_SHIFT) & MAP_HUGE_MASK/*大页size*/);
		if (IS_ERR(file))
			return PTR_ERR(file);
	}

	/*针对file执行mmap*/
	retval = vm_mmap_pgoff(file, addr, len, prot, flags, pgoff);
out_fput:
	if (file)
		fput(file);
	return retval;
}

SYSCALL_DEFINE6(mmap_pgoff, unsigned long, addr, unsigned long, len,
		unsigned long, prot, unsigned long, flags,
		unsigned long, fd, unsigned long, pgoff)
{
	return ksys_mmap_pgoff(addr, len, prot, flags, fd, pgoff);
}

#ifdef __ARCH_WANT_SYS_OLD_MMAP
struct mmap_arg_struct {
	unsigned long addr;
	unsigned long len;
	unsigned long prot;
	unsigned long flags;
	unsigned long fd;
	unsigned long offset;
};

SYSCALL_DEFINE1(old_mmap, struct mmap_arg_struct __user *, arg)
{
	struct mmap_arg_struct a;

	if (copy_from_user(&a, arg, sizeof(a)))
		return -EFAULT;
	if (offset_in_page(a.offset))
		return -EINVAL;

	return ksys_mmap_pgoff(a.addr, a.len, a.prot, a.flags, a.fd,
			       a.offset >> PAGE_SHIFT);
}
#endif /* __ARCH_WANT_SYS_OLD_MMAP */

/*
<<<<<<< HEAD
 * We account for memory if it's a private writeable mapping,
 * not hugepages and VM_NORESERVE wasn't set.
 */
static inline int accountable_mapping(struct file *file, vm_flags_t vm_flags)
{
	/*
	 * hugetlb has its own accounting separate from the core VM
	 * VM_HUGETLB may not be set yet so we cannot check for that flag.
	 */
	if (file && is_file_hugepages(file))
		return 0;

	return (vm_flags & (VM_NORESERVE | VM_SHARED | VM_WRITE)) == VM_WRITE;
}

/**
 * unmapped_area() - Find an area between the low_limit and the high_limit with
 * the correct alignment and offset, all from @info. Note: current->mm is used
 * for the search.
 *
 * @info: The unmapped area information including the range [low_limit -
 * high_limit), the alignment offset and mask.
 *
 * Return: A memory address or -ENOMEM.
 */
static unsigned long unmapped_area(struct vm_unmapped_area_info *info)
{
	unsigned long length, gap;
	unsigned long low_limit, high_limit;
	struct vm_area_struct *tmp;

	MA_STATE(mas, &current->mm->mm_mt, 0, 0);

	/* Adjust search length to account for worst case alignment overhead */
	length = info->length + info->align_mask;
	if (length < info->length)
		return -ENOMEM;

	low_limit = info->low_limit;
	if (low_limit < mmap_min_addr)
		low_limit = mmap_min_addr;/*low limit必须至少等于可mmap的最小地址*/
	high_limit = info->high_limit;
retry:
	if (mas_empty_area(&mas, low_limit, high_limit - 1, length/*可用长度*/))
		return -ENOMEM;

	gap = mas.index;
	gap += (info->align_offset - gap) & info->align_mask;
	tmp = mas_next(&mas, ULONG_MAX);
	if (tmp && (tmp->vm_flags & VM_STARTGAP_FLAGS)) { /* Avoid prev check if possible */
		if (vm_start_gap(tmp) < gap + length - 1) {
			low_limit = tmp->vm_end;
			mas_reset(&mas);
			goto retry;
		}
	} else {
		tmp = mas_prev(&mas, 0);
		if (tmp && vm_end_gap(tmp) > gap) {
			low_limit = vm_end_gap(tmp);
			mas_reset(&mas);
			goto retry;
		}
	}

	return gap;
}

/**
 * unmapped_area_topdown() - Find an area between the low_limit and the
 * high_limit with the correct alignment and offset at the highest available
 * address, all from @info. Note: current->mm is used for the search.
 *
 * @info: The unmapped area information including the range [low_limit -
 * high_limit), the alignment offset and mask.
 *
 * Return: A memory address or -ENOMEM.
=======
 * Determine if the allocation needs to ensure that there is no
 * existing mapping within it's guard gaps, for use as start_gap.
>>>>>>> 155a3c00
 */
static inline unsigned long stack_guard_placement(vm_flags_t vm_flags)
{
	if (vm_flags & VM_SHADOW_STACK)
		return PAGE_SIZE;

	return 0;
}

/*
 * Search for an unmapped address range.
 *
 * We are looking for a range that:
 * - does not intersect with any VMA;
 * - is contained within the [low_limit, high_limit) interval;
 * - is at least the desired size.
 * - satisfies (begin_addr & align_mask) == (align_offset & align_mask)
 */
unsigned long vm_unmapped_area(struct vm_unmapped_area_info *info)
{
	unsigned long addr;

	if (info->flags & VM_UNMAPPED_AREA_TOPDOWN)
		addr = unmapped_area_topdown(info);
	else
		addr = unmapped_area(info);

	trace_vm_unmapped_area(addr, info);
	return addr;
}

/* Get an address range which is currently unmapped.
 * For shmat() with addr=0.
 *
 * Ugly calling convention alert:
 * Return value with the low bits set means error value,
 * ie
 *	if (ret & ~PAGE_MASK)
 *		error = ret;
 *
 * This function "knows" that -ENOMEM has the bits set.
 */
unsigned long
generic_get_unmapped_area(struct file *filp, unsigned long addr,
			  unsigned long len, unsigned long pgoff,
			  unsigned long flags, vm_flags_t vm_flags)
{
	struct mm_struct *mm = current->mm;
	struct vm_area_struct *vma, *prev;
	struct vm_unmapped_area_info info = {};
	const unsigned long mmap_end = arch_get_mmap_end(addr, len, flags);

	if (len > mmap_end - mmap_min_addr)
		return -ENOMEM;

	if (flags & MAP_FIXED)
		return addr;

	if (addr) {
		addr = PAGE_ALIGN(addr);
		vma = find_vma_prev(mm, addr, &prev);
		if (mmap_end - len >= addr && addr >= mmap_min_addr &&
		    (!vma || addr + len <= vm_start_gap(vma)) &&
		    (!prev || addr >= vm_end_gap(prev)))
			return addr;
	}

	info.length = len;
	info.low_limit = mm->mmap_base;
	info.high_limit = mmap_end;
	info.start_gap = stack_guard_placement(vm_flags);
	if (filp && is_file_hugepages(filp))
		info.align_mask = huge_page_mask_align(filp);
	return vm_unmapped_area(&info);
}

#ifndef HAVE_ARCH_UNMAPPED_AREA
unsigned long
arch_get_unmapped_area(struct file *filp, unsigned long addr,
		       unsigned long len, unsigned long pgoff,
		       unsigned long flags, vm_flags_t vm_flags)
{
	return generic_get_unmapped_area(filp, addr, len, pgoff, flags,
					 vm_flags);
}
#endif

/*
 * This mmap-allocator allocates new areas top-down from below the
 * stack's low limit (the base):
 */
unsigned long
generic_get_unmapped_area_topdown(struct file *filp, unsigned long addr,
				  unsigned long len, unsigned long pgoff,
				  unsigned long flags, vm_flags_t vm_flags)
{
	struct vm_area_struct *vma, *prev;
	struct mm_struct *mm = current->mm;
	struct vm_unmapped_area_info info = {};
	const unsigned long mmap_end = arch_get_mmap_end(addr, len, flags);

	/* requested length too big for entire address space */
	if (len > mmap_end - mmap_min_addr)
		return -ENOMEM;

	if (flags & MAP_FIXED)
		return addr;

	/* requesting a specific address */
	if (addr) {
		addr = PAGE_ALIGN(addr);
		vma = find_vma_prev(mm, addr, &prev);
		if (mmap_end - len >= addr && addr >= mmap_min_addr &&
				(!vma || addr + len <= vm_start_gap(vma)) &&
				(!prev || addr >= vm_end_gap(prev)))
			return addr;
	}

	info.flags = VM_UNMAPPED_AREA_TOPDOWN;
	info.length = len;
	info.low_limit = PAGE_SIZE;
	info.high_limit = arch_get_mmap_base(addr, mm->mmap_base);
	info.start_gap = stack_guard_placement(vm_flags);
	if (filp && is_file_hugepages(filp))
		info.align_mask = huge_page_mask_align(filp);
	addr = vm_unmapped_area(&info);

	/*
	 * A failed mmap() very likely causes application failure,
	 * so fall back to the bottom-up function here. This scenario
	 * can happen with large stack limits and large mmap()
	 * allocations.
	 */
	if (offset_in_page(addr)) {
		VM_BUG_ON(addr != -ENOMEM);
		info.flags = 0;
		info.low_limit = TASK_UNMAPPED_BASE;
		info.high_limit = mmap_end;
		addr = vm_unmapped_area(&info);
	}

	return addr;
}

#ifndef HAVE_ARCH_UNMAPPED_AREA_TOPDOWN
unsigned long
arch_get_unmapped_area_topdown(struct file *filp, unsigned long addr,
			       unsigned long len, unsigned long pgoff,
			       unsigned long flags, vm_flags_t vm_flags)
{
	return generic_get_unmapped_area_topdown(filp, addr, len, pgoff, flags,
						 vm_flags);
}
#endif

unsigned long mm_get_unmapped_area_vmflags(struct mm_struct *mm, struct file *filp,
					   unsigned long addr, unsigned long len,
					   unsigned long pgoff, unsigned long flags,
					   vm_flags_t vm_flags)
{
	if (test_bit(MMF_TOPDOWN, &mm->flags))
		return arch_get_unmapped_area_topdown(filp, addr, len, pgoff,
						      flags, vm_flags);
	return arch_get_unmapped_area(filp, addr, len, pgoff, flags, vm_flags);
}

/*获取一块未映射的区域*/
unsigned long
__get_unmapped_area(struct file *file, unsigned long addr, unsigned long len,
		unsigned long pgoff, unsigned long flags, vm_flags_t vm_flags)
{
	unsigned long (*get_area)(struct file *, unsigned long,
				  unsigned long, unsigned long, unsigned long)
				  = NULL;

	unsigned long error = arch_mmap_check(addr, len, flags);
	if (error)
		return error;

	/* Careful about overflows.. */
	if (len > TASK_SIZE)
		return -ENOMEM;/*长度过大*/

<<<<<<< HEAD
	/*默认取此进程对应的unmapped_area回调*/
	get_area = current->mm->get_unmapped_area;
=======
>>>>>>> 155a3c00
	if (file) {
		/*指明了file,且file中有此回调，则自file中取此回调*/
		if (file->f_op->get_unmapped_area)
			get_area = file->f_op->get_unmapped_area;
	} else if (flags & MAP_SHARED) {
		/*
		 * mmap_region() will call shmem_zero_setup() to create a file,
		 * so use shmem's get_unmapped_area in case it can be huge.
		 */
<<<<<<< HEAD
		get_area = shmem_get_unmapped_area;/*没有指明文件,共享内存对应的unmapped_area回调*/
	} else if (IS_ENABLED(CONFIG_TRANSPARENT_HUGEPAGE)) {
		/* Ensures that larger anonymous mappings are THP aligned. */
		get_area = thp_get_unmapped_area;/*没有指明文件,但开启了透明大页*/
=======
		get_area = shmem_get_unmapped_area;
>>>>>>> 155a3c00
	}

	/* Always treat pgoff as zero for anonymous memory. */
	if (!file)
		pgoff = 0;/*未指明文件,offset置为零*/

<<<<<<< HEAD
	/*获得一个空闲的vm_area区域*/
	addr = get_area(file, addr, len, pgoff, flags);
=======
	if (get_area) {
		addr = get_area(file, addr, len, pgoff, flags);
	} else if (IS_ENABLED(CONFIG_TRANSPARENT_HUGEPAGE) && !file
		   && !addr /* no hint */
		   && IS_ALIGNED(len, PMD_SIZE)) {
		/* Ensures that larger anonymous mappings are THP aligned. */
		addr = thp_get_unmapped_area_vmflags(file, addr, len,
						     pgoff, flags, vm_flags);
	} else {
		addr = mm_get_unmapped_area_vmflags(current->mm, file, addr, len,
						    pgoff, flags, vm_flags);
	}
>>>>>>> 155a3c00
	if (IS_ERR_VALUE(addr))
		return addr;

	/*地址将超限*/
	if (addr > TASK_SIZE - len)
		return -ENOMEM;

	/*addr不是页首地址*/
	if (offset_in_page(addr))
		return -EINVAL;

	error = security_mmap_addr(addr);
	return error ? error : addr;
}

unsigned long
mm_get_unmapped_area(struct mm_struct *mm, struct file *file,
		     unsigned long addr, unsigned long len,
		     unsigned long pgoff, unsigned long flags)
{
	if (test_bit(MMF_TOPDOWN, &mm->flags))
		return arch_get_unmapped_area_topdown(file, addr, len, pgoff, flags, 0);
	return arch_get_unmapped_area(file, addr, len, pgoff, flags, 0);
}
EXPORT_SYMBOL(mm_get_unmapped_area);

/**
 * find_vma_intersection() - Look up the first VMA which intersects the interval
 * @mm: The process address space.
 * @start_addr: The inclusive start user address.
 * @end_addr: The exclusive end user address.
 *
 * Returns: The first VMA within the provided range, %NULL otherwise.  Assumes
 * start_addr < end_addr.
 */
struct vm_area_struct *find_vma_intersection(struct mm_struct *mm,
					     unsigned long start_addr/*起始地址*/,
					     unsigned long end_addr/*终止地址(不含)*/)
{
	unsigned long index = start_addr;

	mmap_assert_locked(mm);
	return mt_find(&mm->mm_mt, &index/*起始地址*/, end_addr - 1/*终止地址(含)*/);
}
EXPORT_SYMBOL(find_vma_intersection);

/**
 * find_vma() - Find the VMA for a given address, or the next VMA.
 * @mm: The mm_struct to check
 * @addr: The address
 *
 * Returns: The VMA associated with addr, or the next VMA.
 * May return %NULL in the case of no VMA at addr or above.
 */
struct vm_area_struct *find_vma(struct mm_struct *mm, unsigned long addr)
{
	unsigned long index = addr;

	mmap_assert_locked(mm);
	/*查找addr所在的vm_area_struct*/
	return mt_find(&mm->mm_mt, &index, ULONG_MAX);
}
EXPORT_SYMBOL(find_vma);

/**
 * find_vma_prev() - Find the VMA for a given address, or the next vma and
 * set %pprev to the previous VMA, if any.
 * @mm: The mm_struct to check
 * @addr: The address
 * @pprev: The pointer to set to the previous VMA
 *
 * Note that RCU lock is missing here since the external mmap_lock() is used
 * instead.
 *
 * Returns: The VMA associated with @addr, or the next vma.
 * May return %NULL in the case of no vma at addr or above.
 */
struct vm_area_struct *
find_vma_prev(struct mm_struct *mm, unsigned long addr,
			struct vm_area_struct **pprev)
{
	struct vm_area_struct *vma;
	VMA_ITERATOR(vmi, mm, addr);

	vma = vma_iter_load(&vmi);
	*pprev = vma_prev(&vmi);
	if (!vma)
		vma = vma_next(&vmi);
	return vma;
}

/* enforced gap between the expanding stack and other mappings. */
unsigned long stack_guard_gap = 256UL<<PAGE_SHIFT;
<<<<<<< HEAD

static int __init cmdline_parse_stack_guard_gap(char *p)
{
	unsigned long val;
	char *endptr;

	val = simple_strtoul(p, &endptr, 10);
	if (!*endptr)
		stack_guard_gap = val << PAGE_SHIFT;

	return 1;
}
__setup("stack_guard_gap=", cmdline_parse_stack_guard_gap);

#ifdef CONFIG_STACK_GROWSUP
int expand_stack_locked(struct vm_area_struct *vma, unsigned long address)
{
	return expand_upwards(vma, address);
}

struct vm_area_struct *find_extend_vma_locked(struct mm_struct *mm, unsigned long addr)
{
	struct vm_area_struct *vma, *prev;

	addr &= PAGE_MASK;
	vma = find_vma_prev(mm, addr, &prev);
	if (vma && (vma->vm_start <= addr))
		return vma;
	if (!prev)
		return NULL;
	if (expand_stack_locked(prev, addr))
		return NULL;
	if (prev->vm_flags & VM_LOCKED)
		populate_vma_page_range(prev, addr, prev->vm_end, NULL);
	return prev;
}
#else
int expand_stack_locked(struct vm_area_struct *vma, unsigned long address)
{
	return expand_downwards(vma, address);
}

struct vm_area_struct *find_extend_vma_locked(struct mm_struct *mm, unsigned long addr)
{
	struct vm_area_struct *vma;
	unsigned long start;

	addr &= PAGE_MASK;
	vma = find_vma(mm, addr);
	if (!vma)
		return NULL;
	if (vma->vm_start <= addr)
		return vma;
	start = vma->vm_start;
	if (expand_stack_locked(vma, addr))
		return NULL;
	if (vma->vm_flags & VM_LOCKED)
		populate_vma_page_range(vma, addr, start, NULL);
	return vma;
}
#endif

#if defined(CONFIG_STACK_GROWSUP)

#define vma_expand_up(vma,addr) expand_upwards(vma, addr)
#define vma_expand_down(vma, addr) (-EFAULT)

#else

#define vma_expand_up(vma,addr) (-EFAULT)
#define vma_expand_down(vma, addr) expand_downwards(vma, addr)

#endif

/*
 * expand_stack(): legacy interface for page faulting. Don't use unless
 * you have to.
 *
 * This is called with the mm locked for reading, drops the lock, takes
 * the lock for writing, tries to look up a vma again, expands it if
 * necessary, and downgrades the lock to reading again.
 *
 * If no vma is found or it can't be expanded, it returns NULL and has
 * dropped the lock.
 */
struct vm_area_struct *expand_stack(struct mm_struct *mm, unsigned long addr)
{
	struct vm_area_struct *vma, *prev;

	mmap_read_unlock(mm);
	if (mmap_write_lock_killable(mm))
		return NULL;

	vma = find_vma_prev(mm, addr, &prev);
	if (vma && vma->vm_start <= addr)
		goto success;

	if (prev && !vma_expand_up(prev, addr)) {
		vma = prev;
		goto success;
	}

	if (vma && !vma_expand_down(vma, addr))
		goto success;

	mmap_write_unlock(mm);
	return NULL;

success:
	mmap_write_downgrade(mm);
	return vma;
}

/*
 * Ok - we have the memory areas we should free on a maple tree so release them,
 * and do the vma updates.
 *
 * Called with the mm semaphore held.
 */
static inline void remove_mt(struct mm_struct *mm, struct ma_state *mas)
{
	unsigned long nr_accounted = 0;
	struct vm_area_struct *vma;

	/* Update high watermark before we lower total_vm */
	update_hiwater_vm(mm);
	mas_for_each(mas, vma, ULONG_MAX) {
		long nrpages = vma_pages(vma);

		if (vma->vm_flags & VM_ACCOUNT)
			nr_accounted += nrpages;
		vm_stat_account(mm, vma->vm_flags, -nrpages);/*减少必要页数*/
		remove_vma(vma, false);
	}
	vm_unacct_memory(nr_accounted);
}

/*
 * Get rid of page table information in the indicated region.
 *
 * Called with the mm semaphore held.
 */
static void unmap_region(struct mm_struct *mm, struct ma_state *mas,
		struct vm_area_struct *vma, struct vm_area_struct *prev,
		struct vm_area_struct *next, unsigned long start,
		unsigned long end, unsigned long tree_end, bool mm_wr_locked)
{
	struct mmu_gather tlb;
	unsigned long mt_start = mas->index;

	lru_add_drain();
	tlb_gather_mmu(&tlb, mm);
	update_hiwater_rss(mm);
	unmap_vmas(&tlb, mas, vma, start, end, tree_end, mm_wr_locked);
	mas_set(mas, mt_start);
	free_pgtables(&tlb, mas, vma, prev ? prev->vm_end : FIRST_USER_ADDRESS,
				 next ? next->vm_start : USER_PGTABLES_CEILING,
				 mm_wr_locked);
	tlb_finish_mmu(&tlb);
}

/*
 * __split_vma() bypasses sysctl_max_map_count checking.  We use this where it
 * has already been checked or doesn't make sense to fail.
 * VMA Iterator will point to the end VMA.
 */
static int __split_vma(struct vma_iterator *vmi, struct vm_area_struct *vma,
		       unsigned long addr, int new_below)
{
	struct vma_prepare vp;
	struct vm_area_struct *new;
	int err;

	WARN_ON(vma->vm_start >= addr);
	WARN_ON(vma->vm_end <= addr);

	if (vma->vm_ops && vma->vm_ops->may_split) {
		err = vma->vm_ops->may_split(vma, addr);
		if (err)
			return err;
	}

	new = vm_area_dup(vma);
	if (!new)
		return -ENOMEM;

	if (new_below) {
		new->vm_end = addr;
	} else {
		new->vm_start = addr;
		new->vm_pgoff += ((addr - vma->vm_start) >> PAGE_SHIFT);
	}

	err = -ENOMEM;
	vma_iter_config(vmi, new->vm_start, new->vm_end);
	if (vma_iter_prealloc(vmi, new))
		goto out_free_vma;

	err = vma_dup_policy(vma, new);
	if (err)
		goto out_free_vmi;

	err = anon_vma_clone(new, vma);
	if (err)
		goto out_free_mpol;

	if (new->vm_file)
		get_file(new->vm_file);

	if (new->vm_ops && new->vm_ops->open)
		new->vm_ops->open(new);

	vma_start_write(vma);
	vma_start_write(new);

	init_vma_prep(&vp, vma);
	vp.insert = new;
	vma_prepare(&vp);
	vma_adjust_trans_huge(vma, vma->vm_start, addr, 0);

	if (new_below) {
		vma->vm_start = addr;
		vma->vm_pgoff += (addr - new->vm_start) >> PAGE_SHIFT;
	} else {
		vma->vm_end = addr;
	}

	/* vma_complete stores the new vma */
	vma_complete(&vp, vmi, vma->vm_mm);

	/* Success. */
	if (new_below)
		vma_next(vmi);
	return 0;

out_free_mpol:
	mpol_put(vma_policy(new));
out_free_vmi:
	vma_iter_free(vmi);
out_free_vma:
	vm_area_free(new);
	return err;
}

/*
 * Split a vma into two pieces at address 'addr', a new vma is allocated
 * either for the first part or the tail.
 */
static int split_vma(struct vma_iterator *vmi, struct vm_area_struct *vma,
		     unsigned long addr, int new_below)
{
	if (vma->vm_mm->map_count >= sysctl_max_map_count)
		return -ENOMEM;

	return __split_vma(vmi, vma, addr, new_below);
}

/*
 * We are about to modify one or multiple of a VMA's flags, policy, userfaultfd
 * context and anonymous VMA name within the range [start, end).
 *
 * As a result, we might be able to merge the newly modified VMA range with an
 * adjacent VMA with identical properties.
 *
 * If no merge is possible and the range does not span the entirety of the VMA,
 * we then need to split the VMA to accommodate the change.
 *
 * The function returns either the merged VMA, the original VMA if a split was
 * required instead, or an error if the split failed.
 */
struct vm_area_struct *vma_modify(struct vma_iterator *vmi,
				  struct vm_area_struct *prev,
				  struct vm_area_struct *vma,
				  unsigned long start, unsigned long end,
				  unsigned long vm_flags,
				  struct mempolicy *policy,
				  struct vm_userfaultfd_ctx uffd_ctx,
				  struct anon_vma_name *anon_name)
{
	pgoff_t pgoff = vma->vm_pgoff + ((start - vma->vm_start) >> PAGE_SHIFT);
	struct vm_area_struct *merged;

	merged = vma_merge(vmi, vma->vm_mm, prev, start, end, vm_flags,
			   vma->anon_vma, vma->vm_file, pgoff, policy,
			   uffd_ctx, anon_name);
	if (merged)
		return merged;

	if (vma->vm_start < start) {
		int err = split_vma(vmi, vma, start, 1);

		if (err)
			return ERR_PTR(err);
	}
=======
>>>>>>> 155a3c00

static int __init cmdline_parse_stack_guard_gap(char *p)
{
	unsigned long val;
	char *endptr;

	val = simple_strtoul(p, &endptr, 10);
	if (!*endptr)
		stack_guard_gap = val << PAGE_SHIFT;

	return 1;
}
__setup("stack_guard_gap=", cmdline_parse_stack_guard_gap);

#ifdef CONFIG_STACK_GROWSUP
int expand_stack_locked(struct vm_area_struct *vma, unsigned long address)
{
	return expand_upwards(vma, address);
}

struct vm_area_struct *find_extend_vma_locked(struct mm_struct *mm, unsigned long addr)
{
	struct vm_area_struct *vma, *prev;

	addr &= PAGE_MASK;
	vma = find_vma_prev(mm, addr, &prev);
	if (vma && (vma->vm_start <= addr))
		return vma;
	if (!prev)
		return NULL;
	if (expand_stack_locked(prev, addr))
		return NULL;
	if (prev->vm_flags & VM_LOCKED)
		populate_vma_page_range(prev, addr, prev->vm_end, NULL);
	return prev;
}
#else
int expand_stack_locked(struct vm_area_struct *vma, unsigned long address)
{
	return expand_downwards(vma, address);
}

struct vm_area_struct *find_extend_vma_locked(struct mm_struct *mm, unsigned long addr)
{
	struct vm_area_struct *vma;
	unsigned long start;

	addr &= PAGE_MASK;
	vma = find_vma(mm, addr);
	if (!vma)
		return NULL;
	if (vma->vm_start <= addr)
		return vma;
	start = vma->vm_start;
	if (expand_stack_locked(vma, addr))
		return NULL;
	if (vma->vm_flags & VM_LOCKED)
		populate_vma_page_range(vma, addr, start, NULL);
	return vma;
}
#endif

#if defined(CONFIG_STACK_GROWSUP)

#define vma_expand_up(vma,addr) expand_upwards(vma, addr)
#define vma_expand_down(vma, addr) (-EFAULT)

#else

#define vma_expand_up(vma,addr) (-EFAULT)
#define vma_expand_down(vma, addr) expand_downwards(vma, addr)

#endif

/*
 * expand_stack(): legacy interface for page faulting. Don't use unless
 * you have to.
 *
 * This is called with the mm locked for reading, drops the lock, takes
 * the lock for writing, tries to look up a vma again, expands it if
 * necessary, and downgrades the lock to reading again.
 *
 * If no vma is found or it can't be expanded, it returns NULL and has
 * dropped the lock.
 */
struct vm_area_struct *expand_stack(struct mm_struct *mm, unsigned long addr)
{
	struct vm_area_struct *vma, *prev;

	mmap_read_unlock(mm);
	if (mmap_write_lock_killable(mm))
		return NULL;

	vma = find_vma_prev(mm, addr, &prev);
	if (vma && vma->vm_start <= addr)
		goto success;

	if (prev && !vma_expand_up(prev, addr)) {
		vma = prev;
		goto success;
	}

	if (vma && !vma_expand_down(vma, addr))
		goto success;

	mmap_write_unlock(mm);
	return NULL;

success:
	mmap_write_downgrade(mm);
	return vma;
}

/* do_munmap() - Wrapper function for non-maple tree aware do_munmap() calls.
 * @mm: The mm_struct
 * @start: The start address to munmap
 * @len: The length to be munmapped.
 * @uf: The userfaultfd list_head
 *
 * Return: 0 on success, error otherwise.
 */
int do_munmap(struct mm_struct *mm, unsigned long start, size_t len,
	      struct list_head *uf)
{
	VMA_ITERATOR(vmi, mm, start);

	return do_vmi_munmap(&vmi, mm, start, len, uf, false);
}

<<<<<<< HEAD
unsigned long mmap_region(struct file *file, unsigned long addr,
		unsigned long len, vm_flags_t vm_flags, unsigned long pgoff,
		struct list_head *uf)
{
	struct mm_struct *mm = current->mm;
	struct vm_area_struct *vma = NULL;
	struct vm_area_struct *next, *prev, *merge;
	pgoff_t pglen = len >> PAGE_SHIFT;
	unsigned long charged = 0;
	unsigned long end = addr + len;/*内存映射终止位置*/
	unsigned long merge_start = addr/*内存起始地址*/, merge_end = end/*内存终止地址*/;
	bool writable_file_mapping = false;
	pgoff_t vm_pgoff;
	int error;
	VMA_ITERATOR(vmi, mm, addr);

	/* Check against address space limit. */
	if (!may_expand_vm(mm, vm_flags, len >> PAGE_SHIFT)) {
		unsigned long nr_pages;

		/*
		 * MAP_FIXED may remove pages of mappings that intersects with
		 * requested mapping. Account for the pages it would unmap.
		 */
		nr_pages = count_vma_pages_range(mm, addr, end);

		if (!may_expand_vm(mm, vm_flags,
					(len >> PAGE_SHIFT) - nr_pages))
			return -ENOMEM;
	}

	/* Unmap any existing mapping in the area */
	if (do_vmi_munmap(&vmi, mm, addr, len, uf, false))
		return -ENOMEM;

	/*
	 * Private writable mapping: check memory availability
	 */
	if (accountable_mapping(file, vm_flags)) {
		charged = len >> PAGE_SHIFT;
		if (security_vm_enough_memory_mm(mm, charged))
			return -ENOMEM;
		vm_flags |= VM_ACCOUNT;
	}

	next = vma_next(&vmi);
	prev = vma_prev(&vmi);
	if (vm_flags & VM_SPECIAL) {
		if (prev)
			vma_iter_next_range(&vmi);
		goto cannot_expand;
	}

	/* Attempt to expand an old mapping */
	/* Check next */
	if (next && next->vm_start == end && !vma_policy(next) &&
	    can_vma_merge_before(next, vm_flags, NULL, file, pgoff+pglen,
				 NULL_VM_UFFD_CTX, NULL)) {
		merge_end = next->vm_end;
		vma = next;
		vm_pgoff = next->vm_pgoff - pglen;
	}

	/* Check prev */
	if (prev && prev->vm_end == addr && !vma_policy(prev) &&
	    (vma ? can_vma_merge_after(prev, vm_flags, vma->anon_vma, file,
				       pgoff, vma->vm_userfaultfd_ctx, NULL) :
		   can_vma_merge_after(prev, vm_flags, NULL, file, pgoff,
				       NULL_VM_UFFD_CTX, NULL))) {
		merge_start = prev->vm_start;
		vma = prev;
		vm_pgoff = prev->vm_pgoff;
	} else if (prev) {
		vma_iter_next_range(&vmi);
	}

	/* Actually expand, if possible */
	if (vma &&
	    !vma_expand(&vmi, vma, merge_start, merge_end, vm_pgoff, next)) {
		khugepaged_enter_vma(vma, vm_flags);
		goto expanded;
	}

	if (vma == prev)
		vma_iter_set(&vmi, addr);
cannot_expand:

	/*
	 * Determine the object being mapped and call the appropriate
	 * specific mapper. the address has already been validated, but
	 * not unmapped, but the maps are removed from the list.
	 */
	vma = vm_area_alloc(mm);/*申请结构体*/
	if (!vma) {
		error = -ENOMEM;
		goto unacct_error;
	}

	vma_iter_config(&vmi, addr, end);
	vma->vm_start = addr;/*区域起始地址*/
	vma->vm_end = end;
	vm_flags_init(vma, vm_flags);
	vma->vm_page_prot = vm_get_page_prot(vm_flags);
	vma->vm_pgoff = pgoff;

	if (file) {
		/*设置映射的文件*/
		vma->vm_file = get_file(file);
		/*调用file->ops的mmap,使其映射到此vma*/
		error = call_mmap(file, vma);
		if (error)
			/*映射失败*/
			goto unmap_and_free_vma;

		if (vma_is_shared_maywrite(vma)) {
			error = mapping_map_writable(file->f_mapping);
			if (error)
				goto close_and_free_vma;

			writable_file_mapping = true;
		}

		/*
		 * Expansion is handled above, merging is handled below.
		 * Drivers should not alter the address of the VMA.
		 */
		error = -EINVAL;
		if (WARN_ON((addr != vma->vm_start)))
			goto close_and_free_vma;

		vma_iter_config(&vmi, addr, end);
		/*
		 * If vm_flags changed after call_mmap(), we should try merge
		 * vma again as we may succeed this time.
		 */
		if (unlikely(vm_flags != vma->vm_flags && prev)) {
			merge = vma_merge_new_vma(&vmi, prev, vma,
						  vma->vm_start, vma->vm_end,
						  vma->vm_pgoff);
			if (merge) {
				/*
				 * ->mmap() can change vma->vm_file and fput
				 * the original file. So fput the vma->vm_file
				 * here or we would add an extra fput for file
				 * and cause general protection fault
				 * ultimately.
				 */
				fput(vma->vm_file);
				vm_area_free(vma);
				vma = merge;
				/* Update vm_flags to pick up the change. */
				vm_flags = vma->vm_flags;
				goto unmap_writable;
			}
		}

		vm_flags = vma->vm_flags;
	} else if (vm_flags & VM_SHARED) {
		error = shmem_zero_setup(vma);
		if (error)
			goto free_vma;
	} else {
		vma_set_anonymous(vma);/*匿名映射*/
	}

	if (map_deny_write_exec(vma, vma->vm_flags)) {
		error = -EACCES;
		goto close_and_free_vma;
	}

	/* Allow architectures to sanity-check the vm_flags */
	error = -EINVAL;
	if (!arch_validate_flags(vma->vm_flags))
		goto close_and_free_vma;

	error = -ENOMEM;
	if (vma_iter_prealloc(&vmi, vma))
		goto close_and_free_vma;

	/* Lock the VMA since it is modified after insertion into VMA tree */
	vma_start_write(vma);
	vma_iter_store(&vmi, vma);
	mm->map_count++;
	if (vma->vm_file) {
		i_mmap_lock_write(vma->vm_file->f_mapping);
		if (vma_is_shared_maywrite(vma))
			mapping_allow_writable(vma->vm_file->f_mapping);

		flush_dcache_mmap_lock(vma->vm_file->f_mapping);
		vma_interval_tree_insert(vma, &vma->vm_file->f_mapping->i_mmap);
		flush_dcache_mmap_unlock(vma->vm_file->f_mapping);
		i_mmap_unlock_write(vma->vm_file->f_mapping);
	}

	/*
	 * vma_merge() calls khugepaged_enter_vma() either, the below
	 * call covers the non-merge case.
	 */
	khugepaged_enter_vma(vma, vma->vm_flags);

	/* Once vma denies write, undo our temporary denial count */
unmap_writable:
	if (writable_file_mapping)
		mapping_unmap_writable(file->f_mapping);
	file = vma->vm_file;
	ksm_add_vma(vma);
expanded:
	perf_event_mmap(vma);

	vm_stat_account(mm, vm_flags, len >> PAGE_SHIFT);
	if (vm_flags & VM_LOCKED) {
		if ((vm_flags & VM_SPECIAL) || vma_is_dax(vma) ||
					is_vm_hugetlb_page(vma) ||
					vma == get_gate_vma(current->mm))
			vm_flags_clear(vma, VM_LOCKED_MASK);
		else
			mm->locked_vm += (len >> PAGE_SHIFT);
	}

	if (file)
		uprobe_mmap(vma);

	/*
	 * New (or expanded) vma always get soft dirty status.
	 * Otherwise user-space soft-dirty page tracker won't
	 * be able to distinguish situation when vma area unmapped,
	 * then new mapped in-place (which must be aimed as
	 * a completely new data area).
	 */
	vm_flags_set(vma, VM_SOFTDIRTY);

	vma_set_page_prot(vma);

	validate_mm(mm);
	return addr;

close_and_free_vma:
	if (file && vma->vm_ops && vma->vm_ops->close)
		vma->vm_ops->close(vma);

	if (file || vma->vm_file) {
unmap_and_free_vma:
		fput(vma->vm_file);
		vma->vm_file = NULL;

		vma_iter_set(&vmi, vma->vm_end);
		/* Undo any partial mapping done by a device driver. */
		unmap_region(mm, &vmi.mas, vma, prev, next, vma->vm_start,
			     vma->vm_end, vma->vm_end, true);
	}
	if (writable_file_mapping)
		mapping_unmap_writable(file->f_mapping);
free_vma:
	vm_area_free(vma);
unacct_error:
	if (charged)
		vm_unacct_memory(charged);
	validate_mm(mm);
	return error;
}

static int __vm_munmap(unsigned long start, size_t len, bool unlock)
{
	int ret;
	struct mm_struct *mm = current->mm;
	LIST_HEAD(uf);
	VMA_ITERATOR(vmi, mm, start);

	if (mmap_write_lock_killable(mm))
		return -EINTR;

	ret = do_vmi_munmap(&vmi, mm, start, len, &uf, unlock);
	if (ret || !unlock)
		mmap_write_unlock(mm);

	userfaultfd_unmap_complete(mm, &uf);
	return ret;
}

=======
>>>>>>> 155a3c00
int vm_munmap(unsigned long start, size_t len)
{
	return __vm_munmap(start, len, false);
}
EXPORT_SYMBOL(vm_munmap);

SYSCALL_DEFINE2(munmap, unsigned long, addr, size_t, len)
{
	addr = untagged_addr(addr);
	return __vm_munmap(addr, len, true);
}


/*
 * Emulation of deprecated remap_file_pages() syscall.
 */
SYSCALL_DEFINE5(remap_file_pages, unsigned long, start, unsigned long, size,
		unsigned long, prot, unsigned long, pgoff, unsigned long, flags)
{

	struct mm_struct *mm = current->mm;
	struct vm_area_struct *vma;
	unsigned long populate = 0;
	unsigned long ret = -EINVAL;
	struct file *file;
	vm_flags_t vm_flags;

	pr_warn_once("%s (%d) uses deprecated remap_file_pages() syscall. See Documentation/mm/remap_file_pages.rst.\n",
		     current->comm, current->pid);

	if (prot)
		return ret;
	start = start & PAGE_MASK;
	size = size & PAGE_MASK;

	if (start + size <= start)
		return ret;

	/* Does pgoff wrap? */
	if (pgoff + (size >> PAGE_SHIFT) < pgoff)
		return ret;

	if (mmap_read_lock_killable(mm))
		return -EINTR;

	/*
	 * Look up VMA under read lock first so we can perform the security
	 * without holding locks (which can be problematic). We reacquire a
	 * write lock later and check nothing changed underneath us.
	 */
	vma = vma_lookup(mm, start);

	if (!vma || !(vma->vm_flags & VM_SHARED)) {
		mmap_read_unlock(mm);
		return -EINVAL;
	}

	prot |= vma->vm_flags & VM_READ ? PROT_READ : 0;
	prot |= vma->vm_flags & VM_WRITE ? PROT_WRITE : 0;
	prot |= vma->vm_flags & VM_EXEC ? PROT_EXEC : 0;

	flags &= MAP_NONBLOCK;
	flags |= MAP_SHARED | MAP_FIXED | MAP_POPULATE;
	if (vma->vm_flags & VM_LOCKED)
		flags |= MAP_LOCKED;

	/* Save vm_flags used to calculate prot and flags, and recheck later. */
	vm_flags = vma->vm_flags;
	file = get_file(vma->vm_file);

	mmap_read_unlock(mm);

	/* Call outside mmap_lock to be consistent with other callers. */
	ret = security_mmap_file(file, prot, flags);
	if (ret) {
		fput(file);
		return ret;
	}

	ret = -EINVAL;

	/* OK security check passed, take write lock + let it rip. */
	if (mmap_write_lock_killable(mm)) {
		fput(file);
		return -EINTR;
	}

	vma = vma_lookup(mm, start);

	if (!vma)
		goto out;

	/* Make sure things didn't change under us. */
	if (vma->vm_flags != vm_flags)
		goto out;
	if (vma->vm_file != file)
		goto out;

	if (start + size > vma->vm_end) {
		VMA_ITERATOR(vmi, mm, vma->vm_end);
		struct vm_area_struct *next, *prev = vma;

		for_each_vma_range(vmi, next, start + size) {
			/* hole between vmas ? */
			if (next->vm_start != prev->vm_end)
				goto out;

			if (next->vm_file != vma->vm_file)
				goto out;

			if (next->vm_flags != vma->vm_flags)
				goto out;

			if (start + size <= next->vm_end)
				break;

			prev = next;
		}

		if (!next)
			goto out;
	}

	ret = do_mmap(vma->vm_file, start, size,
			prot, flags, 0, pgoff, &populate, NULL);
out:
	mmap_write_unlock(mm);
	fput(file);
	if (populate)
		mm_populate(ret, populate);
	if (!IS_ERR_VALUE(ret))
		ret = 0;
	return ret;
}

int vm_brk_flags(unsigned long addr, unsigned long request, unsigned long flags)
{
	struct mm_struct *mm = current->mm;
	struct vm_area_struct *vma = NULL;
	unsigned long len;
	int ret;
	bool populate;
	LIST_HEAD(uf);
	VMA_ITERATOR(vmi, mm, addr);

	len = PAGE_ALIGN(request);
	if (len < request)
		return -ENOMEM;
	if (!len)
		return 0;

	/* Until we need other flags, refuse anything except VM_EXEC. */
	if ((flags & (~VM_EXEC)) != 0)
		return -EINVAL;

	if (mmap_write_lock_killable(mm))
		return -EINTR;

	ret = check_brk_limits(addr, len);
	if (ret)
		goto limits_failed;

	ret = do_vmi_munmap(&vmi, mm, addr, len, &uf, 0);
	if (ret)
		goto munmap_failed;

	vma = vma_prev(&vmi);
	ret = do_brk_flags(&vmi, vma, addr, len, flags);
	populate = ((mm->def_flags & VM_LOCKED) != 0);
	mmap_write_unlock(mm);
	userfaultfd_unmap_complete(mm, &uf);
	if (populate && !ret)
		mm_populate(addr, len);
	return ret;

munmap_failed:
limits_failed:
	mmap_write_unlock(mm);
	return ret;
}
EXPORT_SYMBOL(vm_brk_flags);

/* Release all mmaps. */
void exit_mmap(struct mm_struct *mm)
{
	struct mmu_gather tlb;
	struct vm_area_struct *vma;
	unsigned long nr_accounted = 0;
	VMA_ITERATOR(vmi, mm, 0);
	int count = 0;

	/* mm's last user has gone, and its about to be pulled down */
	mmu_notifier_release(mm);

	mmap_read_lock(mm);
	arch_exit_mmap(mm);

	vma = vma_next(&vmi);
	if (!vma || unlikely(xa_is_zero(vma))) {
		/* Can happen if dup_mmap() received an OOM */
		mmap_read_unlock(mm);
		mmap_write_lock(mm);
		goto destroy;
	}

	flush_cache_mm(mm);
	tlb_gather_mmu_fullmm(&tlb, mm);
	/* update_hiwater_rss(mm) here? but nobody should be looking */
	/* Use ULONG_MAX here to ensure all VMAs in the mm are unmapped */
	unmap_vmas(&tlb, &vmi.mas, vma, 0, ULONG_MAX, ULONG_MAX, false);
	mmap_read_unlock(mm);

	/*
	 * Set MMF_OOM_SKIP to hide this task from the oom killer/reaper
	 * because the memory has been already freed.
	 */
	set_bit(MMF_OOM_SKIP, &mm->flags);
	mmap_write_lock(mm);
	mt_clear_in_rcu(&mm->mm_mt);
	vma_iter_set(&vmi, vma->vm_end);
	free_pgtables(&tlb, &vmi.mas, vma, FIRST_USER_ADDRESS,
		      USER_PGTABLES_CEILING, true);
	tlb_finish_mmu(&tlb);

	/*
	 * Walk the list again, actually closing and freeing it, with preemption
	 * enabled, without holding any MM locks besides the unreachable
	 * mmap_write_lock.
	 */
	vma_iter_set(&vmi, vma->vm_end);
	do {
		if (vma->vm_flags & VM_ACCOUNT)
			nr_accounted += vma_pages(vma);
		vma_mark_detached(vma);
		remove_vma(vma);
		count++;
		cond_resched();
		vma = vma_next(&vmi);
	} while (vma && likely(!xa_is_zero(vma)));

	BUG_ON(count != mm->map_count);

	trace_exit_mmap(mm);
destroy:
	__mt_destroy(&mm->mm_mt);
	mmap_write_unlock(mm);
	vm_unacct_memory(nr_accounted);
}

<<<<<<< HEAD
/* Insert vm structure into process list sorted by address
 * and into the inode's i_mmap tree.  If vm_file is non-NULL
 * then i_mmap_rwsem is taken here.
 */
int insert_vm_struct(struct mm_struct *mm, struct vm_area_struct *vma)
{
	unsigned long charged = vma_pages(vma);/*vma大小(页数)*/


	if (find_vma_intersection(mm, vma->vm_start, vma->vm_end))
		return -ENOMEM;

	if ((vma->vm_flags & VM_ACCOUNT) &&
	     security_vm_enough_memory_mm(mm, charged))
		return -ENOMEM;

	/*
	 * The vm_pgoff of a purely anonymous vma should be irrelevant
	 * until its first write fault, when page's anon_vma and index
	 * are set.  But now set the vm_pgoff it will almost certainly
	 * end up with (unless mremap moves it elsewhere before that
	 * first wfault), so /proc/pid/maps tells a consistent story.
	 *
	 * By setting it to reflect the virtual start address of the
	 * vma, merges and splits can happen in a seamless way, just
	 * using the existing file pgoff checks and manipulations.
	 * Similarly in do_mmap and in do_brk_flags.
	 */
	if (vma_is_anonymous(vma)) {
		BUG_ON(vma->anon_vma);
		vma->vm_pgoff = vma->vm_start >> PAGE_SHIFT;
	}

	if (vma_link(mm, vma)) {
		if (vma->vm_flags & VM_ACCOUNT)
			vm_unacct_memory(charged);
		return -ENOMEM;
	}

	return 0;
}

/*
 * Copy the vma structure to a new location in the same mm,
 * prior to moving page table entries, to effect an mremap move.
 */
struct vm_area_struct *copy_vma(struct vm_area_struct **vmap,
	unsigned long addr, unsigned long len, pgoff_t pgoff,
	bool *need_rmap_locks)
{
	struct vm_area_struct *vma = *vmap;
	unsigned long vma_start = vma->vm_start;
	struct mm_struct *mm = vma->vm_mm;
	struct vm_area_struct *new_vma, *prev;
	bool faulted_in_anon_vma = true;
	VMA_ITERATOR(vmi, mm, addr);

	/*
	 * If anonymous vma has not yet been faulted, update new pgoff
	 * to match new location, to increase its chance of merging.
	 */
	if (unlikely(vma_is_anonymous(vma) && !vma->anon_vma)) {
		pgoff = addr >> PAGE_SHIFT;
		faulted_in_anon_vma = false;
	}

	new_vma = find_vma_prev(mm, addr, &prev);
	if (new_vma && new_vma->vm_start < addr + len)
		return NULL;	/* should never get here */

	new_vma = vma_merge_new_vma(&vmi, prev, vma, addr, addr + len, pgoff);
	if (new_vma) {
		/*
		 * Source vma may have been merged into new_vma
		 */
		if (unlikely(vma_start >= new_vma->vm_start &&
			     vma_start < new_vma->vm_end)) {
			/*
			 * The only way we can get a vma_merge with
			 * self during an mremap is if the vma hasn't
			 * been faulted in yet and we were allowed to
			 * reset the dst vma->vm_pgoff to the
			 * destination address of the mremap to allow
			 * the merge to happen. mremap must change the
			 * vm_pgoff linearity between src and dst vmas
			 * (in turn preventing a vma_merge) to be
			 * safe. It is only safe to keep the vm_pgoff
			 * linear if there are no pages mapped yet.
			 */
			VM_BUG_ON_VMA(faulted_in_anon_vma, new_vma);
			*vmap = vma = new_vma;
		}
		*need_rmap_locks = (new_vma->vm_pgoff <= vma->vm_pgoff);
	} else {
		new_vma = vm_area_dup(vma);
		if (!new_vma)
			goto out;
		new_vma->vm_start = addr;
		new_vma->vm_end = addr + len;
		new_vma->vm_pgoff = pgoff;
		if (vma_dup_policy(vma, new_vma))
			goto out_free_vma;
		if (anon_vma_clone(new_vma, vma))
			goto out_free_mempol;
		if (new_vma->vm_file)
			get_file(new_vma->vm_file);
		if (new_vma->vm_ops && new_vma->vm_ops->open)
			new_vma->vm_ops->open(new_vma);
		if (vma_link(mm, new_vma))
			goto out_vma_link;
		*need_rmap_locks = false;
	}
	return new_vma;

out_vma_link:
	if (new_vma->vm_ops && new_vma->vm_ops->close)
		new_vma->vm_ops->close(new_vma);

	if (new_vma->vm_file)
		fput(new_vma->vm_file);

	unlink_anon_vmas(new_vma);
out_free_mempol:
	mpol_put(vma_policy(new_vma));
out_free_vma:
	vm_area_free(new_vma);
out:
	return NULL;
}

=======
>>>>>>> 155a3c00
/*
 * Return true if the calling process may expand its vm space by the passed
 * number of pages
 */
bool may_expand_vm(struct mm_struct *mm, vm_flags_t flags, unsigned long npages)
{
	if (mm->total_vm + npages > rlimit(RLIMIT_AS) >> PAGE_SHIFT)
		return false;

	if (is_data_mapping(flags) &&
	    mm->data_vm + npages > rlimit(RLIMIT_DATA) >> PAGE_SHIFT) {
		/* Workaround for Valgrind */
		if (rlimit(RLIMIT_DATA) == 0 &&
		    mm->data_vm + npages <= rlimit_max(RLIMIT_DATA) >> PAGE_SHIFT)
			return true;

		pr_warn_once("%s (%d): VmData %lu exceed data ulimit %lu. Update limits%s.\n",
			     current->comm, current->pid,
			     (mm->data_vm + npages) << PAGE_SHIFT,
			     rlimit(RLIMIT_DATA),
			     ignore_rlimit_data ? "" : " or use boot option ignore_rlimit_data");

		if (!ignore_rlimit_data)
			return false;
	}

	return true;
}

void vm_stat_account(struct mm_struct *mm, vm_flags_t flags, long npages)
{
	WRITE_ONCE(mm->total_vm, READ_ONCE(mm->total_vm)+npages);

	if (is_exec_mapping(flags))
		mm->exec_vm += npages;
	else if (is_stack_mapping(flags))
		mm->stack_vm += npages;
	else if (is_data_mapping(flags))
		mm->data_vm += npages;
}

static vm_fault_t special_mapping_fault(struct vm_fault *vmf);

/*
 * Close hook, called for unmap() and on the old vma for mremap().
 *
 * Having a close hook prevents vma merging regardless of flags.
 */
static void special_mapping_close(struct vm_area_struct *vma)
{
	const struct vm_special_mapping *sm = vma->vm_private_data;

	if (sm->close)
		sm->close(sm, vma);
}

static const char *special_mapping_name(struct vm_area_struct *vma)
{
	return ((struct vm_special_mapping *)vma->vm_private_data)->name;
}

static int special_mapping_mremap(struct vm_area_struct *new_vma)
{
	struct vm_special_mapping *sm = new_vma->vm_private_data;

	if (WARN_ON_ONCE(current->mm != new_vma->vm_mm))
		return -EFAULT;

	if (sm->mremap)
		return sm->mremap(sm, new_vma);

	return 0;
}

static int special_mapping_split(struct vm_area_struct *vma, unsigned long addr)
{
	/*
	 * Forbid splitting special mappings - kernel has expectations over
	 * the number of pages in mapping. Together with VM_DONTEXPAND
	 * the size of vma should stay the same over the special mapping's
	 * lifetime.
	 */
	return -EINVAL;
}

static const struct vm_operations_struct special_mapping_vmops = {
	.close = special_mapping_close,
	.fault = special_mapping_fault,
	.mremap = special_mapping_mremap,
	.name = special_mapping_name,
	/* vDSO code relies that VVAR can't be accessed remotely */
	.access = NULL,
	.may_split = special_mapping_split,
};

static vm_fault_t special_mapping_fault(struct vm_fault *vmf)
{
	struct vm_area_struct *vma = vmf->vma;
	pgoff_t pgoff;
	struct page **pages;
	struct vm_special_mapping *sm = vma->vm_private_data;

	if (sm->fault)
		return sm->fault(sm, vmf->vma, vmf);

	pages = sm->pages;

	for (pgoff = vmf->pgoff; pgoff && *pages; ++pages)
		pgoff--;

	if (*pages) {
		struct page *page = *pages;
		get_page(page);
		vmf->page = page;
		return 0;
	}

	return VM_FAULT_SIGBUS;
}

static struct vm_area_struct *__install_special_mapping(
	struct mm_struct *mm,
	unsigned long addr, unsigned long len,
	unsigned long vm_flags, void *priv,
	const struct vm_operations_struct *ops)
{
	int ret;
	struct vm_area_struct *vma;

	vma = vm_area_alloc(mm);
	if (unlikely(vma == NULL))
		return ERR_PTR(-ENOMEM);

	vma_set_range(vma, addr, addr + len, 0);
	vm_flags_init(vma, (vm_flags | mm->def_flags |
		      VM_DONTEXPAND | VM_SOFTDIRTY) & ~VM_LOCKED_MASK);
	vma->vm_page_prot = vm_get_page_prot(vma->vm_flags);

	vma->vm_ops = ops;/*设置操作集*/
	vma->vm_private_data = priv;

	ret = insert_vm_struct(mm, vma);
	if (ret)
		goto out;

	vm_stat_account(mm, vma->vm_flags, len >> PAGE_SHIFT);

	perf_event_mmap(vma);

	return vma;

out:
	vm_area_free(vma);
	return ERR_PTR(ret);
}

bool vma_is_special_mapping(const struct vm_area_struct *vma,
	const struct vm_special_mapping *sm)
{
	return vma->vm_private_data == sm &&
		vma->vm_ops == &special_mapping_vmops;
}

/*
 * Called with mm->mmap_lock held for writing.
 * Insert a new vma covering the given region, with the given flags.
 * Its pages are supplied by the given array of struct page *.
 * The array can be shorter than len >> PAGE_SHIFT if it's null-terminated.
 * The region past the last page supplied will always produce SIGBUS.
 * The array pointer and the pages it points to are assumed to stay alive
 * for as long as this mapping might exist.
 */
struct vm_area_struct *_install_special_mapping(
	struct mm_struct *mm,
	unsigned long addr, unsigned long len,
	unsigned long vm_flags, const struct vm_special_mapping *spec)
{
	return __install_special_mapping(mm, addr, len, vm_flags, (void *)spec,
					&special_mapping_vmops);
}

#ifdef CONFIG_SYSCTL
#if defined(HAVE_ARCH_PICK_MMAP_LAYOUT) || \
		defined(CONFIG_ARCH_WANT_DEFAULT_TOPDOWN_MMAP_LAYOUT)
int sysctl_legacy_va_layout;
#endif

static const struct ctl_table mmap_table[] = {
		{
				.procname       = "max_map_count",
				.data           = &sysctl_max_map_count,
				.maxlen         = sizeof(sysctl_max_map_count),
				.mode           = 0644,
				.proc_handler   = proc_dointvec_minmax,
				.extra1         = SYSCTL_ZERO,
		},
#if defined(HAVE_ARCH_PICK_MMAP_LAYOUT) || \
		defined(CONFIG_ARCH_WANT_DEFAULT_TOPDOWN_MMAP_LAYOUT)
		{
				.procname       = "legacy_va_layout",
				.data           = &sysctl_legacy_va_layout,
				.maxlen         = sizeof(sysctl_legacy_va_layout),
				.mode           = 0644,
				.proc_handler   = proc_dointvec_minmax,
				.extra1         = SYSCTL_ZERO,
		},
#endif
#ifdef CONFIG_HAVE_ARCH_MMAP_RND_BITS
		{
				.procname       = "mmap_rnd_bits",
				.data           = &mmap_rnd_bits,
				.maxlen         = sizeof(mmap_rnd_bits),
				.mode           = 0600,
				.proc_handler   = proc_dointvec_minmax,
				.extra1         = (void *)&mmap_rnd_bits_min,
				.extra2         = (void *)&mmap_rnd_bits_max,
		},
#endif
#ifdef CONFIG_HAVE_ARCH_MMAP_RND_COMPAT_BITS
		{
				.procname       = "mmap_rnd_compat_bits",
				.data           = &mmap_rnd_compat_bits,
				.maxlen         = sizeof(mmap_rnd_compat_bits),
				.mode           = 0600,
				.proc_handler   = proc_dointvec_minmax,
				.extra1         = (void *)&mmap_rnd_compat_bits_min,
				.extra2         = (void *)&mmap_rnd_compat_bits_max,
		},
#endif
};
#endif /* CONFIG_SYSCTL */

/*
 * initialise the percpu counter for VM, initialise VMA state.
 */
void __init mmap_init(void)
{
	int ret;

	ret = percpu_counter_init(&vm_committed_as, 0, GFP_KERNEL);
	VM_BUG_ON(ret);
#ifdef CONFIG_SYSCTL
	register_sysctl_init("vm", mmap_table);
#endif
	vma_state_init();
}

/*
 * Initialise sysctl_user_reserve_kbytes.
 *
 * This is intended to prevent a user from starting a single memory hogging
 * process, such that they cannot recover (kill the hog) in OVERCOMMIT_NEVER
 * mode.
 *
 * The default value is min(3% of free memory, 128MB)
 * 128MB is enough to recover with sshd/login, bash, and top/kill.
 */
static int init_user_reserve(void)
{
	unsigned long free_kbytes;

	free_kbytes = K(global_zone_page_state(NR_FREE_PAGES));

	sysctl_user_reserve_kbytes = min(free_kbytes / 32, SZ_128K);
	return 0;
}
subsys_initcall(init_user_reserve);

/*
 * Initialise sysctl_admin_reserve_kbytes.
 *
 * The purpose of sysctl_admin_reserve_kbytes is to allow the sys admin
 * to log in and kill a memory hogging process.
 *
 * Systems with more than 256MB will reserve 8MB, enough to recover
 * with sshd, bash, and top in OVERCOMMIT_GUESS. Smaller systems will
 * only reserve 3% of free pages by default.
 */
static int init_admin_reserve(void)
{
	unsigned long free_kbytes;

	free_kbytes = K(global_zone_page_state(NR_FREE_PAGES));

	sysctl_admin_reserve_kbytes = min(free_kbytes / 32, SZ_8K);
	return 0;
}
subsys_initcall(init_admin_reserve);

/*
 * Reinititalise user and admin reserves if memory is added or removed.
 *
 * The default user reserve max is 128MB, and the default max for the
 * admin reserve is 8MB. These are usually, but not always, enough to
 * enable recovery from a memory hogging process using login/sshd, a shell,
 * and tools like top. It may make sense to increase or even disable the
 * reserve depending on the existence of swap or variations in the recovery
 * tools. So, the admin may have changed them.
 *
 * If memory is added and the reserves have been eliminated or increased above
 * the default max, then we'll trust the admin.
 *
 * If memory is removed and there isn't enough free memory, then we
 * need to reset the reserves.
 *
 * Otherwise keep the reserve set by the admin.
 */
static int reserve_mem_notifier(struct notifier_block *nb,
			     unsigned long action, void *data)
{
	unsigned long tmp, free_kbytes;

	switch (action) {
	case MEM_ONLINE:
		/* Default max is 128MB. Leave alone if modified by operator. */
		tmp = sysctl_user_reserve_kbytes;
		if (tmp > 0 && tmp < SZ_128K)
			init_user_reserve();

		/* Default max is 8MB.  Leave alone if modified by operator. */
		tmp = sysctl_admin_reserve_kbytes;
		if (tmp > 0 && tmp < SZ_8K)
			init_admin_reserve();

		break;
	case MEM_OFFLINE:
		free_kbytes = K(global_zone_page_state(NR_FREE_PAGES));

		if (sysctl_user_reserve_kbytes > free_kbytes) {
			init_user_reserve();
			pr_info("vm.user_reserve_kbytes reset to %lu\n",
				sysctl_user_reserve_kbytes);
		}

		if (sysctl_admin_reserve_kbytes > free_kbytes) {
			init_admin_reserve();
			pr_info("vm.admin_reserve_kbytes reset to %lu\n",
				sysctl_admin_reserve_kbytes);
		}
		break;
	default:
		break;
	}
	return NOTIFY_OK;
}

static int __meminit init_reserve_notifier(void)
{
	if (hotplug_memory_notifier(reserve_mem_notifier, DEFAULT_CALLBACK_PRI))
		pr_err("Failed registering memory add/remove notifier for admin reserve\n");

	return 0;
}
subsys_initcall(init_reserve_notifier);

/*
 * Obtain a read lock on mm->mmap_lock, if the specified address is below the
 * start of the VMA, the intent is to perform a write, and it is a
 * downward-growing stack, then attempt to expand the stack to contain it.
 *
 * This function is intended only for obtaining an argument page from an ELF
 * image, and is almost certainly NOT what you want to use for any other
 * purpose.
 *
 * IMPORTANT - VMA fields are accessed without an mmap lock being held, so the
 * VMA referenced must not be linked in any user-visible tree, i.e. it must be a
 * new VMA being mapped.
 *
 * The function assumes that addr is either contained within the VMA or below
 * it, and makes no attempt to validate this value beyond that.
 *
 * Returns true if the read lock was obtained and a stack was perhaps expanded,
 * false if the stack expansion failed.
 *
 * On stack expansion the function temporarily acquires an mmap write lock
 * before downgrading it.
 */
bool mmap_read_lock_maybe_expand(struct mm_struct *mm,
				 struct vm_area_struct *new_vma,
				 unsigned long addr, bool write)
{
	if (!write || addr >= new_vma->vm_start) {
		mmap_read_lock(mm);
		return true;
	}

	if (!(new_vma->vm_flags & VM_GROWSDOWN))
		return false;

	mmap_write_lock(mm);
	if (expand_downwards(new_vma, addr)) {
		mmap_write_unlock(mm);
		return false;
	}

	mmap_write_downgrade(mm);
	return true;
}

__latent_entropy int dup_mmap(struct mm_struct *mm, struct mm_struct *oldmm)
{
	struct vm_area_struct *mpnt, *tmp;
	int retval;
	unsigned long charge = 0;
	LIST_HEAD(uf);
	VMA_ITERATOR(vmi, mm, 0);

	if (mmap_write_lock_killable(oldmm))
		return -EINTR;
	flush_cache_dup_mm(oldmm);
	uprobe_dup_mmap(oldmm, mm);
	/*
	 * Not linked in yet - no deadlock potential:
	 */
	mmap_write_lock_nested(mm, SINGLE_DEPTH_NESTING);

	/* No ordering required: file already has been exposed. */
	dup_mm_exe_file(mm, oldmm);

	mm->total_vm = oldmm->total_vm;
	mm->data_vm = oldmm->data_vm;
	mm->exec_vm = oldmm->exec_vm;
	mm->stack_vm = oldmm->stack_vm;

	/* Use __mt_dup() to efficiently build an identical maple tree. */
	retval = __mt_dup(&oldmm->mm_mt, &mm->mm_mt, GFP_KERNEL);
	if (unlikely(retval))
		goto out;

	mt_clear_in_rcu(vmi.mas.tree);
	for_each_vma(vmi, mpnt) {
		struct file *file;

		vma_start_write(mpnt);
		if (mpnt->vm_flags & VM_DONTCOPY) {
			retval = vma_iter_clear_gfp(&vmi, mpnt->vm_start,
						    mpnt->vm_end, GFP_KERNEL);
			if (retval)
				goto loop_out;

			vm_stat_account(mm, mpnt->vm_flags, -vma_pages(mpnt));
			continue;
		}
		charge = 0;
		/*
		 * Don't duplicate many vmas if we've been oom-killed (for
		 * example)
		 */
		if (fatal_signal_pending(current)) {
			retval = -EINTR;
			goto loop_out;
		}
		if (mpnt->vm_flags & VM_ACCOUNT) {
			unsigned long len = vma_pages(mpnt);

			if (security_vm_enough_memory_mm(oldmm, len)) /* sic */
				goto fail_nomem;
			charge = len;
		}

		tmp = vm_area_dup(mpnt);
		if (!tmp)
			goto fail_nomem;
		retval = vma_dup_policy(mpnt, tmp);
		if (retval)
			goto fail_nomem_policy;
		tmp->vm_mm = mm;
		retval = dup_userfaultfd(tmp, &uf);
		if (retval)
			goto fail_nomem_anon_vma_fork;
		if (tmp->vm_flags & VM_WIPEONFORK) {
			/*
			 * VM_WIPEONFORK gets a clean slate in the child.
			 * Don't prepare anon_vma until fault since we don't
			 * copy page for current vma.
			 */
			tmp->anon_vma = NULL;
		} else if (anon_vma_fork(tmp, mpnt))
			goto fail_nomem_anon_vma_fork;
		vm_flags_clear(tmp, VM_LOCKED_MASK);
		/*
		 * Copy/update hugetlb private vma information.
		 */
		if (is_vm_hugetlb_page(tmp))
			hugetlb_dup_vma_private(tmp);

		/*
		 * Link the vma into the MT. After using __mt_dup(), memory
		 * allocation is not necessary here, so it cannot fail.
		 */
		vma_iter_bulk_store(&vmi, tmp);

		mm->map_count++;

		if (tmp->vm_ops && tmp->vm_ops->open)
			tmp->vm_ops->open(tmp);

		file = tmp->vm_file;
		if (file) {
			struct address_space *mapping = file->f_mapping;

			get_file(file);
			i_mmap_lock_write(mapping);
			if (vma_is_shared_maywrite(tmp))
				mapping_allow_writable(mapping);
			flush_dcache_mmap_lock(mapping);
			/* insert tmp into the share list, just after mpnt */
			vma_interval_tree_insert_after(tmp, mpnt,
					&mapping->i_mmap);
			flush_dcache_mmap_unlock(mapping);
			i_mmap_unlock_write(mapping);
		}

		if (!(tmp->vm_flags & VM_WIPEONFORK))
			retval = copy_page_range(tmp, mpnt);

		if (retval) {
			mpnt = vma_next(&vmi);
			goto loop_out;
		}
	}
	/* a new mm has just been created */
	retval = arch_dup_mmap(oldmm, mm);
loop_out:
	vma_iter_free(&vmi);
	if (!retval) {
		mt_set_in_rcu(vmi.mas.tree);
		ksm_fork(mm, oldmm);
		khugepaged_fork(mm, oldmm);
	} else {

		/*
		 * The entire maple tree has already been duplicated. If the
		 * mmap duplication fails, mark the failure point with
		 * XA_ZERO_ENTRY. In exit_mmap(), if this marker is encountered,
		 * stop releasing VMAs that have not been duplicated after this
		 * point.
		 */
		if (mpnt) {
			mas_set_range(&vmi.mas, mpnt->vm_start, mpnt->vm_end - 1);
			mas_store(&vmi.mas, XA_ZERO_ENTRY);
			/* Avoid OOM iterating a broken tree */
			set_bit(MMF_OOM_SKIP, &mm->flags);
		}
		/*
		 * The mm_struct is going to exit, but the locks will be dropped
		 * first.  Set the mm_struct as unstable is advisable as it is
		 * not fully initialised.
		 */
		set_bit(MMF_UNSTABLE, &mm->flags);
	}
out:
	mmap_write_unlock(mm);
	flush_tlb_mm(oldmm);
	mmap_write_unlock(oldmm);
	if (!retval)
		dup_userfaultfd_complete(&uf);
	else
		dup_userfaultfd_fail(&uf);
	return retval;

fail_nomem_anon_vma_fork:
	mpol_put(vma_policy(tmp));
fail_nomem_policy:
	vm_area_free(tmp);
fail_nomem:
	retval = -ENOMEM;
	vm_unacct_memory(charge);
	goto loop_out;
}<|MERGE_RESOLUTION|>--- conflicted
+++ resolved
@@ -111,14 +111,8 @@
 	return mlock_future_ok(current->mm, current->mm->def_flags, len)
 		? 0 : -EAGAIN;
 }
-<<<<<<< HEAD
-static int do_brk_flags(struct vma_iterator *vmi, struct vm_area_struct *brkvma,
-		unsigned long addr, unsigned long request, unsigned long flags);
+
 SYSCALL_DEFINE1(brk, unsigned long, brk/*新的堆结束地址*/)
-=======
-
-SYSCALL_DEFINE1(brk, unsigned long, brk)
->>>>>>> 155a3c00
 {
 	unsigned long newbrk, oldbrk, origbrk;
 	struct mm_struct *mm = current->mm;
@@ -230,10 +224,12 @@
  */
 static inline unsigned long round_hint_to_min(unsigned long hint)
 {
-	hint &= PAGE_MASK;
+	hint &= PAGE_MASK;/*将hint按页对齐*/
 	if (((void *)hint != NULL) &&
 	    (hint < mmap_min_addr))
+		/*hint不为NULL，且提供的地址过小，归化到mmap_min_addr*/
 		return PAGE_ALIGN(mmap_min_addr);
+	/*>mmap_min_addr,使用对齐后的hint*/
 	return hint;
 }
 
@@ -257,6 +253,7 @@
 static inline u64 file_mmap_size_max(struct file *file, struct inode *inode)
 {
 	if (S_ISREG(inode->i_mode))
+		/*普通文件，返回容许的最大size*/
 		return MAX_LFS_FILESIZE;
 
 	if (S_ISBLK(inode->i_mode))
@@ -273,15 +270,18 @@
 	return ULONG_MAX;
 }
 
+/*检查文件是否容许这么大的映射*/
 static inline bool file_mmap_ok(struct file *file, struct inode *inode,
 				unsigned long pgoff, unsigned long len)
 {
 	u64 maxsize = file_mmap_size_max(file, inode);
 
 	if (maxsize && len > maxsize)
+		/*要映射的长度超过了maxsize*/
 		return false;
 	maxsize -= len;
 	if (pgoff > maxsize >> PAGE_SHIFT)
+		/*pgoff + len超过了maxsize*/
 		return false;
 	return true;
 }
@@ -346,17 +346,18 @@
 unsigned long do_mmap(struct file *file, unsigned long addr,
 			unsigned long len, unsigned long prot,
 			unsigned long flags, vm_flags_t vm_flags,
-			unsigned long pgoff, unsigned long *populate,
+			unsigned long pgoff/*页数*/, unsigned long *populate,
 			struct list_head *uf)
 {
 	struct mm_struct *mm = current->mm;
 	int pkey = 0;
 
-	*populate = 0;
+	*populate = 0;/*先将populate置为0*/
 
 	mmap_assert_write_locked(mm);
 
 	if (!len)
+		/*mmap映射的内存长度不得为0*/
 		return -EINVAL;
 
 	/*
@@ -373,20 +374,23 @@
 	if (flags & MAP_FIXED_NOREPLACE)
 		flags |= MAP_FIXED;
 
+	/*没有给定MAP_FIXED标记，addr不是固定地址，更新addr地址对齐及满足大于等于最小地址*/
 	if (!(flags & MAP_FIXED))
 		addr = round_hint_to_min(addr);
 
 	/* Careful about overflows.. */
-	len = PAGE_ALIGN(len);
+	len = PAGE_ALIGN(len);/*映射的内存长度对齐到页*/
 	if (!len)
 		return -ENOMEM;
 
 	/* offset overflow? */
 	if ((pgoff + (len >> PAGE_SHIFT)) < pgoff)
+		/*自pgoff开始增加len长度的字节后，数字绕回*/
 		return -EOVERFLOW;
 
 	/* Too many mappings? */
 	if (mm->map_count > sysctl_max_map_count)
+		/*此进程映射的数目过多*/
 		return -ENOMEM;
 
 	/*
@@ -409,7 +413,7 @@
 	 * to. we assume access permissions have been handled by the open
 	 * of the memory object, so we don't do any here.
 	 */
-	vm_flags |= calc_vm_prot_bits(prot, pkey) | calc_vm_flag_bits(file, flags) |
+	vm_flags |= calc_vm_prot_bits(prot, pkey) /*转换为vm_flags*/| calc_vm_flag_bits(file, flags) |
 			mm->def_flags | VM_MAYREAD | VM_MAYWRITE | VM_MAYEXEC;
 
 	/* Obtain the address to map to. we verify (or select) it and ensure
@@ -425,634 +429,6 @@
 	}
 
 	if (flags & MAP_LOCKED)
-		if (!can_do_mlock())
-			return -EPERM;
-
-	if (!mlock_future_ok(mm, vm_flags, len))
-		return -EAGAIN;
-
-	if (file) {
-		struct inode *inode = file_inode(file);
-		unsigned long flags_mask;
-		int err;
-
-		if (!file_mmap_ok(file, inode, pgoff, len))
-			return -EOVERFLOW;
-
-		flags_mask = LEGACY_MAP_MASK;
-		if (file->f_op->fop_flags & FOP_MMAP_SYNC)
-			flags_mask |= MAP_SYNC;
-
-		switch (flags & MAP_TYPE) {
-		case MAP_SHARED:
-			/*
-			 * Force use of MAP_SHARED_VALIDATE with non-legacy
-			 * flags. E.g. MAP_SYNC is dangerous to use with
-			 * MAP_SHARED as you don't know which consistency model
-			 * you will get. We silently ignore unsupported flags
-			 * with MAP_SHARED to preserve backward compatibility.
-			 */
-			flags &= LEGACY_MAP_MASK;
-			fallthrough;
-		case MAP_SHARED_VALIDATE:
-			if (flags & ~flags_mask)
-				return -EOPNOTSUPP;
-			if (prot & PROT_WRITE) {
-				if (!(file->f_mode & FMODE_WRITE))
-					return -EACCES;
-				if (IS_SWAPFILE(file->f_mapping->host))
-					return -ETXTBSY;
-			}
-
-<<<<<<< HEAD
-	vma_start_write(vma);
-
-	init_vma_prep(&vp, vma);
-	vma_prepare(&vp);
-	vma_adjust_trans_huge(vma, start, end, 0);
-
-	vma_iter_clear(vmi);
-	vma->vm_start = start;
-	vma->vm_end = end;
-	vma->vm_pgoff = pgoff;
-	vma_complete(&vp, vmi, vma->vm_mm);
-	return 0;
-}
-
-/*
- * If the vma has a ->close operation then the driver probably needs to release
- * per-vma resources, so we don't attempt to merge those if the caller indicates
- * the current vma may be removed as part of the merge.
- */
-static inline bool is_mergeable_vma(struct vm_area_struct *vma,
-		struct file *file, unsigned long vm_flags,
-		struct vm_userfaultfd_ctx vm_userfaultfd_ctx,
-		struct anon_vma_name *anon_name, bool may_remove_vma)
-{
-	/*
-	 * VM_SOFTDIRTY should not prevent from VMA merging, if we
-	 * match the flags but dirty bit -- the caller should mark
-	 * merged VMA as dirty. If dirty bit won't be excluded from
-	 * comparison, we increase pressure on the memory system forcing
-	 * the kernel to generate new VMAs when old one could be
-	 * extended instead.
-	 */
-	if ((vma->vm_flags ^ vm_flags) & ~VM_SOFTDIRTY)
-		return false;
-	if (vma->vm_file != file)
-		return false;
-	if (may_remove_vma && vma->vm_ops && vma->vm_ops->close)
-		return false;
-	if (!is_mergeable_vm_userfaultfd_ctx(vma, vm_userfaultfd_ctx))
-		return false;
-	if (!anon_vma_name_eq(anon_vma_name(vma), anon_name))
-		return false;
-	return true;
-}
-
-static inline bool is_mergeable_anon_vma(struct anon_vma *anon_vma1,
-		 struct anon_vma *anon_vma2, struct vm_area_struct *vma)
-{
-	/*
-	 * The list_is_singular() test is to avoid merging VMA cloned from
-	 * parents. This can improve scalability caused by anon_vma lock.
-	 */
-	if ((!anon_vma1 || !anon_vma2) && (!vma ||
-		list_is_singular(&vma->anon_vma_chain)))
-		return true;
-	return anon_vma1 == anon_vma2;
-}
-
-/*
- * Return true if we can merge this (vm_flags,anon_vma,file,vm_pgoff)
- * in front of (at a lower virtual address and file offset than) the vma.
- *
- * We cannot merge two vmas if they have differently assigned (non-NULL)
- * anon_vmas, nor if same anon_vma is assigned but offsets incompatible.
- *
- * We don't check here for the merged mmap wrapping around the end of pagecache
- * indices (16TB on ia32) because do_mmap() does not permit mmap's which
- * wrap, nor mmaps which cover the final page at index -1UL.
- *
- * We assume the vma may be removed as part of the merge.
- */
-static bool
-can_vma_merge_before(struct vm_area_struct *vma, unsigned long vm_flags,
-		struct anon_vma *anon_vma, struct file *file,
-		pgoff_t vm_pgoff, struct vm_userfaultfd_ctx vm_userfaultfd_ctx,
-		struct anon_vma_name *anon_name)
-{
-	if (is_mergeable_vma(vma, file, vm_flags, vm_userfaultfd_ctx, anon_name, true) &&
-	    is_mergeable_anon_vma(anon_vma, vma->anon_vma, vma)) {
-		if (vma->vm_pgoff == vm_pgoff)
-			return true;
-	}
-	return false;
-}
-
-/*
- * Return true if we can merge this (vm_flags,anon_vma,file,vm_pgoff)
- * beyond (at a higher virtual address and file offset than) the vma.
- *
- * We cannot merge two vmas if they have differently assigned (non-NULL)
- * anon_vmas, nor if same anon_vma is assigned but offsets incompatible.
- *
- * We assume that vma is not removed as part of the merge.
- */
-static bool
-can_vma_merge_after(struct vm_area_struct *vma, unsigned long vm_flags,
-		struct anon_vma *anon_vma, struct file *file,
-		pgoff_t vm_pgoff, struct vm_userfaultfd_ctx vm_userfaultfd_ctx,
-		struct anon_vma_name *anon_name)
-{
-	if (is_mergeable_vma(vma, file, vm_flags, vm_userfaultfd_ctx, anon_name, false) &&
-	    is_mergeable_anon_vma(anon_vma, vma->anon_vma, vma)) {
-		pgoff_t vm_pglen;
-		vm_pglen = vma_pages(vma);
-		if (vma->vm_pgoff + vm_pglen == vm_pgoff)
-			return true;
-	}
-	return false;
-}
-
-/*
- * Given a mapping request (addr,end,vm_flags,file,pgoff,anon_name),
- * figure out whether that can be merged with its predecessor or its
- * successor.  Or both (it neatly fills a hole).
- *
- * In most cases - when called for mmap, brk or mremap - [addr,end) is
- * certain not to be mapped by the time vma_merge is called; but when
- * called for mprotect, it is certain to be already mapped (either at
- * an offset within prev, or at the start of next), and the flags of
- * this area are about to be changed to vm_flags - and the no-change
- * case has already been eliminated.
- *
- * The following mprotect cases have to be considered, where **** is
- * the area passed down from mprotect_fixup, never extending beyond one
- * vma, PPPP is the previous vma, CCCC is a concurrent vma that starts
- * at the same address as **** and is of the same or larger span, and
- * NNNN the next vma after ****:
- *
- *     ****             ****                   ****
- *    PPPPPPNNNNNN    PPPPPPNNNNNN       PPPPPPCCCCCC
- *    cannot merge    might become       might become
- *                    PPNNNNNNNNNN       PPPPPPPPPPCC
- *    mmap, brk or    case 4 below       case 5 below
- *    mremap move:
- *                        ****               ****
- *                    PPPP    NNNN       PPPPCCCCNNNN
- *                    might become       might become
- *                    PPPPPPPPPPPP 1 or  PPPPPPPPPPPP 6 or
- *                    PPPPPPPPNNNN 2 or  PPPPPPPPNNNN 7 or
- *                    PPPPNNNNNNNN 3     PPPPNNNNNNNN 8
- *
- * It is important for case 8 that the vma CCCC overlapping the
- * region **** is never going to extended over NNNN. Instead NNNN must
- * be extended in region **** and CCCC must be removed. This way in
- * all cases where vma_merge succeeds, the moment vma_merge drops the
- * rmap_locks, the properties of the merged vma will be already
- * correct for the whole merged range. Some of those properties like
- * vm_page_prot/vm_flags may be accessed by rmap_walks and they must
- * be correct for the whole merged range immediately after the
- * rmap_locks are released. Otherwise if NNNN would be removed and
- * CCCC would be extended over the NNNN range, remove_migration_ptes
- * or other rmap walkers (if working on addresses beyond the "end"
- * parameter) may establish ptes with the wrong permissions of CCCC
- * instead of the right permissions of NNNN.
- *
- * In the code below:
- * PPPP is represented by *prev
- * CCCC is represented by *curr or not represented at all (NULL)
- * NNNN is represented by *next or not represented at all (NULL)
- * **** is not represented - it will be merged and the vma containing the
- *      area is returned, or the function will return NULL
- */
-static struct vm_area_struct
-*vma_merge(struct vma_iterator *vmi, struct mm_struct *mm,
-	   struct vm_area_struct *prev, unsigned long addr, unsigned long end,
-	   unsigned long vm_flags, struct anon_vma *anon_vma, struct file *file,
-	   pgoff_t pgoff, struct mempolicy *policy,
-	   struct vm_userfaultfd_ctx vm_userfaultfd_ctx,
-	   struct anon_vma_name *anon_name)
-{
-	struct vm_area_struct *curr, *next, *res;
-	struct vm_area_struct *vma, *adjust, *remove, *remove2;
-	struct vm_area_struct *anon_dup = NULL;
-	struct vma_prepare vp;
-	pgoff_t vma_pgoff;
-	int err = 0;
-	bool merge_prev = false;
-	bool merge_next = false;
-	bool vma_expanded = false;
-	unsigned long vma_start = addr;
-	unsigned long vma_end = end;
-	pgoff_t pglen = (end - addr) >> PAGE_SHIFT;
-	long adj_start = 0;
-
-	/*
-	 * We later require that vma->vm_flags == vm_flags,
-	 * so this tests vma->vm_flags & VM_SPECIAL, too.
-	 */
-	if (vm_flags & VM_SPECIAL)
-		return NULL;
-
-	/* Does the input range span an existing VMA? (cases 5 - 8) */
-	curr = find_vma_intersection(mm, prev ? prev->vm_end : 0, end);
-
-	if (!curr ||			/* cases 1 - 4 */
-	    end == curr->vm_end)	/* cases 6 - 8, adjacent VMA */
-		next = vma_lookup(mm, end);
-	else
-		next = NULL;		/* case 5 */
-
-	if (prev) {
-		vma_start = prev->vm_start;
-		vma_pgoff = prev->vm_pgoff;
-
-		/* Can we merge the predecessor? */
-		if (addr == prev->vm_end && mpol_equal(vma_policy(prev), policy)
-		    && can_vma_merge_after(prev, vm_flags, anon_vma, file,
-					   pgoff, vm_userfaultfd_ctx, anon_name)) {
-			merge_prev = true;
-			vma_prev(vmi);
-		}
-	}
-
-	/* Can we merge the successor? */
-	if (next && mpol_equal(policy, vma_policy(next)) &&
-	    can_vma_merge_before(next, vm_flags, anon_vma, file, pgoff+pglen,
-				 vm_userfaultfd_ctx, anon_name)) {
-		merge_next = true;
-	}
-
-	/* Verify some invariant that must be enforced by the caller. */
-	VM_WARN_ON(prev && addr <= prev->vm_start);
-	VM_WARN_ON(curr && (addr != curr->vm_start || end > curr->vm_end));
-	VM_WARN_ON(addr >= end);
-
-	if (!merge_prev && !merge_next)
-		return NULL; /* Not mergeable. */
-
-	if (merge_prev)
-		vma_start_write(prev);
-
-	res = vma = prev;
-	remove = remove2 = adjust = NULL;
-
-	/* Can we merge both the predecessor and the successor? */
-	if (merge_prev && merge_next &&
-	    is_mergeable_anon_vma(prev->anon_vma, next->anon_vma, NULL)) {
-		vma_start_write(next);
-		remove = next;				/* case 1 */
-		vma_end = next->vm_end;
-		err = dup_anon_vma(prev, next, &anon_dup);
-		if (curr) {				/* case 6 */
-			vma_start_write(curr);
-			remove = curr;
-			remove2 = next;
-			/*
-			 * Note that the dup_anon_vma below cannot overwrite err
-			 * since the first caller would do nothing unless next
-			 * has an anon_vma.
-			 */
-			if (!next->anon_vma)
-				err = dup_anon_vma(prev, curr, &anon_dup);
-		}
-	} else if (merge_prev) {			/* case 2 */
-		if (curr) {
-			vma_start_write(curr);
-			err = dup_anon_vma(prev, curr, &anon_dup);
-			if (end == curr->vm_end) {	/* case 7 */
-				remove = curr;
-			} else {			/* case 5 */
-				adjust = curr;
-				adj_start = (end - curr->vm_start);
-			}
-		}
-	} else { /* merge_next */
-		vma_start_write(next);
-		res = next;
-		if (prev && addr < prev->vm_end) {	/* case 4 */
-			vma_start_write(prev);
-			vma_end = addr;
-			adjust = next;
-			adj_start = -(prev->vm_end - addr);
-			err = dup_anon_vma(next, prev, &anon_dup);
-		} else {
-			/*
-			 * Note that cases 3 and 8 are the ONLY ones where prev
-			 * is permitted to be (but is not necessarily) NULL.
-			 */
-			vma = next;			/* case 3 */
-			vma_start = addr;
-			vma_end = next->vm_end;
-			vma_pgoff = next->vm_pgoff - pglen;
-			if (curr) {			/* case 8 */
-				vma_pgoff = curr->vm_pgoff;
-				vma_start_write(curr);
-				remove = curr;
-				err = dup_anon_vma(next, curr, &anon_dup);
-			}
-		}
-	}
-
-	/* Error in anon_vma clone. */
-	if (err)
-		goto anon_vma_fail;
-
-	if (vma_start < vma->vm_start || vma_end > vma->vm_end)
-		vma_expanded = true;
-
-	if (vma_expanded) {
-		vma_iter_config(vmi, vma_start, vma_end);
-	} else {
-		vma_iter_config(vmi, adjust->vm_start + adj_start,
-				adjust->vm_end);
-	}
-
-	if (vma_iter_prealloc(vmi, vma))
-		goto prealloc_fail;
-
-	init_multi_vma_prep(&vp, vma, adjust, remove, remove2);
-	VM_WARN_ON(vp.anon_vma && adjust && adjust->anon_vma &&
-		   vp.anon_vma != adjust->anon_vma);
-
-	vma_prepare(&vp);
-	vma_adjust_trans_huge(vma, vma_start, vma_end, adj_start);
-
-	vma->vm_start = vma_start;
-	vma->vm_end = vma_end;
-	vma->vm_pgoff = vma_pgoff;
-
-	if (vma_expanded)
-		vma_iter_store(vmi, vma);
-
-	if (adj_start) {
-		adjust->vm_start += adj_start;
-		adjust->vm_pgoff += adj_start >> PAGE_SHIFT;
-		if (adj_start < 0) {
-			WARN_ON(vma_expanded);
-			vma_iter_store(vmi, next);
-		}
-	}
-
-	vma_complete(&vp, vmi, mm);
-	khugepaged_enter_vma(res, vm_flags);
-	return res;
-
-prealloc_fail:
-	if (anon_dup)
-		unlink_anon_vmas(anon_dup);
-
-anon_vma_fail:
-	vma_iter_set(vmi, addr);
-	vma_iter_load(vmi);
-	return NULL;
-}
-
-/*
- * Rough compatibility check to quickly see if it's even worth looking
- * at sharing an anon_vma.
- *
- * They need to have the same vm_file, and the flags can only differ
- * in things that mprotect may change.
- *
- * NOTE! The fact that we share an anon_vma doesn't _have_ to mean that
- * we can merge the two vma's. For example, we refuse to merge a vma if
- * there is a vm_ops->close() function, because that indicates that the
- * driver is doing some kind of reference counting. But that doesn't
- * really matter for the anon_vma sharing case.
- */
-static int anon_vma_compatible(struct vm_area_struct *a, struct vm_area_struct *b)
-{
-	return a->vm_end == b->vm_start &&
-		mpol_equal(vma_policy(a), vma_policy(b)) &&
-		a->vm_file == b->vm_file &&
-		!((a->vm_flags ^ b->vm_flags) & ~(VM_ACCESS_FLAGS | VM_SOFTDIRTY)) &&
-		b->vm_pgoff == a->vm_pgoff + ((b->vm_start - a->vm_start) >> PAGE_SHIFT);
-}
-
-/*
- * Do some basic sanity checking to see if we can re-use the anon_vma
- * from 'old'. The 'a'/'b' vma's are in VM order - one of them will be
- * the same as 'old', the other will be the new one that is trying
- * to share the anon_vma.
- *
- * NOTE! This runs with mmap_lock held for reading, so it is possible that
- * the anon_vma of 'old' is concurrently in the process of being set up
- * by another page fault trying to merge _that_. But that's ok: if it
- * is being set up, that automatically means that it will be a singleton
- * acceptable for merging, so we can do all of this optimistically. But
- * we do that READ_ONCE() to make sure that we never re-load the pointer.
- *
- * IOW: that the "list_is_singular()" test on the anon_vma_chain only
- * matters for the 'stable anon_vma' case (ie the thing we want to avoid
- * is to return an anon_vma that is "complex" due to having gone through
- * a fork).
- *
- * We also make sure that the two vma's are compatible (adjacent,
- * and with the same memory policies). That's all stable, even with just
- * a read lock on the mmap_lock.
- */
-static struct anon_vma *reusable_anon_vma(struct vm_area_struct *old, struct vm_area_struct *a, struct vm_area_struct *b)
-{
-	if (anon_vma_compatible(a, b)) {
-		struct anon_vma *anon_vma = READ_ONCE(old->anon_vma);
-
-		if (anon_vma && list_is_singular(&old->anon_vma_chain))
-			return anon_vma;
-	}
-	return NULL;
-}
-
-/*
- * find_mergeable_anon_vma is used by anon_vma_prepare, to check
- * neighbouring vmas for a suitable anon_vma, before it goes off
- * to allocate a new anon_vma.  It checks because a repetitive
- * sequence of mprotects and faults may otherwise lead to distinct
- * anon_vmas being allocated, preventing vma merge in subsequent
- * mprotect.
- */
-struct anon_vma *find_mergeable_anon_vma(struct vm_area_struct *vma)
-{
-	MA_STATE(mas, &vma->vm_mm->mm_mt, vma->vm_end, vma->vm_end);
-	struct anon_vma *anon_vma = NULL;
-	struct vm_area_struct *prev, *next;
-
-	/* Try next first. */
-	next = mas_walk(&mas);
-	if (next) {
-		anon_vma = reusable_anon_vma(next, vma, next);
-		if (anon_vma)
-			return anon_vma;
-	}
-
-	prev = mas_prev(&mas, 0);
-	VM_BUG_ON_VMA(prev != vma, vma);
-	prev = mas_prev(&mas, 0);
-	/* Try prev next. */
-	if (prev)
-		anon_vma = reusable_anon_vma(prev, prev, vma);
-
-	/*
-	 * We might reach here with anon_vma == NULL if we can't find
-	 * any reusable anon_vma.
-	 * There's no absolute need to look only at touching neighbours:
-	 * we could search further afield for "compatible" anon_vmas.
-	 * But it would probably just be a waste of time searching,
-	 * or lead to too many vmas hanging off the same anon_vma.
-	 * We're trying to allow mprotect remerging later on,
-	 * not trying to minimize memory used for anon_vmas.
-	 */
-	return anon_vma;
-}
-
-/*
- * If a hint addr is less than mmap_min_addr change hint to be as
- * low as possible but still greater than mmap_min_addr
- */
-static inline unsigned long round_hint_to_min(unsigned long hint)
-{
-	hint &= PAGE_MASK;/*将hint按页对齐*/
-	if (((void *)hint != NULL) &&
-	    (hint < mmap_min_addr))
-		/*hint不为NULL，且提供的地址过小，归化到mmap_min_addr*/
-		return PAGE_ALIGN(mmap_min_addr);
-	/*>mmap_min_addr,使用对齐后的hint*/
-	return hint;
-}
-
-bool mlock_future_ok(struct mm_struct *mm, unsigned long flags,
-			unsigned long bytes)
-{
-	unsigned long locked_pages, limit_pages;
-
-	if (!(flags & VM_LOCKED) || capable(CAP_IPC_LOCK))
-		return true;
-
-	locked_pages = bytes >> PAGE_SHIFT;
-	locked_pages += mm->locked_vm;
-
-	limit_pages = rlimit(RLIMIT_MEMLOCK);
-	limit_pages >>= PAGE_SHIFT;
-
-	return locked_pages <= limit_pages;
-}
-
-static inline u64 file_mmap_size_max(struct file *file, struct inode *inode)
-{
-	if (S_ISREG(inode->i_mode))
-		/*普通文件，返回容许的最大size*/
-		return MAX_LFS_FILESIZE;
-
-	if (S_ISBLK(inode->i_mode))
-		return MAX_LFS_FILESIZE;
-
-	if (S_ISSOCK(inode->i_mode))
-		return MAX_LFS_FILESIZE;
-
-	/* Special "we do even unsigned file positions" case */
-	if (file->f_mode & FMODE_UNSIGNED_OFFSET)
-		return 0;
-
-	/* Yes, random drivers might want more. But I'm tired of buggy drivers */
-	return ULONG_MAX;
-}
-
-/*检查文件是否容许这么大的映射*/
-static inline bool file_mmap_ok(struct file *file, struct inode *inode,
-				unsigned long pgoff, unsigned long len)
-{
-	u64 maxsize = file_mmap_size_max(file, inode);
-
-	if (maxsize && len > maxsize)
-		/*要映射的长度超过了maxsize*/
-		return false;
-	maxsize -= len;
-	if (pgoff > maxsize >> PAGE_SHIFT)
-		/*pgoff + len超过了maxsize*/
-		return false;
-	return true;
-}
-
-/*
- * The caller must write-lock current->mm->mmap_lock.
- */
-unsigned long do_mmap(struct file *file, unsigned long addr,
-			unsigned long len, unsigned long prot,
-			unsigned long flags, vm_flags_t vm_flags,
-			unsigned long pgoff/*页数*/, unsigned long *populate,
-			struct list_head *uf)
-{
-	struct mm_struct *mm = current->mm;
-	int pkey = 0;
-
-	*populate = 0;/*先将populate置为0*/
-
-	if (!len)
-		/*mmap映射的内存长度不得为0*/
-		return -EINVAL;
-
-	/*
-	 * Does the application expect PROT_READ to imply PROT_EXEC?
-	 *
-	 * (the exception is when the underlying filesystem is noexec
-	 *  mounted, in which case we don't add PROT_EXEC.)
-	 */
-	if ((prot & PROT_READ) && (current->personality & READ_IMPLIES_EXEC))
-		if (!(file && path_noexec(&file->f_path)))
-			prot |= PROT_EXEC;
-
-	/* force arch specific MAP_FIXED handling in get_unmapped_area */
-	if (flags & MAP_FIXED_NOREPLACE)
-		flags |= MAP_FIXED;
-
-	/*没有给定MAP_FIXED标记，addr不是固定地址，更新addr地址对齐及满足大于等于最小地址*/
-	if (!(flags & MAP_FIXED))
-		addr = round_hint_to_min(addr);
-
-	/* Careful about overflows.. */
-	len = PAGE_ALIGN(len);/*映射的内存长度对齐到页*/
-	if (!len)
-		return -ENOMEM;
-
-	/* offset overflow? */
-	if ((pgoff + (len >> PAGE_SHIFT)) < pgoff)
-		/*自pgoff开始增加len长度的字节后，数字绕回*/
-		return -EOVERFLOW;
-
-	/* Too many mappings? */
-	if (mm->map_count > sysctl_max_map_count)
-		/*此进程映射的数目过多*/
-		return -ENOMEM;
-
-	/* Obtain the address to map to. we verify (or select) it and ensure
-	 * that it represents a valid section of the address space.
-	 */
-	addr = get_unmapped_area(file, addr, len, pgoff, flags);
-	if (IS_ERR_VALUE(addr))
-		/*没有找到未映射的区域*/
-		return addr;
-
-	if (flags & MAP_FIXED_NOREPLACE) {
-		if (find_vma_intersection(mm, addr, addr + len))
-			return -EEXIST;
-	}
-
-	if (prot == PROT_EXEC) {
-		pkey = execute_only_pkey(mm);
-		if (pkey < 0)
-			pkey = 0;
-	}
-
-	/* Do simple checking here so the lower-level routines won't have
-	 * to. we assume access permissions have been handled by the open
-	 * of the memory object, so we don't do any here.
-	 */
-	vm_flags |= calc_vm_prot_bits(prot, pkey) /*转换为vm_flags*/| calc_vm_flag_bits(flags) |
-			mm->def_flags | VM_MAYREAD | VM_MAYWRITE | VM_MAYEXEC;
-
-	if (flags & MAP_LOCKED)
 		/*标记要求LOCK内存,检查是否有权限*/
 		if (!can_do_mlock())
 			return -EPERM;
@@ -1065,12 +441,15 @@
 	if (file) {
 		struct inode *inode = file_inode(file);/*file对应的inode*/
 		unsigned long flags_mask;
+		int err;
 
 		if (!file_mmap_ok(file, inode, pgoff, len))
 			/*file不容许这么大的映射*/
 			return -EOVERFLOW;
 
-		flags_mask = LEGACY_MAP_MASK | file->f_op->mmap_supported_flags;
+		flags_mask = LEGACY_MAP_MASK;
+		if (file->f_op->fop_flags & FOP_MMAP_SYNC)
+			flags_mask |= MAP_SYNC;
 
 		switch (flags & MAP_TYPE) {
 		case MAP_SHARED:
@@ -1095,8 +474,6 @@
 					return -ETXTBSY;
 			}
 
-=======
->>>>>>> 155a3c00
 			/*
 			 * Make sure we don't allow writing to an append-only
 			 * file..
@@ -1118,12 +495,8 @@
 				vm_flags &= ~VM_MAYEXEC;
 			}
 
-<<<<<<< HEAD
-			if (!file->f_op->mmap)
+			if (!file_has_valid_mmap_hooks(file))
 				/*文件没有提供mmap回调*/
-=======
-			if (!file_has_valid_mmap_hooks(file))
->>>>>>> 155a3c00
 				return -ENODEV;
 			if (vm_flags & (VM_GROWSDOWN|VM_GROWSUP))
 				/*私有不支持以上两个flags*/
@@ -1305,87 +678,8 @@
 #endif /* __ARCH_WANT_SYS_OLD_MMAP */
 
 /*
-<<<<<<< HEAD
- * We account for memory if it's a private writeable mapping,
- * not hugepages and VM_NORESERVE wasn't set.
- */
-static inline int accountable_mapping(struct file *file, vm_flags_t vm_flags)
-{
-	/*
-	 * hugetlb has its own accounting separate from the core VM
-	 * VM_HUGETLB may not be set yet so we cannot check for that flag.
-	 */
-	if (file && is_file_hugepages(file))
-		return 0;
-
-	return (vm_flags & (VM_NORESERVE | VM_SHARED | VM_WRITE)) == VM_WRITE;
-}
-
-/**
- * unmapped_area() - Find an area between the low_limit and the high_limit with
- * the correct alignment and offset, all from @info. Note: current->mm is used
- * for the search.
- *
- * @info: The unmapped area information including the range [low_limit -
- * high_limit), the alignment offset and mask.
- *
- * Return: A memory address or -ENOMEM.
- */
-static unsigned long unmapped_area(struct vm_unmapped_area_info *info)
-{
-	unsigned long length, gap;
-	unsigned long low_limit, high_limit;
-	struct vm_area_struct *tmp;
-
-	MA_STATE(mas, &current->mm->mm_mt, 0, 0);
-
-	/* Adjust search length to account for worst case alignment overhead */
-	length = info->length + info->align_mask;
-	if (length < info->length)
-		return -ENOMEM;
-
-	low_limit = info->low_limit;
-	if (low_limit < mmap_min_addr)
-		low_limit = mmap_min_addr;/*low limit必须至少等于可mmap的最小地址*/
-	high_limit = info->high_limit;
-retry:
-	if (mas_empty_area(&mas, low_limit, high_limit - 1, length/*可用长度*/))
-		return -ENOMEM;
-
-	gap = mas.index;
-	gap += (info->align_offset - gap) & info->align_mask;
-	tmp = mas_next(&mas, ULONG_MAX);
-	if (tmp && (tmp->vm_flags & VM_STARTGAP_FLAGS)) { /* Avoid prev check if possible */
-		if (vm_start_gap(tmp) < gap + length - 1) {
-			low_limit = tmp->vm_end;
-			mas_reset(&mas);
-			goto retry;
-		}
-	} else {
-		tmp = mas_prev(&mas, 0);
-		if (tmp && vm_end_gap(tmp) > gap) {
-			low_limit = vm_end_gap(tmp);
-			mas_reset(&mas);
-			goto retry;
-		}
-	}
-
-	return gap;
-}
-
-/**
- * unmapped_area_topdown() - Find an area between the low_limit and the
- * high_limit with the correct alignment and offset at the highest available
- * address, all from @info. Note: current->mm is used for the search.
- *
- * @info: The unmapped area information including the range [low_limit -
- * high_limit), the alignment offset and mask.
- *
- * Return: A memory address or -ENOMEM.
-=======
  * Determine if the allocation needs to ensure that there is no
  * existing mapping within it's guard gaps, for use as start_gap.
->>>>>>> 155a3c00
  */
 static inline unsigned long stack_guard_placement(vm_flags_t vm_flags)
 {
@@ -1569,11 +863,6 @@
 	if (len > TASK_SIZE)
 		return -ENOMEM;/*长度过大*/
 
-<<<<<<< HEAD
-	/*默认取此进程对应的unmapped_area回调*/
-	get_area = current->mm->get_unmapped_area;
-=======
->>>>>>> 155a3c00
 	if (file) {
 		/*指明了file,且file中有此回调，则自file中取此回调*/
 		if (file->f_op->get_unmapped_area)
@@ -1583,24 +872,14 @@
 		 * mmap_region() will call shmem_zero_setup() to create a file,
 		 * so use shmem's get_unmapped_area in case it can be huge.
 		 */
-<<<<<<< HEAD
 		get_area = shmem_get_unmapped_area;/*没有指明文件,共享内存对应的unmapped_area回调*/
-	} else if (IS_ENABLED(CONFIG_TRANSPARENT_HUGEPAGE)) {
-		/* Ensures that larger anonymous mappings are THP aligned. */
-		get_area = thp_get_unmapped_area;/*没有指明文件,但开启了透明大页*/
-=======
-		get_area = shmem_get_unmapped_area;
->>>>>>> 155a3c00
 	}
 
 	/* Always treat pgoff as zero for anonymous memory. */
 	if (!file)
 		pgoff = 0;/*未指明文件,offset置为零*/
 
-<<<<<<< HEAD
 	/*获得一个空闲的vm_area区域*/
-	addr = get_area(file, addr, len, pgoff, flags);
-=======
 	if (get_area) {
 		addr = get_area(file, addr, len, pgoff, flags);
 	} else if (IS_ENABLED(CONFIG_TRANSPARENT_HUGEPAGE) && !file
@@ -1613,7 +892,6 @@
 		addr = mm_get_unmapped_area_vmflags(current->mm, file, addr, len,
 						    pgoff, flags, vm_flags);
 	}
->>>>>>> 155a3c00
 	if (IS_ERR_VALUE(addr))
 		return addr;
 
@@ -1707,7 +985,6 @@
 
 /* enforced gap between the expanding stack and other mappings. */
 unsigned long stack_guard_gap = 256UL<<PAGE_SHIFT;
-<<<<<<< HEAD
 
 static int __init cmdline_parse_stack_guard_gap(char *p)
 {
@@ -1821,302 +1098,6 @@
 	return vma;
 }
 
-/*
- * Ok - we have the memory areas we should free on a maple tree so release them,
- * and do the vma updates.
- *
- * Called with the mm semaphore held.
- */
-static inline void remove_mt(struct mm_struct *mm, struct ma_state *mas)
-{
-	unsigned long nr_accounted = 0;
-	struct vm_area_struct *vma;
-
-	/* Update high watermark before we lower total_vm */
-	update_hiwater_vm(mm);
-	mas_for_each(mas, vma, ULONG_MAX) {
-		long nrpages = vma_pages(vma);
-
-		if (vma->vm_flags & VM_ACCOUNT)
-			nr_accounted += nrpages;
-		vm_stat_account(mm, vma->vm_flags, -nrpages);/*减少必要页数*/
-		remove_vma(vma, false);
-	}
-	vm_unacct_memory(nr_accounted);
-}
-
-/*
- * Get rid of page table information in the indicated region.
- *
- * Called with the mm semaphore held.
- */
-static void unmap_region(struct mm_struct *mm, struct ma_state *mas,
-		struct vm_area_struct *vma, struct vm_area_struct *prev,
-		struct vm_area_struct *next, unsigned long start,
-		unsigned long end, unsigned long tree_end, bool mm_wr_locked)
-{
-	struct mmu_gather tlb;
-	unsigned long mt_start = mas->index;
-
-	lru_add_drain();
-	tlb_gather_mmu(&tlb, mm);
-	update_hiwater_rss(mm);
-	unmap_vmas(&tlb, mas, vma, start, end, tree_end, mm_wr_locked);
-	mas_set(mas, mt_start);
-	free_pgtables(&tlb, mas, vma, prev ? prev->vm_end : FIRST_USER_ADDRESS,
-				 next ? next->vm_start : USER_PGTABLES_CEILING,
-				 mm_wr_locked);
-	tlb_finish_mmu(&tlb);
-}
-
-/*
- * __split_vma() bypasses sysctl_max_map_count checking.  We use this where it
- * has already been checked or doesn't make sense to fail.
- * VMA Iterator will point to the end VMA.
- */
-static int __split_vma(struct vma_iterator *vmi, struct vm_area_struct *vma,
-		       unsigned long addr, int new_below)
-{
-	struct vma_prepare vp;
-	struct vm_area_struct *new;
-	int err;
-
-	WARN_ON(vma->vm_start >= addr);
-	WARN_ON(vma->vm_end <= addr);
-
-	if (vma->vm_ops && vma->vm_ops->may_split) {
-		err = vma->vm_ops->may_split(vma, addr);
-		if (err)
-			return err;
-	}
-
-	new = vm_area_dup(vma);
-	if (!new)
-		return -ENOMEM;
-
-	if (new_below) {
-		new->vm_end = addr;
-	} else {
-		new->vm_start = addr;
-		new->vm_pgoff += ((addr - vma->vm_start) >> PAGE_SHIFT);
-	}
-
-	err = -ENOMEM;
-	vma_iter_config(vmi, new->vm_start, new->vm_end);
-	if (vma_iter_prealloc(vmi, new))
-		goto out_free_vma;
-
-	err = vma_dup_policy(vma, new);
-	if (err)
-		goto out_free_vmi;
-
-	err = anon_vma_clone(new, vma);
-	if (err)
-		goto out_free_mpol;
-
-	if (new->vm_file)
-		get_file(new->vm_file);
-
-	if (new->vm_ops && new->vm_ops->open)
-		new->vm_ops->open(new);
-
-	vma_start_write(vma);
-	vma_start_write(new);
-
-	init_vma_prep(&vp, vma);
-	vp.insert = new;
-	vma_prepare(&vp);
-	vma_adjust_trans_huge(vma, vma->vm_start, addr, 0);
-
-	if (new_below) {
-		vma->vm_start = addr;
-		vma->vm_pgoff += (addr - new->vm_start) >> PAGE_SHIFT;
-	} else {
-		vma->vm_end = addr;
-	}
-
-	/* vma_complete stores the new vma */
-	vma_complete(&vp, vmi, vma->vm_mm);
-
-	/* Success. */
-	if (new_below)
-		vma_next(vmi);
-	return 0;
-
-out_free_mpol:
-	mpol_put(vma_policy(new));
-out_free_vmi:
-	vma_iter_free(vmi);
-out_free_vma:
-	vm_area_free(new);
-	return err;
-}
-
-/*
- * Split a vma into two pieces at address 'addr', a new vma is allocated
- * either for the first part or the tail.
- */
-static int split_vma(struct vma_iterator *vmi, struct vm_area_struct *vma,
-		     unsigned long addr, int new_below)
-{
-	if (vma->vm_mm->map_count >= sysctl_max_map_count)
-		return -ENOMEM;
-
-	return __split_vma(vmi, vma, addr, new_below);
-}
-
-/*
- * We are about to modify one or multiple of a VMA's flags, policy, userfaultfd
- * context and anonymous VMA name within the range [start, end).
- *
- * As a result, we might be able to merge the newly modified VMA range with an
- * adjacent VMA with identical properties.
- *
- * If no merge is possible and the range does not span the entirety of the VMA,
- * we then need to split the VMA to accommodate the change.
- *
- * The function returns either the merged VMA, the original VMA if a split was
- * required instead, or an error if the split failed.
- */
-struct vm_area_struct *vma_modify(struct vma_iterator *vmi,
-				  struct vm_area_struct *prev,
-				  struct vm_area_struct *vma,
-				  unsigned long start, unsigned long end,
-				  unsigned long vm_flags,
-				  struct mempolicy *policy,
-				  struct vm_userfaultfd_ctx uffd_ctx,
-				  struct anon_vma_name *anon_name)
-{
-	pgoff_t pgoff = vma->vm_pgoff + ((start - vma->vm_start) >> PAGE_SHIFT);
-	struct vm_area_struct *merged;
-
-	merged = vma_merge(vmi, vma->vm_mm, prev, start, end, vm_flags,
-			   vma->anon_vma, vma->vm_file, pgoff, policy,
-			   uffd_ctx, anon_name);
-	if (merged)
-		return merged;
-
-	if (vma->vm_start < start) {
-		int err = split_vma(vmi, vma, start, 1);
-
-		if (err)
-			return ERR_PTR(err);
-	}
-=======
->>>>>>> 155a3c00
-
-static int __init cmdline_parse_stack_guard_gap(char *p)
-{
-	unsigned long val;
-	char *endptr;
-
-	val = simple_strtoul(p, &endptr, 10);
-	if (!*endptr)
-		stack_guard_gap = val << PAGE_SHIFT;
-
-	return 1;
-}
-__setup("stack_guard_gap=", cmdline_parse_stack_guard_gap);
-
-#ifdef CONFIG_STACK_GROWSUP
-int expand_stack_locked(struct vm_area_struct *vma, unsigned long address)
-{
-	return expand_upwards(vma, address);
-}
-
-struct vm_area_struct *find_extend_vma_locked(struct mm_struct *mm, unsigned long addr)
-{
-	struct vm_area_struct *vma, *prev;
-
-	addr &= PAGE_MASK;
-	vma = find_vma_prev(mm, addr, &prev);
-	if (vma && (vma->vm_start <= addr))
-		return vma;
-	if (!prev)
-		return NULL;
-	if (expand_stack_locked(prev, addr))
-		return NULL;
-	if (prev->vm_flags & VM_LOCKED)
-		populate_vma_page_range(prev, addr, prev->vm_end, NULL);
-	return prev;
-}
-#else
-int expand_stack_locked(struct vm_area_struct *vma, unsigned long address)
-{
-	return expand_downwards(vma, address);
-}
-
-struct vm_area_struct *find_extend_vma_locked(struct mm_struct *mm, unsigned long addr)
-{
-	struct vm_area_struct *vma;
-	unsigned long start;
-
-	addr &= PAGE_MASK;
-	vma = find_vma(mm, addr);
-	if (!vma)
-		return NULL;
-	if (vma->vm_start <= addr)
-		return vma;
-	start = vma->vm_start;
-	if (expand_stack_locked(vma, addr))
-		return NULL;
-	if (vma->vm_flags & VM_LOCKED)
-		populate_vma_page_range(vma, addr, start, NULL);
-	return vma;
-}
-#endif
-
-#if defined(CONFIG_STACK_GROWSUP)
-
-#define vma_expand_up(vma,addr) expand_upwards(vma, addr)
-#define vma_expand_down(vma, addr) (-EFAULT)
-
-#else
-
-#define vma_expand_up(vma,addr) (-EFAULT)
-#define vma_expand_down(vma, addr) expand_downwards(vma, addr)
-
-#endif
-
-/*
- * expand_stack(): legacy interface for page faulting. Don't use unless
- * you have to.
- *
- * This is called with the mm locked for reading, drops the lock, takes
- * the lock for writing, tries to look up a vma again, expands it if
- * necessary, and downgrades the lock to reading again.
- *
- * If no vma is found or it can't be expanded, it returns NULL and has
- * dropped the lock.
- */
-struct vm_area_struct *expand_stack(struct mm_struct *mm, unsigned long addr)
-{
-	struct vm_area_struct *vma, *prev;
-
-	mmap_read_unlock(mm);
-	if (mmap_write_lock_killable(mm))
-		return NULL;
-
-	vma = find_vma_prev(mm, addr, &prev);
-	if (vma && vma->vm_start <= addr)
-		goto success;
-
-	if (prev && !vma_expand_up(prev, addr)) {
-		vma = prev;
-		goto success;
-	}
-
-	if (vma && !vma_expand_down(vma, addr))
-		goto success;
-
-	mmap_write_unlock(mm);
-	return NULL;
-
-success:
-	mmap_write_downgrade(mm);
-	return vma;
-}
-
 /* do_munmap() - Wrapper function for non-maple tree aware do_munmap() calls.
  * @mm: The mm_struct
  * @start: The start address to munmap
@@ -2133,288 +1114,6 @@
 	return do_vmi_munmap(&vmi, mm, start, len, uf, false);
 }
 
-<<<<<<< HEAD
-unsigned long mmap_region(struct file *file, unsigned long addr,
-		unsigned long len, vm_flags_t vm_flags, unsigned long pgoff,
-		struct list_head *uf)
-{
-	struct mm_struct *mm = current->mm;
-	struct vm_area_struct *vma = NULL;
-	struct vm_area_struct *next, *prev, *merge;
-	pgoff_t pglen = len >> PAGE_SHIFT;
-	unsigned long charged = 0;
-	unsigned long end = addr + len;/*内存映射终止位置*/
-	unsigned long merge_start = addr/*内存起始地址*/, merge_end = end/*内存终止地址*/;
-	bool writable_file_mapping = false;
-	pgoff_t vm_pgoff;
-	int error;
-	VMA_ITERATOR(vmi, mm, addr);
-
-	/* Check against address space limit. */
-	if (!may_expand_vm(mm, vm_flags, len >> PAGE_SHIFT)) {
-		unsigned long nr_pages;
-
-		/*
-		 * MAP_FIXED may remove pages of mappings that intersects with
-		 * requested mapping. Account for the pages it would unmap.
-		 */
-		nr_pages = count_vma_pages_range(mm, addr, end);
-
-		if (!may_expand_vm(mm, vm_flags,
-					(len >> PAGE_SHIFT) - nr_pages))
-			return -ENOMEM;
-	}
-
-	/* Unmap any existing mapping in the area */
-	if (do_vmi_munmap(&vmi, mm, addr, len, uf, false))
-		return -ENOMEM;
-
-	/*
-	 * Private writable mapping: check memory availability
-	 */
-	if (accountable_mapping(file, vm_flags)) {
-		charged = len >> PAGE_SHIFT;
-		if (security_vm_enough_memory_mm(mm, charged))
-			return -ENOMEM;
-		vm_flags |= VM_ACCOUNT;
-	}
-
-	next = vma_next(&vmi);
-	prev = vma_prev(&vmi);
-	if (vm_flags & VM_SPECIAL) {
-		if (prev)
-			vma_iter_next_range(&vmi);
-		goto cannot_expand;
-	}
-
-	/* Attempt to expand an old mapping */
-	/* Check next */
-	if (next && next->vm_start == end && !vma_policy(next) &&
-	    can_vma_merge_before(next, vm_flags, NULL, file, pgoff+pglen,
-				 NULL_VM_UFFD_CTX, NULL)) {
-		merge_end = next->vm_end;
-		vma = next;
-		vm_pgoff = next->vm_pgoff - pglen;
-	}
-
-	/* Check prev */
-	if (prev && prev->vm_end == addr && !vma_policy(prev) &&
-	    (vma ? can_vma_merge_after(prev, vm_flags, vma->anon_vma, file,
-				       pgoff, vma->vm_userfaultfd_ctx, NULL) :
-		   can_vma_merge_after(prev, vm_flags, NULL, file, pgoff,
-				       NULL_VM_UFFD_CTX, NULL))) {
-		merge_start = prev->vm_start;
-		vma = prev;
-		vm_pgoff = prev->vm_pgoff;
-	} else if (prev) {
-		vma_iter_next_range(&vmi);
-	}
-
-	/* Actually expand, if possible */
-	if (vma &&
-	    !vma_expand(&vmi, vma, merge_start, merge_end, vm_pgoff, next)) {
-		khugepaged_enter_vma(vma, vm_flags);
-		goto expanded;
-	}
-
-	if (vma == prev)
-		vma_iter_set(&vmi, addr);
-cannot_expand:
-
-	/*
-	 * Determine the object being mapped and call the appropriate
-	 * specific mapper. the address has already been validated, but
-	 * not unmapped, but the maps are removed from the list.
-	 */
-	vma = vm_area_alloc(mm);/*申请结构体*/
-	if (!vma) {
-		error = -ENOMEM;
-		goto unacct_error;
-	}
-
-	vma_iter_config(&vmi, addr, end);
-	vma->vm_start = addr;/*区域起始地址*/
-	vma->vm_end = end;
-	vm_flags_init(vma, vm_flags);
-	vma->vm_page_prot = vm_get_page_prot(vm_flags);
-	vma->vm_pgoff = pgoff;
-
-	if (file) {
-		/*设置映射的文件*/
-		vma->vm_file = get_file(file);
-		/*调用file->ops的mmap,使其映射到此vma*/
-		error = call_mmap(file, vma);
-		if (error)
-			/*映射失败*/
-			goto unmap_and_free_vma;
-
-		if (vma_is_shared_maywrite(vma)) {
-			error = mapping_map_writable(file->f_mapping);
-			if (error)
-				goto close_and_free_vma;
-
-			writable_file_mapping = true;
-		}
-
-		/*
-		 * Expansion is handled above, merging is handled below.
-		 * Drivers should not alter the address of the VMA.
-		 */
-		error = -EINVAL;
-		if (WARN_ON((addr != vma->vm_start)))
-			goto close_and_free_vma;
-
-		vma_iter_config(&vmi, addr, end);
-		/*
-		 * If vm_flags changed after call_mmap(), we should try merge
-		 * vma again as we may succeed this time.
-		 */
-		if (unlikely(vm_flags != vma->vm_flags && prev)) {
-			merge = vma_merge_new_vma(&vmi, prev, vma,
-						  vma->vm_start, vma->vm_end,
-						  vma->vm_pgoff);
-			if (merge) {
-				/*
-				 * ->mmap() can change vma->vm_file and fput
-				 * the original file. So fput the vma->vm_file
-				 * here or we would add an extra fput for file
-				 * and cause general protection fault
-				 * ultimately.
-				 */
-				fput(vma->vm_file);
-				vm_area_free(vma);
-				vma = merge;
-				/* Update vm_flags to pick up the change. */
-				vm_flags = vma->vm_flags;
-				goto unmap_writable;
-			}
-		}
-
-		vm_flags = vma->vm_flags;
-	} else if (vm_flags & VM_SHARED) {
-		error = shmem_zero_setup(vma);
-		if (error)
-			goto free_vma;
-	} else {
-		vma_set_anonymous(vma);/*匿名映射*/
-	}
-
-	if (map_deny_write_exec(vma, vma->vm_flags)) {
-		error = -EACCES;
-		goto close_and_free_vma;
-	}
-
-	/* Allow architectures to sanity-check the vm_flags */
-	error = -EINVAL;
-	if (!arch_validate_flags(vma->vm_flags))
-		goto close_and_free_vma;
-
-	error = -ENOMEM;
-	if (vma_iter_prealloc(&vmi, vma))
-		goto close_and_free_vma;
-
-	/* Lock the VMA since it is modified after insertion into VMA tree */
-	vma_start_write(vma);
-	vma_iter_store(&vmi, vma);
-	mm->map_count++;
-	if (vma->vm_file) {
-		i_mmap_lock_write(vma->vm_file->f_mapping);
-		if (vma_is_shared_maywrite(vma))
-			mapping_allow_writable(vma->vm_file->f_mapping);
-
-		flush_dcache_mmap_lock(vma->vm_file->f_mapping);
-		vma_interval_tree_insert(vma, &vma->vm_file->f_mapping->i_mmap);
-		flush_dcache_mmap_unlock(vma->vm_file->f_mapping);
-		i_mmap_unlock_write(vma->vm_file->f_mapping);
-	}
-
-	/*
-	 * vma_merge() calls khugepaged_enter_vma() either, the below
-	 * call covers the non-merge case.
-	 */
-	khugepaged_enter_vma(vma, vma->vm_flags);
-
-	/* Once vma denies write, undo our temporary denial count */
-unmap_writable:
-	if (writable_file_mapping)
-		mapping_unmap_writable(file->f_mapping);
-	file = vma->vm_file;
-	ksm_add_vma(vma);
-expanded:
-	perf_event_mmap(vma);
-
-	vm_stat_account(mm, vm_flags, len >> PAGE_SHIFT);
-	if (vm_flags & VM_LOCKED) {
-		if ((vm_flags & VM_SPECIAL) || vma_is_dax(vma) ||
-					is_vm_hugetlb_page(vma) ||
-					vma == get_gate_vma(current->mm))
-			vm_flags_clear(vma, VM_LOCKED_MASK);
-		else
-			mm->locked_vm += (len >> PAGE_SHIFT);
-	}
-
-	if (file)
-		uprobe_mmap(vma);
-
-	/*
-	 * New (or expanded) vma always get soft dirty status.
-	 * Otherwise user-space soft-dirty page tracker won't
-	 * be able to distinguish situation when vma area unmapped,
-	 * then new mapped in-place (which must be aimed as
-	 * a completely new data area).
-	 */
-	vm_flags_set(vma, VM_SOFTDIRTY);
-
-	vma_set_page_prot(vma);
-
-	validate_mm(mm);
-	return addr;
-
-close_and_free_vma:
-	if (file && vma->vm_ops && vma->vm_ops->close)
-		vma->vm_ops->close(vma);
-
-	if (file || vma->vm_file) {
-unmap_and_free_vma:
-		fput(vma->vm_file);
-		vma->vm_file = NULL;
-
-		vma_iter_set(&vmi, vma->vm_end);
-		/* Undo any partial mapping done by a device driver. */
-		unmap_region(mm, &vmi.mas, vma, prev, next, vma->vm_start,
-			     vma->vm_end, vma->vm_end, true);
-	}
-	if (writable_file_mapping)
-		mapping_unmap_writable(file->f_mapping);
-free_vma:
-	vm_area_free(vma);
-unacct_error:
-	if (charged)
-		vm_unacct_memory(charged);
-	validate_mm(mm);
-	return error;
-}
-
-static int __vm_munmap(unsigned long start, size_t len, bool unlock)
-{
-	int ret;
-	struct mm_struct *mm = current->mm;
-	LIST_HEAD(uf);
-	VMA_ITERATOR(vmi, mm, start);
-
-	if (mmap_write_lock_killable(mm))
-		return -EINTR;
-
-	ret = do_vmi_munmap(&vmi, mm, start, len, &uf, unlock);
-	if (ret || !unlock)
-		mmap_write_unlock(mm);
-
-	userfaultfd_unmap_complete(mm, &uf);
-	return ret;
-}
-
-=======
->>>>>>> 155a3c00
 int vm_munmap(unsigned long start, size_t len)
 {
 	return __vm_munmap(start, len, false);
@@ -2664,139 +1363,6 @@
 	vm_unacct_memory(nr_accounted);
 }
 
-<<<<<<< HEAD
-/* Insert vm structure into process list sorted by address
- * and into the inode's i_mmap tree.  If vm_file is non-NULL
- * then i_mmap_rwsem is taken here.
- */
-int insert_vm_struct(struct mm_struct *mm, struct vm_area_struct *vma)
-{
-	unsigned long charged = vma_pages(vma);/*vma大小(页数)*/
-
-
-	if (find_vma_intersection(mm, vma->vm_start, vma->vm_end))
-		return -ENOMEM;
-
-	if ((vma->vm_flags & VM_ACCOUNT) &&
-	     security_vm_enough_memory_mm(mm, charged))
-		return -ENOMEM;
-
-	/*
-	 * The vm_pgoff of a purely anonymous vma should be irrelevant
-	 * until its first write fault, when page's anon_vma and index
-	 * are set.  But now set the vm_pgoff it will almost certainly
-	 * end up with (unless mremap moves it elsewhere before that
-	 * first wfault), so /proc/pid/maps tells a consistent story.
-	 *
-	 * By setting it to reflect the virtual start address of the
-	 * vma, merges and splits can happen in a seamless way, just
-	 * using the existing file pgoff checks and manipulations.
-	 * Similarly in do_mmap and in do_brk_flags.
-	 */
-	if (vma_is_anonymous(vma)) {
-		BUG_ON(vma->anon_vma);
-		vma->vm_pgoff = vma->vm_start >> PAGE_SHIFT;
-	}
-
-	if (vma_link(mm, vma)) {
-		if (vma->vm_flags & VM_ACCOUNT)
-			vm_unacct_memory(charged);
-		return -ENOMEM;
-	}
-
-	return 0;
-}
-
-/*
- * Copy the vma structure to a new location in the same mm,
- * prior to moving page table entries, to effect an mremap move.
- */
-struct vm_area_struct *copy_vma(struct vm_area_struct **vmap,
-	unsigned long addr, unsigned long len, pgoff_t pgoff,
-	bool *need_rmap_locks)
-{
-	struct vm_area_struct *vma = *vmap;
-	unsigned long vma_start = vma->vm_start;
-	struct mm_struct *mm = vma->vm_mm;
-	struct vm_area_struct *new_vma, *prev;
-	bool faulted_in_anon_vma = true;
-	VMA_ITERATOR(vmi, mm, addr);
-
-	/*
-	 * If anonymous vma has not yet been faulted, update new pgoff
-	 * to match new location, to increase its chance of merging.
-	 */
-	if (unlikely(vma_is_anonymous(vma) && !vma->anon_vma)) {
-		pgoff = addr >> PAGE_SHIFT;
-		faulted_in_anon_vma = false;
-	}
-
-	new_vma = find_vma_prev(mm, addr, &prev);
-	if (new_vma && new_vma->vm_start < addr + len)
-		return NULL;	/* should never get here */
-
-	new_vma = vma_merge_new_vma(&vmi, prev, vma, addr, addr + len, pgoff);
-	if (new_vma) {
-		/*
-		 * Source vma may have been merged into new_vma
-		 */
-		if (unlikely(vma_start >= new_vma->vm_start &&
-			     vma_start < new_vma->vm_end)) {
-			/*
-			 * The only way we can get a vma_merge with
-			 * self during an mremap is if the vma hasn't
-			 * been faulted in yet and we were allowed to
-			 * reset the dst vma->vm_pgoff to the
-			 * destination address of the mremap to allow
-			 * the merge to happen. mremap must change the
-			 * vm_pgoff linearity between src and dst vmas
-			 * (in turn preventing a vma_merge) to be
-			 * safe. It is only safe to keep the vm_pgoff
-			 * linear if there are no pages mapped yet.
-			 */
-			VM_BUG_ON_VMA(faulted_in_anon_vma, new_vma);
-			*vmap = vma = new_vma;
-		}
-		*need_rmap_locks = (new_vma->vm_pgoff <= vma->vm_pgoff);
-	} else {
-		new_vma = vm_area_dup(vma);
-		if (!new_vma)
-			goto out;
-		new_vma->vm_start = addr;
-		new_vma->vm_end = addr + len;
-		new_vma->vm_pgoff = pgoff;
-		if (vma_dup_policy(vma, new_vma))
-			goto out_free_vma;
-		if (anon_vma_clone(new_vma, vma))
-			goto out_free_mempol;
-		if (new_vma->vm_file)
-			get_file(new_vma->vm_file);
-		if (new_vma->vm_ops && new_vma->vm_ops->open)
-			new_vma->vm_ops->open(new_vma);
-		if (vma_link(mm, new_vma))
-			goto out_vma_link;
-		*need_rmap_locks = false;
-	}
-	return new_vma;
-
-out_vma_link:
-	if (new_vma->vm_ops && new_vma->vm_ops->close)
-		new_vma->vm_ops->close(new_vma);
-
-	if (new_vma->vm_file)
-		fput(new_vma->vm_file);
-
-	unlink_anon_vmas(new_vma);
-out_free_mempol:
-	mpol_put(vma_policy(new_vma));
-out_free_vma:
-	vm_area_free(new_vma);
-out:
-	return NULL;
-}
-
-=======
->>>>>>> 155a3c00
 /*
  * Return true if the calling process may expand its vm space by the passed
  * number of pages
