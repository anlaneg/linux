// SPDX-License-Identifier: GPL-2.0-only
/*
 * mm/readahead.c - address_space-level file readahead.
 *
 * Copyright (C) 2002, Linus Torvalds
 *
 * 09Apr2002	Andrew Morton
 *		Initial version.
 */

/**
 * DOC: Readahead Overview
 *
 * Readahead is used to read content into the page cache before it is
 * explicitly requested by the application.  Readahead only ever
 * attempts to read folios that are not yet in the page cache.  If a
 * folio is present but not up-to-date, readahead will not try to read
 * it. In that case a simple ->read_folio() will be requested.
 *
 * Readahead is triggered when an application read request (whether a
 * system call or a page fault) finds that the requested folio is not in
 * the page cache, or that it is in the page cache and has the
 * readahead flag set.  This flag indicates that the folio was read
 * as part of a previous readahead request and now that it has been
 * accessed, it is time for the next readahead.
 *
 * Each readahead request is partly synchronous read, and partly async
 * readahead.  This is reflected in the struct file_ra_state which
 * contains ->size being the total number of pages, and ->async_size
 * which is the number of pages in the async section.  The readahead
 * flag will be set on the first folio in this async section to trigger
 * a subsequent readahead.  Once a series of sequential reads has been
 * established, there should be no need for a synchronous component and
 * all readahead request will be fully asynchronous.
 *
 * When either of the triggers causes a readahead, three numbers need
 * to be determined: the start of the region to read, the size of the
 * region, and the size of the async tail.
 *
 * The start of the region is simply the first page address at or after
 * the accessed address, which is not currently populated in the page
 * cache.  This is found with a simple search in the page cache.
 *
 * The size of the async tail is determined by subtracting the size that
 * was explicitly requested from the determined request size, unless
 * this would be less than zero - then zero is used.  NOTE THIS
 * CALCULATION IS WRONG WHEN THE START OF THE REGION IS NOT THE ACCESSED
 * PAGE.  ALSO THIS CALCULATION IS NOT USED CONSISTENTLY.
 *
 * The size of the region is normally determined from the size of the
 * previous readahead which loaded the preceding pages.  This may be
 * discovered from the struct file_ra_state for simple sequential reads,
 * or from examining the state of the page cache when multiple
 * sequential reads are interleaved.  Specifically: where the readahead
 * was triggered by the readahead flag, the size of the previous
 * readahead is assumed to be the number of pages from the triggering
 * page to the start of the new readahead.  In these cases, the size of
 * the previous readahead is scaled, often doubled, for the new
 * readahead, though see get_next_ra_size() for details.
 *
 * If the size of the previous read cannot be determined, the number of
 * preceding pages in the page cache is used to estimate the size of
 * a previous read.  This estimate could easily be misled by random
 * reads being coincidentally adjacent, so it is ignored unless it is
 * larger than the current request, and it is not scaled up, unless it
 * is at the start of file.
 *
 * In general readahead is accelerated at the start of the file, as
 * reads from there are often sequential.  There are other minor
 * adjustments to the readahead size in various special cases and these
 * are best discovered by reading the code.
 *
 * The above calculation, based on the previous readahead size,
 * determines the size of the readahead, to which any requested read
 * size may be added.
 *
 * Readahead requests are sent to the filesystem using the ->readahead()
 * address space operation, for which mpage_readahead() is a canonical
 * implementation.  ->readahead() should normally initiate reads on all
 * folios, but may fail to read any or all folios without causing an I/O
 * error.  The page cache reading code will issue a ->read_folio() request
 * for any folio which ->readahead() did not read, and only an error
 * from this will be final.
 *
 * ->readahead() will generally call readahead_folio() repeatedly to get
 * each folio from those prepared for readahead.  It may fail to read a
 * folio by:
 *
 * * not calling readahead_folio() sufficiently many times, effectively
 *   ignoring some folios, as might be appropriate if the path to
 *   storage is congested.
 *
 * * failing to actually submit a read request for a given folio,
 *   possibly due to insufficient resources, or
 *
 * * getting an error during subsequent processing of a request.
 *
 * In the last two cases, the folio should be unlocked by the filesystem
 * to indicate that the read attempt has failed.  In the first case the
 * folio will be unlocked by the VFS.
 *
 * Those folios not in the final ``async_size`` of the request should be
 * considered to be important and ->readahead() should not fail them due
 * to congestion or temporary resource unavailability, but should wait
 * for necessary resources (e.g.  memory or indexing information) to
 * become available.  Folios in the final ``async_size`` may be
 * considered less urgent and failure to read them is more acceptable.
 * In this case it is best to use filemap_remove_folio() to remove the
 * folios from the page cache as is automatically done for folios that
 * were not fetched with readahead_folio().  This will allow a
 * subsequent synchronous readahead request to try them again.  If they
 * are left in the page cache, then they will be read individually using
 * ->read_folio() which may be less efficient.
 */

#include <linux/blkdev.h>
#include <linux/kernel.h>
#include <linux/dax.h>
#include <linux/gfp.h>
#include <linux/export.h>
#include <linux/backing-dev.h>
#include <linux/task_io_accounting_ops.h>
#include <linux/pagemap.h>
#include <linux/psi.h>
#include <linux/syscalls.h>
#include <linux/file.h>
#include <linux/mm_inline.h>
#include <linux/blk-cgroup.h>
#include <linux/fadvise.h>
#include <linux/sched/mm.h>

#include "internal.h"

/*
 * Initialise a struct file's readahead state.  Assumes that the caller has
 * memset *ra to zero.
 */
void
file_ra_state_init(struct file_ra_state *ra, struct address_space *mapping)
{
	ra->ra_pages = inode_to_bdi(mapping->host)->ra_pages;
	ra->prev_pos = -1;
}
EXPORT_SYMBOL_GPL(file_ra_state_init);

static void read_pages(struct readahead_control *rac)
{
	const struct address_space_operations *aops = rac->mapping->a_ops;
	struct folio *folio;
	struct blk_plug plug;

	if (!readahead_count(rac))
		return;

	if (unlikely(rac->_workingset))
		psi_memstall_enter(&rac->_pflags);
	blk_start_plug(&plug);

	//通过mapping->a_ops读取多个页
	if (aops->readahead) {
		aops->readahead(rac);
		/* Clean up the remaining folios. */
		while ((folio = readahead_folio(rac)) != NULL) {
			folio_get(folio);
			filemap_remove_folio(folio);
			folio_unlock(folio);
			folio_put(folio);
		}
	} else {
		while ((folio = readahead_folio(rac)) != NULL)
			aops->read_folio(rac->file, folio);
	}

	blk_finish_plug(&plug);
	if (unlikely(rac->_workingset))
		psi_memstall_leave(&rac->_pflags);
	rac->_workingset = false;

	BUG_ON(readahead_count(rac));
}

static struct folio *ractl_alloc_folio(struct readahead_control *ractl,
				       gfp_t gfp_mask, unsigned int order)
{
	struct folio *folio;

	folio = filemap_alloc_folio(gfp_mask, order);
	if (folio && ractl->dropbehind)
		__folio_set_dropbehind(folio);

	return folio;
}

/**
 * page_cache_ra_unbounded - Start unchecked readahead.
 * @ractl: Readahead control.
 * @nr_to_read: The number of pages to read.
 * @lookahead_size: Where to start the next readahead.
 *
 * This function is for filesystems to call when they want to start
 * readahead beyond a file's stated i_size.  This is almost certainly
 * not the function you want to call.  Use page_cache_async_readahead()
 * or page_cache_sync_readahead() instead.
 *
 * Context: File is referenced by caller.  Mutexes may be held by caller.
 * May sleep, but will not reenter filesystem to reclaim memory.
 */
//如上述，用于读取磁盘上一块数据，为了达到这个目的，先申请要预读所需要的内存，并借此方式
//避免在读取时出现写虚存到磁盘的情况。
void page_cache_ra_unbounded(struct readahead_control *ractl,
		unsigned long nr_to_read/*读取多少页*/, unsigned long lookahead_size)
{
	struct address_space *mapping = ractl->mapping;
	unsigned long index = readahead_index(ractl);
	gfp_t gfp_mask = readahead_gfp_mask(mapping);
	unsigned long mark = ULONG_MAX, i = 0;
	unsigned int min_nrpages = mapping_min_folio_nrpages(mapping);

	/*
	 * Partway through the readahead operation, we will have added
	 * locked pages to the page cache, but will not yet have submitted
	 * them for I/O.  Adding another page may need to allocate memory,
	 * which can trigger memory reclaim.  Telling the VM we're in
	 * the middle of a filesystem operation will cause it to not
	 * touch file-backed pages, preventing a deadlock.  Most (all?)
	 * filesystems already specify __GFP_NOFS in their mapping's
	 * gfp_mask, but let's be explicit here.
	 */
	unsigned int nofs = memalloc_nofs_save();

	filemap_invalidate_lock_shared(mapping);
	index = mapping_align_index(mapping, index);

	/*
	 * As iterator `i` is aligned to min_nrpages, round_up the
	 * difference between nr_to_read and lookahead_size to mark the
	 * index that only has lookahead or "async_region" to set the
	 * readahead flag.
	 */
	if (lookahead_size <= nr_to_read) {
		unsigned long ra_folio_index;

		ra_folio_index = round_up(readahead_index(ractl) +
					  nr_to_read - lookahead_size,
					  min_nrpages);
		mark = ra_folio_index - index;
	}
	nr_to_read += readahead_index(ractl) - index;
	ractl->_index = index;

	/*
	 * Preallocate as many pages as we will need.
	 */
<<<<<<< HEAD
	for (i = 0; i < nr_to_read; i++) {
		//检查缓存中是否已拥有此页，如果有，则直接读取
=======
	while (i < nr_to_read) {
>>>>>>> 155a3c00
		struct folio *folio = xa_load(&mapping->i_pages, index + i);
		int ret;

		if (folio && !xa_is_value(folio)) {
			//page_offset对应的页已存在，
			/*
			 * Page already present?  Kick off the current batch
			 * of contiguous pages before continuing with the
			 * next batch.  This page may be the one we would
			 * have intended to mark as Readahead, but we don't
			 * have a stable reference to this page, and it's
			 * not worth getting one just for that.
			 */
			//尝试读page_pool中记录的不存在的页（前几次循环中不存在的页共有nr_pages个）
			read_pages(ractl);
			ractl->_index += min_nrpages;
			i = ractl->_index + ractl->_nr_pages - index;
			continue;
		}

<<<<<<< HEAD
		//页在缓存中不存在，申请此页，并将其添加到page_pool中，完成页内存申请
		folio = filemap_alloc_folio(gfp_mask, 0);
=======
		folio = ractl_alloc_folio(ractl, gfp_mask,
					mapping_min_folio_order(mapping));
>>>>>>> 155a3c00
		if (!folio)
			break;

		ret = filemap_add_folio(mapping, folio, index + i, gfp_mask);
		if (ret < 0) {
			folio_put(folio);
			if (ret == -ENOMEM)
				break;
			read_pages(ractl);
			ractl->_index += min_nrpages;
			i = ractl->_index + ractl->_nr_pages - index;
			continue;
		}
		if (i == mark)
			folio_set_readahead(folio);
		ractl->_workingset |= folio_test_workingset(folio);
		ractl->_nr_pages += min_nrpages;
		i += min_nrpages;
	}

	/*
	 * Now start the IO.  We ignore I/O errors - if the folio is not
	 * uptodate then the caller will launch read_folio again, and
	 * will then handle the error.
	 */
	read_pages(ractl);
	filemap_invalidate_unlock_shared(mapping);
	memalloc_nofs_restore(nofs);
}
EXPORT_SYMBOL_GPL(page_cache_ra_unbounded);

/*
 * do_page_cache_ra() actually reads a chunk of disk.  It allocates
 * the pages first, then submits them for I/O. This avoids the very bad
 * behaviour which would occur if page allocations are causing VM writeback.
 * We really don't want to intermingle reads and writes like that.
 */
static void do_page_cache_ra(struct readahead_control *ractl,
		unsigned long nr_to_read, unsigned long lookahead_size)
{
	struct inode *inode = ractl->mapping->host;
	unsigned long index = readahead_index(ractl);
	loff_t isize = i_size_read(inode);
	pgoff_t end_index;	/* The last page we want to read */

	if (isize == 0)
		return;

	end_index = (isize - 1) >> PAGE_SHIFT;
	if (index > end_index)
		return;
	/* Don't read past the page containing the last byte of the file */
	if (nr_to_read > end_index - index)
		nr_to_read = end_index - index + 1;

	page_cache_ra_unbounded(ractl, nr_to_read, lookahead_size);
}

/*
 * Chunk the readahead into 2 megabyte units, so that we don't pin too much
 * memory at once.
 */
void force_page_cache_ra(struct readahead_control *ractl,
		unsigned long nr_to_read)
{
	struct address_space *mapping = ractl->mapping;
	struct file_ra_state *ra = ractl->ra;
	struct backing_dev_info *bdi = inode_to_bdi(mapping->host);
	unsigned long max_pages;

	if (unlikely(!mapping->a_ops->read_folio && !mapping->a_ops->readahead))
		return;

	/*
	 * If the request exceeds the readahead window, allow the read to
	 * be up to the optimal hardware IO size
	 */
	max_pages = max_t(unsigned long, bdi->io_pages, ra->ra_pages);
	nr_to_read = min_t(unsigned long, nr_to_read, max_pages);
	while (nr_to_read) {
		unsigned long this_chunk = (2 * 1024 * 1024) / PAGE_SIZE;

		if (this_chunk > nr_to_read)
			this_chunk = nr_to_read;
		do_page_cache_ra(ractl, this_chunk, 0);

		nr_to_read -= this_chunk;
	}
}

/*
 * Set the initial window size, round to next power of 2 and square
 * for small size, x 4 for medium, and x 2 for large
 * for 128k (32 page) max ra
 * 1-2 page = 16k, 3-4 page 32k, 5-8 page = 64k, > 8 page = 128k initial
 */
static unsigned long get_init_ra_size(unsigned long size, unsigned long max)
{
	unsigned long newsize = roundup_pow_of_two(size);

	if (newsize <= max / 32)
		newsize = newsize * 4;
	else if (newsize <= max / 4)
		newsize = newsize * 2;
	else
		newsize = max;

	return newsize;
}

/*
 *  Get the previous window size, ramp it up, and
 *  return it as the new window size.
 */
static unsigned long get_next_ra_size(struct file_ra_state *ra,
				      unsigned long max)
{
	unsigned long cur = ra->size;

	if (cur < max / 16)
		return 4 * cur;
	if (cur <= max / 2)
		return 2 * cur;
	return max;
}

/*
 * On-demand readahead design.
 *
 * The fields in struct file_ra_state represent the most-recently-executed
 * readahead attempt:
 *
 *                        |<----- async_size ---------|
 *     |------------------- size -------------------->|
 *     |==================#===========================|
 *     ^start             ^page marked with PG_readahead
 *
 * To overlap application thinking time and disk I/O time, we do
 * `readahead pipelining': Do not wait until the application consumed all
 * readahead pages and stalled on the missing page at readahead_index;
 * Instead, submit an asynchronous readahead I/O as soon as there are
 * only async_size pages left in the readahead window. Normally async_size
 * will be equal to size, for maximum pipelining.
 *
 * In interleaved sequential reads, concurrent streams on the same fd can
 * be invalidating each other's readahead state. So we flag the new readahead
 * page at (start+size-async_size) with PG_readahead, and use it as readahead
 * indicator. The flag won't be set on already cached pages, to avoid the
 * readahead-for-nothing fuss, saving pointless page cache lookups.
 *
 * prev_pos tracks the last visited byte in the _previous_ read request.
 * It should be maintained by the caller, and will be used for detecting
 * small random reads. Note that the readahead algorithm checks loosely
 * for sequential patterns. Hence interleaved reads might be served as
 * sequential ones.
 *
 * There is a special-case: if the first page which the application tries to
 * read happens to be the first page of the file, it is assumed that a linear
 * read is about to happen and the window is immediately set to the initial size
 * based on I/O request size and the max_readahead.
 *
 * The code ramps up the readahead size aggressively at first, but slow down as
 * it approaches max_readhead.
 */

static inline int ra_alloc_folio(struct readahead_control *ractl, pgoff_t index,
		pgoff_t mark, unsigned int order, gfp_t gfp)
{
	int err;
	struct folio *folio = ractl_alloc_folio(ractl, gfp, order);

	if (!folio)
		return -ENOMEM;
	mark = round_down(mark, 1UL << order);
	if (index == mark)
		folio_set_readahead(folio);
	err = filemap_add_folio(ractl->mapping, folio, index, gfp);
	if (err) {
		folio_put(folio);
		return err;
	}

	ractl->_nr_pages += 1UL << order;
	ractl->_workingset |= folio_test_workingset(folio);
	return 0;
}

void page_cache_ra_order(struct readahead_control *ractl,
		struct file_ra_state *ra, unsigned int new_order)
{
	struct address_space *mapping = ractl->mapping;
	pgoff_t start = readahead_index(ractl);
	pgoff_t index = start;
	unsigned int min_order = mapping_min_folio_order(mapping);
	pgoff_t limit = (i_size_read(mapping->host) - 1) >> PAGE_SHIFT;
	pgoff_t mark = index + ra->size - ra->async_size;
	unsigned int nofs;
	int err = 0;
	gfp_t gfp = readahead_gfp_mask(mapping);
	unsigned int min_ra_size = max(4, mapping_min_folio_nrpages(mapping));

	/*
	 * Fallback when size < min_nrpages as each folio should be
	 * at least min_nrpages anyway.
	 */
	if (!mapping_large_folio_support(mapping) || ra->size < min_ra_size)
		goto fallback;

	limit = min(limit, index + ra->size - 1);

	if (new_order < mapping_max_folio_order(mapping))
		new_order += 2;

	new_order = min(mapping_max_folio_order(mapping), new_order);
	new_order = min_t(unsigned int, new_order, ilog2(ra->size));
	new_order = max(new_order, min_order);

	/* See comment in page_cache_ra_unbounded() */
	nofs = memalloc_nofs_save();
	filemap_invalidate_lock_shared(mapping);
	/*
	 * If the new_order is greater than min_order and index is
	 * already aligned to new_order, then this will be noop as index
	 * aligned to new_order should also be aligned to min_order.
	 */
	ractl->_index = mapping_align_index(mapping, index);
	index = readahead_index(ractl);

	while (index <= limit) {
		unsigned int order = new_order;

		/* Align with smaller pages if needed */
		if (index & ((1UL << order) - 1))
			order = __ffs(index);
		/* Don't allocate pages past EOF */
		while (order > min_order && index + (1UL << order) - 1 > limit)
			order--;
		err = ra_alloc_folio(ractl, index, mark, order, gfp);
		if (err)
			break;
		index += 1UL << order;
	}

	read_pages(ractl);
	filemap_invalidate_unlock_shared(mapping);
	memalloc_nofs_restore(nofs);

	/*
	 * If there were already pages in the page cache, then we may have
	 * left some gaps.  Let the regular readahead code take care of this
	 * situation below.
	 */
	if (!err)
		return;
fallback:
	/*
	 * ->readahead() may have updated readahead window size so we have to
	 * check there's still something to read.
	 */
	if (ra->size > index - start)
		do_page_cache_ra(ractl, ra->size - (index - start),
				 ra->async_size);
}

static unsigned long ractl_max_pages(struct readahead_control *ractl,
		unsigned long req_size)
{
	//取inode对应的后端设备信息
	struct backing_dev_info *bdi = inode_to_bdi(ractl->mapping->host);
	unsigned long max_pages = ractl->ra->ra_pages;

	/*
	 * If the request exceeds the readahead window, allow the read to
	 * be up to the optimal hardware IO size
	 */
	//规范可读取的最大页数
	if (req_size > max_pages && bdi->io_pages > max_pages)
		max_pages = min(req_size, bdi->io_pages);
<<<<<<< HEAD

	/*
	 * start of file
	 */
	//当前读操作自０号页开始读
	if (!index)
		goto initial_readahead;

	/*
	 * It's the expected callback index, assume sequential access.
	 * Ramp up sizes, and push forward the readahead window.
	 */
	expected = round_down(ra->start + ra->size - ra->async_size,
			1UL << order);
	if (index == expected || index == (ra->start + ra->size)) {
		ra->start += ra->size;
		ra->size = get_next_ra_size(ra, max_pages);
		ra->async_size = ra->size;
		goto readit;
	}

	/*
	 * Hit a marked folio without valid readahead state.
	 * E.g. interleaved reads.
	 * Query the pagecache for async_size, which normally equals to
	 * readahead size. Ramp it up and use it as the new readahead size.
	 */
	if (folio) {
		pgoff_t start;

		rcu_read_lock();
		start = page_cache_next_miss(ractl->mapping, index + 1,
				max_pages);
		rcu_read_unlock();

		if (!start || start - index > max_pages)
			return;

		ra->start = start;
		ra->size = start - index;	/* old async_size */
		ra->size += req_size;
		ra->size = get_next_ra_size(ra, max_pages);
		ra->async_size = ra->size;
		goto readit;
	}

	/*
	 * oversize read
	 */
	if (req_size > max_pages)
		goto initial_readahead;

	/*
	 * sequential cache miss
	 * trivial case: (index - prev_index) == 1
	 * unaligned reads: (index - prev_index) == 0
	 */
	prev_index = (unsigned long long)ra->prev_pos >> PAGE_SHIFT;
	if (index - prev_index <= 1UL)
		goto initial_readahead;

	/*
	 * Query the page cache and look for the traces(cached history pages)
	 * that a sequential stream would leave behind.
	 */
	if (try_context_readahead(ractl->mapping, ra, index, req_size/*要读取多少页*/,
			max_pages))
		goto readit;

	/*
	 * standalone, small random read
	 * Read as is, and do not pollute the readahead state.
	 */
	do_page_cache_ra(ractl, req_size, 0);
	return;

initial_readahead:
	ra->start = index;
	ra->size = get_init_ra_size(req_size, max_pages);
	ra->async_size = ra->size > req_size ? ra->size - req_size : ra->size;

readit:
	/*
	 * Will this read hit the readahead marker made by itself?
	 * If so, trigger the readahead marker hit now, and merge
	 * the resulted next readahead window into the current one.
	 * Take care of maximum IO pages as above.
	 */
	if (index == ra->start && ra->size == ra->async_size) {
		add_pages = get_next_ra_size(ra, max_pages);
		if (ra->size + add_pages <= max_pages) {
			ra->async_size = add_pages;
			ra->size += add_pages;
		} else {
			ra->size = max_pages;
			ra->async_size = max_pages >> 1;
		}
	}

	ractl->_index = ra->start;
	page_cache_ra_order(ractl, ra, order);
=======
	return max_pages;
>>>>>>> 155a3c00
}

//同步预读
void page_cache_sync_ra(struct readahead_control *ractl,
		unsigned long req_count/*共预读req_size页*/)
{
	pgoff_t index = readahead_index(ractl);
	bool do_forced_ra = ractl->file && (ractl->file->f_mode & FMODE_RANDOM);
	struct file_ra_state *ra = ractl->ra;
	unsigned long max_pages, contig_count;
	pgoff_t prev_index, miss;

	/*
	 * Even if readahead is disabled, issue this request as readahead
	 * as we'll need it to satisfy the requested range. The forced
	 * readahead will do the right thing and limit the read to just the
	 * requested range, which we'll set to 1 page for this case.
	 */
	if (!ra->ra_pages || blk_cgroup_congested()) {
		if (!ractl->file)
			return;
		req_count = 1;
		do_forced_ra = true;
	}

	/* be dumb */
	if (do_forced_ra) {
		force_page_cache_ra(ractl, req_count);
		return;
	}

	max_pages = ractl_max_pages(ractl, req_count);
	prev_index = (unsigned long long)ra->prev_pos >> PAGE_SHIFT;
	/*
	 * A start of file, oversized read, or sequential cache miss:
	 * trivial case: (index - prev_index) == 1
	 * unaligned reads: (index - prev_index) == 0
	 */
	if (!index || req_count > max_pages || index - prev_index <= 1UL) {
		ra->start = index;
		ra->size = get_init_ra_size(req_count, max_pages);
		ra->async_size = ra->size > req_count ? ra->size - req_count :
							ra->size >> 1;
		goto readit;
	}

	/*
	 * Query the page cache and look for the traces(cached history pages)
	 * that a sequential stream would leave behind.
	 */
	rcu_read_lock();
	miss = page_cache_prev_miss(ractl->mapping, index - 1, max_pages);
	rcu_read_unlock();
	contig_count = index - miss - 1;
	/*
	 * Standalone, small random read. Read as is, and do not pollute the
	 * readahead state.
	 */
	if (contig_count <= req_count) {
		do_page_cache_ra(ractl, req_count, 0);
		return;
	}
	/*
	 * File cached from the beginning:
	 * it is a strong indication of long-run stream (or whole-file-read)
	 */
	if (miss == ULONG_MAX)
		contig_count *= 2;
	ra->start = index;
	ra->size = min(contig_count + req_count, max_pages);
	ra->async_size = 1;
readit:
	ractl->_index = ra->start;
	page_cache_ra_order(ractl, ra, 0);
}
EXPORT_SYMBOL_GPL(page_cache_sync_ra);

void page_cache_async_ra(struct readahead_control *ractl,
		struct folio *folio, unsigned long req_count)
{
	unsigned long max_pages;
	struct file_ra_state *ra = ractl->ra;
	pgoff_t index = readahead_index(ractl);
	pgoff_t expected, start;
	unsigned int order = folio_order(folio);

	/* no readahead */
	if (!ra->ra_pages)
		return;

	/*
	 * Same bit is used for PG_readahead and PG_reclaim.
	 */
	if (folio_test_writeback(folio))
		return;

	folio_clear_readahead(folio);

	if (blk_cgroup_congested())
		return;

	max_pages = ractl_max_pages(ractl, req_count);
	/*
	 * It's the expected callback index, assume sequential access.
	 * Ramp up sizes, and push forward the readahead window.
	 */
	expected = round_down(ra->start + ra->size - ra->async_size,
			1UL << order);
	if (index == expected) {
		ra->start += ra->size;
		/*
		 * In the case of MADV_HUGEPAGE, the actual size might exceed
		 * the readahead window.
		 */
		ra->size = max(ra->size, get_next_ra_size(ra, max_pages));
		ra->async_size = ra->size;
		goto readit;
	}

	/*
	 * Hit a marked folio without valid readahead state.
	 * E.g. interleaved reads.
	 * Query the pagecache for async_size, which normally equals to
	 * readahead size. Ramp it up and use it as the new readahead size.
	 */
	rcu_read_lock();
	start = page_cache_next_miss(ractl->mapping, index + 1, max_pages);
	rcu_read_unlock();

	if (!start || start - index > max_pages)
		return;

	ra->start = start;
	ra->size = start - index;	/* old async_size */
	ra->size += req_count;
	ra->size = get_next_ra_size(ra, max_pages);
	ra->async_size = ra->size;
readit:
	ractl->_index = ra->start;
	page_cache_ra_order(ractl, ra, order);
}
EXPORT_SYMBOL_GPL(page_cache_async_ra);

ssize_t ksys_readahead(int fd, loff_t offset, size_t count)
{
	struct file *file;
	const struct inode *inode;

	CLASS(fd, f)(fd);
	if (fd_empty(f))
		return -EBADF;

	file = fd_file(f);
	if (!(file->f_mode & FMODE_READ))
		return -EBADF;

	/*
	 * The readahead() syscall is intended to run only on files
	 * that can execute readahead. If readahead is not possible
	 * on this file, then we must return -EINVAL.
	 */
	if (!file->f_mapping)
		return -EINVAL;
	if (!file->f_mapping->a_ops)
		return -EINVAL;

	inode = file_inode(file);
	if (!S_ISREG(inode->i_mode) && !S_ISBLK(inode->i_mode))
		return -EINVAL;
	if (IS_ANON_FILE(inode))
		return -EINVAL;

	return vfs_fadvise(fd_file(f), offset, count, POSIX_FADV_WILLNEED);
}

SYSCALL_DEFINE3(readahead, int, fd, loff_t, offset, size_t, count)
{
	return ksys_readahead(fd, offset, count);
}

#if defined(CONFIG_COMPAT) && defined(__ARCH_WANT_COMPAT_READAHEAD)
COMPAT_SYSCALL_DEFINE4(readahead, int, fd, compat_arg_u64_dual(offset), size_t, count)
{
	return ksys_readahead(fd, compat_arg_u64_glue(offset), count);
}
#endif

/**
 * readahead_expand - Expand a readahead request
 * @ractl: The request to be expanded
 * @new_start: The revised start
 * @new_len: The revised size of the request
 *
 * Attempt to expand a readahead request outwards from the current size to the
 * specified size by inserting locked pages before and after the current window
 * to increase the size to the new window.  This may involve the insertion of
 * THPs, in which case the window may get expanded even beyond what was
 * requested.
 *
 * The algorithm will stop if it encounters a conflicting page already in the
 * pagecache and leave a smaller expansion than requested.
 *
 * The caller must check for this by examining the revised @ractl object for a
 * different expansion than was requested.
 */
void readahead_expand(struct readahead_control *ractl,
		      loff_t new_start, size_t new_len)
{
	struct address_space *mapping = ractl->mapping;
	struct file_ra_state *ra = ractl->ra;
	pgoff_t new_index, new_nr_pages;
	gfp_t gfp_mask = readahead_gfp_mask(mapping);
	unsigned long min_nrpages = mapping_min_folio_nrpages(mapping);
	unsigned int min_order = mapping_min_folio_order(mapping);

	new_index = new_start / PAGE_SIZE;
	/*
	 * Readahead code should have aligned the ractl->_index to
	 * min_nrpages before calling readahead aops.
	 */
	VM_BUG_ON(!IS_ALIGNED(ractl->_index, min_nrpages));

	/* Expand the leading edge downwards */
	while (ractl->_index > new_index) {
		unsigned long index = ractl->_index - 1;
		struct folio *folio = xa_load(&mapping->i_pages, index);

		if (folio && !xa_is_value(folio))
			return; /* Folio apparently present */

		folio = ractl_alloc_folio(ractl, gfp_mask, min_order);
		if (!folio)
			return;

		index = mapping_align_index(mapping, index);
		if (filemap_add_folio(mapping, folio, index, gfp_mask) < 0) {
			folio_put(folio);
			return;
		}
		if (unlikely(folio_test_workingset(folio)) &&
				!ractl->_workingset) {
			ractl->_workingset = true;
			psi_memstall_enter(&ractl->_pflags);
		}
		ractl->_nr_pages += min_nrpages;
		ractl->_index = folio->index;
	}

	new_len += new_start - readahead_pos(ractl);
	new_nr_pages = DIV_ROUND_UP(new_len, PAGE_SIZE);

	/* Expand the trailing edge upwards */
	while (ractl->_nr_pages < new_nr_pages) {
		unsigned long index = ractl->_index + ractl->_nr_pages;
		struct folio *folio = xa_load(&mapping->i_pages, index);

		if (folio && !xa_is_value(folio))
			return; /* Folio apparently present */

		folio = ractl_alloc_folio(ractl, gfp_mask, min_order);
		if (!folio)
			return;

		index = mapping_align_index(mapping, index);
		if (filemap_add_folio(mapping, folio, index, gfp_mask) < 0) {
			folio_put(folio);
			return;
		}
		if (unlikely(folio_test_workingset(folio)) &&
				!ractl->_workingset) {
			ractl->_workingset = true;
			psi_memstall_enter(&ractl->_pflags);
		}
		ractl->_nr_pages += min_nrpages;
		if (ra) {
			ra->size += min_nrpages;
			ra->async_size += min_nrpages;
		}
	}
}
EXPORT_SYMBOL(readahead_expand);<|MERGE_RESOLUTION|>--- conflicted
+++ resolved
@@ -251,12 +251,8 @@
 	/*
 	 * Preallocate as many pages as we will need.
 	 */
-<<<<<<< HEAD
-	for (i = 0; i < nr_to_read; i++) {
+	while (i < nr_to_read) {
 		//检查缓存中是否已拥有此页，如果有，则直接读取
-=======
-	while (i < nr_to_read) {
->>>>>>> 155a3c00
 		struct folio *folio = xa_load(&mapping->i_pages, index + i);
 		int ret;
 
@@ -277,13 +273,9 @@
 			continue;
 		}
 
-<<<<<<< HEAD
 		//页在缓存中不存在，申请此页，并将其添加到page_pool中，完成页内存申请
-		folio = filemap_alloc_folio(gfp_mask, 0);
-=======
 		folio = ractl_alloc_folio(ractl, gfp_mask,
 					mapping_min_folio_order(mapping));
->>>>>>> 155a3c00
 		if (!folio)
 			break;
 
@@ -562,111 +554,7 @@
 	//规范可读取的最大页数
 	if (req_size > max_pages && bdi->io_pages > max_pages)
 		max_pages = min(req_size, bdi->io_pages);
-<<<<<<< HEAD
-
-	/*
-	 * start of file
-	 */
-	//当前读操作自０号页开始读
-	if (!index)
-		goto initial_readahead;
-
-	/*
-	 * It's the expected callback index, assume sequential access.
-	 * Ramp up sizes, and push forward the readahead window.
-	 */
-	expected = round_down(ra->start + ra->size - ra->async_size,
-			1UL << order);
-	if (index == expected || index == (ra->start + ra->size)) {
-		ra->start += ra->size;
-		ra->size = get_next_ra_size(ra, max_pages);
-		ra->async_size = ra->size;
-		goto readit;
-	}
-
-	/*
-	 * Hit a marked folio without valid readahead state.
-	 * E.g. interleaved reads.
-	 * Query the pagecache for async_size, which normally equals to
-	 * readahead size. Ramp it up and use it as the new readahead size.
-	 */
-	if (folio) {
-		pgoff_t start;
-
-		rcu_read_lock();
-		start = page_cache_next_miss(ractl->mapping, index + 1,
-				max_pages);
-		rcu_read_unlock();
-
-		if (!start || start - index > max_pages)
-			return;
-
-		ra->start = start;
-		ra->size = start - index;	/* old async_size */
-		ra->size += req_size;
-		ra->size = get_next_ra_size(ra, max_pages);
-		ra->async_size = ra->size;
-		goto readit;
-	}
-
-	/*
-	 * oversize read
-	 */
-	if (req_size > max_pages)
-		goto initial_readahead;
-
-	/*
-	 * sequential cache miss
-	 * trivial case: (index - prev_index) == 1
-	 * unaligned reads: (index - prev_index) == 0
-	 */
-	prev_index = (unsigned long long)ra->prev_pos >> PAGE_SHIFT;
-	if (index - prev_index <= 1UL)
-		goto initial_readahead;
-
-	/*
-	 * Query the page cache and look for the traces(cached history pages)
-	 * that a sequential stream would leave behind.
-	 */
-	if (try_context_readahead(ractl->mapping, ra, index, req_size/*要读取多少页*/,
-			max_pages))
-		goto readit;
-
-	/*
-	 * standalone, small random read
-	 * Read as is, and do not pollute the readahead state.
-	 */
-	do_page_cache_ra(ractl, req_size, 0);
-	return;
-
-initial_readahead:
-	ra->start = index;
-	ra->size = get_init_ra_size(req_size, max_pages);
-	ra->async_size = ra->size > req_size ? ra->size - req_size : ra->size;
-
-readit:
-	/*
-	 * Will this read hit the readahead marker made by itself?
-	 * If so, trigger the readahead marker hit now, and merge
-	 * the resulted next readahead window into the current one.
-	 * Take care of maximum IO pages as above.
-	 */
-	if (index == ra->start && ra->size == ra->async_size) {
-		add_pages = get_next_ra_size(ra, max_pages);
-		if (ra->size + add_pages <= max_pages) {
-			ra->async_size = add_pages;
-			ra->size += add_pages;
-		} else {
-			ra->size = max_pages;
-			ra->async_size = max_pages >> 1;
-		}
-	}
-
-	ractl->_index = ra->start;
-	page_cache_ra_order(ractl, ra, order);
-=======
 	return max_pages;
->>>>>>> 155a3c00
 }
 
 //同步预读
