// SPDX-License-Identifier: GPL-2.0-only
/*
 *  linux/mm/oom_kill.c
 * 
 *  Copyright (C)  1998,2000  Rik van Riel
 *	Thanks go out to Claus Fischer for some serious inspiration and
 *	for goading me into coding this file...
 *  Copyright (C)  2010  Google, Inc.
 *	Rewritten by David Rientjes
 *
 *  The routines in this file are used to kill a process when
 *  we're seriously out of memory. This gets called from __alloc_pages()
 *  in mm/page_alloc.c when we really run out of memory.
 *
 *  Since we won't call these routines often (on a well-configured
 *  machine) this file will double as a 'coding guide' and a signpost
 *  for newbie kernel hackers. It features several pointers to major
 *  kernel subsystems and hints as to where to find out what things do.
 */

#include <linux/oom.h>
#include <linux/mm.h>
#include <linux/err.h>
#include <linux/gfp.h>
#include <linux/sched.h>
#include <linux/sched/mm.h>
#include <linux/sched/coredump.h>
#include <linux/sched/task.h>
#include <linux/sched/debug.h>
#include <linux/swap.h>
#include <linux/syscalls.h>
#include <linux/timex.h>
#include <linux/jiffies.h>
#include <linux/cpuset.h>
#include <linux/export.h>
#include <linux/notifier.h>
#include <linux/memcontrol.h>
#include <linux/mempolicy.h>
#include <linux/security.h>
#include <linux/ptrace.h>
#include <linux/freezer.h>
#include <linux/ftrace.h>
#include <linux/ratelimit.h>
#include <linux/kthread.h>
#include <linux/init.h>
#include <linux/mmu_notifier.h>

#include <asm/tlb.h>
#include "internal.h"
#include "slab.h"

#define CREATE_TRACE_POINTS
#include <trace/events/oom.h>

static int sysctl_panic_on_oom;
static int sysctl_oom_kill_allocating_task;
static int sysctl_oom_dump_tasks = 1;

/*
 * Serializes oom killer invocations (out_of_memory()) from all contexts to
 * prevent from over eager oom killing (e.g. when the oom killer is invoked
 * from different domains).
 *
 * oom_killer_disable() relies on this lock to stabilize oom_killer_disabled
 * and mark_oom_victim
 */
DEFINE_MUTEX(oom_lock);
/* Serializes oom_score_adj and oom_score_adj_min updates */
DEFINE_MUTEX(oom_adj_mutex);

static inline bool is_memcg_oom(struct oom_control *oc)
{
	return oc->memcg != NULL;
}

#ifdef CONFIG_NUMA
/**
 * oom_cpuset_eligible() - check task eligibility for kill
 * @start: task struct of which task to consider
 * @oc: pointer to struct oom_control
 *
 * Task eligibility is determined by whether or not a candidate task, @tsk,
 * shares the same mempolicy nodes as current if it is bound by such a policy
 * and whether or not it has the same set of allowed cpuset nodes.
 *
 * This function is assuming oom-killer context and 'current' has triggered
 * the oom-killer.
 */
static bool oom_cpuset_eligible(struct task_struct *start,
				struct oom_control *oc)
{
	struct task_struct *tsk;
	bool ret = false;
	const nodemask_t *mask = oc->nodemask;

	rcu_read_lock();
	for_each_thread(start, tsk) {
		if (mask) {
			/*
			 * If this is a mempolicy constrained oom, tsk's
			 * cpuset is irrelevant.  Only return true if its
			 * mempolicy intersects current, otherwise it may be
			 * needlessly killed.
			 */
			ret = mempolicy_in_oom_domain(tsk, mask);
		} else {
			/*
			 * This is not a mempolicy constrained oom, so only
			 * check the mems of tsk's cpuset.
			 */
			ret = cpuset_mems_allowed_intersects(current, tsk);
		}
		if (ret)
			break;
	}
	rcu_read_unlock();

	return ret;
}
#else
static bool oom_cpuset_eligible(struct task_struct *tsk, struct oom_control *oc)
{
	return true;
}
#endif /* CONFIG_NUMA */

/*
 * The process p may have detached its own ->mm while exiting or through
 * kthread_use_mm(), but one or more of its subthreads may still have a valid
 * pointer.  Return p, or any of its subthreads with a valid ->mm, with
 * task_lock() held.
 */
struct task_struct *find_lock_task_mm(struct task_struct *p)
{
	struct task_struct *t;

	rcu_read_lock();

	for_each_thread(p, t) {
		task_lock(t);
		if (likely(t->mm))
			goto found;
		task_unlock(t);
	}
	t = NULL;
found:
	rcu_read_unlock();

	return t;
}

/*
 * order == -1 means the oom kill is required by sysrq, otherwise only
 * for display purposes.
 */
static inline bool is_sysrq_oom(struct oom_control *oc)
{
	return oc->order == -1;
}

/* return true if the task is not adequate as candidate victim task. */
static bool oom_unkillable_task(struct task_struct *p)
{
	if (is_global_init(p))
		return true;
	if (p->flags & PF_KTHREAD)
		return true;
	return false;
}

/*
 * Check whether unreclaimable slab amount is greater than
 * all user memory(LRU pages).
 * dump_unreclaimable_slab() could help in the case that
 * oom due to too much unreclaimable slab used by kernel.
*/
static bool should_dump_unreclaim_slab(void)
{
	unsigned long nr_lru;

	nr_lru = global_node_page_state(NR_ACTIVE_ANON) +
		 global_node_page_state(NR_INACTIVE_ANON) +
		 global_node_page_state(NR_ACTIVE_FILE) +
		 global_node_page_state(NR_INACTIVE_FILE) +
		 global_node_page_state(NR_ISOLATED_ANON) +
		 global_node_page_state(NR_ISOLATED_FILE) +
		 global_node_page_state(NR_UNEVICTABLE);

	return (global_node_page_state_pages(NR_SLAB_UNRECLAIMABLE_B) > nr_lru);
}

/**
 * oom_badness - heuristic function to determine which candidate task to kill
 * @p: task struct of which task we should calculate
 * @totalpages: total present RAM allowed for page allocation
 *
 * The heuristic for determining which task to kill is made to be as simple and
 * predictable as possible.  The goal is to return the highest value for the
 * task consuming the most memory to avoid subsequent oom failures.
 */
long oom_badness(struct task_struct *p, unsigned long totalpages)
{
	long points;
	long adj;

	if (oom_unkillable_task(p))
		return LONG_MIN;

	p = find_lock_task_mm(p);
	if (!p)
		return LONG_MIN;

	/*
	 * Do not even consider tasks which are explicitly marked oom
	 * unkillable or have been already oom reaped or the are in
	 * the middle of vfork
	 */
	adj = (long)p->signal->oom_score_adj;
	if (adj == OOM_SCORE_ADJ_MIN ||
			test_bit(MMF_OOM_SKIP, &p->mm->flags) ||
			in_vfork(p)) {
		task_unlock(p);
		return LONG_MIN;
	}

	/*
	 * The baseline for the badness score is the proportion of RAM that each
	 * task's rss, pagetable and swap space use.
	 */
	points = get_mm_rss(p->mm) + get_mm_counter(p->mm, MM_SWAPENTS) +
		mm_pgtables_bytes(p->mm) / PAGE_SIZE;
	task_unlock(p);

	/* Normalize to oom_score_adj units */
	adj *= totalpages / 1000;
	points += adj;

	return points;
}

static const char * const oom_constraint_text[] = {
	[CONSTRAINT_NONE] = "CONSTRAINT_NONE",
	[CONSTRAINT_CPUSET] = "CONSTRAINT_CPUSET",
	[CONSTRAINT_MEMORY_POLICY] = "CONSTRAINT_MEMORY_POLICY",
	[CONSTRAINT_MEMCG] = "CONSTRAINT_MEMCG",
};

/*
 * Determine the type of allocation constraint.
 */
static enum oom_constraint constrained_alloc(struct oom_control *oc)
{
	struct zone *zone;
	struct zoneref *z;
	enum zone_type highest_zoneidx = gfp_zone(oc->gfp_mask);
	bool cpuset_limited = false;
	int nid;

	if (is_memcg_oom(oc)) {
		oc->totalpages = mem_cgroup_get_max(oc->memcg) ?: 1;
		return CONSTRAINT_MEMCG;
	}

	/* Default to all available memory */
	oc->totalpages = totalram_pages() + total_swap_pages;

	if (!IS_ENABLED(CONFIG_NUMA))
		return CONSTRAINT_NONE;

	if (!oc->zonelist)
		return CONSTRAINT_NONE;
	/*
	 * Reach here only when __GFP_NOFAIL is used. So, we should avoid
	 * to kill current.We have to random task kill in this case.
	 * Hopefully, CONSTRAINT_THISNODE...but no way to handle it, now.
	 */
	if (oc->gfp_mask & __GFP_THISNODE)
		return CONSTRAINT_NONE;

	/*
	 * This is not a __GFP_THISNODE allocation, so a truncated nodemask in
	 * the page allocator means a mempolicy is in effect.  Cpuset policy
	 * is enforced in get_page_from_freelist().
	 */
	if (oc->nodemask &&
	    !nodes_subset(node_states[N_MEMORY], *oc->nodemask)) {
		oc->totalpages = total_swap_pages;
		for_each_node_mask(nid, *oc->nodemask)
			oc->totalpages += node_present_pages(nid);
		return CONSTRAINT_MEMORY_POLICY;
	}

	/* Check this allocation failure is caused by cpuset's wall function */
	for_each_zone_zonelist_nodemask(zone, z, oc->zonelist,
			highest_zoneidx, oc->nodemask)
		if (!cpuset_zone_allowed(zone, oc->gfp_mask))
			cpuset_limited = true;

	if (cpuset_limited) {
		oc->totalpages = total_swap_pages;
		for_each_node_mask(nid, cpuset_current_mems_allowed)
			oc->totalpages += node_present_pages(nid);
		return CONSTRAINT_CPUSET;
	}
	return CONSTRAINT_NONE;
}

static int oom_evaluate_task(struct task_struct *task, void *arg)
{
	struct oom_control *oc = arg;
	long points;

	if (oom_unkillable_task(task))
		goto next;

	/* p may not have freeable memory in nodemask */
	if (!is_memcg_oom(oc) && !oom_cpuset_eligible(task, oc))
		goto next;

	/*
	 * This task already has access to memory reserves and is being killed.
	 * Don't allow any other task to have access to the reserves unless
	 * the task has MMF_OOM_SKIP because chances that it would release
	 * any memory is quite low.
	 */
	if (!is_sysrq_oom(oc) && tsk_is_oom_victim(task)) {
		if (test_bit(MMF_OOM_SKIP, &task->signal->oom_mm->flags))
			goto next;
		goto abort;
	}

	/*
	 * If task is allocating a lot of memory and has been marked to be
	 * killed first if it triggers an oom, then select it.
	 */
	if (oom_task_origin(task)) {
		points = LONG_MAX;
		goto select;
	}

	points = oom_badness(task, oc->totalpages);
	if (points == LONG_MIN || points < oc->chosen_points)
		goto next;

select:
	if (oc->chosen)
		put_task_struct(oc->chosen);
	get_task_struct(task);
	oc->chosen = task;
	oc->chosen_points = points;
next:
	return 0;
abort:
	if (oc->chosen)
		put_task_struct(oc->chosen);
	oc->chosen = (void *)-1UL;
	return 1;
}

/*
 * Simple selection loop. We choose the process with the highest number of
 * 'points'. In case scan was aborted, oc->chosen is set to -1.
 */
static void select_bad_process(struct oom_control *oc)
{
	oc->chosen_points = LONG_MIN;

	if (is_memcg_oom(oc))
		mem_cgroup_scan_tasks(oc->memcg, oom_evaluate_task, oc);
	else {
		struct task_struct *p;

		rcu_read_lock();
		for_each_process(p)
			if (oom_evaluate_task(p, oc))
				break;
		rcu_read_unlock();
	}
}

static int dump_task(struct task_struct *p, void *arg)
{
	struct oom_control *oc = arg;
	struct task_struct *task;

	if (oom_unkillable_task(p))
		return 0;

	/* p may not have freeable memory in nodemask */
	if (!is_memcg_oom(oc) && !oom_cpuset_eligible(p, oc))
		return 0;

	task = find_lock_task_mm(p);
	if (!task) {
		/*
		 * All of p's threads have already detached their mm's. There's
		 * no need to report them; they can't be oom killed anyway.
		 */
		return 0;
	}

	pr_info("[%7d] %5d %5d %8lu %8lu %8ld %8lu         %5hd %s\n",
		task->pid, from_kuid(&init_user_ns, task_uid(task)),
		task->tgid, task->mm->total_vm, get_mm_rss(task->mm),
		mm_pgtables_bytes(task->mm),
		get_mm_counter(task->mm, MM_SWAPENTS),
		task->signal->oom_score_adj, task->comm);
	task_unlock(task);

	return 0;
}

/**
 * dump_tasks - dump current memory state of all system tasks
 * @oc: pointer to struct oom_control
 *
 * Dumps the current memory state of all eligible tasks.  Tasks not in the same
 * memcg, not in the same cpuset, or bound to a disjoint set of mempolicy nodes
 * are not shown.
 * State information includes task's pid, uid, tgid, vm size, rss,
 * pgtables_bytes, swapents, oom_score_adj value, and name.
 */
static void dump_tasks(struct oom_control *oc)
{
	pr_info("Tasks state (memory values in pages):\n");
	pr_info("[  pid  ]   uid  tgid total_vm      rss pgtables_bytes swapents oom_score_adj name\n");

	if (is_memcg_oom(oc))
		mem_cgroup_scan_tasks(oc->memcg, dump_task, oc);
	else {
		struct task_struct *p;

		rcu_read_lock();
		for_each_process(p)
			dump_task(p, oc);
		rcu_read_unlock();
	}
}

static void dump_oom_summary(struct oom_control *oc, struct task_struct *victim)
{
	/* one line summary of the oom killer context. */
	pr_info("oom-kill:constraint=%s,nodemask=%*pbl",
			oom_constraint_text[oc->constraint],
			nodemask_pr_args(oc->nodemask));
	cpuset_print_current_mems_allowed();
	mem_cgroup_print_oom_context(oc->memcg, victim);
	pr_cont(",task=%s,pid=%d,uid=%d\n", victim->comm, victim->pid,
		from_kuid(&init_user_ns, task_uid(victim)));
}

static void dump_header(struct oom_control *oc, struct task_struct *p)
{
    /*当前进程申请内存失败，显示日志*/
	pr_warn("%s invoked oom-killer: gfp_mask=%#x(%pGg), order=%d, oom_score_adj=%hd\n",
		current->comm, oc->gfp_mask, &oc->gfp_mask, oc->order,
			current->signal->oom_score_adj);
	if (!IS_ENABLED(CONFIG_COMPACTION) && oc->order)
		pr_warn("COMPACTION is disabled!!!\n");

	/*显示堆栈*/
	dump_stack();
	if (is_memcg_oom(oc))
	    /*cgroup限制情况*/
		mem_cgroup_print_oom_meminfo(oc->memcg);
	else {
<<<<<<< HEAD
	    /*显示mem信息*/
		show_mem(SHOW_MEM_FILTER_NODES, oc->nodemask);
=======
		__show_mem(SHOW_MEM_FILTER_NODES, oc->nodemask, gfp_zone(oc->gfp_mask));
>>>>>>> 97ee9d1c
		if (should_dump_unreclaim_slab())
			dump_unreclaimable_slab();
	}
	if (sysctl_oom_dump_tasks)
		dump_tasks(oc);
	if (p)
		dump_oom_summary(oc, p);
}

/*
 * Number of OOM victims in flight
 */
static atomic_t oom_victims = ATOMIC_INIT(0);
static DECLARE_WAIT_QUEUE_HEAD(oom_victims_wait);

static bool oom_killer_disabled __read_mostly;

#define K(x) ((x) << (PAGE_SHIFT-10))

/*
 * task->mm can be NULL if the task is the exited group leader.  So to
 * determine whether the task is using a particular mm, we examine all the
 * task's threads: if one of those is using this mm then this task was also
 * using it.
 */
bool process_shares_mm(struct task_struct *p, struct mm_struct *mm)
{
	struct task_struct *t;

	for_each_thread(p, t) {
		struct mm_struct *t_mm = READ_ONCE(t->mm);
		if (t_mm)
			return t_mm == mm;
	}
	return false;
}

#ifdef CONFIG_MMU
/*
 * OOM Reaper kernel thread which tries to reap the memory used by the OOM
 * victim (if that is possible) to help the OOM killer to move on.
 */
static struct task_struct *oom_reaper_th;
static DECLARE_WAIT_QUEUE_HEAD(oom_reaper_wait);
static struct task_struct *oom_reaper_list;
static DEFINE_SPINLOCK(oom_reaper_lock);

static bool __oom_reap_task_mm(struct mm_struct *mm)
{
	struct vm_area_struct *vma;
	bool ret = true;
	VMA_ITERATOR(vmi, mm, 0);

	/*
	 * Tell all users of get_user/copy_from_user etc... that the content
	 * is no longer stable. No barriers really needed because unmapping
	 * should imply barriers already and the reader would hit a page fault
	 * if it stumbled over a reaped memory.
	 */
	set_bit(MMF_UNSTABLE, &mm->flags);

	for_each_vma(vmi, vma) {
		if (vma->vm_flags & (VM_HUGETLB|VM_PFNMAP))
			continue;

		/*
		 * Only anonymous pages have a good chance to be dropped
		 * without additional steps which we cannot afford as we
		 * are OOM already.
		 *
		 * We do not even care about fs backed pages because all
		 * which are reclaimable have already been reclaimed and
		 * we do not want to block exit_mmap by keeping mm ref
		 * count elevated without a good reason.
		 */
		if (vma_is_anonymous(vma) || !(vma->vm_flags & VM_SHARED)) {
			struct mmu_notifier_range range;
			struct mmu_gather tlb;

			mmu_notifier_range_init(&range, MMU_NOTIFY_UNMAP, 0,
						vma, mm, vma->vm_start,
						vma->vm_end);
			tlb_gather_mmu(&tlb, mm);
			if (mmu_notifier_invalidate_range_start_nonblock(&range)) {
				tlb_finish_mmu(&tlb);
				ret = false;
				continue;
			}
			unmap_page_range(&tlb, vma, range.start, range.end, NULL);
			mmu_notifier_invalidate_range_end(&range);
			tlb_finish_mmu(&tlb);
		}
	}

	return ret;
}

/*
 * Reaps the address space of the give task.
 *
 * Returns true on success and false if none or part of the address space
 * has been reclaimed and the caller should retry later.
 */
static bool oom_reap_task_mm(struct task_struct *tsk, struct mm_struct *mm)
{
	bool ret = true;

	if (!mmap_read_trylock(mm)) {
		trace_skip_task_reaping(tsk->pid);
		return false;
	}

	/*
	 * MMF_OOM_SKIP is set by exit_mmap when the OOM reaper can't
	 * work on the mm anymore. The check for MMF_OOM_SKIP must run
	 * under mmap_lock for reading because it serializes against the
	 * mmap_write_lock();mmap_write_unlock() cycle in exit_mmap().
	 */
	if (test_bit(MMF_OOM_SKIP, &mm->flags)) {
		trace_skip_task_reaping(tsk->pid);
		goto out_unlock;
	}

	trace_start_task_reaping(tsk->pid);

	/* failed to reap part of the address space. Try again later */
	ret = __oom_reap_task_mm(mm);
	if (!ret)
		goto out_finish;

	pr_info("oom_reaper: reaped process %d (%s), now anon-rss:%lukB, file-rss:%lukB, shmem-rss:%lukB\n",
			task_pid_nr(tsk), tsk->comm,
			K(get_mm_counter(mm, MM_ANONPAGES)),
			K(get_mm_counter(mm, MM_FILEPAGES)),
			K(get_mm_counter(mm, MM_SHMEMPAGES)));
out_finish:
	trace_finish_task_reaping(tsk->pid);
out_unlock:
	mmap_read_unlock(mm);

	return ret;
}

#define MAX_OOM_REAP_RETRIES 10
static void oom_reap_task(struct task_struct *tsk)
{
	int attempts = 0;
	struct mm_struct *mm = tsk->signal->oom_mm;

	/* Retry the mmap_read_trylock(mm) a few times */
	while (attempts++ < MAX_OOM_REAP_RETRIES && !oom_reap_task_mm(tsk, mm))
		schedule_timeout_idle(HZ/10);

	if (attempts <= MAX_OOM_REAP_RETRIES ||
	    test_bit(MMF_OOM_SKIP, &mm->flags))
		goto done;

	pr_info("oom_reaper: unable to reap pid:%d (%s)\n",
		task_pid_nr(tsk), tsk->comm);
	sched_show_task(tsk);
	debug_show_all_locks();

done:
	tsk->oom_reaper_list = NULL;

	/*
	 * Hide this mm from OOM killer because it has been either reaped or
	 * somebody can't call mmap_write_unlock(mm).
	 */
	set_bit(MMF_OOM_SKIP, &mm->flags);

	/* Drop a reference taken by queue_oom_reaper */
	put_task_struct(tsk);
}

static int oom_reaper(void *unused)
{
	set_freezable();

	while (true) {
		struct task_struct *tsk = NULL;

		wait_event_freezable(oom_reaper_wait, oom_reaper_list != NULL);
		spin_lock_irq(&oom_reaper_lock);
		if (oom_reaper_list != NULL) {
			tsk = oom_reaper_list;
			oom_reaper_list = tsk->oom_reaper_list;
		}
		spin_unlock_irq(&oom_reaper_lock);

		if (tsk)
			oom_reap_task(tsk);
	}

	return 0;
}

static void wake_oom_reaper(struct timer_list *timer)
{
	struct task_struct *tsk = container_of(timer, struct task_struct,
			oom_reaper_timer);
	struct mm_struct *mm = tsk->signal->oom_mm;
	unsigned long flags;

	/* The victim managed to terminate on its own - see exit_mmap */
	if (test_bit(MMF_OOM_SKIP, &mm->flags)) {
		put_task_struct(tsk);
		return;
	}

	spin_lock_irqsave(&oom_reaper_lock, flags);
	tsk->oom_reaper_list = oom_reaper_list;
	oom_reaper_list = tsk;
	spin_unlock_irqrestore(&oom_reaper_lock, flags);
	trace_wake_reaper(tsk->pid);
	wake_up(&oom_reaper_wait);
}

/*
 * Give the OOM victim time to exit naturally before invoking the oom_reaping.
 * The timers timeout is arbitrary... the longer it is, the longer the worst
 * case scenario for the OOM can take. If it is too small, the oom_reaper can
 * get in the way and release resources needed by the process exit path.
 * e.g. The futex robust list can sit in Anon|Private memory that gets reaped
 * before the exit path is able to wake the futex waiters.
 */
#define OOM_REAPER_DELAY (2*HZ)
static void queue_oom_reaper(struct task_struct *tsk)
{
	/* mm is already queued? */
	if (test_and_set_bit(MMF_OOM_REAP_QUEUED, &tsk->signal->oom_mm->flags))
		return;

	get_task_struct(tsk);
	timer_setup(&tsk->oom_reaper_timer, wake_oom_reaper, 0);
	tsk->oom_reaper_timer.expires = jiffies + OOM_REAPER_DELAY;
	add_timer(&tsk->oom_reaper_timer);
}

#ifdef CONFIG_SYSCTL
static struct ctl_table vm_oom_kill_table[] = {
	{
		.procname	= "panic_on_oom",
		.data		= &sysctl_panic_on_oom,
		.maxlen		= sizeof(sysctl_panic_on_oom),
		.mode		= 0644,
		.proc_handler	= proc_dointvec_minmax,
		.extra1		= SYSCTL_ZERO,
		.extra2		= SYSCTL_TWO,
	},
	{
		.procname	= "oom_kill_allocating_task",
		.data		= &sysctl_oom_kill_allocating_task,
		.maxlen		= sizeof(sysctl_oom_kill_allocating_task),
		.mode		= 0644,
		.proc_handler	= proc_dointvec,
	},
	{
		.procname	= "oom_dump_tasks",
		.data		= &sysctl_oom_dump_tasks,
		.maxlen		= sizeof(sysctl_oom_dump_tasks),
		.mode		= 0644,
		.proc_handler	= proc_dointvec,
	},
	{}
};
#endif

static int __init oom_init(void)
{
	oom_reaper_th = kthread_run(oom_reaper, NULL, "oom_reaper");
#ifdef CONFIG_SYSCTL
	register_sysctl_init("vm", vm_oom_kill_table);
#endif
	return 0;
}
subsys_initcall(oom_init)
#else
static inline void queue_oom_reaper(struct task_struct *tsk)
{
}
#endif /* CONFIG_MMU */

/**
 * mark_oom_victim - mark the given task as OOM victim
 * @tsk: task to mark
 *
 * Has to be called with oom_lock held and never after
 * oom has been disabled already.
 *
 * tsk->mm has to be non NULL and caller has to guarantee it is stable (either
 * under task_lock or operate on the current).
 */
static void mark_oom_victim(struct task_struct *tsk)
{
	struct mm_struct *mm = tsk->mm;

	WARN_ON(oom_killer_disabled);
	/* OOM killer might race with memcg OOM */
	if (test_and_set_tsk_thread_flag(tsk, TIF_MEMDIE))
		return;

	/* oom_mm is bound to the signal struct life time. */
	if (!cmpxchg(&tsk->signal->oom_mm, NULL, mm))
		mmgrab(tsk->signal->oom_mm);

	/*
	 * Make sure that the task is woken up from uninterruptible sleep
	 * if it is frozen because OOM killer wouldn't be able to free
	 * any memory and livelock. freezing_slow_path will tell the freezer
	 * that TIF_MEMDIE tasks should be ignored.
	 */
	__thaw_task(tsk);
	atomic_inc(&oom_victims);
	trace_mark_victim(tsk->pid);
}

/**
 * exit_oom_victim - note the exit of an OOM victim
 */
void exit_oom_victim(void)
{
	clear_thread_flag(TIF_MEMDIE);

	if (!atomic_dec_return(&oom_victims))
		wake_up_all(&oom_victims_wait);
}

/**
 * oom_killer_enable - enable OOM killer
 */
void oom_killer_enable(void)
{
	oom_killer_disabled = false;
	pr_info("OOM killer enabled.\n");
}

/**
 * oom_killer_disable - disable OOM killer
 * @timeout: maximum timeout to wait for oom victims in jiffies
 *
 * Forces all page allocations to fail rather than trigger OOM killer.
 * Will block and wait until all OOM victims are killed or the given
 * timeout expires.
 *
 * The function cannot be called when there are runnable user tasks because
 * the userspace would see unexpected allocation failures as a result. Any
 * new usage of this function should be consulted with MM people.
 *
 * Returns true if successful and false if the OOM killer cannot be
 * disabled.
 */
bool oom_killer_disable(signed long timeout)
{
	signed long ret;

	/*
	 * Make sure to not race with an ongoing OOM killer. Check that the
	 * current is not killed (possibly due to sharing the victim's memory).
	 */
	if (mutex_lock_killable(&oom_lock))
		return false;
	oom_killer_disabled = true;
	mutex_unlock(&oom_lock);

	ret = wait_event_interruptible_timeout(oom_victims_wait,
			!atomic_read(&oom_victims), timeout);
	if (ret <= 0) {
		oom_killer_enable();
		return false;
	}
	pr_info("OOM killer disabled.\n");

	return true;
}

static inline bool __task_will_free_mem(struct task_struct *task)
{
	struct signal_struct *sig = task->signal;

	/*
	 * A coredumping process may sleep for an extended period in
	 * coredump_task_exit(), so the oom killer cannot assume that
	 * the process will promptly exit and release memory.
	 */
	if (sig->core_state)
		return false;

	if (sig->flags & SIGNAL_GROUP_EXIT)
		return true;

	if (thread_group_empty(task) && (task->flags & PF_EXITING))
		return true;

	return false;
}

/*
 * Checks whether the given task is dying or exiting and likely to
 * release its address space. This means that all threads and processes
 * sharing the same mm have to be killed or exiting.
 * Caller has to make sure that task->mm is stable (hold task_lock or
 * it operates on the current).
 */
static bool task_will_free_mem(struct task_struct *task)
{
	struct mm_struct *mm = task->mm;
	struct task_struct *p;
	bool ret = true;

	/*
	 * Skip tasks without mm because it might have passed its exit_mm and
	 * exit_oom_victim. oom_reaper could have rescued that but do not rely
	 * on that for now. We can consider find_lock_task_mm in future.
	 */
	if (!mm)
		return false;

	if (!__task_will_free_mem(task))
		return false;

	/*
	 * This task has already been drained by the oom reaper so there are
	 * only small chances it will free some more
	 */
	if (test_bit(MMF_OOM_SKIP, &mm->flags))
		return false;

	if (atomic_read(&mm->mm_users) <= 1)
		return true;

	/*
	 * Make sure that all tasks which share the mm with the given tasks
	 * are dying as well to make sure that a) nobody pins its mm and
	 * b) the task is also reapable by the oom reaper.
	 */
	rcu_read_lock();
	for_each_process(p) {
		if (!process_shares_mm(p, mm))
			continue;
		if (same_thread_group(task, p))
			continue;
		ret = __task_will_free_mem(p);
		if (!ret)
			break;
	}
	rcu_read_unlock();

	return ret;
}

static void __oom_kill_process(struct task_struct *victim, const char *message)
{
	struct task_struct *p;
	struct mm_struct *mm;
	bool can_oom_reap = true;

	p = find_lock_task_mm(victim);
	if (!p) {
		pr_info("%s: OOM victim %d (%s) is already exiting. Skip killing the task\n",
			message, task_pid_nr(victim), victim->comm);
		put_task_struct(victim);
		return;
	} else if (victim != p) {
		get_task_struct(p);
		put_task_struct(victim);
		victim = p;
	}

	/* Get a reference to safely compare mm after task_unlock(victim) */
	mm = victim->mm;
	mmgrab(mm);

	/* Raise event before sending signal: task reaper must see this */
	count_vm_event(OOM_KILL);
	memcg_memory_event_mm(mm, MEMCG_OOM_KILL);

	/*
	 * We should send SIGKILL before granting access to memory reserves
	 * in order to prevent the OOM victim from depleting the memory
	 * reserves from the user space under its control.
	 */
	do_send_sig_info(SIGKILL, SEND_SIG_PRIV, victim, PIDTYPE_TGID);
	mark_oom_victim(victim);
	pr_err("%s: Killed process %d (%s) total-vm:%lukB, anon-rss:%lukB, file-rss:%lukB, shmem-rss:%lukB, UID:%u pgtables:%lukB oom_score_adj:%hd\n",
		message, task_pid_nr(victim), victim->comm, K(mm->total_vm),
		K(get_mm_counter(mm, MM_ANONPAGES)),
		K(get_mm_counter(mm, MM_FILEPAGES)),
		K(get_mm_counter(mm, MM_SHMEMPAGES)),
		from_kuid(&init_user_ns, task_uid(victim)),
		mm_pgtables_bytes(mm) >> 10, victim->signal->oom_score_adj);
	task_unlock(victim);

	/*
	 * Kill all user processes sharing victim->mm in other thread groups, if
	 * any.  They don't get access to memory reserves, though, to avoid
	 * depletion of all memory.  This prevents mm->mmap_lock livelock when an
	 * oom killed thread cannot exit because it requires the semaphore and
	 * its contended by another thread trying to allocate memory itself.
	 * That thread will now get access to memory reserves since it has a
	 * pending fatal signal.
	 */
	rcu_read_lock();
	for_each_process(p) {
		if (!process_shares_mm(p, mm))
			continue;
		if (same_thread_group(p, victim))
			continue;
		if (is_global_init(p)) {
			can_oom_reap = false;
			set_bit(MMF_OOM_SKIP, &mm->flags);
			pr_info("oom killer %d (%s) has mm pinned by %d (%s)\n",
					task_pid_nr(victim), victim->comm,
					task_pid_nr(p), p->comm);
			continue;
		}
		/*
		 * No kthread_use_mm() user needs to read from the userspace so
		 * we are ok to reap it.
		 */
		if (unlikely(p->flags & PF_KTHREAD))
			continue;
		do_send_sig_info(SIGKILL, SEND_SIG_PRIV, p, PIDTYPE_TGID);
	}
	rcu_read_unlock();

	if (can_oom_reap)
		queue_oom_reaper(victim);

	mmdrop(mm);
	put_task_struct(victim);
}
#undef K

/*
 * Kill provided task unless it's secured by setting
 * oom_score_adj to OOM_SCORE_ADJ_MIN.
 */
static int oom_kill_memcg_member(struct task_struct *task, void *message)
{
	if (task->signal->oom_score_adj != OOM_SCORE_ADJ_MIN &&
	    !is_global_init(task)) {
		get_task_struct(task);
		__oom_kill_process(task, message);
	}
	return 0;
}

static void oom_kill_process(struct oom_control *oc, const char *message)
{
	struct task_struct *victim = oc->chosen;
	struct mem_cgroup *oom_group;
	static DEFINE_RATELIMIT_STATE(oom_rs, DEFAULT_RATELIMIT_INTERVAL,
					      DEFAULT_RATELIMIT_BURST);

	/*
	 * If the task is already exiting, don't alarm the sysadmin or kill
	 * its children or threads, just give it access to memory reserves
	 * so it can die quickly
	 */
	task_lock(victim);
	if (task_will_free_mem(victim)) {
		mark_oom_victim(victim);
		queue_oom_reaper(victim);
		task_unlock(victim);
		put_task_struct(victim);
		return;
	}
	task_unlock(victim);

	if (__ratelimit(&oom_rs))
		dump_header(oc, victim);

	/*
	 * Do we need to kill the entire memory cgroup?
	 * Or even one of the ancestor memory cgroups?
	 * Check this out before killing the victim task.
	 */
	oom_group = mem_cgroup_get_oom_group(victim, oc->memcg);

	__oom_kill_process(victim, message);

	/*
	 * If necessary, kill all tasks in the selected memory cgroup.
	 */
	if (oom_group) {
		memcg_memory_event(oom_group, MEMCG_OOM_GROUP_KILL);
		mem_cgroup_print_oom_group(oom_group);
		mem_cgroup_scan_tasks(oom_group, oom_kill_memcg_member,
				      (void *)message);
		mem_cgroup_put(oom_group);
	}
}

/*
 * Determines whether the kernel must panic because of the panic_on_oom sysctl.
 */
static void check_panic_on_oom(struct oom_control *oc)
{
	if (likely(!sysctl_panic_on_oom))
		return;
	if (sysctl_panic_on_oom != 2) {
		/*
		 * panic_on_oom == 1 only affects CONSTRAINT_NONE, the kernel
		 * does not panic for cpuset, mempolicy, or memcg allocation
		 * failures.
		 */
		if (oc->constraint != CONSTRAINT_NONE)
			return;
	}
	/* Do not panic for oom kills triggered by sysrq */
	if (is_sysrq_oom(oc))
		return;
	dump_header(oc, NULL);
	panic("Out of memory: %s panic_on_oom is enabled\n",
		sysctl_panic_on_oom == 2 ? "compulsory" : "system-wide");
}

static BLOCKING_NOTIFIER_HEAD(oom_notify_list);

int register_oom_notifier(struct notifier_block *nb)
{
	return blocking_notifier_chain_register(&oom_notify_list, nb);
}
EXPORT_SYMBOL_GPL(register_oom_notifier);

int unregister_oom_notifier(struct notifier_block *nb)
{
	return blocking_notifier_chain_unregister(&oom_notify_list, nb);
}
EXPORT_SYMBOL_GPL(unregister_oom_notifier);

/**
 * out_of_memory - kill the "best" process when we run out of memory
 * @oc: pointer to struct oom_control
 *
 * If we run out of memory, we have the choice between either
 * killing a random task (bad), letting the system crash (worse)
 * OR try to be smart about which process to kill. Note that we
 * don't have to be perfect here, we just have to be good.
 */
bool out_of_memory(struct oom_control *oc)
{
	unsigned long freed = 0;

	if (oom_killer_disabled)
		return false;

	if (!is_memcg_oom(oc)) {
		blocking_notifier_call_chain(&oom_notify_list, 0, &freed);
		if (freed > 0 && !is_sysrq_oom(oc))
			/* Got some memory back in the last second. */
			return true;
	}

	/*
	 * If current has a pending SIGKILL or is exiting, then automatically
	 * select it.  The goal is to allow it to allocate so that it may
	 * quickly exit and free its memory.
	 */
	if (task_will_free_mem(current)) {
		mark_oom_victim(current);
		queue_oom_reaper(current);
		return true;
	}

	/*
	 * The OOM killer does not compensate for IO-less reclaim.
	 * pagefault_out_of_memory lost its gfp context so we have to
	 * make sure exclude 0 mask - all other users should have at least
	 * ___GFP_DIRECT_RECLAIM to get here. But mem_cgroup_oom() has to
	 * invoke the OOM killer even if it is a GFP_NOFS allocation.
	 */
	if (oc->gfp_mask && !(oc->gfp_mask & __GFP_FS) && !is_memcg_oom(oc))
		return true;

	/*
	 * Check if there were limitations on the allocation (only relevant for
	 * NUMA and memcg) that may require different handling.
	 */
	oc->constraint = constrained_alloc(oc);
	if (oc->constraint != CONSTRAINT_MEMORY_POLICY)
		oc->nodemask = NULL;
	check_panic_on_oom(oc);

	if (!is_memcg_oom(oc) && sysctl_oom_kill_allocating_task &&
	    current->mm && !oom_unkillable_task(current) &&
	    oom_cpuset_eligible(current, oc) &&
	    current->signal->oom_score_adj != OOM_SCORE_ADJ_MIN) {
		get_task_struct(current);
		oc->chosen = current;
		oom_kill_process(oc, "Out of memory (oom_kill_allocating_task)");
		return true;
	}

	select_bad_process(oc);
	/* Found nothing?!?! */
	if (!oc->chosen) {
		dump_header(oc, NULL);
		pr_warn("Out of memory and no killable processes...\n");
		/*
		 * If we got here due to an actual allocation at the
		 * system level, we cannot survive this and will enter
		 * an endless loop in the allocator. Bail out now.
		 */
		if (!is_sysrq_oom(oc) && !is_memcg_oom(oc))
			panic("System is deadlocked on memory\n");
	}
	if (oc->chosen && oc->chosen != (void *)-1UL)
		oom_kill_process(oc, !is_memcg_oom(oc) ? "Out of memory" :
				 "Memory cgroup out of memory");
	return !!oc->chosen;
}

/*
 * The pagefault handler calls here because some allocation has failed. We have
 * to take care of the memcg OOM here because this is the only safe context without
 * any locks held but let the oom killer triggered from the allocation context care
 * about the global OOM.
 */
void pagefault_out_of_memory(void)
{
	static DEFINE_RATELIMIT_STATE(pfoom_rs, DEFAULT_RATELIMIT_INTERVAL,
				      DEFAULT_RATELIMIT_BURST);

	if (mem_cgroup_oom_synchronize(true))
		return;

	if (fatal_signal_pending(current))
		return;

	if (__ratelimit(&pfoom_rs))
		pr_warn("Huh VM_FAULT_OOM leaked out to the #PF handler. Retrying PF\n");
}

SYSCALL_DEFINE2(process_mrelease, int, pidfd, unsigned int, flags)
{
#ifdef CONFIG_MMU
	struct mm_struct *mm = NULL;
	struct task_struct *task;
	struct task_struct *p;
	unsigned int f_flags;
	bool reap = false;
	long ret = 0;

	if (flags)
		return -EINVAL;

	task = pidfd_get_task(pidfd, &f_flags);
	if (IS_ERR(task))
		return PTR_ERR(task);

	/*
	 * Make sure to choose a thread which still has a reference to mm
	 * during the group exit
	 */
	p = find_lock_task_mm(task);
	if (!p) {
		ret = -ESRCH;
		goto put_task;
	}

	mm = p->mm;
	mmgrab(mm);

	if (task_will_free_mem(p))
		reap = true;
	else {
		/* Error only if the work has not been done already */
		if (!test_bit(MMF_OOM_SKIP, &mm->flags))
			ret = -EINVAL;
	}
	task_unlock(p);

	if (!reap)
		goto drop_mm;

	if (mmap_read_lock_killable(mm)) {
		ret = -EINTR;
		goto drop_mm;
	}
	/*
	 * Check MMF_OOM_SKIP again under mmap_read_lock protection to ensure
	 * possible change in exit_mmap is seen
	 */
	if (!test_bit(MMF_OOM_SKIP, &mm->flags) && !__oom_reap_task_mm(mm))
		ret = -EAGAIN;
	mmap_read_unlock(mm);

drop_mm:
	mmdrop(mm);
put_task:
	put_task_struct(task);
	return ret;
#else
	return -ENOSYS;
#endif /* CONFIG_MMU */
}<|MERGE_RESOLUTION|>--- conflicted
+++ resolved
@@ -464,12 +464,8 @@
 	    /*cgroup限制情况*/
 		mem_cgroup_print_oom_meminfo(oc->memcg);
 	else {
-<<<<<<< HEAD
-	    /*显示mem信息*/
-		show_mem(SHOW_MEM_FILTER_NODES, oc->nodemask);
-=======
 		__show_mem(SHOW_MEM_FILTER_NODES, oc->nodemask, gfp_zone(oc->gfp_mask));
->>>>>>> 97ee9d1c
+		/*显示mem信息*/
 		if (should_dump_unreclaim_slab())
 			dump_unreclaimable_slab();
 	}
