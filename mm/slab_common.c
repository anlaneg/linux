// SPDX-License-Identifier: GPL-2.0
/*
 * Slab allocator functions that are independent of the allocator strategy
 *
 * (C) 2012 Christoph Lameter <cl@gentwo.org>
 */
#include <linux/slab.h>

#include <linux/mm.h>
#include <linux/poison.h>
#include <linux/interrupt.h>
#include <linux/memory.h>
#include <linux/cache.h>
#include <linux/compiler.h>
#include <linux/kfence.h>
#include <linux/module.h>
#include <linux/cpu.h>
#include <linux/uaccess.h>
#include <linux/seq_file.h>
#include <linux/dma-mapping.h>
#include <linux/swiotlb.h>
#include <linux/proc_fs.h>
#include <linux/debugfs.h>
#include <linux/kmemleak.h>
#include <linux/kasan.h>
#include <asm/cacheflush.h>
#include <asm/tlbflush.h>
#include <asm/page.h>
#include <linux/memcontrol.h>
#include <linux/stackdepot.h>
#include <trace/events/rcu.h>

#include "../kernel/rcu/rcu.h"
#include "internal.h"
#include "slab.h"

#define CREATE_TRACE_POINTS
#include <trace/events/kmem.h>

enum slab_state slab_state;
//用于串连所有slab caches，不论其是否为root cache
LIST_HEAD(slab_caches);
DEFINE_MUTEX(slab_mutex);
/*负责分配kmem_cache的cache*/
struct kmem_cache *kmem_cache;

/*
 * Set of flags that will prevent slab merging
 */
#define SLAB_NEVER_MERGE (SLAB_RED_ZONE | SLAB_POISON | SLAB_STORE_USER | \
		SLAB_TRACE | SLAB_TYPESAFE_BY_RCU | SLAB_NOLEAKTRACE | \
		SLAB_FAILSLAB | SLAB_NO_MERGE)

#define SLAB_MERGE_SAME (SLAB_RECLAIM_ACCOUNT | SLAB_CACHE_DMA | \
			 SLAB_CACHE_DMA32 | SLAB_ACCOUNT)

/*
 * Merge control. If this is set then no merging of slab caches will occur.
 */
static bool slab_nomerge = !IS_ENABLED(CONFIG_SLAB_MERGE_DEFAULT);

static int __init setup_slab_nomerge(char *str)
{
	slab_nomerge = true;
	return 1;
}

static int __init setup_slab_merge(char *str)
{
	slab_nomerge = false;
	return 1;
}

__setup_param("slub_nomerge", slub_nomerge, setup_slab_nomerge, 0);
__setup_param("slub_merge", slub_merge, setup_slab_merge, 0);

__setup("slab_nomerge", setup_slab_nomerge);
__setup("slab_merge", setup_slab_merge);

/*
 * Determine the size of a slab object
 */
unsigned int kmem_cache_size(struct kmem_cache *s)
{
	return s->object_size;
}
EXPORT_SYMBOL(kmem_cache_size);

#ifdef CONFIG_DEBUG_VM

static bool kmem_cache_is_duplicate_name(const char *name)
{
	struct kmem_cache *s;

	list_for_each_entry(s, &slab_caches, list) {
		if (!strcmp(s->name, name))
			return true;
	}

	return false;
}

static int kmem_cache_sanity_check(const char *name, unsigned int size)
{
	if (!name || in_interrupt() || size > KMALLOC_MAX_SIZE) {
		pr_err("kmem_cache_create(%s) integrity check failed\n", name);
		return -EINVAL;
	}

	/* Duplicate names will confuse slabtop, et al */
	WARN(kmem_cache_is_duplicate_name(name),
			"kmem_cache of name '%s' already exists\n", name);

	WARN_ON(strchr(name, ' '));	/* It confuses parsers */
	return 0;
}
#else
static inline int kmem_cache_sanity_check(const char *name, unsigned int size)
{
	return 0;
}
#endif

/*
 * Figure out what the alignment of the objects will be given a set of
 * flags, a user specified alignment and the size of the objects.
 */
static unsigned int calculate_alignment(slab_flags_t flags,
		unsigned int align, unsigned int size)
{
	/*
	 * If the user wants hardware cache aligned objects then follow that
	 * suggestion if the object is sufficiently large.
	 *
	 * The hardware cache alignment cannot override the specified
	 * alignment though. If that is greater then use it.
	 */
	if (flags & SLAB_HWCACHE_ALIGN) {
		unsigned int ralign;

		//如果size少于cachelin/2，则减少对齐字节数
		ralign = cache_line_size();
		while (size <= ralign / 2)
			ralign /= 2;
		align = max(align, ralign);
	}

	//对齐必须大于min align
	align = max(align, arch_slab_minalign());

	//使align按(void*)对齐
	return ALIGN(align, sizeof(void *));
}

/*
 * Find a mergeable slab cache
 */
int slab_unmergeable(struct kmem_cache *s)
{
	if (slab_nomerge || (s->flags & SLAB_NEVER_MERGE))
		return 1;

	if (s->ctor)
		return 1;

#ifdef CONFIG_HARDENED_USERCOPY
	if (s->usersize)
		return 1;
#endif

	/*
	 * We may have set a slab to be unmergeable during bootstrap.
	 */
	if (s->refcount < 0)
		return 1;

	return 0;
}

struct kmem_cache *find_mergeable(unsigned int size, unsigned int align,
		slab_flags_t flags, const char *name, void (*ctor)(void *))
{
	struct kmem_cache *s;

	if (slab_nomerge)
		return NULL;

	if (ctor)
		return NULL;

	flags = kmem_cache_flags(flags, name);

	if (flags & SLAB_NEVER_MERGE)
		return NULL;

	size = ALIGN(size, sizeof(void *));
	align = calculate_alignment(flags, align, size);
	size = ALIGN(size, align);

	list_for_each_entry_reverse(s, &slab_caches, list) {
		if (slab_unmergeable(s))
			continue;

		if (size > s->size)
			continue;

		if ((flags & SLAB_MERGE_SAME) != (s->flags & SLAB_MERGE_SAME))
			continue;
		/*
		 * Check if alignment is compatible.
		 * Courtesy of Adrian Drzewiecki
		 */
		if ((s->size & ~(align - 1)) != s->size)
			continue;

		if (s->size - size >= sizeof(void *))
			continue;

		return s;
	}
	return NULL;
}

<<<<<<< HEAD
/*创建kmem_cache*/
static struct kmem_cache *create_cache(const char *name/*kmem_cache名称*/,
		unsigned int object_size/*obj大小*/, unsigned int align/*对齐大小*/,
		slab_flags_t flags, unsigned int useroffset,
		unsigned int usersize, void (*ctor/*obj构造函数*/)(void *),
		struct kmem_cache *root_cache)
=======
static struct kmem_cache *create_cache(const char *name,
				       unsigned int object_size,
				       struct kmem_cache_args *args,
				       slab_flags_t flags)
>>>>>>> 155a3c00
{
	struct kmem_cache *s;
	int err;

<<<<<<< HEAD
	//offset+usersize不得超过obj_size
	if (WARN_ON(useroffset + usersize > object_size))
		useroffset = usersize = 0;
=======
	/* If a custom freelist pointer is requested make sure it's sane. */
	err = -EINVAL;
	if (args->use_freeptr_offset &&
	    (args->freeptr_offset >= object_size ||
	     !(flags & SLAB_TYPESAFE_BY_RCU) ||
	     !IS_ALIGNED(args->freeptr_offset, __alignof__(freeptr_t))))
		goto out;
>>>>>>> 155a3c00

	err = -ENOMEM;
	s = kmem_cache_zalloc(kmem_cache, GFP_KERNEL);
	if (!s)
		goto out;
	err = do_kmem_cache_create(s, name, object_size, args, flags);
	if (err)
		goto out_free_cache;

	s->refcount = 1;
	list_add(&s->list, &slab_caches);
	return s;

out_free_cache:
	kmem_cache_free(kmem_cache, s);
out:
	return ERR_PTR(err);
}

/**
 * __kmem_cache_create_args - Create a kmem cache.
 * @name: A string which is used in /proc/slabinfo to identify this cache.
 * @object_size: The size of objects to be created in this cache.
 * @args: Additional arguments for the cache creation (see
 *        &struct kmem_cache_args).
 * @flags: See the desriptions of individual flags. The common ones are listed
 *         in the description below.
 *
 * Not to be called directly, use the kmem_cache_create() wrapper with the same
 * parameters.
 *
 * Commonly used @flags:
 *
 * &SLAB_ACCOUNT - Account allocations to memcg.
 *
 * &SLAB_HWCACHE_ALIGN - Align objects on cache line boundaries.
 *
 * &SLAB_RECLAIM_ACCOUNT - Objects are reclaimable.
 *
 * &SLAB_TYPESAFE_BY_RCU - Slab page (not individual objects) freeing delayed
 * by a grace period - see the full description before using.
 *
 * Context: Cannot be called within a interrupt, but can be interrupted.
 *
 * Return: a pointer to the cache on success, NULL on failure.
 */
<<<<<<< HEAD
struct kmem_cache *
kmem_cache_create_usercopy(const char *name/*要创建的slab名称*/,
		  unsigned int size/*要创建的obj大小*/, unsigned int align/*obj对齐方式*/,
		  slab_flags_t flags,
		  unsigned int useroffset, unsigned int usersize,
		  void (*ctor)(void *))
=======
struct kmem_cache *__kmem_cache_create_args(const char *name,
					    unsigned int object_size,
					    struct kmem_cache_args *args,
					    slab_flags_t flags)
>>>>>>> 155a3c00
{
	struct kmem_cache *s = NULL;
	const char *cache_name;
	int err;

#ifdef CONFIG_SLUB_DEBUG
	/*
	 * If no slab_debug was enabled globally, the static key is not yet
	 * enabled by setup_slub_debug(). Enable it if the cache is being
	 * created with any of the debugging flags passed explicitly.
	 * It's also possible that this is the first cache created with
	 * SLAB_STORE_USER and we should init stack_depot for it.
	 */
	if (flags & SLAB_DEBUG_FLAGS)
		static_branch_enable(&slub_debug_enabled);
	if (flags & SLAB_STORE_USER)
		stack_depot_init();
#else
	flags &= ~SLAB_DEBUG_FLAGS;
#endif

	mutex_lock(&slab_mutex);

	err = kmem_cache_sanity_check(name, object_size);
	if (err) {
		goto out_unlock;
	}

	if (flags & ~SLAB_FLAGS_PERMITTED) {
		err = -EINVAL;
		goto out_unlock;
	}

	/* Fail closed on bad usersize of useroffset values. */
	if (!IS_ENABLED(CONFIG_HARDENED_USERCOPY) ||
	    WARN_ON(!args->usersize && args->useroffset) ||
	    WARN_ON(object_size < args->usersize ||
		    object_size - args->usersize < args->useroffset))
		args->usersize = args->useroffset = 0;

	if (!args->usersize)
		s = __kmem_cache_alias(name, object_size, args->align, flags,
				       args->ctor);
	if (s)
		goto out_unlock;

	//复制cache名称失败，退出
	cache_name = kstrdup_const(name, GFP_KERNEL);
	if (!cache_name) {
		err = -ENOMEM;
		goto out_unlock;
	}

	args->align = calculate_alignment(flags, args->align, object_size);
	s = create_cache(cache_name, object_size, args, flags);
	if (IS_ERR(s)) {
		err = PTR_ERR(s);
		kfree_const(cache_name);
	}

out_unlock:
	mutex_unlock(&slab_mutex);

	if (err) {
		if (flags & SLAB_PANIC)
			panic("%s: Failed to create slab '%s'. Error %d\n",
				__func__, name, err);
		else {
			pr_warn("%s(%s) failed with error %d\n",
				__func__, name, err);
			dump_stack();
		}
		return NULL;
	}
	return s;
}
EXPORT_SYMBOL(__kmem_cache_create_args);

static struct kmem_cache *kmem_buckets_cache __ro_after_init;

/**
 * kmem_buckets_create - Create a set of caches that handle dynamic sized
 *			 allocations via kmem_buckets_alloc()
 * @name: A prefix string which is used in /proc/slabinfo to identify this
 *	  cache. The individual caches with have their sizes as the suffix.
 * @flags: SLAB flags (see kmem_cache_create() for details).
 * @useroffset: Starting offset within an allocation that may be copied
 *		to/from userspace.
 * @usersize: How many bytes, starting at @useroffset, may be copied
 *		to/from userspace.
 * @ctor: A constructor for the objects, run when new allocations are made.
 *
<<<<<<< HEAD
 * %SLAB_RED_ZONE - Insert `Red` zones around the allocated memory to check
 * for buffer overruns.
 *
 * %SLAB_HWCACHE_ALIGN - Align the objects in this cache to a hardware
 * cacheline.  This can be beneficial if you're counting cycles as closely
 * as davem.
 *
 * Return: a pointer to the cache on success, NULL on failure.
 */
struct kmem_cache *
kmem_cache_create(const char *name, unsigned int size/*obj大小*/, unsigned int align/*obj对齐方式*/,
		slab_flags_t flags, void (*ctor)(void *))
{
	return kmem_cache_create_usercopy(name, size, align, flags, 0, 0,
					  ctor);
}
EXPORT_SYMBOL(kmem_cache_create);

#ifdef SLAB_SUPPORTS_SYSFS
/*
 * For a given kmem_cache, kmem_cache_destroy() should only be called
 * once or there will be a use-after-free problem. The actual deletion
 * and release of the kobject does not need slab_mutex or cpu_hotplug_lock
 * protection. So they are now done without holding those locks.
=======
 * Cannot be called within an interrupt, but can be interrupted.
>>>>>>> 155a3c00
 *
 * Return: a pointer to the cache on success, NULL on failure. When
 * CONFIG_SLAB_BUCKETS is not enabled, ZERO_SIZE_PTR is returned, and
 * subsequent calls to kmem_buckets_alloc() will fall back to kmalloc().
 * (i.e. callers only need to check for NULL on failure.)
 */
kmem_buckets *kmem_buckets_create(const char *name, slab_flags_t flags,
				  unsigned int useroffset,
				  unsigned int usersize,
				  void (*ctor)(void *))
{
	unsigned long mask = 0;
	unsigned int idx;
	kmem_buckets *b;

	BUILD_BUG_ON(ARRAY_SIZE(kmalloc_caches[KMALLOC_NORMAL]) > BITS_PER_LONG);

	/*
	 * When the separate buckets API is not built in, just return
	 * a non-NULL value for the kmem_buckets pointer, which will be
	 * unused when performing allocations.
	 */
	if (!IS_ENABLED(CONFIG_SLAB_BUCKETS))
		return ZERO_SIZE_PTR;

	if (WARN_ON(!kmem_buckets_cache))
		return NULL;

	b = kmem_cache_alloc(kmem_buckets_cache, GFP_KERNEL|__GFP_ZERO);
	if (WARN_ON(!b))
		return NULL;

	flags |= SLAB_NO_MERGE;

	for (idx = 0; idx < ARRAY_SIZE(kmalloc_caches[KMALLOC_NORMAL]); idx++) {
		char *short_size, *cache_name;
		unsigned int cache_useroffset, cache_usersize;
		unsigned int size, aligned_idx;

		if (!kmalloc_caches[KMALLOC_NORMAL][idx])
			continue;

		size = kmalloc_caches[KMALLOC_NORMAL][idx]->object_size;
		if (!size)
			continue;

		short_size = strchr(kmalloc_caches[KMALLOC_NORMAL][idx]->name, '-');
		if (WARN_ON(!short_size))
			goto fail;

		if (useroffset >= size) {
			cache_useroffset = 0;
			cache_usersize = 0;
		} else {
			cache_useroffset = useroffset;
			cache_usersize = min(size - cache_useroffset, usersize);
		}

		aligned_idx = __kmalloc_index(size, false);
		if (!(*b)[aligned_idx]) {
			cache_name = kasprintf(GFP_KERNEL, "%s-%s", name, short_size + 1);
			if (WARN_ON(!cache_name))
				goto fail;
			(*b)[aligned_idx] = kmem_cache_create_usercopy(cache_name, size,
					0, flags, cache_useroffset,
					cache_usersize, ctor);
			kfree(cache_name);
			if (WARN_ON(!(*b)[aligned_idx]))
				goto fail;
			set_bit(aligned_idx, &mask);
		}
		if (idx != aligned_idx)
			(*b)[idx] = (*b)[aligned_idx];
	}

	return b;

fail:
	for_each_set_bit(idx, &mask, ARRAY_SIZE(kmalloc_caches[KMALLOC_NORMAL]))
		kmem_cache_destroy((*b)[idx]);
	kmem_cache_free(kmem_buckets_cache, b);

	return NULL;
}
EXPORT_SYMBOL(kmem_buckets_create);

/*
 * For a given kmem_cache, kmem_cache_destroy() should only be called
 * once or there will be a use-after-free problem. The actual deletion
 * and release of the kobject does not need slab_mutex or cpu_hotplug_lock
 * protection. So they are now done without holding those locks.
 */
static void kmem_cache_release(struct kmem_cache *s)
{
	kfence_shutdown_cache(s);
	if (__is_defined(SLAB_SUPPORTS_SYSFS) && slab_state >= FULL)
		sysfs_slab_release(s);
	else
		slab_kmem_cache_release(s);
}

void slab_kmem_cache_release(struct kmem_cache *s)
{
	__kmem_cache_release(s);
	kfree_const(s->name);
	kmem_cache_free(kmem_cache, s);
}

void kmem_cache_destroy(struct kmem_cache *s)
{
	int err;

	if (unlikely(!s) || !kasan_check_byte(s))
		return;

	/* in-flight kfree_rcu()'s may include objects from our cache */
	kvfree_rcu_barrier();

	if (IS_ENABLED(CONFIG_SLUB_RCU_DEBUG) &&
	    (s->flags & SLAB_TYPESAFE_BY_RCU)) {
		/*
		 * Under CONFIG_SLUB_RCU_DEBUG, when objects in a
		 * SLAB_TYPESAFE_BY_RCU slab are freed, SLUB will internally
		 * defer their freeing with call_rcu().
		 * Wait for such call_rcu() invocations here before actually
		 * destroying the cache.
		 *
		 * It doesn't matter that we haven't looked at the slab refcount
		 * yet - slabs with SLAB_TYPESAFE_BY_RCU can't be merged, so
		 * the refcount should be 1 here.
		 */
		rcu_barrier();
	}

	cpus_read_lock();
	mutex_lock(&slab_mutex);

	s->refcount--;
	if (s->refcount) {
		mutex_unlock(&slab_mutex);
		cpus_read_unlock();
		return;
	}

	/* free asan quarantined objects */
	kasan_cache_shutdown(s);

	err = __kmem_cache_shutdown(s);
	if (!slab_in_kunit_test())
		WARN(err, "%s %s: Slab cache still has objects when called from %pS",
		     __func__, s->name, (void *)_RET_IP_);

	list_del(&s->list);

	mutex_unlock(&slab_mutex);
	cpus_read_unlock();

	if (slab_state >= FULL)
		sysfs_slab_unlink(s);
	debugfs_slab_release(s);

	if (err)
		return;

	if (s->flags & SLAB_TYPESAFE_BY_RCU)
		rcu_barrier();

	kmem_cache_release(s);
}
EXPORT_SYMBOL(kmem_cache_destroy);

/**
 * kmem_cache_shrink - Shrink a cache.
 * @cachep: The cache to shrink.
 *
 * Releases as many slabs as possible for a cache.
 * To help debugging, a zero exit status indicates all slabs were released.
 *
 * Return: %0 if all slabs were released, non-zero otherwise
 */
int kmem_cache_shrink(struct kmem_cache *cachep)
{
	kasan_cache_shrink(cachep);

	return __kmem_cache_shrink(cachep);
}
EXPORT_SYMBOL(kmem_cache_shrink);

bool slab_is_available(void)
{
	return slab_state >= UP;
}

#ifdef CONFIG_PRINTK
static void kmem_obj_info(struct kmem_obj_info *kpp, void *object, struct slab *slab)
{
	if (__kfence_obj_info(kpp, object, slab))
		return;
	__kmem_obj_info(kpp, object, slab);
}

/**
 * kmem_dump_obj - Print available slab provenance information
 * @object: slab object for which to find provenance information.
 *
 * This function uses pr_cont(), so that the caller is expected to have
 * printed out whatever preamble is appropriate.  The provenance information
 * depends on the type of object and on how much debugging is enabled.
 * For a slab-cache object, the fact that it is a slab object is printed,
 * and, if available, the slab name, return address, and stack trace from
 * the allocation and last free path of that object.
 *
 * Return: %true if the pointer is to a not-yet-freed object from
 * kmalloc() or kmem_cache_alloc(), either %true or %false if the pointer
 * is to an already-freed object, and %false otherwise.
 */
bool kmem_dump_obj(void *object)
{
	char *cp = IS_ENABLED(CONFIG_MMU) ? "" : "/vmalloc";
	int i;
	struct slab *slab;
	unsigned long ptroffset;
	struct kmem_obj_info kp = { };

	/* Some arches consider ZERO_SIZE_PTR to be a valid address. */
	if (object < (void *)PAGE_SIZE || !virt_addr_valid(object))
		return false;
	slab = virt_to_slab(object);
	if (!slab)
		return false;

	kmem_obj_info(&kp, object, slab);
	if (kp.kp_slab_cache)
		pr_cont(" slab%s %s", cp, kp.kp_slab_cache->name);
	else
		pr_cont(" slab%s", cp);
	if (is_kfence_address(object))
		pr_cont(" (kfence)");
	if (kp.kp_objp)
		pr_cont(" start %px", kp.kp_objp);
	if (kp.kp_data_offset)
		pr_cont(" data offset %lu", kp.kp_data_offset);
	if (kp.kp_objp) {
		ptroffset = ((char *)object - (char *)kp.kp_objp) - kp.kp_data_offset;
		pr_cont(" pointer offset %lu", ptroffset);
	}
	if (kp.kp_slab_cache && kp.kp_slab_cache->object_size)
		pr_cont(" size %u", kp.kp_slab_cache->object_size);
	if (kp.kp_ret)
		pr_cont(" allocated at %pS\n", kp.kp_ret);
	else
		pr_cont("\n");
	for (i = 0; i < ARRAY_SIZE(kp.kp_stack); i++) {
		if (!kp.kp_stack[i])
			break;
		pr_info("    %pS\n", kp.kp_stack[i]);
	}

	if (kp.kp_free_stack[0])
		pr_cont(" Free path:\n");

	for (i = 0; i < ARRAY_SIZE(kp.kp_free_stack); i++) {
		if (!kp.kp_free_stack[i])
			break;
		pr_info("    %pS\n", kp.kp_free_stack[i]);
	}

	return true;
}
EXPORT_SYMBOL_GPL(kmem_dump_obj);
#endif

//初始化kmem_cache
/* Create a cache during boot when no slab services are available yet */
void __init create_boot_cache(struct kmem_cache *s, const char *name/*cache名称*/,
		unsigned int size, slab_flags_t flags,
		unsigned int useroffset, unsigned int usersize)
{
	int err;
	unsigned int align = ARCH_KMALLOC_MINALIGN;
	struct kmem_cache_args kmem_args = {};

	/*
	 * kmalloc caches guarantee alignment of at least the largest
	 * power-of-two divisor of the size. For power-of-two sizes,
	 * it is the size itself.
	 */
	if (flags & SLAB_KMALLOC)
		align = max(align, 1U << (ffs(size) - 1));
	kmem_args.align = calculate_alignment(flags, align, size);

#ifdef CONFIG_HARDENED_USERCOPY
	kmem_args.useroffset = useroffset;
	kmem_args.usersize = usersize;
#endif

	err = do_kmem_cache_create(s, name, size, &kmem_args, flags);

	if (err)
		panic("Creation of kmalloc slab %s size=%u failed. Reason %d\n",
					name, size, err);

	s->refcount = -1;	/* Exempt from merging for now */
}

static struct kmem_cache *__init create_kmalloc_cache(const char *name/*要创建的cache名称*/,
						      unsigned int size/*obj大小*/,
						      slab_flags_t flags)
{
	//申请一个kmem_cache
	struct kmem_cache *s = kmem_cache_zalloc(kmem_cache, GFP_NOWAIT);

	if (!s)
		panic("Out of memory when creating slab %s\n", name);

	create_boot_cache(s, name, size, flags | SLAB_KMALLOC, 0, size);
	//将此cache加入到slab_caches中，以方便遍历
	list_add(&s->list, &slab_caches);
	s->refcount = 1;
	return s;
}

<<<<<<< HEAD
struct kmem_cache *
kmalloc_caches[NR_KMALLOC_TYPES/*kmalloc类型*/][KMALLOC_SHIFT_HIGH + 1/*申请的内存长度*/] __ro_after_init =
{ /* initialization for https://bugs.llvm.org/show_bug.cgi?id=42570 */ };
=======
kmem_buckets kmalloc_caches[NR_KMALLOC_TYPES] __ro_after_init =
{ /* initialization for https://llvm.org/pr42570 */ };
>>>>>>> 155a3c00
EXPORT_SYMBOL(kmalloc_caches);

#ifdef CONFIG_RANDOM_KMALLOC_CACHES
unsigned long random_kmalloc_seed __ro_after_init;
EXPORT_SYMBOL(random_kmalloc_seed);
#endif

/*
 * Conversion table for small slabs sizes / 8 to the index in the
 * kmalloc array. This is necessary for slabs < 192 since we have non power
 * of two cache sizes there. The size of larger slabs can be determined using
 * fls.
 */
u8 kmalloc_size_index[24] __ro_after_init = {
	3,	/* 8 */
	4,	/* 16 */
	5,	/* 24 */
	5,	/* 32 */
	6,	/* 40 */
	6,	/* 48 */
	6,	/* 56 */
	6,	/* 64 */
	1,	/* 72 */
	1,	/* 80 */
	1,	/* 88 */
	1,	/* 96 */
	7,	/* 104 */
	7,	/* 112 */
	7,	/* 120 */
	7,	/* 128 */
	2,	/* 136 */
	2,	/* 144 */
	2,	/* 152 */
	2,	/* 160 */
	2,	/* 168 */
	2,	/* 176 */
	2,	/* 184 */
	2	/* 192 */
};

size_t kmalloc_size_roundup(size_t size)
{
	if (size && size <= KMALLOC_MAX_CACHE_SIZE) {
		/*
		 * The flags don't matter since size_index is common to all.
		 * Neither does the caller for just getting ->object_size.
		 */
		return kmalloc_slab(size, NULL, GFP_KERNEL, 0)->object_size;
	}

	/* Above the smaller buckets, size is a multiple of page size. */
	if (size && size <= KMALLOC_MAX_SIZE)
		return PAGE_SIZE << get_order(size);

	/*
	 * Return 'size' for 0 - kmalloc() returns ZERO_SIZE_PTR
	 * and very large size - kmalloc() may fail.
	 */
	return size;

}
EXPORT_SYMBOL(kmalloc_size_roundup);

#ifdef CONFIG_ZONE_DMA
#define KMALLOC_DMA_NAME(sz)	.name[KMALLOC_DMA] = "dma-kmalloc-" #sz,
#else
#define KMALLOC_DMA_NAME(sz)
#endif

#ifdef CONFIG_MEMCG
#define KMALLOC_CGROUP_NAME(sz)	.name[KMALLOC_CGROUP] = "kmalloc-cg-" #sz,
#else
#define KMALLOC_CGROUP_NAME(sz)
#endif

#ifndef CONFIG_SLUB_TINY
#define KMALLOC_RCL_NAME(sz)	.name[KMALLOC_RECLAIM] = "kmalloc-rcl-" #sz,
#else
#define KMALLOC_RCL_NAME(sz)
#endif

#ifdef CONFIG_RANDOM_KMALLOC_CACHES
#define __KMALLOC_RANDOM_CONCAT(a, b) a ## b
#define KMALLOC_RANDOM_NAME(N, sz) __KMALLOC_RANDOM_CONCAT(KMA_RAND_, N)(sz)
#define KMA_RAND_1(sz)                  .name[KMALLOC_RANDOM_START +  1] = "kmalloc-rnd-01-" #sz,
#define KMA_RAND_2(sz)  KMA_RAND_1(sz)  .name[KMALLOC_RANDOM_START +  2] = "kmalloc-rnd-02-" #sz,
#define KMA_RAND_3(sz)  KMA_RAND_2(sz)  .name[KMALLOC_RANDOM_START +  3] = "kmalloc-rnd-03-" #sz,
#define KMA_RAND_4(sz)  KMA_RAND_3(sz)  .name[KMALLOC_RANDOM_START +  4] = "kmalloc-rnd-04-" #sz,
#define KMA_RAND_5(sz)  KMA_RAND_4(sz)  .name[KMALLOC_RANDOM_START +  5] = "kmalloc-rnd-05-" #sz,
#define KMA_RAND_6(sz)  KMA_RAND_5(sz)  .name[KMALLOC_RANDOM_START +  6] = "kmalloc-rnd-06-" #sz,
#define KMA_RAND_7(sz)  KMA_RAND_6(sz)  .name[KMALLOC_RANDOM_START +  7] = "kmalloc-rnd-07-" #sz,
#define KMA_RAND_8(sz)  KMA_RAND_7(sz)  .name[KMALLOC_RANDOM_START +  8] = "kmalloc-rnd-08-" #sz,
#define KMA_RAND_9(sz)  KMA_RAND_8(sz)  .name[KMALLOC_RANDOM_START +  9] = "kmalloc-rnd-09-" #sz,
#define KMA_RAND_10(sz) KMA_RAND_9(sz)  .name[KMALLOC_RANDOM_START + 10] = "kmalloc-rnd-10-" #sz,
#define KMA_RAND_11(sz) KMA_RAND_10(sz) .name[KMALLOC_RANDOM_START + 11] = "kmalloc-rnd-11-" #sz,
#define KMA_RAND_12(sz) KMA_RAND_11(sz) .name[KMALLOC_RANDOM_START + 12] = "kmalloc-rnd-12-" #sz,
#define KMA_RAND_13(sz) KMA_RAND_12(sz) .name[KMALLOC_RANDOM_START + 13] = "kmalloc-rnd-13-" #sz,
#define KMA_RAND_14(sz) KMA_RAND_13(sz) .name[KMALLOC_RANDOM_START + 14] = "kmalloc-rnd-14-" #sz,
#define KMA_RAND_15(sz) KMA_RAND_14(sz) .name[KMALLOC_RANDOM_START + 15] = "kmalloc-rnd-15-" #sz,
#else // CONFIG_RANDOM_KMALLOC_CACHES
#define KMALLOC_RANDOM_NAME(N, sz)
#endif

#define INIT_KMALLOC_INFO(__size, __short_size)			\
{								\
	.name[KMALLOC_NORMAL]  = "kmalloc-" #__short_size,	\
	KMALLOC_RCL_NAME(__short_size)				\
	KMALLOC_CGROUP_NAME(__short_size)			\
	KMALLOC_DMA_NAME(__short_size)				\
	KMALLOC_RANDOM_NAME(RANDOM_KMALLOC_CACHES_NR, __short_size)	\
	.size = __size,						\
}

/*
 * kmalloc_info[] is to make slab_debug=,kmalloc-xx option work at boot time.
 * kmalloc_index() supports up to 2^21=2MB, so the final entry of the table is
 * kmalloc-2M.
 */
const struct kmalloc_info_struct kmalloc_info[] __initconst = {
	INIT_KMALLOC_INFO(0, 0),//size为0(不使用）
	INIT_KMALLOC_INFO(96, 96),
	INIT_KMALLOC_INFO(192, 192),
	INIT_KMALLOC_INFO(8, 8),
	INIT_KMALLOC_INFO(16, 16),
	INIT_KMALLOC_INFO(32, 32),
	INIT_KMALLOC_INFO(64, 64),
	INIT_KMALLOC_INFO(128, 128),
	INIT_KMALLOC_INFO(256, 256),
	INIT_KMALLOC_INFO(512, 512),
	INIT_KMALLOC_INFO(1024, 1k),
	INIT_KMALLOC_INFO(2048, 2k),
	INIT_KMALLOC_INFO(4096, 4k),
	INIT_KMALLOC_INFO(8192, 8k),
	INIT_KMALLOC_INFO(16384, 16k),
	INIT_KMALLOC_INFO(32768, 32k),
	INIT_KMALLOC_INFO(65536, 64k),
	INIT_KMALLOC_INFO(131072, 128k),
	INIT_KMALLOC_INFO(262144, 256k),
	INIT_KMALLOC_INFO(524288, 512k),
	INIT_KMALLOC_INFO(1048576, 1M),
	INIT_KMALLOC_INFO(2097152, 2M)
};

/*
 * Patch up the size_index table if we have strange large alignment
 * requirements for the kmalloc array. This is only the case for
 * MIPS it seems. The standard arches will not generate any code here.
 *
 * Largest permitted alignment is 256 bytes due to the way we
 * handle the index determination for the smaller caches.
 *
 * Make sure that nothing crazy happens if someone starts tinkering
 * around with ARCH_KMALLOC_MINALIGN
 */
void __init setup_kmalloc_cache_index_table(void)
{
	unsigned int i;

	BUILD_BUG_ON(KMALLOC_MIN_SIZE > 256 ||
		!is_power_of_2(KMALLOC_MIN_SIZE));

	for (i = 8; i < KMALLOC_MIN_SIZE; i += 8) {
		unsigned int elem = size_index_elem(i);

		if (elem >= ARRAY_SIZE(kmalloc_size_index))
			break;
		kmalloc_size_index[elem] = KMALLOC_SHIFT_LOW;
	}

	if (KMALLOC_MIN_SIZE >= 64) {
		/*
		 * The 96 byte sized cache is not used if the alignment
		 * is 64 byte.
		 */
		for (i = 64 + 8; i <= 96; i += 8)
			kmalloc_size_index[size_index_elem(i)] = 7;

	}

	if (KMALLOC_MIN_SIZE >= 128) {
		/*
		 * The 192 byte sized cache is not used if the alignment
		 * is 128 byte. Redirect kmalloc to use the 256 byte cache
		 * instead.
		 */
		for (i = 128 + 8; i <= 192; i += 8)
			kmalloc_size_index[size_index_elem(i)] = 8;
	}
}

static unsigned int __kmalloc_minalign(void)
{
	unsigned int minalign = dma_get_cache_alignment();

	if (IS_ENABLED(CONFIG_DMA_BOUNCE_UNALIGNED_KMALLOC) &&
	    is_swiotlb_allocated())
		minalign = ARCH_KMALLOC_MINALIGN;

	return max(minalign, arch_slab_minalign());
}

<<<<<<< HEAD
//创建指定type及size的kmalloc cache
void __init
new_kmalloc_cache(int idx, enum kmalloc_cache_type type, slab_flags_t flags)
=======
static void __init
new_kmalloc_cache(int idx, enum kmalloc_cache_type type)
>>>>>>> 155a3c00
{
	slab_flags_t flags = 0;
	unsigned int minalign = __kmalloc_minalign();
	unsigned int aligned_size = kmalloc_info[idx].size;
	int aligned_idx = idx;

	if ((KMALLOC_RECLAIM != KMALLOC_NORMAL) && (type == KMALLOC_RECLAIM)) {
		flags |= SLAB_RECLAIM_ACCOUNT;
	} else if (IS_ENABLED(CONFIG_MEMCG) && (type == KMALLOC_CGROUP)) {
		if (mem_cgroup_kmem_disabled()) {
			kmalloc_caches[type][idx] = kmalloc_caches[KMALLOC_NORMAL][idx];
			return;
		}
		flags |= SLAB_ACCOUNT;
	} else if (IS_ENABLED(CONFIG_ZONE_DMA) && (type == KMALLOC_DMA)) {
		flags |= SLAB_CACHE_DMA;
	}

#ifdef CONFIG_RANDOM_KMALLOC_CACHES
	if (type >= KMALLOC_RANDOM_START && type <= KMALLOC_RANDOM_END)
		flags |= SLAB_NO_MERGE;
#endif

	/*
	 * If CONFIG_MEMCG is enabled, disable cache merging for
	 * KMALLOC_NORMAL caches.
	 */
	if (IS_ENABLED(CONFIG_MEMCG) && (type == KMALLOC_NORMAL))
		flags |= SLAB_NO_MERGE;

	if (minalign > ARCH_KMALLOC_MINALIGN) {
		aligned_size = ALIGN(aligned_size, minalign);
		aligned_idx = __kmalloc_index(aligned_size, false);
	}

	if (!kmalloc_caches[type][aligned_idx])
		kmalloc_caches[type][aligned_idx] = create_kmalloc_cache(
					kmalloc_info[aligned_idx].name[type],
					aligned_size, flags);
	if (idx != aligned_idx)
		kmalloc_caches[type][idx] = kmalloc_caches[type][aligned_idx];
}

/*
 * Create the kmalloc array. Some of the regular kmalloc arrays
 * may already have been created because they were needed to
 * enable allocations for slab creation.
 */
void __init create_kmalloc_caches(void)
{
	int i;
	enum kmalloc_cache_type type;

	/*
	 * Including KMALLOC_CGROUP if CONFIG_MEMCG defined
	 */
	//为kmalloc创建cache (不包含DMA zone)
	for (type = KMALLOC_NORMAL; type < NR_KMALLOC_TYPES; type++) {
<<<<<<< HEAD
		for (i = KMALLOC_SHIFT_LOW; i <= KMALLOC_SHIFT_HIGH; i++) {
			if (!kmalloc_caches[type][i])
			    //此type及size未创建cache,这里执行创建
				new_kmalloc_cache(i, type, flags);

			/*
			 * Caches that are not of the two-to-the-power-of size.
			 * These have to be created immediately after the
			 * earlier power of two caches
			 */
			if (KMALLOC_MIN_SIZE <= 32 && i == 6 &&
					!kmalloc_caches[type][1])
			    //创建1
				new_kmalloc_cache(1, type, flags);
			if (KMALLOC_MIN_SIZE <= 64 && i == 7 &&
					!kmalloc_caches[type][2])
			    //创建2
				new_kmalloc_cache(2, type, flags);
		}
=======
		/* Caches that are NOT of the two-to-the-power-of size. */
		if (KMALLOC_MIN_SIZE <= 32)
			new_kmalloc_cache(1, type);
		if (KMALLOC_MIN_SIZE <= 64)
			new_kmalloc_cache(2, type);

		/* Caches that are of the two-to-the-power-of size. */
		for (i = KMALLOC_SHIFT_LOW; i <= KMALLOC_SHIFT_HIGH; i++)
			new_kmalloc_cache(i, type);
>>>>>>> 155a3c00
	}
#ifdef CONFIG_RANDOM_KMALLOC_CACHES
	random_kmalloc_seed = get_random_u64();
#endif

	/* Kmalloc array is now usable */
	slab_state = UP;

	if (IS_ENABLED(CONFIG_SLAB_BUCKETS))
		kmem_buckets_cache = kmem_cache_create("kmalloc_buckets",
						       sizeof(kmem_buckets),
						       0, SLAB_NO_MERGE, NULL);
}

/**
 * __ksize -- Report full size of underlying allocation
 * @object: pointer to the object
 *
 * This should only be used internally to query the true size of allocations.
 * It is not meant to be a way to discover the usable size of an allocation
 * after the fact. Instead, use kmalloc_size_roundup(). Using memory beyond
 * the originally requested allocation size may trigger KASAN, UBSAN_BOUNDS,
 * and/or FORTIFY_SOURCE.
 *
 * Return: size of the actual memory used by @object in bytes
 */
size_t __ksize(const void *object)
{
	struct folio *folio;

	if (unlikely(object == ZERO_SIZE_PTR))
		return 0;

	folio = virt_to_folio(object);

	if (unlikely(!folio_test_slab(folio))) {
		if (WARN_ON(folio_size(folio) <= KMALLOC_MAX_CACHE_SIZE))
			return 0;
		if (WARN_ON(object != folio_address(folio)))
			return 0;
		return folio_size(folio);
	}

#ifdef CONFIG_SLUB_DEBUG
	skip_orig_size_check(folio_slab(folio)->slab_cache, object);
#endif

	return slab_ksize(folio_slab(folio)->slab_cache);
}

gfp_t kmalloc_fix_flags(gfp_t flags)
{
	gfp_t invalid_mask = flags & GFP_SLAB_BUG_MASK;

	flags &= ~GFP_SLAB_BUG_MASK;
	pr_warn("Unexpected gfp: %#x (%pGg). Fixing up to gfp: %#x (%pGg). Fix your code!\n",
			invalid_mask, &invalid_mask, flags, &flags);
	dump_stack();

	return flags;
}

#ifdef CONFIG_SLAB_FREELIST_RANDOM
/* Randomize a generic freelist */
static void freelist_randomize(unsigned int *list,
			       unsigned int count)
{
	unsigned int rand;
	unsigned int i;

	//初始化list数组按下标(0,count-1)
	for (i = 0; i < count; i++)
		list[i] = i;

	//再用随机数将其打乱
	/* Fisher-Yates shuffle */
	for (i = count - 1; i > 0; i--) {
		rand = get_random_u32_below(i + 1);
		swap(list[i], list[rand]);
	}
}

/* Create a random sequence per cache */
int cache_random_seq_create(struct kmem_cache *cachep, unsigned int count,
				    gfp_t gfp)
{

	if (count < 2 || cachep->random_seq)
		return 0;

	cachep->random_seq = kcalloc(count, sizeof(unsigned int), gfp);
	if (!cachep->random_seq)
		return -ENOMEM;

	//填充random_seq
	freelist_randomize(cachep->random_seq, count);
	return 0;
}

/* Destroy the per-cache random freelist sequence */
void cache_random_seq_destroy(struct kmem_cache *cachep)
{
	kfree(cachep->random_seq);
	cachep->random_seq = NULL;
}
#endif /* CONFIG_SLAB_FREELIST_RANDOM */

#ifdef CONFIG_SLUB_DEBUG
#define SLABINFO_RIGHTS (0400)

//slabinfo文件标题输出
static void print_slabinfo_header(struct seq_file *m)
{
	/*
	 * Output format version, so at least we can change it
	 * without _too_ many complaints.
	 */
	seq_puts(m, "slabinfo - version: 2.1\n");
	seq_puts(m, "# name            <active_objs> <num_objs> <objsize> <objperslab> <pagesperslab>");
	seq_puts(m, " : tunables <limit> <batchcount> <sharedfactor>");
	seq_puts(m, " : slabdata <active_slabs> <num_slabs> <sharedavail>");
	seq_putc(m, '\n');
}

//查找slab_root_caches的第pos号元素
static void *slab_start(struct seq_file *m, loff_t *pos)
{
	mutex_lock(&slab_mutex);
	return seq_list_start(&slab_caches, *pos);
}

/*取v之后的元素，及其对应的pos*/
static void *slab_next(struct seq_file *m, void *p, loff_t *pos/*出参， 编号*/)
{
	return seq_list_next(p, &slab_caches, pos);
}

static void slab_stop(struct seq_file *m, void *p)
{
	mutex_unlock(&slab_mutex);
}

static void cache_show(struct kmem_cache *s, struct seq_file *m)
{
	struct slabinfo sinfo;

	memset(&sinfo, 0, sizeof(sinfo));
	get_slabinfo(s, &sinfo);

	seq_printf(m, "%-17s %6lu %6lu %6u %4u %4d",
		   s->name, sinfo.active_objs, sinfo.num_objs, s->size,
		   sinfo.objects_per_slab, (1 << sinfo.cache_order));

	seq_printf(m, " : tunables %4u %4u %4u",
		   sinfo.limit, sinfo.batchcount, sinfo.shared);
	seq_printf(m, " : slabdata %6lu %6lu %6lu",
		   sinfo.active_slabs, sinfo.num_slabs, sinfo.shared_avail);
	seq_putc(m, '\n');
}

static int slab_show(struct seq_file *m, void *p)
{
	struct kmem_cache *s = list_entry(p, struct kmem_cache, list);

	//如果是首个元素，则输出标题
	if (p == slab_caches.next)
		print_slabinfo_header(m);
	cache_show(s, m);
	return 0;
}

void dump_unreclaimable_slab(void)
{
	struct kmem_cache *s;
	struct slabinfo sinfo;

	/*
	 * Here acquiring slab_mutex is risky since we don't prefer to get
	 * sleep in oom path. But, without mutex hold, it may introduce a
	 * risk of crash.
	 * Use mutex_trylock to protect the list traverse, dump nothing
	 * without acquiring the mutex.
	 */
	if (!mutex_trylock(&slab_mutex)) {
		pr_warn("excessive unreclaimable slab but cannot dump stats\n");
		return;
	}

	pr_info("Unreclaimable slab info:\n");
	pr_info("Name                      Used          Total\n");

	list_for_each_entry(s, &slab_caches, list) {
		if (s->flags & SLAB_RECLAIM_ACCOUNT)
			continue;

		get_slabinfo(s, &sinfo);

		if (sinfo.num_objs > 0)
			pr_info("%-17s %10luKB %10luKB\n", s->name,
				(sinfo.active_objs * s->size) / 1024,
				(sinfo.num_objs * s->size) / 1024);
	}
	mutex_unlock(&slab_mutex);
}

/*
 * slabinfo_op - iterator that generates /proc/slabinfo
 *
 * Output layout:
 * cache-name
 * num-active-objs
 * total-objs
 * object size
 * num-active-slabs
 * total-slabs
 * num-pages-per-slab
 * + further values on SMP and with statistics enabled
 */
static const struct seq_operations slabinfo_op = {
	.start = slab_start,
	.next = slab_next,
	.stop = slab_stop,
	.show = slab_show,
};

//slabinfo文件打开函数
static int slabinfo_open(struct inode *inode, struct file *file)
{
	return seq_open(file, &slabinfo_op);
}

static const struct proc_ops slabinfo_proc_ops = {
	.proc_flags	= PROC_ENTRY_PERMANENT,
	.proc_open	= slabinfo_open,
	.proc_read	= seq_read,
	.proc_lseek	= seq_lseek,
	.proc_release	= seq_release,
};

//创建/proc/slabinfo文件
static int __init slab_proc_init(void)
{
	proc_create("slabinfo", SLABINFO_RIGHTS, NULL/*父节点为NULL*/, &slabinfo_proc_ops);
	return 0;
}
module_init(slab_proc_init);

#endif /* CONFIG_SLUB_DEBUG */

/**
 * kfree_sensitive - Clear sensitive information in memory before freeing
 * @p: object to free memory of
 *
 * The memory of the object @p points to is zeroed before freed.
 * If @p is %NULL, kfree_sensitive() does nothing.
 *
 * Note: this function zeroes the whole allocated buffer which can be a good
 * deal bigger than the requested buffer size passed to kmalloc(). So be
 * careful when using this function in performance sensitive code.
 */
void kfree_sensitive(const void *p)
{
	size_t ks;
	void *mem = (void *)p;

	ks = ksize(mem);
	if (ks) {
		kasan_unpoison_range(mem, ks);
		memzero_explicit(mem, ks);
	}
	kfree(mem);
}
EXPORT_SYMBOL(kfree_sensitive);

size_t ksize(const void *objp)
{
	/*
	 * We need to first check that the pointer to the object is valid.
	 * The KASAN report printed from ksize() is more useful, then when
	 * it's printed later when the behaviour could be undefined due to
	 * a potential use-after-free or double-free.
	 *
	 * We use kasan_check_byte(), which is supported for the hardware
	 * tag-based KASAN mode, unlike kasan_check_read/write().
	 *
	 * If the pointed to memory is invalid, we return 0 to avoid users of
	 * ksize() writing to and potentially corrupting the memory region.
	 *
	 * We want to perform the check before __ksize(), to avoid potentially
	 * crashing in __ksize() due to accessing invalid metadata.
	 */
	if (unlikely(ZERO_OR_NULL_PTR(objp)) || !kasan_check_byte(objp))
		return 0;

	return kfence_ksize(objp) ?: __ksize(objp);
}
EXPORT_SYMBOL(ksize);

#ifdef CONFIG_BPF_SYSCALL
#include <linux/btf.h>

__bpf_kfunc_start_defs();

__bpf_kfunc struct kmem_cache *bpf_get_kmem_cache(u64 addr)
{
	struct slab *slab;

	if (!virt_addr_valid((void *)(long)addr))
		return NULL;

	slab = virt_to_slab((void *)(long)addr);
	return slab ? slab->slab_cache : NULL;
}

__bpf_kfunc_end_defs();
#endif /* CONFIG_BPF_SYSCALL */

/* Tracepoints definitions. */
EXPORT_TRACEPOINT_SYMBOL(kmalloc);
EXPORT_TRACEPOINT_SYMBOL(kmem_cache_alloc);
EXPORT_TRACEPOINT_SYMBOL(kfree);
<<<<<<< HEAD
EXPORT_TRACEPOINT_SYMBOL(kmem_cache_free);
=======
EXPORT_TRACEPOINT_SYMBOL(kmem_cache_free);

#ifndef CONFIG_KVFREE_RCU_BATCHED

void kvfree_call_rcu(struct rcu_head *head, void *ptr)
{
	if (head) {
		kasan_record_aux_stack(ptr);
		call_rcu(head, kvfree_rcu_cb);
		return;
	}

	// kvfree_rcu(one_arg) call.
	might_sleep();
	synchronize_rcu();
	kvfree(ptr);
}
EXPORT_SYMBOL_GPL(kvfree_call_rcu);

void __init kvfree_rcu_init(void)
{
}

#else /* CONFIG_KVFREE_RCU_BATCHED */

/*
 * This rcu parameter is runtime-read-only. It reflects
 * a minimum allowed number of objects which can be cached
 * per-CPU. Object size is equal to one page. This value
 * can be changed at boot time.
 */
static int rcu_min_cached_objs = 5;
module_param(rcu_min_cached_objs, int, 0444);

// A page shrinker can ask for pages to be freed to make them
// available for other parts of the system. This usually happens
// under low memory conditions, and in that case we should also
// defer page-cache filling for a short time period.
//
// The default value is 5 seconds, which is long enough to reduce
// interference with the shrinker while it asks other systems to
// drain their caches.
static int rcu_delay_page_cache_fill_msec = 5000;
module_param(rcu_delay_page_cache_fill_msec, int, 0444);

static struct workqueue_struct *rcu_reclaim_wq;

/* Maximum number of jiffies to wait before draining a batch. */
#define KFREE_DRAIN_JIFFIES (5 * HZ)
#define KFREE_N_BATCHES 2
#define FREE_N_CHANNELS 2

/**
 * struct kvfree_rcu_bulk_data - single block to store kvfree_rcu() pointers
 * @list: List node. All blocks are linked between each other
 * @gp_snap: Snapshot of RCU state for objects placed to this bulk
 * @nr_records: Number of active pointers in the array
 * @records: Array of the kvfree_rcu() pointers
 */
struct kvfree_rcu_bulk_data {
	struct list_head list;
	struct rcu_gp_oldstate gp_snap;
	unsigned long nr_records;
	void *records[] __counted_by(nr_records);
};

/*
 * This macro defines how many entries the "records" array
 * will contain. It is based on the fact that the size of
 * kvfree_rcu_bulk_data structure becomes exactly one page.
 */
#define KVFREE_BULK_MAX_ENTR \
	((PAGE_SIZE - sizeof(struct kvfree_rcu_bulk_data)) / sizeof(void *))

/**
 * struct kfree_rcu_cpu_work - single batch of kfree_rcu() requests
 * @rcu_work: Let queue_rcu_work() invoke workqueue handler after grace period
 * @head_free: List of kfree_rcu() objects waiting for a grace period
 * @head_free_gp_snap: Grace-period snapshot to check for attempted premature frees.
 * @bulk_head_free: Bulk-List of kvfree_rcu() objects waiting for a grace period
 * @krcp: Pointer to @kfree_rcu_cpu structure
 */

struct kfree_rcu_cpu_work {
	struct rcu_work rcu_work;
	struct rcu_head *head_free;
	struct rcu_gp_oldstate head_free_gp_snap;
	struct list_head bulk_head_free[FREE_N_CHANNELS];
	struct kfree_rcu_cpu *krcp;
};

/**
 * struct kfree_rcu_cpu - batch up kfree_rcu() requests for RCU grace period
 * @head: List of kfree_rcu() objects not yet waiting for a grace period
 * @head_gp_snap: Snapshot of RCU state for objects placed to "@head"
 * @bulk_head: Bulk-List of kvfree_rcu() objects not yet waiting for a grace period
 * @krw_arr: Array of batches of kfree_rcu() objects waiting for a grace period
 * @lock: Synchronize access to this structure
 * @monitor_work: Promote @head to @head_free after KFREE_DRAIN_JIFFIES
 * @initialized: The @rcu_work fields have been initialized
 * @head_count: Number of objects in rcu_head singular list
 * @bulk_count: Number of objects in bulk-list
 * @bkvcache:
 *	A simple cache list that contains objects for reuse purpose.
 *	In order to save some per-cpu space the list is singular.
 *	Even though it is lockless an access has to be protected by the
 *	per-cpu lock.
 * @page_cache_work: A work to refill the cache when it is empty
 * @backoff_page_cache_fill: Delay cache refills
 * @work_in_progress: Indicates that page_cache_work is running
 * @hrtimer: A hrtimer for scheduling a page_cache_work
 * @nr_bkv_objs: number of allocated objects at @bkvcache.
 *
 * This is a per-CPU structure.  The reason that it is not included in
 * the rcu_data structure is to permit this code to be extracted from
 * the RCU files.  Such extraction could allow further optimization of
 * the interactions with the slab allocators.
 */
struct kfree_rcu_cpu {
	// Objects queued on a linked list
	// through their rcu_head structures.
	struct rcu_head *head;
	unsigned long head_gp_snap;
	atomic_t head_count;

	// Objects queued on a bulk-list.
	struct list_head bulk_head[FREE_N_CHANNELS];
	atomic_t bulk_count[FREE_N_CHANNELS];

	struct kfree_rcu_cpu_work krw_arr[KFREE_N_BATCHES];
	raw_spinlock_t lock;
	struct delayed_work monitor_work;
	bool initialized;

	struct delayed_work page_cache_work;
	atomic_t backoff_page_cache_fill;
	atomic_t work_in_progress;
	struct hrtimer hrtimer;

	struct llist_head bkvcache;
	int nr_bkv_objs;
};

static DEFINE_PER_CPU(struct kfree_rcu_cpu, krc) = {
	.lock = __RAW_SPIN_LOCK_UNLOCKED(krc.lock),
};

static __always_inline void
debug_rcu_bhead_unqueue(struct kvfree_rcu_bulk_data *bhead)
{
#ifdef CONFIG_DEBUG_OBJECTS_RCU_HEAD
	int i;

	for (i = 0; i < bhead->nr_records; i++)
		debug_rcu_head_unqueue((struct rcu_head *)(bhead->records[i]));
#endif
}

static inline struct kfree_rcu_cpu *
krc_this_cpu_lock(unsigned long *flags)
{
	struct kfree_rcu_cpu *krcp;

	local_irq_save(*flags);	// For safely calling this_cpu_ptr().
	krcp = this_cpu_ptr(&krc);
	raw_spin_lock(&krcp->lock);

	return krcp;
}

static inline void
krc_this_cpu_unlock(struct kfree_rcu_cpu *krcp, unsigned long flags)
{
	raw_spin_unlock_irqrestore(&krcp->lock, flags);
}

static inline struct kvfree_rcu_bulk_data *
get_cached_bnode(struct kfree_rcu_cpu *krcp)
{
	if (!krcp->nr_bkv_objs)
		return NULL;

	WRITE_ONCE(krcp->nr_bkv_objs, krcp->nr_bkv_objs - 1);
	return (struct kvfree_rcu_bulk_data *)
		llist_del_first(&krcp->bkvcache);
}

static inline bool
put_cached_bnode(struct kfree_rcu_cpu *krcp,
	struct kvfree_rcu_bulk_data *bnode)
{
	// Check the limit.
	if (krcp->nr_bkv_objs >= rcu_min_cached_objs)
		return false;

	llist_add((struct llist_node *) bnode, &krcp->bkvcache);
	WRITE_ONCE(krcp->nr_bkv_objs, krcp->nr_bkv_objs + 1);
	return true;
}

static int
drain_page_cache(struct kfree_rcu_cpu *krcp)
{
	unsigned long flags;
	struct llist_node *page_list, *pos, *n;
	int freed = 0;

	if (!rcu_min_cached_objs)
		return 0;

	raw_spin_lock_irqsave(&krcp->lock, flags);
	page_list = llist_del_all(&krcp->bkvcache);
	WRITE_ONCE(krcp->nr_bkv_objs, 0);
	raw_spin_unlock_irqrestore(&krcp->lock, flags);

	llist_for_each_safe(pos, n, page_list) {
		free_page((unsigned long)pos);
		freed++;
	}

	return freed;
}

static void
kvfree_rcu_bulk(struct kfree_rcu_cpu *krcp,
	struct kvfree_rcu_bulk_data *bnode, int idx)
{
	unsigned long flags;
	int i;

	if (!WARN_ON_ONCE(!poll_state_synchronize_rcu_full(&bnode->gp_snap))) {
		debug_rcu_bhead_unqueue(bnode);
		rcu_lock_acquire(&rcu_callback_map);
		if (idx == 0) { // kmalloc() / kfree().
			trace_rcu_invoke_kfree_bulk_callback(
				"slab", bnode->nr_records,
				bnode->records);

			kfree_bulk(bnode->nr_records, bnode->records);
		} else { // vmalloc() / vfree().
			for (i = 0; i < bnode->nr_records; i++) {
				trace_rcu_invoke_kvfree_callback(
					"slab", bnode->records[i], 0);

				vfree(bnode->records[i]);
			}
		}
		rcu_lock_release(&rcu_callback_map);
	}

	raw_spin_lock_irqsave(&krcp->lock, flags);
	if (put_cached_bnode(krcp, bnode))
		bnode = NULL;
	raw_spin_unlock_irqrestore(&krcp->lock, flags);

	if (bnode)
		free_page((unsigned long) bnode);

	cond_resched_tasks_rcu_qs();
}

static void
kvfree_rcu_list(struct rcu_head *head)
{
	struct rcu_head *next;

	for (; head; head = next) {
		void *ptr = (void *) head->func;
		unsigned long offset = (void *) head - ptr;

		next = head->next;
		debug_rcu_head_unqueue((struct rcu_head *)ptr);
		rcu_lock_acquire(&rcu_callback_map);
		trace_rcu_invoke_kvfree_callback("slab", head, offset);

		kvfree(ptr);

		rcu_lock_release(&rcu_callback_map);
		cond_resched_tasks_rcu_qs();
	}
}

/*
 * This function is invoked in workqueue context after a grace period.
 * It frees all the objects queued on ->bulk_head_free or ->head_free.
 */
static void kfree_rcu_work(struct work_struct *work)
{
	unsigned long flags;
	struct kvfree_rcu_bulk_data *bnode, *n;
	struct list_head bulk_head[FREE_N_CHANNELS];
	struct rcu_head *head;
	struct kfree_rcu_cpu *krcp;
	struct kfree_rcu_cpu_work *krwp;
	struct rcu_gp_oldstate head_gp_snap;
	int i;

	krwp = container_of(to_rcu_work(work),
		struct kfree_rcu_cpu_work, rcu_work);
	krcp = krwp->krcp;

	raw_spin_lock_irqsave(&krcp->lock, flags);
	// Channels 1 and 2.
	for (i = 0; i < FREE_N_CHANNELS; i++)
		list_replace_init(&krwp->bulk_head_free[i], &bulk_head[i]);

	// Channel 3.
	head = krwp->head_free;
	krwp->head_free = NULL;
	head_gp_snap = krwp->head_free_gp_snap;
	raw_spin_unlock_irqrestore(&krcp->lock, flags);

	// Handle the first two channels.
	for (i = 0; i < FREE_N_CHANNELS; i++) {
		// Start from the tail page, so a GP is likely passed for it.
		list_for_each_entry_safe(bnode, n, &bulk_head[i], list)
			kvfree_rcu_bulk(krcp, bnode, i);
	}

	/*
	 * This is used when the "bulk" path can not be used for the
	 * double-argument of kvfree_rcu().  This happens when the
	 * page-cache is empty, which means that objects are instead
	 * queued on a linked list through their rcu_head structures.
	 * This list is named "Channel 3".
	 */
	if (head && !WARN_ON_ONCE(!poll_state_synchronize_rcu_full(&head_gp_snap)))
		kvfree_rcu_list(head);
}

static bool
need_offload_krc(struct kfree_rcu_cpu *krcp)
{
	int i;

	for (i = 0; i < FREE_N_CHANNELS; i++)
		if (!list_empty(&krcp->bulk_head[i]))
			return true;

	return !!READ_ONCE(krcp->head);
}

static bool
need_wait_for_krwp_work(struct kfree_rcu_cpu_work *krwp)
{
	int i;

	for (i = 0; i < FREE_N_CHANNELS; i++)
		if (!list_empty(&krwp->bulk_head_free[i]))
			return true;

	return !!krwp->head_free;
}

static int krc_count(struct kfree_rcu_cpu *krcp)
{
	int sum = atomic_read(&krcp->head_count);
	int i;

	for (i = 0; i < FREE_N_CHANNELS; i++)
		sum += atomic_read(&krcp->bulk_count[i]);

	return sum;
}

static void
__schedule_delayed_monitor_work(struct kfree_rcu_cpu *krcp)
{
	long delay, delay_left;

	delay = krc_count(krcp) >= KVFREE_BULK_MAX_ENTR ? 1:KFREE_DRAIN_JIFFIES;
	if (delayed_work_pending(&krcp->monitor_work)) {
		delay_left = krcp->monitor_work.timer.expires - jiffies;
		if (delay < delay_left)
			mod_delayed_work(rcu_reclaim_wq, &krcp->monitor_work, delay);
		return;
	}
	queue_delayed_work(rcu_reclaim_wq, &krcp->monitor_work, delay);
}

static void
schedule_delayed_monitor_work(struct kfree_rcu_cpu *krcp)
{
	unsigned long flags;

	raw_spin_lock_irqsave(&krcp->lock, flags);
	__schedule_delayed_monitor_work(krcp);
	raw_spin_unlock_irqrestore(&krcp->lock, flags);
}

static void
kvfree_rcu_drain_ready(struct kfree_rcu_cpu *krcp)
{
	struct list_head bulk_ready[FREE_N_CHANNELS];
	struct kvfree_rcu_bulk_data *bnode, *n;
	struct rcu_head *head_ready = NULL;
	unsigned long flags;
	int i;

	raw_spin_lock_irqsave(&krcp->lock, flags);
	for (i = 0; i < FREE_N_CHANNELS; i++) {
		INIT_LIST_HEAD(&bulk_ready[i]);

		list_for_each_entry_safe_reverse(bnode, n, &krcp->bulk_head[i], list) {
			if (!poll_state_synchronize_rcu_full(&bnode->gp_snap))
				break;

			atomic_sub(bnode->nr_records, &krcp->bulk_count[i]);
			list_move(&bnode->list, &bulk_ready[i]);
		}
	}

	if (krcp->head && poll_state_synchronize_rcu(krcp->head_gp_snap)) {
		head_ready = krcp->head;
		atomic_set(&krcp->head_count, 0);
		WRITE_ONCE(krcp->head, NULL);
	}
	raw_spin_unlock_irqrestore(&krcp->lock, flags);

	for (i = 0; i < FREE_N_CHANNELS; i++) {
		list_for_each_entry_safe(bnode, n, &bulk_ready[i], list)
			kvfree_rcu_bulk(krcp, bnode, i);
	}

	if (head_ready)
		kvfree_rcu_list(head_ready);
}

/*
 * Return: %true if a work is queued, %false otherwise.
 */
static bool
kvfree_rcu_queue_batch(struct kfree_rcu_cpu *krcp)
{
	unsigned long flags;
	bool queued = false;
	int i, j;

	raw_spin_lock_irqsave(&krcp->lock, flags);

	// Attempt to start a new batch.
	for (i = 0; i < KFREE_N_BATCHES; i++) {
		struct kfree_rcu_cpu_work *krwp = &(krcp->krw_arr[i]);

		// Try to detach bulk_head or head and attach it, only when
		// all channels are free.  Any channel is not free means at krwp
		// there is on-going rcu work to handle krwp's free business.
		if (need_wait_for_krwp_work(krwp))
			continue;

		// kvfree_rcu_drain_ready() might handle this krcp, if so give up.
		if (need_offload_krc(krcp)) {
			// Channel 1 corresponds to the SLAB-pointer bulk path.
			// Channel 2 corresponds to vmalloc-pointer bulk path.
			for (j = 0; j < FREE_N_CHANNELS; j++) {
				if (list_empty(&krwp->bulk_head_free[j])) {
					atomic_set(&krcp->bulk_count[j], 0);
					list_replace_init(&krcp->bulk_head[j],
						&krwp->bulk_head_free[j]);
				}
			}

			// Channel 3 corresponds to both SLAB and vmalloc
			// objects queued on the linked list.
			if (!krwp->head_free) {
				krwp->head_free = krcp->head;
				get_state_synchronize_rcu_full(&krwp->head_free_gp_snap);
				atomic_set(&krcp->head_count, 0);
				WRITE_ONCE(krcp->head, NULL);
			}

			// One work is per one batch, so there are three
			// "free channels", the batch can handle. Break
			// the loop since it is done with this CPU thus
			// queuing an RCU work is _always_ success here.
			queued = queue_rcu_work(rcu_reclaim_wq, &krwp->rcu_work);
			WARN_ON_ONCE(!queued);
			break;
		}
	}

	raw_spin_unlock_irqrestore(&krcp->lock, flags);
	return queued;
}

/*
 * This function is invoked after the KFREE_DRAIN_JIFFIES timeout.
 */
static void kfree_rcu_monitor(struct work_struct *work)
{
	struct kfree_rcu_cpu *krcp = container_of(work,
		struct kfree_rcu_cpu, monitor_work.work);

	// Drain ready for reclaim.
	kvfree_rcu_drain_ready(krcp);

	// Queue a batch for a rest.
	kvfree_rcu_queue_batch(krcp);

	// If there is nothing to detach, it means that our job is
	// successfully done here. In case of having at least one
	// of the channels that is still busy we should rearm the
	// work to repeat an attempt. Because previous batches are
	// still in progress.
	if (need_offload_krc(krcp))
		schedule_delayed_monitor_work(krcp);
}

static void fill_page_cache_func(struct work_struct *work)
{
	struct kvfree_rcu_bulk_data *bnode;
	struct kfree_rcu_cpu *krcp =
		container_of(work, struct kfree_rcu_cpu,
			page_cache_work.work);
	unsigned long flags;
	int nr_pages;
	bool pushed;
	int i;

	nr_pages = atomic_read(&krcp->backoff_page_cache_fill) ?
		1 : rcu_min_cached_objs;

	for (i = READ_ONCE(krcp->nr_bkv_objs); i < nr_pages; i++) {
		bnode = (struct kvfree_rcu_bulk_data *)
			__get_free_page(GFP_KERNEL | __GFP_NORETRY | __GFP_NOMEMALLOC | __GFP_NOWARN);

		if (!bnode)
			break;

		raw_spin_lock_irqsave(&krcp->lock, flags);
		pushed = put_cached_bnode(krcp, bnode);
		raw_spin_unlock_irqrestore(&krcp->lock, flags);

		if (!pushed) {
			free_page((unsigned long) bnode);
			break;
		}
	}

	atomic_set(&krcp->work_in_progress, 0);
	atomic_set(&krcp->backoff_page_cache_fill, 0);
}

// Record ptr in a page managed by krcp, with the pre-krc_this_cpu_lock()
// state specified by flags.  If can_alloc is true, the caller must
// be schedulable and not be holding any locks or mutexes that might be
// acquired by the memory allocator or anything that it might invoke.
// Returns true if ptr was successfully recorded, else the caller must
// use a fallback.
static inline bool
add_ptr_to_bulk_krc_lock(struct kfree_rcu_cpu **krcp,
	unsigned long *flags, void *ptr, bool can_alloc)
{
	struct kvfree_rcu_bulk_data *bnode;
	int idx;

	*krcp = krc_this_cpu_lock(flags);
	if (unlikely(!(*krcp)->initialized))
		return false;

	idx = !!is_vmalloc_addr(ptr);
	bnode = list_first_entry_or_null(&(*krcp)->bulk_head[idx],
		struct kvfree_rcu_bulk_data, list);

	/* Check if a new block is required. */
	if (!bnode || bnode->nr_records == KVFREE_BULK_MAX_ENTR) {
		bnode = get_cached_bnode(*krcp);
		if (!bnode && can_alloc) {
			krc_this_cpu_unlock(*krcp, *flags);

			// __GFP_NORETRY - allows a light-weight direct reclaim
			// what is OK from minimizing of fallback hitting point of
			// view. Apart of that it forbids any OOM invoking what is
			// also beneficial since we are about to release memory soon.
			//
			// __GFP_NOMEMALLOC - prevents from consuming of all the
			// memory reserves. Please note we have a fallback path.
			//
			// __GFP_NOWARN - it is supposed that an allocation can
			// be failed under low memory or high memory pressure
			// scenarios.
			bnode = (struct kvfree_rcu_bulk_data *)
				__get_free_page(GFP_KERNEL | __GFP_NORETRY | __GFP_NOMEMALLOC | __GFP_NOWARN);
			raw_spin_lock_irqsave(&(*krcp)->lock, *flags);
		}

		if (!bnode)
			return false;

		// Initialize the new block and attach it.
		bnode->nr_records = 0;
		list_add(&bnode->list, &(*krcp)->bulk_head[idx]);
	}

	// Finally insert and update the GP for this page.
	bnode->nr_records++;
	bnode->records[bnode->nr_records - 1] = ptr;
	get_state_synchronize_rcu_full(&bnode->gp_snap);
	atomic_inc(&(*krcp)->bulk_count[idx]);

	return true;
}

static enum hrtimer_restart
schedule_page_work_fn(struct hrtimer *t)
{
	struct kfree_rcu_cpu *krcp =
		container_of(t, struct kfree_rcu_cpu, hrtimer);

	queue_delayed_work(system_highpri_wq, &krcp->page_cache_work, 0);
	return HRTIMER_NORESTART;
}

static void
run_page_cache_worker(struct kfree_rcu_cpu *krcp)
{
	// If cache disabled, bail out.
	if (!rcu_min_cached_objs)
		return;

	if (rcu_scheduler_active == RCU_SCHEDULER_RUNNING &&
			!atomic_xchg(&krcp->work_in_progress, 1)) {
		if (atomic_read(&krcp->backoff_page_cache_fill)) {
			queue_delayed_work(rcu_reclaim_wq,
				&krcp->page_cache_work,
					msecs_to_jiffies(rcu_delay_page_cache_fill_msec));
		} else {
			hrtimer_setup(&krcp->hrtimer, schedule_page_work_fn, CLOCK_MONOTONIC,
				      HRTIMER_MODE_REL);
			hrtimer_start(&krcp->hrtimer, 0, HRTIMER_MODE_REL);
		}
	}
}

void __init kfree_rcu_scheduler_running(void)
{
	int cpu;

	for_each_possible_cpu(cpu) {
		struct kfree_rcu_cpu *krcp = per_cpu_ptr(&krc, cpu);

		if (need_offload_krc(krcp))
			schedule_delayed_monitor_work(krcp);
	}
}

/*
 * Queue a request for lazy invocation of the appropriate free routine
 * after a grace period.  Please note that three paths are maintained,
 * two for the common case using arrays of pointers and a third one that
 * is used only when the main paths cannot be used, for example, due to
 * memory pressure.
 *
 * Each kvfree_call_rcu() request is added to a batch. The batch will be drained
 * every KFREE_DRAIN_JIFFIES number of jiffies. All the objects in the batch will
 * be free'd in workqueue context. This allows us to: batch requests together to
 * reduce the number of grace periods during heavy kfree_rcu()/kvfree_rcu() load.
 */
void kvfree_call_rcu(struct rcu_head *head, void *ptr)
{
	unsigned long flags;
	struct kfree_rcu_cpu *krcp;
	bool success;

	/*
	 * Please note there is a limitation for the head-less
	 * variant, that is why there is a clear rule for such
	 * objects: it can be used from might_sleep() context
	 * only. For other places please embed an rcu_head to
	 * your data.
	 */
	if (!head)
		might_sleep();

	// Queue the object but don't yet schedule the batch.
	if (debug_rcu_head_queue(ptr)) {
		// Probable double kfree_rcu(), just leak.
		WARN_ONCE(1, "%s(): Double-freed call. rcu_head %p\n",
			  __func__, head);

		// Mark as success and leave.
		return;
	}

	kasan_record_aux_stack(ptr);
	success = add_ptr_to_bulk_krc_lock(&krcp, &flags, ptr, !head);
	if (!success) {
		run_page_cache_worker(krcp);

		if (head == NULL)
			// Inline if kvfree_rcu(one_arg) call.
			goto unlock_return;

		head->func = ptr;
		head->next = krcp->head;
		WRITE_ONCE(krcp->head, head);
		atomic_inc(&krcp->head_count);

		// Take a snapshot for this krcp.
		krcp->head_gp_snap = get_state_synchronize_rcu();
		success = true;
	}

	/*
	 * The kvfree_rcu() caller considers the pointer freed at this point
	 * and likely removes any references to it. Since the actual slab
	 * freeing (and kmemleak_free()) is deferred, tell kmemleak to ignore
	 * this object (no scanning or false positives reporting).
	 */
	kmemleak_ignore(ptr);

	// Set timer to drain after KFREE_DRAIN_JIFFIES.
	if (rcu_scheduler_active == RCU_SCHEDULER_RUNNING)
		__schedule_delayed_monitor_work(krcp);

unlock_return:
	krc_this_cpu_unlock(krcp, flags);

	/*
	 * Inline kvfree() after synchronize_rcu(). We can do
	 * it from might_sleep() context only, so the current
	 * CPU can pass the QS state.
	 */
	if (!success) {
		debug_rcu_head_unqueue((struct rcu_head *) ptr);
		synchronize_rcu();
		kvfree(ptr);
	}
}
EXPORT_SYMBOL_GPL(kvfree_call_rcu);

/**
 * kvfree_rcu_barrier - Wait until all in-flight kvfree_rcu() complete.
 *
 * Note that a single argument of kvfree_rcu() call has a slow path that
 * triggers synchronize_rcu() following by freeing a pointer. It is done
 * before the return from the function. Therefore for any single-argument
 * call that will result in a kfree() to a cache that is to be destroyed
 * during module exit, it is developer's responsibility to ensure that all
 * such calls have returned before the call to kmem_cache_destroy().
 */
void kvfree_rcu_barrier(void)
{
	struct kfree_rcu_cpu_work *krwp;
	struct kfree_rcu_cpu *krcp;
	bool queued;
	int i, cpu;

	/*
	 * Firstly we detach objects and queue them over an RCU-batch
	 * for all CPUs. Finally queued works are flushed for each CPU.
	 *
	 * Please note. If there are outstanding batches for a particular
	 * CPU, those have to be finished first following by queuing a new.
	 */
	for_each_possible_cpu(cpu) {
		krcp = per_cpu_ptr(&krc, cpu);

		/*
		 * Check if this CPU has any objects which have been queued for a
		 * new GP completion. If not(means nothing to detach), we are done
		 * with it. If any batch is pending/running for this "krcp", below
		 * per-cpu flush_rcu_work() waits its completion(see last step).
		 */
		if (!need_offload_krc(krcp))
			continue;

		while (1) {
			/*
			 * If we are not able to queue a new RCU work it means:
			 * - batches for this CPU are still in flight which should
			 *   be flushed first and then repeat;
			 * - no objects to detach, because of concurrency.
			 */
			queued = kvfree_rcu_queue_batch(krcp);

			/*
			 * Bail out, if there is no need to offload this "krcp"
			 * anymore. As noted earlier it can run concurrently.
			 */
			if (queued || !need_offload_krc(krcp))
				break;

			/* There are ongoing batches. */
			for (i = 0; i < KFREE_N_BATCHES; i++) {
				krwp = &(krcp->krw_arr[i]);
				flush_rcu_work(&krwp->rcu_work);
			}
		}
	}

	/*
	 * Now we guarantee that all objects are flushed.
	 */
	for_each_possible_cpu(cpu) {
		krcp = per_cpu_ptr(&krc, cpu);

		/*
		 * A monitor work can drain ready to reclaim objects
		 * directly. Wait its completion if running or pending.
		 */
		cancel_delayed_work_sync(&krcp->monitor_work);

		for (i = 0; i < KFREE_N_BATCHES; i++) {
			krwp = &(krcp->krw_arr[i]);
			flush_rcu_work(&krwp->rcu_work);
		}
	}
}
EXPORT_SYMBOL_GPL(kvfree_rcu_barrier);

static unsigned long
kfree_rcu_shrink_count(struct shrinker *shrink, struct shrink_control *sc)
{
	int cpu;
	unsigned long count = 0;

	/* Snapshot count of all CPUs */
	for_each_possible_cpu(cpu) {
		struct kfree_rcu_cpu *krcp = per_cpu_ptr(&krc, cpu);

		count += krc_count(krcp);
		count += READ_ONCE(krcp->nr_bkv_objs);
		atomic_set(&krcp->backoff_page_cache_fill, 1);
	}

	return count == 0 ? SHRINK_EMPTY : count;
}

static unsigned long
kfree_rcu_shrink_scan(struct shrinker *shrink, struct shrink_control *sc)
{
	int cpu, freed = 0;

	for_each_possible_cpu(cpu) {
		int count;
		struct kfree_rcu_cpu *krcp = per_cpu_ptr(&krc, cpu);

		count = krc_count(krcp);
		count += drain_page_cache(krcp);
		kfree_rcu_monitor(&krcp->monitor_work.work);

		sc->nr_to_scan -= count;
		freed += count;

		if (sc->nr_to_scan <= 0)
			break;
	}

	return freed == 0 ? SHRINK_STOP : freed;
}

void __init kvfree_rcu_init(void)
{
	int cpu;
	int i, j;
	struct shrinker *kfree_rcu_shrinker;

	rcu_reclaim_wq = alloc_workqueue("kvfree_rcu_reclaim",
			WQ_UNBOUND | WQ_MEM_RECLAIM, 0);
	WARN_ON(!rcu_reclaim_wq);

	/* Clamp it to [0:100] seconds interval. */
	if (rcu_delay_page_cache_fill_msec < 0 ||
		rcu_delay_page_cache_fill_msec > 100 * MSEC_PER_SEC) {

		rcu_delay_page_cache_fill_msec =
			clamp(rcu_delay_page_cache_fill_msec, 0,
				(int) (100 * MSEC_PER_SEC));

		pr_info("Adjusting rcutree.rcu_delay_page_cache_fill_msec to %d ms.\n",
			rcu_delay_page_cache_fill_msec);
	}

	for_each_possible_cpu(cpu) {
		struct kfree_rcu_cpu *krcp = per_cpu_ptr(&krc, cpu);

		for (i = 0; i < KFREE_N_BATCHES; i++) {
			INIT_RCU_WORK(&krcp->krw_arr[i].rcu_work, kfree_rcu_work);
			krcp->krw_arr[i].krcp = krcp;

			for (j = 0; j < FREE_N_CHANNELS; j++)
				INIT_LIST_HEAD(&krcp->krw_arr[i].bulk_head_free[j]);
		}

		for (i = 0; i < FREE_N_CHANNELS; i++)
			INIT_LIST_HEAD(&krcp->bulk_head[i]);

		INIT_DELAYED_WORK(&krcp->monitor_work, kfree_rcu_monitor);
		INIT_DELAYED_WORK(&krcp->page_cache_work, fill_page_cache_func);
		krcp->initialized = true;
	}

	kfree_rcu_shrinker = shrinker_alloc(0, "slab-kvfree-rcu");
	if (!kfree_rcu_shrinker) {
		pr_err("Failed to allocate kfree_rcu() shrinker!\n");
		return;
	}

	kfree_rcu_shrinker->count_objects = kfree_rcu_shrink_count;
	kfree_rcu_shrinker->scan_objects = kfree_rcu_shrink_scan;

	shrinker_register(kfree_rcu_shrinker);
}

#endif /* CONFIG_KVFREE_RCU_BATCHED */
>>>>>>> 155a3c00
<|MERGE_RESOLUTION|>--- conflicted
+++ resolved
@@ -221,36 +221,23 @@
 	return NULL;
 }
 
-<<<<<<< HEAD
 /*创建kmem_cache*/
 static struct kmem_cache *create_cache(const char *name/*kmem_cache名称*/,
-		unsigned int object_size/*obj大小*/, unsigned int align/*对齐大小*/,
-		slab_flags_t flags, unsigned int useroffset,
-		unsigned int usersize, void (*ctor/*obj构造函数*/)(void *),
-		struct kmem_cache *root_cache)
-=======
-static struct kmem_cache *create_cache(const char *name,
-				       unsigned int object_size,
+				       unsigned int object_size/*obj大小*/,
 				       struct kmem_cache_args *args,
 				       slab_flags_t flags)
->>>>>>> 155a3c00
 {
 	struct kmem_cache *s;
 	int err;
 
-<<<<<<< HEAD
-	//offset+usersize不得超过obj_size
-	if (WARN_ON(useroffset + usersize > object_size))
-		useroffset = usersize = 0;
-=======
 	/* If a custom freelist pointer is requested make sure it's sane. */
 	err = -EINVAL;
+	//offset+usersize不得超过obj_size
 	if (args->use_freeptr_offset &&
 	    (args->freeptr_offset >= object_size ||
 	     !(flags & SLAB_TYPESAFE_BY_RCU) ||
 	     !IS_ALIGNED(args->freeptr_offset, __alignof__(freeptr_t))))
 		goto out;
->>>>>>> 155a3c00
 
 	err = -ENOMEM;
 	s = kmem_cache_zalloc(kmem_cache, GFP_KERNEL);
@@ -297,19 +284,10 @@
  *
  * Return: a pointer to the cache on success, NULL on failure.
  */
-<<<<<<< HEAD
-struct kmem_cache *
-kmem_cache_create_usercopy(const char *name/*要创建的slab名称*/,
-		  unsigned int size/*要创建的obj大小*/, unsigned int align/*obj对齐方式*/,
-		  slab_flags_t flags,
-		  unsigned int useroffset, unsigned int usersize,
-		  void (*ctor)(void *))
-=======
-struct kmem_cache *__kmem_cache_create_args(const char *name,
-					    unsigned int object_size,
+struct kmem_cache *__kmem_cache_create_args(const char *name,/*要创建的slab名称*/
+					    unsigned int object_size/*要创建的obj大小*/,
 					    struct kmem_cache_args *args,
 					    slab_flags_t flags)
->>>>>>> 155a3c00
 {
 	struct kmem_cache *s = NULL;
 	const char *cache_name;
@@ -402,34 +380,7 @@
  *		to/from userspace.
  * @ctor: A constructor for the objects, run when new allocations are made.
  *
-<<<<<<< HEAD
- * %SLAB_RED_ZONE - Insert `Red` zones around the allocated memory to check
- * for buffer overruns.
- *
- * %SLAB_HWCACHE_ALIGN - Align the objects in this cache to a hardware
- * cacheline.  This can be beneficial if you're counting cycles as closely
- * as davem.
- *
- * Return: a pointer to the cache on success, NULL on failure.
- */
-struct kmem_cache *
-kmem_cache_create(const char *name, unsigned int size/*obj大小*/, unsigned int align/*obj对齐方式*/,
-		slab_flags_t flags, void (*ctor)(void *))
-{
-	return kmem_cache_create_usercopy(name, size, align, flags, 0, 0,
-					  ctor);
-}
-EXPORT_SYMBOL(kmem_cache_create);
-
-#ifdef SLAB_SUPPORTS_SYSFS
-/*
- * For a given kmem_cache, kmem_cache_destroy() should only be called
- * once or there will be a use-after-free problem. The actual deletion
- * and release of the kobject does not need slab_mutex or cpu_hotplug_lock
- * protection. So they are now done without holding those locks.
-=======
  * Cannot be called within an interrupt, but can be interrupted.
->>>>>>> 155a3c00
  *
  * Return: a pointer to the cache on success, NULL on failure. When
  * CONFIG_SLAB_BUCKETS is not enabled, ZERO_SIZE_PTR is returned, and
@@ -752,14 +703,8 @@
 	return s;
 }
 
-<<<<<<< HEAD
-struct kmem_cache *
-kmalloc_caches[NR_KMALLOC_TYPES/*kmalloc类型*/][KMALLOC_SHIFT_HIGH + 1/*申请的内存长度*/] __ro_after_init =
-{ /* initialization for https://bugs.llvm.org/show_bug.cgi?id=42570 */ };
-=======
-kmem_buckets kmalloc_caches[NR_KMALLOC_TYPES] __ro_after_init =
+kmem_buckets kmalloc_caches[NR_KMALLOC_TYPES/*kmalloc类型*/] __ro_after_init =
 { /* initialization for https://llvm.org/pr42570 */ };
->>>>>>> 155a3c00
 EXPORT_SYMBOL(kmalloc_caches);
 
 #ifdef CONFIG_RANDOM_KMALLOC_CACHES
@@ -961,14 +906,9 @@
 	return max(minalign, arch_slab_minalign());
 }
 
-<<<<<<< HEAD
 //创建指定type及size的kmalloc cache
-void __init
-new_kmalloc_cache(int idx, enum kmalloc_cache_type type, slab_flags_t flags)
-=======
 static void __init
 new_kmalloc_cache(int idx, enum kmalloc_cache_type type)
->>>>>>> 155a3c00
 {
 	slab_flags_t flags = 0;
 	unsigned int minalign = __kmalloc_minalign();
@@ -1027,37 +967,18 @@
 	 */
 	//为kmalloc创建cache (不包含DMA zone)
 	for (type = KMALLOC_NORMAL; type < NR_KMALLOC_TYPES; type++) {
-<<<<<<< HEAD
-		for (i = KMALLOC_SHIFT_LOW; i <= KMALLOC_SHIFT_HIGH; i++) {
-			if (!kmalloc_caches[type][i])
-			    //此type及size未创建cache,这里执行创建
-				new_kmalloc_cache(i, type, flags);
-
-			/*
-			 * Caches that are not of the two-to-the-power-of size.
-			 * These have to be created immediately after the
-			 * earlier power of two caches
-			 */
-			if (KMALLOC_MIN_SIZE <= 32 && i == 6 &&
-					!kmalloc_caches[type][1])
-			    //创建1
-				new_kmalloc_cache(1, type, flags);
-			if (KMALLOC_MIN_SIZE <= 64 && i == 7 &&
-					!kmalloc_caches[type][2])
-			    //创建2
-				new_kmalloc_cache(2, type, flags);
-		}
-=======
 		/* Caches that are NOT of the two-to-the-power-of size. */
 		if (KMALLOC_MIN_SIZE <= 32)
+			//创建1
 			new_kmalloc_cache(1, type);
 		if (KMALLOC_MIN_SIZE <= 64)
+			//创建2
 			new_kmalloc_cache(2, type);
 
 		/* Caches that are of the two-to-the-power-of size. */
 		for (i = KMALLOC_SHIFT_LOW; i <= KMALLOC_SHIFT_HIGH; i++)
+			//此type及size未创建cache,这里执行创建
 			new_kmalloc_cache(i, type);
->>>>>>> 155a3c00
 	}
 #ifdef CONFIG_RANDOM_KMALLOC_CACHES
 	random_kmalloc_seed = get_random_u64();
@@ -1379,9 +1300,6 @@
 EXPORT_TRACEPOINT_SYMBOL(kmalloc);
 EXPORT_TRACEPOINT_SYMBOL(kmem_cache_alloc);
 EXPORT_TRACEPOINT_SYMBOL(kfree);
-<<<<<<< HEAD
-EXPORT_TRACEPOINT_SYMBOL(kmem_cache_free);
-=======
 EXPORT_TRACEPOINT_SYMBOL(kmem_cache_free);
 
 #ifndef CONFIG_KVFREE_RCU_BATCHED
@@ -2288,4 +2206,3 @@
 }
 
 #endif /* CONFIG_KVFREE_RCU_BATCHED */
->>>>>>> 155a3c00
