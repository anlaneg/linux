--- conflicted
+++ resolved
@@ -898,13 +898,10 @@
 	int i;
 	enum kmalloc_cache_type type;
 
-<<<<<<< HEAD
-	//为kmalloc创建cache (不包含DMA zone)
-=======
 	/*
 	 * Including KMALLOC_CGROUP if CONFIG_MEMCG_KMEM defined
 	 */
->>>>>>> 40226a3d
+	//为kmalloc创建cache (不包含DMA zone)
 	for (type = KMALLOC_NORMAL; type <= KMALLOC_RECLAIM; type++) {
 		for (i = KMALLOC_SHIFT_LOW; i <= KMALLOC_SHIFT_HIGH; i++) {
 			if (!kmalloc_caches[type][i])
