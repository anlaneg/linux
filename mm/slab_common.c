// SPDX-License-Identifier: GPL-2.0
/*
 * Slab allocator functions that are independent of the allocator strategy
 *
 * (C) 2012 Christoph Lameter <cl@linux.com>
 */
#include <linux/slab.h>

#include <linux/mm.h>
#include <linux/poison.h>
#include <linux/interrupt.h>
#include <linux/memory.h>
#include <linux/cache.h>
#include <linux/compiler.h>
#include <linux/kfence.h>
#include <linux/module.h>
#include <linux/cpu.h>
#include <linux/uaccess.h>
#include <linux/seq_file.h>
#include <linux/proc_fs.h>
#include <linux/debugfs.h>
#include <linux/kasan.h>
#include <asm/cacheflush.h>
#include <asm/tlbflush.h>
#include <asm/page.h>
#include <linux/memcontrol.h>
#include <linux/stackdepot.h>

#include "internal.h"
#include "slab.h"

#define CREATE_TRACE_POINTS
#include <trace/events/kmem.h>

enum slab_state slab_state;
//用于串连所有slab caches，不论其是否为root cache
LIST_HEAD(slab_caches);
DEFINE_MUTEX(slab_mutex);
/*负责分配kmem_cache的cache*/
struct kmem_cache *kmem_cache;

static LIST_HEAD(slab_caches_to_rcu_destroy);
static void slab_caches_to_rcu_destroy_workfn(struct work_struct *work);
static DECLARE_WORK(slab_caches_to_rcu_destroy_work,
		    slab_caches_to_rcu_destroy_workfn);

/*
 * Set of flags that will prevent slab merging
 */
#define SLAB_NEVER_MERGE (SLAB_RED_ZONE | SLAB_POISON | SLAB_STORE_USER | \
		SLAB_TRACE | SLAB_TYPESAFE_BY_RCU | SLAB_NOLEAKTRACE | \
		SLAB_FAILSLAB | kasan_never_merge())

#define SLAB_MERGE_SAME (SLAB_RECLAIM_ACCOUNT | SLAB_CACHE_DMA | \
			 SLAB_CACHE_DMA32 | SLAB_ACCOUNT)

/*
 * Merge control. If this is set then no merging of slab caches will occur.
 */
static bool slab_nomerge = !IS_ENABLED(CONFIG_SLAB_MERGE_DEFAULT);

static int __init setup_slab_nomerge(char *str)
{
	slab_nomerge = true;
	return 1;
}

static int __init setup_slab_merge(char *str)
{
	slab_nomerge = false;
	return 1;
}

#ifdef CONFIG_SLUB
__setup_param("slub_nomerge", slub_nomerge, setup_slab_nomerge, 0);
__setup_param("slub_merge", slub_merge, setup_slab_merge, 0);
#endif

__setup("slab_nomerge", setup_slab_nomerge);
__setup("slab_merge", setup_slab_merge);

/*
 * Determine the size of a slab object
 */
unsigned int kmem_cache_size(struct kmem_cache *s)
{
	return s->object_size;
}
EXPORT_SYMBOL(kmem_cache_size);

#ifdef CONFIG_DEBUG_VM
static int kmem_cache_sanity_check(const char *name, unsigned int size)
{
	if (!name || in_interrupt() || size > KMALLOC_MAX_SIZE) {
		pr_err("kmem_cache_create(%s) integrity check failed\n", name);
		return -EINVAL;
	}

	WARN_ON(strchr(name, ' '));	/* It confuses parsers */
	return 0;
}
#else
static inline int kmem_cache_sanity_check(const char *name, unsigned int size)
{
	return 0;
}
#endif

/*
 * Figure out what the alignment of the objects will be given a set of
 * flags, a user specified alignment and the size of the objects.
 */
static unsigned int calculate_alignment(slab_flags_t flags,
		unsigned int align, unsigned int size)
{
	/*
	 * If the user wants hardware cache aligned objects then follow that
	 * suggestion if the object is sufficiently large.
	 *
	 * The hardware cache alignment cannot override the specified
	 * alignment though. If that is greater then use it.
	 */
	if (flags & SLAB_HWCACHE_ALIGN) {
		unsigned int ralign;

		//如果size少于cachelin/2，则减少对齐字节数
		ralign = cache_line_size();
		while (size <= ralign / 2)
			ralign /= 2;
		align = max(align, ralign);
	}

	//对齐必须大于min align
	align = max(align, arch_slab_minalign());

	//使align按(void*)对齐
	return ALIGN(align, sizeof(void *));
}

/*
 * Find a mergeable slab cache
 */
int slab_unmergeable(struct kmem_cache *s)
{
	if (slab_nomerge || (s->flags & SLAB_NEVER_MERGE))
		return 1;

	if (s->ctor)
		return 1;

#ifdef CONFIG_HARDENED_USERCOPY
	if (s->usersize)
		return 1;
#endif

	/*
	 * We may have set a slab to be unmergeable during bootstrap.
	 */
	if (s->refcount < 0)
		return 1;

	return 0;
}

struct kmem_cache *find_mergeable(unsigned int size, unsigned int align,
		slab_flags_t flags, const char *name, void (*ctor)(void *))
{
	struct kmem_cache *s;

	if (slab_nomerge)
		return NULL;

	if (ctor)
		return NULL;

	size = ALIGN(size, sizeof(void *));
	align = calculate_alignment(flags, align, size);
	size = ALIGN(size, align);
	flags = kmem_cache_flags(size, flags, name);

	if (flags & SLAB_NEVER_MERGE)
		return NULL;

	list_for_each_entry_reverse(s, &slab_caches, list) {
		if (slab_unmergeable(s))
			continue;

		if (size > s->size)
			continue;

		if ((flags & SLAB_MERGE_SAME) != (s->flags & SLAB_MERGE_SAME))
			continue;
		/*
		 * Check if alignment is compatible.
		 * Courtesy of Adrian Drzewiecki
		 */
		if ((s->size & ~(align - 1)) != s->size)
			continue;

		if (s->size - size >= sizeof(void *))
			continue;

		if (IS_ENABLED(CONFIG_SLAB) && align &&
			(align > s->align || s->align % align))
			continue;

		return s;
	}
	return NULL;
}

/*创建kmem_cache*/
static struct kmem_cache *create_cache(const char *name/*kmem_cache名称*/,
		unsigned int object_size/*obj大小*/, unsigned int align/*对齐大小*/,
		slab_flags_t flags, unsigned int useroffset,
		unsigned int usersize, void (*ctor/*obj构造函数*/)(void *),
		struct kmem_cache *root_cache)
{
	struct kmem_cache *s;
	int err;

	//offset+usersize不得超过obj_size
	if (WARN_ON(useroffset + usersize > object_size))
		useroffset = usersize = 0;

	err = -ENOMEM;
	s = kmem_cache_zalloc(kmem_cache, GFP_KERNEL);
	if (!s)
		goto out;

	s->name = name;
	s->size = s->object_size = object_size;
	s->align = align;
	s->ctor = ctor;
#ifdef CONFIG_HARDENED_USERCOPY
	s->useroffset = useroffset;
	s->usersize = usersize;
#endif

	err = __kmem_cache_create(s, flags);
	if (err)
		goto out_free_cache;

	s->refcount = 1;
	list_add(&s->list, &slab_caches);
out:
	if (err)
		return ERR_PTR(err);
	return s;

out_free_cache:
	kmem_cache_free(kmem_cache, s);
	goto out;
}

/**
 * kmem_cache_create_usercopy - Create a cache with a region suitable
 * for copying to userspace
 * @name: A string which is used in /proc/slabinfo to identify this cache.
 * @size: The size of objects to be created in this cache.
 * @align: The required alignment for the objects.
 * @flags: SLAB flags
 * @useroffset: Usercopy region offset
 * @usersize: Usercopy region size
 * @ctor: A constructor for the objects.
 *
 * Cannot be called within a interrupt, but can be interrupted.
 * The @ctor is run when new pages are allocated by the cache.
 *
 * The flags are
 *
 * %SLAB_POISON - Poison the slab with a known test pattern (a5a5a5a5)
 * to catch references to uninitialised memory.
 *
 * %SLAB_RED_ZONE - Insert `Red` zones around the allocated memory to check
 * for buffer overruns.
 *
 * %SLAB_HWCACHE_ALIGN - Align the objects in this cache to a hardware
 * cacheline.  This can be beneficial if you're counting cycles as closely
 * as davem.
 *
 * Return: a pointer to the cache on success, NULL on failure.
 */
struct kmem_cache *
kmem_cache_create_usercopy(const char *name/*要创建的slab名称*/,
		  unsigned int size/*要创建的obj大小*/, unsigned int align/*obj对齐方式*/,
		  slab_flags_t flags,
		  unsigned int useroffset, unsigned int usersize,
		  void (*ctor)(void *))
{
	struct kmem_cache *s = NULL;
	const char *cache_name;
	int err;

#ifdef CONFIG_SLUB_DEBUG
	/*
	 * If no slub_debug was enabled globally, the static key is not yet
	 * enabled by setup_slub_debug(). Enable it if the cache is being
	 * created with any of the debugging flags passed explicitly.
	 * It's also possible that this is the first cache created with
	 * SLAB_STORE_USER and we should init stack_depot for it.
	 */
	if (flags & SLAB_DEBUG_FLAGS)
		static_branch_enable(&slub_debug_enabled);
	if (flags & SLAB_STORE_USER)
		stack_depot_init();
#endif

	mutex_lock(&slab_mutex);

	err = kmem_cache_sanity_check(name, size);
	if (err) {
		goto out_unlock;
	}

	/* Refuse requests with allocator specific flags */
	if (flags & ~SLAB_FLAGS_PERMITTED) {
		err = -EINVAL;
		goto out_unlock;
	}

	/*
	 * Some allocators will constraint the set of valid flags to a subset
	 * of all flags. We expect them to define CACHE_CREATE_MASK in this
	 * case, and we'll just provide them with a sanitized version of the
	 * passed flags.
	 */
	flags &= CACHE_CREATE_MASK;

	/* Fail closed on bad usersize of useroffset values. */
	if (!IS_ENABLED(CONFIG_HARDENED_USERCOPY) ||
	    WARN_ON(!usersize && useroffset) ||
	    WARN_ON(size < usersize || size - usersize < useroffset))
		usersize = useroffset = 0;

	if (!usersize)
		s = __kmem_cache_alias(name, size, align, flags, ctor);
	if (s)
		goto out_unlock;

	//复制cache名称失败，退出
	cache_name = kstrdup_const(name, GFP_KERNEL);
	if (!cache_name) {
		err = -ENOMEM;
		goto out_unlock;
	}

	s = create_cache(cache_name, size,
			 calculate_alignment(flags, align, size),
			 flags, useroffset, usersize, ctor, NULL);
	if (IS_ERR(s)) {
		err = PTR_ERR(s);
		kfree_const(cache_name);
	}

out_unlock:
	mutex_unlock(&slab_mutex);

	if (err) {
		if (flags & SLAB_PANIC)
			panic("%s: Failed to create slab '%s'. Error %d\n",
				__func__, name, err);
		else {
			pr_warn("%s(%s) failed with error %d\n",
				__func__, name, err);
			dump_stack();
		}
		return NULL;
	}
	return s;
}
EXPORT_SYMBOL(kmem_cache_create_usercopy);

/**
 * kmem_cache_create - Create a cache.
 * @name: A string which is used in /proc/slabinfo to identify this cache.
 * @size: The size of objects to be created in this cache.
 * @align: The required alignment for the objects.
 * @flags: SLAB flags
 * @ctor: A constructor for the objects.
 *
 * Cannot be called within a interrupt, but can be interrupted.
 * The @ctor is run when new pages are allocated by the cache.
 *
 * The flags are
 *
 * %SLAB_POISON - Poison the slab with a known test pattern (a5a5a5a5)
 * to catch references to uninitialised memory.
 *
 * %SLAB_RED_ZONE - Insert `Red` zones around the allocated memory to check
 * for buffer overruns.
 *
 * %SLAB_HWCACHE_ALIGN - Align the objects in this cache to a hardware
 * cacheline.  This can be beneficial if you're counting cycles as closely
 * as davem.
 *
 * Return: a pointer to the cache on success, NULL on failure.
 */
struct kmem_cache *
kmem_cache_create(const char *name, unsigned int size, unsigned int align,
		slab_flags_t flags, void (*ctor)(void *))
{
	return kmem_cache_create_usercopy(name, size, align, flags, 0, 0,
					  ctor);
}
EXPORT_SYMBOL(kmem_cache_create);

#ifdef SLAB_SUPPORTS_SYSFS
/*
 * For a given kmem_cache, kmem_cache_destroy() should only be called
 * once or there will be a use-after-free problem. The actual deletion
 * and release of the kobject does not need slab_mutex or cpu_hotplug_lock
 * protection. So they are now done without holding those locks.
 *
 * Note that there will be a slight delay in the deletion of sysfs files
 * if kmem_cache_release() is called indrectly from a work function.
 */
static void kmem_cache_release(struct kmem_cache *s)
{
	sysfs_slab_unlink(s);
	sysfs_slab_release(s);
}
#else
static void kmem_cache_release(struct kmem_cache *s)
{
	slab_kmem_cache_release(s);
}
#endif

static void slab_caches_to_rcu_destroy_workfn(struct work_struct *work)
{
	LIST_HEAD(to_destroy);
	struct kmem_cache *s, *s2;

	/*
	 * On destruction, SLAB_TYPESAFE_BY_RCU kmem_caches are put on the
	 * @slab_caches_to_rcu_destroy list.  The slab pages are freed
	 * through RCU and the associated kmem_cache are dereferenced
	 * while freeing the pages, so the kmem_caches should be freed only
	 * after the pending RCU operations are finished.  As rcu_barrier()
	 * is a pretty slow operation, we batch all pending destructions
	 * asynchronously.
	 */
	mutex_lock(&slab_mutex);
	list_splice_init(&slab_caches_to_rcu_destroy, &to_destroy);
	mutex_unlock(&slab_mutex);

	if (list_empty(&to_destroy))
		return;

	rcu_barrier();

	list_for_each_entry_safe(s, s2, &to_destroy, list) {
		debugfs_slab_release(s);
		kfence_shutdown_cache(s);
		kmem_cache_release(s);
	}
}

static int shutdown_cache(struct kmem_cache *s)
{
	/* free asan quarantined objects */
	kasan_cache_shutdown(s);

	if (__kmem_cache_shutdown(s) != 0)
		return -EBUSY;

	list_del(&s->list);

	if (s->flags & SLAB_TYPESAFE_BY_RCU) {
		list_add_tail(&s->list, &slab_caches_to_rcu_destroy);
		schedule_work(&slab_caches_to_rcu_destroy_work);
	} else {
		kfence_shutdown_cache(s);
		debugfs_slab_release(s);
	}

	return 0;
}

void slab_kmem_cache_release(struct kmem_cache *s)
{
	__kmem_cache_release(s);
	kfree_const(s->name);
	kmem_cache_free(kmem_cache, s);
}

void kmem_cache_destroy(struct kmem_cache *s)
{
	int refcnt;
	bool rcu_set;

	if (unlikely(!s) || !kasan_check_byte(s))
		return;

	cpus_read_lock();
	mutex_lock(&slab_mutex);

	rcu_set = s->flags & SLAB_TYPESAFE_BY_RCU;

	refcnt = --s->refcount;
	if (refcnt)
		goto out_unlock;

	WARN(shutdown_cache(s),
	     "%s %s: Slab cache still has objects when called from %pS",
	     __func__, s->name, (void *)_RET_IP_);
out_unlock:
	mutex_unlock(&slab_mutex);
	cpus_read_unlock();
	if (!refcnt && !rcu_set)
		kmem_cache_release(s);
}
EXPORT_SYMBOL(kmem_cache_destroy);

/**
 * kmem_cache_shrink - Shrink a cache.
 * @cachep: The cache to shrink.
 *
 * Releases as many slabs as possible for a cache.
 * To help debugging, a zero exit status indicates all slabs were released.
 *
 * Return: %0 if all slabs were released, non-zero otherwise
 */
int kmem_cache_shrink(struct kmem_cache *cachep)
{
	kasan_cache_shrink(cachep);

	return __kmem_cache_shrink(cachep);
}
EXPORT_SYMBOL(kmem_cache_shrink);

bool slab_is_available(void)
{
	return slab_state >= UP;
}

#ifdef CONFIG_PRINTK
/**
 * kmem_valid_obj - does the pointer reference a valid slab object?
 * @object: pointer to query.
 *
 * Return: %true if the pointer is to a not-yet-freed object from
 * kmalloc() or kmem_cache_alloc(), either %true or %false if the pointer
 * is to an already-freed object, and %false otherwise.
 */
bool kmem_valid_obj(void *object)
{
	struct folio *folio;

	/* Some arches consider ZERO_SIZE_PTR to be a valid address. */
	if (object < (void *)PAGE_SIZE || !virt_addr_valid(object))
		return false;
	folio = virt_to_folio(object);
	return folio_test_slab(folio);
}
EXPORT_SYMBOL_GPL(kmem_valid_obj);

static void kmem_obj_info(struct kmem_obj_info *kpp, void *object, struct slab *slab)
{
	if (__kfence_obj_info(kpp, object, slab))
		return;
	__kmem_obj_info(kpp, object, slab);
}

/**
 * kmem_dump_obj - Print available slab provenance information
 * @object: slab object for which to find provenance information.
 *
 * This function uses pr_cont(), so that the caller is expected to have
 * printed out whatever preamble is appropriate.  The provenance information
 * depends on the type of object and on how much debugging is enabled.
 * For a slab-cache object, the fact that it is a slab object is printed,
 * and, if available, the slab name, return address, and stack trace from
 * the allocation and last free path of that object.
 *
 * This function will splat if passed a pointer to a non-slab object.
 * If you are not sure what type of object you have, you should instead
 * use mem_dump_obj().
 */
void kmem_dump_obj(void *object)
{
	char *cp = IS_ENABLED(CONFIG_MMU) ? "" : "/vmalloc";
	int i;
	struct slab *slab;
	unsigned long ptroffset;
	struct kmem_obj_info kp = { };

	if (WARN_ON_ONCE(!virt_addr_valid(object)))
		return;
	slab = virt_to_slab(object);
	if (WARN_ON_ONCE(!slab)) {
		pr_cont(" non-slab memory.\n");
		return;
	}
	kmem_obj_info(&kp, object, slab);
	if (kp.kp_slab_cache)
		pr_cont(" slab%s %s", cp, kp.kp_slab_cache->name);
	else
		pr_cont(" slab%s", cp);
	if (is_kfence_address(object))
		pr_cont(" (kfence)");
	if (kp.kp_objp)
		pr_cont(" start %px", kp.kp_objp);
	if (kp.kp_data_offset)
		pr_cont(" data offset %lu", kp.kp_data_offset);
	if (kp.kp_objp) {
		ptroffset = ((char *)object - (char *)kp.kp_objp) - kp.kp_data_offset;
		pr_cont(" pointer offset %lu", ptroffset);
	}
	if (kp.kp_slab_cache && kp.kp_slab_cache->object_size)
		pr_cont(" size %u", kp.kp_slab_cache->object_size);
	if (kp.kp_ret)
		pr_cont(" allocated at %pS\n", kp.kp_ret);
	else
		pr_cont("\n");
	for (i = 0; i < ARRAY_SIZE(kp.kp_stack); i++) {
		if (!kp.kp_stack[i])
			break;
		pr_info("    %pS\n", kp.kp_stack[i]);
	}

	if (kp.kp_free_stack[0])
		pr_cont(" Free path:\n");

	for (i = 0; i < ARRAY_SIZE(kp.kp_free_stack); i++) {
		if (!kp.kp_free_stack[i])
			break;
		pr_info("    %pS\n", kp.kp_free_stack[i]);
	}

}
EXPORT_SYMBOL_GPL(kmem_dump_obj);
#endif

#ifndef CONFIG_SLOB
//初始化kmem_cache
/* Create a cache during boot when no slab services are available yet */
void __init create_boot_cache(struct kmem_cache *s, const char *name/*cache名称*/,
		unsigned int size, slab_flags_t flags,
		unsigned int useroffset, unsigned int usersize)
{
	int err;
	unsigned int align = ARCH_KMALLOC_MINALIGN;

	s->name = name;
	s->size = s->object_size = size;

	/*
	 * For power of two sizes, guarantee natural alignment for kmalloc
	 * caches, regardless of SL*B debugging options.
	 */
	if (is_power_of_2(size))
		align = max(align, size);
	s->align = calculate_alignment(flags, align, size);

#ifdef CONFIG_HARDENED_USERCOPY
	s->useroffset = useroffset;
	s->usersize = usersize;
#endif

	err = __kmem_cache_create(s, flags);

	if (err)
		panic("Creation of kmalloc slab %s size=%u failed. Reason %d\n",
					name, size, err);

	s->refcount = -1;	/* Exempt from merging for now */
}

struct kmem_cache *__init create_kmalloc_cache(const char *name/*要创建的cache名称*/,
		unsigned int size/*obj大小*/, slab_flags_t flags,
		unsigned int useroffset, unsigned int usersize)
{
    //申请一个kmem_cache
	struct kmem_cache *s = kmem_cache_zalloc(kmem_cache, GFP_NOWAIT);

	if (!s)
		panic("Out of memory when creating slab %s\n", name);

	create_boot_cache(s, name, size, flags | SLAB_KMALLOC, useroffset,
								usersize);
<<<<<<< HEAD
	kasan_cache_create_kmalloc(s);
	//将此cache加入到slab_caches中，以方便遍历
=======
>>>>>>> fe15c26e
	list_add(&s->list, &slab_caches);
	s->refcount = 1;
	return s;
}

struct kmem_cache *
kmalloc_caches[NR_KMALLOC_TYPES/*kmalloc类型*/][KMALLOC_SHIFT_HIGH + 1/*申请的内存长度*/] __ro_after_init =
{ /* initialization for https://bugs.llvm.org/show_bug.cgi?id=42570 */ };
EXPORT_SYMBOL(kmalloc_caches);

/*
 * Conversion table for small slabs sizes / 8 to the index in the
 * kmalloc array. This is necessary for slabs < 192 since we have non power
 * of two cache sizes there. The size of larger slabs can be determined using
 * fls.
 */
static u8 size_index[24] __ro_after_init = {
	3,	/* 8 */
	4,	/* 16 */
	5,	/* 24 */
	5,	/* 32 */
	6,	/* 40 */
	6,	/* 48 */
	6,	/* 56 */
	6,	/* 64 */
	1,	/* 72 */
	1,	/* 80 */
	1,	/* 88 */
	1,	/* 96 */
	7,	/* 104 */
	7,	/* 112 */
	7,	/* 120 */
	7,	/* 128 */
	2,	/* 136 */
	2,	/* 144 */
	2,	/* 152 */
	2,	/* 160 */
	2,	/* 168 */
	2,	/* 176 */
	2,	/* 184 */
	2	/* 192 */
};

static inline unsigned int size_index_elem(unsigned int bytes)
{
	return (bytes - 1) / 8;
}

/*
 * Find the kmem_cache structure that serves a given size of
 * allocation
 */
struct kmem_cache *kmalloc_slab(size_t size, gfp_t flags)
{
	unsigned int index;

	//确认自哪个index对应的kmem_cache中申请内存
	if (size <= 192) {
		if (!size)
			return ZERO_SIZE_PTR;

		index = size_index[size_index_elem(size)];
	} else {
		if (WARN_ON_ONCE(size > KMALLOC_MAX_CACHE_SIZE))
			return NULL;
		index = fls(size - 1);
	}

	return kmalloc_caches[kmalloc_type(flags)][index];
}

size_t kmalloc_size_roundup(size_t size)
{
	struct kmem_cache *c;

	/* Short-circuit the 0 size case. */
	if (unlikely(size == 0))
		return 0;
	/* Short-circuit saturated "too-large" case. */
	if (unlikely(size == SIZE_MAX))
		return SIZE_MAX;
	/* Above the smaller buckets, size is a multiple of page size. */
	if (size > KMALLOC_MAX_CACHE_SIZE)
		return PAGE_SIZE << get_order(size);

	/* The flags don't matter since size_index is common to all. */
	c = kmalloc_slab(size, GFP_KERNEL);
	return c ? c->object_size : 0;
}
EXPORT_SYMBOL(kmalloc_size_roundup);

#ifdef CONFIG_ZONE_DMA
#define KMALLOC_DMA_NAME(sz)	.name[KMALLOC_DMA] = "dma-kmalloc-" #sz,
#else
#define KMALLOC_DMA_NAME(sz)
#endif

#ifdef CONFIG_MEMCG_KMEM
#define KMALLOC_CGROUP_NAME(sz)	.name[KMALLOC_CGROUP] = "kmalloc-cg-" #sz,
#else
#define KMALLOC_CGROUP_NAME(sz)
#endif

#ifndef CONFIG_SLUB_TINY
#define KMALLOC_RCL_NAME(sz)	.name[KMALLOC_RECLAIM] = "kmalloc-rcl-" #sz,
#else
#define KMALLOC_RCL_NAME(sz)
#endif

#define INIT_KMALLOC_INFO(__size, __short_size)			\
{								\
	.name[KMALLOC_NORMAL]  = "kmalloc-" #__short_size,	\
	KMALLOC_RCL_NAME(__short_size)				\
	KMALLOC_CGROUP_NAME(__short_size)			\
	KMALLOC_DMA_NAME(__short_size)				\
	.size = __size,						\
}

/*
 * kmalloc_info[] is to make slub_debug=,kmalloc-xx option work at boot time.
 * kmalloc_index() supports up to 2^21=2MB, so the final entry of the table is
 * kmalloc-2M.
 */
const struct kmalloc_info_struct kmalloc_info[] __initconst = {
	INIT_KMALLOC_INFO(0, 0),//size为0(不使用）
	INIT_KMALLOC_INFO(96, 96),
	INIT_KMALLOC_INFO(192, 192),
	INIT_KMALLOC_INFO(8, 8),
	INIT_KMALLOC_INFO(16, 16),
	INIT_KMALLOC_INFO(32, 32),
	INIT_KMALLOC_INFO(64, 64),
	INIT_KMALLOC_INFO(128, 128),
	INIT_KMALLOC_INFO(256, 256),
	INIT_KMALLOC_INFO(512, 512),
	INIT_KMALLOC_INFO(1024, 1k),
	INIT_KMALLOC_INFO(2048, 2k),
	INIT_KMALLOC_INFO(4096, 4k),
	INIT_KMALLOC_INFO(8192, 8k),
	INIT_KMALLOC_INFO(16384, 16k),
	INIT_KMALLOC_INFO(32768, 32k),
	INIT_KMALLOC_INFO(65536, 64k),
	INIT_KMALLOC_INFO(131072, 128k),
	INIT_KMALLOC_INFO(262144, 256k),
	INIT_KMALLOC_INFO(524288, 512k),
	INIT_KMALLOC_INFO(1048576, 1M),
	INIT_KMALLOC_INFO(2097152, 2M)
};

/*
 * Patch up the size_index table if we have strange large alignment
 * requirements for the kmalloc array. This is only the case for
 * MIPS it seems. The standard arches will not generate any code here.
 *
 * Largest permitted alignment is 256 bytes due to the way we
 * handle the index determination for the smaller caches.
 *
 * Make sure that nothing crazy happens if someone starts tinkering
 * around with ARCH_KMALLOC_MINALIGN
 */
void __init setup_kmalloc_cache_index_table(void)
{
	unsigned int i;

	BUILD_BUG_ON(KMALLOC_MIN_SIZE > 256 ||
		!is_power_of_2(KMALLOC_MIN_SIZE));

	for (i = 8; i < KMALLOC_MIN_SIZE; i += 8) {
		unsigned int elem = size_index_elem(i);

		if (elem >= ARRAY_SIZE(size_index))
			break;
		size_index[elem] = KMALLOC_SHIFT_LOW;
	}

	if (KMALLOC_MIN_SIZE >= 64) {
		/*
		 * The 96 byte sized cache is not used if the alignment
		 * is 64 byte.
		 */
		for (i = 64 + 8; i <= 96; i += 8)
			size_index[size_index_elem(i)] = 7;

	}

	if (KMALLOC_MIN_SIZE >= 128) {
		/*
		 * The 192 byte sized cache is not used if the alignment
		 * is 128 byte. Redirect kmalloc to use the 256 byte cache
		 * instead.
		 */
		for (i = 128 + 8; i <= 192; i += 8)
			size_index[size_index_elem(i)] = 8;
	}
}

//创建指定type及size的kmalloc cache
static void __init
new_kmalloc_cache(int idx, enum kmalloc_cache_type type, slab_flags_t flags)
{
	if ((KMALLOC_RECLAIM != KMALLOC_NORMAL) && (type == KMALLOC_RECLAIM)) {
		flags |= SLAB_RECLAIM_ACCOUNT;
	} else if (IS_ENABLED(CONFIG_MEMCG_KMEM) && (type == KMALLOC_CGROUP)) {
		if (mem_cgroup_kmem_disabled()) {
			kmalloc_caches[type][idx] = kmalloc_caches[KMALLOC_NORMAL][idx];
			return;
		}
		flags |= SLAB_ACCOUNT;
	} else if (IS_ENABLED(CONFIG_ZONE_DMA) && (type == KMALLOC_DMA)) {
		flags |= SLAB_CACHE_DMA;
	}

	kmalloc_caches[type][idx] = create_kmalloc_cache(
					kmalloc_info[idx].name[type],
					kmalloc_info[idx].size, flags, 0,
					kmalloc_info[idx].size);

	/*
	 * If CONFIG_MEMCG_KMEM is enabled, disable cache merging for
	 * KMALLOC_NORMAL caches.
	 */
	if (IS_ENABLED(CONFIG_MEMCG_KMEM) && (type == KMALLOC_NORMAL))
		kmalloc_caches[type][idx]->refcount = -1;
}

/*
 * Create the kmalloc array. Some of the regular kmalloc arrays
 * may already have been created because they were needed to
 * enable allocations for slab creation.
 */
void __init create_kmalloc_caches(slab_flags_t flags)
{
	int i;
	enum kmalloc_cache_type type;

	/*
	 * Including KMALLOC_CGROUP if CONFIG_MEMCG_KMEM defined
	 */
	//为kmalloc创建cache (不包含DMA zone)
	for (type = KMALLOC_NORMAL; type < NR_KMALLOC_TYPES; type++) {
		for (i = KMALLOC_SHIFT_LOW; i <= KMALLOC_SHIFT_HIGH; i++) {
			if (!kmalloc_caches[type][i])
			    //此type及size未创建cache,这里执行创建
				new_kmalloc_cache(i, type, flags);

			/*
			 * Caches that are not of the two-to-the-power-of size.
			 * These have to be created immediately after the
			 * earlier power of two caches
			 */
			if (KMALLOC_MIN_SIZE <= 32 && i == 6 &&
					!kmalloc_caches[type][1])
			    //创建1
				new_kmalloc_cache(1, type, flags);
			if (KMALLOC_MIN_SIZE <= 64 && i == 7 &&
					!kmalloc_caches[type][2])
			    //创建2
				new_kmalloc_cache(2, type, flags);
		}
	}

	/* Kmalloc array is now usable */
	slab_state = UP;
}

void free_large_kmalloc(struct folio *folio, void *object)
{
	unsigned int order = folio_order(folio);

	if (WARN_ON_ONCE(order == 0))
		pr_warn_once("object pointer: 0x%p\n", object);

	kmemleak_free(object);
	kasan_kfree_large(object);
	kmsan_kfree_large(object);

	mod_lruvec_page_state(folio_page(folio, 0), NR_SLAB_UNRECLAIMABLE_B,
			      -(PAGE_SIZE << order));
	__free_pages(folio_page(folio, 0), order);
}

static void *__kmalloc_large_node(size_t size, gfp_t flags, int node);
/*实现slub通过kmalloc申请内存*/
static __always_inline
void *__do_kmalloc_node(size_t size, gfp_t flags, int node, unsigned long caller)
{
	struct kmem_cache *s;
	void *ret;

	if (unlikely(size > KMALLOC_MAX_CACHE_SIZE)) {
		ret = __kmalloc_large_node(size, flags, node);
		trace_kmalloc(caller, ret, size,
			      PAGE_SIZE << get_order(size), flags, node);
		return ret;
	}

	//确定size,flags对应的slab
	s = kmalloc_slab(size, flags);

	//slab不存在，返回失败
	if (unlikely(ZERO_OR_NULL_PTR(s)))
		return s;

	/*自slab中申请obj*/
	ret = __kmem_cache_alloc_node(s, flags, node, size, caller);
	ret = kasan_kmalloc(s, ret, size, flags);
	trace_kmalloc(caller, ret, size, s->size, flags, node);
	return ret;
}

void *__kmalloc_node(size_t size, gfp_t flags, int node)
{
	return __do_kmalloc_node(size, flags, node, _RET_IP_);
}
EXPORT_SYMBOL(__kmalloc_node);

void *__kmalloc(size_t size, gfp_t flags)
{
	return __do_kmalloc_node(size, flags, NUMA_NO_NODE, _RET_IP_);
}
EXPORT_SYMBOL(__kmalloc);

void *__kmalloc_node_track_caller(size_t size, gfp_t flags,
				  int node, unsigned long caller)
{
	return __do_kmalloc_node(size, flags, node, caller);
}
EXPORT_SYMBOL(__kmalloc_node_track_caller);

/**
 * kfree - free previously allocated memory
 * @object: pointer returned by kmalloc.
 *
 * If @object is NULL, no operation is performed.
 *
 * Don't free memory not originally allocated by kmalloc()
 * or you will run into trouble.
 */
void kfree(const void *object)
{
	struct folio *folio;
	struct slab *slab;
	struct kmem_cache *s;

	trace_kfree(_RET_IP_, object);

	/*排除释放NULL的情况*/
	if (unlikely(ZERO_OR_NULL_PTR(object)))
		return;

	/*取x地址对应的page(考虑复合页情况）*/
	folio = virt_to_folio(object);
	if (unlikely(!folio_test_slab(folio))) {
		free_large_kmalloc(folio, (void *)object);
		return;
	}

	/*遇到有slab标记的page,将obj释放到page->slab_cache中*/
	slab = folio_slab(folio);
	s = slab->slab_cache;
	__kmem_cache_free(s, (void *)object, _RET_IP_);
}
EXPORT_SYMBOL(kfree);

/**
 * __ksize -- Report full size of underlying allocation
 * @object: pointer to the object
 *
 * This should only be used internally to query the true size of allocations.
 * It is not meant to be a way to discover the usable size of an allocation
 * after the fact. Instead, use kmalloc_size_roundup(). Using memory beyond
 * the originally requested allocation size may trigger KASAN, UBSAN_BOUNDS,
 * and/or FORTIFY_SOURCE.
 *
 * Return: size of the actual memory used by @object in bytes
 */
size_t __ksize(const void *object)
{
	struct folio *folio;

	if (unlikely(object == ZERO_SIZE_PTR))
		return 0;

	folio = virt_to_folio(object);

	if (unlikely(!folio_test_slab(folio))) {
		if (WARN_ON(folio_size(folio) <= KMALLOC_MAX_CACHE_SIZE))
			return 0;
		if (WARN_ON(object != folio_address(folio)))
			return 0;
		return folio_size(folio);
	}

#ifdef CONFIG_SLUB_DEBUG
	skip_orig_size_check(folio_slab(folio)->slab_cache, object);
#endif

	return slab_ksize(folio_slab(folio)->slab_cache);
}

void *kmalloc_trace(struct kmem_cache *s, gfp_t gfpflags, size_t size)
{
	void *ret = __kmem_cache_alloc_node(s, gfpflags, NUMA_NO_NODE,
					    size, _RET_IP_);

	trace_kmalloc(_RET_IP_, ret, size, s->size, gfpflags, NUMA_NO_NODE);

	ret = kasan_kmalloc(s, ret, size, gfpflags);
	return ret;
}
EXPORT_SYMBOL(kmalloc_trace);

void *kmalloc_node_trace(struct kmem_cache *s, gfp_t gfpflags,
			 int node, size_t size)
{
	void *ret = __kmem_cache_alloc_node(s, gfpflags, node, size, _RET_IP_);

	trace_kmalloc(_RET_IP_, ret, size, s->size, gfpflags, node);

	ret = kasan_kmalloc(s, ret, size, gfpflags);
	return ret;
}
EXPORT_SYMBOL(kmalloc_node_trace);
#endif /* !CONFIG_SLOB */

gfp_t kmalloc_fix_flags(gfp_t flags)
{
	gfp_t invalid_mask = flags & GFP_SLAB_BUG_MASK;

	flags &= ~GFP_SLAB_BUG_MASK;
	pr_warn("Unexpected gfp: %#x (%pGg). Fixing up to gfp: %#x (%pGg). Fix your code!\n",
			invalid_mask, &invalid_mask, flags, &flags);
	dump_stack();

	return flags;
}

/*
 * To avoid unnecessary overhead, we pass through large allocation requests
 * directly to the page allocator. We use __GFP_COMP, because we will need to
 * know the allocation order to free the pages properly in kfree.
 */

static void *__kmalloc_large_node(size_t size, gfp_t flags, int node)
{
	struct page *page;
	void *ptr = NULL;
	unsigned int order = get_order(size);

	/*移除掉GFP_SLAB_BUG_MASK标记*/
	if (unlikely(flags & GFP_SLAB_BUG_MASK))
		flags = kmalloc_fix_flags(flags);

	flags |= __GFP_COMP;
	page = alloc_pages_node(node, flags, order);
	if (page) {
		ptr = page_address(page);
		mod_lruvec_page_state(page, NR_SLAB_UNRECLAIMABLE_B,
				      PAGE_SIZE << order);
	}

	ptr = kasan_kmalloc_large(ptr, size, flags);
	/* As ptr might get tagged, call kmemleak hook after KASAN. */
	kmemleak_alloc(ptr, size, 1, flags);
	kmsan_kmalloc_large(ptr, size, flags);

	return ptr;
}

void *kmalloc_large(size_t size, gfp_t flags)
{
	void *ret = __kmalloc_large_node(size, flags, NUMA_NO_NODE);

	trace_kmalloc(_RET_IP_, ret, size, PAGE_SIZE << get_order(size),
		      flags, NUMA_NO_NODE);
	return ret;
}
EXPORT_SYMBOL(kmalloc_large);

void *kmalloc_large_node(size_t size, gfp_t flags, int node)
{
	void *ret = __kmalloc_large_node(size, flags, node);

	trace_kmalloc(_RET_IP_, ret, size, PAGE_SIZE << get_order(size),
		      flags, node);
	return ret;
}
EXPORT_SYMBOL(kmalloc_large_node);

#ifdef CONFIG_SLAB_FREELIST_RANDOM
/* Randomize a generic freelist */
static void freelist_randomize(struct rnd_state *state, unsigned int *list,
			       unsigned int count)
{
	unsigned int rand;
	unsigned int i;

	//初始化list数组按下标(0,count-1)
	for (i = 0; i < count; i++)
		list[i] = i;

	//再用随机数将其打乱
	/* Fisher-Yates shuffle */
	for (i = count - 1; i > 0; i--) {
		rand = prandom_u32_state(state);
		rand %= (i + 1);
		swap(list[i], list[rand]);
	}
}

/* Create a random sequence per cache */
int cache_random_seq_create(struct kmem_cache *cachep, unsigned int count,
				    gfp_t gfp)
{
	struct rnd_state state;

	if (count < 2 || cachep->random_seq)
		return 0;

	cachep->random_seq = kcalloc(count, sizeof(unsigned int), gfp);
	if (!cachep->random_seq)
		return -ENOMEM;

	/* Get best entropy at this stage of boot */
	prandom_seed_state(&state, get_random_long());

	//填充random_seq
	freelist_randomize(&state, cachep->random_seq, count);
	return 0;
}

/* Destroy the per-cache random freelist sequence */
void cache_random_seq_destroy(struct kmem_cache *cachep)
{
	kfree(cachep->random_seq);
	cachep->random_seq = NULL;
}
#endif /* CONFIG_SLAB_FREELIST_RANDOM */

#if defined(CONFIG_SLAB) || defined(CONFIG_SLUB_DEBUG)
#ifdef CONFIG_SLAB
#define SLABINFO_RIGHTS (0600)
#else
#define SLABINFO_RIGHTS (0400)
#endif

//slabinfo文件标题输出
static void print_slabinfo_header(struct seq_file *m)
{
	/*
	 * Output format version, so at least we can change it
	 * without _too_ many complaints.
	 */
#ifdef CONFIG_DEBUG_SLAB
	seq_puts(m, "slabinfo - version: 2.1 (statistics)\n");
#else
	seq_puts(m, "slabinfo - version: 2.1\n");
#endif
	seq_puts(m, "# name            <active_objs> <num_objs> <objsize> <objperslab> <pagesperslab>");
	seq_puts(m, " : tunables <limit> <batchcount> <sharedfactor>");
	seq_puts(m, " : slabdata <active_slabs> <num_slabs> <sharedavail>");
#ifdef CONFIG_DEBUG_SLAB
	seq_puts(m, " : globalstat <listallocs> <maxobjs> <grown> <reaped> <error> <maxfreeable> <nodeallocs> <remotefrees> <alienoverflow>");
	seq_puts(m, " : cpustat <allochit> <allocmiss> <freehit> <freemiss>");
#endif
	seq_putc(m, '\n');
}

//查找slab_root_caches的第pos号元素
static void *slab_start(struct seq_file *m, loff_t *pos)
{
	mutex_lock(&slab_mutex);
	return seq_list_start(&slab_caches, *pos);
}

/*取v之后的元素，及其对应的pos*/
static void *slab_next(struct seq_file *m, void *p, loff_t *pos/*出参， 编号*/)
{
	return seq_list_next(p, &slab_caches, pos);
}

static void slab_stop(struct seq_file *m, void *p)
{
	mutex_unlock(&slab_mutex);
}

static void cache_show(struct kmem_cache *s, struct seq_file *m)
{
	struct slabinfo sinfo;

	memset(&sinfo, 0, sizeof(sinfo));
	get_slabinfo(s, &sinfo);

	seq_printf(m, "%-17s %6lu %6lu %6u %4u %4d",
		   s->name, sinfo.active_objs, sinfo.num_objs, s->size,
		   sinfo.objects_per_slab, (1 << sinfo.cache_order));

	seq_printf(m, " : tunables %4u %4u %4u",
		   sinfo.limit, sinfo.batchcount, sinfo.shared);
	seq_printf(m, " : slabdata %6lu %6lu %6lu",
		   sinfo.active_slabs, sinfo.num_slabs, sinfo.shared_avail);
	slabinfo_show_stats(m, s);
	seq_putc(m, '\n');
}

static int slab_show(struct seq_file *m, void *p)
{
	struct kmem_cache *s = list_entry(p, struct kmem_cache, list);

	//如果是首个元素，则输出标题
	if (p == slab_caches.next)
		print_slabinfo_header(m);
	cache_show(s, m);
	return 0;
}

void dump_unreclaimable_slab(void)
{
	struct kmem_cache *s;
	struct slabinfo sinfo;

	/*
	 * Here acquiring slab_mutex is risky since we don't prefer to get
	 * sleep in oom path. But, without mutex hold, it may introduce a
	 * risk of crash.
	 * Use mutex_trylock to protect the list traverse, dump nothing
	 * without acquiring the mutex.
	 */
	if (!mutex_trylock(&slab_mutex)) {
		pr_warn("excessive unreclaimable slab but cannot dump stats\n");
		return;
	}

	pr_info("Unreclaimable slab info:\n");
	pr_info("Name                      Used          Total\n");

	list_for_each_entry(s, &slab_caches, list) {
		if (s->flags & SLAB_RECLAIM_ACCOUNT)
			continue;

		get_slabinfo(s, &sinfo);

		if (sinfo.num_objs > 0)
			pr_info("%-17s %10luKB %10luKB\n", s->name,
				(sinfo.active_objs * s->size) / 1024,
				(sinfo.num_objs * s->size) / 1024);
	}
	mutex_unlock(&slab_mutex);
}

/*
 * slabinfo_op - iterator that generates /proc/slabinfo
 *
 * Output layout:
 * cache-name
 * num-active-objs
 * total-objs
 * object size
 * num-active-slabs
 * total-slabs
 * num-pages-per-slab
 * + further values on SMP and with statistics enabled
 */
static const struct seq_operations slabinfo_op = {
	.start = slab_start,
	.next = slab_next,
	.stop = slab_stop,
	.show = slab_show,
};

//slabinfo文件打开函数
static int slabinfo_open(struct inode *inode, struct file *file)
{
	return seq_open(file, &slabinfo_op);
}

static const struct proc_ops slabinfo_proc_ops = {
	.proc_flags	= PROC_ENTRY_PERMANENT,
	.proc_open	= slabinfo_open,
	.proc_read	= seq_read,
	.proc_write	= slabinfo_write,
	.proc_lseek	= seq_lseek,
	.proc_release	= seq_release,
};

//创建/proc/slabinfo文件
static int __init slab_proc_init(void)
{
	proc_create("slabinfo", SLABINFO_RIGHTS, NULL/*父节点为NULL*/, &slabinfo_proc_ops);
	return 0;
}
module_init(slab_proc_init);

#endif /* CONFIG_SLAB || CONFIG_SLUB_DEBUG */

static __always_inline __realloc_size(2) void *
__do_krealloc(const void *p, size_t new_size, gfp_t flags)
{
	void *ret;
	size_t ks;

	/* Check for double-free before calling ksize. */
	if (likely(!ZERO_OR_NULL_PTR(p))) {
		if (!kasan_check_byte(p))
			return NULL;
		ks = ksize(p);
	} else
		ks = 0;

	/* If the object still fits, repoison it precisely. */
	if (ks >= new_size) {
		p = kasan_krealloc((void *)p, new_size, flags);
		return (void *)p;
	}

	ret = kmalloc_track_caller(new_size, flags);
	if (ret && p) {
		/* Disable KASAN checks as the object's redzone is accessed. */
		kasan_disable_current();
		memcpy(ret, kasan_reset_tag(p), ks);
		kasan_enable_current();
	}

	return ret;
}

/**
 * krealloc - reallocate memory. The contents will remain unchanged.
 * @p: object to reallocate memory for.
 * @new_size: how many bytes of memory are required.
 * @flags: the type of memory to allocate.
 *
 * The contents of the object pointed to are preserved up to the
 * lesser of the new and old sizes (__GFP_ZERO flag is effectively ignored).
 * If @p is %NULL, krealloc() behaves exactly like kmalloc().  If @new_size
 * is 0 and @p is not a %NULL pointer, the object pointed to is freed.
 *
 * Return: pointer to the allocated memory or %NULL in case of error
 */
void *krealloc(const void *p, size_t new_size, gfp_t flags)
{
	void *ret;

	if (unlikely(!new_size)) {
		kfree(p);
		return ZERO_SIZE_PTR;
	}

	ret = __do_krealloc(p, new_size, flags);
	if (ret && kasan_reset_tag(p) != kasan_reset_tag(ret))
		kfree(p);

	return ret;
}
EXPORT_SYMBOL(krealloc);

/**
 * kfree_sensitive - Clear sensitive information in memory before freeing
 * @p: object to free memory of
 *
 * The memory of the object @p points to is zeroed before freed.
 * If @p is %NULL, kfree_sensitive() does nothing.
 *
 * Note: this function zeroes the whole allocated buffer which can be a good
 * deal bigger than the requested buffer size passed to kmalloc(). So be
 * careful when using this function in performance sensitive code.
 */
void kfree_sensitive(const void *p)
{
	size_t ks;
	void *mem = (void *)p;

	ks = ksize(mem);
	if (ks) {
		kasan_unpoison_range(mem, ks);
		memzero_explicit(mem, ks);
	}
	kfree(mem);
}
EXPORT_SYMBOL(kfree_sensitive);

size_t ksize(const void *objp)
{
	/*
	 * We need to first check that the pointer to the object is valid.
	 * The KASAN report printed from ksize() is more useful, then when
	 * it's printed later when the behaviour could be undefined due to
	 * a potential use-after-free or double-free.
	 *
	 * We use kasan_check_byte(), which is supported for the hardware
	 * tag-based KASAN mode, unlike kasan_check_read/write().
	 *
	 * If the pointed to memory is invalid, we return 0 to avoid users of
	 * ksize() writing to and potentially corrupting the memory region.
	 *
	 * We want to perform the check before __ksize(), to avoid potentially
	 * crashing in __ksize() due to accessing invalid metadata.
	 */
	if (unlikely(ZERO_OR_NULL_PTR(objp)) || !kasan_check_byte(objp))
		return 0;

	return kfence_ksize(objp) ?: __ksize(objp);
}
EXPORT_SYMBOL(ksize);

/* Tracepoints definitions. */
EXPORT_TRACEPOINT_SYMBOL(kmalloc);
EXPORT_TRACEPOINT_SYMBOL(kmem_cache_alloc);
EXPORT_TRACEPOINT_SYMBOL(kfree);
EXPORT_TRACEPOINT_SYMBOL(kmem_cache_free);

/*检查此slab内存申请是否需要失败*/
int should_failslab(struct kmem_cache *s, gfp_t gfpflags)
{
	if (__should_failslab(s, gfpflags))
		return -ENOMEM;
	return 0;
}
ALLOW_ERROR_INJECTION(should_failslab, ERRNO);<|MERGE_RESOLUTION|>--- conflicted
+++ resolved
@@ -680,11 +680,7 @@
 
 	create_boot_cache(s, name, size, flags | SLAB_KMALLOC, useroffset,
 								usersize);
-<<<<<<< HEAD
-	kasan_cache_create_kmalloc(s);
 	//将此cache加入到slab_caches中，以方便遍历
-=======
->>>>>>> fe15c26e
 	list_add(&s->list, &slab_caches);
 	s->refcount = 1;
 	return s;
