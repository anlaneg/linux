--- conflicted
+++ resolved
@@ -117,18 +117,10 @@
 			rsvd_parent = hugetlb_cgroup_counter_from_cgroup_rsvd(
 				parent_h_cgroup, idx);
 		}
-<<<<<<< HEAD
-		/*初始化counter/预留counter*/
-		page_counter_init(hugetlb_cgroup_counter_from_cgroup(h_cgroup,
-								     idx),
-				  fault_parent);
-		page_counter_init(
-			hugetlb_cgroup_counter_from_cgroup_rsvd(h_cgroup, idx),
-			rsvd_parent);
-=======
 		fault = hugetlb_cgroup_counter_from_cgroup(h_cgroup, idx);
 		rsvd = hugetlb_cgroup_counter_from_cgroup_rsvd(h_cgroup, idx);
 
+		/*初始化counter/预留counter*/
 		page_counter_init(fault, fault_parent, false);
 		page_counter_init(rsvd, rsvd_parent, false);
 
@@ -136,25 +128,13 @@
 			fault->track_failcnt = true;
 			rsvd->track_failcnt = true;
 		}
->>>>>>> 155a3c00
 
 		limit = round_down(PAGE_COUNTER_MAX,
 				   pages_per_huge_page(&hstates[idx]));
 
-<<<<<<< HEAD
 		/*设置counter/预留counter的最大值*/
-		ret = page_counter_set_max(
-			hugetlb_cgroup_counter_from_cgroup(h_cgroup, idx),
-			limit);
-		VM_BUG_ON(ret);
-		ret = page_counter_set_max(
-			hugetlb_cgroup_counter_from_cgroup_rsvd(h_cgroup, idx),
-			limit);
-		VM_BUG_ON(ret);
-=======
 		VM_BUG_ON(page_counter_set_max(fault, limit));
 		VM_BUG_ON(page_counter_set_max(rsvd, limit));
->>>>>>> 155a3c00
 	}
 }
 
@@ -745,10 +725,6 @@
 	return __hugetlb_events_show(seq, true);
 }
 
-<<<<<<< HEAD
-/*初始化hugetlb cgroup控制文件*/
-static void __init __hugetlb_cgroup_file_dfl_init(int idx)
-=======
 static struct cftype hugetlb_dfl_tmpl[] = {
 	{
 		.name = "max",
@@ -850,10 +826,10 @@
 	/* don't need terminator here */
 };
 
+/*初始化hugetlb cgroup控制文件*/
 static void __init
 hugetlb_cgroup_cfttypes_init(struct hstate *h, struct cftype *cft,
 			     struct cftype *tmpl, int tmpl_size)
->>>>>>> 155a3c00
 {
 	char buf[32];
 	int i, idx = hstate_index(h);
@@ -861,65 +837,6 @@
 	/* format the size */
 	mem_fmt(buf, sizeof(buf), huge_page_size(h));/*大页尺寸*/
 
-<<<<<<< HEAD
-	/* Add the limit file */
-	cft = &h->cgroup_files_dfl[0];
-	snprintf(cft->name, MAX_CFTYPE_NAME, "%s.max", buf/*大页尺寸*/);/*设置.max文件*/
-	cft->private = MEMFILE_PRIVATE(idx, RES_LIMIT);
-	cft->seq_show = hugetlb_cgroup_read_u64_max;
-	cft->write = hugetlb_cgroup_write_dfl;/*.max配置*/
-	cft->flags = CFTYPE_NOT_ON_ROOT;
-
-	/* Add the reservation limit file */
-	cft = &h->cgroup_files_dfl[1];
-	snprintf(cft->name, MAX_CFTYPE_NAME, "%s.rsvd.max", buf);/*设置.rsvd.max文件*/
-	cft->private = MEMFILE_PRIVATE(idx, RES_RSVD_LIMIT);
-	cft->seq_show = hugetlb_cgroup_read_u64_max;
-	cft->write = hugetlb_cgroup_write_dfl;/*.resvd.max设置*/
-	cft->flags = CFTYPE_NOT_ON_ROOT;
-
-	/* Add the current usage file */
-	cft = &h->cgroup_files_dfl[2];
-	snprintf(cft->name, MAX_CFTYPE_NAME, "%s.current", buf);/*设置.current文件*/
-	cft->private = MEMFILE_PRIVATE(idx, RES_USAGE);
-	cft->seq_show = hugetlb_cgroup_read_u64_max;
-	cft->flags = CFTYPE_NOT_ON_ROOT;
-
-	/* Add the current reservation usage file */
-	cft = &h->cgroup_files_dfl[3];
-	snprintf(cft->name, MAX_CFTYPE_NAME, "%s.rsvd.current", buf);/*设置.rsvd.current文件*/
-	cft->private = MEMFILE_PRIVATE(idx, RES_RSVD_USAGE);
-	cft->seq_show = hugetlb_cgroup_read_u64_max;
-	cft->flags = CFTYPE_NOT_ON_ROOT;
-
-	/* Add the events file */
-	cft = &h->cgroup_files_dfl[4];
-	snprintf(cft->name, MAX_CFTYPE_NAME, "%s.events", buf);/*设置.events文件*/
-	cft->private = MEMFILE_PRIVATE(idx, 0);
-	cft->seq_show = hugetlb_events_show;
-	cft->file_offset = offsetof(struct hugetlb_cgroup, events_file[idx]);
-	cft->flags = CFTYPE_NOT_ON_ROOT;
-
-	/* Add the events.local file */
-	cft = &h->cgroup_files_dfl[5];
-	snprintf(cft->name, MAX_CFTYPE_NAME, "%s.events.local", buf);/*设置.events.local文件*/
-	cft->private = MEMFILE_PRIVATE(idx, 0);
-	cft->seq_show = hugetlb_events_local_show;
-	cft->file_offset = offsetof(struct hugetlb_cgroup,
-				    events_local_file[idx]);
-	cft->flags = CFTYPE_NOT_ON_ROOT;
-
-	/* Add the numa stat file */
-	cft = &h->cgroup_files_dfl[6];
-	snprintf(cft->name, MAX_CFTYPE_NAME, "%s.numa_stat", buf);/*设置.numa_stat文件*/
-	cft->private = MEMFILE_PRIVATE(idx, 0);
-	cft->seq_show = hugetlb_cgroup_read_numa_stat;
-	cft->flags = CFTYPE_NOT_ON_ROOT;
-
-	/* NULL terminate the last cft */
-	cft = &h->cgroup_files_dfl[7];
-	memset(cft, 0, sizeof(*cft));/*最后一项置为NULL*/
-=======
 	for (i = 0; i < tmpl_size; cft++, tmpl++, i++) {
 		*cft = *tmpl;
 		/* rebuild the name */
@@ -933,7 +850,6 @@
 			cft->file_offset = MEMFILE_OFFSET0(offset) +
 					   MEMFILE_FIELD_SIZE(offset) * idx;
 		}
->>>>>>> 155a3c00
 
 		lockdep_register_key(&cft->lockdep_key);
 	}
@@ -943,86 +859,6 @@
 {
 	int idx = hstate_index(h);
 
-<<<<<<< HEAD
-	/* format the size */
-	mem_fmt(buf, sizeof(buf), huge_page_size(h));/*页大小*/
-
-	/* Add the limit file */
-	cft = &h->cgroup_files_legacy[0];/*0号为limit_in_bytes，设置此类型大页可使用的最大数*/
-	snprintf(cft->name, MAX_CFTYPE_NAME, "%s.limit_in_bytes", buf);
-	cft->private = MEMFILE_PRIVATE(idx, RES_LIMIT);
-	cft->read_u64 = hugetlb_cgroup_read_u64;/*指明read回调*/
-	cft->write = hugetlb_cgroup_write_legacy;/*指明write回调，设置.limit_in_bytes*/
-
-	/* Add the reservation limit file */
-	cft = &h->cgroup_files_legacy[1];/*rsvd.limit_in_bytes*/
-	snprintf(cft->name, MAX_CFTYPE_NAME, "%s.rsvd.limit_in_bytes", buf);
-	cft->private = MEMFILE_PRIVATE(idx, RES_RSVD_LIMIT);
-	cft->read_u64 = hugetlb_cgroup_read_u64;
-	cft->write = hugetlb_cgroup_write_legacy;
-
-	/* Add the usage file */
-	cft = &h->cgroup_files_legacy[2];/*此大页当前用量*/
-	snprintf(cft->name, MAX_CFTYPE_NAME, "%s.usage_in_bytes", buf);
-	cft->private = MEMFILE_PRIVATE(idx, RES_USAGE);
-	cft->read_u64 = hugetlb_cgroup_read_u64;
-
-	/* Add the reservation usage file */
-	cft = &h->cgroup_files_legacy[3];/*此大页当前预留的使用量*/
-	snprintf(cft->name, MAX_CFTYPE_NAME, "%s.rsvd.usage_in_bytes", buf);
-	cft->private = MEMFILE_PRIVATE(idx, RES_RSVD_USAGE);
-	cft->read_u64 = hugetlb_cgroup_read_u64;
-
-	/* Add the MAX usage file */
-	cft = &h->cgroup_files_legacy[4];
-	snprintf(cft->name, MAX_CFTYPE_NAME, "%s.max_usage_in_bytes", buf);
-	cft->private = MEMFILE_PRIVATE(idx, RES_MAX_USAGE);
-	cft->write = hugetlb_cgroup_reset;
-	cft->read_u64 = hugetlb_cgroup_read_u64;
-
-	/* Add the MAX reservation usage file */
-	cft = &h->cgroup_files_legacy[5];
-	snprintf(cft->name, MAX_CFTYPE_NAME, "%s.rsvd.max_usage_in_bytes", buf);
-	cft->private = MEMFILE_PRIVATE(idx, RES_RSVD_MAX_USAGE);
-	cft->write = hugetlb_cgroup_reset;
-	cft->read_u64 = hugetlb_cgroup_read_u64;
-
-	/* Add the failcntfile */
-	cft = &h->cgroup_files_legacy[6];
-	snprintf(cft->name, MAX_CFTYPE_NAME, "%s.failcnt", buf);
-	cft->private = MEMFILE_PRIVATE(idx, RES_FAILCNT);
-	cft->write = hugetlb_cgroup_reset;
-	cft->read_u64 = hugetlb_cgroup_read_u64;
-
-	/* Add the reservation failcntfile */
-	cft = &h->cgroup_files_legacy[7];
-	snprintf(cft->name, MAX_CFTYPE_NAME, "%s.rsvd.failcnt", buf);
-	cft->private = MEMFILE_PRIVATE(idx, RES_RSVD_FAILCNT);
-	cft->write = hugetlb_cgroup_reset;
-	cft->read_u64 = hugetlb_cgroup_read_u64;
-
-	/* Add the numa stat file */
-	cft = &h->cgroup_files_legacy[8];
-	snprintf(cft->name, MAX_CFTYPE_NAME, "%s.numa_stat", buf);
-	cft->private = MEMFILE_PRIVATE(idx, 1);
-	cft->seq_show = hugetlb_cgroup_read_numa_stat;
-
-	/* NULL terminate the last cft */
-	cft = &h->cgroup_files_legacy[9];
-	memset(cft, 0, sizeof(*cft));
-
-	/*添加hugetlb对应的cgroup文件*/
-	WARN_ON(cgroup_add_legacy_cftypes(&hugetlb_cgrp_subsys,
-					  h->cgroup_files_legacy));
-}
-
-/*hugetlb cgroup控制文件初始化*/
-static void __init __hugetlb_cgroup_file_init(int idx)
-{
-	/*这里有两类控制文件，1类为dfl,1类为legacy*/
-	__hugetlb_cgroup_file_dfl_init(idx);
-	__hugetlb_cgroup_file_legacy_init(idx);
-=======
 	hugetlb_cgroup_cfttypes_init(h, dfl_files + idx * DFL_TMPL_SIZE,
 				     hugetlb_dfl_tmpl, DFL_TMPL_SIZE);
 }
@@ -1059,7 +895,6 @@
 				       dfl_files));
 	WARN_ON(cgroup_add_legacy_cftypes(&hugetlb_cgrp_subsys,
 					  legacy_files));
->>>>>>> 155a3c00
 }
 
 /*遍历按各大页类型生成hugetlb的cgroup控制文件*/
