--- conflicted
+++ resolved
@@ -272,16 +272,6 @@
 	if (hugetlb_cgroup_disabled())
 		/*hugetlb cgroup功能被禁用，直接返回0*/
 		goto done;
-<<<<<<< HEAD
-	/*
-	 * We don't charge any cgroup if the compound page have less
-	 * than 3 pages.
-	 */
-	if (huge_page_order(&hstates[idx]) < HUGETLB_CGROUP_MIN_ORDER)
-		/*小尺寸的不检查，为什么？*/
-		goto done;
-=======
->>>>>>> 9d1694dc
 again:
 	rcu_read_lock();
 	/*取当前进程的大页cgroup配置*/
