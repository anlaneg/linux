--- conflicted
+++ resolved
@@ -1720,13 +1720,8 @@
 		h->surplus_huge_pages_node[nid]++;
 	}
 
-<<<<<<< HEAD
-	folio_set_compound_dtor(folio, HUGETLB_PAGE_DTOR);
+	folio_set_hugetlb(folio);
 	folio_change_private(folio, NULL);/*清空标记位*/
-=======
-	folio_set_hugetlb(folio);
-	folio_change_private(folio, NULL);
->>>>>>> 9d1694dc
 	/*
 	 * We have to set hugetlb_vmemmap_optimized again as above
 	 * folio_change_private(folio, NULL) cleared it.
@@ -1843,28 +1838,17 @@
 		struct folio *folio;
 		struct hstate *h;
 
-<<<<<<< HEAD
-		page = container_of((struct address_space **)node,
-				     struct page, mapping);
-		node = node->next;/*取下一个*/
-		page->mapping = NULL;/*自链上摘取*/
-=======
 		folio = container_of((struct address_space **)node,
 				     struct folio, mapping);
-		node = node->next;
-		folio->mapping = NULL;
->>>>>>> 9d1694dc
+		node = node->next;/*取下一个*/
+		folio->mapping = NULL;/*自链上摘取*/
 		/*
 		 * The VM_BUG_ON_FOLIO(!folio_test_hugetlb(folio), folio) in
 		 * folio_hstate() is going to trigger because a previous call to
 		 * remove_hugetlb_folio() will clear the hugetlb bit, so do
 		 * not use folio_hstate() directly.
 		 */
-<<<<<<< HEAD
-		h = size_to_hstate(page_size(page));/*获知是哪种尺寸的大页*/
-=======
-		h = size_to_hstate(folio_size(folio));
->>>>>>> 9d1694dc
+		h = size_to_hstate(folio_size(folio));/*获知是哪种尺寸的大页*/
 
 		__update_and_free_hugetlb_folio(h, folio);
 
@@ -4652,13 +4636,8 @@
 		return;
 	}
 	BUG_ON(hugetlb_max_hstate >= HUGE_MAX_HSTATE);
-<<<<<<< HEAD
-	BUG_ON(order == 0);/*如果为0，则大页与page_size就无异了*/
-
+	BUG_ON(order < order_base_2(__NR_USED_SUBPAGE));/*如果为0，则大页与page_size就无异了*/
 	/*占用一个空位*/
-=======
-	BUG_ON(order < order_base_2(__NR_USED_SUBPAGE));
->>>>>>> 9d1694dc
 	h = &hstates[hugetlb_max_hstate++];
 	mutex_init(&h->resize_lock);
 	h->order = order;
