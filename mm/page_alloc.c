// SPDX-License-Identifier: GPL-2.0-only
/*
 *  linux/mm/page_alloc.c
 *
 *  Manages the free list, the system allocates free pages here.
 *  Note that kmalloc() lives in slab.c
 *
 *  Copyright (C) 1991, 1992, 1993, 1994  Linus Torvalds
 *  Swap reorganised 29.12.95, Stephen Tweedie
 *  Support of BIGMEM added by Gerhard Wichert, Siemens AG, July 1999
 *  Reshaped it to be a zoned allocator, Ingo Molnar, Red Hat, 1999
 *  Discontiguous memory support, Kanoj Sarcar, SGI, Nov 1999
 *  Zone balancing, Kanoj Sarcar, SGI, Jan 2000
 *  Per cpu hot/cold page lists, bulk allocation, Martin J. Bligh, Sept 2002
 *          (lots of bits borrowed from Ingo Molnar & Andrew Morton)
 */

#include <linux/stddef.h>
#include <linux/mm.h>
#include <linux/highmem.h>
#include <linux/swap.h>
#include <linux/interrupt.h>
#include <linux/pagemap.h>
#include <linux/jiffies.h>
#include <linux/memblock.h>
#include <linux/compiler.h>
#include <linux/kernel.h>
#include <linux/kasan.h>
#include <linux/module.h>
#include <linux/suspend.h>
#include <linux/pagevec.h>
#include <linux/blkdev.h>
#include <linux/slab.h>
#include <linux/ratelimit.h>
#include <linux/oom.h>
#include <linux/topology.h>
#include <linux/sysctl.h>
#include <linux/cpu.h>
#include <linux/cpuset.h>
#include <linux/memory_hotplug.h>
#include <linux/nodemask.h>
#include <linux/vmalloc.h>
#include <linux/vmstat.h>
#include <linux/mempolicy.h>
#include <linux/memremap.h>
#include <linux/stop_machine.h>
#include <linux/random.h>
#include <linux/sort.h>
#include <linux/pfn.h>
#include <linux/backing-dev.h>
#include <linux/fault-inject.h>
#include <linux/page-isolation.h>
#include <linux/debugobjects.h>
#include <linux/kmemleak.h>
#include <linux/compaction.h>
#include <trace/events/kmem.h>
#include <trace/events/oom.h>
#include <linux/prefetch.h>
#include <linux/mm_inline.h>
#include <linux/mmu_notifier.h>
#include <linux/migrate.h>
#include <linux/hugetlb.h>
#include <linux/sched/rt.h>
#include <linux/sched/mm.h>
#include <linux/page_owner.h>
#include <linux/kthread.h>
#include <linux/memcontrol.h>
#include <linux/ftrace.h>
#include <linux/lockdep.h>
#include <linux/nmi.h>
#include <linux/psi.h>
#include <linux/padata.h>
#include <linux/khugepaged.h>
#include <linux/buffer_head.h>
#include <asm/sections.h>
#include <asm/tlbflush.h>
#include <asm/div64.h>
#include "internal.h"
#include "shuffle.h"
#include "page_reporting.h"

/* Free Page Internal flags: for internal, non-pcp variants of free_pages(). */
typedef int __bitwise fpi_t;

/* No special request */
#define FPI_NONE		((__force fpi_t)0)

/*
 * Skip free page reporting notification for the (possibly merged) page.
 * This does not hinder free page reporting from grabbing the page,
 * reporting it and marking it "reported" -  it only skips notifying
 * the free page reporting infrastructure about a newly freed page. For
 * example, used when temporarily pulling a page from a freelist and
 * putting it back unmodified.
 */
#define FPI_SKIP_REPORT_NOTIFY	((__force fpi_t)BIT(0))

/*
 * Place the (possibly merged) page to the tail of the freelist. Will ignore
 * page shuffling (relevant code - e.g., memory onlining - is expected to
 * shuffle the whole zone).
 *
 * Note: No code should rely on this flag for correctness - it's purely
 *       to allow for optimizations when handing back either fresh pages
 *       (memory onlining) or untouched pages (page isolation, free page
 *       reporting).
 */
#define FPI_TO_TAIL		((__force fpi_t)BIT(1))

/*
 * Don't poison memory with KASAN (only for the tag-based modes).
 * During boot, all non-reserved memblock memory is exposed to page_alloc.
 * Poisoning all that memory lengthens boot time, especially on systems with
 * large amount of RAM. This flag is used to skip that poisoning.
 * This is only done for the tag-based KASAN modes, as those are able to
 * detect memory corruptions with the memory tags assigned by default.
 * All memory allocated normally after boot gets poisoned as usual.
 */
#define FPI_SKIP_KASAN_POISON	((__force fpi_t)BIT(2))

/* prevent >1 _updater_ of zone percpu pageset ->high and ->batch fields */
static DEFINE_MUTEX(pcp_batch_high_lock);
#define MIN_PERCPU_PAGELIST_HIGH_FRACTION (8)

struct pagesets {
	local_lock_t lock;
};
static DEFINE_PER_CPU(struct pagesets, pagesets) = {
	.lock = INIT_LOCAL_LOCK(lock),
};

#ifdef CONFIG_USE_PERCPU_NUMA_NODE_ID
DEFINE_PER_CPU(int, numa_node);
EXPORT_PER_CPU_SYMBOL(numa_node);
#endif

DEFINE_STATIC_KEY_TRUE(vm_numa_stat_key);

#ifdef CONFIG_HAVE_MEMORYLESS_NODES
/*
 * N.B., Do NOT reference the '_numa_mem_' per cpu variable directly.
 * It will not be defined when CONFIG_HAVE_MEMORYLESS_NODES is not defined.
 * Use the accessor functions set_numa_mem(), numa_mem_id() and cpu_to_mem()
 * defined in <linux/topology.h>.
 */
DEFINE_PER_CPU(int, _numa_mem_);		/* Kernel "local memory" node */
EXPORT_PER_CPU_SYMBOL(_numa_mem_);
#endif

/* work_structs for global per-cpu drains */
struct pcpu_drain {
	struct zone *zone;
	struct work_struct work;
};
static DEFINE_MUTEX(pcpu_drain_mutex);
static DEFINE_PER_CPU(struct pcpu_drain, pcpu_drain);

#ifdef CONFIG_GCC_PLUGIN_LATENT_ENTROPY
volatile unsigned long latent_entropy __latent_entropy;
EXPORT_SYMBOL(latent_entropy);
#endif

/*
 * Array of node states.
 */
nodemask_t node_states[NR_NODE_STATES] __read_mostly = {
	[N_POSSIBLE] = NODE_MASK_ALL,
	[N_ONLINE] = { { [0] = 1UL } },/*online的node对应的bitmap*/
#ifndef CONFIG_NUMA
	[N_NORMAL_MEMORY] = { { [0] = 1UL } },
#ifdef CONFIG_HIGHMEM
	[N_HIGH_MEMORY] = { { [0] = 1UL } },
#endif
	[N_MEMORY] = { { [0] = 1UL } },
	[N_CPU] = { { [0] = 1UL } },
#endif	/* NUMA */
};
EXPORT_SYMBOL(node_states);

atomic_long_t _totalram_pages __read_mostly;
EXPORT_SYMBOL(_totalram_pages);
unsigned long totalreserve_pages __read_mostly;
unsigned long totalcma_pages __read_mostly;

int percpu_pagelist_high_fraction;
gfp_t gfp_allowed_mask __read_mostly = GFP_BOOT_MASK;
DEFINE_STATIC_KEY_MAYBE(CONFIG_INIT_ON_ALLOC_DEFAULT_ON, init_on_alloc);
EXPORT_SYMBOL(init_on_alloc);

DEFINE_STATIC_KEY_MAYBE(CONFIG_INIT_ON_FREE_DEFAULT_ON, init_on_free);
EXPORT_SYMBOL(init_on_free);

static bool _init_on_alloc_enabled_early __read_mostly
				= IS_ENABLED(CONFIG_INIT_ON_ALLOC_DEFAULT_ON);
static int __init early_init_on_alloc(char *buf)
{

	return kstrtobool(buf, &_init_on_alloc_enabled_early);
}
early_param("init_on_alloc", early_init_on_alloc);

static bool _init_on_free_enabled_early __read_mostly
				= IS_ENABLED(CONFIG_INIT_ON_FREE_DEFAULT_ON);
static int __init early_init_on_free(char *buf)
{
	return kstrtobool(buf, &_init_on_free_enabled_early);
}
early_param("init_on_free", early_init_on_free);

/*
 * A cached value of the page's pageblock's migratetype, used when the page is
 * put on a pcplist. Used to avoid the pageblock migratetype lookup when
 * freeing from pcplists in most cases, at the cost of possibly becoming stale.
 * Also the migratetype set in the page does not necessarily match the pcplist
 * index, e.g. page might have MIGRATE_CMA set but be on a pcplist with any
 * other index - this ensures that it will be put on the correct CMA freelist.
 */
static inline int get_pcppage_migratetype(struct page *page)
{
	return page->index;
}

static inline void set_pcppage_migratetype(struct page *page, int migratetype)
{
	page->index = migratetype;
}

#ifdef CONFIG_PM_SLEEP
/*
 * The following functions are used by the suspend/hibernate code to temporarily
 * change gfp_allowed_mask in order to avoid using I/O during memory allocations
 * while devices are suspended.  To avoid races with the suspend/hibernate code,
 * they should always be called with system_transition_mutex held
 * (gfp_allowed_mask also should only be modified with system_transition_mutex
 * held, unless the suspend/hibernate code is guaranteed not to run in parallel
 * with that modification).
 */

static gfp_t saved_gfp_mask;

void pm_restore_gfp_mask(void)
{
	WARN_ON(!mutex_is_locked(&system_transition_mutex));
	if (saved_gfp_mask) {
		gfp_allowed_mask = saved_gfp_mask;
		saved_gfp_mask = 0;
	}
}

void pm_restrict_gfp_mask(void)
{
	WARN_ON(!mutex_is_locked(&system_transition_mutex));
	WARN_ON(saved_gfp_mask);
	saved_gfp_mask = gfp_allowed_mask;
	gfp_allowed_mask &= ~(__GFP_IO | __GFP_FS);
}

bool pm_suspended_storage(void)
{
	if ((gfp_allowed_mask & (__GFP_IO | __GFP_FS)) == (__GFP_IO | __GFP_FS))
		return false;
	return true;
}
#endif /* CONFIG_PM_SLEEP */

#ifdef CONFIG_HUGETLB_PAGE_SIZE_VARIABLE
unsigned int pageblock_order __read_mostly;
#endif

static void __free_pages_ok(struct page *page, unsigned int order,
			    fpi_t fpi_flags);

/*
 * results with 256, 32 in the lowmem_reserve sysctl:
 *	1G machine -> (16M dma, 800M-16M normal, 1G-800M high)
 *	1G machine -> (16M dma, 784M normal, 224M high)
 *	NORMAL allocation will leave 784M/256 of ram reserved in the ZONE_DMA
 *	HIGHMEM allocation will leave 224M/32 of ram reserved in ZONE_NORMAL
 *	HIGHMEM allocation will leave (224M+784M)/256 of ram reserved in ZONE_DMA
 *
 * TBD: should special case ZONE_DMA32 machines here - in those we normally
 * don't need any ZONE_NORMAL reservation
 */
int sysctl_lowmem_reserve_ratio[MAX_NR_ZONES] = {
#ifdef CONFIG_ZONE_DMA
	[ZONE_DMA] = 256,
#endif
#ifdef CONFIG_ZONE_DMA32
	[ZONE_DMA32] = 256,
#endif
	[ZONE_NORMAL] = 32,
#ifdef CONFIG_HIGHMEM
	[ZONE_HIGHMEM] = 0,
#endif
	[ZONE_MOVABLE] = 0,
};

//各zone索引对应的zone类型名称
static char * const zone_names[MAX_NR_ZONES] = {
#ifdef CONFIG_ZONE_DMA
	 "DMA",
#endif
#ifdef CONFIG_ZONE_DMA32
	 "DMA32",
#endif
	 "Normal",
#ifdef CONFIG_HIGHMEM
	 "HighMem",
#endif
	 "Movable",
#ifdef CONFIG_ZONE_DEVICE
	 "Device",
#endif
};

const char * const migratetype_names[MIGRATE_TYPES] = {
	"Unmovable",
	"Movable",
	"Reclaimable",
	"HighAtomic",
#ifdef CONFIG_CMA
	"CMA",
#endif
#ifdef CONFIG_MEMORY_ISOLATION
	"Isolate",
#endif
};

compound_page_dtor * const compound_page_dtors[NR_COMPOUND_DTORS] = {
	[NULL_COMPOUND_DTOR] = NULL,
	[COMPOUND_PAGE_DTOR] = free_compound_page,
#ifdef CONFIG_HUGETLB_PAGE
	[HUGETLB_PAGE_DTOR] = free_huge_page,
#endif
#ifdef CONFIG_TRANSPARENT_HUGEPAGE
	[TRANSHUGE_PAGE_DTOR] = free_transhuge_page,
#endif
};

int min_free_kbytes = 1024;
int user_min_free_kbytes = -1;
int watermark_boost_factor __read_mostly = 15000;
int watermark_scale_factor = 10;

static unsigned long nr_kernel_pages __initdata;//kernel可以使用的总页数
static unsigned long nr_all_pages __initdata;//可使用的总页数
static unsigned long dma_reserve __initdata;//dma需要预留的内存

static unsigned long arch_zone_lowest_possible_pfn[MAX_NR_ZONES] __initdata;
static unsigned long arch_zone_highest_possible_pfn[MAX_NR_ZONES] __initdata;
static unsigned long required_kernelcore __initdata;
static unsigned long required_kernelcore_percent __initdata;
static unsigned long required_movablecore __initdata;
static unsigned long required_movablecore_percent __initdata;
static unsigned long zone_movable_pfn[MAX_NUMNODES] __initdata;
static bool mirrored_kernelcore __meminitdata;

/* movable_zone is the "real" zone pages in ZONE_MOVABLE are taken from */
int movable_zone;
EXPORT_SYMBOL(movable_zone);

#if MAX_NUMNODES > 1
/*numa节点的数目*/
unsigned int nr_node_ids __read_mostly = MAX_NUMNODES;
unsigned int nr_online_nodes __read_mostly = 1;
EXPORT_SYMBOL(nr_node_ids);
EXPORT_SYMBOL(nr_online_nodes);
#endif

int page_group_by_mobility_disabled __read_mostly;

#ifdef CONFIG_DEFERRED_STRUCT_PAGE_INIT
/*
 * During boot we initialize deferred pages on-demand, as needed, but once
 * page_alloc_init_late() has finished, the deferred pages are all initialized,
 * and we can permanently disable that path.
 */
static DEFINE_STATIC_KEY_TRUE(deferred_pages);

/*
 * Calling kasan_poison_pages() only after deferred memory initialization
 * has completed. Poisoning pages during deferred memory init will greatly
 * lengthen the process and cause problem in large memory systems as the
 * deferred pages initialization is done with interrupt disabled.
 *
 * Assuming that there will be no reference to those newly initialized
 * pages before they are ever allocated, this should have no effect on
 * KASAN memory tracking as the poison will be properly inserted at page
 * allocation time. The only corner case is when pages are allocated by
 * on-demand allocation and then freed again before the deferred pages
 * initialization is done, but this is not likely to happen.
 */
static inline bool should_skip_kasan_poison(struct page *page, fpi_t fpi_flags)
{
	return static_branch_unlikely(&deferred_pages) ||
	       (!IS_ENABLED(CONFIG_KASAN_GENERIC) &&
		(fpi_flags & FPI_SKIP_KASAN_POISON)) ||
	       PageSkipKASanPoison(page);
}

/* Returns true if the struct page for the pfn is uninitialised */
static inline bool __meminit early_page_uninitialised(unsigned long pfn)
{
	int nid = early_pfn_to_nid(pfn);

	if (node_online(nid) && pfn >= NODE_DATA(nid)->first_deferred_pfn)
		return true;

	return false;
}

/*
 * Returns true when the remaining initialisation should be deferred until
 * later in the boot cycle when it can be parallelised.
 */
static bool __meminit
defer_init(int nid, unsigned long pfn, unsigned long end_pfn)
{
	static unsigned long prev_end_pfn, nr_initialised;

	/*
	 * prev_end_pfn static that contains the end of previous zone
	 * No need to protect because called very early in boot before smp_init.
	 */
	if (prev_end_pfn != end_pfn) {
		prev_end_pfn = end_pfn;
		nr_initialised = 0;
	}

	/* Always populate low zones for address-constrained allocations */
	if (end_pfn < pgdat_end_pfn(NODE_DATA(nid)))
		return false;

	if (NODE_DATA(nid)->first_deferred_pfn != ULONG_MAX)
		return true;
	/*
	 * We start only with one section of pages, more pages are added as
	 * needed until the rest of deferred pages are initialized.
	 */
	nr_initialised++;
	if ((nr_initialised > PAGES_PER_SECTION) &&
	    (pfn & (PAGES_PER_SECTION - 1)) == 0) {
		NODE_DATA(nid)->first_deferred_pfn = pfn;
		return true;
	}
	return false;
}
#else
static inline bool should_skip_kasan_poison(struct page *page, fpi_t fpi_flags)
{
	return (!IS_ENABLED(CONFIG_KASAN_GENERIC) &&
		(fpi_flags & FPI_SKIP_KASAN_POISON)) ||
	       PageSkipKASanPoison(page);
}

static inline bool early_page_uninitialised(unsigned long pfn)
{
	return false;
}

static inline bool defer_init(int nid, unsigned long pfn, unsigned long end_pfn)
{
	return false;
}
#endif

/* Return a pointer to the bitmap storing bits affecting a block of pages */
static inline unsigned long *get_pageblock_bitmap(const struct page *page,
							unsigned long pfn)
{
#ifdef CONFIG_SPARSEMEM
	return section_to_usemap(__pfn_to_section(pfn));
#else
	return page_zone(page)->pageblock_flags;
#endif /* CONFIG_SPARSEMEM */
}

static inline int pfn_to_bitidx(const struct page *page, unsigned long pfn)
{
#ifdef CONFIG_SPARSEMEM
	pfn &= (PAGES_PER_SECTION-1);
#else
	pfn = pfn - round_down(page_zone(page)->zone_start_pfn, pageblock_nr_pages);
#endif /* CONFIG_SPARSEMEM */
	return (pfn >> pageblock_order) * NR_PAGEBLOCK_BITS;
}

static __always_inline
unsigned long __get_pfnblock_flags_mask(const struct page *page,
					unsigned long pfn,
					unsigned long mask)
{
	unsigned long *bitmap;
	unsigned long bitidx, word_bitidx;
	unsigned long word;

	bitmap = get_pageblock_bitmap(page, pfn);
	bitidx = pfn_to_bitidx(page, pfn);
	word_bitidx = bitidx / BITS_PER_LONG;
	bitidx &= (BITS_PER_LONG-1);

	word = bitmap[word_bitidx];
	return (word >> bitidx) & mask;
}

/**
 * get_pfnblock_flags_mask - Return the requested group of flags for the pageblock_nr_pages block of pages
 * @page: The page within the block of interest
 * @pfn: The target page frame number
 * @mask: mask of bits that the caller is interested in
 *
 * Return: pageblock_bits flags
 */
unsigned long get_pfnblock_flags_mask(const struct page *page,
					unsigned long pfn, unsigned long mask)
{
	return __get_pfnblock_flags_mask(page, pfn, mask);
}

static __always_inline int get_pfnblock_migratetype(const struct page *page,
					unsigned long pfn)
{
	return __get_pfnblock_flags_mask(page, pfn, MIGRATETYPE_MASK);
}

/**
 * set_pfnblock_flags_mask - Set the requested group of flags for a pageblock_nr_pages block of pages
 * @page: The page within the block of interest
 * @flags: The flags to set
 * @pfn: The target page frame number
 * @mask: mask of bits that the caller is interested in
 */
void set_pfnblock_flags_mask(struct page *page, unsigned long flags,
					unsigned long pfn,
					unsigned long mask)
{
	unsigned long *bitmap;
	unsigned long bitidx, word_bitidx;
	unsigned long old_word, word;

	BUILD_BUG_ON(NR_PAGEBLOCK_BITS != 4);
	BUILD_BUG_ON(MIGRATE_TYPES > (1 << PB_migratetype_bits));

	bitmap = get_pageblock_bitmap(page, pfn);
	bitidx = pfn_to_bitidx(page, pfn);
	word_bitidx = bitidx / BITS_PER_LONG;
	bitidx &= (BITS_PER_LONG-1);

	VM_BUG_ON_PAGE(!zone_spans_pfn(page_zone(page), pfn), page);

	mask <<= bitidx;
	flags <<= bitidx;

	word = READ_ONCE(bitmap[word_bitidx]);
	for (;;) {
		old_word = cmpxchg(&bitmap[word_bitidx], word, (word & ~mask) | flags);
		if (word == old_word)
			break;
		word = old_word;
	}
}

void set_pageblock_migratetype(struct page *page, int migratetype)
{
	if (unlikely(page_group_by_mobility_disabled &&
		     migratetype < MIGRATE_PCPTYPES))
		migratetype = MIGRATE_UNMOVABLE;

	set_pfnblock_flags_mask(page, (unsigned long)migratetype,
				page_to_pfn(page), MIGRATETYPE_MASK);
}

#ifdef CONFIG_DEBUG_VM
static int page_outside_zone_boundaries(struct zone *zone, struct page *page)
{
	int ret = 0;
	unsigned seq;
	unsigned long pfn = page_to_pfn(page);
	unsigned long sp, start_pfn;

	do {
		seq = zone_span_seqbegin(zone);
		start_pfn = zone->zone_start_pfn;
		sp = zone->spanned_pages;
		if (!zone_spans_pfn(zone, pfn))
			ret = 1;
	} while (zone_span_seqretry(zone, seq));

	if (ret)
		pr_err("page 0x%lx outside node %d zone %s [ 0x%lx - 0x%lx ]\n",
			pfn, zone_to_nid(zone), zone->name,
			start_pfn, start_pfn + sp);

	return ret;
}

static int page_is_consistent(struct zone *zone, struct page *page)
{
	if (!pfn_valid_within(page_to_pfn(page)))
		return 0;
	if (zone != page_zone(page))
		return 0;

	return 1;
}
/*
 * Temporary debugging check for pages not lying within a given zone.
 */
static int __maybe_unused bad_range(struct zone *zone, struct page *page)
{
	if (page_outside_zone_boundaries(zone, page))
		return 1;
	if (!page_is_consistent(zone, page))
		return 1;

	return 0;
}
#else
static inline int __maybe_unused bad_range(struct zone *zone, struct page *page)
{
	return 0;
}
#endif

static void bad_page(struct page *page, const char *reason)
{
	static unsigned long resume;
	static unsigned long nr_shown;
	static unsigned long nr_unshown;

	/*
	 * Allow a burst of 60 reports, then keep quiet for that minute;
	 * or allow a steady drip of one report per second.
	 */
	if (nr_shown == 60) {
		if (time_before(jiffies, resume)) {
			nr_unshown++;
			goto out;
		}
		if (nr_unshown) {
			pr_alert(
			      "BUG: Bad page state: %lu messages suppressed\n",
				nr_unshown);
			nr_unshown = 0;
		}
		nr_shown = 0;
	}
	if (nr_shown++ == 0)
		resume = jiffies + 60 * HZ;

	pr_alert("BUG: Bad page state in process %s  pfn:%05lx\n",
		current->comm, page_to_pfn(page));
	dump_page(page, reason);

	print_modules();
	dump_stack();
out:
	/* Leave bad fields for debug, except PageBuddy could make trouble */
	page_mapcount_reset(page); /* remove PageBuddy */
	add_taint(TAINT_BAD_PAGE, LOCKDEP_NOW_UNRELIABLE);
}

static inline unsigned int order_to_pindex(int migratetype, int order)
{
	int base = order;

#ifdef CONFIG_TRANSPARENT_HUGEPAGE
	if (order > PAGE_ALLOC_COSTLY_ORDER) {
		VM_BUG_ON(order != pageblock_order);
		base = PAGE_ALLOC_COSTLY_ORDER + 1;
	}
#else
	VM_BUG_ON(order > PAGE_ALLOC_COSTLY_ORDER);
#endif

	return (MIGRATE_PCPTYPES * base) + migratetype;
}

static inline int pindex_to_order(unsigned int pindex)
{
	int order = pindex / MIGRATE_PCPTYPES;

#ifdef CONFIG_TRANSPARENT_HUGEPAGE
	if (order > PAGE_ALLOC_COSTLY_ORDER) {
		order = pageblock_order;
		VM_BUG_ON(order != pageblock_order);
	}
#else
	VM_BUG_ON(order > PAGE_ALLOC_COSTLY_ORDER);
#endif

	return order;
}

static inline bool pcp_allowed_order(unsigned int order)
{
	if (order <= PAGE_ALLOC_COSTLY_ORDER)
		return true;
#ifdef CONFIG_TRANSPARENT_HUGEPAGE
	if (order == pageblock_order)
		return true;
#endif
	return false;
}

static inline void free_the_page(struct page *page, unsigned int order)
{
	if (pcp_allowed_order(order))		/* Via pcp? */
		free_unref_page(page, order);
	else
		__free_pages_ok(page, order, FPI_NONE);
}

/*
 * Higher-order pages are called "compound pages".  They are structured thusly:
 *
 * The first PAGE_SIZE page is called the "head page" and have PG_head set.
 *
 * The remaining PAGE_SIZE pages are called "tail pages". PageTail() is encoded
 * in bit 0 of page->compound_head. The rest of bits is pointer to head page.
 *
 * The first tail page's ->compound_dtor holds the offset in array of compound
 * page destructors. See compound_page_dtors.
 *
 * The first tail page's ->compound_order holds the order of allocation.
 * This usage means that zero-order pages may not be compound.
 */

void free_compound_page(struct page *page)
{
	mem_cgroup_uncharge(page);
	free_the_page(page, compound_order(page));
}

void prep_compound_page(struct page *page, unsigned int order)
{
	int i;
	int nr_pages = 1 << order;

	__SetPageHead(page);
	for (i = 1; i < nr_pages; i++) {
		struct page *p = page + i;
		p->mapping = TAIL_MAPPING;
		set_compound_head(p, page);
	}

	set_compound_page_dtor(page, COMPOUND_PAGE_DTOR);
	set_compound_order(page, order);
	atomic_set(compound_mapcount_ptr(page), -1);
	if (hpage_pincount_available(page))
		atomic_set(compound_pincount_ptr(page), 0);
}

#ifdef CONFIG_DEBUG_PAGEALLOC
unsigned int _debug_guardpage_minorder;

bool _debug_pagealloc_enabled_early __read_mostly
			= IS_ENABLED(CONFIG_DEBUG_PAGEALLOC_ENABLE_DEFAULT);
EXPORT_SYMBOL(_debug_pagealloc_enabled_early);
DEFINE_STATIC_KEY_FALSE(_debug_pagealloc_enabled);
EXPORT_SYMBOL(_debug_pagealloc_enabled);

DEFINE_STATIC_KEY_FALSE(_debug_guardpage_enabled);

static int __init early_debug_pagealloc(char *buf)
{
	return kstrtobool(buf, &_debug_pagealloc_enabled_early);
}
early_param("debug_pagealloc", early_debug_pagealloc);

static int __init debug_guardpage_minorder_setup(char *buf)
{
	unsigned long res;

	if (kstrtoul(buf, 10, &res) < 0 ||  res > MAX_ORDER / 2) {
		pr_err("Bad debug_guardpage_minorder value\n");
		return 0;
	}
	_debug_guardpage_minorder = res;
	pr_info("Setting debug_guardpage_minorder to %lu\n", res);
	return 0;
}
early_param("debug_guardpage_minorder", debug_guardpage_minorder_setup);

static inline bool set_page_guard(struct zone *zone, struct page *page,
				unsigned int order, int migratetype)
{
	if (!debug_guardpage_enabled())
		return false;

	if (order >= debug_guardpage_minorder())
		return false;

	__SetPageGuard(page);
	INIT_LIST_HEAD(&page->lru);
	set_page_private(page, order);
	/* Guard pages are not available for any usage */
	__mod_zone_freepage_state(zone, -(1 << order), migratetype);

	return true;
}

static inline void clear_page_guard(struct zone *zone, struct page *page,
				unsigned int order, int migratetype)
{
	if (!debug_guardpage_enabled())
		return;

	__ClearPageGuard(page);

	set_page_private(page, 0);
	if (!is_migrate_isolate(migratetype))
		__mod_zone_freepage_state(zone, (1 << order), migratetype);
}
#else
static inline bool set_page_guard(struct zone *zone, struct page *page,
			unsigned int order, int migratetype) { return false; }
static inline void clear_page_guard(struct zone *zone, struct page *page,
				unsigned int order, int migratetype) {}
#endif

/*
 * Enable static keys related to various memory debugging and hardening options.
 * Some override others, and depend on early params that are evaluated in the
 * order of appearance. So we need to first gather the full picture of what was
 * enabled, and then make decisions.
 */
void init_mem_debugging_and_hardening(void)
{
	bool page_poisoning_requested = false;

#ifdef CONFIG_PAGE_POISONING
	/*
	 * Page poisoning is debug page alloc for some arches. If
	 * either of those options are enabled, enable poisoning.
	 */
	if (page_poisoning_enabled() ||
	     (!IS_ENABLED(CONFIG_ARCH_SUPPORTS_DEBUG_PAGEALLOC) &&
	      debug_pagealloc_enabled())) {
		static_branch_enable(&_page_poisoning_enabled);
		page_poisoning_requested = true;
	}
#endif

	if (_init_on_alloc_enabled_early) {
		if (page_poisoning_requested)
			pr_info("mem auto-init: CONFIG_PAGE_POISONING is on, "
				"will take precedence over init_on_alloc\n");
		else
			static_branch_enable(&init_on_alloc);
	}
	if (_init_on_free_enabled_early) {
		if (page_poisoning_requested)
			pr_info("mem auto-init: CONFIG_PAGE_POISONING is on, "
				"will take precedence over init_on_free\n");
		else
			static_branch_enable(&init_on_free);
	}

#ifdef CONFIG_DEBUG_PAGEALLOC
	if (!debug_pagealloc_enabled())
		return;

	static_branch_enable(&_debug_pagealloc_enabled);

	if (!debug_guardpage_minorder())
		return;

	static_branch_enable(&_debug_guardpage_enabled);
#endif
}

//指明此page开始的一组页（大小为1<<order个）处于buddy中
static inline void set_buddy_order(struct page *page, unsigned int order)
{
	set_page_private(page, order);
	__SetPageBuddy(page);
}

/*
 * This function checks whether a page is free && is the buddy
 * we can coalesce a page and its buddy if
 * (a) the buddy is not in a hole (check before calling!) &&
 * (b) the buddy is in the buddy system &&
 * (c) a page and its buddy have the same order &&
 * (d) a page and its buddy are in the same zone.
 *
 * For recording whether a page is in the buddy system, we set PageBuddy.
 * Setting, clearing, and testing PageBuddy is serialized by zone->lock.
 *
 * For recording page's order, we use page_private(page).
 */
static inline bool page_is_buddy(struct page *page, struct page *buddy,
							unsigned int order)
{
	if (!page_is_guard(buddy) && !PageBuddy(buddy))
		return false;

	if (buddy_order(buddy) != order)
		return false;

	/*
	 * zone check is done late to avoid uselessly calculating
	 * zone/node ids for pages that could never merge.
	 */
	if (page_zone_id(page) != page_zone_id(buddy))
		return false;

	VM_BUG_ON_PAGE(page_count(buddy) != 0, buddy);

	return true;
}

#ifdef CONFIG_COMPACTION
static inline struct capture_control *task_capc(struct zone *zone)
{
	struct capture_control *capc = current->capture_control;

	return unlikely(capc) &&
		!(current->flags & PF_KTHREAD) &&
		!capc->page &&
		capc->cc->zone == zone ? capc : NULL;
}

static inline bool
compaction_capture(struct capture_control *capc, struct page *page,
		   int order, int migratetype)
{
	if (!capc || order != capc->cc->order)
		return false;

	/* Do not accidentally pollute CMA or isolated regions*/
	if (is_migrate_cma(migratetype) ||
	    is_migrate_isolate(migratetype))
		return false;

	/*
	 * Do not let lower order allocations pollute a movable pageblock.
	 * This might let an unmovable request use a reclaimable pageblock
	 * and vice-versa but no more than normal fallback logic which can
	 * have trouble finding a high-order free page.
	 */
	if (order < pageblock_order && migratetype == MIGRATE_MOVABLE)
		return false;

	capc->page = page;
	return true;
}

#else
static inline struct capture_control *task_capc(struct zone *zone)
{
	return NULL;
}

static inline bool
compaction_capture(struct capture_control *capc, struct page *page,
		   int order, int migratetype)
{
	return false;
}
#endif /* CONFIG_COMPACTION */

/* Used for pages not on another list */
static inline void add_to_free_list(struct page *page, struct zone *zone,
				    unsigned int order, int migratetype)
{
	struct free_area *area = &zone->free_area[order];

	list_add(&page->lru, &area->free_list[migratetype]);
	area->nr_free++;
}

/* Used for pages not on another list */
static inline void add_to_free_list_tail(struct page *page, struct zone *zone,
					 unsigned int order, int migratetype)
{
	struct free_area *area = &zone->free_area[order];

	list_add_tail(&page->lru, &area->free_list[migratetype]);
	area->nr_free++;
}

/*
 * Used for pages which are on another list. Move the pages to the tail
 * of the list - so the moved pages won't immediately be considered for
 * allocation again (e.g., optimization for memory onlining).
 */
static inline void move_to_free_list(struct page *page, struct zone *zone,
				     unsigned int order, int migratetype)
{
	struct free_area *area = &zone->free_area[order];

	list_move_tail(&page->lru, &area->free_list[migratetype]);
}

static inline void del_page_from_free_list(struct page *page, struct zone *zone,
					   unsigned int order)
{
	/* clear reported state and update reported page count */
	if (page_reported(page))
		__ClearPageReported(page);

	list_del(&page->lru);
	__ClearPageBuddy(page);
	set_page_private(page, 0);
	zone->free_area[order].nr_free--;
}

/*
 * If this is not the largest possible page, check if the buddy
 * of the next-highest order is free. If it is, it's possible
 * that pages are being freed that will coalesce soon. In case,
 * that is happening, add the free page to the tail of the list
 * so it's less likely to be used soon and more likely to be merged
 * as a higher order page
 */
static inline bool
buddy_merge_likely(unsigned long pfn, unsigned long buddy_pfn,
		   struct page *page, unsigned int order)
{
	struct page *higher_page, *higher_buddy;
	unsigned long combined_pfn;

	if (order >= MAX_ORDER - 2)
		return false;

	if (!pfn_valid_within(buddy_pfn))
		return false;

	combined_pfn = buddy_pfn & pfn;
	higher_page = page + (combined_pfn - pfn);
	buddy_pfn = __find_buddy_pfn(combined_pfn, order + 1);
	higher_buddy = higher_page + (buddy_pfn - combined_pfn);

	return pfn_valid_within(buddy_pfn) &&
	       page_is_buddy(higher_page, higher_buddy, order + 1);
}

/*
 * Freeing function for a buddy system allocator.
 *
 * The concept of a buddy system is to maintain direct-mapped table
 * (containing bit values) for memory blocks of various "orders".
 * The bottom level table contains the map for the smallest allocatable
 * units of memory (here, pages), and each level above it describes
 * pairs of units from the levels below, hence, "buddies".
 * At a high level, all that happens here is marking the table entry
 * at the bottom level available, and propagating the changes upward
 * as necessary, plus some accounting needed to play nicely with other
 * parts of the VM system.
 * At each level, we keep a list of pages, which are heads of continuous
 * free pages of length of (1 << order) and marked with PageBuddy.
 * Page's order is recorded in page_private(page) field.
 * So when we are allocating or freeing one, we can derive the state of the
 * other.  That is, if we allocate a small block, and both were
 * free, the remainder of the region must be split into blocks.
 * If a block is freed, and its buddy is also free, then this
 * triggers coalescing into a block of larger size.
 *
 * -- nyc
 */

static inline void __free_one_page(struct page *page,
		unsigned long pfn,
		struct zone *zone, unsigned int order,
		int migratetype, fpi_t fpi_flags)
{
	struct capture_control *capc = task_capc(zone);
	unsigned long buddy_pfn;
	unsigned long combined_pfn;
	unsigned int max_order;
	struct page *buddy;
	bool to_tail;

	max_order = min_t(unsigned int, MAX_ORDER - 1, pageblock_order);

	VM_BUG_ON(!zone_is_initialized(zone));
	VM_BUG_ON_PAGE(page->flags & PAGE_FLAGS_CHECK_AT_PREP, page);

	VM_BUG_ON(migratetype == -1);
	if (likely(!is_migrate_isolate(migratetype)))
		__mod_zone_freepage_state(zone, 1 << order, migratetype);

	VM_BUG_ON_PAGE(pfn & ((1 << order) - 1), page);
	VM_BUG_ON_PAGE(bad_range(zone, page), page);

continue_merging:
	while (order < max_order) {
		if (compaction_capture(capc, page, order, migratetype)) {
			__mod_zone_freepage_state(zone, -(1 << order),
								migratetype);
			return;
		}
		buddy_pfn = __find_buddy_pfn(pfn, order);
		buddy = page + (buddy_pfn - pfn);

		if (!pfn_valid_within(buddy_pfn))
			goto done_merging;
		if (!page_is_buddy(page, buddy, order))
			goto done_merging;
		/*
		 * Our buddy is free or it is CONFIG_DEBUG_PAGEALLOC guard page,
		 * merge with it and move up one order.
		 */
		if (page_is_guard(buddy))
			clear_page_guard(zone, buddy, order, migratetype);
		else
			del_page_from_free_list(buddy, zone, order);
		combined_pfn = buddy_pfn & pfn;
		page = page + (combined_pfn - pfn);
		pfn = combined_pfn;
		order++;
	}
	if (order < MAX_ORDER - 1) {
		/* If we are here, it means order is >= pageblock_order.
		 * We want to prevent merge between freepages on isolate
		 * pageblock and normal pageblock. Without this, pageblock
		 * isolation could cause incorrect freepage or CMA accounting.
		 *
		 * We don't want to hit this code for the more frequent
		 * low-order merging.
		 */
		if (unlikely(has_isolate_pageblock(zone))) {
			int buddy_mt;

			buddy_pfn = __find_buddy_pfn(pfn, order);
			buddy = page + (buddy_pfn - pfn);
			buddy_mt = get_pageblock_migratetype(buddy);

			if (migratetype != buddy_mt
					&& (is_migrate_isolate(migratetype) ||
						is_migrate_isolate(buddy_mt)))
				goto done_merging;
		}
		max_order = order + 1;
		goto continue_merging;
	}

done_merging:
	set_buddy_order(page, order);

	if (fpi_flags & FPI_TO_TAIL)
		to_tail = true;
	else if (is_shuffle_order(order))
		to_tail = shuffle_pick_tail();
	else
		to_tail = buddy_merge_likely(pfn, buddy_pfn, page, order);

	if (to_tail)
		add_to_free_list_tail(page, zone, order, migratetype);
	else
		add_to_free_list(page, zone, order, migratetype);

	/* Notify page reporting subsystem of freed page */
	if (!(fpi_flags & FPI_SKIP_REPORT_NOTIFY))
		page_reporting_notify_free(order);
}

/*
 * A bad page could be due to a number of fields. Instead of multiple branches,
 * try and check multiple fields with one check. The caller must do a detailed
 * check if necessary.
 */
static inline bool page_expected_state(struct page *page,
					unsigned long check_flags)
{
	if (unlikely(atomic_read(&page->_mapcount) != -1))
		return false;

	if (unlikely((unsigned long)page->mapping |
			page_ref_count(page) |
#ifdef CONFIG_MEMCG
			page->memcg_data |
#endif
			(page->flags & check_flags)))
		return false;

	return true;
}

static const char *page_bad_reason(struct page *page, unsigned long flags)
{
	const char *bad_reason = NULL;

	if (unlikely(atomic_read(&page->_mapcount) != -1))
		bad_reason = "nonzero mapcount";
	if (unlikely(page->mapping != NULL))
		bad_reason = "non-NULL mapping";
	if (unlikely(page_ref_count(page) != 0))
		bad_reason = "nonzero _refcount";
	if (unlikely(page->flags & flags)) {
		if (flags == PAGE_FLAGS_CHECK_AT_PREP)
			bad_reason = "PAGE_FLAGS_CHECK_AT_PREP flag(s) set";
		else
			bad_reason = "PAGE_FLAGS_CHECK_AT_FREE flag(s) set";
	}
#ifdef CONFIG_MEMCG
	if (unlikely(page->memcg_data))
		bad_reason = "page still charged to cgroup";
#endif
	return bad_reason;
}

static void check_free_page_bad(struct page *page)
{
	bad_page(page,
		 page_bad_reason(page, PAGE_FLAGS_CHECK_AT_FREE));
}

static inline int check_free_page(struct page *page)
{
	if (likely(page_expected_state(page, PAGE_FLAGS_CHECK_AT_FREE)))
		return 0;

	/* Something has gone sideways, find it */
	check_free_page_bad(page);
	return 1;
}

static int free_tail_pages_check(struct page *head_page, struct page *page)
{
	int ret = 1;

	/*
	 * We rely page->lru.next never has bit 0 set, unless the page
	 * is PageTail(). Let's make sure that's true even for poisoned ->lru.
	 */
	BUILD_BUG_ON((unsigned long)LIST_POISON1 & 1);

	if (!IS_ENABLED(CONFIG_DEBUG_VM)) {
		ret = 0;
		goto out;
	}
	switch (page - head_page) {
	case 1:
		/* the first tail page: ->mapping may be compound_mapcount() */
		if (unlikely(compound_mapcount(page))) {
			bad_page(page, "nonzero compound_mapcount");
			goto out;
		}
		break;
	case 2:
		/*
		 * the second tail page: ->mapping is
		 * deferred_list.next -- ignore value.
		 */
		break;
	default:
		if (page->mapping != TAIL_MAPPING) {
			bad_page(page, "corrupted mapping in tail page");
			goto out;
		}
		break;
	}
	if (unlikely(!PageTail(page))) {
		bad_page(page, "PageTail not set");
		goto out;
	}
	if (unlikely(compound_head(page) != head_page)) {
		bad_page(page, "compound_head not consistent");
		goto out;
	}
	ret = 0;
out:
	page->mapping = NULL;
	clear_compound_head(page);
	return ret;
}

static void kernel_init_free_pages(struct page *page, int numpages, bool zero_tags)
{
	int i;

	if (zero_tags) {
		for (i = 0; i < numpages; i++)
			tag_clear_highpage(page + i);
		return;
	}

	/* s390's use of memset() could override KASAN redzones. */
	kasan_disable_current();
	for (i = 0; i < numpages; i++) {
		u8 tag = page_kasan_tag(page + i);
		page_kasan_tag_reset(page + i);
		clear_highpage(page + i);
		page_kasan_tag_set(page + i, tag);
	}
	kasan_enable_current();
}

static __always_inline bool free_pages_prepare(struct page *page,
			unsigned int order, bool check_free, fpi_t fpi_flags)
{
	int bad = 0;
	bool skip_kasan_poison = should_skip_kasan_poison(page, fpi_flags);

	VM_BUG_ON_PAGE(PageTail(page), page);

	trace_mm_page_free(page, order);

	if (unlikely(PageHWPoison(page)) && !order) {
		/*
		 * Do not let hwpoison pages hit pcplists/buddy
		 * Untie memcg state and reset page's owner
		 */
		if (memcg_kmem_enabled() && PageMemcgKmem(page))
			__memcg_kmem_uncharge_page(page, order);
		reset_page_owner(page, order);
		return false;
	}

	/*
	 * Check tail pages before head page information is cleared to
	 * avoid checking PageCompound for order-0 pages.
	 */
	if (unlikely(order)) {
		bool compound = PageCompound(page);
		int i;

		VM_BUG_ON_PAGE(compound && compound_order(page) != order, page);

		if (compound)
			ClearPageDoubleMap(page);
		for (i = 1; i < (1 << order); i++) {
			if (compound)
				bad += free_tail_pages_check(page, page + i);
			if (unlikely(check_free_page(page + i))) {
				bad++;
				continue;
			}
			(page + i)->flags &= ~PAGE_FLAGS_CHECK_AT_PREP;
		}
	}
	if (PageMappingFlags(page))
		page->mapping = NULL;
	if (memcg_kmem_enabled() && PageMemcgKmem(page))
		__memcg_kmem_uncharge_page(page, order);
	if (check_free)
		bad += check_free_page(page);
	if (bad)
		return false;

	page_cpupid_reset_last(page);
	page->flags &= ~PAGE_FLAGS_CHECK_AT_PREP;
	reset_page_owner(page, order);

	if (!PageHighMem(page)) {
		debug_check_no_locks_freed(page_address(page),
					   PAGE_SIZE << order);
		debug_check_no_obj_freed(page_address(page),
					   PAGE_SIZE << order);
	}

	kernel_poison_pages(page, 1 << order);

	/*
	 * As memory initialization might be integrated into KASAN,
	 * kasan_free_pages and kernel_init_free_pages must be
	 * kept together to avoid discrepancies in behavior.
	 *
	 * With hardware tag-based KASAN, memory tags must be set before the
	 * page becomes unavailable via debug_pagealloc or arch_free_page.
	 */
	if (kasan_has_integrated_init()) {
		if (!skip_kasan_poison)
			kasan_free_pages(page, order);
	} else {
		bool init = want_init_on_free();

		if (init)
			kernel_init_free_pages(page, 1 << order, false);
		if (!skip_kasan_poison)
			kasan_poison_pages(page, order, init);
	}

	/*
	 * arch_free_page() can make the page's contents inaccessible.  s390
	 * does this.  So nothing which can access the page's contents should
	 * happen after this.
	 */
	arch_free_page(page, order);

	debug_pagealloc_unmap_pages(page, 1 << order);

	return true;
}

#ifdef CONFIG_DEBUG_VM
/*
 * With DEBUG_VM enabled, order-0 pages are checked immediately when being freed
 * to pcp lists. With debug_pagealloc also enabled, they are also rechecked when
 * moved from pcp lists to free lists.
 */
static bool free_pcp_prepare(struct page *page, unsigned int order)
{
	return free_pages_prepare(page, order, true, FPI_NONE);
}

static bool bulkfree_pcp_prepare(struct page *page)
{
	if (debug_pagealloc_enabled_static())
		return check_free_page(page);
	else
		return false;
}
#else
/*
 * With DEBUG_VM disabled, order-0 pages being freed are checked only when
 * moving from pcp lists to free list in order to reduce overhead. With
 * debug_pagealloc enabled, they are checked also immediately when being freed
 * to the pcp lists.
 */
static bool free_pcp_prepare(struct page *page, unsigned int order)
{
	if (debug_pagealloc_enabled_static())
		return free_pages_prepare(page, order, true, FPI_NONE);
	else
		return free_pages_prepare(page, order, false, FPI_NONE);
}

static bool bulkfree_pcp_prepare(struct page *page)
{
	return check_free_page(page);
}
#endif /* CONFIG_DEBUG_VM */

static inline void prefetch_buddy(struct page *page)
{
	unsigned long pfn = page_to_pfn(page);
	unsigned long buddy_pfn = __find_buddy_pfn(pfn, 0);
	struct page *buddy = page + (buddy_pfn - pfn);

	prefetch(buddy);
}

/*
 * Frees a number of pages from the PCP lists
 * Assumes all pages on list are in same zone, and of same order.
 * count is the number of pages to free.
 *
 * If the zone was previously in an "all pages pinned" state then look to
 * see if this freeing clears that state.
 *
 * And clear the zone's pages_scanned counter, to hold off the "all pages are
 * pinned" detection logic.
 */
static void free_pcppages_bulk(struct zone *zone, int count,
					struct per_cpu_pages *pcp)
{
	int pindex = 0;
	int batch_free = 0;
	int nr_freed = 0;
	unsigned int order;
	int prefetch_nr = READ_ONCE(pcp->batch);
	bool isolated_pageblocks;
	struct page *page, *tmp;
	LIST_HEAD(head);

	/*
	 * Ensure proper count is passed which otherwise would stuck in the
	 * below while (list_empty(list)) loop.
	 */
	count = min(pcp->count, count);
	while (count > 0) {
		struct list_head *list;

		/*
		 * Remove pages from lists in a round-robin fashion. A
		 * batch_free count is maintained that is incremented when an
		 * empty list is encountered.  This is so more pages are freed
		 * off fuller lists instead of spinning excessively around empty
		 * lists
		 */
		do {
			batch_free++;
			if (++pindex == NR_PCP_LISTS)
				pindex = 0;
			list = &pcp->lists[pindex];
		} while (list_empty(list));

		/* This is the only non-empty list. Free them all. */
		if (batch_free == NR_PCP_LISTS)
			batch_free = count;

		order = pindex_to_order(pindex);
		BUILD_BUG_ON(MAX_ORDER >= (1<<NR_PCP_ORDER_WIDTH));
		do {
			page = list_last_entry(list, struct page, lru);
			/* must delete to avoid corrupting pcp list */
			list_del(&page->lru);
			nr_freed += 1 << order;
			count -= 1 << order;

			if (bulkfree_pcp_prepare(page))
				continue;

			/* Encode order with the migratetype */
			page->index <<= NR_PCP_ORDER_WIDTH;
			page->index |= order;

			list_add_tail(&page->lru, &head);

			/*
			 * We are going to put the page back to the global
			 * pool, prefetch its buddy to speed up later access
			 * under zone->lock. It is believed the overhead of
			 * an additional test and calculating buddy_pfn here
			 * can be offset by reduced memory latency later. To
			 * avoid excessive prefetching due to large count, only
			 * prefetch buddy for the first pcp->batch nr of pages.
			 */
			if (prefetch_nr) {
				prefetch_buddy(page);
				prefetch_nr--;
			}
		} while (count > 0 && --batch_free && !list_empty(list));
	}
	pcp->count -= nr_freed;

	/*
	 * local_lock_irq held so equivalent to spin_lock_irqsave for
	 * both PREEMPT_RT and non-PREEMPT_RT configurations.
	 */
	spin_lock(&zone->lock);
	isolated_pageblocks = has_isolate_pageblock(zone);

	/*
	 * Use safe version since after __free_one_page(),
	 * page->lru.next will not point to original list.
	 */
	list_for_each_entry_safe(page, tmp, &head, lru) {
		int mt = get_pcppage_migratetype(page);

		/* mt has been encoded with the order (see above) */
		order = mt & NR_PCP_ORDER_MASK;
		mt >>= NR_PCP_ORDER_WIDTH;

		/* MIGRATE_ISOLATE page should not go to pcplists */
		VM_BUG_ON_PAGE(is_migrate_isolate(mt), page);
		/* Pageblock could have been isolated meanwhile */
		if (unlikely(isolated_pageblocks))
			mt = get_pageblock_migratetype(page);

		__free_one_page(page, page_to_pfn(page), zone, order, mt, FPI_NONE);
		trace_mm_page_pcpu_drain(page, order, mt);
	}
	spin_unlock(&zone->lock);
}

static void free_one_page(struct zone *zone,
				struct page *page, unsigned long pfn,
				unsigned int order,
				int migratetype, fpi_t fpi_flags)
{
	unsigned long flags;

	spin_lock_irqsave(&zone->lock, flags);
	if (unlikely(has_isolate_pageblock(zone) ||
		is_migrate_isolate(migratetype))) {
		migratetype = get_pfnblock_migratetype(page, pfn);
	}
	__free_one_page(page, pfn, zone, order, migratetype, fpi_flags);
	spin_unlock_irqrestore(&zone->lock, flags);
}

static void __meminit __init_single_page(struct page *page, unsigned long pfn,
				unsigned long zone, int nid)
{
    //page结构体清0
	mm_zero_struct_page(page);
	set_page_links(page, zone, nid, pfn);
	init_page_count(page);//初始化页的引用计数
	page_mapcount_reset(page);
	page_cpupid_reset_last(page);
	page_kasan_tag_reset(page);

	INIT_LIST_HEAD(&page->lru);
#ifdef WANT_PAGE_VIRTUAL
	/* The shift won't overflow because ZONE_NORMAL is below 4G. */
	if (!is_highmem_idx(zone))
		set_page_address(page, __va(pfn << PAGE_SHIFT));
#endif
}

#ifdef CONFIG_DEFERRED_STRUCT_PAGE_INIT
static void __meminit init_reserved_page(unsigned long pfn)
{
	pg_data_t *pgdat;
	int nid, zid;

	if (!early_page_uninitialised(pfn))
		return;

	nid = early_pfn_to_nid(pfn);
	pgdat = NODE_DATA(nid);

	for (zid = 0; zid < MAX_NR_ZONES; zid++) {
		struct zone *zone = &pgdat->node_zones[zid];

		if (pfn >= zone->zone_start_pfn && pfn < zone_end_pfn(zone))
			break;
	}
	__init_single_page(pfn_to_page(pfn), pfn, zid, nid);
}
#else
static inline void init_reserved_page(unsigned long pfn)
{
}
#endif /* CONFIG_DEFERRED_STRUCT_PAGE_INIT */

/*
 * Initialised pages do not have PageReserved set. This function is
 * called for each range allocated by the bootmem allocator and
 * marks the pages PageReserved. The remaining valid pages are later
 * sent to the buddy page allocator.
 */
void __meminit reserve_bootmem_region(phys_addr_t start, phys_addr_t end)
{
	unsigned long start_pfn = PFN_DOWN(start);
	unsigned long end_pfn = PFN_UP(end);

	for (; start_pfn < end_pfn; start_pfn++) {
		if (pfn_valid(start_pfn)) {
			struct page *page = pfn_to_page(start_pfn);

			init_reserved_page(start_pfn);

			/* Avoid false-positive PageTail() */
			INIT_LIST_HEAD(&page->lru);

			/*
			 * no need for atomic set_bit because the struct
			 * page is not visible yet so nobody should
			 * access it yet.
			 */
			__SetPageReserved(page);
		}
	}
}

static void __free_pages_ok(struct page *page, unsigned int order,
			    fpi_t fpi_flags)
{
	unsigned long flags;
	int migratetype;
	unsigned long pfn = page_to_pfn(page);
	struct zone *zone = page_zone(page);

	if (!free_pages_prepare(page, order, true, fpi_flags))
		return;

	migratetype = get_pfnblock_migratetype(page, pfn);

	spin_lock_irqsave(&zone->lock, flags);
	if (unlikely(has_isolate_pageblock(zone) ||
		is_migrate_isolate(migratetype))) {
		migratetype = get_pfnblock_migratetype(page, pfn);
	}
	__free_one_page(page, pfn, zone, order, migratetype, fpi_flags);
	spin_unlock_irqrestore(&zone->lock, flags);

	__count_vm_events(PGFREE, 1 << order);
}

void __free_pages_core(struct page *page, unsigned int order)
{
	unsigned int nr_pages = 1 << order;
	struct page *p = page;
	unsigned int loop;

	/*
	 * When initializing the memmap, __init_single_page() sets the refcount
	 * of all pages to 1 ("allocated"/"not free"). We have to set the
	 * refcount of all involved pages to 0.
	 */
	prefetchw(p);
	for (loop = 0; loop < (nr_pages - 1); loop++, p++) {
		prefetchw(p + 1);
		__ClearPageReserved(p);
		set_page_count(p, 0);
	}
	__ClearPageReserved(p);
	set_page_count(p, 0);

	atomic_long_add(nr_pages, &page_zone(page)->managed_pages);

	/*
	 * Bypass PCP and place fresh pages right to the tail, primarily
	 * relevant for memory onlining.
	 */
	__free_pages_ok(page, order, FPI_TO_TAIL | FPI_SKIP_KASAN_POISON);
}

#ifdef CONFIG_NUMA

/*
 * During memory init memblocks map pfns to nids. The search is expensive and
 * this caches recent lookups. The implementation of __early_pfn_to_nid
 * treats start/end as pfns.
 */
struct mminit_pfnnid_cache {
	unsigned long last_start;
	unsigned long last_end;
	int last_nid;
};

static struct mminit_pfnnid_cache early_pfnnid_cache __meminitdata;

/*
 * Required by SPARSEMEM. Given a PFN, return what node the PFN is on.
 */
static int __meminit __early_pfn_to_nid(unsigned long pfn,
					struct mminit_pfnnid_cache *state)
{
	unsigned long start_pfn, end_pfn;
	int nid;

	if (state->last_start <= pfn && pfn < state->last_end)
		return state->last_nid;

	nid = memblock_search_pfn_nid(pfn, &start_pfn, &end_pfn);
	if (nid != NUMA_NO_NODE) {
		state->last_start = start_pfn;
		state->last_end = end_pfn;
		state->last_nid = nid;
	}

	return nid;
}

int __meminit early_pfn_to_nid(unsigned long pfn)
{
	static DEFINE_SPINLOCK(early_pfn_lock);
	int nid;

	spin_lock(&early_pfn_lock);
	nid = __early_pfn_to_nid(pfn, &early_pfnnid_cache);
	if (nid < 0)
		nid = first_online_node;
	spin_unlock(&early_pfn_lock);

	return nid;
}
#endif /* CONFIG_NUMA */

void __init memblock_free_pages(struct page *page, unsigned long pfn,
							unsigned int order)
{
	if (early_page_uninitialised(pfn))
		return;
	__free_pages_core(page, order);
}

/*
 * Check that the whole (or subset of) a pageblock given by the interval of
 * [start_pfn, end_pfn) is valid and within the same zone, before scanning it
 * with the migration of free compaction scanner. The scanners then need to
 * use only pfn_valid_within() check for arches that allow holes within
 * pageblocks.
 *
 * Return struct page pointer of start_pfn, or NULL if checks were not passed.
 *
 * It's possible on some configurations to have a setup like node0 node1 node0
 * i.e. it's possible that all pages within a zones range of pages do not
 * belong to a single zone. We assume that a border between node0 and node1
 * can occur within a single pageblock, but not a node0 node1 node0
 * interleaving within a single pageblock. It is therefore sufficient to check
 * the first and last page of a pageblock and avoid checking each individual
 * page in a pageblock.
 */
struct page *__pageblock_pfn_to_page(unsigned long start_pfn,
				     unsigned long end_pfn, struct zone *zone)
{
	struct page *start_page;
	struct page *end_page;

	/* end_pfn is one past the range we are checking */
	end_pfn--;

	if (!pfn_valid(start_pfn) || !pfn_valid(end_pfn))
		return NULL;

	start_page = pfn_to_online_page(start_pfn);
	if (!start_page)
		return NULL;

	if (page_zone(start_page) != zone)
		return NULL;

	end_page = pfn_to_page(end_pfn);

	/* This gives a shorter code than deriving page_zone(end_page) */
	if (page_zone_id(start_page) != page_zone_id(end_page))
		return NULL;

	return start_page;
}

void set_zone_contiguous(struct zone *zone)
{
	unsigned long block_start_pfn = zone->zone_start_pfn;
	unsigned long block_end_pfn;

	block_end_pfn = ALIGN(block_start_pfn + 1, pageblock_nr_pages);
	for (; block_start_pfn < zone_end_pfn(zone);
			block_start_pfn = block_end_pfn,
			 block_end_pfn += pageblock_nr_pages) {

		block_end_pfn = min(block_end_pfn, zone_end_pfn(zone));

		if (!__pageblock_pfn_to_page(block_start_pfn,
					     block_end_pfn, zone))
			return;
		cond_resched();
	}

	/* We confirm that there is no hole */
	zone->contiguous = true;
}

void clear_zone_contiguous(struct zone *zone)
{
	zone->contiguous = false;
}

#ifdef CONFIG_DEFERRED_STRUCT_PAGE_INIT
static void __init deferred_free_range(unsigned long pfn,
				       unsigned long nr_pages)
{
	struct page *page;
	unsigned long i;

	if (!nr_pages)
		return;

	page = pfn_to_page(pfn);

	/* Free a large naturally-aligned chunk if possible */
	if (nr_pages == pageblock_nr_pages &&
	    (pfn & (pageblock_nr_pages - 1)) == 0) {
		set_pageblock_migratetype(page, MIGRATE_MOVABLE);
		__free_pages_core(page, pageblock_order);
		return;
	}

	for (i = 0; i < nr_pages; i++, page++, pfn++) {
		if ((pfn & (pageblock_nr_pages - 1)) == 0)
			set_pageblock_migratetype(page, MIGRATE_MOVABLE);
		__free_pages_core(page, 0);
	}
}

/* Completion tracking for deferred_init_memmap() threads */
static atomic_t pgdat_init_n_undone __initdata;
static __initdata DECLARE_COMPLETION(pgdat_init_all_done_comp);

static inline void __init pgdat_init_report_one_done(void)
{
	if (atomic_dec_and_test(&pgdat_init_n_undone))
		complete(&pgdat_init_all_done_comp);
}

/*
 * Returns true if page needs to be initialized or freed to buddy allocator.
 *
 * First we check if pfn is valid on architectures where it is possible to have
 * holes within pageblock_nr_pages. On systems where it is not possible, this
 * function is optimized out.
 *
 * Then, we check if a current large page is valid by only checking the validity
 * of the head pfn.
 */
static inline bool __init deferred_pfn_valid(unsigned long pfn)
{
	if (!pfn_valid_within(pfn))
		return false;
	if (!(pfn & (pageblock_nr_pages - 1)) && !pfn_valid(pfn))
		return false;
	return true;
}

/*
 * Free pages to buddy allocator. Try to free aligned pages in
 * pageblock_nr_pages sizes.
 */
static void __init deferred_free_pages(unsigned long pfn,
				       unsigned long end_pfn)
{
	unsigned long nr_pgmask = pageblock_nr_pages - 1;
	unsigned long nr_free = 0;

	for (; pfn < end_pfn; pfn++) {
		if (!deferred_pfn_valid(pfn)) {
			deferred_free_range(pfn - nr_free, nr_free);
			nr_free = 0;
		} else if (!(pfn & nr_pgmask)) {
			deferred_free_range(pfn - nr_free, nr_free);
			nr_free = 1;
		} else {
			nr_free++;
		}
	}
	/* Free the last block of pages to allocator */
	deferred_free_range(pfn - nr_free, nr_free);
}

/*
 * Initialize struct pages.  We minimize pfn page lookups and scheduler checks
 * by performing it only once every pageblock_nr_pages.
 * Return number of pages initialized.
 */
static unsigned long  __init deferred_init_pages(struct zone *zone,
						 unsigned long pfn,
						 unsigned long end_pfn)
{
	unsigned long nr_pgmask = pageblock_nr_pages - 1;
	int nid = zone_to_nid(zone);
	unsigned long nr_pages = 0;
	int zid = zone_idx(zone);
	struct page *page = NULL;

	for (; pfn < end_pfn; pfn++) {
		if (!deferred_pfn_valid(pfn)) {
			page = NULL;
			continue;
		} else if (!page || !(pfn & nr_pgmask)) {
			page = pfn_to_page(pfn);
		} else {
			page++;
		}
		__init_single_page(page, pfn, zid, nid);
		nr_pages++;
	}
	return (nr_pages);
}

/*
 * This function is meant to pre-load the iterator for the zone init.
 * Specifically it walks through the ranges until we are caught up to the
 * first_init_pfn value and exits there. If we never encounter the value we
 * return false indicating there are no valid ranges left.
 */
static bool __init
deferred_init_mem_pfn_range_in_zone(u64 *i, struct zone *zone,
				    unsigned long *spfn, unsigned long *epfn,
				    unsigned long first_init_pfn)
{
	u64 j;

	/*
	 * Start out by walking through the ranges in this zone that have
	 * already been initialized. We don't need to do anything with them
	 * so we just need to flush them out of the system.
	 */
	for_each_free_mem_pfn_range_in_zone(j, zone, spfn, epfn) {
		if (*epfn <= first_init_pfn)
			continue;
		if (*spfn < first_init_pfn)
			*spfn = first_init_pfn;
		*i = j;
		return true;
	}

	return false;
}

/*
 * Initialize and free pages. We do it in two loops: first we initialize
 * struct page, then free to buddy allocator, because while we are
 * freeing pages we can access pages that are ahead (computing buddy
 * page in __free_one_page()).
 *
 * In order to try and keep some memory in the cache we have the loop
 * broken along max page order boundaries. This way we will not cause
 * any issues with the buddy page computation.
 */
static unsigned long __init
deferred_init_maxorder(u64 *i, struct zone *zone, unsigned long *start_pfn,
		       unsigned long *end_pfn)
{
	unsigned long mo_pfn = ALIGN(*start_pfn + 1, MAX_ORDER_NR_PAGES);
	unsigned long spfn = *start_pfn, epfn = *end_pfn;
	unsigned long nr_pages = 0;
	u64 j = *i;

	/* First we loop through and initialize the page values */
	for_each_free_mem_pfn_range_in_zone_from(j, zone, start_pfn, end_pfn) {
		unsigned long t;

		if (mo_pfn <= *start_pfn)
			break;

		t = min(mo_pfn, *end_pfn);
		nr_pages += deferred_init_pages(zone, *start_pfn, t);

		if (mo_pfn < *end_pfn) {
			*start_pfn = mo_pfn;
			break;
		}
	}

	/* Reset values and now loop through freeing pages as needed */
	swap(j, *i);

	for_each_free_mem_pfn_range_in_zone_from(j, zone, &spfn, &epfn) {
		unsigned long t;

		if (mo_pfn <= spfn)
			break;

		t = min(mo_pfn, epfn);
		deferred_free_pages(spfn, t);

		if (mo_pfn <= epfn)
			break;
	}

	return nr_pages;
}

static void __init
deferred_init_memmap_chunk(unsigned long start_pfn, unsigned long end_pfn,
			   void *arg)
{
	unsigned long spfn, epfn;
	struct zone *zone = arg;
	u64 i;

	deferred_init_mem_pfn_range_in_zone(&i, zone, &spfn, &epfn, start_pfn);

	/*
	 * Initialize and free pages in MAX_ORDER sized increments so that we
	 * can avoid introducing any issues with the buddy allocator.
	 */
	while (spfn < end_pfn) {
		deferred_init_maxorder(&i, zone, &spfn, &epfn);
		cond_resched();
	}
}

/* An arch may override for more concurrency. */
__weak int __init
deferred_page_init_max_threads(const struct cpumask *node_cpumask)
{
	return 1;
}

/* Initialise remaining memory on a node */
static int __init deferred_init_memmap(void *data)
{
	pg_data_t *pgdat = data;
	const struct cpumask *cpumask = cpumask_of_node(pgdat->node_id);
	unsigned long spfn = 0, epfn = 0;
	unsigned long first_init_pfn, flags;
	unsigned long start = jiffies;
	struct zone *zone;
	int zid, max_threads;
	u64 i;

	/* Bind memory initialisation thread to a local node if possible */
	if (!cpumask_empty(cpumask))
		set_cpus_allowed_ptr(current, cpumask);

	pgdat_resize_lock(pgdat, &flags);
	first_init_pfn = pgdat->first_deferred_pfn;
	if (first_init_pfn == ULONG_MAX) {
		pgdat_resize_unlock(pgdat, &flags);
		pgdat_init_report_one_done();
		return 0;
	}

	/* Sanity check boundaries */
	BUG_ON(pgdat->first_deferred_pfn < pgdat->node_start_pfn);
	BUG_ON(pgdat->first_deferred_pfn > pgdat_end_pfn(pgdat));
	pgdat->first_deferred_pfn = ULONG_MAX;

	/*
	 * Once we unlock here, the zone cannot be grown anymore, thus if an
	 * interrupt thread must allocate this early in boot, zone must be
	 * pre-grown prior to start of deferred page initialization.
	 */
	pgdat_resize_unlock(pgdat, &flags);

	/* Only the highest zone is deferred so find it */
	for (zid = 0; zid < MAX_NR_ZONES; zid++) {
		zone = pgdat->node_zones + zid;
		if (first_init_pfn < zone_end_pfn(zone))
			break;
	}

	/* If the zone is empty somebody else may have cleared out the zone */
	if (!deferred_init_mem_pfn_range_in_zone(&i, zone, &spfn, &epfn,
						 first_init_pfn))
		goto zone_empty;

	max_threads = deferred_page_init_max_threads(cpumask);

	while (spfn < epfn) {
		unsigned long epfn_align = ALIGN(epfn, PAGES_PER_SECTION);
		struct padata_mt_job job = {
			.thread_fn   = deferred_init_memmap_chunk,
			.fn_arg      = zone,
			.start       = spfn,
			.size        = epfn_align - spfn,
			.align       = PAGES_PER_SECTION,
			.min_chunk   = PAGES_PER_SECTION,
			.max_threads = max_threads,
		};

		padata_do_multithreaded(&job);
		deferred_init_mem_pfn_range_in_zone(&i, zone, &spfn, &epfn,
						    epfn_align);
	}
zone_empty:
	/* Sanity check that the next zone really is unpopulated */
	WARN_ON(++zid < MAX_NR_ZONES && populated_zone(++zone));

	pr_info("node %d deferred pages initialised in %ums\n",
		pgdat->node_id, jiffies_to_msecs(jiffies - start));

	pgdat_init_report_one_done();
	return 0;
}

/*
 * If this zone has deferred pages, try to grow it by initializing enough
 * deferred pages to satisfy the allocation specified by order, rounded up to
 * the nearest PAGES_PER_SECTION boundary.  So we're adding memory in increments
 * of SECTION_SIZE bytes by initializing struct pages in increments of
 * PAGES_PER_SECTION * sizeof(struct page) bytes.
 *
 * Return true when zone was grown, otherwise return false. We return true even
 * when we grow less than requested, to let the caller decide if there are
 * enough pages to satisfy the allocation.
 *
 * Note: We use noinline because this function is needed only during boot, and
 * it is called from a __ref function _deferred_grow_zone. This way we are
 * making sure that it is not inlined into permanent text section.
 */
static noinline bool __init
deferred_grow_zone(struct zone *zone, unsigned int order)
{
	unsigned long nr_pages_needed = ALIGN(1 << order, PAGES_PER_SECTION);
	pg_data_t *pgdat = zone->zone_pgdat;
	unsigned long first_deferred_pfn = pgdat->first_deferred_pfn;
	unsigned long spfn, epfn, flags;
	unsigned long nr_pages = 0;
	u64 i;

	/* Only the last zone may have deferred pages */
	if (zone_end_pfn(zone) != pgdat_end_pfn(pgdat))
		return false;

	pgdat_resize_lock(pgdat, &flags);

	/*
	 * If someone grew this zone while we were waiting for spinlock, return
	 * true, as there might be enough pages already.
	 */
	if (first_deferred_pfn != pgdat->first_deferred_pfn) {
		pgdat_resize_unlock(pgdat, &flags);
		return true;
	}

	/* If the zone is empty somebody else may have cleared out the zone */
	if (!deferred_init_mem_pfn_range_in_zone(&i, zone, &spfn, &epfn,
						 first_deferred_pfn)) {
		pgdat->first_deferred_pfn = ULONG_MAX;
		pgdat_resize_unlock(pgdat, &flags);
		/* Retry only once. */
		return first_deferred_pfn != ULONG_MAX;
	}

	/*
	 * Initialize and free pages in MAX_ORDER sized increments so
	 * that we can avoid introducing any issues with the buddy
	 * allocator.
	 */
	while (spfn < epfn) {
		/* update our first deferred PFN for this section */
		first_deferred_pfn = spfn;

		nr_pages += deferred_init_maxorder(&i, zone, &spfn, &epfn);
		touch_nmi_watchdog();

		/* We should only stop along section boundaries */
		if ((first_deferred_pfn ^ spfn) < PAGES_PER_SECTION)
			continue;

		/* If our quota has been met we can stop here */
		if (nr_pages >= nr_pages_needed)
			break;
	}

	pgdat->first_deferred_pfn = spfn;
	pgdat_resize_unlock(pgdat, &flags);

	return nr_pages > 0;
}

/*
 * deferred_grow_zone() is __init, but it is called from
 * get_page_from_freelist() during early boot until deferred_pages permanently
 * disables this call. This is why we have refdata wrapper to avoid warning,
 * and to ensure that the function body gets unloaded.
 */
static bool __ref
_deferred_grow_zone(struct zone *zone, unsigned int order)
{
	return deferred_grow_zone(zone, order);
}

#endif /* CONFIG_DEFERRED_STRUCT_PAGE_INIT */

void __init page_alloc_init_late(void)
{
	struct zone *zone;
	int nid;

#ifdef CONFIG_DEFERRED_STRUCT_PAGE_INIT

	/* There will be num_node_state(N_MEMORY) threads */
	atomic_set(&pgdat_init_n_undone, num_node_state(N_MEMORY));
	for_each_node_state(nid, N_MEMORY) {
		kthread_run(deferred_init_memmap, NODE_DATA(nid), "pgdatinit%d", nid);
	}

	/* Block until all are initialised */
	wait_for_completion(&pgdat_init_all_done_comp);

	/*
	 * We initialized the rest of the deferred pages.  Permanently disable
	 * on-demand struct page initialization.
	 */
	static_branch_disable(&deferred_pages);

	/* Reinit limits that are based on free pages after the kernel is up */
	files_maxfiles_init();
#endif

	buffer_init();

	/* Discard memblock private memory */
	memblock_discard();

	for_each_node_state(nid, N_MEMORY)
		shuffle_free_memory(NODE_DATA(nid));

	for_each_populated_zone(zone)
		set_zone_contiguous(zone);
}

#ifdef CONFIG_CMA
/* Free whole pageblock and set its migration type to MIGRATE_CMA. */
void __init init_cma_reserved_pageblock(struct page *page)
{
	unsigned i = pageblock_nr_pages;
	struct page *p = page;

	do {
		__ClearPageReserved(p);
		set_page_count(p, 0);
	} while (++p, --i);

	set_pageblock_migratetype(page, MIGRATE_CMA);

	if (pageblock_order >= MAX_ORDER) {
		i = pageblock_nr_pages;
		p = page;
		do {
			set_page_refcounted(p);
			__free_pages(p, MAX_ORDER - 1);
			p += MAX_ORDER_NR_PAGES;
		} while (i -= MAX_ORDER_NR_PAGES);
	} else {
		set_page_refcounted(page);
		__free_pages(page, pageblock_order);
	}

	adjust_managed_page_count(page, pageblock_nr_pages);
	page_zone(page)->cma_pages += pageblock_nr_pages;
}
#endif

/*
 * The order of subdivision here is critical for the IO subsystem.
 * Please do not alter this order without good reasons and regression
 * testing. Specifically, as large blocks of memory are subdivided,
 * the order in which smaller blocks are delivered depends on the order
 * they're subdivided in this function. This is the primary factor
 * influencing the order in which pages are delivered to the IO
 * subsystem according to empirical testing, and this is also justified
 * by considering the behavior of a buddy system containing a single
 * large block of memory acted on by a series of small allocations.
 * This behavior is a critical factor in sglist merging's success.
 *
 * -- nyc
 */
static inline void expand(struct zone *zone, struct page *page,
	int low, int high, int migratetype)
{
	unsigned long size = 1 << high;

	while (high > low) {
		high--;
		//内存大小减一半（即本order对应的内存大小）
		size >>= 1;
		//&page[size]相当于取新分配page的后半段
		VM_BUG_ON_PAGE(bad_range(zone, &page[size]), &page[size]);

		/*
		 * Mark as guard pages (or page), that will allow to
		 * merge back to allocator when buddy will be freed.
		 * Corresponding page table entries will not be touched,
		 * pages will stay not present in virtual address space
		 */
		if (set_page_guard(zone, &page[size], high, migratetype))
			continue;

		add_to_free_list(&page[size], zone, high, migratetype);
		//指明此段page存在buddy中
		set_buddy_order(&page[size], high);
		//接着我们需要继续循环下降order到low线上，并在每一级将当前页的一半存放相应的free_list上
	}
}

static void check_new_page_bad(struct page *page)
{
	if (unlikely(page->flags & __PG_HWPOISON)) {
		/* Don't complain about hwpoisoned pages */
		page_mapcount_reset(page); /* remove PageBuddy */
		return;
	}

	bad_page(page,
		 page_bad_reason(page, PAGE_FLAGS_CHECK_AT_PREP));
}

/*
 * This page is about to be returned from the page allocator
 */
static inline int check_new_page(struct page *page)
{
	if (likely(page_expected_state(page,
				PAGE_FLAGS_CHECK_AT_PREP|__PG_HWPOISON)))
		return 0;

	check_new_page_bad(page);
	return 1;
}

#ifdef CONFIG_DEBUG_VM
/*
 * With DEBUG_VM enabled, order-0 pages are checked for expected state when
 * being allocated from pcp lists. With debug_pagealloc also enabled, they are
 * also checked when pcp lists are refilled from the free lists.
 */
static inline bool check_pcp_refill(struct page *page)
{
	if (debug_pagealloc_enabled_static())
		return check_new_page(page);
	else
		return false;
}

static inline bool check_new_pcp(struct page *page)
{
	return check_new_page(page);
}
#else
/*
 * With DEBUG_VM disabled, free order-0 pages are checked for expected state
 * when pcp lists are being refilled from the free lists. With debug_pagealloc
 * enabled, they are also checked when being allocated from the pcp lists.
 */
static inline bool check_pcp_refill(struct page *page)
{
	return check_new_page(page);
}
static inline bool check_new_pcp(struct page *page)
{
	if (debug_pagealloc_enabled_static())
		return check_new_page(page);
	else
		return false;
}
#endif /* CONFIG_DEBUG_VM */

static bool check_new_pages(struct page *page, unsigned int order)
{
	int i;
	//遍历每个page
	for (i = 0; i < (1 << order); i++) {
		struct page *p = page + i;

		if (unlikely(check_new_page(p)))
			return true;
	}

	return false;
}

inline void post_alloc_hook(struct page *page, unsigned int order,
				gfp_t gfp_flags)
{
	set_page_private(page, 0);
	set_page_refcounted(page);//设置页计数

	arch_alloc_page(page, order);
	debug_pagealloc_map_pages(page, 1 << order);

	/*
	 * Page unpoisoning must happen before memory initialization.
	 * Otherwise, the poison pattern will be overwritten for __GFP_ZERO
	 * allocations and the page unpoisoning code will complain.
	 */
	kernel_unpoison_pages(page, 1 << order);

	/*
	 * As memory initialization might be integrated into KASAN,
	 * kasan_alloc_pages and kernel_init_free_pages must be
	 * kept together to avoid discrepancies in behavior.
	 */
	if (kasan_has_integrated_init()) {
		kasan_alloc_pages(page, order, gfp_flags);
	} else {
		bool init = !want_init_on_free() && want_init_on_alloc(gfp_flags);

		kasan_unpoison_pages(page, order, init);
		if (init)
			kernel_init_free_pages(page, 1 << order,
					       gfp_flags & __GFP_ZEROTAGS);
	}

	set_page_owner(page, order, gfp_flags);
}

static void prep_new_page(struct page *page, unsigned int order, gfp_t gfp_flags,
							unsigned int alloc_flags)
{
	post_alloc_hook(page, order, gfp_flags);

	if (order && (gfp_flags & __GFP_COMP))
		prep_compound_page(page, order);

	/*
	 * page is set pfmemalloc when ALLOC_NO_WATERMARKS was necessary to
	 * allocate the page. The expectation is that the caller is taking
	 * steps that will free more memory. The caller should avoid the page
	 * being used for !PFMEMALLOC purposes.
	 */
	if (alloc_flags & ALLOC_NO_WATERMARKS)
		set_page_pfmemalloc(page);
	else
		clear_page_pfmemalloc(page);
}

/*
 * Go through the free lists for the given migratetype and remove
 * the smallest available page from the freelists
 */
//自给定zone上申请指定数目，指定migratetype的一组page
static __always_inline
struct page *__rmqueue_smallest(struct zone *zone, unsigned int order,
						int migratetype)
{
	unsigned int current_order;
	struct free_area *area;
	struct page *page;

	/* Find a page of the appropriate size in the preferred list */
	//在指定zone中自order开始尝试是否有空闲区域可以分配，如果可分配，则返回对应的page
	for (current_order = order; current_order < MAX_ORDER; ++current_order) {
	    //取order对应的free area
		area = &(zone->free_area[current_order]);
		page = get_page_from_free_area(area, migratetype);
		if (!page)
			continue;
		del_page_from_free_list(page, zone, current_order);
		//我们找到了一组可用的page,现在将page拆分开放在order到current_order之间的链表上（拆分方法是每一个链上存后半段page)
		expand(zone, page, order/*起始的order*/, current_order/*当前分配order*/, migratetype);
        	//记录page来源的migratetype
		set_pcppage_migratetype(page, migratetype);
		return page;
	}

	return NULL;
}


/*
 * This array describes the order lists are fallen back to when
 * the free lists for the desirable migrate type are depleted
 */
//定义各类型对应的可继续尝试migrate_types
static int fallbacks[MIGRATE_TYPES][3] = {
	[MIGRATE_UNMOVABLE]   = { MIGRATE_RECLAIMABLE, MIGRATE_MOVABLE,   MIGRATE_TYPES },
	[MIGRATE_MOVABLE]     = { MIGRATE_RECLAIMABLE, MIGRATE_UNMOVABLE, MIGRATE_TYPES },
	[MIGRATE_RECLAIMABLE] = { MIGRATE_UNMOVABLE,   MIGRATE_MOVABLE,   MIGRATE_TYPES },
#ifdef CONFIG_CMA
	[MIGRATE_CMA]         = { MIGRATE_TYPES }, /* Never used */
#endif
#ifdef CONFIG_MEMORY_ISOLATION
	[MIGRATE_ISOLATE]     = { MIGRATE_TYPES }, /* Never used */
#endif
};

#ifdef CONFIG_CMA
//尝试migratetype为MIGRATE_CMA类型的页
static __always_inline struct page *__rmqueue_cma_fallback(struct zone *zone,
					unsigned int order)
{
	return __rmqueue_smallest(zone, order, MIGRATE_CMA);
}
#else
static inline struct page *__rmqueue_cma_fallback(struct zone *zone,
					unsigned int order) { return NULL; }
#endif

/*
 * Move the free pages in a range to the freelist tail of the requested type.
 * Note that start_page and end_pages are not aligned on a pageblock
 * boundary. If alignment is required, use move_freepages_block()
 */
static int move_freepages(struct zone *zone,
			  unsigned long start_pfn, unsigned long end_pfn,
			  int migratetype, int *num_movable)
{
	struct page *page;
	unsigned long pfn;
	unsigned int order;
	int pages_moved = 0;

	for (pfn = start_pfn; pfn <= end_pfn;) {
		if (!pfn_valid_within(pfn)) {
			pfn++;
			continue;
		}

		page = pfn_to_page(pfn);
		if (!PageBuddy(page)) {
			/*
			 * We assume that pages that could be isolated for
			 * migration are movable. But we don't actually try
			 * isolating, as that would be expensive.
			 */
			if (num_movable &&
					(PageLRU(page) || __PageMovable(page)))
				(*num_movable)++;
			pfn++;
			continue;
		}

		/* Make sure we are not inadvertently changing nodes */
		VM_BUG_ON_PAGE(page_to_nid(page) != zone_to_nid(zone), page);
		VM_BUG_ON_PAGE(page_zone(page) != zone, page);

		order = buddy_order(page);
		move_to_free_list(page, zone, order, migratetype);
		pfn += 1 << order;
		pages_moved += 1 << order;
	}

	return pages_moved;
}

int move_freepages_block(struct zone *zone, struct page *page,
				int migratetype, int *num_movable)
{
	unsigned long start_pfn, end_pfn, pfn;

	if (num_movable)
		*num_movable = 0;

	pfn = page_to_pfn(page);
	start_pfn = pfn & ~(pageblock_nr_pages - 1);
	end_pfn = start_pfn + pageblock_nr_pages - 1;

	/* Do not cross zone boundaries */
	if (!zone_spans_pfn(zone, start_pfn))
		start_pfn = pfn;
	if (!zone_spans_pfn(zone, end_pfn))
		return 0;

	return move_freepages(zone, start_pfn, end_pfn, migratetype,
								num_movable);
}

static void change_pageblock_range(struct page *pageblock_page,
					int start_order, int migratetype)
{
	int nr_pageblocks = 1 << (start_order - pageblock_order);

	while (nr_pageblocks--) {
		set_pageblock_migratetype(pageblock_page, migratetype);
		pageblock_page += pageblock_nr_pages;
	}
}

/*
 * When we are falling back to another migratetype during allocation, try to
 * steal extra free pages from the same pageblocks to satisfy further
 * allocations, instead of polluting multiple pageblocks.
 *
 * If we are stealing a relatively large buddy page, it is likely there will
 * be more free pages in the pageblock, so try to steal them all. For
 * reclaimable and unmovable allocations, we steal regardless of page size,
 * as fragmentation caused by those allocations polluting movable pageblocks
 * is worse than movable allocations stealing from unmovable and reclaimable
 * pageblocks.
 */
static bool can_steal_fallback(unsigned int order, int start_mt)
{
	/*
	 * Leaving this order check is intended, although there is
	 * relaxed order check in next check. The reason is that
	 * we can actually steal whole pageblock if this condition met,
	 * but, below check doesn't guarantee it and that is just heuristic
	 * so could be changed anytime.
	 */
	if (order >= pageblock_order)
		return true;

	if (order >= pageblock_order / 2 ||
		start_mt == MIGRATE_RECLAIMABLE ||
		start_mt == MIGRATE_UNMOVABLE ||
		page_group_by_mobility_disabled)
		return true;

	return false;
}

static inline bool boost_watermark(struct zone *zone)
{
	unsigned long max_boost;

	if (!watermark_boost_factor)
		return false;
	/*
	 * Don't bother in zones that are unlikely to produce results.
	 * On small machines, including kdump capture kernels running
	 * in a small area, boosting the watermark can cause an out of
	 * memory situation immediately.
	 */
	if ((pageblock_nr_pages * 4) > zone_managed_pages(zone))
		return false;

	max_boost = mult_frac(zone->_watermark[WMARK_HIGH],
			watermark_boost_factor, 10000);

	/*
	 * high watermark may be uninitialised if fragmentation occurs
	 * very early in boot so do not boost. We do not fall
	 * through and boost by pageblock_nr_pages as failing
	 * allocations that early means that reclaim is not going
	 * to help and it may even be impossible to reclaim the
	 * boosted watermark resulting in a hang.
	 */
	if (!max_boost)
		return false;

	max_boost = max(pageblock_nr_pages, max_boost);

	zone->watermark_boost = min(zone->watermark_boost + pageblock_nr_pages,
		max_boost);

	return true;
}

/*
 * This function implements actual steal behaviour. If order is large enough,
 * we can steal whole pageblock. If not, we first move freepages in this
 * pageblock to our migratetype and determine how many already-allocated pages
 * are there in the pageblock with a compatible migratetype. If at least half
 * of pages are free or compatible, we can change migratetype of the pageblock
 * itself, so pages freed in the future will be put on the correct free list.
 */
static void steal_suitable_fallback(struct zone *zone, struct page *page,
		unsigned int alloc_flags, int start_type, bool whole_block)
{
	unsigned int current_order = buddy_order(page);
	int free_pages, movable_pages, alike_pages;
	int old_block_type;

	old_block_type = get_pageblock_migratetype(page);

	/*
	 * This can happen due to races and we want to prevent broken
	 * highatomic accounting.
	 */
	if (is_migrate_highatomic(old_block_type))
		goto single_page;

	/* Take ownership for orders >= pageblock_order */
	if (current_order >= pageblock_order) {
		change_pageblock_range(page, current_order, start_type);
		goto single_page;
	}

	/*
	 * Boost watermarks to increase reclaim pressure to reduce the
	 * likelihood of future fallbacks. Wake kswapd now as the node
	 * may be balanced overall and kswapd will not wake naturally.
	 */
	if (boost_watermark(zone) && (alloc_flags & ALLOC_KSWAPD))
		set_bit(ZONE_BOOSTED_WATERMARK, &zone->flags);

	/* We are not allowed to try stealing from the whole block */
	if (!whole_block)
		goto single_page;

	free_pages = move_freepages_block(zone, page, start_type,
						&movable_pages);
	/*
	 * Determine how many pages are compatible with our allocation.
	 * For movable allocation, it's the number of movable pages which
	 * we just obtained. For other types it's a bit more tricky.
	 */
	if (start_type == MIGRATE_MOVABLE) {
		alike_pages = movable_pages;
	} else {
		/*
		 * If we are falling back a RECLAIMABLE or UNMOVABLE allocation
		 * to MOVABLE pageblock, consider all non-movable pages as
		 * compatible. If it's UNMOVABLE falling back to RECLAIMABLE or
		 * vice versa, be conservative since we can't distinguish the
		 * exact migratetype of non-movable pages.
		 */
		if (old_block_type == MIGRATE_MOVABLE)
			alike_pages = pageblock_nr_pages
						- (free_pages + movable_pages);
		else
			alike_pages = 0;
	}

	/* moving whole block can fail due to zone boundary conditions */
	if (!free_pages)
		goto single_page;

	/*
	 * If a sufficient number of pages in the block are either free or of
	 * comparable migratability as our allocation, claim the whole block.
	 */
	if (free_pages + alike_pages >= (1 << (pageblock_order-1)) ||
			page_group_by_mobility_disabled)
		set_pageblock_migratetype(page, start_type);

	return;

single_page:
	move_to_free_list(page, zone, current_order, start_type);
}

/*
 * Check whether there is a suitable fallback freepage with requested order.
 * If only_stealable is true, this function returns fallback_mt only if
 * we can steal other freepages all together. This would help to reduce
 * fragmentation due to mixed migratetype pages in one pageblock.
 */
int find_suitable_fallback(struct free_area *area, unsigned int order,
			int migratetype, bool only_stealable, bool *can_steal)
{
	int i;
	int fallback_mt;

	if (area->nr_free == 0)
		return -1;

	*can_steal = false;
	for (i = 0;; i++) {
	    //尝试migratetype的可选类型
		fallback_mt = fallbacks[migratetype][i];
		if (fallback_mt == MIGRATE_TYPES)
			break;//已尝试所有可选类型，跳出

		//此类型已无pages可分配
		if (free_area_empty(area, fallback_mt))
			continue;

		if (can_steal_fallback(order, migratetype))
			*can_steal = true;

		if (!only_stealable)
			return fallback_mt;

		if (*can_steal)
			return fallback_mt;
	}

	return -1;
}

/*
 * Reserve a pageblock for exclusive use of high-order atomic allocations if
 * there are no empty page blocks that contain a page with a suitable order
 */
static void reserve_highatomic_pageblock(struct page *page, struct zone *zone,
				unsigned int alloc_order)
{
	int mt;
	unsigned long max_managed, flags;

	/*
	 * Limit the number reserved to 1 pageblock or roughly 1% of a zone.
	 * Check is race-prone but harmless.
	 */
	max_managed = (zone_managed_pages(zone) / 100) + pageblock_nr_pages;
	if (zone->nr_reserved_highatomic >= max_managed)
		return;

	spin_lock_irqsave(&zone->lock, flags);

	/* Recheck the nr_reserved_highatomic limit under the lock */
	if (zone->nr_reserved_highatomic >= max_managed)
		goto out_unlock;

	/* Yoink! */
	mt = get_pageblock_migratetype(page);
	if (!is_migrate_highatomic(mt) && !is_migrate_isolate(mt)
	    && !is_migrate_cma(mt)) {
		zone->nr_reserved_highatomic += pageblock_nr_pages;
		set_pageblock_migratetype(page, MIGRATE_HIGHATOMIC);
		move_freepages_block(zone, page, MIGRATE_HIGHATOMIC, NULL);
	}

out_unlock:
	spin_unlock_irqrestore(&zone->lock, flags);
}

/*
 * Used when an allocation is about to fail under memory pressure. This
 * potentially hurts the reliability of high-order allocations when under
 * intense memory pressure but failed atomic allocations should be easier
 * to recover from than an OOM.
 *
 * If @force is true, try to unreserve a pageblock even though highatomic
 * pageblock is exhausted.
 */
static bool unreserve_highatomic_pageblock(const struct alloc_context *ac,
						bool force)
{
	struct zonelist *zonelist = ac->zonelist;
	unsigned long flags;
	struct zoneref *z;
	struct zone *zone;
	struct page *page;
	int order;
	bool ret;

	for_each_zone_zonelist_nodemask(zone, z, zonelist, ac->highest_zoneidx,
								ac->nodemask) {
		/*
		 * Preserve at least one pageblock unless memory pressure
		 * is really high.
		 */
		if (!force && zone->nr_reserved_highatomic <=
					pageblock_nr_pages)
			continue;

		spin_lock_irqsave(&zone->lock, flags);
		for (order = 0; order < MAX_ORDER; order++) {
			struct free_area *area = &(zone->free_area[order]);

			page = get_page_from_free_area(area, MIGRATE_HIGHATOMIC);
			if (!page)
				continue;

			/*
			 * In page freeing path, migratetype change is racy so
			 * we can counter several free pages in a pageblock
			 * in this loop although we changed the pageblock type
			 * from highatomic to ac->migratetype. So we should
			 * adjust the count once.
			 */
			if (is_migrate_highatomic_page(page)) {
				/*
				 * It should never happen but changes to
				 * locking could inadvertently allow a per-cpu
				 * drain to add pages to MIGRATE_HIGHATOMIC
				 * while unreserving so be safe and watch for
				 * underflows.
				 */
				zone->nr_reserved_highatomic -= min(
						pageblock_nr_pages,
						zone->nr_reserved_highatomic);
			}

			/*
			 * Convert to ac->migratetype and avoid the normal
			 * pageblock stealing heuristics. Minimally, the caller
			 * is doing the work and needs the pages. More
			 * importantly, if the block was always converted to
			 * MIGRATE_UNMOVABLE or another type then the number
			 * of pageblocks that cannot be completely freed
			 * may increase.
			 */
			set_pageblock_migratetype(page, ac->migratetype);
			ret = move_freepages_block(zone, page, ac->migratetype,
									NULL);
			if (ret) {
				spin_unlock_irqrestore(&zone->lock, flags);
				return ret;
			}
		}
		spin_unlock_irqrestore(&zone->lock, flags);
	}

	return false;
}

/*
 * Try finding a free buddy page on the fallback list and put it on the free
 * list of requested migratetype, possibly along with other pages from the same
 * block, depending on fragmentation avoidance heuristics. Returns true if
 * fallback was found so that __rmqueue_smallest() can grab it.
 *
 * The use of signed ints for order and current_order is a deliberate
 * deviation from the rest of this file, to make the for loop
 * condition simpler.
 */
static __always_inline bool
__rmqueue_fallback(struct zone *zone, int order, int start_migratetype,
						unsigned int alloc_flags)
{
	struct free_area *area;
	int current_order;
	int min_order = order;
	struct page *page;
	int fallback_mt;
	bool can_steal;

	/*
	 * Do not steal pages from freelists belonging to other pageblocks
	 * i.e. orders < pageblock_order. If there are no local zones free,
	 * the zonelists will be reiterated without ALLOC_NOFRAGMENT.
	 */
	if (alloc_flags & ALLOC_NOFRAGMENT)
		min_order = pageblock_order;

	/*
	 * Find the largest available free page in the other list. This roughly
	 * approximates finding the pageblock with the most free pages, which
	 * would be too costly to do exactly.
	 */
	for (current_order = MAX_ORDER - 1; current_order >= min_order;
				--current_order) {
		area = &(zone->free_area[current_order]);
		//选择此area下一个合适的migratetype
		fallback_mt = find_suitable_fallback(area, current_order,
				start_migratetype, false, &can_steal);
		if (fallback_mt == -1)
			continue;

		/*
		 * We cannot steal all free pages from the pageblock and the
		 * requested migratetype is movable. In that case it's better to
		 * steal and split the smallest available page instead of the
		 * largest available page, because even if the next movable
		 * allocation falls back into a different pageblock than this
		 * one, it won't cause permanent fragmentation.
		 */
		if (!can_steal && start_migratetype == MIGRATE_MOVABLE
					&& current_order > order)
			goto find_smallest;

		goto do_steal;
	}

	return false;

find_smallest:
	for (current_order = order; current_order < MAX_ORDER;
							current_order++) {
		area = &(zone->free_area[current_order]);
		fallback_mt = find_suitable_fallback(area, current_order,
				start_migratetype, false, &can_steal);
		if (fallback_mt != -1)
			break;
	}

	/*
	 * This should not happen - we already found a suitable fallback
	 * when looking for the largest page.
	 */
	VM_BUG_ON(current_order == MAX_ORDER);

do_steal:
        //在fallback_mt上执行page分配
	page = get_page_from_free_area(area, fallback_mt);

	steal_suitable_fallback(zone, page, alloc_flags, start_migratetype,
								can_steal);

	trace_mm_page_alloc_extfrag(page, order, current_order,
		start_migratetype, fallback_mt);

	return true;

}

/*
 * Do the hard work of removing an element from the buddy allocator.
 * Call me with the zone->lock already held.
 */
static __always_inline struct page *
__rmqueue(struct zone *zone, unsigned int order, int migratetype,
						unsigned int alloc_flags)
{
	struct page *page;

	if (IS_ENABLED(CONFIG_CMA)) {
		/*
		 * Balance movable allocations between regular and CMA areas by
		 * allocating from CMA when over half of the zone's free memory
		 * is in the CMA area.
		 */
		if (alloc_flags & ALLOC_CMA &&
		    zone_page_state(zone, NR_FREE_CMA_PAGES) >
		    zone_page_state(zone, NR_FREE_PAGES) / 2) {
			page = __rmqueue_cma_fallback(zone, order);
			if (page)
				goto out;
		}
	}
retry:
    //分配page
	page = __rmqueue_smallest(zone, order, migratetype);
	if (unlikely(!page)) {
	    	//在指定migratetype上申请对应大小的页失败
		if (alloc_flags & ALLOC_CMA)
			page = __rmqueue_cma_fallback(zone, order);

		if (!page && __rmqueue_fallback(zone, order, migratetype,
								alloc_flags))
			goto retry;
	}
out:
	if (page)
		trace_mm_page_alloc_zone_locked(page, order, migratetype);
	return page;
}

/*
 * Obtain a specified number of elements from the buddy allocator, all under
 * a single hold of the lock, for efficiency.  Add them to the supplied list.
 * Returns the number of new pages which were placed at *list.
 */
static int rmqueue_bulk(struct zone *zone, unsigned int order,
			unsigned long count, struct list_head *list,
			int migratetype, unsigned int alloc_flags)
{
	int i, allocated = 0;

	/*
	 * local_lock_irq held so equivalent to spin_lock_irqsave for
	 * both PREEMPT_RT and non-PREEMPT_RT configurations.
	 */
	spin_lock(&zone->lock);
	for (i = 0; i < count; ++i) {
		struct page *page = __rmqueue(zone, order, migratetype,
								alloc_flags);
		if (unlikely(page == NULL))
			break;

		if (unlikely(check_pcp_refill(page)))
			continue;

		/*
		 * Split buddy pages returned by expand() are received here in
		 * physical page order. The page is added to the tail of
		 * caller's list. From the callers perspective, the linked list
		 * is ordered by page number under some conditions. This is
		 * useful for IO devices that can forward direction from the
		 * head, thus also in the physical page order. This is useful
		 * for IO devices that can merge IO requests if the physical
		 * pages are ordered properly.
		 */
		list_add_tail(&page->lru, list);
		allocated++;
		if (is_migrate_cma(get_pcppage_migratetype(page)))
			__mod_zone_page_state(zone, NR_FREE_CMA_PAGES,
					      -(1 << order));
	}

	/*
	 * i pages were removed from the buddy list even if some leak due
	 * to check_pcp_refill failing so adjust NR_FREE_PAGES based
	 * on i. Do not confuse with 'allocated' which is the number of
	 * pages added to the pcp list.
	 */
	__mod_zone_page_state(zone, NR_FREE_PAGES, -(i << order));
	spin_unlock(&zone->lock);
	return allocated;
}

#ifdef CONFIG_NUMA
/*
 * Called from the vmstat counter updater to drain pagesets of this
 * currently executing processor on remote nodes after they have
 * expired.
 *
 * Note that this function must be called with the thread pinned to
 * a single processor.
 */
void drain_zone_pages(struct zone *zone, struct per_cpu_pages *pcp)
{
	unsigned long flags;
	int to_drain, batch;

	local_lock_irqsave(&pagesets.lock, flags);
	batch = READ_ONCE(pcp->batch);
	to_drain = min(pcp->count, batch);
	if (to_drain > 0)
		free_pcppages_bulk(zone, to_drain, pcp);
	local_unlock_irqrestore(&pagesets.lock, flags);
}
#endif

/*
 * Drain pcplists of the indicated processor and zone.
 *
 * The processor must either be the current processor and the
 * thread pinned to the current processor or a processor that
 * is not online.
 */
static void drain_pages_zone(unsigned int cpu, struct zone *zone)
{
	unsigned long flags;
	struct per_cpu_pages *pcp;

	local_lock_irqsave(&pagesets.lock, flags);

	pcp = per_cpu_ptr(zone->per_cpu_pageset, cpu);
	if (pcp->count)
		free_pcppages_bulk(zone, pcp->count, pcp);

	local_unlock_irqrestore(&pagesets.lock, flags);
}

/*
 * Drain pcplists of all zones on the indicated processor.
 *
 * The processor must either be the current processor and the
 * thread pinned to the current processor or a processor that
 * is not online.
 */
static void drain_pages(unsigned int cpu)
{
	struct zone *zone;

	for_each_populated_zone(zone) {
		drain_pages_zone(cpu, zone);
	}
}

/*
 * Spill all of this CPU's per-cpu pages back into the buddy allocator.
 *
 * The CPU has to be pinned. When zone parameter is non-NULL, spill just
 * the single zone's pages.
 */
void drain_local_pages(struct zone *zone)
{
	int cpu = smp_processor_id();

	if (zone)
		drain_pages_zone(cpu, zone);
	else
		drain_pages(cpu);
}

static void drain_local_pages_wq(struct work_struct *work)
{
	struct pcpu_drain *drain;

	drain = container_of(work, struct pcpu_drain, work);

	/*
	 * drain_all_pages doesn't use proper cpu hotplug protection so
	 * we can race with cpu offline when the WQ can move this from
	 * a cpu pinned worker to an unbound one. We can operate on a different
	 * cpu which is alright but we also have to make sure to not move to
	 * a different one.
	 */
	preempt_disable();
	drain_local_pages(drain->zone);
	preempt_enable();
}

/*
 * The implementation of drain_all_pages(), exposing an extra parameter to
 * drain on all cpus.
 *
 * drain_all_pages() is optimized to only execute on cpus where pcplists are
 * not empty. The check for non-emptiness can however race with a free to
 * pcplist that has not yet increased the pcp->count from 0 to 1. Callers
 * that need the guarantee that every CPU has drained can disable the
 * optimizing racy check.
 */
static void __drain_all_pages(struct zone *zone, bool force_all_cpus)
{
	int cpu;

	/*
	 * Allocate in the BSS so we won't require allocation in
	 * direct reclaim path for CONFIG_CPUMASK_OFFSTACK=y
	 */
	static cpumask_t cpus_with_pcps;

	/*
	 * Make sure nobody triggers this path before mm_percpu_wq is fully
	 * initialized.
	 */
	if (WARN_ON_ONCE(!mm_percpu_wq))
		return;

	/*
	 * Do not drain if one is already in progress unless it's specific to
	 * a zone. Such callers are primarily CMA and memory hotplug and need
	 * the drain to be complete when the call returns.
	 */
	if (unlikely(!mutex_trylock(&pcpu_drain_mutex))) {
		if (!zone)
			return;
		mutex_lock(&pcpu_drain_mutex);
	}

	/*
	 * We don't care about racing with CPU hotplug event
	 * as offline notification will cause the notified
	 * cpu to drain that CPU pcps and on_each_cpu_mask
	 * disables preemption as part of its processing
	 */
	for_each_online_cpu(cpu) {
		struct per_cpu_pages *pcp;
		struct zone *z;
		bool has_pcps = false;

		if (force_all_cpus) {
			/*
			 * The pcp.count check is racy, some callers need a
			 * guarantee that no cpu is missed.
			 */
			has_pcps = true;
		} else if (zone) {
			pcp = per_cpu_ptr(zone->per_cpu_pageset, cpu);
			if (pcp->count)
				has_pcps = true;
		} else {
			for_each_populated_zone(z) {
				pcp = per_cpu_ptr(z->per_cpu_pageset, cpu);
				if (pcp->count) {
					has_pcps = true;
					break;
				}
			}
		}

		if (has_pcps)
			cpumask_set_cpu(cpu, &cpus_with_pcps);
		else
			cpumask_clear_cpu(cpu, &cpus_with_pcps);
	}

	for_each_cpu(cpu, &cpus_with_pcps) {
		struct pcpu_drain *drain = per_cpu_ptr(&pcpu_drain, cpu);

		drain->zone = zone;
		INIT_WORK(&drain->work, drain_local_pages_wq);
		queue_work_on(cpu, mm_percpu_wq, &drain->work);
	}
	for_each_cpu(cpu, &cpus_with_pcps)
		flush_work(&per_cpu_ptr(&pcpu_drain, cpu)->work);

	mutex_unlock(&pcpu_drain_mutex);
}

/*
 * Spill all the per-cpu pages from all CPUs back into the buddy allocator.
 *
 * When zone parameter is non-NULL, spill just the single zone's pages.
 *
 * Note that this can be extremely slow as the draining happens in a workqueue.
 */
void drain_all_pages(struct zone *zone)
{
	__drain_all_pages(zone, false);
}

#ifdef CONFIG_HIBERNATION

/*
 * Touch the watchdog for every WD_PAGE_COUNT pages.
 */
#define WD_PAGE_COUNT	(128*1024)

void mark_free_pages(struct zone *zone)
{
	unsigned long pfn, max_zone_pfn, page_count = WD_PAGE_COUNT;
	unsigned long flags;
	unsigned int order, t;
	struct page *page;

	if (zone_is_empty(zone))
		return;

	spin_lock_irqsave(&zone->lock, flags);

	max_zone_pfn = zone_end_pfn(zone);
	for (pfn = zone->zone_start_pfn; pfn < max_zone_pfn; pfn++)
		if (pfn_valid(pfn)) {
			page = pfn_to_page(pfn);

			if (!--page_count) {
				touch_nmi_watchdog();
				page_count = WD_PAGE_COUNT;
			}

			if (page_zone(page) != zone)
				continue;

			if (!swsusp_page_is_forbidden(page))
				swsusp_unset_page_free(page);
		}

	for_each_migratetype_order(order, t) {
		list_for_each_entry(page,
				&zone->free_area[order].free_list[t], lru) {
			unsigned long i;

			pfn = page_to_pfn(page);
			for (i = 0; i < (1UL << order); i++) {
				if (!--page_count) {
					touch_nmi_watchdog();
					page_count = WD_PAGE_COUNT;
				}
				swsusp_set_page_free(pfn_to_page(pfn + i));
			}
		}
	}
	spin_unlock_irqrestore(&zone->lock, flags);
}
#endif /* CONFIG_PM */

static bool free_unref_page_prepare(struct page *page, unsigned long pfn,
							unsigned int order)
{
	int migratetype;

	if (!free_pcp_prepare(page, order))
		return false;

	migratetype = get_pfnblock_migratetype(page, pfn);
	set_pcppage_migratetype(page, migratetype);
	return true;
}

static int nr_pcp_free(struct per_cpu_pages *pcp, int high, int batch)
{
	int min_nr_free, max_nr_free;

	/* Check for PCP disabled or boot pageset */
	if (unlikely(high < batch))
		return 1;

	/* Leave at least pcp->batch pages on the list */
	min_nr_free = batch;
	max_nr_free = high - batch;

	/*
	 * Double the number of pages freed each time there is subsequent
	 * freeing of pages without any allocation.
	 */
	batch <<= pcp->free_factor;
	if (batch < max_nr_free)
		pcp->free_factor++;
	batch = clamp(batch, min_nr_free, max_nr_free);

	return batch;
}

static int nr_pcp_high(struct per_cpu_pages *pcp, struct zone *zone)
{
	int high = READ_ONCE(pcp->high);

	if (unlikely(!high))
		return 0;

	if (!test_bit(ZONE_RECLAIM_ACTIVE, &zone->flags))
		return high;

	/*
	 * If reclaim is active, limit the number of pages that can be
	 * stored on pcp lists
	 */
	return min(READ_ONCE(pcp->batch) << 2, high);
}

static void free_unref_page_commit(struct page *page, unsigned long pfn,
				   int migratetype, unsigned int order)
{
	struct zone *zone = page_zone(page);
	struct per_cpu_pages *pcp;
	int high;
	int pindex;

	__count_vm_event(PGFREE);
	pcp = this_cpu_ptr(zone->per_cpu_pageset);
	pindex = order_to_pindex(migratetype, order);
	list_add(&page->lru, &pcp->lists[pindex]);
	pcp->count += 1 << order;
	high = nr_pcp_high(pcp, zone);
	if (pcp->count >= high) {
		int batch = READ_ONCE(pcp->batch);

		free_pcppages_bulk(zone, nr_pcp_free(pcp, high, batch), pcp);
	}
}

/*
 * Free a pcp page
 */
void free_unref_page(struct page *page, unsigned int order)
{
	unsigned long flags;
	unsigned long pfn = page_to_pfn(page);
	int migratetype;

	if (!free_unref_page_prepare(page, pfn, order))
		return;

	/*
	 * We only track unmovable, reclaimable and movable on pcp lists.
	 * Place ISOLATE pages on the isolated list because they are being
	 * offlined but treat HIGHATOMIC as movable pages so we can get those
	 * areas back if necessary. Otherwise, we may have to free
	 * excessively into the page allocator
	 */
	migratetype = get_pcppage_migratetype(page);
	if (unlikely(migratetype >= MIGRATE_PCPTYPES)) {
		if (unlikely(is_migrate_isolate(migratetype))) {
			free_one_page(page_zone(page), page, pfn, order, migratetype, FPI_NONE);
			return;
		}
		migratetype = MIGRATE_MOVABLE;
	}

	local_lock_irqsave(&pagesets.lock, flags);
	free_unref_page_commit(page, pfn, migratetype, order);
	local_unlock_irqrestore(&pagesets.lock, flags);
}

/*
 * Free a list of 0-order pages
 */
void free_unref_page_list(struct list_head *list)
{
	struct page *page, *next;
	unsigned long flags, pfn;
	int batch_count = 0;
	int migratetype;

	/* Prepare pages for freeing */
	list_for_each_entry_safe(page, next, list, lru) {
		pfn = page_to_pfn(page);
		if (!free_unref_page_prepare(page, pfn, 0))
			list_del(&page->lru);

		/*
		 * Free isolated pages directly to the allocator, see
		 * comment in free_unref_page.
		 */
		migratetype = get_pcppage_migratetype(page);
		if (unlikely(migratetype >= MIGRATE_PCPTYPES)) {
			if (unlikely(is_migrate_isolate(migratetype))) {
				list_del(&page->lru);
				free_one_page(page_zone(page), page, pfn, 0,
							migratetype, FPI_NONE);
				continue;
			}

			/*
			 * Non-isolated types over MIGRATE_PCPTYPES get added
			 * to the MIGRATE_MOVABLE pcp list.
			 */
			set_pcppage_migratetype(page, MIGRATE_MOVABLE);
		}

		set_page_private(page, pfn);
	}

	local_lock_irqsave(&pagesets.lock, flags);
	list_for_each_entry_safe(page, next, list, lru) {
		pfn = page_private(page);
		set_page_private(page, 0);
		migratetype = get_pcppage_migratetype(page);
		trace_mm_page_free_batched(page);
		free_unref_page_commit(page, pfn, migratetype, 0);

		/*
		 * Guard against excessive IRQ disabled times when we get
		 * a large list of pages to free.
		 */
		if (++batch_count == SWAP_CLUSTER_MAX) {
			local_unlock_irqrestore(&pagesets.lock, flags);
			batch_count = 0;
			local_lock_irqsave(&pagesets.lock, flags);
		}
	}
	local_unlock_irqrestore(&pagesets.lock, flags);
}

/*
 * split_page takes a non-compound higher-order page, and splits it into
 * n (1<<order) sub-pages: page[0..n]
 * Each sub-page must be freed individually.
 *
 * Note: this is probably too low level an operation for use in drivers.
 * Please consult with lkml before using this in your driver.
 */
void split_page(struct page *page, unsigned int order)
{
	int i;

	VM_BUG_ON_PAGE(PageCompound(page), page);
	VM_BUG_ON_PAGE(!page_count(page), page);

	for (i = 1; i < (1 << order); i++)
		set_page_refcounted(page + i);
	split_page_owner(page, 1 << order);
	split_page_memcg(page, 1 << order);
}
EXPORT_SYMBOL_GPL(split_page);

int __isolate_free_page(struct page *page, unsigned int order)
{
	unsigned long watermark;
	struct zone *zone;
	int mt;

	BUG_ON(!PageBuddy(page));

	zone = page_zone(page);
	mt = get_pageblock_migratetype(page);

	if (!is_migrate_isolate(mt)) {
		/*
		 * Obey watermarks as if the page was being allocated. We can
		 * emulate a high-order watermark check with a raised order-0
		 * watermark, because we already know our high-order page
		 * exists.
		 */
		watermark = zone->_watermark[WMARK_MIN] + (1UL << order);
		if (!zone_watermark_ok(zone, 0, watermark, 0, ALLOC_CMA))
			return 0;

		__mod_zone_freepage_state(zone, -(1UL << order), mt);
	}

	/* Remove page from free list */

	del_page_from_free_list(page, zone, order);

	/*
	 * Set the pageblock if the isolated page is at least half of a
	 * pageblock
	 */
	if (order >= pageblock_order - 1) {
		struct page *endpage = page + (1 << order) - 1;
		for (; page < endpage; page += pageblock_nr_pages) {
			int mt = get_pageblock_migratetype(page);
			if (!is_migrate_isolate(mt) && !is_migrate_cma(mt)
			    && !is_migrate_highatomic(mt))
				set_pageblock_migratetype(page,
							  MIGRATE_MOVABLE);
		}
	}


	return 1UL << order;
}

/**
 * __putback_isolated_page - Return a now-isolated page back where we got it
 * @page: Page that was isolated
 * @order: Order of the isolated page
 * @mt: The page's pageblock's migratetype
 *
 * This function is meant to return a page pulled from the free lists via
 * __isolate_free_page back to the free lists they were pulled from.
 */
void __putback_isolated_page(struct page *page, unsigned int order, int mt)
{
	struct zone *zone = page_zone(page);

	/* zone lock should be held when this function is called */
	lockdep_assert_held(&zone->lock);

	/* Return isolated page to tail of freelist. */
	__free_one_page(page, page_to_pfn(page), zone, order, mt,
			FPI_SKIP_REPORT_NOTIFY | FPI_TO_TAIL);
}

/*
 * Update NUMA hit/miss statistics
 *
 * Must be called with interrupts disabled.
 */
static inline void zone_statistics(struct zone *preferred_zone, struct zone *z,
				   long nr_account)
{
#ifdef CONFIG_NUMA
	enum numa_stat_item local_stat = NUMA_LOCAL;

	/* skip numa counters update if numa stats is disabled */
	if (!static_branch_likely(&vm_numa_stat_key))
		return;

	if (zone_to_nid(z) != numa_node_id())
		local_stat = NUMA_OTHER;

	if (zone_to_nid(z) == zone_to_nid(preferred_zone))
		__count_numa_events(z, NUMA_HIT, nr_account);
	else {
		__count_numa_events(z, NUMA_MISS, nr_account);
		__count_numa_events(preferred_zone, NUMA_FOREIGN, nr_account);
	}
	__count_numa_events(z, local_stat, nr_account);
#endif
}

/* Remove page from the per-cpu list, caller must protect the list */
static inline
struct page *__rmqueue_pcplist(struct zone *zone, unsigned int order,
			int migratetype,
			unsigned int alloc_flags,
			struct per_cpu_pages *pcp,
			struct list_head *list)
{
	struct page *page;

	do {
		if (list_empty(list)) {
			int batch = READ_ONCE(pcp->batch);
			int alloced;

			/*
			 * Scale batch relative to order if batch implies
			 * free pages can be stored on the PCP. Batch can
			 * be 1 for small zones or for boot pagesets which
			 * should never store free pages as the pages may
			 * belong to arbitrary zones.
			 */
			if (batch > 1)
				batch = max(batch >> order, 2);
			alloced = rmqueue_bulk(zone, order,
					batch, list,
					migratetype, alloc_flags);

			pcp->count += alloced << order;
			if (unlikely(list_empty(list)))
				return NULL;
		}

		page = list_first_entry(list, struct page, lru);
		list_del(&page->lru);
		pcp->count -= 1 << order;
	} while (check_new_pcp(page));

	return page;
}

/* Lock and remove page from the per-cpu list */
static struct page *rmqueue_pcplist(struct zone *preferred_zone,
			struct zone *zone, unsigned int order,
			gfp_t gfp_flags, int migratetype,
			unsigned int alloc_flags)
{
	struct per_cpu_pages *pcp;
	struct list_head *list;
	struct page *page;
	unsigned long flags;

	local_lock_irqsave(&pagesets.lock, flags);

	/*
	 * On allocation, reduce the number of pages that are batch freed.
	 * See nr_pcp_free() where free_factor is increased for subsequent
	 * frees.
	 */
	pcp = this_cpu_ptr(zone->per_cpu_pageset);
	pcp->free_factor >>= 1;
	list = &pcp->lists[order_to_pindex(migratetype, order)];
	page = __rmqueue_pcplist(zone, order, migratetype, alloc_flags, pcp, list);
	local_unlock_irqrestore(&pagesets.lock, flags);
	if (page) {
		__count_zid_vm_events(PGALLOC, page_zonenum(page), 1);
		zone_statistics(preferred_zone, zone, 1);
	}
	return page;
}

/*
 * Allocate a page from the given zone. Use pcplists for order-0 allocations.
 */
static inline
struct page *rmqueue(struct zone *preferred_zone,
			struct zone *zone, unsigned int order,
			gfp_t gfp_flags, unsigned int alloc_flags,
			int migratetype)
{
	unsigned long flags;
	struct page *page;

	if (likely(pcp_allowed_order(order))) {
		/*
		 * MIGRATE_MOVABLE pcplist could have the pages on CMA area and
		 * we need to skip it when CMA area isn't allowed.
		 */
		if (!IS_ENABLED(CONFIG_CMA) || alloc_flags & ALLOC_CMA ||
				migratetype != MIGRATE_MOVABLE) {
			page = rmqueue_pcplist(preferred_zone, zone, order,
					gfp_flags, migratetype, alloc_flags);
			goto out;
		}
	}

	/*
	 * We most definitely don't want callers attempting to
	 * allocate greater than order-1 page units with __GFP_NOFAIL.
	 */
	WARN_ON_ONCE((gfp_flags & __GFP_NOFAIL) && (order > 1));
	spin_lock_irqsave(&zone->lock, flags);

	do {
		page = NULL;
		/*
		 * order-0 request can reach here when the pcplist is skipped
		 * due to non-CMA allocation context. HIGHATOMIC area is
		 * reserved for high-order atomic allocation, so order-0
		 * request should skip it.
		 */
		if (order > 0 && alloc_flags & ALLOC_HARDER) {
			page = __rmqueue_smallest(zone, order, MIGRATE_HIGHATOMIC);
			if (page)
				trace_mm_page_alloc_zone_locked(page, order, migratetype);
		}
		if (!page)
		    //在当前zone通过buddy执行page分配
			page = __rmqueue(zone, order, migratetype, alloc_flags);
	} while (page && check_new_pages(page, order));
	if (!page)
		goto failed;

	__mod_zone_freepage_state(zone, -(1 << order),
				  get_pcppage_migratetype(page));
	spin_unlock_irqrestore(&zone->lock, flags);

	__count_zid_vm_events(PGALLOC, page_zonenum(page), 1 << order);
	zone_statistics(preferred_zone, zone, 1);

out:
	/* Separate test+clear to avoid unnecessary atomics */
	if (test_bit(ZONE_BOOSTED_WATERMARK, &zone->flags)) {
		clear_bit(ZONE_BOOSTED_WATERMARK, &zone->flags);
		wakeup_kswapd(zone, 0, 0, zone_idx(zone));
	}

	VM_BUG_ON_PAGE(page && bad_range(zone, page), page);
	return page;

failed:
	spin_unlock_irqrestore(&zone->lock, flags);
	return NULL;
}

#ifdef CONFIG_FAIL_PAGE_ALLOC

static struct {
	struct fault_attr attr;

	bool ignore_gfp_highmem;
	bool ignore_gfp_reclaim;
	u32 min_order;
} fail_page_alloc = {
	.attr = FAULT_ATTR_INITIALIZER,
	.ignore_gfp_reclaim = true,
	.ignore_gfp_highmem = true,
	.min_order = 1,
};

static int __init setup_fail_page_alloc(char *str)
{
	return setup_fault_attr(&fail_page_alloc.attr, str);
}
__setup("fail_page_alloc=", setup_fail_page_alloc);

static bool __should_fail_alloc_page(gfp_t gfp_mask, unsigned int order)
{
	if (order < fail_page_alloc.min_order)
		return false;
	if (gfp_mask & __GFP_NOFAIL)
		return false;
	if (fail_page_alloc.ignore_gfp_highmem && (gfp_mask & __GFP_HIGHMEM))
		return false;
	if (fail_page_alloc.ignore_gfp_reclaim &&
			(gfp_mask & __GFP_DIRECT_RECLAIM))
		return false;

	return should_fail(&fail_page_alloc.attr, 1 << order);
}

#ifdef CONFIG_FAULT_INJECTION_DEBUG_FS

static int __init fail_page_alloc_debugfs(void)
{
	umode_t mode = S_IFREG | 0600;
	struct dentry *dir;

	dir = fault_create_debugfs_attr("fail_page_alloc", NULL,
					&fail_page_alloc.attr);

	debugfs_create_bool("ignore-gfp-wait", mode, dir,
			    &fail_page_alloc.ignore_gfp_reclaim);
	debugfs_create_bool("ignore-gfp-highmem", mode, dir,
			    &fail_page_alloc.ignore_gfp_highmem);
	debugfs_create_u32("min-order", mode, dir, &fail_page_alloc.min_order);

	return 0;
}

late_initcall(fail_page_alloc_debugfs);

#endif /* CONFIG_FAULT_INJECTION_DEBUG_FS */

#else /* CONFIG_FAIL_PAGE_ALLOC */

static inline bool __should_fail_alloc_page(gfp_t gfp_mask, unsigned int order)
{
	return false;
}

#endif /* CONFIG_FAIL_PAGE_ALLOC */

static noinline bool should_fail_alloc_page(gfp_t gfp_mask, unsigned int order)
{
	return __should_fail_alloc_page(gfp_mask, order);
}
ALLOW_ERROR_INJECTION(should_fail_alloc_page, TRUE);

static inline long __zone_watermark_unusable_free(struct zone *z,
				unsigned int order, unsigned int alloc_flags)
{
	const bool alloc_harder = (alloc_flags & (ALLOC_HARDER|ALLOC_OOM));
	long unusable_free = (1 << order) - 1;

	/*
	 * If the caller does not have rights to ALLOC_HARDER then subtract
	 * the high-atomic reserves. This will over-estimate the size of the
	 * atomic reserve but it avoids a search.
	 */
	if (likely(!alloc_harder))
		unusable_free += z->nr_reserved_highatomic;

#ifdef CONFIG_CMA
	/* If allocation can't use CMA areas don't use free CMA pages */
	if (!(alloc_flags & ALLOC_CMA))
		unusable_free += zone_page_state(z, NR_FREE_CMA_PAGES);
#endif

	return unusable_free;
}

/*
 * Return true if free base pages are above 'mark'. For high-order checks it
 * will return true of the order-0 watermark is reached and there is at least
 * one free page of a suitable size. Checking now avoids taking the zone lock
 * to check in the allocation paths if no pages are free.
 */
bool __zone_watermark_ok(struct zone *z, unsigned int order, unsigned long mark,
			 int highest_zoneidx, unsigned int alloc_flags,
			 long free_pages)
{
	long min = mark;
	int o;
	const bool alloc_harder = (alloc_flags & (ALLOC_HARDER|ALLOC_OOM));

	/* free_pages may go negative - that's OK */
	free_pages -= __zone_watermark_unusable_free(z, order, alloc_flags);

	if (alloc_flags & ALLOC_HIGH)
		min -= min / 2;

	if (unlikely(alloc_harder)) {
		/*
		 * OOM victims can try even harder than normal ALLOC_HARDER
		 * users on the grounds that it's definitely going to be in
		 * the exit path shortly and free memory. Any allocation it
		 * makes during the free path will be small and short-lived.
		 */
		if (alloc_flags & ALLOC_OOM)
			min -= min / 2;
		else
			min -= min / 4;
	}

	/*
	 * Check watermarks for an order-0 allocation request. If these
	 * are not met, then a high-order request also cannot go ahead
	 * even if a suitable page happened to be free.
	 */
	if (free_pages <= min + z->lowmem_reserve[highest_zoneidx])
		return false;

	/* If this is an order-0 request then the watermark is fine */
	if (!order)
		return true;

	/* For a high-order request, check at least one suitable page is free */
	for (o = order; o < MAX_ORDER; o++) {
		struct free_area *area = &z->free_area[o];
		int mt;

		if (!area->nr_free)
			continue;

		for (mt = 0; mt < MIGRATE_PCPTYPES; mt++) {
			if (!free_area_empty(area, mt))
				return true;
		}

#ifdef CONFIG_CMA
		if ((alloc_flags & ALLOC_CMA) &&
		    !free_area_empty(area, MIGRATE_CMA)) {
			return true;
		}
#endif
		if (alloc_harder && !free_area_empty(area, MIGRATE_HIGHATOMIC))
			return true;
	}
	return false;
}

bool zone_watermark_ok(struct zone *z, unsigned int order, unsigned long mark,
		      int highest_zoneidx, unsigned int alloc_flags)
{
	return __zone_watermark_ok(z, order, mark, highest_zoneidx, alloc_flags,
					zone_page_state(z, NR_FREE_PAGES));
}

static inline bool zone_watermark_fast(struct zone *z, unsigned int order,
				unsigned long mark, int highest_zoneidx,
				unsigned int alloc_flags, gfp_t gfp_mask)
{
	long free_pages;

	free_pages = zone_page_state(z, NR_FREE_PAGES);

	/*
	 * Fast check for order-0 only. If this fails then the reserves
	 * need to be calculated.
	 */
	if (!order) {
		long fast_free;

		fast_free = free_pages;
		fast_free -= __zone_watermark_unusable_free(z, 0, alloc_flags);
		if (fast_free > mark + z->lowmem_reserve[highest_zoneidx])
			return true;
	}

	if (__zone_watermark_ok(z, order, mark, highest_zoneidx, alloc_flags,
					free_pages))
		return true;
	/*
	 * Ignore watermark boosting for GFP_ATOMIC order-0 allocations
	 * when checking the min watermark. The min watermark is the
	 * point where boosting is ignored so that kswapd is woken up
	 * when below the low watermark.
	 */
	if (unlikely(!order && (gfp_mask & __GFP_ATOMIC) && z->watermark_boost
		&& ((alloc_flags & ALLOC_WMARK_MASK) == WMARK_MIN))) {
		mark = z->_watermark[WMARK_MIN];
		return __zone_watermark_ok(z, order, mark, highest_zoneidx,
					alloc_flags, free_pages);
	}

	return false;
}

bool zone_watermark_ok_safe(struct zone *z, unsigned int order,
			unsigned long mark, int highest_zoneidx)
{
	long free_pages = zone_page_state(z, NR_FREE_PAGES);

	if (z->percpu_drift_mark && free_pages < z->percpu_drift_mark)
		free_pages = zone_page_state_snapshot(z, NR_FREE_PAGES);

	return __zone_watermark_ok(z, order, mark, highest_zoneidx, 0,
								free_pages);
}

#ifdef CONFIG_NUMA
static bool zone_allows_reclaim(struct zone *local_zone, struct zone *zone)
{
	return node_distance(zone_to_nid(local_zone), zone_to_nid(zone)) <=
				node_reclaim_distance;
}
#else	/* CONFIG_NUMA */
static bool zone_allows_reclaim(struct zone *local_zone, struct zone *zone)
{
	return true;
}
#endif	/* CONFIG_NUMA */

/*
 * The restriction on ZONE_DMA32 as being a suitable zone to use to avoid
 * fragmentation is subtle. If the preferred zone was HIGHMEM then
 * premature use of a lower zone may cause lowmem pressure problems that
 * are worse than fragmentation. If the next zone is ZONE_DMA then it is
 * probably too small. It only makes sense to spread allocations to avoid
 * fragmentation between the Normal and DMA32 zones.
 */
static inline unsigned int
alloc_flags_nofragment(struct zone *zone, gfp_t gfp_mask)
{
	unsigned int alloc_flags;

	/*
	 * __GFP_KSWAPD_RECLAIM is assumed to be the same as ALLOC_KSWAPD
	 * to save a branch.
	 */
	alloc_flags = (__force int) (gfp_mask & __GFP_KSWAPD_RECLAIM);

#ifdef CONFIG_ZONE_DMA32
	if (!zone)
		return alloc_flags;

	if (zone_idx(zone) != ZONE_NORMAL)
		return alloc_flags;

	/*
	 * If ZONE_DMA32 exists, assume it is the one after ZONE_NORMAL and
	 * the pointer is within zone->zone_pgdat->node_zones[]. Also assume
	 * on UMA that if Normal is populated then so is DMA32.
	 */
	BUILD_BUG_ON(ZONE_NORMAL - ZONE_DMA32 != 1);
	if (nr_online_nodes > 1 && !populated_zone(--zone))
		return alloc_flags;

	alloc_flags |= ALLOC_NOFRAGMENT;
#endif /* CONFIG_ZONE_DMA32 */
	return alloc_flags;
}

/* Must be called after current_gfp_context() which can change gfp_mask */
static inline unsigned int gfp_to_alloc_flags_cma(gfp_t gfp_mask,
						  unsigned int alloc_flags)
{
#ifdef CONFIG_CMA
	if (gfp_migratetype(gfp_mask) == MIGRATE_MOVABLE)
		alloc_flags |= ALLOC_CMA;
#endif
	return alloc_flags;
}

/*
 * get_page_from_freelist goes through the zonelist trying to allocate
 * a page.
 */
static struct page *
get_page_from_freelist(gfp_t gfp_mask, unsigned int order, int alloc_flags,
						const struct alloc_context *ac)
{
	struct zoneref *z;
	struct zone *zone;
	struct pglist_data *last_pgdat_dirty_limit = NULL;
	bool no_fallback;

retry:
	/*
	 * Scan zonelist, looking for a zone with enough free.
	 * See also __cpuset_node_allowed() comment in kernel/cpuset.c.
	 */
	no_fallback = alloc_flags & ALLOC_NOFRAGMENT;
	z = ac->preferred_zoneref;
	for_next_zone_zonelist_nodemask(zone, z, ac->highest_zoneidx,
					ac->nodemask) {
		struct page *page;
		unsigned long mark;

		if (cpusets_enabled() &&
			(alloc_flags & ALLOC_CPUSET) &&
			!__cpuset_zone_allowed(zone, gfp_mask))
				continue;
		/*
		 * When allocating a page cache page for writing, we
		 * want to get it from a node that is within its dirty
		 * limit, such that no single node holds more than its
		 * proportional share of globally allowed dirty pages.
		 * The dirty limits take into account the node's
		 * lowmem reserves and high watermark so that kswapd
		 * should be able to balance it without having to
		 * write pages from its LRU list.
		 *
		 * XXX: For now, allow allocations to potentially
		 * exceed the per-node dirty limit in the slowpath
		 * (spread_dirty_pages unset) before going into reclaim,
		 * which is important when on a NUMA setup the allowed
		 * nodes are together not big enough to reach the
		 * global limit.  The proper fix for these situations
		 * will require awareness of nodes in the
		 * dirty-throttling and the flusher threads.
		 */
		if (ac->spread_dirty_pages) {
			if (last_pgdat_dirty_limit == zone->zone_pgdat)
				continue;

			if (!node_dirty_ok(zone->zone_pgdat)) {
				last_pgdat_dirty_limit = zone->zone_pgdat;
				continue;
			}
		}

		if (no_fallback && nr_online_nodes > 1 &&
		    zone != ac->preferred_zoneref->zone) {
			int local_nid;

			/*
			 * If moving to a remote node, retry but allow
			 * fragmenting fallbacks. Locality is more important
			 * than fragmentation avoidance.
			 */
			local_nid = zone_to_nid(ac->preferred_zoneref->zone);
			if (zone_to_nid(zone) != local_nid) {
				alloc_flags &= ~ALLOC_NOFRAGMENT;
				goto retry;
			}
		}

		mark = wmark_pages(zone, alloc_flags & ALLOC_WMARK_MASK);
		if (!zone_watermark_fast(zone, order, mark,
				       ac->highest_zoneidx, alloc_flags,
				       gfp_mask)) {
			int ret;

#ifdef CONFIG_DEFERRED_STRUCT_PAGE_INIT
			/*
			 * Watermark failed for this zone, but see if we can
			 * grow this zone if it contains deferred pages.
			 */
			if (static_branch_unlikely(&deferred_pages)) {
				if (_deferred_grow_zone(zone, order))
					goto try_this_zone;
			}
#endif
			/* Checked here to keep the fast path fast */
			BUILD_BUG_ON(ALLOC_NO_WATERMARKS < NR_WMARK);
			if (alloc_flags & ALLOC_NO_WATERMARKS)
				goto try_this_zone;

			if (!node_reclaim_enabled() ||
			    !zone_allows_reclaim(ac->preferred_zoneref->zone, zone))
				continue;

			ret = node_reclaim(zone->zone_pgdat, gfp_mask, order);
			switch (ret) {
			case NODE_RECLAIM_NOSCAN:
				/* did not scan */
				continue;
			case NODE_RECLAIM_FULL:
				/* scanned but unreclaimable */
				continue;
			default:
				/* did we reclaim enough */
				if (zone_watermark_ok(zone, order, mark,
					ac->highest_zoneidx, alloc_flags))
					goto try_this_zone;

				continue;
			}
		}

try_this_zone:
        //自zone上申请page
		page = rmqueue(ac->preferred_zoneref->zone, zone, order,
				gfp_mask, alloc_flags, ac->migratetype);
		if (page) {
			prep_new_page(page, order, gfp_mask, alloc_flags);

			/*
			 * If this is a high-order atomic allocation then check
			 * if the pageblock should be reserved for the future
			 */
			if (unlikely(order && (alloc_flags & ALLOC_HARDER)))
				reserve_highatomic_pageblock(page, zone, order);

			return page;
		} else {
#ifdef CONFIG_DEFERRED_STRUCT_PAGE_INIT
			/* Try again if zone has deferred pages */
			if (static_branch_unlikely(&deferred_pages)) {
				if (_deferred_grow_zone(zone, order))
					goto try_this_zone;
			}
#endif
		}
	}

	/*
	 * It's possible on a UMA machine to get through all zones that are
	 * fragmented. If avoiding fragmentation, reset and try again.
	 */
	if (no_fallback) {
		alloc_flags &= ~ALLOC_NOFRAGMENT;
		goto retry;
	}

	return NULL;
}

static void warn_alloc_show_mem(gfp_t gfp_mask, nodemask_t *nodemask)
{
	unsigned int filter = SHOW_MEM_FILTER_NODES;

	/*
	 * This documents exceptions given to allocations in certain
	 * contexts that are allowed to allocate outside current's set
	 * of allowed nodes.
	 */
	if (!(gfp_mask & __GFP_NOMEMALLOC))
		if (tsk_is_oom_victim(current) ||
		    (current->flags & (PF_MEMALLOC | PF_EXITING)))
			filter &= ~SHOW_MEM_FILTER_NODES;
	if (in_interrupt() || !(gfp_mask & __GFP_DIRECT_RECLAIM))
		filter &= ~SHOW_MEM_FILTER_NODES;

	show_mem(filter, nodemask);
}

void warn_alloc(gfp_t gfp_mask, nodemask_t *nodemask, const char *fmt, ...)
{
	struct va_format vaf;
	va_list args;
	static DEFINE_RATELIMIT_STATE(nopage_rs, 10*HZ, 1);

	if ((gfp_mask & __GFP_NOWARN) || !__ratelimit(&nopage_rs))
		return;

	/*按%pV输出fmt指定的list*/
	va_start(args, fmt);
	vaf.fmt = fmt;
	vaf.va = &args;
	/*添加输出进程名称及gfp_mask等，例如
	 * kworker/u192:30: page allocation failure: order:4,
	 *  mode:0x60c0c0(GFP_KERNEL|__GFP_COMP|__GFP_ZERO), nodemask=(null)
	 * */
	pr_warn("%s: %pV, mode:%#x(%pGg), nodemask=%*pbl",
			current->comm, &vaf, gfp_mask, &gfp_mask,
			nodemask_pr_args(nodemask));
	va_end(args);

	cpuset_print_current_mems_allowed();
	pr_cont("\n");
	/*显示堆栈*/
	dump_stack();
	/*显示内存信息*/
	warn_alloc_show_mem(gfp_mask, nodemask);
}

static inline struct page *
__alloc_pages_cpuset_fallback(gfp_t gfp_mask, unsigned int order,
			      unsigned int alloc_flags,
			      const struct alloc_context *ac)
{
	struct page *page;

	page = get_page_from_freelist(gfp_mask, order,
			alloc_flags|ALLOC_CPUSET, ac);
	/*
	 * fallback to ignore cpuset restriction if our nodes
	 * are depleted
	 */
	if (!page)
		page = get_page_from_freelist(gfp_mask, order,
				alloc_flags, ac);

	return page;
}

static inline struct page *
__alloc_pages_may_oom(gfp_t gfp_mask, unsigned int order,
	const struct alloc_context *ac, unsigned long *did_some_progress)
{
	struct oom_control oc = {
		.zonelist = ac->zonelist,
		.nodemask = ac->nodemask,
		.memcg = NULL,
		.gfp_mask = gfp_mask,
		.order = order,
	};
	struct page *page;

	*did_some_progress = 0;

	/*
	 * Acquire the oom lock.  If that fails, somebody else is
	 * making progress for us.
	 */
	if (!mutex_trylock(&oom_lock)) {
		*did_some_progress = 1;
		schedule_timeout_uninterruptible(1);
		return NULL;
	}

	/*
	 * Go through the zonelist yet one more time, keep very high watermark
	 * here, this is only to catch a parallel oom killing, we must fail if
	 * we're still under heavy pressure. But make sure that this reclaim
	 * attempt shall not depend on __GFP_DIRECT_RECLAIM && !__GFP_NORETRY
	 * allocation which will never fail due to oom_lock already held.
	 */
	page = get_page_from_freelist((gfp_mask | __GFP_HARDWALL) &
				      ~__GFP_DIRECT_RECLAIM, order,
				      ALLOC_WMARK_HIGH|ALLOC_CPUSET, ac);
	if (page)
		goto out;

	/* Coredumps can quickly deplete all memory reserves */
	if (current->flags & PF_DUMPCORE)
		goto out;
	/* The OOM killer will not help higher order allocs */
	if (order > PAGE_ALLOC_COSTLY_ORDER)
		goto out;
	/*
	 * We have already exhausted all our reclaim opportunities without any
	 * success so it is time to admit defeat. We will skip the OOM killer
	 * because it is very likely that the caller has a more reasonable
	 * fallback than shooting a random task.
	 *
	 * The OOM killer may not free memory on a specific node.
	 */
	if (gfp_mask & (__GFP_RETRY_MAYFAIL | __GFP_THISNODE))
		goto out;
	/* The OOM killer does not needlessly kill tasks for lowmem */
	if (ac->highest_zoneidx < ZONE_NORMAL)
		goto out;
	if (pm_suspended_storage())
		goto out;
	/*
	 * XXX: GFP_NOFS allocations should rather fail than rely on
	 * other request to make a forward progress.
	 * We are in an unfortunate situation where out_of_memory cannot
	 * do much for this context but let's try it to at least get
	 * access to memory reserved if the current task is killed (see
	 * out_of_memory). Once filesystems are ready to handle allocation
	 * failures more gracefully we should just bail out here.
	 */

	/* Exhausted what can be done so it's blame time */
	if (out_of_memory(&oc) || WARN_ON_ONCE(gfp_mask & __GFP_NOFAIL)) {
		*did_some_progress = 1;

		/*
		 * Help non-failing allocations by giving them access to memory
		 * reserves
		 */
		if (gfp_mask & __GFP_NOFAIL)
			page = __alloc_pages_cpuset_fallback(gfp_mask, order,
					ALLOC_NO_WATERMARKS, ac);
	}
out:
	mutex_unlock(&oom_lock);
	return page;
}

/*
 * Maximum number of compaction retries with a progress before OOM
 * killer is consider as the only way to move forward.
 */
#define MAX_COMPACT_RETRIES 16

#ifdef CONFIG_COMPACTION
/* Try memory compaction for high-order allocations before reclaim */
static struct page *
__alloc_pages_direct_compact(gfp_t gfp_mask, unsigned int order,
		unsigned int alloc_flags, const struct alloc_context *ac,
		enum compact_priority prio, enum compact_result *compact_result)
{
	struct page *page = NULL;
	unsigned long pflags;
	unsigned int noreclaim_flag;

	if (!order)
		return NULL;

	psi_memstall_enter(&pflags);
	noreclaim_flag = memalloc_noreclaim_save();

	*compact_result = try_to_compact_pages(gfp_mask, order, alloc_flags, ac,
								prio, &page);

	memalloc_noreclaim_restore(noreclaim_flag);
	psi_memstall_leave(&pflags);

	if (*compact_result == COMPACT_SKIPPED)
		return NULL;
	/*
	 * At least in one zone compaction wasn't deferred or skipped, so let's
	 * count a compaction stall
	 */
	count_vm_event(COMPACTSTALL);

	/* Prep a captured page if available */
	if (page)
		prep_new_page(page, order, gfp_mask, alloc_flags);

	/* Try get a page from the freelist if available */
	if (!page)
		page = get_page_from_freelist(gfp_mask, order, alloc_flags, ac);

	if (page) {
		struct zone *zone = page_zone(page);

		zone->compact_blockskip_flush = false;
		compaction_defer_reset(zone, order, true);
		count_vm_event(COMPACTSUCCESS);
		return page;
	}

	/*
	 * It's bad if compaction run occurs and fails. The most likely reason
	 * is that pages exist, but not enough to satisfy watermarks.
	 */
	count_vm_event(COMPACTFAIL);

	cond_resched();

	return NULL;
}

static inline bool
should_compact_retry(struct alloc_context *ac, int order, int alloc_flags,
		     enum compact_result compact_result,
		     enum compact_priority *compact_priority,
		     int *compaction_retries)
{
	int max_retries = MAX_COMPACT_RETRIES;
	int min_priority;
	bool ret = false;
	int retries = *compaction_retries;
	enum compact_priority priority = *compact_priority;

	if (!order)
		return false;

	if (fatal_signal_pending(current))
		return false;

	if (compaction_made_progress(compact_result))
		(*compaction_retries)++;

	/*
	 * compaction considers all the zone as desperately out of memory
	 * so it doesn't really make much sense to retry except when the
	 * failure could be caused by insufficient priority
	 */
	if (compaction_failed(compact_result))
		goto check_priority;

	/*
	 * compaction was skipped because there are not enough order-0 pages
	 * to work with, so we retry only if it looks like reclaim can help.
	 */
	if (compaction_needs_reclaim(compact_result)) {
		ret = compaction_zonelist_suitable(ac, order, alloc_flags);
		goto out;
	}

	/*
	 * make sure the compaction wasn't deferred or didn't bail out early
	 * due to locks contention before we declare that we should give up.
	 * But the next retry should use a higher priority if allowed, so
	 * we don't just keep bailing out endlessly.
	 */
	if (compaction_withdrawn(compact_result)) {
		goto check_priority;
	}

	/*
	 * !costly requests are much more important than __GFP_RETRY_MAYFAIL
	 * costly ones because they are de facto nofail and invoke OOM
	 * killer to move on while costly can fail and users are ready
	 * to cope with that. 1/4 retries is rather arbitrary but we
	 * would need much more detailed feedback from compaction to
	 * make a better decision.
	 */
	if (order > PAGE_ALLOC_COSTLY_ORDER)
		max_retries /= 4;
	if (*compaction_retries <= max_retries) {
		ret = true;
		goto out;
	}

	/*
	 * Make sure there are attempts at the highest priority if we exhausted
	 * all retries or failed at the lower priorities.
	 */
check_priority:
	min_priority = (order > PAGE_ALLOC_COSTLY_ORDER) ?
			MIN_COMPACT_COSTLY_PRIORITY : MIN_COMPACT_PRIORITY;

	if (*compact_priority > min_priority) {
		(*compact_priority)--;
		*compaction_retries = 0;
		ret = true;
	}
out:
	trace_compact_retry(order, priority, compact_result, retries, max_retries, ret);
	return ret;
}
#else
static inline struct page *
__alloc_pages_direct_compact(gfp_t gfp_mask, unsigned int order,
		unsigned int alloc_flags, const struct alloc_context *ac,
		enum compact_priority prio, enum compact_result *compact_result)
{
	*compact_result = COMPACT_SKIPPED;
	return NULL;
}

static inline bool
should_compact_retry(struct alloc_context *ac, unsigned int order, int alloc_flags,
		     enum compact_result compact_result,
		     enum compact_priority *compact_priority,
		     int *compaction_retries)
{
	struct zone *zone;
	struct zoneref *z;

	if (!order || order > PAGE_ALLOC_COSTLY_ORDER)
		return false;

	/*
	 * There are setups with compaction disabled which would prefer to loop
	 * inside the allocator rather than hit the oom killer prematurely.
	 * Let's give them a good hope and keep retrying while the order-0
	 * watermarks are OK.
	 */
	for_each_zone_zonelist_nodemask(zone, z, ac->zonelist,
				ac->highest_zoneidx, ac->nodemask) {
		if (zone_watermark_ok(zone, 0, min_wmark_pages(zone),
					ac->highest_zoneidx, alloc_flags))
			return true;
	}
	return false;
}
#endif /* CONFIG_COMPACTION */

#ifdef CONFIG_LOCKDEP
static struct lockdep_map __fs_reclaim_map =
	STATIC_LOCKDEP_MAP_INIT("fs_reclaim", &__fs_reclaim_map);

static bool __need_reclaim(gfp_t gfp_mask)
{
	/* no reclaim without waiting on it */
	if (!(gfp_mask & __GFP_DIRECT_RECLAIM))
		return false;

	/* this guy won't enter reclaim */
	if (current->flags & PF_MEMALLOC)
		return false;

	if (gfp_mask & __GFP_NOLOCKDEP)
		return false;

	return true;
}

void __fs_reclaim_acquire(void)
{
	lock_map_acquire(&__fs_reclaim_map);
}

void __fs_reclaim_release(void)
{
	lock_map_release(&__fs_reclaim_map);
}

void fs_reclaim_acquire(gfp_t gfp_mask)
{
	gfp_mask = current_gfp_context(gfp_mask);

	if (__need_reclaim(gfp_mask)) {
		if (gfp_mask & __GFP_FS)
			__fs_reclaim_acquire();

#ifdef CONFIG_MMU_NOTIFIER
		lock_map_acquire(&__mmu_notifier_invalidate_range_start_map);
		lock_map_release(&__mmu_notifier_invalidate_range_start_map);
#endif

	}
}
EXPORT_SYMBOL_GPL(fs_reclaim_acquire);

void fs_reclaim_release(gfp_t gfp_mask)
{
	gfp_mask = current_gfp_context(gfp_mask);

	if (__need_reclaim(gfp_mask)) {
		if (gfp_mask & __GFP_FS)
			__fs_reclaim_release();
	}
}
EXPORT_SYMBOL_GPL(fs_reclaim_release);
#endif

/* Perform direct synchronous page reclaim */
static unsigned long
__perform_reclaim(gfp_t gfp_mask, unsigned int order,
					const struct alloc_context *ac)
{
	unsigned int noreclaim_flag;
	unsigned long pflags, progress;

	cond_resched();

	/* We now go into synchronous reclaim */
	cpuset_memory_pressure_bump();
	psi_memstall_enter(&pflags);
	fs_reclaim_acquire(gfp_mask);
	noreclaim_flag = memalloc_noreclaim_save();

	progress = try_to_free_pages(ac->zonelist, order, gfp_mask,
								ac->nodemask);

	memalloc_noreclaim_restore(noreclaim_flag);
	fs_reclaim_release(gfp_mask);
	psi_memstall_leave(&pflags);

	cond_resched();

	return progress;
}

/* The really slow allocator path where we enter direct reclaim */
static inline struct page *
__alloc_pages_direct_reclaim(gfp_t gfp_mask, unsigned int order,
		unsigned int alloc_flags, const struct alloc_context *ac,
		unsigned long *did_some_progress)
{
	struct page *page = NULL;
	bool drained = false;

	*did_some_progress = __perform_reclaim(gfp_mask, order, ac);
	if (unlikely(!(*did_some_progress)))
		return NULL;

retry:
	page = get_page_from_freelist(gfp_mask, order, alloc_flags, ac);

	/*
	 * If an allocation failed after direct reclaim, it could be because
	 * pages are pinned on the per-cpu lists or in high alloc reserves.
	 * Shrink them and try again
	 */
	if (!page && !drained) {
		unreserve_highatomic_pageblock(ac, false);
		drain_all_pages(NULL);
		drained = true;
		goto retry;
	}

	return page;
}

static void wake_all_kswapds(unsigned int order, gfp_t gfp_mask,
			     const struct alloc_context *ac)
{
	struct zoneref *z;
	struct zone *zone;
	pg_data_t *last_pgdat = NULL;
	enum zone_type highest_zoneidx = ac->highest_zoneidx;

	for_each_zone_zonelist_nodemask(zone, z, ac->zonelist, highest_zoneidx,
					ac->nodemask) {
		if (last_pgdat != zone->zone_pgdat)
			wakeup_kswapd(zone, gfp_mask, order, highest_zoneidx);
		last_pgdat = zone->zone_pgdat;
	}
}

static inline unsigned int
gfp_to_alloc_flags(gfp_t gfp_mask)
{
	unsigned int alloc_flags = ALLOC_WMARK_MIN | ALLOC_CPUSET;

	/*
	 * __GFP_HIGH is assumed to be the same as ALLOC_HIGH
	 * and __GFP_KSWAPD_RECLAIM is assumed to be the same as ALLOC_KSWAPD
	 * to save two branches.
	 */
	BUILD_BUG_ON(__GFP_HIGH != (__force gfp_t) ALLOC_HIGH);
	BUILD_BUG_ON(__GFP_KSWAPD_RECLAIM != (__force gfp_t) ALLOC_KSWAPD);

	/*
	 * The caller may dip into page reserves a bit more if the caller
	 * cannot run direct reclaim, or if the caller has realtime scheduling
	 * policy or is asking for __GFP_HIGH memory.  GFP_ATOMIC requests will
	 * set both ALLOC_HARDER (__GFP_ATOMIC) and ALLOC_HIGH (__GFP_HIGH).
	 */
	alloc_flags |= (__force int)
		(gfp_mask & (__GFP_HIGH | __GFP_KSWAPD_RECLAIM));

	if (gfp_mask & __GFP_ATOMIC) {
		/*
		 * Not worth trying to allocate harder for __GFP_NOMEMALLOC even
		 * if it can't schedule.
		 */
		if (!(gfp_mask & __GFP_NOMEMALLOC))
			alloc_flags |= ALLOC_HARDER;
		/*
		 * Ignore cpuset mems for GFP_ATOMIC rather than fail, see the
		 * comment for __cpuset_node_allowed().
		 */
		alloc_flags &= ~ALLOC_CPUSET;
	} else if (unlikely(rt_task(current)) && !in_interrupt())
		alloc_flags |= ALLOC_HARDER;

	alloc_flags = gfp_to_alloc_flags_cma(gfp_mask, alloc_flags);

	return alloc_flags;
}

static bool oom_reserves_allowed(struct task_struct *tsk)
{
	if (!tsk_is_oom_victim(tsk))
		return false;

	/*
	 * !MMU doesn't have oom reaper so give access to memory reserves
	 * only to the thread with TIF_MEMDIE set
	 */
	if (!IS_ENABLED(CONFIG_MMU) && !test_thread_flag(TIF_MEMDIE))
		return false;

	return true;
}

/*
 * Distinguish requests which really need access to full memory
 * reserves from oom victims which can live with a portion of it
 */
static inline int __gfp_pfmemalloc_flags(gfp_t gfp_mask)
{
	if (unlikely(gfp_mask & __GFP_NOMEMALLOC))
		return 0;
	if (gfp_mask & __GFP_MEMALLOC)
		return ALLOC_NO_WATERMARKS;
	if (in_serving_softirq() && (current->flags & PF_MEMALLOC))
		return ALLOC_NO_WATERMARKS;
	if (!in_interrupt()) {
		if (current->flags & PF_MEMALLOC)
			return ALLOC_NO_WATERMARKS;
		else if (oom_reserves_allowed(current))
			return ALLOC_OOM;
	}

	return 0;
}

bool gfp_pfmemalloc_allowed(gfp_t gfp_mask)
{
	return !!__gfp_pfmemalloc_flags(gfp_mask);
}

/*
 * Checks whether it makes sense to retry the reclaim to make a forward progress
 * for the given allocation request.
 *
 * We give up when we either have tried MAX_RECLAIM_RETRIES in a row
 * without success, or when we couldn't even meet the watermark if we
 * reclaimed all remaining pages on the LRU lists.
 *
 * Returns true if a retry is viable or false to enter the oom path.
 */
static inline bool
should_reclaim_retry(gfp_t gfp_mask, unsigned order,
		     struct alloc_context *ac, int alloc_flags,
		     bool did_some_progress, int *no_progress_loops)
{
	struct zone *zone;
	struct zoneref *z;
	bool ret = false;

	/*
	 * Costly allocations might have made a progress but this doesn't mean
	 * their order will become available due to high fragmentation so
	 * always increment the no progress counter for them
	 */
	if (did_some_progress && order <= PAGE_ALLOC_COSTLY_ORDER)
		*no_progress_loops = 0;
	else
		(*no_progress_loops)++;

	/*
	 * Make sure we converge to OOM if we cannot make any progress
	 * several times in the row.
	 */
	if (*no_progress_loops > MAX_RECLAIM_RETRIES) {
		/* Before OOM, exhaust highatomic_reserve */
		return unreserve_highatomic_pageblock(ac, true);
	}

	/*
	 * Keep reclaiming pages while there is a chance this will lead
	 * somewhere.  If none of the target zones can satisfy our allocation
	 * request even if all reclaimable pages are considered then we are
	 * screwed and have to go OOM.
	 */
	for_each_zone_zonelist_nodemask(zone, z, ac->zonelist,
				ac->highest_zoneidx, ac->nodemask) {
		unsigned long available;
		unsigned long reclaimable;
		unsigned long min_wmark = min_wmark_pages(zone);
		bool wmark;

		available = reclaimable = zone_reclaimable_pages(zone);
		available += zone_page_state_snapshot(zone, NR_FREE_PAGES);

		/*
		 * Would the allocation succeed if we reclaimed all
		 * reclaimable pages?
		 */
		wmark = __zone_watermark_ok(zone, order, min_wmark,
				ac->highest_zoneidx, alloc_flags, available);
		trace_reclaim_retry_zone(z, order, reclaimable,
				available, min_wmark, *no_progress_loops, wmark);
		if (wmark) {
			/*
			 * If we didn't make any progress and have a lot of
			 * dirty + writeback pages then we should wait for
			 * an IO to complete to slow down the reclaim and
			 * prevent from pre mature OOM
			 */
			if (!did_some_progress) {
				unsigned long write_pending;

				write_pending = zone_page_state_snapshot(zone,
							NR_ZONE_WRITE_PENDING);

				if (2 * write_pending > reclaimable) {
					congestion_wait(BLK_RW_ASYNC, HZ/10);
					return true;
				}
			}

			ret = true;
			goto out;
		}
	}

out:
	/*
	 * Memory allocation/reclaim might be called from a WQ context and the
	 * current implementation of the WQ concurrency control doesn't
	 * recognize that a particular WQ is congested if the worker thread is
	 * looping without ever sleeping. Therefore we have to do a short sleep
	 * here rather than calling cond_resched().
	 */
	if (current->flags & PF_WQ_WORKER)
		schedule_timeout_uninterruptible(1);
	else
		cond_resched();
	return ret;
}

static inline bool
check_retry_cpuset(int cpuset_mems_cookie, struct alloc_context *ac)
{
	/*
	 * It's possible that cpuset's mems_allowed and the nodemask from
	 * mempolicy don't intersect. This should be normally dealt with by
	 * policy_nodemask(), but it's possible to race with cpuset update in
	 * such a way the check therein was true, and then it became false
	 * before we got our cpuset_mems_cookie here.
	 * This assumes that for all allocations, ac->nodemask can come only
	 * from MPOL_BIND mempolicy (whose documented semantics is to be ignored
	 * when it does not intersect with the cpuset restrictions) or the
	 * caller can deal with a violated nodemask.
	 */
	if (cpusets_enabled() && ac->nodemask &&
			!cpuset_nodemask_valid_mems_allowed(ac->nodemask)) {
		ac->nodemask = NULL;
		return true;
	}

	/*
	 * When updating a task's mems_allowed or mempolicy nodemask, it is
	 * possible to race with parallel threads in such a way that our
	 * allocation can fail while the mask is being updated. If we are about
	 * to fail, check if the cpuset changed during allocation and if so,
	 * retry.
	 */
	if (read_mems_allowed_retry(cpuset_mems_cookie))
		return true;

	return false;
}

static inline struct page *
__alloc_pages_slowpath(gfp_t gfp_mask, unsigned int order,
						struct alloc_context *ac)
{
	bool can_direct_reclaim = gfp_mask & __GFP_DIRECT_RECLAIM;
	const bool costly_order = order > PAGE_ALLOC_COSTLY_ORDER;
	struct page *page = NULL;
	unsigned int alloc_flags;
	unsigned long did_some_progress;
	enum compact_priority compact_priority;
	enum compact_result compact_result;
	int compaction_retries;
	int no_progress_loops;
	unsigned int cpuset_mems_cookie;
	int reserve_flags;

	/*
	 * We also sanity check to catch abuse of atomic reserves being used by
	 * callers that are not in atomic context.
	 */
	if (WARN_ON_ONCE((gfp_mask & (__GFP_ATOMIC|__GFP_DIRECT_RECLAIM)) ==
				(__GFP_ATOMIC|__GFP_DIRECT_RECLAIM)))
		gfp_mask &= ~__GFP_ATOMIC;

retry_cpuset:
	compaction_retries = 0;
	no_progress_loops = 0;
	compact_priority = DEF_COMPACT_PRIORITY;
	cpuset_mems_cookie = read_mems_allowed_begin();

	/*
	 * The fast path uses conservative alloc_flags to succeed only until
	 * kswapd needs to be woken up, and to avoid the cost of setting up
	 * alloc_flags precisely. So we do that now.
	 */
	alloc_flags = gfp_to_alloc_flags(gfp_mask);

	/*
	 * We need to recalculate the starting point for the zonelist iterator
	 * because we might have used different nodemask in the fast path, or
	 * there was a cpuset modification and we are retrying - otherwise we
	 * could end up iterating over non-eligible zones endlessly.
	 */
	ac->preferred_zoneref = first_zones_zonelist(ac->zonelist,
					ac->highest_zoneidx, ac->nodemask);
	if (!ac->preferred_zoneref->zone)
		goto nopage;

	//如果alloc容许wakeup kswapd线程，则唤醒
	if (alloc_flags & ALLOC_KSWAPD)
		wake_all_kswapds(order, gfp_mask, ac);

	/*
	 * The adjusted alloc_flags might result in immediate success, so try
	 * that first
	 */
	//已唤醒kswapd线程，重新尝试自freelist上申请
	page = get_page_from_freelist(gfp_mask, order, alloc_flags, ac);
	if (page)
		goto got_pg;

	/*
	 * For costly allocations, try direct compaction first, as it's likely
	 * that we have enough base pages and don't need to reclaim. For non-
	 * movable high-order allocations, do that as well, as compaction will
	 * try prevent permanent fragmentation by migrating from blocks of the
	 * same migratetype.
	 * Don't try this for allocations that are allowed to ignore
	 * watermarks, as the ALLOC_NO_WATERMARKS attempt didn't yet happen.
	 */
	if (can_direct_reclaim &&
			(costly_order ||
			   (order > 0 && ac->migratetype != MIGRATE_MOVABLE))
			&& !gfp_pfmemalloc_allowed(gfp_mask)) {
		page = __alloc_pages_direct_compact(gfp_mask, order,
						alloc_flags, ac,
						INIT_COMPACT_PRIORITY,
						&compact_result);
		if (page)
			goto got_pg;

		/*
		 * Checks for costly allocations with __GFP_NORETRY, which
		 * includes some THP page fault allocations
		 */
		if (costly_order && (gfp_mask & __GFP_NORETRY)) {
			/*
			 * If allocating entire pageblock(s) and compaction
			 * failed because all zones are below low watermarks
			 * or is prohibited because it recently failed at this
			 * order, fail immediately unless the allocator has
			 * requested compaction and reclaim retry.
			 *
			 * Reclaim is
			 *  - potentially very expensive because zones are far
			 *    below their low watermarks or this is part of very
			 *    bursty high order allocations,
			 *  - not guaranteed to help because isolate_freepages()
			 *    may not iterate over freed pages as part of its
			 *    linear scan, and
			 *  - unlikely to make entire pageblocks free on its
			 *    own.
			 */
			if (compact_result == COMPACT_SKIPPED ||
			    compact_result == COMPACT_DEFERRED)
				goto nopage;

			/*
			 * Looks like reclaim/compaction is worth trying, but
			 * sync compaction could be very expensive, so keep
			 * using async compaction.
			 */
			compact_priority = INIT_COMPACT_PRIORITY;
		}
	}

retry:
	/* Ensure kswapd doesn't accidentally go to sleep as long as we loop */
	if (alloc_flags & ALLOC_KSWAPD)
		wake_all_kswapds(order, gfp_mask, ac);

	reserve_flags = __gfp_pfmemalloc_flags(gfp_mask);
	if (reserve_flags)
		alloc_flags = gfp_to_alloc_flags_cma(gfp_mask, reserve_flags);

	/*
	 * Reset the nodemask and zonelist iterators if memory policies can be
	 * ignored. These allocations are high priority and system rather than
	 * user oriented.
	 */
	if (!(alloc_flags & ALLOC_CPUSET) || reserve_flags) {
		ac->nodemask = NULL;
		ac->preferred_zoneref = first_zones_zonelist(ac->zonelist,
					ac->highest_zoneidx, ac->nodemask);
	}

	/* Attempt with potentially adjusted zonelist and alloc_flags */
	page = get_page_from_freelist(gfp_mask, order, alloc_flags, ac);
	if (page)
		goto got_pg;

	/* Caller is not willing to reclaim, we can't balance anything */
	if (!can_direct_reclaim)
		goto nopage;

	/* Avoid recursion of direct reclaim */
	if (current->flags & PF_MEMALLOC)
		goto nopage;

	/* Try direct reclaim and then allocating */
	page = __alloc_pages_direct_reclaim(gfp_mask, order, alloc_flags, ac,
							&did_some_progress);
	if (page)
		goto got_pg;

	/* Try direct compaction and then allocating */
	page = __alloc_pages_direct_compact(gfp_mask, order, alloc_flags, ac,
					compact_priority, &compact_result);
	if (page)
		goto got_pg;

	/* Do not loop if specifically requested */
	if (gfp_mask & __GFP_NORETRY)
		goto nopage;

	/*
	 * Do not retry costly high order allocations unless they are
	 * __GFP_RETRY_MAYFAIL
	 */
	if (costly_order && !(gfp_mask & __GFP_RETRY_MAYFAIL))
		goto nopage;

	if (should_reclaim_retry(gfp_mask, order, ac, alloc_flags,
				 did_some_progress > 0, &no_progress_loops))
		goto retry;

	/*
	 * It doesn't make any sense to retry for the compaction if the order-0
	 * reclaim is not able to make any progress because the current
	 * implementation of the compaction depends on the sufficient amount
	 * of free memory (see __compaction_suitable)
	 */
	if (did_some_progress > 0 &&
			should_compact_retry(ac, order, alloc_flags,
				compact_result, &compact_priority,
				&compaction_retries))
		goto retry;


	/* Deal with possible cpuset update races before we start OOM killing */
	if (check_retry_cpuset(cpuset_mems_cookie, ac))
		goto retry_cpuset;

	/* Reclaim has failed us, start killing things */
	page = __alloc_pages_may_oom(gfp_mask, order, ac, &did_some_progress);
	if (page)
		goto got_pg;

	/* Avoid allocations with no watermarks from looping endlessly */
	if (tsk_is_oom_victim(current) &&
	    (alloc_flags & ALLOC_OOM ||
	     (gfp_mask & __GFP_NOMEMALLOC)))
		goto nopage;

	/* Retry as long as the OOM killer is making progress */
	if (did_some_progress) {
		no_progress_loops = 0;
		goto retry;
	}

nopage:
	/* Deal with possible cpuset update races before we fail */
	if (check_retry_cpuset(cpuset_mems_cookie, ac))
		goto retry_cpuset;

	/*
	 * Make sure that __GFP_NOFAIL request doesn't leak out and make sure
	 * we always retry
	 */
	if (gfp_mask & __GFP_NOFAIL) {
		/*
		 * All existing users of the __GFP_NOFAIL are blockable, so warn
		 * of any new users that actually require GFP_NOWAIT
		 */
		if (WARN_ON_ONCE(!can_direct_reclaim))
			goto fail;

		/*
		 * PF_MEMALLOC request from this context is rather bizarre
		 * because we cannot reclaim anything and only can loop waiting
		 * for somebody to do a work for us
		 */
		WARN_ON_ONCE(current->flags & PF_MEMALLOC);

		/*
		 * non failing costly orders are a hard requirement which we
		 * are not prepared for much so let's warn about these users
		 * so that we can identify them and convert them to something
		 * else.
		 */
		WARN_ON_ONCE(order > PAGE_ALLOC_COSTLY_ORDER);

		/*
		 * Help non-failing allocations by giving them access to memory
		 * reserves but do not use ALLOC_NO_WATERMARKS because this
		 * could deplete whole memory reserves which would just make
		 * the situation worse
		 */
		page = __alloc_pages_cpuset_fallback(gfp_mask, order, ALLOC_HARDER, ac);
		if (page)
			goto got_pg;

		cond_resched();
		goto retry;
	}
fail:
	warn_alloc(gfp_mask, ac->nodemask,
			"page allocation failure: order:%u", order);
got_pg:
	return page;
}

static inline bool prepare_alloc_pages(gfp_t gfp_mask, unsigned int order,
		int preferred_nid, nodemask_t *nodemask,
		struct alloc_context *ac, gfp_t *alloc_gfp,
		unsigned int *alloc_flags)
{
	ac->highest_zoneidx = gfp_zone(gfp_mask);
	ac->zonelist = node_zonelist(preferred_nid, gfp_mask);
	ac->nodemask = nodemask;
	ac->migratetype = gfp_migratetype(gfp_mask);

	if (cpusets_enabled()) {
		*alloc_gfp |= __GFP_HARDWALL;
		/*
		 * When we are in the interrupt context, it is irrelevant
		 * to the current task context. It means that any node ok.
		 */
		if (!in_interrupt() && !ac->nodemask)
			ac->nodemask = &cpuset_current_mems_allowed;
		else
			*alloc_flags |= ALLOC_CPUSET;
	}

	fs_reclaim_acquire(gfp_mask);
	fs_reclaim_release(gfp_mask);

	might_sleep_if(gfp_mask & __GFP_DIRECT_RECLAIM);

	if (should_fail_alloc_page(gfp_mask, order))
		return false;

	*alloc_flags = gfp_to_alloc_flags_cma(gfp_mask, *alloc_flags);

	/* Dirty zone balancing only done in the fast path */
	ac->spread_dirty_pages = (gfp_mask & __GFP_WRITE);

	/*
	 * The preferred zone is used for statistics but crucially it is
	 * also used as the starting point for the zonelist iterator. It
	 * may get reset for allocations that ignore memory policies.
	 */
	ac->preferred_zoneref = first_zones_zonelist(ac->zonelist,
					ac->highest_zoneidx, ac->nodemask);

	return true;
}

/*
 * __alloc_pages_bulk - Allocate a number of order-0 pages to a list or array
 * @gfp: GFP flags for the allocation
 * @preferred_nid: The preferred NUMA node ID to allocate from
 * @nodemask: Set of nodes to allocate from, may be NULL
 * @nr_pages: The number of pages desired on the list or array
 * @page_list: Optional list to store the allocated pages
 * @page_array: Optional array to store the pages
 *
 * This is a batched version of the page allocator that attempts to
 * allocate nr_pages quickly. Pages are added to page_list if page_list
 * is not NULL, otherwise it is assumed that the page_array is valid.
 *
 * For lists, nr_pages is the number of pages that should be allocated.
 *
 * For arrays, only NULL elements are populated with pages and nr_pages
 * is the maximum number of pages that will be stored in the array.
 *
 * Returns the number of pages on the list or array.
 */
unsigned long __alloc_pages_bulk(gfp_t gfp, int preferred_nid,
			nodemask_t *nodemask, int nr_pages,
			struct list_head *page_list,
			struct page **page_array)
{
	struct page *page;
	unsigned long flags;
	struct zone *zone;
	struct zoneref *z;
	struct per_cpu_pages *pcp;
	struct list_head *pcp_list;
	struct alloc_context ac;
	gfp_t alloc_gfp;
	unsigned int alloc_flags = ALLOC_WMARK_LOW;
	int nr_populated = 0, nr_account = 0;

	if (unlikely(nr_pages <= 0))
		return 0;

	/*
	 * Skip populated array elements to determine if any pages need
	 * to be allocated before disabling IRQs.
	 */
	while (page_array && nr_populated < nr_pages && page_array[nr_populated])
		nr_populated++;

	/* Already populated array? */
	if (unlikely(page_array && nr_pages - nr_populated == 0))
		return nr_populated;

	/* Use the single page allocator for one page. */
	if (nr_pages - nr_populated == 1)
		goto failed;

	/* May set ALLOC_NOFRAGMENT, fragmentation will return 1 page. */
	gfp &= gfp_allowed_mask;
	alloc_gfp = gfp;
	if (!prepare_alloc_pages(gfp, 0, preferred_nid, nodemask, &ac, &alloc_gfp, &alloc_flags))
		return 0;
	gfp = alloc_gfp;

	/* Find an allowed local zone that meets the low watermark. */
	for_each_zone_zonelist_nodemask(zone, z, ac.zonelist, ac.highest_zoneidx, ac.nodemask) {
		unsigned long mark;

		if (cpusets_enabled() && (alloc_flags & ALLOC_CPUSET) &&
		    !__cpuset_zone_allowed(zone, gfp)) {
			continue;
		}

		if (nr_online_nodes > 1 && zone != ac.preferred_zoneref->zone &&
		    zone_to_nid(zone) != zone_to_nid(ac.preferred_zoneref->zone)) {
			goto failed;
		}

		mark = wmark_pages(zone, alloc_flags & ALLOC_WMARK_MASK) + nr_pages;
		if (zone_watermark_fast(zone, 0,  mark,
				zonelist_zone_idx(ac.preferred_zoneref),
				alloc_flags, gfp)) {
			break;
		}
	}

	/*
	 * If there are no allowed local zones that meets the watermarks then
	 * try to allocate a single page and reclaim if necessary.
	 */
	if (unlikely(!zone))
		goto failed;

	/* Attempt the batch allocation */
	local_lock_irqsave(&pagesets.lock, flags);
	pcp = this_cpu_ptr(zone->per_cpu_pageset);
	pcp_list = &pcp->lists[order_to_pindex(ac.migratetype, 0)];

	while (nr_populated < nr_pages) {

		/* Skip existing pages */
		if (page_array && page_array[nr_populated]) {
			nr_populated++;
			continue;
		}

		page = __rmqueue_pcplist(zone, 0, ac.migratetype, alloc_flags,
								pcp, pcp_list);
		if (unlikely(!page)) {
			/* Try and get at least one page */
			if (!nr_populated)
				goto failed_irq;
			break;
		}
		nr_account++;

		prep_new_page(page, 0, gfp, 0);
		if (page_list)
			list_add(&page->lru, page_list);
		else
			page_array[nr_populated] = page;
		nr_populated++;
	}

	local_unlock_irqrestore(&pagesets.lock, flags);

	__count_zid_vm_events(PGALLOC, zone_idx(zone), nr_account);
	zone_statistics(ac.preferred_zoneref->zone, zone, nr_account);

	return nr_populated;

failed_irq:
	local_unlock_irqrestore(&pagesets.lock, flags);

failed:
	page = __alloc_pages(gfp, 0, preferred_nid, nodemask);
	if (page) {
		if (page_list)
			list_add(&page->lru, page_list);
		else
			page_array[nr_populated] = page;
		nr_populated++;
	}

	return nr_populated;
}
EXPORT_SYMBOL_GPL(__alloc_pages_bulk);

/*
 * This is the 'heart' of the zoned buddy allocator.
 */
<<<<<<< HEAD
struct page *
__alloc_pages_nodemask(gfp_t gfp_mask, unsigned int order/*page数目-1*/, int preferred_nid/*优先选择的numa node*/,
=======
struct page *__alloc_pages(gfp_t gfp, unsigned int order, int preferred_nid,
>>>>>>> 40226a3d
							nodemask_t *nodemask)
{
	struct page *page;
	unsigned int alloc_flags = ALLOC_WMARK_LOW;
	gfp_t alloc_gfp; /* The gfp_t that was actually used for allocation */
	struct alloc_context ac = { };

	/*
	 * There are several places where we assume that the order value is sane
	 * so bail out early if the request is out of bound.
	 */
	if (unlikely(order >= MAX_ORDER)) {
<<<<<<< HEAD
		//申请的大小超限
		WARN_ON_ONCE(!(gfp_mask & __GFP_NOWARN));
		return NULL;
	}

	//丢弃掉不支持的mask
	gfp_mask &= gfp_allowed_mask;
	alloc_mask = gfp_mask;
	if (!prepare_alloc_pages(gfp_mask, order, preferred_nid, nodemask, &ac, &alloc_mask, &alloc_flags))
=======
		WARN_ON_ONCE(!(gfp & __GFP_NOWARN));
		return NULL;
	}

	gfp &= gfp_allowed_mask;
	/*
	 * Apply scoped allocation constraints. This is mainly about GFP_NOFS
	 * resp. GFP_NOIO which has to be inherited for all allocation requests
	 * from a particular context which has been marked by
	 * memalloc_no{fs,io}_{save,restore}. And PF_MEMALLOC_PIN which ensures
	 * movable zones are not used during allocation.
	 */
	gfp = current_gfp_context(gfp);
	alloc_gfp = gfp;
	if (!prepare_alloc_pages(gfp, order, preferred_nid, nodemask, &ac,
			&alloc_gfp, &alloc_flags))
>>>>>>> 40226a3d
		return NULL;

	/*
	 * Forbid the first pass from falling back to types that fragment
	 * memory until all local zones are considered.
	 */
	alloc_flags |= alloc_flags_nofragment(ac.preferred_zoneref->zone, gfp);

	/* First allocation attempt */
<<<<<<< HEAD
	//首先在freelist上尝试申请
	page = get_page_from_freelist(alloc_mask, order, alloc_flags, &ac);
=======
	page = get_page_from_freelist(alloc_gfp, order, alloc_flags, &ac);
>>>>>>> 40226a3d
	if (likely(page))
	    //自freelist上申请到，退出
		goto out;

	alloc_gfp = gfp;
	ac.spread_dirty_pages = false;

	/*
	 * Restore the original nodemask if it was potentially replaced with
	 * &cpuset_current_mems_allowed to optimize the fast-path attempt.
	 */
	ac.nodemask = nodemask;

	page = __alloc_pages_slowpath(alloc_gfp, order, &ac);

out:
	if (memcg_kmem_enabled() && (gfp & __GFP_ACCOUNT) && page &&
	    unlikely(__memcg_kmem_charge_page(page, gfp, order) != 0)) {
		__free_pages(page, order);
		page = NULL;
	}

	trace_mm_page_alloc(page, order, alloc_gfp, ac.migratetype);

	return page;
}
EXPORT_SYMBOL(__alloc_pages);

/*
 * Common helper functions. Never use with __GFP_HIGHMEM because the returned
 * address cannot represent highmem pages. Use alloc_pages and then kmap if
 * you need to access high mem.
 */
unsigned long __get_free_pages(gfp_t gfp_mask, unsigned int order)
{
    //申请一个指定order的页
	struct page *page;

	page = alloc_pages(gfp_mask & ~__GFP_HIGHMEM, order);
	if (!page)
		return 0;
	return (unsigned long) page_address(page);
}
EXPORT_SYMBOL(__get_free_pages);

unsigned long get_zeroed_page(gfp_t gfp_mask)
{
	return __get_free_pages(gfp_mask | __GFP_ZERO, 0);
}
EXPORT_SYMBOL(get_zeroed_page);

/**
 * __free_pages - Free pages allocated with alloc_pages().
 * @page: The page pointer returned from alloc_pages().
 * @order: The order of the allocation.
 *
 * This function can free multi-page allocations that are not compound
 * pages.  It does not check that the @order passed in matches that of
 * the allocation, so it is easy to leak memory.  Freeing more memory
 * than was allocated will probably emit a warning.
 *
 * If the last reference to this page is speculative, it will be released
 * by put_page() which only frees the first page of a non-compound
 * allocation.  To prevent the remaining pages from being leaked, we free
 * the subsequent pages here.  If you want to use the page's reference
 * count to decide when to free the allocation, you should allocate a
 * compound page, and use put_page() instead of __free_pages().
 *
 * Context: May be called in interrupt context or while holding a normal
 * spinlock, but not in NMI context or while holding a raw spinlock.
 */
void __free_pages(struct page *page, unsigned int order)
{
	if (put_page_testzero(page))
		free_the_page(page, order);
	else if (!PageHead(page))
		while (order-- > 0)
			free_the_page(page + (1 << order), order);
}
EXPORT_SYMBOL(__free_pages);

void free_pages(unsigned long addr, unsigned int order)
{
	if (addr != 0) {
		VM_BUG_ON(!virt_addr_valid((void *)addr));
		__free_pages(virt_to_page((void *)addr), order);
	}
}

EXPORT_SYMBOL(free_pages);

/*
 * Page Fragment:
 *  An arbitrary-length arbitrary-offset area of memory which resides
 *  within a 0 or higher order page.  Multiple fragments within that page
 *  are individually refcounted, in the page's reference counter.
 *
 * The page_frag functions below provide a simple allocation framework for
 * page fragments.  This is used by the network stack and network device
 * drivers to provide a backing region of memory for use as either an
 * sk_buff->head, or to be used in the "frags" portion of skb_shared_info.
 */
static struct page *__page_frag_cache_refill(struct page_frag_cache *nc,
					     gfp_t gfp_mask)
{
	struct page *page = NULL;
	gfp_t gfp = gfp_mask;

#if (PAGE_SIZE < PAGE_FRAG_CACHE_MAX_SIZE)
	gfp_mask |= __GFP_COMP | __GFP_NOWARN | __GFP_NORETRY |
		    __GFP_NOMEMALLOC;
	page = alloc_pages_node(NUMA_NO_NODE, gfp_mask,
				PAGE_FRAG_CACHE_MAX_ORDER);
	nc->size = page ? PAGE_FRAG_CACHE_MAX_SIZE : PAGE_SIZE;
#endif
	if (unlikely(!page))
		page = alloc_pages_node(NUMA_NO_NODE, gfp, 0);

	nc->va = page ? page_address(page) : NULL;

	return page;
}

void __page_frag_cache_drain(struct page *page, unsigned int count)
{
	VM_BUG_ON_PAGE(page_ref_count(page) == 0, page);

	if (page_ref_sub_and_test(page, count))
		free_the_page(page, compound_order(page));
}
EXPORT_SYMBOL(__page_frag_cache_drain);

void *page_frag_alloc_align(struct page_frag_cache *nc,
		      unsigned int fragsz, gfp_t gfp_mask,
		      unsigned int align_mask)
{
	unsigned int size = PAGE_SIZE;
	struct page *page;
	int offset;

	if (unlikely(!nc->va)) {
refill:
		page = __page_frag_cache_refill(nc, gfp_mask);
		if (!page)
			return NULL;

#if (PAGE_SIZE < PAGE_FRAG_CACHE_MAX_SIZE)
		/* if size can vary use size else just use PAGE_SIZE */
		size = nc->size;
#endif
		/* Even if we own the page, we do not use atomic_set().
		 * This would break get_page_unless_zero() users.
		 */
		page_ref_add(page, PAGE_FRAG_CACHE_MAX_SIZE);

		/* reset page count bias and offset to start of new frag */
		nc->pfmemalloc = page_is_pfmemalloc(page);
		nc->pagecnt_bias = PAGE_FRAG_CACHE_MAX_SIZE + 1;
		nc->offset = size;
	}

	offset = nc->offset - fragsz;
	if (unlikely(offset < 0)) {
		page = virt_to_page(nc->va);

		if (!page_ref_sub_and_test(page, nc->pagecnt_bias))
			goto refill;

		if (unlikely(nc->pfmemalloc)) {
			free_the_page(page, compound_order(page));
			goto refill;
		}

#if (PAGE_SIZE < PAGE_FRAG_CACHE_MAX_SIZE)
		/* if size can vary use size else just use PAGE_SIZE */
		size = nc->size;
#endif
		/* OK, page count is 0, we can safely set it */
		set_page_count(page, PAGE_FRAG_CACHE_MAX_SIZE + 1);

		/* reset page count bias and offset to start of new frag */
		nc->pagecnt_bias = PAGE_FRAG_CACHE_MAX_SIZE + 1;
		offset = size - fragsz;
	}

	nc->pagecnt_bias--;
	offset &= align_mask;
	nc->offset = offset;

	return nc->va + offset;
}
EXPORT_SYMBOL(page_frag_alloc_align);

/*
 * Frees a page fragment allocated out of either a compound or order 0 page.
 */
void page_frag_free(void *addr)
{
	struct page *page = virt_to_head_page(addr);

	if (unlikely(put_page_testzero(page)))
		free_the_page(page, compound_order(page));
}
EXPORT_SYMBOL(page_frag_free);

static void *make_alloc_exact(unsigned long addr, unsigned int order,
		size_t size)
{
	if (addr) {
		unsigned long alloc_end = addr + (PAGE_SIZE << order);
		unsigned long used = addr + PAGE_ALIGN(size);

		split_page(virt_to_page((void *)addr), order);
		while (used < alloc_end) {
			free_page(used);
			used += PAGE_SIZE;
		}
	}
	return (void *)addr;
}

/**
 * alloc_pages_exact - allocate an exact number physically-contiguous pages.
 * @size: the number of bytes to allocate
 * @gfp_mask: GFP flags for the allocation, must not contain __GFP_COMP
 *
 * This function is similar to alloc_pages(), except that it allocates the
 * minimum number of pages to satisfy the request.  alloc_pages() can only
 * allocate memory in power-of-two pages.
 *
 * This function is also limited by MAX_ORDER.
 *
 * Memory allocated by this function must be released by free_pages_exact().
 *
 * Return: pointer to the allocated area or %NULL in case of error.
 */
void *alloc_pages_exact(size_t size, gfp_t gfp_mask)
{
	unsigned int order = get_order(size);
	unsigned long addr;

	if (WARN_ON_ONCE(gfp_mask & __GFP_COMP))
		gfp_mask &= ~__GFP_COMP;

	addr = __get_free_pages(gfp_mask, order);
	return make_alloc_exact(addr, order, size);
}
EXPORT_SYMBOL(alloc_pages_exact);

/**
 * alloc_pages_exact_nid - allocate an exact number of physically-contiguous
 *			   pages on a node.
 * @nid: the preferred node ID where memory should be allocated
 * @size: the number of bytes to allocate
 * @gfp_mask: GFP flags for the allocation, must not contain __GFP_COMP
 *
 * Like alloc_pages_exact(), but try to allocate on node nid first before falling
 * back.
 *
 * Return: pointer to the allocated area or %NULL in case of error.
 */
void * __meminit alloc_pages_exact_nid(int nid, size_t size, gfp_t gfp_mask)
{
	unsigned int order = get_order(size);
	struct page *p;

	if (WARN_ON_ONCE(gfp_mask & __GFP_COMP))
		gfp_mask &= ~__GFP_COMP;

	p = alloc_pages_node(nid, gfp_mask, order);
	if (!p)
		return NULL;
	return make_alloc_exact((unsigned long)page_address(p), order, size);
}

/**
 * free_pages_exact - release memory allocated via alloc_pages_exact()
 * @virt: the value returned by alloc_pages_exact.
 * @size: size of allocation, same value as passed to alloc_pages_exact().
 *
 * Release the memory allocated by a previous call to alloc_pages_exact.
 */
void free_pages_exact(void *virt, size_t size)
{
	unsigned long addr = (unsigned long)virt;
	unsigned long end = addr + PAGE_ALIGN(size);

	while (addr < end) {
		free_page(addr);
		addr += PAGE_SIZE;
	}
}
EXPORT_SYMBOL(free_pages_exact);

/**
 * nr_free_zone_pages - count number of pages beyond high watermark
 * @offset: The zone index of the highest zone
 *
 * nr_free_zone_pages() counts the number of pages which are beyond the
 * high watermark within all zones at or below a given zone index.  For each
 * zone, the number of pages is calculated as:
 *
 *     nr_free_zone_pages = managed_pages - high_pages
 *
 * Return: number of pages beyond high watermark.
 */
static unsigned long nr_free_zone_pages(int offset)
{
	struct zoneref *z;
	struct zone *zone;

	/* Just pick one node, since fallback list is circular */
	unsigned long sum = 0;

	struct zonelist *zonelist = node_zonelist(numa_node_id(), GFP_KERNEL);

	for_each_zone_zonelist(zone, z, zonelist, offset) {
		unsigned long size = zone_managed_pages(zone);
		unsigned long high = high_wmark_pages(zone);
		if (size > high)
			sum += size - high;
	}

	return sum;
}

/**
 * nr_free_buffer_pages - count number of pages beyond high watermark
 *
 * nr_free_buffer_pages() counts the number of pages which are beyond the high
 * watermark within ZONE_DMA and ZONE_NORMAL.
 *
 * Return: number of pages beyond high watermark within ZONE_DMA and
 * ZONE_NORMAL.
 */
unsigned long nr_free_buffer_pages(void)
{
	return nr_free_zone_pages(gfp_zone(GFP_USER));
}
EXPORT_SYMBOL_GPL(nr_free_buffer_pages);

static inline void show_node(struct zone *zone)
{
	if (IS_ENABLED(CONFIG_NUMA))
		printk("Node %d ", zone_to_nid(zone));
}

long si_mem_available(void)
{
	long available;
	unsigned long pagecache;
	unsigned long wmark_low = 0;
	unsigned long pages[NR_LRU_LISTS];
	unsigned long reclaimable;
	struct zone *zone;
	int lru;

	for (lru = LRU_BASE; lru < NR_LRU_LISTS; lru++)
		pages[lru] = global_node_page_state(NR_LRU_BASE + lru);

	for_each_zone(zone)
		wmark_low += low_wmark_pages(zone);

	/*
	 * Estimate the amount of memory available for userspace allocations,
	 * without causing swapping.
	 */
	available = global_zone_page_state(NR_FREE_PAGES) - totalreserve_pages;

	/*
	 * Not all the page cache can be freed, otherwise the system will
	 * start swapping. Assume at least half of the page cache, or the
	 * low watermark worth of cache, needs to stay.
	 */
	pagecache = pages[LRU_ACTIVE_FILE] + pages[LRU_INACTIVE_FILE];
	pagecache -= min(pagecache / 2, wmark_low);
	available += pagecache;

	/*
	 * Part of the reclaimable slab and other kernel memory consists of
	 * items that are in use, and cannot be freed. Cap this estimate at the
	 * low watermark.
	 */
	reclaimable = global_node_page_state_pages(NR_SLAB_RECLAIMABLE_B) +
		global_node_page_state(NR_KERNEL_MISC_RECLAIMABLE);
	available += reclaimable - min(reclaimable / 2, wmark_low);

	if (available < 0)
		available = 0;
	return available;
}
EXPORT_SYMBOL_GPL(si_mem_available);

void si_meminfo(struct sysinfo *val)
{
	val->totalram = totalram_pages();
	val->sharedram = global_node_page_state(NR_SHMEM);
	val->freeram = global_zone_page_state(NR_FREE_PAGES);
	val->bufferram = nr_blockdev_pages();
	val->totalhigh = totalhigh_pages();
	val->freehigh = nr_free_highpages();
	val->mem_unit = PAGE_SIZE;
}

EXPORT_SYMBOL(si_meminfo);

#ifdef CONFIG_NUMA
void si_meminfo_node(struct sysinfo *val, int nid)
{
	int zone_type;		/* needs to be signed */
	unsigned long managed_pages = 0;
	unsigned long managed_highpages = 0;
	unsigned long free_highpages = 0;
	pg_data_t *pgdat = NODE_DATA(nid);

	for (zone_type = 0; zone_type < MAX_NR_ZONES; zone_type++)
		managed_pages += zone_managed_pages(&pgdat->node_zones[zone_type]);
	val->totalram = managed_pages;
	val->sharedram = node_page_state(pgdat, NR_SHMEM);
	val->freeram = sum_zone_node_page_state(nid, NR_FREE_PAGES);
#ifdef CONFIG_HIGHMEM
	for (zone_type = 0; zone_type < MAX_NR_ZONES; zone_type++) {
		struct zone *zone = &pgdat->node_zones[zone_type];

		if (is_highmem(zone)) {
			managed_highpages += zone_managed_pages(zone);
			free_highpages += zone_page_state(zone, NR_FREE_PAGES);
		}
	}
	val->totalhigh = managed_highpages;
	val->freehigh = free_highpages;
#else
	val->totalhigh = managed_highpages;
	val->freehigh = free_highpages;
#endif
	val->mem_unit = PAGE_SIZE;
}
#endif

/*
 * Determine whether the node should be displayed or not, depending on whether
 * SHOW_MEM_FILTER_NODES was passed to show_free_areas().
 */
static bool show_mem_node_skip(unsigned int flags, int nid, nodemask_t *nodemask)
{
	if (!(flags & SHOW_MEM_FILTER_NODES))
		return false;

	/*
	 * no node mask - aka implicit memory numa policy. Do not bother with
	 * the synchronization - read_mems_allowed_begin - because we do not
	 * have to be precise here.
	 */
	if (!nodemask)
		nodemask = &cpuset_current_mems_allowed;

	return !node_isset(nid, *nodemask);
}

#define K(x) ((x) << (PAGE_SHIFT-10))

static void show_migration_types(unsigned char type)
{
	static const char types[MIGRATE_TYPES] = {
		[MIGRATE_UNMOVABLE]	= 'U',
		[MIGRATE_MOVABLE]	= 'M',
		[MIGRATE_RECLAIMABLE]	= 'E',
		[MIGRATE_HIGHATOMIC]	= 'H',
#ifdef CONFIG_CMA
		[MIGRATE_CMA]		= 'C',
#endif
#ifdef CONFIG_MEMORY_ISOLATION
		[MIGRATE_ISOLATE]	= 'I',
#endif
	};
	char tmp[MIGRATE_TYPES + 1];
	char *p = tmp;
	int i;

	for (i = 0; i < MIGRATE_TYPES; i++) {
		if (type & (1 << i))
			*p++ = types[i];
	}

	*p = '\0';
	printk(KERN_CONT "(%s) ", tmp);
}

/*
 * Show free area list (used inside shift_scroll-lock stuff)
 * We also calculate the percentage fragmentation. We do this by counting the
 * memory on each free list with the exception of the first item on the list.
 *
 * Bits in @filter:
 * SHOW_MEM_FILTER_NODES: suppress nodes that are not allowed by current's
 *   cpuset.
 */
void show_free_areas(unsigned int filter, nodemask_t *nodemask)
{
	unsigned long free_pcp = 0;
	int cpu;
	struct zone *zone;
	pg_data_t *pgdat;

	for_each_populated_zone(zone) {
		if (show_mem_node_skip(filter, zone_to_nid(zone), nodemask))
			continue;

		for_each_online_cpu(cpu)
			free_pcp += per_cpu_ptr(zone->per_cpu_pageset, cpu)->count;
	}

	/*显示各page状态统计数目*/
	printk("active_anon:%lu inactive_anon:%lu isolated_anon:%lu\n"
		" active_file:%lu inactive_file:%lu isolated_file:%lu\n"
		" unevictable:%lu dirty:%lu writeback:%lu\n"
		" slab_reclaimable:%lu slab_unreclaimable:%lu\n"
		" mapped:%lu shmem:%lu pagetables:%lu bounce:%lu\n"
		" free:%lu free_pcp:%lu free_cma:%lu\n",
		global_node_page_state(NR_ACTIVE_ANON),
		global_node_page_state(NR_INACTIVE_ANON),
		global_node_page_state(NR_ISOLATED_ANON),
		global_node_page_state(NR_ACTIVE_FILE),
		global_node_page_state(NR_INACTIVE_FILE),
		global_node_page_state(NR_ISOLATED_FILE),
		global_node_page_state(NR_UNEVICTABLE),
		global_node_page_state(NR_FILE_DIRTY),
		global_node_page_state(NR_WRITEBACK),
		global_node_page_state_pages(NR_SLAB_RECLAIMABLE_B),
		global_node_page_state_pages(NR_SLAB_UNRECLAIMABLE_B),
		global_node_page_state(NR_FILE_MAPPED),
		global_node_page_state(NR_SHMEM),
		global_node_page_state(NR_PAGETABLE),
		global_zone_page_state(NR_BOUNCE),
		global_zone_page_state(NR_FREE_PAGES),
		free_pcp,
		global_zone_page_state(NR_FREE_CMA_PAGES));

	/*遍历所有online的node*/
	for_each_online_pgdat(pgdat) {
		if (show_mem_node_skip(filter, pgdat->node_id, nodemask))
			continue;

		printk("Node %d"
			" active_anon:%lukB"
			" inactive_anon:%lukB"
			" active_file:%lukB"
			" inactive_file:%lukB"
			" unevictable:%lukB"
			" isolated(anon):%lukB"
			" isolated(file):%lukB"
			" mapped:%lukB"
			" dirty:%lukB"
			" writeback:%lukB"
			" shmem:%lukB"
#ifdef CONFIG_TRANSPARENT_HUGEPAGE
			" shmem_thp: %lukB"
			" shmem_pmdmapped: %lukB"
			" anon_thp: %lukB"
#endif
			" writeback_tmp:%lukB"
			" kernel_stack:%lukB"
#ifdef CONFIG_SHADOW_CALL_STACK
			" shadow_call_stack:%lukB"
#endif
			" pagetables:%lukB"
			" all_unreclaimable? %s"
			"\n",
			pgdat->node_id,
			K(node_page_state(pgdat, NR_ACTIVE_ANON)),
			K(node_page_state(pgdat, NR_INACTIVE_ANON)),
			K(node_page_state(pgdat, NR_ACTIVE_FILE)),
			K(node_page_state(pgdat, NR_INACTIVE_FILE)),
			K(node_page_state(pgdat, NR_UNEVICTABLE)),
			K(node_page_state(pgdat, NR_ISOLATED_ANON)),
			K(node_page_state(pgdat, NR_ISOLATED_FILE)),
			K(node_page_state(pgdat, NR_FILE_MAPPED)),
			K(node_page_state(pgdat, NR_FILE_DIRTY)),
			K(node_page_state(pgdat, NR_WRITEBACK)),
			K(node_page_state(pgdat, NR_SHMEM)),
#ifdef CONFIG_TRANSPARENT_HUGEPAGE
			K(node_page_state(pgdat, NR_SHMEM_THPS)),
			K(node_page_state(pgdat, NR_SHMEM_PMDMAPPED)),
			K(node_page_state(pgdat, NR_ANON_THPS)),
#endif
			K(node_page_state(pgdat, NR_WRITEBACK_TEMP)),
			node_page_state(pgdat, NR_KERNEL_STACK_KB),
#ifdef CONFIG_SHADOW_CALL_STACK
			node_page_state(pgdat, NR_KERNEL_SCS_KB),
#endif
			K(node_page_state(pgdat, NR_PAGETABLE)),
			pgdat->kswapd_failures >= MAX_RECLAIM_RETRIES ?
				"yes" : "no");
	}

	for_each_populated_zone(zone) {
		int i;

		if (show_mem_node_skip(filter, zone_to_nid(zone), nodemask))
			continue;

		free_pcp = 0;
		for_each_online_cpu(cpu)
			free_pcp += per_cpu_ptr(zone->per_cpu_pageset, cpu)->count;

		show_node(zone);
		printk(KERN_CONT
			"%s"
			" free:%lukB"
			" min:%lukB"
			" low:%lukB"
			" high:%lukB"
			" reserved_highatomic:%luKB"
			" active_anon:%lukB"
			" inactive_anon:%lukB"
			" active_file:%lukB"
			" inactive_file:%lukB"
			" unevictable:%lukB"
			" writepending:%lukB"
			" present:%lukB"
			" managed:%lukB"
			" mlocked:%lukB"
			" bounce:%lukB"
			" free_pcp:%lukB"
			" local_pcp:%ukB"
			" free_cma:%lukB"
			"\n",
			zone->name,
			K(zone_page_state(zone, NR_FREE_PAGES)),
			K(min_wmark_pages(zone)),
			K(low_wmark_pages(zone)),
			K(high_wmark_pages(zone)),
			K(zone->nr_reserved_highatomic),
			K(zone_page_state(zone, NR_ZONE_ACTIVE_ANON)),
			K(zone_page_state(zone, NR_ZONE_INACTIVE_ANON)),
			K(zone_page_state(zone, NR_ZONE_ACTIVE_FILE)),
			K(zone_page_state(zone, NR_ZONE_INACTIVE_FILE)),
			K(zone_page_state(zone, NR_ZONE_UNEVICTABLE)),
			K(zone_page_state(zone, NR_ZONE_WRITE_PENDING)),
			K(zone->present_pages),
			K(zone_managed_pages(zone)),
			K(zone_page_state(zone, NR_MLOCK)),
			K(zone_page_state(zone, NR_BOUNCE)),
			K(free_pcp),
			K(this_cpu_read(zone->per_cpu_pageset->count)),
			K(zone_page_state(zone, NR_FREE_CMA_PAGES)));
		printk("lowmem_reserve[]:");
		for (i = 0; i < MAX_NR_ZONES; i++)
			printk(KERN_CONT " %ld", zone->lowmem_reserve[i]);
		printk(KERN_CONT "\n");
	}

	for_each_populated_zone(zone) {
		unsigned int order;
		unsigned long nr[MAX_ORDER], flags, total = 0;
		unsigned char types[MAX_ORDER];

		if (show_mem_node_skip(filter, zone_to_nid(zone), nodemask))
			continue;
		show_node(zone);
		printk(KERN_CONT "%s: ", zone->name);

		spin_lock_irqsave(&zone->lock, flags);
		for (order = 0; order < MAX_ORDER; order++) {
			struct free_area *area = &zone->free_area[order];
			int type;

			nr[order] = area->nr_free;
			total += nr[order] << order;

			types[order] = 0;
			for (type = 0; type < MIGRATE_TYPES; type++) {
				if (!free_area_empty(area, type))
					types[order] |= 1 << type;
			}
		}
		spin_unlock_irqrestore(&zone->lock, flags);
		for (order = 0; order < MAX_ORDER; order++) {
			printk(KERN_CONT "%lu*%lukB ",
			       nr[order], K(1UL) << order);
			if (nr[order])
				show_migration_types(types[order]);
		}
		printk(KERN_CONT "= %lukB\n", K(total));
	}

	hugetlb_show_meminfo();

	printk("%ld total pagecache pages\n", global_node_page_state(NR_FILE_PAGES));

	show_swap_cache_info();
}

static void zoneref_set_zone(struct zone *zone, struct zoneref *zoneref)
{
	zoneref->zone = zone;
	zoneref->zone_idx = zone_idx(zone);
}

/*
 * Builds allocation fallback zone lists.
 *
 * Add all populated zones of a node to the zonelist.
 */
static int build_zonerefs_node(pg_data_t *pgdat, struct zoneref *zonerefs)
{
	struct zone *zone;
	enum zone_type zone_type = MAX_NR_ZONES;
	int nr_zones = 0;

	do {
		zone_type--;
		zone = pgdat->node_zones + zone_type;
		if (managed_zone(zone)) {
			zoneref_set_zone(zone, &zonerefs[nr_zones++]);
			check_highest_zone(zone_type);
		}
	} while (zone_type);

	return nr_zones;
}

#ifdef CONFIG_NUMA

static int __parse_numa_zonelist_order(char *s)
{
	/*
	 * We used to support different zonelists modes but they turned
	 * out to be just not useful. Let's keep the warning in place
	 * if somebody still use the cmd line parameter so that we do
	 * not fail it silently
	 */
	if (!(*s == 'd' || *s == 'D' || *s == 'n' || *s == 'N')) {
		pr_warn("Ignoring unsupported numa_zonelist_order value:  %s\n", s);
		return -EINVAL;
	}
	return 0;
}

char numa_zonelist_order[] = "Node";

/*
 * sysctl handler for numa_zonelist_order
 */
int numa_zonelist_order_handler(struct ctl_table *table, int write,
		void *buffer, size_t *length, loff_t *ppos)
{
	if (write)
		return __parse_numa_zonelist_order(buffer);
	return proc_dostring(table, write, buffer, length, ppos);
}


#define MAX_NODE_LOAD (nr_online_nodes)
static int node_load[MAX_NUMNODES];

/**
 * find_next_best_node - find the next node that should appear in a given node's fallback list
 * @node: node whose fallback list we're appending
 * @used_node_mask: nodemask_t of already used nodes
 *
 * We use a number of factors to determine which is the next node that should
 * appear on a given node's fallback list.  The node should not have appeared
 * already in @node's fallback list, and it should be the next closest node
 * according to the distance array (which contains arbitrary distance values
 * from each node to each node in the system), and should also prefer nodes
 * with no CPUs, since presumably they'll have very little allocation pressure
 * on them otherwise.
 *
 * Return: node id of the found node or %NUMA_NO_NODE if no node is found.
 */
static int find_next_best_node(int node, nodemask_t *used_node_mask)
{
	int n, val;
	int min_val = INT_MAX;
	int best_node = NUMA_NO_NODE;

	/* Use the local node if we haven't already */
	if (!node_isset(node, *used_node_mask)) {
		node_set(node, *used_node_mask);
		return node;
	}

	for_each_node_state(n, N_MEMORY) {

		/* Don't want a node to appear more than once */
		if (node_isset(n, *used_node_mask))
			continue;

		/* Use the distance array to find the distance */
		val = node_distance(node, n);

		/* Penalize nodes under us ("prefer the next node") */
		val += (n < node);

		/* Give preference to headless and unused nodes */
		if (!cpumask_empty(cpumask_of_node(n)))
			val += PENALTY_FOR_NODE_WITH_CPUS;

		/* Slight preference for less loaded node */
		val *= (MAX_NODE_LOAD*MAX_NUMNODES);
		val += node_load[n];

		if (val < min_val) {
			min_val = val;
			best_node = n;
		}
	}

	if (best_node >= 0)
		node_set(best_node, *used_node_mask);

	return best_node;
}


/*
 * Build zonelists ordered by node and zones within node.
 * This results in maximum locality--normal zone overflows into local
 * DMA zone, if any--but risks exhausting DMA zone.
 */
static void build_zonelists_in_node_order(pg_data_t *pgdat, int *node_order,
		unsigned nr_nodes)
{
	struct zoneref *zonerefs;
	int i;

	zonerefs = pgdat->node_zonelists[ZONELIST_FALLBACK]._zonerefs;

	for (i = 0; i < nr_nodes; i++) {
		int nr_zones;

		pg_data_t *node = NODE_DATA(node_order[i]);

		nr_zones = build_zonerefs_node(node, zonerefs);
		zonerefs += nr_zones;
	}
	zonerefs->zone = NULL;
	zonerefs->zone_idx = 0;
}

/*
 * Build gfp_thisnode zonelists
 */
static void build_thisnode_zonelists(pg_data_t *pgdat)
{
	struct zoneref *zonerefs;
	int nr_zones;

	zonerefs = pgdat->node_zonelists[ZONELIST_NOFALLBACK]._zonerefs;
	nr_zones = build_zonerefs_node(pgdat, zonerefs);
	zonerefs += nr_zones;
	zonerefs->zone = NULL;
	zonerefs->zone_idx = 0;
}

/*
 * Build zonelists ordered by zone and nodes within zones.
 * This results in conserving DMA zone[s] until all Normal memory is
 * exhausted, but results in overflowing to remote node while memory
 * may still exist in local DMA zone.
 */

static void build_zonelists(pg_data_t *pgdat)
{
	static int node_order[MAX_NUMNODES];
	int node, load, nr_nodes = 0;
	nodemask_t used_mask = NODE_MASK_NONE;
	int local_node, prev_node;

	/* NUMA-aware ordering of nodes */
	local_node = pgdat->node_id;
	load = nr_online_nodes;
	prev_node = local_node;

	memset(node_order, 0, sizeof(node_order));
	while ((node = find_next_best_node(local_node, &used_mask)) >= 0) {
		/*
		 * We don't want to pressure a particular node.
		 * So adding penalty to the first node in same
		 * distance group to make it round-robin.
		 */
		if (node_distance(local_node, node) !=
		    node_distance(local_node, prev_node))
			node_load[node] = load;

		node_order[nr_nodes++] = node;
		prev_node = node;
		load--;
	}

	build_zonelists_in_node_order(pgdat, node_order, nr_nodes);
	build_thisnode_zonelists(pgdat);
}

#ifdef CONFIG_HAVE_MEMORYLESS_NODES
/*
 * Return node id of node used for "local" allocations.
 * I.e., first node id of first zone in arg node's generic zonelist.
 * Used for initializing percpu 'numa_mem', which is used primarily
 * for kernel allocations, so use GFP_KERNEL flags to locate zonelist.
 */
int local_memory_node(int node)
{
	struct zoneref *z;

	z = first_zones_zonelist(node_zonelist(node, GFP_KERNEL),
				   gfp_zone(GFP_KERNEL),
				   NULL);
	return zone_to_nid(z->zone);
}
#endif

static void setup_min_unmapped_ratio(void);
static void setup_min_slab_ratio(void);
#else	/* CONFIG_NUMA */

static void build_zonelists(pg_data_t *pgdat)
{
	int node, local_node;
	struct zoneref *zonerefs;
	int nr_zones;

	local_node = pgdat->node_id;

	zonerefs = pgdat->node_zonelists[ZONELIST_FALLBACK]._zonerefs;
	nr_zones = build_zonerefs_node(pgdat, zonerefs);
	zonerefs += nr_zones;

	/*
	 * Now we build the zonelist so that it contains the zones
	 * of all the other nodes.
	 * We don't want to pressure a particular node, so when
	 * building the zones for node N, we make sure that the
	 * zones coming right after the local ones are those from
	 * node N+1 (modulo N)
	 */
	for (node = local_node + 1; node < MAX_NUMNODES; node++) {
		if (!node_online(node))
			continue;
		nr_zones = build_zonerefs_node(NODE_DATA(node), zonerefs);
		zonerefs += nr_zones;
	}
	for (node = 0; node < local_node; node++) {
		if (!node_online(node))
			continue;
		nr_zones = build_zonerefs_node(NODE_DATA(node), zonerefs);
		zonerefs += nr_zones;
	}

	zonerefs->zone = NULL;
	zonerefs->zone_idx = 0;
}

#endif	/* CONFIG_NUMA */

/*
 * Boot pageset table. One per cpu which is going to be used for all
 * zones and all nodes. The parameters will be set in such a way
 * that an item put on a list will immediately be handed over to
 * the buddy list. This is safe since pageset manipulation is done
 * with interrupts disabled.
 *
 * The boot_pagesets must be kept even after bootup is complete for
 * unused processors and/or zones. They do play a role for bootstrapping
 * hotplugged processors.
 *
 * zoneinfo_show() and maybe other functions do
 * not check if the processor is online before following the pageset pointer.
 * Other parts of the kernel may not check if the zone is available.
 */
static void per_cpu_pages_init(struct per_cpu_pages *pcp, struct per_cpu_zonestat *pzstats);
/* These effectively disable the pcplists in the boot pageset completely */
#define BOOT_PAGESET_HIGH	0
#define BOOT_PAGESET_BATCH	1
static DEFINE_PER_CPU(struct per_cpu_pages, boot_pageset);
static DEFINE_PER_CPU(struct per_cpu_zonestat, boot_zonestats);
static DEFINE_PER_CPU(struct per_cpu_nodestat, boot_nodestats);

static void __build_all_zonelists(void *data)
{
	int nid;
	int __maybe_unused cpu;
	pg_data_t *self = data;
	static DEFINE_SPINLOCK(lock);

	spin_lock(&lock);

#ifdef CONFIG_NUMA
	memset(node_load, 0, sizeof(node_load));
#endif

	/*
	 * This node is hotadded and no memory is yet present.   So just
	 * building zonelists is fine - no need to touch other nodes.
	 */
	if (self && !node_online(self->node_id)) {
		build_zonelists(self);
	} else {
		for_each_online_node(nid) {
			pg_data_t *pgdat = NODE_DATA(nid);

			build_zonelists(pgdat);
		}

#ifdef CONFIG_HAVE_MEMORYLESS_NODES
		/*
		 * We now know the "local memory node" for each node--
		 * i.e., the node of the first zone in the generic zonelist.
		 * Set up numa_mem percpu variable for on-line cpus.  During
		 * boot, only the boot cpu should be on-line;  we'll init the
		 * secondary cpus' numa_mem as they come on-line.  During
		 * node/memory hotplug, we'll fixup all on-line cpus.
		 */
		for_each_online_cpu(cpu)
			set_cpu_numa_mem(cpu, local_memory_node(cpu_to_node(cpu)));
#endif
	}

	spin_unlock(&lock);
}

static noinline void __init
build_all_zonelists_init(void)
{
	int cpu;

	__build_all_zonelists(NULL);

	/*
	 * Initialize the boot_pagesets that are going to be used
	 * for bootstrapping processors. The real pagesets for
	 * each zone will be allocated later when the per cpu
	 * allocator is available.
	 *
	 * boot_pagesets are used also for bootstrapping offline
	 * cpus if the system is already booted because the pagesets
	 * are needed to initialize allocators on a specific cpu too.
	 * F.e. the percpu allocator needs the page allocator which
	 * needs the percpu allocator in order to allocate its pagesets
	 * (a chicken-egg dilemma).
	 */
	for_each_possible_cpu(cpu)
		per_cpu_pages_init(&per_cpu(boot_pageset, cpu), &per_cpu(boot_zonestats, cpu));

	mminit_verify_zonelist();
	cpuset_init_current_mems_allowed();
}

/*
 * unless system_state == SYSTEM_BOOTING.
 *
 * __ref due to call of __init annotated helper build_all_zonelists_init
 * [protected by SYSTEM_BOOTING].
 */
void __ref build_all_zonelists(pg_data_t *pgdat)
{
	unsigned long vm_total_pages;

	if (system_state == SYSTEM_BOOTING) {
		build_all_zonelists_init();
	} else {
		__build_all_zonelists(pgdat);
		/* cpuset refresh routine should be here */
	}
	/* Get the number of free pages beyond high watermark in all zones. */
	vm_total_pages = nr_free_zone_pages(gfp_zone(GFP_HIGHUSER_MOVABLE));
	/*
	 * Disable grouping by mobility if the number of pages in the
	 * system is too low to allow the mechanism to work. It would be
	 * more accurate, but expensive to check per-zone. This check is
	 * made on memory-hotadd so a system can start with mobility
	 * disabled and enable it later
	 */
	if (vm_total_pages < (pageblock_nr_pages * MIGRATE_TYPES))
		page_group_by_mobility_disabled = 1;
	else
		page_group_by_mobility_disabled = 0;

	pr_info("Built %u zonelists, mobility grouping %s.  Total pages: %ld\n",
		nr_online_nodes,
		page_group_by_mobility_disabled ? "off" : "on",
		vm_total_pages);
#ifdef CONFIG_NUMA
	pr_info("Policy zone: %s\n", zone_names[policy_zone]);
#endif
}

/* If zone is ZONE_MOVABLE but memory is mirrored, it is an overlapped init */
static bool __meminit
overlap_memmap_init(unsigned long zone, unsigned long *pfn)
{
	static struct memblock_region *r;

	if (mirrored_kernelcore && zone == ZONE_MOVABLE) {
		if (!r || *pfn >= memblock_region_memory_end_pfn(r)) {
			for_each_mem_region(r) {
				if (*pfn < memblock_region_memory_end_pfn(r))
					break;
			}
		}
		if (*pfn >= memblock_region_memory_base_pfn(r) &&
		    memblock_is_mirror(r)) {
			*pfn = memblock_region_memory_end_pfn(r);
			return true;
		}
	}
	return false;
}

/*
 * Initially all pages are reserved - free ones are freed
 * up by memblock_free_all() once the early boot process is
 * done. Non-atomic initialization, single-pass.
 *
 * All aligned pageblocks are initialized to the specified migratetype
 * (usually MIGRATE_MOVABLE). Besides setting the migratetype, no related
 * zone stats (e.g., nr_isolate_pageblock) are touched.
 */
void __meminit memmap_init_range(unsigned long size, int nid, unsigned long zone/*zone索引号*/,
		unsigned long start_pfn/*zone起始页帧编号*/, unsigned long zone_end_pfn,
		enum meminit_context context,
		struct vmem_altmap *altmap, int migratetype)
{
	unsigned long pfn, end_pfn = start_pfn + size;
	struct page *page;

	if (highest_memmap_pfn < end_pfn - 1)
		highest_memmap_pfn = end_pfn - 1;

#ifdef CONFIG_ZONE_DEVICE
	/*
	 * Honor reservation requested by the driver for this ZONE_DEVICE
	 * memory. We limit the total number of pages to initialize to just
	 * those that might contain the memory mapping. We will defer the
	 * ZONE_DEVICE page initialization until after we have released
	 * the hotplug lock.
	 */
	if (zone == ZONE_DEVICE) {
		if (!altmap)
			return;

		if (start_pfn == altmap->base_pfn)
			start_pfn += altmap->reserve;
		end_pfn = altmap->base_pfn + vmem_altmap_offset(altmap);
	}
#endif

	//初始化start_pfn,end_pfn对应的page结构体
	for (pfn = start_pfn; pfn < end_pfn; ) {
		/*
		 * There can be holes in boot-time mem_map[]s handed to this
		 * function.  They do not exist on hotplugged memory.
		 */
		if (context == MEMINIT_EARLY) {
			if (overlap_memmap_init(zone, &pfn))
				continue;
			if (defer_init(nid, pfn, zone_end_pfn))
				break;
		}

		//由页帧号转为页首地址（page对应的内存是直接映射，故这里没有申请之类的操作）
		page = pfn_to_page(pfn);
		__init_single_page(page, pfn, zone, nid);
		if (context == MEMINIT_HOTPLUG)
			__SetPageReserved(page);

		/*
		 * Usually, we want to mark the pageblock MIGRATE_MOVABLE,
		 * such that unmovable allocations won't be scattered all
		 * over the place during system boot.
		 */
		if (IS_ALIGNED(pfn, pageblock_nr_pages)) {
			set_pageblock_migratetype(page, migratetype);
			cond_resched();
		}
		pfn++;
	}
}

#ifdef CONFIG_ZONE_DEVICE
void __ref memmap_init_zone_device(struct zone *zone,
				   unsigned long start_pfn,
				   unsigned long nr_pages,
				   struct dev_pagemap *pgmap)
{
	unsigned long pfn, end_pfn = start_pfn + nr_pages;
	struct pglist_data *pgdat = zone->zone_pgdat;
	struct vmem_altmap *altmap = pgmap_altmap(pgmap);
	unsigned long zone_idx = zone_idx(zone);
	unsigned long start = jiffies;
	int nid = pgdat->node_id;

	if (WARN_ON_ONCE(!pgmap || zone_idx(zone) != ZONE_DEVICE))
		return;

	/*
	 * The call to memmap_init should have already taken care
	 * of the pages reserved for the memmap, so we can just jump to
	 * the end of that region and start processing the device pages.
	 */
	if (altmap) {
		start_pfn = altmap->base_pfn + vmem_altmap_offset(altmap);
		nr_pages = end_pfn - start_pfn;
	}

	for (pfn = start_pfn; pfn < end_pfn; pfn++) {
		struct page *page = pfn_to_page(pfn);

		__init_single_page(page, pfn, zone_idx, nid);

		/*
		 * Mark page reserved as it will need to wait for onlining
		 * phase for it to be fully associated with a zone.
		 *
		 * We can use the non-atomic __set_bit operation for setting
		 * the flag as we are still initializing the pages.
		 */
		__SetPageReserved(page);

		/*
		 * ZONE_DEVICE pages union ->lru with a ->pgmap back pointer
		 * and zone_device_data.  It is a bug if a ZONE_DEVICE page is
		 * ever freed or placed on a driver-private list.
		 */
		page->pgmap = pgmap;
		page->zone_device_data = NULL;

		/*
		 * Mark the block movable so that blocks are reserved for
		 * movable at startup. This will force kernel allocations
		 * to reserve their blocks rather than leaking throughout
		 * the address space during boot when many long-lived
		 * kernel allocations are made.
		 *
		 * Please note that MEMINIT_HOTPLUG path doesn't clear memmap
		 * because this is done early in section_activate()
		 */
		if (IS_ALIGNED(pfn, pageblock_nr_pages)) {
			set_pageblock_migratetype(page, MIGRATE_MOVABLE);
			cond_resched();
		}
	}

	pr_info("%s initialised %lu pages in %ums\n", __func__,
		nr_pages, jiffies_to_msecs(jiffies - start));
}

#endif
static void __meminit zone_init_free_lists(struct zone *zone)
{
	unsigned int order, t;
	//针对每种migratetype,order初始化zone的free_list
	for_each_migratetype_order(order, t) {
		INIT_LIST_HEAD(&zone->free_area[order].free_list[t]);
		zone->free_area[order].nr_free = 0;
	}
}

#if !defined(CONFIG_FLATMEM)
/*
 * Only struct pages that correspond to ranges defined by memblock.memory
 * are zeroed and initialized by going through __init_single_page() during
 * memmap_init_zone_range().
 *
 * But, there could be struct pages that correspond to holes in
 * memblock.memory. This can happen because of the following reasons:
 * - physical memory bank size is not necessarily the exact multiple of the
 *   arbitrary section size
 * - early reserved memory may not be listed in memblock.memory
 * - memory layouts defined with memmap= kernel parameter may not align
 *   nicely with memmap sections
 *
 * Explicitly initialize those struct pages so that:
 * - PG_Reserved is set
 * - zone and node links point to zone and node that span the page if the
 *   hole is in the middle of a zone
 * - zone and node links point to adjacent zone/node if the hole falls on
 *   the zone boundary; the pages in such holes will be prepended to the
 *   zone/node above the hole except for the trailing pages in the last
 *   section that will be appended to the zone/node below.
 */
static void __init init_unavailable_range(unsigned long spfn,
					  unsigned long epfn,
					  int zone, int node)
{
	unsigned long pfn;
	u64 pgcnt = 0;

	for (pfn = spfn; pfn < epfn; pfn++) {
		if (!pfn_valid(ALIGN_DOWN(pfn, pageblock_nr_pages))) {
			pfn = ALIGN_DOWN(pfn, pageblock_nr_pages)
				+ pageblock_nr_pages - 1;
			continue;
		}
		__init_single_page(pfn_to_page(pfn), pfn, zone, node);
		__SetPageReserved(pfn_to_page(pfn));
		pgcnt++;
	}

	if (pgcnt)
		pr_info("On node %d, zone %s: %lld pages in unavailable ranges",
			node, zone_names[zone], pgcnt);
}
#else
static inline void init_unavailable_range(unsigned long spfn,
					  unsigned long epfn,
					  int zone, int node)
{
}
#endif
<<<<<<< HEAD
void __meminit __weak memmap_init_zone(struct zone *zone)
=======

static void __init memmap_init_zone_range(struct zone *zone,
					  unsigned long start_pfn,
					  unsigned long end_pfn,
					  unsigned long *hole_pfn)
>>>>>>> 40226a3d
{
	unsigned long zone_start_pfn = zone->zone_start_pfn;
	unsigned long zone_end_pfn = zone_start_pfn + zone->spanned_pages;
	int nid = zone_to_nid(zone), zone_id = zone_idx(zone);

	start_pfn = clamp(start_pfn, zone_start_pfn, zone_end_pfn);
	end_pfn = clamp(end_pfn, zone_start_pfn, zone_end_pfn);

	if (start_pfn >= end_pfn)
		return;

	memmap_init_range(end_pfn - start_pfn, nid, zone_id, start_pfn,
			  zone_end_pfn, MEMINIT_EARLY, NULL, MIGRATE_MOVABLE);

	if (*hole_pfn < start_pfn)
		init_unavailable_range(*hole_pfn, start_pfn, zone_id, nid);

	*hole_pfn = end_pfn;
}

static void __init memmap_init(void)
{
	unsigned long start_pfn, end_pfn;
	unsigned long hole_pfn = 0;
	int i, j, zone_id, nid;

	for_each_mem_pfn_range(i, MAX_NUMNODES, &start_pfn, &end_pfn, &nid) {
		struct pglist_data *node = NODE_DATA(nid);

		for (j = 0; j < MAX_NR_ZONES; j++) {
			struct zone *zone = node->node_zones + j;

			if (!populated_zone(zone))
				continue;

			memmap_init_zone_range(zone, start_pfn, end_pfn,
					       &hole_pfn);
			zone_id = j;
		}
	}

#ifdef CONFIG_SPARSEMEM
	/*
	 * Initialize the memory map for hole in the range [memory_end,
	 * section_end].
	 * Append the pages in this hole to the highest zone in the last
	 * node.
	 * The call to init_unavailable_range() is outside the ifdef to
	 * silence the compiler warining about zone_id set but not used;
	 * for FLATMEM it is a nop anyway
	 */
	end_pfn = round_up(end_pfn, PAGES_PER_SECTION);
	if (hole_pfn < end_pfn)
#endif
		init_unavailable_range(hole_pfn, end_pfn, zone_id, nid);
}

static int zone_batchsize(struct zone *zone)
{
#ifdef CONFIG_MMU
	int batch;

	/*
	 * The number of pages to batch allocate is either ~0.1%
	 * of the zone or 1MB, whichever is smaller. The batch
	 * size is striking a balance between allocation latency
	 * and zone lock contention.
	 */
	batch = min(zone_managed_pages(zone) >> 10, (1024 * 1024) / PAGE_SIZE);
	batch /= 4;		/* We effectively *= 4 below */
	if (batch < 1)
		batch = 1;

	/*
	 * Clamp the batch to a 2^n - 1 value. Having a power
	 * of 2 value was found to be more likely to have
	 * suboptimal cache aliasing properties in some cases.
	 *
	 * For example if 2 tasks are alternately allocating
	 * batches of pages, one task can end up with a lot
	 * of pages of one half of the possible page colors
	 * and the other with pages of the other colors.
	 */
	batch = rounddown_pow_of_two(batch + batch/2) - 1;

	return batch;

#else
	/* The deferral and batching of frees should be suppressed under NOMMU
	 * conditions.
	 *
	 * The problem is that NOMMU needs to be able to allocate large chunks
	 * of contiguous memory as there's no hardware page translation to
	 * assemble apparent contiguous memory from discontiguous pages.
	 *
	 * Queueing large contiguous runs of pages for batching, however,
	 * causes the pages to actually be freed in smaller chunks.  As there
	 * can be a significant delay between the individual batches being
	 * recycled, this leads to the once large chunks of space being
	 * fragmented and becoming unavailable for high-order allocations.
	 */
	return 0;
#endif
}

static int zone_highsize(struct zone *zone, int batch, int cpu_online)
{
#ifdef CONFIG_MMU
	int high;
	int nr_split_cpus;
	unsigned long total_pages;

	if (!percpu_pagelist_high_fraction) {
		/*
		 * By default, the high value of the pcp is based on the zone
		 * low watermark so that if they are full then background
		 * reclaim will not be started prematurely.
		 */
		total_pages = low_wmark_pages(zone);
	} else {
		/*
		 * If percpu_pagelist_high_fraction is configured, the high
		 * value is based on a fraction of the managed pages in the
		 * zone.
		 */
		total_pages = zone_managed_pages(zone) / percpu_pagelist_high_fraction;
	}

	/*
	 * Split the high value across all online CPUs local to the zone. Note
	 * that early in boot that CPUs may not be online yet and that during
	 * CPU hotplug that the cpumask is not yet updated when a CPU is being
	 * onlined. For memory nodes that have no CPUs, split pcp->high across
	 * all online CPUs to mitigate the risk that reclaim is triggered
	 * prematurely due to pages stored on pcp lists.
	 */
	nr_split_cpus = cpumask_weight(cpumask_of_node(zone_to_nid(zone))) + cpu_online;
	if (!nr_split_cpus)
		nr_split_cpus = num_online_cpus();
	high = total_pages / nr_split_cpus;

	/*
	 * Ensure high is at least batch*4. The multiple is based on the
	 * historical relationship between high and batch.
	 */
	high = max(high, batch << 2);

	return high;
#else
	return 0;
#endif
}

/*
 * pcp->high and pcp->batch values are related and generally batch is lower
 * than high. They are also related to pcp->count such that count is lower
 * than high, and as soon as it reaches high, the pcplist is flushed.
 *
 * However, guaranteeing these relations at all times would require e.g. write
 * barriers here but also careful usage of read barriers at the read side, and
 * thus be prone to error and bad for performance. Thus the update only prevents
 * store tearing. Any new users of pcp->batch and pcp->high should ensure they
 * can cope with those fields changing asynchronously, and fully trust only the
 * pcp->count field on the local CPU with interrupts disabled.
 *
 * mutex_is_locked(&pcp_batch_high_lock) required when calling this function
 * outside of boot time (or some other assurance that no concurrent updaters
 * exist).
 */
static void pageset_update(struct per_cpu_pages *pcp, unsigned long high,
		unsigned long batch)
{
	WRITE_ONCE(pcp->batch, batch);
	WRITE_ONCE(pcp->high, high);
}

static void per_cpu_pages_init(struct per_cpu_pages *pcp, struct per_cpu_zonestat *pzstats)
{
	int pindex;

	memset(pcp, 0, sizeof(*pcp));
	memset(pzstats, 0, sizeof(*pzstats));

	for (pindex = 0; pindex < NR_PCP_LISTS; pindex++)
		INIT_LIST_HEAD(&pcp->lists[pindex]);

	/*
	 * Set batch and high values safe for a boot pageset. A true percpu
	 * pageset's initialization will update them subsequently. Here we don't
	 * need to be as careful as pageset_update() as nobody can access the
	 * pageset yet.
	 */
	pcp->high = BOOT_PAGESET_HIGH;
	pcp->batch = BOOT_PAGESET_BATCH;
	pcp->free_factor = 0;
}

static void __zone_set_pageset_high_and_batch(struct zone *zone, unsigned long high,
		unsigned long batch)
{
	struct per_cpu_pages *pcp;
	int cpu;

	for_each_possible_cpu(cpu) {
		pcp = per_cpu_ptr(zone->per_cpu_pageset, cpu);
		pageset_update(pcp, high, batch);
	}
}

/*
 * Calculate and set new high and batch values for all per-cpu pagesets of a
 * zone based on the zone's size.
 */
static void zone_set_pageset_high_and_batch(struct zone *zone, int cpu_online)
{
	int new_high, new_batch;

	new_batch = max(1, zone_batchsize(zone));
	new_high = zone_highsize(zone, new_batch, cpu_online);

	if (zone->pageset_high == new_high &&
	    zone->pageset_batch == new_batch)
		return;

	zone->pageset_high = new_high;
	zone->pageset_batch = new_batch;

	__zone_set_pageset_high_and_batch(zone, new_high, new_batch);
}

void __meminit setup_zone_pageset(struct zone *zone)
{
	int cpu;

	/* Size may be 0 on !SMP && !NUMA */
	if (sizeof(struct per_cpu_zonestat) > 0)
		zone->per_cpu_zonestats = alloc_percpu(struct per_cpu_zonestat);

	zone->per_cpu_pageset = alloc_percpu(struct per_cpu_pages);
	for_each_possible_cpu(cpu) {
		struct per_cpu_pages *pcp;
		struct per_cpu_zonestat *pzstats;

		pcp = per_cpu_ptr(zone->per_cpu_pageset, cpu);
		pzstats = per_cpu_ptr(zone->per_cpu_zonestats, cpu);
		per_cpu_pages_init(pcp, pzstats);
	}

	zone_set_pageset_high_and_batch(zone, 0);
}

/*
 * Allocate per cpu pagesets and initialize them.
 * Before this call only boot pagesets were available.
 */
void __init setup_per_cpu_pageset(void)
{
	struct pglist_data *pgdat;
	struct zone *zone;
	int __maybe_unused cpu;

	for_each_populated_zone(zone)
		setup_zone_pageset(zone);

#ifdef CONFIG_NUMA
	/*
	 * Unpopulated zones continue using the boot pagesets.
	 * The numa stats for these pagesets need to be reset.
	 * Otherwise, they will end up skewing the stats of
	 * the nodes these zones are associated with.
	 */
	for_each_possible_cpu(cpu) {
		struct per_cpu_zonestat *pzstats = &per_cpu(boot_zonestats, cpu);
		memset(pzstats->vm_numa_event, 0,
		       sizeof(pzstats->vm_numa_event));
	}
#endif

	for_each_online_pgdat(pgdat)
		pgdat->per_cpu_nodestats =
			alloc_percpu(struct per_cpu_nodestat);
}

static __meminit void zone_pcp_init(struct zone *zone)
{
	/*
	 * per cpu subsystem is not up at this point. The following code
	 * relies on the ability of the linker to provide the
	 * offset of a (static) per cpu variable into the per cpu area.
	 */
	zone->per_cpu_pageset = &boot_pageset;
	zone->per_cpu_zonestats = &boot_zonestats;
	zone->pageset_high = BOOT_PAGESET_HIGH;
	zone->pageset_batch = BOOT_PAGESET_BATCH;

	if (populated_zone(zone))
		pr_debug("  %s zone: %lu pages, LIFO batch:%u\n", zone->name,
			 zone->present_pages, zone_batchsize(zone));
}

//初始化zone中各order area的free list
void __meminit init_currently_empty_zone(struct zone *zone,
					unsigned long zone_start_pfn,
					unsigned long size)
{
	struct pglist_data *pgdat = zone->zone_pgdat;
	int zone_idx = zone_idx(zone) + 1;

	//zone索引号已大于pgdat记录的，故更新pgdat
	if (zone_idx > pgdat->nr_zones)
		pgdat->nr_zones = zone_idx;

	//zone开始的页帧编号
	zone->zone_start_pfn = zone_start_pfn;

	mminit_dprintk(MMINIT_TRACE, "memmap_init",
			"Initialising map node %d zone %lu pfns %lu -> %lu\n",
			pgdat->node_id,
			(unsigned long)zone_idx(zone),
			zone_start_pfn, (zone_start_pfn + size));

	//初始化zone中各order area的free_list
	zone_init_free_lists(zone);
	zone->initialized = 1;
}

/**
 * get_pfn_range_for_nid - Return the start and end page frames for a node
 * @nid: The nid to return the range for. If MAX_NUMNODES, the min and max PFN are returned.
 * @start_pfn: Passed by reference. On return, it will have the node start_pfn.
 * @end_pfn: Passed by reference. On return, it will have the node end_pfn.
 *
 * It returns the start and end page frame of a node based on information
 * provided by memblock_set_node(). If called for a node
 * with no available memory, a warning is printed and the start and end
 * PFNs will be 0.
 */
void __init get_pfn_range_for_nid(unsigned int nid,
			unsigned long *start_pfn, unsigned long *end_pfn)
{
	unsigned long this_start_pfn, this_end_pfn;
	int i;

	*start_pfn = -1UL;
	*end_pfn = 0;

	for_each_mem_pfn_range(i, nid, &this_start_pfn, &this_end_pfn, NULL) {
		*start_pfn = min(*start_pfn, this_start_pfn);
		*end_pfn = max(*end_pfn, this_end_pfn);
	}

	if (*start_pfn == -1UL)
		*start_pfn = 0;
}

/*
 * This finds a zone that can be used for ZONE_MOVABLE pages. The
 * assumption is made that zones within a node are ordered in monotonic
 * increasing memory addresses so that the "highest" populated zone is used
 */
static void __init find_usable_zone_for_movable(void)
{
	int zone_index;
	for (zone_index = MAX_NR_ZONES - 1; zone_index >= 0; zone_index--) {
		if (zone_index == ZONE_MOVABLE)
			continue;

		if (arch_zone_highest_possible_pfn[zone_index] >
				arch_zone_lowest_possible_pfn[zone_index])
			break;
	}

	VM_BUG_ON(zone_index == -1);
	movable_zone = zone_index;
}

/*
 * The zone ranges provided by the architecture do not include ZONE_MOVABLE
 * because it is sized independent of architecture. Unlike the other zones,
 * the starting point for ZONE_MOVABLE is not fixed. It may be different
 * in each node depending on the size of each node and how evenly kernelcore
 * is distributed. This helper function adjusts the zone ranges
 * provided by the architecture for a given node by using the end of the
 * highest usable zone for ZONE_MOVABLE. This preserves the assumption that
 * zones within a node are in order of monotonic increases memory addresses
 */
static void __init adjust_zone_range_for_zone_movable(int nid,
					unsigned long zone_type,
					unsigned long node_start_pfn,
					unsigned long node_end_pfn,
					unsigned long *zone_start_pfn,
					unsigned long *zone_end_pfn)
{
	/* Only adjust if ZONE_MOVABLE is on this node */
	if (zone_movable_pfn[nid]) {
		/* Size ZONE_MOVABLE */
		if (zone_type == ZONE_MOVABLE) {
			*zone_start_pfn = zone_movable_pfn[nid];
			*zone_end_pfn = min(node_end_pfn,
				arch_zone_highest_possible_pfn[movable_zone]);

		/* Adjust for ZONE_MOVABLE starting within this range */
		} else if (!mirrored_kernelcore &&
			*zone_start_pfn < zone_movable_pfn[nid] &&
			*zone_end_pfn > zone_movable_pfn[nid]) {
			*zone_end_pfn = zone_movable_pfn[nid];

		/* Check if this whole range is within ZONE_MOVABLE */
		} else if (*zone_start_pfn >= zone_movable_pfn[nid])
			*zone_start_pfn = *zone_end_pfn;
	}
}

/*
 * Return the number of pages a zone spans in a node, including holes
 * present_pages = zone_spanned_pages_in_node() - zone_absent_pages_in_node()
 */
static unsigned long __init zone_spanned_pages_in_node(int nid,
					unsigned long zone_type,
					unsigned long node_start_pfn,
					unsigned long node_end_pfn,
					unsigned long *zone_start_pfn,
					unsigned long *zone_end_pfn)
{
	unsigned long zone_low = arch_zone_lowest_possible_pfn[zone_type];
	unsigned long zone_high = arch_zone_highest_possible_pfn[zone_type];
	/* When hotadd a new node from cpu_up(), the node should be empty */
	if (!node_start_pfn && !node_end_pfn)
		return 0;

	/* Get the start and end of the zone */
	*zone_start_pfn = clamp(node_start_pfn, zone_low, zone_high);
	*zone_end_pfn = clamp(node_end_pfn, zone_low, zone_high);
	adjust_zone_range_for_zone_movable(nid, zone_type,
				node_start_pfn, node_end_pfn,
				zone_start_pfn, zone_end_pfn);

	/* Check that this node has pages within the zone's required range */
	if (*zone_end_pfn < node_start_pfn || *zone_start_pfn > node_end_pfn)
		return 0;

	/* Move the zone boundaries inside the node if necessary */
	*zone_end_pfn = min(*zone_end_pfn, node_end_pfn);
	*zone_start_pfn = max(*zone_start_pfn, node_start_pfn);

	/* Return the spanned pages */
	return *zone_end_pfn - *zone_start_pfn;
}

/*
 * Return the number of holes in a range on a node. If nid is MAX_NUMNODES,
 * then all holes in the requested range will be accounted for.
 */
unsigned long __init __absent_pages_in_range(int nid,
				unsigned long range_start_pfn,
				unsigned long range_end_pfn)
{
	unsigned long nr_absent = range_end_pfn - range_start_pfn;
	unsigned long start_pfn, end_pfn;
	int i;

	for_each_mem_pfn_range(i, nid, &start_pfn, &end_pfn, NULL) {
		start_pfn = clamp(start_pfn, range_start_pfn, range_end_pfn);
		end_pfn = clamp(end_pfn, range_start_pfn, range_end_pfn);
		nr_absent -= end_pfn - start_pfn;
	}
	return nr_absent;
}

/**
 * absent_pages_in_range - Return number of page frames in holes within a range
 * @start_pfn: The start PFN to start searching for holes
 * @end_pfn: The end PFN to stop searching for holes
 *
 * Return: the number of pages frames in memory holes within a range.
 */
unsigned long __init absent_pages_in_range(unsigned long start_pfn,
							unsigned long end_pfn)
{
	return __absent_pages_in_range(MAX_NUMNODES, start_pfn, end_pfn);
}

/* Return the number of page frames in holes in a zone on a node */
static unsigned long __init zone_absent_pages_in_node(int nid,
					unsigned long zone_type,
					unsigned long node_start_pfn,
					unsigned long node_end_pfn)
{
	unsigned long zone_low = arch_zone_lowest_possible_pfn[zone_type];
	unsigned long zone_high = arch_zone_highest_possible_pfn[zone_type];
	unsigned long zone_start_pfn, zone_end_pfn;
	unsigned long nr_absent;

	/* When hotadd a new node from cpu_up(), the node should be empty */
	if (!node_start_pfn && !node_end_pfn)
		return 0;

	zone_start_pfn = clamp(node_start_pfn, zone_low, zone_high);
	zone_end_pfn = clamp(node_end_pfn, zone_low, zone_high);

	adjust_zone_range_for_zone_movable(nid, zone_type,
			node_start_pfn, node_end_pfn,
			&zone_start_pfn, &zone_end_pfn);
	nr_absent = __absent_pages_in_range(nid, zone_start_pfn, zone_end_pfn);

	/*
	 * ZONE_MOVABLE handling.
	 * Treat pages to be ZONE_MOVABLE in ZONE_NORMAL as absent pages
	 * and vice versa.
	 */
	if (mirrored_kernelcore && zone_movable_pfn[nid]) {
		unsigned long start_pfn, end_pfn;
		struct memblock_region *r;

		for_each_mem_region(r) {
			start_pfn = clamp(memblock_region_memory_base_pfn(r),
					  zone_start_pfn, zone_end_pfn);
			end_pfn = clamp(memblock_region_memory_end_pfn(r),
					zone_start_pfn, zone_end_pfn);

			if (zone_type == ZONE_MOVABLE &&
			    memblock_is_mirror(r))
				nr_absent += end_pfn - start_pfn;

			if (zone_type == ZONE_NORMAL &&
			    !memblock_is_mirror(r))
				nr_absent += end_pfn - start_pfn;
		}
	}

	return nr_absent;
}

static void __init calculate_node_totalpages(struct pglist_data *pgdat,
						unsigned long node_start_pfn,
						unsigned long node_end_pfn)
{
	unsigned long realtotalpages = 0, totalpages = 0;
	enum zone_type i;

	for (i = 0; i < MAX_NR_ZONES; i++) {
		struct zone *zone = pgdat->node_zones + i;
		unsigned long zone_start_pfn, zone_end_pfn;
		unsigned long spanned, absent;
		unsigned long size, real_size;

		spanned = zone_spanned_pages_in_node(pgdat->node_id, i,
						     node_start_pfn,
						     node_end_pfn,
						     &zone_start_pfn,
						     &zone_end_pfn);
		absent = zone_absent_pages_in_node(pgdat->node_id, i,
						   node_start_pfn,
						   node_end_pfn);

		size = spanned;
		real_size = size - absent;

		if (size)
			zone->zone_start_pfn = zone_start_pfn;
		else
			zone->zone_start_pfn = 0;
		zone->spanned_pages = size;
		zone->present_pages = real_size;

		totalpages += size;
		realtotalpages += real_size;
	}

	pgdat->node_spanned_pages = totalpages;
	pgdat->node_present_pages = realtotalpages;
	pr_debug("On node %d totalpages: %lu\n", pgdat->node_id, realtotalpages);
}

#ifndef CONFIG_SPARSEMEM
/*
 * Calculate the size of the zone->blockflags rounded to an unsigned long
 * Start by making sure zonesize is a multiple of pageblock_order by rounding
 * up. Then use 1 NR_PAGEBLOCK_BITS worth of bits per pageblock, finally
 * round what is now in bits to nearest long in bits, then return it in
 * bytes.
 */
static unsigned long __init usemap_size(unsigned long zone_start_pfn, unsigned long zonesize)
{
	unsigned long usemapsize;

	zonesize += zone_start_pfn & (pageblock_nr_pages-1);
	usemapsize = roundup(zonesize, pageblock_nr_pages);
	usemapsize = usemapsize >> pageblock_order;
	usemapsize *= NR_PAGEBLOCK_BITS;
	usemapsize = roundup(usemapsize, 8 * sizeof(unsigned long));

	return usemapsize / 8;
}

static void __ref setup_usemap(struct zone *zone)
{
	unsigned long usemapsize = usemap_size(zone->zone_start_pfn,
					       zone->spanned_pages);
	zone->pageblock_flags = NULL;
	if (usemapsize) {
		zone->pageblock_flags =
			memblock_alloc_node(usemapsize, SMP_CACHE_BYTES,
					    zone_to_nid(zone));
		if (!zone->pageblock_flags)
			panic("Failed to allocate %ld bytes for zone %s pageblock flags on node %d\n",
			      usemapsize, zone->name, zone_to_nid(zone));
	}
}
#else
static inline void setup_usemap(struct zone *zone) {}
#endif /* CONFIG_SPARSEMEM */

#ifdef CONFIG_HUGETLB_PAGE_SIZE_VARIABLE

/* Initialise the number of pages represented by NR_PAGEBLOCK_BITS */
void __init set_pageblock_order(void)
{
	unsigned int order;

	/* Check that pageblock_nr_pages has not already been setup */
	if (pageblock_order)
		return;

	if (HPAGE_SHIFT > PAGE_SHIFT)
		order = HUGETLB_PAGE_ORDER;
	else
		order = MAX_ORDER - 1;

	/*
	 * Assume the largest contiguous order of interest is a huge page.
	 * This value may be variable depending on boot parameters on IA64 and
	 * powerpc.
	 */
	pageblock_order = order;
}
#else /* CONFIG_HUGETLB_PAGE_SIZE_VARIABLE */

/*
 * When CONFIG_HUGETLB_PAGE_SIZE_VARIABLE is not set, set_pageblock_order()
 * is unused as pageblock_order is set at compile-time. See
 * include/linux/pageblock-flags.h for the values of pageblock_order based on
 * the kernel config
 */
void __init set_pageblock_order(void)
{
}

#endif /* CONFIG_HUGETLB_PAGE_SIZE_VARIABLE */

//计算我们描述这些内存页信息（用page结构体）需要占用多少个内存页
static unsigned long __init calc_memmap_size(unsigned long spanned_pages,
						unsigned long present_pages)
{
	unsigned long pages = spanned_pages;

	/*
	 * Provide a more accurate estimation if there are holes within
	 * the zone and SPARSEMEM is in use. If there are holes within the
	 * zone, each populated memory region may cost us one or two extra
	 * memmap pages due to alignment because memmap pages for each
	 * populated regions may not be naturally aligned on page boundary.
	 * So the (present_pages >> 4) heuristic is a tradeoff for that.
	 */
	if (spanned_pages > present_pages + (present_pages >> 4) &&
	    IS_ENABLED(CONFIG_SPARSEMEM))
		pages = present_pages;

	//有pages个页，每个页需要使用一个struct page来描述它，计算这个描述所需占用的内存页数目
	return PAGE_ALIGN(pages * sizeof(struct page)) >> PAGE_SHIFT;
}

#ifdef CONFIG_TRANSPARENT_HUGEPAGE
static void pgdat_init_split_queue(struct pglist_data *pgdat)
{
	struct deferred_split *ds_queue = &pgdat->deferred_split_queue;

	spin_lock_init(&ds_queue->split_queue_lock);
	INIT_LIST_HEAD(&ds_queue->split_queue);
	ds_queue->split_queue_len = 0;
}
#else
static void pgdat_init_split_queue(struct pglist_data *pgdat) {}
#endif

#ifdef CONFIG_COMPACTION
static void pgdat_init_kcompactd(struct pglist_data *pgdat)
{
	init_waitqueue_head(&pgdat->kcompactd_wait);
}
#else
static void pgdat_init_kcompactd(struct pglist_data *pgdat) {}
#endif

static void __meminit pgdat_init_internals(struct pglist_data *pgdat)
{
	pgdat_resize_init(pgdat);

	pgdat_init_split_queue(pgdat);
	pgdat_init_kcompactd(pgdat);

	init_waitqueue_head(&pgdat->kswapd_wait);
	init_waitqueue_head(&pgdat->pfmemalloc_wait);

	pgdat_page_ext_init(pgdat);
	lruvec_init(&pgdat->__lruvec);
}

static void __meminit zone_init_internals(struct zone *zone, enum zone_type idx, int nid,
							unsigned long remaining_pages)
{
    //指出本zone受管理页数
	atomic_long_set(&zone->managed_pages, remaining_pages);
	zone_set_nid(zone, nid);
	zone->name = zone_names[idx];
	zone->zone_pgdat = NODE_DATA(nid);
	spin_lock_init(&zone->lock);
	zone_seqlock_init(zone);
	zone_pcp_init(zone);
}

/*
 * Set up the zone data structures
 * - init pgdat internals
 * - init all zones belonging to this node
 *
 * NOTE: this function is only called during memory hotplug
 */
#ifdef CONFIG_MEMORY_HOTPLUG
void __ref free_area_init_core_hotplug(int nid)
{
	enum zone_type z;
	pg_data_t *pgdat = NODE_DATA(nid);

	pgdat_init_internals(pgdat);
	for (z = 0; z < MAX_NR_ZONES; z++)
		zone_init_internals(&pgdat->node_zones[z], z, nid, 0);
}
#endif

/*
 * Set up the zone data structures:
 *   - mark all pages reserved
 *   - mark all memory queues empty
 *   - clear the memory bitmaps
 *
 * NOTE: pgdat should get zeroed by caller.
 * NOTE: this function is only called during early init.
 */
static void __init free_area_init_core(struct pglist_data *pgdat)
{
	enum zone_type j;
	int nid = pgdat->node_id;

	pgdat_init_internals(pgdat);
	pgdat->per_cpu_nodestats = &boot_nodestats;

	for (j = 0; j < MAX_NR_ZONES; j++) {
	    //取pgdat中的指定索引的zone
		struct zone *zone = pgdat->node_zones + j;
		unsigned long size, freesize, memmap_pages;

		size = zone->spanned_pages;
		freesize = zone->present_pages;

		/*
		 * Adjust freesize so that it accounts for how much memory
		 * is used by this zone for memmap. This affects the watermark
		 * and per-cpu initialisations
		 */
		//获得此zone需要memmap pages所占用的页数
		memmap_pages = calc_memmap_size(size, freesize);
		if (!is_highmem_idx(j)) {
			if (freesize >= memmap_pages) {
			    //可使用的内存比需要pages占用的内存大，通过减少可使用的内存，预留memap_pages内存
				freesize -= memmap_pages;
				if (memmap_pages)
					pr_debug("  %s zone: %lu pages used for memmap\n",
						 zone_names[j], memmap_pages);
			} else
<<<<<<< HEAD
			    //这种情况下内存过小，不能使用
				pr_warn("  %s zone: %lu pages exceeds freesize %lu\n",
=======
				pr_warn("  %s zone: %lu memmap pages exceeds freesize %lu\n",
>>>>>>> 40226a3d
					zone_names[j], memmap_pages, freesize);
		}

		/* Account for reserved pages */
		//针对dma zone,减去为dma预留一部分内存
		if (j == 0 && freesize > dma_reserve) {
			freesize -= dma_reserve;
			pr_debug("  %s zone: %lu pages reserved\n", zone_names[0], dma_reserve);
		}

		//增加kernel可使用的页数
		if (!is_highmem_idx(j))
			nr_kernel_pages += freesize;
		/* Charge for highmem memmap if there are enough kernel pages */
		else if (nr_kernel_pages > memmap_pages * 2)
			nr_kernel_pages -= memmap_pages;
		nr_all_pages += freesize;

		/*
		 * Set an approximate value for lowmem here, it will be adjusted
		 * when the bootmem allocator frees pages into the buddy system.
		 * And all highmem pages will be managed by the buddy system.
		 */
		//初始化zone锁，可管理页数等信息
		zone_init_internals(zone, j, nid, freesize);

		if (!size)
			continue;

		set_pageblock_order();
		setup_usemap(zone);
		init_currently_empty_zone(zone, zone->zone_start_pfn, size);
<<<<<<< HEAD
		//初始化zone中地址对应的page结构体
		memmap_init_zone(zone);
=======
>>>>>>> 40226a3d
	}
}

#ifdef CONFIG_FLATMEM
static void __ref alloc_node_mem_map(struct pglist_data *pgdat)
{
	unsigned long __maybe_unused start = 0;
	unsigned long __maybe_unused offset = 0;

	/* Skip empty nodes */
	if (!pgdat->node_spanned_pages)
		return;

	start = pgdat->node_start_pfn & ~(MAX_ORDER_NR_PAGES - 1);
	offset = pgdat->node_start_pfn - start;
	/* ia64 gets its own node_mem_map, before this, without bootmem */
	if (!pgdat->node_mem_map) {
		unsigned long size, end;
		struct page *map;

		/*
		 * The zone's endpoints aren't required to be MAX_ORDER
		 * aligned but the node_mem_map endpoints must be in order
		 * for the buddy allocator to function correctly.
		 */
		end = pgdat_end_pfn(pgdat);
		end = ALIGN(end, MAX_ORDER_NR_PAGES);
		size =  (end - start) * sizeof(struct page);
		map = memblock_alloc_node(size, SMP_CACHE_BYTES,
					  pgdat->node_id);
		if (!map)
			panic("Failed to allocate %ld bytes for node %d memory map\n",
			      size, pgdat->node_id);
		pgdat->node_mem_map = map + offset;
	}
	pr_debug("%s: node %d, pgdat %08lx, node_mem_map %08lx\n",
				__func__, pgdat->node_id, (unsigned long)pgdat,
				(unsigned long)pgdat->node_mem_map);
#ifndef CONFIG_NUMA
	/*
	 * With no DISCONTIG, the global mem_map is just set as node 0's
	 */
	if (pgdat == NODE_DATA(0)) {
		mem_map = NODE_DATA(0)->node_mem_map;
		if (page_to_pfn(mem_map) != pgdat->node_start_pfn)
			mem_map -= offset;
	}
#endif
}
#else
static void __ref alloc_node_mem_map(struct pglist_data *pgdat) { }
#endif /* CONFIG_FLATMEM */

#ifdef CONFIG_DEFERRED_STRUCT_PAGE_INIT
static inline void pgdat_set_deferred_range(pg_data_t *pgdat)
{
	pgdat->first_deferred_pfn = ULONG_MAX;
}
#else
static inline void pgdat_set_deferred_range(pg_data_t *pgdat) {}
#endif

static void __init free_area_init_node(int nid)
{
    //对指定node对应的pgdata
	pg_data_t *pgdat = NODE_DATA(nid);
	unsigned long start_pfn = 0;
	unsigned long end_pfn = 0;

	/* pg_data_t should be reset to zero when it's allocated */
	WARN_ON(pgdat->nr_zones || pgdat->kswapd_highest_zoneidx);

	get_pfn_range_for_nid(nid, &start_pfn, &end_pfn);

	pgdat->node_id = nid;
	pgdat->node_start_pfn = start_pfn;
	pgdat->per_cpu_nodestats = NULL;

	pr_info("Initmem setup node %d [mem %#018Lx-%#018Lx]\n", nid,
		(u64)start_pfn << PAGE_SHIFT,
		end_pfn ? ((u64)end_pfn << PAGE_SHIFT) - 1 : 0);
	calculate_node_totalpages(pgdat, start_pfn, end_pfn);

	alloc_node_mem_map(pgdat);
	pgdat_set_deferred_range(pgdat);

	free_area_init_core(pgdat);
}

void __init free_area_init_memoryless_node(int nid)
{
	free_area_init_node(nid);
}

#if MAX_NUMNODES > 1
/*
 * Figure out the number of possible node ids.
 */
void __init setup_nr_node_ids(void)
{
	unsigned int highest;

	highest = find_last_bit(node_possible_map.bits, MAX_NUMNODES);
	nr_node_ids = highest + 1;
}
#endif

/**
 * node_map_pfn_alignment - determine the maximum internode alignment
 *
 * This function should be called after node map is populated and sorted.
 * It calculates the maximum power of two alignment which can distinguish
 * all the nodes.
 *
 * For example, if all nodes are 1GiB and aligned to 1GiB, the return value
 * would indicate 1GiB alignment with (1 << (30 - PAGE_SHIFT)).  If the
 * nodes are shifted by 256MiB, 256MiB.  Note that if only the last node is
 * shifted, 1GiB is enough and this function will indicate so.
 *
 * This is used to test whether pfn -> nid mapping of the chosen memory
 * model has fine enough granularity to avoid incorrect mapping for the
 * populated node map.
 *
 * Return: the determined alignment in pfn's.  0 if there is no alignment
 * requirement (single node).
 */
unsigned long __init node_map_pfn_alignment(void)
{
	unsigned long accl_mask = 0, last_end = 0;
	unsigned long start, end, mask;
	int last_nid = NUMA_NO_NODE;
	int i, nid;

	for_each_mem_pfn_range(i, MAX_NUMNODES, &start, &end, &nid) {
		if (!start || last_nid < 0 || last_nid == nid) {
			last_nid = nid;
			last_end = end;
			continue;
		}

		/*
		 * Start with a mask granular enough to pin-point to the
		 * start pfn and tick off bits one-by-one until it becomes
		 * too coarse to separate the current node from the last.
		 */
		mask = ~((1 << __ffs(start)) - 1);
		while (mask && last_end <= (start & (mask << 1)))
			mask <<= 1;

		/* accumulate all internode masks */
		accl_mask |= mask;
	}

	/* convert mask to number of pages */
	return ~accl_mask + 1;
}

/**
 * find_min_pfn_with_active_regions - Find the minimum PFN registered
 *
 * Return: the minimum PFN based on information provided via
 * memblock_set_node().
 */
unsigned long __init find_min_pfn_with_active_regions(void)
{
	return PHYS_PFN(memblock_start_of_DRAM());
}

/*
 * early_calculate_totalpages()
 * Sum pages in active regions for movable zone.
 * Populate N_MEMORY for calculating usable_nodes.
 */
static unsigned long __init early_calculate_totalpages(void)
{
	unsigned long totalpages = 0;
	unsigned long start_pfn, end_pfn;
	int i, nid;

	for_each_mem_pfn_range(i, MAX_NUMNODES, &start_pfn, &end_pfn, &nid) {
		unsigned long pages = end_pfn - start_pfn;

		totalpages += pages;
		if (pages)
			node_set_state(nid, N_MEMORY);
	}
	return totalpages;
}

/*
 * Find the PFN the Movable zone begins in each node. Kernel memory
 * is spread evenly between nodes as long as the nodes have enough
 * memory. When they don't, some nodes will have more kernelcore than
 * others
 */
static void __init find_zone_movable_pfns_for_nodes(void)
{
	int i, nid;
	unsigned long usable_startpfn;
	unsigned long kernelcore_node, kernelcore_remaining;
	/* save the state before borrow the nodemask */
	nodemask_t saved_node_state = node_states[N_MEMORY];
	unsigned long totalpages = early_calculate_totalpages();
	int usable_nodes = nodes_weight(node_states[N_MEMORY]);
	struct memblock_region *r;

	/* Need to find movable_zone earlier when movable_node is specified. */
	find_usable_zone_for_movable();

	/*
	 * If movable_node is specified, ignore kernelcore and movablecore
	 * options.
	 */
	if (movable_node_is_enabled()) {
		for_each_mem_region(r) {
			if (!memblock_is_hotpluggable(r))
				continue;

			nid = memblock_get_region_node(r);

			usable_startpfn = PFN_DOWN(r->base);
			zone_movable_pfn[nid] = zone_movable_pfn[nid] ?
				min(usable_startpfn, zone_movable_pfn[nid]) :
				usable_startpfn;
		}

		goto out2;
	}

	/*
	 * If kernelcore=mirror is specified, ignore movablecore option
	 */
	if (mirrored_kernelcore) {
		bool mem_below_4gb_not_mirrored = false;

		for_each_mem_region(r) {
			if (memblock_is_mirror(r))
				continue;

			nid = memblock_get_region_node(r);

			usable_startpfn = memblock_region_memory_base_pfn(r);

			if (usable_startpfn < 0x100000) {
				mem_below_4gb_not_mirrored = true;
				continue;
			}

			zone_movable_pfn[nid] = zone_movable_pfn[nid] ?
				min(usable_startpfn, zone_movable_pfn[nid]) :
				usable_startpfn;
		}

		if (mem_below_4gb_not_mirrored)
			pr_warn("This configuration results in unmirrored kernel memory.\n");

		goto out2;
	}

	/*
	 * If kernelcore=nn% or movablecore=nn% was specified, calculate the
	 * amount of necessary memory.
	 */
	if (required_kernelcore_percent)
		required_kernelcore = (totalpages * 100 * required_kernelcore_percent) /
				       10000UL;
	if (required_movablecore_percent)
		required_movablecore = (totalpages * 100 * required_movablecore_percent) /
					10000UL;

	/*
	 * If movablecore= was specified, calculate what size of
	 * kernelcore that corresponds so that memory usable for
	 * any allocation type is evenly spread. If both kernelcore
	 * and movablecore are specified, then the value of kernelcore
	 * will be used for required_kernelcore if it's greater than
	 * what movablecore would have allowed.
	 */
	if (required_movablecore) {
		unsigned long corepages;

		/*
		 * Round-up so that ZONE_MOVABLE is at least as large as what
		 * was requested by the user
		 */
		required_movablecore =
			roundup(required_movablecore, MAX_ORDER_NR_PAGES);
		required_movablecore = min(totalpages, required_movablecore);
		corepages = totalpages - required_movablecore;

		required_kernelcore = max(required_kernelcore, corepages);
	}

	/*
	 * If kernelcore was not specified or kernelcore size is larger
	 * than totalpages, there is no ZONE_MOVABLE.
	 */
	if (!required_kernelcore || required_kernelcore >= totalpages)
		goto out;

	/* usable_startpfn is the lowest possible pfn ZONE_MOVABLE can be at */
	usable_startpfn = arch_zone_lowest_possible_pfn[movable_zone];

restart:
	/* Spread kernelcore memory as evenly as possible throughout nodes */
	kernelcore_node = required_kernelcore / usable_nodes;
	for_each_node_state(nid, N_MEMORY) {
		unsigned long start_pfn, end_pfn;

		/*
		 * Recalculate kernelcore_node if the division per node
		 * now exceeds what is necessary to satisfy the requested
		 * amount of memory for the kernel
		 */
		if (required_kernelcore < kernelcore_node)
			kernelcore_node = required_kernelcore / usable_nodes;

		/*
		 * As the map is walked, we track how much memory is usable
		 * by the kernel using kernelcore_remaining. When it is
		 * 0, the rest of the node is usable by ZONE_MOVABLE
		 */
		kernelcore_remaining = kernelcore_node;

		/* Go through each range of PFNs within this node */
		for_each_mem_pfn_range(i, nid, &start_pfn, &end_pfn, NULL) {
			unsigned long size_pages;

			start_pfn = max(start_pfn, zone_movable_pfn[nid]);
			if (start_pfn >= end_pfn)
				continue;

			/* Account for what is only usable for kernelcore */
			if (start_pfn < usable_startpfn) {
				unsigned long kernel_pages;
				kernel_pages = min(end_pfn, usable_startpfn)
								- start_pfn;

				kernelcore_remaining -= min(kernel_pages,
							kernelcore_remaining);
				required_kernelcore -= min(kernel_pages,
							required_kernelcore);

				/* Continue if range is now fully accounted */
				if (end_pfn <= usable_startpfn) {

					/*
					 * Push zone_movable_pfn to the end so
					 * that if we have to rebalance
					 * kernelcore across nodes, we will
					 * not double account here
					 */
					zone_movable_pfn[nid] = end_pfn;
					continue;
				}
				start_pfn = usable_startpfn;
			}

			/*
			 * The usable PFN range for ZONE_MOVABLE is from
			 * start_pfn->end_pfn. Calculate size_pages as the
			 * number of pages used as kernelcore
			 */
			size_pages = end_pfn - start_pfn;
			if (size_pages > kernelcore_remaining)
				size_pages = kernelcore_remaining;
			zone_movable_pfn[nid] = start_pfn + size_pages;

			/*
			 * Some kernelcore has been met, update counts and
			 * break if the kernelcore for this node has been
			 * satisfied
			 */
			required_kernelcore -= min(required_kernelcore,
								size_pages);
			kernelcore_remaining -= size_pages;
			if (!kernelcore_remaining)
				break;
		}
	}

	/*
	 * If there is still required_kernelcore, we do another pass with one
	 * less node in the count. This will push zone_movable_pfn[nid] further
	 * along on the nodes that still have memory until kernelcore is
	 * satisfied
	 */
	usable_nodes--;
	if (usable_nodes && required_kernelcore > usable_nodes)
		goto restart;

out2:
	/* Align start of ZONE_MOVABLE on all nids to MAX_ORDER_NR_PAGES */
	for (nid = 0; nid < MAX_NUMNODES; nid++)
		zone_movable_pfn[nid] =
			roundup(zone_movable_pfn[nid], MAX_ORDER_NR_PAGES);

out:
	/* restore the node_state */
	node_states[N_MEMORY] = saved_node_state;
}

/* Any regular or high memory on that node ? */
static void check_for_memory(pg_data_t *pgdat, int nid)
{
	enum zone_type zone_type;

	for (zone_type = 0; zone_type <= ZONE_MOVABLE - 1; zone_type++) {
		struct zone *zone = &pgdat->node_zones[zone_type];
		if (populated_zone(zone)) {
			if (IS_ENABLED(CONFIG_HIGHMEM))
				node_set_state(nid, N_HIGH_MEMORY);
			if (zone_type <= ZONE_NORMAL)
				node_set_state(nid, N_NORMAL_MEMORY);
			break;
		}
	}
}

/*
 * Some architectures, e.g. ARC may have ZONE_HIGHMEM below ZONE_NORMAL. For
 * such cases we allow max_zone_pfn sorted in the descending order
 */
bool __weak arch_has_descending_max_zone_pfns(void)
{
	return false;
}

/**
 * free_area_init - Initialise all pg_data_t and zone data
 * @max_zone_pfn: an array of max PFNs for each zone
 *
 * This will call free_area_init_node() for each active node in the system.
 * Using the page ranges provided by memblock_set_node(), the size of each
 * zone in each node and their holes is calculated. If the maximum PFN
 * between two adjacent zones match, it is assumed that the zone is empty.
 * For example, if arch_max_dma_pfn == arch_max_dma32_pfn, it is assumed
 * that arch_max_dma32_pfn has no pages. It is also assumed that a zone
 * starts where the previous one ended. For example, ZONE_DMA32 starts
 * at arch_max_dma_pfn.
 */
void __init free_area_init(unsigned long *max_zone_pfn)
{
	unsigned long start_pfn, end_pfn;
	int i, nid, zone;
	bool descending;

	/* Record where the zone boundaries are */
	memset(arch_zone_lowest_possible_pfn, 0,
				sizeof(arch_zone_lowest_possible_pfn));
	memset(arch_zone_highest_possible_pfn, 0,
				sizeof(arch_zone_highest_possible_pfn));

	start_pfn = find_min_pfn_with_active_regions();
	descending = arch_has_descending_max_zone_pfns();

	for (i = 0; i < MAX_NR_ZONES; i++) {
		if (descending)
			zone = MAX_NR_ZONES - i - 1;
		else
			zone = i;

		if (zone == ZONE_MOVABLE)
			continue;

		end_pfn = max(max_zone_pfn[zone], start_pfn);
		arch_zone_lowest_possible_pfn[zone] = start_pfn;
		arch_zone_highest_possible_pfn[zone] = end_pfn;

		start_pfn = end_pfn;
	}

	/* Find the PFNs that ZONE_MOVABLE begins at in each node */
	memset(zone_movable_pfn, 0, sizeof(zone_movable_pfn));
	find_zone_movable_pfns_for_nodes();

	/* Print out the zone ranges */
	pr_info("Zone ranges:\n");
	for (i = 0; i < MAX_NR_ZONES; i++) {
		if (i == ZONE_MOVABLE)
			continue;
		pr_info("  %-8s ", zone_names[i]);
		if (arch_zone_lowest_possible_pfn[i] ==
				arch_zone_highest_possible_pfn[i])
			pr_cont("empty\n");
		else
			pr_cont("[mem %#018Lx-%#018Lx]\n",
				(u64)arch_zone_lowest_possible_pfn[i]
					<< PAGE_SHIFT,
				((u64)arch_zone_highest_possible_pfn[i]
					<< PAGE_SHIFT) - 1);
	}

	/* Print out the PFNs ZONE_MOVABLE begins at in each node */
	pr_info("Movable zone start for each node\n");
	for (i = 0; i < MAX_NUMNODES; i++) {
		if (zone_movable_pfn[i])
			pr_info("  Node %d: %#018Lx\n", i,
			       (u64)zone_movable_pfn[i] << PAGE_SHIFT);
	}

	/*
	 * Print out the early node map, and initialize the
	 * subsection-map relative to active online memory ranges to
	 * enable future "sub-section" extensions of the memory map.
	 */
	pr_info("Early memory node ranges\n");
	for_each_mem_pfn_range(i, MAX_NUMNODES, &start_pfn, &end_pfn, &nid) {
		pr_info("  node %3d: [mem %#018Lx-%#018Lx]\n", nid,
			(u64)start_pfn << PAGE_SHIFT,
			((u64)end_pfn << PAGE_SHIFT) - 1);
		subsection_map_init(start_pfn, end_pfn - start_pfn);
	}

	/* Initialise every node */
	mminit_verify_pageflags_layout();
	setup_nr_node_ids();
	for_each_online_node(nid) {
		pg_data_t *pgdat = NODE_DATA(nid);
		free_area_init_node(nid);

		/* Any memory on that node */
		if (pgdat->node_present_pages)
			node_set_state(nid, N_MEMORY);
		check_for_memory(pgdat, nid);
	}

	memmap_init();
}

static int __init cmdline_parse_core(char *p, unsigned long *core,
				     unsigned long *percent)
{
	unsigned long long coremem;
	char *endptr;

	if (!p)
		return -EINVAL;

	/* Value may be a percentage of total memory, otherwise bytes */
	coremem = simple_strtoull(p, &endptr, 0);
	if (*endptr == '%') {
		/* Paranoid check for percent values greater than 100 */
		WARN_ON(coremem > 100);

		*percent = coremem;
	} else {
		coremem = memparse(p, &p);
		/* Paranoid check that UL is enough for the coremem value */
		WARN_ON((coremem >> PAGE_SHIFT) > ULONG_MAX);

		*core = coremem >> PAGE_SHIFT;
		*percent = 0UL;
	}
	return 0;
}

/*
 * kernelcore=size sets the amount of memory for use for allocations that
 * cannot be reclaimed or migrated.
 */
static int __init cmdline_parse_kernelcore(char *p)
{
	/* parse kernelcore=mirror */
	if (parse_option_str(p, "mirror")) {
		mirrored_kernelcore = true;
		return 0;
	}

	return cmdline_parse_core(p, &required_kernelcore,
				  &required_kernelcore_percent);
}

/*
 * movablecore=size sets the amount of memory for use for allocations that
 * can be reclaimed or migrated.
 */
static int __init cmdline_parse_movablecore(char *p)
{
	return cmdline_parse_core(p, &required_movablecore,
				  &required_movablecore_percent);
}

early_param("kernelcore", cmdline_parse_kernelcore);
early_param("movablecore", cmdline_parse_movablecore);

void adjust_managed_page_count(struct page *page, long count)
{
	atomic_long_add(count, &page_zone(page)->managed_pages);
	totalram_pages_add(count);
#ifdef CONFIG_HIGHMEM
	if (PageHighMem(page))
		totalhigh_pages_add(count);
#endif
}
EXPORT_SYMBOL(adjust_managed_page_count);

unsigned long free_reserved_area(void *start, void *end, int poison, const char *s)
{
	void *pos;
	unsigned long pages = 0;

	start = (void *)PAGE_ALIGN((unsigned long)start);
	end = (void *)((unsigned long)end & PAGE_MASK);
	for (pos = start; pos < end; pos += PAGE_SIZE, pages++) {
		struct page *page = virt_to_page(pos);
		void *direct_map_addr;

		/*
		 * 'direct_map_addr' might be different from 'pos'
		 * because some architectures' virt_to_page()
		 * work with aliases.  Getting the direct map
		 * address ensures that we get a _writeable_
		 * alias for the memset().
		 */
		direct_map_addr = page_address(page);
		/*
		 * Perform a kasan-unchecked memset() since this memory
		 * has not been initialized.
		 */
		direct_map_addr = kasan_reset_tag(direct_map_addr);
		if ((unsigned int)poison <= 0xFF)
			memset(direct_map_addr, poison, PAGE_SIZE);

		free_reserved_page(page);
	}

	if (pages && s)
		pr_info("Freeing %s memory: %ldK\n",
			s, pages << (PAGE_SHIFT - 10));

	return pages;
}

void __init mem_init_print_info(void)
{
	unsigned long physpages, codesize, datasize, rosize, bss_size;
	unsigned long init_code_size, init_data_size;

	physpages = get_num_physpages();
	codesize = _etext - _stext;
	datasize = _edata - _sdata;
	rosize = __end_rodata - __start_rodata;
	bss_size = __bss_stop - __bss_start;
	init_data_size = __init_end - __init_begin;
	init_code_size = _einittext - _sinittext;

	/*
	 * Detect special cases and adjust section sizes accordingly:
	 * 1) .init.* may be embedded into .data sections
	 * 2) .init.text.* may be out of [__init_begin, __init_end],
	 *    please refer to arch/tile/kernel/vmlinux.lds.S.
	 * 3) .rodata.* may be embedded into .text or .data sections.
	 */
#define adj_init_size(start, end, size, pos, adj) \
	do { \
		if (start <= pos && pos < end && size > adj) \
			size -= adj; \
	} while (0)

	adj_init_size(__init_begin, __init_end, init_data_size,
		     _sinittext, init_code_size);
	adj_init_size(_stext, _etext, codesize, _sinittext, init_code_size);
	adj_init_size(_sdata, _edata, datasize, __init_begin, init_data_size);
	adj_init_size(_stext, _etext, codesize, __start_rodata, rosize);
	adj_init_size(_sdata, _edata, datasize, __start_rodata, rosize);

#undef	adj_init_size

	pr_info("Memory: %luK/%luK available (%luK kernel code, %luK rwdata, %luK rodata, %luK init, %luK bss, %luK reserved, %luK cma-reserved"
#ifdef	CONFIG_HIGHMEM
		", %luK highmem"
#endif
		")\n",
		nr_free_pages() << (PAGE_SHIFT - 10),
		physpages << (PAGE_SHIFT - 10),
		codesize >> 10, datasize >> 10, rosize >> 10,
		(init_data_size + init_code_size) >> 10, bss_size >> 10,
		(physpages - totalram_pages() - totalcma_pages) << (PAGE_SHIFT - 10),
		totalcma_pages << (PAGE_SHIFT - 10)
#ifdef	CONFIG_HIGHMEM
		, totalhigh_pages() << (PAGE_SHIFT - 10)
#endif
		);
}

/**
 * set_dma_reserve - set the specified number of pages reserved in the first zone
 * @new_dma_reserve: The number of pages to mark reserved
 *
 * The per-cpu batchsize and zone watermarks are determined by managed_pages.
 * In the DMA zone, a significant percentage may be consumed by kernel image
 * and other unfreeable allocations which can skew the watermarks badly. This
 * function may optionally be used to account for unfreeable pages in the
 * first zone (e.g., ZONE_DMA). The effect will be lower watermarks and
 * smaller per-cpu batchsize.
 */
void __init set_dma_reserve(unsigned long new_dma_reserve)
{
	dma_reserve = new_dma_reserve;
}

static int page_alloc_cpu_dead(unsigned int cpu)
{
	struct zone *zone;

	lru_add_drain_cpu(cpu);
	drain_pages(cpu);

	/*
	 * Spill the event counters of the dead processor
	 * into the current processors event counters.
	 * This artificially elevates the count of the current
	 * processor.
	 */
	vm_events_fold_cpu(cpu);

	/*
	 * Zero the differential counters of the dead processor
	 * so that the vm statistics are consistent.
	 *
	 * This is only okay since the processor is dead and cannot
	 * race with what we are doing.
	 */
	cpu_vm_stats_fold(cpu);

	for_each_populated_zone(zone)
		zone_pcp_update(zone, 0);

	return 0;
}

static int page_alloc_cpu_online(unsigned int cpu)
{
	struct zone *zone;

	for_each_populated_zone(zone)
		zone_pcp_update(zone, 1);
	return 0;
}

#ifdef CONFIG_NUMA
int hashdist = HASHDIST_DEFAULT;

static int __init set_hashdist(char *str)
{
	if (!str)
		return 0;
	hashdist = simple_strtoul(str, &str, 0);
	return 1;
}
__setup("hashdist=", set_hashdist);
#endif

void __init page_alloc_init(void)
{
	int ret;

#ifdef CONFIG_NUMA
	if (num_node_state(N_MEMORY) == 1)
		hashdist = 0;
#endif

	ret = cpuhp_setup_state_nocalls(CPUHP_PAGE_ALLOC,
					"mm/page_alloc:pcp",
					page_alloc_cpu_online,
					page_alloc_cpu_dead);
	WARN_ON(ret < 0);
}

/*
 * calculate_totalreserve_pages - called when sysctl_lowmem_reserve_ratio
 *	or min_free_kbytes changes.
 */
static void calculate_totalreserve_pages(void)
{
	struct pglist_data *pgdat;
	unsigned long reserve_pages = 0;
	enum zone_type i, j;

	for_each_online_pgdat(pgdat) {

		pgdat->totalreserve_pages = 0;

		for (i = 0; i < MAX_NR_ZONES; i++) {
			struct zone *zone = pgdat->node_zones + i;
			long max = 0;
			unsigned long managed_pages = zone_managed_pages(zone);

			/* Find valid and maximum lowmem_reserve in the zone */
			for (j = i; j < MAX_NR_ZONES; j++) {
				if (zone->lowmem_reserve[j] > max)
					max = zone->lowmem_reserve[j];
			}

			/* we treat the high watermark as reserved pages. */
			max += high_wmark_pages(zone);

			if (max > managed_pages)
				max = managed_pages;

			pgdat->totalreserve_pages += max;

			reserve_pages += max;
		}
	}
	totalreserve_pages = reserve_pages;
}

/*
 * setup_per_zone_lowmem_reserve - called whenever
 *	sysctl_lowmem_reserve_ratio changes.  Ensures that each zone
 *	has a correct pages reserved value, so an adequate number of
 *	pages are left in the zone after a successful __alloc_pages().
 */
static void setup_per_zone_lowmem_reserve(void)
{
	struct pglist_data *pgdat;
	enum zone_type i, j;

	for_each_online_pgdat(pgdat) {
		for (i = 0; i < MAX_NR_ZONES - 1; i++) {
			struct zone *zone = &pgdat->node_zones[i];
			int ratio = sysctl_lowmem_reserve_ratio[i];
			bool clear = !ratio || !zone_managed_pages(zone);
			unsigned long managed_pages = 0;

			for (j = i + 1; j < MAX_NR_ZONES; j++) {
				struct zone *upper_zone = &pgdat->node_zones[j];

				managed_pages += zone_managed_pages(upper_zone);

				if (clear)
					zone->lowmem_reserve[j] = 0;
				else
					zone->lowmem_reserve[j] = managed_pages / ratio;
			}
		}
	}

	/* update totalreserve_pages */
	calculate_totalreserve_pages();
}

static void __setup_per_zone_wmarks(void)
{
	unsigned long pages_min = min_free_kbytes >> (PAGE_SHIFT - 10);
	unsigned long lowmem_pages = 0;
	struct zone *zone;
	unsigned long flags;

	/* Calculate total number of !ZONE_HIGHMEM pages */
	for_each_zone(zone) {
		if (!is_highmem(zone))
			lowmem_pages += zone_managed_pages(zone);
	}

	for_each_zone(zone) {
		u64 tmp;

		spin_lock_irqsave(&zone->lock, flags);
		tmp = (u64)pages_min * zone_managed_pages(zone);
		do_div(tmp, lowmem_pages);
		if (is_highmem(zone)) {
			/*
			 * __GFP_HIGH and PF_MEMALLOC allocations usually don't
			 * need highmem pages, so cap pages_min to a small
			 * value here.
			 *
			 * The WMARK_HIGH-WMARK_LOW and (WMARK_LOW-WMARK_MIN)
			 * deltas control async page reclaim, and so should
			 * not be capped for highmem.
			 */
			unsigned long min_pages;

			min_pages = zone_managed_pages(zone) / 1024;
			min_pages = clamp(min_pages, SWAP_CLUSTER_MAX, 128UL);
			zone->_watermark[WMARK_MIN] = min_pages;
		} else {
			/*
			 * If it's a lowmem zone, reserve a number of pages
			 * proportionate to the zone's size.
			 */
			zone->_watermark[WMARK_MIN] = tmp;
		}

		/*
		 * Set the kswapd watermarks distance according to the
		 * scale factor in proportion to available memory, but
		 * ensure a minimum size on small systems.
		 */
		tmp = max_t(u64, tmp >> 2,
			    mult_frac(zone_managed_pages(zone),
				      watermark_scale_factor, 10000));

		zone->watermark_boost = 0;
		zone->_watermark[WMARK_LOW]  = min_wmark_pages(zone) + tmp;
		zone->_watermark[WMARK_HIGH] = min_wmark_pages(zone) + tmp * 2;

		spin_unlock_irqrestore(&zone->lock, flags);
	}

	/* update totalreserve_pages */
	calculate_totalreserve_pages();
}

/**
 * setup_per_zone_wmarks - called when min_free_kbytes changes
 * or when memory is hot-{added|removed}
 *
 * Ensures that the watermark[min,low,high] values for each zone are set
 * correctly with respect to min_free_kbytes.
 */
void setup_per_zone_wmarks(void)
{
	struct zone *zone;
	static DEFINE_SPINLOCK(lock);

	spin_lock(&lock);
	__setup_per_zone_wmarks();
	spin_unlock(&lock);

	/*
	 * The watermark size have changed so update the pcpu batch
	 * and high limits or the limits may be inappropriate.
	 */
	for_each_zone(zone)
		zone_pcp_update(zone, 0);
}

/*
 * Initialise min_free_kbytes.
 *
 * For small machines we want it small (128k min).  For large machines
 * we want it large (256MB max).  But it is not linear, because network
 * bandwidth does not increase linearly with machine size.  We use
 *
 *	min_free_kbytes = 4 * sqrt(lowmem_kbytes), for better accuracy:
 *	min_free_kbytes = sqrt(lowmem_kbytes * 16)
 *
 * which yields
 *
 * 16MB:	512k
 * 32MB:	724k
 * 64MB:	1024k
 * 128MB:	1448k
 * 256MB:	2048k
 * 512MB:	2896k
 * 1024MB:	4096k
 * 2048MB:	5792k
 * 4096MB:	8192k
 * 8192MB:	11584k
 * 16384MB:	16384k
 */
int __meminit init_per_zone_wmark_min(void)
{
	unsigned long lowmem_kbytes;
	int new_min_free_kbytes;

	lowmem_kbytes = nr_free_buffer_pages() * (PAGE_SIZE >> 10);
	new_min_free_kbytes = int_sqrt(lowmem_kbytes * 16);

	if (new_min_free_kbytes > user_min_free_kbytes) {
		min_free_kbytes = new_min_free_kbytes;
		if (min_free_kbytes < 128)
			min_free_kbytes = 128;
		if (min_free_kbytes > 262144)
			min_free_kbytes = 262144;
	} else {
		pr_warn("min_free_kbytes is not updated to %d because user defined value %d is preferred\n",
				new_min_free_kbytes, user_min_free_kbytes);
	}
	setup_per_zone_wmarks();
	refresh_zone_stat_thresholds();
	setup_per_zone_lowmem_reserve();

#ifdef CONFIG_NUMA
	setup_min_unmapped_ratio();
	setup_min_slab_ratio();
#endif

	khugepaged_min_free_kbytes_update();

	return 0;
}
postcore_initcall(init_per_zone_wmark_min)

/*
 * min_free_kbytes_sysctl_handler - just a wrapper around proc_dointvec() so
 *	that we can call two helper functions whenever min_free_kbytes
 *	changes.
 */
int min_free_kbytes_sysctl_handler(struct ctl_table *table, int write,
		void *buffer, size_t *length, loff_t *ppos)
{
	int rc;

	rc = proc_dointvec_minmax(table, write, buffer, length, ppos);
	if (rc)
		return rc;

	if (write) {
		user_min_free_kbytes = min_free_kbytes;
		setup_per_zone_wmarks();
	}
	return 0;
}

int watermark_scale_factor_sysctl_handler(struct ctl_table *table, int write,
		void *buffer, size_t *length, loff_t *ppos)
{
	int rc;

	rc = proc_dointvec_minmax(table, write, buffer, length, ppos);
	if (rc)
		return rc;

	if (write)
		setup_per_zone_wmarks();

	return 0;
}

#ifdef CONFIG_NUMA
static void setup_min_unmapped_ratio(void)
{
	pg_data_t *pgdat;
	struct zone *zone;

	for_each_online_pgdat(pgdat)
		pgdat->min_unmapped_pages = 0;

	for_each_zone(zone)
		zone->zone_pgdat->min_unmapped_pages += (zone_managed_pages(zone) *
						         sysctl_min_unmapped_ratio) / 100;
}


int sysctl_min_unmapped_ratio_sysctl_handler(struct ctl_table *table, int write,
		void *buffer, size_t *length, loff_t *ppos)
{
	int rc;

	rc = proc_dointvec_minmax(table, write, buffer, length, ppos);
	if (rc)
		return rc;

	setup_min_unmapped_ratio();

	return 0;
}

static void setup_min_slab_ratio(void)
{
	pg_data_t *pgdat;
	struct zone *zone;

	for_each_online_pgdat(pgdat)
		pgdat->min_slab_pages = 0;

	for_each_zone(zone)
		zone->zone_pgdat->min_slab_pages += (zone_managed_pages(zone) *
						     sysctl_min_slab_ratio) / 100;
}

int sysctl_min_slab_ratio_sysctl_handler(struct ctl_table *table, int write,
		void *buffer, size_t *length, loff_t *ppos)
{
	int rc;

	rc = proc_dointvec_minmax(table, write, buffer, length, ppos);
	if (rc)
		return rc;

	setup_min_slab_ratio();

	return 0;
}
#endif

/*
 * lowmem_reserve_ratio_sysctl_handler - just a wrapper around
 *	proc_dointvec() so that we can call setup_per_zone_lowmem_reserve()
 *	whenever sysctl_lowmem_reserve_ratio changes.
 *
 * The reserve ratio obviously has absolutely no relation with the
 * minimum watermarks. The lowmem reserve ratio can only make sense
 * if in function of the boot time zone sizes.
 */
int lowmem_reserve_ratio_sysctl_handler(struct ctl_table *table, int write,
		void *buffer, size_t *length, loff_t *ppos)
{
	int i;

	proc_dointvec_minmax(table, write, buffer, length, ppos);

	for (i = 0; i < MAX_NR_ZONES; i++) {
		if (sysctl_lowmem_reserve_ratio[i] < 1)
			sysctl_lowmem_reserve_ratio[i] = 0;
	}

	setup_per_zone_lowmem_reserve();
	return 0;
}

/*
 * percpu_pagelist_high_fraction - changes the pcp->high for each zone on each
 * cpu. It is the fraction of total pages in each zone that a hot per cpu
 * pagelist can have before it gets flushed back to buddy allocator.
 */
int percpu_pagelist_high_fraction_sysctl_handler(struct ctl_table *table,
		int write, void *buffer, size_t *length, loff_t *ppos)
{
	struct zone *zone;
	int old_percpu_pagelist_high_fraction;
	int ret;

	mutex_lock(&pcp_batch_high_lock);
	old_percpu_pagelist_high_fraction = percpu_pagelist_high_fraction;

	ret = proc_dointvec_minmax(table, write, buffer, length, ppos);
	if (!write || ret < 0)
		goto out;

	/* Sanity checking to avoid pcp imbalance */
	if (percpu_pagelist_high_fraction &&
	    percpu_pagelist_high_fraction < MIN_PERCPU_PAGELIST_HIGH_FRACTION) {
		percpu_pagelist_high_fraction = old_percpu_pagelist_high_fraction;
		ret = -EINVAL;
		goto out;
	}

	/* No change? */
	if (percpu_pagelist_high_fraction == old_percpu_pagelist_high_fraction)
		goto out;

	for_each_populated_zone(zone)
		zone_set_pageset_high_and_batch(zone, 0);
out:
	mutex_unlock(&pcp_batch_high_lock);
	return ret;
}

#ifndef __HAVE_ARCH_RESERVED_KERNEL_PAGES
/*
 * Returns the number of pages that arch has reserved but
 * is not known to alloc_large_system_hash().
 */
static unsigned long __init arch_reserved_kernel_pages(void)
{
	return 0;
}
#endif

/*
 * Adaptive scale is meant to reduce sizes of hash tables on large memory
 * machines. As memory size is increased the scale is also increased but at
 * slower pace.  Starting from ADAPT_SCALE_BASE (64G), every time memory
 * quadruples the scale is increased by one, which means the size of hash table
 * only doubles, instead of quadrupling as well.
 * Because 32-bit systems cannot have large physical memory, where this scaling
 * makes sense, it is disabled on such platforms.
 */
#if __BITS_PER_LONG > 32
#define ADAPT_SCALE_BASE	(64ul << 30)
#define ADAPT_SCALE_SHIFT	2
#define ADAPT_SCALE_NPAGES	(ADAPT_SCALE_BASE >> PAGE_SHIFT)
#endif

/*
 * allocate a large system hash table from bootmem
 * - it is assumed that the hash table must contain an exact power-of-2
 *   quantity of entries
 * - limit is the number of hash buckets, not the total allocation size
 */
void *__init alloc_large_system_hash(const char *tablename/*哈希表名称*/,
				     unsigned long bucketsize,
				     unsigned long numentries,
				     int scale,
				     int flags,
				     unsigned int *_hash_shift,
				     unsigned int *_hash_mask,
				     unsigned long low_limit,
				     unsigned long high_limit)
{
	unsigned long long max = high_limit;
	unsigned long log2qty, size;
	void *table = NULL;
	gfp_t gfp_flags;
	bool virt;
	bool huge;

	/* allow the kernel cmdline to have a say */
	if (!numentries) {
		/* round applicable memory size up to nearest megabyte */
		numentries = nr_kernel_pages;
		numentries -= arch_reserved_kernel_pages();

		/* It isn't necessary when PAGE_SIZE >= 1MB */
		if (PAGE_SHIFT < 20)
			numentries = round_up(numentries, (1<<20)/PAGE_SIZE);

#if __BITS_PER_LONG > 32
		if (!high_limit) {
			unsigned long adapt;

			for (adapt = ADAPT_SCALE_NPAGES; adapt < numentries;
			     adapt <<= ADAPT_SCALE_SHIFT)
				scale++;
		}
#endif

		/* limit to 1 bucket per 2^scale bytes of low memory */
		if (scale > PAGE_SHIFT)
			numentries >>= (scale - PAGE_SHIFT);
		else
			numentries <<= (PAGE_SHIFT - scale);

		/* Make sure we've got at least a 0-order allocation.. */
		if (unlikely(flags & HASH_SMALL)) {
			/* Makes no sense without HASH_EARLY */
			WARN_ON(!(flags & HASH_EARLY));
			if (!(numentries >> *_hash_shift)) {
				numentries = 1UL << *_hash_shift;
				BUG_ON(!numentries);
			}
		} else if (unlikely((numentries * bucketsize) < PAGE_SIZE))
			numentries = PAGE_SIZE / bucketsize;
	}
	numentries = roundup_pow_of_two(numentries);

	/* limit allocation size to 1/16 total memory by default */
	if (max == 0) {
		max = ((unsigned long long)nr_all_pages << PAGE_SHIFT) >> 4;
		do_div(max, bucketsize);
	}
	max = min(max, 0x80000000ULL);

	if (numentries < low_limit)
		numentries = low_limit;
	if (numentries > max)
		numentries = max;

	log2qty = ilog2(numentries);

	gfp_flags = (flags & HASH_ZERO) ? GFP_ATOMIC | __GFP_ZERO : GFP_ATOMIC;
	do {
		virt = false;
		size = bucketsize << log2qty;
		if (flags & HASH_EARLY) {
			if (flags & HASH_ZERO)
				table = memblock_alloc(size, SMP_CACHE_BYTES);
			else
				table = memblock_alloc_raw(size,
							   SMP_CACHE_BYTES);
		} else if (get_order(size) >= MAX_ORDER || hashdist) {
			table = __vmalloc(size, gfp_flags);
			virt = true;
			huge = is_vm_area_hugepages(table);
		} else {
			/*
			 * If bucketsize is not a power-of-two, we may free
			 * some pages at the end of hash table which
			 * alloc_pages_exact() automatically does
			 */
			table = alloc_pages_exact(size, gfp_flags);
			kmemleak_alloc(table, size, 1, gfp_flags);
		}
	} while (!table && size > PAGE_SIZE && --log2qty);

	if (!table)
		panic("Failed to allocate %s hash table\n", tablename);

	pr_info("%s hash table entries: %ld (order: %d, %lu bytes, %s)\n",
		tablename, 1UL << log2qty, ilog2(size) - PAGE_SHIFT, size,
		virt ? (huge ? "vmalloc hugepage" : "vmalloc") : "linear");

	if (_hash_shift)
		*_hash_shift = log2qty;
	if (_hash_mask)
		*_hash_mask = (1 << log2qty) - 1;

	return table;
}

/*
 * This function checks whether pageblock includes unmovable pages or not.
 *
 * PageLRU check without isolation or lru_lock could race so that
 * MIGRATE_MOVABLE block might include unmovable pages. And __PageMovable
 * check without lock_page also may miss some movable non-lru pages at
 * race condition. So you can't expect this function should be exact.
 *
 * Returns a page without holding a reference. If the caller wants to
 * dereference that page (e.g., dumping), it has to make sure that it
 * cannot get removed (e.g., via memory unplug) concurrently.
 *
 */
struct page *has_unmovable_pages(struct zone *zone, struct page *page,
				 int migratetype, int flags)
{
	unsigned long iter = 0;
	unsigned long pfn = page_to_pfn(page);
	unsigned long offset = pfn % pageblock_nr_pages;

	if (is_migrate_cma_page(page)) {
		/*
		 * CMA allocations (alloc_contig_range) really need to mark
		 * isolate CMA pageblocks even when they are not movable in fact
		 * so consider them movable here.
		 */
		if (is_migrate_cma(migratetype))
			return NULL;

		return page;
	}

	for (; iter < pageblock_nr_pages - offset; iter++) {
		if (!pfn_valid_within(pfn + iter))
			continue;

		page = pfn_to_page(pfn + iter);

		/*
		 * Both, bootmem allocations and memory holes are marked
		 * PG_reserved and are unmovable. We can even have unmovable
		 * allocations inside ZONE_MOVABLE, for example when
		 * specifying "movablecore".
		 */
		if (PageReserved(page))
			return page;

		/*
		 * If the zone is movable and we have ruled out all reserved
		 * pages then it should be reasonably safe to assume the rest
		 * is movable.
		 */
		if (zone_idx(zone) == ZONE_MOVABLE)
			continue;

		/*
		 * Hugepages are not in LRU lists, but they're movable.
		 * THPs are on the LRU, but need to be counted as #small pages.
		 * We need not scan over tail pages because we don't
		 * handle each tail page individually in migration.
		 */
		if (PageHuge(page) || PageTransCompound(page)) {
			struct page *head = compound_head(page);
			unsigned int skip_pages;

			if (PageHuge(page)) {
				if (!hugepage_migration_supported(page_hstate(head)))
					return page;
			} else if (!PageLRU(head) && !__PageMovable(head)) {
				return page;
			}

			skip_pages = compound_nr(head) - (page - head);
			iter += skip_pages - 1;
			continue;
		}

		/*
		 * We can't use page_count without pin a page
		 * because another CPU can free compound page.
		 * This check already skips compound tails of THP
		 * because their page->_refcount is zero at all time.
		 */
		if (!page_ref_count(page)) {
			if (PageBuddy(page))
				iter += (1 << buddy_order(page)) - 1;
			continue;
		}

		/*
		 * The HWPoisoned page may be not in buddy system, and
		 * page_count() is not 0.
		 */
		if ((flags & MEMORY_OFFLINE) && PageHWPoison(page))
			continue;

		/*
		 * We treat all PageOffline() pages as movable when offlining
		 * to give drivers a chance to decrement their reference count
		 * in MEM_GOING_OFFLINE in order to indicate that these pages
		 * can be offlined as there are no direct references anymore.
		 * For actually unmovable PageOffline() where the driver does
		 * not support this, we will fail later when trying to actually
		 * move these pages that still have a reference count > 0.
		 * (false negatives in this function only)
		 */
		if ((flags & MEMORY_OFFLINE) && PageOffline(page))
			continue;

		if (__PageMovable(page) || PageLRU(page))
			continue;

		/*
		 * If there are RECLAIMABLE pages, we need to check
		 * it.  But now, memory offline itself doesn't call
		 * shrink_node_slabs() and it still to be fixed.
		 */
		return page;
	}
	return NULL;
}

#ifdef CONFIG_CONTIG_ALLOC
static unsigned long pfn_max_align_down(unsigned long pfn)
{
	return pfn & ~(max_t(unsigned long, MAX_ORDER_NR_PAGES,
			     pageblock_nr_pages) - 1);
}

static unsigned long pfn_max_align_up(unsigned long pfn)
{
	return ALIGN(pfn, max_t(unsigned long, MAX_ORDER_NR_PAGES,
				pageblock_nr_pages));
}

#if defined(CONFIG_DYNAMIC_DEBUG) || \
	(defined(CONFIG_DYNAMIC_DEBUG_CORE) && defined(DYNAMIC_DEBUG_MODULE))
/* Usage: See admin-guide/dynamic-debug-howto.rst */
static void alloc_contig_dump_pages(struct list_head *page_list)
{
	DEFINE_DYNAMIC_DEBUG_METADATA(descriptor, "migrate failure");

	if (DYNAMIC_DEBUG_BRANCH(descriptor)) {
		struct page *page;

		dump_stack();
		list_for_each_entry(page, page_list, lru)
			dump_page(page, "migration failure");
	}
}
#else
static inline void alloc_contig_dump_pages(struct list_head *page_list)
{
}
#endif

/* [start, end) must belong to a single zone. */
static int __alloc_contig_migrate_range(struct compact_control *cc,
					unsigned long start, unsigned long end)
{
	/* This function is based on compact_zone() from compaction.c. */
	unsigned int nr_reclaimed;
	unsigned long pfn = start;
	unsigned int tries = 0;
	int ret = 0;
	struct migration_target_control mtc = {
		.nid = zone_to_nid(cc->zone),
		.gfp_mask = GFP_USER | __GFP_MOVABLE | __GFP_RETRY_MAYFAIL,
	};

	lru_cache_disable();

	while (pfn < end || !list_empty(&cc->migratepages)) {
		if (fatal_signal_pending(current)) {
			ret = -EINTR;
			break;
		}

		if (list_empty(&cc->migratepages)) {
			cc->nr_migratepages = 0;
			ret = isolate_migratepages_range(cc, pfn, end);
			if (ret && ret != -EAGAIN)
				break;
			pfn = cc->migrate_pfn;
			tries = 0;
		} else if (++tries == 5) {
			ret = -EBUSY;
			break;
		}

		nr_reclaimed = reclaim_clean_pages_from_list(cc->zone,
							&cc->migratepages);
		cc->nr_migratepages -= nr_reclaimed;

		ret = migrate_pages(&cc->migratepages, alloc_migration_target,
				NULL, (unsigned long)&mtc, cc->mode, MR_CONTIG_RANGE);

		/*
		 * On -ENOMEM, migrate_pages() bails out right away. It is pointless
		 * to retry again over this error, so do the same here.
		 */
		if (ret == -ENOMEM)
			break;
	}

	lru_cache_enable();
	if (ret < 0) {
		if (ret == -EBUSY)
			alloc_contig_dump_pages(&cc->migratepages);
		putback_movable_pages(&cc->migratepages);
		return ret;
	}
	return 0;
}

/**
 * alloc_contig_range() -- tries to allocate given range of pages
 * @start:	start PFN to allocate
 * @end:	one-past-the-last PFN to allocate
 * @migratetype:	migratetype of the underlying pageblocks (either
 *			#MIGRATE_MOVABLE or #MIGRATE_CMA).  All pageblocks
 *			in range must have the same migratetype and it must
 *			be either of the two.
 * @gfp_mask:	GFP mask to use during compaction
 *
 * The PFN range does not have to be pageblock or MAX_ORDER_NR_PAGES
 * aligned.  The PFN range must belong to a single zone.
 *
 * The first thing this routine does is attempt to MIGRATE_ISOLATE all
 * pageblocks in the range.  Once isolated, the pageblocks should not
 * be modified by others.
 *
 * Return: zero on success or negative error code.  On success all
 * pages which PFN is in [start, end) are allocated for the caller and
 * need to be freed with free_contig_range().
 */
int alloc_contig_range(unsigned long start, unsigned long end,
		       unsigned migratetype, gfp_t gfp_mask)
{
	unsigned long outer_start, outer_end;
	unsigned int order;
	int ret = 0;

	struct compact_control cc = {
		.nr_migratepages = 0,
		.order = -1,
		.zone = page_zone(pfn_to_page(start)),
		.mode = MIGRATE_SYNC,
		.ignore_skip_hint = true,
		.no_set_skip_hint = true,
		.gfp_mask = current_gfp_context(gfp_mask),
		.alloc_contig = true,
	};
	INIT_LIST_HEAD(&cc.migratepages);

	/*
	 * What we do here is we mark all pageblocks in range as
	 * MIGRATE_ISOLATE.  Because pageblock and max order pages may
	 * have different sizes, and due to the way page allocator
	 * work, we align the range to biggest of the two pages so
	 * that page allocator won't try to merge buddies from
	 * different pageblocks and change MIGRATE_ISOLATE to some
	 * other migration type.
	 *
	 * Once the pageblocks are marked as MIGRATE_ISOLATE, we
	 * migrate the pages from an unaligned range (ie. pages that
	 * we are interested in).  This will put all the pages in
	 * range back to page allocator as MIGRATE_ISOLATE.
	 *
	 * When this is done, we take the pages in range from page
	 * allocator removing them from the buddy system.  This way
	 * page allocator will never consider using them.
	 *
	 * This lets us mark the pageblocks back as
	 * MIGRATE_CMA/MIGRATE_MOVABLE so that free pages in the
	 * aligned range but not in the unaligned, original range are
	 * put back to page allocator so that buddy can use them.
	 */

	ret = start_isolate_page_range(pfn_max_align_down(start),
				       pfn_max_align_up(end), migratetype, 0);
	if (ret)
		return ret;

	drain_all_pages(cc.zone);

	/*
	 * In case of -EBUSY, we'd like to know which page causes problem.
	 * So, just fall through. test_pages_isolated() has a tracepoint
	 * which will report the busy page.
	 *
	 * It is possible that busy pages could become available before
	 * the call to test_pages_isolated, and the range will actually be
	 * allocated.  So, if we fall through be sure to clear ret so that
	 * -EBUSY is not accidentally used or returned to caller.
	 */
	ret = __alloc_contig_migrate_range(&cc, start, end);
	if (ret && ret != -EBUSY)
		goto done;
	ret = 0;

	/*
	 * Pages from [start, end) are within a MAX_ORDER_NR_PAGES
	 * aligned blocks that are marked as MIGRATE_ISOLATE.  What's
	 * more, all pages in [start, end) are free in page allocator.
	 * What we are going to do is to allocate all pages from
	 * [start, end) (that is remove them from page allocator).
	 *
	 * The only problem is that pages at the beginning and at the
	 * end of interesting range may be not aligned with pages that
	 * page allocator holds, ie. they can be part of higher order
	 * pages.  Because of this, we reserve the bigger range and
	 * once this is done free the pages we are not interested in.
	 *
	 * We don't have to hold zone->lock here because the pages are
	 * isolated thus they won't get removed from buddy.
	 */

	order = 0;
	outer_start = start;
	while (!PageBuddy(pfn_to_page(outer_start))) {
		if (++order >= MAX_ORDER) {
			outer_start = start;
			break;
		}
		outer_start &= ~0UL << order;
	}

	if (outer_start != start) {
		order = buddy_order(pfn_to_page(outer_start));

		/*
		 * outer_start page could be small order buddy page and
		 * it doesn't include start page. Adjust outer_start
		 * in this case to report failed page properly
		 * on tracepoint in test_pages_isolated()
		 */
		if (outer_start + (1UL << order) <= start)
			outer_start = start;
	}

	/* Make sure the range is really isolated. */
	if (test_pages_isolated(outer_start, end, 0)) {
		ret = -EBUSY;
		goto done;
	}

	/* Grab isolated pages from freelists. */
	outer_end = isolate_freepages_range(&cc, outer_start, end);
	if (!outer_end) {
		ret = -EBUSY;
		goto done;
	}

	/* Free head and tail (if any) */
	if (start != outer_start)
		free_contig_range(outer_start, start - outer_start);
	if (end != outer_end)
		free_contig_range(end, outer_end - end);

done:
	undo_isolate_page_range(pfn_max_align_down(start),
				pfn_max_align_up(end), migratetype);
	return ret;
}
EXPORT_SYMBOL(alloc_contig_range);

static int __alloc_contig_pages(unsigned long start_pfn,
				unsigned long nr_pages, gfp_t gfp_mask)
{
	unsigned long end_pfn = start_pfn + nr_pages;

	return alloc_contig_range(start_pfn, end_pfn, MIGRATE_MOVABLE,
				  gfp_mask);
}

static bool pfn_range_valid_contig(struct zone *z, unsigned long start_pfn,
				   unsigned long nr_pages)
{
	unsigned long i, end_pfn = start_pfn + nr_pages;
	struct page *page;

	for (i = start_pfn; i < end_pfn; i++) {
		page = pfn_to_online_page(i);
		if (!page)
			return false;

		if (page_zone(page) != z)
			return false;

		if (PageReserved(page))
			return false;
	}
	return true;
}

static bool zone_spans_last_pfn(const struct zone *zone,
				unsigned long start_pfn, unsigned long nr_pages)
{
	unsigned long last_pfn = start_pfn + nr_pages - 1;

	return zone_spans_pfn(zone, last_pfn);
}

/**
 * alloc_contig_pages() -- tries to find and allocate contiguous range of pages
 * @nr_pages:	Number of contiguous pages to allocate
 * @gfp_mask:	GFP mask to limit search and used during compaction
 * @nid:	Target node
 * @nodemask:	Mask for other possible nodes
 *
 * This routine is a wrapper around alloc_contig_range(). It scans over zones
 * on an applicable zonelist to find a contiguous pfn range which can then be
 * tried for allocation with alloc_contig_range(). This routine is intended
 * for allocation requests which can not be fulfilled with the buddy allocator.
 *
 * The allocated memory is always aligned to a page boundary. If nr_pages is a
 * power of two then the alignment is guaranteed to be to the given nr_pages
 * (e.g. 1GB request would be aligned to 1GB).
 *
 * Allocated pages can be freed with free_contig_range() or by manually calling
 * __free_page() on each allocated page.
 *
 * Return: pointer to contiguous pages on success, or NULL if not successful.
 */
struct page *alloc_contig_pages(unsigned long nr_pages, gfp_t gfp_mask,
				int nid, nodemask_t *nodemask)
{
	unsigned long ret, pfn, flags;
	struct zonelist *zonelist;
	struct zone *zone;
	struct zoneref *z;

	zonelist = node_zonelist(nid, gfp_mask);
	for_each_zone_zonelist_nodemask(zone, z, zonelist,
					gfp_zone(gfp_mask), nodemask) {
		spin_lock_irqsave(&zone->lock, flags);

		pfn = ALIGN(zone->zone_start_pfn, nr_pages);
		while (zone_spans_last_pfn(zone, pfn, nr_pages)) {
			if (pfn_range_valid_contig(zone, pfn, nr_pages)) {
				/*
				 * We release the zone lock here because
				 * alloc_contig_range() will also lock the zone
				 * at some point. If there's an allocation
				 * spinning on this lock, it may win the race
				 * and cause alloc_contig_range() to fail...
				 */
				spin_unlock_irqrestore(&zone->lock, flags);
				ret = __alloc_contig_pages(pfn, nr_pages,
							gfp_mask);
				if (!ret)
					return pfn_to_page(pfn);
				spin_lock_irqsave(&zone->lock, flags);
			}
			pfn += nr_pages;
		}
		spin_unlock_irqrestore(&zone->lock, flags);
	}
	return NULL;
}
#endif /* CONFIG_CONTIG_ALLOC */

void free_contig_range(unsigned long pfn, unsigned long nr_pages)
{
	unsigned long count = 0;

	for (; nr_pages--; pfn++) {
		struct page *page = pfn_to_page(pfn);

		count += page_count(page) != 1;
		__free_page(page);
	}
	WARN(count != 0, "%lu pages are still in use!\n", count);
}
EXPORT_SYMBOL(free_contig_range);

/*
 * The zone indicated has a new number of managed_pages; batch sizes and percpu
 * page high values need to be recalculated.
 */
void zone_pcp_update(struct zone *zone, int cpu_online)
{
	mutex_lock(&pcp_batch_high_lock);
	zone_set_pageset_high_and_batch(zone, cpu_online);
	mutex_unlock(&pcp_batch_high_lock);
}

/*
 * Effectively disable pcplists for the zone by setting the high limit to 0
 * and draining all cpus. A concurrent page freeing on another CPU that's about
 * to put the page on pcplist will either finish before the drain and the page
 * will be drained, or observe the new high limit and skip the pcplist.
 *
 * Must be paired with a call to zone_pcp_enable().
 */
void zone_pcp_disable(struct zone *zone)
{
	mutex_lock(&pcp_batch_high_lock);
	__zone_set_pageset_high_and_batch(zone, 0, 1);
	__drain_all_pages(zone, true);
}

void zone_pcp_enable(struct zone *zone)
{
	__zone_set_pageset_high_and_batch(zone, zone->pageset_high, zone->pageset_batch);
	mutex_unlock(&pcp_batch_high_lock);
}

void zone_pcp_reset(struct zone *zone)
{
	int cpu;
	struct per_cpu_zonestat *pzstats;

	if (zone->per_cpu_pageset != &boot_pageset) {
		for_each_online_cpu(cpu) {
			pzstats = per_cpu_ptr(zone->per_cpu_zonestats, cpu);
			drain_zonestat(zone, pzstats);
		}
		free_percpu(zone->per_cpu_pageset);
		free_percpu(zone->per_cpu_zonestats);
		zone->per_cpu_pageset = &boot_pageset;
		zone->per_cpu_zonestats = &boot_zonestats;
	}
}

#ifdef CONFIG_MEMORY_HOTREMOVE
/*
 * All pages in the range must be in a single zone, must not contain holes,
 * must span full sections, and must be isolated before calling this function.
 */
void __offline_isolated_pages(unsigned long start_pfn, unsigned long end_pfn)
{
	unsigned long pfn = start_pfn;
	struct page *page;
	struct zone *zone;
	unsigned int order;
	unsigned long flags;

	offline_mem_sections(pfn, end_pfn);
	zone = page_zone(pfn_to_page(pfn));
	spin_lock_irqsave(&zone->lock, flags);
	while (pfn < end_pfn) {
		page = pfn_to_page(pfn);
		/*
		 * The HWPoisoned page may be not in buddy system, and
		 * page_count() is not 0.
		 */
		if (unlikely(!PageBuddy(page) && PageHWPoison(page))) {
			pfn++;
			continue;
		}
		/*
		 * At this point all remaining PageOffline() pages have a
		 * reference count of 0 and can simply be skipped.
		 */
		if (PageOffline(page)) {
			BUG_ON(page_count(page));
			BUG_ON(PageBuddy(page));
			pfn++;
			continue;
		}

		BUG_ON(page_count(page));
		BUG_ON(!PageBuddy(page));
		order = buddy_order(page);
		del_page_from_free_list(page, zone, order);
		pfn += (1 << order);
	}
	spin_unlock_irqrestore(&zone->lock, flags);
}
#endif

bool is_free_buddy_page(struct page *page)
{
	struct zone *zone = page_zone(page);
	unsigned long pfn = page_to_pfn(page);
	unsigned long flags;
	unsigned int order;

	spin_lock_irqsave(&zone->lock, flags);
	for (order = 0; order < MAX_ORDER; order++) {
		struct page *page_head = page - (pfn & ((1 << order) - 1));

		if (PageBuddy(page_head) && buddy_order(page_head) >= order)
			break;
	}
	spin_unlock_irqrestore(&zone->lock, flags);

	return order < MAX_ORDER;
}

#ifdef CONFIG_MEMORY_FAILURE
/*
 * Break down a higher-order page in sub-pages, and keep our target out of
 * buddy allocator.
 */
static void break_down_buddy_pages(struct zone *zone, struct page *page,
				   struct page *target, int low, int high,
				   int migratetype)
{
	unsigned long size = 1 << high;
	struct page *current_buddy, *next_page;

	while (high > low) {
		high--;
		size >>= 1;

		if (target >= &page[size]) {
			next_page = page + size;
			current_buddy = page;
		} else {
			next_page = page;
			current_buddy = page + size;
		}

		if (set_page_guard(zone, current_buddy, high, migratetype))
			continue;

		if (current_buddy != target) {
			add_to_free_list(current_buddy, zone, high, migratetype);
			set_buddy_order(current_buddy, high);
			page = next_page;
		}
	}
}

/*
 * Take a page that will be marked as poisoned off the buddy allocator.
 */
bool take_page_off_buddy(struct page *page)
{
	struct zone *zone = page_zone(page);
	unsigned long pfn = page_to_pfn(page);
	unsigned long flags;
	unsigned int order;
	bool ret = false;

	spin_lock_irqsave(&zone->lock, flags);
	for (order = 0; order < MAX_ORDER; order++) {
		struct page *page_head = page - (pfn & ((1 << order) - 1));
		int page_order = buddy_order(page_head);

		if (PageBuddy(page_head) && page_order >= order) {
			unsigned long pfn_head = page_to_pfn(page_head);
			int migratetype = get_pfnblock_migratetype(page_head,
								   pfn_head);

			del_page_from_free_list(page_head, zone, page_order);
			break_down_buddy_pages(zone, page_head, page, 0,
						page_order, migratetype);
			if (!is_migrate_isolate(migratetype))
				__mod_zone_freepage_state(zone, -1, migratetype);
			ret = true;
			break;
		}
		if (page_count(page_head) > 0)
			break;
	}
	spin_unlock_irqrestore(&zone->lock, flags);
	return ret;
}
#endif<|MERGE_RESOLUTION|>--- conflicted
+++ resolved
@@ -5366,12 +5366,7 @@
 /*
  * This is the 'heart' of the zoned buddy allocator.
  */
-<<<<<<< HEAD
-struct page *
-__alloc_pages_nodemask(gfp_t gfp_mask, unsigned int order/*page数目-1*/, int preferred_nid/*优先选择的numa node*/,
-=======
-struct page *__alloc_pages(gfp_t gfp, unsigned int order, int preferred_nid,
->>>>>>> 40226a3d
+struct page *__alloc_pages(gfp_t gfp, unsigned int order/*page数目-1*/, int preferred_nid/*优先选择的numa node*/,
 							nodemask_t *nodemask)
 {
 	struct page *page;
@@ -5384,21 +5379,12 @@
 	 * so bail out early if the request is out of bound.
 	 */
 	if (unlikely(order >= MAX_ORDER)) {
-<<<<<<< HEAD
 		//申请的大小超限
-		WARN_ON_ONCE(!(gfp_mask & __GFP_NOWARN));
-		return NULL;
-	}
-
-	//丢弃掉不支持的mask
-	gfp_mask &= gfp_allowed_mask;
-	alloc_mask = gfp_mask;
-	if (!prepare_alloc_pages(gfp_mask, order, preferred_nid, nodemask, &ac, &alloc_mask, &alloc_flags))
-=======
 		WARN_ON_ONCE(!(gfp & __GFP_NOWARN));
 		return NULL;
 	}
 
+	//丢弃掉不支持的mask
 	gfp &= gfp_allowed_mask;
 	/*
 	 * Apply scoped allocation constraints. This is mainly about GFP_NOFS
@@ -5411,7 +5397,6 @@
 	alloc_gfp = gfp;
 	if (!prepare_alloc_pages(gfp, order, preferred_nid, nodemask, &ac,
 			&alloc_gfp, &alloc_flags))
->>>>>>> 40226a3d
 		return NULL;
 
 	/*
@@ -5421,12 +5406,8 @@
 	alloc_flags |= alloc_flags_nofragment(ac.preferred_zoneref->zone, gfp);
 
 	/* First allocation attempt */
-<<<<<<< HEAD
 	//首先在freelist上尝试申请
-	page = get_page_from_freelist(alloc_mask, order, alloc_flags, &ac);
-=======
 	page = get_page_from_freelist(alloc_gfp, order, alloc_flags, &ac);
->>>>>>> 40226a3d
 	if (likely(page))
 	    //自freelist上申请到，退出
 		goto out;
@@ -6738,15 +6719,11 @@
 {
 }
 #endif
-<<<<<<< HEAD
-void __meminit __weak memmap_init_zone(struct zone *zone)
-=======
 
 static void __init memmap_init_zone_range(struct zone *zone,
 					  unsigned long start_pfn,
 					  unsigned long end_pfn,
 					  unsigned long *hole_pfn)
->>>>>>> 40226a3d
 {
 	unsigned long zone_start_pfn = zone->zone_start_pfn;
 	unsigned long zone_end_pfn = zone_start_pfn + zone->spanned_pages;
@@ -7527,12 +7504,8 @@
 					pr_debug("  %s zone: %lu pages used for memmap\n",
 						 zone_names[j], memmap_pages);
 			} else
-<<<<<<< HEAD
-			    //这种情况下内存过小，不能使用
-				pr_warn("  %s zone: %lu pages exceeds freesize %lu\n",
-=======
+				//这种情况下内存过小，不能使用
 				pr_warn("  %s zone: %lu memmap pages exceeds freesize %lu\n",
->>>>>>> 40226a3d
 					zone_names[j], memmap_pages, freesize);
 		}
 
@@ -7565,11 +7538,6 @@
 		set_pageblock_order();
 		setup_usemap(zone);
 		init_currently_empty_zone(zone, zone->zone_start_pfn, size);
-<<<<<<< HEAD
-		//初始化zone中地址对应的page结构体
-		memmap_init_zone(zone);
-=======
->>>>>>> 40226a3d
 	}
 }
 
