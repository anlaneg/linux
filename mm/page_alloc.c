--- conflicted
+++ resolved
@@ -6167,13 +6167,8 @@
  * (usually MIGRATE_MOVABLE). Besides setting the migratetype, no related
  * zone stats (e.g., nr_isolate_pageblock) are touched.
  */
-<<<<<<< HEAD
-void __meminit memmap_init_zone(unsigned long size, int nid, unsigned long zone/*zone索引号*/,
+void __meminit memmap_init_range(unsigned long size, int nid, unsigned long zone/*zone索引号*/,
 		unsigned long start_pfn/*zone起始页帧编号*/, unsigned long zone_end_pfn,
-=======
-void __meminit memmap_init_range(unsigned long size, int nid, unsigned long zone,
-		unsigned long start_pfn, unsigned long zone_end_pfn,
->>>>>>> 52e44129
 		enum meminit_context context,
 		struct vmem_altmap *altmap, int migratetype)
 {
@@ -6312,11 +6307,6 @@
 	}
 }
 
-<<<<<<< HEAD
-void __meminit __weak memmap_init(unsigned long size/*zone上spanned大小*/, int nid/*zone所属node id*/,
-				  unsigned long zone/*zone索引号*/,
-				  unsigned long range_start_pfn/*zone开始的页帧号*/)
-=======
 #if !defined(CONFIG_FLAT_NODE_MEM_MAP)
 /*
  * Only struct pages that correspond to ranges defined by memblock.memory
@@ -6367,9 +6357,7 @@
 	return 0;
 }
 #endif
-
 void __meminit __weak memmap_init_zone(struct zone *zone)
->>>>>>> 52e44129
 {
 	unsigned long zone_start_pfn = zone->zone_start_pfn;
 	unsigned long zone_end_pfn = zone_start_pfn + zone->spanned_pages;
@@ -7123,16 +7111,10 @@
 			continue;
 
 		set_pageblock_order();
-<<<<<<< HEAD
-		setup_usemap(pgdat, zone, zone_start_pfn, size);
-		init_currently_empty_zone(zone, zone_start_pfn, size);
-		//初始化zone中地址对应的page结构体
-		memmap_init(size, nid, j, zone_start_pfn);
-=======
 		setup_usemap(zone);
 		init_currently_empty_zone(zone, zone->zone_start_pfn, size);
+		//初始化zone中地址对应的page结构体
 		memmap_init_zone(zone);
->>>>>>> 52e44129
 	}
 }
 
