// SPDX-License-Identifier: GPL-2.0-only
/*
 *  linux/mm/page_alloc.c
 *
 *  Manages the free list, the system allocates free pages here.
 *  Note that kmalloc() lives in slab.c
 *
 *  Copyright (C) 1991, 1992, 1993, 1994  Linus Torvalds
 *  Swap reorganised 29.12.95, Stephen Tweedie
 *  Support of BIGMEM added by Gerhard Wichert, Siemens AG, July 1999
 *  Reshaped it to be a zoned allocator, Ingo Molnar, Red Hat, 1999
 *  Discontiguous memory support, Kanoj Sarcar, SGI, Nov 1999
 *  Zone balancing, Kanoj Sarcar, SGI, Jan 2000
 *  Per cpu hot/cold page lists, bulk allocation, Martin J. Bligh, Sept 2002
 *          (lots of bits borrowed from Ingo Molnar & Andrew Morton)
 */

#include <linux/stddef.h>
#include <linux/mm.h>
#include <linux/highmem.h>
#include <linux/swap.h>
#include <linux/interrupt.h>
#include <linux/pagemap.h>
#include <linux/jiffies.h>
#include <linux/memblock.h>
#include <linux/compiler.h>
#include <linux/kernel.h>
#include <linux/kasan.h>
#include <linux/module.h>
#include <linux/suspend.h>
#include <linux/pagevec.h>
#include <linux/blkdev.h>
#include <linux/slab.h>
#include <linux/ratelimit.h>
#include <linux/oom.h>
#include <linux/topology.h>
#include <linux/sysctl.h>
#include <linux/cpu.h>
#include <linux/cpuset.h>
#include <linux/memory_hotplug.h>
#include <linux/nodemask.h>
#include <linux/vmalloc.h>
#include <linux/vmstat.h>
#include <linux/mempolicy.h>
#include <linux/memremap.h>
#include <linux/stop_machine.h>
#include <linux/random.h>
#include <linux/sort.h>
#include <linux/pfn.h>
#include <linux/backing-dev.h>
#include <linux/fault-inject.h>
#include <linux/page-isolation.h>
#include <linux/debugobjects.h>
#include <linux/kmemleak.h>
#include <linux/compaction.h>
#include <trace/events/kmem.h>
#include <trace/events/oom.h>
#include <linux/prefetch.h>
#include <linux/mm_inline.h>
#include <linux/migrate.h>
#include <linux/hugetlb.h>
#include <linux/sched/rt.h>
#include <linux/sched/mm.h>
#include <linux/page_owner.h>
#include <linux/kthread.h>
#include <linux/memcontrol.h>
#include <linux/ftrace.h>
#include <linux/lockdep.h>
#include <linux/nmi.h>
#include <linux/psi.h>
#include <linux/padata.h>

#include <asm/sections.h>
#include <asm/tlbflush.h>
#include <asm/div64.h>
#include "internal.h"
#include "shuffle.h"
#include "page_reporting.h"

/* prevent >1 _updater_ of zone percpu pageset ->high and ->batch fields */
static DEFINE_MUTEX(pcp_batch_high_lock);
#define MIN_PERCPU_PAGELIST_FRACTION	(8)

#ifdef CONFIG_USE_PERCPU_NUMA_NODE_ID
DEFINE_PER_CPU(int, numa_node);
EXPORT_PER_CPU_SYMBOL(numa_node);
#endif

DEFINE_STATIC_KEY_TRUE(vm_numa_stat_key);

#ifdef CONFIG_HAVE_MEMORYLESS_NODES
/*
 * N.B., Do NOT reference the '_numa_mem_' per cpu variable directly.
 * It will not be defined when CONFIG_HAVE_MEMORYLESS_NODES is not defined.
 * Use the accessor functions set_numa_mem(), numa_mem_id() and cpu_to_mem()
 * defined in <linux/topology.h>.
 */
DEFINE_PER_CPU(int, _numa_mem_);		/* Kernel "local memory" node */
EXPORT_PER_CPU_SYMBOL(_numa_mem_);
#endif

/* work_structs for global per-cpu drains */
struct pcpu_drain {
	struct zone *zone;
	struct work_struct work;
};
static DEFINE_MUTEX(pcpu_drain_mutex);
static DEFINE_PER_CPU(struct pcpu_drain, pcpu_drain);

#ifdef CONFIG_GCC_PLUGIN_LATENT_ENTROPY
volatile unsigned long latent_entropy __latent_entropy;
EXPORT_SYMBOL(latent_entropy);
#endif

/*
 * Array of node states.
 */
nodemask_t node_states[NR_NODE_STATES] __read_mostly = {
	[N_POSSIBLE] = NODE_MASK_ALL,
	[N_ONLINE] = { { [0] = 1UL } },
#ifndef CONFIG_NUMA
	[N_NORMAL_MEMORY] = { { [0] = 1UL } },
#ifdef CONFIG_HIGHMEM
	[N_HIGH_MEMORY] = { { [0] = 1UL } },
#endif
	[N_MEMORY] = { { [0] = 1UL } },
	[N_CPU] = { { [0] = 1UL } },
#endif	/* NUMA */
};
EXPORT_SYMBOL(node_states);

atomic_long_t _totalram_pages __read_mostly;
EXPORT_SYMBOL(_totalram_pages);
unsigned long totalreserve_pages __read_mostly;
unsigned long totalcma_pages __read_mostly;

int percpu_pagelist_fraction;
gfp_t gfp_allowed_mask __read_mostly = GFP_BOOT_MASK;
#ifdef CONFIG_INIT_ON_ALLOC_DEFAULT_ON
DEFINE_STATIC_KEY_TRUE(init_on_alloc);
#else
DEFINE_STATIC_KEY_FALSE(init_on_alloc);
#endif
EXPORT_SYMBOL(init_on_alloc);

#ifdef CONFIG_INIT_ON_FREE_DEFAULT_ON
DEFINE_STATIC_KEY_TRUE(init_on_free);
#else
DEFINE_STATIC_KEY_FALSE(init_on_free);
#endif
EXPORT_SYMBOL(init_on_free);

static int __init early_init_on_alloc(char *buf)
{
	int ret;
	bool bool_result;

	if (!buf)
		return -EINVAL;
	ret = kstrtobool(buf, &bool_result);
	if (bool_result && page_poisoning_enabled())
		pr_info("mem auto-init: CONFIG_PAGE_POISONING is on, will take precedence over init_on_alloc\n");
	if (bool_result)
		static_branch_enable(&init_on_alloc);
	else
		static_branch_disable(&init_on_alloc);
	return ret;
}
early_param("init_on_alloc", early_init_on_alloc);

static int __init early_init_on_free(char *buf)
{
	int ret;
	bool bool_result;

	if (!buf)
		return -EINVAL;
	ret = kstrtobool(buf, &bool_result);
	if (bool_result && page_poisoning_enabled())
		pr_info("mem auto-init: CONFIG_PAGE_POISONING is on, will take precedence over init_on_free\n");
	if (bool_result)
		static_branch_enable(&init_on_free);
	else
		static_branch_disable(&init_on_free);
	return ret;
}
early_param("init_on_free", early_init_on_free);

/*
 * A cached value of the page's pageblock's migratetype, used when the page is
 * put on a pcplist. Used to avoid the pageblock migratetype lookup when
 * freeing from pcplists in most cases, at the cost of possibly becoming stale.
 * Also the migratetype set in the page does not necessarily match the pcplist
 * index, e.g. page might have MIGRATE_CMA set but be on a pcplist with any
 * other index - this ensures that it will be put on the correct CMA freelist.
 */
static inline int get_pcppage_migratetype(struct page *page)
{
	return page->index;
}

static inline void set_pcppage_migratetype(struct page *page, int migratetype)
{
	page->index = migratetype;
}

#ifdef CONFIG_PM_SLEEP
/*
 * The following functions are used by the suspend/hibernate code to temporarily
 * change gfp_allowed_mask in order to avoid using I/O during memory allocations
 * while devices are suspended.  To avoid races with the suspend/hibernate code,
 * they should always be called with system_transition_mutex held
 * (gfp_allowed_mask also should only be modified with system_transition_mutex
 * held, unless the suspend/hibernate code is guaranteed not to run in parallel
 * with that modification).
 */

static gfp_t saved_gfp_mask;

void pm_restore_gfp_mask(void)
{
	WARN_ON(!mutex_is_locked(&system_transition_mutex));
	if (saved_gfp_mask) {
		gfp_allowed_mask = saved_gfp_mask;
		saved_gfp_mask = 0;
	}
}

void pm_restrict_gfp_mask(void)
{
	WARN_ON(!mutex_is_locked(&system_transition_mutex));
	WARN_ON(saved_gfp_mask);
	saved_gfp_mask = gfp_allowed_mask;
	gfp_allowed_mask &= ~(__GFP_IO | __GFP_FS);
}

bool pm_suspended_storage(void)
{
	if ((gfp_allowed_mask & (__GFP_IO | __GFP_FS)) == (__GFP_IO | __GFP_FS))
		return false;
	return true;
}
#endif /* CONFIG_PM_SLEEP */

#ifdef CONFIG_HUGETLB_PAGE_SIZE_VARIABLE
unsigned int pageblock_order __read_mostly;
#endif

static void __free_pages_ok(struct page *page, unsigned int order);

/*
 * results with 256, 32 in the lowmem_reserve sysctl:
 *	1G machine -> (16M dma, 800M-16M normal, 1G-800M high)
 *	1G machine -> (16M dma, 784M normal, 224M high)
 *	NORMAL allocation will leave 784M/256 of ram reserved in the ZONE_DMA
 *	HIGHMEM allocation will leave 224M/32 of ram reserved in ZONE_NORMAL
 *	HIGHMEM allocation will leave (224M+784M)/256 of ram reserved in ZONE_DMA
 *
 * TBD: should special case ZONE_DMA32 machines here - in those we normally
 * don't need any ZONE_NORMAL reservation
 */
int sysctl_lowmem_reserve_ratio[MAX_NR_ZONES] = {
#ifdef CONFIG_ZONE_DMA
	[ZONE_DMA] = 256,
#endif
#ifdef CONFIG_ZONE_DMA32
	[ZONE_DMA32] = 256,
#endif
	[ZONE_NORMAL] = 32,
#ifdef CONFIG_HIGHMEM
	[ZONE_HIGHMEM] = 0,
#endif
	[ZONE_MOVABLE] = 0,
};

//各zone索引对应的zone类型名称
static char * const zone_names[MAX_NR_ZONES] = {
#ifdef CONFIG_ZONE_DMA
	 "DMA",
#endif
#ifdef CONFIG_ZONE_DMA32
	 "DMA32",
#endif
	 "Normal",
#ifdef CONFIG_HIGHMEM
	 "HighMem",
#endif
	 "Movable",
#ifdef CONFIG_ZONE_DEVICE
	 "Device",
#endif
};

const char * const migratetype_names[MIGRATE_TYPES] = {
	"Unmovable",
	"Movable",
	"Reclaimable",
	"HighAtomic",
#ifdef CONFIG_CMA
	"CMA",
#endif
#ifdef CONFIG_MEMORY_ISOLATION
	"Isolate",
#endif
};

compound_page_dtor * const compound_page_dtors[NR_COMPOUND_DTORS] = {
	[NULL_COMPOUND_DTOR] = NULL,
	[COMPOUND_PAGE_DTOR] = free_compound_page,
#ifdef CONFIG_HUGETLB_PAGE
	[HUGETLB_PAGE_DTOR] = free_huge_page,
#endif
#ifdef CONFIG_TRANSPARENT_HUGEPAGE
	[TRANSHUGE_PAGE_DTOR] = free_transhuge_page,
#endif
};

int min_free_kbytes = 1024;
int user_min_free_kbytes = -1;
#ifdef CONFIG_DISCONTIGMEM
/*
 * DiscontigMem defines memory ranges as separate pg_data_t even if the ranges
 * are not on separate NUMA nodes. Functionally this works but with
 * watermark_boost_factor, it can reclaim prematurely as the ranges can be
 * quite small. By default, do not boost watermarks on discontigmem as in
 * many cases very high-order allocations like THP are likely to be
 * unsupported and the premature reclaim offsets the advantage of long-term
 * fragmentation avoidance.
 */
int watermark_boost_factor __read_mostly;
#else
int watermark_boost_factor __read_mostly = 15000;
#endif
int watermark_scale_factor = 10;

static unsigned long nr_kernel_pages __initdata;//kernel可以使用的总页数
static unsigned long nr_all_pages __initdata;//可使用的总页数
static unsigned long dma_reserve __initdata;//dma需要预留的内存

static unsigned long arch_zone_lowest_possible_pfn[MAX_NR_ZONES] __initdata;
static unsigned long arch_zone_highest_possible_pfn[MAX_NR_ZONES] __initdata;
static unsigned long required_kernelcore __initdata;
static unsigned long required_kernelcore_percent __initdata;
static unsigned long required_movablecore __initdata;
static unsigned long required_movablecore_percent __initdata;
static unsigned long zone_movable_pfn[MAX_NUMNODES] __initdata;
static bool mirrored_kernelcore __meminitdata;

/* movable_zone is the "real" zone pages in ZONE_MOVABLE are taken from */
int movable_zone;
EXPORT_SYMBOL(movable_zone);

#if MAX_NUMNODES > 1
/*numa节点的数目*/
unsigned int nr_node_ids __read_mostly = MAX_NUMNODES;
unsigned int nr_online_nodes __read_mostly = 1;
EXPORT_SYMBOL(nr_node_ids);
EXPORT_SYMBOL(nr_online_nodes);
#endif

int page_group_by_mobility_disabled __read_mostly;

#ifdef CONFIG_DEFERRED_STRUCT_PAGE_INIT
/*
 * During boot we initialize deferred pages on-demand, as needed, but once
 * page_alloc_init_late() has finished, the deferred pages are all initialized,
 * and we can permanently disable that path.
 */
static DEFINE_STATIC_KEY_TRUE(deferred_pages);

/*
 * Calling kasan_free_pages() only after deferred memory initialization
 * has completed. Poisoning pages during deferred memory init will greatly
 * lengthen the process and cause problem in large memory systems as the
 * deferred pages initialization is done with interrupt disabled.
 *
 * Assuming that there will be no reference to those newly initialized
 * pages before they are ever allocated, this should have no effect on
 * KASAN memory tracking as the poison will be properly inserted at page
 * allocation time. The only corner case is when pages are allocated by
 * on-demand allocation and then freed again before the deferred pages
 * initialization is done, but this is not likely to happen.
 */
static inline void kasan_free_nondeferred_pages(struct page *page, int order)
{
	if (!static_branch_unlikely(&deferred_pages))
		kasan_free_pages(page, order);
}

/* Returns true if the struct page for the pfn is uninitialised */
static inline bool __meminit early_page_uninitialised(unsigned long pfn)
{
	int nid = early_pfn_to_nid(pfn);

	if (node_online(nid) && pfn >= NODE_DATA(nid)->first_deferred_pfn)
		return true;

	return false;
}

/*
 * Returns true when the remaining initialisation should be deferred until
 * later in the boot cycle when it can be parallelised.
 */
static bool __meminit
defer_init(int nid, unsigned long pfn, unsigned long end_pfn)
{
	static unsigned long prev_end_pfn, nr_initialised;

	/*
	 * prev_end_pfn static that contains the end of previous zone
	 * No need to protect because called very early in boot before smp_init.
	 */
	if (prev_end_pfn != end_pfn) {
		prev_end_pfn = end_pfn;
		nr_initialised = 0;
	}

	/* Always populate low zones for address-constrained allocations */
	if (end_pfn < pgdat_end_pfn(NODE_DATA(nid)))
		return false;

	/*
	 * We start only with one section of pages, more pages are added as
	 * needed until the rest of deferred pages are initialized.
	 */
	nr_initialised++;
	if ((nr_initialised > PAGES_PER_SECTION) &&
	    (pfn & (PAGES_PER_SECTION - 1)) == 0) {
		NODE_DATA(nid)->first_deferred_pfn = pfn;
		return true;
	}
	return false;
}
#else
#define kasan_free_nondeferred_pages(p, o)	kasan_free_pages(p, o)

static inline bool early_page_uninitialised(unsigned long pfn)
{
	return false;
}

static inline bool defer_init(int nid, unsigned long pfn, unsigned long end_pfn)
{
	return false;
}
#endif

/* Return a pointer to the bitmap storing bits affecting a block of pages */
static inline unsigned long *get_pageblock_bitmap(struct page *page,
							unsigned long pfn)
{
#ifdef CONFIG_SPARSEMEM
	return section_to_usemap(__pfn_to_section(pfn));
#else
	return page_zone(page)->pageblock_flags;
#endif /* CONFIG_SPARSEMEM */
}

static inline int pfn_to_bitidx(struct page *page, unsigned long pfn)
{
#ifdef CONFIG_SPARSEMEM
	pfn &= (PAGES_PER_SECTION-1);
#else
	pfn = pfn - round_down(page_zone(page)->zone_start_pfn, pageblock_nr_pages);
#endif /* CONFIG_SPARSEMEM */
	return (pfn >> pageblock_order) * NR_PAGEBLOCK_BITS;
}

/**
 * get_pfnblock_flags_mask - Return the requested group of flags for the pageblock_nr_pages block of pages
 * @page: The page within the block of interest
 * @pfn: The target page frame number
 * @mask: mask of bits that the caller is interested in
 *
 * Return: pageblock_bits flags
 */
static __always_inline
unsigned long __get_pfnblock_flags_mask(struct page *page,
					unsigned long pfn,
					unsigned long mask)
{
	unsigned long *bitmap;
	unsigned long bitidx, word_bitidx;
	unsigned long word;

	bitmap = get_pageblock_bitmap(page, pfn);
	bitidx = pfn_to_bitidx(page, pfn);
	word_bitidx = bitidx / BITS_PER_LONG;
	bitidx &= (BITS_PER_LONG-1);

	word = bitmap[word_bitidx];
	return (word >> bitidx) & mask;
}

unsigned long get_pfnblock_flags_mask(struct page *page, unsigned long pfn,
					unsigned long mask)
{
	return __get_pfnblock_flags_mask(page, pfn, mask);
}

static __always_inline int get_pfnblock_migratetype(struct page *page, unsigned long pfn)
{
	return __get_pfnblock_flags_mask(page, pfn, MIGRATETYPE_MASK);
}

/**
 * set_pfnblock_flags_mask - Set the requested group of flags for a pageblock_nr_pages block of pages
 * @page: The page within the block of interest
 * @flags: The flags to set
 * @pfn: The target page frame number
 * @mask: mask of bits that the caller is interested in
 */
void set_pfnblock_flags_mask(struct page *page, unsigned long flags,
					unsigned long pfn,
					unsigned long mask)
{
	unsigned long *bitmap;
	unsigned long bitidx, word_bitidx;
	unsigned long old_word, word;

	BUILD_BUG_ON(NR_PAGEBLOCK_BITS != 4);
	BUILD_BUG_ON(MIGRATE_TYPES > (1 << PB_migratetype_bits));

	bitmap = get_pageblock_bitmap(page, pfn);
	bitidx = pfn_to_bitidx(page, pfn);
	word_bitidx = bitidx / BITS_PER_LONG;
	bitidx &= (BITS_PER_LONG-1);

	VM_BUG_ON_PAGE(!zone_spans_pfn(page_zone(page), pfn), page);

	mask <<= bitidx;
	flags <<= bitidx;

	word = READ_ONCE(bitmap[word_bitidx]);
	for (;;) {
		old_word = cmpxchg(&bitmap[word_bitidx], word, (word & ~mask) | flags);
		if (word == old_word)
			break;
		word = old_word;
	}
}

void set_pageblock_migratetype(struct page *page, int migratetype)
{
	if (unlikely(page_group_by_mobility_disabled &&
		     migratetype < MIGRATE_PCPTYPES))
		migratetype = MIGRATE_UNMOVABLE;

	set_pfnblock_flags_mask(page, (unsigned long)migratetype,
				page_to_pfn(page), MIGRATETYPE_MASK);
}

#ifdef CONFIG_DEBUG_VM
static int page_outside_zone_boundaries(struct zone *zone, struct page *page)
{
	int ret = 0;
	unsigned seq;
	unsigned long pfn = page_to_pfn(page);
	unsigned long sp, start_pfn;

	do {
		seq = zone_span_seqbegin(zone);
		start_pfn = zone->zone_start_pfn;
		sp = zone->spanned_pages;
		if (!zone_spans_pfn(zone, pfn))
			ret = 1;
	} while (zone_span_seqretry(zone, seq));

	if (ret)
		pr_err("page 0x%lx outside node %d zone %s [ 0x%lx - 0x%lx ]\n",
			pfn, zone_to_nid(zone), zone->name,
			start_pfn, start_pfn + sp);

	return ret;
}

static int page_is_consistent(struct zone *zone, struct page *page)
{
	if (!pfn_valid_within(page_to_pfn(page)))
		return 0;
	if (zone != page_zone(page))
		return 0;

	return 1;
}
/*
 * Temporary debugging check for pages not lying within a given zone.
 */
static int __maybe_unused bad_range(struct zone *zone, struct page *page)
{
	if (page_outside_zone_boundaries(zone, page))
		return 1;
	if (!page_is_consistent(zone, page))
		return 1;

	return 0;
}
#else
static inline int __maybe_unused bad_range(struct zone *zone, struct page *page)
{
	return 0;
}
#endif

static void bad_page(struct page *page, const char *reason)
{
	static unsigned long resume;
	static unsigned long nr_shown;
	static unsigned long nr_unshown;

	/*
	 * Allow a burst of 60 reports, then keep quiet for that minute;
	 * or allow a steady drip of one report per second.
	 */
	if (nr_shown == 60) {
		if (time_before(jiffies, resume)) {
			nr_unshown++;
			goto out;
		}
		if (nr_unshown) {
			pr_alert(
			      "BUG: Bad page state: %lu messages suppressed\n",
				nr_unshown);
			nr_unshown = 0;
		}
		nr_shown = 0;
	}
	if (nr_shown++ == 0)
		resume = jiffies + 60 * HZ;

	pr_alert("BUG: Bad page state in process %s  pfn:%05lx\n",
		current->comm, page_to_pfn(page));
	__dump_page(page, reason);
	dump_page_owner(page);

	print_modules();
	dump_stack();
out:
	/* Leave bad fields for debug, except PageBuddy could make trouble */
	page_mapcount_reset(page); /* remove PageBuddy */
	add_taint(TAINT_BAD_PAGE, LOCKDEP_NOW_UNRELIABLE);
}

/*
 * Higher-order pages are called "compound pages".  They are structured thusly:
 *
 * The first PAGE_SIZE page is called the "head page" and have PG_head set.
 *
 * The remaining PAGE_SIZE pages are called "tail pages". PageTail() is encoded
 * in bit 0 of page->compound_head. The rest of bits is pointer to head page.
 *
 * The first tail page's ->compound_dtor holds the offset in array of compound
 * page destructors. See compound_page_dtors.
 *
 * The first tail page's ->compound_order holds the order of allocation.
 * This usage means that zero-order pages may not be compound.
 */

void free_compound_page(struct page *page)
{
	mem_cgroup_uncharge(page);
	__free_pages_ok(page, compound_order(page));
}

void prep_compound_page(struct page *page, unsigned int order)
{
	int i;
	int nr_pages = 1 << order;

	set_compound_page_dtor(page, COMPOUND_PAGE_DTOR);
	set_compound_order(page, order);
	__SetPageHead(page);
	for (i = 1; i < nr_pages; i++) {
		struct page *p = page + i;
		set_page_count(p, 0);
		p->mapping = TAIL_MAPPING;
		set_compound_head(p, page);
	}
	atomic_set(compound_mapcount_ptr(page), -1);
	if (hpage_pincount_available(page))
		atomic_set(compound_pincount_ptr(page), 0);
}

#ifdef CONFIG_DEBUG_PAGEALLOC
unsigned int _debug_guardpage_minorder;

bool _debug_pagealloc_enabled_early __read_mostly
			= IS_ENABLED(CONFIG_DEBUG_PAGEALLOC_ENABLE_DEFAULT);
EXPORT_SYMBOL(_debug_pagealloc_enabled_early);
DEFINE_STATIC_KEY_FALSE(_debug_pagealloc_enabled);
EXPORT_SYMBOL(_debug_pagealloc_enabled);

DEFINE_STATIC_KEY_FALSE(_debug_guardpage_enabled);

static int __init early_debug_pagealloc(char *buf)
{
	return kstrtobool(buf, &_debug_pagealloc_enabled_early);
}
early_param("debug_pagealloc", early_debug_pagealloc);

void init_debug_pagealloc(void)
{
	if (!debug_pagealloc_enabled())
		return;

	static_branch_enable(&_debug_pagealloc_enabled);

	if (!debug_guardpage_minorder())
		return;

	static_branch_enable(&_debug_guardpage_enabled);
}

static int __init debug_guardpage_minorder_setup(char *buf)
{
	unsigned long res;

	if (kstrtoul(buf, 10, &res) < 0 ||  res > MAX_ORDER / 2) {
		pr_err("Bad debug_guardpage_minorder value\n");
		return 0;
	}
	_debug_guardpage_minorder = res;
	pr_info("Setting debug_guardpage_minorder to %lu\n", res);
	return 0;
}
early_param("debug_guardpage_minorder", debug_guardpage_minorder_setup);

static inline bool set_page_guard(struct zone *zone, struct page *page,
				unsigned int order, int migratetype)
{
	if (!debug_guardpage_enabled())
		return false;

	if (order >= debug_guardpage_minorder())
		return false;

	__SetPageGuard(page);
	INIT_LIST_HEAD(&page->lru);
	set_page_private(page, order);
	/* Guard pages are not available for any usage */
	__mod_zone_freepage_state(zone, -(1 << order), migratetype);

	return true;
}

static inline void clear_page_guard(struct zone *zone, struct page *page,
				unsigned int order, int migratetype)
{
	if (!debug_guardpage_enabled())
		return;

	__ClearPageGuard(page);

	set_page_private(page, 0);
	if (!is_migrate_isolate(migratetype))
		__mod_zone_freepage_state(zone, (1 << order), migratetype);
}
#else
static inline bool set_page_guard(struct zone *zone, struct page *page,
			unsigned int order, int migratetype) { return false; }
static inline void clear_page_guard(struct zone *zone, struct page *page,
				unsigned int order, int migratetype) {}
#endif

//指明此page开始的一组页（大小为1<<order个）处于buddy中
static inline void set_page_order(struct page *page, unsigned int order)
{
	set_page_private(page, order);
	__SetPageBuddy(page);
}

/*
 * This function checks whether a page is free && is the buddy
 * we can coalesce a page and its buddy if
 * (a) the buddy is not in a hole (check before calling!) &&
 * (b) the buddy is in the buddy system &&
 * (c) a page and its buddy have the same order &&
 * (d) a page and its buddy are in the same zone.
 *
 * For recording whether a page is in the buddy system, we set PageBuddy.
 * Setting, clearing, and testing PageBuddy is serialized by zone->lock.
 *
 * For recording page's order, we use page_private(page).
 */
static inline bool page_is_buddy(struct page *page, struct page *buddy,
							unsigned int order)
{
	if (!page_is_guard(buddy) && !PageBuddy(buddy))
		return false;

	if (page_order(buddy) != order)
		return false;

	/*
	 * zone check is done late to avoid uselessly calculating
	 * zone/node ids for pages that could never merge.
	 */
	if (page_zone_id(page) != page_zone_id(buddy))
		return false;

	VM_BUG_ON_PAGE(page_count(buddy) != 0, buddy);

	return true;
}

#ifdef CONFIG_COMPACTION
static inline struct capture_control *task_capc(struct zone *zone)
{
	struct capture_control *capc = current->capture_control;

	return unlikely(capc) &&
		!(current->flags & PF_KTHREAD) &&
		!capc->page &&
		capc->cc->zone == zone ? capc : NULL;
}

static inline bool
compaction_capture(struct capture_control *capc, struct page *page,
		   int order, int migratetype)
{
	if (!capc || order != capc->cc->order)
		return false;

	/* Do not accidentally pollute CMA or isolated regions*/
	if (is_migrate_cma(migratetype) ||
	    is_migrate_isolate(migratetype))
		return false;

	/*
	 * Do not let lower order allocations polluate a movable pageblock.
	 * This might let an unmovable request use a reclaimable pageblock
	 * and vice-versa but no more than normal fallback logic which can
	 * have trouble finding a high-order free page.
	 */
	if (order < pageblock_order && migratetype == MIGRATE_MOVABLE)
		return false;

	capc->page = page;
	return true;
}

#else
static inline struct capture_control *task_capc(struct zone *zone)
{
	return NULL;
}

static inline bool
compaction_capture(struct capture_control *capc, struct page *page,
		   int order, int migratetype)
{
	return false;
}
#endif /* CONFIG_COMPACTION */

/* Used for pages not on another list */
static inline void add_to_free_list(struct page *page, struct zone *zone,
				    unsigned int order, int migratetype)
{
	struct free_area *area = &zone->free_area[order];

	list_add(&page->lru, &area->free_list[migratetype]);
	area->nr_free++;
}

/* Used for pages not on another list */
static inline void add_to_free_list_tail(struct page *page, struct zone *zone,
					 unsigned int order, int migratetype)
{
	struct free_area *area = &zone->free_area[order];

	list_add_tail(&page->lru, &area->free_list[migratetype]);
	area->nr_free++;
}

/* Used for pages which are on another list */
static inline void move_to_free_list(struct page *page, struct zone *zone,
				     unsigned int order, int migratetype)
{
	struct free_area *area = &zone->free_area[order];

	list_move(&page->lru, &area->free_list[migratetype]);
}

static inline void del_page_from_free_list(struct page *page, struct zone *zone,
					   unsigned int order)
{
	/* clear reported state and update reported page count */
	if (page_reported(page))
		__ClearPageReported(page);

	list_del(&page->lru);
	__ClearPageBuddy(page);
	set_page_private(page, 0);
	zone->free_area[order].nr_free--;
}

/*
 * If this is not the largest possible page, check if the buddy
 * of the next-highest order is free. If it is, it's possible
 * that pages are being freed that will coalesce soon. In case,
 * that is happening, add the free page to the tail of the list
 * so it's less likely to be used soon and more likely to be merged
 * as a higher order page
 */
static inline bool
buddy_merge_likely(unsigned long pfn, unsigned long buddy_pfn,
		   struct page *page, unsigned int order)
{
	struct page *higher_page, *higher_buddy;
	unsigned long combined_pfn;

	if (order >= MAX_ORDER - 2)
		return false;

	if (!pfn_valid_within(buddy_pfn))
		return false;

	combined_pfn = buddy_pfn & pfn;
	higher_page = page + (combined_pfn - pfn);
	buddy_pfn = __find_buddy_pfn(combined_pfn, order + 1);
	higher_buddy = higher_page + (buddy_pfn - combined_pfn);

	return pfn_valid_within(buddy_pfn) &&
	       page_is_buddy(higher_page, higher_buddy, order + 1);
}

/*
 * Freeing function for a buddy system allocator.
 *
 * The concept of a buddy system is to maintain direct-mapped table
 * (containing bit values) for memory blocks of various "orders".
 * The bottom level table contains the map for the smallest allocatable
 * units of memory (here, pages), and each level above it describes
 * pairs of units from the levels below, hence, "buddies".
 * At a high level, all that happens here is marking the table entry
 * at the bottom level available, and propagating the changes upward
 * as necessary, plus some accounting needed to play nicely with other
 * parts of the VM system.
 * At each level, we keep a list of pages, which are heads of continuous
 * free pages of length of (1 << order) and marked with PageBuddy.
 * Page's order is recorded in page_private(page) field.
 * So when we are allocating or freeing one, we can derive the state of the
 * other.  That is, if we allocate a small block, and both were
 * free, the remainder of the region must be split into blocks.
 * If a block is freed, and its buddy is also free, then this
 * triggers coalescing into a block of larger size.
 *
 * -- nyc
 */

static inline void __free_one_page(struct page *page,
		unsigned long pfn,
		struct zone *zone, unsigned int order,
		int migratetype, bool report)
{
	struct capture_control *capc = task_capc(zone);
	unsigned long buddy_pfn;
	unsigned long combined_pfn;
	unsigned int max_order;
	struct page *buddy;
	bool to_tail;

	max_order = min_t(unsigned int, MAX_ORDER, pageblock_order + 1);

	VM_BUG_ON(!zone_is_initialized(zone));
	VM_BUG_ON_PAGE(page->flags & PAGE_FLAGS_CHECK_AT_PREP, page);

	VM_BUG_ON(migratetype == -1);
	if (likely(!is_migrate_isolate(migratetype)))
		__mod_zone_freepage_state(zone, 1 << order, migratetype);

	VM_BUG_ON_PAGE(pfn & ((1 << order) - 1), page);
	VM_BUG_ON_PAGE(bad_range(zone, page), page);

continue_merging:
	while (order < max_order - 1) {
		if (compaction_capture(capc, page, order, migratetype)) {
			__mod_zone_freepage_state(zone, -(1 << order),
								migratetype);
			return;
		}
		buddy_pfn = __find_buddy_pfn(pfn, order);
		buddy = page + (buddy_pfn - pfn);

		if (!pfn_valid_within(buddy_pfn))
			goto done_merging;
		if (!page_is_buddy(page, buddy, order))
			goto done_merging;
		/*
		 * Our buddy is free or it is CONFIG_DEBUG_PAGEALLOC guard page,
		 * merge with it and move up one order.
		 */
		if (page_is_guard(buddy))
			clear_page_guard(zone, buddy, order, migratetype);
		else
			del_page_from_free_list(buddy, zone, order);
		combined_pfn = buddy_pfn & pfn;
		page = page + (combined_pfn - pfn);
		pfn = combined_pfn;
		order++;
	}
	if (max_order < MAX_ORDER) {
		/* If we are here, it means order is >= pageblock_order.
		 * We want to prevent merge between freepages on isolate
		 * pageblock and normal pageblock. Without this, pageblock
		 * isolation could cause incorrect freepage or CMA accounting.
		 *
		 * We don't want to hit this code for the more frequent
		 * low-order merging.
		 */
		if (unlikely(has_isolate_pageblock(zone))) {
			int buddy_mt;

			buddy_pfn = __find_buddy_pfn(pfn, order);
			buddy = page + (buddy_pfn - pfn);
			buddy_mt = get_pageblock_migratetype(buddy);

			if (migratetype != buddy_mt
					&& (is_migrate_isolate(migratetype) ||
						is_migrate_isolate(buddy_mt)))
				goto done_merging;
		}
		max_order++;
		goto continue_merging;
	}

done_merging:
	set_page_order(page, order);

	if (is_shuffle_order(order))
		to_tail = shuffle_pick_tail();
	else
		to_tail = buddy_merge_likely(pfn, buddy_pfn, page, order);

	if (to_tail)
		add_to_free_list_tail(page, zone, order, migratetype);
	else
		add_to_free_list(page, zone, order, migratetype);

	/* Notify page reporting subsystem of freed page */
	if (report)
		page_reporting_notify_free(order);
}

/*
 * A bad page could be due to a number of fields. Instead of multiple branches,
 * try and check multiple fields with one check. The caller must do a detailed
 * check if necessary.
 */
static inline bool page_expected_state(struct page *page,
					unsigned long check_flags)
{
	if (unlikely(atomic_read(&page->_mapcount) != -1))
		return false;

	if (unlikely((unsigned long)page->mapping |
			page_ref_count(page) |
#ifdef CONFIG_MEMCG
			(unsigned long)page->mem_cgroup |
#endif
			(page->flags & check_flags)))
		return false;

	return true;
}

static const char *page_bad_reason(struct page *page, unsigned long flags)
{
	const char *bad_reason = NULL;

	if (unlikely(atomic_read(&page->_mapcount) != -1))
		bad_reason = "nonzero mapcount";
	if (unlikely(page->mapping != NULL))
		bad_reason = "non-NULL mapping";
	if (unlikely(page_ref_count(page) != 0))
		bad_reason = "nonzero _refcount";
	if (unlikely(page->flags & flags)) {
		if (flags == PAGE_FLAGS_CHECK_AT_PREP)
			bad_reason = "PAGE_FLAGS_CHECK_AT_PREP flag(s) set";
		else
			bad_reason = "PAGE_FLAGS_CHECK_AT_FREE flag(s) set";
	}
#ifdef CONFIG_MEMCG
	if (unlikely(page->mem_cgroup))
		bad_reason = "page still charged to cgroup";
#endif
	return bad_reason;
}

static void check_free_page_bad(struct page *page)
{
	bad_page(page,
		 page_bad_reason(page, PAGE_FLAGS_CHECK_AT_FREE));
}

static inline int check_free_page(struct page *page)
{
	if (likely(page_expected_state(page, PAGE_FLAGS_CHECK_AT_FREE)))
		return 0;

	/* Something has gone sideways, find it */
	check_free_page_bad(page);
	return 1;
}

static int free_tail_pages_check(struct page *head_page, struct page *page)
{
	int ret = 1;

	/*
	 * We rely page->lru.next never has bit 0 set, unless the page
	 * is PageTail(). Let's make sure that's true even for poisoned ->lru.
	 */
	BUILD_BUG_ON((unsigned long)LIST_POISON1 & 1);

	if (!IS_ENABLED(CONFIG_DEBUG_VM)) {
		ret = 0;
		goto out;
	}
	switch (page - head_page) {
	case 1:
		/* the first tail page: ->mapping may be compound_mapcount() */
		if (unlikely(compound_mapcount(page))) {
			bad_page(page, "nonzero compound_mapcount");
			goto out;
		}
		break;
	case 2:
		/*
		 * the second tail page: ->mapping is
		 * deferred_list.next -- ignore value.
		 */
		break;
	default:
		if (page->mapping != TAIL_MAPPING) {
			bad_page(page, "corrupted mapping in tail page");
			goto out;
		}
		break;
	}
	if (unlikely(!PageTail(page))) {
		bad_page(page, "PageTail not set");
		goto out;
	}
	if (unlikely(compound_head(page) != head_page)) {
		bad_page(page, "compound_head not consistent");
		goto out;
	}
	ret = 0;
out:
	page->mapping = NULL;
	clear_compound_head(page);
	return ret;
}

static void kernel_init_free_pages(struct page *page, int numpages)
{
	int i;

	/* s390's use of memset() could override KASAN redzones. */
	kasan_disable_current();
	for (i = 0; i < numpages; i++)
		clear_highpage(page + i);
	kasan_enable_current();
}

static __always_inline bool free_pages_prepare(struct page *page,
					unsigned int order, bool check_free)
{
	int bad = 0;

	VM_BUG_ON_PAGE(PageTail(page), page);

	trace_mm_page_free(page, order);

	/*
	 * Check tail pages before head page information is cleared to
	 * avoid checking PageCompound for order-0 pages.
	 */
	if (unlikely(order)) {
		bool compound = PageCompound(page);
		int i;

		VM_BUG_ON_PAGE(compound && compound_order(page) != order, page);

		if (compound)
			ClearPageDoubleMap(page);
		for (i = 1; i < (1 << order); i++) {
			if (compound)
				bad += free_tail_pages_check(page, page + i);
			if (unlikely(check_free_page(page + i))) {
				bad++;
				continue;
			}
			(page + i)->flags &= ~PAGE_FLAGS_CHECK_AT_PREP;
		}
	}
	if (PageMappingFlags(page))
		page->mapping = NULL;
	if (memcg_kmem_enabled() && PageKmemcg(page))
		__memcg_kmem_uncharge_page(page, order);
	if (check_free)
		bad += check_free_page(page);
	if (bad)
		return false;

	page_cpupid_reset_last(page);
	page->flags &= ~PAGE_FLAGS_CHECK_AT_PREP;
	reset_page_owner(page, order);

	if (!PageHighMem(page)) {
		debug_check_no_locks_freed(page_address(page),
					   PAGE_SIZE << order);
		debug_check_no_obj_freed(page_address(page),
					   PAGE_SIZE << order);
	}
	if (want_init_on_free())
		kernel_init_free_pages(page, 1 << order);

	kernel_poison_pages(page, 1 << order, 0);
	/*
	 * arch_free_page() can make the page's contents inaccessible.  s390
	 * does this.  So nothing which can access the page's contents should
	 * happen after this.
	 */
	arch_free_page(page, order);

	if (debug_pagealloc_enabled_static())
		kernel_map_pages(page, 1 << order, 0);

	kasan_free_nondeferred_pages(page, order);

	return true;
}

#ifdef CONFIG_DEBUG_VM
/*
 * With DEBUG_VM enabled, order-0 pages are checked immediately when being freed
 * to pcp lists. With debug_pagealloc also enabled, they are also rechecked when
 * moved from pcp lists to free lists.
 */
static bool free_pcp_prepare(struct page *page)
{
	return free_pages_prepare(page, 0, true);
}

static bool bulkfree_pcp_prepare(struct page *page)
{
	if (debug_pagealloc_enabled_static())
		return check_free_page(page);
	else
		return false;
}
#else
/*
 * With DEBUG_VM disabled, order-0 pages being freed are checked only when
 * moving from pcp lists to free list in order to reduce overhead. With
 * debug_pagealloc enabled, they are checked also immediately when being freed
 * to the pcp lists.
 */
static bool free_pcp_prepare(struct page *page)
{
	if (debug_pagealloc_enabled_static())
		return free_pages_prepare(page, 0, true);
	else
		return free_pages_prepare(page, 0, false);
}

static bool bulkfree_pcp_prepare(struct page *page)
{
	return check_free_page(page);
}
#endif /* CONFIG_DEBUG_VM */

static inline void prefetch_buddy(struct page *page)
{
	unsigned long pfn = page_to_pfn(page);
	unsigned long buddy_pfn = __find_buddy_pfn(pfn, 0);
	struct page *buddy = page + (buddy_pfn - pfn);

	prefetch(buddy);
}

/*
 * Frees a number of pages from the PCP lists
 * Assumes all pages on list are in same zone, and of same order.
 * count is the number of pages to free.
 *
 * If the zone was previously in an "all pages pinned" state then look to
 * see if this freeing clears that state.
 *
 * And clear the zone's pages_scanned counter, to hold off the "all pages are
 * pinned" detection logic.
 */
static void free_pcppages_bulk(struct zone *zone, int count,
					struct per_cpu_pages *pcp)
{
	int migratetype = 0;
	int batch_free = 0;
	int prefetch_nr = 0;
	bool isolated_pageblocks;
	struct page *page, *tmp;
	LIST_HEAD(head);

	while (count) {
		struct list_head *list;

		/*
		 * Remove pages from lists in a round-robin fashion. A
		 * batch_free count is maintained that is incremented when an
		 * empty list is encountered.  This is so more pages are freed
		 * off fuller lists instead of spinning excessively around empty
		 * lists
		 */
		do {
			batch_free++;
			if (++migratetype == MIGRATE_PCPTYPES)
				migratetype = 0;
			list = &pcp->lists[migratetype];
		} while (list_empty(list));

		/* This is the only non-empty list. Free them all. */
		if (batch_free == MIGRATE_PCPTYPES)
			batch_free = count;

		do {
			page = list_last_entry(list, struct page, lru);
			/* must delete to avoid corrupting pcp list */
			list_del(&page->lru);
			pcp->count--;

			if (bulkfree_pcp_prepare(page))
				continue;

			list_add_tail(&page->lru, &head);

			/*
			 * We are going to put the page back to the global
			 * pool, prefetch its buddy to speed up later access
			 * under zone->lock. It is believed the overhead of
			 * an additional test and calculating buddy_pfn here
			 * can be offset by reduced memory latency later. To
			 * avoid excessive prefetching due to large count, only
			 * prefetch buddy for the first pcp->batch nr of pages.
			 */
			if (prefetch_nr++ < pcp->batch)
				prefetch_buddy(page);
		} while (--count && --batch_free && !list_empty(list));
	}

	spin_lock(&zone->lock);
	isolated_pageblocks = has_isolate_pageblock(zone);

	/*
	 * Use safe version since after __free_one_page(),
	 * page->lru.next will not point to original list.
	 */
	list_for_each_entry_safe(page, tmp, &head, lru) {
		int mt = get_pcppage_migratetype(page);
		/* MIGRATE_ISOLATE page should not go to pcplists */
		VM_BUG_ON_PAGE(is_migrate_isolate(mt), page);
		/* Pageblock could have been isolated meanwhile */
		if (unlikely(isolated_pageblocks))
			mt = get_pageblock_migratetype(page);

		__free_one_page(page, page_to_pfn(page), zone, 0, mt, true);
		trace_mm_page_pcpu_drain(page, 0, mt);
	}
	spin_unlock(&zone->lock);
}

static void free_one_page(struct zone *zone,
				struct page *page, unsigned long pfn,
				unsigned int order,
				int migratetype)
{
	spin_lock(&zone->lock);
	if (unlikely(has_isolate_pageblock(zone) ||
		is_migrate_isolate(migratetype))) {
		migratetype = get_pfnblock_migratetype(page, pfn);
	}
	__free_one_page(page, pfn, zone, order, migratetype, true);
	spin_unlock(&zone->lock);
}

static void __meminit __init_single_page(struct page *page, unsigned long pfn,
				unsigned long zone, int nid)
{
    //page结构体清0
	mm_zero_struct_page(page);
	set_page_links(page, zone, nid, pfn);
	init_page_count(page);//初始化页的引用计数
	page_mapcount_reset(page);
	page_cpupid_reset_last(page);
	page_kasan_tag_reset(page);

	INIT_LIST_HEAD(&page->lru);
#ifdef WANT_PAGE_VIRTUAL
	/* The shift won't overflow because ZONE_NORMAL is below 4G. */
	if (!is_highmem_idx(zone))
		set_page_address(page, __va(pfn << PAGE_SHIFT));
#endif
}

#ifdef CONFIG_DEFERRED_STRUCT_PAGE_INIT
static void __meminit init_reserved_page(unsigned long pfn)
{
	pg_data_t *pgdat;
	int nid, zid;

	if (!early_page_uninitialised(pfn))
		return;

	nid = early_pfn_to_nid(pfn);
	pgdat = NODE_DATA(nid);

	for (zid = 0; zid < MAX_NR_ZONES; zid++) {
		struct zone *zone = &pgdat->node_zones[zid];

		if (pfn >= zone->zone_start_pfn && pfn < zone_end_pfn(zone))
			break;
	}
	__init_single_page(pfn_to_page(pfn), pfn, zid, nid);
}
#else
static inline void init_reserved_page(unsigned long pfn)
{
}
#endif /* CONFIG_DEFERRED_STRUCT_PAGE_INIT */

/*
 * Initialised pages do not have PageReserved set. This function is
 * called for each range allocated by the bootmem allocator and
 * marks the pages PageReserved. The remaining valid pages are later
 * sent to the buddy page allocator.
 */
void __meminit reserve_bootmem_region(phys_addr_t start, phys_addr_t end)
{
	unsigned long start_pfn = PFN_DOWN(start);
	unsigned long end_pfn = PFN_UP(end);

	for (; start_pfn < end_pfn; start_pfn++) {
		if (pfn_valid(start_pfn)) {
			struct page *page = pfn_to_page(start_pfn);

			init_reserved_page(start_pfn);

			/* Avoid false-positive PageTail() */
			INIT_LIST_HEAD(&page->lru);

			/*
			 * no need for atomic set_bit because the struct
			 * page is not visible yet so nobody should
			 * access it yet.
			 */
			__SetPageReserved(page);
		}
	}
}

static void __free_pages_ok(struct page *page, unsigned int order)
{
	unsigned long flags;
	int migratetype;
	unsigned long pfn = page_to_pfn(page);

	if (!free_pages_prepare(page, order, true))
		return;

	migratetype = get_pfnblock_migratetype(page, pfn);
	local_irq_save(flags);
	__count_vm_events(PGFREE, 1 << order);
	free_one_page(page_zone(page), page, pfn, order, migratetype);
	local_irq_restore(flags);
}

void __free_pages_core(struct page *page, unsigned int order)
{
	unsigned int nr_pages = 1 << order;
	struct page *p = page;
	unsigned int loop;

	prefetchw(p);
	for (loop = 0; loop < (nr_pages - 1); loop++, p++) {
		prefetchw(p + 1);
		__ClearPageReserved(p);
		set_page_count(p, 0);
	}
	__ClearPageReserved(p);
	set_page_count(p, 0);

	atomic_long_add(nr_pages, &page_zone(page)->managed_pages);
	set_page_refcounted(page);
	__free_pages(page, order);
}

#ifdef CONFIG_NEED_MULTIPLE_NODES

static struct mminit_pfnnid_cache early_pfnnid_cache __meminitdata;

#ifndef CONFIG_HAVE_ARCH_EARLY_PFN_TO_NID

/*
 * Required by SPARSEMEM. Given a PFN, return what node the PFN is on.
 */
int __meminit __early_pfn_to_nid(unsigned long pfn,
					struct mminit_pfnnid_cache *state)
{
	unsigned long start_pfn, end_pfn;
	int nid;

	if (state->last_start <= pfn && pfn < state->last_end)
		return state->last_nid;

	nid = memblock_search_pfn_nid(pfn, &start_pfn, &end_pfn);
	if (nid != NUMA_NO_NODE) {
		state->last_start = start_pfn;
		state->last_end = end_pfn;
		state->last_nid = nid;
	}

	return nid;
}
#endif /* CONFIG_HAVE_ARCH_EARLY_PFN_TO_NID */

int __meminit early_pfn_to_nid(unsigned long pfn)
{
	static DEFINE_SPINLOCK(early_pfn_lock);
	int nid;

	spin_lock(&early_pfn_lock);
	nid = __early_pfn_to_nid(pfn, &early_pfnnid_cache);
	if (nid < 0)
		nid = first_online_node;
	spin_unlock(&early_pfn_lock);

	return nid;
}
#endif /* CONFIG_NEED_MULTIPLE_NODES */

void __init memblock_free_pages(struct page *page, unsigned long pfn,
							unsigned int order)
{
	if (early_page_uninitialised(pfn))
		return;
	__free_pages_core(page, order);
}

/*
 * Check that the whole (or subset of) a pageblock given by the interval of
 * [start_pfn, end_pfn) is valid and within the same zone, before scanning it
 * with the migration of free compaction scanner. The scanners then need to
 * use only pfn_valid_within() check for arches that allow holes within
 * pageblocks.
 *
 * Return struct page pointer of start_pfn, or NULL if checks were not passed.
 *
 * It's possible on some configurations to have a setup like node0 node1 node0
 * i.e. it's possible that all pages within a zones range of pages do not
 * belong to a single zone. We assume that a border between node0 and node1
 * can occur within a single pageblock, but not a node0 node1 node0
 * interleaving within a single pageblock. It is therefore sufficient to check
 * the first and last page of a pageblock and avoid checking each individual
 * page in a pageblock.
 */
struct page *__pageblock_pfn_to_page(unsigned long start_pfn,
				     unsigned long end_pfn, struct zone *zone)
{
	struct page *start_page;
	struct page *end_page;

	/* end_pfn is one past the range we are checking */
	end_pfn--;

	if (!pfn_valid(start_pfn) || !pfn_valid(end_pfn))
		return NULL;

	start_page = pfn_to_online_page(start_pfn);
	if (!start_page)
		return NULL;

	if (page_zone(start_page) != zone)
		return NULL;

	end_page = pfn_to_page(end_pfn);

	/* This gives a shorter code than deriving page_zone(end_page) */
	if (page_zone_id(start_page) != page_zone_id(end_page))
		return NULL;

	return start_page;
}

void set_zone_contiguous(struct zone *zone)
{
	unsigned long block_start_pfn = zone->zone_start_pfn;
	unsigned long block_end_pfn;

	block_end_pfn = ALIGN(block_start_pfn + 1, pageblock_nr_pages);
	for (; block_start_pfn < zone_end_pfn(zone);
			block_start_pfn = block_end_pfn,
			 block_end_pfn += pageblock_nr_pages) {

		block_end_pfn = min(block_end_pfn, zone_end_pfn(zone));

		if (!__pageblock_pfn_to_page(block_start_pfn,
					     block_end_pfn, zone))
			return;
		cond_resched();
	}

	/* We confirm that there is no hole */
	zone->contiguous = true;
}

void clear_zone_contiguous(struct zone *zone)
{
	zone->contiguous = false;
}

#ifdef CONFIG_DEFERRED_STRUCT_PAGE_INIT
static void __init deferred_free_range(unsigned long pfn,
				       unsigned long nr_pages)
{
	struct page *page;
	unsigned long i;

	if (!nr_pages)
		return;

	page = pfn_to_page(pfn);

	/* Free a large naturally-aligned chunk if possible */
	if (nr_pages == pageblock_nr_pages &&
	    (pfn & (pageblock_nr_pages - 1)) == 0) {
		set_pageblock_migratetype(page, MIGRATE_MOVABLE);
		__free_pages_core(page, pageblock_order);
		return;
	}

	for (i = 0; i < nr_pages; i++, page++, pfn++) {
		if ((pfn & (pageblock_nr_pages - 1)) == 0)
			set_pageblock_migratetype(page, MIGRATE_MOVABLE);
		__free_pages_core(page, 0);
	}
}

/* Completion tracking for deferred_init_memmap() threads */
static atomic_t pgdat_init_n_undone __initdata;
static __initdata DECLARE_COMPLETION(pgdat_init_all_done_comp);

static inline void __init pgdat_init_report_one_done(void)
{
	if (atomic_dec_and_test(&pgdat_init_n_undone))
		complete(&pgdat_init_all_done_comp);
}

/*
 * Returns true if page needs to be initialized or freed to buddy allocator.
 *
 * First we check if pfn is valid on architectures where it is possible to have
 * holes within pageblock_nr_pages. On systems where it is not possible, this
 * function is optimized out.
 *
 * Then, we check if a current large page is valid by only checking the validity
 * of the head pfn.
 */
static inline bool __init deferred_pfn_valid(unsigned long pfn)
{
	if (!pfn_valid_within(pfn))
		return false;
	if (!(pfn & (pageblock_nr_pages - 1)) && !pfn_valid(pfn))
		return false;
	return true;
}

/*
 * Free pages to buddy allocator. Try to free aligned pages in
 * pageblock_nr_pages sizes.
 */
static void __init deferred_free_pages(unsigned long pfn,
				       unsigned long end_pfn)
{
	unsigned long nr_pgmask = pageblock_nr_pages - 1;
	unsigned long nr_free = 0;

	for (; pfn < end_pfn; pfn++) {
		if (!deferred_pfn_valid(pfn)) {
			deferred_free_range(pfn - nr_free, nr_free);
			nr_free = 0;
		} else if (!(pfn & nr_pgmask)) {
			deferred_free_range(pfn - nr_free, nr_free);
			nr_free = 1;
		} else {
			nr_free++;
		}
	}
	/* Free the last block of pages to allocator */
	deferred_free_range(pfn - nr_free, nr_free);
}

/*
 * Initialize struct pages.  We minimize pfn page lookups and scheduler checks
 * by performing it only once every pageblock_nr_pages.
 * Return number of pages initialized.
 */
static unsigned long  __init deferred_init_pages(struct zone *zone,
						 unsigned long pfn,
						 unsigned long end_pfn)
{
	unsigned long nr_pgmask = pageblock_nr_pages - 1;
	int nid = zone_to_nid(zone);
	unsigned long nr_pages = 0;
	int zid = zone_idx(zone);
	struct page *page = NULL;

	for (; pfn < end_pfn; pfn++) {
		if (!deferred_pfn_valid(pfn)) {
			page = NULL;
			continue;
		} else if (!page || !(pfn & nr_pgmask)) {
			page = pfn_to_page(pfn);
		} else {
			page++;
		}
		__init_single_page(page, pfn, zid, nid);
		nr_pages++;
	}
	return (nr_pages);
}

/*
 * This function is meant to pre-load the iterator for the zone init.
 * Specifically it walks through the ranges until we are caught up to the
 * first_init_pfn value and exits there. If we never encounter the value we
 * return false indicating there are no valid ranges left.
 */
static bool __init
deferred_init_mem_pfn_range_in_zone(u64 *i, struct zone *zone,
				    unsigned long *spfn, unsigned long *epfn,
				    unsigned long first_init_pfn)
{
	u64 j;

	/*
	 * Start out by walking through the ranges in this zone that have
	 * already been initialized. We don't need to do anything with them
	 * so we just need to flush them out of the system.
	 */
	for_each_free_mem_pfn_range_in_zone(j, zone, spfn, epfn) {
		if (*epfn <= first_init_pfn)
			continue;
		if (*spfn < first_init_pfn)
			*spfn = first_init_pfn;
		*i = j;
		return true;
	}

	return false;
}

/*
 * Initialize and free pages. We do it in two loops: first we initialize
 * struct page, then free to buddy allocator, because while we are
 * freeing pages we can access pages that are ahead (computing buddy
 * page in __free_one_page()).
 *
 * In order to try and keep some memory in the cache we have the loop
 * broken along max page order boundaries. This way we will not cause
 * any issues with the buddy page computation.
 */
static unsigned long __init
deferred_init_maxorder(u64 *i, struct zone *zone, unsigned long *start_pfn,
		       unsigned long *end_pfn)
{
	unsigned long mo_pfn = ALIGN(*start_pfn + 1, MAX_ORDER_NR_PAGES);
	unsigned long spfn = *start_pfn, epfn = *end_pfn;
	unsigned long nr_pages = 0;
	u64 j = *i;

	/* First we loop through and initialize the page values */
	for_each_free_mem_pfn_range_in_zone_from(j, zone, start_pfn, end_pfn) {
		unsigned long t;

		if (mo_pfn <= *start_pfn)
			break;

		t = min(mo_pfn, *end_pfn);
		nr_pages += deferred_init_pages(zone, *start_pfn, t);

		if (mo_pfn < *end_pfn) {
			*start_pfn = mo_pfn;
			break;
		}
	}

	/* Reset values and now loop through freeing pages as needed */
	swap(j, *i);

	for_each_free_mem_pfn_range_in_zone_from(j, zone, &spfn, &epfn) {
		unsigned long t;

		if (mo_pfn <= spfn)
			break;

		t = min(mo_pfn, epfn);
		deferred_free_pages(spfn, t);

		if (mo_pfn <= epfn)
			break;
	}

	return nr_pages;
}

static void __init
deferred_init_memmap_chunk(unsigned long start_pfn, unsigned long end_pfn,
			   void *arg)
{
	unsigned long spfn, epfn;
	struct zone *zone = arg;
	u64 i;

	deferred_init_mem_pfn_range_in_zone(&i, zone, &spfn, &epfn, start_pfn);

	/*
	 * Initialize and free pages in MAX_ORDER sized increments so that we
	 * can avoid introducing any issues with the buddy allocator.
	 */
	while (spfn < end_pfn) {
		deferred_init_maxorder(&i, zone, &spfn, &epfn);
		cond_resched();
	}
}

/* An arch may override for more concurrency. */
__weak int __init
deferred_page_init_max_threads(const struct cpumask *node_cpumask)
{
	return 1;
}

/* Initialise remaining memory on a node */
static int __init deferred_init_memmap(void *data)
{
	pg_data_t *pgdat = data;
	const struct cpumask *cpumask = cpumask_of_node(pgdat->node_id);
	unsigned long spfn = 0, epfn = 0;
	unsigned long first_init_pfn, flags;
	unsigned long start = jiffies;
	struct zone *zone;
	int zid, max_threads;
	u64 i;

	/* Bind memory initialisation thread to a local node if possible */
	if (!cpumask_empty(cpumask))
		set_cpus_allowed_ptr(current, cpumask);

	pgdat_resize_lock(pgdat, &flags);
	first_init_pfn = pgdat->first_deferred_pfn;
	if (first_init_pfn == ULONG_MAX) {
		pgdat_resize_unlock(pgdat, &flags);
		pgdat_init_report_one_done();
		return 0;
	}

	/* Sanity check boundaries */
	BUG_ON(pgdat->first_deferred_pfn < pgdat->node_start_pfn);
	BUG_ON(pgdat->first_deferred_pfn > pgdat_end_pfn(pgdat));
	pgdat->first_deferred_pfn = ULONG_MAX;

	/*
	 * Once we unlock here, the zone cannot be grown anymore, thus if an
	 * interrupt thread must allocate this early in boot, zone must be
	 * pre-grown prior to start of deferred page initialization.
	 */
	pgdat_resize_unlock(pgdat, &flags);

	/* Only the highest zone is deferred so find it */
	for (zid = 0; zid < MAX_NR_ZONES; zid++) {
		zone = pgdat->node_zones + zid;
		if (first_init_pfn < zone_end_pfn(zone))
			break;
	}

	/* If the zone is empty somebody else may have cleared out the zone */
	if (!deferred_init_mem_pfn_range_in_zone(&i, zone, &spfn, &epfn,
						 first_init_pfn))
		goto zone_empty;

	max_threads = deferred_page_init_max_threads(cpumask);

	while (spfn < epfn) {
		unsigned long epfn_align = ALIGN(epfn, PAGES_PER_SECTION);
		struct padata_mt_job job = {
			.thread_fn   = deferred_init_memmap_chunk,
			.fn_arg      = zone,
			.start       = spfn,
			.size        = epfn_align - spfn,
			.align       = PAGES_PER_SECTION,
			.min_chunk   = PAGES_PER_SECTION,
			.max_threads = max_threads,
		};

		padata_do_multithreaded(&job);
		deferred_init_mem_pfn_range_in_zone(&i, zone, &spfn, &epfn,
						    epfn_align);
	}
zone_empty:
	/* Sanity check that the next zone really is unpopulated */
	WARN_ON(++zid < MAX_NR_ZONES && populated_zone(++zone));

	pr_info("node %d deferred pages initialised in %ums\n",
		pgdat->node_id, jiffies_to_msecs(jiffies - start));

	pgdat_init_report_one_done();
	return 0;
}

/*
 * If this zone has deferred pages, try to grow it by initializing enough
 * deferred pages to satisfy the allocation specified by order, rounded up to
 * the nearest PAGES_PER_SECTION boundary.  So we're adding memory in increments
 * of SECTION_SIZE bytes by initializing struct pages in increments of
 * PAGES_PER_SECTION * sizeof(struct page) bytes.
 *
 * Return true when zone was grown, otherwise return false. We return true even
 * when we grow less than requested, to let the caller decide if there are
 * enough pages to satisfy the allocation.
 *
 * Note: We use noinline because this function is needed only during boot, and
 * it is called from a __ref function _deferred_grow_zone. This way we are
 * making sure that it is not inlined into permanent text section.
 */
static noinline bool __init
deferred_grow_zone(struct zone *zone, unsigned int order)
{
	unsigned long nr_pages_needed = ALIGN(1 << order, PAGES_PER_SECTION);
	pg_data_t *pgdat = zone->zone_pgdat;
	unsigned long first_deferred_pfn = pgdat->first_deferred_pfn;
	unsigned long spfn, epfn, flags;
	unsigned long nr_pages = 0;
	u64 i;

	/* Only the last zone may have deferred pages */
	if (zone_end_pfn(zone) != pgdat_end_pfn(pgdat))
		return false;

	pgdat_resize_lock(pgdat, &flags);

	/*
	 * If someone grew this zone while we were waiting for spinlock, return
	 * true, as there might be enough pages already.
	 */
	if (first_deferred_pfn != pgdat->first_deferred_pfn) {
		pgdat_resize_unlock(pgdat, &flags);
		return true;
	}

	/* If the zone is empty somebody else may have cleared out the zone */
	if (!deferred_init_mem_pfn_range_in_zone(&i, zone, &spfn, &epfn,
						 first_deferred_pfn)) {
		pgdat->first_deferred_pfn = ULONG_MAX;
		pgdat_resize_unlock(pgdat, &flags);
		/* Retry only once. */
		return first_deferred_pfn != ULONG_MAX;
	}

	/*
	 * Initialize and free pages in MAX_ORDER sized increments so
	 * that we can avoid introducing any issues with the buddy
	 * allocator.
	 */
	while (spfn < epfn) {
		/* update our first deferred PFN for this section */
		first_deferred_pfn = spfn;

		nr_pages += deferred_init_maxorder(&i, zone, &spfn, &epfn);
		touch_nmi_watchdog();

		/* We should only stop along section boundaries */
		if ((first_deferred_pfn ^ spfn) < PAGES_PER_SECTION)
			continue;

		/* If our quota has been met we can stop here */
		if (nr_pages >= nr_pages_needed)
			break;
	}

	pgdat->first_deferred_pfn = spfn;
	pgdat_resize_unlock(pgdat, &flags);

	return nr_pages > 0;
}

/*
 * deferred_grow_zone() is __init, but it is called from
 * get_page_from_freelist() during early boot until deferred_pages permanently
 * disables this call. This is why we have refdata wrapper to avoid warning,
 * and to ensure that the function body gets unloaded.
 */
static bool __ref
_deferred_grow_zone(struct zone *zone, unsigned int order)
{
	return deferred_grow_zone(zone, order);
}

#endif /* CONFIG_DEFERRED_STRUCT_PAGE_INIT */

void __init page_alloc_init_late(void)
{
	struct zone *zone;
	int nid;

#ifdef CONFIG_DEFERRED_STRUCT_PAGE_INIT

	/* There will be num_node_state(N_MEMORY) threads */
	atomic_set(&pgdat_init_n_undone, num_node_state(N_MEMORY));
	for_each_node_state(nid, N_MEMORY) {
		kthread_run(deferred_init_memmap, NODE_DATA(nid), "pgdatinit%d", nid);
	}

	/* Block until all are initialised */
	wait_for_completion(&pgdat_init_all_done_comp);

	/*
	 * The number of managed pages has changed due to the initialisation
	 * so the pcpu batch and high limits needs to be updated or the limits
	 * will be artificially small.
	 */
	for_each_populated_zone(zone)
		zone_pcp_update(zone);

	/*
	 * We initialized the rest of the deferred pages.  Permanently disable
	 * on-demand struct page initialization.
	 */
	static_branch_disable(&deferred_pages);

	/* Reinit limits that are based on free pages after the kernel is up */
	files_maxfiles_init();
#endif

	/* Discard memblock private memory */
	memblock_discard();

	for_each_node_state(nid, N_MEMORY)
		shuffle_free_memory(NODE_DATA(nid));

	for_each_populated_zone(zone)
		set_zone_contiguous(zone);
}

#ifdef CONFIG_CMA
/* Free whole pageblock and set its migration type to MIGRATE_CMA. */
void __init init_cma_reserved_pageblock(struct page *page)
{
	unsigned i = pageblock_nr_pages;
	struct page *p = page;

	do {
		__ClearPageReserved(p);
		set_page_count(p, 0);
	} while (++p, --i);

	set_pageblock_migratetype(page, MIGRATE_CMA);

	if (pageblock_order >= MAX_ORDER) {
		i = pageblock_nr_pages;
		p = page;
		do {
			set_page_refcounted(p);
			__free_pages(p, MAX_ORDER - 1);
			p += MAX_ORDER_NR_PAGES;
		} while (i -= MAX_ORDER_NR_PAGES);
	} else {
		set_page_refcounted(page);
		__free_pages(page, pageblock_order);
	}

	adjust_managed_page_count(page, pageblock_nr_pages);
}
#endif

/*
 * The order of subdivision here is critical for the IO subsystem.
 * Please do not alter this order without good reasons and regression
 * testing. Specifically, as large blocks of memory are subdivided,
 * the order in which smaller blocks are delivered depends on the order
 * they're subdivided in this function. This is the primary factor
 * influencing the order in which pages are delivered to the IO
 * subsystem according to empirical testing, and this is also justified
 * by considering the behavior of a buddy system containing a single
 * large block of memory acted on by a series of small allocations.
 * This behavior is a critical factor in sglist merging's success.
 *
 * -- nyc
 */
static inline void expand(struct zone *zone, struct page *page,
	int low, int high, int migratetype)
{
	unsigned long size = 1 << high;

	while (high > low) {
		high--;
		//内存大小减一半（即本order对应的内存大小）
		size >>= 1;
		//&page[size]相当于取新分配page的后半段
		VM_BUG_ON_PAGE(bad_range(zone, &page[size]), &page[size]);

		/*
		 * Mark as guard pages (or page), that will allow to
		 * merge back to allocator when buddy will be freed.
		 * Corresponding page table entries will not be touched,
		 * pages will stay not present in virtual address space
		 */
		if (set_page_guard(zone, &page[size], high, migratetype))
			continue;

		add_to_free_list(&page[size], zone, high, migratetype);
		//指明此段page存在buddy中
		set_page_order(&page[size], high);

		//接着我们需要继续循环下降order到low线上，并在每一级将当前页的一半存放相应的free_list上
	}
}

static void check_new_page_bad(struct page *page)
{
	if (unlikely(page->flags & __PG_HWPOISON)) {
		/* Don't complain about hwpoisoned pages */
		page_mapcount_reset(page); /* remove PageBuddy */
		return;
	}

	bad_page(page,
		 page_bad_reason(page, PAGE_FLAGS_CHECK_AT_PREP));
}

/*
 * This page is about to be returned from the page allocator
 */
static inline int check_new_page(struct page *page)
{
	if (likely(page_expected_state(page,
				PAGE_FLAGS_CHECK_AT_PREP|__PG_HWPOISON)))
		return 0;

	check_new_page_bad(page);
	return 1;
}

static inline bool free_pages_prezeroed(void)
{
	return (IS_ENABLED(CONFIG_PAGE_POISONING_ZERO) &&
		page_poisoning_enabled()) || want_init_on_free();
}

#ifdef CONFIG_DEBUG_VM
/*
 * With DEBUG_VM enabled, order-0 pages are checked for expected state when
 * being allocated from pcp lists. With debug_pagealloc also enabled, they are
 * also checked when pcp lists are refilled from the free lists.
 */
static inline bool check_pcp_refill(struct page *page)
{
	if (debug_pagealloc_enabled_static())
		return check_new_page(page);
	else
		return false;
}

static inline bool check_new_pcp(struct page *page)
{
	return check_new_page(page);
}
#else
/*
 * With DEBUG_VM disabled, free order-0 pages are checked for expected state
 * when pcp lists are being refilled from the free lists. With debug_pagealloc
 * enabled, they are also checked when being allocated from the pcp lists.
 */
static inline bool check_pcp_refill(struct page *page)
{
	return check_new_page(page);
}
static inline bool check_new_pcp(struct page *page)
{
	if (debug_pagealloc_enabled_static())
		return check_new_page(page);
	else
		return false;
}
#endif /* CONFIG_DEBUG_VM */

static bool check_new_pages(struct page *page, unsigned int order)
{
	int i;
	//遍历每个page
	for (i = 0; i < (1 << order); i++) {
		struct page *p = page + i;

		if (unlikely(check_new_page(p)))
			return true;
	}

	return false;
}

inline void post_alloc_hook(struct page *page, unsigned int order,
				gfp_t gfp_flags)
{
	set_page_private(page, 0);
	set_page_refcounted(page);//设置页计数

	arch_alloc_page(page, order);
	if (debug_pagealloc_enabled_static())
		kernel_map_pages(page, 1 << order, 1);
	kasan_alloc_pages(page, order);
	kernel_poison_pages(page, 1 << order, 1);
	set_page_owner(page, order, gfp_flags);
}

static void prep_new_page(struct page *page, unsigned int order, gfp_t gfp_flags,
							unsigned int alloc_flags)
{
	post_alloc_hook(page, order, gfp_flags);

	if (!free_pages_prezeroed() && want_init_on_alloc(gfp_flags))
		kernel_init_free_pages(page, 1 << order);

	if (order && (gfp_flags & __GFP_COMP))
		prep_compound_page(page, order);

	/*
	 * page is set pfmemalloc when ALLOC_NO_WATERMARKS was necessary to
	 * allocate the page. The expectation is that the caller is taking
	 * steps that will free more memory. The caller should avoid the page
	 * being used for !PFMEMALLOC purposes.
	 */
	if (alloc_flags & ALLOC_NO_WATERMARKS)
		set_page_pfmemalloc(page);
	else
		clear_page_pfmemalloc(page);
}

/*
 * Go through the free lists for the given migratetype and remove
 * the smallest available page from the freelists
 */
//自给定zone上申请指定数目，指定migratetype的一组page
static __always_inline
struct page *__rmqueue_smallest(struct zone *zone, unsigned int order,
						int migratetype)
{
	unsigned int current_order;
	struct free_area *area;
	struct page *page;

	/* Find a page of the appropriate size in the preferred list */
	//在指定zone中自order开始尝试是否有空闲区域可以分配，如果可分配，则返回对应的page
	for (current_order = order; current_order < MAX_ORDER; ++current_order) {
	    //取order对应的free area
		area = &(zone->free_area[current_order]);
		page = get_page_from_free_area(area, migratetype);
		if (!page)
			continue;
		del_page_from_free_list(page, zone, current_order);
		//我们找到了一组可用的page,现在将page拆分开放在order到current_order之间的链表上（拆分方法是每一个链上存后半段page)
		expand(zone, page, order/*起始的order*/, current_order/*当前分配order*/, migratetype);
        	//记录page来源的migratetype
		set_pcppage_migratetype(page, migratetype);
		return page;
	}

	return NULL;
}


/*
 * This array describes the order lists are fallen back to when
 * the free lists for the desirable migrate type are depleted
 */
<<<<<<< HEAD
//定义各类型对应的可继续尝试migrate_types
static int fallbacks[MIGRATE_TYPES][4] = {
=======
static int fallbacks[MIGRATE_TYPES][3] = {
>>>>>>> 00e4db51
	[MIGRATE_UNMOVABLE]   = { MIGRATE_RECLAIMABLE, MIGRATE_MOVABLE,   MIGRATE_TYPES },
	[MIGRATE_MOVABLE]     = { MIGRATE_RECLAIMABLE, MIGRATE_UNMOVABLE, MIGRATE_TYPES },
	[MIGRATE_RECLAIMABLE] = { MIGRATE_UNMOVABLE,   MIGRATE_MOVABLE,   MIGRATE_TYPES },
#ifdef CONFIG_CMA
	[MIGRATE_CMA]         = { MIGRATE_TYPES }, /* Never used */
#endif
#ifdef CONFIG_MEMORY_ISOLATION
	[MIGRATE_ISOLATE]     = { MIGRATE_TYPES }, /* Never used */
#endif
};

#ifdef CONFIG_CMA
//尝试migratetype为MIGRATE_CMA类型的页
static __always_inline struct page *__rmqueue_cma_fallback(struct zone *zone,
					unsigned int order)
{
	return __rmqueue_smallest(zone, order, MIGRATE_CMA);
}
#else
static inline struct page *__rmqueue_cma_fallback(struct zone *zone,
					unsigned int order) { return NULL; }
#endif

/*
 * Move the free pages in a range to the free lists of the requested type.
 * Note that start_page and end_pages are not aligned on a pageblock
 * boundary. If alignment is required, use move_freepages_block()
 */
static int move_freepages(struct zone *zone,
			  struct page *start_page, struct page *end_page,
			  int migratetype, int *num_movable)
{
	struct page *page;
	unsigned int order;
	int pages_moved = 0;

	for (page = start_page; page <= end_page;) {
		if (!pfn_valid_within(page_to_pfn(page))) {
			page++;
			continue;
		}

		if (!PageBuddy(page)) {
			/*
			 * We assume that pages that could be isolated for
			 * migration are movable. But we don't actually try
			 * isolating, as that would be expensive.
			 */
			if (num_movable &&
					(PageLRU(page) || __PageMovable(page)))
				(*num_movable)++;

			page++;
			continue;
		}

		/* Make sure we are not inadvertently changing nodes */
		VM_BUG_ON_PAGE(page_to_nid(page) != zone_to_nid(zone), page);
		VM_BUG_ON_PAGE(page_zone(page) != zone, page);

		order = page_order(page);
		move_to_free_list(page, zone, order, migratetype);
		page += 1 << order;
		pages_moved += 1 << order;
	}

	return pages_moved;
}

int move_freepages_block(struct zone *zone, struct page *page,
				int migratetype, int *num_movable)
{
	unsigned long start_pfn, end_pfn;
	struct page *start_page, *end_page;

	if (num_movable)
		*num_movable = 0;

	start_pfn = page_to_pfn(page);
	start_pfn = start_pfn & ~(pageblock_nr_pages-1);
	start_page = pfn_to_page(start_pfn);
	end_page = start_page + pageblock_nr_pages - 1;
	end_pfn = start_pfn + pageblock_nr_pages - 1;

	/* Do not cross zone boundaries */
	if (!zone_spans_pfn(zone, start_pfn))
		start_page = page;
	if (!zone_spans_pfn(zone, end_pfn))
		return 0;

	return move_freepages(zone, start_page, end_page, migratetype,
								num_movable);
}

static void change_pageblock_range(struct page *pageblock_page,
					int start_order, int migratetype)
{
	int nr_pageblocks = 1 << (start_order - pageblock_order);

	while (nr_pageblocks--) {
		set_pageblock_migratetype(pageblock_page, migratetype);
		pageblock_page += pageblock_nr_pages;
	}
}

/*
 * When we are falling back to another migratetype during allocation, try to
 * steal extra free pages from the same pageblocks to satisfy further
 * allocations, instead of polluting multiple pageblocks.
 *
 * If we are stealing a relatively large buddy page, it is likely there will
 * be more free pages in the pageblock, so try to steal them all. For
 * reclaimable and unmovable allocations, we steal regardless of page size,
 * as fragmentation caused by those allocations polluting movable pageblocks
 * is worse than movable allocations stealing from unmovable and reclaimable
 * pageblocks.
 */
static bool can_steal_fallback(unsigned int order, int start_mt)
{
	/*
	 * Leaving this order check is intended, although there is
	 * relaxed order check in next check. The reason is that
	 * we can actually steal whole pageblock if this condition met,
	 * but, below check doesn't guarantee it and that is just heuristic
	 * so could be changed anytime.
	 */
	if (order >= pageblock_order)
		return true;

	if (order >= pageblock_order / 2 ||
		start_mt == MIGRATE_RECLAIMABLE ||
		start_mt == MIGRATE_UNMOVABLE ||
		page_group_by_mobility_disabled)
		return true;

	return false;
}

static inline void boost_watermark(struct zone *zone)
{
	unsigned long max_boost;

	if (!watermark_boost_factor)
		return;
	/*
	 * Don't bother in zones that are unlikely to produce results.
	 * On small machines, including kdump capture kernels running
	 * in a small area, boosting the watermark can cause an out of
	 * memory situation immediately.
	 */
	if ((pageblock_nr_pages * 4) > zone_managed_pages(zone))
		return;

	max_boost = mult_frac(zone->_watermark[WMARK_HIGH],
			watermark_boost_factor, 10000);

	/*
	 * high watermark may be uninitialised if fragmentation occurs
	 * very early in boot so do not boost. We do not fall
	 * through and boost by pageblock_nr_pages as failing
	 * allocations that early means that reclaim is not going
	 * to help and it may even be impossible to reclaim the
	 * boosted watermark resulting in a hang.
	 */
	if (!max_boost)
		return;

	max_boost = max(pageblock_nr_pages, max_boost);

	zone->watermark_boost = min(zone->watermark_boost + pageblock_nr_pages,
		max_boost);
}

/*
 * This function implements actual steal behaviour. If order is large enough,
 * we can steal whole pageblock. If not, we first move freepages in this
 * pageblock to our migratetype and determine how many already-allocated pages
 * are there in the pageblock with a compatible migratetype. If at least half
 * of pages are free or compatible, we can change migratetype of the pageblock
 * itself, so pages freed in the future will be put on the correct free list.
 */
static void steal_suitable_fallback(struct zone *zone, struct page *page,
		unsigned int alloc_flags, int start_type, bool whole_block)
{
	unsigned int current_order = page_order(page);
	int free_pages, movable_pages, alike_pages;
	int old_block_type;

	old_block_type = get_pageblock_migratetype(page);

	/*
	 * This can happen due to races and we want to prevent broken
	 * highatomic accounting.
	 */
	if (is_migrate_highatomic(old_block_type))
		goto single_page;

	/* Take ownership for orders >= pageblock_order */
	if (current_order >= pageblock_order) {
		change_pageblock_range(page, current_order, start_type);
		goto single_page;
	}

	/*
	 * Boost watermarks to increase reclaim pressure to reduce the
	 * likelihood of future fallbacks. Wake kswapd now as the node
	 * may be balanced overall and kswapd will not wake naturally.
	 */
	boost_watermark(zone);
	if (alloc_flags & ALLOC_KSWAPD)
		set_bit(ZONE_BOOSTED_WATERMARK, &zone->flags);

	/* We are not allowed to try stealing from the whole block */
	if (!whole_block)
		goto single_page;

	free_pages = move_freepages_block(zone, page, start_type,
						&movable_pages);
	/*
	 * Determine how many pages are compatible with our allocation.
	 * For movable allocation, it's the number of movable pages which
	 * we just obtained. For other types it's a bit more tricky.
	 */
	if (start_type == MIGRATE_MOVABLE) {
		alike_pages = movable_pages;
	} else {
		/*
		 * If we are falling back a RECLAIMABLE or UNMOVABLE allocation
		 * to MOVABLE pageblock, consider all non-movable pages as
		 * compatible. If it's UNMOVABLE falling back to RECLAIMABLE or
		 * vice versa, be conservative since we can't distinguish the
		 * exact migratetype of non-movable pages.
		 */
		if (old_block_type == MIGRATE_MOVABLE)
			alike_pages = pageblock_nr_pages
						- (free_pages + movable_pages);
		else
			alike_pages = 0;
	}

	/* moving whole block can fail due to zone boundary conditions */
	if (!free_pages)
		goto single_page;

	/*
	 * If a sufficient number of pages in the block are either free or of
	 * comparable migratability as our allocation, claim the whole block.
	 */
	if (free_pages + alike_pages >= (1 << (pageblock_order-1)) ||
			page_group_by_mobility_disabled)
		set_pageblock_migratetype(page, start_type);

	return;

single_page:
	move_to_free_list(page, zone, current_order, start_type);
}

/*
 * Check whether there is a suitable fallback freepage with requested order.
 * If only_stealable is true, this function returns fallback_mt only if
 * we can steal other freepages all together. This would help to reduce
 * fragmentation due to mixed migratetype pages in one pageblock.
 */
int find_suitable_fallback(struct free_area *area, unsigned int order,
			int migratetype, bool only_stealable, bool *can_steal)
{
	int i;
	int fallback_mt;

	if (area->nr_free == 0)
		return -1;

	*can_steal = false;
	for (i = 0;; i++) {
	    //尝试migratetype的可选类型
		fallback_mt = fallbacks[migratetype][i];
		if (fallback_mt == MIGRATE_TYPES)
			break;//已尝试所有可选类型，跳出

		//此类型已无pages可分配
		if (free_area_empty(area, fallback_mt))
			continue;

		if (can_steal_fallback(order, migratetype))
			*can_steal = true;

		if (!only_stealable)
			return fallback_mt;

		if (*can_steal)
			return fallback_mt;
	}

	return -1;
}

/*
 * Reserve a pageblock for exclusive use of high-order atomic allocations if
 * there are no empty page blocks that contain a page with a suitable order
 */
static void reserve_highatomic_pageblock(struct page *page, struct zone *zone,
				unsigned int alloc_order)
{
	int mt;
	unsigned long max_managed, flags;

	/*
	 * Limit the number reserved to 1 pageblock or roughly 1% of a zone.
	 * Check is race-prone but harmless.
	 */
	max_managed = (zone_managed_pages(zone) / 100) + pageblock_nr_pages;
	if (zone->nr_reserved_highatomic >= max_managed)
		return;

	spin_lock_irqsave(&zone->lock, flags);

	/* Recheck the nr_reserved_highatomic limit under the lock */
	if (zone->nr_reserved_highatomic >= max_managed)
		goto out_unlock;

	/* Yoink! */
	mt = get_pageblock_migratetype(page);
	if (!is_migrate_highatomic(mt) && !is_migrate_isolate(mt)
	    && !is_migrate_cma(mt)) {
		zone->nr_reserved_highatomic += pageblock_nr_pages;
		set_pageblock_migratetype(page, MIGRATE_HIGHATOMIC);
		move_freepages_block(zone, page, MIGRATE_HIGHATOMIC, NULL);
	}

out_unlock:
	spin_unlock_irqrestore(&zone->lock, flags);
}

/*
 * Used when an allocation is about to fail under memory pressure. This
 * potentially hurts the reliability of high-order allocations when under
 * intense memory pressure but failed atomic allocations should be easier
 * to recover from than an OOM.
 *
 * If @force is true, try to unreserve a pageblock even though highatomic
 * pageblock is exhausted.
 */
static bool unreserve_highatomic_pageblock(const struct alloc_context *ac,
						bool force)
{
	struct zonelist *zonelist = ac->zonelist;
	unsigned long flags;
	struct zoneref *z;
	struct zone *zone;
	struct page *page;
	int order;
	bool ret;

	for_each_zone_zonelist_nodemask(zone, z, zonelist, ac->highest_zoneidx,
								ac->nodemask) {
		/*
		 * Preserve at least one pageblock unless memory pressure
		 * is really high.
		 */
		if (!force && zone->nr_reserved_highatomic <=
					pageblock_nr_pages)
			continue;

		spin_lock_irqsave(&zone->lock, flags);
		for (order = 0; order < MAX_ORDER; order++) {
			struct free_area *area = &(zone->free_area[order]);

			page = get_page_from_free_area(area, MIGRATE_HIGHATOMIC);
			if (!page)
				continue;

			/*
			 * In page freeing path, migratetype change is racy so
			 * we can counter several free pages in a pageblock
			 * in this loop althoug we changed the pageblock type
			 * from highatomic to ac->migratetype. So we should
			 * adjust the count once.
			 */
			if (is_migrate_highatomic_page(page)) {
				/*
				 * It should never happen but changes to
				 * locking could inadvertently allow a per-cpu
				 * drain to add pages to MIGRATE_HIGHATOMIC
				 * while unreserving so be safe and watch for
				 * underflows.
				 */
				zone->nr_reserved_highatomic -= min(
						pageblock_nr_pages,
						zone->nr_reserved_highatomic);
			}

			/*
			 * Convert to ac->migratetype and avoid the normal
			 * pageblock stealing heuristics. Minimally, the caller
			 * is doing the work and needs the pages. More
			 * importantly, if the block was always converted to
			 * MIGRATE_UNMOVABLE or another type then the number
			 * of pageblocks that cannot be completely freed
			 * may increase.
			 */
			set_pageblock_migratetype(page, ac->migratetype);
			ret = move_freepages_block(zone, page, ac->migratetype,
									NULL);
			if (ret) {
				spin_unlock_irqrestore(&zone->lock, flags);
				return ret;
			}
		}
		spin_unlock_irqrestore(&zone->lock, flags);
	}

	return false;
}

/*
 * Try finding a free buddy page on the fallback list and put it on the free
 * list of requested migratetype, possibly along with other pages from the same
 * block, depending on fragmentation avoidance heuristics. Returns true if
 * fallback was found so that __rmqueue_smallest() can grab it.
 *
 * The use of signed ints for order and current_order is a deliberate
 * deviation from the rest of this file, to make the for loop
 * condition simpler.
 */
static __always_inline bool
__rmqueue_fallback(struct zone *zone, int order, int start_migratetype,
						unsigned int alloc_flags)
{
	struct free_area *area;
	int current_order;
	int min_order = order;
	struct page *page;
	int fallback_mt;
	bool can_steal;

	/*
	 * Do not steal pages from freelists belonging to other pageblocks
	 * i.e. orders < pageblock_order. If there are no local zones free,
	 * the zonelists will be reiterated without ALLOC_NOFRAGMENT.
	 */
	if (alloc_flags & ALLOC_NOFRAGMENT)
		min_order = pageblock_order;

	/*
	 * Find the largest available free page in the other list. This roughly
	 * approximates finding the pageblock with the most free pages, which
	 * would be too costly to do exactly.
	 */
	for (current_order = MAX_ORDER - 1; current_order >= min_order;
				--current_order) {
		area = &(zone->free_area[current_order]);
		//选择此area下一个合适的migratetype
		fallback_mt = find_suitable_fallback(area, current_order,
				start_migratetype, false, &can_steal);
		if (fallback_mt == -1)
			continue;

		/*
		 * We cannot steal all free pages from the pageblock and the
		 * requested migratetype is movable. In that case it's better to
		 * steal and split the smallest available page instead of the
		 * largest available page, because even if the next movable
		 * allocation falls back into a different pageblock than this
		 * one, it won't cause permanent fragmentation.
		 */
		if (!can_steal && start_migratetype == MIGRATE_MOVABLE
					&& current_order > order)
			goto find_smallest;

		goto do_steal;
	}

	return false;

find_smallest:
	for (current_order = order; current_order < MAX_ORDER;
							current_order++) {
		area = &(zone->free_area[current_order]);
		fallback_mt = find_suitable_fallback(area, current_order,
				start_migratetype, false, &can_steal);
		if (fallback_mt != -1)
			break;
	}

	/*
	 * This should not happen - we already found a suitable fallback
	 * when looking for the largest page.
	 */
	VM_BUG_ON(current_order == MAX_ORDER);

do_steal:
        //在fallback_mt上执行page分配
	page = get_page_from_free_area(area, fallback_mt);

	steal_suitable_fallback(zone, page, alloc_flags, start_migratetype,
								can_steal);

	trace_mm_page_alloc_extfrag(page, order, current_order,
		start_migratetype, fallback_mt);

	return true;

}

/*
 * Do the hard work of removing an element from the buddy allocator.
 * Call me with the zone->lock already held.
 */
static __always_inline struct page *
__rmqueue(struct zone *zone, unsigned int order, int migratetype,
						unsigned int alloc_flags)
{
	struct page *page;

#ifdef CONFIG_CMA
	/*
	 * Balance movable allocations between regular and CMA areas by
	 * allocating from CMA when over half of the zone's free memory
	 * is in the CMA area.
	 */
	if (alloc_flags & ALLOC_CMA &&
	    zone_page_state(zone, NR_FREE_CMA_PAGES) >
	    zone_page_state(zone, NR_FREE_PAGES) / 2) {
		page = __rmqueue_cma_fallback(zone, order);
		if (page)
			return page;
	}
#endif
retry:
    //分配page
	page = __rmqueue_smallest(zone, order, migratetype);
	if (unlikely(!page)) {
<<<<<<< HEAD
	    //在指定migratetype上申请对应大小的页失败
		if (migratetype == MIGRATE_MOVABLE)
=======
		if (alloc_flags & ALLOC_CMA)
>>>>>>> 00e4db51
			page = __rmqueue_cma_fallback(zone, order);

		if (!page && __rmqueue_fallback(zone, order, migratetype,
								alloc_flags))
			goto retry;
	}

	trace_mm_page_alloc_zone_locked(page, order, migratetype);
	return page;
}

/*
 * Obtain a specified number of elements from the buddy allocator, all under
 * a single hold of the lock, for efficiency.  Add them to the supplied list.
 * Returns the number of new pages which were placed at *list.
 */
static int rmqueue_bulk(struct zone *zone, unsigned int order,
			unsigned long count, struct list_head *list,
			int migratetype, unsigned int alloc_flags)
{
	int i, alloced = 0;

	spin_lock(&zone->lock);
	for (i = 0; i < count; ++i) {
		struct page *page = __rmqueue(zone, order, migratetype,
								alloc_flags);
		if (unlikely(page == NULL))
			break;

		if (unlikely(check_pcp_refill(page)))
			continue;

		/*
		 * Split buddy pages returned by expand() are received here in
		 * physical page order. The page is added to the tail of
		 * caller's list. From the callers perspective, the linked list
		 * is ordered by page number under some conditions. This is
		 * useful for IO devices that can forward direction from the
		 * head, thus also in the physical page order. This is useful
		 * for IO devices that can merge IO requests if the physical
		 * pages are ordered properly.
		 */
		list_add_tail(&page->lru, list);
		alloced++;
		if (is_migrate_cma(get_pcppage_migratetype(page)))
			__mod_zone_page_state(zone, NR_FREE_CMA_PAGES,
					      -(1 << order));
	}

	/*
	 * i pages were removed from the buddy list even if some leak due
	 * to check_pcp_refill failing so adjust NR_FREE_PAGES based
	 * on i. Do not confuse with 'alloced' which is the number of
	 * pages added to the pcp list.
	 */
	__mod_zone_page_state(zone, NR_FREE_PAGES, -(i << order));
	spin_unlock(&zone->lock);
	return alloced;
}

#ifdef CONFIG_NUMA
/*
 * Called from the vmstat counter updater to drain pagesets of this
 * currently executing processor on remote nodes after they have
 * expired.
 *
 * Note that this function must be called with the thread pinned to
 * a single processor.
 */
void drain_zone_pages(struct zone *zone, struct per_cpu_pages *pcp)
{
	unsigned long flags;
	int to_drain, batch;

	local_irq_save(flags);
	batch = READ_ONCE(pcp->batch);
	to_drain = min(pcp->count, batch);
	if (to_drain > 0)
		free_pcppages_bulk(zone, to_drain, pcp);
	local_irq_restore(flags);
}
#endif

/*
 * Drain pcplists of the indicated processor and zone.
 *
 * The processor must either be the current processor and the
 * thread pinned to the current processor or a processor that
 * is not online.
 */
static void drain_pages_zone(unsigned int cpu, struct zone *zone)
{
	unsigned long flags;
	struct per_cpu_pageset *pset;
	struct per_cpu_pages *pcp;

	local_irq_save(flags);
	pset = per_cpu_ptr(zone->pageset, cpu);

	pcp = &pset->pcp;
	if (pcp->count)
		free_pcppages_bulk(zone, pcp->count, pcp);
	local_irq_restore(flags);
}

/*
 * Drain pcplists of all zones on the indicated processor.
 *
 * The processor must either be the current processor and the
 * thread pinned to the current processor or a processor that
 * is not online.
 */
static void drain_pages(unsigned int cpu)
{
	struct zone *zone;

	for_each_populated_zone(zone) {
		drain_pages_zone(cpu, zone);
	}
}

/*
 * Spill all of this CPU's per-cpu pages back into the buddy allocator.
 *
 * The CPU has to be pinned. When zone parameter is non-NULL, spill just
 * the single zone's pages.
 */
void drain_local_pages(struct zone *zone)
{
	int cpu = smp_processor_id();

	if (zone)
		drain_pages_zone(cpu, zone);
	else
		drain_pages(cpu);
}

static void drain_local_pages_wq(struct work_struct *work)
{
	struct pcpu_drain *drain;

	drain = container_of(work, struct pcpu_drain, work);

	/*
	 * drain_all_pages doesn't use proper cpu hotplug protection so
	 * we can race with cpu offline when the WQ can move this from
	 * a cpu pinned worker to an unbound one. We can operate on a different
	 * cpu which is allright but we also have to make sure to not move to
	 * a different one.
	 */
	preempt_disable();
	drain_local_pages(drain->zone);
	preempt_enable();
}

/*
 * Spill all the per-cpu pages from all CPUs back into the buddy allocator.
 *
 * When zone parameter is non-NULL, spill just the single zone's pages.
 *
 * Note that this can be extremely slow as the draining happens in a workqueue.
 */
void drain_all_pages(struct zone *zone)
{
	int cpu;

	/*
	 * Allocate in the BSS so we wont require allocation in
	 * direct reclaim path for CONFIG_CPUMASK_OFFSTACK=y
	 */
	static cpumask_t cpus_with_pcps;

	/*
	 * Make sure nobody triggers this path before mm_percpu_wq is fully
	 * initialized.
	 */
	if (WARN_ON_ONCE(!mm_percpu_wq))
		return;

	/*
	 * Do not drain if one is already in progress unless it's specific to
	 * a zone. Such callers are primarily CMA and memory hotplug and need
	 * the drain to be complete when the call returns.
	 */
	if (unlikely(!mutex_trylock(&pcpu_drain_mutex))) {
		if (!zone)
			return;
		mutex_lock(&pcpu_drain_mutex);
	}

	/*
	 * We don't care about racing with CPU hotplug event
	 * as offline notification will cause the notified
	 * cpu to drain that CPU pcps and on_each_cpu_mask
	 * disables preemption as part of its processing
	 */
	for_each_online_cpu(cpu) {
		struct per_cpu_pageset *pcp;
		struct zone *z;
		bool has_pcps = false;

		if (zone) {
			pcp = per_cpu_ptr(zone->pageset, cpu);
			if (pcp->pcp.count)
				has_pcps = true;
		} else {
			for_each_populated_zone(z) {
				pcp = per_cpu_ptr(z->pageset, cpu);
				if (pcp->pcp.count) {
					has_pcps = true;
					break;
				}
			}
		}

		if (has_pcps)
			cpumask_set_cpu(cpu, &cpus_with_pcps);
		else
			cpumask_clear_cpu(cpu, &cpus_with_pcps);
	}

	for_each_cpu(cpu, &cpus_with_pcps) {
		struct pcpu_drain *drain = per_cpu_ptr(&pcpu_drain, cpu);

		drain->zone = zone;
		INIT_WORK(&drain->work, drain_local_pages_wq);
		queue_work_on(cpu, mm_percpu_wq, &drain->work);
	}
	for_each_cpu(cpu, &cpus_with_pcps)
		flush_work(&per_cpu_ptr(&pcpu_drain, cpu)->work);

	mutex_unlock(&pcpu_drain_mutex);
}

#ifdef CONFIG_HIBERNATION

/*
 * Touch the watchdog for every WD_PAGE_COUNT pages.
 */
#define WD_PAGE_COUNT	(128*1024)

void mark_free_pages(struct zone *zone)
{
	unsigned long pfn, max_zone_pfn, page_count = WD_PAGE_COUNT;
	unsigned long flags;
	unsigned int order, t;
	struct page *page;

	if (zone_is_empty(zone))
		return;

	spin_lock_irqsave(&zone->lock, flags);

	max_zone_pfn = zone_end_pfn(zone);
	for (pfn = zone->zone_start_pfn; pfn < max_zone_pfn; pfn++)
		if (pfn_valid(pfn)) {
			page = pfn_to_page(pfn);

			if (!--page_count) {
				touch_nmi_watchdog();
				page_count = WD_PAGE_COUNT;
			}

			if (page_zone(page) != zone)
				continue;

			if (!swsusp_page_is_forbidden(page))
				swsusp_unset_page_free(page);
		}

	for_each_migratetype_order(order, t) {
		list_for_each_entry(page,
				&zone->free_area[order].free_list[t], lru) {
			unsigned long i;

			pfn = page_to_pfn(page);
			for (i = 0; i < (1UL << order); i++) {
				if (!--page_count) {
					touch_nmi_watchdog();
					page_count = WD_PAGE_COUNT;
				}
				swsusp_set_page_free(pfn_to_page(pfn + i));
			}
		}
	}
	spin_unlock_irqrestore(&zone->lock, flags);
}
#endif /* CONFIG_PM */

static bool free_unref_page_prepare(struct page *page, unsigned long pfn)
{
	int migratetype;

	if (!free_pcp_prepare(page))
		return false;

	migratetype = get_pfnblock_migratetype(page, pfn);
	set_pcppage_migratetype(page, migratetype);
	return true;
}

static void free_unref_page_commit(struct page *page, unsigned long pfn)
{
	struct zone *zone = page_zone(page);
	struct per_cpu_pages *pcp;
	int migratetype;

	migratetype = get_pcppage_migratetype(page);
	__count_vm_event(PGFREE);

	/*
	 * We only track unmovable, reclaimable and movable on pcp lists.
	 * Free ISOLATE pages back to the allocator because they are being
	 * offlined but treat HIGHATOMIC as movable pages so we can get those
	 * areas back if necessary. Otherwise, we may have to free
	 * excessively into the page allocator
	 */
	if (migratetype >= MIGRATE_PCPTYPES) {
		if (unlikely(is_migrate_isolate(migratetype))) {
			free_one_page(zone, page, pfn, 0, migratetype);
			return;
		}
		migratetype = MIGRATE_MOVABLE;
	}

	pcp = &this_cpu_ptr(zone->pageset)->pcp;
	list_add(&page->lru, &pcp->lists[migratetype]);
	pcp->count++;
	if (pcp->count >= pcp->high) {
		unsigned long batch = READ_ONCE(pcp->batch);
		free_pcppages_bulk(zone, batch, pcp);
	}
}

/*
 * Free a 0-order page
 */
void free_unref_page(struct page *page)
{
	unsigned long flags;
	unsigned long pfn = page_to_pfn(page);

	if (!free_unref_page_prepare(page, pfn))
		return;

	local_irq_save(flags);
	free_unref_page_commit(page, pfn);
	local_irq_restore(flags);
}

/*
 * Free a list of 0-order pages
 */
void free_unref_page_list(struct list_head *list)
{
	struct page *page, *next;
	unsigned long flags, pfn;
	int batch_count = 0;

	/* Prepare pages for freeing */
	list_for_each_entry_safe(page, next, list, lru) {
		pfn = page_to_pfn(page);
		if (!free_unref_page_prepare(page, pfn))
			list_del(&page->lru);
		set_page_private(page, pfn);
	}

	local_irq_save(flags);
	list_for_each_entry_safe(page, next, list, lru) {
		unsigned long pfn = page_private(page);

		set_page_private(page, 0);
		trace_mm_page_free_batched(page);
		free_unref_page_commit(page, pfn);

		/*
		 * Guard against excessive IRQ disabled times when we get
		 * a large list of pages to free.
		 */
		if (++batch_count == SWAP_CLUSTER_MAX) {
			local_irq_restore(flags);
			batch_count = 0;
			local_irq_save(flags);
		}
	}
	local_irq_restore(flags);
}

/*
 * split_page takes a non-compound higher-order page, and splits it into
 * n (1<<order) sub-pages: page[0..n]
 * Each sub-page must be freed individually.
 *
 * Note: this is probably too low level an operation for use in drivers.
 * Please consult with lkml before using this in your driver.
 */
void split_page(struct page *page, unsigned int order)
{
	int i;

	VM_BUG_ON_PAGE(PageCompound(page), page);
	VM_BUG_ON_PAGE(!page_count(page), page);

	for (i = 1; i < (1 << order); i++)
		set_page_refcounted(page + i);
	split_page_owner(page, order);
}
EXPORT_SYMBOL_GPL(split_page);

int __isolate_free_page(struct page *page, unsigned int order)
{
	unsigned long watermark;
	struct zone *zone;
	int mt;

	BUG_ON(!PageBuddy(page));

	zone = page_zone(page);
	mt = get_pageblock_migratetype(page);

	if (!is_migrate_isolate(mt)) {
		/*
		 * Obey watermarks as if the page was being allocated. We can
		 * emulate a high-order watermark check with a raised order-0
		 * watermark, because we already know our high-order page
		 * exists.
		 */
		watermark = zone->_watermark[WMARK_MIN] + (1UL << order);
		if (!zone_watermark_ok(zone, 0, watermark, 0, ALLOC_CMA))
			return 0;

		__mod_zone_freepage_state(zone, -(1UL << order), mt);
	}

	/* Remove page from free list */

	del_page_from_free_list(page, zone, order);

	/*
	 * Set the pageblock if the isolated page is at least half of a
	 * pageblock
	 */
	if (order >= pageblock_order - 1) {
		struct page *endpage = page + (1 << order) - 1;
		for (; page < endpage; page += pageblock_nr_pages) {
			int mt = get_pageblock_migratetype(page);
			if (!is_migrate_isolate(mt) && !is_migrate_cma(mt)
			    && !is_migrate_highatomic(mt))
				set_pageblock_migratetype(page,
							  MIGRATE_MOVABLE);
		}
	}


	return 1UL << order;
}

/**
 * __putback_isolated_page - Return a now-isolated page back where we got it
 * @page: Page that was isolated
 * @order: Order of the isolated page
 * @mt: The page's pageblock's migratetype
 *
 * This function is meant to return a page pulled from the free lists via
 * __isolate_free_page back to the free lists they were pulled from.
 */
void __putback_isolated_page(struct page *page, unsigned int order, int mt)
{
	struct zone *zone = page_zone(page);

	/* zone lock should be held when this function is called */
	lockdep_assert_held(&zone->lock);

	/* Return isolated page to tail of freelist. */
	__free_one_page(page, page_to_pfn(page), zone, order, mt, false);
}

/*
 * Update NUMA hit/miss statistics
 *
 * Must be called with interrupts disabled.
 */
static inline void zone_statistics(struct zone *preferred_zone, struct zone *z)
{
#ifdef CONFIG_NUMA
	enum numa_stat_item local_stat = NUMA_LOCAL;

	/* skip numa counters update if numa stats is disabled */
	if (!static_branch_likely(&vm_numa_stat_key))
		return;

	if (zone_to_nid(z) != numa_node_id())
		local_stat = NUMA_OTHER;

	if (zone_to_nid(z) == zone_to_nid(preferred_zone))
		__inc_numa_state(z, NUMA_HIT);
	else {
		__inc_numa_state(z, NUMA_MISS);
		__inc_numa_state(preferred_zone, NUMA_FOREIGN);
	}
	__inc_numa_state(z, local_stat);
#endif
}

/* Remove page from the per-cpu list, caller must protect the list */
static struct page *__rmqueue_pcplist(struct zone *zone, int migratetype,
			unsigned int alloc_flags,
			struct per_cpu_pages *pcp,
			struct list_head *list)
{
	struct page *page;

	do {
		if (list_empty(list)) {
			pcp->count += rmqueue_bulk(zone, 0,
					pcp->batch, list,
					migratetype, alloc_flags);
			if (unlikely(list_empty(list)))
				return NULL;
		}

		page = list_first_entry(list, struct page, lru);
		list_del(&page->lru);
		pcp->count--;
	} while (check_new_pcp(page));

	return page;
}

/* Lock and remove page from the per-cpu list */
static struct page *rmqueue_pcplist(struct zone *preferred_zone,
			struct zone *zone, gfp_t gfp_flags,
			int migratetype, unsigned int alloc_flags)
{
	struct per_cpu_pages *pcp;
	struct list_head *list;
	struct page *page;
	unsigned long flags;

	local_irq_save(flags);
	pcp = &this_cpu_ptr(zone->pageset)->pcp;
	list = &pcp->lists[migratetype];
	page = __rmqueue_pcplist(zone,  migratetype, alloc_flags, pcp, list);
	if (page) {
		__count_zid_vm_events(PGALLOC, page_zonenum(page), 1);
		zone_statistics(preferred_zone, zone);
	}
	local_irq_restore(flags);
	return page;
}

/*
 * Allocate a page from the given zone. Use pcplists for order-0 allocations.
 */
static inline
struct page *rmqueue(struct zone *preferred_zone,
			struct zone *zone, unsigned int order,
			gfp_t gfp_flags, unsigned int alloc_flags,
			int migratetype)
{
	unsigned long flags;
	struct page *page;

	if (likely(order == 0)) {
		page = rmqueue_pcplist(preferred_zone, zone, gfp_flags,
					migratetype, alloc_flags);
		goto out;
	}

	/*
	 * We most definitely don't want callers attempting to
	 * allocate greater than order-1 page units with __GFP_NOFAIL.
	 */
	WARN_ON_ONCE((gfp_flags & __GFP_NOFAIL) && (order > 1));
	spin_lock_irqsave(&zone->lock, flags);

	do {
		page = NULL;
		if (alloc_flags & ALLOC_HARDER) {
			page = __rmqueue_smallest(zone, order, MIGRATE_HIGHATOMIC);
			if (page)
				trace_mm_page_alloc_zone_locked(page, order, migratetype);
		}
		if (!page)
		    //在当前zone通过buddy执行page分配
			page = __rmqueue(zone, order, migratetype, alloc_flags);
	} while (page && check_new_pages(page, order));
	spin_unlock(&zone->lock);
	if (!page)
		goto failed;
	__mod_zone_freepage_state(zone, -(1 << order),
				  get_pcppage_migratetype(page));

	__count_zid_vm_events(PGALLOC, page_zonenum(page), 1 << order);
	zone_statistics(preferred_zone, zone);
	local_irq_restore(flags);

out:
	/* Separate test+clear to avoid unnecessary atomics */
	if (test_bit(ZONE_BOOSTED_WATERMARK, &zone->flags)) {
		clear_bit(ZONE_BOOSTED_WATERMARK, &zone->flags);
		wakeup_kswapd(zone, 0, 0, zone_idx(zone));
	}

	VM_BUG_ON_PAGE(page && bad_range(zone, page), page);
	return page;

failed:
	local_irq_restore(flags);
	return NULL;
}

#ifdef CONFIG_FAIL_PAGE_ALLOC

static struct {
	struct fault_attr attr;

	bool ignore_gfp_highmem;
	bool ignore_gfp_reclaim;
	u32 min_order;
} fail_page_alloc = {
	.attr = FAULT_ATTR_INITIALIZER,
	.ignore_gfp_reclaim = true,
	.ignore_gfp_highmem = true,
	.min_order = 1,
};

static int __init setup_fail_page_alloc(char *str)
{
	return setup_fault_attr(&fail_page_alloc.attr, str);
}
__setup("fail_page_alloc=", setup_fail_page_alloc);

static bool __should_fail_alloc_page(gfp_t gfp_mask, unsigned int order)
{
	if (order < fail_page_alloc.min_order)
		return false;
	if (gfp_mask & __GFP_NOFAIL)
		return false;
	if (fail_page_alloc.ignore_gfp_highmem && (gfp_mask & __GFP_HIGHMEM))
		return false;
	if (fail_page_alloc.ignore_gfp_reclaim &&
			(gfp_mask & __GFP_DIRECT_RECLAIM))
		return false;

	return should_fail(&fail_page_alloc.attr, 1 << order);
}

#ifdef CONFIG_FAULT_INJECTION_DEBUG_FS

static int __init fail_page_alloc_debugfs(void)
{
	umode_t mode = S_IFREG | 0600;
	struct dentry *dir;

	dir = fault_create_debugfs_attr("fail_page_alloc", NULL,
					&fail_page_alloc.attr);

	debugfs_create_bool("ignore-gfp-wait", mode, dir,
			    &fail_page_alloc.ignore_gfp_reclaim);
	debugfs_create_bool("ignore-gfp-highmem", mode, dir,
			    &fail_page_alloc.ignore_gfp_highmem);
	debugfs_create_u32("min-order", mode, dir, &fail_page_alloc.min_order);

	return 0;
}

late_initcall(fail_page_alloc_debugfs);

#endif /* CONFIG_FAULT_INJECTION_DEBUG_FS */

#else /* CONFIG_FAIL_PAGE_ALLOC */

static inline bool __should_fail_alloc_page(gfp_t gfp_mask, unsigned int order)
{
	return false;
}

#endif /* CONFIG_FAIL_PAGE_ALLOC */

static noinline bool should_fail_alloc_page(gfp_t gfp_mask, unsigned int order)
{
	return __should_fail_alloc_page(gfp_mask, order);
}
ALLOW_ERROR_INJECTION(should_fail_alloc_page, TRUE);

static inline long __zone_watermark_unusable_free(struct zone *z,
				unsigned int order, unsigned int alloc_flags)
{
	const bool alloc_harder = (alloc_flags & (ALLOC_HARDER|ALLOC_OOM));
	long unusable_free = (1 << order) - 1;

	/*
	 * If the caller does not have rights to ALLOC_HARDER then subtract
	 * the high-atomic reserves. This will over-estimate the size of the
	 * atomic reserve but it avoids a search.
	 */
	if (likely(!alloc_harder))
		unusable_free += z->nr_reserved_highatomic;

#ifdef CONFIG_CMA
	/* If allocation can't use CMA areas don't use free CMA pages */
	if (!(alloc_flags & ALLOC_CMA))
		unusable_free += zone_page_state(z, NR_FREE_CMA_PAGES);
#endif

	return unusable_free;
}

/*
 * Return true if free base pages are above 'mark'. For high-order checks it
 * will return true of the order-0 watermark is reached and there is at least
 * one free page of a suitable size. Checking now avoids taking the zone lock
 * to check in the allocation paths if no pages are free.
 */
bool __zone_watermark_ok(struct zone *z, unsigned int order, unsigned long mark,
			 int highest_zoneidx, unsigned int alloc_flags,
			 long free_pages)
{
	long min = mark;
	int o;
	const bool alloc_harder = (alloc_flags & (ALLOC_HARDER|ALLOC_OOM));

	/* free_pages may go negative - that's OK */
	free_pages -= __zone_watermark_unusable_free(z, order, alloc_flags);

	if (alloc_flags & ALLOC_HIGH)
		min -= min / 2;

	if (unlikely(alloc_harder)) {
		/*
		 * OOM victims can try even harder than normal ALLOC_HARDER
		 * users on the grounds that it's definitely going to be in
		 * the exit path shortly and free memory. Any allocation it
		 * makes during the free path will be small and short-lived.
		 */
		if (alloc_flags & ALLOC_OOM)
			min -= min / 2;
		else
			min -= min / 4;
	}

	/*
	 * Check watermarks for an order-0 allocation request. If these
	 * are not met, then a high-order request also cannot go ahead
	 * even if a suitable page happened to be free.
	 */
	if (free_pages <= min + z->lowmem_reserve[highest_zoneidx])
		return false;

	/* If this is an order-0 request then the watermark is fine */
	if (!order)
		return true;

	/* For a high-order request, check at least one suitable page is free */
	for (o = order; o < MAX_ORDER; o++) {
		struct free_area *area = &z->free_area[o];
		int mt;

		if (!area->nr_free)
			continue;

		for (mt = 0; mt < MIGRATE_PCPTYPES; mt++) {
			if (!free_area_empty(area, mt))
				return true;
		}

#ifdef CONFIG_CMA
		if ((alloc_flags & ALLOC_CMA) &&
		    !free_area_empty(area, MIGRATE_CMA)) {
			return true;
		}
#endif
		if (alloc_harder && !free_area_empty(area, MIGRATE_HIGHATOMIC))
			return true;
	}
	return false;
}

bool zone_watermark_ok(struct zone *z, unsigned int order, unsigned long mark,
		      int highest_zoneidx, unsigned int alloc_flags)
{
	return __zone_watermark_ok(z, order, mark, highest_zoneidx, alloc_flags,
					zone_page_state(z, NR_FREE_PAGES));
}

static inline bool zone_watermark_fast(struct zone *z, unsigned int order,
				unsigned long mark, int highest_zoneidx,
				unsigned int alloc_flags, gfp_t gfp_mask)
{
	long free_pages;

	free_pages = zone_page_state(z, NR_FREE_PAGES);

	/*
	 * Fast check for order-0 only. If this fails then the reserves
	 * need to be calculated.
	 */
	if (!order) {
		long fast_free;

		fast_free = free_pages;
		fast_free -= __zone_watermark_unusable_free(z, 0, alloc_flags);
		if (fast_free > mark + z->lowmem_reserve[highest_zoneidx])
			return true;
	}

	if (__zone_watermark_ok(z, order, mark, highest_zoneidx, alloc_flags,
					free_pages))
		return true;
	/*
	 * Ignore watermark boosting for GFP_ATOMIC order-0 allocations
	 * when checking the min watermark. The min watermark is the
	 * point where boosting is ignored so that kswapd is woken up
	 * when below the low watermark.
	 */
	if (unlikely(!order && (gfp_mask & __GFP_ATOMIC) && z->watermark_boost
		&& ((alloc_flags & ALLOC_WMARK_MASK) == WMARK_MIN))) {
		mark = z->_watermark[WMARK_MIN];
		return __zone_watermark_ok(z, order, mark, highest_zoneidx,
					alloc_flags, free_pages);
	}

	return false;
}

bool zone_watermark_ok_safe(struct zone *z, unsigned int order,
			unsigned long mark, int highest_zoneidx)
{
	long free_pages = zone_page_state(z, NR_FREE_PAGES);

	if (z->percpu_drift_mark && free_pages < z->percpu_drift_mark)
		free_pages = zone_page_state_snapshot(z, NR_FREE_PAGES);

	return __zone_watermark_ok(z, order, mark, highest_zoneidx, 0,
								free_pages);
}

#ifdef CONFIG_NUMA
static bool zone_allows_reclaim(struct zone *local_zone, struct zone *zone)
{
	return node_distance(zone_to_nid(local_zone), zone_to_nid(zone)) <=
				node_reclaim_distance;
}
#else	/* CONFIG_NUMA */
static bool zone_allows_reclaim(struct zone *local_zone, struct zone *zone)
{
	return true;
}
#endif	/* CONFIG_NUMA */

/*
 * The restriction on ZONE_DMA32 as being a suitable zone to use to avoid
 * fragmentation is subtle. If the preferred zone was HIGHMEM then
 * premature use of a lower zone may cause lowmem pressure problems that
 * are worse than fragmentation. If the next zone is ZONE_DMA then it is
 * probably too small. It only makes sense to spread allocations to avoid
 * fragmentation between the Normal and DMA32 zones.
 */
static inline unsigned int
alloc_flags_nofragment(struct zone *zone, gfp_t gfp_mask)
{
	unsigned int alloc_flags;

	/*
	 * __GFP_KSWAPD_RECLAIM is assumed to be the same as ALLOC_KSWAPD
	 * to save a branch.
	 */
	alloc_flags = (__force int) (gfp_mask & __GFP_KSWAPD_RECLAIM);

#ifdef CONFIG_ZONE_DMA32
	if (!zone)
		return alloc_flags;

	if (zone_idx(zone) != ZONE_NORMAL)
		return alloc_flags;

	/*
	 * If ZONE_DMA32 exists, assume it is the one after ZONE_NORMAL and
	 * the pointer is within zone->zone_pgdat->node_zones[]. Also assume
	 * on UMA that if Normal is populated then so is DMA32.
	 */
	BUILD_BUG_ON(ZONE_NORMAL - ZONE_DMA32 != 1);
	if (nr_online_nodes > 1 && !populated_zone(--zone))
		return alloc_flags;

	alloc_flags |= ALLOC_NOFRAGMENT;
#endif /* CONFIG_ZONE_DMA32 */
	return alloc_flags;
}

static inline unsigned int current_alloc_flags(gfp_t gfp_mask,
					unsigned int alloc_flags)
{
#ifdef CONFIG_CMA
	unsigned int pflags = current->flags;

	if (!(pflags & PF_MEMALLOC_NOCMA) &&
			gfp_migratetype(gfp_mask) == MIGRATE_MOVABLE)
		alloc_flags |= ALLOC_CMA;

#endif
	return alloc_flags;
}

/*
 * get_page_from_freelist goes through the zonelist trying to allocate
 * a page.
 */
static struct page *
get_page_from_freelist(gfp_t gfp_mask, unsigned int order, int alloc_flags,
						const struct alloc_context *ac)
{
	struct zoneref *z;
	struct zone *zone;
	struct pglist_data *last_pgdat_dirty_limit = NULL;
	bool no_fallback;

retry:
	/*
	 * Scan zonelist, looking for a zone with enough free.
	 * See also __cpuset_node_allowed() comment in kernel/cpuset.c.
	 */
	no_fallback = alloc_flags & ALLOC_NOFRAGMENT;
	z = ac->preferred_zoneref;
	for_next_zone_zonelist_nodemask(zone, z, ac->zonelist,
					ac->highest_zoneidx, ac->nodemask) {
		struct page *page;
		unsigned long mark;

		if (cpusets_enabled() &&
			(alloc_flags & ALLOC_CPUSET) &&
			!__cpuset_zone_allowed(zone, gfp_mask))
				continue;
		/*
		 * When allocating a page cache page for writing, we
		 * want to get it from a node that is within its dirty
		 * limit, such that no single node holds more than its
		 * proportional share of globally allowed dirty pages.
		 * The dirty limits take into account the node's
		 * lowmem reserves and high watermark so that kswapd
		 * should be able to balance it without having to
		 * write pages from its LRU list.
		 *
		 * XXX: For now, allow allocations to potentially
		 * exceed the per-node dirty limit in the slowpath
		 * (spread_dirty_pages unset) before going into reclaim,
		 * which is important when on a NUMA setup the allowed
		 * nodes are together not big enough to reach the
		 * global limit.  The proper fix for these situations
		 * will require awareness of nodes in the
		 * dirty-throttling and the flusher threads.
		 */
		if (ac->spread_dirty_pages) {
			if (last_pgdat_dirty_limit == zone->zone_pgdat)
				continue;

			if (!node_dirty_ok(zone->zone_pgdat)) {
				last_pgdat_dirty_limit = zone->zone_pgdat;
				continue;
			}
		}

		if (no_fallback && nr_online_nodes > 1 &&
		    zone != ac->preferred_zoneref->zone) {
			int local_nid;

			/*
			 * If moving to a remote node, retry but allow
			 * fragmenting fallbacks. Locality is more important
			 * than fragmentation avoidance.
			 */
			local_nid = zone_to_nid(ac->preferred_zoneref->zone);
			if (zone_to_nid(zone) != local_nid) {
				alloc_flags &= ~ALLOC_NOFRAGMENT;
				goto retry;
			}
		}

		mark = wmark_pages(zone, alloc_flags & ALLOC_WMARK_MASK);
		if (!zone_watermark_fast(zone, order, mark,
				       ac->highest_zoneidx, alloc_flags,
				       gfp_mask)) {
			int ret;

#ifdef CONFIG_DEFERRED_STRUCT_PAGE_INIT
			/*
			 * Watermark failed for this zone, but see if we can
			 * grow this zone if it contains deferred pages.
			 */
			if (static_branch_unlikely(&deferred_pages)) {
				if (_deferred_grow_zone(zone, order))
					goto try_this_zone;
			}
#endif
			/* Checked here to keep the fast path fast */
			BUILD_BUG_ON(ALLOC_NO_WATERMARKS < NR_WMARK);
			if (alloc_flags & ALLOC_NO_WATERMARKS)
				goto try_this_zone;

			if (node_reclaim_mode == 0 ||
			    !zone_allows_reclaim(ac->preferred_zoneref->zone, zone))
				continue;

			ret = node_reclaim(zone->zone_pgdat, gfp_mask, order);
			switch (ret) {
			case NODE_RECLAIM_NOSCAN:
				/* did not scan */
				continue;
			case NODE_RECLAIM_FULL:
				/* scanned but unreclaimable */
				continue;
			default:
				/* did we reclaim enough */
				if (zone_watermark_ok(zone, order, mark,
					ac->highest_zoneidx, alloc_flags))
					goto try_this_zone;

				continue;
			}
		}

try_this_zone:
        //自zone上申请page
		page = rmqueue(ac->preferred_zoneref->zone, zone, order,
				gfp_mask, alloc_flags, ac->migratetype);
		if (page) {
			prep_new_page(page, order, gfp_mask, alloc_flags);

			/*
			 * If this is a high-order atomic allocation then check
			 * if the pageblock should be reserved for the future
			 */
			if (unlikely(order && (alloc_flags & ALLOC_HARDER)))
				reserve_highatomic_pageblock(page, zone, order);

			return page;
		} else {
#ifdef CONFIG_DEFERRED_STRUCT_PAGE_INIT
			/* Try again if zone has deferred pages */
			if (static_branch_unlikely(&deferred_pages)) {
				if (_deferred_grow_zone(zone, order))
					goto try_this_zone;
			}
#endif
		}
	}

	/*
	 * It's possible on a UMA machine to get through all zones that are
	 * fragmented. If avoiding fragmentation, reset and try again.
	 */
	if (no_fallback) {
		alloc_flags &= ~ALLOC_NOFRAGMENT;
		goto retry;
	}

	return NULL;
}

static void warn_alloc_show_mem(gfp_t gfp_mask, nodemask_t *nodemask)
{
	unsigned int filter = SHOW_MEM_FILTER_NODES;

	/*
	 * This documents exceptions given to allocations in certain
	 * contexts that are allowed to allocate outside current's set
	 * of allowed nodes.
	 */
	if (!(gfp_mask & __GFP_NOMEMALLOC))
		if (tsk_is_oom_victim(current) ||
		    (current->flags & (PF_MEMALLOC | PF_EXITING)))
			filter &= ~SHOW_MEM_FILTER_NODES;
	if (in_interrupt() || !(gfp_mask & __GFP_DIRECT_RECLAIM))
		filter &= ~SHOW_MEM_FILTER_NODES;

	show_mem(filter, nodemask);
}

void warn_alloc(gfp_t gfp_mask, nodemask_t *nodemask, const char *fmt, ...)
{
	struct va_format vaf;
	va_list args;
	static DEFINE_RATELIMIT_STATE(nopage_rs, 10*HZ, 1);

	if ((gfp_mask & __GFP_NOWARN) || !__ratelimit(&nopage_rs))
		return;

	va_start(args, fmt);
	vaf.fmt = fmt;
	vaf.va = &args;
	pr_warn("%s: %pV, mode:%#x(%pGg), nodemask=%*pbl",
			current->comm, &vaf, gfp_mask, &gfp_mask,
			nodemask_pr_args(nodemask));
	va_end(args);

	cpuset_print_current_mems_allowed();
	pr_cont("\n");
	dump_stack();
	warn_alloc_show_mem(gfp_mask, nodemask);
}

static inline struct page *
__alloc_pages_cpuset_fallback(gfp_t gfp_mask, unsigned int order,
			      unsigned int alloc_flags,
			      const struct alloc_context *ac)
{
	struct page *page;

	page = get_page_from_freelist(gfp_mask, order,
			alloc_flags|ALLOC_CPUSET, ac);
	/*
	 * fallback to ignore cpuset restriction if our nodes
	 * are depleted
	 */
	if (!page)
		page = get_page_from_freelist(gfp_mask, order,
				alloc_flags, ac);

	return page;
}

static inline struct page *
__alloc_pages_may_oom(gfp_t gfp_mask, unsigned int order,
	const struct alloc_context *ac, unsigned long *did_some_progress)
{
	struct oom_control oc = {
		.zonelist = ac->zonelist,
		.nodemask = ac->nodemask,
		.memcg = NULL,
		.gfp_mask = gfp_mask,
		.order = order,
	};
	struct page *page;

	*did_some_progress = 0;

	/*
	 * Acquire the oom lock.  If that fails, somebody else is
	 * making progress for us.
	 */
	if (!mutex_trylock(&oom_lock)) {
		*did_some_progress = 1;
		schedule_timeout_uninterruptible(1);
		return NULL;
	}

	/*
	 * Go through the zonelist yet one more time, keep very high watermark
	 * here, this is only to catch a parallel oom killing, we must fail if
	 * we're still under heavy pressure. But make sure that this reclaim
	 * attempt shall not depend on __GFP_DIRECT_RECLAIM && !__GFP_NORETRY
	 * allocation which will never fail due to oom_lock already held.
	 */
	page = get_page_from_freelist((gfp_mask | __GFP_HARDWALL) &
				      ~__GFP_DIRECT_RECLAIM, order,
				      ALLOC_WMARK_HIGH|ALLOC_CPUSET, ac);
	if (page)
		goto out;

	/* Coredumps can quickly deplete all memory reserves */
	if (current->flags & PF_DUMPCORE)
		goto out;
	/* The OOM killer will not help higher order allocs */
	if (order > PAGE_ALLOC_COSTLY_ORDER)
		goto out;
	/*
	 * We have already exhausted all our reclaim opportunities without any
	 * success so it is time to admit defeat. We will skip the OOM killer
	 * because it is very likely that the caller has a more reasonable
	 * fallback than shooting a random task.
	 */
	if (gfp_mask & __GFP_RETRY_MAYFAIL)
		goto out;
	/* The OOM killer does not needlessly kill tasks for lowmem */
	if (ac->highest_zoneidx < ZONE_NORMAL)
		goto out;
	if (pm_suspended_storage())
		goto out;
	/*
	 * XXX: GFP_NOFS allocations should rather fail than rely on
	 * other request to make a forward progress.
	 * We are in an unfortunate situation where out_of_memory cannot
	 * do much for this context but let's try it to at least get
	 * access to memory reserved if the current task is killed (see
	 * out_of_memory). Once filesystems are ready to handle allocation
	 * failures more gracefully we should just bail out here.
	 */

	/* The OOM killer may not free memory on a specific node */
	if (gfp_mask & __GFP_THISNODE)
		goto out;

	/* Exhausted what can be done so it's blame time */
	if (out_of_memory(&oc) || WARN_ON_ONCE(gfp_mask & __GFP_NOFAIL)) {
		*did_some_progress = 1;

		/*
		 * Help non-failing allocations by giving them access to memory
		 * reserves
		 */
		if (gfp_mask & __GFP_NOFAIL)
			page = __alloc_pages_cpuset_fallback(gfp_mask, order,
					ALLOC_NO_WATERMARKS, ac);
	}
out:
	mutex_unlock(&oom_lock);
	return page;
}

/*
 * Maximum number of compaction retries wit a progress before OOM
 * killer is consider as the only way to move forward.
 */
#define MAX_COMPACT_RETRIES 16

#ifdef CONFIG_COMPACTION
/* Try memory compaction for high-order allocations before reclaim */
static struct page *
__alloc_pages_direct_compact(gfp_t gfp_mask, unsigned int order,
		unsigned int alloc_flags, const struct alloc_context *ac,
		enum compact_priority prio, enum compact_result *compact_result)
{
	struct page *page = NULL;
	unsigned long pflags;
	unsigned int noreclaim_flag;

	if (!order)
		return NULL;

	psi_memstall_enter(&pflags);
	noreclaim_flag = memalloc_noreclaim_save();

	*compact_result = try_to_compact_pages(gfp_mask, order, alloc_flags, ac,
								prio, &page);

	memalloc_noreclaim_restore(noreclaim_flag);
	psi_memstall_leave(&pflags);

	/*
	 * At least in one zone compaction wasn't deferred or skipped, so let's
	 * count a compaction stall
	 */
	count_vm_event(COMPACTSTALL);

	/* Prep a captured page if available */
	if (page)
		prep_new_page(page, order, gfp_mask, alloc_flags);

	/* Try get a page from the freelist if available */
	if (!page)
		page = get_page_from_freelist(gfp_mask, order, alloc_flags, ac);

	if (page) {
		struct zone *zone = page_zone(page);

		zone->compact_blockskip_flush = false;
		compaction_defer_reset(zone, order, true);
		count_vm_event(COMPACTSUCCESS);
		return page;
	}

	/*
	 * It's bad if compaction run occurs and fails. The most likely reason
	 * is that pages exist, but not enough to satisfy watermarks.
	 */
	count_vm_event(COMPACTFAIL);

	cond_resched();

	return NULL;
}

static inline bool
should_compact_retry(struct alloc_context *ac, int order, int alloc_flags,
		     enum compact_result compact_result,
		     enum compact_priority *compact_priority,
		     int *compaction_retries)
{
	int max_retries = MAX_COMPACT_RETRIES;
	int min_priority;
	bool ret = false;
	int retries = *compaction_retries;
	enum compact_priority priority = *compact_priority;

	if (!order)
		return false;

	if (compaction_made_progress(compact_result))
		(*compaction_retries)++;

	/*
	 * compaction considers all the zone as desperately out of memory
	 * so it doesn't really make much sense to retry except when the
	 * failure could be caused by insufficient priority
	 */
	if (compaction_failed(compact_result))
		goto check_priority;

	/*
	 * compaction was skipped because there are not enough order-0 pages
	 * to work with, so we retry only if it looks like reclaim can help.
	 */
	if (compaction_needs_reclaim(compact_result)) {
		ret = compaction_zonelist_suitable(ac, order, alloc_flags);
		goto out;
	}

	/*
	 * make sure the compaction wasn't deferred or didn't bail out early
	 * due to locks contention before we declare that we should give up.
	 * But the next retry should use a higher priority if allowed, so
	 * we don't just keep bailing out endlessly.
	 */
	if (compaction_withdrawn(compact_result)) {
		goto check_priority;
	}

	/*
	 * !costly requests are much more important than __GFP_RETRY_MAYFAIL
	 * costly ones because they are de facto nofail and invoke OOM
	 * killer to move on while costly can fail and users are ready
	 * to cope with that. 1/4 retries is rather arbitrary but we
	 * would need much more detailed feedback from compaction to
	 * make a better decision.
	 */
	if (order > PAGE_ALLOC_COSTLY_ORDER)
		max_retries /= 4;
	if (*compaction_retries <= max_retries) {
		ret = true;
		goto out;
	}

	/*
	 * Make sure there are attempts at the highest priority if we exhausted
	 * all retries or failed at the lower priorities.
	 */
check_priority:
	min_priority = (order > PAGE_ALLOC_COSTLY_ORDER) ?
			MIN_COMPACT_COSTLY_PRIORITY : MIN_COMPACT_PRIORITY;

	if (*compact_priority > min_priority) {
		(*compact_priority)--;
		*compaction_retries = 0;
		ret = true;
	}
out:
	trace_compact_retry(order, priority, compact_result, retries, max_retries, ret);
	return ret;
}
#else
static inline struct page *
__alloc_pages_direct_compact(gfp_t gfp_mask, unsigned int order,
		unsigned int alloc_flags, const struct alloc_context *ac,
		enum compact_priority prio, enum compact_result *compact_result)
{
	*compact_result = COMPACT_SKIPPED;
	return NULL;
}

static inline bool
should_compact_retry(struct alloc_context *ac, unsigned int order, int alloc_flags,
		     enum compact_result compact_result,
		     enum compact_priority *compact_priority,
		     int *compaction_retries)
{
	struct zone *zone;
	struct zoneref *z;

	if (!order || order > PAGE_ALLOC_COSTLY_ORDER)
		return false;

	/*
	 * There are setups with compaction disabled which would prefer to loop
	 * inside the allocator rather than hit the oom killer prematurely.
	 * Let's give them a good hope and keep retrying while the order-0
	 * watermarks are OK.
	 */
	for_each_zone_zonelist_nodemask(zone, z, ac->zonelist,
				ac->highest_zoneidx, ac->nodemask) {
		if (zone_watermark_ok(zone, 0, min_wmark_pages(zone),
					ac->highest_zoneidx, alloc_flags))
			return true;
	}
	return false;
}
#endif /* CONFIG_COMPACTION */

#ifdef CONFIG_LOCKDEP
static struct lockdep_map __fs_reclaim_map =
	STATIC_LOCKDEP_MAP_INIT("fs_reclaim", &__fs_reclaim_map);

static bool __need_fs_reclaim(gfp_t gfp_mask)
{
	gfp_mask = current_gfp_context(gfp_mask);

	/* no reclaim without waiting on it */
	if (!(gfp_mask & __GFP_DIRECT_RECLAIM))
		return false;

	/* this guy won't enter reclaim */
	if (current->flags & PF_MEMALLOC)
		return false;

	/* We're only interested __GFP_FS allocations for now */
	if (!(gfp_mask & __GFP_FS))
		return false;

	if (gfp_mask & __GFP_NOLOCKDEP)
		return false;

	return true;
}

void __fs_reclaim_acquire(void)
{
	lock_map_acquire(&__fs_reclaim_map);
}

void __fs_reclaim_release(void)
{
	lock_map_release(&__fs_reclaim_map);
}

void fs_reclaim_acquire(gfp_t gfp_mask)
{
	if (__need_fs_reclaim(gfp_mask))
		__fs_reclaim_acquire();
}
EXPORT_SYMBOL_GPL(fs_reclaim_acquire);

void fs_reclaim_release(gfp_t gfp_mask)
{
	if (__need_fs_reclaim(gfp_mask))
		__fs_reclaim_release();
}
EXPORT_SYMBOL_GPL(fs_reclaim_release);
#endif

/* Perform direct synchronous page reclaim */
static int
__perform_reclaim(gfp_t gfp_mask, unsigned int order,
					const struct alloc_context *ac)
{
	int progress;
	unsigned int noreclaim_flag;
	unsigned long pflags;

	cond_resched();

	/* We now go into synchronous reclaim */
	cpuset_memory_pressure_bump();
	psi_memstall_enter(&pflags);
	fs_reclaim_acquire(gfp_mask);
	noreclaim_flag = memalloc_noreclaim_save();

	progress = try_to_free_pages(ac->zonelist, order, gfp_mask,
								ac->nodemask);

	memalloc_noreclaim_restore(noreclaim_flag);
	fs_reclaim_release(gfp_mask);
	psi_memstall_leave(&pflags);

	cond_resched();

	return progress;
}

/* The really slow allocator path where we enter direct reclaim */
static inline struct page *
__alloc_pages_direct_reclaim(gfp_t gfp_mask, unsigned int order,
		unsigned int alloc_flags, const struct alloc_context *ac,
		unsigned long *did_some_progress)
{
	struct page *page = NULL;
	bool drained = false;

	*did_some_progress = __perform_reclaim(gfp_mask, order, ac);
	if (unlikely(!(*did_some_progress)))
		return NULL;

retry:
	page = get_page_from_freelist(gfp_mask, order, alloc_flags, ac);

	/*
	 * If an allocation failed after direct reclaim, it could be because
	 * pages are pinned on the per-cpu lists or in high alloc reserves.
	 * Shrink them them and try again
	 */
	if (!page && !drained) {
		unreserve_highatomic_pageblock(ac, false);
		drain_all_pages(NULL);
		drained = true;
		goto retry;
	}

	return page;
}

static void wake_all_kswapds(unsigned int order, gfp_t gfp_mask,
			     const struct alloc_context *ac)
{
	struct zoneref *z;
	struct zone *zone;
	pg_data_t *last_pgdat = NULL;
	enum zone_type highest_zoneidx = ac->highest_zoneidx;

	for_each_zone_zonelist_nodemask(zone, z, ac->zonelist, highest_zoneidx,
					ac->nodemask) {
		if (last_pgdat != zone->zone_pgdat)
			wakeup_kswapd(zone, gfp_mask, order, highest_zoneidx);
		last_pgdat = zone->zone_pgdat;
	}
}

static inline unsigned int
gfp_to_alloc_flags(gfp_t gfp_mask)
{
	unsigned int alloc_flags = ALLOC_WMARK_MIN | ALLOC_CPUSET;

	/*
	 * __GFP_HIGH is assumed to be the same as ALLOC_HIGH
	 * and __GFP_KSWAPD_RECLAIM is assumed to be the same as ALLOC_KSWAPD
	 * to save two branches.
	 */
	BUILD_BUG_ON(__GFP_HIGH != (__force gfp_t) ALLOC_HIGH);
	BUILD_BUG_ON(__GFP_KSWAPD_RECLAIM != (__force gfp_t) ALLOC_KSWAPD);

	/*
	 * The caller may dip into page reserves a bit more if the caller
	 * cannot run direct reclaim, or if the caller has realtime scheduling
	 * policy or is asking for __GFP_HIGH memory.  GFP_ATOMIC requests will
	 * set both ALLOC_HARDER (__GFP_ATOMIC) and ALLOC_HIGH (__GFP_HIGH).
	 */
	alloc_flags |= (__force int)
		(gfp_mask & (__GFP_HIGH | __GFP_KSWAPD_RECLAIM));

	if (gfp_mask & __GFP_ATOMIC) {
		/*
		 * Not worth trying to allocate harder for __GFP_NOMEMALLOC even
		 * if it can't schedule.
		 */
		if (!(gfp_mask & __GFP_NOMEMALLOC))
			alloc_flags |= ALLOC_HARDER;
		/*
		 * Ignore cpuset mems for GFP_ATOMIC rather than fail, see the
		 * comment for __cpuset_node_allowed().
		 */
		alloc_flags &= ~ALLOC_CPUSET;
	} else if (unlikely(rt_task(current)) && !in_interrupt())
		alloc_flags |= ALLOC_HARDER;

	alloc_flags = current_alloc_flags(gfp_mask, alloc_flags);

	return alloc_flags;
}

static bool oom_reserves_allowed(struct task_struct *tsk)
{
	if (!tsk_is_oom_victim(tsk))
		return false;

	/*
	 * !MMU doesn't have oom reaper so give access to memory reserves
	 * only to the thread with TIF_MEMDIE set
	 */
	if (!IS_ENABLED(CONFIG_MMU) && !test_thread_flag(TIF_MEMDIE))
		return false;

	return true;
}

/*
 * Distinguish requests which really need access to full memory
 * reserves from oom victims which can live with a portion of it
 */
static inline int __gfp_pfmemalloc_flags(gfp_t gfp_mask)
{
	if (unlikely(gfp_mask & __GFP_NOMEMALLOC))
		return 0;
	if (gfp_mask & __GFP_MEMALLOC)
		return ALLOC_NO_WATERMARKS;
	if (in_serving_softirq() && (current->flags & PF_MEMALLOC))
		return ALLOC_NO_WATERMARKS;
	if (!in_interrupt()) {
		if (current->flags & PF_MEMALLOC)
			return ALLOC_NO_WATERMARKS;
		else if (oom_reserves_allowed(current))
			return ALLOC_OOM;
	}

	return 0;
}

bool gfp_pfmemalloc_allowed(gfp_t gfp_mask)
{
	return !!__gfp_pfmemalloc_flags(gfp_mask);
}

/*
 * Checks whether it makes sense to retry the reclaim to make a forward progress
 * for the given allocation request.
 *
 * We give up when we either have tried MAX_RECLAIM_RETRIES in a row
 * without success, or when we couldn't even meet the watermark if we
 * reclaimed all remaining pages on the LRU lists.
 *
 * Returns true if a retry is viable or false to enter the oom path.
 */
static inline bool
should_reclaim_retry(gfp_t gfp_mask, unsigned order,
		     struct alloc_context *ac, int alloc_flags,
		     bool did_some_progress, int *no_progress_loops)
{
	struct zone *zone;
	struct zoneref *z;
	bool ret = false;

	/*
	 * Costly allocations might have made a progress but this doesn't mean
	 * their order will become available due to high fragmentation so
	 * always increment the no progress counter for them
	 */
	if (did_some_progress && order <= PAGE_ALLOC_COSTLY_ORDER)
		*no_progress_loops = 0;
	else
		(*no_progress_loops)++;

	/*
	 * Make sure we converge to OOM if we cannot make any progress
	 * several times in the row.
	 */
	if (*no_progress_loops > MAX_RECLAIM_RETRIES) {
		/* Before OOM, exhaust highatomic_reserve */
		return unreserve_highatomic_pageblock(ac, true);
	}

	/*
	 * Keep reclaiming pages while there is a chance this will lead
	 * somewhere.  If none of the target zones can satisfy our allocation
	 * request even if all reclaimable pages are considered then we are
	 * screwed and have to go OOM.
	 */
	for_each_zone_zonelist_nodemask(zone, z, ac->zonelist,
				ac->highest_zoneidx, ac->nodemask) {
		unsigned long available;
		unsigned long reclaimable;
		unsigned long min_wmark = min_wmark_pages(zone);
		bool wmark;

		available = reclaimable = zone_reclaimable_pages(zone);
		available += zone_page_state_snapshot(zone, NR_FREE_PAGES);

		/*
		 * Would the allocation succeed if we reclaimed all
		 * reclaimable pages?
		 */
		wmark = __zone_watermark_ok(zone, order, min_wmark,
				ac->highest_zoneidx, alloc_flags, available);
		trace_reclaim_retry_zone(z, order, reclaimable,
				available, min_wmark, *no_progress_loops, wmark);
		if (wmark) {
			/*
			 * If we didn't make any progress and have a lot of
			 * dirty + writeback pages then we should wait for
			 * an IO to complete to slow down the reclaim and
			 * prevent from pre mature OOM
			 */
			if (!did_some_progress) {
				unsigned long write_pending;

				write_pending = zone_page_state_snapshot(zone,
							NR_ZONE_WRITE_PENDING);

				if (2 * write_pending > reclaimable) {
					congestion_wait(BLK_RW_ASYNC, HZ/10);
					return true;
				}
			}

			ret = true;
			goto out;
		}
	}

out:
	/*
	 * Memory allocation/reclaim might be called from a WQ context and the
	 * current implementation of the WQ concurrency control doesn't
	 * recognize that a particular WQ is congested if the worker thread is
	 * looping without ever sleeping. Therefore we have to do a short sleep
	 * here rather than calling cond_resched().
	 */
	if (current->flags & PF_WQ_WORKER)
		schedule_timeout_uninterruptible(1);
	else
		cond_resched();
	return ret;
}

static inline bool
check_retry_cpuset(int cpuset_mems_cookie, struct alloc_context *ac)
{
	/*
	 * It's possible that cpuset's mems_allowed and the nodemask from
	 * mempolicy don't intersect. This should be normally dealt with by
	 * policy_nodemask(), but it's possible to race with cpuset update in
	 * such a way the check therein was true, and then it became false
	 * before we got our cpuset_mems_cookie here.
	 * This assumes that for all allocations, ac->nodemask can come only
	 * from MPOL_BIND mempolicy (whose documented semantics is to be ignored
	 * when it does not intersect with the cpuset restrictions) or the
	 * caller can deal with a violated nodemask.
	 */
	if (cpusets_enabled() && ac->nodemask &&
			!cpuset_nodemask_valid_mems_allowed(ac->nodemask)) {
		ac->nodemask = NULL;
		return true;
	}

	/*
	 * When updating a task's mems_allowed or mempolicy nodemask, it is
	 * possible to race with parallel threads in such a way that our
	 * allocation can fail while the mask is being updated. If we are about
	 * to fail, check if the cpuset changed during allocation and if so,
	 * retry.
	 */
	if (read_mems_allowed_retry(cpuset_mems_cookie))
		return true;

	return false;
}

static inline struct page *
__alloc_pages_slowpath(gfp_t gfp_mask, unsigned int order,
						struct alloc_context *ac)
{
	bool can_direct_reclaim = gfp_mask & __GFP_DIRECT_RECLAIM;
	const bool costly_order = order > PAGE_ALLOC_COSTLY_ORDER;
	struct page *page = NULL;
	unsigned int alloc_flags;
	unsigned long did_some_progress;
	enum compact_priority compact_priority;
	enum compact_result compact_result;
	int compaction_retries;
	int no_progress_loops;
	unsigned int cpuset_mems_cookie;
	int reserve_flags;

	/*
	 * We also sanity check to catch abuse of atomic reserves being used by
	 * callers that are not in atomic context.
	 */
	if (WARN_ON_ONCE((gfp_mask & (__GFP_ATOMIC|__GFP_DIRECT_RECLAIM)) ==
				(__GFP_ATOMIC|__GFP_DIRECT_RECLAIM)))
		gfp_mask &= ~__GFP_ATOMIC;

retry_cpuset:
	compaction_retries = 0;
	no_progress_loops = 0;
	compact_priority = DEF_COMPACT_PRIORITY;
	cpuset_mems_cookie = read_mems_allowed_begin();

	/*
	 * The fast path uses conservative alloc_flags to succeed only until
	 * kswapd needs to be woken up, and to avoid the cost of setting up
	 * alloc_flags precisely. So we do that now.
	 */
	alloc_flags = gfp_to_alloc_flags(gfp_mask);

	/*
	 * We need to recalculate the starting point for the zonelist iterator
	 * because we might have used different nodemask in the fast path, or
	 * there was a cpuset modification and we are retrying - otherwise we
	 * could end up iterating over non-eligible zones endlessly.
	 */
	ac->preferred_zoneref = first_zones_zonelist(ac->zonelist,
					ac->highest_zoneidx, ac->nodemask);
	if (!ac->preferred_zoneref->zone)
		goto nopage;

	//如果alloc容许wakeup kswapd线程，则唤醒
	if (alloc_flags & ALLOC_KSWAPD)
		wake_all_kswapds(order, gfp_mask, ac);

	/*
	 * The adjusted alloc_flags might result in immediate success, so try
	 * that first
	 */
	//已唤醒kswapd线程，重新尝试自freelist上申请
	page = get_page_from_freelist(gfp_mask, order, alloc_flags, ac);
	if (page)
		goto got_pg;

	/*
	 * For costly allocations, try direct compaction first, as it's likely
	 * that we have enough base pages and don't need to reclaim. For non-
	 * movable high-order allocations, do that as well, as compaction will
	 * try prevent permanent fragmentation by migrating from blocks of the
	 * same migratetype.
	 * Don't try this for allocations that are allowed to ignore
	 * watermarks, as the ALLOC_NO_WATERMARKS attempt didn't yet happen.
	 */
	if (can_direct_reclaim &&
			(costly_order ||
			   (order > 0 && ac->migratetype != MIGRATE_MOVABLE))
			&& !gfp_pfmemalloc_allowed(gfp_mask)) {
		page = __alloc_pages_direct_compact(gfp_mask, order,
						alloc_flags, ac,
						INIT_COMPACT_PRIORITY,
						&compact_result);
		if (page)
			goto got_pg;

		/*
		 * Checks for costly allocations with __GFP_NORETRY, which
		 * includes some THP page fault allocations
		 */
		if (costly_order && (gfp_mask & __GFP_NORETRY)) {
			/*
			 * If allocating entire pageblock(s) and compaction
			 * failed because all zones are below low watermarks
			 * or is prohibited because it recently failed at this
			 * order, fail immediately unless the allocator has
			 * requested compaction and reclaim retry.
			 *
			 * Reclaim is
			 *  - potentially very expensive because zones are far
			 *    below their low watermarks or this is part of very
			 *    bursty high order allocations,
			 *  - not guaranteed to help because isolate_freepages()
			 *    may not iterate over freed pages as part of its
			 *    linear scan, and
			 *  - unlikely to make entire pageblocks free on its
			 *    own.
			 */
			if (compact_result == COMPACT_SKIPPED ||
			    compact_result == COMPACT_DEFERRED)
				goto nopage;

			/*
			 * Looks like reclaim/compaction is worth trying, but
			 * sync compaction could be very expensive, so keep
			 * using async compaction.
			 */
			compact_priority = INIT_COMPACT_PRIORITY;
		}
	}

retry:
	/* Ensure kswapd doesn't accidentally go to sleep as long as we loop */
	if (alloc_flags & ALLOC_KSWAPD)
		wake_all_kswapds(order, gfp_mask, ac);

	reserve_flags = __gfp_pfmemalloc_flags(gfp_mask);
	if (reserve_flags)
		alloc_flags = current_alloc_flags(gfp_mask, reserve_flags);

	/*
	 * Reset the nodemask and zonelist iterators if memory policies can be
	 * ignored. These allocations are high priority and system rather than
	 * user oriented.
	 */
	if (!(alloc_flags & ALLOC_CPUSET) || reserve_flags) {
		ac->nodemask = NULL;
		ac->preferred_zoneref = first_zones_zonelist(ac->zonelist,
					ac->highest_zoneidx, ac->nodemask);
	}

	/* Attempt with potentially adjusted zonelist and alloc_flags */
	page = get_page_from_freelist(gfp_mask, order, alloc_flags, ac);
	if (page)
		goto got_pg;

	/* Caller is not willing to reclaim, we can't balance anything */
	if (!can_direct_reclaim)
		goto nopage;

	/* Avoid recursion of direct reclaim */
	if (current->flags & PF_MEMALLOC)
		goto nopage;

	/* Try direct reclaim and then allocating */
	page = __alloc_pages_direct_reclaim(gfp_mask, order, alloc_flags, ac,
							&did_some_progress);
	if (page)
		goto got_pg;

	/* Try direct compaction and then allocating */
	page = __alloc_pages_direct_compact(gfp_mask, order, alloc_flags, ac,
					compact_priority, &compact_result);
	if (page)
		goto got_pg;

	/* Do not loop if specifically requested */
	if (gfp_mask & __GFP_NORETRY)
		goto nopage;

	/*
	 * Do not retry costly high order allocations unless they are
	 * __GFP_RETRY_MAYFAIL
	 */
	if (costly_order && !(gfp_mask & __GFP_RETRY_MAYFAIL))
		goto nopage;

	if (should_reclaim_retry(gfp_mask, order, ac, alloc_flags,
				 did_some_progress > 0, &no_progress_loops))
		goto retry;

	/*
	 * It doesn't make any sense to retry for the compaction if the order-0
	 * reclaim is not able to make any progress because the current
	 * implementation of the compaction depends on the sufficient amount
	 * of free memory (see __compaction_suitable)
	 */
	if (did_some_progress > 0 &&
			should_compact_retry(ac, order, alloc_flags,
				compact_result, &compact_priority,
				&compaction_retries))
		goto retry;


	/* Deal with possible cpuset update races before we start OOM killing */
	if (check_retry_cpuset(cpuset_mems_cookie, ac))
		goto retry_cpuset;

	/* Reclaim has failed us, start killing things */
	page = __alloc_pages_may_oom(gfp_mask, order, ac, &did_some_progress);
	if (page)
		goto got_pg;

	/* Avoid allocations with no watermarks from looping endlessly */
	if (tsk_is_oom_victim(current) &&
	    (alloc_flags & ALLOC_OOM ||
	     (gfp_mask & __GFP_NOMEMALLOC)))
		goto nopage;

	/* Retry as long as the OOM killer is making progress */
	if (did_some_progress) {
		no_progress_loops = 0;
		goto retry;
	}

nopage:
	/* Deal with possible cpuset update races before we fail */
	if (check_retry_cpuset(cpuset_mems_cookie, ac))
		goto retry_cpuset;

	/*
	 * Make sure that __GFP_NOFAIL request doesn't leak out and make sure
	 * we always retry
	 */
	if (gfp_mask & __GFP_NOFAIL) {
		/*
		 * All existing users of the __GFP_NOFAIL are blockable, so warn
		 * of any new users that actually require GFP_NOWAIT
		 */
		if (WARN_ON_ONCE(!can_direct_reclaim))
			goto fail;

		/*
		 * PF_MEMALLOC request from this context is rather bizarre
		 * because we cannot reclaim anything and only can loop waiting
		 * for somebody to do a work for us
		 */
		WARN_ON_ONCE(current->flags & PF_MEMALLOC);

		/*
		 * non failing costly orders are a hard requirement which we
		 * are not prepared for much so let's warn about these users
		 * so that we can identify them and convert them to something
		 * else.
		 */
		WARN_ON_ONCE(order > PAGE_ALLOC_COSTLY_ORDER);

		/*
		 * Help non-failing allocations by giving them access to memory
		 * reserves but do not use ALLOC_NO_WATERMARKS because this
		 * could deplete whole memory reserves which would just make
		 * the situation worse
		 */
		page = __alloc_pages_cpuset_fallback(gfp_mask, order, ALLOC_HARDER, ac);
		if (page)
			goto got_pg;

		cond_resched();
		goto retry;
	}
fail:
	warn_alloc(gfp_mask, ac->nodemask,
			"page allocation failure: order:%u", order);
got_pg:
	return page;
}

static inline bool prepare_alloc_pages(gfp_t gfp_mask, unsigned int order,
		int preferred_nid, nodemask_t *nodemask,
		struct alloc_context *ac, gfp_t *alloc_mask,
		unsigned int *alloc_flags)
{
	ac->highest_zoneidx = gfp_zone(gfp_mask);
	ac->zonelist = node_zonelist(preferred_nid, gfp_mask);
	ac->nodemask = nodemask;
	ac->migratetype = gfp_migratetype(gfp_mask);

	if (cpusets_enabled()) {
		*alloc_mask |= __GFP_HARDWALL;
		/*
		 * When we are in the interrupt context, it is irrelevant
		 * to the current task context. It means that any node ok.
		 */
		if (!in_interrupt() && !ac->nodemask)
			ac->nodemask = &cpuset_current_mems_allowed;
		else
			*alloc_flags |= ALLOC_CPUSET;
	}

	fs_reclaim_acquire(gfp_mask);
	fs_reclaim_release(gfp_mask);

	might_sleep_if(gfp_mask & __GFP_DIRECT_RECLAIM);

	if (should_fail_alloc_page(gfp_mask, order))
		return false;

	*alloc_flags = current_alloc_flags(gfp_mask, *alloc_flags);

	return true;
}

/* Determine whether to spread dirty pages and what the first usable zone */
static inline void finalise_ac(gfp_t gfp_mask, struct alloc_context *ac)
{
	/* Dirty zone balancing only done in the fast path */
	ac->spread_dirty_pages = (gfp_mask & __GFP_WRITE);

	/*
	 * The preferred zone is used for statistics but crucially it is
	 * also used as the starting point for the zonelist iterator. It
	 * may get reset for allocations that ignore memory policies.
	 */
	ac->preferred_zoneref = first_zones_zonelist(ac->zonelist,
					ac->highest_zoneidx, ac->nodemask);
}

/*
 * This is the 'heart' of the zoned buddy allocator.
 */
struct page *
__alloc_pages_nodemask(gfp_t gfp_mask, unsigned int order/*page数目-1*/, int preferred_nid/*优先选择的numa node*/,
							nodemask_t *nodemask)
{
	struct page *page;
	unsigned int alloc_flags = ALLOC_WMARK_LOW;
	gfp_t alloc_mask; /* The gfp_t that was actually used for allocation */
	struct alloc_context ac = { };

	/*
	 * There are several places where we assume that the order value is sane
	 * so bail out early if the request is out of bound.
	 */
	if (unlikely(order >= MAX_ORDER)) {
		//申请的大小超限
		WARN_ON_ONCE(!(gfp_mask & __GFP_NOWARN));
		return NULL;
	}

	//丢弃掉不支持的mask
	gfp_mask &= gfp_allowed_mask;
	alloc_mask = gfp_mask;
	if (!prepare_alloc_pages(gfp_mask, order, preferred_nid, nodemask, &ac, &alloc_mask, &alloc_flags))
		return NULL;

	finalise_ac(gfp_mask, &ac);

	/*
	 * Forbid the first pass from falling back to types that fragment
	 * memory until all local zones are considered.
	 */
	alloc_flags |= alloc_flags_nofragment(ac.preferred_zoneref->zone, gfp_mask);

	/* First allocation attempt */
	//首先在freelist上尝试申请
	page = get_page_from_freelist(alloc_mask, order, alloc_flags, &ac);
	if (likely(page))
	    //自freelist上申请到，退出
		goto out;

	/*
	 * Apply scoped allocation constraints. This is mainly about GFP_NOFS
	 * resp. GFP_NOIO which has to be inherited for all allocation requests
	 * from a particular context which has been marked by
	 * memalloc_no{fs,io}_{save,restore}.
	 */
	alloc_mask = current_gfp_context(gfp_mask);
	ac.spread_dirty_pages = false;

	/*
	 * Restore the original nodemask if it was potentially replaced with
	 * &cpuset_current_mems_allowed to optimize the fast-path attempt.
	 */
	ac.nodemask = nodemask;

	page = __alloc_pages_slowpath(alloc_mask, order, &ac);

out:
	if (memcg_kmem_enabled() && (gfp_mask & __GFP_ACCOUNT) && page &&
	    unlikely(__memcg_kmem_charge_page(page, gfp_mask, order) != 0)) {
		__free_pages(page, order);
		page = NULL;
	}

	trace_mm_page_alloc(page, order, alloc_mask, ac.migratetype);

	return page;
}
EXPORT_SYMBOL(__alloc_pages_nodemask);

/*
 * Common helper functions. Never use with __GFP_HIGHMEM because the returned
 * address cannot represent highmem pages. Use alloc_pages and then kmap if
 * you need to access high mem.
 */
unsigned long __get_free_pages(gfp_t gfp_mask, unsigned int order)
{
    //申请一个指定order的页
	struct page *page;

	page = alloc_pages(gfp_mask & ~__GFP_HIGHMEM, order);
	if (!page)
		return 0;
	return (unsigned long) page_address(page);
}
EXPORT_SYMBOL(__get_free_pages);

unsigned long get_zeroed_page(gfp_t gfp_mask)
{
	return __get_free_pages(gfp_mask | __GFP_ZERO, 0);
}
EXPORT_SYMBOL(get_zeroed_page);

static inline void free_the_page(struct page *page, unsigned int order)
{
	if (order == 0)		/* Via pcp? */
		free_unref_page(page);
	else
		__free_pages_ok(page, order);
}

void __free_pages(struct page *page, unsigned int order)
{
	if (put_page_testzero(page))
		free_the_page(page, order);
}
EXPORT_SYMBOL(__free_pages);

void free_pages(unsigned long addr, unsigned int order)
{
	if (addr != 0) {
		VM_BUG_ON(!virt_addr_valid((void *)addr));
		__free_pages(virt_to_page((void *)addr), order);
	}
}

EXPORT_SYMBOL(free_pages);

/*
 * Page Fragment:
 *  An arbitrary-length arbitrary-offset area of memory which resides
 *  within a 0 or higher order page.  Multiple fragments within that page
 *  are individually refcounted, in the page's reference counter.
 *
 * The page_frag functions below provide a simple allocation framework for
 * page fragments.  This is used by the network stack and network device
 * drivers to provide a backing region of memory for use as either an
 * sk_buff->head, or to be used in the "frags" portion of skb_shared_info.
 */
static struct page *__page_frag_cache_refill(struct page_frag_cache *nc,
					     gfp_t gfp_mask)
{
	struct page *page = NULL;
	gfp_t gfp = gfp_mask;

#if (PAGE_SIZE < PAGE_FRAG_CACHE_MAX_SIZE)
	gfp_mask |= __GFP_COMP | __GFP_NOWARN | __GFP_NORETRY |
		    __GFP_NOMEMALLOC;
	page = alloc_pages_node(NUMA_NO_NODE, gfp_mask,
				PAGE_FRAG_CACHE_MAX_ORDER);
	nc->size = page ? PAGE_FRAG_CACHE_MAX_SIZE : PAGE_SIZE;
#endif
	if (unlikely(!page))
		page = alloc_pages_node(NUMA_NO_NODE, gfp, 0);

	nc->va = page ? page_address(page) : NULL;

	return page;
}

void __page_frag_cache_drain(struct page *page, unsigned int count)
{
	VM_BUG_ON_PAGE(page_ref_count(page) == 0, page);

	if (page_ref_sub_and_test(page, count))
		free_the_page(page, compound_order(page));
}
EXPORT_SYMBOL(__page_frag_cache_drain);

void *page_frag_alloc(struct page_frag_cache *nc,
		      unsigned int fragsz, gfp_t gfp_mask)
{
	unsigned int size = PAGE_SIZE;
	struct page *page;
	int offset;

	if (unlikely(!nc->va)) {
refill:
		page = __page_frag_cache_refill(nc, gfp_mask);
		if (!page)
			return NULL;

#if (PAGE_SIZE < PAGE_FRAG_CACHE_MAX_SIZE)
		/* if size can vary use size else just use PAGE_SIZE */
		size = nc->size;
#endif
		/* Even if we own the page, we do not use atomic_set().
		 * This would break get_page_unless_zero() users.
		 */
		page_ref_add(page, PAGE_FRAG_CACHE_MAX_SIZE);

		/* reset page count bias and offset to start of new frag */
		nc->pfmemalloc = page_is_pfmemalloc(page);
		nc->pagecnt_bias = PAGE_FRAG_CACHE_MAX_SIZE + 1;
		nc->offset = size;
	}

	offset = nc->offset - fragsz;
	if (unlikely(offset < 0)) {
		page = virt_to_page(nc->va);

		if (!page_ref_sub_and_test(page, nc->pagecnt_bias))
			goto refill;

#if (PAGE_SIZE < PAGE_FRAG_CACHE_MAX_SIZE)
		/* if size can vary use size else just use PAGE_SIZE */
		size = nc->size;
#endif
		/* OK, page count is 0, we can safely set it */
		set_page_count(page, PAGE_FRAG_CACHE_MAX_SIZE + 1);

		/* reset page count bias and offset to start of new frag */
		nc->pagecnt_bias = PAGE_FRAG_CACHE_MAX_SIZE + 1;
		offset = size - fragsz;
	}

	nc->pagecnt_bias--;
	nc->offset = offset;

	return nc->va + offset;
}
EXPORT_SYMBOL(page_frag_alloc);

/*
 * Frees a page fragment allocated out of either a compound or order 0 page.
 */
void page_frag_free(void *addr)
{
	struct page *page = virt_to_head_page(addr);

	if (unlikely(put_page_testzero(page)))
		free_the_page(page, compound_order(page));
}
EXPORT_SYMBOL(page_frag_free);

static void *make_alloc_exact(unsigned long addr, unsigned int order,
		size_t size)
{
	if (addr) {
		unsigned long alloc_end = addr + (PAGE_SIZE << order);
		unsigned long used = addr + PAGE_ALIGN(size);

		split_page(virt_to_page((void *)addr), order);
		while (used < alloc_end) {
			free_page(used);
			used += PAGE_SIZE;
		}
	}
	return (void *)addr;
}

/**
 * alloc_pages_exact - allocate an exact number physically-contiguous pages.
 * @size: the number of bytes to allocate
 * @gfp_mask: GFP flags for the allocation, must not contain __GFP_COMP
 *
 * This function is similar to alloc_pages(), except that it allocates the
 * minimum number of pages to satisfy the request.  alloc_pages() can only
 * allocate memory in power-of-two pages.
 *
 * This function is also limited by MAX_ORDER.
 *
 * Memory allocated by this function must be released by free_pages_exact().
 *
 * Return: pointer to the allocated area or %NULL in case of error.
 */
void *alloc_pages_exact(size_t size, gfp_t gfp_mask)
{
	unsigned int order = get_order(size);
	unsigned long addr;

	if (WARN_ON_ONCE(gfp_mask & __GFP_COMP))
		gfp_mask &= ~__GFP_COMP;

	addr = __get_free_pages(gfp_mask, order);
	return make_alloc_exact(addr, order, size);
}
EXPORT_SYMBOL(alloc_pages_exact);

/**
 * alloc_pages_exact_nid - allocate an exact number of physically-contiguous
 *			   pages on a node.
 * @nid: the preferred node ID where memory should be allocated
 * @size: the number of bytes to allocate
 * @gfp_mask: GFP flags for the allocation, must not contain __GFP_COMP
 *
 * Like alloc_pages_exact(), but try to allocate on node nid first before falling
 * back.
 *
 * Return: pointer to the allocated area or %NULL in case of error.
 */
void * __meminit alloc_pages_exact_nid(int nid, size_t size, gfp_t gfp_mask)
{
	unsigned int order = get_order(size);
	struct page *p;

	if (WARN_ON_ONCE(gfp_mask & __GFP_COMP))
		gfp_mask &= ~__GFP_COMP;

	p = alloc_pages_node(nid, gfp_mask, order);
	if (!p)
		return NULL;
	return make_alloc_exact((unsigned long)page_address(p), order, size);
}

/**
 * free_pages_exact - release memory allocated via alloc_pages_exact()
 * @virt: the value returned by alloc_pages_exact.
 * @size: size of allocation, same value as passed to alloc_pages_exact().
 *
 * Release the memory allocated by a previous call to alloc_pages_exact.
 */
void free_pages_exact(void *virt, size_t size)
{
	unsigned long addr = (unsigned long)virt;
	unsigned long end = addr + PAGE_ALIGN(size);

	while (addr < end) {
		free_page(addr);
		addr += PAGE_SIZE;
	}
}
EXPORT_SYMBOL(free_pages_exact);

/**
 * nr_free_zone_pages - count number of pages beyond high watermark
 * @offset: The zone index of the highest zone
 *
 * nr_free_zone_pages() counts the number of pages which are beyond the
 * high watermark within all zones at or below a given zone index.  For each
 * zone, the number of pages is calculated as:
 *
 *     nr_free_zone_pages = managed_pages - high_pages
 *
 * Return: number of pages beyond high watermark.
 */
static unsigned long nr_free_zone_pages(int offset)
{
	struct zoneref *z;
	struct zone *zone;

	/* Just pick one node, since fallback list is circular */
	unsigned long sum = 0;

	struct zonelist *zonelist = node_zonelist(numa_node_id(), GFP_KERNEL);

	for_each_zone_zonelist(zone, z, zonelist, offset) {
		unsigned long size = zone_managed_pages(zone);
		unsigned long high = high_wmark_pages(zone);
		if (size > high)
			sum += size - high;
	}

	return sum;
}

/**
 * nr_free_buffer_pages - count number of pages beyond high watermark
 *
 * nr_free_buffer_pages() counts the number of pages which are beyond the high
 * watermark within ZONE_DMA and ZONE_NORMAL.
 *
 * Return: number of pages beyond high watermark within ZONE_DMA and
 * ZONE_NORMAL.
 */
unsigned long nr_free_buffer_pages(void)
{
	return nr_free_zone_pages(gfp_zone(GFP_USER));
}
EXPORT_SYMBOL_GPL(nr_free_buffer_pages);

static inline void show_node(struct zone *zone)
{
	if (IS_ENABLED(CONFIG_NUMA))
		printk("Node %d ", zone_to_nid(zone));
}

long si_mem_available(void)
{
	long available;
	unsigned long pagecache;
	unsigned long wmark_low = 0;
	unsigned long pages[NR_LRU_LISTS];
	unsigned long reclaimable;
	struct zone *zone;
	int lru;

	for (lru = LRU_BASE; lru < NR_LRU_LISTS; lru++)
		pages[lru] = global_node_page_state(NR_LRU_BASE + lru);

	for_each_zone(zone)
		wmark_low += low_wmark_pages(zone);

	/*
	 * Estimate the amount of memory available for userspace allocations,
	 * without causing swapping.
	 */
	available = global_zone_page_state(NR_FREE_PAGES) - totalreserve_pages;

	/*
	 * Not all the page cache can be freed, otherwise the system will
	 * start swapping. Assume at least half of the page cache, or the
	 * low watermark worth of cache, needs to stay.
	 */
	pagecache = pages[LRU_ACTIVE_FILE] + pages[LRU_INACTIVE_FILE];
	pagecache -= min(pagecache / 2, wmark_low);
	available += pagecache;

	/*
	 * Part of the reclaimable slab and other kernel memory consists of
	 * items that are in use, and cannot be freed. Cap this estimate at the
	 * low watermark.
	 */
	reclaimable = global_node_page_state_pages(NR_SLAB_RECLAIMABLE_B) +
		global_node_page_state(NR_KERNEL_MISC_RECLAIMABLE);
	available += reclaimable - min(reclaimable / 2, wmark_low);

	if (available < 0)
		available = 0;
	return available;
}
EXPORT_SYMBOL_GPL(si_mem_available);

void si_meminfo(struct sysinfo *val)
{
	val->totalram = totalram_pages();
	val->sharedram = global_node_page_state(NR_SHMEM);
	val->freeram = global_zone_page_state(NR_FREE_PAGES);
	val->bufferram = nr_blockdev_pages();
	val->totalhigh = totalhigh_pages();
	val->freehigh = nr_free_highpages();
	val->mem_unit = PAGE_SIZE;
}

EXPORT_SYMBOL(si_meminfo);

#ifdef CONFIG_NUMA
void si_meminfo_node(struct sysinfo *val, int nid)
{
	int zone_type;		/* needs to be signed */
	unsigned long managed_pages = 0;
	unsigned long managed_highpages = 0;
	unsigned long free_highpages = 0;
	pg_data_t *pgdat = NODE_DATA(nid);

	for (zone_type = 0; zone_type < MAX_NR_ZONES; zone_type++)
		managed_pages += zone_managed_pages(&pgdat->node_zones[zone_type]);
	val->totalram = managed_pages;
	val->sharedram = node_page_state(pgdat, NR_SHMEM);
	val->freeram = sum_zone_node_page_state(nid, NR_FREE_PAGES);
#ifdef CONFIG_HIGHMEM
	for (zone_type = 0; zone_type < MAX_NR_ZONES; zone_type++) {
		struct zone *zone = &pgdat->node_zones[zone_type];

		if (is_highmem(zone)) {
			managed_highpages += zone_managed_pages(zone);
			free_highpages += zone_page_state(zone, NR_FREE_PAGES);
		}
	}
	val->totalhigh = managed_highpages;
	val->freehigh = free_highpages;
#else
	val->totalhigh = managed_highpages;
	val->freehigh = free_highpages;
#endif
	val->mem_unit = PAGE_SIZE;
}
#endif

/*
 * Determine whether the node should be displayed or not, depending on whether
 * SHOW_MEM_FILTER_NODES was passed to show_free_areas().
 */
static bool show_mem_node_skip(unsigned int flags, int nid, nodemask_t *nodemask)
{
	if (!(flags & SHOW_MEM_FILTER_NODES))
		return false;

	/*
	 * no node mask - aka implicit memory numa policy. Do not bother with
	 * the synchronization - read_mems_allowed_begin - because we do not
	 * have to be precise here.
	 */
	if (!nodemask)
		nodemask = &cpuset_current_mems_allowed;

	return !node_isset(nid, *nodemask);
}

#define K(x) ((x) << (PAGE_SHIFT-10))

static void show_migration_types(unsigned char type)
{
	static const char types[MIGRATE_TYPES] = {
		[MIGRATE_UNMOVABLE]	= 'U',
		[MIGRATE_MOVABLE]	= 'M',
		[MIGRATE_RECLAIMABLE]	= 'E',
		[MIGRATE_HIGHATOMIC]	= 'H',
#ifdef CONFIG_CMA
		[MIGRATE_CMA]		= 'C',
#endif
#ifdef CONFIG_MEMORY_ISOLATION
		[MIGRATE_ISOLATE]	= 'I',
#endif
	};
	char tmp[MIGRATE_TYPES + 1];
	char *p = tmp;
	int i;

	for (i = 0; i < MIGRATE_TYPES; i++) {
		if (type & (1 << i))
			*p++ = types[i];
	}

	*p = '\0';
	printk(KERN_CONT "(%s) ", tmp);
}

/*
 * Show free area list (used inside shift_scroll-lock stuff)
 * We also calculate the percentage fragmentation. We do this by counting the
 * memory on each free list with the exception of the first item on the list.
 *
 * Bits in @filter:
 * SHOW_MEM_FILTER_NODES: suppress nodes that are not allowed by current's
 *   cpuset.
 */
void show_free_areas(unsigned int filter, nodemask_t *nodemask)
{
	unsigned long free_pcp = 0;
	int cpu;
	struct zone *zone;
	pg_data_t *pgdat;

	for_each_populated_zone(zone) {
		if (show_mem_node_skip(filter, zone_to_nid(zone), nodemask))
			continue;

		for_each_online_cpu(cpu)
			free_pcp += per_cpu_ptr(zone->pageset, cpu)->pcp.count;
	}

	printk("active_anon:%lu inactive_anon:%lu isolated_anon:%lu\n"
		" active_file:%lu inactive_file:%lu isolated_file:%lu\n"
		" unevictable:%lu dirty:%lu writeback:%lu\n"
		" slab_reclaimable:%lu slab_unreclaimable:%lu\n"
		" mapped:%lu shmem:%lu pagetables:%lu bounce:%lu\n"
		" free:%lu free_pcp:%lu free_cma:%lu\n",
		global_node_page_state(NR_ACTIVE_ANON),
		global_node_page_state(NR_INACTIVE_ANON),
		global_node_page_state(NR_ISOLATED_ANON),
		global_node_page_state(NR_ACTIVE_FILE),
		global_node_page_state(NR_INACTIVE_FILE),
		global_node_page_state(NR_ISOLATED_FILE),
		global_node_page_state(NR_UNEVICTABLE),
		global_node_page_state(NR_FILE_DIRTY),
		global_node_page_state(NR_WRITEBACK),
		global_node_page_state_pages(NR_SLAB_RECLAIMABLE_B),
		global_node_page_state_pages(NR_SLAB_UNRECLAIMABLE_B),
		global_node_page_state(NR_FILE_MAPPED),
		global_node_page_state(NR_SHMEM),
		global_zone_page_state(NR_PAGETABLE),
		global_zone_page_state(NR_BOUNCE),
		global_zone_page_state(NR_FREE_PAGES),
		free_pcp,
		global_zone_page_state(NR_FREE_CMA_PAGES));

	for_each_online_pgdat(pgdat) {
		if (show_mem_node_skip(filter, pgdat->node_id, nodemask))
			continue;

		printk("Node %d"
			" active_anon:%lukB"
			" inactive_anon:%lukB"
			" active_file:%lukB"
			" inactive_file:%lukB"
			" unevictable:%lukB"
			" isolated(anon):%lukB"
			" isolated(file):%lukB"
			" mapped:%lukB"
			" dirty:%lukB"
			" writeback:%lukB"
			" shmem:%lukB"
#ifdef CONFIG_TRANSPARENT_HUGEPAGE
			" shmem_thp: %lukB"
			" shmem_pmdmapped: %lukB"
			" anon_thp: %lukB"
#endif
			" writeback_tmp:%lukB"
			" kernel_stack:%lukB"
#ifdef CONFIG_SHADOW_CALL_STACK
			" shadow_call_stack:%lukB"
#endif
			" all_unreclaimable? %s"
			"\n",
			pgdat->node_id,
			K(node_page_state(pgdat, NR_ACTIVE_ANON)),
			K(node_page_state(pgdat, NR_INACTIVE_ANON)),
			K(node_page_state(pgdat, NR_ACTIVE_FILE)),
			K(node_page_state(pgdat, NR_INACTIVE_FILE)),
			K(node_page_state(pgdat, NR_UNEVICTABLE)),
			K(node_page_state(pgdat, NR_ISOLATED_ANON)),
			K(node_page_state(pgdat, NR_ISOLATED_FILE)),
			K(node_page_state(pgdat, NR_FILE_MAPPED)),
			K(node_page_state(pgdat, NR_FILE_DIRTY)),
			K(node_page_state(pgdat, NR_WRITEBACK)),
			K(node_page_state(pgdat, NR_SHMEM)),
#ifdef CONFIG_TRANSPARENT_HUGEPAGE
			K(node_page_state(pgdat, NR_SHMEM_THPS) * HPAGE_PMD_NR),
			K(node_page_state(pgdat, NR_SHMEM_PMDMAPPED)
					* HPAGE_PMD_NR),
			K(node_page_state(pgdat, NR_ANON_THPS) * HPAGE_PMD_NR),
#endif
			K(node_page_state(pgdat, NR_WRITEBACK_TEMP)),
			node_page_state(pgdat, NR_KERNEL_STACK_KB),
#ifdef CONFIG_SHADOW_CALL_STACK
			node_page_state(pgdat, NR_KERNEL_SCS_KB),
#endif
			pgdat->kswapd_failures >= MAX_RECLAIM_RETRIES ?
				"yes" : "no");
	}

	for_each_populated_zone(zone) {
		int i;

		if (show_mem_node_skip(filter, zone_to_nid(zone), nodemask))
			continue;

		free_pcp = 0;
		for_each_online_cpu(cpu)
			free_pcp += per_cpu_ptr(zone->pageset, cpu)->pcp.count;

		show_node(zone);
		printk(KERN_CONT
			"%s"
			" free:%lukB"
			" min:%lukB"
			" low:%lukB"
			" high:%lukB"
			" reserved_highatomic:%luKB"
			" active_anon:%lukB"
			" inactive_anon:%lukB"
			" active_file:%lukB"
			" inactive_file:%lukB"
			" unevictable:%lukB"
			" writepending:%lukB"
			" present:%lukB"
			" managed:%lukB"
			" mlocked:%lukB"
			" pagetables:%lukB"
			" bounce:%lukB"
			" free_pcp:%lukB"
			" local_pcp:%ukB"
			" free_cma:%lukB"
			"\n",
			zone->name,
			K(zone_page_state(zone, NR_FREE_PAGES)),
			K(min_wmark_pages(zone)),
			K(low_wmark_pages(zone)),
			K(high_wmark_pages(zone)),
			K(zone->nr_reserved_highatomic),
			K(zone_page_state(zone, NR_ZONE_ACTIVE_ANON)),
			K(zone_page_state(zone, NR_ZONE_INACTIVE_ANON)),
			K(zone_page_state(zone, NR_ZONE_ACTIVE_FILE)),
			K(zone_page_state(zone, NR_ZONE_INACTIVE_FILE)),
			K(zone_page_state(zone, NR_ZONE_UNEVICTABLE)),
			K(zone_page_state(zone, NR_ZONE_WRITE_PENDING)),
			K(zone->present_pages),
			K(zone_managed_pages(zone)),
			K(zone_page_state(zone, NR_MLOCK)),
			K(zone_page_state(zone, NR_PAGETABLE)),
			K(zone_page_state(zone, NR_BOUNCE)),
			K(free_pcp),
			K(this_cpu_read(zone->pageset->pcp.count)),
			K(zone_page_state(zone, NR_FREE_CMA_PAGES)));
		printk("lowmem_reserve[]:");
		for (i = 0; i < MAX_NR_ZONES; i++)
			printk(KERN_CONT " %ld", zone->lowmem_reserve[i]);
		printk(KERN_CONT "\n");
	}

	for_each_populated_zone(zone) {
		unsigned int order;
		unsigned long nr[MAX_ORDER], flags, total = 0;
		unsigned char types[MAX_ORDER];

		if (show_mem_node_skip(filter, zone_to_nid(zone), nodemask))
			continue;
		show_node(zone);
		printk(KERN_CONT "%s: ", zone->name);

		spin_lock_irqsave(&zone->lock, flags);
		for (order = 0; order < MAX_ORDER; order++) {
			struct free_area *area = &zone->free_area[order];
			int type;

			nr[order] = area->nr_free;
			total += nr[order] << order;

			types[order] = 0;
			for (type = 0; type < MIGRATE_TYPES; type++) {
				if (!free_area_empty(area, type))
					types[order] |= 1 << type;
			}
		}
		spin_unlock_irqrestore(&zone->lock, flags);
		for (order = 0; order < MAX_ORDER; order++) {
			printk(KERN_CONT "%lu*%lukB ",
			       nr[order], K(1UL) << order);
			if (nr[order])
				show_migration_types(types[order]);
		}
		printk(KERN_CONT "= %lukB\n", K(total));
	}

	hugetlb_show_meminfo();

	printk("%ld total pagecache pages\n", global_node_page_state(NR_FILE_PAGES));

	show_swap_cache_info();
}

static void zoneref_set_zone(struct zone *zone, struct zoneref *zoneref)
{
	zoneref->zone = zone;
	zoneref->zone_idx = zone_idx(zone);
}

/*
 * Builds allocation fallback zone lists.
 *
 * Add all populated zones of a node to the zonelist.
 */
static int build_zonerefs_node(pg_data_t *pgdat, struct zoneref *zonerefs)
{
	struct zone *zone;
	enum zone_type zone_type = MAX_NR_ZONES;
	int nr_zones = 0;

	do {
		zone_type--;
		zone = pgdat->node_zones + zone_type;
		if (managed_zone(zone)) {
			zoneref_set_zone(zone, &zonerefs[nr_zones++]);
			check_highest_zone(zone_type);
		}
	} while (zone_type);

	return nr_zones;
}

#ifdef CONFIG_NUMA

static int __parse_numa_zonelist_order(char *s)
{
	/*
	 * We used to support different zonlists modes but they turned
	 * out to be just not useful. Let's keep the warning in place
	 * if somebody still use the cmd line parameter so that we do
	 * not fail it silently
	 */
	if (!(*s == 'd' || *s == 'D' || *s == 'n' || *s == 'N')) {
		pr_warn("Ignoring unsupported numa_zonelist_order value:  %s\n", s);
		return -EINVAL;
	}
	return 0;
}

char numa_zonelist_order[] = "Node";

/*
 * sysctl handler for numa_zonelist_order
 */
int numa_zonelist_order_handler(struct ctl_table *table, int write,
		void *buffer, size_t *length, loff_t *ppos)
{
	if (write)
		return __parse_numa_zonelist_order(buffer);
	return proc_dostring(table, write, buffer, length, ppos);
}


#define MAX_NODE_LOAD (nr_online_nodes)
static int node_load[MAX_NUMNODES];

/**
 * find_next_best_node - find the next node that should appear in a given node's fallback list
 * @node: node whose fallback list we're appending
 * @used_node_mask: nodemask_t of already used nodes
 *
 * We use a number of factors to determine which is the next node that should
 * appear on a given node's fallback list.  The node should not have appeared
 * already in @node's fallback list, and it should be the next closest node
 * according to the distance array (which contains arbitrary distance values
 * from each node to each node in the system), and should also prefer nodes
 * with no CPUs, since presumably they'll have very little allocation pressure
 * on them otherwise.
 *
 * Return: node id of the found node or %NUMA_NO_NODE if no node is found.
 */
static int find_next_best_node(int node, nodemask_t *used_node_mask)
{
	int n, val;
	int min_val = INT_MAX;
	int best_node = NUMA_NO_NODE;
	const struct cpumask *tmp = cpumask_of_node(0);

	/* Use the local node if we haven't already */
	if (!node_isset(node, *used_node_mask)) {
		node_set(node, *used_node_mask);
		return node;
	}

	for_each_node_state(n, N_MEMORY) {

		/* Don't want a node to appear more than once */
		if (node_isset(n, *used_node_mask))
			continue;

		/* Use the distance array to find the distance */
		val = node_distance(node, n);

		/* Penalize nodes under us ("prefer the next node") */
		val += (n < node);

		/* Give preference to headless and unused nodes */
		tmp = cpumask_of_node(n);
		if (!cpumask_empty(tmp))
			val += PENALTY_FOR_NODE_WITH_CPUS;

		/* Slight preference for less loaded node */
		val *= (MAX_NODE_LOAD*MAX_NUMNODES);
		val += node_load[n];

		if (val < min_val) {
			min_val = val;
			best_node = n;
		}
	}

	if (best_node >= 0)
		node_set(best_node, *used_node_mask);

	return best_node;
}


/*
 * Build zonelists ordered by node and zones within node.
 * This results in maximum locality--normal zone overflows into local
 * DMA zone, if any--but risks exhausting DMA zone.
 */
static void build_zonelists_in_node_order(pg_data_t *pgdat, int *node_order,
		unsigned nr_nodes)
{
	struct zoneref *zonerefs;
	int i;

	zonerefs = pgdat->node_zonelists[ZONELIST_FALLBACK]._zonerefs;

	for (i = 0; i < nr_nodes; i++) {
		int nr_zones;

		pg_data_t *node = NODE_DATA(node_order[i]);

		nr_zones = build_zonerefs_node(node, zonerefs);
		zonerefs += nr_zones;
	}
	zonerefs->zone = NULL;
	zonerefs->zone_idx = 0;
}

/*
 * Build gfp_thisnode zonelists
 */
static void build_thisnode_zonelists(pg_data_t *pgdat)
{
	struct zoneref *zonerefs;
	int nr_zones;

	zonerefs = pgdat->node_zonelists[ZONELIST_NOFALLBACK]._zonerefs;
	nr_zones = build_zonerefs_node(pgdat, zonerefs);
	zonerefs += nr_zones;
	zonerefs->zone = NULL;
	zonerefs->zone_idx = 0;
}

/*
 * Build zonelists ordered by zone and nodes within zones.
 * This results in conserving DMA zone[s] until all Normal memory is
 * exhausted, but results in overflowing to remote node while memory
 * may still exist in local DMA zone.
 */

static void build_zonelists(pg_data_t *pgdat)
{
	static int node_order[MAX_NUMNODES];
	int node, load, nr_nodes = 0;
	nodemask_t used_mask = NODE_MASK_NONE;
	int local_node, prev_node;

	/* NUMA-aware ordering of nodes */
	local_node = pgdat->node_id;
	load = nr_online_nodes;
	prev_node = local_node;

	memset(node_order, 0, sizeof(node_order));
	while ((node = find_next_best_node(local_node, &used_mask)) >= 0) {
		/*
		 * We don't want to pressure a particular node.
		 * So adding penalty to the first node in same
		 * distance group to make it round-robin.
		 */
		if (node_distance(local_node, node) !=
		    node_distance(local_node, prev_node))
			node_load[node] = load;

		node_order[nr_nodes++] = node;
		prev_node = node;
		load--;
	}

	build_zonelists_in_node_order(pgdat, node_order, nr_nodes);
	build_thisnode_zonelists(pgdat);
}

#ifdef CONFIG_HAVE_MEMORYLESS_NODES
/*
 * Return node id of node used for "local" allocations.
 * I.e., first node id of first zone in arg node's generic zonelist.
 * Used for initializing percpu 'numa_mem', which is used primarily
 * for kernel allocations, so use GFP_KERNEL flags to locate zonelist.
 */
int local_memory_node(int node)
{
	struct zoneref *z;

	z = first_zones_zonelist(node_zonelist(node, GFP_KERNEL),
				   gfp_zone(GFP_KERNEL),
				   NULL);
	return zone_to_nid(z->zone);
}
#endif

static void setup_min_unmapped_ratio(void);
static void setup_min_slab_ratio(void);
#else	/* CONFIG_NUMA */

static void build_zonelists(pg_data_t *pgdat)
{
	int node, local_node;
	struct zoneref *zonerefs;
	int nr_zones;

	local_node = pgdat->node_id;

	zonerefs = pgdat->node_zonelists[ZONELIST_FALLBACK]._zonerefs;
	nr_zones = build_zonerefs_node(pgdat, zonerefs);
	zonerefs += nr_zones;

	/*
	 * Now we build the zonelist so that it contains the zones
	 * of all the other nodes.
	 * We don't want to pressure a particular node, so when
	 * building the zones for node N, we make sure that the
	 * zones coming right after the local ones are those from
	 * node N+1 (modulo N)
	 */
	for (node = local_node + 1; node < MAX_NUMNODES; node++) {
		if (!node_online(node))
			continue;
		nr_zones = build_zonerefs_node(NODE_DATA(node), zonerefs);
		zonerefs += nr_zones;
	}
	for (node = 0; node < local_node; node++) {
		if (!node_online(node))
			continue;
		nr_zones = build_zonerefs_node(NODE_DATA(node), zonerefs);
		zonerefs += nr_zones;
	}

	zonerefs->zone = NULL;
	zonerefs->zone_idx = 0;
}

#endif	/* CONFIG_NUMA */

/*
 * Boot pageset table. One per cpu which is going to be used for all
 * zones and all nodes. The parameters will be set in such a way
 * that an item put on a list will immediately be handed over to
 * the buddy list. This is safe since pageset manipulation is done
 * with interrupts disabled.
 *
 * The boot_pagesets must be kept even after bootup is complete for
 * unused processors and/or zones. They do play a role for bootstrapping
 * hotplugged processors.
 *
 * zoneinfo_show() and maybe other functions do
 * not check if the processor is online before following the pageset pointer.
 * Other parts of the kernel may not check if the zone is available.
 */
static void setup_pageset(struct per_cpu_pageset *p, unsigned long batch);
static DEFINE_PER_CPU(struct per_cpu_pageset, boot_pageset);
static DEFINE_PER_CPU(struct per_cpu_nodestat, boot_nodestats);

static void __build_all_zonelists(void *data)
{
	int nid;
	int __maybe_unused cpu;
	pg_data_t *self = data;
	static DEFINE_SPINLOCK(lock);

	spin_lock(&lock);

#ifdef CONFIG_NUMA
	memset(node_load, 0, sizeof(node_load));
#endif

	/*
	 * This node is hotadded and no memory is yet present.   So just
	 * building zonelists is fine - no need to touch other nodes.
	 */
	if (self && !node_online(self->node_id)) {
		build_zonelists(self);
	} else {
		for_each_online_node(nid) {
			pg_data_t *pgdat = NODE_DATA(nid);

			build_zonelists(pgdat);
		}

#ifdef CONFIG_HAVE_MEMORYLESS_NODES
		/*
		 * We now know the "local memory node" for each node--
		 * i.e., the node of the first zone in the generic zonelist.
		 * Set up numa_mem percpu variable for on-line cpus.  During
		 * boot, only the boot cpu should be on-line;  we'll init the
		 * secondary cpus' numa_mem as they come on-line.  During
		 * node/memory hotplug, we'll fixup all on-line cpus.
		 */
		for_each_online_cpu(cpu)
			set_cpu_numa_mem(cpu, local_memory_node(cpu_to_node(cpu)));
#endif
	}

	spin_unlock(&lock);
}

static noinline void __init
build_all_zonelists_init(void)
{
	int cpu;

	__build_all_zonelists(NULL);

	/*
	 * Initialize the boot_pagesets that are going to be used
	 * for bootstrapping processors. The real pagesets for
	 * each zone will be allocated later when the per cpu
	 * allocator is available.
	 *
	 * boot_pagesets are used also for bootstrapping offline
	 * cpus if the system is already booted because the pagesets
	 * are needed to initialize allocators on a specific cpu too.
	 * F.e. the percpu allocator needs the page allocator which
	 * needs the percpu allocator in order to allocate its pagesets
	 * (a chicken-egg dilemma).
	 */
	for_each_possible_cpu(cpu)
		setup_pageset(&per_cpu(boot_pageset, cpu), 0);

	mminit_verify_zonelist();
	cpuset_init_current_mems_allowed();
}

/*
 * unless system_state == SYSTEM_BOOTING.
 *
 * __ref due to call of __init annotated helper build_all_zonelists_init
 * [protected by SYSTEM_BOOTING].
 */
void __ref build_all_zonelists(pg_data_t *pgdat)
{
	unsigned long vm_total_pages;

	if (system_state == SYSTEM_BOOTING) {
		build_all_zonelists_init();
	} else {
		__build_all_zonelists(pgdat);
		/* cpuset refresh routine should be here */
	}
	/* Get the number of free pages beyond high watermark in all zones. */
	vm_total_pages = nr_free_zone_pages(gfp_zone(GFP_HIGHUSER_MOVABLE));
	/*
	 * Disable grouping by mobility if the number of pages in the
	 * system is too low to allow the mechanism to work. It would be
	 * more accurate, but expensive to check per-zone. This check is
	 * made on memory-hotadd so a system can start with mobility
	 * disabled and enable it later
	 */
	if (vm_total_pages < (pageblock_nr_pages * MIGRATE_TYPES))
		page_group_by_mobility_disabled = 1;
	else
		page_group_by_mobility_disabled = 0;

	pr_info("Built %u zonelists, mobility grouping %s.  Total pages: %ld\n",
		nr_online_nodes,
		page_group_by_mobility_disabled ? "off" : "on",
		vm_total_pages);
#ifdef CONFIG_NUMA
	pr_info("Policy zone: %s\n", zone_names[policy_zone]);
#endif
}

/* If zone is ZONE_MOVABLE but memory is mirrored, it is an overlapped init */
static bool __meminit
overlap_memmap_init(unsigned long zone, unsigned long *pfn)
{
	static struct memblock_region *r;

	if (mirrored_kernelcore && zone == ZONE_MOVABLE) {
		if (!r || *pfn >= memblock_region_memory_end_pfn(r)) {
			for_each_memblock(memory, r) {
				if (*pfn < memblock_region_memory_end_pfn(r))
					break;
			}
		}
		if (*pfn >= memblock_region_memory_base_pfn(r) &&
		    memblock_is_mirror(r)) {
			*pfn = memblock_region_memory_end_pfn(r);
			return true;
		}
	}
	return false;
}

/*
 * Initially all pages are reserved - free ones are freed
 * up by memblock_free_all() once the early boot process is
 * done. Non-atomic initialization, single-pass.
 */
void __meminit memmap_init_zone(unsigned long size, int nid, unsigned long zone/*zone索引号*/,
		unsigned long start_pfn/*zone起始页帧编号*/, enum memmap_context context,
		struct vmem_altmap *altmap)
{
	unsigned long pfn, end_pfn = start_pfn + size;
	struct page *page;

	if (highest_memmap_pfn < end_pfn - 1)
		highest_memmap_pfn = end_pfn - 1;

#ifdef CONFIG_ZONE_DEVICE
	/*
	 * Honor reservation requested by the driver for this ZONE_DEVICE
	 * memory. We limit the total number of pages to initialize to just
	 * those that might contain the memory mapping. We will defer the
	 * ZONE_DEVICE page initialization until after we have released
	 * the hotplug lock.
	 */
	if (zone == ZONE_DEVICE) {
		if (!altmap)
			return;

		if (start_pfn == altmap->base_pfn)
			start_pfn += altmap->reserve;
		end_pfn = altmap->base_pfn + vmem_altmap_offset(altmap);
	}
#endif

	//初始化start_pfn,end_pfn对应的page结构体
	for (pfn = start_pfn; pfn < end_pfn; ) {
		/*
		 * There can be holes in boot-time mem_map[]s handed to this
		 * function.  They do not exist on hotplugged memory.
		 */
		if (context == MEMMAP_EARLY) {
			if (overlap_memmap_init(zone, &pfn))
				continue;
			if (defer_init(nid, pfn, end_pfn))
				break;
		}

		//由页帧号转为页首地址（page对应的内存是直接映射，故这里没有申请之类的操作）
		page = pfn_to_page(pfn);
		__init_single_page(page, pfn, zone, nid);
		if (context == MEMMAP_HOTPLUG)
			__SetPageReserved(page);

		/*
		 * Mark the block movable so that blocks are reserved for
		 * movable at startup. This will force kernel allocations
		 * to reserve their blocks rather than leaking throughout
		 * the address space during boot when many long-lived
		 * kernel allocations are made.
		 *
		 * bitmap is created for zone's valid pfn range. but memmap
		 * can be created for invalid pages (for alignment)
		 * check here not to call set_pageblock_migratetype() against
		 * pfn out of zone.
		 */
		if (!(pfn & (pageblock_nr_pages - 1))) {
			set_pageblock_migratetype(page, MIGRATE_MOVABLE);
			cond_resched();
		}
		pfn++;
	}
}

#ifdef CONFIG_ZONE_DEVICE
void __ref memmap_init_zone_device(struct zone *zone,
				   unsigned long start_pfn,
				   unsigned long nr_pages,
				   struct dev_pagemap *pgmap)
{
	unsigned long pfn, end_pfn = start_pfn + nr_pages;
	struct pglist_data *pgdat = zone->zone_pgdat;
	struct vmem_altmap *altmap = pgmap_altmap(pgmap);
	unsigned long zone_idx = zone_idx(zone);
	unsigned long start = jiffies;
	int nid = pgdat->node_id;

	if (WARN_ON_ONCE(!pgmap || zone_idx(zone) != ZONE_DEVICE))
		return;

	/*
	 * The call to memmap_init_zone should have already taken care
	 * of the pages reserved for the memmap, so we can just jump to
	 * the end of that region and start processing the device pages.
	 */
	if (altmap) {
		start_pfn = altmap->base_pfn + vmem_altmap_offset(altmap);
		nr_pages = end_pfn - start_pfn;
	}

	for (pfn = start_pfn; pfn < end_pfn; pfn++) {
		struct page *page = pfn_to_page(pfn);

		__init_single_page(page, pfn, zone_idx, nid);

		/*
		 * Mark page reserved as it will need to wait for onlining
		 * phase for it to be fully associated with a zone.
		 *
		 * We can use the non-atomic __set_bit operation for setting
		 * the flag as we are still initializing the pages.
		 */
		__SetPageReserved(page);

		/*
		 * ZONE_DEVICE pages union ->lru with a ->pgmap back pointer
		 * and zone_device_data.  It is a bug if a ZONE_DEVICE page is
		 * ever freed or placed on a driver-private list.
		 */
		page->pgmap = pgmap;
		page->zone_device_data = NULL;

		/*
		 * Mark the block movable so that blocks are reserved for
		 * movable at startup. This will force kernel allocations
		 * to reserve their blocks rather than leaking throughout
		 * the address space during boot when many long-lived
		 * kernel allocations are made.
		 *
		 * bitmap is created for zone's valid pfn range. but memmap
		 * can be created for invalid pages (for alignment)
		 * check here not to call set_pageblock_migratetype() against
		 * pfn out of zone.
		 *
		 * Please note that MEMMAP_HOTPLUG path doesn't clear memmap
		 * because this is done early in section_activate()
		 */
		if (!(pfn & (pageblock_nr_pages - 1))) {
			set_pageblock_migratetype(page, MIGRATE_MOVABLE);
			cond_resched();
		}
	}

	pr_info("%s initialised %lu pages in %ums\n", __func__,
		nr_pages, jiffies_to_msecs(jiffies - start));
}

#endif
static void __meminit zone_init_free_lists(struct zone *zone)
{
	unsigned int order, t;
	//针对每种migratetype,order初始化zone的free_list
	for_each_migratetype_order(order, t) {
		INIT_LIST_HEAD(&zone->free_area[order].free_list[t]);
		zone->free_area[order].nr_free = 0;
	}
}

void __meminit __weak memmap_init(unsigned long size/*zone上spanned大小*/, int nid/*zone所属node id*/,
				  unsigned long zone/*zone索引号*/,
				  unsigned long range_start_pfn/*zone开始的页帧号*/)
{
	unsigned long start_pfn, end_pfn;
	unsigned long range_end_pfn = range_start_pfn + size;
	int i;

	for_each_mem_pfn_range(i, nid, &start_pfn, &end_pfn, NULL) {
		start_pfn = clamp(start_pfn, range_start_pfn, range_end_pfn);
		end_pfn = clamp(end_pfn, range_start_pfn, range_end_pfn);

		if (end_pfn > start_pfn) {
			size = end_pfn - start_pfn;
			memmap_init_zone(size, nid, zone, start_pfn,
					 MEMMAP_EARLY, NULL);
		}
	}
}

static int zone_batchsize(struct zone *zone)
{
#ifdef CONFIG_MMU
	int batch;

	/*
	 * The per-cpu-pages pools are set to around 1000th of the
	 * size of the zone.
	 */
	batch = zone_managed_pages(zone) / 1024;
	/* But no more than a meg. */
	if (batch * PAGE_SIZE > 1024 * 1024)
		batch = (1024 * 1024) / PAGE_SIZE;
	batch /= 4;		/* We effectively *= 4 below */
	if (batch < 1)
		batch = 1;

	/*
	 * Clamp the batch to a 2^n - 1 value. Having a power
	 * of 2 value was found to be more likely to have
	 * suboptimal cache aliasing properties in some cases.
	 *
	 * For example if 2 tasks are alternately allocating
	 * batches of pages, one task can end up with a lot
	 * of pages of one half of the possible page colors
	 * and the other with pages of the other colors.
	 */
	batch = rounddown_pow_of_two(batch + batch/2) - 1;

	return batch;

#else
	/* The deferral and batching of frees should be suppressed under NOMMU
	 * conditions.
	 *
	 * The problem is that NOMMU needs to be able to allocate large chunks
	 * of contiguous memory as there's no hardware page translation to
	 * assemble apparent contiguous memory from discontiguous pages.
	 *
	 * Queueing large contiguous runs of pages for batching, however,
	 * causes the pages to actually be freed in smaller chunks.  As there
	 * can be a significant delay between the individual batches being
	 * recycled, this leads to the once large chunks of space being
	 * fragmented and becoming unavailable for high-order allocations.
	 */
	return 0;
#endif
}

/*
 * pcp->high and pcp->batch values are related and dependent on one another:
 * ->batch must never be higher then ->high.
 * The following function updates them in a safe manner without read side
 * locking.
 *
 * Any new users of pcp->batch and pcp->high should ensure they can cope with
 * those fields changing asynchronously (acording the the above rule).
 *
 * mutex_is_locked(&pcp_batch_high_lock) required when calling this function
 * outside of boot time (or some other assurance that no concurrent updaters
 * exist).
 */
static void pageset_update(struct per_cpu_pages *pcp, unsigned long high,
		unsigned long batch)
{
       /* start with a fail safe value for batch */
	pcp->batch = 1;
	smp_wmb();

       /* Update high, then batch, in order */
	pcp->high = high;
	smp_wmb();

	pcp->batch = batch;
}

/* a companion to pageset_set_high() */
static void pageset_set_batch(struct per_cpu_pageset *p, unsigned long batch)
{
	pageset_update(&p->pcp, 6 * batch, max(1UL, 1 * batch));
}

static void pageset_init(struct per_cpu_pageset *p)
{
	struct per_cpu_pages *pcp;
	int migratetype;

	memset(p, 0, sizeof(*p));

	pcp = &p->pcp;
	for (migratetype = 0; migratetype < MIGRATE_PCPTYPES; migratetype++)
		INIT_LIST_HEAD(&pcp->lists[migratetype]);
}

static void setup_pageset(struct per_cpu_pageset *p, unsigned long batch)
{
	pageset_init(p);
	pageset_set_batch(p, batch);
}

/*
 * pageset_set_high() sets the high water mark for hot per_cpu_pagelist
 * to the value high for the pageset p.
 */
static void pageset_set_high(struct per_cpu_pageset *p,
				unsigned long high)
{
	unsigned long batch = max(1UL, high / 4);
	if ((high / 4) > (PAGE_SHIFT * 8))
		batch = PAGE_SHIFT * 8;

	pageset_update(&p->pcp, high, batch);
}

static void pageset_set_high_and_batch(struct zone *zone,
				       struct per_cpu_pageset *pcp)
{
	if (percpu_pagelist_fraction)
		pageset_set_high(pcp,
			(zone_managed_pages(zone) /
				percpu_pagelist_fraction));
	else
		pageset_set_batch(pcp, zone_batchsize(zone));
}

static void __meminit zone_pageset_init(struct zone *zone, int cpu)
{
	struct per_cpu_pageset *pcp = per_cpu_ptr(zone->pageset, cpu);

	pageset_init(pcp);
	pageset_set_high_and_batch(zone, pcp);
}

void __meminit setup_zone_pageset(struct zone *zone)
{
	int cpu;
	zone->pageset = alloc_percpu(struct per_cpu_pageset);
	for_each_possible_cpu(cpu)
		zone_pageset_init(zone, cpu);
}

/*
 * Allocate per cpu pagesets and initialize them.
 * Before this call only boot pagesets were available.
 */
void __init setup_per_cpu_pageset(void)
{
	struct pglist_data *pgdat;
	struct zone *zone;
	int __maybe_unused cpu;

	for_each_populated_zone(zone)
		setup_zone_pageset(zone);

#ifdef CONFIG_NUMA
	/*
	 * Unpopulated zones continue using the boot pagesets.
	 * The numa stats for these pagesets need to be reset.
	 * Otherwise, they will end up skewing the stats of
	 * the nodes these zones are associated with.
	 */
	for_each_possible_cpu(cpu) {
		struct per_cpu_pageset *pcp = &per_cpu(boot_pageset, cpu);
		memset(pcp->vm_numa_stat_diff, 0,
		       sizeof(pcp->vm_numa_stat_diff));
	}
#endif

	for_each_online_pgdat(pgdat)
		pgdat->per_cpu_nodestats =
			alloc_percpu(struct per_cpu_nodestat);
}

static __meminit void zone_pcp_init(struct zone *zone)
{
	/*
	 * per cpu subsystem is not up at this point. The following code
	 * relies on the ability of the linker to provide the
	 * offset of a (static) per cpu variable into the per cpu area.
	 */
	zone->pageset = &boot_pageset;

	if (populated_zone(zone))
		printk(KERN_DEBUG "  %s zone: %lu pages, LIFO batch:%u\n",
			zone->name, zone->present_pages,
					 zone_batchsize(zone));
}

//初始化zone中各order area的free list
void __meminit init_currently_empty_zone(struct zone *zone,
					unsigned long zone_start_pfn,
					unsigned long size)
{
	struct pglist_data *pgdat = zone->zone_pgdat;
	int zone_idx = zone_idx(zone) + 1;

	//zone索引号已大于pgdat记录的，故更新pgdat
	if (zone_idx > pgdat->nr_zones)
		pgdat->nr_zones = zone_idx;

	//zone开始的页帧编号
	zone->zone_start_pfn = zone_start_pfn;

	mminit_dprintk(MMINIT_TRACE, "memmap_init",
			"Initialising map node %d zone %lu pfns %lu -> %lu\n",
			pgdat->node_id,
			(unsigned long)zone_idx(zone),
			zone_start_pfn, (zone_start_pfn + size));

	//初始化zone中各order area的free_list
	zone_init_free_lists(zone);
	zone->initialized = 1;
}

/**
 * get_pfn_range_for_nid - Return the start and end page frames for a node
 * @nid: The nid to return the range for. If MAX_NUMNODES, the min and max PFN are returned.
 * @start_pfn: Passed by reference. On return, it will have the node start_pfn.
 * @end_pfn: Passed by reference. On return, it will have the node end_pfn.
 *
 * It returns the start and end page frame of a node based on information
 * provided by memblock_set_node(). If called for a node
 * with no available memory, a warning is printed and the start and end
 * PFNs will be 0.
 */
void __init get_pfn_range_for_nid(unsigned int nid,
			unsigned long *start_pfn, unsigned long *end_pfn)
{
	unsigned long this_start_pfn, this_end_pfn;
	int i;

	*start_pfn = -1UL;
	*end_pfn = 0;

	for_each_mem_pfn_range(i, nid, &this_start_pfn, &this_end_pfn, NULL) {
		*start_pfn = min(*start_pfn, this_start_pfn);
		*end_pfn = max(*end_pfn, this_end_pfn);
	}

	if (*start_pfn == -1UL)
		*start_pfn = 0;
}

/*
 * This finds a zone that can be used for ZONE_MOVABLE pages. The
 * assumption is made that zones within a node are ordered in monotonic
 * increasing memory addresses so that the "highest" populated zone is used
 */
static void __init find_usable_zone_for_movable(void)
{
	int zone_index;
	for (zone_index = MAX_NR_ZONES - 1; zone_index >= 0; zone_index--) {
		if (zone_index == ZONE_MOVABLE)
			continue;

		if (arch_zone_highest_possible_pfn[zone_index] >
				arch_zone_lowest_possible_pfn[zone_index])
			break;
	}

	VM_BUG_ON(zone_index == -1);
	movable_zone = zone_index;
}

/*
 * The zone ranges provided by the architecture do not include ZONE_MOVABLE
 * because it is sized independent of architecture. Unlike the other zones,
 * the starting point for ZONE_MOVABLE is not fixed. It may be different
 * in each node depending on the size of each node and how evenly kernelcore
 * is distributed. This helper function adjusts the zone ranges
 * provided by the architecture for a given node by using the end of the
 * highest usable zone for ZONE_MOVABLE. This preserves the assumption that
 * zones within a node are in order of monotonic increases memory addresses
 */
static void __init adjust_zone_range_for_zone_movable(int nid,
					unsigned long zone_type,
					unsigned long node_start_pfn,
					unsigned long node_end_pfn,
					unsigned long *zone_start_pfn,
					unsigned long *zone_end_pfn)
{
	/* Only adjust if ZONE_MOVABLE is on this node */
	if (zone_movable_pfn[nid]) {
		/* Size ZONE_MOVABLE */
		if (zone_type == ZONE_MOVABLE) {
			*zone_start_pfn = zone_movable_pfn[nid];
			*zone_end_pfn = min(node_end_pfn,
				arch_zone_highest_possible_pfn[movable_zone]);

		/* Adjust for ZONE_MOVABLE starting within this range */
		} else if (!mirrored_kernelcore &&
			*zone_start_pfn < zone_movable_pfn[nid] &&
			*zone_end_pfn > zone_movable_pfn[nid]) {
			*zone_end_pfn = zone_movable_pfn[nid];

		/* Check if this whole range is within ZONE_MOVABLE */
		} else if (*zone_start_pfn >= zone_movable_pfn[nid])
			*zone_start_pfn = *zone_end_pfn;
	}
}

/*
 * Return the number of pages a zone spans in a node, including holes
 * present_pages = zone_spanned_pages_in_node() - zone_absent_pages_in_node()
 */
static unsigned long __init zone_spanned_pages_in_node(int nid,
					unsigned long zone_type,
					unsigned long node_start_pfn,
					unsigned long node_end_pfn,
					unsigned long *zone_start_pfn,
					unsigned long *zone_end_pfn)
{
	unsigned long zone_low = arch_zone_lowest_possible_pfn[zone_type];
	unsigned long zone_high = arch_zone_highest_possible_pfn[zone_type];
	/* When hotadd a new node from cpu_up(), the node should be empty */
	if (!node_start_pfn && !node_end_pfn)
		return 0;

	/* Get the start and end of the zone */
	*zone_start_pfn = clamp(node_start_pfn, zone_low, zone_high);
	*zone_end_pfn = clamp(node_end_pfn, zone_low, zone_high);
	adjust_zone_range_for_zone_movable(nid, zone_type,
				node_start_pfn, node_end_pfn,
				zone_start_pfn, zone_end_pfn);

	/* Check that this node has pages within the zone's required range */
	if (*zone_end_pfn < node_start_pfn || *zone_start_pfn > node_end_pfn)
		return 0;

	/* Move the zone boundaries inside the node if necessary */
	*zone_end_pfn = min(*zone_end_pfn, node_end_pfn);
	*zone_start_pfn = max(*zone_start_pfn, node_start_pfn);

	/* Return the spanned pages */
	return *zone_end_pfn - *zone_start_pfn;
}

/*
 * Return the number of holes in a range on a node. If nid is MAX_NUMNODES,
 * then all holes in the requested range will be accounted for.
 */
unsigned long __init __absent_pages_in_range(int nid,
				unsigned long range_start_pfn,
				unsigned long range_end_pfn)
{
	unsigned long nr_absent = range_end_pfn - range_start_pfn;
	unsigned long start_pfn, end_pfn;
	int i;

	for_each_mem_pfn_range(i, nid, &start_pfn, &end_pfn, NULL) {
		start_pfn = clamp(start_pfn, range_start_pfn, range_end_pfn);
		end_pfn = clamp(end_pfn, range_start_pfn, range_end_pfn);
		nr_absent -= end_pfn - start_pfn;
	}
	return nr_absent;
}

/**
 * absent_pages_in_range - Return number of page frames in holes within a range
 * @start_pfn: The start PFN to start searching for holes
 * @end_pfn: The end PFN to stop searching for holes
 *
 * Return: the number of pages frames in memory holes within a range.
 */
unsigned long __init absent_pages_in_range(unsigned long start_pfn,
							unsigned long end_pfn)
{
	return __absent_pages_in_range(MAX_NUMNODES, start_pfn, end_pfn);
}

/* Return the number of page frames in holes in a zone on a node */
static unsigned long __init zone_absent_pages_in_node(int nid,
					unsigned long zone_type,
					unsigned long node_start_pfn,
					unsigned long node_end_pfn)
{
	unsigned long zone_low = arch_zone_lowest_possible_pfn[zone_type];
	unsigned long zone_high = arch_zone_highest_possible_pfn[zone_type];
	unsigned long zone_start_pfn, zone_end_pfn;
	unsigned long nr_absent;

	/* When hotadd a new node from cpu_up(), the node should be empty */
	if (!node_start_pfn && !node_end_pfn)
		return 0;

	zone_start_pfn = clamp(node_start_pfn, zone_low, zone_high);
	zone_end_pfn = clamp(node_end_pfn, zone_low, zone_high);

	adjust_zone_range_for_zone_movable(nid, zone_type,
			node_start_pfn, node_end_pfn,
			&zone_start_pfn, &zone_end_pfn);
	nr_absent = __absent_pages_in_range(nid, zone_start_pfn, zone_end_pfn);

	/*
	 * ZONE_MOVABLE handling.
	 * Treat pages to be ZONE_MOVABLE in ZONE_NORMAL as absent pages
	 * and vice versa.
	 */
	if (mirrored_kernelcore && zone_movable_pfn[nid]) {
		unsigned long start_pfn, end_pfn;
		struct memblock_region *r;

		for_each_memblock(memory, r) {
			start_pfn = clamp(memblock_region_memory_base_pfn(r),
					  zone_start_pfn, zone_end_pfn);
			end_pfn = clamp(memblock_region_memory_end_pfn(r),
					zone_start_pfn, zone_end_pfn);

			if (zone_type == ZONE_MOVABLE &&
			    memblock_is_mirror(r))
				nr_absent += end_pfn - start_pfn;

			if (zone_type == ZONE_NORMAL &&
			    !memblock_is_mirror(r))
				nr_absent += end_pfn - start_pfn;
		}
	}

	return nr_absent;
}

static void __init calculate_node_totalpages(struct pglist_data *pgdat,
						unsigned long node_start_pfn,
						unsigned long node_end_pfn)
{
	unsigned long realtotalpages = 0, totalpages = 0;
	enum zone_type i;

	for (i = 0; i < MAX_NR_ZONES; i++) {
		struct zone *zone = pgdat->node_zones + i;
		unsigned long zone_start_pfn, zone_end_pfn;
		unsigned long spanned, absent;
		unsigned long size, real_size;

		spanned = zone_spanned_pages_in_node(pgdat->node_id, i,
						     node_start_pfn,
						     node_end_pfn,
						     &zone_start_pfn,
						     &zone_end_pfn);
		absent = zone_absent_pages_in_node(pgdat->node_id, i,
						   node_start_pfn,
						   node_end_pfn);

		size = spanned;
		real_size = size - absent;

		if (size)
			zone->zone_start_pfn = zone_start_pfn;
		else
			zone->zone_start_pfn = 0;
		zone->spanned_pages = size;
		zone->present_pages = real_size;

		totalpages += size;
		realtotalpages += real_size;
	}

	pgdat->node_spanned_pages = totalpages;
	pgdat->node_present_pages = realtotalpages;
	printk(KERN_DEBUG "On node %d totalpages: %lu\n", pgdat->node_id,
							realtotalpages);
}

#ifndef CONFIG_SPARSEMEM
/*
 * Calculate the size of the zone->blockflags rounded to an unsigned long
 * Start by making sure zonesize is a multiple of pageblock_order by rounding
 * up. Then use 1 NR_PAGEBLOCK_BITS worth of bits per pageblock, finally
 * round what is now in bits to nearest long in bits, then return it in
 * bytes.
 */
static unsigned long __init usemap_size(unsigned long zone_start_pfn, unsigned long zonesize)
{
	unsigned long usemapsize;

	zonesize += zone_start_pfn & (pageblock_nr_pages-1);
	usemapsize = roundup(zonesize, pageblock_nr_pages);
	usemapsize = usemapsize >> pageblock_order;
	usemapsize *= NR_PAGEBLOCK_BITS;
	usemapsize = roundup(usemapsize, 8 * sizeof(unsigned long));

	return usemapsize / 8;
}

static void __ref setup_usemap(struct pglist_data *pgdat,
				struct zone *zone,
				unsigned long zone_start_pfn,
				unsigned long zonesize)
{
	unsigned long usemapsize = usemap_size(zone_start_pfn, zonesize);
	zone->pageblock_flags = NULL;
	if (usemapsize) {
		zone->pageblock_flags =
			memblock_alloc_node(usemapsize, SMP_CACHE_BYTES,
					    pgdat->node_id);
		if (!zone->pageblock_flags)
			panic("Failed to allocate %ld bytes for zone %s pageblock flags on node %d\n",
			      usemapsize, zone->name, pgdat->node_id);
	}
}
#else
static inline void setup_usemap(struct pglist_data *pgdat, struct zone *zone,
				unsigned long zone_start_pfn, unsigned long zonesize) {}
#endif /* CONFIG_SPARSEMEM */

#ifdef CONFIG_HUGETLB_PAGE_SIZE_VARIABLE

/* Initialise the number of pages represented by NR_PAGEBLOCK_BITS */
void __init set_pageblock_order(void)
{
	unsigned int order;

	/* Check that pageblock_nr_pages has not already been setup */
	if (pageblock_order)
		return;

	if (HPAGE_SHIFT > PAGE_SHIFT)
		order = HUGETLB_PAGE_ORDER;
	else
		order = MAX_ORDER - 1;

	/*
	 * Assume the largest contiguous order of interest is a huge page.
	 * This value may be variable depending on boot parameters on IA64 and
	 * powerpc.
	 */
	pageblock_order = order;
}
#else /* CONFIG_HUGETLB_PAGE_SIZE_VARIABLE */

/*
 * When CONFIG_HUGETLB_PAGE_SIZE_VARIABLE is not set, set_pageblock_order()
 * is unused as pageblock_order is set at compile-time. See
 * include/linux/pageblock-flags.h for the values of pageblock_order based on
 * the kernel config
 */
void __init set_pageblock_order(void)
{
}

#endif /* CONFIG_HUGETLB_PAGE_SIZE_VARIABLE */

//计算我们描述这些内存页信息（用page结构体）需要占用多少个内存页
static unsigned long __init calc_memmap_size(unsigned long spanned_pages,
						unsigned long present_pages)
{
	unsigned long pages = spanned_pages;

	/*
	 * Provide a more accurate estimation if there are holes within
	 * the zone and SPARSEMEM is in use. If there are holes within the
	 * zone, each populated memory region may cost us one or two extra
	 * memmap pages due to alignment because memmap pages for each
	 * populated regions may not be naturally aligned on page boundary.
	 * So the (present_pages >> 4) heuristic is a tradeoff for that.
	 */
	if (spanned_pages > present_pages + (present_pages >> 4) &&
	    IS_ENABLED(CONFIG_SPARSEMEM))
		pages = present_pages;

	//有pages个页，每个页需要使用一个struct page来描述它，计算这个描述所需占用的内存页数目
	return PAGE_ALIGN(pages * sizeof(struct page)) >> PAGE_SHIFT;
}

#ifdef CONFIG_TRANSPARENT_HUGEPAGE
static void pgdat_init_split_queue(struct pglist_data *pgdat)
{
	struct deferred_split *ds_queue = &pgdat->deferred_split_queue;

	spin_lock_init(&ds_queue->split_queue_lock);
	INIT_LIST_HEAD(&ds_queue->split_queue);
	ds_queue->split_queue_len = 0;
}
#else
static void pgdat_init_split_queue(struct pglist_data *pgdat) {}
#endif

#ifdef CONFIG_COMPACTION
static void pgdat_init_kcompactd(struct pglist_data *pgdat)
{
	init_waitqueue_head(&pgdat->kcompactd_wait);
}
#else
static void pgdat_init_kcompactd(struct pglist_data *pgdat) {}
#endif

static void __meminit pgdat_init_internals(struct pglist_data *pgdat)
{
	pgdat_resize_init(pgdat);

	pgdat_init_split_queue(pgdat);
	pgdat_init_kcompactd(pgdat);

	init_waitqueue_head(&pgdat->kswapd_wait);
	init_waitqueue_head(&pgdat->pfmemalloc_wait);

	pgdat_page_ext_init(pgdat);
	spin_lock_init(&pgdat->lru_lock);
	lruvec_init(&pgdat->__lruvec);
}

static void __meminit zone_init_internals(struct zone *zone, enum zone_type idx, int nid,
							unsigned long remaining_pages)
{
    //指出本zone受管理页数
	atomic_long_set(&zone->managed_pages, remaining_pages);
	zone_set_nid(zone, nid);
	zone->name = zone_names[idx];
	zone->zone_pgdat = NODE_DATA(nid);
	spin_lock_init(&zone->lock);
	zone_seqlock_init(zone);
	zone_pcp_init(zone);
}

/*
 * Set up the zone data structures
 * - init pgdat internals
 * - init all zones belonging to this node
 *
 * NOTE: this function is only called during memory hotplug
 */
#ifdef CONFIG_MEMORY_HOTPLUG
void __ref free_area_init_core_hotplug(int nid)
{
	enum zone_type z;
	pg_data_t *pgdat = NODE_DATA(nid);

	pgdat_init_internals(pgdat);
	for (z = 0; z < MAX_NR_ZONES; z++)
		zone_init_internals(&pgdat->node_zones[z], z, nid, 0);
}
#endif

/*
 * Set up the zone data structures:
 *   - mark all pages reserved
 *   - mark all memory queues empty
 *   - clear the memory bitmaps
 *
 * NOTE: pgdat should get zeroed by caller.
 * NOTE: this function is only called during early init.
 */
static void __init free_area_init_core(struct pglist_data *pgdat)
{
	enum zone_type j;
	int nid = pgdat->node_id;

	pgdat_init_internals(pgdat);
	pgdat->per_cpu_nodestats = &boot_nodestats;

	for (j = 0; j < MAX_NR_ZONES; j++) {
	    //取pgdat中的指定索引的zone
		struct zone *zone = pgdat->node_zones + j;
		unsigned long size, freesize, memmap_pages;
		unsigned long zone_start_pfn = zone->zone_start_pfn;

		size = zone->spanned_pages;
		freesize = zone->present_pages;

		/*
		 * Adjust freesize so that it accounts for how much memory
		 * is used by this zone for memmap. This affects the watermark
		 * and per-cpu initialisations
		 */
		//获得此zone需要memmap pages所占用的页数
		memmap_pages = calc_memmap_size(size, freesize);
		if (!is_highmem_idx(j)) {
			if (freesize >= memmap_pages) {
			    //可使用的内存比需要pages占用的内存大，通过减少可使用的内存，预留memap_pages内存
				freesize -= memmap_pages;
				if (memmap_pages)
					printk(KERN_DEBUG
					       "  %s zone: %lu pages used for memmap\n",
					       zone_names[j], memmap_pages);
			} else
			    //这种情况下内存过小，不能使用
				pr_warn("  %s zone: %lu pages exceeds freesize %lu\n",
					zone_names[j], memmap_pages, freesize);
		}

		/* Account for reserved pages */
		//针对dma zone,减去为dma预留一部分内存
		if (j == 0 && freesize > dma_reserve) {
			freesize -= dma_reserve;
			printk(KERN_DEBUG "  %s zone: %lu pages reserved\n",
					zone_names[0], dma_reserve);
		}

		//增加kernel可使用的页数
		if (!is_highmem_idx(j))
			nr_kernel_pages += freesize;
		/* Charge for highmem memmap if there are enough kernel pages */
		else if (nr_kernel_pages > memmap_pages * 2)
			nr_kernel_pages -= memmap_pages;
		nr_all_pages += freesize;

		/*
		 * Set an approximate value for lowmem here, it will be adjusted
		 * when the bootmem allocator frees pages into the buddy system.
		 * And all highmem pages will be managed by the buddy system.
		 */
		//初始化zone锁，可管理页数等信息
		zone_init_internals(zone, j, nid, freesize);

		if (!size)
			continue;

		set_pageblock_order();
		setup_usemap(pgdat, zone, zone_start_pfn, size);
		init_currently_empty_zone(zone, zone_start_pfn, size);
		//初始化zone中地址对应的page结构体
		memmap_init(size, nid, j, zone_start_pfn);
	}
}

#ifdef CONFIG_FLAT_NODE_MEM_MAP
static void __ref alloc_node_mem_map(struct pglist_data *pgdat)
{
	unsigned long __maybe_unused start = 0;
	unsigned long __maybe_unused offset = 0;

	/* Skip empty nodes */
	if (!pgdat->node_spanned_pages)
		return;

	start = pgdat->node_start_pfn & ~(MAX_ORDER_NR_PAGES - 1);
	offset = pgdat->node_start_pfn - start;
	/* ia64 gets its own node_mem_map, before this, without bootmem */
	if (!pgdat->node_mem_map) {
		unsigned long size, end;
		struct page *map;

		/*
		 * The zone's endpoints aren't required to be MAX_ORDER
		 * aligned but the node_mem_map endpoints must be in order
		 * for the buddy allocator to function correctly.
		 */
		end = pgdat_end_pfn(pgdat);
		end = ALIGN(end, MAX_ORDER_NR_PAGES);
		size =  (end - start) * sizeof(struct page);
		map = memblock_alloc_node(size, SMP_CACHE_BYTES,
					  pgdat->node_id);
		if (!map)
			panic("Failed to allocate %ld bytes for node %d memory map\n",
			      size, pgdat->node_id);
		pgdat->node_mem_map = map + offset;
	}
	pr_debug("%s: node %d, pgdat %08lx, node_mem_map %08lx\n",
				__func__, pgdat->node_id, (unsigned long)pgdat,
				(unsigned long)pgdat->node_mem_map);
#ifndef CONFIG_NEED_MULTIPLE_NODES
	/*
	 * With no DISCONTIG, the global mem_map is just set as node 0's
	 */
	if (pgdat == NODE_DATA(0)) {
		mem_map = NODE_DATA(0)->node_mem_map;
		if (page_to_pfn(mem_map) != pgdat->node_start_pfn)
			mem_map -= offset;
	}
#endif
}
#else
static void __ref alloc_node_mem_map(struct pglist_data *pgdat) { }
#endif /* CONFIG_FLAT_NODE_MEM_MAP */

#ifdef CONFIG_DEFERRED_STRUCT_PAGE_INIT
static inline void pgdat_set_deferred_range(pg_data_t *pgdat)
{
	pgdat->first_deferred_pfn = ULONG_MAX;
}
#else
static inline void pgdat_set_deferred_range(pg_data_t *pgdat) {}
#endif

static void __init free_area_init_node(int nid)
{
    //对指定node对应的pgdata
	pg_data_t *pgdat = NODE_DATA(nid);
	unsigned long start_pfn = 0;
	unsigned long end_pfn = 0;

	/* pg_data_t should be reset to zero when it's allocated */
	WARN_ON(pgdat->nr_zones || pgdat->kswapd_highest_zoneidx);

	get_pfn_range_for_nid(nid, &start_pfn, &end_pfn);

	pgdat->node_id = nid;
	pgdat->node_start_pfn = start_pfn;
	pgdat->per_cpu_nodestats = NULL;

	pr_info("Initmem setup node %d [mem %#018Lx-%#018Lx]\n", nid,
		(u64)start_pfn << PAGE_SHIFT,
		end_pfn ? ((u64)end_pfn << PAGE_SHIFT) - 1 : 0);
	calculate_node_totalpages(pgdat, start_pfn, end_pfn);

	alloc_node_mem_map(pgdat);
	pgdat_set_deferred_range(pgdat);

	free_area_init_core(pgdat);
}

void __init free_area_init_memoryless_node(int nid)
{
	free_area_init_node(nid);
}

#if !defined(CONFIG_FLAT_NODE_MEM_MAP)
/*
 * Initialize all valid struct pages in the range [spfn, epfn) and mark them
 * PageReserved(). Return the number of struct pages that were initialized.
 */
static u64 __init init_unavailable_range(unsigned long spfn, unsigned long epfn)
{
	unsigned long pfn;
	u64 pgcnt = 0;

	for (pfn = spfn; pfn < epfn; pfn++) {
		if (!pfn_valid(ALIGN_DOWN(pfn, pageblock_nr_pages))) {
			pfn = ALIGN_DOWN(pfn, pageblock_nr_pages)
				+ pageblock_nr_pages - 1;
			continue;
		}
		/*
		 * Use a fake node/zone (0) for now. Some of these pages
		 * (in memblock.reserved but not in memblock.memory) will
		 * get re-initialized via reserve_bootmem_region() later.
		 */
		__init_single_page(pfn_to_page(pfn), pfn, 0, 0);
		__SetPageReserved(pfn_to_page(pfn));
		pgcnt++;
	}

	return pgcnt;
}

/*
 * Only struct pages that are backed by physical memory are zeroed and
 * initialized by going through __init_single_page(). But, there are some
 * struct pages which are reserved in memblock allocator and their fields
 * may be accessed (for example page_to_pfn() on some configuration accesses
 * flags). We must explicitly initialize those struct pages.
 *
 * This function also addresses a similar issue where struct pages are left
 * uninitialized because the physical address range is not covered by
 * memblock.memory or memblock.reserved. That could happen when memblock
 * layout is manually configured via memmap=, or when the highest physical
 * address (max_pfn) does not end on a section boundary.
 */
static void __init init_unavailable_mem(void)
{
	phys_addr_t start, end;
	u64 i, pgcnt;
	phys_addr_t next = 0;

	/*
	 * Loop through unavailable ranges not covered by memblock.memory.
	 */
	pgcnt = 0;
	for_each_mem_range(i, &memblock.memory, NULL,
			NUMA_NO_NODE, MEMBLOCK_NONE, &start, &end, NULL) {
		if (next < start)
			pgcnt += init_unavailable_range(PFN_DOWN(next),
							PFN_UP(start));
		next = end;
	}

	/*
	 * Early sections always have a fully populated memmap for the whole
	 * section - see pfn_valid(). If the last section has holes at the
	 * end and that section is marked "online", the memmap will be
	 * considered initialized. Make sure that memmap has a well defined
	 * state.
	 */
	pgcnt += init_unavailable_range(PFN_DOWN(next),
					round_up(max_pfn, PAGES_PER_SECTION));

	/*
	 * Struct pages that do not have backing memory. This could be because
	 * firmware is using some of this memory, or for some other reasons.
	 */
	if (pgcnt)
		pr_info("Zeroed struct page in unavailable ranges: %lld pages", pgcnt);
}
#else
static inline void __init init_unavailable_mem(void)
{
}
#endif /* !CONFIG_FLAT_NODE_MEM_MAP */

#if MAX_NUMNODES > 1
/*
 * Figure out the number of possible node ids.
 */
void __init setup_nr_node_ids(void)
{
	unsigned int highest;

	highest = find_last_bit(node_possible_map.bits, MAX_NUMNODES);
	nr_node_ids = highest + 1;
}
#endif

/**
 * node_map_pfn_alignment - determine the maximum internode alignment
 *
 * This function should be called after node map is populated and sorted.
 * It calculates the maximum power of two alignment which can distinguish
 * all the nodes.
 *
 * For example, if all nodes are 1GiB and aligned to 1GiB, the return value
 * would indicate 1GiB alignment with (1 << (30 - PAGE_SHIFT)).  If the
 * nodes are shifted by 256MiB, 256MiB.  Note that if only the last node is
 * shifted, 1GiB is enough and this function will indicate so.
 *
 * This is used to test whether pfn -> nid mapping of the chosen memory
 * model has fine enough granularity to avoid incorrect mapping for the
 * populated node map.
 *
 * Return: the determined alignment in pfn's.  0 if there is no alignment
 * requirement (single node).
 */
unsigned long __init node_map_pfn_alignment(void)
{
	unsigned long accl_mask = 0, last_end = 0;
	unsigned long start, end, mask;
	int last_nid = NUMA_NO_NODE;
	int i, nid;

	for_each_mem_pfn_range(i, MAX_NUMNODES, &start, &end, &nid) {
		if (!start || last_nid < 0 || last_nid == nid) {
			last_nid = nid;
			last_end = end;
			continue;
		}

		/*
		 * Start with a mask granular enough to pin-point to the
		 * start pfn and tick off bits one-by-one until it becomes
		 * too coarse to separate the current node from the last.
		 */
		mask = ~((1 << __ffs(start)) - 1);
		while (mask && last_end <= (start & (mask << 1)))
			mask <<= 1;

		/* accumulate all internode masks */
		accl_mask |= mask;
	}

	/* convert mask to number of pages */
	return ~accl_mask + 1;
}

/**
 * find_min_pfn_with_active_regions - Find the minimum PFN registered
 *
 * Return: the minimum PFN based on information provided via
 * memblock_set_node().
 */
unsigned long __init find_min_pfn_with_active_regions(void)
{
	return PHYS_PFN(memblock_start_of_DRAM());
}

/*
 * early_calculate_totalpages()
 * Sum pages in active regions for movable zone.
 * Populate N_MEMORY for calculating usable_nodes.
 */
static unsigned long __init early_calculate_totalpages(void)
{
	unsigned long totalpages = 0;
	unsigned long start_pfn, end_pfn;
	int i, nid;

	for_each_mem_pfn_range(i, MAX_NUMNODES, &start_pfn, &end_pfn, &nid) {
		unsigned long pages = end_pfn - start_pfn;

		totalpages += pages;
		if (pages)
			node_set_state(nid, N_MEMORY);
	}
	return totalpages;
}

/*
 * Find the PFN the Movable zone begins in each node. Kernel memory
 * is spread evenly between nodes as long as the nodes have enough
 * memory. When they don't, some nodes will have more kernelcore than
 * others
 */
static void __init find_zone_movable_pfns_for_nodes(void)
{
	int i, nid;
	unsigned long usable_startpfn;
	unsigned long kernelcore_node, kernelcore_remaining;
	/* save the state before borrow the nodemask */
	nodemask_t saved_node_state = node_states[N_MEMORY];
	unsigned long totalpages = early_calculate_totalpages();
	int usable_nodes = nodes_weight(node_states[N_MEMORY]);
	struct memblock_region *r;

	/* Need to find movable_zone earlier when movable_node is specified. */
	find_usable_zone_for_movable();

	/*
	 * If movable_node is specified, ignore kernelcore and movablecore
	 * options.
	 */
	if (movable_node_is_enabled()) {
		for_each_memblock(memory, r) {
			if (!memblock_is_hotpluggable(r))
				continue;

			nid = memblock_get_region_node(r);

			usable_startpfn = PFN_DOWN(r->base);
			zone_movable_pfn[nid] = zone_movable_pfn[nid] ?
				min(usable_startpfn, zone_movable_pfn[nid]) :
				usable_startpfn;
		}

		goto out2;
	}

	/*
	 * If kernelcore=mirror is specified, ignore movablecore option
	 */
	if (mirrored_kernelcore) {
		bool mem_below_4gb_not_mirrored = false;

		for_each_memblock(memory, r) {
			if (memblock_is_mirror(r))
				continue;

			nid = memblock_get_region_node(r);

			usable_startpfn = memblock_region_memory_base_pfn(r);

			if (usable_startpfn < 0x100000) {
				mem_below_4gb_not_mirrored = true;
				continue;
			}

			zone_movable_pfn[nid] = zone_movable_pfn[nid] ?
				min(usable_startpfn, zone_movable_pfn[nid]) :
				usable_startpfn;
		}

		if (mem_below_4gb_not_mirrored)
			pr_warn("This configuration results in unmirrored kernel memory.\n");

		goto out2;
	}

	/*
	 * If kernelcore=nn% or movablecore=nn% was specified, calculate the
	 * amount of necessary memory.
	 */
	if (required_kernelcore_percent)
		required_kernelcore = (totalpages * 100 * required_kernelcore_percent) /
				       10000UL;
	if (required_movablecore_percent)
		required_movablecore = (totalpages * 100 * required_movablecore_percent) /
					10000UL;

	/*
	 * If movablecore= was specified, calculate what size of
	 * kernelcore that corresponds so that memory usable for
	 * any allocation type is evenly spread. If both kernelcore
	 * and movablecore are specified, then the value of kernelcore
	 * will be used for required_kernelcore if it's greater than
	 * what movablecore would have allowed.
	 */
	if (required_movablecore) {
		unsigned long corepages;

		/*
		 * Round-up so that ZONE_MOVABLE is at least as large as what
		 * was requested by the user
		 */
		required_movablecore =
			roundup(required_movablecore, MAX_ORDER_NR_PAGES);
		required_movablecore = min(totalpages, required_movablecore);
		corepages = totalpages - required_movablecore;

		required_kernelcore = max(required_kernelcore, corepages);
	}

	/*
	 * If kernelcore was not specified or kernelcore size is larger
	 * than totalpages, there is no ZONE_MOVABLE.
	 */
	if (!required_kernelcore || required_kernelcore >= totalpages)
		goto out;

	/* usable_startpfn is the lowest possible pfn ZONE_MOVABLE can be at */
	usable_startpfn = arch_zone_lowest_possible_pfn[movable_zone];

restart:
	/* Spread kernelcore memory as evenly as possible throughout nodes */
	kernelcore_node = required_kernelcore / usable_nodes;
	for_each_node_state(nid, N_MEMORY) {
		unsigned long start_pfn, end_pfn;

		/*
		 * Recalculate kernelcore_node if the division per node
		 * now exceeds what is necessary to satisfy the requested
		 * amount of memory for the kernel
		 */
		if (required_kernelcore < kernelcore_node)
			kernelcore_node = required_kernelcore / usable_nodes;

		/*
		 * As the map is walked, we track how much memory is usable
		 * by the kernel using kernelcore_remaining. When it is
		 * 0, the rest of the node is usable by ZONE_MOVABLE
		 */
		kernelcore_remaining = kernelcore_node;

		/* Go through each range of PFNs within this node */
		for_each_mem_pfn_range(i, nid, &start_pfn, &end_pfn, NULL) {
			unsigned long size_pages;

			start_pfn = max(start_pfn, zone_movable_pfn[nid]);
			if (start_pfn >= end_pfn)
				continue;

			/* Account for what is only usable for kernelcore */
			if (start_pfn < usable_startpfn) {
				unsigned long kernel_pages;
				kernel_pages = min(end_pfn, usable_startpfn)
								- start_pfn;

				kernelcore_remaining -= min(kernel_pages,
							kernelcore_remaining);
				required_kernelcore -= min(kernel_pages,
							required_kernelcore);

				/* Continue if range is now fully accounted */
				if (end_pfn <= usable_startpfn) {

					/*
					 * Push zone_movable_pfn to the end so
					 * that if we have to rebalance
					 * kernelcore across nodes, we will
					 * not double account here
					 */
					zone_movable_pfn[nid] = end_pfn;
					continue;
				}
				start_pfn = usable_startpfn;
			}

			/*
			 * The usable PFN range for ZONE_MOVABLE is from
			 * start_pfn->end_pfn. Calculate size_pages as the
			 * number of pages used as kernelcore
			 */
			size_pages = end_pfn - start_pfn;
			if (size_pages > kernelcore_remaining)
				size_pages = kernelcore_remaining;
			zone_movable_pfn[nid] = start_pfn + size_pages;

			/*
			 * Some kernelcore has been met, update counts and
			 * break if the kernelcore for this node has been
			 * satisfied
			 */
			required_kernelcore -= min(required_kernelcore,
								size_pages);
			kernelcore_remaining -= size_pages;
			if (!kernelcore_remaining)
				break;
		}
	}

	/*
	 * If there is still required_kernelcore, we do another pass with one
	 * less node in the count. This will push zone_movable_pfn[nid] further
	 * along on the nodes that still have memory until kernelcore is
	 * satisfied
	 */
	usable_nodes--;
	if (usable_nodes && required_kernelcore > usable_nodes)
		goto restart;

out2:
	/* Align start of ZONE_MOVABLE on all nids to MAX_ORDER_NR_PAGES */
	for (nid = 0; nid < MAX_NUMNODES; nid++)
		zone_movable_pfn[nid] =
			roundup(zone_movable_pfn[nid], MAX_ORDER_NR_PAGES);

out:
	/* restore the node_state */
	node_states[N_MEMORY] = saved_node_state;
}

/* Any regular or high memory on that node ? */
static void check_for_memory(pg_data_t *pgdat, int nid)
{
	enum zone_type zone_type;

	for (zone_type = 0; zone_type <= ZONE_MOVABLE - 1; zone_type++) {
		struct zone *zone = &pgdat->node_zones[zone_type];
		if (populated_zone(zone)) {
			if (IS_ENABLED(CONFIG_HIGHMEM))
				node_set_state(nid, N_HIGH_MEMORY);
			if (zone_type <= ZONE_NORMAL)
				node_set_state(nid, N_NORMAL_MEMORY);
			break;
		}
	}
}

/*
 * Some architecturs, e.g. ARC may have ZONE_HIGHMEM below ZONE_NORMAL. For
 * such cases we allow max_zone_pfn sorted in the descending order
 */
bool __weak arch_has_descending_max_zone_pfns(void)
{
	return false;
}

/**
 * free_area_init - Initialise all pg_data_t and zone data
 * @max_zone_pfn: an array of max PFNs for each zone
 *
 * This will call free_area_init_node() for each active node in the system.
 * Using the page ranges provided by memblock_set_node(), the size of each
 * zone in each node and their holes is calculated. If the maximum PFN
 * between two adjacent zones match, it is assumed that the zone is empty.
 * For example, if arch_max_dma_pfn == arch_max_dma32_pfn, it is assumed
 * that arch_max_dma32_pfn has no pages. It is also assumed that a zone
 * starts where the previous one ended. For example, ZONE_DMA32 starts
 * at arch_max_dma_pfn.
 */
void __init free_area_init(unsigned long *max_zone_pfn)
{
	unsigned long start_pfn, end_pfn;
	int i, nid, zone;
	bool descending;

	/* Record where the zone boundaries are */
	memset(arch_zone_lowest_possible_pfn, 0,
				sizeof(arch_zone_lowest_possible_pfn));
	memset(arch_zone_highest_possible_pfn, 0,
				sizeof(arch_zone_highest_possible_pfn));

	start_pfn = find_min_pfn_with_active_regions();
	descending = arch_has_descending_max_zone_pfns();

	for (i = 0; i < MAX_NR_ZONES; i++) {
		if (descending)
			zone = MAX_NR_ZONES - i - 1;
		else
			zone = i;

		if (zone == ZONE_MOVABLE)
			continue;

		end_pfn = max(max_zone_pfn[zone], start_pfn);
		arch_zone_lowest_possible_pfn[zone] = start_pfn;
		arch_zone_highest_possible_pfn[zone] = end_pfn;

		start_pfn = end_pfn;
	}

	/* Find the PFNs that ZONE_MOVABLE begins at in each node */
	memset(zone_movable_pfn, 0, sizeof(zone_movable_pfn));
	find_zone_movable_pfns_for_nodes();

	/* Print out the zone ranges */
	pr_info("Zone ranges:\n");
	for (i = 0; i < MAX_NR_ZONES; i++) {
		if (i == ZONE_MOVABLE)
			continue;
		pr_info("  %-8s ", zone_names[i]);
		if (arch_zone_lowest_possible_pfn[i] ==
				arch_zone_highest_possible_pfn[i])
			pr_cont("empty\n");
		else
			pr_cont("[mem %#018Lx-%#018Lx]\n",
				(u64)arch_zone_lowest_possible_pfn[i]
					<< PAGE_SHIFT,
				((u64)arch_zone_highest_possible_pfn[i]
					<< PAGE_SHIFT) - 1);
	}

	/* Print out the PFNs ZONE_MOVABLE begins at in each node */
	pr_info("Movable zone start for each node\n");
	for (i = 0; i < MAX_NUMNODES; i++) {
		if (zone_movable_pfn[i])
			pr_info("  Node %d: %#018Lx\n", i,
			       (u64)zone_movable_pfn[i] << PAGE_SHIFT);
	}

	/*
	 * Print out the early node map, and initialize the
	 * subsection-map relative to active online memory ranges to
	 * enable future "sub-section" extensions of the memory map.
	 */
	pr_info("Early memory node ranges\n");
	for_each_mem_pfn_range(i, MAX_NUMNODES, &start_pfn, &end_pfn, &nid) {
		pr_info("  node %3d: [mem %#018Lx-%#018Lx]\n", nid,
			(u64)start_pfn << PAGE_SHIFT,
			((u64)end_pfn << PAGE_SHIFT) - 1);
		subsection_map_init(start_pfn, end_pfn - start_pfn);
	}

	/* Initialise every node */
	mminit_verify_pageflags_layout();
	setup_nr_node_ids();
	init_unavailable_mem();
	for_each_online_node(nid) {
		pg_data_t *pgdat = NODE_DATA(nid);
		free_area_init_node(nid);

		/* Any memory on that node */
		if (pgdat->node_present_pages)
			node_set_state(nid, N_MEMORY);
		check_for_memory(pgdat, nid);
	}
}

static int __init cmdline_parse_core(char *p, unsigned long *core,
				     unsigned long *percent)
{
	unsigned long long coremem;
	char *endptr;

	if (!p)
		return -EINVAL;

	/* Value may be a percentage of total memory, otherwise bytes */
	coremem = simple_strtoull(p, &endptr, 0);
	if (*endptr == '%') {
		/* Paranoid check for percent values greater than 100 */
		WARN_ON(coremem > 100);

		*percent = coremem;
	} else {
		coremem = memparse(p, &p);
		/* Paranoid check that UL is enough for the coremem value */
		WARN_ON((coremem >> PAGE_SHIFT) > ULONG_MAX);

		*core = coremem >> PAGE_SHIFT;
		*percent = 0UL;
	}
	return 0;
}

/*
 * kernelcore=size sets the amount of memory for use for allocations that
 * cannot be reclaimed or migrated.
 */
static int __init cmdline_parse_kernelcore(char *p)
{
	/* parse kernelcore=mirror */
	if (parse_option_str(p, "mirror")) {
		mirrored_kernelcore = true;
		return 0;
	}

	return cmdline_parse_core(p, &required_kernelcore,
				  &required_kernelcore_percent);
}

/*
 * movablecore=size sets the amount of memory for use for allocations that
 * can be reclaimed or migrated.
 */
static int __init cmdline_parse_movablecore(char *p)
{
	return cmdline_parse_core(p, &required_movablecore,
				  &required_movablecore_percent);
}

early_param("kernelcore", cmdline_parse_kernelcore);
early_param("movablecore", cmdline_parse_movablecore);

void adjust_managed_page_count(struct page *page, long count)
{
	atomic_long_add(count, &page_zone(page)->managed_pages);
	totalram_pages_add(count);
#ifdef CONFIG_HIGHMEM
	if (PageHighMem(page))
		totalhigh_pages_add(count);
#endif
}
EXPORT_SYMBOL(adjust_managed_page_count);

unsigned long free_reserved_area(void *start, void *end, int poison, const char *s)
{
	void *pos;
	unsigned long pages = 0;

	start = (void *)PAGE_ALIGN((unsigned long)start);
	end = (void *)((unsigned long)end & PAGE_MASK);
	for (pos = start; pos < end; pos += PAGE_SIZE, pages++) {
		struct page *page = virt_to_page(pos);
		void *direct_map_addr;

		/*
		 * 'direct_map_addr' might be different from 'pos'
		 * because some architectures' virt_to_page()
		 * work with aliases.  Getting the direct map
		 * address ensures that we get a _writeable_
		 * alias for the memset().
		 */
		direct_map_addr = page_address(page);
		if ((unsigned int)poison <= 0xFF)
			memset(direct_map_addr, poison, PAGE_SIZE);

		free_reserved_page(page);
	}

	if (pages && s)
		pr_info("Freeing %s memory: %ldK\n",
			s, pages << (PAGE_SHIFT - 10));

	return pages;
}

#ifdef	CONFIG_HIGHMEM
void free_highmem_page(struct page *page)
{
	__free_reserved_page(page);
	totalram_pages_inc();
	atomic_long_inc(&page_zone(page)->managed_pages);
	totalhigh_pages_inc();
}
#endif


void __init mem_init_print_info(const char *str)
{
	unsigned long physpages, codesize, datasize, rosize, bss_size;
	unsigned long init_code_size, init_data_size;

	physpages = get_num_physpages();
	codesize = _etext - _stext;
	datasize = _edata - _sdata;
	rosize = __end_rodata - __start_rodata;
	bss_size = __bss_stop - __bss_start;
	init_data_size = __init_end - __init_begin;
	init_code_size = _einittext - _sinittext;

	/*
	 * Detect special cases and adjust section sizes accordingly:
	 * 1) .init.* may be embedded into .data sections
	 * 2) .init.text.* may be out of [__init_begin, __init_end],
	 *    please refer to arch/tile/kernel/vmlinux.lds.S.
	 * 3) .rodata.* may be embedded into .text or .data sections.
	 */
#define adj_init_size(start, end, size, pos, adj) \
	do { \
		if (start <= pos && pos < end && size > adj) \
			size -= adj; \
	} while (0)

	adj_init_size(__init_begin, __init_end, init_data_size,
		     _sinittext, init_code_size);
	adj_init_size(_stext, _etext, codesize, _sinittext, init_code_size);
	adj_init_size(_sdata, _edata, datasize, __init_begin, init_data_size);
	adj_init_size(_stext, _etext, codesize, __start_rodata, rosize);
	adj_init_size(_sdata, _edata, datasize, __start_rodata, rosize);

#undef	adj_init_size

	pr_info("Memory: %luK/%luK available (%luK kernel code, %luK rwdata, %luK rodata, %luK init, %luK bss, %luK reserved, %luK cma-reserved"
#ifdef	CONFIG_HIGHMEM
		", %luK highmem"
#endif
		"%s%s)\n",
		nr_free_pages() << (PAGE_SHIFT - 10),
		physpages << (PAGE_SHIFT - 10),
		codesize >> 10, datasize >> 10, rosize >> 10,
		(init_data_size + init_code_size) >> 10, bss_size >> 10,
		(physpages - totalram_pages() - totalcma_pages) << (PAGE_SHIFT - 10),
		totalcma_pages << (PAGE_SHIFT - 10),
#ifdef	CONFIG_HIGHMEM
		totalhigh_pages() << (PAGE_SHIFT - 10),
#endif
		str ? ", " : "", str ? str : "");
}

/**
 * set_dma_reserve - set the specified number of pages reserved in the first zone
 * @new_dma_reserve: The number of pages to mark reserved
 *
 * The per-cpu batchsize and zone watermarks are determined by managed_pages.
 * In the DMA zone, a significant percentage may be consumed by kernel image
 * and other unfreeable allocations which can skew the watermarks badly. This
 * function may optionally be used to account for unfreeable pages in the
 * first zone (e.g., ZONE_DMA). The effect will be lower watermarks and
 * smaller per-cpu batchsize.
 */
void __init set_dma_reserve(unsigned long new_dma_reserve)
{
	dma_reserve = new_dma_reserve;
}

static int page_alloc_cpu_dead(unsigned int cpu)
{

	lru_add_drain_cpu(cpu);
	drain_pages(cpu);

	/*
	 * Spill the event counters of the dead processor
	 * into the current processors event counters.
	 * This artificially elevates the count of the current
	 * processor.
	 */
	vm_events_fold_cpu(cpu);

	/*
	 * Zero the differential counters of the dead processor
	 * so that the vm statistics are consistent.
	 *
	 * This is only okay since the processor is dead and cannot
	 * race with what we are doing.
	 */
	cpu_vm_stats_fold(cpu);
	return 0;
}

#ifdef CONFIG_NUMA
int hashdist = HASHDIST_DEFAULT;

static int __init set_hashdist(char *str)
{
	if (!str)
		return 0;
	hashdist = simple_strtoul(str, &str, 0);
	return 1;
}
__setup("hashdist=", set_hashdist);
#endif

void __init page_alloc_init(void)
{
	int ret;

#ifdef CONFIG_NUMA
	if (num_node_state(N_MEMORY) == 1)
		hashdist = 0;
#endif

	ret = cpuhp_setup_state_nocalls(CPUHP_PAGE_ALLOC_DEAD,
					"mm/page_alloc:dead", NULL,
					page_alloc_cpu_dead);
	WARN_ON(ret < 0);
}

/*
 * calculate_totalreserve_pages - called when sysctl_lowmem_reserve_ratio
 *	or min_free_kbytes changes.
 */
static void calculate_totalreserve_pages(void)
{
	struct pglist_data *pgdat;
	unsigned long reserve_pages = 0;
	enum zone_type i, j;

	for_each_online_pgdat(pgdat) {

		pgdat->totalreserve_pages = 0;

		for (i = 0; i < MAX_NR_ZONES; i++) {
			struct zone *zone = pgdat->node_zones + i;
			long max = 0;
			unsigned long managed_pages = zone_managed_pages(zone);

			/* Find valid and maximum lowmem_reserve in the zone */
			for (j = i; j < MAX_NR_ZONES; j++) {
				if (zone->lowmem_reserve[j] > max)
					max = zone->lowmem_reserve[j];
			}

			/* we treat the high watermark as reserved pages. */
			max += high_wmark_pages(zone);

			if (max > managed_pages)
				max = managed_pages;

			pgdat->totalreserve_pages += max;

			reserve_pages += max;
		}
	}
	totalreserve_pages = reserve_pages;
}

/*
 * setup_per_zone_lowmem_reserve - called whenever
 *	sysctl_lowmem_reserve_ratio changes.  Ensures that each zone
 *	has a correct pages reserved value, so an adequate number of
 *	pages are left in the zone after a successful __alloc_pages().
 */
static void setup_per_zone_lowmem_reserve(void)
{
	struct pglist_data *pgdat;
	enum zone_type j, idx;

	for_each_online_pgdat(pgdat) {
		for (j = 0; j < MAX_NR_ZONES; j++) {
			struct zone *zone = pgdat->node_zones + j;
			unsigned long managed_pages = zone_managed_pages(zone);

			zone->lowmem_reserve[j] = 0;

			idx = j;
			while (idx) {
				struct zone *lower_zone;

				idx--;
				lower_zone = pgdat->node_zones + idx;

				if (!sysctl_lowmem_reserve_ratio[idx] ||
				    !zone_managed_pages(lower_zone)) {
					lower_zone->lowmem_reserve[j] = 0;
					continue;
				} else {
					lower_zone->lowmem_reserve[j] =
						managed_pages / sysctl_lowmem_reserve_ratio[idx];
				}
				managed_pages += zone_managed_pages(lower_zone);
			}
		}
	}

	/* update totalreserve_pages */
	calculate_totalreserve_pages();
}

static void __setup_per_zone_wmarks(void)
{
	unsigned long pages_min = min_free_kbytes >> (PAGE_SHIFT - 10);
	unsigned long lowmem_pages = 0;
	struct zone *zone;
	unsigned long flags;

	/* Calculate total number of !ZONE_HIGHMEM pages */
	for_each_zone(zone) {
		if (!is_highmem(zone))
			lowmem_pages += zone_managed_pages(zone);
	}

	for_each_zone(zone) {
		u64 tmp;

		spin_lock_irqsave(&zone->lock, flags);
		tmp = (u64)pages_min * zone_managed_pages(zone);
		do_div(tmp, lowmem_pages);
		if (is_highmem(zone)) {
			/*
			 * __GFP_HIGH and PF_MEMALLOC allocations usually don't
			 * need highmem pages, so cap pages_min to a small
			 * value here.
			 *
			 * The WMARK_HIGH-WMARK_LOW and (WMARK_LOW-WMARK_MIN)
			 * deltas control async page reclaim, and so should
			 * not be capped for highmem.
			 */
			unsigned long min_pages;

			min_pages = zone_managed_pages(zone) / 1024;
			min_pages = clamp(min_pages, SWAP_CLUSTER_MAX, 128UL);
			zone->_watermark[WMARK_MIN] = min_pages;
		} else {
			/*
			 * If it's a lowmem zone, reserve a number of pages
			 * proportionate to the zone's size.
			 */
			zone->_watermark[WMARK_MIN] = tmp;
		}

		/*
		 * Set the kswapd watermarks distance according to the
		 * scale factor in proportion to available memory, but
		 * ensure a minimum size on small systems.
		 */
		tmp = max_t(u64, tmp >> 2,
			    mult_frac(zone_managed_pages(zone),
				      watermark_scale_factor, 10000));

		zone->watermark_boost = 0;
		zone->_watermark[WMARK_LOW]  = min_wmark_pages(zone) + tmp;
		zone->_watermark[WMARK_HIGH] = min_wmark_pages(zone) + tmp * 2;

		spin_unlock_irqrestore(&zone->lock, flags);
	}

	/* update totalreserve_pages */
	calculate_totalreserve_pages();
}

/**
 * setup_per_zone_wmarks - called when min_free_kbytes changes
 * or when memory is hot-{added|removed}
 *
 * Ensures that the watermark[min,low,high] values for each zone are set
 * correctly with respect to min_free_kbytes.
 */
void setup_per_zone_wmarks(void)
{
	static DEFINE_SPINLOCK(lock);

	spin_lock(&lock);
	__setup_per_zone_wmarks();
	spin_unlock(&lock);
}

/*
 * Initialise min_free_kbytes.
 *
 * For small machines we want it small (128k min).  For large machines
 * we want it large (256MB max).  But it is not linear, because network
 * bandwidth does not increase linearly with machine size.  We use
 *
 *	min_free_kbytes = 4 * sqrt(lowmem_kbytes), for better accuracy:
 *	min_free_kbytes = sqrt(lowmem_kbytes * 16)
 *
 * which yields
 *
 * 16MB:	512k
 * 32MB:	724k
 * 64MB:	1024k
 * 128MB:	1448k
 * 256MB:	2048k
 * 512MB:	2896k
 * 1024MB:	4096k
 * 2048MB:	5792k
 * 4096MB:	8192k
 * 8192MB:	11584k
 * 16384MB:	16384k
 */
int __meminit init_per_zone_wmark_min(void)
{
	unsigned long lowmem_kbytes;
	int new_min_free_kbytes;

	lowmem_kbytes = nr_free_buffer_pages() * (PAGE_SIZE >> 10);
	new_min_free_kbytes = int_sqrt(lowmem_kbytes * 16);

	if (new_min_free_kbytes > user_min_free_kbytes) {
		min_free_kbytes = new_min_free_kbytes;
		if (min_free_kbytes < 128)
			min_free_kbytes = 128;
		if (min_free_kbytes > 262144)
			min_free_kbytes = 262144;
	} else {
		pr_warn("min_free_kbytes is not updated to %d because user defined value %d is preferred\n",
				new_min_free_kbytes, user_min_free_kbytes);
	}
	setup_per_zone_wmarks();
	refresh_zone_stat_thresholds();
	setup_per_zone_lowmem_reserve();

#ifdef CONFIG_NUMA
	setup_min_unmapped_ratio();
	setup_min_slab_ratio();
#endif

	return 0;
}
core_initcall(init_per_zone_wmark_min)

/*
 * min_free_kbytes_sysctl_handler - just a wrapper around proc_dointvec() so
 *	that we can call two helper functions whenever min_free_kbytes
 *	changes.
 */
int min_free_kbytes_sysctl_handler(struct ctl_table *table, int write,
		void *buffer, size_t *length, loff_t *ppos)
{
	int rc;

	rc = proc_dointvec_minmax(table, write, buffer, length, ppos);
	if (rc)
		return rc;

	if (write) {
		user_min_free_kbytes = min_free_kbytes;
		setup_per_zone_wmarks();
	}
	return 0;
}

int watermark_scale_factor_sysctl_handler(struct ctl_table *table, int write,
		void *buffer, size_t *length, loff_t *ppos)
{
	int rc;

	rc = proc_dointvec_minmax(table, write, buffer, length, ppos);
	if (rc)
		return rc;

	if (write)
		setup_per_zone_wmarks();

	return 0;
}

#ifdef CONFIG_NUMA
static void setup_min_unmapped_ratio(void)
{
	pg_data_t *pgdat;
	struct zone *zone;

	for_each_online_pgdat(pgdat)
		pgdat->min_unmapped_pages = 0;

	for_each_zone(zone)
		zone->zone_pgdat->min_unmapped_pages += (zone_managed_pages(zone) *
						         sysctl_min_unmapped_ratio) / 100;
}


int sysctl_min_unmapped_ratio_sysctl_handler(struct ctl_table *table, int write,
		void *buffer, size_t *length, loff_t *ppos)
{
	int rc;

	rc = proc_dointvec_minmax(table, write, buffer, length, ppos);
	if (rc)
		return rc;

	setup_min_unmapped_ratio();

	return 0;
}

static void setup_min_slab_ratio(void)
{
	pg_data_t *pgdat;
	struct zone *zone;

	for_each_online_pgdat(pgdat)
		pgdat->min_slab_pages = 0;

	for_each_zone(zone)
		zone->zone_pgdat->min_slab_pages += (zone_managed_pages(zone) *
						     sysctl_min_slab_ratio) / 100;
}

int sysctl_min_slab_ratio_sysctl_handler(struct ctl_table *table, int write,
		void *buffer, size_t *length, loff_t *ppos)
{
	int rc;

	rc = proc_dointvec_minmax(table, write, buffer, length, ppos);
	if (rc)
		return rc;

	setup_min_slab_ratio();

	return 0;
}
#endif

/*
 * lowmem_reserve_ratio_sysctl_handler - just a wrapper around
 *	proc_dointvec() so that we can call setup_per_zone_lowmem_reserve()
 *	whenever sysctl_lowmem_reserve_ratio changes.
 *
 * The reserve ratio obviously has absolutely no relation with the
 * minimum watermarks. The lowmem reserve ratio can only make sense
 * if in function of the boot time zone sizes.
 */
int lowmem_reserve_ratio_sysctl_handler(struct ctl_table *table, int write,
		void *buffer, size_t *length, loff_t *ppos)
{
	int i;

	proc_dointvec_minmax(table, write, buffer, length, ppos);

	for (i = 0; i < MAX_NR_ZONES; i++) {
		if (sysctl_lowmem_reserve_ratio[i] < 1)
			sysctl_lowmem_reserve_ratio[i] = 0;
	}

	setup_per_zone_lowmem_reserve();
	return 0;
}

static void __zone_pcp_update(struct zone *zone)
{
	unsigned int cpu;

	for_each_possible_cpu(cpu)
		pageset_set_high_and_batch(zone,
				per_cpu_ptr(zone->pageset, cpu));
}

/*
 * percpu_pagelist_fraction - changes the pcp->high for each zone on each
 * cpu.  It is the fraction of total pages in each zone that a hot per cpu
 * pagelist can have before it gets flushed back to buddy allocator.
 */
int percpu_pagelist_fraction_sysctl_handler(struct ctl_table *table, int write,
		void *buffer, size_t *length, loff_t *ppos)
{
	struct zone *zone;
	int old_percpu_pagelist_fraction;
	int ret;

	mutex_lock(&pcp_batch_high_lock);
	old_percpu_pagelist_fraction = percpu_pagelist_fraction;

	ret = proc_dointvec_minmax(table, write, buffer, length, ppos);
	if (!write || ret < 0)
		goto out;

	/* Sanity checking to avoid pcp imbalance */
	if (percpu_pagelist_fraction &&
	    percpu_pagelist_fraction < MIN_PERCPU_PAGELIST_FRACTION) {
		percpu_pagelist_fraction = old_percpu_pagelist_fraction;
		ret = -EINVAL;
		goto out;
	}

	/* No change? */
	if (percpu_pagelist_fraction == old_percpu_pagelist_fraction)
		goto out;

	for_each_populated_zone(zone)
		__zone_pcp_update(zone);
out:
	mutex_unlock(&pcp_batch_high_lock);
	return ret;
}

#ifndef __HAVE_ARCH_RESERVED_KERNEL_PAGES
/*
 * Returns the number of pages that arch has reserved but
 * is not known to alloc_large_system_hash().
 */
static unsigned long __init arch_reserved_kernel_pages(void)
{
	return 0;
}
#endif

/*
 * Adaptive scale is meant to reduce sizes of hash tables on large memory
 * machines. As memory size is increased the scale is also increased but at
 * slower pace.  Starting from ADAPT_SCALE_BASE (64G), every time memory
 * quadruples the scale is increased by one, which means the size of hash table
 * only doubles, instead of quadrupling as well.
 * Because 32-bit systems cannot have large physical memory, where this scaling
 * makes sense, it is disabled on such platforms.
 */
#if __BITS_PER_LONG > 32
#define ADAPT_SCALE_BASE	(64ul << 30)
#define ADAPT_SCALE_SHIFT	2
#define ADAPT_SCALE_NPAGES	(ADAPT_SCALE_BASE >> PAGE_SHIFT)
#endif

/*
 * allocate a large system hash table from bootmem
 * - it is assumed that the hash table must contain an exact power-of-2
 *   quantity of entries
 * - limit is the number of hash buckets, not the total allocation size
 */
void *__init alloc_large_system_hash(const char *tablename,
				     unsigned long bucketsize,
				     unsigned long numentries,
				     int scale,
				     int flags,
				     unsigned int *_hash_shift,
				     unsigned int *_hash_mask,
				     unsigned long low_limit,
				     unsigned long high_limit)
{
	unsigned long long max = high_limit;
	unsigned long log2qty, size;
	void *table = NULL;
	gfp_t gfp_flags;
	bool virt;

	/* allow the kernel cmdline to have a say */
	if (!numentries) {
		/* round applicable memory size up to nearest megabyte */
		numentries = nr_kernel_pages;
		numentries -= arch_reserved_kernel_pages();

		/* It isn't necessary when PAGE_SIZE >= 1MB */
		if (PAGE_SHIFT < 20)
			numentries = round_up(numentries, (1<<20)/PAGE_SIZE);

#if __BITS_PER_LONG > 32
		if (!high_limit) {
			unsigned long adapt;

			for (adapt = ADAPT_SCALE_NPAGES; adapt < numentries;
			     adapt <<= ADAPT_SCALE_SHIFT)
				scale++;
		}
#endif

		/* limit to 1 bucket per 2^scale bytes of low memory */
		if (scale > PAGE_SHIFT)
			numentries >>= (scale - PAGE_SHIFT);
		else
			numentries <<= (PAGE_SHIFT - scale);

		/* Make sure we've got at least a 0-order allocation.. */
		if (unlikely(flags & HASH_SMALL)) {
			/* Makes no sense without HASH_EARLY */
			WARN_ON(!(flags & HASH_EARLY));
			if (!(numentries >> *_hash_shift)) {
				numentries = 1UL << *_hash_shift;
				BUG_ON(!numentries);
			}
		} else if (unlikely((numentries * bucketsize) < PAGE_SIZE))
			numentries = PAGE_SIZE / bucketsize;
	}
	numentries = roundup_pow_of_two(numentries);

	/* limit allocation size to 1/16 total memory by default */
	if (max == 0) {
		max = ((unsigned long long)nr_all_pages << PAGE_SHIFT) >> 4;
		do_div(max, bucketsize);
	}
	max = min(max, 0x80000000ULL);

	if (numentries < low_limit)
		numentries = low_limit;
	if (numentries > max)
		numentries = max;

	log2qty = ilog2(numentries);

	gfp_flags = (flags & HASH_ZERO) ? GFP_ATOMIC | __GFP_ZERO : GFP_ATOMIC;
	do {
		virt = false;
		size = bucketsize << log2qty;
		if (flags & HASH_EARLY) {
			if (flags & HASH_ZERO)
				table = memblock_alloc(size, SMP_CACHE_BYTES);
			else
				table = memblock_alloc_raw(size,
							   SMP_CACHE_BYTES);
		} else if (get_order(size) >= MAX_ORDER || hashdist) {
			table = __vmalloc(size, gfp_flags);
			virt = true;
		} else {
			/*
			 * If bucketsize is not a power-of-two, we may free
			 * some pages at the end of hash table which
			 * alloc_pages_exact() automatically does
			 */
			table = alloc_pages_exact(size, gfp_flags);
			kmemleak_alloc(table, size, 1, gfp_flags);
		}
	} while (!table && size > PAGE_SIZE && --log2qty);

	if (!table)
		panic("Failed to allocate %s hash table\n", tablename);

	pr_info("%s hash table entries: %ld (order: %d, %lu bytes, %s)\n",
		tablename, 1UL << log2qty, ilog2(size) - PAGE_SHIFT, size,
		virt ? "vmalloc" : "linear");

	if (_hash_shift)
		*_hash_shift = log2qty;
	if (_hash_mask)
		*_hash_mask = (1 << log2qty) - 1;

	return table;
}

/*
 * This function checks whether pageblock includes unmovable pages or not.
 *
 * PageLRU check without isolation or lru_lock could race so that
 * MIGRATE_MOVABLE block might include unmovable pages. And __PageMovable
 * check without lock_page also may miss some movable non-lru pages at
 * race condition. So you can't expect this function should be exact.
 *
 * Returns a page without holding a reference. If the caller wants to
 * dereference that page (e.g., dumping), it has to make sure that that it
 * cannot get removed (e.g., via memory unplug) concurrently.
 *
 */
struct page *has_unmovable_pages(struct zone *zone, struct page *page,
				 int migratetype, int flags)
{
	unsigned long iter = 0;
	unsigned long pfn = page_to_pfn(page);

	/*
	 * TODO we could make this much more efficient by not checking every
	 * page in the range if we know all of them are in MOVABLE_ZONE and
	 * that the movable zone guarantees that pages are migratable but
	 * the later is not the case right now unfortunatelly. E.g. movablecore
	 * can still lead to having bootmem allocations in zone_movable.
	 */

	if (is_migrate_cma_page(page)) {
		/*
		 * CMA allocations (alloc_contig_range) really need to mark
		 * isolate CMA pageblocks even when they are not movable in fact
		 * so consider them movable here.
		 */
		if (is_migrate_cma(migratetype))
			return NULL;

		return page;
	}

	for (; iter < pageblock_nr_pages; iter++) {
		if (!pfn_valid_within(pfn + iter))
			continue;

		page = pfn_to_page(pfn + iter);

		if (PageReserved(page))
			return page;

		/*
		 * If the zone is movable and we have ruled out all reserved
		 * pages then it should be reasonably safe to assume the rest
		 * is movable.
		 */
		if (zone_idx(zone) == ZONE_MOVABLE)
			continue;

		/*
		 * Hugepages are not in LRU lists, but they're movable.
		 * THPs are on the LRU, but need to be counted as #small pages.
		 * We need not scan over tail pages because we don't
		 * handle each tail page individually in migration.
		 */
		if (PageHuge(page) || PageTransCompound(page)) {
			struct page *head = compound_head(page);
			unsigned int skip_pages;

			if (PageHuge(page)) {
				if (!hugepage_migration_supported(page_hstate(head)))
					return page;
			} else if (!PageLRU(head) && !__PageMovable(head)) {
				return page;
			}

			skip_pages = compound_nr(head) - (page - head);
			iter += skip_pages - 1;
			continue;
		}

		/*
		 * We can't use page_count without pin a page
		 * because another CPU can free compound page.
		 * This check already skips compound tails of THP
		 * because their page->_refcount is zero at all time.
		 */
		if (!page_ref_count(page)) {
			if (PageBuddy(page))
				iter += (1 << page_order(page)) - 1;
			continue;
		}

		/*
		 * The HWPoisoned page may be not in buddy system, and
		 * page_count() is not 0.
		 */
		if ((flags & MEMORY_OFFLINE) && PageHWPoison(page))
			continue;

		/*
		 * We treat all PageOffline() pages as movable when offlining
		 * to give drivers a chance to decrement their reference count
		 * in MEM_GOING_OFFLINE in order to indicate that these pages
		 * can be offlined as there are no direct references anymore.
		 * For actually unmovable PageOffline() where the driver does
		 * not support this, we will fail later when trying to actually
		 * move these pages that still have a reference count > 0.
		 * (false negatives in this function only)
		 */
		if ((flags & MEMORY_OFFLINE) && PageOffline(page))
			continue;

		if (__PageMovable(page) || PageLRU(page))
			continue;

		/*
		 * If there are RECLAIMABLE pages, we need to check
		 * it.  But now, memory offline itself doesn't call
		 * shrink_node_slabs() and it still to be fixed.
		 */
		/*
		 * If the page is not RAM, page_count()should be 0.
		 * we don't need more check. This is an _used_ not-movable page.
		 *
		 * The problematic thing here is PG_reserved pages. PG_reserved
		 * is set to both of a memory hole page and a _used_ kernel
		 * page at boot.
		 */
		return page;
	}
	return NULL;
}

#ifdef CONFIG_CONTIG_ALLOC
static unsigned long pfn_max_align_down(unsigned long pfn)
{
	return pfn & ~(max_t(unsigned long, MAX_ORDER_NR_PAGES,
			     pageblock_nr_pages) - 1);
}

static unsigned long pfn_max_align_up(unsigned long pfn)
{
	return ALIGN(pfn, max_t(unsigned long, MAX_ORDER_NR_PAGES,
				pageblock_nr_pages));
}

/* [start, end) must belong to a single zone. */
static int __alloc_contig_migrate_range(struct compact_control *cc,
					unsigned long start, unsigned long end)
{
	/* This function is based on compact_zone() from compaction.c. */
	unsigned int nr_reclaimed;
	unsigned long pfn = start;
	unsigned int tries = 0;
	int ret = 0;

	migrate_prep();

	while (pfn < end || !list_empty(&cc->migratepages)) {
		if (fatal_signal_pending(current)) {
			ret = -EINTR;
			break;
		}

		if (list_empty(&cc->migratepages)) {
			cc->nr_migratepages = 0;
			pfn = isolate_migratepages_range(cc, pfn, end);
			if (!pfn) {
				ret = -EINTR;
				break;
			}
			tries = 0;
		} else if (++tries == 5) {
			ret = ret < 0 ? ret : -EBUSY;
			break;
		}

		nr_reclaimed = reclaim_clean_pages_from_list(cc->zone,
							&cc->migratepages);
		cc->nr_migratepages -= nr_reclaimed;

		ret = migrate_pages(&cc->migratepages, alloc_migrate_target,
				    NULL, 0, cc->mode, MR_CONTIG_RANGE);
	}
	if (ret < 0) {
		putback_movable_pages(&cc->migratepages);
		return ret;
	}
	return 0;
}

/**
 * alloc_contig_range() -- tries to allocate given range of pages
 * @start:	start PFN to allocate
 * @end:	one-past-the-last PFN to allocate
 * @migratetype:	migratetype of the underlaying pageblocks (either
 *			#MIGRATE_MOVABLE or #MIGRATE_CMA).  All pageblocks
 *			in range must have the same migratetype and it must
 *			be either of the two.
 * @gfp_mask:	GFP mask to use during compaction
 *
 * The PFN range does not have to be pageblock or MAX_ORDER_NR_PAGES
 * aligned.  The PFN range must belong to a single zone.
 *
 * The first thing this routine does is attempt to MIGRATE_ISOLATE all
 * pageblocks in the range.  Once isolated, the pageblocks should not
 * be modified by others.
 *
 * Return: zero on success or negative error code.  On success all
 * pages which PFN is in [start, end) are allocated for the caller and
 * need to be freed with free_contig_range().
 */
int alloc_contig_range(unsigned long start, unsigned long end,
		       unsigned migratetype, gfp_t gfp_mask)
{
	unsigned long outer_start, outer_end;
	unsigned int order;
	int ret = 0;

	struct compact_control cc = {
		.nr_migratepages = 0,
		.order = -1,
		.zone = page_zone(pfn_to_page(start)),
		.mode = MIGRATE_SYNC,
		.ignore_skip_hint = true,
		.no_set_skip_hint = true,
		.gfp_mask = current_gfp_context(gfp_mask),
		.alloc_contig = true,
	};
	INIT_LIST_HEAD(&cc.migratepages);

	/*
	 * What we do here is we mark all pageblocks in range as
	 * MIGRATE_ISOLATE.  Because pageblock and max order pages may
	 * have different sizes, and due to the way page allocator
	 * work, we align the range to biggest of the two pages so
	 * that page allocator won't try to merge buddies from
	 * different pageblocks and change MIGRATE_ISOLATE to some
	 * other migration type.
	 *
	 * Once the pageblocks are marked as MIGRATE_ISOLATE, we
	 * migrate the pages from an unaligned range (ie. pages that
	 * we are interested in).  This will put all the pages in
	 * range back to page allocator as MIGRATE_ISOLATE.
	 *
	 * When this is done, we take the pages in range from page
	 * allocator removing them from the buddy system.  This way
	 * page allocator will never consider using them.
	 *
	 * This lets us mark the pageblocks back as
	 * MIGRATE_CMA/MIGRATE_MOVABLE so that free pages in the
	 * aligned range but not in the unaligned, original range are
	 * put back to page allocator so that buddy can use them.
	 */

	ret = start_isolate_page_range(pfn_max_align_down(start),
				       pfn_max_align_up(end), migratetype, 0);
	if (ret < 0)
		return ret;

	/*
	 * In case of -EBUSY, we'd like to know which page causes problem.
	 * So, just fall through. test_pages_isolated() has a tracepoint
	 * which will report the busy page.
	 *
	 * It is possible that busy pages could become available before
	 * the call to test_pages_isolated, and the range will actually be
	 * allocated.  So, if we fall through be sure to clear ret so that
	 * -EBUSY is not accidentally used or returned to caller.
	 */
	ret = __alloc_contig_migrate_range(&cc, start, end);
	if (ret && ret != -EBUSY)
		goto done;
	ret =0;

	/*
	 * Pages from [start, end) are within a MAX_ORDER_NR_PAGES
	 * aligned blocks that are marked as MIGRATE_ISOLATE.  What's
	 * more, all pages in [start, end) are free in page allocator.
	 * What we are going to do is to allocate all pages from
	 * [start, end) (that is remove them from page allocator).
	 *
	 * The only problem is that pages at the beginning and at the
	 * end of interesting range may be not aligned with pages that
	 * page allocator holds, ie. they can be part of higher order
	 * pages.  Because of this, we reserve the bigger range and
	 * once this is done free the pages we are not interested in.
	 *
	 * We don't have to hold zone->lock here because the pages are
	 * isolated thus they won't get removed from buddy.
	 */

	lru_add_drain_all();

	order = 0;
	outer_start = start;
	while (!PageBuddy(pfn_to_page(outer_start))) {
		if (++order >= MAX_ORDER) {
			outer_start = start;
			break;
		}
		outer_start &= ~0UL << order;
	}

	if (outer_start != start) {
		order = page_order(pfn_to_page(outer_start));

		/*
		 * outer_start page could be small order buddy page and
		 * it doesn't include start page. Adjust outer_start
		 * in this case to report failed page properly
		 * on tracepoint in test_pages_isolated()
		 */
		if (outer_start + (1UL << order) <= start)
			outer_start = start;
	}

	/* Make sure the range is really isolated. */
	if (test_pages_isolated(outer_start, end, 0)) {
		pr_info_ratelimited("%s: [%lx, %lx) PFNs busy\n",
			__func__, outer_start, end);
		ret = -EBUSY;
		goto done;
	}

	/* Grab isolated pages from freelists. */
	outer_end = isolate_freepages_range(&cc, outer_start, end);
	if (!outer_end) {
		ret = -EBUSY;
		goto done;
	}

	/* Free head and tail (if any) */
	if (start != outer_start)
		free_contig_range(outer_start, start - outer_start);
	if (end != outer_end)
		free_contig_range(end, outer_end - end);

done:
	undo_isolate_page_range(pfn_max_align_down(start),
				pfn_max_align_up(end), migratetype);
	return ret;
}
EXPORT_SYMBOL(alloc_contig_range);

static int __alloc_contig_pages(unsigned long start_pfn,
				unsigned long nr_pages, gfp_t gfp_mask)
{
	unsigned long end_pfn = start_pfn + nr_pages;

	return alloc_contig_range(start_pfn, end_pfn, MIGRATE_MOVABLE,
				  gfp_mask);
}

static bool pfn_range_valid_contig(struct zone *z, unsigned long start_pfn,
				   unsigned long nr_pages)
{
	unsigned long i, end_pfn = start_pfn + nr_pages;
	struct page *page;

	for (i = start_pfn; i < end_pfn; i++) {
		page = pfn_to_online_page(i);
		if (!page)
			return false;

		if (page_zone(page) != z)
			return false;

		if (PageReserved(page))
			return false;

		if (page_count(page) > 0)
			return false;

		if (PageHuge(page))
			return false;
	}
	return true;
}

static bool zone_spans_last_pfn(const struct zone *zone,
				unsigned long start_pfn, unsigned long nr_pages)
{
	unsigned long last_pfn = start_pfn + nr_pages - 1;

	return zone_spans_pfn(zone, last_pfn);
}

/**
 * alloc_contig_pages() -- tries to find and allocate contiguous range of pages
 * @nr_pages:	Number of contiguous pages to allocate
 * @gfp_mask:	GFP mask to limit search and used during compaction
 * @nid:	Target node
 * @nodemask:	Mask for other possible nodes
 *
 * This routine is a wrapper around alloc_contig_range(). It scans over zones
 * on an applicable zonelist to find a contiguous pfn range which can then be
 * tried for allocation with alloc_contig_range(). This routine is intended
 * for allocation requests which can not be fulfilled with the buddy allocator.
 *
 * The allocated memory is always aligned to a page boundary. If nr_pages is a
 * power of two then the alignment is guaranteed to be to the given nr_pages
 * (e.g. 1GB request would be aligned to 1GB).
 *
 * Allocated pages can be freed with free_contig_range() or by manually calling
 * __free_page() on each allocated page.
 *
 * Return: pointer to contiguous pages on success, or NULL if not successful.
 */
struct page *alloc_contig_pages(unsigned long nr_pages, gfp_t gfp_mask,
				int nid, nodemask_t *nodemask)
{
	unsigned long ret, pfn, flags;
	struct zonelist *zonelist;
	struct zone *zone;
	struct zoneref *z;

	zonelist = node_zonelist(nid, gfp_mask);
	for_each_zone_zonelist_nodemask(zone, z, zonelist,
					gfp_zone(gfp_mask), nodemask) {
		spin_lock_irqsave(&zone->lock, flags);

		pfn = ALIGN(zone->zone_start_pfn, nr_pages);
		while (zone_spans_last_pfn(zone, pfn, nr_pages)) {
			if (pfn_range_valid_contig(zone, pfn, nr_pages)) {
				/*
				 * We release the zone lock here because
				 * alloc_contig_range() will also lock the zone
				 * at some point. If there's an allocation
				 * spinning on this lock, it may win the race
				 * and cause alloc_contig_range() to fail...
				 */
				spin_unlock_irqrestore(&zone->lock, flags);
				ret = __alloc_contig_pages(pfn, nr_pages,
							gfp_mask);
				if (!ret)
					return pfn_to_page(pfn);
				spin_lock_irqsave(&zone->lock, flags);
			}
			pfn += nr_pages;
		}
		spin_unlock_irqrestore(&zone->lock, flags);
	}
	return NULL;
}
#endif /* CONFIG_CONTIG_ALLOC */

void free_contig_range(unsigned long pfn, unsigned int nr_pages)
{
	unsigned int count = 0;

	for (; nr_pages--; pfn++) {
		struct page *page = pfn_to_page(pfn);

		count += page_count(page) != 1;
		__free_page(page);
	}
	WARN(count != 0, "%d pages are still in use!\n", count);
}
EXPORT_SYMBOL(free_contig_range);

/*
 * The zone indicated has a new number of managed_pages; batch sizes and percpu
 * page high values need to be recalulated.
 */
void __meminit zone_pcp_update(struct zone *zone)
{
	mutex_lock(&pcp_batch_high_lock);
	__zone_pcp_update(zone);
	mutex_unlock(&pcp_batch_high_lock);
}

void zone_pcp_reset(struct zone *zone)
{
	unsigned long flags;
	int cpu;
	struct per_cpu_pageset *pset;

	/* avoid races with drain_pages()  */
	local_irq_save(flags);
	if (zone->pageset != &boot_pageset) {
		for_each_online_cpu(cpu) {
			pset = per_cpu_ptr(zone->pageset, cpu);
			drain_zonestat(zone, pset);
		}
		free_percpu(zone->pageset);
		zone->pageset = &boot_pageset;
	}
	local_irq_restore(flags);
}

#ifdef CONFIG_MEMORY_HOTREMOVE
/*
 * All pages in the range must be in a single zone and isolated
 * before calling this.
 */
unsigned long
__offline_isolated_pages(unsigned long start_pfn, unsigned long end_pfn)
{
	struct page *page;
	struct zone *zone;
	unsigned int order;
	unsigned long pfn;
	unsigned long flags;
	unsigned long offlined_pages = 0;

	/* find the first valid pfn */
	for (pfn = start_pfn; pfn < end_pfn; pfn++)
		if (pfn_valid(pfn))
			break;
	if (pfn == end_pfn)
		return offlined_pages;

	offline_mem_sections(pfn, end_pfn);
	zone = page_zone(pfn_to_page(pfn));
	spin_lock_irqsave(&zone->lock, flags);
	pfn = start_pfn;
	while (pfn < end_pfn) {
		if (!pfn_valid(pfn)) {
			pfn++;
			continue;
		}
		page = pfn_to_page(pfn);
		/*
		 * The HWPoisoned page may be not in buddy system, and
		 * page_count() is not 0.
		 */
		if (unlikely(!PageBuddy(page) && PageHWPoison(page))) {
			pfn++;
			offlined_pages++;
			continue;
		}
		/*
		 * At this point all remaining PageOffline() pages have a
		 * reference count of 0 and can simply be skipped.
		 */
		if (PageOffline(page)) {
			BUG_ON(page_count(page));
			BUG_ON(PageBuddy(page));
			pfn++;
			offlined_pages++;
			continue;
		}

		BUG_ON(page_count(page));
		BUG_ON(!PageBuddy(page));
		order = page_order(page);
		offlined_pages += 1 << order;
		del_page_from_free_list(page, zone, order);
		pfn += (1 << order);
	}
	spin_unlock_irqrestore(&zone->lock, flags);

	return offlined_pages;
}
#endif

bool is_free_buddy_page(struct page *page)
{
	struct zone *zone = page_zone(page);
	unsigned long pfn = page_to_pfn(page);
	unsigned long flags;
	unsigned int order;

	spin_lock_irqsave(&zone->lock, flags);
	for (order = 0; order < MAX_ORDER; order++) {
		struct page *page_head = page - (pfn & ((1 << order) - 1));

		if (PageBuddy(page_head) && page_order(page_head) >= order)
			break;
	}
	spin_unlock_irqrestore(&zone->lock, flags);

	return order < MAX_ORDER;
}

#ifdef CONFIG_MEMORY_FAILURE
/*
 * Set PG_hwpoison flag if a given page is confirmed to be a free page.  This
 * test is performed under the zone lock to prevent a race against page
 * allocation.
 */
bool set_hwpoison_free_buddy_page(struct page *page)
{
	struct zone *zone = page_zone(page);
	unsigned long pfn = page_to_pfn(page);
	unsigned long flags;
	unsigned int order;
	bool hwpoisoned = false;

	spin_lock_irqsave(&zone->lock, flags);
	for (order = 0; order < MAX_ORDER; order++) {
		struct page *page_head = page - (pfn & ((1 << order) - 1));

		if (PageBuddy(page_head) && page_order(page_head) >= order) {
			if (!TestSetPageHWPoison(page))
				hwpoisoned = true;
			break;
		}
	}
	spin_unlock_irqrestore(&zone->lock, flags);

	return hwpoisoned;
}
#endif<|MERGE_RESOLUTION|>--- conflicted
+++ resolved
@@ -2283,12 +2283,8 @@
  * This array describes the order lists are fallen back to when
  * the free lists for the desirable migrate type are depleted
  */
-<<<<<<< HEAD
 //定义各类型对应的可继续尝试migrate_types
-static int fallbacks[MIGRATE_TYPES][4] = {
-=======
 static int fallbacks[MIGRATE_TYPES][3] = {
->>>>>>> 00e4db51
 	[MIGRATE_UNMOVABLE]   = { MIGRATE_RECLAIMABLE, MIGRATE_MOVABLE,   MIGRATE_TYPES },
 	[MIGRATE_MOVABLE]     = { MIGRATE_RECLAIMABLE, MIGRATE_UNMOVABLE, MIGRATE_TYPES },
 	[MIGRATE_RECLAIMABLE] = { MIGRATE_UNMOVABLE,   MIGRATE_MOVABLE,   MIGRATE_TYPES },
@@ -2822,12 +2818,8 @@
     //分配page
 	page = __rmqueue_smallest(zone, order, migratetype);
 	if (unlikely(!page)) {
-<<<<<<< HEAD
-	    //在指定migratetype上申请对应大小的页失败
-		if (migratetype == MIGRATE_MOVABLE)
-=======
+	    	//在指定migratetype上申请对应大小的页失败
 		if (alloc_flags & ALLOC_CMA)
->>>>>>> 00e4db51
 			page = __rmqueue_cma_fallback(zone, order);
 
 		if (!page && __rmqueue_fallback(zone, order, migratetype,
