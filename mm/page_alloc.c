--- conflicted
+++ resolved
@@ -2069,21 +2069,11 @@
  * -- nyc
  */
 static inline void expand(struct zone *zone, struct page *page,
-<<<<<<< HEAD
-	int low, int high, struct free_area *area/*当前order对应的free_area*/,
-	int migratetype)
-=======
 	int low, int high, int migratetype)
->>>>>>> b032227c
 {
 	unsigned long size = 1 << high;
 
 	while (high > low) {
-<<<<<<< HEAD
-	    //相当于取high-1的free_area
-		area--;
-=======
->>>>>>> b032227c
 		high--;
 		//内存大小减一半（即本order对应的内存大小）
 		size >>= 1;
@@ -2098,13 +2088,9 @@
 		 */
 		if (set_page_guard(zone, &page[size], high, migratetype))
 			continue;
-<<<<<<< HEAD
-		add_to_free_area(&page[size], area, migratetype);
+
+		add_to_free_list(&page[size], zone, high, migratetype);
 		//指明此段page存在buddy中
-=======
-
-		add_to_free_list(&page[size], zone, high, migratetype);
->>>>>>> b032227c
 		set_page_order(&page[size], high);
 
 		//接着我们需要继续循环下降order到low线上，并在每一级将当前页的一半存放相应的free_list上
@@ -2268,15 +2254,10 @@
 		page = get_page_from_free_area(area, migratetype);
 		if (!page)
 			continue;
-<<<<<<< HEAD
-		del_page_from_free_area(page, area);
+		del_page_from_free_list(page, zone, current_order);
 		//我们找到了一组可用的page,现在将page拆分开放在order到current_order之间的链表上（拆分方法是每一个链上存后半段page)
-		expand(zone, page, order/*起始的order*/, current_order/*当前分配order*/, area/*当前order对应的free_area*/, migratetype);
-        //记录page业源的migratetype
-=======
-		del_page_from_free_list(page, zone, current_order);
-		expand(zone, page, order, current_order, migratetype);
->>>>>>> b032227c
+		expand(zone, page, order/*起始的order*/, current_order/*当前分配order*/, migratetype);
+        	//记录page来源的migratetype
 		set_pcppage_migratetype(page, migratetype);
 		return page;
 	}
