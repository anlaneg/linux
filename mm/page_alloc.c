--- conflicted
+++ resolved
@@ -1976,16 +1976,8 @@
 		 */
 		if (set_page_guard(zone, &page[size], high, migratetype))
 			continue;
-
-<<<<<<< HEAD
-		//将后半段加入到area对应的free_list上
-		list_add(&page[size].lru, &area->free_list[migratetype]);
-		//空闲数目＋1
-		area->nr_free++;
+		add_to_free_area(&page[size], area, migratetype);
 		//指明此段page存在buddy中
-=======
-		add_to_free_area(&page[size], area, migratetype);
->>>>>>> 3ab4436f
 		set_page_order(&page[size], high);
 
 		//接着我们需要继续循环下降order到low线上，并在每一级将当前页的一半存放相应的free_list上
@@ -2133,25 +2125,13 @@
 	for (current_order = order; current_order < MAX_ORDER; ++current_order) {
 	    //取order对应的free area
 		area = &(zone->free_area[current_order]);
-<<<<<<< HEAD
-		//依据migratetype获取空闲page
-		page = list_first_entry_or_null(&area->free_list[migratetype],
-							struct page, lru);
-		if (!page)
-			continue;
-		list_del(&page->lru);
-		rmv_page_order(page);
-		area->nr_free--;
-		//我们找到了一组可用的page,现在将page拆分开放在order到current_order之间的链表上（拆分方法是每一个链上存后半段page)
-		expand(zone, page, order/*起始的order*/, current_order/*当前分配order*/, area/*当前order对应的free_area*/, migratetype);
-		//记录page业源的migratetype
-=======
 		page = get_page_from_free_area(area, migratetype);
 		if (!page)
 			continue;
 		del_page_from_free_area(page, area);
-		expand(zone, page, order, current_order, area, migratetype);
->>>>>>> 3ab4436f
+		//我们找到了一组可用的page,现在将page拆分开放在order到current_order之间的链表上（拆分方法是每一个链上存后半段page)
+		expand(zone, page, order/*起始的order*/, current_order/*当前分配order*/, area/*当前order对应的free_area*/, migratetype);
+        //记录page业源的migratetype
 		set_pcppage_migratetype(page, migratetype);
 		return page;
 	}
@@ -2451,12 +2431,8 @@
 		if (fallback_mt == MIGRATE_TYPES)
 			break;//已尝试所有可选类型，跳出
 
-<<<<<<< HEAD
 		//此类型已无pages可分配
-		if (list_empty(&area->free_list[fallback_mt]))
-=======
 		if (free_area_empty(area, fallback_mt))
->>>>>>> 3ab4436f
 			continue;
 
 		if (can_steal_fallback(order, migratetype))
@@ -2667,13 +2643,8 @@
 	VM_BUG_ON(current_order == MAX_ORDER);
 
 do_steal:
-<<<<<<< HEAD
-    //在fallback_mt上执行page分配
-	page = list_first_entry(&area->free_list[fallback_mt],
-							struct page, lru);
-=======
+        //在fallback_mt上执行page分配
 	page = get_page_from_free_area(area, fallback_mt);
->>>>>>> 3ab4436f
 
 	steal_suitable_fallback(zone, page, alloc_flags, start_migratetype,
 								can_steal);
