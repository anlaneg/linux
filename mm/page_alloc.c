// SPDX-License-Identifier: GPL-2.0-only
/*
 *  linux/mm/page_alloc.c
 *
 *  Manages the free list, the system allocates free pages here.
 *  Note that kmalloc() lives in slab.c
 *
 *  Copyright (C) 1991, 1992, 1993, 1994  Linus Torvalds
 *  Swap reorganised 29.12.95, Stephen Tweedie
 *  Support of BIGMEM added by Gerhard Wichert, Siemens AG, July 1999
 *  Reshaped it to be a zoned allocator, Ingo Molnar, Red Hat, 1999
 *  Discontiguous memory support, Kanoj Sarcar, SGI, Nov 1999
 *  Zone balancing, Kanoj Sarcar, SGI, Jan 2000
 *  Per cpu hot/cold page lists, bulk allocation, Martin J. Bligh, Sept 2002
 *          (lots of bits borrowed from Ingo Molnar & Andrew Morton)
 */

#include <linux/stddef.h>
#include <linux/mm.h>
#include <linux/highmem.h>
#include <linux/swap.h>
#include <linux/interrupt.h>
#include <linux/pagemap.h>
#include <linux/jiffies.h>
#include <linux/memblock.h>
#include <linux/compiler.h>
#include <linux/kernel.h>
#include <linux/kasan.h>
#include <linux/module.h>
#include <linux/suspend.h>
#include <linux/pagevec.h>
#include <linux/blkdev.h>
#include <linux/slab.h>
#include <linux/ratelimit.h>
#include <linux/oom.h>
#include <linux/topology.h>
#include <linux/sysctl.h>
#include <linux/cpu.h>
#include <linux/cpuset.h>
#include <linux/memory_hotplug.h>
#include <linux/nodemask.h>
#include <linux/vmalloc.h>
#include <linux/vmstat.h>
#include <linux/mempolicy.h>
#include <linux/memremap.h>
#include <linux/stop_machine.h>
#include <linux/random.h>
#include <linux/sort.h>
#include <linux/pfn.h>
#include <linux/backing-dev.h>
#include <linux/fault-inject.h>
#include <linux/page-isolation.h>
#include <linux/debugobjects.h>
#include <linux/kmemleak.h>
#include <linux/compaction.h>
#include <trace/events/kmem.h>
#include <trace/events/oom.h>
#include <linux/prefetch.h>
#include <linux/mm_inline.h>
#include <linux/migrate.h>
#include <linux/hugetlb.h>
#include <linux/sched/rt.h>
#include <linux/sched/mm.h>
#include <linux/page_owner.h>
#include <linux/kthread.h>
#include <linux/memcontrol.h>
#include <linux/ftrace.h>
#include <linux/lockdep.h>
#include <linux/nmi.h>
#include <linux/psi.h>
#include <linux/padata.h>
#include <linux/khugepaged.h>

#include <asm/sections.h>
#include <asm/tlbflush.h>
#include <asm/div64.h>
#include "internal.h"
#include "shuffle.h"
#include "page_reporting.h"

/* Free Page Internal flags: for internal, non-pcp variants of free_pages(). */
typedef int __bitwise fpi_t;

/* No special request */
#define FPI_NONE		((__force fpi_t)0)

/*
 * Skip free page reporting notification for the (possibly merged) page.
 * This does not hinder free page reporting from grabbing the page,
 * reporting it and marking it "reported" -  it only skips notifying
 * the free page reporting infrastructure about a newly freed page. For
 * example, used when temporarily pulling a page from a freelist and
 * putting it back unmodified.
 */
#define FPI_SKIP_REPORT_NOTIFY	((__force fpi_t)BIT(0))

/*
 * Place the (possibly merged) page to the tail of the freelist. Will ignore
 * page shuffling (relevant code - e.g., memory onlining - is expected to
 * shuffle the whole zone).
 *
 * Note: No code should rely on this flag for correctness - it's purely
 *       to allow for optimizations when handing back either fresh pages
 *       (memory onlining) or untouched pages (page isolation, free page
 *       reporting).
 */
#define FPI_TO_TAIL		((__force fpi_t)BIT(1))

/* prevent >1 _updater_ of zone percpu pageset ->high and ->batch fields */
static DEFINE_MUTEX(pcp_batch_high_lock);
#define MIN_PERCPU_PAGELIST_FRACTION	(8)

#ifdef CONFIG_USE_PERCPU_NUMA_NODE_ID
DEFINE_PER_CPU(int, numa_node);
EXPORT_PER_CPU_SYMBOL(numa_node);
#endif

DEFINE_STATIC_KEY_TRUE(vm_numa_stat_key);

#ifdef CONFIG_HAVE_MEMORYLESS_NODES
/*
 * N.B., Do NOT reference the '_numa_mem_' per cpu variable directly.
 * It will not be defined when CONFIG_HAVE_MEMORYLESS_NODES is not defined.
 * Use the accessor functions set_numa_mem(), numa_mem_id() and cpu_to_mem()
 * defined in <linux/topology.h>.
 */
DEFINE_PER_CPU(int, _numa_mem_);		/* Kernel "local memory" node */
EXPORT_PER_CPU_SYMBOL(_numa_mem_);
#endif

/* work_structs for global per-cpu drains */
struct pcpu_drain {
	struct zone *zone;
	struct work_struct work;
};
static DEFINE_MUTEX(pcpu_drain_mutex);
static DEFINE_PER_CPU(struct pcpu_drain, pcpu_drain);

#ifdef CONFIG_GCC_PLUGIN_LATENT_ENTROPY
volatile unsigned long latent_entropy __latent_entropy;
EXPORT_SYMBOL(latent_entropy);
#endif

/*
 * Array of node states.
 */
nodemask_t node_states[NR_NODE_STATES] __read_mostly = {
	[N_POSSIBLE] = NODE_MASK_ALL,
	[N_ONLINE] = { { [0] = 1UL } },
#ifndef CONFIG_NUMA
	[N_NORMAL_MEMORY] = { { [0] = 1UL } },
#ifdef CONFIG_HIGHMEM
	[N_HIGH_MEMORY] = { { [0] = 1UL } },
#endif
	[N_MEMORY] = { { [0] = 1UL } },
	[N_CPU] = { { [0] = 1UL } },
#endif	/* NUMA */
};
EXPORT_SYMBOL(node_states);

atomic_long_t _totalram_pages __read_mostly;
EXPORT_SYMBOL(_totalram_pages);
unsigned long totalreserve_pages __read_mostly;
unsigned long totalcma_pages __read_mostly;

int percpu_pagelist_fraction;
gfp_t gfp_allowed_mask __read_mostly = GFP_BOOT_MASK;
#ifdef CONFIG_INIT_ON_ALLOC_DEFAULT_ON
DEFINE_STATIC_KEY_TRUE(init_on_alloc);
#else
DEFINE_STATIC_KEY_FALSE(init_on_alloc);
#endif
EXPORT_SYMBOL(init_on_alloc);

#ifdef CONFIG_INIT_ON_FREE_DEFAULT_ON
DEFINE_STATIC_KEY_TRUE(init_on_free);
#else
DEFINE_STATIC_KEY_FALSE(init_on_free);
#endif
EXPORT_SYMBOL(init_on_free);

static int __init early_init_on_alloc(char *buf)
{
	int ret;
	bool bool_result;

	ret = kstrtobool(buf, &bool_result);
	if (ret)
		return ret;
	if (bool_result && page_poisoning_enabled())
		pr_info("mem auto-init: CONFIG_PAGE_POISONING is on, will take precedence over init_on_alloc\n");
	if (bool_result)
		static_branch_enable(&init_on_alloc);
	else
		static_branch_disable(&init_on_alloc);
	return 0;
}
early_param("init_on_alloc", early_init_on_alloc);

static int __init early_init_on_free(char *buf)
{
	int ret;
	bool bool_result;

	ret = kstrtobool(buf, &bool_result);
	if (ret)
		return ret;
	if (bool_result && page_poisoning_enabled())
		pr_info("mem auto-init: CONFIG_PAGE_POISONING is on, will take precedence over init_on_free\n");
	if (bool_result)
		static_branch_enable(&init_on_free);
	else
		static_branch_disable(&init_on_free);
	return 0;
}
early_param("init_on_free", early_init_on_free);

/*
 * A cached value of the page's pageblock's migratetype, used when the page is
 * put on a pcplist. Used to avoid the pageblock migratetype lookup when
 * freeing from pcplists in most cases, at the cost of possibly becoming stale.
 * Also the migratetype set in the page does not necessarily match the pcplist
 * index, e.g. page might have MIGRATE_CMA set but be on a pcplist with any
 * other index - this ensures that it will be put on the correct CMA freelist.
 */
static inline int get_pcppage_migratetype(struct page *page)
{
	return page->index;
}

static inline void set_pcppage_migratetype(struct page *page, int migratetype)
{
	page->index = migratetype;
}

#ifdef CONFIG_PM_SLEEP
/*
 * The following functions are used by the suspend/hibernate code to temporarily
 * change gfp_allowed_mask in order to avoid using I/O during memory allocations
 * while devices are suspended.  To avoid races with the suspend/hibernate code,
 * they should always be called with system_transition_mutex held
 * (gfp_allowed_mask also should only be modified with system_transition_mutex
 * held, unless the suspend/hibernate code is guaranteed not to run in parallel
 * with that modification).
 */

static gfp_t saved_gfp_mask;

void pm_restore_gfp_mask(void)
{
	WARN_ON(!mutex_is_locked(&system_transition_mutex));
	if (saved_gfp_mask) {
		gfp_allowed_mask = saved_gfp_mask;
		saved_gfp_mask = 0;
	}
}

void pm_restrict_gfp_mask(void)
{
	WARN_ON(!mutex_is_locked(&system_transition_mutex));
	WARN_ON(saved_gfp_mask);
	saved_gfp_mask = gfp_allowed_mask;
	gfp_allowed_mask &= ~(__GFP_IO | __GFP_FS);
}

bool pm_suspended_storage(void)
{
	if ((gfp_allowed_mask & (__GFP_IO | __GFP_FS)) == (__GFP_IO | __GFP_FS))
		return false;
	return true;
}
#endif /* CONFIG_PM_SLEEP */

#ifdef CONFIG_HUGETLB_PAGE_SIZE_VARIABLE
unsigned int pageblock_order __read_mostly;
#endif

static void __free_pages_ok(struct page *page, unsigned int order,
			    fpi_t fpi_flags);

/*
 * results with 256, 32 in the lowmem_reserve sysctl:
 *	1G machine -> (16M dma, 800M-16M normal, 1G-800M high)
 *	1G machine -> (16M dma, 784M normal, 224M high)
 *	NORMAL allocation will leave 784M/256 of ram reserved in the ZONE_DMA
 *	HIGHMEM allocation will leave 224M/32 of ram reserved in ZONE_NORMAL
 *	HIGHMEM allocation will leave (224M+784M)/256 of ram reserved in ZONE_DMA
 *
 * TBD: should special case ZONE_DMA32 machines here - in those we normally
 * don't need any ZONE_NORMAL reservation
 */
int sysctl_lowmem_reserve_ratio[MAX_NR_ZONES] = {
#ifdef CONFIG_ZONE_DMA
	[ZONE_DMA] = 256,
#endif
#ifdef CONFIG_ZONE_DMA32
	[ZONE_DMA32] = 256,
#endif
	[ZONE_NORMAL] = 32,
#ifdef CONFIG_HIGHMEM
	[ZONE_HIGHMEM] = 0,
#endif
	[ZONE_MOVABLE] = 0,
};

//各zone索引对应的zone类型名称
static char * const zone_names[MAX_NR_ZONES] = {
#ifdef CONFIG_ZONE_DMA
	 "DMA",
#endif
#ifdef CONFIG_ZONE_DMA32
	 "DMA32",
#endif
	 "Normal",
#ifdef CONFIG_HIGHMEM
	 "HighMem",
#endif
	 "Movable",
#ifdef CONFIG_ZONE_DEVICE
	 "Device",
#endif
};

const char * const migratetype_names[MIGRATE_TYPES] = {
	"Unmovable",
	"Movable",
	"Reclaimable",
	"HighAtomic",
#ifdef CONFIG_CMA
	"CMA",
#endif
#ifdef CONFIG_MEMORY_ISOLATION
	"Isolate",
#endif
};

compound_page_dtor * const compound_page_dtors[NR_COMPOUND_DTORS] = {
	[NULL_COMPOUND_DTOR] = NULL,
	[COMPOUND_PAGE_DTOR] = free_compound_page,
#ifdef CONFIG_HUGETLB_PAGE
	[HUGETLB_PAGE_DTOR] = free_huge_page,
#endif
#ifdef CONFIG_TRANSPARENT_HUGEPAGE
	[TRANSHUGE_PAGE_DTOR] = free_transhuge_page,
#endif
};

int min_free_kbytes = 1024;
int user_min_free_kbytes = -1;
#ifdef CONFIG_DISCONTIGMEM
/*
 * DiscontigMem defines memory ranges as separate pg_data_t even if the ranges
 * are not on separate NUMA nodes. Functionally this works but with
 * watermark_boost_factor, it can reclaim prematurely as the ranges can be
 * quite small. By default, do not boost watermarks on discontigmem as in
 * many cases very high-order allocations like THP are likely to be
 * unsupported and the premature reclaim offsets the advantage of long-term
 * fragmentation avoidance.
 */
int watermark_boost_factor __read_mostly;
#else
int watermark_boost_factor __read_mostly = 15000;
#endif
int watermark_scale_factor = 10;

static unsigned long nr_kernel_pages __initdata;//kernel可以使用的总页数
static unsigned long nr_all_pages __initdata;//可使用的总页数
static unsigned long dma_reserve __initdata;//dma需要预留的内存

static unsigned long arch_zone_lowest_possible_pfn[MAX_NR_ZONES] __initdata;
static unsigned long arch_zone_highest_possible_pfn[MAX_NR_ZONES] __initdata;
static unsigned long required_kernelcore __initdata;
static unsigned long required_kernelcore_percent __initdata;
static unsigned long required_movablecore __initdata;
static unsigned long required_movablecore_percent __initdata;
static unsigned long zone_movable_pfn[MAX_NUMNODES] __initdata;
static bool mirrored_kernelcore __meminitdata;

/* movable_zone is the "real" zone pages in ZONE_MOVABLE are taken from */
int movable_zone;
EXPORT_SYMBOL(movable_zone);

#if MAX_NUMNODES > 1
/*numa节点的数目*/
unsigned int nr_node_ids __read_mostly = MAX_NUMNODES;
unsigned int nr_online_nodes __read_mostly = 1;
EXPORT_SYMBOL(nr_node_ids);
EXPORT_SYMBOL(nr_online_nodes);
#endif

int page_group_by_mobility_disabled __read_mostly;

#ifdef CONFIG_DEFERRED_STRUCT_PAGE_INIT
/*
 * During boot we initialize deferred pages on-demand, as needed, but once
 * page_alloc_init_late() has finished, the deferred pages are all initialized,
 * and we can permanently disable that path.
 */
static DEFINE_STATIC_KEY_TRUE(deferred_pages);

/*
 * Calling kasan_free_pages() only after deferred memory initialization
 * has completed. Poisoning pages during deferred memory init will greatly
 * lengthen the process and cause problem in large memory systems as the
 * deferred pages initialization is done with interrupt disabled.
 *
 * Assuming that there will be no reference to those newly initialized
 * pages before they are ever allocated, this should have no effect on
 * KASAN memory tracking as the poison will be properly inserted at page
 * allocation time. The only corner case is when pages are allocated by
 * on-demand allocation and then freed again before the deferred pages
 * initialization is done, but this is not likely to happen.
 */
static inline void kasan_free_nondeferred_pages(struct page *page, int order)
{
	if (!static_branch_unlikely(&deferred_pages))
		kasan_free_pages(page, order);
}

/* Returns true if the struct page for the pfn is uninitialised */
static inline bool __meminit early_page_uninitialised(unsigned long pfn)
{
	int nid = early_pfn_to_nid(pfn);

	if (node_online(nid) && pfn >= NODE_DATA(nid)->first_deferred_pfn)
		return true;

	return false;
}

/*
 * Returns true when the remaining initialisation should be deferred until
 * later in the boot cycle when it can be parallelised.
 */
static bool __meminit
defer_init(int nid, unsigned long pfn, unsigned long end_pfn)
{
	static unsigned long prev_end_pfn, nr_initialised;

	/*
	 * prev_end_pfn static that contains the end of previous zone
	 * No need to protect because called very early in boot before smp_init.
	 */
	if (prev_end_pfn != end_pfn) {
		prev_end_pfn = end_pfn;
		nr_initialised = 0;
	}

	/* Always populate low zones for address-constrained allocations */
	if (end_pfn < pgdat_end_pfn(NODE_DATA(nid)))
		return false;

	/*
	 * We start only with one section of pages, more pages are added as
	 * needed until the rest of deferred pages are initialized.
	 */
	nr_initialised++;
	if ((nr_initialised > PAGES_PER_SECTION) &&
	    (pfn & (PAGES_PER_SECTION - 1)) == 0) {
		NODE_DATA(nid)->first_deferred_pfn = pfn;
		return true;
	}
	return false;
}
#else
#define kasan_free_nondeferred_pages(p, o)	kasan_free_pages(p, o)

static inline bool early_page_uninitialised(unsigned long pfn)
{
	return false;
}

static inline bool defer_init(int nid, unsigned long pfn, unsigned long end_pfn)
{
	return false;
}
#endif

/* Return a pointer to the bitmap storing bits affecting a block of pages */
static inline unsigned long *get_pageblock_bitmap(struct page *page,
							unsigned long pfn)
{
#ifdef CONFIG_SPARSEMEM
	return section_to_usemap(__pfn_to_section(pfn));
#else
	return page_zone(page)->pageblock_flags;
#endif /* CONFIG_SPARSEMEM */
}

static inline int pfn_to_bitidx(struct page *page, unsigned long pfn)
{
#ifdef CONFIG_SPARSEMEM
	pfn &= (PAGES_PER_SECTION-1);
#else
	pfn = pfn - round_down(page_zone(page)->zone_start_pfn, pageblock_nr_pages);
#endif /* CONFIG_SPARSEMEM */
	return (pfn >> pageblock_order) * NR_PAGEBLOCK_BITS;
}

/**
 * get_pfnblock_flags_mask - Return the requested group of flags for the pageblock_nr_pages block of pages
 * @page: The page within the block of interest
 * @pfn: The target page frame number
 * @mask: mask of bits that the caller is interested in
 *
 * Return: pageblock_bits flags
 */
static __always_inline
unsigned long __get_pfnblock_flags_mask(struct page *page,
					unsigned long pfn,
					unsigned long mask)
{
	unsigned long *bitmap;
	unsigned long bitidx, word_bitidx;
	unsigned long word;

	bitmap = get_pageblock_bitmap(page, pfn);
	bitidx = pfn_to_bitidx(page, pfn);
	word_bitidx = bitidx / BITS_PER_LONG;
	bitidx &= (BITS_PER_LONG-1);

	word = bitmap[word_bitidx];
	return (word >> bitidx) & mask;
}

unsigned long get_pfnblock_flags_mask(struct page *page, unsigned long pfn,
					unsigned long mask)
{
	return __get_pfnblock_flags_mask(page, pfn, mask);
}

static __always_inline int get_pfnblock_migratetype(struct page *page, unsigned long pfn)
{
	return __get_pfnblock_flags_mask(page, pfn, MIGRATETYPE_MASK);
}

/**
 * set_pfnblock_flags_mask - Set the requested group of flags for a pageblock_nr_pages block of pages
 * @page: The page within the block of interest
 * @flags: The flags to set
 * @pfn: The target page frame number
 * @mask: mask of bits that the caller is interested in
 */
void set_pfnblock_flags_mask(struct page *page, unsigned long flags,
					unsigned long pfn,
					unsigned long mask)
{
	unsigned long *bitmap;
	unsigned long bitidx, word_bitidx;
	unsigned long old_word, word;

	BUILD_BUG_ON(NR_PAGEBLOCK_BITS != 4);
	BUILD_BUG_ON(MIGRATE_TYPES > (1 << PB_migratetype_bits));

	bitmap = get_pageblock_bitmap(page, pfn);
	bitidx = pfn_to_bitidx(page, pfn);
	word_bitidx = bitidx / BITS_PER_LONG;
	bitidx &= (BITS_PER_LONG-1);

	VM_BUG_ON_PAGE(!zone_spans_pfn(page_zone(page), pfn), page);

	mask <<= bitidx;
	flags <<= bitidx;

	word = READ_ONCE(bitmap[word_bitidx]);
	for (;;) {
		old_word = cmpxchg(&bitmap[word_bitidx], word, (word & ~mask) | flags);
		if (word == old_word)
			break;
		word = old_word;
	}
}

void set_pageblock_migratetype(struct page *page, int migratetype)
{
	if (unlikely(page_group_by_mobility_disabled &&
		     migratetype < MIGRATE_PCPTYPES))
		migratetype = MIGRATE_UNMOVABLE;

	set_pfnblock_flags_mask(page, (unsigned long)migratetype,
				page_to_pfn(page), MIGRATETYPE_MASK);
}

#ifdef CONFIG_DEBUG_VM
static int page_outside_zone_boundaries(struct zone *zone, struct page *page)
{
	int ret = 0;
	unsigned seq;
	unsigned long pfn = page_to_pfn(page);
	unsigned long sp, start_pfn;

	do {
		seq = zone_span_seqbegin(zone);
		start_pfn = zone->zone_start_pfn;
		sp = zone->spanned_pages;
		if (!zone_spans_pfn(zone, pfn))
			ret = 1;
	} while (zone_span_seqretry(zone, seq));

	if (ret)
		pr_err("page 0x%lx outside node %d zone %s [ 0x%lx - 0x%lx ]\n",
			pfn, zone_to_nid(zone), zone->name,
			start_pfn, start_pfn + sp);

	return ret;
}

static int page_is_consistent(struct zone *zone, struct page *page)
{
	if (!pfn_valid_within(page_to_pfn(page)))
		return 0;
	if (zone != page_zone(page))
		return 0;

	return 1;
}
/*
 * Temporary debugging check for pages not lying within a given zone.
 */
static int __maybe_unused bad_range(struct zone *zone, struct page *page)
{
	if (page_outside_zone_boundaries(zone, page))
		return 1;
	if (!page_is_consistent(zone, page))
		return 1;

	return 0;
}
#else
static inline int __maybe_unused bad_range(struct zone *zone, struct page *page)
{
	return 0;
}
#endif

static void bad_page(struct page *page, const char *reason)
{
	static unsigned long resume;
	static unsigned long nr_shown;
	static unsigned long nr_unshown;

	/*
	 * Allow a burst of 60 reports, then keep quiet for that minute;
	 * or allow a steady drip of one report per second.
	 */
	if (nr_shown == 60) {
		if (time_before(jiffies, resume)) {
			nr_unshown++;
			goto out;
		}
		if (nr_unshown) {
			pr_alert(
			      "BUG: Bad page state: %lu messages suppressed\n",
				nr_unshown);
			nr_unshown = 0;
		}
		nr_shown = 0;
	}
	if (nr_shown++ == 0)
		resume = jiffies + 60 * HZ;

	pr_alert("BUG: Bad page state in process %s  pfn:%05lx\n",
		current->comm, page_to_pfn(page));
	__dump_page(page, reason);
	dump_page_owner(page);

	print_modules();
	dump_stack();
out:
	/* Leave bad fields for debug, except PageBuddy could make trouble */
	page_mapcount_reset(page); /* remove PageBuddy */
	add_taint(TAINT_BAD_PAGE, LOCKDEP_NOW_UNRELIABLE);
}

/*
 * Higher-order pages are called "compound pages".  They are structured thusly:
 *
 * The first PAGE_SIZE page is called the "head page" and have PG_head set.
 *
 * The remaining PAGE_SIZE pages are called "tail pages". PageTail() is encoded
 * in bit 0 of page->compound_head. The rest of bits is pointer to head page.
 *
 * The first tail page's ->compound_dtor holds the offset in array of compound
 * page destructors. See compound_page_dtors.
 *
 * The first tail page's ->compound_order holds the order of allocation.
 * This usage means that zero-order pages may not be compound.
 */

void free_compound_page(struct page *page)
{
	mem_cgroup_uncharge(page);
	__free_pages_ok(page, compound_order(page), FPI_NONE);
}

void prep_compound_page(struct page *page, unsigned int order)
{
	int i;
	int nr_pages = 1 << order;

	__SetPageHead(page);
	for (i = 1; i < nr_pages; i++) {
		struct page *p = page + i;
		set_page_count(p, 0);
		p->mapping = TAIL_MAPPING;
		set_compound_head(p, page);
	}

	set_compound_page_dtor(page, COMPOUND_PAGE_DTOR);
	set_compound_order(page, order);
	atomic_set(compound_mapcount_ptr(page), -1);
	if (hpage_pincount_available(page))
		atomic_set(compound_pincount_ptr(page), 0);
}

#ifdef CONFIG_DEBUG_PAGEALLOC
unsigned int _debug_guardpage_minorder;

bool _debug_pagealloc_enabled_early __read_mostly
			= IS_ENABLED(CONFIG_DEBUG_PAGEALLOC_ENABLE_DEFAULT);
EXPORT_SYMBOL(_debug_pagealloc_enabled_early);
DEFINE_STATIC_KEY_FALSE(_debug_pagealloc_enabled);
EXPORT_SYMBOL(_debug_pagealloc_enabled);

DEFINE_STATIC_KEY_FALSE(_debug_guardpage_enabled);

static int __init early_debug_pagealloc(char *buf)
{
	return kstrtobool(buf, &_debug_pagealloc_enabled_early);
}
early_param("debug_pagealloc", early_debug_pagealloc);

void init_debug_pagealloc(void)
{
	if (!debug_pagealloc_enabled())
		return;

	static_branch_enable(&_debug_pagealloc_enabled);

	if (!debug_guardpage_minorder())
		return;

	static_branch_enable(&_debug_guardpage_enabled);
}

static int __init debug_guardpage_minorder_setup(char *buf)
{
	unsigned long res;

	if (kstrtoul(buf, 10, &res) < 0 ||  res > MAX_ORDER / 2) {
		pr_err("Bad debug_guardpage_minorder value\n");
		return 0;
	}
	_debug_guardpage_minorder = res;
	pr_info("Setting debug_guardpage_minorder to %lu\n", res);
	return 0;
}
early_param("debug_guardpage_minorder", debug_guardpage_minorder_setup);

static inline bool set_page_guard(struct zone *zone, struct page *page,
				unsigned int order, int migratetype)
{
	if (!debug_guardpage_enabled())
		return false;

	if (order >= debug_guardpage_minorder())
		return false;

	__SetPageGuard(page);
	INIT_LIST_HEAD(&page->lru);
	set_page_private(page, order);
	/* Guard pages are not available for any usage */
	__mod_zone_freepage_state(zone, -(1 << order), migratetype);

	return true;
}

static inline void clear_page_guard(struct zone *zone, struct page *page,
				unsigned int order, int migratetype)
{
	if (!debug_guardpage_enabled())
		return;

	__ClearPageGuard(page);

	set_page_private(page, 0);
	if (!is_migrate_isolate(migratetype))
		__mod_zone_freepage_state(zone, (1 << order), migratetype);
}
#else
static inline bool set_page_guard(struct zone *zone, struct page *page,
			unsigned int order, int migratetype) { return false; }
static inline void clear_page_guard(struct zone *zone, struct page *page,
				unsigned int order, int migratetype) {}
#endif

<<<<<<< HEAD
//指明此page开始的一组页（大小为1<<order个）处于buddy中
static inline void set_page_order(struct page *page, unsigned int order)
=======
static inline void set_buddy_order(struct page *page, unsigned int order)
>>>>>>> c4d6fe73
{
	set_page_private(page, order);
	__SetPageBuddy(page);
}

/*
 * This function checks whether a page is free && is the buddy
 * we can coalesce a page and its buddy if
 * (a) the buddy is not in a hole (check before calling!) &&
 * (b) the buddy is in the buddy system &&
 * (c) a page and its buddy have the same order &&
 * (d) a page and its buddy are in the same zone.
 *
 * For recording whether a page is in the buddy system, we set PageBuddy.
 * Setting, clearing, and testing PageBuddy is serialized by zone->lock.
 *
 * For recording page's order, we use page_private(page).
 */
static inline bool page_is_buddy(struct page *page, struct page *buddy,
							unsigned int order)
{
	if (!page_is_guard(buddy) && !PageBuddy(buddy))
		return false;

	if (buddy_order(buddy) != order)
		return false;

	/*
	 * zone check is done late to avoid uselessly calculating
	 * zone/node ids for pages that could never merge.
	 */
	if (page_zone_id(page) != page_zone_id(buddy))
		return false;

	VM_BUG_ON_PAGE(page_count(buddy) != 0, buddy);

	return true;
}

#ifdef CONFIG_COMPACTION
static inline struct capture_control *task_capc(struct zone *zone)
{
	struct capture_control *capc = current->capture_control;

	return unlikely(capc) &&
		!(current->flags & PF_KTHREAD) &&
		!capc->page &&
		capc->cc->zone == zone ? capc : NULL;
}

static inline bool
compaction_capture(struct capture_control *capc, struct page *page,
		   int order, int migratetype)
{
	if (!capc || order != capc->cc->order)
		return false;

	/* Do not accidentally pollute CMA or isolated regions*/
	if (is_migrate_cma(migratetype) ||
	    is_migrate_isolate(migratetype))
		return false;

	/*
	 * Do not let lower order allocations polluate a movable pageblock.
	 * This might let an unmovable request use a reclaimable pageblock
	 * and vice-versa but no more than normal fallback logic which can
	 * have trouble finding a high-order free page.
	 */
	if (order < pageblock_order && migratetype == MIGRATE_MOVABLE)
		return false;

	capc->page = page;
	return true;
}

#else
static inline struct capture_control *task_capc(struct zone *zone)
{
	return NULL;
}

static inline bool
compaction_capture(struct capture_control *capc, struct page *page,
		   int order, int migratetype)
{
	return false;
}
#endif /* CONFIG_COMPACTION */

/* Used for pages not on another list */
static inline void add_to_free_list(struct page *page, struct zone *zone,
				    unsigned int order, int migratetype)
{
	struct free_area *area = &zone->free_area[order];

	list_add(&page->lru, &area->free_list[migratetype]);
	area->nr_free++;
}

/* Used for pages not on another list */
static inline void add_to_free_list_tail(struct page *page, struct zone *zone,
					 unsigned int order, int migratetype)
{
	struct free_area *area = &zone->free_area[order];

	list_add_tail(&page->lru, &area->free_list[migratetype]);
	area->nr_free++;
}

/*
 * Used for pages which are on another list. Move the pages to the tail
 * of the list - so the moved pages won't immediately be considered for
 * allocation again (e.g., optimization for memory onlining).
 */
static inline void move_to_free_list(struct page *page, struct zone *zone,
				     unsigned int order, int migratetype)
{
	struct free_area *area = &zone->free_area[order];

	list_move_tail(&page->lru, &area->free_list[migratetype]);
}

static inline void del_page_from_free_list(struct page *page, struct zone *zone,
					   unsigned int order)
{
	/* clear reported state and update reported page count */
	if (page_reported(page))
		__ClearPageReported(page);

	list_del(&page->lru);
	__ClearPageBuddy(page);
	set_page_private(page, 0);
	zone->free_area[order].nr_free--;
}

/*
 * If this is not the largest possible page, check if the buddy
 * of the next-highest order is free. If it is, it's possible
 * that pages are being freed that will coalesce soon. In case,
 * that is happening, add the free page to the tail of the list
 * so it's less likely to be used soon and more likely to be merged
 * as a higher order page
 */
static inline bool
buddy_merge_likely(unsigned long pfn, unsigned long buddy_pfn,
		   struct page *page, unsigned int order)
{
	struct page *higher_page, *higher_buddy;
	unsigned long combined_pfn;

	if (order >= MAX_ORDER - 2)
		return false;

	if (!pfn_valid_within(buddy_pfn))
		return false;

	combined_pfn = buddy_pfn & pfn;
	higher_page = page + (combined_pfn - pfn);
	buddy_pfn = __find_buddy_pfn(combined_pfn, order + 1);
	higher_buddy = higher_page + (buddy_pfn - combined_pfn);

	return pfn_valid_within(buddy_pfn) &&
	       page_is_buddy(higher_page, higher_buddy, order + 1);
}

/*
 * Freeing function for a buddy system allocator.
 *
 * The concept of a buddy system is to maintain direct-mapped table
 * (containing bit values) for memory blocks of various "orders".
 * The bottom level table contains the map for the smallest allocatable
 * units of memory (here, pages), and each level above it describes
 * pairs of units from the levels below, hence, "buddies".
 * At a high level, all that happens here is marking the table entry
 * at the bottom level available, and propagating the changes upward
 * as necessary, plus some accounting needed to play nicely with other
 * parts of the VM system.
 * At each level, we keep a list of pages, which are heads of continuous
 * free pages of length of (1 << order) and marked with PageBuddy.
 * Page's order is recorded in page_private(page) field.
 * So when we are allocating or freeing one, we can derive the state of the
 * other.  That is, if we allocate a small block, and both were
 * free, the remainder of the region must be split into blocks.
 * If a block is freed, and its buddy is also free, then this
 * triggers coalescing into a block of larger size.
 *
 * -- nyc
 */

static inline void __free_one_page(struct page *page,
		unsigned long pfn,
		struct zone *zone, unsigned int order,
		int migratetype, fpi_t fpi_flags)
{
	struct capture_control *capc = task_capc(zone);
	unsigned long buddy_pfn;
	unsigned long combined_pfn;
	unsigned int max_order;
	struct page *buddy;
	bool to_tail;

	max_order = min_t(unsigned int, MAX_ORDER, pageblock_order + 1);

	VM_BUG_ON(!zone_is_initialized(zone));
	VM_BUG_ON_PAGE(page->flags & PAGE_FLAGS_CHECK_AT_PREP, page);

	VM_BUG_ON(migratetype == -1);
	if (likely(!is_migrate_isolate(migratetype)))
		__mod_zone_freepage_state(zone, 1 << order, migratetype);

	VM_BUG_ON_PAGE(pfn & ((1 << order) - 1), page);
	VM_BUG_ON_PAGE(bad_range(zone, page), page);

continue_merging:
	while (order < max_order - 1) {
		if (compaction_capture(capc, page, order, migratetype)) {
			__mod_zone_freepage_state(zone, -(1 << order),
								migratetype);
			return;
		}
		buddy_pfn = __find_buddy_pfn(pfn, order);
		buddy = page + (buddy_pfn - pfn);

		if (!pfn_valid_within(buddy_pfn))
			goto done_merging;
		if (!page_is_buddy(page, buddy, order))
			goto done_merging;
		/*
		 * Our buddy is free or it is CONFIG_DEBUG_PAGEALLOC guard page,
		 * merge with it and move up one order.
		 */
		if (page_is_guard(buddy))
			clear_page_guard(zone, buddy, order, migratetype);
		else
			del_page_from_free_list(buddy, zone, order);
		combined_pfn = buddy_pfn & pfn;
		page = page + (combined_pfn - pfn);
		pfn = combined_pfn;
		order++;
	}
	if (max_order < MAX_ORDER) {
		/* If we are here, it means order is >= pageblock_order.
		 * We want to prevent merge between freepages on isolate
		 * pageblock and normal pageblock. Without this, pageblock
		 * isolation could cause incorrect freepage or CMA accounting.
		 *
		 * We don't want to hit this code for the more frequent
		 * low-order merging.
		 */
		if (unlikely(has_isolate_pageblock(zone))) {
			int buddy_mt;

			buddy_pfn = __find_buddy_pfn(pfn, order);
			buddy = page + (buddy_pfn - pfn);
			buddy_mt = get_pageblock_migratetype(buddy);

			if (migratetype != buddy_mt
					&& (is_migrate_isolate(migratetype) ||
						is_migrate_isolate(buddy_mt)))
				goto done_merging;
		}
		max_order++;
		goto continue_merging;
	}

done_merging:
	set_buddy_order(page, order);

	if (fpi_flags & FPI_TO_TAIL)
		to_tail = true;
	else if (is_shuffle_order(order))
		to_tail = shuffle_pick_tail();
	else
		to_tail = buddy_merge_likely(pfn, buddy_pfn, page, order);

	if (to_tail)
		add_to_free_list_tail(page, zone, order, migratetype);
	else
		add_to_free_list(page, zone, order, migratetype);

	/* Notify page reporting subsystem of freed page */
	if (!(fpi_flags & FPI_SKIP_REPORT_NOTIFY))
		page_reporting_notify_free(order);
}

/*
 * A bad page could be due to a number of fields. Instead of multiple branches,
 * try and check multiple fields with one check. The caller must do a detailed
 * check if necessary.
 */
static inline bool page_expected_state(struct page *page,
					unsigned long check_flags)
{
	if (unlikely(atomic_read(&page->_mapcount) != -1))
		return false;

	if (unlikely((unsigned long)page->mapping |
			page_ref_count(page) |
#ifdef CONFIG_MEMCG
			(unsigned long)page->mem_cgroup |
#endif
			(page->flags & check_flags)))
		return false;

	return true;
}

static const char *page_bad_reason(struct page *page, unsigned long flags)
{
	const char *bad_reason = NULL;

	if (unlikely(atomic_read(&page->_mapcount) != -1))
		bad_reason = "nonzero mapcount";
	if (unlikely(page->mapping != NULL))
		bad_reason = "non-NULL mapping";
	if (unlikely(page_ref_count(page) != 0))
		bad_reason = "nonzero _refcount";
	if (unlikely(page->flags & flags)) {
		if (flags == PAGE_FLAGS_CHECK_AT_PREP)
			bad_reason = "PAGE_FLAGS_CHECK_AT_PREP flag(s) set";
		else
			bad_reason = "PAGE_FLAGS_CHECK_AT_FREE flag(s) set";
	}
#ifdef CONFIG_MEMCG
	if (unlikely(page->mem_cgroup))
		bad_reason = "page still charged to cgroup";
#endif
	return bad_reason;
}

static void check_free_page_bad(struct page *page)
{
	bad_page(page,
		 page_bad_reason(page, PAGE_FLAGS_CHECK_AT_FREE));
}

static inline int check_free_page(struct page *page)
{
	if (likely(page_expected_state(page, PAGE_FLAGS_CHECK_AT_FREE)))
		return 0;

	/* Something has gone sideways, find it */
	check_free_page_bad(page);
	return 1;
}

static int free_tail_pages_check(struct page *head_page, struct page *page)
{
	int ret = 1;

	/*
	 * We rely page->lru.next never has bit 0 set, unless the page
	 * is PageTail(). Let's make sure that's true even for poisoned ->lru.
	 */
	BUILD_BUG_ON((unsigned long)LIST_POISON1 & 1);

	if (!IS_ENABLED(CONFIG_DEBUG_VM)) {
		ret = 0;
		goto out;
	}
	switch (page - head_page) {
	case 1:
		/* the first tail page: ->mapping may be compound_mapcount() */
		if (unlikely(compound_mapcount(page))) {
			bad_page(page, "nonzero compound_mapcount");
			goto out;
		}
		break;
	case 2:
		/*
		 * the second tail page: ->mapping is
		 * deferred_list.next -- ignore value.
		 */
		break;
	default:
		if (page->mapping != TAIL_MAPPING) {
			bad_page(page, "corrupted mapping in tail page");
			goto out;
		}
		break;
	}
	if (unlikely(!PageTail(page))) {
		bad_page(page, "PageTail not set");
		goto out;
	}
	if (unlikely(compound_head(page) != head_page)) {
		bad_page(page, "compound_head not consistent");
		goto out;
	}
	ret = 0;
out:
	page->mapping = NULL;
	clear_compound_head(page);
	return ret;
}

static void kernel_init_free_pages(struct page *page, int numpages)
{
	int i;

	/* s390's use of memset() could override KASAN redzones. */
	kasan_disable_current();
	for (i = 0; i < numpages; i++)
		clear_highpage(page + i);
	kasan_enable_current();
}

static __always_inline bool free_pages_prepare(struct page *page,
					unsigned int order, bool check_free)
{
	int bad = 0;

	VM_BUG_ON_PAGE(PageTail(page), page);

	trace_mm_page_free(page, order);

	if (unlikely(PageHWPoison(page)) && !order) {
		/*
		 * Do not let hwpoison pages hit pcplists/buddy
		 * Untie memcg state and reset page's owner
		 */
		if (memcg_kmem_enabled() && PageKmemcg(page))
			__memcg_kmem_uncharge_page(page, order);
		reset_page_owner(page, order);
		return false;
	}

	/*
	 * Check tail pages before head page information is cleared to
	 * avoid checking PageCompound for order-0 pages.
	 */
	if (unlikely(order)) {
		bool compound = PageCompound(page);
		int i;

		VM_BUG_ON_PAGE(compound && compound_order(page) != order, page);

		if (compound)
			ClearPageDoubleMap(page);
		for (i = 1; i < (1 << order); i++) {
			if (compound)
				bad += free_tail_pages_check(page, page + i);
			if (unlikely(check_free_page(page + i))) {
				bad++;
				continue;
			}
			(page + i)->flags &= ~PAGE_FLAGS_CHECK_AT_PREP;
		}
	}
	if (PageMappingFlags(page))
		page->mapping = NULL;
	if (memcg_kmem_enabled() && PageKmemcg(page))
		__memcg_kmem_uncharge_page(page, order);
	if (check_free)
		bad += check_free_page(page);
	if (bad)
		return false;

	page_cpupid_reset_last(page);
	page->flags &= ~PAGE_FLAGS_CHECK_AT_PREP;
	reset_page_owner(page, order);

	if (!PageHighMem(page)) {
		debug_check_no_locks_freed(page_address(page),
					   PAGE_SIZE << order);
		debug_check_no_obj_freed(page_address(page),
					   PAGE_SIZE << order);
	}
	if (want_init_on_free())
		kernel_init_free_pages(page, 1 << order);

	kernel_poison_pages(page, 1 << order, 0);
	/*
	 * arch_free_page() can make the page's contents inaccessible.  s390
	 * does this.  So nothing which can access the page's contents should
	 * happen after this.
	 */
	arch_free_page(page, order);

	if (debug_pagealloc_enabled_static())
		kernel_map_pages(page, 1 << order, 0);

	kasan_free_nondeferred_pages(page, order);

	return true;
}

#ifdef CONFIG_DEBUG_VM
/*
 * With DEBUG_VM enabled, order-0 pages are checked immediately when being freed
 * to pcp lists. With debug_pagealloc also enabled, they are also rechecked when
 * moved from pcp lists to free lists.
 */
static bool free_pcp_prepare(struct page *page)
{
	return free_pages_prepare(page, 0, true);
}

static bool bulkfree_pcp_prepare(struct page *page)
{
	if (debug_pagealloc_enabled_static())
		return check_free_page(page);
	else
		return false;
}
#else
/*
 * With DEBUG_VM disabled, order-0 pages being freed are checked only when
 * moving from pcp lists to free list in order to reduce overhead. With
 * debug_pagealloc enabled, they are checked also immediately when being freed
 * to the pcp lists.
 */
static bool free_pcp_prepare(struct page *page)
{
	if (debug_pagealloc_enabled_static())
		return free_pages_prepare(page, 0, true);
	else
		return free_pages_prepare(page, 0, false);
}

static bool bulkfree_pcp_prepare(struct page *page)
{
	return check_free_page(page);
}
#endif /* CONFIG_DEBUG_VM */

static inline void prefetch_buddy(struct page *page)
{
	unsigned long pfn = page_to_pfn(page);
	unsigned long buddy_pfn = __find_buddy_pfn(pfn, 0);
	struct page *buddy = page + (buddy_pfn - pfn);

	prefetch(buddy);
}

/*
 * Frees a number of pages from the PCP lists
 * Assumes all pages on list are in same zone, and of same order.
 * count is the number of pages to free.
 *
 * If the zone was previously in an "all pages pinned" state then look to
 * see if this freeing clears that state.
 *
 * And clear the zone's pages_scanned counter, to hold off the "all pages are
 * pinned" detection logic.
 */
static void free_pcppages_bulk(struct zone *zone, int count,
					struct per_cpu_pages *pcp)
{
	int migratetype = 0;
	int batch_free = 0;
	int prefetch_nr = 0;
	bool isolated_pageblocks;
	struct page *page, *tmp;
	LIST_HEAD(head);

	/*
	 * Ensure proper count is passed which otherwise would stuck in the
	 * below while (list_empty(list)) loop.
	 */
	count = min(pcp->count, count);
	while (count) {
		struct list_head *list;

		/*
		 * Remove pages from lists in a round-robin fashion. A
		 * batch_free count is maintained that is incremented when an
		 * empty list is encountered.  This is so more pages are freed
		 * off fuller lists instead of spinning excessively around empty
		 * lists
		 */
		do {
			batch_free++;
			if (++migratetype == MIGRATE_PCPTYPES)
				migratetype = 0;
			list = &pcp->lists[migratetype];
		} while (list_empty(list));

		/* This is the only non-empty list. Free them all. */
		if (batch_free == MIGRATE_PCPTYPES)
			batch_free = count;

		do {
			page = list_last_entry(list, struct page, lru);
			/* must delete to avoid corrupting pcp list */
			list_del(&page->lru);
			pcp->count--;

			if (bulkfree_pcp_prepare(page))
				continue;

			list_add_tail(&page->lru, &head);

			/*
			 * We are going to put the page back to the global
			 * pool, prefetch its buddy to speed up later access
			 * under zone->lock. It is believed the overhead of
			 * an additional test and calculating buddy_pfn here
			 * can be offset by reduced memory latency later. To
			 * avoid excessive prefetching due to large count, only
			 * prefetch buddy for the first pcp->batch nr of pages.
			 */
			if (prefetch_nr++ < pcp->batch)
				prefetch_buddy(page);
		} while (--count && --batch_free && !list_empty(list));
	}

	spin_lock(&zone->lock);
	isolated_pageblocks = has_isolate_pageblock(zone);

	/*
	 * Use safe version since after __free_one_page(),
	 * page->lru.next will not point to original list.
	 */
	list_for_each_entry_safe(page, tmp, &head, lru) {
		int mt = get_pcppage_migratetype(page);
		/* MIGRATE_ISOLATE page should not go to pcplists */
		VM_BUG_ON_PAGE(is_migrate_isolate(mt), page);
		/* Pageblock could have been isolated meanwhile */
		if (unlikely(isolated_pageblocks))
			mt = get_pageblock_migratetype(page);

		__free_one_page(page, page_to_pfn(page), zone, 0, mt, FPI_NONE);
		trace_mm_page_pcpu_drain(page, 0, mt);
	}
	spin_unlock(&zone->lock);
}

static void free_one_page(struct zone *zone,
				struct page *page, unsigned long pfn,
				unsigned int order,
				int migratetype, fpi_t fpi_flags)
{
	spin_lock(&zone->lock);
	if (unlikely(has_isolate_pageblock(zone) ||
		is_migrate_isolate(migratetype))) {
		migratetype = get_pfnblock_migratetype(page, pfn);
	}
	__free_one_page(page, pfn, zone, order, migratetype, fpi_flags);
	spin_unlock(&zone->lock);
}

static void __meminit __init_single_page(struct page *page, unsigned long pfn,
				unsigned long zone, int nid)
{
    //page结构体清0
	mm_zero_struct_page(page);
	set_page_links(page, zone, nid, pfn);
	init_page_count(page);//初始化页的引用计数
	page_mapcount_reset(page);
	page_cpupid_reset_last(page);
	page_kasan_tag_reset(page);

	INIT_LIST_HEAD(&page->lru);
#ifdef WANT_PAGE_VIRTUAL
	/* The shift won't overflow because ZONE_NORMAL is below 4G. */
	if (!is_highmem_idx(zone))
		set_page_address(page, __va(pfn << PAGE_SHIFT));
#endif
}

#ifdef CONFIG_DEFERRED_STRUCT_PAGE_INIT
static void __meminit init_reserved_page(unsigned long pfn)
{
	pg_data_t *pgdat;
	int nid, zid;

	if (!early_page_uninitialised(pfn))
		return;

	nid = early_pfn_to_nid(pfn);
	pgdat = NODE_DATA(nid);

	for (zid = 0; zid < MAX_NR_ZONES; zid++) {
		struct zone *zone = &pgdat->node_zones[zid];

		if (pfn >= zone->zone_start_pfn && pfn < zone_end_pfn(zone))
			break;
	}
	__init_single_page(pfn_to_page(pfn), pfn, zid, nid);
}
#else
static inline void init_reserved_page(unsigned long pfn)
{
}
#endif /* CONFIG_DEFERRED_STRUCT_PAGE_INIT */

/*
 * Initialised pages do not have PageReserved set. This function is
 * called for each range allocated by the bootmem allocator and
 * marks the pages PageReserved. The remaining valid pages are later
 * sent to the buddy page allocator.
 */
void __meminit reserve_bootmem_region(phys_addr_t start, phys_addr_t end)
{
	unsigned long start_pfn = PFN_DOWN(start);
	unsigned long end_pfn = PFN_UP(end);

	for (; start_pfn < end_pfn; start_pfn++) {
		if (pfn_valid(start_pfn)) {
			struct page *page = pfn_to_page(start_pfn);

			init_reserved_page(start_pfn);

			/* Avoid false-positive PageTail() */
			INIT_LIST_HEAD(&page->lru);

			/*
			 * no need for atomic set_bit because the struct
			 * page is not visible yet so nobody should
			 * access it yet.
			 */
			__SetPageReserved(page);
		}
	}
}

static void __free_pages_ok(struct page *page, unsigned int order,
			    fpi_t fpi_flags)
{
	unsigned long flags;
	int migratetype;
	unsigned long pfn = page_to_pfn(page);

	if (!free_pages_prepare(page, order, true))
		return;

	migratetype = get_pfnblock_migratetype(page, pfn);
	local_irq_save(flags);
	__count_vm_events(PGFREE, 1 << order);
	free_one_page(page_zone(page), page, pfn, order, migratetype,
		      fpi_flags);
	local_irq_restore(flags);
}

void __free_pages_core(struct page *page, unsigned int order)
{
	unsigned int nr_pages = 1 << order;
	struct page *p = page;
	unsigned int loop;

	/*
	 * When initializing the memmap, __init_single_page() sets the refcount
	 * of all pages to 1 ("allocated"/"not free"). We have to set the
	 * refcount of all involved pages to 0.
	 */
	prefetchw(p);
	for (loop = 0; loop < (nr_pages - 1); loop++, p++) {
		prefetchw(p + 1);
		__ClearPageReserved(p);
		set_page_count(p, 0);
	}
	__ClearPageReserved(p);
	set_page_count(p, 0);

	atomic_long_add(nr_pages, &page_zone(page)->managed_pages);

	/*
	 * Bypass PCP and place fresh pages right to the tail, primarily
	 * relevant for memory onlining.
	 */
	__free_pages_ok(page, order, FPI_TO_TAIL);
}

#ifdef CONFIG_NEED_MULTIPLE_NODES

static struct mminit_pfnnid_cache early_pfnnid_cache __meminitdata;

#ifndef CONFIG_HAVE_ARCH_EARLY_PFN_TO_NID

/*
 * Required by SPARSEMEM. Given a PFN, return what node the PFN is on.
 */
int __meminit __early_pfn_to_nid(unsigned long pfn,
					struct mminit_pfnnid_cache *state)
{
	unsigned long start_pfn, end_pfn;
	int nid;

	if (state->last_start <= pfn && pfn < state->last_end)
		return state->last_nid;

	nid = memblock_search_pfn_nid(pfn, &start_pfn, &end_pfn);
	if (nid != NUMA_NO_NODE) {
		state->last_start = start_pfn;
		state->last_end = end_pfn;
		state->last_nid = nid;
	}

	return nid;
}
#endif /* CONFIG_HAVE_ARCH_EARLY_PFN_TO_NID */

int __meminit early_pfn_to_nid(unsigned long pfn)
{
	static DEFINE_SPINLOCK(early_pfn_lock);
	int nid;

	spin_lock(&early_pfn_lock);
	nid = __early_pfn_to_nid(pfn, &early_pfnnid_cache);
	if (nid < 0)
		nid = first_online_node;
	spin_unlock(&early_pfn_lock);

	return nid;
}
#endif /* CONFIG_NEED_MULTIPLE_NODES */

void __init memblock_free_pages(struct page *page, unsigned long pfn,
							unsigned int order)
{
	if (early_page_uninitialised(pfn))
		return;
	__free_pages_core(page, order);
}

/*
 * Check that the whole (or subset of) a pageblock given by the interval of
 * [start_pfn, end_pfn) is valid and within the same zone, before scanning it
 * with the migration of free compaction scanner. The scanners then need to
 * use only pfn_valid_within() check for arches that allow holes within
 * pageblocks.
 *
 * Return struct page pointer of start_pfn, or NULL if checks were not passed.
 *
 * It's possible on some configurations to have a setup like node0 node1 node0
 * i.e. it's possible that all pages within a zones range of pages do not
 * belong to a single zone. We assume that a border between node0 and node1
 * can occur within a single pageblock, but not a node0 node1 node0
 * interleaving within a single pageblock. It is therefore sufficient to check
 * the first and last page of a pageblock and avoid checking each individual
 * page in a pageblock.
 */
struct page *__pageblock_pfn_to_page(unsigned long start_pfn,
				     unsigned long end_pfn, struct zone *zone)
{
	struct page *start_page;
	struct page *end_page;

	/* end_pfn is one past the range we are checking */
	end_pfn--;

	if (!pfn_valid(start_pfn) || !pfn_valid(end_pfn))
		return NULL;

	start_page = pfn_to_online_page(start_pfn);
	if (!start_page)
		return NULL;

	if (page_zone(start_page) != zone)
		return NULL;

	end_page = pfn_to_page(end_pfn);

	/* This gives a shorter code than deriving page_zone(end_page) */
	if (page_zone_id(start_page) != page_zone_id(end_page))
		return NULL;

	return start_page;
}

void set_zone_contiguous(struct zone *zone)
{
	unsigned long block_start_pfn = zone->zone_start_pfn;
	unsigned long block_end_pfn;

	block_end_pfn = ALIGN(block_start_pfn + 1, pageblock_nr_pages);
	for (; block_start_pfn < zone_end_pfn(zone);
			block_start_pfn = block_end_pfn,
			 block_end_pfn += pageblock_nr_pages) {

		block_end_pfn = min(block_end_pfn, zone_end_pfn(zone));

		if (!__pageblock_pfn_to_page(block_start_pfn,
					     block_end_pfn, zone))
			return;
		cond_resched();
	}

	/* We confirm that there is no hole */
	zone->contiguous = true;
}

void clear_zone_contiguous(struct zone *zone)
{
	zone->contiguous = false;
}

#ifdef CONFIG_DEFERRED_STRUCT_PAGE_INIT
static void __init deferred_free_range(unsigned long pfn,
				       unsigned long nr_pages)
{
	struct page *page;
	unsigned long i;

	if (!nr_pages)
		return;

	page = pfn_to_page(pfn);

	/* Free a large naturally-aligned chunk if possible */
	if (nr_pages == pageblock_nr_pages &&
	    (pfn & (pageblock_nr_pages - 1)) == 0) {
		set_pageblock_migratetype(page, MIGRATE_MOVABLE);
		__free_pages_core(page, pageblock_order);
		return;
	}

	for (i = 0; i < nr_pages; i++, page++, pfn++) {
		if ((pfn & (pageblock_nr_pages - 1)) == 0)
			set_pageblock_migratetype(page, MIGRATE_MOVABLE);
		__free_pages_core(page, 0);
	}
}

/* Completion tracking for deferred_init_memmap() threads */
static atomic_t pgdat_init_n_undone __initdata;
static __initdata DECLARE_COMPLETION(pgdat_init_all_done_comp);

static inline void __init pgdat_init_report_one_done(void)
{
	if (atomic_dec_and_test(&pgdat_init_n_undone))
		complete(&pgdat_init_all_done_comp);
}

/*
 * Returns true if page needs to be initialized or freed to buddy allocator.
 *
 * First we check if pfn is valid on architectures where it is possible to have
 * holes within pageblock_nr_pages. On systems where it is not possible, this
 * function is optimized out.
 *
 * Then, we check if a current large page is valid by only checking the validity
 * of the head pfn.
 */
static inline bool __init deferred_pfn_valid(unsigned long pfn)
{
	if (!pfn_valid_within(pfn))
		return false;
	if (!(pfn & (pageblock_nr_pages - 1)) && !pfn_valid(pfn))
		return false;
	return true;
}

/*
 * Free pages to buddy allocator. Try to free aligned pages in
 * pageblock_nr_pages sizes.
 */
static void __init deferred_free_pages(unsigned long pfn,
				       unsigned long end_pfn)
{
	unsigned long nr_pgmask = pageblock_nr_pages - 1;
	unsigned long nr_free = 0;

	for (; pfn < end_pfn; pfn++) {
		if (!deferred_pfn_valid(pfn)) {
			deferred_free_range(pfn - nr_free, nr_free);
			nr_free = 0;
		} else if (!(pfn & nr_pgmask)) {
			deferred_free_range(pfn - nr_free, nr_free);
			nr_free = 1;
		} else {
			nr_free++;
		}
	}
	/* Free the last block of pages to allocator */
	deferred_free_range(pfn - nr_free, nr_free);
}

/*
 * Initialize struct pages.  We minimize pfn page lookups and scheduler checks
 * by performing it only once every pageblock_nr_pages.
 * Return number of pages initialized.
 */
static unsigned long  __init deferred_init_pages(struct zone *zone,
						 unsigned long pfn,
						 unsigned long end_pfn)
{
	unsigned long nr_pgmask = pageblock_nr_pages - 1;
	int nid = zone_to_nid(zone);
	unsigned long nr_pages = 0;
	int zid = zone_idx(zone);
	struct page *page = NULL;

	for (; pfn < end_pfn; pfn++) {
		if (!deferred_pfn_valid(pfn)) {
			page = NULL;
			continue;
		} else if (!page || !(pfn & nr_pgmask)) {
			page = pfn_to_page(pfn);
		} else {
			page++;
		}
		__init_single_page(page, pfn, zid, nid);
		nr_pages++;
	}
	return (nr_pages);
}

/*
 * This function is meant to pre-load the iterator for the zone init.
 * Specifically it walks through the ranges until we are caught up to the
 * first_init_pfn value and exits there. If we never encounter the value we
 * return false indicating there are no valid ranges left.
 */
static bool __init
deferred_init_mem_pfn_range_in_zone(u64 *i, struct zone *zone,
				    unsigned long *spfn, unsigned long *epfn,
				    unsigned long first_init_pfn)
{
	u64 j;

	/*
	 * Start out by walking through the ranges in this zone that have
	 * already been initialized. We don't need to do anything with them
	 * so we just need to flush them out of the system.
	 */
	for_each_free_mem_pfn_range_in_zone(j, zone, spfn, epfn) {
		if (*epfn <= first_init_pfn)
			continue;
		if (*spfn < first_init_pfn)
			*spfn = first_init_pfn;
		*i = j;
		return true;
	}

	return false;
}

/*
 * Initialize and free pages. We do it in two loops: first we initialize
 * struct page, then free to buddy allocator, because while we are
 * freeing pages we can access pages that are ahead (computing buddy
 * page in __free_one_page()).
 *
 * In order to try and keep some memory in the cache we have the loop
 * broken along max page order boundaries. This way we will not cause
 * any issues with the buddy page computation.
 */
static unsigned long __init
deferred_init_maxorder(u64 *i, struct zone *zone, unsigned long *start_pfn,
		       unsigned long *end_pfn)
{
	unsigned long mo_pfn = ALIGN(*start_pfn + 1, MAX_ORDER_NR_PAGES);
	unsigned long spfn = *start_pfn, epfn = *end_pfn;
	unsigned long nr_pages = 0;
	u64 j = *i;

	/* First we loop through and initialize the page values */
	for_each_free_mem_pfn_range_in_zone_from(j, zone, start_pfn, end_pfn) {
		unsigned long t;

		if (mo_pfn <= *start_pfn)
			break;

		t = min(mo_pfn, *end_pfn);
		nr_pages += deferred_init_pages(zone, *start_pfn, t);

		if (mo_pfn < *end_pfn) {
			*start_pfn = mo_pfn;
			break;
		}
	}

	/* Reset values and now loop through freeing pages as needed */
	swap(j, *i);

	for_each_free_mem_pfn_range_in_zone_from(j, zone, &spfn, &epfn) {
		unsigned long t;

		if (mo_pfn <= spfn)
			break;

		t = min(mo_pfn, epfn);
		deferred_free_pages(spfn, t);

		if (mo_pfn <= epfn)
			break;
	}

	return nr_pages;
}

static void __init
deferred_init_memmap_chunk(unsigned long start_pfn, unsigned long end_pfn,
			   void *arg)
{
	unsigned long spfn, epfn;
	struct zone *zone = arg;
	u64 i;

	deferred_init_mem_pfn_range_in_zone(&i, zone, &spfn, &epfn, start_pfn);

	/*
	 * Initialize and free pages in MAX_ORDER sized increments so that we
	 * can avoid introducing any issues with the buddy allocator.
	 */
	while (spfn < end_pfn) {
		deferred_init_maxorder(&i, zone, &spfn, &epfn);
		cond_resched();
	}
}

/* An arch may override for more concurrency. */
__weak int __init
deferred_page_init_max_threads(const struct cpumask *node_cpumask)
{
	return 1;
}

/* Initialise remaining memory on a node */
static int __init deferred_init_memmap(void *data)
{
	pg_data_t *pgdat = data;
	const struct cpumask *cpumask = cpumask_of_node(pgdat->node_id);
	unsigned long spfn = 0, epfn = 0;
	unsigned long first_init_pfn, flags;
	unsigned long start = jiffies;
	struct zone *zone;
	int zid, max_threads;
	u64 i;

	/* Bind memory initialisation thread to a local node if possible */
	if (!cpumask_empty(cpumask))
		set_cpus_allowed_ptr(current, cpumask);

	pgdat_resize_lock(pgdat, &flags);
	first_init_pfn = pgdat->first_deferred_pfn;
	if (first_init_pfn == ULONG_MAX) {
		pgdat_resize_unlock(pgdat, &flags);
		pgdat_init_report_one_done();
		return 0;
	}

	/* Sanity check boundaries */
	BUG_ON(pgdat->first_deferred_pfn < pgdat->node_start_pfn);
	BUG_ON(pgdat->first_deferred_pfn > pgdat_end_pfn(pgdat));
	pgdat->first_deferred_pfn = ULONG_MAX;

	/*
	 * Once we unlock here, the zone cannot be grown anymore, thus if an
	 * interrupt thread must allocate this early in boot, zone must be
	 * pre-grown prior to start of deferred page initialization.
	 */
	pgdat_resize_unlock(pgdat, &flags);

	/* Only the highest zone is deferred so find it */
	for (zid = 0; zid < MAX_NR_ZONES; zid++) {
		zone = pgdat->node_zones + zid;
		if (first_init_pfn < zone_end_pfn(zone))
			break;
	}

	/* If the zone is empty somebody else may have cleared out the zone */
	if (!deferred_init_mem_pfn_range_in_zone(&i, zone, &spfn, &epfn,
						 first_init_pfn))
		goto zone_empty;

	max_threads = deferred_page_init_max_threads(cpumask);

	while (spfn < epfn) {
		unsigned long epfn_align = ALIGN(epfn, PAGES_PER_SECTION);
		struct padata_mt_job job = {
			.thread_fn   = deferred_init_memmap_chunk,
			.fn_arg      = zone,
			.start       = spfn,
			.size        = epfn_align - spfn,
			.align       = PAGES_PER_SECTION,
			.min_chunk   = PAGES_PER_SECTION,
			.max_threads = max_threads,
		};

		padata_do_multithreaded(&job);
		deferred_init_mem_pfn_range_in_zone(&i, zone, &spfn, &epfn,
						    epfn_align);
	}
zone_empty:
	/* Sanity check that the next zone really is unpopulated */
	WARN_ON(++zid < MAX_NR_ZONES && populated_zone(++zone));

	pr_info("node %d deferred pages initialised in %ums\n",
		pgdat->node_id, jiffies_to_msecs(jiffies - start));

	pgdat_init_report_one_done();
	return 0;
}

/*
 * If this zone has deferred pages, try to grow it by initializing enough
 * deferred pages to satisfy the allocation specified by order, rounded up to
 * the nearest PAGES_PER_SECTION boundary.  So we're adding memory in increments
 * of SECTION_SIZE bytes by initializing struct pages in increments of
 * PAGES_PER_SECTION * sizeof(struct page) bytes.
 *
 * Return true when zone was grown, otherwise return false. We return true even
 * when we grow less than requested, to let the caller decide if there are
 * enough pages to satisfy the allocation.
 *
 * Note: We use noinline because this function is needed only during boot, and
 * it is called from a __ref function _deferred_grow_zone. This way we are
 * making sure that it is not inlined into permanent text section.
 */
static noinline bool __init
deferred_grow_zone(struct zone *zone, unsigned int order)
{
	unsigned long nr_pages_needed = ALIGN(1 << order, PAGES_PER_SECTION);
	pg_data_t *pgdat = zone->zone_pgdat;
	unsigned long first_deferred_pfn = pgdat->first_deferred_pfn;
	unsigned long spfn, epfn, flags;
	unsigned long nr_pages = 0;
	u64 i;

	/* Only the last zone may have deferred pages */
	if (zone_end_pfn(zone) != pgdat_end_pfn(pgdat))
		return false;

	pgdat_resize_lock(pgdat, &flags);

	/*
	 * If someone grew this zone while we were waiting for spinlock, return
	 * true, as there might be enough pages already.
	 */
	if (first_deferred_pfn != pgdat->first_deferred_pfn) {
		pgdat_resize_unlock(pgdat, &flags);
		return true;
	}

	/* If the zone is empty somebody else may have cleared out the zone */
	if (!deferred_init_mem_pfn_range_in_zone(&i, zone, &spfn, &epfn,
						 first_deferred_pfn)) {
		pgdat->first_deferred_pfn = ULONG_MAX;
		pgdat_resize_unlock(pgdat, &flags);
		/* Retry only once. */
		return first_deferred_pfn != ULONG_MAX;
	}

	/*
	 * Initialize and free pages in MAX_ORDER sized increments so
	 * that we can avoid introducing any issues with the buddy
	 * allocator.
	 */
	while (spfn < epfn) {
		/* update our first deferred PFN for this section */
		first_deferred_pfn = spfn;

		nr_pages += deferred_init_maxorder(&i, zone, &spfn, &epfn);
		touch_nmi_watchdog();

		/* We should only stop along section boundaries */
		if ((first_deferred_pfn ^ spfn) < PAGES_PER_SECTION)
			continue;

		/* If our quota has been met we can stop here */
		if (nr_pages >= nr_pages_needed)
			break;
	}

	pgdat->first_deferred_pfn = spfn;
	pgdat_resize_unlock(pgdat, &flags);

	return nr_pages > 0;
}

/*
 * deferred_grow_zone() is __init, but it is called from
 * get_page_from_freelist() during early boot until deferred_pages permanently
 * disables this call. This is why we have refdata wrapper to avoid warning,
 * and to ensure that the function body gets unloaded.
 */
static bool __ref
_deferred_grow_zone(struct zone *zone, unsigned int order)
{
	return deferred_grow_zone(zone, order);
}

#endif /* CONFIG_DEFERRED_STRUCT_PAGE_INIT */

void __init page_alloc_init_late(void)
{
	struct zone *zone;
	int nid;

#ifdef CONFIG_DEFERRED_STRUCT_PAGE_INIT

	/* There will be num_node_state(N_MEMORY) threads */
	atomic_set(&pgdat_init_n_undone, num_node_state(N_MEMORY));
	for_each_node_state(nid, N_MEMORY) {
		kthread_run(deferred_init_memmap, NODE_DATA(nid), "pgdatinit%d", nid);
	}

	/* Block until all are initialised */
	wait_for_completion(&pgdat_init_all_done_comp);

	/*
	 * The number of managed pages has changed due to the initialisation
	 * so the pcpu batch and high limits needs to be updated or the limits
	 * will be artificially small.
	 */
	for_each_populated_zone(zone)
		zone_pcp_update(zone);

	/*
	 * We initialized the rest of the deferred pages.  Permanently disable
	 * on-demand struct page initialization.
	 */
	static_branch_disable(&deferred_pages);

	/* Reinit limits that are based on free pages after the kernel is up */
	files_maxfiles_init();
#endif

	/* Discard memblock private memory */
	memblock_discard();

	for_each_node_state(nid, N_MEMORY)
		shuffle_free_memory(NODE_DATA(nid));

	for_each_populated_zone(zone)
		set_zone_contiguous(zone);
}

#ifdef CONFIG_CMA
/* Free whole pageblock and set its migration type to MIGRATE_CMA. */
void __init init_cma_reserved_pageblock(struct page *page)
{
	unsigned i = pageblock_nr_pages;
	struct page *p = page;

	do {
		__ClearPageReserved(p);
		set_page_count(p, 0);
	} while (++p, --i);

	set_pageblock_migratetype(page, MIGRATE_CMA);

	if (pageblock_order >= MAX_ORDER) {
		i = pageblock_nr_pages;
		p = page;
		do {
			set_page_refcounted(p);
			__free_pages(p, MAX_ORDER - 1);
			p += MAX_ORDER_NR_PAGES;
		} while (i -= MAX_ORDER_NR_PAGES);
	} else {
		set_page_refcounted(page);
		__free_pages(page, pageblock_order);
	}

	adjust_managed_page_count(page, pageblock_nr_pages);
}
#endif

/*
 * The order of subdivision here is critical for the IO subsystem.
 * Please do not alter this order without good reasons and regression
 * testing. Specifically, as large blocks of memory are subdivided,
 * the order in which smaller blocks are delivered depends on the order
 * they're subdivided in this function. This is the primary factor
 * influencing the order in which pages are delivered to the IO
 * subsystem according to empirical testing, and this is also justified
 * by considering the behavior of a buddy system containing a single
 * large block of memory acted on by a series of small allocations.
 * This behavior is a critical factor in sglist merging's success.
 *
 * -- nyc
 */
static inline void expand(struct zone *zone, struct page *page,
	int low, int high, int migratetype)
{
	unsigned long size = 1 << high;

	while (high > low) {
		high--;
		//内存大小减一半（即本order对应的内存大小）
		size >>= 1;
		//&page[size]相当于取新分配page的后半段
		VM_BUG_ON_PAGE(bad_range(zone, &page[size]), &page[size]);

		/*
		 * Mark as guard pages (or page), that will allow to
		 * merge back to allocator when buddy will be freed.
		 * Corresponding page table entries will not be touched,
		 * pages will stay not present in virtual address space
		 */
		if (set_page_guard(zone, &page[size], high, migratetype))
			continue;

		add_to_free_list(&page[size], zone, high, migratetype);
<<<<<<< HEAD
		//指明此段page存在buddy中
		set_page_order(&page[size], high);

		//接着我们需要继续循环下降order到low线上，并在每一级将当前页的一半存放相应的free_list上
=======
		set_buddy_order(&page[size], high);
>>>>>>> c4d6fe73
	}
}

static void check_new_page_bad(struct page *page)
{
	if (unlikely(page->flags & __PG_HWPOISON)) {
		/* Don't complain about hwpoisoned pages */
		page_mapcount_reset(page); /* remove PageBuddy */
		return;
	}

	bad_page(page,
		 page_bad_reason(page, PAGE_FLAGS_CHECK_AT_PREP));
}

/*
 * This page is about to be returned from the page allocator
 */
static inline int check_new_page(struct page *page)
{
	if (likely(page_expected_state(page,
				PAGE_FLAGS_CHECK_AT_PREP|__PG_HWPOISON)))
		return 0;

	check_new_page_bad(page);
	return 1;
}

static inline bool free_pages_prezeroed(void)
{
	return (IS_ENABLED(CONFIG_PAGE_POISONING_ZERO) &&
		page_poisoning_enabled()) || want_init_on_free();
}

#ifdef CONFIG_DEBUG_VM
/*
 * With DEBUG_VM enabled, order-0 pages are checked for expected state when
 * being allocated from pcp lists. With debug_pagealloc also enabled, they are
 * also checked when pcp lists are refilled from the free lists.
 */
static inline bool check_pcp_refill(struct page *page)
{
	if (debug_pagealloc_enabled_static())
		return check_new_page(page);
	else
		return false;
}

static inline bool check_new_pcp(struct page *page)
{
	return check_new_page(page);
}
#else
/*
 * With DEBUG_VM disabled, free order-0 pages are checked for expected state
 * when pcp lists are being refilled from the free lists. With debug_pagealloc
 * enabled, they are also checked when being allocated from the pcp lists.
 */
static inline bool check_pcp_refill(struct page *page)
{
	return check_new_page(page);
}
static inline bool check_new_pcp(struct page *page)
{
	if (debug_pagealloc_enabled_static())
		return check_new_page(page);
	else
		return false;
}
#endif /* CONFIG_DEBUG_VM */

static bool check_new_pages(struct page *page, unsigned int order)
{
	int i;
	//遍历每个page
	for (i = 0; i < (1 << order); i++) {
		struct page *p = page + i;

		if (unlikely(check_new_page(p)))
			return true;
	}

	return false;
}

inline void post_alloc_hook(struct page *page, unsigned int order,
				gfp_t gfp_flags)
{
	set_page_private(page, 0);
	set_page_refcounted(page);//设置页计数

	arch_alloc_page(page, order);
	if (debug_pagealloc_enabled_static())
		kernel_map_pages(page, 1 << order, 1);
	kasan_alloc_pages(page, order);
	kernel_poison_pages(page, 1 << order, 1);
	set_page_owner(page, order, gfp_flags);
}

static void prep_new_page(struct page *page, unsigned int order, gfp_t gfp_flags,
							unsigned int alloc_flags)
{
	post_alloc_hook(page, order, gfp_flags);

	if (!free_pages_prezeroed() && want_init_on_alloc(gfp_flags))
		kernel_init_free_pages(page, 1 << order);

	if (order && (gfp_flags & __GFP_COMP))
		prep_compound_page(page, order);

	/*
	 * page is set pfmemalloc when ALLOC_NO_WATERMARKS was necessary to
	 * allocate the page. The expectation is that the caller is taking
	 * steps that will free more memory. The caller should avoid the page
	 * being used for !PFMEMALLOC purposes.
	 */
	if (alloc_flags & ALLOC_NO_WATERMARKS)
		set_page_pfmemalloc(page);
	else
		clear_page_pfmemalloc(page);
}

/*
 * Go through the free lists for the given migratetype and remove
 * the smallest available page from the freelists
 */
//自给定zone上申请指定数目，指定migratetype的一组page
static __always_inline
struct page *__rmqueue_smallest(struct zone *zone, unsigned int order,
						int migratetype)
{
	unsigned int current_order;
	struct free_area *area;
	struct page *page;

	/* Find a page of the appropriate size in the preferred list */
	//在指定zone中自order开始尝试是否有空闲区域可以分配，如果可分配，则返回对应的page
	for (current_order = order; current_order < MAX_ORDER; ++current_order) {
	    //取order对应的free area
		area = &(zone->free_area[current_order]);
		page = get_page_from_free_area(area, migratetype);
		if (!page)
			continue;
		del_page_from_free_list(page, zone, current_order);
		//我们找到了一组可用的page,现在将page拆分开放在order到current_order之间的链表上（拆分方法是每一个链上存后半段page)
		expand(zone, page, order/*起始的order*/, current_order/*当前分配order*/, migratetype);
        	//记录page来源的migratetype
		set_pcppage_migratetype(page, migratetype);
		return page;
	}

	return NULL;
}


/*
 * This array describes the order lists are fallen back to when
 * the free lists for the desirable migrate type are depleted
 */
//定义各类型对应的可继续尝试migrate_types
static int fallbacks[MIGRATE_TYPES][3] = {
	[MIGRATE_UNMOVABLE]   = { MIGRATE_RECLAIMABLE, MIGRATE_MOVABLE,   MIGRATE_TYPES },
	[MIGRATE_MOVABLE]     = { MIGRATE_RECLAIMABLE, MIGRATE_UNMOVABLE, MIGRATE_TYPES },
	[MIGRATE_RECLAIMABLE] = { MIGRATE_UNMOVABLE,   MIGRATE_MOVABLE,   MIGRATE_TYPES },
#ifdef CONFIG_CMA
	[MIGRATE_CMA]         = { MIGRATE_TYPES }, /* Never used */
#endif
#ifdef CONFIG_MEMORY_ISOLATION
	[MIGRATE_ISOLATE]     = { MIGRATE_TYPES }, /* Never used */
#endif
};

#ifdef CONFIG_CMA
//尝试migratetype为MIGRATE_CMA类型的页
static __always_inline struct page *__rmqueue_cma_fallback(struct zone *zone,
					unsigned int order)
{
	return __rmqueue_smallest(zone, order, MIGRATE_CMA);
}
#else
static inline struct page *__rmqueue_cma_fallback(struct zone *zone,
					unsigned int order) { return NULL; }
#endif

/*
 * Move the free pages in a range to the freelist tail of the requested type.
 * Note that start_page and end_pages are not aligned on a pageblock
 * boundary. If alignment is required, use move_freepages_block()
 */
static int move_freepages(struct zone *zone,
			  struct page *start_page, struct page *end_page,
			  int migratetype, int *num_movable)
{
	struct page *page;
	unsigned int order;
	int pages_moved = 0;

	for (page = start_page; page <= end_page;) {
		if (!pfn_valid_within(page_to_pfn(page))) {
			page++;
			continue;
		}

		if (!PageBuddy(page)) {
			/*
			 * We assume that pages that could be isolated for
			 * migration are movable. But we don't actually try
			 * isolating, as that would be expensive.
			 */
			if (num_movable &&
					(PageLRU(page) || __PageMovable(page)))
				(*num_movable)++;

			page++;
			continue;
		}

		/* Make sure we are not inadvertently changing nodes */
		VM_BUG_ON_PAGE(page_to_nid(page) != zone_to_nid(zone), page);
		VM_BUG_ON_PAGE(page_zone(page) != zone, page);

		order = buddy_order(page);
		move_to_free_list(page, zone, order, migratetype);
		page += 1 << order;
		pages_moved += 1 << order;
	}

	return pages_moved;
}

int move_freepages_block(struct zone *zone, struct page *page,
				int migratetype, int *num_movable)
{
	unsigned long start_pfn, end_pfn;
	struct page *start_page, *end_page;

	if (num_movable)
		*num_movable = 0;

	start_pfn = page_to_pfn(page);
	start_pfn = start_pfn & ~(pageblock_nr_pages-1);
	start_page = pfn_to_page(start_pfn);
	end_page = start_page + pageblock_nr_pages - 1;
	end_pfn = start_pfn + pageblock_nr_pages - 1;

	/* Do not cross zone boundaries */
	if (!zone_spans_pfn(zone, start_pfn))
		start_page = page;
	if (!zone_spans_pfn(zone, end_pfn))
		return 0;

	return move_freepages(zone, start_page, end_page, migratetype,
								num_movable);
}

static void change_pageblock_range(struct page *pageblock_page,
					int start_order, int migratetype)
{
	int nr_pageblocks = 1 << (start_order - pageblock_order);

	while (nr_pageblocks--) {
		set_pageblock_migratetype(pageblock_page, migratetype);
		pageblock_page += pageblock_nr_pages;
	}
}

/*
 * When we are falling back to another migratetype during allocation, try to
 * steal extra free pages from the same pageblocks to satisfy further
 * allocations, instead of polluting multiple pageblocks.
 *
 * If we are stealing a relatively large buddy page, it is likely there will
 * be more free pages in the pageblock, so try to steal them all. For
 * reclaimable and unmovable allocations, we steal regardless of page size,
 * as fragmentation caused by those allocations polluting movable pageblocks
 * is worse than movable allocations stealing from unmovable and reclaimable
 * pageblocks.
 */
static bool can_steal_fallback(unsigned int order, int start_mt)
{
	/*
	 * Leaving this order check is intended, although there is
	 * relaxed order check in next check. The reason is that
	 * we can actually steal whole pageblock if this condition met,
	 * but, below check doesn't guarantee it and that is just heuristic
	 * so could be changed anytime.
	 */
	if (order >= pageblock_order)
		return true;

	if (order >= pageblock_order / 2 ||
		start_mt == MIGRATE_RECLAIMABLE ||
		start_mt == MIGRATE_UNMOVABLE ||
		page_group_by_mobility_disabled)
		return true;

	return false;
}

static inline void boost_watermark(struct zone *zone)
{
	unsigned long max_boost;

	if (!watermark_boost_factor)
		return;
	/*
	 * Don't bother in zones that are unlikely to produce results.
	 * On small machines, including kdump capture kernels running
	 * in a small area, boosting the watermark can cause an out of
	 * memory situation immediately.
	 */
	if ((pageblock_nr_pages * 4) > zone_managed_pages(zone))
		return;

	max_boost = mult_frac(zone->_watermark[WMARK_HIGH],
			watermark_boost_factor, 10000);

	/*
	 * high watermark may be uninitialised if fragmentation occurs
	 * very early in boot so do not boost. We do not fall
	 * through and boost by pageblock_nr_pages as failing
	 * allocations that early means that reclaim is not going
	 * to help and it may even be impossible to reclaim the
	 * boosted watermark resulting in a hang.
	 */
	if (!max_boost)
		return;

	max_boost = max(pageblock_nr_pages, max_boost);

	zone->watermark_boost = min(zone->watermark_boost + pageblock_nr_pages,
		max_boost);
}

/*
 * This function implements actual steal behaviour. If order is large enough,
 * we can steal whole pageblock. If not, we first move freepages in this
 * pageblock to our migratetype and determine how many already-allocated pages
 * are there in the pageblock with a compatible migratetype. If at least half
 * of pages are free or compatible, we can change migratetype of the pageblock
 * itself, so pages freed in the future will be put on the correct free list.
 */
static void steal_suitable_fallback(struct zone *zone, struct page *page,
		unsigned int alloc_flags, int start_type, bool whole_block)
{
	unsigned int current_order = buddy_order(page);
	int free_pages, movable_pages, alike_pages;
	int old_block_type;

	old_block_type = get_pageblock_migratetype(page);

	/*
	 * This can happen due to races and we want to prevent broken
	 * highatomic accounting.
	 */
	if (is_migrate_highatomic(old_block_type))
		goto single_page;

	/* Take ownership for orders >= pageblock_order */
	if (current_order >= pageblock_order) {
		change_pageblock_range(page, current_order, start_type);
		goto single_page;
	}

	/*
	 * Boost watermarks to increase reclaim pressure to reduce the
	 * likelihood of future fallbacks. Wake kswapd now as the node
	 * may be balanced overall and kswapd will not wake naturally.
	 */
	boost_watermark(zone);
	if (alloc_flags & ALLOC_KSWAPD)
		set_bit(ZONE_BOOSTED_WATERMARK, &zone->flags);

	/* We are not allowed to try stealing from the whole block */
	if (!whole_block)
		goto single_page;

	free_pages = move_freepages_block(zone, page, start_type,
						&movable_pages);
	/*
	 * Determine how many pages are compatible with our allocation.
	 * For movable allocation, it's the number of movable pages which
	 * we just obtained. For other types it's a bit more tricky.
	 */
	if (start_type == MIGRATE_MOVABLE) {
		alike_pages = movable_pages;
	} else {
		/*
		 * If we are falling back a RECLAIMABLE or UNMOVABLE allocation
		 * to MOVABLE pageblock, consider all non-movable pages as
		 * compatible. If it's UNMOVABLE falling back to RECLAIMABLE or
		 * vice versa, be conservative since we can't distinguish the
		 * exact migratetype of non-movable pages.
		 */
		if (old_block_type == MIGRATE_MOVABLE)
			alike_pages = pageblock_nr_pages
						- (free_pages + movable_pages);
		else
			alike_pages = 0;
	}

	/* moving whole block can fail due to zone boundary conditions */
	if (!free_pages)
		goto single_page;

	/*
	 * If a sufficient number of pages in the block are either free or of
	 * comparable migratability as our allocation, claim the whole block.
	 */
	if (free_pages + alike_pages >= (1 << (pageblock_order-1)) ||
			page_group_by_mobility_disabled)
		set_pageblock_migratetype(page, start_type);

	return;

single_page:
	move_to_free_list(page, zone, current_order, start_type);
}

/*
 * Check whether there is a suitable fallback freepage with requested order.
 * If only_stealable is true, this function returns fallback_mt only if
 * we can steal other freepages all together. This would help to reduce
 * fragmentation due to mixed migratetype pages in one pageblock.
 */
int find_suitable_fallback(struct free_area *area, unsigned int order,
			int migratetype, bool only_stealable, bool *can_steal)
{
	int i;
	int fallback_mt;

	if (area->nr_free == 0)
		return -1;

	*can_steal = false;
	for (i = 0;; i++) {
	    //尝试migratetype的可选类型
		fallback_mt = fallbacks[migratetype][i];
		if (fallback_mt == MIGRATE_TYPES)
			break;//已尝试所有可选类型，跳出

		//此类型已无pages可分配
		if (free_area_empty(area, fallback_mt))
			continue;

		if (can_steal_fallback(order, migratetype))
			*can_steal = true;

		if (!only_stealable)
			return fallback_mt;

		if (*can_steal)
			return fallback_mt;
	}

	return -1;
}

/*
 * Reserve a pageblock for exclusive use of high-order atomic allocations if
 * there are no empty page blocks that contain a page with a suitable order
 */
static void reserve_highatomic_pageblock(struct page *page, struct zone *zone,
				unsigned int alloc_order)
{
	int mt;
	unsigned long max_managed, flags;

	/*
	 * Limit the number reserved to 1 pageblock or roughly 1% of a zone.
	 * Check is race-prone but harmless.
	 */
	max_managed = (zone_managed_pages(zone) / 100) + pageblock_nr_pages;
	if (zone->nr_reserved_highatomic >= max_managed)
		return;

	spin_lock_irqsave(&zone->lock, flags);

	/* Recheck the nr_reserved_highatomic limit under the lock */
	if (zone->nr_reserved_highatomic >= max_managed)
		goto out_unlock;

	/* Yoink! */
	mt = get_pageblock_migratetype(page);
	if (!is_migrate_highatomic(mt) && !is_migrate_isolate(mt)
	    && !is_migrate_cma(mt)) {
		zone->nr_reserved_highatomic += pageblock_nr_pages;
		set_pageblock_migratetype(page, MIGRATE_HIGHATOMIC);
		move_freepages_block(zone, page, MIGRATE_HIGHATOMIC, NULL);
	}

out_unlock:
	spin_unlock_irqrestore(&zone->lock, flags);
}

/*
 * Used when an allocation is about to fail under memory pressure. This
 * potentially hurts the reliability of high-order allocations when under
 * intense memory pressure but failed atomic allocations should be easier
 * to recover from than an OOM.
 *
 * If @force is true, try to unreserve a pageblock even though highatomic
 * pageblock is exhausted.
 */
static bool unreserve_highatomic_pageblock(const struct alloc_context *ac,
						bool force)
{
	struct zonelist *zonelist = ac->zonelist;
	unsigned long flags;
	struct zoneref *z;
	struct zone *zone;
	struct page *page;
	int order;
	bool ret;

	for_each_zone_zonelist_nodemask(zone, z, zonelist, ac->highest_zoneidx,
								ac->nodemask) {
		/*
		 * Preserve at least one pageblock unless memory pressure
		 * is really high.
		 */
		if (!force && zone->nr_reserved_highatomic <=
					pageblock_nr_pages)
			continue;

		spin_lock_irqsave(&zone->lock, flags);
		for (order = 0; order < MAX_ORDER; order++) {
			struct free_area *area = &(zone->free_area[order]);

			page = get_page_from_free_area(area, MIGRATE_HIGHATOMIC);
			if (!page)
				continue;

			/*
			 * In page freeing path, migratetype change is racy so
			 * we can counter several free pages in a pageblock
			 * in this loop althoug we changed the pageblock type
			 * from highatomic to ac->migratetype. So we should
			 * adjust the count once.
			 */
			if (is_migrate_highatomic_page(page)) {
				/*
				 * It should never happen but changes to
				 * locking could inadvertently allow a per-cpu
				 * drain to add pages to MIGRATE_HIGHATOMIC
				 * while unreserving so be safe and watch for
				 * underflows.
				 */
				zone->nr_reserved_highatomic -= min(
						pageblock_nr_pages,
						zone->nr_reserved_highatomic);
			}

			/*
			 * Convert to ac->migratetype and avoid the normal
			 * pageblock stealing heuristics. Minimally, the caller
			 * is doing the work and needs the pages. More
			 * importantly, if the block was always converted to
			 * MIGRATE_UNMOVABLE or another type then the number
			 * of pageblocks that cannot be completely freed
			 * may increase.
			 */
			set_pageblock_migratetype(page, ac->migratetype);
			ret = move_freepages_block(zone, page, ac->migratetype,
									NULL);
			if (ret) {
				spin_unlock_irqrestore(&zone->lock, flags);
				return ret;
			}
		}
		spin_unlock_irqrestore(&zone->lock, flags);
	}

	return false;
}

/*
 * Try finding a free buddy page on the fallback list and put it on the free
 * list of requested migratetype, possibly along with other pages from the same
 * block, depending on fragmentation avoidance heuristics. Returns true if
 * fallback was found so that __rmqueue_smallest() can grab it.
 *
 * The use of signed ints for order and current_order is a deliberate
 * deviation from the rest of this file, to make the for loop
 * condition simpler.
 */
static __always_inline bool
__rmqueue_fallback(struct zone *zone, int order, int start_migratetype,
						unsigned int alloc_flags)
{
	struct free_area *area;
	int current_order;
	int min_order = order;
	struct page *page;
	int fallback_mt;
	bool can_steal;

	/*
	 * Do not steal pages from freelists belonging to other pageblocks
	 * i.e. orders < pageblock_order. If there are no local zones free,
	 * the zonelists will be reiterated without ALLOC_NOFRAGMENT.
	 */
	if (alloc_flags & ALLOC_NOFRAGMENT)
		min_order = pageblock_order;

	/*
	 * Find the largest available free page in the other list. This roughly
	 * approximates finding the pageblock with the most free pages, which
	 * would be too costly to do exactly.
	 */
	for (current_order = MAX_ORDER - 1; current_order >= min_order;
				--current_order) {
		area = &(zone->free_area[current_order]);
		//选择此area下一个合适的migratetype
		fallback_mt = find_suitable_fallback(area, current_order,
				start_migratetype, false, &can_steal);
		if (fallback_mt == -1)
			continue;

		/*
		 * We cannot steal all free pages from the pageblock and the
		 * requested migratetype is movable. In that case it's better to
		 * steal and split the smallest available page instead of the
		 * largest available page, because even if the next movable
		 * allocation falls back into a different pageblock than this
		 * one, it won't cause permanent fragmentation.
		 */
		if (!can_steal && start_migratetype == MIGRATE_MOVABLE
					&& current_order > order)
			goto find_smallest;

		goto do_steal;
	}

	return false;

find_smallest:
	for (current_order = order; current_order < MAX_ORDER;
							current_order++) {
		area = &(zone->free_area[current_order]);
		fallback_mt = find_suitable_fallback(area, current_order,
				start_migratetype, false, &can_steal);
		if (fallback_mt != -1)
			break;
	}

	/*
	 * This should not happen - we already found a suitable fallback
	 * when looking for the largest page.
	 */
	VM_BUG_ON(current_order == MAX_ORDER);

do_steal:
        //在fallback_mt上执行page分配
	page = get_page_from_free_area(area, fallback_mt);

	steal_suitable_fallback(zone, page, alloc_flags, start_migratetype,
								can_steal);

	trace_mm_page_alloc_extfrag(page, order, current_order,
		start_migratetype, fallback_mt);

	return true;

}

/*
 * Do the hard work of removing an element from the buddy allocator.
 * Call me with the zone->lock already held.
 */
static __always_inline struct page *
__rmqueue(struct zone *zone, unsigned int order, int migratetype,
						unsigned int alloc_flags)
{
	struct page *page;

#ifdef CONFIG_CMA
	/*
	 * Balance movable allocations between regular and CMA areas by
	 * allocating from CMA when over half of the zone's free memory
	 * is in the CMA area.
	 */
	if (alloc_flags & ALLOC_CMA &&
	    zone_page_state(zone, NR_FREE_CMA_PAGES) >
	    zone_page_state(zone, NR_FREE_PAGES) / 2) {
		page = __rmqueue_cma_fallback(zone, order);
		if (page)
			return page;
	}
#endif
retry:
    //分配page
	page = __rmqueue_smallest(zone, order, migratetype);
	if (unlikely(!page)) {
	    	//在指定migratetype上申请对应大小的页失败
		if (alloc_flags & ALLOC_CMA)
			page = __rmqueue_cma_fallback(zone, order);

		if (!page && __rmqueue_fallback(zone, order, migratetype,
								alloc_flags))
			goto retry;
	}

	trace_mm_page_alloc_zone_locked(page, order, migratetype);
	return page;
}

/*
 * Obtain a specified number of elements from the buddy allocator, all under
 * a single hold of the lock, for efficiency.  Add them to the supplied list.
 * Returns the number of new pages which were placed at *list.
 */
static int rmqueue_bulk(struct zone *zone, unsigned int order,
			unsigned long count, struct list_head *list,
			int migratetype, unsigned int alloc_flags)
{
	int i, alloced = 0;

	spin_lock(&zone->lock);
	for (i = 0; i < count; ++i) {
		struct page *page = __rmqueue(zone, order, migratetype,
								alloc_flags);
		if (unlikely(page == NULL))
			break;

		if (unlikely(check_pcp_refill(page)))
			continue;

		/*
		 * Split buddy pages returned by expand() are received here in
		 * physical page order. The page is added to the tail of
		 * caller's list. From the callers perspective, the linked list
		 * is ordered by page number under some conditions. This is
		 * useful for IO devices that can forward direction from the
		 * head, thus also in the physical page order. This is useful
		 * for IO devices that can merge IO requests if the physical
		 * pages are ordered properly.
		 */
		list_add_tail(&page->lru, list);
		alloced++;
		if (is_migrate_cma(get_pcppage_migratetype(page)))
			__mod_zone_page_state(zone, NR_FREE_CMA_PAGES,
					      -(1 << order));
	}

	/*
	 * i pages were removed from the buddy list even if some leak due
	 * to check_pcp_refill failing so adjust NR_FREE_PAGES based
	 * on i. Do not confuse with 'alloced' which is the number of
	 * pages added to the pcp list.
	 */
	__mod_zone_page_state(zone, NR_FREE_PAGES, -(i << order));
	spin_unlock(&zone->lock);
	return alloced;
}

#ifdef CONFIG_NUMA
/*
 * Called from the vmstat counter updater to drain pagesets of this
 * currently executing processor on remote nodes after they have
 * expired.
 *
 * Note that this function must be called with the thread pinned to
 * a single processor.
 */
void drain_zone_pages(struct zone *zone, struct per_cpu_pages *pcp)
{
	unsigned long flags;
	int to_drain, batch;

	local_irq_save(flags);
	batch = READ_ONCE(pcp->batch);
	to_drain = min(pcp->count, batch);
	if (to_drain > 0)
		free_pcppages_bulk(zone, to_drain, pcp);
	local_irq_restore(flags);
}
#endif

/*
 * Drain pcplists of the indicated processor and zone.
 *
 * The processor must either be the current processor and the
 * thread pinned to the current processor or a processor that
 * is not online.
 */
static void drain_pages_zone(unsigned int cpu, struct zone *zone)
{
	unsigned long flags;
	struct per_cpu_pageset *pset;
	struct per_cpu_pages *pcp;

	local_irq_save(flags);
	pset = per_cpu_ptr(zone->pageset, cpu);

	pcp = &pset->pcp;
	if (pcp->count)
		free_pcppages_bulk(zone, pcp->count, pcp);
	local_irq_restore(flags);
}

/*
 * Drain pcplists of all zones on the indicated processor.
 *
 * The processor must either be the current processor and the
 * thread pinned to the current processor or a processor that
 * is not online.
 */
static void drain_pages(unsigned int cpu)
{
	struct zone *zone;

	for_each_populated_zone(zone) {
		drain_pages_zone(cpu, zone);
	}
}

/*
 * Spill all of this CPU's per-cpu pages back into the buddy allocator.
 *
 * The CPU has to be pinned. When zone parameter is non-NULL, spill just
 * the single zone's pages.
 */
void drain_local_pages(struct zone *zone)
{
	int cpu = smp_processor_id();

	if (zone)
		drain_pages_zone(cpu, zone);
	else
		drain_pages(cpu);
}

static void drain_local_pages_wq(struct work_struct *work)
{
	struct pcpu_drain *drain;

	drain = container_of(work, struct pcpu_drain, work);

	/*
	 * drain_all_pages doesn't use proper cpu hotplug protection so
	 * we can race with cpu offline when the WQ can move this from
	 * a cpu pinned worker to an unbound one. We can operate on a different
	 * cpu which is allright but we also have to make sure to not move to
	 * a different one.
	 */
	preempt_disable();
	drain_local_pages(drain->zone);
	preempt_enable();
}

/*
 * Spill all the per-cpu pages from all CPUs back into the buddy allocator.
 *
 * When zone parameter is non-NULL, spill just the single zone's pages.
 *
 * Note that this can be extremely slow as the draining happens in a workqueue.
 */
void drain_all_pages(struct zone *zone)
{
	int cpu;

	/*
	 * Allocate in the BSS so we wont require allocation in
	 * direct reclaim path for CONFIG_CPUMASK_OFFSTACK=y
	 */
	static cpumask_t cpus_with_pcps;

	/*
	 * Make sure nobody triggers this path before mm_percpu_wq is fully
	 * initialized.
	 */
	if (WARN_ON_ONCE(!mm_percpu_wq))
		return;

	/*
	 * Do not drain if one is already in progress unless it's specific to
	 * a zone. Such callers are primarily CMA and memory hotplug and need
	 * the drain to be complete when the call returns.
	 */
	if (unlikely(!mutex_trylock(&pcpu_drain_mutex))) {
		if (!zone)
			return;
		mutex_lock(&pcpu_drain_mutex);
	}

	/*
	 * We don't care about racing with CPU hotplug event
	 * as offline notification will cause the notified
	 * cpu to drain that CPU pcps and on_each_cpu_mask
	 * disables preemption as part of its processing
	 */
	for_each_online_cpu(cpu) {
		struct per_cpu_pageset *pcp;
		struct zone *z;
		bool has_pcps = false;

		if (zone) {
			pcp = per_cpu_ptr(zone->pageset, cpu);
			if (pcp->pcp.count)
				has_pcps = true;
		} else {
			for_each_populated_zone(z) {
				pcp = per_cpu_ptr(z->pageset, cpu);
				if (pcp->pcp.count) {
					has_pcps = true;
					break;
				}
			}
		}

		if (has_pcps)
			cpumask_set_cpu(cpu, &cpus_with_pcps);
		else
			cpumask_clear_cpu(cpu, &cpus_with_pcps);
	}

	for_each_cpu(cpu, &cpus_with_pcps) {
		struct pcpu_drain *drain = per_cpu_ptr(&pcpu_drain, cpu);

		drain->zone = zone;
		INIT_WORK(&drain->work, drain_local_pages_wq);
		queue_work_on(cpu, mm_percpu_wq, &drain->work);
	}
	for_each_cpu(cpu, &cpus_with_pcps)
		flush_work(&per_cpu_ptr(&pcpu_drain, cpu)->work);

	mutex_unlock(&pcpu_drain_mutex);
}

#ifdef CONFIG_HIBERNATION

/*
 * Touch the watchdog for every WD_PAGE_COUNT pages.
 */
#define WD_PAGE_COUNT	(128*1024)

void mark_free_pages(struct zone *zone)
{
	unsigned long pfn, max_zone_pfn, page_count = WD_PAGE_COUNT;
	unsigned long flags;
	unsigned int order, t;
	struct page *page;

	if (zone_is_empty(zone))
		return;

	spin_lock_irqsave(&zone->lock, flags);

	max_zone_pfn = zone_end_pfn(zone);
	for (pfn = zone->zone_start_pfn; pfn < max_zone_pfn; pfn++)
		if (pfn_valid(pfn)) {
			page = pfn_to_page(pfn);

			if (!--page_count) {
				touch_nmi_watchdog();
				page_count = WD_PAGE_COUNT;
			}

			if (page_zone(page) != zone)
				continue;

			if (!swsusp_page_is_forbidden(page))
				swsusp_unset_page_free(page);
		}

	for_each_migratetype_order(order, t) {
		list_for_each_entry(page,
				&zone->free_area[order].free_list[t], lru) {
			unsigned long i;

			pfn = page_to_pfn(page);
			for (i = 0; i < (1UL << order); i++) {
				if (!--page_count) {
					touch_nmi_watchdog();
					page_count = WD_PAGE_COUNT;
				}
				swsusp_set_page_free(pfn_to_page(pfn + i));
			}
		}
	}
	spin_unlock_irqrestore(&zone->lock, flags);
}
#endif /* CONFIG_PM */

static bool free_unref_page_prepare(struct page *page, unsigned long pfn)
{
	int migratetype;

	if (!free_pcp_prepare(page))
		return false;

	migratetype = get_pfnblock_migratetype(page, pfn);
	set_pcppage_migratetype(page, migratetype);
	return true;
}

static void free_unref_page_commit(struct page *page, unsigned long pfn)
{
	struct zone *zone = page_zone(page);
	struct per_cpu_pages *pcp;
	int migratetype;

	migratetype = get_pcppage_migratetype(page);
	__count_vm_event(PGFREE);

	/*
	 * We only track unmovable, reclaimable and movable on pcp lists.
	 * Free ISOLATE pages back to the allocator because they are being
	 * offlined but treat HIGHATOMIC as movable pages so we can get those
	 * areas back if necessary. Otherwise, we may have to free
	 * excessively into the page allocator
	 */
	if (migratetype >= MIGRATE_PCPTYPES) {
		if (unlikely(is_migrate_isolate(migratetype))) {
			free_one_page(zone, page, pfn, 0, migratetype,
				      FPI_NONE);
			return;
		}
		migratetype = MIGRATE_MOVABLE;
	}

	pcp = &this_cpu_ptr(zone->pageset)->pcp;
	list_add(&page->lru, &pcp->lists[migratetype]);
	pcp->count++;
	if (pcp->count >= pcp->high) {
		unsigned long batch = READ_ONCE(pcp->batch);
		free_pcppages_bulk(zone, batch, pcp);
	}
}

/*
 * Free a 0-order page
 */
void free_unref_page(struct page *page)
{
	unsigned long flags;
	unsigned long pfn = page_to_pfn(page);

	if (!free_unref_page_prepare(page, pfn))
		return;

	local_irq_save(flags);
	free_unref_page_commit(page, pfn);
	local_irq_restore(flags);
}

/*
 * Free a list of 0-order pages
 */
void free_unref_page_list(struct list_head *list)
{
	struct page *page, *next;
	unsigned long flags, pfn;
	int batch_count = 0;

	/* Prepare pages for freeing */
	list_for_each_entry_safe(page, next, list, lru) {
		pfn = page_to_pfn(page);
		if (!free_unref_page_prepare(page, pfn))
			list_del(&page->lru);
		set_page_private(page, pfn);
	}

	local_irq_save(flags);
	list_for_each_entry_safe(page, next, list, lru) {
		unsigned long pfn = page_private(page);

		set_page_private(page, 0);
		trace_mm_page_free_batched(page);
		free_unref_page_commit(page, pfn);

		/*
		 * Guard against excessive IRQ disabled times when we get
		 * a large list of pages to free.
		 */
		if (++batch_count == SWAP_CLUSTER_MAX) {
			local_irq_restore(flags);
			batch_count = 0;
			local_irq_save(flags);
		}
	}
	local_irq_restore(flags);
}

/*
 * split_page takes a non-compound higher-order page, and splits it into
 * n (1<<order) sub-pages: page[0..n]
 * Each sub-page must be freed individually.
 *
 * Note: this is probably too low level an operation for use in drivers.
 * Please consult with lkml before using this in your driver.
 */
void split_page(struct page *page, unsigned int order)
{
	int i;

	VM_BUG_ON_PAGE(PageCompound(page), page);
	VM_BUG_ON_PAGE(!page_count(page), page);

	for (i = 1; i < (1 << order); i++)
		set_page_refcounted(page + i);
	split_page_owner(page, 1 << order);
}
EXPORT_SYMBOL_GPL(split_page);

int __isolate_free_page(struct page *page, unsigned int order)
{
	unsigned long watermark;
	struct zone *zone;
	int mt;

	BUG_ON(!PageBuddy(page));

	zone = page_zone(page);
	mt = get_pageblock_migratetype(page);

	if (!is_migrate_isolate(mt)) {
		/*
		 * Obey watermarks as if the page was being allocated. We can
		 * emulate a high-order watermark check with a raised order-0
		 * watermark, because we already know our high-order page
		 * exists.
		 */
		watermark = zone->_watermark[WMARK_MIN] + (1UL << order);
		if (!zone_watermark_ok(zone, 0, watermark, 0, ALLOC_CMA))
			return 0;

		__mod_zone_freepage_state(zone, -(1UL << order), mt);
	}

	/* Remove page from free list */

	del_page_from_free_list(page, zone, order);

	/*
	 * Set the pageblock if the isolated page is at least half of a
	 * pageblock
	 */
	if (order >= pageblock_order - 1) {
		struct page *endpage = page + (1 << order) - 1;
		for (; page < endpage; page += pageblock_nr_pages) {
			int mt = get_pageblock_migratetype(page);
			if (!is_migrate_isolate(mt) && !is_migrate_cma(mt)
			    && !is_migrate_highatomic(mt))
				set_pageblock_migratetype(page,
							  MIGRATE_MOVABLE);
		}
	}


	return 1UL << order;
}

/**
 * __putback_isolated_page - Return a now-isolated page back where we got it
 * @page: Page that was isolated
 * @order: Order of the isolated page
 * @mt: The page's pageblock's migratetype
 *
 * This function is meant to return a page pulled from the free lists via
 * __isolate_free_page back to the free lists they were pulled from.
 */
void __putback_isolated_page(struct page *page, unsigned int order, int mt)
{
	struct zone *zone = page_zone(page);

	/* zone lock should be held when this function is called */
	lockdep_assert_held(&zone->lock);

	/* Return isolated page to tail of freelist. */
	__free_one_page(page, page_to_pfn(page), zone, order, mt,
			FPI_SKIP_REPORT_NOTIFY | FPI_TO_TAIL);
}

/*
 * Update NUMA hit/miss statistics
 *
 * Must be called with interrupts disabled.
 */
static inline void zone_statistics(struct zone *preferred_zone, struct zone *z)
{
#ifdef CONFIG_NUMA
	enum numa_stat_item local_stat = NUMA_LOCAL;

	/* skip numa counters update if numa stats is disabled */
	if (!static_branch_likely(&vm_numa_stat_key))
		return;

	if (zone_to_nid(z) != numa_node_id())
		local_stat = NUMA_OTHER;

	if (zone_to_nid(z) == zone_to_nid(preferred_zone))
		__inc_numa_state(z, NUMA_HIT);
	else {
		__inc_numa_state(z, NUMA_MISS);
		__inc_numa_state(preferred_zone, NUMA_FOREIGN);
	}
	__inc_numa_state(z, local_stat);
#endif
}

/* Remove page from the per-cpu list, caller must protect the list */
static struct page *__rmqueue_pcplist(struct zone *zone, int migratetype,
			unsigned int alloc_flags,
			struct per_cpu_pages *pcp,
			struct list_head *list)
{
	struct page *page;

	do {
		if (list_empty(list)) {
			pcp->count += rmqueue_bulk(zone, 0,
					pcp->batch, list,
					migratetype, alloc_flags);
			if (unlikely(list_empty(list)))
				return NULL;
		}

		page = list_first_entry(list, struct page, lru);
		list_del(&page->lru);
		pcp->count--;
	} while (check_new_pcp(page));

	return page;
}

/* Lock and remove page from the per-cpu list */
static struct page *rmqueue_pcplist(struct zone *preferred_zone,
			struct zone *zone, gfp_t gfp_flags,
			int migratetype, unsigned int alloc_flags)
{
	struct per_cpu_pages *pcp;
	struct list_head *list;
	struct page *page;
	unsigned long flags;

	local_irq_save(flags);
	pcp = &this_cpu_ptr(zone->pageset)->pcp;
	list = &pcp->lists[migratetype];
	page = __rmqueue_pcplist(zone,  migratetype, alloc_flags, pcp, list);
	if (page) {
		__count_zid_vm_events(PGALLOC, page_zonenum(page), 1);
		zone_statistics(preferred_zone, zone);
	}
	local_irq_restore(flags);
	return page;
}

/*
 * Allocate a page from the given zone. Use pcplists for order-0 allocations.
 */
static inline
struct page *rmqueue(struct zone *preferred_zone,
			struct zone *zone, unsigned int order,
			gfp_t gfp_flags, unsigned int alloc_flags,
			int migratetype)
{
	unsigned long flags;
	struct page *page;

	if (likely(order == 0)) {
		/*
		 * MIGRATE_MOVABLE pcplist could have the pages on CMA area and
		 * we need to skip it when CMA area isn't allowed.
		 */
		if (!IS_ENABLED(CONFIG_CMA) || alloc_flags & ALLOC_CMA ||
				migratetype != MIGRATE_MOVABLE) {
			page = rmqueue_pcplist(preferred_zone, zone, gfp_flags,
					migratetype, alloc_flags);
			goto out;
		}
	}

	/*
	 * We most definitely don't want callers attempting to
	 * allocate greater than order-1 page units with __GFP_NOFAIL.
	 */
	WARN_ON_ONCE((gfp_flags & __GFP_NOFAIL) && (order > 1));
	spin_lock_irqsave(&zone->lock, flags);

	do {
		page = NULL;
		/*
		 * order-0 request can reach here when the pcplist is skipped
		 * due to non-CMA allocation context. HIGHATOMIC area is
		 * reserved for high-order atomic allocation, so order-0
		 * request should skip it.
		 */
		if (order > 0 && alloc_flags & ALLOC_HARDER) {
			page = __rmqueue_smallest(zone, order, MIGRATE_HIGHATOMIC);
			if (page)
				trace_mm_page_alloc_zone_locked(page, order, migratetype);
		}
		if (!page)
		    //在当前zone通过buddy执行page分配
			page = __rmqueue(zone, order, migratetype, alloc_flags);
	} while (page && check_new_pages(page, order));
	spin_unlock(&zone->lock);
	if (!page)
		goto failed;
	__mod_zone_freepage_state(zone, -(1 << order),
				  get_pcppage_migratetype(page));

	__count_zid_vm_events(PGALLOC, page_zonenum(page), 1 << order);
	zone_statistics(preferred_zone, zone);
	local_irq_restore(flags);

out:
	/* Separate test+clear to avoid unnecessary atomics */
	if (test_bit(ZONE_BOOSTED_WATERMARK, &zone->flags)) {
		clear_bit(ZONE_BOOSTED_WATERMARK, &zone->flags);
		wakeup_kswapd(zone, 0, 0, zone_idx(zone));
	}

	VM_BUG_ON_PAGE(page && bad_range(zone, page), page);
	return page;

failed:
	local_irq_restore(flags);
	return NULL;
}

#ifdef CONFIG_FAIL_PAGE_ALLOC

static struct {
	struct fault_attr attr;

	bool ignore_gfp_highmem;
	bool ignore_gfp_reclaim;
	u32 min_order;
} fail_page_alloc = {
	.attr = FAULT_ATTR_INITIALIZER,
	.ignore_gfp_reclaim = true,
	.ignore_gfp_highmem = true,
	.min_order = 1,
};

static int __init setup_fail_page_alloc(char *str)
{
	return setup_fault_attr(&fail_page_alloc.attr, str);
}
__setup("fail_page_alloc=", setup_fail_page_alloc);

static bool __should_fail_alloc_page(gfp_t gfp_mask, unsigned int order)
{
	if (order < fail_page_alloc.min_order)
		return false;
	if (gfp_mask & __GFP_NOFAIL)
		return false;
	if (fail_page_alloc.ignore_gfp_highmem && (gfp_mask & __GFP_HIGHMEM))
		return false;
	if (fail_page_alloc.ignore_gfp_reclaim &&
			(gfp_mask & __GFP_DIRECT_RECLAIM))
		return false;

	return should_fail(&fail_page_alloc.attr, 1 << order);
}

#ifdef CONFIG_FAULT_INJECTION_DEBUG_FS

static int __init fail_page_alloc_debugfs(void)
{
	umode_t mode = S_IFREG | 0600;
	struct dentry *dir;

	dir = fault_create_debugfs_attr("fail_page_alloc", NULL,
					&fail_page_alloc.attr);

	debugfs_create_bool("ignore-gfp-wait", mode, dir,
			    &fail_page_alloc.ignore_gfp_reclaim);
	debugfs_create_bool("ignore-gfp-highmem", mode, dir,
			    &fail_page_alloc.ignore_gfp_highmem);
	debugfs_create_u32("min-order", mode, dir, &fail_page_alloc.min_order);

	return 0;
}

late_initcall(fail_page_alloc_debugfs);

#endif /* CONFIG_FAULT_INJECTION_DEBUG_FS */

#else /* CONFIG_FAIL_PAGE_ALLOC */

static inline bool __should_fail_alloc_page(gfp_t gfp_mask, unsigned int order)
{
	return false;
}

#endif /* CONFIG_FAIL_PAGE_ALLOC */

noinline bool should_fail_alloc_page(gfp_t gfp_mask, unsigned int order)
{
	return __should_fail_alloc_page(gfp_mask, order);
}
ALLOW_ERROR_INJECTION(should_fail_alloc_page, TRUE);

static inline long __zone_watermark_unusable_free(struct zone *z,
				unsigned int order, unsigned int alloc_flags)
{
	const bool alloc_harder = (alloc_flags & (ALLOC_HARDER|ALLOC_OOM));
	long unusable_free = (1 << order) - 1;

	/*
	 * If the caller does not have rights to ALLOC_HARDER then subtract
	 * the high-atomic reserves. This will over-estimate the size of the
	 * atomic reserve but it avoids a search.
	 */
	if (likely(!alloc_harder))
		unusable_free += z->nr_reserved_highatomic;

#ifdef CONFIG_CMA
	/* If allocation can't use CMA areas don't use free CMA pages */
	if (!(alloc_flags & ALLOC_CMA))
		unusable_free += zone_page_state(z, NR_FREE_CMA_PAGES);
#endif

	return unusable_free;
}

/*
 * Return true if free base pages are above 'mark'. For high-order checks it
 * will return true of the order-0 watermark is reached and there is at least
 * one free page of a suitable size. Checking now avoids taking the zone lock
 * to check in the allocation paths if no pages are free.
 */
bool __zone_watermark_ok(struct zone *z, unsigned int order, unsigned long mark,
			 int highest_zoneidx, unsigned int alloc_flags,
			 long free_pages)
{
	long min = mark;
	int o;
	const bool alloc_harder = (alloc_flags & (ALLOC_HARDER|ALLOC_OOM));

	/* free_pages may go negative - that's OK */
	free_pages -= __zone_watermark_unusable_free(z, order, alloc_flags);

	if (alloc_flags & ALLOC_HIGH)
		min -= min / 2;

	if (unlikely(alloc_harder)) {
		/*
		 * OOM victims can try even harder than normal ALLOC_HARDER
		 * users on the grounds that it's definitely going to be in
		 * the exit path shortly and free memory. Any allocation it
		 * makes during the free path will be small and short-lived.
		 */
		if (alloc_flags & ALLOC_OOM)
			min -= min / 2;
		else
			min -= min / 4;
	}

	/*
	 * Check watermarks for an order-0 allocation request. If these
	 * are not met, then a high-order request also cannot go ahead
	 * even if a suitable page happened to be free.
	 */
	if (free_pages <= min + z->lowmem_reserve[highest_zoneidx])
		return false;

	/* If this is an order-0 request then the watermark is fine */
	if (!order)
		return true;

	/* For a high-order request, check at least one suitable page is free */
	for (o = order; o < MAX_ORDER; o++) {
		struct free_area *area = &z->free_area[o];
		int mt;

		if (!area->nr_free)
			continue;

		for (mt = 0; mt < MIGRATE_PCPTYPES; mt++) {
			if (!free_area_empty(area, mt))
				return true;
		}

#ifdef CONFIG_CMA
		if ((alloc_flags & ALLOC_CMA) &&
		    !free_area_empty(area, MIGRATE_CMA)) {
			return true;
		}
#endif
		if (alloc_harder && !free_area_empty(area, MIGRATE_HIGHATOMIC))
			return true;
	}
	return false;
}

bool zone_watermark_ok(struct zone *z, unsigned int order, unsigned long mark,
		      int highest_zoneidx, unsigned int alloc_flags)
{
	return __zone_watermark_ok(z, order, mark, highest_zoneidx, alloc_flags,
					zone_page_state(z, NR_FREE_PAGES));
}

static inline bool zone_watermark_fast(struct zone *z, unsigned int order,
				unsigned long mark, int highest_zoneidx,
				unsigned int alloc_flags, gfp_t gfp_mask)
{
	long free_pages;

	free_pages = zone_page_state(z, NR_FREE_PAGES);

	/*
	 * Fast check for order-0 only. If this fails then the reserves
	 * need to be calculated.
	 */
	if (!order) {
		long fast_free;

		fast_free = free_pages;
		fast_free -= __zone_watermark_unusable_free(z, 0, alloc_flags);
		if (fast_free > mark + z->lowmem_reserve[highest_zoneidx])
			return true;
	}

	if (__zone_watermark_ok(z, order, mark, highest_zoneidx, alloc_flags,
					free_pages))
		return true;
	/*
	 * Ignore watermark boosting for GFP_ATOMIC order-0 allocations
	 * when checking the min watermark. The min watermark is the
	 * point where boosting is ignored so that kswapd is woken up
	 * when below the low watermark.
	 */
	if (unlikely(!order && (gfp_mask & __GFP_ATOMIC) && z->watermark_boost
		&& ((alloc_flags & ALLOC_WMARK_MASK) == WMARK_MIN))) {
		mark = z->_watermark[WMARK_MIN];
		return __zone_watermark_ok(z, order, mark, highest_zoneidx,
					alloc_flags, free_pages);
	}

	return false;
}

bool zone_watermark_ok_safe(struct zone *z, unsigned int order,
			unsigned long mark, int highest_zoneidx)
{
	long free_pages = zone_page_state(z, NR_FREE_PAGES);

	if (z->percpu_drift_mark && free_pages < z->percpu_drift_mark)
		free_pages = zone_page_state_snapshot(z, NR_FREE_PAGES);

	return __zone_watermark_ok(z, order, mark, highest_zoneidx, 0,
								free_pages);
}

#ifdef CONFIG_NUMA
static bool zone_allows_reclaim(struct zone *local_zone, struct zone *zone)
{
	return node_distance(zone_to_nid(local_zone), zone_to_nid(zone)) <=
				node_reclaim_distance;
}
#else	/* CONFIG_NUMA */
static bool zone_allows_reclaim(struct zone *local_zone, struct zone *zone)
{
	return true;
}
#endif	/* CONFIG_NUMA */

/*
 * The restriction on ZONE_DMA32 as being a suitable zone to use to avoid
 * fragmentation is subtle. If the preferred zone was HIGHMEM then
 * premature use of a lower zone may cause lowmem pressure problems that
 * are worse than fragmentation. If the next zone is ZONE_DMA then it is
 * probably too small. It only makes sense to spread allocations to avoid
 * fragmentation between the Normal and DMA32 zones.
 */
static inline unsigned int
alloc_flags_nofragment(struct zone *zone, gfp_t gfp_mask)
{
	unsigned int alloc_flags;

	/*
	 * __GFP_KSWAPD_RECLAIM is assumed to be the same as ALLOC_KSWAPD
	 * to save a branch.
	 */
	alloc_flags = (__force int) (gfp_mask & __GFP_KSWAPD_RECLAIM);

#ifdef CONFIG_ZONE_DMA32
	if (!zone)
		return alloc_flags;

	if (zone_idx(zone) != ZONE_NORMAL)
		return alloc_flags;

	/*
	 * If ZONE_DMA32 exists, assume it is the one after ZONE_NORMAL and
	 * the pointer is within zone->zone_pgdat->node_zones[]. Also assume
	 * on UMA that if Normal is populated then so is DMA32.
	 */
	BUILD_BUG_ON(ZONE_NORMAL - ZONE_DMA32 != 1);
	if (nr_online_nodes > 1 && !populated_zone(--zone))
		return alloc_flags;

	alloc_flags |= ALLOC_NOFRAGMENT;
#endif /* CONFIG_ZONE_DMA32 */
	return alloc_flags;
}

static inline unsigned int current_alloc_flags(gfp_t gfp_mask,
					unsigned int alloc_flags)
{
#ifdef CONFIG_CMA
	unsigned int pflags = current->flags;

	if (!(pflags & PF_MEMALLOC_NOCMA) &&
			gfp_migratetype(gfp_mask) == MIGRATE_MOVABLE)
		alloc_flags |= ALLOC_CMA;

#endif
	return alloc_flags;
}

/*
 * get_page_from_freelist goes through the zonelist trying to allocate
 * a page.
 */
static struct page *
get_page_from_freelist(gfp_t gfp_mask, unsigned int order, int alloc_flags,
						const struct alloc_context *ac)
{
	struct zoneref *z;
	struct zone *zone;
	struct pglist_data *last_pgdat_dirty_limit = NULL;
	bool no_fallback;

retry:
	/*
	 * Scan zonelist, looking for a zone with enough free.
	 * See also __cpuset_node_allowed() comment in kernel/cpuset.c.
	 */
	no_fallback = alloc_flags & ALLOC_NOFRAGMENT;
	z = ac->preferred_zoneref;
	for_next_zone_zonelist_nodemask(zone, z, ac->highest_zoneidx,
					ac->nodemask) {
		struct page *page;
		unsigned long mark;

		if (cpusets_enabled() &&
			(alloc_flags & ALLOC_CPUSET) &&
			!__cpuset_zone_allowed(zone, gfp_mask))
				continue;
		/*
		 * When allocating a page cache page for writing, we
		 * want to get it from a node that is within its dirty
		 * limit, such that no single node holds more than its
		 * proportional share of globally allowed dirty pages.
		 * The dirty limits take into account the node's
		 * lowmem reserves and high watermark so that kswapd
		 * should be able to balance it without having to
		 * write pages from its LRU list.
		 *
		 * XXX: For now, allow allocations to potentially
		 * exceed the per-node dirty limit in the slowpath
		 * (spread_dirty_pages unset) before going into reclaim,
		 * which is important when on a NUMA setup the allowed
		 * nodes are together not big enough to reach the
		 * global limit.  The proper fix for these situations
		 * will require awareness of nodes in the
		 * dirty-throttling and the flusher threads.
		 */
		if (ac->spread_dirty_pages) {
			if (last_pgdat_dirty_limit == zone->zone_pgdat)
				continue;

			if (!node_dirty_ok(zone->zone_pgdat)) {
				last_pgdat_dirty_limit = zone->zone_pgdat;
				continue;
			}
		}

		if (no_fallback && nr_online_nodes > 1 &&
		    zone != ac->preferred_zoneref->zone) {
			int local_nid;

			/*
			 * If moving to a remote node, retry but allow
			 * fragmenting fallbacks. Locality is more important
			 * than fragmentation avoidance.
			 */
			local_nid = zone_to_nid(ac->preferred_zoneref->zone);
			if (zone_to_nid(zone) != local_nid) {
				alloc_flags &= ~ALLOC_NOFRAGMENT;
				goto retry;
			}
		}

		mark = wmark_pages(zone, alloc_flags & ALLOC_WMARK_MASK);
		if (!zone_watermark_fast(zone, order, mark,
				       ac->highest_zoneidx, alloc_flags,
				       gfp_mask)) {
			int ret;

#ifdef CONFIG_DEFERRED_STRUCT_PAGE_INIT
			/*
			 * Watermark failed for this zone, but see if we can
			 * grow this zone if it contains deferred pages.
			 */
			if (static_branch_unlikely(&deferred_pages)) {
				if (_deferred_grow_zone(zone, order))
					goto try_this_zone;
			}
#endif
			/* Checked here to keep the fast path fast */
			BUILD_BUG_ON(ALLOC_NO_WATERMARKS < NR_WMARK);
			if (alloc_flags & ALLOC_NO_WATERMARKS)
				goto try_this_zone;

			if (node_reclaim_mode == 0 ||
			    !zone_allows_reclaim(ac->preferred_zoneref->zone, zone))
				continue;

			ret = node_reclaim(zone->zone_pgdat, gfp_mask, order);
			switch (ret) {
			case NODE_RECLAIM_NOSCAN:
				/* did not scan */
				continue;
			case NODE_RECLAIM_FULL:
				/* scanned but unreclaimable */
				continue;
			default:
				/* did we reclaim enough */
				if (zone_watermark_ok(zone, order, mark,
					ac->highest_zoneidx, alloc_flags))
					goto try_this_zone;

				continue;
			}
		}

try_this_zone:
        //自zone上申请page
		page = rmqueue(ac->preferred_zoneref->zone, zone, order,
				gfp_mask, alloc_flags, ac->migratetype);
		if (page) {
			prep_new_page(page, order, gfp_mask, alloc_flags);

			/*
			 * If this is a high-order atomic allocation then check
			 * if the pageblock should be reserved for the future
			 */
			if (unlikely(order && (alloc_flags & ALLOC_HARDER)))
				reserve_highatomic_pageblock(page, zone, order);

			return page;
		} else {
#ifdef CONFIG_DEFERRED_STRUCT_PAGE_INIT
			/* Try again if zone has deferred pages */
			if (static_branch_unlikely(&deferred_pages)) {
				if (_deferred_grow_zone(zone, order))
					goto try_this_zone;
			}
#endif
		}
	}

	/*
	 * It's possible on a UMA machine to get through all zones that are
	 * fragmented. If avoiding fragmentation, reset and try again.
	 */
	if (no_fallback) {
		alloc_flags &= ~ALLOC_NOFRAGMENT;
		goto retry;
	}

	return NULL;
}

static void warn_alloc_show_mem(gfp_t gfp_mask, nodemask_t *nodemask)
{
	unsigned int filter = SHOW_MEM_FILTER_NODES;

	/*
	 * This documents exceptions given to allocations in certain
	 * contexts that are allowed to allocate outside current's set
	 * of allowed nodes.
	 */
	if (!(gfp_mask & __GFP_NOMEMALLOC))
		if (tsk_is_oom_victim(current) ||
		    (current->flags & (PF_MEMALLOC | PF_EXITING)))
			filter &= ~SHOW_MEM_FILTER_NODES;
	if (in_interrupt() || !(gfp_mask & __GFP_DIRECT_RECLAIM))
		filter &= ~SHOW_MEM_FILTER_NODES;

	show_mem(filter, nodemask);
}

void warn_alloc(gfp_t gfp_mask, nodemask_t *nodemask, const char *fmt, ...)
{
	struct va_format vaf;
	va_list args;
	static DEFINE_RATELIMIT_STATE(nopage_rs, 10*HZ, 1);

	if ((gfp_mask & __GFP_NOWARN) || !__ratelimit(&nopage_rs))
		return;

	va_start(args, fmt);
	vaf.fmt = fmt;
	vaf.va = &args;
	pr_warn("%s: %pV, mode:%#x(%pGg), nodemask=%*pbl",
			current->comm, &vaf, gfp_mask, &gfp_mask,
			nodemask_pr_args(nodemask));
	va_end(args);

	cpuset_print_current_mems_allowed();
	pr_cont("\n");
	dump_stack();
	warn_alloc_show_mem(gfp_mask, nodemask);
}

static inline struct page *
__alloc_pages_cpuset_fallback(gfp_t gfp_mask, unsigned int order,
			      unsigned int alloc_flags,
			      const struct alloc_context *ac)
{
	struct page *page;

	page = get_page_from_freelist(gfp_mask, order,
			alloc_flags|ALLOC_CPUSET, ac);
	/*
	 * fallback to ignore cpuset restriction if our nodes
	 * are depleted
	 */
	if (!page)
		page = get_page_from_freelist(gfp_mask, order,
				alloc_flags, ac);

	return page;
}

static inline struct page *
__alloc_pages_may_oom(gfp_t gfp_mask, unsigned int order,
	const struct alloc_context *ac, unsigned long *did_some_progress)
{
	struct oom_control oc = {
		.zonelist = ac->zonelist,
		.nodemask = ac->nodemask,
		.memcg = NULL,
		.gfp_mask = gfp_mask,
		.order = order,
	};
	struct page *page;

	*did_some_progress = 0;

	/*
	 * Acquire the oom lock.  If that fails, somebody else is
	 * making progress for us.
	 */
	if (!mutex_trylock(&oom_lock)) {
		*did_some_progress = 1;
		schedule_timeout_uninterruptible(1);
		return NULL;
	}

	/*
	 * Go through the zonelist yet one more time, keep very high watermark
	 * here, this is only to catch a parallel oom killing, we must fail if
	 * we're still under heavy pressure. But make sure that this reclaim
	 * attempt shall not depend on __GFP_DIRECT_RECLAIM && !__GFP_NORETRY
	 * allocation which will never fail due to oom_lock already held.
	 */
	page = get_page_from_freelist((gfp_mask | __GFP_HARDWALL) &
				      ~__GFP_DIRECT_RECLAIM, order,
				      ALLOC_WMARK_HIGH|ALLOC_CPUSET, ac);
	if (page)
		goto out;

	/* Coredumps can quickly deplete all memory reserves */
	if (current->flags & PF_DUMPCORE)
		goto out;
	/* The OOM killer will not help higher order allocs */
	if (order > PAGE_ALLOC_COSTLY_ORDER)
		goto out;
	/*
	 * We have already exhausted all our reclaim opportunities without any
	 * success so it is time to admit defeat. We will skip the OOM killer
	 * because it is very likely that the caller has a more reasonable
	 * fallback than shooting a random task.
	 *
	 * The OOM killer may not free memory on a specific node.
	 */
	if (gfp_mask & (__GFP_RETRY_MAYFAIL | __GFP_THISNODE))
		goto out;
	/* The OOM killer does not needlessly kill tasks for lowmem */
	if (ac->highest_zoneidx < ZONE_NORMAL)
		goto out;
	if (pm_suspended_storage())
		goto out;
	/*
	 * XXX: GFP_NOFS allocations should rather fail than rely on
	 * other request to make a forward progress.
	 * We are in an unfortunate situation where out_of_memory cannot
	 * do much for this context but let's try it to at least get
	 * access to memory reserved if the current task is killed (see
	 * out_of_memory). Once filesystems are ready to handle allocation
	 * failures more gracefully we should just bail out here.
	 */

	/* Exhausted what can be done so it's blame time */
	if (out_of_memory(&oc) || WARN_ON_ONCE(gfp_mask & __GFP_NOFAIL)) {
		*did_some_progress = 1;

		/*
		 * Help non-failing allocations by giving them access to memory
		 * reserves
		 */
		if (gfp_mask & __GFP_NOFAIL)
			page = __alloc_pages_cpuset_fallback(gfp_mask, order,
					ALLOC_NO_WATERMARKS, ac);
	}
out:
	mutex_unlock(&oom_lock);
	return page;
}

/*
 * Maximum number of compaction retries wit a progress before OOM
 * killer is consider as the only way to move forward.
 */
#define MAX_COMPACT_RETRIES 16

#ifdef CONFIG_COMPACTION
/* Try memory compaction for high-order allocations before reclaim */
static struct page *
__alloc_pages_direct_compact(gfp_t gfp_mask, unsigned int order,
		unsigned int alloc_flags, const struct alloc_context *ac,
		enum compact_priority prio, enum compact_result *compact_result)
{
	struct page *page = NULL;
	unsigned long pflags;
	unsigned int noreclaim_flag;

	if (!order)
		return NULL;

	psi_memstall_enter(&pflags);
	noreclaim_flag = memalloc_noreclaim_save();

	*compact_result = try_to_compact_pages(gfp_mask, order, alloc_flags, ac,
								prio, &page);

	memalloc_noreclaim_restore(noreclaim_flag);
	psi_memstall_leave(&pflags);

	/*
	 * At least in one zone compaction wasn't deferred or skipped, so let's
	 * count a compaction stall
	 */
	count_vm_event(COMPACTSTALL);

	/* Prep a captured page if available */
	if (page)
		prep_new_page(page, order, gfp_mask, alloc_flags);

	/* Try get a page from the freelist if available */
	if (!page)
		page = get_page_from_freelist(gfp_mask, order, alloc_flags, ac);

	if (page) {
		struct zone *zone = page_zone(page);

		zone->compact_blockskip_flush = false;
		compaction_defer_reset(zone, order, true);
		count_vm_event(COMPACTSUCCESS);
		return page;
	}

	/*
	 * It's bad if compaction run occurs and fails. The most likely reason
	 * is that pages exist, but not enough to satisfy watermarks.
	 */
	count_vm_event(COMPACTFAIL);

	cond_resched();

	return NULL;
}

static inline bool
should_compact_retry(struct alloc_context *ac, int order, int alloc_flags,
		     enum compact_result compact_result,
		     enum compact_priority *compact_priority,
		     int *compaction_retries)
{
	int max_retries = MAX_COMPACT_RETRIES;
	int min_priority;
	bool ret = false;
	int retries = *compaction_retries;
	enum compact_priority priority = *compact_priority;

	if (!order)
		return false;

	if (compaction_made_progress(compact_result))
		(*compaction_retries)++;

	/*
	 * compaction considers all the zone as desperately out of memory
	 * so it doesn't really make much sense to retry except when the
	 * failure could be caused by insufficient priority
	 */
	if (compaction_failed(compact_result))
		goto check_priority;

	/*
	 * compaction was skipped because there are not enough order-0 pages
	 * to work with, so we retry only if it looks like reclaim can help.
	 */
	if (compaction_needs_reclaim(compact_result)) {
		ret = compaction_zonelist_suitable(ac, order, alloc_flags);
		goto out;
	}

	/*
	 * make sure the compaction wasn't deferred or didn't bail out early
	 * due to locks contention before we declare that we should give up.
	 * But the next retry should use a higher priority if allowed, so
	 * we don't just keep bailing out endlessly.
	 */
	if (compaction_withdrawn(compact_result)) {
		goto check_priority;
	}

	/*
	 * !costly requests are much more important than __GFP_RETRY_MAYFAIL
	 * costly ones because they are de facto nofail and invoke OOM
	 * killer to move on while costly can fail and users are ready
	 * to cope with that. 1/4 retries is rather arbitrary but we
	 * would need much more detailed feedback from compaction to
	 * make a better decision.
	 */
	if (order > PAGE_ALLOC_COSTLY_ORDER)
		max_retries /= 4;
	if (*compaction_retries <= max_retries) {
		ret = true;
		goto out;
	}

	/*
	 * Make sure there are attempts at the highest priority if we exhausted
	 * all retries or failed at the lower priorities.
	 */
check_priority:
	min_priority = (order > PAGE_ALLOC_COSTLY_ORDER) ?
			MIN_COMPACT_COSTLY_PRIORITY : MIN_COMPACT_PRIORITY;

	if (*compact_priority > min_priority) {
		(*compact_priority)--;
		*compaction_retries = 0;
		ret = true;
	}
out:
	trace_compact_retry(order, priority, compact_result, retries, max_retries, ret);
	return ret;
}
#else
static inline struct page *
__alloc_pages_direct_compact(gfp_t gfp_mask, unsigned int order,
		unsigned int alloc_flags, const struct alloc_context *ac,
		enum compact_priority prio, enum compact_result *compact_result)
{
	*compact_result = COMPACT_SKIPPED;
	return NULL;
}

static inline bool
should_compact_retry(struct alloc_context *ac, unsigned int order, int alloc_flags,
		     enum compact_result compact_result,
		     enum compact_priority *compact_priority,
		     int *compaction_retries)
{
	struct zone *zone;
	struct zoneref *z;

	if (!order || order > PAGE_ALLOC_COSTLY_ORDER)
		return false;

	/*
	 * There are setups with compaction disabled which would prefer to loop
	 * inside the allocator rather than hit the oom killer prematurely.
	 * Let's give them a good hope and keep retrying while the order-0
	 * watermarks are OK.
	 */
	for_each_zone_zonelist_nodemask(zone, z, ac->zonelist,
				ac->highest_zoneidx, ac->nodemask) {
		if (zone_watermark_ok(zone, 0, min_wmark_pages(zone),
					ac->highest_zoneidx, alloc_flags))
			return true;
	}
	return false;
}
#endif /* CONFIG_COMPACTION */

#ifdef CONFIG_LOCKDEP
static struct lockdep_map __fs_reclaim_map =
	STATIC_LOCKDEP_MAP_INIT("fs_reclaim", &__fs_reclaim_map);

static bool __need_fs_reclaim(gfp_t gfp_mask)
{
	gfp_mask = current_gfp_context(gfp_mask);

	/* no reclaim without waiting on it */
	if (!(gfp_mask & __GFP_DIRECT_RECLAIM))
		return false;

	/* this guy won't enter reclaim */
	if (current->flags & PF_MEMALLOC)
		return false;

	/* We're only interested __GFP_FS allocations for now */
	if (!(gfp_mask & __GFP_FS))
		return false;

	if (gfp_mask & __GFP_NOLOCKDEP)
		return false;

	return true;
}

void __fs_reclaim_acquire(void)
{
	lock_map_acquire(&__fs_reclaim_map);
}

void __fs_reclaim_release(void)
{
	lock_map_release(&__fs_reclaim_map);
}

void fs_reclaim_acquire(gfp_t gfp_mask)
{
	if (__need_fs_reclaim(gfp_mask))
		__fs_reclaim_acquire();
}
EXPORT_SYMBOL_GPL(fs_reclaim_acquire);

void fs_reclaim_release(gfp_t gfp_mask)
{
	if (__need_fs_reclaim(gfp_mask))
		__fs_reclaim_release();
}
EXPORT_SYMBOL_GPL(fs_reclaim_release);
#endif

/* Perform direct synchronous page reclaim */
static unsigned long
__perform_reclaim(gfp_t gfp_mask, unsigned int order,
					const struct alloc_context *ac)
{
	unsigned int noreclaim_flag;
	unsigned long pflags, progress;

	cond_resched();

	/* We now go into synchronous reclaim */
	cpuset_memory_pressure_bump();
	psi_memstall_enter(&pflags);
	fs_reclaim_acquire(gfp_mask);
	noreclaim_flag = memalloc_noreclaim_save();

	progress = try_to_free_pages(ac->zonelist, order, gfp_mask,
								ac->nodemask);

	memalloc_noreclaim_restore(noreclaim_flag);
	fs_reclaim_release(gfp_mask);
	psi_memstall_leave(&pflags);

	cond_resched();

	return progress;
}

/* The really slow allocator path where we enter direct reclaim */
static inline struct page *
__alloc_pages_direct_reclaim(gfp_t gfp_mask, unsigned int order,
		unsigned int alloc_flags, const struct alloc_context *ac,
		unsigned long *did_some_progress)
{
	struct page *page = NULL;
	bool drained = false;

	*did_some_progress = __perform_reclaim(gfp_mask, order, ac);
	if (unlikely(!(*did_some_progress)))
		return NULL;

retry:
	page = get_page_from_freelist(gfp_mask, order, alloc_flags, ac);

	/*
	 * If an allocation failed after direct reclaim, it could be because
	 * pages are pinned on the per-cpu lists or in high alloc reserves.
	 * Shrink them and try again
	 */
	if (!page && !drained) {
		unreserve_highatomic_pageblock(ac, false);
		drain_all_pages(NULL);
		drained = true;
		goto retry;
	}

	return page;
}

static void wake_all_kswapds(unsigned int order, gfp_t gfp_mask,
			     const struct alloc_context *ac)
{
	struct zoneref *z;
	struct zone *zone;
	pg_data_t *last_pgdat = NULL;
	enum zone_type highest_zoneidx = ac->highest_zoneidx;

	for_each_zone_zonelist_nodemask(zone, z, ac->zonelist, highest_zoneidx,
					ac->nodemask) {
		if (last_pgdat != zone->zone_pgdat)
			wakeup_kswapd(zone, gfp_mask, order, highest_zoneidx);
		last_pgdat = zone->zone_pgdat;
	}
}

static inline unsigned int
gfp_to_alloc_flags(gfp_t gfp_mask)
{
	unsigned int alloc_flags = ALLOC_WMARK_MIN | ALLOC_CPUSET;

	/*
	 * __GFP_HIGH is assumed to be the same as ALLOC_HIGH
	 * and __GFP_KSWAPD_RECLAIM is assumed to be the same as ALLOC_KSWAPD
	 * to save two branches.
	 */
	BUILD_BUG_ON(__GFP_HIGH != (__force gfp_t) ALLOC_HIGH);
	BUILD_BUG_ON(__GFP_KSWAPD_RECLAIM != (__force gfp_t) ALLOC_KSWAPD);

	/*
	 * The caller may dip into page reserves a bit more if the caller
	 * cannot run direct reclaim, or if the caller has realtime scheduling
	 * policy or is asking for __GFP_HIGH memory.  GFP_ATOMIC requests will
	 * set both ALLOC_HARDER (__GFP_ATOMIC) and ALLOC_HIGH (__GFP_HIGH).
	 */
	alloc_flags |= (__force int)
		(gfp_mask & (__GFP_HIGH | __GFP_KSWAPD_RECLAIM));

	if (gfp_mask & __GFP_ATOMIC) {
		/*
		 * Not worth trying to allocate harder for __GFP_NOMEMALLOC even
		 * if it can't schedule.
		 */
		if (!(gfp_mask & __GFP_NOMEMALLOC))
			alloc_flags |= ALLOC_HARDER;
		/*
		 * Ignore cpuset mems for GFP_ATOMIC rather than fail, see the
		 * comment for __cpuset_node_allowed().
		 */
		alloc_flags &= ~ALLOC_CPUSET;
	} else if (unlikely(rt_task(current)) && !in_interrupt())
		alloc_flags |= ALLOC_HARDER;

	alloc_flags = current_alloc_flags(gfp_mask, alloc_flags);

	return alloc_flags;
}

static bool oom_reserves_allowed(struct task_struct *tsk)
{
	if (!tsk_is_oom_victim(tsk))
		return false;

	/*
	 * !MMU doesn't have oom reaper so give access to memory reserves
	 * only to the thread with TIF_MEMDIE set
	 */
	if (!IS_ENABLED(CONFIG_MMU) && !test_thread_flag(TIF_MEMDIE))
		return false;

	return true;
}

/*
 * Distinguish requests which really need access to full memory
 * reserves from oom victims which can live with a portion of it
 */
static inline int __gfp_pfmemalloc_flags(gfp_t gfp_mask)
{
	if (unlikely(gfp_mask & __GFP_NOMEMALLOC))
		return 0;
	if (gfp_mask & __GFP_MEMALLOC)
		return ALLOC_NO_WATERMARKS;
	if (in_serving_softirq() && (current->flags & PF_MEMALLOC))
		return ALLOC_NO_WATERMARKS;
	if (!in_interrupt()) {
		if (current->flags & PF_MEMALLOC)
			return ALLOC_NO_WATERMARKS;
		else if (oom_reserves_allowed(current))
			return ALLOC_OOM;
	}

	return 0;
}

bool gfp_pfmemalloc_allowed(gfp_t gfp_mask)
{
	return !!__gfp_pfmemalloc_flags(gfp_mask);
}

/*
 * Checks whether it makes sense to retry the reclaim to make a forward progress
 * for the given allocation request.
 *
 * We give up when we either have tried MAX_RECLAIM_RETRIES in a row
 * without success, or when we couldn't even meet the watermark if we
 * reclaimed all remaining pages on the LRU lists.
 *
 * Returns true if a retry is viable or false to enter the oom path.
 */
static inline bool
should_reclaim_retry(gfp_t gfp_mask, unsigned order,
		     struct alloc_context *ac, int alloc_flags,
		     bool did_some_progress, int *no_progress_loops)
{
	struct zone *zone;
	struct zoneref *z;
	bool ret = false;

	/*
	 * Costly allocations might have made a progress but this doesn't mean
	 * their order will become available due to high fragmentation so
	 * always increment the no progress counter for them
	 */
	if (did_some_progress && order <= PAGE_ALLOC_COSTLY_ORDER)
		*no_progress_loops = 0;
	else
		(*no_progress_loops)++;

	/*
	 * Make sure we converge to OOM if we cannot make any progress
	 * several times in the row.
	 */
	if (*no_progress_loops > MAX_RECLAIM_RETRIES) {
		/* Before OOM, exhaust highatomic_reserve */
		return unreserve_highatomic_pageblock(ac, true);
	}

	/*
	 * Keep reclaiming pages while there is a chance this will lead
	 * somewhere.  If none of the target zones can satisfy our allocation
	 * request even if all reclaimable pages are considered then we are
	 * screwed and have to go OOM.
	 */
	for_each_zone_zonelist_nodemask(zone, z, ac->zonelist,
				ac->highest_zoneidx, ac->nodemask) {
		unsigned long available;
		unsigned long reclaimable;
		unsigned long min_wmark = min_wmark_pages(zone);
		bool wmark;

		available = reclaimable = zone_reclaimable_pages(zone);
		available += zone_page_state_snapshot(zone, NR_FREE_PAGES);

		/*
		 * Would the allocation succeed if we reclaimed all
		 * reclaimable pages?
		 */
		wmark = __zone_watermark_ok(zone, order, min_wmark,
				ac->highest_zoneidx, alloc_flags, available);
		trace_reclaim_retry_zone(z, order, reclaimable,
				available, min_wmark, *no_progress_loops, wmark);
		if (wmark) {
			/*
			 * If we didn't make any progress and have a lot of
			 * dirty + writeback pages then we should wait for
			 * an IO to complete to slow down the reclaim and
			 * prevent from pre mature OOM
			 */
			if (!did_some_progress) {
				unsigned long write_pending;

				write_pending = zone_page_state_snapshot(zone,
							NR_ZONE_WRITE_PENDING);

				if (2 * write_pending > reclaimable) {
					congestion_wait(BLK_RW_ASYNC, HZ/10);
					return true;
				}
			}

			ret = true;
			goto out;
		}
	}

out:
	/*
	 * Memory allocation/reclaim might be called from a WQ context and the
	 * current implementation of the WQ concurrency control doesn't
	 * recognize that a particular WQ is congested if the worker thread is
	 * looping without ever sleeping. Therefore we have to do a short sleep
	 * here rather than calling cond_resched().
	 */
	if (current->flags & PF_WQ_WORKER)
		schedule_timeout_uninterruptible(1);
	else
		cond_resched();
	return ret;
}

static inline bool
check_retry_cpuset(int cpuset_mems_cookie, struct alloc_context *ac)
{
	/*
	 * It's possible that cpuset's mems_allowed and the nodemask from
	 * mempolicy don't intersect. This should be normally dealt with by
	 * policy_nodemask(), but it's possible to race with cpuset update in
	 * such a way the check therein was true, and then it became false
	 * before we got our cpuset_mems_cookie here.
	 * This assumes that for all allocations, ac->nodemask can come only
	 * from MPOL_BIND mempolicy (whose documented semantics is to be ignored
	 * when it does not intersect with the cpuset restrictions) or the
	 * caller can deal with a violated nodemask.
	 */
	if (cpusets_enabled() && ac->nodemask &&
			!cpuset_nodemask_valid_mems_allowed(ac->nodemask)) {
		ac->nodemask = NULL;
		return true;
	}

	/*
	 * When updating a task's mems_allowed or mempolicy nodemask, it is
	 * possible to race with parallel threads in such a way that our
	 * allocation can fail while the mask is being updated. If we are about
	 * to fail, check if the cpuset changed during allocation and if so,
	 * retry.
	 */
	if (read_mems_allowed_retry(cpuset_mems_cookie))
		return true;

	return false;
}

static inline struct page *
__alloc_pages_slowpath(gfp_t gfp_mask, unsigned int order,
						struct alloc_context *ac)
{
	bool can_direct_reclaim = gfp_mask & __GFP_DIRECT_RECLAIM;
	const bool costly_order = order > PAGE_ALLOC_COSTLY_ORDER;
	struct page *page = NULL;
	unsigned int alloc_flags;
	unsigned long did_some_progress;
	enum compact_priority compact_priority;
	enum compact_result compact_result;
	int compaction_retries;
	int no_progress_loops;
	unsigned int cpuset_mems_cookie;
	int reserve_flags;

	/*
	 * We also sanity check to catch abuse of atomic reserves being used by
	 * callers that are not in atomic context.
	 */
	if (WARN_ON_ONCE((gfp_mask & (__GFP_ATOMIC|__GFP_DIRECT_RECLAIM)) ==
				(__GFP_ATOMIC|__GFP_DIRECT_RECLAIM)))
		gfp_mask &= ~__GFP_ATOMIC;

retry_cpuset:
	compaction_retries = 0;
	no_progress_loops = 0;
	compact_priority = DEF_COMPACT_PRIORITY;
	cpuset_mems_cookie = read_mems_allowed_begin();

	/*
	 * The fast path uses conservative alloc_flags to succeed only until
	 * kswapd needs to be woken up, and to avoid the cost of setting up
	 * alloc_flags precisely. So we do that now.
	 */
	alloc_flags = gfp_to_alloc_flags(gfp_mask);

	/*
	 * We need to recalculate the starting point for the zonelist iterator
	 * because we might have used different nodemask in the fast path, or
	 * there was a cpuset modification and we are retrying - otherwise we
	 * could end up iterating over non-eligible zones endlessly.
	 */
	ac->preferred_zoneref = first_zones_zonelist(ac->zonelist,
					ac->highest_zoneidx, ac->nodemask);
	if (!ac->preferred_zoneref->zone)
		goto nopage;

	//如果alloc容许wakeup kswapd线程，则唤醒
	if (alloc_flags & ALLOC_KSWAPD)
		wake_all_kswapds(order, gfp_mask, ac);

	/*
	 * The adjusted alloc_flags might result in immediate success, so try
	 * that first
	 */
	//已唤醒kswapd线程，重新尝试自freelist上申请
	page = get_page_from_freelist(gfp_mask, order, alloc_flags, ac);
	if (page)
		goto got_pg;

	/*
	 * For costly allocations, try direct compaction first, as it's likely
	 * that we have enough base pages and don't need to reclaim. For non-
	 * movable high-order allocations, do that as well, as compaction will
	 * try prevent permanent fragmentation by migrating from blocks of the
	 * same migratetype.
	 * Don't try this for allocations that are allowed to ignore
	 * watermarks, as the ALLOC_NO_WATERMARKS attempt didn't yet happen.
	 */
	if (can_direct_reclaim &&
			(costly_order ||
			   (order > 0 && ac->migratetype != MIGRATE_MOVABLE))
			&& !gfp_pfmemalloc_allowed(gfp_mask)) {
		page = __alloc_pages_direct_compact(gfp_mask, order,
						alloc_flags, ac,
						INIT_COMPACT_PRIORITY,
						&compact_result);
		if (page)
			goto got_pg;

		/*
		 * Checks for costly allocations with __GFP_NORETRY, which
		 * includes some THP page fault allocations
		 */
		if (costly_order && (gfp_mask & __GFP_NORETRY)) {
			/*
			 * If allocating entire pageblock(s) and compaction
			 * failed because all zones are below low watermarks
			 * or is prohibited because it recently failed at this
			 * order, fail immediately unless the allocator has
			 * requested compaction and reclaim retry.
			 *
			 * Reclaim is
			 *  - potentially very expensive because zones are far
			 *    below their low watermarks or this is part of very
			 *    bursty high order allocations,
			 *  - not guaranteed to help because isolate_freepages()
			 *    may not iterate over freed pages as part of its
			 *    linear scan, and
			 *  - unlikely to make entire pageblocks free on its
			 *    own.
			 */
			if (compact_result == COMPACT_SKIPPED ||
			    compact_result == COMPACT_DEFERRED)
				goto nopage;

			/*
			 * Looks like reclaim/compaction is worth trying, but
			 * sync compaction could be very expensive, so keep
			 * using async compaction.
			 */
			compact_priority = INIT_COMPACT_PRIORITY;
		}
	}

retry:
	/* Ensure kswapd doesn't accidentally go to sleep as long as we loop */
	if (alloc_flags & ALLOC_KSWAPD)
		wake_all_kswapds(order, gfp_mask, ac);

	reserve_flags = __gfp_pfmemalloc_flags(gfp_mask);
	if (reserve_flags)
		alloc_flags = current_alloc_flags(gfp_mask, reserve_flags);

	/*
	 * Reset the nodemask and zonelist iterators if memory policies can be
	 * ignored. These allocations are high priority and system rather than
	 * user oriented.
	 */
	if (!(alloc_flags & ALLOC_CPUSET) || reserve_flags) {
		ac->nodemask = NULL;
		ac->preferred_zoneref = first_zones_zonelist(ac->zonelist,
					ac->highest_zoneidx, ac->nodemask);
	}

	/* Attempt with potentially adjusted zonelist and alloc_flags */
	page = get_page_from_freelist(gfp_mask, order, alloc_flags, ac);
	if (page)
		goto got_pg;

	/* Caller is not willing to reclaim, we can't balance anything */
	if (!can_direct_reclaim)
		goto nopage;

	/* Avoid recursion of direct reclaim */
	if (current->flags & PF_MEMALLOC)
		goto nopage;

	/* Try direct reclaim and then allocating */
	page = __alloc_pages_direct_reclaim(gfp_mask, order, alloc_flags, ac,
							&did_some_progress);
	if (page)
		goto got_pg;

	/* Try direct compaction and then allocating */
	page = __alloc_pages_direct_compact(gfp_mask, order, alloc_flags, ac,
					compact_priority, &compact_result);
	if (page)
		goto got_pg;

	/* Do not loop if specifically requested */
	if (gfp_mask & __GFP_NORETRY)
		goto nopage;

	/*
	 * Do not retry costly high order allocations unless they are
	 * __GFP_RETRY_MAYFAIL
	 */
	if (costly_order && !(gfp_mask & __GFP_RETRY_MAYFAIL))
		goto nopage;

	if (should_reclaim_retry(gfp_mask, order, ac, alloc_flags,
				 did_some_progress > 0, &no_progress_loops))
		goto retry;

	/*
	 * It doesn't make any sense to retry for the compaction if the order-0
	 * reclaim is not able to make any progress because the current
	 * implementation of the compaction depends on the sufficient amount
	 * of free memory (see __compaction_suitable)
	 */
	if (did_some_progress > 0 &&
			should_compact_retry(ac, order, alloc_flags,
				compact_result, &compact_priority,
				&compaction_retries))
		goto retry;


	/* Deal with possible cpuset update races before we start OOM killing */
	if (check_retry_cpuset(cpuset_mems_cookie, ac))
		goto retry_cpuset;

	/* Reclaim has failed us, start killing things */
	page = __alloc_pages_may_oom(gfp_mask, order, ac, &did_some_progress);
	if (page)
		goto got_pg;

	/* Avoid allocations with no watermarks from looping endlessly */
	if (tsk_is_oom_victim(current) &&
	    (alloc_flags & ALLOC_OOM ||
	     (gfp_mask & __GFP_NOMEMALLOC)))
		goto nopage;

	/* Retry as long as the OOM killer is making progress */
	if (did_some_progress) {
		no_progress_loops = 0;
		goto retry;
	}

nopage:
	/* Deal with possible cpuset update races before we fail */
	if (check_retry_cpuset(cpuset_mems_cookie, ac))
		goto retry_cpuset;

	/*
	 * Make sure that __GFP_NOFAIL request doesn't leak out and make sure
	 * we always retry
	 */
	if (gfp_mask & __GFP_NOFAIL) {
		/*
		 * All existing users of the __GFP_NOFAIL are blockable, so warn
		 * of any new users that actually require GFP_NOWAIT
		 */
		if (WARN_ON_ONCE(!can_direct_reclaim))
			goto fail;

		/*
		 * PF_MEMALLOC request from this context is rather bizarre
		 * because we cannot reclaim anything and only can loop waiting
		 * for somebody to do a work for us
		 */
		WARN_ON_ONCE(current->flags & PF_MEMALLOC);

		/*
		 * non failing costly orders are a hard requirement which we
		 * are not prepared for much so let's warn about these users
		 * so that we can identify them and convert them to something
		 * else.
		 */
		WARN_ON_ONCE(order > PAGE_ALLOC_COSTLY_ORDER);

		/*
		 * Help non-failing allocations by giving them access to memory
		 * reserves but do not use ALLOC_NO_WATERMARKS because this
		 * could deplete whole memory reserves which would just make
		 * the situation worse
		 */
		page = __alloc_pages_cpuset_fallback(gfp_mask, order, ALLOC_HARDER, ac);
		if (page)
			goto got_pg;

		cond_resched();
		goto retry;
	}
fail:
	warn_alloc(gfp_mask, ac->nodemask,
			"page allocation failure: order:%u", order);
got_pg:
	return page;
}

static inline bool prepare_alloc_pages(gfp_t gfp_mask, unsigned int order,
		int preferred_nid, nodemask_t *nodemask,
		struct alloc_context *ac, gfp_t *alloc_mask,
		unsigned int *alloc_flags)
{
	ac->highest_zoneidx = gfp_zone(gfp_mask);
	ac->zonelist = node_zonelist(preferred_nid, gfp_mask);
	ac->nodemask = nodemask;
	ac->migratetype = gfp_migratetype(gfp_mask);

	if (cpusets_enabled()) {
		*alloc_mask |= __GFP_HARDWALL;
		/*
		 * When we are in the interrupt context, it is irrelevant
		 * to the current task context. It means that any node ok.
		 */
		if (!in_interrupt() && !ac->nodemask)
			ac->nodemask = &cpuset_current_mems_allowed;
		else
			*alloc_flags |= ALLOC_CPUSET;
	}

	fs_reclaim_acquire(gfp_mask);
	fs_reclaim_release(gfp_mask);

	might_sleep_if(gfp_mask & __GFP_DIRECT_RECLAIM);

	if (should_fail_alloc_page(gfp_mask, order))
		return false;

	*alloc_flags = current_alloc_flags(gfp_mask, *alloc_flags);

	/* Dirty zone balancing only done in the fast path */
	ac->spread_dirty_pages = (gfp_mask & __GFP_WRITE);

	/*
	 * The preferred zone is used for statistics but crucially it is
	 * also used as the starting point for the zonelist iterator. It
	 * may get reset for allocations that ignore memory policies.
	 */
	ac->preferred_zoneref = first_zones_zonelist(ac->zonelist,
					ac->highest_zoneidx, ac->nodemask);

	return true;
}

/*
 * This is the 'heart' of the zoned buddy allocator.
 */
struct page *
__alloc_pages_nodemask(gfp_t gfp_mask, unsigned int order/*page数目-1*/, int preferred_nid/*优先选择的numa node*/,
							nodemask_t *nodemask)
{
	struct page *page;
	unsigned int alloc_flags = ALLOC_WMARK_LOW;
	gfp_t alloc_mask; /* The gfp_t that was actually used for allocation */
	struct alloc_context ac = { };

	/*
	 * There are several places where we assume that the order value is sane
	 * so bail out early if the request is out of bound.
	 */
	if (unlikely(order >= MAX_ORDER)) {
		//申请的大小超限
		WARN_ON_ONCE(!(gfp_mask & __GFP_NOWARN));
		return NULL;
	}

	//丢弃掉不支持的mask
	gfp_mask &= gfp_allowed_mask;
	alloc_mask = gfp_mask;
	if (!prepare_alloc_pages(gfp_mask, order, preferred_nid, nodemask, &ac, &alloc_mask, &alloc_flags))
		return NULL;

	/*
	 * Forbid the first pass from falling back to types that fragment
	 * memory until all local zones are considered.
	 */
	alloc_flags |= alloc_flags_nofragment(ac.preferred_zoneref->zone, gfp_mask);

	/* First allocation attempt */
	//首先在freelist上尝试申请
	page = get_page_from_freelist(alloc_mask, order, alloc_flags, &ac);
	if (likely(page))
	    //自freelist上申请到，退出
		goto out;

	/*
	 * Apply scoped allocation constraints. This is mainly about GFP_NOFS
	 * resp. GFP_NOIO which has to be inherited for all allocation requests
	 * from a particular context which has been marked by
	 * memalloc_no{fs,io}_{save,restore}.
	 */
	alloc_mask = current_gfp_context(gfp_mask);
	ac.spread_dirty_pages = false;

	/*
	 * Restore the original nodemask if it was potentially replaced with
	 * &cpuset_current_mems_allowed to optimize the fast-path attempt.
	 */
	ac.nodemask = nodemask;

	page = __alloc_pages_slowpath(alloc_mask, order, &ac);

out:
	if (memcg_kmem_enabled() && (gfp_mask & __GFP_ACCOUNT) && page &&
	    unlikely(__memcg_kmem_charge_page(page, gfp_mask, order) != 0)) {
		__free_pages(page, order);
		page = NULL;
	}

	trace_mm_page_alloc(page, order, alloc_mask, ac.migratetype);

	return page;
}
EXPORT_SYMBOL(__alloc_pages_nodemask);

/*
 * Common helper functions. Never use with __GFP_HIGHMEM because the returned
 * address cannot represent highmem pages. Use alloc_pages and then kmap if
 * you need to access high mem.
 */
unsigned long __get_free_pages(gfp_t gfp_mask, unsigned int order)
{
    //申请一个指定order的页
	struct page *page;

	page = alloc_pages(gfp_mask & ~__GFP_HIGHMEM, order);
	if (!page)
		return 0;
	return (unsigned long) page_address(page);
}
EXPORT_SYMBOL(__get_free_pages);

unsigned long get_zeroed_page(gfp_t gfp_mask)
{
	return __get_free_pages(gfp_mask | __GFP_ZERO, 0);
}
EXPORT_SYMBOL(get_zeroed_page);

static inline void free_the_page(struct page *page, unsigned int order)
{
	if (order == 0)		/* Via pcp? */
		free_unref_page(page);
	else
		__free_pages_ok(page, order, FPI_NONE);
}

void __free_pages(struct page *page, unsigned int order)
{
	if (put_page_testzero(page))
		free_the_page(page, order);
	else if (!PageHead(page))
		while (order-- > 0)
			free_the_page(page + (1 << order), order);
}
EXPORT_SYMBOL(__free_pages);

void free_pages(unsigned long addr, unsigned int order)
{
	if (addr != 0) {
		VM_BUG_ON(!virt_addr_valid((void *)addr));
		__free_pages(virt_to_page((void *)addr), order);
	}
}

EXPORT_SYMBOL(free_pages);

/*
 * Page Fragment:
 *  An arbitrary-length arbitrary-offset area of memory which resides
 *  within a 0 or higher order page.  Multiple fragments within that page
 *  are individually refcounted, in the page's reference counter.
 *
 * The page_frag functions below provide a simple allocation framework for
 * page fragments.  This is used by the network stack and network device
 * drivers to provide a backing region of memory for use as either an
 * sk_buff->head, or to be used in the "frags" portion of skb_shared_info.
 */
static struct page *__page_frag_cache_refill(struct page_frag_cache *nc,
					     gfp_t gfp_mask)
{
	struct page *page = NULL;
	gfp_t gfp = gfp_mask;

#if (PAGE_SIZE < PAGE_FRAG_CACHE_MAX_SIZE)
	gfp_mask |= __GFP_COMP | __GFP_NOWARN | __GFP_NORETRY |
		    __GFP_NOMEMALLOC;
	page = alloc_pages_node(NUMA_NO_NODE, gfp_mask,
				PAGE_FRAG_CACHE_MAX_ORDER);
	nc->size = page ? PAGE_FRAG_CACHE_MAX_SIZE : PAGE_SIZE;
#endif
	if (unlikely(!page))
		page = alloc_pages_node(NUMA_NO_NODE, gfp, 0);

	nc->va = page ? page_address(page) : NULL;

	return page;
}

void __page_frag_cache_drain(struct page *page, unsigned int count)
{
	VM_BUG_ON_PAGE(page_ref_count(page) == 0, page);

	if (page_ref_sub_and_test(page, count))
		free_the_page(page, compound_order(page));
}
EXPORT_SYMBOL(__page_frag_cache_drain);

void *page_frag_alloc(struct page_frag_cache *nc,
		      unsigned int fragsz, gfp_t gfp_mask)
{
	unsigned int size = PAGE_SIZE;
	struct page *page;
	int offset;

	if (unlikely(!nc->va)) {
refill:
		page = __page_frag_cache_refill(nc, gfp_mask);
		if (!page)
			return NULL;

#if (PAGE_SIZE < PAGE_FRAG_CACHE_MAX_SIZE)
		/* if size can vary use size else just use PAGE_SIZE */
		size = nc->size;
#endif
		/* Even if we own the page, we do not use atomic_set().
		 * This would break get_page_unless_zero() users.
		 */
		page_ref_add(page, PAGE_FRAG_CACHE_MAX_SIZE);

		/* reset page count bias and offset to start of new frag */
		nc->pfmemalloc = page_is_pfmemalloc(page);
		nc->pagecnt_bias = PAGE_FRAG_CACHE_MAX_SIZE + 1;
		nc->offset = size;
	}

	offset = nc->offset - fragsz;
	if (unlikely(offset < 0)) {
		page = virt_to_page(nc->va);

		if (!page_ref_sub_and_test(page, nc->pagecnt_bias))
			goto refill;

#if (PAGE_SIZE < PAGE_FRAG_CACHE_MAX_SIZE)
		/* if size can vary use size else just use PAGE_SIZE */
		size = nc->size;
#endif
		/* OK, page count is 0, we can safely set it */
		set_page_count(page, PAGE_FRAG_CACHE_MAX_SIZE + 1);

		/* reset page count bias and offset to start of new frag */
		nc->pagecnt_bias = PAGE_FRAG_CACHE_MAX_SIZE + 1;
		offset = size - fragsz;
	}

	nc->pagecnt_bias--;
	nc->offset = offset;

	return nc->va + offset;
}
EXPORT_SYMBOL(page_frag_alloc);

/*
 * Frees a page fragment allocated out of either a compound or order 0 page.
 */
void page_frag_free(void *addr)
{
	struct page *page = virt_to_head_page(addr);

	if (unlikely(put_page_testzero(page)))
		free_the_page(page, compound_order(page));
}
EXPORT_SYMBOL(page_frag_free);

static void *make_alloc_exact(unsigned long addr, unsigned int order,
		size_t size)
{
	if (addr) {
		unsigned long alloc_end = addr + (PAGE_SIZE << order);
		unsigned long used = addr + PAGE_ALIGN(size);

		split_page(virt_to_page((void *)addr), order);
		while (used < alloc_end) {
			free_page(used);
			used += PAGE_SIZE;
		}
	}
	return (void *)addr;
}

/**
 * alloc_pages_exact - allocate an exact number physically-contiguous pages.
 * @size: the number of bytes to allocate
 * @gfp_mask: GFP flags for the allocation, must not contain __GFP_COMP
 *
 * This function is similar to alloc_pages(), except that it allocates the
 * minimum number of pages to satisfy the request.  alloc_pages() can only
 * allocate memory in power-of-two pages.
 *
 * This function is also limited by MAX_ORDER.
 *
 * Memory allocated by this function must be released by free_pages_exact().
 *
 * Return: pointer to the allocated area or %NULL in case of error.
 */
void *alloc_pages_exact(size_t size, gfp_t gfp_mask)
{
	unsigned int order = get_order(size);
	unsigned long addr;

	if (WARN_ON_ONCE(gfp_mask & __GFP_COMP))
		gfp_mask &= ~__GFP_COMP;

	addr = __get_free_pages(gfp_mask, order);
	return make_alloc_exact(addr, order, size);
}
EXPORT_SYMBOL(alloc_pages_exact);

/**
 * alloc_pages_exact_nid - allocate an exact number of physically-contiguous
 *			   pages on a node.
 * @nid: the preferred node ID where memory should be allocated
 * @size: the number of bytes to allocate
 * @gfp_mask: GFP flags for the allocation, must not contain __GFP_COMP
 *
 * Like alloc_pages_exact(), but try to allocate on node nid first before falling
 * back.
 *
 * Return: pointer to the allocated area or %NULL in case of error.
 */
void * __meminit alloc_pages_exact_nid(int nid, size_t size, gfp_t gfp_mask)
{
	unsigned int order = get_order(size);
	struct page *p;

	if (WARN_ON_ONCE(gfp_mask & __GFP_COMP))
		gfp_mask &= ~__GFP_COMP;

	p = alloc_pages_node(nid, gfp_mask, order);
	if (!p)
		return NULL;
	return make_alloc_exact((unsigned long)page_address(p), order, size);
}

/**
 * free_pages_exact - release memory allocated via alloc_pages_exact()
 * @virt: the value returned by alloc_pages_exact.
 * @size: size of allocation, same value as passed to alloc_pages_exact().
 *
 * Release the memory allocated by a previous call to alloc_pages_exact.
 */
void free_pages_exact(void *virt, size_t size)
{
	unsigned long addr = (unsigned long)virt;
	unsigned long end = addr + PAGE_ALIGN(size);

	while (addr < end) {
		free_page(addr);
		addr += PAGE_SIZE;
	}
}
EXPORT_SYMBOL(free_pages_exact);

/**
 * nr_free_zone_pages - count number of pages beyond high watermark
 * @offset: The zone index of the highest zone
 *
 * nr_free_zone_pages() counts the number of pages which are beyond the
 * high watermark within all zones at or below a given zone index.  For each
 * zone, the number of pages is calculated as:
 *
 *     nr_free_zone_pages = managed_pages - high_pages
 *
 * Return: number of pages beyond high watermark.
 */
static unsigned long nr_free_zone_pages(int offset)
{
	struct zoneref *z;
	struct zone *zone;

	/* Just pick one node, since fallback list is circular */
	unsigned long sum = 0;

	struct zonelist *zonelist = node_zonelist(numa_node_id(), GFP_KERNEL);

	for_each_zone_zonelist(zone, z, zonelist, offset) {
		unsigned long size = zone_managed_pages(zone);
		unsigned long high = high_wmark_pages(zone);
		if (size > high)
			sum += size - high;
	}

	return sum;
}

/**
 * nr_free_buffer_pages - count number of pages beyond high watermark
 *
 * nr_free_buffer_pages() counts the number of pages which are beyond the high
 * watermark within ZONE_DMA and ZONE_NORMAL.
 *
 * Return: number of pages beyond high watermark within ZONE_DMA and
 * ZONE_NORMAL.
 */
unsigned long nr_free_buffer_pages(void)
{
	return nr_free_zone_pages(gfp_zone(GFP_USER));
}
EXPORT_SYMBOL_GPL(nr_free_buffer_pages);

static inline void show_node(struct zone *zone)
{
	if (IS_ENABLED(CONFIG_NUMA))
		printk("Node %d ", zone_to_nid(zone));
}

long si_mem_available(void)
{
	long available;
	unsigned long pagecache;
	unsigned long wmark_low = 0;
	unsigned long pages[NR_LRU_LISTS];
	unsigned long reclaimable;
	struct zone *zone;
	int lru;

	for (lru = LRU_BASE; lru < NR_LRU_LISTS; lru++)
		pages[lru] = global_node_page_state(NR_LRU_BASE + lru);

	for_each_zone(zone)
		wmark_low += low_wmark_pages(zone);

	/*
	 * Estimate the amount of memory available for userspace allocations,
	 * without causing swapping.
	 */
	available = global_zone_page_state(NR_FREE_PAGES) - totalreserve_pages;

	/*
	 * Not all the page cache can be freed, otherwise the system will
	 * start swapping. Assume at least half of the page cache, or the
	 * low watermark worth of cache, needs to stay.
	 */
	pagecache = pages[LRU_ACTIVE_FILE] + pages[LRU_INACTIVE_FILE];
	pagecache -= min(pagecache / 2, wmark_low);
	available += pagecache;

	/*
	 * Part of the reclaimable slab and other kernel memory consists of
	 * items that are in use, and cannot be freed. Cap this estimate at the
	 * low watermark.
	 */
	reclaimable = global_node_page_state_pages(NR_SLAB_RECLAIMABLE_B) +
		global_node_page_state(NR_KERNEL_MISC_RECLAIMABLE);
	available += reclaimable - min(reclaimable / 2, wmark_low);

	if (available < 0)
		available = 0;
	return available;
}
EXPORT_SYMBOL_GPL(si_mem_available);

void si_meminfo(struct sysinfo *val)
{
	val->totalram = totalram_pages();
	val->sharedram = global_node_page_state(NR_SHMEM);
	val->freeram = global_zone_page_state(NR_FREE_PAGES);
	val->bufferram = nr_blockdev_pages();
	val->totalhigh = totalhigh_pages();
	val->freehigh = nr_free_highpages();
	val->mem_unit = PAGE_SIZE;
}

EXPORT_SYMBOL(si_meminfo);

#ifdef CONFIG_NUMA
void si_meminfo_node(struct sysinfo *val, int nid)
{
	int zone_type;		/* needs to be signed */
	unsigned long managed_pages = 0;
	unsigned long managed_highpages = 0;
	unsigned long free_highpages = 0;
	pg_data_t *pgdat = NODE_DATA(nid);

	for (zone_type = 0; zone_type < MAX_NR_ZONES; zone_type++)
		managed_pages += zone_managed_pages(&pgdat->node_zones[zone_type]);
	val->totalram = managed_pages;
	val->sharedram = node_page_state(pgdat, NR_SHMEM);
	val->freeram = sum_zone_node_page_state(nid, NR_FREE_PAGES);
#ifdef CONFIG_HIGHMEM
	for (zone_type = 0; zone_type < MAX_NR_ZONES; zone_type++) {
		struct zone *zone = &pgdat->node_zones[zone_type];

		if (is_highmem(zone)) {
			managed_highpages += zone_managed_pages(zone);
			free_highpages += zone_page_state(zone, NR_FREE_PAGES);
		}
	}
	val->totalhigh = managed_highpages;
	val->freehigh = free_highpages;
#else
	val->totalhigh = managed_highpages;
	val->freehigh = free_highpages;
#endif
	val->mem_unit = PAGE_SIZE;
}
#endif

/*
 * Determine whether the node should be displayed or not, depending on whether
 * SHOW_MEM_FILTER_NODES was passed to show_free_areas().
 */
static bool show_mem_node_skip(unsigned int flags, int nid, nodemask_t *nodemask)
{
	if (!(flags & SHOW_MEM_FILTER_NODES))
		return false;

	/*
	 * no node mask - aka implicit memory numa policy. Do not bother with
	 * the synchronization - read_mems_allowed_begin - because we do not
	 * have to be precise here.
	 */
	if (!nodemask)
		nodemask = &cpuset_current_mems_allowed;

	return !node_isset(nid, *nodemask);
}

#define K(x) ((x) << (PAGE_SHIFT-10))

static void show_migration_types(unsigned char type)
{
	static const char types[MIGRATE_TYPES] = {
		[MIGRATE_UNMOVABLE]	= 'U',
		[MIGRATE_MOVABLE]	= 'M',
		[MIGRATE_RECLAIMABLE]	= 'E',
		[MIGRATE_HIGHATOMIC]	= 'H',
#ifdef CONFIG_CMA
		[MIGRATE_CMA]		= 'C',
#endif
#ifdef CONFIG_MEMORY_ISOLATION
		[MIGRATE_ISOLATE]	= 'I',
#endif
	};
	char tmp[MIGRATE_TYPES + 1];
	char *p = tmp;
	int i;

	for (i = 0; i < MIGRATE_TYPES; i++) {
		if (type & (1 << i))
			*p++ = types[i];
	}

	*p = '\0';
	printk(KERN_CONT "(%s) ", tmp);
}

/*
 * Show free area list (used inside shift_scroll-lock stuff)
 * We also calculate the percentage fragmentation. We do this by counting the
 * memory on each free list with the exception of the first item on the list.
 *
 * Bits in @filter:
 * SHOW_MEM_FILTER_NODES: suppress nodes that are not allowed by current's
 *   cpuset.
 */
void show_free_areas(unsigned int filter, nodemask_t *nodemask)
{
	unsigned long free_pcp = 0;
	int cpu;
	struct zone *zone;
	pg_data_t *pgdat;

	for_each_populated_zone(zone) {
		if (show_mem_node_skip(filter, zone_to_nid(zone), nodemask))
			continue;

		for_each_online_cpu(cpu)
			free_pcp += per_cpu_ptr(zone->pageset, cpu)->pcp.count;
	}

	printk("active_anon:%lu inactive_anon:%lu isolated_anon:%lu\n"
		" active_file:%lu inactive_file:%lu isolated_file:%lu\n"
		" unevictable:%lu dirty:%lu writeback:%lu\n"
		" slab_reclaimable:%lu slab_unreclaimable:%lu\n"
		" mapped:%lu shmem:%lu pagetables:%lu bounce:%lu\n"
		" free:%lu free_pcp:%lu free_cma:%lu\n",
		global_node_page_state(NR_ACTIVE_ANON),
		global_node_page_state(NR_INACTIVE_ANON),
		global_node_page_state(NR_ISOLATED_ANON),
		global_node_page_state(NR_ACTIVE_FILE),
		global_node_page_state(NR_INACTIVE_FILE),
		global_node_page_state(NR_ISOLATED_FILE),
		global_node_page_state(NR_UNEVICTABLE),
		global_node_page_state(NR_FILE_DIRTY),
		global_node_page_state(NR_WRITEBACK),
		global_node_page_state_pages(NR_SLAB_RECLAIMABLE_B),
		global_node_page_state_pages(NR_SLAB_UNRECLAIMABLE_B),
		global_node_page_state(NR_FILE_MAPPED),
		global_node_page_state(NR_SHMEM),
		global_zone_page_state(NR_PAGETABLE),
		global_zone_page_state(NR_BOUNCE),
		global_zone_page_state(NR_FREE_PAGES),
		free_pcp,
		global_zone_page_state(NR_FREE_CMA_PAGES));

	for_each_online_pgdat(pgdat) {
		if (show_mem_node_skip(filter, pgdat->node_id, nodemask))
			continue;

		printk("Node %d"
			" active_anon:%lukB"
			" inactive_anon:%lukB"
			" active_file:%lukB"
			" inactive_file:%lukB"
			" unevictable:%lukB"
			" isolated(anon):%lukB"
			" isolated(file):%lukB"
			" mapped:%lukB"
			" dirty:%lukB"
			" writeback:%lukB"
			" shmem:%lukB"
#ifdef CONFIG_TRANSPARENT_HUGEPAGE
			" shmem_thp: %lukB"
			" shmem_pmdmapped: %lukB"
			" anon_thp: %lukB"
#endif
			" writeback_tmp:%lukB"
			" kernel_stack:%lukB"
#ifdef CONFIG_SHADOW_CALL_STACK
			" shadow_call_stack:%lukB"
#endif
			" all_unreclaimable? %s"
			"\n",
			pgdat->node_id,
			K(node_page_state(pgdat, NR_ACTIVE_ANON)),
			K(node_page_state(pgdat, NR_INACTIVE_ANON)),
			K(node_page_state(pgdat, NR_ACTIVE_FILE)),
			K(node_page_state(pgdat, NR_INACTIVE_FILE)),
			K(node_page_state(pgdat, NR_UNEVICTABLE)),
			K(node_page_state(pgdat, NR_ISOLATED_ANON)),
			K(node_page_state(pgdat, NR_ISOLATED_FILE)),
			K(node_page_state(pgdat, NR_FILE_MAPPED)),
			K(node_page_state(pgdat, NR_FILE_DIRTY)),
			K(node_page_state(pgdat, NR_WRITEBACK)),
			K(node_page_state(pgdat, NR_SHMEM)),
#ifdef CONFIG_TRANSPARENT_HUGEPAGE
			K(node_page_state(pgdat, NR_SHMEM_THPS) * HPAGE_PMD_NR),
			K(node_page_state(pgdat, NR_SHMEM_PMDMAPPED)
					* HPAGE_PMD_NR),
			K(node_page_state(pgdat, NR_ANON_THPS) * HPAGE_PMD_NR),
#endif
			K(node_page_state(pgdat, NR_WRITEBACK_TEMP)),
			node_page_state(pgdat, NR_KERNEL_STACK_KB),
#ifdef CONFIG_SHADOW_CALL_STACK
			node_page_state(pgdat, NR_KERNEL_SCS_KB),
#endif
			pgdat->kswapd_failures >= MAX_RECLAIM_RETRIES ?
				"yes" : "no");
	}

	for_each_populated_zone(zone) {
		int i;

		if (show_mem_node_skip(filter, zone_to_nid(zone), nodemask))
			continue;

		free_pcp = 0;
		for_each_online_cpu(cpu)
			free_pcp += per_cpu_ptr(zone->pageset, cpu)->pcp.count;

		show_node(zone);
		printk(KERN_CONT
			"%s"
			" free:%lukB"
			" min:%lukB"
			" low:%lukB"
			" high:%lukB"
			" reserved_highatomic:%luKB"
			" active_anon:%lukB"
			" inactive_anon:%lukB"
			" active_file:%lukB"
			" inactive_file:%lukB"
			" unevictable:%lukB"
			" writepending:%lukB"
			" present:%lukB"
			" managed:%lukB"
			" mlocked:%lukB"
			" pagetables:%lukB"
			" bounce:%lukB"
			" free_pcp:%lukB"
			" local_pcp:%ukB"
			" free_cma:%lukB"
			"\n",
			zone->name,
			K(zone_page_state(zone, NR_FREE_PAGES)),
			K(min_wmark_pages(zone)),
			K(low_wmark_pages(zone)),
			K(high_wmark_pages(zone)),
			K(zone->nr_reserved_highatomic),
			K(zone_page_state(zone, NR_ZONE_ACTIVE_ANON)),
			K(zone_page_state(zone, NR_ZONE_INACTIVE_ANON)),
			K(zone_page_state(zone, NR_ZONE_ACTIVE_FILE)),
			K(zone_page_state(zone, NR_ZONE_INACTIVE_FILE)),
			K(zone_page_state(zone, NR_ZONE_UNEVICTABLE)),
			K(zone_page_state(zone, NR_ZONE_WRITE_PENDING)),
			K(zone->present_pages),
			K(zone_managed_pages(zone)),
			K(zone_page_state(zone, NR_MLOCK)),
			K(zone_page_state(zone, NR_PAGETABLE)),
			K(zone_page_state(zone, NR_BOUNCE)),
			K(free_pcp),
			K(this_cpu_read(zone->pageset->pcp.count)),
			K(zone_page_state(zone, NR_FREE_CMA_PAGES)));
		printk("lowmem_reserve[]:");
		for (i = 0; i < MAX_NR_ZONES; i++)
			printk(KERN_CONT " %ld", zone->lowmem_reserve[i]);
		printk(KERN_CONT "\n");
	}

	for_each_populated_zone(zone) {
		unsigned int order;
		unsigned long nr[MAX_ORDER], flags, total = 0;
		unsigned char types[MAX_ORDER];

		if (show_mem_node_skip(filter, zone_to_nid(zone), nodemask))
			continue;
		show_node(zone);
		printk(KERN_CONT "%s: ", zone->name);

		spin_lock_irqsave(&zone->lock, flags);
		for (order = 0; order < MAX_ORDER; order++) {
			struct free_area *area = &zone->free_area[order];
			int type;

			nr[order] = area->nr_free;
			total += nr[order] << order;

			types[order] = 0;
			for (type = 0; type < MIGRATE_TYPES; type++) {
				if (!free_area_empty(area, type))
					types[order] |= 1 << type;
			}
		}
		spin_unlock_irqrestore(&zone->lock, flags);
		for (order = 0; order < MAX_ORDER; order++) {
			printk(KERN_CONT "%lu*%lukB ",
			       nr[order], K(1UL) << order);
			if (nr[order])
				show_migration_types(types[order]);
		}
		printk(KERN_CONT "= %lukB\n", K(total));
	}

	hugetlb_show_meminfo();

	printk("%ld total pagecache pages\n", global_node_page_state(NR_FILE_PAGES));

	show_swap_cache_info();
}

static void zoneref_set_zone(struct zone *zone, struct zoneref *zoneref)
{
	zoneref->zone = zone;
	zoneref->zone_idx = zone_idx(zone);
}

/*
 * Builds allocation fallback zone lists.
 *
 * Add all populated zones of a node to the zonelist.
 */
static int build_zonerefs_node(pg_data_t *pgdat, struct zoneref *zonerefs)
{
	struct zone *zone;
	enum zone_type zone_type = MAX_NR_ZONES;
	int nr_zones = 0;

	do {
		zone_type--;
		zone = pgdat->node_zones + zone_type;
		if (managed_zone(zone)) {
			zoneref_set_zone(zone, &zonerefs[nr_zones++]);
			check_highest_zone(zone_type);
		}
	} while (zone_type);

	return nr_zones;
}

#ifdef CONFIG_NUMA

static int __parse_numa_zonelist_order(char *s)
{
	/*
	 * We used to support different zonlists modes but they turned
	 * out to be just not useful. Let's keep the warning in place
	 * if somebody still use the cmd line parameter so that we do
	 * not fail it silently
	 */
	if (!(*s == 'd' || *s == 'D' || *s == 'n' || *s == 'N')) {
		pr_warn("Ignoring unsupported numa_zonelist_order value:  %s\n", s);
		return -EINVAL;
	}
	return 0;
}

char numa_zonelist_order[] = "Node";

/*
 * sysctl handler for numa_zonelist_order
 */
int numa_zonelist_order_handler(struct ctl_table *table, int write,
		void *buffer, size_t *length, loff_t *ppos)
{
	if (write)
		return __parse_numa_zonelist_order(buffer);
	return proc_dostring(table, write, buffer, length, ppos);
}


#define MAX_NODE_LOAD (nr_online_nodes)
static int node_load[MAX_NUMNODES];

/**
 * find_next_best_node - find the next node that should appear in a given node's fallback list
 * @node: node whose fallback list we're appending
 * @used_node_mask: nodemask_t of already used nodes
 *
 * We use a number of factors to determine which is the next node that should
 * appear on a given node's fallback list.  The node should not have appeared
 * already in @node's fallback list, and it should be the next closest node
 * according to the distance array (which contains arbitrary distance values
 * from each node to each node in the system), and should also prefer nodes
 * with no CPUs, since presumably they'll have very little allocation pressure
 * on them otherwise.
 *
 * Return: node id of the found node or %NUMA_NO_NODE if no node is found.
 */
static int find_next_best_node(int node, nodemask_t *used_node_mask)
{
	int n, val;
	int min_val = INT_MAX;
	int best_node = NUMA_NO_NODE;

	/* Use the local node if we haven't already */
	if (!node_isset(node, *used_node_mask)) {
		node_set(node, *used_node_mask);
		return node;
	}

	for_each_node_state(n, N_MEMORY) {

		/* Don't want a node to appear more than once */
		if (node_isset(n, *used_node_mask))
			continue;

		/* Use the distance array to find the distance */
		val = node_distance(node, n);

		/* Penalize nodes under us ("prefer the next node") */
		val += (n < node);

		/* Give preference to headless and unused nodes */
		if (!cpumask_empty(cpumask_of_node(n)))
			val += PENALTY_FOR_NODE_WITH_CPUS;

		/* Slight preference for less loaded node */
		val *= (MAX_NODE_LOAD*MAX_NUMNODES);
		val += node_load[n];

		if (val < min_val) {
			min_val = val;
			best_node = n;
		}
	}

	if (best_node >= 0)
		node_set(best_node, *used_node_mask);

	return best_node;
}


/*
 * Build zonelists ordered by node and zones within node.
 * This results in maximum locality--normal zone overflows into local
 * DMA zone, if any--but risks exhausting DMA zone.
 */
static void build_zonelists_in_node_order(pg_data_t *pgdat, int *node_order,
		unsigned nr_nodes)
{
	struct zoneref *zonerefs;
	int i;

	zonerefs = pgdat->node_zonelists[ZONELIST_FALLBACK]._zonerefs;

	for (i = 0; i < nr_nodes; i++) {
		int nr_zones;

		pg_data_t *node = NODE_DATA(node_order[i]);

		nr_zones = build_zonerefs_node(node, zonerefs);
		zonerefs += nr_zones;
	}
	zonerefs->zone = NULL;
	zonerefs->zone_idx = 0;
}

/*
 * Build gfp_thisnode zonelists
 */
static void build_thisnode_zonelists(pg_data_t *pgdat)
{
	struct zoneref *zonerefs;
	int nr_zones;

	zonerefs = pgdat->node_zonelists[ZONELIST_NOFALLBACK]._zonerefs;
	nr_zones = build_zonerefs_node(pgdat, zonerefs);
	zonerefs += nr_zones;
	zonerefs->zone = NULL;
	zonerefs->zone_idx = 0;
}

/*
 * Build zonelists ordered by zone and nodes within zones.
 * This results in conserving DMA zone[s] until all Normal memory is
 * exhausted, but results in overflowing to remote node while memory
 * may still exist in local DMA zone.
 */

static void build_zonelists(pg_data_t *pgdat)
{
	static int node_order[MAX_NUMNODES];
	int node, load, nr_nodes = 0;
	nodemask_t used_mask = NODE_MASK_NONE;
	int local_node, prev_node;

	/* NUMA-aware ordering of nodes */
	local_node = pgdat->node_id;
	load = nr_online_nodes;
	prev_node = local_node;

	memset(node_order, 0, sizeof(node_order));
	while ((node = find_next_best_node(local_node, &used_mask)) >= 0) {
		/*
		 * We don't want to pressure a particular node.
		 * So adding penalty to the first node in same
		 * distance group to make it round-robin.
		 */
		if (node_distance(local_node, node) !=
		    node_distance(local_node, prev_node))
			node_load[node] = load;

		node_order[nr_nodes++] = node;
		prev_node = node;
		load--;
	}

	build_zonelists_in_node_order(pgdat, node_order, nr_nodes);
	build_thisnode_zonelists(pgdat);
}

#ifdef CONFIG_HAVE_MEMORYLESS_NODES
/*
 * Return node id of node used for "local" allocations.
 * I.e., first node id of first zone in arg node's generic zonelist.
 * Used for initializing percpu 'numa_mem', which is used primarily
 * for kernel allocations, so use GFP_KERNEL flags to locate zonelist.
 */
int local_memory_node(int node)
{
	struct zoneref *z;

	z = first_zones_zonelist(node_zonelist(node, GFP_KERNEL),
				   gfp_zone(GFP_KERNEL),
				   NULL);
	return zone_to_nid(z->zone);
}
#endif

static void setup_min_unmapped_ratio(void);
static void setup_min_slab_ratio(void);
#else	/* CONFIG_NUMA */

static void build_zonelists(pg_data_t *pgdat)
{
	int node, local_node;
	struct zoneref *zonerefs;
	int nr_zones;

	local_node = pgdat->node_id;

	zonerefs = pgdat->node_zonelists[ZONELIST_FALLBACK]._zonerefs;
	nr_zones = build_zonerefs_node(pgdat, zonerefs);
	zonerefs += nr_zones;

	/*
	 * Now we build the zonelist so that it contains the zones
	 * of all the other nodes.
	 * We don't want to pressure a particular node, so when
	 * building the zones for node N, we make sure that the
	 * zones coming right after the local ones are those from
	 * node N+1 (modulo N)
	 */
	for (node = local_node + 1; node < MAX_NUMNODES; node++) {
		if (!node_online(node))
			continue;
		nr_zones = build_zonerefs_node(NODE_DATA(node), zonerefs);
		zonerefs += nr_zones;
	}
	for (node = 0; node < local_node; node++) {
		if (!node_online(node))
			continue;
		nr_zones = build_zonerefs_node(NODE_DATA(node), zonerefs);
		zonerefs += nr_zones;
	}

	zonerefs->zone = NULL;
	zonerefs->zone_idx = 0;
}

#endif	/* CONFIG_NUMA */

/*
 * Boot pageset table. One per cpu which is going to be used for all
 * zones and all nodes. The parameters will be set in such a way
 * that an item put on a list will immediately be handed over to
 * the buddy list. This is safe since pageset manipulation is done
 * with interrupts disabled.
 *
 * The boot_pagesets must be kept even after bootup is complete for
 * unused processors and/or zones. They do play a role for bootstrapping
 * hotplugged processors.
 *
 * zoneinfo_show() and maybe other functions do
 * not check if the processor is online before following the pageset pointer.
 * Other parts of the kernel may not check if the zone is available.
 */
static void setup_pageset(struct per_cpu_pageset *p, unsigned long batch);
static DEFINE_PER_CPU(struct per_cpu_pageset, boot_pageset);
static DEFINE_PER_CPU(struct per_cpu_nodestat, boot_nodestats);

static void __build_all_zonelists(void *data)
{
	int nid;
	int __maybe_unused cpu;
	pg_data_t *self = data;
	static DEFINE_SPINLOCK(lock);

	spin_lock(&lock);

#ifdef CONFIG_NUMA
	memset(node_load, 0, sizeof(node_load));
#endif

	/*
	 * This node is hotadded and no memory is yet present.   So just
	 * building zonelists is fine - no need to touch other nodes.
	 */
	if (self && !node_online(self->node_id)) {
		build_zonelists(self);
	} else {
		for_each_online_node(nid) {
			pg_data_t *pgdat = NODE_DATA(nid);

			build_zonelists(pgdat);
		}

#ifdef CONFIG_HAVE_MEMORYLESS_NODES
		/*
		 * We now know the "local memory node" for each node--
		 * i.e., the node of the first zone in the generic zonelist.
		 * Set up numa_mem percpu variable for on-line cpus.  During
		 * boot, only the boot cpu should be on-line;  we'll init the
		 * secondary cpus' numa_mem as they come on-line.  During
		 * node/memory hotplug, we'll fixup all on-line cpus.
		 */
		for_each_online_cpu(cpu)
			set_cpu_numa_mem(cpu, local_memory_node(cpu_to_node(cpu)));
#endif
	}

	spin_unlock(&lock);
}

static noinline void __init
build_all_zonelists_init(void)
{
	int cpu;

	__build_all_zonelists(NULL);

	/*
	 * Initialize the boot_pagesets that are going to be used
	 * for bootstrapping processors. The real pagesets for
	 * each zone will be allocated later when the per cpu
	 * allocator is available.
	 *
	 * boot_pagesets are used also for bootstrapping offline
	 * cpus if the system is already booted because the pagesets
	 * are needed to initialize allocators on a specific cpu too.
	 * F.e. the percpu allocator needs the page allocator which
	 * needs the percpu allocator in order to allocate its pagesets
	 * (a chicken-egg dilemma).
	 */
	for_each_possible_cpu(cpu)
		setup_pageset(&per_cpu(boot_pageset, cpu), 0);

	mminit_verify_zonelist();
	cpuset_init_current_mems_allowed();
}

/*
 * unless system_state == SYSTEM_BOOTING.
 *
 * __ref due to call of __init annotated helper build_all_zonelists_init
 * [protected by SYSTEM_BOOTING].
 */
void __ref build_all_zonelists(pg_data_t *pgdat)
{
	unsigned long vm_total_pages;

	if (system_state == SYSTEM_BOOTING) {
		build_all_zonelists_init();
	} else {
		__build_all_zonelists(pgdat);
		/* cpuset refresh routine should be here */
	}
	/* Get the number of free pages beyond high watermark in all zones. */
	vm_total_pages = nr_free_zone_pages(gfp_zone(GFP_HIGHUSER_MOVABLE));
	/*
	 * Disable grouping by mobility if the number of pages in the
	 * system is too low to allow the mechanism to work. It would be
	 * more accurate, but expensive to check per-zone. This check is
	 * made on memory-hotadd so a system can start with mobility
	 * disabled and enable it later
	 */
	if (vm_total_pages < (pageblock_nr_pages * MIGRATE_TYPES))
		page_group_by_mobility_disabled = 1;
	else
		page_group_by_mobility_disabled = 0;

	pr_info("Built %u zonelists, mobility grouping %s.  Total pages: %ld\n",
		nr_online_nodes,
		page_group_by_mobility_disabled ? "off" : "on",
		vm_total_pages);
#ifdef CONFIG_NUMA
	pr_info("Policy zone: %s\n", zone_names[policy_zone]);
#endif
}

/* If zone is ZONE_MOVABLE but memory is mirrored, it is an overlapped init */
static bool __meminit
overlap_memmap_init(unsigned long zone, unsigned long *pfn)
{
	static struct memblock_region *r;

	if (mirrored_kernelcore && zone == ZONE_MOVABLE) {
		if (!r || *pfn >= memblock_region_memory_end_pfn(r)) {
			for_each_mem_region(r) {
				if (*pfn < memblock_region_memory_end_pfn(r))
					break;
			}
		}
		if (*pfn >= memblock_region_memory_base_pfn(r) &&
		    memblock_is_mirror(r)) {
			*pfn = memblock_region_memory_end_pfn(r);
			return true;
		}
	}
	return false;
}

/*
 * Initially all pages are reserved - free ones are freed
 * up by memblock_free_all() once the early boot process is
 * done. Non-atomic initialization, single-pass.
 *
 * All aligned pageblocks are initialized to the specified migratetype
 * (usually MIGRATE_MOVABLE). Besides setting the migratetype, no related
 * zone stats (e.g., nr_isolate_pageblock) are touched.
 */
<<<<<<< HEAD
void __meminit memmap_init_zone(unsigned long size, int nid, unsigned long zone/*zone索引号*/,
		unsigned long start_pfn/*zone起始页帧编号*/, enum meminit_context context,
		struct vmem_altmap *altmap)
=======
void __meminit memmap_init_zone(unsigned long size, int nid, unsigned long zone,
		unsigned long start_pfn,
		enum meminit_context context,
		struct vmem_altmap *altmap, int migratetype)
>>>>>>> c4d6fe73
{
	unsigned long pfn, end_pfn = start_pfn + size;
	struct page *page;

	if (highest_memmap_pfn < end_pfn - 1)
		highest_memmap_pfn = end_pfn - 1;

#ifdef CONFIG_ZONE_DEVICE
	/*
	 * Honor reservation requested by the driver for this ZONE_DEVICE
	 * memory. We limit the total number of pages to initialize to just
	 * those that might contain the memory mapping. We will defer the
	 * ZONE_DEVICE page initialization until after we have released
	 * the hotplug lock.
	 */
	if (zone == ZONE_DEVICE) {
		if (!altmap)
			return;

		if (start_pfn == altmap->base_pfn)
			start_pfn += altmap->reserve;
		end_pfn = altmap->base_pfn + vmem_altmap_offset(altmap);
	}
#endif

	//初始化start_pfn,end_pfn对应的page结构体
	for (pfn = start_pfn; pfn < end_pfn; ) {
		/*
		 * There can be holes in boot-time mem_map[]s handed to this
		 * function.  They do not exist on hotplugged memory.
		 */
		if (context == MEMINIT_EARLY) {
			if (overlap_memmap_init(zone, &pfn))
				continue;
			if (defer_init(nid, pfn, end_pfn))
				break;
		}

		//由页帧号转为页首地址（page对应的内存是直接映射，故这里没有申请之类的操作）
		page = pfn_to_page(pfn);
		__init_single_page(page, pfn, zone, nid);
		if (context == MEMINIT_HOTPLUG)
			__SetPageReserved(page);

		/*
		 * Usually, we want to mark the pageblock MIGRATE_MOVABLE,
		 * such that unmovable allocations won't be scattered all
		 * over the place during system boot.
		 */
		if (IS_ALIGNED(pfn, pageblock_nr_pages)) {
			set_pageblock_migratetype(page, migratetype);
			cond_resched();
		}
		pfn++;
	}
}

#ifdef CONFIG_ZONE_DEVICE
void __ref memmap_init_zone_device(struct zone *zone,
				   unsigned long start_pfn,
				   unsigned long nr_pages,
				   struct dev_pagemap *pgmap)
{
	unsigned long pfn, end_pfn = start_pfn + nr_pages;
	struct pglist_data *pgdat = zone->zone_pgdat;
	struct vmem_altmap *altmap = pgmap_altmap(pgmap);
	unsigned long zone_idx = zone_idx(zone);
	unsigned long start = jiffies;
	int nid = pgdat->node_id;

	if (WARN_ON_ONCE(!pgmap || zone_idx(zone) != ZONE_DEVICE))
		return;

	/*
	 * The call to memmap_init_zone should have already taken care
	 * of the pages reserved for the memmap, so we can just jump to
	 * the end of that region and start processing the device pages.
	 */
	if (altmap) {
		start_pfn = altmap->base_pfn + vmem_altmap_offset(altmap);
		nr_pages = end_pfn - start_pfn;
	}

	for (pfn = start_pfn; pfn < end_pfn; pfn++) {
		struct page *page = pfn_to_page(pfn);

		__init_single_page(page, pfn, zone_idx, nid);

		/*
		 * Mark page reserved as it will need to wait for onlining
		 * phase for it to be fully associated with a zone.
		 *
		 * We can use the non-atomic __set_bit operation for setting
		 * the flag as we are still initializing the pages.
		 */
		__SetPageReserved(page);

		/*
		 * ZONE_DEVICE pages union ->lru with a ->pgmap back pointer
		 * and zone_device_data.  It is a bug if a ZONE_DEVICE page is
		 * ever freed or placed on a driver-private list.
		 */
		page->pgmap = pgmap;
		page->zone_device_data = NULL;

		/*
		 * Mark the block movable so that blocks are reserved for
		 * movable at startup. This will force kernel allocations
		 * to reserve their blocks rather than leaking throughout
		 * the address space during boot when many long-lived
		 * kernel allocations are made.
		 *
		 * Please note that MEMINIT_HOTPLUG path doesn't clear memmap
		 * because this is done early in section_activate()
		 */
		if (IS_ALIGNED(pfn, pageblock_nr_pages)) {
			set_pageblock_migratetype(page, MIGRATE_MOVABLE);
			cond_resched();
		}
	}

	pr_info("%s initialised %lu pages in %ums\n", __func__,
		nr_pages, jiffies_to_msecs(jiffies - start));
}

#endif
static void __meminit zone_init_free_lists(struct zone *zone)
{
	unsigned int order, t;
	//针对每种migratetype,order初始化zone的free_list
	for_each_migratetype_order(order, t) {
		INIT_LIST_HEAD(&zone->free_area[order].free_list[t]);
		zone->free_area[order].nr_free = 0;
	}
}

void __meminit __weak memmap_init(unsigned long size/*zone上spanned大小*/, int nid/*zone所属node id*/,
				  unsigned long zone/*zone索引号*/,
				  unsigned long range_start_pfn/*zone开始的页帧号*/)
{
	unsigned long start_pfn, end_pfn;
	unsigned long range_end_pfn = range_start_pfn + size;
	int i;

	for_each_mem_pfn_range(i, nid, &start_pfn, &end_pfn, NULL) {
		start_pfn = clamp(start_pfn, range_start_pfn, range_end_pfn);
		end_pfn = clamp(end_pfn, range_start_pfn, range_end_pfn);

		if (end_pfn > start_pfn) {
			size = end_pfn - start_pfn;
			memmap_init_zone(size, nid, zone, start_pfn,
					 MEMINIT_EARLY, NULL, MIGRATE_MOVABLE);
		}
	}
}

static int zone_batchsize(struct zone *zone)
{
#ifdef CONFIG_MMU
	int batch;

	/*
	 * The per-cpu-pages pools are set to around 1000th of the
	 * size of the zone.
	 */
	batch = zone_managed_pages(zone) / 1024;
	/* But no more than a meg. */
	if (batch * PAGE_SIZE > 1024 * 1024)
		batch = (1024 * 1024) / PAGE_SIZE;
	batch /= 4;		/* We effectively *= 4 below */
	if (batch < 1)
		batch = 1;

	/*
	 * Clamp the batch to a 2^n - 1 value. Having a power
	 * of 2 value was found to be more likely to have
	 * suboptimal cache aliasing properties in some cases.
	 *
	 * For example if 2 tasks are alternately allocating
	 * batches of pages, one task can end up with a lot
	 * of pages of one half of the possible page colors
	 * and the other with pages of the other colors.
	 */
	batch = rounddown_pow_of_two(batch + batch/2) - 1;

	return batch;

#else
	/* The deferral and batching of frees should be suppressed under NOMMU
	 * conditions.
	 *
	 * The problem is that NOMMU needs to be able to allocate large chunks
	 * of contiguous memory as there's no hardware page translation to
	 * assemble apparent contiguous memory from discontiguous pages.
	 *
	 * Queueing large contiguous runs of pages for batching, however,
	 * causes the pages to actually be freed in smaller chunks.  As there
	 * can be a significant delay between the individual batches being
	 * recycled, this leads to the once large chunks of space being
	 * fragmented and becoming unavailable for high-order allocations.
	 */
	return 0;
#endif
}

/*
 * pcp->high and pcp->batch values are related and dependent on one another:
 * ->batch must never be higher then ->high.
 * The following function updates them in a safe manner without read side
 * locking.
 *
 * Any new users of pcp->batch and pcp->high should ensure they can cope with
 * those fields changing asynchronously (acording to the above rule).
 *
 * mutex_is_locked(&pcp_batch_high_lock) required when calling this function
 * outside of boot time (or some other assurance that no concurrent updaters
 * exist).
 */
static void pageset_update(struct per_cpu_pages *pcp, unsigned long high,
		unsigned long batch)
{
       /* start with a fail safe value for batch */
	pcp->batch = 1;
	smp_wmb();

       /* Update high, then batch, in order */
	pcp->high = high;
	smp_wmb();

	pcp->batch = batch;
}

/* a companion to pageset_set_high() */
static void pageset_set_batch(struct per_cpu_pageset *p, unsigned long batch)
{
	pageset_update(&p->pcp, 6 * batch, max(1UL, 1 * batch));
}

static void pageset_init(struct per_cpu_pageset *p)
{
	struct per_cpu_pages *pcp;
	int migratetype;

	memset(p, 0, sizeof(*p));

	pcp = &p->pcp;
	for (migratetype = 0; migratetype < MIGRATE_PCPTYPES; migratetype++)
		INIT_LIST_HEAD(&pcp->lists[migratetype]);
}

static void setup_pageset(struct per_cpu_pageset *p, unsigned long batch)
{
	pageset_init(p);
	pageset_set_batch(p, batch);
}

/*
 * pageset_set_high() sets the high water mark for hot per_cpu_pagelist
 * to the value high for the pageset p.
 */
static void pageset_set_high(struct per_cpu_pageset *p,
				unsigned long high)
{
	unsigned long batch = max(1UL, high / 4);
	if ((high / 4) > (PAGE_SHIFT * 8))
		batch = PAGE_SHIFT * 8;

	pageset_update(&p->pcp, high, batch);
}

static void pageset_set_high_and_batch(struct zone *zone,
				       struct per_cpu_pageset *pcp)
{
	if (percpu_pagelist_fraction)
		pageset_set_high(pcp,
			(zone_managed_pages(zone) /
				percpu_pagelist_fraction));
	else
		pageset_set_batch(pcp, zone_batchsize(zone));
}

static void __meminit zone_pageset_init(struct zone *zone, int cpu)
{
	struct per_cpu_pageset *pcp = per_cpu_ptr(zone->pageset, cpu);

	pageset_init(pcp);
	pageset_set_high_and_batch(zone, pcp);
}

void __meminit setup_zone_pageset(struct zone *zone)
{
	int cpu;
	zone->pageset = alloc_percpu(struct per_cpu_pageset);
	for_each_possible_cpu(cpu)
		zone_pageset_init(zone, cpu);
}

/*
 * Allocate per cpu pagesets and initialize them.
 * Before this call only boot pagesets were available.
 */
void __init setup_per_cpu_pageset(void)
{
	struct pglist_data *pgdat;
	struct zone *zone;
	int __maybe_unused cpu;

	for_each_populated_zone(zone)
		setup_zone_pageset(zone);

#ifdef CONFIG_NUMA
	/*
	 * Unpopulated zones continue using the boot pagesets.
	 * The numa stats for these pagesets need to be reset.
	 * Otherwise, they will end up skewing the stats of
	 * the nodes these zones are associated with.
	 */
	for_each_possible_cpu(cpu) {
		struct per_cpu_pageset *pcp = &per_cpu(boot_pageset, cpu);
		memset(pcp->vm_numa_stat_diff, 0,
		       sizeof(pcp->vm_numa_stat_diff));
	}
#endif

	for_each_online_pgdat(pgdat)
		pgdat->per_cpu_nodestats =
			alloc_percpu(struct per_cpu_nodestat);
}

static __meminit void zone_pcp_init(struct zone *zone)
{
	/*
	 * per cpu subsystem is not up at this point. The following code
	 * relies on the ability of the linker to provide the
	 * offset of a (static) per cpu variable into the per cpu area.
	 */
	zone->pageset = &boot_pageset;

	if (populated_zone(zone))
		printk(KERN_DEBUG "  %s zone: %lu pages, LIFO batch:%u\n",
			zone->name, zone->present_pages,
					 zone_batchsize(zone));
}

//初始化zone中各order area的free list
void __meminit init_currently_empty_zone(struct zone *zone,
					unsigned long zone_start_pfn,
					unsigned long size)
{
	struct pglist_data *pgdat = zone->zone_pgdat;
	int zone_idx = zone_idx(zone) + 1;

	//zone索引号已大于pgdat记录的，故更新pgdat
	if (zone_idx > pgdat->nr_zones)
		pgdat->nr_zones = zone_idx;

	//zone开始的页帧编号
	zone->zone_start_pfn = zone_start_pfn;

	mminit_dprintk(MMINIT_TRACE, "memmap_init",
			"Initialising map node %d zone %lu pfns %lu -> %lu\n",
			pgdat->node_id,
			(unsigned long)zone_idx(zone),
			zone_start_pfn, (zone_start_pfn + size));

	//初始化zone中各order area的free_list
	zone_init_free_lists(zone);
	zone->initialized = 1;
}

/**
 * get_pfn_range_for_nid - Return the start and end page frames for a node
 * @nid: The nid to return the range for. If MAX_NUMNODES, the min and max PFN are returned.
 * @start_pfn: Passed by reference. On return, it will have the node start_pfn.
 * @end_pfn: Passed by reference. On return, it will have the node end_pfn.
 *
 * It returns the start and end page frame of a node based on information
 * provided by memblock_set_node(). If called for a node
 * with no available memory, a warning is printed and the start and end
 * PFNs will be 0.
 */
void __init get_pfn_range_for_nid(unsigned int nid,
			unsigned long *start_pfn, unsigned long *end_pfn)
{
	unsigned long this_start_pfn, this_end_pfn;
	int i;

	*start_pfn = -1UL;
	*end_pfn = 0;

	for_each_mem_pfn_range(i, nid, &this_start_pfn, &this_end_pfn, NULL) {
		*start_pfn = min(*start_pfn, this_start_pfn);
		*end_pfn = max(*end_pfn, this_end_pfn);
	}

	if (*start_pfn == -1UL)
		*start_pfn = 0;
}

/*
 * This finds a zone that can be used for ZONE_MOVABLE pages. The
 * assumption is made that zones within a node are ordered in monotonic
 * increasing memory addresses so that the "highest" populated zone is used
 */
static void __init find_usable_zone_for_movable(void)
{
	int zone_index;
	for (zone_index = MAX_NR_ZONES - 1; zone_index >= 0; zone_index--) {
		if (zone_index == ZONE_MOVABLE)
			continue;

		if (arch_zone_highest_possible_pfn[zone_index] >
				arch_zone_lowest_possible_pfn[zone_index])
			break;
	}

	VM_BUG_ON(zone_index == -1);
	movable_zone = zone_index;
}

/*
 * The zone ranges provided by the architecture do not include ZONE_MOVABLE
 * because it is sized independent of architecture. Unlike the other zones,
 * the starting point for ZONE_MOVABLE is not fixed. It may be different
 * in each node depending on the size of each node and how evenly kernelcore
 * is distributed. This helper function adjusts the zone ranges
 * provided by the architecture for a given node by using the end of the
 * highest usable zone for ZONE_MOVABLE. This preserves the assumption that
 * zones within a node are in order of monotonic increases memory addresses
 */
static void __init adjust_zone_range_for_zone_movable(int nid,
					unsigned long zone_type,
					unsigned long node_start_pfn,
					unsigned long node_end_pfn,
					unsigned long *zone_start_pfn,
					unsigned long *zone_end_pfn)
{
	/* Only adjust if ZONE_MOVABLE is on this node */
	if (zone_movable_pfn[nid]) {
		/* Size ZONE_MOVABLE */
		if (zone_type == ZONE_MOVABLE) {
			*zone_start_pfn = zone_movable_pfn[nid];
			*zone_end_pfn = min(node_end_pfn,
				arch_zone_highest_possible_pfn[movable_zone]);

		/* Adjust for ZONE_MOVABLE starting within this range */
		} else if (!mirrored_kernelcore &&
			*zone_start_pfn < zone_movable_pfn[nid] &&
			*zone_end_pfn > zone_movable_pfn[nid]) {
			*zone_end_pfn = zone_movable_pfn[nid];

		/* Check if this whole range is within ZONE_MOVABLE */
		} else if (*zone_start_pfn >= zone_movable_pfn[nid])
			*zone_start_pfn = *zone_end_pfn;
	}
}

/*
 * Return the number of pages a zone spans in a node, including holes
 * present_pages = zone_spanned_pages_in_node() - zone_absent_pages_in_node()
 */
static unsigned long __init zone_spanned_pages_in_node(int nid,
					unsigned long zone_type,
					unsigned long node_start_pfn,
					unsigned long node_end_pfn,
					unsigned long *zone_start_pfn,
					unsigned long *zone_end_pfn)
{
	unsigned long zone_low = arch_zone_lowest_possible_pfn[zone_type];
	unsigned long zone_high = arch_zone_highest_possible_pfn[zone_type];
	/* When hotadd a new node from cpu_up(), the node should be empty */
	if (!node_start_pfn && !node_end_pfn)
		return 0;

	/* Get the start and end of the zone */
	*zone_start_pfn = clamp(node_start_pfn, zone_low, zone_high);
	*zone_end_pfn = clamp(node_end_pfn, zone_low, zone_high);
	adjust_zone_range_for_zone_movable(nid, zone_type,
				node_start_pfn, node_end_pfn,
				zone_start_pfn, zone_end_pfn);

	/* Check that this node has pages within the zone's required range */
	if (*zone_end_pfn < node_start_pfn || *zone_start_pfn > node_end_pfn)
		return 0;

	/* Move the zone boundaries inside the node if necessary */
	*zone_end_pfn = min(*zone_end_pfn, node_end_pfn);
	*zone_start_pfn = max(*zone_start_pfn, node_start_pfn);

	/* Return the spanned pages */
	return *zone_end_pfn - *zone_start_pfn;
}

/*
 * Return the number of holes in a range on a node. If nid is MAX_NUMNODES,
 * then all holes in the requested range will be accounted for.
 */
unsigned long __init __absent_pages_in_range(int nid,
				unsigned long range_start_pfn,
				unsigned long range_end_pfn)
{
	unsigned long nr_absent = range_end_pfn - range_start_pfn;
	unsigned long start_pfn, end_pfn;
	int i;

	for_each_mem_pfn_range(i, nid, &start_pfn, &end_pfn, NULL) {
		start_pfn = clamp(start_pfn, range_start_pfn, range_end_pfn);
		end_pfn = clamp(end_pfn, range_start_pfn, range_end_pfn);
		nr_absent -= end_pfn - start_pfn;
	}
	return nr_absent;
}

/**
 * absent_pages_in_range - Return number of page frames in holes within a range
 * @start_pfn: The start PFN to start searching for holes
 * @end_pfn: The end PFN to stop searching for holes
 *
 * Return: the number of pages frames in memory holes within a range.
 */
unsigned long __init absent_pages_in_range(unsigned long start_pfn,
							unsigned long end_pfn)
{
	return __absent_pages_in_range(MAX_NUMNODES, start_pfn, end_pfn);
}

/* Return the number of page frames in holes in a zone on a node */
static unsigned long __init zone_absent_pages_in_node(int nid,
					unsigned long zone_type,
					unsigned long node_start_pfn,
					unsigned long node_end_pfn)
{
	unsigned long zone_low = arch_zone_lowest_possible_pfn[zone_type];
	unsigned long zone_high = arch_zone_highest_possible_pfn[zone_type];
	unsigned long zone_start_pfn, zone_end_pfn;
	unsigned long nr_absent;

	/* When hotadd a new node from cpu_up(), the node should be empty */
	if (!node_start_pfn && !node_end_pfn)
		return 0;

	zone_start_pfn = clamp(node_start_pfn, zone_low, zone_high);
	zone_end_pfn = clamp(node_end_pfn, zone_low, zone_high);

	adjust_zone_range_for_zone_movable(nid, zone_type,
			node_start_pfn, node_end_pfn,
			&zone_start_pfn, &zone_end_pfn);
	nr_absent = __absent_pages_in_range(nid, zone_start_pfn, zone_end_pfn);

	/*
	 * ZONE_MOVABLE handling.
	 * Treat pages to be ZONE_MOVABLE in ZONE_NORMAL as absent pages
	 * and vice versa.
	 */
	if (mirrored_kernelcore && zone_movable_pfn[nid]) {
		unsigned long start_pfn, end_pfn;
		struct memblock_region *r;

		for_each_mem_region(r) {
			start_pfn = clamp(memblock_region_memory_base_pfn(r),
					  zone_start_pfn, zone_end_pfn);
			end_pfn = clamp(memblock_region_memory_end_pfn(r),
					zone_start_pfn, zone_end_pfn);

			if (zone_type == ZONE_MOVABLE &&
			    memblock_is_mirror(r))
				nr_absent += end_pfn - start_pfn;

			if (zone_type == ZONE_NORMAL &&
			    !memblock_is_mirror(r))
				nr_absent += end_pfn - start_pfn;
		}
	}

	return nr_absent;
}

static void __init calculate_node_totalpages(struct pglist_data *pgdat,
						unsigned long node_start_pfn,
						unsigned long node_end_pfn)
{
	unsigned long realtotalpages = 0, totalpages = 0;
	enum zone_type i;

	for (i = 0; i < MAX_NR_ZONES; i++) {
		struct zone *zone = pgdat->node_zones + i;
		unsigned long zone_start_pfn, zone_end_pfn;
		unsigned long spanned, absent;
		unsigned long size, real_size;

		spanned = zone_spanned_pages_in_node(pgdat->node_id, i,
						     node_start_pfn,
						     node_end_pfn,
						     &zone_start_pfn,
						     &zone_end_pfn);
		absent = zone_absent_pages_in_node(pgdat->node_id, i,
						   node_start_pfn,
						   node_end_pfn);

		size = spanned;
		real_size = size - absent;

		if (size)
			zone->zone_start_pfn = zone_start_pfn;
		else
			zone->zone_start_pfn = 0;
		zone->spanned_pages = size;
		zone->present_pages = real_size;

		totalpages += size;
		realtotalpages += real_size;
	}

	pgdat->node_spanned_pages = totalpages;
	pgdat->node_present_pages = realtotalpages;
	printk(KERN_DEBUG "On node %d totalpages: %lu\n", pgdat->node_id,
							realtotalpages);
}

#ifndef CONFIG_SPARSEMEM
/*
 * Calculate the size of the zone->blockflags rounded to an unsigned long
 * Start by making sure zonesize is a multiple of pageblock_order by rounding
 * up. Then use 1 NR_PAGEBLOCK_BITS worth of bits per pageblock, finally
 * round what is now in bits to nearest long in bits, then return it in
 * bytes.
 */
static unsigned long __init usemap_size(unsigned long zone_start_pfn, unsigned long zonesize)
{
	unsigned long usemapsize;

	zonesize += zone_start_pfn & (pageblock_nr_pages-1);
	usemapsize = roundup(zonesize, pageblock_nr_pages);
	usemapsize = usemapsize >> pageblock_order;
	usemapsize *= NR_PAGEBLOCK_BITS;
	usemapsize = roundup(usemapsize, 8 * sizeof(unsigned long));

	return usemapsize / 8;
}

static void __ref setup_usemap(struct pglist_data *pgdat,
				struct zone *zone,
				unsigned long zone_start_pfn,
				unsigned long zonesize)
{
	unsigned long usemapsize = usemap_size(zone_start_pfn, zonesize);
	zone->pageblock_flags = NULL;
	if (usemapsize) {
		zone->pageblock_flags =
			memblock_alloc_node(usemapsize, SMP_CACHE_BYTES,
					    pgdat->node_id);
		if (!zone->pageblock_flags)
			panic("Failed to allocate %ld bytes for zone %s pageblock flags on node %d\n",
			      usemapsize, zone->name, pgdat->node_id);
	}
}
#else
static inline void setup_usemap(struct pglist_data *pgdat, struct zone *zone,
				unsigned long zone_start_pfn, unsigned long zonesize) {}
#endif /* CONFIG_SPARSEMEM */

#ifdef CONFIG_HUGETLB_PAGE_SIZE_VARIABLE

/* Initialise the number of pages represented by NR_PAGEBLOCK_BITS */
void __init set_pageblock_order(void)
{
	unsigned int order;

	/* Check that pageblock_nr_pages has not already been setup */
	if (pageblock_order)
		return;

	if (HPAGE_SHIFT > PAGE_SHIFT)
		order = HUGETLB_PAGE_ORDER;
	else
		order = MAX_ORDER - 1;

	/*
	 * Assume the largest contiguous order of interest is a huge page.
	 * This value may be variable depending on boot parameters on IA64 and
	 * powerpc.
	 */
	pageblock_order = order;
}
#else /* CONFIG_HUGETLB_PAGE_SIZE_VARIABLE */

/*
 * When CONFIG_HUGETLB_PAGE_SIZE_VARIABLE is not set, set_pageblock_order()
 * is unused as pageblock_order is set at compile-time. See
 * include/linux/pageblock-flags.h for the values of pageblock_order based on
 * the kernel config
 */
void __init set_pageblock_order(void)
{
}

#endif /* CONFIG_HUGETLB_PAGE_SIZE_VARIABLE */

//计算我们描述这些内存页信息（用page结构体）需要占用多少个内存页
static unsigned long __init calc_memmap_size(unsigned long spanned_pages,
						unsigned long present_pages)
{
	unsigned long pages = spanned_pages;

	/*
	 * Provide a more accurate estimation if there are holes within
	 * the zone and SPARSEMEM is in use. If there are holes within the
	 * zone, each populated memory region may cost us one or two extra
	 * memmap pages due to alignment because memmap pages for each
	 * populated regions may not be naturally aligned on page boundary.
	 * So the (present_pages >> 4) heuristic is a tradeoff for that.
	 */
	if (spanned_pages > present_pages + (present_pages >> 4) &&
	    IS_ENABLED(CONFIG_SPARSEMEM))
		pages = present_pages;

	//有pages个页，每个页需要使用一个struct page来描述它，计算这个描述所需占用的内存页数目
	return PAGE_ALIGN(pages * sizeof(struct page)) >> PAGE_SHIFT;
}

#ifdef CONFIG_TRANSPARENT_HUGEPAGE
static void pgdat_init_split_queue(struct pglist_data *pgdat)
{
	struct deferred_split *ds_queue = &pgdat->deferred_split_queue;

	spin_lock_init(&ds_queue->split_queue_lock);
	INIT_LIST_HEAD(&ds_queue->split_queue);
	ds_queue->split_queue_len = 0;
}
#else
static void pgdat_init_split_queue(struct pglist_data *pgdat) {}
#endif

#ifdef CONFIG_COMPACTION
static void pgdat_init_kcompactd(struct pglist_data *pgdat)
{
	init_waitqueue_head(&pgdat->kcompactd_wait);
}
#else
static void pgdat_init_kcompactd(struct pglist_data *pgdat) {}
#endif

static void __meminit pgdat_init_internals(struct pglist_data *pgdat)
{
	pgdat_resize_init(pgdat);

	pgdat_init_split_queue(pgdat);
	pgdat_init_kcompactd(pgdat);

	init_waitqueue_head(&pgdat->kswapd_wait);
	init_waitqueue_head(&pgdat->pfmemalloc_wait);

	pgdat_page_ext_init(pgdat);
	spin_lock_init(&pgdat->lru_lock);
	lruvec_init(&pgdat->__lruvec);
}

static void __meminit zone_init_internals(struct zone *zone, enum zone_type idx, int nid,
							unsigned long remaining_pages)
{
    //指出本zone受管理页数
	atomic_long_set(&zone->managed_pages, remaining_pages);
	zone_set_nid(zone, nid);
	zone->name = zone_names[idx];
	zone->zone_pgdat = NODE_DATA(nid);
	spin_lock_init(&zone->lock);
	zone_seqlock_init(zone);
	zone_pcp_init(zone);
}

/*
 * Set up the zone data structures
 * - init pgdat internals
 * - init all zones belonging to this node
 *
 * NOTE: this function is only called during memory hotplug
 */
#ifdef CONFIG_MEMORY_HOTPLUG
void __ref free_area_init_core_hotplug(int nid)
{
	enum zone_type z;
	pg_data_t *pgdat = NODE_DATA(nid);

	pgdat_init_internals(pgdat);
	for (z = 0; z < MAX_NR_ZONES; z++)
		zone_init_internals(&pgdat->node_zones[z], z, nid, 0);
}
#endif

/*
 * Set up the zone data structures:
 *   - mark all pages reserved
 *   - mark all memory queues empty
 *   - clear the memory bitmaps
 *
 * NOTE: pgdat should get zeroed by caller.
 * NOTE: this function is only called during early init.
 */
static void __init free_area_init_core(struct pglist_data *pgdat)
{
	enum zone_type j;
	int nid = pgdat->node_id;

	pgdat_init_internals(pgdat);
	pgdat->per_cpu_nodestats = &boot_nodestats;

	for (j = 0; j < MAX_NR_ZONES; j++) {
	    //取pgdat中的指定索引的zone
		struct zone *zone = pgdat->node_zones + j;
		unsigned long size, freesize, memmap_pages;
		unsigned long zone_start_pfn = zone->zone_start_pfn;

		size = zone->spanned_pages;
		freesize = zone->present_pages;

		/*
		 * Adjust freesize so that it accounts for how much memory
		 * is used by this zone for memmap. This affects the watermark
		 * and per-cpu initialisations
		 */
		//获得此zone需要memmap pages所占用的页数
		memmap_pages = calc_memmap_size(size, freesize);
		if (!is_highmem_idx(j)) {
			if (freesize >= memmap_pages) {
			    //可使用的内存比需要pages占用的内存大，通过减少可使用的内存，预留memap_pages内存
				freesize -= memmap_pages;
				if (memmap_pages)
					printk(KERN_DEBUG
					       "  %s zone: %lu pages used for memmap\n",
					       zone_names[j], memmap_pages);
			} else
			    //这种情况下内存过小，不能使用
				pr_warn("  %s zone: %lu pages exceeds freesize %lu\n",
					zone_names[j], memmap_pages, freesize);
		}

		/* Account for reserved pages */
		//针对dma zone,减去为dma预留一部分内存
		if (j == 0 && freesize > dma_reserve) {
			freesize -= dma_reserve;
			printk(KERN_DEBUG "  %s zone: %lu pages reserved\n",
					zone_names[0], dma_reserve);
		}

		//增加kernel可使用的页数
		if (!is_highmem_idx(j))
			nr_kernel_pages += freesize;
		/* Charge for highmem memmap if there are enough kernel pages */
		else if (nr_kernel_pages > memmap_pages * 2)
			nr_kernel_pages -= memmap_pages;
		nr_all_pages += freesize;

		/*
		 * Set an approximate value for lowmem here, it will be adjusted
		 * when the bootmem allocator frees pages into the buddy system.
		 * And all highmem pages will be managed by the buddy system.
		 */
		//初始化zone锁，可管理页数等信息
		zone_init_internals(zone, j, nid, freesize);

		if (!size)
			continue;

		set_pageblock_order();
		setup_usemap(pgdat, zone, zone_start_pfn, size);
		init_currently_empty_zone(zone, zone_start_pfn, size);
		//初始化zone中地址对应的page结构体
		memmap_init(size, nid, j, zone_start_pfn);
	}
}

#ifdef CONFIG_FLAT_NODE_MEM_MAP
static void __ref alloc_node_mem_map(struct pglist_data *pgdat)
{
	unsigned long __maybe_unused start = 0;
	unsigned long __maybe_unused offset = 0;

	/* Skip empty nodes */
	if (!pgdat->node_spanned_pages)
		return;

	start = pgdat->node_start_pfn & ~(MAX_ORDER_NR_PAGES - 1);
	offset = pgdat->node_start_pfn - start;
	/* ia64 gets its own node_mem_map, before this, without bootmem */
	if (!pgdat->node_mem_map) {
		unsigned long size, end;
		struct page *map;

		/*
		 * The zone's endpoints aren't required to be MAX_ORDER
		 * aligned but the node_mem_map endpoints must be in order
		 * for the buddy allocator to function correctly.
		 */
		end = pgdat_end_pfn(pgdat);
		end = ALIGN(end, MAX_ORDER_NR_PAGES);
		size =  (end - start) * sizeof(struct page);
		map = memblock_alloc_node(size, SMP_CACHE_BYTES,
					  pgdat->node_id);
		if (!map)
			panic("Failed to allocate %ld bytes for node %d memory map\n",
			      size, pgdat->node_id);
		pgdat->node_mem_map = map + offset;
	}
	pr_debug("%s: node %d, pgdat %08lx, node_mem_map %08lx\n",
				__func__, pgdat->node_id, (unsigned long)pgdat,
				(unsigned long)pgdat->node_mem_map);
#ifndef CONFIG_NEED_MULTIPLE_NODES
	/*
	 * With no DISCONTIG, the global mem_map is just set as node 0's
	 */
	if (pgdat == NODE_DATA(0)) {
		mem_map = NODE_DATA(0)->node_mem_map;
		if (page_to_pfn(mem_map) != pgdat->node_start_pfn)
			mem_map -= offset;
	}
#endif
}
#else
static void __ref alloc_node_mem_map(struct pglist_data *pgdat) { }
#endif /* CONFIG_FLAT_NODE_MEM_MAP */

#ifdef CONFIG_DEFERRED_STRUCT_PAGE_INIT
static inline void pgdat_set_deferred_range(pg_data_t *pgdat)
{
	pgdat->first_deferred_pfn = ULONG_MAX;
}
#else
static inline void pgdat_set_deferred_range(pg_data_t *pgdat) {}
#endif

static void __init free_area_init_node(int nid)
{
    //对指定node对应的pgdata
	pg_data_t *pgdat = NODE_DATA(nid);
	unsigned long start_pfn = 0;
	unsigned long end_pfn = 0;

	/* pg_data_t should be reset to zero when it's allocated */
	WARN_ON(pgdat->nr_zones || pgdat->kswapd_highest_zoneidx);

	get_pfn_range_for_nid(nid, &start_pfn, &end_pfn);

	pgdat->node_id = nid;
	pgdat->node_start_pfn = start_pfn;
	pgdat->per_cpu_nodestats = NULL;

	pr_info("Initmem setup node %d [mem %#018Lx-%#018Lx]\n", nid,
		(u64)start_pfn << PAGE_SHIFT,
		end_pfn ? ((u64)end_pfn << PAGE_SHIFT) - 1 : 0);
	calculate_node_totalpages(pgdat, start_pfn, end_pfn);

	alloc_node_mem_map(pgdat);
	pgdat_set_deferred_range(pgdat);

	free_area_init_core(pgdat);
}

void __init free_area_init_memoryless_node(int nid)
{
	free_area_init_node(nid);
}

#if !defined(CONFIG_FLAT_NODE_MEM_MAP)
/*
 * Initialize all valid struct pages in the range [spfn, epfn) and mark them
 * PageReserved(). Return the number of struct pages that were initialized.
 */
static u64 __init init_unavailable_range(unsigned long spfn, unsigned long epfn)
{
	unsigned long pfn;
	u64 pgcnt = 0;

	for (pfn = spfn; pfn < epfn; pfn++) {
		if (!pfn_valid(ALIGN_DOWN(pfn, pageblock_nr_pages))) {
			pfn = ALIGN_DOWN(pfn, pageblock_nr_pages)
				+ pageblock_nr_pages - 1;
			continue;
		}
		/*
		 * Use a fake node/zone (0) for now. Some of these pages
		 * (in memblock.reserved but not in memblock.memory) will
		 * get re-initialized via reserve_bootmem_region() later.
		 */
		__init_single_page(pfn_to_page(pfn), pfn, 0, 0);
		__SetPageReserved(pfn_to_page(pfn));
		pgcnt++;
	}

	return pgcnt;
}

/*
 * Only struct pages that are backed by physical memory are zeroed and
 * initialized by going through __init_single_page(). But, there are some
 * struct pages which are reserved in memblock allocator and their fields
 * may be accessed (for example page_to_pfn() on some configuration accesses
 * flags). We must explicitly initialize those struct pages.
 *
 * This function also addresses a similar issue where struct pages are left
 * uninitialized because the physical address range is not covered by
 * memblock.memory or memblock.reserved. That could happen when memblock
 * layout is manually configured via memmap=, or when the highest physical
 * address (max_pfn) does not end on a section boundary.
 */
static void __init init_unavailable_mem(void)
{
	phys_addr_t start, end;
	u64 i, pgcnt;
	phys_addr_t next = 0;

	/*
	 * Loop through unavailable ranges not covered by memblock.memory.
	 */
	pgcnt = 0;
	for_each_mem_range(i, &start, &end) {
		if (next < start)
			pgcnt += init_unavailable_range(PFN_DOWN(next),
							PFN_UP(start));
		next = end;
	}

	/*
	 * Early sections always have a fully populated memmap for the whole
	 * section - see pfn_valid(). If the last section has holes at the
	 * end and that section is marked "online", the memmap will be
	 * considered initialized. Make sure that memmap has a well defined
	 * state.
	 */
	pgcnt += init_unavailable_range(PFN_DOWN(next),
					round_up(max_pfn, PAGES_PER_SECTION));

	/*
	 * Struct pages that do not have backing memory. This could be because
	 * firmware is using some of this memory, or for some other reasons.
	 */
	if (pgcnt)
		pr_info("Zeroed struct page in unavailable ranges: %lld pages", pgcnt);
}
#else
static inline void __init init_unavailable_mem(void)
{
}
#endif /* !CONFIG_FLAT_NODE_MEM_MAP */

#if MAX_NUMNODES > 1
/*
 * Figure out the number of possible node ids.
 */
void __init setup_nr_node_ids(void)
{
	unsigned int highest;

	highest = find_last_bit(node_possible_map.bits, MAX_NUMNODES);
	nr_node_ids = highest + 1;
}
#endif

/**
 * node_map_pfn_alignment - determine the maximum internode alignment
 *
 * This function should be called after node map is populated and sorted.
 * It calculates the maximum power of two alignment which can distinguish
 * all the nodes.
 *
 * For example, if all nodes are 1GiB and aligned to 1GiB, the return value
 * would indicate 1GiB alignment with (1 << (30 - PAGE_SHIFT)).  If the
 * nodes are shifted by 256MiB, 256MiB.  Note that if only the last node is
 * shifted, 1GiB is enough and this function will indicate so.
 *
 * This is used to test whether pfn -> nid mapping of the chosen memory
 * model has fine enough granularity to avoid incorrect mapping for the
 * populated node map.
 *
 * Return: the determined alignment in pfn's.  0 if there is no alignment
 * requirement (single node).
 */
unsigned long __init node_map_pfn_alignment(void)
{
	unsigned long accl_mask = 0, last_end = 0;
	unsigned long start, end, mask;
	int last_nid = NUMA_NO_NODE;
	int i, nid;

	for_each_mem_pfn_range(i, MAX_NUMNODES, &start, &end, &nid) {
		if (!start || last_nid < 0 || last_nid == nid) {
			last_nid = nid;
			last_end = end;
			continue;
		}

		/*
		 * Start with a mask granular enough to pin-point to the
		 * start pfn and tick off bits one-by-one until it becomes
		 * too coarse to separate the current node from the last.
		 */
		mask = ~((1 << __ffs(start)) - 1);
		while (mask && last_end <= (start & (mask << 1)))
			mask <<= 1;

		/* accumulate all internode masks */
		accl_mask |= mask;
	}

	/* convert mask to number of pages */
	return ~accl_mask + 1;
}

/**
 * find_min_pfn_with_active_regions - Find the minimum PFN registered
 *
 * Return: the minimum PFN based on information provided via
 * memblock_set_node().
 */
unsigned long __init find_min_pfn_with_active_regions(void)
{
	return PHYS_PFN(memblock_start_of_DRAM());
}

/*
 * early_calculate_totalpages()
 * Sum pages in active regions for movable zone.
 * Populate N_MEMORY for calculating usable_nodes.
 */
static unsigned long __init early_calculate_totalpages(void)
{
	unsigned long totalpages = 0;
	unsigned long start_pfn, end_pfn;
	int i, nid;

	for_each_mem_pfn_range(i, MAX_NUMNODES, &start_pfn, &end_pfn, &nid) {
		unsigned long pages = end_pfn - start_pfn;

		totalpages += pages;
		if (pages)
			node_set_state(nid, N_MEMORY);
	}
	return totalpages;
}

/*
 * Find the PFN the Movable zone begins in each node. Kernel memory
 * is spread evenly between nodes as long as the nodes have enough
 * memory. When they don't, some nodes will have more kernelcore than
 * others
 */
static void __init find_zone_movable_pfns_for_nodes(void)
{
	int i, nid;
	unsigned long usable_startpfn;
	unsigned long kernelcore_node, kernelcore_remaining;
	/* save the state before borrow the nodemask */
	nodemask_t saved_node_state = node_states[N_MEMORY];
	unsigned long totalpages = early_calculate_totalpages();
	int usable_nodes = nodes_weight(node_states[N_MEMORY]);
	struct memblock_region *r;

	/* Need to find movable_zone earlier when movable_node is specified. */
	find_usable_zone_for_movable();

	/*
	 * If movable_node is specified, ignore kernelcore and movablecore
	 * options.
	 */
	if (movable_node_is_enabled()) {
		for_each_mem_region(r) {
			if (!memblock_is_hotpluggable(r))
				continue;

			nid = memblock_get_region_node(r);

			usable_startpfn = PFN_DOWN(r->base);
			zone_movable_pfn[nid] = zone_movable_pfn[nid] ?
				min(usable_startpfn, zone_movable_pfn[nid]) :
				usable_startpfn;
		}

		goto out2;
	}

	/*
	 * If kernelcore=mirror is specified, ignore movablecore option
	 */
	if (mirrored_kernelcore) {
		bool mem_below_4gb_not_mirrored = false;

		for_each_mem_region(r) {
			if (memblock_is_mirror(r))
				continue;

			nid = memblock_get_region_node(r);

			usable_startpfn = memblock_region_memory_base_pfn(r);

			if (usable_startpfn < 0x100000) {
				mem_below_4gb_not_mirrored = true;
				continue;
			}

			zone_movable_pfn[nid] = zone_movable_pfn[nid] ?
				min(usable_startpfn, zone_movable_pfn[nid]) :
				usable_startpfn;
		}

		if (mem_below_4gb_not_mirrored)
			pr_warn("This configuration results in unmirrored kernel memory.\n");

		goto out2;
	}

	/*
	 * If kernelcore=nn% or movablecore=nn% was specified, calculate the
	 * amount of necessary memory.
	 */
	if (required_kernelcore_percent)
		required_kernelcore = (totalpages * 100 * required_kernelcore_percent) /
				       10000UL;
	if (required_movablecore_percent)
		required_movablecore = (totalpages * 100 * required_movablecore_percent) /
					10000UL;

	/*
	 * If movablecore= was specified, calculate what size of
	 * kernelcore that corresponds so that memory usable for
	 * any allocation type is evenly spread. If both kernelcore
	 * and movablecore are specified, then the value of kernelcore
	 * will be used for required_kernelcore if it's greater than
	 * what movablecore would have allowed.
	 */
	if (required_movablecore) {
		unsigned long corepages;

		/*
		 * Round-up so that ZONE_MOVABLE is at least as large as what
		 * was requested by the user
		 */
		required_movablecore =
			roundup(required_movablecore, MAX_ORDER_NR_PAGES);
		required_movablecore = min(totalpages, required_movablecore);
		corepages = totalpages - required_movablecore;

		required_kernelcore = max(required_kernelcore, corepages);
	}

	/*
	 * If kernelcore was not specified or kernelcore size is larger
	 * than totalpages, there is no ZONE_MOVABLE.
	 */
	if (!required_kernelcore || required_kernelcore >= totalpages)
		goto out;

	/* usable_startpfn is the lowest possible pfn ZONE_MOVABLE can be at */
	usable_startpfn = arch_zone_lowest_possible_pfn[movable_zone];

restart:
	/* Spread kernelcore memory as evenly as possible throughout nodes */
	kernelcore_node = required_kernelcore / usable_nodes;
	for_each_node_state(nid, N_MEMORY) {
		unsigned long start_pfn, end_pfn;

		/*
		 * Recalculate kernelcore_node if the division per node
		 * now exceeds what is necessary to satisfy the requested
		 * amount of memory for the kernel
		 */
		if (required_kernelcore < kernelcore_node)
			kernelcore_node = required_kernelcore / usable_nodes;

		/*
		 * As the map is walked, we track how much memory is usable
		 * by the kernel using kernelcore_remaining. When it is
		 * 0, the rest of the node is usable by ZONE_MOVABLE
		 */
		kernelcore_remaining = kernelcore_node;

		/* Go through each range of PFNs within this node */
		for_each_mem_pfn_range(i, nid, &start_pfn, &end_pfn, NULL) {
			unsigned long size_pages;

			start_pfn = max(start_pfn, zone_movable_pfn[nid]);
			if (start_pfn >= end_pfn)
				continue;

			/* Account for what is only usable for kernelcore */
			if (start_pfn < usable_startpfn) {
				unsigned long kernel_pages;
				kernel_pages = min(end_pfn, usable_startpfn)
								- start_pfn;

				kernelcore_remaining -= min(kernel_pages,
							kernelcore_remaining);
				required_kernelcore -= min(kernel_pages,
							required_kernelcore);

				/* Continue if range is now fully accounted */
				if (end_pfn <= usable_startpfn) {

					/*
					 * Push zone_movable_pfn to the end so
					 * that if we have to rebalance
					 * kernelcore across nodes, we will
					 * not double account here
					 */
					zone_movable_pfn[nid] = end_pfn;
					continue;
				}
				start_pfn = usable_startpfn;
			}

			/*
			 * The usable PFN range for ZONE_MOVABLE is from
			 * start_pfn->end_pfn. Calculate size_pages as the
			 * number of pages used as kernelcore
			 */
			size_pages = end_pfn - start_pfn;
			if (size_pages > kernelcore_remaining)
				size_pages = kernelcore_remaining;
			zone_movable_pfn[nid] = start_pfn + size_pages;

			/*
			 * Some kernelcore has been met, update counts and
			 * break if the kernelcore for this node has been
			 * satisfied
			 */
			required_kernelcore -= min(required_kernelcore,
								size_pages);
			kernelcore_remaining -= size_pages;
			if (!kernelcore_remaining)
				break;
		}
	}

	/*
	 * If there is still required_kernelcore, we do another pass with one
	 * less node in the count. This will push zone_movable_pfn[nid] further
	 * along on the nodes that still have memory until kernelcore is
	 * satisfied
	 */
	usable_nodes--;
	if (usable_nodes && required_kernelcore > usable_nodes)
		goto restart;

out2:
	/* Align start of ZONE_MOVABLE on all nids to MAX_ORDER_NR_PAGES */
	for (nid = 0; nid < MAX_NUMNODES; nid++)
		zone_movable_pfn[nid] =
			roundup(zone_movable_pfn[nid], MAX_ORDER_NR_PAGES);

out:
	/* restore the node_state */
	node_states[N_MEMORY] = saved_node_state;
}

/* Any regular or high memory on that node ? */
static void check_for_memory(pg_data_t *pgdat, int nid)
{
	enum zone_type zone_type;

	for (zone_type = 0; zone_type <= ZONE_MOVABLE - 1; zone_type++) {
		struct zone *zone = &pgdat->node_zones[zone_type];
		if (populated_zone(zone)) {
			if (IS_ENABLED(CONFIG_HIGHMEM))
				node_set_state(nid, N_HIGH_MEMORY);
			if (zone_type <= ZONE_NORMAL)
				node_set_state(nid, N_NORMAL_MEMORY);
			break;
		}
	}
}

/*
 * Some architecturs, e.g. ARC may have ZONE_HIGHMEM below ZONE_NORMAL. For
 * such cases we allow max_zone_pfn sorted in the descending order
 */
bool __weak arch_has_descending_max_zone_pfns(void)
{
	return false;
}

/**
 * free_area_init - Initialise all pg_data_t and zone data
 * @max_zone_pfn: an array of max PFNs for each zone
 *
 * This will call free_area_init_node() for each active node in the system.
 * Using the page ranges provided by memblock_set_node(), the size of each
 * zone in each node and their holes is calculated. If the maximum PFN
 * between two adjacent zones match, it is assumed that the zone is empty.
 * For example, if arch_max_dma_pfn == arch_max_dma32_pfn, it is assumed
 * that arch_max_dma32_pfn has no pages. It is also assumed that a zone
 * starts where the previous one ended. For example, ZONE_DMA32 starts
 * at arch_max_dma_pfn.
 */
void __init free_area_init(unsigned long *max_zone_pfn)
{
	unsigned long start_pfn, end_pfn;
	int i, nid, zone;
	bool descending;

	/* Record where the zone boundaries are */
	memset(arch_zone_lowest_possible_pfn, 0,
				sizeof(arch_zone_lowest_possible_pfn));
	memset(arch_zone_highest_possible_pfn, 0,
				sizeof(arch_zone_highest_possible_pfn));

	start_pfn = find_min_pfn_with_active_regions();
	descending = arch_has_descending_max_zone_pfns();

	for (i = 0; i < MAX_NR_ZONES; i++) {
		if (descending)
			zone = MAX_NR_ZONES - i - 1;
		else
			zone = i;

		if (zone == ZONE_MOVABLE)
			continue;

		end_pfn = max(max_zone_pfn[zone], start_pfn);
		arch_zone_lowest_possible_pfn[zone] = start_pfn;
		arch_zone_highest_possible_pfn[zone] = end_pfn;

		start_pfn = end_pfn;
	}

	/* Find the PFNs that ZONE_MOVABLE begins at in each node */
	memset(zone_movable_pfn, 0, sizeof(zone_movable_pfn));
	find_zone_movable_pfns_for_nodes();

	/* Print out the zone ranges */
	pr_info("Zone ranges:\n");
	for (i = 0; i < MAX_NR_ZONES; i++) {
		if (i == ZONE_MOVABLE)
			continue;
		pr_info("  %-8s ", zone_names[i]);
		if (arch_zone_lowest_possible_pfn[i] ==
				arch_zone_highest_possible_pfn[i])
			pr_cont("empty\n");
		else
			pr_cont("[mem %#018Lx-%#018Lx]\n",
				(u64)arch_zone_lowest_possible_pfn[i]
					<< PAGE_SHIFT,
				((u64)arch_zone_highest_possible_pfn[i]
					<< PAGE_SHIFT) - 1);
	}

	/* Print out the PFNs ZONE_MOVABLE begins at in each node */
	pr_info("Movable zone start for each node\n");
	for (i = 0; i < MAX_NUMNODES; i++) {
		if (zone_movable_pfn[i])
			pr_info("  Node %d: %#018Lx\n", i,
			       (u64)zone_movable_pfn[i] << PAGE_SHIFT);
	}

	/*
	 * Print out the early node map, and initialize the
	 * subsection-map relative to active online memory ranges to
	 * enable future "sub-section" extensions of the memory map.
	 */
	pr_info("Early memory node ranges\n");
	for_each_mem_pfn_range(i, MAX_NUMNODES, &start_pfn, &end_pfn, &nid) {
		pr_info("  node %3d: [mem %#018Lx-%#018Lx]\n", nid,
			(u64)start_pfn << PAGE_SHIFT,
			((u64)end_pfn << PAGE_SHIFT) - 1);
		subsection_map_init(start_pfn, end_pfn - start_pfn);
	}

	/* Initialise every node */
	mminit_verify_pageflags_layout();
	setup_nr_node_ids();
	init_unavailable_mem();
	for_each_online_node(nid) {
		pg_data_t *pgdat = NODE_DATA(nid);
		free_area_init_node(nid);

		/* Any memory on that node */
		if (pgdat->node_present_pages)
			node_set_state(nid, N_MEMORY);
		check_for_memory(pgdat, nid);
	}
}

static int __init cmdline_parse_core(char *p, unsigned long *core,
				     unsigned long *percent)
{
	unsigned long long coremem;
	char *endptr;

	if (!p)
		return -EINVAL;

	/* Value may be a percentage of total memory, otherwise bytes */
	coremem = simple_strtoull(p, &endptr, 0);
	if (*endptr == '%') {
		/* Paranoid check for percent values greater than 100 */
		WARN_ON(coremem > 100);

		*percent = coremem;
	} else {
		coremem = memparse(p, &p);
		/* Paranoid check that UL is enough for the coremem value */
		WARN_ON((coremem >> PAGE_SHIFT) > ULONG_MAX);

		*core = coremem >> PAGE_SHIFT;
		*percent = 0UL;
	}
	return 0;
}

/*
 * kernelcore=size sets the amount of memory for use for allocations that
 * cannot be reclaimed or migrated.
 */
static int __init cmdline_parse_kernelcore(char *p)
{
	/* parse kernelcore=mirror */
	if (parse_option_str(p, "mirror")) {
		mirrored_kernelcore = true;
		return 0;
	}

	return cmdline_parse_core(p, &required_kernelcore,
				  &required_kernelcore_percent);
}

/*
 * movablecore=size sets the amount of memory for use for allocations that
 * can be reclaimed or migrated.
 */
static int __init cmdline_parse_movablecore(char *p)
{
	return cmdline_parse_core(p, &required_movablecore,
				  &required_movablecore_percent);
}

early_param("kernelcore", cmdline_parse_kernelcore);
early_param("movablecore", cmdline_parse_movablecore);

void adjust_managed_page_count(struct page *page, long count)
{
	atomic_long_add(count, &page_zone(page)->managed_pages);
	totalram_pages_add(count);
#ifdef CONFIG_HIGHMEM
	if (PageHighMem(page))
		totalhigh_pages_add(count);
#endif
}
EXPORT_SYMBOL(adjust_managed_page_count);

unsigned long free_reserved_area(void *start, void *end, int poison, const char *s)
{
	void *pos;
	unsigned long pages = 0;

	start = (void *)PAGE_ALIGN((unsigned long)start);
	end = (void *)((unsigned long)end & PAGE_MASK);
	for (pos = start; pos < end; pos += PAGE_SIZE, pages++) {
		struct page *page = virt_to_page(pos);
		void *direct_map_addr;

		/*
		 * 'direct_map_addr' might be different from 'pos'
		 * because some architectures' virt_to_page()
		 * work with aliases.  Getting the direct map
		 * address ensures that we get a _writeable_
		 * alias for the memset().
		 */
		direct_map_addr = page_address(page);
		if ((unsigned int)poison <= 0xFF)
			memset(direct_map_addr, poison, PAGE_SIZE);

		free_reserved_page(page);
	}

	if (pages && s)
		pr_info("Freeing %s memory: %ldK\n",
			s, pages << (PAGE_SHIFT - 10));

	return pages;
}

#ifdef	CONFIG_HIGHMEM
void free_highmem_page(struct page *page)
{
	__free_reserved_page(page);
	totalram_pages_inc();
	atomic_long_inc(&page_zone(page)->managed_pages);
	totalhigh_pages_inc();
}
#endif


void __init mem_init_print_info(const char *str)
{
	unsigned long physpages, codesize, datasize, rosize, bss_size;
	unsigned long init_code_size, init_data_size;

	physpages = get_num_physpages();
	codesize = _etext - _stext;
	datasize = _edata - _sdata;
	rosize = __end_rodata - __start_rodata;
	bss_size = __bss_stop - __bss_start;
	init_data_size = __init_end - __init_begin;
	init_code_size = _einittext - _sinittext;

	/*
	 * Detect special cases and adjust section sizes accordingly:
	 * 1) .init.* may be embedded into .data sections
	 * 2) .init.text.* may be out of [__init_begin, __init_end],
	 *    please refer to arch/tile/kernel/vmlinux.lds.S.
	 * 3) .rodata.* may be embedded into .text or .data sections.
	 */
#define adj_init_size(start, end, size, pos, adj) \
	do { \
		if (start <= pos && pos < end && size > adj) \
			size -= adj; \
	} while (0)

	adj_init_size(__init_begin, __init_end, init_data_size,
		     _sinittext, init_code_size);
	adj_init_size(_stext, _etext, codesize, _sinittext, init_code_size);
	adj_init_size(_sdata, _edata, datasize, __init_begin, init_data_size);
	adj_init_size(_stext, _etext, codesize, __start_rodata, rosize);
	adj_init_size(_sdata, _edata, datasize, __start_rodata, rosize);

#undef	adj_init_size

	pr_info("Memory: %luK/%luK available (%luK kernel code, %luK rwdata, %luK rodata, %luK init, %luK bss, %luK reserved, %luK cma-reserved"
#ifdef	CONFIG_HIGHMEM
		", %luK highmem"
#endif
		"%s%s)\n",
		nr_free_pages() << (PAGE_SHIFT - 10),
		physpages << (PAGE_SHIFT - 10),
		codesize >> 10, datasize >> 10, rosize >> 10,
		(init_data_size + init_code_size) >> 10, bss_size >> 10,
		(physpages - totalram_pages() - totalcma_pages) << (PAGE_SHIFT - 10),
		totalcma_pages << (PAGE_SHIFT - 10),
#ifdef	CONFIG_HIGHMEM
		totalhigh_pages() << (PAGE_SHIFT - 10),
#endif
		str ? ", " : "", str ? str : "");
}

/**
 * set_dma_reserve - set the specified number of pages reserved in the first zone
 * @new_dma_reserve: The number of pages to mark reserved
 *
 * The per-cpu batchsize and zone watermarks are determined by managed_pages.
 * In the DMA zone, a significant percentage may be consumed by kernel image
 * and other unfreeable allocations which can skew the watermarks badly. This
 * function may optionally be used to account for unfreeable pages in the
 * first zone (e.g., ZONE_DMA). The effect will be lower watermarks and
 * smaller per-cpu batchsize.
 */
void __init set_dma_reserve(unsigned long new_dma_reserve)
{
	dma_reserve = new_dma_reserve;
}

static int page_alloc_cpu_dead(unsigned int cpu)
{

	lru_add_drain_cpu(cpu);
	drain_pages(cpu);

	/*
	 * Spill the event counters of the dead processor
	 * into the current processors event counters.
	 * This artificially elevates the count of the current
	 * processor.
	 */
	vm_events_fold_cpu(cpu);

	/*
	 * Zero the differential counters of the dead processor
	 * so that the vm statistics are consistent.
	 *
	 * This is only okay since the processor is dead and cannot
	 * race with what we are doing.
	 */
	cpu_vm_stats_fold(cpu);
	return 0;
}

#ifdef CONFIG_NUMA
int hashdist = HASHDIST_DEFAULT;

static int __init set_hashdist(char *str)
{
	if (!str)
		return 0;
	hashdist = simple_strtoul(str, &str, 0);
	return 1;
}
__setup("hashdist=", set_hashdist);
#endif

void __init page_alloc_init(void)
{
	int ret;

#ifdef CONFIG_NUMA
	if (num_node_state(N_MEMORY) == 1)
		hashdist = 0;
#endif

	ret = cpuhp_setup_state_nocalls(CPUHP_PAGE_ALLOC_DEAD,
					"mm/page_alloc:dead", NULL,
					page_alloc_cpu_dead);
	WARN_ON(ret < 0);
}

/*
 * calculate_totalreserve_pages - called when sysctl_lowmem_reserve_ratio
 *	or min_free_kbytes changes.
 */
static void calculate_totalreserve_pages(void)
{
	struct pglist_data *pgdat;
	unsigned long reserve_pages = 0;
	enum zone_type i, j;

	for_each_online_pgdat(pgdat) {

		pgdat->totalreserve_pages = 0;

		for (i = 0; i < MAX_NR_ZONES; i++) {
			struct zone *zone = pgdat->node_zones + i;
			long max = 0;
			unsigned long managed_pages = zone_managed_pages(zone);

			/* Find valid and maximum lowmem_reserve in the zone */
			for (j = i; j < MAX_NR_ZONES; j++) {
				if (zone->lowmem_reserve[j] > max)
					max = zone->lowmem_reserve[j];
			}

			/* we treat the high watermark as reserved pages. */
			max += high_wmark_pages(zone);

			if (max > managed_pages)
				max = managed_pages;

			pgdat->totalreserve_pages += max;

			reserve_pages += max;
		}
	}
	totalreserve_pages = reserve_pages;
}

/*
 * setup_per_zone_lowmem_reserve - called whenever
 *	sysctl_lowmem_reserve_ratio changes.  Ensures that each zone
 *	has a correct pages reserved value, so an adequate number of
 *	pages are left in the zone after a successful __alloc_pages().
 */
static void setup_per_zone_lowmem_reserve(void)
{
	struct pglist_data *pgdat;
	enum zone_type j, idx;

	for_each_online_pgdat(pgdat) {
		for (j = 0; j < MAX_NR_ZONES; j++) {
			struct zone *zone = pgdat->node_zones + j;
			unsigned long managed_pages = zone_managed_pages(zone);

			zone->lowmem_reserve[j] = 0;

			idx = j;
			while (idx) {
				struct zone *lower_zone;

				idx--;
				lower_zone = pgdat->node_zones + idx;

				if (!sysctl_lowmem_reserve_ratio[idx] ||
				    !zone_managed_pages(lower_zone)) {
					lower_zone->lowmem_reserve[j] = 0;
					continue;
				} else {
					lower_zone->lowmem_reserve[j] =
						managed_pages / sysctl_lowmem_reserve_ratio[idx];
				}
				managed_pages += zone_managed_pages(lower_zone);
			}
		}
	}

	/* update totalreserve_pages */
	calculate_totalreserve_pages();
}

static void __setup_per_zone_wmarks(void)
{
	unsigned long pages_min = min_free_kbytes >> (PAGE_SHIFT - 10);
	unsigned long lowmem_pages = 0;
	struct zone *zone;
	unsigned long flags;

	/* Calculate total number of !ZONE_HIGHMEM pages */
	for_each_zone(zone) {
		if (!is_highmem(zone))
			lowmem_pages += zone_managed_pages(zone);
	}

	for_each_zone(zone) {
		u64 tmp;

		spin_lock_irqsave(&zone->lock, flags);
		tmp = (u64)pages_min * zone_managed_pages(zone);
		do_div(tmp, lowmem_pages);
		if (is_highmem(zone)) {
			/*
			 * __GFP_HIGH and PF_MEMALLOC allocations usually don't
			 * need highmem pages, so cap pages_min to a small
			 * value here.
			 *
			 * The WMARK_HIGH-WMARK_LOW and (WMARK_LOW-WMARK_MIN)
			 * deltas control async page reclaim, and so should
			 * not be capped for highmem.
			 */
			unsigned long min_pages;

			min_pages = zone_managed_pages(zone) / 1024;
			min_pages = clamp(min_pages, SWAP_CLUSTER_MAX, 128UL);
			zone->_watermark[WMARK_MIN] = min_pages;
		} else {
			/*
			 * If it's a lowmem zone, reserve a number of pages
			 * proportionate to the zone's size.
			 */
			zone->_watermark[WMARK_MIN] = tmp;
		}

		/*
		 * Set the kswapd watermarks distance according to the
		 * scale factor in proportion to available memory, but
		 * ensure a minimum size on small systems.
		 */
		tmp = max_t(u64, tmp >> 2,
			    mult_frac(zone_managed_pages(zone),
				      watermark_scale_factor, 10000));

		zone->watermark_boost = 0;
		zone->_watermark[WMARK_LOW]  = min_wmark_pages(zone) + tmp;
		zone->_watermark[WMARK_HIGH] = min_wmark_pages(zone) + tmp * 2;

		spin_unlock_irqrestore(&zone->lock, flags);
	}

	/* update totalreserve_pages */
	calculate_totalreserve_pages();
}

/**
 * setup_per_zone_wmarks - called when min_free_kbytes changes
 * or when memory is hot-{added|removed}
 *
 * Ensures that the watermark[min,low,high] values for each zone are set
 * correctly with respect to min_free_kbytes.
 */
void setup_per_zone_wmarks(void)
{
	static DEFINE_SPINLOCK(lock);

	spin_lock(&lock);
	__setup_per_zone_wmarks();
	spin_unlock(&lock);
}

/*
 * Initialise min_free_kbytes.
 *
 * For small machines we want it small (128k min).  For large machines
 * we want it large (256MB max).  But it is not linear, because network
 * bandwidth does not increase linearly with machine size.  We use
 *
 *	min_free_kbytes = 4 * sqrt(lowmem_kbytes), for better accuracy:
 *	min_free_kbytes = sqrt(lowmem_kbytes * 16)
 *
 * which yields
 *
 * 16MB:	512k
 * 32MB:	724k
 * 64MB:	1024k
 * 128MB:	1448k
 * 256MB:	2048k
 * 512MB:	2896k
 * 1024MB:	4096k
 * 2048MB:	5792k
 * 4096MB:	8192k
 * 8192MB:	11584k
 * 16384MB:	16384k
 */
int __meminit init_per_zone_wmark_min(void)
{
	unsigned long lowmem_kbytes;
	int new_min_free_kbytes;

	lowmem_kbytes = nr_free_buffer_pages() * (PAGE_SIZE >> 10);
	new_min_free_kbytes = int_sqrt(lowmem_kbytes * 16);

	if (new_min_free_kbytes > user_min_free_kbytes) {
		min_free_kbytes = new_min_free_kbytes;
		if (min_free_kbytes < 128)
			min_free_kbytes = 128;
		if (min_free_kbytes > 262144)
			min_free_kbytes = 262144;
	} else {
		pr_warn("min_free_kbytes is not updated to %d because user defined value %d is preferred\n",
				new_min_free_kbytes, user_min_free_kbytes);
	}
	setup_per_zone_wmarks();
	refresh_zone_stat_thresholds();
	setup_per_zone_lowmem_reserve();

#ifdef CONFIG_NUMA
	setup_min_unmapped_ratio();
	setup_min_slab_ratio();
#endif

	khugepaged_min_free_kbytes_update();

	return 0;
}
postcore_initcall(init_per_zone_wmark_min)

/*
 * min_free_kbytes_sysctl_handler - just a wrapper around proc_dointvec() so
 *	that we can call two helper functions whenever min_free_kbytes
 *	changes.
 */
int min_free_kbytes_sysctl_handler(struct ctl_table *table, int write,
		void *buffer, size_t *length, loff_t *ppos)
{
	int rc;

	rc = proc_dointvec_minmax(table, write, buffer, length, ppos);
	if (rc)
		return rc;

	if (write) {
		user_min_free_kbytes = min_free_kbytes;
		setup_per_zone_wmarks();
	}
	return 0;
}

int watermark_scale_factor_sysctl_handler(struct ctl_table *table, int write,
		void *buffer, size_t *length, loff_t *ppos)
{
	int rc;

	rc = proc_dointvec_minmax(table, write, buffer, length, ppos);
	if (rc)
		return rc;

	if (write)
		setup_per_zone_wmarks();

	return 0;
}

#ifdef CONFIG_NUMA
static void setup_min_unmapped_ratio(void)
{
	pg_data_t *pgdat;
	struct zone *zone;

	for_each_online_pgdat(pgdat)
		pgdat->min_unmapped_pages = 0;

	for_each_zone(zone)
		zone->zone_pgdat->min_unmapped_pages += (zone_managed_pages(zone) *
						         sysctl_min_unmapped_ratio) / 100;
}


int sysctl_min_unmapped_ratio_sysctl_handler(struct ctl_table *table, int write,
		void *buffer, size_t *length, loff_t *ppos)
{
	int rc;

	rc = proc_dointvec_minmax(table, write, buffer, length, ppos);
	if (rc)
		return rc;

	setup_min_unmapped_ratio();

	return 0;
}

static void setup_min_slab_ratio(void)
{
	pg_data_t *pgdat;
	struct zone *zone;

	for_each_online_pgdat(pgdat)
		pgdat->min_slab_pages = 0;

	for_each_zone(zone)
		zone->zone_pgdat->min_slab_pages += (zone_managed_pages(zone) *
						     sysctl_min_slab_ratio) / 100;
}

int sysctl_min_slab_ratio_sysctl_handler(struct ctl_table *table, int write,
		void *buffer, size_t *length, loff_t *ppos)
{
	int rc;

	rc = proc_dointvec_minmax(table, write, buffer, length, ppos);
	if (rc)
		return rc;

	setup_min_slab_ratio();

	return 0;
}
#endif

/*
 * lowmem_reserve_ratio_sysctl_handler - just a wrapper around
 *	proc_dointvec() so that we can call setup_per_zone_lowmem_reserve()
 *	whenever sysctl_lowmem_reserve_ratio changes.
 *
 * The reserve ratio obviously has absolutely no relation with the
 * minimum watermarks. The lowmem reserve ratio can only make sense
 * if in function of the boot time zone sizes.
 */
int lowmem_reserve_ratio_sysctl_handler(struct ctl_table *table, int write,
		void *buffer, size_t *length, loff_t *ppos)
{
	int i;

	proc_dointvec_minmax(table, write, buffer, length, ppos);

	for (i = 0; i < MAX_NR_ZONES; i++) {
		if (sysctl_lowmem_reserve_ratio[i] < 1)
			sysctl_lowmem_reserve_ratio[i] = 0;
	}

	setup_per_zone_lowmem_reserve();
	return 0;
}

static void __zone_pcp_update(struct zone *zone)
{
	unsigned int cpu;

	for_each_possible_cpu(cpu)
		pageset_set_high_and_batch(zone,
				per_cpu_ptr(zone->pageset, cpu));
}

/*
 * percpu_pagelist_fraction - changes the pcp->high for each zone on each
 * cpu.  It is the fraction of total pages in each zone that a hot per cpu
 * pagelist can have before it gets flushed back to buddy allocator.
 */
int percpu_pagelist_fraction_sysctl_handler(struct ctl_table *table, int write,
		void *buffer, size_t *length, loff_t *ppos)
{
	struct zone *zone;
	int old_percpu_pagelist_fraction;
	int ret;

	mutex_lock(&pcp_batch_high_lock);
	old_percpu_pagelist_fraction = percpu_pagelist_fraction;

	ret = proc_dointvec_minmax(table, write, buffer, length, ppos);
	if (!write || ret < 0)
		goto out;

	/* Sanity checking to avoid pcp imbalance */
	if (percpu_pagelist_fraction &&
	    percpu_pagelist_fraction < MIN_PERCPU_PAGELIST_FRACTION) {
		percpu_pagelist_fraction = old_percpu_pagelist_fraction;
		ret = -EINVAL;
		goto out;
	}

	/* No change? */
	if (percpu_pagelist_fraction == old_percpu_pagelist_fraction)
		goto out;

	for_each_populated_zone(zone)
		__zone_pcp_update(zone);
out:
	mutex_unlock(&pcp_batch_high_lock);
	return ret;
}

#ifndef __HAVE_ARCH_RESERVED_KERNEL_PAGES
/*
 * Returns the number of pages that arch has reserved but
 * is not known to alloc_large_system_hash().
 */
static unsigned long __init arch_reserved_kernel_pages(void)
{
	return 0;
}
#endif

/*
 * Adaptive scale is meant to reduce sizes of hash tables on large memory
 * machines. As memory size is increased the scale is also increased but at
 * slower pace.  Starting from ADAPT_SCALE_BASE (64G), every time memory
 * quadruples the scale is increased by one, which means the size of hash table
 * only doubles, instead of quadrupling as well.
 * Because 32-bit systems cannot have large physical memory, where this scaling
 * makes sense, it is disabled on such platforms.
 */
#if __BITS_PER_LONG > 32
#define ADAPT_SCALE_BASE	(64ul << 30)
#define ADAPT_SCALE_SHIFT	2
#define ADAPT_SCALE_NPAGES	(ADAPT_SCALE_BASE >> PAGE_SHIFT)
#endif

/*
 * allocate a large system hash table from bootmem
 * - it is assumed that the hash table must contain an exact power-of-2
 *   quantity of entries
 * - limit is the number of hash buckets, not the total allocation size
 */
void *__init alloc_large_system_hash(const char *tablename,
				     unsigned long bucketsize,
				     unsigned long numentries,
				     int scale,
				     int flags,
				     unsigned int *_hash_shift,
				     unsigned int *_hash_mask,
				     unsigned long low_limit,
				     unsigned long high_limit)
{
	unsigned long long max = high_limit;
	unsigned long log2qty, size;
	void *table = NULL;
	gfp_t gfp_flags;
	bool virt;

	/* allow the kernel cmdline to have a say */
	if (!numentries) {
		/* round applicable memory size up to nearest megabyte */
		numentries = nr_kernel_pages;
		numentries -= arch_reserved_kernel_pages();

		/* It isn't necessary when PAGE_SIZE >= 1MB */
		if (PAGE_SHIFT < 20)
			numentries = round_up(numentries, (1<<20)/PAGE_SIZE);

#if __BITS_PER_LONG > 32
		if (!high_limit) {
			unsigned long adapt;

			for (adapt = ADAPT_SCALE_NPAGES; adapt < numentries;
			     adapt <<= ADAPT_SCALE_SHIFT)
				scale++;
		}
#endif

		/* limit to 1 bucket per 2^scale bytes of low memory */
		if (scale > PAGE_SHIFT)
			numentries >>= (scale - PAGE_SHIFT);
		else
			numentries <<= (PAGE_SHIFT - scale);

		/* Make sure we've got at least a 0-order allocation.. */
		if (unlikely(flags & HASH_SMALL)) {
			/* Makes no sense without HASH_EARLY */
			WARN_ON(!(flags & HASH_EARLY));
			if (!(numentries >> *_hash_shift)) {
				numentries = 1UL << *_hash_shift;
				BUG_ON(!numentries);
			}
		} else if (unlikely((numentries * bucketsize) < PAGE_SIZE))
			numentries = PAGE_SIZE / bucketsize;
	}
	numentries = roundup_pow_of_two(numentries);

	/* limit allocation size to 1/16 total memory by default */
	if (max == 0) {
		max = ((unsigned long long)nr_all_pages << PAGE_SHIFT) >> 4;
		do_div(max, bucketsize);
	}
	max = min(max, 0x80000000ULL);

	if (numentries < low_limit)
		numentries = low_limit;
	if (numentries > max)
		numentries = max;

	log2qty = ilog2(numentries);

	gfp_flags = (flags & HASH_ZERO) ? GFP_ATOMIC | __GFP_ZERO : GFP_ATOMIC;
	do {
		virt = false;
		size = bucketsize << log2qty;
		if (flags & HASH_EARLY) {
			if (flags & HASH_ZERO)
				table = memblock_alloc(size, SMP_CACHE_BYTES);
			else
				table = memblock_alloc_raw(size,
							   SMP_CACHE_BYTES);
		} else if (get_order(size) >= MAX_ORDER || hashdist) {
			table = __vmalloc(size, gfp_flags);
			virt = true;
		} else {
			/*
			 * If bucketsize is not a power-of-two, we may free
			 * some pages at the end of hash table which
			 * alloc_pages_exact() automatically does
			 */
			table = alloc_pages_exact(size, gfp_flags);
			kmemleak_alloc(table, size, 1, gfp_flags);
		}
	} while (!table && size > PAGE_SIZE && --log2qty);

	if (!table)
		panic("Failed to allocate %s hash table\n", tablename);

	pr_info("%s hash table entries: %ld (order: %d, %lu bytes, %s)\n",
		tablename, 1UL << log2qty, ilog2(size) - PAGE_SHIFT, size,
		virt ? "vmalloc" : "linear");

	if (_hash_shift)
		*_hash_shift = log2qty;
	if (_hash_mask)
		*_hash_mask = (1 << log2qty) - 1;

	return table;
}

/*
 * This function checks whether pageblock includes unmovable pages or not.
 *
 * PageLRU check without isolation or lru_lock could race so that
 * MIGRATE_MOVABLE block might include unmovable pages. And __PageMovable
 * check without lock_page also may miss some movable non-lru pages at
 * race condition. So you can't expect this function should be exact.
 *
 * Returns a page without holding a reference. If the caller wants to
 * dereference that page (e.g., dumping), it has to make sure that it
 * cannot get removed (e.g., via memory unplug) concurrently.
 *
 */
struct page *has_unmovable_pages(struct zone *zone, struct page *page,
				 int migratetype, int flags)
{
	unsigned long iter = 0;
	unsigned long pfn = page_to_pfn(page);
	unsigned long offset = pfn % pageblock_nr_pages;

	if (is_migrate_cma_page(page)) {
		/*
		 * CMA allocations (alloc_contig_range) really need to mark
		 * isolate CMA pageblocks even when they are not movable in fact
		 * so consider them movable here.
		 */
		if (is_migrate_cma(migratetype))
			return NULL;

		return page;
	}

	for (; iter < pageblock_nr_pages - offset; iter++) {
		if (!pfn_valid_within(pfn + iter))
			continue;

		page = pfn_to_page(pfn + iter);

		/*
		 * Both, bootmem allocations and memory holes are marked
		 * PG_reserved and are unmovable. We can even have unmovable
		 * allocations inside ZONE_MOVABLE, for example when
		 * specifying "movablecore".
		 */
		if (PageReserved(page))
			return page;

		/*
		 * If the zone is movable and we have ruled out all reserved
		 * pages then it should be reasonably safe to assume the rest
		 * is movable.
		 */
		if (zone_idx(zone) == ZONE_MOVABLE)
			continue;

		/*
		 * Hugepages are not in LRU lists, but they're movable.
		 * THPs are on the LRU, but need to be counted as #small pages.
		 * We need not scan over tail pages because we don't
		 * handle each tail page individually in migration.
		 */
		if (PageHuge(page) || PageTransCompound(page)) {
			struct page *head = compound_head(page);
			unsigned int skip_pages;

			if (PageHuge(page)) {
				if (!hugepage_migration_supported(page_hstate(head)))
					return page;
			} else if (!PageLRU(head) && !__PageMovable(head)) {
				return page;
			}

			skip_pages = compound_nr(head) - (page - head);
			iter += skip_pages - 1;
			continue;
		}

		/*
		 * We can't use page_count without pin a page
		 * because another CPU can free compound page.
		 * This check already skips compound tails of THP
		 * because their page->_refcount is zero at all time.
		 */
		if (!page_ref_count(page)) {
			if (PageBuddy(page))
				iter += (1 << buddy_order(page)) - 1;
			continue;
		}

		/*
		 * The HWPoisoned page may be not in buddy system, and
		 * page_count() is not 0.
		 */
		if ((flags & MEMORY_OFFLINE) && PageHWPoison(page))
			continue;

		/*
		 * We treat all PageOffline() pages as movable when offlining
		 * to give drivers a chance to decrement their reference count
		 * in MEM_GOING_OFFLINE in order to indicate that these pages
		 * can be offlined as there are no direct references anymore.
		 * For actually unmovable PageOffline() where the driver does
		 * not support this, we will fail later when trying to actually
		 * move these pages that still have a reference count > 0.
		 * (false negatives in this function only)
		 */
		if ((flags & MEMORY_OFFLINE) && PageOffline(page))
			continue;

		if (__PageMovable(page) || PageLRU(page))
			continue;

		/*
		 * If there are RECLAIMABLE pages, we need to check
		 * it.  But now, memory offline itself doesn't call
		 * shrink_node_slabs() and it still to be fixed.
		 */
		return page;
	}
	return NULL;
}

#ifdef CONFIG_CONTIG_ALLOC
static unsigned long pfn_max_align_down(unsigned long pfn)
{
	return pfn & ~(max_t(unsigned long, MAX_ORDER_NR_PAGES,
			     pageblock_nr_pages) - 1);
}

static unsigned long pfn_max_align_up(unsigned long pfn)
{
	return ALIGN(pfn, max_t(unsigned long, MAX_ORDER_NR_PAGES,
				pageblock_nr_pages));
}

/* [start, end) must belong to a single zone. */
static int __alloc_contig_migrate_range(struct compact_control *cc,
					unsigned long start, unsigned long end)
{
	/* This function is based on compact_zone() from compaction.c. */
	unsigned int nr_reclaimed;
	unsigned long pfn = start;
	unsigned int tries = 0;
	int ret = 0;
	struct migration_target_control mtc = {
		.nid = zone_to_nid(cc->zone),
		.gfp_mask = GFP_USER | __GFP_MOVABLE | __GFP_RETRY_MAYFAIL,
	};

	migrate_prep();

	while (pfn < end || !list_empty(&cc->migratepages)) {
		if (fatal_signal_pending(current)) {
			ret = -EINTR;
			break;
		}

		if (list_empty(&cc->migratepages)) {
			cc->nr_migratepages = 0;
			pfn = isolate_migratepages_range(cc, pfn, end);
			if (!pfn) {
				ret = -EINTR;
				break;
			}
			tries = 0;
		} else if (++tries == 5) {
			ret = ret < 0 ? ret : -EBUSY;
			break;
		}

		nr_reclaimed = reclaim_clean_pages_from_list(cc->zone,
							&cc->migratepages);
		cc->nr_migratepages -= nr_reclaimed;

		ret = migrate_pages(&cc->migratepages, alloc_migration_target,
				NULL, (unsigned long)&mtc, cc->mode, MR_CONTIG_RANGE);
	}
	if (ret < 0) {
		putback_movable_pages(&cc->migratepages);
		return ret;
	}
	return 0;
}

/**
 * alloc_contig_range() -- tries to allocate given range of pages
 * @start:	start PFN to allocate
 * @end:	one-past-the-last PFN to allocate
 * @migratetype:	migratetype of the underlaying pageblocks (either
 *			#MIGRATE_MOVABLE or #MIGRATE_CMA).  All pageblocks
 *			in range must have the same migratetype and it must
 *			be either of the two.
 * @gfp_mask:	GFP mask to use during compaction
 *
 * The PFN range does not have to be pageblock or MAX_ORDER_NR_PAGES
 * aligned.  The PFN range must belong to a single zone.
 *
 * The first thing this routine does is attempt to MIGRATE_ISOLATE all
 * pageblocks in the range.  Once isolated, the pageblocks should not
 * be modified by others.
 *
 * Return: zero on success or negative error code.  On success all
 * pages which PFN is in [start, end) are allocated for the caller and
 * need to be freed with free_contig_range().
 */
int alloc_contig_range(unsigned long start, unsigned long end,
		       unsigned migratetype, gfp_t gfp_mask)
{
	unsigned long outer_start, outer_end;
	unsigned int order;
	int ret = 0;

	struct compact_control cc = {
		.nr_migratepages = 0,
		.order = -1,
		.zone = page_zone(pfn_to_page(start)),
		.mode = MIGRATE_SYNC,
		.ignore_skip_hint = true,
		.no_set_skip_hint = true,
		.gfp_mask = current_gfp_context(gfp_mask),
		.alloc_contig = true,
	};
	INIT_LIST_HEAD(&cc.migratepages);

	/*
	 * What we do here is we mark all pageblocks in range as
	 * MIGRATE_ISOLATE.  Because pageblock and max order pages may
	 * have different sizes, and due to the way page allocator
	 * work, we align the range to biggest of the two pages so
	 * that page allocator won't try to merge buddies from
	 * different pageblocks and change MIGRATE_ISOLATE to some
	 * other migration type.
	 *
	 * Once the pageblocks are marked as MIGRATE_ISOLATE, we
	 * migrate the pages from an unaligned range (ie. pages that
	 * we are interested in).  This will put all the pages in
	 * range back to page allocator as MIGRATE_ISOLATE.
	 *
	 * When this is done, we take the pages in range from page
	 * allocator removing them from the buddy system.  This way
	 * page allocator will never consider using them.
	 *
	 * This lets us mark the pageblocks back as
	 * MIGRATE_CMA/MIGRATE_MOVABLE so that free pages in the
	 * aligned range but not in the unaligned, original range are
	 * put back to page allocator so that buddy can use them.
	 */

	ret = start_isolate_page_range(pfn_max_align_down(start),
				       pfn_max_align_up(end), migratetype, 0);
	if (ret)
		return ret;

	/*
	 * In case of -EBUSY, we'd like to know which page causes problem.
	 * So, just fall through. test_pages_isolated() has a tracepoint
	 * which will report the busy page.
	 *
	 * It is possible that busy pages could become available before
	 * the call to test_pages_isolated, and the range will actually be
	 * allocated.  So, if we fall through be sure to clear ret so that
	 * -EBUSY is not accidentally used or returned to caller.
	 */
	ret = __alloc_contig_migrate_range(&cc, start, end);
	if (ret && ret != -EBUSY)
		goto done;
	ret =0;

	/*
	 * Pages from [start, end) are within a MAX_ORDER_NR_PAGES
	 * aligned blocks that are marked as MIGRATE_ISOLATE.  What's
	 * more, all pages in [start, end) are free in page allocator.
	 * What we are going to do is to allocate all pages from
	 * [start, end) (that is remove them from page allocator).
	 *
	 * The only problem is that pages at the beginning and at the
	 * end of interesting range may be not aligned with pages that
	 * page allocator holds, ie. they can be part of higher order
	 * pages.  Because of this, we reserve the bigger range and
	 * once this is done free the pages we are not interested in.
	 *
	 * We don't have to hold zone->lock here because the pages are
	 * isolated thus they won't get removed from buddy.
	 */

	lru_add_drain_all();

	order = 0;
	outer_start = start;
	while (!PageBuddy(pfn_to_page(outer_start))) {
		if (++order >= MAX_ORDER) {
			outer_start = start;
			break;
		}
		outer_start &= ~0UL << order;
	}

	if (outer_start != start) {
		order = buddy_order(pfn_to_page(outer_start));

		/*
		 * outer_start page could be small order buddy page and
		 * it doesn't include start page. Adjust outer_start
		 * in this case to report failed page properly
		 * on tracepoint in test_pages_isolated()
		 */
		if (outer_start + (1UL << order) <= start)
			outer_start = start;
	}

	/* Make sure the range is really isolated. */
	if (test_pages_isolated(outer_start, end, 0)) {
		pr_info_ratelimited("%s: [%lx, %lx) PFNs busy\n",
			__func__, outer_start, end);
		ret = -EBUSY;
		goto done;
	}

	/* Grab isolated pages from freelists. */
	outer_end = isolate_freepages_range(&cc, outer_start, end);
	if (!outer_end) {
		ret = -EBUSY;
		goto done;
	}

	/* Free head and tail (if any) */
	if (start != outer_start)
		free_contig_range(outer_start, start - outer_start);
	if (end != outer_end)
		free_contig_range(end, outer_end - end);

done:
	undo_isolate_page_range(pfn_max_align_down(start),
				pfn_max_align_up(end), migratetype);
	return ret;
}
EXPORT_SYMBOL(alloc_contig_range);

static int __alloc_contig_pages(unsigned long start_pfn,
				unsigned long nr_pages, gfp_t gfp_mask)
{
	unsigned long end_pfn = start_pfn + nr_pages;

	return alloc_contig_range(start_pfn, end_pfn, MIGRATE_MOVABLE,
				  gfp_mask);
}

static bool pfn_range_valid_contig(struct zone *z, unsigned long start_pfn,
				   unsigned long nr_pages)
{
	unsigned long i, end_pfn = start_pfn + nr_pages;
	struct page *page;

	for (i = start_pfn; i < end_pfn; i++) {
		page = pfn_to_online_page(i);
		if (!page)
			return false;

		if (page_zone(page) != z)
			return false;

		if (PageReserved(page))
			return false;

		if (page_count(page) > 0)
			return false;

		if (PageHuge(page))
			return false;
	}
	return true;
}

static bool zone_spans_last_pfn(const struct zone *zone,
				unsigned long start_pfn, unsigned long nr_pages)
{
	unsigned long last_pfn = start_pfn + nr_pages - 1;

	return zone_spans_pfn(zone, last_pfn);
}

/**
 * alloc_contig_pages() -- tries to find and allocate contiguous range of pages
 * @nr_pages:	Number of contiguous pages to allocate
 * @gfp_mask:	GFP mask to limit search and used during compaction
 * @nid:	Target node
 * @nodemask:	Mask for other possible nodes
 *
 * This routine is a wrapper around alloc_contig_range(). It scans over zones
 * on an applicable zonelist to find a contiguous pfn range which can then be
 * tried for allocation with alloc_contig_range(). This routine is intended
 * for allocation requests which can not be fulfilled with the buddy allocator.
 *
 * The allocated memory is always aligned to a page boundary. If nr_pages is a
 * power of two then the alignment is guaranteed to be to the given nr_pages
 * (e.g. 1GB request would be aligned to 1GB).
 *
 * Allocated pages can be freed with free_contig_range() or by manually calling
 * __free_page() on each allocated page.
 *
 * Return: pointer to contiguous pages on success, or NULL if not successful.
 */
struct page *alloc_contig_pages(unsigned long nr_pages, gfp_t gfp_mask,
				int nid, nodemask_t *nodemask)
{
	unsigned long ret, pfn, flags;
	struct zonelist *zonelist;
	struct zone *zone;
	struct zoneref *z;

	zonelist = node_zonelist(nid, gfp_mask);
	for_each_zone_zonelist_nodemask(zone, z, zonelist,
					gfp_zone(gfp_mask), nodemask) {
		spin_lock_irqsave(&zone->lock, flags);

		pfn = ALIGN(zone->zone_start_pfn, nr_pages);
		while (zone_spans_last_pfn(zone, pfn, nr_pages)) {
			if (pfn_range_valid_contig(zone, pfn, nr_pages)) {
				/*
				 * We release the zone lock here because
				 * alloc_contig_range() will also lock the zone
				 * at some point. If there's an allocation
				 * spinning on this lock, it may win the race
				 * and cause alloc_contig_range() to fail...
				 */
				spin_unlock_irqrestore(&zone->lock, flags);
				ret = __alloc_contig_pages(pfn, nr_pages,
							gfp_mask);
				if (!ret)
					return pfn_to_page(pfn);
				spin_lock_irqsave(&zone->lock, flags);
			}
			pfn += nr_pages;
		}
		spin_unlock_irqrestore(&zone->lock, flags);
	}
	return NULL;
}
#endif /* CONFIG_CONTIG_ALLOC */

void free_contig_range(unsigned long pfn, unsigned int nr_pages)
{
	unsigned int count = 0;

	for (; nr_pages--; pfn++) {
		struct page *page = pfn_to_page(pfn);

		count += page_count(page) != 1;
		__free_page(page);
	}
	WARN(count != 0, "%d pages are still in use!\n", count);
}
EXPORT_SYMBOL(free_contig_range);

/*
 * The zone indicated has a new number of managed_pages; batch sizes and percpu
 * page high values need to be recalulated.
 */
void __meminit zone_pcp_update(struct zone *zone)
{
	mutex_lock(&pcp_batch_high_lock);
	__zone_pcp_update(zone);
	mutex_unlock(&pcp_batch_high_lock);
}

void zone_pcp_reset(struct zone *zone)
{
	unsigned long flags;
	int cpu;
	struct per_cpu_pageset *pset;

	/* avoid races with drain_pages()  */
	local_irq_save(flags);
	if (zone->pageset != &boot_pageset) {
		for_each_online_cpu(cpu) {
			pset = per_cpu_ptr(zone->pageset, cpu);
			drain_zonestat(zone, pset);
		}
		free_percpu(zone->pageset);
		zone->pageset = &boot_pageset;
	}
	local_irq_restore(flags);
}

#ifdef CONFIG_MEMORY_HOTREMOVE
/*
 * All pages in the range must be in a single zone, must not contain holes,
 * must span full sections, and must be isolated before calling this function.
 */
void __offline_isolated_pages(unsigned long start_pfn, unsigned long end_pfn)
{
	unsigned long pfn = start_pfn;
	struct page *page;
	struct zone *zone;
	unsigned int order;
	unsigned long flags;

	offline_mem_sections(pfn, end_pfn);
	zone = page_zone(pfn_to_page(pfn));
	spin_lock_irqsave(&zone->lock, flags);
	while (pfn < end_pfn) {
		page = pfn_to_page(pfn);
		/*
		 * The HWPoisoned page may be not in buddy system, and
		 * page_count() is not 0.
		 */
		if (unlikely(!PageBuddy(page) && PageHWPoison(page))) {
			pfn++;
			continue;
		}
		/*
		 * At this point all remaining PageOffline() pages have a
		 * reference count of 0 and can simply be skipped.
		 */
		if (PageOffline(page)) {
			BUG_ON(page_count(page));
			BUG_ON(PageBuddy(page));
			pfn++;
			continue;
		}

		BUG_ON(page_count(page));
		BUG_ON(!PageBuddy(page));
		order = buddy_order(page);
		del_page_from_free_list(page, zone, order);
		pfn += (1 << order);
	}
	spin_unlock_irqrestore(&zone->lock, flags);
}
#endif

bool is_free_buddy_page(struct page *page)
{
	struct zone *zone = page_zone(page);
	unsigned long pfn = page_to_pfn(page);
	unsigned long flags;
	unsigned int order;

	spin_lock_irqsave(&zone->lock, flags);
	for (order = 0; order < MAX_ORDER; order++) {
		struct page *page_head = page - (pfn & ((1 << order) - 1));

		if (PageBuddy(page_head) && buddy_order(page_head) >= order)
			break;
	}
	spin_unlock_irqrestore(&zone->lock, flags);

	return order < MAX_ORDER;
}

#ifdef CONFIG_MEMORY_FAILURE
/*
 * Break down a higher-order page in sub-pages, and keep our target out of
 * buddy allocator.
 */
static void break_down_buddy_pages(struct zone *zone, struct page *page,
				   struct page *target, int low, int high,
				   int migratetype)
{
	unsigned long size = 1 << high;
	struct page *current_buddy, *next_page;

	while (high > low) {
		high--;
		size >>= 1;

		if (target >= &page[size]) {
			next_page = page + size;
			current_buddy = page;
		} else {
			next_page = page;
			current_buddy = page + size;
		}

		if (set_page_guard(zone, current_buddy, high, migratetype))
			continue;

		if (current_buddy != target) {
			add_to_free_list(current_buddy, zone, high, migratetype);
			set_buddy_order(current_buddy, high);
			page = next_page;
		}
	}
}

/*
 * Take a page that will be marked as poisoned off the buddy allocator.
 */
bool take_page_off_buddy(struct page *page)
{
	struct zone *zone = page_zone(page);
	unsigned long pfn = page_to_pfn(page);
	unsigned long flags;
	unsigned int order;
	bool ret = false;

	spin_lock_irqsave(&zone->lock, flags);
	for (order = 0; order < MAX_ORDER; order++) {
		struct page *page_head = page - (pfn & ((1 << order) - 1));
		int page_order = buddy_order(page_head);

		if (PageBuddy(page_head) && page_order >= order) {
			unsigned long pfn_head = page_to_pfn(page_head);
			int migratetype = get_pfnblock_migratetype(page_head,
								   pfn_head);

			del_page_from_free_list(page_head, zone, page_order);
			break_down_buddy_pages(zone, page_head, page, 0,
						page_order, migratetype);
			ret = true;
			break;
		}
		if (page_count(page_head) > 0)
			break;
	}
	spin_unlock_irqrestore(&zone->lock, flags);
	return ret;
}
#endif<|MERGE_RESOLUTION|>--- conflicted
+++ resolved
@@ -794,12 +794,8 @@
 				unsigned int order, int migratetype) {}
 #endif
 
-<<<<<<< HEAD
 //指明此page开始的一组页（大小为1<<order个）处于buddy中
-static inline void set_page_order(struct page *page, unsigned int order)
-=======
 static inline void set_buddy_order(struct page *page, unsigned int order)
->>>>>>> c4d6fe73
 {
 	set_page_private(page, order);
 	__SetPageBuddy(page);
@@ -2188,14 +2184,9 @@
 			continue;
 
 		add_to_free_list(&page[size], zone, high, migratetype);
-<<<<<<< HEAD
 		//指明此段page存在buddy中
-		set_page_order(&page[size], high);
-
+		set_buddy_order(&page[size], high);
 		//接着我们需要继续循环下降order到low线上，并在每一级将当前页的一半存放相应的free_list上
-=======
-		set_buddy_order(&page[size], high);
->>>>>>> c4d6fe73
 	}
 }
 
@@ -6083,16 +6074,10 @@
  * (usually MIGRATE_MOVABLE). Besides setting the migratetype, no related
  * zone stats (e.g., nr_isolate_pageblock) are touched.
  */
-<<<<<<< HEAD
 void __meminit memmap_init_zone(unsigned long size, int nid, unsigned long zone/*zone索引号*/,
-		unsigned long start_pfn/*zone起始页帧编号*/, enum meminit_context context,
-		struct vmem_altmap *altmap)
-=======
-void __meminit memmap_init_zone(unsigned long size, int nid, unsigned long zone,
-		unsigned long start_pfn,
+		unsigned long start_pfn/*zone起始页帧编号*/,
 		enum meminit_context context,
 		struct vmem_altmap *altmap, int migratetype)
->>>>>>> c4d6fe73
 {
 	unsigned long pfn, end_pfn = start_pfn + size;
 	struct page *page;
