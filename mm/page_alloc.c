// SPDX-License-Identifier: GPL-2.0-only
/*
 *  linux/mm/page_alloc.c
 *
 *  Manages the free list, the system allocates free pages here.
 *  Note that kmalloc() lives in slab.c
 *
 *  Copyright (C) 1991, 1992, 1993, 1994  Linus Torvalds
 *  Swap reorganised 29.12.95, Stephen Tweedie
 *  Support of BIGMEM added by Gerhard Wichert, Siemens AG, July 1999
 *  Reshaped it to be a zoned allocator, Ingo Molnar, Red Hat, 1999
 *  Discontiguous memory support, Kanoj Sarcar, SGI, Nov 1999
 *  Zone balancing, Kanoj Sarcar, SGI, Jan 2000
 *  Per cpu hot/cold page lists, bulk allocation, Martin J. Bligh, Sept 2002
 *          (lots of bits borrowed from Ingo Molnar & Andrew Morton)
 */

#include <linux/stddef.h>
#include <linux/mm.h>
#include <linux/highmem.h>
#include <linux/swap.h>
#include <linux/interrupt.h>
#include <linux/pagemap.h>
#include <linux/jiffies.h>
#include <linux/memblock.h>
#include <linux/compiler.h>
#include <linux/kernel.h>
#include <linux/kasan.h>
#include <linux/module.h>
#include <linux/suspend.h>
#include <linux/pagevec.h>
#include <linux/blkdev.h>
#include <linux/slab.h>
#include <linux/ratelimit.h>
#include <linux/oom.h>
#include <linux/topology.h>
#include <linux/sysctl.h>
#include <linux/cpu.h>
#include <linux/cpuset.h>
#include <linux/memory_hotplug.h>
#include <linux/nodemask.h>
#include <linux/vmalloc.h>
#include <linux/vmstat.h>
#include <linux/mempolicy.h>
#include <linux/memremap.h>
#include <linux/stop_machine.h>
#include <linux/random.h>
#include <linux/sort.h>
#include <linux/pfn.h>
#include <linux/backing-dev.h>
#include <linux/fault-inject.h>
#include <linux/page-isolation.h>
#include <linux/debugobjects.h>
#include <linux/kmemleak.h>
#include <linux/compaction.h>
#include <trace/events/kmem.h>
#include <trace/events/oom.h>
#include <linux/prefetch.h>
#include <linux/mm_inline.h>
#include <linux/mmu_notifier.h>
#include <linux/migrate.h>
#include <linux/hugetlb.h>
#include <linux/sched/rt.h>
#include <linux/sched/mm.h>
#include <linux/page_owner.h>
#include <linux/kthread.h>
#include <linux/memcontrol.h>
#include <linux/ftrace.h>
#include <linux/lockdep.h>
#include <linux/nmi.h>
#include <linux/psi.h>
#include <linux/padata.h>
#include <linux/khugepaged.h>
#include <linux/buffer_head.h>

#include <asm/sections.h>
#include <asm/tlbflush.h>
#include <asm/div64.h>
#include "internal.h"
#include "shuffle.h"
#include "page_reporting.h"

/* Free Page Internal flags: for internal, non-pcp variants of free_pages(). */
typedef int __bitwise fpi_t;

/* No special request */
#define FPI_NONE		((__force fpi_t)0)

/*
 * Skip free page reporting notification for the (possibly merged) page.
 * This does not hinder free page reporting from grabbing the page,
 * reporting it and marking it "reported" -  it only skips notifying
 * the free page reporting infrastructure about a newly freed page. For
 * example, used when temporarily pulling a page from a freelist and
 * putting it back unmodified.
 */
#define FPI_SKIP_REPORT_NOTIFY	((__force fpi_t)BIT(0))

/*
 * Place the (possibly merged) page to the tail of the freelist. Will ignore
 * page shuffling (relevant code - e.g., memory onlining - is expected to
 * shuffle the whole zone).
 *
 * Note: No code should rely on this flag for correctness - it's purely
 *       to allow for optimizations when handing back either fresh pages
 *       (memory onlining) or untouched pages (page isolation, free page
 *       reporting).
 */
#define FPI_TO_TAIL		((__force fpi_t)BIT(1))

/* prevent >1 _updater_ of zone percpu pageset ->high and ->batch fields */
static DEFINE_MUTEX(pcp_batch_high_lock);
#define MIN_PERCPU_PAGELIST_FRACTION	(8)

#ifdef CONFIG_USE_PERCPU_NUMA_NODE_ID
DEFINE_PER_CPU(int, numa_node);
EXPORT_PER_CPU_SYMBOL(numa_node);
#endif

DEFINE_STATIC_KEY_TRUE(vm_numa_stat_key);

#ifdef CONFIG_HAVE_MEMORYLESS_NODES
/*
 * N.B., Do NOT reference the '_numa_mem_' per cpu variable directly.
 * It will not be defined when CONFIG_HAVE_MEMORYLESS_NODES is not defined.
 * Use the accessor functions set_numa_mem(), numa_mem_id() and cpu_to_mem()
 * defined in <linux/topology.h>.
 */
DEFINE_PER_CPU(int, _numa_mem_);		/* Kernel "local memory" node */
EXPORT_PER_CPU_SYMBOL(_numa_mem_);
#endif

/* work_structs for global per-cpu drains */
struct pcpu_drain {
	struct zone *zone;
	struct work_struct work;
};
static DEFINE_MUTEX(pcpu_drain_mutex);
static DEFINE_PER_CPU(struct pcpu_drain, pcpu_drain);

#ifdef CONFIG_GCC_PLUGIN_LATENT_ENTROPY
volatile unsigned long latent_entropy __latent_entropy;
EXPORT_SYMBOL(latent_entropy);
#endif

/*
 * Array of node states.
 */
nodemask_t node_states[NR_NODE_STATES] __read_mostly = {
	[N_POSSIBLE] = NODE_MASK_ALL,
	[N_ONLINE] = { { [0] = 1UL } },
#ifndef CONFIG_NUMA
	[N_NORMAL_MEMORY] = { { [0] = 1UL } },
#ifdef CONFIG_HIGHMEM
	[N_HIGH_MEMORY] = { { [0] = 1UL } },
#endif
	[N_MEMORY] = { { [0] = 1UL } },
	[N_CPU] = { { [0] = 1UL } },
#endif	/* NUMA */
};
EXPORT_SYMBOL(node_states);

atomic_long_t _totalram_pages __read_mostly;
EXPORT_SYMBOL(_totalram_pages);
unsigned long totalreserve_pages __read_mostly;
unsigned long totalcma_pages __read_mostly;

int percpu_pagelist_fraction;
gfp_t gfp_allowed_mask __read_mostly = GFP_BOOT_MASK;
DEFINE_STATIC_KEY_FALSE(init_on_alloc);
EXPORT_SYMBOL(init_on_alloc);

DEFINE_STATIC_KEY_FALSE(init_on_free);
EXPORT_SYMBOL(init_on_free);

static bool _init_on_alloc_enabled_early __read_mostly
				= IS_ENABLED(CONFIG_INIT_ON_ALLOC_DEFAULT_ON);
static int __init early_init_on_alloc(char *buf)
{

	return kstrtobool(buf, &_init_on_alloc_enabled_early);
}
early_param("init_on_alloc", early_init_on_alloc);

static bool _init_on_free_enabled_early __read_mostly
				= IS_ENABLED(CONFIG_INIT_ON_FREE_DEFAULT_ON);
static int __init early_init_on_free(char *buf)
{
	return kstrtobool(buf, &_init_on_free_enabled_early);
}
early_param("init_on_free", early_init_on_free);

/*
 * A cached value of the page's pageblock's migratetype, used when the page is
 * put on a pcplist. Used to avoid the pageblock migratetype lookup when
 * freeing from pcplists in most cases, at the cost of possibly becoming stale.
 * Also the migratetype set in the page does not necessarily match the pcplist
 * index, e.g. page might have MIGRATE_CMA set but be on a pcplist with any
 * other index - this ensures that it will be put on the correct CMA freelist.
 */
static inline int get_pcppage_migratetype(struct page *page)
{
	return page->index;
}

static inline void set_pcppage_migratetype(struct page *page, int migratetype)
{
	page->index = migratetype;
}

#ifdef CONFIG_PM_SLEEP
/*
 * The following functions are used by the suspend/hibernate code to temporarily
 * change gfp_allowed_mask in order to avoid using I/O during memory allocations
 * while devices are suspended.  To avoid races with the suspend/hibernate code,
 * they should always be called with system_transition_mutex held
 * (gfp_allowed_mask also should only be modified with system_transition_mutex
 * held, unless the suspend/hibernate code is guaranteed not to run in parallel
 * with that modification).
 */

static gfp_t saved_gfp_mask;

void pm_restore_gfp_mask(void)
{
	WARN_ON(!mutex_is_locked(&system_transition_mutex));
	if (saved_gfp_mask) {
		gfp_allowed_mask = saved_gfp_mask;
		saved_gfp_mask = 0;
	}
}

void pm_restrict_gfp_mask(void)
{
	WARN_ON(!mutex_is_locked(&system_transition_mutex));
	WARN_ON(saved_gfp_mask);
	saved_gfp_mask = gfp_allowed_mask;
	gfp_allowed_mask &= ~(__GFP_IO | __GFP_FS);
}

bool pm_suspended_storage(void)
{
	if ((gfp_allowed_mask & (__GFP_IO | __GFP_FS)) == (__GFP_IO | __GFP_FS))
		return false;
	return true;
}
#endif /* CONFIG_PM_SLEEP */

#ifdef CONFIG_HUGETLB_PAGE_SIZE_VARIABLE
unsigned int pageblock_order __read_mostly;
#endif

static void __free_pages_ok(struct page *page, unsigned int order,
			    fpi_t fpi_flags);

/*
 * results with 256, 32 in the lowmem_reserve sysctl:
 *	1G machine -> (16M dma, 800M-16M normal, 1G-800M high)
 *	1G machine -> (16M dma, 784M normal, 224M high)
 *	NORMAL allocation will leave 784M/256 of ram reserved in the ZONE_DMA
 *	HIGHMEM allocation will leave 224M/32 of ram reserved in ZONE_NORMAL
 *	HIGHMEM allocation will leave (224M+784M)/256 of ram reserved in ZONE_DMA
 *
 * TBD: should special case ZONE_DMA32 machines here - in those we normally
 * don't need any ZONE_NORMAL reservation
 */
int sysctl_lowmem_reserve_ratio[MAX_NR_ZONES] = {
#ifdef CONFIG_ZONE_DMA
	[ZONE_DMA] = 256,
#endif
#ifdef CONFIG_ZONE_DMA32
	[ZONE_DMA32] = 256,
#endif
	[ZONE_NORMAL] = 32,
#ifdef CONFIG_HIGHMEM
	[ZONE_HIGHMEM] = 0,
#endif
	[ZONE_MOVABLE] = 0,
};

//各zone索引对应的zone类型名称
static char * const zone_names[MAX_NR_ZONES] = {
#ifdef CONFIG_ZONE_DMA
	 "DMA",
#endif
#ifdef CONFIG_ZONE_DMA32
	 "DMA32",
#endif
	 "Normal",
#ifdef CONFIG_HIGHMEM
	 "HighMem",
#endif
	 "Movable",
#ifdef CONFIG_ZONE_DEVICE
	 "Device",
#endif
};

const char * const migratetype_names[MIGRATE_TYPES] = {
	"Unmovable",
	"Movable",
	"Reclaimable",
	"HighAtomic",
#ifdef CONFIG_CMA
	"CMA",
#endif
#ifdef CONFIG_MEMORY_ISOLATION
	"Isolate",
#endif
};

compound_page_dtor * const compound_page_dtors[NR_COMPOUND_DTORS] = {
	[NULL_COMPOUND_DTOR] = NULL,
	[COMPOUND_PAGE_DTOR] = free_compound_page,
#ifdef CONFIG_HUGETLB_PAGE
	[HUGETLB_PAGE_DTOR] = free_huge_page,
#endif
#ifdef CONFIG_TRANSPARENT_HUGEPAGE
	[TRANSHUGE_PAGE_DTOR] = free_transhuge_page,
#endif
};

int min_free_kbytes = 1024;
int user_min_free_kbytes = -1;
#ifdef CONFIG_DISCONTIGMEM
/*
 * DiscontigMem defines memory ranges as separate pg_data_t even if the ranges
 * are not on separate NUMA nodes. Functionally this works but with
 * watermark_boost_factor, it can reclaim prematurely as the ranges can be
 * quite small. By default, do not boost watermarks on discontigmem as in
 * many cases very high-order allocations like THP are likely to be
 * unsupported and the premature reclaim offsets the advantage of long-term
 * fragmentation avoidance.
 */
int watermark_boost_factor __read_mostly;
#else
int watermark_boost_factor __read_mostly = 15000;
#endif
int watermark_scale_factor = 10;

static unsigned long nr_kernel_pages __initdata;//kernel可以使用的总页数
static unsigned long nr_all_pages __initdata;//可使用的总页数
static unsigned long dma_reserve __initdata;//dma需要预留的内存

static unsigned long arch_zone_lowest_possible_pfn[MAX_NR_ZONES] __initdata;
static unsigned long arch_zone_highest_possible_pfn[MAX_NR_ZONES] __initdata;
static unsigned long required_kernelcore __initdata;
static unsigned long required_kernelcore_percent __initdata;
static unsigned long required_movablecore __initdata;
static unsigned long required_movablecore_percent __initdata;
static unsigned long zone_movable_pfn[MAX_NUMNODES] __initdata;
static bool mirrored_kernelcore __meminitdata;

/* movable_zone is the "real" zone pages in ZONE_MOVABLE are taken from */
int movable_zone;
EXPORT_SYMBOL(movable_zone);

#if MAX_NUMNODES > 1
/*numa节点的数目*/
unsigned int nr_node_ids __read_mostly = MAX_NUMNODES;
unsigned int nr_online_nodes __read_mostly = 1;
EXPORT_SYMBOL(nr_node_ids);
EXPORT_SYMBOL(nr_online_nodes);
#endif

int page_group_by_mobility_disabled __read_mostly;

#ifdef CONFIG_DEFERRED_STRUCT_PAGE_INIT
/*
 * During boot we initialize deferred pages on-demand, as needed, but once
 * page_alloc_init_late() has finished, the deferred pages are all initialized,
 * and we can permanently disable that path.
 */
static DEFINE_STATIC_KEY_TRUE(deferred_pages);

/*
 * Calling kasan_free_pages() only after deferred memory initialization
 * has completed. Poisoning pages during deferred memory init will greatly
 * lengthen the process and cause problem in large memory systems as the
 * deferred pages initialization is done with interrupt disabled.
 *
 * Assuming that there will be no reference to those newly initialized
 * pages before they are ever allocated, this should have no effect on
 * KASAN memory tracking as the poison will be properly inserted at page
 * allocation time. The only corner case is when pages are allocated by
 * on-demand allocation and then freed again before the deferred pages
 * initialization is done, but this is not likely to happen.
 */
static inline void kasan_free_nondeferred_pages(struct page *page, int order)
{
	if (!static_branch_unlikely(&deferred_pages))
		kasan_free_pages(page, order);
}

/* Returns true if the struct page for the pfn is uninitialised */
static inline bool __meminit early_page_uninitialised(unsigned long pfn)
{
	int nid = early_pfn_to_nid(pfn);

	if (node_online(nid) && pfn >= NODE_DATA(nid)->first_deferred_pfn)
		return true;

	return false;
}

/*
 * Returns true when the remaining initialisation should be deferred until
 * later in the boot cycle when it can be parallelised.
 */
static bool __meminit
defer_init(int nid, unsigned long pfn, unsigned long end_pfn)
{
	static unsigned long prev_end_pfn, nr_initialised;

	/*
	 * prev_end_pfn static that contains the end of previous zone
	 * No need to protect because called very early in boot before smp_init.
	 */
	if (prev_end_pfn != end_pfn) {
		prev_end_pfn = end_pfn;
		nr_initialised = 0;
	}

	/* Always populate low zones for address-constrained allocations */
	if (end_pfn < pgdat_end_pfn(NODE_DATA(nid)))
		return false;

	if (NODE_DATA(nid)->first_deferred_pfn != ULONG_MAX)
		return true;
	/*
	 * We start only with one section of pages, more pages are added as
	 * needed until the rest of deferred pages are initialized.
	 */
	nr_initialised++;
	if ((nr_initialised > PAGES_PER_SECTION) &&
	    (pfn & (PAGES_PER_SECTION - 1)) == 0) {
		NODE_DATA(nid)->first_deferred_pfn = pfn;
		return true;
	}
	return false;
}
#else
#define kasan_free_nondeferred_pages(p, o)	kasan_free_pages(p, o)

static inline bool early_page_uninitialised(unsigned long pfn)
{
	return false;
}

static inline bool defer_init(int nid, unsigned long pfn, unsigned long end_pfn)
{
	return false;
}
#endif

/* Return a pointer to the bitmap storing bits affecting a block of pages */
static inline unsigned long *get_pageblock_bitmap(struct page *page,
							unsigned long pfn)
{
#ifdef CONFIG_SPARSEMEM
	return section_to_usemap(__pfn_to_section(pfn));
#else
	return page_zone(page)->pageblock_flags;
#endif /* CONFIG_SPARSEMEM */
}

static inline int pfn_to_bitidx(struct page *page, unsigned long pfn)
{
#ifdef CONFIG_SPARSEMEM
	pfn &= (PAGES_PER_SECTION-1);
#else
	pfn = pfn - round_down(page_zone(page)->zone_start_pfn, pageblock_nr_pages);
#endif /* CONFIG_SPARSEMEM */
	return (pfn >> pageblock_order) * NR_PAGEBLOCK_BITS;
}

static __always_inline
unsigned long __get_pfnblock_flags_mask(struct page *page,
					unsigned long pfn,
					unsigned long mask)
{
	unsigned long *bitmap;
	unsigned long bitidx, word_bitidx;
	unsigned long word;

	bitmap = get_pageblock_bitmap(page, pfn);
	bitidx = pfn_to_bitidx(page, pfn);
	word_bitidx = bitidx / BITS_PER_LONG;
	bitidx &= (BITS_PER_LONG-1);

	word = bitmap[word_bitidx];
	return (word >> bitidx) & mask;
}

/**
 * get_pfnblock_flags_mask - Return the requested group of flags for the pageblock_nr_pages block of pages
 * @page: The page within the block of interest
 * @pfn: The target page frame number
 * @mask: mask of bits that the caller is interested in
 *
 * Return: pageblock_bits flags
 */
unsigned long get_pfnblock_flags_mask(struct page *page, unsigned long pfn,
					unsigned long mask)
{
	return __get_pfnblock_flags_mask(page, pfn, mask);
}

static __always_inline int get_pfnblock_migratetype(struct page *page, unsigned long pfn)
{
	return __get_pfnblock_flags_mask(page, pfn, MIGRATETYPE_MASK);
}

/**
 * set_pfnblock_flags_mask - Set the requested group of flags for a pageblock_nr_pages block of pages
 * @page: The page within the block of interest
 * @flags: The flags to set
 * @pfn: The target page frame number
 * @mask: mask of bits that the caller is interested in
 */
void set_pfnblock_flags_mask(struct page *page, unsigned long flags,
					unsigned long pfn,
					unsigned long mask)
{
	unsigned long *bitmap;
	unsigned long bitidx, word_bitidx;
	unsigned long old_word, word;

	BUILD_BUG_ON(NR_PAGEBLOCK_BITS != 4);
	BUILD_BUG_ON(MIGRATE_TYPES > (1 << PB_migratetype_bits));

	bitmap = get_pageblock_bitmap(page, pfn);
	bitidx = pfn_to_bitidx(page, pfn);
	word_bitidx = bitidx / BITS_PER_LONG;
	bitidx &= (BITS_PER_LONG-1);

	VM_BUG_ON_PAGE(!zone_spans_pfn(page_zone(page), pfn), page);

	mask <<= bitidx;
	flags <<= bitidx;

	word = READ_ONCE(bitmap[word_bitidx]);
	for (;;) {
		old_word = cmpxchg(&bitmap[word_bitidx], word, (word & ~mask) | flags);
		if (word == old_word)
			break;
		word = old_word;
	}
}

void set_pageblock_migratetype(struct page *page, int migratetype)
{
	if (unlikely(page_group_by_mobility_disabled &&
		     migratetype < MIGRATE_PCPTYPES))
		migratetype = MIGRATE_UNMOVABLE;

	set_pfnblock_flags_mask(page, (unsigned long)migratetype,
				page_to_pfn(page), MIGRATETYPE_MASK);
}

#ifdef CONFIG_DEBUG_VM
static int page_outside_zone_boundaries(struct zone *zone, struct page *page)
{
	int ret = 0;
	unsigned seq;
	unsigned long pfn = page_to_pfn(page);
	unsigned long sp, start_pfn;

	do {
		seq = zone_span_seqbegin(zone);
		start_pfn = zone->zone_start_pfn;
		sp = zone->spanned_pages;
		if (!zone_spans_pfn(zone, pfn))
			ret = 1;
	} while (zone_span_seqretry(zone, seq));

	if (ret)
		pr_err("page 0x%lx outside node %d zone %s [ 0x%lx - 0x%lx ]\n",
			pfn, zone_to_nid(zone), zone->name,
			start_pfn, start_pfn + sp);

	return ret;
}

static int page_is_consistent(struct zone *zone, struct page *page)
{
	if (!pfn_valid_within(page_to_pfn(page)))
		return 0;
	if (zone != page_zone(page))
		return 0;

	return 1;
}
/*
 * Temporary debugging check for pages not lying within a given zone.
 */
static int __maybe_unused bad_range(struct zone *zone, struct page *page)
{
	if (page_outside_zone_boundaries(zone, page))
		return 1;
	if (!page_is_consistent(zone, page))
		return 1;

	return 0;
}
#else
static inline int __maybe_unused bad_range(struct zone *zone, struct page *page)
{
	return 0;
}
#endif

static void bad_page(struct page *page, const char *reason)
{
	static unsigned long resume;
	static unsigned long nr_shown;
	static unsigned long nr_unshown;

	/*
	 * Allow a burst of 60 reports, then keep quiet for that minute;
	 * or allow a steady drip of one report per second.
	 */
	if (nr_shown == 60) {
		if (time_before(jiffies, resume)) {
			nr_unshown++;
			goto out;
		}
		if (nr_unshown) {
			pr_alert(
			      "BUG: Bad page state: %lu messages suppressed\n",
				nr_unshown);
			nr_unshown = 0;
		}
		nr_shown = 0;
	}
	if (nr_shown++ == 0)
		resume = jiffies + 60 * HZ;

	pr_alert("BUG: Bad page state in process %s  pfn:%05lx\n",
		current->comm, page_to_pfn(page));
	__dump_page(page, reason);
	dump_page_owner(page);

	print_modules();
	dump_stack();
out:
	/* Leave bad fields for debug, except PageBuddy could make trouble */
	page_mapcount_reset(page); /* remove PageBuddy */
	add_taint(TAINT_BAD_PAGE, LOCKDEP_NOW_UNRELIABLE);
}

/*
 * Higher-order pages are called "compound pages".  They are structured thusly:
 *
 * The first PAGE_SIZE page is called the "head page" and have PG_head set.
 *
 * The remaining PAGE_SIZE pages are called "tail pages". PageTail() is encoded
 * in bit 0 of page->compound_head. The rest of bits is pointer to head page.
 *
 * The first tail page's ->compound_dtor holds the offset in array of compound
 * page destructors. See compound_page_dtors.
 *
 * The first tail page's ->compound_order holds the order of allocation.
 * This usage means that zero-order pages may not be compound.
 */

void free_compound_page(struct page *page)
{
	mem_cgroup_uncharge(page);
	__free_pages_ok(page, compound_order(page), FPI_NONE);
}

void prep_compound_page(struct page *page, unsigned int order)
{
	int i;
	int nr_pages = 1 << order;

	__SetPageHead(page);
	for (i = 1; i < nr_pages; i++) {
		struct page *p = page + i;
		set_page_count(p, 0);
		p->mapping = TAIL_MAPPING;
		set_compound_head(p, page);
	}

	set_compound_page_dtor(page, COMPOUND_PAGE_DTOR);
	set_compound_order(page, order);
	atomic_set(compound_mapcount_ptr(page), -1);
	if (hpage_pincount_available(page))
		atomic_set(compound_pincount_ptr(page), 0);
}

#ifdef CONFIG_DEBUG_PAGEALLOC
unsigned int _debug_guardpage_minorder;

bool _debug_pagealloc_enabled_early __read_mostly
			= IS_ENABLED(CONFIG_DEBUG_PAGEALLOC_ENABLE_DEFAULT);
EXPORT_SYMBOL(_debug_pagealloc_enabled_early);
DEFINE_STATIC_KEY_FALSE(_debug_pagealloc_enabled);
EXPORT_SYMBOL(_debug_pagealloc_enabled);

DEFINE_STATIC_KEY_FALSE(_debug_guardpage_enabled);

static int __init early_debug_pagealloc(char *buf)
{
	return kstrtobool(buf, &_debug_pagealloc_enabled_early);
}
early_param("debug_pagealloc", early_debug_pagealloc);

static int __init debug_guardpage_minorder_setup(char *buf)
{
	unsigned long res;

	if (kstrtoul(buf, 10, &res) < 0 ||  res > MAX_ORDER / 2) {
		pr_err("Bad debug_guardpage_minorder value\n");
		return 0;
	}
	_debug_guardpage_minorder = res;
	pr_info("Setting debug_guardpage_minorder to %lu\n", res);
	return 0;
}
early_param("debug_guardpage_minorder", debug_guardpage_minorder_setup);

static inline bool set_page_guard(struct zone *zone, struct page *page,
				unsigned int order, int migratetype)
{
	if (!debug_guardpage_enabled())
		return false;

	if (order >= debug_guardpage_minorder())
		return false;

	__SetPageGuard(page);
	INIT_LIST_HEAD(&page->lru);
	set_page_private(page, order);
	/* Guard pages are not available for any usage */
	__mod_zone_freepage_state(zone, -(1 << order), migratetype);

	return true;
}

static inline void clear_page_guard(struct zone *zone, struct page *page,
				unsigned int order, int migratetype)
{
	if (!debug_guardpage_enabled())
		return;

	__ClearPageGuard(page);

	set_page_private(page, 0);
	if (!is_migrate_isolate(migratetype))
		__mod_zone_freepage_state(zone, (1 << order), migratetype);
}
#else
static inline bool set_page_guard(struct zone *zone, struct page *page,
			unsigned int order, int migratetype) { return false; }
static inline void clear_page_guard(struct zone *zone, struct page *page,
				unsigned int order, int migratetype) {}
#endif

<<<<<<< HEAD
//指明此page开始的一组页（大小为1<<order个）处于buddy中
=======
/*
 * Enable static keys related to various memory debugging and hardening options.
 * Some override others, and depend on early params that are evaluated in the
 * order of appearance. So we need to first gather the full picture of what was
 * enabled, and then make decisions.
 */
void init_mem_debugging_and_hardening(void)
{
	if (_init_on_alloc_enabled_early) {
		if (page_poisoning_enabled())
			pr_info("mem auto-init: CONFIG_PAGE_POISONING is on, "
				"will take precedence over init_on_alloc\n");
		else
			static_branch_enable(&init_on_alloc);
	}
	if (_init_on_free_enabled_early) {
		if (page_poisoning_enabled())
			pr_info("mem auto-init: CONFIG_PAGE_POISONING is on, "
				"will take precedence over init_on_free\n");
		else
			static_branch_enable(&init_on_free);
	}

#ifdef CONFIG_PAGE_POISONING
	/*
	 * Page poisoning is debug page alloc for some arches. If
	 * either of those options are enabled, enable poisoning.
	 */
	if (page_poisoning_enabled() ||
	     (!IS_ENABLED(CONFIG_ARCH_SUPPORTS_DEBUG_PAGEALLOC) &&
	      debug_pagealloc_enabled()))
		static_branch_enable(&_page_poisoning_enabled);
#endif

#ifdef CONFIG_DEBUG_PAGEALLOC
	if (!debug_pagealloc_enabled())
		return;

	static_branch_enable(&_debug_pagealloc_enabled);

	if (!debug_guardpage_minorder())
		return;

	static_branch_enable(&_debug_guardpage_enabled);
#endif
}

>>>>>>> e71ba945
static inline void set_buddy_order(struct page *page, unsigned int order)
{
	set_page_private(page, order);
	__SetPageBuddy(page);
}

/*
 * This function checks whether a page is free && is the buddy
 * we can coalesce a page and its buddy if
 * (a) the buddy is not in a hole (check before calling!) &&
 * (b) the buddy is in the buddy system &&
 * (c) a page and its buddy have the same order &&
 * (d) a page and its buddy are in the same zone.
 *
 * For recording whether a page is in the buddy system, we set PageBuddy.
 * Setting, clearing, and testing PageBuddy is serialized by zone->lock.
 *
 * For recording page's order, we use page_private(page).
 */
static inline bool page_is_buddy(struct page *page, struct page *buddy,
							unsigned int order)
{
	if (!page_is_guard(buddy) && !PageBuddy(buddy))
		return false;

	if (buddy_order(buddy) != order)
		return false;

	/*
	 * zone check is done late to avoid uselessly calculating
	 * zone/node ids for pages that could never merge.
	 */
	if (page_zone_id(page) != page_zone_id(buddy))
		return false;

	VM_BUG_ON_PAGE(page_count(buddy) != 0, buddy);

	return true;
}

#ifdef CONFIG_COMPACTION
static inline struct capture_control *task_capc(struct zone *zone)
{
	struct capture_control *capc = current->capture_control;

	return unlikely(capc) &&
		!(current->flags & PF_KTHREAD) &&
		!capc->page &&
		capc->cc->zone == zone ? capc : NULL;
}

static inline bool
compaction_capture(struct capture_control *capc, struct page *page,
		   int order, int migratetype)
{
	if (!capc || order != capc->cc->order)
		return false;

	/* Do not accidentally pollute CMA or isolated regions*/
	if (is_migrate_cma(migratetype) ||
	    is_migrate_isolate(migratetype))
		return false;

	/*
	 * Do not let lower order allocations polluate a movable pageblock.
	 * This might let an unmovable request use a reclaimable pageblock
	 * and vice-versa but no more than normal fallback logic which can
	 * have trouble finding a high-order free page.
	 */
	if (order < pageblock_order && migratetype == MIGRATE_MOVABLE)
		return false;

	capc->page = page;
	return true;
}

#else
static inline struct capture_control *task_capc(struct zone *zone)
{
	return NULL;
}

static inline bool
compaction_capture(struct capture_control *capc, struct page *page,
		   int order, int migratetype)
{
	return false;
}
#endif /* CONFIG_COMPACTION */

/* Used for pages not on another list */
static inline void add_to_free_list(struct page *page, struct zone *zone,
				    unsigned int order, int migratetype)
{
	struct free_area *area = &zone->free_area[order];

	list_add(&page->lru, &area->free_list[migratetype]);
	area->nr_free++;
}

/* Used for pages not on another list */
static inline void add_to_free_list_tail(struct page *page, struct zone *zone,
					 unsigned int order, int migratetype)
{
	struct free_area *area = &zone->free_area[order];

	list_add_tail(&page->lru, &area->free_list[migratetype]);
	area->nr_free++;
}

/*
 * Used for pages which are on another list. Move the pages to the tail
 * of the list - so the moved pages won't immediately be considered for
 * allocation again (e.g., optimization for memory onlining).
 */
static inline void move_to_free_list(struct page *page, struct zone *zone,
				     unsigned int order, int migratetype)
{
	struct free_area *area = &zone->free_area[order];

	list_move_tail(&page->lru, &area->free_list[migratetype]);
}

static inline void del_page_from_free_list(struct page *page, struct zone *zone,
					   unsigned int order)
{
	/* clear reported state and update reported page count */
	if (page_reported(page))
		__ClearPageReported(page);

	list_del(&page->lru);
	__ClearPageBuddy(page);
	set_page_private(page, 0);
	zone->free_area[order].nr_free--;
}

/*
 * If this is not the largest possible page, check if the buddy
 * of the next-highest order is free. If it is, it's possible
 * that pages are being freed that will coalesce soon. In case,
 * that is happening, add the free page to the tail of the list
 * so it's less likely to be used soon and more likely to be merged
 * as a higher order page
 */
static inline bool
buddy_merge_likely(unsigned long pfn, unsigned long buddy_pfn,
		   struct page *page, unsigned int order)
{
	struct page *higher_page, *higher_buddy;
	unsigned long combined_pfn;

	if (order >= MAX_ORDER - 2)
		return false;

	if (!pfn_valid_within(buddy_pfn))
		return false;

	combined_pfn = buddy_pfn & pfn;
	higher_page = page + (combined_pfn - pfn);
	buddy_pfn = __find_buddy_pfn(combined_pfn, order + 1);
	higher_buddy = higher_page + (buddy_pfn - combined_pfn);

	return pfn_valid_within(buddy_pfn) &&
	       page_is_buddy(higher_page, higher_buddy, order + 1);
}

/*
 * Freeing function for a buddy system allocator.
 *
 * The concept of a buddy system is to maintain direct-mapped table
 * (containing bit values) for memory blocks of various "orders".
 * The bottom level table contains the map for the smallest allocatable
 * units of memory (here, pages), and each level above it describes
 * pairs of units from the levels below, hence, "buddies".
 * At a high level, all that happens here is marking the table entry
 * at the bottom level available, and propagating the changes upward
 * as necessary, plus some accounting needed to play nicely with other
 * parts of the VM system.
 * At each level, we keep a list of pages, which are heads of continuous
 * free pages of length of (1 << order) and marked with PageBuddy.
 * Page's order is recorded in page_private(page) field.
 * So when we are allocating or freeing one, we can derive the state of the
 * other.  That is, if we allocate a small block, and both were
 * free, the remainder of the region must be split into blocks.
 * If a block is freed, and its buddy is also free, then this
 * triggers coalescing into a block of larger size.
 *
 * -- nyc
 */

static inline void __free_one_page(struct page *page,
		unsigned long pfn,
		struct zone *zone, unsigned int order,
		int migratetype, fpi_t fpi_flags)
{
	struct capture_control *capc = task_capc(zone);
	unsigned long buddy_pfn;
	unsigned long combined_pfn;
	unsigned int max_order;
	struct page *buddy;
	bool to_tail;

	max_order = min_t(unsigned int, MAX_ORDER - 1, pageblock_order);

	VM_BUG_ON(!zone_is_initialized(zone));
	VM_BUG_ON_PAGE(page->flags & PAGE_FLAGS_CHECK_AT_PREP, page);

	VM_BUG_ON(migratetype == -1);
	if (likely(!is_migrate_isolate(migratetype)))
		__mod_zone_freepage_state(zone, 1 << order, migratetype);

	VM_BUG_ON_PAGE(pfn & ((1 << order) - 1), page);
	VM_BUG_ON_PAGE(bad_range(zone, page), page);

continue_merging:
	while (order < max_order) {
		if (compaction_capture(capc, page, order, migratetype)) {
			__mod_zone_freepage_state(zone, -(1 << order),
								migratetype);
			return;
		}
		buddy_pfn = __find_buddy_pfn(pfn, order);
		buddy = page + (buddy_pfn - pfn);

		if (!pfn_valid_within(buddy_pfn))
			goto done_merging;
		if (!page_is_buddy(page, buddy, order))
			goto done_merging;
		/*
		 * Our buddy is free or it is CONFIG_DEBUG_PAGEALLOC guard page,
		 * merge with it and move up one order.
		 */
		if (page_is_guard(buddy))
			clear_page_guard(zone, buddy, order, migratetype);
		else
			del_page_from_free_list(buddy, zone, order);
		combined_pfn = buddy_pfn & pfn;
		page = page + (combined_pfn - pfn);
		pfn = combined_pfn;
		order++;
	}
	if (order < MAX_ORDER - 1) {
		/* If we are here, it means order is >= pageblock_order.
		 * We want to prevent merge between freepages on isolate
		 * pageblock and normal pageblock. Without this, pageblock
		 * isolation could cause incorrect freepage or CMA accounting.
		 *
		 * We don't want to hit this code for the more frequent
		 * low-order merging.
		 */
		if (unlikely(has_isolate_pageblock(zone))) {
			int buddy_mt;

			buddy_pfn = __find_buddy_pfn(pfn, order);
			buddy = page + (buddy_pfn - pfn);
			buddy_mt = get_pageblock_migratetype(buddy);

			if (migratetype != buddy_mt
					&& (is_migrate_isolate(migratetype) ||
						is_migrate_isolate(buddy_mt)))
				goto done_merging;
		}
		max_order = order + 1;
		goto continue_merging;
	}

done_merging:
	set_buddy_order(page, order);

	if (fpi_flags & FPI_TO_TAIL)
		to_tail = true;
	else if (is_shuffle_order(order))
		to_tail = shuffle_pick_tail();
	else
		to_tail = buddy_merge_likely(pfn, buddy_pfn, page, order);

	if (to_tail)
		add_to_free_list_tail(page, zone, order, migratetype);
	else
		add_to_free_list(page, zone, order, migratetype);

	/* Notify page reporting subsystem of freed page */
	if (!(fpi_flags & FPI_SKIP_REPORT_NOTIFY))
		page_reporting_notify_free(order);
}

/*
 * A bad page could be due to a number of fields. Instead of multiple branches,
 * try and check multiple fields with one check. The caller must do a detailed
 * check if necessary.
 */
static inline bool page_expected_state(struct page *page,
					unsigned long check_flags)
{
	if (unlikely(atomic_read(&page->_mapcount) != -1))
		return false;

	if (unlikely((unsigned long)page->mapping |
			page_ref_count(page) |
#ifdef CONFIG_MEMCG
			(unsigned long)page_memcg(page) |
#endif
			(page->flags & check_flags)))
		return false;

	return true;
}

static const char *page_bad_reason(struct page *page, unsigned long flags)
{
	const char *bad_reason = NULL;

	if (unlikely(atomic_read(&page->_mapcount) != -1))
		bad_reason = "nonzero mapcount";
	if (unlikely(page->mapping != NULL))
		bad_reason = "non-NULL mapping";
	if (unlikely(page_ref_count(page) != 0))
		bad_reason = "nonzero _refcount";
	if (unlikely(page->flags & flags)) {
		if (flags == PAGE_FLAGS_CHECK_AT_PREP)
			bad_reason = "PAGE_FLAGS_CHECK_AT_PREP flag(s) set";
		else
			bad_reason = "PAGE_FLAGS_CHECK_AT_FREE flag(s) set";
	}
#ifdef CONFIG_MEMCG
	if (unlikely(page_memcg(page)))
		bad_reason = "page still charged to cgroup";
#endif
	return bad_reason;
}

static void check_free_page_bad(struct page *page)
{
	bad_page(page,
		 page_bad_reason(page, PAGE_FLAGS_CHECK_AT_FREE));
}

static inline int check_free_page(struct page *page)
{
	if (likely(page_expected_state(page, PAGE_FLAGS_CHECK_AT_FREE)))
		return 0;

	/* Something has gone sideways, find it */
	check_free_page_bad(page);
	return 1;
}

static int free_tail_pages_check(struct page *head_page, struct page *page)
{
	int ret = 1;

	/*
	 * We rely page->lru.next never has bit 0 set, unless the page
	 * is PageTail(). Let's make sure that's true even for poisoned ->lru.
	 */
	BUILD_BUG_ON((unsigned long)LIST_POISON1 & 1);

	if (!IS_ENABLED(CONFIG_DEBUG_VM)) {
		ret = 0;
		goto out;
	}
	switch (page - head_page) {
	case 1:
		/* the first tail page: ->mapping may be compound_mapcount() */
		if (unlikely(compound_mapcount(page))) {
			bad_page(page, "nonzero compound_mapcount");
			goto out;
		}
		break;
	case 2:
		/*
		 * the second tail page: ->mapping is
		 * deferred_list.next -- ignore value.
		 */
		break;
	default:
		if (page->mapping != TAIL_MAPPING) {
			bad_page(page, "corrupted mapping in tail page");
			goto out;
		}
		break;
	}
	if (unlikely(!PageTail(page))) {
		bad_page(page, "PageTail not set");
		goto out;
	}
	if (unlikely(compound_head(page) != head_page)) {
		bad_page(page, "compound_head not consistent");
		goto out;
	}
	ret = 0;
out:
	page->mapping = NULL;
	clear_compound_head(page);
	return ret;
}

static void kernel_init_free_pages(struct page *page, int numpages)
{
	int i;

	/* s390's use of memset() could override KASAN redzones. */
	kasan_disable_current();
	for (i = 0; i < numpages; i++) {
		page_kasan_tag_reset(page + i);
		clear_highpage(page + i);
	}
	kasan_enable_current();
}

static __always_inline bool free_pages_prepare(struct page *page,
					unsigned int order, bool check_free)
{
	int bad = 0;

	VM_BUG_ON_PAGE(PageTail(page), page);

	trace_mm_page_free(page, order);

	if (unlikely(PageHWPoison(page)) && !order) {
		/*
		 * Do not let hwpoison pages hit pcplists/buddy
		 * Untie memcg state and reset page's owner
		 */
		if (memcg_kmem_enabled() && PageMemcgKmem(page))
			__memcg_kmem_uncharge_page(page, order);
		reset_page_owner(page, order);
		return false;
	}

	/*
	 * Check tail pages before head page information is cleared to
	 * avoid checking PageCompound for order-0 pages.
	 */
	if (unlikely(order)) {
		bool compound = PageCompound(page);
		int i;

		VM_BUG_ON_PAGE(compound && compound_order(page) != order, page);

		if (compound)
			ClearPageDoubleMap(page);
		for (i = 1; i < (1 << order); i++) {
			if (compound)
				bad += free_tail_pages_check(page, page + i);
			if (unlikely(check_free_page(page + i))) {
				bad++;
				continue;
			}
			(page + i)->flags &= ~PAGE_FLAGS_CHECK_AT_PREP;
		}
	}
	if (PageMappingFlags(page))
		page->mapping = NULL;
	if (memcg_kmem_enabled() && PageMemcgKmem(page))
		__memcg_kmem_uncharge_page(page, order);
	if (check_free)
		bad += check_free_page(page);
	if (bad)
		return false;

	page_cpupid_reset_last(page);
	page->flags &= ~PAGE_FLAGS_CHECK_AT_PREP;
	reset_page_owner(page, order);

	if (!PageHighMem(page)) {
		debug_check_no_locks_freed(page_address(page),
					   PAGE_SIZE << order);
		debug_check_no_obj_freed(page_address(page),
					   PAGE_SIZE << order);
	}
	if (want_init_on_free())
		kernel_init_free_pages(page, 1 << order);

	kernel_poison_pages(page, 1 << order);

	/*
	 * arch_free_page() can make the page's contents inaccessible.  s390
	 * does this.  So nothing which can access the page's contents should
	 * happen after this.
	 */
	arch_free_page(page, order);

	debug_pagealloc_unmap_pages(page, 1 << order);

	kasan_free_nondeferred_pages(page, order);

	return true;
}

#ifdef CONFIG_DEBUG_VM
/*
 * With DEBUG_VM enabled, order-0 pages are checked immediately when being freed
 * to pcp lists. With debug_pagealloc also enabled, they are also rechecked when
 * moved from pcp lists to free lists.
 */
static bool free_pcp_prepare(struct page *page)
{
	return free_pages_prepare(page, 0, true);
}

static bool bulkfree_pcp_prepare(struct page *page)
{
	if (debug_pagealloc_enabled_static())
		return check_free_page(page);
	else
		return false;
}
#else
/*
 * With DEBUG_VM disabled, order-0 pages being freed are checked only when
 * moving from pcp lists to free list in order to reduce overhead. With
 * debug_pagealloc enabled, they are checked also immediately when being freed
 * to the pcp lists.
 */
static bool free_pcp_prepare(struct page *page)
{
	if (debug_pagealloc_enabled_static())
		return free_pages_prepare(page, 0, true);
	else
		return free_pages_prepare(page, 0, false);
}

static bool bulkfree_pcp_prepare(struct page *page)
{
	return check_free_page(page);
}
#endif /* CONFIG_DEBUG_VM */

static inline void prefetch_buddy(struct page *page)
{
	unsigned long pfn = page_to_pfn(page);
	unsigned long buddy_pfn = __find_buddy_pfn(pfn, 0);
	struct page *buddy = page + (buddy_pfn - pfn);

	prefetch(buddy);
}

/*
 * Frees a number of pages from the PCP lists
 * Assumes all pages on list are in same zone, and of same order.
 * count is the number of pages to free.
 *
 * If the zone was previously in an "all pages pinned" state then look to
 * see if this freeing clears that state.
 *
 * And clear the zone's pages_scanned counter, to hold off the "all pages are
 * pinned" detection logic.
 */
static void free_pcppages_bulk(struct zone *zone, int count,
					struct per_cpu_pages *pcp)
{
	int migratetype = 0;
	int batch_free = 0;
	int prefetch_nr = READ_ONCE(pcp->batch);
	bool isolated_pageblocks;
	struct page *page, *tmp;
	LIST_HEAD(head);

	/*
	 * Ensure proper count is passed which otherwise would stuck in the
	 * below while (list_empty(list)) loop.
	 */
	count = min(pcp->count, count);
	while (count) {
		struct list_head *list;

		/*
		 * Remove pages from lists in a round-robin fashion. A
		 * batch_free count is maintained that is incremented when an
		 * empty list is encountered.  This is so more pages are freed
		 * off fuller lists instead of spinning excessively around empty
		 * lists
		 */
		do {
			batch_free++;
			if (++migratetype == MIGRATE_PCPTYPES)
				migratetype = 0;
			list = &pcp->lists[migratetype];
		} while (list_empty(list));

		/* This is the only non-empty list. Free them all. */
		if (batch_free == MIGRATE_PCPTYPES)
			batch_free = count;

		do {
			page = list_last_entry(list, struct page, lru);
			/* must delete to avoid corrupting pcp list */
			list_del(&page->lru);
			pcp->count--;

			if (bulkfree_pcp_prepare(page))
				continue;

			list_add_tail(&page->lru, &head);

			/*
			 * We are going to put the page back to the global
			 * pool, prefetch its buddy to speed up later access
			 * under zone->lock. It is believed the overhead of
			 * an additional test and calculating buddy_pfn here
			 * can be offset by reduced memory latency later. To
			 * avoid excessive prefetching due to large count, only
			 * prefetch buddy for the first pcp->batch nr of pages.
			 */
			if (prefetch_nr) {
				prefetch_buddy(page);
				prefetch_nr--;
			}
		} while (--count && --batch_free && !list_empty(list));
	}

	spin_lock(&zone->lock);
	isolated_pageblocks = has_isolate_pageblock(zone);

	/*
	 * Use safe version since after __free_one_page(),
	 * page->lru.next will not point to original list.
	 */
	list_for_each_entry_safe(page, tmp, &head, lru) {
		int mt = get_pcppage_migratetype(page);
		/* MIGRATE_ISOLATE page should not go to pcplists */
		VM_BUG_ON_PAGE(is_migrate_isolate(mt), page);
		/* Pageblock could have been isolated meanwhile */
		if (unlikely(isolated_pageblocks))
			mt = get_pageblock_migratetype(page);

		__free_one_page(page, page_to_pfn(page), zone, 0, mt, FPI_NONE);
		trace_mm_page_pcpu_drain(page, 0, mt);
	}
	spin_unlock(&zone->lock);
}

static void free_one_page(struct zone *zone,
				struct page *page, unsigned long pfn,
				unsigned int order,
				int migratetype, fpi_t fpi_flags)
{
	spin_lock(&zone->lock);
	if (unlikely(has_isolate_pageblock(zone) ||
		is_migrate_isolate(migratetype))) {
		migratetype = get_pfnblock_migratetype(page, pfn);
	}
	__free_one_page(page, pfn, zone, order, migratetype, fpi_flags);
	spin_unlock(&zone->lock);
}

static void __meminit __init_single_page(struct page *page, unsigned long pfn,
				unsigned long zone, int nid)
{
    //page结构体清0
	mm_zero_struct_page(page);
	set_page_links(page, zone, nid, pfn);
	init_page_count(page);//初始化页的引用计数
	page_mapcount_reset(page);
	page_cpupid_reset_last(page);
	page_kasan_tag_reset(page);

	INIT_LIST_HEAD(&page->lru);
#ifdef WANT_PAGE_VIRTUAL
	/* The shift won't overflow because ZONE_NORMAL is below 4G. */
	if (!is_highmem_idx(zone))
		set_page_address(page, __va(pfn << PAGE_SHIFT));
#endif
}

#ifdef CONFIG_DEFERRED_STRUCT_PAGE_INIT
static void __meminit init_reserved_page(unsigned long pfn)
{
	pg_data_t *pgdat;
	int nid, zid;

	if (!early_page_uninitialised(pfn))
		return;

	nid = early_pfn_to_nid(pfn);
	pgdat = NODE_DATA(nid);

	for (zid = 0; zid < MAX_NR_ZONES; zid++) {
		struct zone *zone = &pgdat->node_zones[zid];

		if (pfn >= zone->zone_start_pfn && pfn < zone_end_pfn(zone))
			break;
	}
	__init_single_page(pfn_to_page(pfn), pfn, zid, nid);
}
#else
static inline void init_reserved_page(unsigned long pfn)
{
}
#endif /* CONFIG_DEFERRED_STRUCT_PAGE_INIT */

/*
 * Initialised pages do not have PageReserved set. This function is
 * called for each range allocated by the bootmem allocator and
 * marks the pages PageReserved. The remaining valid pages are later
 * sent to the buddy page allocator.
 */
void __meminit reserve_bootmem_region(phys_addr_t start, phys_addr_t end)
{
	unsigned long start_pfn = PFN_DOWN(start);
	unsigned long end_pfn = PFN_UP(end);

	for (; start_pfn < end_pfn; start_pfn++) {
		if (pfn_valid(start_pfn)) {
			struct page *page = pfn_to_page(start_pfn);

			init_reserved_page(start_pfn);

			/* Avoid false-positive PageTail() */
			INIT_LIST_HEAD(&page->lru);

			/*
			 * no need for atomic set_bit because the struct
			 * page is not visible yet so nobody should
			 * access it yet.
			 */
			__SetPageReserved(page);
		}
	}
}

static void __free_pages_ok(struct page *page, unsigned int order,
			    fpi_t fpi_flags)
{
	unsigned long flags;
	int migratetype;
	unsigned long pfn = page_to_pfn(page);

	if (!free_pages_prepare(page, order, true))
		return;

	migratetype = get_pfnblock_migratetype(page, pfn);
	local_irq_save(flags);
	__count_vm_events(PGFREE, 1 << order);
	free_one_page(page_zone(page), page, pfn, order, migratetype,
		      fpi_flags);
	local_irq_restore(flags);
}

void __free_pages_core(struct page *page, unsigned int order)
{
	unsigned int nr_pages = 1 << order;
	struct page *p = page;
	unsigned int loop;

	/*
	 * When initializing the memmap, __init_single_page() sets the refcount
	 * of all pages to 1 ("allocated"/"not free"). We have to set the
	 * refcount of all involved pages to 0.
	 */
	prefetchw(p);
	for (loop = 0; loop < (nr_pages - 1); loop++, p++) {
		prefetchw(p + 1);
		__ClearPageReserved(p);
		set_page_count(p, 0);
	}
	__ClearPageReserved(p);
	set_page_count(p, 0);

	atomic_long_add(nr_pages, &page_zone(page)->managed_pages);

	/*
	 * Bypass PCP and place fresh pages right to the tail, primarily
	 * relevant for memory onlining.
	 */
	__free_pages_ok(page, order, FPI_TO_TAIL);
}

#ifdef CONFIG_NEED_MULTIPLE_NODES

/*
 * During memory init memblocks map pfns to nids. The search is expensive and
 * this caches recent lookups. The implementation of __early_pfn_to_nid
 * treats start/end as pfns.
 */
struct mminit_pfnnid_cache {
	unsigned long last_start;
	unsigned long last_end;
	int last_nid;
};

static struct mminit_pfnnid_cache early_pfnnid_cache __meminitdata;

/*
 * Required by SPARSEMEM. Given a PFN, return what node the PFN is on.
 */
static int __meminit __early_pfn_to_nid(unsigned long pfn,
					struct mminit_pfnnid_cache *state)
{
	unsigned long start_pfn, end_pfn;
	int nid;

	if (state->last_start <= pfn && pfn < state->last_end)
		return state->last_nid;

	nid = memblock_search_pfn_nid(pfn, &start_pfn, &end_pfn);
	if (nid != NUMA_NO_NODE) {
		state->last_start = start_pfn;
		state->last_end = end_pfn;
		state->last_nid = nid;
	}

	return nid;
}

int __meminit early_pfn_to_nid(unsigned long pfn)
{
	static DEFINE_SPINLOCK(early_pfn_lock);
	int nid;

	spin_lock(&early_pfn_lock);
	nid = __early_pfn_to_nid(pfn, &early_pfnnid_cache);
	if (nid < 0)
		nid = first_online_node;
	spin_unlock(&early_pfn_lock);

	return nid;
}
#endif /* CONFIG_NEED_MULTIPLE_NODES */

void __init memblock_free_pages(struct page *page, unsigned long pfn,
							unsigned int order)
{
	if (early_page_uninitialised(pfn))
		return;
	__free_pages_core(page, order);
}

/*
 * Check that the whole (or subset of) a pageblock given by the interval of
 * [start_pfn, end_pfn) is valid and within the same zone, before scanning it
 * with the migration of free compaction scanner. The scanners then need to
 * use only pfn_valid_within() check for arches that allow holes within
 * pageblocks.
 *
 * Return struct page pointer of start_pfn, or NULL if checks were not passed.
 *
 * It's possible on some configurations to have a setup like node0 node1 node0
 * i.e. it's possible that all pages within a zones range of pages do not
 * belong to a single zone. We assume that a border between node0 and node1
 * can occur within a single pageblock, but not a node0 node1 node0
 * interleaving within a single pageblock. It is therefore sufficient to check
 * the first and last page of a pageblock and avoid checking each individual
 * page in a pageblock.
 */
struct page *__pageblock_pfn_to_page(unsigned long start_pfn,
				     unsigned long end_pfn, struct zone *zone)
{
	struct page *start_page;
	struct page *end_page;

	/* end_pfn is one past the range we are checking */
	end_pfn--;

	if (!pfn_valid(start_pfn) || !pfn_valid(end_pfn))
		return NULL;

	start_page = pfn_to_online_page(start_pfn);
	if (!start_page)
		return NULL;

	if (page_zone(start_page) != zone)
		return NULL;

	end_page = pfn_to_page(end_pfn);

	/* This gives a shorter code than deriving page_zone(end_page) */
	if (page_zone_id(start_page) != page_zone_id(end_page))
		return NULL;

	return start_page;
}

void set_zone_contiguous(struct zone *zone)
{
	unsigned long block_start_pfn = zone->zone_start_pfn;
	unsigned long block_end_pfn;

	block_end_pfn = ALIGN(block_start_pfn + 1, pageblock_nr_pages);
	for (; block_start_pfn < zone_end_pfn(zone);
			block_start_pfn = block_end_pfn,
			 block_end_pfn += pageblock_nr_pages) {

		block_end_pfn = min(block_end_pfn, zone_end_pfn(zone));

		if (!__pageblock_pfn_to_page(block_start_pfn,
					     block_end_pfn, zone))
			return;
		cond_resched();
	}

	/* We confirm that there is no hole */
	zone->contiguous = true;
}

void clear_zone_contiguous(struct zone *zone)
{
	zone->contiguous = false;
}

#ifdef CONFIG_DEFERRED_STRUCT_PAGE_INIT
static void __init deferred_free_range(unsigned long pfn,
				       unsigned long nr_pages)
{
	struct page *page;
	unsigned long i;

	if (!nr_pages)
		return;

	page = pfn_to_page(pfn);

	/* Free a large naturally-aligned chunk if possible */
	if (nr_pages == pageblock_nr_pages &&
	    (pfn & (pageblock_nr_pages - 1)) == 0) {
		set_pageblock_migratetype(page, MIGRATE_MOVABLE);
		__free_pages_core(page, pageblock_order);
		return;
	}

	for (i = 0; i < nr_pages; i++, page++, pfn++) {
		if ((pfn & (pageblock_nr_pages - 1)) == 0)
			set_pageblock_migratetype(page, MIGRATE_MOVABLE);
		__free_pages_core(page, 0);
	}
}

/* Completion tracking for deferred_init_memmap() threads */
static atomic_t pgdat_init_n_undone __initdata;
static __initdata DECLARE_COMPLETION(pgdat_init_all_done_comp);

static inline void __init pgdat_init_report_one_done(void)
{
	if (atomic_dec_and_test(&pgdat_init_n_undone))
		complete(&pgdat_init_all_done_comp);
}

/*
 * Returns true if page needs to be initialized or freed to buddy allocator.
 *
 * First we check if pfn is valid on architectures where it is possible to have
 * holes within pageblock_nr_pages. On systems where it is not possible, this
 * function is optimized out.
 *
 * Then, we check if a current large page is valid by only checking the validity
 * of the head pfn.
 */
static inline bool __init deferred_pfn_valid(unsigned long pfn)
{
	if (!pfn_valid_within(pfn))
		return false;
	if (!(pfn & (pageblock_nr_pages - 1)) && !pfn_valid(pfn))
		return false;
	return true;
}

/*
 * Free pages to buddy allocator. Try to free aligned pages in
 * pageblock_nr_pages sizes.
 */
static void __init deferred_free_pages(unsigned long pfn,
				       unsigned long end_pfn)
{
	unsigned long nr_pgmask = pageblock_nr_pages - 1;
	unsigned long nr_free = 0;

	for (; pfn < end_pfn; pfn++) {
		if (!deferred_pfn_valid(pfn)) {
			deferred_free_range(pfn - nr_free, nr_free);
			nr_free = 0;
		} else if (!(pfn & nr_pgmask)) {
			deferred_free_range(pfn - nr_free, nr_free);
			nr_free = 1;
		} else {
			nr_free++;
		}
	}
	/* Free the last block of pages to allocator */
	deferred_free_range(pfn - nr_free, nr_free);
}

/*
 * Initialize struct pages.  We minimize pfn page lookups and scheduler checks
 * by performing it only once every pageblock_nr_pages.
 * Return number of pages initialized.
 */
static unsigned long  __init deferred_init_pages(struct zone *zone,
						 unsigned long pfn,
						 unsigned long end_pfn)
{
	unsigned long nr_pgmask = pageblock_nr_pages - 1;
	int nid = zone_to_nid(zone);
	unsigned long nr_pages = 0;
	int zid = zone_idx(zone);
	struct page *page = NULL;

	for (; pfn < end_pfn; pfn++) {
		if (!deferred_pfn_valid(pfn)) {
			page = NULL;
			continue;
		} else if (!page || !(pfn & nr_pgmask)) {
			page = pfn_to_page(pfn);
		} else {
			page++;
		}
		__init_single_page(page, pfn, zid, nid);
		nr_pages++;
	}
	return (nr_pages);
}

/*
 * This function is meant to pre-load the iterator for the zone init.
 * Specifically it walks through the ranges until we are caught up to the
 * first_init_pfn value and exits there. If we never encounter the value we
 * return false indicating there are no valid ranges left.
 */
static bool __init
deferred_init_mem_pfn_range_in_zone(u64 *i, struct zone *zone,
				    unsigned long *spfn, unsigned long *epfn,
				    unsigned long first_init_pfn)
{
	u64 j;

	/*
	 * Start out by walking through the ranges in this zone that have
	 * already been initialized. We don't need to do anything with them
	 * so we just need to flush them out of the system.
	 */
	for_each_free_mem_pfn_range_in_zone(j, zone, spfn, epfn) {
		if (*epfn <= first_init_pfn)
			continue;
		if (*spfn < first_init_pfn)
			*spfn = first_init_pfn;
		*i = j;
		return true;
	}

	return false;
}

/*
 * Initialize and free pages. We do it in two loops: first we initialize
 * struct page, then free to buddy allocator, because while we are
 * freeing pages we can access pages that are ahead (computing buddy
 * page in __free_one_page()).
 *
 * In order to try and keep some memory in the cache we have the loop
 * broken along max page order boundaries. This way we will not cause
 * any issues with the buddy page computation.
 */
static unsigned long __init
deferred_init_maxorder(u64 *i, struct zone *zone, unsigned long *start_pfn,
		       unsigned long *end_pfn)
{
	unsigned long mo_pfn = ALIGN(*start_pfn + 1, MAX_ORDER_NR_PAGES);
	unsigned long spfn = *start_pfn, epfn = *end_pfn;
	unsigned long nr_pages = 0;
	u64 j = *i;

	/* First we loop through and initialize the page values */
	for_each_free_mem_pfn_range_in_zone_from(j, zone, start_pfn, end_pfn) {
		unsigned long t;

		if (mo_pfn <= *start_pfn)
			break;

		t = min(mo_pfn, *end_pfn);
		nr_pages += deferred_init_pages(zone, *start_pfn, t);

		if (mo_pfn < *end_pfn) {
			*start_pfn = mo_pfn;
			break;
		}
	}

	/* Reset values and now loop through freeing pages as needed */
	swap(j, *i);

	for_each_free_mem_pfn_range_in_zone_from(j, zone, &spfn, &epfn) {
		unsigned long t;

		if (mo_pfn <= spfn)
			break;

		t = min(mo_pfn, epfn);
		deferred_free_pages(spfn, t);

		if (mo_pfn <= epfn)
			break;
	}

	return nr_pages;
}

static void __init
deferred_init_memmap_chunk(unsigned long start_pfn, unsigned long end_pfn,
			   void *arg)
{
	unsigned long spfn, epfn;
	struct zone *zone = arg;
	u64 i;

	deferred_init_mem_pfn_range_in_zone(&i, zone, &spfn, &epfn, start_pfn);

	/*
	 * Initialize and free pages in MAX_ORDER sized increments so that we
	 * can avoid introducing any issues with the buddy allocator.
	 */
	while (spfn < end_pfn) {
		deferred_init_maxorder(&i, zone, &spfn, &epfn);
		cond_resched();
	}
}

/* An arch may override for more concurrency. */
__weak int __init
deferred_page_init_max_threads(const struct cpumask *node_cpumask)
{
	return 1;
}

/* Initialise remaining memory on a node */
static int __init deferred_init_memmap(void *data)
{
	pg_data_t *pgdat = data;
	const struct cpumask *cpumask = cpumask_of_node(pgdat->node_id);
	unsigned long spfn = 0, epfn = 0;
	unsigned long first_init_pfn, flags;
	unsigned long start = jiffies;
	struct zone *zone;
	int zid, max_threads;
	u64 i;

	/* Bind memory initialisation thread to a local node if possible */
	if (!cpumask_empty(cpumask))
		set_cpus_allowed_ptr(current, cpumask);

	pgdat_resize_lock(pgdat, &flags);
	first_init_pfn = pgdat->first_deferred_pfn;
	if (first_init_pfn == ULONG_MAX) {
		pgdat_resize_unlock(pgdat, &flags);
		pgdat_init_report_one_done();
		return 0;
	}

	/* Sanity check boundaries */
	BUG_ON(pgdat->first_deferred_pfn < pgdat->node_start_pfn);
	BUG_ON(pgdat->first_deferred_pfn > pgdat_end_pfn(pgdat));
	pgdat->first_deferred_pfn = ULONG_MAX;

	/*
	 * Once we unlock here, the zone cannot be grown anymore, thus if an
	 * interrupt thread must allocate this early in boot, zone must be
	 * pre-grown prior to start of deferred page initialization.
	 */
	pgdat_resize_unlock(pgdat, &flags);

	/* Only the highest zone is deferred so find it */
	for (zid = 0; zid < MAX_NR_ZONES; zid++) {
		zone = pgdat->node_zones + zid;
		if (first_init_pfn < zone_end_pfn(zone))
			break;
	}

	/* If the zone is empty somebody else may have cleared out the zone */
	if (!deferred_init_mem_pfn_range_in_zone(&i, zone, &spfn, &epfn,
						 first_init_pfn))
		goto zone_empty;

	max_threads = deferred_page_init_max_threads(cpumask);

	while (spfn < epfn) {
		unsigned long epfn_align = ALIGN(epfn, PAGES_PER_SECTION);
		struct padata_mt_job job = {
			.thread_fn   = deferred_init_memmap_chunk,
			.fn_arg      = zone,
			.start       = spfn,
			.size        = epfn_align - spfn,
			.align       = PAGES_PER_SECTION,
			.min_chunk   = PAGES_PER_SECTION,
			.max_threads = max_threads,
		};

		padata_do_multithreaded(&job);
		deferred_init_mem_pfn_range_in_zone(&i, zone, &spfn, &epfn,
						    epfn_align);
	}
zone_empty:
	/* Sanity check that the next zone really is unpopulated */
	WARN_ON(++zid < MAX_NR_ZONES && populated_zone(++zone));

	pr_info("node %d deferred pages initialised in %ums\n",
		pgdat->node_id, jiffies_to_msecs(jiffies - start));

	pgdat_init_report_one_done();
	return 0;
}

/*
 * If this zone has deferred pages, try to grow it by initializing enough
 * deferred pages to satisfy the allocation specified by order, rounded up to
 * the nearest PAGES_PER_SECTION boundary.  So we're adding memory in increments
 * of SECTION_SIZE bytes by initializing struct pages in increments of
 * PAGES_PER_SECTION * sizeof(struct page) bytes.
 *
 * Return true when zone was grown, otherwise return false. We return true even
 * when we grow less than requested, to let the caller decide if there are
 * enough pages to satisfy the allocation.
 *
 * Note: We use noinline because this function is needed only during boot, and
 * it is called from a __ref function _deferred_grow_zone. This way we are
 * making sure that it is not inlined into permanent text section.
 */
static noinline bool __init
deferred_grow_zone(struct zone *zone, unsigned int order)
{
	unsigned long nr_pages_needed = ALIGN(1 << order, PAGES_PER_SECTION);
	pg_data_t *pgdat = zone->zone_pgdat;
	unsigned long first_deferred_pfn = pgdat->first_deferred_pfn;
	unsigned long spfn, epfn, flags;
	unsigned long nr_pages = 0;
	u64 i;

	/* Only the last zone may have deferred pages */
	if (zone_end_pfn(zone) != pgdat_end_pfn(pgdat))
		return false;

	pgdat_resize_lock(pgdat, &flags);

	/*
	 * If someone grew this zone while we were waiting for spinlock, return
	 * true, as there might be enough pages already.
	 */
	if (first_deferred_pfn != pgdat->first_deferred_pfn) {
		pgdat_resize_unlock(pgdat, &flags);
		return true;
	}

	/* If the zone is empty somebody else may have cleared out the zone */
	if (!deferred_init_mem_pfn_range_in_zone(&i, zone, &spfn, &epfn,
						 first_deferred_pfn)) {
		pgdat->first_deferred_pfn = ULONG_MAX;
		pgdat_resize_unlock(pgdat, &flags);
		/* Retry only once. */
		return first_deferred_pfn != ULONG_MAX;
	}

	/*
	 * Initialize and free pages in MAX_ORDER sized increments so
	 * that we can avoid introducing any issues with the buddy
	 * allocator.
	 */
	while (spfn < epfn) {
		/* update our first deferred PFN for this section */
		first_deferred_pfn = spfn;

		nr_pages += deferred_init_maxorder(&i, zone, &spfn, &epfn);
		touch_nmi_watchdog();

		/* We should only stop along section boundaries */
		if ((first_deferred_pfn ^ spfn) < PAGES_PER_SECTION)
			continue;

		/* If our quota has been met we can stop here */
		if (nr_pages >= nr_pages_needed)
			break;
	}

	pgdat->first_deferred_pfn = spfn;
	pgdat_resize_unlock(pgdat, &flags);

	return nr_pages > 0;
}

/*
 * deferred_grow_zone() is __init, but it is called from
 * get_page_from_freelist() during early boot until deferred_pages permanently
 * disables this call. This is why we have refdata wrapper to avoid warning,
 * and to ensure that the function body gets unloaded.
 */
static bool __ref
_deferred_grow_zone(struct zone *zone, unsigned int order)
{
	return deferred_grow_zone(zone, order);
}

#endif /* CONFIG_DEFERRED_STRUCT_PAGE_INIT */

void __init page_alloc_init_late(void)
{
	struct zone *zone;
	int nid;

#ifdef CONFIG_DEFERRED_STRUCT_PAGE_INIT

	/* There will be num_node_state(N_MEMORY) threads */
	atomic_set(&pgdat_init_n_undone, num_node_state(N_MEMORY));
	for_each_node_state(nid, N_MEMORY) {
		kthread_run(deferred_init_memmap, NODE_DATA(nid), "pgdatinit%d", nid);
	}

	/* Block until all are initialised */
	wait_for_completion(&pgdat_init_all_done_comp);

	/*
	 * The number of managed pages has changed due to the initialisation
	 * so the pcpu batch and high limits needs to be updated or the limits
	 * will be artificially small.
	 */
	for_each_populated_zone(zone)
		zone_pcp_update(zone);

	/*
	 * We initialized the rest of the deferred pages.  Permanently disable
	 * on-demand struct page initialization.
	 */
	static_branch_disable(&deferred_pages);

	/* Reinit limits that are based on free pages after the kernel is up */
	files_maxfiles_init();
#endif

	buffer_init();

	/* Discard memblock private memory */
	memblock_discard();

	for_each_node_state(nid, N_MEMORY)
		shuffle_free_memory(NODE_DATA(nid));

	for_each_populated_zone(zone)
		set_zone_contiguous(zone);
}

#ifdef CONFIG_CMA
/* Free whole pageblock and set its migration type to MIGRATE_CMA. */
void __init init_cma_reserved_pageblock(struct page *page)
{
	unsigned i = pageblock_nr_pages;
	struct page *p = page;

	do {
		__ClearPageReserved(p);
		set_page_count(p, 0);
	} while (++p, --i);

	set_pageblock_migratetype(page, MIGRATE_CMA);

	if (pageblock_order >= MAX_ORDER) {
		i = pageblock_nr_pages;
		p = page;
		do {
			set_page_refcounted(p);
			__free_pages(p, MAX_ORDER - 1);
			p += MAX_ORDER_NR_PAGES;
		} while (i -= MAX_ORDER_NR_PAGES);
	} else {
		set_page_refcounted(page);
		__free_pages(page, pageblock_order);
	}

	adjust_managed_page_count(page, pageblock_nr_pages);
}
#endif

/*
 * The order of subdivision here is critical for the IO subsystem.
 * Please do not alter this order without good reasons and regression
 * testing. Specifically, as large blocks of memory are subdivided,
 * the order in which smaller blocks are delivered depends on the order
 * they're subdivided in this function. This is the primary factor
 * influencing the order in which pages are delivered to the IO
 * subsystem according to empirical testing, and this is also justified
 * by considering the behavior of a buddy system containing a single
 * large block of memory acted on by a series of small allocations.
 * This behavior is a critical factor in sglist merging's success.
 *
 * -- nyc
 */
static inline void expand(struct zone *zone, struct page *page,
	int low, int high, int migratetype)
{
	unsigned long size = 1 << high;

	while (high > low) {
		high--;
		//内存大小减一半（即本order对应的内存大小）
		size >>= 1;
		//&page[size]相当于取新分配page的后半段
		VM_BUG_ON_PAGE(bad_range(zone, &page[size]), &page[size]);

		/*
		 * Mark as guard pages (or page), that will allow to
		 * merge back to allocator when buddy will be freed.
		 * Corresponding page table entries will not be touched,
		 * pages will stay not present in virtual address space
		 */
		if (set_page_guard(zone, &page[size], high, migratetype))
			continue;

		add_to_free_list(&page[size], zone, high, migratetype);
		//指明此段page存在buddy中
		set_buddy_order(&page[size], high);
		//接着我们需要继续循环下降order到low线上，并在每一级将当前页的一半存放相应的free_list上
	}
}

static void check_new_page_bad(struct page *page)
{
	if (unlikely(page->flags & __PG_HWPOISON)) {
		/* Don't complain about hwpoisoned pages */
		page_mapcount_reset(page); /* remove PageBuddy */
		return;
	}

	bad_page(page,
		 page_bad_reason(page, PAGE_FLAGS_CHECK_AT_PREP));
}

/*
 * This page is about to be returned from the page allocator
 */
static inline int check_new_page(struct page *page)
{
	if (likely(page_expected_state(page,
				PAGE_FLAGS_CHECK_AT_PREP|__PG_HWPOISON)))
		return 0;

	check_new_page_bad(page);
	return 1;
}

#ifdef CONFIG_DEBUG_VM
/*
 * With DEBUG_VM enabled, order-0 pages are checked for expected state when
 * being allocated from pcp lists. With debug_pagealloc also enabled, they are
 * also checked when pcp lists are refilled from the free lists.
 */
static inline bool check_pcp_refill(struct page *page)
{
	if (debug_pagealloc_enabled_static())
		return check_new_page(page);
	else
		return false;
}

static inline bool check_new_pcp(struct page *page)
{
	return check_new_page(page);
}
#else
/*
 * With DEBUG_VM disabled, free order-0 pages are checked for expected state
 * when pcp lists are being refilled from the free lists. With debug_pagealloc
 * enabled, they are also checked when being allocated from the pcp lists.
 */
static inline bool check_pcp_refill(struct page *page)
{
	return check_new_page(page);
}
static inline bool check_new_pcp(struct page *page)
{
	if (debug_pagealloc_enabled_static())
		return check_new_page(page);
	else
		return false;
}
#endif /* CONFIG_DEBUG_VM */

static bool check_new_pages(struct page *page, unsigned int order)
{
	int i;
	//遍历每个page
	for (i = 0; i < (1 << order); i++) {
		struct page *p = page + i;

		if (unlikely(check_new_page(p)))
			return true;
	}

	return false;
}

inline void post_alloc_hook(struct page *page, unsigned int order,
				gfp_t gfp_flags)
{
	set_page_private(page, 0);
	set_page_refcounted(page);//设置页计数

	arch_alloc_page(page, order);
	debug_pagealloc_map_pages(page, 1 << order);
	kasan_alloc_pages(page, order);
	kernel_unpoison_pages(page, 1 << order);
	set_page_owner(page, order, gfp_flags);

	if (!want_init_on_free() && want_init_on_alloc(gfp_flags))
		kernel_init_free_pages(page, 1 << order);
}

static void prep_new_page(struct page *page, unsigned int order, gfp_t gfp_flags,
							unsigned int alloc_flags)
{
	post_alloc_hook(page, order, gfp_flags);

	if (order && (gfp_flags & __GFP_COMP))
		prep_compound_page(page, order);

	/*
	 * page is set pfmemalloc when ALLOC_NO_WATERMARKS was necessary to
	 * allocate the page. The expectation is that the caller is taking
	 * steps that will free more memory. The caller should avoid the page
	 * being used for !PFMEMALLOC purposes.
	 */
	if (alloc_flags & ALLOC_NO_WATERMARKS)
		set_page_pfmemalloc(page);
	else
		clear_page_pfmemalloc(page);
}

/*
 * Go through the free lists for the given migratetype and remove
 * the smallest available page from the freelists
 */
//自给定zone上申请指定数目，指定migratetype的一组page
static __always_inline
struct page *__rmqueue_smallest(struct zone *zone, unsigned int order,
						int migratetype)
{
	unsigned int current_order;
	struct free_area *area;
	struct page *page;

	/* Find a page of the appropriate size in the preferred list */
	//在指定zone中自order开始尝试是否有空闲区域可以分配，如果可分配，则返回对应的page
	for (current_order = order; current_order < MAX_ORDER; ++current_order) {
	    //取order对应的free area
		area = &(zone->free_area[current_order]);
		page = get_page_from_free_area(area, migratetype);
		if (!page)
			continue;
		del_page_from_free_list(page, zone, current_order);
		//我们找到了一组可用的page,现在将page拆分开放在order到current_order之间的链表上（拆分方法是每一个链上存后半段page)
		expand(zone, page, order/*起始的order*/, current_order/*当前分配order*/, migratetype);
        	//记录page来源的migratetype
		set_pcppage_migratetype(page, migratetype);
		return page;
	}

	return NULL;
}


/*
 * This array describes the order lists are fallen back to when
 * the free lists for the desirable migrate type are depleted
 */
//定义各类型对应的可继续尝试migrate_types
static int fallbacks[MIGRATE_TYPES][3] = {
	[MIGRATE_UNMOVABLE]   = { MIGRATE_RECLAIMABLE, MIGRATE_MOVABLE,   MIGRATE_TYPES },
	[MIGRATE_MOVABLE]     = { MIGRATE_RECLAIMABLE, MIGRATE_UNMOVABLE, MIGRATE_TYPES },
	[MIGRATE_RECLAIMABLE] = { MIGRATE_UNMOVABLE,   MIGRATE_MOVABLE,   MIGRATE_TYPES },
#ifdef CONFIG_CMA
	[MIGRATE_CMA]         = { MIGRATE_TYPES }, /* Never used */
#endif
#ifdef CONFIG_MEMORY_ISOLATION
	[MIGRATE_ISOLATE]     = { MIGRATE_TYPES }, /* Never used */
#endif
};

#ifdef CONFIG_CMA
//尝试migratetype为MIGRATE_CMA类型的页
static __always_inline struct page *__rmqueue_cma_fallback(struct zone *zone,
					unsigned int order)
{
	return __rmqueue_smallest(zone, order, MIGRATE_CMA);
}
#else
static inline struct page *__rmqueue_cma_fallback(struct zone *zone,
					unsigned int order) { return NULL; }
#endif

/*
 * Move the free pages in a range to the freelist tail of the requested type.
 * Note that start_page and end_pages are not aligned on a pageblock
 * boundary. If alignment is required, use move_freepages_block()
 */
static int move_freepages(struct zone *zone,
			  struct page *start_page, struct page *end_page,
			  int migratetype, int *num_movable)
{
	struct page *page;
	unsigned int order;
	int pages_moved = 0;

	for (page = start_page; page <= end_page;) {
		if (!pfn_valid_within(page_to_pfn(page))) {
			page++;
			continue;
		}

		if (!PageBuddy(page)) {
			/*
			 * We assume that pages that could be isolated for
			 * migration are movable. But we don't actually try
			 * isolating, as that would be expensive.
			 */
			if (num_movable &&
					(PageLRU(page) || __PageMovable(page)))
				(*num_movable)++;

			page++;
			continue;
		}

		/* Make sure we are not inadvertently changing nodes */
		VM_BUG_ON_PAGE(page_to_nid(page) != zone_to_nid(zone), page);
		VM_BUG_ON_PAGE(page_zone(page) != zone, page);

		order = buddy_order(page);
		move_to_free_list(page, zone, order, migratetype);
		page += 1 << order;
		pages_moved += 1 << order;
	}

	return pages_moved;
}

int move_freepages_block(struct zone *zone, struct page *page,
				int migratetype, int *num_movable)
{
	unsigned long start_pfn, end_pfn;
	struct page *start_page, *end_page;

	if (num_movable)
		*num_movable = 0;

	start_pfn = page_to_pfn(page);
	start_pfn = start_pfn & ~(pageblock_nr_pages-1);
	start_page = pfn_to_page(start_pfn);
	end_page = start_page + pageblock_nr_pages - 1;
	end_pfn = start_pfn + pageblock_nr_pages - 1;

	/* Do not cross zone boundaries */
	if (!zone_spans_pfn(zone, start_pfn))
		start_page = page;
	if (!zone_spans_pfn(zone, end_pfn))
		return 0;

	return move_freepages(zone, start_page, end_page, migratetype,
								num_movable);
}

static void change_pageblock_range(struct page *pageblock_page,
					int start_order, int migratetype)
{
	int nr_pageblocks = 1 << (start_order - pageblock_order);

	while (nr_pageblocks--) {
		set_pageblock_migratetype(pageblock_page, migratetype);
		pageblock_page += pageblock_nr_pages;
	}
}

/*
 * When we are falling back to another migratetype during allocation, try to
 * steal extra free pages from the same pageblocks to satisfy further
 * allocations, instead of polluting multiple pageblocks.
 *
 * If we are stealing a relatively large buddy page, it is likely there will
 * be more free pages in the pageblock, so try to steal them all. For
 * reclaimable and unmovable allocations, we steal regardless of page size,
 * as fragmentation caused by those allocations polluting movable pageblocks
 * is worse than movable allocations stealing from unmovable and reclaimable
 * pageblocks.
 */
static bool can_steal_fallback(unsigned int order, int start_mt)
{
	/*
	 * Leaving this order check is intended, although there is
	 * relaxed order check in next check. The reason is that
	 * we can actually steal whole pageblock if this condition met,
	 * but, below check doesn't guarantee it and that is just heuristic
	 * so could be changed anytime.
	 */
	if (order >= pageblock_order)
		return true;

	if (order >= pageblock_order / 2 ||
		start_mt == MIGRATE_RECLAIMABLE ||
		start_mt == MIGRATE_UNMOVABLE ||
		page_group_by_mobility_disabled)
		return true;

	return false;
}

static inline bool boost_watermark(struct zone *zone)
{
	unsigned long max_boost;

	if (!watermark_boost_factor)
		return false;
	/*
	 * Don't bother in zones that are unlikely to produce results.
	 * On small machines, including kdump capture kernels running
	 * in a small area, boosting the watermark can cause an out of
	 * memory situation immediately.
	 */
	if ((pageblock_nr_pages * 4) > zone_managed_pages(zone))
		return false;

	max_boost = mult_frac(zone->_watermark[WMARK_HIGH],
			watermark_boost_factor, 10000);

	/*
	 * high watermark may be uninitialised if fragmentation occurs
	 * very early in boot so do not boost. We do not fall
	 * through and boost by pageblock_nr_pages as failing
	 * allocations that early means that reclaim is not going
	 * to help and it may even be impossible to reclaim the
	 * boosted watermark resulting in a hang.
	 */
	if (!max_boost)
		return false;

	max_boost = max(pageblock_nr_pages, max_boost);

	zone->watermark_boost = min(zone->watermark_boost + pageblock_nr_pages,
		max_boost);

	return true;
}

/*
 * This function implements actual steal behaviour. If order is large enough,
 * we can steal whole pageblock. If not, we first move freepages in this
 * pageblock to our migratetype and determine how many already-allocated pages
 * are there in the pageblock with a compatible migratetype. If at least half
 * of pages are free or compatible, we can change migratetype of the pageblock
 * itself, so pages freed in the future will be put on the correct free list.
 */
static void steal_suitable_fallback(struct zone *zone, struct page *page,
		unsigned int alloc_flags, int start_type, bool whole_block)
{
	unsigned int current_order = buddy_order(page);
	int free_pages, movable_pages, alike_pages;
	int old_block_type;

	old_block_type = get_pageblock_migratetype(page);

	/*
	 * This can happen due to races and we want to prevent broken
	 * highatomic accounting.
	 */
	if (is_migrate_highatomic(old_block_type))
		goto single_page;

	/* Take ownership for orders >= pageblock_order */
	if (current_order >= pageblock_order) {
		change_pageblock_range(page, current_order, start_type);
		goto single_page;
	}

	/*
	 * Boost watermarks to increase reclaim pressure to reduce the
	 * likelihood of future fallbacks. Wake kswapd now as the node
	 * may be balanced overall and kswapd will not wake naturally.
	 */
	if (boost_watermark(zone) && (alloc_flags & ALLOC_KSWAPD))
		set_bit(ZONE_BOOSTED_WATERMARK, &zone->flags);

	/* We are not allowed to try stealing from the whole block */
	if (!whole_block)
		goto single_page;

	free_pages = move_freepages_block(zone, page, start_type,
						&movable_pages);
	/*
	 * Determine how many pages are compatible with our allocation.
	 * For movable allocation, it's the number of movable pages which
	 * we just obtained. For other types it's a bit more tricky.
	 */
	if (start_type == MIGRATE_MOVABLE) {
		alike_pages = movable_pages;
	} else {
		/*
		 * If we are falling back a RECLAIMABLE or UNMOVABLE allocation
		 * to MOVABLE pageblock, consider all non-movable pages as
		 * compatible. If it's UNMOVABLE falling back to RECLAIMABLE or
		 * vice versa, be conservative since we can't distinguish the
		 * exact migratetype of non-movable pages.
		 */
		if (old_block_type == MIGRATE_MOVABLE)
			alike_pages = pageblock_nr_pages
						- (free_pages + movable_pages);
		else
			alike_pages = 0;
	}

	/* moving whole block can fail due to zone boundary conditions */
	if (!free_pages)
		goto single_page;

	/*
	 * If a sufficient number of pages in the block are either free or of
	 * comparable migratability as our allocation, claim the whole block.
	 */
	if (free_pages + alike_pages >= (1 << (pageblock_order-1)) ||
			page_group_by_mobility_disabled)
		set_pageblock_migratetype(page, start_type);

	return;

single_page:
	move_to_free_list(page, zone, current_order, start_type);
}

/*
 * Check whether there is a suitable fallback freepage with requested order.
 * If only_stealable is true, this function returns fallback_mt only if
 * we can steal other freepages all together. This would help to reduce
 * fragmentation due to mixed migratetype pages in one pageblock.
 */
int find_suitable_fallback(struct free_area *area, unsigned int order,
			int migratetype, bool only_stealable, bool *can_steal)
{
	int i;
	int fallback_mt;

	if (area->nr_free == 0)
		return -1;

	*can_steal = false;
	for (i = 0;; i++) {
	    //尝试migratetype的可选类型
		fallback_mt = fallbacks[migratetype][i];
		if (fallback_mt == MIGRATE_TYPES)
			break;//已尝试所有可选类型，跳出

		//此类型已无pages可分配
		if (free_area_empty(area, fallback_mt))
			continue;

		if (can_steal_fallback(order, migratetype))
			*can_steal = true;

		if (!only_stealable)
			return fallback_mt;

		if (*can_steal)
			return fallback_mt;
	}

	return -1;
}

/*
 * Reserve a pageblock for exclusive use of high-order atomic allocations if
 * there are no empty page blocks that contain a page with a suitable order
 */
static void reserve_highatomic_pageblock(struct page *page, struct zone *zone,
				unsigned int alloc_order)
{
	int mt;
	unsigned long max_managed, flags;

	/*
	 * Limit the number reserved to 1 pageblock or roughly 1% of a zone.
	 * Check is race-prone but harmless.
	 */
	max_managed = (zone_managed_pages(zone) / 100) + pageblock_nr_pages;
	if (zone->nr_reserved_highatomic >= max_managed)
		return;

	spin_lock_irqsave(&zone->lock, flags);

	/* Recheck the nr_reserved_highatomic limit under the lock */
	if (zone->nr_reserved_highatomic >= max_managed)
		goto out_unlock;

	/* Yoink! */
	mt = get_pageblock_migratetype(page);
	if (!is_migrate_highatomic(mt) && !is_migrate_isolate(mt)
	    && !is_migrate_cma(mt)) {
		zone->nr_reserved_highatomic += pageblock_nr_pages;
		set_pageblock_migratetype(page, MIGRATE_HIGHATOMIC);
		move_freepages_block(zone, page, MIGRATE_HIGHATOMIC, NULL);
	}

out_unlock:
	spin_unlock_irqrestore(&zone->lock, flags);
}

/*
 * Used when an allocation is about to fail under memory pressure. This
 * potentially hurts the reliability of high-order allocations when under
 * intense memory pressure but failed atomic allocations should be easier
 * to recover from than an OOM.
 *
 * If @force is true, try to unreserve a pageblock even though highatomic
 * pageblock is exhausted.
 */
static bool unreserve_highatomic_pageblock(const struct alloc_context *ac,
						bool force)
{
	struct zonelist *zonelist = ac->zonelist;
	unsigned long flags;
	struct zoneref *z;
	struct zone *zone;
	struct page *page;
	int order;
	bool ret;

	for_each_zone_zonelist_nodemask(zone, z, zonelist, ac->highest_zoneidx,
								ac->nodemask) {
		/*
		 * Preserve at least one pageblock unless memory pressure
		 * is really high.
		 */
		if (!force && zone->nr_reserved_highatomic <=
					pageblock_nr_pages)
			continue;

		spin_lock_irqsave(&zone->lock, flags);
		for (order = 0; order < MAX_ORDER; order++) {
			struct free_area *area = &(zone->free_area[order]);

			page = get_page_from_free_area(area, MIGRATE_HIGHATOMIC);
			if (!page)
				continue;

			/*
			 * In page freeing path, migratetype change is racy so
			 * we can counter several free pages in a pageblock
			 * in this loop althoug we changed the pageblock type
			 * from highatomic to ac->migratetype. So we should
			 * adjust the count once.
			 */
			if (is_migrate_highatomic_page(page)) {
				/*
				 * It should never happen but changes to
				 * locking could inadvertently allow a per-cpu
				 * drain to add pages to MIGRATE_HIGHATOMIC
				 * while unreserving so be safe and watch for
				 * underflows.
				 */
				zone->nr_reserved_highatomic -= min(
						pageblock_nr_pages,
						zone->nr_reserved_highatomic);
			}

			/*
			 * Convert to ac->migratetype and avoid the normal
			 * pageblock stealing heuristics. Minimally, the caller
			 * is doing the work and needs the pages. More
			 * importantly, if the block was always converted to
			 * MIGRATE_UNMOVABLE or another type then the number
			 * of pageblocks that cannot be completely freed
			 * may increase.
			 */
			set_pageblock_migratetype(page, ac->migratetype);
			ret = move_freepages_block(zone, page, ac->migratetype,
									NULL);
			if (ret) {
				spin_unlock_irqrestore(&zone->lock, flags);
				return ret;
			}
		}
		spin_unlock_irqrestore(&zone->lock, flags);
	}

	return false;
}

/*
 * Try finding a free buddy page on the fallback list and put it on the free
 * list of requested migratetype, possibly along with other pages from the same
 * block, depending on fragmentation avoidance heuristics. Returns true if
 * fallback was found so that __rmqueue_smallest() can grab it.
 *
 * The use of signed ints for order and current_order is a deliberate
 * deviation from the rest of this file, to make the for loop
 * condition simpler.
 */
static __always_inline bool
__rmqueue_fallback(struct zone *zone, int order, int start_migratetype,
						unsigned int alloc_flags)
{
	struct free_area *area;
	int current_order;
	int min_order = order;
	struct page *page;
	int fallback_mt;
	bool can_steal;

	/*
	 * Do not steal pages from freelists belonging to other pageblocks
	 * i.e. orders < pageblock_order. If there are no local zones free,
	 * the zonelists will be reiterated without ALLOC_NOFRAGMENT.
	 */
	if (alloc_flags & ALLOC_NOFRAGMENT)
		min_order = pageblock_order;

	/*
	 * Find the largest available free page in the other list. This roughly
	 * approximates finding the pageblock with the most free pages, which
	 * would be too costly to do exactly.
	 */
	for (current_order = MAX_ORDER - 1; current_order >= min_order;
				--current_order) {
		area = &(zone->free_area[current_order]);
		//选择此area下一个合适的migratetype
		fallback_mt = find_suitable_fallback(area, current_order,
				start_migratetype, false, &can_steal);
		if (fallback_mt == -1)
			continue;

		/*
		 * We cannot steal all free pages from the pageblock and the
		 * requested migratetype is movable. In that case it's better to
		 * steal and split the smallest available page instead of the
		 * largest available page, because even if the next movable
		 * allocation falls back into a different pageblock than this
		 * one, it won't cause permanent fragmentation.
		 */
		if (!can_steal && start_migratetype == MIGRATE_MOVABLE
					&& current_order > order)
			goto find_smallest;

		goto do_steal;
	}

	return false;

find_smallest:
	for (current_order = order; current_order < MAX_ORDER;
							current_order++) {
		area = &(zone->free_area[current_order]);
		fallback_mt = find_suitable_fallback(area, current_order,
				start_migratetype, false, &can_steal);
		if (fallback_mt != -1)
			break;
	}

	/*
	 * This should not happen - we already found a suitable fallback
	 * when looking for the largest page.
	 */
	VM_BUG_ON(current_order == MAX_ORDER);

do_steal:
        //在fallback_mt上执行page分配
	page = get_page_from_free_area(area, fallback_mt);

	steal_suitable_fallback(zone, page, alloc_flags, start_migratetype,
								can_steal);

	trace_mm_page_alloc_extfrag(page, order, current_order,
		start_migratetype, fallback_mt);

	return true;

}

/*
 * Do the hard work of removing an element from the buddy allocator.
 * Call me with the zone->lock already held.
 */
static __always_inline struct page *
__rmqueue(struct zone *zone, unsigned int order, int migratetype,
						unsigned int alloc_flags)
{
	struct page *page;

#ifdef CONFIG_CMA
	/*
	 * Balance movable allocations between regular and CMA areas by
	 * allocating from CMA when over half of the zone's free memory
	 * is in the CMA area.
	 */
	if (alloc_flags & ALLOC_CMA &&
	    zone_page_state(zone, NR_FREE_CMA_PAGES) >
	    zone_page_state(zone, NR_FREE_PAGES) / 2) {
		page = __rmqueue_cma_fallback(zone, order);
		if (page)
			return page;
	}
#endif
retry:
    //分配page
	page = __rmqueue_smallest(zone, order, migratetype);
	if (unlikely(!page)) {
	    	//在指定migratetype上申请对应大小的页失败
		if (alloc_flags & ALLOC_CMA)
			page = __rmqueue_cma_fallback(zone, order);

		if (!page && __rmqueue_fallback(zone, order, migratetype,
								alloc_flags))
			goto retry;
	}

	trace_mm_page_alloc_zone_locked(page, order, migratetype);
	return page;
}

/*
 * Obtain a specified number of elements from the buddy allocator, all under
 * a single hold of the lock, for efficiency.  Add them to the supplied list.
 * Returns the number of new pages which were placed at *list.
 */
static int rmqueue_bulk(struct zone *zone, unsigned int order,
			unsigned long count, struct list_head *list,
			int migratetype, unsigned int alloc_flags)
{
	int i, alloced = 0;

	spin_lock(&zone->lock);
	for (i = 0; i < count; ++i) {
		struct page *page = __rmqueue(zone, order, migratetype,
								alloc_flags);
		if (unlikely(page == NULL))
			break;

		if (unlikely(check_pcp_refill(page)))
			continue;

		/*
		 * Split buddy pages returned by expand() are received here in
		 * physical page order. The page is added to the tail of
		 * caller's list. From the callers perspective, the linked list
		 * is ordered by page number under some conditions. This is
		 * useful for IO devices that can forward direction from the
		 * head, thus also in the physical page order. This is useful
		 * for IO devices that can merge IO requests if the physical
		 * pages are ordered properly.
		 */
		list_add_tail(&page->lru, list);
		alloced++;
		if (is_migrate_cma(get_pcppage_migratetype(page)))
			__mod_zone_page_state(zone, NR_FREE_CMA_PAGES,
					      -(1 << order));
	}

	/*
	 * i pages were removed from the buddy list even if some leak due
	 * to check_pcp_refill failing so adjust NR_FREE_PAGES based
	 * on i. Do not confuse with 'alloced' which is the number of
	 * pages added to the pcp list.
	 */
	__mod_zone_page_state(zone, NR_FREE_PAGES, -(i << order));
	spin_unlock(&zone->lock);
	return alloced;
}

#ifdef CONFIG_NUMA
/*
 * Called from the vmstat counter updater to drain pagesets of this
 * currently executing processor on remote nodes after they have
 * expired.
 *
 * Note that this function must be called with the thread pinned to
 * a single processor.
 */
void drain_zone_pages(struct zone *zone, struct per_cpu_pages *pcp)
{
	unsigned long flags;
	int to_drain, batch;

	local_irq_save(flags);
	batch = READ_ONCE(pcp->batch);
	to_drain = min(pcp->count, batch);
	if (to_drain > 0)
		free_pcppages_bulk(zone, to_drain, pcp);
	local_irq_restore(flags);
}
#endif

/*
 * Drain pcplists of the indicated processor and zone.
 *
 * The processor must either be the current processor and the
 * thread pinned to the current processor or a processor that
 * is not online.
 */
static void drain_pages_zone(unsigned int cpu, struct zone *zone)
{
	unsigned long flags;
	struct per_cpu_pageset *pset;
	struct per_cpu_pages *pcp;

	local_irq_save(flags);
	pset = per_cpu_ptr(zone->pageset, cpu);

	pcp = &pset->pcp;
	if (pcp->count)
		free_pcppages_bulk(zone, pcp->count, pcp);
	local_irq_restore(flags);
}

/*
 * Drain pcplists of all zones on the indicated processor.
 *
 * The processor must either be the current processor and the
 * thread pinned to the current processor or a processor that
 * is not online.
 */
static void drain_pages(unsigned int cpu)
{
	struct zone *zone;

	for_each_populated_zone(zone) {
		drain_pages_zone(cpu, zone);
	}
}

/*
 * Spill all of this CPU's per-cpu pages back into the buddy allocator.
 *
 * The CPU has to be pinned. When zone parameter is non-NULL, spill just
 * the single zone's pages.
 */
void drain_local_pages(struct zone *zone)
{
	int cpu = smp_processor_id();

	if (zone)
		drain_pages_zone(cpu, zone);
	else
		drain_pages(cpu);
}

static void drain_local_pages_wq(struct work_struct *work)
{
	struct pcpu_drain *drain;

	drain = container_of(work, struct pcpu_drain, work);

	/*
	 * drain_all_pages doesn't use proper cpu hotplug protection so
	 * we can race with cpu offline when the WQ can move this from
	 * a cpu pinned worker to an unbound one. We can operate on a different
	 * cpu which is allright but we also have to make sure to not move to
	 * a different one.
	 */
	preempt_disable();
	drain_local_pages(drain->zone);
	preempt_enable();
}

/*
 * The implementation of drain_all_pages(), exposing an extra parameter to
 * drain on all cpus.
 *
 * drain_all_pages() is optimized to only execute on cpus where pcplists are
 * not empty. The check for non-emptiness can however race with a free to
 * pcplist that has not yet increased the pcp->count from 0 to 1. Callers
 * that need the guarantee that every CPU has drained can disable the
 * optimizing racy check.
 */
static void __drain_all_pages(struct zone *zone, bool force_all_cpus)
{
	int cpu;

	/*
	 * Allocate in the BSS so we wont require allocation in
	 * direct reclaim path for CONFIG_CPUMASK_OFFSTACK=y
	 */
	static cpumask_t cpus_with_pcps;

	/*
	 * Make sure nobody triggers this path before mm_percpu_wq is fully
	 * initialized.
	 */
	if (WARN_ON_ONCE(!mm_percpu_wq))
		return;

	/*
	 * Do not drain if one is already in progress unless it's specific to
	 * a zone. Such callers are primarily CMA and memory hotplug and need
	 * the drain to be complete when the call returns.
	 */
	if (unlikely(!mutex_trylock(&pcpu_drain_mutex))) {
		if (!zone)
			return;
		mutex_lock(&pcpu_drain_mutex);
	}

	/*
	 * We don't care about racing with CPU hotplug event
	 * as offline notification will cause the notified
	 * cpu to drain that CPU pcps and on_each_cpu_mask
	 * disables preemption as part of its processing
	 */
	for_each_online_cpu(cpu) {
		struct per_cpu_pageset *pcp;
		struct zone *z;
		bool has_pcps = false;

		if (force_all_cpus) {
			/*
			 * The pcp.count check is racy, some callers need a
			 * guarantee that no cpu is missed.
			 */
			has_pcps = true;
		} else if (zone) {
			pcp = per_cpu_ptr(zone->pageset, cpu);
			if (pcp->pcp.count)
				has_pcps = true;
		} else {
			for_each_populated_zone(z) {
				pcp = per_cpu_ptr(z->pageset, cpu);
				if (pcp->pcp.count) {
					has_pcps = true;
					break;
				}
			}
		}

		if (has_pcps)
			cpumask_set_cpu(cpu, &cpus_with_pcps);
		else
			cpumask_clear_cpu(cpu, &cpus_with_pcps);
	}

	for_each_cpu(cpu, &cpus_with_pcps) {
		struct pcpu_drain *drain = per_cpu_ptr(&pcpu_drain, cpu);

		drain->zone = zone;
		INIT_WORK(&drain->work, drain_local_pages_wq);
		queue_work_on(cpu, mm_percpu_wq, &drain->work);
	}
	for_each_cpu(cpu, &cpus_with_pcps)
		flush_work(&per_cpu_ptr(&pcpu_drain, cpu)->work);

	mutex_unlock(&pcpu_drain_mutex);
}

/*
 * Spill all the per-cpu pages from all CPUs back into the buddy allocator.
 *
 * When zone parameter is non-NULL, spill just the single zone's pages.
 *
 * Note that this can be extremely slow as the draining happens in a workqueue.
 */
void drain_all_pages(struct zone *zone)
{
	__drain_all_pages(zone, false);
}

#ifdef CONFIG_HIBERNATION

/*
 * Touch the watchdog for every WD_PAGE_COUNT pages.
 */
#define WD_PAGE_COUNT	(128*1024)

void mark_free_pages(struct zone *zone)
{
	unsigned long pfn, max_zone_pfn, page_count = WD_PAGE_COUNT;
	unsigned long flags;
	unsigned int order, t;
	struct page *page;

	if (zone_is_empty(zone))
		return;

	spin_lock_irqsave(&zone->lock, flags);

	max_zone_pfn = zone_end_pfn(zone);
	for (pfn = zone->zone_start_pfn; pfn < max_zone_pfn; pfn++)
		if (pfn_valid(pfn)) {
			page = pfn_to_page(pfn);

			if (!--page_count) {
				touch_nmi_watchdog();
				page_count = WD_PAGE_COUNT;
			}

			if (page_zone(page) != zone)
				continue;

			if (!swsusp_page_is_forbidden(page))
				swsusp_unset_page_free(page);
		}

	for_each_migratetype_order(order, t) {
		list_for_each_entry(page,
				&zone->free_area[order].free_list[t], lru) {
			unsigned long i;

			pfn = page_to_pfn(page);
			for (i = 0; i < (1UL << order); i++) {
				if (!--page_count) {
					touch_nmi_watchdog();
					page_count = WD_PAGE_COUNT;
				}
				swsusp_set_page_free(pfn_to_page(pfn + i));
			}
		}
	}
	spin_unlock_irqrestore(&zone->lock, flags);
}
#endif /* CONFIG_PM */

static bool free_unref_page_prepare(struct page *page, unsigned long pfn)
{
	int migratetype;

	if (!free_pcp_prepare(page))
		return false;

	migratetype = get_pfnblock_migratetype(page, pfn);
	set_pcppage_migratetype(page, migratetype);
	return true;
}

static void free_unref_page_commit(struct page *page, unsigned long pfn)
{
	struct zone *zone = page_zone(page);
	struct per_cpu_pages *pcp;
	int migratetype;

	migratetype = get_pcppage_migratetype(page);
	__count_vm_event(PGFREE);

	/*
	 * We only track unmovable, reclaimable and movable on pcp lists.
	 * Free ISOLATE pages back to the allocator because they are being
	 * offlined but treat HIGHATOMIC as movable pages so we can get those
	 * areas back if necessary. Otherwise, we may have to free
	 * excessively into the page allocator
	 */
	if (migratetype >= MIGRATE_PCPTYPES) {
		if (unlikely(is_migrate_isolate(migratetype))) {
			free_one_page(zone, page, pfn, 0, migratetype,
				      FPI_NONE);
			return;
		}
		migratetype = MIGRATE_MOVABLE;
	}

	pcp = &this_cpu_ptr(zone->pageset)->pcp;
	list_add(&page->lru, &pcp->lists[migratetype]);
	pcp->count++;
	if (pcp->count >= READ_ONCE(pcp->high))
		free_pcppages_bulk(zone, READ_ONCE(pcp->batch), pcp);
}

/*
 * Free a 0-order page
 */
void free_unref_page(struct page *page)
{
	unsigned long flags;
	unsigned long pfn = page_to_pfn(page);

	if (!free_unref_page_prepare(page, pfn))
		return;

	local_irq_save(flags);
	free_unref_page_commit(page, pfn);
	local_irq_restore(flags);
}

/*
 * Free a list of 0-order pages
 */
void free_unref_page_list(struct list_head *list)
{
	struct page *page, *next;
	unsigned long flags, pfn;
	int batch_count = 0;

	/* Prepare pages for freeing */
	list_for_each_entry_safe(page, next, list, lru) {
		pfn = page_to_pfn(page);
		if (!free_unref_page_prepare(page, pfn))
			list_del(&page->lru);
		set_page_private(page, pfn);
	}

	local_irq_save(flags);
	list_for_each_entry_safe(page, next, list, lru) {
		unsigned long pfn = page_private(page);

		set_page_private(page, 0);
		trace_mm_page_free_batched(page);
		free_unref_page_commit(page, pfn);

		/*
		 * Guard against excessive IRQ disabled times when we get
		 * a large list of pages to free.
		 */
		if (++batch_count == SWAP_CLUSTER_MAX) {
			local_irq_restore(flags);
			batch_count = 0;
			local_irq_save(flags);
		}
	}
	local_irq_restore(flags);
}

/*
 * split_page takes a non-compound higher-order page, and splits it into
 * n (1<<order) sub-pages: page[0..n]
 * Each sub-page must be freed individually.
 *
 * Note: this is probably too low level an operation for use in drivers.
 * Please consult with lkml before using this in your driver.
 */
void split_page(struct page *page, unsigned int order)
{
	int i;

	VM_BUG_ON_PAGE(PageCompound(page), page);
	VM_BUG_ON_PAGE(!page_count(page), page);

	for (i = 1; i < (1 << order); i++)
		set_page_refcounted(page + i);
	split_page_owner(page, 1 << order);
}
EXPORT_SYMBOL_GPL(split_page);

int __isolate_free_page(struct page *page, unsigned int order)
{
	unsigned long watermark;
	struct zone *zone;
	int mt;

	BUG_ON(!PageBuddy(page));

	zone = page_zone(page);
	mt = get_pageblock_migratetype(page);

	if (!is_migrate_isolate(mt)) {
		/*
		 * Obey watermarks as if the page was being allocated. We can
		 * emulate a high-order watermark check with a raised order-0
		 * watermark, because we already know our high-order page
		 * exists.
		 */
		watermark = zone->_watermark[WMARK_MIN] + (1UL << order);
		if (!zone_watermark_ok(zone, 0, watermark, 0, ALLOC_CMA))
			return 0;

		__mod_zone_freepage_state(zone, -(1UL << order), mt);
	}

	/* Remove page from free list */

	del_page_from_free_list(page, zone, order);

	/*
	 * Set the pageblock if the isolated page is at least half of a
	 * pageblock
	 */
	if (order >= pageblock_order - 1) {
		struct page *endpage = page + (1 << order) - 1;
		for (; page < endpage; page += pageblock_nr_pages) {
			int mt = get_pageblock_migratetype(page);
			if (!is_migrate_isolate(mt) && !is_migrate_cma(mt)
			    && !is_migrate_highatomic(mt))
				set_pageblock_migratetype(page,
							  MIGRATE_MOVABLE);
		}
	}


	return 1UL << order;
}

/**
 * __putback_isolated_page - Return a now-isolated page back where we got it
 * @page: Page that was isolated
 * @order: Order of the isolated page
 * @mt: The page's pageblock's migratetype
 *
 * This function is meant to return a page pulled from the free lists via
 * __isolate_free_page back to the free lists they were pulled from.
 */
void __putback_isolated_page(struct page *page, unsigned int order, int mt)
{
	struct zone *zone = page_zone(page);

	/* zone lock should be held when this function is called */
	lockdep_assert_held(&zone->lock);

	/* Return isolated page to tail of freelist. */
	__free_one_page(page, page_to_pfn(page), zone, order, mt,
			FPI_SKIP_REPORT_NOTIFY | FPI_TO_TAIL);
}

/*
 * Update NUMA hit/miss statistics
 *
 * Must be called with interrupts disabled.
 */
static inline void zone_statistics(struct zone *preferred_zone, struct zone *z)
{
#ifdef CONFIG_NUMA
	enum numa_stat_item local_stat = NUMA_LOCAL;

	/* skip numa counters update if numa stats is disabled */
	if (!static_branch_likely(&vm_numa_stat_key))
		return;

	if (zone_to_nid(z) != numa_node_id())
		local_stat = NUMA_OTHER;

	if (zone_to_nid(z) == zone_to_nid(preferred_zone))
		__inc_numa_state(z, NUMA_HIT);
	else {
		__inc_numa_state(z, NUMA_MISS);
		__inc_numa_state(preferred_zone, NUMA_FOREIGN);
	}
	__inc_numa_state(z, local_stat);
#endif
}

/* Remove page from the per-cpu list, caller must protect the list */
static struct page *__rmqueue_pcplist(struct zone *zone, int migratetype,
			unsigned int alloc_flags,
			struct per_cpu_pages *pcp,
			struct list_head *list)
{
	struct page *page;

	do {
		if (list_empty(list)) {
			pcp->count += rmqueue_bulk(zone, 0,
					READ_ONCE(pcp->batch), list,
					migratetype, alloc_flags);
			if (unlikely(list_empty(list)))
				return NULL;
		}

		page = list_first_entry(list, struct page, lru);
		list_del(&page->lru);
		pcp->count--;
	} while (check_new_pcp(page));

	return page;
}

/* Lock and remove page from the per-cpu list */
static struct page *rmqueue_pcplist(struct zone *preferred_zone,
			struct zone *zone, gfp_t gfp_flags,
			int migratetype, unsigned int alloc_flags)
{
	struct per_cpu_pages *pcp;
	struct list_head *list;
	struct page *page;
	unsigned long flags;

	local_irq_save(flags);
	pcp = &this_cpu_ptr(zone->pageset)->pcp;
	list = &pcp->lists[migratetype];
	page = __rmqueue_pcplist(zone,  migratetype, alloc_flags, pcp, list);
	if (page) {
		__count_zid_vm_events(PGALLOC, page_zonenum(page), 1);
		zone_statistics(preferred_zone, zone);
	}
	local_irq_restore(flags);
	return page;
}

/*
 * Allocate a page from the given zone. Use pcplists for order-0 allocations.
 */
static inline
struct page *rmqueue(struct zone *preferred_zone,
			struct zone *zone, unsigned int order,
			gfp_t gfp_flags, unsigned int alloc_flags,
			int migratetype)
{
	unsigned long flags;
	struct page *page;

	if (likely(order == 0)) {
		/*
		 * MIGRATE_MOVABLE pcplist could have the pages on CMA area and
		 * we need to skip it when CMA area isn't allowed.
		 */
		if (!IS_ENABLED(CONFIG_CMA) || alloc_flags & ALLOC_CMA ||
				migratetype != MIGRATE_MOVABLE) {
			page = rmqueue_pcplist(preferred_zone, zone, gfp_flags,
					migratetype, alloc_flags);
			goto out;
		}
	}

	/*
	 * We most definitely don't want callers attempting to
	 * allocate greater than order-1 page units with __GFP_NOFAIL.
	 */
	WARN_ON_ONCE((gfp_flags & __GFP_NOFAIL) && (order > 1));
	spin_lock_irqsave(&zone->lock, flags);

	do {
		page = NULL;
		/*
		 * order-0 request can reach here when the pcplist is skipped
		 * due to non-CMA allocation context. HIGHATOMIC area is
		 * reserved for high-order atomic allocation, so order-0
		 * request should skip it.
		 */
		if (order > 0 && alloc_flags & ALLOC_HARDER) {
			page = __rmqueue_smallest(zone, order, MIGRATE_HIGHATOMIC);
			if (page)
				trace_mm_page_alloc_zone_locked(page, order, migratetype);
		}
		if (!page)
		    //在当前zone通过buddy执行page分配
			page = __rmqueue(zone, order, migratetype, alloc_flags);
	} while (page && check_new_pages(page, order));
	spin_unlock(&zone->lock);
	if (!page)
		goto failed;
	__mod_zone_freepage_state(zone, -(1 << order),
				  get_pcppage_migratetype(page));

	__count_zid_vm_events(PGALLOC, page_zonenum(page), 1 << order);
	zone_statistics(preferred_zone, zone);
	local_irq_restore(flags);

out:
	/* Separate test+clear to avoid unnecessary atomics */
	if (test_bit(ZONE_BOOSTED_WATERMARK, &zone->flags)) {
		clear_bit(ZONE_BOOSTED_WATERMARK, &zone->flags);
		wakeup_kswapd(zone, 0, 0, zone_idx(zone));
	}

	VM_BUG_ON_PAGE(page && bad_range(zone, page), page);
	return page;

failed:
	local_irq_restore(flags);
	return NULL;
}

#ifdef CONFIG_FAIL_PAGE_ALLOC

static struct {
	struct fault_attr attr;

	bool ignore_gfp_highmem;
	bool ignore_gfp_reclaim;
	u32 min_order;
} fail_page_alloc = {
	.attr = FAULT_ATTR_INITIALIZER,
	.ignore_gfp_reclaim = true,
	.ignore_gfp_highmem = true,
	.min_order = 1,
};

static int __init setup_fail_page_alloc(char *str)
{
	return setup_fault_attr(&fail_page_alloc.attr, str);
}
__setup("fail_page_alloc=", setup_fail_page_alloc);

static bool __should_fail_alloc_page(gfp_t gfp_mask, unsigned int order)
{
	if (order < fail_page_alloc.min_order)
		return false;
	if (gfp_mask & __GFP_NOFAIL)
		return false;
	if (fail_page_alloc.ignore_gfp_highmem && (gfp_mask & __GFP_HIGHMEM))
		return false;
	if (fail_page_alloc.ignore_gfp_reclaim &&
			(gfp_mask & __GFP_DIRECT_RECLAIM))
		return false;

	return should_fail(&fail_page_alloc.attr, 1 << order);
}

#ifdef CONFIG_FAULT_INJECTION_DEBUG_FS

static int __init fail_page_alloc_debugfs(void)
{
	umode_t mode = S_IFREG | 0600;
	struct dentry *dir;

	dir = fault_create_debugfs_attr("fail_page_alloc", NULL,
					&fail_page_alloc.attr);

	debugfs_create_bool("ignore-gfp-wait", mode, dir,
			    &fail_page_alloc.ignore_gfp_reclaim);
	debugfs_create_bool("ignore-gfp-highmem", mode, dir,
			    &fail_page_alloc.ignore_gfp_highmem);
	debugfs_create_u32("min-order", mode, dir, &fail_page_alloc.min_order);

	return 0;
}

late_initcall(fail_page_alloc_debugfs);

#endif /* CONFIG_FAULT_INJECTION_DEBUG_FS */

#else /* CONFIG_FAIL_PAGE_ALLOC */

static inline bool __should_fail_alloc_page(gfp_t gfp_mask, unsigned int order)
{
	return false;
}

#endif /* CONFIG_FAIL_PAGE_ALLOC */

noinline bool should_fail_alloc_page(gfp_t gfp_mask, unsigned int order)
{
	return __should_fail_alloc_page(gfp_mask, order);
}
ALLOW_ERROR_INJECTION(should_fail_alloc_page, TRUE);

static inline long __zone_watermark_unusable_free(struct zone *z,
				unsigned int order, unsigned int alloc_flags)
{
	const bool alloc_harder = (alloc_flags & (ALLOC_HARDER|ALLOC_OOM));
	long unusable_free = (1 << order) - 1;

	/*
	 * If the caller does not have rights to ALLOC_HARDER then subtract
	 * the high-atomic reserves. This will over-estimate the size of the
	 * atomic reserve but it avoids a search.
	 */
	if (likely(!alloc_harder))
		unusable_free += z->nr_reserved_highatomic;

#ifdef CONFIG_CMA
	/* If allocation can't use CMA areas don't use free CMA pages */
	if (!(alloc_flags & ALLOC_CMA))
		unusable_free += zone_page_state(z, NR_FREE_CMA_PAGES);
#endif

	return unusable_free;
}

/*
 * Return true if free base pages are above 'mark'. For high-order checks it
 * will return true of the order-0 watermark is reached and there is at least
 * one free page of a suitable size. Checking now avoids taking the zone lock
 * to check in the allocation paths if no pages are free.
 */
bool __zone_watermark_ok(struct zone *z, unsigned int order, unsigned long mark,
			 int highest_zoneidx, unsigned int alloc_flags,
			 long free_pages)
{
	long min = mark;
	int o;
	const bool alloc_harder = (alloc_flags & (ALLOC_HARDER|ALLOC_OOM));

	/* free_pages may go negative - that's OK */
	free_pages -= __zone_watermark_unusable_free(z, order, alloc_flags);

	if (alloc_flags & ALLOC_HIGH)
		min -= min / 2;

	if (unlikely(alloc_harder)) {
		/*
		 * OOM victims can try even harder than normal ALLOC_HARDER
		 * users on the grounds that it's definitely going to be in
		 * the exit path shortly and free memory. Any allocation it
		 * makes during the free path will be small and short-lived.
		 */
		if (alloc_flags & ALLOC_OOM)
			min -= min / 2;
		else
			min -= min / 4;
	}

	/*
	 * Check watermarks for an order-0 allocation request. If these
	 * are not met, then a high-order request also cannot go ahead
	 * even if a suitable page happened to be free.
	 */
	if (free_pages <= min + z->lowmem_reserve[highest_zoneidx])
		return false;

	/* If this is an order-0 request then the watermark is fine */
	if (!order)
		return true;

	/* For a high-order request, check at least one suitable page is free */
	for (o = order; o < MAX_ORDER; o++) {
		struct free_area *area = &z->free_area[o];
		int mt;

		if (!area->nr_free)
			continue;

		for (mt = 0; mt < MIGRATE_PCPTYPES; mt++) {
			if (!free_area_empty(area, mt))
				return true;
		}

#ifdef CONFIG_CMA
		if ((alloc_flags & ALLOC_CMA) &&
		    !free_area_empty(area, MIGRATE_CMA)) {
			return true;
		}
#endif
		if (alloc_harder && !free_area_empty(area, MIGRATE_HIGHATOMIC))
			return true;
	}
	return false;
}

bool zone_watermark_ok(struct zone *z, unsigned int order, unsigned long mark,
		      int highest_zoneidx, unsigned int alloc_flags)
{
	return __zone_watermark_ok(z, order, mark, highest_zoneidx, alloc_flags,
					zone_page_state(z, NR_FREE_PAGES));
}

static inline bool zone_watermark_fast(struct zone *z, unsigned int order,
				unsigned long mark, int highest_zoneidx,
				unsigned int alloc_flags, gfp_t gfp_mask)
{
	long free_pages;

	free_pages = zone_page_state(z, NR_FREE_PAGES);

	/*
	 * Fast check for order-0 only. If this fails then the reserves
	 * need to be calculated.
	 */
	if (!order) {
		long fast_free;

		fast_free = free_pages;
		fast_free -= __zone_watermark_unusable_free(z, 0, alloc_flags);
		if (fast_free > mark + z->lowmem_reserve[highest_zoneidx])
			return true;
	}

	if (__zone_watermark_ok(z, order, mark, highest_zoneidx, alloc_flags,
					free_pages))
		return true;
	/*
	 * Ignore watermark boosting for GFP_ATOMIC order-0 allocations
	 * when checking the min watermark. The min watermark is the
	 * point where boosting is ignored so that kswapd is woken up
	 * when below the low watermark.
	 */
	if (unlikely(!order && (gfp_mask & __GFP_ATOMIC) && z->watermark_boost
		&& ((alloc_flags & ALLOC_WMARK_MASK) == WMARK_MIN))) {
		mark = z->_watermark[WMARK_MIN];
		return __zone_watermark_ok(z, order, mark, highest_zoneidx,
					alloc_flags, free_pages);
	}

	return false;
}

bool zone_watermark_ok_safe(struct zone *z, unsigned int order,
			unsigned long mark, int highest_zoneidx)
{
	long free_pages = zone_page_state(z, NR_FREE_PAGES);

	if (z->percpu_drift_mark && free_pages < z->percpu_drift_mark)
		free_pages = zone_page_state_snapshot(z, NR_FREE_PAGES);

	return __zone_watermark_ok(z, order, mark, highest_zoneidx, 0,
								free_pages);
}

#ifdef CONFIG_NUMA
static bool zone_allows_reclaim(struct zone *local_zone, struct zone *zone)
{
	return node_distance(zone_to_nid(local_zone), zone_to_nid(zone)) <=
				node_reclaim_distance;
}
#else	/* CONFIG_NUMA */
static bool zone_allows_reclaim(struct zone *local_zone, struct zone *zone)
{
	return true;
}
#endif	/* CONFIG_NUMA */

/*
 * The restriction on ZONE_DMA32 as being a suitable zone to use to avoid
 * fragmentation is subtle. If the preferred zone was HIGHMEM then
 * premature use of a lower zone may cause lowmem pressure problems that
 * are worse than fragmentation. If the next zone is ZONE_DMA then it is
 * probably too small. It only makes sense to spread allocations to avoid
 * fragmentation between the Normal and DMA32 zones.
 */
static inline unsigned int
alloc_flags_nofragment(struct zone *zone, gfp_t gfp_mask)
{
	unsigned int alloc_flags;

	/*
	 * __GFP_KSWAPD_RECLAIM is assumed to be the same as ALLOC_KSWAPD
	 * to save a branch.
	 */
	alloc_flags = (__force int) (gfp_mask & __GFP_KSWAPD_RECLAIM);

#ifdef CONFIG_ZONE_DMA32
	if (!zone)
		return alloc_flags;

	if (zone_idx(zone) != ZONE_NORMAL)
		return alloc_flags;

	/*
	 * If ZONE_DMA32 exists, assume it is the one after ZONE_NORMAL and
	 * the pointer is within zone->zone_pgdat->node_zones[]. Also assume
	 * on UMA that if Normal is populated then so is DMA32.
	 */
	BUILD_BUG_ON(ZONE_NORMAL - ZONE_DMA32 != 1);
	if (nr_online_nodes > 1 && !populated_zone(--zone))
		return alloc_flags;

	alloc_flags |= ALLOC_NOFRAGMENT;
#endif /* CONFIG_ZONE_DMA32 */
	return alloc_flags;
}

static inline unsigned int current_alloc_flags(gfp_t gfp_mask,
					unsigned int alloc_flags)
{
#ifdef CONFIG_CMA
	unsigned int pflags = current->flags;

	if (!(pflags & PF_MEMALLOC_NOCMA) &&
			gfp_migratetype(gfp_mask) == MIGRATE_MOVABLE)
		alloc_flags |= ALLOC_CMA;

#endif
	return alloc_flags;
}

/*
 * get_page_from_freelist goes through the zonelist trying to allocate
 * a page.
 */
static struct page *
get_page_from_freelist(gfp_t gfp_mask, unsigned int order, int alloc_flags,
						const struct alloc_context *ac)
{
	struct zoneref *z;
	struct zone *zone;
	struct pglist_data *last_pgdat_dirty_limit = NULL;
	bool no_fallback;

retry:
	/*
	 * Scan zonelist, looking for a zone with enough free.
	 * See also __cpuset_node_allowed() comment in kernel/cpuset.c.
	 */
	no_fallback = alloc_flags & ALLOC_NOFRAGMENT;
	z = ac->preferred_zoneref;
	for_next_zone_zonelist_nodemask(zone, z, ac->highest_zoneidx,
					ac->nodemask) {
		struct page *page;
		unsigned long mark;

		if (cpusets_enabled() &&
			(alloc_flags & ALLOC_CPUSET) &&
			!__cpuset_zone_allowed(zone, gfp_mask))
				continue;
		/*
		 * When allocating a page cache page for writing, we
		 * want to get it from a node that is within its dirty
		 * limit, such that no single node holds more than its
		 * proportional share of globally allowed dirty pages.
		 * The dirty limits take into account the node's
		 * lowmem reserves and high watermark so that kswapd
		 * should be able to balance it without having to
		 * write pages from its LRU list.
		 *
		 * XXX: For now, allow allocations to potentially
		 * exceed the per-node dirty limit in the slowpath
		 * (spread_dirty_pages unset) before going into reclaim,
		 * which is important when on a NUMA setup the allowed
		 * nodes are together not big enough to reach the
		 * global limit.  The proper fix for these situations
		 * will require awareness of nodes in the
		 * dirty-throttling and the flusher threads.
		 */
		if (ac->spread_dirty_pages) {
			if (last_pgdat_dirty_limit == zone->zone_pgdat)
				continue;

			if (!node_dirty_ok(zone->zone_pgdat)) {
				last_pgdat_dirty_limit = zone->zone_pgdat;
				continue;
			}
		}

		if (no_fallback && nr_online_nodes > 1 &&
		    zone != ac->preferred_zoneref->zone) {
			int local_nid;

			/*
			 * If moving to a remote node, retry but allow
			 * fragmenting fallbacks. Locality is more important
			 * than fragmentation avoidance.
			 */
			local_nid = zone_to_nid(ac->preferred_zoneref->zone);
			if (zone_to_nid(zone) != local_nid) {
				alloc_flags &= ~ALLOC_NOFRAGMENT;
				goto retry;
			}
		}

		mark = wmark_pages(zone, alloc_flags & ALLOC_WMARK_MASK);
		if (!zone_watermark_fast(zone, order, mark,
				       ac->highest_zoneidx, alloc_flags,
				       gfp_mask)) {
			int ret;

#ifdef CONFIG_DEFERRED_STRUCT_PAGE_INIT
			/*
			 * Watermark failed for this zone, but see if we can
			 * grow this zone if it contains deferred pages.
			 */
			if (static_branch_unlikely(&deferred_pages)) {
				if (_deferred_grow_zone(zone, order))
					goto try_this_zone;
			}
#endif
			/* Checked here to keep the fast path fast */
			BUILD_BUG_ON(ALLOC_NO_WATERMARKS < NR_WMARK);
			if (alloc_flags & ALLOC_NO_WATERMARKS)
				goto try_this_zone;

			if (node_reclaim_mode == 0 ||
			    !zone_allows_reclaim(ac->preferred_zoneref->zone, zone))
				continue;

			ret = node_reclaim(zone->zone_pgdat, gfp_mask, order);
			switch (ret) {
			case NODE_RECLAIM_NOSCAN:
				/* did not scan */
				continue;
			case NODE_RECLAIM_FULL:
				/* scanned but unreclaimable */
				continue;
			default:
				/* did we reclaim enough */
				if (zone_watermark_ok(zone, order, mark,
					ac->highest_zoneidx, alloc_flags))
					goto try_this_zone;

				continue;
			}
		}

try_this_zone:
        //自zone上申请page
		page = rmqueue(ac->preferred_zoneref->zone, zone, order,
				gfp_mask, alloc_flags, ac->migratetype);
		if (page) {
			prep_new_page(page, order, gfp_mask, alloc_flags);

			/*
			 * If this is a high-order atomic allocation then check
			 * if the pageblock should be reserved for the future
			 */
			if (unlikely(order && (alloc_flags & ALLOC_HARDER)))
				reserve_highatomic_pageblock(page, zone, order);

			return page;
		} else {
#ifdef CONFIG_DEFERRED_STRUCT_PAGE_INIT
			/* Try again if zone has deferred pages */
			if (static_branch_unlikely(&deferred_pages)) {
				if (_deferred_grow_zone(zone, order))
					goto try_this_zone;
			}
#endif
		}
	}

	/*
	 * It's possible on a UMA machine to get through all zones that are
	 * fragmented. If avoiding fragmentation, reset and try again.
	 */
	if (no_fallback) {
		alloc_flags &= ~ALLOC_NOFRAGMENT;
		goto retry;
	}

	return NULL;
}

static void warn_alloc_show_mem(gfp_t gfp_mask, nodemask_t *nodemask)
{
	unsigned int filter = SHOW_MEM_FILTER_NODES;

	/*
	 * This documents exceptions given to allocations in certain
	 * contexts that are allowed to allocate outside current's set
	 * of allowed nodes.
	 */
	if (!(gfp_mask & __GFP_NOMEMALLOC))
		if (tsk_is_oom_victim(current) ||
		    (current->flags & (PF_MEMALLOC | PF_EXITING)))
			filter &= ~SHOW_MEM_FILTER_NODES;
	if (in_interrupt() || !(gfp_mask & __GFP_DIRECT_RECLAIM))
		filter &= ~SHOW_MEM_FILTER_NODES;

	show_mem(filter, nodemask);
}

void warn_alloc(gfp_t gfp_mask, nodemask_t *nodemask, const char *fmt, ...)
{
	struct va_format vaf;
	va_list args;
	static DEFINE_RATELIMIT_STATE(nopage_rs, 10*HZ, 1);

	if ((gfp_mask & __GFP_NOWARN) || !__ratelimit(&nopage_rs))
		return;

	va_start(args, fmt);
	vaf.fmt = fmt;
	vaf.va = &args;
	pr_warn("%s: %pV, mode:%#x(%pGg), nodemask=%*pbl",
			current->comm, &vaf, gfp_mask, &gfp_mask,
			nodemask_pr_args(nodemask));
	va_end(args);

	cpuset_print_current_mems_allowed();
	pr_cont("\n");
	dump_stack();
	warn_alloc_show_mem(gfp_mask, nodemask);
}

static inline struct page *
__alloc_pages_cpuset_fallback(gfp_t gfp_mask, unsigned int order,
			      unsigned int alloc_flags,
			      const struct alloc_context *ac)
{
	struct page *page;

	page = get_page_from_freelist(gfp_mask, order,
			alloc_flags|ALLOC_CPUSET, ac);
	/*
	 * fallback to ignore cpuset restriction if our nodes
	 * are depleted
	 */
	if (!page)
		page = get_page_from_freelist(gfp_mask, order,
				alloc_flags, ac);

	return page;
}

static inline struct page *
__alloc_pages_may_oom(gfp_t gfp_mask, unsigned int order,
	const struct alloc_context *ac, unsigned long *did_some_progress)
{
	struct oom_control oc = {
		.zonelist = ac->zonelist,
		.nodemask = ac->nodemask,
		.memcg = NULL,
		.gfp_mask = gfp_mask,
		.order = order,
	};
	struct page *page;

	*did_some_progress = 0;

	/*
	 * Acquire the oom lock.  If that fails, somebody else is
	 * making progress for us.
	 */
	if (!mutex_trylock(&oom_lock)) {
		*did_some_progress = 1;
		schedule_timeout_uninterruptible(1);
		return NULL;
	}

	/*
	 * Go through the zonelist yet one more time, keep very high watermark
	 * here, this is only to catch a parallel oom killing, we must fail if
	 * we're still under heavy pressure. But make sure that this reclaim
	 * attempt shall not depend on __GFP_DIRECT_RECLAIM && !__GFP_NORETRY
	 * allocation which will never fail due to oom_lock already held.
	 */
	page = get_page_from_freelist((gfp_mask | __GFP_HARDWALL) &
				      ~__GFP_DIRECT_RECLAIM, order,
				      ALLOC_WMARK_HIGH|ALLOC_CPUSET, ac);
	if (page)
		goto out;

	/* Coredumps can quickly deplete all memory reserves */
	if (current->flags & PF_DUMPCORE)
		goto out;
	/* The OOM killer will not help higher order allocs */
	if (order > PAGE_ALLOC_COSTLY_ORDER)
		goto out;
	/*
	 * We have already exhausted all our reclaim opportunities without any
	 * success so it is time to admit defeat. We will skip the OOM killer
	 * because it is very likely that the caller has a more reasonable
	 * fallback than shooting a random task.
	 *
	 * The OOM killer may not free memory on a specific node.
	 */
	if (gfp_mask & (__GFP_RETRY_MAYFAIL | __GFP_THISNODE))
		goto out;
	/* The OOM killer does not needlessly kill tasks for lowmem */
	if (ac->highest_zoneidx < ZONE_NORMAL)
		goto out;
	if (pm_suspended_storage())
		goto out;
	/*
	 * XXX: GFP_NOFS allocations should rather fail than rely on
	 * other request to make a forward progress.
	 * We are in an unfortunate situation where out_of_memory cannot
	 * do much for this context but let's try it to at least get
	 * access to memory reserved if the current task is killed (see
	 * out_of_memory). Once filesystems are ready to handle allocation
	 * failures more gracefully we should just bail out here.
	 */

	/* Exhausted what can be done so it's blame time */
	if (out_of_memory(&oc) || WARN_ON_ONCE(gfp_mask & __GFP_NOFAIL)) {
		*did_some_progress = 1;

		/*
		 * Help non-failing allocations by giving them access to memory
		 * reserves
		 */
		if (gfp_mask & __GFP_NOFAIL)
			page = __alloc_pages_cpuset_fallback(gfp_mask, order,
					ALLOC_NO_WATERMARKS, ac);
	}
out:
	mutex_unlock(&oom_lock);
	return page;
}

/*
 * Maximum number of compaction retries wit a progress before OOM
 * killer is consider as the only way to move forward.
 */
#define MAX_COMPACT_RETRIES 16

#ifdef CONFIG_COMPACTION
/* Try memory compaction for high-order allocations before reclaim */
static struct page *
__alloc_pages_direct_compact(gfp_t gfp_mask, unsigned int order,
		unsigned int alloc_flags, const struct alloc_context *ac,
		enum compact_priority prio, enum compact_result *compact_result)
{
	struct page *page = NULL;
	unsigned long pflags;
	unsigned int noreclaim_flag;

	if (!order)
		return NULL;

	psi_memstall_enter(&pflags);
	noreclaim_flag = memalloc_noreclaim_save();

	*compact_result = try_to_compact_pages(gfp_mask, order, alloc_flags, ac,
								prio, &page);

	memalloc_noreclaim_restore(noreclaim_flag);
	psi_memstall_leave(&pflags);

	/*
	 * At least in one zone compaction wasn't deferred or skipped, so let's
	 * count a compaction stall
	 */
	count_vm_event(COMPACTSTALL);

	/* Prep a captured page if available */
	if (page)
		prep_new_page(page, order, gfp_mask, alloc_flags);

	/* Try get a page from the freelist if available */
	if (!page)
		page = get_page_from_freelist(gfp_mask, order, alloc_flags, ac);

	if (page) {
		struct zone *zone = page_zone(page);

		zone->compact_blockskip_flush = false;
		compaction_defer_reset(zone, order, true);
		count_vm_event(COMPACTSUCCESS);
		return page;
	}

	/*
	 * It's bad if compaction run occurs and fails. The most likely reason
	 * is that pages exist, but not enough to satisfy watermarks.
	 */
	count_vm_event(COMPACTFAIL);

	cond_resched();

	return NULL;
}

static inline bool
should_compact_retry(struct alloc_context *ac, int order, int alloc_flags,
		     enum compact_result compact_result,
		     enum compact_priority *compact_priority,
		     int *compaction_retries)
{
	int max_retries = MAX_COMPACT_RETRIES;
	int min_priority;
	bool ret = false;
	int retries = *compaction_retries;
	enum compact_priority priority = *compact_priority;

	if (!order)
		return false;

	if (compaction_made_progress(compact_result))
		(*compaction_retries)++;

	/*
	 * compaction considers all the zone as desperately out of memory
	 * so it doesn't really make much sense to retry except when the
	 * failure could be caused by insufficient priority
	 */
	if (compaction_failed(compact_result))
		goto check_priority;

	/*
	 * compaction was skipped because there are not enough order-0 pages
	 * to work with, so we retry only if it looks like reclaim can help.
	 */
	if (compaction_needs_reclaim(compact_result)) {
		ret = compaction_zonelist_suitable(ac, order, alloc_flags);
		goto out;
	}

	/*
	 * make sure the compaction wasn't deferred or didn't bail out early
	 * due to locks contention before we declare that we should give up.
	 * But the next retry should use a higher priority if allowed, so
	 * we don't just keep bailing out endlessly.
	 */
	if (compaction_withdrawn(compact_result)) {
		goto check_priority;
	}

	/*
	 * !costly requests are much more important than __GFP_RETRY_MAYFAIL
	 * costly ones because they are de facto nofail and invoke OOM
	 * killer to move on while costly can fail and users are ready
	 * to cope with that. 1/4 retries is rather arbitrary but we
	 * would need much more detailed feedback from compaction to
	 * make a better decision.
	 */
	if (order > PAGE_ALLOC_COSTLY_ORDER)
		max_retries /= 4;
	if (*compaction_retries <= max_retries) {
		ret = true;
		goto out;
	}

	/*
	 * Make sure there are attempts at the highest priority if we exhausted
	 * all retries or failed at the lower priorities.
	 */
check_priority:
	min_priority = (order > PAGE_ALLOC_COSTLY_ORDER) ?
			MIN_COMPACT_COSTLY_PRIORITY : MIN_COMPACT_PRIORITY;

	if (*compact_priority > min_priority) {
		(*compact_priority)--;
		*compaction_retries = 0;
		ret = true;
	}
out:
	trace_compact_retry(order, priority, compact_result, retries, max_retries, ret);
	return ret;
}
#else
static inline struct page *
__alloc_pages_direct_compact(gfp_t gfp_mask, unsigned int order,
		unsigned int alloc_flags, const struct alloc_context *ac,
		enum compact_priority prio, enum compact_result *compact_result)
{
	*compact_result = COMPACT_SKIPPED;
	return NULL;
}

static inline bool
should_compact_retry(struct alloc_context *ac, unsigned int order, int alloc_flags,
		     enum compact_result compact_result,
		     enum compact_priority *compact_priority,
		     int *compaction_retries)
{
	struct zone *zone;
	struct zoneref *z;

	if (!order || order > PAGE_ALLOC_COSTLY_ORDER)
		return false;

	/*
	 * There are setups with compaction disabled which would prefer to loop
	 * inside the allocator rather than hit the oom killer prematurely.
	 * Let's give them a good hope and keep retrying while the order-0
	 * watermarks are OK.
	 */
	for_each_zone_zonelist_nodemask(zone, z, ac->zonelist,
				ac->highest_zoneidx, ac->nodemask) {
		if (zone_watermark_ok(zone, 0, min_wmark_pages(zone),
					ac->highest_zoneidx, alloc_flags))
			return true;
	}
	return false;
}
#endif /* CONFIG_COMPACTION */

#ifdef CONFIG_LOCKDEP
static struct lockdep_map __fs_reclaim_map =
	STATIC_LOCKDEP_MAP_INIT("fs_reclaim", &__fs_reclaim_map);

static bool __need_reclaim(gfp_t gfp_mask)
{
	/* no reclaim without waiting on it */
	if (!(gfp_mask & __GFP_DIRECT_RECLAIM))
		return false;

	/* this guy won't enter reclaim */
	if (current->flags & PF_MEMALLOC)
		return false;

	if (gfp_mask & __GFP_NOLOCKDEP)
		return false;

	return true;
}

void __fs_reclaim_acquire(void)
{
	lock_map_acquire(&__fs_reclaim_map);
}

void __fs_reclaim_release(void)
{
	lock_map_release(&__fs_reclaim_map);
}

void fs_reclaim_acquire(gfp_t gfp_mask)
{
	gfp_mask = current_gfp_context(gfp_mask);

	if (__need_reclaim(gfp_mask)) {
		if (gfp_mask & __GFP_FS)
			__fs_reclaim_acquire();

#ifdef CONFIG_MMU_NOTIFIER
		lock_map_acquire(&__mmu_notifier_invalidate_range_start_map);
		lock_map_release(&__mmu_notifier_invalidate_range_start_map);
#endif

	}
}
EXPORT_SYMBOL_GPL(fs_reclaim_acquire);

void fs_reclaim_release(gfp_t gfp_mask)
{
	gfp_mask = current_gfp_context(gfp_mask);

	if (__need_reclaim(gfp_mask)) {
		if (gfp_mask & __GFP_FS)
			__fs_reclaim_release();
	}
}
EXPORT_SYMBOL_GPL(fs_reclaim_release);
#endif

/* Perform direct synchronous page reclaim */
static unsigned long
__perform_reclaim(gfp_t gfp_mask, unsigned int order,
					const struct alloc_context *ac)
{
	unsigned int noreclaim_flag;
	unsigned long pflags, progress;

	cond_resched();

	/* We now go into synchronous reclaim */
	cpuset_memory_pressure_bump();
	psi_memstall_enter(&pflags);
	fs_reclaim_acquire(gfp_mask);
	noreclaim_flag = memalloc_noreclaim_save();

	progress = try_to_free_pages(ac->zonelist, order, gfp_mask,
								ac->nodemask);

	memalloc_noreclaim_restore(noreclaim_flag);
	fs_reclaim_release(gfp_mask);
	psi_memstall_leave(&pflags);

	cond_resched();

	return progress;
}

/* The really slow allocator path where we enter direct reclaim */
static inline struct page *
__alloc_pages_direct_reclaim(gfp_t gfp_mask, unsigned int order,
		unsigned int alloc_flags, const struct alloc_context *ac,
		unsigned long *did_some_progress)
{
	struct page *page = NULL;
	bool drained = false;

	*did_some_progress = __perform_reclaim(gfp_mask, order, ac);
	if (unlikely(!(*did_some_progress)))
		return NULL;

retry:
	page = get_page_from_freelist(gfp_mask, order, alloc_flags, ac);

	/*
	 * If an allocation failed after direct reclaim, it could be because
	 * pages are pinned on the per-cpu lists or in high alloc reserves.
	 * Shrink them and try again
	 */
	if (!page && !drained) {
		unreserve_highatomic_pageblock(ac, false);
		drain_all_pages(NULL);
		drained = true;
		goto retry;
	}

	return page;
}

static void wake_all_kswapds(unsigned int order, gfp_t gfp_mask,
			     const struct alloc_context *ac)
{
	struct zoneref *z;
	struct zone *zone;
	pg_data_t *last_pgdat = NULL;
	enum zone_type highest_zoneidx = ac->highest_zoneidx;

	for_each_zone_zonelist_nodemask(zone, z, ac->zonelist, highest_zoneidx,
					ac->nodemask) {
		if (last_pgdat != zone->zone_pgdat)
			wakeup_kswapd(zone, gfp_mask, order, highest_zoneidx);
		last_pgdat = zone->zone_pgdat;
	}
}

static inline unsigned int
gfp_to_alloc_flags(gfp_t gfp_mask)
{
	unsigned int alloc_flags = ALLOC_WMARK_MIN | ALLOC_CPUSET;

	/*
	 * __GFP_HIGH is assumed to be the same as ALLOC_HIGH
	 * and __GFP_KSWAPD_RECLAIM is assumed to be the same as ALLOC_KSWAPD
	 * to save two branches.
	 */
	BUILD_BUG_ON(__GFP_HIGH != (__force gfp_t) ALLOC_HIGH);
	BUILD_BUG_ON(__GFP_KSWAPD_RECLAIM != (__force gfp_t) ALLOC_KSWAPD);

	/*
	 * The caller may dip into page reserves a bit more if the caller
	 * cannot run direct reclaim, or if the caller has realtime scheduling
	 * policy or is asking for __GFP_HIGH memory.  GFP_ATOMIC requests will
	 * set both ALLOC_HARDER (__GFP_ATOMIC) and ALLOC_HIGH (__GFP_HIGH).
	 */
	alloc_flags |= (__force int)
		(gfp_mask & (__GFP_HIGH | __GFP_KSWAPD_RECLAIM));

	if (gfp_mask & __GFP_ATOMIC) {
		/*
		 * Not worth trying to allocate harder for __GFP_NOMEMALLOC even
		 * if it can't schedule.
		 */
		if (!(gfp_mask & __GFP_NOMEMALLOC))
			alloc_flags |= ALLOC_HARDER;
		/*
		 * Ignore cpuset mems for GFP_ATOMIC rather than fail, see the
		 * comment for __cpuset_node_allowed().
		 */
		alloc_flags &= ~ALLOC_CPUSET;
	} else if (unlikely(rt_task(current)) && !in_interrupt())
		alloc_flags |= ALLOC_HARDER;

	alloc_flags = current_alloc_flags(gfp_mask, alloc_flags);

	return alloc_flags;
}

static bool oom_reserves_allowed(struct task_struct *tsk)
{
	if (!tsk_is_oom_victim(tsk))
		return false;

	/*
	 * !MMU doesn't have oom reaper so give access to memory reserves
	 * only to the thread with TIF_MEMDIE set
	 */
	if (!IS_ENABLED(CONFIG_MMU) && !test_thread_flag(TIF_MEMDIE))
		return false;

	return true;
}

/*
 * Distinguish requests which really need access to full memory
 * reserves from oom victims which can live with a portion of it
 */
static inline int __gfp_pfmemalloc_flags(gfp_t gfp_mask)
{
	if (unlikely(gfp_mask & __GFP_NOMEMALLOC))
		return 0;
	if (gfp_mask & __GFP_MEMALLOC)
		return ALLOC_NO_WATERMARKS;
	if (in_serving_softirq() && (current->flags & PF_MEMALLOC))
		return ALLOC_NO_WATERMARKS;
	if (!in_interrupt()) {
		if (current->flags & PF_MEMALLOC)
			return ALLOC_NO_WATERMARKS;
		else if (oom_reserves_allowed(current))
			return ALLOC_OOM;
	}

	return 0;
}

bool gfp_pfmemalloc_allowed(gfp_t gfp_mask)
{
	return !!__gfp_pfmemalloc_flags(gfp_mask);
}

/*
 * Checks whether it makes sense to retry the reclaim to make a forward progress
 * for the given allocation request.
 *
 * We give up when we either have tried MAX_RECLAIM_RETRIES in a row
 * without success, or when we couldn't even meet the watermark if we
 * reclaimed all remaining pages on the LRU lists.
 *
 * Returns true if a retry is viable or false to enter the oom path.
 */
static inline bool
should_reclaim_retry(gfp_t gfp_mask, unsigned order,
		     struct alloc_context *ac, int alloc_flags,
		     bool did_some_progress, int *no_progress_loops)
{
	struct zone *zone;
	struct zoneref *z;
	bool ret = false;

	/*
	 * Costly allocations might have made a progress but this doesn't mean
	 * their order will become available due to high fragmentation so
	 * always increment the no progress counter for them
	 */
	if (did_some_progress && order <= PAGE_ALLOC_COSTLY_ORDER)
		*no_progress_loops = 0;
	else
		(*no_progress_loops)++;

	/*
	 * Make sure we converge to OOM if we cannot make any progress
	 * several times in the row.
	 */
	if (*no_progress_loops > MAX_RECLAIM_RETRIES) {
		/* Before OOM, exhaust highatomic_reserve */
		return unreserve_highatomic_pageblock(ac, true);
	}

	/*
	 * Keep reclaiming pages while there is a chance this will lead
	 * somewhere.  If none of the target zones can satisfy our allocation
	 * request even if all reclaimable pages are considered then we are
	 * screwed and have to go OOM.
	 */
	for_each_zone_zonelist_nodemask(zone, z, ac->zonelist,
				ac->highest_zoneidx, ac->nodemask) {
		unsigned long available;
		unsigned long reclaimable;
		unsigned long min_wmark = min_wmark_pages(zone);
		bool wmark;

		available = reclaimable = zone_reclaimable_pages(zone);
		available += zone_page_state_snapshot(zone, NR_FREE_PAGES);

		/*
		 * Would the allocation succeed if we reclaimed all
		 * reclaimable pages?
		 */
		wmark = __zone_watermark_ok(zone, order, min_wmark,
				ac->highest_zoneidx, alloc_flags, available);
		trace_reclaim_retry_zone(z, order, reclaimable,
				available, min_wmark, *no_progress_loops, wmark);
		if (wmark) {
			/*
			 * If we didn't make any progress and have a lot of
			 * dirty + writeback pages then we should wait for
			 * an IO to complete to slow down the reclaim and
			 * prevent from pre mature OOM
			 */
			if (!did_some_progress) {
				unsigned long write_pending;

				write_pending = zone_page_state_snapshot(zone,
							NR_ZONE_WRITE_PENDING);

				if (2 * write_pending > reclaimable) {
					congestion_wait(BLK_RW_ASYNC, HZ/10);
					return true;
				}
			}

			ret = true;
			goto out;
		}
	}

out:
	/*
	 * Memory allocation/reclaim might be called from a WQ context and the
	 * current implementation of the WQ concurrency control doesn't
	 * recognize that a particular WQ is congested if the worker thread is
	 * looping without ever sleeping. Therefore we have to do a short sleep
	 * here rather than calling cond_resched().
	 */
	if (current->flags & PF_WQ_WORKER)
		schedule_timeout_uninterruptible(1);
	else
		cond_resched();
	return ret;
}

static inline bool
check_retry_cpuset(int cpuset_mems_cookie, struct alloc_context *ac)
{
	/*
	 * It's possible that cpuset's mems_allowed and the nodemask from
	 * mempolicy don't intersect. This should be normally dealt with by
	 * policy_nodemask(), but it's possible to race with cpuset update in
	 * such a way the check therein was true, and then it became false
	 * before we got our cpuset_mems_cookie here.
	 * This assumes that for all allocations, ac->nodemask can come only
	 * from MPOL_BIND mempolicy (whose documented semantics is to be ignored
	 * when it does not intersect with the cpuset restrictions) or the
	 * caller can deal with a violated nodemask.
	 */
	if (cpusets_enabled() && ac->nodemask &&
			!cpuset_nodemask_valid_mems_allowed(ac->nodemask)) {
		ac->nodemask = NULL;
		return true;
	}

	/*
	 * When updating a task's mems_allowed or mempolicy nodemask, it is
	 * possible to race with parallel threads in such a way that our
	 * allocation can fail while the mask is being updated. If we are about
	 * to fail, check if the cpuset changed during allocation and if so,
	 * retry.
	 */
	if (read_mems_allowed_retry(cpuset_mems_cookie))
		return true;

	return false;
}

static inline struct page *
__alloc_pages_slowpath(gfp_t gfp_mask, unsigned int order,
						struct alloc_context *ac)
{
	bool can_direct_reclaim = gfp_mask & __GFP_DIRECT_RECLAIM;
	const bool costly_order = order > PAGE_ALLOC_COSTLY_ORDER;
	struct page *page = NULL;
	unsigned int alloc_flags;
	unsigned long did_some_progress;
	enum compact_priority compact_priority;
	enum compact_result compact_result;
	int compaction_retries;
	int no_progress_loops;
	unsigned int cpuset_mems_cookie;
	int reserve_flags;

	/*
	 * We also sanity check to catch abuse of atomic reserves being used by
	 * callers that are not in atomic context.
	 */
	if (WARN_ON_ONCE((gfp_mask & (__GFP_ATOMIC|__GFP_DIRECT_RECLAIM)) ==
				(__GFP_ATOMIC|__GFP_DIRECT_RECLAIM)))
		gfp_mask &= ~__GFP_ATOMIC;

retry_cpuset:
	compaction_retries = 0;
	no_progress_loops = 0;
	compact_priority = DEF_COMPACT_PRIORITY;
	cpuset_mems_cookie = read_mems_allowed_begin();

	/*
	 * The fast path uses conservative alloc_flags to succeed only until
	 * kswapd needs to be woken up, and to avoid the cost of setting up
	 * alloc_flags precisely. So we do that now.
	 */
	alloc_flags = gfp_to_alloc_flags(gfp_mask);

	/*
	 * We need to recalculate the starting point for the zonelist iterator
	 * because we might have used different nodemask in the fast path, or
	 * there was a cpuset modification and we are retrying - otherwise we
	 * could end up iterating over non-eligible zones endlessly.
	 */
	ac->preferred_zoneref = first_zones_zonelist(ac->zonelist,
					ac->highest_zoneidx, ac->nodemask);
	if (!ac->preferred_zoneref->zone)
		goto nopage;

	//如果alloc容许wakeup kswapd线程，则唤醒
	if (alloc_flags & ALLOC_KSWAPD)
		wake_all_kswapds(order, gfp_mask, ac);

	/*
	 * The adjusted alloc_flags might result in immediate success, so try
	 * that first
	 */
	//已唤醒kswapd线程，重新尝试自freelist上申请
	page = get_page_from_freelist(gfp_mask, order, alloc_flags, ac);
	if (page)
		goto got_pg;

	/*
	 * For costly allocations, try direct compaction first, as it's likely
	 * that we have enough base pages and don't need to reclaim. For non-
	 * movable high-order allocations, do that as well, as compaction will
	 * try prevent permanent fragmentation by migrating from blocks of the
	 * same migratetype.
	 * Don't try this for allocations that are allowed to ignore
	 * watermarks, as the ALLOC_NO_WATERMARKS attempt didn't yet happen.
	 */
	if (can_direct_reclaim &&
			(costly_order ||
			   (order > 0 && ac->migratetype != MIGRATE_MOVABLE))
			&& !gfp_pfmemalloc_allowed(gfp_mask)) {
		page = __alloc_pages_direct_compact(gfp_mask, order,
						alloc_flags, ac,
						INIT_COMPACT_PRIORITY,
						&compact_result);
		if (page)
			goto got_pg;

		/*
		 * Checks for costly allocations with __GFP_NORETRY, which
		 * includes some THP page fault allocations
		 */
		if (costly_order && (gfp_mask & __GFP_NORETRY)) {
			/*
			 * If allocating entire pageblock(s) and compaction
			 * failed because all zones are below low watermarks
			 * or is prohibited because it recently failed at this
			 * order, fail immediately unless the allocator has
			 * requested compaction and reclaim retry.
			 *
			 * Reclaim is
			 *  - potentially very expensive because zones are far
			 *    below their low watermarks or this is part of very
			 *    bursty high order allocations,
			 *  - not guaranteed to help because isolate_freepages()
			 *    may not iterate over freed pages as part of its
			 *    linear scan, and
			 *  - unlikely to make entire pageblocks free on its
			 *    own.
			 */
			if (compact_result == COMPACT_SKIPPED ||
			    compact_result == COMPACT_DEFERRED)
				goto nopage;

			/*
			 * Looks like reclaim/compaction is worth trying, but
			 * sync compaction could be very expensive, so keep
			 * using async compaction.
			 */
			compact_priority = INIT_COMPACT_PRIORITY;
		}
	}

retry:
	/* Ensure kswapd doesn't accidentally go to sleep as long as we loop */
	if (alloc_flags & ALLOC_KSWAPD)
		wake_all_kswapds(order, gfp_mask, ac);

	reserve_flags = __gfp_pfmemalloc_flags(gfp_mask);
	if (reserve_flags)
		alloc_flags = current_alloc_flags(gfp_mask, reserve_flags);

	/*
	 * Reset the nodemask and zonelist iterators if memory policies can be
	 * ignored. These allocations are high priority and system rather than
	 * user oriented.
	 */
	if (!(alloc_flags & ALLOC_CPUSET) || reserve_flags) {
		ac->nodemask = NULL;
		ac->preferred_zoneref = first_zones_zonelist(ac->zonelist,
					ac->highest_zoneidx, ac->nodemask);
	}

	/* Attempt with potentially adjusted zonelist and alloc_flags */
	page = get_page_from_freelist(gfp_mask, order, alloc_flags, ac);
	if (page)
		goto got_pg;

	/* Caller is not willing to reclaim, we can't balance anything */
	if (!can_direct_reclaim)
		goto nopage;

	/* Avoid recursion of direct reclaim */
	if (current->flags & PF_MEMALLOC)
		goto nopage;

	/* Try direct reclaim and then allocating */
	page = __alloc_pages_direct_reclaim(gfp_mask, order, alloc_flags, ac,
							&did_some_progress);
	if (page)
		goto got_pg;

	/* Try direct compaction and then allocating */
	page = __alloc_pages_direct_compact(gfp_mask, order, alloc_flags, ac,
					compact_priority, &compact_result);
	if (page)
		goto got_pg;

	/* Do not loop if specifically requested */
	if (gfp_mask & __GFP_NORETRY)
		goto nopage;

	/*
	 * Do not retry costly high order allocations unless they are
	 * __GFP_RETRY_MAYFAIL
	 */
	if (costly_order && !(gfp_mask & __GFP_RETRY_MAYFAIL))
		goto nopage;

	if (should_reclaim_retry(gfp_mask, order, ac, alloc_flags,
				 did_some_progress > 0, &no_progress_loops))
		goto retry;

	/*
	 * It doesn't make any sense to retry for the compaction if the order-0
	 * reclaim is not able to make any progress because the current
	 * implementation of the compaction depends on the sufficient amount
	 * of free memory (see __compaction_suitable)
	 */
	if (did_some_progress > 0 &&
			should_compact_retry(ac, order, alloc_flags,
				compact_result, &compact_priority,
				&compaction_retries))
		goto retry;


	/* Deal with possible cpuset update races before we start OOM killing */
	if (check_retry_cpuset(cpuset_mems_cookie, ac))
		goto retry_cpuset;

	/* Reclaim has failed us, start killing things */
	page = __alloc_pages_may_oom(gfp_mask, order, ac, &did_some_progress);
	if (page)
		goto got_pg;

	/* Avoid allocations with no watermarks from looping endlessly */
	if (tsk_is_oom_victim(current) &&
	    (alloc_flags & ALLOC_OOM ||
	     (gfp_mask & __GFP_NOMEMALLOC)))
		goto nopage;

	/* Retry as long as the OOM killer is making progress */
	if (did_some_progress) {
		no_progress_loops = 0;
		goto retry;
	}

nopage:
	/* Deal with possible cpuset update races before we fail */
	if (check_retry_cpuset(cpuset_mems_cookie, ac))
		goto retry_cpuset;

	/*
	 * Make sure that __GFP_NOFAIL request doesn't leak out and make sure
	 * we always retry
	 */
	if (gfp_mask & __GFP_NOFAIL) {
		/*
		 * All existing users of the __GFP_NOFAIL are blockable, so warn
		 * of any new users that actually require GFP_NOWAIT
		 */
		if (WARN_ON_ONCE(!can_direct_reclaim))
			goto fail;

		/*
		 * PF_MEMALLOC request from this context is rather bizarre
		 * because we cannot reclaim anything and only can loop waiting
		 * for somebody to do a work for us
		 */
		WARN_ON_ONCE(current->flags & PF_MEMALLOC);

		/*
		 * non failing costly orders are a hard requirement which we
		 * are not prepared for much so let's warn about these users
		 * so that we can identify them and convert them to something
		 * else.
		 */
		WARN_ON_ONCE(order > PAGE_ALLOC_COSTLY_ORDER);

		/*
		 * Help non-failing allocations by giving them access to memory
		 * reserves but do not use ALLOC_NO_WATERMARKS because this
		 * could deplete whole memory reserves which would just make
		 * the situation worse
		 */
		page = __alloc_pages_cpuset_fallback(gfp_mask, order, ALLOC_HARDER, ac);
		if (page)
			goto got_pg;

		cond_resched();
		goto retry;
	}
fail:
	warn_alloc(gfp_mask, ac->nodemask,
			"page allocation failure: order:%u", order);
got_pg:
	return page;
}

static inline bool prepare_alloc_pages(gfp_t gfp_mask, unsigned int order,
		int preferred_nid, nodemask_t *nodemask,
		struct alloc_context *ac, gfp_t *alloc_mask,
		unsigned int *alloc_flags)
{
	ac->highest_zoneidx = gfp_zone(gfp_mask);
	ac->zonelist = node_zonelist(preferred_nid, gfp_mask);
	ac->nodemask = nodemask;
	ac->migratetype = gfp_migratetype(gfp_mask);

	if (cpusets_enabled()) {
		*alloc_mask |= __GFP_HARDWALL;
		/*
		 * When we are in the interrupt context, it is irrelevant
		 * to the current task context. It means that any node ok.
		 */
		if (!in_interrupt() && !ac->nodemask)
			ac->nodemask = &cpuset_current_mems_allowed;
		else
			*alloc_flags |= ALLOC_CPUSET;
	}

	fs_reclaim_acquire(gfp_mask);
	fs_reclaim_release(gfp_mask);

	might_sleep_if(gfp_mask & __GFP_DIRECT_RECLAIM);

	if (should_fail_alloc_page(gfp_mask, order))
		return false;

	*alloc_flags = current_alloc_flags(gfp_mask, *alloc_flags);

	/* Dirty zone balancing only done in the fast path */
	ac->spread_dirty_pages = (gfp_mask & __GFP_WRITE);

	/*
	 * The preferred zone is used for statistics but crucially it is
	 * also used as the starting point for the zonelist iterator. It
	 * may get reset for allocations that ignore memory policies.
	 */
	ac->preferred_zoneref = first_zones_zonelist(ac->zonelist,
					ac->highest_zoneidx, ac->nodemask);

	return true;
}

/*
 * This is the 'heart' of the zoned buddy allocator.
 */
struct page *
__alloc_pages_nodemask(gfp_t gfp_mask, unsigned int order/*page数目-1*/, int preferred_nid/*优先选择的numa node*/,
							nodemask_t *nodemask)
{
	struct page *page;
	unsigned int alloc_flags = ALLOC_WMARK_LOW;
	gfp_t alloc_mask; /* The gfp_t that was actually used for allocation */
	struct alloc_context ac = { };

	/*
	 * There are several places where we assume that the order value is sane
	 * so bail out early if the request is out of bound.
	 */
	if (unlikely(order >= MAX_ORDER)) {
		//申请的大小超限
		WARN_ON_ONCE(!(gfp_mask & __GFP_NOWARN));
		return NULL;
	}

	//丢弃掉不支持的mask
	gfp_mask &= gfp_allowed_mask;
	alloc_mask = gfp_mask;
	if (!prepare_alloc_pages(gfp_mask, order, preferred_nid, nodemask, &ac, &alloc_mask, &alloc_flags))
		return NULL;

	/*
	 * Forbid the first pass from falling back to types that fragment
	 * memory until all local zones are considered.
	 */
	alloc_flags |= alloc_flags_nofragment(ac.preferred_zoneref->zone, gfp_mask);

	/* First allocation attempt */
	//首先在freelist上尝试申请
	page = get_page_from_freelist(alloc_mask, order, alloc_flags, &ac);
	if (likely(page))
	    //自freelist上申请到，退出
		goto out;

	/*
	 * Apply scoped allocation constraints. This is mainly about GFP_NOFS
	 * resp. GFP_NOIO which has to be inherited for all allocation requests
	 * from a particular context which has been marked by
	 * memalloc_no{fs,io}_{save,restore}.
	 */
	alloc_mask = current_gfp_context(gfp_mask);
	ac.spread_dirty_pages = false;

	/*
	 * Restore the original nodemask if it was potentially replaced with
	 * &cpuset_current_mems_allowed to optimize the fast-path attempt.
	 */
	ac.nodemask = nodemask;

	page = __alloc_pages_slowpath(alloc_mask, order, &ac);

out:
	if (memcg_kmem_enabled() && (gfp_mask & __GFP_ACCOUNT) && page &&
	    unlikely(__memcg_kmem_charge_page(page, gfp_mask, order) != 0)) {
		__free_pages(page, order);
		page = NULL;
	}

	trace_mm_page_alloc(page, order, alloc_mask, ac.migratetype);

	return page;
}
EXPORT_SYMBOL(__alloc_pages_nodemask);

/*
 * Common helper functions. Never use with __GFP_HIGHMEM because the returned
 * address cannot represent highmem pages. Use alloc_pages and then kmap if
 * you need to access high mem.
 */
unsigned long __get_free_pages(gfp_t gfp_mask, unsigned int order)
{
    //申请一个指定order的页
	struct page *page;

	page = alloc_pages(gfp_mask & ~__GFP_HIGHMEM, order);
	if (!page)
		return 0;
	return (unsigned long) page_address(page);
}
EXPORT_SYMBOL(__get_free_pages);

unsigned long get_zeroed_page(gfp_t gfp_mask)
{
	return __get_free_pages(gfp_mask | __GFP_ZERO, 0);
}
EXPORT_SYMBOL(get_zeroed_page);

static inline void free_the_page(struct page *page, unsigned int order)
{
	if (order == 0)		/* Via pcp? */
		free_unref_page(page);
	else
		__free_pages_ok(page, order, FPI_NONE);
}

/**
 * __free_pages - Free pages allocated with alloc_pages().
 * @page: The page pointer returned from alloc_pages().
 * @order: The order of the allocation.
 *
 * This function can free multi-page allocations that are not compound
 * pages.  It does not check that the @order passed in matches that of
 * the allocation, so it is easy to leak memory.  Freeing more memory
 * than was allocated will probably emit a warning.
 *
 * If the last reference to this page is speculative, it will be released
 * by put_page() which only frees the first page of a non-compound
 * allocation.  To prevent the remaining pages from being leaked, we free
 * the subsequent pages here.  If you want to use the page's reference
 * count to decide when to free the allocation, you should allocate a
 * compound page, and use put_page() instead of __free_pages().
 *
 * Context: May be called in interrupt context or while holding a normal
 * spinlock, but not in NMI context or while holding a raw spinlock.
 */
void __free_pages(struct page *page, unsigned int order)
{
	if (put_page_testzero(page))
		free_the_page(page, order);
	else if (!PageHead(page))
		while (order-- > 0)
			free_the_page(page + (1 << order), order);
}
EXPORT_SYMBOL(__free_pages);

void free_pages(unsigned long addr, unsigned int order)
{
	if (addr != 0) {
		VM_BUG_ON(!virt_addr_valid((void *)addr));
		__free_pages(virt_to_page((void *)addr), order);
	}
}

EXPORT_SYMBOL(free_pages);

/*
 * Page Fragment:
 *  An arbitrary-length arbitrary-offset area of memory which resides
 *  within a 0 or higher order page.  Multiple fragments within that page
 *  are individually refcounted, in the page's reference counter.
 *
 * The page_frag functions below provide a simple allocation framework for
 * page fragments.  This is used by the network stack and network device
 * drivers to provide a backing region of memory for use as either an
 * sk_buff->head, or to be used in the "frags" portion of skb_shared_info.
 */
static struct page *__page_frag_cache_refill(struct page_frag_cache *nc,
					     gfp_t gfp_mask)
{
	struct page *page = NULL;
	gfp_t gfp = gfp_mask;

#if (PAGE_SIZE < PAGE_FRAG_CACHE_MAX_SIZE)
	gfp_mask |= __GFP_COMP | __GFP_NOWARN | __GFP_NORETRY |
		    __GFP_NOMEMALLOC;
	page = alloc_pages_node(NUMA_NO_NODE, gfp_mask,
				PAGE_FRAG_CACHE_MAX_ORDER);
	nc->size = page ? PAGE_FRAG_CACHE_MAX_SIZE : PAGE_SIZE;
#endif
	if (unlikely(!page))
		page = alloc_pages_node(NUMA_NO_NODE, gfp, 0);

	nc->va = page ? page_address(page) : NULL;

	return page;
}

void __page_frag_cache_drain(struct page *page, unsigned int count)
{
	VM_BUG_ON_PAGE(page_ref_count(page) == 0, page);

	if (page_ref_sub_and_test(page, count))
		free_the_page(page, compound_order(page));
}
EXPORT_SYMBOL(__page_frag_cache_drain);

void *page_frag_alloc(struct page_frag_cache *nc,
		      unsigned int fragsz, gfp_t gfp_mask)
{
	unsigned int size = PAGE_SIZE;
	struct page *page;
	int offset;

	if (unlikely(!nc->va)) {
refill:
		page = __page_frag_cache_refill(nc, gfp_mask);
		if (!page)
			return NULL;

#if (PAGE_SIZE < PAGE_FRAG_CACHE_MAX_SIZE)
		/* if size can vary use size else just use PAGE_SIZE */
		size = nc->size;
#endif
		/* Even if we own the page, we do not use atomic_set().
		 * This would break get_page_unless_zero() users.
		 */
		page_ref_add(page, PAGE_FRAG_CACHE_MAX_SIZE);

		/* reset page count bias and offset to start of new frag */
		nc->pfmemalloc = page_is_pfmemalloc(page);
		nc->pagecnt_bias = PAGE_FRAG_CACHE_MAX_SIZE + 1;
		nc->offset = size;
	}

	offset = nc->offset - fragsz;
	if (unlikely(offset < 0)) {
		page = virt_to_page(nc->va);

		if (!page_ref_sub_and_test(page, nc->pagecnt_bias))
			goto refill;

		if (unlikely(nc->pfmemalloc)) {
			free_the_page(page, compound_order(page));
			goto refill;
		}

#if (PAGE_SIZE < PAGE_FRAG_CACHE_MAX_SIZE)
		/* if size can vary use size else just use PAGE_SIZE */
		size = nc->size;
#endif
		/* OK, page count is 0, we can safely set it */
		set_page_count(page, PAGE_FRAG_CACHE_MAX_SIZE + 1);

		/* reset page count bias and offset to start of new frag */
		nc->pagecnt_bias = PAGE_FRAG_CACHE_MAX_SIZE + 1;
		offset = size - fragsz;
	}

	nc->pagecnt_bias--;
	nc->offset = offset;

	return nc->va + offset;
}
EXPORT_SYMBOL(page_frag_alloc);

/*
 * Frees a page fragment allocated out of either a compound or order 0 page.
 */
void page_frag_free(void *addr)
{
	struct page *page = virt_to_head_page(addr);

	if (unlikely(put_page_testzero(page)))
		free_the_page(page, compound_order(page));
}
EXPORT_SYMBOL(page_frag_free);

static void *make_alloc_exact(unsigned long addr, unsigned int order,
		size_t size)
{
	if (addr) {
		unsigned long alloc_end = addr + (PAGE_SIZE << order);
		unsigned long used = addr + PAGE_ALIGN(size);

		split_page(virt_to_page((void *)addr), order);
		while (used < alloc_end) {
			free_page(used);
			used += PAGE_SIZE;
		}
	}
	return (void *)addr;
}

/**
 * alloc_pages_exact - allocate an exact number physically-contiguous pages.
 * @size: the number of bytes to allocate
 * @gfp_mask: GFP flags for the allocation, must not contain __GFP_COMP
 *
 * This function is similar to alloc_pages(), except that it allocates the
 * minimum number of pages to satisfy the request.  alloc_pages() can only
 * allocate memory in power-of-two pages.
 *
 * This function is also limited by MAX_ORDER.
 *
 * Memory allocated by this function must be released by free_pages_exact().
 *
 * Return: pointer to the allocated area or %NULL in case of error.
 */
void *alloc_pages_exact(size_t size, gfp_t gfp_mask)
{
	unsigned int order = get_order(size);
	unsigned long addr;

	if (WARN_ON_ONCE(gfp_mask & __GFP_COMP))
		gfp_mask &= ~__GFP_COMP;

	addr = __get_free_pages(gfp_mask, order);
	return make_alloc_exact(addr, order, size);
}
EXPORT_SYMBOL(alloc_pages_exact);

/**
 * alloc_pages_exact_nid - allocate an exact number of physically-contiguous
 *			   pages on a node.
 * @nid: the preferred node ID where memory should be allocated
 * @size: the number of bytes to allocate
 * @gfp_mask: GFP flags for the allocation, must not contain __GFP_COMP
 *
 * Like alloc_pages_exact(), but try to allocate on node nid first before falling
 * back.
 *
 * Return: pointer to the allocated area or %NULL in case of error.
 */
void * __meminit alloc_pages_exact_nid(int nid, size_t size, gfp_t gfp_mask)
{
	unsigned int order = get_order(size);
	struct page *p;

	if (WARN_ON_ONCE(gfp_mask & __GFP_COMP))
		gfp_mask &= ~__GFP_COMP;

	p = alloc_pages_node(nid, gfp_mask, order);
	if (!p)
		return NULL;
	return make_alloc_exact((unsigned long)page_address(p), order, size);
}

/**
 * free_pages_exact - release memory allocated via alloc_pages_exact()
 * @virt: the value returned by alloc_pages_exact.
 * @size: size of allocation, same value as passed to alloc_pages_exact().
 *
 * Release the memory allocated by a previous call to alloc_pages_exact.
 */
void free_pages_exact(void *virt, size_t size)
{
	unsigned long addr = (unsigned long)virt;
	unsigned long end = addr + PAGE_ALIGN(size);

	while (addr < end) {
		free_page(addr);
		addr += PAGE_SIZE;
	}
}
EXPORT_SYMBOL(free_pages_exact);

/**
 * nr_free_zone_pages - count number of pages beyond high watermark
 * @offset: The zone index of the highest zone
 *
 * nr_free_zone_pages() counts the number of pages which are beyond the
 * high watermark within all zones at or below a given zone index.  For each
 * zone, the number of pages is calculated as:
 *
 *     nr_free_zone_pages = managed_pages - high_pages
 *
 * Return: number of pages beyond high watermark.
 */
static unsigned long nr_free_zone_pages(int offset)
{
	struct zoneref *z;
	struct zone *zone;

	/* Just pick one node, since fallback list is circular */
	unsigned long sum = 0;

	struct zonelist *zonelist = node_zonelist(numa_node_id(), GFP_KERNEL);

	for_each_zone_zonelist(zone, z, zonelist, offset) {
		unsigned long size = zone_managed_pages(zone);
		unsigned long high = high_wmark_pages(zone);
		if (size > high)
			sum += size - high;
	}

	return sum;
}

/**
 * nr_free_buffer_pages - count number of pages beyond high watermark
 *
 * nr_free_buffer_pages() counts the number of pages which are beyond the high
 * watermark within ZONE_DMA and ZONE_NORMAL.
 *
 * Return: number of pages beyond high watermark within ZONE_DMA and
 * ZONE_NORMAL.
 */
unsigned long nr_free_buffer_pages(void)
{
	return nr_free_zone_pages(gfp_zone(GFP_USER));
}
EXPORT_SYMBOL_GPL(nr_free_buffer_pages);

static inline void show_node(struct zone *zone)
{
	if (IS_ENABLED(CONFIG_NUMA))
		printk("Node %d ", zone_to_nid(zone));
}

long si_mem_available(void)
{
	long available;
	unsigned long pagecache;
	unsigned long wmark_low = 0;
	unsigned long pages[NR_LRU_LISTS];
	unsigned long reclaimable;
	struct zone *zone;
	int lru;

	for (lru = LRU_BASE; lru < NR_LRU_LISTS; lru++)
		pages[lru] = global_node_page_state(NR_LRU_BASE + lru);

	for_each_zone(zone)
		wmark_low += low_wmark_pages(zone);

	/*
	 * Estimate the amount of memory available for userspace allocations,
	 * without causing swapping.
	 */
	available = global_zone_page_state(NR_FREE_PAGES) - totalreserve_pages;

	/*
	 * Not all the page cache can be freed, otherwise the system will
	 * start swapping. Assume at least half of the page cache, or the
	 * low watermark worth of cache, needs to stay.
	 */
	pagecache = pages[LRU_ACTIVE_FILE] + pages[LRU_INACTIVE_FILE];
	pagecache -= min(pagecache / 2, wmark_low);
	available += pagecache;

	/*
	 * Part of the reclaimable slab and other kernel memory consists of
	 * items that are in use, and cannot be freed. Cap this estimate at the
	 * low watermark.
	 */
	reclaimable = global_node_page_state_pages(NR_SLAB_RECLAIMABLE_B) +
		global_node_page_state(NR_KERNEL_MISC_RECLAIMABLE);
	available += reclaimable - min(reclaimable / 2, wmark_low);

	if (available < 0)
		available = 0;
	return available;
}
EXPORT_SYMBOL_GPL(si_mem_available);

void si_meminfo(struct sysinfo *val)
{
	val->totalram = totalram_pages();
	val->sharedram = global_node_page_state(NR_SHMEM);
	val->freeram = global_zone_page_state(NR_FREE_PAGES);
	val->bufferram = nr_blockdev_pages();
	val->totalhigh = totalhigh_pages();
	val->freehigh = nr_free_highpages();
	val->mem_unit = PAGE_SIZE;
}

EXPORT_SYMBOL(si_meminfo);

#ifdef CONFIG_NUMA
void si_meminfo_node(struct sysinfo *val, int nid)
{
	int zone_type;		/* needs to be signed */
	unsigned long managed_pages = 0;
	unsigned long managed_highpages = 0;
	unsigned long free_highpages = 0;
	pg_data_t *pgdat = NODE_DATA(nid);

	for (zone_type = 0; zone_type < MAX_NR_ZONES; zone_type++)
		managed_pages += zone_managed_pages(&pgdat->node_zones[zone_type]);
	val->totalram = managed_pages;
	val->sharedram = node_page_state(pgdat, NR_SHMEM);
	val->freeram = sum_zone_node_page_state(nid, NR_FREE_PAGES);
#ifdef CONFIG_HIGHMEM
	for (zone_type = 0; zone_type < MAX_NR_ZONES; zone_type++) {
		struct zone *zone = &pgdat->node_zones[zone_type];

		if (is_highmem(zone)) {
			managed_highpages += zone_managed_pages(zone);
			free_highpages += zone_page_state(zone, NR_FREE_PAGES);
		}
	}
	val->totalhigh = managed_highpages;
	val->freehigh = free_highpages;
#else
	val->totalhigh = managed_highpages;
	val->freehigh = free_highpages;
#endif
	val->mem_unit = PAGE_SIZE;
}
#endif

/*
 * Determine whether the node should be displayed or not, depending on whether
 * SHOW_MEM_FILTER_NODES was passed to show_free_areas().
 */
static bool show_mem_node_skip(unsigned int flags, int nid, nodemask_t *nodemask)
{
	if (!(flags & SHOW_MEM_FILTER_NODES))
		return false;

	/*
	 * no node mask - aka implicit memory numa policy. Do not bother with
	 * the synchronization - read_mems_allowed_begin - because we do not
	 * have to be precise here.
	 */
	if (!nodemask)
		nodemask = &cpuset_current_mems_allowed;

	return !node_isset(nid, *nodemask);
}

#define K(x) ((x) << (PAGE_SHIFT-10))

static void show_migration_types(unsigned char type)
{
	static const char types[MIGRATE_TYPES] = {
		[MIGRATE_UNMOVABLE]	= 'U',
		[MIGRATE_MOVABLE]	= 'M',
		[MIGRATE_RECLAIMABLE]	= 'E',
		[MIGRATE_HIGHATOMIC]	= 'H',
#ifdef CONFIG_CMA
		[MIGRATE_CMA]		= 'C',
#endif
#ifdef CONFIG_MEMORY_ISOLATION
		[MIGRATE_ISOLATE]	= 'I',
#endif
	};
	char tmp[MIGRATE_TYPES + 1];
	char *p = tmp;
	int i;

	for (i = 0; i < MIGRATE_TYPES; i++) {
		if (type & (1 << i))
			*p++ = types[i];
	}

	*p = '\0';
	printk(KERN_CONT "(%s) ", tmp);
}

/*
 * Show free area list (used inside shift_scroll-lock stuff)
 * We also calculate the percentage fragmentation. We do this by counting the
 * memory on each free list with the exception of the first item on the list.
 *
 * Bits in @filter:
 * SHOW_MEM_FILTER_NODES: suppress nodes that are not allowed by current's
 *   cpuset.
 */
void show_free_areas(unsigned int filter, nodemask_t *nodemask)
{
	unsigned long free_pcp = 0;
	int cpu;
	struct zone *zone;
	pg_data_t *pgdat;

	for_each_populated_zone(zone) {
		if (show_mem_node_skip(filter, zone_to_nid(zone), nodemask))
			continue;

		for_each_online_cpu(cpu)
			free_pcp += per_cpu_ptr(zone->pageset, cpu)->pcp.count;
	}

	printk("active_anon:%lu inactive_anon:%lu isolated_anon:%lu\n"
		" active_file:%lu inactive_file:%lu isolated_file:%lu\n"
		" unevictable:%lu dirty:%lu writeback:%lu\n"
		" slab_reclaimable:%lu slab_unreclaimable:%lu\n"
		" mapped:%lu shmem:%lu pagetables:%lu bounce:%lu\n"
		" free:%lu free_pcp:%lu free_cma:%lu\n",
		global_node_page_state(NR_ACTIVE_ANON),
		global_node_page_state(NR_INACTIVE_ANON),
		global_node_page_state(NR_ISOLATED_ANON),
		global_node_page_state(NR_ACTIVE_FILE),
		global_node_page_state(NR_INACTIVE_FILE),
		global_node_page_state(NR_ISOLATED_FILE),
		global_node_page_state(NR_UNEVICTABLE),
		global_node_page_state(NR_FILE_DIRTY),
		global_node_page_state(NR_WRITEBACK),
		global_node_page_state_pages(NR_SLAB_RECLAIMABLE_B),
		global_node_page_state_pages(NR_SLAB_UNRECLAIMABLE_B),
		global_node_page_state(NR_FILE_MAPPED),
		global_node_page_state(NR_SHMEM),
		global_node_page_state(NR_PAGETABLE),
		global_zone_page_state(NR_BOUNCE),
		global_zone_page_state(NR_FREE_PAGES),
		free_pcp,
		global_zone_page_state(NR_FREE_CMA_PAGES));

	for_each_online_pgdat(pgdat) {
		if (show_mem_node_skip(filter, pgdat->node_id, nodemask))
			continue;

		printk("Node %d"
			" active_anon:%lukB"
			" inactive_anon:%lukB"
			" active_file:%lukB"
			" inactive_file:%lukB"
			" unevictable:%lukB"
			" isolated(anon):%lukB"
			" isolated(file):%lukB"
			" mapped:%lukB"
			" dirty:%lukB"
			" writeback:%lukB"
			" shmem:%lukB"
#ifdef CONFIG_TRANSPARENT_HUGEPAGE
			" shmem_thp: %lukB"
			" shmem_pmdmapped: %lukB"
			" anon_thp: %lukB"
#endif
			" writeback_tmp:%lukB"
			" kernel_stack:%lukB"
#ifdef CONFIG_SHADOW_CALL_STACK
			" shadow_call_stack:%lukB"
#endif
			" pagetables:%lukB"
			" all_unreclaimable? %s"
			"\n",
			pgdat->node_id,
			K(node_page_state(pgdat, NR_ACTIVE_ANON)),
			K(node_page_state(pgdat, NR_INACTIVE_ANON)),
			K(node_page_state(pgdat, NR_ACTIVE_FILE)),
			K(node_page_state(pgdat, NR_INACTIVE_FILE)),
			K(node_page_state(pgdat, NR_UNEVICTABLE)),
			K(node_page_state(pgdat, NR_ISOLATED_ANON)),
			K(node_page_state(pgdat, NR_ISOLATED_FILE)),
			K(node_page_state(pgdat, NR_FILE_MAPPED)),
			K(node_page_state(pgdat, NR_FILE_DIRTY)),
			K(node_page_state(pgdat, NR_WRITEBACK)),
			K(node_page_state(pgdat, NR_SHMEM)),
#ifdef CONFIG_TRANSPARENT_HUGEPAGE
			K(node_page_state(pgdat, NR_SHMEM_THPS) * HPAGE_PMD_NR),
			K(node_page_state(pgdat, NR_SHMEM_PMDMAPPED)
					* HPAGE_PMD_NR),
			K(node_page_state(pgdat, NR_ANON_THPS) * HPAGE_PMD_NR),
#endif
			K(node_page_state(pgdat, NR_WRITEBACK_TEMP)),
			node_page_state(pgdat, NR_KERNEL_STACK_KB),
#ifdef CONFIG_SHADOW_CALL_STACK
			node_page_state(pgdat, NR_KERNEL_SCS_KB),
#endif
			K(node_page_state(pgdat, NR_PAGETABLE)),
			pgdat->kswapd_failures >= MAX_RECLAIM_RETRIES ?
				"yes" : "no");
	}

	for_each_populated_zone(zone) {
		int i;

		if (show_mem_node_skip(filter, zone_to_nid(zone), nodemask))
			continue;

		free_pcp = 0;
		for_each_online_cpu(cpu)
			free_pcp += per_cpu_ptr(zone->pageset, cpu)->pcp.count;

		show_node(zone);
		printk(KERN_CONT
			"%s"
			" free:%lukB"
			" min:%lukB"
			" low:%lukB"
			" high:%lukB"
			" reserved_highatomic:%luKB"
			" active_anon:%lukB"
			" inactive_anon:%lukB"
			" active_file:%lukB"
			" inactive_file:%lukB"
			" unevictable:%lukB"
			" writepending:%lukB"
			" present:%lukB"
			" managed:%lukB"
			" mlocked:%lukB"
			" bounce:%lukB"
			" free_pcp:%lukB"
			" local_pcp:%ukB"
			" free_cma:%lukB"
			"\n",
			zone->name,
			K(zone_page_state(zone, NR_FREE_PAGES)),
			K(min_wmark_pages(zone)),
			K(low_wmark_pages(zone)),
			K(high_wmark_pages(zone)),
			K(zone->nr_reserved_highatomic),
			K(zone_page_state(zone, NR_ZONE_ACTIVE_ANON)),
			K(zone_page_state(zone, NR_ZONE_INACTIVE_ANON)),
			K(zone_page_state(zone, NR_ZONE_ACTIVE_FILE)),
			K(zone_page_state(zone, NR_ZONE_INACTIVE_FILE)),
			K(zone_page_state(zone, NR_ZONE_UNEVICTABLE)),
			K(zone_page_state(zone, NR_ZONE_WRITE_PENDING)),
			K(zone->present_pages),
			K(zone_managed_pages(zone)),
			K(zone_page_state(zone, NR_MLOCK)),
			K(zone_page_state(zone, NR_BOUNCE)),
			K(free_pcp),
			K(this_cpu_read(zone->pageset->pcp.count)),
			K(zone_page_state(zone, NR_FREE_CMA_PAGES)));
		printk("lowmem_reserve[]:");
		for (i = 0; i < MAX_NR_ZONES; i++)
			printk(KERN_CONT " %ld", zone->lowmem_reserve[i]);
		printk(KERN_CONT "\n");
	}

	for_each_populated_zone(zone) {
		unsigned int order;
		unsigned long nr[MAX_ORDER], flags, total = 0;
		unsigned char types[MAX_ORDER];

		if (show_mem_node_skip(filter, zone_to_nid(zone), nodemask))
			continue;
		show_node(zone);
		printk(KERN_CONT "%s: ", zone->name);

		spin_lock_irqsave(&zone->lock, flags);
		for (order = 0; order < MAX_ORDER; order++) {
			struct free_area *area = &zone->free_area[order];
			int type;

			nr[order] = area->nr_free;
			total += nr[order] << order;

			types[order] = 0;
			for (type = 0; type < MIGRATE_TYPES; type++) {
				if (!free_area_empty(area, type))
					types[order] |= 1 << type;
			}
		}
		spin_unlock_irqrestore(&zone->lock, flags);
		for (order = 0; order < MAX_ORDER; order++) {
			printk(KERN_CONT "%lu*%lukB ",
			       nr[order], K(1UL) << order);
			if (nr[order])
				show_migration_types(types[order]);
		}
		printk(KERN_CONT "= %lukB\n", K(total));
	}

	hugetlb_show_meminfo();

	printk("%ld total pagecache pages\n", global_node_page_state(NR_FILE_PAGES));

	show_swap_cache_info();
}

static void zoneref_set_zone(struct zone *zone, struct zoneref *zoneref)
{
	zoneref->zone = zone;
	zoneref->zone_idx = zone_idx(zone);
}

/*
 * Builds allocation fallback zone lists.
 *
 * Add all populated zones of a node to the zonelist.
 */
static int build_zonerefs_node(pg_data_t *pgdat, struct zoneref *zonerefs)
{
	struct zone *zone;
	enum zone_type zone_type = MAX_NR_ZONES;
	int nr_zones = 0;

	do {
		zone_type--;
		zone = pgdat->node_zones + zone_type;
		if (managed_zone(zone)) {
			zoneref_set_zone(zone, &zonerefs[nr_zones++]);
			check_highest_zone(zone_type);
		}
	} while (zone_type);

	return nr_zones;
}

#ifdef CONFIG_NUMA

static int __parse_numa_zonelist_order(char *s)
{
	/*
	 * We used to support different zonlists modes but they turned
	 * out to be just not useful. Let's keep the warning in place
	 * if somebody still use the cmd line parameter so that we do
	 * not fail it silently
	 */
	if (!(*s == 'd' || *s == 'D' || *s == 'n' || *s == 'N')) {
		pr_warn("Ignoring unsupported numa_zonelist_order value:  %s\n", s);
		return -EINVAL;
	}
	return 0;
}

char numa_zonelist_order[] = "Node";

/*
 * sysctl handler for numa_zonelist_order
 */
int numa_zonelist_order_handler(struct ctl_table *table, int write,
		void *buffer, size_t *length, loff_t *ppos)
{
	if (write)
		return __parse_numa_zonelist_order(buffer);
	return proc_dostring(table, write, buffer, length, ppos);
}


#define MAX_NODE_LOAD (nr_online_nodes)
static int node_load[MAX_NUMNODES];

/**
 * find_next_best_node - find the next node that should appear in a given node's fallback list
 * @node: node whose fallback list we're appending
 * @used_node_mask: nodemask_t of already used nodes
 *
 * We use a number of factors to determine which is the next node that should
 * appear on a given node's fallback list.  The node should not have appeared
 * already in @node's fallback list, and it should be the next closest node
 * according to the distance array (which contains arbitrary distance values
 * from each node to each node in the system), and should also prefer nodes
 * with no CPUs, since presumably they'll have very little allocation pressure
 * on them otherwise.
 *
 * Return: node id of the found node or %NUMA_NO_NODE if no node is found.
 */
static int find_next_best_node(int node, nodemask_t *used_node_mask)
{
	int n, val;
	int min_val = INT_MAX;
	int best_node = NUMA_NO_NODE;

	/* Use the local node if we haven't already */
	if (!node_isset(node, *used_node_mask)) {
		node_set(node, *used_node_mask);
		return node;
	}

	for_each_node_state(n, N_MEMORY) {

		/* Don't want a node to appear more than once */
		if (node_isset(n, *used_node_mask))
			continue;

		/* Use the distance array to find the distance */
		val = node_distance(node, n);

		/* Penalize nodes under us ("prefer the next node") */
		val += (n < node);

		/* Give preference to headless and unused nodes */
		if (!cpumask_empty(cpumask_of_node(n)))
			val += PENALTY_FOR_NODE_WITH_CPUS;

		/* Slight preference for less loaded node */
		val *= (MAX_NODE_LOAD*MAX_NUMNODES);
		val += node_load[n];

		if (val < min_val) {
			min_val = val;
			best_node = n;
		}
	}

	if (best_node >= 0)
		node_set(best_node, *used_node_mask);

	return best_node;
}


/*
 * Build zonelists ordered by node and zones within node.
 * This results in maximum locality--normal zone overflows into local
 * DMA zone, if any--but risks exhausting DMA zone.
 */
static void build_zonelists_in_node_order(pg_data_t *pgdat, int *node_order,
		unsigned nr_nodes)
{
	struct zoneref *zonerefs;
	int i;

	zonerefs = pgdat->node_zonelists[ZONELIST_FALLBACK]._zonerefs;

	for (i = 0; i < nr_nodes; i++) {
		int nr_zones;

		pg_data_t *node = NODE_DATA(node_order[i]);

		nr_zones = build_zonerefs_node(node, zonerefs);
		zonerefs += nr_zones;
	}
	zonerefs->zone = NULL;
	zonerefs->zone_idx = 0;
}

/*
 * Build gfp_thisnode zonelists
 */
static void build_thisnode_zonelists(pg_data_t *pgdat)
{
	struct zoneref *zonerefs;
	int nr_zones;

	zonerefs = pgdat->node_zonelists[ZONELIST_NOFALLBACK]._zonerefs;
	nr_zones = build_zonerefs_node(pgdat, zonerefs);
	zonerefs += nr_zones;
	zonerefs->zone = NULL;
	zonerefs->zone_idx = 0;
}

/*
 * Build zonelists ordered by zone and nodes within zones.
 * This results in conserving DMA zone[s] until all Normal memory is
 * exhausted, but results in overflowing to remote node while memory
 * may still exist in local DMA zone.
 */

static void build_zonelists(pg_data_t *pgdat)
{
	static int node_order[MAX_NUMNODES];
	int node, load, nr_nodes = 0;
	nodemask_t used_mask = NODE_MASK_NONE;
	int local_node, prev_node;

	/* NUMA-aware ordering of nodes */
	local_node = pgdat->node_id;
	load = nr_online_nodes;
	prev_node = local_node;

	memset(node_order, 0, sizeof(node_order));
	while ((node = find_next_best_node(local_node, &used_mask)) >= 0) {
		/*
		 * We don't want to pressure a particular node.
		 * So adding penalty to the first node in same
		 * distance group to make it round-robin.
		 */
		if (node_distance(local_node, node) !=
		    node_distance(local_node, prev_node))
			node_load[node] = load;

		node_order[nr_nodes++] = node;
		prev_node = node;
		load--;
	}

	build_zonelists_in_node_order(pgdat, node_order, nr_nodes);
	build_thisnode_zonelists(pgdat);
}

#ifdef CONFIG_HAVE_MEMORYLESS_NODES
/*
 * Return node id of node used for "local" allocations.
 * I.e., first node id of first zone in arg node's generic zonelist.
 * Used for initializing percpu 'numa_mem', which is used primarily
 * for kernel allocations, so use GFP_KERNEL flags to locate zonelist.
 */
int local_memory_node(int node)
{
	struct zoneref *z;

	z = first_zones_zonelist(node_zonelist(node, GFP_KERNEL),
				   gfp_zone(GFP_KERNEL),
				   NULL);
	return zone_to_nid(z->zone);
}
#endif

static void setup_min_unmapped_ratio(void);
static void setup_min_slab_ratio(void);
#else	/* CONFIG_NUMA */

static void build_zonelists(pg_data_t *pgdat)
{
	int node, local_node;
	struct zoneref *zonerefs;
	int nr_zones;

	local_node = pgdat->node_id;

	zonerefs = pgdat->node_zonelists[ZONELIST_FALLBACK]._zonerefs;
	nr_zones = build_zonerefs_node(pgdat, zonerefs);
	zonerefs += nr_zones;

	/*
	 * Now we build the zonelist so that it contains the zones
	 * of all the other nodes.
	 * We don't want to pressure a particular node, so when
	 * building the zones for node N, we make sure that the
	 * zones coming right after the local ones are those from
	 * node N+1 (modulo N)
	 */
	for (node = local_node + 1; node < MAX_NUMNODES; node++) {
		if (!node_online(node))
			continue;
		nr_zones = build_zonerefs_node(NODE_DATA(node), zonerefs);
		zonerefs += nr_zones;
	}
	for (node = 0; node < local_node; node++) {
		if (!node_online(node))
			continue;
		nr_zones = build_zonerefs_node(NODE_DATA(node), zonerefs);
		zonerefs += nr_zones;
	}

	zonerefs->zone = NULL;
	zonerefs->zone_idx = 0;
}

#endif	/* CONFIG_NUMA */

/*
 * Boot pageset table. One per cpu which is going to be used for all
 * zones and all nodes. The parameters will be set in such a way
 * that an item put on a list will immediately be handed over to
 * the buddy list. This is safe since pageset manipulation is done
 * with interrupts disabled.
 *
 * The boot_pagesets must be kept even after bootup is complete for
 * unused processors and/or zones. They do play a role for bootstrapping
 * hotplugged processors.
 *
 * zoneinfo_show() and maybe other functions do
 * not check if the processor is online before following the pageset pointer.
 * Other parts of the kernel may not check if the zone is available.
 */
static void pageset_init(struct per_cpu_pageset *p);
/* These effectively disable the pcplists in the boot pageset completely */
#define BOOT_PAGESET_HIGH	0
#define BOOT_PAGESET_BATCH	1
static DEFINE_PER_CPU(struct per_cpu_pageset, boot_pageset);
static DEFINE_PER_CPU(struct per_cpu_nodestat, boot_nodestats);

static void __build_all_zonelists(void *data)
{
	int nid;
	int __maybe_unused cpu;
	pg_data_t *self = data;
	static DEFINE_SPINLOCK(lock);

	spin_lock(&lock);

#ifdef CONFIG_NUMA
	memset(node_load, 0, sizeof(node_load));
#endif

	/*
	 * This node is hotadded and no memory is yet present.   So just
	 * building zonelists is fine - no need to touch other nodes.
	 */
	if (self && !node_online(self->node_id)) {
		build_zonelists(self);
	} else {
		for_each_online_node(nid) {
			pg_data_t *pgdat = NODE_DATA(nid);

			build_zonelists(pgdat);
		}

#ifdef CONFIG_HAVE_MEMORYLESS_NODES
		/*
		 * We now know the "local memory node" for each node--
		 * i.e., the node of the first zone in the generic zonelist.
		 * Set up numa_mem percpu variable for on-line cpus.  During
		 * boot, only the boot cpu should be on-line;  we'll init the
		 * secondary cpus' numa_mem as they come on-line.  During
		 * node/memory hotplug, we'll fixup all on-line cpus.
		 */
		for_each_online_cpu(cpu)
			set_cpu_numa_mem(cpu, local_memory_node(cpu_to_node(cpu)));
#endif
	}

	spin_unlock(&lock);
}

static noinline void __init
build_all_zonelists_init(void)
{
	int cpu;

	__build_all_zonelists(NULL);

	/*
	 * Initialize the boot_pagesets that are going to be used
	 * for bootstrapping processors. The real pagesets for
	 * each zone will be allocated later when the per cpu
	 * allocator is available.
	 *
	 * boot_pagesets are used also for bootstrapping offline
	 * cpus if the system is already booted because the pagesets
	 * are needed to initialize allocators on a specific cpu too.
	 * F.e. the percpu allocator needs the page allocator which
	 * needs the percpu allocator in order to allocate its pagesets
	 * (a chicken-egg dilemma).
	 */
	for_each_possible_cpu(cpu)
		pageset_init(&per_cpu(boot_pageset, cpu));

	mminit_verify_zonelist();
	cpuset_init_current_mems_allowed();
}

/*
 * unless system_state == SYSTEM_BOOTING.
 *
 * __ref due to call of __init annotated helper build_all_zonelists_init
 * [protected by SYSTEM_BOOTING].
 */
void __ref build_all_zonelists(pg_data_t *pgdat)
{
	unsigned long vm_total_pages;

	if (system_state == SYSTEM_BOOTING) {
		build_all_zonelists_init();
	} else {
		__build_all_zonelists(pgdat);
		/* cpuset refresh routine should be here */
	}
	/* Get the number of free pages beyond high watermark in all zones. */
	vm_total_pages = nr_free_zone_pages(gfp_zone(GFP_HIGHUSER_MOVABLE));
	/*
	 * Disable grouping by mobility if the number of pages in the
	 * system is too low to allow the mechanism to work. It would be
	 * more accurate, but expensive to check per-zone. This check is
	 * made on memory-hotadd so a system can start with mobility
	 * disabled and enable it later
	 */
	if (vm_total_pages < (pageblock_nr_pages * MIGRATE_TYPES))
		page_group_by_mobility_disabled = 1;
	else
		page_group_by_mobility_disabled = 0;

	pr_info("Built %u zonelists, mobility grouping %s.  Total pages: %ld\n",
		nr_online_nodes,
		page_group_by_mobility_disabled ? "off" : "on",
		vm_total_pages);
#ifdef CONFIG_NUMA
	pr_info("Policy zone: %s\n", zone_names[policy_zone]);
#endif
}

/* If zone is ZONE_MOVABLE but memory is mirrored, it is an overlapped init */
static bool __meminit
overlap_memmap_init(unsigned long zone, unsigned long *pfn)
{
	static struct memblock_region *r;

	if (mirrored_kernelcore && zone == ZONE_MOVABLE) {
		if (!r || *pfn >= memblock_region_memory_end_pfn(r)) {
			for_each_mem_region(r) {
				if (*pfn < memblock_region_memory_end_pfn(r))
					break;
			}
		}
		if (*pfn >= memblock_region_memory_base_pfn(r) &&
		    memblock_is_mirror(r)) {
			*pfn = memblock_region_memory_end_pfn(r);
			return true;
		}
	}
	return false;
}

/*
 * Initially all pages are reserved - free ones are freed
 * up by memblock_free_all() once the early boot process is
 * done. Non-atomic initialization, single-pass.
 *
 * All aligned pageblocks are initialized to the specified migratetype
 * (usually MIGRATE_MOVABLE). Besides setting the migratetype, no related
 * zone stats (e.g., nr_isolate_pageblock) are touched.
 */
<<<<<<< HEAD
void __meminit memmap_init_zone(unsigned long size, int nid, unsigned long zone/*zone索引号*/,
		unsigned long start_pfn/*zone起始页帧编号*/,
=======
void __meminit memmap_init_zone(unsigned long size, int nid, unsigned long zone,
		unsigned long start_pfn, unsigned long zone_end_pfn,
>>>>>>> e71ba945
		enum meminit_context context,
		struct vmem_altmap *altmap, int migratetype)
{
	unsigned long pfn, end_pfn = start_pfn + size;
	struct page *page;

	if (highest_memmap_pfn < end_pfn - 1)
		highest_memmap_pfn = end_pfn - 1;

#ifdef CONFIG_ZONE_DEVICE
	/*
	 * Honor reservation requested by the driver for this ZONE_DEVICE
	 * memory. We limit the total number of pages to initialize to just
	 * those that might contain the memory mapping. We will defer the
	 * ZONE_DEVICE page initialization until after we have released
	 * the hotplug lock.
	 */
	if (zone == ZONE_DEVICE) {
		if (!altmap)
			return;

		if (start_pfn == altmap->base_pfn)
			start_pfn += altmap->reserve;
		end_pfn = altmap->base_pfn + vmem_altmap_offset(altmap);
	}
#endif

	//初始化start_pfn,end_pfn对应的page结构体
	for (pfn = start_pfn; pfn < end_pfn; ) {
		/*
		 * There can be holes in boot-time mem_map[]s handed to this
		 * function.  They do not exist on hotplugged memory.
		 */
		if (context == MEMINIT_EARLY) {
			if (overlap_memmap_init(zone, &pfn))
				continue;
			if (defer_init(nid, pfn, zone_end_pfn))
				break;
		}

		//由页帧号转为页首地址（page对应的内存是直接映射，故这里没有申请之类的操作）
		page = pfn_to_page(pfn);
		__init_single_page(page, pfn, zone, nid);
		if (context == MEMINIT_HOTPLUG)
			__SetPageReserved(page);

		/*
		 * Usually, we want to mark the pageblock MIGRATE_MOVABLE,
		 * such that unmovable allocations won't be scattered all
		 * over the place during system boot.
		 */
		if (IS_ALIGNED(pfn, pageblock_nr_pages)) {
			set_pageblock_migratetype(page, migratetype);
			cond_resched();
		}
		pfn++;
	}
}

#ifdef CONFIG_ZONE_DEVICE
void __ref memmap_init_zone_device(struct zone *zone,
				   unsigned long start_pfn,
				   unsigned long nr_pages,
				   struct dev_pagemap *pgmap)
{
	unsigned long pfn, end_pfn = start_pfn + nr_pages;
	struct pglist_data *pgdat = zone->zone_pgdat;
	struct vmem_altmap *altmap = pgmap_altmap(pgmap);
	unsigned long zone_idx = zone_idx(zone);
	unsigned long start = jiffies;
	int nid = pgdat->node_id;

	if (WARN_ON_ONCE(!pgmap || zone_idx(zone) != ZONE_DEVICE))
		return;

	/*
	 * The call to memmap_init_zone should have already taken care
	 * of the pages reserved for the memmap, so we can just jump to
	 * the end of that region and start processing the device pages.
	 */
	if (altmap) {
		start_pfn = altmap->base_pfn + vmem_altmap_offset(altmap);
		nr_pages = end_pfn - start_pfn;
	}

	for (pfn = start_pfn; pfn < end_pfn; pfn++) {
		struct page *page = pfn_to_page(pfn);

		__init_single_page(page, pfn, zone_idx, nid);

		/*
		 * Mark page reserved as it will need to wait for onlining
		 * phase for it to be fully associated with a zone.
		 *
		 * We can use the non-atomic __set_bit operation for setting
		 * the flag as we are still initializing the pages.
		 */
		__SetPageReserved(page);

		/*
		 * ZONE_DEVICE pages union ->lru with a ->pgmap back pointer
		 * and zone_device_data.  It is a bug if a ZONE_DEVICE page is
		 * ever freed or placed on a driver-private list.
		 */
		page->pgmap = pgmap;
		page->zone_device_data = NULL;

		/*
		 * Mark the block movable so that blocks are reserved for
		 * movable at startup. This will force kernel allocations
		 * to reserve their blocks rather than leaking throughout
		 * the address space during boot when many long-lived
		 * kernel allocations are made.
		 *
		 * Please note that MEMINIT_HOTPLUG path doesn't clear memmap
		 * because this is done early in section_activate()
		 */
		if (IS_ALIGNED(pfn, pageblock_nr_pages)) {
			set_pageblock_migratetype(page, MIGRATE_MOVABLE);
			cond_resched();
		}
	}

	pr_info("%s initialised %lu pages in %ums\n", __func__,
		nr_pages, jiffies_to_msecs(jiffies - start));
}

#endif
static void __meminit zone_init_free_lists(struct zone *zone)
{
	unsigned int order, t;
	//针对每种migratetype,order初始化zone的free_list
	for_each_migratetype_order(order, t) {
		INIT_LIST_HEAD(&zone->free_area[order].free_list[t]);
		zone->free_area[order].nr_free = 0;
	}
}

void __meminit __weak memmap_init(unsigned long size/*zone上spanned大小*/, int nid/*zone所属node id*/,
				  unsigned long zone/*zone索引号*/,
				  unsigned long range_start_pfn/*zone开始的页帧号*/)
{
	unsigned long start_pfn, end_pfn;
	unsigned long range_end_pfn = range_start_pfn + size;
	int i;

	for_each_mem_pfn_range(i, nid, &start_pfn, &end_pfn, NULL) {
		start_pfn = clamp(start_pfn, range_start_pfn, range_end_pfn);
		end_pfn = clamp(end_pfn, range_start_pfn, range_end_pfn);

		if (end_pfn > start_pfn) {
			size = end_pfn - start_pfn;
			memmap_init_zone(size, nid, zone, start_pfn, range_end_pfn,
					 MEMINIT_EARLY, NULL, MIGRATE_MOVABLE);
		}
	}
}

static int zone_batchsize(struct zone *zone)
{
#ifdef CONFIG_MMU
	int batch;

	/*
	 * The per-cpu-pages pools are set to around 1000th of the
	 * size of the zone.
	 */
	batch = zone_managed_pages(zone) / 1024;
	/* But no more than a meg. */
	if (batch * PAGE_SIZE > 1024 * 1024)
		batch = (1024 * 1024) / PAGE_SIZE;
	batch /= 4;		/* We effectively *= 4 below */
	if (batch < 1)
		batch = 1;

	/*
	 * Clamp the batch to a 2^n - 1 value. Having a power
	 * of 2 value was found to be more likely to have
	 * suboptimal cache aliasing properties in some cases.
	 *
	 * For example if 2 tasks are alternately allocating
	 * batches of pages, one task can end up with a lot
	 * of pages of one half of the possible page colors
	 * and the other with pages of the other colors.
	 */
	batch = rounddown_pow_of_two(batch + batch/2) - 1;

	return batch;

#else
	/* The deferral and batching of frees should be suppressed under NOMMU
	 * conditions.
	 *
	 * The problem is that NOMMU needs to be able to allocate large chunks
	 * of contiguous memory as there's no hardware page translation to
	 * assemble apparent contiguous memory from discontiguous pages.
	 *
	 * Queueing large contiguous runs of pages for batching, however,
	 * causes the pages to actually be freed in smaller chunks.  As there
	 * can be a significant delay between the individual batches being
	 * recycled, this leads to the once large chunks of space being
	 * fragmented and becoming unavailable for high-order allocations.
	 */
	return 0;
#endif
}

/*
 * pcp->high and pcp->batch values are related and generally batch is lower
 * than high. They are also related to pcp->count such that count is lower
 * than high, and as soon as it reaches high, the pcplist is flushed.
 *
 * However, guaranteeing these relations at all times would require e.g. write
 * barriers here but also careful usage of read barriers at the read side, and
 * thus be prone to error and bad for performance. Thus the update only prevents
 * store tearing. Any new users of pcp->batch and pcp->high should ensure they
 * can cope with those fields changing asynchronously, and fully trust only the
 * pcp->count field on the local CPU with interrupts disabled.
 *
 * mutex_is_locked(&pcp_batch_high_lock) required when calling this function
 * outside of boot time (or some other assurance that no concurrent updaters
 * exist).
 */
static void pageset_update(struct per_cpu_pages *pcp, unsigned long high,
		unsigned long batch)
{
	WRITE_ONCE(pcp->batch, batch);
	WRITE_ONCE(pcp->high, high);
}

static void pageset_init(struct per_cpu_pageset *p)
{
	struct per_cpu_pages *pcp;
	int migratetype;

	memset(p, 0, sizeof(*p));

	pcp = &p->pcp;
	for (migratetype = 0; migratetype < MIGRATE_PCPTYPES; migratetype++)
		INIT_LIST_HEAD(&pcp->lists[migratetype]);

	/*
	 * Set batch and high values safe for a boot pageset. A true percpu
	 * pageset's initialization will update them subsequently. Here we don't
	 * need to be as careful as pageset_update() as nobody can access the
	 * pageset yet.
	 */
	pcp->high = BOOT_PAGESET_HIGH;
	pcp->batch = BOOT_PAGESET_BATCH;
}

static void __zone_set_pageset_high_and_batch(struct zone *zone, unsigned long high,
		unsigned long batch)
{
	struct per_cpu_pageset *p;
	int cpu;

	for_each_possible_cpu(cpu) {
		p = per_cpu_ptr(zone->pageset, cpu);
		pageset_update(&p->pcp, high, batch);
	}
}

/*
 * Calculate and set new high and batch values for all per-cpu pagesets of a
 * zone, based on the zone's size and the percpu_pagelist_fraction sysctl.
 */
static void zone_set_pageset_high_and_batch(struct zone *zone)
{
	unsigned long new_high, new_batch;

	if (percpu_pagelist_fraction) {
		new_high = zone_managed_pages(zone) / percpu_pagelist_fraction;
		new_batch = max(1UL, new_high / 4);
		if ((new_high / 4) > (PAGE_SHIFT * 8))
			new_batch = PAGE_SHIFT * 8;
	} else {
		new_batch = zone_batchsize(zone);
		new_high = 6 * new_batch;
		new_batch = max(1UL, 1 * new_batch);
	}

	if (zone->pageset_high == new_high &&
	    zone->pageset_batch == new_batch)
		return;

	zone->pageset_high = new_high;
	zone->pageset_batch = new_batch;

	__zone_set_pageset_high_and_batch(zone, new_high, new_batch);
}

void __meminit setup_zone_pageset(struct zone *zone)
{
	struct per_cpu_pageset *p;
	int cpu;

	zone->pageset = alloc_percpu(struct per_cpu_pageset);
	for_each_possible_cpu(cpu) {
		p = per_cpu_ptr(zone->pageset, cpu);
		pageset_init(p);
	}

	zone_set_pageset_high_and_batch(zone);
}

/*
 * Allocate per cpu pagesets and initialize them.
 * Before this call only boot pagesets were available.
 */
void __init setup_per_cpu_pageset(void)
{
	struct pglist_data *pgdat;
	struct zone *zone;
	int __maybe_unused cpu;

	for_each_populated_zone(zone)
		setup_zone_pageset(zone);

#ifdef CONFIG_NUMA
	/*
	 * Unpopulated zones continue using the boot pagesets.
	 * The numa stats for these pagesets need to be reset.
	 * Otherwise, they will end up skewing the stats of
	 * the nodes these zones are associated with.
	 */
	for_each_possible_cpu(cpu) {
		struct per_cpu_pageset *pcp = &per_cpu(boot_pageset, cpu);
		memset(pcp->vm_numa_stat_diff, 0,
		       sizeof(pcp->vm_numa_stat_diff));
	}
#endif

	for_each_online_pgdat(pgdat)
		pgdat->per_cpu_nodestats =
			alloc_percpu(struct per_cpu_nodestat);
}

static __meminit void zone_pcp_init(struct zone *zone)
{
	/*
	 * per cpu subsystem is not up at this point. The following code
	 * relies on the ability of the linker to provide the
	 * offset of a (static) per cpu variable into the per cpu area.
	 */
	zone->pageset = &boot_pageset;
	zone->pageset_high = BOOT_PAGESET_HIGH;
	zone->pageset_batch = BOOT_PAGESET_BATCH;

	if (populated_zone(zone))
		printk(KERN_DEBUG "  %s zone: %lu pages, LIFO batch:%u\n",
			zone->name, zone->present_pages,
					 zone_batchsize(zone));
}

//初始化zone中各order area的free list
void __meminit init_currently_empty_zone(struct zone *zone,
					unsigned long zone_start_pfn,
					unsigned long size)
{
	struct pglist_data *pgdat = zone->zone_pgdat;
	int zone_idx = zone_idx(zone) + 1;

	//zone索引号已大于pgdat记录的，故更新pgdat
	if (zone_idx > pgdat->nr_zones)
		pgdat->nr_zones = zone_idx;

	//zone开始的页帧编号
	zone->zone_start_pfn = zone_start_pfn;

	mminit_dprintk(MMINIT_TRACE, "memmap_init",
			"Initialising map node %d zone %lu pfns %lu -> %lu\n",
			pgdat->node_id,
			(unsigned long)zone_idx(zone),
			zone_start_pfn, (zone_start_pfn + size));

	//初始化zone中各order area的free_list
	zone_init_free_lists(zone);
	zone->initialized = 1;
}

/**
 * get_pfn_range_for_nid - Return the start and end page frames for a node
 * @nid: The nid to return the range for. If MAX_NUMNODES, the min and max PFN are returned.
 * @start_pfn: Passed by reference. On return, it will have the node start_pfn.
 * @end_pfn: Passed by reference. On return, it will have the node end_pfn.
 *
 * It returns the start and end page frame of a node based on information
 * provided by memblock_set_node(). If called for a node
 * with no available memory, a warning is printed and the start and end
 * PFNs will be 0.
 */
void __init get_pfn_range_for_nid(unsigned int nid,
			unsigned long *start_pfn, unsigned long *end_pfn)
{
	unsigned long this_start_pfn, this_end_pfn;
	int i;

	*start_pfn = -1UL;
	*end_pfn = 0;

	for_each_mem_pfn_range(i, nid, &this_start_pfn, &this_end_pfn, NULL) {
		*start_pfn = min(*start_pfn, this_start_pfn);
		*end_pfn = max(*end_pfn, this_end_pfn);
	}

	if (*start_pfn == -1UL)
		*start_pfn = 0;
}

/*
 * This finds a zone that can be used for ZONE_MOVABLE pages. The
 * assumption is made that zones within a node are ordered in monotonic
 * increasing memory addresses so that the "highest" populated zone is used
 */
static void __init find_usable_zone_for_movable(void)
{
	int zone_index;
	for (zone_index = MAX_NR_ZONES - 1; zone_index >= 0; zone_index--) {
		if (zone_index == ZONE_MOVABLE)
			continue;

		if (arch_zone_highest_possible_pfn[zone_index] >
				arch_zone_lowest_possible_pfn[zone_index])
			break;
	}

	VM_BUG_ON(zone_index == -1);
	movable_zone = zone_index;
}

/*
 * The zone ranges provided by the architecture do not include ZONE_MOVABLE
 * because it is sized independent of architecture. Unlike the other zones,
 * the starting point for ZONE_MOVABLE is not fixed. It may be different
 * in each node depending on the size of each node and how evenly kernelcore
 * is distributed. This helper function adjusts the zone ranges
 * provided by the architecture for a given node by using the end of the
 * highest usable zone for ZONE_MOVABLE. This preserves the assumption that
 * zones within a node are in order of monotonic increases memory addresses
 */
static void __init adjust_zone_range_for_zone_movable(int nid,
					unsigned long zone_type,
					unsigned long node_start_pfn,
					unsigned long node_end_pfn,
					unsigned long *zone_start_pfn,
					unsigned long *zone_end_pfn)
{
	/* Only adjust if ZONE_MOVABLE is on this node */
	if (zone_movable_pfn[nid]) {
		/* Size ZONE_MOVABLE */
		if (zone_type == ZONE_MOVABLE) {
			*zone_start_pfn = zone_movable_pfn[nid];
			*zone_end_pfn = min(node_end_pfn,
				arch_zone_highest_possible_pfn[movable_zone]);

		/* Adjust for ZONE_MOVABLE starting within this range */
		} else if (!mirrored_kernelcore &&
			*zone_start_pfn < zone_movable_pfn[nid] &&
			*zone_end_pfn > zone_movable_pfn[nid]) {
			*zone_end_pfn = zone_movable_pfn[nid];

		/* Check if this whole range is within ZONE_MOVABLE */
		} else if (*zone_start_pfn >= zone_movable_pfn[nid])
			*zone_start_pfn = *zone_end_pfn;
	}
}

/*
 * Return the number of pages a zone spans in a node, including holes
 * present_pages = zone_spanned_pages_in_node() - zone_absent_pages_in_node()
 */
static unsigned long __init zone_spanned_pages_in_node(int nid,
					unsigned long zone_type,
					unsigned long node_start_pfn,
					unsigned long node_end_pfn,
					unsigned long *zone_start_pfn,
					unsigned long *zone_end_pfn)
{
	unsigned long zone_low = arch_zone_lowest_possible_pfn[zone_type];
	unsigned long zone_high = arch_zone_highest_possible_pfn[zone_type];
	/* When hotadd a new node from cpu_up(), the node should be empty */
	if (!node_start_pfn && !node_end_pfn)
		return 0;

	/* Get the start and end of the zone */
	*zone_start_pfn = clamp(node_start_pfn, zone_low, zone_high);
	*zone_end_pfn = clamp(node_end_pfn, zone_low, zone_high);
	adjust_zone_range_for_zone_movable(nid, zone_type,
				node_start_pfn, node_end_pfn,
				zone_start_pfn, zone_end_pfn);

	/* Check that this node has pages within the zone's required range */
	if (*zone_end_pfn < node_start_pfn || *zone_start_pfn > node_end_pfn)
		return 0;

	/* Move the zone boundaries inside the node if necessary */
	*zone_end_pfn = min(*zone_end_pfn, node_end_pfn);
	*zone_start_pfn = max(*zone_start_pfn, node_start_pfn);

	/* Return the spanned pages */
	return *zone_end_pfn - *zone_start_pfn;
}

/*
 * Return the number of holes in a range on a node. If nid is MAX_NUMNODES,
 * then all holes in the requested range will be accounted for.
 */
unsigned long __init __absent_pages_in_range(int nid,
				unsigned long range_start_pfn,
				unsigned long range_end_pfn)
{
	unsigned long nr_absent = range_end_pfn - range_start_pfn;
	unsigned long start_pfn, end_pfn;
	int i;

	for_each_mem_pfn_range(i, nid, &start_pfn, &end_pfn, NULL) {
		start_pfn = clamp(start_pfn, range_start_pfn, range_end_pfn);
		end_pfn = clamp(end_pfn, range_start_pfn, range_end_pfn);
		nr_absent -= end_pfn - start_pfn;
	}
	return nr_absent;
}

/**
 * absent_pages_in_range - Return number of page frames in holes within a range
 * @start_pfn: The start PFN to start searching for holes
 * @end_pfn: The end PFN to stop searching for holes
 *
 * Return: the number of pages frames in memory holes within a range.
 */
unsigned long __init absent_pages_in_range(unsigned long start_pfn,
							unsigned long end_pfn)
{
	return __absent_pages_in_range(MAX_NUMNODES, start_pfn, end_pfn);
}

/* Return the number of page frames in holes in a zone on a node */
static unsigned long __init zone_absent_pages_in_node(int nid,
					unsigned long zone_type,
					unsigned long node_start_pfn,
					unsigned long node_end_pfn)
{
	unsigned long zone_low = arch_zone_lowest_possible_pfn[zone_type];
	unsigned long zone_high = arch_zone_highest_possible_pfn[zone_type];
	unsigned long zone_start_pfn, zone_end_pfn;
	unsigned long nr_absent;

	/* When hotadd a new node from cpu_up(), the node should be empty */
	if (!node_start_pfn && !node_end_pfn)
		return 0;

	zone_start_pfn = clamp(node_start_pfn, zone_low, zone_high);
	zone_end_pfn = clamp(node_end_pfn, zone_low, zone_high);

	adjust_zone_range_for_zone_movable(nid, zone_type,
			node_start_pfn, node_end_pfn,
			&zone_start_pfn, &zone_end_pfn);
	nr_absent = __absent_pages_in_range(nid, zone_start_pfn, zone_end_pfn);

	/*
	 * ZONE_MOVABLE handling.
	 * Treat pages to be ZONE_MOVABLE in ZONE_NORMAL as absent pages
	 * and vice versa.
	 */
	if (mirrored_kernelcore && zone_movable_pfn[nid]) {
		unsigned long start_pfn, end_pfn;
		struct memblock_region *r;

		for_each_mem_region(r) {
			start_pfn = clamp(memblock_region_memory_base_pfn(r),
					  zone_start_pfn, zone_end_pfn);
			end_pfn = clamp(memblock_region_memory_end_pfn(r),
					zone_start_pfn, zone_end_pfn);

			if (zone_type == ZONE_MOVABLE &&
			    memblock_is_mirror(r))
				nr_absent += end_pfn - start_pfn;

			if (zone_type == ZONE_NORMAL &&
			    !memblock_is_mirror(r))
				nr_absent += end_pfn - start_pfn;
		}
	}

	return nr_absent;
}

static void __init calculate_node_totalpages(struct pglist_data *pgdat,
						unsigned long node_start_pfn,
						unsigned long node_end_pfn)
{
	unsigned long realtotalpages = 0, totalpages = 0;
	enum zone_type i;

	for (i = 0; i < MAX_NR_ZONES; i++) {
		struct zone *zone = pgdat->node_zones + i;
		unsigned long zone_start_pfn, zone_end_pfn;
		unsigned long spanned, absent;
		unsigned long size, real_size;

		spanned = zone_spanned_pages_in_node(pgdat->node_id, i,
						     node_start_pfn,
						     node_end_pfn,
						     &zone_start_pfn,
						     &zone_end_pfn);
		absent = zone_absent_pages_in_node(pgdat->node_id, i,
						   node_start_pfn,
						   node_end_pfn);

		size = spanned;
		real_size = size - absent;

		if (size)
			zone->zone_start_pfn = zone_start_pfn;
		else
			zone->zone_start_pfn = 0;
		zone->spanned_pages = size;
		zone->present_pages = real_size;

		totalpages += size;
		realtotalpages += real_size;
	}

	pgdat->node_spanned_pages = totalpages;
	pgdat->node_present_pages = realtotalpages;
	printk(KERN_DEBUG "On node %d totalpages: %lu\n", pgdat->node_id,
							realtotalpages);
}

#ifndef CONFIG_SPARSEMEM
/*
 * Calculate the size of the zone->blockflags rounded to an unsigned long
 * Start by making sure zonesize is a multiple of pageblock_order by rounding
 * up. Then use 1 NR_PAGEBLOCK_BITS worth of bits per pageblock, finally
 * round what is now in bits to nearest long in bits, then return it in
 * bytes.
 */
static unsigned long __init usemap_size(unsigned long zone_start_pfn, unsigned long zonesize)
{
	unsigned long usemapsize;

	zonesize += zone_start_pfn & (pageblock_nr_pages-1);
	usemapsize = roundup(zonesize, pageblock_nr_pages);
	usemapsize = usemapsize >> pageblock_order;
	usemapsize *= NR_PAGEBLOCK_BITS;
	usemapsize = roundup(usemapsize, 8 * sizeof(unsigned long));

	return usemapsize / 8;
}

static void __ref setup_usemap(struct pglist_data *pgdat,
				struct zone *zone,
				unsigned long zone_start_pfn,
				unsigned long zonesize)
{
	unsigned long usemapsize = usemap_size(zone_start_pfn, zonesize);
	zone->pageblock_flags = NULL;
	if (usemapsize) {
		zone->pageblock_flags =
			memblock_alloc_node(usemapsize, SMP_CACHE_BYTES,
					    pgdat->node_id);
		if (!zone->pageblock_flags)
			panic("Failed to allocate %ld bytes for zone %s pageblock flags on node %d\n",
			      usemapsize, zone->name, pgdat->node_id);
	}
}
#else
static inline void setup_usemap(struct pglist_data *pgdat, struct zone *zone,
				unsigned long zone_start_pfn, unsigned long zonesize) {}
#endif /* CONFIG_SPARSEMEM */

#ifdef CONFIG_HUGETLB_PAGE_SIZE_VARIABLE

/* Initialise the number of pages represented by NR_PAGEBLOCK_BITS */
void __init set_pageblock_order(void)
{
	unsigned int order;

	/* Check that pageblock_nr_pages has not already been setup */
	if (pageblock_order)
		return;

	if (HPAGE_SHIFT > PAGE_SHIFT)
		order = HUGETLB_PAGE_ORDER;
	else
		order = MAX_ORDER - 1;

	/*
	 * Assume the largest contiguous order of interest is a huge page.
	 * This value may be variable depending on boot parameters on IA64 and
	 * powerpc.
	 */
	pageblock_order = order;
}
#else /* CONFIG_HUGETLB_PAGE_SIZE_VARIABLE */

/*
 * When CONFIG_HUGETLB_PAGE_SIZE_VARIABLE is not set, set_pageblock_order()
 * is unused as pageblock_order is set at compile-time. See
 * include/linux/pageblock-flags.h for the values of pageblock_order based on
 * the kernel config
 */
void __init set_pageblock_order(void)
{
}

#endif /* CONFIG_HUGETLB_PAGE_SIZE_VARIABLE */

//计算我们描述这些内存页信息（用page结构体）需要占用多少个内存页
static unsigned long __init calc_memmap_size(unsigned long spanned_pages,
						unsigned long present_pages)
{
	unsigned long pages = spanned_pages;

	/*
	 * Provide a more accurate estimation if there are holes within
	 * the zone and SPARSEMEM is in use. If there are holes within the
	 * zone, each populated memory region may cost us one or two extra
	 * memmap pages due to alignment because memmap pages for each
	 * populated regions may not be naturally aligned on page boundary.
	 * So the (present_pages >> 4) heuristic is a tradeoff for that.
	 */
	if (spanned_pages > present_pages + (present_pages >> 4) &&
	    IS_ENABLED(CONFIG_SPARSEMEM))
		pages = present_pages;

	//有pages个页，每个页需要使用一个struct page来描述它，计算这个描述所需占用的内存页数目
	return PAGE_ALIGN(pages * sizeof(struct page)) >> PAGE_SHIFT;
}

#ifdef CONFIG_TRANSPARENT_HUGEPAGE
static void pgdat_init_split_queue(struct pglist_data *pgdat)
{
	struct deferred_split *ds_queue = &pgdat->deferred_split_queue;

	spin_lock_init(&ds_queue->split_queue_lock);
	INIT_LIST_HEAD(&ds_queue->split_queue);
	ds_queue->split_queue_len = 0;
}
#else
static void pgdat_init_split_queue(struct pglist_data *pgdat) {}
#endif

#ifdef CONFIG_COMPACTION
static void pgdat_init_kcompactd(struct pglist_data *pgdat)
{
	init_waitqueue_head(&pgdat->kcompactd_wait);
}
#else
static void pgdat_init_kcompactd(struct pglist_data *pgdat) {}
#endif

static void __meminit pgdat_init_internals(struct pglist_data *pgdat)
{
	pgdat_resize_init(pgdat);

	pgdat_init_split_queue(pgdat);
	pgdat_init_kcompactd(pgdat);

	init_waitqueue_head(&pgdat->kswapd_wait);
	init_waitqueue_head(&pgdat->pfmemalloc_wait);

	pgdat_page_ext_init(pgdat);
	lruvec_init(&pgdat->__lruvec);
}

static void __meminit zone_init_internals(struct zone *zone, enum zone_type idx, int nid,
							unsigned long remaining_pages)
{
    //指出本zone受管理页数
	atomic_long_set(&zone->managed_pages, remaining_pages);
	zone_set_nid(zone, nid);
	zone->name = zone_names[idx];
	zone->zone_pgdat = NODE_DATA(nid);
	spin_lock_init(&zone->lock);
	zone_seqlock_init(zone);
	zone_pcp_init(zone);
}

/*
 * Set up the zone data structures
 * - init pgdat internals
 * - init all zones belonging to this node
 *
 * NOTE: this function is only called during memory hotplug
 */
#ifdef CONFIG_MEMORY_HOTPLUG
void __ref free_area_init_core_hotplug(int nid)
{
	enum zone_type z;
	pg_data_t *pgdat = NODE_DATA(nid);

	pgdat_init_internals(pgdat);
	for (z = 0; z < MAX_NR_ZONES; z++)
		zone_init_internals(&pgdat->node_zones[z], z, nid, 0);
}
#endif

/*
 * Set up the zone data structures:
 *   - mark all pages reserved
 *   - mark all memory queues empty
 *   - clear the memory bitmaps
 *
 * NOTE: pgdat should get zeroed by caller.
 * NOTE: this function is only called during early init.
 */
static void __init free_area_init_core(struct pglist_data *pgdat)
{
	enum zone_type j;
	int nid = pgdat->node_id;

	pgdat_init_internals(pgdat);
	pgdat->per_cpu_nodestats = &boot_nodestats;

	for (j = 0; j < MAX_NR_ZONES; j++) {
	    //取pgdat中的指定索引的zone
		struct zone *zone = pgdat->node_zones + j;
		unsigned long size, freesize, memmap_pages;
		unsigned long zone_start_pfn = zone->zone_start_pfn;

		size = zone->spanned_pages;
		freesize = zone->present_pages;

		/*
		 * Adjust freesize so that it accounts for how much memory
		 * is used by this zone for memmap. This affects the watermark
		 * and per-cpu initialisations
		 */
		//获得此zone需要memmap pages所占用的页数
		memmap_pages = calc_memmap_size(size, freesize);
		if (!is_highmem_idx(j)) {
			if (freesize >= memmap_pages) {
			    //可使用的内存比需要pages占用的内存大，通过减少可使用的内存，预留memap_pages内存
				freesize -= memmap_pages;
				if (memmap_pages)
					printk(KERN_DEBUG
					       "  %s zone: %lu pages used for memmap\n",
					       zone_names[j], memmap_pages);
			} else
			    //这种情况下内存过小，不能使用
				pr_warn("  %s zone: %lu pages exceeds freesize %lu\n",
					zone_names[j], memmap_pages, freesize);
		}

		/* Account for reserved pages */
		//针对dma zone,减去为dma预留一部分内存
		if (j == 0 && freesize > dma_reserve) {
			freesize -= dma_reserve;
			printk(KERN_DEBUG "  %s zone: %lu pages reserved\n",
					zone_names[0], dma_reserve);
		}

		//增加kernel可使用的页数
		if (!is_highmem_idx(j))
			nr_kernel_pages += freesize;
		/* Charge for highmem memmap if there are enough kernel pages */
		else if (nr_kernel_pages > memmap_pages * 2)
			nr_kernel_pages -= memmap_pages;
		nr_all_pages += freesize;

		/*
		 * Set an approximate value for lowmem here, it will be adjusted
		 * when the bootmem allocator frees pages into the buddy system.
		 * And all highmem pages will be managed by the buddy system.
		 */
		//初始化zone锁，可管理页数等信息
		zone_init_internals(zone, j, nid, freesize);

		if (!size)
			continue;

		set_pageblock_order();
		setup_usemap(pgdat, zone, zone_start_pfn, size);
		init_currently_empty_zone(zone, zone_start_pfn, size);
		//初始化zone中地址对应的page结构体
		memmap_init(size, nid, j, zone_start_pfn);
	}
}

#ifdef CONFIG_FLAT_NODE_MEM_MAP
static void __ref alloc_node_mem_map(struct pglist_data *pgdat)
{
	unsigned long __maybe_unused start = 0;
	unsigned long __maybe_unused offset = 0;

	/* Skip empty nodes */
	if (!pgdat->node_spanned_pages)
		return;

	start = pgdat->node_start_pfn & ~(MAX_ORDER_NR_PAGES - 1);
	offset = pgdat->node_start_pfn - start;
	/* ia64 gets its own node_mem_map, before this, without bootmem */
	if (!pgdat->node_mem_map) {
		unsigned long size, end;
		struct page *map;

		/*
		 * The zone's endpoints aren't required to be MAX_ORDER
		 * aligned but the node_mem_map endpoints must be in order
		 * for the buddy allocator to function correctly.
		 */
		end = pgdat_end_pfn(pgdat);
		end = ALIGN(end, MAX_ORDER_NR_PAGES);
		size =  (end - start) * sizeof(struct page);
		map = memblock_alloc_node(size, SMP_CACHE_BYTES,
					  pgdat->node_id);
		if (!map)
			panic("Failed to allocate %ld bytes for node %d memory map\n",
			      size, pgdat->node_id);
		pgdat->node_mem_map = map + offset;
	}
	pr_debug("%s: node %d, pgdat %08lx, node_mem_map %08lx\n",
				__func__, pgdat->node_id, (unsigned long)pgdat,
				(unsigned long)pgdat->node_mem_map);
#ifndef CONFIG_NEED_MULTIPLE_NODES
	/*
	 * With no DISCONTIG, the global mem_map is just set as node 0's
	 */
	if (pgdat == NODE_DATA(0)) {
		mem_map = NODE_DATA(0)->node_mem_map;
		if (page_to_pfn(mem_map) != pgdat->node_start_pfn)
			mem_map -= offset;
	}
#endif
}
#else
static void __ref alloc_node_mem_map(struct pglist_data *pgdat) { }
#endif /* CONFIG_FLAT_NODE_MEM_MAP */

#ifdef CONFIG_DEFERRED_STRUCT_PAGE_INIT
static inline void pgdat_set_deferred_range(pg_data_t *pgdat)
{
	pgdat->first_deferred_pfn = ULONG_MAX;
}
#else
static inline void pgdat_set_deferred_range(pg_data_t *pgdat) {}
#endif

static void __init free_area_init_node(int nid)
{
    //对指定node对应的pgdata
	pg_data_t *pgdat = NODE_DATA(nid);
	unsigned long start_pfn = 0;
	unsigned long end_pfn = 0;

	/* pg_data_t should be reset to zero when it's allocated */
	WARN_ON(pgdat->nr_zones || pgdat->kswapd_highest_zoneidx);

	get_pfn_range_for_nid(nid, &start_pfn, &end_pfn);

	pgdat->node_id = nid;
	pgdat->node_start_pfn = start_pfn;
	pgdat->per_cpu_nodestats = NULL;

	pr_info("Initmem setup node %d [mem %#018Lx-%#018Lx]\n", nid,
		(u64)start_pfn << PAGE_SHIFT,
		end_pfn ? ((u64)end_pfn << PAGE_SHIFT) - 1 : 0);
	calculate_node_totalpages(pgdat, start_pfn, end_pfn);

	alloc_node_mem_map(pgdat);
	pgdat_set_deferred_range(pgdat);

	free_area_init_core(pgdat);
}

void __init free_area_init_memoryless_node(int nid)
{
	free_area_init_node(nid);
}

#if !defined(CONFIG_FLAT_NODE_MEM_MAP)
/*
 * Initialize all valid struct pages in the range [spfn, epfn) and mark them
 * PageReserved(). Return the number of struct pages that were initialized.
 */
static u64 __init init_unavailable_range(unsigned long spfn, unsigned long epfn)
{
	unsigned long pfn;
	u64 pgcnt = 0;

	for (pfn = spfn; pfn < epfn; pfn++) {
		if (!pfn_valid(ALIGN_DOWN(pfn, pageblock_nr_pages))) {
			pfn = ALIGN_DOWN(pfn, pageblock_nr_pages)
				+ pageblock_nr_pages - 1;
			continue;
		}
		/*
		 * Use a fake node/zone (0) for now. Some of these pages
		 * (in memblock.reserved but not in memblock.memory) will
		 * get re-initialized via reserve_bootmem_region() later.
		 */
		__init_single_page(pfn_to_page(pfn), pfn, 0, 0);
		__SetPageReserved(pfn_to_page(pfn));
		pgcnt++;
	}

	return pgcnt;
}

/*
 * Only struct pages that are backed by physical memory are zeroed and
 * initialized by going through __init_single_page(). But, there are some
 * struct pages which are reserved in memblock allocator and their fields
 * may be accessed (for example page_to_pfn() on some configuration accesses
 * flags). We must explicitly initialize those struct pages.
 *
 * This function also addresses a similar issue where struct pages are left
 * uninitialized because the physical address range is not covered by
 * memblock.memory or memblock.reserved. That could happen when memblock
 * layout is manually configured via memmap=, or when the highest physical
 * address (max_pfn) does not end on a section boundary.
 */
static void __init init_unavailable_mem(void)
{
	phys_addr_t start, end;
	u64 i, pgcnt;
	phys_addr_t next = 0;

	/*
	 * Loop through unavailable ranges not covered by memblock.memory.
	 */
	pgcnt = 0;
	for_each_mem_range(i, &start, &end) {
		if (next < start)
			pgcnt += init_unavailable_range(PFN_DOWN(next),
							PFN_UP(start));
		next = end;
	}

	/*
	 * Early sections always have a fully populated memmap for the whole
	 * section - see pfn_valid(). If the last section has holes at the
	 * end and that section is marked "online", the memmap will be
	 * considered initialized. Make sure that memmap has a well defined
	 * state.
	 */
	pgcnt += init_unavailable_range(PFN_DOWN(next),
					round_up(max_pfn, PAGES_PER_SECTION));

	/*
	 * Struct pages that do not have backing memory. This could be because
	 * firmware is using some of this memory, or for some other reasons.
	 */
	if (pgcnt)
		pr_info("Zeroed struct page in unavailable ranges: %lld pages", pgcnt);
}
#else
static inline void __init init_unavailable_mem(void)
{
}
#endif /* !CONFIG_FLAT_NODE_MEM_MAP */

#if MAX_NUMNODES > 1
/*
 * Figure out the number of possible node ids.
 */
void __init setup_nr_node_ids(void)
{
	unsigned int highest;

	highest = find_last_bit(node_possible_map.bits, MAX_NUMNODES);
	nr_node_ids = highest + 1;
}
#endif

/**
 * node_map_pfn_alignment - determine the maximum internode alignment
 *
 * This function should be called after node map is populated and sorted.
 * It calculates the maximum power of two alignment which can distinguish
 * all the nodes.
 *
 * For example, if all nodes are 1GiB and aligned to 1GiB, the return value
 * would indicate 1GiB alignment with (1 << (30 - PAGE_SHIFT)).  If the
 * nodes are shifted by 256MiB, 256MiB.  Note that if only the last node is
 * shifted, 1GiB is enough and this function will indicate so.
 *
 * This is used to test whether pfn -> nid mapping of the chosen memory
 * model has fine enough granularity to avoid incorrect mapping for the
 * populated node map.
 *
 * Return: the determined alignment in pfn's.  0 if there is no alignment
 * requirement (single node).
 */
unsigned long __init node_map_pfn_alignment(void)
{
	unsigned long accl_mask = 0, last_end = 0;
	unsigned long start, end, mask;
	int last_nid = NUMA_NO_NODE;
	int i, nid;

	for_each_mem_pfn_range(i, MAX_NUMNODES, &start, &end, &nid) {
		if (!start || last_nid < 0 || last_nid == nid) {
			last_nid = nid;
			last_end = end;
			continue;
		}

		/*
		 * Start with a mask granular enough to pin-point to the
		 * start pfn and tick off bits one-by-one until it becomes
		 * too coarse to separate the current node from the last.
		 */
		mask = ~((1 << __ffs(start)) - 1);
		while (mask && last_end <= (start & (mask << 1)))
			mask <<= 1;

		/* accumulate all internode masks */
		accl_mask |= mask;
	}

	/* convert mask to number of pages */
	return ~accl_mask + 1;
}

/**
 * find_min_pfn_with_active_regions - Find the minimum PFN registered
 *
 * Return: the minimum PFN based on information provided via
 * memblock_set_node().
 */
unsigned long __init find_min_pfn_with_active_regions(void)
{
	return PHYS_PFN(memblock_start_of_DRAM());
}

/*
 * early_calculate_totalpages()
 * Sum pages in active regions for movable zone.
 * Populate N_MEMORY for calculating usable_nodes.
 */
static unsigned long __init early_calculate_totalpages(void)
{
	unsigned long totalpages = 0;
	unsigned long start_pfn, end_pfn;
	int i, nid;

	for_each_mem_pfn_range(i, MAX_NUMNODES, &start_pfn, &end_pfn, &nid) {
		unsigned long pages = end_pfn - start_pfn;

		totalpages += pages;
		if (pages)
			node_set_state(nid, N_MEMORY);
	}
	return totalpages;
}

/*
 * Find the PFN the Movable zone begins in each node. Kernel memory
 * is spread evenly between nodes as long as the nodes have enough
 * memory. When they don't, some nodes will have more kernelcore than
 * others
 */
static void __init find_zone_movable_pfns_for_nodes(void)
{
	int i, nid;
	unsigned long usable_startpfn;
	unsigned long kernelcore_node, kernelcore_remaining;
	/* save the state before borrow the nodemask */
	nodemask_t saved_node_state = node_states[N_MEMORY];
	unsigned long totalpages = early_calculate_totalpages();
	int usable_nodes = nodes_weight(node_states[N_MEMORY]);
	struct memblock_region *r;

	/* Need to find movable_zone earlier when movable_node is specified. */
	find_usable_zone_for_movable();

	/*
	 * If movable_node is specified, ignore kernelcore and movablecore
	 * options.
	 */
	if (movable_node_is_enabled()) {
		for_each_mem_region(r) {
			if (!memblock_is_hotpluggable(r))
				continue;

			nid = memblock_get_region_node(r);

			usable_startpfn = PFN_DOWN(r->base);
			zone_movable_pfn[nid] = zone_movable_pfn[nid] ?
				min(usable_startpfn, zone_movable_pfn[nid]) :
				usable_startpfn;
		}

		goto out2;
	}

	/*
	 * If kernelcore=mirror is specified, ignore movablecore option
	 */
	if (mirrored_kernelcore) {
		bool mem_below_4gb_not_mirrored = false;

		for_each_mem_region(r) {
			if (memblock_is_mirror(r))
				continue;

			nid = memblock_get_region_node(r);

			usable_startpfn = memblock_region_memory_base_pfn(r);

			if (usable_startpfn < 0x100000) {
				mem_below_4gb_not_mirrored = true;
				continue;
			}

			zone_movable_pfn[nid] = zone_movable_pfn[nid] ?
				min(usable_startpfn, zone_movable_pfn[nid]) :
				usable_startpfn;
		}

		if (mem_below_4gb_not_mirrored)
			pr_warn("This configuration results in unmirrored kernel memory.\n");

		goto out2;
	}

	/*
	 * If kernelcore=nn% or movablecore=nn% was specified, calculate the
	 * amount of necessary memory.
	 */
	if (required_kernelcore_percent)
		required_kernelcore = (totalpages * 100 * required_kernelcore_percent) /
				       10000UL;
	if (required_movablecore_percent)
		required_movablecore = (totalpages * 100 * required_movablecore_percent) /
					10000UL;

	/*
	 * If movablecore= was specified, calculate what size of
	 * kernelcore that corresponds so that memory usable for
	 * any allocation type is evenly spread. If both kernelcore
	 * and movablecore are specified, then the value of kernelcore
	 * will be used for required_kernelcore if it's greater than
	 * what movablecore would have allowed.
	 */
	if (required_movablecore) {
		unsigned long corepages;

		/*
		 * Round-up so that ZONE_MOVABLE is at least as large as what
		 * was requested by the user
		 */
		required_movablecore =
			roundup(required_movablecore, MAX_ORDER_NR_PAGES);
		required_movablecore = min(totalpages, required_movablecore);
		corepages = totalpages - required_movablecore;

		required_kernelcore = max(required_kernelcore, corepages);
	}

	/*
	 * If kernelcore was not specified or kernelcore size is larger
	 * than totalpages, there is no ZONE_MOVABLE.
	 */
	if (!required_kernelcore || required_kernelcore >= totalpages)
		goto out;

	/* usable_startpfn is the lowest possible pfn ZONE_MOVABLE can be at */
	usable_startpfn = arch_zone_lowest_possible_pfn[movable_zone];

restart:
	/* Spread kernelcore memory as evenly as possible throughout nodes */
	kernelcore_node = required_kernelcore / usable_nodes;
	for_each_node_state(nid, N_MEMORY) {
		unsigned long start_pfn, end_pfn;

		/*
		 * Recalculate kernelcore_node if the division per node
		 * now exceeds what is necessary to satisfy the requested
		 * amount of memory for the kernel
		 */
		if (required_kernelcore < kernelcore_node)
			kernelcore_node = required_kernelcore / usable_nodes;

		/*
		 * As the map is walked, we track how much memory is usable
		 * by the kernel using kernelcore_remaining. When it is
		 * 0, the rest of the node is usable by ZONE_MOVABLE
		 */
		kernelcore_remaining = kernelcore_node;

		/* Go through each range of PFNs within this node */
		for_each_mem_pfn_range(i, nid, &start_pfn, &end_pfn, NULL) {
			unsigned long size_pages;

			start_pfn = max(start_pfn, zone_movable_pfn[nid]);
			if (start_pfn >= end_pfn)
				continue;

			/* Account for what is only usable for kernelcore */
			if (start_pfn < usable_startpfn) {
				unsigned long kernel_pages;
				kernel_pages = min(end_pfn, usable_startpfn)
								- start_pfn;

				kernelcore_remaining -= min(kernel_pages,
							kernelcore_remaining);
				required_kernelcore -= min(kernel_pages,
							required_kernelcore);

				/* Continue if range is now fully accounted */
				if (end_pfn <= usable_startpfn) {

					/*
					 * Push zone_movable_pfn to the end so
					 * that if we have to rebalance
					 * kernelcore across nodes, we will
					 * not double account here
					 */
					zone_movable_pfn[nid] = end_pfn;
					continue;
				}
				start_pfn = usable_startpfn;
			}

			/*
			 * The usable PFN range for ZONE_MOVABLE is from
			 * start_pfn->end_pfn. Calculate size_pages as the
			 * number of pages used as kernelcore
			 */
			size_pages = end_pfn - start_pfn;
			if (size_pages > kernelcore_remaining)
				size_pages = kernelcore_remaining;
			zone_movable_pfn[nid] = start_pfn + size_pages;

			/*
			 * Some kernelcore has been met, update counts and
			 * break if the kernelcore for this node has been
			 * satisfied
			 */
			required_kernelcore -= min(required_kernelcore,
								size_pages);
			kernelcore_remaining -= size_pages;
			if (!kernelcore_remaining)
				break;
		}
	}

	/*
	 * If there is still required_kernelcore, we do another pass with one
	 * less node in the count. This will push zone_movable_pfn[nid] further
	 * along on the nodes that still have memory until kernelcore is
	 * satisfied
	 */
	usable_nodes--;
	if (usable_nodes && required_kernelcore > usable_nodes)
		goto restart;

out2:
	/* Align start of ZONE_MOVABLE on all nids to MAX_ORDER_NR_PAGES */
	for (nid = 0; nid < MAX_NUMNODES; nid++)
		zone_movable_pfn[nid] =
			roundup(zone_movable_pfn[nid], MAX_ORDER_NR_PAGES);

out:
	/* restore the node_state */
	node_states[N_MEMORY] = saved_node_state;
}

/* Any regular or high memory on that node ? */
static void check_for_memory(pg_data_t *pgdat, int nid)
{
	enum zone_type zone_type;

	for (zone_type = 0; zone_type <= ZONE_MOVABLE - 1; zone_type++) {
		struct zone *zone = &pgdat->node_zones[zone_type];
		if (populated_zone(zone)) {
			if (IS_ENABLED(CONFIG_HIGHMEM))
				node_set_state(nid, N_HIGH_MEMORY);
			if (zone_type <= ZONE_NORMAL)
				node_set_state(nid, N_NORMAL_MEMORY);
			break;
		}
	}
}

/*
 * Some architecturs, e.g. ARC may have ZONE_HIGHMEM below ZONE_NORMAL. For
 * such cases we allow max_zone_pfn sorted in the descending order
 */
bool __weak arch_has_descending_max_zone_pfns(void)
{
	return false;
}

/**
 * free_area_init - Initialise all pg_data_t and zone data
 * @max_zone_pfn: an array of max PFNs for each zone
 *
 * This will call free_area_init_node() for each active node in the system.
 * Using the page ranges provided by memblock_set_node(), the size of each
 * zone in each node and their holes is calculated. If the maximum PFN
 * between two adjacent zones match, it is assumed that the zone is empty.
 * For example, if arch_max_dma_pfn == arch_max_dma32_pfn, it is assumed
 * that arch_max_dma32_pfn has no pages. It is also assumed that a zone
 * starts where the previous one ended. For example, ZONE_DMA32 starts
 * at arch_max_dma_pfn.
 */
void __init free_area_init(unsigned long *max_zone_pfn)
{
	unsigned long start_pfn, end_pfn;
	int i, nid, zone;
	bool descending;

	/* Record where the zone boundaries are */
	memset(arch_zone_lowest_possible_pfn, 0,
				sizeof(arch_zone_lowest_possible_pfn));
	memset(arch_zone_highest_possible_pfn, 0,
				sizeof(arch_zone_highest_possible_pfn));

	start_pfn = find_min_pfn_with_active_regions();
	descending = arch_has_descending_max_zone_pfns();

	for (i = 0; i < MAX_NR_ZONES; i++) {
		if (descending)
			zone = MAX_NR_ZONES - i - 1;
		else
			zone = i;

		if (zone == ZONE_MOVABLE)
			continue;

		end_pfn = max(max_zone_pfn[zone], start_pfn);
		arch_zone_lowest_possible_pfn[zone] = start_pfn;
		arch_zone_highest_possible_pfn[zone] = end_pfn;

		start_pfn = end_pfn;
	}

	/* Find the PFNs that ZONE_MOVABLE begins at in each node */
	memset(zone_movable_pfn, 0, sizeof(zone_movable_pfn));
	find_zone_movable_pfns_for_nodes();

	/* Print out the zone ranges */
	pr_info("Zone ranges:\n");
	for (i = 0; i < MAX_NR_ZONES; i++) {
		if (i == ZONE_MOVABLE)
			continue;
		pr_info("  %-8s ", zone_names[i]);
		if (arch_zone_lowest_possible_pfn[i] ==
				arch_zone_highest_possible_pfn[i])
			pr_cont("empty\n");
		else
			pr_cont("[mem %#018Lx-%#018Lx]\n",
				(u64)arch_zone_lowest_possible_pfn[i]
					<< PAGE_SHIFT,
				((u64)arch_zone_highest_possible_pfn[i]
					<< PAGE_SHIFT) - 1);
	}

	/* Print out the PFNs ZONE_MOVABLE begins at in each node */
	pr_info("Movable zone start for each node\n");
	for (i = 0; i < MAX_NUMNODES; i++) {
		if (zone_movable_pfn[i])
			pr_info("  Node %d: %#018Lx\n", i,
			       (u64)zone_movable_pfn[i] << PAGE_SHIFT);
	}

	/*
	 * Print out the early node map, and initialize the
	 * subsection-map relative to active online memory ranges to
	 * enable future "sub-section" extensions of the memory map.
	 */
	pr_info("Early memory node ranges\n");
	for_each_mem_pfn_range(i, MAX_NUMNODES, &start_pfn, &end_pfn, &nid) {
		pr_info("  node %3d: [mem %#018Lx-%#018Lx]\n", nid,
			(u64)start_pfn << PAGE_SHIFT,
			((u64)end_pfn << PAGE_SHIFT) - 1);
		subsection_map_init(start_pfn, end_pfn - start_pfn);
	}

	/* Initialise every node */
	mminit_verify_pageflags_layout();
	setup_nr_node_ids();
	init_unavailable_mem();
	for_each_online_node(nid) {
		pg_data_t *pgdat = NODE_DATA(nid);
		free_area_init_node(nid);

		/* Any memory on that node */
		if (pgdat->node_present_pages)
			node_set_state(nid, N_MEMORY);
		check_for_memory(pgdat, nid);
	}
}

static int __init cmdline_parse_core(char *p, unsigned long *core,
				     unsigned long *percent)
{
	unsigned long long coremem;
	char *endptr;

	if (!p)
		return -EINVAL;

	/* Value may be a percentage of total memory, otherwise bytes */
	coremem = simple_strtoull(p, &endptr, 0);
	if (*endptr == '%') {
		/* Paranoid check for percent values greater than 100 */
		WARN_ON(coremem > 100);

		*percent = coremem;
	} else {
		coremem = memparse(p, &p);
		/* Paranoid check that UL is enough for the coremem value */
		WARN_ON((coremem >> PAGE_SHIFT) > ULONG_MAX);

		*core = coremem >> PAGE_SHIFT;
		*percent = 0UL;
	}
	return 0;
}

/*
 * kernelcore=size sets the amount of memory for use for allocations that
 * cannot be reclaimed or migrated.
 */
static int __init cmdline_parse_kernelcore(char *p)
{
	/* parse kernelcore=mirror */
	if (parse_option_str(p, "mirror")) {
		mirrored_kernelcore = true;
		return 0;
	}

	return cmdline_parse_core(p, &required_kernelcore,
				  &required_kernelcore_percent);
}

/*
 * movablecore=size sets the amount of memory for use for allocations that
 * can be reclaimed or migrated.
 */
static int __init cmdline_parse_movablecore(char *p)
{
	return cmdline_parse_core(p, &required_movablecore,
				  &required_movablecore_percent);
}

early_param("kernelcore", cmdline_parse_kernelcore);
early_param("movablecore", cmdline_parse_movablecore);

void adjust_managed_page_count(struct page *page, long count)
{
	atomic_long_add(count, &page_zone(page)->managed_pages);
	totalram_pages_add(count);
#ifdef CONFIG_HIGHMEM
	if (PageHighMem(page))
		totalhigh_pages_add(count);
#endif
}
EXPORT_SYMBOL(adjust_managed_page_count);

unsigned long free_reserved_area(void *start, void *end, int poison, const char *s)
{
	void *pos;
	unsigned long pages = 0;

	start = (void *)PAGE_ALIGN((unsigned long)start);
	end = (void *)((unsigned long)end & PAGE_MASK);
	for (pos = start; pos < end; pos += PAGE_SIZE, pages++) {
		struct page *page = virt_to_page(pos);
		void *direct_map_addr;

		/*
		 * 'direct_map_addr' might be different from 'pos'
		 * because some architectures' virt_to_page()
		 * work with aliases.  Getting the direct map
		 * address ensures that we get a _writeable_
		 * alias for the memset().
		 */
		direct_map_addr = page_address(page);
		/*
		 * Perform a kasan-unchecked memset() since this memory
		 * has not been initialized.
		 */
		direct_map_addr = kasan_reset_tag(direct_map_addr);
		if ((unsigned int)poison <= 0xFF)
			memset(direct_map_addr, poison, PAGE_SIZE);

		free_reserved_page(page);
	}

	if (pages && s)
		pr_info("Freeing %s memory: %ldK\n",
			s, pages << (PAGE_SHIFT - 10));

	return pages;
}

#ifdef	CONFIG_HIGHMEM
void free_highmem_page(struct page *page)
{
	__free_reserved_page(page);
	totalram_pages_inc();
	atomic_long_inc(&page_zone(page)->managed_pages);
	totalhigh_pages_inc();
}
#endif


void __init mem_init_print_info(const char *str)
{
	unsigned long physpages, codesize, datasize, rosize, bss_size;
	unsigned long init_code_size, init_data_size;

	physpages = get_num_physpages();
	codesize = _etext - _stext;
	datasize = _edata - _sdata;
	rosize = __end_rodata - __start_rodata;
	bss_size = __bss_stop - __bss_start;
	init_data_size = __init_end - __init_begin;
	init_code_size = _einittext - _sinittext;

	/*
	 * Detect special cases and adjust section sizes accordingly:
	 * 1) .init.* may be embedded into .data sections
	 * 2) .init.text.* may be out of [__init_begin, __init_end],
	 *    please refer to arch/tile/kernel/vmlinux.lds.S.
	 * 3) .rodata.* may be embedded into .text or .data sections.
	 */
#define adj_init_size(start, end, size, pos, adj) \
	do { \
		if (start <= pos && pos < end && size > adj) \
			size -= adj; \
	} while (0)

	adj_init_size(__init_begin, __init_end, init_data_size,
		     _sinittext, init_code_size);
	adj_init_size(_stext, _etext, codesize, _sinittext, init_code_size);
	adj_init_size(_sdata, _edata, datasize, __init_begin, init_data_size);
	adj_init_size(_stext, _etext, codesize, __start_rodata, rosize);
	adj_init_size(_sdata, _edata, datasize, __start_rodata, rosize);

#undef	adj_init_size

	pr_info("Memory: %luK/%luK available (%luK kernel code, %luK rwdata, %luK rodata, %luK init, %luK bss, %luK reserved, %luK cma-reserved"
#ifdef	CONFIG_HIGHMEM
		", %luK highmem"
#endif
		"%s%s)\n",
		nr_free_pages() << (PAGE_SHIFT - 10),
		physpages << (PAGE_SHIFT - 10),
		codesize >> 10, datasize >> 10, rosize >> 10,
		(init_data_size + init_code_size) >> 10, bss_size >> 10,
		(physpages - totalram_pages() - totalcma_pages) << (PAGE_SHIFT - 10),
		totalcma_pages << (PAGE_SHIFT - 10),
#ifdef	CONFIG_HIGHMEM
		totalhigh_pages() << (PAGE_SHIFT - 10),
#endif
		str ? ", " : "", str ? str : "");
}

/**
 * set_dma_reserve - set the specified number of pages reserved in the first zone
 * @new_dma_reserve: The number of pages to mark reserved
 *
 * The per-cpu batchsize and zone watermarks are determined by managed_pages.
 * In the DMA zone, a significant percentage may be consumed by kernel image
 * and other unfreeable allocations which can skew the watermarks badly. This
 * function may optionally be used to account for unfreeable pages in the
 * first zone (e.g., ZONE_DMA). The effect will be lower watermarks and
 * smaller per-cpu batchsize.
 */
void __init set_dma_reserve(unsigned long new_dma_reserve)
{
	dma_reserve = new_dma_reserve;
}

static int page_alloc_cpu_dead(unsigned int cpu)
{

	lru_add_drain_cpu(cpu);
	drain_pages(cpu);

	/*
	 * Spill the event counters of the dead processor
	 * into the current processors event counters.
	 * This artificially elevates the count of the current
	 * processor.
	 */
	vm_events_fold_cpu(cpu);

	/*
	 * Zero the differential counters of the dead processor
	 * so that the vm statistics are consistent.
	 *
	 * This is only okay since the processor is dead and cannot
	 * race with what we are doing.
	 */
	cpu_vm_stats_fold(cpu);
	return 0;
}

#ifdef CONFIG_NUMA
int hashdist = HASHDIST_DEFAULT;

static int __init set_hashdist(char *str)
{
	if (!str)
		return 0;
	hashdist = simple_strtoul(str, &str, 0);
	return 1;
}
__setup("hashdist=", set_hashdist);
#endif

void __init page_alloc_init(void)
{
	int ret;

#ifdef CONFIG_NUMA
	if (num_node_state(N_MEMORY) == 1)
		hashdist = 0;
#endif

	ret = cpuhp_setup_state_nocalls(CPUHP_PAGE_ALLOC_DEAD,
					"mm/page_alloc:dead", NULL,
					page_alloc_cpu_dead);
	WARN_ON(ret < 0);
}

/*
 * calculate_totalreserve_pages - called when sysctl_lowmem_reserve_ratio
 *	or min_free_kbytes changes.
 */
static void calculate_totalreserve_pages(void)
{
	struct pglist_data *pgdat;
	unsigned long reserve_pages = 0;
	enum zone_type i, j;

	for_each_online_pgdat(pgdat) {

		pgdat->totalreserve_pages = 0;

		for (i = 0; i < MAX_NR_ZONES; i++) {
			struct zone *zone = pgdat->node_zones + i;
			long max = 0;
			unsigned long managed_pages = zone_managed_pages(zone);

			/* Find valid and maximum lowmem_reserve in the zone */
			for (j = i; j < MAX_NR_ZONES; j++) {
				if (zone->lowmem_reserve[j] > max)
					max = zone->lowmem_reserve[j];
			}

			/* we treat the high watermark as reserved pages. */
			max += high_wmark_pages(zone);

			if (max > managed_pages)
				max = managed_pages;

			pgdat->totalreserve_pages += max;

			reserve_pages += max;
		}
	}
	totalreserve_pages = reserve_pages;
}

/*
 * setup_per_zone_lowmem_reserve - called whenever
 *	sysctl_lowmem_reserve_ratio changes.  Ensures that each zone
 *	has a correct pages reserved value, so an adequate number of
 *	pages are left in the zone after a successful __alloc_pages().
 */
static void setup_per_zone_lowmem_reserve(void)
{
	struct pglist_data *pgdat;
	enum zone_type i, j;

	for_each_online_pgdat(pgdat) {
		for (i = 0; i < MAX_NR_ZONES - 1; i++) {
			struct zone *zone = &pgdat->node_zones[i];
			int ratio = sysctl_lowmem_reserve_ratio[i];
			bool clear = !ratio || !zone_managed_pages(zone);
			unsigned long managed_pages = 0;

			for (j = i + 1; j < MAX_NR_ZONES; j++) {
				if (clear) {
					zone->lowmem_reserve[j] = 0;
				} else {
					struct zone *upper_zone = &pgdat->node_zones[j];

					managed_pages += zone_managed_pages(upper_zone);
					zone->lowmem_reserve[j] = managed_pages / ratio;
				}
			}
		}
	}

	/* update totalreserve_pages */
	calculate_totalreserve_pages();
}

static void __setup_per_zone_wmarks(void)
{
	unsigned long pages_min = min_free_kbytes >> (PAGE_SHIFT - 10);
	unsigned long lowmem_pages = 0;
	struct zone *zone;
	unsigned long flags;

	/* Calculate total number of !ZONE_HIGHMEM pages */
	for_each_zone(zone) {
		if (!is_highmem(zone))
			lowmem_pages += zone_managed_pages(zone);
	}

	for_each_zone(zone) {
		u64 tmp;

		spin_lock_irqsave(&zone->lock, flags);
		tmp = (u64)pages_min * zone_managed_pages(zone);
		do_div(tmp, lowmem_pages);
		if (is_highmem(zone)) {
			/*
			 * __GFP_HIGH and PF_MEMALLOC allocations usually don't
			 * need highmem pages, so cap pages_min to a small
			 * value here.
			 *
			 * The WMARK_HIGH-WMARK_LOW and (WMARK_LOW-WMARK_MIN)
			 * deltas control async page reclaim, and so should
			 * not be capped for highmem.
			 */
			unsigned long min_pages;

			min_pages = zone_managed_pages(zone) / 1024;
			min_pages = clamp(min_pages, SWAP_CLUSTER_MAX, 128UL);
			zone->_watermark[WMARK_MIN] = min_pages;
		} else {
			/*
			 * If it's a lowmem zone, reserve a number of pages
			 * proportionate to the zone's size.
			 */
			zone->_watermark[WMARK_MIN] = tmp;
		}

		/*
		 * Set the kswapd watermarks distance according to the
		 * scale factor in proportion to available memory, but
		 * ensure a minimum size on small systems.
		 */
		tmp = max_t(u64, tmp >> 2,
			    mult_frac(zone_managed_pages(zone),
				      watermark_scale_factor, 10000));

		zone->watermark_boost = 0;
		zone->_watermark[WMARK_LOW]  = min_wmark_pages(zone) + tmp;
		zone->_watermark[WMARK_HIGH] = min_wmark_pages(zone) + tmp * 2;

		spin_unlock_irqrestore(&zone->lock, flags);
	}

	/* update totalreserve_pages */
	calculate_totalreserve_pages();
}

/**
 * setup_per_zone_wmarks - called when min_free_kbytes changes
 * or when memory is hot-{added|removed}
 *
 * Ensures that the watermark[min,low,high] values for each zone are set
 * correctly with respect to min_free_kbytes.
 */
void setup_per_zone_wmarks(void)
{
	static DEFINE_SPINLOCK(lock);

	spin_lock(&lock);
	__setup_per_zone_wmarks();
	spin_unlock(&lock);
}

/*
 * Initialise min_free_kbytes.
 *
 * For small machines we want it small (128k min).  For large machines
 * we want it large (256MB max).  But it is not linear, because network
 * bandwidth does not increase linearly with machine size.  We use
 *
 *	min_free_kbytes = 4 * sqrt(lowmem_kbytes), for better accuracy:
 *	min_free_kbytes = sqrt(lowmem_kbytes * 16)
 *
 * which yields
 *
 * 16MB:	512k
 * 32MB:	724k
 * 64MB:	1024k
 * 128MB:	1448k
 * 256MB:	2048k
 * 512MB:	2896k
 * 1024MB:	4096k
 * 2048MB:	5792k
 * 4096MB:	8192k
 * 8192MB:	11584k
 * 16384MB:	16384k
 */
int __meminit init_per_zone_wmark_min(void)
{
	unsigned long lowmem_kbytes;
	int new_min_free_kbytes;

	lowmem_kbytes = nr_free_buffer_pages() * (PAGE_SIZE >> 10);
	new_min_free_kbytes = int_sqrt(lowmem_kbytes * 16);

	if (new_min_free_kbytes > user_min_free_kbytes) {
		min_free_kbytes = new_min_free_kbytes;
		if (min_free_kbytes < 128)
			min_free_kbytes = 128;
		if (min_free_kbytes > 262144)
			min_free_kbytes = 262144;
	} else {
		pr_warn("min_free_kbytes is not updated to %d because user defined value %d is preferred\n",
				new_min_free_kbytes, user_min_free_kbytes);
	}
	setup_per_zone_wmarks();
	refresh_zone_stat_thresholds();
	setup_per_zone_lowmem_reserve();

#ifdef CONFIG_NUMA
	setup_min_unmapped_ratio();
	setup_min_slab_ratio();
#endif

	khugepaged_min_free_kbytes_update();

	return 0;
}
postcore_initcall(init_per_zone_wmark_min)

/*
 * min_free_kbytes_sysctl_handler - just a wrapper around proc_dointvec() so
 *	that we can call two helper functions whenever min_free_kbytes
 *	changes.
 */
int min_free_kbytes_sysctl_handler(struct ctl_table *table, int write,
		void *buffer, size_t *length, loff_t *ppos)
{
	int rc;

	rc = proc_dointvec_minmax(table, write, buffer, length, ppos);
	if (rc)
		return rc;

	if (write) {
		user_min_free_kbytes = min_free_kbytes;
		setup_per_zone_wmarks();
	}
	return 0;
}

int watermark_scale_factor_sysctl_handler(struct ctl_table *table, int write,
		void *buffer, size_t *length, loff_t *ppos)
{
	int rc;

	rc = proc_dointvec_minmax(table, write, buffer, length, ppos);
	if (rc)
		return rc;

	if (write)
		setup_per_zone_wmarks();

	return 0;
}

#ifdef CONFIG_NUMA
static void setup_min_unmapped_ratio(void)
{
	pg_data_t *pgdat;
	struct zone *zone;

	for_each_online_pgdat(pgdat)
		pgdat->min_unmapped_pages = 0;

	for_each_zone(zone)
		zone->zone_pgdat->min_unmapped_pages += (zone_managed_pages(zone) *
						         sysctl_min_unmapped_ratio) / 100;
}


int sysctl_min_unmapped_ratio_sysctl_handler(struct ctl_table *table, int write,
		void *buffer, size_t *length, loff_t *ppos)
{
	int rc;

	rc = proc_dointvec_minmax(table, write, buffer, length, ppos);
	if (rc)
		return rc;

	setup_min_unmapped_ratio();

	return 0;
}

static void setup_min_slab_ratio(void)
{
	pg_data_t *pgdat;
	struct zone *zone;

	for_each_online_pgdat(pgdat)
		pgdat->min_slab_pages = 0;

	for_each_zone(zone)
		zone->zone_pgdat->min_slab_pages += (zone_managed_pages(zone) *
						     sysctl_min_slab_ratio) / 100;
}

int sysctl_min_slab_ratio_sysctl_handler(struct ctl_table *table, int write,
		void *buffer, size_t *length, loff_t *ppos)
{
	int rc;

	rc = proc_dointvec_minmax(table, write, buffer, length, ppos);
	if (rc)
		return rc;

	setup_min_slab_ratio();

	return 0;
}
#endif

/*
 * lowmem_reserve_ratio_sysctl_handler - just a wrapper around
 *	proc_dointvec() so that we can call setup_per_zone_lowmem_reserve()
 *	whenever sysctl_lowmem_reserve_ratio changes.
 *
 * The reserve ratio obviously has absolutely no relation with the
 * minimum watermarks. The lowmem reserve ratio can only make sense
 * if in function of the boot time zone sizes.
 */
int lowmem_reserve_ratio_sysctl_handler(struct ctl_table *table, int write,
		void *buffer, size_t *length, loff_t *ppos)
{
	int i;

	proc_dointvec_minmax(table, write, buffer, length, ppos);

	for (i = 0; i < MAX_NR_ZONES; i++) {
		if (sysctl_lowmem_reserve_ratio[i] < 1)
			sysctl_lowmem_reserve_ratio[i] = 0;
	}

	setup_per_zone_lowmem_reserve();
	return 0;
}

/*
 * percpu_pagelist_fraction - changes the pcp->high for each zone on each
 * cpu.  It is the fraction of total pages in each zone that a hot per cpu
 * pagelist can have before it gets flushed back to buddy allocator.
 */
int percpu_pagelist_fraction_sysctl_handler(struct ctl_table *table, int write,
		void *buffer, size_t *length, loff_t *ppos)
{
	struct zone *zone;
	int old_percpu_pagelist_fraction;
	int ret;

	mutex_lock(&pcp_batch_high_lock);
	old_percpu_pagelist_fraction = percpu_pagelist_fraction;

	ret = proc_dointvec_minmax(table, write, buffer, length, ppos);
	if (!write || ret < 0)
		goto out;

	/* Sanity checking to avoid pcp imbalance */
	if (percpu_pagelist_fraction &&
	    percpu_pagelist_fraction < MIN_PERCPU_PAGELIST_FRACTION) {
		percpu_pagelist_fraction = old_percpu_pagelist_fraction;
		ret = -EINVAL;
		goto out;
	}

	/* No change? */
	if (percpu_pagelist_fraction == old_percpu_pagelist_fraction)
		goto out;

	for_each_populated_zone(zone)
		zone_set_pageset_high_and_batch(zone);
out:
	mutex_unlock(&pcp_batch_high_lock);
	return ret;
}

#ifndef __HAVE_ARCH_RESERVED_KERNEL_PAGES
/*
 * Returns the number of pages that arch has reserved but
 * is not known to alloc_large_system_hash().
 */
static unsigned long __init arch_reserved_kernel_pages(void)
{
	return 0;
}
#endif

/*
 * Adaptive scale is meant to reduce sizes of hash tables on large memory
 * machines. As memory size is increased the scale is also increased but at
 * slower pace.  Starting from ADAPT_SCALE_BASE (64G), every time memory
 * quadruples the scale is increased by one, which means the size of hash table
 * only doubles, instead of quadrupling as well.
 * Because 32-bit systems cannot have large physical memory, where this scaling
 * makes sense, it is disabled on such platforms.
 */
#if __BITS_PER_LONG > 32
#define ADAPT_SCALE_BASE	(64ul << 30)
#define ADAPT_SCALE_SHIFT	2
#define ADAPT_SCALE_NPAGES	(ADAPT_SCALE_BASE >> PAGE_SHIFT)
#endif

/*
 * allocate a large system hash table from bootmem
 * - it is assumed that the hash table must contain an exact power-of-2
 *   quantity of entries
 * - limit is the number of hash buckets, not the total allocation size
 */
void *__init alloc_large_system_hash(const char *tablename,
				     unsigned long bucketsize,
				     unsigned long numentries,
				     int scale,
				     int flags,
				     unsigned int *_hash_shift,
				     unsigned int *_hash_mask,
				     unsigned long low_limit,
				     unsigned long high_limit)
{
	unsigned long long max = high_limit;
	unsigned long log2qty, size;
	void *table = NULL;
	gfp_t gfp_flags;
	bool virt;

	/* allow the kernel cmdline to have a say */
	if (!numentries) {
		/* round applicable memory size up to nearest megabyte */
		numentries = nr_kernel_pages;
		numentries -= arch_reserved_kernel_pages();

		/* It isn't necessary when PAGE_SIZE >= 1MB */
		if (PAGE_SHIFT < 20)
			numentries = round_up(numentries, (1<<20)/PAGE_SIZE);

#if __BITS_PER_LONG > 32
		if (!high_limit) {
			unsigned long adapt;

			for (adapt = ADAPT_SCALE_NPAGES; adapt < numentries;
			     adapt <<= ADAPT_SCALE_SHIFT)
				scale++;
		}
#endif

		/* limit to 1 bucket per 2^scale bytes of low memory */
		if (scale > PAGE_SHIFT)
			numentries >>= (scale - PAGE_SHIFT);
		else
			numentries <<= (PAGE_SHIFT - scale);

		/* Make sure we've got at least a 0-order allocation.. */
		if (unlikely(flags & HASH_SMALL)) {
			/* Makes no sense without HASH_EARLY */
			WARN_ON(!(flags & HASH_EARLY));
			if (!(numentries >> *_hash_shift)) {
				numentries = 1UL << *_hash_shift;
				BUG_ON(!numentries);
			}
		} else if (unlikely((numentries * bucketsize) < PAGE_SIZE))
			numentries = PAGE_SIZE / bucketsize;
	}
	numentries = roundup_pow_of_two(numentries);

	/* limit allocation size to 1/16 total memory by default */
	if (max == 0) {
		max = ((unsigned long long)nr_all_pages << PAGE_SHIFT) >> 4;
		do_div(max, bucketsize);
	}
	max = min(max, 0x80000000ULL);

	if (numentries < low_limit)
		numentries = low_limit;
	if (numentries > max)
		numentries = max;

	log2qty = ilog2(numentries);

	gfp_flags = (flags & HASH_ZERO) ? GFP_ATOMIC | __GFP_ZERO : GFP_ATOMIC;
	do {
		virt = false;
		size = bucketsize << log2qty;
		if (flags & HASH_EARLY) {
			if (flags & HASH_ZERO)
				table = memblock_alloc(size, SMP_CACHE_BYTES);
			else
				table = memblock_alloc_raw(size,
							   SMP_CACHE_BYTES);
		} else if (get_order(size) >= MAX_ORDER || hashdist) {
			table = __vmalloc(size, gfp_flags);
			virt = true;
		} else {
			/*
			 * If bucketsize is not a power-of-two, we may free
			 * some pages at the end of hash table which
			 * alloc_pages_exact() automatically does
			 */
			table = alloc_pages_exact(size, gfp_flags);
			kmemleak_alloc(table, size, 1, gfp_flags);
		}
	} while (!table && size > PAGE_SIZE && --log2qty);

	if (!table)
		panic("Failed to allocate %s hash table\n", tablename);

	pr_info("%s hash table entries: %ld (order: %d, %lu bytes, %s)\n",
		tablename, 1UL << log2qty, ilog2(size) - PAGE_SHIFT, size,
		virt ? "vmalloc" : "linear");

	if (_hash_shift)
		*_hash_shift = log2qty;
	if (_hash_mask)
		*_hash_mask = (1 << log2qty) - 1;

	return table;
}

/*
 * This function checks whether pageblock includes unmovable pages or not.
 *
 * PageLRU check without isolation or lru_lock could race so that
 * MIGRATE_MOVABLE block might include unmovable pages. And __PageMovable
 * check without lock_page also may miss some movable non-lru pages at
 * race condition. So you can't expect this function should be exact.
 *
 * Returns a page without holding a reference. If the caller wants to
 * dereference that page (e.g., dumping), it has to make sure that it
 * cannot get removed (e.g., via memory unplug) concurrently.
 *
 */
struct page *has_unmovable_pages(struct zone *zone, struct page *page,
				 int migratetype, int flags)
{
	unsigned long iter = 0;
	unsigned long pfn = page_to_pfn(page);
	unsigned long offset = pfn % pageblock_nr_pages;

	if (is_migrate_cma_page(page)) {
		/*
		 * CMA allocations (alloc_contig_range) really need to mark
		 * isolate CMA pageblocks even when they are not movable in fact
		 * so consider them movable here.
		 */
		if (is_migrate_cma(migratetype))
			return NULL;

		return page;
	}

	for (; iter < pageblock_nr_pages - offset; iter++) {
		if (!pfn_valid_within(pfn + iter))
			continue;

		page = pfn_to_page(pfn + iter);

		/*
		 * Both, bootmem allocations and memory holes are marked
		 * PG_reserved and are unmovable. We can even have unmovable
		 * allocations inside ZONE_MOVABLE, for example when
		 * specifying "movablecore".
		 */
		if (PageReserved(page))
			return page;

		/*
		 * If the zone is movable and we have ruled out all reserved
		 * pages then it should be reasonably safe to assume the rest
		 * is movable.
		 */
		if (zone_idx(zone) == ZONE_MOVABLE)
			continue;

		/*
		 * Hugepages are not in LRU lists, but they're movable.
		 * THPs are on the LRU, but need to be counted as #small pages.
		 * We need not scan over tail pages because we don't
		 * handle each tail page individually in migration.
		 */
		if (PageHuge(page) || PageTransCompound(page)) {
			struct page *head = compound_head(page);
			unsigned int skip_pages;

			if (PageHuge(page)) {
				if (!hugepage_migration_supported(page_hstate(head)))
					return page;
			} else if (!PageLRU(head) && !__PageMovable(head)) {
				return page;
			}

			skip_pages = compound_nr(head) - (page - head);
			iter += skip_pages - 1;
			continue;
		}

		/*
		 * We can't use page_count without pin a page
		 * because another CPU can free compound page.
		 * This check already skips compound tails of THP
		 * because their page->_refcount is zero at all time.
		 */
		if (!page_ref_count(page)) {
			if (PageBuddy(page))
				iter += (1 << buddy_order(page)) - 1;
			continue;
		}

		/*
		 * The HWPoisoned page may be not in buddy system, and
		 * page_count() is not 0.
		 */
		if ((flags & MEMORY_OFFLINE) && PageHWPoison(page))
			continue;

		/*
		 * We treat all PageOffline() pages as movable when offlining
		 * to give drivers a chance to decrement their reference count
		 * in MEM_GOING_OFFLINE in order to indicate that these pages
		 * can be offlined as there are no direct references anymore.
		 * For actually unmovable PageOffline() where the driver does
		 * not support this, we will fail later when trying to actually
		 * move these pages that still have a reference count > 0.
		 * (false negatives in this function only)
		 */
		if ((flags & MEMORY_OFFLINE) && PageOffline(page))
			continue;

		if (__PageMovable(page) || PageLRU(page))
			continue;

		/*
		 * If there are RECLAIMABLE pages, we need to check
		 * it.  But now, memory offline itself doesn't call
		 * shrink_node_slabs() and it still to be fixed.
		 */
		return page;
	}
	return NULL;
}

#ifdef CONFIG_CONTIG_ALLOC
static unsigned long pfn_max_align_down(unsigned long pfn)
{
	return pfn & ~(max_t(unsigned long, MAX_ORDER_NR_PAGES,
			     pageblock_nr_pages) - 1);
}

static unsigned long pfn_max_align_up(unsigned long pfn)
{
	return ALIGN(pfn, max_t(unsigned long, MAX_ORDER_NR_PAGES,
				pageblock_nr_pages));
}

/* [start, end) must belong to a single zone. */
static int __alloc_contig_migrate_range(struct compact_control *cc,
					unsigned long start, unsigned long end)
{
	/* This function is based on compact_zone() from compaction.c. */
	unsigned int nr_reclaimed;
	unsigned long pfn = start;
	unsigned int tries = 0;
	int ret = 0;
	struct migration_target_control mtc = {
		.nid = zone_to_nid(cc->zone),
		.gfp_mask = GFP_USER | __GFP_MOVABLE | __GFP_RETRY_MAYFAIL,
	};

	migrate_prep();

	while (pfn < end || !list_empty(&cc->migratepages)) {
		if (fatal_signal_pending(current)) {
			ret = -EINTR;
			break;
		}

		if (list_empty(&cc->migratepages)) {
			cc->nr_migratepages = 0;
			pfn = isolate_migratepages_range(cc, pfn, end);
			if (!pfn) {
				ret = -EINTR;
				break;
			}
			tries = 0;
		} else if (++tries == 5) {
			ret = ret < 0 ? ret : -EBUSY;
			break;
		}

		nr_reclaimed = reclaim_clean_pages_from_list(cc->zone,
							&cc->migratepages);
		cc->nr_migratepages -= nr_reclaimed;

		ret = migrate_pages(&cc->migratepages, alloc_migration_target,
				NULL, (unsigned long)&mtc, cc->mode, MR_CONTIG_RANGE);
	}
	if (ret < 0) {
		putback_movable_pages(&cc->migratepages);
		return ret;
	}
	return 0;
}

/**
 * alloc_contig_range() -- tries to allocate given range of pages
 * @start:	start PFN to allocate
 * @end:	one-past-the-last PFN to allocate
 * @migratetype:	migratetype of the underlaying pageblocks (either
 *			#MIGRATE_MOVABLE or #MIGRATE_CMA).  All pageblocks
 *			in range must have the same migratetype and it must
 *			be either of the two.
 * @gfp_mask:	GFP mask to use during compaction
 *
 * The PFN range does not have to be pageblock or MAX_ORDER_NR_PAGES
 * aligned.  The PFN range must belong to a single zone.
 *
 * The first thing this routine does is attempt to MIGRATE_ISOLATE all
 * pageblocks in the range.  Once isolated, the pageblocks should not
 * be modified by others.
 *
 * Return: zero on success or negative error code.  On success all
 * pages which PFN is in [start, end) are allocated for the caller and
 * need to be freed with free_contig_range().
 */
int alloc_contig_range(unsigned long start, unsigned long end,
		       unsigned migratetype, gfp_t gfp_mask)
{
	unsigned long outer_start, outer_end;
	unsigned int order;
	int ret = 0;

	struct compact_control cc = {
		.nr_migratepages = 0,
		.order = -1,
		.zone = page_zone(pfn_to_page(start)),
		.mode = MIGRATE_SYNC,
		.ignore_skip_hint = true,
		.no_set_skip_hint = true,
		.gfp_mask = current_gfp_context(gfp_mask),
		.alloc_contig = true,
	};
	INIT_LIST_HEAD(&cc.migratepages);

	/*
	 * What we do here is we mark all pageblocks in range as
	 * MIGRATE_ISOLATE.  Because pageblock and max order pages may
	 * have different sizes, and due to the way page allocator
	 * work, we align the range to biggest of the two pages so
	 * that page allocator won't try to merge buddies from
	 * different pageblocks and change MIGRATE_ISOLATE to some
	 * other migration type.
	 *
	 * Once the pageblocks are marked as MIGRATE_ISOLATE, we
	 * migrate the pages from an unaligned range (ie. pages that
	 * we are interested in).  This will put all the pages in
	 * range back to page allocator as MIGRATE_ISOLATE.
	 *
	 * When this is done, we take the pages in range from page
	 * allocator removing them from the buddy system.  This way
	 * page allocator will never consider using them.
	 *
	 * This lets us mark the pageblocks back as
	 * MIGRATE_CMA/MIGRATE_MOVABLE so that free pages in the
	 * aligned range but not in the unaligned, original range are
	 * put back to page allocator so that buddy can use them.
	 */

	ret = start_isolate_page_range(pfn_max_align_down(start),
				       pfn_max_align_up(end), migratetype, 0);
	if (ret)
		return ret;

	drain_all_pages(cc.zone);

	/*
	 * In case of -EBUSY, we'd like to know which page causes problem.
	 * So, just fall through. test_pages_isolated() has a tracepoint
	 * which will report the busy page.
	 *
	 * It is possible that busy pages could become available before
	 * the call to test_pages_isolated, and the range will actually be
	 * allocated.  So, if we fall through be sure to clear ret so that
	 * -EBUSY is not accidentally used or returned to caller.
	 */
	ret = __alloc_contig_migrate_range(&cc, start, end);
	if (ret && ret != -EBUSY)
		goto done;
	ret =0;

	/*
	 * Pages from [start, end) are within a MAX_ORDER_NR_PAGES
	 * aligned blocks that are marked as MIGRATE_ISOLATE.  What's
	 * more, all pages in [start, end) are free in page allocator.
	 * What we are going to do is to allocate all pages from
	 * [start, end) (that is remove them from page allocator).
	 *
	 * The only problem is that pages at the beginning and at the
	 * end of interesting range may be not aligned with pages that
	 * page allocator holds, ie. they can be part of higher order
	 * pages.  Because of this, we reserve the bigger range and
	 * once this is done free the pages we are not interested in.
	 *
	 * We don't have to hold zone->lock here because the pages are
	 * isolated thus they won't get removed from buddy.
	 */

	lru_add_drain_all();

	order = 0;
	outer_start = start;
	while (!PageBuddy(pfn_to_page(outer_start))) {
		if (++order >= MAX_ORDER) {
			outer_start = start;
			break;
		}
		outer_start &= ~0UL << order;
	}

	if (outer_start != start) {
		order = buddy_order(pfn_to_page(outer_start));

		/*
		 * outer_start page could be small order buddy page and
		 * it doesn't include start page. Adjust outer_start
		 * in this case to report failed page properly
		 * on tracepoint in test_pages_isolated()
		 */
		if (outer_start + (1UL << order) <= start)
			outer_start = start;
	}

	/* Make sure the range is really isolated. */
	if (test_pages_isolated(outer_start, end, 0)) {
		pr_info_ratelimited("%s: [%lx, %lx) PFNs busy\n",
			__func__, outer_start, end);
		ret = -EBUSY;
		goto done;
	}

	/* Grab isolated pages from freelists. */
	outer_end = isolate_freepages_range(&cc, outer_start, end);
	if (!outer_end) {
		ret = -EBUSY;
		goto done;
	}

	/* Free head and tail (if any) */
	if (start != outer_start)
		free_contig_range(outer_start, start - outer_start);
	if (end != outer_end)
		free_contig_range(end, outer_end - end);

done:
	undo_isolate_page_range(pfn_max_align_down(start),
				pfn_max_align_up(end), migratetype);
	return ret;
}
EXPORT_SYMBOL(alloc_contig_range);

static int __alloc_contig_pages(unsigned long start_pfn,
				unsigned long nr_pages, gfp_t gfp_mask)
{
	unsigned long end_pfn = start_pfn + nr_pages;

	return alloc_contig_range(start_pfn, end_pfn, MIGRATE_MOVABLE,
				  gfp_mask);
}

static bool pfn_range_valid_contig(struct zone *z, unsigned long start_pfn,
				   unsigned long nr_pages)
{
	unsigned long i, end_pfn = start_pfn + nr_pages;
	struct page *page;

	for (i = start_pfn; i < end_pfn; i++) {
		page = pfn_to_online_page(i);
		if (!page)
			return false;

		if (page_zone(page) != z)
			return false;

		if (PageReserved(page))
			return false;

		if (page_count(page) > 0)
			return false;

		if (PageHuge(page))
			return false;
	}
	return true;
}

static bool zone_spans_last_pfn(const struct zone *zone,
				unsigned long start_pfn, unsigned long nr_pages)
{
	unsigned long last_pfn = start_pfn + nr_pages - 1;

	return zone_spans_pfn(zone, last_pfn);
}

/**
 * alloc_contig_pages() -- tries to find and allocate contiguous range of pages
 * @nr_pages:	Number of contiguous pages to allocate
 * @gfp_mask:	GFP mask to limit search and used during compaction
 * @nid:	Target node
 * @nodemask:	Mask for other possible nodes
 *
 * This routine is a wrapper around alloc_contig_range(). It scans over zones
 * on an applicable zonelist to find a contiguous pfn range which can then be
 * tried for allocation with alloc_contig_range(). This routine is intended
 * for allocation requests which can not be fulfilled with the buddy allocator.
 *
 * The allocated memory is always aligned to a page boundary. If nr_pages is a
 * power of two then the alignment is guaranteed to be to the given nr_pages
 * (e.g. 1GB request would be aligned to 1GB).
 *
 * Allocated pages can be freed with free_contig_range() or by manually calling
 * __free_page() on each allocated page.
 *
 * Return: pointer to contiguous pages on success, or NULL if not successful.
 */
struct page *alloc_contig_pages(unsigned long nr_pages, gfp_t gfp_mask,
				int nid, nodemask_t *nodemask)
{
	unsigned long ret, pfn, flags;
	struct zonelist *zonelist;
	struct zone *zone;
	struct zoneref *z;

	zonelist = node_zonelist(nid, gfp_mask);
	for_each_zone_zonelist_nodemask(zone, z, zonelist,
					gfp_zone(gfp_mask), nodemask) {
		spin_lock_irqsave(&zone->lock, flags);

		pfn = ALIGN(zone->zone_start_pfn, nr_pages);
		while (zone_spans_last_pfn(zone, pfn, nr_pages)) {
			if (pfn_range_valid_contig(zone, pfn, nr_pages)) {
				/*
				 * We release the zone lock here because
				 * alloc_contig_range() will also lock the zone
				 * at some point. If there's an allocation
				 * spinning on this lock, it may win the race
				 * and cause alloc_contig_range() to fail...
				 */
				spin_unlock_irqrestore(&zone->lock, flags);
				ret = __alloc_contig_pages(pfn, nr_pages,
							gfp_mask);
				if (!ret)
					return pfn_to_page(pfn);
				spin_lock_irqsave(&zone->lock, flags);
			}
			pfn += nr_pages;
		}
		spin_unlock_irqrestore(&zone->lock, flags);
	}
	return NULL;
}
#endif /* CONFIG_CONTIG_ALLOC */

void free_contig_range(unsigned long pfn, unsigned int nr_pages)
{
	unsigned int count = 0;

	for (; nr_pages--; pfn++) {
		struct page *page = pfn_to_page(pfn);

		count += page_count(page) != 1;
		__free_page(page);
	}
	WARN(count != 0, "%d pages are still in use!\n", count);
}
EXPORT_SYMBOL(free_contig_range);

/*
 * The zone indicated has a new number of managed_pages; batch sizes and percpu
 * page high values need to be recalulated.
 */
void __meminit zone_pcp_update(struct zone *zone)
{
	mutex_lock(&pcp_batch_high_lock);
	zone_set_pageset_high_and_batch(zone);
	mutex_unlock(&pcp_batch_high_lock);
}

/*
 * Effectively disable pcplists for the zone by setting the high limit to 0
 * and draining all cpus. A concurrent page freeing on another CPU that's about
 * to put the page on pcplist will either finish before the drain and the page
 * will be drained, or observe the new high limit and skip the pcplist.
 *
 * Must be paired with a call to zone_pcp_enable().
 */
void zone_pcp_disable(struct zone *zone)
{
	mutex_lock(&pcp_batch_high_lock);
	__zone_set_pageset_high_and_batch(zone, 0, 1);
	__drain_all_pages(zone, true);
}

void zone_pcp_enable(struct zone *zone)
{
	__zone_set_pageset_high_and_batch(zone, zone->pageset_high, zone->pageset_batch);
	mutex_unlock(&pcp_batch_high_lock);
}

void zone_pcp_reset(struct zone *zone)
{
	unsigned long flags;
	int cpu;
	struct per_cpu_pageset *pset;

	/* avoid races with drain_pages()  */
	local_irq_save(flags);
	if (zone->pageset != &boot_pageset) {
		for_each_online_cpu(cpu) {
			pset = per_cpu_ptr(zone->pageset, cpu);
			drain_zonestat(zone, pset);
		}
		free_percpu(zone->pageset);
		zone->pageset = &boot_pageset;
	}
	local_irq_restore(flags);
}

#ifdef CONFIG_MEMORY_HOTREMOVE
/*
 * All pages in the range must be in a single zone, must not contain holes,
 * must span full sections, and must be isolated before calling this function.
 */
void __offline_isolated_pages(unsigned long start_pfn, unsigned long end_pfn)
{
	unsigned long pfn = start_pfn;
	struct page *page;
	struct zone *zone;
	unsigned int order;
	unsigned long flags;

	offline_mem_sections(pfn, end_pfn);
	zone = page_zone(pfn_to_page(pfn));
	spin_lock_irqsave(&zone->lock, flags);
	while (pfn < end_pfn) {
		page = pfn_to_page(pfn);
		/*
		 * The HWPoisoned page may be not in buddy system, and
		 * page_count() is not 0.
		 */
		if (unlikely(!PageBuddy(page) && PageHWPoison(page))) {
			pfn++;
			continue;
		}
		/*
		 * At this point all remaining PageOffline() pages have a
		 * reference count of 0 and can simply be skipped.
		 */
		if (PageOffline(page)) {
			BUG_ON(page_count(page));
			BUG_ON(PageBuddy(page));
			pfn++;
			continue;
		}

		BUG_ON(page_count(page));
		BUG_ON(!PageBuddy(page));
		order = buddy_order(page);
		del_page_from_free_list(page, zone, order);
		pfn += (1 << order);
	}
	spin_unlock_irqrestore(&zone->lock, flags);
}
#endif

bool is_free_buddy_page(struct page *page)
{
	struct zone *zone = page_zone(page);
	unsigned long pfn = page_to_pfn(page);
	unsigned long flags;
	unsigned int order;

	spin_lock_irqsave(&zone->lock, flags);
	for (order = 0; order < MAX_ORDER; order++) {
		struct page *page_head = page - (pfn & ((1 << order) - 1));

		if (PageBuddy(page_head) && buddy_order(page_head) >= order)
			break;
	}
	spin_unlock_irqrestore(&zone->lock, flags);

	return order < MAX_ORDER;
}

#ifdef CONFIG_MEMORY_FAILURE
/*
 * Break down a higher-order page in sub-pages, and keep our target out of
 * buddy allocator.
 */
static void break_down_buddy_pages(struct zone *zone, struct page *page,
				   struct page *target, int low, int high,
				   int migratetype)
{
	unsigned long size = 1 << high;
	struct page *current_buddy, *next_page;

	while (high > low) {
		high--;
		size >>= 1;

		if (target >= &page[size]) {
			next_page = page + size;
			current_buddy = page;
		} else {
			next_page = page;
			current_buddy = page + size;
		}

		if (set_page_guard(zone, current_buddy, high, migratetype))
			continue;

		if (current_buddy != target) {
			add_to_free_list(current_buddy, zone, high, migratetype);
			set_buddy_order(current_buddy, high);
			page = next_page;
		}
	}
}

/*
 * Take a page that will be marked as poisoned off the buddy allocator.
 */
bool take_page_off_buddy(struct page *page)
{
	struct zone *zone = page_zone(page);
	unsigned long pfn = page_to_pfn(page);
	unsigned long flags;
	unsigned int order;
	bool ret = false;

	spin_lock_irqsave(&zone->lock, flags);
	for (order = 0; order < MAX_ORDER; order++) {
		struct page *page_head = page - (pfn & ((1 << order) - 1));
		int page_order = buddy_order(page_head);

		if (PageBuddy(page_head) && page_order >= order) {
			unsigned long pfn_head = page_to_pfn(page_head);
			int migratetype = get_pfnblock_migratetype(page_head,
								   pfn_head);

			del_page_from_free_list(page_head, zone, page_order);
			break_down_buddy_pages(zone, page_head, page, 0,
						page_order, migratetype);
			ret = true;
			break;
		}
		if (page_count(page_head) > 0)
			break;
	}
	spin_unlock_irqrestore(&zone->lock, flags);
	return ret;
}
#endif<|MERGE_RESOLUTION|>--- conflicted
+++ resolved
@@ -758,9 +758,6 @@
 				unsigned int order, int migratetype) {}
 #endif
 
-<<<<<<< HEAD
-//指明此page开始的一组页（大小为1<<order个）处于buddy中
-=======
 /*
  * Enable static keys related to various memory debugging and hardening options.
  * Some override others, and depend on early params that are evaluated in the
@@ -808,7 +805,7 @@
 #endif
 }
 
->>>>>>> e71ba945
+//指明此page开始的一组页（大小为1<<order个）处于buddy中
 static inline void set_buddy_order(struct page *page, unsigned int order)
 {
 	set_page_private(page, order);
@@ -6151,13 +6148,8 @@
  * (usually MIGRATE_MOVABLE). Besides setting the migratetype, no related
  * zone stats (e.g., nr_isolate_pageblock) are touched.
  */
-<<<<<<< HEAD
 void __meminit memmap_init_zone(unsigned long size, int nid, unsigned long zone/*zone索引号*/,
-		unsigned long start_pfn/*zone起始页帧编号*/,
-=======
-void __meminit memmap_init_zone(unsigned long size, int nid, unsigned long zone,
-		unsigned long start_pfn, unsigned long zone_end_pfn,
->>>>>>> e71ba945
+		unsigned long start_pfn/*zone起始页帧编号*/, unsigned long zone_end_pfn,
 		enum meminit_context context,
 		struct vmem_altmap *altmap, int migratetype)
 {
