--- conflicted
+++ resolved
@@ -19,16 +19,6 @@
 
 #include "internal.h"
 
-<<<<<<< HEAD
-//检查是否为只读数据
-static inline int is_kernel_rodata(unsigned long addr)
-{
-	return addr >= (unsigned long)__start_rodata &&
-		addr < (unsigned long)__end_rodata;
-}
-
-=======
->>>>>>> 310c7585
 /**
  * kfree_const - conditionally free memory
  * @x: pointer to the memory
