--- conflicted
+++ resolved
@@ -55,12 +55,7 @@
  * Return: newly allocated copy of @s with NUL-termination or %NULL in
  * case of error
  */
-<<<<<<< HEAD
-noinline
-char *kstrdup(const char *s, gfp_t gfp)//实现s字符串的copy
-=======
 static __always_inline char *__kmemdup_nul(const char *s, size_t len, gfp_t gfp)
->>>>>>> 155a3c00
 {
 	char *buf;
 
@@ -69,16 +64,9 @@
 	if (!buf)
 		return NULL;
 
-<<<<<<< HEAD
-	len = strlen(s) + 1;
-	buf = kmalloc_track_caller(len, gfp);//申请内存
-	if (buf)
-		memcpy(buf, s, len);//内存copy
-=======
 	memcpy(buf, s, len);
 	/* Ensure the buf is always NUL-terminated, regardless of @s. */
 	buf[len] = '\0';
->>>>>>> 155a3c00
 	return buf;
 }
 
@@ -90,7 +78,7 @@
  * Return: newly allocated copy of @s or %NULL in case of error
  */
 noinline
-char *kstrdup(const char *s, gfp_t gfp)
+char *kstrdup(const char *s, gfp_t gfp)//实现s字符串的copy
 {
 	return s ? __kmemdup_nul(s, strlen(s), gfp) : NULL;
 }
@@ -204,14 +192,10 @@
  */
 char *kmemdup_nul(const char *s, size_t len, gfp_t gfp)
 {
-<<<<<<< HEAD
-    /*制作s的一个副本，s可以非'\0'结尾，副本需要'\0'结尾*/
-	char *buf;
-=======
+    	/*制作s的一个副本，s可以非'\0'结尾，副本需要'\0'结尾*/
 	return s ? __kmemdup_nul(s, len, gfp) : NULL;
 }
 EXPORT_SYMBOL(kmemdup_nul);
->>>>>>> 155a3c00
 
 static kmem_buckets *user_buckets __ro_after_init;
 
@@ -318,16 +302,7 @@
 {
 	char *p;
 
-<<<<<<< HEAD
-	/*
-	 * Always use GFP_KERNEL, since copy_from_user() can sleep and
-	 * cause pagefault, which makes it pointless to use GFP_NOFS
-	 * or GFP_ATOMIC.
-	 */
-	p = kmalloc_track_caller(len + 1, GFP_KERNEL);//申请空间
-=======
-	p = kmem_buckets_alloc_track_caller(user_buckets, len + 1, GFP_USER | __GFP_NOWARN);
->>>>>>> 155a3c00
+	p = kmem_buckets_alloc_track_caller(user_buckets, len + 1, GFP_USER | __GFP_NOWARN);//申请空间
 	if (!p)
 		return ERR_PTR(-ENOMEM);
 
@@ -651,131 +626,6 @@
 EXPORT_SYMBOL(vm_mmap);
 
 /**
-<<<<<<< HEAD
- * kvmalloc_node - attempt to allocate physically contiguous memory, but upon
- * failure, fall back to non-contiguous (vmalloc) allocation.
- * @size: size of the request.
- * @flags: gfp mask for the allocation - must be compatible (superset) with GFP_KERNEL.
- * @node: numa node to allocate from
- *
- * Uses kmalloc to get the memory but if the allocation fails then falls back
- * to the vmalloc allocator. Use kvfree for freeing the memory.
- *
- * GFP_NOWAIT and GFP_ATOMIC are not supported, neither is the __GFP_NORETRY modifier.
- * __GFP_RETRY_MAYFAIL is supported, and it should be used only if kmalloc is
- * preferable to the vmalloc fallback, due to visible performance drawbacks.
- *
- * Return: pointer to the allocated memory of %NULL in case of failure
- */
-void *kvmalloc_node(size_t size, gfp_t flags, int node)
-{
-	gfp_t kmalloc_flags = flags;
-	void *ret;
-
-	/*
-	 * We want to attempt a large physically contiguous block first because
-	 * it is less likely to fragment multiple larger blocks and therefore
-	 * contribute to a long term fragmentation less than vmalloc fallback.
-	 * However make sure that larger requests are not too disruptive - no
-	 * OOM killer and no allocation failure warnings as we have a fallback.
-	 */
-	if (size > PAGE_SIZE) {
-		kmalloc_flags |= __GFP_NOWARN;
-
-		if (!(kmalloc_flags & __GFP_RETRY_MAYFAIL))
-			kmalloc_flags |= __GFP_NORETRY;
-
-		/* nofail semantic is implemented by the vmalloc fallback */
-		kmalloc_flags &= ~__GFP_NOFAIL;
-	}
-
-	/*申请内存*/
-	ret = kmalloc_node(size, kmalloc_flags, node);
-
-	/*
-	 * It doesn't really make sense to fallback to vmalloc for sub page
-	 * requests
-	 */
-	if (ret || size <= PAGE_SIZE)
-		return ret;/*申请成功或者失败了，但size小于1页（说明自slab中申请），则返回错误码*/
-
-	/* non-sleeping allocations are not supported by vmalloc */
-	if (!gfpflags_allow_blocking(flags))
-		return NULL;
-
-	/* Don't even allow crazy sizes */
-	if (unlikely(size > INT_MAX)) {
-		WARN_ON_ONCE(!(flags & __GFP_NOWARN));
-		return NULL;
-	}
-
-	/*
-	 * kvmalloc() can always use VM_ALLOW_HUGE_VMAP,
-	 * since the callers already cannot assume anything
-	 * about the resulting pointer, and cannot play
-	 * protection games.
-	 */
-	return __vmalloc_node_range(size, 1, VMALLOC_START, VMALLOC_END,
-			flags, PAGE_KERNEL, VM_ALLOW_HUGE_VMAP,
-			node, __builtin_return_address(0));
-}
-EXPORT_SYMBOL(kvmalloc_node);
-
-/**
- * kvfree() - Free memory.
- * @addr: Pointer to allocated memory.
- *
- * kvfree frees memory allocated by any of vmalloc(), kmalloc() or kvmalloc().
- * It is slightly more efficient to use kfree() or vfree() if you are certain
- * that you know which one to use.
- *
- * Context: Either preemptible task context or not-NMI interrupt.
- */
-void kvfree(const void *addr)
-{
-	if (is_vmalloc_addr(addr))
-		vfree(addr);
-	else
-		kfree(addr);
-}
-EXPORT_SYMBOL(kvfree);
-
-/**
- * kvfree_sensitive - Free a data object containing sensitive information.
- * @addr: address of the data object to be freed.
- * @len: length of the data object.
- *
- * Use the special memzero_explicit() function to clear the content of a
- * kvmalloc'ed object containing sensitive data to make sure that the
- * compiler won't optimize out the data clearing.
- */
-void kvfree_sensitive(const void *addr, size_t len)
-{
-	if (likely(!ZERO_OR_NULL_PTR(addr))) {
-		memzero_explicit((void *)addr, len);
-		kvfree(addr);
-	}
-}
-EXPORT_SYMBOL(kvfree_sensitive);
-
-void *kvrealloc(const void *p, size_t oldsize, size_t newsize, gfp_t flags)
-{
-	void *newp;
-
-	if (oldsize >= newsize)
-		return (void *)p;
-	newp = kvmalloc(newsize, flags);
-	if (!newp)
-		return NULL;
-	memcpy(newp, p, oldsize);
-	kvfree(p);
-	return newp;
-}
-EXPORT_SYMBOL(kvrealloc);
-
-/**
-=======
->>>>>>> 155a3c00
  * __vmalloc_array - allocate memory for a virtually contiguous array.
  * @n: number of elements.
  * @size: element size.
@@ -907,14 +757,9 @@
 EXPORT_SYMBOL(folio_mc_copy);
 
 int sysctl_overcommit_memory __read_mostly = OVERCOMMIT_GUESS;
-<<<<<<< HEAD
-int sysctl_overcommit_ratio __read_mostly = 50;
-unsigned long sysctl_overcommit_kbytes __read_mostly;
-/*支持的最大map数目*/
-=======
 static int sysctl_overcommit_ratio __read_mostly = 50;
 static unsigned long sysctl_overcommit_kbytes __read_mostly;
->>>>>>> 155a3c00
+/*支持的最大map数目*/
 int sysctl_max_map_count __read_mostly = DEFAULT_MAX_MAP_COUNT;
 unsigned long sysctl_user_reserve_kbytes __read_mostly = 1UL << 17; /* 128MB */
 unsigned long sysctl_admin_reserve_kbytes __read_mostly = 1UL << 13; /* 8MB */
