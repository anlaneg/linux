
// SPDX-License-Identifier: GPL-2.0-only
/*
 *  linux/mm/memory.c
 *
 *  Copyright (C) 1991, 1992, 1993, 1994  Linus Torvalds
 */

/*
 * demand-loading started 01.12.91 - seems it is high on the list of
 * things wanted, and it should be easy to implement. - Linus
 */

/*
 * Ok, demand-loading was easy, shared pages a little bit tricker. Shared
 * pages started 02.12.91, seems to work. - Linus.
 *
 * Tested sharing by executing about 30 /bin/sh: under the old kernel it
 * would have taken more than the 6M I have free, but it worked well as
 * far as I could see.
 *
 * Also corrected some "invalidate()"s - I wasn't doing enough of them.
 */

/*
 * Real VM (paging to/from disk) started 18.12.91. Much more work and
 * thought has to go into this. Oh, well..
 * 19.12.91  -  works, somewhat. Sometimes I get faults, don't know why.
 *		Found it. Everything seems to work now.
 * 20.12.91  -  Ok, making the swap-device changeable like the root.
 */

/*
 * 05.04.94  -  Multi-page memory management added for v1.1.
 *              Idea by Alex Bligh (alex@cconcepts.co.uk)
 *
 * 16.07.99  -  Support of BIGMEM added by Gerhard Wichert, Siemens AG
 *		(Gerhard.Wichert@pdb.siemens.de)
 *
 * Aug/Sep 2004 Changed to four level page tables (Andi Kleen)
 */

#include <linux/kernel_stat.h>
#include <linux/mm.h>
#include <linux/mm_inline.h>
#include <linux/sched/mm.h>
#include <linux/sched/coredump.h>
#include <linux/sched/numa_balancing.h>
#include <linux/sched/task.h>
#include <linux/hugetlb.h>
#include <linux/mman.h>
#include <linux/swap.h>
#include <linux/highmem.h>
#include <linux/pagemap.h>
#include <linux/memremap.h>
#include <linux/kmsan.h>
#include <linux/ksm.h>
#include <linux/rmap.h>
#include <linux/export.h>
#include <linux/delayacct.h>
#include <linux/init.h>
#include <linux/pfn_t.h>
#include <linux/writeback.h>
#include <linux/memcontrol.h>
#include <linux/mmu_notifier.h>
#include <linux/swapops.h>
#include <linux/elf.h>
#include <linux/gfp.h>
#include <linux/migrate.h>
#include <linux/string.h>
#include <linux/memory-tiers.h>
#include <linux/debugfs.h>
#include <linux/userfaultfd_k.h>
#include <linux/dax.h>
#include <linux/oom.h>
#include <linux/numa.h>
#include <linux/perf_event.h>
#include <linux/ptrace.h>
#include <linux/vmalloc.h>
#include <linux/sched/sysctl.h>

#include <trace/events/kmem.h>

#include <asm/io.h>
#include <asm/mmu_context.h>
#include <asm/pgalloc.h>
#include <linux/uaccess.h>
#include <asm/tlb.h>
#include <asm/tlbflush.h>

#include "pgalloc-track.h"
#include "internal.h"
#include "swap.h"

#if defined(LAST_CPUPID_NOT_IN_PAGE_FLAGS) && !defined(CONFIG_COMPILE_TEST)
#warning Unfortunate NUMA and NUMA Balancing config, growing page-frame for last_cpupid.
#endif

#ifndef CONFIG_NUMA
unsigned long max_mapnr;
EXPORT_SYMBOL(max_mapnr);

struct page *mem_map;
EXPORT_SYMBOL(mem_map);
#endif

static vm_fault_t do_fault(struct vm_fault *vmf);
static vm_fault_t do_anonymous_page(struct vm_fault *vmf);
static bool vmf_pte_changed(struct vm_fault *vmf);

/*
 * Return true if the original pte was a uffd-wp pte marker (so the pte was
 * wr-protected).
 */
static bool vmf_orig_pte_uffd_wp(struct vm_fault *vmf)
{
	if (!(vmf->flags & FAULT_FLAG_ORIG_PTE_VALID))
		return false;

	return pte_marker_uffd_wp(vmf->orig_pte);
}

/*
 * A number of key systems in x86 including ioremap() rely on the assumption
 * that high_memory defines the upper bound on direct map memory, then end
 * of ZONE_NORMAL.
 */
void *high_memory;
EXPORT_SYMBOL(high_memory);

/*
 * Randomize the address space (stacks, mmaps, brk, etc.).
 *
 * ( When CONFIG_COMPAT_BRK=y we exclude brk from randomization,
 *   as ancient (libc5 based) binaries can segfault. )
 */
int randomize_va_space __read_mostly =
#ifdef CONFIG_COMPAT_BRK
					1;
#else
					2;
#endif

#ifndef arch_wants_old_prefaulted_pte
static inline bool arch_wants_old_prefaulted_pte(void)
{
	/*
	 * Transitioning a PTE from 'old' to 'young' can be expensive on
	 * some architectures, even if it's performed in hardware. By
	 * default, "false" means prefaulted entries will be 'young'.
	 */
	return false;
}
#endif

static int __init disable_randmaps(char *s)
{
	randomize_va_space = 0;
	return 1;
}
__setup("norandmaps", disable_randmaps);

unsigned long zero_pfn __read_mostly;
EXPORT_SYMBOL(zero_pfn);

unsigned long highest_memmap_pfn __read_mostly;

/*
 * CONFIG_MMU architectures set up ZERO_PAGE in their paging_init()
 */
static int __init init_zero_pfn(void)
{
	zero_pfn = page_to_pfn(ZERO_PAGE(0));
	return 0;
}
early_initcall(init_zero_pfn);

void mm_trace_rss_stat(struct mm_struct *mm, int member)
{
	trace_rss_stat(mm, member);
}

/*
 * Note: this doesn't free the actual pages themselves. That
 * has been handled earlier when unmapping all the memory regions.
 */
static void free_pte_range(struct mmu_gather *tlb, pmd_t *pmd,
			   unsigned long addr)
{
	pgtable_t token = pmd_pgtable(*pmd);
	pmd_clear(pmd);
	pte_free_tlb(tlb, token, addr);
	mm_dec_nr_ptes(tlb->mm);
}

static inline void free_pmd_range(struct mmu_gather *tlb, pud_t *pud,
				unsigned long addr, unsigned long end,
				unsigned long floor, unsigned long ceiling)
{
	pmd_t *pmd;
	unsigned long next;
	unsigned long start;

	start = addr;
	pmd = pmd_offset(pud, addr);
	do {
		next = pmd_addr_end(addr, end);
		if (pmd_none_or_clear_bad(pmd))
			continue;
		free_pte_range(tlb, pmd, addr);
	} while (pmd++, addr = next, addr != end);

	start &= PUD_MASK;
	if (start < floor)
		return;
	if (ceiling) {
		ceiling &= PUD_MASK;
		if (!ceiling)
			return;
	}
	if (end - 1 > ceiling - 1)
		return;

	pmd = pmd_offset(pud, start);
	pud_clear(pud);
	pmd_free_tlb(tlb, pmd, start);
	mm_dec_nr_pmds(tlb->mm);
}

static inline void free_pud_range(struct mmu_gather *tlb, p4d_t *p4d,
				unsigned long addr, unsigned long end,
				unsigned long floor, unsigned long ceiling)
{
	pud_t *pud;
	unsigned long next;
	unsigned long start;

	start = addr;
	pud = pud_offset(p4d, addr);
	do {
		next = pud_addr_end(addr, end);
		if (pud_none_or_clear_bad(pud))
			continue;
		free_pmd_range(tlb, pud, addr, next, floor, ceiling);
	} while (pud++, addr = next, addr != end);

	start &= P4D_MASK;
	if (start < floor)
		return;
	if (ceiling) {
		ceiling &= P4D_MASK;
		if (!ceiling)
			return;
	}
	if (end - 1 > ceiling - 1)
		return;

	pud = pud_offset(p4d, start);
	p4d_clear(p4d);
	pud_free_tlb(tlb, pud, start);
	mm_dec_nr_puds(tlb->mm);
}

static inline void free_p4d_range(struct mmu_gather *tlb, pgd_t *pgd,
				unsigned long addr, unsigned long end,
				unsigned long floor, unsigned long ceiling)
{
	p4d_t *p4d;
	unsigned long next;
	unsigned long start;

	start = addr;
	p4d = p4d_offset(pgd, addr);
	do {
		next = p4d_addr_end(addr, end);
		if (p4d_none_or_clear_bad(p4d))
			continue;
		free_pud_range(tlb, p4d, addr, next, floor, ceiling);
	} while (p4d++, addr = next, addr != end);

	start &= PGDIR_MASK;
	if (start < floor)
		return;
	if (ceiling) {
		ceiling &= PGDIR_MASK;
		if (!ceiling)
			return;
	}
	if (end - 1 > ceiling - 1)
		return;

	p4d = p4d_offset(pgd, start);
	pgd_clear(pgd);
	p4d_free_tlb(tlb, p4d, start);
}

/*
 * This function frees user-level page tables of a process.
 */
void free_pgd_range(struct mmu_gather *tlb,
			unsigned long addr, unsigned long end,
			unsigned long floor, unsigned long ceiling)
{
	pgd_t *pgd;
	unsigned long next;

	/*
	 * The next few lines have given us lots of grief...
	 *
	 * Why are we testing PMD* at this top level?  Because often
	 * there will be no work to do at all, and we'd prefer not to
	 * go all the way down to the bottom just to discover that.
	 *
	 * Why all these "- 1"s?  Because 0 represents both the bottom
	 * of the address space and the top of it (using -1 for the
	 * top wouldn't help much: the masks would do the wrong thing).
	 * The rule is that addr 0 and floor 0 refer to the bottom of
	 * the address space, but end 0 and ceiling 0 refer to the top
	 * Comparisons need to use "end - 1" and "ceiling - 1" (though
	 * that end 0 case should be mythical).
	 *
	 * Wherever addr is brought up or ceiling brought down, we must
	 * be careful to reject "the opposite 0" before it confuses the
	 * subsequent tests.  But what about where end is brought down
	 * by PMD_SIZE below? no, end can't go down to 0 there.
	 *
	 * Whereas we round start (addr) and ceiling down, by different
	 * masks at different levels, in order to test whether a table
	 * now has no other vmas using it, so can be freed, we don't
	 * bother to round floor or end up - the tests don't need that.
	 */

	addr &= PMD_MASK;
	if (addr < floor) {
		addr += PMD_SIZE;
		if (!addr)
			return;
	}
	if (ceiling) {
		ceiling &= PMD_MASK;
		if (!ceiling)
			return;
	}
	if (end - 1 > ceiling - 1)
		end -= PMD_SIZE;
	if (addr > end - 1)
		return;
	/*
	 * We add page table cache pages with PAGE_SIZE,
	 * (see pte_free_tlb()), flush the tlb if we need
	 */
	tlb_change_page_size(tlb, PAGE_SIZE);
	pgd = pgd_offset(tlb->mm, addr);
	do {
		next = pgd_addr_end(addr, end);
		if (pgd_none_or_clear_bad(pgd))
			continue;
		free_p4d_range(tlb, pgd, addr, next, floor, ceiling);
	} while (pgd++, addr = next, addr != end);
}

void free_pgtables(struct mmu_gather *tlb, struct ma_state *mas,
		   struct vm_area_struct *vma, unsigned long floor,
		   unsigned long ceiling, bool mm_wr_locked)
{
	do {
		unsigned long addr = vma->vm_start;
		struct vm_area_struct *next;

		/*
		 * Note: USER_PGTABLES_CEILING may be passed as ceiling and may
		 * be 0.  This will underflow and is okay.
		 */
		next = mas_find(mas, ceiling - 1);
		if (unlikely(xa_is_zero(next)))
			next = NULL;

		/*
		 * Hide vma from rmap and truncate_pagecache before freeing
		 * pgtables
		 */
		if (mm_wr_locked)
			vma_start_write(vma);
		unlink_anon_vmas(vma);
		unlink_file_vma(vma);

		if (is_vm_hugetlb_page(vma)) {
			hugetlb_free_pgd_range(tlb, addr, vma->vm_end,
				floor, next ? next->vm_start : ceiling);
		} else {
			/*
			 * Optimization: gather nearby vmas into one call down
			 */
			while (next && next->vm_start <= vma->vm_end + PMD_SIZE
			       && !is_vm_hugetlb_page(next)) {
				vma = next;
				next = mas_find(mas, ceiling - 1);
				if (unlikely(xa_is_zero(next)))
					next = NULL;
				if (mm_wr_locked)
					vma_start_write(vma);
				unlink_anon_vmas(vma);
				unlink_file_vma(vma);
			}
			free_pgd_range(tlb, addr, vma->vm_end,
				floor, next ? next->vm_start : ceiling);
		}
		vma = next;
	} while (vma);
}

void pmd_install(struct mm_struct *mm, pmd_t *pmd, pgtable_t *pte)
{
	spinlock_t *ptl = pmd_lock(mm, pmd);

	if (likely(pmd_none(*pmd))) {	/* Has another populated it ? */
		mm_inc_nr_ptes(mm);
		/*
		 * Ensure all pte setup (eg. pte page lock and page clearing) are
		 * visible before the pte is made visible to other CPUs by being
		 * put into page tables.
		 *
		 * The other side of the story is the pointer chasing in the page
		 * table walking code (when walking the page table without locking;
		 * ie. most of the time). Fortunately, these data accesses consist
		 * of a chain of data-dependent loads, meaning most CPUs (alpha
		 * being the notable exception) will already guarantee loads are
		 * seen in-order. See the alpha page table accessors for the
		 * smp_rmb() barriers in page table walking code.
		 */
		smp_wmb(); /* Could be smp_wmb__xxx(before|after)_spin_lock */
		pmd_populate(mm, pmd, *pte);
		*pte = NULL;
	}
	spin_unlock(ptl);
}

int __pte_alloc(struct mm_struct *mm, pmd_t *pmd)
{
	pgtable_t new = pte_alloc_one(mm);
	if (!new)
		return -ENOMEM;

	pmd_install(mm, pmd, &new);
	if (new)
		pte_free(mm, new);
	return 0;
}

int __pte_alloc_kernel(pmd_t *pmd)
{
	pte_t *new = pte_alloc_one_kernel(&init_mm);
	if (!new)
		return -ENOMEM;

	spin_lock(&init_mm.page_table_lock);
	if (likely(pmd_none(*pmd))) {	/* Has another populated it ? */
		smp_wmb(); /* See comment in pmd_install() */
		pmd_populate_kernel(&init_mm, pmd, new);
		new = NULL;
	}
	spin_unlock(&init_mm.page_table_lock);
	if (new)
		pte_free_kernel(&init_mm, new);
	return 0;
}

static inline void init_rss_vec(int *rss)
{
	memset(rss, 0, sizeof(int) * NR_MM_COUNTERS);
}

static inline void add_mm_rss_vec(struct mm_struct *mm, int *rss)
{
	int i;

	for (i = 0; i < NR_MM_COUNTERS; i++)
		if (rss[i])
			add_mm_counter(mm, i, rss[i]);
}

/*
 * This function is called to print an error when a bad pte
 * is found. For example, we might have a PFN-mapped pte in
 * a region that doesn't allow it.
 *
 * The calling function must still handle the error.
 */
static void print_bad_pte(struct vm_area_struct *vma, unsigned long addr,
			  pte_t pte, struct page *page)
{
	pgd_t *pgd = pgd_offset(vma->vm_mm, addr);
	p4d_t *p4d = p4d_offset(pgd, addr);
	pud_t *pud = pud_offset(p4d, addr);
	pmd_t *pmd = pmd_offset(pud, addr);
	struct address_space *mapping;
	pgoff_t index;
	static unsigned long resume;
	static unsigned long nr_shown;
	static unsigned long nr_unshown;

	/*
	 * Allow a burst of 60 reports, then keep quiet for that minute;
	 * or allow a steady drip of one report per second.
	 */
	if (nr_shown == 60) {
		if (time_before(jiffies, resume)) {
			nr_unshown++;
			return;
		}
		if (nr_unshown) {
			pr_alert("BUG: Bad page map: %lu messages suppressed\n",
				 nr_unshown);
			nr_unshown = 0;
		}
		nr_shown = 0;
	}
	if (nr_shown++ == 0)
		resume = jiffies + 60 * HZ;

	mapping = vma->vm_file ? vma->vm_file->f_mapping : NULL;
	index = linear_page_index(vma, addr);

	pr_alert("BUG: Bad page map in process %s  pte:%08llx pmd:%08llx\n",
		 current->comm,
		 (long long)pte_val(pte), (long long)pmd_val(*pmd));
	if (page)
		dump_page(page, "bad pte");
	pr_alert("addr:%px vm_flags:%08lx anon_vma:%px mapping:%px index:%lx\n",
		 (void *)addr, vma->vm_flags, vma->anon_vma, mapping, index);
	pr_alert("file:%pD fault:%ps mmap:%ps read_folio:%ps\n",
		 vma->vm_file,
		 vma->vm_ops ? vma->vm_ops->fault : NULL,
		 vma->vm_file ? vma->vm_file->f_op->mmap : NULL,
		 mapping ? mapping->a_ops->read_folio : NULL);
	dump_stack();
	add_taint(TAINT_BAD_PAGE, LOCKDEP_NOW_UNRELIABLE);
}

/*
 * vm_normal_page -- This function gets the "struct page" associated with a pte.
 *
 * "Special" mappings do not wish to be associated with a "struct page" (either
 * it doesn't exist, or it exists but they don't want to touch it). In this
 * case, NULL is returned here. "Normal" mappings do have a struct page.
 *
 * There are 2 broad cases. Firstly, an architecture may define a pte_special()
 * pte bit, in which case this function is trivial. Secondly, an architecture
 * may not have a spare pte bit, which requires a more complicated scheme,
 * described below.
 *
 * A raw VM_PFNMAP mapping (ie. one that is not COWed) is always considered a
 * special mapping (even if there are underlying and valid "struct pages").
 * COWed pages of a VM_PFNMAP are always normal.
 *
 * The way we recognize COWed pages within VM_PFNMAP mappings is through the
 * rules set up by "remap_pfn_range()": the vma will have the VM_PFNMAP bit
 * set, and the vm_pgoff will point to the first PFN mapped: thus every special
 * mapping will always honor the rule
 *
 *	pfn_of_page == vma->vm_pgoff + ((addr - vma->vm_start) >> PAGE_SHIFT)
 *
 * And for normal mappings this is false.
 *
 * This restricts such mappings to be a linear translation from virtual address
 * to pfn. To get around this restriction, we allow arbitrary mappings so long
 * as the vma is not a COW mapping; in that case, we know that all ptes are
 * special (because none can have been COWed).
 *
 *
 * In order to support COW of arbitrary special mappings, we have VM_MIXEDMAP.
 *
 * VM_MIXEDMAP mappings can likewise contain memory with or without "struct
 * page" backing, however the difference is that _all_ pages with a struct
 * page (that is, those where pfn_valid is true) are refcounted and considered
 * normal pages by the VM. The disadvantage is that pages are refcounted
 * (which can be slower and simply not an option for some PFNMAP users). The
 * advantage is that we don't have to follow the strict linearity rule of
 * PFNMAP mappings in order to support COWable mappings.
 *
 */
struct page *vm_normal_page(struct vm_area_struct *vma, unsigned long addr,
			    pte_t pte)
{
	unsigned long pfn = pte_pfn(pte);

	if (IS_ENABLED(CONFIG_ARCH_HAS_PTE_SPECIAL)) {
		if (likely(!pte_special(pte)))
			goto check_pfn;
		if (vma->vm_ops && vma->vm_ops->find_special_page)
			return vma->vm_ops->find_special_page(vma, addr);
		if (vma->vm_flags & (VM_PFNMAP | VM_MIXEDMAP))
			return NULL;
		if (is_zero_pfn(pfn))
			return NULL;
		if (pte_devmap(pte))
		/*
		 * NOTE: New users of ZONE_DEVICE will not set pte_devmap()
		 * and will have refcounts incremented on their struct pages
		 * when they are inserted into PTEs, thus they are safe to
		 * return here. Legacy ZONE_DEVICE pages that set pte_devmap()
		 * do not have refcounts. Example of legacy ZONE_DEVICE is
		 * MEMORY_DEVICE_FS_DAX type in pmem or virtio_fs drivers.
		 */
			return NULL;

		print_bad_pte(vma, addr, pte, NULL);
		return NULL;
	}

	/* !CONFIG_ARCH_HAS_PTE_SPECIAL case follows: */

	if (unlikely(vma->vm_flags & (VM_PFNMAP|VM_MIXEDMAP))) {
		if (vma->vm_flags & VM_MIXEDMAP) {
			if (!pfn_valid(pfn))
				return NULL;
			goto out;
		} else {
			unsigned long off;
			off = (addr - vma->vm_start) >> PAGE_SHIFT;
			if (pfn == vma->vm_pgoff + off)
				return NULL;
			if (!is_cow_mapping(vma->vm_flags))
				return NULL;
		}
	}

	if (is_zero_pfn(pfn))
		return NULL;

check_pfn:
	if (unlikely(pfn > highest_memmap_pfn)) {
		print_bad_pte(vma, addr, pte, NULL);
		return NULL;
	}

	/*
	 * NOTE! We still have PageReserved() pages in the page tables.
	 * eg. VDSO mappings can cause them to exist.
	 */
out:
	return pfn_to_page(pfn);
}

struct folio *vm_normal_folio(struct vm_area_struct *vma, unsigned long addr,
			    pte_t pte)
{
	struct page *page = vm_normal_page(vma, addr, pte);

	if (page)
		return page_folio(page);
	return NULL;
}

#ifdef CONFIG_TRANSPARENT_HUGEPAGE
struct page *vm_normal_page_pmd(struct vm_area_struct *vma, unsigned long addr,
				pmd_t pmd)
{
	unsigned long pfn = pmd_pfn(pmd);

	/*
	 * There is no pmd_special() but there may be special pmds, e.g.
	 * in a direct-access (dax) mapping, so let's just replicate the
	 * !CONFIG_ARCH_HAS_PTE_SPECIAL case from vm_normal_page() here.
	 */
	if (unlikely(vma->vm_flags & (VM_PFNMAP|VM_MIXEDMAP))) {
		if (vma->vm_flags & VM_MIXEDMAP) {
			if (!pfn_valid(pfn))
				return NULL;
			goto out;
		} else {
			unsigned long off;
			off = (addr - vma->vm_start) >> PAGE_SHIFT;
			if (pfn == vma->vm_pgoff + off)
				return NULL;
			if (!is_cow_mapping(vma->vm_flags))
				return NULL;
		}
	}

	if (pmd_devmap(pmd))
		return NULL;
	if (is_huge_zero_pmd(pmd))
		return NULL;
	if (unlikely(pfn > highest_memmap_pfn))
		return NULL;

	/*
	 * NOTE! We still have PageReserved() pages in the page tables.
	 * eg. VDSO mappings can cause them to exist.
	 */
out:
	return pfn_to_page(pfn);
}

struct folio *vm_normal_folio_pmd(struct vm_area_struct *vma,
				  unsigned long addr, pmd_t pmd)
{
	struct page *page = vm_normal_page_pmd(vma, addr, pmd);

	if (page)
		return page_folio(page);
	return NULL;
}
#endif

static void restore_exclusive_pte(struct vm_area_struct *vma,
				  struct page *page, unsigned long address,
				  pte_t *ptep)
{
	struct folio *folio = page_folio(page);
	pte_t orig_pte;
	pte_t pte;
	swp_entry_t entry;

	orig_pte = ptep_get(ptep);
	pte = pte_mkold(mk_pte(page, READ_ONCE(vma->vm_page_prot)));
	if (pte_swp_soft_dirty(orig_pte))
		pte = pte_mksoft_dirty(pte);

	entry = pte_to_swp_entry(orig_pte);
	if (pte_swp_uffd_wp(orig_pte))
		pte = pte_mkuffd_wp(pte);
	else if (is_writable_device_exclusive_entry(entry))
		pte = maybe_mkwrite(pte_mkdirty(pte), vma);

	VM_BUG_ON_FOLIO(pte_write(pte) && (!folio_test_anon(folio) &&
					   PageAnonExclusive(page)), folio);

	/*
	 * No need to take a page reference as one was already
	 * created when the swap entry was made.
	 */
	if (folio_test_anon(folio))
		folio_add_anon_rmap_pte(folio, page, vma, address, RMAP_NONE);
	else
		/*
		 * Currently device exclusive access only supports anonymous
		 * memory so the entry shouldn't point to a filebacked page.
		 */
		WARN_ON_ONCE(1);

	set_pte_at(vma->vm_mm, address, ptep, pte);

	/*
	 * No need to invalidate - it was non-present before. However
	 * secondary CPUs may have mappings that need invalidating.
	 */
	update_mmu_cache(vma, address, ptep);
}

/*
 * Tries to restore an exclusive pte if the page lock can be acquired without
 * sleeping.
 */
static int
try_restore_exclusive_pte(pte_t *src_pte, struct vm_area_struct *vma,
			unsigned long addr)
{
	swp_entry_t entry = pte_to_swp_entry(ptep_get(src_pte));
	struct page *page = pfn_swap_entry_to_page(entry);

	if (trylock_page(page)) {
		restore_exclusive_pte(vma, page, addr, src_pte);
		unlock_page(page);
		return 0;
	}

	return -EBUSY;
}

/*
 * copy one vm_area from one task to the other. Assumes the page tables
 * already present in the new task to be cleared in the whole range
 * covered by this vma.
 */

static unsigned long
copy_nonpresent_pte(struct mm_struct *dst_mm, struct mm_struct *src_mm,
		pte_t *dst_pte, pte_t *src_pte, struct vm_area_struct *dst_vma,
		struct vm_area_struct *src_vma, unsigned long addr, int *rss)
{
	unsigned long vm_flags = dst_vma->vm_flags;
	pte_t orig_pte = ptep_get(src_pte);
	pte_t pte = orig_pte;
	struct folio *folio;
	struct page *page;
	swp_entry_t entry = pte_to_swp_entry(orig_pte);

	if (likely(!non_swap_entry(entry))) {
		if (swap_duplicate(entry) < 0)
			return -EIO;

		/* make sure dst_mm is on swapoff's mmlist. */
		if (unlikely(list_empty(&dst_mm->mmlist))) {
			spin_lock(&mmlist_lock);
			if (list_empty(&dst_mm->mmlist))
				list_add(&dst_mm->mmlist,
						&src_mm->mmlist);
			spin_unlock(&mmlist_lock);
		}
		/* Mark the swap entry as shared. */
		if (pte_swp_exclusive(orig_pte)) {
			pte = pte_swp_clear_exclusive(orig_pte);
			set_pte_at(src_mm, addr, src_pte, pte);
		}
		rss[MM_SWAPENTS]++;
	} else if (is_migration_entry(entry)) {
		page = pfn_swap_entry_to_page(entry);

		rss[mm_counter(page)]++;

		if (!is_readable_migration_entry(entry) &&
				is_cow_mapping(vm_flags)) {
			/*
			 * COW mappings require pages in both parent and child
			 * to be set to read. A previously exclusive entry is
			 * now shared.
			 */
			entry = make_readable_migration_entry(
							swp_offset(entry));
			pte = swp_entry_to_pte(entry);
			if (pte_swp_soft_dirty(orig_pte))
				pte = pte_swp_mksoft_dirty(pte);
			if (pte_swp_uffd_wp(orig_pte))
				pte = pte_swp_mkuffd_wp(pte);
			set_pte_at(src_mm, addr, src_pte, pte);
		}
	} else if (is_device_private_entry(entry)) {
		page = pfn_swap_entry_to_page(entry);
		folio = page_folio(page);

		/*
		 * Update rss count even for unaddressable pages, as
		 * they should treated just like normal pages in this
		 * respect.
		 *
		 * We will likely want to have some new rss counters
		 * for unaddressable pages, at some point. But for now
		 * keep things as they are.
		 */
		folio_get(folio);
		rss[mm_counter(page)]++;
		/* Cannot fail as these pages cannot get pinned. */
		folio_try_dup_anon_rmap_pte(folio, page, src_vma);

		/*
		 * We do not preserve soft-dirty information, because so
		 * far, checkpoint/restore is the only feature that
		 * requires that. And checkpoint/restore does not work
		 * when a device driver is involved (you cannot easily
		 * save and restore device driver state).
		 */
		if (is_writable_device_private_entry(entry) &&
		    is_cow_mapping(vm_flags)) {
			entry = make_readable_device_private_entry(
							swp_offset(entry));
			pte = swp_entry_to_pte(entry);
			if (pte_swp_uffd_wp(orig_pte))
				pte = pte_swp_mkuffd_wp(pte);
			set_pte_at(src_mm, addr, src_pte, pte);
		}
	} else if (is_device_exclusive_entry(entry)) {
		/*
		 * Make device exclusive entries present by restoring the
		 * original entry then copying as for a present pte. Device
		 * exclusive entries currently only support private writable
		 * (ie. COW) mappings.
		 */
		VM_BUG_ON(!is_cow_mapping(src_vma->vm_flags));
		if (try_restore_exclusive_pte(src_pte, src_vma, addr))
			return -EBUSY;
		return -ENOENT;
	} else if (is_pte_marker_entry(entry)) {
		pte_marker marker = copy_pte_marker(entry, dst_vma);

		if (marker)
			set_pte_at(dst_mm, addr, dst_pte,
				   make_pte_marker(marker));
		return 0;
	}
	if (!userfaultfd_wp(dst_vma))
		pte = pte_swp_clear_uffd_wp(pte);
	set_pte_at(dst_mm, addr, dst_pte, pte);
	return 0;
}

/*
 * Copy a present and normal page.
 *
 * NOTE! The usual case is that this isn't required;
 * instead, the caller can just increase the page refcount
 * and re-use the pte the traditional way.
 *
 * And if we need a pre-allocated page but don't yet have
 * one, return a negative error to let the preallocation
 * code know so that it can do so outside the page table
 * lock.
 */
static inline int
copy_present_page(struct vm_area_struct *dst_vma, struct vm_area_struct *src_vma,
		  pte_t *dst_pte, pte_t *src_pte, unsigned long addr, int *rss,
		  struct folio **prealloc, struct page *page)
{
	struct folio *new_folio;
	pte_t pte;

	new_folio = *prealloc;
	if (!new_folio)
		return -EAGAIN;

	/*
	 * We have a prealloc page, all good!  Take it
	 * over and copy the page & arm it.
	 */
	*prealloc = NULL;
	copy_user_highpage(&new_folio->page, page, addr, src_vma);
	__folio_mark_uptodate(new_folio);
	folio_add_new_anon_rmap(new_folio, dst_vma, addr);
	folio_add_lru_vma(new_folio, dst_vma);
	rss[MM_ANONPAGES]++;

	/* All done, just insert the new page copy in the child */
	pte = mk_pte(&new_folio->page, dst_vma->vm_page_prot);
	pte = maybe_mkwrite(pte_mkdirty(pte), dst_vma);
	if (userfaultfd_pte_wp(dst_vma, ptep_get(src_pte)))
		/* Uffd-wp needs to be delivered to dest pte as well */
		pte = pte_mkuffd_wp(pte);
	set_pte_at(dst_vma->vm_mm, addr, dst_pte, pte);
	return 0;
}

/*
 * Copy one pte.  Returns 0 if succeeded, or -EAGAIN if one preallocated page
 * is required to copy this pte.
 */
static inline int
copy_present_pte(struct vm_area_struct *dst_vma, struct vm_area_struct *src_vma,
		 pte_t *dst_pte, pte_t *src_pte, unsigned long addr, int *rss,
		 struct folio **prealloc)
{
	struct mm_struct *src_mm = src_vma->vm_mm;
	unsigned long vm_flags = src_vma->vm_flags;
	pte_t pte = ptep_get(src_pte);
	struct page *page;
	struct folio *folio;

	page = vm_normal_page(src_vma, addr, pte);
	if (page)
		folio = page_folio(page);
	if (page && folio_test_anon(folio)) {
		/*
		 * If this page may have been pinned by the parent process,
		 * copy the page immediately for the child so that we'll always
		 * guarantee the pinned page won't be randomly replaced in the
		 * future.
		 */
		folio_get(folio);
		if (unlikely(folio_try_dup_anon_rmap_pte(folio, page, src_vma))) {
			/* Page may be pinned, we have to copy. */
			folio_put(folio);
			return copy_present_page(dst_vma, src_vma, dst_pte, src_pte,
						 addr, rss, prealloc, page);
		}
		rss[MM_ANONPAGES]++;
	} else if (page) {
		folio_get(folio);
		folio_dup_file_rmap_pte(folio, page);
		rss[mm_counter_file(page)]++;
	}

	/*
	 * If it's a COW mapping, write protect it both
	 * in the parent and the child
	 */
	if (is_cow_mapping(vm_flags) && pte_write(pte)) {
		ptep_set_wrprotect(src_mm, addr, src_pte);
		pte = pte_wrprotect(pte);
	}
	VM_BUG_ON(page && folio_test_anon(folio) && PageAnonExclusive(page));

	/*
	 * If it's a shared mapping, mark it clean in
	 * the child
	 */
	if (vm_flags & VM_SHARED)
		pte = pte_mkclean(pte);
	pte = pte_mkold(pte);

	if (!userfaultfd_wp(dst_vma))
		pte = pte_clear_uffd_wp(pte);

	set_pte_at(dst_vma->vm_mm, addr, dst_pte, pte);
	return 0;
}

static inline struct folio *folio_prealloc(struct mm_struct *src_mm,
		struct vm_area_struct *vma, unsigned long addr, bool need_zero)
{
	struct folio *new_folio;

	if (need_zero)
		new_folio = vma_alloc_zeroed_movable_folio(vma, addr);
	else
		new_folio = vma_alloc_folio(GFP_HIGHUSER_MOVABLE, 0, vma,
					    addr, false);

	if (!new_folio)
		return NULL;

	if (mem_cgroup_charge(new_folio, src_mm, GFP_KERNEL)) {
		folio_put(new_folio);
		return NULL;
	}
	folio_throttle_swaprate(new_folio, GFP_KERNEL);

	return new_folio;
}

static int
copy_pte_range(struct vm_area_struct *dst_vma, struct vm_area_struct *src_vma,
	       pmd_t *dst_pmd, pmd_t *src_pmd, unsigned long addr,
	       unsigned long end)
{
	struct mm_struct *dst_mm = dst_vma->vm_mm;
	struct mm_struct *src_mm = src_vma->vm_mm;
	pte_t *orig_src_pte, *orig_dst_pte;
	pte_t *src_pte, *dst_pte;
	pte_t ptent;
	spinlock_t *src_ptl, *dst_ptl;
	int progress, ret = 0;
	int rss[NR_MM_COUNTERS];
	swp_entry_t entry = (swp_entry_t){0};
	struct folio *prealloc = NULL;

again:
	progress = 0;
	init_rss_vec(rss);

	/*
	 * copy_pmd_range()'s prior pmd_none_or_clear_bad(src_pmd), and the
	 * error handling here, assume that exclusive mmap_lock on dst and src
	 * protects anon from unexpected THP transitions; with shmem and file
	 * protected by mmap_lock-less collapse skipping areas with anon_vma
	 * (whereas vma_needs_copy() skips areas without anon_vma).  A rework
	 * can remove such assumptions later, but this is good enough for now.
	 */
	dst_pte = pte_alloc_map_lock(dst_mm, dst_pmd, addr, &dst_ptl);
	if (!dst_pte) {
		ret = -ENOMEM;
		goto out;
	}
	src_pte = pte_offset_map_nolock(src_mm, src_pmd, addr, &src_ptl);
	if (!src_pte) {
		pte_unmap_unlock(dst_pte, dst_ptl);
		/* ret == 0 */
		goto out;
	}
	spin_lock_nested(src_ptl, SINGLE_DEPTH_NESTING);
	orig_src_pte = src_pte;
	orig_dst_pte = dst_pte;
	arch_enter_lazy_mmu_mode();

	do {
		/*
		 * We are holding two locks at this point - either of them
		 * could generate latencies in another task on another CPU.
		 */
		if (progress >= 32) {
			progress = 0;
			if (need_resched() ||
			    spin_needbreak(src_ptl) || spin_needbreak(dst_ptl))
				break;
		}
		ptent = ptep_get(src_pte);
		if (pte_none(ptent)) {
			progress++;
			continue;
		}
		if (unlikely(!pte_present(ptent))) {
			ret = copy_nonpresent_pte(dst_mm, src_mm,
						  dst_pte, src_pte,
						  dst_vma, src_vma,
						  addr, rss);
			if (ret == -EIO) {
				entry = pte_to_swp_entry(ptep_get(src_pte));
				break;
			} else if (ret == -EBUSY) {
				break;
			} else if (!ret) {
				progress += 8;
				continue;
			}

			/*
			 * Device exclusive entry restored, continue by copying
			 * the now present pte.
			 */
			WARN_ON_ONCE(ret != -ENOENT);
		}
		/* copy_present_pte() will clear `*prealloc' if consumed */
		ret = copy_present_pte(dst_vma, src_vma, dst_pte, src_pte,
				       addr, rss, &prealloc);
		/*
		 * If we need a pre-allocated page for this pte, drop the
		 * locks, allocate, and try again.
		 */
		if (unlikely(ret == -EAGAIN))
			break;
		if (unlikely(prealloc)) {
			/*
			 * pre-alloc page cannot be reused by next time so as
			 * to strictly follow mempolicy (e.g., alloc_page_vma()
			 * will allocate page according to address).  This
			 * could only happen if one pinned pte changed.
			 */
			folio_put(prealloc);
			prealloc = NULL;
		}
		progress += 8;
	} while (dst_pte++, src_pte++, addr += PAGE_SIZE, addr != end);

	arch_leave_lazy_mmu_mode();
	pte_unmap_unlock(orig_src_pte, src_ptl);
	add_mm_rss_vec(dst_mm, rss);
	pte_unmap_unlock(orig_dst_pte, dst_ptl);
	cond_resched();

	if (ret == -EIO) {
		VM_WARN_ON_ONCE(!entry.val);
		if (add_swap_count_continuation(entry, GFP_KERNEL) < 0) {
			ret = -ENOMEM;
			goto out;
		}
		entry.val = 0;
	} else if (ret == -EBUSY) {
		goto out;
	} else if (ret ==  -EAGAIN) {
		prealloc = folio_prealloc(src_mm, src_vma, addr, false);
		if (!prealloc)
			return -ENOMEM;
	} else if (ret) {
		VM_WARN_ON_ONCE(1);
	}

	/* We've captured and resolved the error. Reset, try again. */
	ret = 0;

	if (addr != end)
		goto again;
out:
	if (unlikely(prealloc))
		folio_put(prealloc);
	return ret;
}

static inline int
copy_pmd_range(struct vm_area_struct *dst_vma, struct vm_area_struct *src_vma,
	       pud_t *dst_pud, pud_t *src_pud, unsigned long addr,
	       unsigned long end)
{
	struct mm_struct *dst_mm = dst_vma->vm_mm;
	struct mm_struct *src_mm = src_vma->vm_mm;
	pmd_t *src_pmd, *dst_pmd;
	unsigned long next;

	dst_pmd = pmd_alloc(dst_mm, dst_pud, addr);
	if (!dst_pmd)
		return -ENOMEM;
	src_pmd = pmd_offset(src_pud, addr);
	do {
		next = pmd_addr_end(addr, end);
		if (is_swap_pmd(*src_pmd) || pmd_trans_huge(*src_pmd)
			|| pmd_devmap(*src_pmd)) {
			int err;
			VM_BUG_ON_VMA(next-addr != HPAGE_PMD_SIZE, src_vma);
			err = copy_huge_pmd(dst_mm, src_mm, dst_pmd, src_pmd,
					    addr, dst_vma, src_vma);
			if (err == -ENOMEM)
				return -ENOMEM;
			if (!err)
				continue;
			/* fall through */
		}
		if (pmd_none_or_clear_bad(src_pmd))
			continue;
		if (copy_pte_range(dst_vma, src_vma, dst_pmd, src_pmd,
				   addr, next))
			return -ENOMEM;
	} while (dst_pmd++, src_pmd++, addr = next, addr != end);
	return 0;
}

static inline int
copy_pud_range(struct vm_area_struct *dst_vma, struct vm_area_struct *src_vma,
	       p4d_t *dst_p4d, p4d_t *src_p4d, unsigned long addr,
	       unsigned long end)
{
	struct mm_struct *dst_mm = dst_vma->vm_mm;
	struct mm_struct *src_mm = src_vma->vm_mm;
	pud_t *src_pud, *dst_pud;
	unsigned long next;

	dst_pud = pud_alloc(dst_mm, dst_p4d, addr);
	if (!dst_pud)
		return -ENOMEM;
	src_pud = pud_offset(src_p4d, addr);
	do {
		next = pud_addr_end(addr, end);
		if (pud_trans_huge(*src_pud) || pud_devmap(*src_pud)) {
			int err;

			VM_BUG_ON_VMA(next-addr != HPAGE_PUD_SIZE, src_vma);
			err = copy_huge_pud(dst_mm, src_mm,
					    dst_pud, src_pud, addr, src_vma);
			if (err == -ENOMEM)
				return -ENOMEM;
			if (!err)
				continue;
			/* fall through */
		}
		if (pud_none_or_clear_bad(src_pud))
			continue;
		if (copy_pmd_range(dst_vma, src_vma, dst_pud, src_pud,
				   addr, next))
			return -ENOMEM;
	} while (dst_pud++, src_pud++, addr = next, addr != end);
	return 0;
}

static inline int
copy_p4d_range(struct vm_area_struct *dst_vma, struct vm_area_struct *src_vma,
	       pgd_t *dst_pgd, pgd_t *src_pgd, unsigned long addr,
	       unsigned long end)
{
	struct mm_struct *dst_mm = dst_vma->vm_mm;
	p4d_t *src_p4d, *dst_p4d;
	unsigned long next;

	dst_p4d = p4d_alloc(dst_mm, dst_pgd, addr);
	if (!dst_p4d)
		return -ENOMEM;
	src_p4d = p4d_offset(src_pgd, addr);
	do {
		next = p4d_addr_end(addr, end);
		if (p4d_none_or_clear_bad(src_p4d))
			continue;
		if (copy_pud_range(dst_vma, src_vma, dst_p4d, src_p4d,
				   addr, next))
			return -ENOMEM;
	} while (dst_p4d++, src_p4d++, addr = next, addr != end);
	return 0;
}

/*
 * Return true if the vma needs to copy the pgtable during this fork().  Return
 * false when we can speed up fork() by allowing lazy page faults later until
 * when the child accesses the memory range.
 */
static bool
vma_needs_copy(struct vm_area_struct *dst_vma, struct vm_area_struct *src_vma)
{
	/*
	 * Always copy pgtables when dst_vma has uffd-wp enabled even if it's
	 * file-backed (e.g. shmem). Because when uffd-wp is enabled, pgtable
	 * contains uffd-wp protection information, that's something we can't
	 * retrieve from page cache, and skip copying will lose those info.
	 */
	if (userfaultfd_wp(dst_vma))
		return true;

	if (src_vma->vm_flags & (VM_PFNMAP | VM_MIXEDMAP))
		return true;

	if (src_vma->anon_vma)
		return true;

	/*
	 * Don't copy ptes where a page fault will fill them correctly.  Fork
	 * becomes much lighter when there are big shared or private readonly
	 * mappings. The tradeoff is that copy_page_range is more efficient
	 * than faulting.
	 */
	return false;
}

int
copy_page_range(struct vm_area_struct *dst_vma, struct vm_area_struct *src_vma)
{
	pgd_t *src_pgd, *dst_pgd;
	unsigned long next;
	unsigned long addr = src_vma->vm_start;
	unsigned long end = src_vma->vm_end;
	struct mm_struct *dst_mm = dst_vma->vm_mm;
	struct mm_struct *src_mm = src_vma->vm_mm;
	struct mmu_notifier_range range;
	bool is_cow;
	int ret;

	if (!vma_needs_copy(dst_vma, src_vma))
		return 0;

	if (is_vm_hugetlb_page(src_vma))
		return copy_hugetlb_page_range(dst_mm, src_mm, dst_vma, src_vma);

	if (unlikely(src_vma->vm_flags & VM_PFNMAP)) {
		/*
		 * We do not free on error cases below as remove_vma
		 * gets called on error from higher level routine
		 */
		ret = track_pfn_copy(src_vma);
		if (ret)
			return ret;
	}

	/*
	 * We need to invalidate the secondary MMU mappings only when
	 * there could be a permission downgrade on the ptes of the
	 * parent mm. And a permission downgrade will only happen if
	 * is_cow_mapping() returns true.
	 */
	is_cow = is_cow_mapping(src_vma->vm_flags);

	if (is_cow) {
		mmu_notifier_range_init(&range, MMU_NOTIFY_PROTECTION_PAGE,
					0, src_mm, addr, end);
		mmu_notifier_invalidate_range_start(&range);
		/*
		 * Disabling preemption is not needed for the write side, as
		 * the read side doesn't spin, but goes to the mmap_lock.
		 *
		 * Use the raw variant of the seqcount_t write API to avoid
		 * lockdep complaining about preemptibility.
		 */
		vma_assert_write_locked(src_vma);
		raw_write_seqcount_begin(&src_mm->write_protect_seq);
	}

	ret = 0;
	dst_pgd = pgd_offset(dst_mm, addr);
	src_pgd = pgd_offset(src_mm, addr);
	do {
		next = pgd_addr_end(addr, end);
		if (pgd_none_or_clear_bad(src_pgd))
			continue;
		if (unlikely(copy_p4d_range(dst_vma, src_vma, dst_pgd, src_pgd,
					    addr, next))) {
			untrack_pfn_clear(dst_vma);
			ret = -ENOMEM;
			break;
		}
	} while (dst_pgd++, src_pgd++, addr = next, addr != end);

	if (is_cow) {
		raw_write_seqcount_end(&src_mm->write_protect_seq);
		mmu_notifier_invalidate_range_end(&range);
	}
	return ret;
}

/* Whether we should zap all COWed (private) pages too */
static inline bool should_zap_cows(struct zap_details *details)
{
	/* By default, zap all pages */
	if (!details)
		return true;

	/* Or, we zap COWed pages only if the caller wants to */
	return details->even_cows;
}

/* Decides whether we should zap this page with the page pointer specified */
static inline bool should_zap_page(struct zap_details *details, struct page *page)
{
	/* If we can make a decision without *page.. */
	if (should_zap_cows(details))
		return true;

	/* E.g. the caller passes NULL for the case of a zero page */
	if (!page)
		return true;

	/* Otherwise we should only zap non-anon pages */
	return !PageAnon(page);
}

static inline bool zap_drop_file_uffd_wp(struct zap_details *details)
{
	if (!details)
		return false;

	return details->zap_flags & ZAP_FLAG_DROP_MARKER;
}

/*
 * This function makes sure that we'll replace the none pte with an uffd-wp
 * swap special pte marker when necessary. Must be with the pgtable lock held.
 */
static inline void
zap_install_uffd_wp_if_needed(struct vm_area_struct *vma,
			      unsigned long addr, pte_t *pte,
			      struct zap_details *details, pte_t pteval)
{
	/* Zap on anonymous always means dropping everything */
	if (vma_is_anonymous(vma))
		return;

	if (zap_drop_file_uffd_wp(details))
		return;

	pte_install_uffd_wp_if_needed(vma, addr, pte, pteval);
}

static unsigned long zap_pte_range(struct mmu_gather *tlb,
				struct vm_area_struct *vma, pmd_t *pmd,
				unsigned long addr, unsigned long end,
				struct zap_details *details)
{
	struct mm_struct *mm = tlb->mm;
	int force_flush = 0;
	int rss[NR_MM_COUNTERS];
	spinlock_t *ptl;
	pte_t *start_pte;
	pte_t *pte;
	swp_entry_t entry;

	tlb_change_page_size(tlb, PAGE_SIZE);
	init_rss_vec(rss);
	start_pte = pte = pte_offset_map_lock(mm, pmd, addr, &ptl);
	if (!pte)
		return addr;

	flush_tlb_batched_pending(mm);
	arch_enter_lazy_mmu_mode();
	do {
		pte_t ptent = ptep_get(pte);
		struct folio *folio;
		struct page *page;

		if (pte_none(ptent))
			continue;

		if (need_resched())
			break;

		if (pte_present(ptent)) {
			unsigned int delay_rmap;

			page = vm_normal_page(vma, addr, ptent);
			if (unlikely(!should_zap_page(details, page)))
				continue;
			ptent = ptep_get_and_clear_full(mm, addr, pte,
							tlb->fullmm);
			arch_check_zapped_pte(vma, ptent);
			tlb_remove_tlb_entry(tlb, pte, addr);
			zap_install_uffd_wp_if_needed(vma, addr, pte, details,
						      ptent);
			if (unlikely(!page)) {
				ksm_might_unmap_zero_page(mm, ptent);
				continue;
			}

			folio = page_folio(page);
			delay_rmap = 0;
			if (!folio_test_anon(folio)) {
				if (pte_dirty(ptent)) {
					folio_set_dirty(folio);
					if (tlb_delay_rmap(tlb)) {
						delay_rmap = 1;
						force_flush = 1;
					}
				}
				if (pte_young(ptent) && likely(vma_has_recency(vma)))
					folio_mark_accessed(folio);
			}
			rss[mm_counter(page)]--;
			if (!delay_rmap) {
				folio_remove_rmap_pte(folio, page, vma);
				if (unlikely(page_mapcount(page) < 0))
					print_bad_pte(vma, addr, ptent, page);
			}
			if (unlikely(__tlb_remove_page(tlb, page, delay_rmap))) {
				force_flush = 1;
				addr += PAGE_SIZE;
				break;
			}
			continue;
		}

		entry = pte_to_swp_entry(ptent);
		if (is_device_private_entry(entry) ||
		    is_device_exclusive_entry(entry)) {
			page = pfn_swap_entry_to_page(entry);
			folio = page_folio(page);
			if (unlikely(!should_zap_page(details, page)))
				continue;
			/*
			 * Both device private/exclusive mappings should only
			 * work with anonymous page so far, so we don't need to
			 * consider uffd-wp bit when zap. For more information,
			 * see zap_install_uffd_wp_if_needed().
			 */
			WARN_ON_ONCE(!vma_is_anonymous(vma));
			rss[mm_counter(page)]--;
			if (is_device_private_entry(entry))
				folio_remove_rmap_pte(folio, page, vma);
			folio_put(folio);
		} else if (!non_swap_entry(entry)) {
			/* Genuine swap entry, hence a private anon page */
			if (!should_zap_cows(details))
				continue;
			rss[MM_SWAPENTS]--;
			if (unlikely(!free_swap_and_cache(entry)))
				print_bad_pte(vma, addr, ptent, NULL);
		} else if (is_migration_entry(entry)) {
			page = pfn_swap_entry_to_page(entry);
			if (!should_zap_page(details, page))
				continue;
			rss[mm_counter(page)]--;
		} else if (pte_marker_entry_uffd_wp(entry)) {
			/*
			 * For anon: always drop the marker; for file: only
			 * drop the marker if explicitly requested.
			 */
			if (!vma_is_anonymous(vma) &&
			    !zap_drop_file_uffd_wp(details))
				continue;
		} else if (is_hwpoison_entry(entry) ||
			   is_poisoned_swp_entry(entry)) {
			if (!should_zap_cows(details))
				continue;
		} else {
			/* We should have covered all the swap entry types */
			pr_alert("unrecognized swap entry 0x%lx\n", entry.val);
			WARN_ON_ONCE(1);
		}
		pte_clear_not_present_full(mm, addr, pte, tlb->fullmm);
		zap_install_uffd_wp_if_needed(vma, addr, pte, details, ptent);
	} while (pte++, addr += PAGE_SIZE, addr != end);

	add_mm_rss_vec(mm, rss);
	arch_leave_lazy_mmu_mode();

	/* Do the actual TLB flush before dropping ptl */
	if (force_flush) {
		tlb_flush_mmu_tlbonly(tlb);
		tlb_flush_rmaps(tlb, vma);
	}
	pte_unmap_unlock(start_pte, ptl);

	/*
	 * If we forced a TLB flush (either due to running out of
	 * batch buffers or because we needed to flush dirty TLB
	 * entries before releasing the ptl), free the batched
	 * memory too. Come back again if we didn't do everything.
	 */
	if (force_flush)
		tlb_flush_mmu(tlb);

	return addr;
}

static inline unsigned long zap_pmd_range(struct mmu_gather *tlb,
				struct vm_area_struct *vma, pud_t *pud,
				unsigned long addr, unsigned long end,
				struct zap_details *details)
{
	pmd_t *pmd;
	unsigned long next;

	pmd = pmd_offset(pud, addr);
	do {
		next = pmd_addr_end(addr, end);
		if (is_swap_pmd(*pmd) || pmd_trans_huge(*pmd) || pmd_devmap(*pmd)) {
			if (next - addr != HPAGE_PMD_SIZE)
				__split_huge_pmd(vma, pmd, addr, false, NULL);
			else if (zap_huge_pmd(tlb, vma, pmd, addr)) {
				addr = next;
				continue;
			}
			/* fall through */
		} else if (details && details->single_folio &&
			   folio_test_pmd_mappable(details->single_folio) &&
			   next - addr == HPAGE_PMD_SIZE && pmd_none(*pmd)) {
			spinlock_t *ptl = pmd_lock(tlb->mm, pmd);
			/*
			 * Take and drop THP pmd lock so that we cannot return
			 * prematurely, while zap_huge_pmd() has cleared *pmd,
			 * but not yet decremented compound_mapcount().
			 */
			spin_unlock(ptl);
		}
		if (pmd_none(*pmd)) {
			addr = next;
			continue;
		}
		addr = zap_pte_range(tlb, vma, pmd, addr, next, details);
		if (addr != next)
			pmd--;
	} while (pmd++, cond_resched(), addr != end);

	return addr;
}

static inline unsigned long zap_pud_range(struct mmu_gather *tlb,
				struct vm_area_struct *vma, p4d_t *p4d,
				unsigned long addr, unsigned long end,
				struct zap_details *details)
{
	pud_t *pud;
	unsigned long next;

	pud = pud_offset(p4d, addr);
	do {
		next = pud_addr_end(addr, end);
		if (pud_trans_huge(*pud) || pud_devmap(*pud)) {
			if (next - addr != HPAGE_PUD_SIZE) {
				mmap_assert_locked(tlb->mm);
				split_huge_pud(vma, pud, addr);
			} else if (zap_huge_pud(tlb, vma, pud, addr))
				goto next;
			/* fall through */
		}
		if (pud_none_or_clear_bad(pud))
			continue;
		next = zap_pmd_range(tlb, vma, pud, addr, next, details);
next:
		cond_resched();
	} while (pud++, addr = next, addr != end);

	return addr;
}

static inline unsigned long zap_p4d_range(struct mmu_gather *tlb,
				struct vm_area_struct *vma, pgd_t *pgd,
				unsigned long addr, unsigned long end,
				struct zap_details *details)
{
	p4d_t *p4d;
	unsigned long next;

	p4d = p4d_offset(pgd, addr);
	do {
		next = p4d_addr_end(addr, end);
		if (p4d_none_or_clear_bad(p4d))
			continue;
		next = zap_pud_range(tlb, vma, p4d, addr, next, details);
	} while (p4d++, addr = next, addr != end);

	return addr;
}

void unmap_page_range(struct mmu_gather *tlb,
			     struct vm_area_struct *vma,
			     unsigned long addr, unsigned long end,
			     struct zap_details *details)
{
	pgd_t *pgd;
	unsigned long next;

	BUG_ON(addr >= end);
	tlb_start_vma(tlb, vma);
	pgd = pgd_offset(vma->vm_mm, addr);
	do {
		next = pgd_addr_end(addr, end);
		if (pgd_none_or_clear_bad(pgd))
			continue;
		next = zap_p4d_range(tlb, vma, pgd, addr, next, details);
	} while (pgd++, addr = next, addr != end);
	tlb_end_vma(tlb, vma);
}


static void unmap_single_vma(struct mmu_gather *tlb,
		struct vm_area_struct *vma, unsigned long start_addr,
		unsigned long end_addr,
		struct zap_details *details, bool mm_wr_locked)
{
	unsigned long start = max(vma->vm_start, start_addr);
	unsigned long end;

	if (start >= vma->vm_end)
		return;
	end = min(vma->vm_end, end_addr);
	if (end <= vma->vm_start)
		return;

	if (vma->vm_file)
		uprobe_munmap(vma, start, end);

	if (unlikely(vma->vm_flags & VM_PFNMAP))
		untrack_pfn(vma, 0, 0, mm_wr_locked);

	if (start != end) {
		if (unlikely(is_vm_hugetlb_page(vma))) {
			/*
			 * It is undesirable to test vma->vm_file as it
			 * should be non-null for valid hugetlb area.
			 * However, vm_file will be NULL in the error
			 * cleanup path of mmap_region. When
			 * hugetlbfs ->mmap method fails,
			 * mmap_region() nullifies vma->vm_file
			 * before calling this function to clean up.
			 * Since no pte has actually been setup, it is
			 * safe to do nothing in this case.
			 */
			if (vma->vm_file) {
				zap_flags_t zap_flags = details ?
				    details->zap_flags : 0;
				__unmap_hugepage_range(tlb, vma, start, end,
							     NULL, zap_flags);
			}
		} else
			unmap_page_range(tlb, vma, start, end, details);
	}
}

/**
 * unmap_vmas - unmap a range of memory covered by a list of vma's
 * @tlb: address of the caller's struct mmu_gather
 * @mas: the maple state
 * @vma: the starting vma
 * @start_addr: virtual address at which to start unmapping
 * @end_addr: virtual address at which to end unmapping
 * @tree_end: The maximum index to check
 * @mm_wr_locked: lock flag
 *
 * Unmap all pages in the vma list.
 *
 * Only addresses between `start' and `end' will be unmapped.
 *
 * The VMA list must be sorted in ascending virtual address order.
 *
 * unmap_vmas() assumes that the caller will flush the whole unmapped address
 * range after unmap_vmas() returns.  So the only responsibility here is to
 * ensure that any thus-far unmapped pages are flushed before unmap_vmas()
 * drops the lock and schedules.
 */
void unmap_vmas(struct mmu_gather *tlb, struct ma_state *mas,
		struct vm_area_struct *vma, unsigned long start_addr,
		unsigned long end_addr, unsigned long tree_end,
		bool mm_wr_locked)
{
	struct mmu_notifier_range range;
	struct zap_details details = {
		.zap_flags = ZAP_FLAG_DROP_MARKER | ZAP_FLAG_UNMAP,
		/* Careful - we need to zap private pages too! */
		.even_cows = true,
	};

	mmu_notifier_range_init(&range, MMU_NOTIFY_UNMAP, 0, vma->vm_mm,
				start_addr, end_addr);
	mmu_notifier_invalidate_range_start(&range);
	do {
		unsigned long start = start_addr;
		unsigned long end = end_addr;
		hugetlb_zap_begin(vma, &start, &end);
		unmap_single_vma(tlb, vma, start, end, &details,
				 mm_wr_locked);
		hugetlb_zap_end(vma, &details);
		vma = mas_find(mas, tree_end - 1);
	} while (vma && likely(!xa_is_zero(vma)));
	mmu_notifier_invalidate_range_end(&range);
}

/**
 * zap_page_range_single - remove user pages in a given range
 * @vma: vm_area_struct holding the applicable pages
 * @address: starting address of pages to zap
 * @size: number of bytes to zap
 * @details: details of shared cache invalidation
 *
 * The range must fit into one VMA.
 */
void zap_page_range_single(struct vm_area_struct *vma, unsigned long address,
		unsigned long size, struct zap_details *details)
{
	const unsigned long end = address + size;
	struct mmu_notifier_range range;
	struct mmu_gather tlb;

	lru_add_drain();
	mmu_notifier_range_init(&range, MMU_NOTIFY_CLEAR, 0, vma->vm_mm,
				address, end);
	hugetlb_zap_begin(vma, &range.start, &range.end);
	tlb_gather_mmu(&tlb, vma->vm_mm);
	update_hiwater_rss(vma->vm_mm);
	mmu_notifier_invalidate_range_start(&range);
	/*
	 * unmap 'address-end' not 'range.start-range.end' as range
	 * could have been expanded for hugetlb pmd sharing.
	 */
	unmap_single_vma(&tlb, vma, address, end, details, false);
	mmu_notifier_invalidate_range_end(&range);
	tlb_finish_mmu(&tlb);
	hugetlb_zap_end(vma, details);
}

/**
 * zap_vma_ptes - remove ptes mapping the vma
 * @vma: vm_area_struct holding ptes to be zapped
 * @address: starting address of pages to zap
 * @size: number of bytes to zap
 *
 * This function only unmaps ptes assigned to VM_PFNMAP vmas.
 *
 * The entire address range must be fully contained within the vma.
 *
 */
void zap_vma_ptes(struct vm_area_struct *vma, unsigned long address,
		unsigned long size)
{
	if (!range_in_vma(vma, address, address + size) ||
	    		!(vma->vm_flags & VM_PFNMAP))
		return;

	zap_page_range_single(vma, address, size, NULL);
}
EXPORT_SYMBOL_GPL(zap_vma_ptes);

static pmd_t *walk_to_pmd(struct mm_struct *mm, unsigned long addr)
{
	pgd_t *pgd;
	p4d_t *p4d;
	pud_t *pud;
	pmd_t *pmd;

	pgd = pgd_offset(mm, addr);
	p4d = p4d_alloc(mm, pgd, addr);
	if (!p4d)
		return NULL;
	pud = pud_alloc(mm, p4d, addr);
	if (!pud)
		return NULL;
	pmd = pmd_alloc(mm, pud, addr);
	if (!pmd)
		return NULL;

	VM_BUG_ON(pmd_trans_huge(*pmd));
	return pmd;
}

pte_t *__get_locked_pte(struct mm_struct *mm, unsigned long addr,
			spinlock_t **ptl)
{
	pmd_t *pmd = walk_to_pmd(mm, addr);

	if (!pmd)
		return NULL;
	return pte_alloc_map_lock(mm, pmd, addr, ptl);
}

static int validate_page_before_insert(struct page *page)
{
	struct folio *folio = page_folio(page);

	if (folio_test_anon(folio) || folio_test_slab(folio) ||
	    page_has_type(page))
		return -EINVAL;
	flush_dcache_folio(folio);
	return 0;
}

static int insert_page_into_pte_locked(struct vm_area_struct *vma, pte_t *pte,
			unsigned long addr, struct page *page, pgprot_t prot)
{
	struct folio *folio = page_folio(page);

	if (!pte_none(ptep_get(pte)))
		return -EBUSY;
	/* Ok, finally just insert the thing.. */
	folio_get(folio);
	inc_mm_counter(vma->vm_mm, mm_counter_file(page));
	folio_add_file_rmap_pte(folio, page, vma);
	set_pte_at(vma->vm_mm, addr, pte, mk_pte(page, prot));
	return 0;
}

/*
 * This is the old fallback for page remapping.
 *
 * For historical reasons, it only allows reserved pages. Only
 * old drivers should use this, and they needed to mark their
 * pages reserved for the old functions anyway.
 */
static int insert_page(struct vm_area_struct *vma, unsigned long addr,
			struct page *page, pgprot_t prot)
{
	int retval;
	pte_t *pte;
	spinlock_t *ptl;

	retval = validate_page_before_insert(page);
	if (retval)
		goto out;
	retval = -ENOMEM;
	pte = get_locked_pte(vma->vm_mm, addr, &ptl);
	if (!pte)
		goto out;
	retval = insert_page_into_pte_locked(vma, pte, addr, page, prot);
	pte_unmap_unlock(pte, ptl);
out:
	return retval;
}

static int insert_page_in_batch_locked(struct vm_area_struct *vma, pte_t *pte,
			unsigned long addr, struct page *page, pgprot_t prot)
{
	int err;

	if (!page_count(page))
		return -EINVAL;
	err = validate_page_before_insert(page);
	if (err)
		return err;
	return insert_page_into_pte_locked(vma, pte, addr, page, prot);
}

/* insert_pages() amortizes the cost of spinlock operations
 * when inserting pages in a loop.
 */
static int insert_pages(struct vm_area_struct *vma, unsigned long addr,
			struct page **pages, unsigned long *num, pgprot_t prot)
{
	pmd_t *pmd = NULL;
	pte_t *start_pte, *pte;
	spinlock_t *pte_lock;
	struct mm_struct *const mm = vma->vm_mm;
	unsigned long curr_page_idx = 0;
	unsigned long remaining_pages_total = *num;
	unsigned long pages_to_write_in_pmd;
	int ret;
more:
	ret = -EFAULT;
	pmd = walk_to_pmd(mm, addr);
	if (!pmd)
		goto out;

	pages_to_write_in_pmd = min_t(unsigned long,
		remaining_pages_total, PTRS_PER_PTE - pte_index(addr));

	/* Allocate the PTE if necessary; takes PMD lock once only. */
	ret = -ENOMEM;
	if (pte_alloc(mm, pmd))
		goto out;

	while (pages_to_write_in_pmd) {
		int pte_idx = 0;
		const int batch_size = min_t(int, pages_to_write_in_pmd, 8);

		start_pte = pte_offset_map_lock(mm, pmd, addr, &pte_lock);
		if (!start_pte) {
			ret = -EFAULT;
			goto out;
		}
		for (pte = start_pte; pte_idx < batch_size; ++pte, ++pte_idx) {
			int err = insert_page_in_batch_locked(vma, pte,
				addr, pages[curr_page_idx], prot);
			if (unlikely(err)) {
				pte_unmap_unlock(start_pte, pte_lock);
				ret = err;
				remaining_pages_total -= pte_idx;
				goto out;
			}
			addr += PAGE_SIZE;
			++curr_page_idx;
		}
		pte_unmap_unlock(start_pte, pte_lock);
		pages_to_write_in_pmd -= batch_size;
		remaining_pages_total -= batch_size;
	}
	if (remaining_pages_total)
		goto more;
	ret = 0;
out:
	*num = remaining_pages_total;
	return ret;
}

/**
 * vm_insert_pages - insert multiple pages into user vma, batching the pmd lock.
 * @vma: user vma to map to
 * @addr: target start user address of these pages
 * @pages: source kernel pages
 * @num: in: number of pages to map. out: number of pages that were *not*
 * mapped. (0 means all pages were successfully mapped).
 *
 * Preferred over vm_insert_page() when inserting multiple pages.
 *
 * In case of error, we may have mapped a subset of the provided
 * pages. It is the caller's responsibility to account for this case.
 *
 * The same restrictions apply as in vm_insert_page().
 */
int vm_insert_pages(struct vm_area_struct *vma, unsigned long addr,
			struct page **pages, unsigned long *num)
{
	const unsigned long end_addr = addr + (*num * PAGE_SIZE) - 1;

	if (addr < vma->vm_start || end_addr >= vma->vm_end)
		return -EFAULT;
	if (!(vma->vm_flags & VM_MIXEDMAP)) {
		BUG_ON(mmap_read_trylock(vma->vm_mm));
		BUG_ON(vma->vm_flags & VM_PFNMAP);
		vm_flags_set(vma, VM_MIXEDMAP);
	}
	/* Defer page refcount checking till we're about to map that page. */
	return insert_pages(vma, addr, pages, num, vma->vm_page_prot);
}
EXPORT_SYMBOL(vm_insert_pages);

/**
 * vm_insert_page - insert single page into user vma
 * @vma: user vma to map to
 * @addr: target user address of this page
 * @page: source kernel page
 *
 * This allows drivers to insert individual pages they've allocated
 * into a user vma.
 *
 * The page has to be a nice clean _individual_ kernel allocation.
 * If you allocate a compound page, you need to have marked it as
 * such (__GFP_COMP), or manually just split the page up yourself
 * (see split_page()).
 *
 * NOTE! Traditionally this was done with "remap_pfn_range()" which
 * took an arbitrary page protection parameter. This doesn't allow
 * that. Your vma protection will have to be set up correctly, which
 * means that if you want a shared writable mapping, you'd better
 * ask for a shared writable mapping!
 *
 * The page does not need to be reserved.
 *
 * Usually this function is called from f_op->mmap() handler
 * under mm->mmap_lock write-lock, so it can change vma->vm_flags.
 * Caller must set VM_MIXEDMAP on vma if it wants to call this
 * function from other places, for example from page-fault handler.
 *
 * Return: %0 on success, negative error code otherwise.
 */
int vm_insert_page(struct vm_area_struct *vma, unsigned long addr,
			struct page *page)
{
	if (addr < vma->vm_start || addr >= vma->vm_end)
		return -EFAULT;
	if (!page_count(page))
		return -EINVAL;
	if (!(vma->vm_flags & VM_MIXEDMAP)) {
		BUG_ON(mmap_read_trylock(vma->vm_mm));
		BUG_ON(vma->vm_flags & VM_PFNMAP);
		vm_flags_set(vma, VM_MIXEDMAP);
	}
	return insert_page(vma, addr, page, vma->vm_page_prot);
}
EXPORT_SYMBOL(vm_insert_page);

/*
 * __vm_map_pages - maps range of kernel pages into user vma
 * @vma: user vma to map to
 * @pages: pointer to array of source kernel pages
 * @num: number of pages in page array
 * @offset: user's requested vm_pgoff
 *
 * This allows drivers to map range of kernel pages into a user vma.
 *
 * Return: 0 on success and error code otherwise.
 */
static int __vm_map_pages(struct vm_area_struct *vma, struct page **pages,
				unsigned long num, unsigned long offset)
{
	unsigned long count = vma_pages(vma);
	unsigned long uaddr = vma->vm_start;
	int ret, i;

	/* Fail if the user requested offset is beyond the end of the object */
	if (offset >= num)
		return -ENXIO;

	/* Fail if the user requested size exceeds available object size */
	if (count > num - offset)
		return -ENXIO;

	for (i = 0; i < count; i++) {
		ret = vm_insert_page(vma, uaddr, pages[offset + i]);
		if (ret < 0)
			return ret;
		uaddr += PAGE_SIZE;
	}

	return 0;
}

/**
 * vm_map_pages - maps range of kernel pages starts with non zero offset
 * @vma: user vma to map to
 * @pages: pointer to array of source kernel pages
 * @num: number of pages in page array
 *
 * Maps an object consisting of @num pages, catering for the user's
 * requested vm_pgoff
 *
 * If we fail to insert any page into the vma, the function will return
 * immediately leaving any previously inserted pages present.  Callers
 * from the mmap handler may immediately return the error as their caller
 * will destroy the vma, removing any successfully inserted pages. Other
 * callers should make their own arrangements for calling unmap_region().
 *
 * Context: Process context. Called by mmap handlers.
 * Return: 0 on success and error code otherwise.
 */
int vm_map_pages(struct vm_area_struct *vma, struct page **pages,
				unsigned long num)
{
	return __vm_map_pages(vma, pages, num, vma->vm_pgoff);
}
EXPORT_SYMBOL(vm_map_pages);

/**
 * vm_map_pages_zero - map range of kernel pages starts with zero offset
 * @vma: user vma to map to
 * @pages: pointer to array of source kernel pages
 * @num: number of pages in page array
 *
 * Similar to vm_map_pages(), except that it explicitly sets the offset
 * to 0. This function is intended for the drivers that did not consider
 * vm_pgoff.
 *
 * Context: Process context. Called by mmap handlers.
 * Return: 0 on success and error code otherwise.
 */
int vm_map_pages_zero(struct vm_area_struct *vma, struct page **pages,
				unsigned long num)
{
	return __vm_map_pages(vma, pages, num, 0);
}
EXPORT_SYMBOL(vm_map_pages_zero);

static vm_fault_t insert_pfn(struct vm_area_struct *vma, unsigned long addr,
			pfn_t pfn, pgprot_t prot, bool mkwrite)
{
	struct mm_struct *mm = vma->vm_mm;
	pte_t *pte, entry;
	spinlock_t *ptl;

	pte = get_locked_pte(mm, addr, &ptl);
	if (!pte)
		return VM_FAULT_OOM;
	entry = ptep_get(pte);
	if (!pte_none(entry)) {
		if (mkwrite) {
			/*
			 * For read faults on private mappings the PFN passed
			 * in may not match the PFN we have mapped if the
			 * mapped PFN is a writeable COW page.  In the mkwrite
			 * case we are creating a writable PTE for a shared
			 * mapping and we expect the PFNs to match. If they
			 * don't match, we are likely racing with block
			 * allocation and mapping invalidation so just skip the
			 * update.
			 */
			if (pte_pfn(entry) != pfn_t_to_pfn(pfn)) {
				WARN_ON_ONCE(!is_zero_pfn(pte_pfn(entry)));
				goto out_unlock;
			}
			entry = pte_mkyoung(entry);
			entry = maybe_mkwrite(pte_mkdirty(entry), vma);
			if (ptep_set_access_flags(vma, addr, pte, entry, 1))
				update_mmu_cache(vma, addr, pte);
		}
		goto out_unlock;
	}

	/* Ok, finally just insert the thing.. */
	if (pfn_t_devmap(pfn))
		entry = pte_mkdevmap(pfn_t_pte(pfn, prot));
	else
		entry = pte_mkspecial(pfn_t_pte(pfn, prot));

	if (mkwrite) {
		entry = pte_mkyoung(entry);
		entry = maybe_mkwrite(pte_mkdirty(entry), vma);
	}

	set_pte_at(mm, addr, pte, entry);
	update_mmu_cache(vma, addr, pte); /* XXX: why not for insert_page? */

out_unlock:
	pte_unmap_unlock(pte, ptl);
	return VM_FAULT_NOPAGE;
}

/**
 * vmf_insert_pfn_prot - insert single pfn into user vma with specified pgprot
 * @vma: user vma to map to
 * @addr: target user address of this page
 * @pfn: source kernel pfn
 * @pgprot: pgprot flags for the inserted page
 *
 * This is exactly like vmf_insert_pfn(), except that it allows drivers
 * to override pgprot on a per-page basis.
 *
 * This only makes sense for IO mappings, and it makes no sense for
 * COW mappings.  In general, using multiple vmas is preferable;
 * vmf_insert_pfn_prot should only be used if using multiple VMAs is
 * impractical.
 *
 * pgprot typically only differs from @vma->vm_page_prot when drivers set
 * caching- and encryption bits different than those of @vma->vm_page_prot,
 * because the caching- or encryption mode may not be known at mmap() time.
 *
 * This is ok as long as @vma->vm_page_prot is not used by the core vm
 * to set caching and encryption bits for those vmas (except for COW pages).
 * This is ensured by core vm only modifying these page table entries using
 * functions that don't touch caching- or encryption bits, using pte_modify()
 * if needed. (See for example mprotect()).
 *
 * Also when new page-table entries are created, this is only done using the
 * fault() callback, and never using the value of vma->vm_page_prot,
 * except for page-table entries that point to anonymous pages as the result
 * of COW.
 *
 * Context: Process context.  May allocate using %GFP_KERNEL.
 * Return: vm_fault_t value.
 */
vm_fault_t vmf_insert_pfn_prot(struct vm_area_struct *vma, unsigned long addr,
			unsigned long pfn, pgprot_t pgprot)
{
	/*
	 * Technically, architectures with pte_special can avoid all these
	 * restrictions (same for remap_pfn_range).  However we would like
	 * consistency in testing and feature parity among all, so we should
	 * try to keep these invariants in place for everybody.
	 */
	BUG_ON(!(vma->vm_flags & (VM_PFNMAP|VM_MIXEDMAP)));
	BUG_ON((vma->vm_flags & (VM_PFNMAP|VM_MIXEDMAP)) ==
						(VM_PFNMAP|VM_MIXEDMAP));
	BUG_ON((vma->vm_flags & VM_PFNMAP) && is_cow_mapping(vma->vm_flags));
	BUG_ON((vma->vm_flags & VM_MIXEDMAP) && pfn_valid(pfn));

	if (addr < vma->vm_start || addr >= vma->vm_end)
		return VM_FAULT_SIGBUS;

	if (!pfn_modify_allowed(pfn, pgprot))
		return VM_FAULT_SIGBUS;

	track_pfn_insert(vma, &pgprot, __pfn_to_pfn_t(pfn, PFN_DEV));

	return insert_pfn(vma, addr, __pfn_to_pfn_t(pfn, PFN_DEV), pgprot,
			false);
}
EXPORT_SYMBOL(vmf_insert_pfn_prot);

/**
 * vmf_insert_pfn - insert single pfn into user vma
 * @vma: user vma to map to
 * @addr: target user address of this page
 * @pfn: source kernel pfn
 *
 * Similar to vm_insert_page, this allows drivers to insert individual pages
 * they've allocated into a user vma. Same comments apply.
 *
 * This function should only be called from a vm_ops->fault handler, and
 * in that case the handler should return the result of this function.
 *
 * vma cannot be a COW mapping.
 *
 * As this is called only for pages that do not currently exist, we
 * do not need to flush old virtual caches or the TLB.
 *
 * Context: Process context.  May allocate using %GFP_KERNEL.
 * Return: vm_fault_t value.
 */
vm_fault_t vmf_insert_pfn(struct vm_area_struct *vma, unsigned long addr,
			unsigned long pfn)
{
	return vmf_insert_pfn_prot(vma, addr, pfn, vma->vm_page_prot);
}
EXPORT_SYMBOL(vmf_insert_pfn);

static bool vm_mixed_ok(struct vm_area_struct *vma, pfn_t pfn)
{
	/* these checks mirror the abort conditions in vm_normal_page */
	if (vma->vm_flags & VM_MIXEDMAP)
		return true;
	if (pfn_t_devmap(pfn))
		return true;
	if (pfn_t_special(pfn))
		return true;
	if (is_zero_pfn(pfn_t_to_pfn(pfn)))
		return true;
	return false;
}

static vm_fault_t __vm_insert_mixed(struct vm_area_struct *vma,
		unsigned long addr, pfn_t pfn, bool mkwrite)
{
	pgprot_t pgprot = vma->vm_page_prot;
	int err;

	BUG_ON(!vm_mixed_ok(vma, pfn));

	if (addr < vma->vm_start || addr >= vma->vm_end)
		return VM_FAULT_SIGBUS;

	track_pfn_insert(vma, &pgprot, pfn);

	if (!pfn_modify_allowed(pfn_t_to_pfn(pfn), pgprot))
		return VM_FAULT_SIGBUS;

	/*
	 * If we don't have pte special, then we have to use the pfn_valid()
	 * based VM_MIXEDMAP scheme (see vm_normal_page), and thus we *must*
	 * refcount the page if pfn_valid is true (hence insert_page rather
	 * than insert_pfn).  If a zero_pfn were inserted into a VM_MIXEDMAP
	 * without pte special, it would there be refcounted as a normal page.
	 */
	if (!IS_ENABLED(CONFIG_ARCH_HAS_PTE_SPECIAL) &&
	    !pfn_t_devmap(pfn) && pfn_t_valid(pfn)) {
		struct page *page;

		/*
		 * At this point we are committed to insert_page()
		 * regardless of whether the caller specified flags that
		 * result in pfn_t_has_page() == false.
		 */
		page = pfn_to_page(pfn_t_to_pfn(pfn));
		err = insert_page(vma, addr, page, pgprot);
	} else {
		return insert_pfn(vma, addr, pfn, pgprot, mkwrite);
	}

	if (err == -ENOMEM)
		return VM_FAULT_OOM;
	if (err < 0 && err != -EBUSY)
		return VM_FAULT_SIGBUS;

	return VM_FAULT_NOPAGE;
}

vm_fault_t vmf_insert_mixed(struct vm_area_struct *vma, unsigned long addr,
		pfn_t pfn)
{
	return __vm_insert_mixed(vma, addr, pfn, false);
}
EXPORT_SYMBOL(vmf_insert_mixed);

/*
 *  If the insertion of PTE failed because someone else already added a
 *  different entry in the mean time, we treat that as success as we assume
 *  the same entry was actually inserted.
 */
vm_fault_t vmf_insert_mixed_mkwrite(struct vm_area_struct *vma,
		unsigned long addr, pfn_t pfn)
{
	return __vm_insert_mixed(vma, addr, pfn, true);
}
EXPORT_SYMBOL(vmf_insert_mixed_mkwrite);

/*
 * maps a range of physical memory into the requested pages. the old
 * mappings are removed. any references to nonexistent pages results
 * in null mappings (currently treated as "copy-on-access")
 */
static int remap_pte_range(struct mm_struct *mm, pmd_t *pmd,
			unsigned long addr, unsigned long end,
			unsigned long pfn, pgprot_t prot)
{
	pte_t *pte, *mapped_pte;
	spinlock_t *ptl;
	int err = 0;

	mapped_pte = pte = pte_alloc_map_lock(mm, pmd, addr, &ptl);
	if (!pte)
		return -ENOMEM;
	arch_enter_lazy_mmu_mode();
	do {
		BUG_ON(!pte_none(ptep_get(pte)));
		if (!pfn_modify_allowed(pfn, prot)) {
			err = -EACCES;
			break;
		}
		set_pte_at(mm, addr, pte, pte_mkspecial(pfn_pte(pfn, prot)));
		pfn++;
	} while (pte++, addr += PAGE_SIZE, addr != end);
	arch_leave_lazy_mmu_mode();
	pte_unmap_unlock(mapped_pte, ptl);
	return err;
}

static inline int remap_pmd_range(struct mm_struct *mm, pud_t *pud,
			unsigned long addr, unsigned long end,
			unsigned long pfn, pgprot_t prot)
{
	pmd_t *pmd;
	unsigned long next;
	int err;

	pfn -= addr >> PAGE_SHIFT;
	pmd = pmd_alloc(mm, pud, addr);
	if (!pmd)
		return -ENOMEM;
	VM_BUG_ON(pmd_trans_huge(*pmd));
	do {
		next = pmd_addr_end(addr, end);
		err = remap_pte_range(mm, pmd, addr, next,
				pfn + (addr >> PAGE_SHIFT), prot);
		if (err)
			return err;
	} while (pmd++, addr = next, addr != end);
	return 0;
}

static inline int remap_pud_range(struct mm_struct *mm, p4d_t *p4d,
			unsigned long addr, unsigned long end,
			unsigned long pfn, pgprot_t prot)
{
	pud_t *pud;
	unsigned long next;
	int err;

	pfn -= addr >> PAGE_SHIFT;
	pud = pud_alloc(mm, p4d, addr);
	if (!pud)
		return -ENOMEM;
	do {
		next = pud_addr_end(addr, end);
		err = remap_pmd_range(mm, pud, addr, next,
				pfn + (addr >> PAGE_SHIFT), prot);
		if (err)
			return err;
	} while (pud++, addr = next, addr != end);
	return 0;
}

static inline int remap_p4d_range(struct mm_struct *mm, pgd_t *pgd,
			unsigned long addr, unsigned long end,
			unsigned long pfn, pgprot_t prot)
{
	p4d_t *p4d;
	unsigned long next;
	int err;

	pfn -= addr >> PAGE_SHIFT;
	p4d = p4d_alloc(mm, pgd, addr);
	if (!p4d)
		return -ENOMEM;
	do {
		next = p4d_addr_end(addr, end);
		err = remap_pud_range(mm, p4d, addr, next,
				pfn + (addr >> PAGE_SHIFT), prot);
		if (err)
			return err;
	} while (p4d++, addr = next, addr != end);
	return 0;
}

/*
 * Variant of remap_pfn_range that does not call track_pfn_remap.  The caller
 * must have pre-validated the caching bits of the pgprot_t.
 */
int remap_pfn_range_notrack(struct vm_area_struct *vma, unsigned long addr,
		unsigned long pfn, unsigned long size, pgprot_t prot)
{
	pgd_t *pgd;
	unsigned long next;
	unsigned long end = addr + PAGE_ALIGN(size);
	struct mm_struct *mm = vma->vm_mm;
	int err;

	if (WARN_ON_ONCE(!PAGE_ALIGNED(addr)))
		return -EINVAL;

	/*
	 * Physically remapped pages are special. Tell the
	 * rest of the world about it:
	 *   VM_IO tells people not to look at these pages
	 *	(accesses can have side effects).
	 *   VM_PFNMAP tells the core MM that the base pages are just
	 *	raw PFN mappings, and do not have a "struct page" associated
	 *	with them.
	 *   VM_DONTEXPAND
	 *      Disable vma merging and expanding with mremap().
	 *   VM_DONTDUMP
	 *      Omit vma from core dump, even when VM_IO turned off.
	 *
	 * There's a horrible special case to handle copy-on-write
	 * behaviour that some programs depend on. We mark the "original"
	 * un-COW'ed pages by matching them up with "vma->vm_pgoff".
	 * See vm_normal_page() for details.
	 */
	if (is_cow_mapping(vma->vm_flags)) {
		if (addr != vma->vm_start || end != vma->vm_end)
			return -EINVAL;
		vma->vm_pgoff = pfn;
	}

	vm_flags_set(vma, VM_IO | VM_PFNMAP | VM_DONTEXPAND | VM_DONTDUMP);

	BUG_ON(addr >= end);
	pfn -= addr >> PAGE_SHIFT;
	pgd = pgd_offset(mm, addr);
	flush_cache_range(vma, addr, end);
	do {
		next = pgd_addr_end(addr, end);
		err = remap_p4d_range(mm, pgd, addr, next,
				pfn + (addr >> PAGE_SHIFT), prot);
		if (err)
			return err;
	} while (pgd++, addr = next, addr != end);

	return 0;
}

/**
 * remap_pfn_range - remap kernel memory to userspace
 * @vma: user vma to map to
 * @addr: target page aligned user address to start at
 * @pfn: page frame number of kernel physical memory address
 * @size: size of mapping area
 * @prot: page protection flags for this mapping
 *
 * Note: this is only safe if the mm semaphore is held when called.
 *
 * Return: %0 on success, negative error code otherwise.
 */
int remap_pfn_range(struct vm_area_struct *vma, unsigned long addr,
		    unsigned long pfn, unsigned long size, pgprot_t prot)
{
	int err;

	err = track_pfn_remap(vma, &prot, pfn, addr, PAGE_ALIGN(size));
	if (err)
		return -EINVAL;

	err = remap_pfn_range_notrack(vma, addr, pfn, size, prot);
	if (err)
		untrack_pfn(vma, pfn, PAGE_ALIGN(size), true);
	return err;
}
EXPORT_SYMBOL(remap_pfn_range);

/**
 * vm_iomap_memory - remap memory to userspace
 * @vma: user vma to map to
 * @start: start of the physical memory to be mapped
 * @len: size of area
 *
 * This is a simplified io_remap_pfn_range() for common driver use. The
 * driver just needs to give us the physical memory range to be mapped,
 * we'll figure out the rest from the vma information.
 *
 * NOTE! Some drivers might want to tweak vma->vm_page_prot first to get
 * whatever write-combining details or similar.
 *
 * Return: %0 on success, negative error code otherwise.
 */
int vm_iomap_memory(struct vm_area_struct *vma, phys_addr_t start, unsigned long len)
{
	unsigned long vm_len, pfn, pages;

	/* Check that the physical memory area passed in looks valid */
	if (start + len < start)
		return -EINVAL;
	/*
	 * You *really* shouldn't map things that aren't page-aligned,
	 * but we've historically allowed it because IO memory might
	 * just have smaller alignment.
	 */
	len += start & ~PAGE_MASK;
	pfn = start >> PAGE_SHIFT;
	pages = (len + ~PAGE_MASK) >> PAGE_SHIFT;
	if (pfn + pages < pfn)
		return -EINVAL;

	/* We start the mapping 'vm_pgoff' pages into the area */
	if (vma->vm_pgoff > pages)
		return -EINVAL;
	pfn += vma->vm_pgoff;
	pages -= vma->vm_pgoff;

	/* Can we fit all of the mapping? */
	vm_len = vma->vm_end - vma->vm_start;
	if (vm_len >> PAGE_SHIFT > pages)
		return -EINVAL;

	/* Ok, let it rip */
	return io_remap_pfn_range(vma, vma->vm_start, pfn, vm_len, vma->vm_page_prot);
}
EXPORT_SYMBOL(vm_iomap_memory);

static int apply_to_pte_range(struct mm_struct *mm, pmd_t *pmd,
				     unsigned long addr, unsigned long end,
				     pte_fn_t fn, void *data, bool create,
				     pgtbl_mod_mask *mask)
{
	pte_t *pte, *mapped_pte;
	int err = 0;
	spinlock_t *ptl;

	if (create) {
		mapped_pte = pte = (mm == &init_mm) ?
			pte_alloc_kernel_track(pmd, addr, mask) :
			pte_alloc_map_lock(mm, pmd, addr, &ptl);
		if (!pte)
			return -ENOMEM;
	} else {
		mapped_pte = pte = (mm == &init_mm) ?
			pte_offset_kernel(pmd, addr) :
			pte_offset_map_lock(mm, pmd, addr, &ptl);
		if (!pte)
			return -EINVAL;
	}

	arch_enter_lazy_mmu_mode();

	if (fn) {
		do {
			if (create || !pte_none(ptep_get(pte))) {
				err = fn(pte++, addr, data);
				if (err)
					break;
			}
		} while (addr += PAGE_SIZE, addr != end);
	}
	*mask |= PGTBL_PTE_MODIFIED;

	arch_leave_lazy_mmu_mode();

	if (mm != &init_mm)
		pte_unmap_unlock(mapped_pte, ptl);
	return err;
}

static int apply_to_pmd_range(struct mm_struct *mm, pud_t *pud,
				     unsigned long addr, unsigned long end,
				     pte_fn_t fn, void *data, bool create,
				     pgtbl_mod_mask *mask)
{
	pmd_t *pmd;
	unsigned long next;
	int err = 0;

	BUG_ON(pud_huge(*pud));

	if (create) {
		pmd = pmd_alloc_track(mm, pud, addr, mask);
		if (!pmd)
			return -ENOMEM;
	} else {
		pmd = pmd_offset(pud, addr);
	}
	do {
		next = pmd_addr_end(addr, end);
		if (pmd_none(*pmd) && !create)
			continue;
		if (WARN_ON_ONCE(pmd_leaf(*pmd)))
			return -EINVAL;
		if (!pmd_none(*pmd) && WARN_ON_ONCE(pmd_bad(*pmd))) {
			if (!create)
				continue;
			pmd_clear_bad(pmd);
		}
		err = apply_to_pte_range(mm, pmd, addr, next,
					 fn, data, create, mask);
		if (err)
			break;
	} while (pmd++, addr = next, addr != end);

	return err;
}

static int apply_to_pud_range(struct mm_struct *mm, p4d_t *p4d,
				     unsigned long addr, unsigned long end,
				     pte_fn_t fn, void *data, bool create,
				     pgtbl_mod_mask *mask)
{
	pud_t *pud;
	unsigned long next;
	int err = 0;

	if (create) {
		pud = pud_alloc_track(mm, p4d, addr, mask);
		if (!pud)
			return -ENOMEM;
	} else {
		pud = pud_offset(p4d, addr);
	}
	do {
		next = pud_addr_end(addr, end);
		if (pud_none(*pud) && !create)
			continue;
		if (WARN_ON_ONCE(pud_leaf(*pud)))
			return -EINVAL;
		if (!pud_none(*pud) && WARN_ON_ONCE(pud_bad(*pud))) {
			if (!create)
				continue;
			pud_clear_bad(pud);
		}
		err = apply_to_pmd_range(mm, pud, addr, next,
					 fn, data, create, mask);
		if (err)
			break;
	} while (pud++, addr = next, addr != end);

	return err;
}

static int apply_to_p4d_range(struct mm_struct *mm, pgd_t *pgd,
				     unsigned long addr, unsigned long end,
				     pte_fn_t fn, void *data, bool create,
				     pgtbl_mod_mask *mask)
{
	p4d_t *p4d;
	unsigned long next;
	int err = 0;

	if (create) {
		p4d = p4d_alloc_track(mm, pgd, addr, mask);
		if (!p4d)
			return -ENOMEM;
	} else {
		p4d = p4d_offset(pgd, addr);
	}
	do {
		next = p4d_addr_end(addr, end);
		if (p4d_none(*p4d) && !create)
			continue;
		if (WARN_ON_ONCE(p4d_leaf(*p4d)))
			return -EINVAL;
		if (!p4d_none(*p4d) && WARN_ON_ONCE(p4d_bad(*p4d))) {
			if (!create)
				continue;
			p4d_clear_bad(p4d);
		}
		err = apply_to_pud_range(mm, p4d, addr, next,
					 fn, data, create, mask);
		if (err)
			break;
	} while (p4d++, addr = next, addr != end);

	return err;
}

static int __apply_to_page_range(struct mm_struct *mm, unsigned long addr,
				 unsigned long size, pte_fn_t fn,
				 void *data, bool create)
{
	pgd_t *pgd;
	unsigned long start = addr, next;
	unsigned long end = addr + size;
	pgtbl_mod_mask mask = 0;
	int err = 0;

	if (WARN_ON(addr >= end))
		return -EINVAL;

	pgd = pgd_offset(mm, addr);
	do {
		next = pgd_addr_end(addr, end);
		if (pgd_none(*pgd) && !create)
			continue;
		if (WARN_ON_ONCE(pgd_leaf(*pgd)))
			return -EINVAL;
		if (!pgd_none(*pgd) && WARN_ON_ONCE(pgd_bad(*pgd))) {
			if (!create)
				continue;
			pgd_clear_bad(pgd);
		}
		err = apply_to_p4d_range(mm, pgd, addr, next,
					 fn, data, create, &mask);
		if (err)
			break;
	} while (pgd++, addr = next, addr != end);

	if (mask & ARCH_PAGE_TABLE_SYNC_MASK)
		arch_sync_kernel_mappings(start, start + size);

	return err;
}

/*
 * Scan a region of virtual memory, filling in page tables as necessary
 * and calling a provided function on each leaf page table.
 */
int apply_to_page_range(struct mm_struct *mm, unsigned long addr,
			unsigned long size, pte_fn_t fn, void *data)
{
	return __apply_to_page_range(mm, addr, size, fn, data, true);
}
EXPORT_SYMBOL_GPL(apply_to_page_range);

/*
 * Scan a region of virtual memory, calling a provided function on
 * each leaf page table where it exists.
 *
 * Unlike apply_to_page_range, this does _not_ fill in page tables
 * where they are absent.
 */
int apply_to_existing_page_range(struct mm_struct *mm, unsigned long addr,
				 unsigned long size, pte_fn_t fn, void *data)
{
	return __apply_to_page_range(mm, addr, size, fn, data, false);
}
EXPORT_SYMBOL_GPL(apply_to_existing_page_range);

/*
 * handle_pte_fault chooses page fault handler according to an entry which was
 * read non-atomically.  Before making any commitment, on those architectures
 * or configurations (e.g. i386 with PAE) which might give a mix of unmatched
 * parts, do_swap_page must check under lock before unmapping the pte and
 * proceeding (but do_wp_page is only called after already making such a check;
 * and do_anonymous_page can safely check later on).
 */
static inline int pte_unmap_same(struct vm_fault *vmf)
{
	int same = 1;
#if defined(CONFIG_SMP) || defined(CONFIG_PREEMPTION)
	if (sizeof(pte_t) > sizeof(unsigned long)) {
		spin_lock(vmf->ptl);
		same = pte_same(ptep_get(vmf->pte), vmf->orig_pte);
		spin_unlock(vmf->ptl);
	}
#endif
	pte_unmap(vmf->pte);
	vmf->pte = NULL;
	return same;
}

/*
 * Return:
 *	0:		copied succeeded
 *	-EHWPOISON:	copy failed due to hwpoison in source page
 *	-EAGAIN:	copied failed (some other reason)
 */
static inline int __wp_page_copy_user(struct page *dst, struct page *src,
				      struct vm_fault *vmf)
{
	int ret;
	void *kaddr;
	void __user *uaddr;
	struct vm_area_struct *vma = vmf->vma;
	struct mm_struct *mm = vma->vm_mm;
	unsigned long addr = vmf->address;

	if (likely(src)) {
		if (copy_mc_user_highpage(dst, src, addr, vma)) {
			memory_failure_queue(page_to_pfn(src), 0);
			return -EHWPOISON;
		}
		return 0;
	}

	/*
	 * If the source page was a PFN mapping, we don't have
	 * a "struct page" for it. We do a best-effort copy by
	 * just copying from the original user address. If that
	 * fails, we just zero-fill it. Live with it.
	 */
	kaddr = kmap_local_page(dst);
	pagefault_disable();
	uaddr = (void __user *)(addr & PAGE_MASK);

	/*
	 * On architectures with software "accessed" bits, we would
	 * take a double page fault, so mark it accessed here.
	 */
	vmf->pte = NULL;
	if (!arch_has_hw_pte_young() && !pte_young(vmf->orig_pte)) {
		pte_t entry;

		vmf->pte = pte_offset_map_lock(mm, vmf->pmd, addr, &vmf->ptl);
		if (unlikely(!vmf->pte || !pte_same(ptep_get(vmf->pte), vmf->orig_pte))) {
			/*
			 * Other thread has already handled the fault
			 * and update local tlb only
			 */
			if (vmf->pte)
				update_mmu_tlb(vma, addr, vmf->pte);
			ret = -EAGAIN;
			goto pte_unlock;
		}

		entry = pte_mkyoung(vmf->orig_pte);
		if (ptep_set_access_flags(vma, addr, vmf->pte, entry, 0))
			update_mmu_cache_range(vmf, vma, addr, vmf->pte, 1);
	}

	/*
	 * This really shouldn't fail, because the page is there
	 * in the page tables. But it might just be unreadable,
	 * in which case we just give up and fill the result with
	 * zeroes.
	 */
	if (__copy_from_user_inatomic(kaddr, uaddr, PAGE_SIZE)) {
		if (vmf->pte)
			goto warn;

		/* Re-validate under PTL if the page is still mapped */
		vmf->pte = pte_offset_map_lock(mm, vmf->pmd, addr, &vmf->ptl);
		if (unlikely(!vmf->pte || !pte_same(ptep_get(vmf->pte), vmf->orig_pte))) {
			/* The PTE changed under us, update local tlb */
			if (vmf->pte)
				update_mmu_tlb(vma, addr, vmf->pte);
			ret = -EAGAIN;
			goto pte_unlock;
		}

		/*
		 * The same page can be mapped back since last copy attempt.
		 * Try to copy again under PTL.
		 */
		if (__copy_from_user_inatomic(kaddr, uaddr, PAGE_SIZE)) {
			/*
			 * Give a warn in case there can be some obscure
			 * use-case
			 */
warn:
			WARN_ON_ONCE(1);
			clear_page(kaddr);
		}
	}

	ret = 0;

pte_unlock:
	if (vmf->pte)
		pte_unmap_unlock(vmf->pte, vmf->ptl);
	pagefault_enable();
	kunmap_local(kaddr);
	flush_dcache_page(dst);

	return ret;
}

static gfp_t __get_fault_gfp_mask(struct vm_area_struct *vma)
{
	struct file *vm_file = vma->vm_file;

	if (vm_file)
		return mapping_gfp_mask(vm_file->f_mapping) | __GFP_FS | __GFP_IO;

	/*
	 * Special mappings (e.g. VDSO) do not have any file so fake
	 * a default GFP_KERNEL for them.
	 */
	return GFP_KERNEL;
}

/*
 * Notify the address space that the page is about to become writable so that
 * it can prohibit this or wait for the page to get into an appropriate state.
 *
 * We do this without the lock held, so that it can sleep if it needs to.
 */
static vm_fault_t do_page_mkwrite(struct vm_fault *vmf, struct folio *folio)
{
	vm_fault_t ret;
	unsigned int old_flags = vmf->flags;

	vmf->flags = FAULT_FLAG_WRITE|FAULT_FLAG_MKWRITE;

	if (vmf->vma->vm_file &&
	    IS_SWAPFILE(vmf->vma->vm_file->f_mapping->host))
		return VM_FAULT_SIGBUS;

	ret = vmf->vma->vm_ops->page_mkwrite(vmf);
	/* Restore original flags so that caller is not surprised */
	vmf->flags = old_flags;
	if (unlikely(ret & (VM_FAULT_ERROR | VM_FAULT_NOPAGE)))
		return ret;
	if (unlikely(!(ret & VM_FAULT_LOCKED))) {
		folio_lock(folio);
		if (!folio->mapping) {
			folio_unlock(folio);
			return 0; /* retry */
		}
		ret |= VM_FAULT_LOCKED;
	} else
		VM_BUG_ON_FOLIO(!folio_test_locked(folio), folio);
	return ret;
}

/*
 * Handle dirtying of a page in shared file mapping on a write fault.
 *
 * The function expects the page to be locked and unlocks it.
 */
static vm_fault_t fault_dirty_shared_page(struct vm_fault *vmf)
{
	struct vm_area_struct *vma = vmf->vma;
	struct address_space *mapping;
	struct folio *folio = page_folio(vmf->page);
	bool dirtied;
	bool page_mkwrite = vma->vm_ops && vma->vm_ops->page_mkwrite;

	dirtied = folio_mark_dirty(folio);
	VM_BUG_ON_FOLIO(folio_test_anon(folio), folio);
	/*
	 * Take a local copy of the address_space - folio.mapping may be zeroed
	 * by truncate after folio_unlock().   The address_space itself remains
	 * pinned by vma->vm_file's reference.  We rely on folio_unlock()'s
	 * release semantics to prevent the compiler from undoing this copying.
	 */
	mapping = folio_raw_mapping(folio);
	folio_unlock(folio);

	if (!page_mkwrite)
		file_update_time(vma->vm_file);

	/*
	 * Throttle page dirtying rate down to writeback speed.
	 *
	 * mapping may be NULL here because some device drivers do not
	 * set page.mapping but still dirty their pages
	 *
	 * Drop the mmap_lock before waiting on IO, if we can. The file
	 * is pinning the mapping, as per above.
	 */
	if ((dirtied || page_mkwrite) && mapping) {
		struct file *fpin;

		fpin = maybe_unlock_mmap_for_io(vmf, NULL);
		balance_dirty_pages_ratelimited(mapping);
		if (fpin) {
			fput(fpin);
			return VM_FAULT_COMPLETED;
		}
	}

	return 0;
}

/*
 * Handle write page faults for pages that can be reused in the current vma
 *
 * This can happen either due to the mapping being with the VM_SHARED flag,
 * or due to us being the last reference standing to the page. In either
 * case, all we need to do here is to mark the page as writable and update
 * any related book-keeping.
 */
static inline void wp_page_reuse(struct vm_fault *vmf, struct folio *folio)
	__releases(vmf->ptl)
{
	struct vm_area_struct *vma = vmf->vma;
	pte_t entry;

	VM_BUG_ON(!(vmf->flags & FAULT_FLAG_WRITE));

	if (folio) {
		VM_BUG_ON(folio_test_anon(folio) &&
			  !PageAnonExclusive(vmf->page));
		/*
		 * Clear the folio's cpupid information as the existing
		 * information potentially belongs to a now completely
		 * unrelated process.
		 */
		folio_xchg_last_cpupid(folio, (1 << LAST_CPUPID_SHIFT) - 1);
	}

	flush_cache_page(vma, vmf->address, pte_pfn(vmf->orig_pte));
	entry = pte_mkyoung(vmf->orig_pte);
	entry = maybe_mkwrite(pte_mkdirty(entry), vma);
	if (ptep_set_access_flags(vma, vmf->address, vmf->pte, entry, 1))
		update_mmu_cache_range(vmf, vma, vmf->address, vmf->pte, 1);
	pte_unmap_unlock(vmf->pte, vmf->ptl);
	count_vm_event(PGREUSE);
}

/*
 * We could add a bitflag somewhere, but for now, we know that all
 * vm_ops that have a ->map_pages have been audited and don't need
 * the mmap_lock to be held.
 */
static inline vm_fault_t vmf_can_call_fault(const struct vm_fault *vmf)
{
	struct vm_area_struct *vma = vmf->vma;

	if (vma->vm_ops->map_pages || !(vmf->flags & FAULT_FLAG_VMA_LOCK))
		return 0;
	vma_end_read(vma);
	return VM_FAULT_RETRY;
}

static vm_fault_t vmf_anon_prepare(struct vm_fault *vmf)
{
	struct vm_area_struct *vma = vmf->vma;

	if (likely(vma->anon_vma))
		return 0;
	if (vmf->flags & FAULT_FLAG_VMA_LOCK) {
		vma_end_read(vma);
		return VM_FAULT_RETRY;
	}
	if (__anon_vma_prepare(vma))
		return VM_FAULT_OOM;
	return 0;
}

/*
 * Handle the case of a page which we actually need to copy to a new page,
 * either due to COW or unsharing.
 *
 * Called with mmap_lock locked and the old page referenced, but
 * without the ptl held.
 *
 * High level logic flow:
 *
 * - Allocate a page, copy the content of the old page to the new one.
 * - Handle book keeping and accounting - cgroups, mmu-notifiers, etc.
 * - Take the PTL. If the pte changed, bail out and release the allocated page
 * - If the pte is still the way we remember it, update the page table and all
 *   relevant references. This includes dropping the reference the page-table
 *   held to the old page, as well as updating the rmap.
 * - In any case, unlock the PTL and drop the reference we took to the old page.
 */
static vm_fault_t wp_page_copy(struct vm_fault *vmf)
{
	const bool unshare = vmf->flags & FAULT_FLAG_UNSHARE;
	struct vm_area_struct *vma = vmf->vma;
	struct mm_struct *mm = vma->vm_mm;
	struct folio *old_folio = NULL;
	struct folio *new_folio = NULL;
	pte_t entry;
	int page_copied = 0;
	struct mmu_notifier_range range;
	vm_fault_t ret;
	bool pfn_is_zero;

	delayacct_wpcopy_start();

	if (vmf->page)
		old_folio = page_folio(vmf->page);
	ret = vmf_anon_prepare(vmf);
	if (unlikely(ret))
		goto out;

	pfn_is_zero = is_zero_pfn(pte_pfn(vmf->orig_pte));
	new_folio = folio_prealloc(mm, vma, vmf->address, pfn_is_zero);
	if (!new_folio)
		goto oom;

	if (!pfn_is_zero) {
		int err;

		err = __wp_page_copy_user(&new_folio->page, vmf->page, vmf);
		if (err) {
			/*
			 * COW failed, if the fault was solved by other,
			 * it's fine. If not, userspace would re-fault on
			 * the same address and we will handle the fault
			 * from the second attempt.
			 * The -EHWPOISON case will not be retried.
			 */
			folio_put(new_folio);
			if (old_folio)
				folio_put(old_folio);

			delayacct_wpcopy_end();
			return err == -EHWPOISON ? VM_FAULT_HWPOISON : 0;
		}
		kmsan_copy_page_meta(&new_folio->page, vmf->page);
	}

	__folio_mark_uptodate(new_folio);

	mmu_notifier_range_init(&range, MMU_NOTIFY_CLEAR, 0, mm,
				vmf->address & PAGE_MASK,
				(vmf->address & PAGE_MASK) + PAGE_SIZE);
	mmu_notifier_invalidate_range_start(&range);

	/*
	 * Re-check the pte - we dropped the lock
	 */
	vmf->pte = pte_offset_map_lock(mm, vmf->pmd, vmf->address, &vmf->ptl);
	if (likely(vmf->pte && pte_same(ptep_get(vmf->pte), vmf->orig_pte))) {
		if (old_folio) {
			if (!folio_test_anon(old_folio)) {
				dec_mm_counter(mm, mm_counter_file(&old_folio->page));
				inc_mm_counter(mm, MM_ANONPAGES);
			}
		} else {
			ksm_might_unmap_zero_page(mm, vmf->orig_pte);
			inc_mm_counter(mm, MM_ANONPAGES);
		}
		flush_cache_page(vma, vmf->address, pte_pfn(vmf->orig_pte));
		entry = mk_pte(&new_folio->page, vma->vm_page_prot);
		entry = pte_sw_mkyoung(entry);
		if (unlikely(unshare)) {
			if (pte_soft_dirty(vmf->orig_pte))
				entry = pte_mksoft_dirty(entry);
			if (pte_uffd_wp(vmf->orig_pte))
				entry = pte_mkuffd_wp(entry);
		} else {
			entry = maybe_mkwrite(pte_mkdirty(entry), vma);
		}

		/*
		 * Clear the pte entry and flush it first, before updating the
		 * pte with the new entry, to keep TLBs on different CPUs in
		 * sync. This code used to set the new PTE then flush TLBs, but
		 * that left a window where the new PTE could be loaded into
		 * some TLBs while the old PTE remains in others.
		 */
		ptep_clear_flush(vma, vmf->address, vmf->pte);
		folio_add_new_anon_rmap(new_folio, vma, vmf->address);
		folio_add_lru_vma(new_folio, vma);
		/*
		 * We call the notify macro here because, when using secondary
		 * mmu page tables (such as kvm shadow page tables), we want the
		 * new page to be mapped directly into the secondary page table.
		 */
		BUG_ON(unshare && pte_write(entry));
		set_pte_at_notify(mm, vmf->address, vmf->pte, entry);
		update_mmu_cache_range(vmf, vma, vmf->address, vmf->pte, 1);
		if (old_folio) {
			/*
			 * Only after switching the pte to the new page may
			 * we remove the mapcount here. Otherwise another
			 * process may come and find the rmap count decremented
			 * before the pte is switched to the new page, and
			 * "reuse" the old page writing into it while our pte
			 * here still points into it and can be read by other
			 * threads.
			 *
			 * The critical issue is to order this
			 * folio_remove_rmap_pte() with the ptp_clear_flush
			 * above. Those stores are ordered by (if nothing else,)
			 * the barrier present in the atomic_add_negative
			 * in folio_remove_rmap_pte();
			 *
			 * Then the TLB flush in ptep_clear_flush ensures that
			 * no process can access the old page before the
			 * decremented mapcount is visible. And the old page
			 * cannot be reused until after the decremented
			 * mapcount is visible. So transitively, TLBs to
			 * old page will be flushed before it can be reused.
			 */
			folio_remove_rmap_pte(old_folio, vmf->page, vma);
		}

		/* Free the old page.. */
		new_folio = old_folio;
		page_copied = 1;
		pte_unmap_unlock(vmf->pte, vmf->ptl);
	} else if (vmf->pte) {
		update_mmu_tlb(vma, vmf->address, vmf->pte);
		pte_unmap_unlock(vmf->pte, vmf->ptl);
	}

	mmu_notifier_invalidate_range_end(&range);

	if (new_folio)
		folio_put(new_folio);
	if (old_folio) {
		if (page_copied)
			free_swap_cache(&old_folio->page);
		folio_put(old_folio);
	}

	delayacct_wpcopy_end();
	return 0;
oom:
	ret = VM_FAULT_OOM;
out:
	if (old_folio)
		folio_put(old_folio);

	delayacct_wpcopy_end();
	return ret;
}

/**
 * finish_mkwrite_fault - finish page fault for a shared mapping, making PTE
 *			  writeable once the page is prepared
 *
 * @vmf: structure describing the fault
 * @folio: the folio of vmf->page
 *
 * This function handles all that is needed to finish a write page fault in a
 * shared mapping due to PTE being read-only once the mapped page is prepared.
 * It handles locking of PTE and modifying it.
 *
 * The function expects the page to be locked or other protection against
 * concurrent faults / writeback (such as DAX radix tree locks).
 *
 * Return: %0 on success, %VM_FAULT_NOPAGE when PTE got changed before
 * we acquired PTE lock.
 */
static vm_fault_t finish_mkwrite_fault(struct vm_fault *vmf, struct folio *folio)
{
	WARN_ON_ONCE(!(vmf->vma->vm_flags & VM_SHARED));
	vmf->pte = pte_offset_map_lock(vmf->vma->vm_mm, vmf->pmd, vmf->address,
				       &vmf->ptl);
	if (!vmf->pte)
		return VM_FAULT_NOPAGE;
	/*
	 * We might have raced with another page fault while we released the
	 * pte_offset_map_lock.
	 */
	if (!pte_same(ptep_get(vmf->pte), vmf->orig_pte)) {
		update_mmu_tlb(vmf->vma, vmf->address, vmf->pte);
		pte_unmap_unlock(vmf->pte, vmf->ptl);
		return VM_FAULT_NOPAGE;
	}
	wp_page_reuse(vmf, folio);
	return 0;
}

/*
 * Handle write page faults for VM_MIXEDMAP or VM_PFNMAP for a VM_SHARED
 * mapping
 */
static vm_fault_t wp_pfn_shared(struct vm_fault *vmf)
{
	struct vm_area_struct *vma = vmf->vma;

	if (vma->vm_ops && vma->vm_ops->pfn_mkwrite) {
		vm_fault_t ret;

		pte_unmap_unlock(vmf->pte, vmf->ptl);
		ret = vmf_can_call_fault(vmf);
		if (ret)
			return ret;

		vmf->flags |= FAULT_FLAG_MKWRITE;
		ret = vma->vm_ops->pfn_mkwrite(vmf);
		if (ret & (VM_FAULT_ERROR | VM_FAULT_NOPAGE))
			return ret;
		return finish_mkwrite_fault(vmf, NULL);
	}
	wp_page_reuse(vmf, NULL);
	return 0;
}

static vm_fault_t wp_page_shared(struct vm_fault *vmf, struct folio *folio)
	__releases(vmf->ptl)
{
	struct vm_area_struct *vma = vmf->vma;
	vm_fault_t ret = 0;

	folio_get(folio);

	if (vma->vm_ops && vma->vm_ops->page_mkwrite) {
		vm_fault_t tmp;

		pte_unmap_unlock(vmf->pte, vmf->ptl);
		tmp = vmf_can_call_fault(vmf);
		if (tmp) {
			folio_put(folio);
			return tmp;
		}

		tmp = do_page_mkwrite(vmf, folio);
		if (unlikely(!tmp || (tmp &
				      (VM_FAULT_ERROR | VM_FAULT_NOPAGE)))) {
			folio_put(folio);
			return tmp;
		}
		tmp = finish_mkwrite_fault(vmf, folio);
		if (unlikely(tmp & (VM_FAULT_ERROR | VM_FAULT_NOPAGE))) {
			folio_unlock(folio);
			folio_put(folio);
			return tmp;
		}
	} else {
		wp_page_reuse(vmf, folio);
		folio_lock(folio);
	}
	ret |= fault_dirty_shared_page(vmf);
	folio_put(folio);

	return ret;
}

static bool wp_can_reuse_anon_folio(struct folio *folio,
				    struct vm_area_struct *vma)
{
	/*
	 * We have to verify under folio lock: these early checks are
	 * just an optimization to avoid locking the folio and freeing
	 * the swapcache if there is little hope that we can reuse.
	 *
	 * KSM doesn't necessarily raise the folio refcount.
	 */
	if (folio_test_ksm(folio) || folio_ref_count(folio) > 3)
		return false;
	if (!folio_test_lru(folio))
		/*
		 * We cannot easily detect+handle references from
		 * remote LRU caches or references to LRU folios.
		 */
		lru_add_drain();
	if (folio_ref_count(folio) > 1 + folio_test_swapcache(folio))
		return false;
	if (!folio_trylock(folio))
		return false;
	if (folio_test_swapcache(folio))
		folio_free_swap(folio);
	if (folio_test_ksm(folio) || folio_ref_count(folio) != 1) {
		folio_unlock(folio);
		return false;
	}
	/*
	 * Ok, we've got the only folio reference from our mapping
	 * and the folio is locked, it's dark out, and we're wearing
	 * sunglasses. Hit it.
	 */
	folio_move_anon_rmap(folio, vma);
	folio_unlock(folio);
	return true;
}

/*
 * This routine handles present pages, when
 * * users try to write to a shared page (FAULT_FLAG_WRITE)
 * * GUP wants to take a R/O pin on a possibly shared anonymous page
 *   (FAULT_FLAG_UNSHARE)
 *
 * It is done by copying the page to a new address and decrementing the
 * shared-page counter for the old page.
 *
 * Note that this routine assumes that the protection checks have been
 * done by the caller (the low-level page fault routine in most cases).
 * Thus, with FAULT_FLAG_WRITE, we can safely just mark it writable once we've
 * done any necessary COW.
 *
 * In case of FAULT_FLAG_WRITE, we also mark the page dirty at this point even
 * though the page will change only once the write actually happens. This
 * avoids a few races, and potentially makes it more efficient.
 *
 * We enter with non-exclusive mmap_lock (to exclude vma changes,
 * but allow concurrent faults), with pte both mapped and locked.
 * We return with mmap_lock still held, but pte unmapped and unlocked.
 */
static vm_fault_t do_wp_page(struct vm_fault *vmf)
	__releases(vmf->ptl)
{
	const bool unshare = vmf->flags & FAULT_FLAG_UNSHARE;
	struct vm_area_struct *vma = vmf->vma;
	struct folio *folio = NULL;
	pte_t pte;

	if (likely(!unshare)) {
		if (userfaultfd_pte_wp(vma, ptep_get(vmf->pte))) {
			if (!userfaultfd_wp_async(vma)) {
				pte_unmap_unlock(vmf->pte, vmf->ptl);
				return handle_userfault(vmf, VM_UFFD_WP);
			}

			/*
			 * Nothing needed (cache flush, TLB invalidations,
			 * etc.) because we're only removing the uffd-wp bit,
			 * which is completely invisible to the user.
			 */
			pte = pte_clear_uffd_wp(ptep_get(vmf->pte));

			set_pte_at(vma->vm_mm, vmf->address, vmf->pte, pte);
			/*
			 * Update this to be prepared for following up CoW
			 * handling
			 */
			vmf->orig_pte = pte;
		}

		/*
		 * Userfaultfd write-protect can defer flushes. Ensure the TLB
		 * is flushed in this case before copying.
		 */
		if (unlikely(userfaultfd_wp(vmf->vma) &&
			     mm_tlb_flush_pending(vmf->vma->vm_mm)))
			flush_tlb_page(vmf->vma, vmf->address);
	}

	vmf->page = vm_normal_page(vma, vmf->address, vmf->orig_pte);

	if (vmf->page)
		folio = page_folio(vmf->page);

	/*
	 * Shared mapping: we are guaranteed to have VM_WRITE and
	 * FAULT_FLAG_WRITE set at this point.
	 */
	if (vma->vm_flags & (VM_SHARED | VM_MAYSHARE)) {
		/*
		 * VM_MIXEDMAP !pfn_valid() case, or VM_SOFTDIRTY clear on a
		 * VM_PFNMAP VMA.
		 *
		 * We should not cow pages in a shared writeable mapping.
		 * Just mark the pages writable and/or call ops->pfn_mkwrite.
		 */
		if (!vmf->page)
			return wp_pfn_shared(vmf);
		return wp_page_shared(vmf, folio);
	}

	/*
	 * Private mapping: create an exclusive anonymous page copy if reuse
	 * is impossible. We might miss VM_WRITE for FOLL_FORCE handling.
	 *
	 * If we encounter a page that is marked exclusive, we must reuse
	 * the page without further checks.
	 */
	if (folio && folio_test_anon(folio) &&
	    (PageAnonExclusive(vmf->page) || wp_can_reuse_anon_folio(folio, vma))) {
		if (!PageAnonExclusive(vmf->page))
			SetPageAnonExclusive(vmf->page);
		if (unlikely(unshare)) {
			pte_unmap_unlock(vmf->pte, vmf->ptl);
			return 0;
		}
		wp_page_reuse(vmf, folio);
		return 0;
	}
	/*
	 * Ok, we need to copy. Oh, well..
	 */
	if (folio)
		folio_get(folio);

	pte_unmap_unlock(vmf->pte, vmf->ptl);
#ifdef CONFIG_KSM
	if (folio && folio_test_ksm(folio))
		count_vm_event(COW_KSM);
#endif
	return wp_page_copy(vmf);
}

static void unmap_mapping_range_vma(struct vm_area_struct *vma,
		unsigned long start_addr, unsigned long end_addr,
		struct zap_details *details)
{
	zap_page_range_single(vma, start_addr, end_addr - start_addr, details);
}

static inline void unmap_mapping_range_tree(struct rb_root_cached *root,
					    pgoff_t first_index,
					    pgoff_t last_index,
					    struct zap_details *details)
{
	struct vm_area_struct *vma;
	pgoff_t vba, vea, zba, zea;

	vma_interval_tree_foreach(vma, root, first_index, last_index) {
		vba = vma->vm_pgoff;
		vea = vba + vma_pages(vma) - 1;
		zba = max(first_index, vba);
		zea = min(last_index, vea);

		unmap_mapping_range_vma(vma,
			((zba - vba) << PAGE_SHIFT) + vma->vm_start,
			((zea - vba + 1) << PAGE_SHIFT) + vma->vm_start,
				details);
	}
}

/**
 * unmap_mapping_folio() - Unmap single folio from processes.
 * @folio: The locked folio to be unmapped.
 *
 * Unmap this folio from any userspace process which still has it mmaped.
 * Typically, for efficiency, the range of nearby pages has already been
 * unmapped by unmap_mapping_pages() or unmap_mapping_range().  But once
 * truncation or invalidation holds the lock on a folio, it may find that
 * the page has been remapped again: and then uses unmap_mapping_folio()
 * to unmap it finally.
 */
void unmap_mapping_folio(struct folio *folio)
{
	struct address_space *mapping = folio->mapping;
	struct zap_details details = { };
	pgoff_t	first_index;
	pgoff_t	last_index;

	VM_BUG_ON(!folio_test_locked(folio));

	first_index = folio->index;
	last_index = folio_next_index(folio) - 1;

	details.even_cows = false;
	details.single_folio = folio;
	details.zap_flags = ZAP_FLAG_DROP_MARKER;

	i_mmap_lock_read(mapping);
	if (unlikely(!RB_EMPTY_ROOT(&mapping->i_mmap.rb_root)))
		unmap_mapping_range_tree(&mapping->i_mmap, first_index,
					 last_index, &details);
	i_mmap_unlock_read(mapping);
}

/**
 * unmap_mapping_pages() - Unmap pages from processes.
 * @mapping: The address space containing pages to be unmapped.
 * @start: Index of first page to be unmapped.
 * @nr: Number of pages to be unmapped.  0 to unmap to end of file.
 * @even_cows: Whether to unmap even private COWed pages.
 *
 * Unmap the pages in this address space from any userspace process which
 * has them mmaped.  Generally, you want to remove COWed pages as well when
 * a file is being truncated, but not when invalidating pages from the page
 * cache.
 */
void unmap_mapping_pages(struct address_space *mapping, pgoff_t start,
		pgoff_t nr, bool even_cows)
{
	struct zap_details details = { };
	pgoff_t	first_index = start;
	pgoff_t	last_index = start + nr - 1;

	details.even_cows = even_cows;
	if (last_index < first_index)
		last_index = ULONG_MAX;

	i_mmap_lock_read(mapping);
	if (unlikely(!RB_EMPTY_ROOT(&mapping->i_mmap.rb_root)))
		unmap_mapping_range_tree(&mapping->i_mmap, first_index,
					 last_index, &details);
	i_mmap_unlock_read(mapping);
}
EXPORT_SYMBOL_GPL(unmap_mapping_pages);

/**
 * unmap_mapping_range - unmap the portion of all mmaps in the specified
 * address_space corresponding to the specified byte range in the underlying
 * file.
 *
 * @mapping: the address space containing mmaps to be unmapped.
 * @holebegin: byte in first page to unmap, relative to the start of
 * the underlying file.  This will be rounded down to a PAGE_SIZE
 * boundary.  Note that this is different from truncate_pagecache(), which
 * must keep the partial page.  In contrast, we must get rid of
 * partial pages.
 * @holelen: size of prospective hole in bytes.  This will be rounded
 * up to a PAGE_SIZE boundary.  A holelen of zero truncates to the
 * end of the file.
 * @even_cows: 1 when truncating a file, unmap even private COWed pages;
 * but 0 when invalidating pagecache, don't throw away private data.
 */
void unmap_mapping_range(struct address_space *mapping,
		loff_t const holebegin, loff_t const holelen, int even_cows)
{
	pgoff_t hba = (pgoff_t)(holebegin) >> PAGE_SHIFT;
	pgoff_t hlen = ((pgoff_t)(holelen) + PAGE_SIZE - 1) >> PAGE_SHIFT;

	/* Check for overflow. */
	if (sizeof(holelen) > sizeof(hlen)) {
		long long holeend =
			(holebegin + holelen + PAGE_SIZE - 1) >> PAGE_SHIFT;
		if (holeend & ~(long long)ULONG_MAX)
			hlen = ULONG_MAX - hba + 1;
	}

	unmap_mapping_pages(mapping, hba, hlen, even_cows);
}
EXPORT_SYMBOL(unmap_mapping_range);

/*
 * Restore a potential device exclusive pte to a working pte entry
 */
static vm_fault_t remove_device_exclusive_entry(struct vm_fault *vmf)
{
	struct folio *folio = page_folio(vmf->page);
	struct vm_area_struct *vma = vmf->vma;
	struct mmu_notifier_range range;
	vm_fault_t ret;

	/*
	 * We need a reference to lock the folio because we don't hold
	 * the PTL so a racing thread can remove the device-exclusive
	 * entry and unmap it. If the folio is free the entry must
	 * have been removed already. If it happens to have already
	 * been re-allocated after being freed all we do is lock and
	 * unlock it.
	 */
	if (!folio_try_get(folio))
		return 0;

	ret = folio_lock_or_retry(folio, vmf);
	if (ret) {
		folio_put(folio);
		return ret;
	}
	mmu_notifier_range_init_owner(&range, MMU_NOTIFY_EXCLUSIVE, 0,
				vma->vm_mm, vmf->address & PAGE_MASK,
				(vmf->address & PAGE_MASK) + PAGE_SIZE, NULL);
	mmu_notifier_invalidate_range_start(&range);

	vmf->pte = pte_offset_map_lock(vma->vm_mm, vmf->pmd, vmf->address,
				&vmf->ptl);
	if (likely(vmf->pte && pte_same(ptep_get(vmf->pte), vmf->orig_pte)))
		restore_exclusive_pte(vma, vmf->page, vmf->address, vmf->pte);

	if (vmf->pte)
		pte_unmap_unlock(vmf->pte, vmf->ptl);
	folio_unlock(folio);
	folio_put(folio);

	mmu_notifier_invalidate_range_end(&range);
	return 0;
}

static inline bool should_try_to_free_swap(struct folio *folio,
					   struct vm_area_struct *vma,
					   unsigned int fault_flags)
{
	if (!folio_test_swapcache(folio))
		return false;
	if (mem_cgroup_swap_full(folio) || (vma->vm_flags & VM_LOCKED) ||
	    folio_test_mlocked(folio))
		return true;
	/*
	 * If we want to map a page that's in the swapcache writable, we
	 * have to detect via the refcount if we're really the exclusive
	 * user. Try freeing the swapcache to get rid of the swapcache
	 * reference only in case it's likely that we'll be the exlusive user.
	 */
	return (fault_flags & FAULT_FLAG_WRITE) && !folio_test_ksm(folio) &&
		folio_ref_count(folio) == 2;
}

static vm_fault_t pte_marker_clear(struct vm_fault *vmf)
{
	vmf->pte = pte_offset_map_lock(vmf->vma->vm_mm, vmf->pmd,
				       vmf->address, &vmf->ptl);
	if (!vmf->pte)
		return 0;
	/*
	 * Be careful so that we will only recover a special uffd-wp pte into a
	 * none pte.  Otherwise it means the pte could have changed, so retry.
	 *
	 * This should also cover the case where e.g. the pte changed
	 * quickly from a PTE_MARKER_UFFD_WP into PTE_MARKER_POISONED.
	 * So is_pte_marker() check is not enough to safely drop the pte.
	 */
	if (pte_same(vmf->orig_pte, ptep_get(vmf->pte)))
		pte_clear(vmf->vma->vm_mm, vmf->address, vmf->pte);
	pte_unmap_unlock(vmf->pte, vmf->ptl);
	return 0;
}

static vm_fault_t do_pte_missing(struct vm_fault *vmf)
{
	if (vma_is_anonymous(vmf->vma))
		return do_anonymous_page(vmf);
	else
		return do_fault(vmf);
}

/*
 * This is actually a page-missing access, but with uffd-wp special pte
 * installed.  It means this pte was wr-protected before being unmapped.
 */
static vm_fault_t pte_marker_handle_uffd_wp(struct vm_fault *vmf)
{
	/*
	 * Just in case there're leftover special ptes even after the region
	 * got unregistered - we can simply clear them.
	 */
	if (unlikely(!userfaultfd_wp(vmf->vma)))
		return pte_marker_clear(vmf);

	return do_pte_missing(vmf);
}

static vm_fault_t handle_pte_marker(struct vm_fault *vmf)
{
	swp_entry_t entry = pte_to_swp_entry(vmf->orig_pte);
	unsigned long marker = pte_marker_get(entry);

	/*
	 * PTE markers should never be empty.  If anything weird happened,
	 * the best thing to do is to kill the process along with its mm.
	 */
	if (WARN_ON_ONCE(!marker))
		return VM_FAULT_SIGBUS;

	/* Higher priority than uffd-wp when data corrupted */
	if (marker & PTE_MARKER_POISONED)
		return VM_FAULT_HWPOISON;

	if (pte_marker_entry_uffd_wp(entry))
		return pte_marker_handle_uffd_wp(vmf);

	/* This is an unknown pte marker */
	return VM_FAULT_SIGBUS;
}

/*
 * We enter with non-exclusive mmap_lock (to exclude vma changes,
 * but allow concurrent faults), and pte mapped but not yet locked.
 * We return with pte unmapped and unlocked.
 *
 * We return with the mmap_lock locked or unlocked in the same cases
 * as does filemap_fault().
 */
vm_fault_t do_swap_page(struct vm_fault *vmf)
{
	struct vm_area_struct *vma = vmf->vma;
	struct folio *swapcache, *folio = NULL;
	struct page *page;
	struct swap_info_struct *si = NULL;
	rmap_t rmap_flags = RMAP_NONE;
	bool exclusive = false;
	swp_entry_t entry;
	pte_t pte;
	vm_fault_t ret = 0;
	void *shadow = NULL;

	if (!pte_unmap_same(vmf))
		goto out;

	entry = pte_to_swp_entry(vmf->orig_pte);
	if (unlikely(non_swap_entry(entry))) {
		if (is_migration_entry(entry)) {
			migration_entry_wait(vma->vm_mm, vmf->pmd,
					     vmf->address);
		} else if (is_device_exclusive_entry(entry)) {
			vmf->page = pfn_swap_entry_to_page(entry);
			ret = remove_device_exclusive_entry(vmf);
		} else if (is_device_private_entry(entry)) {
			if (vmf->flags & FAULT_FLAG_VMA_LOCK) {
				/*
				 * migrate_to_ram is not yet ready to operate
				 * under VMA lock.
				 */
				vma_end_read(vma);
				ret = VM_FAULT_RETRY;
				goto out;
			}

			vmf->page = pfn_swap_entry_to_page(entry);
			vmf->pte = pte_offset_map_lock(vma->vm_mm, vmf->pmd,
					vmf->address, &vmf->ptl);
			if (unlikely(!vmf->pte ||
				     !pte_same(ptep_get(vmf->pte),
							vmf->orig_pte)))
				goto unlock;

			/*
			 * Get a page reference while we know the page can't be
			 * freed.
			 */
			get_page(vmf->page);
			pte_unmap_unlock(vmf->pte, vmf->ptl);
			ret = vmf->page->pgmap->ops->migrate_to_ram(vmf);
			put_page(vmf->page);
		} else if (is_hwpoison_entry(entry)) {
			ret = VM_FAULT_HWPOISON;
		} else if (is_pte_marker_entry(entry)) {
			ret = handle_pte_marker(vmf);
		} else {
			print_bad_pte(vma, vmf->address, vmf->orig_pte, NULL);
			ret = VM_FAULT_SIGBUS;
		}
		goto out;
	}

	/* Prevent swapoff from happening to us. */
	si = get_swap_device(entry);
	if (unlikely(!si))
		goto out;

	folio = swap_cache_get_folio(entry, vma, vmf->address);
	if (folio)
		page = folio_file_page(folio, swp_offset(entry));
	swapcache = folio;

	if (!folio) {
		if (data_race(si->flags & SWP_SYNCHRONOUS_IO) &&
		    __swap_count(entry) == 1) {
			/* skip swapcache */
			folio = vma_alloc_folio(GFP_HIGHUSER_MOVABLE, 0,
						vma, vmf->address, false);
			page = &folio->page;
			if (folio) {
				__folio_set_locked(folio);
				__folio_set_swapbacked(folio);

				if (mem_cgroup_swapin_charge_folio(folio,
							vma->vm_mm, GFP_KERNEL,
							entry)) {
					ret = VM_FAULT_OOM;
					goto out_page;
				}
				mem_cgroup_swapin_uncharge_swap(entry);

				shadow = get_shadow_from_swap_cache(entry);
				if (shadow)
					workingset_refault(folio, shadow);

				folio_add_lru(folio);

				/* To provide entry to swap_read_folio() */
				folio->swap = entry;
				swap_read_folio(folio, true, NULL);
				folio->private = NULL;
			}
		} else {
			page = swapin_readahead(entry, GFP_HIGHUSER_MOVABLE,
						vmf);
			if (page)
				folio = page_folio(page);
			swapcache = folio;
		}

		if (!folio) {
			/*
			 * Back out if somebody else faulted in this pte
			 * while we released the pte lock.
			 */
			vmf->pte = pte_offset_map_lock(vma->vm_mm, vmf->pmd,
					vmf->address, &vmf->ptl);
			if (likely(vmf->pte &&
				   pte_same(ptep_get(vmf->pte), vmf->orig_pte)))
				ret = VM_FAULT_OOM;
			goto unlock;
		}

		/* Had to read the page from swap area: Major fault */
		ret = VM_FAULT_MAJOR;
		count_vm_event(PGMAJFAULT);
		count_memcg_event_mm(vma->vm_mm, PGMAJFAULT);
	} else if (PageHWPoison(page)) {
		/*
		 * hwpoisoned dirty swapcache pages are kept for killing
		 * owner processes (which may be unknown at hwpoison time)
		 */
		ret = VM_FAULT_HWPOISON;
		goto out_release;
	}

	ret |= folio_lock_or_retry(folio, vmf);
	if (ret & VM_FAULT_RETRY)
		goto out_release;

	if (swapcache) {
		/*
		 * Make sure folio_free_swap() or swapoff did not release the
		 * swapcache from under us.  The page pin, and pte_same test
		 * below, are not enough to exclude that.  Even if it is still
		 * swapcache, we need to check that the page's swap has not
		 * changed.
		 */
		if (unlikely(!folio_test_swapcache(folio) ||
			     page_swap_entry(page).val != entry.val))
			goto out_page;

		/*
		 * KSM sometimes has to copy on read faults, for example, if
		 * page->index of !PageKSM() pages would be nonlinear inside the
		 * anon VMA -- PageKSM() is lost on actual swapout.
		 */
		folio = ksm_might_need_to_copy(folio, vma, vmf->address);
		if (unlikely(!folio)) {
			ret = VM_FAULT_OOM;
			folio = swapcache;
			goto out_page;
		} else if (unlikely(folio == ERR_PTR(-EHWPOISON))) {
			ret = VM_FAULT_HWPOISON;
			folio = swapcache;
			goto out_page;
		}
		if (folio != swapcache)
			page = folio_page(folio, 0);

		/*
		 * If we want to map a page that's in the swapcache writable, we
		 * have to detect via the refcount if we're really the exclusive
		 * owner. Try removing the extra reference from the local LRU
		 * caches if required.
		 */
		if ((vmf->flags & FAULT_FLAG_WRITE) && folio == swapcache &&
		    !folio_test_ksm(folio) && !folio_test_lru(folio))
			lru_add_drain();
	}

	folio_throttle_swaprate(folio, GFP_KERNEL);

	/*
	 * Back out if somebody else already faulted in this pte.
	 */
	vmf->pte = pte_offset_map_lock(vma->vm_mm, vmf->pmd, vmf->address,
			&vmf->ptl);
	if (unlikely(!vmf->pte || !pte_same(ptep_get(vmf->pte), vmf->orig_pte)))
		goto out_nomap;

	if (unlikely(!folio_test_uptodate(folio))) {
		ret = VM_FAULT_SIGBUS;
		goto out_nomap;
	}

	/*
	 * PG_anon_exclusive reuses PG_mappedtodisk for anon pages. A swap pte
	 * must never point at an anonymous page in the swapcache that is
	 * PG_anon_exclusive. Sanity check that this holds and especially, that
	 * no filesystem set PG_mappedtodisk on a page in the swapcache. Sanity
	 * check after taking the PT lock and making sure that nobody
	 * concurrently faulted in this page and set PG_anon_exclusive.
	 */
	BUG_ON(!folio_test_anon(folio) && folio_test_mappedtodisk(folio));
	BUG_ON(folio_test_anon(folio) && PageAnonExclusive(page));

	/*
	 * Check under PT lock (to protect against concurrent fork() sharing
	 * the swap entry concurrently) for certainly exclusive pages.
	 */
	if (!folio_test_ksm(folio)) {
		exclusive = pte_swp_exclusive(vmf->orig_pte);
		if (folio != swapcache) {
			/*
			 * We have a fresh page that is not exposed to the
			 * swapcache -> certainly exclusive.
			 */
			exclusive = true;
		} else if (exclusive && folio_test_writeback(folio) &&
			  data_race(si->flags & SWP_STABLE_WRITES)) {
			/*
			 * This is tricky: not all swap backends support
			 * concurrent page modifications while under writeback.
			 *
			 * So if we stumble over such a page in the swapcache
			 * we must not set the page exclusive, otherwise we can
			 * map it writable without further checks and modify it
			 * while still under writeback.
			 *
			 * For these problematic swap backends, simply drop the
			 * exclusive marker: this is perfectly fine as we start
			 * writeback only if we fully unmapped the page and
			 * there are no unexpected references on the page after
			 * unmapping succeeded. After fully unmapped, no
			 * further GUP references (FOLL_GET and FOLL_PIN) can
			 * appear, so dropping the exclusive marker and mapping
			 * it only R/O is fine.
			 */
			exclusive = false;
		}
	}

	/*
	 * Some architectures may have to restore extra metadata to the page
	 * when reading from swap. This metadata may be indexed by swap entry
	 * so this must be called before swap_free().
	 */
	arch_swap_restore(entry, folio);

	/*
	 * Remove the swap entry and conditionally try to free up the swapcache.
	 * We're already holding a reference on the page but haven't mapped it
	 * yet.
	 */
	swap_free(entry);
	if (should_try_to_free_swap(folio, vma, vmf->flags))
		folio_free_swap(folio);

	inc_mm_counter(vma->vm_mm, MM_ANONPAGES);
	dec_mm_counter(vma->vm_mm, MM_SWAPENTS);
	pte = mk_pte(page, vma->vm_page_prot);

	/*
	 * Same logic as in do_wp_page(); however, optimize for pages that are
	 * certainly not shared either because we just allocated them without
	 * exposing them to the swapcache or because the swap entry indicates
	 * exclusivity.
	 */
	if (!folio_test_ksm(folio) &&
	    (exclusive || folio_ref_count(folio) == 1)) {
		if (vmf->flags & FAULT_FLAG_WRITE) {
			pte = maybe_mkwrite(pte_mkdirty(pte), vma);
			vmf->flags &= ~FAULT_FLAG_WRITE;
		}
		rmap_flags |= RMAP_EXCLUSIVE;
	}
	flush_icache_page(vma, page);
	if (pte_swp_soft_dirty(vmf->orig_pte))
		pte = pte_mksoft_dirty(pte);
	if (pte_swp_uffd_wp(vmf->orig_pte))
		pte = pte_mkuffd_wp(pte);
	vmf->orig_pte = pte;

	/* ksm created a completely new copy */
	if (unlikely(folio != swapcache && swapcache)) {
		folio_add_new_anon_rmap(folio, vma, vmf->address);
		folio_add_lru_vma(folio, vma);
	} else {
		folio_add_anon_rmap_pte(folio, page, vma, vmf->address,
					rmap_flags);
	}

	VM_BUG_ON(!folio_test_anon(folio) ||
			(pte_write(pte) && !PageAnonExclusive(page)));
	set_pte_at(vma->vm_mm, vmf->address, vmf->pte, pte);
	arch_do_swap_page(vma->vm_mm, vma, vmf->address, pte, vmf->orig_pte);

	folio_unlock(folio);
	if (folio != swapcache && swapcache) {
		/*
		 * Hold the lock to avoid the swap entry to be reused
		 * until we take the PT lock for the pte_same() check
		 * (to avoid false positives from pte_same). For
		 * further safety release the lock after the swap_free
		 * so that the swap count won't change under a
		 * parallel locked swapcache.
		 */
		folio_unlock(swapcache);
		folio_put(swapcache);
	}

	if (vmf->flags & FAULT_FLAG_WRITE) {
		ret |= do_wp_page(vmf);
		if (ret & VM_FAULT_ERROR)
			ret &= VM_FAULT_ERROR;
		goto out;
	}

	/* No need to invalidate - it was non-present before */
	update_mmu_cache_range(vmf, vma, vmf->address, vmf->pte, 1);
unlock:
	if (vmf->pte)
		pte_unmap_unlock(vmf->pte, vmf->ptl);
out:
	if (si)
		put_swap_device(si);
	return ret;
out_nomap:
	if (vmf->pte)
		pte_unmap_unlock(vmf->pte, vmf->ptl);
out_page:
	folio_unlock(folio);
out_release:
	folio_put(folio);
	if (folio != swapcache && swapcache) {
		folio_unlock(swapcache);
		folio_put(swapcache);
	}
	if (si)
		put_swap_device(si);
	return ret;
}

static bool pte_range_none(pte_t *pte, int nr_pages)
{
	int i;

	for (i = 0; i < nr_pages; i++) {
		if (!pte_none(ptep_get_lockless(pte + i)))
			return false;
	}

	return true;
}

static struct folio *alloc_anon_folio(struct vm_fault *vmf)
{
#ifdef CONFIG_TRANSPARENT_HUGEPAGE
	struct vm_area_struct *vma = vmf->vma;
	unsigned long orders;
	struct folio *folio;
	unsigned long addr;
	pte_t *pte;
	gfp_t gfp;
	int order;

	/*
	 * If uffd is active for the vma we need per-page fault fidelity to
	 * maintain the uffd semantics.
	 */
	if (unlikely(userfaultfd_armed(vma)))
		goto fallback;

	/*
	 * Get a list of all the (large) orders below PMD_ORDER that are enabled
	 * for this vma. Then filter out the orders that can't be allocated over
	 * the faulting address and still be fully contained in the vma.
	 */
	orders = thp_vma_allowable_orders(vma, vma->vm_flags, false, true, true,
					  BIT(PMD_ORDER) - 1);
	orders = thp_vma_suitable_orders(vma, vmf->address, orders);

	if (!orders)
		goto fallback;

	pte = pte_offset_map(vmf->pmd, vmf->address & PMD_MASK);
	if (!pte)
		return ERR_PTR(-EAGAIN);

	/*
	 * Find the highest order where the aligned range is completely
	 * pte_none(). Note that all remaining orders will be completely
	 * pte_none().
	 */
	order = highest_order(orders);
	while (orders) {
		addr = ALIGN_DOWN(vmf->address, PAGE_SIZE << order);
		if (pte_range_none(pte + pte_index(addr), 1 << order))
			break;
		order = next_order(&orders, order);
	}

	pte_unmap(pte);

	/* Try allocating the highest of the remaining orders. */
	gfp = vma_thp_gfp_mask(vma);
	while (orders) {
		addr = ALIGN_DOWN(vmf->address, PAGE_SIZE << order);
		folio = vma_alloc_folio(gfp, order, vma, addr, true);
		if (folio) {
			clear_huge_page(&folio->page, vmf->address, 1 << order);
			return folio;
		}
		order = next_order(&orders, order);
	}

fallback:
#endif
	return vma_alloc_zeroed_movable_folio(vmf->vma, vmf->address);
}

/*
 * We enter with non-exclusive mmap_lock (to exclude vma changes,
 * but allow concurrent faults), and pte mapped but not yet locked.
 * We return with mmap_lock still held, but pte unmapped and unlocked.
 */
static vm_fault_t do_anonymous_page(struct vm_fault *vmf)
{
	bool uffd_wp = vmf_orig_pte_uffd_wp(vmf);
	struct vm_area_struct *vma = vmf->vma;
	unsigned long addr = vmf->address;
	struct folio *folio;
	vm_fault_t ret = 0;
	int nr_pages = 1;
	pte_t entry;
	int i;

	/* File mapping without ->vm_ops ? */
	if (vma->vm_flags & VM_SHARED)
		return VM_FAULT_SIGBUS;

	/*
	 * Use pte_alloc() instead of pte_alloc_map(), so that OOM can
	 * be distinguished from a transient failure of pte_offset_map().
	 */
	if (pte_alloc(vma->vm_mm, vmf->pmd))
		return VM_FAULT_OOM;

	/* Use the zero-page for reads */
	if (!(vmf->flags & FAULT_FLAG_WRITE) &&
			!mm_forbids_zeropage(vma->vm_mm)) {
		entry = pte_mkspecial(pfn_pte(my_zero_pfn(vmf->address),
						vma->vm_page_prot));
		vmf->pte = pte_offset_map_lock(vma->vm_mm, vmf->pmd,
				vmf->address, &vmf->ptl);
		if (!vmf->pte)
			goto unlock;
		if (vmf_pte_changed(vmf)) {
			update_mmu_tlb(vma, vmf->address, vmf->pte);
			goto unlock;
		}
		ret = check_stable_address_space(vma->vm_mm);
		if (ret)
			goto unlock;
		/* Deliver the page fault to userland, check inside PT lock */
		if (userfaultfd_missing(vma)) {
			pte_unmap_unlock(vmf->pte, vmf->ptl);
			return handle_userfault(vmf, VM_UFFD_MISSING);
		}
		goto setpte;
	}

	/* Allocate our own private page. */
	if (unlikely(anon_vma_prepare(vma)))
		goto oom;
	/* Returns NULL on OOM or ERR_PTR(-EAGAIN) if we must retry the fault */
	folio = alloc_anon_folio(vmf);
	if (IS_ERR(folio))
		return 0;
	if (!folio)
		goto oom;

	nr_pages = folio_nr_pages(folio);
	addr = ALIGN_DOWN(vmf->address, nr_pages * PAGE_SIZE);

	if (mem_cgroup_charge(folio, vma->vm_mm, GFP_KERNEL))
		goto oom_free_page;
	folio_throttle_swaprate(folio, GFP_KERNEL);

	/*
	 * The memory barrier inside __folio_mark_uptodate makes sure that
	 * preceding stores to the page contents become visible before
	 * the set_pte_at() write.
	 */
	__folio_mark_uptodate(folio);

	entry = mk_pte(&folio->page, vma->vm_page_prot);
	entry = pte_sw_mkyoung(entry);
	if (vma->vm_flags & VM_WRITE)
		entry = pte_mkwrite(pte_mkdirty(entry), vma);

	vmf->pte = pte_offset_map_lock(vma->vm_mm, vmf->pmd, addr, &vmf->ptl);
	if (!vmf->pte)
		goto release;
	if (nr_pages == 1 && vmf_pte_changed(vmf)) {
		update_mmu_tlb(vma, addr, vmf->pte);
		goto release;
	} else if (nr_pages > 1 && !pte_range_none(vmf->pte, nr_pages)) {
		for (i = 0; i < nr_pages; i++)
			update_mmu_tlb(vma, addr + PAGE_SIZE * i, vmf->pte + i);
		goto release;
	}

	ret = check_stable_address_space(vma->vm_mm);
	if (ret)
		goto release;

	/* Deliver the page fault to userland, check inside PT lock */
	if (userfaultfd_missing(vma)) {
		pte_unmap_unlock(vmf->pte, vmf->ptl);
		folio_put(folio);
		return handle_userfault(vmf, VM_UFFD_MISSING);
	}

	folio_ref_add(folio, nr_pages - 1);
	add_mm_counter(vma->vm_mm, MM_ANONPAGES, nr_pages);
	folio_add_new_anon_rmap(folio, vma, addr);
	folio_add_lru_vma(folio, vma);
setpte:
	if (uffd_wp)
		entry = pte_mkuffd_wp(entry);
	set_ptes(vma->vm_mm, addr, vmf->pte, entry, nr_pages);

	/* No need to invalidate - it was non-present before */
	update_mmu_cache_range(vmf, vma, addr, vmf->pte, nr_pages);
unlock:
	if (vmf->pte)
		pte_unmap_unlock(vmf->pte, vmf->ptl);
	return ret;
release:
	folio_put(folio);
	goto unlock;
oom_free_page:
	folio_put(folio);
oom:
	return VM_FAULT_OOM;
}

/*
 * The mmap_lock must have been held on entry, and may have been
 * released depending on flags and vma->vm_ops->fault() return value.
 * See filemap_fault() and __lock_page_retry().
 */
static vm_fault_t __do_fault(struct vm_fault *vmf)
{
	struct vm_area_struct *vma = vmf->vma;
	struct folio *folio;
	vm_fault_t ret;

	/*
	 * Preallocate pte before we take page_lock because this might lead to
	 * deadlocks for memcg reclaim which waits for pages under writeback:
	 *				lock_page(A)
	 *				SetPageWriteback(A)
	 *				unlock_page(A)
	 * lock_page(B)
	 *				lock_page(B)
	 * pte_alloc_one
	 *   shrink_page_list
	 *     wait_on_page_writeback(A)
	 *				SetPageWriteback(B)
	 *				unlock_page(B)
	 *				# flush A, B to clear the writeback
	 */
	if (pmd_none(*vmf->pmd) && !vmf->prealloc_pte) {
		vmf->prealloc_pte = pte_alloc_one(vma->vm_mm);
		if (!vmf->prealloc_pte)
			return VM_FAULT_OOM;
	}

	ret = vma->vm_ops->fault(vmf);
	if (unlikely(ret & (VM_FAULT_ERROR | VM_FAULT_NOPAGE | VM_FAULT_RETRY |
			    VM_FAULT_DONE_COW)))
		return ret;

	folio = page_folio(vmf->page);
	if (unlikely(PageHWPoison(vmf->page))) {
		vm_fault_t poisonret = VM_FAULT_HWPOISON;
		if (ret & VM_FAULT_LOCKED) {
			if (page_mapped(vmf->page))
				unmap_mapping_folio(folio);
			/* Retry if a clean folio was removed from the cache. */
			if (mapping_evict_folio(folio->mapping, folio))
				poisonret = VM_FAULT_NOPAGE;
			folio_unlock(folio);
		}
		folio_put(folio);
		vmf->page = NULL;
		return poisonret;
	}

	if (unlikely(!(ret & VM_FAULT_LOCKED)))
		folio_lock(folio);
	else
		VM_BUG_ON_PAGE(!folio_test_locked(folio), vmf->page);

	return ret;
}

#ifdef CONFIG_TRANSPARENT_HUGEPAGE
static void deposit_prealloc_pte(struct vm_fault *vmf)
{
	struct vm_area_struct *vma = vmf->vma;

	pgtable_trans_huge_deposit(vma->vm_mm, vmf->pmd, vmf->prealloc_pte);
	/*
	 * We are going to consume the prealloc table,
	 * count that as nr_ptes.
	 */
	mm_inc_nr_ptes(vma->vm_mm);
	vmf->prealloc_pte = NULL;
}

vm_fault_t do_set_pmd(struct vm_fault *vmf, struct page *page)
{
	struct folio *folio = page_folio(page);
	struct vm_area_struct *vma = vmf->vma;
	bool write = vmf->flags & FAULT_FLAG_WRITE;
	unsigned long haddr = vmf->address & HPAGE_PMD_MASK;
	pmd_t entry;
	vm_fault_t ret = VM_FAULT_FALLBACK;

	if (!thp_vma_suitable_order(vma, haddr, PMD_ORDER))
		return ret;

	if (page != &folio->page || folio_order(folio) != HPAGE_PMD_ORDER)
		return ret;

	/*
	 * Just backoff if any subpage of a THP is corrupted otherwise
	 * the corrupted page may mapped by PMD silently to escape the
	 * check.  This kind of THP just can be PTE mapped.  Access to
	 * the corrupted subpage should trigger SIGBUS as expected.
	 */
	if (unlikely(folio_test_has_hwpoisoned(folio)))
		return ret;

	/*
	 * Archs like ppc64 need additional space to store information
	 * related to pte entry. Use the preallocated table for that.
	 */
	if (arch_needs_pgtable_deposit() && !vmf->prealloc_pte) {
		vmf->prealloc_pte = pte_alloc_one(vma->vm_mm);
		if (!vmf->prealloc_pte)
			return VM_FAULT_OOM;
	}

	vmf->ptl = pmd_lock(vma->vm_mm, vmf->pmd);
	if (unlikely(!pmd_none(*vmf->pmd)))
		goto out;

	flush_icache_pages(vma, page, HPAGE_PMD_NR);

	entry = mk_huge_pmd(page, vma->vm_page_prot);
	if (write)
		entry = maybe_pmd_mkwrite(pmd_mkdirty(entry), vma);

	add_mm_counter(vma->vm_mm, mm_counter_file(page), HPAGE_PMD_NR);
	folio_add_file_rmap_pmd(folio, page, vma);

	/*
	 * deposit and withdraw with pmd lock held
	 */
	if (arch_needs_pgtable_deposit())
		deposit_prealloc_pte(vmf);

	set_pmd_at(vma->vm_mm, haddr, vmf->pmd, entry);

	update_mmu_cache_pmd(vma, haddr, vmf->pmd);

	/* fault is handled */
	ret = 0;
	count_vm_event(THP_FILE_MAPPED);
out:
	spin_unlock(vmf->ptl);
	return ret;
}
#else
vm_fault_t do_set_pmd(struct vm_fault *vmf, struct page *page)
{
	return VM_FAULT_FALLBACK;
}
#endif

/**
 * set_pte_range - Set a range of PTEs to point to pages in a folio.
 * @vmf: Fault decription.
 * @folio: The folio that contains @page.
 * @page: The first page to create a PTE for.
 * @nr: The number of PTEs to create.
 * @addr: The first address to create a PTE for.
 */
void set_pte_range(struct vm_fault *vmf, struct folio *folio,
		struct page *page, unsigned int nr, unsigned long addr)
{
	struct vm_area_struct *vma = vmf->vma;
	bool uffd_wp = vmf_orig_pte_uffd_wp(vmf);
	bool write = vmf->flags & FAULT_FLAG_WRITE;
	bool prefault = in_range(vmf->address, addr, nr * PAGE_SIZE);
	pte_t entry;

	flush_icache_pages(vma, page, nr);
	entry = mk_pte(page, vma->vm_page_prot);

	if (prefault && arch_wants_old_prefaulted_pte())
		entry = pte_mkold(entry);
	else
		entry = pte_sw_mkyoung(entry);

	if (write)
		entry = maybe_mkwrite(pte_mkdirty(entry), vma);
	if (unlikely(uffd_wp))
		entry = pte_mkuffd_wp(entry);
	/* copy-on-write page */
	if (write && !(vma->vm_flags & VM_SHARED)) {
		add_mm_counter(vma->vm_mm, MM_ANONPAGES, nr);
		VM_BUG_ON_FOLIO(nr != 1, folio);
		folio_add_new_anon_rmap(folio, vma, addr);
		folio_add_lru_vma(folio, vma);
	} else {
		add_mm_counter(vma->vm_mm, mm_counter_file(page), nr);
		folio_add_file_rmap_ptes(folio, page, nr, vma);
	}
	set_ptes(vma->vm_mm, addr, vmf->pte, entry, nr);

	/* no need to invalidate: a not-present page won't be cached */
	update_mmu_cache_range(vmf, vma, addr, vmf->pte, nr);
}

static bool vmf_pte_changed(struct vm_fault *vmf)
{
	if (vmf->flags & FAULT_FLAG_ORIG_PTE_VALID)
		return !pte_same(ptep_get(vmf->pte), vmf->orig_pte);

	return !pte_none(ptep_get(vmf->pte));
}

/**
 * finish_fault - finish page fault once we have prepared the page to fault
 *
 * @vmf: structure describing the fault
 *
 * This function handles all that is needed to finish a page fault once the
 * page to fault in is prepared. It handles locking of PTEs, inserts PTE for
 * given page, adds reverse page mapping, handles memcg charges and LRU
 * addition.
 *
 * The function expects the page to be locked and on success it consumes a
 * reference of a page being mapped (for the PTE which maps it).
 *
 * Return: %0 on success, %VM_FAULT_ code in case of error.
 */
vm_fault_t finish_fault(struct vm_fault *vmf)
{
	struct vm_area_struct *vma = vmf->vma;
	struct page *page;
	vm_fault_t ret;

	/* Did we COW the page? */
	if ((vmf->flags & FAULT_FLAG_WRITE) && !(vma->vm_flags & VM_SHARED))
		page = vmf->cow_page;
	else
		page = vmf->page;

	/*
	 * check even for read faults because we might have lost our CoWed
	 * page
	 */
	if (!(vma->vm_flags & VM_SHARED)) {
		ret = check_stable_address_space(vma->vm_mm);
		if (ret)
			return ret;
	}

	if (pmd_none(*vmf->pmd)) {
		if (PageTransCompound(page)) {
			ret = do_set_pmd(vmf, page);
			if (ret != VM_FAULT_FALLBACK)
				return ret;
		}

		if (vmf->prealloc_pte)
			pmd_install(vma->vm_mm, vmf->pmd, &vmf->prealloc_pte);
		else if (unlikely(pte_alloc(vma->vm_mm, vmf->pmd)))
			return VM_FAULT_OOM;
	}

	vmf->pte = pte_offset_map_lock(vma->vm_mm, vmf->pmd,
				      vmf->address, &vmf->ptl);
	if (!vmf->pte)
		return VM_FAULT_NOPAGE;

	/* Re-check under ptl */
	if (likely(!vmf_pte_changed(vmf))) {
		struct folio *folio = page_folio(page);

		set_pte_range(vmf, folio, page, 1, vmf->address);
		ret = 0;
	} else {
		update_mmu_tlb(vma, vmf->address, vmf->pte);
		ret = VM_FAULT_NOPAGE;
	}

	pte_unmap_unlock(vmf->pte, vmf->ptl);
	return ret;
}

static unsigned long fault_around_pages __read_mostly =
	65536 >> PAGE_SHIFT;

#ifdef CONFIG_DEBUG_FS
static int fault_around_bytes_get(void *data, u64 *val)
{
	*val = fault_around_pages << PAGE_SHIFT;
	return 0;
}

/*
 * fault_around_bytes must be rounded down to the nearest page order as it's
 * what do_fault_around() expects to see.
 */
static int fault_around_bytes_set(void *data, u64 val)
{
	if (val / PAGE_SIZE > PTRS_PER_PTE)
		return -EINVAL;

	/*
	 * The minimum value is 1 page, however this results in no fault-around
	 * at all. See should_fault_around().
	 */
	fault_around_pages = max(rounddown_pow_of_two(val) >> PAGE_SHIFT, 1UL);

	return 0;
}
DEFINE_DEBUGFS_ATTRIBUTE(fault_around_bytes_fops,
		fault_around_bytes_get, fault_around_bytes_set, "%llu\n");

static int __init fault_around_debugfs(void)
{
	debugfs_create_file_unsafe("fault_around_bytes", 0644, NULL, NULL,
				   &fault_around_bytes_fops);
	return 0;
}
late_initcall(fault_around_debugfs);
#endif

/*
 * do_fault_around() tries to map few pages around the fault address. The hope
 * is that the pages will be needed soon and this will lower the number of
 * faults to handle.
 *
 * It uses vm_ops->map_pages() to map the pages, which skips the page if it's
 * not ready to be mapped: not up-to-date, locked, etc.
 *
 * This function doesn't cross VMA or page table boundaries, in order to call
 * map_pages() and acquire a PTE lock only once.
 *
 * fault_around_pages defines how many pages we'll try to map.
 * do_fault_around() expects it to be set to a power of two less than or equal
 * to PTRS_PER_PTE.
 *
 * The virtual address of the area that we map is naturally aligned to
 * fault_around_pages * PAGE_SIZE rounded down to the machine page size
 * (and therefore to page order).  This way it's easier to guarantee
 * that we don't cross page table boundaries.
 */
static vm_fault_t do_fault_around(struct vm_fault *vmf)
{
	pgoff_t nr_pages = READ_ONCE(fault_around_pages);
	pgoff_t pte_off = pte_index(vmf->address);
	/* The page offset of vmf->address within the VMA. */
	pgoff_t vma_off = vmf->pgoff - vmf->vma->vm_pgoff;
	pgoff_t from_pte, to_pte;
	vm_fault_t ret;

	/* The PTE offset of the start address, clamped to the VMA. */
	from_pte = max(ALIGN_DOWN(pte_off, nr_pages),
		       pte_off - min(pte_off, vma_off));

	/* The PTE offset of the end address, clamped to the VMA and PTE. */
	to_pte = min3(from_pte + nr_pages, (pgoff_t)PTRS_PER_PTE,
		      pte_off + vma_pages(vmf->vma) - vma_off) - 1;

	if (pmd_none(*vmf->pmd)) {
		vmf->prealloc_pte = pte_alloc_one(vmf->vma->vm_mm);
		if (!vmf->prealloc_pte)
			return VM_FAULT_OOM;
	}

	rcu_read_lock();
	ret = vmf->vma->vm_ops->map_pages(vmf,
			vmf->pgoff + from_pte - pte_off,
			vmf->pgoff + to_pte - pte_off);
	rcu_read_unlock();

	return ret;
}

/* Return true if we should do read fault-around, false otherwise */
static inline bool should_fault_around(struct vm_fault *vmf)
{
	/* No ->map_pages?  No way to fault around... */
	if (!vmf->vma->vm_ops->map_pages)
		return false;

	if (uffd_disable_fault_around(vmf->vma))
		return false;

	/* A single page implies no faulting 'around' at all. */
	return fault_around_pages > 1;
}

static vm_fault_t do_read_fault(struct vm_fault *vmf)
{
	vm_fault_t ret = 0;
	struct folio *folio;

	/*
	 * Let's call ->map_pages() first and use ->fault() as fallback
	 * if page by the offset is not ready to be mapped (cold cache or
	 * something).
	 */
	if (should_fault_around(vmf)) {
		ret = do_fault_around(vmf);
		if (ret)
			return ret;
	}

	ret = vmf_can_call_fault(vmf);
	if (ret)
		return ret;

	ret = __do_fault(vmf);
	if (unlikely(ret & (VM_FAULT_ERROR | VM_FAULT_NOPAGE | VM_FAULT_RETRY)))
		return ret;

	ret |= finish_fault(vmf);
	folio = page_folio(vmf->page);
	folio_unlock(folio);
	if (unlikely(ret & (VM_FAULT_ERROR | VM_FAULT_NOPAGE | VM_FAULT_RETRY)))
		folio_put(folio);
	return ret;
}

static vm_fault_t do_cow_fault(struct vm_fault *vmf)
{
	struct vm_area_struct *vma = vmf->vma;
	struct folio *folio;
	vm_fault_t ret;

	ret = vmf_can_call_fault(vmf);
	if (!ret)
		ret = vmf_anon_prepare(vmf);
	if (ret)
		return ret;

	folio = folio_prealloc(vma->vm_mm, vma, vmf->address, false);
	if (!folio)
		return VM_FAULT_OOM;

	vmf->cow_page = &folio->page;

	ret = __do_fault(vmf);
	if (unlikely(ret & (VM_FAULT_ERROR | VM_FAULT_NOPAGE | VM_FAULT_RETRY)))
		goto uncharge_out;
	if (ret & VM_FAULT_DONE_COW)
		return ret;

	copy_user_highpage(vmf->cow_page, vmf->page, vmf->address, vma);
	__folio_mark_uptodate(folio);

	ret |= finish_fault(vmf);
	unlock_page(vmf->page);
	put_page(vmf->page);
	if (unlikely(ret & (VM_FAULT_ERROR | VM_FAULT_NOPAGE | VM_FAULT_RETRY)))
		goto uncharge_out;
	return ret;
uncharge_out:
	folio_put(folio);
	return ret;
}

static vm_fault_t do_shared_fault(struct vm_fault *vmf)
{
	struct vm_area_struct *vma = vmf->vma;
	vm_fault_t ret, tmp;
	struct folio *folio;

	ret = vmf_can_call_fault(vmf);
	if (ret)
		return ret;

	ret = __do_fault(vmf);
	if (unlikely(ret & (VM_FAULT_ERROR | VM_FAULT_NOPAGE | VM_FAULT_RETRY)))
		return ret;

	folio = page_folio(vmf->page);

	/*
	 * Check if the backing address space wants to know that the page is
	 * about to become writable
	 */
	if (vma->vm_ops->page_mkwrite) {
		folio_unlock(folio);
		tmp = do_page_mkwrite(vmf, folio);
		if (unlikely(!tmp ||
				(tmp & (VM_FAULT_ERROR | VM_FAULT_NOPAGE)))) {
			folio_put(folio);
			return tmp;
		}
	}

	ret |= finish_fault(vmf);
	if (unlikely(ret & (VM_FAULT_ERROR | VM_FAULT_NOPAGE |
					VM_FAULT_RETRY))) {
		folio_unlock(folio);
		folio_put(folio);
		return ret;
	}

	ret |= fault_dirty_shared_page(vmf);
	return ret;
}

/*
 * We enter with non-exclusive mmap_lock (to exclude vma changes,
 * but allow concurrent faults).
 * The mmap_lock may have been released depending on flags and our
 * return value.  See filemap_fault() and __folio_lock_or_retry().
 * If mmap_lock is released, vma may become invalid (for example
 * by other thread calling munmap()).
 */
static vm_fault_t do_fault(struct vm_fault *vmf)
{
	struct vm_area_struct *vma = vmf->vma;
	struct mm_struct *vm_mm = vma->vm_mm;
	vm_fault_t ret;

	/*
	 * The VMA was not fully populated on mmap() or missing VM_DONTEXPAND
	 */
	if (!vma->vm_ops->fault) {
		vmf->pte = pte_offset_map_lock(vmf->vma->vm_mm, vmf->pmd,
					       vmf->address, &vmf->ptl);
		if (unlikely(!vmf->pte))
			ret = VM_FAULT_SIGBUS;
		else {
			/*
			 * Make sure this is not a temporary clearing of pte
			 * by holding ptl and checking again. A R/M/W update
			 * of pte involves: take ptl, clearing the pte so that
			 * we don't have concurrent modification by hardware
			 * followed by an update.
			 */
			if (unlikely(pte_none(ptep_get(vmf->pte))))
				ret = VM_FAULT_SIGBUS;
			else
				ret = VM_FAULT_NOPAGE;

			pte_unmap_unlock(vmf->pte, vmf->ptl);
		}
	} else if (!(vmf->flags & FAULT_FLAG_WRITE))
		ret = do_read_fault(vmf);
	else if (!(vma->vm_flags & VM_SHARED))
		ret = do_cow_fault(vmf);
	else
		ret = do_shared_fault(vmf);

	/* preallocated pagetable is unused: free it */
	if (vmf->prealloc_pte) {
		pte_free(vm_mm, vmf->prealloc_pte);
		vmf->prealloc_pte = NULL;
	}
	return ret;
}

int numa_migrate_prep(struct folio *folio, struct vm_area_struct *vma,
		      unsigned long addr, int page_nid, int *flags)
{
	folio_get(folio);

	/* Record the current PID acceesing VMA */
	vma_set_access_pid_bit(vma);

	count_vm_numa_event(NUMA_HINT_FAULTS);
	if (page_nid == numa_node_id()) {
		count_vm_numa_event(NUMA_HINT_FAULTS_LOCAL);
		*flags |= TNF_FAULT_LOCAL;
	}

	return mpol_misplaced(folio, vma, addr);
}

static vm_fault_t do_numa_page(struct vm_fault *vmf)
{
	struct vm_area_struct *vma = vmf->vma;
	struct folio *folio = NULL;
	int nid = NUMA_NO_NODE;
	bool writable = false;
	int last_cpupid;
	int target_nid;
	pte_t pte, old_pte;
	int flags = 0;

	/*
	 * The "pte" at this point cannot be used safely without
	 * validation through pte_unmap_same(). It's of NUMA type but
	 * the pfn may be screwed if the read is non atomic.
	 */
	spin_lock(vmf->ptl);
	if (unlikely(!pte_same(ptep_get(vmf->pte), vmf->orig_pte))) {
		pte_unmap_unlock(vmf->pte, vmf->ptl);
		goto out;
	}

	/* Get the normal PTE  */
	old_pte = ptep_get(vmf->pte);
	pte = pte_modify(old_pte, vma->vm_page_prot);

	/*
	 * Detect now whether the PTE could be writable; this information
	 * is only valid while holding the PT lock.
	 */
	writable = pte_write(pte);
	if (!writable && vma_wants_manual_pte_write_upgrade(vma) &&
	    can_change_pte_writable(vma, vmf->address, pte))
		writable = true;

	folio = vm_normal_folio(vma, vmf->address, pte);
	if (!folio || folio_is_zone_device(folio))
		goto out_map;

	/* TODO: handle PTE-mapped THP */
	if (folio_test_large(folio))
		goto out_map;

	/*
	 * Avoid grouping on RO pages in general. RO pages shouldn't hurt as
	 * much anyway since they can be in shared cache state. This misses
	 * the case where a mapping is writable but the process never writes
	 * to it but pte_write gets cleared during protection updates and
	 * pte_dirty has unpredictable behaviour between PTE scan updates,
	 * background writeback, dirty balancing and application behaviour.
	 */
	if (!writable)
		flags |= TNF_NO_GROUP;

	/*
	 * Flag if the folio is shared between multiple address spaces. This
	 * is later used when determining whether to group tasks together
	 */
	if (folio_estimated_sharers(folio) > 1 && (vma->vm_flags & VM_SHARED))
		flags |= TNF_SHARED;

	nid = folio_nid(folio);
	/*
	 * For memory tiering mode, cpupid of slow memory page is used
	 * to record page access time.  So use default value.
	 */
	if ((sysctl_numa_balancing_mode & NUMA_BALANCING_MEMORY_TIERING) &&
	    !node_is_toptier(nid))
		last_cpupid = (-1 & LAST_CPUPID_MASK);
	else
		last_cpupid = folio_last_cpupid(folio);
	target_nid = numa_migrate_prep(folio, vma, vmf->address, nid, &flags);
	if (target_nid == NUMA_NO_NODE) {
		folio_put(folio);
		goto out_map;
	}
	pte_unmap_unlock(vmf->pte, vmf->ptl);
	writable = false;

	/* Migrate to the requested node */
	if (migrate_misplaced_folio(folio, vma, target_nid)) {
		nid = target_nid;
		flags |= TNF_MIGRATED;
	} else {
		flags |= TNF_MIGRATE_FAIL;
		vmf->pte = pte_offset_map_lock(vma->vm_mm, vmf->pmd,
					       vmf->address, &vmf->ptl);
		if (unlikely(!vmf->pte))
			goto out;
		if (unlikely(!pte_same(ptep_get(vmf->pte), vmf->orig_pte))) {
			pte_unmap_unlock(vmf->pte, vmf->ptl);
			goto out;
		}
		goto out_map;
	}

out:
	if (nid != NUMA_NO_NODE)
		task_numa_fault(last_cpupid, nid, 1, flags);
	return 0;
out_map:
	/*
	 * Make it present again, depending on how arch implements
	 * non-accessible ptes, some can allow access by kernel mode.
	 */
	old_pte = ptep_modify_prot_start(vma, vmf->address, vmf->pte);
	pte = pte_modify(old_pte, vma->vm_page_prot);
	pte = pte_mkyoung(pte);
	if (writable)
		pte = pte_mkwrite(pte, vma);
	ptep_modify_prot_commit(vma, vmf->address, vmf->pte, old_pte, pte);
	update_mmu_cache_range(vmf, vma, vmf->address, vmf->pte, 1);
	pte_unmap_unlock(vmf->pte, vmf->ptl);
	goto out;
}

static inline vm_fault_t create_huge_pmd(struct vm_fault *vmf)
{
	struct vm_area_struct *vma = vmf->vma;
	if (vma_is_anonymous(vma))
		return do_huge_pmd_anonymous_page(vmf);
	if (vma->vm_ops->huge_fault)
		return vma->vm_ops->huge_fault(vmf, PMD_ORDER);
	return VM_FAULT_FALLBACK;
}

/* `inline' is required to avoid gcc 4.1.2 build error */
static inline vm_fault_t wp_huge_pmd(struct vm_fault *vmf)
{
	struct vm_area_struct *vma = vmf->vma;
	const bool unshare = vmf->flags & FAULT_FLAG_UNSHARE;
	vm_fault_t ret;

	if (vma_is_anonymous(vma)) {
		if (likely(!unshare) &&
		    userfaultfd_huge_pmd_wp(vma, vmf->orig_pmd)) {
			if (userfaultfd_wp_async(vmf->vma))
				goto split;
			return handle_userfault(vmf, VM_UFFD_WP);
		}
		return do_huge_pmd_wp_page(vmf);
	}

	if (vma->vm_flags & (VM_SHARED | VM_MAYSHARE)) {
		if (vma->vm_ops->huge_fault) {
			ret = vma->vm_ops->huge_fault(vmf, PMD_ORDER);
			if (!(ret & VM_FAULT_FALLBACK))
				return ret;
		}
	}

split:
	/* COW or write-notify handled on pte level: split pmd. */
	__split_huge_pmd(vma, vmf->pmd, vmf->address, false, NULL);

	return VM_FAULT_FALLBACK;
}

static vm_fault_t create_huge_pud(struct vm_fault *vmf)
{
#if defined(CONFIG_TRANSPARENT_HUGEPAGE) &&			\
	defined(CONFIG_HAVE_ARCH_TRANSPARENT_HUGEPAGE_PUD)
	struct vm_area_struct *vma = vmf->vma;
	/* No support for anonymous transparent PUD pages yet */
	if (vma_is_anonymous(vma))
		return VM_FAULT_FALLBACK;
	if (vma->vm_ops->huge_fault)
		return vma->vm_ops->huge_fault(vmf, PUD_ORDER);
#endif /* CONFIG_TRANSPARENT_HUGEPAGE */
	return VM_FAULT_FALLBACK;
}

static vm_fault_t wp_huge_pud(struct vm_fault *vmf, pud_t orig_pud)
{
#if defined(CONFIG_TRANSPARENT_HUGEPAGE) &&			\
	defined(CONFIG_HAVE_ARCH_TRANSPARENT_HUGEPAGE_PUD)
	struct vm_area_struct *vma = vmf->vma;
	vm_fault_t ret;

	/* No support for anonymous transparent PUD pages yet */
	if (vma_is_anonymous(vma))
		goto split;
	if (vma->vm_flags & (VM_SHARED | VM_MAYSHARE)) {
		if (vma->vm_ops->huge_fault) {
			ret = vma->vm_ops->huge_fault(vmf, PUD_ORDER);
			if (!(ret & VM_FAULT_FALLBACK))
				return ret;
		}
	}
split:
	/* COW or write-notify not handled on PUD level: split pud.*/
	__split_huge_pud(vma, vmf->pud, vmf->address);
#endif /* CONFIG_TRANSPARENT_HUGEPAGE && CONFIG_HAVE_ARCH_TRANSPARENT_HUGEPAGE_PUD */
	return VM_FAULT_FALLBACK;
}

/*
 * These routines also need to handle stuff like marking pages dirty
 * and/or accessed for architectures that don't do it in hardware (most
 * RISC architectures).  The early dirtying is also good on the i386.
 *
 * There is also a hook called "update_mmu_cache()" that architectures
 * with external mmu caches can use to update those (ie the Sparc or
 * PowerPC hashed page tables that act as extended TLBs).
 *
 * We enter with non-exclusive mmap_lock (to exclude vma changes, but allow
 * concurrent faults).
 *
 * The mmap_lock may have been released depending on flags and our return value.
 * See filemap_fault() and __folio_lock_or_retry().
 */
static vm_fault_t handle_pte_fault(struct vm_fault *vmf)
{
	pte_t entry;

	if (unlikely(pmd_none(*vmf->pmd))) {
		/*
		 * Leave __pte_alloc() until later: because vm_ops->fault may
		 * want to allocate huge page, and if we expose page table
		 * for an instant, it will be difficult to retract from
		 * concurrent faults and from rmap lookups.
		 */
		vmf->pte = NULL;
		vmf->flags &= ~FAULT_FLAG_ORIG_PTE_VALID;
	} else {
		/*
		 * A regular pmd is established and it can't morph into a huge
		 * pmd by anon khugepaged, since that takes mmap_lock in write
		 * mode; but shmem or file collapse to THP could still morph
		 * it into a huge pmd: just retry later if so.
		 */
		vmf->pte = pte_offset_map_nolock(vmf->vma->vm_mm, vmf->pmd,
						 vmf->address, &vmf->ptl);
		if (unlikely(!vmf->pte))
			return 0;
		vmf->orig_pte = ptep_get_lockless(vmf->pte);
		vmf->flags |= FAULT_FLAG_ORIG_PTE_VALID;

		if (pte_none(vmf->orig_pte)) {
			pte_unmap(vmf->pte);
			vmf->pte = NULL;
		}
	}

	if (!vmf->pte)
		return do_pte_missing(vmf);

	if (!pte_present(vmf->orig_pte))
		return do_swap_page(vmf);

	if (pte_protnone(vmf->orig_pte) && vma_is_accessible(vmf->vma))
		return do_numa_page(vmf);

	spin_lock(vmf->ptl);
	entry = vmf->orig_pte;
	if (unlikely(!pte_same(ptep_get(vmf->pte), entry))) {
		update_mmu_tlb(vmf->vma, vmf->address, vmf->pte);
		goto unlock;
	}
	if (vmf->flags & (FAULT_FLAG_WRITE|FAULT_FLAG_UNSHARE)) {
		if (!pte_write(entry))
			return do_wp_page(vmf);
		else if (likely(vmf->flags & FAULT_FLAG_WRITE))
			entry = pte_mkdirty(entry);
	}
	entry = pte_mkyoung(entry);
	if (ptep_set_access_flags(vmf->vma, vmf->address, vmf->pte, entry,
				vmf->flags & FAULT_FLAG_WRITE)) {
		update_mmu_cache_range(vmf, vmf->vma, vmf->address,
				vmf->pte, 1);
	} else {
		/* Skip spurious TLB flush for retried page fault */
		if (vmf->flags & FAULT_FLAG_TRIED)
			goto unlock;
		/*
		 * This is needed only for protection faults but the arch code
		 * is not yet telling us if this is a protection fault or not.
		 * This still avoids useless tlb flushes for .text page faults
		 * with threads.
		 */
		if (vmf->flags & FAULT_FLAG_WRITE)
			flush_tlb_fix_spurious_fault(vmf->vma, vmf->address,
						     vmf->pte);
	}
unlock:
	pte_unmap_unlock(vmf->pte, vmf->ptl);
	return 0;
}

/*
 * On entry, we hold either the VMA lock or the mmap_lock
 * (FAULT_FLAG_VMA_LOCK tells you which).  If VM_FAULT_RETRY is set in
 * the result, the mmap_lock is not held on exit.  See filemap_fault()
 * and __folio_lock_or_retry().
 */
static vm_fault_t __handle_mm_fault(struct vm_area_struct *vma,
		unsigned long address, unsigned int flags)
{
	struct vm_fault vmf = {
		.vma = vma,
		.address = address & PAGE_MASK,
		.real_address = address,
		.flags = flags,
		.pgoff = linear_page_index(vma, address),
		.gfp_mask = __get_fault_gfp_mask(vma),
	};
	struct mm_struct *mm = vma->vm_mm;
	unsigned long vm_flags = vma->vm_flags;
	pgd_t *pgd;
	p4d_t *p4d;
	vm_fault_t ret;

	pgd = pgd_offset(mm, address);
	p4d = p4d_alloc(mm, pgd, address);
	if (!p4d)
		return VM_FAULT_OOM;

	vmf.pud = pud_alloc(mm, p4d, address);
	if (!vmf.pud)
		return VM_FAULT_OOM;
retry_pud:
	if (pud_none(*vmf.pud) &&
	    thp_vma_allowable_order(vma, vm_flags, false, true, true, PUD_ORDER)) {
		ret = create_huge_pud(&vmf);
		if (!(ret & VM_FAULT_FALLBACK))
			return ret;
	} else {
		pud_t orig_pud = *vmf.pud;

		barrier();
		if (pud_trans_huge(orig_pud) || pud_devmap(orig_pud)) {

			/*
			 * TODO once we support anonymous PUDs: NUMA case and
			 * FAULT_FLAG_UNSHARE handling.
			 */
			if ((flags & FAULT_FLAG_WRITE) && !pud_write(orig_pud)) {
				ret = wp_huge_pud(&vmf, orig_pud);
				if (!(ret & VM_FAULT_FALLBACK))
					return ret;
			} else {
				huge_pud_set_accessed(&vmf, orig_pud);
				return 0;
			}
		}
	}

	vmf.pmd = pmd_alloc(mm, vmf.pud, address);
	if (!vmf.pmd)
		return VM_FAULT_OOM;

	/* Huge pud page fault raced with pmd_alloc? */
	if (pud_trans_unstable(vmf.pud))
		goto retry_pud;

	if (pmd_none(*vmf.pmd) &&
	    thp_vma_allowable_order(vma, vm_flags, false, true, true, PMD_ORDER)) {
		ret = create_huge_pmd(&vmf);
		if (!(ret & VM_FAULT_FALLBACK))
			return ret;
	} else {
		vmf.orig_pmd = pmdp_get_lockless(vmf.pmd);

		if (unlikely(is_swap_pmd(vmf.orig_pmd))) {
			VM_BUG_ON(thp_migration_supported() &&
					  !is_pmd_migration_entry(vmf.orig_pmd));
			if (is_pmd_migration_entry(vmf.orig_pmd))
				pmd_migration_entry_wait(mm, vmf.pmd);
			return 0;
		}
		if (pmd_trans_huge(vmf.orig_pmd) || pmd_devmap(vmf.orig_pmd)) {
			if (pmd_protnone(vmf.orig_pmd) && vma_is_accessible(vma))
				return do_huge_pmd_numa_page(&vmf);

			if ((flags & (FAULT_FLAG_WRITE|FAULT_FLAG_UNSHARE)) &&
			    !pmd_write(vmf.orig_pmd)) {
				ret = wp_huge_pmd(&vmf);
				if (!(ret & VM_FAULT_FALLBACK))
					return ret;
			} else {
				huge_pmd_set_accessed(&vmf);
				return 0;
			}
		}
	}

	return handle_pte_fault(&vmf);
}

/**
 * mm_account_fault - Do page fault accounting
 * @mm: mm from which memcg should be extracted. It can be NULL.
 * @regs: the pt_regs struct pointer.  When set to NULL, will skip accounting
 *        of perf event counters, but we'll still do the per-task accounting to
 *        the task who triggered this page fault.
 * @address: the faulted address.
 * @flags: the fault flags.
 * @ret: the fault retcode.
 *
 * This will take care of most of the page fault accounting.  Meanwhile, it
 * will also include the PERF_COUNT_SW_PAGE_FAULTS_[MAJ|MIN] perf counter
 * updates.  However, note that the handling of PERF_COUNT_SW_PAGE_FAULTS should
 * still be in per-arch page fault handlers at the entry of page fault.
 */
static inline void mm_account_fault(struct mm_struct *mm, struct pt_regs *regs,
				    unsigned long address, unsigned int flags,
				    vm_fault_t ret)
{
	bool major;

	/* Incomplete faults will be accounted upon completion. */
	if (ret & VM_FAULT_RETRY)
		return;

	/*
	 * To preserve the behavior of older kernels, PGFAULT counters record
	 * both successful and failed faults, as opposed to perf counters,
	 * which ignore failed cases.
	 */
	count_vm_event(PGFAULT);
	count_memcg_event_mm(mm, PGFAULT);

	/*
	 * Do not account for unsuccessful faults (e.g. when the address wasn't
	 * valid).  That includes arch_vma_access_permitted() failing before
	 * reaching here. So this is not a "this many hardware page faults"
	 * counter.  We should use the hw profiling for that.
	 */
	if (ret & VM_FAULT_ERROR)
		return;

	/*
	 * We define the fault as a major fault when the final successful fault
	 * is VM_FAULT_MAJOR, or if it retried (which implies that we couldn't
	 * handle it immediately previously).
	 */
	major = (ret & VM_FAULT_MAJOR) || (flags & FAULT_FLAG_TRIED);

	if (major)
		current->maj_flt++;
	else
		current->min_flt++;

	/*
	 * If the fault is done for GUP, regs will be NULL.  We only do the
	 * accounting for the per thread fault counters who triggered the
	 * fault, and we skip the perf event updates.
	 */
	if (!regs)
		return;

	if (major)
		perf_sw_event(PERF_COUNT_SW_PAGE_FAULTS_MAJ, 1, regs, address);
	else
		perf_sw_event(PERF_COUNT_SW_PAGE_FAULTS_MIN, 1, regs, address);
}

#ifdef CONFIG_LRU_GEN
static void lru_gen_enter_fault(struct vm_area_struct *vma)
{
	/* the LRU algorithm only applies to accesses with recency */
	current->in_lru_fault = vma_has_recency(vma);
}

static void lru_gen_exit_fault(void)
{
	current->in_lru_fault = false;
}
#else
static void lru_gen_enter_fault(struct vm_area_struct *vma)
{
}

static void lru_gen_exit_fault(void)
{
}
#endif /* CONFIG_LRU_GEN */

static vm_fault_t sanitize_fault_flags(struct vm_area_struct *vma,
				       unsigned int *flags)
{
	if (unlikely(*flags & FAULT_FLAG_UNSHARE)) {
		if (WARN_ON_ONCE(*flags & FAULT_FLAG_WRITE))
			return VM_FAULT_SIGSEGV;
		/*
		 * FAULT_FLAG_UNSHARE only applies to COW mappings. Let's
		 * just treat it like an ordinary read-fault otherwise.
		 */
		if (!is_cow_mapping(vma->vm_flags))
			*flags &= ~FAULT_FLAG_UNSHARE;
	} else if (*flags & FAULT_FLAG_WRITE) {
		/* Write faults on read-only mappings are impossible ... */
		if (WARN_ON_ONCE(!(vma->vm_flags & VM_MAYWRITE)))
			return VM_FAULT_SIGSEGV;
		/* ... and FOLL_FORCE only applies to COW mappings. */
		if (WARN_ON_ONCE(!(vma->vm_flags & VM_WRITE) &&
				 !is_cow_mapping(vma->vm_flags)))
			return VM_FAULT_SIGSEGV;
	}
#ifdef CONFIG_PER_VMA_LOCK
	/*
	 * Per-VMA locks can't be used with FAULT_FLAG_RETRY_NOWAIT because of
	 * the assumption that lock is dropped on VM_FAULT_RETRY.
	 */
	if (WARN_ON_ONCE((*flags &
			(FAULT_FLAG_VMA_LOCK | FAULT_FLAG_RETRY_NOWAIT)) ==
			(FAULT_FLAG_VMA_LOCK | FAULT_FLAG_RETRY_NOWAIT)))
		return VM_FAULT_SIGSEGV;
#endif

	return 0;
}

/*
 * By the time we get here, we already hold the mm semaphore
 *
 * The mmap_lock may have been released depending on flags and our
 * return value.  See filemap_fault() and __folio_lock_or_retry().
 */
vm_fault_t handle_mm_fault(struct vm_area_struct *vma, unsigned long address,
			   unsigned int flags, struct pt_regs *regs)
{
	/* If the fault handler drops the mmap_lock, vma may be freed */
	struct mm_struct *mm = vma->vm_mm;
	vm_fault_t ret;

	__set_current_state(TASK_RUNNING);

	ret = sanitize_fault_flags(vma, &flags);
	if (ret)
		goto out;

	if (!arch_vma_access_permitted(vma, flags & FAULT_FLAG_WRITE,
					    flags & FAULT_FLAG_INSTRUCTION,
					    flags & FAULT_FLAG_REMOTE)) {
		ret = VM_FAULT_SIGSEGV;
		goto out;
	}

	/*
	 * Enable the memcg OOM handling for faults triggered in user
	 * space.  Kernel faults are handled more gracefully.
	 */
	if (flags & FAULT_FLAG_USER)
		mem_cgroup_enter_user_fault();

	lru_gen_enter_fault(vma);

	if (unlikely(is_vm_hugetlb_page(vma)))
		ret = hugetlb_fault(vma->vm_mm, vma, address, flags);
	else
		ret = __handle_mm_fault(vma, address, flags);

	lru_gen_exit_fault();

	if (flags & FAULT_FLAG_USER) {
		mem_cgroup_exit_user_fault();
		/*
		 * The task may have entered a memcg OOM situation but
		 * if the allocation error was handled gracefully (no
		 * VM_FAULT_OOM), there is no need to kill anything.
		 * Just clean up the OOM state peacefully.
		 */
		if (task_in_memcg_oom(current) && !(ret & VM_FAULT_OOM))
			mem_cgroup_oom_synchronize(false);
	}
out:
	mm_account_fault(mm, regs, address, flags, ret);

	return ret;
}
EXPORT_SYMBOL_GPL(handle_mm_fault);

#ifdef CONFIG_LOCK_MM_AND_FIND_VMA
#include <linux/extable.h>

static inline bool get_mmap_lock_carefully(struct mm_struct *mm, struct pt_regs *regs)
{
	if (likely(mmap_read_trylock(mm)))
		return true;

	if (regs && !user_mode(regs)) {
		unsigned long ip = instruction_pointer(regs);
		if (!search_exception_tables(ip))
			return false;
	}

	return !mmap_read_lock_killable(mm);
}

static inline bool mmap_upgrade_trylock(struct mm_struct *mm)
{
	/*
	 * We don't have this operation yet.
	 *
	 * It should be easy enough to do: it's basically a
	 *    atomic_long_try_cmpxchg_acquire()
	 * from RWSEM_READER_BIAS -> RWSEM_WRITER_LOCKED, but
	 * it also needs the proper lockdep magic etc.
	 */
	return false;
}

static inline bool upgrade_mmap_lock_carefully(struct mm_struct *mm, struct pt_regs *regs)
{
	mmap_read_unlock(mm);
	if (regs && !user_mode(regs)) {
		unsigned long ip = instruction_pointer(regs);
		if (!search_exception_tables(ip))
			return false;
	}
	return !mmap_write_lock_killable(mm);
}

/*
 * Helper for page fault handling.
 *
 * This is kind of equivalend to "mmap_read_lock()" followed
 * by "find_extend_vma()", except it's a lot more careful about
 * the locking (and will drop the lock on failure).
 *
 * For example, if we have a kernel bug that causes a page
 * fault, we don't want to just use mmap_read_lock() to get
 * the mm lock, because that would deadlock if the bug were
 * to happen while we're holding the mm lock for writing.
 *
 * So this checks the exception tables on kernel faults in
 * order to only do this all for instructions that are actually
 * expected to fault.
 *
 * We can also actually take the mm lock for writing if we
 * need to extend the vma, which helps the VM layer a lot.
 */
struct vm_area_struct *lock_mm_and_find_vma(struct mm_struct *mm,
			unsigned long addr, struct pt_regs *regs)
{
	struct vm_area_struct *vma;

	if (!get_mmap_lock_carefully(mm, regs))
		return NULL;

	vma = find_vma(mm, addr);
	if (likely(vma && (vma->vm_start <= addr)))
		return vma;

	/*
	 * Well, dang. We might still be successful, but only
	 * if we can extend a vma to do so.
	 */
	if (!vma || !(vma->vm_flags & VM_GROWSDOWN)) {
		mmap_read_unlock(mm);
		return NULL;
	}

	/*
	 * We can try to upgrade the mmap lock atomically,
	 * in which case we can continue to use the vma
	 * we already looked up.
	 *
	 * Otherwise we'll have to drop the mmap lock and
	 * re-take it, and also look up the vma again,
	 * re-checking it.
	 */
	if (!mmap_upgrade_trylock(mm)) {
		if (!upgrade_mmap_lock_carefully(mm, regs))
			return NULL;

		vma = find_vma(mm, addr);
		if (!vma)
			goto fail;
		if (vma->vm_start <= addr)
			goto success;
		if (!(vma->vm_flags & VM_GROWSDOWN))
			goto fail;
	}

	if (expand_stack_locked(vma, addr))
		goto fail;

success:
	mmap_write_downgrade(mm);
	return vma;

fail:
	mmap_write_unlock(mm);
	return NULL;
}
#endif

#ifdef CONFIG_PER_VMA_LOCK
/*
 * Lookup and lock a VMA under RCU protection. Returned VMA is guaranteed to be
 * stable and not isolated. If the VMA is not found or is being modified the
 * function returns NULL.
 */
struct vm_area_struct *lock_vma_under_rcu(struct mm_struct *mm,
					  unsigned long address)
{
	MA_STATE(mas, &mm->mm_mt, address, address);
	struct vm_area_struct *vma;

	rcu_read_lock();
retry:
	vma = mas_walk(&mas);
	if (!vma)
		goto inval;

	if (!vma_start_read(vma))
		goto inval;

	/*
	 * find_mergeable_anon_vma uses adjacent vmas which are not locked.
	 * This check must happen after vma_start_read(); otherwise, a
	 * concurrent mremap() with MREMAP_DONTUNMAP could dissociate the VMA
	 * from its anon_vma.
	 */
	if (unlikely(vma_is_anonymous(vma) && !vma->anon_vma))
		goto inval_end_read;

	/* Check since vm_start/vm_end might change before we lock the VMA */
	if (unlikely(address < vma->vm_start || address >= vma->vm_end))
		goto inval_end_read;

	/* Check if the VMA got isolated after we found it */
	if (vma->detached) {
		vma_end_read(vma);
		count_vm_vma_lock_event(VMA_LOCK_MISS);
		/* The area was replaced with another one */
		goto retry;
	}

	rcu_read_unlock();
	return vma;

inval_end_read:
	vma_end_read(vma);
inval:
	rcu_read_unlock();
	count_vm_vma_lock_event(VMA_LOCK_ABORT);
	return NULL;
}
#endif /* CONFIG_PER_VMA_LOCK */

#ifndef __PAGETABLE_P4D_FOLDED
/*
 * Allocate p4d page table.
 * We've already handled the fast-path in-line.
 */
int __p4d_alloc(struct mm_struct *mm, pgd_t *pgd, unsigned long address)
{
	p4d_t *new = p4d_alloc_one(mm, address);
	if (!new)
		return -ENOMEM;

	spin_lock(&mm->page_table_lock);
	if (pgd_present(*pgd)) {	/* Another has populated it */
		p4d_free(mm, new);
	} else {
		smp_wmb(); /* See comment in pmd_install() */
		pgd_populate(mm, pgd, new);
	}
	spin_unlock(&mm->page_table_lock);
	return 0;
}
#endif /* __PAGETABLE_P4D_FOLDED */

#ifndef __PAGETABLE_PUD_FOLDED
/*
 * Allocate page upper directory.
 * We've already handled the fast-path in-line.
 */
int __pud_alloc(struct mm_struct *mm, p4d_t *p4d, unsigned long address)
{
	pud_t *new = pud_alloc_one(mm, address);
	if (!new)
		return -ENOMEM;

	spin_lock(&mm->page_table_lock);
	if (!p4d_present(*p4d)) {
		mm_inc_nr_puds(mm);
		smp_wmb(); /* See comment in pmd_install() */
		p4d_populate(mm, p4d, new);
	} else	/* Another has populated it */
		pud_free(mm, new);
	spin_unlock(&mm->page_table_lock);
	return 0;
}
#endif /* __PAGETABLE_PUD_FOLDED */

#ifndef __PAGETABLE_PMD_FOLDED
/*
 * Allocate page middle directory.
 * We've already handled the fast-path in-line.
 */
int __pmd_alloc(struct mm_struct *mm, pud_t *pud, unsigned long address)
{
	spinlock_t *ptl;
	pmd_t *new = pmd_alloc_one(mm, address);
	if (!new)
		return -ENOMEM;

	ptl = pud_lock(mm, pud);
	if (!pud_present(*pud)) {
		mm_inc_nr_pmds(mm);
		smp_wmb(); /* See comment in pmd_install() */
		pud_populate(mm, pud, new);
	} else {	/* Another has populated it */
		pmd_free(mm, new);
	}
	spin_unlock(ptl);
	return 0;
}
#endif /* __PAGETABLE_PMD_FOLDED */

/**
 * follow_pte - look up PTE at a user virtual address
 * @mm: the mm_struct of the target address space
 * @address: user virtual address
 * @ptepp: location to store found PTE
 * @ptlp: location to store the lock for the PTE
 *
 * On a successful return, the pointer to the PTE is stored in @ptepp;
 * the corresponding lock is taken and its location is stored in @ptlp.
 * The contents of the PTE are only stable until @ptlp is released;
 * any further use, if any, must be protected against invalidation
 * with MMU notifiers.
 *
 * Only IO mappings and raw PFN mappings are allowed.  The mmap semaphore
 * should be taken for read.
 *
 * KVM uses this function.  While it is arguably less bad than ``follow_pfn``,
 * it is not a good general-purpose API.
 *
 * Return: zero on success, -ve otherwise.
 */
int follow_pte(struct mm_struct *mm, unsigned long address,
	       pte_t **ptepp, spinlock_t **ptlp)
{
	pgd_t *pgd;
	p4d_t *p4d;
	pud_t *pud;
	pmd_t *pmd;
	pte_t *ptep;

	pgd = pgd_offset(mm, address);
	if (pgd_none(*pgd) || unlikely(pgd_bad(*pgd)))
		goto out;

	p4d = p4d_offset(pgd, address);
	if (p4d_none(*p4d) || unlikely(p4d_bad(*p4d)))
		goto out;

	pud = pud_offset(p4d, address);
	if (pud_none(*pud) || unlikely(pud_bad(*pud)))
		goto out;

	pmd = pmd_offset(pud, address);
	VM_BUG_ON(pmd_trans_huge(*pmd));

	ptep = pte_offset_map_lock(mm, pmd, address, ptlp);
	if (!ptep)
		goto out;
	if (!pte_present(ptep_get(ptep)))
		goto unlock;
	*ptepp = ptep;
	return 0;
unlock:
	pte_unmap_unlock(ptep, *ptlp);
out:
	return -EINVAL;
}
EXPORT_SYMBOL_GPL(follow_pte);

/**
 * follow_pfn - look up PFN at a user virtual address
 * @vma: memory mapping
 * @address: user virtual address
 * @pfn: location to store found PFN
 *
 * Only IO mappings and raw PFN mappings are allowed.
 *
 * This function does not allow the caller to read the permissions
 * of the PTE.  Do not use it.
 *
 * Return: zero and the pfn at @pfn on success, -ve otherwise.
 */
int follow_pfn(struct vm_area_struct *vma, unsigned long address,
	unsigned long *pfn)
{
	int ret = -EINVAL;
	spinlock_t *ptl;
	pte_t *ptep;

	if (!(vma->vm_flags & (VM_IO | VM_PFNMAP)))
		return ret;

	ret = follow_pte(vma->vm_mm, address, &ptep, &ptl);
	if (ret)
		return ret;
	*pfn = pte_pfn(ptep_get(ptep));
	pte_unmap_unlock(ptep, ptl);
	return 0;
}
EXPORT_SYMBOL(follow_pfn);

#ifdef CONFIG_HAVE_IOREMAP_PROT
int follow_phys(struct vm_area_struct *vma,
		unsigned long address, unsigned int flags,
		unsigned long *prot, resource_size_t *phys)
{
	int ret = -EINVAL;
	pte_t *ptep, pte;
	spinlock_t *ptl;

	if (!(vma->vm_flags & (VM_IO | VM_PFNMAP)))
		goto out;

	if (follow_pte(vma->vm_mm, address, &ptep, &ptl))
		goto out;
	pte = ptep_get(ptep);

	if ((flags & FOLL_WRITE) && !pte_write(pte))
		goto unlock;

	*prot = pgprot_val(pte_pgprot(pte));
	*phys = (resource_size_t)pte_pfn(pte) << PAGE_SHIFT;

	ret = 0;
unlock:
	pte_unmap_unlock(ptep, ptl);
out:
	return ret;
}

/**
 * generic_access_phys - generic implementation for iomem mmap access
 * @vma: the vma to access
 * @addr: userspace address, not relative offset within @vma
 * @buf: buffer to read/write
 * @len: length of transfer
 * @write: set to FOLL_WRITE when writing, otherwise reading
 *
 * This is a generic implementation for &vm_operations_struct.access for an
 * iomem mapping. This callback is used by access_process_vm() when the @vma is
 * not page based.
 */
int generic_access_phys(struct vm_area_struct *vma, unsigned long addr,
			void *buf, int len, int write)
{
	resource_size_t phys_addr;
	unsigned long prot = 0;
	void __iomem *maddr;
	pte_t *ptep, pte;
	spinlock_t *ptl;
	int offset = offset_in_page(addr);
	int ret = -EINVAL;

	if (!(vma->vm_flags & (VM_IO | VM_PFNMAP)))
		return -EINVAL;

retry:
	if (follow_pte(vma->vm_mm, addr, &ptep, &ptl))
		return -EINVAL;
	pte = ptep_get(ptep);
	pte_unmap_unlock(ptep, ptl);

	prot = pgprot_val(pte_pgprot(pte));
	phys_addr = (resource_size_t)pte_pfn(pte) << PAGE_SHIFT;

	if ((write & FOLL_WRITE) && !pte_write(pte))
		return -EINVAL;

	maddr = ioremap_prot(phys_addr, PAGE_ALIGN(len + offset), prot);
	if (!maddr)
		return -ENOMEM;

	if (follow_pte(vma->vm_mm, addr, &ptep, &ptl))
		goto out_unmap;

	if (!pte_same(pte, ptep_get(ptep))) {
		pte_unmap_unlock(ptep, ptl);
		iounmap(maddr);

		goto retry;
	}

	if (write)
		memcpy_toio(maddr + offset, buf, len);
	else
		memcpy_fromio(buf, maddr + offset, len);
	ret = len;
	pte_unmap_unlock(ptep, ptl);
out_unmap:
	iounmap(maddr);

	return ret;
}
EXPORT_SYMBOL_GPL(generic_access_phys);
#endif

/*
 * Access another process' address space as given in mm.
 */
<<<<<<< HEAD
int __access_remote_vm(struct mm_struct *mm, unsigned long addr/*要读取的位置*/, void *buf/*出参，用于返回内容*/,
		       int len/*buffer长度*/, unsigned int gup_flags)
=======
static int __access_remote_vm(struct mm_struct *mm, unsigned long addr,
			      void *buf, int len, unsigned int gup_flags)
>>>>>>> 9d1694dc
{
	void *old_buf = buf;
	int write = gup_flags & FOLL_WRITE;/*是否读操作*/

	if (mmap_read_lock_killable(mm))
		return 0;

	/* Untag the address before looking up the VMA */
	addr = untagged_addr_remote(mm, addr);

	/* Avoid triggering the temporary warning in __get_user_pages */
	if (!vma_lookup(mm, addr) && !expand_stack(mm, addr))
		return 0;

	/* ignore errors, just check how much was successfully transferred */
	while (len) {
		int bytes, offset;
		void *maddr;
		struct vm_area_struct *vma = NULL;
		struct page *page = get_user_page_vma_remote(mm, addr,
							     gup_flags, &vma);

		if (IS_ERR(page)) {
			/* We might need to expand the stack to access it */
			vma = vma_lookup(mm, addr);
			if (!vma) {
				vma = expand_stack(mm, addr);

				/* mmap_lock was dropped on failure */
				if (!vma)
					return buf - old_buf;

				/* Try again if stack expansion worked */
				continue;
			}

			/*
			 * Check if this is a VM_IO | VM_PFNMAP VMA, which
			 * we can access using slightly different code.
			 */
<<<<<<< HEAD
			vma = vma_lookup(mm, addr);
			if (!vma)
				/*未查询到vma*/
				break;
			if (vma->vm_ops && vma->vm_ops->access)
				/*有access函数，执行访问*/
				ret = vma->vm_ops->access(vma, addr, buf,
							  len, write);
			if (ret <= 0)
				break;
			bytes = ret;
=======
			bytes = 0;
#ifdef CONFIG_HAVE_IOREMAP_PROT
			if (vma->vm_ops && vma->vm_ops->access)
				bytes = vma->vm_ops->access(vma, addr, buf,
							    len, write);
>>>>>>> 9d1694dc
#endif
			if (bytes <= 0)
				break;
		} else {
			bytes = len;
			offset = addr & (PAGE_SIZE-1);
			if (bytes > PAGE_SIZE-offset)
				bytes = PAGE_SIZE-offset;

			maddr = kmap_local_page(page);
			if (write) {
				copy_to_user_page(vma, page, addr,
						  maddr + offset, buf, bytes);
				set_page_dirty_lock(page);
			} else {
				copy_from_user_page(vma, page, addr,
						    buf, maddr + offset, bytes);
			}
			unmap_and_put_page(page, maddr);
		}
		len -= bytes;
		buf += bytes;
		addr += bytes;
	}
	mmap_read_unlock(mm);

	return buf - old_buf;
}

/**
 * access_remote_vm - access another process' address space
 * @mm:		the mm_struct of the target address space
 * @addr:	start address to access
 * @buf:	source or destination buffer
 * @len:	number of bytes to transfer
 * @gup_flags:	flags modifying lookup behaviour
 *
 * The caller must hold a reference on @mm.
 *
 * Return: number of bytes copied from source to destination.
 */
int access_remote_vm(struct mm_struct *mm, unsigned long addr,
		void *buf, int len, unsigned int gup_flags)
{
	return __access_remote_vm(mm, addr, buf, len, gup_flags);
}

/*
 * Access another process' address space.
 * Source/target buffer must be kernel space,
 * Do not walk the page table directly, use get_user_pages
 */
int access_process_vm(struct task_struct *tsk, unsigned long addr,
		void *buf, int len, unsigned int gup_flags)
{
	struct mm_struct *mm;
	int ret;

	mm = get_task_mm(tsk);
	if (!mm)
		return 0;

	ret = __access_remote_vm(mm, addr, buf, len, gup_flags);

	mmput(mm);

	return ret;
}
EXPORT_SYMBOL_GPL(access_process_vm);

/*
 * Print the name of a VMA.
 */
void print_vma_addr(char *prefix, unsigned long ip)
{
	struct mm_struct *mm = current->mm;
	struct vm_area_struct *vma;

	/*
	 * we might be running from an atomic context so we cannot sleep
	 */
	if (!mmap_read_trylock(mm))
		return;

	vma = find_vma(mm, ip);
	if (vma && vma->vm_file) {
		struct file *f = vma->vm_file;
		char *buf = (char *)__get_free_page(GFP_NOWAIT);
		if (buf) {
			char *p;

			p = file_path(f, buf, PAGE_SIZE);
			if (IS_ERR(p))
				p = "?";
			printk("%s%s[%lx+%lx]", prefix, kbasename(p),
					vma->vm_start,
					vma->vm_end - vma->vm_start);
			free_page((unsigned long)buf);
		}
	}
	mmap_read_unlock(mm);
}

#if defined(CONFIG_PROVE_LOCKING) || defined(CONFIG_DEBUG_ATOMIC_SLEEP)
void __might_fault(const char *file, int line)
{
	if (pagefault_disabled())
		return;
	__might_sleep(file, line);
#if defined(CONFIG_DEBUG_ATOMIC_SLEEP)
	if (current->mm)
		might_lock_read(&current->mm->mmap_lock);
#endif
}
EXPORT_SYMBOL(__might_fault);
#endif

#if defined(CONFIG_TRANSPARENT_HUGEPAGE) || defined(CONFIG_HUGETLBFS)
/*
 * Process all subpages of the specified huge page with the specified
 * operation.  The target subpage will be processed last to keep its
 * cache lines hot.
 */
static inline int process_huge_page(
	unsigned long addr_hint, unsigned int pages_per_huge_page,
	int (*process_subpage)(unsigned long addr, int idx, void *arg),
	void *arg)
{
	int i, n, base, l, ret;
	unsigned long addr = addr_hint &
		~(((unsigned long)pages_per_huge_page << PAGE_SHIFT) - 1);

	/* Process target subpage last to keep its cache lines hot */
	might_sleep();
	n = (addr_hint - addr) / PAGE_SIZE;
	if (2 * n <= pages_per_huge_page) {
		/* If target subpage in first half of huge page */
		base = 0;
		l = n;
		/* Process subpages at the end of huge page */
		for (i = pages_per_huge_page - 1; i >= 2 * n; i--) {
			cond_resched();
			ret = process_subpage(addr + i * PAGE_SIZE, i, arg);
			if (ret)
				return ret;
		}
	} else {
		/* If target subpage in second half of huge page */
		base = pages_per_huge_page - 2 * (pages_per_huge_page - n);
		l = pages_per_huge_page - n;
		/* Process subpages at the begin of huge page */
		for (i = 0; i < base; i++) {
			cond_resched();
			ret = process_subpage(addr + i * PAGE_SIZE, i, arg);
			if (ret)
				return ret;
		}
	}
	/*
	 * Process remaining subpages in left-right-left-right pattern
	 * towards the target subpage
	 */
	for (i = 0; i < l; i++) {
		int left_idx = base + i;
		int right_idx = base + 2 * l - 1 - i;

		cond_resched();
		ret = process_subpage(addr + left_idx * PAGE_SIZE, left_idx, arg);
		if (ret)
			return ret;
		cond_resched();
		ret = process_subpage(addr + right_idx * PAGE_SIZE, right_idx, arg);
		if (ret)
			return ret;
	}
	return 0;
}

static void clear_gigantic_page(struct page *page,
				unsigned long addr,
				unsigned int pages_per_huge_page)
{
	int i;
	struct page *p;

	might_sleep();
	for (i = 0; i < pages_per_huge_page; i++) {
		p = nth_page(page, i);
		cond_resched();
		clear_user_highpage(p, addr + i * PAGE_SIZE);
	}
}

static int clear_subpage(unsigned long addr, int idx, void *arg)
{
	struct page *page = arg;

	clear_user_highpage(page + idx, addr);
	return 0;
}

void clear_huge_page(struct page *page,
		     unsigned long addr_hint, unsigned int pages_per_huge_page)
{
	unsigned long addr = addr_hint &
		~(((unsigned long)pages_per_huge_page << PAGE_SHIFT) - 1);

	if (unlikely(pages_per_huge_page > MAX_ORDER_NR_PAGES)) {
		clear_gigantic_page(page, addr, pages_per_huge_page);
		return;
	}

	process_huge_page(addr_hint, pages_per_huge_page, clear_subpage, page);
}

static int copy_user_gigantic_page(struct folio *dst, struct folio *src,
				     unsigned long addr,
				     struct vm_area_struct *vma,
				     unsigned int pages_per_huge_page)
{
	int i;
	struct page *dst_page;
	struct page *src_page;

	for (i = 0; i < pages_per_huge_page; i++) {
		dst_page = folio_page(dst, i);
		src_page = folio_page(src, i);

		cond_resched();
		if (copy_mc_user_highpage(dst_page, src_page,
					  addr + i*PAGE_SIZE, vma)) {
			memory_failure_queue(page_to_pfn(src_page), 0);
			return -EHWPOISON;
		}
	}
	return 0;
}

struct copy_subpage_arg {
	struct page *dst;
	struct page *src;
	struct vm_area_struct *vma;
};

static int copy_subpage(unsigned long addr, int idx, void *arg)
{
	struct copy_subpage_arg *copy_arg = arg;

	if (copy_mc_user_highpage(copy_arg->dst + idx, copy_arg->src + idx,
				  addr, copy_arg->vma)) {
		memory_failure_queue(page_to_pfn(copy_arg->src + idx), 0);
		return -EHWPOISON;
	}
	return 0;
}

int copy_user_large_folio(struct folio *dst, struct folio *src,
			  unsigned long addr_hint, struct vm_area_struct *vma)
{
	unsigned int pages_per_huge_page = folio_nr_pages(dst);
	unsigned long addr = addr_hint &
		~(((unsigned long)pages_per_huge_page << PAGE_SHIFT) - 1);
	struct copy_subpage_arg arg = {
		.dst = &dst->page,
		.src = &src->page,
		.vma = vma,
	};

	if (unlikely(pages_per_huge_page > MAX_ORDER_NR_PAGES))
		return copy_user_gigantic_page(dst, src, addr, vma,
					       pages_per_huge_page);

	return process_huge_page(addr_hint, pages_per_huge_page, copy_subpage, &arg);
}

long copy_folio_from_user(struct folio *dst_folio,
			   const void __user *usr_src,
			   bool allow_pagefault)
{
	void *kaddr;
	unsigned long i, rc = 0;
	unsigned int nr_pages = folio_nr_pages(dst_folio);
	unsigned long ret_val = nr_pages * PAGE_SIZE;
	struct page *subpage;

	for (i = 0; i < nr_pages; i++) {
		subpage = folio_page(dst_folio, i);
		kaddr = kmap_local_page(subpage);
		if (!allow_pagefault)
			pagefault_disable();
		rc = copy_from_user(kaddr, usr_src + i * PAGE_SIZE, PAGE_SIZE);
		if (!allow_pagefault)
			pagefault_enable();
		kunmap_local(kaddr);

		ret_val -= (PAGE_SIZE - rc);
		if (rc)
			break;

		flush_dcache_page(subpage);

		cond_resched();
	}
	return ret_val;
}
#endif /* CONFIG_TRANSPARENT_HUGEPAGE || CONFIG_HUGETLBFS */

#if USE_SPLIT_PTE_PTLOCKS && ALLOC_SPLIT_PTLOCKS

static struct kmem_cache *page_ptl_cachep;

void __init ptlock_cache_init(void)
{
	page_ptl_cachep = kmem_cache_create("page->ptl", sizeof(spinlock_t), 0,
			SLAB_PANIC, NULL);
}

bool ptlock_alloc(struct ptdesc *ptdesc)
{
	spinlock_t *ptl;

	ptl = kmem_cache_alloc(page_ptl_cachep, GFP_KERNEL);
	if (!ptl)
		return false;
	ptdesc->ptl = ptl;
	return true;
}

void ptlock_free(struct ptdesc *ptdesc)
{
	kmem_cache_free(page_ptl_cachep, ptdesc->ptl);
}
#endif<|MERGE_RESOLUTION|>--- conflicted
+++ resolved
@@ -5899,13 +5899,8 @@
 /*
  * Access another process' address space as given in mm.
  */
-<<<<<<< HEAD
-int __access_remote_vm(struct mm_struct *mm, unsigned long addr/*要读取的位置*/, void *buf/*出参，用于返回内容*/,
-		       int len/*buffer长度*/, unsigned int gup_flags)
-=======
-static int __access_remote_vm(struct mm_struct *mm, unsigned long addr,
-			      void *buf, int len, unsigned int gup_flags)
->>>>>>> 9d1694dc
+static int __access_remote_vm(struct mm_struct *mm, unsigned long addr/*要读取的位置*/,
+			      void *buf/*出参，用于返回内容*/, int len/*buffer长度*/, unsigned int gup_flags)
 {
 	void *old_buf = buf;
 	int write = gup_flags & FOLL_WRITE;/*是否读操作*/
@@ -5946,25 +5941,12 @@
 			 * Check if this is a VM_IO | VM_PFNMAP VMA, which
 			 * we can access using slightly different code.
 			 */
-<<<<<<< HEAD
-			vma = vma_lookup(mm, addr);
-			if (!vma)
-				/*未查询到vma*/
-				break;
-			if (vma->vm_ops && vma->vm_ops->access)
-				/*有access函数，执行访问*/
-				ret = vma->vm_ops->access(vma, addr, buf,
-							  len, write);
-			if (ret <= 0)
-				break;
-			bytes = ret;
-=======
 			bytes = 0;
 #ifdef CONFIG_HAVE_IOREMAP_PROT
 			if (vma->vm_ops && vma->vm_ops->access)
+				/*有access函数，执行访问*/
 				bytes = vma->vm_ops->access(vma, addr, buf,
 							    len, write);
->>>>>>> 9d1694dc
 #endif
 			if (bytes <= 0)
 				break;
