// SPDX-License-Identifier: GPL-2.0-only
/*
 * mm/percpu.c - percpu memory allocator
 *
 * Copyright (C) 2009		SUSE Linux Products GmbH
 * Copyright (C) 2009		Tejun Heo <tj@kernel.org>
 *
 * Copyright (C) 2017		Facebook Inc.
 * Copyright (C) 2017		Dennis Zhou <dennis@kernel.org>
 *
 * The percpu allocator handles both static and dynamic areas.  Percpu
 * areas are allocated in chunks which are divided into units.  There is
 * a 1-to-1 mapping for units to possible cpus.  These units are grouped
 * based on NUMA properties of the machine.
 *
 *  c0                           c1                         c2
 *  -------------------          -------------------        ------------
 * | u0 | u1 | u2 | u3 |        | u0 | u1 | u2 | u3 |      | u0 | u1 | u
 *  -------------------  ......  -------------------  ....  ------------
 *
 * Allocation is done by offsets into a unit's address space.  Ie., an
 * area of 512 bytes at 6k in c1 occupies 512 bytes at 6k in c1:u0,
 * c1:u1, c1:u2, etc.  On NUMA machines, the mapping may be non-linear
 * and even sparse.  Access is handled by configuring percpu base
 * registers according to the cpu to unit mappings and offsetting the
 * base address using pcpu_unit_size.
 *
 * There is special consideration for the first chunk which must handle
 * the static percpu variables in the kernel image as allocation services
 * are not online yet.  In short, the first chunk is structured like so:
 *
 *                  <Static | [Reserved] | Dynamic>
 *
 * The static data is copied from the original section managed by the
 * linker.  The reserved section, if non-zero, primarily manages static
 * percpu variables from kernel modules.  Finally, the dynamic section
 * takes care of normal allocations.
 *
 * The allocator organizes chunks into lists according to free size and
 * memcg-awareness.  To make a percpu allocation memcg-aware the __GFP_ACCOUNT
 * flag should be passed.  All memcg-aware allocations are sharing one set
 * of chunks and all unaccounted allocations and allocations performed
 * by processes belonging to the root memory cgroup are using the second set.
 *
 * The allocator tries to allocate from the fullest chunk first. Each chunk
 * is managed by a bitmap with metadata blocks.  The allocation map is updated
 * on every allocation and free to reflect the current state while the boundary
 * map is only updated on allocation.  Each metadata block contains
 * information to help mitigate the need to iterate over large portions
 * of the bitmap.  The reverse mapping from page to chunk is stored in
 * the page's index.  Lastly, units are lazily backed and grow in unison.
 *
 * There is a unique conversion that goes on here between bytes and bits.
 * Each bit represents a fragment of size PCPU_MIN_ALLOC_SIZE.  The chunk
 * tracks the number of pages it is responsible for in nr_pages.  Helper
 * functions are used to convert from between the bytes, bits, and blocks.
 * All hints are managed in bits unless explicitly stated.
 *
 * To use this allocator, arch code should do the following:
 *
 * - define __addr_to_pcpu_ptr() and __pcpu_ptr_to_addr() to translate
 *   regular address to percpu pointer and back if they need to be
 *   different from the default
 *
 * - use pcpu_setup_first_chunk() during percpu area initialization to
 *   setup the first chunk containing the kernel static percpu area
 */

#define pr_fmt(fmt) KBUILD_MODNAME ": " fmt

#include <linux/bitmap.h>
#include <linux/cpumask.h>
#include <linux/memblock.h>
#include <linux/err.h>
#include <linux/lcm.h>
#include <linux/list.h>
#include <linux/log2.h>
#include <linux/mm.h>
#include <linux/module.h>
#include <linux/mutex.h>
#include <linux/percpu.h>
#include <linux/pfn.h>
#include <linux/slab.h>
#include <linux/spinlock.h>
#include <linux/vmalloc.h>
#include <linux/workqueue.h>
#include <linux/kmemleak.h>
#include <linux/sched.h>
#include <linux/sched/mm.h>
#include <linux/memcontrol.h>

#include <asm/cacheflush.h>
#include <asm/sections.h>
#include <asm/tlbflush.h>
#include <asm/io.h>

#define CREATE_TRACE_POINTS
#include <trace/events/percpu.h>

#include "percpu-internal.h"

/*
 * The slots are sorted by the size of the biggest continuous free area.
 * 1-31 bytes share the same slot.
 */
#define PCPU_SLOT_BASE_SHIFT		5
/* chunks in slots below this are subject to being sidelined on failed alloc */
#define PCPU_SLOT_FAIL_THRESHOLD	3

#define PCPU_EMPTY_POP_PAGES_LOW	2
#define PCPU_EMPTY_POP_PAGES_HIGH	4

#ifdef CONFIG_SMP
/* default addr <-> pcpu_ptr mapping, override in asm/percpu.h if necessary */
#ifndef __addr_to_pcpu_ptr
#define __addr_to_pcpu_ptr(addr)					\
	(void __percpu *)((unsigned long)(addr) -			\
			  (unsigned long)pcpu_base_addr	+		\
			  (unsigned long)__per_cpu_start)
#endif
#ifndef __pcpu_ptr_to_addr
#define __pcpu_ptr_to_addr(ptr)						\
	(void __force *)((unsigned long)(ptr) +				\
			 (unsigned long)pcpu_base_addr -		\
			 (unsigned long)__per_cpu_start)
#endif
#else	/* CONFIG_SMP */
/* on UP, it's always identity mapped */
#define __addr_to_pcpu_ptr(addr)	(void __percpu *)(addr)
#define __pcpu_ptr_to_addr(ptr)		(void __force *)(ptr)
#endif	/* CONFIG_SMP */

static int pcpu_unit_pages __ro_after_init;
static int pcpu_unit_size __ro_after_init;
static int pcpu_nr_units __ro_after_init;
static int pcpu_atom_size __ro_after_init;
int pcpu_nr_slots __ro_after_init;
static int pcpu_free_slot __ro_after_init;
int pcpu_sidelined_slot __ro_after_init;
int pcpu_to_depopulate_slot __ro_after_init;
static size_t pcpu_chunk_struct_size __ro_after_init;

/* cpus with the lowest and highest unit addresses */
static unsigned int pcpu_low_unit_cpu __ro_after_init;
static unsigned int pcpu_high_unit_cpu __ro_after_init;

/* the address of the first chunk which starts with the kernel static area */
void *pcpu_base_addr __ro_after_init;

static const int *pcpu_unit_map __ro_after_init;		/* cpu -> unit */
const unsigned long *pcpu_unit_offsets __ro_after_init;	/* cpu -> unit offset */

/* group information, used for vm allocation */
static int pcpu_nr_groups __ro_after_init;
static const unsigned long *pcpu_group_offsets __ro_after_init;
static const size_t *pcpu_group_sizes __ro_after_init;

/*
 * The first chunk which always exists.  Note that unlike other
 * chunks, this one can be allocated and mapped in several different
 * ways and thus often doesn't live in the vmalloc area.
 */
struct pcpu_chunk *pcpu_first_chunk __ro_after_init;

/*
 * Optional reserved chunk.  This chunk reserves part of the first
 * chunk and serves it for reserved allocations.  When the reserved
 * region doesn't exist, the following variable is NULL.
 */
struct pcpu_chunk *pcpu_reserved_chunk __ro_after_init;

DEFINE_SPINLOCK(pcpu_lock);	/* all internal data structures */
static DEFINE_MUTEX(pcpu_alloc_mutex);	/* chunk create/destroy, [de]pop, map ext */

struct list_head *pcpu_chunk_lists __ro_after_init; /* chunk list slots */

/* chunks which need their map areas extended, protected by pcpu_lock */
static LIST_HEAD(pcpu_map_extend_chunks);

/*
 * The number of empty populated pages, protected by pcpu_lock.
 * The reserved chunk doesn't contribute to the count.
 */
int pcpu_nr_empty_pop_pages;

/*
 * The number of populated pages in use by the allocator, protected by
 * pcpu_lock.  This number is kept per a unit per chunk (i.e. when a page gets
 * allocated/deallocated, it is allocated/deallocated in all units of a chunk
 * and increments/decrements this count by 1).
 */
static unsigned long pcpu_nr_populated;

/*
 * Balance work is used to populate or destroy chunks asynchronously.  We
 * try to keep the number of populated free pages between
 * PCPU_EMPTY_POP_PAGES_LOW and HIGH for atomic allocations and at most one
 * empty chunk.
 */
static void pcpu_balance_workfn(struct work_struct *work);
static DECLARE_WORK(pcpu_balance_work, pcpu_balance_workfn);
static bool pcpu_async_enabled __read_mostly;
static bool pcpu_atomic_alloc_failed;

static void pcpu_schedule_balance_work(void)
{
	if (pcpu_async_enabled)
		schedule_work(&pcpu_balance_work);
}

/**
 * pcpu_addr_in_chunk - check if the address is served from this chunk
 * @chunk: chunk of interest
 * @addr: percpu address
 *
 * RETURNS:
 * True if the address is served from this chunk.
 */
static bool pcpu_addr_in_chunk(struct pcpu_chunk *chunk, void *addr)
{
	void *start_addr, *end_addr;

	if (!chunk)
		return false;

	start_addr = chunk->base_addr + chunk->start_offset;
	end_addr = chunk->base_addr + chunk->nr_pages * PAGE_SIZE -
		   chunk->end_offset;

	return addr >= start_addr && addr < end_addr;
}

static int __pcpu_size_to_slot(int size)
{
    /*高位1所在位置*/
	int highbit = fls(size);	/* size is in bytes */
	return max(highbit - PCPU_SLOT_BASE_SHIFT + 2, 1);
}

/*取size对应的slot*/
static int pcpu_size_to_slot(int size)
{
	if (size == pcpu_unit_size)
		return pcpu_free_slot;
	return __pcpu_size_to_slot(size);
}

static int pcpu_chunk_slot(const struct pcpu_chunk *chunk)
{
	const struct pcpu_block_md *chunk_md = &chunk->chunk_md;

	if (chunk->free_bytes < PCPU_MIN_ALLOC_SIZE ||
	    chunk_md->contig_hint == 0)
		return 0;

	return pcpu_size_to_slot(chunk_md->contig_hint * PCPU_MIN_ALLOC_SIZE);
}

/* set the pointer to a chunk in a page struct */
static void pcpu_set_page_chunk(struct page *page, struct pcpu_chunk *pcpu)
{
	page->index = (unsigned long)pcpu;
}

/* obtain pointer to a chunk from a page struct */
static struct pcpu_chunk *pcpu_get_page_chunk(struct page *page)
{
	return (struct pcpu_chunk *)page->index;
}

static int __maybe_unused pcpu_page_idx(unsigned int cpu, int page_idx)
{
	return pcpu_unit_map[cpu] * pcpu_unit_pages + page_idx;
}

static unsigned long pcpu_unit_page_offset(unsigned int cpu, int page_idx)
{
	return pcpu_unit_offsets[cpu] + (page_idx << PAGE_SHIFT);
}

static unsigned long pcpu_chunk_addr(struct pcpu_chunk *chunk,
				     unsigned int cpu, int page_idx)
{
	return (unsigned long)chunk->base_addr +
	       pcpu_unit_page_offset(cpu, page_idx);
}

/*
 * The following are helper functions to help access bitmaps and convert
 * between bitmap offsets to address offsets.
 */
static unsigned long *pcpu_index_alloc_map(struct pcpu_chunk *chunk, int index)
{
	return chunk->alloc_map +
	       (index * PCPU_BITMAP_BLOCK_BITS / BITS_PER_LONG);
}

static unsigned long pcpu_off_to_block_index(int off)
{
	return off / PCPU_BITMAP_BLOCK_BITS;
}

static unsigned long pcpu_off_to_block_off(int off)
{
	return off & (PCPU_BITMAP_BLOCK_BITS - 1);
}

static unsigned long pcpu_block_off_to_off(int index, int off)
{
	return index * PCPU_BITMAP_BLOCK_BITS + off;
}

/**
 * pcpu_check_block_hint - check against the contig hint
 * @block: block of interest
 * @bits: size of allocation
 * @align: alignment of area (max PAGE_SIZE)
 *
 * Check to see if the allocation can fit in the block's contig hint.
 * Note, a chunk uses the same hints as a block so this can also check against
 * the chunk's contig hint.
 */
static bool pcpu_check_block_hint(struct pcpu_block_md *block, int bits,
				  size_t align)
{
	int bit_off = ALIGN(block->contig_hint_start, align) -
		block->contig_hint_start;

	return bit_off + bits <= block->contig_hint;
}

/*
 * pcpu_next_hint - determine which hint to use
 * @block: block of interest
 * @alloc_bits: size of allocation
 *
 * This determines if we should scan based on the scan_hint or first_free.
 * In general, we want to scan from first_free to fulfill allocations by
 * first fit.  However, if we know a scan_hint at position scan_hint_start
 * cannot fulfill an allocation, we can begin scanning from there knowing
 * the contig_hint will be our fallback.
 */
static int pcpu_next_hint(struct pcpu_block_md *block, int alloc_bits)
{
	/*
	 * The three conditions below determine if we can skip past the
	 * scan_hint.  First, does the scan hint exist.  Second, is the
	 * contig_hint after the scan_hint (possibly not true iff
	 * contig_hint == scan_hint).  Third, is the allocation request
	 * larger than the scan_hint.
	 */
	if (block->scan_hint &&
	    block->contig_hint_start > block->scan_hint_start &&
	    alloc_bits > block->scan_hint)
		return block->scan_hint_start + block->scan_hint;

	return block->first_free;
}

/**
 * pcpu_next_md_free_region - finds the next hint free area
 * @chunk: chunk of interest
 * @bit_off: chunk offset
 * @bits: size of free area
 *
 * Helper function for pcpu_for_each_md_free_region.  It checks
 * block->contig_hint and performs aggregation across blocks to find the
 * next hint.  It modifies bit_off and bits in-place to be consumed in the
 * loop.
 */
static void pcpu_next_md_free_region(struct pcpu_chunk *chunk, int *bit_off,
				     int *bits)
{
	int i = pcpu_off_to_block_index(*bit_off);
	int block_off = pcpu_off_to_block_off(*bit_off);
	struct pcpu_block_md *block;

	*bits = 0;
	for (block = chunk->md_blocks + i; i < pcpu_chunk_nr_blocks(chunk);
	     block++, i++) {
		/* handles contig area across blocks */
		if (*bits) {
			*bits += block->left_free;
			if (block->left_free == PCPU_BITMAP_BLOCK_BITS)
				continue;
			return;
		}

		/*
		 * This checks three things.  First is there a contig_hint to
		 * check.  Second, have we checked this hint before by
		 * comparing the block_off.  Third, is this the same as the
		 * right contig hint.  In the last case, it spills over into
		 * the next block and should be handled by the contig area
		 * across blocks code.
		 */
		*bits = block->contig_hint;
		if (*bits && block->contig_hint_start >= block_off &&
		    *bits + block->contig_hint_start < PCPU_BITMAP_BLOCK_BITS) {
			*bit_off = pcpu_block_off_to_off(i,
					block->contig_hint_start);
			return;
		}
		/* reset to satisfy the second predicate above */
		block_off = 0;

		*bits = block->right_free;
		*bit_off = (i + 1) * PCPU_BITMAP_BLOCK_BITS - block->right_free;
	}
}

/**
 * pcpu_next_fit_region - finds fit areas for a given allocation request
 * @chunk: chunk of interest
 * @alloc_bits: size of allocation
 * @align: alignment of area (max PAGE_SIZE)
 * @bit_off: chunk offset
 * @bits: size of free area
 *
 * Finds the next free region that is viable for use with a given size and
 * alignment.  This only returns if there is a valid area to be used for this
 * allocation.  block->first_free is returned if the allocation request fits
 * within the block to see if the request can be fulfilled prior to the contig
 * hint.
 */
static void pcpu_next_fit_region(struct pcpu_chunk *chunk, int alloc_bits,
				 int align, int *bit_off, int *bits)
{
	int i = pcpu_off_to_block_index(*bit_off);
	int block_off = pcpu_off_to_block_off(*bit_off);
	struct pcpu_block_md *block;

	*bits = 0;
	for (block = chunk->md_blocks + i; i < pcpu_chunk_nr_blocks(chunk);
	     block++, i++) {
		/* handles contig area across blocks */
		if (*bits) {
			*bits += block->left_free;
			if (*bits >= alloc_bits)
				return;
			if (block->left_free == PCPU_BITMAP_BLOCK_BITS)
				continue;
		}

		/* check block->contig_hint */
		*bits = ALIGN(block->contig_hint_start, align) -
			block->contig_hint_start;
		/*
		 * This uses the block offset to determine if this has been
		 * checked in the prior iteration.
		 */
		if (block->contig_hint &&
		    block->contig_hint_start >= block_off &&
		    block->contig_hint >= *bits + alloc_bits) {
			int start = pcpu_next_hint(block, alloc_bits);

			*bits += alloc_bits + block->contig_hint_start -
				 start;
			*bit_off = pcpu_block_off_to_off(i, start);
			return;
		}
		/* reset to satisfy the second predicate above */
		block_off = 0;

		*bit_off = ALIGN(PCPU_BITMAP_BLOCK_BITS - block->right_free,
				 align);
		*bits = PCPU_BITMAP_BLOCK_BITS - *bit_off;
		*bit_off = pcpu_block_off_to_off(i, *bit_off);
		if (*bits >= alloc_bits)
			return;
	}

	/* no valid offsets were found - fail condition */
	*bit_off = pcpu_chunk_map_bits(chunk);
}

/*
 * Metadata free area iterators.  These perform aggregation of free areas
 * based on the metadata blocks and return the offset @bit_off and size in
 * bits of the free area @bits.  pcpu_for_each_fit_region only returns when
 * a fit is found for the allocation request.
 */
#define pcpu_for_each_md_free_region(chunk, bit_off, bits)		\
	for (pcpu_next_md_free_region((chunk), &(bit_off), &(bits));	\
	     (bit_off) < pcpu_chunk_map_bits((chunk));			\
	     (bit_off) += (bits) + 1,					\
	     pcpu_next_md_free_region((chunk), &(bit_off), &(bits)))

#define pcpu_for_each_fit_region(chunk, alloc_bits, align, bit_off, bits)     \
	for (pcpu_next_fit_region((chunk), (alloc_bits), (align), &(bit_off), \
				  &(bits));				      \
	     (bit_off) < pcpu_chunk_map_bits((chunk));			      \
	     (bit_off) += (bits),					      \
	     pcpu_next_fit_region((chunk), (alloc_bits), (align), &(bit_off), \
				  &(bits)))

/**
 * pcpu_mem_zalloc - allocate memory
 * @size: bytes to allocate
 * @gfp: allocation flags
 *
 * Allocate @size bytes.  If @size is smaller than PAGE_SIZE,
 * kzalloc() is used; otherwise, the equivalent of vzalloc() is used.
 * This is to facilitate passing through whitelisted flags.  The
 * returned memory is always zeroed.
 *
 * RETURNS:
 * Pointer to the allocated area on success, NULL on failure.
 */
static void *pcpu_mem_zalloc(size_t size, gfp_t gfp)
{
	if (WARN_ON_ONCE(!slab_is_available()))
		return NULL;

	/*percpu申请内存*/
	if (size <= PAGE_SIZE)
		return kzalloc(size, gfp);
	else
		return __vmalloc(size, gfp | __GFP_ZERO);
}

/**
 * pcpu_mem_free - free memory
 * @ptr: memory to free
 *
 * Free @ptr.  @ptr should have been allocated using pcpu_mem_zalloc().
 */
static void pcpu_mem_free(void *ptr)
{
	kvfree(ptr);
}

static void __pcpu_chunk_move(struct pcpu_chunk *chunk, int slot,
			      bool move_front)
{
	if (chunk != pcpu_reserved_chunk) {
		if (move_front)
			list_move(&chunk->list, &pcpu_chunk_lists[slot]);
		else
			list_move_tail(&chunk->list, &pcpu_chunk_lists[slot]);
	}
}

static void pcpu_chunk_move(struct pcpu_chunk *chunk, int slot)
{
	__pcpu_chunk_move(chunk, slot, true);
}

/**
 * pcpu_chunk_relocate - put chunk in the appropriate chunk slot
 * @chunk: chunk of interest
 * @oslot: the previous slot it was on
 *
 * This function is called after an allocation or free changed @chunk.
 * New slot according to the changed state is determined and @chunk is
 * moved to the slot.  Note that the reserved chunk is never put on
 * chunk slots.
 *
 * CONTEXT:
 * pcpu_lock.
 */
static void pcpu_chunk_relocate(struct pcpu_chunk *chunk, int oslot)
{
	int nslot = pcpu_chunk_slot(chunk);

	/* leave isolated chunks in-place */
	if (chunk->isolated)
		return;

	if (oslot != nslot)
		__pcpu_chunk_move(chunk, nslot, oslot < nslot);
}

static void pcpu_isolate_chunk(struct pcpu_chunk *chunk)
{
	lockdep_assert_held(&pcpu_lock);

	if (!chunk->isolated) {
		chunk->isolated = true;
		pcpu_nr_empty_pop_pages -= chunk->nr_empty_pop_pages;
	}
	list_move(&chunk->list, &pcpu_chunk_lists[pcpu_to_depopulate_slot]);
}

static void pcpu_reintegrate_chunk(struct pcpu_chunk *chunk)
{
	lockdep_assert_held(&pcpu_lock);

	if (chunk->isolated) {
		chunk->isolated = false;
		pcpu_nr_empty_pop_pages += chunk->nr_empty_pop_pages;
		pcpu_chunk_relocate(chunk, -1);
	}
}

/*
 * pcpu_update_empty_pages - update empty page counters
 * @chunk: chunk of interest
 * @nr: nr of empty pages
 *
 * This is used to keep track of the empty pages now based on the premise
 * a md_block covers a page.  The hint update functions recognize if a block
 * is made full or broken to calculate deltas for keeping track of free pages.
 */
static inline void pcpu_update_empty_pages(struct pcpu_chunk *chunk, int nr)
{
	chunk->nr_empty_pop_pages += nr;
	if (chunk != pcpu_reserved_chunk && !chunk->isolated)
		pcpu_nr_empty_pop_pages += nr;
}

/*
 * pcpu_region_overlap - determines if two regions overlap
 * @a: start of first region, inclusive
 * @b: end of first region, exclusive
 * @x: start of second region, inclusive
 * @y: end of second region, exclusive
 *
 * This is used to determine if the hint region [a, b) overlaps with the
 * allocated region [x, y).
 */
static inline bool pcpu_region_overlap(int a, int b, int x, int y)
{
	return (a < y) && (x < b);
}

/**
 * pcpu_block_update - updates a block given a free area
 * @block: block of interest
 * @start: start offset in block
 * @end: end offset in block
 *
 * Updates a block given a known free area.  The region [start, end) is
 * expected to be the entirety of the free area within a block.  Chooses
 * the best starting offset if the contig hints are equal.
 */
static void pcpu_block_update(struct pcpu_block_md *block, int start, int end)
{
	int contig = end - start;

	block->first_free = min(block->first_free, start);
	if (start == 0)
		block->left_free = contig;

	if (end == block->nr_bits)
		block->right_free = contig;

	if (contig > block->contig_hint) {
		/* promote the old contig_hint to be the new scan_hint */
		if (start > block->contig_hint_start) {
			if (block->contig_hint > block->scan_hint) {
				block->scan_hint_start =
					block->contig_hint_start;
				block->scan_hint = block->contig_hint;
			} else if (start < block->scan_hint_start) {
				/*
				 * The old contig_hint == scan_hint.  But, the
				 * new contig is larger so hold the invariant
				 * scan_hint_start < contig_hint_start.
				 */
				block->scan_hint = 0;
			}
		} else {
			block->scan_hint = 0;
		}
		block->contig_hint_start = start;
		block->contig_hint = contig;
	} else if (contig == block->contig_hint) {
		if (block->contig_hint_start &&
		    (!start ||
		     __ffs(start) > __ffs(block->contig_hint_start))) {
			/* start has a better alignment so use it */
			block->contig_hint_start = start;
			if (start < block->scan_hint_start &&
			    block->contig_hint > block->scan_hint)
				block->scan_hint = 0;
		} else if (start > block->scan_hint_start ||
			   block->contig_hint > block->scan_hint) {
			/*
			 * Knowing contig == contig_hint, update the scan_hint
			 * if it is farther than or larger than the current
			 * scan_hint.
			 */
			block->scan_hint_start = start;
			block->scan_hint = contig;
		}
	} else {
		/*
		 * The region is smaller than the contig_hint.  So only update
		 * the scan_hint if it is larger than or equal and farther than
		 * the current scan_hint.
		 */
		if ((start < block->contig_hint_start &&
		     (contig > block->scan_hint ||
		      (contig == block->scan_hint &&
		       start > block->scan_hint_start)))) {
			block->scan_hint_start = start;
			block->scan_hint = contig;
		}
	}
}

/*
 * pcpu_block_update_scan - update a block given a free area from a scan
 * @chunk: chunk of interest
 * @bit_off: chunk offset
 * @bits: size of free area
 *
 * Finding the final allocation spot first goes through pcpu_find_block_fit()
 * to find a block that can hold the allocation and then pcpu_alloc_area()
 * where a scan is used.  When allocations require specific alignments,
 * we can inadvertently create holes which will not be seen in the alloc
 * or free paths.
 *
 * This takes a given free area hole and updates a block as it may change the
 * scan_hint.  We need to scan backwards to ensure we don't miss free bits
 * from alignment.
 */
static void pcpu_block_update_scan(struct pcpu_chunk *chunk, int bit_off,
				   int bits)
{
	int s_off = pcpu_off_to_block_off(bit_off);
	int e_off = s_off + bits;
	int s_index, l_bit;
	struct pcpu_block_md *block;

	if (e_off > PCPU_BITMAP_BLOCK_BITS)
		return;

	s_index = pcpu_off_to_block_index(bit_off);
	block = chunk->md_blocks + s_index;

	/* scan backwards in case of alignment skipping free bits */
	l_bit = find_last_bit(pcpu_index_alloc_map(chunk, s_index), s_off);
	s_off = (s_off == l_bit) ? 0 : l_bit + 1;

	pcpu_block_update(block, s_off, e_off);
}

/**
 * pcpu_chunk_refresh_hint - updates metadata about a chunk
 * @chunk: chunk of interest
 * @full_scan: if we should scan from the beginning
 *
 * Iterates over the metadata blocks to find the largest contig area.
 * A full scan can be avoided on the allocation path as this is triggered
 * if we broke the contig_hint.  In doing so, the scan_hint will be before
 * the contig_hint or after if the scan_hint == contig_hint.  This cannot
 * be prevented on freeing as we want to find the largest area possibly
 * spanning blocks.
 */
static void pcpu_chunk_refresh_hint(struct pcpu_chunk *chunk, bool full_scan)
{
	struct pcpu_block_md *chunk_md = &chunk->chunk_md;
	int bit_off, bits;

	/* promote scan_hint to contig_hint */
	if (!full_scan && chunk_md->scan_hint) {
		bit_off = chunk_md->scan_hint_start + chunk_md->scan_hint;
		chunk_md->contig_hint_start = chunk_md->scan_hint_start;
		chunk_md->contig_hint = chunk_md->scan_hint;
		chunk_md->scan_hint = 0;
	} else {
		bit_off = chunk_md->first_free;
		chunk_md->contig_hint = 0;
	}

	bits = 0;
	pcpu_for_each_md_free_region(chunk, bit_off, bits)
		pcpu_block_update(chunk_md, bit_off, bit_off + bits);
}

/**
 * pcpu_block_refresh_hint
 * @chunk: chunk of interest
 * @index: index of the metadata block
 *
 * Scans over the block beginning at first_free and updates the block
 * metadata accordingly.
 */
static void pcpu_block_refresh_hint(struct pcpu_chunk *chunk, int index)
{
	struct pcpu_block_md *block = chunk->md_blocks + index;
	unsigned long *alloc_map = pcpu_index_alloc_map(chunk, index);
	unsigned int start, end;	/* region start, region end */

	/* promote scan_hint to contig_hint */
	if (block->scan_hint) {
		start = block->scan_hint_start + block->scan_hint;
		block->contig_hint_start = block->scan_hint_start;
		block->contig_hint = block->scan_hint;
		block->scan_hint = 0;
	} else {
		start = block->first_free;
		block->contig_hint = 0;
	}

	block->right_free = 0;

	/* iterate over free areas and update the contig hints */
	for_each_clear_bitrange_from(start, end, alloc_map, PCPU_BITMAP_BLOCK_BITS)
		pcpu_block_update(block, start, end);
}

/**
 * pcpu_block_update_hint_alloc - update hint on allocation path
 * @chunk: chunk of interest
 * @bit_off: chunk offset
 * @bits: size of request
 *
 * Updates metadata for the allocation path.  The metadata only has to be
 * refreshed by a full scan iff the chunk's contig hint is broken.  Block level
 * scans are required if the block's contig hint is broken.
 */
static void pcpu_block_update_hint_alloc(struct pcpu_chunk *chunk, int bit_off,
					 int bits)
{
	struct pcpu_block_md *chunk_md = &chunk->chunk_md;
	int nr_empty_pages = 0;
	struct pcpu_block_md *s_block, *e_block, *block;
	int s_index, e_index;	/* block indexes of the freed allocation */
	int s_off, e_off;	/* block offsets of the freed allocation */

	/*
	 * Calculate per block offsets.
	 * The calculation uses an inclusive range, but the resulting offsets
	 * are [start, end).  e_index always points to the last block in the
	 * range.
	 */
	s_index = pcpu_off_to_block_index(bit_off);
	e_index = pcpu_off_to_block_index(bit_off + bits - 1);
	s_off = pcpu_off_to_block_off(bit_off);
	e_off = pcpu_off_to_block_off(bit_off + bits - 1) + 1;

	s_block = chunk->md_blocks + s_index;
	e_block = chunk->md_blocks + e_index;

	/*
	 * Update s_block.
	 * block->first_free must be updated if the allocation takes its place.
	 * If the allocation breaks the contig_hint, a scan is required to
	 * restore this hint.
	 */
	if (s_block->contig_hint == PCPU_BITMAP_BLOCK_BITS)
		nr_empty_pages++;

	if (s_off == s_block->first_free)
		s_block->first_free = find_next_zero_bit(
					pcpu_index_alloc_map(chunk, s_index),
					PCPU_BITMAP_BLOCK_BITS,
					s_off + bits);

	if (pcpu_region_overlap(s_block->scan_hint_start,
				s_block->scan_hint_start + s_block->scan_hint,
				s_off,
				s_off + bits))
		s_block->scan_hint = 0;

	if (pcpu_region_overlap(s_block->contig_hint_start,
				s_block->contig_hint_start +
				s_block->contig_hint,
				s_off,
				s_off + bits)) {
		/* block contig hint is broken - scan to fix it */
		if (!s_off)
			s_block->left_free = 0;
		pcpu_block_refresh_hint(chunk, s_index);
	} else {
		/* update left and right contig manually */
		s_block->left_free = min(s_block->left_free, s_off);
		if (s_index == e_index)
			s_block->right_free = min_t(int, s_block->right_free,
					PCPU_BITMAP_BLOCK_BITS - e_off);
		else
			s_block->right_free = 0;
	}

	/*
	 * Update e_block.
	 */
	if (s_index != e_index) {
		if (e_block->contig_hint == PCPU_BITMAP_BLOCK_BITS)
			nr_empty_pages++;

		/*
		 * When the allocation is across blocks, the end is along
		 * the left part of the e_block.
		 */
		e_block->first_free = find_next_zero_bit(
				pcpu_index_alloc_map(chunk, e_index),
				PCPU_BITMAP_BLOCK_BITS, e_off);

		if (e_off == PCPU_BITMAP_BLOCK_BITS) {
			/* reset the block */
			e_block++;
		} else {
			if (e_off > e_block->scan_hint_start)
				e_block->scan_hint = 0;

			e_block->left_free = 0;
			if (e_off > e_block->contig_hint_start) {
				/* contig hint is broken - scan to fix it */
				pcpu_block_refresh_hint(chunk, e_index);
			} else {
				e_block->right_free =
					min_t(int, e_block->right_free,
					      PCPU_BITMAP_BLOCK_BITS - e_off);
			}
		}

		/* update in-between md_blocks */
		nr_empty_pages += (e_index - s_index - 1);
		for (block = s_block + 1; block < e_block; block++) {
			block->scan_hint = 0;
			block->contig_hint = 0;
			block->left_free = 0;
			block->right_free = 0;
		}
	}

	if (nr_empty_pages)
		pcpu_update_empty_pages(chunk, -nr_empty_pages);

	if (pcpu_region_overlap(chunk_md->scan_hint_start,
				chunk_md->scan_hint_start +
				chunk_md->scan_hint,
				bit_off,
				bit_off + bits))
		chunk_md->scan_hint = 0;

	/*
	 * The only time a full chunk scan is required is if the chunk
	 * contig hint is broken.  Otherwise, it means a smaller space
	 * was used and therefore the chunk contig hint is still correct.
	 */
	if (pcpu_region_overlap(chunk_md->contig_hint_start,
				chunk_md->contig_hint_start +
				chunk_md->contig_hint,
				bit_off,
				bit_off + bits))
		pcpu_chunk_refresh_hint(chunk, false);
}

/**
 * pcpu_block_update_hint_free - updates the block hints on the free path
 * @chunk: chunk of interest
 * @bit_off: chunk offset
 * @bits: size of request
 *
 * Updates metadata for the allocation path.  This avoids a blind block
 * refresh by making use of the block contig hints.  If this fails, it scans
 * forward and backward to determine the extent of the free area.  This is
 * capped at the boundary of blocks.
 *
 * A chunk update is triggered if a page becomes free, a block becomes free,
 * or the free spans across blocks.  This tradeoff is to minimize iterating
 * over the block metadata to update chunk_md->contig_hint.
 * chunk_md->contig_hint may be off by up to a page, but it will never be more
 * than the available space.  If the contig hint is contained in one block, it
 * will be accurate.
 */
static void pcpu_block_update_hint_free(struct pcpu_chunk *chunk, int bit_off,
					int bits)
{
	int nr_empty_pages = 0;
	struct pcpu_block_md *s_block, *e_block, *block;
	int s_index, e_index;	/* block indexes of the freed allocation */
	int s_off, e_off;	/* block offsets of the freed allocation */
	int start, end;		/* start and end of the whole free area */

	/*
	 * Calculate per block offsets.
	 * The calculation uses an inclusive range, but the resulting offsets
	 * are [start, end).  e_index always points to the last block in the
	 * range.
	 */
	s_index = pcpu_off_to_block_index(bit_off);
	e_index = pcpu_off_to_block_index(bit_off + bits - 1);
	s_off = pcpu_off_to_block_off(bit_off);
	e_off = pcpu_off_to_block_off(bit_off + bits - 1) + 1;

	s_block = chunk->md_blocks + s_index;
	e_block = chunk->md_blocks + e_index;

	/*
	 * Check if the freed area aligns with the block->contig_hint.
	 * If it does, then the scan to find the beginning/end of the
	 * larger free area can be avoided.
	 *
	 * start and end refer to beginning and end of the free area
	 * within each their respective blocks.  This is not necessarily
	 * the entire free area as it may span blocks past the beginning
	 * or end of the block.
	 */
	start = s_off;
	if (s_off == s_block->contig_hint + s_block->contig_hint_start) {
		start = s_block->contig_hint_start;
	} else {
		/*
		 * Scan backwards to find the extent of the free area.
		 * find_last_bit returns the starting bit, so if the start bit
		 * is returned, that means there was no last bit and the
		 * remainder of the chunk is free.
		 */
		int l_bit = find_last_bit(pcpu_index_alloc_map(chunk, s_index),
					  start);
		start = (start == l_bit) ? 0 : l_bit + 1;
	}

	end = e_off;
	if (e_off == e_block->contig_hint_start)
		end = e_block->contig_hint_start + e_block->contig_hint;
	else
		end = find_next_bit(pcpu_index_alloc_map(chunk, e_index),
				    PCPU_BITMAP_BLOCK_BITS, end);

	/* update s_block */
	e_off = (s_index == e_index) ? end : PCPU_BITMAP_BLOCK_BITS;
	if (!start && e_off == PCPU_BITMAP_BLOCK_BITS)
		nr_empty_pages++;
	pcpu_block_update(s_block, start, e_off);

	/* freeing in the same block */
	if (s_index != e_index) {
		/* update e_block */
		if (end == PCPU_BITMAP_BLOCK_BITS)
			nr_empty_pages++;
		pcpu_block_update(e_block, 0, end);

		/* reset md_blocks in the middle */
		nr_empty_pages += (e_index - s_index - 1);
		for (block = s_block + 1; block < e_block; block++) {
			block->first_free = 0;
			block->scan_hint = 0;
			block->contig_hint_start = 0;
			block->contig_hint = PCPU_BITMAP_BLOCK_BITS;
			block->left_free = PCPU_BITMAP_BLOCK_BITS;
			block->right_free = PCPU_BITMAP_BLOCK_BITS;
		}
	}

	if (nr_empty_pages)
		pcpu_update_empty_pages(chunk, nr_empty_pages);

	/*
	 * Refresh chunk metadata when the free makes a block free or spans
	 * across blocks.  The contig_hint may be off by up to a page, but if
	 * the contig_hint is contained in a block, it will be accurate with
	 * the else condition below.
	 */
	if (((end - start) >= PCPU_BITMAP_BLOCK_BITS) || s_index != e_index)
		pcpu_chunk_refresh_hint(chunk, true);
	else
		pcpu_block_update(&chunk->chunk_md,
				  pcpu_block_off_to_off(s_index, start),
				  end);
}

/**
 * pcpu_is_populated - determines if the region is populated
 * @chunk: chunk of interest
 * @bit_off: chunk offset
 * @bits: size of area
 * @next_off: return value for the next offset to start searching
 *
 * For atomic allocations, check if the backing pages are populated.
 *
 * RETURNS:
 * Bool if the backing pages are populated.
 * next_index is to skip over unpopulated blocks in pcpu_find_block_fit.
 */
static bool pcpu_is_populated(struct pcpu_chunk *chunk, int bit_off, int bits,
			      int *next_off)
{
	unsigned int start, end;

	start = PFN_DOWN(bit_off * PCPU_MIN_ALLOC_SIZE);
	end = PFN_UP((bit_off + bits) * PCPU_MIN_ALLOC_SIZE);

	start = find_next_zero_bit(chunk->populated, end, start);
	if (start >= end)
		return true;

	end = find_next_bit(chunk->populated, end, start + 1);

	*next_off = end * PAGE_SIZE / PCPU_MIN_ALLOC_SIZE;
	return false;
}

/**
 * pcpu_find_block_fit - finds the block index to start searching
 * @chunk: chunk of interest
 * @alloc_bits: size of request in allocation units
 * @align: alignment of area (max PAGE_SIZE bytes)
 * @pop_only: use populated regions only
 *
 * Given a chunk and an allocation spec, find the offset to begin searching
 * for a free region.  This iterates over the bitmap metadata blocks to
 * find an offset that will be guaranteed to fit the requirements.  It is
 * not quite first fit as if the allocation does not fit in the contig hint
 * of a block or chunk, it is skipped.  This errs on the side of caution
 * to prevent excess iteration.  Poor alignment can cause the allocator to
 * skip over blocks and chunks that have valid free areas.
 *
 * RETURNS:
 * The offset in the bitmap to begin searching.
 * -1 if no offset is found.
 */
static int pcpu_find_block_fit(struct pcpu_chunk *chunk, int alloc_bits,
			       size_t align, bool pop_only)
{
	struct pcpu_block_md *chunk_md = &chunk->chunk_md;
	int bit_off, bits, next_off;

	/*
	 * This is an optimization to prevent scanning by assuming if the
	 * allocation cannot fit in the global hint, there is memory pressure
	 * and creating a new chunk would happen soon.
	 */
	if (!pcpu_check_block_hint(chunk_md, alloc_bits, align))
		return -1;

	bit_off = pcpu_next_hint(chunk_md, alloc_bits);
	bits = 0;
	pcpu_for_each_fit_region(chunk, alloc_bits, align, bit_off, bits) {
		if (!pop_only || pcpu_is_populated(chunk, bit_off, bits,
						   &next_off))
			break;

		bit_off = next_off;
		bits = 0;
	}

	if (bit_off == pcpu_chunk_map_bits(chunk))
		return -1;

	return bit_off;
}

/*
 * pcpu_find_zero_area - modified from bitmap_find_next_zero_area_off()
 * @map: the address to base the search on
 * @size: the bitmap size in bits
 * @start: the bitnumber to start searching at
 * @nr: the number of zeroed bits we're looking for
 * @align_mask: alignment mask for zero area
 * @largest_off: offset of the largest area skipped
 * @largest_bits: size of the largest area skipped
 *
 * The @align_mask should be one less than a power of 2.
 *
 * This is a modified version of bitmap_find_next_zero_area_off() to remember
 * the largest area that was skipped.  This is imperfect, but in general is
 * good enough.  The largest remembered region is the largest failed region
 * seen.  This does not include anything we possibly skipped due to alignment.
 * pcpu_block_update_scan() does scan backwards to try and recover what was
 * lost to alignment.  While this can cause scanning to miss earlier possible
 * free areas, smaller allocations will eventually fill those holes.
 */
static unsigned long pcpu_find_zero_area(unsigned long *map,
					 unsigned long size,
					 unsigned long start,
					 unsigned long nr,
					 unsigned long align_mask,
					 unsigned long *largest_off,
					 unsigned long *largest_bits)
{
	unsigned long index, end, i, area_off, area_bits;
again:
	index = find_next_zero_bit(map, size, start);

	/* Align allocation */
	index = __ALIGN_MASK(index, align_mask);
	area_off = index;

	end = index + nr;
	if (end > size)
		return end;
	i = find_next_bit(map, end, index);
	if (i < end) {
		area_bits = i - area_off;
		/* remember largest unused area with best alignment */
		if (area_bits > *largest_bits ||
		    (area_bits == *largest_bits && *largest_off &&
		     (!area_off || __ffs(area_off) > __ffs(*largest_off)))) {
			*largest_off = area_off;
			*largest_bits = area_bits;
		}

		start = i + 1;
		goto again;
	}
	return index;
}

/**
 * pcpu_alloc_area - allocates an area from a pcpu_chunk
 * @chunk: chunk of interest
 * @alloc_bits: size of request in allocation units
 * @align: alignment of area (max PAGE_SIZE)
 * @start: bit_off to start searching
 *
 * This function takes in a @start offset to begin searching to fit an
 * allocation of @alloc_bits with alignment @align.  It needs to scan
 * the allocation map because if it fits within the block's contig hint,
 * @start will be block->first_free. This is an attempt to fill the
 * allocation prior to breaking the contig hint.  The allocation and
 * boundary maps are updated accordingly if it confirms a valid
 * free area.
 *
 * RETURNS:
 * Allocated addr offset in @chunk on success.
 * -1 if no matching area is found.
 */
static int pcpu_alloc_area(struct pcpu_chunk *chunk, int alloc_bits,
			   size_t align, int start)
{
	struct pcpu_block_md *chunk_md = &chunk->chunk_md;
	size_t align_mask = (align) ? (align - 1) : 0;
	unsigned long area_off = 0, area_bits = 0;
	int bit_off, end, oslot;

	lockdep_assert_held(&pcpu_lock);

	oslot = pcpu_chunk_slot(chunk);

	/*
	 * Search to find a fit.
	 */
	end = min_t(int, start + alloc_bits + PCPU_BITMAP_BLOCK_BITS,
		    pcpu_chunk_map_bits(chunk));
	bit_off = pcpu_find_zero_area(chunk->alloc_map, end, start, alloc_bits,
				      align_mask, &area_off, &area_bits);
	if (bit_off >= end)
		return -1;

	if (area_bits)
		pcpu_block_update_scan(chunk, area_off, area_bits);

	/* update alloc map */
	bitmap_set(chunk->alloc_map, bit_off, alloc_bits);

	/* update boundary map */
	set_bit(bit_off, chunk->bound_map);
	bitmap_clear(chunk->bound_map, bit_off + 1, alloc_bits - 1);
	set_bit(bit_off + alloc_bits, chunk->bound_map);

	chunk->free_bytes -= alloc_bits * PCPU_MIN_ALLOC_SIZE;

	/* update first free bit */
	if (bit_off == chunk_md->first_free)
		chunk_md->first_free = find_next_zero_bit(
					chunk->alloc_map,
					pcpu_chunk_map_bits(chunk),
					bit_off + alloc_bits);

	pcpu_block_update_hint_alloc(chunk, bit_off, alloc_bits);

	pcpu_chunk_relocate(chunk, oslot);

	return bit_off * PCPU_MIN_ALLOC_SIZE;
}

/**
 * pcpu_free_area - frees the corresponding offset
 * @chunk: chunk of interest
 * @off: addr offset into chunk
 *
 * This function determines the size of an allocation to free using
 * the boundary bitmap and clears the allocation map.
 *
 * RETURNS:
 * Number of freed bytes.
 */
static int pcpu_free_area(struct pcpu_chunk *chunk, int off)
{
	struct pcpu_block_md *chunk_md = &chunk->chunk_md;
	int bit_off, bits, end, oslot, freed;

	lockdep_assert_held(&pcpu_lock);
	pcpu_stats_area_dealloc(chunk);

	oslot = pcpu_chunk_slot(chunk);

	bit_off = off / PCPU_MIN_ALLOC_SIZE;

	/* find end index */
	end = find_next_bit(chunk->bound_map, pcpu_chunk_map_bits(chunk),
			    bit_off + 1);
	bits = end - bit_off;
	bitmap_clear(chunk->alloc_map, bit_off, bits);

	freed = bits * PCPU_MIN_ALLOC_SIZE;

	/* update metadata */
	chunk->free_bytes += freed;

	/* update first free bit */
	chunk_md->first_free = min(chunk_md->first_free, bit_off);

	pcpu_block_update_hint_free(chunk, bit_off, bits);

	pcpu_chunk_relocate(chunk, oslot);

	return freed;
}

static void pcpu_init_md_block(struct pcpu_block_md *block, int nr_bits)
{
	block->scan_hint = 0;
	block->contig_hint = nr_bits;
	block->left_free = nr_bits;
	block->right_free = nr_bits;
	block->first_free = 0;
	block->nr_bits = nr_bits;
}

static void pcpu_init_md_blocks(struct pcpu_chunk *chunk)
{
	struct pcpu_block_md *md_block;

	/* init the chunk's block */
	pcpu_init_md_block(&chunk->chunk_md, pcpu_chunk_map_bits(chunk));

	for (md_block = chunk->md_blocks;
	     md_block != chunk->md_blocks + pcpu_chunk_nr_blocks(chunk);
	     md_block++)
		pcpu_init_md_block(md_block, PCPU_BITMAP_BLOCK_BITS);
}

/**
 * pcpu_alloc_first_chunk - creates chunks that serve the first chunk
 * @tmp_addr: the start of the region served
 * @map_size: size of the region served
 *
 * This is responsible for creating the chunks that serve the first chunk.  The
 * base_addr is page aligned down of @tmp_addr while the region end is page
 * aligned up.  Offsets are kept track of to determine the region served. All
 * this is done to appease the bitmap allocator in avoiding partial blocks.
 *
 * RETURNS:
 * Chunk serving the region at @tmp_addr of @map_size.
 */
static struct pcpu_chunk * __init pcpu_alloc_first_chunk(unsigned long tmp_addr,
							 int map_size)
{
	struct pcpu_chunk *chunk;
	unsigned long aligned_addr, lcm_align;
	int start_offset, offset_bits, region_size, region_bits;
	size_t alloc_size;

	/* region calculations */
	aligned_addr = tmp_addr & PAGE_MASK;

	start_offset = tmp_addr - aligned_addr;

	/*
	 * Align the end of the region with the LCM of PAGE_SIZE and
	 * PCPU_BITMAP_BLOCK_SIZE.  One of these constants is a multiple of
	 * the other.
	 */
	lcm_align = lcm(PAGE_SIZE, PCPU_BITMAP_BLOCK_SIZE);
	region_size = ALIGN(start_offset + map_size, lcm_align);

	/* allocate chunk */
	alloc_size = struct_size(chunk, populated,
				 BITS_TO_LONGS(region_size >> PAGE_SHIFT));
	chunk = memblock_alloc(alloc_size, SMP_CACHE_BYTES);
	if (!chunk)
		panic("%s: Failed to allocate %zu bytes\n", __func__,
		      alloc_size);

	INIT_LIST_HEAD(&chunk->list);

	chunk->base_addr = (void *)aligned_addr;
	chunk->start_offset = start_offset;
	chunk->end_offset = region_size - chunk->start_offset - map_size;

	chunk->nr_pages = region_size >> PAGE_SHIFT;
	region_bits = pcpu_chunk_map_bits(chunk);

	alloc_size = BITS_TO_LONGS(region_bits) * sizeof(chunk->alloc_map[0]);
	chunk->alloc_map = memblock_alloc(alloc_size, SMP_CACHE_BYTES);
	if (!chunk->alloc_map)
		panic("%s: Failed to allocate %zu bytes\n", __func__,
		      alloc_size);

	alloc_size =
		BITS_TO_LONGS(region_bits + 1) * sizeof(chunk->bound_map[0]);
	chunk->bound_map = memblock_alloc(alloc_size, SMP_CACHE_BYTES);
	if (!chunk->bound_map)
		panic("%s: Failed to allocate %zu bytes\n", __func__,
		      alloc_size);

	alloc_size = pcpu_chunk_nr_blocks(chunk) * sizeof(chunk->md_blocks[0]);
	chunk->md_blocks = memblock_alloc(alloc_size, SMP_CACHE_BYTES);
	if (!chunk->md_blocks)
		panic("%s: Failed to allocate %zu bytes\n", __func__,
		      alloc_size);

#ifdef CONFIG_MEMCG_KMEM
	/* first chunk is free to use */
	chunk->obj_cgroups = NULL;
#endif
	pcpu_init_md_blocks(chunk);

	/* manage populated page bitmap */
	chunk->immutable = true;
	bitmap_fill(chunk->populated, chunk->nr_pages);
	chunk->nr_populated = chunk->nr_pages;
	chunk->nr_empty_pop_pages = chunk->nr_pages;

	chunk->free_bytes = map_size;

	if (chunk->start_offset) {
		/* hide the beginning of the bitmap */
		offset_bits = chunk->start_offset / PCPU_MIN_ALLOC_SIZE;
		bitmap_set(chunk->alloc_map, 0, offset_bits);
		set_bit(0, chunk->bound_map);
		set_bit(offset_bits, chunk->bound_map);

		chunk->chunk_md.first_free = offset_bits;

		pcpu_block_update_hint_alloc(chunk, 0, offset_bits);
	}

	if (chunk->end_offset) {
		/* hide the end of the bitmap */
		offset_bits = chunk->end_offset / PCPU_MIN_ALLOC_SIZE;
		bitmap_set(chunk->alloc_map,
			   pcpu_chunk_map_bits(chunk) - offset_bits,
			   offset_bits);
		set_bit((start_offset + map_size) / PCPU_MIN_ALLOC_SIZE,
			chunk->bound_map);
		set_bit(region_bits, chunk->bound_map);

		pcpu_block_update_hint_alloc(chunk, pcpu_chunk_map_bits(chunk)
					     - offset_bits, offset_bits);
	}

	return chunk;
}

static struct pcpu_chunk *pcpu_alloc_chunk(gfp_t gfp)
{
	struct pcpu_chunk *chunk;
	int region_bits;

	chunk = pcpu_mem_zalloc(pcpu_chunk_struct_size, gfp);
	if (!chunk)
		return NULL;

	INIT_LIST_HEAD(&chunk->list);
	chunk->nr_pages = pcpu_unit_pages;
	region_bits = pcpu_chunk_map_bits(chunk);

	chunk->alloc_map = pcpu_mem_zalloc(BITS_TO_LONGS(region_bits) *
					   sizeof(chunk->alloc_map[0]), gfp);
	if (!chunk->alloc_map)
		goto alloc_map_fail;

	chunk->bound_map = pcpu_mem_zalloc(BITS_TO_LONGS(region_bits + 1) *
					   sizeof(chunk->bound_map[0]), gfp);
	if (!chunk->bound_map)
		goto bound_map_fail;

	chunk->md_blocks = pcpu_mem_zalloc(pcpu_chunk_nr_blocks(chunk) *
					   sizeof(chunk->md_blocks[0]), gfp);
	if (!chunk->md_blocks)
		goto md_blocks_fail;

#ifdef CONFIG_MEMCG_KMEM
	if (!mem_cgroup_kmem_disabled()) {
		chunk->obj_cgroups =
			pcpu_mem_zalloc(pcpu_chunk_map_bits(chunk) *
					sizeof(struct obj_cgroup *), gfp);
		if (!chunk->obj_cgroups)
			goto objcg_fail;
	}
#endif

	pcpu_init_md_blocks(chunk);

	/* init metadata */
	chunk->free_bytes = chunk->nr_pages * PAGE_SIZE;

	return chunk;

#ifdef CONFIG_MEMCG_KMEM
objcg_fail:
	pcpu_mem_free(chunk->md_blocks);
#endif
md_blocks_fail:
	pcpu_mem_free(chunk->bound_map);
bound_map_fail:
	pcpu_mem_free(chunk->alloc_map);
alloc_map_fail:
	pcpu_mem_free(chunk);

	return NULL;
}

static void pcpu_free_chunk(struct pcpu_chunk *chunk)
{
	if (!chunk)
		return;
#ifdef CONFIG_MEMCG_KMEM
	pcpu_mem_free(chunk->obj_cgroups);
#endif
	pcpu_mem_free(chunk->md_blocks);
	pcpu_mem_free(chunk->bound_map);
	pcpu_mem_free(chunk->alloc_map);
	pcpu_mem_free(chunk);
}

/**
 * pcpu_chunk_populated - post-population bookkeeping
 * @chunk: pcpu_chunk which got populated
 * @page_start: the start page
 * @page_end: the end page
 *
 * Pages in [@page_start,@page_end) have been populated to @chunk.  Update
 * the bookkeeping information accordingly.  Must be called after each
 * successful population.
 */
static void pcpu_chunk_populated(struct pcpu_chunk *chunk, int page_start,
				 int page_end)
{
	int nr = page_end - page_start;

	lockdep_assert_held(&pcpu_lock);

	bitmap_set(chunk->populated, page_start, nr);
	chunk->nr_populated += nr;
	pcpu_nr_populated += nr;

	pcpu_update_empty_pages(chunk, nr);
}

/**
 * pcpu_chunk_depopulated - post-depopulation bookkeeping
 * @chunk: pcpu_chunk which got depopulated
 * @page_start: the start page
 * @page_end: the end page
 *
 * Pages in [@page_start,@page_end) have been depopulated from @chunk.
 * Update the bookkeeping information accordingly.  Must be called after
 * each successful depopulation.
 */
static void pcpu_chunk_depopulated(struct pcpu_chunk *chunk,
				   int page_start, int page_end)
{
	int nr = page_end - page_start;

	lockdep_assert_held(&pcpu_lock);

	bitmap_clear(chunk->populated, page_start, nr);
	chunk->nr_populated -= nr;
	pcpu_nr_populated -= nr;

	pcpu_update_empty_pages(chunk, -nr);
}

/*
 * Chunk management implementation.
 *
 * To allow different implementations, chunk alloc/free and
 * [de]population are implemented in a separate file which is pulled
 * into this file and compiled together.  The following functions
 * should be implemented.
 *
 * pcpu_populate_chunk		- populate the specified range of a chunk
 * pcpu_depopulate_chunk	- depopulate the specified range of a chunk
 * pcpu_post_unmap_tlb_flush	- flush tlb for the specified range of a chunk
 * pcpu_create_chunk		- create a new chunk
 * pcpu_destroy_chunk		- destroy a chunk, always preceded by full depop
 * pcpu_addr_to_page		- translate address to physical address
 * pcpu_verify_alloc_info	- check alloc_info is acceptable during init
 */
static int pcpu_populate_chunk(struct pcpu_chunk *chunk,
			       int page_start, int page_end, gfp_t gfp);
static void pcpu_depopulate_chunk(struct pcpu_chunk *chunk,
				  int page_start, int page_end);
static void pcpu_post_unmap_tlb_flush(struct pcpu_chunk *chunk,
				      int page_start, int page_end);
static struct pcpu_chunk *pcpu_create_chunk(gfp_t gfp);
static void pcpu_destroy_chunk(struct pcpu_chunk *chunk);
static struct page *pcpu_addr_to_page(void *addr);
static int __init pcpu_verify_alloc_info(const struct pcpu_alloc_info *ai);

#ifdef CONFIG_NEED_PER_CPU_KM
#include "percpu-km.c"
#else
#include "percpu-vm.c"
#endif

/**
 * pcpu_chunk_addr_search - determine chunk containing specified address
 * @addr: address for which the chunk needs to be determined.
 *
 * This is an internal function that handles all but static allocations.
 * Static percpu address values should never be passed into the allocator.
 *
 * RETURNS:
 * The address of the found chunk.
 */
static struct pcpu_chunk *pcpu_chunk_addr_search(void *addr)
{
	/* is it in the dynamic region (first chunk)? */
	if (pcpu_addr_in_chunk(pcpu_first_chunk, addr))
		return pcpu_first_chunk;

	/* is it in the reserved region? */
	if (pcpu_addr_in_chunk(pcpu_reserved_chunk, addr))
		return pcpu_reserved_chunk;

	/*
	 * The address is relative to unit0 which might be unused and
	 * thus unmapped.  Offset the address to the unit space of the
	 * current processor before looking it up in the vmalloc
	 * space.  Note that any possible cpu id can be used here, so
	 * there's no need to worry about preemption or cpu hotplug.
	 */
	addr += pcpu_unit_offsets[raw_smp_processor_id()];
	return pcpu_get_page_chunk(pcpu_addr_to_page(addr));
}

#ifdef CONFIG_MEMCG_KMEM
static bool pcpu_memcg_pre_alloc_hook(size_t size, gfp_t gfp,
				      struct obj_cgroup **objcgp)
{
	struct obj_cgroup *objcg;

	if (!memcg_kmem_enabled() || !(gfp & __GFP_ACCOUNT))
		return true;

	objcg = get_obj_cgroup_from_current();
	if (!objcg)
		return true;

	if (obj_cgroup_charge(objcg, gfp, pcpu_obj_full_size(size))) {
		obj_cgroup_put(objcg);
		return false;
	}

	*objcgp = objcg;
	return true;
}

static void pcpu_memcg_post_alloc_hook(struct obj_cgroup *objcg,
				       struct pcpu_chunk *chunk, int off,
				       size_t size)
{
	if (!objcg)
		return;

	if (likely(chunk && chunk->obj_cgroups)) {
		chunk->obj_cgroups[off >> PCPU_MIN_ALLOC_SHIFT] = objcg;

		rcu_read_lock();
		mod_memcg_state(obj_cgroup_memcg(objcg), MEMCG_PERCPU_B,
				pcpu_obj_full_size(size));
		rcu_read_unlock();
	} else {
		obj_cgroup_uncharge(objcg, pcpu_obj_full_size(size));
		obj_cgroup_put(objcg);
	}
}

static void pcpu_memcg_free_hook(struct pcpu_chunk *chunk, int off, size_t size)
{
	struct obj_cgroup *objcg;

	if (unlikely(!chunk->obj_cgroups))
		return;

	objcg = chunk->obj_cgroups[off >> PCPU_MIN_ALLOC_SHIFT];
	if (!objcg)
		return;
	chunk->obj_cgroups[off >> PCPU_MIN_ALLOC_SHIFT] = NULL;

	obj_cgroup_uncharge(objcg, pcpu_obj_full_size(size));

	rcu_read_lock();
	mod_memcg_state(obj_cgroup_memcg(objcg), MEMCG_PERCPU_B,
			-pcpu_obj_full_size(size));
	rcu_read_unlock();

	obj_cgroup_put(objcg);
}

#else /* CONFIG_MEMCG_KMEM */
static bool
pcpu_memcg_pre_alloc_hook(size_t size, gfp_t gfp, struct obj_cgroup **objcgp)
{
	return true;
}

static void pcpu_memcg_post_alloc_hook(struct obj_cgroup *objcg,
				       struct pcpu_chunk *chunk, int off,
				       size_t size)
{
}

static void pcpu_memcg_free_hook(struct pcpu_chunk *chunk, int off, size_t size)
{
}
#endif /* CONFIG_MEMCG_KMEM */

/**
 * pcpu_alloc - the percpu allocator
 * @size: size of area to allocate in bytes
 * @align: alignment of area (max PAGE_SIZE)
 * @reserved: allocate from the reserved chunk if available
 * @gfp: allocation flags
 *
 * Allocate percpu area of @size bytes aligned at @align.  If @gfp doesn't
 * contain %GFP_KERNEL, the allocation is atomic. If @gfp has __GFP_NOWARN
 * then no warning will be triggered on invalid or failed allocation
 * requests.
 *
 * RETURNS:
 * Percpu pointer to the allocated area on success, NULL on failure.
 */
static void __percpu *pcpu_alloc(size_t size/*单个内存大小*/, size_t align/*对齐方式*/, bool reserved,
				 gfp_t gfp)
{
	gfp_t pcpu_gfp;
	bool is_atomic;
	bool do_warn;
	struct obj_cgroup *objcg = NULL;
	static int warn_limit = 10;
	struct pcpu_chunk *chunk, *next;
	const char *err;
	int slot, off, cpu, ret;
	unsigned long flags;
	void __percpu *ptr;
	size_t bits, bit_align;

	gfp = current_gfp_context(gfp);
	/* whitelisted flags that can be passed to the backing allocators */
	pcpu_gfp = gfp & (GFP_KERNEL | __GFP_NORETRY | __GFP_NOWARN);
	is_atomic = (gfp & GFP_KERNEL) != GFP_KERNEL;
	do_warn = !(gfp & __GFP_NOWARN);

	/*
	 * There is now a minimum allocation size of PCPU_MIN_ALLOC_SIZE,
	 * therefore alignment must be a minimum of that many bytes.
	 * An allocation may have internal fragmentation from rounding up
	 * of up to PCPU_MIN_ALLOC_SIZE - 1 bytes.
	 */
	if (unlikely(align < PCPU_MIN_ALLOC_SIZE))
	    /*最小的percpu对齐*/
		align = PCPU_MIN_ALLOC_SIZE;

	size = ALIGN(size, PCPU_MIN_ALLOC_SIZE);
	bits = size >> PCPU_MIN_ALLOC_SHIFT;
	bit_align = align >> PCPU_MIN_ALLOC_SHIFT;

	if (unlikely(!size || size > PCPU_MIN_UNIT_SIZE || align > PAGE_SIZE ||
		     !is_power_of_2(align))) {
		WARN(do_warn, "illegal size (%zu) or align (%zu) for percpu allocation\n",
		     size, align);
		return NULL;
	}

	if (unlikely(!pcpu_memcg_pre_alloc_hook(size, gfp, &objcg)))
		return NULL;

	if (!is_atomic) {
		/*
		 * pcpu_balance_workfn() allocates memory under this mutex,
		 * and it may wait for memory reclaim. Allow current task
		 * to become OOM victim, in case of memory pressure.
		 */
		if (gfp & __GFP_NOFAIL) {
			mutex_lock(&pcpu_alloc_mutex);
		} else if (mutex_lock_killable(&pcpu_alloc_mutex)) {
			pcpu_memcg_post_alloc_hook(objcg, NULL, 0, size);
			return NULL;
		}
	}

	spin_lock_irqsave(&pcpu_lock, flags);

	/* serve reserved allocations from the reserved chunk if available */
	if (reserved && pcpu_reserved_chunk) {
		chunk = pcpu_reserved_chunk;

		off = pcpu_find_block_fit(chunk, bits, bit_align, is_atomic);
		if (off < 0) {
			err = "alloc from reserved chunk failed";
			goto fail_unlock;
		}

		off = pcpu_alloc_area(chunk, bits, bit_align, off);
		if (off >= 0)
			goto area_found;

		err = "alloc from reserved chunk failed";
		goto fail_unlock;
	}

restart:
	/* search through normal chunks */
	for (slot = pcpu_size_to_slot(size); slot <= pcpu_free_slot; slot++) {
		list_for_each_entry_safe(chunk, next, &pcpu_chunk_lists[slot],
					 list) {
			off = pcpu_find_block_fit(chunk, bits, bit_align,
						  is_atomic);
			if (off < 0) {
				if (slot < PCPU_SLOT_FAIL_THRESHOLD)
					pcpu_chunk_move(chunk, 0);
				continue;
			}

			off = pcpu_alloc_area(chunk, bits, bit_align, off);
			if (off >= 0) {
				pcpu_reintegrate_chunk(chunk);
				goto area_found;
			}
		}
	}

	spin_unlock_irqrestore(&pcpu_lock, flags);

	/*
	 * No space left.  Create a new chunk.  We don't want multiple
	 * tasks to create chunks simultaneously.  Serialize and create iff
	 * there's still no empty chunk after grabbing the mutex.
	 */
	if (is_atomic) {
		err = "atomic alloc failed, no space left";
		goto fail;
	}

	if (list_empty(&pcpu_chunk_lists[pcpu_free_slot])) {
		chunk = pcpu_create_chunk(pcpu_gfp);
		if (!chunk) {
			err = "failed to allocate new chunk";
			goto fail;
		}

		spin_lock_irqsave(&pcpu_lock, flags);
		pcpu_chunk_relocate(chunk, -1);
	} else {
		spin_lock_irqsave(&pcpu_lock, flags);
	}

	goto restart;

area_found:
	pcpu_stats_area_alloc(chunk, size);
	spin_unlock_irqrestore(&pcpu_lock, flags);

	/* populate if not all pages are already there */
	if (!is_atomic) {
		unsigned int page_end, rs, re;

		rs = PFN_DOWN(off);
		page_end = PFN_UP(off + size);

		for_each_clear_bitrange_from(rs, re, chunk->populated, page_end) {
			WARN_ON(chunk->immutable);

			ret = pcpu_populate_chunk(chunk, rs, re, pcpu_gfp);

			spin_lock_irqsave(&pcpu_lock, flags);
			if (ret) {
				pcpu_free_area(chunk, off);
				err = "failed to populate";
				goto fail_unlock;
			}
			pcpu_chunk_populated(chunk, rs, re);
			spin_unlock_irqrestore(&pcpu_lock, flags);
		}

		mutex_unlock(&pcpu_alloc_mutex);
	}

	if (pcpu_nr_empty_pop_pages < PCPU_EMPTY_POP_PAGES_LOW)
		pcpu_schedule_balance_work();

	/* clear the areas and return address relative to base address */
	for_each_possible_cpu(cpu)
		memset((void *)pcpu_chunk_addr(chunk, cpu, 0) + off, 0, size);

	ptr = __addr_to_pcpu_ptr(chunk->base_addr + off);
	kmemleak_alloc_percpu(ptr, size, gfp);

<<<<<<< HEAD
	/*trace触发*/
	trace_percpu_alloc_percpu(reserved, is_atomic, size, align,
			chunk->base_addr, off, ptr);
=======
	trace_percpu_alloc_percpu(_RET_IP_, reserved, is_atomic, size, align,
				  chunk->base_addr, off, ptr,
				  pcpu_obj_full_size(size), gfp);
>>>>>>> 97ee9d1c

	pcpu_memcg_post_alloc_hook(objcg, chunk, off, size);

	return ptr;

fail_unlock:
	spin_unlock_irqrestore(&pcpu_lock, flags);
fail:
	trace_percpu_alloc_percpu_fail(reserved, is_atomic, size, align);

	if (!is_atomic && do_warn && warn_limit) {
		pr_warn("allocation failed, size=%zu align=%zu atomic=%d, %s\n",
			size, align, is_atomic, err);
		dump_stack();
		if (!--warn_limit)
			pr_info("limit reached, disable warning\n");
	}
	if (is_atomic) {
		/* see the flag handling in pcpu_balance_workfn() */
		pcpu_atomic_alloc_failed = true;
		pcpu_schedule_balance_work();
	} else {
		mutex_unlock(&pcpu_alloc_mutex);
	}

	pcpu_memcg_post_alloc_hook(objcg, NULL, 0, size);

	return NULL;
}

/**
 * __alloc_percpu_gfp - allocate dynamic percpu area
 * @size: size of area to allocate in bytes
 * @align: alignment of area (max PAGE_SIZE)
 * @gfp: allocation flags
 *
 * Allocate zero-filled percpu area of @size bytes aligned at @align.  If
 * @gfp doesn't contain %GFP_KERNEL, the allocation doesn't block and can
 * be called from any context but is a lot more likely to fail. If @gfp
 * has __GFP_NOWARN then no warning will be triggered on invalid or failed
 * allocation requests.
 *
 * RETURNS:
 * Percpu pointer to the allocated area on success, NULL on failure.
 */
void __percpu *__alloc_percpu_gfp(size_t size, size_t align, gfp_t gfp)
{
    /*percpu内存申请size大小，以align对齐*/
	return pcpu_alloc(size, align, false, gfp);
}
EXPORT_SYMBOL_GPL(__alloc_percpu_gfp);

/**
 * __alloc_percpu - allocate dynamic percpu area
 * @size: size of area to allocate in bytes
 * @align: alignment of area (max PAGE_SIZE)
 *
 * Equivalent to __alloc_percpu_gfp(size, align, %GFP_KERNEL).
 */
void __percpu *__alloc_percpu(size_t size/*申请的大小*/, size_t align/*对齐方式*/)
{
    /*申请percpu内存*/
	return pcpu_alloc(size, align, false, GFP_KERNEL);
}
EXPORT_SYMBOL_GPL(__alloc_percpu);

/**
 * __alloc_reserved_percpu - allocate reserved percpu area
 * @size: size of area to allocate in bytes
 * @align: alignment of area (max PAGE_SIZE)
 *
 * Allocate zero-filled percpu area of @size bytes aligned at @align
 * from reserved percpu area if arch has set it up; otherwise,
 * allocation is served from the same dynamic area.  Might sleep.
 * Might trigger writeouts.
 *
 * CONTEXT:
 * Does GFP_KERNEL allocation.
 *
 * RETURNS:
 * Percpu pointer to the allocated area on success, NULL on failure.
 */
void __percpu *__alloc_reserved_percpu(size_t size, size_t align)
{
	return pcpu_alloc(size, align, true, GFP_KERNEL);
}

/**
 * pcpu_balance_free - manage the amount of free chunks
 * @empty_only: free chunks only if there are no populated pages
 *
 * If empty_only is %false, reclaim all fully free chunks regardless of the
 * number of populated pages.  Otherwise, only reclaim chunks that have no
 * populated pages.
 *
 * CONTEXT:
 * pcpu_lock (can be dropped temporarily)
 */
static void pcpu_balance_free(bool empty_only)
{
	LIST_HEAD(to_free);
	struct list_head *free_head = &pcpu_chunk_lists[pcpu_free_slot];
	struct pcpu_chunk *chunk, *next;

	lockdep_assert_held(&pcpu_lock);

	/*
	 * There's no reason to keep around multiple unused chunks and VM
	 * areas can be scarce.  Destroy all free chunks except for one.
	 */
	list_for_each_entry_safe(chunk, next, free_head, list) {
		WARN_ON(chunk->immutable);

		/* spare the first one */
		if (chunk == list_first_entry(free_head, struct pcpu_chunk, list))
			continue;

		if (!empty_only || chunk->nr_empty_pop_pages == 0)
			list_move(&chunk->list, &to_free);
	}

	if (list_empty(&to_free))
		return;

	spin_unlock_irq(&pcpu_lock);
	list_for_each_entry_safe(chunk, next, &to_free, list) {
		unsigned int rs, re;

		for_each_set_bitrange(rs, re, chunk->populated, chunk->nr_pages) {
			pcpu_depopulate_chunk(chunk, rs, re);
			spin_lock_irq(&pcpu_lock);
			pcpu_chunk_depopulated(chunk, rs, re);
			spin_unlock_irq(&pcpu_lock);
		}
		pcpu_destroy_chunk(chunk);
		cond_resched();
	}
	spin_lock_irq(&pcpu_lock);
}

/**
 * pcpu_balance_populated - manage the amount of populated pages
 *
 * Maintain a certain amount of populated pages to satisfy atomic allocations.
 * It is possible that this is called when physical memory is scarce causing
 * OOM killer to be triggered.  We should avoid doing so until an actual
 * allocation causes the failure as it is possible that requests can be
 * serviced from already backed regions.
 *
 * CONTEXT:
 * pcpu_lock (can be dropped temporarily)
 */
static void pcpu_balance_populated(void)
{
	/* gfp flags passed to underlying allocators */
	const gfp_t gfp = GFP_KERNEL | __GFP_NORETRY | __GFP_NOWARN;
	struct pcpu_chunk *chunk;
	int slot, nr_to_pop, ret;

	lockdep_assert_held(&pcpu_lock);

	/*
	 * Ensure there are certain number of free populated pages for
	 * atomic allocs.  Fill up from the most packed so that atomic
	 * allocs don't increase fragmentation.  If atomic allocation
	 * failed previously, always populate the maximum amount.  This
	 * should prevent atomic allocs larger than PAGE_SIZE from keeping
	 * failing indefinitely; however, large atomic allocs are not
	 * something we support properly and can be highly unreliable and
	 * inefficient.
	 */
retry_pop:
	if (pcpu_atomic_alloc_failed) {
		nr_to_pop = PCPU_EMPTY_POP_PAGES_HIGH;
		/* best effort anyway, don't worry about synchronization */
		pcpu_atomic_alloc_failed = false;
	} else {
		nr_to_pop = clamp(PCPU_EMPTY_POP_PAGES_HIGH -
				  pcpu_nr_empty_pop_pages,
				  0, PCPU_EMPTY_POP_PAGES_HIGH);
	}

	for (slot = pcpu_size_to_slot(PAGE_SIZE); slot <= pcpu_free_slot; slot++) {
		unsigned int nr_unpop = 0, rs, re;

		if (!nr_to_pop)
			break;

		list_for_each_entry(chunk, &pcpu_chunk_lists[slot], list) {
			nr_unpop = chunk->nr_pages - chunk->nr_populated;
			if (nr_unpop)
				break;
		}

		if (!nr_unpop)
			continue;

		/* @chunk can't go away while pcpu_alloc_mutex is held */
		for_each_clear_bitrange(rs, re, chunk->populated, chunk->nr_pages) {
			int nr = min_t(int, re - rs, nr_to_pop);

			spin_unlock_irq(&pcpu_lock);
			ret = pcpu_populate_chunk(chunk, rs, rs + nr, gfp);
			cond_resched();
			spin_lock_irq(&pcpu_lock);
			if (!ret) {
				nr_to_pop -= nr;
				pcpu_chunk_populated(chunk, rs, rs + nr);
			} else {
				nr_to_pop = 0;
			}

			if (!nr_to_pop)
				break;
		}
	}

	if (nr_to_pop) {
		/* ran out of chunks to populate, create a new one and retry */
		spin_unlock_irq(&pcpu_lock);
		chunk = pcpu_create_chunk(gfp);
		cond_resched();
		spin_lock_irq(&pcpu_lock);
		if (chunk) {
			pcpu_chunk_relocate(chunk, -1);
			goto retry_pop;
		}
	}
}

/**
 * pcpu_reclaim_populated - scan over to_depopulate chunks and free empty pages
 *
 * Scan over chunks in the depopulate list and try to release unused populated
 * pages back to the system.  Depopulated chunks are sidelined to prevent
 * repopulating these pages unless required.  Fully free chunks are reintegrated
 * and freed accordingly (1 is kept around).  If we drop below the empty
 * populated pages threshold, reintegrate the chunk if it has empty free pages.
 * Each chunk is scanned in the reverse order to keep populated pages close to
 * the beginning of the chunk.
 *
 * CONTEXT:
 * pcpu_lock (can be dropped temporarily)
 *
 */
static void pcpu_reclaim_populated(void)
{
	struct pcpu_chunk *chunk;
	struct pcpu_block_md *block;
	int freed_page_start, freed_page_end;
	int i, end;
	bool reintegrate;

	lockdep_assert_held(&pcpu_lock);

	/*
	 * Once a chunk is isolated to the to_depopulate list, the chunk is no
	 * longer discoverable to allocations whom may populate pages.  The only
	 * other accessor is the free path which only returns area back to the
	 * allocator not touching the populated bitmap.
	 */
	while (!list_empty(&pcpu_chunk_lists[pcpu_to_depopulate_slot])) {
		chunk = list_first_entry(&pcpu_chunk_lists[pcpu_to_depopulate_slot],
					 struct pcpu_chunk, list);
		WARN_ON(chunk->immutable);

		/*
		 * Scan chunk's pages in the reverse order to keep populated
		 * pages close to the beginning of the chunk.
		 */
		freed_page_start = chunk->nr_pages;
		freed_page_end = 0;
		reintegrate = false;
		for (i = chunk->nr_pages - 1, end = -1; i >= 0; i--) {
			/* no more work to do */
			if (chunk->nr_empty_pop_pages == 0)
				break;

			/* reintegrate chunk to prevent atomic alloc failures */
			if (pcpu_nr_empty_pop_pages < PCPU_EMPTY_POP_PAGES_HIGH) {
				reintegrate = true;
				goto end_chunk;
			}

			/*
			 * If the page is empty and populated, start or
			 * extend the (i, end) range.  If i == 0, decrease
			 * i and perform the depopulation to cover the last
			 * (first) page in the chunk.
			 */
			block = chunk->md_blocks + i;
			if (block->contig_hint == PCPU_BITMAP_BLOCK_BITS &&
			    test_bit(i, chunk->populated)) {
				if (end == -1)
					end = i;
				if (i > 0)
					continue;
				i--;
			}

			/* depopulate if there is an active range */
			if (end == -1)
				continue;

			spin_unlock_irq(&pcpu_lock);
			pcpu_depopulate_chunk(chunk, i + 1, end + 1);
			cond_resched();
			spin_lock_irq(&pcpu_lock);

			pcpu_chunk_depopulated(chunk, i + 1, end + 1);
			freed_page_start = min(freed_page_start, i + 1);
			freed_page_end = max(freed_page_end, end + 1);

			/* reset the range and continue */
			end = -1;
		}

end_chunk:
		/* batch tlb flush per chunk to amortize cost */
		if (freed_page_start < freed_page_end) {
			spin_unlock_irq(&pcpu_lock);
			pcpu_post_unmap_tlb_flush(chunk,
						  freed_page_start,
						  freed_page_end);
			cond_resched();
			spin_lock_irq(&pcpu_lock);
		}

		if (reintegrate || chunk->free_bytes == pcpu_unit_size)
			pcpu_reintegrate_chunk(chunk);
		else
			list_move_tail(&chunk->list,
				       &pcpu_chunk_lists[pcpu_sidelined_slot]);
	}
}

/**
 * pcpu_balance_workfn - manage the amount of free chunks and populated pages
 * @work: unused
 *
 * For each chunk type, manage the number of fully free chunks and the number of
 * populated pages.  An important thing to consider is when pages are freed and
 * how they contribute to the global counts.
 */
static void pcpu_balance_workfn(struct work_struct *work)
{
	/*
	 * pcpu_balance_free() is called twice because the first time we may
	 * trim pages in the active pcpu_nr_empty_pop_pages which may cause us
	 * to grow other chunks.  This then gives pcpu_reclaim_populated() time
	 * to move fully free chunks to the active list to be freed if
	 * appropriate.
	 */
	mutex_lock(&pcpu_alloc_mutex);
	spin_lock_irq(&pcpu_lock);

	pcpu_balance_free(false);
	pcpu_reclaim_populated();
	pcpu_balance_populated();
	pcpu_balance_free(true);

	spin_unlock_irq(&pcpu_lock);
	mutex_unlock(&pcpu_alloc_mutex);
}

/**
 * free_percpu - free percpu area
 * @ptr: pointer to area to free
 *
 * Free percpu area @ptr.
 *
 * CONTEXT:
 * Can be called from atomic context.
 */
void free_percpu(void __percpu *ptr)
{
	void *addr;
	struct pcpu_chunk *chunk;
	unsigned long flags;
	int size, off;
	bool need_balance = false;

	if (!ptr)
		return;

	kmemleak_free_percpu(ptr);

	addr = __pcpu_ptr_to_addr(ptr);

	spin_lock_irqsave(&pcpu_lock, flags);

	chunk = pcpu_chunk_addr_search(addr);
	off = addr - chunk->base_addr;

	size = pcpu_free_area(chunk, off);

	pcpu_memcg_free_hook(chunk, off, size);

	/*
	 * If there are more than one fully free chunks, wake up grim reaper.
	 * If the chunk is isolated, it may be in the process of being
	 * reclaimed.  Let reclaim manage cleaning up of that chunk.
	 */
	if (!chunk->isolated && chunk->free_bytes == pcpu_unit_size) {
		struct pcpu_chunk *pos;

		list_for_each_entry(pos, &pcpu_chunk_lists[pcpu_free_slot], list)
			if (pos != chunk) {
				need_balance = true;
				break;
			}
	} else if (pcpu_should_reclaim_chunk(chunk)) {
		pcpu_isolate_chunk(chunk);
		need_balance = true;
	}

	trace_percpu_free_percpu(chunk->base_addr, off, ptr);

	spin_unlock_irqrestore(&pcpu_lock, flags);

	if (need_balance)
		pcpu_schedule_balance_work();
}
EXPORT_SYMBOL_GPL(free_percpu);

bool __is_kernel_percpu_address(unsigned long addr, unsigned long *can_addr)
{
#ifdef CONFIG_SMP
	const size_t static_size = __per_cpu_end - __per_cpu_start;
	void __percpu *base = __addr_to_pcpu_ptr(pcpu_base_addr);
	unsigned int cpu;

	for_each_possible_cpu(cpu) {
		void *start = per_cpu_ptr(base, cpu);
		void *va = (void *)addr;

		if (va >= start && va < start + static_size) {
			if (can_addr) {
				*can_addr = (unsigned long) (va - start);
				*can_addr += (unsigned long)
					per_cpu_ptr(base, get_boot_cpu_id());
			}
			return true;
		}
	}
#endif
	/* on UP, can't distinguish from other static vars, always false */
	return false;
}

/**
 * is_kernel_percpu_address - test whether address is from static percpu area
 * @addr: address to test
 *
 * Test whether @addr belongs to in-kernel static percpu area.  Module
 * static percpu areas are not considered.  For those, use
 * is_module_percpu_address().
 *
 * RETURNS:
 * %true if @addr is from in-kernel static percpu area, %false otherwise.
 */
bool is_kernel_percpu_address(unsigned long addr)
{
	return __is_kernel_percpu_address(addr, NULL);
}

/**
 * per_cpu_ptr_to_phys - convert translated percpu address to physical address
 * @addr: the address to be converted to physical address
 *
 * Given @addr which is dereferenceable address obtained via one of
 * percpu access macros, this function translates it into its physical
 * address.  The caller is responsible for ensuring @addr stays valid
 * until this function finishes.
 *
 * percpu allocator has special setup for the first chunk, which currently
 * supports either embedding in linear address space or vmalloc mapping,
 * and, from the second one, the backing allocator (currently either vm or
 * km) provides translation.
 *
 * The addr can be translated simply without checking if it falls into the
 * first chunk. But the current code reflects better how percpu allocator
 * actually works, and the verification can discover both bugs in percpu
 * allocator itself and per_cpu_ptr_to_phys() callers. So we keep current
 * code.
 *
 * RETURNS:
 * The physical address for @addr.
 */
phys_addr_t per_cpu_ptr_to_phys(void *addr)
{
	void __percpu *base = __addr_to_pcpu_ptr(pcpu_base_addr);
	bool in_first_chunk = false;
	unsigned long first_low, first_high;
	unsigned int cpu;

	/*
	 * The following test on unit_low/high isn't strictly
	 * necessary but will speed up lookups of addresses which
	 * aren't in the first chunk.
	 *
	 * The address check is against full chunk sizes.  pcpu_base_addr
	 * points to the beginning of the first chunk including the
	 * static region.  Assumes good intent as the first chunk may
	 * not be full (ie. < pcpu_unit_pages in size).
	 */
	first_low = (unsigned long)pcpu_base_addr +
		    pcpu_unit_page_offset(pcpu_low_unit_cpu, 0);
	first_high = (unsigned long)pcpu_base_addr +
		     pcpu_unit_page_offset(pcpu_high_unit_cpu, pcpu_unit_pages);
	if ((unsigned long)addr >= first_low &&
	    (unsigned long)addr < first_high) {
		for_each_possible_cpu(cpu) {
			void *start = per_cpu_ptr(base, cpu);

			if (addr >= start && addr < start + pcpu_unit_size) {
				in_first_chunk = true;
				break;
			}
		}
	}

	if (in_first_chunk) {
		if (!is_vmalloc_addr(addr))
			return __pa(addr);
		else
			return page_to_phys(vmalloc_to_page(addr)) +
			       offset_in_page(addr);
	} else
		return page_to_phys(pcpu_addr_to_page(addr)) +
		       offset_in_page(addr);
}

/**
 * pcpu_alloc_alloc_info - allocate percpu allocation info
 * @nr_groups: the number of groups
 * @nr_units: the number of units
 *
 * Allocate ai which is large enough for @nr_groups groups containing
 * @nr_units units.  The returned ai's groups[0].cpu_map points to the
 * cpu_map array which is long enough for @nr_units and filled with
 * NR_CPUS.  It's the caller's responsibility to initialize cpu_map
 * pointer of other groups.
 *
 * RETURNS:
 * Pointer to the allocated pcpu_alloc_info on success, NULL on
 * failure.
 */
struct pcpu_alloc_info * __init pcpu_alloc_alloc_info(int nr_groups,
						      int nr_units)
{
	struct pcpu_alloc_info *ai;
	size_t base_size, ai_size;
	void *ptr;
	int unit;

	base_size = ALIGN(struct_size(ai, groups, nr_groups),
			  __alignof__(ai->groups[0].cpu_map[0]));
	ai_size = base_size + nr_units * sizeof(ai->groups[0].cpu_map[0]);

	ptr = memblock_alloc(PFN_ALIGN(ai_size), PAGE_SIZE);
	if (!ptr)
		return NULL;
	ai = ptr;
	ptr += base_size;

	ai->groups[0].cpu_map = ptr;

	for (unit = 0; unit < nr_units; unit++)
		ai->groups[0].cpu_map[unit] = NR_CPUS;

	ai->nr_groups = nr_groups;
	ai->__ai_size = PFN_ALIGN(ai_size);

	return ai;
}

/**
 * pcpu_free_alloc_info - free percpu allocation info
 * @ai: pcpu_alloc_info to free
 *
 * Free @ai which was allocated by pcpu_alloc_alloc_info().
 */
void __init pcpu_free_alloc_info(struct pcpu_alloc_info *ai)
{
	memblock_free(ai, ai->__ai_size);
}

/**
 * pcpu_dump_alloc_info - print out information about pcpu_alloc_info
 * @lvl: loglevel
 * @ai: allocation info to dump
 *
 * Print out information about @ai using loglevel @lvl.
 */
static void pcpu_dump_alloc_info(const char *lvl,
				 const struct pcpu_alloc_info *ai)
{
	int group_width = 1, cpu_width = 1, width;
	char empty_str[] = "--------";
	int alloc = 0, alloc_end = 0;
	int group, v;
	int upa, apl;	/* units per alloc, allocs per line */

	v = ai->nr_groups;
	while (v /= 10)
		group_width++;

	v = num_possible_cpus();
	while (v /= 10)
		cpu_width++;
	empty_str[min_t(int, cpu_width, sizeof(empty_str) - 1)] = '\0';

	upa = ai->alloc_size / ai->unit_size;
	width = upa * (cpu_width + 1) + group_width + 3;
	apl = rounddown_pow_of_two(max(60 / width, 1));

	printk("%spcpu-alloc: s%zu r%zu d%zu u%zu alloc=%zu*%zu",
	       lvl, ai->static_size, ai->reserved_size, ai->dyn_size,
	       ai->unit_size, ai->alloc_size / ai->atom_size, ai->atom_size);

	for (group = 0; group < ai->nr_groups; group++) {
		const struct pcpu_group_info *gi = &ai->groups[group];
		int unit = 0, unit_end = 0;

		BUG_ON(gi->nr_units % upa);
		for (alloc_end += gi->nr_units / upa;
		     alloc < alloc_end; alloc++) {
			if (!(alloc % apl)) {
				pr_cont("\n");
				printk("%spcpu-alloc: ", lvl);
			}
			pr_cont("[%0*d] ", group_width, group);

			for (unit_end += upa; unit < unit_end; unit++)
				if (gi->cpu_map[unit] != NR_CPUS)
					pr_cont("%0*d ",
						cpu_width, gi->cpu_map[unit]);
				else
					pr_cont("%s ", empty_str);
		}
	}
	pr_cont("\n");
}

/**
 * pcpu_setup_first_chunk - initialize the first percpu chunk
 * @ai: pcpu_alloc_info describing how to percpu area is shaped
 * @base_addr: mapped address
 *
 * Initialize the first percpu chunk which contains the kernel static
 * percpu area.  This function is to be called from arch percpu area
 * setup path.
 *
 * @ai contains all information necessary to initialize the first
 * chunk and prime the dynamic percpu allocator.
 *
 * @ai->static_size is the size of static percpu area.
 *
 * @ai->reserved_size, if non-zero, specifies the amount of bytes to
 * reserve after the static area in the first chunk.  This reserves
 * the first chunk such that it's available only through reserved
 * percpu allocation.  This is primarily used to serve module percpu
 * static areas on architectures where the addressing model has
 * limited offset range for symbol relocations to guarantee module
 * percpu symbols fall inside the relocatable range.
 *
 * @ai->dyn_size determines the number of bytes available for dynamic
 * allocation in the first chunk.  The area between @ai->static_size +
 * @ai->reserved_size + @ai->dyn_size and @ai->unit_size is unused.
 *
 * @ai->unit_size specifies unit size and must be aligned to PAGE_SIZE
 * and equal to or larger than @ai->static_size + @ai->reserved_size +
 * @ai->dyn_size.
 *
 * @ai->atom_size is the allocation atom size and used as alignment
 * for vm areas.
 *
 * @ai->alloc_size is the allocation size and always multiple of
 * @ai->atom_size.  This is larger than @ai->atom_size if
 * @ai->unit_size is larger than @ai->atom_size.
 *
 * @ai->nr_groups and @ai->groups describe virtual memory layout of
 * percpu areas.  Units which should be colocated are put into the
 * same group.  Dynamic VM areas will be allocated according to these
 * groupings.  If @ai->nr_groups is zero, a single group containing
 * all units is assumed.
 *
 * The caller should have mapped the first chunk at @base_addr and
 * copied static data to each unit.
 *
 * The first chunk will always contain a static and a dynamic region.
 * However, the static region is not managed by any chunk.  If the first
 * chunk also contains a reserved region, it is served by two chunks -
 * one for the reserved region and one for the dynamic region.  They
 * share the same vm, but use offset regions in the area allocation map.
 * The chunk serving the dynamic region is circulated in the chunk slots
 * and available for dynamic allocation like any other chunk.
 */
void __init pcpu_setup_first_chunk(const struct pcpu_alloc_info *ai,
				   void *base_addr)
{
	size_t size_sum = ai->static_size + ai->reserved_size + ai->dyn_size;
	size_t static_size, dyn_size;
	struct pcpu_chunk *chunk;
	unsigned long *group_offsets;
	size_t *group_sizes;
	unsigned long *unit_off;
	unsigned int cpu;
	int *unit_map;
	int group, unit, i;
	int map_size;
	unsigned long tmp_addr;
	size_t alloc_size;

#define PCPU_SETUP_BUG_ON(cond)	do {					\
	if (unlikely(cond)) {						\
		pr_emerg("failed to initialize, %s\n", #cond);		\
		pr_emerg("cpu_possible_mask=%*pb\n",			\
			 cpumask_pr_args(cpu_possible_mask));		\
		pcpu_dump_alloc_info(KERN_EMERG, ai);			\
		BUG();							\
	}								\
} while (0)

	/* sanity checks */
	PCPU_SETUP_BUG_ON(ai->nr_groups <= 0);
#ifdef CONFIG_SMP
	PCPU_SETUP_BUG_ON(!ai->static_size);
	PCPU_SETUP_BUG_ON(offset_in_page(__per_cpu_start));
#endif
	PCPU_SETUP_BUG_ON(!base_addr);
	PCPU_SETUP_BUG_ON(offset_in_page(base_addr));
	PCPU_SETUP_BUG_ON(ai->unit_size < size_sum);
	PCPU_SETUP_BUG_ON(offset_in_page(ai->unit_size));
	PCPU_SETUP_BUG_ON(ai->unit_size < PCPU_MIN_UNIT_SIZE);
	PCPU_SETUP_BUG_ON(!IS_ALIGNED(ai->unit_size, PCPU_BITMAP_BLOCK_SIZE));
	PCPU_SETUP_BUG_ON(ai->dyn_size < PERCPU_DYNAMIC_EARLY_SIZE);
	PCPU_SETUP_BUG_ON(!ai->dyn_size);
	PCPU_SETUP_BUG_ON(!IS_ALIGNED(ai->reserved_size, PCPU_MIN_ALLOC_SIZE));
	PCPU_SETUP_BUG_ON(!(IS_ALIGNED(PCPU_BITMAP_BLOCK_SIZE, PAGE_SIZE) ||
			    IS_ALIGNED(PAGE_SIZE, PCPU_BITMAP_BLOCK_SIZE)));
	PCPU_SETUP_BUG_ON(pcpu_verify_alloc_info(ai) < 0);

	/* process group information and build config tables accordingly */
	alloc_size = ai->nr_groups * sizeof(group_offsets[0]);
	group_offsets = memblock_alloc(alloc_size, SMP_CACHE_BYTES);
	if (!group_offsets)
		panic("%s: Failed to allocate %zu bytes\n", __func__,
		      alloc_size);

	alloc_size = ai->nr_groups * sizeof(group_sizes[0]);
	group_sizes = memblock_alloc(alloc_size, SMP_CACHE_BYTES);
	if (!group_sizes)
		panic("%s: Failed to allocate %zu bytes\n", __func__,
		      alloc_size);

	alloc_size = nr_cpu_ids * sizeof(unit_map[0]);
	unit_map = memblock_alloc(alloc_size, SMP_CACHE_BYTES);
	if (!unit_map)
		panic("%s: Failed to allocate %zu bytes\n", __func__,
		      alloc_size);

	alloc_size = nr_cpu_ids * sizeof(unit_off[0]);
	unit_off = memblock_alloc(alloc_size, SMP_CACHE_BYTES);
	if (!unit_off)
		panic("%s: Failed to allocate %zu bytes\n", __func__,
		      alloc_size);

	for (cpu = 0; cpu < nr_cpu_ids; cpu++)
		unit_map[cpu] = UINT_MAX;

	pcpu_low_unit_cpu = NR_CPUS;
	pcpu_high_unit_cpu = NR_CPUS;

	for (group = 0, unit = 0; group < ai->nr_groups; group++, unit += i) {
		const struct pcpu_group_info *gi = &ai->groups[group];

		group_offsets[group] = gi->base_offset;
		group_sizes[group] = gi->nr_units * ai->unit_size;

		for (i = 0; i < gi->nr_units; i++) {
			cpu = gi->cpu_map[i];
			if (cpu == NR_CPUS)
				continue;

			PCPU_SETUP_BUG_ON(cpu >= nr_cpu_ids);
			PCPU_SETUP_BUG_ON(!cpu_possible(cpu));
			PCPU_SETUP_BUG_ON(unit_map[cpu] != UINT_MAX);

			unit_map[cpu] = unit + i;
			unit_off[cpu] = gi->base_offset + i * ai->unit_size;

			/* determine low/high unit_cpu */
			if (pcpu_low_unit_cpu == NR_CPUS ||
			    unit_off[cpu] < unit_off[pcpu_low_unit_cpu])
				pcpu_low_unit_cpu = cpu;
			if (pcpu_high_unit_cpu == NR_CPUS ||
			    unit_off[cpu] > unit_off[pcpu_high_unit_cpu])
				pcpu_high_unit_cpu = cpu;
		}
	}
	pcpu_nr_units = unit;

	for_each_possible_cpu(cpu)
		PCPU_SETUP_BUG_ON(unit_map[cpu] == UINT_MAX);

	/* we're done parsing the input, undefine BUG macro and dump config */
#undef PCPU_SETUP_BUG_ON
	pcpu_dump_alloc_info(KERN_DEBUG, ai);

	pcpu_nr_groups = ai->nr_groups;
	pcpu_group_offsets = group_offsets;
	pcpu_group_sizes = group_sizes;
	pcpu_unit_map = unit_map;
	pcpu_unit_offsets = unit_off;

	/* determine basic parameters */
	pcpu_unit_pages = ai->unit_size >> PAGE_SHIFT;/*占用的页数*/
	pcpu_unit_size = pcpu_unit_pages << PAGE_SHIFT;/*占用的字节数*/
	pcpu_atom_size = ai->atom_size;
	/*申请populated个pcpu_unit_pages bits*/
	pcpu_chunk_struct_size = struct_size(chunk, populated,
					     BITS_TO_LONGS(pcpu_unit_pages));

	pcpu_stats_save_ai(ai);

	/*
	 * Allocate chunk slots.  The slots after the active slots are:
	 *   sidelined_slot - isolated, depopulated chunks
	 *   free_slot - fully free chunks
	 *   to_depopulate_slot - isolated, chunks to depopulate
	 */
	pcpu_sidelined_slot = __pcpu_size_to_slot(pcpu_unit_size) + 1;
	pcpu_free_slot = pcpu_sidelined_slot + 1;
	pcpu_to_depopulate_slot = pcpu_free_slot + 1;
	pcpu_nr_slots = pcpu_to_depopulate_slot + 1;
	pcpu_chunk_lists = memblock_alloc(pcpu_nr_slots *
					  sizeof(pcpu_chunk_lists[0]),
					  SMP_CACHE_BYTES);
	if (!pcpu_chunk_lists)
		panic("%s: Failed to allocate %zu bytes\n", __func__,
		      pcpu_nr_slots * sizeof(pcpu_chunk_lists[0]));

	/*初始化lists*/
	for (i = 0; i < pcpu_nr_slots; i++)
		INIT_LIST_HEAD(&pcpu_chunk_lists[i]);

	/*
	 * The end of the static region needs to be aligned with the
	 * minimum allocation size as this offsets the reserved and
	 * dynamic region.  The first chunk ends page aligned by
	 * expanding the dynamic region, therefore the dynamic region
	 * can be shrunk to compensate while still staying above the
	 * configured sizes.
	 */
	static_size = ALIGN(ai->static_size, PCPU_MIN_ALLOC_SIZE);
	dyn_size = ai->dyn_size - (static_size - ai->static_size);

	/*
	 * Initialize first chunk.
	 * If the reserved_size is non-zero, this initializes the reserved
	 * chunk.  If the reserved_size is zero, the reserved chunk is NULL
	 * and the dynamic region is initialized here.  The first chunk,
	 * pcpu_first_chunk, will always point to the chunk that serves
	 * the dynamic region.
	 */
	tmp_addr = (unsigned long)base_addr + static_size;
	map_size = ai->reserved_size ?: dyn_size;
	chunk = pcpu_alloc_first_chunk(tmp_addr, map_size);

	/* init dynamic chunk if necessary */
	if (ai->reserved_size) {
		pcpu_reserved_chunk = chunk;

		tmp_addr = (unsigned long)base_addr + static_size +
			   ai->reserved_size;
		map_size = dyn_size;
		chunk = pcpu_alloc_first_chunk(tmp_addr, map_size);
	}

	/* link the first chunk in */
	pcpu_first_chunk = chunk;
	pcpu_nr_empty_pop_pages = pcpu_first_chunk->nr_empty_pop_pages;
	pcpu_chunk_relocate(pcpu_first_chunk, -1);

	/* include all regions of the first chunk */
	pcpu_nr_populated += PFN_DOWN(size_sum);

	pcpu_stats_chunk_alloc();
	trace_percpu_create_chunk(base_addr);

	/* we're done */
	pcpu_base_addr = base_addr;
}

#ifdef CONFIG_SMP

const char * const pcpu_fc_names[PCPU_FC_NR] __initconst = {
	[PCPU_FC_AUTO]	= "auto",
	[PCPU_FC_EMBED]	= "embed",
	[PCPU_FC_PAGE]	= "page",
};

enum pcpu_fc pcpu_chosen_fc __initdata = PCPU_FC_AUTO;

static int __init percpu_alloc_setup(char *str)
{
	if (!str)
		return -EINVAL;

	if (0)
		/* nada */;
#ifdef CONFIG_NEED_PER_CPU_EMBED_FIRST_CHUNK
	else if (!strcmp(str, "embed"))
		pcpu_chosen_fc = PCPU_FC_EMBED;
#endif
#ifdef CONFIG_NEED_PER_CPU_PAGE_FIRST_CHUNK
	else if (!strcmp(str, "page"))
		pcpu_chosen_fc = PCPU_FC_PAGE;
#endif
	else
		pr_warn("unknown allocator %s specified\n", str);

	return 0;
}
early_param("percpu_alloc", percpu_alloc_setup);

/*
 * pcpu_embed_first_chunk() is used by the generic percpu setup.
 * Build it if needed by the arch config or the generic setup is going
 * to be used.
 */
#if defined(CONFIG_NEED_PER_CPU_EMBED_FIRST_CHUNK) || \
	!defined(CONFIG_HAVE_SETUP_PER_CPU_AREA)
#define BUILD_EMBED_FIRST_CHUNK
#endif

/* build pcpu_page_first_chunk() iff needed by the arch config */
#if defined(CONFIG_NEED_PER_CPU_PAGE_FIRST_CHUNK)
#define BUILD_PAGE_FIRST_CHUNK
#endif

/* pcpu_build_alloc_info() is used by both embed and page first chunk */
#if defined(BUILD_EMBED_FIRST_CHUNK) || defined(BUILD_PAGE_FIRST_CHUNK)
/**
 * pcpu_build_alloc_info - build alloc_info considering distances between CPUs
 * @reserved_size: the size of reserved percpu area in bytes
 * @dyn_size: minimum free size for dynamic allocation in bytes
 * @atom_size: allocation atom size
 * @cpu_distance_fn: callback to determine distance between cpus, optional
 *
 * This function determines grouping of units, their mappings to cpus
 * and other parameters considering needed percpu size, allocation
 * atom size and distances between CPUs.
 *
 * Groups are always multiples of atom size and CPUs which are of
 * LOCAL_DISTANCE both ways are grouped together and share space for
 * units in the same group.  The returned configuration is guaranteed
 * to have CPUs on different nodes on different groups and >=75% usage
 * of allocated virtual address space.
 *
 * RETURNS:
 * On success, pointer to the new allocation_info is returned.  On
 * failure, ERR_PTR value is returned.
 */
static struct pcpu_alloc_info * __init __flatten pcpu_build_alloc_info(
				size_t reserved_size, size_t dyn_size,
				size_t atom_size,
				pcpu_fc_cpu_distance_fn_t cpu_distance_fn)
{
	static int group_map[NR_CPUS] __initdata;
	static int group_cnt[NR_CPUS] __initdata;
	/*cpu掩码*/
	static struct cpumask mask __initdata;
	/*静态大小（percpu起始位置到percpu终止位置间的字节占用大小）*/
	const size_t static_size = __per_cpu_end - __per_cpu_start;
	int nr_groups = 1, nr_units = 0;
	size_t size_sum, min_unit_size, alloc_size;
	int upa, max_upa, best_upa;	/* units_per_alloc */
	int last_allocs, group, unit;
	unsigned int cpu, tcpu;
	struct pcpu_alloc_info *ai;
	unsigned int *cpu_map;

	/* this function may be called multiple times */
	memset(group_map, 0, sizeof(group_map));
	memset(group_cnt, 0, sizeof(group_cnt));
	cpumask_clear(&mask);

	/* calculate size_sum and ensure dyn_size is enough for early alloc */
	size_sum = PFN_ALIGN(static_size + reserved_size +
			    max_t(size_t, dyn_size, PERCPU_DYNAMIC_EARLY_SIZE));
	dyn_size = size_sum - static_size - reserved_size;

	/*
	 * Determine min_unit_size, alloc_size and max_upa such that
	 * alloc_size is multiple of atom_size and is the smallest
	 * which can accommodate 4k aligned segments which are equal to
	 * or larger than min_unit_size.
	 */
	min_unit_size = max_t(size_t, size_sum, PCPU_MIN_UNIT_SIZE);

	/* determine the maximum # of units that can fit in an allocation */
	alloc_size = roundup(min_unit_size, atom_size);
	upa = alloc_size / min_unit_size;
	while (alloc_size % upa || (offset_in_page(alloc_size / upa)))
		upa--;
	max_upa = upa;

	cpumask_copy(&mask, cpu_possible_mask);

	/* group cpus according to their proximity */
	for (group = 0; !cpumask_empty(&mask); group++) {
		/* pop the group's first cpu */
		cpu = cpumask_first(&mask);
		group_map[cpu] = group;
		group_cnt[group]++;
		cpumask_clear_cpu(cpu, &mask);

		for_each_cpu(tcpu, &mask) {
			if (!cpu_distance_fn ||
			    (cpu_distance_fn(cpu, tcpu) == LOCAL_DISTANCE &&
			     cpu_distance_fn(tcpu, cpu) == LOCAL_DISTANCE)) {
				group_map[tcpu] = group;
				group_cnt[group]++;
				cpumask_clear_cpu(tcpu, &mask);
			}
		}
	}
	nr_groups = group;

	/*
	 * Wasted space is caused by a ratio imbalance of upa to group_cnt.
	 * Expand the unit_size until we use >= 75% of the units allocated.
	 * Related to atom_size, which could be much larger than the unit_size.
	 */
	last_allocs = INT_MAX;
	best_upa = 0;
	for (upa = max_upa; upa; upa--) {
		int allocs = 0, wasted = 0;

		if (alloc_size % upa || (offset_in_page(alloc_size / upa)))
			continue;

		for (group = 0; group < nr_groups; group++) {
			int this_allocs = DIV_ROUND_UP(group_cnt[group], upa);
			allocs += this_allocs;
			wasted += this_allocs * upa - group_cnt[group];
		}

		/*
		 * Don't accept if wastage is over 1/3.  The
		 * greater-than comparison ensures upa==1 always
		 * passes the following check.
		 */
		if (wasted > num_possible_cpus() / 3)
			continue;

		/* and then don't consume more memory */
		if (allocs > last_allocs)
			break;
		last_allocs = allocs;
		best_upa = upa;
	}
	BUG_ON(!best_upa);
	upa = best_upa;

	/* allocate and fill alloc_info */
	for (group = 0; group < nr_groups; group++)
		nr_units += roundup(group_cnt[group], upa);

	ai = pcpu_alloc_alloc_info(nr_groups, nr_units);
	if (!ai)
		return ERR_PTR(-ENOMEM);
	cpu_map = ai->groups[0].cpu_map;

	for (group = 0; group < nr_groups; group++) {
		ai->groups[group].cpu_map = cpu_map;
		cpu_map += roundup(group_cnt[group], upa);
	}

	ai->static_size = static_size;
	ai->reserved_size = reserved_size;
	ai->dyn_size = dyn_size;
	ai->unit_size = alloc_size / upa;
	ai->atom_size = atom_size;
	ai->alloc_size = alloc_size;

	for (group = 0, unit = 0; group < nr_groups; group++) {
		struct pcpu_group_info *gi = &ai->groups[group];

		/*
		 * Initialize base_offset as if all groups are located
		 * back-to-back.  The caller should update this to
		 * reflect actual allocation.
		 */
		gi->base_offset = unit * ai->unit_size;

		for_each_possible_cpu(cpu)
			if (group_map[cpu] == group)
				gi->cpu_map[gi->nr_units++] = cpu;
		gi->nr_units = roundup(gi->nr_units, upa);
		unit += gi->nr_units;
	}
	BUG_ON(unit != nr_units);

	return ai;
}

static void * __init pcpu_fc_alloc(unsigned int cpu, size_t size, size_t align,
				   pcpu_fc_cpu_to_node_fn_t cpu_to_nd_fn)
{
	const unsigned long goal = __pa(MAX_DMA_ADDRESS);
#ifdef CONFIG_NUMA
	int node = NUMA_NO_NODE;
	void *ptr;

	if (cpu_to_nd_fn)
		node = cpu_to_nd_fn(cpu);

	if (node == NUMA_NO_NODE || !node_online(node) || !NODE_DATA(node)) {
		ptr = memblock_alloc_from(size, align, goal);
		pr_info("cpu %d has no node %d or node-local memory\n",
			cpu, node);
		pr_debug("per cpu data for cpu%d %zu bytes at 0x%llx\n",
			 cpu, size, (u64)__pa(ptr));
	} else {
		ptr = memblock_alloc_try_nid(size, align, goal,
					     MEMBLOCK_ALLOC_ACCESSIBLE,
					     node);

		pr_debug("per cpu data for cpu%d %zu bytes on node%d at 0x%llx\n",
			 cpu, size, node, (u64)__pa(ptr));
	}
	return ptr;
#else
	return memblock_alloc_from(size, align, goal);
#endif
}

static void __init pcpu_fc_free(void *ptr, size_t size)
{
	memblock_free(ptr, size);
}
#endif /* BUILD_EMBED_FIRST_CHUNK || BUILD_PAGE_FIRST_CHUNK */

#if defined(BUILD_EMBED_FIRST_CHUNK)
/**
 * pcpu_embed_first_chunk - embed the first percpu chunk into bootmem
 * @reserved_size: the size of reserved percpu area in bytes
 * @dyn_size: minimum free size for dynamic allocation in bytes
 * @atom_size: allocation atom size
 * @cpu_distance_fn: callback to determine distance between cpus, optional
 * @cpu_to_nd_fn: callback to convert cpu to it's node, optional
 *
 * This is a helper to ease setting up embedded first percpu chunk and
 * can be called where pcpu_setup_first_chunk() is expected.
 *
 * If this function is used to setup the first chunk, it is allocated
 * by calling pcpu_fc_alloc and used as-is without being mapped into
 * vmalloc area.  Allocations are always whole multiples of @atom_size
 * aligned to @atom_size.
 *
 * This enables the first chunk to piggy back on the linear physical
 * mapping which often uses larger page size.  Please note that this
 * can result in very sparse cpu->unit mapping on NUMA machines thus
 * requiring large vmalloc address space.  Don't use this allocator if
 * vmalloc space is not orders of magnitude larger than distances
 * between node memory addresses (ie. 32bit NUMA machines).
 *
 * @dyn_size specifies the minimum dynamic area size.
 *
 * If the needed size is smaller than the minimum or specified unit
 * size, the leftover is returned using pcpu_fc_free.
 *
 * RETURNS:
 * 0 on success, -errno on failure.
 */
int __init pcpu_embed_first_chunk(size_t reserved_size, size_t dyn_size,
				  size_t atom_size,
				  pcpu_fc_cpu_distance_fn_t cpu_distance_fn,
				  pcpu_fc_cpu_to_node_fn_t cpu_to_nd_fn)
{
	void *base = (void *)ULONG_MAX;
	void **areas = NULL;
	struct pcpu_alloc_info *ai;
	size_t size_sum, areas_size;
	unsigned long max_distance;
	int group, i, highest_group, rc = 0;

	ai = pcpu_build_alloc_info(reserved_size, dyn_size, atom_size,
				   cpu_distance_fn);
	if (IS_ERR(ai))
		return PTR_ERR(ai);

	size_sum = ai->static_size + ai->reserved_size + ai->dyn_size;
	areas_size = PFN_ALIGN(ai->nr_groups * sizeof(void *));

	areas = memblock_alloc(areas_size, SMP_CACHE_BYTES);
	if (!areas) {
		rc = -ENOMEM;
		goto out_free;
	}

	/* allocate, copy and determine base address & max_distance */
	highest_group = 0;
	for (group = 0; group < ai->nr_groups; group++) {
		struct pcpu_group_info *gi = &ai->groups[group];
		unsigned int cpu = NR_CPUS;
		void *ptr;

		for (i = 0; i < gi->nr_units && cpu == NR_CPUS; i++)
			cpu = gi->cpu_map[i];
		BUG_ON(cpu == NR_CPUS);

		/* allocate space for the whole group */
		ptr = pcpu_fc_alloc(cpu, gi->nr_units * ai->unit_size, atom_size, cpu_to_nd_fn);
		if (!ptr) {
			rc = -ENOMEM;
			goto out_free_areas;
		}
		/* kmemleak tracks the percpu allocations separately */
		kmemleak_ignore_phys(__pa(ptr));
		areas[group] = ptr;

		base = min(ptr, base);
		if (ptr > areas[highest_group])
			highest_group = group;
	}
	max_distance = areas[highest_group] - base;
	max_distance += ai->unit_size * ai->groups[highest_group].nr_units;

	/* warn if maximum distance is further than 75% of vmalloc space */
	if (max_distance > VMALLOC_TOTAL * 3 / 4) {
		pr_warn("max_distance=0x%lx too large for vmalloc space 0x%lx\n",
				max_distance, VMALLOC_TOTAL);
#ifdef CONFIG_NEED_PER_CPU_PAGE_FIRST_CHUNK
		/* and fail if we have fallback */
		rc = -EINVAL;
		goto out_free_areas;
#endif
	}

	/*
	 * Copy data and free unused parts.  This should happen after all
	 * allocations are complete; otherwise, we may end up with
	 * overlapping groups.
	 */
	for (group = 0; group < ai->nr_groups; group++) {
		struct pcpu_group_info *gi = &ai->groups[group];
		void *ptr = areas[group];

		for (i = 0; i < gi->nr_units; i++, ptr += ai->unit_size) {
			if (gi->cpu_map[i] == NR_CPUS) {
				/* unused unit, free whole */
				pcpu_fc_free(ptr, ai->unit_size);
				continue;
			}
			/* copy and return the unused part */
			memcpy(ptr, __per_cpu_load, ai->static_size);
			pcpu_fc_free(ptr + size_sum, ai->unit_size - size_sum);
		}
	}

	/* base address is now known, determine group base offsets */
	for (group = 0; group < ai->nr_groups; group++) {
		ai->groups[group].base_offset = areas[group] - base;
	}

	pr_info("Embedded %zu pages/cpu s%zu r%zu d%zu u%zu\n",
		PFN_DOWN(size_sum), ai->static_size, ai->reserved_size,
		ai->dyn_size, ai->unit_size);

	pcpu_setup_first_chunk(ai, base);
	goto out_free;

out_free_areas:
	for (group = 0; group < ai->nr_groups; group++)
		if (areas[group])
			pcpu_fc_free(areas[group],
				ai->groups[group].nr_units * ai->unit_size);
out_free:
	pcpu_free_alloc_info(ai);
	if (areas)
		memblock_free(areas, areas_size);
	return rc;
}
#endif /* BUILD_EMBED_FIRST_CHUNK */

#ifdef BUILD_PAGE_FIRST_CHUNK
#include <asm/pgalloc.h>

#ifndef P4D_TABLE_SIZE
#define P4D_TABLE_SIZE PAGE_SIZE
#endif

#ifndef PUD_TABLE_SIZE
#define PUD_TABLE_SIZE PAGE_SIZE
#endif

#ifndef PMD_TABLE_SIZE
#define PMD_TABLE_SIZE PAGE_SIZE
#endif

#ifndef PTE_TABLE_SIZE
#define PTE_TABLE_SIZE PAGE_SIZE
#endif
void __init __weak pcpu_populate_pte(unsigned long addr)
{
	pgd_t *pgd = pgd_offset_k(addr);
	p4d_t *p4d;
	pud_t *pud;
	pmd_t *pmd;

	if (pgd_none(*pgd)) {
		p4d_t *new;

		new = memblock_alloc(P4D_TABLE_SIZE, P4D_TABLE_SIZE);
		if (!new)
			goto err_alloc;
		pgd_populate(&init_mm, pgd, new);
	}

	p4d = p4d_offset(pgd, addr);
	if (p4d_none(*p4d)) {
		pud_t *new;

		new = memblock_alloc(PUD_TABLE_SIZE, PUD_TABLE_SIZE);
		if (!new)
			goto err_alloc;
		p4d_populate(&init_mm, p4d, new);
	}

	pud = pud_offset(p4d, addr);
	if (pud_none(*pud)) {
		pmd_t *new;

		new = memblock_alloc(PMD_TABLE_SIZE, PMD_TABLE_SIZE);
		if (!new)
			goto err_alloc;
		pud_populate(&init_mm, pud, new);
	}

	pmd = pmd_offset(pud, addr);
	if (!pmd_present(*pmd)) {
		pte_t *new;

		new = memblock_alloc(PTE_TABLE_SIZE, PTE_TABLE_SIZE);
		if (!new)
			goto err_alloc;
		pmd_populate_kernel(&init_mm, pmd, new);
	}

	return;

err_alloc:
	panic("%s: Failed to allocate memory\n", __func__);
}

/**
 * pcpu_page_first_chunk - map the first chunk using PAGE_SIZE pages
 * @reserved_size: the size of reserved percpu area in bytes
 * @cpu_to_nd_fn: callback to convert cpu to it's node, optional
 *
 * This is a helper to ease setting up page-remapped first percpu
 * chunk and can be called where pcpu_setup_first_chunk() is expected.
 *
 * This is the basic allocator.  Static percpu area is allocated
 * page-by-page into vmalloc area.
 *
 * RETURNS:
 * 0 on success, -errno on failure.
 */
int __init pcpu_page_first_chunk(size_t reserved_size, pcpu_fc_cpu_to_node_fn_t cpu_to_nd_fn)
{
	static struct vm_struct vm;
	struct pcpu_alloc_info *ai;
	char psize_str[16];
	int unit_pages;
	size_t pages_size;
	struct page **pages;
	int unit, i, j, rc = 0;
	int upa;
	int nr_g0_units;

	snprintf(psize_str, sizeof(psize_str), "%luK", PAGE_SIZE >> 10);

	ai = pcpu_build_alloc_info(reserved_size, 0, PAGE_SIZE, NULL);
	if (IS_ERR(ai))
		return PTR_ERR(ai);
	BUG_ON(ai->nr_groups != 1);
	upa = ai->alloc_size/ai->unit_size;
	nr_g0_units = roundup(num_possible_cpus(), upa);
	if (WARN_ON(ai->groups[0].nr_units != nr_g0_units)) {
		pcpu_free_alloc_info(ai);
		return -EINVAL;
	}

	unit_pages = ai->unit_size >> PAGE_SHIFT;

	/* unaligned allocations can't be freed, round up to page size */
	pages_size = PFN_ALIGN(unit_pages * num_possible_cpus() *
			       sizeof(pages[0]));
	pages = memblock_alloc(pages_size, SMP_CACHE_BYTES);
	if (!pages)
		panic("%s: Failed to allocate %zu bytes\n", __func__,
		      pages_size);

	/* allocate pages */
	j = 0;
	for (unit = 0; unit < num_possible_cpus(); unit++) {
		unsigned int cpu = ai->groups[0].cpu_map[unit];
		for (i = 0; i < unit_pages; i++) {
			void *ptr;

			ptr = pcpu_fc_alloc(cpu, PAGE_SIZE, PAGE_SIZE, cpu_to_nd_fn);
			if (!ptr) {
				pr_warn("failed to allocate %s page for cpu%u\n",
						psize_str, cpu);
				goto enomem;
			}
			/* kmemleak tracks the percpu allocations separately */
			kmemleak_ignore_phys(__pa(ptr));
			pages[j++] = virt_to_page(ptr);
		}
	}

	/* allocate vm area, map the pages and copy static data */
	vm.flags = VM_ALLOC;
	vm.size = num_possible_cpus() * ai->unit_size;
	vm_area_register_early(&vm, PAGE_SIZE);

	for (unit = 0; unit < num_possible_cpus(); unit++) {
		unsigned long unit_addr =
			(unsigned long)vm.addr + unit * ai->unit_size;

		for (i = 0; i < unit_pages; i++)
			pcpu_populate_pte(unit_addr + (i << PAGE_SHIFT));

		/* pte already populated, the following shouldn't fail */
		rc = __pcpu_map_pages(unit_addr, &pages[unit * unit_pages],
				      unit_pages);
		if (rc < 0)
			panic("failed to map percpu area, err=%d\n", rc);

		/*
		 * FIXME: Archs with virtual cache should flush local
		 * cache for the linear mapping here - something
		 * equivalent to flush_cache_vmap() on the local cpu.
		 * flush_cache_vmap() can't be used as most supporting
		 * data structures are not set up yet.
		 */

		/* copy static data */
		memcpy((void *)unit_addr, __per_cpu_load, ai->static_size);
	}

	/* we're ready, commit */
	pr_info("%d %s pages/cpu s%zu r%zu d%zu\n",
		unit_pages, psize_str, ai->static_size,
		ai->reserved_size, ai->dyn_size);

	pcpu_setup_first_chunk(ai, vm.addr);
	goto out_free_ar;

enomem:
	while (--j >= 0)
		pcpu_fc_free(page_address(pages[j]), PAGE_SIZE);
	rc = -ENOMEM;
out_free_ar:
	memblock_free(pages, pages_size);
	pcpu_free_alloc_info(ai);
	return rc;
}
#endif /* BUILD_PAGE_FIRST_CHUNK */

#ifndef	CONFIG_HAVE_SETUP_PER_CPU_AREA
/*
 * Generic SMP percpu area setup.
 *
 * The embedding helper is used because its behavior closely resembles
 * the original non-dynamic generic percpu area setup.  This is
 * important because many archs have addressing restrictions and might
 * fail if the percpu area is located far away from the previous
 * location.  As an added bonus, in non-NUMA cases, embedding is
 * generally a good idea TLB-wise because percpu area can piggy back
 * on the physical linear memory mapping which uses large page
 * mappings on applicable archs.
 */
unsigned long __per_cpu_offset[NR_CPUS] __read_mostly;
EXPORT_SYMBOL(__per_cpu_offset);

void __init setup_per_cpu_areas(void)
{
	unsigned long delta;
	unsigned int cpu;
	int rc;

	/*
	 * Always reserve area for module percpu variables.  That's
	 * what the legacy allocator did.
	 */
	rc = pcpu_embed_first_chunk(PERCPU_MODULE_RESERVE, PERCPU_DYNAMIC_RESERVE,
				    PAGE_SIZE, NULL, NULL);
	if (rc < 0)
		panic("Failed to initialize percpu areas.");

	delta = (unsigned long)pcpu_base_addr - (unsigned long)__per_cpu_start;
	for_each_possible_cpu(cpu)
		__per_cpu_offset[cpu] = delta + pcpu_unit_offsets[cpu];
}
#endif	/* CONFIG_HAVE_SETUP_PER_CPU_AREA */

#else	/* CONFIG_SMP */

/*
 * UP percpu area setup.
 *
 * UP always uses km-based percpu allocator with identity mapping.
 * Static percpu variables are indistinguishable from the usual static
 * variables and don't require any special preparation.
 */
void __init setup_per_cpu_areas(void)
{
	const size_t unit_size =
		roundup_pow_of_two(max_t(size_t, PCPU_MIN_UNIT_SIZE,
					 PERCPU_DYNAMIC_RESERVE));
	struct pcpu_alloc_info *ai;
	void *fc;

	ai = pcpu_alloc_alloc_info(1, 1);
	fc = memblock_alloc_from(unit_size, PAGE_SIZE, __pa(MAX_DMA_ADDRESS));
	if (!ai || !fc)
		panic("Failed to allocate memory for percpu areas.");
	/* kmemleak tracks the percpu allocations separately */
	kmemleak_ignore_phys(__pa(fc));

	ai->dyn_size = unit_size;
	ai->unit_size = unit_size;
	ai->atom_size = unit_size;
	ai->alloc_size = unit_size;
	ai->groups[0].nr_units = 1;
	ai->groups[0].cpu_map[0] = 0;

	pcpu_setup_first_chunk(ai, fc);
	pcpu_free_alloc_info(ai);
}

#endif	/* CONFIG_SMP */

/*
 * pcpu_nr_pages - calculate total number of populated backing pages
 *
 * This reflects the number of pages populated to back chunks.  Metadata is
 * excluded in the number exposed in meminfo as the number of backing pages
 * scales with the number of cpus and can quickly outweigh the memory used for
 * metadata.  It also keeps this calculation nice and simple.
 *
 * RETURNS:
 * Total number of populated backing pages in use by the allocator.
 */
unsigned long pcpu_nr_pages(void)
{
	return pcpu_nr_populated * pcpu_nr_units;
}

/*
 * Percpu allocator is initialized early during boot when neither slab or
 * workqueue is available.  Plug async management until everything is up
 * and running.
 */
static int __init percpu_enable_async(void)
{
	pcpu_async_enabled = true;
	return 0;
}
subsys_initcall(percpu_enable_async);<|MERGE_RESOLUTION|>--- conflicted
+++ resolved
@@ -1888,15 +1888,10 @@
 	ptr = __addr_to_pcpu_ptr(chunk->base_addr + off);
 	kmemleak_alloc_percpu(ptr, size, gfp);
 
-<<<<<<< HEAD
 	/*trace触发*/
-	trace_percpu_alloc_percpu(reserved, is_atomic, size, align,
-			chunk->base_addr, off, ptr);
-=======
 	trace_percpu_alloc_percpu(_RET_IP_, reserved, is_atomic, size, align,
 				  chunk->base_addr, off, ptr,
 				  pcpu_obj_full_size(size), gfp);
->>>>>>> 97ee9d1c
 
 	pcpu_memcg_post_alloc_hook(objcg, chunk, off, size);
 
