--- conflicted
+++ resolved
@@ -1926,27 +1926,17 @@
 	if (fgp_flags & FGP_STABLE)
 		folio_wait_stable(folio);
 no_page:
-<<<<<<< HEAD
-	if (!page && (fgp_flags & FGP_CREAT)) {
+	if (!folio && (fgp_flags & FGP_CREAT)) {
 		//如果没有找到，且容许创建，则创建对应的页
-=======
-	if (!folio && (fgp_flags & FGP_CREAT)) {
->>>>>>> ce840177
 		int err;
 		if ((fgp_flags & FGP_WRITE) && mapping_can_writeback(mapping))
 			gfp |= __GFP_WRITE;
 		if (fgp_flags & FGP_NOFS)
 			gfp &= ~__GFP_FS;
 
-<<<<<<< HEAD
-		page = __page_cache_alloc(gfp_mask);
-		if (!page)
-			return NULL;//申请页内存失败
-=======
 		folio = filemap_alloc_folio(gfp, 0);
 		if (!folio)
-			return NULL;
->>>>>>> ce840177
+			return NULL;//申请页内存失败
 
 		if (WARN_ON_ONCE(!(fgp_flags & (FGP_LOCK | FGP_FOR_MMAP))))
 			fgp_flags |= FGP_LOCK;
