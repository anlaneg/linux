/*
 *	linux/mm/filemap.c
 *
 * Copyright (C) 1994-1999  Linus Torvalds
 */

/*
 * This file handles the generic file mmap semantics used by
 * most "normal" filesystems (but you don't /have/ to use this:
 * the NFS filesystem used to do this differently, for example)
 */
#include <linux/export.h>
#include <linux/compiler.h>
#include <linux/dax.h>
#include <linux/fs.h>
#include <linux/sched/signal.h>
#include <linux/uaccess.h>
#include <linux/capability.h>
#include <linux/kernel_stat.h>
#include <linux/gfp.h>
#include <linux/mm.h>
#include <linux/swap.h>
#include <linux/mman.h>
#include <linux/pagemap.h>
#include <linux/file.h>
#include <linux/uio.h>
#include <linux/hash.h>
#include <linux/writeback.h>
#include <linux/backing-dev.h>
#include <linux/pagevec.h>
#include <linux/blkdev.h>
#include <linux/security.h>
#include <linux/cpuset.h>
#include <linux/hugetlb.h>
#include <linux/memcontrol.h>
#include <linux/cleancache.h>
#include <linux/shmem_fs.h>
#include <linux/rmap.h>
#include <linux/delayacct.h>
#include <linux/psi.h>
#include "internal.h"

#define CREATE_TRACE_POINTS
#include <trace/events/filemap.h>

/*
 * FIXME: remove all knowledge of the buffer layer from the core VM
 */
#include <linux/buffer_head.h> /* for try_to_free_buffers */

#include <asm/mman.h>

/*
 * Shared mappings implemented 30.11.1994. It's not fully working yet,
 * though.
 *
 * Shared mappings now work. 15.8.1995  Bruno.
 *
 * finished 'unifying' the page and buffer cache and SMP-threaded the
 * page-cache, 21.05.1999, Ingo Molnar <mingo@redhat.com>
 *
 * SMP-threaded pagemap-LRU 1999, Andrea Arcangeli <andrea@suse.de>
 */

/*
 * Lock ordering:
 *
 *  ->i_mmap_rwsem		(truncate_pagecache)
 *    ->private_lock		(__free_pte->__set_page_dirty_buffers)
 *      ->swap_lock		(exclusive_swap_page, others)
 *        ->i_pages lock
 *
 *  ->i_mutex
 *    ->i_mmap_rwsem		(truncate->unmap_mapping_range)
 *
 *  ->mmap_sem
 *    ->i_mmap_rwsem
 *      ->page_table_lock or pte_lock	(various, mainly in memory.c)
 *        ->i_pages lock	(arch-dependent flush_dcache_mmap_lock)
 *
 *  ->mmap_sem
 *    ->lock_page		(access_process_vm)
 *
 *  ->i_mutex			(generic_perform_write)
 *    ->mmap_sem		(fault_in_pages_readable->do_page_fault)
 *
 *  bdi->wb.list_lock
 *    sb_lock			(fs/fs-writeback.c)
 *    ->i_pages lock		(__sync_single_inode)
 *
 *  ->i_mmap_rwsem
 *    ->anon_vma.lock		(vma_adjust)
 *
 *  ->anon_vma.lock
 *    ->page_table_lock or pte_lock	(anon_vma_prepare and various)
 *
 *  ->page_table_lock or pte_lock
 *    ->swap_lock		(try_to_unmap_one)
 *    ->private_lock		(try_to_unmap_one)
 *    ->i_pages lock		(try_to_unmap_one)
 *    ->zone_lru_lock(zone)	(follow_page->mark_page_accessed)
 *    ->zone_lru_lock(zone)	(check_pte_range->isolate_lru_page)
 *    ->private_lock		(page_remove_rmap->set_page_dirty)
 *    ->i_pages lock		(page_remove_rmap->set_page_dirty)
 *    bdi.wb->list_lock		(page_remove_rmap->set_page_dirty)
 *    ->inode->i_lock		(page_remove_rmap->set_page_dirty)
 *    ->memcg->move_lock	(page_remove_rmap->lock_page_memcg)
 *    bdi.wb->list_lock		(zap_pte_range->set_page_dirty)
 *    ->inode->i_lock		(zap_pte_range->set_page_dirty)
 *    ->private_lock		(zap_pte_range->__set_page_dirty_buffers)
 *
 * ->i_mmap_rwsem
 *   ->tasklist_lock            (memory_failure, collect_procs_ao)
 */

static void page_cache_delete(struct address_space *mapping,
				   struct page *page, void *shadow)
{
	XA_STATE(xas, &mapping->i_pages, page->index);
	unsigned int nr = 1;

	mapping_set_update(&xas, mapping);

	/* hugetlb pages are represented by a single entry in the xarray */
	if (!PageHuge(page)) {
		xas_set_order(&xas, page->index, compound_order(page));
		nr = 1U << compound_order(page);
	}

	VM_BUG_ON_PAGE(!PageLocked(page), page);
	VM_BUG_ON_PAGE(PageTail(page), page);
	VM_BUG_ON_PAGE(nr != 1 && shadow, page);

	xas_store(&xas, shadow);
	xas_init_marks(&xas);

	page->mapping = NULL;
	/* Leave page->index set: truncation lookup relies upon it */

	if (shadow) {
		mapping->nrexceptional += nr;
		/*
		 * Make sure the nrexceptional update is committed before
		 * the nrpages update so that final truncate racing
		 * with reclaim does not see both counters 0 at the
		 * same time and miss a shadow entry.
		 */
		smp_wmb();
	}
	mapping->nrpages -= nr;
}

static void unaccount_page_cache_page(struct address_space *mapping,
				      struct page *page)
{
	int nr;

	/*
	 * if we're uptodate, flush out into the cleancache, otherwise
	 * invalidate any existing cleancache entries.  We can't leave
	 * stale data around in the cleancache once our page is gone
	 */
	if (PageUptodate(page) && PageMappedToDisk(page))
		cleancache_put_page(page);
	else
		cleancache_invalidate_page(mapping, page);

	VM_BUG_ON_PAGE(PageTail(page), page);
	VM_BUG_ON_PAGE(page_mapped(page), page);
	if (!IS_ENABLED(CONFIG_DEBUG_VM) && unlikely(page_mapped(page))) {
		int mapcount;

		pr_alert("BUG: Bad page cache in process %s  pfn:%05lx\n",
			 current->comm, page_to_pfn(page));
		dump_page(page, "still mapped when deleted");
		dump_stack();
		add_taint(TAINT_BAD_PAGE, LOCKDEP_NOW_UNRELIABLE);

		mapcount = page_mapcount(page);
		if (mapping_exiting(mapping) &&
		    page_count(page) >= mapcount + 2) {
			/*
			 * All vmas have already been torn down, so it's
			 * a good bet that actually the page is unmapped,
			 * and we'd prefer not to leak it: if we're wrong,
			 * some other bad page check should catch it later.
			 */
			page_mapcount_reset(page);
			page_ref_sub(page, mapcount);
		}
	}

	/* hugetlb pages do not participate in page cache accounting. */
	if (PageHuge(page))
		return;

	nr = hpage_nr_pages(page);

	__mod_node_page_state(page_pgdat(page), NR_FILE_PAGES, -nr);
	if (PageSwapBacked(page)) {
		__mod_node_page_state(page_pgdat(page), NR_SHMEM, -nr);
		if (PageTransHuge(page))
			__dec_node_page_state(page, NR_SHMEM_THPS);
	} else {
		VM_BUG_ON_PAGE(PageTransHuge(page), page);
	}

	/*
	 * At this point page must be either written or cleaned by
	 * truncate.  Dirty page here signals a bug and loss of
	 * unwritten data.
	 *
	 * This fixes dirty accounting after removing the page entirely
	 * but leaves PageDirty set: it has no effect for truncated
	 * page and anyway will be cleared before returning page into
	 * buddy allocator.
	 */
	if (WARN_ON_ONCE(PageDirty(page)))
		account_page_cleaned(page, mapping, inode_to_wb(mapping->host));
}

/*
 * Delete a page from the page cache and free it. Caller has to make
 * sure the page is locked and that nobody else uses it - or that usage
 * is safe.  The caller must hold the i_pages lock.
 */
void __delete_from_page_cache(struct page *page, void *shadow)
{
	struct address_space *mapping = page->mapping;

	trace_mm_filemap_delete_from_page_cache(page);

	unaccount_page_cache_page(mapping, page);
	page_cache_delete(mapping, page, shadow);
}

static void page_cache_free_page(struct address_space *mapping,
				struct page *page)
{
	void (*freepage)(struct page *);

	freepage = mapping->a_ops->freepage;
	if (freepage)
		freepage(page);

	if (PageTransHuge(page) && !PageHuge(page)) {
		page_ref_sub(page, HPAGE_PMD_NR);
		VM_BUG_ON_PAGE(page_count(page) <= 0, page);
	} else {
		put_page(page);
	}
}

/**
 * delete_from_page_cache - delete page from page cache
 * @page: the page which the kernel is trying to remove from page cache
 *
 * This must be called only on pages that have been verified to be in the page
 * cache and locked.  It will never put the page into the free list, the caller
 * has a reference on the page.
 */
void delete_from_page_cache(struct page *page)
{
	struct address_space *mapping = page_mapping(page);
	unsigned long flags;

	BUG_ON(!PageLocked(page));
	xa_lock_irqsave(&mapping->i_pages, flags);
	__delete_from_page_cache(page, NULL);
	xa_unlock_irqrestore(&mapping->i_pages, flags);

	page_cache_free_page(mapping, page);
}
EXPORT_SYMBOL(delete_from_page_cache);

/*
 * page_cache_delete_batch - delete several pages from page cache
 * @mapping: the mapping to which pages belong
 * @pvec: pagevec with pages to delete
 *
 * The function walks over mapping->i_pages and removes pages passed in @pvec
 * from the mapping. The function expects @pvec to be sorted by page index.
 * It tolerates holes in @pvec (mapping entries at those indices are not
 * modified). The function expects only THP head pages to be present in the
 * @pvec and takes care to delete all corresponding tail pages from the
 * mapping as well.
 *
 * The function expects the i_pages lock to be held.
 */
static void page_cache_delete_batch(struct address_space *mapping,
			     struct pagevec *pvec)
{
	XA_STATE(xas, &mapping->i_pages, pvec->pages[0]->index);
	int total_pages = 0;
	int i = 0, tail_pages = 0;
	struct page *page;

	mapping_set_update(&xas, mapping);
	xas_for_each(&xas, page, ULONG_MAX) {
		if (i >= pagevec_count(pvec) && !tail_pages)
			break;
		if (xa_is_value(page))
			continue;
		if (!tail_pages) {
			/*
			 * Some page got inserted in our range? Skip it. We
			 * have our pages locked so they are protected from
			 * being removed.
			 */
			if (page != pvec->pages[i]) {
				VM_BUG_ON_PAGE(page->index >
						pvec->pages[i]->index, page);
				continue;
			}
			WARN_ON_ONCE(!PageLocked(page));
			if (PageTransHuge(page) && !PageHuge(page))
				tail_pages = HPAGE_PMD_NR - 1;
			page->mapping = NULL;
			/*
			 * Leave page->index set: truncation lookup relies
			 * upon it
			 */
			i++;
		} else {
			VM_BUG_ON_PAGE(page->index + HPAGE_PMD_NR - tail_pages
					!= pvec->pages[i]->index, page);
			tail_pages--;
		}
		xas_store(&xas, NULL);
		total_pages++;
	}
	mapping->nrpages -= total_pages;
}

void delete_from_page_cache_batch(struct address_space *mapping,
				  struct pagevec *pvec)
{
	int i;
	unsigned long flags;

	if (!pagevec_count(pvec))
		return;

	xa_lock_irqsave(&mapping->i_pages, flags);
	for (i = 0; i < pagevec_count(pvec); i++) {
		trace_mm_filemap_delete_from_page_cache(pvec->pages[i]);

		unaccount_page_cache_page(mapping, pvec->pages[i]);
	}
	page_cache_delete_batch(mapping, pvec);
	xa_unlock_irqrestore(&mapping->i_pages, flags);

	for (i = 0; i < pagevec_count(pvec); i++)
		page_cache_free_page(mapping, pvec->pages[i]);
}

int filemap_check_errors(struct address_space *mapping)
{
	int ret = 0;
	/* Check for outstanding write errors */
	if (test_bit(AS_ENOSPC, &mapping->flags) &&
	    test_and_clear_bit(AS_ENOSPC, &mapping->flags))
		ret = -ENOSPC;
	if (test_bit(AS_EIO, &mapping->flags) &&
	    test_and_clear_bit(AS_EIO, &mapping->flags))
		ret = -EIO;
	return ret;
}
EXPORT_SYMBOL(filemap_check_errors);

static int filemap_check_and_keep_errors(struct address_space *mapping)
{
	/* Check for outstanding write errors */
	if (test_bit(AS_EIO, &mapping->flags))
		return -EIO;
	if (test_bit(AS_ENOSPC, &mapping->flags))
		return -ENOSPC;
	return 0;
}

/**
 * __filemap_fdatawrite_range - start writeback on mapping dirty pages in range
 * @mapping:	address space structure to write
 * @start:	offset in bytes where the range starts
 * @end:	offset in bytes where the range ends (inclusive)
 * @sync_mode:	enable synchronous operation
 *
 * Start writeback against all of a mapping's dirty pages that lie
 * within the byte offsets <start, end> inclusive.
 *
 * If sync_mode is WB_SYNC_ALL then this is a "data integrity" operation, as
 * opposed to a regular memory cleansing writeback.  The difference between
 * these two operations is that if a dirty page/buffer is encountered, it must
 * be waited upon, and not just skipped over.
 */
int __filemap_fdatawrite_range(struct address_space *mapping, loff_t start,
				loff_t end, int sync_mode)
{
	int ret;
	struct writeback_control wbc = {
		.sync_mode = sync_mode,
		.nr_to_write = LONG_MAX,
		.range_start = start,
		.range_end = end,
	};

	if (!mapping_cap_writeback_dirty(mapping))
		return 0;

	wbc_attach_fdatawrite_inode(&wbc, mapping->host);
	ret = do_writepages(mapping, &wbc);
	wbc_detach_inode(&wbc);
	return ret;
}

static inline int __filemap_fdatawrite(struct address_space *mapping,
	int sync_mode)
{
	return __filemap_fdatawrite_range(mapping, 0, LLONG_MAX, sync_mode);
}

int filemap_fdatawrite(struct address_space *mapping)
{
	return __filemap_fdatawrite(mapping, WB_SYNC_ALL);
}
EXPORT_SYMBOL(filemap_fdatawrite);

int filemap_fdatawrite_range(struct address_space *mapping, loff_t start,
				loff_t end)
{
	return __filemap_fdatawrite_range(mapping, start, end, WB_SYNC_ALL);
}
EXPORT_SYMBOL(filemap_fdatawrite_range);

/**
 * filemap_flush - mostly a non-blocking flush
 * @mapping:	target address_space
 *
 * This is a mostly non-blocking flush.  Not suitable for data-integrity
 * purposes - I/O may not be started against all dirty pages.
 */
int filemap_flush(struct address_space *mapping)
{
	return __filemap_fdatawrite(mapping, WB_SYNC_NONE);
}
EXPORT_SYMBOL(filemap_flush);

/**
 * filemap_range_has_page - check if a page exists in range.
 * @mapping:           address space within which to check
 * @start_byte:        offset in bytes where the range starts
 * @end_byte:          offset in bytes where the range ends (inclusive)
 *
 * Find at least one page in the range supplied, usually used to check if
 * direct writing in this range will trigger a writeback.
 */
bool filemap_range_has_page(struct address_space *mapping,
			   loff_t start_byte, loff_t end_byte)
{
	struct page *page;
	XA_STATE(xas, &mapping->i_pages, start_byte >> PAGE_SHIFT);
	pgoff_t max = end_byte >> PAGE_SHIFT;

	if (end_byte < start_byte)
		return false;

	rcu_read_lock();
	for (;;) {
		page = xas_find(&xas, max);
		if (xas_retry(&xas, page))
			continue;
		/* Shadow entries don't count */
		if (xa_is_value(page))
			continue;
		/*
		 * We don't need to try to pin this page; we're about to
		 * release the RCU lock anyway.  It is enough to know that
		 * there was a page here recently.
		 */
		break;
	}
	rcu_read_unlock();

	return page != NULL;
}
EXPORT_SYMBOL(filemap_range_has_page);

static void __filemap_fdatawait_range(struct address_space *mapping,
				     loff_t start_byte, loff_t end_byte)
{
	pgoff_t index = start_byte >> PAGE_SHIFT;
	pgoff_t end = end_byte >> PAGE_SHIFT;
	struct pagevec pvec;
	int nr_pages;

	if (end_byte < start_byte)
		return;

	pagevec_init(&pvec);
	while (index <= end) {
		unsigned i;

		nr_pages = pagevec_lookup_range_tag(&pvec, mapping, &index,
				end, PAGECACHE_TAG_WRITEBACK);
		if (!nr_pages)
			break;

		for (i = 0; i < nr_pages; i++) {
			struct page *page = pvec.pages[i];

			wait_on_page_writeback(page);
			ClearPageError(page);
		}
		pagevec_release(&pvec);
		cond_resched();
	}
}

/**
 * filemap_fdatawait_range - wait for writeback to complete
 * @mapping:		address space structure to wait for
 * @start_byte:		offset in bytes where the range starts
 * @end_byte:		offset in bytes where the range ends (inclusive)
 *
 * Walk the list of under-writeback pages of the given address space
 * in the given range and wait for all of them.  Check error status of
 * the address space and return it.
 *
 * Since the error status of the address space is cleared by this function,
 * callers are responsible for checking the return value and handling and/or
 * reporting the error.
 */
int filemap_fdatawait_range(struct address_space *mapping, loff_t start_byte,
			    loff_t end_byte)
{
	__filemap_fdatawait_range(mapping, start_byte, end_byte);
	return filemap_check_errors(mapping);
}
EXPORT_SYMBOL(filemap_fdatawait_range);

/**
 * file_fdatawait_range - wait for writeback to complete
 * @file:		file pointing to address space structure to wait for
 * @start_byte:		offset in bytes where the range starts
 * @end_byte:		offset in bytes where the range ends (inclusive)
 *
 * Walk the list of under-writeback pages of the address space that file
 * refers to, in the given range and wait for all of them.  Check error
 * status of the address space vs. the file->f_wb_err cursor and return it.
 *
 * Since the error status of the file is advanced by this function,
 * callers are responsible for checking the return value and handling and/or
 * reporting the error.
 */
int file_fdatawait_range(struct file *file, loff_t start_byte, loff_t end_byte)
{
	struct address_space *mapping = file->f_mapping;

	__filemap_fdatawait_range(mapping, start_byte, end_byte);
	return file_check_and_advance_wb_err(file);
}
EXPORT_SYMBOL(file_fdatawait_range);

/**
 * filemap_fdatawait_keep_errors - wait for writeback without clearing errors
 * @mapping: address space structure to wait for
 *
 * Walk the list of under-writeback pages of the given address space
 * and wait for all of them.  Unlike filemap_fdatawait(), this function
 * does not clear error status of the address space.
 *
 * Use this function if callers don't handle errors themselves.  Expected
 * call sites are system-wide / filesystem-wide data flushers: e.g. sync(2),
 * fsfreeze(8)
 */
int filemap_fdatawait_keep_errors(struct address_space *mapping)
{
	__filemap_fdatawait_range(mapping, 0, LLONG_MAX);
	return filemap_check_and_keep_errors(mapping);
}
EXPORT_SYMBOL(filemap_fdatawait_keep_errors);

static bool mapping_needs_writeback(struct address_space *mapping)
{
	return (!dax_mapping(mapping) && mapping->nrpages) ||
	    (dax_mapping(mapping) && mapping->nrexceptional);
}

int filemap_write_and_wait(struct address_space *mapping)
{
	int err = 0;

	if (mapping_needs_writeback(mapping)) {
		err = filemap_fdatawrite(mapping);
		/*
		 * Even if the above returned error, the pages may be
		 * written partially (e.g. -ENOSPC), so we wait for it.
		 * But the -EIO is special case, it may indicate the worst
		 * thing (e.g. bug) happened, so we avoid waiting for it.
		 */
		if (err != -EIO) {
			int err2 = filemap_fdatawait(mapping);
			if (!err)
				err = err2;
		} else {
			/* Clear any previously stored errors */
			filemap_check_errors(mapping);
		}
	} else {
		err = filemap_check_errors(mapping);
	}
	return err;
}
EXPORT_SYMBOL(filemap_write_and_wait);

/**
 * filemap_write_and_wait_range - write out & wait on a file range
 * @mapping:	the address_space for the pages
 * @lstart:	offset in bytes where the range starts
 * @lend:	offset in bytes where the range ends (inclusive)
 *
 * Write out and wait upon file offsets lstart->lend, inclusive.
 *
 * Note that @lend is inclusive (describes the last byte to be written) so
 * that this function can be used to write to the very end-of-file (end = -1).
 */
int filemap_write_and_wait_range(struct address_space *mapping,
				 loff_t lstart, loff_t lend)
{
	int err = 0;

	if (mapping_needs_writeback(mapping)) {
		err = __filemap_fdatawrite_range(mapping, lstart, lend,
						 WB_SYNC_ALL);
		/* See comment of filemap_write_and_wait() */
		if (err != -EIO) {
			int err2 = filemap_fdatawait_range(mapping,
						lstart, lend);
			if (!err)
				err = err2;
		} else {
			/* Clear any previously stored errors */
			filemap_check_errors(mapping);
		}
	} else {
		err = filemap_check_errors(mapping);
	}
	return err;
}
EXPORT_SYMBOL(filemap_write_and_wait_range);

void __filemap_set_wb_err(struct address_space *mapping, int err)
{
	errseq_t eseq = errseq_set(&mapping->wb_err, err);

	trace_filemap_set_wb_err(mapping, eseq);
}
EXPORT_SYMBOL(__filemap_set_wb_err);

/**
 * file_check_and_advance_wb_err - report wb error (if any) that was previously
 * 				   and advance wb_err to current one
 * @file: struct file on which the error is being reported
 *
 * When userland calls fsync (or something like nfsd does the equivalent), we
 * want to report any writeback errors that occurred since the last fsync (or
 * since the file was opened if there haven't been any).
 *
 * Grab the wb_err from the mapping. If it matches what we have in the file,
 * then just quickly return 0. The file is all caught up.
 *
 * If it doesn't match, then take the mapping value, set the "seen" flag in
 * it and try to swap it into place. If it works, or another task beat us
 * to it with the new value, then update the f_wb_err and return the error
 * portion. The error at this point must be reported via proper channels
 * (a'la fsync, or NFS COMMIT operation, etc.).
 *
 * While we handle mapping->wb_err with atomic operations, the f_wb_err
 * value is protected by the f_lock since we must ensure that it reflects
 * the latest value swapped in for this file descriptor.
 */
int file_check_and_advance_wb_err(struct file *file)
{
	int err = 0;
	errseq_t old = READ_ONCE(file->f_wb_err);
	struct address_space *mapping = file->f_mapping;

	/* Locklessly handle the common case where nothing has changed */
	if (errseq_check(&mapping->wb_err, old)) {
		/* Something changed, must use slow path */
		spin_lock(&file->f_lock);
		old = file->f_wb_err;
		err = errseq_check_and_advance(&mapping->wb_err,
						&file->f_wb_err);
		trace_file_check_and_advance_wb_err(file, old);
		spin_unlock(&file->f_lock);
	}

	/*
	 * We're mostly using this function as a drop in replacement for
	 * filemap_check_errors. Clear AS_EIO/AS_ENOSPC to emulate the effect
	 * that the legacy code would have had on these flags.
	 */
	clear_bit(AS_EIO, &mapping->flags);
	clear_bit(AS_ENOSPC, &mapping->flags);
	return err;
}
EXPORT_SYMBOL(file_check_and_advance_wb_err);

/**
 * file_write_and_wait_range - write out & wait on a file range
 * @file:	file pointing to address_space with pages
 * @lstart:	offset in bytes where the range starts
 * @lend:	offset in bytes where the range ends (inclusive)
 *
 * Write out and wait upon file offsets lstart->lend, inclusive.
 *
 * Note that @lend is inclusive (describes the last byte to be written) so
 * that this function can be used to write to the very end-of-file (end = -1).
 *
 * After writing out and waiting on the data, we check and advance the
 * f_wb_err cursor to the latest value, and return any errors detected there.
 */
int file_write_and_wait_range(struct file *file, loff_t lstart, loff_t lend)
{
	int err = 0, err2;
	struct address_space *mapping = file->f_mapping;

	if (mapping_needs_writeback(mapping)) {
		err = __filemap_fdatawrite_range(mapping, lstart, lend,
						 WB_SYNC_ALL);
		/* See comment of filemap_write_and_wait() */
		if (err != -EIO)
			__filemap_fdatawait_range(mapping, lstart, lend);
	}
	err2 = file_check_and_advance_wb_err(file);
	if (!err)
		err = err2;
	return err;
}
EXPORT_SYMBOL(file_write_and_wait_range);

/**
 * replace_page_cache_page - replace a pagecache page with a new one
 * @old:	page to be replaced
 * @new:	page to replace with
 * @gfp_mask:	allocation mode
 *
 * This function replaces a page in the pagecache with a new one.  On
 * success it acquires the pagecache reference for the new page and
 * drops it for the old page.  Both the old and new pages must be
 * locked.  This function does not add the new page to the LRU, the
 * caller must do that.
 *
 * The remove + add is atomic.  This function cannot fail.
 */
int replace_page_cache_page(struct page *old, struct page *new, gfp_t gfp_mask)
{
	struct address_space *mapping = old->mapping;
	void (*freepage)(struct page *) = mapping->a_ops->freepage;
	pgoff_t offset = old->index;
	XA_STATE(xas, &mapping->i_pages, offset);
	unsigned long flags;

	VM_BUG_ON_PAGE(!PageLocked(old), old);
	VM_BUG_ON_PAGE(!PageLocked(new), new);
	VM_BUG_ON_PAGE(new->mapping, new);

	get_page(new);
	new->mapping = mapping;
	new->index = offset;

	xas_lock_irqsave(&xas, flags);
	xas_store(&xas, new);

	old->mapping = NULL;
	/* hugetlb pages do not participate in page cache accounting. */
	if (!PageHuge(old))
		__dec_node_page_state(new, NR_FILE_PAGES);
	if (!PageHuge(new))
		__inc_node_page_state(new, NR_FILE_PAGES);
	if (PageSwapBacked(old))
		__dec_node_page_state(new, NR_SHMEM);
	if (PageSwapBacked(new))
		__inc_node_page_state(new, NR_SHMEM);
	xas_unlock_irqrestore(&xas, flags);
	mem_cgroup_migrate(old, new);
	if (freepage)
		freepage(old);
	put_page(old);

	return 0;
}
EXPORT_SYMBOL_GPL(replace_page_cache_page);

static int __add_to_page_cache_locked(struct page *page,
				      struct address_space *mapping,
				      pgoff_t offset, gfp_t gfp_mask,
				      void **shadowp)
{
	XA_STATE(xas, &mapping->i_pages, offset);
	int huge = PageHuge(page);
	struct mem_cgroup *memcg;
	int error;
	void *old;

	VM_BUG_ON_PAGE(!PageLocked(page), page);
	VM_BUG_ON_PAGE(PageSwapBacked(page), page);
	mapping_set_update(&xas, mapping);

	if (!huge) {
		error = mem_cgroup_try_charge(page, current->mm,
					      gfp_mask, &memcg, false);
		if (error)
			return error;
	}

	get_page(page);
	page->mapping = mapping;
	page->index = offset;

	do {
		xas_lock_irq(&xas);
		old = xas_load(&xas);
		if (old && !xa_is_value(old))
			xas_set_err(&xas, -EEXIST);
		xas_store(&xas, page);
		if (xas_error(&xas))
			goto unlock;

		if (xa_is_value(old)) {
			mapping->nrexceptional--;
			if (shadowp)
				*shadowp = old;
		}
		mapping->nrpages++;

		/* hugetlb pages do not participate in page cache accounting */
		if (!huge)
			__inc_node_page_state(page, NR_FILE_PAGES);
unlock:
		xas_unlock_irq(&xas);
	} while (xas_nomem(&xas, gfp_mask & GFP_RECLAIM_MASK));

	if (xas_error(&xas))
		goto error;

	if (!huge)
		mem_cgroup_commit_charge(page, memcg, false, false);
	trace_mm_filemap_add_to_page_cache(page);
	return 0;
error:
	page->mapping = NULL;
	/* Leave page->index set: truncation relies upon it */
	if (!huge)
		mem_cgroup_cancel_charge(page, memcg, false);
	put_page(page);
	return xas_error(&xas);
}

/**
 * add_to_page_cache_locked - add a locked page to the pagecache
 * @page:	page to add
 * @mapping:	the page's address_space
 * @offset:	page index
 * @gfp_mask:	page allocation mode
 *
 * This function is used to add a page to the pagecache. It must be locked.
 * This function does not add the page to the LRU.  The caller must do that.
 */
int add_to_page_cache_locked(struct page *page, struct address_space *mapping,
		pgoff_t offset, gfp_t gfp_mask)
{
	return __add_to_page_cache_locked(page, mapping, offset,
					  gfp_mask, NULL);
}
EXPORT_SYMBOL(add_to_page_cache_locked);

int add_to_page_cache_lru(struct page *page, struct address_space *mapping,
				pgoff_t offset, gfp_t gfp_mask)
{
	void *shadow = NULL;
	int ret;

	__SetPageLocked(page);
	ret = __add_to_page_cache_locked(page, mapping, offset,
					 gfp_mask, &shadow);
	if (unlikely(ret))
		__ClearPageLocked(page);
	else {
		/*
		 * The page might have been evicted from cache only
		 * recently, in which case it should be activated like
		 * any other repeatedly accessed page.
		 * The exception is pages getting rewritten; evicting other
		 * data from the working set, only to cache data that will
		 * get overwritten with something else, is a waste of memory.
		 */
		WARN_ON_ONCE(PageActive(page));
		if (!(gfp_mask & __GFP_WRITE) && shadow)
			workingset_refault(page, shadow);
		lru_cache_add(page);
	}
	return ret;
}
EXPORT_SYMBOL_GPL(add_to_page_cache_lru);

#ifdef CONFIG_NUMA
struct page *__page_cache_alloc(gfp_t gfp)
{
	int n;
	struct page *page;

	if (cpuset_do_page_mem_spread()) {
		unsigned int cpuset_mems_cookie;
		do {
			cpuset_mems_cookie = read_mems_allowed_begin();
			n = cpuset_mem_spread_node();
			page = __alloc_pages_node(n, gfp, 0);
		} while (!page && read_mems_allowed_retry(cpuset_mems_cookie));

		return page;
	}
	return alloc_pages(gfp, 0);
}
EXPORT_SYMBOL(__page_cache_alloc);
#endif

/*
 * In order to wait for pages to become available there must be
 * waitqueues associated with pages. By using a hash table of
 * waitqueues where the bucket discipline is to maintain all
 * waiters on the same queue and wake all when any of the pages
 * become available, and for the woken contexts to check to be
 * sure the appropriate page became available, this saves space
 * at a cost of "thundering herd" phenomena during rare hash
 * collisions.
 */
#define PAGE_WAIT_TABLE_BITS 8
#define PAGE_WAIT_TABLE_SIZE (1 << PAGE_WAIT_TABLE_BITS)
static wait_queue_head_t page_wait_table[PAGE_WAIT_TABLE_SIZE] __cacheline_aligned;

static wait_queue_head_t *page_waitqueue(struct page *page)
{
	return &page_wait_table[hash_ptr(page, PAGE_WAIT_TABLE_BITS)];
}

void __init pagecache_init(void)
{
	int i;

	for (i = 0; i < PAGE_WAIT_TABLE_SIZE; i++)
		init_waitqueue_head(&page_wait_table[i]);

	page_writeback_init();
}

/* This has the same layout as wait_bit_key - see fs/cachefiles/rdwr.c */
struct wait_page_key {
	struct page *page;
	int bit_nr;
	int page_match;
};

struct wait_page_queue {
	struct page *page;
	int bit_nr;
	wait_queue_entry_t wait;
};

static int wake_page_function(wait_queue_entry_t *wait, unsigned mode, int sync, void *arg)
{
	struct wait_page_key *key = arg;
	struct wait_page_queue *wait_page
		= container_of(wait, struct wait_page_queue, wait);

	if (wait_page->page != key->page)
	       return 0;
	key->page_match = 1;

	if (wait_page->bit_nr != key->bit_nr)
		return 0;

	/* Stop walking if it's locked */
	if (test_bit(key->bit_nr, &key->page->flags))
		return -1;

	return autoremove_wake_function(wait, mode, sync, key);
}

static void wake_up_page_bit(struct page *page, int bit_nr)
{
	wait_queue_head_t *q = page_waitqueue(page);
	struct wait_page_key key;
	unsigned long flags;
	wait_queue_entry_t bookmark;

	key.page = page;
	key.bit_nr = bit_nr;
	key.page_match = 0;

	bookmark.flags = 0;
	bookmark.private = NULL;
	bookmark.func = NULL;
	INIT_LIST_HEAD(&bookmark.entry);

	spin_lock_irqsave(&q->lock, flags);
	__wake_up_locked_key_bookmark(q, TASK_NORMAL, &key, &bookmark);

	while (bookmark.flags & WQ_FLAG_BOOKMARK) {
		/*
		 * Take a breather from holding the lock,
		 * allow pages that finish wake up asynchronously
		 * to acquire the lock and remove themselves
		 * from wait queue
		 */
		spin_unlock_irqrestore(&q->lock, flags);
		cpu_relax();
		spin_lock_irqsave(&q->lock, flags);
		__wake_up_locked_key_bookmark(q, TASK_NORMAL, &key, &bookmark);
	}

	/*
	 * It is possible for other pages to have collided on the waitqueue
	 * hash, so in that case check for a page match. That prevents a long-
	 * term waiter
	 *
	 * It is still possible to miss a case here, when we woke page waiters
	 * and removed them from the waitqueue, but there are still other
	 * page waiters.
	 */
	if (!waitqueue_active(q) || !key.page_match) {
		ClearPageWaiters(page);
		/*
		 * It's possible to miss clearing Waiters here, when we woke
		 * our page waiters, but the hashed waitqueue has waiters for
		 * other pages on it.
		 *
		 * That's okay, it's a rare case. The next waker will clear it.
		 */
	}
	spin_unlock_irqrestore(&q->lock, flags);
}

static void wake_up_page(struct page *page, int bit)
{
	if (!PageWaiters(page))
		return;
	wake_up_page_bit(page, bit);
}

static inline int wait_on_page_bit_common(wait_queue_head_t *q,
		struct page *page, int bit_nr, int state, bool lock)
{
	struct wait_page_queue wait_page;
	wait_queue_entry_t *wait = &wait_page.wait;
	bool thrashing = false;
	unsigned long pflags;
	int ret = 0;

	if (bit_nr == PG_locked &&
	    !PageUptodate(page) && PageWorkingset(page)) {
		if (!PageSwapBacked(page))
			delayacct_thrashing_start();
		psi_memstall_enter(&pflags);
		thrashing = true;
	}

	init_wait(wait);
	wait->flags = lock ? WQ_FLAG_EXCLUSIVE : 0;
	wait->func = wake_page_function;
	wait_page.page = page;
	wait_page.bit_nr = bit_nr;

	for (;;) {
		spin_lock_irq(&q->lock);

		if (likely(list_empty(&wait->entry))) {
			__add_wait_queue_entry_tail(q, wait);
			SetPageWaiters(page);
		}

		set_current_state(state);

		spin_unlock_irq(&q->lock);

		if (likely(test_bit(bit_nr, &page->flags))) {
			io_schedule();
		}

		if (lock) {
			if (!test_and_set_bit_lock(bit_nr, &page->flags))
				break;
		} else {
			if (!test_bit(bit_nr, &page->flags))
				break;
		}

		if (unlikely(signal_pending_state(state, current))) {
			ret = -EINTR;
			break;
		}
	}

	finish_wait(q, wait);

	if (thrashing) {
		if (!PageSwapBacked(page))
			delayacct_thrashing_end();
		psi_memstall_leave(&pflags);
	}

	/*
	 * A signal could leave PageWaiters set. Clearing it here if
	 * !waitqueue_active would be possible (by open-coding finish_wait),
	 * but still fail to catch it in the case of wait hash collision. We
	 * already can fail to clear wait hash collision cases, so don't
	 * bother with signals either.
	 */

	return ret;
}

void wait_on_page_bit(struct page *page, int bit_nr)
{
	wait_queue_head_t *q = page_waitqueue(page);
	wait_on_page_bit_common(q, page, bit_nr, TASK_UNINTERRUPTIBLE, false);
}
EXPORT_SYMBOL(wait_on_page_bit);

int wait_on_page_bit_killable(struct page *page, int bit_nr)
{
	wait_queue_head_t *q = page_waitqueue(page);
	return wait_on_page_bit_common(q, page, bit_nr, TASK_KILLABLE, false);
}
EXPORT_SYMBOL(wait_on_page_bit_killable);

/**
 * add_page_wait_queue - Add an arbitrary waiter to a page's wait queue
 * @page: Page defining the wait queue of interest
 * @waiter: Waiter to add to the queue
 *
 * Add an arbitrary @waiter to the wait queue for the nominated @page.
 */
void add_page_wait_queue(struct page *page, wait_queue_entry_t *waiter)
{
	wait_queue_head_t *q = page_waitqueue(page);
	unsigned long flags;

	spin_lock_irqsave(&q->lock, flags);
	__add_wait_queue_entry_tail(q, waiter);
	SetPageWaiters(page);
	spin_unlock_irqrestore(&q->lock, flags);
}
EXPORT_SYMBOL_GPL(add_page_wait_queue);

#ifndef clear_bit_unlock_is_negative_byte

/*
 * PG_waiters is the high bit in the same byte as PG_lock.
 *
 * On x86 (and on many other architectures), we can clear PG_lock and
 * test the sign bit at the same time. But if the architecture does
 * not support that special operation, we just do this all by hand
 * instead.
 *
 * The read of PG_waiters has to be after (or concurrently with) PG_locked
 * being cleared, but a memory barrier should be unneccssary since it is
 * in the same byte as PG_locked.
 */
static inline bool clear_bit_unlock_is_negative_byte(long nr, volatile void *mem)
{
	clear_bit_unlock(nr, mem);
	/* smp_mb__after_atomic(); */
	return test_bit(PG_waiters, mem);
}

#endif

/**
 * unlock_page - unlock a locked page
 * @page: the page
 *
 * Unlocks the page and wakes up sleepers in ___wait_on_page_locked().
 * Also wakes sleepers in wait_on_page_writeback() because the wakeup
 * mechanism between PageLocked pages and PageWriteback pages is shared.
 * But that's OK - sleepers in wait_on_page_writeback() just go back to sleep.
 *
 * Note that this depends on PG_waiters being the sign bit in the byte
 * that contains PG_locked - thus the BUILD_BUG_ON(). That allows us to
 * clear the PG_locked bit and test PG_waiters at the same time fairly
 * portably (architectures that do LL/SC can test any bit, while x86 can
 * test the sign bit).
 */
void unlock_page(struct page *page)
{
	BUILD_BUG_ON(PG_waiters != 7);
	page = compound_head(page);
	VM_BUG_ON_PAGE(!PageLocked(page), page);
	if (clear_bit_unlock_is_negative_byte(PG_locked, &page->flags))
		wake_up_page_bit(page, PG_locked);
}
EXPORT_SYMBOL(unlock_page);

/**
 * end_page_writeback - end writeback against a page
 * @page: the page
 */
void end_page_writeback(struct page *page)
{
	/*
	 * TestClearPageReclaim could be used here but it is an atomic
	 * operation and overkill in this particular case. Failing to
	 * shuffle a page marked for immediate reclaim is too mild to
	 * justify taking an atomic operation penalty at the end of
	 * ever page writeback.
	 */
	if (PageReclaim(page)) {
		ClearPageReclaim(page);
		rotate_reclaimable_page(page);
	}

	if (!test_clear_page_writeback(page))
		BUG();

	smp_mb__after_atomic();
	wake_up_page(page, PG_writeback);
}
EXPORT_SYMBOL(end_page_writeback);

/*
 * After completing I/O on a page, call this routine to update the page
 * flags appropriately
 */
void page_endio(struct page *page, bool is_write, int err)
{
	if (!is_write) {
		if (!err) {
			SetPageUptodate(page);
		} else {
			ClearPageUptodate(page);
			SetPageError(page);
		}
		unlock_page(page);
	} else {
		if (err) {
			struct address_space *mapping;

			SetPageError(page);
			mapping = page_mapping(page);
			if (mapping)
				mapping_set_error(mapping, err);
		}
		end_page_writeback(page);
	}
}
EXPORT_SYMBOL_GPL(page_endio);

/**
 * __lock_page - get a lock on the page, assuming we need to sleep to get it
 * @__page: the page to lock
 */
void __lock_page(struct page *__page)
{
	struct page *page = compound_head(__page);
	wait_queue_head_t *q = page_waitqueue(page);
	wait_on_page_bit_common(q, page, PG_locked, TASK_UNINTERRUPTIBLE, true);
}
EXPORT_SYMBOL(__lock_page);

int __lock_page_killable(struct page *__page)
{
	struct page *page = compound_head(__page);
	wait_queue_head_t *q = page_waitqueue(page);
	return wait_on_page_bit_common(q, page, PG_locked, TASK_KILLABLE, true);
}
EXPORT_SYMBOL_GPL(__lock_page_killable);

/*
 * Return values:
 * 1 - page is locked; mmap_sem is still held.
 * 0 - page is not locked.
 *     mmap_sem has been released (up_read()), unless flags had both
 *     FAULT_FLAG_ALLOW_RETRY and FAULT_FLAG_RETRY_NOWAIT set, in
 *     which case mmap_sem is still held.
 *
 * If neither ALLOW_RETRY nor KILLABLE are set, will always return 1
 * with the page locked and the mmap_sem unperturbed.
 */
int __lock_page_or_retry(struct page *page, struct mm_struct *mm,
			 unsigned int flags)
{
	if (flags & FAULT_FLAG_ALLOW_RETRY) {
		/*
		 * CAUTION! In this case, mmap_sem is not released
		 * even though return 0.
		 */
		if (flags & FAULT_FLAG_RETRY_NOWAIT)
			return 0;

		up_read(&mm->mmap_sem);
		if (flags & FAULT_FLAG_KILLABLE)
			wait_on_page_locked_killable(page);
		else
			wait_on_page_locked(page);
		return 0;
	} else {
		if (flags & FAULT_FLAG_KILLABLE) {
			int ret;

			ret = __lock_page_killable(page);
			if (ret) {
				up_read(&mm->mmap_sem);
				return 0;
			}
		} else
			__lock_page(page);
		return 1;
	}
}

/**
 * page_cache_next_miss() - Find the next gap in the page cache.
 * @mapping: Mapping.
 * @index: Index.
 * @max_scan: Maximum range to search.
 *
 * Search the range [index, min(index + max_scan - 1, ULONG_MAX)] for the
 * gap with the lowest index.
 *
 * This function may be called under the rcu_read_lock.  However, this will
 * not atomically search a snapshot of the cache at a single point in time.
 * For example, if a gap is created at index 5, then subsequently a gap is
 * created at index 10, page_cache_next_miss covering both indices may
 * return 10 if called under the rcu_read_lock.
 *
 * Return: The index of the gap if found, otherwise an index outside the
 * range specified (in which case 'return - index >= max_scan' will be true).
 * In the rare case of index wrap-around, 0 will be returned.
 */
pgoff_t page_cache_next_miss(struct address_space *mapping,
			     pgoff_t index, unsigned long max_scan)
{
	XA_STATE(xas, &mapping->i_pages, index);

	while (max_scan--) {
		void *entry = xas_next(&xas);
		if (!entry || xa_is_value(entry))
			break;
		if (xas.xa_index == 0)
			break;
	}

	return xas.xa_index;
}
EXPORT_SYMBOL(page_cache_next_miss);

/**
 * page_cache_prev_miss() - Find the next gap in the page cache.
 * @mapping: Mapping.
 * @index: Index.
 * @max_scan: Maximum range to search.
 *
 * Search the range [max(index - max_scan + 1, 0), index] for the
 * gap with the highest index.
 *
 * This function may be called under the rcu_read_lock.  However, this will
 * not atomically search a snapshot of the cache at a single point in time.
 * For example, if a gap is created at index 10, then subsequently a gap is
 * created at index 5, page_cache_prev_miss() covering both indices may
 * return 5 if called under the rcu_read_lock.
 *
 * Return: The index of the gap if found, otherwise an index outside the
 * range specified (in which case 'index - return >= max_scan' will be true).
 * In the rare case of wrap-around, ULONG_MAX will be returned.
 */
pgoff_t page_cache_prev_miss(struct address_space *mapping,
			     pgoff_t index, unsigned long max_scan)
{
	XA_STATE(xas, &mapping->i_pages, index);

	while (max_scan--) {
		void *entry = xas_prev(&xas);
		if (!entry || xa_is_value(entry))
			break;
		if (xas.xa_index == ULONG_MAX)
			break;
	}

	return xas.xa_index;
}
EXPORT_SYMBOL(page_cache_prev_miss);

/**
 * find_get_entry - find and get a page cache entry
 * @mapping: the address_space to search
 * @offset: the page cache index
 *
 * Looks up the page cache slot at @mapping & @offset.  If there is a
 * page cache page, it is returned with an increased refcount.
 *
 * If the slot holds a shadow entry of a previously evicted page, or a
 * swap entry from shmem/tmpfs, it is returned.
 *
 * Otherwise, %NULL is returned.
 */
struct page *find_get_entry(struct address_space *mapping, pgoff_t offset)
{
	XA_STATE(xas, &mapping->i_pages, offset);
	struct page *head, *page;

	rcu_read_lock();
repeat:
	xas_reset(&xas);
	page = xas_load(&xas);
	if (xas_retry(&xas, page))
		goto repeat;
	/*
	 * A shadow entry of a recently evicted page, or a swap entry from
	 * shmem/tmpfs.  Return it without attempting to raise page count.
	 */
	if (!page || xa_is_value(page))
		goto out;

	head = compound_head(page);
	if (!page_cache_get_speculative(head))
		goto repeat;

	/* The page was split under us? */
	if (compound_head(page) != head) {
		put_page(head);
		goto repeat;
	}

	/*
	 * Has the page moved?
	 * This is part of the lockless pagecache protocol. See
	 * include/linux/pagemap.h for details.
	 */
	if (unlikely(page != xas_reload(&xas))) {
		put_page(head);
		goto repeat;
	}
out:
	rcu_read_unlock();

	return page;
}
EXPORT_SYMBOL(find_get_entry);

/**
 * find_lock_entry - locate, pin and lock a page cache entry
 * @mapping: the address_space to search
 * @offset: the page cache index
 *
 * Looks up the page cache slot at @mapping & @offset.  If there is a
 * page cache page, it is returned locked and with an increased
 * refcount.
 *
 * If the slot holds a shadow entry of a previously evicted page, or a
 * swap entry from shmem/tmpfs, it is returned.
 *
 * Otherwise, %NULL is returned.
 *
 * find_lock_entry() may sleep.
 */
struct page *find_lock_entry(struct address_space *mapping, pgoff_t offset)
{
	struct page *page;

repeat:
	page = find_get_entry(mapping, offset);
	if (page && !xa_is_value(page)) {
		lock_page(page);
		/* Has the page been truncated? */
		if (unlikely(page_mapping(page) != mapping)) {
			unlock_page(page);
			put_page(page);
			goto repeat;
		}
		VM_BUG_ON_PAGE(page_to_pgoff(page) != offset, page);
	}
	return page;
}
EXPORT_SYMBOL(find_lock_entry);

/**
 * pagecache_get_page - find and get a page reference
 * @mapping: the address_space to search
 * @offset: the page index
 * @fgp_flags: PCG flags
 * @gfp_mask: gfp mask to use for the page cache data page allocation
 *
 * Looks up the page cache slot at @mapping & @offset.
 *
 * PCG flags modify how the page is returned.
 *
 * @fgp_flags can be:
 *
 * - FGP_ACCESSED: the page will be marked accessed
 * - FGP_LOCK: Page is return locked
 * - FGP_CREAT: If page is not present then a new page is allocated using
 *   @gfp_mask and added to the page cache and the VM's LRU
 *   list. The page is returned locked and with an increased
 *   refcount. Otherwise, NULL is returned.
 *
 * If FGP_LOCK or FGP_CREAT are specified then the function may sleep even
 * if the GFP flags specified for FGP_CREAT are atomic.
 *
 * If there is a page cache page, it is returned with an increased refcount.
 */
struct page *pagecache_get_page(struct address_space *mapping, pgoff_t offset,
	int fgp_flags, gfp_t gfp_mask)
{
	struct page *page;

repeat:
	page = find_get_entry(mapping, offset);
	if (xa_is_value(page))
		page = NULL;
	if (!page)
		goto no_page;

	if (fgp_flags & FGP_LOCK) {
		if (fgp_flags & FGP_NOWAIT) {
			if (!trylock_page(page)) {
				put_page(page);
				return NULL;
			}
		} else {
			lock_page(page);
		}

		/* Has the page been truncated? */
		if (unlikely(page->mapping != mapping)) {
			unlock_page(page);
			put_page(page);
			goto repeat;
		}
		VM_BUG_ON_PAGE(page->index != offset, page);
	}

	if (page && (fgp_flags & FGP_ACCESSED))
		mark_page_accessed(page);

no_page:
	if (!page && (fgp_flags & FGP_CREAT)) {
		int err;
		if ((fgp_flags & FGP_WRITE) && mapping_cap_account_dirty(mapping))
			gfp_mask |= __GFP_WRITE;
		if (fgp_flags & FGP_NOFS)
			gfp_mask &= ~__GFP_FS;

		page = __page_cache_alloc(gfp_mask);
		if (!page)
			return NULL;

		if (WARN_ON_ONCE(!(fgp_flags & FGP_LOCK)))
			fgp_flags |= FGP_LOCK;

		/* Init accessed so avoid atomic mark_page_accessed later */
		if (fgp_flags & FGP_ACCESSED)
			__SetPageReferenced(page);

		err = add_to_page_cache_lru(page, mapping, offset, gfp_mask);
		if (unlikely(err)) {
			put_page(page);
			page = NULL;
			if (err == -EEXIST)
				goto repeat;
		}
	}

	return page;
}
EXPORT_SYMBOL(pagecache_get_page);

/**
 * find_get_entries - gang pagecache lookup
 * @mapping:	The address_space to search
 * @start:	The starting page cache index
 * @nr_entries:	The maximum number of entries
 * @entries:	Where the resulting entries are placed
 * @indices:	The cache indices corresponding to the entries in @entries
 *
 * find_get_entries() will search for and return a group of up to
 * @nr_entries entries in the mapping.  The entries are placed at
 * @entries.  find_get_entries() takes a reference against any actual
 * pages it returns.
 *
 * The search returns a group of mapping-contiguous page cache entries
 * with ascending indexes.  There may be holes in the indices due to
 * not-present pages.
 *
 * Any shadow entries of evicted pages, or swap entries from
 * shmem/tmpfs, are included in the returned array.
 *
 * find_get_entries() returns the number of pages and shadow entries
 * which were found.
 */
unsigned find_get_entries(struct address_space *mapping,
			  pgoff_t start, unsigned int nr_entries,
			  struct page **entries, pgoff_t *indices)
{
	XA_STATE(xas, &mapping->i_pages, start);
	struct page *page;
	unsigned int ret = 0;

	if (!nr_entries)
		return 0;

	rcu_read_lock();
	xas_for_each(&xas, page, ULONG_MAX) {
		struct page *head;
		if (xas_retry(&xas, page))
			continue;
		/*
		 * A shadow entry of a recently evicted page, a swap
		 * entry from shmem/tmpfs or a DAX entry.  Return it
		 * without attempting to raise page count.
		 */
		if (xa_is_value(page))
			goto export;

		head = compound_head(page);
		if (!page_cache_get_speculative(head))
			goto retry;

		/* The page was split under us? */
		if (compound_head(page) != head)
			goto put_page;

		/* Has the page moved? */
		if (unlikely(page != xas_reload(&xas)))
			goto put_page;

export:
		indices[ret] = xas.xa_index;
		entries[ret] = page;
		if (++ret == nr_entries)
			break;
		continue;
put_page:
		put_page(head);
retry:
		xas_reset(&xas);
	}
	rcu_read_unlock();
	return ret;
}

/**
 * find_get_pages_range - gang pagecache lookup
 * @mapping:	The address_space to search
 * @start:	The starting page index
 * @end:	The final page index (inclusive)
 * @nr_pages:	The maximum number of pages
 * @pages:	Where the resulting pages are placed
 *
 * find_get_pages_range() will search for and return a group of up to @nr_pages
 * pages in the mapping starting at index @start and up to index @end
 * (inclusive).  The pages are placed at @pages.  find_get_pages_range() takes
 * a reference against the returned pages.
 *
 * The search returns a group of mapping-contiguous pages with ascending
 * indexes.  There may be holes in the indices due to not-present pages.
 * We also update @start to index the next page for the traversal.
 *
 * find_get_pages_range() returns the number of pages which were found. If this
 * number is smaller than @nr_pages, the end of specified range has been
 * reached.
 */
unsigned find_get_pages_range(struct address_space *mapping, pgoff_t *start,
			      pgoff_t end, unsigned int nr_pages,
			      struct page **pages)
{
	XA_STATE(xas, &mapping->i_pages, *start);
	struct page *page;
	unsigned ret = 0;

	if (unlikely(!nr_pages))
		return 0;

	rcu_read_lock();
	xas_for_each(&xas, page, end) {
		struct page *head;
		if (xas_retry(&xas, page))
			continue;
		/* Skip over shadow, swap and DAX entries */
		if (xa_is_value(page))
			continue;

		head = compound_head(page);
		if (!page_cache_get_speculative(head))
			goto retry;

		/* The page was split under us? */
		if (compound_head(page) != head)
			goto put_page;

		/* Has the page moved? */
		if (unlikely(page != xas_reload(&xas)))
			goto put_page;

		pages[ret] = page;
		if (++ret == nr_pages) {
			*start = page->index + 1;
			goto out;
		}
		continue;
put_page:
		put_page(head);
retry:
		xas_reset(&xas);
	}

	/*
	 * We come here when there is no page beyond @end. We take care to not
	 * overflow the index @start as it confuses some of the callers. This
	 * breaks the iteration when there is a page at index -1 but that is
	 * already broken anyway.
	 */
	if (end == (pgoff_t)-1)
		*start = (pgoff_t)-1;
	else
		*start = end + 1;
out:
	rcu_read_unlock();

	return ret;
}

/**
 * find_get_pages_contig - gang contiguous pagecache lookup
 * @mapping:	The address_space to search
 * @index:	The starting page index
 * @nr_pages:	The maximum number of pages
 * @pages:	Where the resulting pages are placed
 *
 * find_get_pages_contig() works exactly like find_get_pages(), except
 * that the returned number of pages are guaranteed to be contiguous.
 *
 * find_get_pages_contig() returns the number of pages which were found.
 */
unsigned find_get_pages_contig(struct address_space *mapping, pgoff_t index,
			       unsigned int nr_pages, struct page **pages)
{
	XA_STATE(xas, &mapping->i_pages, index);
	struct page *page;
	unsigned int ret = 0;

	if (unlikely(!nr_pages))
		return 0;

	rcu_read_lock();
	for (page = xas_load(&xas); page; page = xas_next(&xas)) {
		struct page *head;
		if (xas_retry(&xas, page))
			continue;
		/*
		 * If the entry has been swapped out, we can stop looking.
		 * No current caller is looking for DAX entries.
		 */
		if (xa_is_value(page))
			break;

		head = compound_head(page);
		if (!page_cache_get_speculative(head))
			goto retry;

		/* The page was split under us? */
		if (compound_head(page) != head)
			goto put_page;

		/* Has the page moved? */
		if (unlikely(page != xas_reload(&xas)))
			goto put_page;

		/*
		 * must check mapping and index after taking the ref.
		 * otherwise we can get both false positives and false
		 * negatives, which is just confusing to the caller.
		 */
		if (!page->mapping || page_to_pgoff(page) != xas.xa_index) {
			put_page(page);
			break;
		}

		pages[ret] = page;
		if (++ret == nr_pages)
			break;
		continue;
put_page:
		put_page(head);
retry:
		xas_reset(&xas);
	}
	rcu_read_unlock();
	return ret;
}
EXPORT_SYMBOL(find_get_pages_contig);

/**
 * find_get_pages_range_tag - find and return pages in given range matching @tag
 * @mapping:	the address_space to search
 * @index:	the starting page index
 * @end:	The final page index (inclusive)
 * @tag:	the tag index
 * @nr_pages:	the maximum number of pages
 * @pages:	where the resulting pages are placed
 *
 * Like find_get_pages, except we only return pages which are tagged with
 * @tag.   We update @index to index the next page for the traversal.
 */
unsigned find_get_pages_range_tag(struct address_space *mapping, pgoff_t *index,
			pgoff_t end, xa_mark_t tag, unsigned int nr_pages,
			struct page **pages)
{
	XA_STATE(xas, &mapping->i_pages, *index);
	struct page *page;
	unsigned ret = 0;

	if (unlikely(!nr_pages))
		return 0;

	rcu_read_lock();
	xas_for_each_marked(&xas, page, end, tag) {
		struct page *head;
		if (xas_retry(&xas, page))
			continue;
		/*
		 * Shadow entries should never be tagged, but this iteration
		 * is lockless so there is a window for page reclaim to evict
		 * a page we saw tagged.  Skip over it.
		 */
		if (xa_is_value(page))
			continue;

		head = compound_head(page);
		if (!page_cache_get_speculative(head))
			goto retry;

		/* The page was split under us? */
		if (compound_head(page) != head)
			goto put_page;

		/* Has the page moved? */
		if (unlikely(page != xas_reload(&xas)))
			goto put_page;

		pages[ret] = page;
		if (++ret == nr_pages) {
			*index = page->index + 1;
			goto out;
		}
		continue;
put_page:
		put_page(head);
retry:
		xas_reset(&xas);
	}

	/*
	 * We come here when we got to @end. We take care to not overflow the
	 * index @index as it confuses some of the callers. This breaks the
	 * iteration when there is a page at index -1 but that is already
	 * broken anyway.
	 */
	if (end == (pgoff_t)-1)
		*index = (pgoff_t)-1;
	else
		*index = end + 1;
out:
	rcu_read_unlock();

	return ret;
}
EXPORT_SYMBOL(find_get_pages_range_tag);

/**
 * find_get_entries_tag - find and return entries that match @tag
 * @mapping:	the address_space to search
 * @start:	the starting page cache index
 * @tag:	the tag index
 * @nr_entries:	the maximum number of entries
 * @entries:	where the resulting entries are placed
 * @indices:	the cache indices corresponding to the entries in @entries
 *
 * Like find_get_entries, except we only return entries which are tagged with
 * @tag.
 */
unsigned find_get_entries_tag(struct address_space *mapping, pgoff_t start,
			xa_mark_t tag, unsigned int nr_entries,
			struct page **entries, pgoff_t *indices)
{
	XA_STATE(xas, &mapping->i_pages, start);
	struct page *page;
	unsigned int ret = 0;

	if (!nr_entries)
		return 0;

	rcu_read_lock();
	xas_for_each_marked(&xas, page, ULONG_MAX, tag) {
		struct page *head;
		if (xas_retry(&xas, page))
			continue;
		/*
		 * A shadow entry of a recently evicted page, a swap
		 * entry from shmem/tmpfs or a DAX entry.  Return it
		 * without attempting to raise page count.
		 */
		if (xa_is_value(page))
			goto export;

		head = compound_head(page);
		if (!page_cache_get_speculative(head))
			goto retry;

		/* The page was split under us? */
		if (compound_head(page) != head)
			goto put_page;

		/* Has the page moved? */
		if (unlikely(page != xas_reload(&xas)))
			goto put_page;

export:
		indices[ret] = xas.xa_index;
		entries[ret] = page;
		if (++ret == nr_entries)
			break;
		continue;
put_page:
		put_page(head);
retry:
		xas_reset(&xas);
	}
	rcu_read_unlock();
	return ret;
}
EXPORT_SYMBOL(find_get_entries_tag);

/*
 * CD/DVDs are error prone. When a medium error occurs, the driver may fail
 * a _large_ part of the i/o request. Imagine the worst scenario:
 *
 *      ---R__________________________________________B__________
 *         ^ reading here                             ^ bad block(assume 4k)
 *
 * read(R) => miss => readahead(R...B) => media error => frustrating retries
 * => failing the whole request => read(R) => read(R+1) =>
 * readahead(R+1...B+1) => bang => read(R+2) => read(R+3) =>
 * readahead(R+3...B+2) => bang => read(R+3) => read(R+4) =>
 * readahead(R+4...B+3) => bang => read(R+4) => read(R+5) => ......
 *
 * It is going insane. Fix it by quickly scaling down the readahead size.
 */
static void shrink_readahead_size_eio(struct file *filp,
					struct file_ra_state *ra)
{
	ra->ra_pages /= 4;
}

/**
 * generic_file_buffered_read - generic file read routine
 * @iocb:	the iocb to read
 * @iter:	data destination
 * @written:	already copied
 *
 * This is a generic file read routine, and uses the
 * mapping->a_ops->readpage() function for the actual low-level stuff.
 *
 * This is really ugly. But the goto's actually try to clarify some
 * of the logic when it comes to error handling etc.
 */
static ssize_t generic_file_buffered_read(struct kiocb *iocb,
		struct iov_iter *iter, ssize_t written)
{
	struct file *filp = iocb->ki_filp;
	struct address_space *mapping = filp->f_mapping;
	struct inode *inode = mapping->host;//文件对应的inode
	struct file_ra_state *ra = &filp->f_ra;
	loff_t *ppos = &iocb->ki_pos;//要读取的起始偏移
	pgoff_t index;
	pgoff_t last_index;
	pgoff_t prev_index;
	unsigned long offset;      /* offset into pagecache page */
	unsigned int prev_offset;
	int error = 0;

	//读取位置超过maxbytes,返回０
	if (unlikely(*ppos >= inode->i_sb->s_maxbytes))
		return 0;

	//规范要读取的长度
	iov_iter_truncate(iter, inode->i_sb->s_maxbytes);

	//文件要读取的起始位置对应的页标号
	index = *ppos >> PAGE_SHIFT;
	prev_index = ra->prev_pos >> PAGE_SHIFT;
	prev_offset = ra->prev_pos & (PAGE_SIZE-1);

	//文件要读取的终止位置对应的页标号
	last_index = (*ppos + iter->count + PAGE_SIZE-1) >> PAGE_SHIFT;
	//文件要读取的起始位置对应起始页中的偏移
	offset = *ppos & ~PAGE_MASK;

	for (;;) {
		struct page *page;
		pgoff_t end_index;
		loff_t isize;
		unsigned long nr, ret;

		cond_resched();
find_page:
		//有未绝信号，直接置中断
		if (fatal_signal_pending(current)) {
			error = -EINTR;
			goto out;
		}

		//在page cache中查index对应的页
		page = find_get_page(mapping, index);
		if (!page) {
			//页不存在，需要先将此页自磁盘中读入，再重新获取index对应的page
			if (iocb->ki_flags & IOCB_NOWAIT)
				goto would_block;//设置不等待，直接返回

			//同步预读
			page_cache_sync_readahead(mapping,
					ra, filp,
					index/*读取起始页*/, last_index - index/*读取多少页面*/);

			//页被加载后，重新查询page
			page = find_get_page(mapping, index);
			if (unlikely(page == NULL))
				goto no_cached_page;
		}
		if (PageReadahead(page)) {
			page_cache_async_readahead(mapping,
					ra, filp, page,
					index, last_index - index);
		}
		if (!PageUptodate(page)) {
			if (iocb->ki_flags & IOCB_NOWAIT) {
				put_page(page);
				goto would_block;
			}

			/*
			 * See comment in do_read_cache_page on why
			 * wait_on_page_locked is used to avoid unnecessarily
			 * serialisations and why it's safe.
			 */
			error = wait_on_page_locked_killable(page);
			if (unlikely(error))
				goto readpage_error;
			if (PageUptodate(page))
				goto page_ok;

			if (inode->i_blkbits == PAGE_SHIFT ||
					!mapping->a_ops->is_partially_uptodate)
				goto page_not_up_to_date;
			/* pipes can't handle partially uptodate pages */
			if (unlikely(iov_iter_is_pipe(iter)))
				goto page_not_up_to_date;
			if (!trylock_page(page))
				goto page_not_up_to_date;
			/* Did it get truncated before we got the lock? */
			if (!page->mapping)
				goto page_not_up_to_date_locked;
			if (!mapping->a_ops->is_partially_uptodate(page,
							offset, iter->count))
				goto page_not_up_to_date_locked;
			unlock_page(page);
		}
page_ok:
		//页是存在的，且已为最新版本，直接将其copy到buffer中
		/*
		 * i_size must be checked after we know the page is Uptodate.
		 *
		 * Checking i_size after the check allows us to calculate
		 * the correct value for "nr", which means the zero-filled
		 * part of the page is not copied back to userspace (unless
		 * another truncate extends the file - this is desired though).
		 */

		isize = i_size_read(inode);
		end_index = (isize - 1) >> PAGE_SHIFT;
		if (unlikely(!isize || index > end_index)) {
			put_page(page);
			goto out;
		}

		/* nr is the maximum number of bytes to copy from this page */
		nr = PAGE_SIZE;
		if (index == end_index) {
			nr = ((isize - 1) & ~PAGE_MASK) + 1;
			if (nr <= offset) {
				put_page(page);
				goto out;
			}
		}
		nr = nr - offset;

		/* If users can be writing to this page using arbitrary
		 * virtual addresses, take care about potential aliasing
		 * before reading the page on the kernel side.
		 */
		if (mapping_writably_mapped(mapping))
			flush_dcache_page(page);

		/*
		 * When a sequential read accesses a page several times,
		 * only mark it as accessed the first time.
		 */
		if (prev_index != index || offset != prev_offset)
			mark_page_accessed(page);
		prev_index = index;

		/*
		 * Ok, we have the page, and it's up-to-date, so
		 * now we can copy it to user space...
		 */
		//将页copy到用户态buffer中
		ret = copy_page_to_iter(page, offset, nr, iter);
		offset += ret;
		index += offset >> PAGE_SHIFT;
		offset &= ~PAGE_MASK;
		prev_offset = offset;

		put_page(page);
		written += ret;
		if (!iov_iter_count(iter))
			goto out;
		if (ret < nr) {
			error = -EFAULT;
			goto out;
		}
		continue;

page_not_up_to_date:
		//页是存在的，但非最新，需要更新后再copy到buffer
		/* Get exclusive access to the page ... */
		error = lock_page_killable(page);
		if (unlikely(error))
			goto readpage_error;

page_not_up_to_date_locked:
		/* Did it get truncated before we got the lock? */
		if (!page->mapping) {
			unlock_page(page);
			put_page(page);
			continue;
		}

		/* Did somebody else fill it already? */
		if (PageUptodate(page)) {
			unlock_page(page);
			goto page_ok;
		}

readpage:
		/*
		 * A previous I/O error may have been due to temporary
		 * failures, eg. multipath errors.
		 * PG_error will be set again if readpage fails.
		 */
		ClearPageError(page);
		/* Start the actual read. The read will unlock the page. */
		error = mapping->a_ops->readpage(filp, page);

		if (unlikely(error)) {
			if (error == AOP_TRUNCATED_PAGE) {
				put_page(page);
				error = 0;
				goto find_page;
			}
			goto readpage_error;
		}

		if (!PageUptodate(page)) {
			error = lock_page_killable(page);
			if (unlikely(error))
				goto readpage_error;
			if (!PageUptodate(page)) {
				if (page->mapping == NULL) {
					/*
					 * invalidate_mapping_pages got it
					 */
					unlock_page(page);
					put_page(page);
					goto find_page;
				}
				unlock_page(page);
				shrink_readahead_size_eio(filp, ra);
				error = -EIO;
				goto readpage_error;
			}
			unlock_page(page);
		}

		goto page_ok;

readpage_error:
		/* UHHUH! A synchronous read error occurred. Report it */
		put_page(page);
		goto out;

no_cached_page:
		/*
		 * Ok, it wasn't cached, so we need to create a new
		 * page..
		 */
		page = page_cache_alloc(mapping);
		if (!page) {
			error = -ENOMEM;
			goto out;
		}
		error = add_to_page_cache_lru(page, mapping, index,
				mapping_gfp_constraint(mapping, GFP_KERNEL));
		if (error) {
			put_page(page);
			if (error == -EEXIST) {
				error = 0;
				goto find_page;
			}
			goto out;
		}
		goto readpage;
	}

would_block:
	error = -EAGAIN;
out:
	ra->prev_pos = prev_index;
	ra->prev_pos <<= PAGE_SHIFT;
	ra->prev_pos |= prev_offset;

	*ppos = ((loff_t)index << PAGE_SHIFT) + offset;
	file_accessed(filp);
	return written ? written : error;
}

/**
 * generic_file_read_iter - generic filesystem read routine
 * @iocb:	kernel I/O control block
 * @iter:	destination for the data read
 *
 * This is the "read_iter()" routine for all filesystems
 * that can use the page cache directly.
 */
ssize_t
generic_file_read_iter(struct kiocb *iocb, struct iov_iter *iter)
{
	//要读取的长度
	size_t count = iov_iter_count(iter);
	ssize_t retval = 0;

	if (!count)
		goto out; /* skip atime */

	if (iocb->ki_flags & IOCB_DIRECT) {
		//直接读取（不含缓冲）
		struct file *file = iocb->ki_filp;
		struct address_space *mapping = file->f_mapping;
		struct inode *inode = mapping->host;
		loff_t size;

		size = i_size_read(inode);
		if (iocb->ki_flags & IOCB_NOWAIT) {
			if (filemap_range_has_page(mapping, iocb->ki_pos,
						   iocb->ki_pos + count - 1))
				return -EAGAIN;
		} else {
			//可能还没有落盘，先要求落盘
			retval = filemap_write_and_wait_range(mapping,
						iocb->ki_pos,
					        iocb->ki_pos + count - 1);
			if (retval < 0)
				goto out;
		}

		file_accessed(file);

		retval = mapping->a_ops->direct_IO(iocb, iter);
		if (retval >= 0) {
			iocb->ki_pos += retval;
			count -= retval;
		}
		iov_iter_revert(iter, count - iov_iter_count(iter));

		/*
		 * Btrfs can have a short DIO read if we encounter
		 * compressed extents, so if there was an error, or if
		 * we've already read everything we wanted to, or if
		 * there was a short read because we hit EOF, go ahead
		 * and return.  Otherwise fallthrough to buffered io for
		 * the rest of the read.  Buffered reads will not work for
		 * DAX files, so don't bother trying.
		 */
		if (retval < 0 || !count || iocb->ki_pos >= size ||
		    IS_DAX(inode))
			goto out;
	}

	//按缓冲方式读取
	retval = generic_file_buffered_read(iocb, iter, retval);
out:
	return retval;
}
EXPORT_SYMBOL(generic_file_read_iter);

#ifdef CONFIG_MMU
/**
 * page_cache_read - adds requested page to the page cache if not already there
 * @file:	file to read
 * @offset:	page index
 * @gfp_mask:	memory allocation flags
 *
 * This adds the requested page to the page cache if it isn't already there,
 * and schedules an I/O to read in its contents from disk.
 */
static int page_cache_read(struct file *file, pgoff_t offset, gfp_t gfp_mask)
{
	struct address_space *mapping = file->f_mapping;
	struct page *page;
	int ret;

	do {
		page = __page_cache_alloc(gfp_mask);
		if (!page)
			return -ENOMEM;

		ret = add_to_page_cache_lru(page, mapping, offset, gfp_mask);
		if (ret == 0)
			ret = mapping->a_ops->readpage(file, page);
		else if (ret == -EEXIST)
			ret = 0; /* losing race to add is OK */

		put_page(page);

	} while (ret == AOP_TRUNCATED_PAGE);

	return ret;
}

#define MMAP_LOTSAMISS  (100)

/*
 * Synchronous readahead happens when we don't even find
 * a page in the page cache at all.
 */
static void do_sync_mmap_readahead(struct vm_area_struct *vma,
				   struct file_ra_state *ra,
				   struct file *file,
				   pgoff_t offset)
{
	struct address_space *mapping = file->f_mapping;

	/* If we don't want any read-ahead, don't bother */
	if (vma->vm_flags & VM_RAND_READ)
		return;
	if (!ra->ra_pages)
		return;

	if (vma->vm_flags & VM_SEQ_READ) {
		page_cache_sync_readahead(mapping, ra, file, offset,
					  ra->ra_pages);
		return;
	}

	/* Avoid banging the cache line if not needed */
	if (ra->mmap_miss < MMAP_LOTSAMISS * 10)
		ra->mmap_miss++;

	/*
	 * Do we miss much more than hit in this file? If so,
	 * stop bothering with read-ahead. It will only hurt.
	 */
	if (ra->mmap_miss > MMAP_LOTSAMISS)
		return;

	/*
	 * mmap read-around
	 */
	ra->start = max_t(long, 0, offset - ra->ra_pages / 2);
	ra->size = ra->ra_pages;
	ra->async_size = ra->ra_pages / 4;
	ra_submit(ra, mapping, file);
}

/*
 * Asynchronous readahead happens when we find the page and PG_readahead,
 * so we want to possibly extend the readahead further..
 */
static void do_async_mmap_readahead(struct vm_area_struct *vma,
				    struct file_ra_state *ra,
				    struct file *file,
				    struct page *page,
				    pgoff_t offset)
{
	struct address_space *mapping = file->f_mapping;

	/* If we don't want any read-ahead, don't bother */
	if (vma->vm_flags & VM_RAND_READ)
		return;
	if (ra->mmap_miss > 0)
		ra->mmap_miss--;
	if (PageReadahead(page))
		page_cache_async_readahead(mapping, ra, file,
					   page, offset, ra->ra_pages);
}

/**
 * filemap_fault - read in file data for page fault handling
 * @vmf:	struct vm_fault containing details of the fault
 *
 * filemap_fault() is invoked via the vma operations vector for a
 * mapped memory region to read in file data during a page fault.
 *
 * The goto's are kind of ugly, but this streamlines the normal case of having
 * it in the page cache, and handles the special cases reasonably without
 * having a lot of duplicated code.
 *
 * vma->vm_mm->mmap_sem must be held on entry.
 *
 * If our return value has VM_FAULT_RETRY set, it's because
 * lock_page_or_retry() returned 0.
 * The mmap_sem has usually been released in this case.
 * See __lock_page_or_retry() for the exception.
 *
 * If our return value does not have VM_FAULT_RETRY set, the mmap_sem
 * has not been released.
 *
 * We never return with VM_FAULT_RETRY and a bit from VM_FAULT_ERROR set.
 */
vm_fault_t filemap_fault(struct vm_fault *vmf)
{
	int error;
	struct file *file = vmf->vma->vm_file;
	struct address_space *mapping = file->f_mapping;
	struct file_ra_state *ra = &file->f_ra;
	struct inode *inode = mapping->host;
	pgoff_t offset = vmf->pgoff;
	pgoff_t max_off;
	struct page *page;
	vm_fault_t ret = 0;

	max_off = DIV_ROUND_UP(i_size_read(inode), PAGE_SIZE);
	if (unlikely(offset >= max_off))
		return VM_FAULT_SIGBUS;

	/*
	 * Do we have something in the page cache already?
	 */
	page = find_get_page(mapping, offset);
	if (likely(page) && !(vmf->flags & FAULT_FLAG_TRIED)) {
		/*
		 * We found the page, so try async readahead before
		 * waiting for the lock.
		 */
		do_async_mmap_readahead(vmf->vma, ra, file, page, offset);
	} else if (!page) {
		/* No page in the page cache at all */
		do_sync_mmap_readahead(vmf->vma, ra, file, offset);
		count_vm_event(PGMAJFAULT);
		count_memcg_event_mm(vmf->vma->vm_mm, PGMAJFAULT);
		ret = VM_FAULT_MAJOR;
retry_find:
		page = find_get_page(mapping, offset);
		if (!page)
			goto no_cached_page;
	}

	if (!lock_page_or_retry(page, vmf->vma->vm_mm, vmf->flags)) {
		put_page(page);
		return ret | VM_FAULT_RETRY;
	}

	/* Did it get truncated? */
	if (unlikely(page->mapping != mapping)) {
		unlock_page(page);
		put_page(page);
		goto retry_find;
	}
	VM_BUG_ON_PAGE(page->index != offset, page);

	/*
	 * We have a locked page in the page cache, now we need to check
	 * that it's up-to-date. If not, it is going to be due to an error.
	 */
	if (unlikely(!PageUptodate(page)))
		goto page_not_uptodate;

	/*
	 * Found the page and have a reference on it.
	 * We must recheck i_size under page lock.
	 */
	max_off = DIV_ROUND_UP(i_size_read(inode), PAGE_SIZE);
	if (unlikely(offset >= max_off)) {
		unlock_page(page);
		put_page(page);
		return VM_FAULT_SIGBUS;
	}

	vmf->page = page;
	return ret | VM_FAULT_LOCKED;

no_cached_page:
	/*
	 * We're only likely to ever get here if MADV_RANDOM is in
	 * effect.
	 */
	error = page_cache_read(file, offset, vmf->gfp_mask);

	/*
	 * The page we want has now been added to the page cache.
	 * In the unlikely event that someone removed it in the
	 * meantime, we'll just come back here and read it again.
	 */
	if (error >= 0)
		goto retry_find;

	/*
	 * An error return from page_cache_read can result if the
	 * system is low on memory, or a problem occurs while trying
	 * to schedule I/O.
	 */
	return vmf_error(error);

page_not_uptodate:
	/*
	 * Umm, take care of errors if the page isn't up-to-date.
	 * Try to re-read it _once_. We do this synchronously,
	 * because there really aren't any performance issues here
	 * and we need to check for errors.
	 */
	ClearPageError(page);
	error = mapping->a_ops->readpage(file, page);
	if (!error) {
		wait_on_page_locked(page);
		if (!PageUptodate(page))
			error = -EIO;
	}
	put_page(page);

	if (!error || error == AOP_TRUNCATED_PAGE)
		goto retry_find;

	/* Things didn't work out. Return zero to tell the mm layer so. */
	shrink_readahead_size_eio(file, ra);
	return VM_FAULT_SIGBUS;
}
EXPORT_SYMBOL(filemap_fault);

void filemap_map_pages(struct vm_fault *vmf,
		pgoff_t start_pgoff, pgoff_t end_pgoff)
{
	struct file *file = vmf->vma->vm_file;
	struct address_space *mapping = file->f_mapping;
	pgoff_t last_pgoff = start_pgoff;
	unsigned long max_idx;
	XA_STATE(xas, &mapping->i_pages, start_pgoff);
	struct page *head, *page;

	rcu_read_lock();
	xas_for_each(&xas, page, end_pgoff) {
		if (xas_retry(&xas, page))
			continue;
		if (xa_is_value(page))
			goto next;

		head = compound_head(page);
		if (!page_cache_get_speculative(head))
			goto next;

		/* The page was split under us? */
		if (compound_head(page) != head)
			goto skip;

		/* Has the page moved? */
		if (unlikely(page != xas_reload(&xas)))
			goto skip;

		if (!PageUptodate(page) ||
				PageReadahead(page) ||
				PageHWPoison(page))
			goto skip;
		if (!trylock_page(page))
			goto skip;

		if (page->mapping != mapping || !PageUptodate(page))
			goto unlock;

		max_idx = DIV_ROUND_UP(i_size_read(mapping->host), PAGE_SIZE);
		if (page->index >= max_idx)
			goto unlock;

		if (file->f_ra.mmap_miss > 0)
			file->f_ra.mmap_miss--;

		vmf->address += (xas.xa_index - last_pgoff) << PAGE_SHIFT;
		if (vmf->pte)
			vmf->pte += xas.xa_index - last_pgoff;
		last_pgoff = xas.xa_index;
		if (alloc_set_pte(vmf, NULL, page))
			goto unlock;
		unlock_page(page);
		goto next;
unlock:
		unlock_page(page);
skip:
		put_page(page);
next:
		/* Huge page is mapped? No need to proceed. */
		if (pmd_trans_huge(*vmf->pmd))
			break;
	}
	rcu_read_unlock();
}
EXPORT_SYMBOL(filemap_map_pages);

vm_fault_t filemap_page_mkwrite(struct vm_fault *vmf)
{
	struct page *page = vmf->page;
	struct inode *inode = file_inode(vmf->vma->vm_file);
	vm_fault_t ret = VM_FAULT_LOCKED;

	sb_start_pagefault(inode->i_sb);
	file_update_time(vmf->vma->vm_file);
	lock_page(page);
	if (page->mapping != inode->i_mapping) {
		unlock_page(page);
		ret = VM_FAULT_NOPAGE;
		goto out;
	}
	/*
	 * We mark the page dirty already here so that when freeze is in
	 * progress, we are guaranteed that writeback during freezing will
	 * see the dirty page and writeprotect it again.
	 */
	set_page_dirty(page);
	wait_for_stable_page(page);
out:
	sb_end_pagefault(inode->i_sb);
	return ret;
}

const struct vm_operations_struct generic_file_vm_ops = {
	.fault		= filemap_fault,
	.map_pages	= filemap_map_pages,
	.page_mkwrite	= filemap_page_mkwrite,
};

/* This is used for a general mmap of a disk file */

int generic_file_mmap(struct file * file, struct vm_area_struct * vma)
{
	struct address_space *mapping = file->f_mapping;

	if (!mapping->a_ops->readpage)
		return -ENOEXEC;
	file_accessed(file);
	vma->vm_ops = &generic_file_vm_ops;
	return 0;
}

/*
 * This is for filesystems which do not implement ->writepage.
 */
int generic_file_readonly_mmap(struct file *file, struct vm_area_struct *vma)
{
	if ((vma->vm_flags & VM_SHARED) && (vma->vm_flags & VM_MAYWRITE))
		return -EINVAL;
	return generic_file_mmap(file, vma);
}
#else
vm_fault_t filemap_page_mkwrite(struct vm_fault *vmf)
{
	return VM_FAULT_SIGBUS;
}
int generic_file_mmap(struct file * file, struct vm_area_struct * vma)
{
	return -ENOSYS;
}
int generic_file_readonly_mmap(struct file * file, struct vm_area_struct * vma)
{
	return -ENOSYS;
}
#endif /* CONFIG_MMU */

EXPORT_SYMBOL(filemap_page_mkwrite);
EXPORT_SYMBOL(generic_file_mmap);
EXPORT_SYMBOL(generic_file_readonly_mmap);

static struct page *wait_on_page_read(struct page *page)
{
	if (!IS_ERR(page)) {
		wait_on_page_locked(page);
		if (!PageUptodate(page)) {
			put_page(page);
			page = ERR_PTR(-EIO);
		}
	}
	return page;
}

static struct page *do_read_cache_page(struct address_space *mapping,
				pgoff_t index,
				int (*filler)(void *, struct page *),
				void *data,
				gfp_t gfp)
{
	struct page *page;
	int err;
repeat:
	page = find_get_page(mapping, index);
	if (!page) {
		page = __page_cache_alloc(gfp);
		if (!page)
			return ERR_PTR(-ENOMEM);
		err = add_to_page_cache_lru(page, mapping, index, gfp);
		if (unlikely(err)) {
			put_page(page);
			if (err == -EEXIST)
				goto repeat;
			/* Presumably ENOMEM for xarray node */
			return ERR_PTR(err);
		}

filler:
		err = filler(data, page);
		if (err < 0) {
			put_page(page);
			return ERR_PTR(err);
		}

		page = wait_on_page_read(page);
		if (IS_ERR(page))
			return page;
		goto out;
	}
	if (PageUptodate(page))
		goto out;

	/*
	 * Page is not up to date and may be locked due one of the following
	 * case a: Page is being filled and the page lock is held
	 * case b: Read/write error clearing the page uptodate status
	 * case c: Truncation in progress (page locked)
	 * case d: Reclaim in progress
	 *
	 * Case a, the page will be up to date when the page is unlocked.
	 *    There is no need to serialise on the page lock here as the page
	 *    is pinned so the lock gives no additional protection. Even if the
	 *    the page is truncated, the data is still valid if PageUptodate as
	 *    it's a race vs truncate race.
	 * Case b, the page will not be up to date
	 * Case c, the page may be truncated but in itself, the data may still
	 *    be valid after IO completes as it's a read vs truncate race. The
	 *    operation must restart if the page is not uptodate on unlock but
	 *    otherwise serialising on page lock to stabilise the mapping gives
	 *    no additional guarantees to the caller as the page lock is
	 *    released before return.
	 * Case d, similar to truncation. If reclaim holds the page lock, it
	 *    will be a race with remove_mapping that determines if the mapping
	 *    is valid on unlock but otherwise the data is valid and there is
	 *    no need to serialise with page lock.
	 *
	 * As the page lock gives no additional guarantee, we optimistically
	 * wait on the page to be unlocked and check if it's up to date and
	 * use the page if it is. Otherwise, the page lock is required to
	 * distinguish between the different cases. The motivation is that we
	 * avoid spurious serialisations and wakeups when multiple processes
	 * wait on the same page for IO to complete.
	 */
	wait_on_page_locked(page);
	if (PageUptodate(page))
		goto out;

	/* Distinguish between all the cases under the safety of the lock */
	lock_page(page);

	/* Case c or d, restart the operation */
	if (!page->mapping) {
		unlock_page(page);
		put_page(page);
		goto repeat;
	}

	/* Someone else locked and filled the page in a very small window */
	if (PageUptodate(page)) {
		unlock_page(page);
		goto out;
	}
	goto filler;

out:
	mark_page_accessed(page);
	return page;
}

/**
 * read_cache_page - read into page cache, fill it if needed
 * @mapping:	the page's address_space
 * @index:	the page index
 * @filler:	function to perform the read
 * @data:	first arg to filler(data, page) function, often left as NULL
 *
 * Read into the page cache. If a page already exists, and PageUptodate() is
 * not set, try to fill the page and wait for it to become unlocked.
 *
 * If the page does not get brought uptodate, return -EIO.
 */
struct page *read_cache_page(struct address_space *mapping,
				pgoff_t index,
				int (*filler)(void *, struct page *),
				void *data)
{
	return do_read_cache_page(mapping, index, filler, data, mapping_gfp_mask(mapping));
}
EXPORT_SYMBOL(read_cache_page);

/**
 * read_cache_page_gfp - read into page cache, using specified page allocation flags.
 * @mapping:	the page's address_space
 * @index:	the page index
 * @gfp:	the page allocator flags to use if allocating
 *
 * This is the same as "read_mapping_page(mapping, index, NULL)", but with
 * any new page allocations done using the specified allocation flags.
 *
 * If the page does not get brought uptodate, return -EIO.
 */
struct page *read_cache_page_gfp(struct address_space *mapping,
				pgoff_t index,
				gfp_t gfp)
{
	filler_t *filler = (filler_t *)mapping->a_ops->readpage;

	return do_read_cache_page(mapping, index, filler, NULL, gfp);
}
EXPORT_SYMBOL(read_cache_page_gfp);

/*
 * Don't operate on ranges the page cache doesn't support, and don't exceed the
 * LFS limits.  If pos is under the limit it becomes a short access.  If it
 * exceeds the limit we return -EFBIG.
 */
static int generic_access_check_limits(struct file *file, loff_t pos,
				       loff_t *count)
{
	struct inode *inode = file->f_mapping->host;
	loff_t max_size = inode->i_sb->s_maxbytes;

	if (!(file->f_flags & O_LARGEFILE))
		max_size = MAX_NON_LFS;

	if (unlikely(pos >= max_size))
		return -EFBIG;
	*count = min(*count, max_size - pos);
	return 0;
}

static int generic_write_check_limits(struct file *file, loff_t pos,
				      loff_t *count)
{
	loff_t limit = rlimit(RLIMIT_FSIZE);

	if (limit != RLIM_INFINITY) {
		if (pos >= limit) {
			send_sig(SIGXFSZ, current, 0);
			return -EFBIG;
		}
		*count = min(*count, limit - pos);
	}

	return generic_access_check_limits(file, pos, count);
}

/*
 * Performs necessary checks before doing a write
 *
 * Can adjust writing position or amount of bytes to write.
 * Returns appropriate error code that caller should return or
 * zero in case that write should be allowed.
 */
//对要写入的位置及长度进行检查，返回规范后可写入的长度
inline ssize_t generic_write_checks(struct kiocb *iocb, struct iov_iter *from)
{
	struct file *file = iocb->ki_filp;
	struct inode *inode = file->f_mapping->host;
	loff_t count;
	int ret;

	if (!iov_iter_count(from))
		return 0;

	/* FIXME: this is for backwards compatibility with 2.4 */
	if (iocb->ki_flags & IOCB_APPEND)
		iocb->ki_pos = i_size_read(inode);//实现append,将写位置更新到当前文件结尾

<<<<<<< HEAD
	//取写位置
	pos = iocb->ki_pos;

	if ((iocb->ki_flags & IOCB_NOWAIT) && !(iocb->ki_flags & IOCB_DIRECT))
		return -EINVAL;

	if (limit != RLIM_INFINITY) {
		if (iocb->ki_pos >= limit) {
			//当前要写的文件位置超过文件limit要求，触发信号SIGXFSZ
			send_sig(SIGXFSZ, current, 0);
			return -EFBIG;
		}
		//当前要写的文件起始位置没有超过limit，考虑写后是否会超过limit,如果会，则截短
		iov_iter_truncate(from, limit - (unsigned long)pos);
	}
=======
	if ((iocb->ki_flags & IOCB_NOWAIT) && !(iocb->ki_flags & IOCB_DIRECT))
		return -EINVAL;

	count = iov_iter_count(from);
	ret = generic_write_check_limits(file, iocb->ki_pos, &count);
	if (ret)
		return ret;

	iov_iter_truncate(from, count);
	return iov_iter_count(from);
}
EXPORT_SYMBOL(generic_write_checks);

/*
 * Performs necessary checks before doing a clone.
 *
 * Can adjust amount of bytes to clone.
 * Returns appropriate error code that caller should return or
 * zero in case the clone should be allowed.
 */
int generic_remap_checks(struct file *file_in, loff_t pos_in,
			 struct file *file_out, loff_t pos_out,
			 loff_t *req_count, unsigned int remap_flags)
{
	struct inode *inode_in = file_in->f_mapping->host;
	struct inode *inode_out = file_out->f_mapping->host;
	uint64_t count = *req_count;
	uint64_t bcount;
	loff_t size_in, size_out;
	loff_t bs = inode_out->i_sb->s_blocksize;
	int ret;

	/* The start of both ranges must be aligned to an fs block. */
	if (!IS_ALIGNED(pos_in, bs) || !IS_ALIGNED(pos_out, bs))
		return -EINVAL;

	/* Ensure offsets don't wrap. */
	if (pos_in + count < pos_in || pos_out + count < pos_out)
		return -EINVAL;

	size_in = i_size_read(inode_in);
	size_out = i_size_read(inode_out);

	/* Dedupe requires both ranges to be within EOF. */
	if ((remap_flags & REMAP_FILE_DEDUP) &&
	    (pos_in >= size_in || pos_in + count > size_in ||
	     pos_out >= size_out || pos_out + count > size_out))
		return -EINVAL;

	/* Ensure the infile range is within the infile. */
	if (pos_in >= size_in)
		return -EINVAL;
	count = min(count, size_in - (uint64_t)pos_in);

	ret = generic_access_check_limits(file_in, pos_in, &count);
	if (ret)
		return ret;

	ret = generic_write_check_limits(file_out, pos_out, &count);
	if (ret)
		return ret;
>>>>>>> 65102238

	//如果文件不支持largefile,则检查文件大小是否超过4G-1。
	/*
	 * If the user wanted us to link to the infile's EOF, round up to the
	 * next block boundary for this check.
	 *
	 * Otherwise, make sure the count is also block-aligned, having
	 * already confirmed the starting offsets' block alignment.
	 */
<<<<<<< HEAD
	if (unlikely(pos + iov_iter_count(from) > MAX_NON_LFS &&
				!(file->f_flags & O_LARGEFILE))) {
		if (pos >= MAX_NON_LFS)
			return -EFBIG;
		//如果写后会超过，则截短
		iov_iter_truncate(from, MAX_NON_LFS - (unsigned long)pos);
=======
	if (pos_in + count == size_in) {
		bcount = ALIGN(size_in, bs) - pos_in;
	} else {
		if (!IS_ALIGNED(count, bs))
			count = ALIGN_DOWN(count, bs);
		bcount = count;
>>>>>>> 65102238
	}

	/* Don't allow overlapped cloning within the same file. */
	if (inode_in == inode_out &&
	    pos_out + bcount > pos_in &&
	    pos_out < pos_in + bcount)
		return -EINVAL;

	/*
	 * We shortened the request but the caller can't deal with that, so
	 * bounce the request back to userspace.
	 */
<<<<<<< HEAD
	if (unlikely(pos >= inode->i_sb->s_maxbytes))
		return -EFBIG;//检查是否超过文件系统要求

	//考虑写后截短问题
	iov_iter_truncate(from, inode->i_sb->s_maxbytes - pos);
	//返回规范后要写入的长度
	return iov_iter_count(from);
=======
	if (*req_count != count && !(remap_flags & REMAP_FILE_CAN_SHORTEN))
		return -EINVAL;

	*req_count = count;
	return 0;
>>>>>>> 65102238
}

int pagecache_write_begin(struct file *file, struct address_space *mapping,
				loff_t pos, unsigned len, unsigned flags,
				struct page **pagep, void **fsdata)
{
	const struct address_space_operations *aops = mapping->a_ops;

	return aops->write_begin(file, mapping, pos, len, flags,
							pagep, fsdata);
}
EXPORT_SYMBOL(pagecache_write_begin);

int pagecache_write_end(struct file *file, struct address_space *mapping,
				loff_t pos, unsigned len, unsigned copied,
				struct page *page, void *fsdata)
{
	const struct address_space_operations *aops = mapping->a_ops;

	return aops->write_end(file, mapping, pos, len, copied, page, fsdata);
}
EXPORT_SYMBOL(pagecache_write_end);

ssize_t
generic_file_direct_write(struct kiocb *iocb, struct iov_iter *from)
{
	struct file	*file = iocb->ki_filp;
	struct address_space *mapping = file->f_mapping;
	struct inode	*inode = mapping->host;
	loff_t		pos = iocb->ki_pos;
	ssize_t		written;
	size_t		write_len;
	pgoff_t		end;

	write_len = iov_iter_count(from);
	end = (pos + write_len - 1) >> PAGE_SHIFT;

	if (iocb->ki_flags & IOCB_NOWAIT) {
		/* If there are pages to writeback, return */
		if (filemap_range_has_page(inode->i_mapping, pos,
					   pos + write_len))
			return -EAGAIN;
	} else {
		written = filemap_write_and_wait_range(mapping, pos,
							pos + write_len - 1);
		if (written)
			goto out;
	}

	/*
	 * After a write we want buffered reads to be sure to go to disk to get
	 * the new data.  We invalidate clean cached page from the region we're
	 * about to write.  We do this *before* the write so that we can return
	 * without clobbering -EIOCBQUEUED from ->direct_IO().
	 */
	written = invalidate_inode_pages2_range(mapping,
					pos >> PAGE_SHIFT, end);
	/*
	 * If a page can not be invalidated, return 0 to fall back
	 * to buffered write.
	 */
	if (written) {
		if (written == -EBUSY)
			return 0;
		goto out;
	}

	written = mapping->a_ops->direct_IO(iocb, from);

	/*
	 * Finally, try again to invalidate clean pages which might have been
	 * cached by non-direct readahead, or faulted in by get_user_pages()
	 * if the source of the write was an mmap'ed region of the file
	 * we're writing.  Either one is a pretty crazy thing to do,
	 * so we don't support it 100%.  If this invalidation
	 * fails, tough, the write still worked...
	 *
	 * Most of the time we do not need this since dio_complete() will do
	 * the invalidation for us. However there are some file systems that
	 * do not end up with dio_complete() being called, so let's not break
	 * them by removing it completely
	 */
	if (mapping->nrpages)
		invalidate_inode_pages2_range(mapping,
					pos >> PAGE_SHIFT, end);

	if (written > 0) {
		pos += written;
		write_len -= written;
		if (pos > i_size_read(inode) && !S_ISBLK(inode->i_mode)) {
			i_size_write(inode, pos);
			mark_inode_dirty(inode);
		}
		iocb->ki_pos = pos;
	}
	iov_iter_revert(from, write_len - iov_iter_count(from));
out:
	return written;
}
EXPORT_SYMBOL(generic_file_direct_write);

/*
 * Find or create a page at the given pagecache position. Return the locked
 * page. This function is specifically for buffered writes.
 */
struct page *grab_cache_page_write_begin(struct address_space *mapping,
					pgoff_t index, unsigned flags)
{
	struct page *page;
	int fgp_flags = FGP_LOCK|FGP_WRITE|FGP_CREAT;

	if (flags & AOP_FLAG_NOFS)
		fgp_flags |= FGP_NOFS;

	page = pagecache_get_page(mapping, index, fgp_flags,
			mapping_gfp_mask(mapping));
	if (page)
		wait_for_stable_page(page);

	return page;
}
EXPORT_SYMBOL(grab_cache_page_write_begin);

ssize_t generic_perform_write(struct file *file,
				struct iov_iter *i, loff_t pos)
{
	struct address_space *mapping = file->f_mapping;
	const struct address_space_operations *a_ops = mapping->a_ops;
	long status = 0;
	ssize_t written = 0;
	unsigned int flags = 0;

	do {
		struct page *page;
		unsigned long offset;	/* Offset into pagecache page */
		unsigned long bytes;	/* Bytes to write to page */
		size_t copied;		/* Bytes copied from user */
		void *fsdata;

		offset = (pos & (PAGE_SIZE - 1));
		bytes = min_t(unsigned long, PAGE_SIZE - offset,
						iov_iter_count(i));

again:
		/*
		 * Bring in the user page that we will copy from _first_.
		 * Otherwise there's a nasty deadlock on copying from the
		 * same page as we're writing to, without it being marked
		 * up-to-date.
		 *
		 * Not only is this an optimisation, but it is also required
		 * to check that the address is actually valid, when atomic
		 * usercopies are used, below.
		 */
		if (unlikely(iov_iter_fault_in_readable(i, bytes))) {
			status = -EFAULT;
			break;
		}

		if (fatal_signal_pending(current)) {
			status = -EINTR;
			break;
		}

		status = a_ops->write_begin(file, mapping, pos, bytes, flags,
						&page, &fsdata);
		if (unlikely(status < 0))
			break;

		if (mapping_writably_mapped(mapping))
			flush_dcache_page(page);

		copied = iov_iter_copy_from_user_atomic(page, i, offset, bytes);
		flush_dcache_page(page);

		status = a_ops->write_end(file, mapping, pos, bytes, copied,
						page, fsdata);
		if (unlikely(status < 0))
			break;
		copied = status;

		cond_resched();

		iov_iter_advance(i, copied);
		if (unlikely(copied == 0)) {
			/*
			 * If we were unable to copy any data at all, we must
			 * fall back to a single segment length write.
			 *
			 * If we didn't fallback here, we could livelock
			 * because not all segments in the iov can be copied at
			 * once without a pagefault.
			 */
			bytes = min_t(unsigned long, PAGE_SIZE - offset,
						iov_iter_single_seg_count(i));
			goto again;
		}
		pos += copied;
		written += copied;

		balance_dirty_pages_ratelimited(mapping);
	} while (iov_iter_count(i));

	return written ? written : status;
}
EXPORT_SYMBOL(generic_perform_write);

/**
 * __generic_file_write_iter - write data to a file
 * @iocb:	IO state structure (file, offset, etc.)
 * @from:	iov_iter with data to write
 *
 * This function does all the work needed for actually writing data to a
 * file. It does all basic checks, removes SUID from the file, updates
 * modification times and calls proper subroutines depending on whether we
 * do direct IO or a standard buffered write.
 *
 * It expects i_mutex to be grabbed unless we work on a block device or similar
 * object which does not need locking at all.
 *
 * This function does *not* take care of syncing data in case of O_SYNC write.
 * A caller has to handle it. This is mainly due to the fact that we want to
 * avoid syncing under i_mutex.
 */
ssize_t __generic_file_write_iter(struct kiocb *iocb, struct iov_iter *from)
{
	struct file *file = iocb->ki_filp;
	struct address_space * mapping = file->f_mapping;
	struct inode 	*inode = mapping->host;
	ssize_t		written = 0;
	ssize_t		err;
	ssize_t		status;

	/* We can write back this queue in page reclaim */
	current->backing_dev_info = inode_to_bdi(inode);
	err = file_remove_privs(file);
	if (err)
		goto out;

	err = file_update_time(file);
	if (err)
		goto out;

	if (iocb->ki_flags & IOCB_DIRECT) {
		loff_t pos, endbyte;

		written = generic_file_direct_write(iocb, from);
		/*
		 * If the write stopped short of completing, fall back to
		 * buffered writes.  Some filesystems do this for writes to
		 * holes, for example.  For DAX files, a buffered write will
		 * not succeed (even if it did, DAX does not handle dirty
		 * page-cache pages correctly).
		 */
		if (written < 0 || !iov_iter_count(from) || IS_DAX(inode))
			goto out;

		status = generic_perform_write(file, from, pos = iocb->ki_pos);
		/*
		 * If generic_perform_write() returned a synchronous error
		 * then we want to return the number of bytes which were
		 * direct-written, or the error code if that was zero.  Note
		 * that this differs from normal direct-io semantics, which
		 * will return -EFOO even if some bytes were written.
		 */
		if (unlikely(status < 0)) {
			err = status;
			goto out;
		}
		/*
		 * We need to ensure that the page cache pages are written to
		 * disk and invalidated to preserve the expected O_DIRECT
		 * semantics.
		 */
		endbyte = pos + status - 1;
		err = filemap_write_and_wait_range(mapping, pos, endbyte);
		if (err == 0) {
			iocb->ki_pos = endbyte + 1;
			written += status;
			invalidate_mapping_pages(mapping,
						 pos >> PAGE_SHIFT,
						 endbyte >> PAGE_SHIFT);
		} else {
			/*
			 * We don't know how much we wrote, so just return
			 * the number of bytes which were direct-written
			 */
		}
	} else {
		written = generic_perform_write(file, from, iocb->ki_pos);
		if (likely(written > 0))
			iocb->ki_pos += written;
	}
out:
	current->backing_dev_info = NULL;
	return written ? written : err;
}
EXPORT_SYMBOL(__generic_file_write_iter);

/**
 * generic_file_write_iter - write data to a file
 * @iocb:	IO state structure
 * @from:	iov_iter with data to write
 *
 * This is a wrapper around __generic_file_write_iter() to be used by most
 * filesystems. It takes care of syncing the file in case of O_SYNC file
 * and acquires i_mutex as needed.
 */
ssize_t generic_file_write_iter(struct kiocb *iocb, struct iov_iter *from)
{
	struct file *file = iocb->ki_filp;
	struct inode *inode = file->f_mapping->host;
	ssize_t ret;

	inode_lock(inode);
	//检查写位置及返回可写入的长度，返回<0，则出错，返回０，则不可写入
	ret = generic_write_checks(iocb, from);
	if (ret > 0)
		//实现文件写入
		ret = __generic_file_write_iter(iocb, from);
	inode_unlock(inode);

	if (ret > 0)
		ret = generic_write_sync(iocb, ret);
	return ret;
}
EXPORT_SYMBOL(generic_file_write_iter);

/**
 * try_to_release_page() - release old fs-specific metadata on a page
 *
 * @page: the page which the kernel is trying to free
 * @gfp_mask: memory allocation flags (and I/O mode)
 *
 * The address_space is to try to release any data against the page
 * (presumably at page->private).  If the release was successful, return '1'.
 * Otherwise return zero.
 *
 * This may also be called if PG_fscache is set on a page, indicating that the
 * page is known to the local caching routines.
 *
 * The @gfp_mask argument specifies whether I/O may be performed to release
 * this page (__GFP_IO), and whether the call may block (__GFP_RECLAIM & __GFP_FS).
 *
 */
int try_to_release_page(struct page *page, gfp_t gfp_mask)
{
	struct address_space * const mapping = page->mapping;

	BUG_ON(!PageLocked(page));
	if (PageWriteback(page))
		return 0;

	if (mapping && mapping->a_ops->releasepage)
		return mapping->a_ops->releasepage(page, gfp_mask);
	return try_to_free_buffers(page);
}

EXPORT_SYMBOL(try_to_release_page);<|MERGE_RESOLUTION|>--- conflicted
+++ resolved
@@ -2902,23 +2902,6 @@
 	if (iocb->ki_flags & IOCB_APPEND)
 		iocb->ki_pos = i_size_read(inode);//实现append,将写位置更新到当前文件结尾
 
-<<<<<<< HEAD
-	//取写位置
-	pos = iocb->ki_pos;
-
-	if ((iocb->ki_flags & IOCB_NOWAIT) && !(iocb->ki_flags & IOCB_DIRECT))
-		return -EINVAL;
-
-	if (limit != RLIM_INFINITY) {
-		if (iocb->ki_pos >= limit) {
-			//当前要写的文件位置超过文件limit要求，触发信号SIGXFSZ
-			send_sig(SIGXFSZ, current, 0);
-			return -EFBIG;
-		}
-		//当前要写的文件起始位置没有超过limit，考虑写后是否会超过limit,如果会，则截短
-		iov_iter_truncate(from, limit - (unsigned long)pos);
-	}
-=======
 	if ((iocb->ki_flags & IOCB_NOWAIT) && !(iocb->ki_flags & IOCB_DIRECT))
 		return -EINVAL;
 
@@ -2980,7 +2963,6 @@
 	ret = generic_write_check_limits(file_out, pos_out, &count);
 	if (ret)
 		return ret;
->>>>>>> 65102238
 
 	//如果文件不支持largefile,则检查文件大小是否超过4G-1。
 	/*
@@ -2990,21 +2972,12 @@
 	 * Otherwise, make sure the count is also block-aligned, having
 	 * already confirmed the starting offsets' block alignment.
 	 */
-<<<<<<< HEAD
-	if (unlikely(pos + iov_iter_count(from) > MAX_NON_LFS &&
-				!(file->f_flags & O_LARGEFILE))) {
-		if (pos >= MAX_NON_LFS)
-			return -EFBIG;
-		//如果写后会超过，则截短
-		iov_iter_truncate(from, MAX_NON_LFS - (unsigned long)pos);
-=======
 	if (pos_in + count == size_in) {
 		bcount = ALIGN(size_in, bs) - pos_in;
 	} else {
 		if (!IS_ALIGNED(count, bs))
 			count = ALIGN_DOWN(count, bs);
 		bcount = count;
->>>>>>> 65102238
 	}
 
 	/* Don't allow overlapped cloning within the same file. */
@@ -3017,21 +2990,11 @@
 	 * We shortened the request but the caller can't deal with that, so
 	 * bounce the request back to userspace.
 	 */
-<<<<<<< HEAD
-	if (unlikely(pos >= inode->i_sb->s_maxbytes))
-		return -EFBIG;//检查是否超过文件系统要求
-
-	//考虑写后截短问题
-	iov_iter_truncate(from, inode->i_sb->s_maxbytes - pos);
-	//返回规范后要写入的长度
-	return iov_iter_count(from);
-=======
 	if (*req_count != count && !(remap_flags & REMAP_FILE_CAN_SHORTEN))
 		return -EINVAL;
 
 	*req_count = count;
 	return 0;
->>>>>>> 65102238
 }
 
 int pagecache_write_begin(struct file *file, struct address_space *mapping,
