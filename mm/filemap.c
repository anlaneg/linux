// SPDX-License-Identifier: GPL-2.0-only
/*
 *	linux/mm/filemap.c
 *
 * Copyright (C) 1994-1999  Linus Torvalds
 */

/*
 * This file handles the generic file mmap semantics used by
 * most "normal" filesystems (but you don't /have/ to use this:
 * the NFS filesystem used to do this differently, for example)
 */
#include <linux/export.h>
#include <linux/compiler.h>
#include <linux/dax.h>
#include <linux/fs.h>
#include <linux/sched/signal.h>
#include <linux/uaccess.h>
#include <linux/capability.h>
#include <linux/kernel_stat.h>
#include <linux/gfp.h>
#include <linux/mm.h>
#include <linux/swap.h>
#include <linux/mman.h>
#include <linux/pagemap.h>
#include <linux/file.h>
#include <linux/uio.h>
#include <linux/error-injection.h>
#include <linux/hash.h>
#include <linux/writeback.h>
#include <linux/backing-dev.h>
#include <linux/pagevec.h>
#include <linux/blkdev.h>
#include <linux/security.h>
#include <linux/cpuset.h>
#include <linux/hugetlb.h>
#include <linux/memcontrol.h>
#include <linux/cleancache.h>
#include <linux/shmem_fs.h>
#include <linux/rmap.h>
#include <linux/delayacct.h>
#include <linux/psi.h>
#include <linux/ramfs.h>
#include <linux/page_idle.h>
#include "internal.h"

#define CREATE_TRACE_POINTS
#include <trace/events/filemap.h>

/*
 * FIXME: remove all knowledge of the buffer layer from the core VM
 */
#include <linux/buffer_head.h> /* for try_to_free_buffers */

#include <asm/mman.h>

/*
 * Shared mappings implemented 30.11.1994. It's not fully working yet,
 * though.
 *
 * Shared mappings now work. 15.8.1995  Bruno.
 *
 * finished 'unifying' the page and buffer cache and SMP-threaded the
 * page-cache, 21.05.1999, Ingo Molnar <mingo@redhat.com>
 *
 * SMP-threaded pagemap-LRU 1999, Andrea Arcangeli <andrea@suse.de>
 */

/*
 * Lock ordering:
 *
 *  ->i_mmap_rwsem		(truncate_pagecache)
 *    ->private_lock		(__free_pte->__set_page_dirty_buffers)
 *      ->swap_lock		(exclusive_swap_page, others)
 *        ->i_pages lock
 *
 *  ->i_mutex
 *    ->i_mmap_rwsem		(truncate->unmap_mapping_range)
 *
 *  ->mmap_lock
 *    ->i_mmap_rwsem
 *      ->page_table_lock or pte_lock	(various, mainly in memory.c)
 *        ->i_pages lock	(arch-dependent flush_dcache_mmap_lock)
 *
 *  ->mmap_lock
 *    ->lock_page		(access_process_vm)
 *
 *  ->i_mutex			(generic_perform_write)
 *    ->mmap_lock		(fault_in_pages_readable->do_page_fault)
 *
 *  bdi->wb.list_lock
 *    sb_lock			(fs/fs-writeback.c)
 *    ->i_pages lock		(__sync_single_inode)
 *
 *  ->i_mmap_rwsem
 *    ->anon_vma.lock		(vma_adjust)
 *
 *  ->anon_vma.lock
 *    ->page_table_lock or pte_lock	(anon_vma_prepare and various)
 *
 *  ->page_table_lock or pte_lock
 *    ->swap_lock		(try_to_unmap_one)
 *    ->private_lock		(try_to_unmap_one)
 *    ->i_pages lock		(try_to_unmap_one)
 *    ->pgdat->lru_lock		(follow_page->mark_page_accessed)
 *    ->pgdat->lru_lock		(check_pte_range->isolate_lru_page)
 *    ->private_lock		(page_remove_rmap->set_page_dirty)
 *    ->i_pages lock		(page_remove_rmap->set_page_dirty)
 *    bdi.wb->list_lock		(page_remove_rmap->set_page_dirty)
 *    ->inode->i_lock		(page_remove_rmap->set_page_dirty)
 *    ->memcg->move_lock	(page_remove_rmap->lock_page_memcg)
 *    bdi.wb->list_lock		(zap_pte_range->set_page_dirty)
 *    ->inode->i_lock		(zap_pte_range->set_page_dirty)
 *    ->private_lock		(zap_pte_range->__set_page_dirty_buffers)
 *
 * ->i_mmap_rwsem
 *   ->tasklist_lock            (memory_failure, collect_procs_ao)
 */

static void page_cache_delete(struct address_space *mapping,
				   struct page *page, void *shadow)
{
	XA_STATE(xas, &mapping->i_pages, page->index);
	unsigned int nr = 1;

	mapping_set_update(&xas, mapping);

	/* hugetlb pages are represented by a single entry in the xarray */
	if (!PageHuge(page)) {
		xas_set_order(&xas, page->index, compound_order(page));
		nr = compound_nr(page);
	}

	VM_BUG_ON_PAGE(!PageLocked(page), page);
	VM_BUG_ON_PAGE(PageTail(page), page);
	VM_BUG_ON_PAGE(nr != 1 && shadow, page);

	xas_store(&xas, shadow);
	xas_init_marks(&xas);

	page->mapping = NULL;
	/* Leave page->index set: truncation lookup relies upon it */

	if (shadow) {
		mapping->nrexceptional += nr;
		/*
		 * Make sure the nrexceptional update is committed before
		 * the nrpages update so that final truncate racing
		 * with reclaim does not see both counters 0 at the
		 * same time and miss a shadow entry.
		 */
		smp_wmb();
	}
	mapping->nrpages -= nr;
}

static void unaccount_page_cache_page(struct address_space *mapping,
				      struct page *page)
{
	int nr;

	/*
	 * if we're uptodate, flush out into the cleancache, otherwise
	 * invalidate any existing cleancache entries.  We can't leave
	 * stale data around in the cleancache once our page is gone
	 */
	if (PageUptodate(page) && PageMappedToDisk(page))
		cleancache_put_page(page);
	else
		cleancache_invalidate_page(mapping, page);

	VM_BUG_ON_PAGE(PageTail(page), page);
	VM_BUG_ON_PAGE(page_mapped(page), page);
	if (!IS_ENABLED(CONFIG_DEBUG_VM) && unlikely(page_mapped(page))) {
		int mapcount;

		pr_alert("BUG: Bad page cache in process %s  pfn:%05lx\n",
			 current->comm, page_to_pfn(page));
		dump_page(page, "still mapped when deleted");
		dump_stack();
		add_taint(TAINT_BAD_PAGE, LOCKDEP_NOW_UNRELIABLE);

		mapcount = page_mapcount(page);
		if (mapping_exiting(mapping) &&
		    page_count(page) >= mapcount + 2) {
			/*
			 * All vmas have already been torn down, so it's
			 * a good bet that actually the page is unmapped,
			 * and we'd prefer not to leak it: if we're wrong,
			 * some other bad page check should catch it later.
			 */
			page_mapcount_reset(page);
			page_ref_sub(page, mapcount);
		}
	}

	/* hugetlb pages do not participate in page cache accounting. */
	if (PageHuge(page))
		return;

	nr = thp_nr_pages(page);

	__mod_lruvec_page_state(page, NR_FILE_PAGES, -nr);
	if (PageSwapBacked(page)) {
		__mod_lruvec_page_state(page, NR_SHMEM, -nr);
		if (PageTransHuge(page))
			__dec_node_page_state(page, NR_SHMEM_THPS);
	} else if (PageTransHuge(page)) {
		__dec_node_page_state(page, NR_FILE_THPS);
		filemap_nr_thps_dec(mapping);
	}

	/*
	 * At this point page must be either written or cleaned by
	 * truncate.  Dirty page here signals a bug and loss of
	 * unwritten data.
	 *
	 * This fixes dirty accounting after removing the page entirely
	 * but leaves PageDirty set: it has no effect for truncated
	 * page and anyway will be cleared before returning page into
	 * buddy allocator.
	 */
	if (WARN_ON_ONCE(PageDirty(page)))
		account_page_cleaned(page, mapping, inode_to_wb(mapping->host));
}

/*
 * Delete a page from the page cache and free it. Caller has to make
 * sure the page is locked and that nobody else uses it - or that usage
 * is safe.  The caller must hold the i_pages lock.
 */
void __delete_from_page_cache(struct page *page, void *shadow)
{
	struct address_space *mapping = page->mapping;

	trace_mm_filemap_delete_from_page_cache(page);

	unaccount_page_cache_page(mapping, page);
	page_cache_delete(mapping, page, shadow);
}

static void page_cache_free_page(struct address_space *mapping,
				struct page *page)
{
	void (*freepage)(struct page *);

	freepage = mapping->a_ops->freepage;
	if (freepage)
		freepage(page);

	if (PageTransHuge(page) && !PageHuge(page)) {
		page_ref_sub(page, thp_nr_pages(page));
		VM_BUG_ON_PAGE(page_count(page) <= 0, page);
	} else {
		put_page(page);
	}
}

/**
 * delete_from_page_cache - delete page from page cache
 * @page: the page which the kernel is trying to remove from page cache
 *
 * This must be called only on pages that have been verified to be in the page
 * cache and locked.  It will never put the page into the free list, the caller
 * has a reference on the page.
 */
void delete_from_page_cache(struct page *page)
{
	struct address_space *mapping = page_mapping(page);
	unsigned long flags;

	BUG_ON(!PageLocked(page));
	xa_lock_irqsave(&mapping->i_pages, flags);
	__delete_from_page_cache(page, NULL);
	xa_unlock_irqrestore(&mapping->i_pages, flags);

	page_cache_free_page(mapping, page);
}
EXPORT_SYMBOL(delete_from_page_cache);

/*
 * page_cache_delete_batch - delete several pages from page cache
 * @mapping: the mapping to which pages belong
 * @pvec: pagevec with pages to delete
 *
 * The function walks over mapping->i_pages and removes pages passed in @pvec
 * from the mapping. The function expects @pvec to be sorted by page index
 * and is optimised for it to be dense.
 * It tolerates holes in @pvec (mapping entries at those indices are not
 * modified). The function expects only THP head pages to be present in the
 * @pvec.
 *
 * The function expects the i_pages lock to be held.
 */
static void page_cache_delete_batch(struct address_space *mapping,
			     struct pagevec *pvec)
{
	XA_STATE(xas, &mapping->i_pages, pvec->pages[0]->index);
	int total_pages = 0;
	int i = 0;
	struct page *page;

	mapping_set_update(&xas, mapping);
	xas_for_each(&xas, page, ULONG_MAX) {
		if (i >= pagevec_count(pvec))
			break;

		/* A swap/dax/shadow entry got inserted? Skip it. */
		if (xa_is_value(page))
			continue;
		/*
		 * A page got inserted in our range? Skip it. We have our
		 * pages locked so they are protected from being removed.
		 * If we see a page whose index is higher than ours, it
		 * means our page has been removed, which shouldn't be
		 * possible because we're holding the PageLock.
		 */
		if (page != pvec->pages[i]) {
			VM_BUG_ON_PAGE(page->index > pvec->pages[i]->index,
					page);
			continue;
		}

		WARN_ON_ONCE(!PageLocked(page));

		if (page->index == xas.xa_index)
			page->mapping = NULL;
		/* Leave page->index set: truncation lookup relies on it */

		/*
		 * Move to the next page in the vector if this is a regular
		 * page or the index is of the last sub-page of this compound
		 * page.
		 */
		if (page->index + compound_nr(page) - 1 == xas.xa_index)
			i++;
		xas_store(&xas, NULL);
		total_pages++;
	}
	mapping->nrpages -= total_pages;
}

void delete_from_page_cache_batch(struct address_space *mapping,
				  struct pagevec *pvec)
{
	int i;
	unsigned long flags;

	if (!pagevec_count(pvec))
		return;

	xa_lock_irqsave(&mapping->i_pages, flags);
	for (i = 0; i < pagevec_count(pvec); i++) {
		trace_mm_filemap_delete_from_page_cache(pvec->pages[i]);

		unaccount_page_cache_page(mapping, pvec->pages[i]);
	}
	page_cache_delete_batch(mapping, pvec);
	xa_unlock_irqrestore(&mapping->i_pages, flags);

	for (i = 0; i < pagevec_count(pvec); i++)
		page_cache_free_page(mapping, pvec->pages[i]);
}

int filemap_check_errors(struct address_space *mapping)
{
	int ret = 0;
	/* Check for outstanding write errors */
	if (test_bit(AS_ENOSPC, &mapping->flags) &&
	    test_and_clear_bit(AS_ENOSPC, &mapping->flags))
		ret = -ENOSPC;
	if (test_bit(AS_EIO, &mapping->flags) &&
	    test_and_clear_bit(AS_EIO, &mapping->flags))
		ret = -EIO;
	return ret;
}
EXPORT_SYMBOL(filemap_check_errors);

static int filemap_check_and_keep_errors(struct address_space *mapping)
{
	/* Check for outstanding write errors */
	if (test_bit(AS_EIO, &mapping->flags))
		return -EIO;
	if (test_bit(AS_ENOSPC, &mapping->flags))
		return -ENOSPC;
	return 0;
}

/**
 * __filemap_fdatawrite_range - start writeback on mapping dirty pages in range
 * @mapping:	address space structure to write
 * @start:	offset in bytes where the range starts
 * @end:	offset in bytes where the range ends (inclusive)
 * @sync_mode:	enable synchronous operation
 *
 * Start writeback against all of a mapping's dirty pages that lie
 * within the byte offsets <start, end> inclusive.
 *
 * If sync_mode is WB_SYNC_ALL then this is a "data integrity" operation, as
 * opposed to a regular memory cleansing writeback.  The difference between
 * these two operations is that if a dirty page/buffer is encountered, it must
 * be waited upon, and not just skipped over.
 *
 * Return: %0 on success, negative error code otherwise.
 */
int __filemap_fdatawrite_range(struct address_space *mapping, loff_t start,
				loff_t end, int sync_mode)
{
	int ret;
	struct writeback_control wbc = {
		.sync_mode = sync_mode,
		.nr_to_write = LONG_MAX,
		.range_start = start,
		.range_end = end,
	};

	if (!mapping_can_writeback(mapping) ||
	    !mapping_tagged(mapping, PAGECACHE_TAG_DIRTY))
		return 0;

	wbc_attach_fdatawrite_inode(&wbc, mapping->host);
	ret = do_writepages(mapping, &wbc);
	wbc_detach_inode(&wbc);
	return ret;
}

static inline int __filemap_fdatawrite(struct address_space *mapping,
	int sync_mode)
{
	return __filemap_fdatawrite_range(mapping, 0, LLONG_MAX, sync_mode);
}

int filemap_fdatawrite(struct address_space *mapping)
{
	return __filemap_fdatawrite(mapping, WB_SYNC_ALL);
}
EXPORT_SYMBOL(filemap_fdatawrite);

int filemap_fdatawrite_range(struct address_space *mapping, loff_t start,
				loff_t end)
{
	return __filemap_fdatawrite_range(mapping, start, end, WB_SYNC_ALL);
}
EXPORT_SYMBOL(filemap_fdatawrite_range);

/**
 * filemap_flush - mostly a non-blocking flush
 * @mapping:	target address_space
 *
 * This is a mostly non-blocking flush.  Not suitable for data-integrity
 * purposes - I/O may not be started against all dirty pages.
 *
 * Return: %0 on success, negative error code otherwise.
 */
int filemap_flush(struct address_space *mapping)
{
	return __filemap_fdatawrite(mapping, WB_SYNC_NONE);
}
EXPORT_SYMBOL(filemap_flush);

/**
 * filemap_range_has_page - check if a page exists in range.
 * @mapping:           address space within which to check
 * @start_byte:        offset in bytes where the range starts
 * @end_byte:          offset in bytes where the range ends (inclusive)
 *
 * Find at least one page in the range supplied, usually used to check if
 * direct writing in this range will trigger a writeback.
 *
 * Return: %true if at least one page exists in the specified range,
 * %false otherwise.
 */
bool filemap_range_has_page(struct address_space *mapping,
			   loff_t start_byte, loff_t end_byte)
{
	struct page *page;
	XA_STATE(xas, &mapping->i_pages, start_byte >> PAGE_SHIFT);
	pgoff_t max = end_byte >> PAGE_SHIFT;

	if (end_byte < start_byte)
		return false;

	rcu_read_lock();
	for (;;) {
		page = xas_find(&xas, max);
		if (xas_retry(&xas, page))
			continue;
		/* Shadow entries don't count */
		if (xa_is_value(page))
			continue;
		/*
		 * We don't need to try to pin this page; we're about to
		 * release the RCU lock anyway.  It is enough to know that
		 * there was a page here recently.
		 */
		break;
	}
	rcu_read_unlock();

	return page != NULL;
}
EXPORT_SYMBOL(filemap_range_has_page);

static void __filemap_fdatawait_range(struct address_space *mapping,
				     loff_t start_byte, loff_t end_byte)
{
	pgoff_t index = start_byte >> PAGE_SHIFT;
	pgoff_t end = end_byte >> PAGE_SHIFT;
	struct pagevec pvec;
	int nr_pages;

	if (end_byte < start_byte)
		return;

	pagevec_init(&pvec);
	while (index <= end) {
		unsigned i;

		nr_pages = pagevec_lookup_range_tag(&pvec, mapping, &index,
				end, PAGECACHE_TAG_WRITEBACK);
		if (!nr_pages)
			break;

		for (i = 0; i < nr_pages; i++) {
			struct page *page = pvec.pages[i];

			wait_on_page_writeback(page);
			ClearPageError(page);
		}
		pagevec_release(&pvec);
		cond_resched();
	}
}

/**
 * filemap_fdatawait_range - wait for writeback to complete
 * @mapping:		address space structure to wait for
 * @start_byte:		offset in bytes where the range starts
 * @end_byte:		offset in bytes where the range ends (inclusive)
 *
 * Walk the list of under-writeback pages of the given address space
 * in the given range and wait for all of them.  Check error status of
 * the address space and return it.
 *
 * Since the error status of the address space is cleared by this function,
 * callers are responsible for checking the return value and handling and/or
 * reporting the error.
 *
 * Return: error status of the address space.
 */
int filemap_fdatawait_range(struct address_space *mapping, loff_t start_byte,
			    loff_t end_byte)
{
	__filemap_fdatawait_range(mapping, start_byte, end_byte);
	return filemap_check_errors(mapping);
}
EXPORT_SYMBOL(filemap_fdatawait_range);

/**
 * filemap_fdatawait_range_keep_errors - wait for writeback to complete
 * @mapping:		address space structure to wait for
 * @start_byte:		offset in bytes where the range starts
 * @end_byte:		offset in bytes where the range ends (inclusive)
 *
 * Walk the list of under-writeback pages of the given address space in the
 * given range and wait for all of them.  Unlike filemap_fdatawait_range(),
 * this function does not clear error status of the address space.
 *
 * Use this function if callers don't handle errors themselves.  Expected
 * call sites are system-wide / filesystem-wide data flushers: e.g. sync(2),
 * fsfreeze(8)
 */
int filemap_fdatawait_range_keep_errors(struct address_space *mapping,
		loff_t start_byte, loff_t end_byte)
{
	__filemap_fdatawait_range(mapping, start_byte, end_byte);
	return filemap_check_and_keep_errors(mapping);
}
EXPORT_SYMBOL(filemap_fdatawait_range_keep_errors);

/**
 * file_fdatawait_range - wait for writeback to complete
 * @file:		file pointing to address space structure to wait for
 * @start_byte:		offset in bytes where the range starts
 * @end_byte:		offset in bytes where the range ends (inclusive)
 *
 * Walk the list of under-writeback pages of the address space that file
 * refers to, in the given range and wait for all of them.  Check error
 * status of the address space vs. the file->f_wb_err cursor and return it.
 *
 * Since the error status of the file is advanced by this function,
 * callers are responsible for checking the return value and handling and/or
 * reporting the error.
 *
 * Return: error status of the address space vs. the file->f_wb_err cursor.
 */
int file_fdatawait_range(struct file *file, loff_t start_byte, loff_t end_byte)
{
	struct address_space *mapping = file->f_mapping;

	__filemap_fdatawait_range(mapping, start_byte, end_byte);
	return file_check_and_advance_wb_err(file);
}
EXPORT_SYMBOL(file_fdatawait_range);

/**
 * filemap_fdatawait_keep_errors - wait for writeback without clearing errors
 * @mapping: address space structure to wait for
 *
 * Walk the list of under-writeback pages of the given address space
 * and wait for all of them.  Unlike filemap_fdatawait(), this function
 * does not clear error status of the address space.
 *
 * Use this function if callers don't handle errors themselves.  Expected
 * call sites are system-wide / filesystem-wide data flushers: e.g. sync(2),
 * fsfreeze(8)
 *
 * Return: error status of the address space.
 */
int filemap_fdatawait_keep_errors(struct address_space *mapping)
{
	__filemap_fdatawait_range(mapping, 0, LLONG_MAX);
	return filemap_check_and_keep_errors(mapping);
}
EXPORT_SYMBOL(filemap_fdatawait_keep_errors);

/* Returns true if writeback might be needed or already in progress. */
static bool mapping_needs_writeback(struct address_space *mapping)
{
	if (dax_mapping(mapping))
		return mapping->nrexceptional;

	return mapping->nrpages;
}

/**
 * filemap_write_and_wait_range - write out & wait on a file range
 * @mapping:	the address_space for the pages
 * @lstart:	offset in bytes where the range starts
 * @lend:	offset in bytes where the range ends (inclusive)
 *
 * Write out and wait upon file offsets lstart->lend, inclusive.
 *
 * Note that @lend is inclusive (describes the last byte to be written) so
 * that this function can be used to write to the very end-of-file (end = -1).
 *
 * Return: error status of the address space.
 */
int filemap_write_and_wait_range(struct address_space *mapping,
				 loff_t lstart, loff_t lend)
{
	int err = 0;

	if (mapping_needs_writeback(mapping)) {
		err = __filemap_fdatawrite_range(mapping, lstart, lend,
						 WB_SYNC_ALL);
		/*
		 * Even if the above returned error, the pages may be
		 * written partially (e.g. -ENOSPC), so we wait for it.
		 * But the -EIO is special case, it may indicate the worst
		 * thing (e.g. bug) happened, so we avoid waiting for it.
		 */
		if (err != -EIO) {
			int err2 = filemap_fdatawait_range(mapping,
						lstart, lend);
			if (!err)
				err = err2;
		} else {
			/* Clear any previously stored errors */
			filemap_check_errors(mapping);
		}
	} else {
		err = filemap_check_errors(mapping);
	}
	return err;
}
EXPORT_SYMBOL(filemap_write_and_wait_range);

void __filemap_set_wb_err(struct address_space *mapping, int err)
{
	errseq_t eseq = errseq_set(&mapping->wb_err, err);

	trace_filemap_set_wb_err(mapping, eseq);
}
EXPORT_SYMBOL(__filemap_set_wb_err);

/**
 * file_check_and_advance_wb_err - report wb error (if any) that was previously
 * 				   and advance wb_err to current one
 * @file: struct file on which the error is being reported
 *
 * When userland calls fsync (or something like nfsd does the equivalent), we
 * want to report any writeback errors that occurred since the last fsync (or
 * since the file was opened if there haven't been any).
 *
 * Grab the wb_err from the mapping. If it matches what we have in the file,
 * then just quickly return 0. The file is all caught up.
 *
 * If it doesn't match, then take the mapping value, set the "seen" flag in
 * it and try to swap it into place. If it works, or another task beat us
 * to it with the new value, then update the f_wb_err and return the error
 * portion. The error at this point must be reported via proper channels
 * (a'la fsync, or NFS COMMIT operation, etc.).
 *
 * While we handle mapping->wb_err with atomic operations, the f_wb_err
 * value is protected by the f_lock since we must ensure that it reflects
 * the latest value swapped in for this file descriptor.
 *
 * Return: %0 on success, negative error code otherwise.
 */
int file_check_and_advance_wb_err(struct file *file)
{
	int err = 0;
	errseq_t old = READ_ONCE(file->f_wb_err);
	struct address_space *mapping = file->f_mapping;

	/* Locklessly handle the common case where nothing has changed */
	if (errseq_check(&mapping->wb_err, old)) {
		/* Something changed, must use slow path */
		spin_lock(&file->f_lock);
		old = file->f_wb_err;
		err = errseq_check_and_advance(&mapping->wb_err,
						&file->f_wb_err);
		trace_file_check_and_advance_wb_err(file, old);
		spin_unlock(&file->f_lock);
	}

	/*
	 * We're mostly using this function as a drop in replacement for
	 * filemap_check_errors. Clear AS_EIO/AS_ENOSPC to emulate the effect
	 * that the legacy code would have had on these flags.
	 */
	clear_bit(AS_EIO, &mapping->flags);
	clear_bit(AS_ENOSPC, &mapping->flags);
	return err;
}
EXPORT_SYMBOL(file_check_and_advance_wb_err);

/**
 * file_write_and_wait_range - write out & wait on a file range
 * @file:	file pointing to address_space with pages
 * @lstart:	offset in bytes where the range starts
 * @lend:	offset in bytes where the range ends (inclusive)
 *
 * Write out and wait upon file offsets lstart->lend, inclusive.
 *
 * Note that @lend is inclusive (describes the last byte to be written) so
 * that this function can be used to write to the very end-of-file (end = -1).
 *
 * After writing out and waiting on the data, we check and advance the
 * f_wb_err cursor to the latest value, and return any errors detected there.
 *
 * Return: %0 on success, negative error code otherwise.
 */
int file_write_and_wait_range(struct file *file, loff_t lstart, loff_t lend)
{
	int err = 0, err2;
	struct address_space *mapping = file->f_mapping;

	if (mapping_needs_writeback(mapping)) {
		err = __filemap_fdatawrite_range(mapping, lstart, lend,
						 WB_SYNC_ALL);
		/* See comment of filemap_write_and_wait() */
		if (err != -EIO)
			__filemap_fdatawait_range(mapping, lstart, lend);
	}
	err2 = file_check_and_advance_wb_err(file);
	if (!err)
		err = err2;
	return err;
}
EXPORT_SYMBOL(file_write_and_wait_range);

/**
 * replace_page_cache_page - replace a pagecache page with a new one
 * @old:	page to be replaced
 * @new:	page to replace with
 * @gfp_mask:	allocation mode
 *
 * This function replaces a page in the pagecache with a new one.  On
 * success it acquires the pagecache reference for the new page and
 * drops it for the old page.  Both the old and new pages must be
 * locked.  This function does not add the new page to the LRU, the
 * caller must do that.
 *
 * The remove + add is atomic.  This function cannot fail.
 *
 * Return: %0
 */
int replace_page_cache_page(struct page *old, struct page *new, gfp_t gfp_mask)
{
	struct address_space *mapping = old->mapping;
	void (*freepage)(struct page *) = mapping->a_ops->freepage;
	pgoff_t offset = old->index;
	XA_STATE(xas, &mapping->i_pages, offset);
	unsigned long flags;

	VM_BUG_ON_PAGE(!PageLocked(old), old);
	VM_BUG_ON_PAGE(!PageLocked(new), new);
	VM_BUG_ON_PAGE(new->mapping, new);

	get_page(new);
	new->mapping = mapping;
	new->index = offset;

	mem_cgroup_migrate(old, new);

	xas_lock_irqsave(&xas, flags);
	xas_store(&xas, new);

	old->mapping = NULL;
	/* hugetlb pages do not participate in page cache accounting. */
	if (!PageHuge(old))
		__dec_lruvec_page_state(old, NR_FILE_PAGES);
	if (!PageHuge(new))
		__inc_lruvec_page_state(new, NR_FILE_PAGES);
	if (PageSwapBacked(old))
		__dec_lruvec_page_state(old, NR_SHMEM);
	if (PageSwapBacked(new))
		__inc_lruvec_page_state(new, NR_SHMEM);
	xas_unlock_irqrestore(&xas, flags);
	if (freepage)
		freepage(old);
	put_page(old);

	return 0;
}
EXPORT_SYMBOL_GPL(replace_page_cache_page);

noinline int __add_to_page_cache_locked(struct page *page,
					struct address_space *mapping,
					pgoff_t offset, gfp_t gfp,
					void **shadowp)
{
	XA_STATE(xas, &mapping->i_pages, offset);
	int huge = PageHuge(page);
	int error;

	VM_BUG_ON_PAGE(!PageLocked(page), page);
	VM_BUG_ON_PAGE(PageSwapBacked(page), page);
	mapping_set_update(&xas, mapping);

	get_page(page);
	page->mapping = mapping;
	page->index = offset;

	if (!huge) {
		error = mem_cgroup_charge(page, current->mm, gfp);
		if (error)
			goto error;
	}

	gfp &= GFP_RECLAIM_MASK;

	do {
		unsigned int order = xa_get_order(xas.xa, xas.xa_index);
		void *entry, *old = NULL;

		if (order > thp_order(page))
			xas_split_alloc(&xas, xa_load(xas.xa, xas.xa_index),
					order, gfp);
		xas_lock_irq(&xas);
		xas_for_each_conflict(&xas, entry) {
			old = entry;
			if (!xa_is_value(entry)) {
				xas_set_err(&xas, -EEXIST);
				goto unlock;
			}
		}

		if (old) {
			if (shadowp)
				*shadowp = old;
			/* entry may have been split before we acquired lock */
			order = xa_get_order(xas.xa, xas.xa_index);
			if (order > thp_order(page)) {
				xas_split(&xas, old, order);
				xas_reset(&xas);
			}
		}

		xas_store(&xas, page);
		if (xas_error(&xas))
			goto unlock;

		if (old)
			mapping->nrexceptional--;
		mapping->nrpages++;

		/* hugetlb pages do not participate in page cache accounting */
		if (!huge)
			__inc_lruvec_page_state(page, NR_FILE_PAGES);
unlock:
		xas_unlock_irq(&xas);
	} while (xas_nomem(&xas, gfp));

	if (xas_error(&xas)) {
		error = xas_error(&xas);
		goto error;
	}

	trace_mm_filemap_add_to_page_cache(page);
	return 0;
error:
	page->mapping = NULL;
	/* Leave page->index set: truncation relies upon it */
	put_page(page);
	return error;
}
ALLOW_ERROR_INJECTION(__add_to_page_cache_locked, ERRNO);

/**
 * add_to_page_cache_locked - add a locked page to the pagecache
 * @page:	page to add
 * @mapping:	the page's address_space
 * @offset:	page index
 * @gfp_mask:	page allocation mode
 *
 * This function is used to add a page to the pagecache. It must be locked.
 * This function does not add the page to the LRU.  The caller must do that.
 *
 * Return: %0 on success, negative error code otherwise.
 */
int add_to_page_cache_locked(struct page *page, struct address_space *mapping,
		pgoff_t offset, gfp_t gfp_mask)
{
	return __add_to_page_cache_locked(page, mapping, offset,
					  gfp_mask, NULL);
}
EXPORT_SYMBOL(add_to_page_cache_locked);

int add_to_page_cache_lru(struct page *page, struct address_space *mapping,
				pgoff_t offset, gfp_t gfp_mask)
{
	void *shadow = NULL;
	int ret;

	__SetPageLocked(page);
	ret = __add_to_page_cache_locked(page, mapping, offset,
					 gfp_mask, &shadow);
	if (unlikely(ret))
		__ClearPageLocked(page);
	else {
		/*
		 * The page might have been evicted from cache only
		 * recently, in which case it should be activated like
		 * any other repeatedly accessed page.
		 * The exception is pages getting rewritten; evicting other
		 * data from the working set, only to cache data that will
		 * get overwritten with something else, is a waste of memory.
		 */
		WARN_ON_ONCE(PageActive(page));
		if (!(gfp_mask & __GFP_WRITE) && shadow)
			workingset_refault(page, shadow);
		lru_cache_add(page);
	}
	return ret;
}
EXPORT_SYMBOL_GPL(add_to_page_cache_lru);

#ifdef CONFIG_NUMA
struct page *__page_cache_alloc(gfp_t gfp)
{
	int n;
	struct page *page;

	if (cpuset_do_page_mem_spread()) {
		unsigned int cpuset_mems_cookie;
		do {
			cpuset_mems_cookie = read_mems_allowed_begin();
			n = cpuset_mem_spread_node();
			page = __alloc_pages_node(n, gfp, 0);
		} while (!page && read_mems_allowed_retry(cpuset_mems_cookie));

		return page;
	}
	return alloc_pages(gfp, 0);
}
EXPORT_SYMBOL(__page_cache_alloc);
#endif

/*
 * In order to wait for pages to become available there must be
 * waitqueues associated with pages. By using a hash table of
 * waitqueues where the bucket discipline is to maintain all
 * waiters on the same queue and wake all when any of the pages
 * become available, and for the woken contexts to check to be
 * sure the appropriate page became available, this saves space
 * at a cost of "thundering herd" phenomena during rare hash
 * collisions.
 */
#define PAGE_WAIT_TABLE_BITS 8
#define PAGE_WAIT_TABLE_SIZE (1 << PAGE_WAIT_TABLE_BITS)
static wait_queue_head_t page_wait_table[PAGE_WAIT_TABLE_SIZE] __cacheline_aligned;

static wait_queue_head_t *page_waitqueue(struct page *page)
{
	return &page_wait_table[hash_ptr(page, PAGE_WAIT_TABLE_BITS)];
}

void __init pagecache_init(void)
{
	int i;

	for (i = 0; i < PAGE_WAIT_TABLE_SIZE; i++)
		init_waitqueue_head(&page_wait_table[i]);

	page_writeback_init();
}

/*
 * The page wait code treats the "wait->flags" somewhat unusually, because
 * we have multiple different kinds of waits, not just the usual "exclusive"
 * one.
 *
 * We have:
 *
 *  (a) no special bits set:
 *
 *	We're just waiting for the bit to be released, and when a waker
 *	calls the wakeup function, we set WQ_FLAG_WOKEN and wake it up,
 *	and remove it from the wait queue.
 *
 *	Simple and straightforward.
 *
 *  (b) WQ_FLAG_EXCLUSIVE:
 *
 *	The waiter is waiting to get the lock, and only one waiter should
 *	be woken up to avoid any thundering herd behavior. We'll set the
 *	WQ_FLAG_WOKEN bit, wake it up, and remove it from the wait queue.
 *
 *	This is the traditional exclusive wait.
 *
 *  (c) WQ_FLAG_EXCLUSIVE | WQ_FLAG_CUSTOM:
 *
 *	The waiter is waiting to get the bit, and additionally wants the
 *	lock to be transferred to it for fair lock behavior. If the lock
 *	cannot be taken, we stop walking the wait queue without waking
 *	the waiter.
 *
 *	This is the "fair lock handoff" case, and in addition to setting
 *	WQ_FLAG_WOKEN, we set WQ_FLAG_DONE to let the waiter easily see
 *	that it now has the lock.
 */
static int wake_page_function(wait_queue_entry_t *wait, unsigned mode, int sync, void *arg)
{
	unsigned int flags;
	struct wait_page_key *key = arg;
	struct wait_page_queue *wait_page
		= container_of(wait, struct wait_page_queue, wait);

	if (!wake_page_match(wait_page, key))
		return 0;

	/*
	 * If it's a lock handoff wait, we get the bit for it, and
	 * stop walking (and do not wake it up) if we can't.
	 */
	flags = wait->flags;
	if (flags & WQ_FLAG_EXCLUSIVE) {
		if (test_bit(key->bit_nr, &key->page->flags))
			return -1;
		if (flags & WQ_FLAG_CUSTOM) {
			if (test_and_set_bit(key->bit_nr, &key->page->flags))
				return -1;
			flags |= WQ_FLAG_DONE;
		}
	}

	/*
	 * We are holding the wait-queue lock, but the waiter that
	 * is waiting for this will be checking the flags without
	 * any locking.
	 *
	 * So update the flags atomically, and wake up the waiter
	 * afterwards to avoid any races. This store-release pairs
	 * with the load-acquire in wait_on_page_bit_common().
	 */
	smp_store_release(&wait->flags, flags | WQ_FLAG_WOKEN);
	wake_up_state(wait->private, mode);

	/*
	 * Ok, we have successfully done what we're waiting for,
	 * and we can unconditionally remove the wait entry.
	 *
	 * Note that this pairs with the "finish_wait()" in the
	 * waiter, and has to be the absolute last thing we do.
	 * After this list_del_init(&wait->entry) the wait entry
	 * might be de-allocated and the process might even have
	 * exited.
	 */
	list_del_init_careful(&wait->entry);
	return (flags & WQ_FLAG_EXCLUSIVE) != 0;
}

static void wake_up_page_bit(struct page *page, int bit_nr)
{
	wait_queue_head_t *q = page_waitqueue(page);
	struct wait_page_key key;
	unsigned long flags;
	wait_queue_entry_t bookmark;

	key.page = page;
	key.bit_nr = bit_nr;
	key.page_match = 0;

	bookmark.flags = 0;
	bookmark.private = NULL;
	bookmark.func = NULL;
	INIT_LIST_HEAD(&bookmark.entry);

	spin_lock_irqsave(&q->lock, flags);
	__wake_up_locked_key_bookmark(q, TASK_NORMAL, &key, &bookmark);

	while (bookmark.flags & WQ_FLAG_BOOKMARK) {
		/*
		 * Take a breather from holding the lock,
		 * allow pages that finish wake up asynchronously
		 * to acquire the lock and remove themselves
		 * from wait queue
		 */
		spin_unlock_irqrestore(&q->lock, flags);
		cpu_relax();
		spin_lock_irqsave(&q->lock, flags);
		__wake_up_locked_key_bookmark(q, TASK_NORMAL, &key, &bookmark);
	}

	/*
	 * It is possible for other pages to have collided on the waitqueue
	 * hash, so in that case check for a page match. That prevents a long-
	 * term waiter
	 *
	 * It is still possible to miss a case here, when we woke page waiters
	 * and removed them from the waitqueue, but there are still other
	 * page waiters.
	 */
	if (!waitqueue_active(q) || !key.page_match) {
		ClearPageWaiters(page);
		/*
		 * It's possible to miss clearing Waiters here, when we woke
		 * our page waiters, but the hashed waitqueue has waiters for
		 * other pages on it.
		 *
		 * That's okay, it's a rare case. The next waker will clear it.
		 */
	}
	spin_unlock_irqrestore(&q->lock, flags);
}

static void wake_up_page(struct page *page, int bit)
{
	if (!PageWaiters(page))
		return;
	wake_up_page_bit(page, bit);
}

/*
 * A choice of three behaviors for wait_on_page_bit_common():
 */
enum behavior {
	EXCLUSIVE,	/* Hold ref to page and take the bit when woken, like
			 * __lock_page() waiting on then setting PG_locked.
			 */
	SHARED,		/* Hold ref to page and check the bit when woken, like
			 * wait_on_page_writeback() waiting on PG_writeback.
			 */
	DROP,		/* Drop ref to page before wait, no check when woken,
			 * like put_and_wait_on_page_locked() on PG_locked.
			 */
};

/*
 * Attempt to check (or get) the page bit, and mark us done
 * if successful.
 */
static inline bool trylock_page_bit_common(struct page *page, int bit_nr,
					struct wait_queue_entry *wait)
{
	if (wait->flags & WQ_FLAG_EXCLUSIVE) {
		if (test_and_set_bit(bit_nr, &page->flags))
			return false;
	} else if (test_bit(bit_nr, &page->flags))
		return false;

	wait->flags |= WQ_FLAG_WOKEN | WQ_FLAG_DONE;
	return true;
}

/* How many times do we accept lock stealing from under a waiter? */
int sysctl_page_lock_unfairness = 5;

static inline int wait_on_page_bit_common(wait_queue_head_t *q,
	struct page *page, int bit_nr, int state, enum behavior behavior)
{
	int unfairness = sysctl_page_lock_unfairness;
	struct wait_page_queue wait_page;
	wait_queue_entry_t *wait = &wait_page.wait;
	bool thrashing = false;
	bool delayacct = false;
	unsigned long pflags;

	if (bit_nr == PG_locked &&
	    !PageUptodate(page) && PageWorkingset(page)) {
		if (!PageSwapBacked(page)) {
			delayacct_thrashing_start();
			delayacct = true;
		}
		psi_memstall_enter(&pflags);
		thrashing = true;
	}

	init_wait(wait);
	wait->func = wake_page_function;
	wait_page.page = page;
	wait_page.bit_nr = bit_nr;

repeat:
	wait->flags = 0;
	if (behavior == EXCLUSIVE) {
		wait->flags = WQ_FLAG_EXCLUSIVE;
		if (--unfairness < 0)
			wait->flags |= WQ_FLAG_CUSTOM;
	}

	/*
	 * Do one last check whether we can get the
	 * page bit synchronously.
	 *
	 * Do the SetPageWaiters() marking before that
	 * to let any waker we _just_ missed know they
	 * need to wake us up (otherwise they'll never
	 * even go to the slow case that looks at the
	 * page queue), and add ourselves to the wait
	 * queue if we need to sleep.
	 *
	 * This part needs to be done under the queue
	 * lock to avoid races.
	 */
	spin_lock_irq(&q->lock);
	SetPageWaiters(page);
	if (!trylock_page_bit_common(page, bit_nr, wait))
		__add_wait_queue_entry_tail(q, wait);
	spin_unlock_irq(&q->lock);

	/*
	 * From now on, all the logic will be based on
	 * the WQ_FLAG_WOKEN and WQ_FLAG_DONE flag, to
	 * see whether the page bit testing has already
	 * been done by the wake function.
	 *
	 * We can drop our reference to the page.
	 */
	if (behavior == DROP)
		put_page(page);

	/*
	 * Note that until the "finish_wait()", or until
	 * we see the WQ_FLAG_WOKEN flag, we need to
	 * be very careful with the 'wait->flags', because
	 * we may race with a waker that sets them.
	 */
	for (;;) {
		unsigned int flags;

		set_current_state(state);

		/* Loop until we've been woken or interrupted */
		flags = smp_load_acquire(&wait->flags);
		if (!(flags & WQ_FLAG_WOKEN)) {
			if (signal_pending_state(state, current))
				break;

			io_schedule();
			continue;
		}

		/* If we were non-exclusive, we're done */
		if (behavior != EXCLUSIVE)
			break;

		/* If the waker got the lock for us, we're done */
		if (flags & WQ_FLAG_DONE)
			break;

		/*
		 * Otherwise, if we're getting the lock, we need to
		 * try to get it ourselves.
		 *
		 * And if that fails, we'll have to retry this all.
		 */
		if (unlikely(test_and_set_bit(bit_nr, &page->flags)))
			goto repeat;

		wait->flags |= WQ_FLAG_DONE;
		break;
	}

	/*
	 * If a signal happened, this 'finish_wait()' may remove the last
	 * waiter from the wait-queues, but the PageWaiters bit will remain
	 * set. That's ok. The next wakeup will take care of it, and trying
	 * to do it here would be difficult and prone to races.
	 */
	finish_wait(q, wait);

	if (thrashing) {
		if (delayacct)
			delayacct_thrashing_end();
		psi_memstall_leave(&pflags);
	}

	/*
	 * NOTE! The wait->flags weren't stable until we've done the
	 * 'finish_wait()', and we could have exited the loop above due
	 * to a signal, and had a wakeup event happen after the signal
	 * test but before the 'finish_wait()'.
	 *
	 * So only after the finish_wait() can we reliably determine
	 * if we got woken up or not, so we can now figure out the final
	 * return value based on that state without races.
	 *
	 * Also note that WQ_FLAG_WOKEN is sufficient for a non-exclusive
	 * waiter, but an exclusive one requires WQ_FLAG_DONE.
	 */
	if (behavior == EXCLUSIVE)
		return wait->flags & WQ_FLAG_DONE ? 0 : -EINTR;

	return wait->flags & WQ_FLAG_WOKEN ? 0 : -EINTR;
}

void wait_on_page_bit(struct page *page, int bit_nr)
{
	wait_queue_head_t *q = page_waitqueue(page);
	wait_on_page_bit_common(q, page, bit_nr, TASK_UNINTERRUPTIBLE, SHARED);
}
EXPORT_SYMBOL(wait_on_page_bit);

int wait_on_page_bit_killable(struct page *page, int bit_nr)
{
	wait_queue_head_t *q = page_waitqueue(page);
	return wait_on_page_bit_common(q, page, bit_nr, TASK_KILLABLE, SHARED);
}
EXPORT_SYMBOL(wait_on_page_bit_killable);

static int __wait_on_page_locked_async(struct page *page,
				       struct wait_page_queue *wait, bool set)
{
	struct wait_queue_head *q = page_waitqueue(page);
	int ret = 0;

	wait->page = page;
	wait->bit_nr = PG_locked;

	spin_lock_irq(&q->lock);
	__add_wait_queue_entry_tail(q, &wait->wait);
	SetPageWaiters(page);
	if (set)
		ret = !trylock_page(page);
	else
		ret = PageLocked(page);
	/*
	 * If we were succesful now, we know we're still on the
	 * waitqueue as we're still under the lock. This means it's
	 * safe to remove and return success, we know the callback
	 * isn't going to trigger.
	 */
	if (!ret)
		__remove_wait_queue(q, &wait->wait);
	else
		ret = -EIOCBQUEUED;
	spin_unlock_irq(&q->lock);
	return ret;
}

static int wait_on_page_locked_async(struct page *page,
				     struct wait_page_queue *wait)
{
	if (!PageLocked(page))
		return 0;
	return __wait_on_page_locked_async(compound_head(page), wait, false);
}

/**
 * put_and_wait_on_page_locked - Drop a reference and wait for it to be unlocked
 * @page: The page to wait for.
 *
 * The caller should hold a reference on @page.  They expect the page to
 * become unlocked relatively soon, but do not wish to hold up migration
 * (for example) by holding the reference while waiting for the page to
 * come unlocked.  After this function returns, the caller should not
 * dereference @page.
 */
void put_and_wait_on_page_locked(struct page *page)
{
	wait_queue_head_t *q;

	page = compound_head(page);
	q = page_waitqueue(page);
	wait_on_page_bit_common(q, page, PG_locked, TASK_UNINTERRUPTIBLE, DROP);
}

/**
 * add_page_wait_queue - Add an arbitrary waiter to a page's wait queue
 * @page: Page defining the wait queue of interest
 * @waiter: Waiter to add to the queue
 *
 * Add an arbitrary @waiter to the wait queue for the nominated @page.
 */
void add_page_wait_queue(struct page *page, wait_queue_entry_t *waiter)
{
	wait_queue_head_t *q = page_waitqueue(page);
	unsigned long flags;

	spin_lock_irqsave(&q->lock, flags);
	__add_wait_queue_entry_tail(q, waiter);
	SetPageWaiters(page);
	spin_unlock_irqrestore(&q->lock, flags);
}
EXPORT_SYMBOL_GPL(add_page_wait_queue);

#ifndef clear_bit_unlock_is_negative_byte

/*
 * PG_waiters is the high bit in the same byte as PG_lock.
 *
 * On x86 (and on many other architectures), we can clear PG_lock and
 * test the sign bit at the same time. But if the architecture does
 * not support that special operation, we just do this all by hand
 * instead.
 *
 * The read of PG_waiters has to be after (or concurrently with) PG_locked
 * being cleared, but a memory barrier should be unnecessary since it is
 * in the same byte as PG_locked.
 */
static inline bool clear_bit_unlock_is_negative_byte(long nr, volatile void *mem)
{
	clear_bit_unlock(nr, mem);
	/* smp_mb__after_atomic(); */
	return test_bit(PG_waiters, mem);
}

#endif

/**
 * unlock_page - unlock a locked page
 * @page: the page
 *
 * Unlocks the page and wakes up sleepers in wait_on_page_locked().
 * Also wakes sleepers in wait_on_page_writeback() because the wakeup
 * mechanism between PageLocked pages and PageWriteback pages is shared.
 * But that's OK - sleepers in wait_on_page_writeback() just go back to sleep.
 *
 * Note that this depends on PG_waiters being the sign bit in the byte
 * that contains PG_locked - thus the BUILD_BUG_ON(). That allows us to
 * clear the PG_locked bit and test PG_waiters at the same time fairly
 * portably (architectures that do LL/SC can test any bit, while x86 can
 * test the sign bit).
 */
void unlock_page(struct page *page)
{
	BUILD_BUG_ON(PG_waiters != 7);
	page = compound_head(page);
	VM_BUG_ON_PAGE(!PageLocked(page), page);
	if (clear_bit_unlock_is_negative_byte(PG_locked, &page->flags))
		wake_up_page_bit(page, PG_locked);
}
EXPORT_SYMBOL(unlock_page);

/**
 * end_page_writeback - end writeback against a page
 * @page: the page
 */
void end_page_writeback(struct page *page)
{
	/*
	 * TestClearPageReclaim could be used here but it is an atomic
	 * operation and overkill in this particular case. Failing to
	 * shuffle a page marked for immediate reclaim is too mild to
	 * justify taking an atomic operation penalty at the end of
	 * ever page writeback.
	 */
	if (PageReclaim(page)) {
		ClearPageReclaim(page);
		rotate_reclaimable_page(page);
	}

	if (!test_clear_page_writeback(page))
		BUG();

	smp_mb__after_atomic();
	wake_up_page(page, PG_writeback);
}
EXPORT_SYMBOL(end_page_writeback);

/*
 * After completing I/O on a page, call this routine to update the page
 * flags appropriately
 */
void page_endio(struct page *page, bool is_write, int err)
{
	if (!is_write) {
		if (!err) {
			SetPageUptodate(page);
		} else {
			ClearPageUptodate(page);
			SetPageError(page);
		}
		unlock_page(page);
	} else {
		if (err) {
			struct address_space *mapping;

			SetPageError(page);
			mapping = page_mapping(page);
			if (mapping)
				mapping_set_error(mapping, err);
		}
		end_page_writeback(page);
	}
}
EXPORT_SYMBOL_GPL(page_endio);

/**
 * __lock_page - get a lock on the page, assuming we need to sleep to get it
 * @__page: the page to lock
 */
void __lock_page(struct page *__page)
{
	struct page *page = compound_head(__page);
	wait_queue_head_t *q = page_waitqueue(page);
	wait_on_page_bit_common(q, page, PG_locked, TASK_UNINTERRUPTIBLE,
				EXCLUSIVE);
}
EXPORT_SYMBOL(__lock_page);

int __lock_page_killable(struct page *__page)
{
	struct page *page = compound_head(__page);
	wait_queue_head_t *q = page_waitqueue(page);
	return wait_on_page_bit_common(q, page, PG_locked, TASK_KILLABLE,
					EXCLUSIVE);
}
EXPORT_SYMBOL_GPL(__lock_page_killable);

int __lock_page_async(struct page *page, struct wait_page_queue *wait)
{
	return __wait_on_page_locked_async(page, wait, true);
}

/*
 * Return values:
 * 1 - page is locked; mmap_lock is still held.
 * 0 - page is not locked.
 *     mmap_lock has been released (mmap_read_unlock(), unless flags had both
 *     FAULT_FLAG_ALLOW_RETRY and FAULT_FLAG_RETRY_NOWAIT set, in
 *     which case mmap_lock is still held.
 *
 * If neither ALLOW_RETRY nor KILLABLE are set, will always return 1
 * with the page locked and the mmap_lock unperturbed.
 */
int __lock_page_or_retry(struct page *page, struct mm_struct *mm,
			 unsigned int flags)
{
	if (fault_flag_allow_retry_first(flags)) {
		/*
		 * CAUTION! In this case, mmap_lock is not released
		 * even though return 0.
		 */
		if (flags & FAULT_FLAG_RETRY_NOWAIT)
			return 0;

		mmap_read_unlock(mm);
		if (flags & FAULT_FLAG_KILLABLE)
			wait_on_page_locked_killable(page);
		else
			wait_on_page_locked(page);
		return 0;
	} else {
		if (flags & FAULT_FLAG_KILLABLE) {
			int ret;

			ret = __lock_page_killable(page);
			if (ret) {
				mmap_read_unlock(mm);
				return 0;
			}
		} else
			__lock_page(page);
		return 1;
	}
}

/**
 * page_cache_next_miss() - Find the next gap in the page cache.
 * @mapping: Mapping.
 * @index: Index.
 * @max_scan: Maximum range to search.
 *
 * Search the range [index, min(index + max_scan - 1, ULONG_MAX)] for the
 * gap with the lowest index.
 *
 * This function may be called under the rcu_read_lock.  However, this will
 * not atomically search a snapshot of the cache at a single point in time.
 * For example, if a gap is created at index 5, then subsequently a gap is
 * created at index 10, page_cache_next_miss covering both indices may
 * return 10 if called under the rcu_read_lock.
 *
 * Return: The index of the gap if found, otherwise an index outside the
 * range specified (in which case 'return - index >= max_scan' will be true).
 * In the rare case of index wrap-around, 0 will be returned.
 */
pgoff_t page_cache_next_miss(struct address_space *mapping,
			     pgoff_t index, unsigned long max_scan)
{
	XA_STATE(xas, &mapping->i_pages, index);

	while (max_scan--) {
		void *entry = xas_next(&xas);
		if (!entry || xa_is_value(entry))
			break;
		if (xas.xa_index == 0)
			break;
	}

	return xas.xa_index;
}
EXPORT_SYMBOL(page_cache_next_miss);

/**
 * page_cache_prev_miss() - Find the previous gap in the page cache.
 * @mapping: Mapping.
 * @index: Index.
 * @max_scan: Maximum range to search.
 *
 * Search the range [max(index - max_scan + 1, 0), index] for the
 * gap with the highest index.
 *
 * This function may be called under the rcu_read_lock.  However, this will
 * not atomically search a snapshot of the cache at a single point in time.
 * For example, if a gap is created at index 10, then subsequently a gap is
 * created at index 5, page_cache_prev_miss() covering both indices may
 * return 5 if called under the rcu_read_lock.
 *
 * Return: The index of the gap if found, otherwise an index outside the
 * range specified (in which case 'index - return >= max_scan' will be true).
 * In the rare case of wrap-around, ULONG_MAX will be returned.
 */
pgoff_t page_cache_prev_miss(struct address_space *mapping,
			     pgoff_t index, unsigned long max_scan)
{
	XA_STATE(xas, &mapping->i_pages, index);

	while (max_scan--) {
		void *entry = xas_prev(&xas);
		if (!entry || xa_is_value(entry))
			break;
		if (xas.xa_index == ULONG_MAX)
			break;
	}

	return xas.xa_index;
}
EXPORT_SYMBOL(page_cache_prev_miss);

/**
 * find_get_entry - find and get a page cache entry
 * @mapping: the address_space to search
 * @index: The page cache index.
 *
 * Looks up the page cache slot at @mapping & @offset.  If there is a
 * page cache page, the head page is returned with an increased refcount.
 *
 * If the slot holds a shadow entry of a previously evicted page, or a
 * swap entry from shmem/tmpfs, it is returned.
 *
 * Return: The head page or shadow entry, %NULL if nothing is found.
 */
struct page *find_get_entry(struct address_space *mapping, pgoff_t index)
{
<<<<<<< HEAD
	//定义xas变量，并给值
	XA_STATE(xas, &mapping->i_pages, offset);
=======
	XA_STATE(xas, &mapping->i_pages, index);
>>>>>>> c4d6fe73
	struct page *page;

	rcu_read_lock();
repeat:
	xas_reset(&xas);
	page = xas_load(&xas);
	if (xas_retry(&xas, page))
		goto repeat;
	/*
	 * A shadow entry of a recently evicted page, or a swap entry from
	 * shmem/tmpfs.  Return it without attempting to raise page count.
	 */
	if (!page || xa_is_value(page))
		goto out;

	if (!page_cache_get_speculative(page))
		goto repeat;

	/*
	 * Has the page moved or been split?
	 * This is part of the lockless pagecache protocol. See
	 * include/linux/pagemap.h for details.
	 */
	if (unlikely(page != xas_reload(&xas))) {
		put_page(page);
		goto repeat;
	}
out:
	rcu_read_unlock();

	return page;
}

/**
 * find_lock_entry - Locate and lock a page cache entry.
 * @mapping: The address_space to search.
 * @index: The page cache index.
 *
 * Looks up the page at @mapping & @index.  If there is a page in the
 * cache, the head page is returned locked and with an increased refcount.
 *
 * If the slot holds a shadow entry of a previously evicted page, or a
 * swap entry from shmem/tmpfs, it is returned.
 *
 * Context: May sleep.
 * Return: The head page or shadow entry, %NULL if nothing is found.
 */
struct page *find_lock_entry(struct address_space *mapping, pgoff_t index)
{
	struct page *page;

repeat:
	page = find_get_entry(mapping, index);
	if (page && !xa_is_value(page)) {
		lock_page(page);
		/* Has the page been truncated? */
		if (unlikely(page->mapping != mapping)) {
			unlock_page(page);
			put_page(page);
			goto repeat;
		}
		VM_BUG_ON_PAGE(!thp_contains(page, index), page);
	}
	return page;
}

/**
 * pagecache_get_page - Find and get a reference to a page.
 * @mapping: The address_space to search.
 * @index: The page index.
 * @fgp_flags: %FGP flags modify how the page is returned.
 * @gfp_mask: Memory allocation flags to use if %FGP_CREAT is specified.
 *
 * Looks up the page cache entry at @mapping & @index.
 *
 * @fgp_flags can be zero or more of these flags:
 *
 * * %FGP_ACCESSED - The page will be marked accessed.
 * * %FGP_LOCK - The page is returned locked.
 * * %FGP_HEAD - If the page is present and a THP, return the head page
 *   rather than the exact page specified by the index.
 * * %FGP_CREAT - If no page is present then a new page is allocated using
 *   @gfp_mask and added to the page cache and the VM's LRU list.
 *   The page is returned locked and with an increased refcount.
 * * %FGP_FOR_MMAP - The caller wants to do its own locking dance if the
 *   page is already in cache.  If the page was allocated, unlock it before
 *   returning so the caller can do the same dance.
 * * %FGP_WRITE - The page will be written
 * * %FGP_NOFS - __GFP_FS will get cleared in gfp mask
 * * %FGP_NOWAIT - Don't get blocked by page lock
 *
 * If %FGP_LOCK or %FGP_CREAT are specified then the function may sleep even
 * if the %GFP flags specified for %FGP_CREAT are atomic.
 *
 * If there is a page cache page, it is returned with an increased refcount.
 *
 * Return: The found page or %NULL otherwise.
 */
struct page *pagecache_get_page(struct address_space *mapping, pgoff_t index,
		int fgp_flags, gfp_t gfp_mask)
{
	struct page *page;

repeat:
	page = find_get_entry(mapping, index);
	if (xa_is_value(page))
		page = NULL;
	if (!page)
		goto no_page;

	if (fgp_flags & FGP_LOCK) {
		if (fgp_flags & FGP_NOWAIT) {
			if (!trylock_page(page)) {
				put_page(page);
				return NULL;
			}
		} else {
			lock_page(page);
		}

		/* Has the page been truncated? */
		if (unlikely(page->mapping != mapping)) {
			unlock_page(page);
			put_page(page);
			goto repeat;
		}
		VM_BUG_ON_PAGE(!thp_contains(page, index), page);
	}

	if (fgp_flags & FGP_ACCESSED)
		mark_page_accessed(page);
	else if (fgp_flags & FGP_WRITE) {
		/* Clear idle flag for buffer write */
		if (page_is_idle(page))
			clear_page_idle(page);
	}
	if (!(fgp_flags & FGP_HEAD))
		page = find_subpage(page, index);

no_page:
	if (!page && (fgp_flags & FGP_CREAT)) {
		//如果没有找到，且容许创建，则创建对应的页
		int err;
		if ((fgp_flags & FGP_WRITE) && mapping_can_writeback(mapping))
			gfp_mask |= __GFP_WRITE;
		if (fgp_flags & FGP_NOFS)
			gfp_mask &= ~__GFP_FS;

		page = __page_cache_alloc(gfp_mask);
		if (!page)
			return NULL;//申请页内存失败

		if (WARN_ON_ONCE(!(fgp_flags & (FGP_LOCK | FGP_FOR_MMAP))))
			fgp_flags |= FGP_LOCK;

		/* Init accessed so avoid atomic mark_page_accessed later */
		if (fgp_flags & FGP_ACCESSED)
			__SetPageReferenced(page);

		err = add_to_page_cache_lru(page, mapping, index, gfp_mask);
		if (unlikely(err)) {
			put_page(page);
			page = NULL;
			if (err == -EEXIST)
				goto repeat;
		}

		/*
		 * add_to_page_cache_lru locks the page, and for mmap we expect
		 * an unlocked page.
		 */
		if (page && (fgp_flags & FGP_FOR_MMAP))
			unlock_page(page);
	}

	return page;
}
EXPORT_SYMBOL(pagecache_get_page);

/**
 * find_get_entries - gang pagecache lookup
 * @mapping:	The address_space to search
 * @start:	The starting page cache index
 * @nr_entries:	The maximum number of entries
 * @entries:	Where the resulting entries are placed
 * @indices:	The cache indices corresponding to the entries in @entries
 *
 * find_get_entries() will search for and return a group of up to
 * @nr_entries entries in the mapping.  The entries are placed at
 * @entries.  find_get_entries() takes a reference against any actual
 * pages it returns.
 *
 * The search returns a group of mapping-contiguous page cache entries
 * with ascending indexes.  There may be holes in the indices due to
 * not-present pages.
 *
 * Any shadow entries of evicted pages, or swap entries from
 * shmem/tmpfs, are included in the returned array.
 *
 * If it finds a Transparent Huge Page, head or tail, find_get_entries()
 * stops at that page: the caller is likely to have a better way to handle
 * the compound page as a whole, and then skip its extent, than repeatedly
 * calling find_get_entries() to return all its tails.
 *
 * Return: the number of pages and shadow entries which were found.
 */
unsigned find_get_entries(struct address_space *mapping,
			  pgoff_t start, unsigned int nr_entries,
			  struct page **entries, pgoff_t *indices)
{
	XA_STATE(xas, &mapping->i_pages, start);
	struct page *page;
	unsigned int ret = 0;

	if (!nr_entries)
		return 0;

	rcu_read_lock();
	xas_for_each(&xas, page, ULONG_MAX) {
		if (xas_retry(&xas, page))
			continue;
		/*
		 * A shadow entry of a recently evicted page, a swap
		 * entry from shmem/tmpfs or a DAX entry.  Return it
		 * without attempting to raise page count.
		 */
		if (xa_is_value(page))
			goto export;

		if (!page_cache_get_speculative(page))
			goto retry;

		/* Has the page moved or been split? */
		if (unlikely(page != xas_reload(&xas)))
			goto put_page;

		/*
		 * Terminate early on finding a THP, to allow the caller to
		 * handle it all at once; but continue if this is hugetlbfs.
		 */
		if (PageTransHuge(page) && !PageHuge(page)) {
			page = find_subpage(page, xas.xa_index);
			nr_entries = ret + 1;
		}
export:
		indices[ret] = xas.xa_index;
		entries[ret] = page;
		if (++ret == nr_entries)
			break;
		continue;
put_page:
		put_page(page);
retry:
		xas_reset(&xas);
	}
	rcu_read_unlock();
	return ret;
}

/**
 * find_get_pages_range - gang pagecache lookup
 * @mapping:	The address_space to search
 * @start:	The starting page index
 * @end:	The final page index (inclusive)
 * @nr_pages:	The maximum number of pages
 * @pages:	Where the resulting pages are placed
 *
 * find_get_pages_range() will search for and return a group of up to @nr_pages
 * pages in the mapping starting at index @start and up to index @end
 * (inclusive).  The pages are placed at @pages.  find_get_pages_range() takes
 * a reference against the returned pages.
 *
 * The search returns a group of mapping-contiguous pages with ascending
 * indexes.  There may be holes in the indices due to not-present pages.
 * We also update @start to index the next page for the traversal.
 *
 * Return: the number of pages which were found. If this number is
 * smaller than @nr_pages, the end of specified range has been
 * reached.
 */
unsigned find_get_pages_range(struct address_space *mapping, pgoff_t *start,
			      pgoff_t end, unsigned int nr_pages,
			      struct page **pages)
{
	XA_STATE(xas, &mapping->i_pages, *start);
	struct page *page;
	unsigned ret = 0;

	if (unlikely(!nr_pages))
		return 0;

	rcu_read_lock();
	xas_for_each(&xas, page, end) {
		if (xas_retry(&xas, page))
			continue;
		/* Skip over shadow, swap and DAX entries */
		if (xa_is_value(page))
			continue;

		if (!page_cache_get_speculative(page))
			goto retry;

		/* Has the page moved or been split? */
		if (unlikely(page != xas_reload(&xas)))
			goto put_page;

		pages[ret] = find_subpage(page, xas.xa_index);
		if (++ret == nr_pages) {
			*start = xas.xa_index + 1;
			goto out;
		}
		continue;
put_page:
		put_page(page);
retry:
		xas_reset(&xas);
	}

	/*
	 * We come here when there is no page beyond @end. We take care to not
	 * overflow the index @start as it confuses some of the callers. This
	 * breaks the iteration when there is a page at index -1 but that is
	 * already broken anyway.
	 */
	if (end == (pgoff_t)-1)
		*start = (pgoff_t)-1;
	else
		*start = end + 1;
out:
	rcu_read_unlock();

	return ret;
}

/**
 * find_get_pages_contig - gang contiguous pagecache lookup
 * @mapping:	The address_space to search
 * @index:	The starting page index
 * @nr_pages:	The maximum number of pages
 * @pages:	Where the resulting pages are placed
 *
 * find_get_pages_contig() works exactly like find_get_pages(), except
 * that the returned number of pages are guaranteed to be contiguous.
 *
 * Return: the number of pages which were found.
 */
unsigned find_get_pages_contig(struct address_space *mapping, pgoff_t index,
			       unsigned int nr_pages, struct page **pages)
{
	XA_STATE(xas, &mapping->i_pages, index);
	struct page *page;
	unsigned int ret = 0;

	if (unlikely(!nr_pages))
		return 0;

	rcu_read_lock();
	for (page = xas_load(&xas); page; page = xas_next(&xas)) {
		if (xas_retry(&xas, page))
			continue;
		/*
		 * If the entry has been swapped out, we can stop looking.
		 * No current caller is looking for DAX entries.
		 */
		if (xa_is_value(page))
			break;

		if (!page_cache_get_speculative(page))
			goto retry;

		/* Has the page moved or been split? */
		if (unlikely(page != xas_reload(&xas)))
			goto put_page;

		pages[ret] = find_subpage(page, xas.xa_index);
		if (++ret == nr_pages)
			break;
		continue;
put_page:
		put_page(page);
retry:
		xas_reset(&xas);
	}
	rcu_read_unlock();
	return ret;
}
EXPORT_SYMBOL(find_get_pages_contig);

/**
 * find_get_pages_range_tag - find and return pages in given range matching @tag
 * @mapping:	the address_space to search
 * @index:	the starting page index
 * @end:	The final page index (inclusive)
 * @tag:	the tag index
 * @nr_pages:	the maximum number of pages
 * @pages:	where the resulting pages are placed
 *
 * Like find_get_pages, except we only return pages which are tagged with
 * @tag.   We update @index to index the next page for the traversal.
 *
 * Return: the number of pages which were found.
 */
unsigned find_get_pages_range_tag(struct address_space *mapping, pgoff_t *index,
			pgoff_t end, xa_mark_t tag, unsigned int nr_pages,
			struct page **pages)
{
	XA_STATE(xas, &mapping->i_pages, *index);
	struct page *page;
	unsigned ret = 0;

	if (unlikely(!nr_pages))
		return 0;

	rcu_read_lock();
	xas_for_each_marked(&xas, page, end, tag) {
		if (xas_retry(&xas, page))
			continue;
		/*
		 * Shadow entries should never be tagged, but this iteration
		 * is lockless so there is a window for page reclaim to evict
		 * a page we saw tagged.  Skip over it.
		 */
		if (xa_is_value(page))
			continue;

		if (!page_cache_get_speculative(page))
			goto retry;

		/* Has the page moved or been split? */
		if (unlikely(page != xas_reload(&xas)))
			goto put_page;

		pages[ret] = find_subpage(page, xas.xa_index);
		if (++ret == nr_pages) {
			*index = xas.xa_index + 1;
			goto out;
		}
		continue;
put_page:
		put_page(page);
retry:
		xas_reset(&xas);
	}

	/*
	 * We come here when we got to @end. We take care to not overflow the
	 * index @index as it confuses some of the callers. This breaks the
	 * iteration when there is a page at index -1 but that is already
	 * broken anyway.
	 */
	if (end == (pgoff_t)-1)
		*index = (pgoff_t)-1;
	else
		*index = end + 1;
out:
	rcu_read_unlock();

	return ret;
}
EXPORT_SYMBOL(find_get_pages_range_tag);

/*
 * CD/DVDs are error prone. When a medium error occurs, the driver may fail
 * a _large_ part of the i/o request. Imagine the worst scenario:
 *
 *      ---R__________________________________________B__________
 *         ^ reading here                             ^ bad block(assume 4k)
 *
 * read(R) => miss => readahead(R...B) => media error => frustrating retries
 * => failing the whole request => read(R) => read(R+1) =>
 * readahead(R+1...B+1) => bang => read(R+2) => read(R+3) =>
 * readahead(R+3...B+2) => bang => read(R+3) => read(R+4) =>
 * readahead(R+4...B+3) => bang => read(R+4) => read(R+5) => ......
 *
 * It is going insane. Fix it by quickly scaling down the readahead size.
 */
static void shrink_readahead_size_eio(struct file_ra_state *ra)
{
	ra->ra_pages /= 4;
}

/**
 * generic_file_buffered_read - generic file read routine
 * @iocb:	the iocb to read
 * @iter:	data destination
 * @written:	already copied
 *
 * This is a generic file read routine, and uses the
 * mapping->a_ops->readpage() function for the actual low-level stuff.
 *
 * This is really ugly. But the goto's actually try to clarify some
 * of the logic when it comes to error handling etc.
 *
 * Return:
 * * total number of bytes copied, including those the were already @written
 * * negative error code if nothing was copied
 */
ssize_t generic_file_buffered_read(struct kiocb *iocb,
		struct iov_iter *iter, ssize_t written)
{
	struct file *filp = iocb->ki_filp;
	struct address_space *mapping = filp->f_mapping;
	struct inode *inode = mapping->host;//文件对应的inode
	struct file_ra_state *ra = &filp->f_ra;
	loff_t *ppos = &iocb->ki_pos;//要读取的起始偏移
	pgoff_t index;
	pgoff_t last_index;
	pgoff_t prev_index;
	unsigned long offset;      /* offset into pagecache page */
	unsigned int prev_offset;
	int error = 0;

	//读取位置超过maxbytes,返回０
	if (unlikely(*ppos >= inode->i_sb->s_maxbytes))
		return 0;

	//规范要读取的长度
	iov_iter_truncate(iter, inode->i_sb->s_maxbytes);

	//文件要读取的起始位置对应的页标号
	index = *ppos >> PAGE_SHIFT;
	prev_index = ra->prev_pos >> PAGE_SHIFT;
	prev_offset = ra->prev_pos & (PAGE_SIZE-1);

	//文件要读取的终止位置对应的页标号
	last_index = (*ppos + iter->count + PAGE_SIZE-1) >> PAGE_SHIFT;
	//文件要读取的起始位置对应起始页中的偏移
	offset = *ppos & ~PAGE_MASK;

	/*
	 * If we've already successfully copied some data, then we
	 * can no longer safely return -EIOCBQUEUED. Hence mark
	 * an async read NOWAIT at that point.
	 */
	if (written && (iocb->ki_flags & IOCB_WAITQ))
		iocb->ki_flags |= IOCB_NOWAIT;

	for (;;) {
		struct page *page;
		pgoff_t end_index;
		loff_t isize;
		unsigned long nr, ret;

		cond_resched();
find_page:
		//有未绝信号，直接置中断
		if (fatal_signal_pending(current)) {
			error = -EINTR;
			goto out;
		}

		//在page cache中查index对应的页
		page = find_get_page(mapping, index);
		if (!page) {
			//页不存在，需要先将此页自磁盘中读入，再重新获取index对应的page
			if (iocb->ki_flags & IOCB_NOIO)
				goto would_block;//设置不等待，直接返回
			//同步预读
			page_cache_sync_readahead(mapping,
					ra, filp,
					index/*读取起始页*/, last_index - index/*读取多少页面*/);

			//页被加载后，重新查询page
			page = find_get_page(mapping, index);
			if (unlikely(page == NULL))
				goto no_cached_page;
		}
		if (PageReadahead(page)) {
			if (iocb->ki_flags & IOCB_NOIO) {
				put_page(page);
				goto out;
			}
			page_cache_async_readahead(mapping,
					ra, filp, page,
					index, last_index - index);
		}
		if (!PageUptodate(page)) {
			/*
			 * See comment in do_read_cache_page on why
			 * wait_on_page_locked is used to avoid unnecessarily
			 * serialisations and why it's safe.
			 */
			if (iocb->ki_flags & IOCB_WAITQ) {
				if (written) {
					put_page(page);
					goto out;
				}
				error = wait_on_page_locked_async(page,
								iocb->ki_waitq);
			} else {
				if (iocb->ki_flags & IOCB_NOWAIT) {
					put_page(page);
					goto would_block;
				}
				error = wait_on_page_locked_killable(page);
			}
			if (unlikely(error))
				goto readpage_error;
			if (PageUptodate(page))
				goto page_ok;

			if (inode->i_blkbits == PAGE_SHIFT ||
					!mapping->a_ops->is_partially_uptodate)
				goto page_not_up_to_date;
			/* pipes can't handle partially uptodate pages */
			if (unlikely(iov_iter_is_pipe(iter)))
				goto page_not_up_to_date;
			if (!trylock_page(page))
				goto page_not_up_to_date;
			/* Did it get truncated before we got the lock? */
			if (!page->mapping)
				goto page_not_up_to_date_locked;
			if (!mapping->a_ops->is_partially_uptodate(page,
							offset, iter->count))
				goto page_not_up_to_date_locked;
			unlock_page(page);
		}
page_ok:
		//页是存在的，且已为最新版本，直接将其copy到buffer中
		/*
		 * i_size must be checked after we know the page is Uptodate.
		 *
		 * Checking i_size after the check allows us to calculate
		 * the correct value for "nr", which means the zero-filled
		 * part of the page is not copied back to userspace (unless
		 * another truncate extends the file - this is desired though).
		 */

		isize = i_size_read(inode);
		end_index = (isize - 1) >> PAGE_SHIFT;
		if (unlikely(!isize || index > end_index)) {
			put_page(page);
			goto out;
		}

		/* nr is the maximum number of bytes to copy from this page */
		nr = PAGE_SIZE;
		if (index == end_index) {
			nr = ((isize - 1) & ~PAGE_MASK) + 1;
			if (nr <= offset) {
				put_page(page);
				goto out;
			}
		}
		nr = nr - offset;

		/* If users can be writing to this page using arbitrary
		 * virtual addresses, take care about potential aliasing
		 * before reading the page on the kernel side.
		 */
		if (mapping_writably_mapped(mapping))
			flush_dcache_page(page);

		/*
		 * When a sequential read accesses a page several times,
		 * only mark it as accessed the first time.
		 */
		if (prev_index != index || offset != prev_offset)
			mark_page_accessed(page);
		prev_index = index;

		/*
		 * Ok, we have the page, and it's up-to-date, so
		 * now we can copy it to user space...
		 */
		//将页copy到用户态buffer中
		ret = copy_page_to_iter(page, offset, nr, iter);
		offset += ret;
		index += offset >> PAGE_SHIFT;
		offset &= ~PAGE_MASK;
		prev_offset = offset;

		put_page(page);
		written += ret;
		if (!iov_iter_count(iter))
			goto out;
		if (ret < nr) {
			error = -EFAULT;
			goto out;
		}
		continue;

page_not_up_to_date:
		//页是存在的，但非最新，需要更新后再copy到buffer
		/* Get exclusive access to the page ... */
		if (iocb->ki_flags & IOCB_WAITQ)
			error = lock_page_async(page, iocb->ki_waitq);
		else
			error = lock_page_killable(page);
		if (unlikely(error))
			goto readpage_error;

page_not_up_to_date_locked:
		/* Did it get truncated before we got the lock? */
		if (!page->mapping) {
			unlock_page(page);
			put_page(page);
			continue;
		}

		/* Did somebody else fill it already? */
		if (PageUptodate(page)) {
			unlock_page(page);
			goto page_ok;
		}

readpage:
		if (iocb->ki_flags & (IOCB_NOIO | IOCB_NOWAIT)) {
			unlock_page(page);
			put_page(page);
			goto would_block;
		}
		/*
		 * A previous I/O error may have been due to temporary
		 * failures, eg. multipath errors.
		 * PG_error will be set again if readpage fails.
		 */
		ClearPageError(page);
		/* Start the actual read. The read will unlock the page. */
		error = mapping->a_ops->readpage(filp, page);

		if (unlikely(error)) {
			if (error == AOP_TRUNCATED_PAGE) {
				put_page(page);
				error = 0;
				goto find_page;
			}
			goto readpage_error;
		}

		if (!PageUptodate(page)) {
			if (iocb->ki_flags & IOCB_WAITQ)
				error = lock_page_async(page, iocb->ki_waitq);
			else
				error = lock_page_killable(page);

			if (unlikely(error))
				goto readpage_error;
			if (!PageUptodate(page)) {
				if (page->mapping == NULL) {
					/*
					 * invalidate_mapping_pages got it
					 */
					unlock_page(page);
					put_page(page);
					goto find_page;
				}
				unlock_page(page);
				shrink_readahead_size_eio(ra);
				error = -EIO;
				goto readpage_error;
			}
			unlock_page(page);
		}

		goto page_ok;

readpage_error:
		/* UHHUH! A synchronous read error occurred. Report it */
		put_page(page);
		goto out;

no_cached_page:
		/*
		 * Ok, it wasn't cached, so we need to create a new
		 * page..
		 */
		page = page_cache_alloc(mapping);
		if (!page) {
			error = -ENOMEM;
			goto out;
		}
		error = add_to_page_cache_lru(page, mapping, index,
				mapping_gfp_constraint(mapping, GFP_KERNEL));
		if (error) {
			put_page(page);
			if (error == -EEXIST) {
				error = 0;
				goto find_page;
			}
			goto out;
		}
		goto readpage;
	}

would_block:
	error = -EAGAIN;
out:
	ra->prev_pos = prev_index;
	ra->prev_pos <<= PAGE_SHIFT;
	ra->prev_pos |= prev_offset;

	*ppos = ((loff_t)index << PAGE_SHIFT) + offset;
	file_accessed(filp);
	return written ? written : error;
}
EXPORT_SYMBOL_GPL(generic_file_buffered_read);

/**
 * generic_file_read_iter - generic filesystem read routine
 * @iocb:	kernel I/O control block
 * @iter:	destination for the data read
 *
 * This is the "read_iter()" routine for all filesystems
 * that can use the page cache directly.
 *
 * The IOCB_NOWAIT flag in iocb->ki_flags indicates that -EAGAIN shall
 * be returned when no data can be read without waiting for I/O requests
 * to complete; it doesn't prevent readahead.
 *
 * The IOCB_NOIO flag in iocb->ki_flags indicates that no new I/O
 * requests shall be made for the read or for readahead.  When no data
 * can be read, -EAGAIN shall be returned.  When readahead would be
 * triggered, a partial, possibly empty read shall be returned.
 *
 * Return:
 * * number of bytes copied, even for partial reads
 * * negative error code (or 0 if IOCB_NOIO) if nothing was read
 */
ssize_t
generic_file_read_iter(struct kiocb *iocb, struct iov_iter *iter)
{
	//要读取的长度
	size_t count = iov_iter_count(iter);
	ssize_t retval = 0;

	if (!count)
		goto out; /* skip atime */

	if (iocb->ki_flags & IOCB_DIRECT) {
		//直接读取（不含缓冲）
		struct file *file = iocb->ki_filp;
		struct address_space *mapping = file->f_mapping;
		struct inode *inode = mapping->host;
		loff_t size;

		size = i_size_read(inode);
		if (iocb->ki_flags & IOCB_NOWAIT) {
			if (filemap_range_has_page(mapping, iocb->ki_pos,
						   iocb->ki_pos + count - 1))
				return -EAGAIN;
		} else {
			//可能还没有落盘，先要求落盘
			retval = filemap_write_and_wait_range(mapping,
						iocb->ki_pos,
					        iocb->ki_pos + count - 1);
			if (retval < 0)
				goto out;
		}

		file_accessed(file);

		retval = mapping->a_ops->direct_IO(iocb, iter);
		if (retval >= 0) {
			iocb->ki_pos += retval;
			count -= retval;
		}
		iov_iter_revert(iter, count - iov_iter_count(iter));

		/*
		 * Btrfs can have a short DIO read if we encounter
		 * compressed extents, so if there was an error, or if
		 * we've already read everything we wanted to, or if
		 * there was a short read because we hit EOF, go ahead
		 * and return.  Otherwise fallthrough to buffered io for
		 * the rest of the read.  Buffered reads will not work for
		 * DAX files, so don't bother trying.
		 */
		if (retval < 0 || !count || iocb->ki_pos >= size ||
		    IS_DAX(inode))
			goto out;
	}

	//按缓冲方式读取
	retval = generic_file_buffered_read(iocb, iter, retval);
out:
	return retval;
}
EXPORT_SYMBOL(generic_file_read_iter);

#ifdef CONFIG_MMU
#define MMAP_LOTSAMISS  (100)
/*
 * lock_page_maybe_drop_mmap - lock the page, possibly dropping the mmap_lock
 * @vmf - the vm_fault for this fault.
 * @page - the page to lock.
 * @fpin - the pointer to the file we may pin (or is already pinned).
 *
 * This works similar to lock_page_or_retry in that it can drop the mmap_lock.
 * It differs in that it actually returns the page locked if it returns 1 and 0
 * if it couldn't lock the page.  If we did have to drop the mmap_lock then fpin
 * will point to the pinned file and needs to be fput()'ed at a later point.
 */
static int lock_page_maybe_drop_mmap(struct vm_fault *vmf, struct page *page,
				     struct file **fpin)
{
	if (trylock_page(page))
		return 1;

	/*
	 * NOTE! This will make us return with VM_FAULT_RETRY, but with
	 * the mmap_lock still held. That's how FAULT_FLAG_RETRY_NOWAIT
	 * is supposed to work. We have way too many special cases..
	 */
	if (vmf->flags & FAULT_FLAG_RETRY_NOWAIT)
		return 0;

	*fpin = maybe_unlock_mmap_for_io(vmf, *fpin);
	if (vmf->flags & FAULT_FLAG_KILLABLE) {
		if (__lock_page_killable(page)) {
			/*
			 * We didn't have the right flags to drop the mmap_lock,
			 * but all fault_handlers only check for fatal signals
			 * if we return VM_FAULT_RETRY, so we need to drop the
			 * mmap_lock here and return 0 if we don't have a fpin.
			 */
			if (*fpin == NULL)
				mmap_read_unlock(vmf->vma->vm_mm);
			return 0;
		}
	} else
		__lock_page(page);
	return 1;
}


/*
 * Synchronous readahead happens when we don't even find a page in the page
 * cache at all.  We don't want to perform IO under the mmap sem, so if we have
 * to drop the mmap sem we return the file that was pinned in order for us to do
 * that.  If we didn't pin a file then we return NULL.  The file that is
 * returned needs to be fput()'ed when we're done with it.
 */
static struct file *do_sync_mmap_readahead(struct vm_fault *vmf)
{
	struct file *file = vmf->vma->vm_file;
	struct file_ra_state *ra = &file->f_ra;
	struct address_space *mapping = file->f_mapping;
	DEFINE_READAHEAD(ractl, file, mapping, vmf->pgoff);
	struct file *fpin = NULL;
	unsigned int mmap_miss;

	/* If we don't want any read-ahead, don't bother */
	if (vmf->vma->vm_flags & VM_RAND_READ)
		return fpin;
	if (!ra->ra_pages)
		return fpin;

	if (vmf->vma->vm_flags & VM_SEQ_READ) {
		fpin = maybe_unlock_mmap_for_io(vmf, fpin);
		page_cache_sync_ra(&ractl, ra, ra->ra_pages);
		return fpin;
	}

	/* Avoid banging the cache line if not needed */
	mmap_miss = READ_ONCE(ra->mmap_miss);
	if (mmap_miss < MMAP_LOTSAMISS * 10)
		WRITE_ONCE(ra->mmap_miss, ++mmap_miss);

	/*
	 * Do we miss much more than hit in this file? If so,
	 * stop bothering with read-ahead. It will only hurt.
	 */
	if (mmap_miss > MMAP_LOTSAMISS)
		return fpin;

	/*
	 * mmap read-around
	 */
	fpin = maybe_unlock_mmap_for_io(vmf, fpin);
	ra->start = max_t(long, 0, vmf->pgoff - ra->ra_pages / 2);
	ra->size = ra->ra_pages;
	ra->async_size = ra->ra_pages / 4;
	ractl._index = ra->start;
	do_page_cache_ra(&ractl, ra->size, ra->async_size);
	return fpin;
}

/*
 * Asynchronous readahead happens when we find the page and PG_readahead,
 * so we want to possibly extend the readahead further.  We return the file that
 * was pinned if we have to drop the mmap_lock in order to do IO.
 */
static struct file *do_async_mmap_readahead(struct vm_fault *vmf,
					    struct page *page)
{
	struct file *file = vmf->vma->vm_file;
	struct file_ra_state *ra = &file->f_ra;
	struct address_space *mapping = file->f_mapping;
	struct file *fpin = NULL;
	unsigned int mmap_miss;
	pgoff_t offset = vmf->pgoff;

	/* If we don't want any read-ahead, don't bother */
	if (vmf->vma->vm_flags & VM_RAND_READ || !ra->ra_pages)
		return fpin;
	mmap_miss = READ_ONCE(ra->mmap_miss);
	if (mmap_miss)
		WRITE_ONCE(ra->mmap_miss, --mmap_miss);
	if (PageReadahead(page)) {
		fpin = maybe_unlock_mmap_for_io(vmf, fpin);
		page_cache_async_readahead(mapping, ra, file,
					   page, offset, ra->ra_pages);
	}
	return fpin;
}

/**
 * filemap_fault - read in file data for page fault handling
 * @vmf:	struct vm_fault containing details of the fault
 *
 * filemap_fault() is invoked via the vma operations vector for a
 * mapped memory region to read in file data during a page fault.
 *
 * The goto's are kind of ugly, but this streamlines the normal case of having
 * it in the page cache, and handles the special cases reasonably without
 * having a lot of duplicated code.
 *
 * vma->vm_mm->mmap_lock must be held on entry.
 *
 * If our return value has VM_FAULT_RETRY set, it's because the mmap_lock
 * may be dropped before doing I/O or by lock_page_maybe_drop_mmap().
 *
 * If our return value does not have VM_FAULT_RETRY set, the mmap_lock
 * has not been released.
 *
 * We never return with VM_FAULT_RETRY and a bit from VM_FAULT_ERROR set.
 *
 * Return: bitwise-OR of %VM_FAULT_ codes.
 */
vm_fault_t filemap_fault(struct vm_fault *vmf)
{
	int error;
	struct file *file = vmf->vma->vm_file;
	struct file *fpin = NULL;
	struct address_space *mapping = file->f_mapping;
	struct file_ra_state *ra = &file->f_ra;
	struct inode *inode = mapping->host;
	pgoff_t offset = vmf->pgoff;
	pgoff_t max_off;
	struct page *page;
	vm_fault_t ret = 0;

	max_off = DIV_ROUND_UP(i_size_read(inode), PAGE_SIZE);
	if (unlikely(offset >= max_off))
		return VM_FAULT_SIGBUS;

	/*
	 * Do we have something in the page cache already?
	 */
	page = find_get_page(mapping, offset);
	if (likely(page) && !(vmf->flags & FAULT_FLAG_TRIED)) {
		/*
		 * We found the page, so try async readahead before
		 * waiting for the lock.
		 */
		fpin = do_async_mmap_readahead(vmf, page);
	} else if (!page) {
		/* No page in the page cache at all */
		count_vm_event(PGMAJFAULT);
		count_memcg_event_mm(vmf->vma->vm_mm, PGMAJFAULT);
		ret = VM_FAULT_MAJOR;
		fpin = do_sync_mmap_readahead(vmf);
retry_find:
		page = pagecache_get_page(mapping, offset,
					  FGP_CREAT|FGP_FOR_MMAP,
					  vmf->gfp_mask);
		if (!page) {
			if (fpin)
				goto out_retry;
			return VM_FAULT_OOM;
		}
	}

	if (!lock_page_maybe_drop_mmap(vmf, page, &fpin))
		goto out_retry;

	/* Did it get truncated? */
	if (unlikely(compound_head(page)->mapping != mapping)) {
		unlock_page(page);
		put_page(page);
		goto retry_find;
	}
	VM_BUG_ON_PAGE(page_to_pgoff(page) != offset, page);

	/*
	 * We have a locked page in the page cache, now we need to check
	 * that it's up-to-date. If not, it is going to be due to an error.
	 */
	if (unlikely(!PageUptodate(page)))
		goto page_not_uptodate;

	/*
	 * We've made it this far and we had to drop our mmap_lock, now is the
	 * time to return to the upper layer and have it re-find the vma and
	 * redo the fault.
	 */
	if (fpin) {
		unlock_page(page);
		goto out_retry;
	}

	/*
	 * Found the page and have a reference on it.
	 * We must recheck i_size under page lock.
	 */
	max_off = DIV_ROUND_UP(i_size_read(inode), PAGE_SIZE);
	if (unlikely(offset >= max_off)) {
		unlock_page(page);
		put_page(page);
		return VM_FAULT_SIGBUS;
	}

	vmf->page = page;
	return ret | VM_FAULT_LOCKED;

page_not_uptodate:
	/*
	 * Umm, take care of errors if the page isn't up-to-date.
	 * Try to re-read it _once_. We do this synchronously,
	 * because there really aren't any performance issues here
	 * and we need to check for errors.
	 */
	ClearPageError(page);
	fpin = maybe_unlock_mmap_for_io(vmf, fpin);
	error = mapping->a_ops->readpage(file, page);
	if (!error) {
		wait_on_page_locked(page);
		if (!PageUptodate(page))
			error = -EIO;
	}
	if (fpin)
		goto out_retry;
	put_page(page);

	if (!error || error == AOP_TRUNCATED_PAGE)
		goto retry_find;

	shrink_readahead_size_eio(ra);
	return VM_FAULT_SIGBUS;

out_retry:
	/*
	 * We dropped the mmap_lock, we need to return to the fault handler to
	 * re-find the vma and come back and find our hopefully still populated
	 * page.
	 */
	if (page)
		put_page(page);
	if (fpin)
		fput(fpin);
	return ret | VM_FAULT_RETRY;
}
EXPORT_SYMBOL(filemap_fault);

void filemap_map_pages(struct vm_fault *vmf,
		pgoff_t start_pgoff, pgoff_t end_pgoff)
{
	struct file *file = vmf->vma->vm_file;
	struct address_space *mapping = file->f_mapping;
	pgoff_t last_pgoff = start_pgoff;
	unsigned long max_idx;
	XA_STATE(xas, &mapping->i_pages, start_pgoff);
	struct page *head, *page;
	unsigned int mmap_miss = READ_ONCE(file->f_ra.mmap_miss);

	rcu_read_lock();
	xas_for_each(&xas, head, end_pgoff) {
		if (xas_retry(&xas, head))
			continue;
		if (xa_is_value(head))
			goto next;

		/*
		 * Check for a locked page first, as a speculative
		 * reference may adversely influence page migration.
		 */
		if (PageLocked(head))
			goto next;
		if (!page_cache_get_speculative(head))
			goto next;

		/* Has the page moved or been split? */
		if (unlikely(head != xas_reload(&xas)))
			goto skip;
		page = find_subpage(head, xas.xa_index);

		if (!PageUptodate(head) ||
				PageReadahead(page) ||
				PageHWPoison(page))
			goto skip;
		if (!trylock_page(head))
			goto skip;

		if (head->mapping != mapping || !PageUptodate(head))
			goto unlock;

		max_idx = DIV_ROUND_UP(i_size_read(mapping->host), PAGE_SIZE);
		if (xas.xa_index >= max_idx)
			goto unlock;

		if (mmap_miss > 0)
			mmap_miss--;

		vmf->address += (xas.xa_index - last_pgoff) << PAGE_SHIFT;
		if (vmf->pte)
			vmf->pte += xas.xa_index - last_pgoff;
		last_pgoff = xas.xa_index;
		if (alloc_set_pte(vmf, page))
			goto unlock;
		unlock_page(head);
		goto next;
unlock:
		unlock_page(head);
skip:
		put_page(head);
next:
		/* Huge page is mapped? No need to proceed. */
		if (pmd_trans_huge(*vmf->pmd))
			break;
	}
	rcu_read_unlock();
	WRITE_ONCE(file->f_ra.mmap_miss, mmap_miss);
}
EXPORT_SYMBOL(filemap_map_pages);

vm_fault_t filemap_page_mkwrite(struct vm_fault *vmf)
{
	struct page *page = vmf->page;
	struct inode *inode = file_inode(vmf->vma->vm_file);
	vm_fault_t ret = VM_FAULT_LOCKED;

	sb_start_pagefault(inode->i_sb);
	file_update_time(vmf->vma->vm_file);
	lock_page(page);
	if (page->mapping != inode->i_mapping) {
		unlock_page(page);
		ret = VM_FAULT_NOPAGE;
		goto out;
	}
	/*
	 * We mark the page dirty already here so that when freeze is in
	 * progress, we are guaranteed that writeback during freezing will
	 * see the dirty page and writeprotect it again.
	 */
	set_page_dirty(page);
	wait_for_stable_page(page);
out:
	sb_end_pagefault(inode->i_sb);
	return ret;
}

const struct vm_operations_struct generic_file_vm_ops = {
	.fault		= filemap_fault,
	.map_pages	= filemap_map_pages,
	.page_mkwrite	= filemap_page_mkwrite,
};

/* This is used for a general mmap of a disk file */

int generic_file_mmap(struct file * file, struct vm_area_struct * vma)
{
	struct address_space *mapping = file->f_mapping;

	if (!mapping->a_ops->readpage)
		return -ENOEXEC;
	file_accessed(file);
	vma->vm_ops = &generic_file_vm_ops;
	return 0;
}

/*
 * This is for filesystems which do not implement ->writepage.
 */
int generic_file_readonly_mmap(struct file *file, struct vm_area_struct *vma)
{
	if ((vma->vm_flags & VM_SHARED) && (vma->vm_flags & VM_MAYWRITE))
		return -EINVAL;
	return generic_file_mmap(file, vma);
}
#else
vm_fault_t filemap_page_mkwrite(struct vm_fault *vmf)
{
	return VM_FAULT_SIGBUS;
}
int generic_file_mmap(struct file * file, struct vm_area_struct * vma)
{
	return -ENOSYS;
}
int generic_file_readonly_mmap(struct file * file, struct vm_area_struct * vma)
{
	return -ENOSYS;
}
#endif /* CONFIG_MMU */

EXPORT_SYMBOL(filemap_page_mkwrite);
EXPORT_SYMBOL(generic_file_mmap);
EXPORT_SYMBOL(generic_file_readonly_mmap);

static struct page *wait_on_page_read(struct page *page)
{
	if (!IS_ERR(page)) {
		wait_on_page_locked(page);
		if (!PageUptodate(page)) {
			put_page(page);
			page = ERR_PTR(-EIO);
		}
	}
	return page;
}

static struct page *do_read_cache_page(struct address_space *mapping,
				pgoff_t index,
				int (*filler)(void *, struct page *),
				void *data,
				gfp_t gfp)
{
	struct page *page;
	int err;
repeat:
	page = find_get_page(mapping, index);
	if (!page) {
		page = __page_cache_alloc(gfp);
		if (!page)
			return ERR_PTR(-ENOMEM);
		err = add_to_page_cache_lru(page, mapping, index, gfp);
		if (unlikely(err)) {
			put_page(page);
			if (err == -EEXIST)
				goto repeat;
			/* Presumably ENOMEM for xarray node */
			return ERR_PTR(err);
		}

filler:
		if (filler)
			err = filler(data, page);
		else
			err = mapping->a_ops->readpage(data, page);

		if (err < 0) {
			put_page(page);
			return ERR_PTR(err);
		}

		page = wait_on_page_read(page);
		if (IS_ERR(page))
			return page;
		goto out;
	}
	if (PageUptodate(page))
		goto out;

	/*
	 * Page is not up to date and may be locked due to one of the following
	 * case a: Page is being filled and the page lock is held
	 * case b: Read/write error clearing the page uptodate status
	 * case c: Truncation in progress (page locked)
	 * case d: Reclaim in progress
	 *
	 * Case a, the page will be up to date when the page is unlocked.
	 *    There is no need to serialise on the page lock here as the page
	 *    is pinned so the lock gives no additional protection. Even if the
	 *    page is truncated, the data is still valid if PageUptodate as
	 *    it's a race vs truncate race.
	 * Case b, the page will not be up to date
	 * Case c, the page may be truncated but in itself, the data may still
	 *    be valid after IO completes as it's a read vs truncate race. The
	 *    operation must restart if the page is not uptodate on unlock but
	 *    otherwise serialising on page lock to stabilise the mapping gives
	 *    no additional guarantees to the caller as the page lock is
	 *    released before return.
	 * Case d, similar to truncation. If reclaim holds the page lock, it
	 *    will be a race with remove_mapping that determines if the mapping
	 *    is valid on unlock but otherwise the data is valid and there is
	 *    no need to serialise with page lock.
	 *
	 * As the page lock gives no additional guarantee, we optimistically
	 * wait on the page to be unlocked and check if it's up to date and
	 * use the page if it is. Otherwise, the page lock is required to
	 * distinguish between the different cases. The motivation is that we
	 * avoid spurious serialisations and wakeups when multiple processes
	 * wait on the same page for IO to complete.
	 */
	wait_on_page_locked(page);
	if (PageUptodate(page))
		goto out;

	/* Distinguish between all the cases under the safety of the lock */
	lock_page(page);

	/* Case c or d, restart the operation */
	if (!page->mapping) {
		unlock_page(page);
		put_page(page);
		goto repeat;
	}

	/* Someone else locked and filled the page in a very small window */
	if (PageUptodate(page)) {
		unlock_page(page);
		goto out;
	}

	/*
	 * A previous I/O error may have been due to temporary
	 * failures.
	 * Clear page error before actual read, PG_error will be
	 * set again if read page fails.
	 */
	ClearPageError(page);
	goto filler;

out:
	mark_page_accessed(page);
	return page;
}

/**
 * read_cache_page - read into page cache, fill it if needed
 * @mapping:	the page's address_space
 * @index:	the page index
 * @filler:	function to perform the read
 * @data:	first arg to filler(data, page) function, often left as NULL
 *
 * Read into the page cache. If a page already exists, and PageUptodate() is
 * not set, try to fill the page and wait for it to become unlocked.
 *
 * If the page does not get brought uptodate, return -EIO.
 *
 * Return: up to date page on success, ERR_PTR() on failure.
 */
struct page *read_cache_page(struct address_space *mapping,
				pgoff_t index,
				int (*filler)(void *, struct page *),
				void *data)
{
	return do_read_cache_page(mapping, index, filler, data,
			mapping_gfp_mask(mapping));
}
EXPORT_SYMBOL(read_cache_page);

/**
 * read_cache_page_gfp - read into page cache, using specified page allocation flags.
 * @mapping:	the page's address_space
 * @index:	the page index
 * @gfp:	the page allocator flags to use if allocating
 *
 * This is the same as "read_mapping_page(mapping, index, NULL)", but with
 * any new page allocations done using the specified allocation flags.
 *
 * If the page does not get brought uptodate, return -EIO.
 *
 * Return: up to date page on success, ERR_PTR() on failure.
 */
struct page *read_cache_page_gfp(struct address_space *mapping,
				pgoff_t index,
				gfp_t gfp)
{
	return do_read_cache_page(mapping, index, NULL, NULL, gfp);
}
EXPORT_SYMBOL(read_cache_page_gfp);

/*
 * Don't operate on ranges the page cache doesn't support, and don't exceed the
 * LFS limits.  If pos is under the limit it becomes a short access.  If it
 * exceeds the limit we return -EFBIG.
 */
static int generic_write_check_limits(struct file *file, loff_t pos,
				      loff_t *count)
{
	struct inode *inode = file->f_mapping->host;
	loff_t max_size = inode->i_sb->s_maxbytes;
	loff_t limit = rlimit(RLIMIT_FSIZE);

	if (limit != RLIM_INFINITY) {
		if (pos >= limit) {
			send_sig(SIGXFSZ, current, 0);
			return -EFBIG;
		}
		*count = min(*count, limit - pos);
	}

	if (!(file->f_flags & O_LARGEFILE))
		max_size = MAX_NON_LFS;

	if (unlikely(pos >= max_size))
		return -EFBIG;

	*count = min(*count, max_size - pos);

	return 0;
}

/*
 * Performs necessary checks before doing a write
 *
 * Can adjust writing position or amount of bytes to write.
 * Returns appropriate error code that caller should return or
 * zero in case that write should be allowed.
 */
//对要写入的位置及长度进行检查，返回规范后可写入的长度
inline ssize_t generic_write_checks(struct kiocb *iocb, struct iov_iter *from)
{
	struct file *file = iocb->ki_filp;
	struct inode *inode = file->f_mapping->host;
	loff_t count;
	int ret;

	if (IS_SWAPFILE(inode))
		return -ETXTBSY;

	if (!iov_iter_count(from))
		return 0;

	/* FIXME: this is for backwards compatibility with 2.4 */
	if (iocb->ki_flags & IOCB_APPEND)
		iocb->ki_pos = i_size_read(inode);//实现append,将写位置更新到当前文件结尾

	if ((iocb->ki_flags & IOCB_NOWAIT) && !(iocb->ki_flags & IOCB_DIRECT))
		return -EINVAL;

	count = iov_iter_count(from);
	ret = generic_write_check_limits(file, iocb->ki_pos, &count);
	if (ret)
		return ret;

	iov_iter_truncate(from, count);
	return iov_iter_count(from);
}
EXPORT_SYMBOL(generic_write_checks);

/*
 * Performs necessary checks before doing a clone.
 *
 * Can adjust amount of bytes to clone via @req_count argument.
 * Returns appropriate error code that caller should return or
 * zero in case the clone should be allowed.
 */
int generic_remap_checks(struct file *file_in, loff_t pos_in,
			 struct file *file_out, loff_t pos_out,
			 loff_t *req_count, unsigned int remap_flags)
{
	struct inode *inode_in = file_in->f_mapping->host;
	struct inode *inode_out = file_out->f_mapping->host;
	uint64_t count = *req_count;
	uint64_t bcount;
	loff_t size_in, size_out;
	loff_t bs = inode_out->i_sb->s_blocksize;
	int ret;

	/* The start of both ranges must be aligned to an fs block. */
	if (!IS_ALIGNED(pos_in, bs) || !IS_ALIGNED(pos_out, bs))
		return -EINVAL;

	/* Ensure offsets don't wrap. */
	if (pos_in + count < pos_in || pos_out + count < pos_out)
		return -EINVAL;

	size_in = i_size_read(inode_in);
	size_out = i_size_read(inode_out);

	/* Dedupe requires both ranges to be within EOF. */
	if ((remap_flags & REMAP_FILE_DEDUP) &&
	    (pos_in >= size_in || pos_in + count > size_in ||
	     pos_out >= size_out || pos_out + count > size_out))
		return -EINVAL;

	/* Ensure the infile range is within the infile. */
	if (pos_in >= size_in)
		return -EINVAL;
	count = min(count, size_in - (uint64_t)pos_in);

	ret = generic_write_check_limits(file_out, pos_out, &count);
	if (ret)
		return ret;

	//如果文件不支持largefile,则检查文件大小是否超过4G-1。
	/*
	 * If the user wanted us to link to the infile's EOF, round up to the
	 * next block boundary for this check.
	 *
	 * Otherwise, make sure the count is also block-aligned, having
	 * already confirmed the starting offsets' block alignment.
	 */
	if (pos_in + count == size_in) {
		bcount = ALIGN(size_in, bs) - pos_in;
	} else {
		if (!IS_ALIGNED(count, bs))
			count = ALIGN_DOWN(count, bs);
		bcount = count;
	}

	/* Don't allow overlapped cloning within the same file. */
	if (inode_in == inode_out &&
	    pos_out + bcount > pos_in &&
	    pos_out < pos_in + bcount)
		return -EINVAL;

	/*
	 * We shortened the request but the caller can't deal with that, so
	 * bounce the request back to userspace.
	 */
	if (*req_count != count && !(remap_flags & REMAP_FILE_CAN_SHORTEN))
		return -EINVAL;

	*req_count = count;
	return 0;
}


/*
 * Performs common checks before doing a file copy/clone
 * from @file_in to @file_out.
 */
int generic_file_rw_checks(struct file *file_in, struct file *file_out)
{
	struct inode *inode_in = file_inode(file_in);
	struct inode *inode_out = file_inode(file_out);

	/* Don't copy dirs, pipes, sockets... */
	if (S_ISDIR(inode_in->i_mode) || S_ISDIR(inode_out->i_mode))
		return -EISDIR;
	if (!S_ISREG(inode_in->i_mode) || !S_ISREG(inode_out->i_mode))
		return -EINVAL;

	if (!(file_in->f_mode & FMODE_READ) ||
	    !(file_out->f_mode & FMODE_WRITE) ||
	    (file_out->f_flags & O_APPEND))
		return -EBADF;

	return 0;
}

/*
 * Performs necessary checks before doing a file copy
 *
 * Can adjust amount of bytes to copy via @req_count argument.
 * Returns appropriate error code that caller should return or
 * zero in case the copy should be allowed.
 */
int generic_copy_file_checks(struct file *file_in, loff_t pos_in,
			     struct file *file_out, loff_t pos_out,
			     size_t *req_count, unsigned int flags)
{
	struct inode *inode_in = file_inode(file_in);
	struct inode *inode_out = file_inode(file_out);
	uint64_t count = *req_count;
	loff_t size_in;
	int ret;

	ret = generic_file_rw_checks(file_in, file_out);
	if (ret)
		return ret;

	/* Don't touch certain kinds of inodes */
	if (IS_IMMUTABLE(inode_out))
		return -EPERM;

	if (IS_SWAPFILE(inode_in) || IS_SWAPFILE(inode_out))
		return -ETXTBSY;

	/* Ensure offsets don't wrap. */
	if (pos_in + count < pos_in || pos_out + count < pos_out)
		return -EOVERFLOW;

	/* Shorten the copy to EOF */
	size_in = i_size_read(inode_in);
	if (pos_in >= size_in)
		count = 0;
	else
		count = min(count, size_in - (uint64_t)pos_in);

	ret = generic_write_check_limits(file_out, pos_out, &count);
	if (ret)
		return ret;

	/* Don't allow overlapped copying within the same file. */
	if (inode_in == inode_out &&
	    pos_out + count > pos_in &&
	    pos_out < pos_in + count)
		return -EINVAL;

	*req_count = count;
	return 0;
}

int pagecache_write_begin(struct file *file, struct address_space *mapping,
				loff_t pos, unsigned len, unsigned flags,
				struct page **pagep, void **fsdata)
{
	const struct address_space_operations *aops = mapping->a_ops;

	return aops->write_begin(file, mapping, pos, len, flags,
							pagep, fsdata);
}
EXPORT_SYMBOL(pagecache_write_begin);

int pagecache_write_end(struct file *file, struct address_space *mapping,
				loff_t pos, unsigned len, unsigned copied,
				struct page *page, void *fsdata)
{
	const struct address_space_operations *aops = mapping->a_ops;

	return aops->write_end(file, mapping, pos, len, copied, page, fsdata);
}
EXPORT_SYMBOL(pagecache_write_end);

/*
 * Warn about a page cache invalidation failure during a direct I/O write.
 */
void dio_warn_stale_pagecache(struct file *filp)
{
	static DEFINE_RATELIMIT_STATE(_rs, 86400 * HZ, DEFAULT_RATELIMIT_BURST);
	char pathname[128];
	struct inode *inode = file_inode(filp);
	char *path;

	errseq_set(&inode->i_mapping->wb_err, -EIO);
	if (__ratelimit(&_rs)) {
		path = file_path(filp, pathname, sizeof(pathname));
		if (IS_ERR(path))
			path = "(unknown)";
		pr_crit("Page cache invalidation failure on direct I/O.  Possible data corruption due to collision with buffered I/O!\n");
		pr_crit("File: %s PID: %d Comm: %.20s\n", path, current->pid,
			current->comm);
	}
}

ssize_t
generic_file_direct_write(struct kiocb *iocb, struct iov_iter *from)
{
	struct file	*file = iocb->ki_filp;
	struct address_space *mapping = file->f_mapping;
	struct inode	*inode = mapping->host;
	loff_t		pos = iocb->ki_pos;
	ssize_t		written;
	size_t		write_len;
	pgoff_t		end;

	write_len = iov_iter_count(from);
	end = (pos + write_len - 1) >> PAGE_SHIFT;

	if (iocb->ki_flags & IOCB_NOWAIT) {
		/* If there are pages to writeback, return */
		if (filemap_range_has_page(inode->i_mapping, pos,
					   pos + write_len - 1))
			return -EAGAIN;
	} else {
		written = filemap_write_and_wait_range(mapping, pos,
							pos + write_len - 1);
		if (written)
			goto out;
	}

	/*
	 * After a write we want buffered reads to be sure to go to disk to get
	 * the new data.  We invalidate clean cached page from the region we're
	 * about to write.  We do this *before* the write so that we can return
	 * without clobbering -EIOCBQUEUED from ->direct_IO().
	 */
	written = invalidate_inode_pages2_range(mapping,
					pos >> PAGE_SHIFT, end);
	/*
	 * If a page can not be invalidated, return 0 to fall back
	 * to buffered write.
	 */
	if (written) {
		if (written == -EBUSY)
			return 0;
		goto out;
	}

	written = mapping->a_ops->direct_IO(iocb, from);

	/*
	 * Finally, try again to invalidate clean pages which might have been
	 * cached by non-direct readahead, or faulted in by get_user_pages()
	 * if the source of the write was an mmap'ed region of the file
	 * we're writing.  Either one is a pretty crazy thing to do,
	 * so we don't support it 100%.  If this invalidation
	 * fails, tough, the write still worked...
	 *
	 * Most of the time we do not need this since dio_complete() will do
	 * the invalidation for us. However there are some file systems that
	 * do not end up with dio_complete() being called, so let's not break
	 * them by removing it completely.
	 *
	 * Noticeable example is a blkdev_direct_IO().
	 *
	 * Skip invalidation for async writes or if mapping has no pages.
	 */
	if (written > 0 && mapping->nrpages &&
	    invalidate_inode_pages2_range(mapping, pos >> PAGE_SHIFT, end))
		dio_warn_stale_pagecache(file);

	if (written > 0) {
		pos += written;
		write_len -= written;
		if (pos > i_size_read(inode) && !S_ISBLK(inode->i_mode)) {
			i_size_write(inode, pos);
			mark_inode_dirty(inode);
		}
		iocb->ki_pos = pos;
	}
	iov_iter_revert(from, write_len - iov_iter_count(from));
out:
	return written;
}
EXPORT_SYMBOL(generic_file_direct_write);

/*
 * Find or create a page at the given pagecache position. Return the locked
 * page. This function is specifically for buffered writes.
 */
struct page *grab_cache_page_write_begin(struct address_space *mapping,
					pgoff_t index, unsigned flags)
{
	struct page *page;
	int fgp_flags = FGP_LOCK|FGP_WRITE|FGP_CREAT;

	if (flags & AOP_FLAG_NOFS)
		fgp_flags |= FGP_NOFS;

	page = pagecache_get_page(mapping, index, fgp_flags,
			mapping_gfp_mask(mapping));
	if (page)
		wait_for_stable_page(page);

	return page;
}
EXPORT_SYMBOL(grab_cache_page_write_begin);

ssize_t generic_perform_write(struct file *file,
				struct iov_iter *i, loff_t pos)
{
	struct address_space *mapping = file->f_mapping;
	const struct address_space_operations *a_ops = mapping->a_ops;
	long status = 0;
	ssize_t written = 0;
	unsigned int flags = 0;

	do {
		struct page *page;
		unsigned long offset;	/* Offset into pagecache page */
		unsigned long bytes;	/* Bytes to write to page */
		size_t copied;		/* Bytes copied from user */
		void *fsdata;

		offset = (pos & (PAGE_SIZE - 1));
		bytes = min_t(unsigned long, PAGE_SIZE - offset,
						iov_iter_count(i));

again:
		/*
		 * Bring in the user page that we will copy from _first_.
		 * Otherwise there's a nasty deadlock on copying from the
		 * same page as we're writing to, without it being marked
		 * up-to-date.
		 *
		 * Not only is this an optimisation, but it is also required
		 * to check that the address is actually valid, when atomic
		 * usercopies are used, below.
		 */
		if (unlikely(iov_iter_fault_in_readable(i, bytes))) {
			status = -EFAULT;
			break;
		}

		if (fatal_signal_pending(current)) {
			status = -EINTR;
			break;
		}

		status = a_ops->write_begin(file, mapping, pos, bytes, flags,
						&page, &fsdata);
		if (unlikely(status < 0))
			break;

		if (mapping_writably_mapped(mapping))
			flush_dcache_page(page);

		copied = iov_iter_copy_from_user_atomic(page, i, offset, bytes);
		flush_dcache_page(page);

		status = a_ops->write_end(file, mapping, pos, bytes, copied,
						page, fsdata);
		if (unlikely(status < 0))
			break;
		copied = status;

		cond_resched();

		iov_iter_advance(i, copied);
		if (unlikely(copied == 0)) {
			/*
			 * If we were unable to copy any data at all, we must
			 * fall back to a single segment length write.
			 *
			 * If we didn't fallback here, we could livelock
			 * because not all segments in the iov can be copied at
			 * once without a pagefault.
			 */
			bytes = min_t(unsigned long, PAGE_SIZE - offset,
						iov_iter_single_seg_count(i));
			goto again;
		}
		pos += copied;
		written += copied;

		balance_dirty_pages_ratelimited(mapping);
	} while (iov_iter_count(i));

	return written ? written : status;
}
EXPORT_SYMBOL(generic_perform_write);

/**
 * __generic_file_write_iter - write data to a file
 * @iocb:	IO state structure (file, offset, etc.)
 * @from:	iov_iter with data to write
 *
 * This function does all the work needed for actually writing data to a
 * file. It does all basic checks, removes SUID from the file, updates
 * modification times and calls proper subroutines depending on whether we
 * do direct IO or a standard buffered write.
 *
 * It expects i_mutex to be grabbed unless we work on a block device or similar
 * object which does not need locking at all.
 *
 * This function does *not* take care of syncing data in case of O_SYNC write.
 * A caller has to handle it. This is mainly due to the fact that we want to
 * avoid syncing under i_mutex.
 *
 * Return:
 * * number of bytes written, even for truncated writes
 * * negative error code if no data has been written at all
 */
ssize_t __generic_file_write_iter(struct kiocb *iocb, struct iov_iter *from)
{
	struct file *file = iocb->ki_filp;
	struct address_space * mapping = file->f_mapping;
	struct inode 	*inode = mapping->host;
	ssize_t		written = 0;
	ssize_t		err;
	ssize_t		status;

	/* We can write back this queue in page reclaim */
	current->backing_dev_info = inode_to_bdi(inode);
	err = file_remove_privs(file);
	if (err)
		goto out;

	err = file_update_time(file);
	if (err)
		goto out;

	if (iocb->ki_flags & IOCB_DIRECT) {
		loff_t pos, endbyte;

		written = generic_file_direct_write(iocb, from);
		/*
		 * If the write stopped short of completing, fall back to
		 * buffered writes.  Some filesystems do this for writes to
		 * holes, for example.  For DAX files, a buffered write will
		 * not succeed (even if it did, DAX does not handle dirty
		 * page-cache pages correctly).
		 */
		if (written < 0 || !iov_iter_count(from) || IS_DAX(inode))
			goto out;

		status = generic_perform_write(file, from, pos = iocb->ki_pos);
		/*
		 * If generic_perform_write() returned a synchronous error
		 * then we want to return the number of bytes which were
		 * direct-written, or the error code if that was zero.  Note
		 * that this differs from normal direct-io semantics, which
		 * will return -EFOO even if some bytes were written.
		 */
		if (unlikely(status < 0)) {
			err = status;
			goto out;
		}
		/*
		 * We need to ensure that the page cache pages are written to
		 * disk and invalidated to preserve the expected O_DIRECT
		 * semantics.
		 */
		endbyte = pos + status - 1;
		err = filemap_write_and_wait_range(mapping, pos, endbyte);
		if (err == 0) {
			iocb->ki_pos = endbyte + 1;
			written += status;
			invalidate_mapping_pages(mapping,
						 pos >> PAGE_SHIFT,
						 endbyte >> PAGE_SHIFT);
		} else {
			/*
			 * We don't know how much we wrote, so just return
			 * the number of bytes which were direct-written
			 */
		}
	} else {
		written = generic_perform_write(file, from, iocb->ki_pos);
		if (likely(written > 0))
			iocb->ki_pos += written;
	}
out:
	current->backing_dev_info = NULL;
	return written ? written : err;
}
EXPORT_SYMBOL(__generic_file_write_iter);

/**
 * generic_file_write_iter - write data to a file
 * @iocb:	IO state structure
 * @from:	iov_iter with data to write
 *
 * This is a wrapper around __generic_file_write_iter() to be used by most
 * filesystems. It takes care of syncing the file in case of O_SYNC file
 * and acquires i_mutex as needed.
 * Return:
 * * negative error code if no data has been written at all of
 *   vfs_fsync_range() failed for a synchronous write
 * * number of bytes written, even for truncated writes
 */
ssize_t generic_file_write_iter(struct kiocb *iocb, struct iov_iter *from)
{
	struct file *file = iocb->ki_filp;
	struct inode *inode = file->f_mapping->host;
	ssize_t ret;

	inode_lock(inode);
	//检查写位置及返回可写入的长度，返回<0，则出错，返回０，则不可写入
	ret = generic_write_checks(iocb, from);
	if (ret > 0)
		//实现文件写入
		ret = __generic_file_write_iter(iocb, from);
	inode_unlock(inode);

	if (ret > 0)
		ret = generic_write_sync(iocb, ret);
	return ret;
}
EXPORT_SYMBOL(generic_file_write_iter);

/**
 * try_to_release_page() - release old fs-specific metadata on a page
 *
 * @page: the page which the kernel is trying to free
 * @gfp_mask: memory allocation flags (and I/O mode)
 *
 * The address_space is to try to release any data against the page
 * (presumably at page->private).
 *
 * This may also be called if PG_fscache is set on a page, indicating that the
 * page is known to the local caching routines.
 *
 * The @gfp_mask argument specifies whether I/O may be performed to release
 * this page (__GFP_IO), and whether the call may block (__GFP_RECLAIM & __GFP_FS).
 *
 * Return: %1 if the release was successful, otherwise return zero.
 */
int try_to_release_page(struct page *page, gfp_t gfp_mask)
{
	struct address_space * const mapping = page->mapping;

	BUG_ON(!PageLocked(page));
	if (PageWriteback(page))
		return 0;

	if (mapping && mapping->a_ops->releasepage)
		return mapping->a_ops->releasepage(page, gfp_mask);
	return try_to_free_buffers(page);
}

EXPORT_SYMBOL(try_to_release_page);<|MERGE_RESOLUTION|>--- conflicted
+++ resolved
@@ -1677,12 +1677,8 @@
  */
 struct page *find_get_entry(struct address_space *mapping, pgoff_t index)
 {
-<<<<<<< HEAD
 	//定义xas变量，并给值
-	XA_STATE(xas, &mapping->i_pages, offset);
-=======
 	XA_STATE(xas, &mapping->i_pages, index);
->>>>>>> c4d6fe73
 	struct page *page;
 
 	rcu_read_lock();
