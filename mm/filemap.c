--- conflicted
+++ resolved
@@ -2656,13 +2656,8 @@
 	struct file *filp = iocb->ki_filp;
 	struct file_ra_state *ra = &filp->f_ra;
 	struct address_space *mapping = filp->f_mapping;
-<<<<<<< HEAD
 	struct inode *inode = mapping->host;//文件对应的inode
-	struct pagevec pvec;
-=======
-	struct inode *inode = mapping->host;
 	struct folio_batch fbatch;
->>>>>>> 028192fe
 	int i, error = 0;
 	bool writably_mapped;
 	loff_t isize, end_offset;
