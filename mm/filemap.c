--- conflicted
+++ resolved
@@ -3142,233 +3142,6 @@
 }
 EXPORT_SYMBOL(read_cache_page_gfp);
 
-<<<<<<< HEAD
-/*
- * Don't operate on ranges the page cache doesn't support, and don't exceed the
- * LFS limits.  If pos is under the limit it becomes a short access.  If it
- * exceeds the limit we return -EFBIG.
- */
-static int generic_write_check_limits(struct file *file, loff_t pos,
-				      loff_t *count)
-{
-	struct inode *inode = file->f_mapping->host;
-	loff_t max_size = inode->i_sb->s_maxbytes;
-	loff_t limit = rlimit(RLIMIT_FSIZE);
-
-	if (limit != RLIM_INFINITY) {
-		if (pos >= limit) {
-			send_sig(SIGXFSZ, current, 0);
-			return -EFBIG;
-		}
-		*count = min(*count, limit - pos);
-	}
-
-	if (!(file->f_flags & O_LARGEFILE))
-		max_size = MAX_NON_LFS;
-
-	if (unlikely(pos >= max_size))
-		return -EFBIG;
-
-	*count = min(*count, max_size - pos);
-
-	return 0;
-}
-
-/*
- * Performs necessary checks before doing a write
- *
- * Can adjust writing position or amount of bytes to write.
- * Returns appropriate error code that caller should return or
- * zero in case that write should be allowed.
- */
-//对要写入的位置及长度进行检查，返回规范后可写入的长度
-inline ssize_t generic_write_checks(struct kiocb *iocb, struct iov_iter *from)
-{
-	struct file *file = iocb->ki_filp;
-	struct inode *inode = file->f_mapping->host;
-	loff_t count;
-	int ret;
-
-	if (IS_SWAPFILE(inode))
-		return -ETXTBSY;
-
-	if (!iov_iter_count(from))
-		return 0;
-
-	/* FIXME: this is for backwards compatibility with 2.4 */
-	if (iocb->ki_flags & IOCB_APPEND)
-		iocb->ki_pos = i_size_read(inode);//实现append,将写位置更新到当前文件结尾
-
-	if ((iocb->ki_flags & IOCB_NOWAIT) && !(iocb->ki_flags & IOCB_DIRECT))
-		return -EINVAL;
-
-	count = iov_iter_count(from);
-	ret = generic_write_check_limits(file, iocb->ki_pos, &count);
-	if (ret)
-		return ret;
-
-	iov_iter_truncate(from, count);
-	return iov_iter_count(from);
-}
-EXPORT_SYMBOL(generic_write_checks);
-
-/*
- * Performs necessary checks before doing a clone.
- *
- * Can adjust amount of bytes to clone via @req_count argument.
- * Returns appropriate error code that caller should return or
- * zero in case the clone should be allowed.
- */
-int generic_remap_checks(struct file *file_in, loff_t pos_in,
-			 struct file *file_out, loff_t pos_out,
-			 loff_t *req_count, unsigned int remap_flags)
-{
-	struct inode *inode_in = file_in->f_mapping->host;
-	struct inode *inode_out = file_out->f_mapping->host;
-	uint64_t count = *req_count;
-	uint64_t bcount;
-	loff_t size_in, size_out;
-	loff_t bs = inode_out->i_sb->s_blocksize;
-	int ret;
-
-	/* The start of both ranges must be aligned to an fs block. */
-	if (!IS_ALIGNED(pos_in, bs) || !IS_ALIGNED(pos_out, bs))
-		return -EINVAL;
-
-	/* Ensure offsets don't wrap. */
-	if (pos_in + count < pos_in || pos_out + count < pos_out)
-		return -EINVAL;
-
-	size_in = i_size_read(inode_in);
-	size_out = i_size_read(inode_out);
-
-	/* Dedupe requires both ranges to be within EOF. */
-	if ((remap_flags & REMAP_FILE_DEDUP) &&
-	    (pos_in >= size_in || pos_in + count > size_in ||
-	     pos_out >= size_out || pos_out + count > size_out))
-		return -EINVAL;
-
-	/* Ensure the infile range is within the infile. */
-	if (pos_in >= size_in)
-		return -EINVAL;
-	count = min(count, size_in - (uint64_t)pos_in);
-
-	ret = generic_write_check_limits(file_out, pos_out, &count);
-	if (ret)
-		return ret;
-
-	//如果文件不支持largefile,则检查文件大小是否超过4G-1。
-	/*
-	 * If the user wanted us to link to the infile's EOF, round up to the
-	 * next block boundary for this check.
-	 *
-	 * Otherwise, make sure the count is also block-aligned, having
-	 * already confirmed the starting offsets' block alignment.
-	 */
-	if (pos_in + count == size_in) {
-		bcount = ALIGN(size_in, bs) - pos_in;
-	} else {
-		if (!IS_ALIGNED(count, bs))
-			count = ALIGN_DOWN(count, bs);
-		bcount = count;
-	}
-
-	/* Don't allow overlapped cloning within the same file. */
-	if (inode_in == inode_out &&
-	    pos_out + bcount > pos_in &&
-	    pos_out < pos_in + bcount)
-		return -EINVAL;
-
-	/*
-	 * We shortened the request but the caller can't deal with that, so
-	 * bounce the request back to userspace.
-	 */
-	if (*req_count != count && !(remap_flags & REMAP_FILE_CAN_SHORTEN))
-		return -EINVAL;
-
-	*req_count = count;
-	return 0;
-}
-
-
-/*
- * Performs common checks before doing a file copy/clone
- * from @file_in to @file_out.
- */
-int generic_file_rw_checks(struct file *file_in, struct file *file_out)
-{
-	struct inode *inode_in = file_inode(file_in);
-	struct inode *inode_out = file_inode(file_out);
-
-	/* Don't copy dirs, pipes, sockets... */
-	if (S_ISDIR(inode_in->i_mode) || S_ISDIR(inode_out->i_mode))
-		return -EISDIR;
-	if (!S_ISREG(inode_in->i_mode) || !S_ISREG(inode_out->i_mode))
-		return -EINVAL;
-
-	if (!(file_in->f_mode & FMODE_READ) ||
-	    !(file_out->f_mode & FMODE_WRITE) ||
-	    (file_out->f_flags & O_APPEND))
-		return -EBADF;
-
-	return 0;
-}
-
-/*
- * Performs necessary checks before doing a file copy
- *
- * Can adjust amount of bytes to copy via @req_count argument.
- * Returns appropriate error code that caller should return or
- * zero in case the copy should be allowed.
- */
-int generic_copy_file_checks(struct file *file_in, loff_t pos_in,
-			     struct file *file_out, loff_t pos_out,
-			     size_t *req_count, unsigned int flags)
-{
-	struct inode *inode_in = file_inode(file_in);
-	struct inode *inode_out = file_inode(file_out);
-	uint64_t count = *req_count;
-	loff_t size_in;
-	int ret;
-
-	ret = generic_file_rw_checks(file_in, file_out);
-	if (ret)
-		return ret;
-
-	/* Don't touch certain kinds of inodes */
-	if (IS_IMMUTABLE(inode_out))
-		return -EPERM;
-
-	if (IS_SWAPFILE(inode_in) || IS_SWAPFILE(inode_out))
-		return -ETXTBSY;
-
-	/* Ensure offsets don't wrap. */
-	if (pos_in + count < pos_in || pos_out + count < pos_out)
-		return -EOVERFLOW;
-
-	/* Shorten the copy to EOF */
-	size_in = i_size_read(inode_in);
-	if (pos_in >= size_in)
-		count = 0;
-	else
-		count = min(count, size_in - (uint64_t)pos_in);
-
-	ret = generic_write_check_limits(file_out, pos_out, &count);
-	if (ret)
-		return ret;
-
-	/* Don't allow overlapped copying within the same file. */
-	if (inode_in == inode_out &&
-	    pos_out + count > pos_in &&
-	    pos_out < pos_in + count)
-		return -EINVAL;
-
-	*req_count = count;
-	return 0;
-}
-
-=======
->>>>>>> 09162bc3
 int pagecache_write_begin(struct file *file, struct address_space *mapping,
 				loff_t pos, unsigned len, unsigned flags,
 				struct page **pagep, void **fsdata)
