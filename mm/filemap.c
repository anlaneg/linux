--- conflicted
+++ resolved
@@ -1850,16 +1850,9 @@
 	struct folio *folio;
 
 repeat:
-<<<<<<< HEAD
 	/*自mapping中查找index号folio*/
-	folio = mapping_get_entry(mapping, index);
-	if (xa_is_value(folio)) {
-		if (fgp_flags & FGP_ENTRY)
-			return folio;
-=======
 	folio = filemap_get_entry(mapping, index);
 	if (xa_is_value(folio))
->>>>>>> 9d1694dc
 		folio = NULL;
 	if (!folio)
 		goto no_page;
@@ -1895,11 +1888,8 @@
 		folio_wait_stable(folio);
 no_page:
 	if (!folio && (fgp_flags & FGP_CREAT)) {
-<<<<<<< HEAD
+		unsigned order = FGF_GET_ORDER(fgp_flags);
 		//如果没有找到，且容许创建，则创建对应的页
-=======
-		unsigned order = FGF_GET_ORDER(fgp_flags);
->>>>>>> 9d1694dc
 		int err;
 
 		if ((fgp_flags & FGP_WRITE) && mapping_can_writeback(mapping))
@@ -1910,15 +1900,6 @@
 			gfp &= ~GFP_KERNEL;
 			gfp |= GFP_NOWAIT | __GFP_NOWARN;
 		}
-<<<<<<< HEAD
-
-		/*申请page*/
-		folio = filemap_alloc_folio(gfp, 0);
-		if (!folio)
-			return NULL;
-
-=======
->>>>>>> 9d1694dc
 		if (WARN_ON_ONCE(!(fgp_flags & (FGP_LOCK | FGP_FOR_MMAP))))
 			fgp_flags |= FGP_LOCK;
 
@@ -1930,11 +1911,6 @@
 		if (index & ((1UL << order) - 1))
 			order = __ffs(index);
 
-<<<<<<< HEAD
-		/*添加进mapping*/
-		err = filemap_add_folio(mapping, folio, index, gfp);
-		if (unlikely(err)) {
-=======
 		do {
 			gfp_t alloc_gfp = gfp;
 
@@ -1943,6 +1919,7 @@
 				order = 0;
 			if (order > 0)
 				alloc_gfp |= __GFP_NORETRY | __GFP_NOWARN;
+			/*添加进mapping*/
 			folio = filemap_alloc_folio(alloc_gfp, order);
 			if (!folio)
 				continue;
@@ -1954,7 +1931,6 @@
 			err = filemap_add_folio(mapping, folio, index, gfp);
 			if (!err)
 				break;
->>>>>>> 9d1694dc
 			folio_put(folio);
 			folio = NULL;
 		} while (order-- > 0);
@@ -2783,25 +2759,10 @@
 		struct address_space *mapping = file->f_mapping;
 		struct inode *inode = mapping->host;
 
-<<<<<<< HEAD
-		if (iocb->ki_flags & IOCB_NOWAIT) {
-			if (filemap_range_needs_writeback(mapping, iocb->ki_pos,
-						iocb->ki_pos + count - 1))
-				return -EAGAIN;
-		} else {
-			//可能还没有落盘，先要求落盘
-			retval = filemap_write_and_wait_range(mapping,
-						iocb->ki_pos,
-					        iocb->ki_pos + count - 1);
-			if (retval < 0)
-				return retval;
-		}
-
-=======
+		//可能还没有落盘，先要求落盘
 		retval = kiocb_write_and_wait(iocb, count);
 		if (retval < 0)
 			return retval;
->>>>>>> 9d1694dc
 		file_accessed(file);
 
 		retval = mapping->a_ops->direct_IO(iocb, iter);
