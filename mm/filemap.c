--- conflicted
+++ resolved
@@ -2444,35 +2444,7 @@
 	struct file *filp = iocb->ki_filp;
 	struct file_ra_state *ra = &filp->f_ra;
 	struct address_space *mapping = filp->f_mapping;
-<<<<<<< HEAD
 	struct inode *inode = mapping->host;//文件对应的inode
-	struct file_ra_state *ra = &filp->f_ra;
-	loff_t *ppos = &iocb->ki_pos;//要读取的起始偏移
-	pgoff_t index;
-	pgoff_t last_index;
-	pgoff_t prev_index;
-	unsigned long offset;      /* offset into pagecache page */
-	unsigned int prev_offset;
-	int error = 0;
-
-	//读取位置超过maxbytes,返回０
-	if (unlikely(*ppos >= inode->i_sb->s_maxbytes))
-		return 0;
-
-	//规范要读取的长度
-	iov_iter_truncate(iter, inode->i_sb->s_maxbytes);
-
-	//文件要读取的起始位置对应的页标号
-	index = *ppos >> PAGE_SHIFT;
-	prev_index = ra->prev_pos >> PAGE_SHIFT;
-	prev_offset = ra->prev_pos & (PAGE_SIZE-1);
-
-	//文件要读取的终止位置对应的页标号
-	last_index = (*ppos + iter->count + PAGE_SIZE-1) >> PAGE_SHIFT;
-	//文件要读取的起始位置对应起始页中的偏移
-	offset = *ppos & ~PAGE_MASK;
-=======
-	struct inode *inode = mapping->host;
 	struct page *pages_onstack[PAGEVEC_SIZE], **pages = NULL;
 	unsigned int nr_pages = min_t(unsigned int, 512,
 			((iocb->ki_pos + iter->count + PAGE_SIZE - 1) >> PAGE_SHIFT) -
@@ -2481,16 +2453,17 @@
 	bool writably_mapped;
 	loff_t isize, end_offset;
 
+	//读取位置超过maxbytes,返回０
 	if (unlikely(iocb->ki_pos >= inode->i_sb->s_maxbytes))
 		return 0;
 	if (unlikely(!iov_iter_count(iter)))
 		return 0;
 
+	//规范要读取的长度
 	iov_iter_truncate(iter, inode->i_sb->s_maxbytes);
 
 	if (nr_pages > ARRAY_SIZE(pages_onstack))
 		pages = kmalloc_array(nr_pages, sizeof(void *), GFP_KERNEL);
->>>>>>> e71ba945
 
 	if (!pages) {
 		pages = pages_onstack;
@@ -2499,84 +2472,6 @@
 
 	do {
 		cond_resched();
-<<<<<<< HEAD
-find_page:
-		//有未绝信号，直接置中断
-		if (fatal_signal_pending(current)) {
-			error = -EINTR;
-			goto out;
-		}
-
-		//在page cache中查index对应的页
-		page = find_get_page(mapping, index);
-		if (!page) {
-			//页不存在，需要先将此页自磁盘中读入，再重新获取index对应的page
-			if (iocb->ki_flags & IOCB_NOIO)
-				goto would_block;//设置不等待，直接返回
-			//同步预读
-			page_cache_sync_readahead(mapping,
-					ra, filp,
-					index/*读取起始页*/, last_index - index/*读取多少页面*/);
-
-			//页被加载后，重新查询page
-			page = find_get_page(mapping, index);
-			if (unlikely(page == NULL))
-				goto no_cached_page;
-		}
-		if (PageReadahead(page)) {
-			if (iocb->ki_flags & IOCB_NOIO) {
-				put_page(page);
-				goto out;
-			}
-			page_cache_async_readahead(mapping,
-					ra, filp, page,
-					index, last_index - index);
-		}
-		if (!PageUptodate(page)) {
-			/*
-			 * See comment in do_read_cache_page on why
-			 * wait_on_page_locked is used to avoid unnecessarily
-			 * serialisations and why it's safe.
-			 */
-			if (iocb->ki_flags & IOCB_WAITQ) {
-				if (written) {
-					put_page(page);
-					goto out;
-				}
-				error = wait_on_page_locked_async(page,
-								iocb->ki_waitq);
-			} else {
-				if (iocb->ki_flags & IOCB_NOWAIT) {
-					put_page(page);
-					goto would_block;
-				}
-				error = wait_on_page_locked_killable(page);
-			}
-			if (unlikely(error))
-				goto readpage_error;
-			if (PageUptodate(page))
-				goto page_ok;
-
-			if (inode->i_blkbits == PAGE_SHIFT ||
-					!mapping->a_ops->is_partially_uptodate)
-				goto page_not_up_to_date;
-			/* pipes can't handle partially uptodate pages */
-			if (unlikely(iov_iter_is_pipe(iter)))
-				goto page_not_up_to_date;
-			if (!trylock_page(page))
-				goto page_not_up_to_date;
-			/* Did it get truncated before we got the lock? */
-			if (!page->mapping)
-				goto page_not_up_to_date_locked;
-			if (!mapping->a_ops->is_partially_uptodate(page,
-							offset, iter->count))
-				goto page_not_up_to_date_locked;
-			unlock_page(page);
-		}
-page_ok:
-		//页是存在的，且已为最新版本，直接将其copy到buffer中
-=======
-
 		/*
 		 * If we've already successfully copied some data, then we
 		 * can no longer safely return -EIOCBQUEUED. Hence mark
@@ -2593,7 +2488,7 @@
 			break;
 		}
 
->>>>>>> e71ba945
+		//页是存在的，且已为最新版本，直接将其copy到buffer中
 		/*
 		 * i_size must be checked after we know the pages are Uptodate.
 		 *
@@ -2622,68 +2517,6 @@
 		 * When a sequential read accesses a page several times, only
 		 * mark it as accessed the first time.
 		 */
-<<<<<<< HEAD
-		//将页copy到用户态buffer中
-		ret = copy_page_to_iter(page, offset, nr, iter);
-		offset += ret;
-		index += offset >> PAGE_SHIFT;
-		offset &= ~PAGE_MASK;
-		prev_offset = offset;
-
-		put_page(page);
-		written += ret;
-		if (!iov_iter_count(iter))
-			goto out;
-		if (ret < nr) {
-			error = -EFAULT;
-			goto out;
-		}
-		continue;
-
-page_not_up_to_date:
-		//页是存在的，但非最新，需要更新后再copy到buffer
-		/* Get exclusive access to the page ... */
-		if (iocb->ki_flags & IOCB_WAITQ) {
-			if (written) {
-				put_page(page);
-				goto out;
-			}
-			error = lock_page_async(page, iocb->ki_waitq);
-		} else {
-			error = lock_page_killable(page);
-		}
-		if (unlikely(error))
-			goto readpage_error;
-
-page_not_up_to_date_locked:
-		/* Did it get truncated before we got the lock? */
-		if (!page->mapping) {
-			unlock_page(page);
-			put_page(page);
-			continue;
-		}
-
-		/* Did somebody else fill it already? */
-		if (PageUptodate(page)) {
-			unlock_page(page);
-			goto page_ok;
-		}
-
-readpage:
-		if (iocb->ki_flags & (IOCB_NOIO | IOCB_NOWAIT)) {
-			unlock_page(page);
-			put_page(page);
-			goto would_block;
-		}
-		/*
-		 * A previous I/O error may have been due to temporary
-		 * failures, eg. multipath errors.
-		 * PG_error will be set again if readpage fails.
-		 */
-		ClearPageError(page);
-		/* Start the actual read. The read will unlock the page. */
-		error = mapping->a_ops->readpage(filp, page);
-=======
 		if (iocb->ki_pos >> PAGE_SHIFT !=
 		    ra->prev_pos >> PAGE_SHIFT)
 			mark_page_accessed(pages[0]);
@@ -2703,7 +2536,6 @@
 			 */
 			if (writably_mapped)
 				flush_dcache_page(pages[i]);
->>>>>>> e71ba945
 
 			copied = copy_page_to_iter(pages[i], offset, bytes, iter);
 
