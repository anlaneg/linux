--- conflicted
+++ resolved
@@ -1790,13 +1790,8 @@
 	return *head != NULL;
 }
 
-<<<<<<< HEAD
 //初始化slab的这个object
-static void *setup_object(struct kmem_cache *s, struct slab *slab,
-				void *object)
-=======
 static void *setup_object(struct kmem_cache *s, void *object)
->>>>>>> 97ee9d1c
 {
 	setup_object_debug(s, object);
 	object = kasan_init_slab_obj(s, object);
@@ -1920,12 +1915,8 @@
 		return false;
 
 	freelist_count = oo_objects(s->oo);
-<<<<<<< HEAD
 	/*随机选一个obj做为开始*/
-	pos = get_random_int() % freelist_count;
-=======
 	pos = prandom_u32_max(freelist_count);
->>>>>>> 97ee9d1c
 
 	/*obj占用的内存大小*/
 	page_limit = slab->objects * s->size;
@@ -1935,12 +1926,8 @@
 	/* First entry is used as the base of the freelist */
 	cur = next_freelist_entry(s, slab, &pos, start, page_limit,
 				freelist_count);
-<<<<<<< HEAD
-	cur = setup_object(s, slab, cur);
+	cur = setup_object(s, cur);
 	/*记录此page中首个随机obj地址*/
-=======
-	cur = setup_object(s, cur);
->>>>>>> 97ee9d1c
 	slab->freelist = cur;
 
 	//将多个obj串连起来
@@ -1948,13 +1935,9 @@
 	    	/*取下一个可用的obj*/
 		next = next_freelist_entry(s, slab, &pos, start, page_limit,
 			freelist_count);
-<<<<<<< HEAD
 		/*初始化这个obj*/
-		next = setup_object(s, slab, next);
+		next = setup_object(s, next);
 		/*使obj串起来（通过obj的元数据串起来）*/
-=======
-		next = setup_object(s, next);
->>>>>>> 97ee9d1c
 		set_freepointer(s, cur, next);
 		cur = next;
 	}
@@ -2037,22 +2020,14 @@
 	if (!shuffle) {
 	    /*obj数量较少或者没有random_seq时进入*/
 		start = fixup_red_left(s, start);
-<<<<<<< HEAD
 		/*记录首个元素*/
-		start = setup_object(s, slab, start);
-=======
 		start = setup_object(s, start);
->>>>>>> 97ee9d1c
 		slab->freelist = start;
 		//把其它的串起来
 		for (idx = 0, p = start; idx < slab->objects - 1; idx++) {
 			next = p + s->size;
-<<<<<<< HEAD
-			next = setup_object(s, slab, next);
+			next = setup_object(s, next);
 			//使p与next串起来
-=======
-			next = setup_object(s, next);
->>>>>>> 97ee9d1c
 			set_freepointer(s, p, next);
 			p = next;
 		}
@@ -2061,19 +2036,6 @@
 		set_freepointer(s, p, NULL);
 	}
 
-<<<<<<< HEAD
-	slab->inuse = slab->objects;
-	slab->frozen = 1;
-
-out:
-	if (!slab)
-		return NULL;
-
-	/*增加统计计数*/
-	inc_slabs_node(s, slab_nid(slab), slab->objects);
-
-=======
->>>>>>> 97ee9d1c
 	return slab;
 }
 
@@ -3274,15 +3236,11 @@
 
 new_objects:
 
-<<<<<<< HEAD
-	//获得新的freelist
-	freelist = get_partial(s, gfpflags, node, &slab);
-=======
 	pc.flags = gfpflags;
 	pc.slab = &slab;
 	pc.orig_size = orig_size;
+	//获得新的freelist
 	freelist = get_partial(s, node, &pc);
->>>>>>> 97ee9d1c
 	if (freelist)
 		goto check_new_slab;
 	/*申请新的freelist失败，返回空内存*/
@@ -3474,12 +3432,8 @@
 
 	if (!USE_LOCKLESS_FAST_PATH() ||
 	    unlikely(!object || !slab || !node_match(slab, node))) {
-<<<<<<< HEAD
 		/*此cache上没有空闲obj,没有空闲page,或者node不匹配，需要再申请一组*/
-		object = __slab_alloc(s, gfpflags, node, addr, c);
-=======
 		object = __slab_alloc(s, gfpflags, node, addr, c, orig_size);
->>>>>>> 97ee9d1c
 	} else {
 	    //freelist上有，自链上直接分配
 		void *next_object = get_freepointer_safe(s, object);
@@ -3835,11 +3789,8 @@
 	struct folio *folio;
 	size_t same;
 
-<<<<<<< HEAD
+	object = p[--size];
 	//要归还的首个元素对应的page
-=======
-	object = p[--size];
->>>>>>> 97ee9d1c
 	folio = virt_to_folio(object);
 	if (!s) {
 		/* Handle kalloc'ed objects */
@@ -3852,12 +3803,8 @@
 		df->slab = folio_slab(folio);
 		df->s = df->slab->slab_cache;
 	} else {
-<<<<<<< HEAD
-		slab = folio_slab(folio);
+		df->slab = folio_slab(folio);
 		//指定了s,从object获得cachep，如果其与s不相同，则告警
-=======
-		df->slab = folio_slab(folio);
->>>>>>> 97ee9d1c
 		df->s = cache_from_obj(s, object); /* Support for memcg */
 	}
 
@@ -4669,85 +4616,6 @@
 
 __setup("slub_min_objects=", setup_slub_min_objects);
 
-<<<<<<< HEAD
-/*实现slub通过kmalloc申请内存*/
-void *__kmalloc(size_t size, gfp_t flags)
-{
-	struct kmem_cache *s;
-	void *ret;
-
-	if (unlikely(size > KMALLOC_MAX_CACHE_SIZE))
-		return kmalloc_large(size, flags);
-
-	//确定size,flags对应的slab
-	s = kmalloc_slab(size, flags);
-
-	//slab不存在，返回失败
-	if (unlikely(ZERO_OR_NULL_PTR(s)))
-		return s;
-
-	/*自slab中申请obj*/
-	ret = slab_alloc(s, NULL, flags, _RET_IP_, size);
-
-	trace_kmalloc(_RET_IP_, ret, size, s->size, flags);
-
-	ret = kasan_kmalloc(s, ret, size, flags);
-
-	return ret;
-}
-EXPORT_SYMBOL(__kmalloc);
-
-#ifdef CONFIG_NUMA
-static void *kmalloc_large_node(size_t size, gfp_t flags, int node)
-{
-	struct page *page;
-	void *ptr = NULL;
-	unsigned int order = get_order(size);
-
-	flags |= __GFP_COMP;
-	page = alloc_pages_node(node, flags, order);
-	if (page) {
-		ptr = page_address(page);
-		mod_lruvec_page_state(page, NR_SLAB_UNRECLAIMABLE_B,
-				      PAGE_SIZE << order);
-	}
-
-	return kmalloc_large_node_hook(ptr, size, flags);
-}
-
-void *__kmalloc_node(size_t size, gfp_t flags, int node)
-{
-	struct kmem_cache *s;
-	void *ret;
-
-	if (unlikely(size > KMALLOC_MAX_CACHE_SIZE)) {
-		ret = kmalloc_large_node(size, flags, node);
-
-		trace_kmalloc_node(_RET_IP_, ret,
-				   size, PAGE_SIZE << get_order(size),
-				   flags, node);
-
-		return ret;
-	}
-
-	s = kmalloc_slab(size, flags);
-
-	if (unlikely(ZERO_OR_NULL_PTR(s)))
-		return s;
-
-	ret = slab_alloc_node(s, NULL, flags, node, _RET_IP_, size);
-
-	trace_kmalloc_node(_RET_IP_, ret, size, s->size, flags, node);
-
-	ret = kasan_kmalloc(s, ret, size, flags);
-
-	return ret;
-}
-EXPORT_SYMBOL(__kmalloc_node);
-#endif	/* CONFIG_NUMA */
-
-=======
->>>>>>> 97ee9d1c
 #ifdef CONFIG_HARDENED_USERCOPY
 /*
  * Rejects incorrectly sized objects and objects that are to be copied
@@ -4798,49 +4666,6 @@
 }
 #endif /* CONFIG_HARDENED_USERCOPY */
 
-<<<<<<< HEAD
-size_t __ksize(const void *object)
-{
-	struct folio *folio;
-
-	if (unlikely(object == ZERO_SIZE_PTR))
-		return 0;
-
-	folio = virt_to_folio(object);
-
-	if (unlikely(!folio_test_slab(folio)))
-		return folio_size(folio);
-
-	return slab_ksize(folio_slab(folio)->slab_cache);
-}
-EXPORT_SYMBOL(__ksize);
-
-void kfree(const void *x)
-{
-	struct folio *folio;
-	struct slab *slab;
-	void *object = (void *)x;
-
-	trace_kfree(_RET_IP_, x);
-
-	/*排除释放NULL的情况*/
-	if (unlikely(ZERO_OR_NULL_PTR(x)))
-		return;
-
-	/*取x地址对应的page(考虑复合页情况）*/
-	folio = virt_to_folio(x);
-	if (unlikely(!folio_test_slab(folio))) {
-		free_large_kmalloc(folio, object);
-		return;
-	}
-	slab = folio_slab(folio);
-	/*遇到有slab标记的page,将obj释放到page->slab_cache中*/
-	slab_free(slab->slab_cache, slab/*object对应的页*/, object/*要释放的地址*/, NULL, 1, _RET_IP_);
-}
-EXPORT_SYMBOL(kfree);
-
-=======
->>>>>>> 97ee9d1c
 #define SHRINK_PROMOTE_MAX 32
 
 /*
@@ -5982,9 +5807,6 @@
 STAT_ATTR(CPU_PARTIAL_DRAIN, cpu_partial_drain);
 #endif	/* CONFIG_SLUB_STATS */
 
-<<<<<<< HEAD
-//slab属性数组
-=======
 #ifdef CONFIG_KFENCE
 static ssize_t skip_kfence_show(struct kmem_cache *s, char *buf)
 {
@@ -6008,7 +5830,7 @@
 SLAB_ATTR(skip_kfence);
 #endif
 
->>>>>>> 97ee9d1c
+//slab属性数组
 static struct attribute *slab_attrs[] = {
 	&slab_size_attr.attr,
 	&object_size_attr.attr,
