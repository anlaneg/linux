// SPDX-License-Identifier: GPL-2.0
/*
 * SLUB: A slab allocator that limits cache line use instead of queuing
 * objects in per cpu and per node lists.
 *
 * The allocator synchronizes using per slab locks or atomic operations
 * and only uses a centralized lock to manage a pool of partial slabs.
 *
 * (C) 2007 SGI, Christoph Lameter
 * (C) 2011 Linux Foundation, Christoph Lameter
 */

#include <linux/mm.h>
#include <linux/swap.h> /* mm_account_reclaimed_pages() */
#include <linux/module.h>
#include <linux/bit_spinlock.h>
#include <linux/interrupt.h>
#include <linux/swab.h>
#include <linux/bitops.h>
#include <linux/slab.h>
#include "slab.h"
#include <linux/vmalloc.h>
#include <linux/proc_fs.h>
#include <linux/seq_file.h>
#include <linux/kasan.h>
#include <linux/node.h>
#include <linux/kmsan.h>
#include <linux/cpu.h>
#include <linux/cpuset.h>
#include <linux/mempolicy.h>
#include <linux/ctype.h>
#include <linux/stackdepot.h>
#include <linux/debugobjects.h>
#include <linux/kallsyms.h>
#include <linux/kfence.h>
#include <linux/memory.h>
#include <linux/math64.h>
#include <linux/fault-inject.h>
#include <linux/kmemleak.h>
#include <linux/stacktrace.h>
#include <linux/prefetch.h>
#include <linux/memcontrol.h>
#include <linux/random.h>
#include <kunit/test.h>
#include <kunit/test-bug.h>
#include <linux/sort.h>

#include <linux/debugfs.h>
#include <trace/events/kmem.h>

#include "internal.h"

/*
 * Lock order:
 *   1. slab_mutex (Global Mutex)
 *   2. node->list_lock (Spinlock)
 *   3. kmem_cache->cpu_slab->lock (Local lock)
 *   4. slab_lock(slab) (Only on some arches)
 *   5. object_map_lock (Only for debugging)
 *
 *   slab_mutex
 *
 *   The role of the slab_mutex is to protect the list of all the slabs
 *   and to synchronize major metadata changes to slab cache structures.
 *   Also synchronizes memory hotplug callbacks.
 *
 *   slab_lock
 *
 *   The slab_lock is a wrapper around the page lock, thus it is a bit
 *   spinlock.
 *
 *   The slab_lock is only used on arches that do not have the ability
 *   to do a cmpxchg_double. It only protects:
 *
 *	A. slab->freelist	-> List of free objects in a slab
 *	B. slab->inuse		-> Number of objects in use
 *	C. slab->objects	-> Number of objects in slab
 *	D. slab->frozen		-> frozen state
 *
 *   Frozen slabs
 *
 *   If a slab is frozen then it is exempt from list management. It is
 *   the cpu slab which is actively allocated from by the processor that
 *   froze it and it is not on any list. The processor that froze the
 *   slab is the one who can perform list operations on the slab. Other
 *   processors may put objects onto the freelist but the processor that
 *   froze the slab is the only one that can retrieve the objects from the
 *   slab's freelist.
 *
 *   CPU partial slabs
 *
 *   The partially empty slabs cached on the CPU partial list are used
 *   for performance reasons, which speeds up the allocation process.
 *   These slabs are not frozen, but are also exempt from list management,
 *   by clearing the SL_partial flag when moving out of the node
 *   partial list. Please see __slab_free() for more details.
 *
 *   To sum up, the current scheme is:
 *   - node partial slab: SL_partial && !frozen
 *   - cpu partial slab: !SL_partial && !frozen
 *   - cpu slab: !SL_partial && frozen
 *   - full slab: !SL_partial && !frozen
 *
 *   list_lock
 *
 *   The list_lock protects the partial and full list on each node and
 *   the partial slab counter. If taken then no new slabs may be added or
 *   removed from the lists nor make the number of partial slabs be modified.
 *   (Note that the total number of slabs is an atomic value that may be
 *   modified without taking the list lock).
 *
 *   The list_lock is a centralized lock and thus we avoid taking it as
 *   much as possible. As long as SLUB does not have to handle partial
 *   slabs, operations can continue without any centralized lock. F.e.
 *   allocating a long series of objects that fill up slabs does not require
 *   the list lock.
 *
 *   For debug caches, all allocations are forced to go through a list_lock
 *   protected region to serialize against concurrent validation.
 *
 *   cpu_slab->lock local lock
 *
 *   This locks protect slowpath manipulation of all kmem_cache_cpu fields
 *   except the stat counters. This is a percpu structure manipulated only by
 *   the local cpu, so the lock protects against being preempted or interrupted
 *   by an irq. Fast path operations rely on lockless operations instead.
 *
 *   On PREEMPT_RT, the local lock neither disables interrupts nor preemption
 *   which means the lockless fastpath cannot be used as it might interfere with
 *   an in-progress slow path operations. In this case the local lock is always
 *   taken but it still utilizes the freelist for the common operations.
 *
 *   lockless fastpaths
 *
 *   The fast path allocation (slab_alloc_node()) and freeing (do_slab_free())
 *   are fully lockless when satisfied from the percpu slab (and when
 *   cmpxchg_double is possible to use, otherwise slab_lock is taken).
 *   They also don't disable preemption or migration or irqs. They rely on
 *   the transaction id (tid) field to detect being preempted or moved to
 *   another cpu.
 *
 *   irq, preemption, migration considerations
 *
 *   Interrupts are disabled as part of list_lock or local_lock operations, or
 *   around the slab_lock operation, in order to make the slab allocator safe
 *   to use in the context of an irq.
 *
 *   In addition, preemption (or migration on PREEMPT_RT) is disabled in the
 *   allocation slowpath, bulk allocation, and put_cpu_partial(), so that the
 *   local cpu doesn't change in the process and e.g. the kmem_cache_cpu pointer
 *   doesn't have to be revalidated in each section protected by the local lock.
 *
 * SLUB assigns one slab for allocation to each processor.
 * Allocations only occur from these slabs called cpu slabs.
 *
 * Slabs with free elements are kept on a partial list and during regular
 * operations no list for full slabs is used. If an object in a full slab is
 * freed then the slab will show up again on the partial lists.
 * We track full slabs for debugging purposes though because otherwise we
 * cannot scan all objects.
 *
 * Slabs are freed when they become empty. Teardown and setup is
 * minimal so we rely on the page allocators per cpu caches for
 * fast frees and allocs.
 *
 * slab->frozen		The slab is frozen and exempt from list processing.
 * 			This means that the slab is dedicated to a purpose
 * 			such as satisfying allocations for a specific
 * 			processor. Objects may be freed in the slab while
 * 			it is frozen but slab_free will then skip the usual
 * 			list operations. It is up to the processor holding
 * 			the slab to integrate the slab into the slab lists
 * 			when the slab is no longer needed.
 *
 * 			One use of this flag is to mark slabs that are
 * 			used for allocations. Then such a slab becomes a cpu
 * 			slab. The cpu slab may be equipped with an additional
 * 			freelist that allows lockless access to
 * 			free objects in addition to the regular freelist
 * 			that requires the slab lock.
 *
 * SLAB_DEBUG_FLAGS	Slab requires special handling due to debug
 * 			options set. This moves	slab handling out of
 * 			the fast path and disables lockless freelists.
 */

/**
 * enum slab_flags - How the slab flags bits are used.
 * @SL_locked: Is locked with slab_lock()
 * @SL_partial: On the per-node partial list
 * @SL_pfmemalloc: Was allocated from PF_MEMALLOC reserves
 *
 * The slab flags share space with the page flags but some bits have
 * different interpretations.  The high bits are used for information
 * like zone/node/section.
 */
enum slab_flags {
	SL_locked = PG_locked,
	SL_partial = PG_workingset,	/* Historical reasons for this bit */
	SL_pfmemalloc = PG_active,	/* Historical reasons for this bit */
};

/*
 * We could simply use migrate_disable()/enable() but as long as it's a
 * function call even on !PREEMPT_RT, use inline preempt_disable() there.
 */
#ifndef CONFIG_PREEMPT_RT
#define slub_get_cpu_ptr(var)		get_cpu_ptr(var)
#define slub_put_cpu_ptr(var)		put_cpu_ptr(var)
#define USE_LOCKLESS_FAST_PATH()	(true)
#else
#define slub_get_cpu_ptr(var)		\
({					\
	migrate_disable();		\
	this_cpu_ptr(var);		\
})
#define slub_put_cpu_ptr(var)		\
do {					\
	(void)(var);			\
	migrate_enable();		\
} while (0)
#define USE_LOCKLESS_FAST_PATH()	(false)
#endif

#ifndef CONFIG_SLUB_TINY
#define __fastpath_inline __always_inline
#else
#define __fastpath_inline
#endif

#ifdef CONFIG_SLUB_DEBUG
#ifdef CONFIG_SLUB_DEBUG_ON
DEFINE_STATIC_KEY_TRUE(slub_debug_enabled);
#else
DEFINE_STATIC_KEY_FALSE(slub_debug_enabled);
#endif
#endif		/* CONFIG_SLUB_DEBUG */

#ifdef CONFIG_NUMA
static DEFINE_STATIC_KEY_FALSE(strict_numa);
#endif

/* Structure holding parameters for get_partial() call chain */
struct partial_context {
	gfp_t flags;
	unsigned int orig_size;
	void *object;
};

static inline bool kmem_cache_debug(struct kmem_cache *s)
{
	return kmem_cache_debug_flags(s, SLAB_DEBUG_FLAGS);
}

void *fixup_red_left(struct kmem_cache *s, void *p)
{
	if (kmem_cache_debug_flags(s, SLAB_RED_ZONE))
		p += s->red_left_pad;

	return p;
}

static inline bool kmem_cache_has_cpu_partial(struct kmem_cache *s)
{
#ifdef CONFIG_SLUB_CPU_PARTIAL
	return !kmem_cache_debug(s);
#else
	return false;
#endif
}

/*
 * Issues still to be resolved:
 *
 * - Support PAGE_ALLOC_DEBUG. Should be easy to do.
 *
 * - Variable sizing of the per node arrays
 */

/* Enable to log cmpxchg failures */
#undef SLUB_DEBUG_CMPXCHG

#ifndef CONFIG_SLUB_TINY
/*
 * Minimum number of partial slabs. These will be left on the partial
 * lists even if they are empty. kmem_cache_shrink may reclaim them.
 */
#define MIN_PARTIAL 5

/*
 * Maximum number of desirable partial slabs.
 * The existence of more partial slabs makes kmem_cache_shrink
 * sort the partial list by the number of objects in use.
 */
#define MAX_PARTIAL 10
#else
#define MIN_PARTIAL 0
#define MAX_PARTIAL 0
#endif

#define DEBUG_DEFAULT_FLAGS (SLAB_CONSISTENCY_CHECKS | SLAB_RED_ZONE | \
				SLAB_POISON | SLAB_STORE_USER)

/*
 * These debug flags cannot use CMPXCHG because there might be consistency
 * issues when checking or reading debug information
 */
#define SLAB_NO_CMPXCHG (SLAB_CONSISTENCY_CHECKS | SLAB_STORE_USER | \
				SLAB_TRACE)


/*
 * Debugging flags that require metadata to be stored in the slab.  These get
 * disabled when slab_debug=O is used and a cache's min order increases with
 * metadata.
 */
#define DEBUG_METADATA_FLAGS (SLAB_RED_ZONE | SLAB_POISON | SLAB_STORE_USER)

#define OO_SHIFT	16
#define OO_MASK		((1 << OO_SHIFT) - 1)
#define MAX_OBJS_PER_PAGE	32767 /* since slab.objects is u15 */

/* Internal SLUB flags */
/* Poison object */
#define __OBJECT_POISON		__SLAB_FLAG_BIT(_SLAB_OBJECT_POISON)
/* Use cmpxchg_double */

#ifdef system_has_freelist_aba
#define __CMPXCHG_DOUBLE	__SLAB_FLAG_BIT(_SLAB_CMPXCHG_DOUBLE)
#else
#define __CMPXCHG_DOUBLE	__SLAB_FLAG_UNUSED
#endif

/*
 * Tracking user of a slab.
 */
#define TRACK_ADDRS_COUNT 16
struct track {
	unsigned long addr;	/* Called from address */
#ifdef CONFIG_STACKDEPOT
	depot_stack_handle_t handle;
#endif
	int cpu;		/* Was running on cpu */
	int pid;		/* Pid context */
	unsigned long when;	/* When did the operation occur */
};

enum track_item { TRACK_ALLOC, TRACK_FREE };

#ifdef SLAB_SUPPORTS_SYSFS
static int sysfs_slab_add(struct kmem_cache *);
static int sysfs_slab_alias(struct kmem_cache *, const char *);
#else
static inline int sysfs_slab_add(struct kmem_cache *s) { return 0; }
static inline int sysfs_slab_alias(struct kmem_cache *s, const char *p)
							{ return 0; }
#endif

#if defined(CONFIG_DEBUG_FS) && defined(CONFIG_SLUB_DEBUG)
static void debugfs_slab_add(struct kmem_cache *);
#else
static inline void debugfs_slab_add(struct kmem_cache *s) { }
#endif

enum stat_item {
	ALLOC_FASTPATH,		/* Allocation from cpu slab */
	ALLOC_SLOWPATH,		/* Allocation by getting a new cpu slab */
	FREE_FASTPATH,		/* Free to cpu slab */
	FREE_SLOWPATH,		/* Freeing not to cpu slab */
	FREE_FROZEN,		/* Freeing to frozen slab */
	FREE_ADD_PARTIAL,	/* Freeing moves slab to partial list */
	FREE_REMOVE_PARTIAL,	/* Freeing removes last object */
	ALLOC_FROM_PARTIAL,	/* Cpu slab acquired from node partial list */
	ALLOC_SLAB,		/* Cpu slab acquired from page allocator */
	ALLOC_REFILL,		/* Refill cpu slab from slab freelist */
	ALLOC_NODE_MISMATCH,	/* Switching cpu slab */
	FREE_SLAB,		/* Slab freed to the page allocator */
	CPUSLAB_FLUSH,		/* Abandoning of the cpu slab */
	DEACTIVATE_FULL,	/* Cpu slab was full when deactivated */
	DEACTIVATE_EMPTY,	/* Cpu slab was empty when deactivated */
	DEACTIVATE_TO_HEAD,	/* Cpu slab was moved to the head of partials */
	DEACTIVATE_TO_TAIL,	/* Cpu slab was moved to the tail of partials */
	DEACTIVATE_REMOTE_FREES,/* Slab contained remotely freed objects */
	DEACTIVATE_BYPASS,	/* Implicit deactivation */
	ORDER_FALLBACK,		/* Number of times fallback was necessary */
	CMPXCHG_DOUBLE_CPU_FAIL,/* Failures of this_cpu_cmpxchg_double */
	CMPXCHG_DOUBLE_FAIL,	/* Failures of slab freelist update */
	CPU_PARTIAL_ALLOC,	/* Used cpu partial on alloc */
	CPU_PARTIAL_FREE,	/* Refill cpu partial on free */
	CPU_PARTIAL_NODE,	/* Refill cpu partial from node partial */
	CPU_PARTIAL_DRAIN,	/* Drain cpu partial to node partial */
	NR_SLUB_STAT_ITEMS
};

#ifndef CONFIG_SLUB_TINY
/*
 * When changing the layout, make sure freelist and tid are still compatible
 * with this_cpu_cmpxchg_double() alignment requirements.
 */
struct kmem_cache_cpu {
	union {
		struct {
			void **freelist;	/* Pointer to next available object */
			unsigned long tid;	/* Globally unique transaction id */
		};
		freelist_aba_t freelist_tid;
	};
	struct slab *slab;	/* The slab from which we are allocating */
#ifdef CONFIG_SLUB_CPU_PARTIAL
	struct slab *partial;	/* Partially allocated slabs */
#endif
	local_lock_t lock;	/* Protects the fields above */
#ifdef CONFIG_SLUB_STATS
	unsigned int stat[NR_SLUB_STAT_ITEMS];
#endif
};
#endif /* CONFIG_SLUB_TINY */

/*为slab增加si类型统计数目*/
static inline void stat(const struct kmem_cache *s, enum stat_item si)
{
#ifdef CONFIG_SLUB_STATS
	/*
	 * The rmw is racy on a preemptible kernel but this is acceptable, so
	 * avoid this_cpu_add()'s irq-disable overhead.
	 */
	raw_cpu_inc(s->cpu_slab->stat[si]);
#endif
}

static inline
void stat_add(const struct kmem_cache *s, enum stat_item si, int v)
{
#ifdef CONFIG_SLUB_STATS
	raw_cpu_add(s->cpu_slab->stat[si], v);
#endif
}

/*
 * The slab lists for all objects.
 */
struct kmem_cache_node {
	spinlock_t list_lock;
	/*partial链表长度*/
	unsigned long nr_partial;
	struct list_head partial;
#ifdef CONFIG_SLUB_DEBUG
	/*此numa node上slab数目*/
	atomic_long_t nr_slabs;
	/*此numa node上已申请的obj总数*/
	atomic_long_t total_objects;
	struct list_head full;
#endif
};

/*给定node编号，获取node上对应的kmem_cache_node*/
static inline struct kmem_cache_node *get_node(struct kmem_cache *s, int node)
{
	return s->node[node];
}

/*
 * Iterator over all nodes. The body will be executed for each node that has
 * a kmem_cache_node structure allocated (which is true for all online nodes)
 */
//遍历所有numa nodes
#define for_each_kmem_cache_node(__s, __node, __n) \
	for (__node = 0; __node < nr_node_ids; __node++) \
		 if ((__n = get_node(__s, __node)))

/*
 * Tracks for which NUMA nodes we have kmem_cache_nodes allocated.
 * Corresponds to node_state[N_MEMORY], but can temporarily
 * differ during memory hotplug/hotremove operations.
 * Protected by slab_mutex.
 */
static nodemask_t slab_nodes;

#ifndef CONFIG_SLUB_TINY
/*
 * Workqueue used for flush_cpu_slab().
 */
static struct workqueue_struct *flushwq;
#endif

/********************************************************************
 * 			Core slab cache functions
 *******************************************************************/

/*
 * Returns freelist pointer (ptr). With hardening, this is obfuscated
 * with an XOR of the address where the pointer is held and a per-cache
 * random number.
 */
static inline freeptr_t freelist_ptr_encode(const struct kmem_cache *s,
					    void *ptr, unsigned long ptr_addr)
{
	unsigned long encoded;

#ifdef CONFIG_SLAB_FREELIST_HARDENED
	encoded = (unsigned long)ptr ^ s->random ^ swab(ptr_addr);
#else
	//返回ptr指针
	encoded = (unsigned long)ptr;
#endif
	return (freeptr_t){.v = encoded};
}

static inline void *freelist_ptr_decode(const struct kmem_cache *s,
					freeptr_t ptr, unsigned long ptr_addr)
{
	void *decoded;

    //ptr_addr是一个指针地址，其指向的位置记录了一个地址，这个地址为下一个freelist指针
#ifdef CONFIG_SLAB_FREELIST_HARDENED
	decoded = (void *)(ptr.v ^ s->random ^ swab(ptr_addr));
#else
	decoded = (void *)ptr.v;
#endif
	return decoded;
}

static inline void *get_freepointer(struct kmem_cache *s, void *object)
{
	unsigned long ptr_addr;
	freeptr_t p;

	/*取object中记录的下一个freepointer*/
	object = kasan_reset_tag(object);
	ptr_addr = (unsigned long)object + s->offset;
	p = *(freeptr_t *)(ptr_addr);
	return freelist_ptr_decode(s, p, ptr_addr);
}

#ifndef CONFIG_SLUB_TINY
static void prefetch_freepointer(const struct kmem_cache *s, void *object)
{
	prefetchw(object + s->offset);
}
#endif

/*
 * When running under KMSAN, get_freepointer_safe() may return an uninitialized
 * pointer value in the case the current thread loses the race for the next
 * memory chunk in the freelist. In that case this_cpu_cmpxchg_double() in
 * slab_alloc_node() will fail, so the uninitialized value won't be used, but
 * KMSAN will still check all arguments of cmpxchg because of imperfect
 * handling of inline assembly.
 * To work around this problem, we apply __no_kmsan_checks to ensure that
 * get_freepointer_safe() returns initialized memory.
 */
__no_kmsan_checks
static inline void *get_freepointer_safe(struct kmem_cache *s, void *object)
{
	unsigned long freepointer_addr;
	freeptr_t p;

	if (!debug_pagealloc_enabled_static())
		return get_freepointer(s, object);

	object = kasan_reset_tag(object);
	freepointer_addr = (unsigned long)object + s->offset;
	copy_from_kernel_nofault(&p, (freeptr_t *)freepointer_addr, sizeof(p));
	return freelist_ptr_decode(s, p, freepointer_addr);
}

//使object与fp串在freelist上
static inline void set_freepointer(struct kmem_cache *s, void *object, void *fp)
{
	unsigned long freeptr_addr = (unsigned long)object + s->offset;

#ifdef CONFIG_SLAB_FREELIST_HARDENED
	BUG_ON(object == fp); /* naive detection of double free or corruption */
#endif

	//使freeptr指向fp
	freeptr_addr = (unsigned long)kasan_reset_tag((void *)freeptr_addr);
	*(freeptr_t *)freeptr_addr = freelist_ptr_encode(s, fp, freeptr_addr);
}

/*
 * See comment in calculate_sizes().
 */
static inline bool freeptr_outside_object(struct kmem_cache *s)
{
	return s->offset >= s->inuse;
}

/*
 * Return offset of the end of info block which is inuse + free pointer if
 * not overlapping with object.
 */
static inline unsigned int get_info_end(struct kmem_cache *s)
{
	if (freeptr_outside_object(s))
		return s->inuse + sizeof(void *);
	else
		return s->inuse;
}

/* Loop over all objects in a slab */
#define for_each_object(__p, __s, __addr, __objects) \
	for (__p = fixup_red_left(__s, __addr); \
		__p < (__addr) + (__objects) * (__s)->size; \
		__p += (__s)->size)

//获取order对应的内存尺寸可分配object数目（obj大小为size)
static inline unsigned int order_objects(unsigned int order, unsigned int size)
{
	return ((unsigned int)PAGE_SIZE << order) / size;
}

//记录两个数据量1。需要申请的page大小（order);2.page容许容纳的obj数目
static inline struct kmem_cache_order_objects oo_make(unsigned int order,
		unsigned int size)
{
    //注容许容纳的obj数量不得超过1<<OO_SHIFT,故则order将被覆盖
	struct kmem_cache_order_objects x = {
		(order << OO_SHIFT) + order_objects(order, size)
	};

	return x;
}

//返回要申请的page大小
static inline unsigned int oo_order(struct kmem_cache_order_objects x)
{
	return x.x >> OO_SHIFT;
}

//返回page可容纳的obj数目
static inline unsigned int oo_objects(struct kmem_cache_order_objects x)
{
	return x.x & OO_MASK;
}

#ifdef CONFIG_SLUB_CPU_PARTIAL
static void slub_set_cpu_partial(struct kmem_cache *s, unsigned int nr_objects)
{
	unsigned int nr_slabs;

	s->cpu_partial = nr_objects;

	/*
	 * We take the number of objects but actually limit the number of
	 * slabs on the per cpu partial list, in order to limit excessive
	 * growth of the list. For simplicity we assume that the slabs will
	 * be half-full.
	 */
	nr_slabs = DIV_ROUND_UP(nr_objects * 2, oo_objects(s->oo));
	s->cpu_partial_slabs = nr_slabs;
}

static inline unsigned int slub_get_cpu_partial(struct kmem_cache *s)
{
	return s->cpu_partial_slabs;
}
#else
static inline void
slub_set_cpu_partial(struct kmem_cache *s, unsigned int nr_objects)
{
}

static inline unsigned int slub_get_cpu_partial(struct kmem_cache *s)
{
	return 0;
}
#endif /* CONFIG_SLUB_CPU_PARTIAL */

/*
 * If network-based swap is enabled, slub must keep track of whether memory
 * were allocated from pfmemalloc reserves.
 */
static inline bool slab_test_pfmemalloc(const struct slab *slab)
{
	return test_bit(SL_pfmemalloc, &slab->flags);
}

static inline void slab_set_pfmemalloc(struct slab *slab)
{
	set_bit(SL_pfmemalloc, &slab->flags);
}

static inline void __slab_clear_pfmemalloc(struct slab *slab)
{
	__clear_bit(SL_pfmemalloc, &slab->flags);
}

/*
 * Per slab locking using the pagelock
 */
static __always_inline void slab_lock(struct slab *slab)
{
	bit_spin_lock(SL_locked, &slab->flags);
}

static __always_inline void slab_unlock(struct slab *slab)
{
	bit_spin_unlock(SL_locked, &slab->flags);
}

static inline bool
__update_freelist_fast(struct slab *slab,
		      void *freelist_old, unsigned long counters_old,
		      void *freelist_new, unsigned long counters_new)
{
#ifdef system_has_freelist_aba
	freelist_aba_t old = { .freelist = freelist_old, .counter = counters_old };
	freelist_aba_t new = { .freelist = freelist_new, .counter = counters_new };

	return try_cmpxchg_freelist(&slab->freelist_counter.full, &old.full, new.full);
#else
	return false;
#endif
}

static inline bool
__update_freelist_slow(struct slab *slab,
		      void *freelist_old, unsigned long counters_old,
		      void *freelist_new, unsigned long counters_new)
{
	bool ret = false;

	slab_lock(slab);
	if (slab->freelist == freelist_old &&
	    slab->counters == counters_old) {
		slab->freelist = freelist_new;
		slab->counters = counters_new;
		ret = true;
	}
	slab_unlock(slab);

	return ret;
}

/*
 * Interrupts must be disabled (for the fallback code to work right), typically
 * by an _irqsave() lock variant. On PREEMPT_RT the preempt_disable(), which is
 * part of bit_spin_lock(), is sufficient because the policy is not to allow any
 * allocation/ free operation in hardirq context. Therefore nothing can
 * interrupt the operation.
 */
static inline bool __slab_update_freelist(struct kmem_cache *s, struct slab *slab,
		void *freelist_old, unsigned long counters_old,
		void *freelist_new, unsigned long counters_new,
		const char *n)
{
	bool ret;

	if (USE_LOCKLESS_FAST_PATH())
		lockdep_assert_irqs_disabled();

	if (s->flags & __CMPXCHG_DOUBLE) {
		ret = __update_freelist_fast(slab, freelist_old, counters_old,
				            freelist_new, counters_new);
	} else {
		ret = __update_freelist_slow(slab, freelist_old, counters_old,
				            freelist_new, counters_new);
	}
	if (likely(ret))
		return true;

	cpu_relax();
	stat(s, CMPXCHG_DOUBLE_FAIL);

#ifdef SLUB_DEBUG_CMPXCHG
	pr_info("%s %s: cmpxchg double redo ", n, s->name);
#endif

	return false;
}

static inline bool slab_update_freelist(struct kmem_cache *s, struct slab *slab,
		void *freelist_old, unsigned long counters_old,
		void *freelist_new, unsigned long counters_new,
		const char *n)
{
	bool ret;

	if (s->flags & __CMPXCHG_DOUBLE) {
		ret = __update_freelist_fast(slab, freelist_old, counters_old,
				            freelist_new, counters_new);
	} else {
		unsigned long flags;

		local_irq_save(flags);
		ret = __update_freelist_slow(slab, freelist_old, counters_old,
				            freelist_new, counters_new);
		local_irq_restore(flags);
	}
	if (likely(ret))
		return true;

	cpu_relax();
	stat(s, CMPXCHG_DOUBLE_FAIL);

#ifdef SLUB_DEBUG_CMPXCHG
	pr_info("%s %s: cmpxchg double redo ", n, s->name);
#endif

	return false;
}

/*
 * kmalloc caches has fixed sizes (mostly power of 2), and kmalloc() API
 * family will round up the real request size to these fixed ones, so
 * there could be an extra area than what is requested. Save the original
 * request size in the meta data area, for better debug and sanity check.
 */
static inline void set_orig_size(struct kmem_cache *s,
				void *object, unsigned int orig_size)
{
	void *p = kasan_reset_tag(object);

	if (!slub_debug_orig_size(s))
		return;

	p += get_info_end(s);
	p += sizeof(struct track) * 2;

	*(unsigned int *)p = orig_size;
}

static inline unsigned int get_orig_size(struct kmem_cache *s, void *object)
{
	void *p = kasan_reset_tag(object);

	if (is_kfence_address(object))
		return kfence_ksize(object);

	if (!slub_debug_orig_size(s))
		return s->object_size;

	p += get_info_end(s);
	p += sizeof(struct track) * 2;

	return *(unsigned int *)p;
}

#ifdef CONFIG_SLUB_DEBUG
static unsigned long object_map[BITS_TO_LONGS(MAX_OBJS_PER_PAGE)];
static DEFINE_SPINLOCK(object_map_lock);

static void __fill_map(unsigned long *obj_map, struct kmem_cache *s,
		       struct slab *slab)
{
	void *addr = slab_address(slab);
	void *p;

	bitmap_zero(obj_map, slab->objects);

	for (p = slab->freelist; p; p = get_freepointer(s, p))
		set_bit(__obj_to_index(s, addr, p), obj_map);
}

#if IS_ENABLED(CONFIG_KUNIT)
static bool slab_add_kunit_errors(void)
{
	struct kunit_resource *resource;

	if (!kunit_get_current_test())
		return false;

	resource = kunit_find_named_resource(current->kunit_test, "slab_errors");
	if (!resource)
		return false;

	(*(int *)resource->data)++;
	kunit_put_resource(resource);
	return true;
}

bool slab_in_kunit_test(void)
{
	struct kunit_resource *resource;

	if (!kunit_get_current_test())
		return false;

	resource = kunit_find_named_resource(current->kunit_test, "slab_errors");
	if (!resource)
		return false;

	kunit_put_resource(resource);
	return true;
}
#else
static inline bool slab_add_kunit_errors(void) { return false; }
#endif

static inline unsigned int size_from_object(struct kmem_cache *s)
{
	if (s->flags & SLAB_RED_ZONE)
		return s->size - s->red_left_pad;

	return s->size;
}

static inline void *restore_red_left(struct kmem_cache *s, void *p)
{
	if (s->flags & SLAB_RED_ZONE)
		p -= s->red_left_pad;

	return p;
}

/*
 * Debug settings:
 */
#if defined(CONFIG_SLUB_DEBUG_ON)
static slab_flags_t slub_debug = DEBUG_DEFAULT_FLAGS;
#else
static slab_flags_t slub_debug;
#endif

static char *slub_debug_string;
static int disable_higher_order_debug;

/*
 * slub is about to manipulate internal object metadata.  This memory lies
 * outside the range of the allocated object, so accessing it would normally
 * be reported by kasan as a bounds error.  metadata_access_enable() is used
 * to tell kasan that these accesses are OK.
 */
static inline void metadata_access_enable(void)
{
	kasan_disable_current();
	kmsan_disable_current();
}

static inline void metadata_access_disable(void)
{
	kmsan_enable_current();
	kasan_enable_current();
}

/*
 * Object debugging
 */

/* Verify that a pointer has an address that is valid within a slab page */
static inline int check_valid_pointer(struct kmem_cache *s,
				struct slab *slab, void *object)
{
	void *base;

	if (!object)
	    /*所有空指针都有效*/
		return 1;

	base = slab_address(slab);
	object = kasan_reset_tag(object);
	object = restore_red_left(s, object);
	if (object < base || object >= base + slab->objects * s->size ||
		(object - base) % s->size) {
	    /*obj地址小于base: obj不属于当前给定的page(有误）
	     * obj地址 大于base + page_limit:obj不属于当前给定的page(有误）
	     * object地址不是s->size的整数倍：非obj的有效起始地址
	     * */
		return 0;
	}

	/*obj地址有效*/
	return 1;
}

static void print_section(char *level, char *text, u8 *addr,
			  unsigned int length)
{
	metadata_access_enable();
	print_hex_dump(level, text, DUMP_PREFIX_ADDRESS,
			16, 1, kasan_reset_tag((void *)addr), length, 1);
	metadata_access_disable();
}

static struct track *get_track(struct kmem_cache *s, void *object,
	enum track_item alloc)
{
	struct track *p;

	p = object + get_info_end(s);

	return kasan_reset_tag(p + alloc);
}

#ifdef CONFIG_STACKDEPOT
static noinline depot_stack_handle_t set_track_prepare(void)
{
	depot_stack_handle_t handle;
	unsigned long entries[TRACK_ADDRS_COUNT];
	unsigned int nr_entries;

	nr_entries = stack_trace_save(entries, ARRAY_SIZE(entries), 3);
	handle = stack_depot_save(entries, nr_entries, GFP_NOWAIT);

	return handle;
}
#else
static inline depot_stack_handle_t set_track_prepare(void)
{
	return 0;
}
#endif

static void set_track_update(struct kmem_cache *s, void *object,
			     enum track_item alloc, unsigned long addr,
			     depot_stack_handle_t handle)
{
	struct track *p = get_track(s, object, alloc);

#ifdef CONFIG_STACKDEPOT
	p->handle = handle;
#endif
	p->addr = addr;
	p->cpu = smp_processor_id();
	p->pid = current->pid;
	p->when = jiffies;
}

static __always_inline void set_track(struct kmem_cache *s, void *object,
				      enum track_item alloc, unsigned long addr)
{
	depot_stack_handle_t handle = set_track_prepare();

	set_track_update(s, object, alloc, addr, handle);
}

static void init_tracking(struct kmem_cache *s, void *object)
{
	struct track *p;

	if (!(s->flags & SLAB_STORE_USER))
		return;

	p = get_track(s, object, TRACK_ALLOC);
	memset(p, 0, 2*sizeof(struct track));
}

static void print_track(const char *s, struct track *t, unsigned long pr_time)
{
	depot_stack_handle_t handle __maybe_unused;

	if (!t->addr)
		return;

	pr_err("%s in %pS age=%lu cpu=%u pid=%d\n",
	       s, (void *)t->addr, pr_time - t->when, t->cpu, t->pid);
#ifdef CONFIG_STACKDEPOT
	handle = READ_ONCE(t->handle);
	if (handle)
		stack_depot_print(handle);
	else
		pr_err("object allocation/free stack trace missing\n");
#endif
}

void print_tracking(struct kmem_cache *s, void *object)
{
	unsigned long pr_time = jiffies;
	if (!(s->flags & SLAB_STORE_USER))
		return;

	print_track("Allocated", get_track(s, object, TRACK_ALLOC), pr_time);
	print_track("Freed", get_track(s, object, TRACK_FREE), pr_time);
}

static void print_slab_info(const struct slab *slab)
{
	pr_err("Slab 0x%p objects=%u used=%u fp=0x%p flags=%pGp\n",
	       slab, slab->objects, slab->inuse, slab->freelist,
	       &slab->flags);
}

void skip_orig_size_check(struct kmem_cache *s, const void *object)
{
	set_orig_size(s, (void *)object, s->object_size);
}

static void __slab_bug(struct kmem_cache *s, const char *fmt, va_list argsp)
{
	struct va_format vaf;
	va_list args;

	va_copy(args, argsp);
	vaf.fmt = fmt;
	vaf.va = &args;
	pr_err("=============================================================================\n");
	pr_err("BUG %s (%s): %pV\n", s ? s->name : "<unknown>", print_tainted(), &vaf);
	pr_err("-----------------------------------------------------------------------------\n\n");
	va_end(args);
}

static void slab_bug(struct kmem_cache *s, const char *fmt, ...)
{
	va_list args;

	va_start(args, fmt);
	__slab_bug(s, fmt, args);
	va_end(args);
}

__printf(2, 3)
static void slab_fix(struct kmem_cache *s, const char *fmt, ...)
{
	struct va_format vaf;
	va_list args;

	if (slab_add_kunit_errors())
		return;

	va_start(args, fmt);
	vaf.fmt = fmt;
	vaf.va = &args;
	pr_err("FIX %s: %pV\n", s->name, &vaf);
	va_end(args);
}

static void print_trailer(struct kmem_cache *s, struct slab *slab, u8 *p)
{
	unsigned int off;	/* Offset of last byte */
	u8 *addr = slab_address(slab);

	print_tracking(s, p);

	print_slab_info(slab);

	pr_err("Object 0x%p @offset=%tu fp=0x%p\n\n",
	       p, p - addr, get_freepointer(s, p));

	if (s->flags & SLAB_RED_ZONE)
		print_section(KERN_ERR, "Redzone  ", p - s->red_left_pad,
			      s->red_left_pad);
	else if (p > addr + 16)
		print_section(KERN_ERR, "Bytes b4 ", p - 16, 16);

	print_section(KERN_ERR,         "Object   ", p,
		      min_t(unsigned int, s->object_size, PAGE_SIZE));
	if (s->flags & SLAB_RED_ZONE)
		print_section(KERN_ERR, "Redzone  ", p + s->object_size,
			s->inuse - s->object_size);

	off = get_info_end(s);

	if (s->flags & SLAB_STORE_USER)
		off += 2 * sizeof(struct track);

	if (slub_debug_orig_size(s))
		off += sizeof(unsigned int);

	off += kasan_metadata_size(s, false);

	if (off != size_from_object(s))
		/* Beginning of the filler is the free pointer */
		print_section(KERN_ERR, "Padding  ", p + off,
			      size_from_object(s) - off);
}

static void object_err(struct kmem_cache *s, struct slab *slab,
			u8 *object, const char *reason)
{
	if (slab_add_kunit_errors())
		return;

	slab_bug(s, reason);
	print_trailer(s, slab, object);
	add_taint(TAINT_BAD_PAGE, LOCKDEP_NOW_UNRELIABLE);

	WARN_ON(1);
}

static bool freelist_corrupted(struct kmem_cache *s, struct slab *slab,
			       void **freelist, void *nextfree)
{
	if ((s->flags & SLAB_CONSISTENCY_CHECKS) &&
	    !check_valid_pointer(s, slab, nextfree) && freelist) {
		object_err(s, slab, *freelist, "Freechain corrupt");
		*freelist = NULL;
		slab_fix(s, "Isolate corrupted freechain");
		return true;
	}

	return false;
}

static void __slab_err(struct slab *slab)
{
	if (slab_in_kunit_test())
		return;

	print_slab_info(slab);
	add_taint(TAINT_BAD_PAGE, LOCKDEP_NOW_UNRELIABLE);

	WARN_ON(1);
}

static __printf(3, 4) void slab_err(struct kmem_cache *s, struct slab *slab,
			const char *fmt, ...)
{
	va_list args;

	if (slab_add_kunit_errors())
		return;

	va_start(args, fmt);
	__slab_bug(s, fmt, args);
	va_end(args);

	__slab_err(slab);
}

static void init_object(struct kmem_cache *s, void *object, u8 val)
{
	u8 *p = kasan_reset_tag(object);
	unsigned int poison_size = s->object_size;

	if (s->flags & SLAB_RED_ZONE) {
		/*
		 * Here and below, avoid overwriting the KMSAN shadow. Keeping
		 * the shadow makes it possible to distinguish uninit-value
		 * from use-after-free.
		 */
		memset_no_sanitize_memory(p - s->red_left_pad, val,
					  s->red_left_pad);

		if (slub_debug_orig_size(s) && val == SLUB_RED_ACTIVE) {
			/*
			 * Redzone the extra allocated space by kmalloc than
			 * requested, and the poison size will be limited to
			 * the original request size accordingly.
			 */
			poison_size = get_orig_size(s, object);
		}
	}

	if (s->flags & __OBJECT_POISON) {
		memset_no_sanitize_memory(p, POISON_FREE, poison_size - 1);
		memset_no_sanitize_memory(p + poison_size - 1, POISON_END, 1);
	}

	if (s->flags & SLAB_RED_ZONE)
		memset_no_sanitize_memory(p + poison_size, val,
					  s->inuse - poison_size);
}

static void restore_bytes(struct kmem_cache *s, const char *message, u8 data,
						void *from, void *to)
{
	slab_fix(s, "Restoring %s 0x%p-0x%p=0x%x", message, from, to - 1, data);
	memset(from, data, to - from);
}

#ifdef CONFIG_KMSAN
#define pad_check_attributes noinline __no_kmsan_checks
#else
#define pad_check_attributes
#endif

static pad_check_attributes int
check_bytes_and_report(struct kmem_cache *s, struct slab *slab,
		       u8 *object, const char *what, u8 *start, unsigned int value,
		       unsigned int bytes, bool slab_obj_print)
{
	u8 *fault;
	u8 *end;
	u8 *addr = slab_address(slab);

	metadata_access_enable();
	fault = memchr_inv(kasan_reset_tag(start), value, bytes);
	metadata_access_disable();
	if (!fault)
		return 1;

	end = start + bytes;
	while (end > fault && end[-1] == value)
		end--;

	if (slab_add_kunit_errors())
		goto skip_bug_print;

	pr_err("[%s overwritten] 0x%p-0x%p @offset=%tu. First byte 0x%x instead of 0x%x\n",
	       what, fault, end - 1, fault - addr, fault[0], value);

	if (slab_obj_print)
		object_err(s, slab, object, "Object corrupt");

skip_bug_print:
	restore_bytes(s, what, value, fault, end);
	return 0;
}

/*
 * Object layout:
 *
 * object address
 * 	Bytes of the object to be managed.
 * 	If the freepointer may overlay the object then the free
 *	pointer is at the middle of the object.
 *
 * 	Poisoning uses 0x6b (POISON_FREE) and the last byte is
 * 	0xa5 (POISON_END)
 *
 * object + s->object_size
 * 	Padding to reach word boundary. This is also used for Redzoning.
 * 	Padding is extended by another word if Redzoning is enabled and
 * 	object_size == inuse.
 *
 * 	We fill with 0xbb (SLUB_RED_INACTIVE) for inactive objects and with
 * 	0xcc (SLUB_RED_ACTIVE) for objects in use.
 *
 * object + s->inuse
 * 	Meta data starts here.
 *
 * 	A. Free pointer (if we cannot overwrite object on free)
 * 	B. Tracking data for SLAB_STORE_USER
 *	C. Original request size for kmalloc object (SLAB_STORE_USER enabled)
 *	D. Padding to reach required alignment boundary or at minimum
 * 		one word if debugging is on to be able to detect writes
 * 		before the word boundary.
 *
 *	Padding is done using 0x5a (POISON_INUSE)
 *
 * object + s->size
 * 	Nothing is used beyond s->size.
 *
 * If slabcaches are merged then the object_size and inuse boundaries are mostly
 * ignored. And therefore no slab options that rely on these boundaries
 * may be used with merged slabcaches.
 */

static int check_pad_bytes(struct kmem_cache *s, struct slab *slab, u8 *p)
{
	unsigned long off = get_info_end(s);	/* The end of info */

	if (s->flags & SLAB_STORE_USER) {
		/* We also have user information there */
		off += 2 * sizeof(struct track);

		if (s->flags & SLAB_KMALLOC)
			off += sizeof(unsigned int);
	}

	off += kasan_metadata_size(s, false);

	if (size_from_object(s) == off)
		return 1;

	return check_bytes_and_report(s, slab, p, "Object padding",
			p + off, POISON_INUSE, size_from_object(s) - off, true);
}

/* Check the pad bytes at the end of a slab page */
static pad_check_attributes void
slab_pad_check(struct kmem_cache *s, struct slab *slab)
{
	u8 *start;
	u8 *fault;
	u8 *end;
	u8 *pad;
	int length;
	int remainder;

	if (!(s->flags & SLAB_POISON))
		return;

	start = slab_address(slab);
	length = slab_size(slab);
	end = start + length;
	remainder = length % s->size;
	if (!remainder)
		return;

	pad = end - remainder;
	metadata_access_enable();
	fault = memchr_inv(kasan_reset_tag(pad), POISON_INUSE, remainder);
	metadata_access_disable();
	if (!fault)
		return;
	while (end > fault && end[-1] == POISON_INUSE)
		end--;

	slab_bug(s, "Padding overwritten. 0x%p-0x%p @offset=%tu",
		 fault, end - 1, fault - start);
	print_section(KERN_ERR, "Padding ", pad, remainder);
	__slab_err(slab);

	restore_bytes(s, "slab padding", POISON_INUSE, fault, end);
}

static int check_object(struct kmem_cache *s, struct slab *slab,
					void *object, u8 val)
{
	u8 *p = object;
	u8 *endobject = object + s->object_size;
	unsigned int orig_size, kasan_meta_size;
	int ret = 1;

	if (s->flags & SLAB_RED_ZONE) {
		if (!check_bytes_and_report(s, slab, object, "Left Redzone",
			object - s->red_left_pad, val, s->red_left_pad, ret))
			ret = 0;

		if (!check_bytes_and_report(s, slab, object, "Right Redzone",
			endobject, val, s->inuse - s->object_size, ret))
			ret = 0;

		if (slub_debug_orig_size(s) && val == SLUB_RED_ACTIVE) {
			orig_size = get_orig_size(s, object);

			if (s->object_size > orig_size  &&
				!check_bytes_and_report(s, slab, object,
					"kmalloc Redzone", p + orig_size,
					val, s->object_size - orig_size, ret)) {
				ret = 0;
			}
		}
	} else {
		if ((s->flags & SLAB_POISON) && s->object_size < s->inuse) {
			if (!check_bytes_and_report(s, slab, p, "Alignment padding",
				endobject, POISON_INUSE,
				s->inuse - s->object_size, ret))
				ret = 0;
		}
	}

	if (s->flags & SLAB_POISON) {
		if (val != SLUB_RED_ACTIVE && (s->flags & __OBJECT_POISON)) {
			/*
			 * KASAN can save its free meta data inside of the
			 * object at offset 0. Thus, skip checking the part of
			 * the redzone that overlaps with the meta data.
			 */
			kasan_meta_size = kasan_metadata_size(s, true);
			if (kasan_meta_size < s->object_size - 1 &&
			    !check_bytes_and_report(s, slab, p, "Poison",
					p + kasan_meta_size, POISON_FREE,
					s->object_size - kasan_meta_size - 1, ret))
				ret = 0;
			if (kasan_meta_size < s->object_size &&
			    !check_bytes_and_report(s, slab, p, "End Poison",
					p + s->object_size - 1, POISON_END, 1, ret))
				ret = 0;
		}
		/*
		 * check_pad_bytes cleans up on its own.
		 */
		if (!check_pad_bytes(s, slab, p))
			ret = 0;
	}

	/*
	 * Cannot check freepointer while object is allocated if
	 * object and freepointer overlap.
	 */
	if ((freeptr_outside_object(s) || val != SLUB_RED_ACTIVE) &&
	    !check_valid_pointer(s, slab, get_freepointer(s, p))) {
		object_err(s, slab, p, "Freepointer corrupt");
		/*
		 * No choice but to zap it and thus lose the remainder
		 * of the free objects in this slab. May cause
		 * another error because the object count is now wrong.
		 */
		set_freepointer(s, p, NULL);
		ret = 0;
	}

	return ret;
}

static int check_slab(struct kmem_cache *s, struct slab *slab)
{
	int maxobj;

	if (!folio_test_slab(slab_folio(slab))) {
		slab_err(s, slab, "Not a valid slab page");
		return 0;
	}

	maxobj = order_objects(slab_order(slab), s->size);
	if (slab->objects > maxobj) {
		slab_err(s, slab, "objects %u > max %u",
			slab->objects, maxobj);
		return 0;
	}
	if (slab->inuse > slab->objects) {
		slab_err(s, slab, "inuse %u > max %u",
			slab->inuse, slab->objects);
		return 0;
	}
	if (slab->frozen) {
		slab_err(s, slab, "Slab disabled since SLUB metadata consistency check failed");
		return 0;
	}

	/* Slab_pad_check fixes things up after itself */
	slab_pad_check(s, slab);
	return 1;
}

/*
 * Determine if a certain object in a slab is on the freelist. Must hold the
 * slab lock to guarantee that the chains are in a consistent state.
 */
static bool on_freelist(struct kmem_cache *s, struct slab *slab, void *search)
{
	int nr = 0;
	void *fp;
	void *object = NULL;
	int max_objects;

	fp = slab->freelist;
	while (fp && nr <= slab->objects) {
		if (fp == search)
			return true;
		if (!check_valid_pointer(s, slab, fp)) {
			if (object) {
				object_err(s, slab, object,
					"Freechain corrupt");
				set_freepointer(s, object, NULL);
				break;
			} else {
				slab_err(s, slab, "Freepointer corrupt");
				slab->freelist = NULL;
				slab->inuse = slab->objects;
				slab_fix(s, "Freelist cleared");
				return false;
			}
		}
		object = fp;
		fp = get_freepointer(s, object);
		nr++;
	}

	if (nr > slab->objects) {
		slab_err(s, slab, "Freelist cycle detected");
		slab->freelist = NULL;
		slab->inuse = slab->objects;
		slab_fix(s, "Freelist cleared");
		return false;
	}

	max_objects = order_objects(slab_order(slab), s->size);
	if (max_objects > MAX_OBJS_PER_PAGE)
		max_objects = MAX_OBJS_PER_PAGE;

	if (slab->objects != max_objects) {
		slab_err(s, slab, "Wrong number of objects. Found %d but should be %d",
			 slab->objects, max_objects);
		slab->objects = max_objects;
		slab_fix(s, "Number of objects adjusted");
	}
	if (slab->inuse != slab->objects - nr) {
		slab_err(s, slab, "Wrong object count. Counter is %d but counted were %d",
			 slab->inuse, slab->objects - nr);
		slab->inuse = slab->objects - nr;
		slab_fix(s, "Object count adjusted");
	}
	return search == NULL;
}

static void trace(struct kmem_cache *s, struct slab *slab, void *object,
								int alloc)
{
	if (s->flags & SLAB_TRACE) {
		pr_info("TRACE %s %s 0x%p inuse=%d fp=0x%p\n",
			s->name,
			alloc ? "alloc" : "free",
			object, slab->inuse,
			slab->freelist);

		if (!alloc)
			print_section(KERN_INFO, "Object ", (void *)object,
					s->object_size);

		dump_stack();
	}
}

/*
 * Tracking of fully allocated slabs for debugging purposes.
 */
static void add_full(struct kmem_cache *s,
	struct kmem_cache_node *n, struct slab *slab)
{
	if (!(s->flags & SLAB_STORE_USER))
		return;

	lockdep_assert_held(&n->list_lock);
	list_add(&slab->slab_list, &n->full);
}

static void remove_full(struct kmem_cache *s, struct kmem_cache_node *n, struct slab *slab)
{
	if (!(s->flags & SLAB_STORE_USER))
		return;

	lockdep_assert_held(&n->list_lock);
	list_del(&slab->slab_list);
}

static inline unsigned long node_nr_slabs(struct kmem_cache_node *n)
{
	return atomic_long_read(&n->nr_slabs);
}

static inline void inc_slabs_node(struct kmem_cache *s, int node, int objects)
{
	struct kmem_cache_node *n = get_node(s, node);

	/*增加slab数数及objects总数*/
	atomic_long_inc(&n->nr_slabs);
	atomic_long_add(objects, &n->total_objects);
}
static inline void dec_slabs_node(struct kmem_cache *s, int node, int objects)
{
	struct kmem_cache_node *n = get_node(s, node);

	atomic_long_dec(&n->nr_slabs);
	atomic_long_sub(objects, &n->total_objects);
}

/* Object debug checks for alloc/free paths */
static void setup_object_debug(struct kmem_cache *s, void *object)
{
	if (!kmem_cache_debug_flags(s, SLAB_STORE_USER|SLAB_RED_ZONE|__OBJECT_POISON))
		return;

	init_object(s, object, SLUB_RED_INACTIVE);
	init_tracking(s, object);
}

static
void setup_slab_debug(struct kmem_cache *s, struct slab *slab, void *addr)
{
	if (!kmem_cache_debug_flags(s, SLAB_POISON))
		return;

	metadata_access_enable();
	memset(kasan_reset_tag(addr), POISON_INUSE, slab_size(slab));
	metadata_access_disable();
}

static inline int alloc_consistency_checks(struct kmem_cache *s,
					struct slab *slab, void *object)
{
	if (!check_slab(s, slab))
		return 0;

	if (!check_valid_pointer(s, slab, object)) {
		object_err(s, slab, object, "Freelist Pointer check fails");
		return 0;
	}

	if (!check_object(s, slab, object, SLUB_RED_INACTIVE))
		return 0;

	return 1;
}

static noinline bool alloc_debug_processing(struct kmem_cache *s,
			struct slab *slab, void *object, int orig_size)
{
	if (s->flags & SLAB_CONSISTENCY_CHECKS) {
		if (!alloc_consistency_checks(s, slab, object))
			goto bad;
	}

	/* Success. Perform special debug activities for allocs */
	trace(s, slab, object, 1);
	set_orig_size(s, object, orig_size);
	init_object(s, object, SLUB_RED_ACTIVE);
	return true;

bad:
	if (folio_test_slab(slab_folio(slab))) {
		/*
		 * If this is a slab page then lets do the best we can
		 * to avoid issues in the future. Marking all objects
		 * as used avoids touching the remaining objects.
		 */
		slab_fix(s, "Marking all objects used");
		slab->inuse = slab->objects;
		slab->freelist = NULL;
		slab->frozen = 1; /* mark consistency-failed slab as frozen */
	}
	return false;
}

static inline int free_consistency_checks(struct kmem_cache *s,
		struct slab *slab, void *object, unsigned long addr)
{
	if (!check_valid_pointer(s, slab, object)) {
		slab_err(s, slab, "Invalid object pointer 0x%p", object);
		return 0;
	}

	if (on_freelist(s, slab, object)) {
		object_err(s, slab, object, "Object already free");
		return 0;
	}

	if (!check_object(s, slab, object, SLUB_RED_ACTIVE))
		return 0;

	if (unlikely(s != slab->slab_cache)) {
		if (!folio_test_slab(slab_folio(slab))) {
			slab_err(s, slab, "Attempt to free object(0x%p) outside of slab",
				 object);
		} else if (!slab->slab_cache) {
			slab_err(NULL, slab, "No slab cache for object 0x%p",
				 object);
		} else {
			object_err(s, slab, object,
				   "page slab pointer corrupt.");
		}
		return 0;
	}
	return 1;
}

/*
 * Parse a block of slab_debug options. Blocks are delimited by ';'
 *
 * @str:    start of block
 * @flags:  returns parsed flags, or DEBUG_DEFAULT_FLAGS if none specified
 * @slabs:  return start of list of slabs, or NULL when there's no list
 * @init:   assume this is initial parsing and not per-kmem-create parsing
 *
 * returns the start of next block if there's any, or NULL
 */
static char *
parse_slub_debug_flags(char *str, slab_flags_t *flags, char **slabs, bool init)
{
	bool higher_order_disable = false;

	/* Skip any completely empty blocks */
	while (*str && *str == ';')
		str++;

	if (*str == ',') {
		/*
		 * No options but restriction on slabs. This means full
		 * debugging for slabs matching a pattern.
		 */
		*flags = DEBUG_DEFAULT_FLAGS;
		goto check_slabs;
	}
	*flags = 0;

	/* Determine which debug features should be switched on */
	for (; *str && *str != ',' && *str != ';'; str++) {
		switch (tolower(*str)) {
		case '-':
			*flags = 0;
			break;
		case 'f':
			*flags |= SLAB_CONSISTENCY_CHECKS;
			break;
		case 'z':
			*flags |= SLAB_RED_ZONE;
			break;
		case 'p':
			*flags |= SLAB_POISON;
			break;
		case 'u':
			*flags |= SLAB_STORE_USER;
			break;
		case 't':
			*flags |= SLAB_TRACE;
			break;
		case 'a':
			*flags |= SLAB_FAILSLAB;
			break;
		case 'o':
			/*
			 * Avoid enabling debugging on caches if its minimum
			 * order would increase as a result.
			 */
			higher_order_disable = true;
			break;
		default:
			if (init)
				pr_err("slab_debug option '%c' unknown. skipped\n", *str);
		}
	}
check_slabs:
	if (*str == ',')
		*slabs = ++str;
	else
		*slabs = NULL;

	/* Skip over the slab list */
	while (*str && *str != ';')
		str++;

	/* Skip any completely empty blocks */
	while (*str && *str == ';')
		str++;

	if (init && higher_order_disable)
		disable_higher_order_debug = 1;

	if (*str)
		return str;
	else
		return NULL;
}

static int __init setup_slub_debug(char *str)
{
	slab_flags_t flags;
	slab_flags_t global_flags;
	char *saved_str;
	char *slab_list;
	bool global_slub_debug_changed = false;
	bool slab_list_specified = false;

	global_flags = DEBUG_DEFAULT_FLAGS;
	if (*str++ != '=' || !*str)
		/*
		 * No options specified. Switch on full debugging.
		 */
		goto out;

	saved_str = str;
	while (str) {
		str = parse_slub_debug_flags(str, &flags, &slab_list, true);

		if (!slab_list) {
			global_flags = flags;
			global_slub_debug_changed = true;
		} else {
			slab_list_specified = true;
			if (flags & SLAB_STORE_USER)
				stack_depot_request_early_init();
		}
	}

	/*
	 * For backwards compatibility, a single list of flags with list of
	 * slabs means debugging is only changed for those slabs, so the global
	 * slab_debug should be unchanged (0 or DEBUG_DEFAULT_FLAGS, depending
	 * on CONFIG_SLUB_DEBUG_ON). We can extended that to multiple lists as
	 * long as there is no option specifying flags without a slab list.
	 */
	if (slab_list_specified) {
		if (!global_slub_debug_changed)
			global_flags = slub_debug;
		slub_debug_string = saved_str;
	}
out:
	slub_debug = global_flags;
	if (slub_debug & SLAB_STORE_USER)
		stack_depot_request_early_init();
	if (slub_debug != 0 || slub_debug_string)
		static_branch_enable(&slub_debug_enabled);
	else
		static_branch_disable(&slub_debug_enabled);
	if ((static_branch_unlikely(&init_on_alloc) ||
	     static_branch_unlikely(&init_on_free)) &&
	    (slub_debug & SLAB_POISON))
		pr_info("mem auto-init: SLAB_POISON will take precedence over init_on_alloc/init_on_free\n");
	return 1;
}

__setup("slab_debug", setup_slub_debug);
__setup_param("slub_debug", slub_debug, setup_slub_debug, 0);

/*
 * kmem_cache_flags - apply debugging options to the cache
 * @flags:		flags to set
 * @name:		name of the cache
 *
 * Debug option(s) are applied to @flags. In addition to the debug
 * option(s), if a slab name (or multiple) is specified i.e.
 * slab_debug=<Debug-Options>,<slab name1>,<slab name2> ...
 * then only the select slabs will receive the debug option(s).
 */
slab_flags_t kmem_cache_flags(slab_flags_t flags, const char *name)
{
    //检查$name是否在$slub_debug_slabs中存在，则返回为flags打上debug标记
	char *iter;
	size_t len;
	char *next_block;
	slab_flags_t block_flags;
	slab_flags_t slub_debug_local = slub_debug;

	if (flags & SLAB_NO_USER_FLAGS)
		return flags;

	/*
	 * If the slab cache is for debugging (e.g. kmemleak) then
	 * don't store user (stack trace) information by default,
	 * but let the user enable it via the command line below.
	 */
	if (flags & SLAB_NOLEAKTRACE)
		slub_debug_local &= ~SLAB_STORE_USER;

	len = strlen(name);
	next_block = slub_debug_string;
	/* Go through all blocks of debug options, see if any matches our slab's name */
	while (next_block) {
		next_block = parse_slub_debug_flags(next_block, &block_flags, &iter, false);
		if (!iter)
			continue;
		/* Found a block that has a slab list, search it */
		while (*iter) {
			char *end, *glob;
			size_t cmplen;

			//先找','号
			end = strchrnul(iter, ',');
			if (next_block && next_block < end)
				end = next_block - 1;

			//再自iter到 end找'*'
			glob = strnchr(iter, end - iter, '*');
			if (glob)
				cmplen = glob - iter;
			else
				cmplen = max_t(size_t, len, (end - iter));

			//如果name与iter相等，则打上debug标记
			if (!strncmp(name, iter, cmplen)) {
				flags |= block_flags;
				return flags;
			}

			if (!*end || *end == ';')
				break;
			iter = end + 1;
		}
	}

	return flags | slub_debug_local;
}
#else /* !CONFIG_SLUB_DEBUG */
static inline void setup_object_debug(struct kmem_cache *s, void *object) {}
static inline
void setup_slab_debug(struct kmem_cache *s, struct slab *slab, void *addr) {}

static inline bool alloc_debug_processing(struct kmem_cache *s,
	struct slab *slab, void *object, int orig_size) { return true; }

static inline bool free_debug_processing(struct kmem_cache *s,
	struct slab *slab, void *head, void *tail, int *bulk_cnt,
	unsigned long addr, depot_stack_handle_t handle) { return true; }

static inline void slab_pad_check(struct kmem_cache *s, struct slab *slab) {}
static inline int check_object(struct kmem_cache *s, struct slab *slab,
			void *object, u8 val) { return 1; }
static inline depot_stack_handle_t set_track_prepare(void) { return 0; }
static inline void set_track(struct kmem_cache *s, void *object,
			     enum track_item alloc, unsigned long addr) {}
static inline void add_full(struct kmem_cache *s, struct kmem_cache_node *n,
					struct slab *slab) {}
static inline void remove_full(struct kmem_cache *s, struct kmem_cache_node *n,
					struct slab *slab) {}
slab_flags_t kmem_cache_flags(slab_flags_t flags, const char *name)
{
	return flags;
}
#define slub_debug 0

#define disable_higher_order_debug 0

static inline unsigned long node_nr_slabs(struct kmem_cache_node *n)
							{ return 0; }
static inline void inc_slabs_node(struct kmem_cache *s, int node,
							int objects) {}
static inline void dec_slabs_node(struct kmem_cache *s, int node,
							int objects) {}
#ifndef CONFIG_SLUB_TINY
static bool freelist_corrupted(struct kmem_cache *s, struct slab *slab,
			       void **freelist, void *nextfree)
{
	return false;
}
#endif
#endif /* CONFIG_SLUB_DEBUG */

#ifdef CONFIG_SLAB_OBJ_EXT

#ifdef CONFIG_MEM_ALLOC_PROFILING_DEBUG

static inline void mark_objexts_empty(struct slabobj_ext *obj_exts)
{
	struct slabobj_ext *slab_exts;
	struct slab *obj_exts_slab;

	obj_exts_slab = virt_to_slab(obj_exts);
	slab_exts = slab_obj_exts(obj_exts_slab);
	if (slab_exts) {
		unsigned int offs = obj_to_index(obj_exts_slab->slab_cache,
						 obj_exts_slab, obj_exts);
		/* codetag should be NULL */
		WARN_ON(slab_exts[offs].ref.ct);
		set_codetag_empty(&slab_exts[offs].ref);
	}
}

static inline void mark_failed_objexts_alloc(struct slab *slab)
{
	slab->obj_exts = OBJEXTS_ALLOC_FAIL;
}

static inline void handle_failed_objexts_alloc(unsigned long obj_exts,
			struct slabobj_ext *vec, unsigned int objects)
{
	/*
	 * If vector previously failed to allocate then we have live
	 * objects with no tag reference. Mark all references in this
	 * vector as empty to avoid warnings later on.
	 */
	if (obj_exts & OBJEXTS_ALLOC_FAIL) {
		unsigned int i;

		for (i = 0; i < objects; i++)
			set_codetag_empty(&vec[i].ref);
	}
}

#else /* CONFIG_MEM_ALLOC_PROFILING_DEBUG */

static inline void mark_objexts_empty(struct slabobj_ext *obj_exts) {}
static inline void mark_failed_objexts_alloc(struct slab *slab) {}
static inline void handle_failed_objexts_alloc(unsigned long obj_exts,
			struct slabobj_ext *vec, unsigned int objects) {}

#endif /* CONFIG_MEM_ALLOC_PROFILING_DEBUG */

/*
 * The allocated objcg pointers array is not accounted directly.
 * Moreover, it should not come from DMA buffer and is not readily
 * reclaimable. So those GFP bits should be masked off.
 */
#define OBJCGS_CLEAR_MASK	(__GFP_DMA | __GFP_RECLAIMABLE | \
				__GFP_ACCOUNT | __GFP_NOFAIL)

static inline void init_slab_obj_exts(struct slab *slab)
{
	slab->obj_exts = 0;
}

int alloc_slab_obj_exts(struct slab *slab, struct kmem_cache *s,
		        gfp_t gfp, bool new_slab)
{
	unsigned int objects = objs_per_slab(s, slab);
	unsigned long new_exts;
	unsigned long old_exts;
	struct slabobj_ext *vec;

	gfp &= ~OBJCGS_CLEAR_MASK;
	/* Prevent recursive extension vector allocation */
	gfp |= __GFP_NO_OBJ_EXT;
	vec = kcalloc_node(objects, sizeof(struct slabobj_ext), gfp,
			   slab_nid(slab));
	if (!vec) {
		/* Mark vectors which failed to allocate */
		if (new_slab)
			mark_failed_objexts_alloc(slab);

		return -ENOMEM;
	}

	new_exts = (unsigned long)vec;
#ifdef CONFIG_MEMCG
	new_exts |= MEMCG_DATA_OBJEXTS;
#endif
	old_exts = READ_ONCE(slab->obj_exts);
	handle_failed_objexts_alloc(old_exts, vec, objects);
	if (new_slab) {
		/*
		 * If the slab is brand new and nobody can yet access its
		 * obj_exts, no synchronization is required and obj_exts can
		 * be simply assigned.
		 */
		slab->obj_exts = new_exts;
	} else if ((old_exts & ~OBJEXTS_FLAGS_MASK) ||
		   cmpxchg(&slab->obj_exts, old_exts, new_exts) != old_exts) {
		/*
		 * If the slab is already in use, somebody can allocate and
		 * assign slabobj_exts in parallel. In this case the existing
		 * objcg vector should be reused.
		 */
		mark_objexts_empty(vec);
		kfree(vec);
		return 0;
	}

	kmemleak_not_leak(vec);
	return 0;
}

static inline void free_slab_obj_exts(struct slab *slab)
{
	struct slabobj_ext *obj_exts;

	obj_exts = slab_obj_exts(slab);
	if (!obj_exts)
		return;

	/*
	 * obj_exts was created with __GFP_NO_OBJ_EXT flag, therefore its
	 * corresponding extension will be NULL. alloc_tag_sub() will throw a
	 * warning if slab has extensions but the extension of an object is
	 * NULL, therefore replace NULL with CODETAG_EMPTY to indicate that
	 * the extension for obj_exts is expected to be NULL.
	 */
	mark_objexts_empty(obj_exts);
	kfree(obj_exts);
	slab->obj_exts = 0;
}

#else /* CONFIG_SLAB_OBJ_EXT */

static inline void init_slab_obj_exts(struct slab *slab)
{
}

static int alloc_slab_obj_exts(struct slab *slab, struct kmem_cache *s,
			       gfp_t gfp, bool new_slab)
{
	return 0;
}

static inline void free_slab_obj_exts(struct slab *slab)
{
}

#endif /* CONFIG_SLAB_OBJ_EXT */

#ifdef CONFIG_MEM_ALLOC_PROFILING

static inline struct slabobj_ext *
prepare_slab_obj_exts_hook(struct kmem_cache *s, gfp_t flags, void *p)
{
	struct slab *slab;

	if (!p)
		return NULL;

	if (s->flags & (SLAB_NO_OBJ_EXT | SLAB_NOLEAKTRACE))
		return NULL;

	if (flags & __GFP_NO_OBJ_EXT)
		return NULL;

	slab = virt_to_slab(p);
	if (!slab_obj_exts(slab) &&
	    alloc_slab_obj_exts(slab, s, flags, false)) {
		pr_warn_once("%s, %s: Failed to create slab extension vector!\n",
			     __func__, s->name);
		return NULL;
	}

	return slab_obj_exts(slab) + obj_to_index(s, slab, p);
}

/* Should be called only if mem_alloc_profiling_enabled() */
static noinline void
__alloc_tagging_slab_alloc_hook(struct kmem_cache *s, void *object, gfp_t flags)
{
	struct slabobj_ext *obj_exts;

	obj_exts = prepare_slab_obj_exts_hook(s, flags, object);
	/*
	 * Currently obj_exts is used only for allocation profiling.
	 * If other users appear then mem_alloc_profiling_enabled()
	 * check should be added before alloc_tag_add().
	 */
	if (likely(obj_exts))
		alloc_tag_add(&obj_exts->ref, current->alloc_tag, s->size);
}

static inline void
alloc_tagging_slab_alloc_hook(struct kmem_cache *s, void *object, gfp_t flags)
{
	if (mem_alloc_profiling_enabled())
		__alloc_tagging_slab_alloc_hook(s, object, flags);
}

/* Should be called only if mem_alloc_profiling_enabled() */
static noinline void
__alloc_tagging_slab_free_hook(struct kmem_cache *s, struct slab *slab, void **p,
			       int objects)
{
	struct slabobj_ext *obj_exts;
	int i;

	/* slab->obj_exts might not be NULL if it was created for MEMCG accounting. */
	if (s->flags & (SLAB_NO_OBJ_EXT | SLAB_NOLEAKTRACE))
		return;

	obj_exts = slab_obj_exts(slab);
	if (!obj_exts)
		return;

	for (i = 0; i < objects; i++) {
		unsigned int off = obj_to_index(s, slab, p[i]);

		alloc_tag_sub(&obj_exts[off].ref, s->size);
	}
}

static inline void
alloc_tagging_slab_free_hook(struct kmem_cache *s, struct slab *slab, void **p,
			     int objects)
{
	if (mem_alloc_profiling_enabled())
		__alloc_tagging_slab_free_hook(s, slab, p, objects);
}

#else /* CONFIG_MEM_ALLOC_PROFILING */

static inline void
alloc_tagging_slab_alloc_hook(struct kmem_cache *s, void *object, gfp_t flags)
{
}

static inline void
alloc_tagging_slab_free_hook(struct kmem_cache *s, struct slab *slab, void **p,
			     int objects)
{
}

#endif /* CONFIG_MEM_ALLOC_PROFILING */


#ifdef CONFIG_MEMCG

static void memcg_alloc_abort_single(struct kmem_cache *s, void *object);

static __fastpath_inline
bool memcg_slab_post_alloc_hook(struct kmem_cache *s, struct list_lru *lru,
				gfp_t flags, size_t size, void **p)
{
	if (likely(!memcg_kmem_online()))
		return true;

	if (likely(!(flags & __GFP_ACCOUNT) && !(s->flags & SLAB_ACCOUNT)))
		return true;

	if (likely(__memcg_slab_post_alloc_hook(s, lru, flags, size, p)))
		return true;

	if (likely(size == 1)) {
		memcg_alloc_abort_single(s, *p);
		*p = NULL;
	} else {
		kmem_cache_free_bulk(s, size, p);
	}

	return false;
}

static __fastpath_inline
void memcg_slab_free_hook(struct kmem_cache *s, struct slab *slab, void **p,
			  int objects)
{
	struct slabobj_ext *obj_exts;

	if (!memcg_kmem_online())
		return;

	obj_exts = slab_obj_exts(slab);
	if (likely(!obj_exts))
		return;

	__memcg_slab_free_hook(s, slab, p, objects, obj_exts);
}

static __fastpath_inline
bool memcg_slab_post_charge(void *p, gfp_t flags)
{
	struct slabobj_ext *slab_exts;
	struct kmem_cache *s;
	struct folio *folio;
	struct slab *slab;
	unsigned long off;

	folio = virt_to_folio(p);
	if (!folio_test_slab(folio)) {
		int size;

		if (folio_memcg_kmem(folio))
			return true;

		if (__memcg_kmem_charge_page(folio_page(folio, 0), flags,
					     folio_order(folio)))
			return false;

		/*
		 * This folio has already been accounted in the global stats but
		 * not in the memcg stats. So, subtract from the global and use
		 * the interface which adds to both global and memcg stats.
		 */
		size = folio_size(folio);
		node_stat_mod_folio(folio, NR_SLAB_UNRECLAIMABLE_B, -size);
		lruvec_stat_mod_folio(folio, NR_SLAB_UNRECLAIMABLE_B, size);
		return true;
	}

	slab = folio_slab(folio);
	s = slab->slab_cache;

	/*
	 * Ignore KMALLOC_NORMAL cache to avoid possible circular dependency
	 * of slab_obj_exts being allocated from the same slab and thus the slab
	 * becoming effectively unfreeable.
	 */
	if (is_kmalloc_normal(s))
		return true;

	/* Ignore already charged objects. */
	slab_exts = slab_obj_exts(slab);
	if (slab_exts) {
		off = obj_to_index(s, slab, p);
		if (unlikely(slab_exts[off].objcg))
			return true;
	}

	return __memcg_slab_post_alloc_hook(s, NULL, flags, 1, &p);
}

#else /* CONFIG_MEMCG */
static inline bool memcg_slab_post_alloc_hook(struct kmem_cache *s,
					      struct list_lru *lru,
					      gfp_t flags, size_t size,
					      void **p)
{
	return true;
}

static inline void memcg_slab_free_hook(struct kmem_cache *s, struct slab *slab,
					void **p, int objects)
{
}

static inline bool memcg_slab_post_charge(void *p, gfp_t flags)
{
	return true;
}
#endif /* CONFIG_MEMCG */

#ifdef CONFIG_SLUB_RCU_DEBUG
static void slab_free_after_rcu_debug(struct rcu_head *rcu_head);

struct rcu_delayed_free {
	struct rcu_head head;
	void *object;
};
#endif

/*
 * Hooks for other subsystems that check memory allocations. In a typical
 * production configuration these hooks all should produce no code at all.
 *
 * Returns true if freeing of the object can proceed, false if its reuse
 * was delayed by CONFIG_SLUB_RCU_DEBUG or KASAN quarantine, or it was returned
 * to KFENCE.
 */
static __always_inline
bool slab_free_hook(struct kmem_cache *s, void *x, bool init,
		    bool after_rcu_delay)
{
	/* Are the object contents still accessible? */
	bool still_accessible = (s->flags & SLAB_TYPESAFE_BY_RCU) && !after_rcu_delay;

	kmemleak_free_recursive(x, s->flags);
	kmsan_slab_free(s, x);

	debug_check_no_locks_freed(x, s->object_size);

	if (!(s->flags & SLAB_DEBUG_OBJECTS))
		debug_check_no_obj_freed(x, s->object_size);

	/* Use KCSAN to help debug racy use-after-free. */
	if (!still_accessible)
		__kcsan_check_access(x, s->object_size,
				     KCSAN_ACCESS_WRITE | KCSAN_ACCESS_ASSERT);

	if (kfence_free(x))
		return false;

	/*
	 * Give KASAN a chance to notice an invalid free operation before we
	 * modify the object.
	 */
	if (kasan_slab_pre_free(s, x))
		return false;

#ifdef CONFIG_SLUB_RCU_DEBUG
	if (still_accessible) {
		struct rcu_delayed_free *delayed_free;

		delayed_free = kmalloc(sizeof(*delayed_free), GFP_NOWAIT);
		if (delayed_free) {
			/*
			 * Let KASAN track our call stack as a "related work
			 * creation", just like if the object had been freed
			 * normally via kfree_rcu().
			 * We have to do this manually because the rcu_head is
			 * not located inside the object.
			 */
			kasan_record_aux_stack(x);

			delayed_free->object = x;
			call_rcu(&delayed_free->head, slab_free_after_rcu_debug);
			return false;
		}
	}
#endif /* CONFIG_SLUB_RCU_DEBUG */

	/*
	 * As memory initialization might be integrated into KASAN,
	 * kasan_slab_free and initialization memset's must be
	 * kept together to avoid discrepancies in behavior.
	 *
	 * The initialization memset's clear the object and the metadata,
	 * but don't touch the SLAB redzone.
	 *
	 * The object's freepointer is also avoided if stored outside the
	 * object.
	 */
	if (unlikely(init)) {
		int rsize;
		unsigned int inuse, orig_size;

		inuse = get_info_end(s);
		orig_size = get_orig_size(s, x);
		if (!kasan_has_integrated_init())
			memset(kasan_reset_tag(x), 0, orig_size);
		rsize = (s->flags & SLAB_RED_ZONE) ? s->red_left_pad : 0;
		memset((char *)kasan_reset_tag(x) + inuse, 0,
		       s->size - inuse - rsize);
		/*
		 * Restore orig_size, otherwize kmalloc redzone overwritten
		 * would be reported
		 */
		set_orig_size(s, x, orig_size);

	}
	/* KASAN might put x into memory quarantine, delaying its reuse. */
	return !kasan_slab_free(s, x, init, still_accessible);
}

static __fastpath_inline
bool slab_free_freelist_hook(struct kmem_cache *s, void **head, void **tail,
			     int *cnt)
{

	void *object;
	void *next = *head;
	void *old_tail = *tail;
	bool init;

	if (is_kfence_address(next)) {
		slab_free_hook(s, next, false, false);
		return false;
	}

	/* Head and tail of the reconstructed freelist */
	*head = NULL;
	*tail = NULL;

	init = slab_want_init_on_free(s);

	do {
		object = next;
		next = get_freepointer(s, object);

		/* If object's reuse doesn't have to be delayed */
		if (likely(slab_free_hook(s, object, init, false))) {
			/* Move object to the new freelist */
			set_freepointer(s, object, *head);
			*head = object;
			if (!*tail)
				*tail = object;
		} else {
			/*
			 * Adjust the reconstructed freelist depth
			 * accordingly if object's reuse is delayed.
			 */
			--(*cnt);
		}
	} while (object != old_tail);

	return *head != NULL;
}

//初始化slab的这个object
static void *setup_object(struct kmem_cache *s, void *object)
{
	setup_object_debug(s, object);
	object = kasan_init_slab_obj(s, object);
	if (unlikely(s->ctor)) {
	    //如有必要，构造obj
		kasan_unpoison_new_object(s, object);
		s->ctor(object);
		kasan_poison_new_object(s, object);
	}
	return object;
}

/*
 * Slab allocation and freeing
 */
static inline struct slab *alloc_slab_page(gfp_t flags, int node,
		struct kmem_cache_order_objects oo)
{
	struct folio *folio;
	struct slab *slab;
	//需要申请的page大小
	unsigned int order = oo_order(oo);

	/*在任意/指定 numa node上申请page*/
	if (node == NUMA_NO_NODE)
		folio = (struct folio *)alloc_frozen_pages(flags, order);
	else
		folio = (struct folio *)__alloc_frozen_pages(flags, order, node, NULL);

	if (!folio)
		return NULL;

	slab = folio_slab(folio);
	__folio_set_slab(folio);
	if (folio_is_pfmemalloc(folio))
		slab_set_pfmemalloc(slab);

	return slab;
}

#ifdef CONFIG_SLAB_FREELIST_RANDOM
/* Pre-initialize the random sequence cache */
static int init_cache_random_seq(struct kmem_cache *s)
{
	unsigned int count = oo_objects(s->oo);
	int err;

	/* Bailout if already initialised */
	if (s->random_seq)
	    /*已初始化，退出*/
		return 0;

	err = cache_random_seq_create(s, count, GFP_KERNEL);
	if (err) {
		pr_err("SLUB: Unable to initialize free list for %s\n",
			s->name);
		return err;
	}

	/* Transform to an offset on the set of pages */
	if (s->random_seq) {
		unsigned int i;

		for (i = 0; i < count; i++)
			s->random_seq[i] *= s->size;
	}
	return 0;
}

/* Initialize each random sequence freelist per cache */
static void __init init_freelist_randomization(void)
{
	struct kmem_cache *s;

	mutex_lock(&slab_mutex);

	list_for_each_entry(s, &slab_caches, list)
		init_cache_random_seq(s);

	mutex_unlock(&slab_mutex);
}

/* Get the next entry on the pre-computed freelist randomized */
//返回pos号obj的下一个元素（其为一个random元素）
static void *next_freelist_entry(struct kmem_cache *s,
				unsigned long *pos/*元素序列*/, void *start/*page地址的最左侧边界*/,
				unsigned long page_limit/*obj占用的内存大小*/,
				unsigned long freelist_count/*此page可分配的obj数目*/)
{
	unsigned int idx;

	/*
	 * If the target page allocation failed, the number of objects on the
	 * page might be smaller than the usual size defined by the cache.
	 */
	do {
	    //random_seq中保存的是各元素到start的offset
		idx = s->random_seq[*pos];
		*pos += 1;
		if (*pos >= freelist_count)
		    /*pos超过了obj总数，将pos置为零重新检查*/
			*pos = 0;
		/*pos号元素的结束位置会超过page_limit,需要尝试另一个pos,继续循环*/
	} while (unlikely(idx >= page_limit));

	/*返回可用的pos号obj对应的结束地址*/
	return (char *)start + idx;
}

/* Shuffle the single linked freelist based on a random pre-computed sequence */
static bool shuffle_freelist(struct kmem_cache *s, struct slab *slab)
{
    /*将page划分成page->objects个小单元，并将其串连起来*/
	void *start;/*可使用的起始地址*/
	void *cur;
	void *next;
	unsigned long idx, pos, page_limit, freelist_count;

	if (slab->objects < 2 || !s->random_seq)
		return false;

	freelist_count = oo_objects(s->oo);
	/*随机选一个obj做为开始*/
	pos = get_random_u32_below(freelist_count);

	/*obj占用的内存大小*/
	page_limit = slab->objects * s->size;
	//取此page的最左侧边界
	start = fixup_red_left(s, slab_address(slab));

	/* First entry is used as the base of the freelist */
	cur = next_freelist_entry(s, &pos, start, page_limit, freelist_count);
	cur = setup_object(s, cur);
	/*记录此page中首个随机obj地址*/
	slab->freelist = cur;

	//将多个obj串连起来
	for (idx = 1; idx < slab->objects; idx++) {
	    	/*取下一个可用的obj*/
		next = next_freelist_entry(s, &pos, start, page_limit,
			freelist_count);
		/*初始化这个obj*/
		next = setup_object(s, next);
		/*使obj串起来（通过obj的元数据串起来）*/
		set_freepointer(s, cur, next);
		cur = next;
	}

	//使最后一个obj的next指向空
	set_freepointer(s, cur, NULL);

	return true;
}
#else
static inline int init_cache_random_seq(struct kmem_cache *s)
{
	return 0;
}
static inline void init_freelist_randomization(void) { }
static inline bool shuffle_freelist(struct kmem_cache *s, struct slab *slab)
{
	return false;
}
#endif /* CONFIG_SLAB_FREELIST_RANDOM */

static __always_inline void account_slab(struct slab *slab, int order,
					 struct kmem_cache *s, gfp_t gfp)
{
	if (memcg_kmem_online() && (s->flags & SLAB_ACCOUNT))
		alloc_slab_obj_exts(slab, s, gfp, true);

	mod_node_page_state(slab_pgdat(slab), cache_vmstat_idx(s),
			    PAGE_SIZE << order);
}

static __always_inline void unaccount_slab(struct slab *slab, int order,
					   struct kmem_cache *s)
{
	/*
	 * The slab object extensions should now be freed regardless of
	 * whether mem_alloc_profiling_enabled() or not because profiling
	 * might have been disabled after slab->obj_exts got allocated.
	 */
	free_slab_obj_exts(slab);

	mod_node_page_state(slab_pgdat(slab), cache_vmstat_idx(s),
			    -(PAGE_SIZE << order));
}

/*为slab在numa node上申请一组指定数量的page*/
static struct slab *allocate_slab(struct kmem_cache *s, gfp_t flags, int node)
{
	struct slab *slab;
	struct kmem_cache_order_objects oo = s->oo;/*取s对应的order,objs信息*/
	gfp_t alloc_gfp;
	void *start, *p, *next;
	int idx;
	bool shuffle;

	/*清除掉不容许的flags*/
	flags &= gfp_allowed_mask;

	flags |= s->allocflags;

	/*
	 * Let the initial higher-order allocation fail under memory pressure
	 * so we fall-back to the minimum order allocation.
	 */
	alloc_gfp = (flags | __GFP_NOWARN | __GFP_NORETRY) & ~__GFP_NOFAIL;
	if ((alloc_gfp & __GFP_DIRECT_RECLAIM) && oo_order(oo) > oo_order(s->min))
		alloc_gfp = (alloc_gfp | __GFP_NOMEMALLOC) & ~__GFP_RECLAIM;

	/*申请slab可用的page*/
	slab = alloc_slab_page(alloc_gfp, node, oo);
	if (unlikely(!slab)) {
		/*按s->oo申请失败，尝试采用s->min进行申请*/
		oo = s->min;
		alloc_gfp = flags;
		/*
		 * Allocation may have failed due to fragmentation.
		 * Try a lower order alloc if possible
		 */
		slab = alloc_slab_page(alloc_gfp, node, oo);
		if (unlikely(!slab))
			return NULL;
		stat(s, ORDER_FALLBACK);
	}

	/*设置此page可分配的object数目*/
	slab->objects = oo_objects(oo);
	slab->inuse = 0;
	slab->frozen = 0;
	init_slab_obj_exts(slab);

	account_slab(slab, oo_order(oo), s, flags);

	slab->slab_cache = s;

	kasan_poison_slab(slab);

	/*取此page的起始地址*/
	start = slab_address(slab);

	setup_slab_debug(s, slab, start);

	//构造page freelist
	shuffle = shuffle_freelist(s, slab);

	if (!shuffle) {
	    /*obj数量较少或者没有random_seq时进入*/
		start = fixup_red_left(s, start);
		/*记录首个元素*/
		start = setup_object(s, start);
		slab->freelist = start;
		//把其它的串起来
		for (idx = 0, p = start; idx < slab->objects - 1; idx++) {
			next = p + s->size;
			next = setup_object(s, next);
			//使p与next串起来
			set_freepointer(s, p, next);
			p = next;
		}

		//使最后一个元素指向NULL
		set_freepointer(s, p, NULL);
	}

	return slab;
}

/*为slab申请指定大小的page*/
static struct slab *new_slab(struct kmem_cache *s, gfp_t flags, int node)
{
	if (unlikely(flags & GFP_SLAB_BUG_MASK))
	    /*如有bug标记，则显示堆栈*/
		flags = kmalloc_fix_flags(flags);

	WARN_ON_ONCE(s->ctor && (flags & __GFP_ZERO));

	return allocate_slab(s,
		flags & (GFP_RECLAIM_MASK | GFP_CONSTRAINT_MASK), node);
}

static void __free_slab(struct kmem_cache *s, struct slab *slab)
{
	struct folio *folio = slab_folio(slab);
	int order = folio_order(folio);
	int pages = 1 << order;

	__slab_clear_pfmemalloc(slab);
	folio->mapping = NULL;
	__folio_clear_slab(folio);
	mm_account_reclaimed_pages(pages);
	unaccount_slab(slab, order, s);
	free_frozen_pages(&folio->page, order);
}

static void rcu_free_slab(struct rcu_head *h)
{
	struct slab *slab = container_of(h, struct slab, rcu_head);

	__free_slab(slab->slab_cache, slab);
}

static void free_slab(struct kmem_cache *s, struct slab *slab)
{
	if (kmem_cache_debug_flags(s, SLAB_CONSISTENCY_CHECKS)) {
		void *p;

		slab_pad_check(s, slab);
		for_each_object(p, s, slab_address(slab), slab->objects)
			check_object(s, slab, p, SLUB_RED_INACTIVE);
	}

	if (unlikely(s->flags & SLAB_TYPESAFE_BY_RCU))
		call_rcu(&slab->rcu_head, rcu_free_slab);
	else
		__free_slab(s, slab);
}

static void discard_slab(struct kmem_cache *s, struct slab *slab)
{
	dec_slabs_node(s, slab_nid(slab), slab->objects);
	free_slab(s, slab);
}

static inline bool slab_test_node_partial(const struct slab *slab)
{
	return test_bit(SL_partial, &slab->flags);
}

static inline void slab_set_node_partial(struct slab *slab)
{
	set_bit(SL_partial, &slab->flags);
}

static inline void slab_clear_node_partial(struct slab *slab)
{
	clear_bit(SL_partial, &slab->flags);
}

/*
 * Management of partially allocated slabs.
 */
static inline void
__add_partial(struct kmem_cache_node *n, struct slab *slab, int tail)
{
	n->nr_partial++;
	if (tail == DEACTIVATE_TO_TAIL)
		list_add_tail(&slab->slab_list, &n->partial);
	else
		list_add(&slab->slab_list, &n->partial);
	slab_set_node_partial(slab);
}

static inline void add_partial(struct kmem_cache_node *n,
				struct slab *slab, int tail)
{
	lockdep_assert_held(&n->list_lock);
	__add_partial(n, slab, tail);
}

static inline void remove_partial(struct kmem_cache_node *n,
					struct slab *slab)
{
	lockdep_assert_held(&n->list_lock);
	list_del(&slab->slab_list);
	slab_clear_node_partial(slab);
	n->nr_partial--;
}

/*
 * Called only for kmem_cache_debug() caches instead of remove_partial(), with a
 * slab from the n->partial list. Remove only a single object from the slab, do
 * the alloc_debug_processing() checks and leave the slab on the list, or move
 * it to full list if it was the last free object.
 */
static void *alloc_single_from_partial(struct kmem_cache *s,
		struct kmem_cache_node *n, struct slab *slab, int orig_size)
{
	void *object;

	lockdep_assert_held(&n->list_lock);

	object = slab->freelist;
	slab->freelist = get_freepointer(s, object);
	slab->inuse++;

	if (!alloc_debug_processing(s, slab, object, orig_size)) {
		if (folio_test_slab(slab_folio(slab)))
			remove_partial(n, slab);
		return NULL;
	}

	if (slab->inuse == slab->objects) {
		remove_partial(n, slab);
		add_full(s, n, slab);
	}

	return object;
}

/*
 * Called only for kmem_cache_debug() caches to allocate from a freshly
 * allocated slab. Allocate a single object instead of whole freelist
 * and put the slab to the partial (or full) list.
 */
static void *alloc_single_from_new_slab(struct kmem_cache *s,
					struct slab *slab, int orig_size)
{
	int nid = slab_nid(slab);
	struct kmem_cache_node *n = get_node(s, nid);
	unsigned long flags;
	void *object;


	object = slab->freelist;
	slab->freelist = get_freepointer(s, object);
	slab->inuse = 1;

	if (!alloc_debug_processing(s, slab, object, orig_size))
		/*
		 * It's not really expected that this would fail on a
		 * freshly allocated slab, but a concurrent memory
		 * corruption in theory could cause that.
		 */
		return NULL;

	spin_lock_irqsave(&n->list_lock, flags);

	if (slab->inuse == slab->objects)
		add_full(s, n, slab);
	else
		add_partial(n, slab, DEACTIVATE_TO_HEAD);

	inc_slabs_node(s, nid, slab->objects);
	spin_unlock_irqrestore(&n->list_lock, flags);

	return object;
}

#ifdef CONFIG_SLUB_CPU_PARTIAL
static void put_cpu_partial(struct kmem_cache *s, struct slab *slab, int drain);
#else
static inline void put_cpu_partial(struct kmem_cache *s, struct slab *slab,
				   int drain) { }
#endif
static inline bool pfmemalloc_match(struct slab *slab, gfp_t gfpflags);

/*
 * Try to allocate a partial slab from a specific node.
 */
static struct slab *get_partial_node(struct kmem_cache *s,
				     struct kmem_cache_node *n,
				     struct partial_context *pc)
{
	struct slab *slab, *slab2, *partial = NULL;
	unsigned long flags;
	unsigned int partial_slabs = 0;

	/*
	 * Racy check. If we mistakenly see no partial slabs then we
	 * just allocate an empty slab. If we mistakenly try to get a
	 * partial slab and there is none available then get_partial()
	 * will return NULL.
	 */
	if (!n || !n->nr_partial)
		return NULL;/*n为空，或者partial数为0，不能分配*/

	spin_lock_irqsave(&n->list_lock, flags);
	list_for_each_entry_safe(slab, slab2, &n->partial, slab_list) {
		if (!pfmemalloc_match(slab, pc->flags))
			continue;

		if (IS_ENABLED(CONFIG_SLUB_TINY) || kmem_cache_debug(s)) {
			void *object = alloc_single_from_partial(s, n, slab,
							pc->orig_size);
			if (object) {
				partial = slab;
				pc->object = object;
				break;
			}
			continue;
		}

		remove_partial(n, slab);

		if (!partial) {
			partial = slab;
			stat(s, ALLOC_FROM_PARTIAL);

			if ((slub_get_cpu_partial(s) == 0)) {
				break;
			}
		} else {
			put_cpu_partial(s, slab, 0);
			stat(s, CPU_PARTIAL_NODE);

			if (++partial_slabs > slub_get_cpu_partial(s) / 2) {
				break;
			}
		}
	}
	spin_unlock_irqrestore(&n->list_lock, flags);
	return partial;
}

/*
 * Get a slab from somewhere. Search in increasing NUMA distances.
 */
static struct slab *get_any_partial(struct kmem_cache *s,
				    struct partial_context *pc)
{
#ifdef CONFIG_NUMA
	struct zonelist *zonelist;
	struct zoneref *z;
	struct zone *zone;
	enum zone_type highest_zoneidx = gfp_zone(pc->flags);
	struct slab *slab;
	unsigned int cpuset_mems_cookie;

	/*
	 * The defrag ratio allows a configuration of the tradeoffs between
	 * inter node defragmentation and node local allocations. A lower
	 * defrag_ratio increases the tendency to do local allocations
	 * instead of attempting to obtain partial slabs from other nodes.
	 *
	 * If the defrag_ratio is set to 0 then kmalloc() always
	 * returns node local objects. If the ratio is higher then kmalloc()
	 * may return off node objects because partial slabs are obtained
	 * from other nodes and filled up.
	 *
	 * If /sys/kernel/slab/xx/remote_node_defrag_ratio is set to 100
	 * (which makes defrag_ratio = 1000) then every (well almost)
	 * allocation will first attempt to defrag slab caches on other nodes.
	 * This means scanning over all nodes to look for partial slabs which
	 * may be expensive if we do it every time we are trying to find a slab
	 * with available objects.
	 */
	if (!s->remote_node_defrag_ratio ||
			get_cycles() % 1024 > s->remote_node_defrag_ratio)
		return NULL;

	do {
		cpuset_mems_cookie = read_mems_allowed_begin();
		zonelist = node_zonelist(mempolicy_slab_node(), pc->flags);
		for_each_zone_zonelist(zone, z, zonelist, highest_zoneidx) {
			struct kmem_cache_node *n;

			n = get_node(s, zone_to_nid(zone));

			if (n && cpuset_zone_allowed(zone, pc->flags) &&
					n->nr_partial > s->min_partial) {
				slab = get_partial_node(s, n, pc);
				if (slab) {
					/*
					 * Don't check read_mems_allowed_retry()
					 * here - if mems_allowed was updated in
					 * parallel, that was a harmless race
					 * between allocation and the cpuset
					 * update
					 */
					return slab;
				}
			}
		}
	} while (read_mems_allowed_retry(cpuset_mems_cookie));
#endif	/* CONFIG_NUMA */
	return NULL;
}

/*
 * Get a partial slab, lock it and return it.
 */
static struct slab *get_partial(struct kmem_cache *s, int node,
				struct partial_context *pc)
{
	struct slab *slab;
	int searchnode = node;

	if (node == NUMA_NO_NODE)
		searchnode = numa_mem_id();

	slab = get_partial_node(s, get_node(s, searchnode), pc);
	if (slab || (node != NUMA_NO_NODE && (pc->flags & __GFP_THISNODE)))
		return slab;

	return get_any_partial(s, pc);
}

#ifndef CONFIG_SLUB_TINY

#ifdef CONFIG_PREEMPTION
/*
 * Calculate the next globally unique transaction for disambiguation
 * during cmpxchg. The transactions start with the cpu number and are then
 * incremented by CONFIG_NR_CPUS.
 */
#define TID_STEP  roundup_pow_of_two(CONFIG_NR_CPUS)
#else
/*
 * No preemption supported therefore also no need to check for
 * different cpus.
 */
#define TID_STEP 1
#endif /* CONFIG_PREEMPTION */

static inline unsigned long next_tid(unsigned long tid)
{
	return tid + TID_STEP;
}

#ifdef SLUB_DEBUG_CMPXCHG
static inline unsigned int tid_to_cpu(unsigned long tid)
{
	return tid % TID_STEP;
}

static inline unsigned long tid_to_event(unsigned long tid)
{
	return tid / TID_STEP;
}
#endif

//返回cpu编号
static inline unsigned int init_tid(int cpu)
{
	return cpu;
}

static inline void note_cmpxchg_failure(const char *n,
		const struct kmem_cache *s, unsigned long tid)
{
#ifdef SLUB_DEBUG_CMPXCHG
	unsigned long actual_tid = __this_cpu_read(s->cpu_slab->tid);

	pr_info("%s %s: cmpxchg redo ", n, s->name);

#ifdef CONFIG_PREEMPTION
	if (tid_to_cpu(tid) != tid_to_cpu(actual_tid))
		pr_warn("due to cpu change %d -> %d\n",
			tid_to_cpu(tid), tid_to_cpu(actual_tid));
	else
#endif
	if (tid_to_event(tid) != tid_to_event(actual_tid))
		pr_warn("due to cpu running other code. Event %ld->%ld\n",
			tid_to_event(tid), tid_to_event(actual_tid));
	else
		pr_warn("for unknown reason: actual=%lx was=%lx target=%lx\n",
			actual_tid, tid, next_tid(tid));
#endif
	stat(s, CMPXCHG_DOUBLE_CPU_FAIL);
}

//初始化kmem_cache的cpu_slab
static void init_kmem_cache_cpus(struct kmem_cache *s)
{
	int cpu;
	struct kmem_cache_cpu *c;

	for_each_possible_cpu(cpu) {
		c = per_cpu_ptr(s->cpu_slab, cpu);
		local_lock_init(&c->lock);
		c->tid = init_tid(cpu);
	}
}

/*
 * Finishes removing the cpu slab. Merges cpu's freelist with slab's freelist,
 * unfreezes the slabs and puts it on the proper list.
 * Assumes the slab has been already safely taken away from kmem_cache_cpu
 * by the caller.
 */
static void deactivate_slab(struct kmem_cache *s, struct slab *slab,
			    void *freelist)
{
	struct kmem_cache_node *n = get_node(s, slab_nid(slab));
	int free_delta = 0;
	void *nextfree, *freelist_iter, *freelist_tail;
	int tail = DEACTIVATE_TO_HEAD;
	unsigned long flags = 0;
	struct slab new;
	struct slab old;

	/*此page上有可供分配的object*/
	if (READ_ONCE(slab->freelist)) {
		stat(s, DEACTIVATE_REMOTE_FREES);
		tail = DEACTIVATE_TO_TAIL;
	}

	/*
	 * Stage one: Count the objects on cpu's freelist as free_delta and
	 * remember the last object in freelist_tail for later splicing.
	 */
	freelist_tail = NULL;
	freelist_iter = freelist;
	while (freelist_iter) {
	    /*取下一个待处理的free obj*/
		nextfree = get_freepointer(s, freelist_iter);

		/*
		 * If 'nextfree' is invalid, it is possible that the object at
		 * 'freelist_iter' is already corrupted.  So isolate all objects
		 * starting at 'freelist_iter' by skipping them.
		 */
		if (freelist_corrupted(s, slab/*元素所属的page*/, &freelist_iter/*当前元素*/, nextfree/*下一个元素*/))
		    	/*如果检查nextfree地址有误，则跳出*/
			break;

		freelist_tail = freelist_iter;
		free_delta++;/*记录待释放的元素总数目*/

		freelist_iter = nextfree;
	}

	/*
	 * Stage two: Unfreeze the slab while splicing the per-cpu
	 * freelist to the head of slab's freelist.
	 */
	do {
		old.freelist = READ_ONCE(slab->freelist);
		old.counters = READ_ONCE(slab->counters);
		VM_BUG_ON(!old.frozen);

		/* Determine target state of the slab */
		new.counters = old.counters;
		new.frozen = 0;
		if (freelist_tail) {
			new.inuse -= free_delta;
			set_freepointer(s, freelist_tail, old.freelist);
			new.freelist = freelist;
		} else {
			new.freelist = old.freelist;
		}
	} while (!slab_update_freelist(s, slab,
		old.freelist, old.counters,
		new.freelist, new.counters,
		"unfreezing slab"));

	/*
	 * Stage three: Manipulate the slab list based on the updated state.
	 */
	if (!new.inuse && n->nr_partial >= s->min_partial) {
		stat(s, DEACTIVATE_EMPTY);
		discard_slab(s, slab);
		stat(s, FREE_SLAB);
	} else if (new.freelist) {
		spin_lock_irqsave(&n->list_lock, flags);
		add_partial(n, slab, tail);
		spin_unlock_irqrestore(&n->list_lock, flags);
		stat(s, tail);
	} else {
		stat(s, DEACTIVATE_FULL);
	}
}

#ifdef CONFIG_SLUB_CPU_PARTIAL
static void __put_partials(struct kmem_cache *s, struct slab *partial_slab)
{
	struct kmem_cache_node *n = NULL, *n2 = NULL;
	struct slab *slab, *slab_to_discard = NULL;
	unsigned long flags = 0;

	while (partial_slab) {
		slab = partial_slab;
		partial_slab = slab->next;

		n2 = get_node(s, slab_nid(slab));
		if (n != n2) {
			if (n)
				spin_unlock_irqrestore(&n->list_lock, flags);

			n = n2;
			spin_lock_irqsave(&n->list_lock, flags);
		}

		if (unlikely(!slab->inuse && n->nr_partial >= s->min_partial)) {
			slab->next = slab_to_discard;
			slab_to_discard = slab;
		} else {
			add_partial(n, slab, DEACTIVATE_TO_TAIL);
			stat(s, FREE_ADD_PARTIAL);
		}
	}

	if (n)
		spin_unlock_irqrestore(&n->list_lock, flags);

	while (slab_to_discard) {
		slab = slab_to_discard;
		slab_to_discard = slab_to_discard->next;

		stat(s, DEACTIVATE_EMPTY);
		discard_slab(s, slab);
		stat(s, FREE_SLAB);
	}
}

/*
 * Put all the cpu partial slabs to the node partial list.
 */
static void put_partials(struct kmem_cache *s)
{
	struct slab *partial_slab;
	unsigned long flags;

	local_lock_irqsave(&s->cpu_slab->lock, flags);
	partial_slab = this_cpu_read(s->cpu_slab->partial);
	this_cpu_write(s->cpu_slab->partial, NULL);
	local_unlock_irqrestore(&s->cpu_slab->lock, flags);

	if (partial_slab)
		__put_partials(s, partial_slab);
}

static void put_partials_cpu(struct kmem_cache *s,
			     struct kmem_cache_cpu *c)
{
	struct slab *partial_slab;

	partial_slab = slub_percpu_partial(c);
	c->partial = NULL;

	if (partial_slab)
		__put_partials(s, partial_slab);
}

/*
 * Put a slab into a partial slab slot if available.
 *
 * If we did not find a slot then simply move all the partials to the
 * per node partial list.
 */
static void put_cpu_partial(struct kmem_cache *s, struct slab *slab, int drain)
{
	struct slab *oldslab;
	struct slab *slab_to_put = NULL;
	unsigned long flags;
	int slabs = 0;

	local_lock_irqsave(&s->cpu_slab->lock, flags);

	oldslab = this_cpu_read(s->cpu_slab->partial);

	if (oldslab) {
		if (drain && oldslab->slabs >= s->cpu_partial_slabs) {
			/*
			 * Partial array is full. Move the existing set to the
			 * per node partial list. Postpone the actual unfreezing
			 * outside of the critical section.
			 */
			slab_to_put = oldslab;
			oldslab = NULL;
		} else {
			slabs = oldslab->slabs;
		}
	}

	slabs++;

	slab->slabs = slabs;
	slab->next = oldslab;

	this_cpu_write(s->cpu_slab->partial, slab);

	local_unlock_irqrestore(&s->cpu_slab->lock, flags);

	if (slab_to_put) {
		__put_partials(s, slab_to_put);
		stat(s, CPU_PARTIAL_DRAIN);
	}
}

#else	/* CONFIG_SLUB_CPU_PARTIAL */

static inline void put_partials(struct kmem_cache *s) { }
static inline void put_partials_cpu(struct kmem_cache *s,
				    struct kmem_cache_cpu *c) { }

#endif	/* CONFIG_SLUB_CPU_PARTIAL */

static inline void flush_slab(struct kmem_cache *s, struct kmem_cache_cpu *c)
{
    	/*flush次数增加*/
	unsigned long flags;
	struct slab *slab;
	void *freelist;

	local_lock_irqsave(&s->cpu_slab->lock, flags);

	slab = c->slab;
	freelist = c->freelist;

	c->slab = NULL;
	c->freelist = NULL;
	c->tid = next_tid(c->tid);

	local_unlock_irqrestore(&s->cpu_slab->lock, flags);

	if (slab) {
		deactivate_slab(s, slab, freelist);
		stat(s, CPUSLAB_FLUSH);
	}
}

static inline void __flush_cpu_slab(struct kmem_cache *s, int cpu)
{
	struct kmem_cache_cpu *c = per_cpu_ptr(s->cpu_slab, cpu);
	void *freelist = c->freelist;
	struct slab *slab = c->slab;

	c->slab = NULL;
	c->freelist = NULL;
	c->tid = next_tid(c->tid);

	if (slab) {
		deactivate_slab(s, slab, freelist);
		stat(s, CPUSLAB_FLUSH);
	}

	put_partials_cpu(s, c);
}

struct slub_flush_work {
	struct work_struct work;
	struct kmem_cache *s;
	bool skip;
};

/*
 * Flush cpu slab.
 *
 * Called from CPU work handler with migration disabled.
 */
static void flush_cpu_slab(struct work_struct *w)
{
	struct kmem_cache *s;
	struct kmem_cache_cpu *c;
	struct slub_flush_work *sfw;

	sfw = container_of(w, struct slub_flush_work, work);

	s = sfw->s;
	c = this_cpu_ptr(s->cpu_slab);

	if (c->slab)
		flush_slab(s, c);

	put_partials(s);
}

static bool has_cpu_slab(int cpu, struct kmem_cache *s)
{
	struct kmem_cache_cpu *c = per_cpu_ptr(s->cpu_slab, cpu);

	return c->slab || slub_percpu_partial(c);
}

static DEFINE_MUTEX(flush_lock);
static DEFINE_PER_CPU(struct slub_flush_work, slub_flush);

static void flush_all_cpus_locked(struct kmem_cache *s)
{
	struct slub_flush_work *sfw;
	unsigned int cpu;

	lockdep_assert_cpus_held();
	mutex_lock(&flush_lock);

	for_each_online_cpu(cpu) {
		sfw = &per_cpu(slub_flush, cpu);
		if (!has_cpu_slab(cpu, s)) {
			sfw->skip = true;
			continue;
		}
		INIT_WORK(&sfw->work, flush_cpu_slab);
		sfw->skip = false;
		sfw->s = s;
		queue_work_on(cpu, flushwq, &sfw->work);
	}

	for_each_online_cpu(cpu) {
		sfw = &per_cpu(slub_flush, cpu);
		if (sfw->skip)
			continue;
		flush_work(&sfw->work);
	}

	mutex_unlock(&flush_lock);
}

static void flush_all(struct kmem_cache *s)
{
	cpus_read_lock();
	flush_all_cpus_locked(s);
	cpus_read_unlock();
}

/*
 * Use the cpu notifier to insure that the cpu slabs are flushed when
 * necessary.
 */
static int slub_cpu_dead(unsigned int cpu)
{
	struct kmem_cache *s;

	mutex_lock(&slab_mutex);
	list_for_each_entry(s, &slab_caches, list)
		__flush_cpu_slab(s, cpu);
	mutex_unlock(&slab_mutex);
	return 0;
}

#else /* CONFIG_SLUB_TINY */
static inline void flush_all_cpus_locked(struct kmem_cache *s) { }
static inline void flush_all(struct kmem_cache *s) { }
static inline void __flush_cpu_slab(struct kmem_cache *s, int cpu) { }
static inline int slub_cpu_dead(unsigned int cpu) { return 0; }
#endif /* CONFIG_SLUB_TINY */

/*
 * Check if the objects in a per cpu structure fit numa
 * locality expectations.
 */
static inline int node_match(struct slab *slab, int node)
{
    /*检查此页与node是否匹配*/
#ifdef CONFIG_NUMA
	if (node != NUMA_NO_NODE && slab_nid(slab) != node)
		return 0;
#endif
	return 1;
}

#ifdef CONFIG_SLUB_DEBUG
static int count_free(struct slab *slab)
{
	return slab->objects - slab->inuse;
}

//获取obj总数
static inline unsigned long node_nr_objs(struct kmem_cache_node *n)
{
	return atomic_long_read(&n->total_objects);
}

/* Supports checking bulk free of a constructed freelist */
static inline bool free_debug_processing(struct kmem_cache *s,
	struct slab *slab, void *head, void *tail, int *bulk_cnt,
	unsigned long addr, depot_stack_handle_t handle)
{
	bool checks_ok = false;
	void *object = head;
	int cnt = 0;

	if (s->flags & SLAB_CONSISTENCY_CHECKS) {
		if (!check_slab(s, slab))
			goto out;
	}

	if (slab->inuse < *bulk_cnt) {
		slab_err(s, slab, "Slab has %d allocated objects but %d are to be freed\n",
			 slab->inuse, *bulk_cnt);
		goto out;
	}

next_object:

	if (++cnt > *bulk_cnt)
		goto out_cnt;

	if (s->flags & SLAB_CONSISTENCY_CHECKS) {
		if (!free_consistency_checks(s, slab, object, addr))
			goto out;
	}

	if (s->flags & SLAB_STORE_USER)
		set_track_update(s, object, TRACK_FREE, addr, handle);
	trace(s, slab, object, 0);
	/* Freepointer not overwritten by init_object(), SLAB_POISON moved it */
	init_object(s, object, SLUB_RED_INACTIVE);

	/* Reached end of constructed freelist yet? */
	if (object != tail) {
		object = get_freepointer(s, object);
		goto next_object;
	}
	checks_ok = true;

out_cnt:
	if (cnt != *bulk_cnt) {
		slab_err(s, slab, "Bulk free expected %d objects but found %d\n",
			 *bulk_cnt, cnt);
		*bulk_cnt = cnt;
	}

out:

	if (!checks_ok)
		slab_fix(s, "Object at 0x%p not freed", object);

	return checks_ok;
}
#endif /* CONFIG_SLUB_DEBUG */

#if defined(CONFIG_SLUB_DEBUG) || defined(SLAB_SUPPORTS_SYSFS)
static unsigned long count_partial(struct kmem_cache_node *n,
					int (*get_count)(struct slab *))
{
	unsigned long flags;
	unsigned long x = 0;
	struct slab *slab;

	spin_lock_irqsave(&n->list_lock, flags);
	list_for_each_entry(slab, &n->partial, slab_list)
		x += get_count(slab);
	spin_unlock_irqrestore(&n->list_lock, flags);
	return x;
}
#endif /* CONFIG_SLUB_DEBUG || SLAB_SUPPORTS_SYSFS */

#ifdef CONFIG_SLUB_DEBUG
#define MAX_PARTIAL_TO_SCAN 10000

static unsigned long count_partial_free_approx(struct kmem_cache_node *n)
{
	unsigned long flags;
	unsigned long x = 0;
	struct slab *slab;

	spin_lock_irqsave(&n->list_lock, flags);
	if (n->nr_partial <= MAX_PARTIAL_TO_SCAN) {
		list_for_each_entry(slab, &n->partial, slab_list)
			x += slab->objects - slab->inuse;
	} else {
		/*
		 * For a long list, approximate the total count of objects in
		 * it to meet the limit on the number of slabs to scan.
		 * Scan from both the list's head and tail for better accuracy.
		 */
		unsigned long scanned = 0;

		list_for_each_entry(slab, &n->partial, slab_list) {
			x += slab->objects - slab->inuse;
			if (++scanned == MAX_PARTIAL_TO_SCAN / 2)
				break;
		}
		list_for_each_entry_reverse(slab, &n->partial, slab_list) {
			x += slab->objects - slab->inuse;
			if (++scanned == MAX_PARTIAL_TO_SCAN)
				break;
		}
		x = mult_frac(x, n->nr_partial, scanned);
		x = min(x, node_nr_objs(n));
	}
	spin_unlock_irqrestore(&n->list_lock, flags);
	return x;
}

static noinline void
slab_out_of_memory(struct kmem_cache *s, gfp_t gfpflags, int nid)
{
	static DEFINE_RATELIMIT_STATE(slub_oom_rs, DEFAULT_RATELIMIT_INTERVAL,
				      DEFAULT_RATELIMIT_BURST);
	int cpu = raw_smp_processor_id();
	int node;
	struct kmem_cache_node *n;

	if ((gfpflags & __GFP_NOWARN) || !__ratelimit(&slub_oom_rs))
		return;

	pr_warn("SLUB: Unable to allocate memory on CPU %u (of node %d) on node %d, gfp=%#x(%pGg)\n",
		cpu, cpu_to_node(cpu), nid, gfpflags, &gfpflags);
	pr_warn("  cache: %s, object size: %u, buffer size: %u, default order: %u, min order: %u\n",
		s->name, s->object_size, s->size, oo_order(s->oo),
		oo_order(s->min));

	if (oo_order(s->min) > get_order(s->object_size))
		pr_warn("  %s debugging increased min order, use slab_debug=O to disable.\n",
			s->name);

	for_each_kmem_cache_node(s, node, n) {
		unsigned long nr_slabs;
		unsigned long nr_objs;
		unsigned long nr_free;

		nr_free  = count_partial_free_approx(n);
		nr_slabs = node_nr_slabs(n);
		nr_objs  = node_nr_objs(n);

		pr_warn("  node %d: slabs: %ld, objs: %ld, free: %ld\n",
			node, nr_slabs, nr_objs, nr_free);
	}
}
#else /* CONFIG_SLUB_DEBUG */
static inline void
slab_out_of_memory(struct kmem_cache *s, gfp_t gfpflags, int nid) { }
#endif

static inline bool pfmemalloc_match(struct slab *slab, gfp_t gfpflags)
{
	if (unlikely(slab_test_pfmemalloc(slab)))
		return gfp_pfmemalloc_allowed(gfpflags);

	return true;
}

#ifndef CONFIG_SLUB_TINY
static inline bool
__update_cpu_freelist_fast(struct kmem_cache *s,
			   void *freelist_old, void *freelist_new,
			   unsigned long tid)
{
	freelist_aba_t old = { .freelist = freelist_old, .counter = tid };
	freelist_aba_t new = { .freelist = freelist_new, .counter = next_tid(tid) };

	return this_cpu_try_cmpxchg_freelist(s->cpu_slab->freelist_tid.full,
					     &old.full, new.full);
}

/*
 * Check the slab->freelist and either transfer the freelist to the
 * per cpu freelist or deactivate the slab.
 *
 * The slab is still frozen if the return value is not NULL.
 *
 * If this function returns NULL then the slab has been unfrozen.
 */
static inline void *get_freelist(struct kmem_cache *s, struct slab *slab)
{
	struct slab new;
	unsigned long counters;
	void *freelist;

	lockdep_assert_held(this_cpu_ptr(&s->cpu_slab->lock));

	do {
		freelist = slab->freelist;
		counters = slab->counters;

		new.counters = counters;

		new.inuse = slab->objects;
		new.frozen = freelist != NULL;

	} while (!__slab_update_freelist(s, slab,
		freelist, counters,
		NULL, new.counters,
		"get_freelist"));

	return freelist;
}

/*
 * Freeze the partial slab and return the pointer to the freelist.
 */
static inline void *freeze_slab(struct kmem_cache *s, struct slab *slab)
{
	struct slab new;
	unsigned long counters;
	void *freelist;

	do {
		freelist = slab->freelist;
		counters = slab->counters;

		new.counters = counters;
		VM_BUG_ON(new.frozen);

		new.inuse = slab->objects;
		new.frozen = 1;

	} while (!slab_update_freelist(s, slab,
		freelist, counters,
		NULL, new.counters,
		"freeze_slab"));

	return freelist;
}

/*
 * Slow path. The lockless freelist is empty or we need to perform
 * debugging duties.
 *
 * Processing is still very fast if new objects have been freed to the
 * regular freelist. In that case we simply take over the regular freelist
 * as the lockless freelist and zap the regular freelist.
 *
 * If that is not working then we fall back to the partial lists. We take the
 * first element of the freelist as the object to allocate now and move the
 * rest of the freelist to the lockless freelist.
 *
 * And if we were unable to get a new slab from the partial slab lists then
 * we need to allocate a new slab. This is the slowest path since it involves
 * a call to the page allocator and the setup of a new slab.
 *
 * Version of __slab_alloc to use when we know that preemption is
 * already disabled (which is the case for bulk allocation).
 */
static void *___slab_alloc(struct kmem_cache *s, gfp_t gfpflags, int node,
			  unsigned long addr, struct kmem_cache_cpu *c, unsigned int orig_size)
{
	void *freelist;
	struct slab *slab;
	unsigned long flags;
	struct partial_context pc;
	bool try_thisnode = true;

	stat(s, ALLOC_SLOWPATH);

reread_slab:

	slab = READ_ONCE(c->slab);
	if (!slab) {
		/*
		 * if the node is not online or has no normal memory, just
		 * ignore the node constraint
		 */
		if (unlikely(node != NUMA_NO_NODE &&
			     !node_isset(node, slab_nodes)))
			node = NUMA_NO_NODE;
		goto new_slab;
	}

	if (unlikely(!node_match(slab, node))) {
		/*
		 * same as above but node_match() being false already
		 * implies node != NUMA_NO_NODE
		 */
		if (!node_isset(node, slab_nodes)) {
			node = NUMA_NO_NODE;
		} else {
			stat(s, ALLOC_NODE_MISMATCH);
			goto deactivate_slab;
		}
	}

	/*
	 * By rights, we should be searching for a slab page that was
	 * PFMEMALLOC but right now, we are losing the pfmemalloc
	 * information when the page leaves the per-cpu allocator
	 */
	if (unlikely(!pfmemalloc_match(slab, gfpflags)))
		goto deactivate_slab;

	/* must check again c->slab in case we got preempted and it changed */
	local_lock_irqsave(&s->cpu_slab->lock, flags);
	if (unlikely(slab != c->slab)) {
		local_unlock_irqrestore(&s->cpu_slab->lock, flags);
		goto reread_slab;
	}
	freelist = c->freelist;
	if (freelist)
		goto load_freelist;

	freelist = get_freelist(s, slab);

	if (!freelist) {
		c->slab = NULL;
		c->tid = next_tid(c->tid);
		local_unlock_irqrestore(&s->cpu_slab->lock, flags);
		stat(s, DEACTIVATE_BYPASS);
		goto new_slab;
	}

	stat(s, ALLOC_REFILL);

load_freelist:

	lockdep_assert_held(this_cpu_ptr(&s->cpu_slab->lock));

	/*
	 * freelist is pointing to the list of objects to be used.
	 * slab is pointing to the slab from which the objects are obtained.
	 * That slab must be frozen for per cpu allocations to work.
	 */
	VM_BUG_ON(!c->slab->frozen);
	c->freelist = get_freepointer(s, freelist);
	c->tid = next_tid(c->tid);
	local_unlock_irqrestore(&s->cpu_slab->lock, flags);
	return freelist;

deactivate_slab:

	local_lock_irqsave(&s->cpu_slab->lock, flags);
	if (slab != c->slab) {
		local_unlock_irqrestore(&s->cpu_slab->lock, flags);
		goto reread_slab;
	}
	freelist = c->freelist;
	c->slab = NULL;
	c->freelist = NULL;
	c->tid = next_tid(c->tid);
	local_unlock_irqrestore(&s->cpu_slab->lock, flags);
	deactivate_slab(s, slab, freelist);

new_slab:

#ifdef CONFIG_SLUB_CPU_PARTIAL
	while (slub_percpu_partial(c)) {
		local_lock_irqsave(&s->cpu_slab->lock, flags);
		if (unlikely(c->slab)) {
			local_unlock_irqrestore(&s->cpu_slab->lock, flags);
			goto reread_slab;
		}
		if (unlikely(!slub_percpu_partial(c))) {
			local_unlock_irqrestore(&s->cpu_slab->lock, flags);
			/* we were preempted and partial list got empty */
			goto new_objects;
		}

		slab = slub_percpu_partial(c);
		slub_set_percpu_partial(c, slab);

		if (likely(node_match(slab, node) &&
			   pfmemalloc_match(slab, gfpflags))) {
			c->slab = slab;
			freelist = get_freelist(s, slab);
			VM_BUG_ON(!freelist);
			stat(s, CPU_PARTIAL_ALLOC);
			goto load_freelist;
		}

		local_unlock_irqrestore(&s->cpu_slab->lock, flags);

		slab->next = NULL;
		__put_partials(s, slab);
	}
#endif

new_objects:

	pc.flags = gfpflags;
	/*
	 * When a preferred node is indicated but no __GFP_THISNODE
	 *
	 * 1) try to get a partial slab from target node only by having
	 *    __GFP_THISNODE in pc.flags for get_partial()
	 * 2) if 1) failed, try to allocate a new slab from target node with
	 *    GPF_NOWAIT | __GFP_THISNODE opportunistically
	 * 3) if 2) failed, retry with original gfpflags which will allow
	 *    get_partial() try partial lists of other nodes before potentially
	 *    allocating new page from other nodes
	 */
	if (unlikely(node != NUMA_NO_NODE && !(gfpflags & __GFP_THISNODE)
		     && try_thisnode))
		pc.flags = GFP_NOWAIT | __GFP_THISNODE;

	pc.orig_size = orig_size;
	//获得新的freelist
	slab = get_partial(s, node, &pc);
	if (slab) {
		if (kmem_cache_debug(s)) {
			freelist = pc.object;
			/*
			 * For debug caches here we had to go through
			 * alloc_single_from_partial() so just store the
			 * tracking info and return the object.
			 */
			if (s->flags & SLAB_STORE_USER)
				set_track(s, freelist, TRACK_ALLOC, addr);

			return freelist;
		}

		/*申请新的freelist失败，返回空内存*/
		freelist = freeze_slab(s, slab);
		goto retry_load_slab;
	}

	slub_put_cpu_ptr(s->cpu_slab);
	slab = new_slab(s, pc.flags, node);
	c = slub_get_cpu_ptr(s->cpu_slab);

	if (unlikely(!slab)) {
		if (node != NUMA_NO_NODE && !(gfpflags & __GFP_THISNODE)
		    && try_thisnode) {
			try_thisnode = false;
			goto new_objects;
		}
		slab_out_of_memory(s, gfpflags, node);
		return NULL;
	}

	stat(s, ALLOC_SLAB);

	if (kmem_cache_debug(s)) {
		freelist = alloc_single_from_new_slab(s, slab, orig_size);

		if (unlikely(!freelist))
			goto new_objects;

		if (s->flags & SLAB_STORE_USER)
			set_track(s, freelist, TRACK_ALLOC, addr);

		return freelist;
	}

	/*
	 * No other reference to the slab yet so we can
	 * muck around with it freely without cmpxchg
	 */
	freelist = slab->freelist;
	slab->freelist = NULL;
	slab->inuse = slab->objects;
	slab->frozen = 1;

	inc_slabs_node(s, slab_nid(slab), slab->objects);

	if (unlikely(!pfmemalloc_match(slab, gfpflags))) {
		/*
		 * For !pfmemalloc_match() case we don't load freelist so that
		 * we don't make further mismatched allocations easier.
		 */
		deactivate_slab(s, slab, get_freepointer(s, freelist));
		return freelist;
	}

retry_load_slab:

	local_lock_irqsave(&s->cpu_slab->lock, flags);
	if (unlikely(c->slab)) {
		void *flush_freelist = c->freelist;
		struct slab *flush_slab = c->slab;

		c->slab = NULL;
		c->freelist = NULL;
		c->tid = next_tid(c->tid);

		local_unlock_irqrestore(&s->cpu_slab->lock, flags);

		deactivate_slab(s, flush_slab, flush_freelist);

		stat(s, CPUSLAB_FLUSH);

		goto retry_load_slab;
	}
	c->slab = slab;

	goto load_freelist;
}

/*
 * A wrapper for ___slab_alloc() for contexts where preemption is not yet
 * disabled. Compensates for possible cpu changes by refetching the per cpu area
 * pointer.
 */
static void *__slab_alloc(struct kmem_cache *s, gfp_t gfpflags, int node,
			  unsigned long addr, struct kmem_cache_cpu *c, unsigned int orig_size)
{
	void *p;

#ifdef CONFIG_PREEMPT_COUNT
	/*
	 * We may have been preempted and rescheduled on a different
	 * cpu before disabling preemption. Need to reload cpu area
	 * pointer.
	 */
	c = slub_get_cpu_ptr(s->cpu_slab);
#endif

	p = ___slab_alloc(s, gfpflags, node, addr, c, orig_size);
#ifdef CONFIG_PREEMPT_COUNT
	slub_put_cpu_ptr(s->cpu_slab);
#endif
	return p;
}

static __always_inline void *__slab_alloc_node(struct kmem_cache *s/*自哪个cache申请*/,
		gfp_t gfpflags, int node/*要求指定node上的内存*/, unsigned long addr/*caller地址*/, size_t orig_size)
{
	struct kmem_cache_cpu *c;
	struct slab *slab;
	unsigned long tid;
	//自slab中申请obj
	void *object;

redo:
	/*
	 * Must read kmem_cache cpu data via this cpu ptr. Preemption is
	 * enabled. We may switch back and forth between cpus while
	 * reading from one cpu area. That does not matter as long
	 * as we end up on the original cpu again when doing the cmpxchg.
	 *
	 * We must guarantee that tid and kmem_cache_cpu are retrieved on the
	 * same cpu. We read first the kmem_cache_cpu pointer and use it to read
	 * the tid. If we are preempted and switched to another cpu between the
	 * two reads, it's OK as the two are still associated with the same cpu
	 * and cmpxchg later will validate the cpu.
	 */
	c = raw_cpu_ptr(s->cpu_slab);
	tid = READ_ONCE(c->tid);

	/*
	 * Irqless object alloc/free algorithm used here depends on sequence
	 * of fetching cpu_slab's data. tid should be fetched before anything
	 * on c to guarantee that object and slab associated with previous tid
	 * won't be used with current tid. If we fetch tid first, object and
	 * slab could be one associated with next tid and our alloc/free
	 * request will be failed. In this case, we will retry. So, no problem.
	 */
	barrier();

	/*
	 * The transaction ids are globally unique per cpu and per operation on
	 * a per cpu queue. Thus they can be guarantee that the cmpxchg_double
	 * occurs on the right processor and that there was no operation on the
	 * linked list in between.
	 */

	object = c->freelist;
	slab = c->slab;

#ifdef CONFIG_NUMA
	if (static_branch_unlikely(&strict_numa) &&
			node == NUMA_NO_NODE) {

		struct mempolicy *mpol = current->mempolicy;

		if (mpol) {
			/*
			 * Special BIND rule support. If existing slab
			 * is in permitted set then do not redirect
			 * to a particular node.
			 * Otherwise we apply the memory policy to get
			 * the node we need to allocate on.
			 */
			if (mpol->mode != MPOL_BIND || !slab ||
					!node_isset(slab_nid(slab), mpol->nodes))

				node = mempolicy_slab_node();
		}
	}
#endif

	if (!USE_LOCKLESS_FAST_PATH() ||
	    unlikely(!object || !slab || !node_match(slab, node))) {
		/*此cache上没有空闲obj,没有空闲page,或者node不匹配，需要再申请一组*/
		object = __slab_alloc(s, gfpflags, node, addr, c, orig_size);
	} else {
	    //freelist上有，自链上直接分配
		void *next_object = get_freepointer_safe(s, object);

		/*
		 * The cmpxchg will only match if there was no additional
		 * operation and if we are on the right processor.
		 *
		 * The cmpxchg does the following atomically (without lock
		 * semantics!)
		 * 1. Relocate first pointer to the current per cpu area.
		 * 2. Verify that tid and freelist have not been changed
		 * 3. If they were not changed replace tid and freelist
		 *
		 * Since this is without lock semantics the protection is only
		 * against code executing on this cpu *not* from access by
		 * other cpus.
		 */
		if (unlikely(!__update_cpu_freelist_fast(s, object, next_object, tid))) {
			note_cmpxchg_failure("slab_alloc", s, tid);
			goto redo;
		}
		prefetch_freepointer(s, next_object);
		stat(s, ALLOC_FASTPATH);
	}

	return object;
}
#else /* CONFIG_SLUB_TINY */
static void *__slab_alloc_node(struct kmem_cache *s,
		gfp_t gfpflags, int node, unsigned long addr, size_t orig_size)
{
	struct partial_context pc;
	struct slab *slab;
	void *object;

	pc.flags = gfpflags;
	pc.orig_size = orig_size;
	slab = get_partial(s, node, &pc);

	if (slab)
		return pc.object;

	slab = new_slab(s, gfpflags, node);
	if (unlikely(!slab)) {
		slab_out_of_memory(s, gfpflags, node);
		return NULL;
	}

	object = alloc_single_from_new_slab(s, slab, orig_size);

	return object;
}
#endif /* CONFIG_SLUB_TINY */

/*
 * If the object has been wiped upon free, make sure it's fully initialized by
 * zeroing out freelist pointer.
 *
 * Note that we also wipe custom freelist pointers.
 */
static __always_inline void maybe_wipe_obj_freeptr(struct kmem_cache *s,
						   void *obj)
{
    	/*如有必要，清空freeptr指针位置*/
	if (unlikely(slab_want_init_on_free(s)) && obj &&
	    !freeptr_outside_object(s))
		memset((void *)((char *)kasan_reset_tag(obj) + s->offset),
			0, sizeof(void *));
}

static __fastpath_inline
struct kmem_cache *slab_pre_alloc_hook(struct kmem_cache *s, gfp_t flags)
{
	flags &= gfp_allowed_mask;/*清除掉不容许的flags*/

	might_alloc(flags);

	if (unlikely(should_failslab(s, flags)))
		return NULL;

	return s;
}

static __fastpath_inline
bool slab_post_alloc_hook(struct kmem_cache *s, struct list_lru *lru,
			  gfp_t flags, size_t size, void **p, bool init,
			  unsigned int orig_size)
{
	unsigned int zero_size = s->object_size;
	bool kasan_init = init;
	size_t i;
	gfp_t init_flags = flags & gfp_allowed_mask;

	/*
	 * For kmalloc object, the allocated memory size(object_size) is likely
	 * larger than the requested size(orig_size). If redzone check is
	 * enabled for the extra space, don't zero it, as it will be redzoned
	 * soon. The redzone operation for this extra space could be seen as a
	 * replacement of current poisoning under certain debug option, and
	 * won't break other sanity checks.
	 */
	if (kmem_cache_debug_flags(s, SLAB_STORE_USER | SLAB_RED_ZONE) &&
	    (s->flags & SLAB_KMALLOC))
		zero_size = orig_size;

	/*
	 * When slab_debug is enabled, avoid memory initialization integrated
	 * into KASAN and instead zero out the memory via the memset below with
	 * the proper size. Otherwise, KASAN might overwrite SLUB redzones and
	 * cause false-positive reports. This does not lead to a performance
	 * penalty on production builds, as slab_debug is not intended to be
	 * enabled there.
	 */
	if (__slub_debug_enabled())
		kasan_init = false;

	/*
	 * As memory initialization might be integrated into KASAN,
	 * kasan_slab_alloc and initialization memset must be
	 * kept together to avoid discrepancies in behavior.
	 *
	 * As p[i] might get tagged, memset and kmemleak hook come after KASAN.
	 */
	for (i = 0; i < size; i++) {
		p[i] = kasan_slab_alloc(s, p[i], init_flags, kasan_init);
		if (p[i] && init && (!kasan_init ||
				     !kasan_has_integrated_init()))
			memset(p[i], 0, zero_size);
		kmemleak_alloc_recursive(p[i], s->object_size, 1,
					 s->flags, init_flags);
		kmsan_slab_alloc(s, p[i], init_flags);
		alloc_tagging_slab_alloc_hook(s, p[i], flags);
	}

	return memcg_slab_post_alloc_hook(s, lru, flags, size, p);
}

/*
 * Inlined fastpath so that allocation functions (kmalloc, kmem_cache_alloc)
 * have the fastpath folded into their functions. So no function call
 * overhead for requests that can be satisfied on the fastpath.
 *
 * The fastpath works by first checking if the lockless freelist can be used.
 * If not then __slab_alloc is called for slow processing.
 *
 * Otherwise we can simply pick the next object from the lockless free list.
 */
static __fastpath_inline void *slab_alloc_node(struct kmem_cache *s, struct list_lru *lru,
		gfp_t gfpflags, int node, unsigned long addr, size_t orig_size)
{
	void *object;
	bool init = false;

	s = slab_pre_alloc_hook(s, gfpflags);
	if (unlikely(!s))
		return NULL;

	object = kfence_alloc(s, orig_size, gfpflags);
	if (unlikely(object))
		goto out;

	object = __slab_alloc_node(s, gfpflags, node, addr, orig_size);

	maybe_wipe_obj_freeptr(s, object);
	init = slab_want_init_on_alloc(gfpflags, s);

out:
	/*
	 * When init equals 'true', like for kzalloc() family, only
	 * @orig_size bytes might be zeroed instead of s->object_size
	 * In case this fails due to memcg_slab_post_alloc_hook(),
	 * object is set to NULL
	 */
	slab_post_alloc_hook(s, lru, gfpflags, 1, &object, init, orig_size);

	return object;
}

void *kmem_cache_alloc_noprof(struct kmem_cache *s/*自哪个slab进行申请*/, gfp_t gfpflags)
{
	void *ret = slab_alloc_node(s, NULL, gfpflags, NUMA_NO_NODE/*使用任意node*/, _RET_IP_,
				    s->object_size);

	trace_kmem_cache_alloc(_RET_IP_, ret, s, gfpflags, NUMA_NO_NODE);

	return ret;
}
EXPORT_SYMBOL(kmem_cache_alloc_noprof);

void *kmem_cache_alloc_lru_noprof(struct kmem_cache *s, struct list_lru *lru,
			   gfp_t gfpflags)
{
	void *ret = slab_alloc_node(s, lru, gfpflags, NUMA_NO_NODE, _RET_IP_,
				    s->object_size);

	trace_kmem_cache_alloc(_RET_IP_, ret, s, gfpflags, NUMA_NO_NODE);

	return ret;
}
EXPORT_SYMBOL(kmem_cache_alloc_lru_noprof);

bool kmem_cache_charge(void *objp, gfp_t gfpflags)
{
	if (!memcg_kmem_online())
		return true;

	return memcg_slab_post_charge(objp, gfpflags);
}
EXPORT_SYMBOL(kmem_cache_charge);

/**
 * kmem_cache_alloc_node - Allocate an object on the specified node
 * @s: The cache to allocate from.
 * @gfpflags: See kmalloc().
 * @node: node number of the target node.
 *
 * Identical to kmem_cache_alloc but it will allocate memory on the given
 * node, which can improve the performance for cpu bound structures.
 *
 * Fallback to other node is possible if __GFP_THISNODE is not set.
 *
 * Return: pointer to the new object or %NULL in case of error
 */
void *kmem_cache_alloc_node_noprof(struct kmem_cache *s, gfp_t gfpflags, int node)
{
	void *ret = slab_alloc_node(s, NULL, gfpflags, node, _RET_IP_, s->object_size);

	trace_kmem_cache_alloc(_RET_IP_, ret, s, gfpflags, node);

	return ret;
}
EXPORT_SYMBOL(kmem_cache_alloc_node_noprof);

/*
 * To avoid unnecessary overhead, we pass through large allocation requests
 * directly to the page allocator. We use __GFP_COMP, because we will need to
 * know the allocation order to free the pages properly in kfree.
 */
static void *___kmalloc_large_node(size_t size, gfp_t flags, int node)
{
	struct folio *folio;
	void *ptr = NULL;
	unsigned int order = get_order(size);

	/*移除掉GFP_SLAB_BUG_MASK标记*/
	if (unlikely(flags & GFP_SLAB_BUG_MASK))
		flags = kmalloc_fix_flags(flags);

	flags |= __GFP_COMP;
<<<<<<< HEAD
	folio = (struct folio *)alloc_pages_node_noprof(node, flags, order);/*申请物理页*/
=======

	if (node == NUMA_NO_NODE)
		folio = (struct folio *)alloc_frozen_pages_noprof(flags, order);
	else
		folio = (struct folio *)__alloc_frozen_pages_noprof(flags, order, node, NULL);

>>>>>>> f2d282e1
	if (folio) {
		ptr = folio_address(folio);/*申请成功，设置虚拟地址*/
		lruvec_stat_mod_folio(folio, NR_SLAB_UNRECLAIMABLE_B,
				      PAGE_SIZE << order);
		__folio_set_large_kmalloc(folio);
	}

	ptr = kasan_kmalloc_large(ptr, size, flags);
	/* As ptr might get tagged, call kmemleak hook after KASAN. */
	kmemleak_alloc(ptr, size, 1, flags);
	kmsan_kmalloc_large(ptr, size, flags);

	return ptr;
}

void *__kmalloc_large_noprof(size_t size, gfp_t flags)
{
	void *ret = ___kmalloc_large_node(size, flags, NUMA_NO_NODE);

	trace_kmalloc(_RET_IP_, ret, size, PAGE_SIZE << get_order(size),
		      flags, NUMA_NO_NODE);
	return ret;
}
EXPORT_SYMBOL(__kmalloc_large_noprof);

void *__kmalloc_large_node_noprof(size_t size, gfp_t flags, int node)
{
	void *ret = ___kmalloc_large_node(size, flags, node);

	trace_kmalloc(_RET_IP_, ret, size, PAGE_SIZE << get_order(size),
		      flags, node);
	return ret;
}
EXPORT_SYMBOL(__kmalloc_large_node_noprof);

/*实现slub通过kmalloc申请内存*/
static __always_inline
void *__do_kmalloc_node(size_t size, kmem_buckets *b, gfp_t flags, int node,
			unsigned long caller)
{
	struct kmem_cache *s;
	void *ret;

	if (unlikely(size > KMALLOC_MAX_CACHE_SIZE)) {
		/*申请的长度较大（双页），采用large形式的申请*/
		ret = __kmalloc_large_node_noprof(size, flags, node);
		trace_kmalloc(caller, ret, size,
			      PAGE_SIZE << get_order(size), flags, node);
		return ret;
	}

	if (unlikely(!size))
		return ZERO_SIZE_PTR;

	//确定size,flags对应的slab
	s = kmalloc_slab(size, b, flags, caller);

	/*自slab中申请obj*/
	ret = slab_alloc_node(s, NULL, flags, node, caller, size);
	ret = kasan_kmalloc(s, ret, size, flags);
	trace_kmalloc(caller, ret, size, s->size, flags, node);
	return ret;
}
void *__kmalloc_node_noprof(DECL_BUCKET_PARAMS(size, b), gfp_t flags, int node)
{
	return __do_kmalloc_node(size, PASS_BUCKET_PARAM(b), flags, node, _RET_IP_);
}
EXPORT_SYMBOL(__kmalloc_node_noprof);

void *__kmalloc_noprof(size_t size, gfp_t flags)
{
	return __do_kmalloc_node(size, NULL, flags, NUMA_NO_NODE, _RET_IP_);
}
EXPORT_SYMBOL(__kmalloc_noprof);

void *__kmalloc_node_track_caller_noprof(DECL_BUCKET_PARAMS(size, b), gfp_t flags,
					 int node, unsigned long caller)
{
	return __do_kmalloc_node(size, PASS_BUCKET_PARAM(b), flags, node, caller);

}
EXPORT_SYMBOL(__kmalloc_node_track_caller_noprof);

void *__kmalloc_cache_noprof(struct kmem_cache *s, gfp_t gfpflags, size_t size)
{
	void *ret = slab_alloc_node(s, NULL, gfpflags, NUMA_NO_NODE,
					    _RET_IP_, size);

	trace_kmalloc(_RET_IP_, ret, size, s->size, gfpflags, NUMA_NO_NODE);

	ret = kasan_kmalloc(s, ret, size, gfpflags);
	return ret;
}
EXPORT_SYMBOL(__kmalloc_cache_noprof);

void *__kmalloc_cache_node_noprof(struct kmem_cache *s, gfp_t gfpflags,
				  int node, size_t size)
{
	void *ret = slab_alloc_node(s, NULL, gfpflags, node, _RET_IP_, size);

	trace_kmalloc(_RET_IP_, ret, size, s->size, gfpflags, node);

	ret = kasan_kmalloc(s, ret, size, gfpflags);
	return ret;
}
EXPORT_SYMBOL(__kmalloc_cache_node_noprof);

static noinline void free_to_partial_list(
	struct kmem_cache *s, struct slab *slab,
	void *head, void *tail, int bulk_cnt,
	unsigned long addr)
{
	struct kmem_cache_node *n = get_node(s, slab_nid(slab));
	struct slab *slab_free = NULL;
	int cnt = bulk_cnt;
	unsigned long flags;
	depot_stack_handle_t handle = 0;

	if (s->flags & SLAB_STORE_USER)
		handle = set_track_prepare();

	spin_lock_irqsave(&n->list_lock, flags);

	if (free_debug_processing(s, slab, head, tail, &cnt, addr, handle)) {
		void *prior = slab->freelist;

		/* Perform the actual freeing while we still hold the locks */
		slab->inuse -= cnt;
		set_freepointer(s, tail, prior);
		slab->freelist = head;

		/*
		 * If the slab is empty, and node's partial list is full,
		 * it should be discarded anyway no matter it's on full or
		 * partial list.
		 */
		if (slab->inuse == 0 && n->nr_partial >= s->min_partial)
			slab_free = slab;

		if (!prior) {
			/* was on full list */
			remove_full(s, n, slab);
			if (!slab_free) {
				add_partial(n, slab, DEACTIVATE_TO_TAIL);
				stat(s, FREE_ADD_PARTIAL);
			}
		} else if (slab_free) {
			remove_partial(n, slab);
			stat(s, FREE_REMOVE_PARTIAL);
		}
	}

	if (slab_free) {
		/*
		 * Update the counters while still holding n->list_lock to
		 * prevent spurious validation warnings
		 */
		dec_slabs_node(s, slab_nid(slab_free), slab_free->objects);
	}

	spin_unlock_irqrestore(&n->list_lock, flags);

	if (slab_free) {
		stat(s, FREE_SLAB);
		free_slab(s, slab_free);
	}
}

/*
 * Slow path handling. This may still be called frequently since objects
 * have a longer lifetime than the cpu slabs in most processing loads.
 *
 * So we still attempt to reduce cache line usage. Just take the slab
 * lock and free the item. If there is no additional partial slab
 * handling required then we can return immediately.
 */
static void __slab_free(struct kmem_cache *s, struct slab *slab,
			void *head, void *tail, int cnt,
			unsigned long addr)

{
	void *prior;
	int was_frozen;
	struct slab new;
	unsigned long counters;
	struct kmem_cache_node *n = NULL;
	unsigned long flags;
	bool on_node_partial;

	stat(s, FREE_SLOWPATH);

	if (IS_ENABLED(CONFIG_SLUB_TINY) || kmem_cache_debug(s)) {
		free_to_partial_list(s, slab, head, tail, cnt, addr);
		return;
	}

	do {
		if (unlikely(n)) {
			spin_unlock_irqrestore(&n->list_lock, flags);
			n = NULL;
		}
		prior = slab->freelist;
		counters = slab->counters;
		set_freepointer(s, tail, prior);
		new.counters = counters;
		was_frozen = new.frozen;
		new.inuse -= cnt;
		if ((!new.inuse || !prior) && !was_frozen) {
			/* Needs to be taken off a list */
			if (!kmem_cache_has_cpu_partial(s) || prior) {

				n = get_node(s, slab_nid(slab));
				/*
				 * Speculatively acquire the list_lock.
				 * If the cmpxchg does not succeed then we may
				 * drop the list_lock without any processing.
				 *
				 * Otherwise the list_lock will synchronize with
				 * other processors updating the list of slabs.
				 */
				spin_lock_irqsave(&n->list_lock, flags);

				on_node_partial = slab_test_node_partial(slab);
			}
		}

	} while (!slab_update_freelist(s, slab,
		prior, counters,
		head, new.counters,
		"__slab_free"));

	if (likely(!n)) {

		if (likely(was_frozen)) {
			/*
			 * The list lock was not taken therefore no list
			 * activity can be necessary.
			 */
			stat(s, FREE_FROZEN);
		} else if (kmem_cache_has_cpu_partial(s) && !prior) {
			/*
			 * If we started with a full slab then put it onto the
			 * per cpu partial list.
			 */
			put_cpu_partial(s, slab, 1);
			stat(s, CPU_PARTIAL_FREE);
		}

		return;
	}

	/*
	 * This slab was partially empty but not on the per-node partial list,
	 * in which case we shouldn't manipulate its list, just return.
	 */
	if (prior && !on_node_partial) {
		spin_unlock_irqrestore(&n->list_lock, flags);
		return;
	}

	if (unlikely(!new.inuse && n->nr_partial >= s->min_partial))
		goto slab_empty;

	/*
	 * Objects left in the slab. If it was not on the partial list before
	 * then add it.
	 */
	if (!kmem_cache_has_cpu_partial(s) && unlikely(!prior)) {
		add_partial(n, slab, DEACTIVATE_TO_TAIL);
		stat(s, FREE_ADD_PARTIAL);
	}
	spin_unlock_irqrestore(&n->list_lock, flags);
	return;

slab_empty:
	if (prior) {
		/*
		 * Slab on the partial list.
		 */
		remove_partial(n, slab);
		stat(s, FREE_REMOVE_PARTIAL);
	}

	spin_unlock_irqrestore(&n->list_lock, flags);
	stat(s, FREE_SLAB);
	discard_slab(s, slab);
}

#ifndef CONFIG_SLUB_TINY
/*
 * Fastpath with forced inlining to produce a kfree and kmem_cache_free that
 * can perform fastpath freeing without additional function calls.
 *
 * The fastpath is only possible if we are freeing to the current cpu slab
 * of this processor. This typically the case if we have just allocated
 * the item before.
 *
 * If fastpath is not possible then fall back to __slab_free where we deal
 * with all sorts of special processing.
 *
 * Bulk free of a freelist with several objects (all pointing to the
 * same slab) possible by specifying head and tail ptr, plus objects
 * count (cnt). Bulk free indicated by tail pointer being set.
 */
static __always_inline void do_slab_free(struct kmem_cache *s,
				struct slab *slab, void *head, void *tail,
				int cnt, unsigned long addr)
{
	struct kmem_cache_cpu *c;
	unsigned long tid;
	void **freelist;

redo:
	/*
	 * Determine the currently cpus per cpu slab.
	 * The cpu may change afterward. However that does not matter since
	 * data is retrieved via this pointer. If we are on the same cpu
	 * during the cmpxchg then the free will succeed.
	 */
	c = raw_cpu_ptr(s->cpu_slab);
	tid = READ_ONCE(c->tid);

	/* Same with comment on barrier() in __slab_alloc_node() */
	barrier();

	if (unlikely(slab != c->slab)) {
		__slab_free(s, slab, head, tail, cnt, addr);
		return;
	}

	if (USE_LOCKLESS_FAST_PATH()) {
		freelist = READ_ONCE(c->freelist);

		set_freepointer(s, tail, freelist);

		if (unlikely(!__update_cpu_freelist_fast(s, freelist, head, tid))) {
			note_cmpxchg_failure("slab_free", s, tid);
			goto redo;
		}
	} else {
		/* Update the free list under the local lock */
		local_lock(&s->cpu_slab->lock);
		c = this_cpu_ptr(s->cpu_slab);
		if (unlikely(slab != c->slab)) {
			local_unlock(&s->cpu_slab->lock);
			goto redo;
		}
		tid = c->tid;
		freelist = c->freelist;

		set_freepointer(s, tail, freelist);
		c->freelist = head;
		c->tid = next_tid(tid);

		local_unlock(&s->cpu_slab->lock);
	}
	stat_add(s, FREE_FASTPATH, cnt);
}
#else /* CONFIG_SLUB_TINY */
static void do_slab_free(struct kmem_cache *s,
				struct slab *slab, void *head, void *tail,
				int cnt, unsigned long addr)
{
	__slab_free(s, slab, head, tail, cnt, addr);
}
#endif /* CONFIG_SLUB_TINY */

static __fastpath_inline
void slab_free(struct kmem_cache *s, struct slab *slab, void *object,
	       unsigned long addr)
{
	memcg_slab_free_hook(s, slab, &object, 1);
	alloc_tagging_slab_free_hook(s, slab, &object, 1);

	if (likely(slab_free_hook(s, object, slab_want_init_on_free(s), false)))
		do_slab_free(s, slab, object, object, 1, addr);
}

#ifdef CONFIG_MEMCG
/* Do not inline the rare memcg charging failed path into the allocation path */
static noinline
void memcg_alloc_abort_single(struct kmem_cache *s, void *object)
{
	if (likely(slab_free_hook(s, object, slab_want_init_on_free(s), false)))
		do_slab_free(s, virt_to_slab(object), object, object, 1, _RET_IP_);
}
#endif

static __fastpath_inline
void slab_free_bulk(struct kmem_cache *s, struct slab *slab, void *head,
		    void *tail, void **p, int cnt, unsigned long addr)
{
	memcg_slab_free_hook(s, slab, p, cnt);
	alloc_tagging_slab_free_hook(s, slab, p, cnt);
	/*
	 * With KASAN enabled slab_free_freelist_hook modifies the freelist
	 * to remove objects, whose reuse must be delayed.
	 */
	if (likely(slab_free_freelist_hook(s, &head, &tail, &cnt)))
		do_slab_free(s, slab, head, tail, cnt, addr);
}

#ifdef CONFIG_SLUB_RCU_DEBUG
static void slab_free_after_rcu_debug(struct rcu_head *rcu_head)
{
	struct rcu_delayed_free *delayed_free =
			container_of(rcu_head, struct rcu_delayed_free, head);
	void *object = delayed_free->object;
	struct slab *slab = virt_to_slab(object);
	struct kmem_cache *s;

	kfree(delayed_free);

	if (WARN_ON(is_kfence_address(object)))
		return;

	/* find the object and the cache again */
	if (WARN_ON(!slab))
		return;
	s = slab->slab_cache;
	if (WARN_ON(!(s->flags & SLAB_TYPESAFE_BY_RCU)))
		return;

	/* resume freeing */
	if (slab_free_hook(s, object, slab_want_init_on_free(s), true))
		do_slab_free(s, slab, object, object, 1, _THIS_IP_);
}
#endif /* CONFIG_SLUB_RCU_DEBUG */

#ifdef CONFIG_KASAN_GENERIC
void ___cache_free(struct kmem_cache *cache, void *x, unsigned long addr)
{
	do_slab_free(cache, virt_to_slab(x), x, x, 1, addr);
}
#endif

static inline struct kmem_cache *virt_to_cache(const void *obj)
{
	struct slab *slab;

	slab = virt_to_slab(obj);
	if (WARN_ONCE(!slab, "%s: Object is not a Slab page!\n", __func__))
		return NULL;
	//返回此page对应的slab_cache
	return slab->slab_cache;
}

//通过x获得其对应的cachep，如果其不与s相同，则告警
static inline struct kmem_cache *cache_from_obj(struct kmem_cache *s, void *x)
{
	struct kmem_cache *cachep;

	if (!IS_ENABLED(CONFIG_SLAB_FREELIST_HARDENED) &&
	    !kmem_cache_debug_flags(s, SLAB_CONSISTENCY_CHECKS))
		return s;

	//通过x找到page,通过page找到其对应的slab
	cachep = virt_to_cache(x);
	//检验x对应的slab是否与需要将其放入的slab相同
	if (WARN(cachep && cachep != s,
		 "%s: Wrong slab cache. %s but object is from %s\n",
		 __func__, s->name, cachep->name))
		print_tracking(cachep, x);
	return cachep;
}

/**
 * kmem_cache_free - Deallocate an object
 * @s: The cache the allocation was from.
 * @x: The previously allocated object.
 *
 * Free an object which was previously allocated from this
 * cache.
 */
void kmem_cache_free(struct kmem_cache *s, void *x)
{
	s = cache_from_obj(s, x);
	if (!s)
		return;
	trace_kmem_cache_free(_RET_IP_, x, s);
	slab_free(s, virt_to_slab(x), x, _RET_IP_);
}
EXPORT_SYMBOL(kmem_cache_free);

static void free_large_kmalloc(struct folio *folio, void *object)
{
	unsigned int order = folio_order(folio);

	if (WARN_ON_ONCE(!folio_test_large_kmalloc(folio))) {
		dump_page(&folio->page, "Not a kmalloc allocation");
		return;
	}

	if (WARN_ON_ONCE(order == 0))
		pr_warn_once("object pointer: 0x%p\n", object);

	kmemleak_free(object);
	kasan_kfree_large(object);
	kmsan_kfree_large(object);

	lruvec_stat_mod_folio(folio, NR_SLAB_UNRECLAIMABLE_B,
			      -(PAGE_SIZE << order));
	__folio_clear_large_kmalloc(folio);
	free_frozen_pages(&folio->page, order);
}

/*
 * Given an rcu_head embedded within an object obtained from kvmalloc at an
 * offset < 4k, free the object in question.
 */
void kvfree_rcu_cb(struct rcu_head *head)
{
	void *obj = head;
	struct folio *folio;
	struct slab *slab;
	struct kmem_cache *s;
	void *slab_addr;

	if (is_vmalloc_addr(obj)) {
		obj = (void *) PAGE_ALIGN_DOWN((unsigned long)obj);
		vfree(obj);
		return;
	}

	folio = virt_to_folio(obj);
	if (!folio_test_slab(folio)) {
		/*
		 * rcu_head offset can be only less than page size so no need to
		 * consider folio order
		 */
		obj = (void *) PAGE_ALIGN_DOWN((unsigned long)obj);
		free_large_kmalloc(folio, obj);
		return;
	}

	slab = folio_slab(folio);
	s = slab->slab_cache;
	slab_addr = folio_address(folio);

	if (is_kfence_address(obj)) {
		obj = kfence_object_start(obj);
	} else {
		unsigned int idx = __obj_to_index(s, slab_addr, obj);

		obj = slab_addr + s->size * idx;
		obj = fixup_red_left(s, obj);
	}

	slab_free(s, slab, obj, _RET_IP_);
}

/**
 * kfree - free previously allocated memory
 * @object: pointer returned by kmalloc() or kmem_cache_alloc()
 *
 * If @object is NULL, no operation is performed.
 */
void kfree(const void *object)
{
	struct folio *folio;
	struct slab *slab;
	struct kmem_cache *s;
	void *x = (void *)object;

	trace_kfree(_RET_IP_, object);

	/*排除释放NULL的情况*/
	if (unlikely(ZERO_OR_NULL_PTR(object)))
		return;

	/*取x地址对应的page(考虑复合页情况）*/
	folio = virt_to_folio(object);
	if (unlikely(!folio_test_slab(folio))) {
		free_large_kmalloc(folio, (void *)object);
		return;
	}

	/*遇到有slab标记的page,将obj释放到page->slab_cache中*/
	slab = folio_slab(folio);
	s = slab->slab_cache;
	slab_free(s, slab, x, _RET_IP_);
}
EXPORT_SYMBOL(kfree);

static __always_inline __realloc_size(2) void *
__do_krealloc(const void *p, size_t new_size, gfp_t flags)
{
	void *ret;
	size_t ks = 0;
	int orig_size = 0;
	struct kmem_cache *s = NULL;

	if (unlikely(ZERO_OR_NULL_PTR(p)))
		goto alloc_new;

	/* Check for double-free. */
	if (!kasan_check_byte(p))
		return NULL;

	if (is_kfence_address(p)) {
		ks = orig_size = kfence_ksize(p);
	} else {
		struct folio *folio;

		folio = virt_to_folio(p);
		if (unlikely(!folio_test_slab(folio))) {
			/* Big kmalloc object */
			WARN_ON(folio_size(folio) <= KMALLOC_MAX_CACHE_SIZE);
			WARN_ON(p != folio_address(folio));
			ks = folio_size(folio);
		} else {
			s = folio_slab(folio)->slab_cache;
			orig_size = get_orig_size(s, (void *)p);
			ks = s->object_size;
		}
	}

	/* If the old object doesn't fit, allocate a bigger one */
	if (new_size > ks)
		goto alloc_new;

	/* Zero out spare memory. */
	if (want_init_on_alloc(flags)) {
		kasan_disable_current();
		if (orig_size && orig_size < new_size)
			memset(kasan_reset_tag(p) + orig_size, 0, new_size - orig_size);
		else
			memset(kasan_reset_tag(p) + new_size, 0, ks - new_size);
		kasan_enable_current();
	}

	/* Setup kmalloc redzone when needed */
	if (s && slub_debug_orig_size(s)) {
		set_orig_size(s, (void *)p, new_size);
		if (s->flags & SLAB_RED_ZONE && new_size < ks)
			memset_no_sanitize_memory(kasan_reset_tag(p) + new_size,
						SLUB_RED_ACTIVE, ks - new_size);
	}

	p = kasan_krealloc(p, new_size, flags);
	return (void *)p;

alloc_new:
	ret = kmalloc_node_track_caller_noprof(new_size, flags, NUMA_NO_NODE, _RET_IP_);
	if (ret && p) {
		/* Disable KASAN checks as the object's redzone is accessed. */
		kasan_disable_current();
		memcpy(ret, kasan_reset_tag(p), orig_size ?: ks);
		kasan_enable_current();
	}

	return ret;
}

/**
 * krealloc - reallocate memory. The contents will remain unchanged.
 * @p: object to reallocate memory for.
 * @new_size: how many bytes of memory are required.
 * @flags: the type of memory to allocate.
 *
 * If @p is %NULL, krealloc() behaves exactly like kmalloc().  If @new_size
 * is 0 and @p is not a %NULL pointer, the object pointed to is freed.
 *
 * If __GFP_ZERO logic is requested, callers must ensure that, starting with the
 * initial memory allocation, every subsequent call to this API for the same
 * memory allocation is flagged with __GFP_ZERO. Otherwise, it is possible that
 * __GFP_ZERO is not fully honored by this API.
 *
 * When slub_debug_orig_size() is off, krealloc() only knows about the bucket
 * size of an allocation (but not the exact size it was allocated with) and
 * hence implements the following semantics for shrinking and growing buffers
 * with __GFP_ZERO::
 *
 *           new             bucket
 *   0       size             size
 *   |--------|----------------|
 *   |  keep  |      zero      |
 *
 * Otherwise, the original allocation size 'orig_size' could be used to
 * precisely clear the requested size, and the new size will also be stored
 * as the new 'orig_size'.
 *
 * In any case, the contents of the object pointed to are preserved up to the
 * lesser of the new and old sizes.
 *
 * Return: pointer to the allocated memory or %NULL in case of error
 */
void *krealloc_noprof(const void *p, size_t new_size, gfp_t flags)
{
	void *ret;

	if (unlikely(!new_size)) {
		kfree(p);
		return ZERO_SIZE_PTR;
	}

	ret = __do_krealloc(p, new_size, flags);
	if (ret && kasan_reset_tag(p) != kasan_reset_tag(ret))
		kfree(p);

	return ret;
}
EXPORT_SYMBOL(krealloc_noprof);

static gfp_t kmalloc_gfp_adjust(gfp_t flags, size_t size)
{
	/*
	 * We want to attempt a large physically contiguous block first because
	 * it is less likely to fragment multiple larger blocks and therefore
	 * contribute to a long term fragmentation less than vmalloc fallback.
	 * However make sure that larger requests are not too disruptive - i.e.
	 * do not direct reclaim unless physically continuous memory is preferred
	 * (__GFP_RETRY_MAYFAIL mode). We still kick in kswapd/kcompactd to
	 * start working in the background
	 */
	if (size > PAGE_SIZE) {
		flags |= __GFP_NOWARN;

		if (!(flags & __GFP_RETRY_MAYFAIL))
			flags &= ~__GFP_DIRECT_RECLAIM;

		/* nofail semantic is implemented by the vmalloc fallback */
		flags &= ~__GFP_NOFAIL;
	}

	return flags;
}

/**
 * __kvmalloc_node - attempt to allocate physically contiguous memory, but upon
 * failure, fall back to non-contiguous (vmalloc) allocation.
 * @size: size of the request.
 * @b: which set of kmalloc buckets to allocate from.
 * @flags: gfp mask for the allocation - must be compatible (superset) with GFP_KERNEL.
 * @node: numa node to allocate from
 *
 * Uses kmalloc to get the memory but if the allocation fails then falls back
 * to the vmalloc allocator. Use kvfree for freeing the memory.
 *
 * GFP_NOWAIT and GFP_ATOMIC are not supported, neither is the __GFP_NORETRY modifier.
 * __GFP_RETRY_MAYFAIL is supported, and it should be used only if kmalloc is
 * preferable to the vmalloc fallback, due to visible performance drawbacks.
 *
 * Return: pointer to the allocated memory of %NULL in case of failure
 */
void *__kvmalloc_node_noprof(DECL_BUCKET_PARAMS(size, b), gfp_t flags, int node)
{
	void *ret;

	/*
	 * It doesn't really make sense to fallback to vmalloc for sub page
	 * requests
	 */
	ret = __do_kmalloc_node(size, PASS_BUCKET_PARAM(b),
				kmalloc_gfp_adjust(flags, size),
				node, _RET_IP_);
	if (ret || size <= PAGE_SIZE)
		return ret;

	/* non-sleeping allocations are not supported by vmalloc */
	if (!gfpflags_allow_blocking(flags))
		return NULL;

	/* Don't even allow crazy sizes */
	if (unlikely(size > INT_MAX)) {
		WARN_ON_ONCE(!(flags & __GFP_NOWARN));
		return NULL;
	}

	/*
	 * kvmalloc() can always use VM_ALLOW_HUGE_VMAP,
	 * since the callers already cannot assume anything
	 * about the resulting pointer, and cannot play
	 * protection games.
	 */
	return __vmalloc_node_range_noprof(size, 1, VMALLOC_START, VMALLOC_END,
			flags, PAGE_KERNEL, VM_ALLOW_HUGE_VMAP,
			node, __builtin_return_address(0));
}
EXPORT_SYMBOL(__kvmalloc_node_noprof);

/**
 * kvfree() - Free memory.
 * @addr: Pointer to allocated memory.
 *
 * kvfree frees memory allocated by any of vmalloc(), kmalloc() or kvmalloc().
 * It is slightly more efficient to use kfree() or vfree() if you are certain
 * that you know which one to use.
 *
 * Context: Either preemptible task context or not-NMI interrupt.
 */
void kvfree(const void *addr)
{
	if (is_vmalloc_addr(addr))
		vfree(addr);
	else
		kfree(addr);
}
EXPORT_SYMBOL(kvfree);

/**
 * kvfree_sensitive - Free a data object containing sensitive information.
 * @addr: address of the data object to be freed.
 * @len: length of the data object.
 *
 * Use the special memzero_explicit() function to clear the content of a
 * kvmalloc'ed object containing sensitive data to make sure that the
 * compiler won't optimize out the data clearing.
 */
void kvfree_sensitive(const void *addr, size_t len)
{
	if (likely(!ZERO_OR_NULL_PTR(addr))) {
		memzero_explicit((void *)addr, len);
		kvfree(addr);
	}
}
EXPORT_SYMBOL(kvfree_sensitive);

/**
 * kvrealloc - reallocate memory; contents remain unchanged
 * @p: object to reallocate memory for
 * @size: the size to reallocate
 * @flags: the flags for the page level allocator
 *
 * If @p is %NULL, kvrealloc() behaves exactly like kvmalloc(). If @size is 0
 * and @p is not a %NULL pointer, the object pointed to is freed.
 *
 * If __GFP_ZERO logic is requested, callers must ensure that, starting with the
 * initial memory allocation, every subsequent call to this API for the same
 * memory allocation is flagged with __GFP_ZERO. Otherwise, it is possible that
 * __GFP_ZERO is not fully honored by this API.
 *
 * In any case, the contents of the object pointed to are preserved up to the
 * lesser of the new and old sizes.
 *
 * This function must not be called concurrently with itself or kvfree() for the
 * same memory allocation.
 *
 * Return: pointer to the allocated memory or %NULL in case of error
 */
void *kvrealloc_noprof(const void *p, size_t size, gfp_t flags)
{
	void *n;

	if (is_vmalloc_addr(p))
		return vrealloc_noprof(p, size, flags);

	n = krealloc_noprof(p, size, kmalloc_gfp_adjust(flags, size));
	if (!n) {
		/* We failed to krealloc(), fall back to kvmalloc(). */
		n = kvmalloc_noprof(size, flags);
		if (!n)
			return NULL;

		if (p) {
			/* We already know that `p` is not a vmalloc address. */
			kasan_disable_current();
			memcpy(n, kasan_reset_tag(p), ksize(p));
			kasan_enable_current();

			kfree(p);
		}
	}

	return n;
}
EXPORT_SYMBOL(kvrealloc_noprof);

struct detached_freelist {
	struct slab *slab;
	void *tail;
	void *freelist;
	int cnt;
	struct kmem_cache *s;//要存入的cache
};

/*
 * This function progressively scans the array with free objects (with
 * a limited look ahead) and extract objects belonging to the same
 * slab.  It builds a detached freelist directly within the given
 * slab/objects.  This can happen without any need for
 * synchronization, because the objects are owned by running process.
 * The freelist is build up as a single linked list in the objects.
 * The idea is, that this detached freelist can then be bulk
 * transferred to the real freelist(s), but only requiring a single
 * synchronization primitive.  Look ahead in the array is limited due
 * to performance reasons.
 */
static inline
int build_detached_freelist(struct kmem_cache *s, size_t size,
			    void **p/*待释放的obj*/, struct detached_freelist *df)
{
	int lookahead = 3;
	void *object;
	struct folio *folio;
	size_t same;

	object = p[--size];
	//要归还的首个元素对应的page
	folio = virt_to_folio(object);
	if (!s) {
		/* Handle kalloc'ed objects */
		if (unlikely(!folio_test_slab(folio))) {
			free_large_kmalloc(folio, object);
			df->slab = NULL;
			return size;
		}
		/* Derive kmem_cache from object */
		df->slab = folio_slab(folio);
		df->s = df->slab->slab_cache;
	} else {
		df->slab = folio_slab(folio);
		//指定了s,从object获得cachep，如果其与s不相同，则告警
		df->s = cache_from_obj(s, object); /* Support for memcg */
	}

	/* Start new detached freelist */
	df->tail = object;
	df->freelist = object;
	df->cnt = 1;

	if (is_kfence_address(object))
		return size;

	set_freepointer(df->s, object, NULL);

	same = size;
	while (size) {
		object = p[--size];
		/* df->slab is always set at this point */
		if (df->slab == virt_to_slab(object)) {
			/* Opportunity build freelist */
			set_freepointer(df->s, object, df->freelist);
			df->freelist = object;
			df->cnt++;
			same--;
			if (size != same)
				swap(p[size], p[same]);
			continue;
		}

		/* Limit look ahead search */
		if (!--lookahead)
			break;
	}

	return same;
}

/*
 * Internal bulk free of objects that were not initialised by the post alloc
 * hooks and thus should not be processed by the free hooks
 */
static void __kmem_cache_free_bulk(struct kmem_cache *s, size_t size, void **p)
{
	if (!size)
		return;

	do {
		struct detached_freelist df;

		size = build_detached_freelist(s, size, p, &df);
		if (!df.slab)
			continue;

		if (kfence_free(df.freelist))
			continue;

		do_slab_free(df.s, df.slab, df.freelist, df.tail, df.cnt,
			     _RET_IP_);
	} while (likely(size));
}

/* Note that interrupts must be enabled when calling this function. */
//一次性释放掉size个obj
void kmem_cache_free_bulk(struct kmem_cache *s, size_t size, void **p)
{
	if (!size)
		return;

	do {
		struct detached_freelist df;

		size = build_detached_freelist(s, size, p, &df);
		if (!df.slab)
			continue;

		slab_free_bulk(df.s, df.slab, df.freelist, df.tail, &p[size],
			       df.cnt, _RET_IP_);
	} while (likely(size));
}
EXPORT_SYMBOL(kmem_cache_free_bulk);

#ifndef CONFIG_SLUB_TINY
static inline
int __kmem_cache_alloc_bulk(struct kmem_cache *s, gfp_t flags, size_t size/*要申请的数目*/,
			    void **p/*出参，记录申请的obj*/)
{
	struct kmem_cache_cpu *c;
	unsigned long irqflags;
	int i;

	/*
	 * Drain objects in the per cpu slab, while disabling local
	 * IRQs, which protects against PREEMPT and interrupts
	 * handlers invoking normal fastpath.
	 */
	/*取当前cpu的 kmem_cache_cpu变量*/
	c = slub_get_cpu_ptr(s->cpu_slab);
	local_lock_irqsave(&s->cpu_slab->lock, irqflags);

	for (i = 0; i < size; i++) {
	    	/*取挂在freelist上的object*/
		void *object = kfence_alloc(s, s->object_size, flags);

		if (unlikely(object)) {
			p[i] = object;
			continue;
		}

		object = c->freelist;
		if (unlikely(!object)) {
		    /*freelist上没有空闲空间，申请一组*/
			/*
			 * We may have removed an object from c->freelist using
			 * the fastpath in the previous iteration; in that case,
			 * c->tid has not been bumped yet.
			 * Since ___slab_alloc() may reenable interrupts while
			 * allocating memory, we should bump c->tid now.
			 */
			c->tid = next_tid(c->tid);

			local_unlock_irqrestore(&s->cpu_slab->lock, irqflags);

			/*
			 * Invoking slow path likely have side-effect
			 * of re-populating per CPU c->freelist
			 */
			p[i] = ___slab_alloc(s, flags, NUMA_NO_NODE,
					    _RET_IP_, c, s->object_size);
			if (unlikely(!p[i]))
				goto error;

			c = this_cpu_ptr(s->cpu_slab);
			maybe_wipe_obj_freeptr(s, p[i]);

			local_lock_irqsave(&s->cpu_slab->lock, irqflags);

			continue; /* goto for-loop */
		}
		/*更新cache上的freelist,使其指向下一个obj*/
		c->freelist = get_freepointer(s, object);
		/*记录申请的obj*/
		p[i] = object;
		maybe_wipe_obj_freeptr(s, p[i]);
		stat(s, ALLOC_FASTPATH);
	}
	c->tid = next_tid(c->tid);
	local_unlock_irqrestore(&s->cpu_slab->lock, irqflags);
	slub_put_cpu_ptr(s->cpu_slab);

	return i;

error:
	slub_put_cpu_ptr(s->cpu_slab);
	__kmem_cache_free_bulk(s, i, p);
	return 0;

}
#else /* CONFIG_SLUB_TINY */
static int __kmem_cache_alloc_bulk(struct kmem_cache *s, gfp_t flags,
				   size_t size, void **p)
{
	int i;

	for (i = 0; i < size; i++) {
		void *object = kfence_alloc(s, s->object_size, flags);

		if (unlikely(object)) {
			p[i] = object;
			continue;
		}

		p[i] = __slab_alloc_node(s, flags, NUMA_NO_NODE,
					 _RET_IP_, s->object_size);
		if (unlikely(!p[i]))
			goto error;

		maybe_wipe_obj_freeptr(s, p[i]);
	}

	return i;

error:
	__kmem_cache_free_bulk(s, i, p);
	return 0;
}
#endif /* CONFIG_SLUB_TINY */

/* Note that interrupts must be enabled when calling this function. */
int kmem_cache_alloc_bulk_noprof(struct kmem_cache *s, gfp_t flags, size_t size,
				 void **p)
{
	int i;

	if (!size)
		return 0;

	s = slab_pre_alloc_hook(s, flags);
	if (unlikely(!s))
		return 0;

	i = __kmem_cache_alloc_bulk(s, flags, size, p);
	if (unlikely(i == 0))
		return 0;

	/*
	 * memcg and kmem_cache debug support and memory initialization.
	 * Done outside of the IRQ disabled fastpath loop.
	 */
	if (unlikely(!slab_post_alloc_hook(s, NULL, flags, size, p,
		    slab_want_init_on_alloc(flags, s), s->object_size))) {
		return 0;
	}
	return i;
}
EXPORT_SYMBOL(kmem_cache_alloc_bulk_noprof);


/*
 * Object placement in a slab is made very easy because we always start at
 * offset 0. If we tune the size of the object to the alignment then we can
 * get the required alignment by putting one properly sized object after
 * another.
 *
 * Notice that the allocation order determines the sizes of the per cpu
 * caches. Each processor has always one slab available for allocations.
 * Increasing the allocation order reduces the number of times that slabs
 * must be moved on and off the partial lists and is therefore a factor in
 * locking overhead.
 */

/*
 * Minimum / Maximum order of slab pages. This influences locking overhead
 * and slab fragmentation. A higher order reduces the number of partial slabs
 * and increases the number of allocations possible without having to
 * take the list_lock.
 */
static unsigned int slub_min_order;
static unsigned int slub_max_order =
	IS_ENABLED(CONFIG_SLUB_TINY) ? 1 : PAGE_ALLOC_COSTLY_ORDER;
static unsigned int slub_min_objects;

/*
 * Calculate the order of allocation given an slab object size.
 *
 * The order of allocation has significant impact on performance and other
 * system components. Generally order 0 allocations should be preferred since
 * order 0 does not cause fragmentation in the page allocator. Larger objects
 * be problematic to put into order 0 slabs because there may be too much
 * unused space left. We go to a higher order if more than 1/16th of the slab
 * would be wasted.
 *
 * In order to reach satisfactory performance we must ensure that a minimum
 * number of objects is in one slab. Otherwise we may generate too much
 * activity on the partial lists which requires taking the list_lock. This is
 * less a concern for large slabs though which are rarely used.
 *
 * slab_max_order specifies the order where we begin to stop considering the
 * number of objects in a slab as critical. If we reach slab_max_order then
 * we try to keep the page order as low as possible. So we accept more waste
 * of space in favor of a small page order.
 *
 * Higher order allocations also allow the placement of more objects in a
 * slab and thereby reduce object handling overhead. If the user has
 * requested a higher minimum order then we start with that one instead of
 * the smallest order which will fit the object.
 */
static inline unsigned int calc_slab_order(unsigned int size/*obj大小*/,
		unsigned int min_order/*最小需要的obj数目*/, unsigned int max_order/*最大可使用的order*/,
		unsigned int fract_leftover)
{
	unsigned int order;

	//选择合适的order
	for (order = min_order; order <= max_order; order++) {

		unsigned int slab_size = (unsigned int)PAGE_SIZE << order;
		unsigned int rem;

		rem = slab_size % size;

		if (rem <= slab_size / fract_leftover)
			break;
	}

	return order;
}

static inline int calculate_order(unsigned int size)
{
	unsigned int order;
	unsigned int min_objects;
	unsigned int max_objects;
	unsigned int min_order;

	min_objects = slub_min_objects;
	if (!min_objects) {
		/*
		 * Some architectures will only update present cpus when
		 * onlining them, so don't trust the number if it's just 1. But
		 * we also don't want to use nr_cpu_ids always, as on some other
		 * architectures, there can be many possible cpus, but never
		 * onlined. Here we compromise between trying to avoid too high
		 * order on systems that appear larger than they are, and too
		 * low order on systems that appear smaller than they are.
		 */
		unsigned int nr_cpus = num_present_cpus();
		if (nr_cpus <= 1)
			nr_cpus = nr_cpu_ids;
		min_objects = 4 * (fls(nr_cpus) + 1);
	}
	/* min_objects can't be 0 because get_order(0) is undefined */
	max_objects = max(order_objects(slub_max_order, size), 1U);
	min_objects = min(min_objects, max_objects);

	min_order = max_t(unsigned int, slub_min_order,
			  get_order(min_objects * size));
	if (order_objects(min_order, size) > MAX_OBJS_PER_PAGE)
		return get_order(size * MAX_OBJS_PER_PAGE) - 1;

	/*
	 * Attempt to find best configuration for a slab. This works by first
	 * attempting to generate a layout with the best possible configuration
	 * and backing off gradually.
	 *
	 * We start with accepting at most 1/16 waste and try to find the
	 * smallest order from min_objects-derived/slab_min_order up to
	 * slab_max_order that will satisfy the constraint. Note that increasing
	 * the order can only result in same or less fractional waste, not more.
	 *
	 * If that fails, we increase the acceptable fraction of waste and try
	 * again. The last iteration with fraction of 1/2 would effectively
	 * accept any waste and give us the order determined by min_objects, as
	 * long as at least single object fits within slab_max_order.
	 */
	for (unsigned int fraction = 16; fraction > 1; fraction /= 2) {
		order = calc_slab_order(size, min_order, slub_max_order,
					fraction);
		if (order <= slub_max_order)
			return order;
	}

	/*
	 * Doh this slab cannot be placed using slab_max_order.
	 */
	order = get_order(size);
	if (order <= MAX_PAGE_ORDER)
		return order;
	return -ENOSYS;
}

static void
init_kmem_cache_node(struct kmem_cache_node *n)
{
	n->nr_partial = 0;
	spin_lock_init(&n->list_lock);
	INIT_LIST_HEAD(&n->partial);
#ifdef CONFIG_SLUB_DEBUG
	atomic_long_set(&n->nr_slabs, 0);
	atomic_long_set(&n->total_objects, 0);
	INIT_LIST_HEAD(&n->full);
#endif
}

#ifndef CONFIG_SLUB_TINY
/*为kmem_cache初始化percpu的"cpu_slab",并初始化*/
static inline int alloc_kmem_cache_cpus(struct kmem_cache *s)
{
	BUILD_BUG_ON(PERCPU_DYNAMIC_EARLY_SIZE <
			NR_KMALLOC_TYPES * KMALLOC_SHIFT_HIGH *
			sizeof(struct kmem_cache_cpu));

	/*
	 * Must align to double word boundary for the double cmpxchg
	 * instructions to work; see __pcpu_double_call_return_bool().
	 */
	s->cpu_slab = __alloc_percpu(sizeof(struct kmem_cache_cpu),
				     2 * sizeof(void *));

	/*申请percpu变量失败，返回0*/
	if (!s->cpu_slab)
		return 0;

	init_kmem_cache_cpus(s);

	return 1;
}
#else
static inline int alloc_kmem_cache_cpus(struct kmem_cache *s)
{
	return 1;
}
#endif /* CONFIG_SLUB_TINY */

static struct kmem_cache *kmem_cache_node;

/*
 * No kmalloc_node yet so do it by hand. We know that this is the first
 * slab on the node for this slabcache. There are no concurrent accesses
 * possible.
 *
 * Note that this function only works on the kmem_cache_node
 * when allocating for the kmem_cache_node. This is used for bootstrapping
 * memory on a fresh node that has no slab structures yet.
 */
static void early_kmem_cache_node_alloc(int node)
{
	struct slab *slab;
	struct kmem_cache_node *n;

	BUG_ON(kmem_cache_node->size < sizeof(struct kmem_cache_node));

	slab = new_slab(kmem_cache_node, GFP_NOWAIT, node);

	BUG_ON(!slab);
	if (slab_nid(slab) != node) {
		pr_err("SLUB: Unable to allocate memory from node %d\n", node);
		pr_err("SLUB: Allocating a useless per node structure in order to be able to continue\n");
	}

	n = slab->freelist;
	BUG_ON(!n);
#ifdef CONFIG_SLUB_DEBUG
	init_object(kmem_cache_node, n, SLUB_RED_ACTIVE);
#endif
	n = kasan_slab_alloc(kmem_cache_node, n, GFP_KERNEL, false);
	slab->freelist = get_freepointer(kmem_cache_node, n);
	slab->inuse = 1;
	kmem_cache_node->node[node] = n;
	init_kmem_cache_node(n);
	inc_slabs_node(kmem_cache_node, node, slab->objects);

	/*
	 * No locks need to be taken here as it has just been
	 * initialized and there is no concurrent access.
	 */
	__add_partial(n, slab, DEACTIVATE_TO_HEAD);
}

static void free_kmem_cache_nodes(struct kmem_cache *s)
{
	int node;
	struct kmem_cache_node *n;

	for_each_kmem_cache_node(s, node, n) {
		s->node[node] = NULL;
		kmem_cache_free(kmem_cache_node, n);
	}
}

void __kmem_cache_release(struct kmem_cache *s)
{
	cache_random_seq_destroy(s);
#ifndef CONFIG_SLUB_TINY
	free_percpu(s->cpu_slab);
#endif
	free_kmem_cache_nodes(s);
}

static int init_kmem_cache_nodes(struct kmem_cache *s)
{
	int node;

	for_each_node_mask(node, slab_nodes) {
		struct kmem_cache_node *n;

		if (slab_state == DOWN) {
			early_kmem_cache_node_alloc(node);
			continue;
		}
		n = kmem_cache_alloc_node(kmem_cache_node,
						GFP_KERNEL, node);

		if (!n) {
			free_kmem_cache_nodes(s);
			return 0;
		}

		init_kmem_cache_node(n);
		s->node[node] = n;
	}
	return 1;
}

static void set_cpu_partial(struct kmem_cache *s)
{
#ifdef CONFIG_SLUB_CPU_PARTIAL
	unsigned int nr_objects;

	/*
	 * cpu_partial determined the maximum number of objects kept in the
	 * per cpu partial lists of a processor.
	 *
	 * Per cpu partial lists mainly contain slabs that just have one
	 * object freed. If they are used for allocation then they can be
	 * filled up again with minimal effort. The slab will never hit the
	 * per node partial lists and therefore no locking will be required.
	 *
	 * For backwards compatibility reasons, this is determined as number
	 * of objects, even though we now limit maximum number of pages, see
	 * slub_set_cpu_partial()
	 */
	if (!kmem_cache_has_cpu_partial(s))
		nr_objects = 0;
	else if (s->size >= PAGE_SIZE)
		nr_objects = 6;
	else if (s->size >= 1024)
		nr_objects = 24;
	else if (s->size >= 256)
		nr_objects = 52;
	else
		nr_objects = 120;

	slub_set_cpu_partial(s, nr_objects);
#endif
}

/*
 * calculate_sizes() determines the order and the distribution of data within
 * a slab object.
 */
static int calculate_sizes(struct kmem_cache_args *args, struct kmem_cache *s)
{
	slab_flags_t flags = s->flags;
	unsigned int size = s->object_size;
	unsigned int order;

	/*
	 * Round up object size to the next word boundary. We can only
	 * place the free pointer at word boundaries and this determines
	 * the possible location of the free pointer.
	 */
	//使size按(void*)对齐
	size = ALIGN(size, sizeof(void *));

#ifdef CONFIG_SLUB_DEBUG
	/*
	 * Determine if we can poison the object itself. If the user of
	 * the slab may touch the object after free or before allocation
	 * then we should never poison the object itself.
	 */
	if ((flags & SLAB_POISON) && !(flags & SLAB_TYPESAFE_BY_RCU) &&
			!s->ctor)
		s->flags |= __OBJECT_POISON;
	else
		s->flags &= ~__OBJECT_POISON;


	/*
	 * If we are Redzoning then check if there is some space between the
	 * end of the object and the free pointer. If not then add an
	 * additional word to have some bytes to store Redzone information.
	 */
	if ((flags & SLAB_RED_ZONE) && size == s->object_size)
		size += sizeof(void *);
#endif

	/*
	 * With that we have determined the number of bytes in actual use
	 * by the object and redzoning.
	 */
	s->inuse = size;

	if (((flags & SLAB_TYPESAFE_BY_RCU) && !args->use_freeptr_offset) ||
	    (flags & SLAB_POISON) || s->ctor ||
	    ((flags & SLAB_RED_ZONE) &&
	     (s->object_size < sizeof(void *) || slub_debug_orig_size(s)))) {
		/*
		 * Relocate free pointer after the object if it is not
		 * permitted to overwrite the first word of the object on
		 * kmem_cache_free.
		 *
		 * This is the case if we do RCU, have a constructor or
		 * destructor, are poisoning the objects, or are
		 * redzoning an object smaller than sizeof(void *) or are
		 * redzoning an object with slub_debug_orig_size() enabled,
		 * in which case the right redzone may be extended.
		 *
		 * The assumption that s->offset >= s->inuse means free
		 * pointer is outside of the object is used in the
		 * freeptr_outside_object() function. If that is no
		 * longer true, the function needs to be modified.
		 */
		s->offset = size;
		size += sizeof(void *);
	} else if ((flags & SLAB_TYPESAFE_BY_RCU) && args->use_freeptr_offset) {
		s->offset = args->freeptr_offset;
	} else {
		/*
		 * Store freelist pointer near middle of object to keep
		 * it away from the edges of the object to avoid small
		 * sized over/underflows from neighboring allocations.
		 */
		s->offset = ALIGN_DOWN(s->object_size / 2, sizeof(void *));
	}

#ifdef CONFIG_SLUB_DEBUG
	if (flags & SLAB_STORE_USER) {
		/*
		 * Need to store information about allocs and frees after
		 * the object.
		 */
		size += 2 * sizeof(struct track);

		/* Save the original kmalloc request size */
		if (flags & SLAB_KMALLOC)
			size += sizeof(unsigned int);
	}
#endif

	kasan_cache_create(s, &size, &s->flags);
#ifdef CONFIG_SLUB_DEBUG
	if (flags & SLAB_RED_ZONE) {
		/*
		 * Add some empty padding so that we can catch
		 * overwrites from earlier objects rather than let
		 * tracking information or the free pointer be
		 * corrupted if a user writes before the start
		 * of the object.
		 */
		size += sizeof(void *);

		s->red_left_pad = sizeof(void *);
		s->red_left_pad = ALIGN(s->red_left_pad, s->align);
		size += s->red_left_pad;
	}
#endif

	/*
	 * SLUB stores one object immediately after another beginning from
	 * offset 0. In order to align the objects we have to simply size
	 * each object to conform to the alignment.
	 */
	size = ALIGN(size, s->align);
	s->size = size;
	s->reciprocal_size = reciprocal_value(size);
	order = calculate_order(size);

	if ((int)order < 0)
		return 0;

	s->allocflags = __GFP_COMP;

	if (s->flags & SLAB_CACHE_DMA)
		s->allocflags |= GFP_DMA;

	if (s->flags & SLAB_CACHE_DMA32)
		s->allocflags |= GFP_DMA32;

	if (s->flags & SLAB_RECLAIM_ACCOUNT)
		s->allocflags |= __GFP_RECLAIMABLE;

	/*
	 * Determine the number of objects per slab
	 */
	s->oo = oo_make(order, size);
	s->min = oo_make(get_order(size), size);

	return !!oo_objects(s->oo);
}

static void list_slab_objects(struct kmem_cache *s, struct slab *slab)
{
#ifdef CONFIG_SLUB_DEBUG
	void *addr = slab_address(slab);
	void *p;

	if (!slab_add_kunit_errors())
		slab_bug(s, "Objects remaining on __kmem_cache_shutdown()");

	spin_lock(&object_map_lock);
	__fill_map(object_map, s, slab);

	for_each_object(p, s, addr, slab->objects) {

		if (!test_bit(__obj_to_index(s, addr, p), object_map)) {
			if (slab_add_kunit_errors())
				continue;
			pr_err("Object 0x%p @offset=%tu\n", p, p - addr);
			print_tracking(s, p);
		}
	}
	spin_unlock(&object_map_lock);

	__slab_err(slab);
#endif
}

/*
 * Attempt to free all partial slabs on a node.
 * This is called from __kmem_cache_shutdown(). We must take list_lock
 * because sysfs file might still access partial list after the shutdowning.
 */
static void free_partial(struct kmem_cache *s, struct kmem_cache_node *n)
{
	LIST_HEAD(discard);
	struct slab *slab, *h;

	BUG_ON(irqs_disabled());
	spin_lock_irq(&n->list_lock);
	list_for_each_entry_safe(slab, h, &n->partial, slab_list) {
		if (!slab->inuse) {
			remove_partial(n, slab);
			list_add(&slab->slab_list, &discard);
		} else {
			list_slab_objects(s, slab);
		}
	}
	spin_unlock_irq(&n->list_lock);

	list_for_each_entry_safe(slab, h, &discard, slab_list)
		discard_slab(s, slab);
}

bool __kmem_cache_empty(struct kmem_cache *s)
{
	int node;
	struct kmem_cache_node *n;

	for_each_kmem_cache_node(s, node, n)
		if (n->nr_partial || node_nr_slabs(n))
			return false;
	return true;
}

/*
 * Release all resources used by a slab cache.
 */
int __kmem_cache_shutdown(struct kmem_cache *s)
{
	int node;
	struct kmem_cache_node *n;

	flush_all_cpus_locked(s);
	/* Attempt to free all objects */
	for_each_kmem_cache_node(s, node, n) {
		free_partial(s, n);
		if (n->nr_partial || node_nr_slabs(n))
			return 1;
	}
	return 0;
}

#ifdef CONFIG_PRINTK
void __kmem_obj_info(struct kmem_obj_info *kpp, void *object, struct slab *slab)
{
	void *base;
	int __maybe_unused i;
	unsigned int objnr;
	void *objp;
	void *objp0;
	struct kmem_cache *s = slab->slab_cache;
	struct track __maybe_unused *trackp;

	kpp->kp_ptr = object;
	kpp->kp_slab = slab;
	kpp->kp_slab_cache = s;
	base = slab_address(slab);
	objp0 = kasan_reset_tag(object);
#ifdef CONFIG_SLUB_DEBUG
	objp = restore_red_left(s, objp0);
#else
	objp = objp0;
#endif
	objnr = obj_to_index(s, slab, objp);
	kpp->kp_data_offset = (unsigned long)((char *)objp0 - (char *)objp);
	objp = base + s->size * objnr;
	kpp->kp_objp = objp;
	if (WARN_ON_ONCE(objp < base || objp >= base + slab->objects * s->size
			 || (objp - base) % s->size) ||
	    !(s->flags & SLAB_STORE_USER))
		return;
#ifdef CONFIG_SLUB_DEBUG
	objp = fixup_red_left(s, objp);
	trackp = get_track(s, objp, TRACK_ALLOC);
	kpp->kp_ret = (void *)trackp->addr;
#ifdef CONFIG_STACKDEPOT
	{
		depot_stack_handle_t handle;
		unsigned long *entries;
		unsigned int nr_entries;

		handle = READ_ONCE(trackp->handle);
		if (handle) {
			nr_entries = stack_depot_fetch(handle, &entries);
			for (i = 0; i < KS_ADDRS_COUNT && i < nr_entries; i++)
				kpp->kp_stack[i] = (void *)entries[i];
		}

		trackp = get_track(s, objp, TRACK_FREE);
		handle = READ_ONCE(trackp->handle);
		if (handle) {
			nr_entries = stack_depot_fetch(handle, &entries);
			for (i = 0; i < KS_ADDRS_COUNT && i < nr_entries; i++)
				kpp->kp_free_stack[i] = (void *)entries[i];
		}
	}
#endif
#endif
}
#endif

/********************************************************************
 *		Kmalloc subsystem
 *******************************************************************/

static int __init setup_slub_min_order(char *str)
{
	get_option(&str, (int *)&slub_min_order);

	if (slub_min_order > slub_max_order)
		slub_max_order = slub_min_order;

	return 1;
}

__setup("slab_min_order=", setup_slub_min_order);
__setup_param("slub_min_order=", slub_min_order, setup_slub_min_order, 0);


static int __init setup_slub_max_order(char *str)
{
	get_option(&str, (int *)&slub_max_order);
	slub_max_order = min_t(unsigned int, slub_max_order, MAX_PAGE_ORDER);

	if (slub_min_order > slub_max_order)
		slub_min_order = slub_max_order;

	return 1;
}

__setup("slab_max_order=", setup_slub_max_order);
__setup_param("slub_max_order=", slub_max_order, setup_slub_max_order, 0);

static int __init setup_slub_min_objects(char *str)
{
	get_option(&str, (int *)&slub_min_objects);

	return 1;
}

__setup("slab_min_objects=", setup_slub_min_objects);
__setup_param("slub_min_objects=", slub_min_objects, setup_slub_min_objects, 0);

#ifdef CONFIG_NUMA
static int __init setup_slab_strict_numa(char *str)
{
	if (nr_node_ids > 1) {
		static_branch_enable(&strict_numa);
		pr_info("SLUB: Strict NUMA enabled.\n");
	} else {
		pr_warn("slab_strict_numa parameter set on non NUMA system.\n");
	}

	return 1;
}

__setup("slab_strict_numa", setup_slab_strict_numa);
#endif


#ifdef CONFIG_HARDENED_USERCOPY
/*
 * Rejects incorrectly sized objects and objects that are to be copied
 * to/from userspace but do not fall entirely within the containing slab
 * cache's usercopy region.
 *
 * Returns NULL if check passes, otherwise const char * to name of cache
 * to indicate an error.
 */
void __check_heap_object(const void *ptr, unsigned long n,
			 const struct slab *slab, bool to_user)
{
	struct kmem_cache *s;
	unsigned int offset;
	bool is_kfence = is_kfence_address(ptr);

	ptr = kasan_reset_tag(ptr);

	/* Find object and usable object size. */
	s = slab->slab_cache;

	/* Reject impossible pointers. */
	if (ptr < slab_address(slab))
		usercopy_abort("SLUB object not in SLUB page?!", NULL,
			       to_user, 0, n);

	/* Find offset within object. */
	if (is_kfence)
		offset = ptr - kfence_object_start(ptr);
	else
		offset = (ptr - slab_address(slab)) % s->size;

	/* Adjust for redzone and reject if within the redzone. */
	if (!is_kfence && kmem_cache_debug_flags(s, SLAB_RED_ZONE)) {
		if (offset < s->red_left_pad)
			usercopy_abort("SLUB object in left red zone",
				       s->name, to_user, offset, n);
		offset -= s->red_left_pad;
	}

	/* Allow address range falling entirely within usercopy region. */
	if (offset >= s->useroffset &&
	    offset - s->useroffset <= s->usersize &&
	    n <= s->useroffset - offset + s->usersize)
		return;

	usercopy_abort("SLUB object", s->name, to_user, offset, n);
}
#endif /* CONFIG_HARDENED_USERCOPY */

#define SHRINK_PROMOTE_MAX 32

/*
 * kmem_cache_shrink discards empty slabs and promotes the slabs filled
 * up most to the head of the partial lists. New allocations will then
 * fill those up and thus they can be removed from the partial lists.
 *
 * The slabs with the least items are placed last. This results in them
 * being allocated from last increasing the chance that the last objects
 * are freed in them.
 */
static int __kmem_cache_do_shrink(struct kmem_cache *s)
{
	int node;
	int i;
	struct kmem_cache_node *n;
	struct slab *slab;
	struct slab *t;
	struct list_head discard;
	struct list_head promote[SHRINK_PROMOTE_MAX];
	unsigned long flags;
	int ret = 0;

	for_each_kmem_cache_node(s, node, n) {
		INIT_LIST_HEAD(&discard);
		for (i = 0; i < SHRINK_PROMOTE_MAX; i++)
			INIT_LIST_HEAD(promote + i);

		spin_lock_irqsave(&n->list_lock, flags);

		/*
		 * Build lists of slabs to discard or promote.
		 *
		 * Note that concurrent frees may occur while we hold the
		 * list_lock. slab->inuse here is the upper limit.
		 */
		list_for_each_entry_safe(slab, t, &n->partial, slab_list) {
			int free = slab->objects - slab->inuse;

			/* Do not reread slab->inuse */
			barrier();

			/* We do not keep full slabs on the list */
			BUG_ON(free <= 0);

			if (free == slab->objects) {
				list_move(&slab->slab_list, &discard);
				slab_clear_node_partial(slab);
				n->nr_partial--;
				dec_slabs_node(s, node, slab->objects);
			} else if (free <= SHRINK_PROMOTE_MAX)
				list_move(&slab->slab_list, promote + free - 1);
		}

		/*
		 * Promote the slabs filled up most to the head of the
		 * partial list.
		 */
		for (i = SHRINK_PROMOTE_MAX - 1; i >= 0; i--)
			list_splice(promote + i, &n->partial);

		spin_unlock_irqrestore(&n->list_lock, flags);

		/* Release empty slabs */
		list_for_each_entry_safe(slab, t, &discard, slab_list)
			free_slab(s, slab);

		if (node_nr_slabs(n))
			ret = 1;
	}

	return ret;
}

int __kmem_cache_shrink(struct kmem_cache *s)
{
	flush_all(s);
	return __kmem_cache_do_shrink(s);
}

static int slab_mem_going_offline_callback(void)
{
	struct kmem_cache *s;

	mutex_lock(&slab_mutex);
	list_for_each_entry(s, &slab_caches, list) {
		flush_all_cpus_locked(s);
		__kmem_cache_do_shrink(s);
	}
	mutex_unlock(&slab_mutex);

	return 0;
}

static int slab_mem_going_online_callback(int nid)
{
	struct kmem_cache_node *n;
	struct kmem_cache *s;
	int ret = 0;

	/*
	 * We are bringing a node online. No memory is available yet. We must
	 * allocate a kmem_cache_node structure in order to bring the node
	 * online.
	 */
	mutex_lock(&slab_mutex);
	list_for_each_entry(s, &slab_caches, list) {
		/*
		 * The structure may already exist if the node was previously
		 * onlined and offlined.
		 */
		if (get_node(s, nid))
			continue;
		/*
		 * XXX: kmem_cache_alloc_node will fallback to other nodes
		 *      since memory is not yet available from the node that
		 *      is brought up.
		 */
		n = kmem_cache_alloc(kmem_cache_node, GFP_KERNEL);
		if (!n) {
			ret = -ENOMEM;
			goto out;
		}
		init_kmem_cache_node(n);
		s->node[nid] = n;
	}
	/*
	 * Any cache created after this point will also have kmem_cache_node
	 * initialized for the new node.
	 */
	node_set(nid, slab_nodes);
out:
	mutex_unlock(&slab_mutex);
	return ret;
}

static int slab_memory_callback(struct notifier_block *self,
				unsigned long action, void *arg)
{
	struct node_notify *nn = arg;
	int nid = nn->nid;
	int ret = 0;

	switch (action) {
	case NODE_ADDING_FIRST_MEMORY:
		ret = slab_mem_going_online_callback(nid);
		break;
	case NODE_REMOVING_LAST_MEMORY:
		ret = slab_mem_going_offline_callback();
		break;
	}
	if (ret)
		ret = notifier_from_errno(ret);
	else
		ret = NOTIFY_OK;
	return ret;
}

/********************************************************************
 *			Basic setup of slabs
 *******************************************************************/

/*
 * Used for early kmem_cache structures that were allocated using
 * the page allocator. Allocate them properly then fix up the pointers
 * that may be pointing to the wrong kmem_cache structure.
 */

static struct kmem_cache * __init bootstrap(struct kmem_cache *static_cache)
{
	int node;
	struct kmem_cache *s = kmem_cache_zalloc(kmem_cache, GFP_NOWAIT);
	struct kmem_cache_node *n;

	memcpy(s, static_cache, kmem_cache->object_size);

	/*
	 * This runs very early, and only the boot processor is supposed to be
	 * up.  Even if it weren't true, IRQs are not up so we couldn't fire
	 * IPIs around.
	 */
	__flush_cpu_slab(s, smp_processor_id());
	for_each_kmem_cache_node(s, node, n) {
		struct slab *p;

		list_for_each_entry(p, &n->partial, slab_list)
			p->slab_cache = s;

#ifdef CONFIG_SLUB_DEBUG
		list_for_each_entry(p, &n->full, slab_list)
			p->slab_cache = s;
#endif
	}
	list_add(&s->list, &slab_caches);
	return s;
}

/*slub kmem_cache初始化*/
void __init kmem_cache_init(void)
{
	static __initdata struct kmem_cache boot_kmem_cache,
		boot_kmem_cache_node;
	int node;

	if (debug_guardpage_minorder())
		slub_max_order = 0;

	/* Print slub debugging pointers without hashing */
	if (__slub_debug_enabled())
		no_hash_pointers_enable(NULL);

	kmem_cache_node = &boot_kmem_cache_node;
	kmem_cache = &boot_kmem_cache;

	/*
	 * Initialize the nodemask for which we will allocate per node
	 * structures. Here we don't need taking slab_mutex yet.
	 */
	for_each_node_state(node, N_MEMORY)
		node_set(node, slab_nodes);

	create_boot_cache(kmem_cache_node, "kmem_cache_node",
			sizeof(struct kmem_cache_node),
			SLAB_HWCACHE_ALIGN | SLAB_NO_OBJ_EXT, 0, 0);

	hotplug_node_notifier(slab_memory_callback, SLAB_CALLBACK_PRI);

	/* Able to allocate the per node structures */
	slab_state = PARTIAL;

	create_boot_cache(kmem_cache, "kmem_cache",
			offsetof(struct kmem_cache, node) +
				nr_node_ids * sizeof(struct kmem_cache_node *),
			SLAB_HWCACHE_ALIGN | SLAB_NO_OBJ_EXT, 0, 0);

	kmem_cache = bootstrap(&boot_kmem_cache);
	kmem_cache_node = bootstrap(&boot_kmem_cache_node);

	/* Now we can use the kmem_cache to allocate kmalloc slabs */
	setup_kmalloc_cache_index_table();
	/*创建kmalloc所需要的 slab cache*/
	create_kmalloc_caches();

	/* Setup random freelists for each cache */
	init_freelist_randomization();

	cpuhp_setup_state_nocalls(CPUHP_SLUB_DEAD, "slub:dead", NULL,
				  slub_cpu_dead);

	pr_info("SLUB: HWalign=%d, Order=%u-%u, MinObjects=%u, CPUs=%u, Nodes=%u\n",
		cache_line_size(),
		slub_min_order, slub_max_order, slub_min_objects,
		nr_cpu_ids, nr_node_ids);
}

void __init kmem_cache_init_late(void)
{
#ifndef CONFIG_SLUB_TINY
	flushwq = alloc_workqueue("slub_flushwq", WQ_MEM_RECLAIM, 0);
	WARN_ON(!flushwq);
#endif
}

struct kmem_cache *
__kmem_cache_alias(const char *name, unsigned int size, unsigned int align,
		   slab_flags_t flags, void (*ctor)(void *))
{
	struct kmem_cache *s;

	s = find_mergeable(size, align, flags, name, ctor);
	if (s) {
		if (sysfs_slab_alias(s, name))
			pr_err("SLUB: Unable to add cache alias %s to sysfs\n",
			       name);

		s->refcount++;

		/*
		 * Adjust the object sizes so that we clear
		 * the complete object on kzalloc.
		 */
		s->object_size = max(s->object_size, size);
		s->inuse = max(s->inuse, ALIGN(size, sizeof(void *)));
	}

	return s;
}

int do_kmem_cache_create(struct kmem_cache *s, const char *name,
			 unsigned int size, struct kmem_cache_args *args,
			 slab_flags_t flags)
{
	int err = -EINVAL;

	s->name = name;
	s->size = s->object_size = size;

	s->flags = kmem_cache_flags(flags, s->name);
#ifdef CONFIG_SLAB_FREELIST_HARDENED
	s->random = get_random_long();
#endif
	s->align = args->align;
	s->ctor = args->ctor;
#ifdef CONFIG_HARDENED_USERCOPY
	s->useroffset = args->useroffset;
	s->usersize = args->usersize;
#endif

	if (!calculate_sizes(args, s))
		goto out;
	if (disable_higher_order_debug) {
		/*
		 * Disable debugging flags that store metadata if the min slab
		 * order increased.
		 */
		if (get_order(s->size) > get_order(s->object_size)) {
			s->flags &= ~DEBUG_METADATA_FLAGS;
			s->offset = 0;
			if (!calculate_sizes(args, s))
				goto out;
		}
	}

#ifdef system_has_freelist_aba
	if (system_has_freelist_aba() && !(s->flags & SLAB_NO_CMPXCHG)) {
		/* Enable fast mode */
		s->flags |= __CMPXCHG_DOUBLE;
	}
#endif

	/*
	 * The larger the object size is, the more slabs we want on the partial
	 * list to avoid pounding the page allocator excessively.
	 */
	s->min_partial = min_t(unsigned long, MAX_PARTIAL, ilog2(s->size) / 2);
	s->min_partial = max_t(unsigned long, MIN_PARTIAL, s->min_partial);

	set_cpu_partial(s);

#ifdef CONFIG_NUMA
	s->remote_node_defrag_ratio = 1000;
#endif

	/* Initialize the pre-computed randomized freelist if slab is up */
	if (slab_state >= UP) {
		if (init_cache_random_seq(s))
			goto out;
	}

	if (!init_kmem_cache_nodes(s))
		goto out;

	if (!alloc_kmem_cache_cpus(s))
		goto out;

	err = 0;

	/* Mutex is not taken during early boot */
	if (slab_state <= UP)
		goto out;

	/*
	 * Failing to create sysfs files is not critical to SLUB functionality.
	 * If it fails, proceed with cache creation without these files.
	 */
	if (sysfs_slab_add(s))
		pr_err("SLUB: Unable to add cache %s to sysfs\n", s->name);

	if (s->flags & SLAB_STORE_USER)
		debugfs_slab_add(s);

out:
	if (err)
		__kmem_cache_release(s);
	return err;
}

#ifdef SLAB_SUPPORTS_SYSFS
static int count_inuse(struct slab *slab)
{
	return slab->inuse;
}

static int count_total(struct slab *slab)
{
	return slab->objects;
}
#endif

#ifdef CONFIG_SLUB_DEBUG
static void validate_slab(struct kmem_cache *s, struct slab *slab,
			  unsigned long *obj_map)
{
	void *p;
	void *addr = slab_address(slab);

	if (!check_slab(s, slab) || !on_freelist(s, slab, NULL))
		return;

	/* Now we know that a valid freelist exists */
	__fill_map(obj_map, s, slab);
	for_each_object(p, s, addr, slab->objects) {
		u8 val = test_bit(__obj_to_index(s, addr, p), obj_map) ?
			 SLUB_RED_INACTIVE : SLUB_RED_ACTIVE;

		if (!check_object(s, slab, p, val))
			break;
	}
}

static int validate_slab_node(struct kmem_cache *s,
		struct kmem_cache_node *n, unsigned long *obj_map)
{
	unsigned long count = 0;
	struct slab *slab;
	unsigned long flags;

	spin_lock_irqsave(&n->list_lock, flags);

	list_for_each_entry(slab, &n->partial, slab_list) {
		validate_slab(s, slab, obj_map);
		count++;
	}
	if (count != n->nr_partial) {
		pr_err("SLUB %s: %ld partial slabs counted but counter=%ld\n",
		       s->name, count, n->nr_partial);
		slab_add_kunit_errors();
	}

	if (!(s->flags & SLAB_STORE_USER))
		goto out;

	list_for_each_entry(slab, &n->full, slab_list) {
		validate_slab(s, slab, obj_map);
		count++;
	}
	if (count != node_nr_slabs(n)) {
		pr_err("SLUB: %s %ld slabs counted but counter=%ld\n",
		       s->name, count, node_nr_slabs(n));
		slab_add_kunit_errors();
	}

out:
	spin_unlock_irqrestore(&n->list_lock, flags);
	return count;
}

long validate_slab_cache(struct kmem_cache *s)
{
	int node;
	unsigned long count = 0;
	struct kmem_cache_node *n;
	unsigned long *obj_map;

	obj_map = bitmap_alloc(oo_objects(s->oo), GFP_KERNEL);
	if (!obj_map)
		return -ENOMEM;

	flush_all(s);
	for_each_kmem_cache_node(s, node, n)
		count += validate_slab_node(s, n, obj_map);

	bitmap_free(obj_map);

	return count;
}
EXPORT_SYMBOL(validate_slab_cache);

#ifdef CONFIG_DEBUG_FS
/*
 * Generate lists of code addresses where slabcache objects are allocated
 * and freed.
 */

struct location {
	depot_stack_handle_t handle;
	unsigned long count;
	unsigned long addr;
	unsigned long waste;
	long long sum_time;
	long min_time;
	long max_time;
	long min_pid;
	long max_pid;
	DECLARE_BITMAP(cpus, NR_CPUS);
	nodemask_t nodes;
};

struct loc_track {
	unsigned long max;
	unsigned long count;
	struct location *loc;
	loff_t idx;
};

static struct dentry *slab_debugfs_root;

static void free_loc_track(struct loc_track *t)
{
	if (t->max)
		free_pages((unsigned long)t->loc,
			get_order(sizeof(struct location) * t->max));
}

static int alloc_loc_track(struct loc_track *t, unsigned long max, gfp_t flags)
{
	struct location *l;
	int order;

	order = get_order(sizeof(struct location) * max);

	l = (void *)__get_free_pages(flags, order);
	if (!l)
		return 0;

	if (t->count) {
		memcpy(l, t->loc, sizeof(struct location) * t->count);
		free_loc_track(t);
	}
	t->max = max;
	t->loc = l;
	return 1;
}

static int add_location(struct loc_track *t, struct kmem_cache *s,
				const struct track *track,
				unsigned int orig_size)
{
	long start, end, pos;
	struct location *l;
	unsigned long caddr, chandle, cwaste;
	unsigned long age = jiffies - track->when;
	depot_stack_handle_t handle = 0;
	unsigned int waste = s->object_size - orig_size;

#ifdef CONFIG_STACKDEPOT
	handle = READ_ONCE(track->handle);
#endif
	start = -1;
	end = t->count;

	for ( ; ; ) {
		pos = start + (end - start + 1) / 2;

		/*
		 * There is nothing at "end". If we end up there
		 * we need to add something to before end.
		 */
		if (pos == end)
			break;

		l = &t->loc[pos];
		caddr = l->addr;
		chandle = l->handle;
		cwaste = l->waste;
		if ((track->addr == caddr) && (handle == chandle) &&
			(waste == cwaste)) {

			l->count++;
			if (track->when) {
				l->sum_time += age;
				if (age < l->min_time)
					l->min_time = age;
				if (age > l->max_time)
					l->max_time = age;

				if (track->pid < l->min_pid)
					l->min_pid = track->pid;
				if (track->pid > l->max_pid)
					l->max_pid = track->pid;

				cpumask_set_cpu(track->cpu,
						to_cpumask(l->cpus));
			}
			node_set(page_to_nid(virt_to_page(track)), l->nodes);
			return 1;
		}

		if (track->addr < caddr)
			end = pos;
		else if (track->addr == caddr && handle < chandle)
			end = pos;
		else if (track->addr == caddr && handle == chandle &&
				waste < cwaste)
			end = pos;
		else
			start = pos;
	}

	/*
	 * Not found. Insert new tracking element.
	 */
	if (t->count >= t->max && !alloc_loc_track(t, 2 * t->max, GFP_ATOMIC))
		return 0;

	l = t->loc + pos;
	if (pos < t->count)
		memmove(l + 1, l,
			(t->count - pos) * sizeof(struct location));
	t->count++;
	l->count = 1;
	l->addr = track->addr;
	l->sum_time = age;
	l->min_time = age;
	l->max_time = age;
	l->min_pid = track->pid;
	l->max_pid = track->pid;
	l->handle = handle;
	l->waste = waste;
	cpumask_clear(to_cpumask(l->cpus));
	cpumask_set_cpu(track->cpu, to_cpumask(l->cpus));
	nodes_clear(l->nodes);
	node_set(page_to_nid(virt_to_page(track)), l->nodes);
	return 1;
}

static void process_slab(struct loc_track *t, struct kmem_cache *s,
		struct slab *slab, enum track_item alloc,
		unsigned long *obj_map)
{
	void *addr = slab_address(slab);
	bool is_alloc = (alloc == TRACK_ALLOC);
	void *p;

	__fill_map(obj_map, s, slab);

	for_each_object(p, s, addr, slab->objects)
		if (!test_bit(__obj_to_index(s, addr, p), obj_map))
			add_location(t, s, get_track(s, p, alloc),
				     is_alloc ? get_orig_size(s, p) :
						s->object_size);
}
#endif  /* CONFIG_DEBUG_FS   */
#endif	/* CONFIG_SLUB_DEBUG */

#ifdef SLAB_SUPPORTS_SYSFS
enum slab_stat_type {
	SL_ALL,			/* All slabs */
	SL_PARTIAL,		/* Only partially allocated slabs */
	SL_CPU,			/* Only slabs used for cpu caches */
	SL_OBJECTS,		/* Determine allocated objects not slabs */
	SL_TOTAL		/* Determine object capacity not slabs */
};

#define SO_ALL		(1 << SL_ALL)
#define SO_PARTIAL	(1 << SL_PARTIAL)
#define SO_CPU		(1 << SL_CPU)
#define SO_OBJECTS	(1 << SL_OBJECTS)
#define SO_TOTAL	(1 << SL_TOTAL)

static ssize_t show_slab_objects(struct kmem_cache *s,
				 char *buf, unsigned long flags)
{
	unsigned long total = 0;
	int node;
	int x;
	unsigned long *nodes;
	int len = 0;

	nodes = kcalloc(nr_node_ids, sizeof(unsigned long), GFP_KERNEL);
	if (!nodes)
		return -ENOMEM;

	if (flags & SO_CPU) {
		int cpu;

		for_each_possible_cpu(cpu) {
			struct kmem_cache_cpu *c = per_cpu_ptr(s->cpu_slab,
							       cpu);
			int node;
			struct slab *slab;

			slab = READ_ONCE(c->slab);
			if (!slab)
				continue;

			node = slab_nid(slab);
			if (flags & SO_TOTAL)
				x = slab->objects;
			else if (flags & SO_OBJECTS)
				x = slab->inuse;
			else
				x = 1;

			total += x;
			nodes[node] += x;

#ifdef CONFIG_SLUB_CPU_PARTIAL
			slab = slub_percpu_partial_read_once(c);
			if (slab) {
				node = slab_nid(slab);
				if (flags & SO_TOTAL)
					WARN_ON_ONCE(1);
				else if (flags & SO_OBJECTS)
					WARN_ON_ONCE(1);
				else
					x = data_race(slab->slabs);
				total += x;
				nodes[node] += x;
			}
#endif
		}
	}

	/*
	 * It is impossible to take "mem_hotplug_lock" here with "kernfs_mutex"
	 * already held which will conflict with an existing lock order:
	 *
	 * mem_hotplug_lock->slab_mutex->kernfs_mutex
	 *
	 * We don't really need mem_hotplug_lock (to hold off
	 * slab_mem_going_offline_callback) here because slab's memory hot
	 * unplug code doesn't destroy the kmem_cache->node[] data.
	 */

#ifdef CONFIG_SLUB_DEBUG
	if (flags & SO_ALL) {
		struct kmem_cache_node *n;

		for_each_kmem_cache_node(s, node, n) {

			if (flags & SO_TOTAL)
				x = node_nr_objs(n);
			else if (flags & SO_OBJECTS)
				x = node_nr_objs(n) - count_partial(n, count_free);
			else
				x = node_nr_slabs(n);
			total += x;
			nodes[node] += x;
		}

	} else
#endif
	if (flags & SO_PARTIAL) {
		struct kmem_cache_node *n;

		for_each_kmem_cache_node(s, node, n) {
			if (flags & SO_TOTAL)
				x = count_partial(n, count_total);
			else if (flags & SO_OBJECTS)
				x = count_partial(n, count_inuse);
			else
				x = n->nr_partial;
			total += x;
			nodes[node] += x;
		}
	}

	len += sysfs_emit_at(buf, len, "%lu", total);
#ifdef CONFIG_NUMA
	for (node = 0; node < nr_node_ids; node++) {
		if (nodes[node])
			len += sysfs_emit_at(buf, len, " N%d=%lu",
					     node, nodes[node]);
	}
#endif
	len += sysfs_emit_at(buf, len, "\n");
	kfree(nodes);

	return len;
}

#define to_slab_attr(n) container_of(n, struct slab_attribute, attr)
#define to_slab(n) container_of(n, struct kmem_cache, kobj)

struct slab_attribute {
	struct attribute attr;
	ssize_t (*show)(struct kmem_cache *s, char *buf);
	ssize_t (*store)(struct kmem_cache *s, const char *x, size_t count);
};

#define SLAB_ATTR_RO(_name) \
	static struct slab_attribute _name##_attr = __ATTR_RO_MODE(_name, 0400)

#define SLAB_ATTR(_name) \
	static struct slab_attribute _name##_attr = __ATTR_RW_MODE(_name, 0600)

//slab要分配的obj大小
static ssize_t slab_size_show(struct kmem_cache *s, char *buf)
{
	return sysfs_emit(buf, "%u\n", s->size);
}
SLAB_ATTR_RO(slab_size);

static ssize_t align_show(struct kmem_cache *s, char *buf)
{
	return sysfs_emit(buf, "%u\n", s->align);
}
SLAB_ATTR_RO(align);

static ssize_t object_size_show(struct kmem_cache *s, char *buf)
{
	return sysfs_emit(buf, "%u\n", s->object_size);
}
SLAB_ATTR_RO(object_size);

static ssize_t objs_per_slab_show(struct kmem_cache *s, char *buf)
{
	return sysfs_emit(buf, "%u\n", oo_objects(s->oo));
}
SLAB_ATTR_RO(objs_per_slab);

static ssize_t order_show(struct kmem_cache *s, char *buf)
{
	return sysfs_emit(buf, "%u\n", oo_order(s->oo));
}
SLAB_ATTR_RO(order);

static ssize_t min_partial_show(struct kmem_cache *s, char *buf)
{
	return sysfs_emit(buf, "%lu\n", s->min_partial);
}

static ssize_t min_partial_store(struct kmem_cache *s, const char *buf,
				 size_t length)
{
	unsigned long min;
	int err;

	err = kstrtoul(buf, 10, &min);
	if (err)
		return err;

	s->min_partial = min;
	return length;
}
SLAB_ATTR(min_partial);

static ssize_t cpu_partial_show(struct kmem_cache *s, char *buf)
{
	unsigned int nr_partial = 0;
#ifdef CONFIG_SLUB_CPU_PARTIAL
	nr_partial = s->cpu_partial;
#endif

	return sysfs_emit(buf, "%u\n", nr_partial);
}

static ssize_t cpu_partial_store(struct kmem_cache *s, const char *buf,
				 size_t length)
{
	unsigned int objects;
	int err;

	err = kstrtouint(buf, 10, &objects);
	if (err)
		return err;
	if (objects && !kmem_cache_has_cpu_partial(s))
		return -EINVAL;

	slub_set_cpu_partial(s, objects);
	flush_all(s);
	return length;
}
SLAB_ATTR(cpu_partial);

static ssize_t ctor_show(struct kmem_cache *s, char *buf)
{
	if (!s->ctor)
		return 0;
	return sysfs_emit(buf, "%pS\n", s->ctor);
}
SLAB_ATTR_RO(ctor);

static ssize_t aliases_show(struct kmem_cache *s, char *buf)
{
	return sysfs_emit(buf, "%d\n", s->refcount < 0 ? 0 : s->refcount - 1);
}
SLAB_ATTR_RO(aliases);

static ssize_t partial_show(struct kmem_cache *s, char *buf)
{
	return show_slab_objects(s, buf, SO_PARTIAL);
}
SLAB_ATTR_RO(partial);

static ssize_t cpu_slabs_show(struct kmem_cache *s, char *buf)
{
	return show_slab_objects(s, buf, SO_CPU);
}
SLAB_ATTR_RO(cpu_slabs);

static ssize_t objects_partial_show(struct kmem_cache *s, char *buf)
{
	return show_slab_objects(s, buf, SO_PARTIAL|SO_OBJECTS);
}
SLAB_ATTR_RO(objects_partial);

static ssize_t slabs_cpu_partial_show(struct kmem_cache *s, char *buf)
{
	int objects = 0;
	int slabs = 0;
	int cpu __maybe_unused;
	int len = 0;

#ifdef CONFIG_SLUB_CPU_PARTIAL
	for_each_online_cpu(cpu) {
		struct slab *slab;

		slab = slub_percpu_partial(per_cpu_ptr(s->cpu_slab, cpu));

		if (slab)
			slabs += data_race(slab->slabs);
	}
#endif

	/* Approximate half-full slabs, see slub_set_cpu_partial() */
	objects = (slabs * oo_objects(s->oo)) / 2;
	len += sysfs_emit_at(buf, len, "%d(%d)", objects, slabs);

#ifdef CONFIG_SLUB_CPU_PARTIAL
	for_each_online_cpu(cpu) {
		struct slab *slab;

		slab = slub_percpu_partial(per_cpu_ptr(s->cpu_slab, cpu));
		if (slab) {
			slabs = data_race(slab->slabs);
			objects = (slabs * oo_objects(s->oo)) / 2;
			len += sysfs_emit_at(buf, len, " C%d=%d(%d)",
					     cpu, objects, slabs);
		}
	}
#endif
	len += sysfs_emit_at(buf, len, "\n");

	return len;
}
SLAB_ATTR_RO(slabs_cpu_partial);

static ssize_t reclaim_account_show(struct kmem_cache *s, char *buf)
{
	return sysfs_emit(buf, "%d\n", !!(s->flags & SLAB_RECLAIM_ACCOUNT));
}
SLAB_ATTR_RO(reclaim_account);

static ssize_t hwcache_align_show(struct kmem_cache *s, char *buf)
{
	return sysfs_emit(buf, "%d\n", !!(s->flags & SLAB_HWCACHE_ALIGN));
}
SLAB_ATTR_RO(hwcache_align);

#ifdef CONFIG_ZONE_DMA
static ssize_t cache_dma_show(struct kmem_cache *s, char *buf)
{
	return sysfs_emit(buf, "%d\n", !!(s->flags & SLAB_CACHE_DMA));
}
SLAB_ATTR_RO(cache_dma);
#endif

#ifdef CONFIG_HARDENED_USERCOPY
static ssize_t usersize_show(struct kmem_cache *s, char *buf)
{
	return sysfs_emit(buf, "%u\n", s->usersize);
}
SLAB_ATTR_RO(usersize);
#endif

static ssize_t destroy_by_rcu_show(struct kmem_cache *s, char *buf)
{
	return sysfs_emit(buf, "%d\n", !!(s->flags & SLAB_TYPESAFE_BY_RCU));
}
SLAB_ATTR_RO(destroy_by_rcu);

#ifdef CONFIG_SLUB_DEBUG
static ssize_t slabs_show(struct kmem_cache *s, char *buf)
{
	return show_slab_objects(s, buf, SO_ALL);
}
SLAB_ATTR_RO(slabs);

static ssize_t total_objects_show(struct kmem_cache *s, char *buf)
{
	return show_slab_objects(s, buf, SO_ALL|SO_TOTAL);
}
SLAB_ATTR_RO(total_objects);

static ssize_t objects_show(struct kmem_cache *s, char *buf)
{
	return show_slab_objects(s, buf, SO_ALL|SO_OBJECTS);
}
SLAB_ATTR_RO(objects);

static ssize_t sanity_checks_show(struct kmem_cache *s, char *buf)
{
	return sysfs_emit(buf, "%d\n", !!(s->flags & SLAB_CONSISTENCY_CHECKS));
}
SLAB_ATTR_RO(sanity_checks);

static ssize_t trace_show(struct kmem_cache *s, char *buf)
{
	return sysfs_emit(buf, "%d\n", !!(s->flags & SLAB_TRACE));
}
SLAB_ATTR_RO(trace);

static ssize_t red_zone_show(struct kmem_cache *s, char *buf)
{
	return sysfs_emit(buf, "%d\n", !!(s->flags & SLAB_RED_ZONE));
}

SLAB_ATTR_RO(red_zone);

static ssize_t poison_show(struct kmem_cache *s, char *buf)
{
	return sysfs_emit(buf, "%d\n", !!(s->flags & SLAB_POISON));
}

SLAB_ATTR_RO(poison);

static ssize_t store_user_show(struct kmem_cache *s, char *buf)
{
	return sysfs_emit(buf, "%d\n", !!(s->flags & SLAB_STORE_USER));
}

SLAB_ATTR_RO(store_user);

static ssize_t validate_show(struct kmem_cache *s, char *buf)
{
	return 0;
}

static ssize_t validate_store(struct kmem_cache *s,
			const char *buf, size_t length)
{
	int ret = -EINVAL;

	if (buf[0] == '1' && kmem_cache_debug(s)) {
		ret = validate_slab_cache(s);
		if (ret >= 0)
			ret = length;
	}
	return ret;
}
SLAB_ATTR(validate);

#endif /* CONFIG_SLUB_DEBUG */

#ifdef CONFIG_FAILSLAB
static ssize_t failslab_show(struct kmem_cache *s, char *buf)
{
	return sysfs_emit(buf, "%d\n", !!(s->flags & SLAB_FAILSLAB));
}

static ssize_t failslab_store(struct kmem_cache *s, const char *buf,
				size_t length)
{
	if (s->refcount > 1)
		return -EINVAL;

	if (buf[0] == '1')
		WRITE_ONCE(s->flags, s->flags | SLAB_FAILSLAB);
	else
		WRITE_ONCE(s->flags, s->flags & ~SLAB_FAILSLAB);

	return length;
}
SLAB_ATTR(failslab);
#endif

static ssize_t shrink_show(struct kmem_cache *s, char *buf)
{
	return 0;
}

static ssize_t shrink_store(struct kmem_cache *s,
			const char *buf, size_t length)
{
	if (buf[0] == '1')
		kmem_cache_shrink(s);
	else
		return -EINVAL;
	return length;
}
SLAB_ATTR(shrink);

#ifdef CONFIG_NUMA
static ssize_t remote_node_defrag_ratio_show(struct kmem_cache *s, char *buf)
{
	return sysfs_emit(buf, "%u\n", s->remote_node_defrag_ratio / 10);
}

static ssize_t remote_node_defrag_ratio_store(struct kmem_cache *s,
				const char *buf, size_t length)
{
	unsigned int ratio;
	int err;

	err = kstrtouint(buf, 10, &ratio);
	if (err)
		return err;
	if (ratio > 100)
		return -ERANGE;

	s->remote_node_defrag_ratio = ratio * 10;

	return length;
}
SLAB_ATTR(remote_node_defrag_ratio);
#endif

#ifdef CONFIG_SLUB_STATS
static int show_stat(struct kmem_cache *s, char *buf, enum stat_item si)
{
	unsigned long sum  = 0;
	int cpu;
	int len = 0;
	int *data = kmalloc_array(nr_cpu_ids, sizeof(int), GFP_KERNEL);

	if (!data)
		return -ENOMEM;

	for_each_online_cpu(cpu) {
		unsigned x = per_cpu_ptr(s->cpu_slab, cpu)->stat[si];

		data[cpu] = x;
		sum += x;
	}

	len += sysfs_emit_at(buf, len, "%lu", sum);

#ifdef CONFIG_SMP
	for_each_online_cpu(cpu) {
		if (data[cpu])
			len += sysfs_emit_at(buf, len, " C%d=%u",
					     cpu, data[cpu]);
	}
#endif
	kfree(data);
	len += sysfs_emit_at(buf, len, "\n");

	return len;
}

static void clear_stat(struct kmem_cache *s, enum stat_item si)
{
	int cpu;

	for_each_online_cpu(cpu)
		per_cpu_ptr(s->cpu_slab, cpu)->stat[si] = 0;
}

#define STAT_ATTR(si, text) 					\
static ssize_t text##_show(struct kmem_cache *s, char *buf)	\
{								\
	return show_stat(s, buf, si);				\
}								\
static ssize_t text##_store(struct kmem_cache *s,		\
				const char *buf, size_t length)	\
{								\
	if (buf[0] != '0')					\
		return -EINVAL;					\
	clear_stat(s, si);					\
	return length;						\
}								\
SLAB_ATTR(text);						\

STAT_ATTR(ALLOC_FASTPATH, alloc_fastpath);
STAT_ATTR(ALLOC_SLOWPATH, alloc_slowpath);
STAT_ATTR(FREE_FASTPATH, free_fastpath);
STAT_ATTR(FREE_SLOWPATH, free_slowpath);
STAT_ATTR(FREE_FROZEN, free_frozen);
STAT_ATTR(FREE_ADD_PARTIAL, free_add_partial);
STAT_ATTR(FREE_REMOVE_PARTIAL, free_remove_partial);
STAT_ATTR(ALLOC_FROM_PARTIAL, alloc_from_partial);
STAT_ATTR(ALLOC_SLAB, alloc_slab);
STAT_ATTR(ALLOC_REFILL, alloc_refill);
STAT_ATTR(ALLOC_NODE_MISMATCH, alloc_node_mismatch);
STAT_ATTR(FREE_SLAB, free_slab);
STAT_ATTR(CPUSLAB_FLUSH, cpuslab_flush);
STAT_ATTR(DEACTIVATE_FULL, deactivate_full);
STAT_ATTR(DEACTIVATE_EMPTY, deactivate_empty);
STAT_ATTR(DEACTIVATE_TO_HEAD, deactivate_to_head);
STAT_ATTR(DEACTIVATE_TO_TAIL, deactivate_to_tail);
STAT_ATTR(DEACTIVATE_REMOTE_FREES, deactivate_remote_frees);
STAT_ATTR(DEACTIVATE_BYPASS, deactivate_bypass);
STAT_ATTR(ORDER_FALLBACK, order_fallback);
STAT_ATTR(CMPXCHG_DOUBLE_CPU_FAIL, cmpxchg_double_cpu_fail);
STAT_ATTR(CMPXCHG_DOUBLE_FAIL, cmpxchg_double_fail);
STAT_ATTR(CPU_PARTIAL_ALLOC, cpu_partial_alloc);
STAT_ATTR(CPU_PARTIAL_FREE, cpu_partial_free);
STAT_ATTR(CPU_PARTIAL_NODE, cpu_partial_node);
STAT_ATTR(CPU_PARTIAL_DRAIN, cpu_partial_drain);
#endif	/* CONFIG_SLUB_STATS */

#ifdef CONFIG_KFENCE
static ssize_t skip_kfence_show(struct kmem_cache *s, char *buf)
{
	return sysfs_emit(buf, "%d\n", !!(s->flags & SLAB_SKIP_KFENCE));
}

static ssize_t skip_kfence_store(struct kmem_cache *s,
			const char *buf, size_t length)
{
	int ret = length;

	if (buf[0] == '0')
		s->flags &= ~SLAB_SKIP_KFENCE;
	else if (buf[0] == '1')
		s->flags |= SLAB_SKIP_KFENCE;
	else
		ret = -EINVAL;

	return ret;
}
SLAB_ATTR(skip_kfence);
#endif

//slab属性数组
static struct attribute *slab_attrs[] = {
	&slab_size_attr.attr,
	&object_size_attr.attr,
	&objs_per_slab_attr.attr,
	&order_attr.attr,
	&min_partial_attr.attr,
	&cpu_partial_attr.attr,
	&objects_partial_attr.attr,
	&partial_attr.attr,
	&cpu_slabs_attr.attr,
	&ctor_attr.attr,
	&aliases_attr.attr,
	&align_attr.attr,
	&hwcache_align_attr.attr,
	&reclaim_account_attr.attr,
	&destroy_by_rcu_attr.attr,
	&shrink_attr.attr,
	&slabs_cpu_partial_attr.attr,
#ifdef CONFIG_SLUB_DEBUG
	&total_objects_attr.attr,
	&objects_attr.attr,
	&slabs_attr.attr,
	&sanity_checks_attr.attr,
	&trace_attr.attr,
	&red_zone_attr.attr,
	&poison_attr.attr,
	&store_user_attr.attr,
	&validate_attr.attr,
#endif
#ifdef CONFIG_ZONE_DMA
	&cache_dma_attr.attr,
#endif
#ifdef CONFIG_NUMA
	&remote_node_defrag_ratio_attr.attr,
#endif
#ifdef CONFIG_SLUB_STATS
	&alloc_fastpath_attr.attr,
	&alloc_slowpath_attr.attr,
	&free_fastpath_attr.attr,
	&free_slowpath_attr.attr,
	&free_frozen_attr.attr,
	&free_add_partial_attr.attr,
	&free_remove_partial_attr.attr,
	&alloc_from_partial_attr.attr,
	&alloc_slab_attr.attr,
	&alloc_refill_attr.attr,
	&alloc_node_mismatch_attr.attr,
	&free_slab_attr.attr,
	&cpuslab_flush_attr.attr,
	&deactivate_full_attr.attr,
	&deactivate_empty_attr.attr,
	&deactivate_to_head_attr.attr,
	&deactivate_to_tail_attr.attr,
	&deactivate_remote_frees_attr.attr,
	&deactivate_bypass_attr.attr,
	&order_fallback_attr.attr,
	&cmpxchg_double_fail_attr.attr,
	&cmpxchg_double_cpu_fail_attr.attr,
	&cpu_partial_alloc_attr.attr,
	&cpu_partial_free_attr.attr,
	&cpu_partial_node_attr.attr,
	&cpu_partial_drain_attr.attr,
#endif
#ifdef CONFIG_FAILSLAB
	&failslab_attr.attr,
#endif
#ifdef CONFIG_HARDENED_USERCOPY
	&usersize_attr.attr,
#endif
#ifdef CONFIG_KFENCE
	&skip_kfence_attr.attr,
#endif

	NULL
};

//slab属性组
static const struct attribute_group slab_attr_group = {
	.attrs = slab_attrs,
};

static ssize_t slab_attr_show(struct kobject *kobj,
				struct attribute *attr,
				char *buf)
{
	struct slab_attribute *attribute;
	struct kmem_cache *s;

	attribute = to_slab_attr(attr);
	s = to_slab(kobj);

	if (!attribute->show)
		return -EIO;

	return attribute->show(s, buf);
}

static ssize_t slab_attr_store(struct kobject *kobj,
				struct attribute *attr,
				const char *buf, size_t len)
{
	struct slab_attribute *attribute;
	struct kmem_cache *s;

	attribute = to_slab_attr(attr);
	s = to_slab(kobj);

	if (!attribute->store)
		return -EIO;

	return attribute->store(s, buf, len);
}

static void kmem_cache_release(struct kobject *k)
{
	slab_kmem_cache_release(to_slab(k));
}

static const struct sysfs_ops slab_sysfs_ops = {
	.show = slab_attr_show,
	.store = slab_attr_store,
};

static const struct kobj_type slab_ktype = {
	.sysfs_ops = &slab_sysfs_ops,
	.release = kmem_cache_release,
};

static struct kset *slab_kset;

static inline struct kset *cache_kset(struct kmem_cache *s)
{
	return slab_kset;
}

#define ID_STR_LENGTH 32

/* Create a unique string id for a slab cache:
 *
 * Format	:[flags-]size
 */
static char *create_unique_id(struct kmem_cache *s)
{
	char *name = kmalloc(ID_STR_LENGTH, GFP_KERNEL);
	char *p = name;

	if (!name)
		return ERR_PTR(-ENOMEM);

	*p++ = ':';
	/*
	 * First flags affecting slabcache operations. We will only
	 * get here for aliasable slabs so we do not need to support
	 * too many flags. The flags here must cover all flags that
	 * are matched during merging to guarantee that the id is
	 * unique.
	 */
	if (s->flags & SLAB_CACHE_DMA)
		*p++ = 'd';
	if (s->flags & SLAB_CACHE_DMA32)
		*p++ = 'D';
	if (s->flags & SLAB_RECLAIM_ACCOUNT)
		*p++ = 'a';
	if (s->flags & SLAB_CONSISTENCY_CHECKS)
		*p++ = 'F';
	if (s->flags & SLAB_ACCOUNT)
		*p++ = 'A';
	if (p != name + 1)
		*p++ = '-';
	p += snprintf(p, ID_STR_LENGTH - (p - name), "%07u", s->size);

	if (WARN_ON(p > name + ID_STR_LENGTH - 1)) {
		kfree(name);
		return ERR_PTR(-EINVAL);
	}
	kmsan_unpoison_memory(name, p - name);
	return name;
}

static int sysfs_slab_add(struct kmem_cache *s)
{
	int err;
	const char *name;
	struct kset *kset = cache_kset(s);
	int unmergeable = slab_unmergeable(s);

	if (!unmergeable && disable_higher_order_debug &&
			(slub_debug & DEBUG_METADATA_FLAGS))
		unmergeable = 1;

	if (unmergeable) {
		/*
		 * Slabcache can never be merged so we can use the name proper.
		 * This is typically the case for debug situations. In that
		 * case we can catch duplicate names easily.
		 */
		sysfs_remove_link(&slab_kset->kobj, s->name);
		name = s->name;
	} else {
		/*
		 * Create a unique name for the slab as a target
		 * for the symlinks.
		 */
		name = create_unique_id(s);
		if (IS_ERR(name))
			return PTR_ERR(name);
	}

	s->kobj.kset = kset;
	err = kobject_init_and_add(&s->kobj, &slab_ktype, NULL, "%s", name);
	if (err)
		goto out;

	//创建mem_cache的属性组
	err = sysfs_create_group(&s->kobj, &slab_attr_group);
	if (err)
		goto out_del_kobj;

	if (!unmergeable) {
		/* Setup first alias */
		sysfs_slab_alias(s, s->name);
	}
out:
	if (!unmergeable)
		kfree(name);
	return err;
out_del_kobj:
	kobject_del(&s->kobj);
	goto out;
}

void sysfs_slab_unlink(struct kmem_cache *s)
{
	if (s->kobj.state_in_sysfs)
		kobject_del(&s->kobj);
}

void sysfs_slab_release(struct kmem_cache *s)
{
	kobject_put(&s->kobj);
}

/*
 * Need to buffer aliases during bootup until sysfs becomes
 * available lest we lose that information.
 */
struct saved_alias {
	struct kmem_cache *s;
	const char *name;
	struct saved_alias *next;
};

static struct saved_alias *alias_list;

static int sysfs_slab_alias(struct kmem_cache *s, const char *name)
{
	struct saved_alias *al;

	if (slab_state == FULL) {
		/*
		 * If we have a leftover link then remove it.
		 */
		sysfs_remove_link(&slab_kset->kobj, name);
		/*
		 * The original cache may have failed to generate sysfs file.
		 * In that case, sysfs_create_link() returns -ENOENT and
		 * symbolic link creation is skipped.
		 */
		return sysfs_create_link(&slab_kset->kobj, &s->kobj, name);
	}

	al = kmalloc(sizeof(struct saved_alias), GFP_KERNEL);
	if (!al)
		return -ENOMEM;

	al->s = s;
	al->name = name;
	al->next = alias_list;
	alias_list = al;
	kmsan_unpoison_memory(al, sizeof(*al));
	return 0;
}

static int __init slab_sysfs_init(void)
{
	struct kmem_cache *s;
	int err;

	mutex_lock(&slab_mutex);

	slab_kset = kset_create_and_add("slab", NULL, kernel_kobj);
	if (!slab_kset) {
		mutex_unlock(&slab_mutex);
		pr_err("Cannot register slab subsystem.\n");
		return -ENOMEM;
	}

	slab_state = FULL;

	list_for_each_entry(s, &slab_caches, list) {
		err = sysfs_slab_add(s);
		if (err)
			pr_err("SLUB: Unable to add boot slab %s to sysfs\n",
			       s->name);
	}

	while (alias_list) {
		struct saved_alias *al = alias_list;

		alias_list = alias_list->next;
		err = sysfs_slab_alias(al->s, al->name);
		if (err)
			pr_err("SLUB: Unable to add boot slab alias %s to sysfs\n",
			       al->name);
		kfree(al);
	}

	mutex_unlock(&slab_mutex);
	return 0;
}
late_initcall(slab_sysfs_init);
#endif /* SLAB_SUPPORTS_SYSFS */

#if defined(CONFIG_SLUB_DEBUG) && defined(CONFIG_DEBUG_FS)
static int slab_debugfs_show(struct seq_file *seq, void *v)
{
	struct loc_track *t = seq->private;
	struct location *l;
	unsigned long idx;

	idx = (unsigned long) t->idx;
	if (idx < t->count) {
		l = &t->loc[idx];

		seq_printf(seq, "%7ld ", l->count);

		if (l->addr)
			seq_printf(seq, "%pS", (void *)l->addr);
		else
			seq_puts(seq, "<not-available>");

		if (l->waste)
			seq_printf(seq, " waste=%lu/%lu",
				l->count * l->waste, l->waste);

		if (l->sum_time != l->min_time) {
			seq_printf(seq, " age=%ld/%llu/%ld",
				l->min_time, div_u64(l->sum_time, l->count),
				l->max_time);
		} else
			seq_printf(seq, " age=%ld", l->min_time);

		if (l->min_pid != l->max_pid)
			seq_printf(seq, " pid=%ld-%ld", l->min_pid, l->max_pid);
		else
			seq_printf(seq, " pid=%ld",
				l->min_pid);

		if (num_online_cpus() > 1 && !cpumask_empty(to_cpumask(l->cpus)))
			seq_printf(seq, " cpus=%*pbl",
				 cpumask_pr_args(to_cpumask(l->cpus)));

		if (nr_online_nodes > 1 && !nodes_empty(l->nodes))
			seq_printf(seq, " nodes=%*pbl",
				 nodemask_pr_args(&l->nodes));

#ifdef CONFIG_STACKDEPOT
		{
			depot_stack_handle_t handle;
			unsigned long *entries;
			unsigned int nr_entries, j;

			handle = READ_ONCE(l->handle);
			if (handle) {
				nr_entries = stack_depot_fetch(handle, &entries);
				seq_puts(seq, "\n");
				for (j = 0; j < nr_entries; j++)
					seq_printf(seq, "        %pS\n", (void *)entries[j]);
			}
		}
#endif
		seq_puts(seq, "\n");
	}

	if (!idx && !t->count)
		seq_puts(seq, "No data\n");

	return 0;
}

static void slab_debugfs_stop(struct seq_file *seq, void *v)
{
}

static void *slab_debugfs_next(struct seq_file *seq, void *v, loff_t *ppos)
{
	struct loc_track *t = seq->private;

	t->idx = ++(*ppos);
	if (*ppos <= t->count)
		return ppos;

	return NULL;
}

static int cmp_loc_by_count(const void *a, const void *b, const void *data)
{
	struct location *loc1 = (struct location *)a;
	struct location *loc2 = (struct location *)b;

	if (loc1->count > loc2->count)
		return -1;
	else
		return 1;
}

static void *slab_debugfs_start(struct seq_file *seq, loff_t *ppos)
{
	struct loc_track *t = seq->private;

	t->idx = *ppos;
	return ppos;
}

static const struct seq_operations slab_debugfs_sops = {
	.start  = slab_debugfs_start,
	.next   = slab_debugfs_next,
	.stop   = slab_debugfs_stop,
	.show   = slab_debugfs_show,
};

static int slab_debug_trace_open(struct inode *inode, struct file *filep)
{

	struct kmem_cache_node *n;
	enum track_item alloc;
	int node;
	struct loc_track *t = __seq_open_private(filep, &slab_debugfs_sops,
						sizeof(struct loc_track));
	struct kmem_cache *s = file_inode(filep)->i_private;
	unsigned long *obj_map;

	if (!t)
		return -ENOMEM;

	obj_map = bitmap_alloc(oo_objects(s->oo), GFP_KERNEL);
	if (!obj_map) {
		seq_release_private(inode, filep);
		return -ENOMEM;
	}

	alloc = debugfs_get_aux_num(filep);

	if (!alloc_loc_track(t, PAGE_SIZE / sizeof(struct location), GFP_KERNEL)) {
		bitmap_free(obj_map);
		seq_release_private(inode, filep);
		return -ENOMEM;
	}

	for_each_kmem_cache_node(s, node, n) {
		unsigned long flags;
		struct slab *slab;

		if (!node_nr_slabs(n))
			continue;

		spin_lock_irqsave(&n->list_lock, flags);
		list_for_each_entry(slab, &n->partial, slab_list)
			process_slab(t, s, slab, alloc, obj_map);
		list_for_each_entry(slab, &n->full, slab_list)
			process_slab(t, s, slab, alloc, obj_map);
		spin_unlock_irqrestore(&n->list_lock, flags);
	}

	/* Sort locations by count */
	sort_r(t->loc, t->count, sizeof(struct location),
		cmp_loc_by_count, NULL, NULL);

	bitmap_free(obj_map);
	return 0;
}

static int slab_debug_trace_release(struct inode *inode, struct file *file)
{
	struct seq_file *seq = file->private_data;
	struct loc_track *t = seq->private;

	free_loc_track(t);
	return seq_release_private(inode, file);
}

static const struct file_operations slab_debugfs_fops = {
	.open    = slab_debug_trace_open,
	.read    = seq_read,
	.llseek  = seq_lseek,
	.release = slab_debug_trace_release,
};

static void debugfs_slab_add(struct kmem_cache *s)
{
	struct dentry *slab_cache_dir;

	if (unlikely(!slab_debugfs_root))
		return;

	slab_cache_dir = debugfs_create_dir(s->name, slab_debugfs_root);

	debugfs_create_file_aux_num("alloc_traces", 0400, slab_cache_dir, s,
					TRACK_ALLOC, &slab_debugfs_fops);

	debugfs_create_file_aux_num("free_traces", 0400, slab_cache_dir, s,
					TRACK_FREE, &slab_debugfs_fops);
}

void debugfs_slab_release(struct kmem_cache *s)
{
	debugfs_lookup_and_remove(s->name, slab_debugfs_root);
}

static int __init slab_debugfs_init(void)
{
	struct kmem_cache *s;

	slab_debugfs_root = debugfs_create_dir("slab", NULL);

	list_for_each_entry(s, &slab_caches, list)
		if (s->flags & SLAB_STORE_USER)
			debugfs_slab_add(s);

	return 0;

}
__initcall(slab_debugfs_init);
#endif
/*
 * The /proc/slabinfo ABI
 */
#ifdef CONFIG_SLUB_DEBUG
void get_slabinfo(struct kmem_cache *s, struct slabinfo *sinfo)
{
	unsigned long nr_slabs = 0;
	unsigned long nr_objs = 0;
	unsigned long nr_free = 0;/*未用的obj*/
	int node;
	struct kmem_cache_node *n;

	//遍历slab上numa node所有slab
	for_each_kmem_cache_node(s, node, n) {
		nr_slabs += node_nr_slabs(n);
		nr_objs += node_nr_objs(n);/*总的元素数*/
		nr_free += count_partial_free_approx(n);
	}

	sinfo->active_objs = nr_objs - nr_free;
	sinfo->num_objs = nr_objs;
	sinfo->active_slabs = nr_slabs;
	sinfo->num_slabs = nr_slabs;
	sinfo->objects_per_slab = oo_objects(s->oo);
	sinfo->cache_order = oo_order(s->oo);
}
#endif /* CONFIG_SLUB_DEBUG */<|MERGE_RESOLUTION|>--- conflicted
+++ resolved
@@ -4379,16 +4379,12 @@
 		flags = kmalloc_fix_flags(flags);
 
 	flags |= __GFP_COMP;
-<<<<<<< HEAD
-	folio = (struct folio *)alloc_pages_node_noprof(node, flags, order);/*申请物理页*/
-=======
 
 	if (node == NUMA_NO_NODE)
-		folio = (struct folio *)alloc_frozen_pages_noprof(flags, order);
+		folio = (struct folio *)alloc_frozen_pages_noprof(flags, order);/*申请物理页*/
 	else
 		folio = (struct folio *)__alloc_frozen_pages_noprof(flags, order, node, NULL);
 
->>>>>>> f2d282e1
 	if (folio) {
 		ptr = folio_address(folio);/*申请成功，设置虚拟地址*/
 		lruvec_stat_mod_folio(folio, NR_SLAB_UNRECLAIMABLE_B,
