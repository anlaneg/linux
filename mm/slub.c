--- conflicted
+++ resolved
@@ -844,28 +844,7 @@
 	va_end(args);
 }
 
-<<<<<<< HEAD
-/*检查nextfree地址是否有效*/
-static bool freelist_corrupted(struct kmem_cache *s, struct page *page,
-			       void **freelist, void *nextfree)
-{
-    /*slab需要有checks标记，才进行有效性检查*/
-	if ((s->flags & SLAB_CONSISTENCY_CHECKS) &&
-	    !check_valid_pointer(s, page, nextfree) && freelist) {
-	    /*nextfree地址无效，报错*/
-		object_err(s, page, *freelist, "Freechain corrupt");
-		*freelist = NULL;
-		slab_fix(s, "Isolate corrupted freechain");
-		return true;
-	}
-
-	return false;
-}
-
-static void print_trailer(struct kmem_cache *s, struct page *page, u8 *p)
-=======
 static void print_trailer(struct kmem_cache *s, struct slab *slab, u8 *p)
->>>>>>> 028192fe
 {
 	unsigned int off;	/* Offset of last byte */
 	u8 *addr = slab_address(slab);
@@ -1815,12 +1794,8 @@
 	return *head != NULL;
 }
 
-<<<<<<< HEAD
 //初始化slab的这个object
-static void *setup_object(struct kmem_cache *s, struct page *page,
-=======
 static void *setup_object(struct kmem_cache *s, struct slab *slab,
->>>>>>> 028192fe
 				void *object)
 {
 	setup_object_debug(s, slab, object);
@@ -1840,25 +1815,16 @@
 static inline struct slab *alloc_slab_page(gfp_t flags, int node,
 		struct kmem_cache_order_objects oo)
 {
-<<<<<<< HEAD
-	struct page *page;
+	struct folio *folio;
+	struct slab *slab;
 	//需要申请的page大小
 	unsigned int order = oo_order(oo);
 
 	if (node == NUMA_NO_NODE)
-	    /*在任意numa node上申请page*/
-		page = alloc_pages(flags, order);
-	else
-	    /*在指定numa node上申请page*/
-		page = __alloc_pages_node(node, flags, order);
-=======
-	struct folio *folio;
-	struct slab *slab;
-	unsigned int order = oo_order(oo);
-
-	if (node == NUMA_NO_NODE)
+	    	/*在任意numa node上申请page*/
 		folio = (struct folio *)alloc_pages(flags, order);
 	else
+	    	/*在指定numa node上申请page*/
 		folio = (struct folio *)__alloc_pages_node(node, flags, order);
 
 	if (!folio)
@@ -1868,7 +1834,6 @@
 	__folio_set_slab(folio);
 	if (page_is_pfmemalloc(folio_page(folio, 0)))
 		slab_set_pfmemalloc(slab);
->>>>>>> 028192fe
 
 	return slab;
 }
@@ -1916,18 +1881,11 @@
 }
 
 /* Get the next entry on the pre-computed freelist randomized */
-<<<<<<< HEAD
 //返回pos号obj的下一个元素（其为一个random元素）
-static void *next_freelist_entry(struct kmem_cache *s, struct page *page,
+static void *next_freelist_entry(struct kmem_cache *s, struct slab *slab,
 				unsigned long *pos/*元素序列*/, void *start/*page地址的最左侧边界*/,
 				unsigned long page_limit/*obj占用的内存大小*/,
 				unsigned long freelist_count/*此page可分配的obj数目*/)
-=======
-static void *next_freelist_entry(struct kmem_cache *s, struct slab *slab,
-				unsigned long *pos, void *start,
-				unsigned long page_limit,
-				unsigned long freelist_count)
->>>>>>> 028192fe
 {
 	unsigned int idx;
 
@@ -1965,41 +1923,26 @@
 	/*随机选一个obj做为开始*/
 	pos = get_random_int() % freelist_count;
 
-<<<<<<< HEAD
 	/*obj占用的内存大小*/
-	page_limit = page->objects * s->size;
+	page_limit = slab->objects * s->size;
 	//取此page的最左侧边界
-	start = fixup_red_left(s, page_address(page));
-=======
-	page_limit = slab->objects * s->size;
 	start = fixup_red_left(s, slab_address(slab));
->>>>>>> 028192fe
 
 	/* First entry is used as the base of the freelist */
 	cur = next_freelist_entry(s, slab, &pos, start, page_limit,
 				freelist_count);
-<<<<<<< HEAD
-	cur = setup_object(s, page, cur);
+	cur = setup_object(s, slab, cur);
 	/*记录此page中首个随机obj地址*/
-	page->freelist = cur;
+	slab->freelist = cur;
 
 	//将多个obj串连起来
-	for (idx = 1; idx < page->objects; idx++) {
-	    /*取下一个可用的obj*/
-		next = next_freelist_entry(s, page, &pos, start, page_limit,
+	for (idx = 1; idx < slab->objects; idx++) {
+	    	/*取下一个可用的obj*/
+		next = next_freelist_entry(s, slab, &pos, start, page_limit,
 			freelist_count);
 		/*初始化这个obj*/
-		next = setup_object(s, page, next);
+		next = setup_object(s, slab, next);
 		/*使obj串起来（通过obj的元数据串起来）*/
-=======
-	cur = setup_object(s, slab, cur);
-	slab->freelist = cur;
-
-	for (idx = 1; idx < slab->objects; idx++) {
-		next = next_freelist_entry(s, slab, &pos, start, page_limit,
-			freelist_count);
-		next = setup_object(s, slab, next);
->>>>>>> 028192fe
 		set_freepointer(s, cur, next);
 		cur = next;
 	}
@@ -2021,18 +1964,11 @@
 }
 #endif /* CONFIG_SLAB_FREELIST_RANDOM */
 
-<<<<<<< HEAD
 /*为slab在numa node上申请一组指定数量的page*/
-static struct page *allocate_slab(struct kmem_cache *s, gfp_t flags, int node)
-{
-	struct page *page;
+static struct slab *allocate_slab(struct kmem_cache *s, gfp_t flags, int node)
+{
+	struct slab *slab;
 	struct kmem_cache_order_objects oo = s->oo;/*取s对应的order,objs信息*/
-=======
-static struct slab *allocate_slab(struct kmem_cache *s, gfp_t flags, int node)
-{
-	struct slab *slab;
-	struct kmem_cache_order_objects oo = s->oo;
->>>>>>> 028192fe
 	gfp_t alloc_gfp;
 	void *start, *p, *next;
 	int idx;
@@ -2051,15 +1987,10 @@
 	if ((alloc_gfp & __GFP_DIRECT_RECLAIM) && oo_order(oo) > oo_order(s->min))
 		alloc_gfp = (alloc_gfp | __GFP_NOMEMALLOC) & ~(__GFP_RECLAIM|__GFP_NOFAIL);
 
-<<<<<<< HEAD
 	/*申请slab可用的page*/
-	page = alloc_slab_page(s, alloc_gfp, node, oo);
-	if (unlikely(!page)) {
-	    /*按s->oo申请失败，尝试采用s->min进行申请*/
-=======
 	slab = alloc_slab_page(alloc_gfp, node, oo);
 	if (unlikely(!slab)) {
->>>>>>> 028192fe
+		/*按s->oo申请失败，尝试采用s->min进行申请*/
 		oo = s->min;
 		alloc_gfp = flags;
 		/*
@@ -2072,62 +2003,34 @@
 		stat(s, ORDER_FALLBACK);
 	}
 
-<<<<<<< HEAD
 	/*设置此page可分配的object数目*/
-	page->objects = oo_objects(oo);
-=======
 	slab->objects = oo_objects(oo);
->>>>>>> 028192fe
 
 	account_slab(slab, oo_order(oo), s, flags);
 
-<<<<<<< HEAD
-	page->slab_cache = s;
-	/*为此page打上PL_slab标记位*/
-	__SetPageSlab(page);
-	if (page_is_pfmemalloc(page))
-		SetPageSlabPfmemalloc(page);
-=======
 	slab->slab_cache = s;
->>>>>>> 028192fe
 
 	kasan_poison_slab(slab);
 
-<<<<<<< HEAD
 	/*取此page的起始地址*/
-	start = page_address(page);
-=======
 	start = slab_address(slab);
->>>>>>> 028192fe
 
 	setup_slab_debug(s, slab, start);
 
-<<<<<<< HEAD
 	//构造page freelist
-	shuffle = shuffle_freelist(s, page);
-=======
 	shuffle = shuffle_freelist(s, slab);
->>>>>>> 028192fe
 
 	if (!shuffle) {
 	    /*obj数量较少或者没有random_seq时进入*/
 		start = fixup_red_left(s, start);
-<<<<<<< HEAD
-		start = setup_object(s, page, start);
-		page->freelist = start;/*记录首个元素*/
-
-		//把其它的串起来
-		for (idx = 0, p = start; idx < page->objects - 1; idx++) {
-			next = p + s->size;
-			next = setup_object(s, page, next);
-			//使p与next串起来
-=======
+		/*记录首个元素*/
 		start = setup_object(s, slab, start);
 		slab->freelist = start;
+		//把其它的串起来
 		for (idx = 0, p = start; idx < slab->objects - 1; idx++) {
 			next = p + s->size;
 			next = setup_object(s, slab, next);
->>>>>>> 028192fe
+			//使p与next串起来
 			set_freepointer(s, p, next);
 			p = next;
 		}
@@ -2143,22 +2046,14 @@
 	if (!slab)
 		return NULL;
 
-<<<<<<< HEAD
 	/*增加统计计数*/
-	inc_slabs_node(s, page_to_nid(page), page->objects);
-=======
 	inc_slabs_node(s, slab_nid(slab), slab->objects);
->>>>>>> 028192fe
 
 	return slab;
 }
 
-<<<<<<< HEAD
 /*为slab申请指定大小的page*/
-static struct page *new_slab(struct kmem_cache *s, gfp_t flags, int node)
-=======
 static struct slab *new_slab(struct kmem_cache *s, gfp_t flags, int node)
->>>>>>> 028192fe
 {
 	if (unlikely(flags & GFP_SLAB_BUG_MASK))
 	    /*如有bug标记，则显示堆栈*/
@@ -2525,12 +2420,8 @@
 	struct slab new;
 	struct slab old;
 
-<<<<<<< HEAD
 	/*此page上有可供分配的object*/
-	if (page->freelist) {
-=======
 	if (slab->freelist) {
->>>>>>> 028192fe
 		stat(s, DEACTIVATE_REMOTE_FREES);
 		tail = DEACTIVATE_TO_TAIL;
 	}
@@ -2550,12 +2441,8 @@
 		 * 'freelist_iter' is already corrupted.  So isolate all objects
 		 * starting at 'freelist_iter' by skipping them.
 		 */
-<<<<<<< HEAD
-		if (freelist_corrupted(s, page/*元素所属的page*/, &freelist_iter/*当前元素*/, nextfree/*下一个元素*/))
-		    /*如果检查nextfree地址有误，则跳出*/
-=======
-		if (freelist_corrupted(s, slab, &freelist_iter, nextfree))
->>>>>>> 028192fe
+		if (freelist_corrupted(s, slab/*元素所属的page*/, &freelist_iter/*当前元素*/, nextfree/*下一个元素*/))
+		    	/*如果检查nextfree地址有误，则跳出*/
 			break;
 
 		freelist_tail = freelist_iter;
@@ -3178,17 +3065,11 @@
 
 new_objects:
 
-<<<<<<< HEAD
 	//获得新的freelist
-	freelist = get_partial(s, gfpflags, node, &page);
-	if (freelist)
-		goto check_new_page;
-	/*申请新的freelist失败，返回空内存*/
-=======
 	freelist = get_partial(s, gfpflags, node, &slab);
 	if (freelist)
 		goto check_new_slab;
->>>>>>> 028192fe
+	/*申请新的freelist失败，返回空内存*/
 
 	slub_put_cpu_ptr(s->cpu_slab);
 	slab = new_slab(s, gfpflags, node);
@@ -3308,15 +3189,10 @@
  *
  * Otherwise we can simply pick the next object from the lockless free list.
  */
-<<<<<<< HEAD
-static __always_inline void *slab_alloc_node(struct kmem_cache *s/*自哪个cache申请*/,
+static __always_inline void *slab_alloc_node(struct kmem_cache *s/*自哪个cache申请*/, struct list_lru *lru,
 		gfp_t gfpflags, int node/*要求指定node上的内存*/, unsigned long addr/*caller地址*/, size_t orig_size)
-=======
-static __always_inline void *slab_alloc_node(struct kmem_cache *s, struct list_lru *lru,
-		gfp_t gfpflags, int node, unsigned long addr, size_t orig_size)
->>>>>>> 028192fe
-{
-    //自slab中申请obj
+{
+	//自slab中申请obj
 	void *object;
 	struct kmem_cache_cpu *c;
 	struct slab *slab;
@@ -3375,12 +3251,8 @@
 	 * there is a suitable cpu freelist.
 	 */
 	if (IS_ENABLED(CONFIG_PREEMPT_RT) ||
-<<<<<<< HEAD
-	    unlikely(!object || !page || !node_match(page, node))) {
+	    unlikely(!object || !slab || !node_match(slab, node))) {
 		/*此cache上没有空闲obj,没有空闲page,或者node不匹配，需要再申请一组*/
-=======
-	    unlikely(!object || !slab || !node_match(slab, node))) {
->>>>>>> 028192fe
 		object = __slab_alloc(s, gfpflags, node, addr, c);
 	} else {
 	    //freelist上有，自链上直接分配
@@ -3421,32 +3293,20 @@
 	return object;
 }
 
-<<<<<<< HEAD
 /*自slab中申请obj*/
-static __always_inline void *slab_alloc(struct kmem_cache *s/*自哪个slab进行申请*/,
+static __always_inline void *slab_alloc(struct kmem_cache *s/*自哪个slab进行申请*/, struct list_lru *lru,
 		gfp_t gfpflags, unsigned long addr/*caller地址*/, size_t orig_size)
 {
-	return slab_alloc_node(s, gfpflags, NUMA_NO_NODE/*使用任意node*/, addr, orig_size);
+	return slab_alloc_node(s, lru, gfpflags, NUMA_NO_NODE/*使用任意node*/, addr, orig_size);
 }
 
 //分配一个obj
-void *kmem_cache_alloc(struct kmem_cache *s, gfp_t gfpflags)
-{
-    /*自s中申请obj*/
-	void *ret = slab_alloc(s, gfpflags, _RET_IP_, s->object_size);
-=======
-static __always_inline void *slab_alloc(struct kmem_cache *s, struct list_lru *lru,
-		gfp_t gfpflags, unsigned long addr, size_t orig_size)
-{
-	return slab_alloc_node(s, lru, gfpflags, NUMA_NO_NODE, addr, orig_size);
-}
-
 static __always_inline
 void *__kmem_cache_alloc_lru(struct kmem_cache *s, struct list_lru *lru,
 			     gfp_t gfpflags)
 {
+    	/*自s中申请obj*/
 	void *ret = slab_alloc(s, lru, gfpflags, _RET_IP_, s->object_size);
->>>>>>> 028192fe
 
 	trace_kmem_cache_alloc(_RET_IP_, ret, s->object_size,
 				s->size, gfpflags);
@@ -3746,11 +3606,7 @@
 EXPORT_SYMBOL(kmem_cache_free);
 
 struct detached_freelist {
-<<<<<<< HEAD
-	struct page *page;//要归还的首个元素对应的page
-=======
 	struct slab *slab;
->>>>>>> 028192fe
 	void *tail;
 	void *freelist;
 	int cnt;
@@ -3803,12 +3659,8 @@
 	if (!object)
 		return 0;
 
-<<<<<<< HEAD
 	//要归还的首个元素对应的page
-	page = virt_to_head_page(object);
-=======
 	folio = virt_to_folio(object);
->>>>>>> 028192fe
 	if (!s) {
 		/* Handle kalloc'ed objects */
 		if (unlikely(!folio_test_slab(folio))) {
@@ -3820,11 +3672,8 @@
 		slab = folio_slab(folio);
 		df->s = slab->slab_cache;
 	} else {
-<<<<<<< HEAD
-	    //指定了s,从object获得cachep，如果其与s不相同，则告警
-=======
 		slab = folio_slab(folio);
->>>>>>> 028192fe
+		//指定了s,从object获得cachep，如果其与s不相同，则告警
 		df->s = cache_from_obj(s, object); /* Support for memcg */
 	}
 
@@ -4024,13 +3873,8 @@
  * requested a higher minimum order then we start with that one instead of
  * the smallest order which will fit the object.
  */
-<<<<<<< HEAD
-static inline unsigned int slab_order(unsigned int size/*obj大小*/,
+static inline unsigned int calc_slab_order(unsigned int size/*obj大小*/,
 		unsigned int min_objects/*最小需要的obj数目*/, unsigned int max_order/*最大可使用的order*/,
-=======
-static inline unsigned int calc_slab_order(unsigned int size,
-		unsigned int min_objects, unsigned int max_order,
->>>>>>> 028192fe
 		unsigned int fract_leftover)
 {
 	unsigned int min_order = slub_min_order;
@@ -4657,12 +4501,8 @@
 	if (unlikely(ZERO_OR_NULL_PTR(s)))
 		return s;
 
-<<<<<<< HEAD
 	/*自slab中申请obj*/
-	ret = slab_alloc(s, flags, _RET_IP_, size);
-=======
 	ret = slab_alloc(s, NULL, flags, _RET_IP_, size);
->>>>>>> 028192fe
 
 	trace_kmalloc(_RET_IP_, ret, size, s->size, flags);
 
@@ -4799,24 +4639,15 @@
 	if (unlikely(ZERO_OR_NULL_PTR(x)))
 		return;
 
-<<<<<<< HEAD
 	/*取x地址对应的page(考虑复合页情况）*/
-	page = virt_to_head_page(x);
-	if (unlikely(!PageSlab(page))) {
-		free_nonslab_page(page, object);
-		return;
-	}
-	/*遇到有slab标记的page,将obj释放到page->slab_cache中*/
-	slab_free(page->slab_cache, page/*object对应的页*/, object/*要释放的地址*/, NULL, 1, _RET_IP_);
-=======
 	folio = virt_to_folio(x);
 	if (unlikely(!folio_test_slab(folio))) {
 		free_large_kmalloc(folio, object);
 		return;
 	}
 	slab = folio_slab(folio);
-	slab_free(slab->slab_cache, slab, object, NULL, 1, _RET_IP_);
->>>>>>> 028192fe
+	/*遇到有slab标记的page,将obj释放到page->slab_cache中*/
+	slab_free(slab->slab_cache, slab/*object对应的页*/, object/*要释放的地址*/, NULL, 1, _RET_IP_);
 }
 EXPORT_SYMBOL(kfree);
 
