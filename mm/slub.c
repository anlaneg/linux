// SPDX-License-Identifier: GPL-2.0
/*
 * SLUB: A slab allocator that limits cache line use instead of queuing
 * objects in per cpu and per node lists.
 *
 * The allocator synchronizes using per slab locks or atomic operatios
 * and only uses a centralized lock to manage a pool of partial slabs.
 *
 * (C) 2007 SGI, Christoph Lameter
 * (C) 2011 Linux Foundation, Christoph Lameter
 */

#include <linux/mm.h>
#include <linux/swap.h> /* struct reclaim_state */
#include <linux/module.h>
#include <linux/bit_spinlock.h>
#include <linux/interrupt.h>
#include <linux/bitops.h>
#include <linux/slab.h>
#include "slab.h"
#include <linux/proc_fs.h>
#include <linux/seq_file.h>
#include <linux/kasan.h>
#include <linux/cpu.h>
#include <linux/cpuset.h>
#include <linux/mempolicy.h>
#include <linux/ctype.h>
#include <linux/debugobjects.h>
#include <linux/kallsyms.h>
#include <linux/memory.h>
#include <linux/math64.h>
#include <linux/fault-inject.h>
#include <linux/stacktrace.h>
#include <linux/prefetch.h>
#include <linux/memcontrol.h>
#include <linux/random.h>

#include <trace/events/kmem.h>

#include "internal.h"

/*
 * Lock order:
 *   1. slab_mutex (Global Mutex)
 *   2. node->list_lock
 *   3. slab_lock(page) (Only on some arches and for debugging)
 *
 *   slab_mutex
 *
 *   The role of the slab_mutex is to protect the list of all the slabs
 *   and to synchronize major metadata changes to slab cache structures.
 *
 *   The slab_lock is only used for debugging and on arches that do not
 *   have the ability to do a cmpxchg_double. It only protects:
 *	A. page->freelist	-> List of object free in a page
 *	B. page->inuse		-> Number of objects in use
 *	C. page->objects	-> Number of objects in page
 *	D. page->frozen		-> frozen state
 *
 *   If a slab is frozen then it is exempt from list management. It is not
 *   on any list except per cpu partial list. The processor that froze the
 *   slab is the one who can perform list operations on the page. Other
 *   processors may put objects onto the freelist but the processor that
 *   froze the slab is the only one that can retrieve the objects from the
 *   page's freelist.
 *
 *   The list_lock protects the partial and full list on each node and
 *   the partial slab counter. If taken then no new slabs may be added or
 *   removed from the lists nor make the number of partial slabs be modified.
 *   (Note that the total number of slabs is an atomic value that may be
 *   modified without taking the list lock).
 *
 *   The list_lock is a centralized lock and thus we avoid taking it as
 *   much as possible. As long as SLUB does not have to handle partial
 *   slabs, operations can continue without any centralized lock. F.e.
 *   allocating a long series of objects that fill up slabs does not require
 *   the list lock.
 *   Interrupts are disabled during allocation and deallocation in order to
 *   make the slab allocator safe to use in the context of an irq. In addition
 *   interrupts are disabled to ensure that the processor does not change
 *   while handling per_cpu slabs, due to kernel preemption.
 *
 * SLUB assigns one slab for allocation to each processor.
 * Allocations only occur from these slabs called cpu slabs.
 *
 * Slabs with free elements are kept on a partial list and during regular
 * operations no list for full slabs is used. If an object in a full slab is
 * freed then the slab will show up again on the partial lists.
 * We track full slabs for debugging purposes though because otherwise we
 * cannot scan all objects.
 *
 * Slabs are freed when they become empty. Teardown and setup is
 * minimal so we rely on the page allocators per cpu caches for
 * fast frees and allocs.
 *
 * page->frozen		The slab is frozen and exempt from list processing.
 * 			This means that the slab is dedicated to a purpose
 * 			such as satisfying allocations for a specific
 * 			processor. Objects may be freed in the slab while
 * 			it is frozen but slab_free will then skip the usual
 * 			list operations. It is up to the processor holding
 * 			the slab to integrate the slab into the slab lists
 * 			when the slab is no longer needed.
 *
 * 			One use of this flag is to mark slabs that are
 * 			used for allocations. Then such a slab becomes a cpu
 * 			slab. The cpu slab may be equipped with an additional
 * 			freelist that allows lockless access to
 * 			free objects in addition to the regular freelist
 * 			that requires the slab lock.
 *
 * SLAB_DEBUG_FLAGS	Slab requires special handling due to debug
 * 			options set. This moves	slab handling out of
 * 			the fast path and disables lockless freelists.
 */

#ifdef CONFIG_SLUB_DEBUG
#ifdef CONFIG_SLUB_DEBUG_ON
DEFINE_STATIC_KEY_TRUE(slub_debug_enabled);
#else
DEFINE_STATIC_KEY_FALSE(slub_debug_enabled);
#endif
#endif

static inline bool kmem_cache_debug(struct kmem_cache *s)
{
	return kmem_cache_debug_flags(s, SLAB_DEBUG_FLAGS);
}

void *fixup_red_left(struct kmem_cache *s, void *p)
{
	if (kmem_cache_debug_flags(s, SLAB_RED_ZONE))
		p += s->red_left_pad;

	return p;
}

static inline bool kmem_cache_has_cpu_partial(struct kmem_cache *s)
{
#ifdef CONFIG_SLUB_CPU_PARTIAL
	return !kmem_cache_debug(s);
#else
	return false;
#endif
}

/*
 * Issues still to be resolved:
 *
 * - Support PAGE_ALLOC_DEBUG. Should be easy to do.
 *
 * - Variable sizing of the per node arrays
 */

/* Enable to test recovery from slab corruption on boot */
#undef SLUB_RESILIENCY_TEST

/* Enable to log cmpxchg failures */
#undef SLUB_DEBUG_CMPXCHG

/*
 * Mininum number of partial slabs. These will be left on the partial
 * lists even if they are empty. kmem_cache_shrink may reclaim them.
 */
#define MIN_PARTIAL 5

/*
 * Maximum number of desirable partial slabs.
 * The existence of more partial slabs makes kmem_cache_shrink
 * sort the partial list by the number of objects in use.
 */
#define MAX_PARTIAL 10

#define DEBUG_DEFAULT_FLAGS (SLAB_CONSISTENCY_CHECKS | SLAB_RED_ZONE | \
				SLAB_POISON | SLAB_STORE_USER)

/*
 * These debug flags cannot use CMPXCHG because there might be consistency
 * issues when checking or reading debug information
 */
#define SLAB_NO_CMPXCHG (SLAB_CONSISTENCY_CHECKS | SLAB_STORE_USER | \
				SLAB_TRACE)


/*
 * Debugging flags that require metadata to be stored in the slab.  These get
 * disabled when slub_debug=O is used and a cache's min order increases with
 * metadata.
 */
#define DEBUG_METADATA_FLAGS (SLAB_RED_ZONE | SLAB_POISON | SLAB_STORE_USER)

#define OO_SHIFT	16
#define OO_MASK		((1 << OO_SHIFT) - 1)
#define MAX_OBJS_PER_PAGE	32767 /* since page.objects is u15 */

/* Internal SLUB flags */
/* Poison object */
#define __OBJECT_POISON		((slab_flags_t __force)0x80000000U)
/* Use cmpxchg_double */
#define __CMPXCHG_DOUBLE	((slab_flags_t __force)0x40000000U)

/*
 * Tracking user of a slab.
 */
#define TRACK_ADDRS_COUNT 16
struct track {
	unsigned long addr;	/* Called from address */
#ifdef CONFIG_STACKTRACE
	unsigned long addrs[TRACK_ADDRS_COUNT];	/* Called from address */
#endif
	int cpu;		/* Was running on cpu */
	int pid;		/* Pid context */
	unsigned long when;	/* When did the operation occur */
};

enum track_item { TRACK_ALLOC, TRACK_FREE };

#ifdef CONFIG_SYSFS
static int sysfs_slab_add(struct kmem_cache *);
static int sysfs_slab_alias(struct kmem_cache *, const char *);
#else
static inline int sysfs_slab_add(struct kmem_cache *s) { return 0; }
static inline int sysfs_slab_alias(struct kmem_cache *s, const char *p)
							{ return 0; }
#endif

static inline void stat(const struct kmem_cache *s, enum stat_item si)
{
#ifdef CONFIG_SLUB_STATS
	/*
	 * The rmw is racy on a preemptible kernel but this is acceptable, so
	 * avoid this_cpu_add()'s irq-disable overhead.
	 */
	raw_cpu_inc(s->cpu_slab->stat[si]);
#endif
}

/********************************************************************
 * 			Core slab cache functions
 *******************************************************************/

/*
 * Returns freelist pointer (ptr). With hardening, this is obfuscated
 * with an XOR of the address where the pointer is held and a per-cache
 * random number.
 */
static inline void *freelist_ptr(const struct kmem_cache *s, void *ptr,
				 unsigned long ptr_addr)
{
#ifdef CONFIG_SLAB_FREELIST_HARDENED
	/*
	 * When CONFIG_KASAN_SW/HW_TAGS is enabled, ptr_addr might be tagged.
	 * Normally, this doesn't cause any issues, as both set_freepointer()
	 * and get_freepointer() are called with a pointer with the same tag.
	 * However, there are some issues with CONFIG_SLUB_DEBUG code. For
	 * example, when __free_slub() iterates over objects in a cache, it
	 * passes untagged pointers to check_object(). check_object() in turns
	 * calls get_freepointer() with an untagged pointer, which causes the
	 * freepointer to be restored incorrectly.
	 */
	return (void *)((unsigned long)ptr ^ s->random ^
			swab((unsigned long)kasan_reset_tag((void *)ptr_addr)));
#else
	//返回ptr指针
	return ptr;
#endif
}

/* Returns the freelist pointer recorded at location ptr_addr. */
static inline void *freelist_dereference(const struct kmem_cache *s,
					 void *ptr_addr)
{
    //ptr_addr是一个指针地址，其指向的位置记录了一个地址，这个地址为下一个freelist指针
	return freelist_ptr(s, (void *)*(unsigned long *)(ptr_addr),
			    (unsigned long)ptr_addr);
}

static inline void *get_freepointer(struct kmem_cache *s, void *object)
{
<<<<<<< HEAD
    /*取object中记录的下一个freepointer*/
=======
	object = kasan_reset_tag(object);
>>>>>>> e71ba945
	return freelist_dereference(s, object + s->offset);
}

static void prefetch_freepointer(const struct kmem_cache *s, void *object)
{
	prefetch(object + s->offset);
}

static inline void *get_freepointer_safe(struct kmem_cache *s, void *object)
{
	unsigned long freepointer_addr;
	void *p;

	if (!debug_pagealloc_enabled_static())
		return get_freepointer(s, object);

	freepointer_addr = (unsigned long)object + s->offset;
	copy_from_kernel_nofault(&p, (void **)freepointer_addr, sizeof(p));
	return freelist_ptr(s, p, freepointer_addr);
}

//使object与fp串在freelist上
static inline void set_freepointer(struct kmem_cache *s, void *object, void *fp)
{
	unsigned long freeptr_addr = (unsigned long)object + s->offset;

#ifdef CONFIG_SLAB_FREELIST_HARDENED
	BUG_ON(object == fp); /* naive detection of double free or corruption */
#endif

<<<<<<< HEAD
	//使freeptr指向fp
=======
	freeptr_addr = (unsigned long)kasan_reset_tag((void *)freeptr_addr);
>>>>>>> e71ba945
	*(void **)freeptr_addr = freelist_ptr(s, fp, freeptr_addr);
}

/* Loop over all objects in a slab */
#define for_each_object(__p, __s, __addr, __objects) \
	for (__p = fixup_red_left(__s, __addr); \
		__p < (__addr) + (__objects) * (__s)->size; \
		__p += (__s)->size)

//获取order对应的内存尺寸可分配object数目（obj大小为size)
static inline unsigned int order_objects(unsigned int order, unsigned int size)
{
	return ((unsigned int)PAGE_SIZE << order) / size;
}

//记录两个数据量1。需要申请的page大小（order);2.page容许容纳的obj数目
static inline struct kmem_cache_order_objects oo_make(unsigned int order,
		unsigned int size)
{
    //注容许容纳的obj数量不得超过1<<OO_SHIFT,故则order将被覆盖
	struct kmem_cache_order_objects x = {
		(order << OO_SHIFT) + order_objects(order, size)
	};

	return x;
}

//返回要申请的page大小
static inline unsigned int oo_order(struct kmem_cache_order_objects x)
{
	return x.x >> OO_SHIFT;
}

//返回page可容纳的obj数目
static inline unsigned int oo_objects(struct kmem_cache_order_objects x)
{
	return x.x & OO_MASK;
}

/*
 * Per slab locking using the pagelock
 */
static __always_inline void slab_lock(struct page *page)
{
	VM_BUG_ON_PAGE(PageTail(page), page);
	bit_spin_lock(PG_locked, &page->flags);
}

static __always_inline void slab_unlock(struct page *page)
{
	VM_BUG_ON_PAGE(PageTail(page), page);
	__bit_spin_unlock(PG_locked, &page->flags);
}

/* Interrupts must be disabled (for the fallback code to work right) */
static inline bool __cmpxchg_double_slab(struct kmem_cache *s, struct page *page,
		void *freelist_old, unsigned long counters_old,
		void *freelist_new, unsigned long counters_new,
		const char *n)
{
	VM_BUG_ON(!irqs_disabled());
#if defined(CONFIG_HAVE_CMPXCHG_DOUBLE) && \
    defined(CONFIG_HAVE_ALIGNED_STRUCT_PAGE)
	if (s->flags & __CMPXCHG_DOUBLE) {
		if (cmpxchg_double(&page->freelist, &page->counters,
				   freelist_old, counters_old,
				   freelist_new, counters_new))
			return true;
	} else
#endif
	{
		slab_lock(page);
		if (page->freelist == freelist_old &&
					page->counters == counters_old) {
			page->freelist = freelist_new;
			page->counters = counters_new;
			slab_unlock(page);
			return true;
		}
		slab_unlock(page);
	}

	cpu_relax();
	stat(s, CMPXCHG_DOUBLE_FAIL);

#ifdef SLUB_DEBUG_CMPXCHG
	pr_info("%s %s: cmpxchg double redo ", n, s->name);
#endif

	return false;
}

static inline bool cmpxchg_double_slab(struct kmem_cache *s, struct page *page,
		void *freelist_old, unsigned long counters_old,
		void *freelist_new, unsigned long counters_new,
		const char *n)
{
#if defined(CONFIG_HAVE_CMPXCHG_DOUBLE) && \
    defined(CONFIG_HAVE_ALIGNED_STRUCT_PAGE)
	if (s->flags & __CMPXCHG_DOUBLE) {
		if (cmpxchg_double(&page->freelist, &page->counters,
				   freelist_old, counters_old,
				   freelist_new, counters_new))
			return true;
	} else
#endif
	{
		unsigned long flags;

		local_irq_save(flags);
		slab_lock(page);
		if (page->freelist == freelist_old &&
					page->counters == counters_old) {
			page->freelist = freelist_new;
			page->counters = counters_new;
			slab_unlock(page);
			local_irq_restore(flags);
			return true;
		}
		slab_unlock(page);
		local_irq_restore(flags);
	}

	cpu_relax();
	stat(s, CMPXCHG_DOUBLE_FAIL);

#ifdef SLUB_DEBUG_CMPXCHG
	pr_info("%s %s: cmpxchg double redo ", n, s->name);
#endif

	return false;
}

#ifdef CONFIG_SLUB_DEBUG
static unsigned long object_map[BITS_TO_LONGS(MAX_OBJS_PER_PAGE)];
static DEFINE_SPINLOCK(object_map_lock);

/*
 * Determine a map of object in use on a page.
 *
 * Node listlock must be held to guarantee that the page does
 * not vanish from under us.
 */
static unsigned long *get_map(struct kmem_cache *s, struct page *page)
	__acquires(&object_map_lock)
{
	void *p;
	void *addr = page_address(page);

	VM_BUG_ON(!irqs_disabled());

	spin_lock(&object_map_lock);

	bitmap_zero(object_map, page->objects);

	for (p = page->freelist; p; p = get_freepointer(s, p))
		set_bit(__obj_to_index(s, addr, p), object_map);

	return object_map;
}

static void put_map(unsigned long *map) __releases(&object_map_lock)
{
	VM_BUG_ON(map != object_map);
	spin_unlock(&object_map_lock);
}

static inline unsigned int size_from_object(struct kmem_cache *s)
{
	if (s->flags & SLAB_RED_ZONE)
		return s->size - s->red_left_pad;

	return s->size;
}

static inline void *restore_red_left(struct kmem_cache *s, void *p)
{
	if (s->flags & SLAB_RED_ZONE)
		p -= s->red_left_pad;

	return p;
}

/*
 * Debug settings:
 */
#if defined(CONFIG_SLUB_DEBUG_ON)
static slab_flags_t slub_debug = DEBUG_DEFAULT_FLAGS;
#else
static slab_flags_t slub_debug;
#endif

static char *slub_debug_string;
static int disable_higher_order_debug;

/*
 * slub is about to manipulate internal object metadata.  This memory lies
 * outside the range of the allocated object, so accessing it would normally
 * be reported by kasan as a bounds error.  metadata_access_enable() is used
 * to tell kasan that these accesses are OK.
 */
static inline void metadata_access_enable(void)
{
	kasan_disable_current();
}

static inline void metadata_access_disable(void)
{
	kasan_enable_current();
}

/*
 * Object debugging
 */

/* Verify that a pointer has an address that is valid within a slab page */
static inline int check_valid_pointer(struct kmem_cache *s,
				struct page *page, void *object)
{
	void *base;

	if (!object)
		return 1;

	base = page_address(page);
	object = kasan_reset_tag(object);
	object = restore_red_left(s, object);
	if (object < base || object >= base + page->objects * s->size ||
		(object - base) % s->size) {
		return 0;
	}

	return 1;
}

static void print_section(char *level, char *text, u8 *addr,
			  unsigned int length)
{
	metadata_access_enable();
	print_hex_dump(level, kasan_reset_tag(text), DUMP_PREFIX_ADDRESS,
			16, 1, addr, length, 1);
	metadata_access_disable();
}

/*
 * See comment in calculate_sizes().
 */
static inline bool freeptr_outside_object(struct kmem_cache *s)
{
	return s->offset >= s->inuse;
}

/*
 * Return offset of the end of info block which is inuse + free pointer if
 * not overlapping with object.
 */
static inline unsigned int get_info_end(struct kmem_cache *s)
{
	if (freeptr_outside_object(s))
		return s->inuse + sizeof(void *);
	else
		return s->inuse;
}

static struct track *get_track(struct kmem_cache *s, void *object,
	enum track_item alloc)
{
	struct track *p;

	p = object + get_info_end(s);

	return kasan_reset_tag(p + alloc);
}

static void set_track(struct kmem_cache *s, void *object,
			enum track_item alloc, unsigned long addr)
{
	struct track *p = get_track(s, object, alloc);

	if (addr) {
#ifdef CONFIG_STACKTRACE
		unsigned int nr_entries;

		metadata_access_enable();
		nr_entries = stack_trace_save(kasan_reset_tag(p->addrs),
					      TRACK_ADDRS_COUNT, 3);
		metadata_access_disable();

		if (nr_entries < TRACK_ADDRS_COUNT)
			p->addrs[nr_entries] = 0;
#endif
		p->addr = addr;
		p->cpu = smp_processor_id();
		p->pid = current->pid;
		p->when = jiffies;
	} else {
		memset(p, 0, sizeof(struct track));
	}
}

static void init_tracking(struct kmem_cache *s, void *object)
{
	if (!(s->flags & SLAB_STORE_USER))
		return;

	set_track(s, object, TRACK_FREE, 0UL);
	set_track(s, object, TRACK_ALLOC, 0UL);
}

static void print_track(const char *s, struct track *t, unsigned long pr_time)
{
	if (!t->addr)
		return;

	pr_err("INFO: %s in %pS age=%lu cpu=%u pid=%d\n",
	       s, (void *)t->addr, pr_time - t->when, t->cpu, t->pid);
#ifdef CONFIG_STACKTRACE
	{
		int i;
		for (i = 0; i < TRACK_ADDRS_COUNT; i++)
			if (t->addrs[i])
				pr_err("\t%pS\n", (void *)t->addrs[i]);
			else
				break;
	}
#endif
}

void print_tracking(struct kmem_cache *s, void *object)
{
	unsigned long pr_time = jiffies;
	if (!(s->flags & SLAB_STORE_USER))
		return;

	print_track("Allocated", get_track(s, object, TRACK_ALLOC), pr_time);
	print_track("Freed", get_track(s, object, TRACK_FREE), pr_time);
}

static void print_page_info(struct page *page)
{
	pr_err("INFO: Slab 0x%p objects=%u used=%u fp=0x%p flags=0x%04lx\n",
	       page, page->objects, page->inuse, page->freelist, page->flags);

}

static void slab_bug(struct kmem_cache *s, char *fmt, ...)
{
	struct va_format vaf;
	va_list args;

	va_start(args, fmt);
	vaf.fmt = fmt;
	vaf.va = &args;
	pr_err("=============================================================================\n");
	pr_err("BUG %s (%s): %pV\n", s->name, print_tainted(), &vaf);
	pr_err("-----------------------------------------------------------------------------\n\n");

	add_taint(TAINT_BAD_PAGE, LOCKDEP_NOW_UNRELIABLE);
	va_end(args);
}

static void slab_fix(struct kmem_cache *s, char *fmt, ...)
{
	struct va_format vaf;
	va_list args;

	va_start(args, fmt);
	vaf.fmt = fmt;
	vaf.va = &args;
	pr_err("FIX %s: %pV\n", s->name, &vaf);
	va_end(args);
}

static bool freelist_corrupted(struct kmem_cache *s, struct page *page,
			       void **freelist, void *nextfree)
{
	if ((s->flags & SLAB_CONSISTENCY_CHECKS) &&
	    !check_valid_pointer(s, page, nextfree) && freelist) {
		object_err(s, page, *freelist, "Freechain corrupt");
		*freelist = NULL;
		slab_fix(s, "Isolate corrupted freechain");
		return true;
	}

	return false;
}

static void print_trailer(struct kmem_cache *s, struct page *page, u8 *p)
{
	unsigned int off;	/* Offset of last byte */
	u8 *addr = page_address(page);

	print_tracking(s, p);

	print_page_info(page);

	pr_err("INFO: Object 0x%p @offset=%tu fp=0x%p\n\n",
	       p, p - addr, get_freepointer(s, p));

	if (s->flags & SLAB_RED_ZONE)
		print_section(KERN_ERR, "Redzone ", p - s->red_left_pad,
			      s->red_left_pad);
	else if (p > addr + 16)
		print_section(KERN_ERR, "Bytes b4 ", p - 16, 16);

	print_section(KERN_ERR, "Object ", p,
		      min_t(unsigned int, s->object_size, PAGE_SIZE));
	if (s->flags & SLAB_RED_ZONE)
		print_section(KERN_ERR, "Redzone ", p + s->object_size,
			s->inuse - s->object_size);

	off = get_info_end(s);

	if (s->flags & SLAB_STORE_USER)
		off += 2 * sizeof(struct track);

	off += kasan_metadata_size(s);

	if (off != size_from_object(s))
		/* Beginning of the filler is the free pointer */
		print_section(KERN_ERR, "Padding ", p + off,
			      size_from_object(s) - off);

	dump_stack();
}

void object_err(struct kmem_cache *s, struct page *page,
			u8 *object, char *reason)
{
	slab_bug(s, "%s", reason);
	print_trailer(s, page, object);
}

static __printf(3, 4) void slab_err(struct kmem_cache *s, struct page *page,
			const char *fmt, ...)
{
	va_list args;
	char buf[100];

	va_start(args, fmt);
	vsnprintf(buf, sizeof(buf), fmt, args);
	va_end(args);
	slab_bug(s, "%s", buf);
	print_page_info(page);
	dump_stack();
}

static void init_object(struct kmem_cache *s, void *object, u8 val)
{
	u8 *p = kasan_reset_tag(object);

	if (s->flags & SLAB_RED_ZONE)
		memset(p - s->red_left_pad, val, s->red_left_pad);

	if (s->flags & __OBJECT_POISON) {
		memset(p, POISON_FREE, s->object_size - 1);
		p[s->object_size - 1] = POISON_END;
	}

	if (s->flags & SLAB_RED_ZONE)
		memset(p + s->object_size, val, s->inuse - s->object_size);
}

static void restore_bytes(struct kmem_cache *s, char *message, u8 data,
						void *from, void *to)
{
	slab_fix(s, "Restoring 0x%p-0x%p=0x%x\n", from, to - 1, data);
	memset(from, data, to - from);
}

static int check_bytes_and_report(struct kmem_cache *s, struct page *page,
			u8 *object, char *what,
			u8 *start, unsigned int value, unsigned int bytes)
{
	u8 *fault;
	u8 *end;
	u8 *addr = page_address(page);

	metadata_access_enable();
	fault = memchr_inv(kasan_reset_tag(start), value, bytes);
	metadata_access_disable();
	if (!fault)
		return 1;

	end = start + bytes;
	while (end > fault && end[-1] == value)
		end--;

	slab_bug(s, "%s overwritten", what);
	pr_err("INFO: 0x%p-0x%p @offset=%tu. First byte 0x%x instead of 0x%x\n",
					fault, end - 1, fault - addr,
					fault[0], value);
	print_trailer(s, page, object);

	restore_bytes(s, what, value, fault, end);
	return 0;
}

/*
 * Object layout:
 *
 * object address
 * 	Bytes of the object to be managed.
 * 	If the freepointer may overlay the object then the free
 *	pointer is at the middle of the object.
 *
 * 	Poisoning uses 0x6b (POISON_FREE) and the last byte is
 * 	0xa5 (POISON_END)
 *
 * object + s->object_size
 * 	Padding to reach word boundary. This is also used for Redzoning.
 * 	Padding is extended by another word if Redzoning is enabled and
 * 	object_size == inuse.
 *
 * 	We fill with 0xbb (RED_INACTIVE) for inactive objects and with
 * 	0xcc (RED_ACTIVE) for objects in use.
 *
 * object + s->inuse
 * 	Meta data starts here.
 *
 * 	A. Free pointer (if we cannot overwrite object on free)
 * 	B. Tracking data for SLAB_STORE_USER
 * 	C. Padding to reach required alignment boundary or at mininum
 * 		one word if debugging is on to be able to detect writes
 * 		before the word boundary.
 *
 *	Padding is done using 0x5a (POISON_INUSE)
 *
 * object + s->size
 * 	Nothing is used beyond s->size.
 *
 * If slabcaches are merged then the object_size and inuse boundaries are mostly
 * ignored. And therefore no slab options that rely on these boundaries
 * may be used with merged slabcaches.
 */

static int check_pad_bytes(struct kmem_cache *s, struct page *page, u8 *p)
{
	unsigned long off = get_info_end(s);	/* The end of info */

	if (s->flags & SLAB_STORE_USER)
		/* We also have user information there */
		off += 2 * sizeof(struct track);

	off += kasan_metadata_size(s);

	if (size_from_object(s) == off)
		return 1;

	return check_bytes_and_report(s, page, p, "Object padding",
			p + off, POISON_INUSE, size_from_object(s) - off);
}

/* Check the pad bytes at the end of a slab page */
static int slab_pad_check(struct kmem_cache *s, struct page *page)
{
	u8 *start;
	u8 *fault;
	u8 *end;
	u8 *pad;
	int length;
	int remainder;

	if (!(s->flags & SLAB_POISON))
		return 1;

	start = page_address(page);
	length = page_size(page);
	end = start + length;
	remainder = length % s->size;
	if (!remainder)
		return 1;

	pad = end - remainder;
	metadata_access_enable();
	fault = memchr_inv(kasan_reset_tag(pad), POISON_INUSE, remainder);
	metadata_access_disable();
	if (!fault)
		return 1;
	while (end > fault && end[-1] == POISON_INUSE)
		end--;

	slab_err(s, page, "Padding overwritten. 0x%p-0x%p @offset=%tu",
			fault, end - 1, fault - start);
	print_section(KERN_ERR, "Padding ", pad, remainder);

	restore_bytes(s, "slab padding", POISON_INUSE, fault, end);
	return 0;
}

static int check_object(struct kmem_cache *s, struct page *page,
					void *object, u8 val)
{
	u8 *p = object;
	u8 *endobject = object + s->object_size;

	if (s->flags & SLAB_RED_ZONE) {
		if (!check_bytes_and_report(s, page, object, "Redzone",
			object - s->red_left_pad, val, s->red_left_pad))
			return 0;

		if (!check_bytes_and_report(s, page, object, "Redzone",
			endobject, val, s->inuse - s->object_size))
			return 0;
	} else {
		if ((s->flags & SLAB_POISON) && s->object_size < s->inuse) {
			check_bytes_and_report(s, page, p, "Alignment padding",
				endobject, POISON_INUSE,
				s->inuse - s->object_size);
		}
	}

	if (s->flags & SLAB_POISON) {
		if (val != SLUB_RED_ACTIVE && (s->flags & __OBJECT_POISON) &&
			(!check_bytes_and_report(s, page, p, "Poison", p,
					POISON_FREE, s->object_size - 1) ||
			 !check_bytes_and_report(s, page, p, "Poison",
				p + s->object_size - 1, POISON_END, 1)))
			return 0;
		/*
		 * check_pad_bytes cleans up on its own.
		 */
		check_pad_bytes(s, page, p);
	}

	if (!freeptr_outside_object(s) && val == SLUB_RED_ACTIVE)
		/*
		 * Object and freepointer overlap. Cannot check
		 * freepointer while object is allocated.
		 */
		return 1;

	/* Check free pointer validity */
	if (!check_valid_pointer(s, page, get_freepointer(s, p))) {
		object_err(s, page, p, "Freepointer corrupt");
		/*
		 * No choice but to zap it and thus lose the remainder
		 * of the free objects in this slab. May cause
		 * another error because the object count is now wrong.
		 */
		set_freepointer(s, p, NULL);
		return 0;
	}
	return 1;
}

static int check_slab(struct kmem_cache *s, struct page *page)
{
	int maxobj;

	VM_BUG_ON(!irqs_disabled());

	if (!PageSlab(page)) {
		slab_err(s, page, "Not a valid slab page");
		return 0;
	}

	maxobj = order_objects(compound_order(page), s->size);
	if (page->objects > maxobj) {
		slab_err(s, page, "objects %u > max %u",
			page->objects, maxobj);
		return 0;
	}
	if (page->inuse > page->objects) {
		slab_err(s, page, "inuse %u > max %u",
			page->inuse, page->objects);
		return 0;
	}
	/* Slab_pad_check fixes things up after itself */
	slab_pad_check(s, page);
	return 1;
}

/*
 * Determine if a certain object on a page is on the freelist. Must hold the
 * slab lock to guarantee that the chains are in a consistent state.
 */
static int on_freelist(struct kmem_cache *s, struct page *page, void *search)
{
	int nr = 0;
	void *fp;
	void *object = NULL;
	int max_objects;

	fp = page->freelist;
	while (fp && nr <= page->objects) {
		if (fp == search)
			return 1;
		if (!check_valid_pointer(s, page, fp)) {
			if (object) {
				object_err(s, page, object,
					"Freechain corrupt");
				set_freepointer(s, object, NULL);
			} else {
				slab_err(s, page, "Freepointer corrupt");
				page->freelist = NULL;
				page->inuse = page->objects;
				slab_fix(s, "Freelist cleared");
				return 0;
			}
			break;
		}
		object = fp;
		fp = get_freepointer(s, object);
		nr++;
	}

	max_objects = order_objects(compound_order(page), s->size);
	if (max_objects > MAX_OBJS_PER_PAGE)
		max_objects = MAX_OBJS_PER_PAGE;

	if (page->objects != max_objects) {
		slab_err(s, page, "Wrong number of objects. Found %d but should be %d",
			 page->objects, max_objects);
		page->objects = max_objects;
		slab_fix(s, "Number of objects adjusted.");
	}
	if (page->inuse != page->objects - nr) {
		slab_err(s, page, "Wrong object count. Counter is %d but counted were %d",
			 page->inuse, page->objects - nr);
		page->inuse = page->objects - nr;
		slab_fix(s, "Object count adjusted.");
	}
	return search == NULL;
}

static void trace(struct kmem_cache *s, struct page *page, void *object,
								int alloc)
{
	if (s->flags & SLAB_TRACE) {
		pr_info("TRACE %s %s 0x%p inuse=%d fp=0x%p\n",
			s->name,
			alloc ? "alloc" : "free",
			object, page->inuse,
			page->freelist);

		if (!alloc)
			print_section(KERN_INFO, "Object ", (void *)object,
					s->object_size);

		dump_stack();
	}
}

/*
 * Tracking of fully allocated slabs for debugging purposes.
 */
static void add_full(struct kmem_cache *s,
	struct kmem_cache_node *n, struct page *page)
{
	if (!(s->flags & SLAB_STORE_USER))
		return;

	lockdep_assert_held(&n->list_lock);
	list_add(&page->slab_list, &n->full);
}

static void remove_full(struct kmem_cache *s, struct kmem_cache_node *n, struct page *page)
{
	if (!(s->flags & SLAB_STORE_USER))
		return;

	lockdep_assert_held(&n->list_lock);
	list_del(&page->slab_list);
}

/* Tracking of the number of slabs for debugging purposes */
static inline unsigned long slabs_node(struct kmem_cache *s, int node)
{
	struct kmem_cache_node *n = get_node(s, node);

	return atomic_long_read(&n->nr_slabs);
}

static inline unsigned long node_nr_slabs(struct kmem_cache_node *n)
{
	return atomic_long_read(&n->nr_slabs);
}

static inline void inc_slabs_node(struct kmem_cache *s, int node, int objects)
{
	struct kmem_cache_node *n = get_node(s, node);

	/*
	 * May be called early in order to allocate a slab for the
	 * kmem_cache_node structure. Solve the chicken-egg
	 * dilemma by deferring the increment of the count during
	 * bootstrap (see early_kmem_cache_node_alloc).
	 */
	if (likely(n)) {
	    /*增加slab数数及objects总数*/
		atomic_long_inc(&n->nr_slabs);
		atomic_long_add(objects, &n->total_objects);
	}
}
static inline void dec_slabs_node(struct kmem_cache *s, int node, int objects)
{
	struct kmem_cache_node *n = get_node(s, node);

	atomic_long_dec(&n->nr_slabs);
	atomic_long_sub(objects, &n->total_objects);
}

/* Object debug checks for alloc/free paths */
static void setup_object_debug(struct kmem_cache *s, struct page *page,
								void *object)
{
	if (!kmem_cache_debug_flags(s, SLAB_STORE_USER|SLAB_RED_ZONE|__OBJECT_POISON))
		return;

	init_object(s, object, SLUB_RED_INACTIVE);
	init_tracking(s, object);
}

static
void setup_page_debug(struct kmem_cache *s, struct page *page, void *addr)
{
	if (!kmem_cache_debug_flags(s, SLAB_POISON))
		return;

	metadata_access_enable();
	memset(kasan_reset_tag(addr), POISON_INUSE, page_size(page));
	metadata_access_disable();
}

static inline int alloc_consistency_checks(struct kmem_cache *s,
					struct page *page, void *object)
{
	if (!check_slab(s, page))
		return 0;

	if (!check_valid_pointer(s, page, object)) {
		object_err(s, page, object, "Freelist Pointer check fails");
		return 0;
	}

	if (!check_object(s, page, object, SLUB_RED_INACTIVE))
		return 0;

	return 1;
}

static noinline int alloc_debug_processing(struct kmem_cache *s,
					struct page *page,
					void *object, unsigned long addr)
{
	if (s->flags & SLAB_CONSISTENCY_CHECKS) {
		if (!alloc_consistency_checks(s, page, object))
			goto bad;
	}

	/* Success perform special debug activities for allocs */
	if (s->flags & SLAB_STORE_USER)
		set_track(s, object, TRACK_ALLOC, addr);
	trace(s, page, object, 1);
	init_object(s, object, SLUB_RED_ACTIVE);
	return 1;

bad:
	if (PageSlab(page)) {
		/*
		 * If this is a slab page then lets do the best we can
		 * to avoid issues in the future. Marking all objects
		 * as used avoids touching the remaining objects.
		 */
		slab_fix(s, "Marking all objects used");
		page->inuse = page->objects;
		page->freelist = NULL;
	}
	return 0;
}

static inline int free_consistency_checks(struct kmem_cache *s,
		struct page *page, void *object, unsigned long addr)
{
	if (!check_valid_pointer(s, page, object)) {
		slab_err(s, page, "Invalid object pointer 0x%p", object);
		return 0;
	}

	if (on_freelist(s, page, object)) {
		object_err(s, page, object, "Object already free");
		return 0;
	}

	if (!check_object(s, page, object, SLUB_RED_ACTIVE))
		return 0;

	if (unlikely(s != page->slab_cache)) {
		if (!PageSlab(page)) {
			slab_err(s, page, "Attempt to free object(0x%p) outside of slab",
				 object);
		} else if (!page->slab_cache) {
			pr_err("SLUB <none>: no slab for object 0x%p.\n",
			       object);
			dump_stack();
		} else
			object_err(s, page, object,
					"page slab pointer corrupt.");
		return 0;
	}
	return 1;
}

/* Supports checking bulk free of a constructed freelist */
static noinline int free_debug_processing(
	struct kmem_cache *s, struct page *page,
	void *head, void *tail, int bulk_cnt,
	unsigned long addr)
{
	struct kmem_cache_node *n = get_node(s, page_to_nid(page));
	void *object = head;
	int cnt = 0;
	unsigned long flags;
	int ret = 0;

	spin_lock_irqsave(&n->list_lock, flags);
	slab_lock(page);

	if (s->flags & SLAB_CONSISTENCY_CHECKS) {
		if (!check_slab(s, page))
			goto out;
	}

next_object:
	cnt++;

	if (s->flags & SLAB_CONSISTENCY_CHECKS) {
		if (!free_consistency_checks(s, page, object, addr))
			goto out;
	}

	if (s->flags & SLAB_STORE_USER)
		set_track(s, object, TRACK_FREE, addr);
	trace(s, page, object, 0);
	/* Freepointer not overwritten by init_object(), SLAB_POISON moved it */
	init_object(s, object, SLUB_RED_INACTIVE);

	/* Reached end of constructed freelist yet? */
	if (object != tail) {
		object = get_freepointer(s, object);
		goto next_object;
	}
	ret = 1;

out:
	if (cnt != bulk_cnt)
		slab_err(s, page, "Bulk freelist count(%d) invalid(%d)\n",
			 bulk_cnt, cnt);

	slab_unlock(page);
	spin_unlock_irqrestore(&n->list_lock, flags);
	if (!ret)
		slab_fix(s, "Object at 0x%p not freed", object);
	return ret;
}

/*
 * Parse a block of slub_debug options. Blocks are delimited by ';'
 *
 * @str:    start of block
 * @flags:  returns parsed flags, or DEBUG_DEFAULT_FLAGS if none specified
 * @slabs:  return start of list of slabs, or NULL when there's no list
 * @init:   assume this is initial parsing and not per-kmem-create parsing
 *
 * returns the start of next block if there's any, or NULL
 */
static char *
parse_slub_debug_flags(char *str, slab_flags_t *flags, char **slabs, bool init)
{
	bool higher_order_disable = false;

	/* Skip any completely empty blocks */
	while (*str && *str == ';')
		str++;

	if (*str == ',') {
		/*
		 * No options but restriction on slabs. This means full
		 * debugging for slabs matching a pattern.
		 */
		*flags = DEBUG_DEFAULT_FLAGS;
		goto check_slabs;
	}
	*flags = 0;

	/* Determine which debug features should be switched on */
	for (; *str && *str != ',' && *str != ';'; str++) {
		switch (tolower(*str)) {
		case '-':
			*flags = 0;
			break;
		case 'f':
			*flags |= SLAB_CONSISTENCY_CHECKS;
			break;
		case 'z':
			*flags |= SLAB_RED_ZONE;
			break;
		case 'p':
			*flags |= SLAB_POISON;
			break;
		case 'u':
			*flags |= SLAB_STORE_USER;
			break;
		case 't':
			*flags |= SLAB_TRACE;
			break;
		case 'a':
			*flags |= SLAB_FAILSLAB;
			break;
		case 'o':
			/*
			 * Avoid enabling debugging on caches if its minimum
			 * order would increase as a result.
			 */
			higher_order_disable = true;
			break;
		default:
			if (init)
				pr_err("slub_debug option '%c' unknown. skipped\n", *str);
		}
	}
check_slabs:
	if (*str == ',')
		*slabs = ++str;
	else
		*slabs = NULL;

	/* Skip over the slab list */
	while (*str && *str != ';')
		str++;

	/* Skip any completely empty blocks */
	while (*str && *str == ';')
		str++;

	if (init && higher_order_disable)
		disable_higher_order_debug = 1;

	if (*str)
		return str;
	else
		return NULL;
}

static int __init setup_slub_debug(char *str)
{
	slab_flags_t flags;
	char *saved_str;
	char *slab_list;
	bool global_slub_debug_changed = false;
	bool slab_list_specified = false;

	slub_debug = DEBUG_DEFAULT_FLAGS;
	if (*str++ != '=' || !*str)
		/*
		 * No options specified. Switch on full debugging.
		 */
		goto out;

	saved_str = str;
	while (str) {
		str = parse_slub_debug_flags(str, &flags, &slab_list, true);

		if (!slab_list) {
			slub_debug = flags;
			global_slub_debug_changed = true;
		} else {
			slab_list_specified = true;
		}
	}

	/*
	 * For backwards compatibility, a single list of flags with list of
	 * slabs means debugging is only enabled for those slabs, so the global
	 * slub_debug should be 0. We can extended that to multiple lists as
	 * long as there is no option specifying flags without a slab list.
	 */
	if (slab_list_specified) {
		if (!global_slub_debug_changed)
			slub_debug = 0;
		slub_debug_string = saved_str;
	}
out:
	if (slub_debug != 0 || slub_debug_string)
		static_branch_enable(&slub_debug_enabled);
	if ((static_branch_unlikely(&init_on_alloc) ||
	     static_branch_unlikely(&init_on_free)) &&
	    (slub_debug & SLAB_POISON))
		pr_info("mem auto-init: SLAB_POISON will take precedence over init_on_alloc/init_on_free\n");
	return 1;
}

__setup("slub_debug", setup_slub_debug);

/*
 * kmem_cache_flags - apply debugging options to the cache
 * @object_size:	the size of an object without meta data
 * @flags:		flags to set
 * @name:		name of the cache
 * @ctor:		constructor function
 *
 * Debug option(s) are applied to @flags. In addition to the debug
 * option(s), if a slab name (or multiple) is specified i.e.
 * slub_debug=<Debug-Options>,<slab name1>,<slab name2> ...
 * then only the select slabs will receive the debug option(s).
 */
slab_flags_t kmem_cache_flags(unsigned int object_size,
	slab_flags_t flags, const char *name,
	void (*ctor)(void *))
{
    //检查$name是否在$slub_debug_slabs中存在，则返回为flags打上debug标记
	char *iter;
	size_t len;
	char *next_block;
	slab_flags_t block_flags;

	len = strlen(name);
	next_block = slub_debug_string;
	/* Go through all blocks of debug options, see if any matches our slab's name */
	while (next_block) {
		next_block = parse_slub_debug_flags(next_block, &block_flags, &iter, false);
		if (!iter)
			continue;
		/* Found a block that has a slab list, search it */
		while (*iter) {
			char *end, *glob;
			size_t cmplen;

			//先找','号
			end = strchrnul(iter, ',');
			if (next_block && next_block < end)
				end = next_block - 1;

			//再自iter到 end找'*'
			glob = strnchr(iter, end - iter, '*');
			if (glob)
				cmplen = glob - iter;
			else
				cmplen = max_t(size_t, len, (end - iter));

			//如果name与iter相等，则打上debug标记
			if (!strncmp(name, iter, cmplen)) {
				flags |= block_flags;
				return flags;
			}

			if (!*end || *end == ';')
				break;
			iter = end + 1;
		}
	}

	return flags | slub_debug;
}
#else /* !CONFIG_SLUB_DEBUG */
static inline void setup_object_debug(struct kmem_cache *s,
			struct page *page, void *object) {}
static inline
void setup_page_debug(struct kmem_cache *s, struct page *page, void *addr) {}

static inline int alloc_debug_processing(struct kmem_cache *s,
	struct page *page, void *object, unsigned long addr) { return 0; }

static inline int free_debug_processing(
	struct kmem_cache *s, struct page *page,
	void *head, void *tail, int bulk_cnt,
	unsigned long addr) { return 0; }

static inline int slab_pad_check(struct kmem_cache *s, struct page *page)
			{ return 1; }
static inline int check_object(struct kmem_cache *s, struct page *page,
			void *object, u8 val) { return 1; }
static inline void add_full(struct kmem_cache *s, struct kmem_cache_node *n,
					struct page *page) {}
static inline void remove_full(struct kmem_cache *s, struct kmem_cache_node *n,
					struct page *page) {}
slab_flags_t kmem_cache_flags(unsigned int object_size,
	slab_flags_t flags, const char *name,
	void (*ctor)(void *))
{
	return flags;
}
#define slub_debug 0

#define disable_higher_order_debug 0

static inline unsigned long slabs_node(struct kmem_cache *s, int node)
							{ return 0; }
static inline unsigned long node_nr_slabs(struct kmem_cache_node *n)
							{ return 0; }
static inline void inc_slabs_node(struct kmem_cache *s, int node,
							int objects) {}
static inline void dec_slabs_node(struct kmem_cache *s, int node,
							int objects) {}

static bool freelist_corrupted(struct kmem_cache *s, struct page *page,
			       void **freelist, void *nextfree)
{
	return false;
}
#endif /* CONFIG_SLUB_DEBUG */

/*
 * Hooks for other subsystems that check memory allocations. In a typical
 * production configuration these hooks all should produce no code at all.
 */
static inline void *kmalloc_large_node_hook(void *ptr, size_t size, gfp_t flags)
{
	ptr = kasan_kmalloc_large(ptr, size, flags);
	/* As ptr might get tagged, call kmemleak hook after KASAN. */
	kmemleak_alloc(ptr, size, 1, flags);
	return ptr;
}

static __always_inline void kfree_hook(void *x)
{
	kmemleak_free(x);
	kasan_kfree_large(x, _RET_IP_);
}

static __always_inline bool slab_free_hook(struct kmem_cache *s, void *x)
{
	kmemleak_free_recursive(x, s->flags);

	/*
	 * Trouble is that we may no longer disable interrupts in the fast path
	 * So in order to make the debug calls that expect irqs to be
	 * disabled we need to disable interrupts temporarily.
	 */
#ifdef CONFIG_LOCKDEP
	{
		unsigned long flags;

		local_irq_save(flags);
		debug_check_no_locks_freed(x, s->object_size);
		local_irq_restore(flags);
	}
#endif
	if (!(s->flags & SLAB_DEBUG_OBJECTS))
		debug_check_no_obj_freed(x, s->object_size);

	/* Use KCSAN to help debug racy use-after-free. */
	if (!(s->flags & SLAB_TYPESAFE_BY_RCU))
		__kcsan_check_access(x, s->object_size,
				     KCSAN_ACCESS_WRITE | KCSAN_ACCESS_ASSERT);

	/* KASAN might put x into memory quarantine, delaying its reuse */
	return kasan_slab_free(s, x, _RET_IP_);
}

static inline bool slab_free_freelist_hook(struct kmem_cache *s,
					   void **head, void **tail)
{

	void *object;
	void *next = *head;
	void *old_tail = *tail ? *tail : *head;
	int rsize;

	/* Head and tail of the reconstructed freelist */
	*head = NULL;
	*tail = NULL;

	do {
		object = next;
		next = get_freepointer(s, object);

		if (slab_want_init_on_free(s)) {
			/*
			 * Clear the object and the metadata, but don't touch
			 * the redzone.
			 */
			memset(kasan_reset_tag(object), 0, s->object_size);
			rsize = (s->flags & SLAB_RED_ZONE) ? s->red_left_pad
							   : 0;
			memset((char *)kasan_reset_tag(object) + s->inuse, 0,
			       s->size - s->inuse - rsize);

		}
		/* If object's reuse doesn't have to be delayed */
		if (!slab_free_hook(s, object)) {
			/* Move object to the new freelist */
			set_freepointer(s, object, *head);
			*head = object;
			if (!*tail)
				*tail = object;
		}
	} while (object != old_tail);

	if (*head == *tail)
		*tail = NULL;

	return *head != NULL;
}

//初始化slab的object
static void *setup_object(struct kmem_cache *s, struct page *page,
				void *object)
{
	setup_object_debug(s, page, object);
	object = kasan_init_slab_obj(s, object);
	if (unlikely(s->ctor)) {
	    //如有必要，构造obj
		kasan_unpoison_object_data(s, object);
		s->ctor(object);
		kasan_poison_object_data(s, object);
	}
	return object;
}

/*
 * Slab allocation and freeing
 */
static inline struct page *alloc_slab_page(struct kmem_cache *s,
		gfp_t flags, int node, struct kmem_cache_order_objects oo)
{
	struct page *page;
	//需要申请的page大小
	unsigned int order = oo_order(oo);

	if (node == NUMA_NO_NODE)
	    /*在任意numa node上申请page*/
		page = alloc_pages(flags, order);
	else
	    /*在指定numa node上申请page*/
		page = __alloc_pages_node(node, flags, order);

	return page;
}

#ifdef CONFIG_SLAB_FREELIST_RANDOM
/* Pre-initialize the random sequence cache */
static int init_cache_random_seq(struct kmem_cache *s)
{
	unsigned int count = oo_objects(s->oo);
	int err;

	/* Bailout if already initialised */
	if (s->random_seq)
	    /*已初始化，退出*/
		return 0;

	err = cache_random_seq_create(s, count, GFP_KERNEL);
	if (err) {
		pr_err("SLUB: Unable to initialize free list for %s\n",
			s->name);
		return err;
	}

	/* Transform to an offset on the set of pages */
	if (s->random_seq) {
		unsigned int i;

		for (i = 0; i < count; i++)
			s->random_seq[i] *= s->size;
	}
	return 0;
}

/* Initialize each random sequence freelist per cache */
static void __init init_freelist_randomization(void)
{
	struct kmem_cache *s;

	mutex_lock(&slab_mutex);

	list_for_each_entry(s, &slab_caches, list)
		init_cache_random_seq(s);

	mutex_unlock(&slab_mutex);
}

/* Get the next entry on the pre-computed freelist randomized */
//返回pos号obj的下一个元素，其为一个random元素
static void *next_freelist_entry(struct kmem_cache *s, struct page *page,
				unsigned long *pos/*元素序列*/, void *start/*page地址的最小边界*/,
				unsigned long page_limit/*page的地址最大边界*/,
				unsigned long freelist_count/*random_seq数组最大数*/)
{
	unsigned int idx;

	/*
	 * If the target page allocation failed, the number of objects on the
	 * page might be smaller than the usual size defined by the cache.
	 */
	do {
	    //random_seq中保存的是各元素到start的offset
		idx = s->random_seq[*pos];
		*pos += 1;
		if (*pos >= freelist_count)
			*pos = 0;
	} while (unlikely(idx >= page_limit));

	return (char *)start + idx;
}

/* Shuffle the single linked freelist based on a random pre-computed sequence */
static bool shuffle_freelist(struct kmem_cache *s, struct page *page)
{
	void *start;/*可使用的起始地址*/
	void *cur;
	void *next;
	unsigned long idx, pos, page_limit, freelist_count;

	if (page->objects < 2 || !s->random_seq)
		return false;

	freelist_count = oo_objects(s->oo);
	/*随机选一个地址开始*/
	pos = get_random_int() % freelist_count;

	//page的最大边界
	page_limit = page->objects * s->size;
	start = fixup_red_left(s, page_address(page));

	/* First entry is used as the base of the freelist */
	cur = next_freelist_entry(s, page, &pos, start, page_limit,
				freelist_count);
	cur = setup_object(s, page, cur);
	page->freelist = cur;/*记录首个obj地址*/

	//将多个obj串连起来
	for (idx = 1; idx < page->objects; idx++) {
		next = next_freelist_entry(s, page, &pos, start, page_limit,
			freelist_count);
		next = setup_object(s, page, next);
		set_freepointer(s, cur, next);
		cur = next;
	}

	//使最后一个obj的next指向空
	set_freepointer(s, cur, NULL);

	return true;
}
#else
static inline int init_cache_random_seq(struct kmem_cache *s)
{
	return 0;
}
static inline void init_freelist_randomization(void) { }
static inline bool shuffle_freelist(struct kmem_cache *s, struct page *page)
{
	return false;
}
#endif /* CONFIG_SLAB_FREELIST_RANDOM */

static struct page *allocate_slab(struct kmem_cache *s, gfp_t flags, int node)
{
	struct page *page;
	struct kmem_cache_order_objects oo = s->oo;/*取s对应的order,objs信息*/
	gfp_t alloc_gfp;
	void *start, *p, *next;
	int idx;
	bool shuffle;

	flags &= gfp_allowed_mask;

	if (gfpflags_allow_blocking(flags))
		local_irq_enable();

	flags |= s->allocflags;

	/*
	 * Let the initial higher-order allocation fail under memory pressure
	 * so we fall-back to the minimum order allocation.
	 */
	alloc_gfp = (flags | __GFP_NOWARN | __GFP_NORETRY) & ~__GFP_NOFAIL;
	if ((alloc_gfp & __GFP_DIRECT_RECLAIM) && oo_order(oo) > oo_order(s->min))
		alloc_gfp = (alloc_gfp | __GFP_NOMEMALLOC) & ~(__GFP_RECLAIM|__GFP_NOFAIL);

	/*申请slab可用的page*/
	page = alloc_slab_page(s, alloc_gfp, node, oo);
	if (unlikely(!page)) {
		oo = s->min;
		alloc_gfp = flags;
		/*
		 * Allocation may have failed due to fragmentation.
		 * Try a lower order alloc if possible
		 */
		page = alloc_slab_page(s, alloc_gfp, node, oo);
		if (unlikely(!page))
			goto out;
		stat(s, ORDER_FALLBACK);
	}

	page->objects = oo_objects(oo);

	account_slab_page(page, oo_order(oo), s);

	page->slab_cache = s;
	/*为此page打上PL_slab标记位*/
	__SetPageSlab(page);
	if (page_is_pfmemalloc(page))
		SetPageSlabPfmemalloc(page);

	kasan_poison_slab(page);

	/*取此page的起始地址*/
	start = page_address(page);

	setup_page_debug(s, page, start);

	//构造freelist
	shuffle = shuffle_freelist(s, page);

	if (!shuffle) {
	    /*obj数量较少或者没有random_seq时进入*/
		start = fixup_red_left(s, start);
		start = setup_object(s, page, start);
		page->freelist = start;/*记录首个元素*/

		//把其它的串起来
		for (idx = 0, p = start; idx < page->objects - 1; idx++) {
			next = p + s->size;
			next = setup_object(s, page, next);
			//使p与next串起来
			set_freepointer(s, p, next);
			p = next;
		}

		//使最后一个元素指向NULL
		set_freepointer(s, p, NULL);
	}

	page->inuse = page->objects;
	page->frozen = 1;

out:
	if (gfpflags_allow_blocking(flags))
		local_irq_disable();
	if (!page)
		return NULL;

	inc_slabs_node(s, page_to_nid(page), page->objects);

	return page;
}

/*为slab申请一个page*/
static struct page *new_slab(struct kmem_cache *s, gfp_t flags, int node)
{
	if (unlikely(flags & GFP_SLAB_BUG_MASK))
	    	/*如有bug标记，则显示堆栈*/
		flags = kmalloc_fix_flags(flags);

	return allocate_slab(s,
		flags & (GFP_RECLAIM_MASK | GFP_CONSTRAINT_MASK), node);
}

static void __free_slab(struct kmem_cache *s, struct page *page)
{
	int order = compound_order(page);
	int pages = 1 << order;

	if (kmem_cache_debug_flags(s, SLAB_CONSISTENCY_CHECKS)) {
		void *p;

		slab_pad_check(s, page);
		for_each_object(p, s, page_address(page),
						page->objects)
			check_object(s, page, p, SLUB_RED_INACTIVE);
	}

	__ClearPageSlabPfmemalloc(page);
	__ClearPageSlab(page);
	/* In union with page->mapping where page allocator expects NULL */
	page->slab_cache = NULL;
	if (current->reclaim_state)
		current->reclaim_state->reclaimed_slab += pages;
	unaccount_slab_page(page, order, s);
	__free_pages(page, order);
}

static void rcu_free_slab(struct rcu_head *h)
{
	struct page *page = container_of(h, struct page, rcu_head);

	__free_slab(page->slab_cache, page);
}

static void free_slab(struct kmem_cache *s, struct page *page)
{
	if (unlikely(s->flags & SLAB_TYPESAFE_BY_RCU)) {
		call_rcu(&page->rcu_head, rcu_free_slab);
	} else
		__free_slab(s, page);
}

static void discard_slab(struct kmem_cache *s, struct page *page)
{
	dec_slabs_node(s, page_to_nid(page), page->objects);
	free_slab(s, page);
}

/*
 * Management of partially allocated slabs.
 */
static inline void
__add_partial(struct kmem_cache_node *n, struct page *page, int tail)
{
	n->nr_partial++;
	if (tail == DEACTIVATE_TO_TAIL)
		list_add_tail(&page->slab_list, &n->partial);
	else
		list_add(&page->slab_list, &n->partial);
}

static inline void add_partial(struct kmem_cache_node *n,
				struct page *page, int tail)
{
	lockdep_assert_held(&n->list_lock);
	__add_partial(n, page, tail);
}

static inline void remove_partial(struct kmem_cache_node *n,
					struct page *page)
{
	lockdep_assert_held(&n->list_lock);
	list_del(&page->slab_list);
	n->nr_partial--;
}

/*
 * Remove slab from the partial list, freeze it and
 * return the pointer to the freelist.
 *
 * Returns a list of objects or NULL if it fails.
 */
static inline void *acquire_slab(struct kmem_cache *s,
		struct kmem_cache_node *n, struct page *page,
		int mode, int *objects)
{
	void *freelist;
	unsigned long counters;
	struct page new;

	lockdep_assert_held(&n->list_lock);

	/*
	 * Zap the freelist and set the frozen bit.
	 * The old freelist is the list of objects for the
	 * per cpu allocation list.
	 */
	freelist = page->freelist;
	counters = page->counters;
	new.counters = counters;
	*objects = new.objects - new.inuse;
	if (mode) {
		new.inuse = page->objects;
		new.freelist = NULL;
	} else {
		new.freelist = freelist;
	}

	VM_BUG_ON(new.frozen);
	new.frozen = 1;

	if (!__cmpxchg_double_slab(s, page,
			freelist, counters,
			new.freelist, new.counters,
			"acquire_slab"))
		return NULL;

	remove_partial(n, page);
	WARN_ON(!freelist);
	return freelist;
}

static void put_cpu_partial(struct kmem_cache *s, struct page *page, int drain);
static inline bool pfmemalloc_match(struct page *page, gfp_t gfpflags);

/*
 * Try to allocate a partial slab from a specific node.
 */
static void *get_partial_node(struct kmem_cache *s, struct kmem_cache_node *n,
				struct kmem_cache_cpu *c, gfp_t flags)
{
	struct page *page, *page2;
	void *object = NULL;
	unsigned int available = 0;
	int objects;

	/*
	 * Racy check. If we mistakenly see no partial slabs then we
	 * just allocate an empty slab. If we mistakenly try to get a
	 * partial slab and there is none available then get_partial()
	 * will return NULL.
	 */
	if (!n || !n->nr_partial)
		return NULL;

	spin_lock(&n->list_lock);
	list_for_each_entry_safe(page, page2, &n->partial, slab_list) {
		void *t;

		if (!pfmemalloc_match(page, flags))
			continue;

		t = acquire_slab(s, n, page, object == NULL, &objects);
		if (!t)
			break;

		available += objects;
		if (!object) {
			c->page = page;
			stat(s, ALLOC_FROM_PARTIAL);
			object = t;
		} else {
			put_cpu_partial(s, page, 0);
			stat(s, CPU_PARTIAL_NODE);
		}
		if (!kmem_cache_has_cpu_partial(s)
			|| available > slub_cpu_partial(s) / 2)
			break;

	}
	spin_unlock(&n->list_lock);
	return object;
}

/*
 * Get a page from somewhere. Search in increasing NUMA distances.
 */
static void *get_any_partial(struct kmem_cache *s, gfp_t flags,
		struct kmem_cache_cpu *c)
{
#ifdef CONFIG_NUMA
	struct zonelist *zonelist;
	struct zoneref *z;
	struct zone *zone;
	enum zone_type highest_zoneidx = gfp_zone(flags);
	void *object;
	unsigned int cpuset_mems_cookie;

	/*
	 * The defrag ratio allows a configuration of the tradeoffs between
	 * inter node defragmentation and node local allocations. A lower
	 * defrag_ratio increases the tendency to do local allocations
	 * instead of attempting to obtain partial slabs from other nodes.
	 *
	 * If the defrag_ratio is set to 0 then kmalloc() always
	 * returns node local objects. If the ratio is higher then kmalloc()
	 * may return off node objects because partial slabs are obtained
	 * from other nodes and filled up.
	 *
	 * If /sys/kernel/slab/xx/remote_node_defrag_ratio is set to 100
	 * (which makes defrag_ratio = 1000) then every (well almost)
	 * allocation will first attempt to defrag slab caches on other nodes.
	 * This means scanning over all nodes to look for partial slabs which
	 * may be expensive if we do it every time we are trying to find a slab
	 * with available objects.
	 */
	if (!s->remote_node_defrag_ratio ||
			get_cycles() % 1024 > s->remote_node_defrag_ratio)
		return NULL;

	do {
		cpuset_mems_cookie = read_mems_allowed_begin();
		zonelist = node_zonelist(mempolicy_slab_node(), flags);
		for_each_zone_zonelist(zone, z, zonelist, highest_zoneidx) {
			struct kmem_cache_node *n;

			n = get_node(s, zone_to_nid(zone));

			if (n && cpuset_zone_allowed(zone, flags) &&
					n->nr_partial > s->min_partial) {
				object = get_partial_node(s, n, c, flags);
				if (object) {
					/*
					 * Don't check read_mems_allowed_retry()
					 * here - if mems_allowed was updated in
					 * parallel, that was a harmless race
					 * between allocation and the cpuset
					 * update
					 */
					return object;
				}
			}
		}
	} while (read_mems_allowed_retry(cpuset_mems_cookie));
#endif	/* CONFIG_NUMA */
	return NULL;
}

/*
 * Get a partial page, lock it and return it.
 */
static void *get_partial(struct kmem_cache *s, gfp_t flags, int node,
		struct kmem_cache_cpu *c)
{
	void *object;
	int searchnode = node;

	if (node == NUMA_NO_NODE)
		searchnode = numa_mem_id();

	object = get_partial_node(s, get_node(s, searchnode), c, flags);
	if (object || node != NUMA_NO_NODE)
		return object;

	return get_any_partial(s, flags, c);
}

#ifdef CONFIG_PREEMPTION
/*
 * Calculate the next globally unique transaction for disambiguation
 * during cmpxchg. The transactions start with the cpu number and are then
 * incremented by CONFIG_NR_CPUS.
 */
#define TID_STEP  roundup_pow_of_two(CONFIG_NR_CPUS)
#else
/*
 * No preemption supported therefore also no need to check for
 * different cpus.
 */
#define TID_STEP 1
#endif

static inline unsigned long next_tid(unsigned long tid)
{
	return tid + TID_STEP;
}

#ifdef SLUB_DEBUG_CMPXCHG
static inline unsigned int tid_to_cpu(unsigned long tid)
{
	return tid % TID_STEP;
}

static inline unsigned long tid_to_event(unsigned long tid)
{
	return tid / TID_STEP;
}
#endif

//返回cpu编号
static inline unsigned int init_tid(int cpu)
{
	return cpu;
}

static inline void note_cmpxchg_failure(const char *n,
		const struct kmem_cache *s, unsigned long tid)
{
#ifdef SLUB_DEBUG_CMPXCHG
	unsigned long actual_tid = __this_cpu_read(s->cpu_slab->tid);

	pr_info("%s %s: cmpxchg redo ", n, s->name);

#ifdef CONFIG_PREEMPTION
	if (tid_to_cpu(tid) != tid_to_cpu(actual_tid))
		pr_warn("due to cpu change %d -> %d\n",
			tid_to_cpu(tid), tid_to_cpu(actual_tid));
	else
#endif
	if (tid_to_event(tid) != tid_to_event(actual_tid))
		pr_warn("due to cpu running other code. Event %ld->%ld\n",
			tid_to_event(tid), tid_to_event(actual_tid));
	else
		pr_warn("for unknown reason: actual=%lx was=%lx target=%lx\n",
			actual_tid, tid, next_tid(tid));
#endif
	stat(s, CMPXCHG_DOUBLE_CPU_FAIL);
}

//初始化kmem_cache的cpu_slab
static void init_kmem_cache_cpus(struct kmem_cache *s)
{
	int cpu;

	for_each_possible_cpu(cpu)
		per_cpu_ptr(s->cpu_slab, cpu)->tid = init_tid(cpu);
}

/*
 * Remove the cpu slab
 */
static void deactivate_slab(struct kmem_cache *s, struct page *page,
				void *freelist, struct kmem_cache_cpu *c)
{
	enum slab_modes { M_NONE, M_PARTIAL, M_FULL, M_FREE };
	struct kmem_cache_node *n = get_node(s, page_to_nid(page));
	int lock = 0;
	enum slab_modes l = M_NONE, m = M_NONE;
	void *nextfree;
	int tail = DEACTIVATE_TO_HEAD;
	struct page new;
	struct page old;

	if (page->freelist) {
		stat(s, DEACTIVATE_REMOTE_FREES);
		tail = DEACTIVATE_TO_TAIL;
	}

	/*
	 * Stage one: Free all available per cpu objects back
	 * to the page freelist while it is still frozen. Leave the
	 * last one.
	 *
	 * There is no need to take the list->lock because the page
	 * is still frozen.
	 */
	while (freelist && (nextfree = get_freepointer(s, freelist))) {
		void *prior;
		unsigned long counters;

		/*
		 * If 'nextfree' is invalid, it is possible that the object at
		 * 'freelist' is already corrupted.  So isolate all objects
		 * starting at 'freelist'.
		 */
		if (freelist_corrupted(s, page, &freelist, nextfree))
			break;

		do {
			prior = page->freelist;
			counters = page->counters;
			set_freepointer(s, freelist, prior);
			new.counters = counters;
			new.inuse--;
			VM_BUG_ON(!new.frozen);

		} while (!__cmpxchg_double_slab(s, page,
			prior, counters,
			freelist, new.counters,
			"drain percpu freelist"));

		freelist = nextfree;
	}

	/*
	 * Stage two: Ensure that the page is unfrozen while the
	 * list presence reflects the actual number of objects
	 * during unfreeze.
	 *
	 * We setup the list membership and then perform a cmpxchg
	 * with the count. If there is a mismatch then the page
	 * is not unfrozen but the page is on the wrong list.
	 *
	 * Then we restart the process which may have to remove
	 * the page from the list that we just put it on again
	 * because the number of objects in the slab may have
	 * changed.
	 */
redo:

	old.freelist = page->freelist;
	old.counters = page->counters;
	VM_BUG_ON(!old.frozen);

	/* Determine target state of the slab */
	new.counters = old.counters;
	if (freelist) {
		new.inuse--;
		set_freepointer(s, freelist, old.freelist);
		new.freelist = freelist;
	} else
		new.freelist = old.freelist;

	new.frozen = 0;

	if (!new.inuse && n->nr_partial >= s->min_partial)
		m = M_FREE;
	else if (new.freelist) {
		m = M_PARTIAL;
		if (!lock) {
			lock = 1;
			/*
			 * Taking the spinlock removes the possibility
			 * that acquire_slab() will see a slab page that
			 * is frozen
			 */
			spin_lock(&n->list_lock);
		}
	} else {
		m = M_FULL;
		if (kmem_cache_debug_flags(s, SLAB_STORE_USER) && !lock) {
			lock = 1;
			/*
			 * This also ensures that the scanning of full
			 * slabs from diagnostic functions will not see
			 * any frozen slabs.
			 */
			spin_lock(&n->list_lock);
		}
	}

	if (l != m) {
		if (l == M_PARTIAL)
			remove_partial(n, page);
		else if (l == M_FULL)
			remove_full(s, n, page);

		if (m == M_PARTIAL)
			add_partial(n, page, tail);
		else if (m == M_FULL)
			add_full(s, n, page);
	}

	l = m;
	if (!__cmpxchg_double_slab(s, page,
				old.freelist, old.counters,
				new.freelist, new.counters,
				"unfreezing slab"))
		goto redo;

	if (lock)
		spin_unlock(&n->list_lock);

	if (m == M_PARTIAL)
		stat(s, tail);
	else if (m == M_FULL)
		stat(s, DEACTIVATE_FULL);
	else if (m == M_FREE) {
		stat(s, DEACTIVATE_EMPTY);
		discard_slab(s, page);
		stat(s, FREE_SLAB);
	}

	c->page = NULL;
	c->freelist = NULL;
}

/*
 * Unfreeze all the cpu partial slabs.
 *
 * This function must be called with interrupts disabled
 * for the cpu using c (or some other guarantee must be there
 * to guarantee no concurrent accesses).
 */
static void unfreeze_partials(struct kmem_cache *s,
		struct kmem_cache_cpu *c)
{
#ifdef CONFIG_SLUB_CPU_PARTIAL
	struct kmem_cache_node *n = NULL, *n2 = NULL;
	struct page *page, *discard_page = NULL;

	while ((page = slub_percpu_partial(c))) {
		struct page new;
		struct page old;

		slub_set_percpu_partial(c, page);

		n2 = get_node(s, page_to_nid(page));
		if (n != n2) {
			if (n)
				spin_unlock(&n->list_lock);

			n = n2;
			spin_lock(&n->list_lock);
		}

		do {

			old.freelist = page->freelist;
			old.counters = page->counters;
			VM_BUG_ON(!old.frozen);

			new.counters = old.counters;
			new.freelist = old.freelist;

			new.frozen = 0;

		} while (!__cmpxchg_double_slab(s, page,
				old.freelist, old.counters,
				new.freelist, new.counters,
				"unfreezing slab"));

		if (unlikely(!new.inuse && n->nr_partial >= s->min_partial)) {
			page->next = discard_page;
			discard_page = page;
		} else {
			add_partial(n, page, DEACTIVATE_TO_TAIL);
			stat(s, FREE_ADD_PARTIAL);
		}
	}

	if (n)
		spin_unlock(&n->list_lock);

	while (discard_page) {
		page = discard_page;
		discard_page = discard_page->next;

		stat(s, DEACTIVATE_EMPTY);
		discard_slab(s, page);
		stat(s, FREE_SLAB);
	}
#endif	/* CONFIG_SLUB_CPU_PARTIAL */
}

/*
 * Put a page that was just frozen (in __slab_free|get_partial_node) into a
 * partial page slot if available.
 *
 * If we did not find a slot then simply move all the partials to the
 * per node partial list.
 */
static void put_cpu_partial(struct kmem_cache *s, struct page *page, int drain)
{
#ifdef CONFIG_SLUB_CPU_PARTIAL
	struct page *oldpage;
	int pages;
	int pobjects;

	preempt_disable();
	do {
		pages = 0;
		pobjects = 0;
		oldpage = this_cpu_read(s->cpu_slab->partial);

		if (oldpage) {
			pobjects = oldpage->pobjects;
			pages = oldpage->pages;
			if (drain && pobjects > slub_cpu_partial(s)) {
				unsigned long flags;
				/*
				 * partial array is full. Move the existing
				 * set to the per node partial list.
				 */
				local_irq_save(flags);
				unfreeze_partials(s, this_cpu_ptr(s->cpu_slab));
				local_irq_restore(flags);
				oldpage = NULL;
				pobjects = 0;
				pages = 0;
				stat(s, CPU_PARTIAL_DRAIN);
			}
		}

		pages++;
		pobjects += page->objects - page->inuse;

		page->pages = pages;
		page->pobjects = pobjects;
		page->next = oldpage;

	} while (this_cpu_cmpxchg(s->cpu_slab->partial, oldpage, page)
								!= oldpage);
	if (unlikely(!slub_cpu_partial(s))) {
		unsigned long flags;

		local_irq_save(flags);
		unfreeze_partials(s, this_cpu_ptr(s->cpu_slab));
		local_irq_restore(flags);
	}
	preempt_enable();
#endif	/* CONFIG_SLUB_CPU_PARTIAL */
}

static inline void flush_slab(struct kmem_cache *s, struct kmem_cache_cpu *c)
{
	stat(s, CPUSLAB_FLUSH);
	deactivate_slab(s, c->page, c->freelist, c);

	c->tid = next_tid(c->tid);
}

/*
 * Flush cpu slab.
 *
 * Called from IPI handler with interrupts disabled.
 */
static inline void __flush_cpu_slab(struct kmem_cache *s, int cpu)
{
	struct kmem_cache_cpu *c = per_cpu_ptr(s->cpu_slab, cpu);

	if (c->page)
		flush_slab(s, c);

	unfreeze_partials(s, c);
}

static void flush_cpu_slab(void *d)
{
	struct kmem_cache *s = d;

	__flush_cpu_slab(s, smp_processor_id());
}

static bool has_cpu_slab(int cpu, void *info)
{
	struct kmem_cache *s = info;
	struct kmem_cache_cpu *c = per_cpu_ptr(s->cpu_slab, cpu);

	return c->page || slub_percpu_partial(c);
}

static void flush_all(struct kmem_cache *s)
{
	on_each_cpu_cond(has_cpu_slab, flush_cpu_slab, s, 1);
}

/*
 * Use the cpu notifier to insure that the cpu slabs are flushed when
 * necessary.
 */
static int slub_cpu_dead(unsigned int cpu)
{
	struct kmem_cache *s;
	unsigned long flags;

	mutex_lock(&slab_mutex);
	list_for_each_entry(s, &slab_caches, list) {
		local_irq_save(flags);
		__flush_cpu_slab(s, cpu);
		local_irq_restore(flags);
	}
	mutex_unlock(&slab_mutex);
	return 0;
}

/*
 * Check if the objects in a per cpu structure fit numa
 * locality expectations.
 */
static inline int node_match(struct page *page, int node)
{
#ifdef CONFIG_NUMA
	if (node != NUMA_NO_NODE && page_to_nid(page) != node)
		return 0;
#endif
	return 1;
}

#ifdef CONFIG_SLUB_DEBUG
static int count_free(struct page *page)
{
	return page->objects - page->inuse;
}

//获取obj总数
static inline unsigned long node_nr_objs(struct kmem_cache_node *n)
{
	return atomic_long_read(&n->total_objects);
}
#endif /* CONFIG_SLUB_DEBUG */

#if defined(CONFIG_SLUB_DEBUG) || defined(CONFIG_SYSFS)
static unsigned long count_partial(struct kmem_cache_node *n,
					int (*get_count)(struct page *))
{
	unsigned long flags;
	unsigned long x = 0;
	struct page *page;

	spin_lock_irqsave(&n->list_lock, flags);
	list_for_each_entry(page, &n->partial, slab_list)
		x += get_count(page);
	spin_unlock_irqrestore(&n->list_lock, flags);
	return x;
}
#endif /* CONFIG_SLUB_DEBUG || CONFIG_SYSFS */

static noinline void
slab_out_of_memory(struct kmem_cache *s, gfp_t gfpflags, int nid)
{
#ifdef CONFIG_SLUB_DEBUG
	static DEFINE_RATELIMIT_STATE(slub_oom_rs, DEFAULT_RATELIMIT_INTERVAL,
				      DEFAULT_RATELIMIT_BURST);
	int node;
	struct kmem_cache_node *n;

	if ((gfpflags & __GFP_NOWARN) || !__ratelimit(&slub_oom_rs))
		return;

	pr_warn("SLUB: Unable to allocate memory on node %d, gfp=%#x(%pGg)\n",
		nid, gfpflags, &gfpflags);
	pr_warn("  cache: %s, object size: %u, buffer size: %u, default order: %u, min order: %u\n",
		s->name, s->object_size, s->size, oo_order(s->oo),
		oo_order(s->min));

	if (oo_order(s->min) > get_order(s->object_size))
		pr_warn("  %s debugging increased min order, use slub_debug=O to disable.\n",
			s->name);

	for_each_kmem_cache_node(s, node, n) {
		unsigned long nr_slabs;
		unsigned long nr_objs;
		unsigned long nr_free;

		nr_free  = count_partial(n, count_free);
		nr_slabs = node_nr_slabs(n);
		nr_objs  = node_nr_objs(n);

		pr_warn("  node %d: slabs: %ld, objs: %ld, free: %ld\n",
			node, nr_slabs, nr_objs, nr_free);
	}
#endif
}

static inline void *new_slab_objects(struct kmem_cache *s, gfp_t flags,
			int node, struct kmem_cache_cpu **pc/*出参，当前cpu的kmem_cache*/)
{
	void *freelist;
	struct kmem_cache_cpu *c = *pc;
	struct page *page;

	WARN_ON_ONCE(s->ctor && (flags & __GFP_ZERO));

	freelist = get_partial(s, flags, node, c);

	if (freelist)
		return freelist;

	/*申请page并构造包含的obj其对应的freelist*/
	page = new_slab(s, flags, node);
	if (page) {
	    /*取当前cpu对应的slab信息*/
		c = raw_cpu_ptr(s->cpu_slab);
		if (c->page)
			flush_slab(s, c);

		/*
		 * No other reference to the page yet so we can
		 * muck around with it freely without cmpxchg
		 */
		//取page中构造好的freelist并返回
		freelist = page->freelist;
		page->freelist = NULL;

		//更新当前cpu的slab信息
		stat(s, ALLOC_SLAB);
		c->page = page;
		*pc = c;
	}

	return freelist;
}

static inline bool pfmemalloc_match(struct page *page, gfp_t gfpflags)
{
	if (unlikely(PageSlabPfmemalloc(page)))
		return gfp_pfmemalloc_allowed(gfpflags);

	return true;
}

/*
 * Check the page->freelist of a page and either transfer the freelist to the
 * per cpu freelist or deactivate the page.
 *
 * The page is still frozen if the return value is not NULL.
 *
 * If this function returns NULL then the page has been unfrozen.
 *
 * This function must be called with interrupt disabled.
 */
static inline void *get_freelist(struct kmem_cache *s, struct page *page)
{
	struct page new;
	unsigned long counters;
	void *freelist;

	do {
		freelist = page->freelist;
		counters = page->counters;

		new.counters = counters;
		VM_BUG_ON(!new.frozen);

		new.inuse = page->objects;
		new.frozen = freelist != NULL;

	} while (!__cmpxchg_double_slab(s, page,
		freelist, counters,
		NULL, new.counters,
		"get_freelist"));

	return freelist;
}

/*
 * Slow path. The lockless freelist is empty or we need to perform
 * debugging duties.
 *
 * Processing is still very fast if new objects have been freed to the
 * regular freelist. In that case we simply take over the regular freelist
 * as the lockless freelist and zap the regular freelist.
 *
 * If that is not working then we fall back to the partial lists. We take the
 * first element of the freelist as the object to allocate now and move the
 * rest of the freelist to the lockless freelist.
 *
 * And if we were unable to get a new slab from the partial slab lists then
 * we need to allocate a new slab. This is the slowest path since it involves
 * a call to the page allocator and the setup of a new slab.
 *
 * Version of __slab_alloc to use when we know that interrupts are
 * already disabled (which is the case for bulk allocation).
 */
static void *___slab_alloc(struct kmem_cache *s, gfp_t gfpflags, int node,
			  unsigned long addr, struct kmem_cache_cpu *c)
{
	void *freelist;
	struct page *page;

	stat(s, ALLOC_SLOWPATH);

	page = c->page;
	if (!page) {
		/*
		 * if the node is not online or has no normal memory, just
		 * ignore the node constraint
		 */
		if (unlikely(node != NUMA_NO_NODE &&
			     !node_state(node, N_NORMAL_MEMORY)))
			node = NUMA_NO_NODE;
		goto new_slab;
	}
redo:

	if (unlikely(!node_match(page, node))) {
		/*
		 * same as above but node_match() being false already
		 * implies node != NUMA_NO_NODE
		 */
		if (!node_state(node, N_NORMAL_MEMORY)) {
			node = NUMA_NO_NODE;
			goto redo;
		} else {
			stat(s, ALLOC_NODE_MISMATCH);
			deactivate_slab(s, page, c->freelist, c);
			goto new_slab;
		}
	}

	/*
	 * By rights, we should be searching for a slab page that was
	 * PFMEMALLOC but right now, we are losing the pfmemalloc
	 * information when the page leaves the per-cpu allocator
	 */
	if (unlikely(!pfmemalloc_match(page, gfpflags))) {
		deactivate_slab(s, page, c->freelist, c);
		goto new_slab;
	}

	/* must check again c->freelist in case of cpu migration or IRQ */
	freelist = c->freelist;
	if (freelist)
		goto load_freelist;

	freelist = get_freelist(s, page);

	if (!freelist) {
		c->page = NULL;
		stat(s, DEACTIVATE_BYPASS);
		goto new_slab;
	}

	stat(s, ALLOC_REFILL);

load_freelist:
	/*
	 * freelist is pointing to the list of objects to be used.
	 * page is pointing to the page from which the objects are obtained.
	 * That page must be frozen for per cpu allocations to work.
	 */
	VM_BUG_ON(!c->page->frozen);
	c->freelist = get_freepointer(s, freelist);
	c->tid = next_tid(c->tid);
	return freelist;

new_slab:

	if (slub_percpu_partial(c)) {
		page = c->page = slub_percpu_partial(c);
		slub_set_percpu_partial(c, page);
		stat(s, CPU_PARTIAL_ALLOC);
		goto redo;
	}

	//获得新的freelist
	freelist = new_slab_objects(s, gfpflags, node, &c);

	if (unlikely(!freelist)) {
	    /*申请新的freelist失败，返回空内存*/
		slab_out_of_memory(s, gfpflags, node);
		return NULL;
	}

	page = c->page;
	if (likely(!kmem_cache_debug(s) && pfmemalloc_match(page, gfpflags)))
		goto load_freelist;

	/* Only entered in the debug case */
	if (kmem_cache_debug(s) &&
			!alloc_debug_processing(s, page, freelist, addr))
		goto new_slab;	/* Slab failed checks. Next slab needed */

	deactivate_slab(s, page, get_freepointer(s, freelist), c);
	return freelist;
}

/*
 * Another one that disabled interrupt and compensates for possible
 * cpu changes by refetching the per cpu area pointer.
 */
static void *__slab_alloc(struct kmem_cache *s, gfp_t gfpflags, int node,
			  unsigned long addr, struct kmem_cache_cpu *c)
{
	void *p;
	unsigned long flags;

	local_irq_save(flags);
#ifdef CONFIG_PREEMPTION
	/*
	 * We may have been preempted and rescheduled on a different
	 * cpu before disabling interrupts. Need to reload cpu area
	 * pointer.
	 */
	c = this_cpu_ptr(s->cpu_slab);
#endif

	p = ___slab_alloc(s, gfpflags, node, addr, c);
	local_irq_restore(flags);
	return p;
}

/*
 * If the object has been wiped upon free, make sure it's fully initialized by
 * zeroing out freelist pointer.
 */
static __always_inline void maybe_wipe_obj_freeptr(struct kmem_cache *s,
						   void *obj)
{
    /*如有必要，清空freeptr指针位置*/
	if (unlikely(slab_want_init_on_free(s)) && obj)
		memset((void *)((char *)obj + s->offset), 0, sizeof(void *));
}

/*
 * Inlined fastpath so that allocation functions (kmalloc, kmem_cache_alloc)
 * have the fastpath folded into their functions. So no function call
 * overhead for requests that can be satisfied on the fastpath.
 *
 * The fastpath works by first checking if the lockless freelist can be used.
 * If not then __slab_alloc is called for slow processing.
 *
 * Otherwise we can simply pick the next object from the lockless free list.
 */
static __always_inline void *slab_alloc_node(struct kmem_cache *s,
		gfp_t gfpflags, int node, unsigned long addr)
{
    //自slab中申请obj
	void *object;
	struct kmem_cache_cpu *c;
	struct page *page;
	unsigned long tid;
	struct obj_cgroup *objcg = NULL;

	s = slab_pre_alloc_hook(s, &objcg, 1, gfpflags);
	if (!s)
		return NULL;
redo:
	/*
	 * Must read kmem_cache cpu data via this cpu ptr. Preemption is
	 * enabled. We may switch back and forth between cpus while
	 * reading from one cpu area. That does not matter as long
	 * as we end up on the original cpu again when doing the cmpxchg.
	 *
	 * We should guarantee that tid and kmem_cache are retrieved on
	 * the same cpu. It could be different if CONFIG_PREEMPTION so we need
	 * to check if it is matched or not.
	 */
	do {
		tid = this_cpu_read(s->cpu_slab->tid);
		c = raw_cpu_ptr(s->cpu_slab);
	} while (IS_ENABLED(CONFIG_PREEMPTION) &&
		 unlikely(tid != READ_ONCE(c->tid)));

	/*
	 * Irqless object alloc/free algorithm used here depends on sequence
	 * of fetching cpu_slab's data. tid should be fetched before anything
	 * on c to guarantee that object and page associated with previous tid
	 * won't be used with current tid. If we fetch tid first, object and
	 * page could be one associated with next tid and our alloc/free
	 * request will be failed. In this case, we will retry. So, no problem.
	 */
	barrier();

	/*
	 * The transaction ids are globally unique per cpu and per operation on
	 * a per cpu queue. Thus they can be guarantee that the cmpxchg_double
	 * occurs on the right processor and that there was no operation on the
	 * linked list in between.
	 */

	object = c->freelist;
	page = c->page;
	if (unlikely(!object || !page || !node_match(page, node))) {
	    	/*没有c->freelist上没有obj了，再申请一组*/
		object = __slab_alloc(s, gfpflags, node, addr, c);
	} else {
	    //freelist上有，自链上直接分配
		void *next_object = get_freepointer_safe(s, object);

		/*
		 * The cmpxchg will only match if there was no additional
		 * operation and if we are on the right processor.
		 *
		 * The cmpxchg does the following atomically (without lock
		 * semantics!)
		 * 1. Relocate first pointer to the current per cpu area.
		 * 2. Verify that tid and freelist have not been changed
		 * 3. If they were not changed replace tid and freelist
		 *
		 * Since this is without lock semantics the protection is only
		 * against code executing on this cpu *not* from access by
		 * other cpus.
		 */
		if (unlikely(!this_cpu_cmpxchg_double(
				s->cpu_slab->freelist, s->cpu_slab->tid,
				object, tid,
				next_object, next_tid(tid)))) {

			note_cmpxchg_failure("slab_alloc", s, tid);
			goto redo;
		}
		prefetch_freepointer(s, next_object);
		stat(s, ALLOC_FASTPATH);
	}

	maybe_wipe_obj_freeptr(s, kasan_reset_tag(object));

	if (unlikely(slab_want_init_on_alloc(gfpflags, s)) && object)
		memset(kasan_reset_tag(object), 0, s->object_size);

	slab_post_alloc_hook(s, objcg, gfpflags, 1, &object);

	return object;
}

/*自slab中申请obj*/
static __always_inline void *slab_alloc(struct kmem_cache *s,
		gfp_t gfpflags, unsigned long addr)
{
	return slab_alloc_node(s, gfpflags, NUMA_NO_NODE/*使用任意node*/, addr);
}

//分配一个obj
void *kmem_cache_alloc(struct kmem_cache *s, gfp_t gfpflags)
{
    /*自s中申请obj*/
	void *ret = slab_alloc(s, gfpflags, _RET_IP_);

	trace_kmem_cache_alloc(_RET_IP_, ret, s->object_size,
				s->size, gfpflags);

	return ret;
}
EXPORT_SYMBOL(kmem_cache_alloc);

#ifdef CONFIG_TRACING
void *kmem_cache_alloc_trace(struct kmem_cache *s, gfp_t gfpflags, size_t size)
{
	void *ret = slab_alloc(s, gfpflags, _RET_IP_);
	trace_kmalloc(_RET_IP_, ret, size, s->size, gfpflags);
	ret = kasan_kmalloc(s, ret, size, gfpflags);
	return ret;
}
EXPORT_SYMBOL(kmem_cache_alloc_trace);
#endif

#ifdef CONFIG_NUMA
void *kmem_cache_alloc_node(struct kmem_cache *s, gfp_t gfpflags, int node)
{
	void *ret = slab_alloc_node(s, gfpflags, node, _RET_IP_);

	trace_kmem_cache_alloc_node(_RET_IP_, ret,
				    s->object_size, s->size, gfpflags, node);

	return ret;
}
EXPORT_SYMBOL(kmem_cache_alloc_node);

#ifdef CONFIG_TRACING
void *kmem_cache_alloc_node_trace(struct kmem_cache *s,
				    gfp_t gfpflags,
				    int node, size_t size)
{
	void *ret = slab_alloc_node(s, gfpflags, node, _RET_IP_);

	trace_kmalloc_node(_RET_IP_, ret,
			   size, s->size, gfpflags, node);

	ret = kasan_kmalloc(s, ret, size, gfpflags);
	return ret;
}
EXPORT_SYMBOL(kmem_cache_alloc_node_trace);
#endif
#endif	/* CONFIG_NUMA */

/*
 * Slow path handling. This may still be called frequently since objects
 * have a longer lifetime than the cpu slabs in most processing loads.
 *
 * So we still attempt to reduce cache line usage. Just take the slab
 * lock and free the item. If there is no additional partial page
 * handling required then we can return immediately.
 */
static void __slab_free(struct kmem_cache *s, struct page *page,
			void *head, void *tail, int cnt,
			unsigned long addr)

{
	void *prior;
	int was_frozen;
	struct page new;
	unsigned long counters;
	struct kmem_cache_node *n = NULL;
	unsigned long flags;

	stat(s, FREE_SLOWPATH);

	if (kmem_cache_debug(s) &&
	    !free_debug_processing(s, page, head, tail, cnt, addr))
		return;

	do {
		if (unlikely(n)) {
			spin_unlock_irqrestore(&n->list_lock, flags);
			n = NULL;
		}
		prior = page->freelist;
		counters = page->counters;
		set_freepointer(s, tail, prior);
		new.counters = counters;
		was_frozen = new.frozen;
		new.inuse -= cnt;
		if ((!new.inuse || !prior) && !was_frozen) {

			if (kmem_cache_has_cpu_partial(s) && !prior) {

				/*
				 * Slab was on no list before and will be
				 * partially empty
				 * We can defer the list move and instead
				 * freeze it.
				 */
				new.frozen = 1;

			} else { /* Needs to be taken off a list */

				n = get_node(s, page_to_nid(page));
				/*
				 * Speculatively acquire the list_lock.
				 * If the cmpxchg does not succeed then we may
				 * drop the list_lock without any processing.
				 *
				 * Otherwise the list_lock will synchronize with
				 * other processors updating the list of slabs.
				 */
				spin_lock_irqsave(&n->list_lock, flags);

			}
		}

	} while (!cmpxchg_double_slab(s, page,
		prior, counters,
		head, new.counters,
		"__slab_free"));

	if (likely(!n)) {

		if (likely(was_frozen)) {
			/*
			 * The list lock was not taken therefore no list
			 * activity can be necessary.
			 */
			stat(s, FREE_FROZEN);
		} else if (new.frozen) {
			/*
			 * If we just froze the page then put it onto the
			 * per cpu partial list.
			 */
			put_cpu_partial(s, page, 1);
			stat(s, CPU_PARTIAL_FREE);
		}

		return;
	}

	if (unlikely(!new.inuse && n->nr_partial >= s->min_partial))
		goto slab_empty;

	/*
	 * Objects left in the slab. If it was not on the partial list before
	 * then add it.
	 */
	if (!kmem_cache_has_cpu_partial(s) && unlikely(!prior)) {
		remove_full(s, n, page);
		add_partial(n, page, DEACTIVATE_TO_TAIL);
		stat(s, FREE_ADD_PARTIAL);
	}
	spin_unlock_irqrestore(&n->list_lock, flags);
	return;

slab_empty:
	if (prior) {
		/*
		 * Slab on the partial list.
		 */
		remove_partial(n, page);
		stat(s, FREE_REMOVE_PARTIAL);
	} else {
		/* Slab must be on the full list */
		remove_full(s, n, page);
	}

	spin_unlock_irqrestore(&n->list_lock, flags);
	stat(s, FREE_SLAB);
	discard_slab(s, page);
}

/*
 * Fastpath with forced inlining to produce a kfree and kmem_cache_free that
 * can perform fastpath freeing without additional function calls.
 *
 * The fastpath is only possible if we are freeing to the current cpu slab
 * of this processor. This typically the case if we have just allocated
 * the item before.
 *
 * If fastpath is not possible then fall back to __slab_free where we deal
 * with all sorts of special processing.
 *
 * Bulk free of a freelist with several objects (all pointing to the
 * same page) possible by specifying head and tail ptr, plus objects
 * count (cnt). Bulk free indicated by tail pointer being set.
 */
static __always_inline void do_slab_free(struct kmem_cache *s,
				struct page *page, void *head, void *tail,
				int cnt, unsigned long addr)
{
	void *tail_obj = tail ? : head;
	struct kmem_cache_cpu *c;
	unsigned long tid;

	memcg_slab_free_hook(s, &head, 1);
redo:
	/*
	 * Determine the currently cpus per cpu slab.
	 * The cpu may change afterward. However that does not matter since
	 * data is retrieved via this pointer. If we are on the same cpu
	 * during the cmpxchg then the free will succeed.
	 */
	do {
		tid = this_cpu_read(s->cpu_slab->tid);
		c = raw_cpu_ptr(s->cpu_slab);
	} while (IS_ENABLED(CONFIG_PREEMPTION) &&
		 unlikely(tid != READ_ONCE(c->tid)));

	/* Same with comment on barrier() in slab_alloc_node() */
	barrier();

	if (likely(page == c->page)) {
		void **freelist = READ_ONCE(c->freelist);

		set_freepointer(s, tail_obj, freelist);

		if (unlikely(!this_cpu_cmpxchg_double(
				s->cpu_slab->freelist, s->cpu_slab->tid,
				freelist, tid,
				head, next_tid(tid)))) {

			note_cmpxchg_failure("slab_free", s, tid);
			goto redo;
		}
		stat(s, FREE_FASTPATH);
	} else
		__slab_free(s, page, head, tail_obj, cnt, addr);

}

static __always_inline void slab_free(struct kmem_cache *s, struct page *page,
				      void *head, void *tail, int cnt,
				      unsigned long addr)
{
	/*
	 * With KASAN enabled slab_free_freelist_hook modifies the freelist
	 * to remove objects, whose reuse must be delayed.
	 */
	if (slab_free_freelist_hook(s, &head, &tail))
		do_slab_free(s, page, head, tail, cnt, addr);
}

#ifdef CONFIG_KASAN_GENERIC
void ___cache_free(struct kmem_cache *cache, void *x, unsigned long addr)
{
	do_slab_free(cache, virt_to_head_page(x), x, NULL, 1, addr);
}
#endif

void kmem_cache_free(struct kmem_cache *s, void *x)
{
	s = cache_from_obj(s, x);
	if (!s)
		return;
	slab_free(s, virt_to_head_page(x), x, NULL, 1, _RET_IP_);
	trace_kmem_cache_free(_RET_IP_, x);
}
EXPORT_SYMBOL(kmem_cache_free);

struct detached_freelist {
	struct page *page;//要归还的首个元素对应的page
	void *tail;
	void *freelist;
	int cnt;
	struct kmem_cache *s;//要存入的cache
};

/*
 * This function progressively scans the array with free objects (with
 * a limited look ahead) and extract objects belonging to the same
 * page.  It builds a detached freelist directly within the given
 * page/objects.  This can happen without any need for
 * synchronization, because the objects are owned by running process.
 * The freelist is build up as a single linked list in the objects.
 * The idea is, that this detached freelist can then be bulk
 * transferred to the real freelist(s), but only requiring a single
 * synchronization primitive.  Look ahead in the array is limited due
 * to performance reasons.
 */
static inline
int build_detached_freelist(struct kmem_cache *s, size_t size,
			    void **p/*待释放的obj*/, struct detached_freelist *df)
{
	size_t first_skipped_index = 0;
	int lookahead = 3;
	void *object;
	struct page *page;

	/* Always re-init detached_freelist */
	df->page = NULL;

	do {
		object = p[--size];
		/* Do we need !ZERO_OR_NULL_PTR(object) here? (for kfree) */
	} while (!object && size);

	if (!object)
		return 0;

	//要归还的首个元素对应的page
	page = virt_to_head_page(object);
	if (!s) {
		/* Handle kalloc'ed objects */
		if (unlikely(!PageSlab(page))) {
			BUG_ON(!PageCompound(page));
			kfree_hook(object);
			__free_pages(page, compound_order(page));
			p[size] = NULL; /* mark object processed */
			return size;
		}
		/* Derive kmem_cache from object */
		df->s = page->slab_cache;
	} else {
	    //指定了s,从object获得cachep，如果其与s不相同，则告警
		df->s = cache_from_obj(s, object); /* Support for memcg */
	}

	/* Start new detached freelist */
	df->page = page;
	set_freepointer(df->s, object, NULL);
	df->tail = object;
	df->freelist = object;
	p[size] = NULL; /* mark object processed */
	df->cnt = 1;

	while (size) {
		object = p[--size];
		if (!object)
			continue; /* Skip processed objects */

		/* df->page is always set at this point */
		if (df->page == virt_to_head_page(object)) {
			/* Opportunity build freelist */
			set_freepointer(df->s, object, df->freelist);
			df->freelist = object;
			df->cnt++;
			p[size] = NULL; /* mark object processed */

			continue;
		}

		/* Limit look ahead search */
		if (!--lookahead)
			break;

		if (!first_skipped_index)
			first_skipped_index = size + 1;
	}

	return first_skipped_index;
}

/* Note that interrupts must be enabled when calling this function. */
//一次性释放掉size个obj
void kmem_cache_free_bulk(struct kmem_cache *s, size_t size, void **p)
{
	if (WARN_ON(!size))
		return;

	memcg_slab_free_hook(s, p, size);
	do {
		struct detached_freelist df;

		size = build_detached_freelist(s, size, p, &df);
		if (!df.page)
			continue;

		slab_free(df.s, df.page, df.freelist, df.tail, df.cnt,_RET_IP_);
	} while (likely(size));
}
EXPORT_SYMBOL(kmem_cache_free_bulk);

/* Note that interrupts must be enabled when calling this function. */
int kmem_cache_alloc_bulk(struct kmem_cache *s, gfp_t flags, size_t size/*要申请的数目*/,
			  void **p/*出参，记录申请的obj*/)
{
	struct kmem_cache_cpu *c;
	int i;
	struct obj_cgroup *objcg = NULL;

	/* memcg and kmem_cache debug support */
	s = slab_pre_alloc_hook(s, &objcg, size, flags);
	if (unlikely(!s))
		return false;
	/*
	 * Drain objects in the per cpu slab, while disabling local
	 * IRQs, which protects against PREEMPT and interrupts
	 * handlers invoking normal fastpath.
	 */
	local_irq_disable();
	/*取当前cpu的 kmem_cache_cpu变量*/
	c = this_cpu_ptr(s->cpu_slab);

	for (i = 0; i < size; i++) {
	    /*取挂在freelist上的object*/
		void *object = c->freelist;

		if (unlikely(!object)) {
		    /*freelist上没有空闲空间，申请一组*/
			/*
			 * We may have removed an object from c->freelist using
			 * the fastpath in the previous iteration; in that case,
			 * c->tid has not been bumped yet.
			 * Since ___slab_alloc() may reenable interrupts while
			 * allocating memory, we should bump c->tid now.
			 */
			c->tid = next_tid(c->tid);

			/*
			 * Invoking slow path likely have side-effect
			 * of re-populating per CPU c->freelist
			 */
			p[i] = ___slab_alloc(s, flags, NUMA_NO_NODE,
					    _RET_IP_, c);
			if (unlikely(!p[i]))
				goto error;

			c = this_cpu_ptr(s->cpu_slab);
			maybe_wipe_obj_freeptr(s, p[i]);

			continue; /* goto for-loop */
		}
		/*更新cache上的freelist,使其指向下一个obj*/
		c->freelist = get_freepointer(s, object);
		/*记录申请的obj*/
		p[i] = object;
		maybe_wipe_obj_freeptr(s, p[i]);
	}
	c->tid = next_tid(c->tid);
	local_irq_enable();

	/* Clear memory outside IRQ disabled fastpath loop */
	if (unlikely(slab_want_init_on_alloc(flags, s))) {
		int j;

		for (j = 0; j < i; j++)
			memset(p[j], 0, s->object_size);
	}

	/* memcg and kmem_cache debug support */
	slab_post_alloc_hook(s, objcg, flags, size, p);
	return i;
error:
	local_irq_enable();
	slab_post_alloc_hook(s, objcg, flags, i, p);
	__kmem_cache_free_bulk(s, i, p);
	return 0;
}
EXPORT_SYMBOL(kmem_cache_alloc_bulk);


/*
 * Object placement in a slab is made very easy because we always start at
 * offset 0. If we tune the size of the object to the alignment then we can
 * get the required alignment by putting one properly sized object after
 * another.
 *
 * Notice that the allocation order determines the sizes of the per cpu
 * caches. Each processor has always one slab available for allocations.
 * Increasing the allocation order reduces the number of times that slabs
 * must be moved on and off the partial lists and is therefore a factor in
 * locking overhead.
 */

/*
 * Mininum / Maximum order of slab pages. This influences locking overhead
 * and slab fragmentation. A higher order reduces the number of partial slabs
 * and increases the number of allocations possible without having to
 * take the list_lock.
 */
static unsigned int slub_min_order;
static unsigned int slub_max_order = PAGE_ALLOC_COSTLY_ORDER;
static unsigned int slub_min_objects;

/*
 * Calculate the order of allocation given an slab object size.
 *
 * The order of allocation has significant impact on performance and other
 * system components. Generally order 0 allocations should be preferred since
 * order 0 does not cause fragmentation in the page allocator. Larger objects
 * be problematic to put into order 0 slabs because there may be too much
 * unused space left. We go to a higher order if more than 1/16th of the slab
 * would be wasted.
 *
 * In order to reach satisfactory performance we must ensure that a minimum
 * number of objects is in one slab. Otherwise we may generate too much
 * activity on the partial lists which requires taking the list_lock. This is
 * less a concern for large slabs though which are rarely used.
 *
 * slub_max_order specifies the order where we begin to stop considering the
 * number of objects in a slab as critical. If we reach slub_max_order then
 * we try to keep the page order as low as possible. So we accept more waste
 * of space in favor of a small page order.
 *
 * Higher order allocations also allow the placement of more objects in a
 * slab and thereby reduce object handling overhead. If the user has
 * requested a higher mininum order then we start with that one instead of
 * the smallest order which will fit the object.
 */
static inline unsigned int slab_order(unsigned int size/*obj大小*/,
		unsigned int min_objects/*最小需要的obj数目*/, unsigned int max_order/*最大可使用的order*/,
		unsigned int fract_leftover)
{
	unsigned int min_order = slub_min_order;
	unsigned int order;

	//最大容许一次分配出MAX_OBJS_PER_PAGE多obj
	if (order_objects(min_order, size) > MAX_OBJS_PER_PAGE)
		return get_order(size * MAX_OBJS_PER_PAGE) - 1;

	//选择合适的order
	for (order = max(min_order, (unsigned int)get_order(min_objects * size));
			order <= max_order; order++) {

		unsigned int slab_size = (unsigned int)PAGE_SIZE << order;
		unsigned int rem;

		rem = slab_size % size;

		if (rem <= slab_size / fract_leftover)
			break;
	}

	return order;
}

static inline int calculate_order(unsigned int size)
{
	unsigned int order;
	unsigned int min_objects;
	unsigned int max_objects;

	/*
	 * Attempt to find best configuration for a slab. This
	 * works by first attempting to generate a layout with
	 * the best configuration and backing off gradually.
	 *
	 * First we increase the acceptable waste in a slab. Then
	 * we reduce the minimum objects required in a slab.
	 */
	min_objects = slub_min_objects;
	if (!min_objects)
		min_objects = 4 * (fls(num_online_cpus()) + 1);
	max_objects = order_objects(slub_max_order, size);
	min_objects = min(min_objects, max_objects);

	while (min_objects > 1) {
		unsigned int fraction;

		fraction = 16;
		while (fraction >= 4) {
			order = slab_order(size, min_objects,
					slub_max_order, fraction);
			if (order <= slub_max_order)
				return order;
			fraction /= 2;
		}
		min_objects--;
	}

	/*
	 * We were unable to place multiple objects in a slab. Now
	 * lets see if we can place a single object there.
	 */
	order = slab_order(size, 1, slub_max_order, 1);
	if (order <= slub_max_order)
		return order;

	/*
	 * Doh this slab cannot be placed using slub_max_order.
	 */
	order = slab_order(size, 1, MAX_ORDER, 1);
	if (order < MAX_ORDER)
		return order;
	return -ENOSYS;
}

static void
init_kmem_cache_node(struct kmem_cache_node *n)
{
	n->nr_partial = 0;
	spin_lock_init(&n->list_lock);
	INIT_LIST_HEAD(&n->partial);
#ifdef CONFIG_SLUB_DEBUG
	atomic_long_set(&n->nr_slabs, 0);
	atomic_long_set(&n->total_objects, 0);
	INIT_LIST_HEAD(&n->full);
#endif
}

/*为kmem_cache初始化percpu的"cpu_slab",并初始化*/
static inline int alloc_kmem_cache_cpus(struct kmem_cache *s)
{
	BUILD_BUG_ON(PERCPU_DYNAMIC_EARLY_SIZE <
			KMALLOC_SHIFT_HIGH * sizeof(struct kmem_cache_cpu));

	/*
	 * Must align to double word boundary for the double cmpxchg
	 * instructions to work; see __pcpu_double_call_return_bool().
	 */
	s->cpu_slab = __alloc_percpu(sizeof(struct kmem_cache_cpu),
				     2 * sizeof(void *));

	/*申请percpu变量失败，返回0*/
	if (!s->cpu_slab)
		return 0;

	init_kmem_cache_cpus(s);

	return 1;
}

static struct kmem_cache *kmem_cache_node;

/*
 * No kmalloc_node yet so do it by hand. We know that this is the first
 * slab on the node for this slabcache. There are no concurrent accesses
 * possible.
 *
 * Note that this function only works on the kmem_cache_node
 * when allocating for the kmem_cache_node. This is used for bootstrapping
 * memory on a fresh node that has no slab structures yet.
 */
static void early_kmem_cache_node_alloc(int node)
{
	struct page *page;
	struct kmem_cache_node *n;

	BUG_ON(kmem_cache_node->size < sizeof(struct kmem_cache_node));

	page = new_slab(kmem_cache_node, GFP_NOWAIT, node);

	BUG_ON(!page);
	if (page_to_nid(page) != node) {
		pr_err("SLUB: Unable to allocate memory from node %d\n", node);
		pr_err("SLUB: Allocating a useless per node structure in order to be able to continue\n");
	}

	n = page->freelist;
	BUG_ON(!n);
#ifdef CONFIG_SLUB_DEBUG
	init_object(kmem_cache_node, n, SLUB_RED_ACTIVE);
	init_tracking(kmem_cache_node, n);
#endif
	n = kasan_kmalloc(kmem_cache_node, n, sizeof(struct kmem_cache_node),
		      GFP_KERNEL);
	page->freelist = get_freepointer(kmem_cache_node, n);
	page->inuse = 1;
	page->frozen = 0;
	kmem_cache_node->node[node] = n;
	init_kmem_cache_node(n);
	inc_slabs_node(kmem_cache_node, node, page->objects);

	/*
	 * No locks need to be taken here as it has just been
	 * initialized and there is no concurrent access.
	 */
	__add_partial(n, page, DEACTIVATE_TO_HEAD);
}

static void free_kmem_cache_nodes(struct kmem_cache *s)
{
	int node;
	struct kmem_cache_node *n;

	for_each_kmem_cache_node(s, node, n) {
		s->node[node] = NULL;
		kmem_cache_free(kmem_cache_node, n);
	}
}

void __kmem_cache_release(struct kmem_cache *s)
{
	cache_random_seq_destroy(s);
	free_percpu(s->cpu_slab);
	free_kmem_cache_nodes(s);
}

static int init_kmem_cache_nodes(struct kmem_cache *s)
{
	int node;

	for_each_node_state(node, N_NORMAL_MEMORY) {
		struct kmem_cache_node *n;

		if (slab_state == DOWN) {
			early_kmem_cache_node_alloc(node);
			continue;
		}
		n = kmem_cache_alloc_node(kmem_cache_node,
						GFP_KERNEL, node);

		if (!n) {
			free_kmem_cache_nodes(s);
			return 0;
		}

		init_kmem_cache_node(n);
		s->node[node] = n;
	}
	return 1;
}

static void set_min_partial(struct kmem_cache *s, unsigned long min)
{
	if (min < MIN_PARTIAL)
		min = MIN_PARTIAL;
	else if (min > MAX_PARTIAL)
		min = MAX_PARTIAL;
	s->min_partial = min;
}

static void set_cpu_partial(struct kmem_cache *s)
{
#ifdef CONFIG_SLUB_CPU_PARTIAL
	/*
	 * cpu_partial determined the maximum number of objects kept in the
	 * per cpu partial lists of a processor.
	 *
	 * Per cpu partial lists mainly contain slabs that just have one
	 * object freed. If they are used for allocation then they can be
	 * filled up again with minimal effort. The slab will never hit the
	 * per node partial lists and therefore no locking will be required.
	 *
	 * This setting also determines
	 *
	 * A) The number of objects from per cpu partial slabs dumped to the
	 *    per node list when we reach the limit.
	 * B) The number of objects in cpu partial slabs to extract from the
	 *    per node list when we run out of per cpu objects. We only fetch
	 *    50% to keep some capacity around for frees.
	 */
	if (!kmem_cache_has_cpu_partial(s))
		slub_set_cpu_partial(s, 0);
	else if (s->size >= PAGE_SIZE)
		slub_set_cpu_partial(s, 2);
	else if (s->size >= 1024)
		slub_set_cpu_partial(s, 6);
	else if (s->size >= 256)
		slub_set_cpu_partial(s, 13);
	else
		slub_set_cpu_partial(s, 30);
#endif
}

/*
 * calculate_sizes() determines the order and the distribution of data within
 * a slab object.
 */
static int calculate_sizes(struct kmem_cache *s, int forced_order)
{
	slab_flags_t flags = s->flags;
	unsigned int size = s->object_size;
	unsigned int freepointer_area;
	unsigned int order;

	/*
	 * Round up object size to the next word boundary. We can only
	 * place the free pointer at word boundaries and this determines
	 * the possible location of the free pointer.
	 */
	size = ALIGN(size, sizeof(void *));//使size按(void*)对齐
	/*
	 * This is the area of the object where a freepointer can be
	 * safely written. If redzoning adds more to the inuse size, we
	 * can't use that portion for writing the freepointer, so
	 * s->offset must be limited within this for the general case.
	 */
	freepointer_area = size;

#ifdef CONFIG_SLUB_DEBUG
	/*
	 * Determine if we can poison the object itself. If the user of
	 * the slab may touch the object after free or before allocation
	 * then we should never poison the object itself.
	 */
	if ((flags & SLAB_POISON) && !(flags & SLAB_TYPESAFE_BY_RCU) &&
			!s->ctor)
		s->flags |= __OBJECT_POISON;
	else
		s->flags &= ~__OBJECT_POISON;


	/*
	 * If we are Redzoning then check if there is some space between the
	 * end of the object and the free pointer. If not then add an
	 * additional word to have some bytes to store Redzone information.
	 */
	if ((flags & SLAB_RED_ZONE) && size == s->object_size)
		size += sizeof(void *);
#endif

	/*
	 * With that we have determined the number of bytes in actual use
	 * by the object. This is the potential offset to the free pointer.
	 */
	s->inuse = size;

	if (((flags & (SLAB_TYPESAFE_BY_RCU | SLAB_POISON)) ||
		s->ctor)) {
		/*
		 * Relocate free pointer after the object if it is not
		 * permitted to overwrite the first word of the object on
		 * kmem_cache_free.
		 *
		 * This is the case if we do RCU, have a constructor or
		 * destructor or are poisoning the objects.
		 *
		 * The assumption that s->offset >= s->inuse means free
		 * pointer is outside of the object is used in the
		 * freeptr_outside_object() function. If that is no
		 * longer true, the function needs to be modified.
		 */
		s->offset = size;
		size += sizeof(void *);
	} else if (freepointer_area > sizeof(void *)) {
		/*
		 * Store freelist pointer near middle of object to keep
		 * it away from the edges of the object to avoid small
		 * sized over/underflows from neighboring allocations.
		 */
		s->offset = ALIGN(freepointer_area / 2, sizeof(void *));
	}

#ifdef CONFIG_SLUB_DEBUG
	if (flags & SLAB_STORE_USER)
		/*
		 * Need to store information about allocs and frees after
		 * the object.
		 */
		size += 2 * sizeof(struct track);
#endif

	kasan_cache_create(s, &size, &s->flags);
#ifdef CONFIG_SLUB_DEBUG
	if (flags & SLAB_RED_ZONE) {
		/*
		 * Add some empty padding so that we can catch
		 * overwrites from earlier objects rather than let
		 * tracking information or the free pointer be
		 * corrupted if a user writes before the start
		 * of the object.
		 */
		size += sizeof(void *);

		s->red_left_pad = sizeof(void *);
		s->red_left_pad = ALIGN(s->red_left_pad, s->align);
		size += s->red_left_pad;
	}
#endif

	/*
	 * SLUB stores one object immediately after another beginning from
	 * offset 0. In order to align the objects we have to simply size
	 * each object to conform to the alignment.
	 */
	size = ALIGN(size, s->align);
	s->size = size;
	s->reciprocal_size = reciprocal_value(size);
	if (forced_order >= 0)
		order = forced_order;
	else
		order = calculate_order(size);

	if ((int)order < 0)
		return 0;

	s->allocflags = 0;
	if (order)
		s->allocflags |= __GFP_COMP;

	if (s->flags & SLAB_CACHE_DMA)
		s->allocflags |= GFP_DMA;

	if (s->flags & SLAB_CACHE_DMA32)
		s->allocflags |= GFP_DMA32;

	if (s->flags & SLAB_RECLAIM_ACCOUNT)
		s->allocflags |= __GFP_RECLAIMABLE;

	/*
	 * Determine the number of objects per slab
	 */
	s->oo = oo_make(order, size);
	s->min = oo_make(get_order(size), size);
	if (oo_objects(s->oo) > oo_objects(s->max))
		s->max = s->oo;

	return !!oo_objects(s->oo);
}

static int kmem_cache_open(struct kmem_cache *s, slab_flags_t flags)
{
    //设置cache的flags
	s->flags = kmem_cache_flags(s->size, flags, s->name, s->ctor);
#ifdef CONFIG_SLAB_FREELIST_HARDENED
	s->random = get_random_long();
#endif

	if (!calculate_sizes(s, -1))
		goto error;
	if (disable_higher_order_debug) {
		/*
		 * Disable debugging flags that store metadata if the min slab
		 * order increased.
		 */
		if (get_order(s->size) > get_order(s->object_size)) {
			s->flags &= ~DEBUG_METADATA_FLAGS;
			s->offset = 0;
			if (!calculate_sizes(s, -1))
				goto error;
		}
	}

#if defined(CONFIG_HAVE_CMPXCHG_DOUBLE) && \
    defined(CONFIG_HAVE_ALIGNED_STRUCT_PAGE)
	if (system_has_cmpxchg_double() && (s->flags & SLAB_NO_CMPXCHG) == 0)
		/* Enable fast mode */
		s->flags |= __CMPXCHG_DOUBLE;
#endif

	/*
	 * The larger the object size is, the more pages we want on the partial
	 * list to avoid pounding the page allocator excessively.
	 */
	set_min_partial(s, ilog2(s->size) / 2);

	set_cpu_partial(s);

#ifdef CONFIG_NUMA
	s->remote_node_defrag_ratio = 1000;
#endif

	/* Initialize the pre-computed randomized freelist if slab is up */
	if (slab_state >= UP) {
		if (init_cache_random_seq(s))
			goto error;
	}

	if (!init_kmem_cache_nodes(s))
		goto error;

	if (alloc_kmem_cache_cpus(s))
		return 0;

	free_kmem_cache_nodes(s);
error:
	return -EINVAL;
}

static void list_slab_objects(struct kmem_cache *s, struct page *page,
			      const char *text)
{
#ifdef CONFIG_SLUB_DEBUG
	void *addr = page_address(page);
	unsigned long *map;
	void *p;

	slab_err(s, page, text, s->name);
	slab_lock(page);

	map = get_map(s, page);
	for_each_object(p, s, addr, page->objects) {

		if (!test_bit(__obj_to_index(s, addr, p), map)) {
			pr_err("INFO: Object 0x%p @offset=%tu\n", p, p - addr);
			print_tracking(s, p);
		}
	}
	put_map(map);
	slab_unlock(page);
#endif
}

/*
 * Attempt to free all partial slabs on a node.
 * This is called from __kmem_cache_shutdown(). We must take list_lock
 * because sysfs file might still access partial list after the shutdowning.
 */
static void free_partial(struct kmem_cache *s, struct kmem_cache_node *n)
{
	LIST_HEAD(discard);
	struct page *page, *h;

	BUG_ON(irqs_disabled());
	spin_lock_irq(&n->list_lock);
	list_for_each_entry_safe(page, h, &n->partial, slab_list) {
		if (!page->inuse) {
			remove_partial(n, page);
			list_add(&page->slab_list, &discard);
		} else {
			list_slab_objects(s, page,
			  "Objects remaining in %s on __kmem_cache_shutdown()");
		}
	}
	spin_unlock_irq(&n->list_lock);

	list_for_each_entry_safe(page, h, &discard, slab_list)
		discard_slab(s, page);
}

bool __kmem_cache_empty(struct kmem_cache *s)
{
	int node;
	struct kmem_cache_node *n;

	for_each_kmem_cache_node(s, node, n)
		if (n->nr_partial || slabs_node(s, node))
			return false;
	return true;
}

/*
 * Release all resources used by a slab cache.
 */
int __kmem_cache_shutdown(struct kmem_cache *s)
{
	int node;
	struct kmem_cache_node *n;

	flush_all(s);
	/* Attempt to free all objects */
	for_each_kmem_cache_node(s, node, n) {
		free_partial(s, n);
		if (n->nr_partial || slabs_node(s, node))
			return 1;
	}
	return 0;
}

/********************************************************************
 *		Kmalloc subsystem
 *******************************************************************/

static int __init setup_slub_min_order(char *str)
{
	get_option(&str, (int *)&slub_min_order);

	return 1;
}

__setup("slub_min_order=", setup_slub_min_order);

static int __init setup_slub_max_order(char *str)
{
	get_option(&str, (int *)&slub_max_order);
	slub_max_order = min(slub_max_order, (unsigned int)MAX_ORDER - 1);

	return 1;
}

__setup("slub_max_order=", setup_slub_max_order);

static int __init setup_slub_min_objects(char *str)
{
	get_option(&str, (int *)&slub_min_objects);

	return 1;
}

__setup("slub_min_objects=", setup_slub_min_objects);

/*实现slub通过kmalloc申请内存*/
void *__kmalloc(size_t size, gfp_t flags)
{
	struct kmem_cache *s;
	void *ret;

	if (unlikely(size > KMALLOC_MAX_CACHE_SIZE))
		return kmalloc_large(size, flags);

	//确定size,flags对应的slab
	s = kmalloc_slab(size, flags);

	//slab不存在，返回失败
	if (unlikely(ZERO_OR_NULL_PTR(s)))
		return s;

	/*自slab中申请obj*/
	ret = slab_alloc(s, flags, _RET_IP_);

	trace_kmalloc(_RET_IP_, ret, size, s->size, flags);

	ret = kasan_kmalloc(s, ret, size, flags);

	return ret;
}
EXPORT_SYMBOL(__kmalloc);

#ifdef CONFIG_NUMA
static void *kmalloc_large_node(size_t size, gfp_t flags, int node)
{
	struct page *page;
	void *ptr = NULL;
	unsigned int order = get_order(size);

	flags |= __GFP_COMP;
	page = alloc_pages_node(node, flags, order);
	if (page) {
		ptr = page_address(page);
		mod_node_page_state(page_pgdat(page), NR_SLAB_UNRECLAIMABLE_B,
				    PAGE_SIZE << order);
	}

	return kmalloc_large_node_hook(ptr, size, flags);
}

void *__kmalloc_node(size_t size, gfp_t flags, int node)
{
	struct kmem_cache *s;
	void *ret;

	if (unlikely(size > KMALLOC_MAX_CACHE_SIZE)) {
		ret = kmalloc_large_node(size, flags, node);

		trace_kmalloc_node(_RET_IP_, ret,
				   size, PAGE_SIZE << get_order(size),
				   flags, node);

		return ret;
	}

	s = kmalloc_slab(size, flags);

	if (unlikely(ZERO_OR_NULL_PTR(s)))
		return s;

	ret = slab_alloc_node(s, flags, node, _RET_IP_);

	trace_kmalloc_node(_RET_IP_, ret, size, s->size, flags, node);

	ret = kasan_kmalloc(s, ret, size, flags);

	return ret;
}
EXPORT_SYMBOL(__kmalloc_node);
#endif	/* CONFIG_NUMA */

#ifdef CONFIG_HARDENED_USERCOPY
/*
 * Rejects incorrectly sized objects and objects that are to be copied
 * to/from userspace but do not fall entirely within the containing slab
 * cache's usercopy region.
 *
 * Returns NULL if check passes, otherwise const char * to name of cache
 * to indicate an error.
 */
void __check_heap_object(const void *ptr, unsigned long n, struct page *page,
			 bool to_user)
{
	struct kmem_cache *s;
	unsigned int offset;
	size_t object_size;

	ptr = kasan_reset_tag(ptr);

	/* Find object and usable object size. */
	s = page->slab_cache;

	/* Reject impossible pointers. */
	if (ptr < page_address(page))
		usercopy_abort("SLUB object not in SLUB page?!", NULL,
			       to_user, 0, n);

	/* Find offset within object. */
	offset = (ptr - page_address(page)) % s->size;

	/* Adjust for redzone and reject if within the redzone. */
	if (kmem_cache_debug_flags(s, SLAB_RED_ZONE)) {
		if (offset < s->red_left_pad)
			usercopy_abort("SLUB object in left red zone",
				       s->name, to_user, offset, n);
		offset -= s->red_left_pad;
	}

	/* Allow address range falling entirely within usercopy region. */
	if (offset >= s->useroffset &&
	    offset - s->useroffset <= s->usersize &&
	    n <= s->useroffset - offset + s->usersize)
		return;

	/*
	 * If the copy is still within the allocated object, produce
	 * a warning instead of rejecting the copy. This is intended
	 * to be a temporary method to find any missing usercopy
	 * whitelists.
	 */
	object_size = slab_ksize(s);
	if (usercopy_fallback &&
	    offset <= object_size && n <= object_size - offset) {
		usercopy_warn("SLUB object", s->name, to_user, offset, n);
		return;
	}

	usercopy_abort("SLUB object", s->name, to_user, offset, n);
}
#endif /* CONFIG_HARDENED_USERCOPY */

size_t __ksize(const void *object)
{
	struct page *page;

	if (unlikely(object == ZERO_SIZE_PTR))
		return 0;

	page = virt_to_head_page(object);

	if (unlikely(!PageSlab(page))) {
		WARN_ON(!PageCompound(page));
		return page_size(page);
	}

	return slab_ksize(page->slab_cache);
}
EXPORT_SYMBOL(__ksize);

void kfree(const void *x)
{
	struct page *page;
	void *object = (void *)x;

	trace_kfree(_RET_IP_, x);

	if (unlikely(ZERO_OR_NULL_PTR(x)))
		return;

	page = virt_to_head_page(x);
	if (unlikely(!PageSlab(page))) {
		unsigned int order = compound_order(page);

		BUG_ON(!PageCompound(page));
		kfree_hook(object);
		mod_node_page_state(page_pgdat(page), NR_SLAB_UNRECLAIMABLE_B,
				    -(PAGE_SIZE << order));
		__free_pages(page, order);
		return;
	}
	slab_free(page->slab_cache, page, object, NULL, 1, _RET_IP_);
}
EXPORT_SYMBOL(kfree);

#define SHRINK_PROMOTE_MAX 32

/*
 * kmem_cache_shrink discards empty slabs and promotes the slabs filled
 * up most to the head of the partial lists. New allocations will then
 * fill those up and thus they can be removed from the partial lists.
 *
 * The slabs with the least items are placed last. This results in them
 * being allocated from last increasing the chance that the last objects
 * are freed in them.
 */
int __kmem_cache_shrink(struct kmem_cache *s)
{
	int node;
	int i;
	struct kmem_cache_node *n;
	struct page *page;
	struct page *t;
	struct list_head discard;
	struct list_head promote[SHRINK_PROMOTE_MAX];
	unsigned long flags;
	int ret = 0;

	flush_all(s);
	for_each_kmem_cache_node(s, node, n) {
		INIT_LIST_HEAD(&discard);
		for (i = 0; i < SHRINK_PROMOTE_MAX; i++)
			INIT_LIST_HEAD(promote + i);

		spin_lock_irqsave(&n->list_lock, flags);

		/*
		 * Build lists of slabs to discard or promote.
		 *
		 * Note that concurrent frees may occur while we hold the
		 * list_lock. page->inuse here is the upper limit.
		 */
		list_for_each_entry_safe(page, t, &n->partial, slab_list) {
			int free = page->objects - page->inuse;

			/* Do not reread page->inuse */
			barrier();

			/* We do not keep full slabs on the list */
			BUG_ON(free <= 0);

			if (free == page->objects) {
				list_move(&page->slab_list, &discard);
				n->nr_partial--;
			} else if (free <= SHRINK_PROMOTE_MAX)
				list_move(&page->slab_list, promote + free - 1);
		}

		/*
		 * Promote the slabs filled up most to the head of the
		 * partial list.
		 */
		for (i = SHRINK_PROMOTE_MAX - 1; i >= 0; i--)
			list_splice(promote + i, &n->partial);

		spin_unlock_irqrestore(&n->list_lock, flags);

		/* Release empty slabs */
		list_for_each_entry_safe(page, t, &discard, slab_list)
			discard_slab(s, page);

		if (slabs_node(s, node))
			ret = 1;
	}

	return ret;
}

static int slab_mem_going_offline_callback(void *arg)
{
	struct kmem_cache *s;

	mutex_lock(&slab_mutex);
	list_for_each_entry(s, &slab_caches, list)
		__kmem_cache_shrink(s);
	mutex_unlock(&slab_mutex);

	return 0;
}

static void slab_mem_offline_callback(void *arg)
{
	struct kmem_cache_node *n;
	struct kmem_cache *s;
	struct memory_notify *marg = arg;
	int offline_node;

	offline_node = marg->status_change_nid_normal;

	/*
	 * If the node still has available memory. we need kmem_cache_node
	 * for it yet.
	 */
	if (offline_node < 0)
		return;

	mutex_lock(&slab_mutex);
	list_for_each_entry(s, &slab_caches, list) {
		n = get_node(s, offline_node);
		if (n) {
			/*
			 * if n->nr_slabs > 0, slabs still exist on the node
			 * that is going down. We were unable to free them,
			 * and offline_pages() function shouldn't call this
			 * callback. So, we must fail.
			 */
			BUG_ON(slabs_node(s, offline_node));

			s->node[offline_node] = NULL;
			kmem_cache_free(kmem_cache_node, n);
		}
	}
	mutex_unlock(&slab_mutex);
}

static int slab_mem_going_online_callback(void *arg)
{
	struct kmem_cache_node *n;
	struct kmem_cache *s;
	struct memory_notify *marg = arg;
	int nid = marg->status_change_nid_normal;
	int ret = 0;

	/*
	 * If the node's memory is already available, then kmem_cache_node is
	 * already created. Nothing to do.
	 */
	if (nid < 0)
		return 0;

	/*
	 * We are bringing a node online. No memory is available yet. We must
	 * allocate a kmem_cache_node structure in order to bring the node
	 * online.
	 */
	mutex_lock(&slab_mutex);
	list_for_each_entry(s, &slab_caches, list) {
		/*
		 * XXX: kmem_cache_alloc_node will fallback to other nodes
		 *      since memory is not yet available from the node that
		 *      is brought up.
		 */
		n = kmem_cache_alloc(kmem_cache_node, GFP_KERNEL);
		if (!n) {
			ret = -ENOMEM;
			goto out;
		}
		init_kmem_cache_node(n);
		s->node[nid] = n;
	}
out:
	mutex_unlock(&slab_mutex);
	return ret;
}

static int slab_memory_callback(struct notifier_block *self,
				unsigned long action, void *arg)
{
	int ret = 0;

	switch (action) {
	case MEM_GOING_ONLINE:
		ret = slab_mem_going_online_callback(arg);
		break;
	case MEM_GOING_OFFLINE:
		ret = slab_mem_going_offline_callback(arg);
		break;
	case MEM_OFFLINE:
	case MEM_CANCEL_ONLINE:
		slab_mem_offline_callback(arg);
		break;
	case MEM_ONLINE:
	case MEM_CANCEL_OFFLINE:
		break;
	}
	if (ret)
		ret = notifier_from_errno(ret);
	else
		ret = NOTIFY_OK;
	return ret;
}

static struct notifier_block slab_memory_callback_nb = {
	.notifier_call = slab_memory_callback,
	.priority = SLAB_CALLBACK_PRI,
};

/********************************************************************
 *			Basic setup of slabs
 *******************************************************************/

/*
 * Used for early kmem_cache structures that were allocated using
 * the page allocator. Allocate them properly then fix up the pointers
 * that may be pointing to the wrong kmem_cache structure.
 */

static struct kmem_cache * __init bootstrap(struct kmem_cache *static_cache)
{
	int node;
	struct kmem_cache *s = kmem_cache_zalloc(kmem_cache, GFP_NOWAIT);
	struct kmem_cache_node *n;

	memcpy(s, static_cache, kmem_cache->object_size);

	/*
	 * This runs very early, and only the boot processor is supposed to be
	 * up.  Even if it weren't true, IRQs are not up so we couldn't fire
	 * IPIs around.
	 */
	__flush_cpu_slab(s, smp_processor_id());
	for_each_kmem_cache_node(s, node, n) {
		struct page *p;

		list_for_each_entry(p, &n->partial, slab_list)
			p->slab_cache = s;

#ifdef CONFIG_SLUB_DEBUG
		list_for_each_entry(p, &n->full, slab_list)
			p->slab_cache = s;
#endif
	}
	list_add(&s->list, &slab_caches);
	return s;
}

/*slub kmem_cache初始化*/
void __init kmem_cache_init(void)
{
	static __initdata struct kmem_cache boot_kmem_cache,
		boot_kmem_cache_node;

	if (debug_guardpage_minorder())
		slub_max_order = 0;

	kmem_cache_node = &boot_kmem_cache_node;
	kmem_cache = &boot_kmem_cache;

	create_boot_cache(kmem_cache_node, "kmem_cache_node",
		sizeof(struct kmem_cache_node), SLAB_HWCACHE_ALIGN, 0, 0);

	register_hotmemory_notifier(&slab_memory_callback_nb);

	/* Able to allocate the per node structures */
	slab_state = PARTIAL;

	create_boot_cache(kmem_cache, "kmem_cache",
			offsetof(struct kmem_cache, node) +
				nr_node_ids * sizeof(struct kmem_cache_node *),
		       SLAB_HWCACHE_ALIGN, 0, 0);

	kmem_cache = bootstrap(&boot_kmem_cache);
	kmem_cache_node = bootstrap(&boot_kmem_cache_node);

	/* Now we can use the kmem_cache to allocate kmalloc slabs */
	setup_kmalloc_cache_index_table();
	/*创建kmalloc所需要的 slab cache*/
	create_kmalloc_caches(0);

	/* Setup random freelists for each cache */
	init_freelist_randomization();

	cpuhp_setup_state_nocalls(CPUHP_SLUB_DEAD, "slub:dead", NULL,
				  slub_cpu_dead);

	pr_info("SLUB: HWalign=%d, Order=%u-%u, MinObjects=%u, CPUs=%u, Nodes=%u\n",
		cache_line_size(),
		slub_min_order, slub_max_order, slub_min_objects,
		nr_cpu_ids, nr_node_ids);
}

void __init kmem_cache_init_late(void)
{
}

struct kmem_cache *
__kmem_cache_alias(const char *name, unsigned int size, unsigned int align,
		   slab_flags_t flags, void (*ctor)(void *))
{
	struct kmem_cache *s;

	s = find_mergeable(size, align, flags, name, ctor);
	if (s) {
		s->refcount++;

		/*
		 * Adjust the object sizes so that we clear
		 * the complete object on kzalloc.
		 */
		s->object_size = max(s->object_size, size);
		s->inuse = max(s->inuse, ALIGN(size, sizeof(void *)));

		if (sysfs_slab_alias(s, name)) {
			s->refcount--;
			s = NULL;
		}
	}

	return s;
}

int __kmem_cache_create(struct kmem_cache *s, slab_flags_t flags)
{
	int err;

	err = kmem_cache_open(s, flags);
	if (err)
		return err;

	/* Mutex is not taken during early boot */
	if (slab_state <= UP)
		return 0;

	err = sysfs_slab_add(s);
	if (err)
		__kmem_cache_release(s);

	return err;
}

void *__kmalloc_track_caller(size_t size, gfp_t gfpflags, unsigned long caller)
{
	struct kmem_cache *s;
	void *ret;

	if (unlikely(size > KMALLOC_MAX_CACHE_SIZE))
		return kmalloc_large(size, gfpflags);

	s = kmalloc_slab(size, gfpflags);

	if (unlikely(ZERO_OR_NULL_PTR(s)))
		return s;

	ret = slab_alloc(s, gfpflags, caller);

	/* Honor the call site pointer we received. */
	trace_kmalloc(caller, ret, size, s->size, gfpflags);

	return ret;
}
EXPORT_SYMBOL(__kmalloc_track_caller);

#ifdef CONFIG_NUMA
void *__kmalloc_node_track_caller(size_t size, gfp_t gfpflags,
					int node, unsigned long caller)
{
	struct kmem_cache *s;
	void *ret;

	if (unlikely(size > KMALLOC_MAX_CACHE_SIZE)) {
		ret = kmalloc_large_node(size, gfpflags, node);

		trace_kmalloc_node(caller, ret,
				   size, PAGE_SIZE << get_order(size),
				   gfpflags, node);

		return ret;
	}

	s = kmalloc_slab(size, gfpflags);

	if (unlikely(ZERO_OR_NULL_PTR(s)))
		return s;

	ret = slab_alloc_node(s, gfpflags, node, caller);

	/* Honor the call site pointer we received. */
	trace_kmalloc_node(caller, ret, size, s->size, gfpflags, node);

	return ret;
}
EXPORT_SYMBOL(__kmalloc_node_track_caller);
#endif

#ifdef CONFIG_SYSFS
static int count_inuse(struct page *page)
{
	return page->inuse;
}

static int count_total(struct page *page)
{
	return page->objects;
}
#endif

#ifdef CONFIG_SLUB_DEBUG
static void validate_slab(struct kmem_cache *s, struct page *page)
{
	void *p;
	void *addr = page_address(page);
	unsigned long *map;

	slab_lock(page);

	if (!check_slab(s, page) || !on_freelist(s, page, NULL))
		goto unlock;

	/* Now we know that a valid freelist exists */
	map = get_map(s, page);
	for_each_object(p, s, addr, page->objects) {
		u8 val = test_bit(__obj_to_index(s, addr, p), map) ?
			 SLUB_RED_INACTIVE : SLUB_RED_ACTIVE;

		if (!check_object(s, page, p, val))
			break;
	}
	put_map(map);
unlock:
	slab_unlock(page);
}

static int validate_slab_node(struct kmem_cache *s,
		struct kmem_cache_node *n)
{
	unsigned long count = 0;
	struct page *page;
	unsigned long flags;

	spin_lock_irqsave(&n->list_lock, flags);

	list_for_each_entry(page, &n->partial, slab_list) {
		validate_slab(s, page);
		count++;
	}
	if (count != n->nr_partial)
		pr_err("SLUB %s: %ld partial slabs counted but counter=%ld\n",
		       s->name, count, n->nr_partial);

	if (!(s->flags & SLAB_STORE_USER))
		goto out;

	list_for_each_entry(page, &n->full, slab_list) {
		validate_slab(s, page);
		count++;
	}
	if (count != atomic_long_read(&n->nr_slabs))
		pr_err("SLUB: %s %ld slabs counted but counter=%ld\n",
		       s->name, count, atomic_long_read(&n->nr_slabs));

out:
	spin_unlock_irqrestore(&n->list_lock, flags);
	return count;
}

static long validate_slab_cache(struct kmem_cache *s)
{
	int node;
	unsigned long count = 0;
	struct kmem_cache_node *n;

	flush_all(s);
	for_each_kmem_cache_node(s, node, n)
		count += validate_slab_node(s, n);

	return count;
}
/*
 * Generate lists of code addresses where slabcache objects are allocated
 * and freed.
 */

struct location {
	unsigned long count;
	unsigned long addr;
	long long sum_time;
	long min_time;
	long max_time;
	long min_pid;
	long max_pid;
	DECLARE_BITMAP(cpus, NR_CPUS);
	nodemask_t nodes;
};

struct loc_track {
	unsigned long max;
	unsigned long count;
	struct location *loc;
};

static void free_loc_track(struct loc_track *t)
{
	if (t->max)
		free_pages((unsigned long)t->loc,
			get_order(sizeof(struct location) * t->max));
}

static int alloc_loc_track(struct loc_track *t, unsigned long max, gfp_t flags)
{
	struct location *l;
	int order;

	order = get_order(sizeof(struct location) * max);

	l = (void *)__get_free_pages(flags, order);
	if (!l)
		return 0;

	if (t->count) {
		memcpy(l, t->loc, sizeof(struct location) * t->count);
		free_loc_track(t);
	}
	t->max = max;
	t->loc = l;
	return 1;
}

static int add_location(struct loc_track *t, struct kmem_cache *s,
				const struct track *track)
{
	long start, end, pos;
	struct location *l;
	unsigned long caddr;
	unsigned long age = jiffies - track->when;

	start = -1;
	end = t->count;

	for ( ; ; ) {
		pos = start + (end - start + 1) / 2;

		/*
		 * There is nothing at "end". If we end up there
		 * we need to add something to before end.
		 */
		if (pos == end)
			break;

		caddr = t->loc[pos].addr;
		if (track->addr == caddr) {

			l = &t->loc[pos];
			l->count++;
			if (track->when) {
				l->sum_time += age;
				if (age < l->min_time)
					l->min_time = age;
				if (age > l->max_time)
					l->max_time = age;

				if (track->pid < l->min_pid)
					l->min_pid = track->pid;
				if (track->pid > l->max_pid)
					l->max_pid = track->pid;

				cpumask_set_cpu(track->cpu,
						to_cpumask(l->cpus));
			}
			node_set(page_to_nid(virt_to_page(track)), l->nodes);
			return 1;
		}

		if (track->addr < caddr)
			end = pos;
		else
			start = pos;
	}

	/*
	 * Not found. Insert new tracking element.
	 */
	if (t->count >= t->max && !alloc_loc_track(t, 2 * t->max, GFP_ATOMIC))
		return 0;

	l = t->loc + pos;
	if (pos < t->count)
		memmove(l + 1, l,
			(t->count - pos) * sizeof(struct location));
	t->count++;
	l->count = 1;
	l->addr = track->addr;
	l->sum_time = age;
	l->min_time = age;
	l->max_time = age;
	l->min_pid = track->pid;
	l->max_pid = track->pid;
	cpumask_clear(to_cpumask(l->cpus));
	cpumask_set_cpu(track->cpu, to_cpumask(l->cpus));
	nodes_clear(l->nodes);
	node_set(page_to_nid(virt_to_page(track)), l->nodes);
	return 1;
}

static void process_slab(struct loc_track *t, struct kmem_cache *s,
		struct page *page, enum track_item alloc)
{
	void *addr = page_address(page);
	void *p;
	unsigned long *map;

	map = get_map(s, page);
	for_each_object(p, s, addr, page->objects)
		if (!test_bit(__obj_to_index(s, addr, p), map))
			add_location(t, s, get_track(s, p, alloc));
	put_map(map);
}

static int list_locations(struct kmem_cache *s, char *buf,
			  enum track_item alloc)
{
	int len = 0;
	unsigned long i;
	struct loc_track t = { 0, 0, NULL };
	int node;
	struct kmem_cache_node *n;

	if (!alloc_loc_track(&t, PAGE_SIZE / sizeof(struct location),
			     GFP_KERNEL)) {
		return sysfs_emit(buf, "Out of memory\n");
	}
	/* Push back cpu slabs */
	flush_all(s);

	for_each_kmem_cache_node(s, node, n) {
		unsigned long flags;
		struct page *page;

		if (!atomic_long_read(&n->nr_slabs))
			continue;

		spin_lock_irqsave(&n->list_lock, flags);
		list_for_each_entry(page, &n->partial, slab_list)
			process_slab(&t, s, page, alloc);
		list_for_each_entry(page, &n->full, slab_list)
			process_slab(&t, s, page, alloc);
		spin_unlock_irqrestore(&n->list_lock, flags);
	}

	for (i = 0; i < t.count; i++) {
		struct location *l = &t.loc[i];

		len += sysfs_emit_at(buf, len, "%7ld ", l->count);

		if (l->addr)
			len += sysfs_emit_at(buf, len, "%pS", (void *)l->addr);
		else
			len += sysfs_emit_at(buf, len, "<not-available>");

		if (l->sum_time != l->min_time)
			len += sysfs_emit_at(buf, len, " age=%ld/%ld/%ld",
					     l->min_time,
					     (long)div_u64(l->sum_time,
							   l->count),
					     l->max_time);
		else
			len += sysfs_emit_at(buf, len, " age=%ld", l->min_time);

		if (l->min_pid != l->max_pid)
			len += sysfs_emit_at(buf, len, " pid=%ld-%ld",
					     l->min_pid, l->max_pid);
		else
			len += sysfs_emit_at(buf, len, " pid=%ld",
					     l->min_pid);

		if (num_online_cpus() > 1 &&
		    !cpumask_empty(to_cpumask(l->cpus)))
			len += sysfs_emit_at(buf, len, " cpus=%*pbl",
					     cpumask_pr_args(to_cpumask(l->cpus)));

		if (nr_online_nodes > 1 && !nodes_empty(l->nodes))
			len += sysfs_emit_at(buf, len, " nodes=%*pbl",
					     nodemask_pr_args(&l->nodes));

		len += sysfs_emit_at(buf, len, "\n");
	}

	free_loc_track(&t);
	if (!t.count)
		len += sysfs_emit_at(buf, len, "No data\n");

	return len;
}
#endif	/* CONFIG_SLUB_DEBUG */

#ifdef SLUB_RESILIENCY_TEST
static void __init resiliency_test(void)
{
	u8 *p;
	int type = KMALLOC_NORMAL;

	BUILD_BUG_ON(KMALLOC_MIN_SIZE > 16 || KMALLOC_SHIFT_HIGH < 10);

	pr_err("SLUB resiliency testing\n");
	pr_err("-----------------------\n");
	pr_err("A. Corruption after allocation\n");

	p = kzalloc(16, GFP_KERNEL);
	p[16] = 0x12;
	pr_err("\n1. kmalloc-16: Clobber Redzone/next pointer 0x12->0x%p\n\n",
	       p + 16);

	validate_slab_cache(kmalloc_caches[type][4]);

	/* Hmmm... The next two are dangerous */
	p = kzalloc(32, GFP_KERNEL);
	p[32 + sizeof(void *)] = 0x34;
	pr_err("\n2. kmalloc-32: Clobber next pointer/next slab 0x34 -> -0x%p\n",
	       p);
	pr_err("If allocated object is overwritten then not detectable\n\n");

	validate_slab_cache(kmalloc_caches[type][5]);
	p = kzalloc(64, GFP_KERNEL);
	p += 64 + (get_cycles() & 0xff) * sizeof(void *);
	*p = 0x56;
	pr_err("\n3. kmalloc-64: corrupting random byte 0x56->0x%p\n",
	       p);
	pr_err("If allocated object is overwritten then not detectable\n\n");
	validate_slab_cache(kmalloc_caches[type][6]);

	pr_err("\nB. Corruption after free\n");
	p = kzalloc(128, GFP_KERNEL);
	kfree(p);
	*p = 0x78;
	pr_err("1. kmalloc-128: Clobber first word 0x78->0x%p\n\n", p);
	validate_slab_cache(kmalloc_caches[type][7]);

	p = kzalloc(256, GFP_KERNEL);
	kfree(p);
	p[50] = 0x9a;
	pr_err("\n2. kmalloc-256: Clobber 50th byte 0x9a->0x%p\n\n", p);
	validate_slab_cache(kmalloc_caches[type][8]);

	p = kzalloc(512, GFP_KERNEL);
	kfree(p);
	p[512] = 0xab;
	pr_err("\n3. kmalloc-512: Clobber redzone 0xab->0x%p\n\n", p);
	validate_slab_cache(kmalloc_caches[type][9]);
}
#else
#ifdef CONFIG_SYSFS
static void resiliency_test(void) {};
#endif
#endif	/* SLUB_RESILIENCY_TEST */

#ifdef CONFIG_SYSFS
enum slab_stat_type {
	SL_ALL,			/* All slabs */
	SL_PARTIAL,		/* Only partially allocated slabs */
	SL_CPU,			/* Only slabs used for cpu caches */
	SL_OBJECTS,		/* Determine allocated objects not slabs */
	SL_TOTAL		/* Determine object capacity not slabs */
};

#define SO_ALL		(1 << SL_ALL)
#define SO_PARTIAL	(1 << SL_PARTIAL)
#define SO_CPU		(1 << SL_CPU)
#define SO_OBJECTS	(1 << SL_OBJECTS)
#define SO_TOTAL	(1 << SL_TOTAL)

#ifdef CONFIG_MEMCG
static bool memcg_sysfs_enabled = IS_ENABLED(CONFIG_SLUB_MEMCG_SYSFS_ON);

static int __init setup_slub_memcg_sysfs(char *str)
{
	int v;

	if (get_option(&str, &v) > 0)
		memcg_sysfs_enabled = v;

	return 1;
}

__setup("slub_memcg_sysfs=", setup_slub_memcg_sysfs);
#endif

static ssize_t show_slab_objects(struct kmem_cache *s,
				 char *buf, unsigned long flags)
{
	unsigned long total = 0;
	int node;
	int x;
	unsigned long *nodes;
	int len = 0;

	nodes = kcalloc(nr_node_ids, sizeof(unsigned long), GFP_KERNEL);
	if (!nodes)
		return -ENOMEM;

	if (flags & SO_CPU) {
		int cpu;

		for_each_possible_cpu(cpu) {
			struct kmem_cache_cpu *c = per_cpu_ptr(s->cpu_slab,
							       cpu);
			int node;
			struct page *page;

			page = READ_ONCE(c->page);
			if (!page)
				continue;

			node = page_to_nid(page);
			if (flags & SO_TOTAL)
				x = page->objects;
			else if (flags & SO_OBJECTS)
				x = page->inuse;
			else
				x = 1;

			total += x;
			nodes[node] += x;

			page = slub_percpu_partial_read_once(c);
			if (page) {
				node = page_to_nid(page);
				if (flags & SO_TOTAL)
					WARN_ON_ONCE(1);
				else if (flags & SO_OBJECTS)
					WARN_ON_ONCE(1);
				else
					x = page->pages;
				total += x;
				nodes[node] += x;
			}
		}
	}

	/*
	 * It is impossible to take "mem_hotplug_lock" here with "kernfs_mutex"
	 * already held which will conflict with an existing lock order:
	 *
	 * mem_hotplug_lock->slab_mutex->kernfs_mutex
	 *
	 * We don't really need mem_hotplug_lock (to hold off
	 * slab_mem_going_offline_callback) here because slab's memory hot
	 * unplug code doesn't destroy the kmem_cache->node[] data.
	 */

#ifdef CONFIG_SLUB_DEBUG
	if (flags & SO_ALL) {
		struct kmem_cache_node *n;

		for_each_kmem_cache_node(s, node, n) {

			if (flags & SO_TOTAL)
				x = atomic_long_read(&n->total_objects);
			else if (flags & SO_OBJECTS)
				x = atomic_long_read(&n->total_objects) -
					count_partial(n, count_free);
			else
				x = atomic_long_read(&n->nr_slabs);
			total += x;
			nodes[node] += x;
		}

	} else
#endif
	if (flags & SO_PARTIAL) {
		struct kmem_cache_node *n;

		for_each_kmem_cache_node(s, node, n) {
			if (flags & SO_TOTAL)
				x = count_partial(n, count_total);
			else if (flags & SO_OBJECTS)
				x = count_partial(n, count_inuse);
			else
				x = n->nr_partial;
			total += x;
			nodes[node] += x;
		}
	}

	len += sysfs_emit_at(buf, len, "%lu", total);
#ifdef CONFIG_NUMA
	for (node = 0; node < nr_node_ids; node++) {
		if (nodes[node])
			len += sysfs_emit_at(buf, len, " N%d=%lu",
					     node, nodes[node]);
	}
#endif
	len += sysfs_emit_at(buf, len, "\n");
	kfree(nodes);

	return len;
}

#define to_slab_attr(n) container_of(n, struct slab_attribute, attr)
#define to_slab(n) container_of(n, struct kmem_cache, kobj)

struct slab_attribute {
	struct attribute attr;
	ssize_t (*show)(struct kmem_cache *s, char *buf);
	ssize_t (*store)(struct kmem_cache *s, const char *x, size_t count);
};

#define SLAB_ATTR_RO(_name) \
	static struct slab_attribute _name##_attr = \
	__ATTR(_name, 0400, _name##_show, NULL)

#define SLAB_ATTR(_name) \
	static struct slab_attribute _name##_attr =  \
	__ATTR(_name, 0600, _name##_show, _name##_store)

//slab要分配的obj大小
static ssize_t slab_size_show(struct kmem_cache *s, char *buf)
{
	return sysfs_emit(buf, "%u\n", s->size);
}
SLAB_ATTR_RO(slab_size);

static ssize_t align_show(struct kmem_cache *s, char *buf)
{
	return sysfs_emit(buf, "%u\n", s->align);
}
SLAB_ATTR_RO(align);

static ssize_t object_size_show(struct kmem_cache *s, char *buf)
{
	return sysfs_emit(buf, "%u\n", s->object_size);
}
SLAB_ATTR_RO(object_size);

static ssize_t objs_per_slab_show(struct kmem_cache *s, char *buf)
{
	return sysfs_emit(buf, "%u\n", oo_objects(s->oo));
}
SLAB_ATTR_RO(objs_per_slab);

static ssize_t order_show(struct kmem_cache *s, char *buf)
{
	return sysfs_emit(buf, "%u\n", oo_order(s->oo));
}
SLAB_ATTR_RO(order);

static ssize_t min_partial_show(struct kmem_cache *s, char *buf)
{
	return sysfs_emit(buf, "%lu\n", s->min_partial);
}

static ssize_t min_partial_store(struct kmem_cache *s, const char *buf,
				 size_t length)
{
	unsigned long min;
	int err;

	err = kstrtoul(buf, 10, &min);
	if (err)
		return err;

	set_min_partial(s, min);
	return length;
}
SLAB_ATTR(min_partial);

static ssize_t cpu_partial_show(struct kmem_cache *s, char *buf)
{
	return sysfs_emit(buf, "%u\n", slub_cpu_partial(s));
}

static ssize_t cpu_partial_store(struct kmem_cache *s, const char *buf,
				 size_t length)
{
	unsigned int objects;
	int err;

	err = kstrtouint(buf, 10, &objects);
	if (err)
		return err;
	if (objects && !kmem_cache_has_cpu_partial(s))
		return -EINVAL;

	slub_set_cpu_partial(s, objects);
	flush_all(s);
	return length;
}
SLAB_ATTR(cpu_partial);

static ssize_t ctor_show(struct kmem_cache *s, char *buf)
{
	if (!s->ctor)
		return 0;
	return sysfs_emit(buf, "%pS\n", s->ctor);
}
SLAB_ATTR_RO(ctor);

static ssize_t aliases_show(struct kmem_cache *s, char *buf)
{
	return sysfs_emit(buf, "%d\n", s->refcount < 0 ? 0 : s->refcount - 1);
}
SLAB_ATTR_RO(aliases);

static ssize_t partial_show(struct kmem_cache *s, char *buf)
{
	return show_slab_objects(s, buf, SO_PARTIAL);
}
SLAB_ATTR_RO(partial);

static ssize_t cpu_slabs_show(struct kmem_cache *s, char *buf)
{
	return show_slab_objects(s, buf, SO_CPU);
}
SLAB_ATTR_RO(cpu_slabs);

static ssize_t objects_show(struct kmem_cache *s, char *buf)
{
	return show_slab_objects(s, buf, SO_ALL|SO_OBJECTS);
}
SLAB_ATTR_RO(objects);

static ssize_t objects_partial_show(struct kmem_cache *s, char *buf)
{
	return show_slab_objects(s, buf, SO_PARTIAL|SO_OBJECTS);
}
SLAB_ATTR_RO(objects_partial);

static ssize_t slabs_cpu_partial_show(struct kmem_cache *s, char *buf)
{
	int objects = 0;
	int pages = 0;
	int cpu;
	int len = 0;

	for_each_online_cpu(cpu) {
		struct page *page;

		page = slub_percpu_partial(per_cpu_ptr(s->cpu_slab, cpu));

		if (page) {
			pages += page->pages;
			objects += page->pobjects;
		}
	}

	len += sysfs_emit_at(buf, len, "%d(%d)", objects, pages);

#ifdef CONFIG_SMP
	for_each_online_cpu(cpu) {
		struct page *page;

		page = slub_percpu_partial(per_cpu_ptr(s->cpu_slab, cpu));
		if (page)
			len += sysfs_emit_at(buf, len, " C%d=%d(%d)",
					     cpu, page->pobjects, page->pages);
	}
#endif
	len += sysfs_emit_at(buf, len, "\n");

	return len;
}
SLAB_ATTR_RO(slabs_cpu_partial);

static ssize_t reclaim_account_show(struct kmem_cache *s, char *buf)
{
	return sysfs_emit(buf, "%d\n", !!(s->flags & SLAB_RECLAIM_ACCOUNT));
}
SLAB_ATTR_RO(reclaim_account);

static ssize_t hwcache_align_show(struct kmem_cache *s, char *buf)
{
	return sysfs_emit(buf, "%d\n", !!(s->flags & SLAB_HWCACHE_ALIGN));
}
SLAB_ATTR_RO(hwcache_align);

#ifdef CONFIG_ZONE_DMA
static ssize_t cache_dma_show(struct kmem_cache *s, char *buf)
{
	return sysfs_emit(buf, "%d\n", !!(s->flags & SLAB_CACHE_DMA));
}
SLAB_ATTR_RO(cache_dma);
#endif

static ssize_t usersize_show(struct kmem_cache *s, char *buf)
{
	return sysfs_emit(buf, "%u\n", s->usersize);
}
SLAB_ATTR_RO(usersize);

static ssize_t destroy_by_rcu_show(struct kmem_cache *s, char *buf)
{
	return sysfs_emit(buf, "%d\n", !!(s->flags & SLAB_TYPESAFE_BY_RCU));
}
SLAB_ATTR_RO(destroy_by_rcu);

#ifdef CONFIG_SLUB_DEBUG
static ssize_t slabs_show(struct kmem_cache *s, char *buf)
{
	return show_slab_objects(s, buf, SO_ALL);
}
SLAB_ATTR_RO(slabs);

static ssize_t total_objects_show(struct kmem_cache *s, char *buf)
{
	return show_slab_objects(s, buf, SO_ALL|SO_TOTAL);
}
SLAB_ATTR_RO(total_objects);

static ssize_t sanity_checks_show(struct kmem_cache *s, char *buf)
{
	return sysfs_emit(buf, "%d\n", !!(s->flags & SLAB_CONSISTENCY_CHECKS));
}
SLAB_ATTR_RO(sanity_checks);

static ssize_t trace_show(struct kmem_cache *s, char *buf)
{
	return sysfs_emit(buf, "%d\n", !!(s->flags & SLAB_TRACE));
}
SLAB_ATTR_RO(trace);

static ssize_t red_zone_show(struct kmem_cache *s, char *buf)
{
	return sysfs_emit(buf, "%d\n", !!(s->flags & SLAB_RED_ZONE));
}

SLAB_ATTR_RO(red_zone);

static ssize_t poison_show(struct kmem_cache *s, char *buf)
{
	return sysfs_emit(buf, "%d\n", !!(s->flags & SLAB_POISON));
}

SLAB_ATTR_RO(poison);

static ssize_t store_user_show(struct kmem_cache *s, char *buf)
{
	return sysfs_emit(buf, "%d\n", !!(s->flags & SLAB_STORE_USER));
}

SLAB_ATTR_RO(store_user);

static ssize_t validate_show(struct kmem_cache *s, char *buf)
{
	return 0;
}

static ssize_t validate_store(struct kmem_cache *s,
			const char *buf, size_t length)
{
	int ret = -EINVAL;

	if (buf[0] == '1') {
		ret = validate_slab_cache(s);
		if (ret >= 0)
			ret = length;
	}
	return ret;
}
SLAB_ATTR(validate);

static ssize_t alloc_calls_show(struct kmem_cache *s, char *buf)
{
	if (!(s->flags & SLAB_STORE_USER))
		return -ENOSYS;
	return list_locations(s, buf, TRACK_ALLOC);
}
SLAB_ATTR_RO(alloc_calls);

static ssize_t free_calls_show(struct kmem_cache *s, char *buf)
{
	if (!(s->flags & SLAB_STORE_USER))
		return -ENOSYS;
	return list_locations(s, buf, TRACK_FREE);
}
SLAB_ATTR_RO(free_calls);
#endif /* CONFIG_SLUB_DEBUG */

#ifdef CONFIG_FAILSLAB
static ssize_t failslab_show(struct kmem_cache *s, char *buf)
{
	return sysfs_emit(buf, "%d\n", !!(s->flags & SLAB_FAILSLAB));
}
SLAB_ATTR_RO(failslab);
#endif

static ssize_t shrink_show(struct kmem_cache *s, char *buf)
{
	return 0;
}

static ssize_t shrink_store(struct kmem_cache *s,
			const char *buf, size_t length)
{
	if (buf[0] == '1')
		kmem_cache_shrink(s);
	else
		return -EINVAL;
	return length;
}
SLAB_ATTR(shrink);

#ifdef CONFIG_NUMA
static ssize_t remote_node_defrag_ratio_show(struct kmem_cache *s, char *buf)
{
	return sysfs_emit(buf, "%u\n", s->remote_node_defrag_ratio / 10);
}

static ssize_t remote_node_defrag_ratio_store(struct kmem_cache *s,
				const char *buf, size_t length)
{
	unsigned int ratio;
	int err;

	err = kstrtouint(buf, 10, &ratio);
	if (err)
		return err;
	if (ratio > 100)
		return -ERANGE;

	s->remote_node_defrag_ratio = ratio * 10;

	return length;
}
SLAB_ATTR(remote_node_defrag_ratio);
#endif

#ifdef CONFIG_SLUB_STATS
static int show_stat(struct kmem_cache *s, char *buf, enum stat_item si)
{
	unsigned long sum  = 0;
	int cpu;
	int len = 0;
	int *data = kmalloc_array(nr_cpu_ids, sizeof(int), GFP_KERNEL);

	if (!data)
		return -ENOMEM;

	for_each_online_cpu(cpu) {
		unsigned x = per_cpu_ptr(s->cpu_slab, cpu)->stat[si];

		data[cpu] = x;
		sum += x;
	}

	len += sysfs_emit_at(buf, len, "%lu", sum);

#ifdef CONFIG_SMP
	for_each_online_cpu(cpu) {
		if (data[cpu])
			len += sysfs_emit_at(buf, len, " C%d=%u",
					     cpu, data[cpu]);
	}
#endif
	kfree(data);
	len += sysfs_emit_at(buf, len, "\n");

	return len;
}

static void clear_stat(struct kmem_cache *s, enum stat_item si)
{
	int cpu;

	for_each_online_cpu(cpu)
		per_cpu_ptr(s->cpu_slab, cpu)->stat[si] = 0;
}

#define STAT_ATTR(si, text) 					\
static ssize_t text##_show(struct kmem_cache *s, char *buf)	\
{								\
	return show_stat(s, buf, si);				\
}								\
static ssize_t text##_store(struct kmem_cache *s,		\
				const char *buf, size_t length)	\
{								\
	if (buf[0] != '0')					\
		return -EINVAL;					\
	clear_stat(s, si);					\
	return length;						\
}								\
SLAB_ATTR(text);						\

STAT_ATTR(ALLOC_FASTPATH, alloc_fastpath);
STAT_ATTR(ALLOC_SLOWPATH, alloc_slowpath);
STAT_ATTR(FREE_FASTPATH, free_fastpath);
STAT_ATTR(FREE_SLOWPATH, free_slowpath);
STAT_ATTR(FREE_FROZEN, free_frozen);
STAT_ATTR(FREE_ADD_PARTIAL, free_add_partial);
STAT_ATTR(FREE_REMOVE_PARTIAL, free_remove_partial);
STAT_ATTR(ALLOC_FROM_PARTIAL, alloc_from_partial);
STAT_ATTR(ALLOC_SLAB, alloc_slab);
STAT_ATTR(ALLOC_REFILL, alloc_refill);
STAT_ATTR(ALLOC_NODE_MISMATCH, alloc_node_mismatch);
STAT_ATTR(FREE_SLAB, free_slab);
STAT_ATTR(CPUSLAB_FLUSH, cpuslab_flush);
STAT_ATTR(DEACTIVATE_FULL, deactivate_full);
STAT_ATTR(DEACTIVATE_EMPTY, deactivate_empty);
STAT_ATTR(DEACTIVATE_TO_HEAD, deactivate_to_head);
STAT_ATTR(DEACTIVATE_TO_TAIL, deactivate_to_tail);
STAT_ATTR(DEACTIVATE_REMOTE_FREES, deactivate_remote_frees);
STAT_ATTR(DEACTIVATE_BYPASS, deactivate_bypass);
STAT_ATTR(ORDER_FALLBACK, order_fallback);
STAT_ATTR(CMPXCHG_DOUBLE_CPU_FAIL, cmpxchg_double_cpu_fail);
STAT_ATTR(CMPXCHG_DOUBLE_FAIL, cmpxchg_double_fail);
STAT_ATTR(CPU_PARTIAL_ALLOC, cpu_partial_alloc);
STAT_ATTR(CPU_PARTIAL_FREE, cpu_partial_free);
STAT_ATTR(CPU_PARTIAL_NODE, cpu_partial_node);
STAT_ATTR(CPU_PARTIAL_DRAIN, cpu_partial_drain);
#endif	/* CONFIG_SLUB_STATS */

//slab属性数组
static struct attribute *slab_attrs[] = {
	&slab_size_attr.attr,
	&object_size_attr.attr,
	&objs_per_slab_attr.attr,
	&order_attr.attr,
	&min_partial_attr.attr,
	&cpu_partial_attr.attr,
	&objects_attr.attr,
	&objects_partial_attr.attr,
	&partial_attr.attr,
	&cpu_slabs_attr.attr,
	&ctor_attr.attr,
	&aliases_attr.attr,
	&align_attr.attr,
	&hwcache_align_attr.attr,
	&reclaim_account_attr.attr,
	&destroy_by_rcu_attr.attr,
	&shrink_attr.attr,
	&slabs_cpu_partial_attr.attr,
#ifdef CONFIG_SLUB_DEBUG
	&total_objects_attr.attr,
	&slabs_attr.attr,
	&sanity_checks_attr.attr,
	&trace_attr.attr,
	&red_zone_attr.attr,
	&poison_attr.attr,
	&store_user_attr.attr,
	&validate_attr.attr,
	&alloc_calls_attr.attr,
	&free_calls_attr.attr,
#endif
#ifdef CONFIG_ZONE_DMA
	&cache_dma_attr.attr,
#endif
#ifdef CONFIG_NUMA
	&remote_node_defrag_ratio_attr.attr,
#endif
#ifdef CONFIG_SLUB_STATS
	&alloc_fastpath_attr.attr,
	&alloc_slowpath_attr.attr,
	&free_fastpath_attr.attr,
	&free_slowpath_attr.attr,
	&free_frozen_attr.attr,
	&free_add_partial_attr.attr,
	&free_remove_partial_attr.attr,
	&alloc_from_partial_attr.attr,
	&alloc_slab_attr.attr,
	&alloc_refill_attr.attr,
	&alloc_node_mismatch_attr.attr,
	&free_slab_attr.attr,
	&cpuslab_flush_attr.attr,
	&deactivate_full_attr.attr,
	&deactivate_empty_attr.attr,
	&deactivate_to_head_attr.attr,
	&deactivate_to_tail_attr.attr,
	&deactivate_remote_frees_attr.attr,
	&deactivate_bypass_attr.attr,
	&order_fallback_attr.attr,
	&cmpxchg_double_fail_attr.attr,
	&cmpxchg_double_cpu_fail_attr.attr,
	&cpu_partial_alloc_attr.attr,
	&cpu_partial_free_attr.attr,
	&cpu_partial_node_attr.attr,
	&cpu_partial_drain_attr.attr,
#endif
#ifdef CONFIG_FAILSLAB
	&failslab_attr.attr,
#endif
	&usersize_attr.attr,

	NULL
};

//slab属性组
static const struct attribute_group slab_attr_group = {
	.attrs = slab_attrs,
};

static ssize_t slab_attr_show(struct kobject *kobj,
				struct attribute *attr,
				char *buf)
{
	struct slab_attribute *attribute;
	struct kmem_cache *s;
	int err;

	attribute = to_slab_attr(attr);
	s = to_slab(kobj);

	if (!attribute->show)
		return -EIO;

	err = attribute->show(s, buf);

	return err;
}

static ssize_t slab_attr_store(struct kobject *kobj,
				struct attribute *attr,
				const char *buf, size_t len)
{
	struct slab_attribute *attribute;
	struct kmem_cache *s;
	int err;

	attribute = to_slab_attr(attr);
	s = to_slab(kobj);

	if (!attribute->store)
		return -EIO;

	err = attribute->store(s, buf, len);
	return err;
}

static void kmem_cache_release(struct kobject *k)
{
	slab_kmem_cache_release(to_slab(k));
}

static const struct sysfs_ops slab_sysfs_ops = {
	.show = slab_attr_show,
	.store = slab_attr_store,
};

static struct kobj_type slab_ktype = {
	.sysfs_ops = &slab_sysfs_ops,
	.release = kmem_cache_release,
};

static struct kset *slab_kset;

static inline struct kset *cache_kset(struct kmem_cache *s)
{
	return slab_kset;
}

#define ID_STR_LENGTH 64

/* Create a unique string id for a slab cache:
 *
 * Format	:[flags-]size
 */
static char *create_unique_id(struct kmem_cache *s)
{
	char *name = kmalloc(ID_STR_LENGTH, GFP_KERNEL);
	char *p = name;

	BUG_ON(!name);

	*p++ = ':';
	/*
	 * First flags affecting slabcache operations. We will only
	 * get here for aliasable slabs so we do not need to support
	 * too many flags. The flags here must cover all flags that
	 * are matched during merging to guarantee that the id is
	 * unique.
	 */
	if (s->flags & SLAB_CACHE_DMA)
		*p++ = 'd';
	if (s->flags & SLAB_CACHE_DMA32)
		*p++ = 'D';
	if (s->flags & SLAB_RECLAIM_ACCOUNT)
		*p++ = 'a';
	if (s->flags & SLAB_CONSISTENCY_CHECKS)
		*p++ = 'F';
	if (s->flags & SLAB_ACCOUNT)
		*p++ = 'A';
	if (p != name + 1)
		*p++ = '-';
	p += sprintf(p, "%07u", s->size);

	BUG_ON(p > name + ID_STR_LENGTH - 1);
	return name;
}

static int sysfs_slab_add(struct kmem_cache *s)
{
	int err;
	const char *name;
	struct kset *kset = cache_kset(s);
	int unmergeable = slab_unmergeable(s);

	if (!kset) {
		kobject_init(&s->kobj, &slab_ktype);
		return 0;
	}

	if (!unmergeable && disable_higher_order_debug &&
			(slub_debug & DEBUG_METADATA_FLAGS))
		unmergeable = 1;

	if (unmergeable) {
		/*
		 * Slabcache can never be merged so we can use the name proper.
		 * This is typically the case for debug situations. In that
		 * case we can catch duplicate names easily.
		 */
		sysfs_remove_link(&slab_kset->kobj, s->name);
		name = s->name;
	} else {
		/*
		 * Create a unique name for the slab as a target
		 * for the symlinks.
		 */
		name = create_unique_id(s);
	}

	s->kobj.kset = kset;
	err = kobject_init_and_add(&s->kobj, &slab_ktype, NULL, "%s", name);
	if (err) {
		kobject_put(&s->kobj);
		goto out;
	}

	//创建mem_cache的属性组
	err = sysfs_create_group(&s->kobj, &slab_attr_group);
	if (err)
		goto out_del_kobj;

	if (!unmergeable) {
		/* Setup first alias */
		sysfs_slab_alias(s, s->name);
	}
out:
	if (!unmergeable)
		kfree(name);
	return err;
out_del_kobj:
	kobject_del(&s->kobj);
	goto out;
}

void sysfs_slab_unlink(struct kmem_cache *s)
{
	if (slab_state >= FULL)
		kobject_del(&s->kobj);
}

void sysfs_slab_release(struct kmem_cache *s)
{
	if (slab_state >= FULL)
		kobject_put(&s->kobj);
}

/*
 * Need to buffer aliases during bootup until sysfs becomes
 * available lest we lose that information.
 */
struct saved_alias {
	struct kmem_cache *s;
	const char *name;
	struct saved_alias *next;
};

static struct saved_alias *alias_list;

static int sysfs_slab_alias(struct kmem_cache *s, const char *name)
{
	struct saved_alias *al;

	if (slab_state == FULL) {
		/*
		 * If we have a leftover link then remove it.
		 */
		sysfs_remove_link(&slab_kset->kobj, name);
		return sysfs_create_link(&slab_kset->kobj, &s->kobj, name);
	}

	al = kmalloc(sizeof(struct saved_alias), GFP_KERNEL);
	if (!al)
		return -ENOMEM;

	al->s = s;
	al->name = name;
	al->next = alias_list;
	alias_list = al;
	return 0;
}

static int __init slab_sysfs_init(void)
{
	struct kmem_cache *s;
	int err;

	mutex_lock(&slab_mutex);

	slab_kset = kset_create_and_add("slab", NULL, kernel_kobj);
	if (!slab_kset) {
		mutex_unlock(&slab_mutex);
		pr_err("Cannot register slab subsystem.\n");
		return -ENOSYS;
	}

	slab_state = FULL;

	list_for_each_entry(s, &slab_caches, list) {
		err = sysfs_slab_add(s);
		if (err)
			pr_err("SLUB: Unable to add boot slab %s to sysfs\n",
			       s->name);
	}

	while (alias_list) {
		struct saved_alias *al = alias_list;

		alias_list = alias_list->next;
		err = sysfs_slab_alias(al->s, al->name);
		if (err)
			pr_err("SLUB: Unable to add boot slab alias %s to sysfs\n",
			       al->name);
		kfree(al);
	}

	mutex_unlock(&slab_mutex);
	resiliency_test();
	return 0;
}

__initcall(slab_sysfs_init);
#endif /* CONFIG_SYSFS */

/*
 * The /proc/slabinfo ABI
 */
#ifdef CONFIG_SLUB_DEBUG
void get_slabinfo(struct kmem_cache *s, struct slabinfo *sinfo)
{
	unsigned long nr_slabs = 0;
	unsigned long nr_objs = 0;
	unsigned long nr_free = 0;/*未用的obj*/
	int node;
	struct kmem_cache_node *n;

	//遍历slab上numa node所有slab
	for_each_kmem_cache_node(s, node, n) {
		nr_slabs += node_nr_slabs(n);
		nr_objs += node_nr_objs(n);/*总的元素数*/
		nr_free += count_partial(n, count_free);
	}

	sinfo->active_objs = nr_objs - nr_free;
	sinfo->num_objs = nr_objs;
	sinfo->active_slabs = nr_slabs;
	sinfo->num_slabs = nr_slabs;
	sinfo->objects_per_slab = oo_objects(s->oo);
	sinfo->cache_order = oo_order(s->oo);
}

void slabinfo_show_stats(struct seq_file *m, struct kmem_cache *s)
{
}

ssize_t slabinfo_write(struct file *file, const char __user *buffer,
		       size_t count, loff_t *ppos)
{
	return -EIO;
}
#endif /* CONFIG_SLUB_DEBUG */<|MERGE_RESOLUTION|>--- conflicted
+++ resolved
@@ -277,11 +277,8 @@
 
 static inline void *get_freepointer(struct kmem_cache *s, void *object)
 {
-<<<<<<< HEAD
-    /*取object中记录的下一个freepointer*/
-=======
+	/*取object中记录的下一个freepointer*/
 	object = kasan_reset_tag(object);
->>>>>>> e71ba945
 	return freelist_dereference(s, object + s->offset);
 }
 
@@ -312,11 +309,8 @@
 	BUG_ON(object == fp); /* naive detection of double free or corruption */
 #endif
 
-<<<<<<< HEAD
 	//使freeptr指向fp
-=======
 	freeptr_addr = (unsigned long)kasan_reset_tag((void *)freeptr_addr);
->>>>>>> e71ba945
 	*(void **)freeptr_addr = freelist_ptr(s, fp, freeptr_addr);
 }
 
