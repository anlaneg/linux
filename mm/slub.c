--- conflicted
+++ resolved
@@ -318,16 +318,7 @@
 		__p < (__addr) + (__objects) * (__s)->size; \
 		__p += (__s)->size)
 
-<<<<<<< HEAD
-/* Determine object index from a given position */
-static inline unsigned int slab_index(void *p, struct kmem_cache *s, void *addr)
-{
-	return (kasan_reset_tag(p) - addr) / s->size;
-}
-
 //获取order对应的内存尺寸可分配object数目（obj大小为size)
-=======
->>>>>>> 00e4db51
 static inline unsigned int order_objects(unsigned int order, unsigned int size)
 {
 	return ((unsigned int)PAGE_SIZE << order) / size;
@@ -1439,27 +1430,6 @@
 		return flags | slub_debug;
 
 	len = strlen(name);
-<<<<<<< HEAD
-	iter = slub_debug_slabs;
-	while (*iter) {
-		char *end, *glob;
-		size_t cmplen;
-
-		//先找','号
-		end = strchrnul(iter, ',');
-
-		//再自iter到 end找'*'
-		glob = strnchr(iter, end - iter, '*');
-		if (glob)
-			cmplen = glob - iter;
-		else
-			cmplen = max_t(size_t, len, (end - iter));
-
-		//如果name与iter相等，则打上debug标记
-		if (!strncmp(name, iter, cmplen)) {
-			flags |= slub_debug;
-			break;
-=======
 	next_block = slub_debug_string;
 	/* Go through all blocks of debug options, see if any matches our slab's name */
 	while (next_block) {
@@ -1471,16 +1441,19 @@
 			char *end, *glob;
 			size_t cmplen;
 
+			//先找','号
 			end = strchrnul(iter, ',');
 			if (next_block && next_block < end)
 				end = next_block - 1;
 
+			//再自iter到 end找'*'
 			glob = strnchr(iter, end - iter, '*');
 			if (glob)
 				cmplen = glob - iter;
 			else
 				cmplen = max_t(size_t, len, (end - iter));
 
+			//如果name与iter相等，则打上debug标记
 			if (!strncmp(name, iter, cmplen)) {
 				flags |= block_flags;
 				return flags;
@@ -1489,7 +1462,6 @@
 			if (!*end || *end == ';')
 				break;
 			iter = end + 1;
->>>>>>> 00e4db51
 		}
 	}
 
@@ -1884,19 +1856,9 @@
 /*为slab申请一个page*/
 static struct page *new_slab(struct kmem_cache *s, gfp_t flags, int node)
 {
-<<<<<<< HEAD
-	if (unlikely(flags & GFP_SLAB_BUG_MASK)) {
-	    /*如有bug标记，则显示堆栈*/
-		gfp_t invalid_mask = flags & GFP_SLAB_BUG_MASK;
-		flags &= ~GFP_SLAB_BUG_MASK;
-		pr_warn("Unexpected gfp: %#x (%pGg). Fixing up to gfp: %#x (%pGg). Fix your code!\n",
-				invalid_mask, &invalid_mask, flags, &flags);
-		dump_stack();
-	}
-=======
 	if (unlikely(flags & GFP_SLAB_BUG_MASK))
+	    	/*如有bug标记，则显示堆栈*/
 		flags = kmalloc_fix_flags(flags);
->>>>>>> 00e4db51
 
 	return allocate_slab(s,
 		flags & (GFP_RECLAIM_MASK | GFP_CONSTRAINT_MASK), node);
