--- conflicted
+++ resolved
@@ -2966,22 +2966,14 @@
 static __always_inline void *slab_alloc(struct kmem_cache *s,
 		gfp_t gfpflags, unsigned long addr, size_t orig_size)
 {
-<<<<<<< HEAD
-	return slab_alloc_node(s, gfpflags, NUMA_NO_NODE/*使用任意node*/, addr);
-=======
-	return slab_alloc_node(s, gfpflags, NUMA_NO_NODE, addr, orig_size);
->>>>>>> 52e44129
+	return slab_alloc_node(s, gfpflags, NUMA_NO_NODE/*使用任意node*/, addr, orig_size);
 }
 
 //分配一个obj
 void *kmem_cache_alloc(struct kmem_cache *s, gfp_t gfpflags)
 {
-<<<<<<< HEAD
-    /*自s中申请obj*/
-	void *ret = slab_alloc(s, gfpflags, _RET_IP_);
-=======
+    	/*自s中申请obj*/
 	void *ret = slab_alloc(s, gfpflags, _RET_IP_, s->object_size);
->>>>>>> 52e44129
 
 	trace_kmem_cache_alloc(_RET_IP_, ret, s->object_size,
 				s->size, gfpflags);
@@ -3385,17 +3377,13 @@
 	c = this_cpu_ptr(s->cpu_slab);
 
 	for (i = 0; i < size; i++) {
-<<<<<<< HEAD
-	    /*取挂在freelist上的object*/
-		void *object = c->freelist;
-=======
+	    	/*取挂在freelist上的object*/
 		void *object = kfence_alloc(s, s->object_size, flags);
 
 		if (unlikely(object)) {
 			p[i] = object;
 			continue;
 		}
->>>>>>> 52e44129
 
 		object = c->freelist;
 		if (unlikely(!object)) {
@@ -3907,12 +3895,8 @@
 
 static int kmem_cache_open(struct kmem_cache *s, slab_flags_t flags)
 {
-<<<<<<< HEAD
-    //设置cache的flags
-	s->flags = kmem_cache_flags(s->size, flags, s->name, s->ctor);
-=======
+	//设置cache的flags
 	s->flags = kmem_cache_flags(s->size, flags, s->name);
->>>>>>> 52e44129
 #ifdef CONFIG_SLAB_FREELIST_HARDENED
 	s->random = get_random_long();
 #endif
@@ -4136,12 +4120,8 @@
 	if (unlikely(ZERO_OR_NULL_PTR(s)))
 		return s;
 
-<<<<<<< HEAD
 	/*自slab中申请obj*/
-	ret = slab_alloc(s, flags, _RET_IP_);
-=======
 	ret = slab_alloc(s, flags, _RET_IP_, size);
->>>>>>> 52e44129
 
 	trace_kmalloc(_RET_IP_, ret, size, s->size, flags);
 
