// SPDX-License-Identifier: GPL-2.0
#include <linux/pagewalk.h>
#include <linux/highmem.h>
#include <linux/sched.h>
#include <linux/hugetlb.h>
#include <linux/mmu_context.h>
#include <linux/swap.h>
#include <linux/swapops.h>

#include <asm/tlbflush.h>

#include "internal.h"

/*
 * We want to know the real level where a entry is located ignoring any
 * folding of levels which may be happening. For example if p4d is folded then
 * a missing entry found at level 1 (p4d) is actually at level 0 (pgd).
 */
static int real_depth(int depth)
{
	if (depth == 3 && PTRS_PER_PMD == 1)
		depth = 2;
	if (depth == 2 && PTRS_PER_PUD == 1)
		depth = 1;
	if (depth == 1 && PTRS_PER_P4D == 1)
		depth = 0;
	return depth;
}

static int walk_pte_range_inner(pte_t *pte, unsigned long addr,
				unsigned long end, struct mm_walk *walk)
{
	const struct mm_walk_ops *ops = walk->ops;
	int err = 0;

	for (;;) {
		if (ops->install_pte && pte_none(ptep_get(pte))) {
			pte_t new_pte;

			err = ops->install_pte(addr, addr + PAGE_SIZE, &new_pte,
					       walk);
			if (err)
				break;

			set_pte_at(walk->mm, addr, pte, new_pte);
			/* Non-present before, so for arches that need it. */
			if (!WARN_ON_ONCE(walk->no_vma))
				update_mmu_cache(walk->vma, addr, pte);
		} else {
			err = ops->pte_entry(pte, addr, addr + PAGE_SIZE, walk);
			if (err)
				break;
		}
		if (addr >= end - PAGE_SIZE)
			break;
		addr += PAGE_SIZE;
		pte++;
	}
	return err;
}

static int walk_pte_range(pmd_t *pmd, unsigned long addr, unsigned long end,
			  struct mm_walk *walk)
{
	pte_t *pte;
	int err = 0;
	spinlock_t *ptl;

	if (walk->no_vma) {
		/*
		 * pte_offset_map() might apply user-specific validation.
		 * Indeed, on x86_64 the pmd entries set up by init_espfix_ap()
		 * fit its pmd_bad() check (_PAGE_NX set and _PAGE_RW clear),
		 * and CONFIG_EFI_PGT_DUMP efi_mm goes so far as to walk them.
		 */
		if (walk->mm == &init_mm || addr >= TASK_SIZE)
			pte = pte_offset_kernel(pmd, addr);
		else
			pte = pte_offset_map(pmd, addr);
		if (pte) {
			err = walk_pte_range_inner(pte, addr, end, walk);
			if (walk->mm != &init_mm && addr < TASK_SIZE)
				pte_unmap(pte);
		}
	} else {
		pte = pte_offset_map_lock(walk->mm, pmd, addr, &ptl);
		if (pte) {
			err = walk_pte_range_inner(pte, addr, end, walk);
			pte_unmap_unlock(pte, ptl);
		}
	}
	if (!pte)
		walk->action = ACTION_AGAIN;
	return err;
}

static int walk_pmd_range(pud_t *pud, unsigned long addr, unsigned long end,
			  struct mm_walk *walk)
{
	pmd_t *pmd;
	unsigned long next;
	const struct mm_walk_ops *ops = walk->ops;
	bool has_handler = ops->pte_entry;
	bool has_install = ops->install_pte;
	int err = 0;
	int depth = real_depth(3);

	pmd = pmd_offset(pud, addr);
	do {
again:
		next = pmd_addr_end(addr, end);
		if (pmd_none(*pmd)) {
			if (has_install)
				err = __pte_alloc(walk->mm, pmd);
			else if (ops->pte_hole)
				err = ops->pte_hole(addr, next, depth, walk);
			if (err)
				break;
			if (!has_install)
				continue;
		}

		walk->action = ACTION_SUBTREE;

		/*
		 * This implies that each ->pmd_entry() handler
		 * needs to know about pmd_trans_huge() pmds
		 */
		if (ops->pmd_entry)
			err = ops->pmd_entry(pmd, addr, next, walk);
		if (err)
			break;

		if (walk->action == ACTION_AGAIN)
			goto again;
		if (walk->action == ACTION_CONTINUE)
			continue;

		if (!has_handler) { /* No handlers for lower page tables. */
			if (!has_install)
				continue; /* Nothing to do. */
			/*
			 * We are ONLY installing, so avoid unnecessarily
			 * splitting a present huge page.
			 */
			if (pmd_present(*pmd) &&
			    (pmd_trans_huge(*pmd) || pmd_devmap(*pmd)))
				continue;
		}

		if (walk->vma)
			split_huge_pmd(walk->vma, pmd, addr);
		else if (pmd_leaf(*pmd) || !pmd_present(*pmd))
			continue; /* Nothing to do. */

		err = walk_pte_range(pmd, addr, next, walk);
		if (err)
			break;

		if (walk->action == ACTION_AGAIN)
			goto again;

	} while (pmd++, addr = next, addr != end);

	return err;
}

static int walk_pud_range(p4d_t *p4d, unsigned long addr, unsigned long end,
			  struct mm_walk *walk)
{
	pud_t *pud;
	unsigned long next;
	const struct mm_walk_ops *ops = walk->ops;
	bool has_handler = ops->pmd_entry || ops->pte_entry;
	bool has_install = ops->install_pte;
	int err = 0;
	int depth = real_depth(2);

	pud = pud_offset(p4d, addr);
	do {
 again:
		next = pud_addr_end(addr, end);
		if (pud_none(*pud)) {
			if (has_install)
				err = __pmd_alloc(walk->mm, pud, addr);
			else if (ops->pte_hole)
				err = ops->pte_hole(addr, next, depth, walk);
			if (err)
				break;
			if (!has_install)
				continue;
		}

		walk->action = ACTION_SUBTREE;

		if (ops->pud_entry)
			err = ops->pud_entry(pud, addr, next, walk);
		if (err)
			break;

		if (walk->action == ACTION_AGAIN)
			goto again;
		if (walk->action == ACTION_CONTINUE)
			continue;

		if (!has_handler) { /* No handlers for lower page tables. */
			if (!has_install)
				continue; /* Nothing to do. */
			/*
			 * We are ONLY installing, so avoid unnecessarily
			 * splitting a present huge page.
			 */
			if (pud_present(*pud) &&
			    (pud_trans_huge(*pud) || pud_devmap(*pud)))
				continue;
		}

		if (walk->vma)
			split_huge_pud(walk->vma, pud, addr);
		else if (pud_leaf(*pud) || !pud_present(*pud))
			continue; /* Nothing to do. */

		if (pud_none(*pud))
			goto again;

		err = walk_pmd_range(pud, addr, next, walk);
		if (err)
			break;
	} while (pud++, addr = next, addr != end);

	return err;
}

static int walk_p4d_range(pgd_t *pgd, unsigned long addr, unsigned long end,
			  struct mm_walk *walk)
{
	p4d_t *p4d;
	unsigned long next;
	const struct mm_walk_ops *ops = walk->ops;
	bool has_handler = ops->pud_entry || ops->pmd_entry || ops->pte_entry;
	bool has_install = ops->install_pte;
	int err = 0;
	int depth = real_depth(1);

	p4d = p4d_offset(pgd, addr);
	do {
		next = p4d_addr_end(addr, end);
		if (p4d_none_or_clear_bad(p4d)) {
			if (has_install)
				err = __pud_alloc(walk->mm, p4d, addr);
			else if (ops->pte_hole)
				err = ops->pte_hole(addr, next, depth, walk);
			if (err)
				break;
			if (!has_install)
				continue;
		}
		if (ops->p4d_entry) {
			err = ops->p4d_entry(p4d, addr, next, walk);
			if (err)
				break;
		}
		if (has_handler || has_install)
			err = walk_pud_range(p4d, addr, next, walk);
		if (err)
			break;
	} while (p4d++, addr = next, addr != end);

	return err;
}

static int walk_pgd_range(unsigned long addr, unsigned long end,
			  struct mm_walk *walk)
{
	pgd_t *pgd;
	unsigned long next;
	const struct mm_walk_ops *ops = walk->ops;
	bool has_handler = ops->p4d_entry || ops->pud_entry || ops->pmd_entry ||
		ops->pte_entry;
	bool has_install = ops->install_pte;
	int err = 0;

	if (walk->pgd)
		pgd = walk->pgd + pgd_index(addr);
	else
		pgd = pgd_offset(walk->mm, addr);
	do {
		next = pgd_addr_end(addr, end);
		if (pgd_none_or_clear_bad(pgd)) {
			if (has_install)
				err = __p4d_alloc(walk->mm, pgd, addr);
			else if (ops->pte_hole)
				err = ops->pte_hole(addr, next, 0, walk);
			if (err)
				break;
			if (!has_install)
				continue;
		}
		if (ops->pgd_entry) {
			err = ops->pgd_entry(pgd, addr, next, walk);
			if (err)
				break;
		}
		if (has_handler || has_install)
			err = walk_p4d_range(pgd, addr, next, walk);
		if (err)
			break;
	} while (pgd++, addr = next, addr != end);

	return err;
}

#ifdef CONFIG_HUGETLB_PAGE
static unsigned long hugetlb_entry_end(struct hstate *h, unsigned long addr,
				       unsigned long end)
{
	unsigned long boundary = (addr & huge_page_mask(h)) + huge_page_size(h);
	return boundary < end ? boundary : end;
}

static int walk_hugetlb_range(unsigned long addr, unsigned long end,
			      struct mm_walk *walk)
{
	struct vm_area_struct *vma = walk->vma;
	struct hstate *h = hstate_vma(vma);
	unsigned long next;
	unsigned long hmask = huge_page_mask(h);
	unsigned long sz = huge_page_size(h);
	pte_t *pte;
	const struct mm_walk_ops *ops = walk->ops;
	int err = 0;

	hugetlb_vma_lock_read(vma);
	do {
		next = hugetlb_entry_end(h, addr, end);
		pte = hugetlb_walk(vma, addr & hmask, sz);
		if (pte)
			err = ops->hugetlb_entry(pte, hmask, addr, next, walk);
		else if (ops->pte_hole)
			err = ops->pte_hole(addr, next, -1, walk);
		if (err)
			break;
	} while (addr = next, addr != end);
	hugetlb_vma_unlock_read(vma);

	return err;
}

#else /* CONFIG_HUGETLB_PAGE */
static int walk_hugetlb_range(unsigned long addr, unsigned long end,
			      struct mm_walk *walk)
{
	return 0;
}

#endif /* CONFIG_HUGETLB_PAGE */

/*
 * Decide whether we really walk over the current vma on [@start, @end)
 * or skip it via the returned value. Return 0 if we do walk over the
 * current vma, and return 1 if we skip the vma. Negative values means
 * error, where we abort the current walk.
 */
static int walk_page_test(unsigned long start, unsigned long end,
			struct mm_walk *walk)
{
	struct vm_area_struct *vma = walk->vma;
	const struct mm_walk_ops *ops = walk->ops;

	if (ops->test_walk)
		return ops->test_walk(start, end, walk);

	/*
	 * vma(VM_PFNMAP) doesn't have any valid struct pages behind VM_PFNMAP
	 * range, so we don't walk over it as we do for normal vmas. However,
	 * Some callers are interested in handling hole range and they don't
	 * want to just ignore any single address range. Such users certainly
	 * define their ->pte_hole() callbacks, so let's delegate them to handle
	 * vma(VM_PFNMAP).
	 */
	if (vma->vm_flags & VM_PFNMAP) {
		int err = 1;
		if (ops->pte_hole)
			err = ops->pte_hole(start, end, -1, walk);
		return err ? err : 1;
	}
	return 0;
}

static int __walk_page_range(unsigned long start, unsigned long end,
			struct mm_walk *walk)
{
	int err = 0;
	struct vm_area_struct *vma = walk->vma;
	const struct mm_walk_ops *ops = walk->ops;
	bool is_hugetlb = is_vm_hugetlb_page(vma);

	/* We do not support hugetlb PTE installation. */
	if (ops->install_pte && is_hugetlb)
		return -EINVAL;

	if (ops->pre_vma) {
		err = ops->pre_vma(start, end, walk);
		if (err)
			return err;
	}

<<<<<<< HEAD
	if (is_vm_hugetlb_page(vma)) {
		/*大页vma*/
=======
	if (is_hugetlb) {
>>>>>>> 155a3c00
		if (ops->hugetlb_entry)
			err = walk_hugetlb_range(start, end, walk);
	} else
		err = walk_pgd_range(start, end, walk);

	if (ops->post_vma)
		ops->post_vma(walk);

	return err;
}

static inline void process_mm_walk_lock(struct mm_struct *mm,
					enum page_walk_lock walk_lock)
{
	if (walk_lock == PGWALK_RDLOCK)
		mmap_assert_locked(mm);
	else
		mmap_assert_write_locked(mm);
}

static inline void process_vma_walk_lock(struct vm_area_struct *vma,
					 enum page_walk_lock walk_lock)
{
#ifdef CONFIG_PER_VMA_LOCK
	switch (walk_lock) {
	case PGWALK_WRLOCK:
		vma_start_write(vma);
		break;
	case PGWALK_WRLOCK_VERIFY:
		vma_assert_write_locked(vma);
		break;
	case PGWALK_RDLOCK:
		/* PGWALK_RDLOCK is handled by process_mm_walk_lock */
		break;
	}
#endif
}

/*
 * See the comment for walk_page_range(), this performs the heavy lifting of the
 * operation, only sets no restrictions on how the walk proceeds.
 *
 * We usually restrict the ability to install PTEs, but this functionality is
 * available to internal memory management code and provided in mm/internal.h.
 */
int walk_page_range_mm(struct mm_struct *mm, unsigned long start,
		unsigned long end, const struct mm_walk_ops *ops,
		void *private)
{
	int err = 0;
	unsigned long next;
	struct vm_area_struct *vma;
	struct mm_walk walk = {
		.ops		= ops,
		.mm		= mm,
		.private	= private,
	};

	if (start >= end)
		/*range范围必须满足start,end*/
		return -EINVAL;

	if (!walk.mm)
		/*必须提供mm*/
		return -EINVAL;

	process_mm_walk_lock(walk.mm, ops->walk_lock);

	vma = find_vma(walk.mm, start);/*取start对应的vma*/
	do {
		if (!vma) { /* after the last vma */
			walk.vma = NULL;
			next = end;
			/*无vma,调用pte_hole（这种总填写的为0）*/
			if (ops->pte_hole)
				err = ops->pte_hole(start, next, -1, &walk);
		} else if (start < vma->vm_start) { /* outside vma */
			walk.vma = NULL;
			next = min(end, vma->vm_start);
			/*这种start小于vm_start,故start与vm_start之间需要调用pte_hole*/
			if (ops->pte_hole)
				err = ops->pte_hole(start, next, -1, &walk);
		} else { /* inside vma */
			process_vma_walk_lock(vma, ops->walk_lock);
			walk.vma = vma;
			next = min(end, vma->vm_end);
			vma = find_vma(mm, vma->vm_end);

			err = walk_page_test(start, next, &walk);
			if (err > 0) {
				/*
				 * positive return values are purely for
				 * controlling the pagewalk, so should never
				 * be passed to the callers.
				 */
				err = 0;
				continue;
			}
			if (err < 0)
				break;
			err = __walk_page_range(start, next, &walk);
		}
		if (err)
			break;
	} while (start = next, start < end);
	return err;
}

/*
 * Determine if the walk operations specified are permitted to be used for a
 * page table walk.
 *
 * This check is performed on all functions which are parameterised by walk
 * operations and exposed in include/linux/pagewalk.h.
 *
 * Internal memory management code can use the walk_page_range_mm() function to
 * be able to use all page walking operations.
 */
static bool check_ops_valid(const struct mm_walk_ops *ops)
{
	/*
	 * The installation of PTEs is solely under the control of memory
	 * management logic and subject to many subtle locking, security and
	 * cache considerations so we cannot permit other users to do so, and
	 * certainly not for exported symbols.
	 */
	if (ops->install_pte)
		return false;

	return true;
}

/**
 * walk_page_range - walk page table with caller specific callbacks
 * @mm:		mm_struct representing the target process of page table walk
 * @start:	start address of the virtual address range
 * @end:	end address of the virtual address range
 * @ops:	operation to call during the walk
 * @private:	private data for callbacks' usage
 *
 * Recursively walk the page table tree of the process represented by @mm
 * within the virtual address range [@start, @end). During walking, we can do
 * some caller-specific works for each entry, by setting up pmd_entry(),
 * pte_entry(), and/or hugetlb_entry(). If you don't set up for some of these
 * callbacks, the associated entries/pages are just ignored.
 * The return values of these callbacks are commonly defined like below:
 *
 *  - 0  : succeeded to handle the current entry, and if you don't reach the
 *         end address yet, continue to walk.
 *  - >0 : succeeded to handle the current entry, and return to the caller
 *         with caller specific value.
 *  - <0 : failed to handle the current entry, and return to the caller
 *         with error code.
 *
 * Before starting to walk page table, some callers want to check whether
 * they really want to walk over the current vma, typically by checking
 * its vm_flags. walk_page_test() and @ops->test_walk() are used for this
 * purpose.
 *
 * If operations need to be staged before and committed after a vma is walked,
 * there are two callbacks, pre_vma() and post_vma(). Note that post_vma(),
 * since it is intended to handle commit-type operations, can't return any
 * errors.
 *
 * struct mm_walk keeps current values of some common data like vma and pmd,
 * which are useful for the access from callbacks. If you want to pass some
 * caller-specific data to callbacks, @private should be helpful.
 *
 * Locking:
 *   Callers of walk_page_range() and walk_page_vma() should hold @mm->mmap_lock,
 *   because these function traverse vma list and/or access to vma's data.
 */
int walk_page_range(struct mm_struct *mm, unsigned long start,
		unsigned long end, const struct mm_walk_ops *ops,
		void *private)
{
	if (!check_ops_valid(ops))
		return -EINVAL;

	return walk_page_range_mm(mm, start, end, ops, private);
}

/**
 * walk_page_range_novma - walk a range of pagetables not backed by a vma
 * @mm:		mm_struct representing the target process of page table walk
 * @start:	start address of the virtual address range
 * @end:	end address of the virtual address range
 * @ops:	operation to call during the walk
 * @pgd:	pgd to walk if different from mm->pgd
 * @private:	private data for callbacks' usage
 *
 * Similar to walk_page_range() but can walk any page tables even if they are
 * not backed by VMAs. Because 'unusual' entries may be walked this function
 * will also not lock the PTEs for the pte_entry() callback. This is useful for
 * walking the kernel pages tables or page tables for firmware.
 *
 * Note: Be careful to walk the kernel pages tables, the caller may be need to
 * take other effective approaches (mmap lock may be insufficient) to prevent
 * the intermediate kernel page tables belonging to the specified address range
 * from being freed (e.g. memory hot-remove).
 */
int walk_page_range_novma(struct mm_struct *mm, unsigned long start,
			  unsigned long end, const struct mm_walk_ops *ops,
			  pgd_t *pgd,
			  void *private)
{
	struct mm_walk walk = {
		.ops		= ops,
		.mm		= mm,
		.pgd		= pgd,
		.private	= private,
		.no_vma		= true
	};

	if (start >= end || !walk.mm)
		return -EINVAL;
	if (!check_ops_valid(ops))
		return -EINVAL;

	/*
	 * 1) For walking the user virtual address space:
	 *
	 * The mmap lock protects the page walker from changes to the page
	 * tables during the walk.  However a read lock is insufficient to
	 * protect those areas which don't have a VMA as munmap() detaches
	 * the VMAs before downgrading to a read lock and actually tearing
	 * down PTEs/page tables. In which case, the mmap write lock should
	 * be hold.
	 *
	 * 2) For walking the kernel virtual address space:
	 *
	 * The kernel intermediate page tables usually do not be freed, so
	 * the mmap map read lock is sufficient. But there are some exceptions.
	 * E.g. memory hot-remove. In which case, the mmap lock is insufficient
	 * to prevent the intermediate kernel pages tables belonging to the
	 * specified address range from being freed. The caller should take
	 * other actions to prevent this race.
	 */
	if (mm == &init_mm)
		mmap_assert_locked(walk.mm);
	else
		mmap_assert_write_locked(walk.mm);

	return walk_pgd_range(start, end, &walk);
}

int walk_page_range_vma(struct vm_area_struct *vma, unsigned long start,
			unsigned long end, const struct mm_walk_ops *ops,
			void *private)
{
	struct mm_walk walk = {
		.ops		= ops,
		.mm		= vma->vm_mm,
		.vma		= vma,
		.private	= private,
	};

	if (start >= end || !walk.mm)
		return -EINVAL;
	if (start < vma->vm_start || end > vma->vm_end)
		return -EINVAL;
	if (!check_ops_valid(ops))
		return -EINVAL;

	process_mm_walk_lock(walk.mm, ops->walk_lock);
	process_vma_walk_lock(vma, ops->walk_lock);
	return __walk_page_range(start, end, &walk);
}

int walk_page_vma(struct vm_area_struct *vma, const struct mm_walk_ops *ops,
		void *private)
{
	struct mm_walk walk = {
		.ops		= ops,
		.mm		= vma->vm_mm,
		.vma		= vma,
		.private	= private,
	};

	if (!walk.mm)
		return -EINVAL;
	if (!check_ops_valid(ops))
		return -EINVAL;

	process_mm_walk_lock(walk.mm, ops->walk_lock);
	process_vma_walk_lock(vma, ops->walk_lock);
	return __walk_page_range(vma->vm_start, vma->vm_end, &walk);
}

/**
 * walk_page_mapping - walk all memory areas mapped into a struct address_space.
 * @mapping: Pointer to the struct address_space
 * @first_index: First page offset in the address_space
 * @nr: Number of incremental page offsets to cover
 * @ops:	operation to call during the walk
 * @private:	private data for callbacks' usage
 *
 * This function walks all memory areas mapped into a struct address_space.
 * The walk is limited to only the given page-size index range, but if
 * the index boundaries cross a huge page-table entry, that entry will be
 * included.
 *
 * Also see walk_page_range() for additional information.
 *
 * Locking:
 *   This function can't require that the struct mm_struct::mmap_lock is held,
 *   since @mapping may be mapped by multiple processes. Instead
 *   @mapping->i_mmap_rwsem must be held. This might have implications in the
 *   callbacks, and it's up tho the caller to ensure that the
 *   struct mm_struct::mmap_lock is not needed.
 *
 *   Also this means that a caller can't rely on the struct
 *   vm_area_struct::vm_flags to be constant across a call,
 *   except for immutable flags. Callers requiring this shouldn't use
 *   this function.
 *
 * Return: 0 on success, negative error code on failure, positive number on
 * caller defined premature termination.
 */
int walk_page_mapping(struct address_space *mapping, pgoff_t first_index,
		      pgoff_t nr, const struct mm_walk_ops *ops,
		      void *private)
{
	struct mm_walk walk = {
		.ops		= ops,
		.private	= private,
	};
	struct vm_area_struct *vma;
	pgoff_t vba, vea, cba, cea;
	unsigned long start_addr, end_addr;
	int err = 0;

	if (!check_ops_valid(ops))
		return -EINVAL;

	lockdep_assert_held(&mapping->i_mmap_rwsem);
	vma_interval_tree_foreach(vma, &mapping->i_mmap, first_index,
				  first_index + nr - 1) {
		/* Clip to the vma */
		vba = vma->vm_pgoff;
		vea = vba + vma_pages(vma);
		cba = first_index;
		cba = max(cba, vba);
		cea = first_index + nr;
		cea = min(cea, vea);

		start_addr = ((cba - vba) << PAGE_SHIFT) + vma->vm_start;
		end_addr = ((cea - vba) << PAGE_SHIFT) + vma->vm_start;
		if (start_addr >= end_addr)
			continue;

		walk.vma = vma;
		walk.mm = vma->vm_mm;

		err = walk_page_test(vma->vm_start, vma->vm_end, &walk);
		if (err > 0) {
			err = 0;
			break;
		} else if (err < 0)
			break;

		err = __walk_page_range(start_addr, end_addr, &walk);
		if (err)
			break;
	}

	return err;
}

/**
 * folio_walk_start - walk the page tables to a folio
 * @fw: filled with information on success.
 * @vma: the VMA.
 * @addr: the virtual address to use for the page table walk.
 * @flags: flags modifying which folios to walk to.
 *
 * Walk the page tables using @addr in a given @vma to a mapped folio and
 * return the folio, making sure that the page table entry referenced by
 * @addr cannot change until folio_walk_end() was called.
 *
 * As default, this function returns only folios that are not special (e.g., not
 * the zeropage) and never returns folios that are supposed to be ignored by the
 * VM as documented by vm_normal_page(). If requested, zeropages will be
 * returned as well.
 *
 * As default, this function only considers present page table entries.
 * If requested, it will also consider migration entries.
 *
 * If this function returns NULL it might either indicate "there is nothing" or
 * "there is nothing suitable".
 *
 * On success, @fw is filled and the function returns the folio while the PTL
 * is still held and folio_walk_end() must be called to clean up,
 * releasing any held locks. The returned folio must *not* be used after the
 * call to folio_walk_end(), unless a short-term folio reference is taken before
 * that call.
 *
 * @fw->page will correspond to the page that is effectively referenced by
 * @addr. However, for migration entries and shared zeropages @fw->page is
 * set to NULL. Note that large folios might be mapped by multiple page table
 * entries, and this function will always only lookup a single entry as
 * specified by @addr, which might or might not cover more than a single page of
 * the returned folio.
 *
 * This function must *not* be used as a naive replacement for
 * get_user_pages() / pin_user_pages(), especially not to perform DMA or
 * to carelessly modify page content. This function may *only* be used to grab
 * short-term folio references, never to grab long-term folio references.
 *
 * Using the page table entry pointers in @fw for reading or modifying the
 * entry should be avoided where possible: however, there might be valid
 * use cases.
 *
 * WARNING: Modifying page table entries in hugetlb VMAs requires a lot of care.
 * For example, PMD page table sharing might require prior unsharing. Also,
 * logical hugetlb entries might span multiple physical page table entries,
 * which *must* be modified in a single operation (set_huge_pte_at(),
 * huge_ptep_set_*, ...). Note that the page table entry stored in @fw might
 * not correspond to the first physical entry of a logical hugetlb entry.
 *
 * The mmap lock must be held in read mode.
 *
 * Return: folio pointer on success, otherwise NULL.
 */
struct folio *folio_walk_start(struct folio_walk *fw,
		struct vm_area_struct *vma, unsigned long addr,
		folio_walk_flags_t flags)
{
	unsigned long entry_size;
	bool expose_page = true;
	struct page *page;
	pud_t *pudp, pud;
	pmd_t *pmdp, pmd;
	pte_t *ptep, pte;
	spinlock_t *ptl;
	pgd_t *pgdp;
	p4d_t *p4dp;

	mmap_assert_locked(vma->vm_mm);
	vma_pgtable_walk_begin(vma);

	if (WARN_ON_ONCE(addr < vma->vm_start || addr >= vma->vm_end))
		goto not_found;

	pgdp = pgd_offset(vma->vm_mm, addr);
	if (pgd_none_or_clear_bad(pgdp))
		goto not_found;

	p4dp = p4d_offset(pgdp, addr);
	if (p4d_none_or_clear_bad(p4dp))
		goto not_found;

	pudp = pud_offset(p4dp, addr);
	pud = pudp_get(pudp);
	if (pud_none(pud))
		goto not_found;
	if (IS_ENABLED(CONFIG_PGTABLE_HAS_HUGE_LEAVES) &&
	    (!pud_present(pud) || pud_leaf(pud))) {
		ptl = pud_lock(vma->vm_mm, pudp);
		pud = pudp_get(pudp);

		entry_size = PUD_SIZE;
		fw->level = FW_LEVEL_PUD;
		fw->pudp = pudp;
		fw->pud = pud;

		/*
		 * TODO: FW_MIGRATION support for PUD migration entries
		 * once there are relevant users.
		 */
		if (!pud_present(pud) || pud_devmap(pud) || pud_special(pud)) {
			spin_unlock(ptl);
			goto not_found;
		} else if (!pud_leaf(pud)) {
			spin_unlock(ptl);
			goto pmd_table;
		}
		/*
		 * TODO: vm_normal_page_pud() will be handy once we want to
		 * support PUD mappings in VM_PFNMAP|VM_MIXEDMAP VMAs.
		 */
		page = pud_page(pud);
		goto found;
	}

pmd_table:
	VM_WARN_ON_ONCE(!pud_present(pud) || pud_leaf(pud));
	pmdp = pmd_offset(pudp, addr);
	pmd = pmdp_get_lockless(pmdp);
	if (pmd_none(pmd))
		goto not_found;
	if (IS_ENABLED(CONFIG_PGTABLE_HAS_HUGE_LEAVES) &&
	    (!pmd_present(pmd) || pmd_leaf(pmd))) {
		ptl = pmd_lock(vma->vm_mm, pmdp);
		pmd = pmdp_get(pmdp);

		entry_size = PMD_SIZE;
		fw->level = FW_LEVEL_PMD;
		fw->pmdp = pmdp;
		fw->pmd = pmd;

		if (pmd_none(pmd)) {
			spin_unlock(ptl);
			goto not_found;
		} else if (pmd_present(pmd) && !pmd_leaf(pmd)) {
			spin_unlock(ptl);
			goto pte_table;
		} else if (pmd_present(pmd)) {
			page = vm_normal_page_pmd(vma, addr, pmd);
			if (page) {
				goto found;
			} else if ((flags & FW_ZEROPAGE) &&
				    is_huge_zero_pmd(pmd)) {
				page = pfn_to_page(pmd_pfn(pmd));
				expose_page = false;
				goto found;
			}
		} else if ((flags & FW_MIGRATION) &&
			   is_pmd_migration_entry(pmd)) {
			swp_entry_t entry = pmd_to_swp_entry(pmd);

			page = pfn_swap_entry_to_page(entry);
			expose_page = false;
			goto found;
		}
		spin_unlock(ptl);
		goto not_found;
	}

pte_table:
	VM_WARN_ON_ONCE(!pmd_present(pmd) || pmd_leaf(pmd));
	ptep = pte_offset_map_lock(vma->vm_mm, pmdp, addr, &ptl);
	if (!ptep)
		goto not_found;
	pte = ptep_get(ptep);

	entry_size = PAGE_SIZE;
	fw->level = FW_LEVEL_PTE;
	fw->ptep = ptep;
	fw->pte = pte;

	if (pte_present(pte)) {
		page = vm_normal_page(vma, addr, pte);
		if (page)
			goto found;
		if ((flags & FW_ZEROPAGE) &&
		    is_zero_pfn(pte_pfn(pte))) {
			page = pfn_to_page(pte_pfn(pte));
			expose_page = false;
			goto found;
		}
	} else if (!pte_none(pte)) {
		swp_entry_t entry = pte_to_swp_entry(pte);

		if ((flags & FW_MIGRATION) &&
		    is_migration_entry(entry)) {
			page = pfn_swap_entry_to_page(entry);
			expose_page = false;
			goto found;
		}
	}
	pte_unmap_unlock(ptep, ptl);
not_found:
	vma_pgtable_walk_end(vma);
	return NULL;
found:
	if (expose_page)
		/* Note: Offset from the mapped page, not the folio start. */
		fw->page = nth_page(page, (addr & (entry_size - 1)) >> PAGE_SHIFT);
	else
		fw->page = NULL;
	fw->ptl = ptl;
	return page_folio(page);
}<|MERGE_RESOLUTION|>--- conflicted
+++ resolved
@@ -405,12 +405,8 @@
 			return err;
 	}
 
-<<<<<<< HEAD
-	if (is_vm_hugetlb_page(vma)) {
+	if (is_hugetlb) {
 		/*大页vma*/
-=======
-	if (is_hugetlb) {
->>>>>>> 155a3c00
 		if (ops->hugetlb_entry)
 			err = walk_hugetlb_range(start, end, walk);
 	} else
