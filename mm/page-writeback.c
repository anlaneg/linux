// SPDX-License-Identifier: GPL-2.0-only
/*
 * mm/page-writeback.c
 *
 * Copyright (C) 2002, Linus Torvalds.
 * Copyright (C) 2007 Red Hat, Inc., Peter Zijlstra
 *
 * Contains functions related to writing back dirty pages at the
 * address_space level.
 *
 * 10Apr2002	Andrew Morton
 *		Initial version
 */

#include <linux/kernel.h>
#include <linux/math64.h>
#include <linux/export.h>
#include <linux/spinlock.h>
#include <linux/fs.h>
#include <linux/mm.h>
#include <linux/swap.h>
#include <linux/slab.h>
#include <linux/pagemap.h>
#include <linux/writeback.h>
#include <linux/init.h>
#include <linux/backing-dev.h>
#include <linux/task_io_accounting_ops.h>
#include <linux/blkdev.h>
#include <linux/mpage.h>
#include <linux/rmap.h>
#include <linux/percpu.h>
#include <linux/smp.h>
#include <linux/sysctl.h>
#include <linux/cpu.h>
#include <linux/syscalls.h>
#include <linux/pagevec.h>
#include <linux/timer.h>
#include <linux/sched/rt.h>
#include <linux/sched/signal.h>
#include <linux/mm_inline.h>
#include <trace/events/writeback.h>

#include "internal.h"
#include "swap.h"

/*
 * Sleep at most 200ms at a time in balance_dirty_pages().
 */
#define MAX_PAUSE		max(HZ/5, 1)

/*
 * Try to keep balance_dirty_pages() call intervals higher than this many pages
 * by raising pause time to max_pause when falls below it.
 */
#define DIRTY_POLL_THRESH	(128 >> (PAGE_SHIFT - 10))

/*
 * Estimate write bandwidth or update dirty limit at 200ms intervals.
 */
#define BANDWIDTH_INTERVAL	max(HZ/5, 1)

#define RATELIMIT_CALC_SHIFT	10

/*
 * After a CPU has dirtied this many pages, balance_dirty_pages_ratelimited
 * will look to see if it needs to force writeback or throttling.
 */
static long ratelimit_pages = 32;

/* The following parameters are exported via /proc/sys/vm */

/*
 * Start background writeback (via writeback threads) at this percentage
 */
static int dirty_background_ratio = 10;

/*
 * dirty_background_bytes starts at 0 (disabled) so that it is a function of
 * dirty_background_ratio * the amount of dirtyable memory
 */
static unsigned long dirty_background_bytes;

/*
 * free highmem will not be subtracted from the total free memory
 * for calculating free ratios if vm_highmem_is_dirtyable is true
 */
static int vm_highmem_is_dirtyable;

/*
 * The generator of dirty data starts writeback at this percentage
 */
static int vm_dirty_ratio = 20;

/*
 * vm_dirty_bytes starts at 0 (disabled) so that it is a function of
 * vm_dirty_ratio * the amount of dirtyable memory
 */
static unsigned long vm_dirty_bytes;

/*
 * The interval between `kupdate'-style writebacks
 */
unsigned int dirty_writeback_interval = 5 * 100; /* centiseconds */

EXPORT_SYMBOL_GPL(dirty_writeback_interval);

/*
 * The longest time for which data is allowed to remain dirty
 */
unsigned int dirty_expire_interval = 30 * 100; /* centiseconds */

/*
 * Flag that puts the machine in "laptop mode". Doubles as a timeout in jiffies:
 * a full sync is triggered after this time elapses without any disk activity.
 */
int laptop_mode;

EXPORT_SYMBOL(laptop_mode);

/* End of sysctl-exported parameters */

struct wb_domain global_wb_domain;

/*
 * Length of period for aging writeout fractions of bdis. This is an
 * arbitrarily chosen number. The longer the period, the slower fractions will
 * reflect changes in current writeout rate.
 */
#define VM_COMPLETIONS_PERIOD_LEN (3*HZ)

#ifdef CONFIG_CGROUP_WRITEBACK

#define GDTC_INIT(__wb)		.wb = (__wb),				\
				.dom = &global_wb_domain,		\
				.wb_completions = &(__wb)->completions

#define GDTC_INIT_NO_WB		.dom = &global_wb_domain

#define MDTC_INIT(__wb, __gdtc)	.wb = (__wb),				\
				.dom = mem_cgroup_wb_domain(__wb),	\
				.wb_completions = &(__wb)->memcg_completions, \
				.gdtc = __gdtc

static bool mdtc_valid(struct dirty_throttle_control *dtc)
{
	return dtc->dom;
}

static struct wb_domain *dtc_dom(struct dirty_throttle_control *dtc)
{
	return dtc->dom;
}

static struct dirty_throttle_control *mdtc_gdtc(struct dirty_throttle_control *mdtc)
{
	return mdtc->gdtc;
}

static struct fprop_local_percpu *wb_memcg_completions(struct bdi_writeback *wb)
{
	return &wb->memcg_completions;
}

static void wb_min_max_ratio(struct bdi_writeback *wb,
			     unsigned long *minp, unsigned long *maxp)
{
	unsigned long this_bw = READ_ONCE(wb->avg_write_bandwidth);
	unsigned long tot_bw = atomic_long_read(&wb->bdi->tot_write_bandwidth);
	unsigned long long min = wb->bdi->min_ratio;
	unsigned long long max = wb->bdi->max_ratio;

	/*
	 * @wb may already be clean by the time control reaches here and
	 * the total may not include its bw.
	 */
	if (this_bw < tot_bw) {
		if (min) {
			min *= this_bw;
			min = div64_ul(min, tot_bw);
		}
		if (max < 100 * BDI_RATIO_SCALE) {
			max *= this_bw;
			max = div64_ul(max, tot_bw);
		}
	}

	*minp = min;
	*maxp = max;
}

#else	/* CONFIG_CGROUP_WRITEBACK */

#define GDTC_INIT(__wb)		.wb = (__wb),                           \
				.wb_completions = &(__wb)->completions
#define GDTC_INIT_NO_WB
#define MDTC_INIT(__wb, __gdtc)

static bool mdtc_valid(struct dirty_throttle_control *dtc)
{
	return false;
}

static struct wb_domain *dtc_dom(struct dirty_throttle_control *dtc)
{
	return &global_wb_domain;
}

static struct dirty_throttle_control *mdtc_gdtc(struct dirty_throttle_control *mdtc)
{
	return NULL;
}

static struct fprop_local_percpu *wb_memcg_completions(struct bdi_writeback *wb)
{
	return NULL;
}

static void wb_min_max_ratio(struct bdi_writeback *wb,
			     unsigned long *minp, unsigned long *maxp)
{
	*minp = wb->bdi->min_ratio;
	*maxp = wb->bdi->max_ratio;
}

#endif	/* CONFIG_CGROUP_WRITEBACK */

/*
 * In a memory zone, there is a certain amount of pages we consider
 * available for the page cache, which is essentially the number of
 * free and reclaimable pages, minus some zone reserves to protect
 * lowmem and the ability to uphold the zone's watermarks without
 * requiring writeback.
 *
 * This number of dirtyable pages is the base value of which the
 * user-configurable dirty ratio is the effective number of pages that
 * are allowed to be actually dirtied.  Per individual zone, or
 * globally by using the sum of dirtyable pages over all zones.
 *
 * Because the user is allowed to specify the dirty limit globally as
 * absolute number of bytes, calculating the per-zone dirty limit can
 * require translating the configured limit into a percentage of
 * global dirtyable memory first.
 */

/**
 * node_dirtyable_memory - number of dirtyable pages in a node
 * @pgdat: the node
 *
 * Return: the node's number of pages potentially available for dirty
 * page cache.  This is the base value for the per-node dirty limits.
 */
static unsigned long node_dirtyable_memory(struct pglist_data *pgdat)
{
	unsigned long nr_pages = 0;
	int z;

	for (z = 0; z < MAX_NR_ZONES; z++) {
		struct zone *zone = pgdat->node_zones + z;

		if (!populated_zone(zone))
			continue;

		nr_pages += zone_page_state(zone, NR_FREE_PAGES);
	}

	/*
	 * Pages reserved for the kernel should not be considered
	 * dirtyable, to prevent a situation where reclaim has to
	 * clean pages in order to balance the zones.
	 */
	nr_pages -= min(nr_pages, pgdat->totalreserve_pages);

	nr_pages += node_page_state(pgdat, NR_INACTIVE_FILE);
	nr_pages += node_page_state(pgdat, NR_ACTIVE_FILE);

	return nr_pages;
}

static unsigned long highmem_dirtyable_memory(unsigned long total)
{
#ifdef CONFIG_HIGHMEM
	int node;
	unsigned long x = 0;
	int i;

	for_each_node_state(node, N_HIGH_MEMORY) {
		for (i = ZONE_NORMAL + 1; i < MAX_NR_ZONES; i++) {
			struct zone *z;
			unsigned long nr_pages;

			if (!is_highmem_idx(i))
				continue;

			z = &NODE_DATA(node)->node_zones[i];
			if (!populated_zone(z))
				continue;

			nr_pages = zone_page_state(z, NR_FREE_PAGES);
			/* watch for underflows */
			nr_pages -= min(nr_pages, high_wmark_pages(z));
			nr_pages += zone_page_state(z, NR_ZONE_INACTIVE_FILE);
			nr_pages += zone_page_state(z, NR_ZONE_ACTIVE_FILE);
			x += nr_pages;
		}
	}

	/*
	 * Make sure that the number of highmem pages is never larger
	 * than the number of the total dirtyable memory. This can only
	 * occur in very strange VM situations but we want to make sure
	 * that this does not occur.
	 */
	return min(x, total);
#else
	return 0;
#endif
}

/**
 * global_dirtyable_memory - number of globally dirtyable pages
 *
 * Return: the global number of pages potentially available for dirty
 * page cache.  This is the base value for the global dirty limits.
 */
static unsigned long global_dirtyable_memory(void)
{
	unsigned long x;

	x = global_zone_page_state(NR_FREE_PAGES);
	/*
	 * Pages reserved for the kernel should not be considered
	 * dirtyable, to prevent a situation where reclaim has to
	 * clean pages in order to balance the zones.
	 */
	x -= min(x, totalreserve_pages);

	x += global_node_page_state(NR_INACTIVE_FILE);
	x += global_node_page_state(NR_ACTIVE_FILE);

	if (!vm_highmem_is_dirtyable)
		x -= highmem_dirtyable_memory(x);

	return x + 1;	/* Ensure that we never return 0 */
}

/**
 * domain_dirty_limits - calculate thresh and bg_thresh for a wb_domain
 * @dtc: dirty_throttle_control of interest
 *
 * Calculate @dtc->thresh and ->bg_thresh considering
 * vm_dirty_{bytes|ratio} and dirty_background_{bytes|ratio}.  The caller
 * must ensure that @dtc->avail is set before calling this function.  The
 * dirty limits will be lifted by 1/4 for real-time tasks.
 */
static void domain_dirty_limits(struct dirty_throttle_control *dtc)
{
	const unsigned long available_memory = dtc->avail;
	struct dirty_throttle_control *gdtc = mdtc_gdtc(dtc);
	unsigned long bytes = vm_dirty_bytes;
	unsigned long bg_bytes = dirty_background_bytes;
	/* convert ratios to per-PAGE_SIZE for higher precision */
	unsigned long ratio = (vm_dirty_ratio * PAGE_SIZE) / 100;
	unsigned long bg_ratio = (dirty_background_ratio * PAGE_SIZE) / 100;
	unsigned long thresh;
	unsigned long bg_thresh;
	struct task_struct *tsk;

	/* gdtc is !NULL iff @dtc is for memcg domain */
	if (gdtc) {
		unsigned long global_avail = gdtc->avail;

		/*
		 * The byte settings can't be applied directly to memcg
		 * domains.  Convert them to ratios by scaling against
		 * globally available memory.  As the ratios are in
		 * per-PAGE_SIZE, they can be obtained by dividing bytes by
		 * number of pages.
		 */
		if (bytes)
			ratio = min(DIV_ROUND_UP(bytes, global_avail),
				    PAGE_SIZE);
		if (bg_bytes)
			bg_ratio = min(DIV_ROUND_UP(bg_bytes, global_avail),
				       PAGE_SIZE);
		bytes = bg_bytes = 0;
	}

	if (bytes)
		thresh = DIV_ROUND_UP(bytes, PAGE_SIZE);
	else
		thresh = (ratio * available_memory) / PAGE_SIZE;

	if (bg_bytes)
		bg_thresh = DIV_ROUND_UP(bg_bytes, PAGE_SIZE);
	else
		bg_thresh = (bg_ratio * available_memory) / PAGE_SIZE;

	tsk = current;
	if (rt_or_dl_task(tsk)) {
		bg_thresh += bg_thresh / 4 + global_wb_domain.dirty_limit / 32;
		thresh += thresh / 4 + global_wb_domain.dirty_limit / 32;
	}
	/*
	 * Dirty throttling logic assumes the limits in page units fit into
	 * 32-bits. This gives 16TB dirty limits max which is hopefully enough.
	 */
	if (thresh > UINT_MAX)
		thresh = UINT_MAX;
	/* This makes sure bg_thresh is within 32-bits as well */
	if (bg_thresh >= thresh)
		bg_thresh = thresh / 2;
	dtc->thresh = thresh;
	dtc->bg_thresh = bg_thresh;

	/* we should eventually report the domain in the TP */
	if (!gdtc)
		trace_global_dirty_state(bg_thresh, thresh);
}

/**
 * global_dirty_limits - background-writeback and dirty-throttling thresholds
 * @pbackground: out parameter for bg_thresh
 * @pdirty: out parameter for thresh
 *
 * Calculate bg_thresh and thresh for global_wb_domain.  See
 * domain_dirty_limits() for details.
 */
void global_dirty_limits(unsigned long *pbackground, unsigned long *pdirty)
{
	struct dirty_throttle_control gdtc = { GDTC_INIT_NO_WB };

	gdtc.avail = global_dirtyable_memory();
	domain_dirty_limits(&gdtc);

	*pbackground = gdtc.bg_thresh;
	*pdirty = gdtc.thresh;
}

/**
 * node_dirty_limit - maximum number of dirty pages allowed in a node
 * @pgdat: the node
 *
 * Return: the maximum number of dirty pages allowed in a node, based
 * on the node's dirtyable memory.
 */
static unsigned long node_dirty_limit(struct pglist_data *pgdat)
{
	unsigned long node_memory = node_dirtyable_memory(pgdat);
	struct task_struct *tsk = current;
	unsigned long dirty;

	if (vm_dirty_bytes)
		dirty = DIV_ROUND_UP(vm_dirty_bytes, PAGE_SIZE) *
			node_memory / global_dirtyable_memory();
	else
		dirty = vm_dirty_ratio * node_memory / 100;

	if (rt_or_dl_task(tsk))
		dirty += dirty / 4;

	/*
	 * Dirty throttling logic assumes the limits in page units fit into
	 * 32-bits. This gives 16TB dirty limits max which is hopefully enough.
	 */
	return min_t(unsigned long, dirty, UINT_MAX);
}

/**
 * node_dirty_ok - tells whether a node is within its dirty limits
 * @pgdat: the node to check
 *
 * Return: %true when the dirty pages in @pgdat are within the node's
 * dirty limit, %false if the limit is exceeded.
 */
bool node_dirty_ok(struct pglist_data *pgdat)
{
	unsigned long limit = node_dirty_limit(pgdat);
	unsigned long nr_pages = 0;

	nr_pages += node_page_state(pgdat, NR_FILE_DIRTY);
	nr_pages += node_page_state(pgdat, NR_WRITEBACK);

	return nr_pages <= limit;
}

#ifdef CONFIG_SYSCTL
static int dirty_background_ratio_handler(const struct ctl_table *table, int write,
		void *buffer, size_t *lenp, loff_t *ppos)
{
	int ret;

	ret = proc_dointvec_minmax(table, write, buffer, lenp, ppos);
	if (ret == 0 && write)
		dirty_background_bytes = 0;
	return ret;
}

static int dirty_background_bytes_handler(const struct ctl_table *table, int write,
		void *buffer, size_t *lenp, loff_t *ppos)
{
	int ret;
	unsigned long old_bytes = dirty_background_bytes;

	ret = proc_doulongvec_minmax(table, write, buffer, lenp, ppos);
	if (ret == 0 && write) {
		if (DIV_ROUND_UP(dirty_background_bytes, PAGE_SIZE) >
								UINT_MAX) {
			dirty_background_bytes = old_bytes;
			return -ERANGE;
		}
		dirty_background_ratio = 0;
	}
	return ret;
}

static int dirty_ratio_handler(const struct ctl_table *table, int write, void *buffer,
		size_t *lenp, loff_t *ppos)
{
	int old_ratio = vm_dirty_ratio;
	int ret;

	ret = proc_dointvec_minmax(table, write, buffer, lenp, ppos);
	if (ret == 0 && write && vm_dirty_ratio != old_ratio) {
		vm_dirty_bytes = 0;
		writeback_set_ratelimit();
	}
	return ret;
}

static int dirty_bytes_handler(const struct ctl_table *table, int write,
		void *buffer, size_t *lenp, loff_t *ppos)
{
	unsigned long old_bytes = vm_dirty_bytes;
	int ret;

	ret = proc_doulongvec_minmax(table, write, buffer, lenp, ppos);
	if (ret == 0 && write && vm_dirty_bytes != old_bytes) {
		if (DIV_ROUND_UP(vm_dirty_bytes, PAGE_SIZE) > UINT_MAX) {
			vm_dirty_bytes = old_bytes;
			return -ERANGE;
		}
		writeback_set_ratelimit();
		vm_dirty_ratio = 0;
	}
	return ret;
}
#endif

static unsigned long wp_next_time(unsigned long cur_time)
{
	cur_time += VM_COMPLETIONS_PERIOD_LEN;
	/* 0 has a special meaning... */
	if (!cur_time)
		return 1;
	return cur_time;
}

static void wb_domain_writeout_add(struct wb_domain *dom,
				   struct fprop_local_percpu *completions,
				   unsigned int max_prop_frac, long nr)
{
	__fprop_add_percpu_max(&dom->completions, completions,
			       max_prop_frac, nr);
	/* First event after period switching was turned off? */
	if (unlikely(!dom->period_time)) {
		/*
		 * We can race with other wb_domain_writeout_add calls here but
		 * it does not cause any harm since the resulting time when
		 * timer will fire and what is in writeout_period_time will be
		 * roughly the same.
		 */
		dom->period_time = wp_next_time(jiffies);
		mod_timer(&dom->period_timer, dom->period_time);
	}
}

/*
 * Increment @wb's writeout completion count and the global writeout
 * completion count. Called from __folio_end_writeback().
 */
static inline void __wb_writeout_add(struct bdi_writeback *wb, long nr)
{
	struct wb_domain *cgdom;

	wb_stat_mod(wb, WB_WRITTEN, nr);
	wb_domain_writeout_add(&global_wb_domain, &wb->completions,
			       wb->bdi->max_prop_frac, nr);

	cgdom = mem_cgroup_wb_domain(wb);
	if (cgdom)
		wb_domain_writeout_add(cgdom, wb_memcg_completions(wb),
				       wb->bdi->max_prop_frac, nr);
}

void wb_writeout_inc(struct bdi_writeback *wb)
{
	unsigned long flags;

	local_irq_save(flags);
	__wb_writeout_add(wb, 1);
	local_irq_restore(flags);
}
EXPORT_SYMBOL_GPL(wb_writeout_inc);

/*
 * On idle system, we can be called long after we scheduled because we use
 * deferred timers so count with missed periods.
 */
static void writeout_period(struct timer_list *t)
{
	struct wb_domain *dom = timer_container_of(dom, t, period_timer);
	int miss_periods = (jiffies - dom->period_time) /
						 VM_COMPLETIONS_PERIOD_LEN;

	if (fprop_new_period(&dom->completions, miss_periods + 1)) {
		dom->period_time = wp_next_time(dom->period_time +
				miss_periods * VM_COMPLETIONS_PERIOD_LEN);
		mod_timer(&dom->period_timer, dom->period_time);
	} else {
		/*
		 * Aging has zeroed all fractions. Stop wasting CPU on period
		 * updates.
		 */
		dom->period_time = 0;
	}
}

int wb_domain_init(struct wb_domain *dom, gfp_t gfp)
{
	memset(dom, 0, sizeof(*dom));

	spin_lock_init(&dom->lock);

	timer_setup(&dom->period_timer, writeout_period, TIMER_DEFERRABLE);

	dom->dirty_limit_tstamp = jiffies;

	return fprop_global_init(&dom->completions, gfp);
}

#ifdef CONFIG_CGROUP_WRITEBACK
void wb_domain_exit(struct wb_domain *dom)
{
	timer_delete_sync(&dom->period_timer);
	fprop_global_destroy(&dom->completions);
}
#endif

/*
 * bdi_min_ratio keeps the sum of the minimum dirty shares of all
 * registered backing devices, which, for obvious reasons, can not
 * exceed 100%.
 */
static unsigned int bdi_min_ratio;

static int bdi_check_pages_limit(unsigned long pages)
{
	unsigned long max_dirty_pages = global_dirtyable_memory();

	if (pages > max_dirty_pages)
		return -EINVAL;

	return 0;
}

static unsigned long bdi_ratio_from_pages(unsigned long pages)
{
	unsigned long background_thresh;
	unsigned long dirty_thresh;
	unsigned long ratio;

	global_dirty_limits(&background_thresh, &dirty_thresh);
	if (!dirty_thresh)
		return -EINVAL;
	ratio = div64_u64(pages * 100ULL * BDI_RATIO_SCALE, dirty_thresh);

	return ratio;
}

static u64 bdi_get_bytes(unsigned int ratio)
{
	unsigned long background_thresh;
	unsigned long dirty_thresh;
	u64 bytes;

	global_dirty_limits(&background_thresh, &dirty_thresh);
	bytes = (dirty_thresh * PAGE_SIZE * ratio) / BDI_RATIO_SCALE / 100;

	return bytes;
}

static int __bdi_set_min_ratio(struct backing_dev_info *bdi, unsigned int min_ratio)
{
	unsigned int delta;
	int ret = 0;

	if (min_ratio > 100 * BDI_RATIO_SCALE)
		return -EINVAL;

	spin_lock_bh(&bdi_lock);
	if (min_ratio > bdi->max_ratio) {
		ret = -EINVAL;
	} else {
		if (min_ratio < bdi->min_ratio) {
			delta = bdi->min_ratio - min_ratio;
			bdi_min_ratio -= delta;
			bdi->min_ratio = min_ratio;
		} else {
			delta = min_ratio - bdi->min_ratio;
			if (bdi_min_ratio + delta < 100 * BDI_RATIO_SCALE) {
				bdi_min_ratio += delta;
				bdi->min_ratio = min_ratio;
			} else {
				ret = -EINVAL;
			}
		}
	}
	spin_unlock_bh(&bdi_lock);

	return ret;
}

static int __bdi_set_max_ratio(struct backing_dev_info *bdi, unsigned int max_ratio)
{
	int ret = 0;

	if (max_ratio > 100 * BDI_RATIO_SCALE)
		return -EINVAL;

	spin_lock_bh(&bdi_lock);
	if (bdi->min_ratio > max_ratio) {
		ret = -EINVAL;
	} else {
		bdi->max_ratio = max_ratio;
		bdi->max_prop_frac = (FPROP_FRAC_BASE * max_ratio) /
						(100 * BDI_RATIO_SCALE);
	}
	spin_unlock_bh(&bdi_lock);

	return ret;
}

int bdi_set_min_ratio_no_scale(struct backing_dev_info *bdi, unsigned int min_ratio)
{
	return __bdi_set_min_ratio(bdi, min_ratio);
}

int bdi_set_max_ratio_no_scale(struct backing_dev_info *bdi, unsigned int max_ratio)
{
	return __bdi_set_max_ratio(bdi, max_ratio);
}

int bdi_set_min_ratio(struct backing_dev_info *bdi, unsigned int min_ratio)
{
	return __bdi_set_min_ratio(bdi, min_ratio * BDI_RATIO_SCALE);
}

int bdi_set_max_ratio(struct backing_dev_info *bdi, unsigned int max_ratio)
{
	return __bdi_set_max_ratio(bdi, max_ratio * BDI_RATIO_SCALE);
}
EXPORT_SYMBOL(bdi_set_max_ratio);

u64 bdi_get_min_bytes(struct backing_dev_info *bdi)
{
	return bdi_get_bytes(bdi->min_ratio);
}

int bdi_set_min_bytes(struct backing_dev_info *bdi, u64 min_bytes)
{
	int ret;
	unsigned long pages = min_bytes >> PAGE_SHIFT;
	long min_ratio;

	ret = bdi_check_pages_limit(pages);
	if (ret)
		return ret;

	min_ratio = bdi_ratio_from_pages(pages);
	if (min_ratio < 0)
		return min_ratio;
	return __bdi_set_min_ratio(bdi, min_ratio);
}

u64 bdi_get_max_bytes(struct backing_dev_info *bdi)
{
	return bdi_get_bytes(bdi->max_ratio);
}

int bdi_set_max_bytes(struct backing_dev_info *bdi, u64 max_bytes)
{
	int ret;
	unsigned long pages = max_bytes >> PAGE_SHIFT;
	long max_ratio;

	ret = bdi_check_pages_limit(pages);
	if (ret)
		return ret;

	max_ratio = bdi_ratio_from_pages(pages);
	if (max_ratio < 0)
		return max_ratio;
	return __bdi_set_max_ratio(bdi, max_ratio);
}

int bdi_set_strict_limit(struct backing_dev_info *bdi, unsigned int strict_limit)
{
	if (strict_limit > 1)
		return -EINVAL;

	spin_lock_bh(&bdi_lock);
	if (strict_limit)
		bdi->capabilities |= BDI_CAP_STRICTLIMIT;
	else
		bdi->capabilities &= ~BDI_CAP_STRICTLIMIT;
	spin_unlock_bh(&bdi_lock);

	return 0;
}

static unsigned long dirty_freerun_ceiling(unsigned long thresh,
					   unsigned long bg_thresh)
{
	return (thresh + bg_thresh) / 2;
}

static unsigned long hard_dirty_limit(struct wb_domain *dom,
				      unsigned long thresh)
{
	return max(thresh, dom->dirty_limit);
}

/*
 * Memory which can be further allocated to a memcg domain is capped by
 * system-wide clean memory excluding the amount being used in the domain.
 */
static void mdtc_calc_avail(struct dirty_throttle_control *mdtc,
			    unsigned long filepages, unsigned long headroom)
{
	struct dirty_throttle_control *gdtc = mdtc_gdtc(mdtc);
	unsigned long clean = filepages - min(filepages, mdtc->dirty);
	unsigned long global_clean = gdtc->avail - min(gdtc->avail, gdtc->dirty);
	unsigned long other_clean = global_clean - min(global_clean, clean);

	mdtc->avail = filepages + min(headroom, other_clean);
}

static inline bool dtc_is_global(struct dirty_throttle_control *dtc)
{
	return mdtc_gdtc(dtc) == NULL;
}

/*
 * Dirty background will ignore pages being written as we're trying to
 * decide whether to put more under writeback.
 */
static void domain_dirty_avail(struct dirty_throttle_control *dtc,
			       bool include_writeback)
{
	if (dtc_is_global(dtc)) {
		dtc->avail = global_dirtyable_memory();
		dtc->dirty = global_node_page_state(NR_FILE_DIRTY);
		if (include_writeback)
			dtc->dirty += global_node_page_state(NR_WRITEBACK);
	} else {
		unsigned long filepages = 0, headroom = 0, writeback = 0;

		mem_cgroup_wb_stats(dtc->wb, &filepages, &headroom, &dtc->dirty,
				    &writeback);
		if (include_writeback)
			dtc->dirty += writeback;
		mdtc_calc_avail(dtc, filepages, headroom);
	}
}

/**
 * __wb_calc_thresh - @wb's share of dirty threshold
 * @dtc: dirty_throttle_context of interest
 * @thresh: dirty throttling or dirty background threshold of wb_domain in @dtc
 *
 * Note that balance_dirty_pages() will only seriously take dirty throttling
 * threshold as a hard limit when sleeping max_pause per page is not enough
 * to keep the dirty pages under control. For example, when the device is
 * completely stalled due to some error conditions, or when there are 1000
 * dd tasks writing to a slow 10MB/s USB key.
 * In the other normal situations, it acts more gently by throttling the tasks
 * more (rather than completely block them) when the wb dirty pages go high.
 *
 * It allocates high/low dirty limits to fast/slow devices, in order to prevent
 * - starving fast devices
 * - piling up dirty pages (that will take long time to sync) on slow devices
 *
 * The wb's share of dirty limit will be adapting to its throughput and
 * bounded by the bdi->min_ratio and/or bdi->max_ratio parameters, if set.
 *
 * Return: @wb's dirty limit in pages. For dirty throttling limit, the term
 * "dirty" in the context of dirty balancing includes all PG_dirty and
 * PG_writeback pages.
 */
static unsigned long __wb_calc_thresh(struct dirty_throttle_control *dtc,
				      unsigned long thresh)
{
	struct wb_domain *dom = dtc_dom(dtc);
	struct bdi_writeback *wb = dtc->wb;
	u64 wb_thresh;
	u64 wb_max_thresh;
	unsigned long numerator, denominator;
	unsigned long wb_min_ratio, wb_max_ratio;

	/*
	 * Calculate this wb's share of the thresh ratio.
	 */
	fprop_fraction_percpu(&dom->completions, dtc->wb_completions,
			      &numerator, &denominator);

	wb_thresh = (thresh * (100 * BDI_RATIO_SCALE - bdi_min_ratio)) / (100 * BDI_RATIO_SCALE);
	wb_thresh *= numerator;
	wb_thresh = div64_ul(wb_thresh, denominator);

	wb_min_max_ratio(wb, &wb_min_ratio, &wb_max_ratio);

	wb_thresh += (thresh * wb_min_ratio) / (100 * BDI_RATIO_SCALE);

	/*
	 * It's very possible that wb_thresh is close to 0 not because the
	 * device is slow, but that it has remained inactive for long time.
	 * Honour such devices a reasonable good (hopefully IO efficient)
	 * threshold, so that the occasional writes won't be blocked and active
	 * writes can rampup the threshold quickly.
	 */
	if (thresh > dtc->dirty) {
		if (unlikely(wb->bdi->capabilities & BDI_CAP_STRICTLIMIT))
			wb_thresh = max(wb_thresh, (thresh - dtc->dirty) / 100);
		else
			wb_thresh = max(wb_thresh, (thresh - dtc->dirty) / 8);
	}

	wb_max_thresh = thresh * wb_max_ratio / (100 * BDI_RATIO_SCALE);
	if (wb_thresh > wb_max_thresh)
		wb_thresh = wb_max_thresh;

	return wb_thresh;
}

unsigned long wb_calc_thresh(struct bdi_writeback *wb, unsigned long thresh)
{
	struct dirty_throttle_control gdtc = { GDTC_INIT(wb) };

	domain_dirty_avail(&gdtc, true);
	return __wb_calc_thresh(&gdtc, thresh);
}

unsigned long cgwb_calc_thresh(struct bdi_writeback *wb)
{
	struct dirty_throttle_control gdtc = { GDTC_INIT_NO_WB };
	struct dirty_throttle_control mdtc = { MDTC_INIT(wb, &gdtc) };

	domain_dirty_avail(&gdtc, true);
	domain_dirty_avail(&mdtc, true);
	domain_dirty_limits(&mdtc);

	return __wb_calc_thresh(&mdtc, mdtc.thresh);
}

/*
 *                           setpoint - dirty 3
 *        f(dirty) := 1.0 + (----------------)
 *                           limit - setpoint
 *
 * it's a 3rd order polynomial that subjects to
 *
 * (1) f(freerun)  = 2.0 => rampup dirty_ratelimit reasonably fast
 * (2) f(setpoint) = 1.0 => the balance point
 * (3) f(limit)    = 0   => the hard limit
 * (4) df/dx      <= 0	 => negative feedback control
 * (5) the closer to setpoint, the smaller |df/dx| (and the reverse)
 *     => fast response on large errors; small oscillation near setpoint
 */
static long long pos_ratio_polynom(unsigned long setpoint,
					  unsigned long dirty,
					  unsigned long limit)
{
	long long pos_ratio;
	long x;

	x = div64_s64(((s64)setpoint - (s64)dirty) << RATELIMIT_CALC_SHIFT,
		      (limit - setpoint) | 1);
	pos_ratio = x;
	pos_ratio = pos_ratio * x >> RATELIMIT_CALC_SHIFT;
	pos_ratio = pos_ratio * x >> RATELIMIT_CALC_SHIFT;
	pos_ratio += 1 << RATELIMIT_CALC_SHIFT;

	return clamp(pos_ratio, 0LL, 2LL << RATELIMIT_CALC_SHIFT);
}

/*
 * Dirty position control.
 *
 * (o) global/bdi setpoints
 *
 * We want the dirty pages be balanced around the global/wb setpoints.
 * When the number of dirty pages is higher/lower than the setpoint, the
 * dirty position control ratio (and hence task dirty ratelimit) will be
 * decreased/increased to bring the dirty pages back to the setpoint.
 *
 *     pos_ratio = 1 << RATELIMIT_CALC_SHIFT
 *
 *     if (dirty < setpoint) scale up   pos_ratio
 *     if (dirty > setpoint) scale down pos_ratio
 *
 *     if (wb_dirty < wb_setpoint) scale up   pos_ratio
 *     if (wb_dirty > wb_setpoint) scale down pos_ratio
 *
 *     task_ratelimit = dirty_ratelimit * pos_ratio >> RATELIMIT_CALC_SHIFT
 *
 * (o) global control line
 *
 *     ^ pos_ratio
 *     |
 *     |            |<===== global dirty control scope ======>|
 * 2.0  * * * * * * *
 *     |            .*
 *     |            . *
 *     |            .   *
 *     |            .     *
 *     |            .        *
 *     |            .            *
 * 1.0 ................................*
 *     |            .                  .     *
 *     |            .                  .          *
 *     |            .                  .              *
 *     |            .                  .                 *
 *     |            .                  .                    *
 *   0 +------------.------------------.----------------------*------------->
 *           freerun^          setpoint^                 limit^   dirty pages
 *
 * (o) wb control line
 *
 *     ^ pos_ratio
 *     |
 *     |            *
 *     |              *
 *     |                *
 *     |                  *
 *     |                    * |<=========== span ============>|
 * 1.0 .......................*
 *     |                      . *
 *     |                      .   *
 *     |                      .     *
 *     |                      .       *
 *     |                      .         *
 *     |                      .           *
 *     |                      .             *
 *     |                      .               *
 *     |                      .                 *
 *     |                      .                   *
 *     |                      .                     *
 * 1/4 ...............................................* * * * * * * * * * * *
 *     |                      .                         .
 *     |                      .                           .
 *     |                      .                             .
 *   0 +----------------------.-------------------------------.------------->
 *                wb_setpoint^                    x_intercept^
 *
 * The wb control line won't drop below pos_ratio=1/4, so that wb_dirty can
 * be smoothly throttled down to normal if it starts high in situations like
 * - start writing to a slow SD card and a fast disk at the same time. The SD
 *   card's wb_dirty may rush to many times higher than wb_setpoint.
 * - the wb dirty thresh drops quickly due to change of JBOD workload
 */
static void wb_position_ratio(struct dirty_throttle_control *dtc)
{
	struct bdi_writeback *wb = dtc->wb;
	unsigned long write_bw = READ_ONCE(wb->avg_write_bandwidth);
	unsigned long freerun = dirty_freerun_ceiling(dtc->thresh, dtc->bg_thresh);
	unsigned long limit = dtc->limit = hard_dirty_limit(dtc_dom(dtc), dtc->thresh);
	unsigned long wb_thresh = dtc->wb_thresh;
	unsigned long x_intercept;
	unsigned long setpoint;		/* dirty pages' target balance point */
	unsigned long wb_setpoint;
	unsigned long span;
	long long pos_ratio;		/* for scaling up/down the rate limit */
	long x;

	dtc->pos_ratio = 0;

	if (unlikely(dtc->dirty >= limit))
		return;

	/*
	 * global setpoint
	 *
	 * See comment for pos_ratio_polynom().
	 */
	setpoint = (freerun + limit) / 2;
	pos_ratio = pos_ratio_polynom(setpoint, dtc->dirty, limit);

	/*
	 * The strictlimit feature is a tool preventing mistrusted filesystems
	 * from growing a large number of dirty pages before throttling. For
	 * such filesystems balance_dirty_pages always checks wb counters
	 * against wb limits. Even if global "nr_dirty" is under "freerun".
	 * This is especially important for fuse which sets bdi->max_ratio to
	 * 1% by default. Without strictlimit feature, fuse writeback may
	 * consume arbitrary amount of RAM because it is accounted in
	 * NR_WRITEBACK_TEMP which is not involved in calculating "nr_dirty".
	 *
	 * Here, in wb_position_ratio(), we calculate pos_ratio based on
	 * two values: wb_dirty and wb_thresh. Let's consider an example:
	 * total amount of RAM is 16GB, bdi->max_ratio is equal to 1%, global
	 * limits are set by default to 10% and 20% (background and throttle).
	 * Then wb_thresh is 1% of 20% of 16GB. This amounts to ~8K pages.
	 * wb_calc_thresh(wb, bg_thresh) is about ~4K pages. wb_setpoint is
	 * about ~6K pages (as the average of background and throttle wb
	 * limits). The 3rd order polynomial will provide positive feedback if
	 * wb_dirty is under wb_setpoint and vice versa.
	 *
	 * Note, that we cannot use global counters in these calculations
	 * because we want to throttle process writing to a strictlimit wb
	 * much earlier than global "freerun" is reached (~23MB vs. ~2.3GB
	 * in the example above).
	 */
	if (unlikely(wb->bdi->capabilities & BDI_CAP_STRICTLIMIT)) {
		long long wb_pos_ratio;

		if (dtc->wb_dirty >= wb_thresh)
			return;

		wb_setpoint = dirty_freerun_ceiling(wb_thresh,
						    dtc->wb_bg_thresh);

		if (wb_setpoint == 0 || wb_setpoint == wb_thresh)
			return;

		wb_pos_ratio = pos_ratio_polynom(wb_setpoint, dtc->wb_dirty,
						 wb_thresh);

		/*
		 * Typically, for strictlimit case, wb_setpoint << setpoint
		 * and pos_ratio >> wb_pos_ratio. In the other words global
		 * state ("dirty") is not limiting factor and we have to
		 * make decision based on wb counters. But there is an
		 * important case when global pos_ratio should get precedence:
		 * global limits are exceeded (e.g. due to activities on other
		 * wb's) while given strictlimit wb is below limit.
		 *
		 * "pos_ratio * wb_pos_ratio" would work for the case above,
		 * but it would look too non-natural for the case of all
		 * activity in the system coming from a single strictlimit wb
		 * with bdi->max_ratio == 100%.
		 *
		 * Note that min() below somewhat changes the dynamics of the
		 * control system. Normally, pos_ratio value can be well over 3
		 * (when globally we are at freerun and wb is well below wb
		 * setpoint). Now the maximum pos_ratio in the same situation
		 * is 2. We might want to tweak this if we observe the control
		 * system is too slow to adapt.
		 */
		dtc->pos_ratio = min(pos_ratio, wb_pos_ratio);
		return;
	}

	/*
	 * We have computed basic pos_ratio above based on global situation. If
	 * the wb is over/under its share of dirty pages, we want to scale
	 * pos_ratio further down/up. That is done by the following mechanism.
	 */

	/*
	 * wb setpoint
	 *
	 *        f(wb_dirty) := 1.0 + k * (wb_dirty - wb_setpoint)
	 *
	 *                        x_intercept - wb_dirty
	 *                     := --------------------------
	 *                        x_intercept - wb_setpoint
	 *
	 * The main wb control line is a linear function that subjects to
	 *
	 * (1) f(wb_setpoint) = 1.0
	 * (2) k = - 1 / (8 * write_bw)  (in single wb case)
	 *     or equally: x_intercept = wb_setpoint + 8 * write_bw
	 *
	 * For single wb case, the dirty pages are observed to fluctuate
	 * regularly within range
	 *        [wb_setpoint - write_bw/2, wb_setpoint + write_bw/2]
	 * for various filesystems, where (2) can yield in a reasonable 12.5%
	 * fluctuation range for pos_ratio.
	 *
	 * For JBOD case, wb_thresh (not wb_dirty!) could fluctuate up to its
	 * own size, so move the slope over accordingly and choose a slope that
	 * yields 100% pos_ratio fluctuation on suddenly doubled wb_thresh.
	 */
	if (unlikely(wb_thresh > dtc->thresh))
		wb_thresh = dtc->thresh;
	/*
	 * scale global setpoint to wb's:
	 *	wb_setpoint = setpoint * wb_thresh / thresh
	 */
	x = div_u64((u64)wb_thresh << 16, dtc->thresh | 1);
	wb_setpoint = setpoint * (u64)x >> 16;
	/*
	 * Use span=(8*write_bw) in single wb case as indicated by
	 * (thresh - wb_thresh ~= 0) and transit to wb_thresh in JBOD case.
	 *
	 *        wb_thresh                    thresh - wb_thresh
	 * span = --------- * (8 * write_bw) + ------------------ * wb_thresh
	 *         thresh                           thresh
	 */
	span = (dtc->thresh - wb_thresh + 8 * write_bw) * (u64)x >> 16;
	x_intercept = wb_setpoint + span;

	if (dtc->wb_dirty < x_intercept - span / 4) {
		pos_ratio = div64_u64(pos_ratio * (x_intercept - dtc->wb_dirty),
				      (x_intercept - wb_setpoint) | 1);
	} else
		pos_ratio /= 4;

	/*
	 * wb reserve area, safeguard against dirty pool underrun and disk idle
	 * It may push the desired control point of global dirty pages higher
	 * than setpoint.
	 */
	x_intercept = wb_thresh / 2;
	if (dtc->wb_dirty < x_intercept) {
		if (dtc->wb_dirty > x_intercept / 8)
			pos_ratio = div_u64(pos_ratio * x_intercept,
					    dtc->wb_dirty);
		else
			pos_ratio *= 8;
	}

	dtc->pos_ratio = pos_ratio;
}

static void wb_update_write_bandwidth(struct bdi_writeback *wb,
				      unsigned long elapsed,
				      unsigned long written)
{
	const unsigned long period = roundup_pow_of_two(3 * HZ);
	unsigned long avg = wb->avg_write_bandwidth;
	unsigned long old = wb->write_bandwidth;
	u64 bw;

	/*
	 * bw = written * HZ / elapsed
	 *
	 *                   bw * elapsed + write_bandwidth * (period - elapsed)
	 * write_bandwidth = ---------------------------------------------------
	 *                                          period
	 *
	 * @written may have decreased due to folio_redirty_for_writepage().
	 * Avoid underflowing @bw calculation.
	 */
	bw = written - min(written, wb->written_stamp);
	bw *= HZ;
	if (unlikely(elapsed > period)) {
		bw = div64_ul(bw, elapsed);
		avg = bw;
		goto out;
	}
	bw += (u64)wb->write_bandwidth * (period - elapsed);
	bw >>= ilog2(period);

	/*
	 * one more level of smoothing, for filtering out sudden spikes
	 */
	if (avg > old && old >= (unsigned long)bw)
		avg -= (avg - old) >> 3;

	if (avg < old && old <= (unsigned long)bw)
		avg += (old - avg) >> 3;

out:
	/* keep avg > 0 to guarantee that tot > 0 if there are dirty wbs */
	avg = max(avg, 1LU);
	if (wb_has_dirty_io(wb)) {
		long delta = avg - wb->avg_write_bandwidth;
		WARN_ON_ONCE(atomic_long_add_return(delta,
					&wb->bdi->tot_write_bandwidth) <= 0);
	}
	wb->write_bandwidth = bw;
	WRITE_ONCE(wb->avg_write_bandwidth, avg);
}

static void update_dirty_limit(struct dirty_throttle_control *dtc)
{
	struct wb_domain *dom = dtc_dom(dtc);
	unsigned long thresh = dtc->thresh;
	unsigned long limit = dom->dirty_limit;

	/*
	 * Follow up in one step.
	 */
	if (limit < thresh) {
		limit = thresh;
		goto update;
	}

	/*
	 * Follow down slowly. Use the higher one as the target, because thresh
	 * may drop below dirty. This is exactly the reason to introduce
	 * dom->dirty_limit which is guaranteed to lie above the dirty pages.
	 */
	thresh = max(thresh, dtc->dirty);
	if (limit > thresh) {
		limit -= (limit - thresh) >> 5;
		goto update;
	}
	return;
update:
	dom->dirty_limit = limit;
}

static void domain_update_dirty_limit(struct dirty_throttle_control *dtc,
				      unsigned long now)
{
	struct wb_domain *dom = dtc_dom(dtc);

	/*
	 * check locklessly first to optimize away locking for the most time
	 */
	if (time_before(now, dom->dirty_limit_tstamp + BANDWIDTH_INTERVAL))
		return;

	spin_lock(&dom->lock);
	if (time_after_eq(now, dom->dirty_limit_tstamp + BANDWIDTH_INTERVAL)) {
		update_dirty_limit(dtc);
		dom->dirty_limit_tstamp = now;
	}
	spin_unlock(&dom->lock);
}

/*
 * Maintain wb->dirty_ratelimit, the base dirty throttle rate.
 *
 * Normal wb tasks will be curbed at or below it in long term.
 * Obviously it should be around (write_bw / N) when there are N dd tasks.
 */
static void wb_update_dirty_ratelimit(struct dirty_throttle_control *dtc,
				      unsigned long dirtied,
				      unsigned long elapsed)
{
	struct bdi_writeback *wb = dtc->wb;
	unsigned long dirty = dtc->dirty;
	unsigned long freerun = dirty_freerun_ceiling(dtc->thresh, dtc->bg_thresh);
	unsigned long limit = hard_dirty_limit(dtc_dom(dtc), dtc->thresh);
	unsigned long setpoint = (freerun + limit) / 2;
	unsigned long write_bw = wb->avg_write_bandwidth;
	unsigned long dirty_ratelimit = wb->dirty_ratelimit;
	unsigned long dirty_rate;
	unsigned long task_ratelimit;
	unsigned long balanced_dirty_ratelimit;
	unsigned long step;
	unsigned long x;
	unsigned long shift;

	/*
	 * The dirty rate will match the writeout rate in long term, except
	 * when dirty pages are truncated by userspace or re-dirtied by FS.
	 */
	dirty_rate = (dirtied - wb->dirtied_stamp) * HZ / elapsed;

	/*
	 * task_ratelimit reflects each dd's dirty rate for the past 200ms.
	 */
	task_ratelimit = (u64)dirty_ratelimit *
					dtc->pos_ratio >> RATELIMIT_CALC_SHIFT;
	task_ratelimit++; /* it helps rampup dirty_ratelimit from tiny values */

	/*
	 * A linear estimation of the "balanced" throttle rate. The theory is,
	 * if there are N dd tasks, each throttled at task_ratelimit, the wb's
	 * dirty_rate will be measured to be (N * task_ratelimit). So the below
	 * formula will yield the balanced rate limit (write_bw / N).
	 *
	 * Note that the expanded form is not a pure rate feedback:
	 *	rate_(i+1) = rate_(i) * (write_bw / dirty_rate)		     (1)
	 * but also takes pos_ratio into account:
	 *	rate_(i+1) = rate_(i) * (write_bw / dirty_rate) * pos_ratio  (2)
	 *
	 * (1) is not realistic because pos_ratio also takes part in balancing
	 * the dirty rate.  Consider the state
	 *	pos_ratio = 0.5						     (3)
	 *	rate = 2 * (write_bw / N)				     (4)
	 * If (1) is used, it will stuck in that state! Because each dd will
	 * be throttled at
	 *	task_ratelimit = pos_ratio * rate = (write_bw / N)	     (5)
	 * yielding
	 *	dirty_rate = N * task_ratelimit = write_bw		     (6)
	 * put (6) into (1) we get
	 *	rate_(i+1) = rate_(i)					     (7)
	 *
	 * So we end up using (2) to always keep
	 *	rate_(i+1) ~= (write_bw / N)				     (8)
	 * regardless of the value of pos_ratio. As long as (8) is satisfied,
	 * pos_ratio is able to drive itself to 1.0, which is not only where
	 * the dirty count meet the setpoint, but also where the slope of
	 * pos_ratio is most flat and hence task_ratelimit is least fluctuated.
	 */
	balanced_dirty_ratelimit = div_u64((u64)task_ratelimit * write_bw,
					   dirty_rate | 1);
	/*
	 * balanced_dirty_ratelimit ~= (write_bw / N) <= write_bw
	 */
	if (unlikely(balanced_dirty_ratelimit > write_bw))
		balanced_dirty_ratelimit = write_bw;

	/*
	 * We could safely do this and return immediately:
	 *
	 *	wb->dirty_ratelimit = balanced_dirty_ratelimit;
	 *
	 * However to get a more stable dirty_ratelimit, the below elaborated
	 * code makes use of task_ratelimit to filter out singular points and
	 * limit the step size.
	 *
	 * The below code essentially only uses the relative value of
	 *
	 *	task_ratelimit - dirty_ratelimit
	 *	= (pos_ratio - 1) * dirty_ratelimit
	 *
	 * which reflects the direction and size of dirty position error.
	 */

	/*
	 * dirty_ratelimit will follow balanced_dirty_ratelimit iff
	 * task_ratelimit is on the same side of dirty_ratelimit, too.
	 * For example, when
	 * - dirty_ratelimit > balanced_dirty_ratelimit
	 * - dirty_ratelimit > task_ratelimit (dirty pages are above setpoint)
	 * lowering dirty_ratelimit will help meet both the position and rate
	 * control targets. Otherwise, don't update dirty_ratelimit if it will
	 * only help meet the rate target. After all, what the users ultimately
	 * feel and care are stable dirty rate and small position error.
	 *
	 * |task_ratelimit - dirty_ratelimit| is used to limit the step size
	 * and filter out the singular points of balanced_dirty_ratelimit. Which
	 * keeps jumping around randomly and can even leap far away at times
	 * due to the small 200ms estimation period of dirty_rate (we want to
	 * keep that period small to reduce time lags).
	 */
	step = 0;

	/*
	 * For strictlimit case, calculations above were based on wb counters
	 * and limits (starting from pos_ratio = wb_position_ratio() and up to
	 * balanced_dirty_ratelimit = task_ratelimit * write_bw / dirty_rate).
	 * Hence, to calculate "step" properly, we have to use wb_dirty as
	 * "dirty" and wb_setpoint as "setpoint".
	 */
	if (unlikely(wb->bdi->capabilities & BDI_CAP_STRICTLIMIT)) {
		dirty = dtc->wb_dirty;
		setpoint = (dtc->wb_thresh + dtc->wb_bg_thresh) / 2;
	}

	if (dirty < setpoint) {
		x = min3(wb->balanced_dirty_ratelimit,
			 balanced_dirty_ratelimit, task_ratelimit);
		if (dirty_ratelimit < x)
			step = x - dirty_ratelimit;
	} else {
		x = max3(wb->balanced_dirty_ratelimit,
			 balanced_dirty_ratelimit, task_ratelimit);
		if (dirty_ratelimit > x)
			step = dirty_ratelimit - x;
	}

	/*
	 * Don't pursue 100% rate matching. It's impossible since the balanced
	 * rate itself is constantly fluctuating. So decrease the track speed
	 * when it gets close to the target. Helps eliminate pointless tremors.
	 */
	shift = dirty_ratelimit / (2 * step + 1);
	if (shift < BITS_PER_LONG)
		step = DIV_ROUND_UP(step >> shift, 8);
	else
		step = 0;

	if (dirty_ratelimit < balanced_dirty_ratelimit)
		dirty_ratelimit += step;
	else
		dirty_ratelimit -= step;

	WRITE_ONCE(wb->dirty_ratelimit, max(dirty_ratelimit, 1UL));
	wb->balanced_dirty_ratelimit = balanced_dirty_ratelimit;

	trace_bdi_dirty_ratelimit(wb, dirty_rate, task_ratelimit);
}

static void __wb_update_bandwidth(struct dirty_throttle_control *gdtc,
				  struct dirty_throttle_control *mdtc,
				  bool update_ratelimit)
{
	struct bdi_writeback *wb = gdtc->wb;
	unsigned long now = jiffies;
	unsigned long elapsed;
	unsigned long dirtied;
	unsigned long written;

	spin_lock(&wb->list_lock);

	/*
	 * Lockless checks for elapsed time are racy and delayed update after
	 * IO completion doesn't do it at all (to make sure written pages are
	 * accounted reasonably quickly). Make sure elapsed >= 1 to avoid
	 * division errors.
	 */
	elapsed = max(now - wb->bw_time_stamp, 1UL);
	dirtied = percpu_counter_read(&wb->stat[WB_DIRTIED]);
	written = percpu_counter_read(&wb->stat[WB_WRITTEN]);

	if (update_ratelimit) {
		domain_update_dirty_limit(gdtc, now);
		wb_update_dirty_ratelimit(gdtc, dirtied, elapsed);

		/*
		 * @mdtc is always NULL if !CGROUP_WRITEBACK but the
		 * compiler has no way to figure that out.  Help it.
		 */
		if (IS_ENABLED(CONFIG_CGROUP_WRITEBACK) && mdtc) {
			domain_update_dirty_limit(mdtc, now);
			wb_update_dirty_ratelimit(mdtc, dirtied, elapsed);
		}
	}
	wb_update_write_bandwidth(wb, elapsed, written);

	wb->dirtied_stamp = dirtied;
	wb->written_stamp = written;
	WRITE_ONCE(wb->bw_time_stamp, now);
	spin_unlock(&wb->list_lock);
}

void wb_update_bandwidth(struct bdi_writeback *wb)
{
	struct dirty_throttle_control gdtc = { GDTC_INIT(wb) };

	__wb_update_bandwidth(&gdtc, NULL, false);
}

/* Interval after which we consider wb idle and don't estimate bandwidth */
#define WB_BANDWIDTH_IDLE_JIF (HZ)

static void wb_bandwidth_estimate_start(struct bdi_writeback *wb)
{
	unsigned long now = jiffies;
	unsigned long elapsed = now - READ_ONCE(wb->bw_time_stamp);

	if (elapsed > WB_BANDWIDTH_IDLE_JIF &&
	    !atomic_read(&wb->writeback_inodes)) {
		spin_lock(&wb->list_lock);
		wb->dirtied_stamp = wb_stat(wb, WB_DIRTIED);
		wb->written_stamp = wb_stat(wb, WB_WRITTEN);
		WRITE_ONCE(wb->bw_time_stamp, now);
		spin_unlock(&wb->list_lock);
	}
}

/*
 * After a task dirtied this many pages, balance_dirty_pages_ratelimited()
 * will look to see if it needs to start dirty throttling.
 *
 * If dirty_poll_interval is too low, big NUMA machines will call the expensive
 * global_zone_page_state() too often. So scale it near-sqrt to the safety margin
 * (the number of pages we may dirty without exceeding the dirty limits).
 */
static unsigned long dirty_poll_interval(unsigned long dirty,
					 unsigned long thresh)
{
	if (thresh > dirty)
		return 1UL << (ilog2(thresh - dirty) >> 1);

	return 1;
}

static unsigned long wb_max_pause(struct bdi_writeback *wb,
				  unsigned long wb_dirty)
{
	unsigned long bw = READ_ONCE(wb->avg_write_bandwidth);
	unsigned long t;

	/*
	 * Limit pause time for small memory systems. If sleeping for too long
	 * time, a small pool of dirty/writeback pages may go empty and disk go
	 * idle.
	 *
	 * 8 serves as the safety ratio.
	 */
	t = wb_dirty / (1 + bw / roundup_pow_of_two(1 + HZ / 8));
	t++;

	return min_t(unsigned long, t, MAX_PAUSE);
}

static long wb_min_pause(struct bdi_writeback *wb,
			 long max_pause,
			 unsigned long task_ratelimit,
			 unsigned long dirty_ratelimit,
			 int *nr_dirtied_pause)
{
	long hi = ilog2(READ_ONCE(wb->avg_write_bandwidth));
	long lo = ilog2(READ_ONCE(wb->dirty_ratelimit));
	long t;		/* target pause */
	long pause;	/* estimated next pause */
	int pages;	/* target nr_dirtied_pause */

	/* target for 10ms pause on 1-dd case */
	t = max(1, HZ / 100);

	/*
	 * Scale up pause time for concurrent dirtiers in order to reduce CPU
	 * overheads.
	 *
	 * (N * 10ms) on 2^N concurrent tasks.
	 */
	if (hi > lo)
		t += (hi - lo) * (10 * HZ) / 1024;

	/*
	 * This is a bit convoluted. We try to base the next nr_dirtied_pause
	 * on the much more stable dirty_ratelimit. However the next pause time
	 * will be computed based on task_ratelimit and the two rate limits may
	 * depart considerably at some time. Especially if task_ratelimit goes
	 * below dirty_ratelimit/2 and the target pause is max_pause, the next
	 * pause time will be max_pause*2 _trimmed down_ to max_pause.  As a
	 * result task_ratelimit won't be executed faithfully, which could
	 * eventually bring down dirty_ratelimit.
	 *
	 * We apply two rules to fix it up:
	 * 1) try to estimate the next pause time and if necessary, use a lower
	 *    nr_dirtied_pause so as not to exceed max_pause. When this happens,
	 *    nr_dirtied_pause will be "dancing" with task_ratelimit.
	 * 2) limit the target pause time to max_pause/2, so that the normal
	 *    small fluctuations of task_ratelimit won't trigger rule (1) and
	 *    nr_dirtied_pause will remain as stable as dirty_ratelimit.
	 */
	t = min(t, 1 + max_pause / 2);
	pages = dirty_ratelimit * t / roundup_pow_of_two(HZ);

	/*
	 * Tiny nr_dirtied_pause is found to hurt I/O performance in the test
	 * case fio-mmap-randwrite-64k, which does 16*{sync read, async write}.
	 * When the 16 consecutive reads are often interrupted by some dirty
	 * throttling pause during the async writes, cfq will go into idles
	 * (deadline is fine). So push nr_dirtied_pause as high as possible
	 * until reaches DIRTY_POLL_THRESH=32 pages.
	 */
	if (pages < DIRTY_POLL_THRESH) {
		t = max_pause;
		pages = dirty_ratelimit * t / roundup_pow_of_two(HZ);
		if (pages > DIRTY_POLL_THRESH) {
			pages = DIRTY_POLL_THRESH;
			t = HZ * DIRTY_POLL_THRESH / dirty_ratelimit;
		}
	}

	pause = HZ * pages / (task_ratelimit + 1);
	if (pause > max_pause) {
		t = max_pause;
		pages = task_ratelimit * t / roundup_pow_of_two(HZ);
	}

	*nr_dirtied_pause = pages;
	/*
	 * The minimal pause time will normally be half the target pause time.
	 */
	return pages >= DIRTY_POLL_THRESH ? 1 + t / 2 : t;
}

static inline void wb_dirty_limits(struct dirty_throttle_control *dtc)
{
	struct bdi_writeback *wb = dtc->wb;
	unsigned long wb_reclaimable;

	/*
	 * wb_thresh is not treated as some limiting factor as
	 * dirty_thresh, due to reasons
	 * - in JBOD setup, wb_thresh can fluctuate a lot
	 * - in a system with HDD and USB key, the USB key may somehow
	 *   go into state (wb_dirty >> wb_thresh) either because
	 *   wb_dirty starts high, or because wb_thresh drops low.
	 *   In this case we don't want to hard throttle the USB key
	 *   dirtiers for 100 seconds until wb_dirty drops under
	 *   wb_thresh. Instead the auxiliary wb control line in
	 *   wb_position_ratio() will let the dirtier task progress
	 *   at some rate <= (write_bw / 2) for bringing down wb_dirty.
	 */
	dtc->wb_thresh = __wb_calc_thresh(dtc, dtc->thresh);
	dtc->wb_bg_thresh = dtc->thresh ?
		div_u64((u64)dtc->wb_thresh * dtc->bg_thresh, dtc->thresh) : 0;

	/*
	 * In order to avoid the stacked BDI deadlock we need
	 * to ensure we accurately count the 'dirty' pages when
	 * the threshold is low.
	 *
	 * Otherwise it would be possible to get thresh+n pages
	 * reported dirty, even though there are thresh-m pages
	 * actually dirty; with m+n sitting in the percpu
	 * deltas.
	 */
	if (dtc->wb_thresh < 2 * wb_stat_error()) {
		wb_reclaimable = wb_stat_sum(wb, WB_RECLAIMABLE);
		dtc->wb_dirty = wb_reclaimable + wb_stat_sum(wb, WB_WRITEBACK);
	} else {
		wb_reclaimable = wb_stat(wb, WB_RECLAIMABLE);
		dtc->wb_dirty = wb_reclaimable + wb_stat(wb, WB_WRITEBACK);
	}
}

static unsigned long domain_poll_intv(struct dirty_throttle_control *dtc,
				      bool strictlimit)
{
	unsigned long dirty, thresh;

	if (strictlimit) {
		dirty = dtc->wb_dirty;
		thresh = dtc->wb_thresh;
	} else {
		dirty = dtc->dirty;
		thresh = dtc->thresh;
	}

	return dirty_poll_interval(dirty, thresh);
}

/*
 * Throttle it only when the background writeback cannot catch-up. This avoids
 * (excessively) small writeouts when the wb limits are ramping up in case of
 * !strictlimit.
 *
 * In strictlimit case make decision based on the wb counters and limits. Small
 * writeouts when the wb limits are ramping up are the price we consciously pay
 * for strictlimit-ing.
 */
static void domain_dirty_freerun(struct dirty_throttle_control *dtc,
				 bool strictlimit)
{
	unsigned long dirty, thresh, bg_thresh;

	if (unlikely(strictlimit)) {
		wb_dirty_limits(dtc);
		dirty = dtc->wb_dirty;
		thresh = dtc->wb_thresh;
		bg_thresh = dtc->wb_bg_thresh;
	} else {
		dirty = dtc->dirty;
		thresh = dtc->thresh;
		bg_thresh = dtc->bg_thresh;
	}
	dtc->freerun = dirty <= dirty_freerun_ceiling(thresh, bg_thresh);
}

static void balance_domain_limits(struct dirty_throttle_control *dtc,
				  bool strictlimit)
{
	domain_dirty_avail(dtc, true);
	domain_dirty_limits(dtc);
	domain_dirty_freerun(dtc, strictlimit);
}

static void wb_dirty_freerun(struct dirty_throttle_control *dtc,
			     bool strictlimit)
{
	dtc->freerun = false;

	/* was already handled in domain_dirty_freerun */
	if (strictlimit)
		return;

	wb_dirty_limits(dtc);
	/*
	 * LOCAL_THROTTLE tasks must not be throttled when below the per-wb
	 * freerun ceiling.
	 */
	if (!(current->flags & PF_LOCAL_THROTTLE))
		return;

	dtc->freerun = dtc->wb_dirty <
		       dirty_freerun_ceiling(dtc->wb_thresh, dtc->wb_bg_thresh);
}

static inline void wb_dirty_exceeded(struct dirty_throttle_control *dtc,
				     bool strictlimit)
{
	dtc->dirty_exceeded = (dtc->wb_dirty > dtc->wb_thresh) &&
		((dtc->dirty > dtc->thresh) || strictlimit);
}

/*
 * The limits fields dirty_exceeded and pos_ratio won't be updated if wb is
 * in freerun state. Please don't use these invalid fields in freerun case.
 */
static void balance_wb_limits(struct dirty_throttle_control *dtc,
			      bool strictlimit)
{
	wb_dirty_freerun(dtc, strictlimit);
	if (dtc->freerun)
		return;

	wb_dirty_exceeded(dtc, strictlimit);
	wb_position_ratio(dtc);
}

/*
 * balance_dirty_pages() must be called by processes which are generating dirty
 * data.  It looks at the number of dirty pages in the machine and will force
 * the caller to wait once crossing the (background_thresh + dirty_thresh) / 2.
 * If we're over `background_thresh' then the writeback threads are woken to
 * perform some writeout.
 */
static int balance_dirty_pages(struct bdi_writeback *wb,
			       unsigned long pages_dirtied, unsigned int flags)
{
	struct dirty_throttle_control gdtc_stor = { GDTC_INIT(wb) };
	struct dirty_throttle_control mdtc_stor = { MDTC_INIT(wb, &gdtc_stor) };
	struct dirty_throttle_control * const gdtc = &gdtc_stor;
	struct dirty_throttle_control * const mdtc = mdtc_valid(&mdtc_stor) ?
						     &mdtc_stor : NULL;
	struct dirty_throttle_control *sdtc;
	unsigned long nr_dirty;
	long period;
	long pause;
	long max_pause;
	long min_pause;
	int nr_dirtied_pause;
	unsigned long task_ratelimit;
	unsigned long dirty_ratelimit;
	struct backing_dev_info *bdi = wb->bdi;
	bool strictlimit = bdi->capabilities & BDI_CAP_STRICTLIMIT;
	unsigned long start_time = jiffies;
	int ret = 0;

	for (;;) {
		unsigned long now = jiffies;

		nr_dirty = global_node_page_state(NR_FILE_DIRTY);

		balance_domain_limits(gdtc, strictlimit);
		if (mdtc) {
			/*
			 * If @wb belongs to !root memcg, repeat the same
			 * basic calculations for the memcg domain.
			 */
			balance_domain_limits(mdtc, strictlimit);
		}

		/*
		 * In laptop mode, we wait until hitting the higher threshold
		 * before starting background writeout, and then write out all
		 * the way down to the lower threshold.  So slow writers cause
		 * minimal disk activity.
		 *
		 * In normal mode, we start background writeout at the lower
		 * background_thresh, to keep the amount of dirty memory low.
		 */
		if (!laptop_mode && nr_dirty > gdtc->bg_thresh &&
		    !writeback_in_progress(wb))
			wb_start_background_writeback(wb);

		/*
		 * If memcg domain is in effect, @dirty should be under
		 * both global and memcg freerun ceilings.
		 */
		if (gdtc->freerun && (!mdtc || mdtc->freerun)) {
			unsigned long intv;
			unsigned long m_intv;

free_running:
			intv = domain_poll_intv(gdtc, strictlimit);
			m_intv = ULONG_MAX;

			current->dirty_paused_when = now;
			current->nr_dirtied = 0;
			if (mdtc)
				m_intv = domain_poll_intv(mdtc, strictlimit);
			current->nr_dirtied_pause = min(intv, m_intv);
			break;
		}

		/* Start writeback even when in laptop mode */
		if (unlikely(!writeback_in_progress(wb)))
			wb_start_background_writeback(wb);

		mem_cgroup_flush_foreign(wb);

		/*
		 * Calculate global domain's pos_ratio and select the
		 * global dtc by default.
		 */
		balance_wb_limits(gdtc, strictlimit);
		if (gdtc->freerun)
			goto free_running;
		sdtc = gdtc;

		if (mdtc) {
			/*
			 * If memcg domain is in effect, calculate its
			 * pos_ratio.  @wb should satisfy constraints from
			 * both global and memcg domains.  Choose the one
			 * w/ lower pos_ratio.
			 */
			balance_wb_limits(mdtc, strictlimit);
			if (mdtc->freerun)
				goto free_running;
			if (mdtc->pos_ratio < gdtc->pos_ratio)
				sdtc = mdtc;
		}

		wb->dirty_exceeded = gdtc->dirty_exceeded ||
				     (mdtc && mdtc->dirty_exceeded);
		if (time_is_before_jiffies(READ_ONCE(wb->bw_time_stamp) +
					   BANDWIDTH_INTERVAL))
			__wb_update_bandwidth(gdtc, mdtc, true);

		/* throttle according to the chosen dtc */
		dirty_ratelimit = READ_ONCE(wb->dirty_ratelimit);
		task_ratelimit = ((u64)dirty_ratelimit * sdtc->pos_ratio) >>
							RATELIMIT_CALC_SHIFT;
		max_pause = wb_max_pause(wb, sdtc->wb_dirty);
		min_pause = wb_min_pause(wb, max_pause,
					 task_ratelimit, dirty_ratelimit,
					 &nr_dirtied_pause);

		if (unlikely(task_ratelimit == 0)) {
			period = max_pause;
			pause = max_pause;
			goto pause;
		}
		period = HZ * pages_dirtied / task_ratelimit;
		pause = period;
		if (current->dirty_paused_when)
			pause -= now - current->dirty_paused_when;
		/*
		 * For less than 1s think time (ext3/4 may block the dirtier
		 * for up to 800ms from time to time on 1-HDD; so does xfs,
		 * however at much less frequency), try to compensate it in
		 * future periods by updating the virtual time; otherwise just
		 * do a reset, as it may be a light dirtier.
		 */
		if (pause < min_pause) {
			trace_balance_dirty_pages(wb,
						  sdtc,
						  dirty_ratelimit,
						  task_ratelimit,
						  pages_dirtied,
						  period,
						  min(pause, 0L),
						  start_time);
			if (pause < -HZ) {
				current->dirty_paused_when = now;
				current->nr_dirtied = 0;
			} else if (period) {
				current->dirty_paused_when += period;
				current->nr_dirtied = 0;
			} else if (current->nr_dirtied_pause <= pages_dirtied)
				current->nr_dirtied_pause += pages_dirtied;
			break;
		}
		if (unlikely(pause > max_pause)) {
			/* for occasional dropped task_ratelimit */
			now += min(pause - max_pause, max_pause);
			pause = max_pause;
		}

pause:
		trace_balance_dirty_pages(wb,
					  sdtc,
					  dirty_ratelimit,
					  task_ratelimit,
					  pages_dirtied,
					  period,
					  pause,
					  start_time);
		if (flags & BDP_ASYNC) {
			ret = -EAGAIN;
			break;
		}
		__set_current_state(TASK_KILLABLE);
		bdi->last_bdp_sleep = jiffies;
		io_schedule_timeout(pause);

		current->dirty_paused_when = now + pause;
		current->nr_dirtied = 0;
		current->nr_dirtied_pause = nr_dirtied_pause;

		/*
		 * This is typically equal to (dirty < thresh) and can also
		 * keep "1000+ dd on a slow USB stick" under control.
		 */
		if (task_ratelimit)
			break;

		/*
		 * In the case of an unresponsive NFS server and the NFS dirty
		 * pages exceeds dirty_thresh, give the other good wb's a pipe
		 * to go through, so that tasks on them still remain responsive.
		 *
		 * In theory 1 page is enough to keep the consumer-producer
		 * pipe going: the flusher cleans 1 page => the task dirties 1
		 * more page. However wb_dirty has accounting errors.  So use
		 * the larger and more IO friendly wb_stat_error.
		 */
		if (sdtc->wb_dirty <= wb_stat_error())
			break;

		if (fatal_signal_pending(current))
			break;
	}
	return ret;
}

static DEFINE_PER_CPU(int, bdp_ratelimits);

/*
 * Normal tasks are throttled by
 *	loop {
 *		dirty tsk->nr_dirtied_pause pages;
 *		take a snap in balance_dirty_pages();
 *	}
 * However there is a worst case. If every task exit immediately when dirtied
 * (tsk->nr_dirtied_pause - 1) pages, balance_dirty_pages() will never be
 * called to throttle the page dirties. The solution is to save the not yet
 * throttled page dirties in dirty_throttle_leaks on task exit and charge them
 * randomly into the running tasks. This works well for the above worst case,
 * as the new task will pick up and accumulate the old task's leaked dirty
 * count and eventually get throttled.
 */
DEFINE_PER_CPU(int, dirty_throttle_leaks) = 0;

/**
 * balance_dirty_pages_ratelimited_flags - Balance dirty memory state.
 * @mapping: address_space which was dirtied.
 * @flags: BDP flags.
 *
 * Processes which are dirtying memory should call in here once for each page
 * which was newly dirtied.  The function will periodically check the system's
 * dirty state and will initiate writeback if needed.
 *
 * See balance_dirty_pages_ratelimited() for details.
 *
 * Return: If @flags contains BDP_ASYNC, it may return -EAGAIN to
 * indicate that memory is out of balance and the caller must wait
 * for I/O to complete.  Otherwise, it will return 0 to indicate
 * that either memory was already in balance, or it was able to sleep
 * until the amount of dirty memory returned to balance.
 */
int balance_dirty_pages_ratelimited_flags(struct address_space *mapping,
					unsigned int flags)
{
	struct inode *inode = mapping->host;
	struct backing_dev_info *bdi = inode_to_bdi(inode);
	struct bdi_writeback *wb = NULL;
	int ratelimit;
	int ret = 0;
	int *p;

	if (!(bdi->capabilities & BDI_CAP_WRITEBACK))
		return ret;

	if (inode_cgwb_enabled(inode))
		wb = wb_get_create_current(bdi, GFP_KERNEL);
	if (!wb)
		wb = &bdi->wb;

	ratelimit = current->nr_dirtied_pause;
	if (wb->dirty_exceeded)
		ratelimit = min(ratelimit, 32 >> (PAGE_SHIFT - 10));

	preempt_disable();
	/*
	 * This prevents one CPU to accumulate too many dirtied pages without
	 * calling into balance_dirty_pages(), which can happen when there are
	 * 1000+ tasks, all of them start dirtying pages at exactly the same
	 * time, hence all honoured too large initial task->nr_dirtied_pause.
	 */
	p =  this_cpu_ptr(&bdp_ratelimits);
	if (unlikely(current->nr_dirtied >= ratelimit))
		*p = 0;
	else if (unlikely(*p >= ratelimit_pages)) {
		*p = 0;
		ratelimit = 0;
	}
	/*
	 * Pick up the dirtied pages by the exited tasks. This avoids lots of
	 * short-lived tasks (eg. gcc invocations in a kernel build) escaping
	 * the dirty throttling and livelock other long-run dirtiers.
	 */
	p = this_cpu_ptr(&dirty_throttle_leaks);
	if (*p > 0 && current->nr_dirtied < ratelimit) {
		unsigned long nr_pages_dirtied;
		nr_pages_dirtied = min(*p, ratelimit - current->nr_dirtied);
		*p -= nr_pages_dirtied;
		current->nr_dirtied += nr_pages_dirtied;
	}
	preempt_enable();

	if (unlikely(current->nr_dirtied >= ratelimit))
		ret = balance_dirty_pages(wb, current->nr_dirtied, flags);

	wb_put(wb);
	return ret;
}
EXPORT_SYMBOL_GPL(balance_dirty_pages_ratelimited_flags);

/**
 * balance_dirty_pages_ratelimited - balance dirty memory state.
 * @mapping: address_space which was dirtied.
 *
 * Processes which are dirtying memory should call in here once for each page
 * which was newly dirtied.  The function will periodically check the system's
 * dirty state and will initiate writeback if needed.
 *
 * Once we're over the dirty memory limit we decrease the ratelimiting
 * by a lot, to prevent individual processes from overshooting the limit
 * by (ratelimit_pages) each.
 */
void balance_dirty_pages_ratelimited(struct address_space *mapping)
{
	balance_dirty_pages_ratelimited_flags(mapping, 0);
}
EXPORT_SYMBOL(balance_dirty_pages_ratelimited);

/*
 * Similar to wb_dirty_limits, wb_bg_dirty_limits also calculates dirty
 * and thresh, but it's for background writeback.
 */
static void wb_bg_dirty_limits(struct dirty_throttle_control *dtc)
{
	struct bdi_writeback *wb = dtc->wb;

	dtc->wb_bg_thresh = __wb_calc_thresh(dtc, dtc->bg_thresh);
	if (dtc->wb_bg_thresh < 2 * wb_stat_error())
		dtc->wb_dirty = wb_stat_sum(wb, WB_RECLAIMABLE);
	else
		dtc->wb_dirty = wb_stat(wb, WB_RECLAIMABLE);
}

static bool domain_over_bg_thresh(struct dirty_throttle_control *dtc)
{
	domain_dirty_avail(dtc, false);
	domain_dirty_limits(dtc);
	if (dtc->dirty > dtc->bg_thresh)
		return true;

	wb_bg_dirty_limits(dtc);
	if (dtc->wb_dirty > dtc->wb_bg_thresh)
		return true;

	return false;
}

/**
 * wb_over_bg_thresh - does @wb need to be written back?
 * @wb: bdi_writeback of interest
 *
 * Determines whether background writeback should keep writing @wb or it's
 * clean enough.
 *
 * Return: %true if writeback should continue.
 */
bool wb_over_bg_thresh(struct bdi_writeback *wb)
{
	struct dirty_throttle_control gdtc = { GDTC_INIT(wb) };
	struct dirty_throttle_control mdtc = { MDTC_INIT(wb, &gdtc) };

	if (domain_over_bg_thresh(&gdtc))
		return true;

	if (mdtc_valid(&mdtc))
		return domain_over_bg_thresh(&mdtc);

	return false;
}

#ifdef CONFIG_SYSCTL
/*
 * sysctl handler for /proc/sys/vm/dirty_writeback_centisecs
 */
static int dirty_writeback_centisecs_handler(const struct ctl_table *table, int write,
		void *buffer, size_t *length, loff_t *ppos)
{
	unsigned int old_interval = dirty_writeback_interval;
	int ret;

	ret = proc_dointvec(table, write, buffer, length, ppos);

	/*
	 * Writing 0 to dirty_writeback_interval will disable periodic writeback
	 * and a different non-zero value will wakeup the writeback threads.
	 * wb_wakeup_delayed() would be more appropriate, but it's a pain to
	 * iterate over all bdis and wbs.
	 * The reason we do this is to make the change take effect immediately.
	 */
	if (!ret && write && dirty_writeback_interval &&
		dirty_writeback_interval != old_interval)
		wakeup_flusher_threads(WB_REASON_PERIODIC);

	return ret;
}
#endif

void laptop_mode_timer_fn(struct timer_list *t)
{
	struct backing_dev_info *backing_dev_info =
		timer_container_of(backing_dev_info, t, laptop_mode_wb_timer);

	wakeup_flusher_threads_bdi(backing_dev_info, WB_REASON_LAPTOP_TIMER);
}

/*
 * We've spun up the disk and we're in laptop mode: schedule writeback
 * of all dirty data a few seconds from now.  If the flush is already scheduled
 * then push it back - the user is still using the disk.
 */
void laptop_io_completion(struct backing_dev_info *info)
{
	mod_timer(&info->laptop_mode_wb_timer, jiffies + laptop_mode);
}

/*
 * We're in laptop mode and we've just synced. The sync's writes will have
 * caused another writeback to be scheduled by laptop_io_completion.
 * Nothing needs to be written back anymore, so we unschedule the writeback.
 */
void laptop_sync_completion(void)
{
	struct backing_dev_info *bdi;

	rcu_read_lock();

	list_for_each_entry_rcu(bdi, &bdi_list, bdi_list)
		timer_delete(&bdi->laptop_mode_wb_timer);

	rcu_read_unlock();
}

/*
 * If ratelimit_pages is too high then we can get into dirty-data overload
 * if a large number of processes all perform writes at the same time.
 *
 * Here we set ratelimit_pages to a level which ensures that when all CPUs are
 * dirtying in parallel, we cannot go more than 3% (1/32) over the dirty memory
 * thresholds.
 */

void writeback_set_ratelimit(void)
{
	struct wb_domain *dom = &global_wb_domain;
	unsigned long background_thresh;
	unsigned long dirty_thresh;

	global_dirty_limits(&background_thresh, &dirty_thresh);
	dom->dirty_limit = dirty_thresh;
	ratelimit_pages = dirty_thresh / (num_online_cpus() * 32);
	if (ratelimit_pages < 16)
		ratelimit_pages = 16;
}

static int page_writeback_cpu_online(unsigned int cpu)
{
	writeback_set_ratelimit();
	return 0;
}

#ifdef CONFIG_SYSCTL

/* this is needed for the proc_doulongvec_minmax of vm_dirty_bytes */
static const unsigned long dirty_bytes_min = 2 * PAGE_SIZE;

static const struct ctl_table vm_page_writeback_sysctls[] = {
	{
		.procname   = "dirty_background_ratio",
		.data       = &dirty_background_ratio,
		.maxlen     = sizeof(dirty_background_ratio),
		.mode       = 0644,
		.proc_handler   = dirty_background_ratio_handler,
		.extra1     = SYSCTL_ZERO,
		.extra2     = SYSCTL_ONE_HUNDRED,
	},
	{
		.procname   = "dirty_background_bytes",
		.data       = &dirty_background_bytes,
		.maxlen     = sizeof(dirty_background_bytes),
		.mode       = 0644,
		.proc_handler   = dirty_background_bytes_handler,
		.extra1     = SYSCTL_LONG_ONE,
	},
	{
		.procname   = "dirty_ratio",
		.data       = &vm_dirty_ratio,
		.maxlen     = sizeof(vm_dirty_ratio),
		.mode       = 0644,
		.proc_handler   = dirty_ratio_handler,
		.extra1     = SYSCTL_ZERO,
		.extra2     = SYSCTL_ONE_HUNDRED,
	},
	{
		.procname   = "dirty_bytes",
		.data       = &vm_dirty_bytes,
		.maxlen     = sizeof(vm_dirty_bytes),
		.mode       = 0644,
		.proc_handler   = dirty_bytes_handler,
		.extra1     = (void *)&dirty_bytes_min,
	},
	{
		.procname   = "dirty_writeback_centisecs",
		.data       = &dirty_writeback_interval,
		.maxlen     = sizeof(dirty_writeback_interval),
		.mode       = 0644,
		.proc_handler   = dirty_writeback_centisecs_handler,
	},
	{
		.procname   = "dirty_expire_centisecs",
		.data       = &dirty_expire_interval,
		.maxlen     = sizeof(dirty_expire_interval),
		.mode       = 0644,
		.proc_handler   = proc_dointvec_minmax,
		.extra1     = SYSCTL_ZERO,
	},
#ifdef CONFIG_HIGHMEM
	{
		.procname	= "highmem_is_dirtyable",
		.data		= &vm_highmem_is_dirtyable,
		.maxlen		= sizeof(vm_highmem_is_dirtyable),
		.mode		= 0644,
		.proc_handler	= proc_dointvec_minmax,
		.extra1		= SYSCTL_ZERO,
		.extra2		= SYSCTL_ONE,
	},
#endif
	{
		.procname	= "laptop_mode",
		.data		= &laptop_mode,
		.maxlen		= sizeof(laptop_mode),
		.mode		= 0644,
		.proc_handler	= proc_dointvec_jiffies,
	},
};
#endif

/*
 * Called early on to tune the page writeback dirty limits.
 *
 * We used to scale dirty pages according to how total memory
 * related to pages that could be allocated for buffers.
 *
 * However, that was when we used "dirty_ratio" to scale with
 * all memory, and we don't do that any more. "dirty_ratio"
 * is now applied to total non-HIGHPAGE memory, and as such we can't
 * get into the old insane situation any more where we had
 * large amounts of dirty pages compared to a small amount of
 * non-HIGHMEM memory.
 *
 * But we might still want to scale the dirty_ratio by how
 * much memory the box has..
 */
void __init page_writeback_init(void)
{
	BUG_ON(wb_domain_init(&global_wb_domain, GFP_KERNEL));

	cpuhp_setup_state(CPUHP_AP_ONLINE_DYN, "mm/writeback:online",
			  page_writeback_cpu_online, NULL);
	cpuhp_setup_state(CPUHP_MM_WRITEBACK_DEAD, "mm/writeback:dead", NULL,
			  page_writeback_cpu_online);
#ifdef CONFIG_SYSCTL
	register_sysctl_init("vm", vm_page_writeback_sysctls);
#endif
}

/**
 * tag_pages_for_writeback - tag pages to be written by writeback
 * @mapping: address space structure to write
 * @start: starting page index
 * @end: ending page index (inclusive)
 *
 * This function scans the page range from @start to @end (inclusive) and tags
 * all pages that have DIRTY tag set with a special TOWRITE tag.  The caller
 * can then use the TOWRITE tag to identify pages eligible for writeback.
 * This mechanism is used to avoid livelocking of writeback by a process
 * steadily creating new dirty pages in the file (thus it is important for this
 * function to be quick so that it can tag pages faster than a dirtying process
 * can create them).
 */
void tag_pages_for_writeback(struct address_space *mapping,
			     pgoff_t start, pgoff_t end)
{
	XA_STATE(xas, &mapping->i_pages, start);
	unsigned int tagged = 0;
	void *page;

	xas_lock_irq(&xas);
	xas_for_each_marked(&xas, page, end, PAGECACHE_TAG_DIRTY) {
		xas_set_mark(&xas, PAGECACHE_TAG_TOWRITE);
		if (++tagged % XA_CHECK_SCHED)
			continue;

		xas_pause(&xas);
		xas_unlock_irq(&xas);
		cond_resched();
		xas_lock_irq(&xas);
	}
	xas_unlock_irq(&xas);
}
EXPORT_SYMBOL(tag_pages_for_writeback);

static bool folio_prepare_writeback(struct address_space *mapping,
		struct writeback_control *wbc, struct folio *folio)
{
<<<<<<< HEAD
	int ret = 0;
	int done = 0;
	int error;
	struct folio_batch fbatch;
	int nr_folios;
	pgoff_t index;
	pgoff_t end;		/* Inclusive */
	pgoff_t done_index;
	int range_whole = 0;
	xa_mark_t tag;

	folio_batch_init(&fbatch);
	if (wbc->range_cyclic) {
		index = mapping->writeback_index; /* prev offset */
		end = -1;
	} else {
		index = wbc->range_start >> PAGE_SHIFT;
		end = wbc->range_end >> PAGE_SHIFT;
		if (wbc->range_start == 0 && wbc->range_end == LLONG_MAX)
			range_whole = 1;/*指明写整个range*/
	}
	if (wbc->sync_mode == WB_SYNC_ALL || wbc->tagged_writepages) {
		tag_pages_for_writeback(mapping, index, end);
		tag = PAGECACHE_TAG_TOWRITE;
	} else {
		tag = PAGECACHE_TAG_DIRTY;
=======
	/*
	 * Folio truncated or invalidated. We can freely skip it then,
	 * even for data integrity operations: the folio has disappeared
	 * concurrently, so there could be no real expectation of this
	 * data integrity operation even if there is now a new, dirty
	 * folio at the same pagecache index.
	 */
	if (unlikely(folio->mapping != mapping))
		return false;

	/*
	 * Did somebody else write it for us?
	 */
	if (!folio_test_dirty(folio))
		return false;

	if (folio_test_writeback(folio)) {
		if (wbc->sync_mode == WB_SYNC_NONE)
			return false;
		folio_wait_writeback(folio);
>>>>>>> 155a3c00
	}
	BUG_ON(folio_test_writeback(folio));

<<<<<<< HEAD
		nr_folios = filemap_get_folios_tag(mapping, &index, end,
				tag, &fbatch);/*收集此batch,得到folios数目*/
=======
	if (!folio_clear_dirty_for_io(folio))
		return false;
>>>>>>> 155a3c00

	return true;
}

static xa_mark_t wbc_to_tag(struct writeback_control *wbc)
{
	if (wbc->sync_mode == WB_SYNC_ALL || wbc->tagged_writepages)
		return PAGECACHE_TAG_TOWRITE;
	return PAGECACHE_TAG_DIRTY;
}

static pgoff_t wbc_end(struct writeback_control *wbc)
{
	if (wbc->range_cyclic)
		return -1;
	return wbc->range_end >> PAGE_SHIFT;
}

static struct folio *writeback_get_folio(struct address_space *mapping,
		struct writeback_control *wbc)
{
	struct folio *folio;

retry:
	folio = folio_batch_next(&wbc->fbatch);
	if (!folio) {
		folio_batch_release(&wbc->fbatch);
		cond_resched();
		filemap_get_folios_tag(mapping, &wbc->index, wbc_end(wbc),
				wbc_to_tag(wbc), &wbc->fbatch);
		folio = folio_batch_next(&wbc->fbatch);
		if (!folio)
			return NULL;
	}

<<<<<<< HEAD
			if (!folio_test_dirty(folio)) {
				/* someone wrote it for us */
				goto continue_unlock;/*此页未dirty,不用写*/
			}
=======
	folio_lock(folio);
	if (unlikely(!folio_prepare_writeback(mapping, wbc, folio))) {
		folio_unlock(folio);
		goto retry;
	}
>>>>>>> 155a3c00

	trace_wbc_writepage(wbc, inode_to_bdi(mapping->host));
	return folio;
}

<<<<<<< HEAD
			BUG_ON(folio_test_writeback(folio));
			if (!folio_clear_dirty_for_io(folio))
				goto continue_unlock;

			trace_wbc_writepage(wbc, inode_to_bdi(mapping->host));
			error = writepage(folio, wbc, data);/*写此页*/
			nr = folio_nr_pages(folio);
			if (unlikely(error)) {
				/*
				 * Handle errors according to the type of
				 * writeback. There's no need to continue for
				 * background writeback. Just push done_index
				 * past this page so media errors won't choke
				 * writeout for the entire file. For integrity
				 * writeback, we must process the entire dirty
				 * set regardless of errors because the fs may
				 * still have state to clear for each page. In
				 * that case we continue processing and return
				 * the first error.
				 */
				if (error == AOP_WRITEPAGE_ACTIVATE) {
					folio_unlock(folio);
					error = 0;
				} else if (wbc->sync_mode != WB_SYNC_ALL) {
					ret = error;
					done_index = folio->index + nr;
					done = 1;
					break;
				}
				if (!ret)
					ret = error;
			}
=======
/**
 * writeback_iter - iterate folio of a mapping for writeback
 * @mapping: address space structure to write
 * @wbc: writeback context
 * @folio: previously iterated folio (%NULL to start)
 * @error: in-out pointer for writeback errors (see below)
 *
 * This function returns the next folio for the writeback operation described by
 * @wbc on @mapping and  should be called in a while loop in the ->writepages
 * implementation.
 *
 * To start the writeback operation, %NULL is passed in the @folio argument, and
 * for every subsequent iteration the folio returned previously should be passed
 * back in.
 *
 * If there was an error in the per-folio writeback inside the writeback_iter()
 * loop, @error should be set to the error value.
 *
 * Once the writeback described in @wbc has finished, this function will return
 * %NULL and if there was an error in any iteration restore it to @error.
 *
 * Note: callers should not manually break out of the loop using break or goto
 * but must keep calling writeback_iter() until it returns %NULL.
 *
 * Return: the folio to write or %NULL if the loop is done.
 */
struct folio *writeback_iter(struct address_space *mapping,
		struct writeback_control *wbc, struct folio *folio, int *error)
{
	if (!folio) {
		folio_batch_init(&wbc->fbatch);
		wbc->saved_err = *error = 0;
>>>>>>> 155a3c00

		/*
		 * For range cyclic writeback we remember where we stopped so
		 * that we can continue where we stopped.
		 *
		 * For non-cyclic writeback we always start at the beginning of
		 * the passed in range.
		 */
		if (wbc->range_cyclic)
			wbc->index = mapping->writeback_index;
		else
			wbc->index = wbc->range_start >> PAGE_SHIFT;

		/*
		 * To avoid livelocks when other processes dirty new pages, we
		 * first tag pages which should be written back and only then
		 * start writing them.
		 *
		 * For data-integrity writeback we have to be careful so that we
		 * do not miss some pages (e.g., because some other process has
		 * cleared the TOWRITE tag we set).  The rule we follow is that
		 * TOWRITE tag can be cleared only by the process clearing the
		 * DIRTY tag (and submitting the page for I/O).
		 */
		if (wbc->sync_mode == WB_SYNC_ALL || wbc->tagged_writepages)
			tag_pages_for_writeback(mapping, wbc->index,
					wbc_end(wbc));
	} else {
		wbc->nr_to_write -= folio_nr_pages(folio);

		WARN_ON_ONCE(*error > 0);

		/*
		 * For integrity writeback we have to keep going until we have
		 * written all the folios we tagged for writeback above, even if
		 * we run past wbc->nr_to_write or encounter errors.
		 * We stash away the first error we encounter in wbc->saved_err
		 * so that it can be retrieved when we're done.  This is because
		 * the file system may still have state to clear for each folio.
		 *
		 * For background writeback we exit as soon as we run past
		 * wbc->nr_to_write or encounter the first error.
		 */
		if (wbc->sync_mode == WB_SYNC_ALL) {
			if (*error && !wbc->saved_err)
				wbc->saved_err = *error;
		} else {
			if (*error || wbc->nr_to_write <= 0)
				goto done;
		}
	}

	folio = writeback_get_folio(mapping, wbc);
	if (!folio) {
		/*
		 * To avoid deadlocks between range_cyclic writeback and callers
		 * that hold folios in writeback to aggregate I/O until
		 * the writeback iteration finishes, we do not loop back to the
		 * start of the file.  Doing so causes a folio lock/folio
		 * writeback access order inversion - we should only ever lock
		 * multiple folios in ascending folio->index order, and looping
		 * back to the start of the file violates that rule and causes
		 * deadlocks.
		 */
		if (wbc->range_cyclic)
			mapping->writeback_index = 0;

		/*
		 * Return the first error we encountered (if there was any) to
		 * the caller.
		 */
		*error = wbc->saved_err;
	}
	return folio;

done:
	if (wbc->range_cyclic)
		mapping->writeback_index = folio_next_index(folio);
	folio_batch_release(&wbc->fbatch);
	return NULL;
}
EXPORT_SYMBOL_GPL(writeback_iter);

/**
 * write_cache_pages - walk the list of dirty pages of the given address space and write all of them.
 * @mapping: address space structure to write
 * @wbc: subtract the number of written pages from *@wbc->nr_to_write
 * @writepage: function called for each page
 * @data: data passed to writepage function
 *
 * Return: %0 on success, negative error code otherwise
 *
 * Note: please use writeback_iter() instead.
 */
int write_cache_pages(struct address_space *mapping,
		      struct writeback_control *wbc, writepage_t writepage,
		      void *data)
{
	struct folio *folio = NULL;
	int error;

	while ((folio = writeback_iter(mapping, wbc, folio, &error))) {
		error = writepage(folio, wbc, data);
		if (error == AOP_WRITEPAGE_ACTIVATE) {
			folio_unlock(folio);
			error = 0;
		}
	}

	return error;
}
EXPORT_SYMBOL(write_cache_pages);

int do_writepages(struct address_space *mapping, struct writeback_control *wbc)
{
	int ret;
	struct bdi_writeback *wb;

	if (wbc->nr_to_write <= 0)
		return 0;
	wb = inode_to_wb_wbc(mapping->host, wbc);
	wb_bandwidth_estimate_start(wb);
	while (1) {
<<<<<<< HEAD
		if (mapping->a_ops->writepages) {
			/*使用回调writepages,将页面刷到磁盘*/
			ret = mapping->a_ops->writepages(mapping, wbc);
		} else if (mapping->a_ops->writepage) {
			/*使用回调writepage,将页面刷到磁盘*/
			struct blk_plug plug;

			blk_start_plug(&plug);
			ret = write_cache_pages(mapping, wbc, writepage_cb,
						mapping);
			blk_finish_plug(&plug);
		} else {
=======
		if (mapping->a_ops->writepages)
			ret = mapping->a_ops->writepages(mapping, wbc);
		else
>>>>>>> 155a3c00
			/* deal with chardevs and other special files */
			ret = 0;
		if (ret != -ENOMEM || wbc->sync_mode != WB_SYNC_ALL)
			break;

		/*
		 * Lacking an allocation context or the locality or writeback
		 * state of any of the inode's pages, throttle based on
		 * writeback activity on the local node. It's as good a
		 * guess as any.
		 */
		reclaim_throttle(NODE_DATA(numa_node_id()),
			VMSCAN_THROTTLE_WRITEBACK);
	}
	/*
	 * Usually few pages are written by now from those we've just submitted
	 * but if there's constant writeback being submitted, this makes sure
	 * writeback bandwidth is updated once in a while.
	 */
	if (time_is_before_jiffies(READ_ONCE(wb->bw_time_stamp) +
				   BANDWIDTH_INTERVAL))
		wb_update_bandwidth(wb);
	return ret;
}

/*
 * For address_spaces which do not use buffers nor write back.
 */
bool noop_dirty_folio(struct address_space *mapping, struct folio *folio)
{
	if (!folio_test_dirty(folio))
		return !folio_test_set_dirty(folio);
	return false;
}
EXPORT_SYMBOL(noop_dirty_folio);

/*
 * Helper function for set_page_dirty family.
 *
 * NOTE: This relies on being atomic wrt interrupts.
 */
static void folio_account_dirtied(struct folio *folio,
		struct address_space *mapping)
{
	struct inode *inode = mapping->host;

	trace_writeback_dirty_folio(folio, mapping);

	if (mapping_can_writeback(mapping)) {
		struct bdi_writeback *wb;
		long nr = folio_nr_pages(folio);

		inode_attach_wb(inode, folio);
		wb = inode_to_wb(inode);

		__lruvec_stat_mod_folio(folio, NR_FILE_DIRTY, nr);
		__zone_stat_mod_folio(folio, NR_ZONE_WRITE_PENDING, nr);
		__node_stat_mod_folio(folio, NR_DIRTIED, nr);
		wb_stat_mod(wb, WB_RECLAIMABLE, nr);
		wb_stat_mod(wb, WB_DIRTIED, nr);
		task_io_account_write(nr * PAGE_SIZE);
		current->nr_dirtied += nr;
		__this_cpu_add(bdp_ratelimits, nr);

		mem_cgroup_track_foreign_dirty(folio, wb);
	}
}

/*
 * Helper function for deaccounting dirty page without writeback.
 *
 */
void folio_account_cleaned(struct folio *folio, struct bdi_writeback *wb)
{
	long nr = folio_nr_pages(folio);

	lruvec_stat_mod_folio(folio, NR_FILE_DIRTY, -nr);
	zone_stat_mod_folio(folio, NR_ZONE_WRITE_PENDING, -nr);
	wb_stat_mod(wb, WB_RECLAIMABLE, -nr);
	task_io_account_cancelled_write(nr * PAGE_SIZE);
}

/*
 * Mark the folio dirty, and set it dirty in the page cache.
 *
 * If warn is true, then emit a warning if the folio is not uptodate and has
 * not been truncated.
 *
 * It is the caller's responsibility to prevent the folio from being truncated
 * while this function is in progress, although it may have been truncated
 * before this function is called.  Most callers have the folio locked.
 * A few have the folio blocked from truncation through other means (e.g.
 * zap_vma_pages() has it mapped and is holding the page table lock).
 * When called from mark_buffer_dirty(), the filesystem should hold a
 * reference to the buffer_head that is being marked dirty, which causes
 * try_to_free_buffers() to fail.
 */
void __folio_mark_dirty(struct folio *folio, struct address_space *mapping,
			     int warn)
{
	unsigned long flags;

	xa_lock_irqsave(&mapping->i_pages, flags);
	if (folio->mapping) {	/* Race with truncate? */
		WARN_ON_ONCE(warn && !folio_test_uptodate(folio));
		folio_account_dirtied(folio, mapping);
		__xa_set_mark(&mapping->i_pages, folio_index(folio),
				PAGECACHE_TAG_DIRTY);
	}
	xa_unlock_irqrestore(&mapping->i_pages, flags);
}

/**
 * filemap_dirty_folio - Mark a folio dirty for filesystems which do not use buffer_heads.
 * @mapping: Address space this folio belongs to.
 * @folio: Folio to be marked as dirty.
 *
 * Filesystems which do not use buffer heads should call this function
 * from their dirty_folio address space operation.  It ignores the
 * contents of folio_get_private(), so if the filesystem marks individual
 * blocks as dirty, the filesystem should handle that itself.
 *
 * This is also sometimes used by filesystems which use buffer_heads when
 * a single buffer is being dirtied: we want to set the folio dirty in
 * that case, but not all the buffers.  This is a "bottom-up" dirtying,
 * whereas block_dirty_folio() is a "top-down" dirtying.
 *
 * The caller must ensure this doesn't race with truncation.  Most will
 * simply hold the folio lock, but e.g. zap_pte_range() calls with the
 * folio mapped and the pte lock held, which also locks out truncation.
 */
bool filemap_dirty_folio(struct address_space *mapping, struct folio *folio)
{
	if (folio_test_set_dirty(folio))
		return false;

	__folio_mark_dirty(folio, mapping, !folio_test_private(folio));

	if (mapping->host) {
		/* !PageAnon && !swapper_space */
		__mark_inode_dirty(mapping->host, I_DIRTY_PAGES);
	}
	return true;
}
EXPORT_SYMBOL(filemap_dirty_folio);

/**
 * folio_redirty_for_writepage - Decline to write a dirty folio.
 * @wbc: The writeback control.
 * @folio: The folio.
 *
 * When a writepage implementation decides that it doesn't want to write
 * @folio for some reason, it should call this function, unlock @folio and
 * return 0.
 *
 * Return: True if we redirtied the folio.  False if someone else dirtied
 * it first.
 */
bool folio_redirty_for_writepage(struct writeback_control *wbc,
		struct folio *folio)
{
	struct address_space *mapping = folio->mapping;
	long nr = folio_nr_pages(folio);
	bool ret;

	wbc->pages_skipped += nr;
	ret = filemap_dirty_folio(mapping, folio);
	if (mapping && mapping_can_writeback(mapping)) {
		struct inode *inode = mapping->host;
		struct bdi_writeback *wb;
		struct wb_lock_cookie cookie = {};

		wb = unlocked_inode_to_wb_begin(inode, &cookie);
		current->nr_dirtied -= nr;
		node_stat_mod_folio(folio, NR_DIRTIED, -nr);
		wb_stat_mod(wb, WB_DIRTIED, -nr);
		unlocked_inode_to_wb_end(inode, &cookie);
	}
	return ret;
}
EXPORT_SYMBOL(folio_redirty_for_writepage);

/**
 * folio_mark_dirty - Mark a folio as being modified.
 * @folio: The folio.
 *
 * The folio may not be truncated while this function is running.
 * Holding the folio lock is sufficient to prevent truncation, but some
 * callers cannot acquire a sleeping lock.  These callers instead hold
 * the page table lock for a page table which contains at least one page
 * in this folio.  Truncation will block on the page table lock as it
 * unmaps pages before removing the folio from its mapping.
 *
 * Return: True if the folio was newly dirtied, false if it was already dirty.
 */
bool folio_mark_dirty(struct folio *folio)
{
	struct address_space *mapping = folio_mapping(folio);

	if (likely(mapping)) {
		/*
		 * readahead/folio_deactivate could remain
		 * PG_readahead/PG_reclaim due to race with folio_end_writeback
		 * About readahead, if the folio is written, the flags would be
		 * reset. So no problem.
		 * About folio_deactivate, if the folio is redirtied,
		 * the flag will be reset. So no problem. but if the
		 * folio is used by readahead it will confuse readahead
		 * and make it restart the size rampup process. But it's
		 * a trivial problem.
		 */
		if (folio_test_reclaim(folio))
			folio_clear_reclaim(folio);
		return mapping->a_ops->dirty_folio(mapping, folio);
	}

	return noop_dirty_folio(mapping, folio);
}
EXPORT_SYMBOL(folio_mark_dirty);

/*
 * folio_mark_dirty() is racy if the caller has no reference against
 * folio->mapping->host, and if the folio is unlocked.  This is because another
 * CPU could truncate the folio off the mapping and then free the mapping.
 *
 * Usually, the folio _is_ locked, or the caller is a user-space process which
 * holds a reference on the inode by having an open file.
 *
 * In other cases, the folio should be locked before running folio_mark_dirty().
 */
bool folio_mark_dirty_lock(struct folio *folio)
{
	bool ret;

	folio_lock(folio);
	ret = folio_mark_dirty(folio);
	folio_unlock(folio);
	return ret;
}
EXPORT_SYMBOL(folio_mark_dirty_lock);

/*
 * This cancels just the dirty bit on the kernel page itself, it does NOT
 * actually remove dirty bits on any mmap's that may be around. It also
 * leaves the page tagged dirty, so any sync activity will still find it on
 * the dirty lists, and in particular, clear_page_dirty_for_io() will still
 * look at the dirty bits in the VM.
 *
 * Doing this should *normally* only ever be done when a page is truncated,
 * and is not actually mapped anywhere at all. However, fs/buffer.c does
 * this when it notices that somebody has cleaned out all the buffers on a
 * page without actually doing it through the VM. Can you say "ext3 is
 * horribly ugly"? Thought you could.
 */
void __folio_cancel_dirty(struct folio *folio)
{
	struct address_space *mapping = folio_mapping(folio);

	if (mapping_can_writeback(mapping)) {
		struct inode *inode = mapping->host;
		struct bdi_writeback *wb;
		struct wb_lock_cookie cookie = {};

		wb = unlocked_inode_to_wb_begin(inode, &cookie);

		if (folio_test_clear_dirty(folio))
			folio_account_cleaned(folio, wb);

		unlocked_inode_to_wb_end(inode, &cookie);
	} else {
		folio_clear_dirty(folio);
	}
}
EXPORT_SYMBOL(__folio_cancel_dirty);

/*
 * Clear a folio's dirty flag, while caring for dirty memory accounting.
 * Returns true if the folio was previously dirty.
 *
 * This is for preparing to put the folio under writeout.  We leave
 * the folio tagged as dirty in the xarray so that a concurrent
 * write-for-sync can discover it via a PAGECACHE_TAG_DIRTY walk.
 * The ->writepage implementation will run either folio_start_writeback()
 * or folio_mark_dirty(), at which stage we bring the folio's dirty flag
 * and xarray dirty tag back into sync.
 *
 * This incoherency between the folio's dirty flag and xarray tag is
 * unfortunate, but it only exists while the folio is locked.
 */
bool folio_clear_dirty_for_io(struct folio *folio)
{
	struct address_space *mapping = folio_mapping(folio);
	bool ret = false;

	VM_BUG_ON_FOLIO(!folio_test_locked(folio), folio);

	if (mapping && mapping_can_writeback(mapping)) {
		struct inode *inode = mapping->host;
		struct bdi_writeback *wb;
		struct wb_lock_cookie cookie = {};

		/*
		 * Yes, Virginia, this is indeed insane.
		 *
		 * We use this sequence to make sure that
		 *  (a) we account for dirty stats properly
		 *  (b) we tell the low-level filesystem to
		 *      mark the whole folio dirty if it was
		 *      dirty in a pagetable. Only to then
		 *  (c) clean the folio again and return 1 to
		 *      cause the writeback.
		 *
		 * This way we avoid all nasty races with the
		 * dirty bit in multiple places and clearing
		 * them concurrently from different threads.
		 *
		 * Note! Normally the "folio_mark_dirty(folio)"
		 * has no effect on the actual dirty bit - since
		 * that will already usually be set. But we
		 * need the side effects, and it can help us
		 * avoid races.
		 *
		 * We basically use the folio "master dirty bit"
		 * as a serialization point for all the different
		 * threads doing their things.
		 */
		if (folio_mkclean(folio))
			folio_mark_dirty(folio);
		/*
		 * We carefully synchronise fault handlers against
		 * installing a dirty pte and marking the folio dirty
		 * at this point.  We do this by having them hold the
		 * page lock while dirtying the folio, and folios are
		 * always locked coming in here, so we get the desired
		 * exclusion.
		 */
		wb = unlocked_inode_to_wb_begin(inode, &cookie);
		if (folio_test_clear_dirty(folio)) {
			long nr = folio_nr_pages(folio);
			lruvec_stat_mod_folio(folio, NR_FILE_DIRTY, -nr);
			zone_stat_mod_folio(folio, NR_ZONE_WRITE_PENDING, -nr);
			wb_stat_mod(wb, WB_RECLAIMABLE, -nr);
			ret = true;
		}
		unlocked_inode_to_wb_end(inode, &cookie);
		return ret;
	}
	return folio_test_clear_dirty(folio);
}
EXPORT_SYMBOL(folio_clear_dirty_for_io);

static void wb_inode_writeback_start(struct bdi_writeback *wb)
{
	atomic_inc(&wb->writeback_inodes);
}

static void wb_inode_writeback_end(struct bdi_writeback *wb)
{
	unsigned long flags;
	atomic_dec(&wb->writeback_inodes);
	/*
	 * Make sure estimate of writeback throughput gets updated after
	 * writeback completed. We delay the update by BANDWIDTH_INTERVAL
	 * (which is the interval other bandwidth updates use for batching) so
	 * that if multiple inodes end writeback at a similar time, they get
	 * batched into one bandwidth update.
	 */
	spin_lock_irqsave(&wb->work_lock, flags);
	if (test_bit(WB_registered, &wb->state))
		queue_delayed_work(bdi_wq, &wb->bw_dwork, BANDWIDTH_INTERVAL);
	spin_unlock_irqrestore(&wb->work_lock, flags);
}

bool __folio_end_writeback(struct folio *folio)
{
	long nr = folio_nr_pages(folio);/*页数*/
	struct address_space *mapping = folio_mapping(folio);
	bool ret;

	if (mapping && mapping_use_writeback_tags(mapping)) {
		struct inode *inode = mapping->host;
		struct backing_dev_info *bdi = inode_to_bdi(inode);
		unsigned long flags;

		xa_lock_irqsave(&mapping->i_pages, flags);
		ret = folio_xor_flags_has_waiters(folio, 1 << PG_writeback);
		__xa_clear_mark(&mapping->i_pages, folio_index(folio),
					PAGECACHE_TAG_WRITEBACK);
		if (bdi->capabilities & BDI_CAP_WRITEBACK_ACCT) {
			struct bdi_writeback *wb = inode_to_wb(inode);

			wb_stat_mod(wb, WB_WRITEBACK, -nr);
			__wb_writeout_add(wb, nr);
			if (!mapping_tagged(mapping, PAGECACHE_TAG_WRITEBACK))
				wb_inode_writeback_end(wb);
		}

		if (mapping->host && !mapping_tagged(mapping,
						     PAGECACHE_TAG_WRITEBACK))
			sb_clear_inode_writeback(mapping->host);

		xa_unlock_irqrestore(&mapping->i_pages, flags);
	} else {
		ret = folio_xor_flags_has_waiters(folio, 1 << PG_writeback);
	}

	lruvec_stat_mod_folio(folio, NR_WRITEBACK, -nr);
	zone_stat_mod_folio(folio, NR_ZONE_WRITE_PENDING, -nr);
	node_stat_mod_folio(folio, NR_WRITTEN, nr);

	return ret;
}

void __folio_start_writeback(struct folio *folio, bool keep_write)
{
	long nr = folio_nr_pages(folio);
	struct address_space *mapping = folio_mapping(folio);
	int access_ret;

	VM_BUG_ON_FOLIO(folio_test_writeback(folio), folio);
	VM_BUG_ON_FOLIO(!folio_test_locked(folio), folio);

	if (mapping && mapping_use_writeback_tags(mapping)) {
		XA_STATE(xas, &mapping->i_pages, folio_index(folio));
		struct inode *inode = mapping->host;
		struct backing_dev_info *bdi = inode_to_bdi(inode);
		unsigned long flags;
		bool on_wblist;

		xas_lock_irqsave(&xas, flags);
		xas_load(&xas);
		folio_test_set_writeback(folio);

		on_wblist = mapping_tagged(mapping, PAGECACHE_TAG_WRITEBACK);

		xas_set_mark(&xas, PAGECACHE_TAG_WRITEBACK);
		if (bdi->capabilities & BDI_CAP_WRITEBACK_ACCT) {
			struct bdi_writeback *wb = inode_to_wb(inode);

			wb_stat_mod(wb, WB_WRITEBACK, nr);
			if (!on_wblist)
				wb_inode_writeback_start(wb);
		}

		/*
		 * We can come through here when swapping anonymous
		 * folios, so we don't necessarily have an inode to
		 * track for sync.
		 */
		if (mapping->host && !on_wblist)
			sb_mark_inode_writeback(mapping->host);
		if (!folio_test_dirty(folio))
			xas_clear_mark(&xas, PAGECACHE_TAG_DIRTY);
		if (!keep_write)
			xas_clear_mark(&xas, PAGECACHE_TAG_TOWRITE);
		xas_unlock_irqrestore(&xas, flags);
	} else {
		folio_test_set_writeback(folio);
	}

	lruvec_stat_mod_folio(folio, NR_WRITEBACK, nr);
	zone_stat_mod_folio(folio, NR_ZONE_WRITE_PENDING, nr);

	access_ret = arch_make_folio_accessible(folio);
	/*
	 * If writeback has been triggered on a page that cannot be made
	 * accessible, it is too late to recover here.
	 */
	VM_BUG_ON_FOLIO(access_ret != 0, folio);
}
EXPORT_SYMBOL(__folio_start_writeback);

/**
 * folio_wait_writeback - Wait for a folio to finish writeback.
 * @folio: The folio to wait for.
 *
 * If the folio is currently being written back to storage, wait for the
 * I/O to complete.
 *
 * Context: Sleeps.  Must be called in process context and with
 * no spinlocks held.  Caller should hold a reference on the folio.
 * If the folio is not locked, writeback may start again after writeback
 * has finished.
 */
void folio_wait_writeback(struct folio *folio)
{
	while (folio_test_writeback(folio)) {
		trace_folio_wait_writeback(folio, folio_mapping(folio));
		folio_wait_bit(folio, PG_writeback);
	}
}
EXPORT_SYMBOL_GPL(folio_wait_writeback);

/**
 * folio_wait_writeback_killable - Wait for a folio to finish writeback.
 * @folio: The folio to wait for.
 *
 * If the folio is currently being written back to storage, wait for the
 * I/O to complete or a fatal signal to arrive.
 *
 * Context: Sleeps.  Must be called in process context and with
 * no spinlocks held.  Caller should hold a reference on the folio.
 * If the folio is not locked, writeback may start again after writeback
 * has finished.
 * Return: 0 on success, -EINTR if we get a fatal signal while waiting.
 */
int folio_wait_writeback_killable(struct folio *folio)
{
	while (folio_test_writeback(folio)) {
		trace_folio_wait_writeback(folio, folio_mapping(folio));
		if (folio_wait_bit_killable(folio, PG_writeback))
			return -EINTR;
	}

	return 0;
}
EXPORT_SYMBOL_GPL(folio_wait_writeback_killable);

/**
 * folio_wait_stable() - wait for writeback to finish, if necessary.
 * @folio: The folio to wait on.
 *
 * This function determines if the given folio is related to a backing
 * device that requires folio contents to be held stable during writeback.
 * If so, then it will wait for any pending writeback to complete.
 *
 * Context: Sleeps.  Must be called in process context and with
 * no spinlocks held.  Caller should hold a reference on the folio.
 * If the folio is not locked, writeback may start again after writeback
 * has finished.
 */
void folio_wait_stable(struct folio *folio)
{
	if (mapping_stable_writes(folio_mapping(folio)))
		folio_wait_writeback(folio);
}
EXPORT_SYMBOL_GPL(folio_wait_stable);<|MERGE_RESOLUTION|>--- conflicted
+++ resolved
@@ -2407,34 +2407,6 @@
 static bool folio_prepare_writeback(struct address_space *mapping,
 		struct writeback_control *wbc, struct folio *folio)
 {
-<<<<<<< HEAD
-	int ret = 0;
-	int done = 0;
-	int error;
-	struct folio_batch fbatch;
-	int nr_folios;
-	pgoff_t index;
-	pgoff_t end;		/* Inclusive */
-	pgoff_t done_index;
-	int range_whole = 0;
-	xa_mark_t tag;
-
-	folio_batch_init(&fbatch);
-	if (wbc->range_cyclic) {
-		index = mapping->writeback_index; /* prev offset */
-		end = -1;
-	} else {
-		index = wbc->range_start >> PAGE_SHIFT;
-		end = wbc->range_end >> PAGE_SHIFT;
-		if (wbc->range_start == 0 && wbc->range_end == LLONG_MAX)
-			range_whole = 1;/*指明写整个range*/
-	}
-	if (wbc->sync_mode == WB_SYNC_ALL || wbc->tagged_writepages) {
-		tag_pages_for_writeback(mapping, index, end);
-		tag = PAGECACHE_TAG_TOWRITE;
-	} else {
-		tag = PAGECACHE_TAG_DIRTY;
-=======
 	/*
 	 * Folio truncated or invalidated. We can freely skip it then,
 	 * even for data integrity operations: the folio has disappeared
@@ -2455,17 +2427,11 @@
 		if (wbc->sync_mode == WB_SYNC_NONE)
 			return false;
 		folio_wait_writeback(folio);
->>>>>>> 155a3c00
 	}
 	BUG_ON(folio_test_writeback(folio));
 
-<<<<<<< HEAD
-		nr_folios = filemap_get_folios_tag(mapping, &index, end,
-				tag, &fbatch);/*收集此batch,得到folios数目*/
-=======
 	if (!folio_clear_dirty_for_io(folio))
 		return false;
->>>>>>> 155a3c00
 
 	return true;
 }
@@ -2501,57 +2467,16 @@
 			return NULL;
 	}
 
-<<<<<<< HEAD
-			if (!folio_test_dirty(folio)) {
-				/* someone wrote it for us */
-				goto continue_unlock;/*此页未dirty,不用写*/
-			}
-=======
 	folio_lock(folio);
 	if (unlikely(!folio_prepare_writeback(mapping, wbc, folio))) {
 		folio_unlock(folio);
 		goto retry;
 	}
->>>>>>> 155a3c00
 
 	trace_wbc_writepage(wbc, inode_to_bdi(mapping->host));
 	return folio;
 }
 
-<<<<<<< HEAD
-			BUG_ON(folio_test_writeback(folio));
-			if (!folio_clear_dirty_for_io(folio))
-				goto continue_unlock;
-
-			trace_wbc_writepage(wbc, inode_to_bdi(mapping->host));
-			error = writepage(folio, wbc, data);/*写此页*/
-			nr = folio_nr_pages(folio);
-			if (unlikely(error)) {
-				/*
-				 * Handle errors according to the type of
-				 * writeback. There's no need to continue for
-				 * background writeback. Just push done_index
-				 * past this page so media errors won't choke
-				 * writeout for the entire file. For integrity
-				 * writeback, we must process the entire dirty
-				 * set regardless of errors because the fs may
-				 * still have state to clear for each page. In
-				 * that case we continue processing and return
-				 * the first error.
-				 */
-				if (error == AOP_WRITEPAGE_ACTIVATE) {
-					folio_unlock(folio);
-					error = 0;
-				} else if (wbc->sync_mode != WB_SYNC_ALL) {
-					ret = error;
-					done_index = folio->index + nr;
-					done = 1;
-					break;
-				}
-				if (!ret)
-					ret = error;
-			}
-=======
 /**
  * writeback_iter - iterate folio of a mapping for writeback
  * @mapping: address space structure to write
@@ -2584,7 +2509,6 @@
 	if (!folio) {
 		folio_batch_init(&wbc->fbatch);
 		wbc->saved_err = *error = 0;
->>>>>>> 155a3c00
 
 		/*
 		 * For range cyclic writeback we remember where we stopped so
@@ -2708,24 +2632,10 @@
 	wb = inode_to_wb_wbc(mapping->host, wbc);
 	wb_bandwidth_estimate_start(wb);
 	while (1) {
-<<<<<<< HEAD
-		if (mapping->a_ops->writepages) {
+		if (mapping->a_ops->writepages)
 			/*使用回调writepages,将页面刷到磁盘*/
 			ret = mapping->a_ops->writepages(mapping, wbc);
-		} else if (mapping->a_ops->writepage) {
-			/*使用回调writepage,将页面刷到磁盘*/
-			struct blk_plug plug;
-
-			blk_start_plug(&plug);
-			ret = write_cache_pages(mapping, wbc, writepage_cb,
-						mapping);
-			blk_finish_plug(&plug);
-		} else {
-=======
-		if (mapping->a_ops->writepages)
-			ret = mapping->a_ops->writepages(mapping, wbc);
 		else
->>>>>>> 155a3c00
 			/* deal with chardevs and other special files */
 			ret = 0;
 		if (ret != -ENOMEM || wbc->sync_mode != WB_SYNC_ALL)
