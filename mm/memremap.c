// SPDX-License-Identifier: GPL-2.0
/* Copyright(c) 2015 Intel Corporation. All rights reserved. */
#include <linux/device.h>
#include <linux/io.h>
#include <linux/kasan.h>
#include <linux/memory_hotplug.h>
#include <linux/memremap.h>
#include <linux/pfn_t.h>
#include <linux/swap.h>
#include <linux/mmzone.h>
#include <linux/swapops.h>
#include <linux/types.h>
#include <linux/wait_bit.h>
#include <linux/xarray.h>
#include "internal.h"

static DEFINE_XARRAY(pgmap_array);

/*
 * The memremap() and memremap_pages() interfaces are alternately used
 * to map persistent memory namespaces. These interfaces place different
 * constraints on the alignment and size of the mapping (namespace).
 * memremap() can map individual PAGE_SIZE pages. memremap_pages() can
 * only map subsections (2MB), and at least one architecture (PowerPC)
 * the minimum mapping granularity of memremap_pages() is 16MB.
 *
 * The role of memremap_compat_align() is to communicate the minimum
 * arch supported alignment of a namespace such that it can freely
 * switch modes without violating the arch constraint. Namely, do not
 * allow a namespace to be PAGE_SIZE aligned since that namespace may be
 * reconfigured into a mode that requires SUBSECTION_SIZE alignment.
 */
#ifndef CONFIG_ARCH_HAS_MEMREMAP_COMPAT_ALIGN
unsigned long memremap_compat_align(void)
{
	return SUBSECTION_SIZE;
}
EXPORT_SYMBOL_GPL(memremap_compat_align);
#endif

#ifdef CONFIG_FS_DAX
DEFINE_STATIC_KEY_FALSE(devmap_managed_key);
EXPORT_SYMBOL(devmap_managed_key);

static void devmap_managed_enable_put(struct dev_pagemap *pgmap)
{
	if (pgmap->type == MEMORY_DEVICE_FS_DAX)
		static_branch_dec(&devmap_managed_key);
}

static void devmap_managed_enable_get(struct dev_pagemap *pgmap)
{
	if (pgmap->type == MEMORY_DEVICE_FS_DAX)
		static_branch_inc(&devmap_managed_key);
}
#else
static void devmap_managed_enable_get(struct dev_pagemap *pgmap)
{
}
static void devmap_managed_enable_put(struct dev_pagemap *pgmap)
{
}
#endif /* CONFIG_FS_DAX */

static void pgmap_array_delete(struct range *range)
{
	xa_store_range(&pgmap_array, PHYS_PFN(range->start), PHYS_PFN(range->end),
			NULL, GFP_KERNEL);
	synchronize_rcu();
}

static unsigned long pfn_first(struct dev_pagemap *pgmap, int range_id)
{
	struct range *range = &pgmap->ranges[range_id];
	unsigned long pfn = PHYS_PFN(range->start);

	if (range_id)
		return pfn;
	return pfn + vmem_altmap_offset(pgmap_altmap(pgmap));
}

bool pgmap_pfn_valid(struct dev_pagemap *pgmap, unsigned long pfn)
{
	int i;

	for (i = 0; i < pgmap->nr_range; i++) {
		struct range *range = &pgmap->ranges[i];

		if (pfn >= PHYS_PFN(range->start) &&
		    pfn <= PHYS_PFN(range->end))
			return pfn >= pfn_first(pgmap, i);
	}

	return false;
}

static unsigned long pfn_end(struct dev_pagemap *pgmap, int range_id)
{
	const struct range *range = &pgmap->ranges[range_id];

	return (range->start + range_len(range)) >> PAGE_SHIFT;
}

static unsigned long pfn_len(struct dev_pagemap *pgmap, unsigned long range_id)
{
	return (pfn_end(pgmap, range_id) -
		pfn_first(pgmap, range_id)) >> pgmap->vmemmap_shift;
}

static void pageunmap_range(struct dev_pagemap *pgmap, int range_id)
{
	struct range *range = &pgmap->ranges[range_id];
	struct page *first_page;

	/* make sure to access a memmap that was actually initialized */
	first_page = pfn_to_page(pfn_first(pgmap, range_id));

	/* pages are dead and unused, undo the arch mapping */
	mem_hotplug_begin();
	remove_pfn_range_from_zone(page_zone(first_page), PHYS_PFN(range->start),
				   PHYS_PFN(range_len(range)));
	if (pgmap->type == MEMORY_DEVICE_PRIVATE) {
		__remove_pages(PHYS_PFN(range->start),
			       PHYS_PFN(range_len(range)), NULL);
	} else {
		arch_remove_memory(range->start, range_len(range),
				pgmap_altmap(pgmap));
		kasan_remove_zero_shadow(__va(range->start), range_len(range));
	}
	mem_hotplug_done();

	untrack_pfn(NULL, PHYS_PFN(range->start), range_len(range));
	pgmap_array_delete(range);
}

void memunmap_pages(struct dev_pagemap *pgmap)
{
	int i;

	percpu_ref_kill(&pgmap->ref);
	for (i = 0; i < pgmap->nr_range; i++)
		percpu_ref_put_many(&pgmap->ref, pfn_len(pgmap, i));
	wait_for_completion(&pgmap->done);
	percpu_ref_exit(&pgmap->ref);

	for (i = 0; i < pgmap->nr_range; i++)
		pageunmap_range(pgmap, i);

	WARN_ONCE(pgmap->altmap.alloc, "failed to free all reserved pages\n");
	devmap_managed_enable_put(pgmap);
}
EXPORT_SYMBOL_GPL(memunmap_pages);

static void devm_memremap_pages_release(void *data)
{
	memunmap_pages(data);
}

static void dev_pagemap_percpu_release(struct percpu_ref *ref)
{
	struct dev_pagemap *pgmap = container_of(ref, struct dev_pagemap, ref);

	complete(&pgmap->done);
}

static int pagemap_range(struct dev_pagemap *pgmap, struct mhp_params *params,
		int range_id, int nid)
{
	const bool is_private = pgmap->type == MEMORY_DEVICE_PRIVATE;
	struct range *range = &pgmap->ranges[range_id];
	struct dev_pagemap *conflict_pgmap;
	int error, is_ram;

	if (WARN_ONCE(pgmap_altmap(pgmap) && range_id > 0,
				"altmap not supported for multiple ranges\n"))
		return -EINVAL;

	conflict_pgmap = get_dev_pagemap(PHYS_PFN(range->start), NULL);
	if (conflict_pgmap) {
		WARN(1, "Conflicting mapping in same section\n");
		put_dev_pagemap(conflict_pgmap);
		return -ENOMEM;
	}

	conflict_pgmap = get_dev_pagemap(PHYS_PFN(range->end), NULL);
	if (conflict_pgmap) {
		WARN(1, "Conflicting mapping in same section\n");
		put_dev_pagemap(conflict_pgmap);
		return -ENOMEM;
	}

	is_ram = region_intersects(range->start, range_len(range),
		IORESOURCE_SYSTEM_RAM, IORES_DESC_NONE);

	if (is_ram != REGION_DISJOINT) {
		WARN_ONCE(1, "attempted on %s region %#llx-%#llx\n",
				is_ram == REGION_MIXED ? "mixed" : "ram",
				range->start, range->end);
		return -ENXIO;
	}

	error = xa_err(xa_store_range(&pgmap_array, PHYS_PFN(range->start),
				PHYS_PFN(range->end), pgmap, GFP_KERNEL));
	if (error)
		return error;

	if (nid < 0)
		nid = numa_mem_id();

	error = track_pfn_remap(NULL, &params->pgprot, PHYS_PFN(range->start), 0,
			range_len(range));
	if (error)
		goto err_pfn_remap;

	if (!mhp_range_allowed(range->start, range_len(range), !is_private)) {
		error = -EINVAL;
		goto err_kasan;
	}

	mem_hotplug_begin();

	/*
	 * For device private memory we call add_pages() as we only need to
	 * allocate and initialize struct page for the device memory. More-
	 * over the device memory is un-accessible thus we do not want to
	 * create a linear mapping for the memory like arch_add_memory()
	 * would do.
	 *
	 * For all other device memory types, which are accessible by
	 * the CPU, we do want the linear mapping and thus use
	 * arch_add_memory().
	 */
	if (is_private) {
		error = add_pages(nid, PHYS_PFN(range->start),
				PHYS_PFN(range_len(range)), params);
	} else {
		error = kasan_add_zero_shadow(__va(range->start), range_len(range));
		if (error) {
			mem_hotplug_done();
			goto err_kasan;
		}

		error = arch_add_memory(nid, range->start, range_len(range),
					params);
	}

	if (!error) {
		struct zone *zone;

		zone = &NODE_DATA(nid)->node_zones[ZONE_DEVICE];
		move_pfn_range_to_zone(zone, PHYS_PFN(range->start),
				PHYS_PFN(range_len(range)), params->altmap,
				MIGRATE_MOVABLE);
	}

	mem_hotplug_done();
	if (error)
		goto err_add_memory;

	/*
	 * Initialization of the pages has been deferred until now in order
	 * to allow us to do the work while not holding the hotplug lock.
	 */
	memmap_init_zone_device(&NODE_DATA(nid)->node_zones[ZONE_DEVICE],
				PHYS_PFN(range->start),
				PHYS_PFN(range_len(range)), pgmap);
	percpu_ref_get_many(&pgmap->ref, pfn_len(pgmap, range_id));
	return 0;

err_add_memory:
	if (!is_private)
		kasan_remove_zero_shadow(__va(range->start), range_len(range));
err_kasan:
	untrack_pfn(NULL, PHYS_PFN(range->start), range_len(range));
err_pfn_remap:
	pgmap_array_delete(range);
	return error;
}


/*
 * Not device managed version of dev_memremap_pages, undone by
 * memunmap_pages().  Please use dev_memremap_pages if you have a struct
 * device available.
 */
void *memremap_pages(struct dev_pagemap *pgmap, int nid)
{
	struct mhp_params params = {
		.altmap = pgmap_altmap(pgmap),
		.pgmap = pgmap,
		.pgprot = PAGE_KERNEL,
	};
	const int nr_range = pgmap->nr_range;
	int error, i;

	if (WARN_ONCE(!nr_range, "nr_range must be specified\n"))
		return ERR_PTR(-EINVAL);

	switch (pgmap->type) {
	case MEMORY_DEVICE_PRIVATE:
		if (!IS_ENABLED(CONFIG_DEVICE_PRIVATE)) {
			WARN(1, "Device private memory not supported\n");
			return ERR_PTR(-EINVAL);
		}
		if (!pgmap->ops || !pgmap->ops->migrate_to_ram) {
			WARN(1, "Missing migrate_to_ram method\n");
			return ERR_PTR(-EINVAL);
		}
		if (!pgmap->ops->page_free) {
			WARN(1, "Missing page_free method\n");
			return ERR_PTR(-EINVAL);
		}
		if (!pgmap->owner) {
			WARN(1, "Missing owner\n");
			return ERR_PTR(-EINVAL);
		}
		break;
	case MEMORY_DEVICE_FS_DAX:
		if (IS_ENABLED(CONFIG_FS_DAX_LIMITED)) {
			WARN(1, "File system DAX not supported\n");
			return ERR_PTR(-EINVAL);
		}
		break;
	case MEMORY_DEVICE_GENERIC:
		break;
	case MEMORY_DEVICE_PCI_P2PDMA:
		params.pgprot = pgprot_noncached(params.pgprot);
		break;
	default:
		WARN(1, "Invalid pgmap type %d\n", pgmap->type);
		break;
	}

	init_completion(&pgmap->done);
	error = percpu_ref_init(&pgmap->ref, dev_pagemap_percpu_release, 0,
				GFP_KERNEL);
	if (error)
		return ERR_PTR(error);

	devmap_managed_enable_get(pgmap);

	/*
	 * Clear the pgmap nr_range as it will be incremented for each
	 * successfully processed range. This communicates how many
	 * regions to unwind in the abort case.
	 */
	pgmap->nr_range = 0;
	error = 0;
	for (i = 0; i < nr_range; i++) {
		error = pagemap_range(pgmap, &params, i, nid);
		if (error)
			break;
		pgmap->nr_range++;
	}

	if (i < nr_range) {
		memunmap_pages(pgmap);
		pgmap->nr_range = nr_range;
		return ERR_PTR(error);
	}

	return __va(pgmap->ranges[0].start);
}
EXPORT_SYMBOL_GPL(memremap_pages);

/**
 * devm_memremap_pages - remap and provide memmap backing for the given resource
 * @dev: hosting device for @res
 * @pgmap: pointer to a struct dev_pagemap
 *
 * Notes:
 * 1/ At a minimum the res and type members of @pgmap must be initialized
 *    by the caller before passing it to this function
 *
 * 2/ The altmap field may optionally be initialized, in which case
 *    PGMAP_ALTMAP_VALID must be set in pgmap->flags.
 *
 * 3/ The ref field may optionally be provided, in which pgmap->ref must be
 *    'live' on entry and will be killed and reaped at
 *    devm_memremap_pages_release() time, or if this routine fails.
 *
 * 4/ range is expected to be a host memory range that could feasibly be
 *    treated as a "System RAM" range, i.e. not a device mmio range, but
 *    this is not enforced.
 */
void *devm_memremap_pages(struct device *dev, struct dev_pagemap *pgmap)
{
	int error;
	void *ret;

	ret = memremap_pages(pgmap, dev_to_node(dev));
	if (IS_ERR(ret))
		return ret;

	error = devm_add_action_or_reset(dev, devm_memremap_pages_release,
			pgmap);
	if (error)
		return ERR_PTR(error);
	return ret;
}
EXPORT_SYMBOL_GPL(devm_memremap_pages);

void devm_memunmap_pages(struct device *dev, struct dev_pagemap *pgmap)
{
	devm_release_action(dev, devm_memremap_pages_release, pgmap);
}
EXPORT_SYMBOL_GPL(devm_memunmap_pages);

unsigned long vmem_altmap_offset(struct vmem_altmap *altmap)
{
	/* number of pfns from base where pfn_to_page() is valid */
	if (altmap)
		return altmap->reserve + altmap->free;
	return 0;
}

void vmem_altmap_free(struct vmem_altmap *altmap, unsigned long nr_pfns)
{
	altmap->alloc -= nr_pfns;
}

/**
 * get_dev_pagemap() - take a new live reference on the dev_pagemap for @pfn
 * @pfn: page frame number to lookup page_map
 * @pgmap: optional known pgmap that already has a reference
 *
 * If @pgmap is non-NULL and covers @pfn it will be returned as-is.  If @pgmap
 * is non-NULL but does not cover @pfn the reference to it will be released.
 */
struct dev_pagemap *get_dev_pagemap(unsigned long pfn,
		struct dev_pagemap *pgmap)
{
	resource_size_t phys = PFN_PHYS(pfn);

	/*
	 * In the cached case we're already holding a live reference.
	 */
	if (pgmap) {
		if (phys >= pgmap->range.start && phys <= pgmap->range.end)
			return pgmap;
		put_dev_pagemap(pgmap);
	}

	/* fall back to slow path lookup */
	rcu_read_lock();
	pgmap = xa_load(&pgmap_array, PHYS_PFN(phys));
	if (pgmap && !percpu_ref_tryget_live(&pgmap->ref))
		pgmap = NULL;
	rcu_read_unlock();

	return pgmap;
}
EXPORT_SYMBOL_GPL(get_dev_pagemap);

void free_zone_device_page(struct page *page)
{
	if (WARN_ON_ONCE(!page->pgmap->ops || !page->pgmap->ops->page_free))
		return;

	mem_cgroup_uncharge(page_folio(page));

	/*
<<<<<<< HEAD
=======
	 * Note: we don't expect anonymous compound pages yet. Once supported
	 * and we could PTE-map them similar to THP, we'd have to clear
	 * PG_anon_exclusive on all tail pages.
	 */
	VM_BUG_ON_PAGE(PageAnon(page) && PageCompound(page), page);
	if (PageAnon(page))
		__ClearPageAnonExclusive(page);

	/*
>>>>>>> 88084a3d
	 * When a device managed page is freed, the page->mapping field
	 * may still contain a (stale) mapping value. For example, the
	 * lower bits of page->mapping may still identify the page as an
	 * anonymous page. Ultimately, this entire field is just stale
	 * and wrong, and it will cause errors if not cleared.  One
	 * example is:
	 *
	 *  migrate_vma_pages()
	 *    migrate_vma_insert_page()
	 *      page_add_new_anon_rmap()
	 *        __page_set_anon_rmap()
	 *          ...checks page->mapping, via PageAnon(page) call,
	 *            and incorrectly concludes that the page is an
	 *            anonymous page. Therefore, it incorrectly,
	 *            silently fails to set up the new anon rmap.
	 *
	 * For other types of ZONE_DEVICE pages, migration is either
	 * handled differently or not done at all, so there is no need
	 * to clear page->mapping.
	 */
	page->mapping = NULL;
	page->pgmap->ops->page_free(page);

	/*
	 * Reset the page count to 1 to prepare for handing out the page again.
	 */
	set_page_count(page, 1);
}

#ifdef CONFIG_FS_DAX
bool __put_devmap_managed_page(struct page *page)
{
	if (page->pgmap->type != MEMORY_DEVICE_FS_DAX)
		return false;

	/*
	 * fsdax page refcounts are 1-based, rather than 0-based: if
	 * refcount is 1, then the page is free and the refcount is
	 * stable because nobody holds a reference on the page.
	 */
	if (page_ref_dec_return(page) == 1)
		wake_up_var(&page->_refcount);
	return true;
}
EXPORT_SYMBOL(__put_devmap_managed_page);
#endif /* CONFIG_FS_DAX */<|MERGE_RESOLUTION|>--- conflicted
+++ resolved
@@ -460,8 +460,6 @@
 	mem_cgroup_uncharge(page_folio(page));
 
 	/*
-<<<<<<< HEAD
-=======
 	 * Note: we don't expect anonymous compound pages yet. Once supported
 	 * and we could PTE-map them similar to THP, we'd have to clear
 	 * PG_anon_exclusive on all tail pages.
@@ -471,7 +469,6 @@
 		__ClearPageAnonExclusive(page);
 
 	/*
->>>>>>> 88084a3d
 	 * When a device managed page is freed, the page->mapping field
 	 * may still contain a (stale) mapping value. For example, the
 	 * lower bits of page->mapping may still identify the page as an
