--- conflicted
+++ resolved
@@ -30,73 +30,6 @@
 	struct list_head list;	/* List of all slab caches on the system */
 };
 
-<<<<<<< HEAD
-#else /* !CONFIG_SLOB */
-
-struct memcg_cache_array {
-	struct rcu_head rcu;
-	struct kmem_cache *entries[0];
-};
-
-/*
- * This is the main placeholder for memcg-related information in kmem caches.
- * Both the root cache and the child caches will have it. For the root cache,
- * this will hold a dynamically allocated array large enough to hold
- * information about the currently limited memcgs in the system. To allow the
- * array to be accessed without taking any locks, on relocation we free the old
- * version only after a grace period.
- *
- * Root and child caches hold different metadata.
- *
- * @root_cache:	Common to root and child caches.  NULL for root, pointer to
- *		the root cache for children.
- *
- * The following fields are specific to root caches.
- *
- * @memcg_caches: kmemcg ID indexed table of child caches.  This table is
- *		used to index child cachces during allocation and cleared
- *		early during shutdown.
- *
- * @root_caches_node: List node for slab_root_caches list.
- *
- * @children:	List of all child caches.  While the child caches are also
- *		reachable through @memcg_caches, a child cache remains on
- *		this list until it is actually destroyed.
- *
- * The following fields are specific to child caches.
- *
- * @memcg:	Pointer to the memcg this cache belongs to.
- *
- * @children_node: List node for @root_cache->children list.
- *
- * @kmem_caches_node: List node for @memcg->kmem_caches list.
- */
-struct memcg_cache_params {
-    //指向cache的root cache,如果为空，则自身为root cache
-	struct kmem_cache *root_cache;
-	union {
-		struct {
-			struct memcg_cache_array __rcu *memcg_caches;
-			struct list_head __root_caches_node;
-			struct list_head children;
-			bool dying;
-		};
-		struct {
-			struct mem_cgroup *memcg;
-			struct list_head children_node;
-			struct list_head kmem_caches_node;
-			struct percpu_ref refcnt;
-
-			void (*work_fn)(struct kmem_cache *);
-			union {
-				struct rcu_head rcu_head;
-				struct work_struct work;
-			};
-		};
-	};
-};
-=======
->>>>>>> 00e4db51
 #endif /* CONFIG_SLOB */
 
 #ifdef CONFIG_SLAB
@@ -521,13 +454,8 @@
 
 	//通过x找到page,通过page找到其对应的slab
 	cachep = virt_to_cache(x);
-<<<<<<< HEAD
-
 	//检验x对应的slab是否与需要将其放入的slab相同
-	WARN_ONCE(cachep && !slab_equal_or_root(cachep, s),
-=======
 	if (WARN(cachep && cachep != s,
->>>>>>> 00e4db51
 		  "%s: Wrong slab cache. %s but object is from %s\n",
 		  __func__, s->name, cachep->name))
 		print_tracking(cachep, x);
