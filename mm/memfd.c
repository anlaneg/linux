--- conflicted
+++ resolved
@@ -268,9 +268,6 @@
 
 #define MFD_ALL_FLAGS (MFD_CLOEXEC | MFD_ALLOW_SEALING | MFD_HUGETLB | MFD_NOEXEC_SEAL | MFD_EXEC)
 
-<<<<<<< HEAD
-//定义系统调用memfd_create
-=======
 static int check_sysctl_memfd_noexec(unsigned int *flags)
 {
 #ifdef CONFIG_SYSCTL
@@ -294,7 +291,7 @@
 	return 0;
 }
 
->>>>>>> 9d1694dc
+//定义系统调用memfd_create
 SYSCALL_DEFINE2(memfd_create,
 		const char __user *, uname,
 		unsigned int, flags)
