--- conflicted
+++ resolved
@@ -328,14 +328,7 @@
 	return 0;
 }
 
-<<<<<<< HEAD
-//定义系统调用memfd_create
-SYSCALL_DEFINE2(memfd_create,
-		const char __user *, uname,
-		unsigned int, flags)
-=======
 static inline bool is_write_sealed(unsigned int seals)
->>>>>>> 155a3c00
 {
 	return seals & (F_SEAL_WRITE | F_SEAL_FUTURE_WRITE);
 }
@@ -402,19 +395,6 @@
 	return check_sysctl_memfd_noexec(flags_ptr);
 }
 
-<<<<<<< HEAD
-	/* length includes terminating zero */
-	len = strnlen_user(uname, MFD_NAME_MAX_LEN + 1);/*取用户态传入的name长度*/
-	if (len <= 0)
-		/*长度不得为空*/
-		return -EFAULT;
-	if (len > MFD_NAME_MAX_LEN + 1)
-		/*name长度超限*/
-		return -EINVAL;
-
-	//构造memfd:$uname
-	name = kmalloc(len + MFD_NAME_PREFIX_LEN, GFP_KERNEL);
-=======
 static char *alloc_name(const char __user *uname)
 {
 	int error;
@@ -422,20 +402,15 @@
 	long len;
 
 	name = kmalloc(NAME_MAX + 1, GFP_KERNEL);
->>>>>>> 155a3c00
 	if (!name)
 		return ERR_PTR(-ENOMEM);
 
 	/*先写前缀*/
 	strcpy(name, MFD_NAME_PREFIX);
-<<<<<<< HEAD
 	/*再写uname*/
-	if (copy_from_user(&name[MFD_NAME_PREFIX_LEN], uname, len)) {
-=======
 	/* returned length does not include terminating zero */
 	len = strncpy_from_user(&name[MFD_NAME_PREFIX_LEN], uname, MFD_NAME_MAX_LEN + 1);
 	if (len < 0) {
->>>>>>> 155a3c00
 		error = -EFAULT;
 		goto err_name;
 	} else if (len > MFD_NAME_MAX_LEN) {
@@ -443,14 +418,6 @@
 		goto err_name;
 	}
 
-<<<<<<< HEAD
-	//取一个未用的fd
-	fd = get_unused_fd_flags((flags & MFD_CLOEXEC) ? O_CLOEXEC : 0);
-	if (fd < 0) {
-		error = fd;
-		goto err_name;
-	}
-=======
 	return name;
 
 err_name:
@@ -462,7 +429,6 @@
 {
 	unsigned int *file_seals;
 	struct file *file;
->>>>>>> 155a3c00
 
 	if (flags & MFD_HUGETLB) {
 		/*flags指明了hugetlb,则创建大页文件系统文件*/
@@ -470,17 +436,9 @@
 					HUGETLB_ANONHUGE_INODE,
 					(flags >> MFD_HUGE_SHIFT) &
 					MFD_HUGE_MASK);
-<<<<<<< HEAD
-	} else
+	} else {
 		/*指出普通文件（非大页）*/
 		file = shmem_file_setup(name, 0, VM_NORESERVE/*不预留内存，仅创建文件*/);
-	if (IS_ERR(file)) {
-		error = PTR_ERR(file);
-		goto err_fd;
-=======
-	} else {
-		file = shmem_file_setup(name, 0, VM_NORESERVE);
->>>>>>> 155a3c00
 	}
 	if (IS_ERR(file))
 		return file;
@@ -503,12 +461,10 @@
 			*file_seals &= ~F_SEAL_SEAL;
 	}
 
-<<<<<<< HEAD
-	/*返回关联此file的fd*/
-=======
 	return file;
 }
 
+//定义系统调用memfd_create
 SYSCALL_DEFINE2(memfd_create,
 		const char __user *, uname,
 		unsigned int, flags)
@@ -537,7 +493,7 @@
 		goto err_fd;
 	}
 
->>>>>>> 155a3c00
+	/*返回关联此file的fd*/
 	fd_install(fd, file);
 	kfree(name);
 	return fd;
