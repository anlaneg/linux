// SPDX-License-Identifier: GPL-2.0
/*
 *  linux/mm/mempool.c
 *
 *  memory buffer pool support. Such pools are mostly used
 *  for guaranteed, deadlock-free memory allocations during
 *  extreme VM load.
 *
 *  started by Ingo Molnar, Copyright (C) 2001
 *  debugging by David Rientjes, Copyright (C) 2015
 */

#include <linux/mm.h>
#include <linux/slab.h>
#include <linux/highmem.h>
#include <linux/kasan.h>
#include <linux/kmemleak.h>
#include <linux/export.h>
#include <linux/mempool.h>
#include <linux/writeback.h>
#include "slab.h"

#ifdef CONFIG_SLUB_DEBUG_ON
static void poison_error(mempool_t *pool, void *element, size_t size,
			 size_t byte)
{
	const int nr = pool->curr_nr;
	const int start = max_t(int, byte - (BITS_PER_LONG / 8), 0);
	const int end = min_t(int, byte + (BITS_PER_LONG / 8), size);
	int i;

	pr_err("BUG: mempool element poison mismatch\n");
	pr_err("Mempool %p size %zu\n", pool, size);
	pr_err(" nr=%d @ %p: %s0x", nr, element, start > 0 ? "... " : "");
	for (i = start; i < end; i++)
		pr_cont("%x ", *(u8 *)(element + i));
	pr_cont("%s\n", end < size ? "..." : "");
	dump_stack();
}

static void __check_element(mempool_t *pool, void *element, size_t size)
{
	u8 *obj = element;
	size_t i;

	for (i = 0; i < size; i++) {
		u8 exp = (i < size - 1) ? POISON_FREE : POISON_END;

		if (obj[i] != exp) {
			poison_error(pool, element, size, i);
			return;
		}
	}
	memset(obj, POISON_INUSE, size);
}

static void check_element(mempool_t *pool, void *element)
{
	/* Skip checking: KASAN might save its metadata in the element. */
	if (kasan_enabled())
		return;

	/* Mempools backed by slab allocator */
	if (pool->free == mempool_kfree) {
		__check_element(pool, element, (size_t)pool->pool_data);
	} else if (pool->free == mempool_free_slab) {
		__check_element(pool, element, kmem_cache_size(pool->pool_data));
	} else if (pool->free == mempool_free_pages) {
		/* Mempools backed by page allocator */
		int order = (int)(long)pool->pool_data;
		void *addr = kmap_local_page((struct page *)element);

		__check_element(pool, addr, 1UL << (PAGE_SHIFT + order));
		kunmap_local(addr);
	}
}

static void __poison_element(void *element, size_t size)
{
	u8 *obj = element;

	memset(obj, POISON_FREE, size - 1);
	obj[size - 1] = POISON_END;
}

static void poison_element(mempool_t *pool, void *element)
{
	/* Skip poisoning: KASAN might save its metadata in the element. */
	if (kasan_enabled())
		return;

	/* Mempools backed by slab allocator */
	if (pool->alloc == mempool_kmalloc) {
		__poison_element(element, (size_t)pool->pool_data);
	} else if (pool->alloc == mempool_alloc_slab) {
		__poison_element(element, kmem_cache_size(pool->pool_data));
	} else if (pool->alloc == mempool_alloc_pages) {
		/* Mempools backed by page allocator */
		int order = (int)(long)pool->pool_data;
		void *addr = kmap_local_page((struct page *)element);

		__poison_element(addr, 1UL << (PAGE_SHIFT + order));
		kunmap_local(addr);
	}
}
#else /* CONFIG_SLUB_DEBUG_ON */
static inline void check_element(mempool_t *pool, void *element)
{
}
static inline void poison_element(mempool_t *pool, void *element)
{
}
#endif /* CONFIG_SLUB_DEBUG_ON */

static __always_inline bool kasan_poison_element(mempool_t *pool, void *element)
{
	if (pool->alloc == mempool_alloc_slab || pool->alloc == mempool_kmalloc)
		return kasan_mempool_poison_object(element);
	else if (pool->alloc == mempool_alloc_pages)
		return kasan_mempool_poison_pages(element,
						(unsigned long)pool->pool_data);
	return true;
}

static void kasan_unpoison_element(mempool_t *pool, void *element)
{
	if (pool->alloc == mempool_kmalloc)
		kasan_mempool_unpoison_object(element, (size_t)pool->pool_data);
	else if (pool->alloc == mempool_alloc_slab)
		kasan_mempool_unpoison_object(element,
					      kmem_cache_size(pool->pool_data));
	else if (pool->alloc == mempool_alloc_pages)
		kasan_mempool_unpoison_pages(element,
					     (unsigned long)pool->pool_data);
}

static __always_inline void add_element(mempool_t *pool, void *element)
{
	BUG_ON(pool->curr_nr >= pool->min_nr);
	poison_element(pool, element);
	if (kasan_poison_element(pool, element))
		pool->elements[pool->curr_nr++] = element;/*将element存入到elements数组中*/
}

/*自pool中取一个element(移除式提取）*/
static void *remove_element(mempool_t *pool)
{
	void *element = pool->elements[--pool->curr_nr];

	BUG_ON(pool->curr_nr < 0);
	kasan_unpoison_element(pool, element);
	check_element(pool, element);
	return element;
}

/**
 * mempool_exit - exit a mempool initialized with mempool_init()
 * @pool:      pointer to the memory pool which was initialized with
 *             mempool_init().
 *
 * Free all reserved elements in @pool and @pool itself.  This function
 * only sleeps if the free_fn() function sleeps.
 *
 * May be called on a zeroed but uninitialized mempool (i.e. allocated with
 * kzalloc()).
 */
void mempool_exit(mempool_t *pool)
{
	/*清空pool中的内容*/
	while (pool->curr_nr) {
		void *element = remove_element(pool);
		pool->free(element, pool->pool_data);/*调用free具体释放*/
	}
	kfree(pool->elements);
	pool->elements = NULL;
}
EXPORT_SYMBOL(mempool_exit);

/**
 * mempool_destroy - deallocate a memory pool
 * @pool:      pointer to the memory pool which was allocated via
 *             mempool_create().
 *
 * Free all reserved elements in @pool and @pool itself.  This function
 * only sleeps if the free_fn() function sleeps.
 */
void mempool_destroy(mempool_t *pool)
{
	if (unlikely(!pool))
		return;

	mempool_exit(pool);
	kfree(pool);
}
EXPORT_SYMBOL(mempool_destroy);

int mempool_init_node(mempool_t *pool, int min_nr, mempool_alloc_t *alloc_fn,
		      mempool_free_t *free_fn, void *pool_data,
		      gfp_t gfp_mask, int node_id)
{
	spin_lock_init(&pool->lock);
	pool->min_nr	= min_nr;
	pool->pool_data = pool_data;
	pool->alloc	= alloc_fn;
	pool->free	= free_fn;
	init_waitqueue_head(&pool->wait);

	/*初始化min_nr个void*指针*/
	pool->elements = kmalloc_array_node(min_nr, sizeof(void *),
					    gfp_mask, node_id);
	if (!pool->elements)
		return -ENOMEM;

	/*
	 * First pre-allocate the guaranteed number of buffers.
	 */
	while (pool->curr_nr < pool->min_nr) {/*初始化pool->min_nr个元素*/
		void *element;

		element = pool->alloc(gfp_mask, pool->pool_data);/*申请一个元素*/
		if (unlikely(!element)) {
			mempool_exit(pool);
			return -ENOMEM;
		}
		add_element(pool, element);
	}

	return 0;
}
EXPORT_SYMBOL(mempool_init_node);

/**
 * mempool_init - initialize a memory pool
 * @pool:      pointer to the memory pool that should be initialized
 * @min_nr:    the minimum number of elements guaranteed to be
 *             allocated for this pool.
 * @alloc_fn:  user-defined element-allocation function.
 * @free_fn:   user-defined element-freeing function.
 * @pool_data: optional private data available to the user-defined functions.
 *
 * Like mempool_create(), but initializes the pool in (i.e. embedded in another
 * structure).
 *
 * Return: %0 on success, negative error code otherwise.
 */
int mempool_init_noprof(mempool_t *pool, int min_nr, mempool_alloc_t *alloc_fn,
			mempool_free_t *free_fn, void *pool_data)
{
	return mempool_init_node(pool, min_nr, alloc_fn, free_fn,
				 pool_data, GFP_KERNEL, NUMA_NO_NODE);

}
EXPORT_SYMBOL(mempool_init_noprof);

/**
 * mempool_create_node - create a memory pool
 * @min_nr:    the minimum number of elements guaranteed to be
 *             allocated for this pool.
 * @alloc_fn:  user-defined element-allocation function.
 * @free_fn:   user-defined element-freeing function.
 * @pool_data: optional private data available to the user-defined functions.
 * @gfp_mask:  memory allocation flags
 * @node_id:   numa node to allocate on
 *
 * this function creates and allocates a guaranteed size, preallocated
 * memory pool. The pool can be used from the mempool_alloc() and mempool_free()
 * functions. This function might sleep. Both the alloc_fn() and the free_fn()
 * functions might sleep - as long as the mempool_alloc() function is not called
 * from IRQ contexts.
 *
 * Return: pointer to the created memory pool object or %NULL on error.
 */
<<<<<<< HEAD
mempool_t *mempool_create(int min_nr, mempool_alloc_t *alloc_fn,
				mempool_free_t *free_fn, void *pool_data)
{
	return mempool_create_node(min_nr, alloc_fn, free_fn, pool_data,
				   GFP_KERNEL, NUMA_NO_NODE/*任意numa node*/);
}
EXPORT_SYMBOL(mempool_create);

mempool_t *mempool_create_node(int min_nr, mempool_alloc_t *alloc_fn,
			       mempool_free_t *free_fn, void *pool_data,
			       gfp_t gfp_mask, int node_id/*mempool关联的numa node*/)
{
	mempool_t *pool;

	/*申请mempool结构体*/
	pool = kzalloc_node(sizeof(*pool), gfp_mask, node_id);
=======
mempool_t *mempool_create_node_noprof(int min_nr, mempool_alloc_t *alloc_fn,
				      mempool_free_t *free_fn, void *pool_data,
				      gfp_t gfp_mask, int node_id)
{
	mempool_t *pool;

	pool = kmalloc_node_noprof(sizeof(*pool), gfp_mask | __GFP_ZERO, node_id);
>>>>>>> 155a3c00
	if (!pool)
		return NULL;

	/*初始化mempool*/
	if (mempool_init_node(pool, min_nr, alloc_fn, free_fn, pool_data,
			      gfp_mask, node_id)) {
		kfree(pool);
		return NULL;
	}

	return pool;
}
EXPORT_SYMBOL(mempool_create_node_noprof);

/**
 * mempool_resize - resize an existing memory pool
 * @pool:       pointer to the memory pool which was allocated via
 *              mempool_create().
 * @new_min_nr: the new minimum number of elements guaranteed to be
 *              allocated for this pool.
 *
 * This function shrinks/grows the pool. In the case of growing,
 * it cannot be guaranteed that the pool will be grown to the new
 * size immediately, but new mempool_free() calls will refill it.
 * This function may sleep.
 *
 * Note, the caller must guarantee that no mempool_destroy is called
 * while this function is running. mempool_alloc() & mempool_free()
 * might be called (eg. from IRQ contexts) while this function executes.
 *
 * Return: %0 on success, negative error code otherwise.
 */
int mempool_resize(mempool_t *pool, int new_min_nr/*新的min_nr*/)
{
	void *element;
	void **new_elements;
	unsigned long flags;

	BUG_ON(new_min_nr <= 0);
	might_sleep();

	spin_lock_irqsave(&pool->lock, flags);
	if (new_min_nr <= pool->min_nr) {
		/*新的size过小，释放掉多余的*/
		while (new_min_nr < pool->curr_nr) {
			element = remove_element(pool);
			spin_unlock_irqrestore(&pool->lock, flags);
			pool->free(element, pool->pool_data);
			spin_lock_irqsave(&pool->lock, flags);
		}
		pool->min_nr = new_min_nr;
		goto out_unlock;
	}
	spin_unlock_irqrestore(&pool->lock, flags);

	/* Grow the pool */
	new_elements = kmalloc_array(new_min_nr, sizeof(*new_elements),
				     GFP_KERNEL);
	if (!new_elements)
		return -ENOMEM;

	spin_lock_irqsave(&pool->lock, flags);
	if (unlikely(new_min_nr <= pool->min_nr)) {
		/* Raced, other resize will do our work */
		spin_unlock_irqrestore(&pool->lock, flags);
		kfree(new_elements);
		goto out;
	}
	/*复制旧表中的内容到新表*/
	memcpy(new_elements, pool->elements,
			pool->curr_nr * sizeof(*new_elements));
	kfree(pool->elements);
	pool->elements = new_elements;/*设置新表*/
	pool->min_nr = new_min_nr;

	while (pool->curr_nr < pool->min_nr) {
		spin_unlock_irqrestore(&pool->lock, flags);
		element = pool->alloc(GFP_KERNEL, pool->pool_data);
		if (!element)
			goto out;
		spin_lock_irqsave(&pool->lock, flags);
		if (pool->curr_nr < pool->min_nr) {
			add_element(pool, element);
		} else {
			spin_unlock_irqrestore(&pool->lock, flags);
			pool->free(element, pool->pool_data);	/* Raced */
			goto out;
		}
	}
out_unlock:
	spin_unlock_irqrestore(&pool->lock, flags);
out:
	return 0;
}
EXPORT_SYMBOL(mempool_resize);

/**
 * mempool_alloc - allocate an element from a specific memory pool
 * @pool:      pointer to the memory pool which was allocated via
 *             mempool_create().
 * @gfp_mask:  the usual allocation bitmask.
 *
 * this function only sleeps if the alloc_fn() function sleeps or
 * returns NULL. Note that due to preallocation, this function
 * *never* fails when called from process contexts. (it might
 * fail if called from an IRQ context.)
 * Note: using __GFP_ZERO is not supported.
 *
 * Return: pointer to the allocated element or %NULL on error.
 */
void *mempool_alloc_noprof(mempool_t *pool, gfp_t gfp_mask)
{
	void *element;
	unsigned long flags;
	wait_queue_entry_t wait;
	gfp_t gfp_temp;

	VM_WARN_ON_ONCE(gfp_mask & __GFP_ZERO);
	might_alloc(gfp_mask);

	gfp_mask |= __GFP_NOMEMALLOC;	/* don't allocate emergency reserves */
	gfp_mask |= __GFP_NORETRY;	/* don't loop in __alloc_pages */
	gfp_mask |= __GFP_NOWARN;	/* failures are OK */

	gfp_temp = gfp_mask & ~(__GFP_DIRECT_RECLAIM|__GFP_IO);

repeat_alloc:

	element = pool->alloc(gfp_temp, pool->pool_data);
	if (likely(element != NULL))
		return element;/*已申请到，直接返回*/

	spin_lock_irqsave(&pool->lock, flags);
	if (likely(pool->curr_nr)) {
		element = remove_element(pool);/*自pool中申请*/
		spin_unlock_irqrestore(&pool->lock, flags);
		/* paired with rmb in mempool_free(), read comment there */
		smp_wmb();
		/*
		 * Update the allocation stack trace as this is more useful
		 * for debugging.
		 */
		kmemleak_update_trace(element);
		return element;
	}

	/*
	 * We use gfp mask w/o direct reclaim or IO for the first round.  If
	 * alloc failed with that and @pool was empty, retry immediately.
	 */
	if (gfp_temp != gfp_mask) {
		spin_unlock_irqrestore(&pool->lock, flags);
		gfp_temp = gfp_mask;
		goto repeat_alloc;
	}

	/* We must not sleep if !__GFP_DIRECT_RECLAIM */
	if (!(gfp_mask & __GFP_DIRECT_RECLAIM)) {
		spin_unlock_irqrestore(&pool->lock, flags);
		return NULL;
	}

	/* Let's wait for someone else to return an element to @pool */
	init_wait(&wait);
	prepare_to_wait(&pool->wait, &wait, TASK_UNINTERRUPTIBLE);

	spin_unlock_irqrestore(&pool->lock, flags);

	/*
	 * FIXME: this should be io_schedule().  The timeout is there as a
	 * workaround for some DM problems in 2.6.18.
	 */
	io_schedule_timeout(5*HZ);

	finish_wait(&pool->wait, &wait);
	goto repeat_alloc;
}
EXPORT_SYMBOL(mempool_alloc_noprof);

/**
 * mempool_alloc_preallocated - allocate an element from preallocated elements
 *                              belonging to a specific memory pool
 * @pool:      pointer to the memory pool which was allocated via
 *             mempool_create().
 *
 * This function is similar to mempool_alloc, but it only attempts allocating
 * an element from the preallocated elements. It does not sleep and immediately
 * returns if no preallocated elements are available.
 *
 * Return: pointer to the allocated element or %NULL if no elements are
 * available.
 */
void *mempool_alloc_preallocated(mempool_t *pool)
{
	void *element;
	unsigned long flags;

	spin_lock_irqsave(&pool->lock, flags);
	if (likely(pool->curr_nr)) {
		/*自pool中申请*/
		element = remove_element(pool);
		spin_unlock_irqrestore(&pool->lock, flags);
		/* paired with rmb in mempool_free(), read comment there */
		smp_wmb();
		/*
		 * Update the allocation stack trace as this is more useful
		 * for debugging.
		 */
		kmemleak_update_trace(element);
		return element;
	}
	spin_unlock_irqrestore(&pool->lock, flags);

	return NULL;
}
EXPORT_SYMBOL(mempool_alloc_preallocated);

/**
 * mempool_free - return an element to the pool.
 * @element:   pool element pointer.
 * @pool:      pointer to the memory pool which was allocated via
 *             mempool_create().
 *
 * this function only sleeps if the free_fn() function sleeps.
 */
void mempool_free(void *element, mempool_t *pool)
{
	unsigned long flags;

	if (unlikely(element == NULL))
		return;

	/*
	 * Paired with the wmb in mempool_alloc().  The preceding read is
	 * for @element and the following @pool->curr_nr.  This ensures
	 * that the visible value of @pool->curr_nr is from after the
	 * allocation of @element.  This is necessary for fringe cases
	 * where @element was passed to this task without going through
	 * barriers.
	 *
	 * For example, assume @p is %NULL at the beginning and one task
	 * performs "p = mempool_alloc(...);" while another task is doing
	 * "while (!p) cpu_relax(); mempool_free(p, ...);".  This function
	 * may end up using curr_nr value which is from before allocation
	 * of @p without the following rmb.
	 */
	smp_rmb();

	/*
	 * For correctness, we need a test which is guaranteed to trigger
	 * if curr_nr + #allocated == min_nr.  Testing curr_nr < min_nr
	 * without locking achieves that and refilling as soon as possible
	 * is desirable.
	 *
	 * Because curr_nr visible here is always a value after the
	 * allocation of @element, any task which decremented curr_nr below
	 * min_nr is guaranteed to see curr_nr < min_nr unless curr_nr gets
	 * incremented to min_nr afterwards.  If curr_nr gets incremented
	 * to min_nr after the allocation of @element, the elements
	 * allocated after that are subject to the same guarantee.
	 *
	 * Waiters happen iff curr_nr is 0 and the above guarantee also
	 * ensures that there will be frees which return elements to the
	 * pool waking up the waiters.
	 */
	if (unlikely(READ_ONCE(pool->curr_nr) < pool->min_nr)) {
		spin_lock_irqsave(&pool->lock, flags);
		if (likely(pool->curr_nr < pool->min_nr)) {
			add_element(pool, element);
			spin_unlock_irqrestore(&pool->lock, flags);
			wake_up(&pool->wait);
			return;
		}
		spin_unlock_irqrestore(&pool->lock, flags);
	}
	pool->free(element, pool->pool_data);
}
EXPORT_SYMBOL(mempool_free);

/*
 * A commonly used alloc and free fn.
 */
void *mempool_alloc_slab(gfp_t gfp_mask, void *pool_data)
{
	/*自kmem_cache中申请元素*/
	struct kmem_cache *mem = pool_data;
	VM_BUG_ON(mem->ctor);
	return kmem_cache_alloc_noprof(mem, gfp_mask);
}
EXPORT_SYMBOL(mempool_alloc_slab);

void mempool_free_slab(void *element, void *pool_data)
{
	/*归还元素到kmem_cache*/
	struct kmem_cache *mem = pool_data;
	kmem_cache_free(mem, element);
}
EXPORT_SYMBOL(mempool_free_slab);

/*
 * A commonly used alloc and free fn that kmalloc/kfrees the amount of memory
 * specified by pool_data
 */
void *mempool_kmalloc(gfp_t gfp_mask, void *pool_data)
{
	size_t size = (size_t)pool_data;
	return kmalloc_noprof(size, gfp_mask);
}
EXPORT_SYMBOL(mempool_kmalloc);

void mempool_kfree(void *element, void *pool_data)
{
	kfree(element);
}
EXPORT_SYMBOL(mempool_kfree);

void *mempool_kvmalloc(gfp_t gfp_mask, void *pool_data)
{
	size_t size = (size_t)pool_data;
	return kvmalloc(size, gfp_mask);
}
EXPORT_SYMBOL(mempool_kvmalloc);

void mempool_kvfree(void *element, void *pool_data)
{
	kvfree(element);
}
EXPORT_SYMBOL(mempool_kvfree);

/*
 * A simple mempool-backed page allocator that allocates pages
 * of the order specified by pool_data.
 */
void *mempool_alloc_pages(gfp_t gfp_mask, void *pool_data)
{
	int order = (int)(long)pool_data;
	return alloc_pages_noprof(gfp_mask, order);
}
EXPORT_SYMBOL(mempool_alloc_pages);

void mempool_free_pages(void *element, void *pool_data)
{
	int order = (int)(long)pool_data;
	__free_pages(element, order);
}
EXPORT_SYMBOL(mempool_free_pages);<|MERGE_RESOLUTION|>--- conflicted
+++ resolved
@@ -270,32 +270,14 @@
  *
  * Return: pointer to the created memory pool object or %NULL on error.
  */
-<<<<<<< HEAD
-mempool_t *mempool_create(int min_nr, mempool_alloc_t *alloc_fn,
-				mempool_free_t *free_fn, void *pool_data)
-{
-	return mempool_create_node(min_nr, alloc_fn, free_fn, pool_data,
-				   GFP_KERNEL, NUMA_NO_NODE/*任意numa node*/);
-}
-EXPORT_SYMBOL(mempool_create);
-
-mempool_t *mempool_create_node(int min_nr, mempool_alloc_t *alloc_fn,
-			       mempool_free_t *free_fn, void *pool_data,
-			       gfp_t gfp_mask, int node_id/*mempool关联的numa node*/)
-{
-	mempool_t *pool;
-
-	/*申请mempool结构体*/
-	pool = kzalloc_node(sizeof(*pool), gfp_mask, node_id);
-=======
 mempool_t *mempool_create_node_noprof(int min_nr, mempool_alloc_t *alloc_fn,
 				      mempool_free_t *free_fn, void *pool_data,
-				      gfp_t gfp_mask, int node_id)
+				      gfp_t gfp_mask, int node_id/*mempool关联的numa node*/)
 {
 	mempool_t *pool;
 
+	/*申请mempool结构体*/
 	pool = kmalloc_node_noprof(sizeof(*pool), gfp_mask | __GFP_ZERO, node_id);
->>>>>>> 155a3c00
 	if (!pool)
 		return NULL;
 
