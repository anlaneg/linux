// SPDX-License-Identifier: GPL-2.0-or-later
/*
 * Procedures for maintaining information about logical memory blocks.
 *
 * Peter Bergner, IBM Corp.	June 2001.
 * Copyright (C) 2001 Peter Bergner.
 */

#include <linux/kernel.h>
#include <linux/slab.h>
#include <linux/init.h>
#include <linux/bitops.h>
#include <linux/poison.h>
#include <linux/pfn.h>
#include <linux/debugfs.h>
#include <linux/kmemleak.h>
#include <linux/seq_file.h>
#include <linux/memblock.h>

#include <asm/sections.h>
#include <linux/io.h>

#include "internal.h"

#define INIT_MEMBLOCK_REGIONS			128
#define INIT_PHYSMEM_REGIONS			4

#ifndef INIT_MEMBLOCK_RESERVED_REGIONS
# define INIT_MEMBLOCK_RESERVED_REGIONS		INIT_MEMBLOCK_REGIONS
#endif

/**
 * DOC: memblock overview
 *
 * Memblock is a method of managing memory regions during the early
 * boot period when the usual kernel memory allocators are not up and
 * running.
 *
 * Memblock views the system memory as collections of contiguous
 * regions. There are several types of these collections:
 *
 * * ``memory`` - describes the physical memory available to the
 *   kernel; this may differ from the actual physical memory installed
 *   in the system, for instance when the memory is restricted with
 *   ``mem=`` command line parameter
 * * ``reserved`` - describes the regions that were allocated
 * * ``physmem`` - describes the actual physical memory available during
 *   boot regardless of the possible restrictions and memory hot(un)plug;
 *   the ``physmem`` type is only available on some architectures.
 *
 * Each region is represented by struct memblock_region that
 * defines the region extents, its attributes and NUMA node id on NUMA
 * systems. Every memory type is described by the struct memblock_type
 * which contains an array of memory regions along with
 * the allocator metadata. The "memory" and "reserved" types are nicely
 * wrapped with struct memblock. This structure is statically
 * initialized at build time. The region arrays are initially sized to
 * %INIT_MEMBLOCK_REGIONS for "memory" and %INIT_MEMBLOCK_RESERVED_REGIONS
 * for "reserved". The region array for "physmem" is initially sized to
 * %INIT_PHYSMEM_REGIONS.
 * The memblock_allow_resize() enables automatic resizing of the region
 * arrays during addition of new regions. This feature should be used
 * with care so that memory allocated for the region array will not
 * overlap with areas that should be reserved, for example initrd.
 *
 * The early architecture setup should tell memblock what the physical
 * memory layout is by using memblock_add() or memblock_add_node()
 * functions. The first function does not assign the region to a NUMA
 * node and it is appropriate for UMA systems. Yet, it is possible to
 * use it on NUMA systems as well and assign the region to a NUMA node
 * later in the setup process using memblock_set_node(). The
 * memblock_add_node() performs such an assignment directly.
 *
 * Once memblock is setup the memory can be allocated using one of the
 * API variants:
 *
 * * memblock_phys_alloc*() - these functions return the **physical**
 *   address of the allocated memory
 * * memblock_alloc*() - these functions return the **virtual** address
 *   of the allocated memory.
 *
 * Note, that both API variants use implicit assumptions about allowed
 * memory ranges and the fallback methods. Consult the documentation
 * of memblock_alloc_internal() and memblock_alloc_range_nid()
 * functions for more elaborate description.
 *
 * As the system boot progresses, the architecture specific mem_init()
 * function frees all the memory to the buddy page allocator.
 *
 * Unless an architecture enables %CONFIG_ARCH_KEEP_MEMBLOCK, the
 * memblock data structures (except "physmem") will be discarded after the
 * system initialization completes.
 */

#ifndef CONFIG_NUMA
struct pglist_data __refdata contig_page_data;
EXPORT_SYMBOL(contig_page_data);
#endif

unsigned long max_low_pfn;
unsigned long min_low_pfn;
unsigned long max_pfn;
unsigned long long max_possible_pfn;

/*默认使用的memory regions*/
static struct memblock_region memblock_memory_init_regions[INIT_MEMBLOCK_REGIONS] __initdata_memblock;
static struct memblock_region memblock_reserved_init_regions[INIT_MEMBLOCK_RESERVED_REGIONS] __initdata_memblock;
#ifdef CONFIG_HAVE_MEMBLOCK_PHYS_MAP
static struct memblock_region memblock_physmem_init_regions[INIT_PHYSMEM_REGIONS];
#endif

struct memblock memblock __initdata_memblock = {
	.memory.regions		= memblock_memory_init_regions,
	.memory.cnt		= 1,	/* empty dummy entry */
	.memory.max		= INIT_MEMBLOCK_REGIONS,
	.memory.name		= "memory",

	.reserved.regions	= memblock_reserved_init_regions,
	.reserved.cnt		= 1,	/* empty dummy entry */
	.reserved.max		= INIT_MEMBLOCK_RESERVED_REGIONS,
	.reserved.name		= "reserved",

	.bottom_up		= false,/*默认自上而下*/
	.current_limit		= MEMBLOCK_ALLOC_ANYWHERE,
};

#ifdef CONFIG_HAVE_MEMBLOCK_PHYS_MAP
struct memblock_type physmem = {
	.regions		= memblock_physmem_init_regions,
	.cnt			= 1,	/* empty dummy entry */
	.max			= INIT_PHYSMEM_REGIONS,
	.name			= "physmem",
};
#endif

/*
 * keep a pointer to &memblock.memory in the text section to use it in
 * __next_mem_range() and its helpers.
 *  For architectures that do not keep memblock data after init, this
 * pointer will be reset to NULL at memblock_discard()
 */
static __refdata struct memblock_type *memblock_memory = &memblock.memory;

#define for_each_memblock_type(i, memblock_type, rgn)			\
	for (i = 0, rgn = &memblock_type->regions[0];			\
	     i < memblock_type->cnt;					\
	     i++, rgn = &memblock_type->regions[i])

#define memblock_dbg(fmt, ...)						\
	do {								\
		if (memblock_debug)					\
			pr_info(fmt, ##__VA_ARGS__);			\
	} while (0)

static int memblock_debug __initdata_memblock;
static bool system_has_some_mirror __initdata_memblock = false;
static int memblock_can_resize __initdata_memblock;
static int memblock_memory_in_slab __initdata_memblock = 0;
static int memblock_reserved_in_slab __initdata_memblock = 0;

static enum memblock_flags __init_memblock choose_memblock_flags(void)
{
	return system_has_some_mirror ? MEMBLOCK_MIRROR : MEMBLOCK_NONE;
}

/* adjust *@size so that (@base + *@size) doesn't overflow, return new size */
static inline phys_addr_t memblock_cap_size(phys_addr_t base, phys_addr_t *size)
{
	return *size = min(*size, PHYS_ADDR_MAX - base);
}

/*
 * Address comparison utilities
 */
static unsigned long __init_memblock memblock_addrs_overlap(phys_addr_t base1, phys_addr_t size1,
				       phys_addr_t base2, phys_addr_t size2)
{
	return ((base1 < (base2 + size2)) && (base2 < (base1 + size1)));
}

bool __init_memblock memblock_overlaps_region(struct memblock_type *type,
					phys_addr_t base, phys_addr_t size)
{
	unsigned long i;

	memblock_cap_size(base, &size);

	for (i = 0; i < type->cnt; i++)
		if (memblock_addrs_overlap(base, size, type->regions[i].base,
					   type->regions[i].size))
			break;
	return i < type->cnt;
}

/**
 * __memblock_find_range_bottom_up - find free area utility in bottom-up
 * @start: start of candidate range
 * @end: end of candidate range, can be %MEMBLOCK_ALLOC_ANYWHERE or
 *       %MEMBLOCK_ALLOC_ACCESSIBLE
 * @size: size of free area to find
 * @align: alignment of free area to find
 * @nid: nid of the free area to find, %NUMA_NO_NODE for any node
 * @flags: pick from blocks based on memory attributes
 *
 * Utility called from memblock_find_in_range_node(), find free area bottom-up.
 *
 * Return:
 * Found address on success, 0 on failure.
 */
static phys_addr_t __init_memblock
__memblock_find_range_bottom_up(phys_addr_t start, phys_addr_t end,
				phys_addr_t size, phys_addr_t align, int nid,
				enum memblock_flags flags)
{
	phys_addr_t this_start, this_end, cand;
	u64 i;

	for_each_free_mem_range(i, nid, flags, &this_start, &this_end, NULL) {
		this_start = clamp(this_start, start, end);
		this_end = clamp(this_end, start, end);

		cand = round_up(this_start, align);
		if (cand < this_end && this_end - cand >= size)
			return cand;
	}

	return 0;
}

/**
 * __memblock_find_range_top_down - find free area utility, in top-down
 * @start: start of candidate range
 * @end: end of candidate range, can be %MEMBLOCK_ALLOC_ANYWHERE or
 *       %MEMBLOCK_ALLOC_ACCESSIBLE
 * @size: size of free area to find
 * @align: alignment of free area to find
 * @nid: nid of the free area to find, %NUMA_NO_NODE for any node
 * @flags: pick from blocks based on memory attributes
 *
 * Utility called from memblock_find_in_range_node(), find free area top-down.
 *
 * Return:
 * Found address on success, 0 on failure.
 */
static phys_addr_t __init_memblock
__memblock_find_range_top_down(phys_addr_t start, phys_addr_t end,
			       phys_addr_t size, phys_addr_t align, int nid,
			       enum memblock_flags flags)
{
	phys_addr_t this_start, this_end, cand;
	u64 i;

	for_each_free_mem_range_reverse(i, nid, flags, &this_start, &this_end,
					NULL) {
		this_start = clamp(this_start, start, end);
		this_end = clamp(this_end, start, end);

		if (this_end < size)
			continue;

		cand = round_down(this_end - size, align);
		if (cand >= this_start)
			return cand;
	}

	return 0;
}

/**
 * memblock_find_in_range_node - find free area in given range and node
 * @size: size of free area to find
 * @align: alignment of free area to find
 * @start: start of candidate range
 * @end: end of candidate range, can be %MEMBLOCK_ALLOC_ANYWHERE or
 *       %MEMBLOCK_ALLOC_ACCESSIBLE
 * @nid: nid of the free area to find, %NUMA_NO_NODE for any node
 * @flags: pick from blocks based on memory attributes
 *
 * Find @size free area aligned to @align in the specified range and node.
 *
 * Return:
 * Found address on success, 0 on failure.
 */
static phys_addr_t __init_memblock memblock_find_in_range_node(phys_addr_t size,
					phys_addr_t align, phys_addr_t start,
					phys_addr_t end, int nid,
					enum memblock_flags flags)
{
	/* pump up @end */
	if (end == MEMBLOCK_ALLOC_ACCESSIBLE ||
	    end == MEMBLOCK_ALLOC_KASAN)
		end = memblock.current_limit;

	/* avoid allocating the first page */
	start = max_t(phys_addr_t, start, PAGE_SIZE);/*如果start为0，则返回PAGE_SIZE*/
	end = max(start, end);

	if (memblock_bottom_up())
		return __memblock_find_range_bottom_up(start, end, size, align,
						       nid, flags);
	else
		return __memblock_find_range_top_down(start, end, size, align,
						      nid, flags);
}

/**
 * memblock_find_in_range - find free area in given range
 * @start: start of candidate range
 * @end: end of candidate range, can be %MEMBLOCK_ALLOC_ANYWHERE or
 *       %MEMBLOCK_ALLOC_ACCESSIBLE
 * @size: size of free area to find
 * @align: alignment of free area to find
 *
 * Find @size free area aligned to @align in the specified range.
 *
 * Return:
 * Found address on success, 0 on failure.
 */
static phys_addr_t __init_memblock memblock_find_in_range(phys_addr_t start,
					phys_addr_t end, phys_addr_t size,
					phys_addr_t align)
{
	phys_addr_t ret;
	enum memblock_flags flags = choose_memblock_flags();

again:
	ret = memblock_find_in_range_node(size, align, start, end,
					    NUMA_NO_NODE, flags);

	if (!ret && (flags & MEMBLOCK_MIRROR)) {
		pr_warn("Could not allocate %pap bytes of mirrored memory\n",
			&size);
		flags &= ~MEMBLOCK_MIRROR;
		goto again;
	}

	return ret;
}

static void __init_memblock memblock_remove_region(struct memblock_type *type, unsigned long r)
{
	type->total_size -= type->regions[r].size;
	memmove(&type->regions[r], &type->regions[r + 1],
		(type->cnt - (r + 1)) * sizeof(type->regions[r]));
	type->cnt--;

	/* Special case for empty arrays */
	if (type->cnt == 0) {
		WARN_ON(type->total_size != 0);
		type->cnt = 1;
		type->regions[0].base = 0;
		type->regions[0].size = 0;
		type->regions[0].flags = 0;
		memblock_set_region_node(&type->regions[0], MAX_NUMNODES);
	}
}

#ifndef CONFIG_ARCH_KEEP_MEMBLOCK
/**
 * memblock_discard - discard memory and reserved arrays if they were allocated
 */
void __init memblock_discard(void)
{
	phys_addr_t addr, size;

	if (memblock.reserved.regions != memblock_reserved_init_regions) {
		addr = __pa(memblock.reserved.regions);
		size = PAGE_ALIGN(sizeof(struct memblock_region) *
				  memblock.reserved.max);
		__memblock_free_late(addr, size);
	}

	if (memblock.memory.regions != memblock_memory_init_regions) {
		addr = __pa(memblock.memory.regions);
		size = PAGE_ALIGN(sizeof(struct memblock_region) *
				  memblock.memory.max);
		__memblock_free_late(addr, size);
	}

	memblock_memory = NULL;
}
#endif

/**
 * memblock_double_array - double the size of the memblock regions array
 * @type: memblock type of the regions array being doubled
 * @new_area_start: starting address of memory range to avoid overlap with
 * @new_area_size: size of memory range to avoid overlap with
 *
 * Double the size of the @type regions array. If memblock is being used to
 * allocate memory for a new reserved regions array and there is a previously
 * allocated memory range [@new_area_start, @new_area_start + @new_area_size]
 * waiting to be reserved, ensure the memory used by the new array does
 * not overlap.
 *
 * Return:
 * 0 on success, -1 on failure.
 */
static int __init_memblock memblock_double_array(struct memblock_type *type,
						phys_addr_t new_area_start,
						phys_addr_t new_area_size)
{
	struct memblock_region *new_array, *old_array;
	phys_addr_t old_alloc_size, new_alloc_size;
	phys_addr_t old_size, new_size, addr, new_end;
	int use_slab = slab_is_available();
	int *in_slab;

	/* We don't allow resizing until we know about the reserved regions
	 * of memory that aren't suitable for allocation
	 */
	if (!memblock_can_resize)
		return -1;

	/* Calculate new doubled size */
	old_size = type->max * sizeof(struct memblock_region);
	new_size = old_size << 1;
	/*
	 * We need to allocated new one align to PAGE_SIZE,
	 *   so we can free them completely later.
	 */
	old_alloc_size = PAGE_ALIGN(old_size);
	new_alloc_size = PAGE_ALIGN(new_size);

	/* Retrieve the slab flag */
	if (type == &memblock.memory)
		in_slab = &memblock_memory_in_slab;
	else
		in_slab = &memblock_reserved_in_slab;

	/* Try to find some space for it */
	if (use_slab) {
		new_array = kmalloc(new_size, GFP_KERNEL);
		addr = new_array ? __pa(new_array) : 0;
	} else {
		/* only exclude range when trying to double reserved.regions */
		if (type != &memblock.reserved)
			new_area_start = new_area_size = 0;

		addr = memblock_find_in_range(new_area_start + new_area_size,
						memblock.current_limit,
						new_alloc_size, PAGE_SIZE);
		if (!addr && new_area_size)
			addr = memblock_find_in_range(0,
				min(new_area_start, memblock.current_limit),
				new_alloc_size, PAGE_SIZE);

		new_array = addr ? __va(addr) : NULL;
	}
	if (!addr) {
		pr_err("memblock: Failed to double %s array from %ld to %ld entries !\n",
		       type->name, type->max, type->max * 2);
		return -1;
	}

	new_end = addr + new_size - 1;
	memblock_dbg("memblock: %s is doubled to %ld at [%pa-%pa]",
			type->name, type->max * 2, &addr, &new_end);

	/*
	 * Found space, we now need to move the array over before we add the
	 * reserved region since it may be our reserved array itself that is
	 * full.
	 */
	memcpy(new_array, type->regions, old_size);
	memset(new_array + type->max, 0, old_size);
	old_array = type->regions;
	type->regions = new_array;
	type->max <<= 1;

	/* Free old array. We needn't free it if the array is the static one */
	if (*in_slab)
		kfree(old_array);
	else if (old_array != memblock_memory_init_regions &&
		 old_array != memblock_reserved_init_regions)
		memblock_free_ptr(old_array, old_alloc_size);

	/*
	 * Reserve the new array if that comes from the memblock.  Otherwise, we
	 * needn't do it
	 */
	if (!use_slab)
		BUG_ON(memblock_reserve(addr, new_alloc_size));

	/* Update slab flag */
	*in_slab = use_slab;

	return 0;
}

/**
 * memblock_merge_regions - merge neighboring compatible regions
 * @type: memblock type to scan
 *
 * Scan @type and merge neighboring compatible regions.
 */
static void __init_memblock memblock_merge_regions(struct memblock_type *type)
{
	int i = 0;

	/* cnt never goes below 1 */
	while (i < type->cnt - 1) {
		struct memblock_region *this = &type->regions[i];
		struct memblock_region *next = &type->regions[i + 1];

		if (this->base + this->size != next->base ||
		    memblock_get_region_node(this) !=
		    memblock_get_region_node(next) ||
		    this->flags != next->flags) {
			BUG_ON(this->base + this->size > next->base);
			i++;
			continue;
		}

		this->size += next->size;
		/* move forward from next + 1, index of which is i + 2 */
		memmove(next, next + 1, (type->cnt - (i + 2)) * sizeof(*next));
		type->cnt--;
	}
}

/**
 * memblock_insert_region - insert new memblock region
 * @type:	memblock type to insert into
 * @idx:	index for the insertion point
 * @base:	base address of the new region
 * @size:	size of the new region
 * @nid:	node id of the new region
 * @flags:	flags of the new region
 *
 * Insert new memblock region [@base, @base + @size) into @type at @idx.
 * @type must already have extra room to accommodate the new region.
 */
static void __init_memblock memblock_insert_region(struct memblock_type *type,
						   int idx, phys_addr_t base,
						   phys_addr_t size,
						   int nid,
						   enum memblock_flags flags)
{
	struct memblock_region *rgn = &type->regions[idx];

	BUG_ON(type->cnt >= type->max);
	memmove(rgn + 1, rgn, (type->cnt - idx) * sizeof(*rgn));
	rgn->base = base;
	rgn->size = size;
	rgn->flags = flags;
	memblock_set_region_node(rgn, nid);
	type->cnt++;
	type->total_size += size;
}

/**
 * memblock_add_range - add new memblock region
 * @type: memblock type to add new region into
 * @base: base address of the new region
 * @size: size of the new region
 * @nid: nid of the new region
 * @flags: flags of the new region
 *
 * Add new memblock region [@base, @base + @size) into @type.  The new region
 * is allowed to overlap with existing ones - overlaps don't affect already
 * existing regions.  @type is guaranteed to be minimal (all neighbouring
 * compatible regions are merged) after the addition.
 *
 * Return:
 * 0 on success, -errno on failure.
 */
static int __init_memblock memblock_add_range(struct memblock_type *type,
				phys_addr_t base/*起始位置*/, phys_addr_t size/*内存大小*/,
				int nid/*numa node id编号*/, enum memblock_flags flags)
{
	bool insert = false;
	phys_addr_t obase = base;
	phys_addr_t end = base + memblock_cap_size(base, &size);
	int idx, nr_new;
	struct memblock_region *rgn;

	if (!size)
		return 0;

	/* special case for empty array */
	if (type->regions[0].size == 0) {
	    /*0号region是空的，填充它*/
		WARN_ON(type->cnt != 1 || type->total_size);
		type->regions[0].base = base;
		type->regions[0].size = size;
		type->regions[0].flags = flags;
		memblock_set_region_node(&type->regions[0], nid);
		type->total_size = size;
		return 0;
	}
repeat:
	/*
	 * The following is executed twice.  Once with %false @insert and
	 * then with %true.  The first counts the number of regions needed
	 * to accommodate the new area.  The second actually inserts them.
	 */
	base = obase;
	nr_new = 0;

	for_each_memblock_type(idx, type, rgn) {
		phys_addr_t rbase = rgn->base;
		phys_addr_t rend = rbase + rgn->size;

		/*已保存的region起始位置大于end(故需要在此region前面添加一个region)*/
		if (rbase >= end)
			break;
		/*已保存的region终止位置小于base（故后面可能会有重叠或者需要添加，这里continue)*/
		if (rend <= base)
			continue;
		/*
		 * @rgn overlaps.  If it separates the lower part of new
		 * area, insert that portion.
		 */
		if (rbase > base) {
#ifdef CONFIG_NUMA
			WARN_ON(nid != memblock_get_region_node(rgn));
#endif
			WARN_ON(flags != rgn->flags);
			nr_new++;
			if (insert)
				memblock_insert_region(type, idx++, base,
						       rbase - base, nid,
						       flags);
		}
		/* area below @rend is dealt with, forget about it */
		base = min(rend, end);
	}

	/* insert the remaining portion */
	if (base < end) {
		nr_new++;
		if (insert)
			memblock_insert_region(type, idx, base, end - base,
					       nid, flags);
	}

	if (!nr_new)
	    /*不需要新增，跳出*/
		return 0;

	/*
	 * If this was the first round, resize array and repeat for actual
	 * insertions; otherwise, merge and return.
	 */
	if (!insert) {
		while (type->cnt + nr_new > type->max)
		    /*当前cnt 增加后会大于type->max,执行扩充*/
			if (memblock_double_array(type, obase, size) < 0)
				return -ENOMEM;
		insert = true;
		goto repeat;
	} else {
		memblock_merge_regions(type);
		return 0;
	}
}

/**
 * memblock_add_node - add new memblock region within a NUMA node
 * @base: base address of the new region
 * @size: size of the new region
 * @nid: nid of the new region
 *
 * Add new memblock region [@base, @base + @size) to the "memory"
 * type. See memblock_add_range() description for mode details
 *
 * Return:
 * 0 on success, -errno on failure.
 */
int __init_memblock memblock_add_node(phys_addr_t base/*内存起始位置*/, phys_addr_t size/*内存大小*/,
				       int nid/*所属numa*/)
{
<<<<<<< HEAD
    /*为memblock添加numa内存*/
=======
	phys_addr_t end = base + size - 1;

	memblock_dbg("%s: [%pa-%pa] nid=%d %pS\n", __func__,
		     &base, &end, nid, (void *)_RET_IP_);

>>>>>>> ce840177
	return memblock_add_range(&memblock.memory, base, size, nid, 0);
}

/**
 * memblock_add - add new memblock region
 * @base: base address of the new region
 * @size: size of the new region
 *
 * Add new memblock region [@base, @base + @size) to the "memory"
 * type. See memblock_add_range() description for mode details
 *
 * Return:
 * 0 on success, -errno on failure.
 */
int __init_memblock memblock_add(phys_addr_t base/*内存起始位置*/, phys_addr_t size/*内存大小*/)
{
	phys_addr_t end = base + size - 1;

	memblock_dbg("%s: [%pa-%pa] %pS\n", __func__,
		     &base, &end, (void *)_RET_IP_);

	return memblock_add_range(&memblock.memory, base, size, MAX_NUMNODES/*未指定numa*/, 0);
}

/**
 * memblock_isolate_range - isolate given range into disjoint memblocks
 * @type: memblock type to isolate range for
 * @base: base of range to isolate
 * @size: size of range to isolate
 * @start_rgn: out parameter for the start of isolated region
 * @end_rgn: out parameter for the end of isolated region
 *
 * Walk @type and ensure that regions don't cross the boundaries defined by
 * [@base, @base + @size).  Crossing regions are split at the boundaries,
 * which may create at most two more regions.  The index of the first
 * region inside the range is returned in *@start_rgn and end in *@end_rgn.
 *
 * Return:
 * 0 on success, -errno on failure.
 */
static int __init_memblock memblock_isolate_range(struct memblock_type *type,
					phys_addr_t base, phys_addr_t size,
					int *start_rgn, int *end_rgn)
{
	phys_addr_t end = base + memblock_cap_size(base, &size);
	int idx;
	struct memblock_region *rgn;

	*start_rgn = *end_rgn = 0;

	if (!size)
		return 0;

	/* we'll create at most two more regions */
	while (type->cnt + 2 > type->max)
		if (memblock_double_array(type, base, size) < 0)
			return -ENOMEM;

	for_each_memblock_type(idx, type, rgn) {
		phys_addr_t rbase = rgn->base;
		phys_addr_t rend = rbase + rgn->size;

		if (rbase >= end)
			break;
		if (rend <= base)
			continue;

		if (rbase < base) {
			/*
			 * @rgn intersects from below.  Split and continue
			 * to process the next region - the new top half.
			 */
			rgn->base = base;
			rgn->size -= base - rbase;
			type->total_size -= base - rbase;
			memblock_insert_region(type, idx, rbase, base - rbase,
					       memblock_get_region_node(rgn),
					       rgn->flags);
		} else if (rend > end) {
			/*
			 * @rgn intersects from above.  Split and redo the
			 * current region - the new bottom half.
			 */
			rgn->base = end;
			rgn->size -= end - rbase;
			type->total_size -= end - rbase;
			memblock_insert_region(type, idx--, rbase, end - rbase,
					       memblock_get_region_node(rgn),
					       rgn->flags);
		} else {
			/* @rgn is fully contained, record it */
			if (!*end_rgn)
				*start_rgn = idx;
			*end_rgn = idx + 1;
		}
	}

	return 0;
}

static int __init_memblock memblock_remove_range(struct memblock_type *type,
					  phys_addr_t base, phys_addr_t size)
{
	int start_rgn, end_rgn;
	int i, ret;

	ret = memblock_isolate_range(type, base, size, &start_rgn, &end_rgn);
	if (ret)
		return ret;

	for (i = end_rgn - 1; i >= start_rgn; i--)
		memblock_remove_region(type, i);
	return 0;
}

/*自memblock中移除掉一段内存*/
int __init_memblock memblock_remove(phys_addr_t base, phys_addr_t size)
{
	phys_addr_t end = base + size - 1;

	memblock_dbg("%s: [%pa-%pa] %pS\n", __func__,
		     &base, &end, (void *)_RET_IP_);

	return memblock_remove_range(&memblock.memory, base, size);
}

/**
 * memblock_free_ptr - free boot memory allocation
 * @ptr: starting address of the  boot memory allocation
 * @size: size of the boot memory block in bytes
 *
 * Free boot memory block previously allocated by memblock_alloc_xx() API.
 * The freeing memory will not be released to the buddy allocator.
 */
void __init_memblock memblock_free_ptr(void *ptr, size_t size)
{
	if (ptr)
		memblock_free(__pa(ptr), size);
}

/**
 * memblock_free - free boot memory block
 * @base: phys starting address of the  boot memory block
 * @size: size of the boot memory block in bytes
 *
 * Free boot memory block previously allocated by memblock_alloc_xx() API.
 * The freeing memory will not be released to the buddy allocator.
 */
int __init_memblock memblock_free(phys_addr_t base, phys_addr_t size)
{
	phys_addr_t end = base + size - 1;

	memblock_dbg("%s: [%pa-%pa] %pS\n", __func__,
		     &base, &end, (void *)_RET_IP_);

	kmemleak_free_part_phys(base, size);
	return memblock_remove_range(&memblock.reserved, base, size);
}

/*在reserved region中添加一段内存*/
int __init_memblock memblock_reserve(phys_addr_t base, phys_addr_t size)
{
	phys_addr_t end = base + size - 1;

	memblock_dbg("%s: [%pa-%pa] %pS\n", __func__,
		     &base, &end, (void *)_RET_IP_);

	return memblock_add_range(&memblock.reserved, base, size, MAX_NUMNODES, 0);
}

#ifdef CONFIG_HAVE_MEMBLOCK_PHYS_MAP
int __init_memblock memblock_physmem_add(phys_addr_t base, phys_addr_t size)
{
	phys_addr_t end = base + size - 1;

	memblock_dbg("%s: [%pa-%pa] %pS\n", __func__,
		     &base, &end, (void *)_RET_IP_);

	return memblock_add_range(&physmem, base, size, MAX_NUMNODES, 0);
}
#endif

/**
 * memblock_setclr_flag - set or clear flag for a memory region
 * @base: base address of the region
 * @size: size of the region
 * @set: set or clear the flag
 * @flag: the flag to update
 *
 * This function isolates region [@base, @base + @size), and sets/clears flag
 *
 * Return: 0 on success, -errno on failure.
 */
static int __init_memblock memblock_setclr_flag(phys_addr_t base,
				phys_addr_t size, int set, int flag)
{
	struct memblock_type *type = &memblock.memory;
	int i, ret, start_rgn, end_rgn;

	ret = memblock_isolate_range(type, base, size, &start_rgn, &end_rgn);
	if (ret)
		return ret;

	for (i = start_rgn; i < end_rgn; i++) {
		struct memblock_region *r = &type->regions[i];

		if (set)
			r->flags |= flag;
		else
			r->flags &= ~flag;
	}

	memblock_merge_regions(type);
	return 0;
}

/**
 * memblock_mark_hotplug - Mark hotpluggable memory with flag MEMBLOCK_HOTPLUG.
 * @base: the base phys addr of the region
 * @size: the size of the region
 *
 * Return: 0 on success, -errno on failure.
 */
int __init_memblock memblock_mark_hotplug(phys_addr_t base, phys_addr_t size)
{
	return memblock_setclr_flag(base, size, 1, MEMBLOCK_HOTPLUG);
}

/**
 * memblock_clear_hotplug - Clear flag MEMBLOCK_HOTPLUG for a specified region.
 * @base: the base phys addr of the region
 * @size: the size of the region
 *
 * Return: 0 on success, -errno on failure.
 */
int __init_memblock memblock_clear_hotplug(phys_addr_t base, phys_addr_t size)
{
	return memblock_setclr_flag(base, size, 0, MEMBLOCK_HOTPLUG);
}

/**
 * memblock_mark_mirror - Mark mirrored memory with flag MEMBLOCK_MIRROR.
 * @base: the base phys addr of the region
 * @size: the size of the region
 *
 * Return: 0 on success, -errno on failure.
 */
int __init_memblock memblock_mark_mirror(phys_addr_t base, phys_addr_t size)
{
	system_has_some_mirror = true;

	return memblock_setclr_flag(base, size, 1, MEMBLOCK_MIRROR);
}

/**
 * memblock_mark_nomap - Mark a memory region with flag MEMBLOCK_NOMAP.
 * @base: the base phys addr of the region
 * @size: the size of the region
 *
 * The memory regions marked with %MEMBLOCK_NOMAP will not be added to the
 * direct mapping of the physical memory. These regions will still be
 * covered by the memory map. The struct page representing NOMAP memory
 * frames in the memory map will be PageReserved()
 *
 * Note: if the memory being marked %MEMBLOCK_NOMAP was allocated from
 * memblock, the caller must inform kmemleak to ignore that memory
 *
 * Return: 0 on success, -errno on failure.
 */
int __init_memblock memblock_mark_nomap(phys_addr_t base, phys_addr_t size)
{
	return memblock_setclr_flag(base, size, 1, MEMBLOCK_NOMAP);
}

/**
 * memblock_clear_nomap - Clear flag MEMBLOCK_NOMAP for a specified region.
 * @base: the base phys addr of the region
 * @size: the size of the region
 *
 * Return: 0 on success, -errno on failure.
 */
int __init_memblock memblock_clear_nomap(phys_addr_t base, phys_addr_t size)
{
	return memblock_setclr_flag(base, size, 0, MEMBLOCK_NOMAP);
}

static bool should_skip_region(struct memblock_type *type,
			       struct memblock_region *m,
			       int nid, int flags)
{
	int m_nid = memblock_get_region_node(m);

	/* we never skip regions when iterating memblock.reserved or physmem */
	if (type != memblock_memory)
		return false;/*不能跳过物理内存*/

	/* only memory regions are associated with nodes, check it */
	if (nid != NUMA_NO_NODE && nid != m_nid)
		return true;/*要求了numa id,但本region对应的numa id与之不相等*/

	/* skip hotpluggable memory regions if needed */
	if (movable_node_is_enabled() && memblock_is_hotpluggable(m) &&
	    !(flags & MEMBLOCK_HOTPLUG))
		return true;

	/* if we want mirror memory skip non-mirror memory regions */
	if ((flags & MEMBLOCK_MIRROR) && !memblock_is_mirror(m))
		return true;/*要求mirror标记，但本block region没有mirror标记*/

	/* skip nomap memory unless we were asked for it explicitly */
	if (!(flags & MEMBLOCK_NOMAP) && memblock_is_nomap(m))
		return true;/*没有要求nomap标记，但本block region有此标记*/

	return false;
}

/**
 * __next_mem_range - next function for for_each_free_mem_range() etc.
 * @idx: pointer to u64 loop variable
 * @nid: node selector, %NUMA_NO_NODE for all nodes
 * @flags: pick from blocks based on memory attributes
 * @type_a: pointer to memblock_type from where the range is taken
 * @type_b: pointer to memblock_type which excludes memory from being taken
 * @out_start: ptr to phys_addr_t for start address of the range, can be %NULL
 * @out_end: ptr to phys_addr_t for end address of the range, can be %NULL
 * @out_nid: ptr to int for nid of the range, can be %NULL
 *
 * Find the first area from *@idx which matches @nid, fill the out
 * parameters, and update *@idx for the next iteration.  The lower 32bit of
 * *@idx contains index into type_a and the upper 32bit indexes the
 * areas before each region in type_b.	For example, if type_b regions
 * look like the following,
 *
 *	0:[0-16), 1:[32-48), 2:[128-130)
 *
 * The upper 32bit indexes the following regions.
 *
 *	0:[0-0), 1:[16-32), 2:[48-128), 3:[130-MAX)
 *
 * As both region arrays are sorted, the function advances the two indices
 * in lockstep and returns each intersection.
 */
void __next_mem_range(u64 *idx, int nid, enum memblock_flags flags,
		      struct memblock_type *type_a,
		      struct memblock_type *type_b, phys_addr_t *out_start,
		      phys_addr_t *out_end, int *out_nid)
{
    /*idx_a为低32位*/
	int idx_a = *idx & 0xffffffff;
	/*idx_b为高32位*/
	int idx_b = *idx >> 32;

	if (WARN_ONCE(nid == MAX_NUMNODES,
	"Usage of MAX_NUMNODES is deprecated. Use NUMA_NO_NODE instead\n"))
		nid = NUMA_NO_NODE;/*默认使用-1表示任意numa id*/

	/*沿升序遍历type_a对应的block region*/
	for (; idx_a < type_a->cnt; idx_a++) {
		struct memblock_region *m = &type_a->regions[idx_a];

		phys_addr_t m_start = m->base;/*起始地址*/
		phys_addr_t m_end = m->base + m->size;/*终止地址*/
		int	    m_nid = memblock_get_region_node(m);/*对应的numa id*/

		/*检查m是否匹配nid,flags的要求*/
		if (should_skip_region(type_a, m, nid, flags))
			continue;

		if (!type_b) {
		    /*如果未指定type_b,则填充m对应的信息后，直接返回*/
			if (out_start)
				*out_start = m_start;
			if (out_end)
				*out_end = m_end;
			if (out_nid)
				*out_nid = m_nid;

			idx_a++;/*移动到下一个block region*/
			*idx = (u32)idx_a | (u64)idx_b << 32;
			return;
		}

		/* scan areas before each reservation */
		/*遍历type_b*/
		for (; idx_b < type_b->cnt + 1; idx_b++) {
			struct memblock_region *r;
			phys_addr_t r_start;
			phys_addr_t r_end;

			r = &type_b->regions[idx_b];
			r_start = idx_b ? r[-1].base + r[-1].size : 0/*type_b的idx_b=0时，默认起始为0*/;
			r_end = idx_b < type_b->cnt ?
				r->base : PHYS_ADDR_MAX/*type_b的idx_b == type_b->cnt时，默认终止为“地址最大值”*/;

			/*
			 * if idx_b advanced past idx_a,
			 * break out to advance idx_a
			 */
			if (r_start >= m_end)
				break;
			/* if the two regions intersect, we're done */
			if (m_start < r_end) {
				if (out_start)
					*out_start =
						max(m_start, r_start);
				if (out_end)
					*out_end = min(m_end, r_end);
				if (out_nid)
					*out_nid = m_nid;
				/*
				 * The region which ends first is
				 * advanced for the next iteration.
				 */
				if (m_end <= r_end)
					idx_a++;
				else
					idx_b++;
				*idx = (u32)idx_a | (u64)idx_b << 32;
				return;
			}
		}
	}

	/* signal end of iteration */
	*idx = ULLONG_MAX;
}

/**
 * __next_mem_range_rev - generic next function for for_each_*_range_rev()
 *
 * @idx: pointer to u64 loop variable
 * @nid: node selector, %NUMA_NO_NODE for all nodes
 * @flags: pick from blocks based on memory attributes
 * @type_a: pointer to memblock_type from where the range is taken
 * @type_b: pointer to memblock_type which excludes memory from being taken
 * @out_start: ptr to phys_addr_t for start address of the range, can be %NULL
 * @out_end: ptr to phys_addr_t for end address of the range, can be %NULL
 * @out_nid: ptr to int for nid of the range, can be %NULL
 *
 * Finds the next range from type_a which is not marked as unsuitable
 * in type_b.
 *
 * Reverse of __next_mem_range().
 */
void __init_memblock __next_mem_range_rev(u64 *idx, int nid,
					  enum memblock_flags flags,
					  struct memblock_type *type_a,
					  struct memblock_type *type_b,
					  phys_addr_t *out_start,
					  phys_addr_t *out_end, int *out_nid)
{
    /*idx为u64,这里最低32位与高在32位*/
	int idx_a = *idx & 0xffffffff;
	int idx_b = *idx >> 32;

	if (WARN_ONCE(nid == MAX_NUMNODES, "Usage of MAX_NUMNODES is deprecated. Use NUMA_NO_NODE instead\n"))
		nid = NUMA_NO_NODE;/*未指明node*/

	if (*idx == (u64)ULLONG_MAX) {
		idx_a = type_a->cnt - 1;
		if (type_b != NULL)
			idx_b = type_b->cnt;
		else
			idx_b = 0;
	}

	/*反序遍历type_a对应的regions*/
	for (; idx_a >= 0; idx_a--) {
		struct memblock_region *m = &type_a->regions[idx_a];

		phys_addr_t m_start = m->base;/*内存起始位置*/
		phys_addr_t m_end = m->base + m->size;/*内存终止位置*/
		int m_nid = memblock_get_region_node(m);/*这段内存所属的numa id*/

		/*检查flags与nid是否与要求匹配，如不匹配continue*/
		if (should_skip_region(type_a, m, nid, flags))
			continue;

		if (!type_b) {
			if (out_start)
				*out_start = m_start;
			if (out_end)
				*out_end = m_end;
			if (out_nid)
				*out_nid = m_nid;
			idx_a--;
			*idx = (u32)idx_a | (u64)idx_b << 32;
			return;
		}

		/* scan areas before each reservation */
		for (; idx_b >= 0; idx_b--) {
			struct memblock_region *r;
			phys_addr_t r_start;
			phys_addr_t r_end;

			r = &type_b->regions[idx_b];
			r_start = idx_b ? r[-1].base + r[-1].size : 0;
			r_end = idx_b < type_b->cnt ?
				r->base : PHYS_ADDR_MAX;
			/*
			 * if idx_b advanced past idx_a,
			 * break out to advance idx_a
			 */

			if (r_end <= m_start)
				break;
			/* if the two regions intersect, we're done */
			if (m_end > r_start) {
				if (out_start)
					*out_start = max(m_start, r_start);
				if (out_end)
					*out_end = min(m_end, r_end);
				if (out_nid)
					*out_nid = m_nid;
				if (m_start >= r_start)
					idx_a--;
				else
					idx_b--;
				*idx = (u32)idx_a | (u64)idx_b << 32;
				return;
			}
		}
	}
	/* signal end of iteration */
	*idx = ULLONG_MAX;
}

/*
 * Common iterator interface used to define for_each_mem_pfn_range().
 */
void __init_memblock __next_mem_pfn_range(int *idx, int nid,
				unsigned long *out_start_pfn,
				unsigned long *out_end_pfn, int *out_nid)
{
	struct memblock_type *type = &memblock.memory;
	struct memblock_region *r;
	int r_nid;

	while (++*idx < type->cnt) {
		r = &type->regions[*idx];
		r_nid = memblock_get_region_node(r);

		if (PFN_UP(r->base) >= PFN_DOWN(r->base + r->size))
			continue;
		if (nid == MAX_NUMNODES || nid == r_nid)
			break;
	}
	if (*idx >= type->cnt) {
		*idx = -1;
		return;
	}

	if (out_start_pfn)
		*out_start_pfn = PFN_UP(r->base);
	if (out_end_pfn)
		*out_end_pfn = PFN_DOWN(r->base + r->size);
	if (out_nid)
		*out_nid = r_nid;
}

/**
 * memblock_set_node - set node ID on memblock regions
 * @base: base of area to set node ID for
 * @size: size of area to set node ID for
 * @type: memblock type to set node ID for
 * @nid: node ID to set
 *
 * Set the nid of memblock @type regions in [@base, @base + @size) to @nid.
 * Regions which cross the area boundaries are split as necessary.
 *
 * Return:
 * 0 on success, -errno on failure.
 */
int __init_memblock memblock_set_node(phys_addr_t base, phys_addr_t size,
				      struct memblock_type *type, int nid)
{
#ifdef CONFIG_NUMA
	int start_rgn, end_rgn;
	int i, ret;

	ret = memblock_isolate_range(type, base, size, &start_rgn, &end_rgn);
	if (ret)
		return ret;

	for (i = start_rgn; i < end_rgn; i++)
		memblock_set_region_node(&type->regions[i], nid);

	memblock_merge_regions(type);
#endif
	return 0;
}

#ifdef CONFIG_DEFERRED_STRUCT_PAGE_INIT
/**
 * __next_mem_pfn_range_in_zone - iterator for for_each_*_range_in_zone()
 *
 * @idx: pointer to u64 loop variable
 * @zone: zone in which all of the memory blocks reside
 * @out_spfn: ptr to ulong for start pfn of the range, can be %NULL
 * @out_epfn: ptr to ulong for end pfn of the range, can be %NULL
 *
 * This function is meant to be a zone/pfn specific wrapper for the
 * for_each_mem_range type iterators. Specifically they are used in the
 * deferred memory init routines and as such we were duplicating much of
 * this logic throughout the code. So instead of having it in multiple
 * locations it seemed like it would make more sense to centralize this to
 * one new iterator that does everything they need.
 */
void __init_memblock
__next_mem_pfn_range_in_zone(u64 *idx, struct zone *zone,
			     unsigned long *out_spfn, unsigned long *out_epfn)
{
	int zone_nid = zone_to_nid(zone);
	phys_addr_t spa, epa;
	int nid;

	__next_mem_range(idx, zone_nid, MEMBLOCK_NONE,
			 &memblock.memory, &memblock.reserved,
			 &spa, &epa, &nid);

	while (*idx != U64_MAX) {
		unsigned long epfn = PFN_DOWN(epa);
		unsigned long spfn = PFN_UP(spa);

		/*
		 * Verify the end is at least past the start of the zone and
		 * that we have at least one PFN to initialize.
		 */
		if (zone->zone_start_pfn < epfn && spfn < epfn) {
			/* if we went too far just stop searching */
			if (zone_end_pfn(zone) <= spfn) {
				*idx = U64_MAX;
				break;
			}

			if (out_spfn)
				*out_spfn = max(zone->zone_start_pfn, spfn);
			if (out_epfn)
				*out_epfn = min(zone_end_pfn(zone), epfn);

			return;
		}

		__next_mem_range(idx, zone_nid, MEMBLOCK_NONE,
				 &memblock.memory, &memblock.reserved,
				 &spa, &epa, &nid);
	}

	/* signal end of iteration */
	if (out_spfn)
		*out_spfn = ULONG_MAX;
	if (out_epfn)
		*out_epfn = 0;
}

#endif /* CONFIG_DEFERRED_STRUCT_PAGE_INIT */

/**
 * memblock_alloc_range_nid - allocate boot memory block
 * @size: size of memory block to be allocated in bytes
 * @align: alignment of the region and block's size
 * @start: the lower bound of the memory region to allocate (phys address)
 * @end: the upper bound of the memory region to allocate (phys address)
 * @nid: nid of the free area to find, %NUMA_NO_NODE for any node
 * @exact_nid: control the allocation fall back to other nodes
 *
 * The allocation is performed from memory region limited by
 * memblock.current_limit if @end == %MEMBLOCK_ALLOC_ACCESSIBLE.
 *
 * If the specified node can not hold the requested memory and @exact_nid
 * is false, the allocation falls back to any node in the system.
 *
 * For systems with memory mirroring, the allocation is attempted first
 * from the regions with mirroring enabled and then retried from any
 * memory region.
 *
 * In addition, function sets the min_count to 0 using kmemleak_alloc_phys for
 * allocated boot memory block, so that it is never reported as leaks.
 *
 * Return:
 * Physical address of allocated memory block on success, %0 on failure.
 */
phys_addr_t __init memblock_alloc_range_nid(phys_addr_t size,
					phys_addr_t align, phys_addr_t start,
					phys_addr_t end, int nid,
					bool exact_nid)
{
	enum memblock_flags flags = choose_memblock_flags();
	phys_addr_t found;

	if (WARN_ONCE(nid == MAX_NUMNODES, "Usage of MAX_NUMNODES is deprecated. Use NUMA_NO_NODE instead\n"))
		nid = NUMA_NO_NODE;

	if (!align) {
		/* Can't use WARNs this early in boot on powerpc */
		dump_stack();
		align = SMP_CACHE_BYTES;
	}

again:
	found = memblock_find_in_range_node(size, align, start, end, nid,
					    flags);
	if (found && !memblock_reserve(found, size))
		goto done;

	if (nid != NUMA_NO_NODE && !exact_nid) {
		found = memblock_find_in_range_node(size, align, start,
						    end, NUMA_NO_NODE,
						    flags);
		if (found && !memblock_reserve(found, size))
			goto done;
	}

	if (flags & MEMBLOCK_MIRROR) {
		flags &= ~MEMBLOCK_MIRROR;
		pr_warn("Could not allocate %pap bytes of mirrored memory\n",
			&size);
		goto again;
	}

	return 0;

done:
	/* Skip kmemleak for kasan_init() due to high volume. */
	if (end != MEMBLOCK_ALLOC_KASAN)
		/*
		 * The min_count is set to 0 so that memblock allocated
		 * blocks are never reported as leaks. This is because many
		 * of these blocks are only referred via the physical
		 * address which is not looked up by kmemleak.
		 */
		kmemleak_alloc_phys(found, size, 0, 0);

	return found;
}

/**
 * memblock_phys_alloc_range - allocate a memory block inside specified range
 * @size: size of memory block to be allocated in bytes
 * @align: alignment of the region and block's size
 * @start: the lower bound of the memory region to allocate (physical address)
 * @end: the upper bound of the memory region to allocate (physical address)
 *
 * Allocate @size bytes in the between @start and @end.
 *
 * Return: physical address of the allocated memory block on success,
 * %0 on failure.
 */
phys_addr_t __init memblock_phys_alloc_range(phys_addr_t size,
					     phys_addr_t align,
					     phys_addr_t start,
					     phys_addr_t end)
{
	memblock_dbg("%s: %llu bytes align=0x%llx from=%pa max_addr=%pa %pS\n",
		     __func__, (u64)size, (u64)align, &start, &end,
		     (void *)_RET_IP_);
	return memblock_alloc_range_nid(size, align, start, end, NUMA_NO_NODE,
					false);
}

/**
 * memblock_phys_alloc_try_nid - allocate a memory block from specified NUMA node
 * @size: size of memory block to be allocated in bytes
 * @align: alignment of the region and block's size
 * @nid: nid of the free area to find, %NUMA_NO_NODE for any node
 *
 * Allocates memory block from the specified NUMA node. If the node
 * has no available memory, attempts to allocated from any node in the
 * system.
 *
 * Return: physical address of the allocated memory block on success,
 * %0 on failure.
 */
phys_addr_t __init memblock_phys_alloc_try_nid(phys_addr_t size, phys_addr_t align, int nid)
{
	return memblock_alloc_range_nid(size, align, 0/*物理起始位置为0*/,
					MEMBLOCK_ALLOC_ACCESSIBLE, nid, false);
}

/**
 * memblock_alloc_internal - allocate boot memory block
 * @size: size of memory block to be allocated in bytes
 * @align: alignment of the region and block's size
 * @min_addr: the lower bound of the memory region to allocate (phys address)
 * @max_addr: the upper bound of the memory region to allocate (phys address)
 * @nid: nid of the free area to find, %NUMA_NO_NODE for any node
 * @exact_nid: control the allocation fall back to other nodes
 *
 * Allocates memory block using memblock_alloc_range_nid() and
 * converts the returned physical address to virtual.
 *
 * The @min_addr limit is dropped if it can not be satisfied and the allocation
 * will fall back to memory below @min_addr. Other constraints, such
 * as node and mirrored memory will be handled again in
 * memblock_alloc_range_nid().
 *
 * Return:
 * Virtual address of allocated memory block on success, NULL on failure.
 */
static void * __init memblock_alloc_internal(
				phys_addr_t size, phys_addr_t align,
				phys_addr_t min_addr, phys_addr_t max_addr,
				int nid, bool exact_nid)
{
	phys_addr_t alloc;

	/*
	 * Detect any accidental use of these APIs after slab is ready, as at
	 * this moment memblock may be deinitialized already and its
	 * internal data may be destroyed (after execution of memblock_free_all)
	 */
	if (WARN_ON_ONCE(slab_is_available()))
		return kzalloc_node(size, GFP_NOWAIT, nid);

	if (max_addr > memblock.current_limit)
		max_addr = memblock.current_limit;

	alloc = memblock_alloc_range_nid(size, align, min_addr, max_addr, nid,
					exact_nid);

	/* retry allocation without lower limit */
	if (!alloc && min_addr)
		alloc = memblock_alloc_range_nid(size, align, 0, max_addr, nid,
						exact_nid);

	if (!alloc)
		return NULL;

	return phys_to_virt(alloc);
}

/**
 * memblock_alloc_exact_nid_raw - allocate boot memory block on the exact node
 * without zeroing memory
 * @size: size of memory block to be allocated in bytes
 * @align: alignment of the region and block's size
 * @min_addr: the lower bound of the memory region from where the allocation
 *	  is preferred (phys address)
 * @max_addr: the upper bound of the memory region from where the allocation
 *	      is preferred (phys address), or %MEMBLOCK_ALLOC_ACCESSIBLE to
 *	      allocate only from memory limited by memblock.current_limit value
 * @nid: nid of the free area to find, %NUMA_NO_NODE for any node
 *
 * Public function, provides additional debug information (including caller
 * info), if enabled. Does not zero allocated memory.
 *
 * Return:
 * Virtual address of allocated memory block on success, NULL on failure.
 */
void * __init memblock_alloc_exact_nid_raw(
			phys_addr_t size, phys_addr_t align,
			phys_addr_t min_addr, phys_addr_t max_addr,
			int nid)
{
	memblock_dbg("%s: %llu bytes align=0x%llx nid=%d from=%pa max_addr=%pa %pS\n",
		     __func__, (u64)size, (u64)align, nid, &min_addr,
		     &max_addr, (void *)_RET_IP_);

	return memblock_alloc_internal(size, align, min_addr, max_addr, nid,
				       true);
}

/**
 * memblock_alloc_try_nid_raw - allocate boot memory block without zeroing
 * memory and without panicking
 * @size: size of memory block to be allocated in bytes
 * @align: alignment of the region and block's size
 * @min_addr: the lower bound of the memory region from where the allocation
 *	  is preferred (phys address)
 * @max_addr: the upper bound of the memory region from where the allocation
 *	      is preferred (phys address), or %MEMBLOCK_ALLOC_ACCESSIBLE to
 *	      allocate only from memory limited by memblock.current_limit value
 * @nid: nid of the free area to find, %NUMA_NO_NODE for any node
 *
 * Public function, provides additional debug information (including caller
 * info), if enabled. Does not zero allocated memory, does not panic if request
 * cannot be satisfied.
 *
 * Return:
 * Virtual address of allocated memory block on success, NULL on failure.
 */
void * __init memblock_alloc_try_nid_raw(
			phys_addr_t size, phys_addr_t align,
			phys_addr_t min_addr, phys_addr_t max_addr,
			int nid)
{
	memblock_dbg("%s: %llu bytes align=0x%llx nid=%d from=%pa max_addr=%pa %pS\n",
		     __func__, (u64)size, (u64)align, nid, &min_addr,
		     &max_addr, (void *)_RET_IP_);

	return memblock_alloc_internal(size, align, min_addr, max_addr, nid,
				       false);
}

/**
 * memblock_alloc_try_nid - allocate boot memory block
 * @size: size of memory block to be allocated in bytes
 * @align: alignment of the region and block's size
 * @min_addr: the lower bound of the memory region from where the allocation
 *	  is preferred (phys address)
 * @max_addr: the upper bound of the memory region from where the allocation
 *	      is preferred (phys address), or %MEMBLOCK_ALLOC_ACCESSIBLE to
 *	      allocate only from memory limited by memblock.current_limit value
 * @nid: nid of the free area to find, %NUMA_NO_NODE for any node
 *
 * Public function, provides additional debug information (including caller
 * info), if enabled. This function zeroes the allocated memory.
 *
 * Return:
 * Virtual address of allocated memory block on success, NULL on failure.
 */
void * __init memblock_alloc_try_nid(
			phys_addr_t size, phys_addr_t align,
			phys_addr_t min_addr, phys_addr_t max_addr,
			int nid)
{
	void *ptr;

	memblock_dbg("%s: %llu bytes align=0x%llx nid=%d from=%pa max_addr=%pa %pS\n",
		     __func__, (u64)size, (u64)align, nid, &min_addr,
		     &max_addr, (void *)_RET_IP_);
	ptr = memblock_alloc_internal(size, align,
					   min_addr, max_addr, nid, false);
	if (ptr)
		memset(ptr, 0, size);

	return ptr;
}

/**
 * __memblock_free_late - free pages directly to buddy allocator
 * @base: phys starting address of the  boot memory block
 * @size: size of the boot memory block in bytes
 *
 * This is only useful when the memblock allocator has already been torn
 * down, but we are still initializing the system.  Pages are released directly
 * to the buddy allocator.
 */
void __init __memblock_free_late(phys_addr_t base, phys_addr_t size)
{
	phys_addr_t cursor, end;

	end = base + size - 1;
	memblock_dbg("%s: [%pa-%pa] %pS\n",
		     __func__, &base, &end, (void *)_RET_IP_);
	kmemleak_free_part_phys(base, size);
	cursor = PFN_UP(base);
	end = PFN_DOWN(base + size);

	for (; cursor < end; cursor++) {
		memblock_free_pages(pfn_to_page(cursor), cursor, 0);
		totalram_pages_inc();
	}
}

/*
 * Remaining API functions
 */

phys_addr_t __init_memblock memblock_phys_mem_size(void)
{
	return memblock.memory.total_size;
}

phys_addr_t __init_memblock memblock_reserved_size(void)
{
	return memblock.reserved.total_size;
}

/* lowest address */
phys_addr_t __init_memblock memblock_start_of_DRAM(void)
{
	return memblock.memory.regions[0].base;
}

phys_addr_t __init_memblock memblock_end_of_DRAM(void)
{
	int idx = memblock.memory.cnt - 1;

	return (memblock.memory.regions[idx].base + memblock.memory.regions[idx].size);
}

static phys_addr_t __init_memblock __find_max_addr(phys_addr_t limit)
{
	phys_addr_t max_addr = PHYS_ADDR_MAX;
	struct memblock_region *r;

	/*
	 * translate the memory @limit size into the max address within one of
	 * the memory memblock regions, if the @limit exceeds the total size
	 * of those regions, max_addr will keep original value PHYS_ADDR_MAX
	 */
	for_each_mem_region(r) {
		if (limit <= r->size) {
			max_addr = r->base + limit;
			break;
		}
		limit -= r->size;
	}

	return max_addr;
}

void __init memblock_enforce_memory_limit(phys_addr_t limit)
{
	phys_addr_t max_addr;

	if (!limit)
		return;

	max_addr = __find_max_addr(limit);

	/* @limit exceeds the total size of the memory, do nothing */
	if (max_addr == PHYS_ADDR_MAX)
		return;

	/* truncate both memory and reserved regions */
	memblock_remove_range(&memblock.memory, max_addr,
			      PHYS_ADDR_MAX);
	memblock_remove_range(&memblock.reserved, max_addr,
			      PHYS_ADDR_MAX);
}

void __init memblock_cap_memory_range(phys_addr_t base, phys_addr_t size)
{
	int start_rgn, end_rgn;
	int i, ret;

	if (!size)
		return;

	if (!memblock_memory->total_size) {
		pr_warn("%s: No memory registered yet\n", __func__);
		return;
	}

	ret = memblock_isolate_range(&memblock.memory, base, size,
						&start_rgn, &end_rgn);
	if (ret)
		return;

	/* remove all the MAP regions */
	for (i = memblock.memory.cnt - 1; i >= end_rgn; i--)
		if (!memblock_is_nomap(&memblock.memory.regions[i]))
			memblock_remove_region(&memblock.memory, i);

	for (i = start_rgn - 1; i >= 0; i--)
		if (!memblock_is_nomap(&memblock.memory.regions[i]))
			memblock_remove_region(&memblock.memory, i);

	/* truncate the reserved regions */
	memblock_remove_range(&memblock.reserved, 0, base);
	memblock_remove_range(&memblock.reserved,
			base + size, PHYS_ADDR_MAX);
}

void __init memblock_mem_limit_remove_map(phys_addr_t limit)
{
	phys_addr_t max_addr;

	if (!limit)
		return;

	max_addr = __find_max_addr(limit);

	/* @limit exceeds the total size of the memory, do nothing */
	if (max_addr == PHYS_ADDR_MAX)
		return;

	memblock_cap_memory_range(0, max_addr);
}

static int __init_memblock memblock_search(struct memblock_type *type, phys_addr_t addr)
{
	unsigned int left = 0, right = type->cnt;

	do {
		unsigned int mid = (right + left) / 2;

		if (addr < type->regions[mid].base)
			right = mid;
		else if (addr >= (type->regions[mid].base +
				  type->regions[mid].size))
			left = mid + 1;
		else
			return mid;
	} while (left < right);
	return -1;
}

bool __init_memblock memblock_is_reserved(phys_addr_t addr)
{
	return memblock_search(&memblock.reserved, addr) != -1;
}

bool __init_memblock memblock_is_memory(phys_addr_t addr)
{
	return memblock_search(&memblock.memory, addr) != -1;
}

bool __init_memblock memblock_is_map_memory(phys_addr_t addr)
{
	int i = memblock_search(&memblock.memory, addr);

	if (i == -1)
		return false;
	return !memblock_is_nomap(&memblock.memory.regions[i]);
}

int __init_memblock memblock_search_pfn_nid(unsigned long pfn,
			 unsigned long *start_pfn, unsigned long *end_pfn)
{
	struct memblock_type *type = &memblock.memory;
	int mid = memblock_search(type, PFN_PHYS(pfn));

	if (mid == -1)
		return -1;

	*start_pfn = PFN_DOWN(type->regions[mid].base);
	*end_pfn = PFN_DOWN(type->regions[mid].base + type->regions[mid].size);

	return memblock_get_region_node(&type->regions[mid]);
}

/**
 * memblock_is_region_memory - check if a region is a subset of memory
 * @base: base of region to check
 * @size: size of region to check
 *
 * Check if the region [@base, @base + @size) is a subset of a memory block.
 *
 * Return:
 * 0 if false, non-zero if true
 */
bool __init_memblock memblock_is_region_memory(phys_addr_t base, phys_addr_t size)
{
	int idx = memblock_search(&memblock.memory, base);
	phys_addr_t end = base + memblock_cap_size(base, &size);

	if (idx == -1)
		return false;
	return (memblock.memory.regions[idx].base +
		 memblock.memory.regions[idx].size) >= end;
}

/**
 * memblock_is_region_reserved - check if a region intersects reserved memory
 * @base: base of region to check
 * @size: size of region to check
 *
 * Check if the region [@base, @base + @size) intersects a reserved
 * memory block.
 *
 * Return:
 * True if they intersect, false if not.
 */
bool __init_memblock memblock_is_region_reserved(phys_addr_t base, phys_addr_t size)
{
    /*检查这一段内存是否被预留*/
	return memblock_overlaps_region(&memblock.reserved, base, size);
}

void __init_memblock memblock_trim_memory(phys_addr_t align)
{
	phys_addr_t start, end, orig_start, orig_end;
	struct memblock_region *r;

	for_each_mem_region(r) {
		orig_start = r->base;
		orig_end = r->base + r->size;
		start = round_up(orig_start, align);
		end = round_down(orig_end, align);

		if (start == orig_start && end == orig_end)
			continue;

		if (start < end) {
			r->base = start;
			r->size = end - start;
		} else {
			memblock_remove_region(&memblock.memory,
					       r - memblock.memory.regions);
			r--;
		}
	}
}

void __init_memblock memblock_set_current_limit(phys_addr_t limit)
{
	memblock.current_limit = limit;
}

phys_addr_t __init_memblock memblock_get_current_limit(void)
{
	return memblock.current_limit;
}

static void __init_memblock memblock_dump(struct memblock_type *type)
{
	phys_addr_t base, end, size;
	enum memblock_flags flags;
	int idx;
	struct memblock_region *rgn;

	pr_info(" %s.cnt  = 0x%lx\n", type->name, type->cnt);

	for_each_memblock_type(idx, type, rgn) {
		char nid_buf[32] = "";

		base = rgn->base;
		size = rgn->size;
		end = base + size - 1;
		flags = rgn->flags;
#ifdef CONFIG_NUMA
		if (memblock_get_region_node(rgn) != MAX_NUMNODES)
			snprintf(nid_buf, sizeof(nid_buf), " on node %d",
				 memblock_get_region_node(rgn));
#endif
		pr_info(" %s[%#x]\t[%pa-%pa], %pa bytes%s flags: %#x\n",
			type->name, idx, &base, &end, &size, nid_buf, flags);
	}
}

static void __init_memblock __memblock_dump_all(void)
{
	pr_info("MEMBLOCK configuration:\n");
	pr_info(" memory size = %pa reserved size = %pa\n",
		&memblock.memory.total_size,
		&memblock.reserved.total_size);

	memblock_dump(&memblock.memory);
	memblock_dump(&memblock.reserved);
#ifdef CONFIG_HAVE_MEMBLOCK_PHYS_MAP
	memblock_dump(&physmem);
#endif
}

void __init_memblock memblock_dump_all(void)
{
	if (memblock_debug)
		__memblock_dump_all();
}

void __init memblock_allow_resize(void)
{
	memblock_can_resize = 1;
}

static int __init early_memblock(char *p)
{
	if (p && strstr(p, "debug"))
		memblock_debug = 1;
	return 0;
}
early_param("memblock", early_memblock);

static void __init free_memmap(unsigned long start_pfn, unsigned long end_pfn)
{
	struct page *start_pg, *end_pg;
	phys_addr_t pg, pgend;

	/*
	 * Convert start_pfn/end_pfn to a struct page pointer.
	 */
	start_pg = pfn_to_page(start_pfn - 1) + 1;
	end_pg = pfn_to_page(end_pfn - 1) + 1;

	/*
	 * Convert to physical addresses, and round start upwards and end
	 * downwards.
	 */
	pg = PAGE_ALIGN(__pa(start_pg));
	pgend = __pa(end_pg) & PAGE_MASK;

	/*
	 * If there are free pages between these, free the section of the
	 * memmap array.
	 */
	if (pg < pgend)
		memblock_free(pg, pgend - pg);
}

/*
 * The mem_map array can get very big.  Free the unused area of the memory map.
 */
static void __init free_unused_memmap(void)
{
	unsigned long start, end, prev_end = 0;
	int i;

	if (!IS_ENABLED(CONFIG_HAVE_ARCH_PFN_VALID) ||
	    IS_ENABLED(CONFIG_SPARSEMEM_VMEMMAP))
		return;

	/*
	 * This relies on each bank being in address order.
	 * The banks are sorted previously in bootmem_init().
	 */
	for_each_mem_pfn_range(i, MAX_NUMNODES, &start, &end, NULL) {
#ifdef CONFIG_SPARSEMEM
		/*
		 * Take care not to free memmap entries that don't exist
		 * due to SPARSEMEM sections which aren't present.
		 */
		start = min(start, ALIGN(prev_end, PAGES_PER_SECTION));
#endif
		/*
		 * Align down here since many operations in VM subsystem
		 * presume that there are no holes in the memory map inside
		 * a pageblock
		 */
		start = round_down(start, pageblock_nr_pages);

		/*
		 * If we had a previous bank, and there is a space
		 * between the current bank and the previous, free it.
		 */
		if (prev_end && prev_end < start)
			free_memmap(prev_end, start);

		/*
		 * Align up here since many operations in VM subsystem
		 * presume that there are no holes in the memory map inside
		 * a pageblock
		 */
		prev_end = ALIGN(end, pageblock_nr_pages);
	}

#ifdef CONFIG_SPARSEMEM
	if (!IS_ALIGNED(prev_end, PAGES_PER_SECTION)) {
		prev_end = ALIGN(end, pageblock_nr_pages);
		free_memmap(prev_end, ALIGN(prev_end, PAGES_PER_SECTION));
	}
#endif
}

static void __init __free_pages_memory(unsigned long start, unsigned long end)
{
	int order;

	while (start < end) {
		order = min(MAX_ORDER - 1UL, __ffs(start));

		while (start + (1UL << order) > end)
			order--;

		memblock_free_pages(pfn_to_page(start), start, order);

		start += (1UL << order);
	}
}

static unsigned long __init __free_memory_core(phys_addr_t start,
				 phys_addr_t end)
{
	unsigned long start_pfn = PFN_UP(start);
	unsigned long end_pfn = min_t(unsigned long,
				      PFN_DOWN(end), max_low_pfn);

	if (start_pfn >= end_pfn)
		return 0;

	__free_pages_memory(start_pfn, end_pfn);

	return end_pfn - start_pfn;
}

static void __init memmap_init_reserved_pages(void)
{
	struct memblock_region *region;
	phys_addr_t start, end;
	u64 i;

	/* initialize struct pages for the reserved regions */
	for_each_reserved_mem_range(i, &start, &end)
		reserve_bootmem_region(start, end);

	/* and also treat struct pages for the NOMAP regions as PageReserved */
	for_each_mem_region(region) {
		if (memblock_is_nomap(region)) {
			start = region->base;
			end = start + region->size;
			reserve_bootmem_region(start, end);
		}
	}
}

static unsigned long __init free_low_memory_core_early(void)
{
	unsigned long count = 0;
	phys_addr_t start, end;
	u64 i;

	memblock_clear_hotplug(0, -1);

	memmap_init_reserved_pages();

	/*
	 * We need to use NUMA_NO_NODE instead of NODE_DATA(0)->node_id
	 *  because in some case like Node0 doesn't have RAM installed
	 *  low ram will be on Node1
	 */
	for_each_free_mem_range(i, NUMA_NO_NODE, MEMBLOCK_NONE, &start, &end,
				NULL)
		count += __free_memory_core(start, end);

	return count;
}

static int reset_managed_pages_done __initdata;

void reset_node_managed_pages(pg_data_t *pgdat)
{
	struct zone *z;

	for (z = pgdat->node_zones; z < pgdat->node_zones + MAX_NR_ZONES; z++)
		atomic_long_set(&z->managed_pages, 0);
}

void __init reset_all_zones_managed_pages(void)
{
	struct pglist_data *pgdat;

	if (reset_managed_pages_done)
		return;

	for_each_online_pgdat(pgdat)
		reset_node_managed_pages(pgdat);

	reset_managed_pages_done = 1;
}

/**
 * memblock_free_all - release free pages to the buddy allocator
 */
void __init memblock_free_all(void)
{
	unsigned long pages;

	free_unused_memmap();
	reset_all_zones_managed_pages();

	pages = free_low_memory_core_early();
	totalram_pages_add(pages);
}

#if defined(CONFIG_DEBUG_FS) && defined(CONFIG_ARCH_KEEP_MEMBLOCK)

static int memblock_debug_show(struct seq_file *m, void *private)
{
	struct memblock_type *type = m->private;
	struct memblock_region *reg;
	int i;
	phys_addr_t end;

	for (i = 0; i < type->cnt; i++) {
		reg = &type->regions[i];
		end = reg->base + reg->size - 1;

		seq_printf(m, "%4d: ", i);
		seq_printf(m, "%pa..%pa\n", &reg->base, &end);
	}
	return 0;
}
DEFINE_SHOW_ATTRIBUTE(memblock_debug);

static int __init memblock_init_debugfs(void)
{
	struct dentry *root = debugfs_create_dir("memblock", NULL);

	debugfs_create_file("memory", 0444, root,
			    &memblock.memory, &memblock_debug_fops);
	debugfs_create_file("reserved", 0444, root,
			    &memblock.reserved, &memblock_debug_fops);
#ifdef CONFIG_HAVE_MEMBLOCK_PHYS_MAP
	debugfs_create_file("physmem", 0444, root, &physmem,
			    &memblock_debug_fops);
#endif

	return 0;
}
__initcall(memblock_init_debugfs);

#endif /* CONFIG_DEBUG_FS */<|MERGE_RESOLUTION|>--- conflicted
+++ resolved
@@ -671,15 +671,12 @@
 int __init_memblock memblock_add_node(phys_addr_t base/*内存起始位置*/, phys_addr_t size/*内存大小*/,
 				       int nid/*所属numa*/)
 {
-<<<<<<< HEAD
-    /*为memblock添加numa内存*/
-=======
 	phys_addr_t end = base + size - 1;
 
 	memblock_dbg("%s: [%pa-%pa] nid=%d %pS\n", __func__,
 		     &base, &end, nid, (void *)_RET_IP_);
 
->>>>>>> ce840177
+	/*为memblock添加numa内存*/
 	return memblock_add_range(&memblock.memory, base, size, nid, 0);
 }
 
