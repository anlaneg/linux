// SPDX-License-Identifier: GPL-2.0-or-later
/*
 * Procedures for maintaining information about logical memory blocks.
 *
 * Peter Bergner, IBM Corp.	June 2001.
 * Copyright (C) 2001 Peter Bergner.
 */

#include <linux/kernel.h>
#include <linux/slab.h>
#include <linux/init.h>
#include <linux/bitops.h>
#include <linux/poison.h>
#include <linux/pfn.h>
#include <linux/debugfs.h>
#include <linux/kmemleak.h>
#include <linux/seq_file.h>
#include <linux/memblock.h>
#include <linux/mutex.h>

#ifdef CONFIG_KEXEC_HANDOVER
#include <linux/libfdt.h>
#include <linux/kexec_handover.h>
#endif /* CONFIG_KEXEC_HANDOVER */

#include <asm/sections.h>
#include <linux/io.h>

#include "internal.h"

#define INIT_MEMBLOCK_REGIONS			128
#define INIT_PHYSMEM_REGIONS			4

#ifndef INIT_MEMBLOCK_RESERVED_REGIONS
# define INIT_MEMBLOCK_RESERVED_REGIONS		INIT_MEMBLOCK_REGIONS
#endif

#ifndef INIT_MEMBLOCK_MEMORY_REGIONS
#define INIT_MEMBLOCK_MEMORY_REGIONS		INIT_MEMBLOCK_REGIONS
#endif

/**
 * DOC: memblock overview
 *
 * Memblock is a method of managing memory regions during the early
 * boot period when the usual kernel memory allocators are not up and
 * running.
 *
 * Memblock views the system memory as collections of contiguous
 * regions. There are several types of these collections:
 *
 * * ``memory`` - describes the physical memory available to the
 *   kernel; this may differ from the actual physical memory installed
 *   in the system, for instance when the memory is restricted with
 *   ``mem=`` command line parameter
 * * ``reserved`` - describes the regions that were allocated
 * * ``physmem`` - describes the actual physical memory available during
 *   boot regardless of the possible restrictions and memory hot(un)plug;
 *   the ``physmem`` type is only available on some architectures.
 *
 * Each region is represented by struct memblock_region that
 * defines the region extents, its attributes and NUMA node id on NUMA
 * systems. Every memory type is described by the struct memblock_type
 * which contains an array of memory regions along with
 * the allocator metadata. The "memory" and "reserved" types are nicely
 * wrapped with struct memblock. This structure is statically
 * initialized at build time. The region arrays are initially sized to
 * %INIT_MEMBLOCK_MEMORY_REGIONS for "memory" and
 * %INIT_MEMBLOCK_RESERVED_REGIONS for "reserved". The region array
 * for "physmem" is initially sized to %INIT_PHYSMEM_REGIONS.
 * The memblock_allow_resize() enables automatic resizing of the region
 * arrays during addition of new regions. This feature should be used
 * with care so that memory allocated for the region array will not
 * overlap with areas that should be reserved, for example initrd.
 *
 * The early architecture setup should tell memblock what the physical
 * memory layout is by using memblock_add() or memblock_add_node()
 * functions. The first function does not assign the region to a NUMA
 * node and it is appropriate for UMA systems. Yet, it is possible to
 * use it on NUMA systems as well and assign the region to a NUMA node
 * later in the setup process using memblock_set_node(). The
 * memblock_add_node() performs such an assignment directly.
 *
 * Once memblock is setup the memory can be allocated using one of the
 * API variants:
 *
 * * memblock_phys_alloc*() - these functions return the **physical**
 *   address of the allocated memory
 * * memblock_alloc*() - these functions return the **virtual** address
 *   of the allocated memory.
 *
 * Note, that both API variants use implicit assumptions about allowed
 * memory ranges and the fallback methods. Consult the documentation
 * of memblock_alloc_internal() and memblock_alloc_range_nid()
 * functions for more elaborate description.
 *
 * As the system boot progresses, the architecture specific mem_init()
 * function frees all the memory to the buddy page allocator.
 *
 * Unless an architecture enables %CONFIG_ARCH_KEEP_MEMBLOCK, the
 * memblock data structures (except "physmem") will be discarded after the
 * system initialization completes.
 */

#ifndef CONFIG_NUMA
struct pglist_data __refdata contig_page_data;
EXPORT_SYMBOL(contig_page_data);
#endif

unsigned long max_low_pfn;
unsigned long min_low_pfn;
unsigned long max_pfn;
unsigned long long max_possible_pfn;

<<<<<<< HEAD
/*默认使用的memory regions*/
=======
#ifdef CONFIG_MEMBLOCK_KHO_SCRATCH
/* When set to true, only allocate from MEMBLOCK_KHO_SCRATCH ranges */
static bool kho_scratch_only;
#else
#define kho_scratch_only false
#endif

>>>>>>> 155a3c00
static struct memblock_region memblock_memory_init_regions[INIT_MEMBLOCK_MEMORY_REGIONS] __initdata_memblock;
static struct memblock_region memblock_reserved_init_regions[INIT_MEMBLOCK_RESERVED_REGIONS] __initdata_memblock;
#ifdef CONFIG_HAVE_MEMBLOCK_PHYS_MAP
static struct memblock_region memblock_physmem_init_regions[INIT_PHYSMEM_REGIONS];
#endif

struct memblock memblock __initdata_memblock = {
	.memory.regions		= memblock_memory_init_regions,
	.memory.max		= INIT_MEMBLOCK_MEMORY_REGIONS,
	.memory.name		= "memory",

	.reserved.regions	= memblock_reserved_init_regions,
	.reserved.max		= INIT_MEMBLOCK_RESERVED_REGIONS,
	.reserved.name		= "reserved",

	.bottom_up		= false,/*默认自上而下*/
	.current_limit		= MEMBLOCK_ALLOC_ANYWHERE,
};

#ifdef CONFIG_HAVE_MEMBLOCK_PHYS_MAP
struct memblock_type physmem = {
	.regions		= memblock_physmem_init_regions,
	.max			= INIT_PHYSMEM_REGIONS,
	.name			= "physmem",
};
#endif

/*
 * keep a pointer to &memblock.memory in the text section to use it in
 * __next_mem_range() and its helpers.
 *  For architectures that do not keep memblock data after init, this
 * pointer will be reset to NULL at memblock_discard()
 */
static __refdata struct memblock_type *memblock_memory = &memblock.memory;

#define for_each_memblock_type(i, memblock_type, rgn)			\
	for (i = 0, rgn = &memblock_type->regions[0];			\
	     i < memblock_type->cnt;					\
	     i++, rgn = &memblock_type->regions[i])

#define memblock_dbg(fmt, ...)						\
	do {								\
		if (memblock_debug)					\
			pr_info(fmt, ##__VA_ARGS__);			\
	} while (0)

static int memblock_debug __initdata_memblock;
static bool system_has_some_mirror __initdata_memblock;
static int memblock_can_resize __initdata_memblock;
static int memblock_memory_in_slab __initdata_memblock;
static int memblock_reserved_in_slab __initdata_memblock;

bool __init_memblock memblock_has_mirror(void)
{
	return system_has_some_mirror;
}

static enum memblock_flags __init_memblock choose_memblock_flags(void)
{
	/* skip non-scratch memory for kho early boot allocations */
	if (kho_scratch_only)
		return MEMBLOCK_KHO_SCRATCH;

	return system_has_some_mirror ? MEMBLOCK_MIRROR : MEMBLOCK_NONE;
}

/* adjust *@size so that (@base + *@size) doesn't overflow, return new size */
static inline phys_addr_t memblock_cap_size(phys_addr_t base, phys_addr_t *size)
{
	return *size = min(*size, PHYS_ADDR_MAX - base);
}

/*
 * Address comparison utilities
 */
unsigned long __init_memblock
memblock_addrs_overlap(phys_addr_t base1, phys_addr_t size1, phys_addr_t base2,
		       phys_addr_t size2)
{
	return ((base1 < (base2 + size2)) && (base2 < (base1 + size1)));
}

bool __init_memblock memblock_overlaps_region(struct memblock_type *type,
					phys_addr_t base, phys_addr_t size)
{
	unsigned long i;

	memblock_cap_size(base, &size);

	for (i = 0; i < type->cnt; i++)
		if (memblock_addrs_overlap(base, size, type->regions[i].base,
					   type->regions[i].size))
			return true;
	return false;
}

/**
 * __memblock_find_range_bottom_up - find free area utility in bottom-up
 * @start: start of candidate range
 * @end: end of candidate range, can be %MEMBLOCK_ALLOC_ANYWHERE or
 *       %MEMBLOCK_ALLOC_ACCESSIBLE
 * @size: size of free area to find
 * @align: alignment of free area to find
 * @nid: nid of the free area to find, %NUMA_NO_NODE for any node
 * @flags: pick from blocks based on memory attributes
 *
 * Utility called from memblock_find_in_range_node(), find free area bottom-up.
 *
 * Return:
 * Found address on success, 0 on failure.
 */
static phys_addr_t __init_memblock
__memblock_find_range_bottom_up(phys_addr_t start, phys_addr_t end,
				phys_addr_t size, phys_addr_t align, int nid,
				enum memblock_flags flags)
{
	phys_addr_t this_start, this_end, cand;
	u64 i;

	for_each_free_mem_range(i, nid, flags, &this_start, &this_end, NULL) {
		this_start = clamp(this_start, start, end);
		this_end = clamp(this_end, start, end);

		cand = round_up(this_start, align);
		if (cand < this_end && this_end - cand >= size)
			return cand;
	}

	return 0;
}

/**
 * __memblock_find_range_top_down - find free area utility, in top-down
 * @start: start of candidate range
 * @end: end of candidate range, can be %MEMBLOCK_ALLOC_ANYWHERE or
 *       %MEMBLOCK_ALLOC_ACCESSIBLE
 * @size: size of free area to find
 * @align: alignment of free area to find
 * @nid: nid of the free area to find, %NUMA_NO_NODE for any node
 * @flags: pick from blocks based on memory attributes
 *
 * Utility called from memblock_find_in_range_node(), find free area top-down.
 *
 * Return:
 * Found address on success, 0 on failure.
 */
static phys_addr_t __init_memblock
__memblock_find_range_top_down(phys_addr_t start, phys_addr_t end,
			       phys_addr_t size, phys_addr_t align, int nid,
			       enum memblock_flags flags)
{
	phys_addr_t this_start, this_end, cand;
	u64 i;

	for_each_free_mem_range_reverse(i, nid, flags, &this_start, &this_end,
					NULL) {
		this_start = clamp(this_start, start, end);
		this_end = clamp(this_end, start, end);

		if (this_end < size)
			continue;

		cand = round_down(this_end - size, align);
		if (cand >= this_start)
			return cand;
	}

	return 0;
}

/**
 * memblock_find_in_range_node - find free area in given range and node
 * @size: size of free area to find
 * @align: alignment of free area to find
 * @start: start of candidate range
 * @end: end of candidate range, can be %MEMBLOCK_ALLOC_ANYWHERE or
 *       %MEMBLOCK_ALLOC_ACCESSIBLE
 * @nid: nid of the free area to find, %NUMA_NO_NODE for any node
 * @flags: pick from blocks based on memory attributes
 *
 * Find @size free area aligned to @align in the specified range and node.
 *
 * Return:
 * Found address on success, 0 on failure.
 */
static phys_addr_t __init_memblock memblock_find_in_range_node(phys_addr_t size,
					phys_addr_t align, phys_addr_t start,
					phys_addr_t end, int nid,
					enum memblock_flags flags)
{
	/* pump up @end */
	if (end == MEMBLOCK_ALLOC_ACCESSIBLE ||
	    end == MEMBLOCK_ALLOC_NOLEAKTRACE)
		end = memblock.current_limit;

	/* avoid allocating the first page */
	start = max_t(phys_addr_t, start, PAGE_SIZE);/*如果start为0，则返回PAGE_SIZE*/
	end = max(start, end);

	if (memblock_bottom_up())
		return __memblock_find_range_bottom_up(start, end, size, align,
						       nid, flags);
	else
		return __memblock_find_range_top_down(start, end, size, align,
						      nid, flags);
}

/**
 * memblock_find_in_range - find free area in given range
 * @start: start of candidate range
 * @end: end of candidate range, can be %MEMBLOCK_ALLOC_ANYWHERE or
 *       %MEMBLOCK_ALLOC_ACCESSIBLE
 * @size: size of free area to find
 * @align: alignment of free area to find
 *
 * Find @size free area aligned to @align in the specified range.
 *
 * Return:
 * Found address on success, 0 on failure.
 */
static phys_addr_t __init_memblock memblock_find_in_range(phys_addr_t start,
					phys_addr_t end, phys_addr_t size,
					phys_addr_t align)
{
	phys_addr_t ret;
	enum memblock_flags flags = choose_memblock_flags();

again:
	ret = memblock_find_in_range_node(size, align, start, end,
					    NUMA_NO_NODE, flags);

	if (!ret && (flags & MEMBLOCK_MIRROR)) {
		pr_warn_ratelimited("Could not allocate %pap bytes of mirrored memory\n",
			&size);
		flags &= ~MEMBLOCK_MIRROR;
		goto again;
	}

	return ret;
}

static void __init_memblock memblock_remove_region(struct memblock_type *type, unsigned long r)
{
	type->total_size -= type->regions[r].size;
	memmove(&type->regions[r], &type->regions[r + 1],
		(type->cnt - (r + 1)) * sizeof(type->regions[r]));
	type->cnt--;

	/* Special case for empty arrays */
	if (type->cnt == 0) {
		WARN_ON(type->total_size != 0);
		type->regions[0].base = 0;
		type->regions[0].size = 0;
		type->regions[0].flags = 0;
		memblock_set_region_node(&type->regions[0], MAX_NUMNODES);
	}
}

#ifndef CONFIG_ARCH_KEEP_MEMBLOCK
/**
 * memblock_discard - discard memory and reserved arrays if they were allocated
 */
void __init memblock_discard(void)
{
	phys_addr_t addr, size;

	if (memblock.reserved.regions != memblock_reserved_init_regions) {
		addr = __pa(memblock.reserved.regions);
		size = PAGE_ALIGN(sizeof(struct memblock_region) *
				  memblock.reserved.max);
		if (memblock_reserved_in_slab)
			kfree(memblock.reserved.regions);
		else
			memblock_free_late(addr, size);
	}

	if (memblock.memory.regions != memblock_memory_init_regions) {
		addr = __pa(memblock.memory.regions);
		size = PAGE_ALIGN(sizeof(struct memblock_region) *
				  memblock.memory.max);
		if (memblock_memory_in_slab)
			kfree(memblock.memory.regions);
		else
			memblock_free_late(addr, size);
	}

	memblock_memory = NULL;
}
#endif

/**
 * memblock_double_array - double the size of the memblock regions array
 * @type: memblock type of the regions array being doubled
 * @new_area_start: starting address of memory range to avoid overlap with
 * @new_area_size: size of memory range to avoid overlap with
 *
 * Double the size of the @type regions array. If memblock is being used to
 * allocate memory for a new reserved regions array and there is a previously
 * allocated memory range [@new_area_start, @new_area_start + @new_area_size]
 * waiting to be reserved, ensure the memory used by the new array does
 * not overlap.
 *
 * Return:
 * 0 on success, -1 on failure.
 */
static int __init_memblock memblock_double_array(struct memblock_type *type,
						phys_addr_t new_area_start,
						phys_addr_t new_area_size)
{
	struct memblock_region *new_array, *old_array;
	phys_addr_t old_alloc_size, new_alloc_size;
	phys_addr_t old_size, new_size, addr, new_end;
	int use_slab = slab_is_available();
	int *in_slab;

	/* We don't allow resizing until we know about the reserved regions
	 * of memory that aren't suitable for allocation
	 */
	if (!memblock_can_resize)
		panic("memblock: cannot resize %s array\n", type->name);

	/* Calculate new doubled size */
	old_size = type->max * sizeof(struct memblock_region);
	new_size = old_size << 1;
	/*
	 * We need to allocated new one align to PAGE_SIZE,
	 *   so we can free them completely later.
	 */
	old_alloc_size = PAGE_ALIGN(old_size);
	new_alloc_size = PAGE_ALIGN(new_size);

	/* Retrieve the slab flag */
	if (type == &memblock.memory)
		in_slab = &memblock_memory_in_slab;
	else
		in_slab = &memblock_reserved_in_slab;

	/* Try to find some space for it */
	if (use_slab) {
		new_array = kmalloc(new_size, GFP_KERNEL);
		addr = new_array ? __pa(new_array) : 0;
	} else {
		/* only exclude range when trying to double reserved.regions */
		if (type != &memblock.reserved)
			new_area_start = new_area_size = 0;

		addr = memblock_find_in_range(new_area_start + new_area_size,
						memblock.current_limit,
						new_alloc_size, PAGE_SIZE);
		if (!addr && new_area_size)
			addr = memblock_find_in_range(0,
				min(new_area_start, memblock.current_limit),
				new_alloc_size, PAGE_SIZE);

		if (addr) {
			/* The memory may not have been accepted, yet. */
			accept_memory(addr, new_alloc_size);

			new_array = __va(addr);
		} else {
			new_array = NULL;
		}
	}
	if (!addr) {
		pr_err("memblock: Failed to double %s array from %ld to %ld entries !\n",
		       type->name, type->max, type->max * 2);
		return -1;
	}

	new_end = addr + new_size - 1;
	memblock_dbg("memblock: %s is doubled to %ld at [%pa-%pa]",
			type->name, type->max * 2, &addr, &new_end);

	/*
	 * Found space, we now need to move the array over before we add the
	 * reserved region since it may be our reserved array itself that is
	 * full.
	 */
	memcpy(new_array, type->regions, old_size);
	memset(new_array + type->max, 0, old_size);
	old_array = type->regions;
	type->regions = new_array;
	type->max <<= 1;

	/* Free old array. We needn't free it if the array is the static one */
	if (*in_slab)
		kfree(old_array);
	else if (old_array != memblock_memory_init_regions &&
		 old_array != memblock_reserved_init_regions)
		memblock_free(old_array, old_alloc_size);

	/*
	 * Reserve the new array if that comes from the memblock.  Otherwise, we
	 * needn't do it
	 */
	if (!use_slab)
		BUG_ON(memblock_reserve_kern(addr, new_alloc_size));

	/* Update slab flag */
	*in_slab = use_slab;

	return 0;
}

/**
 * memblock_merge_regions - merge neighboring compatible regions
 * @type: memblock type to scan
 * @start_rgn: start scanning from (@start_rgn - 1)
 * @end_rgn: end scanning at (@end_rgn - 1)
 * Scan @type and merge neighboring compatible regions in [@start_rgn - 1, @end_rgn)
 */
static void __init_memblock memblock_merge_regions(struct memblock_type *type,
						   unsigned long start_rgn,
						   unsigned long end_rgn)
{
	int i = 0;
	if (start_rgn)
		i = start_rgn - 1;
	end_rgn = min(end_rgn, type->cnt - 1);
	while (i < end_rgn) {
		struct memblock_region *this = &type->regions[i];
		struct memblock_region *next = &type->regions[i + 1];

		if (this->base + this->size != next->base ||
		    memblock_get_region_node(this) !=
		    memblock_get_region_node(next) ||
		    this->flags != next->flags) {
			BUG_ON(this->base + this->size > next->base);
			i++;
			continue;
		}

		this->size += next->size;
		/* move forward from next + 1, index of which is i + 2 */
		memmove(next, next + 1, (type->cnt - (i + 2)) * sizeof(*next));
		type->cnt--;
		end_rgn--;
	}
}

/**
 * memblock_insert_region - insert new memblock region
 * @type:	memblock type to insert into
 * @idx:	index for the insertion point
 * @base:	base address of the new region
 * @size:	size of the new region
 * @nid:	node id of the new region
 * @flags:	flags of the new region
 *
 * Insert new memblock region [@base, @base + @size) into @type at @idx.
 * @type must already have extra room to accommodate the new region.
 */
static void __init_memblock memblock_insert_region(struct memblock_type *type,
						   int idx, phys_addr_t base,
						   phys_addr_t size,
						   int nid,
						   enum memblock_flags flags)
{
	struct memblock_region *rgn = &type->regions[idx];

	BUG_ON(type->cnt >= type->max);
	memmove(rgn + 1, rgn, (type->cnt - idx) * sizeof(*rgn));
	rgn->base = base;
	rgn->size = size;
	rgn->flags = flags;
	memblock_set_region_node(rgn, nid);
	type->cnt++;
	type->total_size += size;
}

/**
 * memblock_add_range - add new memblock region
 * @type: memblock type to add new region into
 * @base: base address of the new region
 * @size: size of the new region
 * @nid: nid of the new region
 * @flags: flags of the new region
 *
 * Add new memblock region [@base, @base + @size) into @type.  The new region
 * is allowed to overlap with existing ones - overlaps don't affect already
 * existing regions.  @type is guaranteed to be minimal (all neighbouring
 * compatible regions are merged) after the addition.
 *
 * Return:
 * 0 on success, -errno on failure.
 */
static int __init_memblock memblock_add_range(struct memblock_type *type,
				phys_addr_t base/*起始位置*/, phys_addr_t size/*内存大小*/,
				int nid/*numa node id编号*/, enum memblock_flags flags)
{
	bool insert = false;
	phys_addr_t obase = base;
	phys_addr_t end = base + memblock_cap_size(base, &size);
	int idx, nr_new, start_rgn = -1, end_rgn;
	struct memblock_region *rgn;

	if (!size)
		return 0;

	/* special case for empty array */
	if (type->regions[0].size == 0) {
<<<<<<< HEAD
	    /*0号region是空的，填充它*/
		WARN_ON(type->cnt != 1 || type->total_size);
=======
		WARN_ON(type->cnt != 0 || type->total_size);
>>>>>>> 155a3c00
		type->regions[0].base = base;
		type->regions[0].size = size;
		type->regions[0].flags = flags;
		memblock_set_region_node(&type->regions[0], nid);
		type->total_size = size;
		type->cnt = 1;
		return 0;
	}

	/*
	 * The worst case is when new range overlaps all existing regions,
	 * then we'll need type->cnt + 1 empty regions in @type. So if
	 * type->cnt * 2 + 1 is less than or equal to type->max, we know
	 * that there is enough empty regions in @type, and we can insert
	 * regions directly.
	 */
	if (type->cnt * 2 + 1 <= type->max)
		insert = true;

repeat:
	/*
	 * The following is executed twice.  Once with %false @insert and
	 * then with %true.  The first counts the number of regions needed
	 * to accommodate the new area.  The second actually inserts them.
	 */
	base = obase;
	nr_new = 0;

	for_each_memblock_type(idx, type, rgn) {
		phys_addr_t rbase = rgn->base;
		phys_addr_t rend = rbase + rgn->size;

		/*已保存的region起始位置大于end(故需要在此region前面添加一个region)*/
		if (rbase >= end)
			break;
		/*已保存的region终止位置小于base（故后面可能会有重叠或者需要添加，这里continue)*/
		if (rend <= base)
			continue;
		/*
		 * @rgn overlaps.  If it separates the lower part of new
		 * area, insert that portion.
		 */
		if (rbase > base) {
#ifdef CONFIG_NUMA
			WARN_ON(nid != memblock_get_region_node(rgn));
#endif
			WARN_ON(flags != MEMBLOCK_NONE && flags != rgn->flags);
			nr_new++;
			if (insert) {
				if (start_rgn == -1)
					start_rgn = idx;
				end_rgn = idx + 1;
				memblock_insert_region(type, idx++, base,
						       rbase - base, nid,
						       flags);
			}
		}
		/* area below @rend is dealt with, forget about it */
		base = min(rend, end);
	}

	/* insert the remaining portion */
	if (base < end) {
		nr_new++;
		if (insert) {
			if (start_rgn == -1)
				start_rgn = idx;
			end_rgn = idx + 1;
			memblock_insert_region(type, idx, base, end - base,
					       nid, flags);
		}
	}

	if (!nr_new)
	    /*不需要新增，跳出*/
		return 0;

	/*
	 * If this was the first round, resize array and repeat for actual
	 * insertions; otherwise, merge and return.
	 */
	if (!insert) {
		while (type->cnt + nr_new > type->max)
		    /*当前cnt 增加后会大于type->max,执行扩充*/
			if (memblock_double_array(type, obase, size) < 0)
				return -ENOMEM;
		insert = true;
		goto repeat;
	} else {
		memblock_merge_regions(type, start_rgn, end_rgn);
		return 0;
	}
}

/**
 * memblock_add_node - add new memblock region within a NUMA node
 * @base: base address of the new region
 * @size: size of the new region
 * @nid: nid of the new region
 * @flags: flags of the new region
 *
 * Add new memblock region [@base, @base + @size) to the "memory"
 * type. See memblock_add_range() description for mode details
 *
 * Return:
 * 0 on success, -errno on failure.
 */
int __init_memblock memblock_add_node(phys_addr_t base/*内存起始位置*/, phys_addr_t size/*内存大小*/,
				      int nid/*所属numa*/, enum memblock_flags flags)
{
	phys_addr_t end = base + size - 1;

	memblock_dbg("%s: [%pa-%pa] nid=%d flags=%x %pS\n", __func__,
		     &base, &end, nid, flags, (void *)_RET_IP_);

	/*为memblock添加numa内存*/
	return memblock_add_range(&memblock.memory, base, size, nid, flags);
}

/**
 * memblock_add - add new memblock region
 * @base: base address of the new region
 * @size: size of the new region
 *
 * Add new memblock region [@base, @base + @size) to the "memory"
 * type. See memblock_add_range() description for mode details
 *
 * Return:
 * 0 on success, -errno on failure.
 */
int __init_memblock memblock_add(phys_addr_t base/*内存起始位置*/, phys_addr_t size/*内存大小*/)
{
	phys_addr_t end = base + size - 1;

	memblock_dbg("%s: [%pa-%pa] %pS\n", __func__,
		     &base, &end, (void *)_RET_IP_);

	return memblock_add_range(&memblock.memory, base, size, MAX_NUMNODES/*未指定numa*/, 0);
}

/**
 * memblock_validate_numa_coverage - check if amount of memory with
 * no node ID assigned is less than a threshold
 * @threshold_bytes: maximal memory size that can have unassigned node
 * ID (in bytes).
 *
 * A buggy firmware may report memory that does not belong to any node.
 * Check if amount of such memory is below @threshold_bytes.
 *
 * Return: true on success, false on failure.
 */
bool __init_memblock memblock_validate_numa_coverage(unsigned long threshold_bytes)
{
	unsigned long nr_pages = 0;
	unsigned long start_pfn, end_pfn, mem_size_mb;
	int nid, i;

	/* calculate lose page */
	for_each_mem_pfn_range(i, MAX_NUMNODES, &start_pfn, &end_pfn, &nid) {
		if (!numa_valid_node(nid))
			nr_pages += end_pfn - start_pfn;
	}

	if ((nr_pages << PAGE_SHIFT) > threshold_bytes) {
		mem_size_mb = memblock_phys_mem_size() >> 20;
		pr_err("NUMA: no nodes coverage for %luMB of %luMB RAM\n",
		       (nr_pages << PAGE_SHIFT) >> 20, mem_size_mb);
		return false;
	}

	return true;
}


/**
 * memblock_isolate_range - isolate given range into disjoint memblocks
 * @type: memblock type to isolate range for
 * @base: base of range to isolate
 * @size: size of range to isolate
 * @start_rgn: out parameter for the start of isolated region
 * @end_rgn: out parameter for the end of isolated region
 *
 * Walk @type and ensure that regions don't cross the boundaries defined by
 * [@base, @base + @size).  Crossing regions are split at the boundaries,
 * which may create at most two more regions.  The index of the first
 * region inside the range is returned in *@start_rgn and the index of the
 * first region after the range is returned in *@end_rgn.
 *
 * Return:
 * 0 on success, -errno on failure.
 */
static int __init_memblock memblock_isolate_range(struct memblock_type *type,
					phys_addr_t base, phys_addr_t size,
					int *start_rgn, int *end_rgn)
{
	phys_addr_t end = base + memblock_cap_size(base, &size);
	int idx;
	struct memblock_region *rgn;

	*start_rgn = *end_rgn = 0;

	if (!size)
		return 0;

	/* we'll create at most two more regions */
	while (type->cnt + 2 > type->max)
		if (memblock_double_array(type, base, size) < 0)
			return -ENOMEM;

	for_each_memblock_type(idx, type, rgn) {
		phys_addr_t rbase = rgn->base;
		phys_addr_t rend = rbase + rgn->size;

		if (rbase >= end)
			break;
		if (rend <= base)
			continue;

		if (rbase < base) {
			/*
			 * @rgn intersects from below.  Split and continue
			 * to process the next region - the new top half.
			 */
			rgn->base = base;
			rgn->size -= base - rbase;
			type->total_size -= base - rbase;
			memblock_insert_region(type, idx, rbase, base - rbase,
					       memblock_get_region_node(rgn),
					       rgn->flags);
		} else if (rend > end) {
			/*
			 * @rgn intersects from above.  Split and redo the
			 * current region - the new bottom half.
			 */
			rgn->base = end;
			rgn->size -= end - rbase;
			type->total_size -= end - rbase;
			memblock_insert_region(type, idx--, rbase, end - rbase,
					       memblock_get_region_node(rgn),
					       rgn->flags);
		} else {
			/* @rgn is fully contained, record it */
			if (!*end_rgn)
				*start_rgn = idx;
			*end_rgn = idx + 1;
		}
	}

	return 0;
}

static int __init_memblock memblock_remove_range(struct memblock_type *type,
					  phys_addr_t base, phys_addr_t size)
{
	int start_rgn, end_rgn;
	int i, ret;

	ret = memblock_isolate_range(type, base, size, &start_rgn, &end_rgn);
	if (ret)
		return ret;

	for (i = end_rgn - 1; i >= start_rgn; i--)
		memblock_remove_region(type, i);
	return 0;
}

/*自memblock中移除掉一段内存*/
int __init_memblock memblock_remove(phys_addr_t base, phys_addr_t size)
{
	phys_addr_t end = base + size - 1;

	memblock_dbg("%s: [%pa-%pa] %pS\n", __func__,
		     &base, &end, (void *)_RET_IP_);

	return memblock_remove_range(&memblock.memory, base, size);
}

/**
 * memblock_free - free boot memory allocation
 * @ptr: starting address of the  boot memory allocation
 * @size: size of the boot memory block in bytes
 *
 * Free boot memory block previously allocated by memblock_alloc_xx() API.
 * The freeing memory will not be released to the buddy allocator.
 */
void __init_memblock memblock_free(void *ptr, size_t size)
{
	if (ptr)
		memblock_phys_free(__pa(ptr), size);
}

/**
 * memblock_phys_free - free boot memory block
 * @base: phys starting address of the  boot memory block
 * @size: size of the boot memory block in bytes
 *
 * Free boot memory block previously allocated by memblock_phys_alloc_xx() API.
 * The freeing memory will not be released to the buddy allocator.
 */
int __init_memblock memblock_phys_free(phys_addr_t base, phys_addr_t size)
{
	phys_addr_t end = base + size - 1;

	memblock_dbg("%s: [%pa-%pa] %pS\n", __func__,
		     &base, &end, (void *)_RET_IP_);

	kmemleak_free_part_phys(base, size);
	return memblock_remove_range(&memblock.reserved, base, size);
}

<<<<<<< HEAD
/*在reserved region中添加一段内存*/
int __init_memblock memblock_reserve(phys_addr_t base, phys_addr_t size)
=======
int __init_memblock __memblock_reserve(phys_addr_t base, phys_addr_t size,
				       int nid, enum memblock_flags flags)
>>>>>>> 155a3c00
{
	phys_addr_t end = base + size - 1;

	memblock_dbg("%s: [%pa-%pa] nid=%d flags=%x %pS\n", __func__,
		     &base, &end, nid, flags, (void *)_RET_IP_);

	return memblock_add_range(&memblock.reserved, base, size, nid, flags);
}

#ifdef CONFIG_HAVE_MEMBLOCK_PHYS_MAP
int __init_memblock memblock_physmem_add(phys_addr_t base, phys_addr_t size)
{
	phys_addr_t end = base + size - 1;

	memblock_dbg("%s: [%pa-%pa] %pS\n", __func__,
		     &base, &end, (void *)_RET_IP_);

	return memblock_add_range(&physmem, base, size, MAX_NUMNODES, 0);
}
#endif

#ifdef CONFIG_MEMBLOCK_KHO_SCRATCH
__init void memblock_set_kho_scratch_only(void)
{
	kho_scratch_only = true;
}

__init void memblock_clear_kho_scratch_only(void)
{
	kho_scratch_only = false;
}

__init void memmap_init_kho_scratch_pages(void)
{
	phys_addr_t start, end;
	unsigned long pfn;
	int nid;
	u64 i;

	if (!IS_ENABLED(CONFIG_DEFERRED_STRUCT_PAGE_INIT))
		return;

	/*
	 * Initialize struct pages for free scratch memory.
	 * The struct pages for reserved scratch memory will be set up in
	 * reserve_bootmem_region()
	 */
	__for_each_mem_range(i, &memblock.memory, NULL, NUMA_NO_NODE,
			     MEMBLOCK_KHO_SCRATCH, &start, &end, &nid) {
		for (pfn = PFN_UP(start); pfn < PFN_DOWN(end); pfn++)
			init_deferred_page(pfn, nid);
	}
}
#endif

/**
 * memblock_setclr_flag - set or clear flag for a memory region
 * @type: memblock type to set/clear flag for
 * @base: base address of the region
 * @size: size of the region
 * @set: set or clear the flag
 * @flag: the flag to update
 *
 * This function isolates region [@base, @base + @size), and sets/clears flag
 *
 * Return: 0 on success, -errno on failure.
 */
static int __init_memblock memblock_setclr_flag(struct memblock_type *type,
				phys_addr_t base, phys_addr_t size, int set, int flag)
{
	int i, ret, start_rgn, end_rgn;

	ret = memblock_isolate_range(type, base, size, &start_rgn, &end_rgn);
	if (ret)
		return ret;

	for (i = start_rgn; i < end_rgn; i++) {
		struct memblock_region *r = &type->regions[i];

		if (set)
			r->flags |= flag;
		else
			r->flags &= ~flag;
	}

	memblock_merge_regions(type, start_rgn, end_rgn);
	return 0;
}

/**
 * memblock_mark_hotplug - Mark hotpluggable memory with flag MEMBLOCK_HOTPLUG.
 * @base: the base phys addr of the region
 * @size: the size of the region
 *
 * Return: 0 on success, -errno on failure.
 */
int __init_memblock memblock_mark_hotplug(phys_addr_t base, phys_addr_t size)
{
	return memblock_setclr_flag(&memblock.memory, base, size, 1, MEMBLOCK_HOTPLUG);
}

/**
 * memblock_clear_hotplug - Clear flag MEMBLOCK_HOTPLUG for a specified region.
 * @base: the base phys addr of the region
 * @size: the size of the region
 *
 * Return: 0 on success, -errno on failure.
 */
int __init_memblock memblock_clear_hotplug(phys_addr_t base, phys_addr_t size)
{
	return memblock_setclr_flag(&memblock.memory, base, size, 0, MEMBLOCK_HOTPLUG);
}

/**
 * memblock_mark_mirror - Mark mirrored memory with flag MEMBLOCK_MIRROR.
 * @base: the base phys addr of the region
 * @size: the size of the region
 *
 * Return: 0 on success, -errno on failure.
 */
int __init_memblock memblock_mark_mirror(phys_addr_t base, phys_addr_t size)
{
	if (!mirrored_kernelcore)
		return 0;

	system_has_some_mirror = true;

	return memblock_setclr_flag(&memblock.memory, base, size, 1, MEMBLOCK_MIRROR);
}

/**
 * memblock_mark_nomap - Mark a memory region with flag MEMBLOCK_NOMAP.
 * @base: the base phys addr of the region
 * @size: the size of the region
 *
 * The memory regions marked with %MEMBLOCK_NOMAP will not be added to the
 * direct mapping of the physical memory. These regions will still be
 * covered by the memory map. The struct page representing NOMAP memory
 * frames in the memory map will be PageReserved()
 *
 * Note: if the memory being marked %MEMBLOCK_NOMAP was allocated from
 * memblock, the caller must inform kmemleak to ignore that memory
 *
 * Return: 0 on success, -errno on failure.
 */
int __init_memblock memblock_mark_nomap(phys_addr_t base, phys_addr_t size)
{
	return memblock_setclr_flag(&memblock.memory, base, size, 1, MEMBLOCK_NOMAP);
}

/**
 * memblock_clear_nomap - Clear flag MEMBLOCK_NOMAP for a specified region.
 * @base: the base phys addr of the region
 * @size: the size of the region
 *
 * Return: 0 on success, -errno on failure.
 */
int __init_memblock memblock_clear_nomap(phys_addr_t base, phys_addr_t size)
{
	return memblock_setclr_flag(&memblock.memory, base, size, 0, MEMBLOCK_NOMAP);
}

/**
 * memblock_reserved_mark_noinit - Mark a reserved memory region with flag
 * MEMBLOCK_RSRV_NOINIT which results in the struct pages not being initialized
 * for this region.
 * @base: the base phys addr of the region
 * @size: the size of the region
 *
 * struct pages will not be initialized for reserved memory regions marked with
 * %MEMBLOCK_RSRV_NOINIT.
 *
 * Return: 0 on success, -errno on failure.
 */
int __init_memblock memblock_reserved_mark_noinit(phys_addr_t base, phys_addr_t size)
{
	return memblock_setclr_flag(&memblock.reserved, base, size, 1,
				    MEMBLOCK_RSRV_NOINIT);
}

/**
 * memblock_mark_kho_scratch - Mark a memory region as MEMBLOCK_KHO_SCRATCH.
 * @base: the base phys addr of the region
 * @size: the size of the region
 *
 * Only memory regions marked with %MEMBLOCK_KHO_SCRATCH will be considered
 * for allocations during early boot with kexec handover.
 *
 * Return: 0 on success, -errno on failure.
 */
__init int memblock_mark_kho_scratch(phys_addr_t base, phys_addr_t size)
{
	return memblock_setclr_flag(&memblock.memory, base, size, 1,
				    MEMBLOCK_KHO_SCRATCH);
}

/**
 * memblock_clear_kho_scratch - Clear MEMBLOCK_KHO_SCRATCH flag for a
 * specified region.
 * @base: the base phys addr of the region
 * @size: the size of the region
 *
 * Return: 0 on success, -errno on failure.
 */
__init int memblock_clear_kho_scratch(phys_addr_t base, phys_addr_t size)
{
	return memblock_setclr_flag(&memblock.memory, base, size, 0,
				    MEMBLOCK_KHO_SCRATCH);
}

static bool should_skip_region(struct memblock_type *type,
			       struct memblock_region *m,
			       int nid, int flags)
{
	int m_nid = memblock_get_region_node(m);

	/* we never skip regions when iterating memblock.reserved or physmem */
	if (type != memblock_memory)
		return false;/*不能跳过物理内存*/

	/* only memory regions are associated with nodes, check it */
<<<<<<< HEAD
	if (nid != NUMA_NO_NODE && nid != m_nid)
		return true;/*要求了numa id,但本region对应的numa id与之不相等*/
=======
	if (numa_valid_node(nid) && nid != m_nid)
		return true;
>>>>>>> 155a3c00

	/* skip hotpluggable memory regions if needed */
	if (movable_node_is_enabled() && memblock_is_hotpluggable(m) &&
	    !(flags & MEMBLOCK_HOTPLUG))
		return true;

	/* if we want mirror memory skip non-mirror memory regions */
	if ((flags & MEMBLOCK_MIRROR) && !memblock_is_mirror(m))
		return true;/*要求mirror标记，但本block region没有mirror标记*/

	/* skip nomap memory unless we were asked for it explicitly */
	if (!(flags & MEMBLOCK_NOMAP) && memblock_is_nomap(m))
		return true;/*没有要求nomap标记，但本block region有此标记*/

	/* skip driver-managed memory unless we were asked for it explicitly */
	if (!(flags & MEMBLOCK_DRIVER_MANAGED) && memblock_is_driver_managed(m))
		return true;

	/*
	 * In early alloc during kexec handover, we can only consider
	 * MEMBLOCK_KHO_SCRATCH regions for the allocations
	 */
	if ((flags & MEMBLOCK_KHO_SCRATCH) && !memblock_is_kho_scratch(m))
		return true;

	return false;
}

/**
 * __next_mem_range - next function for for_each_free_mem_range() etc.
 * @idx: pointer to u64 loop variable
 * @nid: node selector, %NUMA_NO_NODE for all nodes
 * @flags: pick from blocks based on memory attributes
 * @type_a: pointer to memblock_type from where the range is taken
 * @type_b: pointer to memblock_type which excludes memory from being taken
 * @out_start: ptr to phys_addr_t for start address of the range, can be %NULL
 * @out_end: ptr to phys_addr_t for end address of the range, can be %NULL
 * @out_nid: ptr to int for nid of the range, can be %NULL
 *
 * Find the first area from *@idx which matches @nid, fill the out
 * parameters, and update *@idx for the next iteration.  The lower 32bit of
 * *@idx contains index into type_a and the upper 32bit indexes the
 * areas before each region in type_b.	For example, if type_b regions
 * look like the following,
 *
 *	0:[0-16), 1:[32-48), 2:[128-130)
 *
 * The upper 32bit indexes the following regions.
 *
 *	0:[0-0), 1:[16-32), 2:[48-128), 3:[130-MAX)
 *
 * As both region arrays are sorted, the function advances the two indices
 * in lockstep and returns each intersection.
 */
void __next_mem_range(u64 *idx, int nid, enum memblock_flags flags,
		      struct memblock_type *type_a,
		      struct memblock_type *type_b, phys_addr_t *out_start,
		      phys_addr_t *out_end, int *out_nid)
{
    /*idx_a为低32位*/
	int idx_a = *idx & 0xffffffff;
	/*idx_b为高32位*/
	int idx_b = *idx >> 32;

<<<<<<< HEAD
	if (WARN_ONCE(nid == MAX_NUMNODES,
	"Usage of MAX_NUMNODES is deprecated. Use NUMA_NO_NODE instead\n"))
		nid = NUMA_NO_NODE;/*默认使用-1表示任意numa id*/

	/*沿升序遍历type_a对应的block region*/
=======
>>>>>>> 155a3c00
	for (; idx_a < type_a->cnt; idx_a++) {
		struct memblock_region *m = &type_a->regions[idx_a];

		phys_addr_t m_start = m->base;/*起始地址*/
		phys_addr_t m_end = m->base + m->size;/*终止地址*/
		int	    m_nid = memblock_get_region_node(m);/*对应的numa id*/

		/*检查m是否匹配nid,flags的要求*/
		if (should_skip_region(type_a, m, nid, flags))
			continue;

		if (!type_b) {
		    /*如果未指定type_b,则填充m对应的信息后，直接返回*/
			if (out_start)
				*out_start = m_start;
			if (out_end)
				*out_end = m_end;
			if (out_nid)
				*out_nid = m_nid;

			idx_a++;/*移动到下一个block region*/
			*idx = (u32)idx_a | (u64)idx_b << 32;
			return;
		}

		/* scan areas before each reservation */
		/*遍历type_b*/
		for (; idx_b < type_b->cnt + 1; idx_b++) {
			struct memblock_region *r;
			phys_addr_t r_start;
			phys_addr_t r_end;

			r = &type_b->regions[idx_b];
			r_start = idx_b ? r[-1].base + r[-1].size : 0/*type_b的idx_b=0时，默认起始为0*/;
			r_end = idx_b < type_b->cnt ?
				r->base : PHYS_ADDR_MAX/*type_b的idx_b == type_b->cnt时，默认终止为“地址最大值”*/;

			/*
			 * if idx_b advanced past idx_a,
			 * break out to advance idx_a
			 */
			if (r_start >= m_end)
				break;
			/* if the two regions intersect, we're done */
			if (m_start < r_end) {
				if (out_start)
					*out_start =
						max(m_start, r_start);
				if (out_end)
					*out_end = min(m_end, r_end);
				if (out_nid)
					*out_nid = m_nid;
				/*
				 * The region which ends first is
				 * advanced for the next iteration.
				 */
				if (m_end <= r_end)
					idx_a++;
				else
					idx_b++;
				*idx = (u32)idx_a | (u64)idx_b << 32;
				return;
			}
		}
	}

	/* signal end of iteration */
	*idx = ULLONG_MAX;
}

/**
 * __next_mem_range_rev - generic next function for for_each_*_range_rev()
 *
 * @idx: pointer to u64 loop variable
 * @nid: node selector, %NUMA_NO_NODE for all nodes
 * @flags: pick from blocks based on memory attributes
 * @type_a: pointer to memblock_type from where the range is taken
 * @type_b: pointer to memblock_type which excludes memory from being taken
 * @out_start: ptr to phys_addr_t for start address of the range, can be %NULL
 * @out_end: ptr to phys_addr_t for end address of the range, can be %NULL
 * @out_nid: ptr to int for nid of the range, can be %NULL
 *
 * Finds the next range from type_a which is not marked as unsuitable
 * in type_b.
 *
 * Reverse of __next_mem_range().
 */
void __init_memblock __next_mem_range_rev(u64 *idx, int nid,
					  enum memblock_flags flags,
					  struct memblock_type *type_a,
					  struct memblock_type *type_b,
					  phys_addr_t *out_start,
					  phys_addr_t *out_end, int *out_nid)
{
    /*idx为u64,这里最低32位与高在32位*/
	int idx_a = *idx & 0xffffffff;
	int idx_b = *idx >> 32;

<<<<<<< HEAD
	if (WARN_ONCE(nid == MAX_NUMNODES, "Usage of MAX_NUMNODES is deprecated. Use NUMA_NO_NODE instead\n"))
		nid = NUMA_NO_NODE;/*未指明node*/

=======
>>>>>>> 155a3c00
	if (*idx == (u64)ULLONG_MAX) {
		idx_a = type_a->cnt - 1;
		if (type_b != NULL)
			idx_b = type_b->cnt;
		else
			idx_b = 0;
	}

	/*反序遍历type_a对应的regions*/
	for (; idx_a >= 0; idx_a--) {
		struct memblock_region *m = &type_a->regions[idx_a];

		phys_addr_t m_start = m->base;/*内存起始位置*/
		phys_addr_t m_end = m->base + m->size;/*内存终止位置*/
		int m_nid = memblock_get_region_node(m);/*这段内存所属的numa id*/

		/*检查flags与nid是否与要求匹配，如不匹配continue*/
		if (should_skip_region(type_a, m, nid, flags))
			continue;

		if (!type_b) {
			if (out_start)
				*out_start = m_start;
			if (out_end)
				*out_end = m_end;
			if (out_nid)
				*out_nid = m_nid;
			idx_a--;
			*idx = (u32)idx_a | (u64)idx_b << 32;
			return;
		}

		/* scan areas before each reservation */
		for (; idx_b >= 0; idx_b--) {
			struct memblock_region *r;
			phys_addr_t r_start;
			phys_addr_t r_end;

			r = &type_b->regions[idx_b];
			r_start = idx_b ? r[-1].base + r[-1].size : 0;
			r_end = idx_b < type_b->cnt ?
				r->base : PHYS_ADDR_MAX;
			/*
			 * if idx_b advanced past idx_a,
			 * break out to advance idx_a
			 */

			if (r_end <= m_start)
				break;
			/* if the two regions intersect, we're done */
			if (m_end > r_start) {
				if (out_start)
					*out_start = max(m_start, r_start);
				if (out_end)
					*out_end = min(m_end, r_end);
				if (out_nid)
					*out_nid = m_nid;
				if (m_start >= r_start)
					idx_a--;
				else
					idx_b--;
				*idx = (u32)idx_a | (u64)idx_b << 32;
				return;
			}
		}
	}
	/* signal end of iteration */
	*idx = ULLONG_MAX;
}

/*
 * Common iterator interface used to define for_each_mem_pfn_range().
 */
void __init_memblock __next_mem_pfn_range(int *idx/*入出参,入时表示已遍历的索引,出时表示下一个可遍历的索引*/, int nid/*支持按NUMA编号遍历*/,
				unsigned long *out_start_pfn/*出参,此区域的开始页帧号*/,
				unsigned long *out_end_pfn/*出参,此区域的结束页帧号*/, int *out_nid/*出参,NUMA node id*/)
{
	struct memblock_type *type = &memblock.memory;
	struct memblock_region *r;
	int r_nid;

	while (++*idx < type->cnt) {
		r = &type->regions[*idx];
		r_nid = memblock_get_region_node(r);/*取此regin对应的NUMA node*/

		if (PFN_UP(r->base) >= PFN_DOWN(r->base + r->size))
			continue;
<<<<<<< HEAD
		if (nid == MAX_NUMNODES || nid == r_nid)
			/*命中要找的NUMA NODE*/
=======
		if (!numa_valid_node(nid) || nid == r_nid)
>>>>>>> 155a3c00
			break;
	}
	if (*idx >= type->cnt) {
		*idx = -1;/*达到结尾,指明NEXT为-1*/
		return;
	}

	if (out_start_pfn)
		*out_start_pfn = PFN_UP(r->base);
	if (out_end_pfn)
		*out_end_pfn = PFN_DOWN(r->base + r->size);
	if (out_nid)
		*out_nid = r_nid;
}

/**
 * memblock_set_node - set node ID on memblock regions
 * @base: base of area to set node ID for
 * @size: size of area to set node ID for
 * @type: memblock type to set node ID for
 * @nid: node ID to set
 *
 * Set the nid of memblock @type regions in [@base, @base + @size) to @nid.
 * Regions which cross the area boundaries are split as necessary.
 *
 * Return:
 * 0 on success, -errno on failure.
 */
int __init_memblock memblock_set_node(phys_addr_t base, phys_addr_t size,
				      struct memblock_type *type, int nid)
{
#ifdef CONFIG_NUMA
	int start_rgn, end_rgn;
	int i, ret;

	ret = memblock_isolate_range(type, base, size, &start_rgn, &end_rgn);
	if (ret)
		return ret;

	for (i = start_rgn; i < end_rgn; i++)
		memblock_set_region_node(&type->regions[i], nid);

	memblock_merge_regions(type, start_rgn, end_rgn);
#endif
	return 0;
}

#ifdef CONFIG_DEFERRED_STRUCT_PAGE_INIT
/**
 * __next_mem_pfn_range_in_zone - iterator for for_each_*_range_in_zone()
 *
 * @idx: pointer to u64 loop variable
 * @zone: zone in which all of the memory blocks reside
 * @out_spfn: ptr to ulong for start pfn of the range, can be %NULL
 * @out_epfn: ptr to ulong for end pfn of the range, can be %NULL
 *
 * This function is meant to be a zone/pfn specific wrapper for the
 * for_each_mem_range type iterators. Specifically they are used in the
 * deferred memory init routines and as such we were duplicating much of
 * this logic throughout the code. So instead of having it in multiple
 * locations it seemed like it would make more sense to centralize this to
 * one new iterator that does everything they need.
 */
void __init_memblock
__next_mem_pfn_range_in_zone(u64 *idx, struct zone *zone,
			     unsigned long *out_spfn, unsigned long *out_epfn)
{
	int zone_nid = zone_to_nid(zone);
	phys_addr_t spa, epa;

	__next_mem_range(idx, zone_nid, MEMBLOCK_NONE,
			 &memblock.memory, &memblock.reserved,
			 &spa, &epa, NULL);

	while (*idx != U64_MAX) {
		unsigned long epfn = PFN_DOWN(epa);
		unsigned long spfn = PFN_UP(spa);

		/*
		 * Verify the end is at least past the start of the zone and
		 * that we have at least one PFN to initialize.
		 */
		if (zone->zone_start_pfn < epfn && spfn < epfn) {
			/* if we went too far just stop searching */
			if (zone_end_pfn(zone) <= spfn) {
				*idx = U64_MAX;
				break;
			}

			if (out_spfn)
				*out_spfn = max(zone->zone_start_pfn, spfn);
			if (out_epfn)
				*out_epfn = min(zone_end_pfn(zone), epfn);

			return;
		}

		__next_mem_range(idx, zone_nid, MEMBLOCK_NONE,
				 &memblock.memory, &memblock.reserved,
				 &spa, &epa, NULL);
	}

	/* signal end of iteration */
	if (out_spfn)
		*out_spfn = ULONG_MAX;
	if (out_epfn)
		*out_epfn = 0;
}

#endif /* CONFIG_DEFERRED_STRUCT_PAGE_INIT */

/**
 * memblock_alloc_range_nid - allocate boot memory block
 * @size: size of memory block to be allocated in bytes
 * @align: alignment of the region and block's size
 * @start: the lower bound of the memory region to allocate (phys address)
 * @end: the upper bound of the memory region to allocate (phys address)
 * @nid: nid of the free area to find, %NUMA_NO_NODE for any node
 * @exact_nid: control the allocation fall back to other nodes
 *
 * The allocation is performed from memory region limited by
 * memblock.current_limit if @end == %MEMBLOCK_ALLOC_ACCESSIBLE.
 *
 * If the specified node can not hold the requested memory and @exact_nid
 * is false, the allocation falls back to any node in the system.
 *
 * For systems with memory mirroring, the allocation is attempted first
 * from the regions with mirroring enabled and then retried from any
 * memory region.
 *
 * In addition, function using kmemleak_alloc_phys for allocated boot
 * memory block, it is never reported as leaks.
 *
 * Return:
 * Physical address of allocated memory block on success, %0 on failure.
 */
phys_addr_t __init memblock_alloc_range_nid(phys_addr_t size,
					phys_addr_t align, phys_addr_t start,
					phys_addr_t end, int nid,
					bool exact_nid)
{
	enum memblock_flags flags = choose_memblock_flags();
	phys_addr_t found;

	/*
	 * Detect any accidental use of these APIs after slab is ready, as at
	 * this moment memblock may be deinitialized already and its
	 * internal data may be destroyed (after execution of memblock_free_all)
	 */
	if (WARN_ON_ONCE(slab_is_available())) {
		void *vaddr = kzalloc_node(size, GFP_NOWAIT, nid);

		return vaddr ? virt_to_phys(vaddr) : 0;
	}

	if (!align) {
		/* Can't use WARNs this early in boot on powerpc */
		dump_stack();
		align = SMP_CACHE_BYTES;
	}

again:
	found = memblock_find_in_range_node(size, align, start, end, nid,
					    flags);
	if (found && !__memblock_reserve(found, size, nid, MEMBLOCK_RSRV_KERN))
		goto done;

	if (numa_valid_node(nid) && !exact_nid) {
		found = memblock_find_in_range_node(size, align, start,
						    end, NUMA_NO_NODE,
						    flags);
		if (found && !memblock_reserve_kern(found, size))
			goto done;
	}

	if (flags & MEMBLOCK_MIRROR) {
		flags &= ~MEMBLOCK_MIRROR;
		pr_warn_ratelimited("Could not allocate %pap bytes of mirrored memory\n",
			&size);
		goto again;
	}

	return 0;

done:
	/*
	 * Skip kmemleak for those places like kasan_init() and
	 * early_pgtable_alloc() due to high volume.
	 */
	if (end != MEMBLOCK_ALLOC_NOLEAKTRACE)
		/*
		 * Memblock allocated blocks are never reported as
		 * leaks. This is because many of these blocks are
		 * only referred via the physical address which is
		 * not looked up by kmemleak.
		 */
		kmemleak_alloc_phys(found, size, 0);

	/*
	 * Some Virtual Machine platforms, such as Intel TDX or AMD SEV-SNP,
	 * require memory to be accepted before it can be used by the
	 * guest.
	 *
	 * Accept the memory of the allocated buffer.
	 */
	accept_memory(found, size);

	return found;
}

/**
 * memblock_phys_alloc_range - allocate a memory block inside specified range
 * @size: size of memory block to be allocated in bytes
 * @align: alignment of the region and block's size
 * @start: the lower bound of the memory region to allocate (physical address)
 * @end: the upper bound of the memory region to allocate (physical address)
 *
 * Allocate @size bytes in the between @start and @end.
 *
 * Return: physical address of the allocated memory block on success,
 * %0 on failure.
 */
phys_addr_t __init memblock_phys_alloc_range(phys_addr_t size,
					     phys_addr_t align,
					     phys_addr_t start,
					     phys_addr_t end)
{
	memblock_dbg("%s: %llu bytes align=0x%llx from=%pa max_addr=%pa %pS\n",
		     __func__, (u64)size, (u64)align, &start, &end,
		     (void *)_RET_IP_);
	return memblock_alloc_range_nid(size, align, start, end, NUMA_NO_NODE,
					false);
}

/**
 * memblock_phys_alloc_try_nid - allocate a memory block from specified NUMA node
 * @size: size of memory block to be allocated in bytes
 * @align: alignment of the region and block's size
 * @nid: nid of the free area to find, %NUMA_NO_NODE for any node
 *
 * Allocates memory block from the specified NUMA node. If the node
 * has no available memory, attempts to allocated from any node in the
 * system.
 *
 * Return: physical address of the allocated memory block on success,
 * %0 on failure.
 */
phys_addr_t __init memblock_phys_alloc_try_nid(phys_addr_t size, phys_addr_t align, int nid)
{
	return memblock_alloc_range_nid(size, align, 0/*物理起始位置为0*/,
					MEMBLOCK_ALLOC_ACCESSIBLE, nid, false);
}

/**
 * memblock_alloc_internal - allocate boot memory block
 * @size: size of memory block to be allocated in bytes
 * @align: alignment of the region and block's size
 * @min_addr: the lower bound of the memory region to allocate (phys address)
 * @max_addr: the upper bound of the memory region to allocate (phys address)
 * @nid: nid of the free area to find, %NUMA_NO_NODE for any node
 * @exact_nid: control the allocation fall back to other nodes
 *
 * Allocates memory block using memblock_alloc_range_nid() and
 * converts the returned physical address to virtual.
 *
 * The @min_addr limit is dropped if it can not be satisfied and the allocation
 * will fall back to memory below @min_addr. Other constraints, such
 * as node and mirrored memory will be handled again in
 * memblock_alloc_range_nid().
 *
 * Return:
 * Virtual address of allocated memory block on success, NULL on failure.
 */
static void * __init memblock_alloc_internal(
				phys_addr_t size, phys_addr_t align,
				phys_addr_t min_addr, phys_addr_t max_addr,
				int nid, bool exact_nid)
{
	phys_addr_t alloc;


	if (max_addr > memblock.current_limit)
		max_addr = memblock.current_limit;

	alloc = memblock_alloc_range_nid(size, align, min_addr, max_addr, nid,
					exact_nid);

	/* retry allocation without lower limit */
	if (!alloc && min_addr)
		alloc = memblock_alloc_range_nid(size, align, 0, max_addr, nid,
						exact_nid);

	if (!alloc)
		return NULL;

	return phys_to_virt(alloc);
}

/**
 * memblock_alloc_exact_nid_raw - allocate boot memory block on the exact node
 * without zeroing memory
 * @size: size of memory block to be allocated in bytes
 * @align: alignment of the region and block's size
 * @min_addr: the lower bound of the memory region from where the allocation
 *	  is preferred (phys address)
 * @max_addr: the upper bound of the memory region from where the allocation
 *	      is preferred (phys address), or %MEMBLOCK_ALLOC_ACCESSIBLE to
 *	      allocate only from memory limited by memblock.current_limit value
 * @nid: nid of the free area to find, %NUMA_NO_NODE for any node
 *
 * Public function, provides additional debug information (including caller
 * info), if enabled. Does not zero allocated memory.
 *
 * Return:
 * Virtual address of allocated memory block on success, NULL on failure.
 */
void * __init memblock_alloc_exact_nid_raw(
			phys_addr_t size, phys_addr_t align,
			phys_addr_t min_addr, phys_addr_t max_addr,
			int nid)
{
	memblock_dbg("%s: %llu bytes align=0x%llx nid=%d from=%pa max_addr=%pa %pS\n",
		     __func__, (u64)size, (u64)align, nid, &min_addr,
		     &max_addr, (void *)_RET_IP_);

	return memblock_alloc_internal(size, align, min_addr, max_addr, nid,
				       true);
}

/**
 * memblock_alloc_try_nid_raw - allocate boot memory block without zeroing
 * memory and without panicking
 * @size: size of memory block to be allocated in bytes
 * @align: alignment of the region and block's size
 * @min_addr: the lower bound of the memory region from where the allocation
 *	  is preferred (phys address)
 * @max_addr: the upper bound of the memory region from where the allocation
 *	      is preferred (phys address), or %MEMBLOCK_ALLOC_ACCESSIBLE to
 *	      allocate only from memory limited by memblock.current_limit value
 * @nid: nid of the free area to find, %NUMA_NO_NODE for any node
 *
 * Public function, provides additional debug information (including caller
 * info), if enabled. Does not zero allocated memory, does not panic if request
 * cannot be satisfied.
 *
 * Return:
 * Virtual address of allocated memory block on success, NULL on failure.
 */
void * __init memblock_alloc_try_nid_raw(
			phys_addr_t size, phys_addr_t align,
			phys_addr_t min_addr, phys_addr_t max_addr,
			int nid)
{
	memblock_dbg("%s: %llu bytes align=0x%llx nid=%d from=%pa max_addr=%pa %pS\n",
		     __func__, (u64)size, (u64)align, nid, &min_addr,
		     &max_addr, (void *)_RET_IP_);

	return memblock_alloc_internal(size, align, min_addr, max_addr, nid,
				       false);
}

/**
 * memblock_alloc_try_nid - allocate boot memory block
 * @size: size of memory block to be allocated in bytes
 * @align: alignment of the region and block's size
 * @min_addr: the lower bound of the memory region from where the allocation
 *	  is preferred (phys address)
 * @max_addr: the upper bound of the memory region from where the allocation
 *	      is preferred (phys address), or %MEMBLOCK_ALLOC_ACCESSIBLE to
 *	      allocate only from memory limited by memblock.current_limit value
 * @nid: nid of the free area to find, %NUMA_NO_NODE for any node
 *
 * Public function, provides additional debug information (including caller
 * info), if enabled. This function zeroes the allocated memory.
 *
 * Return:
 * Virtual address of allocated memory block on success, NULL on failure.
 */
void * __init memblock_alloc_try_nid(
			phys_addr_t size, phys_addr_t align,
			phys_addr_t min_addr, phys_addr_t max_addr,
			int nid)
{
	void *ptr;

	memblock_dbg("%s: %llu bytes align=0x%llx nid=%d from=%pa max_addr=%pa %pS\n",
		     __func__, (u64)size, (u64)align, nid, &min_addr,
		     &max_addr, (void *)_RET_IP_);
	ptr = memblock_alloc_internal(size, align,
					   min_addr, max_addr, nid, false);
	if (ptr)
		memset(ptr, 0, size);

	return ptr;
}

/**
 * __memblock_alloc_or_panic - Try to allocate memory and panic on failure
 * @size: size of memory block to be allocated in bytes
 * @align: alignment of the region and block's size
 * @func: caller func name
 *
 * This function attempts to allocate memory using memblock_alloc,
 * and in case of failure, it calls panic with the formatted message.
 * This function should not be used directly, please use the macro memblock_alloc_or_panic.
 */
void *__init __memblock_alloc_or_panic(phys_addr_t size, phys_addr_t align,
				       const char *func)
{
	void *addr = memblock_alloc(size, align);

	if (unlikely(!addr))
		panic("%s: Failed to allocate %pap bytes\n", func, &size);
	return addr;
}

/**
 * memblock_free_late - free pages directly to buddy allocator
 * @base: phys starting address of the  boot memory block
 * @size: size of the boot memory block in bytes
 *
 * This is only useful when the memblock allocator has already been torn
 * down, but we are still initializing the system.  Pages are released directly
 * to the buddy allocator.
 */
void __init memblock_free_late(phys_addr_t base, phys_addr_t size)
{
	phys_addr_t cursor, end;

	end = base + size - 1;
	memblock_dbg("%s: [%pa-%pa] %pS\n",
		     __func__, &base, &end, (void *)_RET_IP_);
	kmemleak_free_part_phys(base, size);
	cursor = PFN_UP(base);
	end = PFN_DOWN(base + size);

	for (; cursor < end; cursor++) {
		memblock_free_pages(pfn_to_page(cursor), cursor, 0);/*这些内存将释放进伙伴系统*/
		totalram_pages_inc();
	}
}

/*
 * Remaining API functions
 */

phys_addr_t __init_memblock memblock_phys_mem_size(void)
{
	return memblock.memory.total_size;
}

phys_addr_t __init_memblock memblock_reserved_size(void)
{
	return memblock.reserved.total_size;
}

phys_addr_t __init_memblock memblock_reserved_kern_size(phys_addr_t limit, int nid)
{
	struct memblock_region *r;
	phys_addr_t total = 0;

	for_each_reserved_mem_region(r) {
		phys_addr_t size = r->size;

		if (r->base > limit)
			break;

		if (r->base + r->size > limit)
			size = limit - r->base;

		if (nid == memblock_get_region_node(r) || !numa_valid_node(nid))
			if (r->flags & MEMBLOCK_RSRV_KERN)
				total += size;
	}

	return total;
}

/**
 * memblock_estimated_nr_free_pages - return estimated number of free pages
 * from memblock point of view
 *
 * During bootup, subsystems might need a rough estimate of the number of free
 * pages in the whole system, before precise numbers are available from the
 * buddy. Especially with CONFIG_DEFERRED_STRUCT_PAGE_INIT, the numbers
 * obtained from the buddy might be very imprecise during bootup.
 *
 * Return:
 * An estimated number of free pages from memblock point of view.
 */
unsigned long __init memblock_estimated_nr_free_pages(void)
{
	return PHYS_PFN(memblock_phys_mem_size() - memblock_reserved_size());
}

/* lowest address */
phys_addr_t __init_memblock memblock_start_of_DRAM(void)
{
	return memblock.memory.regions[0].base;
}

phys_addr_t __init_memblock memblock_end_of_DRAM(void)
{
	int idx = memblock.memory.cnt - 1;

	return (memblock.memory.regions[idx].base + memblock.memory.regions[idx].size);
}

static phys_addr_t __init_memblock __find_max_addr(phys_addr_t limit)
{
	phys_addr_t max_addr = PHYS_ADDR_MAX;
	struct memblock_region *r;

	/*
	 * translate the memory @limit size into the max address within one of
	 * the memory memblock regions, if the @limit exceeds the total size
	 * of those regions, max_addr will keep original value PHYS_ADDR_MAX
	 */
	for_each_mem_region(r) {
		if (limit <= r->size) {
			max_addr = r->base + limit;
			break;
		}
		limit -= r->size;
	}

	return max_addr;
}

void __init memblock_enforce_memory_limit(phys_addr_t limit)
{
	phys_addr_t max_addr;

	if (!limit)
		return;

	max_addr = __find_max_addr(limit);

	/* @limit exceeds the total size of the memory, do nothing */
	if (max_addr == PHYS_ADDR_MAX)
		return;

	/* truncate both memory and reserved regions */
	memblock_remove_range(&memblock.memory, max_addr,
			      PHYS_ADDR_MAX);
	memblock_remove_range(&memblock.reserved, max_addr,
			      PHYS_ADDR_MAX);
}

void __init memblock_cap_memory_range(phys_addr_t base, phys_addr_t size)
{
	int start_rgn, end_rgn;
	int i, ret;

	if (!size)
		return;

	if (!memblock_memory->total_size) {
		pr_warn("%s: No memory registered yet\n", __func__);
		return;
	}

	ret = memblock_isolate_range(&memblock.memory, base, size,
						&start_rgn, &end_rgn);
	if (ret)
		return;

	/* remove all the MAP regions */
	for (i = memblock.memory.cnt - 1; i >= end_rgn; i--)
		if (!memblock_is_nomap(&memblock.memory.regions[i]))
			memblock_remove_region(&memblock.memory, i);

	for (i = start_rgn - 1; i >= 0; i--)
		if (!memblock_is_nomap(&memblock.memory.regions[i]))
			memblock_remove_region(&memblock.memory, i);

	/* truncate the reserved regions */
	memblock_remove_range(&memblock.reserved, 0, base);
	memblock_remove_range(&memblock.reserved,
			base + size, PHYS_ADDR_MAX);
}

void __init memblock_mem_limit_remove_map(phys_addr_t limit)
{
	phys_addr_t max_addr;

	if (!limit)
		return;

	max_addr = __find_max_addr(limit);

	/* @limit exceeds the total size of the memory, do nothing */
	if (max_addr == PHYS_ADDR_MAX)
		return;

	memblock_cap_memory_range(0, max_addr);
}

static int __init_memblock memblock_search(struct memblock_type *type, phys_addr_t addr)
{
	unsigned int left = 0, right = type->cnt;

	do {
		unsigned int mid = (right + left) / 2;

		if (addr < type->regions[mid].base)
			right = mid;
		else if (addr >= (type->regions[mid].base +
				  type->regions[mid].size))
			left = mid + 1;
		else
			return mid;
	} while (left < right);
	return -1;
}

bool __init_memblock memblock_is_reserved(phys_addr_t addr)
{
	return memblock_search(&memblock.reserved, addr) != -1;
}

bool __init_memblock memblock_is_memory(phys_addr_t addr)
{
	return memblock_search(&memblock.memory, addr) != -1;
}

bool __init_memblock memblock_is_map_memory(phys_addr_t addr)
{
	int i = memblock_search(&memblock.memory, addr);

	if (i == -1)
		return false;
	return !memblock_is_nomap(&memblock.memory.regions[i]);
}

int __init_memblock memblock_search_pfn_nid(unsigned long pfn,
			 unsigned long *start_pfn, unsigned long *end_pfn)
{
	struct memblock_type *type = &memblock.memory;
	int mid = memblock_search(type, PFN_PHYS(pfn));

	if (mid == -1)
		return NUMA_NO_NODE;

	*start_pfn = PFN_DOWN(type->regions[mid].base);
	*end_pfn = PFN_DOWN(type->regions[mid].base + type->regions[mid].size);

	return memblock_get_region_node(&type->regions[mid]);
}

/**
 * memblock_is_region_memory - check if a region is a subset of memory
 * @base: base of region to check
 * @size: size of region to check
 *
 * Check if the region [@base, @base + @size) is a subset of a memory block.
 *
 * Return:
 * 0 if false, non-zero if true
 */
bool __init_memblock memblock_is_region_memory(phys_addr_t base, phys_addr_t size)
{
	int idx = memblock_search(&memblock.memory, base);
	phys_addr_t end = base + memblock_cap_size(base, &size);

	if (idx == -1)
		return false;
	return (memblock.memory.regions[idx].base +
		 memblock.memory.regions[idx].size) >= end;
}

/**
 * memblock_is_region_reserved - check if a region intersects reserved memory
 * @base: base of region to check
 * @size: size of region to check
 *
 * Check if the region [@base, @base + @size) intersects a reserved
 * memory block.
 *
 * Return:
 * True if they intersect, false if not.
 */
bool __init_memblock memblock_is_region_reserved(phys_addr_t base, phys_addr_t size)
{
    /*检查这一段内存是否被预留*/
	return memblock_overlaps_region(&memblock.reserved, base, size);
}

void __init_memblock memblock_trim_memory(phys_addr_t align)
{
	phys_addr_t start, end, orig_start, orig_end;
	struct memblock_region *r;

	for_each_mem_region(r) {
		orig_start = r->base;
		orig_end = r->base + r->size;
		start = round_up(orig_start, align);
		end = round_down(orig_end, align);

		if (start == orig_start && end == orig_end)
			continue;

		if (start < end) {
			r->base = start;
			r->size = end - start;
		} else {
			memblock_remove_region(&memblock.memory,
					       r - memblock.memory.regions);
			r--;
		}
	}
}

void __init_memblock memblock_set_current_limit(phys_addr_t limit)
{
	memblock.current_limit = limit;
}

phys_addr_t __init_memblock memblock_get_current_limit(void)
{
	return memblock.current_limit;
}

static void __init_memblock memblock_dump(struct memblock_type *type)
{
	phys_addr_t base, end, size;
	enum memblock_flags flags;
	int idx;
	struct memblock_region *rgn;

	pr_info(" %s.cnt  = 0x%lx\n", type->name, type->cnt);

	for_each_memblock_type(idx, type, rgn) {
		char nid_buf[32] = "";

		base = rgn->base;
		size = rgn->size;
		end = base + size - 1;
		flags = rgn->flags;
#ifdef CONFIG_NUMA
		if (numa_valid_node(memblock_get_region_node(rgn)))
			snprintf(nid_buf, sizeof(nid_buf), " on node %d",
				 memblock_get_region_node(rgn));
#endif
		pr_info(" %s[%#x]\t[%pa-%pa], %pa bytes%s flags: %#x\n",
			type->name, idx, &base, &end, &size, nid_buf, flags);
	}
}

static void __init_memblock __memblock_dump_all(void)
{
	pr_info("MEMBLOCK configuration:\n");
	pr_info(" memory size = %pa reserved size = %pa\n",
		&memblock.memory.total_size,
		&memblock.reserved.total_size);

	memblock_dump(&memblock.memory);
	memblock_dump(&memblock.reserved);
#ifdef CONFIG_HAVE_MEMBLOCK_PHYS_MAP
	memblock_dump(&physmem);
#endif
}

void __init_memblock memblock_dump_all(void)
{
	if (memblock_debug)
		__memblock_dump_all();
}

void __init memblock_allow_resize(void)
{
	memblock_can_resize = 1;
}

static int __init early_memblock(char *p)
{
	if (p && strstr(p, "debug"))
		memblock_debug = 1;
	return 0;
}
early_param("memblock", early_memblock);

static void __init free_memmap(unsigned long start_pfn, unsigned long end_pfn)
{
	struct page *start_pg, *end_pg;
	phys_addr_t pg, pgend;

	/*
	 * Convert start_pfn/end_pfn to a struct page pointer.
	 */
	start_pg = pfn_to_page(start_pfn - 1) + 1;
	end_pg = pfn_to_page(end_pfn - 1) + 1;

	/*
	 * Convert to physical addresses, and round start upwards and end
	 * downwards.
	 */
	pg = PAGE_ALIGN(__pa(start_pg));
	pgend = PAGE_ALIGN_DOWN(__pa(end_pg));

	/*
	 * If there are free pages between these, free the section of the
	 * memmap array.
	 */
	if (pg < pgend)
		memblock_phys_free(pg, pgend - pg);
}

/*
 * The mem_map array can get very big.  Free the unused area of the memory map.
 */
static void __init free_unused_memmap(void)
{
	unsigned long start, end, prev_end = 0;
	int i;

	if (!IS_ENABLED(CONFIG_HAVE_ARCH_PFN_VALID) ||
	    IS_ENABLED(CONFIG_SPARSEMEM_VMEMMAP))
		return;

	/*
	 * This relies on each bank being in address order.
	 * The banks are sorted previously in bootmem_init().
	 */
	for_each_mem_pfn_range(i, MAX_NUMNODES, &start, &end, NULL) {
#ifdef CONFIG_SPARSEMEM
		/*
		 * Take care not to free memmap entries that don't exist
		 * due to SPARSEMEM sections which aren't present.
		 */
		start = min(start, ALIGN(prev_end, PAGES_PER_SECTION));
#endif
		/*
		 * Align down here since many operations in VM subsystem
		 * presume that there are no holes in the memory map inside
		 * a pageblock
		 */
		start = pageblock_start_pfn(start);

		/*
		 * If we had a previous bank, and there is a space
		 * between the current bank and the previous, free it.
		 */
		if (prev_end && prev_end < start)
			free_memmap(prev_end, start);

		/*
		 * Align up here since many operations in VM subsystem
		 * presume that there are no holes in the memory map inside
		 * a pageblock
		 */
		prev_end = pageblock_align(end);
	}

#ifdef CONFIG_SPARSEMEM
	if (!IS_ALIGNED(prev_end, PAGES_PER_SECTION)) {
		prev_end = pageblock_align(end);
		free_memmap(prev_end, ALIGN(prev_end, PAGES_PER_SECTION));
	}
#endif
}

static void __init __free_pages_memory(unsigned long start, unsigned long end)
{
	int order;

	while (start < end) {
		/*
		 * Free the pages in the largest chunks alignment allows.
		 *
		 * __ffs() behaviour is undefined for 0. start == 0 is
		 * MAX_PAGE_ORDER-aligned, set order to MAX_PAGE_ORDER for
		 * the case.
		 */
		if (start)
			order = min_t(int, MAX_PAGE_ORDER, __ffs(start));
		else
			order = MAX_PAGE_ORDER;

		while (start + (1UL << order) > end)
			order--;

		memblock_free_pages(pfn_to_page(start), start, order);

		start += (1UL << order);
	}
}

static unsigned long __init __free_memory_core(phys_addr_t start,
				 phys_addr_t end)
{
	unsigned long start_pfn = PFN_UP(start);
	unsigned long end_pfn = PFN_DOWN(end);

	if (!IS_ENABLED(CONFIG_HIGHMEM) && end_pfn > max_low_pfn)
		end_pfn = max_low_pfn;

	if (start_pfn >= end_pfn)
		return 0;

	__free_pages_memory(start_pfn, end_pfn);

	return end_pfn - start_pfn;
}

static void __init memmap_init_reserved_pages(void)
{
	struct memblock_region *region;
	phys_addr_t start, end;
	int nid;
	unsigned long max_reserved;

	/*
	 * set nid on all reserved pages and also treat struct
	 * pages for the NOMAP regions as PageReserved
	 */
repeat:
	max_reserved = memblock.reserved.max;
	for_each_mem_region(region) {
		nid = memblock_get_region_node(region);
		start = region->base;
		end = start + region->size;

		if (memblock_is_nomap(region))
			reserve_bootmem_region(start, end, nid);

		memblock_set_node(start, region->size, &memblock.reserved, nid);
	}
	/*
	 * 'max' is changed means memblock.reserved has been doubled its
	 * array, which may result a new reserved region before current
	 * 'start'. Now we should repeat the procedure to set its node id.
	 */
	if (max_reserved != memblock.reserved.max)
		goto repeat;

	/*
	 * initialize struct pages for reserved regions that don't have
	 * the MEMBLOCK_RSRV_NOINIT flag set
	 */
	for_each_reserved_mem_region(region) {
		if (!memblock_is_reserved_noinit(region)) {
			nid = memblock_get_region_node(region);
			start = region->base;
			end = start + region->size;

			if (!numa_valid_node(nid))
				nid = early_pfn_to_nid(PFN_DOWN(start));

			reserve_bootmem_region(start, end, nid);
		}
	}
}

static unsigned long __init free_low_memory_core_early(void)
{
	unsigned long count = 0;
	phys_addr_t start, end;
	u64 i;

	memblock_clear_hotplug(0, -1);

	memmap_init_reserved_pages();

	/*
	 * We need to use NUMA_NO_NODE instead of NODE_DATA(0)->node_id
	 *  because in some case like Node0 doesn't have RAM installed
	 *  low ram will be on Node1
	 */
	for_each_free_mem_range(i, NUMA_NO_NODE, MEMBLOCK_NONE, &start, &end,
				NULL)
		count += __free_memory_core(start, end);

	return count;
}

static int reset_managed_pages_done __initdata;

static void __init reset_node_managed_pages(pg_data_t *pgdat)
{
	struct zone *z;

	for (z = pgdat->node_zones; z < pgdat->node_zones + MAX_NR_ZONES; z++)
		atomic_long_set(&z->managed_pages, 0);
}

void __init reset_all_zones_managed_pages(void)
{
	struct pglist_data *pgdat;

	if (reset_managed_pages_done)
		return;

	for_each_online_pgdat(pgdat)
		reset_node_managed_pages(pgdat);

	reset_managed_pages_done = 1;
}

/**
 * memblock_free_all - release free pages to the buddy allocator
 */
void __init memblock_free_all(void)
{
	unsigned long pages;

	free_unused_memmap();
	reset_all_zones_managed_pages();

	memblock_clear_kho_scratch_only();
	pages = free_low_memory_core_early();
	totalram_pages_add(pages);
}

/* Keep a table to reserve named memory */
#define RESERVE_MEM_MAX_ENTRIES		8
#define RESERVE_MEM_NAME_SIZE		16
struct reserve_mem_table {
	char			name[RESERVE_MEM_NAME_SIZE];
	phys_addr_t		start;
	phys_addr_t		size;
};
static struct reserve_mem_table reserved_mem_table[RESERVE_MEM_MAX_ENTRIES];
static int reserved_mem_count;
static DEFINE_MUTEX(reserve_mem_lock);

/* Add wildcard region with a lookup name */
static void __init reserved_mem_add(phys_addr_t start, phys_addr_t size,
				   const char *name)
{
	struct reserve_mem_table *map;

	map = &reserved_mem_table[reserved_mem_count++];
	map->start = start;
	map->size = size;
	strscpy(map->name, name);
}

static struct reserve_mem_table *reserve_mem_find_by_name_nolock(const char *name)
{
	struct reserve_mem_table *map;
	int i;

	for (i = 0; i < reserved_mem_count; i++) {
		map = &reserved_mem_table[i];
		if (!map->size)
			continue;
		if (strcmp(name, map->name) == 0)
			return map;
	}
	return NULL;
}

/**
 * reserve_mem_find_by_name - Find reserved memory region with a given name
 * @name: The name that is attached to a reserved memory region
 * @start: If found, holds the start address
 * @size: If found, holds the size of the address.
 *
 * @start and @size are only updated if @name is found.
 *
 * Returns: 1 if found or 0 if not found.
 */
int reserve_mem_find_by_name(const char *name, phys_addr_t *start, phys_addr_t *size)
{
	struct reserve_mem_table *map;

	guard(mutex)(&reserve_mem_lock);
	map = reserve_mem_find_by_name_nolock(name);
	if (!map)
		return 0;

	*start = map->start;
	*size = map->size;
	return 1;
}
EXPORT_SYMBOL_GPL(reserve_mem_find_by_name);

/**
 * reserve_mem_release_by_name - Release reserved memory region with a given name
 * @name: The name that is attatched to a reserved memory region
 *
 * Forcibly release the pages in the reserved memory region so that those memory
 * can be used as free memory. After released the reserved region size becomes 0.
 *
 * Returns: 1 if released or 0 if not found.
 */
int reserve_mem_release_by_name(const char *name)
{
	char buf[RESERVE_MEM_NAME_SIZE + 12];
	struct reserve_mem_table *map;
	void *start, *end;

	guard(mutex)(&reserve_mem_lock);
	map = reserve_mem_find_by_name_nolock(name);
	if (!map)
		return 0;

	start = phys_to_virt(map->start);
	end = start + map->size - 1;
	snprintf(buf, sizeof(buf), "reserve_mem:%s", name);
	free_reserved_area(start, end, 0, buf);
	map->size = 0;

	return 1;
}

#ifdef CONFIG_KEXEC_HANDOVER
#define MEMBLOCK_KHO_FDT "memblock"
#define MEMBLOCK_KHO_NODE_COMPATIBLE "memblock-v1"
#define RESERVE_MEM_KHO_NODE_COMPATIBLE "reserve-mem-v1"
static struct page *kho_fdt;

static int reserve_mem_kho_finalize(struct kho_serialization *ser)
{
	int err = 0, i;

	for (i = 0; i < reserved_mem_count; i++) {
		struct reserve_mem_table *map = &reserved_mem_table[i];

		err |= kho_preserve_phys(map->start, map->size);
	}

	err |= kho_preserve_folio(page_folio(kho_fdt));
	err |= kho_add_subtree(ser, MEMBLOCK_KHO_FDT, page_to_virt(kho_fdt));

	return notifier_from_errno(err);
}

static int reserve_mem_kho_notifier(struct notifier_block *self,
				    unsigned long cmd, void *v)
{
	switch (cmd) {
	case KEXEC_KHO_FINALIZE:
		return reserve_mem_kho_finalize((struct kho_serialization *)v);
	case KEXEC_KHO_ABORT:
		return NOTIFY_DONE;
	default:
		return NOTIFY_BAD;
	}
}

static struct notifier_block reserve_mem_kho_nb = {
	.notifier_call = reserve_mem_kho_notifier,
};

static int __init prepare_kho_fdt(void)
{
	int err = 0, i;
	void *fdt;

	kho_fdt = alloc_page(GFP_KERNEL);
	if (!kho_fdt)
		return -ENOMEM;

	fdt = page_to_virt(kho_fdt);

	err |= fdt_create(fdt, PAGE_SIZE);
	err |= fdt_finish_reservemap(fdt);

	err |= fdt_begin_node(fdt, "");
	err |= fdt_property_string(fdt, "compatible", MEMBLOCK_KHO_NODE_COMPATIBLE);
	for (i = 0; i < reserved_mem_count; i++) {
		struct reserve_mem_table *map = &reserved_mem_table[i];

		err |= fdt_begin_node(fdt, map->name);
		err |= fdt_property_string(fdt, "compatible", RESERVE_MEM_KHO_NODE_COMPATIBLE);
		err |= fdt_property(fdt, "start", &map->start, sizeof(map->start));
		err |= fdt_property(fdt, "size", &map->size, sizeof(map->size));
		err |= fdt_end_node(fdt);
	}
	err |= fdt_end_node(fdt);

	err |= fdt_finish(fdt);

	if (err) {
		pr_err("failed to prepare memblock FDT for KHO: %d\n", err);
		put_page(kho_fdt);
		kho_fdt = NULL;
	}

	return err;
}

static int __init reserve_mem_init(void)
{
	int err;

	if (!kho_is_enabled() || !reserved_mem_count)
		return 0;

	err = prepare_kho_fdt();
	if (err)
		return err;

	err = register_kho_notifier(&reserve_mem_kho_nb);
	if (err) {
		put_page(kho_fdt);
		kho_fdt = NULL;
	}

	return err;
}
late_initcall(reserve_mem_init);

static void *__init reserve_mem_kho_retrieve_fdt(void)
{
	phys_addr_t fdt_phys;
	static void *fdt;
	int err;

	if (fdt)
		return fdt;

	err = kho_retrieve_subtree(MEMBLOCK_KHO_FDT, &fdt_phys);
	if (err) {
		if (err != -ENOENT)
			pr_warn("failed to retrieve FDT '%s' from KHO: %d\n",
				MEMBLOCK_KHO_FDT, err);
		return NULL;
	}

	fdt = phys_to_virt(fdt_phys);

	err = fdt_node_check_compatible(fdt, 0, MEMBLOCK_KHO_NODE_COMPATIBLE);
	if (err) {
		pr_warn("FDT '%s' is incompatible with '%s': %d\n",
			MEMBLOCK_KHO_FDT, MEMBLOCK_KHO_NODE_COMPATIBLE, err);
		fdt = NULL;
	}

	return fdt;
}

static bool __init reserve_mem_kho_revive(const char *name, phys_addr_t size,
					  phys_addr_t align)
{
	int err, len_start, len_size, offset;
	const phys_addr_t *p_start, *p_size;
	const void *fdt;

	fdt = reserve_mem_kho_retrieve_fdt();
	if (!fdt)
		return false;

	offset = fdt_subnode_offset(fdt, 0, name);
	if (offset < 0) {
		pr_warn("FDT '%s' has no child '%s': %d\n",
			MEMBLOCK_KHO_FDT, name, offset);
		return false;
	}
	err = fdt_node_check_compatible(fdt, offset, RESERVE_MEM_KHO_NODE_COMPATIBLE);
	if (err) {
		pr_warn("Node '%s' is incompatible with '%s': %d\n",
			name, RESERVE_MEM_KHO_NODE_COMPATIBLE, err);
		return false;
	}

	p_start = fdt_getprop(fdt, offset, "start", &len_start);
	p_size = fdt_getprop(fdt, offset, "size", &len_size);
	if (!p_start || len_start != sizeof(*p_start) || !p_size ||
	    len_size != sizeof(*p_size)) {
		return false;
	}

	if (*p_start & (align - 1)) {
		pr_warn("KHO reserve-mem '%s' has wrong alignment (0x%lx, 0x%lx)\n",
			name, (long)align, (long)*p_start);
		return false;
	}

	if (*p_size != size) {
		pr_warn("KHO reserve-mem '%s' has wrong size (0x%lx != 0x%lx)\n",
			name, (long)*p_size, (long)size);
		return false;
	}

	reserved_mem_add(*p_start, size, name);
	pr_info("Revived memory reservation '%s' from KHO\n", name);

	return true;
}
#else
static bool __init reserve_mem_kho_revive(const char *name, phys_addr_t size,
					  phys_addr_t align)
{
	return false;
}
#endif /* CONFIG_KEXEC_HANDOVER */

/*
 * Parse reserve_mem=nn:align:name
 */
static int __init reserve_mem(char *p)
{
	phys_addr_t start, size, align, tmp;
	char *name;
	char *oldp;
	int len;

	if (!p)
		return -EINVAL;

	/* Check if there's room for more reserved memory */
	if (reserved_mem_count >= RESERVE_MEM_MAX_ENTRIES)
		return -EBUSY;

	oldp = p;
	size = memparse(p, &p);
	if (!size || p == oldp)
		return -EINVAL;

	if (*p != ':')
		return -EINVAL;

	align = memparse(p+1, &p);
	if (*p != ':')
		return -EINVAL;

	/*
	 * memblock_phys_alloc() doesn't like a zero size align,
	 * but it is OK for this command to have it.
	 */
	if (align < SMP_CACHE_BYTES)
		align = SMP_CACHE_BYTES;

	name = p + 1;
	len = strlen(name);

	/* name needs to have length but not too big */
	if (!len || len >= RESERVE_MEM_NAME_SIZE)
		return -EINVAL;

	/* Make sure that name has text */
	for (p = name; *p; p++) {
		if (!isspace(*p))
			break;
	}
	if (!*p)
		return -EINVAL;

	/* Make sure the name is not already used */
	if (reserve_mem_find_by_name(name, &start, &tmp))
		return -EBUSY;

	/* Pick previous allocations up from KHO if available */
	if (reserve_mem_kho_revive(name, size, align))
		return 1;

	/* TODO: Allocation must be outside of scratch region */
	start = memblock_phys_alloc(size, align);
	if (!start)
		return -ENOMEM;

	reserved_mem_add(start, size, name);

	return 1;
}
__setup("reserve_mem=", reserve_mem);

#if defined(CONFIG_DEBUG_FS) && defined(CONFIG_ARCH_KEEP_MEMBLOCK)
static const char * const flagname[] = {
	[ilog2(MEMBLOCK_HOTPLUG)] = "HOTPLUG",
	[ilog2(MEMBLOCK_MIRROR)] = "MIRROR",
	[ilog2(MEMBLOCK_NOMAP)] = "NOMAP",
	[ilog2(MEMBLOCK_DRIVER_MANAGED)] = "DRV_MNG",
	[ilog2(MEMBLOCK_RSRV_NOINIT)] = "RSV_NIT",
	[ilog2(MEMBLOCK_RSRV_KERN)] = "RSV_KERN",
	[ilog2(MEMBLOCK_KHO_SCRATCH)] = "KHO_SCRATCH",
};

static int memblock_debug_show(struct seq_file *m, void *private)
{
	struct memblock_type *type = m->private;
	struct memblock_region *reg;
	int i, j, nid;
	unsigned int count = ARRAY_SIZE(flagname);
	phys_addr_t end;

	for (i = 0; i < type->cnt; i++) {
		reg = &type->regions[i];
		end = reg->base + reg->size - 1;
		nid = memblock_get_region_node(reg);

		seq_printf(m, "%4d: ", i);
		seq_printf(m, "%pa..%pa ", &reg->base, &end);
		if (numa_valid_node(nid))
			seq_printf(m, "%4d ", nid);
		else
			seq_printf(m, "%4c ", 'x');
		if (reg->flags) {
			for (j = 0; j < count; j++) {
				if (reg->flags & (1U << j)) {
					seq_printf(m, "%s\n", flagname[j]);
					break;
				}
			}
			if (j == count)
				seq_printf(m, "%s\n", "UNKNOWN");
		} else {
			seq_printf(m, "%s\n", "NONE");
		}
	}
	return 0;
}
DEFINE_SHOW_ATTRIBUTE(memblock_debug);

static int __init memblock_init_debugfs(void)
{
	struct dentry *root = debugfs_create_dir("memblock", NULL);

	debugfs_create_file("memory", 0444, root,
			    &memblock.memory, &memblock_debug_fops);
	debugfs_create_file("reserved", 0444, root,
			    &memblock.reserved, &memblock_debug_fops);
#ifdef CONFIG_HAVE_MEMBLOCK_PHYS_MAP
	debugfs_create_file("physmem", 0444, root, &physmem,
			    &memblock_debug_fops);
#endif

	return 0;
}
__initcall(memblock_init_debugfs);

#endif /* CONFIG_DEBUG_FS */<|MERGE_RESOLUTION|>--- conflicted
+++ resolved
@@ -112,9 +112,6 @@
 unsigned long max_pfn;
 unsigned long long max_possible_pfn;
 
-<<<<<<< HEAD
-/*默认使用的memory regions*/
-=======
 #ifdef CONFIG_MEMBLOCK_KHO_SCRATCH
 /* When set to true, only allocate from MEMBLOCK_KHO_SCRATCH ranges */
 static bool kho_scratch_only;
@@ -122,7 +119,7 @@
 #define kho_scratch_only false
 #endif
 
->>>>>>> 155a3c00
+/*默认使用的memory regions*/
 static struct memblock_region memblock_memory_init_regions[INIT_MEMBLOCK_MEMORY_REGIONS] __initdata_memblock;
 static struct memblock_region memblock_reserved_init_regions[INIT_MEMBLOCK_RESERVED_REGIONS] __initdata_memblock;
 #ifdef CONFIG_HAVE_MEMBLOCK_PHYS_MAP
@@ -624,12 +621,8 @@
 
 	/* special case for empty array */
 	if (type->regions[0].size == 0) {
-<<<<<<< HEAD
-	    /*0号region是空的，填充它*/
-		WARN_ON(type->cnt != 1 || type->total_size);
-=======
+		/*0号region是空的，填充它*/
 		WARN_ON(type->cnt != 0 || type->total_size);
->>>>>>> 155a3c00
 		type->regions[0].base = base;
 		type->regions[0].size = size;
 		type->regions[0].flags = flags;
@@ -940,13 +933,9 @@
 	return memblock_remove_range(&memblock.reserved, base, size);
 }
 
-<<<<<<< HEAD
 /*在reserved region中添加一段内存*/
-int __init_memblock memblock_reserve(phys_addr_t base, phys_addr_t size)
-=======
 int __init_memblock __memblock_reserve(phys_addr_t base, phys_addr_t size,
 				       int nid, enum memblock_flags flags)
->>>>>>> 155a3c00
 {
 	phys_addr_t end = base + size - 1;
 
@@ -1168,13 +1157,8 @@
 		return false;/*不能跳过物理内存*/
 
 	/* only memory regions are associated with nodes, check it */
-<<<<<<< HEAD
-	if (nid != NUMA_NO_NODE && nid != m_nid)
+	if (numa_valid_node(nid) && nid != m_nid)
 		return true;/*要求了numa id,但本region对应的numa id与之不相等*/
-=======
-	if (numa_valid_node(nid) && nid != m_nid)
-		return true;
->>>>>>> 155a3c00
 
 	/* skip hotpluggable memory regions if needed */
 	if (movable_node_is_enabled() && memblock_is_hotpluggable(m) &&
@@ -1239,14 +1223,7 @@
 	/*idx_b为高32位*/
 	int idx_b = *idx >> 32;
 
-<<<<<<< HEAD
-	if (WARN_ONCE(nid == MAX_NUMNODES,
-	"Usage of MAX_NUMNODES is deprecated. Use NUMA_NO_NODE instead\n"))
-		nid = NUMA_NO_NODE;/*默认使用-1表示任意numa id*/
-
 	/*沿升序遍历type_a对应的block region*/
-=======
->>>>>>> 155a3c00
 	for (; idx_a < type_a->cnt; idx_a++) {
 		struct memblock_region *m = &type_a->regions[idx_a];
 
@@ -1345,12 +1322,6 @@
 	int idx_a = *idx & 0xffffffff;
 	int idx_b = *idx >> 32;
 
-<<<<<<< HEAD
-	if (WARN_ONCE(nid == MAX_NUMNODES, "Usage of MAX_NUMNODES is deprecated. Use NUMA_NO_NODE instead\n"))
-		nid = NUMA_NO_NODE;/*未指明node*/
-
-=======
->>>>>>> 155a3c00
 	if (*idx == (u64)ULLONG_MAX) {
 		idx_a = type_a->cnt - 1;
 		if (type_b != NULL)
@@ -1438,12 +1409,8 @@
 
 		if (PFN_UP(r->base) >= PFN_DOWN(r->base + r->size))
 			continue;
-<<<<<<< HEAD
-		if (nid == MAX_NUMNODES || nid == r_nid)
+		if (!numa_valid_node(nid) || nid == r_nid)
 			/*命中要找的NUMA NODE*/
-=======
-		if (!numa_valid_node(nid) || nid == r_nid)
->>>>>>> 155a3c00
 			break;
 	}
 	if (*idx >= type->cnt) {
