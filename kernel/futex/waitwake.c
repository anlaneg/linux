--- conflicted
+++ resolved
@@ -169,11 +169,7 @@
 	if ((flags & FLAGS_STRICT) && !nr_wake)
 		return 0;
 
-<<<<<<< HEAD
-	hb = futex_hash(&key);/*找到key对应的桶*/
-=======
-	CLASS(hb, hb)(&key);
->>>>>>> 155a3c00
+	CLASS(hb, hb)(&key);/*找到key对应的桶*/
 
 	/* Make sure we really have tasks to wakeup */
 	if (!futex_hb_waiters_pending(hb))
@@ -343,23 +339,8 @@
  * @q:		the futex_q to queue up on
  * @timeout:	the prepared hrtimer_sleeper, or null for no timeout
  */
-<<<<<<< HEAD
-void futex_wait_queue(struct futex_hash_bucket *hb/*桶头*/, struct futex_q *q,
-			    struct hrtimer_sleeper *timeout)
-{
-	/*
-	 * The task state is guaranteed to be set before another task can
-	 * wake it. set_current_state() is implemented using smp_store_mb() and
-	 * futex_queue() calls spin_unlock() upon completion, both serializing
-	 * access to the hash list and forcing another memory barrier.
-	 */
-	set_current_state(TASK_INTERRUPTIBLE|TASK_FREEZABLE);/*更新当前进程状态*/
-	futex_queue(q, hb);/*入队到桶,后续唤醒会在这个桶里查找有哪些futex_q在等待*/
-
-=======
 void futex_do_wait(struct futex_q *q, struct hrtimer_sleeper *timeout)
 {
->>>>>>> 155a3c00
 	/* Arm the timer */
 	if (timeout)
 		hrtimer_sleeper_start_expires(timeout, HRTIMER_MODE_ABS);
@@ -644,22 +625,13 @@
 
 		futex_q_lock(q, hb);
 
-<<<<<<< HEAD
-	if (ret) {
+		ret = futex_get_value_locked(&uval, uaddr);
+
+		if (ret) {
 		/*读取失败了*/
-		futex_q_unlock(*hb);
-
-		ret = get_user(uval, uaddr);/*自uaddr中读取内容，并填充到uval中*/
-		if (ret)
-			return ret;
-=======
-		ret = futex_get_value_locked(&uval, uaddr);
-
-		if (ret) {
 			futex_q_unlock(hb);
->>>>>>> 155a3c00
-
-			ret = get_user(uval, uaddr);
+
+			ret = get_user(uval, uaddr);/*自uaddr中读取内容，并填充到uval中*/
 			if (ret)
 				return ret;
 
@@ -669,13 +641,8 @@
 			goto retry;
 		}
 
-<<<<<<< HEAD
-	if (uval != val) {
-		/*读取到的内容与val不一致*/
-		futex_q_unlock(*hb);
-		ret = -EWOULDBLOCK;
-=======
 		if (uval != val) {
+			/*读取到的内容与val不一致*/
 			futex_q_unlock(hb);
 			return -EWOULDBLOCK;
 		}
@@ -694,7 +661,6 @@
 		if (task == current)
 			set_current_state(TASK_INTERRUPTIBLE|TASK_FREEZABLE);
 		futex_queue(q, hb, task);
->>>>>>> 155a3c00
 	}
 
 	return ret;
@@ -717,20 +683,12 @@
 	 * Prepare to wait on uaddr. On success, it holds hb->lock and q
 	 * is initialized.
 	 */
-<<<<<<< HEAD
-	ret = futex_wait_setup(uaddr, val, flags, &q, &hb/*出参，桶头*/);
-=======
-	ret = futex_wait_setup(uaddr, val, flags, &q, NULL, current);
->>>>>>> 155a3c00
+	ret = futex_wait_setup(uaddr, val, flags, &q, NULL/*出参，桶头*/, current);
 	if (ret)
 		return ret;
 
 	/* futex_queue and wait for wakeup, timeout, or a signal. */
-<<<<<<< HEAD
-	futex_wait_queue(hb, &q, to);/*等待唤醒*/
-=======
-	futex_do_wait(&q, to);
->>>>>>> 155a3c00
+	futex_do_wait(&q, to);/*等待唤醒*/
 
 	/* If we were woken (and unqueued), we succeeded, whatever. */
 	if (!futex_unqueue(&q))/*已唤醒出队*/
