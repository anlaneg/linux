--- conflicted
+++ resolved
@@ -982,32 +982,18 @@
 
 		WARN_ON(!q.pi_state);
 
-<<<<<<< HEAD
-	/*
-	 * Only actually queue now that the atomic ops are done:
-	 */
-	__futex_queue(&q, hb);/*加入到队列*/
-
-	if (trylock) {
-		/*检查是否可获得锁*/
-		ret = rt_mutex_futex_trylock(&q.pi_state->pi_mutex);
-		/* Fixup the trylock return value: */
-		ret = ret ? 0 : -EWOULDBLOCK;
-		goto no_block;
-	}
-=======
 		/*
 		 * Only actually queue now that the atomic ops are done:
 		 */
-		__futex_queue(&q, hb, current);
+		__futex_queue(&q, hb, current);/*加入到队列*/
 
 		if (trylock) {
+			/*检查是否可获得锁*/
 			ret = rt_mutex_futex_trylock(&q.pi_state->pi_mutex);
 			/* Fixup the trylock return value: */
 			ret = ret ? 0 : -EWOULDBLOCK;
 			goto no_block;
 		}
->>>>>>> 155a3c00
 
 		/*
 		 * Caution; releasing @hb in-scope. The hb->lock is still locked
