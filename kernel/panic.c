// SPDX-License-Identifier: GPL-2.0-only
/*
 *  linux/kernel/panic.c
 *
 *  Copyright (C) 1991, 1992  Linus Torvalds
 */

/*
 * This function is used through-out the kernel (including mm and fs)
 * to indicate a major problem.
 */
#include <linux/debug_locks.h>
#include <linux/sched/debug.h>
#include <linux/interrupt.h>
#include <linux/kgdb.h>
#include <linux/kmsg_dump.h>
#include <linux/kallsyms.h>
#include <linux/notifier.h>
#include <linux/vt_kern.h>
#include <linux/module.h>
#include <linux/random.h>
#include <linux/ftrace.h>
#include <linux/reboot.h>
#include <linux/delay.h>
#include <linux/kexec.h>
#include <linux/sched.h>
#include <linux/sysrq.h>
#include <linux/init.h>
#include <linux/nmi.h>
#include <linux/console.h>
#include <linux/bug.h>
#include <linux/ratelimit.h>
#include <linux/debugfs.h>
#include <asm/sections.h>

#define PANIC_TIMER_STEP 100
#define PANIC_BLINK_SPD 18

#ifdef CONFIG_SMP
/*
 * Should we dump all CPUs backtraces in an oops event?
 * Defaults to 0, can be changed via sysctl.
 */
unsigned int __read_mostly sysctl_oops_all_cpu_backtrace;
#endif /* CONFIG_SMP */

int panic_on_oops = CONFIG_PANIC_ON_OOPS_VALUE;
static unsigned long tainted_mask =
	IS_ENABLED(CONFIG_GCC_PLUGIN_RANDSTRUCT) ? (1 << TAINT_RANDSTRUCT) : 0;
static int pause_on_oops;
static int pause_on_oops_flag;
static DEFINE_SPINLOCK(pause_on_oops_lock);
bool crash_kexec_post_notifiers;
int panic_on_warn __read_mostly;
unsigned long panic_on_taint;
bool panic_on_taint_nousertaint = false;

int panic_timeout = CONFIG_PANIC_TIMEOUT;
EXPORT_SYMBOL_GPL(panic_timeout);

#define PANIC_PRINT_TASK_INFO		0x00000001
#define PANIC_PRINT_MEM_INFO		0x00000002
#define PANIC_PRINT_TIMER_INFO		0x00000004
#define PANIC_PRINT_LOCK_INFO		0x00000008
#define PANIC_PRINT_FTRACE_INFO		0x00000010
#define PANIC_PRINT_ALL_PRINTK_MSG	0x00000020
unsigned long panic_print;

//panic通知链
//当kernel panic后，此链上所有关注者将被通知
ATOMIC_NOTIFIER_HEAD(panic_notifier_list);

EXPORT_SYMBOL(panic_notifier_list);

static long no_blink(int state)
{
	return 0;
}

/* Returns how long it waited in ms */
long (*panic_blink)(int state);
EXPORT_SYMBOL(panic_blink);

/*
 * Stop ourself in panic -- architecture code may override this
 */
void __weak panic_smp_self_stop(void)
{
	while (1)
		cpu_relax();
}

/*
 * Stop ourselves in NMI context if another CPU has already panicked. Arch code
 * may override this to prepare for crash dumping, e.g. save regs info.
 */
void __weak nmi_panic_self_stop(struct pt_regs *regs)
{
	panic_smp_self_stop();
}

/*
 * Stop other CPUs in panic.  Architecture dependent code may override this
 * with more suitable version.  For example, if the architecture supports
 * crash dump, it should save registers of each stopped CPU and disable
 * per-CPU features such as virtualization extensions.
 */
void __weak crash_smp_send_stop(void)
{
	static int cpus_stopped;

	/*
	 * This function can be called twice in panic path, but obviously
	 * we execute this only once.
	 */
	if (cpus_stopped)
		return;

	/*
	 * Note smp_send_stop is the usual smp shutdown function, which
	 * unfortunately means it may not be hardened to work in a panic
	 * situation.
	 */
	smp_send_stop();
	cpus_stopped = 1;
}

atomic_t panic_cpu = ATOMIC_INIT(PANIC_CPU_INVALID);

/*
 * A variant of panic() called from NMI context. We return if we've already
 * panicked on this CPU. If another CPU already panicked, loop in
 * nmi_panic_self_stop() which can provide architecture dependent code such
 * as saving register state for crash dump.
 */
void nmi_panic(struct pt_regs *regs, const char *msg)
{
	int old_cpu, cpu;

	cpu = raw_smp_processor_id();
	old_cpu = atomic_cmpxchg(&panic_cpu, PANIC_CPU_INVALID, cpu);

	if (old_cpu == PANIC_CPU_INVALID)
		panic("%s", msg);
	else if (old_cpu != cpu)
		nmi_panic_self_stop(regs);
}
EXPORT_SYMBOL(nmi_panic);

static void panic_print_sys_info(void)
{
	if (panic_print & PANIC_PRINT_ALL_PRINTK_MSG)
		console_flush_on_panic(CONSOLE_REPLAY_ALL);

	if (panic_print & PANIC_PRINT_TASK_INFO)
		show_state();

	if (panic_print & PANIC_PRINT_MEM_INFO)
		show_mem(0, NULL);

	if (panic_print & PANIC_PRINT_TIMER_INFO)
		sysrq_timer_list_show();

	if (panic_print & PANIC_PRINT_LOCK_INFO)
		debug_show_all_locks();

	if (panic_print & PANIC_PRINT_FTRACE_INFO)
		ftrace_dump(DUMP_ALL);
}

/**
 *	panic - halt the system
 *	@fmt: The text string to print
 *
 *	Display a message, then perform cleanups.
 *
 *	This function never returns.
 */
void panic(const char *fmt, ...)
{
	static char buf[1024];
	va_list args;
	long i, i_next = 0, len;
	int state = 0;
	int old_cpu, this_cpu;
	bool _crash_kexec_post_notifiers = crash_kexec_post_notifiers;

	/*
	 * Disable local interrupts. This will prevent panic_smp_self_stop
	 * from deadlocking the first cpu that invokes the panic, since
	 * there is nothing to prevent an interrupt handler (that runs
	 * after setting panic_cpu) from invoking panic() again.
	 */
	local_irq_disable();
	preempt_disable_notrace();

	/*
	 * It's possible to come here directly from a panic-assertion and
	 * not have preempt disabled. Some functions called from here want
	 * preempt to be disabled. No point enabling it later though...
	 *
	 * Only one CPU is allowed to execute the panic code from here. For
	 * multiple parallel invocations of panic, all other CPUs either
	 * stop themself or will wait until they are stopped by the 1st CPU
	 * with smp_send_stop().
	 *
	 * `old_cpu == PANIC_CPU_INVALID' means this is the 1st CPU which
	 * comes here, so go ahead.
	 * `old_cpu == this_cpu' means we came from nmi_panic() which sets
	 * panic_cpu to this CPU.  In this case, this is also the 1st CPU.
	 */
	this_cpu = raw_smp_processor_id();
	old_cpu  = atomic_cmpxchg(&panic_cpu, PANIC_CPU_INVALID, this_cpu);

	if (old_cpu != PANIC_CPU_INVALID && old_cpu != this_cpu)
		panic_smp_self_stop();

	console_verbose();
	bust_spinlocks(1);
	va_start(args, fmt);
	len = vscnprintf(buf, sizeof(buf), fmt, args);
	va_end(args);

	if (len && buf[len - 1] == '\n')
		buf[len - 1] = '\0';

	pr_emerg("Kernel panic - not syncing: %s\n", buf);
#ifdef CONFIG_DEBUG_BUGVERBOSE
	/*
	 * Avoid nested stack-dumping if a panic occurs during oops processing
	 */
	if (!test_taint(TAINT_DIE) && oops_in_progress <= 1)
		dump_stack();
#endif

	/*
	 * If kgdb is enabled, give it a chance to run before we stop all
	 * the other CPUs or else we won't be able to debug processes left
	 * running on them.
	 */
	kgdb_panic(buf);

	/*
	 * If we have crashed and we have a crash kernel loaded let it handle
	 * everything else.
	 * If we want to run this after calling panic_notifiers, pass
	 * the "crash_kexec_post_notifiers" option to the kernel.
	 *
	 * Bypass the panic_cpu check and call __crash_kexec directly.
	 */
	if (!_crash_kexec_post_notifiers) {
		printk_safe_flush_on_panic();
		__crash_kexec(NULL);

		/*
		 * Note smp_send_stop is the usual smp shutdown function, which
		 * unfortunately means it may not be hardened to work in a
		 * panic situation.
		 */
		smp_send_stop();
	} else {
		/*
		 * If we want to do crash dump after notifier calls and
		 * kmsg_dump, we will need architecture dependent extra
		 * works in addition to stopping other CPUs.
		 */
		crash_smp_send_stop();
	}

	/*
	 * Run any panic handlers, including those that might need to
	 * add information to the kmsg dump output.
	 */
	//触发kernel panic通知链上所有handler
	atomic_notifier_call_chain(&panic_notifier_list, 0, buf);

	/* Call flush even twice. It tries harder with a single online CPU */
	printk_safe_flush_on_panic();
	kmsg_dump(KMSG_DUMP_PANIC);

	/*
	 * If you doubt kdump always works fine in any situation,
	 * "crash_kexec_post_notifiers" offers you a chance to run
	 * panic_notifiers and dumping kmsg before kdump.
	 * Note: since some panic_notifiers can make crashed kernel
	 * more unstable, it can increase risks of the kdump failure too.
	 *
	 * Bypass the panic_cpu check and call __crash_kexec directly.
	 */
	if (_crash_kexec_post_notifiers)
		__crash_kexec(NULL);

#ifdef CONFIG_VT
	unblank_screen();
#endif
	console_unblank();

	/*
	 * We may have ended up stopping the CPU holding the lock (in
	 * smp_send_stop()) while still having some valuable data in the console
	 * buffer.  Try to acquire the lock then release it regardless of the
	 * result.  The release will also print the buffers out.  Locks debug
	 * should be disabled to avoid reporting bad unlock balance when
	 * panic() is not being callled from OOPS.
	 */
	debug_locks_off();
	console_flush_on_panic(CONSOLE_FLUSH_PENDING);

	panic_print_sys_info();

	if (!panic_blink)
		panic_blink = no_blink;

	if (panic_timeout > 0) {
		/*
		 * Delay timeout seconds before rebooting the machine.
		 * We can't use the "normal" timers since we just panicked.
		 */
		pr_emerg("Rebooting in %d seconds..\n", panic_timeout);

		for (i = 0; i < panic_timeout * 1000; i += PANIC_TIMER_STEP) {
			touch_nmi_watchdog();
			if (i >= i_next) {
				i += panic_blink(state ^= 1);
				i_next = i + 3600 / PANIC_BLINK_SPD;
			}
			mdelay(PANIC_TIMER_STEP);
		}
	}
	if (panic_timeout != 0) {
		/*
		 * This will not be a clean reboot, with everything
		 * shutting down.  But if there is a chance of
		 * rebooting the system it will be rebooted.
		 */
		if (panic_reboot_mode != REBOOT_UNDEFINED)
			reboot_mode = panic_reboot_mode;
		emergency_restart();
	}
#ifdef __sparc__
	{
		extern int stop_a_enabled;
		/* Make sure the user can actually press Stop-A (L1-A) */
		stop_a_enabled = 1;
		pr_emerg("Press Stop-A (L1-A) from sun keyboard or send break\n"
			 "twice on console to return to the boot prom\n");
	}
#endif
#if defined(CONFIG_S390)
	disabled_wait();
#endif
	pr_emerg("---[ end Kernel panic - not syncing: %s ]---\n", buf);

	/* Do not scroll important messages printed above */
	suppress_printk = 1;
	local_irq_enable();
	for (i = 0; ; i += PANIC_TIMER_STEP) {
		touch_softlockup_watchdog();
		if (i >= i_next) {
			i += panic_blink(state ^= 1);
			i_next = i + 3600 / PANIC_BLINK_SPD;
		}
		mdelay(PANIC_TIMER_STEP);
	}
}

EXPORT_SYMBOL(panic);

/*
 * TAINT_FORCED_RMMOD could be a per-module flag but the module
 * is being removed anyway.
 */
const struct taint_flag taint_flags[TAINT_FLAGS_COUNT] = {
	[ TAINT_PROPRIETARY_MODULE ]	= { 'P', 'G', true },
	[ TAINT_FORCED_MODULE ]		= { 'F', ' ', true },
	[ TAINT_CPU_OUT_OF_SPEC ]	= { 'S', ' ', false },
	[ TAINT_FORCED_RMMOD ]		= { 'R', ' ', false },
	[ TAINT_MACHINE_CHECK ]		= { 'M', ' ', false },
	[ TAINT_BAD_PAGE ]		= { 'B', ' ', false },
	[ TAINT_USER ]			= { 'U', ' ', false },
	[ TAINT_DIE ]			= { 'D', ' ', false },
	[ TAINT_OVERRIDDEN_ACPI_TABLE ]	= { 'A', ' ', false },
	[ TAINT_WARN ]			= { 'W', ' ', false },
	[ TAINT_CRAP ]			= { 'C', ' ', true },
	[ TAINT_FIRMWARE_WORKAROUND ]	= { 'I', ' ', false },
	[ TAINT_OOT_MODULE ]		= { 'O', ' ', true },
	[ TAINT_UNSIGNED_MODULE ]	= { 'E', ' ', true },
	[ TAINT_SOFTLOCKUP ]		= { 'L', ' ', false },
	[ TAINT_LIVEPATCH ]		= { 'K', ' ', true },
	[ TAINT_AUX ]			= { 'X', ' ', true },
	[ TAINT_RANDSTRUCT ]		= { 'T', ' ', true },
};

/**
 * print_tainted - return a string to represent the kernel taint state.
 *
 * For individual taint flag meanings, see Documentation/admin-guide/sysctl/kernel.rst
 *
 * The string is overwritten by the next call to print_tainted(),
 * but is always NULL terminated.
 */
const char *print_tainted(void)
{
	static char buf[TAINT_FLAGS_COUNT + sizeof("Tainted: ")];

	BUILD_BUG_ON(ARRAY_SIZE(taint_flags) != TAINT_FLAGS_COUNT);

	if (tainted_mask) {
		char *s;
		int i;

		s = buf + sprintf(buf, "Tainted: ");
		for (i = 0; i < TAINT_FLAGS_COUNT; i++) {
			const struct taint_flag *t = &taint_flags[i];
			*s++ = test_bit(i, &tainted_mask) ?
					t->c_true : t->c_false;
		}
		*s = 0;
	} else
		snprintf(buf, sizeof(buf), "Not tainted");

	return buf;
}

int test_taint(unsigned flag)
{
	return test_bit(flag, &tainted_mask);
}
EXPORT_SYMBOL(test_taint);

unsigned long get_taint(void)
{
	return tainted_mask;
}

/**
 * add_taint: add a taint flag if not already set.
 * @flag: one of the TAINT_* constants.
 * @lockdep_ok: whether lock debugging is still OK.
 *
 * If something bad has gone wrong, you'll want @lockdebug_ok = false, but for
 * some notewortht-but-not-corrupting cases, it can be set to true.
 */
void add_taint(unsigned flag, enum lockdep_ok lockdep_ok)
{
	if (lockdep_ok == LOCKDEP_NOW_UNRELIABLE && __debug_locks_off())
		pr_warn("Disabling lock debugging due to kernel taint\n");

	set_bit(flag, &tainted_mask);

	if (tainted_mask & panic_on_taint) {
		panic_on_taint = 0;
		panic("panic_on_taint set ...");
	}
}
EXPORT_SYMBOL(add_taint);

static void spin_msec(int msecs)
{
	int i;

	for (i = 0; i < msecs; i++) {
		touch_nmi_watchdog();
		mdelay(1);
	}
}

/*
 * It just happens that oops_enter() and oops_exit() are identically
 * implemented...
 */
static void do_oops_enter_exit(void)
{
	unsigned long flags;
	static int spin_counter;

	if (!pause_on_oops)
		return;

	spin_lock_irqsave(&pause_on_oops_lock, flags);
	if (pause_on_oops_flag == 0) {
		/* This CPU may now print the oops message */
		pause_on_oops_flag = 1;
	} else {
		/* We need to stall this CPU */
		if (!spin_counter) {
			/* This CPU gets to do the counting */
			spin_counter = pause_on_oops;
			do {
				spin_unlock(&pause_on_oops_lock);
				spin_msec(MSEC_PER_SEC);
				spin_lock(&pause_on_oops_lock);
			} while (--spin_counter);
			pause_on_oops_flag = 0;
		} else {
			/* This CPU waits for a different one */
			while (spin_counter) {
				spin_unlock(&pause_on_oops_lock);
				spin_msec(1);
				spin_lock(&pause_on_oops_lock);
			}
		}
	}
	spin_unlock_irqrestore(&pause_on_oops_lock, flags);
}

/*
 * Return true if the calling CPU is allowed to print oops-related info.
 * This is a bit racy..
 */
bool oops_may_print(void)
{
	return pause_on_oops_flag == 0;
}

/*
 * Called when the architecture enters its oops handler, before it prints
 * anything.  If this is the first CPU to oops, and it's oopsing the first
 * time then let it proceed.
 *
 * This is all enabled by the pause_on_oops kernel boot option.  We do all
 * this to ensure that oopses don't scroll off the screen.  It has the
 * side-effect of preventing later-oopsing CPUs from mucking up the display,
 * too.
 *
 * It turns out that the CPU which is allowed to print ends up pausing for
 * the right duration, whereas all the other CPUs pause for twice as long:
 * once in oops_enter(), once in oops_exit().
 */
void oops_enter(void)
{
	tracing_off();
	/* can't trust the integrity of the kernel anymore: */
	debug_locks_off();
	do_oops_enter_exit();

	if (sysctl_oops_all_cpu_backtrace)
		trigger_all_cpu_backtrace();
}

/*
 * 64-bit random ID for oopses:
 */
static u64 oops_id;

static int init_oops_id(void)
{
	if (!oops_id)
		get_random_bytes(&oops_id, sizeof(oops_id));
	else
		oops_id++;

	return 0;
}
late_initcall(init_oops_id);

static void print_oops_end_marker(void)
{
	init_oops_id();
	pr_warn("---[ end trace %016llx ]---\n", (unsigned long long)oops_id);
}

/*
 * Called when the architecture exits its oops handler, after printing
 * everything.
 */
void oops_exit(void)
{
	do_oops_enter_exit();
	print_oops_end_marker();
	kmsg_dump(KMSG_DUMP_OOPS);
}

struct warn_args {
	const char *fmt;
	va_list args;
};

void __warn(const char *file, int line, void *caller/*警告函数的名称*/, unsigned taint,
	    struct pt_regs *regs, struct warn_args *args)
{
	disable_trace_on_warning();

	//有文件名，显示告警的文件名及行号
	if (file)
		pr_warn("WARNING: CPU: %d PID: %d at %s:%d %pS\n",
			raw_smp_processor_id(), current->pid, file, line,
			caller);
	else
		pr_warn("WARNING: CPU: %d PID: %d at %pS\n",
			raw_smp_processor_id(), current->pid, caller);

	if (args)
		vprintk(args->fmt, args->args);

	print_modules();

	if (regs)
		show_regs(regs);

	if (panic_on_warn) {
		/*
		 * This thread may hit another WARN() in the panic path.
		 * Resetting this prevents additional WARN() from panicking the
		 * system on this thread.  Other threads are blocked by the
		 * panic_mutex in panic().
		 */
		panic_on_warn = 0;
		panic("panic_on_warn set ...\n");
	}

<<<<<<< HEAD
	//显示调用栈
	dump_stack();
=======
	if (!regs)
		dump_stack();
>>>>>>> 09162bc3

	print_irqtrace_events(current);

	//显示trace结尾
	print_oops_end_marker();

	/* Just a warning, don't kill lockdep. */
	add_taint(taint, LOCKDEP_STILL_OK);
}

#ifndef __WARN_FLAGS
void warn_slowpath_fmt(const char *file, int line, unsigned taint,
		       const char *fmt, ...)
{
	struct warn_args args;

	//显示cut line
	pr_warn(CUT_HERE);

	if (!fmt) {
		__warn(file, line, __builtin_return_address(0), taint,
		       NULL, NULL);
		return;
	}

	args.fmt = fmt;
	va_start(args.args, fmt);
	__warn(file, line, __builtin_return_address(0), taint, NULL, &args);
	va_end(args.args);
}
EXPORT_SYMBOL(warn_slowpath_fmt);
#else
void __warn_printk(const char *fmt, ...)
{
	va_list args;

	pr_warn(CUT_HERE);

	va_start(args, fmt);
	vprintk(fmt, args);
	va_end(args);
}
EXPORT_SYMBOL(__warn_printk);
#endif

#ifdef CONFIG_BUG

/* Support resetting WARN*_ONCE state */

static int clear_warn_once_set(void *data, u64 val)
{
	generic_bug_clear_once();
	memset(__start_once, 0, __end_once - __start_once);
	return 0;
}

DEFINE_DEBUGFS_ATTRIBUTE(clear_warn_once_fops, NULL, clear_warn_once_set,
			 "%lld\n");

static __init int register_warn_debugfs(void)
{
	/* Don't care about failure */
	debugfs_create_file_unsafe("clear_warn_once", 0200, NULL, NULL,
				   &clear_warn_once_fops);
	return 0;
}

device_initcall(register_warn_debugfs);
#endif

#ifdef CONFIG_STACKPROTECTOR

/*
 * Called when gcc's -fstack-protector feature is used, and
 * gcc detects corruption of the on-stack canary value
 */
__visible noinstr void __stack_chk_fail(void)
{
	instrumentation_begin();
	panic("stack-protector: Kernel stack is corrupted in: %pB",
		__builtin_return_address(0));
	instrumentation_end();
}
EXPORT_SYMBOL(__stack_chk_fail);

#endif

core_param(panic, panic_timeout, int, 0644);
core_param(panic_print, panic_print, ulong, 0644);
core_param(pause_on_oops, pause_on_oops, int, 0644);
core_param(panic_on_warn, panic_on_warn, int, 0644);
core_param(crash_kexec_post_notifiers, crash_kexec_post_notifiers, bool, 0644);

static int __init oops_setup(char *s)
{
	if (!s)
		return -EINVAL;
	if (!strcmp(s, "panic"))
		panic_on_oops = 1;
	return 0;
}
early_param("oops", oops_setup);

static int __init panic_on_taint_setup(char *s)
{
	char *taint_str;

	if (!s)
		return -EINVAL;

	taint_str = strsep(&s, ",");
	if (kstrtoul(taint_str, 16, &panic_on_taint))
		return -EINVAL;

	/* make sure panic_on_taint doesn't hold out-of-range TAINT flags */
	panic_on_taint &= TAINT_FLAGS_MAX;

	if (!panic_on_taint)
		return -EINVAL;

	if (s && !strcmp(s, "nousertaint"))
		panic_on_taint_nousertaint = true;

	pr_info("panic_on_taint: bitmask=0x%lx nousertaint_mode=%sabled\n",
		panic_on_taint, panic_on_taint_nousertaint ? "en" : "dis");

	return 0;
}
early_param("panic_on_taint", panic_on_taint_setup);<|MERGE_RESOLUTION|>--- conflicted
+++ resolved
@@ -609,13 +609,9 @@
 		panic("panic_on_warn set ...\n");
 	}
 
-<<<<<<< HEAD
 	//显示调用栈
-	dump_stack();
-=======
 	if (!regs)
 		dump_stack();
->>>>>>> 09162bc3
 
 	print_irqtrace_events(current);
 
