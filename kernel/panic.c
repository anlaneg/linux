// SPDX-License-Identifier: GPL-2.0-only
/*
 *  linux/kernel/panic.c
 *
 *  Copyright (C) 1991, 1992  Linus Torvalds
 */

/*
 * This function is used through-out the kernel (including mm and fs)
 * to indicate a major problem.
 */
#include <linux/debug_locks.h>
#include <linux/sched/debug.h>
#include <linux/interrupt.h>
#include <linux/kgdb.h>
#include <linux/kmsg_dump.h>
#include <linux/kallsyms.h>
#include <linux/notifier.h>
#include <linux/vt_kern.h>
#include <linux/module.h>
#include <linux/random.h>
#include <linux/ftrace.h>
#include <linux/reboot.h>
#include <linux/delay.h>
#include <linux/kexec.h>
#include <linux/sched.h>
#include <linux/sysrq.h>
#include <linux/init.h>
#include <linux/nmi.h>
#include <linux/console.h>
#include <linux/bug.h>
#include <linux/ratelimit.h>
#include <linux/debugfs.h>
#include <asm/sections.h>

#define PANIC_TIMER_STEP 100
#define PANIC_BLINK_SPD 18

#ifdef CONFIG_SMP
/*
 * Should we dump all CPUs backtraces in an oops event?
 * Defaults to 0, can be changed via sysctl.
 */
unsigned int __read_mostly sysctl_oops_all_cpu_backtrace;
#endif /* CONFIG_SMP */

int panic_on_oops = CONFIG_PANIC_ON_OOPS_VALUE;
static unsigned long tainted_mask =
	IS_ENABLED(CONFIG_GCC_PLUGIN_RANDSTRUCT) ? (1 << TAINT_RANDSTRUCT) : 0;
static int pause_on_oops;
static int pause_on_oops_flag;
static DEFINE_SPINLOCK(pause_on_oops_lock);
bool crash_kexec_post_notifiers;
int panic_on_warn __read_mostly;
unsigned long panic_on_taint;
bool panic_on_taint_nousertaint = false;

int panic_timeout = CONFIG_PANIC_TIMEOUT;
EXPORT_SYMBOL_GPL(panic_timeout);

#define PANIC_PRINT_TASK_INFO		0x00000001
#define PANIC_PRINT_MEM_INFO		0x00000002
#define PANIC_PRINT_TIMER_INFO		0x00000004
#define PANIC_PRINT_LOCK_INFO		0x00000008
#define PANIC_PRINT_FTRACE_INFO		0x00000010
#define PANIC_PRINT_ALL_PRINTK_MSG	0x00000020
unsigned long panic_print;

//panic通知链
//当kernel panic后，此链上所有关注者将被通知
ATOMIC_NOTIFIER_HEAD(panic_notifier_list);

EXPORT_SYMBOL(panic_notifier_list);

static long no_blink(int state)
{
	return 0;
}

/* Returns how long it waited in ms */
long (*panic_blink)(int state);
EXPORT_SYMBOL(panic_blink);

/*
 * Stop ourself in panic -- architecture code may override this
 */
void __weak panic_smp_self_stop(void)
{
	while (1)
		cpu_relax();
}

/*
 * Stop ourselves in NMI context if another CPU has already panicked. Arch code
 * may override this to prepare for crash dumping, e.g. save regs info.
 */
void __weak nmi_panic_self_stop(struct pt_regs *regs)
{
	panic_smp_self_stop();
}

/*
 * Stop other CPUs in panic.  Architecture dependent code may override this
 * with more suitable version.  For example, if the architecture supports
 * crash dump, it should save registers of each stopped CPU and disable
 * per-CPU features such as virtualization extensions.
 */
void __weak crash_smp_send_stop(void)
{
	static int cpus_stopped;

	/*
	 * This function can be called twice in panic path, but obviously
	 * we execute this only once.
	 */
	if (cpus_stopped)
		return;

	/*
	 * Note smp_send_stop is the usual smp shutdown function, which
	 * unfortunately means it may not be hardened to work in a panic
	 * situation.
	 */
	smp_send_stop();
	cpus_stopped = 1;
}

atomic_t panic_cpu = ATOMIC_INIT(PANIC_CPU_INVALID);

/*
 * A variant of panic() called from NMI context. We return if we've already
 * panicked on this CPU. If another CPU already panicked, loop in
 * nmi_panic_self_stop() which can provide architecture dependent code such
 * as saving register state for crash dump.
 */
void nmi_panic(struct pt_regs *regs, const char *msg)
{
	int old_cpu, cpu;

	cpu = raw_smp_processor_id();
	old_cpu = atomic_cmpxchg(&panic_cpu, PANIC_CPU_INVALID, cpu);

	if (old_cpu == PANIC_CPU_INVALID)
		panic("%s", msg);
	else if (old_cpu != cpu)
		nmi_panic_self_stop(regs);
}
EXPORT_SYMBOL(nmi_panic);

static void panic_print_sys_info(void)
{
	if (panic_print & PANIC_PRINT_ALL_PRINTK_MSG)
		console_flush_on_panic(CONSOLE_REPLAY_ALL);

	if (panic_print & PANIC_PRINT_TASK_INFO)
		show_state();

	if (panic_print & PANIC_PRINT_MEM_INFO)
		show_mem(0, NULL);

	if (panic_print & PANIC_PRINT_TIMER_INFO)
		sysrq_timer_list_show();

	if (panic_print & PANIC_PRINT_LOCK_INFO)
		debug_show_all_locks();

	if (panic_print & PANIC_PRINT_FTRACE_INFO)
		ftrace_dump(DUMP_ALL);
}

/**
 *	panic - halt the system
 *	@fmt: The text string to print
 *
 *	Display a message, then perform cleanups.
 *
 *	This function never returns.
 */
void panic(const char *fmt, ...)
{
	static char buf[1024];
	va_list args;
	long i, i_next = 0, len;
	int state = 0;
	int old_cpu, this_cpu;
	bool _crash_kexec_post_notifiers = crash_kexec_post_notifiers;

	/*
	 * Disable local interrupts. This will prevent panic_smp_self_stop
	 * from deadlocking the first cpu that invokes the panic, since
	 * there is nothing to prevent an interrupt handler (that runs
	 * after setting panic_cpu) from invoking panic() again.
	 */
	local_irq_disable();
	preempt_disable_notrace();

	/*
	 * It's possible to come here directly from a panic-assertion and
	 * not have preempt disabled. Some functions called from here want
	 * preempt to be disabled. No point enabling it later though...
	 *
	 * Only one CPU is allowed to execute the panic code from here. For
	 * multiple parallel invocations of panic, all other CPUs either
	 * stop themself or will wait until they are stopped by the 1st CPU
	 * with smp_send_stop().
	 *
	 * `old_cpu == PANIC_CPU_INVALID' means this is the 1st CPU which
	 * comes here, so go ahead.
	 * `old_cpu == this_cpu' means we came from nmi_panic() which sets
	 * panic_cpu to this CPU.  In this case, this is also the 1st CPU.
	 */
	this_cpu = raw_smp_processor_id();
	old_cpu  = atomic_cmpxchg(&panic_cpu, PANIC_CPU_INVALID, this_cpu);

	if (old_cpu != PANIC_CPU_INVALID && old_cpu != this_cpu)
		panic_smp_self_stop();

	console_verbose();
	bust_spinlocks(1);
	va_start(args, fmt);
	len = vscnprintf(buf, sizeof(buf), fmt, args);
	va_end(args);

	if (len && buf[len - 1] == '\n')
		buf[len - 1] = '\0';

	pr_emerg("Kernel panic - not syncing: %s\n", buf);
#ifdef CONFIG_DEBUG_BUGVERBOSE
	/*
	 * Avoid nested stack-dumping if a panic occurs during oops processing
	 */
	if (!test_taint(TAINT_DIE) && oops_in_progress <= 1)
		dump_stack();
#endif

	/*
	 * If kgdb is enabled, give it a chance to run before we stop all
	 * the other CPUs or else we won't be able to debug processes left
	 * running on them.
	 */
	kgdb_panic(buf);

	/*
	 * If we have crashed and we have a crash kernel loaded let it handle
	 * everything else.
	 * If we want to run this after calling panic_notifiers, pass
	 * the "crash_kexec_post_notifiers" option to the kernel.
	 *
	 * Bypass the panic_cpu check and call __crash_kexec directly.
	 */
	if (!_crash_kexec_post_notifiers) {
		printk_safe_flush_on_panic();
		__crash_kexec(NULL);

		/*
		 * Note smp_send_stop is the usual smp shutdown function, which
		 * unfortunately means it may not be hardened to work in a
		 * panic situation.
		 */
		smp_send_stop();
	} else {
		/*
		 * If we want to do crash dump after notifier calls and
		 * kmsg_dump, we will need architecture dependent extra
		 * works in addition to stopping other CPUs.
		 */
		crash_smp_send_stop();
	}

	/*
	 * Run any panic handlers, including those that might need to
	 * add information to the kmsg dump output.
	 */
	//触发kernel panic通知链上所有handler
	atomic_notifier_call_chain(&panic_notifier_list, 0, buf);

	/* Call flush even twice. It tries harder with a single online CPU */
	printk_safe_flush_on_panic();
	kmsg_dump(KMSG_DUMP_PANIC);

	/*
	 * If you doubt kdump always works fine in any situation,
	 * "crash_kexec_post_notifiers" offers you a chance to run
	 * panic_notifiers and dumping kmsg before kdump.
	 * Note: since some panic_notifiers can make crashed kernel
	 * more unstable, it can increase risks of the kdump failure too.
	 *
	 * Bypass the panic_cpu check and call __crash_kexec directly.
	 */
	if (_crash_kexec_post_notifiers)
		__crash_kexec(NULL);

#ifdef CONFIG_VT
	unblank_screen();
#endif
	console_unblank();

	/*
	 * We may have ended up stopping the CPU holding the lock (in
	 * smp_send_stop()) while still having some valuable data in the console
	 * buffer.  Try to acquire the lock then release it regardless of the
	 * result.  The release will also print the buffers out.  Locks debug
	 * should be disabled to avoid reporting bad unlock balance when
	 * panic() is not being callled from OOPS.
	 */
	debug_locks_off();
	console_flush_on_panic(CONSOLE_FLUSH_PENDING);

	panic_print_sys_info();

	if (!panic_blink)
		panic_blink = no_blink;

	if (panic_timeout > 0) {
		/*
		 * Delay timeout seconds before rebooting the machine.
		 * We can't use the "normal" timers since we just panicked.
		 */
		pr_emerg("Rebooting in %d seconds..\n", panic_timeout);

		for (i = 0; i < panic_timeout * 1000; i += PANIC_TIMER_STEP) {
			touch_nmi_watchdog();
			if (i >= i_next) {
				i += panic_blink(state ^= 1);
				i_next = i + 3600 / PANIC_BLINK_SPD;
			}
			mdelay(PANIC_TIMER_STEP);
		}
	}
	if (panic_timeout != 0) {
		/*
		 * This will not be a clean reboot, with everything
		 * shutting down.  But if there is a chance of
		 * rebooting the system it will be rebooted.
		 */
		if (panic_reboot_mode != REBOOT_UNDEFINED)
			reboot_mode = panic_reboot_mode;
		emergency_restart();
	}
#ifdef __sparc__
	{
		extern int stop_a_enabled;
		/* Make sure the user can actually press Stop-A (L1-A) */
		stop_a_enabled = 1;
		pr_emerg("Press Stop-A (L1-A) from sun keyboard or send break\n"
			 "twice on console to return to the boot prom\n");
	}
#endif
#if defined(CONFIG_S390)
	disabled_wait();
#endif
	pr_emerg("---[ end Kernel panic - not syncing: %s ]---\n", buf);

	/* Do not scroll important messages printed above */
	suppress_printk = 1;
	local_irq_enable();
	for (i = 0; ; i += PANIC_TIMER_STEP) {
		touch_softlockup_watchdog();
		if (i >= i_next) {
			i += panic_blink(state ^= 1);
			i_next = i + 3600 / PANIC_BLINK_SPD;
		}
		mdelay(PANIC_TIMER_STEP);
	}
}

EXPORT_SYMBOL(panic);

/*
 * TAINT_FORCED_RMMOD could be a per-module flag but the module
 * is being removed anyway.
 */
const struct taint_flag taint_flags[TAINT_FLAGS_COUNT] = {
	[ TAINT_PROPRIETARY_MODULE ]	= { 'P', 'G', true },
	[ TAINT_FORCED_MODULE ]		= { 'F', ' ', true },
	[ TAINT_CPU_OUT_OF_SPEC ]	= { 'S', ' ', false },
	[ TAINT_FORCED_RMMOD ]		= { 'R', ' ', false },
	[ TAINT_MACHINE_CHECK ]		= { 'M', ' ', false },
	[ TAINT_BAD_PAGE ]		= { 'B', ' ', false },
	[ TAINT_USER ]			= { 'U', ' ', false },
	[ TAINT_DIE ]			= { 'D', ' ', false },
	[ TAINT_OVERRIDDEN_ACPI_TABLE ]	= { 'A', ' ', false },
	[ TAINT_WARN ]			= { 'W', ' ', false },
	[ TAINT_CRAP ]			= { 'C', ' ', true },
	[ TAINT_FIRMWARE_WORKAROUND ]	= { 'I', ' ', false },
	[ TAINT_OOT_MODULE ]		= { 'O', ' ', true },
	[ TAINT_UNSIGNED_MODULE ]	= { 'E', ' ', true },
	[ TAINT_SOFTLOCKUP ]		= { 'L', ' ', false },
	[ TAINT_LIVEPATCH ]		= { 'K', ' ', true },
	[ TAINT_AUX ]			= { 'X', ' ', true },
	[ TAINT_RANDSTRUCT ]		= { 'T', ' ', true },
};

/**
 * print_tainted - return a string to represent the kernel taint state.
 *
 * For individual taint flag meanings, see Documentation/admin-guide/sysctl/kernel.rst
 *
 * The string is overwritten by the next call to print_tainted(),
 * but is always NULL terminated.
 */
const char *print_tainted(void)
{
	static char buf[TAINT_FLAGS_COUNT + sizeof("Tainted: ")];

	BUILD_BUG_ON(ARRAY_SIZE(taint_flags) != TAINT_FLAGS_COUNT);

	if (tainted_mask) {
		char *s;
		int i;

		s = buf + sprintf(buf, "Tainted: ");
		for (i = 0; i < TAINT_FLAGS_COUNT; i++) {
			const struct taint_flag *t = &taint_flags[i];
			*s++ = test_bit(i, &tainted_mask) ?
					t->c_true : t->c_false;
		}
		*s = 0;
	} else
		snprintf(buf, sizeof(buf), "Not tainted");

	return buf;
}

int test_taint(unsigned flag)
{
	return test_bit(flag, &tainted_mask);
}
EXPORT_SYMBOL(test_taint);

unsigned long get_taint(void)
{
	return tainted_mask;
}

/**
 * add_taint: add a taint flag if not already set.
 * @flag: one of the TAINT_* constants.
 * @lockdep_ok: whether lock debugging is still OK.
 *
 * If something bad has gone wrong, you'll want @lockdebug_ok = false, but for
 * some notewortht-but-not-corrupting cases, it can be set to true.
 */
void add_taint(unsigned flag, enum lockdep_ok lockdep_ok)
{
	if (lockdep_ok == LOCKDEP_NOW_UNRELIABLE && __debug_locks_off())
		pr_warn("Disabling lock debugging due to kernel taint\n");

	set_bit(flag, &tainted_mask);

	if (tainted_mask & panic_on_taint) {
		panic_on_taint = 0;
		panic("panic_on_taint set ...");
	}
}
EXPORT_SYMBOL(add_taint);

static void spin_msec(int msecs)
{
	int i;

	for (i = 0; i < msecs; i++) {
		touch_nmi_watchdog();
		mdelay(1);
	}
}

/*
 * It just happens that oops_enter() and oops_exit() are identically
 * implemented...
 */
static void do_oops_enter_exit(void)
{
	unsigned long flags;
	static int spin_counter;

	if (!pause_on_oops)
		return;

	spin_lock_irqsave(&pause_on_oops_lock, flags);
	if (pause_on_oops_flag == 0) {
		/* This CPU may now print the oops message */
		pause_on_oops_flag = 1;
	} else {
		/* We need to stall this CPU */
		if (!spin_counter) {
			/* This CPU gets to do the counting */
			spin_counter = pause_on_oops;
			do {
				spin_unlock(&pause_on_oops_lock);
				spin_msec(MSEC_PER_SEC);
				spin_lock(&pause_on_oops_lock);
			} while (--spin_counter);
			pause_on_oops_flag = 0;
		} else {
			/* This CPU waits for a different one */
			while (spin_counter) {
				spin_unlock(&pause_on_oops_lock);
				spin_msec(1);
				spin_lock(&pause_on_oops_lock);
			}
		}
	}
	spin_unlock_irqrestore(&pause_on_oops_lock, flags);
}

/*
 * Return true if the calling CPU is allowed to print oops-related info.
 * This is a bit racy..
 */
bool oops_may_print(void)
{
	return pause_on_oops_flag == 0;
}

/*
 * Called when the architecture enters its oops handler, before it prints
 * anything.  If this is the first CPU to oops, and it's oopsing the first
 * time then let it proceed.
 *
 * This is all enabled by the pause_on_oops kernel boot option.  We do all
 * this to ensure that oopses don't scroll off the screen.  It has the
 * side-effect of preventing later-oopsing CPUs from mucking up the display,
 * too.
 *
 * It turns out that the CPU which is allowed to print ends up pausing for
 * the right duration, whereas all the other CPUs pause for twice as long:
 * once in oops_enter(), once in oops_exit().
 */
void oops_enter(void)
{
	tracing_off();
	/* can't trust the integrity of the kernel anymore: */
	debug_locks_off();
	do_oops_enter_exit();

	if (sysctl_oops_all_cpu_backtrace)
		trigger_all_cpu_backtrace();
}

/*
 * 64-bit random ID for oopses:
 */
static u64 oops_id;

static int init_oops_id(void)
{
	if (!oops_id)
		get_random_bytes(&oops_id, sizeof(oops_id));
	else
		oops_id++;

	return 0;
}
late_initcall(init_oops_id);

static void print_oops_end_marker(void)
{
	init_oops_id();
	pr_warn("---[ end trace %016llx ]---\n", (unsigned long long)oops_id);
}

/*
 * Called when the architecture exits its oops handler, after printing
 * everything.
 */
void oops_exit(void)
{
	do_oops_enter_exit();
	print_oops_end_marker();
	kmsg_dump(KMSG_DUMP_OOPS);
}

struct warn_args {
	const char *fmt;
	va_list args;
};

void __warn(const char *file, int line, void *caller/*警告函数的名称*/, unsigned taint,
	    struct pt_regs *regs, struct warn_args *args)
{
	disable_trace_on_warning();

	//有文件名，显示告警的文件名及行号
	if (file)
		pr_warn("WARNING: CPU: %d PID: %d at %s:%d %pS\n",
			raw_smp_processor_id(), current->pid, file, line,
			caller);
	else
		pr_warn("WARNING: CPU: %d PID: %d at %pS\n",
			raw_smp_processor_id(), current->pid, caller);

	if (args)
		vprintk(args->fmt, args->args);

	print_modules();

	if (regs)
		show_regs(regs);

	if (panic_on_warn) {
		/*
		 * This thread may hit another WARN() in the panic path.
		 * Resetting this prevents additional WARN() from panicking the
		 * system on this thread.  Other threads are blocked by the
		 * panic_mutex in panic().
		 */
		panic_on_warn = 0;
		panic("panic_on_warn set ...\n");
	}

<<<<<<< HEAD
	//显示当前加载的所有modules
	print_modules();

	if (regs)
		show_regs(regs);
	else
	    //显示调用栈
		dump_stack();
=======
	dump_stack();
>>>>>>> c4d6fe73

	print_irqtrace_events(current);

	//显示trace结尾
	print_oops_end_marker();

	/* Just a warning, don't kill lockdep. */
	add_taint(taint, LOCKDEP_STILL_OK);
}

#ifndef __WARN_FLAGS
void warn_slowpath_fmt(const char *file, int line, unsigned taint,
		       const char *fmt, ...)
{
	struct warn_args args;

	//显示cut line
	pr_warn(CUT_HERE);

	if (!fmt) {
		__warn(file, line, __builtin_return_address(0), taint,
		       NULL, NULL);
		return;
	}

	args.fmt = fmt;
	va_start(args.args, fmt);
	__warn(file, line, __builtin_return_address(0), taint, NULL, &args);
	va_end(args.args);
}
EXPORT_SYMBOL(warn_slowpath_fmt);
#else
void __warn_printk(const char *fmt, ...)
{
	va_list args;

	pr_warn(CUT_HERE);

	va_start(args, fmt);
	vprintk(fmt, args);
	va_end(args);
}
EXPORT_SYMBOL(__warn_printk);
#endif

#ifdef CONFIG_BUG

/* Support resetting WARN*_ONCE state */

static int clear_warn_once_set(void *data, u64 val)
{
	generic_bug_clear_once();
	memset(__start_once, 0, __end_once - __start_once);
	return 0;
}

DEFINE_DEBUGFS_ATTRIBUTE(clear_warn_once_fops, NULL, clear_warn_once_set,
			 "%lld\n");

static __init int register_warn_debugfs(void)
{
	/* Don't care about failure */
	debugfs_create_file_unsafe("clear_warn_once", 0200, NULL, NULL,
				   &clear_warn_once_fops);
	return 0;
}

device_initcall(register_warn_debugfs);
#endif

#ifdef CONFIG_STACKPROTECTOR

/*
 * Called when gcc's -fstack-protector feature is used, and
 * gcc detects corruption of the on-stack canary value
 */
__visible noinstr void __stack_chk_fail(void)
{
	instrumentation_begin();
	panic("stack-protector: Kernel stack is corrupted in: %pB",
		__builtin_return_address(0));
	instrumentation_end();
}
EXPORT_SYMBOL(__stack_chk_fail);

#endif

core_param(panic, panic_timeout, int, 0644);
core_param(panic_print, panic_print, ulong, 0644);
core_param(pause_on_oops, pause_on_oops, int, 0644);
core_param(panic_on_warn, panic_on_warn, int, 0644);
core_param(crash_kexec_post_notifiers, crash_kexec_post_notifiers, bool, 0644);

static int __init oops_setup(char *s)
{
	if (!s)
		return -EINVAL;
	if (!strcmp(s, "panic"))
		panic_on_oops = 1;
	return 0;
}
early_param("oops", oops_setup);

static int __init panic_on_taint_setup(char *s)
{
	char *taint_str;

	if (!s)
		return -EINVAL;

	taint_str = strsep(&s, ",");
	if (kstrtoul(taint_str, 16, &panic_on_taint))
		return -EINVAL;

	/* make sure panic_on_taint doesn't hold out-of-range TAINT flags */
	panic_on_taint &= TAINT_FLAGS_MAX;

	if (!panic_on_taint)
		return -EINVAL;

	if (s && !strcmp(s, "nousertaint"))
		panic_on_taint_nousertaint = true;

	pr_info("panic_on_taint: bitmask=0x%lx nousertaint_mode=%sabled\n",
		panic_on_taint, panic_on_taint_nousertaint ? "en" : "dis");

	return 0;
}
early_param("panic_on_taint", panic_on_taint_setup);<|MERGE_RESOLUTION|>--- conflicted
+++ resolved
@@ -609,18 +609,8 @@
 		panic("panic_on_warn set ...\n");
 	}
 
-<<<<<<< HEAD
-	//显示当前加载的所有modules
-	print_modules();
-
-	if (regs)
-		show_regs(regs);
-	else
-	    //显示调用栈
-		dump_stack();
-=======
+	//显示调用栈
 	dump_stack();
->>>>>>> c4d6fe73
 
 	print_irqtrace_events(current);
 
