// SPDX-License-Identifier: GPL-2.0-only
/*
 *  Copyright (C) 2006 IBM Corporation
 *
 *  Author: Serge Hallyn <serue@us.ibm.com>
 *
 *  Jun 2006 - namespaces support
 *             OpenVZ, SWsoft Inc.
 *             Pavel Emelianov <xemul@openvz.org>
 */

#include <linux/slab.h>
#include <linux/export.h>
#include <linux/nsproxy.h>
#include <linux/init_task.h>
#include <linux/mnt_namespace.h>
#include <linux/utsname.h>
#include <linux/pid_namespace.h>
#include <net/net_namespace.h>
#include <linux/ipc_namespace.h>
#include <linux/time_namespace.h>
#include <linux/fs_struct.h>
#include <linux/proc_fs.h>
#include <linux/proc_ns.h>
#include <linux/file.h>
#include <linux/syscalls.h>
#include <linux/cgroup.h>
#include <linux/perf_event.h>

static struct kmem_cache *nsproxy_cachep;

struct nsproxy init_nsproxy = {
	.count			= ATOMIC_INIT(1),
	.uts_ns			= &init_uts_ns,
#if defined(CONFIG_POSIX_MQUEUE) || defined(CONFIG_SYSVIPC)
	.ipc_ns			= &init_ipc_ns,
#endif
	.mnt_ns			= NULL,
	.pid_ns_for_children	= &init_pid_ns,
#ifdef CONFIG_NET
	.net_ns			= &init_net,
#endif
#ifdef CONFIG_CGROUPS
	.cgroup_ns		= &init_cgroup_ns,
#endif
#ifdef CONFIG_TIME_NS
	.time_ns		= &init_time_ns,
	.time_ns_for_children	= &init_time_ns,
#endif
};

//申请nsproxy对象
static inline struct nsproxy *create_nsproxy(void)
{
	struct nsproxy *nsproxy;

	nsproxy = kmem_cache_alloc(nsproxy_cachep, GFP_KERNEL);
	if (nsproxy)
		atomic_set(&nsproxy->count, 1);
	return nsproxy;
}

/*
 * Create new nsproxy and all of its the associated namespaces.
 * Return the newly created nsproxy.  Do not attach this to the task,
 * leave it to the caller to do proper locking and attach it to task.
 */
//按flags创建对应的nsproxy
static struct nsproxy *create_new_namespaces(unsigned long flags,
	struct task_struct *tsk, struct user_namespace *user_ns,
	struct fs_struct *new_fs)
{
	struct nsproxy *new_nsp;
	int err;

	//生成空的nsproxy
	new_nsp = create_nsproxy();
	if (!new_nsp)
		return ERR_PTR(-ENOMEM);

	//按flags 或使用当前进程的mnt_ns，或创建mnt_ns
	new_nsp->mnt_ns = copy_mnt_ns(flags, tsk->nsproxy->mnt_ns, user_ns, new_fs);
	if (IS_ERR(new_nsp->mnt_ns)) {
		err = PTR_ERR(new_nsp->mnt_ns);
		goto out_ns;
	}

	new_nsp->uts_ns = copy_utsname(flags, user_ns, tsk->nsproxy->uts_ns);
	if (IS_ERR(new_nsp->uts_ns)) {
		err = PTR_ERR(new_nsp->uts_ns);
		goto out_uts;
	}

	new_nsp->ipc_ns = copy_ipcs(flags, user_ns, tsk->nsproxy->ipc_ns);
	if (IS_ERR(new_nsp->ipc_ns)) {
		err = PTR_ERR(new_nsp->ipc_ns);
		goto out_ipc;
	}

	new_nsp->pid_ns_for_children =
		copy_pid_ns(flags, user_ns, tsk->nsproxy->pid_ns_for_children);
	if (IS_ERR(new_nsp->pid_ns_for_children)) {
		err = PTR_ERR(new_nsp->pid_ns_for_children);
		goto out_pid;
	}

	new_nsp->cgroup_ns = copy_cgroup_ns(flags, user_ns,
					    tsk->nsproxy->cgroup_ns);
	if (IS_ERR(new_nsp->cgroup_ns)) {
		err = PTR_ERR(new_nsp->cgroup_ns);
		goto out_cgroup;
	}

	new_nsp->net_ns = copy_net_ns(flags, user_ns, tsk->nsproxy->net_ns);
	if (IS_ERR(new_nsp->net_ns)) {
		err = PTR_ERR(new_nsp->net_ns);
		goto out_net;
	}

	new_nsp->time_ns_for_children = copy_time_ns(flags, user_ns,
					tsk->nsproxy->time_ns_for_children);
	if (IS_ERR(new_nsp->time_ns_for_children)) {
		err = PTR_ERR(new_nsp->time_ns_for_children);
		goto out_time;
	}
	new_nsp->time_ns = get_time_ns(tsk->nsproxy->time_ns);

	return new_nsp;

out_time:
	put_net(new_nsp->net_ns);
out_net:
	put_cgroup_ns(new_nsp->cgroup_ns);
out_cgroup:
	if (new_nsp->pid_ns_for_children)
		put_pid_ns(new_nsp->pid_ns_for_children);
out_pid:
	if (new_nsp->ipc_ns)
		put_ipc_ns(new_nsp->ipc_ns);
out_ipc:
	if (new_nsp->uts_ns)
		put_uts_ns(new_nsp->uts_ns);
out_uts:
	if (new_nsp->mnt_ns)
		put_mnt_ns(new_nsp->mnt_ns);
out_ns:
	kmem_cache_free(nsproxy_cachep, new_nsp);
	return ERR_PTR(err);
}

/*
 * called from clone.  This now handles copy for nsproxy and all
 * namespaces therein.
 */
int copy_namespaces(unsigned long flags, struct task_struct *tsk)
{
	struct nsproxy *old_ns = tsk->nsproxy;
	struct user_namespace *user_ns = task_cred_xxx(tsk, user_ns);
	struct nsproxy *new_ns;
	int ret;

	if (likely(!(flags & (CLONE_NEWNS | CLONE_NEWUTS | CLONE_NEWIPC |
			      CLONE_NEWPID | CLONE_NEWNET |
			      CLONE_NEWCGROUP | CLONE_NEWTIME)))) {
		if (likely(old_ns->time_ns_for_children == old_ns->time_ns)) {
			get_nsproxy(old_ns);
			return 0;
		}
	} else if (!ns_capable(user_ns, CAP_SYS_ADMIN))
		return -EPERM;

	/*
	 * CLONE_NEWIPC must detach from the undolist: after switching
	 * to a new ipc namespace, the semaphore arrays from the old
	 * namespace are unreachable.  In clone parlance, CLONE_SYSVSEM
	 * means share undolist with parent, so we must forbid using
	 * it along with CLONE_NEWIPC.
	 */
	if ((flags & (CLONE_NEWIPC | CLONE_SYSVSEM)) ==
		(CLONE_NEWIPC | CLONE_SYSVSEM)) 
		return -EINVAL;

	new_ns = create_new_namespaces(flags, tsk, user_ns, tsk->fs);
	if (IS_ERR(new_ns))
		return  PTR_ERR(new_ns);

	ret = timens_on_fork(new_ns, tsk);
	if (ret) {
		free_nsproxy(new_ns);
		return ret;
	}

	tsk->nsproxy = new_ns;
	return 0;
}

void free_nsproxy(struct nsproxy *ns)
{
	if (ns->mnt_ns)
		put_mnt_ns(ns->mnt_ns);
	if (ns->uts_ns)
		put_uts_ns(ns->uts_ns);
	if (ns->ipc_ns)
		put_ipc_ns(ns->ipc_ns);
	if (ns->pid_ns_for_children)
		put_pid_ns(ns->pid_ns_for_children);
	if (ns->time_ns)
		put_time_ns(ns->time_ns);
	if (ns->time_ns_for_children)
		put_time_ns(ns->time_ns_for_children);
	put_cgroup_ns(ns->cgroup_ns);
	put_net(ns->net_ns);
	kmem_cache_free(nsproxy_cachep, ns);
}

/*
 * Called from unshare. Unshare all the namespaces part of nsproxy.
 * On success, returns the new nsproxy.
 */
int unshare_nsproxy_namespaces(unsigned long unshare_flags,
	struct nsproxy **new_nsp, struct cred *new_cred, struct fs_struct *new_fs)
{
	struct user_namespace *user_ns;
	int err = 0;

	if (!(unshare_flags & (CLONE_NEWNS | CLONE_NEWUTS | CLONE_NEWIPC |
			       CLONE_NEWNET | CLONE_NEWPID | CLONE_NEWCGROUP |
			       CLONE_NEWTIME)))
		return 0;

	user_ns = new_cred ? new_cred->user_ns : current_user_ns();
	if (!ns_capable(user_ns, CAP_SYS_ADMIN))
		return -EPERM;

	*new_nsp = create_new_namespaces(unshare_flags, current, user_ns,
					 new_fs ? new_fs : current->fs);
	if (IS_ERR(*new_nsp)) {
		err = PTR_ERR(*new_nsp);
		goto out;
	}

out:
	return err;
}

//切换进程的namespace信息
void switch_task_namespaces(struct task_struct *p, struct nsproxy *new)
{
	struct nsproxy *ns;

	might_sleep();

	task_lock(p);
	//替换进程的nsproxy
	ns = p->nsproxy;
	p->nsproxy = new;
	task_unlock(p);

	if (ns && atomic_dec_and_test(&ns->count))
		free_nsproxy(ns);
}

void exit_task_namespaces(struct task_struct *p)
{
	switch_task_namespaces(p, NULL);
}

<<<<<<< HEAD
//设置当前线程与指定类型namespace关联关系的系统调用
SYSCALL_DEFINE2(setns, int, fd, int, nstype)
{
    //所有操作针对当前线程
	struct task_struct *tsk = current;
	struct nsproxy *new_nsproxy;
	struct file *file;
	struct ns_common *ns;
	int err;
=======
static int check_setns_flags(unsigned long flags)
{
	if (!flags || (flags & ~(CLONE_NEWNS | CLONE_NEWUTS | CLONE_NEWIPC |
				 CLONE_NEWNET | CLONE_NEWUSER | CLONE_NEWPID |
				 CLONE_NEWCGROUP)))
		return -EINVAL;
>>>>>>> 64677779

#ifndef CONFIG_USER_NS
	if (flags & CLONE_NEWUSER)
		return -EINVAL;
#endif
#ifndef CONFIG_PID_NS
	if (flags & CLONE_NEWPID)
		return -EINVAL;
#endif
#ifndef CONFIG_UTS_NS
	if (flags & CLONE_NEWUTS)
		return -EINVAL;
#endif
#ifndef CONFIG_IPC_NS
	if (flags & CLONE_NEWIPC)
		return -EINVAL;
#endif
#ifndef CONFIG_CGROUPS
	if (flags & CLONE_NEWCGROUP)
		return -EINVAL;
#endif
#ifndef CONFIG_NET_NS
	if (flags & CLONE_NEWNET)
		return -EINVAL;
#endif

<<<<<<< HEAD
	err = -EINVAL;
	ns = get_proc_ns(file_inode(file));

	//ns的type必须与入参一致
	if (nstype && (ns->ops->type != nstype))
		goto out;

	//生成新 的nsproxy,flags为0，使用原有进程的nsproxy
	new_nsproxy = create_new_namespaces(0, tsk, current_user_ns(), tsk->fs);
	if (IS_ERR(new_nsproxy)) {
		err = PTR_ERR(new_nsproxy);
=======
	return 0;
}

static void put_nsset(struct nsset *nsset)
{
	unsigned flags = nsset->flags;

	if (flags & CLONE_NEWUSER)
		put_cred(nsset_cred(nsset));
	/*
	 * We only created a temporary copy if we attached to more than just
	 * the mount namespace.
	 */
	if (nsset->fs && (flags & CLONE_NEWNS) && (flags & ~CLONE_NEWNS))
		free_fs_struct(nsset->fs);
	if (nsset->nsproxy)
		free_nsproxy(nsset->nsproxy);
}

static int prepare_nsset(unsigned flags, struct nsset *nsset)
{
	struct task_struct *me = current;

	nsset->nsproxy = create_new_namespaces(0, me, current_user_ns(), me->fs);
	if (IS_ERR(nsset->nsproxy))
		return PTR_ERR(nsset->nsproxy);

	if (flags & CLONE_NEWUSER)
		nsset->cred = prepare_creds();
	else
		nsset->cred = current_cred();
	if (!nsset->cred)
>>>>>>> 64677779
		goto out;

	/* Only create a temporary copy of fs_struct if we really need to. */
	if (flags == CLONE_NEWNS) {
		nsset->fs = me->fs;
	} else if (flags & CLONE_NEWNS) {
		nsset->fs = copy_fs_struct(me->fs);
		if (!nsset->fs)
			goto out;
	}

<<<<<<< HEAD
	//释放new_nsproxy中旧的ns,并使用此ns做为新的
	err = ns->ops->install(new_nsproxy, ns);
	if (err) {
		free_nsproxy(new_nsproxy);
		goto out;
	}

	//完成进程nsproxy切换
	switch_task_namespaces(tsk, new_nsproxy);
=======
	nsset->flags = flags;
	return 0;

out:
	put_nsset(nsset);
	return -ENOMEM;
}

static inline int validate_ns(struct nsset *nsset, struct ns_common *ns)
{
	return ns->ops->install(nsset, ns);
}

/*
 * This is the inverse operation to unshare().
 * Ordering is equivalent to the standard ordering used everywhere else
 * during unshare and process creation. The switch to the new set of
 * namespaces occurs at the point of no return after installation of
 * all requested namespaces was successful in commit_nsset().
 */
static int validate_nsset(struct nsset *nsset, struct pid *pid)
{
	int ret = 0;
	unsigned flags = nsset->flags;
	struct user_namespace *user_ns = NULL;
	struct pid_namespace *pid_ns = NULL;
	struct nsproxy *nsp;
	struct task_struct *tsk;

	/* Take a "snapshot" of the target task's namespaces. */
	rcu_read_lock();
	tsk = pid_task(pid, PIDTYPE_PID);
	if (!tsk) {
		rcu_read_unlock();
		return -ESRCH;
	}

	if (!ptrace_may_access(tsk, PTRACE_MODE_READ_REALCREDS)) {
		rcu_read_unlock();
		return -EPERM;
	}

	task_lock(tsk);
	nsp = tsk->nsproxy;
	if (nsp)
		get_nsproxy(nsp);
	task_unlock(tsk);
	if (!nsp) {
		rcu_read_unlock();
		return -ESRCH;
	}

#ifdef CONFIG_PID_NS
	if (flags & CLONE_NEWPID) {
		pid_ns = task_active_pid_ns(tsk);
		if (unlikely(!pid_ns)) {
			rcu_read_unlock();
			ret = -ESRCH;
			goto out;
		}
		get_pid_ns(pid_ns);
	}
#endif

#ifdef CONFIG_USER_NS
	if (flags & CLONE_NEWUSER)
		user_ns = get_user_ns(__task_cred(tsk)->user_ns);
#endif
	rcu_read_unlock();

	/*
	 * Install requested namespaces. The caller will have
	 * verified earlier that the requested namespaces are
	 * supported on this kernel. We don't report errors here
	 * if a namespace is requested that isn't supported.
	 */
#ifdef CONFIG_USER_NS
	if (flags & CLONE_NEWUSER) {
		ret = validate_ns(nsset, &user_ns->ns);
		if (ret)
			goto out;
	}
#endif

	if (flags & CLONE_NEWNS) {
		ret = validate_ns(nsset, from_mnt_ns(nsp->mnt_ns));
		if (ret)
			goto out;
	}

#ifdef CONFIG_UTS_NS
	if (flags & CLONE_NEWUTS) {
		ret = validate_ns(nsset, &nsp->uts_ns->ns);
		if (ret)
			goto out;
	}
#endif

#ifdef CONFIG_IPC_NS
	if (flags & CLONE_NEWIPC) {
		ret = validate_ns(nsset, &nsp->ipc_ns->ns);
		if (ret)
			goto out;
	}
#endif

#ifdef CONFIG_PID_NS
	if (flags & CLONE_NEWPID) {
		ret = validate_ns(nsset, &pid_ns->ns);
		if (ret)
			goto out;
	}
#endif

#ifdef CONFIG_CGROUPS
	if (flags & CLONE_NEWCGROUP) {
		ret = validate_ns(nsset, &nsp->cgroup_ns->ns);
		if (ret)
			goto out;
	}
#endif

#ifdef CONFIG_NET_NS
	if (flags & CLONE_NEWNET) {
		ret = validate_ns(nsset, &nsp->net_ns->ns);
		if (ret)
			goto out;
	}
#endif

out:
	if (pid_ns)
		put_pid_ns(pid_ns);
	if (nsp)
		put_nsproxy(nsp);
	put_user_ns(user_ns);

	return ret;
}

/*
 * This is the point of no return. There are just a few namespaces
 * that do some actual work here and it's sufficiently minimal that
 * a separate ns_common operation seems unnecessary for now.
 * Unshare is doing the same thing. If we'll end up needing to do
 * more in a given namespace or a helper here is ultimately not
 * exported anymore a simple commit handler for each namespace
 * should be added to ns_common.
 */
static void commit_nsset(struct nsset *nsset)
{
	unsigned flags = nsset->flags;
	struct task_struct *me = current;

#ifdef CONFIG_USER_NS
	if (flags & CLONE_NEWUSER) {
		/* transfer ownership */
		commit_creds(nsset_cred(nsset));
		nsset->cred = NULL;
	}
#endif

	/* We only need to commit if we have used a temporary fs_struct. */
	if ((flags & CLONE_NEWNS) && (flags & ~CLONE_NEWNS)) {
		set_fs_root(me->fs, &nsset->fs->root);
		set_fs_pwd(me->fs, &nsset->fs->pwd);
	}
>>>>>>> 64677779

#ifdef CONFIG_IPC_NS
	if (flags & CLONE_NEWIPC)
		exit_sem(me);
#endif

	/* transfer ownership */
	switch_task_namespaces(me, nsset->nsproxy);
	nsset->nsproxy = NULL;
}

SYSCALL_DEFINE2(setns, int, fd, int, flags)
{
	struct file *file;
	struct ns_common *ns = NULL;
	struct nsset nsset = {};
	int err = 0;

	file = fget(fd);
	if (!file)
		return -EBADF;

	if (proc_ns_file(file)) {
		ns = get_proc_ns(file_inode(file));
		if (flags && (ns->ops->type != flags))
			err = -EINVAL;
		flags = ns->ops->type;
	} else if (!IS_ERR(pidfd_pid(file))) {
		err = check_setns_flags(flags);
	} else {
		err = -EBADF;
	}
	if (err)
		goto out;

	err = prepare_nsset(flags, &nsset);
	if (err)
		goto out;

	if (proc_ns_file(file))
		err = validate_ns(&nsset, ns);
	else
		err = validate_nsset(&nsset, file->private_data);
	if (!err) {
		commit_nsset(&nsset);
		perf_event_namespaces(current);
	}
	put_nsset(&nsset);
out:
	fput(file);
	return err;
}

int __init nsproxy_cache_init(void)
{
	nsproxy_cachep = KMEM_CACHE(nsproxy, SLAB_PANIC);
	return 0;
}<|MERGE_RESOLUTION|>--- conflicted
+++ resolved
@@ -265,24 +265,12 @@
 	switch_task_namespaces(p, NULL);
 }
 
-<<<<<<< HEAD
-//设置当前线程与指定类型namespace关联关系的系统调用
-SYSCALL_DEFINE2(setns, int, fd, int, nstype)
-{
-    //所有操作针对当前线程
-	struct task_struct *tsk = current;
-	struct nsproxy *new_nsproxy;
-	struct file *file;
-	struct ns_common *ns;
-	int err;
-=======
 static int check_setns_flags(unsigned long flags)
 {
 	if (!flags || (flags & ~(CLONE_NEWNS | CLONE_NEWUTS | CLONE_NEWIPC |
 				 CLONE_NEWNET | CLONE_NEWUSER | CLONE_NEWPID |
 				 CLONE_NEWCGROUP)))
 		return -EINVAL;
->>>>>>> 64677779
 
 #ifndef CONFIG_USER_NS
 	if (flags & CLONE_NEWUSER)
@@ -309,19 +297,6 @@
 		return -EINVAL;
 #endif
 
-<<<<<<< HEAD
-	err = -EINVAL;
-	ns = get_proc_ns(file_inode(file));
-
-	//ns的type必须与入参一致
-	if (nstype && (ns->ops->type != nstype))
-		goto out;
-
-	//生成新 的nsproxy,flags为0，使用原有进程的nsproxy
-	new_nsproxy = create_new_namespaces(0, tsk, current_user_ns(), tsk->fs);
-	if (IS_ERR(new_nsproxy)) {
-		err = PTR_ERR(new_nsproxy);
-=======
 	return 0;
 }
 
@@ -345,6 +320,7 @@
 {
 	struct task_struct *me = current;
 
+	//生成新 的nsproxy,flags为0，使用原有进程的nsproxy
 	nsset->nsproxy = create_new_namespaces(0, me, current_user_ns(), me->fs);
 	if (IS_ERR(nsset->nsproxy))
 		return PTR_ERR(nsset->nsproxy);
@@ -354,7 +330,6 @@
 	else
 		nsset->cred = current_cred();
 	if (!nsset->cred)
->>>>>>> 64677779
 		goto out;
 
 	/* Only create a temporary copy of fs_struct if we really need to. */
@@ -366,17 +341,6 @@
 			goto out;
 	}
 
-<<<<<<< HEAD
-	//释放new_nsproxy中旧的ns,并使用此ns做为新的
-	err = ns->ops->install(new_nsproxy, ns);
-	if (err) {
-		free_nsproxy(new_nsproxy);
-		goto out;
-	}
-
-	//完成进程nsproxy切换
-	switch_task_namespaces(tsk, new_nsproxy);
-=======
 	nsset->flags = flags;
 	return 0;
 
@@ -544,7 +508,6 @@
 		set_fs_root(me->fs, &nsset->fs->root);
 		set_fs_pwd(me->fs, &nsset->fs->pwd);
 	}
->>>>>>> 64677779
 
 #ifdef CONFIG_IPC_NS
 	if (flags & CLONE_NEWIPC)
@@ -556,6 +519,7 @@
 	nsset->nsproxy = NULL;
 }
 
+//设置当前线程与指定类型namespace关联关系的系统调用
 SYSCALL_DEFINE2(setns, int, fd, int, flags)
 {
 	struct file *file;
