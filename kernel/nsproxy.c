// SPDX-License-Identifier: GPL-2.0-only
/*
 *  Copyright (C) 2006 IBM Corporation
 *
 *  Author: Serge Hallyn <serue@us.ibm.com>
 *
 *  Jun 2006 - namespaces support
 *             OpenVZ, SWsoft Inc.
 *             Pavel Emelianov <xemul@openvz.org>
 */

#include <linux/slab.h>
#include <linux/export.h>
#include <linux/nsproxy.h>
#include <linux/init_task.h>
#include <linux/mnt_namespace.h>
#include <linux/utsname.h>
#include <linux/pid_namespace.h>
#include <net/net_namespace.h>
#include <linux/ipc_namespace.h>
#include <linux/time_namespace.h>
#include <linux/fs_struct.h>
#include <linux/proc_fs.h>
#include <linux/proc_ns.h>
#include <linux/file.h>
#include <linux/syscalls.h>
#include <linux/cgroup.h>
#include <linux/perf_event.h>

static struct kmem_cache *nsproxy_cachep;

struct nsproxy init_nsproxy = {
	.count			= REFCOUNT_INIT(1),
	.uts_ns			= &init_uts_ns,
#if defined(CONFIG_POSIX_MQUEUE) || defined(CONFIG_SYSVIPC)
	.ipc_ns			= &init_ipc_ns,
#endif
	.mnt_ns			= NULL,
	.pid_ns_for_children	= &init_pid_ns,
#ifdef CONFIG_NET
	.net_ns			= &init_net,
#endif
#ifdef CONFIG_CGROUPS
	.cgroup_ns		= &init_cgroup_ns,
#endif
#ifdef CONFIG_TIME_NS
	.time_ns		= &init_time_ns,
	.time_ns_for_children	= &init_time_ns,
#endif
};

//申请nsproxy对象
static inline struct nsproxy *create_nsproxy(void)
{
	struct nsproxy *nsproxy;

	nsproxy = kmem_cache_alloc(nsproxy_cachep, GFP_KERNEL);
	if (nsproxy)
		refcount_set(&nsproxy->count, 1);
	return nsproxy;
}

/*
 * Create new nsproxy and all of its the associated namespaces.
 * Return the newly created nsproxy.  Do not attach this to the task,
 * leave it to the caller to do proper locking and attach it to task.
 */
//按flags创建对应的nsproxy
static struct nsproxy *create_new_namespaces(unsigned long flags,
	struct task_struct *tsk, struct user_namespace *user_ns,
	struct fs_struct *new_fs)
{
	struct nsproxy *new_nsp;
	int err;

	//生成空的nsproxy
	new_nsp = create_nsproxy();
	if (!new_nsp)
		return ERR_PTR(-ENOMEM);

	//按flags 或使用当前进程的mnt_ns，或创建mnt_ns
	new_nsp->mnt_ns = copy_mnt_ns(flags, tsk->nsproxy->mnt_ns, user_ns, new_fs);
	if (IS_ERR(new_nsp->mnt_ns)) {
		err = PTR_ERR(new_nsp->mnt_ns);
		goto out_ns;
	}

	new_nsp->uts_ns = copy_utsname(flags, user_ns, tsk->nsproxy->uts_ns);
	if (IS_ERR(new_nsp->uts_ns)) {
		err = PTR_ERR(new_nsp->uts_ns);
		goto out_uts;
	}

	new_nsp->ipc_ns = copy_ipcs(flags, user_ns, tsk->nsproxy->ipc_ns);
	if (IS_ERR(new_nsp->ipc_ns)) {
		err = PTR_ERR(new_nsp->ipc_ns);
		goto out_ipc;
	}

	new_nsp->pid_ns_for_children =
		copy_pid_ns(flags, user_ns, tsk->nsproxy->pid_ns_for_children);
	if (IS_ERR(new_nsp->pid_ns_for_children)) {
		err = PTR_ERR(new_nsp->pid_ns_for_children);
		goto out_pid;
	}

	new_nsp->cgroup_ns = copy_cgroup_ns(flags, user_ns,
					    tsk->nsproxy->cgroup_ns);
	if (IS_ERR(new_nsp->cgroup_ns)) {
		err = PTR_ERR(new_nsp->cgroup_ns);
		goto out_cgroup;
	}

	/*按flags要求，新建net namesapce或者引用旧的net namespace*/
	new_nsp->net_ns = copy_net_ns(flags, user_ns, tsk->nsproxy->net_ns);
	if (IS_ERR(new_nsp->net_ns)) {
		err = PTR_ERR(new_nsp->net_ns);
		goto out_net;
	}

	new_nsp->time_ns_for_children = copy_time_ns(flags, user_ns,
					tsk->nsproxy->time_ns_for_children);
	if (IS_ERR(new_nsp->time_ns_for_children)) {
		err = PTR_ERR(new_nsp->time_ns_for_children);
		goto out_time;
	}
	new_nsp->time_ns = get_time_ns(tsk->nsproxy->time_ns);

	return new_nsp;

out_time:
	put_net(new_nsp->net_ns);
out_net:
	put_cgroup_ns(new_nsp->cgroup_ns);
out_cgroup:
	if (new_nsp->pid_ns_for_children)
		put_pid_ns(new_nsp->pid_ns_for_children);
out_pid:
	if (new_nsp->ipc_ns)
		put_ipc_ns(new_nsp->ipc_ns);
out_ipc:
	if (new_nsp->uts_ns)
		put_uts_ns(new_nsp->uts_ns);
out_uts:
	if (new_nsp->mnt_ns)
		put_mnt_ns(new_nsp->mnt_ns);
out_ns:
	kmem_cache_free(nsproxy_cachep, new_nsp);
	return ERR_PTR(err);
}

/*
 * called from clone.  This now handles copy for nsproxy and all
 * namespaces therein.
 */
int copy_namespaces(unsigned long flags, struct task_struct *tsk)
{
	struct nsproxy *old_ns = tsk->nsproxy;
	struct user_namespace *user_ns = task_cred_xxx(tsk, user_ns);
	struct nsproxy *new_ns;

	if (likely(!(flags & (CLONE_NEWNS | CLONE_NEWUTS | CLONE_NEWIPC |
			      CLONE_NEWPID | CLONE_NEWNET |
			      CLONE_NEWCGROUP | CLONE_NEWTIME)))) {
		if ((flags & CLONE_VM) ||
		    likely(old_ns->time_ns_for_children == old_ns->time_ns)) {
			get_nsproxy(old_ns);
			return 0;
		}
	} else if (!ns_capable(user_ns, CAP_SYS_ADMIN))
		return -EPERM;

	/*
	 * CLONE_NEWIPC must detach from the undolist: after switching
	 * to a new ipc namespace, the semaphore arrays from the old
	 * namespace are unreachable.  In clone parlance, CLONE_SYSVSEM
	 * means share undolist with parent, so we must forbid using
	 * it along with CLONE_NEWIPC.
	 */
	if ((flags & (CLONE_NEWIPC | CLONE_SYSVSEM)) ==
		(CLONE_NEWIPC | CLONE_SYSVSEM))
		return -EINVAL;

	new_ns = create_new_namespaces(flags, tsk, user_ns, tsk->fs);
	if (IS_ERR(new_ns))
		return  PTR_ERR(new_ns);

	if ((flags & CLONE_VM) == 0)
		timens_on_fork(new_ns, tsk);

	tsk->nsproxy = new_ns;
	return 0;
}

void free_nsproxy(struct nsproxy *ns)
{
	if (ns->mnt_ns)
		put_mnt_ns(ns->mnt_ns);
	if (ns->uts_ns)
		put_uts_ns(ns->uts_ns);
	if (ns->ipc_ns)
		put_ipc_ns(ns->ipc_ns);
	if (ns->pid_ns_for_children)
		put_pid_ns(ns->pid_ns_for_children);
	if (ns->time_ns)
		put_time_ns(ns->time_ns);
	if (ns->time_ns_for_children)
		put_time_ns(ns->time_ns_for_children);
	put_cgroup_ns(ns->cgroup_ns);
	put_net(ns->net_ns);
	kmem_cache_free(nsproxy_cachep, ns);
}

/*
 * Called from unshare. Unshare all the namespaces part of nsproxy.
 * On success, returns the new nsproxy.
 */
int unshare_nsproxy_namespaces(unsigned long unshare_flags,
	struct nsproxy **new_nsp, struct cred *new_cred, struct fs_struct *new_fs)
{
	struct user_namespace *user_ns;
	int err = 0;

	if (!(unshare_flags & (CLONE_NEWNS | CLONE_NEWUTS | CLONE_NEWIPC |
			       CLONE_NEWNET | CLONE_NEWPID | CLONE_NEWCGROUP |
			       CLONE_NEWTIME)))
		return 0;

	user_ns = new_cred ? new_cred->user_ns : current_user_ns();
	if (!ns_capable(user_ns, CAP_SYS_ADMIN))
		return -EPERM;

	*new_nsp = create_new_namespaces(unshare_flags, current, user_ns,
					 new_fs ? new_fs : current->fs);
	if (IS_ERR(*new_nsp)) {
		err = PTR_ERR(*new_nsp);
		goto out;
	}

out:
	return err;
}

//切换进程的namespace信息
void switch_task_namespaces(struct task_struct *p, struct nsproxy *new)
{
	struct nsproxy *ns;

	might_sleep();

	task_lock(p);
	//替换进程的nsproxy
	ns = p->nsproxy;
	p->nsproxy = new;
	task_unlock(p);

	if (ns)
		put_nsproxy(ns);
}

void exit_task_namespaces(struct task_struct *p)
{
	switch_task_namespaces(p, NULL);
}

int exec_task_namespaces(void)
{
	struct task_struct *tsk = current;
	struct nsproxy *new;

	if (tsk->nsproxy->time_ns_for_children == tsk->nsproxy->time_ns)
		return 0;

	new = create_new_namespaces(0, tsk, current_user_ns(), tsk->fs);
	if (IS_ERR(new))
		return PTR_ERR(new);

	timens_on_fork(new, tsk);
	switch_task_namespaces(tsk, new);
	return 0;
}

static int check_setns_flags(unsigned long flags)
{
	if (!flags || (flags & ~(CLONE_NEWNS | CLONE_NEWUTS | CLONE_NEWIPC |
				 CLONE_NEWNET | CLONE_NEWTIME | CLONE_NEWUSER |
				 CLONE_NEWPID | CLONE_NEWCGROUP)))
		return -EINVAL;

#ifndef CONFIG_USER_NS
	if (flags & CLONE_NEWUSER)
		return -EINVAL;
#endif
#ifndef CONFIG_PID_NS
	if (flags & CLONE_NEWPID)
		return -EINVAL;
#endif
#ifndef CONFIG_UTS_NS
	if (flags & CLONE_NEWUTS)
		return -EINVAL;
#endif
#ifndef CONFIG_IPC_NS
	if (flags & CLONE_NEWIPC)
		return -EINVAL;
#endif
#ifndef CONFIG_CGROUPS
	if (flags & CLONE_NEWCGROUP)
		return -EINVAL;
#endif
#ifndef CONFIG_NET_NS
	if (flags & CLONE_NEWNET)
		return -EINVAL;
#endif
#ifndef CONFIG_TIME_NS
	if (flags & CLONE_NEWTIME)
		return -EINVAL;
#endif

	return 0;
}

static void put_nsset(struct nsset *nsset)
{
	unsigned flags = nsset->flags;

	if (flags & CLONE_NEWUSER)
		put_cred(nsset_cred(nsset));
	/*
	 * We only created a temporary copy if we attached to more than just
	 * the mount namespace.
	 */
	if (nsset->fs && (flags & CLONE_NEWNS) && (flags & ~CLONE_NEWNS))
		free_fs_struct(nsset->fs);
	if (nsset->nsproxy)
		free_nsproxy(nsset->nsproxy);
}

static int prepare_nsset(unsigned flags, struct nsset *nsset)
{
	struct task_struct *me = current;

	//生成新的nsproxy,flags为0，使用原有进程的nsproxy
	nsset->nsproxy = create_new_namespaces(0, me, current_user_ns(), me->fs);
	if (IS_ERR(nsset->nsproxy))
		return PTR_ERR(nsset->nsproxy);

	if (flags & CLONE_NEWUSER)
		nsset->cred = prepare_creds();
	else
		nsset->cred = current_cred();
	if (!nsset->cred)
		goto out;

	/* Only create a temporary copy of fs_struct if we really need to. */
	if (flags == CLONE_NEWNS) {
		nsset->fs = me->fs;
	} else if (flags & CLONE_NEWNS) {
		nsset->fs = copy_fs_struct(me->fs);
		if (!nsset->fs)
			goto out;
	}

	nsset->flags = flags;
	return 0;

out:
	put_nsset(nsset);
	return -ENOMEM;
}

static inline int validate_ns(struct nsset *nsset, struct ns_common *ns)
{
	return ns->ops->install(nsset, ns);
}

/*
 * This is the inverse operation to unshare().
 * Ordering is equivalent to the standard ordering used everywhere else
 * during unshare and process creation. The switch to the new set of
 * namespaces occurs at the point of no return after installation of
 * all requested namespaces was successful in commit_nsset().
 */
static int validate_nsset(struct nsset *nsset, struct pid *pid)
{
	int ret = 0;
	unsigned flags = nsset->flags;
	struct user_namespace *user_ns = NULL;
	struct pid_namespace *pid_ns = NULL;
	struct nsproxy *nsp;
	struct task_struct *tsk;

	/* Take a "snapshot" of the target task's namespaces. */
	rcu_read_lock();
	tsk = pid_task(pid, PIDTYPE_PID);
	if (!tsk) {
		rcu_read_unlock();
		return -ESRCH;
	}

	if (!ptrace_may_access(tsk, PTRACE_MODE_READ_REALCREDS)) {
		rcu_read_unlock();
		return -EPERM;
	}

	task_lock(tsk);
	nsp = tsk->nsproxy;
	if (nsp)
		get_nsproxy(nsp);
	task_unlock(tsk);
	if (!nsp) {
		rcu_read_unlock();
		return -ESRCH;
	}

#ifdef CONFIG_PID_NS
	if (flags & CLONE_NEWPID) {
		pid_ns = task_active_pid_ns(tsk);
		if (unlikely(!pid_ns)) {
			rcu_read_unlock();
			ret = -ESRCH;
			goto out;
		}
		get_pid_ns(pid_ns);
	}
#endif

#ifdef CONFIG_USER_NS
	if (flags & CLONE_NEWUSER)
		user_ns = get_user_ns(__task_cred(tsk)->user_ns);
#endif
	rcu_read_unlock();

	/*
	 * Install requested namespaces. The caller will have
	 * verified earlier that the requested namespaces are
	 * supported on this kernel. We don't report errors here
	 * if a namespace is requested that isn't supported.
	 */
#ifdef CONFIG_USER_NS
	if (flags & CLONE_NEWUSER) {
		ret = validate_ns(nsset, &user_ns->ns);
		if (ret)
			goto out;
	}
#endif

	if (flags & CLONE_NEWNS) {
		ret = validate_ns(nsset, from_mnt_ns(nsp->mnt_ns));
		if (ret)
			goto out;
	}

#ifdef CONFIG_UTS_NS
	if (flags & CLONE_NEWUTS) {
		ret = validate_ns(nsset, &nsp->uts_ns->ns);
		if (ret)
			goto out;
	}
#endif

#ifdef CONFIG_IPC_NS
	if (flags & CLONE_NEWIPC) {
		ret = validate_ns(nsset, &nsp->ipc_ns->ns);
		if (ret)
			goto out;
	}
#endif

#ifdef CONFIG_PID_NS
	if (flags & CLONE_NEWPID) {
		ret = validate_ns(nsset, &pid_ns->ns);
		if (ret)
			goto out;
	}
#endif

#ifdef CONFIG_CGROUPS
	if (flags & CLONE_NEWCGROUP) {
		ret = validate_ns(nsset, &nsp->cgroup_ns->ns);
		if (ret)
			goto out;
	}
#endif

#ifdef CONFIG_NET_NS
	if (flags & CLONE_NEWNET) {
		ret = validate_ns(nsset, &nsp->net_ns->ns);
		if (ret)
			goto out;
	}
#endif

#ifdef CONFIG_TIME_NS
	if (flags & CLONE_NEWTIME) {
		ret = validate_ns(nsset, &nsp->time_ns->ns);
		if (ret)
			goto out;
	}
#endif

out:
	if (pid_ns)
		put_pid_ns(pid_ns);
	if (nsp)
		put_nsproxy(nsp);
	put_user_ns(user_ns);

	return ret;
}

/*
 * This is the point of no return. There are just a few namespaces
 * that do some actual work here and it's sufficiently minimal that
 * a separate ns_common operation seems unnecessary for now.
 * Unshare is doing the same thing. If we'll end up needing to do
 * more in a given namespace or a helper here is ultimately not
 * exported anymore a simple commit handler for each namespace
 * should be added to ns_common.
 */
static void commit_nsset(struct nsset *nsset)
{
	unsigned flags = nsset->flags;
	struct task_struct *me = current;

#ifdef CONFIG_USER_NS
	if (flags & CLONE_NEWUSER) {
		/* transfer ownership */
		commit_creds(nsset_cred(nsset));
		nsset->cred = NULL;
	}
#endif

	/* We only need to commit if we have used a temporary fs_struct. */
	if ((flags & CLONE_NEWNS) && (flags & ~CLONE_NEWNS)) {
	    /*更新me进程的root/pwd*/
		set_fs_root(me->fs, &nsset->fs->root);
		set_fs_pwd(me->fs, &nsset->fs->pwd);
	}

#ifdef CONFIG_IPC_NS
	if (flags & CLONE_NEWIPC)
		exit_sem(me);
#endif

#ifdef CONFIG_TIME_NS
	if (flags & CLONE_NEWTIME)
		timens_commit(me, nsset->nsproxy->time_ns);
#endif

	/* transfer ownership */
	switch_task_namespaces(me, nsset->nsproxy);
	nsset->nsproxy = NULL;
}

//设置当前进程与指定类型的ns相关联
SYSCALL_DEFINE2(setns, int, fd, int, flags)
{
	struct fd f = fdget(fd);
	struct ns_common *ns = NULL;
	struct nsset nsset = {};
	int err = 0;

	if (!f.file)
		return -EBADF;

<<<<<<< HEAD
	if (proc_ns_file(file)) {
	    //针对ns文件拿到ns_common
		ns = get_proc_ns(file_inode(file));
=======
	if (proc_ns_file(f.file)) {
		ns = get_proc_ns(file_inode(f.file));
>>>>>>> 9d1694dc
		if (flags && (ns->ops->type != flags))
		    /*文件必须与flags相一致*/
			err = -EINVAL;
		flags = ns->ops->type;
	} else if (!IS_ERR(pidfd_pid(f.file))) {
		err = check_setns_flags(flags);
	} else {
		err = -EINVAL;
	}
	if (err)
		goto out;

	//构造nsset,复制现有nsproxy
	err = prepare_nsset(flags, &nsset);
	if (err)
		goto out;

<<<<<<< HEAD
	if (proc_ns_file(file))
	    /*尝试进行ns替换*/
		err = validate_ns(&nsset, ns);
	else
	    //针对pid文件处理，完成ns替换
		err = validate_nsset(&nsset, file->private_data);
=======
	if (proc_ns_file(f.file))
		err = validate_ns(&nsset, ns);
	else
		err = validate_nsset(&nsset, f.file->private_data);
>>>>>>> 9d1694dc
	if (!err) {
		commit_nsset(&nsset);
		perf_event_namespaces(current);
	}
	put_nsset(&nsset);
out:
	fdput(f);
	return err;
}

int __init nsproxy_cache_init(void)
{
	nsproxy_cachep = KMEM_CACHE(nsproxy, SLAB_PANIC|SLAB_ACCOUNT);
	return 0;
}<|MERGE_RESOLUTION|>--- conflicted
+++ resolved
@@ -563,14 +563,9 @@
 	if (!f.file)
 		return -EBADF;
 
-<<<<<<< HEAD
-	if (proc_ns_file(file)) {
-	    //针对ns文件拿到ns_common
-		ns = get_proc_ns(file_inode(file));
-=======
 	if (proc_ns_file(f.file)) {
+		//针对ns文件拿到ns_common
 		ns = get_proc_ns(file_inode(f.file));
->>>>>>> 9d1694dc
 		if (flags && (ns->ops->type != flags))
 		    /*文件必须与flags相一致*/
 			err = -EINVAL;
@@ -588,19 +583,12 @@
 	if (err)
 		goto out;
 
-<<<<<<< HEAD
-	if (proc_ns_file(file))
-	    /*尝试进行ns替换*/
+	if (proc_ns_file(f.file))
+		/*尝试进行ns替换*/
 		err = validate_ns(&nsset, ns);
 	else
-	    //针对pid文件处理，完成ns替换
-		err = validate_nsset(&nsset, file->private_data);
-=======
-	if (proc_ns_file(f.file))
-		err = validate_ns(&nsset, ns);
-	else
+		//针对pid文件处理，完成ns替换
 		err = validate_nsset(&nsset, f.file->private_data);
->>>>>>> 9d1694dc
 	if (!err) {
 		commit_nsset(&nsset);
 		perf_event_namespaces(current);
