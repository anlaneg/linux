--- conflicted
+++ resolved
@@ -553,14 +553,9 @@
 	if (fd_empty(f))
 		return -EBADF;
 
-<<<<<<< HEAD
-	if (proc_ns_file(f.file)) {
+	if (proc_ns_file(fd_file(f))) {
 		//针对ns文件拿到ns_common
-		ns = get_proc_ns(file_inode(f.file));
-=======
-	if (proc_ns_file(fd_file(f))) {
 		ns = get_proc_ns(file_inode(fd_file(f)));
->>>>>>> 155a3c00
 		if (flags && (ns->ops->type != flags))
 		    /*文件必须与flags相一致*/
 			err = -EINVAL;
@@ -578,19 +573,12 @@
 	if (err)
 		goto out;
 
-<<<<<<< HEAD
-	if (proc_ns_file(f.file))
+	if (proc_ns_file(fd_file(f)))
 		/*尝试进行ns替换*/
 		err = validate_ns(&nsset, ns);
 	else
 		//针对pid文件处理，完成ns替换
-		err = validate_nsset(&nsset, f.file->private_data);
-=======
-	if (proc_ns_file(fd_file(f)))
-		err = validate_ns(&nsset, ns);
-	else
 		err = validate_nsset(&nsset, pidfd_pid(fd_file(f)));
->>>>>>> 155a3c00
 	if (!err) {
 		commit_nsset(&nsset);
 		perf_event_namespaces(current);
