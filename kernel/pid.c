--- conflicted
+++ resolved
@@ -650,12 +650,8 @@
 	int fd;
 	struct pid *p;
 
-<<<<<<< HEAD
-	if (flags & ~PIDFD_NONBLOCK)
+	if (flags & ~(PIDFD_NONBLOCK | PIDFD_THREAD))
 	    /*flags当前必须为0*/
-=======
-	if (flags & ~(PIDFD_NONBLOCK | PIDFD_THREAD))
->>>>>>> 155a3c00
 		return -EINVAL;
 
 	if (pid <= 0)
