--- conflicted
+++ resolved
@@ -586,12 +586,8 @@
 	int fd;
 	struct pid *p;
 
-<<<<<<< HEAD
-	if (flags)
+	if (flags & ~PIDFD_NONBLOCK)
 	    /*flags当前必须为0*/
-=======
-	if (flags & ~PIDFD_NONBLOCK)
->>>>>>> c4d6fe73
 		return -EINVAL;
 
 	if (pid <= 0)
