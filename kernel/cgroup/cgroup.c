--- conflicted
+++ resolved
@@ -1745,18 +1745,8 @@
 		return 0;
 
 	if (!css->ss) {
-<<<<<<< HEAD
-		if (cgroup_on_dfl(cgrp))
-			cfts = cgroup_base_files;
-		else
-			cfts = cgroup1_base_files;
-
-		//遍历cfts一组目录
-		ret = cgroup_addrm_files(&cgrp->self, cgrp, cfts, true);
-		if (ret < 0)
-			return ret;
-=======
 		if (cgroup_on_dfl(cgrp)) {
+			//遍历cfts一组目录
 			ret = cgroup_addrm_files(&cgrp->self, cgrp,
 						 cgroup_base_files, true);
 			if (ret < 0)
@@ -1772,7 +1762,6 @@
 			cgroup_addrm_files(css, cgrp,
 					   cgroup1_base_files, true);
 		}
->>>>>>> 97ee9d1c
 	} else {
 	    //遍历css->ss->cfts链表，执行文件添加
 		list_for_each_entry(cfts, &css->ss->cfts, node) {
