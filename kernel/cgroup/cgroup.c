/*
 *  Generic process-grouping system.
 *
 *  Based originally on the cpuset system, extracted by Paul Menage
 *  Copyright (C) 2006 Google, Inc
 *
 *  Notifications support
 *  Copyright (C) 2009 Nokia Corporation
 *  Author: Kirill A. Shutemov
 *
 *  Copyright notices from the original cpuset code:
 *  --------------------------------------------------
 *  Copyright (C) 2003 BULL SA.
 *  Copyright (C) 2004-2006 Silicon Graphics, Inc.
 *
 *  Portions derived from Patrick Mochel's sysfs code.
 *  sysfs is Copyright (c) 2001-3 Patrick Mochel
 *
 *  2003-10-10 Written by Simon Derr.
 *  2003-10-22 Updates by Stephen Hemminger.
 *  2004 May-July Rework by Paul Jackson.
 *  ---------------------------------------------------
 *
 *  This file is subject to the terms and conditions of the GNU General Public
 *  License.  See the file COPYING in the main directory of the Linux
 *  distribution for more details.
 */

#define pr_fmt(fmt) KBUILD_MODNAME ": " fmt

#include "cgroup-internal.h"

#include <linux/cred.h>
#include <linux/errno.h>
#include <linux/init_task.h>
#include <linux/kernel.h>
#include <linux/magic.h>
#include <linux/mutex.h>
#include <linux/mount.h>
#include <linux/pagemap.h>
#include <linux/proc_fs.h>
#include <linux/rcupdate.h>
#include <linux/sched.h>
#include <linux/sched/task.h>
#include <linux/slab.h>
#include <linux/spinlock.h>
#include <linux/percpu-rwsem.h>
#include <linux/string.h>
#include <linux/hashtable.h>
#include <linux/idr.h>
#include <linux/kthread.h>
#include <linux/atomic.h>
#include <linux/cpuset.h>
#include <linux/proc_ns.h>
#include <linux/nsproxy.h>
#include <linux/file.h>
#include <linux/fs_parser.h>
#include <linux/sched/cputime.h>
#include <linux/psi.h>
#include <net/sock.h>

#define CREATE_TRACE_POINTS
#include <trace/events/cgroup.h>

#define CGROUP_FILE_NAME_MAX		(MAX_CGROUP_TYPE_NAMELEN +	\
					 MAX_CFTYPE_NAME + 2)
/* let's not notify more than 100 times per second */
#define CGROUP_FILE_NOTIFY_MIN_INTV	DIV_ROUND_UP(HZ, 100)

/*
 * cgroup_mutex is the master lock.  Any modification to cgroup or its
 * hierarchy must be performed while holding it.
 *
 * css_set_lock protects task->cgroups pointer, the list of css_set
 * objects, and the chain of tasks off each css_set.
 *
 * These locks are exported if CONFIG_PROVE_RCU so that accessors in
 * cgroup.h can use them for lockdep annotations.
 */
DEFINE_MUTEX(cgroup_mutex);
DEFINE_SPINLOCK(css_set_lock);

#ifdef CONFIG_PROVE_RCU
EXPORT_SYMBOL_GPL(cgroup_mutex);
EXPORT_SYMBOL_GPL(css_set_lock);
#endif

DEFINE_SPINLOCK(trace_cgroup_path_lock);
char trace_cgroup_path[TRACE_CGROUP_PATH_LEN];
bool cgroup_debug __read_mostly;

/*
 * Protects cgroup_idr and css_idr so that IDs can be released without
 * grabbing cgroup_mutex.
 */
static DEFINE_SPINLOCK(cgroup_idr_lock);

/*
 * Protects cgroup_file->kn for !self csses.  It synchronizes notifications
 * against file removal/re-creation across css hiding.
 */
static DEFINE_SPINLOCK(cgroup_file_kn_lock);

DEFINE_PERCPU_RWSEM(cgroup_threadgroup_rwsem);

#define cgroup_assert_mutex_or_rcu_locked()				\
	RCU_LOCKDEP_WARN(!rcu_read_lock_held() &&			\
			   !lockdep_is_held(&cgroup_mutex),		\
			   "cgroup_mutex or RCU read lock required");

/*
 * cgroup destruction makes heavy use of work items and there can be a lot
 * of concurrent destructions.  Use a separate workqueue so that cgroup
 * destruction work items don't end up filling up max_active of system_wq
 * which may lead to deadlock.
 */
static struct workqueue_struct *cgroup_destroy_wq;

/* generate an array of cgroup subsystem pointers */
#define SUBSYS(_x) [_x ## _cgrp_id] = &_x ## _cgrp_subsys,
//各cgroup子系统指针
struct cgroup_subsys *cgroup_subsys[] = {
#include <linux/cgroup_subsys.h>
};
#undef SUBSYS

/* array of cgroup subsystem names */
#define SUBSYS(_x) [_x ## _cgrp_id] = #_x,
//指定cgroup所有子系统的名称
static const char *cgroup_subsys_name[] = {
#include <linux/cgroup_subsys.h>
};
#undef SUBSYS

/* array of static_keys for cgroup_subsys_enabled() and cgroup_subsys_on_dfl() */
#define SUBSYS(_x)								\
	DEFINE_STATIC_KEY_TRUE(_x ## _cgrp_subsys_enabled_key);			\
	DEFINE_STATIC_KEY_TRUE(_x ## _cgrp_subsys_on_dfl_key);			\
	EXPORT_SYMBOL_GPL(_x ## _cgrp_subsys_enabled_key);			\
	EXPORT_SYMBOL_GPL(_x ## _cgrp_subsys_on_dfl_key);
#include <linux/cgroup_subsys.h>
#undef SUBSYS

#define SUBSYS(_x) [_x ## _cgrp_id] = &_x ## _cgrp_subsys_enabled_key,
static struct static_key_true *cgroup_subsys_enabled_key[] = {
#include <linux/cgroup_subsys.h>
};
#undef SUBSYS

#define SUBSYS(_x) [_x ## _cgrp_id] = &_x ## _cgrp_subsys_on_dfl_key,
static struct static_key_true *cgroup_subsys_on_dfl_key[] = {
#include <linux/cgroup_subsys.h>
};
#undef SUBSYS

static DEFINE_PER_CPU(struct cgroup_rstat_cpu, cgrp_dfl_root_rstat_cpu);

/* the default hierarchy */
struct cgroup_root cgrp_dfl_root = { .cgrp.rstat_cpu = &cgrp_dfl_root_rstat_cpu };
EXPORT_SYMBOL_GPL(cgrp_dfl_root);

/*
 * The default hierarchy always exists but is hidden until mounted for the
 * first time.  This is for backward compatibility.
 */
static bool cgrp_dfl_visible;

/* some controllers are not supported in the default hierarchy */
static u16 cgrp_dfl_inhibit_ss_mask;

/* some controllers are implicitly enabled on the default hierarchy */
static u16 cgrp_dfl_implicit_ss_mask;

/* some controllers can be threaded on the default hierarchy */
static u16 cgrp_dfl_threaded_ss_mask;

/* The list of hierarchy roots */
LIST_HEAD(cgroup_roots);
static int cgroup_root_count;

/* hierarchy ID allocation and mapping, protected by cgroup_mutex */
static DEFINE_IDR(cgroup_hierarchy_idr);

/*
 * Assign a monotonically increasing serial number to csses.  It guarantees
 * cgroups with bigger numbers are newer than those with smaller numbers.
 * Also, as csses are always appended to the parent's ->children list, it
 * guarantees that sibling csses are always sorted in the ascending serial
 * number order on the list.  Protected by cgroup_mutex.
 */
static u64 css_serial_nr_next = 1;

/*
 * These bitmasks identify subsystems with specific features to avoid
 * having to do iterative checks repeatedly.
 */
static u16 have_fork_callback __read_mostly;
static u16 have_exit_callback __read_mostly;
static u16 have_release_callback __read_mostly;
static u16 have_canfork_callback __read_mostly;

/* cgroup namespace for init task */
struct cgroup_namespace init_cgroup_ns = {
	.ns.count	= REFCOUNT_INIT(2),
	.user_ns	= &init_user_ns,
	.ns.ops		= &cgroupns_operations,
	.ns.inum	= PROC_CGROUP_INIT_INO,
	.root_cset	= &init_css_set,
};

static struct file_system_type cgroup2_fs_type;
static struct cftype cgroup_base_files[];

/* cgroup optional features */
enum cgroup_opt_features {
#ifdef CONFIG_PSI
	OPT_FEATURE_PRESSURE,
#endif
	OPT_FEATURE_COUNT
};

static const char *cgroup_opt_feature_names[OPT_FEATURE_COUNT] = {
#ifdef CONFIG_PSI
	"pressure",
#endif
};

static u16 cgroup_feature_disable_mask __read_mostly;

static int cgroup_apply_control(struct cgroup *cgrp);
static void cgroup_finalize_control(struct cgroup *cgrp, int ret);
static void css_task_iter_skip(struct css_task_iter *it,
			       struct task_struct *task);
static int cgroup_destroy_locked(struct cgroup *cgrp);
static struct cgroup_subsys_state *css_create(struct cgroup *cgrp,
					      struct cgroup_subsys *ss);
static void css_release(struct percpu_ref *ref);
static void kill_css(struct cgroup_subsys_state *css);
static int cgroup_addrm_files(struct cgroup_subsys_state *css,
			      struct cgroup *cgrp, struct cftype cfts[],
			      bool is_add);

/**
 * cgroup_ssid_enabled - cgroup subsys enabled test by subsys ID
 * @ssid: subsys ID of interest
 *
 * cgroup_subsys_enabled() can only be used with literal subsys names which
 * is fine for individual subsystems but unsuitable for cgroup core.  This
 * is slower static_key_enabled() based test indexed by @ssid.
 */
bool cgroup_ssid_enabled(int ssid)
{
	if (CGROUP_SUBSYS_COUNT == 0)
		return false;

	//检查指定的subsystem是否enable
	return static_key_enabled(cgroup_subsys_enabled_key[ssid]);
}

/**
 * cgroup_on_dfl - test whether a cgroup is on the default hierarchy
 * @cgrp: the cgroup of interest
 *
 * The default hierarchy is the v2 interface of cgroup and this function
 * can be used to test whether a cgroup is on the default hierarchy for
 * cases where a subsystem should behave differently depending on the
 * interface version.
 *
 * List of changed behaviors:
 *
 * - Mount options "noprefix", "xattr", "clone_children", "release_agent"
 *   and "name" are disallowed.
 *
 * - When mounting an existing superblock, mount options should match.
 *
 * - Remount is disallowed.
 *
 * - rename(2) is disallowed.
 *
 * - "tasks" is removed.  Everything should be at process granularity.  Use
 *   "cgroup.procs" instead.
 *
 * - "cgroup.procs" is not sorted.  pids will be unique unless they got
 *   recycled in-between reads.
 *
 * - "release_agent" and "notify_on_release" are removed.  Replacement
 *   notification mechanism will be implemented.
 *
 * - "cgroup.clone_children" is removed.
 *
 * - "cgroup.subtree_populated" is available.  Its value is 0 if the cgroup
 *   and its descendants contain no task; otherwise, 1.  The file also
 *   generates kernfs notification which can be monitored through poll and
 *   [di]notify when the value of the file changes.
 *
 * - cpuset: tasks will be kept in empty cpusets when hotplug happens and
 *   take masks of ancestors with non-empty cpus/mems, instead of being
 *   moved to an ancestor.
 *
 * - cpuset: a task can be moved into an empty cpuset, and again it takes
 *   masks of ancestors.
 *
 * - blkcg: blk-throttle becomes properly hierarchical.
 *
 * - debug: disallowed on the default hierarchy.
 */
bool cgroup_on_dfl(const struct cgroup *cgrp)
{
	return cgrp->root == &cgrp_dfl_root;
}

/* IDR wrappers which synchronize using cgroup_idr_lock */
static int cgroup_idr_alloc(struct idr *idr, void *ptr, int start, int end,
			    gfp_t gfp_mask)
{
	int ret;

	idr_preload(gfp_mask);
	spin_lock_bh(&cgroup_idr_lock);
	ret = idr_alloc(idr, ptr, start, end, gfp_mask & ~__GFP_DIRECT_RECLAIM);
	spin_unlock_bh(&cgroup_idr_lock);
	idr_preload_end();
	return ret;
}

static void *cgroup_idr_replace(struct idr *idr, void *ptr, int id)
{
	void *ret;

	spin_lock_bh(&cgroup_idr_lock);
	ret = idr_replace(idr, ptr, id);
	spin_unlock_bh(&cgroup_idr_lock);
	return ret;
}

static void cgroup_idr_remove(struct idr *idr, int id)
{
	spin_lock_bh(&cgroup_idr_lock);
	idr_remove(idr, id);
	spin_unlock_bh(&cgroup_idr_lock);
}

static bool cgroup_has_tasks(struct cgroup *cgrp)
{
	return cgrp->nr_populated_csets;
}

bool cgroup_is_threaded(struct cgroup *cgrp)
{
	return cgrp->dom_cgrp != cgrp;
}

/* can @cgrp host both domain and threaded children? */
static bool cgroup_is_mixable(struct cgroup *cgrp)
{
	/*
	 * Root isn't under domain level resource control exempting it from
	 * the no-internal-process constraint, so it can serve as a thread
	 * root and a parent of resource domains at the same time.
	 */
	return !cgroup_parent(cgrp);
}

/* can @cgrp become a thread root? Should always be true for a thread root */
static bool cgroup_can_be_thread_root(struct cgroup *cgrp)
{
	/* mixables don't care */
	if (cgroup_is_mixable(cgrp))
		return true;

	/* domain roots can't be nested under threaded */
	if (cgroup_is_threaded(cgrp))
		return false;

	/* can only have either domain or threaded children */
	if (cgrp->nr_populated_domain_children)
		return false;

	/* and no domain controllers can be enabled */
	if (cgrp->subtree_control & ~cgrp_dfl_threaded_ss_mask)
		return false;

	return true;
}

/* is @cgrp root of a threaded subtree? */
bool cgroup_is_thread_root(struct cgroup *cgrp)
{
	/* thread root should be a domain */
	if (cgroup_is_threaded(cgrp))
		return false;

	/* a domain w/ threaded children is a thread root */
	if (cgrp->nr_threaded_children)
		return true;

	/*
	 * A domain which has tasks and explicit threaded controllers
	 * enabled is a thread root.
	 */
	if (cgroup_has_tasks(cgrp) &&
	    (cgrp->subtree_control & cgrp_dfl_threaded_ss_mask))
		return true;

	return false;
}

/* a domain which isn't connected to the root w/o brekage can't be used */
static bool cgroup_is_valid_domain(struct cgroup *cgrp)
{
	/* the cgroup itself can be a thread root */
	if (cgroup_is_threaded(cgrp))
		return false;

	/* but the ancestors can't be unless mixable */
	while ((cgrp = cgroup_parent(cgrp))) {
		if (!cgroup_is_mixable(cgrp) && cgroup_is_thread_root(cgrp))
			return false;
		if (cgroup_is_threaded(cgrp))
			return false;
	}

	return true;
}

/* subsystems visibly enabled on a cgroup */
static u16 cgroup_control(struct cgroup *cgrp)
{
	struct cgroup *parent = cgroup_parent(cgrp);
	u16 root_ss_mask = cgrp->root->subsys_mask;

	if (parent) {
		u16 ss_mask = parent->subtree_control;

		/* threaded cgroups can only have threaded controllers */
		if (cgroup_is_threaded(cgrp))
			ss_mask &= cgrp_dfl_threaded_ss_mask;
		return ss_mask;
	}

	if (cgroup_on_dfl(cgrp))
		root_ss_mask &= ~(cgrp_dfl_inhibit_ss_mask |
				  cgrp_dfl_implicit_ss_mask);
	return root_ss_mask;
}

/* subsystems enabled on a cgroup */
static u16 cgroup_ss_mask(struct cgroup *cgrp)
{
	struct cgroup *parent = cgroup_parent(cgrp);

	if (parent) {
		u16 ss_mask = parent->subtree_ss_mask;

		/* threaded cgroups can only have threaded controllers */
		if (cgroup_is_threaded(cgrp))
			ss_mask &= cgrp_dfl_threaded_ss_mask;
		return ss_mask;
	}

	return cgrp->root->subsys_mask;
}

/**
 * cgroup_css - obtain a cgroup's css for the specified subsystem
 * @cgrp: the cgroup of interest
 * @ss: the subsystem of interest (%NULL returns @cgrp->self)
 *
 * Return @cgrp's css (cgroup_subsys_state) associated with @ss.  This
 * function must be called either under cgroup_mutex or rcu_read_lock() and
 * the caller is responsible for pinning the returned css if it wants to
 * keep accessing it outside the said locks.  This function may return
 * %NULL if @cgrp doesn't have @subsys_id enabled.
 */
static struct cgroup_subsys_state *cgroup_css(struct cgroup *cgrp,
					      struct cgroup_subsys *ss)
{
	if (ss)
		return rcu_dereference_check(cgrp->subsys[ss->id],
					lockdep_is_held(&cgroup_mutex));
	else
		return &cgrp->self;
}

/**
 * cgroup_tryget_css - try to get a cgroup's css for the specified subsystem
 * @cgrp: the cgroup of interest
 * @ss: the subsystem of interest
 *
 * Find and get @cgrp's css associated with @ss.  If the css doesn't exist
 * or is offline, %NULL is returned.
 */
static struct cgroup_subsys_state *cgroup_tryget_css(struct cgroup *cgrp,
						     struct cgroup_subsys *ss)
{
	struct cgroup_subsys_state *css;

	rcu_read_lock();
	css = cgroup_css(cgrp, ss);
	if (css && !css_tryget_online(css))
		css = NULL;
	rcu_read_unlock();

	return css;
}

/**
 * cgroup_e_css_by_mask - obtain a cgroup's effective css for the specified ss
 * @cgrp: the cgroup of interest
 * @ss: the subsystem of interest (%NULL returns @cgrp->self)
 *
 * Similar to cgroup_css() but returns the effective css, which is defined
 * as the matching css of the nearest ancestor including self which has @ss
 * enabled.  If @ss is associated with the hierarchy @cgrp is on, this
 * function is guaranteed to return non-NULL css.
 */
static struct cgroup_subsys_state *cgroup_e_css_by_mask(struct cgroup *cgrp,
							struct cgroup_subsys *ss)
{
	lockdep_assert_held(&cgroup_mutex);

	if (!ss)
		return &cgrp->self;

	/*
	 * This function is used while updating css associations and thus
	 * can't test the csses directly.  Test ss_mask.
	 */
	while (!(cgroup_ss_mask(cgrp) & (1 << ss->id))) {
		cgrp = cgroup_parent(cgrp);
		if (!cgrp)
			return NULL;
	}

	return cgroup_css(cgrp, ss);
}

/**
 * cgroup_e_css - obtain a cgroup's effective css for the specified subsystem
 * @cgrp: the cgroup of interest
 * @ss: the subsystem of interest
 *
 * Find and get the effective css of @cgrp for @ss.  The effective css is
 * defined as the matching css of the nearest ancestor including self which
 * has @ss enabled.  If @ss is not mounted on the hierarchy @cgrp is on,
 * the root css is returned, so this function always returns a valid css.
 *
 * The returned css is not guaranteed to be online, and therefore it is the
 * callers responsibility to try get a reference for it.
 */
struct cgroup_subsys_state *cgroup_e_css(struct cgroup *cgrp,
					 struct cgroup_subsys *ss)
{
	struct cgroup_subsys_state *css;

	do {
		css = cgroup_css(cgrp, ss);

		if (css)
			return css;
		cgrp = cgroup_parent(cgrp);
	} while (cgrp);

	return init_css_set.subsys[ss->id];
}

/**
 * cgroup_get_e_css - get a cgroup's effective css for the specified subsystem
 * @cgrp: the cgroup of interest
 * @ss: the subsystem of interest
 *
 * Find and get the effective css of @cgrp for @ss.  The effective css is
 * defined as the matching css of the nearest ancestor including self which
 * has @ss enabled.  If @ss is not mounted on the hierarchy @cgrp is on,
 * the root css is returned, so this function always returns a valid css.
 * The returned css must be put using css_put().
 */
struct cgroup_subsys_state *cgroup_get_e_css(struct cgroup *cgrp,
					     struct cgroup_subsys *ss)
{
	struct cgroup_subsys_state *css;

	rcu_read_lock();

	do {
		css = cgroup_css(cgrp, ss);

		if (css && css_tryget_online(css))
			goto out_unlock;
		cgrp = cgroup_parent(cgrp);
	} while (cgrp);

	css = init_css_set.subsys[ss->id];
	css_get(css);
out_unlock:
	rcu_read_unlock();
	return css;
}
EXPORT_SYMBOL_GPL(cgroup_get_e_css);

static void cgroup_get_live(struct cgroup *cgrp)
{
	WARN_ON_ONCE(cgroup_is_dead(cgrp));
	css_get(&cgrp->self);
}

/**
 * __cgroup_task_count - count the number of tasks in a cgroup. The caller
 * is responsible for taking the css_set_lock.
 * @cgrp: the cgroup in question
 */
int __cgroup_task_count(const struct cgroup *cgrp)
{
	int count = 0;
	struct cgrp_cset_link *link;

	lockdep_assert_held(&css_set_lock);

	list_for_each_entry(link, &cgrp->cset_links, cset_link)
		count += link->cset->nr_tasks;

	return count;
}

/**
 * cgroup_task_count - count the number of tasks in a cgroup.
 * @cgrp: the cgroup in question
 */
int cgroup_task_count(const struct cgroup *cgrp)
{
	int count;

	spin_lock_irq(&css_set_lock);
	count = __cgroup_task_count(cgrp);
	spin_unlock_irq(&css_set_lock);

	return count;
}

struct cgroup_subsys_state *of_css(struct kernfs_open_file *of)
{
	struct cgroup *cgrp = of->kn->parent->priv;
	struct cftype *cft = of_cft(of);

	/*
	 * This is open and unprotected implementation of cgroup_css().
	 * seq_css() is only called from a kernfs file operation which has
	 * an active reference on the file.  Because all the subsystem
	 * files are drained before a css is disassociated with a cgroup,
	 * the matching css from the cgroup's subsys table is guaranteed to
	 * be and stay valid until the enclosing operation is complete.
	 */
	if (cft->ss)
		return rcu_dereference_raw(cgrp->subsys[cft->ss->id]);
	else
		return &cgrp->self;
}
EXPORT_SYMBOL_GPL(of_css);

/**
 * for_each_css - iterate all css's of a cgroup
 * @css: the iteration cursor
 * @ssid: the index of the subsystem, CGROUP_SUBSYS_COUNT after reaching the end
 * @cgrp: the target cgroup to iterate css's of
 *
 * Should be called under cgroup_[tree_]mutex.
 */
#define for_each_css(css, ssid, cgrp)					\
	for ((ssid) = 0; (ssid) < CGROUP_SUBSYS_COUNT; (ssid)++)	\
		if (!((css) = rcu_dereference_check(			\
				(cgrp)->subsys[(ssid)],			\
				lockdep_is_held(&cgroup_mutex)))) { }	\
		else

/**
 * for_each_e_css - iterate all effective css's of a cgroup
 * @css: the iteration cursor
 * @ssid: the index of the subsystem, CGROUP_SUBSYS_COUNT after reaching the end
 * @cgrp: the target cgroup to iterate css's of
 *
 * Should be called under cgroup_[tree_]mutex.
 */
#define for_each_e_css(css, ssid, cgrp)					    \
	for ((ssid) = 0; (ssid) < CGROUP_SUBSYS_COUNT; (ssid)++)	    \
		if (!((css) = cgroup_e_css_by_mask(cgrp,		    \
						   cgroup_subsys[(ssid)]))) \
			;						    \
		else

/**
 * do_each_subsys_mask - filter for_each_subsys with a bitmask
 * @ss: the iteration cursor
 * @ssid: the index of @ss, CGROUP_SUBSYS_COUNT after reaching the end
 * @ss_mask: the bitmask
 *
 * The block will only run for cases where the ssid-th bit (1 << ssid) of
 * @ss_mask is set.
 */
#define do_each_subsys_mask(ss, ssid, ss_mask) do {			\
	unsigned long __ss_mask = (ss_mask);				\
	if (!CGROUP_SUBSYS_COUNT) { /* to avoid spurious gcc warning */	\
		(ssid) = 0;						\
		break;							\
	}								\
	for_each_set_bit(ssid, &__ss_mask, CGROUP_SUBSYS_COUNT) {	\
		(ss) = cgroup_subsys[ssid];				\
		{

#define while_each_subsys_mask()					\
		}							\
	}								\
} while (false)

/* iterate over child cgrps, lock should be held throughout iteration */
#define cgroup_for_each_live_child(child, cgrp)				\
	list_for_each_entry((child), &(cgrp)->self.children, self.sibling) \
		if (({ lockdep_assert_held(&cgroup_mutex);		\
		       cgroup_is_dead(child); }))			\
			;						\
		else

/* walk live descendants in pre order */
#define cgroup_for_each_live_descendant_pre(dsct, d_css, cgrp)		\
	css_for_each_descendant_pre((d_css), cgroup_css((cgrp), NULL))	\
		if (({ lockdep_assert_held(&cgroup_mutex);		\
		       (dsct) = (d_css)->cgroup;			\
		       cgroup_is_dead(dsct); }))			\
			;						\
		else

/* walk live descendants in postorder */
#define cgroup_for_each_live_descendant_post(dsct, d_css, cgrp)		\
	css_for_each_descendant_post((d_css), cgroup_css((cgrp), NULL))	\
		if (({ lockdep_assert_held(&cgroup_mutex);		\
		       (dsct) = (d_css)->cgroup;			\
		       cgroup_is_dead(dsct); }))			\
			;						\
		else

/*
 * The default css_set - used by init and its children prior to any
 * hierarchies being mounted. It contains a pointer to the root state
 * for each subsystem. Also used to anchor the list of css_sets. Not
 * reference-counted, to improve performance when child cgroups
 * haven't been created.
 */
struct css_set init_css_set = {
	.refcount		= REFCOUNT_INIT(1),
	.dom_cset		= &init_css_set,
	.tasks			= LIST_HEAD_INIT(init_css_set.tasks),
	.mg_tasks		= LIST_HEAD_INIT(init_css_set.mg_tasks),
	.dying_tasks		= LIST_HEAD_INIT(init_css_set.dying_tasks),
	.task_iters		= LIST_HEAD_INIT(init_css_set.task_iters),
	.threaded_csets		= LIST_HEAD_INIT(init_css_set.threaded_csets),
	.cgrp_links		= LIST_HEAD_INIT(init_css_set.cgrp_links),
	.mg_preload_node	= LIST_HEAD_INIT(init_css_set.mg_preload_node),
	.mg_node		= LIST_HEAD_INIT(init_css_set.mg_node),

	/*
	 * The following field is re-initialized when this cset gets linked
	 * in cgroup_init().  However, let's initialize the field
	 * statically too so that the default cgroup can be accessed safely
	 * early during boot.
	 */
	.dfl_cgrp		= &cgrp_dfl_root.cgrp,
};

static int css_set_count	= 1;	/* 1 for init_css_set */

static bool css_set_threaded(struct css_set *cset)
{
	return cset->dom_cset != cset;
}

/**
 * css_set_populated - does a css_set contain any tasks?
 * @cset: target css_set
 *
 * css_set_populated() should be the same as !!cset->nr_tasks at steady
 * state. However, css_set_populated() can be called while a task is being
 * added to or removed from the linked list before the nr_tasks is
 * properly updated. Hence, we can't just look at ->nr_tasks here.
 */
static bool css_set_populated(struct css_set *cset)
{
	lockdep_assert_held(&css_set_lock);

	return !list_empty(&cset->tasks) || !list_empty(&cset->mg_tasks);
}

/**
 * cgroup_update_populated - update the populated count of a cgroup
 * @cgrp: the target cgroup
 * @populated: inc or dec populated count
 *
 * One of the css_sets associated with @cgrp is either getting its first
 * task or losing the last.  Update @cgrp->nr_populated_* accordingly.  The
 * count is propagated towards root so that a given cgroup's
 * nr_populated_children is zero iff none of its descendants contain any
 * tasks.
 *
 * @cgrp's interface file "cgroup.populated" is zero if both
 * @cgrp->nr_populated_csets and @cgrp->nr_populated_children are zero and
 * 1 otherwise.  When the sum changes from or to zero, userland is notified
 * that the content of the interface file has changed.  This can be used to
 * detect when @cgrp and its descendants become populated or empty.
 */
static void cgroup_update_populated(struct cgroup *cgrp, bool populated)
{
	struct cgroup *child = NULL;
	int adj = populated ? 1 : -1;

	lockdep_assert_held(&css_set_lock);

	do {
		bool was_populated = cgroup_is_populated(cgrp);

		if (!child) {
			cgrp->nr_populated_csets += adj;
		} else {
			if (cgroup_is_threaded(child))
				cgrp->nr_populated_threaded_children += adj;
			else
				cgrp->nr_populated_domain_children += adj;
		}

		if (was_populated == cgroup_is_populated(cgrp))
			break;

		cgroup1_check_for_release(cgrp);
		TRACE_CGROUP_PATH(notify_populated, cgrp,
				  cgroup_is_populated(cgrp));
		cgroup_file_notify(&cgrp->events_file);

		child = cgrp;
		cgrp = cgroup_parent(cgrp);
	} while (cgrp);
}

/**
 * css_set_update_populated - update populated state of a css_set
 * @cset: target css_set
 * @populated: whether @cset is populated or depopulated
 *
 * @cset is either getting the first task or losing the last.  Update the
 * populated counters of all associated cgroups accordingly.
 */
static void css_set_update_populated(struct css_set *cset, bool populated)
{
	struct cgrp_cset_link *link;

	lockdep_assert_held(&css_set_lock);

	list_for_each_entry(link, &cset->cgrp_links, cgrp_link)
		cgroup_update_populated(link->cgrp, populated);
}

/*
 * @task is leaving, advance task iterators which are pointing to it so
 * that they can resume at the next position.  Advancing an iterator might
 * remove it from the list, use safe walk.  See css_task_iter_skip() for
 * details.
 */
static void css_set_skip_task_iters(struct css_set *cset,
				    struct task_struct *task)
{
	struct css_task_iter *it, *pos;

	list_for_each_entry_safe(it, pos, &cset->task_iters, iters_node)
		css_task_iter_skip(it, task);
}

/**
 * css_set_move_task - move a task from one css_set to another
 * @task: task being moved
 * @from_cset: css_set @task currently belongs to (may be NULL)
 * @to_cset: new css_set @task is being moved to (may be NULL)
 * @use_mg_tasks: move to @to_cset->mg_tasks instead of ->tasks
 *
 * Move @task from @from_cset to @to_cset.  If @task didn't belong to any
 * css_set, @from_cset can be NULL.  If @task is being disassociated
 * instead of moved, @to_cset can be NULL.
 *
 * This function automatically handles populated counter updates and
 * css_task_iter adjustments but the caller is responsible for managing
 * @from_cset and @to_cset's reference counts.
 */
static void css_set_move_task(struct task_struct *task,
			      struct css_set *from_cset, struct css_set *to_cset,
			      bool use_mg_tasks)
{
	lockdep_assert_held(&css_set_lock);

	if (to_cset && !css_set_populated(to_cset))
		css_set_update_populated(to_cset, true);

	if (from_cset) {
		WARN_ON_ONCE(list_empty(&task->cg_list));

		css_set_skip_task_iters(from_cset, task);
		list_del_init(&task->cg_list);
		if (!css_set_populated(from_cset))
			css_set_update_populated(from_cset, false);
	} else {
		WARN_ON_ONCE(!list_empty(&task->cg_list));
	}

	if (to_cset) {
		/*
		 * We are synchronized through cgroup_threadgroup_rwsem
		 * against PF_EXITING setting such that we can't race
		 * against cgroup_exit()/cgroup_free() dropping the css_set.
		 */
		WARN_ON_ONCE(task->flags & PF_EXITING);

		cgroup_move_task(task, to_cset);
		list_add_tail(&task->cg_list, use_mg_tasks ? &to_cset->mg_tasks :
							     &to_cset->tasks);
	}
}

/*
 * hash table for cgroup groups. This improves the performance to find
 * an existing css_set. This hash doesn't (currently) take into
 * account cgroups in empty hierarchies.
 */
#define CSS_SET_HASH_BITS	7
static DEFINE_HASHTABLE(css_set_table, CSS_SET_HASH_BITS);

static unsigned long css_set_hash(struct cgroup_subsys_state *css[])
{
	unsigned long key = 0UL;
	struct cgroup_subsys *ss;
	int i;

	for_each_subsys(ss, i)
		key += (unsigned long)css[i];
	key = (key >> 16) ^ key;

	return key;
}

void put_css_set_locked(struct css_set *cset)
{
	struct cgrp_cset_link *link, *tmp_link;
	struct cgroup_subsys *ss;
	int ssid;

	lockdep_assert_held(&css_set_lock);

	if (!refcount_dec_and_test(&cset->refcount))
		return;

	WARN_ON_ONCE(!list_empty(&cset->threaded_csets));

	/* This css_set is dead. Unlink it and release cgroup and css refs */
	for_each_subsys(ss, ssid) {
		list_del(&cset->e_cset_node[ssid]);
		css_put(cset->subsys[ssid]);
	}
	hash_del(&cset->hlist);
	css_set_count--;

	list_for_each_entry_safe(link, tmp_link, &cset->cgrp_links, cgrp_link) {
		list_del(&link->cset_link);
		list_del(&link->cgrp_link);
		if (cgroup_parent(link->cgrp))
			cgroup_put(link->cgrp);
		kfree(link);
	}

	if (css_set_threaded(cset)) {
		list_del(&cset->threaded_csets_node);
		put_css_set_locked(cset->dom_cset);
	}

	kfree_rcu(cset, rcu_head);
}

/**
 * compare_css_sets - helper function for find_existing_css_set().
 * @cset: candidate css_set being tested
 * @old_cset: existing css_set for a task
 * @new_cgrp: cgroup that's being entered by the task
 * @template: desired set of css pointers in css_set (pre-calculated)
 *
 * Returns true if "cset" matches "old_cset" except for the hierarchy
 * which "new_cgrp" belongs to, for which it should match "new_cgrp".
 */
static bool compare_css_sets(struct css_set *cset,
			     struct css_set *old_cset,
			     struct cgroup *new_cgrp,
			     struct cgroup_subsys_state *template[])
{
	struct cgroup *new_dfl_cgrp;
	struct list_head *l1, *l2;

	/*
	 * On the default hierarchy, there can be csets which are
	 * associated with the same set of cgroups but different csses.
	 * Let's first ensure that csses match.
	 */
	if (memcmp(template, cset->subsys, sizeof(cset->subsys)))
		return false;


	/* @cset's domain should match the default cgroup's */
	if (cgroup_on_dfl(new_cgrp))
		new_dfl_cgrp = new_cgrp;
	else
		new_dfl_cgrp = old_cset->dfl_cgrp;

	if (new_dfl_cgrp->dom_cgrp != cset->dom_cset->dfl_cgrp)
		return false;

	/*
	 * Compare cgroup pointers in order to distinguish between
	 * different cgroups in hierarchies.  As different cgroups may
	 * share the same effective css, this comparison is always
	 * necessary.
	 */
	l1 = &cset->cgrp_links;
	l2 = &old_cset->cgrp_links;
	while (1) {
		struct cgrp_cset_link *link1, *link2;
		struct cgroup *cgrp1, *cgrp2;

		l1 = l1->next;
		l2 = l2->next;
		/* See if we reached the end - both lists are equal length. */
		if (l1 == &cset->cgrp_links) {
			BUG_ON(l2 != &old_cset->cgrp_links);
			break;
		} else {
			BUG_ON(l2 == &old_cset->cgrp_links);
		}
		/* Locate the cgroups associated with these links. */
		link1 = list_entry(l1, struct cgrp_cset_link, cgrp_link);
		link2 = list_entry(l2, struct cgrp_cset_link, cgrp_link);
		cgrp1 = link1->cgrp;
		cgrp2 = link2->cgrp;
		/* Hierarchies should be linked in the same order. */
		BUG_ON(cgrp1->root != cgrp2->root);

		/*
		 * If this hierarchy is the hierarchy of the cgroup
		 * that's changing, then we need to check that this
		 * css_set points to the new cgroup; if it's any other
		 * hierarchy, then this css_set should point to the
		 * same cgroup as the old css_set.
		 */
		if (cgrp1->root == new_cgrp->root) {
			if (cgrp1 != new_cgrp)
				return false;
		} else {
			if (cgrp1 != cgrp2)
				return false;
		}
	}
	return true;
}

/**
 * find_existing_css_set - init css array and find the matching css_set
 * @old_cset: the css_set that we're using before the cgroup transition
 * @cgrp: the cgroup that we're moving into
 * @template: out param for the new set of csses, should be clear on entry
 */
static struct css_set *find_existing_css_set(struct css_set *old_cset,
					struct cgroup *cgrp,
					struct cgroup_subsys_state *template[])
{
	struct cgroup_root *root = cgrp->root;
	struct cgroup_subsys *ss;
	struct css_set *cset;
	unsigned long key;
	int i;

	/*
	 * Build the set of subsystem state objects that we want to see in the
	 * new css_set. While subsystems can change globally, the entries here
	 * won't change, so no need for locking.
	 */
	for_each_subsys(ss, i) {
		if (root->subsys_mask & (1UL << i)) {
			/*
			 * @ss is in this hierarchy, so we want the
			 * effective css from @cgrp.
			 */
			template[i] = cgroup_e_css_by_mask(cgrp, ss);
		} else {
			/*
			 * @ss is not in this hierarchy, so we don't want
			 * to change the css.
			 */
			template[i] = old_cset->subsys[i];
		}
	}

	key = css_set_hash(template);
	hash_for_each_possible(css_set_table, cset, hlist, key) {
		if (!compare_css_sets(cset, old_cset, cgrp, template))
			continue;

		/* This css_set matches what we need */
		return cset;
	}

	/* No existing cgroup group matched */
	return NULL;
}

static void free_cgrp_cset_links(struct list_head *links_to_free)
{
	struct cgrp_cset_link *link, *tmp_link;

	list_for_each_entry_safe(link, tmp_link, links_to_free, cset_link) {
		list_del(&link->cset_link);
		kfree(link);
	}
}

/**
 * allocate_cgrp_cset_links - allocate cgrp_cset_links
 * @count: the number of links to allocate
 * @tmp_links: list_head the allocated links are put on
 *
 * Allocate @count cgrp_cset_link structures and chain them on @tmp_links
 * through ->cset_link.  Returns 0 on success or -errno.
 */
static int allocate_cgrp_cset_links(int count, struct list_head *tmp_links)
{
	struct cgrp_cset_link *link;
	int i;

	INIT_LIST_HEAD(tmp_links);

	for (i = 0; i < count; i++) {
		link = kzalloc(sizeof(*link), GFP_KERNEL);
		if (!link) {
			free_cgrp_cset_links(tmp_links);
			return -ENOMEM;
		}
		list_add(&link->cset_link, tmp_links);
	}
	return 0;
}

/**
 * link_css_set - a helper function to link a css_set to a cgroup
 * @tmp_links: cgrp_cset_link objects allocated by allocate_cgrp_cset_links()
 * @cset: the css_set to be linked
 * @cgrp: the destination cgroup
 */
static void link_css_set(struct list_head *tmp_links, struct css_set *cset,
			 struct cgroup *cgrp)
{
	struct cgrp_cset_link *link;

	BUG_ON(list_empty(tmp_links));

	if (cgroup_on_dfl(cgrp))
		cset->dfl_cgrp = cgrp;

	link = list_first_entry(tmp_links, struct cgrp_cset_link, cset_link);
	link->cset = cset;
	link->cgrp = cgrp;

	/*
	 * Always add links to the tail of the lists so that the lists are
	 * in chronological order.
	 */
	list_move_tail(&link->cset_link, &cgrp->cset_links);
	list_add_tail(&link->cgrp_link, &cset->cgrp_links);

	if (cgroup_parent(cgrp))
		cgroup_get_live(cgrp);
}

/**
 * find_css_set - return a new css_set with one cgroup updated
 * @old_cset: the baseline css_set
 * @cgrp: the cgroup to be updated
 *
 * Return a new css_set that's equivalent to @old_cset, but with @cgrp
 * substituted into the appropriate hierarchy.
 */
static struct css_set *find_css_set(struct css_set *old_cset,
				    struct cgroup *cgrp)
{
	struct cgroup_subsys_state *template[CGROUP_SUBSYS_COUNT] = { };
	struct css_set *cset;
	struct list_head tmp_links;
	struct cgrp_cset_link *link;
	struct cgroup_subsys *ss;
	unsigned long key;
	int ssid;

	lockdep_assert_held(&cgroup_mutex);

	/* First see if we already have a cgroup group that matches
	 * the desired set */
	spin_lock_irq(&css_set_lock);
	cset = find_existing_css_set(old_cset, cgrp, template);
	if (cset)
		get_css_set(cset);
	spin_unlock_irq(&css_set_lock);

	if (cset)
		return cset;

	cset = kzalloc(sizeof(*cset), GFP_KERNEL);
	if (!cset)
		return NULL;

	/* Allocate all the cgrp_cset_link objects that we'll need */
	if (allocate_cgrp_cset_links(cgroup_root_count, &tmp_links) < 0) {
		kfree(cset);
		return NULL;
	}

	refcount_set(&cset->refcount, 1);
	cset->dom_cset = cset;
	INIT_LIST_HEAD(&cset->tasks);
	INIT_LIST_HEAD(&cset->mg_tasks);
	INIT_LIST_HEAD(&cset->dying_tasks);
	INIT_LIST_HEAD(&cset->task_iters);
	INIT_LIST_HEAD(&cset->threaded_csets);
	INIT_HLIST_NODE(&cset->hlist);
	INIT_LIST_HEAD(&cset->cgrp_links);
	INIT_LIST_HEAD(&cset->mg_preload_node);
	INIT_LIST_HEAD(&cset->mg_node);

	/* Copy the set of subsystem state objects generated in
	 * find_existing_css_set() */
	memcpy(cset->subsys, template, sizeof(cset->subsys));

	spin_lock_irq(&css_set_lock);
	/* Add reference counts and links from the new css_set. */
	list_for_each_entry(link, &old_cset->cgrp_links, cgrp_link) {
		struct cgroup *c = link->cgrp;

		if (c->root == cgrp->root)
			c = cgrp;
		link_css_set(&tmp_links, cset, c);
	}

	BUG_ON(!list_empty(&tmp_links));

	css_set_count++;

	/* Add @cset to the hash table */
	key = css_set_hash(cset->subsys);
	hash_add(css_set_table, &cset->hlist, key);

	for_each_subsys(ss, ssid) {
		struct cgroup_subsys_state *css = cset->subsys[ssid];

		list_add_tail(&cset->e_cset_node[ssid],
			      &css->cgroup->e_csets[ssid]);
		css_get(css);
	}

	spin_unlock_irq(&css_set_lock);

	/*
	 * If @cset should be threaded, look up the matching dom_cset and
	 * link them up.  We first fully initialize @cset then look for the
	 * dom_cset.  It's simpler this way and safe as @cset is guaranteed
	 * to stay empty until we return.
	 */
	if (cgroup_is_threaded(cset->dfl_cgrp)) {
		struct css_set *dcset;

		dcset = find_css_set(cset, cset->dfl_cgrp->dom_cgrp);
		if (!dcset) {
			put_css_set(cset);
			return NULL;
		}

		spin_lock_irq(&css_set_lock);
		cset->dom_cset = dcset;
		list_add_tail(&cset->threaded_csets_node,
			      &dcset->threaded_csets);
		spin_unlock_irq(&css_set_lock);
	}

	return cset;
}

struct cgroup_root *cgroup_root_from_kf(struct kernfs_root *kf_root)
{
	struct cgroup *root_cgrp = kf_root->kn->priv;

	return root_cgrp->root;
}

static int cgroup_init_root_id(struct cgroup_root *root)
{
	int id;

	lockdep_assert_held(&cgroup_mutex);

	id = idr_alloc_cyclic(&cgroup_hierarchy_idr, root, 0, 0, GFP_KERNEL);
	if (id < 0)
		return id;

	root->hierarchy_id = id;
	return 0;
}

static void cgroup_exit_root_id(struct cgroup_root *root)
{
	lockdep_assert_held(&cgroup_mutex);

	idr_remove(&cgroup_hierarchy_idr, root->hierarchy_id);
}

void cgroup_free_root(struct cgroup_root *root)
{
	kfree(root);
}

static void cgroup_destroy_root(struct cgroup_root *root)
{
	struct cgroup *cgrp = &root->cgrp;
	struct cgrp_cset_link *link, *tmp_link;

	trace_cgroup_destroy_root(root);

	cgroup_lock_and_drain_offline(&cgrp_dfl_root.cgrp);

	BUG_ON(atomic_read(&root->nr_cgrps));
	BUG_ON(!list_empty(&cgrp->self.children));

	/* Rebind all subsystems back to the default hierarchy */
	WARN_ON(rebind_subsystems(&cgrp_dfl_root, root->subsys_mask));

	/*
	 * Release all the links from cset_links to this hierarchy's
	 * root cgroup
	 */
	spin_lock_irq(&css_set_lock);

	list_for_each_entry_safe(link, tmp_link, &cgrp->cset_links, cset_link) {
		list_del(&link->cset_link);
		list_del(&link->cgrp_link);
		kfree(link);
	}

	spin_unlock_irq(&css_set_lock);

	if (!list_empty(&root->root_list)) {
		list_del(&root->root_list);
		cgroup_root_count--;
	}

	cgroup_exit_root_id(root);

	mutex_unlock(&cgroup_mutex);

	cgroup_rstat_exit(cgrp);
	kernfs_destroy_root(root->kf_root);
	cgroup_free_root(root);
}

/*
 * look up cgroup associated with current task's cgroup namespace on the
 * specified hierarchy
 */
static struct cgroup *
current_cgns_cgroup_from_root(struct cgroup_root *root)
{
	struct cgroup *res = NULL;
	struct css_set *cset;

	lockdep_assert_held(&css_set_lock);

	rcu_read_lock();

	cset = current->nsproxy->cgroup_ns->root_cset;
	if (cset == &init_css_set) {
		res = &root->cgrp;
	} else if (root == &cgrp_dfl_root) {
		res = cset->dfl_cgrp;
	} else {
		struct cgrp_cset_link *link;

		list_for_each_entry(link, &cset->cgrp_links, cgrp_link) {
			struct cgroup *c = link->cgrp;

			if (c->root == root) {
				res = c;
				break;
			}
		}
	}
	rcu_read_unlock();

	BUG_ON(!res);
	return res;
}

/* look up cgroup associated with given css_set on the specified hierarchy */
static struct cgroup *cset_cgroup_from_root(struct css_set *cset,
					    struct cgroup_root *root)
{
	struct cgroup *res = NULL;

	lockdep_assert_held(&cgroup_mutex);
	lockdep_assert_held(&css_set_lock);

	if (cset == &init_css_set) {
		res = &root->cgrp;
	} else if (root == &cgrp_dfl_root) {
		res = cset->dfl_cgrp;
	} else {
		struct cgrp_cset_link *link;

		list_for_each_entry(link, &cset->cgrp_links, cgrp_link) {
			struct cgroup *c = link->cgrp;

			if (c->root == root) {
				res = c;
				break;
			}
		}
	}

	BUG_ON(!res);
	return res;
}

/*
 * Return the cgroup for "task" from the given hierarchy. Must be
 * called with cgroup_mutex and css_set_lock held.
 */
struct cgroup *task_cgroup_from_root(struct task_struct *task,
				     struct cgroup_root *root)
{
	/*
	 * No need to lock the task - since we hold css_set_lock the
	 * task can't change groups.
	 */
	return cset_cgroup_from_root(task_css_set(task), root);
}

/*
 * A task must hold cgroup_mutex to modify cgroups.
 *
 * Any task can increment and decrement the count field without lock.
 * So in general, code holding cgroup_mutex can't rely on the count
 * field not changing.  However, if the count goes to zero, then only
 * cgroup_attach_task() can increment it again.  Because a count of zero
 * means that no tasks are currently attached, therefore there is no
 * way a task attached to that cgroup can fork (the other way to
 * increment the count).  So code holding cgroup_mutex can safely
 * assume that if the count is zero, it will stay zero. Similarly, if
 * a task holds cgroup_mutex on a cgroup with zero count, it
 * knows that the cgroup won't be removed, as cgroup_rmdir()
 * needs that mutex.
 *
 * A cgroup can only be deleted if both its 'count' of using tasks
 * is zero, and its list of 'children' cgroups is empty.  Since all
 * tasks in the system use _some_ cgroup, and since there is always at
 * least one task in the system (init, pid == 1), therefore, root cgroup
 * always has either children cgroups and/or using tasks.  So we don't
 * need a special hack to ensure that root cgroup cannot be deleted.
 *
 * P.S.  One more locking exception.  RCU is used to guard the
 * update of a tasks cgroup pointer by cgroup_attach_task()
 */

static struct kernfs_syscall_ops cgroup_kf_syscall_ops;

//构造cgroup文件名称
static char *cgroup_file_name(struct cgroup *cgrp, const struct cftype *cft,
			      char *buf)
{
	struct cgroup_subsys *ss = cft->ss;

	if (cft->ss && !(cft->flags & CFTYPE_NO_PREFIX) &&
	    !(cgrp->root->flags & CGRP_ROOT_NOPREFIX)) {
		const char *dbg = (cft->flags & CFTYPE_DEBUG) ? ".__DEBUG__." : "";

		snprintf(buf, CGROUP_FILE_NAME_MAX, "%s%s.%s",
			 dbg, cgroup_on_dfl(cgrp) ? ss->name : ss->legacy_name,
			 cft->name);
	} else {
		strscpy(buf, cft->name, CGROUP_FILE_NAME_MAX);
	}
	return buf;
}

/**
 * cgroup_file_mode - deduce file mode of a control file
 * @cft: the control file in question
 *
 * S_IRUGO for read, S_IWUSR for write.
 */
static umode_t cgroup_file_mode(const struct cftype *cft)
{
	umode_t mode = 0;

	if (cft->read_u64 || cft->read_s64 || cft->seq_show)
		mode |= S_IRUGO;

	if (cft->write_u64 || cft->write_s64 || cft->write) {
		if (cft->flags & CFTYPE_WORLD_WRITABLE)
			mode |= S_IWUGO;
		else
			mode |= S_IWUSR;
	}

	return mode;
}

/**
 * cgroup_calc_subtree_ss_mask - calculate subtree_ss_mask
 * @subtree_control: the new subtree_control mask to consider
 * @this_ss_mask: available subsystems
 *
 * On the default hierarchy, a subsystem may request other subsystems to be
 * enabled together through its ->depends_on mask.  In such cases, more
 * subsystems than specified in "cgroup.subtree_control" may be enabled.
 *
 * This function calculates which subsystems need to be enabled if
 * @subtree_control is to be applied while restricted to @this_ss_mask.
 */
static u16 cgroup_calc_subtree_ss_mask(u16 subtree_control, u16 this_ss_mask)
{
	u16 cur_ss_mask = subtree_control;
	struct cgroup_subsys *ss;
	int ssid;

	lockdep_assert_held(&cgroup_mutex);

	cur_ss_mask |= cgrp_dfl_implicit_ss_mask;

	while (true) {
		u16 new_ss_mask = cur_ss_mask;

		do_each_subsys_mask(ss, ssid, cur_ss_mask) {
			new_ss_mask |= ss->depends_on;
		} while_each_subsys_mask();

		/*
		 * Mask out subsystems which aren't available.  This can
		 * happen only if some depended-upon subsystems were bound
		 * to non-default hierarchies.
		 */
		new_ss_mask &= this_ss_mask;

		if (new_ss_mask == cur_ss_mask)
			break;
		cur_ss_mask = new_ss_mask;
	}

	return cur_ss_mask;
}

/**
 * cgroup_kn_unlock - unlocking helper for cgroup kernfs methods
 * @kn: the kernfs_node being serviced
 *
 * This helper undoes cgroup_kn_lock_live() and should be invoked before
 * the method finishes if locking succeeded.  Note that once this function
 * returns the cgroup returned by cgroup_kn_lock_live() may become
 * inaccessible any time.  If the caller intends to continue to access the
 * cgroup, it should pin it before invoking this function.
 */
void cgroup_kn_unlock(struct kernfs_node *kn)
{
	struct cgroup *cgrp;

	if (kernfs_type(kn) == KERNFS_DIR)
		cgrp = kn->priv;
	else
		cgrp = kn->parent->priv;

	mutex_unlock(&cgroup_mutex);

	kernfs_unbreak_active_protection(kn);
	cgroup_put(cgrp);
}

/**
 * cgroup_kn_lock_live - locking helper for cgroup kernfs methods
 * @kn: the kernfs_node being serviced
 * @drain_offline: perform offline draining on the cgroup
 *
 * This helper is to be used by a cgroup kernfs method currently servicing
 * @kn.  It breaks the active protection, performs cgroup locking and
 * verifies that the associated cgroup is alive.  Returns the cgroup if
 * alive; otherwise, %NULL.  A successful return should be undone by a
 * matching cgroup_kn_unlock() invocation.  If @drain_offline is %true, the
 * cgroup is drained of offlining csses before return.
 *
 * Any cgroup kernfs method implementation which requires locking the
 * associated cgroup should use this helper.  It avoids nesting cgroup
 * locking under kernfs active protection and allows all kernfs operations
 * including self-removal.
 */
struct cgroup *cgroup_kn_lock_live(struct kernfs_node *kn, bool drain_offline)
{
	struct cgroup *cgrp;

	if (kernfs_type(kn) == KERNFS_DIR)
		cgrp = kn->priv;
	else
		cgrp = kn->parent->priv;

	/*
	 * We're gonna grab cgroup_mutex which nests outside kernfs
	 * active_ref.  cgroup liveliness check alone provides enough
	 * protection against removal.  Ensure @cgrp stays accessible and
	 * break the active_ref protection.
	 */
	if (!cgroup_tryget(cgrp))
		return NULL;
	kernfs_break_active_protection(kn);

	if (drain_offline)
		cgroup_lock_and_drain_offline(cgrp);
	else
		mutex_lock(&cgroup_mutex);

	if (!cgroup_is_dead(cgrp))
		return cgrp;

	cgroup_kn_unlock(kn);
	return NULL;
}

static void cgroup_rm_file(struct cgroup *cgrp, const struct cftype *cft)
{
	char name[CGROUP_FILE_NAME_MAX];

	lockdep_assert_held(&cgroup_mutex);

	if (cft->file_offset) {
		struct cgroup_subsys_state *css = cgroup_css(cgrp, cft->ss);
		struct cgroup_file *cfile = (void *)css + cft->file_offset;

		spin_lock_irq(&cgroup_file_kn_lock);
		cfile->kn = NULL;
		spin_unlock_irq(&cgroup_file_kn_lock);

		del_timer_sync(&cfile->notify_timer);
	}

	kernfs_remove_by_name(cgrp->kn, cgroup_file_name(cgrp, cft, name));
}

/**
 * css_clear_dir - remove subsys files in a cgroup directory
 * @css: target css
 */
static void css_clear_dir(struct cgroup_subsys_state *css)
{
	struct cgroup *cgrp = css->cgroup;
	struct cftype *cfts;

	if (!(css->flags & CSS_VISIBLE))
		return;

	css->flags &= ~CSS_VISIBLE;

	if (!css->ss) {
		if (cgroup_on_dfl(cgrp))
			cfts = cgroup_base_files;
		else
			cfts = cgroup1_base_files;

		cgroup_addrm_files(css, cgrp, cfts, false);
	} else {
		list_for_each_entry(cfts, &css->ss->cfts, node)
			cgroup_addrm_files(css, cgrp, cfts, false);
	}
}

/**
 * css_populate_dir - create subsys files in a cgroup directory
 * @css: target css
 *
 * On failure, no file is added.
 */
static int css_populate_dir(struct cgroup_subsys_state *css)
{
    /*创建cgroup文件*/
	struct cgroup *cgrp = css->cgroup;
	struct cftype *cfts, *failed_cfts;
	int ret;

	if ((css->flags & CSS_VISIBLE) || !cgrp->kn)
		return 0;

	if (!css->ss) {
		if (cgroup_on_dfl(cgrp))
			cfts = cgroup_base_files;
		else
			cfts = cgroup1_base_files;

		//遍历cfts一组目录
		ret = cgroup_addrm_files(&cgrp->self, cgrp, cfts, true);
		if (ret < 0)
			return ret;
	} else {
	    //遍历css->ss->cfts链表，执行文件添加
		list_for_each_entry(cfts, &css->ss->cfts, node) {
			ret = cgroup_addrm_files(css, cgrp, cfts, true);
			if (ret < 0) {
				failed_cfts = cfts;
				goto err;
			}
		}
	}

	css->flags |= CSS_VISIBLE;

	return 0;
err:
	list_for_each_entry(cfts, &css->ss->cfts, node) {
		if (cfts == failed_cfts)
			break;
		cgroup_addrm_files(css, cgrp, cfts, false);
	}
	return ret;
}

int rebind_subsystems(struct cgroup_root *dst_root, u16 ss_mask)
{
	struct cgroup *dcgrp = &dst_root->cgrp;
	struct cgroup_subsys *ss;
	int ssid, i, ret;

	lockdep_assert_held(&cgroup_mutex);

	do_each_subsys_mask(ss, ssid, ss_mask) {
		/*
		 * If @ss has non-root csses attached to it, can't move.
		 * If @ss is an implicit controller, it is exempt from this
		 * rule and can be stolen.
		 */
		if (css_next_child(NULL, cgroup_css(&ss->root->cgrp, ss)) &&
		    !ss->implicit_on_dfl)
			return -EBUSY;

		/* can't move between two non-dummy roots either */
		if (ss->root != &cgrp_dfl_root && dst_root != &cgrp_dfl_root)
			return -EBUSY;
	} while_each_subsys_mask();

	do_each_subsys_mask(ss, ssid, ss_mask) {
		struct cgroup_root *src_root = ss->root;
		struct cgroup *scgrp = &src_root->cgrp;
		struct cgroup_subsys_state *css = cgroup_css(scgrp, ss);
		struct css_set *cset;

		WARN_ON(!css || cgroup_css(dcgrp, ss));

		/* disable from the source */
		src_root->subsys_mask &= ~(1 << ssid);
		WARN_ON(cgroup_apply_control(scgrp));
		cgroup_finalize_control(scgrp, 0);

		/* rebind */
		RCU_INIT_POINTER(scgrp->subsys[ssid], NULL);
		rcu_assign_pointer(dcgrp->subsys[ssid], css);
		ss->root = dst_root;
		css->cgroup = dcgrp;

		spin_lock_irq(&css_set_lock);
		hash_for_each(css_set_table, i, cset, hlist)
			list_move_tail(&cset->e_cset_node[ss->id],
				       &dcgrp->e_csets[ss->id]);
		spin_unlock_irq(&css_set_lock);

		if (ss->css_rstat_flush) {
			list_del_rcu(&css->rstat_css_node);
			list_add_rcu(&css->rstat_css_node,
				     &dcgrp->rstat_css_list);
		}

		/* default hierarchy doesn't enable controllers by default */
		dst_root->subsys_mask |= 1 << ssid;
		if (dst_root == &cgrp_dfl_root) {
			static_branch_enable(cgroup_subsys_on_dfl_key[ssid]);
		} else {
			dcgrp->subtree_control |= 1 << ssid;
			static_branch_disable(cgroup_subsys_on_dfl_key[ssid]);
		}

		ret = cgroup_apply_control(dcgrp);
		if (ret)
			pr_warn("partial failure to rebind %s controller (err=%d)\n",
				ss->name, ret);

		if (ss->bind)
			ss->bind(css);
	} while_each_subsys_mask();

	kernfs_activate(dcgrp->kn);
	return 0;
}

int cgroup_show_path(struct seq_file *sf, struct kernfs_node *kf_node,
		     struct kernfs_root *kf_root)
{
	int len = 0;
	char *buf = NULL;
	struct cgroup_root *kf_cgroot = cgroup_root_from_kf(kf_root);
	struct cgroup *ns_cgroup;

	buf = kmalloc(PATH_MAX, GFP_KERNEL);
	if (!buf)
		return -ENOMEM;

	spin_lock_irq(&css_set_lock);
	ns_cgroup = current_cgns_cgroup_from_root(kf_cgroot);
	len = kernfs_path_from_node(kf_node, ns_cgroup->kn, buf, PATH_MAX);
	spin_unlock_irq(&css_set_lock);

	if (len >= PATH_MAX)
		len = -ERANGE;
	else if (len > 0) {
		seq_escape(sf, buf, " \t\n\\");
		len = 0;
	}
	kfree(buf);
	return len;
}

enum cgroup2_param {
	Opt_nsdelegate,
	Opt_memory_localevents,
	Opt_memory_recursiveprot,
	nr__cgroup2_params
};

static const struct fs_parameter_spec cgroup2_fs_parameters[] = {
	fsparam_flag("nsdelegate",		Opt_nsdelegate),
	fsparam_flag("memory_localevents",	Opt_memory_localevents),
	fsparam_flag("memory_recursiveprot",	Opt_memory_recursiveprot),
	{}
};

static int cgroup2_parse_param(struct fs_context *fc, struct fs_parameter *param)
{
	struct cgroup_fs_context *ctx = cgroup_fc2context(fc);
	struct fs_parse_result result;
	int opt;

	opt = fs_parse(fc, cgroup2_fs_parameters, param, &result);
	if (opt < 0)
		return opt;

	switch (opt) {
	case Opt_nsdelegate:
		ctx->flags |= CGRP_ROOT_NS_DELEGATE;
		return 0;
	case Opt_memory_localevents:
		ctx->flags |= CGRP_ROOT_MEMORY_LOCAL_EVENTS;
		return 0;
	case Opt_memory_recursiveprot:
		ctx->flags |= CGRP_ROOT_MEMORY_RECURSIVE_PROT;
		return 0;
	}
	return -EINVAL;
}

static void apply_cgroup_root_flags(unsigned int root_flags)
{
	if (current->nsproxy->cgroup_ns == &init_cgroup_ns) {
		if (root_flags & CGRP_ROOT_NS_DELEGATE)
			cgrp_dfl_root.flags |= CGRP_ROOT_NS_DELEGATE;
		else
			cgrp_dfl_root.flags &= ~CGRP_ROOT_NS_DELEGATE;

		if (root_flags & CGRP_ROOT_MEMORY_LOCAL_EVENTS)
			cgrp_dfl_root.flags |= CGRP_ROOT_MEMORY_LOCAL_EVENTS;
		else
			cgrp_dfl_root.flags &= ~CGRP_ROOT_MEMORY_LOCAL_EVENTS;

		if (root_flags & CGRP_ROOT_MEMORY_RECURSIVE_PROT)
			cgrp_dfl_root.flags |= CGRP_ROOT_MEMORY_RECURSIVE_PROT;
		else
			cgrp_dfl_root.flags &= ~CGRP_ROOT_MEMORY_RECURSIVE_PROT;
	}
}

static int cgroup_show_options(struct seq_file *seq, struct kernfs_root *kf_root)
{
	if (cgrp_dfl_root.flags & CGRP_ROOT_NS_DELEGATE)
		seq_puts(seq, ",nsdelegate");
	if (cgrp_dfl_root.flags & CGRP_ROOT_MEMORY_LOCAL_EVENTS)
		seq_puts(seq, ",memory_localevents");
	if (cgrp_dfl_root.flags & CGRP_ROOT_MEMORY_RECURSIVE_PROT)
		seq_puts(seq, ",memory_recursiveprot");
	return 0;
}

static int cgroup_reconfigure(struct fs_context *fc)
{
	struct cgroup_fs_context *ctx = cgroup_fc2context(fc);

	apply_cgroup_root_flags(ctx->flags);
	return 0;
}

static void init_cgroup_housekeeping(struct cgroup *cgrp)
{
	struct cgroup_subsys *ss;
	int ssid;

	INIT_LIST_HEAD(&cgrp->self.sibling);
	INIT_LIST_HEAD(&cgrp->self.children);
	INIT_LIST_HEAD(&cgrp->cset_links);
	INIT_LIST_HEAD(&cgrp->pidlists);
	mutex_init(&cgrp->pidlist_mutex);
	cgrp->self.cgroup = cgrp;
	cgrp->self.flags |= CSS_ONLINE;
	cgrp->dom_cgrp = cgrp;
	cgrp->max_descendants = INT_MAX;
	cgrp->max_depth = INT_MAX;
	INIT_LIST_HEAD(&cgrp->rstat_css_list);
	prev_cputime_init(&cgrp->prev_cputime);

	for_each_subsys(ss, ssid)
		INIT_LIST_HEAD(&cgrp->e_csets[ssid]);

	init_waitqueue_head(&cgrp->offline_waitq);
	INIT_WORK(&cgrp->release_agent_work, cgroup1_release_agent);
}

void init_cgroup_root(struct cgroup_fs_context *ctx)
{
	struct cgroup_root *root = ctx->root;
	struct cgroup *cgrp = &root->cgrp;

	INIT_LIST_HEAD(&root->root_list);
	atomic_set(&root->nr_cgrps, 1);
	cgrp->root = root;
	init_cgroup_housekeeping(cgrp);

	root->flags = ctx->flags;
	if (ctx->release_agent)
		strscpy(root->release_agent_path, ctx->release_agent, PATH_MAX);
	if (ctx->name)
		strscpy(root->name, ctx->name, MAX_CGROUP_ROOT_NAMELEN);
	if (ctx->cpuset_clone_children)
		set_bit(CGRP_CPUSET_CLONE_CHILDREN, &root->cgrp.flags);
}

int cgroup_setup_root(struct cgroup_root *root, u16 ss_mask)
{
	LIST_HEAD(tmp_links);
	struct cgroup *root_cgrp = &root->cgrp;
	struct kernfs_syscall_ops *kf_sops;
	struct css_set *cset;
	int i, ret;

	lockdep_assert_held(&cgroup_mutex);

	ret = percpu_ref_init(&root_cgrp->self.refcnt, css_release,
			      0, GFP_KERNEL);
	if (ret)
		goto out;

	/*
	 * We're accessing css_set_count without locking css_set_lock here,
	 * but that's OK - it can only be increased by someone holding
	 * cgroup_lock, and that's us.  Later rebinding may disable
	 * controllers on the default hierarchy and thus create new csets,
	 * which can't be more than the existing ones.  Allocate 2x.
	 */
	ret = allocate_cgrp_cset_links(2 * css_set_count, &tmp_links);
	if (ret)
		goto cancel_ref;

	ret = cgroup_init_root_id(root);
	if (ret)
		goto cancel_ref;

	kf_sops = root == &cgrp_dfl_root ?
		&cgroup_kf_syscall_ops : &cgroup1_kf_syscall_ops;

	root->kf_root = kernfs_create_root(kf_sops,
					   KERNFS_ROOT_CREATE_DEACTIVATED |
					   KERNFS_ROOT_SUPPORT_EXPORTOP |
					   KERNFS_ROOT_SUPPORT_USER_XATTR,
					   root_cgrp);
	if (IS_ERR(root->kf_root)) {
		ret = PTR_ERR(root->kf_root);
		goto exit_root_id;
	}
	root_cgrp->kn = root->kf_root->kn;
	WARN_ON_ONCE(cgroup_ino(root_cgrp) != 1);
	root_cgrp->ancestor_ids[0] = cgroup_id(root_cgrp);

	ret = css_populate_dir(&root_cgrp->self);
	if (ret)
		goto destroy_root;

	ret = cgroup_rstat_init(root_cgrp);
	if (ret)
		goto destroy_root;

	ret = rebind_subsystems(root, ss_mask);
	if (ret)
		goto exit_stats;

	ret = cgroup_bpf_inherit(root_cgrp);
	WARN_ON_ONCE(ret);

	trace_cgroup_setup_root(root);

	/*
	 * There must be no failure case after here, since rebinding takes
	 * care of subsystems' refcounts, which are explicitly dropped in
	 * the failure exit path.
	 */
	list_add(&root->root_list, &cgroup_roots);
	cgroup_root_count++;

	/*
	 * Link the root cgroup in this hierarchy into all the css_set
	 * objects.
	 */
	spin_lock_irq(&css_set_lock);
	hash_for_each(css_set_table, i, cset, hlist) {
		link_css_set(&tmp_links, cset, root_cgrp);
		if (css_set_populated(cset))
			cgroup_update_populated(root_cgrp, true);
	}
	spin_unlock_irq(&css_set_lock);

	BUG_ON(!list_empty(&root_cgrp->self.children));
	BUG_ON(atomic_read(&root->nr_cgrps) != 1);

	ret = 0;
	goto out;

exit_stats:
	cgroup_rstat_exit(root_cgrp);
destroy_root:
	kernfs_destroy_root(root->kf_root);
	root->kf_root = NULL;
exit_root_id:
	cgroup_exit_root_id(root);
cancel_ref:
	percpu_ref_exit(&root_cgrp->self.refcnt);
out:
	free_cgrp_cset_links(&tmp_links);
	return ret;
}

int cgroup_do_get_tree(struct fs_context *fc)
{
	struct cgroup_fs_context *ctx = cgroup_fc2context(fc);
	int ret;

	ctx->kfc.root = ctx->root->kf_root;
	if (fc->fs_type == &cgroup2_fs_type)
		ctx->kfc.magic = CGROUP2_SUPER_MAGIC;
	else
		ctx->kfc.magic = CGROUP_SUPER_MAGIC;
	ret = kernfs_get_tree(fc);

	/*
	 * In non-init cgroup namespace, instead of root cgroup's dentry,
	 * we return the dentry corresponding to the cgroupns->root_cgrp.
	 */
	if (!ret && ctx->ns != &init_cgroup_ns) {
		struct dentry *nsdentry;
		struct super_block *sb = fc->root->d_sb;
		struct cgroup *cgrp;

		mutex_lock(&cgroup_mutex);
		spin_lock_irq(&css_set_lock);

		cgrp = cset_cgroup_from_root(ctx->ns->root_cset, ctx->root);

		spin_unlock_irq(&css_set_lock);
		mutex_unlock(&cgroup_mutex);

		nsdentry = kernfs_node_dentry(cgrp->kn, sb);
		dput(fc->root);
		if (IS_ERR(nsdentry)) {
			deactivate_locked_super(sb);
			ret = PTR_ERR(nsdentry);
			nsdentry = NULL;
		}
		fc->root = nsdentry;
	}

	if (!ctx->kfc.new_sb_created)
		cgroup_put(&ctx->root->cgrp);

	return ret;
}

/*
 * Destroy a cgroup filesystem context.
 */
static void cgroup_fs_context_free(struct fs_context *fc)
{
	struct cgroup_fs_context *ctx = cgroup_fc2context(fc);

	kfree(ctx->name);
	kfree(ctx->release_agent);
	put_cgroup_ns(ctx->ns);
	kernfs_free_fs_context(fc);
	kfree(ctx);
}

static int cgroup_get_tree(struct fs_context *fc)
{
	struct cgroup_fs_context *ctx = cgroup_fc2context(fc);
	int ret;

	cgrp_dfl_visible = true;
	cgroup_get_live(&cgrp_dfl_root.cgrp);
	ctx->root = &cgrp_dfl_root;

	ret = cgroup_do_get_tree(fc);
	if (!ret)
		apply_cgroup_root_flags(ctx->flags);
	return ret;
}

static const struct fs_context_operations cgroup_fs_context_ops = {
	.free		= cgroup_fs_context_free,
	.parse_param	= cgroup2_parse_param,
	.get_tree	= cgroup_get_tree,
	.reconfigure	= cgroup_reconfigure,
};

static const struct fs_context_operations cgroup1_fs_context_ops = {
	.free		= cgroup_fs_context_free,
	.parse_param	= cgroup1_parse_param,
	.get_tree	= cgroup1_get_tree,
	.reconfigure	= cgroup1_reconfigure,
};

/*
 * Initialise the cgroup filesystem creation/reconfiguration context.  Notably,
 * we select the namespace we're going to use.
 */
static int cgroup_init_fs_context(struct fs_context *fc)
{
	struct cgroup_fs_context *ctx;

	ctx = kzalloc(sizeof(struct cgroup_fs_context), GFP_KERNEL);
	if (!ctx)
		return -ENOMEM;

	ctx->ns = current->nsproxy->cgroup_ns;
	get_cgroup_ns(ctx->ns);
	fc->fs_private = &ctx->kfc;
	if (fc->fs_type == &cgroup2_fs_type)
		fc->ops = &cgroup_fs_context_ops;
	else
		fc->ops = &cgroup1_fs_context_ops;
	put_user_ns(fc->user_ns);
	fc->user_ns = get_user_ns(ctx->ns->user_ns);
	fc->global = true;
	return 0;
}

static void cgroup_kill_sb(struct super_block *sb)
{
	struct kernfs_root *kf_root = kernfs_root_from_sb(sb);
	struct cgroup_root *root = cgroup_root_from_kf(kf_root);

	/*
	 * If @root doesn't have any children, start killing it.
	 * This prevents new mounts by disabling percpu_ref_tryget_live().
	 * cgroup_mount() may wait for @root's release.
	 *
	 * And don't kill the default root.
	 */
	if (list_empty(&root->cgrp.self.children) && root != &cgrp_dfl_root &&
	    !percpu_ref_is_dying(&root->cgrp.self.refcnt))
		percpu_ref_kill(&root->cgrp.self.refcnt);
	cgroup_put(&root->cgrp);
	kernfs_kill_sb(sb);
}

//cgroup文件系统
struct file_system_type cgroup_fs_type = {
	.name			= "cgroup",
	.init_fs_context	= cgroup_init_fs_context,
	.parameters		= cgroup1_fs_parameters,
	.kill_sb		= cgroup_kill_sb,
	.fs_flags		= FS_USERNS_MOUNT,
};

static struct file_system_type cgroup2_fs_type = {
	.name			= "cgroup2",
	.init_fs_context	= cgroup_init_fs_context,
	.parameters		= cgroup2_fs_parameters,
	.kill_sb		= cgroup_kill_sb,
	.fs_flags		= FS_USERNS_MOUNT,
};

#ifdef CONFIG_CPUSETS
static const struct fs_context_operations cpuset_fs_context_ops = {
	.get_tree	= cgroup1_get_tree,
	.free		= cgroup_fs_context_free,
};

/*
 * This is ugly, but preserves the userspace API for existing cpuset
 * users. If someone tries to mount the "cpuset" filesystem, we
 * silently switch it to mount "cgroup" instead
 */
static int cpuset_init_fs_context(struct fs_context *fc)
{
	char *agent = kstrdup("/sbin/cpuset_release_agent", GFP_USER);
	struct cgroup_fs_context *ctx;
	int err;

	err = cgroup_init_fs_context(fc);
	if (err) {
		kfree(agent);
		return err;
	}

	fc->ops = &cpuset_fs_context_ops;

	ctx = cgroup_fc2context(fc);
	ctx->subsys_mask = 1 << cpuset_cgrp_id;
	ctx->flags |= CGRP_ROOT_NOPREFIX;
	ctx->release_agent = agent;

	get_filesystem(&cgroup_fs_type);
	put_filesystem(fc->fs_type);
	fc->fs_type = &cgroup_fs_type;

	return 0;
}

static struct file_system_type cpuset_fs_type = {
	.name			= "cpuset",
	.init_fs_context	= cpuset_init_fs_context,
	.fs_flags		= FS_USERNS_MOUNT,
};
#endif

int cgroup_path_ns_locked(struct cgroup *cgrp, char *buf, size_t buflen,
			  struct cgroup_namespace *ns)
{
	struct cgroup *root = cset_cgroup_from_root(ns->root_cset, cgrp->root);

	return kernfs_path_from_node(cgrp->kn, root->kn, buf, buflen);
}

int cgroup_path_ns(struct cgroup *cgrp, char *buf, size_t buflen,
		   struct cgroup_namespace *ns)
{
	int ret;

	mutex_lock(&cgroup_mutex);
	spin_lock_irq(&css_set_lock);

	ret = cgroup_path_ns_locked(cgrp, buf, buflen, ns);

	spin_unlock_irq(&css_set_lock);
	mutex_unlock(&cgroup_mutex);

	return ret;
}
EXPORT_SYMBOL_GPL(cgroup_path_ns);

/**
 * task_cgroup_path - cgroup path of a task in the first cgroup hierarchy
 * @task: target task
 * @buf: the buffer to write the path into
 * @buflen: the length of the buffer
 *
 * Determine @task's cgroup on the first (the one with the lowest non-zero
 * hierarchy_id) cgroup hierarchy and copy its path into @buf.  This
 * function grabs cgroup_mutex and shouldn't be used inside locks used by
 * cgroup controller callbacks.
 *
 * Return value is the same as kernfs_path().
 */
int task_cgroup_path(struct task_struct *task, char *buf, size_t buflen)
{
	struct cgroup_root *root;
	struct cgroup *cgrp;
	int hierarchy_id = 1;
	int ret;

	mutex_lock(&cgroup_mutex);
	spin_lock_irq(&css_set_lock);

	root = idr_get_next(&cgroup_hierarchy_idr, &hierarchy_id);

	if (root) {
		cgrp = task_cgroup_from_root(task, root);
		ret = cgroup_path_ns_locked(cgrp, buf, buflen, &init_cgroup_ns);
	} else {
		/* if no hierarchy exists, everyone is in "/" */
		ret = strlcpy(buf, "/", buflen);
	}

	spin_unlock_irq(&css_set_lock);
	mutex_unlock(&cgroup_mutex);
	return ret;
}
EXPORT_SYMBOL_GPL(task_cgroup_path);

/**
 * cgroup_migrate_add_task - add a migration target task to a migration context
 * @task: target task
 * @mgctx: target migration context
 *
 * Add @task, which is a migration target, to @mgctx->tset.  This function
 * becomes noop if @task doesn't need to be migrated.  @task's css_set
 * should have been added as a migration source and @task->cg_list will be
 * moved from the css_set's tasks list to mg_tasks one.
 */
static void cgroup_migrate_add_task(struct task_struct *task,
				    struct cgroup_mgctx *mgctx)
{
	struct css_set *cset;

	lockdep_assert_held(&css_set_lock);

	/* @task either already exited or can't exit until the end */
	if (task->flags & PF_EXITING)
		return;

	/* cgroup_threadgroup_rwsem protects racing against forks */
	WARN_ON_ONCE(list_empty(&task->cg_list));

	cset = task_css_set(task);
	if (!cset->mg_src_cgrp)
		return;

	mgctx->tset.nr_tasks++;

	list_move_tail(&task->cg_list, &cset->mg_tasks);
	if (list_empty(&cset->mg_node))
		list_add_tail(&cset->mg_node,
			      &mgctx->tset.src_csets);
	if (list_empty(&cset->mg_dst_cset->mg_node))
		list_add_tail(&cset->mg_dst_cset->mg_node,
			      &mgctx->tset.dst_csets);
}

/**
 * cgroup_taskset_first - reset taskset and return the first task
 * @tset: taskset of interest
 * @dst_cssp: output variable for the destination css
 *
 * @tset iteration is initialized and the first task is returned.
 */
struct task_struct *cgroup_taskset_first(struct cgroup_taskset *tset,
					 struct cgroup_subsys_state **dst_cssp)
{
	tset->cur_cset = list_first_entry(tset->csets, struct css_set, mg_node);
	tset->cur_task = NULL;

	return cgroup_taskset_next(tset, dst_cssp);
}

/**
 * cgroup_taskset_next - iterate to the next task in taskset
 * @tset: taskset of interest
 * @dst_cssp: output variable for the destination css
 *
 * Return the next task in @tset.  Iteration must have been initialized
 * with cgroup_taskset_first().
 */
struct task_struct *cgroup_taskset_next(struct cgroup_taskset *tset,
					struct cgroup_subsys_state **dst_cssp)
{
	struct css_set *cset = tset->cur_cset;
	struct task_struct *task = tset->cur_task;

	while (&cset->mg_node != tset->csets) {
		if (!task)
			task = list_first_entry(&cset->mg_tasks,
						struct task_struct, cg_list);
		else
			task = list_next_entry(task, cg_list);

		if (&task->cg_list != &cset->mg_tasks) {
			tset->cur_cset = cset;
			tset->cur_task = task;

			/*
			 * This function may be called both before and
			 * after cgroup_taskset_migrate().  The two cases
			 * can be distinguished by looking at whether @cset
			 * has its ->mg_dst_cset set.
			 */
			if (cset->mg_dst_cset)
				*dst_cssp = cset->mg_dst_cset->subsys[tset->ssid];
			else
				*dst_cssp = cset->subsys[tset->ssid];

			return task;
		}

		cset = list_next_entry(cset, mg_node);
		task = NULL;
	}

	return NULL;
}

/**
 * cgroup_migrate_execute - migrate a taskset
 * @mgctx: migration context
 *
 * Migrate tasks in @mgctx as setup by migration preparation functions.
 * This function fails iff one of the ->can_attach callbacks fails and
 * guarantees that either all or none of the tasks in @mgctx are migrated.
 * @mgctx is consumed regardless of success.
 */
static int cgroup_migrate_execute(struct cgroup_mgctx *mgctx)
{
	struct cgroup_taskset *tset = &mgctx->tset;
	struct cgroup_subsys *ss;
	struct task_struct *task, *tmp_task;
	struct css_set *cset, *tmp_cset;
	int ssid, failed_ssid, ret;

	/* check that we can legitimately attach to the cgroup */
	if (tset->nr_tasks) {
		do_each_subsys_mask(ss, ssid, mgctx->ss_mask) {
			if (ss->can_attach) {
				tset->ssid = ssid;
				ret = ss->can_attach(tset);
				if (ret) {
					failed_ssid = ssid;
					goto out_cancel_attach;
				}
			}
		} while_each_subsys_mask();
	}

	/*
	 * Now that we're guaranteed success, proceed to move all tasks to
	 * the new cgroup.  There are no failure cases after here, so this
	 * is the commit point.
	 */
	spin_lock_irq(&css_set_lock);
	list_for_each_entry(cset, &tset->src_csets, mg_node) {
		list_for_each_entry_safe(task, tmp_task, &cset->mg_tasks, cg_list) {
			struct css_set *from_cset = task_css_set(task);
			struct css_set *to_cset = cset->mg_dst_cset;

			get_css_set(to_cset);
			to_cset->nr_tasks++;
			css_set_move_task(task, from_cset, to_cset, true);
			from_cset->nr_tasks--;
			/*
			 * If the source or destination cgroup is frozen,
			 * the task might require to change its state.
			 */
			cgroup_freezer_migrate_task(task, from_cset->dfl_cgrp,
						    to_cset->dfl_cgrp);
			put_css_set_locked(from_cset);

		}
	}
	spin_unlock_irq(&css_set_lock);

	/*
	 * Migration is committed, all target tasks are now on dst_csets.
	 * Nothing is sensitive to fork() after this point.  Notify
	 * controllers that migration is complete.
	 */
	tset->csets = &tset->dst_csets;

	if (tset->nr_tasks) {
		do_each_subsys_mask(ss, ssid, mgctx->ss_mask) {
			if (ss->attach) {
				tset->ssid = ssid;
				ss->attach(tset);
			}
		} while_each_subsys_mask();
	}

	ret = 0;
	goto out_release_tset;

out_cancel_attach:
	if (tset->nr_tasks) {
		do_each_subsys_mask(ss, ssid, mgctx->ss_mask) {
			if (ssid == failed_ssid)
				break;
			if (ss->cancel_attach) {
				tset->ssid = ssid;
				ss->cancel_attach(tset);
			}
		} while_each_subsys_mask();
	}
out_release_tset:
	spin_lock_irq(&css_set_lock);
	list_splice_init(&tset->dst_csets, &tset->src_csets);
	list_for_each_entry_safe(cset, tmp_cset, &tset->src_csets, mg_node) {
		list_splice_tail_init(&cset->mg_tasks, &cset->tasks);
		list_del_init(&cset->mg_node);
	}
	spin_unlock_irq(&css_set_lock);

	/*
	 * Re-initialize the cgroup_taskset structure in case it is reused
	 * again in another cgroup_migrate_add_task()/cgroup_migrate_execute()
	 * iteration.
	 */
	tset->nr_tasks = 0;
	tset->csets    = &tset->src_csets;
	return ret;
}

/**
 * cgroup_migrate_vet_dst - verify whether a cgroup can be migration destination
 * @dst_cgrp: destination cgroup to test
 *
 * On the default hierarchy, except for the mixable, (possible) thread root
 * and threaded cgroups, subtree_control must be zero for migration
 * destination cgroups with tasks so that child cgroups don't compete
 * against tasks.
 */
int cgroup_migrate_vet_dst(struct cgroup *dst_cgrp)
{
	/* v1 doesn't have any restriction */
	if (!cgroup_on_dfl(dst_cgrp))
		return 0;

	/* verify @dst_cgrp can host resources */
	if (!cgroup_is_valid_domain(dst_cgrp->dom_cgrp))
		return -EOPNOTSUPP;

	/* mixables don't care */
	if (cgroup_is_mixable(dst_cgrp))
		return 0;

	/*
	 * If @dst_cgrp is already or can become a thread root or is
	 * threaded, it doesn't matter.
	 */
	if (cgroup_can_be_thread_root(dst_cgrp) || cgroup_is_threaded(dst_cgrp))
		return 0;

	/* apply no-internal-process constraint */
	if (dst_cgrp->subtree_control)
		return -EBUSY;

	return 0;
}

/**
 * cgroup_migrate_finish - cleanup after attach
 * @mgctx: migration context
 *
 * Undo cgroup_migrate_add_src() and cgroup_migrate_prepare_dst().  See
 * those functions for details.
 */
void cgroup_migrate_finish(struct cgroup_mgctx *mgctx)
{
	LIST_HEAD(preloaded);
	struct css_set *cset, *tmp_cset;

	lockdep_assert_held(&cgroup_mutex);

	spin_lock_irq(&css_set_lock);

	list_splice_tail_init(&mgctx->preloaded_src_csets, &preloaded);
	list_splice_tail_init(&mgctx->preloaded_dst_csets, &preloaded);

	list_for_each_entry_safe(cset, tmp_cset, &preloaded, mg_preload_node) {
		cset->mg_src_cgrp = NULL;
		cset->mg_dst_cgrp = NULL;
		cset->mg_dst_cset = NULL;
		list_del_init(&cset->mg_preload_node);
		put_css_set_locked(cset);
	}

	spin_unlock_irq(&css_set_lock);
}

/**
 * cgroup_migrate_add_src - add a migration source css_set
 * @src_cset: the source css_set to add
 * @dst_cgrp: the destination cgroup
 * @mgctx: migration context
 *
 * Tasks belonging to @src_cset are about to be migrated to @dst_cgrp.  Pin
 * @src_cset and add it to @mgctx->src_csets, which should later be cleaned
 * up by cgroup_migrate_finish().
 *
 * This function may be called without holding cgroup_threadgroup_rwsem
 * even if the target is a process.  Threads may be created and destroyed
 * but as long as cgroup_mutex is not dropped, no new css_set can be put
 * into play and the preloaded css_sets are guaranteed to cover all
 * migrations.
 */
void cgroup_migrate_add_src(struct css_set *src_cset,
			    struct cgroup *dst_cgrp,
			    struct cgroup_mgctx *mgctx)
{
	struct cgroup *src_cgrp;

	lockdep_assert_held(&cgroup_mutex);
	lockdep_assert_held(&css_set_lock);

	/*
	 * If ->dead, @src_set is associated with one or more dead cgroups
	 * and doesn't contain any migratable tasks.  Ignore it early so
	 * that the rest of migration path doesn't get confused by it.
	 */
	if (src_cset->dead)
		return;

	src_cgrp = cset_cgroup_from_root(src_cset, dst_cgrp->root);

	if (!list_empty(&src_cset->mg_preload_node))
		return;

	WARN_ON(src_cset->mg_src_cgrp);
	WARN_ON(src_cset->mg_dst_cgrp);
	WARN_ON(!list_empty(&src_cset->mg_tasks));
	WARN_ON(!list_empty(&src_cset->mg_node));

	src_cset->mg_src_cgrp = src_cgrp;
	src_cset->mg_dst_cgrp = dst_cgrp;
	get_css_set(src_cset);
	list_add_tail(&src_cset->mg_preload_node, &mgctx->preloaded_src_csets);
}

/**
 * cgroup_migrate_prepare_dst - prepare destination css_sets for migration
 * @mgctx: migration context
 *
 * Tasks are about to be moved and all the source css_sets have been
 * preloaded to @mgctx->preloaded_src_csets.  This function looks up and
 * pins all destination css_sets, links each to its source, and append them
 * to @mgctx->preloaded_dst_csets.
 *
 * This function must be called after cgroup_migrate_add_src() has been
 * called on each migration source css_set.  After migration is performed
 * using cgroup_migrate(), cgroup_migrate_finish() must be called on
 * @mgctx.
 */
int cgroup_migrate_prepare_dst(struct cgroup_mgctx *mgctx)
{
	struct css_set *src_cset, *tmp_cset;

	lockdep_assert_held(&cgroup_mutex);

	/* look up the dst cset for each src cset and link it to src */
	list_for_each_entry_safe(src_cset, tmp_cset, &mgctx->preloaded_src_csets,
				 mg_preload_node) {
		struct css_set *dst_cset;
		struct cgroup_subsys *ss;
		int ssid;

		dst_cset = find_css_set(src_cset, src_cset->mg_dst_cgrp);
		if (!dst_cset)
			return -ENOMEM;

		WARN_ON_ONCE(src_cset->mg_dst_cset || dst_cset->mg_dst_cset);

		/*
		 * If src cset equals dst, it's noop.  Drop the src.
		 * cgroup_migrate() will skip the cset too.  Note that we
		 * can't handle src == dst as some nodes are used by both.
		 */
		if (src_cset == dst_cset) {
			src_cset->mg_src_cgrp = NULL;
			src_cset->mg_dst_cgrp = NULL;
			list_del_init(&src_cset->mg_preload_node);
			put_css_set(src_cset);
			put_css_set(dst_cset);
			continue;
		}

		src_cset->mg_dst_cset = dst_cset;

		if (list_empty(&dst_cset->mg_preload_node))
			list_add_tail(&dst_cset->mg_preload_node,
				      &mgctx->preloaded_dst_csets);
		else
			put_css_set(dst_cset);

		for_each_subsys(ss, ssid)
			if (src_cset->subsys[ssid] != dst_cset->subsys[ssid])
				mgctx->ss_mask |= 1 << ssid;
	}

	return 0;
}

/**
 * cgroup_migrate - migrate a process or task to a cgroup
 * @leader: the leader of the process or the task to migrate
 * @threadgroup: whether @leader points to the whole process or a single task
 * @mgctx: migration context
 *
 * Migrate a process or task denoted by @leader.  If migrating a process,
 * the caller must be holding cgroup_threadgroup_rwsem.  The caller is also
 * responsible for invoking cgroup_migrate_add_src() and
 * cgroup_migrate_prepare_dst() on the targets before invoking this
 * function and following up with cgroup_migrate_finish().
 *
 * As long as a controller's ->can_attach() doesn't fail, this function is
 * guaranteed to succeed.  This means that, excluding ->can_attach()
 * failure, when migrating multiple targets, the success or failure can be
 * decided for all targets by invoking group_migrate_prepare_dst() before
 * actually starting migrating.
 */
int cgroup_migrate(struct task_struct *leader, bool threadgroup,
		   struct cgroup_mgctx *mgctx)
{
	struct task_struct *task;

	/*
	 * Prevent freeing of tasks while we take a snapshot. Tasks that are
	 * already PF_EXITING could be freed from underneath us unless we
	 * take an rcu_read_lock.
	 */
	spin_lock_irq(&css_set_lock);
	rcu_read_lock();
	task = leader;
	do {
		cgroup_migrate_add_task(task, mgctx);
		if (!threadgroup)
			break;
	} while_each_thread(leader, task);
	rcu_read_unlock();
	spin_unlock_irq(&css_set_lock);

	return cgroup_migrate_execute(mgctx);
}

/**
 * cgroup_attach_task - attach a task or a whole threadgroup to a cgroup
 * @dst_cgrp: the cgroup to attach to
 * @leader: the task or the leader of the threadgroup to be attached
 * @threadgroup: attach the whole threadgroup?
 *
 * Call holding cgroup_mutex and cgroup_threadgroup_rwsem.
 */
int cgroup_attach_task(struct cgroup *dst_cgrp, struct task_struct *leader,
		       bool threadgroup)
{
	DEFINE_CGROUP_MGCTX(mgctx);
	struct task_struct *task;
	int ret = 0;

	/* look up all src csets */
	spin_lock_irq(&css_set_lock);
	rcu_read_lock();
	task = leader;
	do {
		cgroup_migrate_add_src(task_css_set(task), dst_cgrp, &mgctx);
		if (!threadgroup)
			break;
	} while_each_thread(leader, task);
	rcu_read_unlock();
	spin_unlock_irq(&css_set_lock);

	/* prepare dst csets and commit */
	ret = cgroup_migrate_prepare_dst(&mgctx);
	if (!ret)
		ret = cgroup_migrate(leader, threadgroup, &mgctx);

	cgroup_migrate_finish(&mgctx);

	if (!ret)
		TRACE_CGROUP_PATH(attach_task, dst_cgrp, leader, threadgroup);

	return ret;
}

struct task_struct *cgroup_procs_write_start(char *buf, bool threadgroup,
					     bool *locked)
	__acquires(&cgroup_threadgroup_rwsem)
{
	struct task_struct *tsk;
	pid_t pid;

	if (kstrtoint(strstrip(buf), 0, &pid) || pid < 0)
		return ERR_PTR(-EINVAL);

	/*
	 * If we migrate a single thread, we don't care about threadgroup
	 * stability. If the thread is `current`, it won't exit(2) under our
	 * hands or change PID through exec(2). We exclude
	 * cgroup_update_dfl_csses and other cgroup_{proc,thread}s_write
	 * callers by cgroup_mutex.
	 * Therefore, we can skip the global lock.
	 */
	lockdep_assert_held(&cgroup_mutex);
	if (pid || threadgroup) {
		percpu_down_write(&cgroup_threadgroup_rwsem);
		*locked = true;
	} else {
		*locked = false;
	}

	rcu_read_lock();
	if (pid) {
		tsk = find_task_by_vpid(pid);
		if (!tsk) {
			tsk = ERR_PTR(-ESRCH);
			goto out_unlock_threadgroup;
		}
	} else {
		tsk = current;
	}

	if (threadgroup)
		tsk = tsk->group_leader;

	/*
	 * kthreads may acquire PF_NO_SETAFFINITY during initialization.
	 * If userland migrates such a kthread to a non-root cgroup, it can
	 * become trapped in a cpuset, or RT kthread may be born in a
	 * cgroup with no rt_runtime allocated.  Just say no.
	 */
	if (tsk->no_cgroup_migration || (tsk->flags & PF_NO_SETAFFINITY)) {
		tsk = ERR_PTR(-EINVAL);
		goto out_unlock_threadgroup;
	}

	get_task_struct(tsk);
	goto out_unlock_rcu;

out_unlock_threadgroup:
	if (*locked) {
		percpu_up_write(&cgroup_threadgroup_rwsem);
		*locked = false;
	}
out_unlock_rcu:
	rcu_read_unlock();
	return tsk;
}

void cgroup_procs_write_finish(struct task_struct *task, bool locked)
	__releases(&cgroup_threadgroup_rwsem)
{
	struct cgroup_subsys *ss;
	int ssid;

	/* release reference from cgroup_procs_write_start() */
	put_task_struct(task);

	if (locked)
		percpu_up_write(&cgroup_threadgroup_rwsem);
	for_each_subsys(ss, ssid)
		if (ss->post_attach)
			ss->post_attach();
}

static void cgroup_print_ss_mask(struct seq_file *seq, u16 ss_mask)
{
	struct cgroup_subsys *ss;
	bool printed = false;
	int ssid;

	do_each_subsys_mask(ss, ssid, ss_mask) {
		if (printed)
			seq_putc(seq, ' ');
		seq_puts(seq, ss->name);
		printed = true;
	} while_each_subsys_mask();
	if (printed)
		seq_putc(seq, '\n');
}

/* show controllers which are enabled from the parent */
static int cgroup_controllers_show(struct seq_file *seq, void *v)
{
	struct cgroup *cgrp = seq_css(seq)->cgroup;

	cgroup_print_ss_mask(seq, cgroup_control(cgrp));
	return 0;
}

/* show controllers which are enabled for a given cgroup's children */
static int cgroup_subtree_control_show(struct seq_file *seq, void *v)
{
	struct cgroup *cgrp = seq_css(seq)->cgroup;

	cgroup_print_ss_mask(seq, cgrp->subtree_control);
	return 0;
}

/**
 * cgroup_update_dfl_csses - update css assoc of a subtree in default hierarchy
 * @cgrp: root of the subtree to update csses for
 *
 * @cgrp's control masks have changed and its subtree's css associations
 * need to be updated accordingly.  This function looks up all css_sets
 * which are attached to the subtree, creates the matching updated css_sets
 * and migrates the tasks to the new ones.
 */
static int cgroup_update_dfl_csses(struct cgroup *cgrp)
{
	DEFINE_CGROUP_MGCTX(mgctx);
	struct cgroup_subsys_state *d_css;
	struct cgroup *dsct;
	struct css_set *src_cset;
	int ret;

	lockdep_assert_held(&cgroup_mutex);

	percpu_down_write(&cgroup_threadgroup_rwsem);

	/* look up all csses currently attached to @cgrp's subtree */
	spin_lock_irq(&css_set_lock);
	cgroup_for_each_live_descendant_pre(dsct, d_css, cgrp) {
		struct cgrp_cset_link *link;

		list_for_each_entry(link, &dsct->cset_links, cset_link)
			cgroup_migrate_add_src(link->cset, dsct, &mgctx);
	}
	spin_unlock_irq(&css_set_lock);

	/* NULL dst indicates self on default hierarchy */
	ret = cgroup_migrate_prepare_dst(&mgctx);
	if (ret)
		goto out_finish;

	spin_lock_irq(&css_set_lock);
	list_for_each_entry(src_cset, &mgctx.preloaded_src_csets, mg_preload_node) {
		struct task_struct *task, *ntask;

		/* all tasks in src_csets need to be migrated */
		list_for_each_entry_safe(task, ntask, &src_cset->tasks, cg_list)
			cgroup_migrate_add_task(task, &mgctx);
	}
	spin_unlock_irq(&css_set_lock);

	ret = cgroup_migrate_execute(&mgctx);
out_finish:
	cgroup_migrate_finish(&mgctx);
	percpu_up_write(&cgroup_threadgroup_rwsem);
	return ret;
}

/**
 * cgroup_lock_and_drain_offline - lock cgroup_mutex and drain offlined csses
 * @cgrp: root of the target subtree
 *
 * Because css offlining is asynchronous, userland may try to re-enable a
 * controller while the previous css is still around.  This function grabs
 * cgroup_mutex and drains the previous css instances of @cgrp's subtree.
 */
void cgroup_lock_and_drain_offline(struct cgroup *cgrp)
	__acquires(&cgroup_mutex)
{
	struct cgroup *dsct;
	struct cgroup_subsys_state *d_css;
	struct cgroup_subsys *ss;
	int ssid;

restart:
	mutex_lock(&cgroup_mutex);

	cgroup_for_each_live_descendant_post(dsct, d_css, cgrp) {
		for_each_subsys(ss, ssid) {
			struct cgroup_subsys_state *css = cgroup_css(dsct, ss);
			DEFINE_WAIT(wait);

			if (!css || !percpu_ref_is_dying(&css->refcnt))
				continue;

			cgroup_get_live(dsct);
			prepare_to_wait(&dsct->offline_waitq, &wait,
					TASK_UNINTERRUPTIBLE);

			mutex_unlock(&cgroup_mutex);
			schedule();
			finish_wait(&dsct->offline_waitq, &wait);

			cgroup_put(dsct);
			goto restart;
		}
	}
}

/**
 * cgroup_save_control - save control masks and dom_cgrp of a subtree
 * @cgrp: root of the target subtree
 *
 * Save ->subtree_control, ->subtree_ss_mask and ->dom_cgrp to the
 * respective old_ prefixed fields for @cgrp's subtree including @cgrp
 * itself.
 */
static void cgroup_save_control(struct cgroup *cgrp)
{
	struct cgroup *dsct;
	struct cgroup_subsys_state *d_css;

	cgroup_for_each_live_descendant_pre(dsct, d_css, cgrp) {
		dsct->old_subtree_control = dsct->subtree_control;
		dsct->old_subtree_ss_mask = dsct->subtree_ss_mask;
		dsct->old_dom_cgrp = dsct->dom_cgrp;
	}
}

/**
 * cgroup_propagate_control - refresh control masks of a subtree
 * @cgrp: root of the target subtree
 *
 * For @cgrp and its subtree, ensure ->subtree_ss_mask matches
 * ->subtree_control and propagate controller availability through the
 * subtree so that descendants don't have unavailable controllers enabled.
 */
static void cgroup_propagate_control(struct cgroup *cgrp)
{
	struct cgroup *dsct;
	struct cgroup_subsys_state *d_css;

	cgroup_for_each_live_descendant_pre(dsct, d_css, cgrp) {
		dsct->subtree_control &= cgroup_control(dsct);
		dsct->subtree_ss_mask =
			cgroup_calc_subtree_ss_mask(dsct->subtree_control,
						    cgroup_ss_mask(dsct));
	}
}

/**
 * cgroup_restore_control - restore control masks and dom_cgrp of a subtree
 * @cgrp: root of the target subtree
 *
 * Restore ->subtree_control, ->subtree_ss_mask and ->dom_cgrp from the
 * respective old_ prefixed fields for @cgrp's subtree including @cgrp
 * itself.
 */
static void cgroup_restore_control(struct cgroup *cgrp)
{
	struct cgroup *dsct;
	struct cgroup_subsys_state *d_css;

	cgroup_for_each_live_descendant_post(dsct, d_css, cgrp) {
		dsct->subtree_control = dsct->old_subtree_control;
		dsct->subtree_ss_mask = dsct->old_subtree_ss_mask;
		dsct->dom_cgrp = dsct->old_dom_cgrp;
	}
}

static bool css_visible(struct cgroup_subsys_state *css)
{
	struct cgroup_subsys *ss = css->ss;
	struct cgroup *cgrp = css->cgroup;

	if (cgroup_control(cgrp) & (1 << ss->id))
		return true;
	if (!(cgroup_ss_mask(cgrp) & (1 << ss->id)))
		return false;
	return cgroup_on_dfl(cgrp) && ss->implicit_on_dfl;
}

/**
 * cgroup_apply_control_enable - enable or show csses according to control
 * @cgrp: root of the target subtree
 *
 * Walk @cgrp's subtree and create new csses or make the existing ones
 * visible.  A css is created invisible if it's being implicitly enabled
 * through dependency.  An invisible css is made visible when the userland
 * explicitly enables it.
 *
 * Returns 0 on success, -errno on failure.  On failure, csses which have
 * been processed already aren't cleaned up.  The caller is responsible for
 * cleaning up with cgroup_apply_control_disable().
 */
static int cgroup_apply_control_enable(struct cgroup *cgrp)
{
	struct cgroup *dsct;
	struct cgroup_subsys_state *d_css;
	struct cgroup_subsys *ss;
	int ssid, ret;

	cgroup_for_each_live_descendant_pre(dsct, d_css, cgrp) {
		for_each_subsys(ss, ssid) {
			struct cgroup_subsys_state *css = cgroup_css(dsct, ss);

			if (!(cgroup_ss_mask(dsct) & (1 << ss->id)))
				continue;

			if (!css) {
				css = css_create(dsct, ss);
				if (IS_ERR(css))
					return PTR_ERR(css);
			}

			WARN_ON_ONCE(percpu_ref_is_dying(&css->refcnt));

			if (css_visible(css)) {
				ret = css_populate_dir(css);
				if (ret)
					return ret;
			}
		}
	}

	return 0;
}

/**
 * cgroup_apply_control_disable - kill or hide csses according to control
 * @cgrp: root of the target subtree
 *
 * Walk @cgrp's subtree and kill and hide csses so that they match
 * cgroup_ss_mask() and cgroup_visible_mask().
 *
 * A css is hidden when the userland requests it to be disabled while other
 * subsystems are still depending on it.  The css must not actively control
 * resources and be in the vanilla state if it's made visible again later.
 * Controllers which may be depended upon should provide ->css_reset() for
 * this purpose.
 */
static void cgroup_apply_control_disable(struct cgroup *cgrp)
{
	struct cgroup *dsct;
	struct cgroup_subsys_state *d_css;
	struct cgroup_subsys *ss;
	int ssid;

	cgroup_for_each_live_descendant_post(dsct, d_css, cgrp) {
		for_each_subsys(ss, ssid) {
			struct cgroup_subsys_state *css = cgroup_css(dsct, ss);

			if (!css)
				continue;

			WARN_ON_ONCE(percpu_ref_is_dying(&css->refcnt));

			if (css->parent &&
			    !(cgroup_ss_mask(dsct) & (1 << ss->id))) {
				kill_css(css);
			} else if (!css_visible(css)) {
				css_clear_dir(css);
				if (ss->css_reset)
					ss->css_reset(css);
			}
		}
	}
}

/**
 * cgroup_apply_control - apply control mask updates to the subtree
 * @cgrp: root of the target subtree
 *
 * subsystems can be enabled and disabled in a subtree using the following
 * steps.
 *
 * 1. Call cgroup_save_control() to stash the current state.
 * 2. Update ->subtree_control masks in the subtree as desired.
 * 3. Call cgroup_apply_control() to apply the changes.
 * 4. Optionally perform other related operations.
 * 5. Call cgroup_finalize_control() to finish up.
 *
 * This function implements step 3 and propagates the mask changes
 * throughout @cgrp's subtree, updates csses accordingly and perform
 * process migrations.
 */
static int cgroup_apply_control(struct cgroup *cgrp)
{
	int ret;

	cgroup_propagate_control(cgrp);

	ret = cgroup_apply_control_enable(cgrp);
	if (ret)
		return ret;

	/*
	 * At this point, cgroup_e_css_by_mask() results reflect the new csses
	 * making the following cgroup_update_dfl_csses() properly update
	 * css associations of all tasks in the subtree.
	 */
	ret = cgroup_update_dfl_csses(cgrp);
	if (ret)
		return ret;

	return 0;
}

/**
 * cgroup_finalize_control - finalize control mask update
 * @cgrp: root of the target subtree
 * @ret: the result of the update
 *
 * Finalize control mask update.  See cgroup_apply_control() for more info.
 */
static void cgroup_finalize_control(struct cgroup *cgrp, int ret)
{
	if (ret) {
		cgroup_restore_control(cgrp);
		cgroup_propagate_control(cgrp);
	}

	cgroup_apply_control_disable(cgrp);
}

static int cgroup_vet_subtree_control_enable(struct cgroup *cgrp, u16 enable)
{
	u16 domain_enable = enable & ~cgrp_dfl_threaded_ss_mask;

	/* if nothing is getting enabled, nothing to worry about */
	if (!enable)
		return 0;

	/* can @cgrp host any resources? */
	if (!cgroup_is_valid_domain(cgrp->dom_cgrp))
		return -EOPNOTSUPP;

	/* mixables don't care */
	if (cgroup_is_mixable(cgrp))
		return 0;

	if (domain_enable) {
		/* can't enable domain controllers inside a thread subtree */
		if (cgroup_is_thread_root(cgrp) || cgroup_is_threaded(cgrp))
			return -EOPNOTSUPP;
	} else {
		/*
		 * Threaded controllers can handle internal competitions
		 * and are always allowed inside a (prospective) thread
		 * subtree.
		 */
		if (cgroup_can_be_thread_root(cgrp) || cgroup_is_threaded(cgrp))
			return 0;
	}

	/*
	 * Controllers can't be enabled for a cgroup with tasks to avoid
	 * child cgroups competing against tasks.
	 */
	if (cgroup_has_tasks(cgrp))
		return -EBUSY;

	return 0;
}

/* change the enabled child controllers for a cgroup in the default hierarchy */
static ssize_t cgroup_subtree_control_write(struct kernfs_open_file *of,
					    char *buf, size_t nbytes,
					    loff_t off)
{
	u16 enable = 0, disable = 0;
	struct cgroup *cgrp, *child;
	struct cgroup_subsys *ss;
	char *tok;
	int ssid, ret;

	/*
	 * Parse input - space separated list of subsystem names prefixed
	 * with either + or -.
	 */
	buf = strstrip(buf);
	while ((tok = strsep(&buf, " "))) {
		if (tok[0] == '\0')
			continue;
		do_each_subsys_mask(ss, ssid, ~cgrp_dfl_inhibit_ss_mask) {
			if (!cgroup_ssid_enabled(ssid) ||
			    strcmp(tok + 1, ss->name))
				continue;

			if (*tok == '+') {
				enable |= 1 << ssid;
				disable &= ~(1 << ssid);
			} else if (*tok == '-') {
				disable |= 1 << ssid;
				enable &= ~(1 << ssid);
			} else {
				return -EINVAL;
			}
			break;
		} while_each_subsys_mask();
		if (ssid == CGROUP_SUBSYS_COUNT)
			return -EINVAL;
	}

	cgrp = cgroup_kn_lock_live(of->kn, true);
	if (!cgrp)
		return -ENODEV;

	for_each_subsys(ss, ssid) {
		if (enable & (1 << ssid)) {
			if (cgrp->subtree_control & (1 << ssid)) {
				enable &= ~(1 << ssid);
				continue;
			}

			if (!(cgroup_control(cgrp) & (1 << ssid))) {
				ret = -ENOENT;
				goto out_unlock;
			}
		} else if (disable & (1 << ssid)) {
			if (!(cgrp->subtree_control & (1 << ssid))) {
				disable &= ~(1 << ssid);
				continue;
			}

			/* a child has it enabled? */
			cgroup_for_each_live_child(child, cgrp) {
				if (child->subtree_control & (1 << ssid)) {
					ret = -EBUSY;
					goto out_unlock;
				}
			}
		}
	}

	if (!enable && !disable) {
		ret = 0;
		goto out_unlock;
	}

	ret = cgroup_vet_subtree_control_enable(cgrp, enable);
	if (ret)
		goto out_unlock;

	/* save and update control masks and prepare csses */
	cgroup_save_control(cgrp);

	cgrp->subtree_control |= enable;
	cgrp->subtree_control &= ~disable;

	ret = cgroup_apply_control(cgrp);
	cgroup_finalize_control(cgrp, ret);
	if (ret)
		goto out_unlock;

	kernfs_activate(cgrp->kn);
out_unlock:
	cgroup_kn_unlock(of->kn);
	return ret ?: nbytes;
}

/**
 * cgroup_enable_threaded - make @cgrp threaded
 * @cgrp: the target cgroup
 *
 * Called when "threaded" is written to the cgroup.type interface file and
 * tries to make @cgrp threaded and join the parent's resource domain.
 * This function is never called on the root cgroup as cgroup.type doesn't
 * exist on it.
 */
static int cgroup_enable_threaded(struct cgroup *cgrp)
{
	struct cgroup *parent = cgroup_parent(cgrp);
	struct cgroup *dom_cgrp = parent->dom_cgrp;
	struct cgroup *dsct;
	struct cgroup_subsys_state *d_css;
	int ret;

	lockdep_assert_held(&cgroup_mutex);

	/* noop if already threaded */
	if (cgroup_is_threaded(cgrp))
		return 0;

	/*
	 * If @cgroup is populated or has domain controllers enabled, it
	 * can't be switched.  While the below cgroup_can_be_thread_root()
	 * test can catch the same conditions, that's only when @parent is
	 * not mixable, so let's check it explicitly.
	 */
	if (cgroup_is_populated(cgrp) ||
	    cgrp->subtree_control & ~cgrp_dfl_threaded_ss_mask)
		return -EOPNOTSUPP;

	/* we're joining the parent's domain, ensure its validity */
	if (!cgroup_is_valid_domain(dom_cgrp) ||
	    !cgroup_can_be_thread_root(dom_cgrp))
		return -EOPNOTSUPP;

	/*
	 * The following shouldn't cause actual migrations and should
	 * always succeed.
	 */
	cgroup_save_control(cgrp);

	cgroup_for_each_live_descendant_pre(dsct, d_css, cgrp)
		if (dsct == cgrp || cgroup_is_threaded(dsct))
			dsct->dom_cgrp = dom_cgrp;

	ret = cgroup_apply_control(cgrp);
	if (!ret)
		parent->nr_threaded_children++;

	cgroup_finalize_control(cgrp, ret);
	return ret;
}

static int cgroup_type_show(struct seq_file *seq, void *v)
{
	struct cgroup *cgrp = seq_css(seq)->cgroup;

	if (cgroup_is_threaded(cgrp))
		seq_puts(seq, "threaded\n");
	else if (!cgroup_is_valid_domain(cgrp))
		seq_puts(seq, "domain invalid\n");
	else if (cgroup_is_thread_root(cgrp))
		seq_puts(seq, "domain threaded\n");
	else
		seq_puts(seq, "domain\n");

	return 0;
}

static ssize_t cgroup_type_write(struct kernfs_open_file *of, char *buf,
				 size_t nbytes, loff_t off)
{
	struct cgroup *cgrp;
	int ret;

	/* only switching to threaded mode is supported */
	if (strcmp(strstrip(buf), "threaded"))
		return -EINVAL;

	/* drain dying csses before we re-apply (threaded) subtree control */
	cgrp = cgroup_kn_lock_live(of->kn, true);
	if (!cgrp)
		return -ENOENT;

	/* threaded can only be enabled */
	ret = cgroup_enable_threaded(cgrp);

	cgroup_kn_unlock(of->kn);
	return ret ?: nbytes;
}

static int cgroup_max_descendants_show(struct seq_file *seq, void *v)
{
	struct cgroup *cgrp = seq_css(seq)->cgroup;
	int descendants = READ_ONCE(cgrp->max_descendants);

	if (descendants == INT_MAX)
		seq_puts(seq, "max\n");
	else
		seq_printf(seq, "%d\n", descendants);

	return 0;
}

static ssize_t cgroup_max_descendants_write(struct kernfs_open_file *of,
					   char *buf, size_t nbytes, loff_t off)
{
	struct cgroup *cgrp;
	int descendants;
	ssize_t ret;

	buf = strstrip(buf);
	if (!strcmp(buf, "max")) {
		descendants = INT_MAX;
	} else {
		ret = kstrtoint(buf, 0, &descendants);
		if (ret)
			return ret;
	}

	if (descendants < 0)
		return -ERANGE;

	cgrp = cgroup_kn_lock_live(of->kn, false);
	if (!cgrp)
		return -ENOENT;

	cgrp->max_descendants = descendants;

	cgroup_kn_unlock(of->kn);

	return nbytes;
}

static int cgroup_max_depth_show(struct seq_file *seq, void *v)
{
	struct cgroup *cgrp = seq_css(seq)->cgroup;
	int depth = READ_ONCE(cgrp->max_depth);

	if (depth == INT_MAX)
		seq_puts(seq, "max\n");
	else
		seq_printf(seq, "%d\n", depth);

	return 0;
}

static ssize_t cgroup_max_depth_write(struct kernfs_open_file *of,
				      char *buf, size_t nbytes, loff_t off)
{
	struct cgroup *cgrp;
	ssize_t ret;
	int depth;

	buf = strstrip(buf);
	if (!strcmp(buf, "max")) {
		depth = INT_MAX;
	} else {
		ret = kstrtoint(buf, 0, &depth);
		if (ret)
			return ret;
	}

	if (depth < 0)
		return -ERANGE;

	cgrp = cgroup_kn_lock_live(of->kn, false);
	if (!cgrp)
		return -ENOENT;

	cgrp->max_depth = depth;

	cgroup_kn_unlock(of->kn);

	return nbytes;
}

static int cgroup_events_show(struct seq_file *seq, void *v)
{
	struct cgroup *cgrp = seq_css(seq)->cgroup;

	seq_printf(seq, "populated %d\n", cgroup_is_populated(cgrp));
	seq_printf(seq, "frozen %d\n", test_bit(CGRP_FROZEN, &cgrp->flags));

	return 0;
}

static int cgroup_stat_show(struct seq_file *seq, void *v)
{
	struct cgroup *cgroup = seq_css(seq)->cgroup;

	seq_printf(seq, "nr_descendants %d\n",
		   cgroup->nr_descendants);
	seq_printf(seq, "nr_dying_descendants %d\n",
		   cgroup->nr_dying_descendants);

	return 0;
}

static int __maybe_unused cgroup_extra_stat_show(struct seq_file *seq,
						 struct cgroup *cgrp, int ssid)
{
	struct cgroup_subsys *ss = cgroup_subsys[ssid];
	struct cgroup_subsys_state *css;
	int ret;

	if (!ss->css_extra_stat_show)
		return 0;

	css = cgroup_tryget_css(cgrp, ss);
	if (!css)
		return 0;

	ret = ss->css_extra_stat_show(seq, css);
	css_put(css);
	return ret;
}

static int cpu_stat_show(struct seq_file *seq, void *v)
{
	struct cgroup __maybe_unused *cgrp = seq_css(seq)->cgroup;
	int ret = 0;

	cgroup_base_stat_cputime_show(seq);
#ifdef CONFIG_CGROUP_SCHED
	ret = cgroup_extra_stat_show(seq, cgrp, cpu_cgrp_id);
#endif
	return ret;
}

#ifdef CONFIG_PSI
static int cgroup_io_pressure_show(struct seq_file *seq, void *v)
{
	struct cgroup *cgrp = seq_css(seq)->cgroup;
	struct psi_group *psi = cgroup_ino(cgrp) == 1 ? &psi_system : &cgrp->psi;

	return psi_show(seq, psi, PSI_IO);
}
static int cgroup_memory_pressure_show(struct seq_file *seq, void *v)
{
	struct cgroup *cgrp = seq_css(seq)->cgroup;
	struct psi_group *psi = cgroup_ino(cgrp) == 1 ? &psi_system : &cgrp->psi;

	return psi_show(seq, psi, PSI_MEM);
}
static int cgroup_cpu_pressure_show(struct seq_file *seq, void *v)
{
	struct cgroup *cgrp = seq_css(seq)->cgroup;
	struct psi_group *psi = cgroup_ino(cgrp) == 1 ? &psi_system : &cgrp->psi;

	return psi_show(seq, psi, PSI_CPU);
}

static ssize_t cgroup_pressure_write(struct kernfs_open_file *of, char *buf,
					  size_t nbytes, enum psi_res res)
{
	struct psi_trigger *new;
	struct cgroup *cgrp;
	struct psi_group *psi;

	cgrp = cgroup_kn_lock_live(of->kn, false);
	if (!cgrp)
		return -ENODEV;

	cgroup_get(cgrp);
	cgroup_kn_unlock(of->kn);

	psi = cgroup_ino(cgrp) == 1 ? &psi_system : &cgrp->psi;
	new = psi_trigger_create(psi, buf, nbytes, res);
	if (IS_ERR(new)) {
		cgroup_put(cgrp);
		return PTR_ERR(new);
	}

	psi_trigger_replace(&of->priv, new);

	cgroup_put(cgrp);

	return nbytes;
}

static ssize_t cgroup_io_pressure_write(struct kernfs_open_file *of,
					  char *buf, size_t nbytes,
					  loff_t off)
{
	return cgroup_pressure_write(of, buf, nbytes, PSI_IO);
}

static ssize_t cgroup_memory_pressure_write(struct kernfs_open_file *of,
					  char *buf, size_t nbytes,
					  loff_t off)
{
	return cgroup_pressure_write(of, buf, nbytes, PSI_MEM);
}

static ssize_t cgroup_cpu_pressure_write(struct kernfs_open_file *of,
					  char *buf, size_t nbytes,
					  loff_t off)
{
	return cgroup_pressure_write(of, buf, nbytes, PSI_CPU);
}

static __poll_t cgroup_pressure_poll(struct kernfs_open_file *of,
					  poll_table *pt)
{
	return psi_trigger_poll(&of->priv, of->file, pt);
}

static void cgroup_pressure_release(struct kernfs_open_file *of)
{
	psi_trigger_replace(&of->priv, NULL);
}

bool cgroup_psi_enabled(void)
{
	return (cgroup_feature_disable_mask & (1 << OPT_FEATURE_PRESSURE)) == 0;
}

#else /* CONFIG_PSI */
bool cgroup_psi_enabled(void)
{
	return false;
}

#endif /* CONFIG_PSI */

static int cgroup_freeze_show(struct seq_file *seq, void *v)
{
	struct cgroup *cgrp = seq_css(seq)->cgroup;

	seq_printf(seq, "%d\n", cgrp->freezer.freeze);

	return 0;
}

static ssize_t cgroup_freeze_write(struct kernfs_open_file *of,
				   char *buf, size_t nbytes, loff_t off)
{
	struct cgroup *cgrp;
	ssize_t ret;
	int freeze;

	ret = kstrtoint(strstrip(buf), 0, &freeze);
	if (ret)
		return ret;

	if (freeze < 0 || freeze > 1)
		return -ERANGE;

	cgrp = cgroup_kn_lock_live(of->kn, false);
	if (!cgrp)
		return -ENOENT;

	cgroup_freeze(cgrp, freeze);

	cgroup_kn_unlock(of->kn);

	return nbytes;
}

<<<<<<< HEAD
//cgroup kernfs文件打开
=======
static void __cgroup_kill(struct cgroup *cgrp)
{
	struct css_task_iter it;
	struct task_struct *task;

	lockdep_assert_held(&cgroup_mutex);

	spin_lock_irq(&css_set_lock);
	set_bit(CGRP_KILL, &cgrp->flags);
	spin_unlock_irq(&css_set_lock);

	css_task_iter_start(&cgrp->self, CSS_TASK_ITER_PROCS | CSS_TASK_ITER_THREADED, &it);
	while ((task = css_task_iter_next(&it))) {
		/* Ignore kernel threads here. */
		if (task->flags & PF_KTHREAD)
			continue;

		/* Skip tasks that are already dying. */
		if (__fatal_signal_pending(task))
			continue;

		send_sig(SIGKILL, task, 0);
	}
	css_task_iter_end(&it);

	spin_lock_irq(&css_set_lock);
	clear_bit(CGRP_KILL, &cgrp->flags);
	spin_unlock_irq(&css_set_lock);
}

static void cgroup_kill(struct cgroup *cgrp)
{
	struct cgroup_subsys_state *css;
	struct cgroup *dsct;

	lockdep_assert_held(&cgroup_mutex);

	cgroup_for_each_live_descendant_pre(dsct, css, cgrp)
		__cgroup_kill(dsct);
}

static ssize_t cgroup_kill_write(struct kernfs_open_file *of, char *buf,
				 size_t nbytes, loff_t off)
{
	ssize_t ret = 0;
	int kill;
	struct cgroup *cgrp;

	ret = kstrtoint(strstrip(buf), 0, &kill);
	if (ret)
		return ret;

	if (kill != 1)
		return -ERANGE;

	cgrp = cgroup_kn_lock_live(of->kn, false);
	if (!cgrp)
		return -ENOENT;

	/*
	 * Killing is a process directed operation, i.e. the whole thread-group
	 * is taken down so act like we do for cgroup.procs and only make this
	 * writable in non-threaded cgroups.
	 */
	if (cgroup_is_threaded(cgrp))
		ret = -EOPNOTSUPP;
	else
		cgroup_kill(cgrp);

	cgroup_kn_unlock(of->kn);

	return ret ?: nbytes;
}

>>>>>>> 40226a3d
static int cgroup_file_open(struct kernfs_open_file *of)
{
	struct cftype *cft = of_cft(of);

	//如果有opene函数，则调用
	if (cft->open)
		return cft->open(of);
	return 0;
}

static void cgroup_file_release(struct kernfs_open_file *of)
{
	struct cftype *cft = of_cft(of);

	if (cft->release)
		cft->release(of);
}

/*cgroup文件写入函数实现*/
static ssize_t cgroup_file_write(struct kernfs_open_file *of, char *buf,
				 size_t nbytes, loff_t off)
{
	struct cgroup_namespace *ns = current->nsproxy->cgroup_ns;
	struct cgroup *cgrp = of->kn->parent->priv;
	struct cftype *cft = of_cft(of);
	struct cgroup_subsys_state *css;
	int ret;

	if (!nbytes)
		return 0;

	/*
	 * If namespaces are delegation boundaries, disallow writes to
	 * files in an non-init namespace root from inside the namespace
	 * except for the files explicitly marked delegatable -
	 * cgroup.procs and cgroup.subtree_control.
	 */
	if ((cgrp->root->flags & CGRP_ROOT_NS_DELEGATE) &&
	    !(cft->flags & CFTYPE_NS_DELEGATABLE) &&
	    ns != &init_cgroup_ns && ns->root_cset->dfl_cgrp == cgrp)
		return -EPERM;

	//有write函数直接写入
	if (cft->write)
		return cft->write(of, buf, nbytes, off);

	/*
	 * kernfs guarantees that a file isn't deleted with operations in
	 * flight, which means that the matching css is and stays alive and
	 * doesn't need to be pinned.  The RCU locking is not necessary
	 * either.  It's just for the convenience of using cgroup_css().
	 */
	rcu_read_lock();
	css = cgroup_css(cgrp, cft->ss);
	rcu_read_unlock();

	if (cft->write_u64) {
	    //执行无符号64位整数写
		unsigned long long v;
		ret = kstrtoull(buf, 0, &v);
		if (!ret)
			ret = cft->write_u64(css, cft, v);
	} else if (cft->write_s64) {
	    //执行有符号64位整数写
		long long v;
		ret = kstrtoll(buf, 0, &v);
		if (!ret)
			ret = cft->write_s64(css, cft, v);
	} else {
		ret = -EINVAL;
	}

	return ret ?: nbytes;
}

static __poll_t cgroup_file_poll(struct kernfs_open_file *of, poll_table *pt)
{
	struct cftype *cft = of_cft(of);

	if (cft->poll)
		return cft->poll(of, pt);

	return kernfs_generic_poll(of, pt);
}

//由cft提供seq_start
static void *cgroup_seqfile_start(struct seq_file *seq, loff_t *ppos)
{
	return seq_cft(seq)->seq_start(seq, ppos);
}

//由cft提供seq_next
static void *cgroup_seqfile_next(struct seq_file *seq, void *v, loff_t *ppos)
{
	return seq_cft(seq)->seq_next(seq, v, ppos);
}

//由cft提供seq_stp[
static void cgroup_seqfile_stop(struct seq_file *seq, void *v)
{
	if (seq_cft(seq)->seq_stop)
		seq_cft(seq)->seq_stop(seq, v);
}

//由cft提供seq_show
static int cgroup_seqfile_show(struct seq_file *m, void *arg)
{
	struct cftype *cft = seq_cft(m);
	struct cgroup_subsys_state *css = seq_css(m);

	if (cft->seq_show)
		return cft->seq_show(m, arg);

	if (cft->read_u64)
		seq_printf(m, "%llu\n", cft->read_u64(css, cft));
	else if (cft->read_s64)
		seq_printf(m, "%lld\n", cft->read_s64(css, cft));
	else
		return -EINVAL;
	return 0;
}

static struct kernfs_ops cgroup_kf_single_ops = {
	.atomic_write_len	= PAGE_SIZE,
	.open			= cgroup_file_open,
	.release		= cgroup_file_release,
	.write			= cgroup_file_write,
	.poll			= cgroup_file_poll,
	.seq_show		= cgroup_seqfile_show,
};

static struct kernfs_ops cgroup_kf_ops = {
	.atomic_write_len	= PAGE_SIZE,
	.open			= cgroup_file_open,
	.release		= cgroup_file_release,
	.write			= cgroup_file_write,
	.poll			= cgroup_file_poll,
	.seq_start		= cgroup_seqfile_start,
	.seq_next		= cgroup_seqfile_next,
	.seq_stop		= cgroup_seqfile_stop,
	.seq_show		= cgroup_seqfile_show,
};

/* set uid and gid of cgroup dirs and files to that of the creator */
static int cgroup_kn_set_ugid(struct kernfs_node *kn)
{
	struct iattr iattr = { .ia_valid = ATTR_UID | ATTR_GID,
			       .ia_uid = current_fsuid(),
			       .ia_gid = current_fsgid(), };

	if (uid_eq(iattr.ia_uid, GLOBAL_ROOT_UID) &&
	    gid_eq(iattr.ia_gid, GLOBAL_ROOT_GID))
		return 0;

	return kernfs_setattr(kn, &iattr);
}

static void cgroup_file_notify_timer(struct timer_list *timer)
{
	cgroup_file_notify(container_of(timer, struct cgroup_file,
					notify_timer));
}

//添加cft cgroup文件
static int cgroup_add_file(struct cgroup_subsys_state *css, struct cgroup *cgrp,
			   struct cftype *cft)
{
	char name[CGROUP_FILE_NAME_MAX];
	struct kernfs_node *kn;
	struct lock_class_key *key = NULL;
	int ret;

#ifdef CONFIG_DEBUG_LOCK_ALLOC
	key = &cft->lockdep_key;
#endif
	//添加cft指定文件
	kn = __kernfs_create_file(cgrp->kn, cgroup_file_name(cgrp, cft, name),
				  cgroup_file_mode(cft),
				  GLOBAL_ROOT_UID, GLOBAL_ROOT_GID,
				  0, cft->kf_ops, cft,
				  NULL, key);
	if (IS_ERR(kn))
		return PTR_ERR(kn);

	ret = cgroup_kn_set_ugid(kn);
	if (ret) {
		kernfs_remove(kn);
		return ret;
	}

	if (cft->file_offset) {
		struct cgroup_file *cfile = (void *)css + cft->file_offset;

		timer_setup(&cfile->notify_timer, cgroup_file_notify_timer, 0);

		spin_lock_irq(&cgroup_file_kn_lock);
		cfile->kn = kn;
		spin_unlock_irq(&cgroup_file_kn_lock);
	}

	return 0;
}

/**
 * cgroup_addrm_files - add or remove files to a cgroup directory
 * @css: the target css
 * @cgrp: the target cgroup (usually css->cgroup)
 * @cfts: array of cftypes to be added
 * @is_add: whether to add or remove
 *
 * Depending on @is_add, add or remove files defined by @cfts on @cgrp.
 * For removals, this function never fails.
 */
static int cgroup_addrm_files(struct cgroup_subsys_state *css,
			      struct cgroup *cgrp, struct cftype cfts[]/*添加或需要移除的cgroup文件*/,
			      bool is_add/*添加还是移除*/)
{
	struct cftype *cft, *cft_end = NULL;
	int ret = 0;

	lockdep_assert_held(&cgroup_mutex);

restart:
    /*遍历cfts数组*/
	for (cft = cfts; cft != cft_end && cft->name[0] != '\0'; cft++) {
		/* does cft->flags tell us to skip this file on @cgrp? */
		if ((cft->flags & CFTYPE_PRESSURE) && !cgroup_psi_enabled())
			continue;
		if ((cft->flags & __CFTYPE_ONLY_ON_DFL) && !cgroup_on_dfl(cgrp))
			continue;
		if ((cft->flags & __CFTYPE_NOT_ON_DFL) && cgroup_on_dfl(cgrp))
			continue;
		if ((cft->flags & CFTYPE_NOT_ON_ROOT) && !cgroup_parent(cgrp))
			continue;
		if ((cft->flags & CFTYPE_ONLY_ON_ROOT) && cgroup_parent(cgrp))
			continue;
		if ((cft->flags & CFTYPE_DEBUG) && !cgroup_debug)
			continue;
		if (is_add) {
		    /*执行cft文件添加*/
			ret = cgroup_add_file(css, cgrp, cft);
			if (ret) {
				pr_warn("%s: failed to add %s, err=%d\n",
					__func__, cft->name, ret);
				cft_end = cft;
				is_add = false;
				goto restart;
			}
		} else {
		    /*移除cft文件*/
			cgroup_rm_file(cgrp, cft);
		}
	}
	return ret;
}

static int cgroup_apply_cftypes(struct cftype *cfts, bool is_add)
{
	struct cgroup_subsys *ss = cfts[0].ss;
	struct cgroup *root = &ss->root->cgrp;
	struct cgroup_subsys_state *css;
	int ret = 0;

	lockdep_assert_held(&cgroup_mutex);

	/* add/rm files for all cgroups created before */
	css_for_each_descendant_pre(css, cgroup_css(root, ss)) {
		struct cgroup *cgrp = css->cgroup;

		if (!(css->flags & CSS_VISIBLE))
			continue;

		ret = cgroup_addrm_files(css, cgrp, cfts, is_add);
		if (ret)
			break;
	}

	if (is_add && !ret)
		kernfs_activate(root->kn);
	return ret;
}

static void cgroup_exit_cftypes(struct cftype *cfts)
{
	struct cftype *cft;

	for (cft = cfts; cft->name[0] != '\0'; cft++) {
		/* free copy for custom atomic_write_len, see init_cftypes() */
		if (cft->max_write_len && cft->max_write_len != PAGE_SIZE)
			kfree(cft->kf_ops);
		cft->kf_ops = NULL;
		cft->ss = NULL;

		/* revert flags set by cgroup core while adding @cfts */
		cft->flags &= ~(__CFTYPE_ONLY_ON_DFL | __CFTYPE_NOT_ON_DFL);
	}
}

static int cgroup_init_cftypes(struct cgroup_subsys *ss, struct cftype *cfts)
{
	struct cftype *cft;

	//遍历所有cft,其最后一个元素为NULL
	for (cft = cfts; cft->name[0] != '\0'; cft++) {
		struct kernfs_ops *kf_ops;

		WARN_ON(cft->ss || cft->kf_ops);

		if ((cft->flags & CFTYPE_PRESSURE) && !cgroup_psi_enabled())
			continue;

		if (cft->seq_start)
			kf_ops = &cgroup_kf_ops;
		else
			kf_ops = &cgroup_kf_single_ops;

		/*
		 * Ugh... if @cft wants a custom max_write_len, we need to
		 * make a copy of kf_ops to set its atomic_write_len.
		 */
		if (cft->max_write_len && cft->max_write_len != PAGE_SIZE) {
			kf_ops = kmemdup(kf_ops, sizeof(*kf_ops), GFP_KERNEL);
			if (!kf_ops) {
				cgroup_exit_cftypes(cfts);
				return -ENOMEM;
			}
			kf_ops->atomic_write_len = cft->max_write_len;
		}

		cft->kf_ops = kf_ops;
		cft->ss = ss;
	}

	return 0;
}

static int cgroup_rm_cftypes_locked(struct cftype *cfts)
{
	lockdep_assert_held(&cgroup_mutex);

	if (!cfts || !cfts[0].ss)
		return -ENOENT;

	list_del(&cfts->node);
	cgroup_apply_cftypes(cfts, false);
	cgroup_exit_cftypes(cfts);
	return 0;
}

/**
 * cgroup_rm_cftypes - remove an array of cftypes from a subsystem
 * @cfts: zero-length name terminated array of cftypes
 *
 * Unregister @cfts.  Files described by @cfts are removed from all
 * existing cgroups and all future cgroups won't have them either.  This
 * function can be called anytime whether @cfts' subsys is attached or not.
 *
 * Returns 0 on successful unregistration, -ENOENT if @cfts is not
 * registered.
 */
int cgroup_rm_cftypes(struct cftype *cfts)
{
	int ret;

	mutex_lock(&cgroup_mutex);
	ret = cgroup_rm_cftypes_locked(cfts);
	mutex_unlock(&cgroup_mutex);
	return ret;
}

/**
 * cgroup_add_cftypes - add an array of cftypes to a subsystem
 * @ss: target cgroup subsystem
 * @cfts: zero-length name terminated array of cftypes
 *
 * Register @cfts to @ss.  Files described by @cfts are created for all
 * existing cgroups to which @ss is attached and all future cgroups will
 * have them too.  This function can be called anytime whether @ss is
 * attached or not.
 *
 * Returns 0 on successful registration, -errno on failure.  Note that this
 * function currently returns 0 as long as @cfts registration is successful
 * even if some file creation attempts on existing cgroups fail.
 */
static int cgroup_add_cftypes(struct cgroup_subsys *ss, struct cftype *cfts)
{
	int ret;

	/*此subsystem未启动，退出*/
	if (!cgroup_ssid_enabled(ss->id))
		return 0;

	//cfts必须不为NULL
	if (!cfts || cfts[0].name[0] == '\0')
		return 0;

	ret = cgroup_init_cftypes(ss, cfts);
	if (ret)
		return ret;

	mutex_lock(&cgroup_mutex);

	//将cfts加入ss
	list_add_tail(&cfts->node, &ss->cfts);

	/*添加cfts目录添加*/
	ret = cgroup_apply_cftypes(cfts, true);
	if (ret)
		cgroup_rm_cftypes_locked(cfts);

	mutex_unlock(&cgroup_mutex);
	return ret;
}

/**
 * cgroup_add_dfl_cftypes - add an array of cftypes for default hierarchy
 * @ss: target cgroup subsystem
 * @cfts: zero-length name terminated array of cftypes
 *
 * Similar to cgroup_add_cftypes() but the added files are only used for
 * the default hierarchy.
 */
int cgroup_add_dfl_cftypes(struct cgroup_subsys *ss, struct cftype *cfts)
{
	struct cftype *cft;

	for (cft = cfts; cft && cft->name[0] != '\0'; cft++)
		cft->flags |= __CFTYPE_ONLY_ON_DFL;
	return cgroup_add_cftypes(ss, cfts);
}

/**
 * cgroup_add_legacy_cftypes - add an array of cftypes for legacy hierarchies
 * @ss: target cgroup subsystem
 * @cfts: zero-length name terminated array of cftypes
 *
 * Similar to cgroup_add_cftypes() but the added files are only used for
 * the legacy hierarchies.
 */
int cgroup_add_legacy_cftypes(struct cgroup_subsys *ss, struct cftype *cfts)
{
	struct cftype *cft;

	for (cft = cfts; cft && cft->name[0] != '\0'; cft++)
		cft->flags |= __CFTYPE_NOT_ON_DFL;
	return cgroup_add_cftypes(ss, cfts);
}

/**
 * cgroup_file_notify - generate a file modified event for a cgroup_file
 * @cfile: target cgroup_file
 *
 * @cfile must have been obtained by setting cftype->file_offset.
 */
void cgroup_file_notify(struct cgroup_file *cfile)
{
	unsigned long flags;

	spin_lock_irqsave(&cgroup_file_kn_lock, flags);
	if (cfile->kn) {
		unsigned long last = cfile->notified_at;
		unsigned long next = last + CGROUP_FILE_NOTIFY_MIN_INTV;

		if (time_in_range(jiffies, last, next)) {
			timer_reduce(&cfile->notify_timer, next);
		} else {
			kernfs_notify(cfile->kn);
			cfile->notified_at = jiffies;
		}
	}
	spin_unlock_irqrestore(&cgroup_file_kn_lock, flags);
}

/**
 * css_next_child - find the next child of a given css
 * @pos: the current position (%NULL to initiate traversal)
 * @parent: css whose children to walk
 *
 * This function returns the next child of @parent and should be called
 * under either cgroup_mutex or RCU read lock.  The only requirement is
 * that @parent and @pos are accessible.  The next sibling is guaranteed to
 * be returned regardless of their states.
 *
 * If a subsystem synchronizes ->css_online() and the start of iteration, a
 * css which finished ->css_online() is guaranteed to be visible in the
 * future iterations and will stay visible until the last reference is put.
 * A css which hasn't finished ->css_online() or already finished
 * ->css_offline() may show up during traversal.  It's each subsystem's
 * responsibility to synchronize against on/offlining.
 */
struct cgroup_subsys_state *css_next_child(struct cgroup_subsys_state *pos,
					   struct cgroup_subsys_state *parent)
{
	struct cgroup_subsys_state *next;

	cgroup_assert_mutex_or_rcu_locked();

	/*
	 * @pos could already have been unlinked from the sibling list.
	 * Once a cgroup is removed, its ->sibling.next is no longer
	 * updated when its next sibling changes.  CSS_RELEASED is set when
	 * @pos is taken off list, at which time its next pointer is valid,
	 * and, as releases are serialized, the one pointed to by the next
	 * pointer is guaranteed to not have started release yet.  This
	 * implies that if we observe !CSS_RELEASED on @pos in this RCU
	 * critical section, the one pointed to by its next pointer is
	 * guaranteed to not have finished its RCU grace period even if we
	 * have dropped rcu_read_lock() in-between iterations.
	 *
	 * If @pos has CSS_RELEASED set, its next pointer can't be
	 * dereferenced; however, as each css is given a monotonically
	 * increasing unique serial number and always appended to the
	 * sibling list, the next one can be found by walking the parent's
	 * children until the first css with higher serial number than
	 * @pos's.  While this path can be slower, it happens iff iteration
	 * races against release and the race window is very small.
	 */
	if (!pos) {
		next = list_entry_rcu(parent->children.next, struct cgroup_subsys_state, sibling);
	} else if (likely(!(pos->flags & CSS_RELEASED))) {
		next = list_entry_rcu(pos->sibling.next, struct cgroup_subsys_state, sibling);
	} else {
		list_for_each_entry_rcu(next, &parent->children, sibling,
					lockdep_is_held(&cgroup_mutex))
			if (next->serial_nr > pos->serial_nr)
				break;
	}

	/*
	 * @next, if not pointing to the head, can be dereferenced and is
	 * the next sibling.
	 */
	if (&next->sibling != &parent->children)
		return next;
	return NULL;
}

/**
 * css_next_descendant_pre - find the next descendant for pre-order walk
 * @pos: the current position (%NULL to initiate traversal)
 * @root: css whose descendants to walk
 *
 * To be used by css_for_each_descendant_pre().  Find the next descendant
 * to visit for pre-order traversal of @root's descendants.  @root is
 * included in the iteration and the first node to be visited.
 *
 * While this function requires cgroup_mutex or RCU read locking, it
 * doesn't require the whole traversal to be contained in a single critical
 * section.  This function will return the correct next descendant as long
 * as both @pos and @root are accessible and @pos is a descendant of @root.
 *
 * If a subsystem synchronizes ->css_online() and the start of iteration, a
 * css which finished ->css_online() is guaranteed to be visible in the
 * future iterations and will stay visible until the last reference is put.
 * A css which hasn't finished ->css_online() or already finished
 * ->css_offline() may show up during traversal.  It's each subsystem's
 * responsibility to synchronize against on/offlining.
 */
struct cgroup_subsys_state *
css_next_descendant_pre(struct cgroup_subsys_state *pos,
			struct cgroup_subsys_state *root)
{
	struct cgroup_subsys_state *next;

	cgroup_assert_mutex_or_rcu_locked();

	/* if first iteration, visit @root */
	if (!pos)
		return root;

	/* visit the first child if exists */
	next = css_next_child(NULL, pos);
	if (next)
		return next;

	/* no child, visit my or the closest ancestor's next sibling */
	while (pos != root) {
		next = css_next_child(pos, pos->parent);
		if (next)
			return next;
		pos = pos->parent;
	}

	return NULL;
}
EXPORT_SYMBOL_GPL(css_next_descendant_pre);

/**
 * css_rightmost_descendant - return the rightmost descendant of a css
 * @pos: css of interest
 *
 * Return the rightmost descendant of @pos.  If there's no descendant, @pos
 * is returned.  This can be used during pre-order traversal to skip
 * subtree of @pos.
 *
 * While this function requires cgroup_mutex or RCU read locking, it
 * doesn't require the whole traversal to be contained in a single critical
 * section.  This function will return the correct rightmost descendant as
 * long as @pos is accessible.
 */
struct cgroup_subsys_state *
css_rightmost_descendant(struct cgroup_subsys_state *pos)
{
	struct cgroup_subsys_state *last, *tmp;

	cgroup_assert_mutex_or_rcu_locked();

	do {
		last = pos;
		/* ->prev isn't RCU safe, walk ->next till the end */
		pos = NULL;
		css_for_each_child(tmp, last)
			pos = tmp;
	} while (pos);

	return last;
}

static struct cgroup_subsys_state *
css_leftmost_descendant(struct cgroup_subsys_state *pos)
{
	struct cgroup_subsys_state *last;

	do {
		last = pos;
		pos = css_next_child(NULL, pos);
	} while (pos);

	return last;
}

/**
 * css_next_descendant_post - find the next descendant for post-order walk
 * @pos: the current position (%NULL to initiate traversal)
 * @root: css whose descendants to walk
 *
 * To be used by css_for_each_descendant_post().  Find the next descendant
 * to visit for post-order traversal of @root's descendants.  @root is
 * included in the iteration and the last node to be visited.
 *
 * While this function requires cgroup_mutex or RCU read locking, it
 * doesn't require the whole traversal to be contained in a single critical
 * section.  This function will return the correct next descendant as long
 * as both @pos and @cgroup are accessible and @pos is a descendant of
 * @cgroup.
 *
 * If a subsystem synchronizes ->css_online() and the start of iteration, a
 * css which finished ->css_online() is guaranteed to be visible in the
 * future iterations and will stay visible until the last reference is put.
 * A css which hasn't finished ->css_online() or already finished
 * ->css_offline() may show up during traversal.  It's each subsystem's
 * responsibility to synchronize against on/offlining.
 */
struct cgroup_subsys_state *
css_next_descendant_post(struct cgroup_subsys_state *pos,
			 struct cgroup_subsys_state *root)
{
	struct cgroup_subsys_state *next;

	cgroup_assert_mutex_or_rcu_locked();

	/* if first iteration, visit leftmost descendant which may be @root */
	if (!pos)
		return css_leftmost_descendant(root);

	/* if we visited @root, we're done */
	if (pos == root)
		return NULL;

	/* if there's an unvisited sibling, visit its leftmost descendant */
	next = css_next_child(pos, pos->parent);
	if (next)
		return css_leftmost_descendant(next);

	/* no sibling left, visit parent */
	return pos->parent;
}

/**
 * css_has_online_children - does a css have online children
 * @css: the target css
 *
 * Returns %true if @css has any online children; otherwise, %false.  This
 * function can be called from any context but the caller is responsible
 * for synchronizing against on/offlining as necessary.
 */
bool css_has_online_children(struct cgroup_subsys_state *css)
{
	struct cgroup_subsys_state *child;
	bool ret = false;

	rcu_read_lock();
	css_for_each_child(child, css) {
		if (child->flags & CSS_ONLINE) {
			ret = true;
			break;
		}
	}
	rcu_read_unlock();
	return ret;
}

static struct css_set *css_task_iter_next_css_set(struct css_task_iter *it)
{
	struct list_head *l;
	struct cgrp_cset_link *link;
	struct css_set *cset;

	lockdep_assert_held(&css_set_lock);

	/* find the next threaded cset */
	if (it->tcset_pos) {
		l = it->tcset_pos->next;

		if (l != it->tcset_head) {
			it->tcset_pos = l;
			return container_of(l, struct css_set,
					    threaded_csets_node);
		}

		it->tcset_pos = NULL;
	}

	/* find the next cset */
	l = it->cset_pos;
	l = l->next;
	if (l == it->cset_head) {
		it->cset_pos = NULL;
		return NULL;
	}

	if (it->ss) {
		cset = container_of(l, struct css_set, e_cset_node[it->ss->id]);
	} else {
		link = list_entry(l, struct cgrp_cset_link, cset_link);
		cset = link->cset;
	}

	it->cset_pos = l;

	/* initialize threaded css_set walking */
	if (it->flags & CSS_TASK_ITER_THREADED) {
		if (it->cur_dcset)
			put_css_set_locked(it->cur_dcset);
		it->cur_dcset = cset;
		get_css_set(cset);

		it->tcset_head = &cset->threaded_csets;
		it->tcset_pos = &cset->threaded_csets;
	}

	return cset;
}

/**
 * css_task_iter_advance_css_set - advance a task iterator to the next css_set
 * @it: the iterator to advance
 *
 * Advance @it to the next css_set to walk.
 */
static void css_task_iter_advance_css_set(struct css_task_iter *it)
{
	struct css_set *cset;

	lockdep_assert_held(&css_set_lock);

	/* Advance to the next non-empty css_set and find first non-empty tasks list*/
	while ((cset = css_task_iter_next_css_set(it))) {
		if (!list_empty(&cset->tasks)) {
			it->cur_tasks_head = &cset->tasks;
			break;
		} else if (!list_empty(&cset->mg_tasks)) {
			it->cur_tasks_head = &cset->mg_tasks;
			break;
		} else if (!list_empty(&cset->dying_tasks)) {
			it->cur_tasks_head = &cset->dying_tasks;
			break;
		}
	}
	if (!cset) {
		it->task_pos = NULL;
		return;
	}
	it->task_pos = it->cur_tasks_head->next;

	/*
	 * We don't keep css_sets locked across iteration steps and thus
	 * need to take steps to ensure that iteration can be resumed after
	 * the lock is re-acquired.  Iteration is performed at two levels -
	 * css_sets and tasks in them.
	 *
	 * Once created, a css_set never leaves its cgroup lists, so a
	 * pinned css_set is guaranteed to stay put and we can resume
	 * iteration afterwards.
	 *
	 * Tasks may leave @cset across iteration steps.  This is resolved
	 * by registering each iterator with the css_set currently being
	 * walked and making css_set_move_task() advance iterators whose
	 * next task is leaving.
	 */
	if (it->cur_cset) {
		list_del(&it->iters_node);
		put_css_set_locked(it->cur_cset);
	}
	get_css_set(cset);
	it->cur_cset = cset;
	list_add(&it->iters_node, &cset->task_iters);
}

static void css_task_iter_skip(struct css_task_iter *it,
			       struct task_struct *task)
{
	lockdep_assert_held(&css_set_lock);

	if (it->task_pos == &task->cg_list) {
		it->task_pos = it->task_pos->next;
		it->flags |= CSS_TASK_ITER_SKIPPED;
	}
}

static void css_task_iter_advance(struct css_task_iter *it)
{
	struct task_struct *task;

	lockdep_assert_held(&css_set_lock);
repeat:
	if (it->task_pos) {
		/*
		 * Advance iterator to find next entry. We go through cset
		 * tasks, mg_tasks and dying_tasks, when consumed we move onto
		 * the next cset.
		 */
		if (it->flags & CSS_TASK_ITER_SKIPPED)
			it->flags &= ~CSS_TASK_ITER_SKIPPED;
		else
			it->task_pos = it->task_pos->next;

		if (it->task_pos == &it->cur_cset->tasks) {
			it->cur_tasks_head = &it->cur_cset->mg_tasks;
			it->task_pos = it->cur_tasks_head->next;
		}
		if (it->task_pos == &it->cur_cset->mg_tasks) {
			it->cur_tasks_head = &it->cur_cset->dying_tasks;
			it->task_pos = it->cur_tasks_head->next;
		}
		if (it->task_pos == &it->cur_cset->dying_tasks)
			css_task_iter_advance_css_set(it);
	} else {
		/* called from start, proceed to the first cset */
		css_task_iter_advance_css_set(it);
	}

	if (!it->task_pos)
		return;

	task = list_entry(it->task_pos, struct task_struct, cg_list);

	if (it->flags & CSS_TASK_ITER_PROCS) {
		/* if PROCS, skip over tasks which aren't group leaders */
		if (!thread_group_leader(task))
			goto repeat;

		/* and dying leaders w/o live member threads */
		if (it->cur_tasks_head == &it->cur_cset->dying_tasks &&
		    !atomic_read(&task->signal->live))
			goto repeat;
	} else {
		/* skip all dying ones */
		if (it->cur_tasks_head == &it->cur_cset->dying_tasks)
			goto repeat;
	}
}

/**
 * css_task_iter_start - initiate task iteration
 * @css: the css to walk tasks of
 * @flags: CSS_TASK_ITER_* flags
 * @it: the task iterator to use
 *
 * Initiate iteration through the tasks of @css.  The caller can call
 * css_task_iter_next() to walk through the tasks until the function
 * returns NULL.  On completion of iteration, css_task_iter_end() must be
 * called.
 */
void css_task_iter_start(struct cgroup_subsys_state *css, unsigned int flags,
			 struct css_task_iter *it)
{
    //将it清零，完成初始化
	memset(it, 0, sizeof(*it));

	spin_lock_irq(&css_set_lock);

	it->ss = css->ss;
	it->flags = flags;

	if (it->ss)
		it->cset_pos = &css->cgroup->e_csets[css->ss->id];
	else
		it->cset_pos = &css->cgroup->cset_links;

	it->cset_head = it->cset_pos;

	css_task_iter_advance(it);

	spin_unlock_irq(&css_set_lock);
}

/**
 * css_task_iter_next - return the next task for the iterator
 * @it: the task iterator being iterated
 *
 * The "next" function for task iteration.  @it should have been
 * initialized via css_task_iter_start().  Returns NULL when the iteration
 * reaches the end.
 */
struct task_struct *css_task_iter_next(struct css_task_iter *it)
{
	if (it->cur_task) {
		put_task_struct(it->cur_task);
		it->cur_task = NULL;
	}

	spin_lock_irq(&css_set_lock);

	/* @it may be half-advanced by skips, finish advancing */
	if (it->flags & CSS_TASK_ITER_SKIPPED)
		css_task_iter_advance(it);

	if (it->task_pos) {
		it->cur_task = list_entry(it->task_pos, struct task_struct,
					  cg_list);
		get_task_struct(it->cur_task);
		css_task_iter_advance(it);
	}

	spin_unlock_irq(&css_set_lock);

	return it->cur_task;
}

/**
 * css_task_iter_end - finish task iteration
 * @it: the task iterator to finish
 *
 * Finish task iteration started by css_task_iter_start().
 */
void css_task_iter_end(struct css_task_iter *it)
{
	if (it->cur_cset) {
		spin_lock_irq(&css_set_lock);
		list_del(&it->iters_node);
		put_css_set_locked(it->cur_cset);
		spin_unlock_irq(&css_set_lock);
	}

	if (it->cur_dcset)
		put_css_set(it->cur_dcset);

	if (it->cur_task)
		put_task_struct(it->cur_task);
}

static void cgroup_procs_release(struct kernfs_open_file *of)
{
	if (of->priv) {
		css_task_iter_end(of->priv);
		kfree(of->priv);
	}
}

static void *cgroup_procs_next(struct seq_file *s, void *v, loff_t *pos)
{
	struct kernfs_open_file *of = s->private;
	struct css_task_iter *it = of->priv;

	if (pos)
		(*pos)++;

	return css_task_iter_next(it);
}

static void *__cgroup_procs_start(struct seq_file *s, loff_t *pos,
				  unsigned int iter_flags)
{
	struct kernfs_open_file *of = s->private;
	struct cgroup *cgrp = seq_css(s)->cgroup;
	struct css_task_iter *it = of->priv;

	/*
	 * When a seq_file is seeked, it's always traversed sequentially
	 * from position 0, so we can simply keep iterating on !0 *pos.
	 */
	if (!it) {
		if (WARN_ON_ONCE((*pos)))
			return ERR_PTR(-EINVAL);

		it = kzalloc(sizeof(*it), GFP_KERNEL);
		if (!it)
			return ERR_PTR(-ENOMEM);
		of->priv = it;
		css_task_iter_start(&cgrp->self, iter_flags, it);
	} else if (!(*pos)) {
		css_task_iter_end(it);
		css_task_iter_start(&cgrp->self, iter_flags, it);
	} else
		return it->cur_task;

	return cgroup_procs_next(s, NULL, NULL);
}

static void *cgroup_procs_start(struct seq_file *s, loff_t *pos)
{
	struct cgroup *cgrp = seq_css(s)->cgroup;

	/*
	 * All processes of a threaded subtree belong to the domain cgroup
	 * of the subtree.  Only threads can be distributed across the
	 * subtree.  Reject reads on cgroup.procs in the subtree proper.
	 * They're always empty anyway.
	 */
	if (cgroup_is_threaded(cgrp))
		return ERR_PTR(-EOPNOTSUPP);

	return __cgroup_procs_start(s, pos, CSS_TASK_ITER_PROCS |
					    CSS_TASK_ITER_THREADED);
}

static int cgroup_procs_show(struct seq_file *s, void *v)
{
	seq_printf(s, "%d\n", task_pid_vnr(v));
	return 0;
}

static int cgroup_may_write(const struct cgroup *cgrp, struct super_block *sb)
{
	int ret;
	struct inode *inode;

	lockdep_assert_held(&cgroup_mutex);

	inode = kernfs_get_inode(sb, cgrp->procs_file.kn);
	if (!inode)
		return -ENOMEM;

	ret = inode_permission(&init_user_ns, inode, MAY_WRITE);
	iput(inode);
	return ret;
}

static int cgroup_procs_write_permission(struct cgroup *src_cgrp,
					 struct cgroup *dst_cgrp,
					 struct super_block *sb)
{
	struct cgroup_namespace *ns = current->nsproxy->cgroup_ns;
	struct cgroup *com_cgrp = src_cgrp;
	int ret;

	lockdep_assert_held(&cgroup_mutex);

	/* find the common ancestor */
	while (!cgroup_is_descendant(dst_cgrp, com_cgrp))
		com_cgrp = cgroup_parent(com_cgrp);

	/* %current should be authorized to migrate to the common ancestor */
	ret = cgroup_may_write(com_cgrp, sb);
	if (ret)
		return ret;

	/*
	 * If namespaces are delegation boundaries, %current must be able
	 * to see both source and destination cgroups from its namespace.
	 */
	if ((cgrp_dfl_root.flags & CGRP_ROOT_NS_DELEGATE) &&
	    (!cgroup_is_descendant(src_cgrp, ns->root_cset->dfl_cgrp) ||
	     !cgroup_is_descendant(dst_cgrp, ns->root_cset->dfl_cgrp)))
		return -ENOENT;

	return 0;
}

static int cgroup_attach_permissions(struct cgroup *src_cgrp,
				     struct cgroup *dst_cgrp,
				     struct super_block *sb, bool threadgroup)
{
	int ret = 0;

	ret = cgroup_procs_write_permission(src_cgrp, dst_cgrp, sb);
	if (ret)
		return ret;

	ret = cgroup_migrate_vet_dst(dst_cgrp);
	if (ret)
		return ret;

	if (!threadgroup && (src_cgrp->dom_cgrp != dst_cgrp->dom_cgrp))
		ret = -EOPNOTSUPP;

	return ret;
}

static ssize_t __cgroup_procs_write(struct kernfs_open_file *of, char *buf,
				    bool threadgroup)
{
	struct cgroup *src_cgrp, *dst_cgrp;
	struct task_struct *task;
	ssize_t ret;
	bool locked;

	dst_cgrp = cgroup_kn_lock_live(of->kn, false);
	if (!dst_cgrp)
		return -ENODEV;

	task = cgroup_procs_write_start(buf, threadgroup, &locked);
	ret = PTR_ERR_OR_ZERO(task);
	if (ret)
		goto out_unlock;

	/* find the source cgroup */
	spin_lock_irq(&css_set_lock);
	src_cgrp = task_cgroup_from_root(task, &cgrp_dfl_root);
	spin_unlock_irq(&css_set_lock);

	/* process and thread migrations follow same delegation rule */
	ret = cgroup_attach_permissions(src_cgrp, dst_cgrp,
					of->file->f_path.dentry->d_sb, threadgroup);
	if (ret)
		goto out_finish;

	ret = cgroup_attach_task(dst_cgrp, task, threadgroup);

out_finish:
	cgroup_procs_write_finish(task, locked);
out_unlock:
	cgroup_kn_unlock(of->kn);

	return ret;
}

static ssize_t cgroup_procs_write(struct kernfs_open_file *of,
				  char *buf, size_t nbytes, loff_t off)
{
	return __cgroup_procs_write(of, buf, true) ?: nbytes;
}

static void *cgroup_threads_start(struct seq_file *s, loff_t *pos)
{
	return __cgroup_procs_start(s, pos, 0);
}

static ssize_t cgroup_threads_write(struct kernfs_open_file *of,
				    char *buf, size_t nbytes, loff_t off)
{
	return __cgroup_procs_write(of, buf, false) ?: nbytes;
}

/* cgroup core interface files for the default hierarchy */
static struct cftype cgroup_base_files[] = {
	{
		.name = "cgroup.type",
		.flags = CFTYPE_NOT_ON_ROOT,
		.seq_show = cgroup_type_show,
		.write = cgroup_type_write,
	},
	{
		.name = "cgroup.procs",
		.flags = CFTYPE_NS_DELEGATABLE,
		.file_offset = offsetof(struct cgroup, procs_file),
		.release = cgroup_procs_release,
		.seq_start = cgroup_procs_start,
		.seq_next = cgroup_procs_next,
		.seq_show = cgroup_procs_show,
		.write = cgroup_procs_write,
	},
	{
		.name = "cgroup.threads",
		.flags = CFTYPE_NS_DELEGATABLE,
		.release = cgroup_procs_release,
		.seq_start = cgroup_threads_start,
		.seq_next = cgroup_procs_next,
		.seq_show = cgroup_procs_show,
		.write = cgroup_threads_write,
	},
	{
		.name = "cgroup.controllers",
		.seq_show = cgroup_controllers_show,
	},
	{
		.name = "cgroup.subtree_control",
		.flags = CFTYPE_NS_DELEGATABLE,
		.seq_show = cgroup_subtree_control_show,
		.write = cgroup_subtree_control_write,
	},
	{
		.name = "cgroup.events",
		.flags = CFTYPE_NOT_ON_ROOT,
		.file_offset = offsetof(struct cgroup, events_file),
		.seq_show = cgroup_events_show,
	},
	{
		.name = "cgroup.max.descendants",
		.seq_show = cgroup_max_descendants_show,
		.write = cgroup_max_descendants_write,
	},
	{
		.name = "cgroup.max.depth",
		.seq_show = cgroup_max_depth_show,
		.write = cgroup_max_depth_write,
	},
	{
		.name = "cgroup.stat",
		.seq_show = cgroup_stat_show,
	},
	{
		.name = "cgroup.freeze",
		.flags = CFTYPE_NOT_ON_ROOT,
		.seq_show = cgroup_freeze_show,
		.write = cgroup_freeze_write,
	},
	{
		.name = "cgroup.kill",
		.flags = CFTYPE_NOT_ON_ROOT,
		.write = cgroup_kill_write,
	},
	{
		.name = "cpu.stat",
		.seq_show = cpu_stat_show,
	},
#ifdef CONFIG_PSI
	{
		.name = "io.pressure",
		.flags = CFTYPE_PRESSURE,
		.seq_show = cgroup_io_pressure_show,
		.write = cgroup_io_pressure_write,
		.poll = cgroup_pressure_poll,
		.release = cgroup_pressure_release,
	},
	{
		.name = "memory.pressure",
		.flags = CFTYPE_PRESSURE,
		.seq_show = cgroup_memory_pressure_show,
		.write = cgroup_memory_pressure_write,
		.poll = cgroup_pressure_poll,
		.release = cgroup_pressure_release,
	},
	{
		.name = "cpu.pressure",
		.flags = CFTYPE_PRESSURE,
		.seq_show = cgroup_cpu_pressure_show,
		.write = cgroup_cpu_pressure_write,
		.poll = cgroup_pressure_poll,
		.release = cgroup_pressure_release,
	},
#endif /* CONFIG_PSI */
	{ }	/* terminate */
};

/*
 * css destruction is four-stage process.
 *
 * 1. Destruction starts.  Killing of the percpu_ref is initiated.
 *    Implemented in kill_css().
 *
 * 2. When the percpu_ref is confirmed to be visible as killed on all CPUs
 *    and thus css_tryget_online() is guaranteed to fail, the css can be
 *    offlined by invoking offline_css().  After offlining, the base ref is
 *    put.  Implemented in css_killed_work_fn().
 *
 * 3. When the percpu_ref reaches zero, the only possible remaining
 *    accessors are inside RCU read sections.  css_release() schedules the
 *    RCU callback.
 *
 * 4. After the grace period, the css can be freed.  Implemented in
 *    css_free_work_fn().
 *
 * It is actually hairier because both step 2 and 4 require process context
 * and thus involve punting to css->destroy_work adding two additional
 * steps to the already complex sequence.
 */
static void css_free_rwork_fn(struct work_struct *work)
{
	struct cgroup_subsys_state *css = container_of(to_rcu_work(work),
				struct cgroup_subsys_state, destroy_rwork);
	struct cgroup_subsys *ss = css->ss;
	struct cgroup *cgrp = css->cgroup;

	percpu_ref_exit(&css->refcnt);

	if (ss) {
		/* css free path */
		struct cgroup_subsys_state *parent = css->parent;
		int id = css->id;

		ss->css_free(css);
		cgroup_idr_remove(&ss->css_idr, id);
		cgroup_put(cgrp);

		if (parent)
			css_put(parent);
	} else {
		/* cgroup free path */
		atomic_dec(&cgrp->root->nr_cgrps);
		cgroup1_pidlist_destroy_all(cgrp);
		cancel_work_sync(&cgrp->release_agent_work);

		if (cgroup_parent(cgrp)) {
			/*
			 * We get a ref to the parent, and put the ref when
			 * this cgroup is being freed, so it's guaranteed
			 * that the parent won't be destroyed before its
			 * children.
			 */
			cgroup_put(cgroup_parent(cgrp));
			kernfs_put(cgrp->kn);
			psi_cgroup_free(cgrp);
			cgroup_rstat_exit(cgrp);
			kfree(cgrp);
		} else {
			/*
			 * This is root cgroup's refcnt reaching zero,
			 * which indicates that the root should be
			 * released.
			 */
			cgroup_destroy_root(cgrp->root);
		}
	}
}

static void css_release_work_fn(struct work_struct *work)
{
	struct cgroup_subsys_state *css =
		container_of(work, struct cgroup_subsys_state, destroy_work);
	struct cgroup_subsys *ss = css->ss;
	struct cgroup *cgrp = css->cgroup;

	mutex_lock(&cgroup_mutex);

	css->flags |= CSS_RELEASED;
	list_del_rcu(&css->sibling);

	if (ss) {
		/* css release path */
		if (!list_empty(&css->rstat_css_node)) {
			cgroup_rstat_flush(cgrp);
			list_del_rcu(&css->rstat_css_node);
		}

		cgroup_idr_replace(&ss->css_idr, NULL, css->id);
		if (ss->css_released)
			ss->css_released(css);
	} else {
		struct cgroup *tcgrp;

		/* cgroup release path */
		TRACE_CGROUP_PATH(release, cgrp);

		cgroup_rstat_flush(cgrp);

		spin_lock_irq(&css_set_lock);
		for (tcgrp = cgroup_parent(cgrp); tcgrp;
		     tcgrp = cgroup_parent(tcgrp))
			tcgrp->nr_dying_descendants--;
		spin_unlock_irq(&css_set_lock);

		/*
		 * There are two control paths which try to determine
		 * cgroup from dentry without going through kernfs -
		 * cgroupstats_build() and css_tryget_online_from_dir().
		 * Those are supported by RCU protecting clearing of
		 * cgrp->kn->priv backpointer.
		 */
		if (cgrp->kn)
			RCU_INIT_POINTER(*(void __rcu __force **)&cgrp->kn->priv,
					 NULL);
	}

	mutex_unlock(&cgroup_mutex);

	INIT_RCU_WORK(&css->destroy_rwork, css_free_rwork_fn);
	queue_rcu_work(cgroup_destroy_wq, &css->destroy_rwork);
}

static void css_release(struct percpu_ref *ref)
{
	struct cgroup_subsys_state *css =
		container_of(ref, struct cgroup_subsys_state, refcnt);

	INIT_WORK(&css->destroy_work, css_release_work_fn);
	queue_work(cgroup_destroy_wq, &css->destroy_work);
}

static void init_and_link_css(struct cgroup_subsys_state *css,
			      struct cgroup_subsys *ss, struct cgroup *cgrp)
{
	lockdep_assert_held(&cgroup_mutex);

	cgroup_get_live(cgrp);

	memset(css, 0, sizeof(*css));
	css->cgroup = cgrp;
	css->ss = ss;
	css->id = -1;
	INIT_LIST_HEAD(&css->sibling);
	INIT_LIST_HEAD(&css->children);
	INIT_LIST_HEAD(&css->rstat_css_node);
	css->serial_nr = css_serial_nr_next++;
	atomic_set(&css->online_cnt, 0);

	if (cgroup_parent(cgrp)) {
		css->parent = cgroup_css(cgroup_parent(cgrp), ss);
		css_get(css->parent);
	}

	if (ss->css_rstat_flush)
		list_add_rcu(&css->rstat_css_node, &cgrp->rstat_css_list);

	BUG_ON(cgroup_css(cgrp, ss));
}

/* invoke ->css_online() on a new CSS and mark it online if successful */
static int online_css(struct cgroup_subsys_state *css)
{
	struct cgroup_subsys *ss = css->ss;
	int ret = 0;

	lockdep_assert_held(&cgroup_mutex);

	if (ss->css_online)
		ret = ss->css_online(css);
	if (!ret) {
		css->flags |= CSS_ONLINE;
		rcu_assign_pointer(css->cgroup->subsys[ss->id], css);

		atomic_inc(&css->online_cnt);
		if (css->parent)
			atomic_inc(&css->parent->online_cnt);
	}
	return ret;
}

/* if the CSS is online, invoke ->css_offline() on it and mark it offline */
static void offline_css(struct cgroup_subsys_state *css)
{
	struct cgroup_subsys *ss = css->ss;

	lockdep_assert_held(&cgroup_mutex);

	if (!(css->flags & CSS_ONLINE))
		return;

	if (ss->css_offline)
		ss->css_offline(css);

	css->flags &= ~CSS_ONLINE;
	RCU_INIT_POINTER(css->cgroup->subsys[ss->id], NULL);

	wake_up_all(&css->cgroup->offline_waitq);
}

/**
 * css_create - create a cgroup_subsys_state
 * @cgrp: the cgroup new css will be associated with
 * @ss: the subsys of new css
 *
 * Create a new css associated with @cgrp - @ss pair.  On success, the new
 * css is online and installed in @cgrp.  This function doesn't create the
 * interface files.  Returns 0 on success, -errno on failure.
 */
static struct cgroup_subsys_state *css_create(struct cgroup *cgrp,
					      struct cgroup_subsys *ss)
{
	struct cgroup *parent = cgroup_parent(cgrp);
	struct cgroup_subsys_state *parent_css = cgroup_css(parent, ss);
	struct cgroup_subsys_state *css;
	int err;

	lockdep_assert_held(&cgroup_mutex);

	css = ss->css_alloc(parent_css);
	if (!css)
		css = ERR_PTR(-ENOMEM);
	if (IS_ERR(css))
		return css;

	init_and_link_css(css, ss, cgrp);

	err = percpu_ref_init(&css->refcnt, css_release, 0, GFP_KERNEL);
	if (err)
		goto err_free_css;

	err = cgroup_idr_alloc(&ss->css_idr, NULL, 2, 0, GFP_KERNEL);
	if (err < 0)
		goto err_free_css;
	css->id = err;

	/* @css is ready to be brought online now, make it visible */
	list_add_tail_rcu(&css->sibling, &parent_css->children);
	cgroup_idr_replace(&ss->css_idr, css, css->id);

	err = online_css(css);
	if (err)
		goto err_list_del;

	return css;

err_list_del:
	list_del_rcu(&css->sibling);
err_free_css:
	list_del_rcu(&css->rstat_css_node);
	INIT_RCU_WORK(&css->destroy_rwork, css_free_rwork_fn);
	queue_rcu_work(cgroup_destroy_wq, &css->destroy_rwork);
	return ERR_PTR(err);
}

/*
 * The returned cgroup is fully initialized including its control mask, but
 * it isn't associated with its kernfs_node and doesn't have the control
 * mask applied.
 */
static struct cgroup *cgroup_create(struct cgroup *parent, const char *name,
				    umode_t mode)
{
	struct cgroup_root *root = parent->root;
	struct cgroup *cgrp, *tcgrp;
	struct kernfs_node *kn;
	int level = parent->level + 1;
	int ret;

	/* allocate the cgroup and its ID, 0 is reserved for the root */
	cgrp = kzalloc(struct_size(cgrp, ancestor_ids, (level + 1)),
		       GFP_KERNEL);
	if (!cgrp)
		return ERR_PTR(-ENOMEM);

	ret = percpu_ref_init(&cgrp->self.refcnt, css_release, 0, GFP_KERNEL);
	if (ret)
		goto out_free_cgrp;

	ret = cgroup_rstat_init(cgrp);
	if (ret)
		goto out_cancel_ref;

	/* create the directory */
	kn = kernfs_create_dir(parent->kn, name, mode, cgrp);
	if (IS_ERR(kn)) {
		ret = PTR_ERR(kn);
		goto out_stat_exit;
	}
	cgrp->kn = kn;

	init_cgroup_housekeeping(cgrp);

	cgrp->self.parent = &parent->self;
	cgrp->root = root;
	cgrp->level = level;

	ret = psi_cgroup_alloc(cgrp);
	if (ret)
		goto out_kernfs_remove;

	ret = cgroup_bpf_inherit(cgrp);
	if (ret)
		goto out_psi_free;

	/*
	 * New cgroup inherits effective freeze counter, and
	 * if the parent has to be frozen, the child has too.
	 */
	cgrp->freezer.e_freeze = parent->freezer.e_freeze;
	if (cgrp->freezer.e_freeze) {
		/*
		 * Set the CGRP_FREEZE flag, so when a process will be
		 * attached to the child cgroup, it will become frozen.
		 * At this point the new cgroup is unpopulated, so we can
		 * consider it frozen immediately.
		 */
		set_bit(CGRP_FREEZE, &cgrp->flags);
		set_bit(CGRP_FROZEN, &cgrp->flags);
	}

	spin_lock_irq(&css_set_lock);
	for (tcgrp = cgrp; tcgrp; tcgrp = cgroup_parent(tcgrp)) {
		cgrp->ancestor_ids[tcgrp->level] = cgroup_id(tcgrp);

		if (tcgrp != cgrp) {
			tcgrp->nr_descendants++;

			/*
			 * If the new cgroup is frozen, all ancestor cgroups
			 * get a new frozen descendant, but their state can't
			 * change because of this.
			 */
			if (cgrp->freezer.e_freeze)
				tcgrp->freezer.nr_frozen_descendants++;
		}
	}
	spin_unlock_irq(&css_set_lock);

	if (notify_on_release(parent))
		set_bit(CGRP_NOTIFY_ON_RELEASE, &cgrp->flags);

	if (test_bit(CGRP_CPUSET_CLONE_CHILDREN, &parent->flags))
		set_bit(CGRP_CPUSET_CLONE_CHILDREN, &cgrp->flags);

	cgrp->self.serial_nr = css_serial_nr_next++;

	/* allocation complete, commit to creation */
	list_add_tail_rcu(&cgrp->self.sibling, &cgroup_parent(cgrp)->self.children);
	atomic_inc(&root->nr_cgrps);
	cgroup_get_live(parent);

	/*
	 * On the default hierarchy, a child doesn't automatically inherit
	 * subtree_control from the parent.  Each is configured manually.
	 */
	if (!cgroup_on_dfl(cgrp))
		cgrp->subtree_control = cgroup_control(cgrp);

	cgroup_propagate_control(cgrp);

	return cgrp;

out_psi_free:
	psi_cgroup_free(cgrp);
out_kernfs_remove:
	kernfs_remove(cgrp->kn);
out_stat_exit:
	cgroup_rstat_exit(cgrp);
out_cancel_ref:
	percpu_ref_exit(&cgrp->self.refcnt);
out_free_cgrp:
	kfree(cgrp);
	return ERR_PTR(ret);
}

static bool cgroup_check_hierarchy_limits(struct cgroup *parent)
{
	struct cgroup *cgroup;
	int ret = false;
	int level = 1;

	lockdep_assert_held(&cgroup_mutex);

	for (cgroup = parent; cgroup; cgroup = cgroup_parent(cgroup)) {
		if (cgroup->nr_descendants >= cgroup->max_descendants)
			goto fail;

		if (level > cgroup->max_depth)
			goto fail;

		level++;
	}

	ret = true;
fail:
	return ret;
}

int cgroup_mkdir(struct kernfs_node *parent_kn, const char *name, umode_t mode)
{
	struct cgroup *parent, *cgrp;
	int ret;

	/* do not accept '\n' to prevent making /proc/<pid>/cgroup unparsable */
	if (strchr(name, '\n'))
		return -EINVAL;

	parent = cgroup_kn_lock_live(parent_kn, false);
	if (!parent)
		return -ENODEV;

	if (!cgroup_check_hierarchy_limits(parent)) {
		ret = -EAGAIN;
		goto out_unlock;
	}

	cgrp = cgroup_create(parent, name, mode);
	if (IS_ERR(cgrp)) {
		ret = PTR_ERR(cgrp);
		goto out_unlock;
	}

	/*
	 * This extra ref will be put in cgroup_free_fn() and guarantees
	 * that @cgrp->kn is always accessible.
	 */
	kernfs_get(cgrp->kn);

	ret = cgroup_kn_set_ugid(cgrp->kn);
	if (ret)
		goto out_destroy;

	ret = css_populate_dir(&cgrp->self);
	if (ret)
		goto out_destroy;

	ret = cgroup_apply_control_enable(cgrp);
	if (ret)
		goto out_destroy;

	TRACE_CGROUP_PATH(mkdir, cgrp);

	/* let's create and online css's */
	kernfs_activate(cgrp->kn);

	ret = 0;
	goto out_unlock;

out_destroy:
	cgroup_destroy_locked(cgrp);
out_unlock:
	cgroup_kn_unlock(parent_kn);
	return ret;
}

/*
 * This is called when the refcnt of a css is confirmed to be killed.
 * css_tryget_online() is now guaranteed to fail.  Tell the subsystem to
 * initiate destruction and put the css ref from kill_css().
 */
static void css_killed_work_fn(struct work_struct *work)
{
	struct cgroup_subsys_state *css =
		container_of(work, struct cgroup_subsys_state, destroy_work);

	mutex_lock(&cgroup_mutex);

	do {
		offline_css(css);
		css_put(css);
		/* @css can't go away while we're holding cgroup_mutex */
		css = css->parent;
	} while (css && atomic_dec_and_test(&css->online_cnt));

	mutex_unlock(&cgroup_mutex);
}

/* css kill confirmation processing requires process context, bounce */
static void css_killed_ref_fn(struct percpu_ref *ref)
{
	struct cgroup_subsys_state *css =
		container_of(ref, struct cgroup_subsys_state, refcnt);

	if (atomic_dec_and_test(&css->online_cnt)) {
		INIT_WORK(&css->destroy_work, css_killed_work_fn);
		queue_work(cgroup_destroy_wq, &css->destroy_work);
	}
}

/**
 * kill_css - destroy a css
 * @css: css to destroy
 *
 * This function initiates destruction of @css by removing cgroup interface
 * files and putting its base reference.  ->css_offline() will be invoked
 * asynchronously once css_tryget_online() is guaranteed to fail and when
 * the reference count reaches zero, @css will be released.
 */
static void kill_css(struct cgroup_subsys_state *css)
{
	lockdep_assert_held(&cgroup_mutex);

	if (css->flags & CSS_DYING)
		return;

	css->flags |= CSS_DYING;

	/*
	 * This must happen before css is disassociated with its cgroup.
	 * See seq_css() for details.
	 */
	css_clear_dir(css);

	/*
	 * Killing would put the base ref, but we need to keep it alive
	 * until after ->css_offline().
	 */
	css_get(css);

	/*
	 * cgroup core guarantees that, by the time ->css_offline() is
	 * invoked, no new css reference will be given out via
	 * css_tryget_online().  We can't simply call percpu_ref_kill() and
	 * proceed to offlining css's because percpu_ref_kill() doesn't
	 * guarantee that the ref is seen as killed on all CPUs on return.
	 *
	 * Use percpu_ref_kill_and_confirm() to get notifications as each
	 * css is confirmed to be seen as killed on all CPUs.
	 */
	percpu_ref_kill_and_confirm(&css->refcnt, css_killed_ref_fn);
}

/**
 * cgroup_destroy_locked - the first stage of cgroup destruction
 * @cgrp: cgroup to be destroyed
 *
 * css's make use of percpu refcnts whose killing latency shouldn't be
 * exposed to userland and are RCU protected.  Also, cgroup core needs to
 * guarantee that css_tryget_online() won't succeed by the time
 * ->css_offline() is invoked.  To satisfy all the requirements,
 * destruction is implemented in the following two steps.
 *
 * s1. Verify @cgrp can be destroyed and mark it dying.  Remove all
 *     userland visible parts and start killing the percpu refcnts of
 *     css's.  Set up so that the next stage will be kicked off once all
 *     the percpu refcnts are confirmed to be killed.
 *
 * s2. Invoke ->css_offline(), mark the cgroup dead and proceed with the
 *     rest of destruction.  Once all cgroup references are gone, the
 *     cgroup is RCU-freed.
 *
 * This function implements s1.  After this step, @cgrp is gone as far as
 * the userland is concerned and a new cgroup with the same name may be
 * created.  As cgroup doesn't care about the names internally, this
 * doesn't cause any problem.
 */
static int cgroup_destroy_locked(struct cgroup *cgrp)
	__releases(&cgroup_mutex) __acquires(&cgroup_mutex)
{
	struct cgroup *tcgrp, *parent = cgroup_parent(cgrp);
	struct cgroup_subsys_state *css;
	struct cgrp_cset_link *link;
	int ssid;

	lockdep_assert_held(&cgroup_mutex);

	/*
	 * Only migration can raise populated from zero and we're already
	 * holding cgroup_mutex.
	 */
	if (cgroup_is_populated(cgrp))
		return -EBUSY;

	/*
	 * Make sure there's no live children.  We can't test emptiness of
	 * ->self.children as dead children linger on it while being
	 * drained; otherwise, "rmdir parent/child parent" may fail.
	 */
	if (css_has_online_children(&cgrp->self))
		return -EBUSY;

	/*
	 * Mark @cgrp and the associated csets dead.  The former prevents
	 * further task migration and child creation by disabling
	 * cgroup_lock_live_group().  The latter makes the csets ignored by
	 * the migration path.
	 */
	cgrp->self.flags &= ~CSS_ONLINE;

	spin_lock_irq(&css_set_lock);
	list_for_each_entry(link, &cgrp->cset_links, cset_link)
		link->cset->dead = true;
	spin_unlock_irq(&css_set_lock);

	/* initiate massacre of all css's */
	for_each_css(css, ssid, cgrp)
		kill_css(css);

	/* clear and remove @cgrp dir, @cgrp has an extra ref on its kn */
	css_clear_dir(&cgrp->self);
	kernfs_remove(cgrp->kn);

	if (parent && cgroup_is_threaded(cgrp))
		parent->nr_threaded_children--;

	spin_lock_irq(&css_set_lock);
	for (tcgrp = cgroup_parent(cgrp); tcgrp; tcgrp = cgroup_parent(tcgrp)) {
		tcgrp->nr_descendants--;
		tcgrp->nr_dying_descendants++;
		/*
		 * If the dying cgroup is frozen, decrease frozen descendants
		 * counters of ancestor cgroups.
		 */
		if (test_bit(CGRP_FROZEN, &cgrp->flags))
			tcgrp->freezer.nr_frozen_descendants--;
	}
	spin_unlock_irq(&css_set_lock);

	cgroup1_check_for_release(parent);

	cgroup_bpf_offline(cgrp);

	/* put the base reference */
	percpu_ref_kill(&cgrp->self.refcnt);

	return 0;
};

int cgroup_rmdir(struct kernfs_node *kn)
{
	struct cgroup *cgrp;
	int ret = 0;

	cgrp = cgroup_kn_lock_live(kn, false);
	if (!cgrp)
		return 0;

	ret = cgroup_destroy_locked(cgrp);
	if (!ret)
		TRACE_CGROUP_PATH(rmdir, cgrp);

	cgroup_kn_unlock(kn);
	return ret;
}

static struct kernfs_syscall_ops cgroup_kf_syscall_ops = {
	.show_options		= cgroup_show_options,
	.mkdir			= cgroup_mkdir,
	.rmdir			= cgroup_rmdir,
	.show_path		= cgroup_show_path,
};

static void __init cgroup_init_subsys(struct cgroup_subsys *ss, bool early)
{
	struct cgroup_subsys_state *css;

	pr_debug("Initializing cgroup subsys %s\n", ss->name);

	mutex_lock(&cgroup_mutex);

	idr_init(&ss->css_idr);
	INIT_LIST_HEAD(&ss->cfts);

	/* Create the root cgroup state for this subsystem */
	ss->root = &cgrp_dfl_root;
	css = ss->css_alloc(cgroup_css(&cgrp_dfl_root.cgrp, ss));
	/* We don't handle early failures gracefully */
	BUG_ON(IS_ERR(css));
	init_and_link_css(css, ss, &cgrp_dfl_root.cgrp);

	/*
	 * Root csses are never destroyed and we can't initialize
	 * percpu_ref during early init.  Disable refcnting.
	 */
	css->flags |= CSS_NO_REF;

	if (early) {
		/* allocation can't be done safely during early init */
		css->id = 1;
	} else {
		css->id = cgroup_idr_alloc(&ss->css_idr, css, 1, 2, GFP_KERNEL);
		BUG_ON(css->id < 0);
	}

	/* Update the init_css_set to contain a subsys
	 * pointer to this state - since the subsystem is
	 * newly registered, all tasks and hence the
	 * init_css_set is in the subsystem's root cgroup. */
	init_css_set.subsys[ss->id] = css;

	have_fork_callback |= (bool)ss->fork << ss->id;
	have_exit_callback |= (bool)ss->exit << ss->id;
	have_release_callback |= (bool)ss->release << ss->id;
	have_canfork_callback |= (bool)ss->can_fork << ss->id;

	/* At system boot, before all subsystems have been
	 * registered, no tasks have been forked, so we don't
	 * need to invoke fork callbacks here. */
	BUG_ON(!list_empty(&init_task.tasks));

	BUG_ON(online_css(css));

	mutex_unlock(&cgroup_mutex);
}

/**
 * cgroup_init_early - cgroup initialization at system boot
 *
 * Initialize cgroups at system boot, and initialize any
 * subsystems that request early init.
 */
int __init cgroup_init_early(void)
{
	static struct cgroup_fs_context __initdata ctx;
	struct cgroup_subsys *ss;
	int i;

	ctx.root = &cgrp_dfl_root;
	init_cgroup_root(&ctx);
	cgrp_dfl_root.cgrp.self.flags |= CSS_NO_REF;

	RCU_INIT_POINTER(init_task.cgroups, &init_css_set);

	//遍历所有subsystem,执行初始化
	for_each_subsys(ss, i) {
		WARN(!ss->css_alloc || !ss->css_free || ss->name || ss->id,
		     "invalid cgroup_subsys %d:%s css_alloc=%p css_free=%p id:name=%d:%s\n",
		     i, cgroup_subsys_name[i], ss->css_alloc, ss->css_free,
		     ss->id, ss->name);
		WARN(strlen(cgroup_subsys_name[i]) > MAX_CGROUP_TYPE_NAMELEN,
		     "cgroup_subsys_name %s too long\n", cgroup_subsys_name[i]);

		ss->id = i;
		ss->name = cgroup_subsys_name[i];
		if (!ss->legacy_name)
			ss->legacy_name = cgroup_subsys_name[i];

		/*子系统有early_init,执行初始化*/
		if (ss->early_init)
			cgroup_init_subsys(ss, true);
	}
	return 0;
}

/**
 * cgroup_init - cgroup initialization
 *
 * Register cgroup filesystem and /proc file, and initialize
 * any subsystems that didn't request early init.
 */
int __init cgroup_init(void)
{
	struct cgroup_subsys *ss;
	int ssid;

	BUILD_BUG_ON(CGROUP_SUBSYS_COUNT > 16);
	BUG_ON(cgroup_init_cftypes(NULL, cgroup_base_files));
	BUG_ON(cgroup_init_cftypes(NULL, cgroup1_base_files));

	cgroup_rstat_boot();

	/*
	 * The latency of the synchronize_rcu() is too high for cgroups,
	 * avoid it at the cost of forcing all readers into the slow path.
	 */
	rcu_sync_enter_start(&cgroup_threadgroup_rwsem.rss);

	get_user_ns(init_cgroup_ns.user_ns);

	mutex_lock(&cgroup_mutex);

	/*
	 * Add init_css_set to the hash table so that dfl_root can link to
	 * it during init.
	 */
	hash_add(css_set_table, &init_css_set.hlist,
		 css_set_hash(init_css_set.subsys));

	BUG_ON(cgroup_setup_root(&cgrp_dfl_root, 0));

	mutex_unlock(&cgroup_mutex);

	//遍历所有cgroup子系统
	for_each_subsys(ss, ssid) {
		if (ss->early_init) {
			struct cgroup_subsys_state *css =
				init_css_set.subsys[ss->id];

			css->id = cgroup_idr_alloc(&ss->css_idr, css, 1, 2,
						   GFP_KERNEL);
			BUG_ON(css->id < 0);
		} else {
			cgroup_init_subsys(ss, false);
		}

		list_add_tail(&init_css_set.e_cset_node[ssid],
			      &cgrp_dfl_root.cgrp.e_csets[ssid]);

		/*
		 * Setting dfl_root subsys_mask needs to consider the
		 * disabled flag and cftype registration needs kmalloc,
		 * both of which aren't available during early_init.
		 */
		if (!cgroup_ssid_enabled(ssid))
			continue;

		if (cgroup1_ssid_disabled(ssid))
			printk(KERN_INFO "Disabling %s control group subsystem in v1 mounts\n",
			       ss->name);

		cgrp_dfl_root.subsys_mask |= 1 << ss->id;

		/* implicit controllers must be threaded too */
		WARN_ON(ss->implicit_on_dfl && !ss->threaded);

		if (ss->implicit_on_dfl)
			cgrp_dfl_implicit_ss_mask |= 1 << ss->id;
		else if (!ss->dfl_cftypes)
			cgrp_dfl_inhibit_ss_mask |= 1 << ss->id;

		if (ss->threaded)
			cgrp_dfl_threaded_ss_mask |= 1 << ss->id;

		if (ss->dfl_cftypes == ss->legacy_cftypes) {
			WARN_ON(cgroup_add_cftypes(ss, ss->dfl_cftypes));
		} else {
			WARN_ON(cgroup_add_dfl_cftypes(ss, ss->dfl_cftypes));
			WARN_ON(cgroup_add_legacy_cftypes(ss, ss->legacy_cftypes));
		}

		if (ss->bind)
			ss->bind(init_css_set.subsys[ssid]);

		mutex_lock(&cgroup_mutex);
		css_populate_dir(init_css_set.subsys[ssid]);
		mutex_unlock(&cgroup_mutex);
	}

	/* init_css_set.subsys[] has been updated, re-hash */
	hash_del(&init_css_set.hlist);
	hash_add(css_set_table, &init_css_set.hlist,
		 css_set_hash(init_css_set.subsys));

	//创建/sys/fs/cgroup挂载点
	WARN_ON(sysfs_create_mount_point(fs_kobj, "cgroup"));
	//注册cgroup文件系统
	WARN_ON(register_filesystem(&cgroup_fs_type));
	//注册cgroup2文件系统
	WARN_ON(register_filesystem(&cgroup2_fs_type));
	//创建/proc/cgroups文件
	WARN_ON(!proc_create_single("cgroups", 0, NULL, proc_cgroupstats_show));
#ifdef CONFIG_CPUSETS
	WARN_ON(register_filesystem(&cpuset_fs_type));
#endif

	return 0;
}

static int __init cgroup_wq_init(void)
{
	/*
	 * There isn't much point in executing destruction path in
	 * parallel.  Good chunk is serialized with cgroup_mutex anyway.
	 * Use 1 for @max_active.
	 *
	 * We would prefer to do this in cgroup_init() above, but that
	 * is called before init_workqueues(): so leave this until after.
	 */
	cgroup_destroy_wq = alloc_workqueue("cgroup_destroy", 0, 1);
	BUG_ON(!cgroup_destroy_wq);
	return 0;
}
core_initcall(cgroup_wq_init);

void cgroup_path_from_kernfs_id(u64 id, char *buf, size_t buflen)
{
	struct kernfs_node *kn;

	kn = kernfs_find_and_get_node_by_id(cgrp_dfl_root.kf_root, id);
	if (!kn)
		return;
	kernfs_path(kn, buf, buflen);
	kernfs_put(kn);
}

/*
 * cgroup_get_from_id : get the cgroup associated with cgroup id
 * @id: cgroup id
 * On success return the cgrp, on failure return NULL
 */
struct cgroup *cgroup_get_from_id(u64 id)
{
	struct kernfs_node *kn;
	struct cgroup *cgrp = NULL;

	mutex_lock(&cgroup_mutex);
	kn = kernfs_find_and_get_node_by_id(cgrp_dfl_root.kf_root, id);
	if (!kn)
		goto out_unlock;

	cgrp = kn->priv;
	if (cgroup_is_dead(cgrp) || !cgroup_tryget(cgrp))
		cgrp = NULL;
	kernfs_put(kn);
out_unlock:
	mutex_unlock(&cgroup_mutex);
	return cgrp;
}
EXPORT_SYMBOL_GPL(cgroup_get_from_id);

/*
 * proc_cgroup_show()
 *  - Print task's cgroup paths into seq_file, one line for each hierarchy
 *  - Used for /proc/<pid>/cgroup.
 */
int proc_cgroup_show(struct seq_file *m, struct pid_namespace *ns,
		     struct pid *pid, struct task_struct *tsk)
{
	char *buf;
	int retval;
	struct cgroup_root *root;

	retval = -ENOMEM;
	buf = kmalloc(PATH_MAX, GFP_KERNEL);
	if (!buf)
		goto out;

	mutex_lock(&cgroup_mutex);
	spin_lock_irq(&css_set_lock);

	for_each_root(root) {
		struct cgroup_subsys *ss;
		struct cgroup *cgrp;
		int ssid, count = 0;

		if (root == &cgrp_dfl_root && !cgrp_dfl_visible)
			continue;

		seq_printf(m, "%d:", root->hierarchy_id);
		if (root != &cgrp_dfl_root)
			for_each_subsys(ss, ssid)
				if (root->subsys_mask & (1 << ssid))
					seq_printf(m, "%s%s", count++ ? "," : "",
						   ss->legacy_name);
		if (strlen(root->name))
			seq_printf(m, "%sname=%s", count ? "," : "",
				   root->name);
		seq_putc(m, ':');

		cgrp = task_cgroup_from_root(tsk, root);

		/*
		 * On traditional hierarchies, all zombie tasks show up as
		 * belonging to the root cgroup.  On the default hierarchy,
		 * while a zombie doesn't show up in "cgroup.procs" and
		 * thus can't be migrated, its /proc/PID/cgroup keeps
		 * reporting the cgroup it belonged to before exiting.  If
		 * the cgroup is removed before the zombie is reaped,
		 * " (deleted)" is appended to the cgroup path.
		 */
		if (cgroup_on_dfl(cgrp) || !(tsk->flags & PF_EXITING)) {
			retval = cgroup_path_ns_locked(cgrp, buf, PATH_MAX,
						current->nsproxy->cgroup_ns);
			if (retval >= PATH_MAX)
				retval = -ENAMETOOLONG;
			if (retval < 0)
				goto out_unlock;

			seq_puts(m, buf);
		} else {
			seq_puts(m, "/");
		}

		if (cgroup_on_dfl(cgrp) && cgroup_is_dead(cgrp))
			seq_puts(m, " (deleted)\n");
		else
			seq_putc(m, '\n');
	}

	retval = 0;
out_unlock:
	spin_unlock_irq(&css_set_lock);
	mutex_unlock(&cgroup_mutex);
	kfree(buf);
out:
	return retval;
}

/**
 * cgroup_fork - initialize cgroup related fields during copy_process()
 * @child: pointer to task_struct of forking parent process.
 *
 * A task is associated with the init_css_set until cgroup_post_fork()
 * attaches it to the target css_set.
 */
void cgroup_fork(struct task_struct *child)
{
	RCU_INIT_POINTER(child->cgroups, &init_css_set);
	INIT_LIST_HEAD(&child->cg_list);
}

static struct cgroup *cgroup_get_from_file(struct file *f)
{
	struct cgroup_subsys_state *css;
	struct cgroup *cgrp;

	css = css_tryget_online_from_dir(f->f_path.dentry, NULL);
	if (IS_ERR(css))
		return ERR_CAST(css);

	cgrp = css->cgroup;
	if (!cgroup_on_dfl(cgrp)) {
		cgroup_put(cgrp);
		return ERR_PTR(-EBADF);
	}

	return cgrp;
}

/**
 * cgroup_css_set_fork - find or create a css_set for a child process
 * @kargs: the arguments passed to create the child process
 *
 * This functions finds or creates a new css_set which the child
 * process will be attached to in cgroup_post_fork(). By default,
 * the child process will be given the same css_set as its parent.
 *
 * If CLONE_INTO_CGROUP is specified this function will try to find an
 * existing css_set which includes the requested cgroup and if not create
 * a new css_set that the child will be attached to later. If this function
 * succeeds it will hold cgroup_threadgroup_rwsem on return. If
 * CLONE_INTO_CGROUP is requested this function will grab cgroup mutex
 * before grabbing cgroup_threadgroup_rwsem and will hold a reference
 * to the target cgroup.
 */
static int cgroup_css_set_fork(struct kernel_clone_args *kargs)
	__acquires(&cgroup_mutex) __acquires(&cgroup_threadgroup_rwsem)
{
	int ret;
	struct cgroup *dst_cgrp = NULL;
	struct css_set *cset;
	struct super_block *sb;
	struct file *f;

	if (kargs->flags & CLONE_INTO_CGROUP)
		mutex_lock(&cgroup_mutex);

	cgroup_threadgroup_change_begin(current);

	spin_lock_irq(&css_set_lock);
	cset = task_css_set(current);
	get_css_set(cset);
	spin_unlock_irq(&css_set_lock);

	if (!(kargs->flags & CLONE_INTO_CGROUP)) {
		kargs->cset = cset;
		return 0;
	}

	f = fget_raw(kargs->cgroup);
	if (!f) {
		ret = -EBADF;
		goto err;
	}
	sb = f->f_path.dentry->d_sb;

	dst_cgrp = cgroup_get_from_file(f);
	if (IS_ERR(dst_cgrp)) {
		ret = PTR_ERR(dst_cgrp);
		dst_cgrp = NULL;
		goto err;
	}

	if (cgroup_is_dead(dst_cgrp)) {
		ret = -ENODEV;
		goto err;
	}

	/*
	 * Verify that we the target cgroup is writable for us. This is
	 * usually done by the vfs layer but since we're not going through
	 * the vfs layer here we need to do it "manually".
	 */
	ret = cgroup_may_write(dst_cgrp, sb);
	if (ret)
		goto err;

	ret = cgroup_attach_permissions(cset->dfl_cgrp, dst_cgrp, sb,
					!(kargs->flags & CLONE_THREAD));
	if (ret)
		goto err;

	kargs->cset = find_css_set(cset, dst_cgrp);
	if (!kargs->cset) {
		ret = -ENOMEM;
		goto err;
	}

	put_css_set(cset);
	fput(f);
	kargs->cgrp = dst_cgrp;
	return ret;

err:
	cgroup_threadgroup_change_end(current);
	mutex_unlock(&cgroup_mutex);
	if (f)
		fput(f);
	if (dst_cgrp)
		cgroup_put(dst_cgrp);
	put_css_set(cset);
	if (kargs->cset)
		put_css_set(kargs->cset);
	return ret;
}

/**
 * cgroup_css_set_put_fork - drop references we took during fork
 * @kargs: the arguments passed to create the child process
 *
 * Drop references to the prepared css_set and target cgroup if
 * CLONE_INTO_CGROUP was requested.
 */
static void cgroup_css_set_put_fork(struct kernel_clone_args *kargs)
	__releases(&cgroup_threadgroup_rwsem) __releases(&cgroup_mutex)
{
	cgroup_threadgroup_change_end(current);

	if (kargs->flags & CLONE_INTO_CGROUP) {
		struct cgroup *cgrp = kargs->cgrp;
		struct css_set *cset = kargs->cset;

		mutex_unlock(&cgroup_mutex);

		if (cset) {
			put_css_set(cset);
			kargs->cset = NULL;
		}

		if (cgrp) {
			cgroup_put(cgrp);
			kargs->cgrp = NULL;
		}
	}
}

/**
 * cgroup_can_fork - called on a new task before the process is exposed
 * @child: the child process
 *
 * This prepares a new css_set for the child process which the child will
 * be attached to in cgroup_post_fork().
 * This calls the subsystem can_fork() callbacks. If the cgroup_can_fork()
 * callback returns an error, the fork aborts with that error code. This
 * allows for a cgroup subsystem to conditionally allow or deny new forks.
 */
int cgroup_can_fork(struct task_struct *child, struct kernel_clone_args *kargs)
{
	struct cgroup_subsys *ss;
	int i, j, ret;

	ret = cgroup_css_set_fork(kargs);
	if (ret)
		return ret;

	do_each_subsys_mask(ss, i, have_canfork_callback) {
		ret = ss->can_fork(child, kargs->cset);
		if (ret)
			goto out_revert;
	} while_each_subsys_mask();

	return 0;

out_revert:
	for_each_subsys(ss, j) {
		if (j >= i)
			break;
		if (ss->cancel_fork)
			ss->cancel_fork(child, kargs->cset);
	}

	cgroup_css_set_put_fork(kargs);

	return ret;
}

/**
 * cgroup_cancel_fork - called if a fork failed after cgroup_can_fork()
 * @child: the child process
 * @kargs: the arguments passed to create the child process
 *
 * This calls the cancel_fork() callbacks if a fork failed *after*
 * cgroup_can_fork() succeeded and cleans up references we took to
 * prepare a new css_set for the child process in cgroup_can_fork().
 */
void cgroup_cancel_fork(struct task_struct *child,
			struct kernel_clone_args *kargs)
{
	struct cgroup_subsys *ss;
	int i;

	for_each_subsys(ss, i)
		if (ss->cancel_fork)
			ss->cancel_fork(child, kargs->cset);

	cgroup_css_set_put_fork(kargs);
}

/**
 * cgroup_post_fork - finalize cgroup setup for the child process
 * @child: the child process
 *
 * Attach the child process to its css_set calling the subsystem fork()
 * callbacks.
 */
void cgroup_post_fork(struct task_struct *child,
		      struct kernel_clone_args *kargs)
	__releases(&cgroup_threadgroup_rwsem) __releases(&cgroup_mutex)
{
	unsigned long cgrp_flags = 0;
	bool kill = false;
	struct cgroup_subsys *ss;
	struct css_set *cset;
	int i;

	cset = kargs->cset;
	kargs->cset = NULL;

	spin_lock_irq(&css_set_lock);

	/* init tasks are special, only link regular threads */
	if (likely(child->pid)) {
		if (kargs->cgrp)
			cgrp_flags = kargs->cgrp->flags;
		else
			cgrp_flags = cset->dfl_cgrp->flags;

		WARN_ON_ONCE(!list_empty(&child->cg_list));
		cset->nr_tasks++;
		css_set_move_task(child, NULL, cset, false);
	} else {
		put_css_set(cset);
		cset = NULL;
	}

	if (!(child->flags & PF_KTHREAD)) {
		if (unlikely(test_bit(CGRP_FREEZE, &cgrp_flags))) {
			/*
			 * If the cgroup has to be frozen, the new task has
			 * too. Let's set the JOBCTL_TRAP_FREEZE jobctl bit to
			 * get the task into the frozen state.
			 */
			spin_lock(&child->sighand->siglock);
			WARN_ON_ONCE(child->frozen);
			child->jobctl |= JOBCTL_TRAP_FREEZE;
			spin_unlock(&child->sighand->siglock);

			/*
			 * Calling cgroup_update_frozen() isn't required here,
			 * because it will be called anyway a bit later from
			 * do_freezer_trap(). So we avoid cgroup's transient
			 * switch from the frozen state and back.
			 */
		}

		/*
		 * If the cgroup is to be killed notice it now and take the
		 * child down right after we finished preparing it for
		 * userspace.
		 */
		kill = test_bit(CGRP_KILL, &cgrp_flags);
	}

	spin_unlock_irq(&css_set_lock);

	/*
	 * Call ss->fork().  This must happen after @child is linked on
	 * css_set; otherwise, @child might change state between ->fork()
	 * and addition to css_set.
	 */
	do_each_subsys_mask(ss, i, have_fork_callback) {
		ss->fork(child);
	} while_each_subsys_mask();

	/* Make the new cset the root_cset of the new cgroup namespace. */
	if (kargs->flags & CLONE_NEWCGROUP) {
		struct css_set *rcset = child->nsproxy->cgroup_ns->root_cset;

		get_css_set(cset);
		child->nsproxy->cgroup_ns->root_cset = cset;
		put_css_set(rcset);
	}

	/* Cgroup has to be killed so take down child immediately. */
	if (unlikely(kill))
		do_send_sig_info(SIGKILL, SEND_SIG_NOINFO, child, PIDTYPE_TGID);

	cgroup_css_set_put_fork(kargs);
}

/**
 * cgroup_exit - detach cgroup from exiting task
 * @tsk: pointer to task_struct of exiting process
 *
 * Description: Detach cgroup from @tsk.
 *
 */
void cgroup_exit(struct task_struct *tsk)
{
	struct cgroup_subsys *ss;
	struct css_set *cset;
	int i;

	spin_lock_irq(&css_set_lock);

	WARN_ON_ONCE(list_empty(&tsk->cg_list));
	cset = task_css_set(tsk);
	css_set_move_task(tsk, cset, NULL, false);
	list_add_tail(&tsk->cg_list, &cset->dying_tasks);
	cset->nr_tasks--;

	WARN_ON_ONCE(cgroup_task_frozen(tsk));
	if (unlikely(!(tsk->flags & PF_KTHREAD) &&
		     test_bit(CGRP_FREEZE, &task_dfl_cgroup(tsk)->flags)))
		cgroup_update_frozen(task_dfl_cgroup(tsk));

	spin_unlock_irq(&css_set_lock);

	/* see cgroup_post_fork() for details */
	do_each_subsys_mask(ss, i, have_exit_callback) {
		ss->exit(tsk);
	} while_each_subsys_mask();
}

void cgroup_release(struct task_struct *task)
{
	struct cgroup_subsys *ss;
	int ssid;

	do_each_subsys_mask(ss, ssid, have_release_callback) {
		ss->release(task);
	} while_each_subsys_mask();

	spin_lock_irq(&css_set_lock);
	css_set_skip_task_iters(task_css_set(task), task);
	list_del_init(&task->cg_list);
	spin_unlock_irq(&css_set_lock);
}

void cgroup_free(struct task_struct *task)
{
	struct css_set *cset = task_css_set(task);
	put_css_set(cset);
}

static int __init cgroup_disable(char *str)
{
	struct cgroup_subsys *ss;
	char *token;
	int i;

	while ((token = strsep(&str, ",")) != NULL) {
		if (!*token)
			continue;

		for_each_subsys(ss, i) {
			if (strcmp(token, ss->name) &&
			    strcmp(token, ss->legacy_name))
				continue;

			static_branch_disable(cgroup_subsys_enabled_key[i]);
			pr_info("Disabling %s control group subsystem\n",
				ss->name);
		}

		for (i = 0; i < OPT_FEATURE_COUNT; i++) {
			if (strcmp(token, cgroup_opt_feature_names[i]))
				continue;
			cgroup_feature_disable_mask |= 1 << i;
			pr_info("Disabling %s control group feature\n",
				cgroup_opt_feature_names[i]);
			break;
		}
	}
	return 1;
}
__setup("cgroup_disable=", cgroup_disable);

void __init __weak enable_debug_cgroup(void) { }

static int __init enable_cgroup_debug(char *str)
{
	cgroup_debug = true;
	enable_debug_cgroup();
	return 1;
}
__setup("cgroup_debug", enable_cgroup_debug);

/**
 * css_tryget_online_from_dir - get corresponding css from a cgroup dentry
 * @dentry: directory dentry of interest
 * @ss: subsystem of interest
 *
 * If @dentry is a directory for a cgroup which has @ss enabled on it, try
 * to get the corresponding css and return it.  If such css doesn't exist
 * or can't be pinned, an ERR_PTR value is returned.
 */
struct cgroup_subsys_state *css_tryget_online_from_dir(struct dentry *dentry,
						       struct cgroup_subsys *ss)
{
	struct kernfs_node *kn = kernfs_node_from_dentry(dentry);
	struct file_system_type *s_type = dentry->d_sb->s_type;
	struct cgroup_subsys_state *css = NULL;
	struct cgroup *cgrp;

	/* is @dentry a cgroup dir? */
	if ((s_type != &cgroup_fs_type && s_type != &cgroup2_fs_type) ||
	    !kn || kernfs_type(kn) != KERNFS_DIR)
		return ERR_PTR(-EBADF);

	rcu_read_lock();

	/*
	 * This path doesn't originate from kernfs and @kn could already
	 * have been or be removed at any point.  @kn->priv is RCU
	 * protected for this access.  See css_release_work_fn() for details.
	 */
	cgrp = rcu_dereference(*(void __rcu __force **)&kn->priv);
	if (cgrp)
		css = cgroup_css(cgrp, ss);

	if (!css || !css_tryget_online(css))
		css = ERR_PTR(-ENOENT);

	rcu_read_unlock();
	return css;
}

/**
 * css_from_id - lookup css by id
 * @id: the cgroup id
 * @ss: cgroup subsys to be looked into
 *
 * Returns the css if there's valid one with @id, otherwise returns NULL.
 * Should be called under rcu_read_lock().
 */
struct cgroup_subsys_state *css_from_id(int id, struct cgroup_subsys *ss)
{
	WARN_ON_ONCE(!rcu_read_lock_held());
	return idr_find(&ss->css_idr, id);
}

/**
 * cgroup_get_from_path - lookup and get a cgroup from its default hierarchy path
 * @path: path on the default hierarchy
 *
 * Find the cgroup at @path on the default hierarchy, increment its
 * reference count and return it.  Returns pointer to the found cgroup on
 * success, ERR_PTR(-ENOENT) if @path doesn't exist and ERR_PTR(-ENOTDIR)
 * if @path points to a non-directory.
 */
struct cgroup *cgroup_get_from_path(const char *path)
{
	struct kernfs_node *kn;
	struct cgroup *cgrp;

	mutex_lock(&cgroup_mutex);

	kn = kernfs_walk_and_get(cgrp_dfl_root.cgrp.kn, path);
	if (kn) {
		if (kernfs_type(kn) == KERNFS_DIR) {
			cgrp = kn->priv;
			cgroup_get_live(cgrp);
		} else {
			cgrp = ERR_PTR(-ENOTDIR);
		}
		kernfs_put(kn);
	} else {
		cgrp = ERR_PTR(-ENOENT);
	}

	mutex_unlock(&cgroup_mutex);
	return cgrp;
}
EXPORT_SYMBOL_GPL(cgroup_get_from_path);

/**
 * cgroup_get_from_fd - get a cgroup pointer from a fd
 * @fd: fd obtained by open(cgroup2_dir)
 *
 * Find the cgroup from a fd which should be obtained
 * by opening a cgroup directory.  Returns a pointer to the
 * cgroup on success. ERR_PTR is returned if the cgroup
 * cannot be found.
 */
struct cgroup *cgroup_get_from_fd(int fd)
{
	struct cgroup *cgrp;
	struct file *f;

	f = fget_raw(fd);
	if (!f)
		return ERR_PTR(-EBADF);

	cgrp = cgroup_get_from_file(f);
	fput(f);
	return cgrp;
}
EXPORT_SYMBOL_GPL(cgroup_get_from_fd);

static u64 power_of_ten(int power)
{
	u64 v = 1;
	while (power--)
		v *= 10;
	return v;
}

/**
 * cgroup_parse_float - parse a floating number
 * @input: input string
 * @dec_shift: number of decimal digits to shift
 * @v: output
 *
 * Parse a decimal floating point number in @input and store the result in
 * @v with decimal point right shifted @dec_shift times.  For example, if
 * @input is "12.3456" and @dec_shift is 3, *@v will be set to 12345.
 * Returns 0 on success, -errno otherwise.
 *
 * There's nothing cgroup specific about this function except that it's
 * currently the only user.
 */
int cgroup_parse_float(const char *input, unsigned dec_shift, s64 *v)
{
	s64 whole, frac = 0;
	int fstart = 0, fend = 0, flen;

	if (!sscanf(input, "%lld.%n%lld%n", &whole, &fstart, &frac, &fend))
		return -EINVAL;
	if (frac < 0)
		return -EINVAL;

	flen = fend > fstart ? fend - fstart : 0;
	if (flen < dec_shift)
		frac *= power_of_ten(dec_shift - flen);
	else
		frac = DIV_ROUND_CLOSEST_ULL(frac, power_of_ten(flen - dec_shift));

	*v = whole * power_of_ten(dec_shift) + frac;
	return 0;
}

/*
 * sock->sk_cgrp_data handling.  For more info, see sock_cgroup_data
 * definition in cgroup-defs.h.
 */
#ifdef CONFIG_SOCK_CGROUP_DATA

#if defined(CONFIG_CGROUP_NET_PRIO) || defined(CONFIG_CGROUP_NET_CLASSID)

DEFINE_SPINLOCK(cgroup_sk_update_lock);
static bool cgroup_sk_alloc_disabled __read_mostly;

void cgroup_sk_alloc_disable(void)
{
	if (cgroup_sk_alloc_disabled)
		return;
	pr_info("cgroup: disabling cgroup2 socket matching due to net_prio or net_cls activation\n");
	cgroup_sk_alloc_disabled = true;
}

#else

#define cgroup_sk_alloc_disabled	false

#endif

void cgroup_sk_alloc(struct sock_cgroup_data *skcd)
{
	if (cgroup_sk_alloc_disabled) {
		skcd->no_refcnt = 1;
		return;
	}

	/* Don't associate the sock with unrelated interrupted task's cgroup. */
	if (in_interrupt())
		return;

	rcu_read_lock();

	while (true) {
		struct css_set *cset;

		cset = task_css_set(current);
		if (likely(cgroup_tryget(cset->dfl_cgrp))) {
			skcd->val = (unsigned long)cset->dfl_cgrp;
			cgroup_bpf_get(cset->dfl_cgrp);
			break;
		}
		cpu_relax();
	}

	rcu_read_unlock();
}

void cgroup_sk_clone(struct sock_cgroup_data *skcd)
{
	if (skcd->val) {
		if (skcd->no_refcnt)
			return;
		/*
		 * We might be cloning a socket which is left in an empty
		 * cgroup and the cgroup might have already been rmdir'd.
		 * Don't use cgroup_get_live().
		 */
		cgroup_get(sock_cgroup_ptr(skcd));
		cgroup_bpf_get(sock_cgroup_ptr(skcd));
	}
}

void cgroup_sk_free(struct sock_cgroup_data *skcd)
{
	struct cgroup *cgrp = sock_cgroup_ptr(skcd);

	if (skcd->no_refcnt)
		return;
	cgroup_bpf_put(cgrp);
	cgroup_put(cgrp);
}

#endif	/* CONFIG_SOCK_CGROUP_DATA */

#ifdef CONFIG_CGROUP_BPF
int cgroup_bpf_attach(struct cgroup *cgrp,
		      struct bpf_prog *prog, struct bpf_prog *replace_prog,
		      struct bpf_cgroup_link *link,
		      enum bpf_attach_type type,
		      u32 flags)
{
	int ret;

	mutex_lock(&cgroup_mutex);
	ret = __cgroup_bpf_attach(cgrp, prog, replace_prog, link, type, flags);
	mutex_unlock(&cgroup_mutex);
	return ret;
}

int cgroup_bpf_detach(struct cgroup *cgrp, struct bpf_prog *prog,
		      enum bpf_attach_type type)
{
	int ret;

	mutex_lock(&cgroup_mutex);
	ret = __cgroup_bpf_detach(cgrp, prog, NULL, type);
	mutex_unlock(&cgroup_mutex);
	return ret;
}

int cgroup_bpf_query(struct cgroup *cgrp, const union bpf_attr *attr,
		     union bpf_attr __user *uattr)
{
	int ret;

	mutex_lock(&cgroup_mutex);
	ret = __cgroup_bpf_query(cgrp, attr, uattr);
	mutex_unlock(&cgroup_mutex);
	return ret;
}
#endif /* CONFIG_CGROUP_BPF */

#ifdef CONFIG_SYSFS
static ssize_t show_delegatable_files(struct cftype *files, char *buf,
				      ssize_t size, const char *prefix)
{
	struct cftype *cft;
	ssize_t ret = 0;

	for (cft = files; cft && cft->name[0] != '\0'; cft++) {
		if (!(cft->flags & CFTYPE_NS_DELEGATABLE))
			continue;

		if ((cft->flags & CFTYPE_PRESSURE) && !cgroup_psi_enabled())
			continue;

		if (prefix)
			ret += snprintf(buf + ret, size - ret, "%s.", prefix);

		ret += snprintf(buf + ret, size - ret, "%s\n", cft->name);

		if (WARN_ON(ret >= size))
			break;
	}

	return ret;
}

static ssize_t delegate_show(struct kobject *kobj, struct kobj_attribute *attr,
			      char *buf)
{
	struct cgroup_subsys *ss;
	int ssid;
	ssize_t ret = 0;

	ret = show_delegatable_files(cgroup_base_files, buf, PAGE_SIZE - ret,
				     NULL);

	for_each_subsys(ss, ssid)
		ret += show_delegatable_files(ss->dfl_cftypes, buf + ret,
					      PAGE_SIZE - ret,
					      cgroup_subsys_name[ssid]);

	return ret;
}
static struct kobj_attribute cgroup_delegate_attr = __ATTR_RO(delegate);

static ssize_t features_show(struct kobject *kobj, struct kobj_attribute *attr,
			     char *buf)
{
	return snprintf(buf, PAGE_SIZE,
			"nsdelegate\n"
			"memory_localevents\n"
			"memory_recursiveprot\n");
}
static struct kobj_attribute cgroup_features_attr = __ATTR_RO(features);

static struct attribute *cgroup_sysfs_attrs[] = {
	&cgroup_delegate_attr.attr,
	&cgroup_features_attr.attr,
	NULL,
};

static const struct attribute_group cgroup_sysfs_attr_group = {
	.attrs = cgroup_sysfs_attrs,
	.name = "cgroup",
};

static int __init cgroup_sysfs_init(void)
{
	return sysfs_create_group(kernel_kobj, &cgroup_sysfs_attr_group);
}
subsys_initcall(cgroup_sysfs_init);

#endif /* CONFIG_SYSFS */<|MERGE_RESOLUTION|>--- conflicted
+++ resolved
@@ -3704,9 +3704,6 @@
 	return nbytes;
 }
 
-<<<<<<< HEAD
-//cgroup kernfs文件打开
-=======
 static void __cgroup_kill(struct cgroup *cgrp)
 {
 	struct css_task_iter it;
@@ -3781,7 +3778,7 @@
 	return ret ?: nbytes;
 }
 
->>>>>>> 40226a3d
+//cgroup kernfs文件打开
 static int cgroup_file_open(struct kernfs_open_file *of)
 {
 	struct cftype *cft = of_cft(of);
