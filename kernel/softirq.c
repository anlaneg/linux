// SPDX-License-Identifier: GPL-2.0-only
/*
 *	linux/kernel/softirq.c
 *
 *	Copyright (C) 1992 Linus Torvalds
 *
 *	Rewritten. Old one was good in 2.2, but in 2.3 it was immoral. --ANK (990903)
 */

#define pr_fmt(fmt) KBUILD_MODNAME ": " fmt

#include <linux/export.h>
#include <linux/kernel_stat.h>
#include <linux/interrupt.h>
#include <linux/init.h>
#include <linux/mm.h>
#include <linux/notifier.h>
#include <linux/percpu.h>
#include <linux/cpu.h>
#include <linux/freezer.h>
#include <linux/kthread.h>
#include <linux/rcupdate.h>
#include <linux/ftrace.h>
#include <linux/smp.h>
#include <linux/smpboot.h>
#include <linux/tick.h>
#include <linux/irq.h>

#define CREATE_TRACE_POINTS
#include <trace/events/irq.h>

/*
   - No shared variables, all the data are CPU local.
   - If a softirq needs serialization, let it serialize itself
     by its own spinlocks.
   - Even if softirq is serialized, only local cpu is marked for
     execution. Hence, we get something sort of weak cpu binding.
     Though it is still not clear, will it result in better locality
     or will not.

   Examples:
   - NET RX softirq. It is multithreaded and does not require
     any global serialization.
   - NET TX softirq. It kicks software netdevice queues, hence
     it is logically serialized per device, but this serialization
     is invisible to common code.
   - Tasklets: serialized wrt itself.
 */

#ifndef __ARCH_IRQ_STAT
DEFINE_PER_CPU_ALIGNED(irq_cpustat_t, irq_stat);
EXPORT_PER_CPU_SYMBOL(irq_stat);
#endif

//记录各软中断对应的action回调
static struct softirq_action softirq_vec[NR_SOFTIRQS] __cacheline_aligned_in_smp;

DEFINE_PER_CPU(struct task_struct *, ksoftirqd);

const char * const softirq_to_name[NR_SOFTIRQS] = {
	"HI", "TIMER", "NET_TX", "NET_RX", "BLOCK", "IRQ_POLL",
	"TASKLET", "SCHED", "HRTIMER", "RCU"
};

/*
 * we cannot loop indefinitely here to avoid userspace starvation,
 * but we also don't want to introduce a worst case 1/HZ latency
 * to the pending events, so lets the scheduler to balance
 * the softirq load for us.
 */
static void wakeup_softirqd(void)
{
	/* Interrupts are disabled: no need to stop preemption */
	struct task_struct *tsk = __this_cpu_read(ksoftirqd);

	if (tsk && tsk->state != TASK_RUNNING)
		wake_up_process(tsk);
}

/*
 * If ksoftirqd is scheduled, we do not want to process pending softirqs
 * right now. Let ksoftirqd handle this at its own rate, to get fairness,
 * unless we're doing some of the synchronous softirqs.
 */
#define SOFTIRQ_NOW_MASK ((1 << HI_SOFTIRQ) | (1 << TASKLET_SOFTIRQ))
static bool ksoftirqd_running(unsigned long pending)
{
	struct task_struct *tsk = __this_cpu_read(ksoftirqd);

	if (pending & SOFTIRQ_NOW_MASK)
		return false;
	return tsk && (tsk->state == TASK_RUNNING) &&
		!__kthread_should_park(tsk);
}

/*
 * preempt_count and SOFTIRQ_OFFSET usage:
 * - preempt_count is changed by SOFTIRQ_OFFSET on entering or leaving
 *   softirq processing.
 * - preempt_count is changed by SOFTIRQ_DISABLE_OFFSET (= 2 * SOFTIRQ_OFFSET)
 *   on local_bh_disable or local_bh_enable.
 * This lets us distinguish between whether we are currently processing
 * softirq and whether we just have bh disabled.
 */

/*
 * This one is for softirq.c-internal use,
 * where hardirqs are disabled legitimately:
 */
#ifdef CONFIG_TRACE_IRQFLAGS

DEFINE_PER_CPU(int, hardirqs_enabled);
DEFINE_PER_CPU(int, hardirq_context);
EXPORT_PER_CPU_SYMBOL_GPL(hardirqs_enabled);
EXPORT_PER_CPU_SYMBOL_GPL(hardirq_context);

void __local_bh_disable_ip(unsigned long ip, unsigned int cnt)
{
	unsigned long flags;

	WARN_ON_ONCE(in_irq());

	raw_local_irq_save(flags);
	/*
	 * The preempt tracer hooks into preempt_count_add and will break
	 * lockdep because it calls back into lockdep after SOFTIRQ_OFFSET
	 * is set and before current->softirq_enabled is cleared.
	 * We must manually increment preempt_count here and manually
	 * call the trace_preempt_off later.
	 */
	__preempt_count_add(cnt);
	/*
	 * Were softirqs turned off above:
	 */
	if (softirq_count() == (cnt & SOFTIRQ_MASK))
		lockdep_softirqs_off(ip);
	raw_local_irq_restore(flags);

	if (preempt_count() == cnt) {
#ifdef CONFIG_DEBUG_PREEMPT
		current->preempt_disable_ip = get_lock_parent_ip();
#endif
		trace_preempt_off(CALLER_ADDR0, get_lock_parent_ip());
	}
}
EXPORT_SYMBOL(__local_bh_disable_ip);
#endif /* CONFIG_TRACE_IRQFLAGS */

static void __local_bh_enable(unsigned int cnt)
{
	lockdep_assert_irqs_disabled();

	if (preempt_count() == cnt)
		trace_preempt_on(CALLER_ADDR0, get_lock_parent_ip());

	if (softirq_count() == (cnt & SOFTIRQ_MASK))
		lockdep_softirqs_on(_RET_IP_);

	__preempt_count_sub(cnt);
}

/*
 * Special-case - softirqs can safely be enabled by __do_softirq(),
 * without processing still-pending softirqs:
 */
void _local_bh_enable(void)
{
	WARN_ON_ONCE(in_irq());
	__local_bh_enable(SOFTIRQ_DISABLE_OFFSET);
}
EXPORT_SYMBOL(_local_bh_enable);

void __local_bh_enable_ip(unsigned long ip, unsigned int cnt)
{
	WARN_ON_ONCE(in_irq());
	lockdep_assert_irqs_enabled();
#ifdef CONFIG_TRACE_IRQFLAGS
	local_irq_disable();
#endif
	/*
	 * Are softirqs going to be turned on now:
	 */
	if (softirq_count() == SOFTIRQ_DISABLE_OFFSET)
		lockdep_softirqs_on(ip);
	/*
	 * Keep preemption disabled until we are done with
	 * softirq processing:
	 */
	preempt_count_sub(cnt - 1);

	if (unlikely(!in_interrupt() && local_softirq_pending())) {
		/*
		 * Run softirq if any pending. And do it in its own stack
		 * as we may be calling this deep in a task call stack already.
		 */
		do_softirq();
	}

	preempt_count_dec();
#ifdef CONFIG_TRACE_IRQFLAGS
	local_irq_enable();
#endif
	preempt_check_resched();
}
EXPORT_SYMBOL(__local_bh_enable_ip);

/*
 * We restart softirq processing for at most MAX_SOFTIRQ_RESTART times,
 * but break the loop if need_resched() is set or after 2 ms.
 * The MAX_SOFTIRQ_TIME provides a nice upper bound in most cases, but in
 * certain cases, such as stop_machine(), jiffies may cease to
 * increment and so we need the MAX_SOFTIRQ_RESTART limit as
 * well to make sure we eventually return from this method.
 *
 * These limits have been established via experimentation.
 * The two things to balance is latency against fairness -
 * we want to handle softirqs as soon as possible, but they
 * should not be able to lock up the box.
 */
#define MAX_SOFTIRQ_TIME  msecs_to_jiffies(2)
#define MAX_SOFTIRQ_RESTART 10

#ifdef CONFIG_TRACE_IRQFLAGS
/*
 * When we run softirqs from irq_exit() and thus on the hardirq stack we need
 * to keep the lockdep irq context tracking as tight as possible in order to
 * not miss-qualify lock contexts and miss possible deadlocks.
 */

static inline bool lockdep_softirq_start(void)
{
	bool in_hardirq = false;

	if (lockdep_hardirq_context()) {
		in_hardirq = true;
		lockdep_hardirq_exit();
	}

	lockdep_softirq_enter();

	return in_hardirq;
}

static inline void lockdep_softirq_end(bool in_hardirq)
{
	lockdep_softirq_exit();

	if (in_hardirq)
		lockdep_hardirq_enter();
}
#else
static inline bool lockdep_softirq_start(void) { return false; }
static inline void lockdep_softirq_end(bool in_hardirq) { }
#endif

//执行当前cpu上的所有软中断
asmlinkage __visible void __softirq_entry __do_softirq(void)
{
	unsigned long end = jiffies + MAX_SOFTIRQ_TIME;
	unsigned long old_flags = current->flags;
	int max_restart = MAX_SOFTIRQ_RESTART;//最多处理次数
	struct softirq_action *h;
	bool in_hardirq;
	__u32 pending;
	int softirq_bit;

	/*
	 * Mask out PF_MEMALLOC as the current task context is borrowed for the
	 * softirq. A softirq handled, such as network RX, might set PF_MEMALLOC
	 * again if the socket is related to swapping.
	 */
	current->flags &= ~PF_MEMALLOC;

	//拷一份未决的软中断
	pending = local_softirq_pending();
	account_irq_enter_time(current);

	__local_bh_disable_ip(_RET_IP_, SOFTIRQ_OFFSET);
	in_hardirq = lockdep_softirq_start();

restart:
	/* Reset the pending bitmask before enabling irqs */
	set_softirq_pending(0);//由于已完成copy，则本地cpu的软中断可以清0了

	local_irq_enable();//已完成copy与赋值，开启本地硬件中断响应

	h = softirq_vec;

	//ffs(0x1)==1,ffs(0x10)==5,ffs(0x100)==9
	//返回最低位‘1’所在的比特数（低位中断优先级更高）
	while ((softirq_bit = ffs(pending))) {
		unsigned int vec_nr;
		int prev_count;

		h += softirq_bit - 1;//从0开始编号，故需要减1（这句将h指向对应的中断）

		vec_nr = h - softirq_vec;//获得对应的中断号
		prev_count = preempt_count();

		//vec_nr号中断发生次数加1
		kstat_incr_softirqs_this_cpu(vec_nr);

		trace_softirq_entry(vec_nr);
		h->action(h);//执行软件中断的回调函数
		trace_softirq_exit(vec_nr);
		if (unlikely(prev_count != preempt_count())) {
			pr_err("huh, entered softirq %u %s %p with preempt_count %08x, exited with %08x?\n",
			       vec_nr, softirq_to_name[vec_nr], h->action,
			       prev_count, preempt_count());
			preempt_count_set(prev_count);
		}
		h++;//h移到0号位置（与下句一起配合）
		pending >>= softirq_bit;//将pending向右移
	}

	if (__this_cpu_read(ksoftirqd) == current)
		rcu_softirq_qs();
	local_irq_disable();//需要在不变更的情况下检查，故关闭本地硬件中断

	//检查上面在触发过程中是否有新的软中断出现
	pending = local_softirq_pending();
	if (pending) {
		//如果处理时间并不长，且不需要重新调度，则再处理一次
		if (time_before(jiffies, end) && !need_resched() &&
		    --max_restart)
			goto restart;

		wakeup_softirqd();
	}

	lockdep_softirq_end(in_hardirq);
	account_irq_exit_time(current);
	__local_bh_enable(SOFTIRQ_OFFSET);
	WARN_ON_ONCE(in_interrupt());
	current_restore_flags(old_flags, PF_MEMALLOC);
}

asmlinkage __visible void do_softirq(void)
{
	__u32 pending;
	unsigned long flags;

	if (in_interrupt())
		return;

	local_irq_save(flags);

	pending = local_softirq_pending();

	if (pending && !ksoftirqd_running(pending))
		do_softirq_own_stack();

	local_irq_restore(flags);
}

/**
 * irq_enter_rcu - Enter an interrupt context with RCU watching
 */
void irq_enter_rcu(void)
{
	if (is_idle_task(current) && !in_interrupt()) {
		/*
		 * Prevent raise_softirq from needlessly waking up ksoftirqd
		 * here, as softirq will be serviced on return from interrupt.
		 */
		local_bh_disable();
		tick_irq_enter();
		_local_bh_enable();
	}
	__irq_enter();
}

/**
 * irq_enter - Enter an interrupt context including RCU update
 */
void irq_enter(void)
{
	rcu_irq_enter();
	irq_enter_rcu();
}

static inline void invoke_softirq(void)
{
	if (ksoftirqd_running(local_softirq_pending()))
		return;

	if (!force_irqthreads) {
#ifdef CONFIG_HAVE_IRQ_EXIT_ON_IRQ_STACK
		/*
		 * We can safely execute softirq on the current stack if
		 * it is the irq stack, because it should be near empty
		 * at this stage.
		 */
		__do_softirq();
#else
		/*
		 * Otherwise, irq_exit() is called on the task stack that can
		 * be potentially deep already. So call softirq in its own stack
		 * to prevent from any overrun.
		 */
		do_softirq_own_stack();
#endif
	} else {
		wakeup_softirqd();
	}
}

static inline void tick_irq_exit(void)
{
#ifdef CONFIG_NO_HZ_COMMON
	int cpu = smp_processor_id();

	/* Make sure that timer wheel updates are propagated */
	if ((idle_cpu(cpu) && !need_resched()) || tick_nohz_full_cpu(cpu)) {
		if (!in_irq())
			tick_nohz_irq_exit();
	}
#endif
}

static inline void __irq_exit_rcu(void)
{
#ifndef __ARCH_IRQ_EXIT_IRQS_DISABLED
	local_irq_disable();
#else
	lockdep_assert_irqs_disabled();
#endif
	account_irq_exit_time(current);
	preempt_count_sub(HARDIRQ_OFFSET);
	if (!in_interrupt() && local_softirq_pending())
		invoke_softirq();

	tick_irq_exit();
}

/**
 * irq_exit_rcu() - Exit an interrupt context without updating RCU
 *
 * Also processes softirqs if needed and possible.
 */
void irq_exit_rcu(void)
{
	__irq_exit_rcu();
	 /* must be last! */
	lockdep_hardirq_exit();
}

/**
 * irq_exit - Exit an interrupt context, update RCU and lockdep
 *
 * Also processes softirqs if needed and possible.
 */
void irq_exit(void)
{
	__irq_exit_rcu();
	rcu_irq_exit();
	 /* must be last! */
	lockdep_hardirq_exit();
}

/*
 * This function must run with irqs disabled!
 */
inline void raise_softirq_irqoff(unsigned int nr)
{
	__raise_softirq_irqoff(nr);

	/*
	 * If we're in an interrupt or softirq, we're done
	 * (this also catches softirq-disabled code). We will
	 * actually run the softirq once we return from
	 * the irq or softirq.
	 *
	 * Otherwise we wake up ksoftirqd to make sure we
	 * schedule the softirq soon.
	 */
	if (!in_interrupt())
		wakeup_softirqd();
}

//触发nr号软件中断
void raise_softirq(unsigned int nr)
{
	unsigned long flags;

	local_irq_save(flags);
	raise_softirq_irqoff(nr);
	local_irq_restore(flags);
}

//通过标记nr号位来标记对应软件中断触发
void __raise_softirq_irqoff(unsigned int nr)
{
	trace_softirq_raise(nr);
	or_softirq_pending(1UL << nr);
}

//设置软件中断的action
void open_softirq(int nr, void (*action)(struct softirq_action *))
{
	softirq_vec[nr].action = action;
}

/*
 * Tasklets
 */
struct tasklet_head {
    //首个元素
	struct tasklet_struct *head;
	//指向最后一个元素
	struct tasklet_struct **tail;
};

static DEFINE_PER_CPU(struct tasklet_head, tasklet_vec);
static DEFINE_PER_CPU(struct tasklet_head, tasklet_hi_vec);

static void __tasklet_schedule_common(struct tasklet_struct *t,
				      struct tasklet_head __percpu *headp,
				      unsigned int softirq_nr)
{
	struct tasklet_head *head;
	unsigned long flags;

	local_irq_save(flags);
	head = this_cpu_ptr(headp);
	//将t加入到head队列的结尾
	t->next = NULL;
	*head->tail = t;
	head->tail = &(t->next);
	//触发softirq_nr号软中断
	raise_softirq_irqoff(softirq_nr);
	local_irq_restore(flags);
}

//触发tasklet软中断
void __tasklet_schedule(struct tasklet_struct *t)
{
	__tasklet_schedule_common(t, &tasklet_vec,
				  TASKLET_SOFTIRQ);
}
EXPORT_SYMBOL(__tasklet_schedule);

//触发hi_softirq软中断
void __tasklet_hi_schedule(struct tasklet_struct *t)
{
	__tasklet_schedule_common(t, &tasklet_hi_vec,
				  HI_SOFTIRQ);
}
EXPORT_SYMBOL(__tasklet_hi_schedule);

static void tasklet_action_common(struct softirq_action *a,
				  struct tasklet_head *tl_head,
				  unsigned int softirq_nr)
{
	struct tasklet_struct *list;

	local_irq_disable();

	//采用list指向tl_head->head,并将tl_head->head清空
	list = tl_head->head;
	tl_head->head = NULL;
	tl_head->tail = &tl_head->head;
	local_irq_enable();

	//遍历list指向的tasklet_struct链表
	while (list) {
		struct tasklet_struct *t = list;

		//准备下一个遍历对象
		list = list->next;

		//尝试直接运行func
		if (tasklet_trylock(t)) {
			if (!atomic_read(&t->count)) {
				if (!test_and_clear_bit(TASKLET_STATE_SCHED,
							&t->state))
					BUG();
<<<<<<< HEAD
				//触发tasklet_struct的func函数
				t->func(t->data);
=======
				if (t->use_callback)
					t->callback(t);
				else
					t->func(t->data);
>>>>>>> 00e4db51
				tasklet_unlock(t);
				continue;
			}
			tasklet_unlock(t);
		}

		local_irq_disable();

		//将t自原来的 tl_heead->head中移除
		t->next = NULL;
		//将t加入到tl_head中（tl_head->tail原来指向最后一个元素的next)
		*tl_head->tail = t;
		//更新tl_head->tail到最后一个元素
		tl_head->tail = &t->next;
		//指明当前cpu触发softirq_nr号中断
		__raise_softirq_irqoff(softirq_nr);
		local_irq_enable();
	}
}

static __latent_entropy void tasklet_action(struct softirq_action *a)
{
	tasklet_action_common(a, this_cpu_ptr(&tasklet_vec), TASKLET_SOFTIRQ);
}

static __latent_entropy void tasklet_hi_action(struct softirq_action *a)
{
	tasklet_action_common(a, this_cpu_ptr(&tasklet_hi_vec), HI_SOFTIRQ);
}

<<<<<<< HEAD
//初始化一个tasklet,设置其对应的回调函数
=======
void tasklet_setup(struct tasklet_struct *t,
		   void (*callback)(struct tasklet_struct *))
{
	t->next = NULL;
	t->state = 0;
	atomic_set(&t->count, 0);
	t->callback = callback;
	t->use_callback = true;
	t->data = 0;
}
EXPORT_SYMBOL(tasklet_setup);

>>>>>>> 00e4db51
void tasklet_init(struct tasklet_struct *t,
		  void (*func)(unsigned long), unsigned long data)
{
	t->next = NULL;
	t->state = 0;
	atomic_set(&t->count, 0);
	t->func = func;
	t->use_callback = false;
	t->data = data;
}
EXPORT_SYMBOL(tasklet_init);

void tasklet_kill(struct tasklet_struct *t)
{
	if (in_interrupt())
		pr_notice("Attempt to kill tasklet from interrupt\n");

	while (test_and_set_bit(TASKLET_STATE_SCHED, &t->state)) {
		do {
			yield();
		} while (test_bit(TASKLET_STATE_SCHED, &t->state));
	}
	tasklet_unlock_wait(t);
	clear_bit(TASKLET_STATE_SCHED, &t->state);
}
EXPORT_SYMBOL(tasklet_kill);

void __init softirq_init(void)
{
	int cpu;

	for_each_possible_cpu(cpu) {
		per_cpu(tasklet_vec, cpu).tail =
			&per_cpu(tasklet_vec, cpu).head;
		per_cpu(tasklet_hi_vec, cpu).tail =
			&per_cpu(tasklet_hi_vec, cpu).head;
	}

	//定义tasklet_softirq的回调函数
	open_softirq(TASKLET_SOFTIRQ, tasklet_action);
	open_softirq(HI_SOFTIRQ, tasklet_hi_action);
}

/*检查ksoftirqd是否有工作需要处理*/
static int ksoftirqd_should_run(unsigned int cpu)
{
	return local_softirq_pending();
}

//执行cpu对应的软中断
static void run_ksoftirqd(unsigned int cpu)
{
	local_irq_disable();
	if (local_softirq_pending()) {
		//本机必须要有未绝的软中断才能进来
		/*
		 * We can safely run softirq on inline stack, as we are not deep
		 * in the task stack here.
		 */
		__do_softirq();//做当前cpu上的软中断处理
		local_irq_enable();
		cond_resched();
		return;
	}
	local_irq_enable();
}

#ifdef CONFIG_HOTPLUG_CPU
/*
 * tasklet_kill_immediate is called to remove a tasklet which can already be
 * scheduled for execution on @cpu.
 *
 * Unlike tasklet_kill, this function removes the tasklet
 * _immediately_, even if the tasklet is in TASKLET_STATE_SCHED state.
 *
 * When this function is called, @cpu must be in the CPU_DEAD state.
 */
void tasklet_kill_immediate(struct tasklet_struct *t, unsigned int cpu)
{
	struct tasklet_struct **i;

	BUG_ON(cpu_online(cpu));
	BUG_ON(test_bit(TASKLET_STATE_RUN, &t->state));

	if (!test_bit(TASKLET_STATE_SCHED, &t->state))
		return;

	/* CPU is dead, so no lock needed. */
	for (i = &per_cpu(tasklet_vec, cpu).head; *i; i = &(*i)->next) {
		if (*i == t) {
			*i = t->next;
			/* If this was the tail element, move the tail ptr */
			if (*i == NULL)
				per_cpu(tasklet_vec, cpu).tail = i;
			return;
		}
	}
	BUG();
}

static int takeover_tasklets(unsigned int cpu)
{
	/* CPU is dead, so no lock needed. */
	local_irq_disable();

	/* Find end, append list for that CPU. */
	if (&per_cpu(tasklet_vec, cpu).head != per_cpu(tasklet_vec, cpu).tail) {
		*__this_cpu_read(tasklet_vec.tail) = per_cpu(tasklet_vec, cpu).head;
		__this_cpu_write(tasklet_vec.tail, per_cpu(tasklet_vec, cpu).tail);
		per_cpu(tasklet_vec, cpu).head = NULL;
		per_cpu(tasklet_vec, cpu).tail = &per_cpu(tasklet_vec, cpu).head;
	}
	raise_softirq_irqoff(TASKLET_SOFTIRQ);

	if (&per_cpu(tasklet_hi_vec, cpu).head != per_cpu(tasklet_hi_vec, cpu).tail) {
		*__this_cpu_read(tasklet_hi_vec.tail) = per_cpu(tasklet_hi_vec, cpu).head;
		__this_cpu_write(tasklet_hi_vec.tail, per_cpu(tasklet_hi_vec, cpu).tail);
		per_cpu(tasklet_hi_vec, cpu).head = NULL;
		per_cpu(tasklet_hi_vec, cpu).tail = &per_cpu(tasklet_hi_vec, cpu).head;
	}
	raise_softirq_irqoff(HI_SOFTIRQ);

	local_irq_enable();
	return 0;
}
#else
#define takeover_tasklets	NULL
#endif /* CONFIG_HOTPLUG_CPU */

//各cpu上的软中断处理线程
static struct smp_hotplug_thread softirq_threads = {
	.store			= &ksoftirqd,
	//检查ksoftirqd是否可执行（是否有软中断发生）
	.thread_should_run	= ksoftirqd_should_run,
	.thread_fn		= run_ksoftirqd,
	.thread_comm		= "ksoftirqd/%u",
};

//为每个cpu创建一个softirq线程
static __init int spawn_ksoftirqd(void)
{
	cpuhp_setup_state_nocalls(CPUHP_SOFTIRQ_DEAD, "softirq:dead", NULL,
				  takeover_tasklets);
	BUG_ON(smpboot_register_percpu_thread(&softirq_threads));

	return 0;
}
early_initcall(spawn_ksoftirqd);

/*
 * [ These __weak aliases are kept in a separate compilation unit, so that
 *   GCC does not inline them incorrectly. ]
 */

int __init __weak early_irq_init(void)
{
	return 0;
}

int __init __weak arch_probe_nr_irqs(void)
{
	return NR_IRQS_LEGACY;
}

int __init __weak arch_early_irq_init(void)
{
	return 0;
}

unsigned int __weak arch_dynirq_lower_bound(unsigned int from)
{
	return from;
}<|MERGE_RESOLUTION|>--- conflicted
+++ resolved
@@ -575,15 +575,11 @@
 				if (!test_and_clear_bit(TASKLET_STATE_SCHED,
 							&t->state))
 					BUG();
-<<<<<<< HEAD
 				//触发tasklet_struct的func函数
-				t->func(t->data);
-=======
 				if (t->use_callback)
 					t->callback(t);
 				else
 					t->func(t->data);
->>>>>>> 00e4db51
 				tasklet_unlock(t);
 				continue;
 			}
@@ -614,9 +610,6 @@
 	tasklet_action_common(a, this_cpu_ptr(&tasklet_hi_vec), HI_SOFTIRQ);
 }
 
-<<<<<<< HEAD
-//初始化一个tasklet,设置其对应的回调函数
-=======
 void tasklet_setup(struct tasklet_struct *t,
 		   void (*callback)(struct tasklet_struct *))
 {
@@ -629,7 +622,7 @@
 }
 EXPORT_SYMBOL(tasklet_setup);
 
->>>>>>> 00e4db51
+//初始化一个tasklet,设置其对应的回调函数
 void tasklet_init(struct tasklet_struct *t,
 		  void (*func)(unsigned long), unsigned long data)
 {
