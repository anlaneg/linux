--- conflicted
+++ resolved
@@ -534,12 +534,8 @@
 static inline void lockdep_softirq_end(bool in_hardirq) { }
 #endif
 
-<<<<<<< HEAD
 //执行当前cpu上的所有软中断
-asmlinkage __visible void __softirq_entry __do_softirq(void)
-=======
 static void handle_softirqs(bool ksirqd)
->>>>>>> 155a3c00
 {
 	unsigned long end = jiffies + MAX_SOFTIRQ_TIME;
 	unsigned long old_flags = current->flags;
@@ -586,12 +582,8 @@
 		kstat_incr_softirqs_this_cpu(vec_nr);
 
 		trace_softirq_entry(vec_nr);
-<<<<<<< HEAD
 		//执行软件中断的回调函数
-		h->action(h);
-=======
 		h->action();
->>>>>>> 155a3c00
 		trace_softirq_exit(vec_nr);
 		if (unlikely(prev_count != preempt_count())) {
 			pr_err("huh, entered softirq %u %s %p with preempt_count %08x, exited with %08x?\n",
@@ -766,12 +758,8 @@
 	or_softirq_pending(1UL << nr);
 }
 
-<<<<<<< HEAD
 //设置软件中断的action
-void open_softirq(int nr, void (*action)(struct softirq_action *))
-=======
 void open_softirq(int nr, void (*action)(void))
->>>>>>> 155a3c00
 {
 	softirq_vec[nr].action = action;
 }
@@ -838,15 +826,9 @@
 	return false;
 }
 
-<<<<<<< HEAD
 /*执行softirq_nr号软中断，tl_head列出了需要执行的tasklet*/
-static void tasklet_action_common(struct softirq_action *a,
-				  struct tasklet_head *tl_head,
+static void tasklet_action_common(struct tasklet_head *tl_head,
 				  unsigned int softirq_nr/*软中断编号*/)
-=======
-static void tasklet_action_common(struct tasklet_head *tl_head,
-				  unsigned int softirq_nr)
->>>>>>> 155a3c00
 {
 	struct tasklet_struct *list;
 
@@ -901,23 +883,15 @@
 	}
 }
 
-<<<<<<< HEAD
 /*tasklet软中断处理*/
-static __latent_entropy void tasklet_action(struct softirq_action *a)
-=======
 static __latent_entropy void tasklet_action(void)
->>>>>>> 155a3c00
 {
 	workqueue_softirq_action(false);
 	tasklet_action_common(this_cpu_ptr(&tasklet_vec), TASKLET_SOFTIRQ);
 }
 
-<<<<<<< HEAD
 /*最高优先级的软中断*/
-static __latent_entropy void tasklet_hi_action(struct softirq_action *a)
-=======
 static __latent_entropy void tasklet_hi_action(void)
->>>>>>> 155a3c00
 {
 	workqueue_softirq_action(true);
 	tasklet_action_common(this_cpu_ptr(&tasklet_hi_vec), HI_SOFTIRQ);
@@ -1034,12 +1008,8 @@
 		 * We can safely run softirq on inline stack, as we are not deep
 		 * in the task stack here.
 		 */
-<<<<<<< HEAD
 	    //做当前cpu上的软中断处理
-		__do_softirq();
-=======
 		handle_softirqs(true);
->>>>>>> 155a3c00
 		ksoftirqd_run_end();
 		cond_resched();
 		return;
@@ -1088,9 +1058,6 @@
 	.thread_comm		= "ksoftirqd/%u",
 };
 
-<<<<<<< HEAD
-//为每个cpu创建一个softirq线程
-=======
 #ifdef CONFIG_IRQ_FORCED_THREADING
 static void ktimerd_setup(unsigned int cpu)
 {
@@ -1133,7 +1100,7 @@
 };
 #endif
 
->>>>>>> 155a3c00
+//为每个cpu创建一个softirq线程
 static __init int spawn_ksoftirqd(void)
 {
 	cpuhp_setup_state_nocalls(CPUHP_SOFTIRQ_DEAD, "softirq:dead", NULL,
