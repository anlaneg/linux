// SPDX-License-Identifier: GPL-2.0-only
/*
 *	linux/kernel/softirq.c
 *
 *	Copyright (C) 1992 Linus Torvalds
 *
 *	Rewritten. Old one was good in 2.2, but in 2.3 it was immoral. --ANK (990903)
 */

#define pr_fmt(fmt) KBUILD_MODNAME ": " fmt

#include <linux/export.h>
#include <linux/kernel_stat.h>
#include <linux/interrupt.h>
#include <linux/init.h>
#include <linux/local_lock.h>
#include <linux/mm.h>
#include <linux/notifier.h>
#include <linux/percpu.h>
#include <linux/cpu.h>
#include <linux/freezer.h>
#include <linux/kthread.h>
#include <linux/rcupdate.h>
#include <linux/ftrace.h>
#include <linux/smp.h>
#include <linux/smpboot.h>
#include <linux/tick.h>
#include <linux/irq.h>
#include <linux/wait_bit.h>

#include <asm/softirq_stack.h>

#define CREATE_TRACE_POINTS
#include <trace/events/irq.h>

/*
   - No shared variables, all the data are CPU local.
   - If a softirq needs serialization, let it serialize itself
     by its own spinlocks.
   - Even if softirq is serialized, only local cpu is marked for
     execution. Hence, we get something sort of weak cpu binding.
     Though it is still not clear, will it result in better locality
     or will not.

   Examples:
   - NET RX softirq. It is multithreaded and does not require
     any global serialization.
   - NET TX softirq. It kicks software netdevice queues, hence
     it is logically serialized per device, but this serialization
     is invisible to common code.
   - Tasklets: serialized wrt itself.
 */

#ifndef __ARCH_IRQ_STAT
DEFINE_PER_CPU_ALIGNED(irq_cpustat_t, irq_stat);
EXPORT_PER_CPU_SYMBOL(irq_stat);
#endif

//记录各软中断对应的action回调
static struct softirq_action softirq_vec[NR_SOFTIRQS] __cacheline_aligned_in_smp;

DEFINE_PER_CPU(struct task_struct *, ksoftirqd);

const char * const softirq_to_name[NR_SOFTIRQS] = {
	"HI", "TIMER", "NET_TX", "NET_RX", "BLOCK", "IRQ_POLL",
	"TASKLET", "SCHED", "HRTIMER", "RCU"
};

/*
 * we cannot loop indefinitely here to avoid userspace starvation,
 * but we also don't want to introduce a worst case 1/HZ latency
 * to the pending events, so lets the scheduler to balance
 * the softirq load for us.
 */
static void wakeup_softirqd(void)
{
	/* Interrupts are disabled: no need to stop preemption */
	struct task_struct *tsk = __this_cpu_read(ksoftirqd);

	if (tsk)
		wake_up_process(tsk);
}

/*
 * If ksoftirqd is scheduled, we do not want to process pending softirqs
 * right now. Let ksoftirqd handle this at its own rate, to get fairness,
 * unless we're doing some of the synchronous softirqs.
 */
#define SOFTIRQ_NOW_MASK ((1 << HI_SOFTIRQ) | (1 << TASKLET_SOFTIRQ))
static bool ksoftirqd_running(unsigned long pending)
{
	struct task_struct *tsk = __this_cpu_read(ksoftirqd);

	if (pending & SOFTIRQ_NOW_MASK)
		return false;
	return tsk && task_is_running(tsk) && !__kthread_should_park(tsk);
}

#ifdef CONFIG_TRACE_IRQFLAGS
DEFINE_PER_CPU(int, hardirqs_enabled);
DEFINE_PER_CPU(int, hardirq_context);
EXPORT_PER_CPU_SYMBOL_GPL(hardirqs_enabled);
EXPORT_PER_CPU_SYMBOL_GPL(hardirq_context);
#endif

/*
 * SOFTIRQ_OFFSET usage:
 *
 * On !RT kernels 'count' is the preempt counter, on RT kernels this applies
 * to a per CPU counter and to task::softirqs_disabled_cnt.
 *
 * - count is changed by SOFTIRQ_OFFSET on entering or leaving softirq
 *   processing.
 *
 * - count is changed by SOFTIRQ_DISABLE_OFFSET (= 2 * SOFTIRQ_OFFSET)
 *   on local_bh_disable or local_bh_enable.
 *
 * This lets us distinguish between whether we are currently processing
 * softirq and whether we just have bh disabled.
 */
#ifdef CONFIG_PREEMPT_RT

/*
 * RT accounts for BH disabled sections in task::softirqs_disabled_cnt and
 * also in per CPU softirq_ctrl::cnt. This is necessary to allow tasks in a
 * softirq disabled section to be preempted.
 *
 * The per task counter is used for softirq_count(), in_softirq() and
 * in_serving_softirqs() because these counts are only valid when the task
 * holding softirq_ctrl::lock is running.
 *
 * The per CPU counter prevents pointless wakeups of ksoftirqd in case that
 * the task which is in a softirq disabled section is preempted or blocks.
 */
struct softirq_ctrl {
	local_lock_t	lock;
	int		cnt;
};

static DEFINE_PER_CPU(struct softirq_ctrl, softirq_ctrl) = {
	.lock	= INIT_LOCAL_LOCK(softirq_ctrl.lock),
};

/**
 * local_bh_blocked() - Check for idle whether BH processing is blocked
 *
 * Returns false if the per CPU softirq::cnt is 0 otherwise true.
 *
 * This is invoked from the idle task to guard against false positive
 * softirq pending warnings, which would happen when the task which holds
 * softirq_ctrl::lock was the only running task on the CPU and blocks on
 * some other lock.
 */
bool local_bh_blocked(void)
{
	return __this_cpu_read(softirq_ctrl.cnt) != 0;
}

void __local_bh_disable_ip(unsigned long ip, unsigned int cnt)
{
	unsigned long flags;
	int newcnt;

	WARN_ON_ONCE(in_hardirq());

	/* First entry of a task into a BH disabled section? */
	if (!current->softirq_disable_cnt) {
		if (preemptible()) {
			local_lock(&softirq_ctrl.lock);
			/* Required to meet the RCU bottomhalf requirements. */
			rcu_read_lock();
		} else {
			DEBUG_LOCKS_WARN_ON(this_cpu_read(softirq_ctrl.cnt));
		}
	}

	/*
	 * Track the per CPU softirq disabled state. On RT this is per CPU
	 * state to allow preemption of bottom half disabled sections.
	 */
	newcnt = __this_cpu_add_return(softirq_ctrl.cnt, cnt);
	/*
	 * Reflect the result in the task state to prevent recursion on the
	 * local lock and to make softirq_count() & al work.
	 */
	current->softirq_disable_cnt = newcnt;

	if (IS_ENABLED(CONFIG_TRACE_IRQFLAGS) && newcnt == cnt) {
		raw_local_irq_save(flags);
		lockdep_softirqs_off(ip);
		raw_local_irq_restore(flags);
	}
}
EXPORT_SYMBOL(__local_bh_disable_ip);

static void __local_bh_enable(unsigned int cnt, bool unlock)
{
	unsigned long flags;
	int newcnt;

	DEBUG_LOCKS_WARN_ON(current->softirq_disable_cnt !=
			    this_cpu_read(softirq_ctrl.cnt));

	if (IS_ENABLED(CONFIG_TRACE_IRQFLAGS) && softirq_count() == cnt) {
		raw_local_irq_save(flags);
		lockdep_softirqs_on(_RET_IP_);
		raw_local_irq_restore(flags);
	}

	newcnt = __this_cpu_sub_return(softirq_ctrl.cnt, cnt);
	current->softirq_disable_cnt = newcnt;

	if (!newcnt && unlock) {
		rcu_read_unlock();
		local_unlock(&softirq_ctrl.lock);
	}
}

void __local_bh_enable_ip(unsigned long ip, unsigned int cnt)
{
	bool preempt_on = preemptible();
	unsigned long flags;
	u32 pending;
	int curcnt;

	WARN_ON_ONCE(in_irq());
	lockdep_assert_irqs_enabled();

	local_irq_save(flags);
	curcnt = __this_cpu_read(softirq_ctrl.cnt);

	/*
	 * If this is not reenabling soft interrupts, no point in trying to
	 * run pending ones.
	 */
	if (curcnt != cnt)
		goto out;

	pending = local_softirq_pending();
	if (!pending || ksoftirqd_running(pending))
		goto out;

	/*
	 * If this was called from non preemptible context, wake up the
	 * softirq daemon.
	 */
	if (!preempt_on) {
		wakeup_softirqd();
		goto out;
	}

	/*
	 * Adjust softirq count to SOFTIRQ_OFFSET which makes
	 * in_serving_softirq() become true.
	 */
	cnt = SOFTIRQ_OFFSET;
	__local_bh_enable(cnt, false);
	__do_softirq();

out:
	__local_bh_enable(cnt, preempt_on);
	local_irq_restore(flags);
}
EXPORT_SYMBOL(__local_bh_enable_ip);

/*
 * Invoked from ksoftirqd_run() outside of the interrupt disabled section
 * to acquire the per CPU local lock for reentrancy protection.
 */
static inline void ksoftirqd_run_begin(void)
{
	__local_bh_disable_ip(_RET_IP_, SOFTIRQ_OFFSET);
	local_irq_disable();
}

/* Counterpart to ksoftirqd_run_begin() */
static inline void ksoftirqd_run_end(void)
{
	__local_bh_enable(SOFTIRQ_OFFSET, true);
	WARN_ON_ONCE(in_interrupt());
	local_irq_enable();
}

static inline void softirq_handle_begin(void) { }
static inline void softirq_handle_end(void) { }

static inline bool should_wake_ksoftirqd(void)
{
	return !this_cpu_read(softirq_ctrl.cnt);
}

static inline void invoke_softirq(void)
{
	if (should_wake_ksoftirqd())
		wakeup_softirqd();
}

#else /* CONFIG_PREEMPT_RT */

/*
 * This one is for softirq.c-internal use, where hardirqs are disabled
 * legitimately:
 */
#ifdef CONFIG_TRACE_IRQFLAGS
void __local_bh_disable_ip(unsigned long ip, unsigned int cnt)
{
	unsigned long flags;

	WARN_ON_ONCE(in_irq());

	raw_local_irq_save(flags);
	/*
	 * The preempt tracer hooks into preempt_count_add and will break
	 * lockdep because it calls back into lockdep after SOFTIRQ_OFFSET
	 * is set and before current->softirq_enabled is cleared.
	 * We must manually increment preempt_count here and manually
	 * call the trace_preempt_off later.
	 */
	__preempt_count_add(cnt);
	/*
	 * Were softirqs turned off above:
	 */
	if (softirq_count() == (cnt & SOFTIRQ_MASK))
		lockdep_softirqs_off(ip);
	raw_local_irq_restore(flags);

	if (preempt_count() == cnt) {
#ifdef CONFIG_DEBUG_PREEMPT
		current->preempt_disable_ip = get_lock_parent_ip();
#endif
		trace_preempt_off(CALLER_ADDR0, get_lock_parent_ip());
	}
}
EXPORT_SYMBOL(__local_bh_disable_ip);
#endif /* CONFIG_TRACE_IRQFLAGS */

static void __local_bh_enable(unsigned int cnt)
{
	lockdep_assert_irqs_disabled();

	if (preempt_count() == cnt)
		trace_preempt_on(CALLER_ADDR0, get_lock_parent_ip());

	if (softirq_count() == (cnt & SOFTIRQ_MASK))
		lockdep_softirqs_on(_RET_IP_);

	__preempt_count_sub(cnt);
}

/*
 * Special-case - softirqs can safely be enabled by __do_softirq(),
 * without processing still-pending softirqs:
 */
void _local_bh_enable(void)
{
	WARN_ON_ONCE(in_irq());
	__local_bh_enable(SOFTIRQ_DISABLE_OFFSET);
}
EXPORT_SYMBOL(_local_bh_enable);

void __local_bh_enable_ip(unsigned long ip, unsigned int cnt)
{
	WARN_ON_ONCE(in_irq());
	lockdep_assert_irqs_enabled();
#ifdef CONFIG_TRACE_IRQFLAGS
	local_irq_disable();
#endif
	/*
	 * Are softirqs going to be turned on now:
	 */
	if (softirq_count() == SOFTIRQ_DISABLE_OFFSET)
		lockdep_softirqs_on(ip);
	/*
	 * Keep preemption disabled until we are done with
	 * softirq processing:
	 */
	__preempt_count_sub(cnt - 1);

	if (unlikely(!in_interrupt() && local_softirq_pending())) {
		/*
		 * Run softirq if any pending. And do it in its own stack
		 * as we may be calling this deep in a task call stack already.
		 */
		do_softirq();
	}

	preempt_count_dec();
#ifdef CONFIG_TRACE_IRQFLAGS
	local_irq_enable();
#endif
	preempt_check_resched();
}
EXPORT_SYMBOL(__local_bh_enable_ip);

static inline void softirq_handle_begin(void)
{
	__local_bh_disable_ip(_RET_IP_, SOFTIRQ_OFFSET);
}

static inline void softirq_handle_end(void)
{
	__local_bh_enable(SOFTIRQ_OFFSET);
	WARN_ON_ONCE(in_interrupt());
}

static inline void ksoftirqd_run_begin(void)
{
	local_irq_disable();
}

static inline void ksoftirqd_run_end(void)
{
	local_irq_enable();
}

static inline bool should_wake_ksoftirqd(void)
{
	return true;
}

static inline void invoke_softirq(void)
{
	if (ksoftirqd_running(local_softirq_pending()))
		return;

	if (!force_irqthreads || !__this_cpu_read(ksoftirqd)) {
#ifdef CONFIG_HAVE_IRQ_EXIT_ON_IRQ_STACK
		/*
		 * We can safely execute softirq on the current stack if
		 * it is the irq stack, because it should be near empty
		 * at this stage.
		 */
		__do_softirq();
#else
		/*
		 * Otherwise, irq_exit() is called on the task stack that can
		 * be potentially deep already. So call softirq in its own stack
		 * to prevent from any overrun.
		 */
		do_softirq_own_stack();
#endif
	} else {
		wakeup_softirqd();
	}
}

asmlinkage __visible void do_softirq(void)
{
	__u32 pending;
	unsigned long flags;

	if (in_interrupt())
		return;

	local_irq_save(flags);

	pending = local_softirq_pending();

	if (pending && !ksoftirqd_running(pending))
		do_softirq_own_stack();

	local_irq_restore(flags);
}

#endif /* !CONFIG_PREEMPT_RT */

/*
 * We restart softirq processing for at most MAX_SOFTIRQ_RESTART times,
 * but break the loop if need_resched() is set or after 2 ms.
 * The MAX_SOFTIRQ_TIME provides a nice upper bound in most cases, but in
 * certain cases, such as stop_machine(), jiffies may cease to
 * increment and so we need the MAX_SOFTIRQ_RESTART limit as
 * well to make sure we eventually return from this method.
 *
 * These limits have been established via experimentation.
 * The two things to balance is latency against fairness -
 * we want to handle softirqs as soon as possible, but they
 * should not be able to lock up the box.
 */
#define MAX_SOFTIRQ_TIME  msecs_to_jiffies(2)
#define MAX_SOFTIRQ_RESTART 10

#ifdef CONFIG_TRACE_IRQFLAGS
/*
 * When we run softirqs from irq_exit() and thus on the hardirq stack we need
 * to keep the lockdep irq context tracking as tight as possible in order to
 * not miss-qualify lock contexts and miss possible deadlocks.
 */

static inline bool lockdep_softirq_start(void)
{
	bool in_hardirq = false;

	if (lockdep_hardirq_context()) {
		in_hardirq = true;
		lockdep_hardirq_exit();
	}

	lockdep_softirq_enter();

	return in_hardirq;
}

static inline void lockdep_softirq_end(bool in_hardirq)
{
	lockdep_softirq_exit();

	if (in_hardirq)
		lockdep_hardirq_enter();
}
#else
static inline bool lockdep_softirq_start(void) { return false; }
static inline void lockdep_softirq_end(bool in_hardirq) { }
#endif

//执行当前cpu上的所有软中断
asmlinkage __visible void __softirq_entry __do_softirq(void)
{
	unsigned long end = jiffies + MAX_SOFTIRQ_TIME;
	unsigned long old_flags = current->flags;
	int max_restart = MAX_SOFTIRQ_RESTART;//最多处理次数
	struct softirq_action *h;
	bool in_hardirq;
	__u32 pending;
	int softirq_bit;

	/*
	 * Mask out PF_MEMALLOC as the current task context is borrowed for the
	 * softirq. A softirq handled, such as network RX, might set PF_MEMALLOC
	 * again if the socket is related to swapping.
	 */
	current->flags &= ~PF_MEMALLOC;

	//拷一份未决的软中断
	pending = local_softirq_pending();

	softirq_handle_begin();
	in_hardirq = lockdep_softirq_start();
	account_softirq_enter(current);

restart:
	/* Reset the pending bitmask before enabling irqs */
	set_softirq_pending(0);//由于已完成copy，则本地cpu的软中断可以清0了

	local_irq_enable();//已完成copy与赋值，开启本地硬件中断响应

	h = softirq_vec;

	//ffs(0x1)==1,ffs(0x10)==5,ffs(0x100)==9
	//返回最低位‘1’所在的比特数（低位中断优先级更高）
	while ((softirq_bit = ffs(pending))) {
		unsigned int vec_nr;
		int prev_count;

		h += softirq_bit - 1;//从0开始编号，故需要减1（这句将h指向对应的中断）

		vec_nr = h - softirq_vec;//获得对应的中断号
		prev_count = preempt_count();

		//vec_nr号中断发生次数加1
		kstat_incr_softirqs_this_cpu(vec_nr);

		trace_softirq_entry(vec_nr);
		h->action(h);//执行软件中断的回调函数
		trace_softirq_exit(vec_nr);
		if (unlikely(prev_count != preempt_count())) {
			pr_err("huh, entered softirq %u %s %p with preempt_count %08x, exited with %08x?\n",
			       vec_nr, softirq_to_name[vec_nr], h->action,
			       prev_count, preempt_count());
			preempt_count_set(prev_count);
		}
		h++;//h移到0号位置（与下句一起配合）
		pending >>= softirq_bit;//将pending向右移
	}

	if (!IS_ENABLED(CONFIG_PREEMPT_RT) &&
	    __this_cpu_read(ksoftirqd) == current)
		rcu_softirq_qs();
<<<<<<< HEAD
	local_irq_disable();//需要在不变更的情况下检查，故关闭本地硬件中断
=======

	local_irq_disable();
>>>>>>> 40226a3d

	//检查上面在触发过程中是否有新的软中断出现
	pending = local_softirq_pending();
	if (pending) {
		//如果处理时间并不长，且不需要重新调度，则再处理一次
		if (time_before(jiffies, end) && !need_resched() &&
		    --max_restart)
			goto restart;

		wakeup_softirqd();
	}

	account_softirq_exit(current);
	lockdep_softirq_end(in_hardirq);
	softirq_handle_end();
	current_restore_flags(old_flags, PF_MEMALLOC);
}

/**
 * irq_enter_rcu - Enter an interrupt context with RCU watching
 */
void irq_enter_rcu(void)
{
	__irq_enter_raw();

	if (is_idle_task(current) && (irq_count() == HARDIRQ_OFFSET))
		tick_irq_enter();

	account_hardirq_enter(current);
}

/**
 * irq_enter - Enter an interrupt context including RCU update
 */
void irq_enter(void)
{
	rcu_irq_enter();
	irq_enter_rcu();
}

static inline void tick_irq_exit(void)
{
#ifdef CONFIG_NO_HZ_COMMON
	int cpu = smp_processor_id();

	/* Make sure that timer wheel updates are propagated */
	if ((idle_cpu(cpu) && !need_resched()) || tick_nohz_full_cpu(cpu)) {
		if (!in_irq())
			tick_nohz_irq_exit();
	}
#endif
}

static inline void __irq_exit_rcu(void)
{
#ifndef __ARCH_IRQ_EXIT_IRQS_DISABLED
	local_irq_disable();
#else
	lockdep_assert_irqs_disabled();
#endif
	account_hardirq_exit(current);
	preempt_count_sub(HARDIRQ_OFFSET);
	if (!in_interrupt() && local_softirq_pending())
		invoke_softirq();

	tick_irq_exit();
}

/**
 * irq_exit_rcu() - Exit an interrupt context without updating RCU
 *
 * Also processes softirqs if needed and possible.
 */
void irq_exit_rcu(void)
{
	__irq_exit_rcu();
	 /* must be last! */
	lockdep_hardirq_exit();
}

/**
 * irq_exit - Exit an interrupt context, update RCU and lockdep
 *
 * Also processes softirqs if needed and possible.
 */
void irq_exit(void)
{
	__irq_exit_rcu();
	rcu_irq_exit();
	 /* must be last! */
	lockdep_hardirq_exit();
}

/*
 * This function must run with irqs disabled!
 */
inline void raise_softirq_irqoff(unsigned int nr)
{
	__raise_softirq_irqoff(nr);

	/*
	 * If we're in an interrupt or softirq, we're done
	 * (this also catches softirq-disabled code). We will
	 * actually run the softirq once we return from
	 * the irq or softirq.
	 *
	 * Otherwise we wake up ksoftirqd to make sure we
	 * schedule the softirq soon.
	 */
	if (!in_interrupt() && should_wake_ksoftirqd())
		wakeup_softirqd();
}

//触发nr号软件中断
void raise_softirq(unsigned int nr)
{
	unsigned long flags;

	local_irq_save(flags);
	raise_softirq_irqoff(nr);
	local_irq_restore(flags);
}

//通过标记nr号位来标记对应软件中断触发
void __raise_softirq_irqoff(unsigned int nr)
{
	lockdep_assert_irqs_disabled();
	trace_softirq_raise(nr);
	or_softirq_pending(1UL << nr);
}

//设置软件中断的action
void open_softirq(int nr, void (*action)(struct softirq_action *))
{
	softirq_vec[nr].action = action;
}

/*
 * Tasklets
 */
struct tasklet_head {
    //首个元素
	struct tasklet_struct *head;
	//指向最后一个元素
	struct tasklet_struct **tail;
};

static DEFINE_PER_CPU(struct tasklet_head, tasklet_vec);
static DEFINE_PER_CPU(struct tasklet_head, tasklet_hi_vec);

static void __tasklet_schedule_common(struct tasklet_struct *t,
				      struct tasklet_head __percpu *headp,
				      unsigned int softirq_nr)
{
	struct tasklet_head *head;
	unsigned long flags;

	local_irq_save(flags);
	head = this_cpu_ptr(headp);
	//将t加入到head队列的结尾
	t->next = NULL;
	*head->tail = t;
	head->tail = &(t->next);
	//触发softirq_nr号软中断
	raise_softirq_irqoff(softirq_nr);
	local_irq_restore(flags);
}

//触发tasklet软中断
void __tasklet_schedule(struct tasklet_struct *t)
{
	__tasklet_schedule_common(t, &tasklet_vec,
				  TASKLET_SOFTIRQ);
}
EXPORT_SYMBOL(__tasklet_schedule);

//触发hi_softirq软中断
void __tasklet_hi_schedule(struct tasklet_struct *t)
{
	__tasklet_schedule_common(t, &tasklet_hi_vec,
				  HI_SOFTIRQ);
}
EXPORT_SYMBOL(__tasklet_hi_schedule);

static bool tasklet_clear_sched(struct tasklet_struct *t)
{
	if (test_and_clear_bit(TASKLET_STATE_SCHED, &t->state)) {
		wake_up_var(&t->state);
		return true;
	}

	WARN_ONCE(1, "tasklet SCHED state not set: %s %pS\n",
		  t->use_callback ? "callback" : "func",
		  t->use_callback ? (void *)t->callback : (void *)t->func);

	return false;
}

static void tasklet_action_common(struct softirq_action *a,
				  struct tasklet_head *tl_head,
				  unsigned int softirq_nr)
{
	struct tasklet_struct *list;

	local_irq_disable();

	//采用list指向tl_head->head,并将tl_head->head清空
	list = tl_head->head;
	tl_head->head = NULL;
	tl_head->tail = &tl_head->head;
	local_irq_enable();

	//遍历list指向的tasklet_struct链表
	while (list) {
		struct tasklet_struct *t = list;

		//准备下一个遍历对象
		list = list->next;

		//尝试直接运行func
		if (tasklet_trylock(t)) {
			if (!atomic_read(&t->count)) {
<<<<<<< HEAD
				if (!test_and_clear_bit(TASKLET_STATE_SCHED,
							&t->state))
					BUG();
				//触发tasklet_struct的func函数
				if (t->use_callback)
					t->callback(t);
				else
					t->func(t->data);
=======
				if (tasklet_clear_sched(t)) {
					if (t->use_callback)
						t->callback(t);
					else
						t->func(t->data);
				}
>>>>>>> 40226a3d
				tasklet_unlock(t);
				continue;
			}
			tasklet_unlock(t);
		}

		local_irq_disable();

		//将t自原来的 tl_heead->head中移除
		t->next = NULL;
		//将t加入到tl_head中（tl_head->tail原来指向最后一个元素的next)
		*tl_head->tail = t;
		//更新tl_head->tail到最后一个元素
		tl_head->tail = &t->next;
		//指明当前cpu触发softirq_nr号中断
		__raise_softirq_irqoff(softirq_nr);
		local_irq_enable();
	}
}

static __latent_entropy void tasklet_action(struct softirq_action *a)
{
	tasklet_action_common(a, this_cpu_ptr(&tasklet_vec), TASKLET_SOFTIRQ);
}

static __latent_entropy void tasklet_hi_action(struct softirq_action *a)
{
	tasklet_action_common(a, this_cpu_ptr(&tasklet_hi_vec), HI_SOFTIRQ);
}

void tasklet_setup(struct tasklet_struct *t,
		   void (*callback)(struct tasklet_struct *))
{
	t->next = NULL;
	t->state = 0;
	atomic_set(&t->count, 0);
	t->callback = callback;
	t->use_callback = true;
	t->data = 0;
}
EXPORT_SYMBOL(tasklet_setup);

//初始化一个tasklet,设置其对应的回调函数
void tasklet_init(struct tasklet_struct *t,
		  void (*func)(unsigned long), unsigned long data)
{
	t->next = NULL;
	t->state = 0;
	atomic_set(&t->count, 0);
	t->func = func;
	t->use_callback = false;
	t->data = data;
}
EXPORT_SYMBOL(tasklet_init);

#if defined(CONFIG_SMP) || defined(CONFIG_PREEMPT_RT)
/*
 * Do not use in new code. Waiting for tasklets from atomic contexts is
 * error prone and should be avoided.
 */
void tasklet_unlock_spin_wait(struct tasklet_struct *t)
{
	while (test_bit(TASKLET_STATE_RUN, &(t)->state)) {
		if (IS_ENABLED(CONFIG_PREEMPT_RT)) {
			/*
			 * Prevent a live lock when current preempted soft
			 * interrupt processing or prevents ksoftirqd from
			 * running. If the tasklet runs on a different CPU
			 * then this has no effect other than doing the BH
			 * disable/enable dance for nothing.
			 */
			local_bh_disable();
			local_bh_enable();
		} else {
			cpu_relax();
		}
	}
}
EXPORT_SYMBOL(tasklet_unlock_spin_wait);
#endif

void tasklet_kill(struct tasklet_struct *t)
{
	if (in_interrupt())
		pr_notice("Attempt to kill tasklet from interrupt\n");

	while (test_and_set_bit(TASKLET_STATE_SCHED, &t->state))
		wait_var_event(&t->state, !test_bit(TASKLET_STATE_SCHED, &t->state));

	tasklet_unlock_wait(t);
	tasklet_clear_sched(t);
}
EXPORT_SYMBOL(tasklet_kill);

#if defined(CONFIG_SMP) || defined(CONFIG_PREEMPT_RT)
void tasklet_unlock(struct tasklet_struct *t)
{
	smp_mb__before_atomic();
	clear_bit(TASKLET_STATE_RUN, &t->state);
	smp_mb__after_atomic();
	wake_up_var(&t->state);
}
EXPORT_SYMBOL_GPL(tasklet_unlock);

void tasklet_unlock_wait(struct tasklet_struct *t)
{
	wait_var_event(&t->state, !test_bit(TASKLET_STATE_RUN, &t->state));
}
EXPORT_SYMBOL_GPL(tasklet_unlock_wait);
#endif

void __init softirq_init(void)
{
	int cpu;

	for_each_possible_cpu(cpu) {
		per_cpu(tasklet_vec, cpu).tail =
			&per_cpu(tasklet_vec, cpu).head;
		per_cpu(tasklet_hi_vec, cpu).tail =
			&per_cpu(tasklet_hi_vec, cpu).head;
	}

	//定义tasklet_softirq的回调函数
	open_softirq(TASKLET_SOFTIRQ, tasklet_action);
	open_softirq(HI_SOFTIRQ, tasklet_hi_action);
}

/*检查ksoftirqd是否有工作需要处理*/
static int ksoftirqd_should_run(unsigned int cpu)
{
	return local_softirq_pending();
}

//执行cpu对应的软中断
static void run_ksoftirqd(unsigned int cpu)
{
	ksoftirqd_run_begin();
	if (local_softirq_pending()) {
		//本机必须要有未绝的软中断才能进来
		/*
		 * We can safely run softirq on inline stack, as we are not deep
		 * in the task stack here.
		 */
<<<<<<< HEAD
		__do_softirq();//做当前cpu上的软中断处理
		local_irq_enable();
=======
		__do_softirq();
		ksoftirqd_run_end();
>>>>>>> 40226a3d
		cond_resched();
		return;
	}
	ksoftirqd_run_end();
}

#ifdef CONFIG_HOTPLUG_CPU
static int takeover_tasklets(unsigned int cpu)
{
	/* CPU is dead, so no lock needed. */
	local_irq_disable();

	/* Find end, append list for that CPU. */
	if (&per_cpu(tasklet_vec, cpu).head != per_cpu(tasklet_vec, cpu).tail) {
		*__this_cpu_read(tasklet_vec.tail) = per_cpu(tasklet_vec, cpu).head;
		__this_cpu_write(tasklet_vec.tail, per_cpu(tasklet_vec, cpu).tail);
		per_cpu(tasklet_vec, cpu).head = NULL;
		per_cpu(tasklet_vec, cpu).tail = &per_cpu(tasklet_vec, cpu).head;
	}
	raise_softirq_irqoff(TASKLET_SOFTIRQ);

	if (&per_cpu(tasklet_hi_vec, cpu).head != per_cpu(tasklet_hi_vec, cpu).tail) {
		*__this_cpu_read(tasklet_hi_vec.tail) = per_cpu(tasklet_hi_vec, cpu).head;
		__this_cpu_write(tasklet_hi_vec.tail, per_cpu(tasklet_hi_vec, cpu).tail);
		per_cpu(tasklet_hi_vec, cpu).head = NULL;
		per_cpu(tasklet_hi_vec, cpu).tail = &per_cpu(tasklet_hi_vec, cpu).head;
	}
	raise_softirq_irqoff(HI_SOFTIRQ);

	local_irq_enable();
	return 0;
}
#else
#define takeover_tasklets	NULL
#endif /* CONFIG_HOTPLUG_CPU */

//各cpu上的软中断处理线程
static struct smp_hotplug_thread softirq_threads = {
	.store			= &ksoftirqd,
	//检查ksoftirqd是否可执行（是否有软中断发生）
	.thread_should_run	= ksoftirqd_should_run,
	.thread_fn		= run_ksoftirqd,
	.thread_comm		= "ksoftirqd/%u",
};

//为每个cpu创建一个softirq线程
static __init int spawn_ksoftirqd(void)
{
	cpuhp_setup_state_nocalls(CPUHP_SOFTIRQ_DEAD, "softirq:dead", NULL,
				  takeover_tasklets);
	BUG_ON(smpboot_register_percpu_thread(&softirq_threads));

	return 0;
}
early_initcall(spawn_ksoftirqd);

/*
 * [ These __weak aliases are kept in a separate compilation unit, so that
 *   GCC does not inline them incorrectly. ]
 */

int __init __weak early_irq_init(void)
{
	return 0;
}

int __init __weak arch_probe_nr_irqs(void)
{
	return NR_IRQS_LEGACY;
}

int __init __weak arch_early_irq_init(void)
{
	return 0;
}

unsigned int __weak arch_dynirq_lower_bound(unsigned int from)
{
	return from;
}<|MERGE_RESOLUTION|>--- conflicted
+++ resolved
@@ -576,12 +576,8 @@
 	if (!IS_ENABLED(CONFIG_PREEMPT_RT) &&
 	    __this_cpu_read(ksoftirqd) == current)
 		rcu_softirq_qs();
-<<<<<<< HEAD
+
 	local_irq_disable();//需要在不变更的情况下检查，故关闭本地硬件中断
-=======
-
-	local_irq_disable();
->>>>>>> 40226a3d
 
 	//检查上面在触发过程中是否有新的软中断出现
 	pending = local_softirq_pending();
@@ -804,23 +800,12 @@
 		//尝试直接运行func
 		if (tasklet_trylock(t)) {
 			if (!atomic_read(&t->count)) {
-<<<<<<< HEAD
-				if (!test_and_clear_bit(TASKLET_STATE_SCHED,
-							&t->state))
-					BUG();
-				//触发tasklet_struct的func函数
-				if (t->use_callback)
-					t->callback(t);
-				else
-					t->func(t->data);
-=======
 				if (tasklet_clear_sched(t)) {
 					if (t->use_callback)
 						t->callback(t);
 					else
 						t->func(t->data);
 				}
->>>>>>> 40226a3d
 				tasklet_unlock(t);
 				continue;
 			}
@@ -964,13 +949,8 @@
 		 * We can safely run softirq on inline stack, as we are not deep
 		 * in the task stack here.
 		 */
-<<<<<<< HEAD
 		__do_softirq();//做当前cpu上的软中断处理
-		local_irq_enable();
-=======
-		__do_softirq();
 		ksoftirqd_run_end();
->>>>>>> 40226a3d
 		cond_resched();
 		return;
 	}
