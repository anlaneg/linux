--- conflicted
+++ resolved
@@ -91,11 +91,8 @@
 			continue;
 		}
 #endif
-<<<<<<< HEAD
+		trace_notifier_run((void *)nb->notifier_call);
 		//按通知链进行通知
-=======
-		trace_notifier_run((void *)nb->notifier_call);
->>>>>>> 9d1694dc
 		ret = nb->notifier_call(nb, val, v);
 
 		//记录有多少个被通知到了
