--- conflicted
+++ resolved
@@ -312,13 +312,8 @@
 	char name[MAX_NAMELEN];
 	struct irq_desc *desc = irq_to_desc(irq);
 
-<<<<<<< HEAD
-	if (!desc->dir || action->dir || !action->name ||
-					!name_unique(irq, action))
+	if (!desc->dir || action->dir || !action->name || !name_unique(irq, action))
 		//desc没有创建成功目录，action已有目录，action没有名称或者action名称不唯一，均直接返回
-=======
-	if (!desc->dir || action->dir || !action->name || !name_unique(irq, action))
->>>>>>> 155a3c00
 		return;
 
 	snprintf(name, MAX_NAMELEN, "%s", action->name);
@@ -354,11 +349,8 @@
 		return;
 
 	/* create /proc/irq/1234 */
-<<<<<<< HEAD
+	sprintf(name, "%u", irq);
 	//在/proc/irq目录下，创建相应中断目录
-=======
-	sprintf(name, "%u", irq);
->>>>>>> 155a3c00
 	desc->dir = proc_mkdir(name, root_irq_dir);
 	if (!desc->dir)
 		return;
