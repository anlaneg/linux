--- conflicted
+++ resolved
@@ -189,12 +189,8 @@
 	struct irqaction *action;
 
 	for_each_action_of_desc(desc, action) {
-<<<<<<< HEAD
-		if (action->thread)
+		if (action->thread) {
 			/*知会中断进程亲和性*/
-=======
-		if (action->thread) {
->>>>>>> 155a3c00
 			set_bit(IRQTF_AFFINITY, &action->thread_flags);
 			wake_up_process(action->thread);
 		}
@@ -1000,10 +996,6 @@
 	return IRQ_NONE;
 }
 
-<<<<<<< HEAD
-/*当此进程被唤醒，则中断发生*/
-static int irq_wait_for_interrupt(struct irqaction *action)
-=======
 #ifdef CONFIG_SMP
 /*
  * Check whether we need to change the affinity of the interrupt thread.
@@ -1049,9 +1041,9 @@
 static inline void irq_thread_check_affinity(struct irq_desc *desc, struct irqaction *action) { }
 #endif
 
+/*当此进程被唤醒，则中断发生*/
 static int irq_wait_for_interrupt(struct irq_desc *desc,
 				  struct irqaction *action)
->>>>>>> 155a3c00
 {
 	for (;;) {
 		set_current_state(TASK_INTERRUPTIBLE);
@@ -1139,43 +1131,6 @@
  */
 static irqreturn_t irq_thread_fn(struct irq_desc *desc,	struct irqaction *action)
 {
-<<<<<<< HEAD
-	cpumask_var_t mask;
-	bool valid = true;
-
-	if (!test_and_clear_bit(IRQTF_AFFINITY, &action->thread_flags))
-		/*没有标记中断亲和性，不处理直接返回*/
-		return;
-
-	/*
-	 * In case we are out of memory we set IRQTF_AFFINITY again and
-	 * try again next time
-	 */
-	if (!alloc_cpumask_var(&mask, GFP_KERNEL)) {
-		set_bit(IRQTF_AFFINITY, &action->thread_flags);
-		return;
-	}
-
-	raw_spin_lock_irq(&desc->lock);
-	/*
-	 * This code is triggered unconditionally. Check the affinity
-	 * mask pointer. For CPU_MASK_OFFSTACK=n this is optimized out.
-	 */
-	if (cpumask_available(desc->irq_common_data.affinity)) {
-		const struct cpumask *m;
-
-		/*取为此中断进程设置的cpu*/
-		m = irq_data_get_effective_affinity_mask(&desc->irq_data);
-		cpumask_copy(mask, m);
-	} else {
-		valid = false;
-	}
-	raw_spin_unlock_irq(&desc->lock);
-
-	if (valid)
-		set_cpus_allowed_ptr(current, mask);/*应用cpu亲和*/
-	free_cpumask_var(mask);
-=======
 	irqreturn_t ret = action->thread_fn(action->irq, action->dev_id);
 
 	if (ret == IRQ_HANDLED)
@@ -1183,7 +1138,6 @@
 
 	irq_finalize_oneshot(desc, action);
 	return ret;
->>>>>>> 155a3c00
 }
 
 /*
@@ -1206,27 +1160,6 @@
 	return ret;
 }
 
-<<<<<<< HEAD
-/*
- * Interrupts explicitly requested as threaded interrupts want to be
- * preemptible - many of them need to sleep and wait for slow busses to
- * complete.
- */
-static irqreturn_t irq_thread_fn(struct irq_desc *desc,
-		struct irqaction *action)
-{
-	irqreturn_t ret;
-
-	ret = action->thread_fn(action->irq/*中断号*/, action->dev_id);
-	if (ret == IRQ_HANDLED)
-		atomic_inc(&desc->threads_handled);
-
-	irq_finalize_oneshot(desc, action);
-	return ret;
-}
-
-=======
->>>>>>> 155a3c00
 void wake_threads_waitq(struct irq_desc *desc)
 {
 	if (atomic_dec_and_test(&desc->threads_active))
@@ -1322,20 +1255,10 @@
 	init_task_work(&on_exit_work, irq_thread_dtor);
 	task_work_add(current, &on_exit_work, TWA_NONE);
 
-<<<<<<< HEAD
-	irq_thread_check_affinity(desc, action);/*中断亲和性处理*/
-
-	while (!irq_wait_for_interrupt(action)/*等待中断出现*/) {
+	while (!irq_wait_for_interrupt(desc, action)/*等待中断出现*/) {
 		irqreturn_t action_ret;
 
-		irq_thread_check_affinity(desc, action);
-
 		/*调用中断处理函数*/
-=======
-	while (!irq_wait_for_interrupt(desc, action)) {
-		irqreturn_t action_ret;
-
->>>>>>> 155a3c00
 		action_ret = handler_fn(desc, action);
 		if (action_ret == IRQ_WAKE_THREAD)
 			/*中断处理函数要求唤醒从进程，执行唤醒*/
