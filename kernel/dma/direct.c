--- conflicted
+++ resolved
@@ -325,25 +325,6 @@
 #if defined(CONFIG_ARCH_HAS_SYNC_DMA_FOR_CPU) || \
     defined(CONFIG_ARCH_HAS_SYNC_DMA_FOR_CPU_ALL) || \
     defined(CONFIG_SWIOTLB)
-<<<<<<< HEAD
-void dma_direct_sync_single_for_cpu(struct device *dev,
-		dma_addr_t addr, size_t size, enum dma_data_direction dir)
-{
-    //dma地址转物理地址
-	phys_addr_t paddr = dma_to_phys(dev, addr);
-
-	if (!dev_is_dma_coherent(dev)) {
-		arch_sync_dma_for_cpu(paddr, size, dir);
-		arch_sync_dma_for_cpu_all();
-	}
-
-	if (unlikely(is_swiotlb_buffer(paddr)))
-		swiotlb_tbl_sync_single(dev, paddr, size, dir, SYNC_FOR_CPU);
-}
-EXPORT_SYMBOL(dma_direct_sync_single_for_cpu);
-
-=======
->>>>>>> 00e4db51
 void dma_direct_sync_sg_for_cpu(struct device *dev,
 		struct scatterlist *sgl, int nents, enum dma_data_direction dir)
 {
