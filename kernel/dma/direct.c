--- conflicted
+++ resolved
@@ -185,9 +185,6 @@
 	return ret;
 }
 
-<<<<<<< HEAD
-/*direct申请*/
-=======
 static void *dma_direct_alloc_no_mapping(struct device *dev, size_t size,
 		dma_addr_t *dma_handle, gfp_t gfp)
 {
@@ -206,7 +203,7 @@
 	return page;
 }
 
->>>>>>> 028192fe
+/*direct申请*/
 void *dma_direct_alloc(struct device *dev, size_t size,
 		dma_addr_t *dma_handle, gfp_t gfp, unsigned long attrs)
 {
