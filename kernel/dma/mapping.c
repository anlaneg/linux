// SPDX-License-Identifier: GPL-2.0
/*
 * arch-independent dma-mapping routines
 *
 * Copyright (c) 2006  SUSE Linux Products GmbH
 * Copyright (c) 2006  Tejun Heo <teheo@suse.de>
 */
#include <linux/memblock.h> /* for max_pfn */
#include <linux/acpi.h>
#include <linux/dma-direct.h>
#include <linux/dma-noncoherent.h>
#include <linux/export.h>
#include <linux/gfp.h>
#include <linux/of_device.h>
#include <linux/slab.h>
#include <linux/vmalloc.h>

/*
 * Managed DMA API
 */
struct dma_devres {
	size_t		size;
	void		*vaddr;
	dma_addr_t	dma_handle;
	unsigned long	attrs;
};

static void dmam_release(struct device *dev, void *res)
{
	struct dma_devres *this = res;

	dma_free_attrs(dev, this->size, this->vaddr, this->dma_handle,
			this->attrs);
}

static int dmam_match(struct device *dev, void *res, void *match_data)
{
	struct dma_devres *this = res, *match = match_data;

	if (this->vaddr == match->vaddr) {
		WARN_ON(this->size != match->size ||
			this->dma_handle != match->dma_handle);
		return 1;
	}
	return 0;
}

/**
 * dmam_free_coherent - Managed dma_free_coherent()
 * @dev: Device to free coherent memory for
 * @size: Size of allocation
 * @vaddr: Virtual address of the memory to free
 * @dma_handle: DMA handle of the memory to free
 *
 * Managed dma_free_coherent().
 */
void dmam_free_coherent(struct device *dev, size_t size, void *vaddr,
			dma_addr_t dma_handle)
{
	struct dma_devres match_data = { size, vaddr, dma_handle };

	dma_free_coherent(dev, size, vaddr, dma_handle);
	WARN_ON(devres_destroy(dev, dmam_release, dmam_match, &match_data));
}
EXPORT_SYMBOL(dmam_free_coherent);

/**
 * dmam_alloc_attrs - Managed dma_alloc_attrs()
 * @dev: Device to allocate non_coherent memory for
 * @size: Size of allocation
 * @dma_handle: Out argument for allocated DMA handle
 * @gfp: Allocation flags
 * @attrs: Flags in the DMA_ATTR_* namespace.
 *
 * Managed dma_alloc_attrs().  Memory allocated using this function will be
 * automatically released on driver detach.
 *
 * RETURNS:
 * Pointer to allocated memory on success, NULL on failure.
 */
void *dmam_alloc_attrs(struct device *dev, size_t size, dma_addr_t *dma_handle,
		gfp_t gfp, unsigned long attrs)
{
	struct dma_devres *dr;
	void *vaddr;

	dr = devres_alloc(dmam_release, sizeof(*dr), gfp);
	if (!dr)
		return NULL;

	vaddr = dma_alloc_attrs(dev, size, dma_handle, gfp, attrs);
	if (!vaddr) {
		devres_free(dr);
		return NULL;
	}

	dr->vaddr = vaddr;
	dr->dma_handle = *dma_handle;
	dr->size = size;
	dr->attrs = attrs;

	devres_add(dev, dr);

	return vaddr;
}
EXPORT_SYMBOL(dmam_alloc_attrs);

static bool dma_go_direct(struct device *dev, dma_addr_t mask,
		const struct dma_map_ops *ops)
{
	if (likely(!ops))
		return true;
#ifdef CONFIG_DMA_OPS_BYPASS
	if (dev->dma_ops_bypass)
		return min_not_zero(mask, dev->bus_dma_limit) >=
			    dma_direct_get_required_mask(dev);
#endif
	return false;
}


/*
 * Check if the devices uses a direct mapping for streaming DMA operations.
 * This allows IOMMU drivers to set a bypass mode if the DMA mask is large
 * enough.
 */
static inline bool dma_alloc_direct(struct device *dev,
		const struct dma_map_ops *ops)
{
	return dma_go_direct(dev, dev->coherent_dma_mask, ops);
}

static inline bool dma_map_direct(struct device *dev,
		const struct dma_map_ops *ops)
{
	return dma_go_direct(dev, *dev->dma_mask, ops);
}

dma_addr_t dma_map_page_attrs(struct device *dev, struct page *page,
		size_t offset, size_t size, enum dma_data_direction dir,
		unsigned long attrs)
{
	const struct dma_map_ops *ops = get_dma_ops(dev);
	dma_addr_t addr;

	BUG_ON(!valid_dma_direction(dir));
	if (dma_map_direct(dev, ops))
		addr = dma_direct_map_page(dev, page, offset, size, dir, attrs);
	else
		addr = ops->map_page(dev, page, offset, size, dir, attrs);
	debug_dma_map_page(dev, page, offset, size, dir, addr);

	return addr;
}
EXPORT_SYMBOL(dma_map_page_attrs);

void dma_unmap_page_attrs(struct device *dev, dma_addr_t addr, size_t size,
		enum dma_data_direction dir, unsigned long attrs)
{
	const struct dma_map_ops *ops = get_dma_ops(dev);

	BUG_ON(!valid_dma_direction(dir));
	if (dma_map_direct(dev, ops))
		dma_direct_unmap_page(dev, addr, size, dir, attrs);
	else if (ops->unmap_page)
		ops->unmap_page(dev, addr, size, dir, attrs);
	debug_dma_unmap_page(dev, addr, size, dir);
}
EXPORT_SYMBOL(dma_unmap_page_attrs);

/*
 * dma_maps_sg_attrs returns 0 on error and > 0 on success.
 * It should never return a value < 0.
 */
int dma_map_sg_attrs(struct device *dev, struct scatterlist *sg, int nents,
		enum dma_data_direction dir, unsigned long attrs)
{
	const struct dma_map_ops *ops = get_dma_ops(dev);
	int ents;

	BUG_ON(!valid_dma_direction(dir));
	if (dma_map_direct(dev, ops))
		ents = dma_direct_map_sg(dev, sg, nents, dir, attrs);
	else
		ents = ops->map_sg(dev, sg, nents, dir, attrs);
	BUG_ON(ents < 0);
	debug_dma_map_sg(dev, sg, nents, ents, dir);

	return ents;
}
EXPORT_SYMBOL(dma_map_sg_attrs);

void dma_unmap_sg_attrs(struct device *dev, struct scatterlist *sg,
				      int nents, enum dma_data_direction dir,
				      unsigned long attrs)
{
	const struct dma_map_ops *ops = get_dma_ops(dev);

	BUG_ON(!valid_dma_direction(dir));
	debug_dma_unmap_sg(dev, sg, nents, dir);
	if (dma_map_direct(dev, ops))
		dma_direct_unmap_sg(dev, sg, nents, dir, attrs);
	else if (ops->unmap_sg)
		ops->unmap_sg(dev, sg, nents, dir, attrs);
}
EXPORT_SYMBOL(dma_unmap_sg_attrs);

dma_addr_t dma_map_resource(struct device *dev, phys_addr_t phys_addr,
		size_t size, enum dma_data_direction dir, unsigned long attrs)
{
	const struct dma_map_ops *ops = get_dma_ops(dev);
	dma_addr_t addr = DMA_MAPPING_ERROR;

	BUG_ON(!valid_dma_direction(dir));

	/* Don't allow RAM to be mapped */
	if (WARN_ON_ONCE(pfn_valid(PHYS_PFN(phys_addr))))
		return DMA_MAPPING_ERROR;

	if (dma_map_direct(dev, ops))
		addr = dma_direct_map_resource(dev, phys_addr, size, dir, attrs);
	else if (ops->map_resource)
		addr = ops->map_resource(dev, phys_addr, size, dir, attrs);

	debug_dma_map_resource(dev, phys_addr, size, dir, addr);
	return addr;
}
EXPORT_SYMBOL(dma_map_resource);

void dma_unmap_resource(struct device *dev, dma_addr_t addr, size_t size,
		enum dma_data_direction dir, unsigned long attrs)
{
	const struct dma_map_ops *ops = get_dma_ops(dev);

	BUG_ON(!valid_dma_direction(dir));
	if (!dma_map_direct(dev, ops) && ops->unmap_resource)
		ops->unmap_resource(dev, addr, size, dir, attrs);
	debug_dma_unmap_resource(dev, addr, size, dir);
}
EXPORT_SYMBOL(dma_unmap_resource);

void dma_sync_single_for_cpu(struct device *dev, dma_addr_t addr, size_t size,
		enum dma_data_direction dir)
{
	const struct dma_map_ops *ops = get_dma_ops(dev);

	BUG_ON(!valid_dma_direction(dir));
	if (dma_map_direct(dev, ops))
		dma_direct_sync_single_for_cpu(dev, addr, size, dir);
	else if (ops->sync_single_for_cpu)
		ops->sync_single_for_cpu(dev, addr, size, dir);
	debug_dma_sync_single_for_cpu(dev, addr, size, dir);
}
EXPORT_SYMBOL(dma_sync_single_for_cpu);

void dma_sync_single_for_device(struct device *dev, dma_addr_t addr,
		size_t size, enum dma_data_direction dir)
{
	const struct dma_map_ops *ops = get_dma_ops(dev);

	BUG_ON(!valid_dma_direction(dir));
	if (dma_map_direct(dev, ops))
		dma_direct_sync_single_for_device(dev, addr, size, dir);
	else if (ops->sync_single_for_device)
		ops->sync_single_for_device(dev, addr, size, dir);
	debug_dma_sync_single_for_device(dev, addr, size, dir);
}
EXPORT_SYMBOL(dma_sync_single_for_device);

void dma_sync_sg_for_cpu(struct device *dev, struct scatterlist *sg,
		    int nelems, enum dma_data_direction dir)
{
	const struct dma_map_ops *ops = get_dma_ops(dev);

	BUG_ON(!valid_dma_direction(dir));
	if (dma_map_direct(dev, ops))
		dma_direct_sync_sg_for_cpu(dev, sg, nelems, dir);
	else if (ops->sync_sg_for_cpu)
		ops->sync_sg_for_cpu(dev, sg, nelems, dir);
	debug_dma_sync_sg_for_cpu(dev, sg, nelems, dir);
}
EXPORT_SYMBOL(dma_sync_sg_for_cpu);

void dma_sync_sg_for_device(struct device *dev, struct scatterlist *sg,
		       int nelems, enum dma_data_direction dir)
{
	const struct dma_map_ops *ops = get_dma_ops(dev);

	BUG_ON(!valid_dma_direction(dir));
	if (dma_map_direct(dev, ops))
		dma_direct_sync_sg_for_device(dev, sg, nelems, dir);
	else if (ops->sync_sg_for_device)
		ops->sync_sg_for_device(dev, sg, nelems, dir);
	debug_dma_sync_sg_for_device(dev, sg, nelems, dir);
}
EXPORT_SYMBOL(dma_sync_sg_for_device);

/*
 * Create scatter-list for the already allocated DMA buffer.
 */
int dma_common_get_sgtable(struct device *dev, struct sg_table *sgt,
		 void *cpu_addr, dma_addr_t dma_addr, size_t size,
		 unsigned long attrs)
{
	struct page *page = virt_to_page(cpu_addr);
	int ret;

	ret = sg_alloc_table(sgt, 1, GFP_KERNEL);
	if (!ret)
		sg_set_page(sgt->sgl, page, PAGE_ALIGN(size), 0);
	return ret;
}

/*
 * The whole dma_get_sgtable() idea is fundamentally unsafe - it seems
 * that the intention is to allow exporting memory allocated via the
 * coherent DMA APIs through the dma_buf API, which only accepts a
 * scattertable.  This presents a couple of problems:
 * 1. Not all memory allocated via the coherent DMA APIs is backed by
 *    a struct page
 * 2. Passing coherent DMA memory into the streaming APIs is not allowed
 *    as we will try to flush the memory through a different alias to that
 *    actually being used (and the flushes are redundant.)
 */
int dma_get_sgtable_attrs(struct device *dev, struct sg_table *sgt,
		void *cpu_addr, dma_addr_t dma_addr, size_t size,
		unsigned long attrs)
{
	const struct dma_map_ops *ops = get_dma_ops(dev);

	if (dma_alloc_direct(dev, ops))
		return dma_direct_get_sgtable(dev, sgt, cpu_addr, dma_addr,
				size, attrs);
	if (!ops->get_sgtable)
		return -ENXIO;
	return ops->get_sgtable(dev, sgt, cpu_addr, dma_addr, size, attrs);
}
EXPORT_SYMBOL(dma_get_sgtable_attrs);

#ifdef CONFIG_MMU
/*
 * Return the page attributes used for mapping dma_alloc_* memory, either in
 * kernel space if remapping is needed, or to userspace through dma_mmap_*.
 */
pgprot_t dma_pgprot(struct device *dev, pgprot_t prot, unsigned long attrs)
{
	if (force_dma_unencrypted(dev))
		prot = pgprot_decrypted(prot);
	if (dev_is_dma_coherent(dev) ||
	    (IS_ENABLED(CONFIG_DMA_NONCOHERENT_CACHE_SYNC) &&
             (attrs & DMA_ATTR_NON_CONSISTENT)))
		return prot;
#ifdef CONFIG_ARCH_HAS_DMA_WRITE_COMBINE
	if (attrs & DMA_ATTR_WRITE_COMBINE)
		return pgprot_writecombine(prot);
#endif
	return pgprot_dmacoherent(prot);
}
#endif /* CONFIG_MMU */

/*
 * Create userspace mapping for the DMA-coherent memory.
 */
int dma_common_mmap(struct device *dev, struct vm_area_struct *vma,
		void *cpu_addr, dma_addr_t dma_addr, size_t size,
		unsigned long attrs)
{
#ifdef CONFIG_MMU
	unsigned long user_count = vma_pages(vma);
	unsigned long count = PAGE_ALIGN(size) >> PAGE_SHIFT;
	unsigned long off = vma->vm_pgoff;
	int ret = -ENXIO;

	vma->vm_page_prot = dma_pgprot(dev, vma->vm_page_prot, attrs);

	if (dma_mmap_from_dev_coherent(dev, vma, cpu_addr, size, &ret))
		return ret;

	if (off >= count || user_count > count - off)
		return -ENXIO;

	return remap_pfn_range(vma, vma->vm_start,
			page_to_pfn(virt_to_page(cpu_addr)) + vma->vm_pgoff,
			user_count << PAGE_SHIFT, vma->vm_page_prot);
#else
	return -ENXIO;
#endif /* CONFIG_MMU */
}

/**
 * dma_can_mmap - check if a given device supports dma_mmap_*
 * @dev: device to check
 *
 * Returns %true if @dev supports dma_mmap_coherent() and dma_mmap_attrs() to
 * map DMA allocations to userspace.
 */
bool dma_can_mmap(struct device *dev)
{
	const struct dma_map_ops *ops = get_dma_ops(dev);

	if (dma_alloc_direct(dev, ops))
		return dma_direct_can_mmap(dev);
	return ops->mmap != NULL;
}
EXPORT_SYMBOL_GPL(dma_can_mmap);

/**
 * dma_mmap_attrs - map a coherent DMA allocation into user space
 * @dev: valid struct device pointer, or NULL for ISA and EISA-like devices
 * @vma: vm_area_struct describing requested user mapping
 * @cpu_addr: kernel CPU-view address returned from dma_alloc_attrs
 * @dma_addr: device-view address returned from dma_alloc_attrs
 * @size: size of memory originally requested in dma_alloc_attrs
 * @attrs: attributes of mapping properties requested in dma_alloc_attrs
 *
 * Map a coherent DMA buffer previously allocated by dma_alloc_attrs into user
 * space.  The coherent DMA buffer must not be freed by the driver until the
 * user space mapping has been released.
 */
int dma_mmap_attrs(struct device *dev, struct vm_area_struct *vma,
		void *cpu_addr, dma_addr_t dma_addr, size_t size,
		unsigned long attrs)
{
	const struct dma_map_ops *ops = get_dma_ops(dev);

	if (dma_alloc_direct(dev, ops))
		return dma_direct_mmap(dev, vma, cpu_addr, dma_addr, size,
				attrs);
	if (!ops->mmap)
		return -ENXIO;
	return ops->mmap(dev, vma, cpu_addr, dma_addr, size, attrs);
}
EXPORT_SYMBOL(dma_mmap_attrs);

u64 dma_get_required_mask(struct device *dev)
{
	const struct dma_map_ops *ops = get_dma_ops(dev);

	if (dma_alloc_direct(dev, ops))
		return dma_direct_get_required_mask(dev);
	if (ops->get_required_mask)
		return ops->get_required_mask(dev);

	/*
	 * We require every DMA ops implementation to at least support a 32-bit
	 * DMA mask (and use bounce buffering if that isn't supported in
	 * hardware).  As the direct mapping code has its own routine to
	 * actually report an optimal mask we default to 32-bit here as that
	 * is the right thing for most IOMMUs, and at least not actively
	 * harmful in general.
	 */
	return DMA_BIT_MASK(32);
}
EXPORT_SYMBOL_GPL(dma_get_required_mask);

void *dma_alloc_attrs(struct device *dev, size_t size, dma_addr_t *dma_handle,
		gfp_t flag, unsigned long attrs)
{
	const struct dma_map_ops *ops = get_dma_ops(dev);
	void *cpu_addr;

	WARN_ON_ONCE(!dev->coherent_dma_mask);

	if (dma_alloc_from_dev_coherent(dev, size, dma_handle, &cpu_addr))
		return cpu_addr;

	/* let the implementation decide on the zone to allocate from: */
	//移除以下flag,使实现自主选择
	flag &= ~(__GFP_DMA | __GFP_DMA32 | __GFP_HIGHMEM);

<<<<<<< HEAD
	if (dma_is_direct(ops))
	    /*如果没有ops,则采用direct alloc*/
=======
	if (dma_alloc_direct(dev, ops))
>>>>>>> 00e4db51
		cpu_addr = dma_direct_alloc(dev, size, dma_handle, flag, attrs);
	else if (ops->alloc)
	    /*通过ops进行申请*/
		cpu_addr = ops->alloc(dev, size, dma_handle, flag, attrs);
	else
		return NULL;

	debug_dma_alloc_coherent(dev, size, *dma_handle, cpu_addr);
	return cpu_addr;
}
EXPORT_SYMBOL(dma_alloc_attrs);

void dma_free_attrs(struct device *dev, size_t size, void *cpu_addr,
		dma_addr_t dma_handle, unsigned long attrs)
{
	const struct dma_map_ops *ops = get_dma_ops(dev);

	if (dma_release_from_dev_coherent(dev, get_order(size), cpu_addr))
		return;
	/*
	 * On non-coherent platforms which implement DMA-coherent buffers via
	 * non-cacheable remaps, ops->free() may call vunmap(). Thus getting
	 * this far in IRQ context is a) at risk of a BUG_ON() or trying to
	 * sleep on some machines, and b) an indication that the driver is
	 * probably misusing the coherent API anyway.
	 */
	WARN_ON(irqs_disabled());

	if (!cpu_addr)
		return;

	debug_dma_free_coherent(dev, size, cpu_addr, dma_handle);
	if (dma_alloc_direct(dev, ops))
		dma_direct_free(dev, size, cpu_addr, dma_handle, attrs);
	else if (ops->free)
		ops->free(dev, size, cpu_addr, dma_handle, attrs);
}
EXPORT_SYMBOL(dma_free_attrs);

int dma_supported(struct device *dev, u64 mask)
{
	const struct dma_map_ops *ops = get_dma_ops(dev);

	/*
	 * ->dma_supported sets the bypass flag, so we must always call
	 * into the method here unless the device is truly direct mapped.
	 */
	if (!ops)
		return dma_direct_supported(dev, mask);
	if (!ops->dma_supported)
		return 1;
	return ops->dma_supported(dev, mask);
}
EXPORT_SYMBOL(dma_supported);

#ifdef CONFIG_ARCH_HAS_DMA_SET_MASK
void arch_dma_set_mask(struct device *dev, u64 mask);
#else
#define arch_dma_set_mask(dev, mask)	do { } while (0)
#endif

int dma_set_mask(struct device *dev, u64 mask)
{
	/*
	 * Truncate the mask to the actually supported dma_addr_t width to
	 * avoid generating unsupportable addresses.
	 */
	mask = (dma_addr_t)mask;

	if (!dev->dma_mask || !dma_supported(dev, mask))
		return -EIO;

	arch_dma_set_mask(dev, mask);
	*dev->dma_mask = mask;
	return 0;
}
EXPORT_SYMBOL(dma_set_mask);

#ifndef CONFIG_ARCH_HAS_DMA_SET_COHERENT_MASK
int dma_set_coherent_mask(struct device *dev, u64 mask)
{
	/*
	 * Truncate the mask to the actually supported dma_addr_t width to
	 * avoid generating unsupportable addresses.
	 */
	mask = (dma_addr_t)mask;

	if (!dma_supported(dev, mask))
		return -EIO;

	dev->coherent_dma_mask = mask;
	return 0;
}
EXPORT_SYMBOL(dma_set_coherent_mask);
#endif

void dma_cache_sync(struct device *dev, void *vaddr, size_t size,
		enum dma_data_direction dir)
{
	const struct dma_map_ops *ops = get_dma_ops(dev);

	BUG_ON(!valid_dma_direction(dir));

	if (dma_alloc_direct(dev, ops))
		arch_dma_cache_sync(dev, vaddr, size, dir);
	else if (ops->cache_sync)
		ops->cache_sync(dev, vaddr, size, dir);
}
EXPORT_SYMBOL(dma_cache_sync);

size_t dma_max_mapping_size(struct device *dev)
{
	const struct dma_map_ops *ops = get_dma_ops(dev);
	size_t size = SIZE_MAX;

	if (dma_map_direct(dev, ops))
		size = dma_direct_max_mapping_size(dev);
	else if (ops && ops->max_mapping_size)
		size = ops->max_mapping_size(dev);

	return size;
}
EXPORT_SYMBOL_GPL(dma_max_mapping_size);

bool dma_need_sync(struct device *dev, dma_addr_t dma_addr)
{
	const struct dma_map_ops *ops = get_dma_ops(dev);

	if (dma_map_direct(dev, ops))
		return dma_direct_need_sync(dev, dma_addr);
	return ops->sync_single_for_cpu || ops->sync_single_for_device;
}
EXPORT_SYMBOL_GPL(dma_need_sync);

unsigned long dma_get_merge_boundary(struct device *dev)
{
	const struct dma_map_ops *ops = get_dma_ops(dev);

	if (!ops || !ops->get_merge_boundary)
		return 0;	/* can't merge */

	return ops->get_merge_boundary(dev);
}
EXPORT_SYMBOL_GPL(dma_get_merge_boundary);<|MERGE_RESOLUTION|>--- conflicted
+++ resolved
@@ -468,12 +468,8 @@
 	//移除以下flag,使实现自主选择
 	flag &= ~(__GFP_DMA | __GFP_DMA32 | __GFP_HIGHMEM);
 
-<<<<<<< HEAD
-	if (dma_is_direct(ops))
+	if (dma_alloc_direct(dev, ops))
 	    /*如果没有ops,则采用direct alloc*/
-=======
-	if (dma_alloc_direct(dev, ops))
->>>>>>> 00e4db51
 		cpu_addr = dma_direct_alloc(dev, size, dma_handle, flag, attrs);
 	else if (ops->alloc)
 	    /*通过ops进行申请*/
