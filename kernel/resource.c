/*
 *	linux/kernel/resource.c
 *
 * Copyright (C) 1999	Linus Torvalds
 * Copyright (C) 1999	Martin Mares <mj@ucw.cz>
 *
 * Arbitrary resource management.
 */

#define pr_fmt(fmt) KBUILD_MODNAME ": " fmt

#include <linux/export.h>
#include <linux/errno.h>
#include <linux/ioport.h>
#include <linux/init.h>
#include <linux/slab.h>
#include <linux/spinlock.h>
#include <linux/fs.h>
#include <linux/proc_fs.h>
#include <linux/sched.h>
#include <linux/seq_file.h>
#include <linux/device.h>
#include <linux/pfn.h>
#include <linux/mm.h>
#include <linux/resource_ext.h>
#include <asm/io.h>


struct resource ioport_resource = {
	.name	= "PCI IO",
	.start	= 0,
	.end	= IO_SPACE_LIMIT,
	.flags	= IORESOURCE_IO,
};
EXPORT_SYMBOL(ioport_resource);

struct resource iomem_resource = {
	.name	= "PCI mem",
	.start	= 0,
	.end	= -1,
	.flags	= IORESOURCE_MEM,
};
EXPORT_SYMBOL(iomem_resource);

/* constraints to be met while allocating resources */
struct resource_constraint {
	resource_size_t min, max, align;
	resource_size_t (*alignf)(void *, const struct resource *,
			resource_size_t, resource_size_t);
	void *alignf_data;
};

static DEFINE_RWLOCK(resource_lock);

/*
 * For memory hotplug, there is no way to free resource entries allocated
 * by boot mem after the system is up. So for reusing the resource entry
 * we need to remember the resource.
 */
//保存空闲的resource
static struct resource *bootmem_resource_free;
static DEFINE_SPINLOCK(bootmem_resource_lock);

static struct resource *next_resource(struct resource *p, bool sibling_only)
{
	/* Caller wants to traverse through siblings only */
	if (sibling_only)
		return p->sibling;

	if (p->child)
		return p->child;
	while (!p->sibling && p->parent)
		p = p->parent;
	return p->sibling;
}

static void *r_next(struct seq_file *m, void *v, loff_t *pos)
{
	struct resource *p = v;
	(*pos)++;
	return (void *)next_resource(p, false);
}

#ifdef CONFIG_PROC_FS

enum { MAX_IORES_LEVEL = 5 };

static void *r_start(struct seq_file *m, loff_t *pos)
	__acquires(resource_lock)
{
	struct resource *p = PDE_DATA(file_inode(m->file));
	loff_t l = 0;
	read_lock(&resource_lock);
	for (p = p->child; p && l < *pos; p = r_next(m, p, &l))
		;
	return p;
}

static void r_stop(struct seq_file *m, void *v)
	__releases(resource_lock)
{
	read_unlock(&resource_lock);
}

static int r_show(struct seq_file *m, void *v)
{
	struct resource *root = PDE_DATA(file_inode(m->file));
	struct resource *r = v, *p;
	unsigned long long start, end;
	int width = root->end < 0x10000 ? 4 : 8;
	int depth;

	for (depth = 0, p = r; depth < MAX_IORES_LEVEL; depth++, p = p->parent)
		if (p->parent == root)
			break;

	if (file_ns_capable(m->file, &init_user_ns, CAP_SYS_ADMIN)) {
		start = r->start;
		end = r->end;
	} else {
		start = end = 0;
	}

	seq_printf(m, "%*s%0*llx-%0*llx : %s\n",
			depth * 2, "",
			width, start,
			width, end,
			r->name ? r->name : "<BAD>");
	return 0;
}

static const struct seq_operations resource_op = {
	.start	= r_start,
	.next	= r_next,
	.stop	= r_stop,
	.show	= r_show,
};

static int __init ioresources_init(void)
{
	proc_create_seq_data("ioports", 0, NULL, &resource_op,
			&ioport_resource);
	proc_create_seq_data("iomem", 0, NULL, &resource_op, &iomem_resource);
	return 0;
}
__initcall(ioresources_init);

#endif /* CONFIG_PROC_FS */

static void free_resource(struct resource *res)
{
	if (!res)
		return;

	if (!PageSlab(virt_to_head_page(res))) {
		spin_lock(&bootmem_resource_lock);
		res->sibling = bootmem_resource_free;
		bootmem_resource_free = res;
		spin_unlock(&bootmem_resource_lock);
	} else {
		kfree(res);
	}
}

//申请一个resource
static struct resource *alloc_resource(gfp_t flags)
{
	struct resource *res = NULL;

	//加锁，获取一个resource
	spin_lock(&bootmem_resource_lock);
	if (bootmem_resource_free) {
		res = bootmem_resource_free;
		bootmem_resource_free = res->sibling;
	}
	spin_unlock(&bootmem_resource_lock);

	//获取resource成功，将其memset为0，如果获取失败，采用kzalloc申请一个
	if (res)
		memset(res, 0, sizeof(struct resource));
	else
		res = kzalloc(sizeof(struct resource), flags);

	return res;
}

/* Return the conflict entry if you can't request it */
static struct resource * __request_resource(struct resource *root, struct resource *new)
{
	resource_size_t start = new->start;
	resource_size_t end = new->end;
	struct resource *tmp, **p;

	//错误的资源，直接返回root(end小于start)
	if (end < start)
		return root;

	//start,end必须在root资源范围以内
	if (start < root->start)
		return root;
	if (end > root->end)
		return root;

	p = &root->child;
	for (;;) {
		tmp = *p;
		if (!tmp || tmp->start > end) {
		    //不存在，直接插入到new中
			new->sibling = tmp;
			*p = new;
			new->parent = root;
			return NULL;
		}
		p = &tmp->sibling;
		if (tmp->end < start)
		    //tmp的终止位置小于start,继续向后找
			continue;
		//tmp已在其中包含
		return tmp;
	}
}

static int __release_resource(struct resource *old, bool release_child)
{
	struct resource *tmp, **p, *chd;

	p = &old->parent->child;
	for (;;) {
		tmp = *p;
		if (!tmp)
			break;
		if (tmp == old) {
			if (release_child || !(tmp->child)) {
				*p = tmp->sibling;
			} else {
				for (chd = tmp->child;; chd = chd->sibling) {
					chd->parent = tmp->parent;
					if (!(chd->sibling))
						break;
				}
				*p = tmp->child;
				chd->sibling = tmp->sibling;
			}
			old->parent = NULL;
			return 0;
		}
		p = &tmp->sibling;
	}
	return -EINVAL;
}

static void __release_child_resources(struct resource *r)
{
	struct resource *tmp, *p;
	resource_size_t size;

	p = r->child;
	r->child = NULL;
	while (p) {
		tmp = p;
		p = p->sibling;

		tmp->parent = NULL;
		tmp->sibling = NULL;
		__release_child_resources(tmp);

		printk(KERN_DEBUG "release child resource %pR\n", tmp);
		/* need to restore size, and keep flags */
		size = resource_size(tmp);
		tmp->start = 0;
		tmp->end = size - 1;
	}
}

void release_child_resources(struct resource *r)
{
	write_lock(&resource_lock);
	__release_child_resources(r);
	write_unlock(&resource_lock);
}

/**
 * request_resource_conflict - request and reserve an I/O or memory resource
 * @root: root resource descriptor
 * @new: resource descriptor desired by caller
 *
 * Returns 0 for success, conflict resource on error.
 */
struct resource *request_resource_conflict(struct resource *root, struct resource *new)
{
	struct resource *conflict;

	write_lock(&resource_lock);
	conflict = __request_resource(root, new);
	write_unlock(&resource_lock);
	return conflict;
}

/**
 * request_resource - request and reserve an I/O or memory resource
 * @root: root resource descriptor
 * @new: resource descriptor desired by caller
 *
 * Returns 0 for success, negative error code on error.
 */
int request_resource(struct resource *root, struct resource *new)
{
	struct resource *conflict;

	conflict = request_resource_conflict(root, new);
	return conflict ? -EBUSY : 0;
}

EXPORT_SYMBOL(request_resource);

/**
 * release_resource - release a previously reserved resource
 * @old: resource pointer
 */
int release_resource(struct resource *old)
{
	int retval;

	write_lock(&resource_lock);
	retval = __release_resource(old, true);
	write_unlock(&resource_lock);
	return retval;
}

EXPORT_SYMBOL(release_resource);

/**
 * Finds the lowest iomem resource that covers part of [@start..@end].  The
 * caller must specify @start, @end, @flags, and @desc (which may be
 * IORES_DESC_NONE).
 *
 * If a resource is found, returns 0 and @*res is overwritten with the part
 * of the resource that's within [@start..@end]; if none is found, returns
 * -1 or -EINVAL for other invalid parameters.
 *
 * This function walks the whole tree and not just first level children
 * unless @first_lvl is true.
 *
 * @start:	start address of the resource searched for
 * @end:	end address of same resource
 * @flags:	flags which the resource must have
 * @desc:	descriptor the resource must have
 * @first_lvl:	walk only the first level children, if set
 * @res:	return ptr, if resource found
 */
static int find_next_iomem_res(resource_size_t start, resource_size_t end,
			       unsigned long flags, unsigned long desc,
			       bool first_lvl, struct resource *res)
{
	struct resource *p;

	if (!res)
		return -EINVAL;

	if (start >= end)
		return -EINVAL;

	read_lock(&resource_lock);

	for (p = iomem_resource.child; p; p = next_resource(p, first_lvl)) {
		if ((p->flags & flags) != flags)
			continue;
		if ((desc != IORES_DESC_NONE) && (desc != p->desc))
			continue;
		if (p->start > end) {
			p = NULL;
			break;
		}
		if ((p->end >= start) && (p->start <= end))
			break;
	}

	read_unlock(&resource_lock);
	if (!p)
		return -1;

	/* copy data */
	res->start = max(start, p->start);
	res->end = min(end, p->end);
	res->flags = p->flags;
	res->desc = p->desc;
	return 0;
}

static int __walk_iomem_res_desc(resource_size_t start, resource_size_t end,
				 unsigned long flags, unsigned long desc,
				 bool first_lvl, void *arg,
				 int (*func)(struct resource *, void *))
{
	struct resource res;
	int ret = -EINVAL;

	while (start < end &&
	       !find_next_iomem_res(start, end, flags, desc, first_lvl, &res)) {
		ret = (*func)(&res, arg);
		if (ret)
			break;

		start = res.end + 1;
	}

	return ret;
}

/**
 * Walks through iomem resources and calls func() with matching resource
 * ranges. This walks through whole tree and not just first level children.
 * All the memory ranges which overlap start,end and also match flags and
 * desc are valid candidates.
 *
 * @desc: I/O resource descriptor. Use IORES_DESC_NONE to skip @desc check.
 * @flags: I/O resource flags
 * @start: start addr
 * @end: end addr
 * @arg: function argument for the callback @func
 * @func: callback function that is called for each qualifying resource area
 *
 * NOTE: For a new descriptor search, define a new IORES_DESC in
 * <linux/ioport.h> and set it in 'desc' of a target resource entry.
 */
int walk_iomem_res_desc(unsigned long desc, unsigned long flags, u64 start,
		u64 end, void *arg, int (*func)(struct resource *, void *))
{
	return __walk_iomem_res_desc(start, end, flags, desc, false, arg, func);
}
EXPORT_SYMBOL_GPL(walk_iomem_res_desc);

/*
 * This function calls the @func callback against all memory ranges of type
 * System RAM which are marked as IORESOURCE_SYSTEM_RAM and IORESOUCE_BUSY.
 * Now, this function is only for System RAM, it deals with full ranges and
 * not PFNs. If resources are not PFN-aligned, dealing with PFNs can truncate
 * ranges.
 */
int walk_system_ram_res(u64 start, u64 end, void *arg,
			int (*func)(struct resource *, void *))
{
	unsigned long flags = IORESOURCE_SYSTEM_RAM | IORESOURCE_BUSY;

	return __walk_iomem_res_desc(start, end, flags, IORES_DESC_NONE, true,
				     arg, func);
}

/*
 * This function calls the @func callback against all memory ranges, which
 * are ranges marked as IORESOURCE_MEM and IORESOUCE_BUSY.
 */
int walk_mem_res(u64 start, u64 end, void *arg,
		 int (*func)(struct resource *, void *))
{
	unsigned long flags = IORESOURCE_MEM | IORESOURCE_BUSY;

	return __walk_iomem_res_desc(start, end, flags, IORES_DESC_NONE, true,
				     arg, func);
}

/*
 * This function calls the @func callback against all memory ranges of type
 * System RAM which are marked as IORESOURCE_SYSTEM_RAM and IORESOUCE_BUSY.
 * It is to be used only for System RAM.
 *
 * This will find System RAM ranges that are children of top-level resources
 * in addition to top-level System RAM resources.
 */
int walk_system_ram_range(unsigned long start_pfn, unsigned long nr_pages,
			  void *arg, int (*func)(unsigned long, unsigned long, void *))
{
	resource_size_t start, end;
	unsigned long flags;
	struct resource res;
	unsigned long pfn, end_pfn;
	int ret = -EINVAL;

	start = (u64) start_pfn << PAGE_SHIFT;
	end = ((u64)(start_pfn + nr_pages) << PAGE_SHIFT) - 1;
	flags = IORESOURCE_SYSTEM_RAM | IORESOURCE_BUSY;
	while (start < end &&
	       !find_next_iomem_res(start, end, flags, IORES_DESC_NONE,
				    false, &res)) {
		pfn = (res.start + PAGE_SIZE - 1) >> PAGE_SHIFT;
		end_pfn = (res.end + 1) >> PAGE_SHIFT;
		if (end_pfn > pfn)
			ret = (*func)(pfn, end_pfn - pfn, arg);
		if (ret)
			break;
		start = res.end + 1;
	}
	return ret;
}

static int __is_ram(unsigned long pfn, unsigned long nr_pages, void *arg)
{
	return 1;
}

/*
 * This generic page_is_ram() returns true if specified address is
 * registered as System RAM in iomem_resource list.
 */
int __weak page_is_ram(unsigned long pfn)
{
	return walk_system_ram_range(pfn, 1, NULL, __is_ram) == 1;
}
EXPORT_SYMBOL_GPL(page_is_ram);

/**
 * region_intersects() - determine intersection of region with known resources
 * @start: region start address
 * @size: size of region
 * @flags: flags of resource (in iomem_resource)
 * @desc: descriptor of resource (in iomem_resource) or IORES_DESC_NONE
 *
 * Check if the specified region partially overlaps or fully eclipses a
 * resource identified by @flags and @desc (optional with IORES_DESC_NONE).
 * Return REGION_DISJOINT if the region does not overlap @flags/@desc,
 * return REGION_MIXED if the region overlaps @flags/@desc and another
 * resource, and return REGION_INTERSECTS if the region overlaps @flags/@desc
 * and no other defined resource. Note that REGION_INTERSECTS is also
 * returned in the case when the specified region overlaps RAM and undefined
 * memory holes.
 *
 * region_intersect() is used by memory remapping functions to ensure
 * the user is not remapping RAM and is a vast speed up over walking
 * through the resource table page by page.
 */
int region_intersects(resource_size_t start, size_t size, unsigned long flags,
		      unsigned long desc)
{
	resource_size_t end = start + size - 1;
	int type = 0; int other = 0;
	struct resource *p;

	read_lock(&resource_lock);
	for (p = iomem_resource.child; p ; p = p->sibling) {
		bool is_type = (((p->flags & flags) == flags) &&
				((desc == IORES_DESC_NONE) ||
				 (desc == p->desc)));

		if (start >= p->start && start <= p->end)
			is_type ? type++ : other++;
		if (end >= p->start && end <= p->end)
			is_type ? type++ : other++;
		if (p->start >= start && p->end <= end)
			is_type ? type++ : other++;
	}
	read_unlock(&resource_lock);

	if (other == 0)
		return type ? REGION_INTERSECTS : REGION_DISJOINT;

	if (type)
		return REGION_MIXED;

	return REGION_DISJOINT;
}
EXPORT_SYMBOL_GPL(region_intersects);

void __weak arch_remove_reservations(struct resource *avail)
{
}

static resource_size_t simple_align_resource(void *data,
					     const struct resource *avail,
					     resource_size_t size,
					     resource_size_t align)
{
	return avail->start;
}

static void resource_clip(struct resource *res, resource_size_t min,
			  resource_size_t max)
{
	if (res->start < min)
		res->start = min;
	if (res->end > max)
		res->end = max;
}

/*
 * Find empty slot in the resource tree with the given range and
 * alignment constraints
 */
static int __find_resource(struct resource *root, struct resource *old,
			 struct resource *new,
			 resource_size_t  size,
			 struct resource_constraint *constraint)
{
	struct resource *this = root->child;
	struct resource tmp = *new, avail, alloc;

	tmp.start = root->start;
	/*
	 * Skip past an allocated resource that starts at 0, since the assignment
	 * of this->start - 1 to tmp->end below would cause an underflow.
	 */
	if (this && this->start == root->start) {
		tmp.start = (this == old) ? old->start : this->end + 1;
		this = this->sibling;
	}
	for(;;) {
		if (this)
			tmp.end = (this == old) ?  this->end : this->start - 1;
		else
			tmp.end = root->end;

		if (tmp.end < tmp.start)
			goto next;

		resource_clip(&tmp, constraint->min, constraint->max);
		arch_remove_reservations(&tmp);

		/* Check for overflow after ALIGN() */
		avail.start = ALIGN(tmp.start, constraint->align);
		avail.end = tmp.end;
		avail.flags = new->flags & ~IORESOURCE_UNSET;
		if (avail.start >= tmp.start) {
			alloc.flags = avail.flags;
			alloc.start = constraint->alignf(constraint->alignf_data, &avail,
					size, constraint->align);
			alloc.end = alloc.start + size - 1;
			if (alloc.start <= alloc.end &&
			    resource_contains(&avail, &alloc)) {
				new->start = alloc.start;
				new->end = alloc.end;
				return 0;
			}
		}

next:		if (!this || this->end == root->end)
			break;

		if (this != old)
			tmp.start = this->end + 1;
		this = this->sibling;
	}
	return -EBUSY;
}

/*
 * Find empty slot in the resource tree given range and alignment.
 */
static int find_resource(struct resource *root, struct resource *new,
			resource_size_t size,
			struct resource_constraint  *constraint)
{
	return  __find_resource(root, NULL, new, size, constraint);
}

/**
 * reallocate_resource - allocate a slot in the resource tree given range & alignment.
 *	The resource will be relocated if the new size cannot be reallocated in the
 *	current location.
 *
 * @root: root resource descriptor
 * @old:  resource descriptor desired by caller
 * @newsize: new size of the resource descriptor
 * @constraint: the size and alignment constraints to be met.
 */
static int reallocate_resource(struct resource *root, struct resource *old,
			       resource_size_t newsize,
			       struct resource_constraint *constraint)
{
	int err=0;
	struct resource new = *old;
	struct resource *conflict;

	write_lock(&resource_lock);

	if ((err = __find_resource(root, old, &new, newsize, constraint)))
		goto out;

	if (resource_contains(&new, old)) {
		old->start = new.start;
		old->end = new.end;
		goto out;
	}

	if (old->child) {
		err = -EBUSY;
		goto out;
	}

	if (resource_contains(old, &new)) {
		old->start = new.start;
		old->end = new.end;
	} else {
		__release_resource(old, true);
		*old = new;
		conflict = __request_resource(root, old);
		BUG_ON(conflict);
	}
out:
	write_unlock(&resource_lock);
	return err;
}


/**
 * allocate_resource - allocate empty slot in the resource tree given range & alignment.
 * 	The resource will be reallocated with a new size if it was already allocated
 * @root: root resource descriptor
 * @new: resource descriptor desired by caller
 * @size: requested resource region size
 * @min: minimum boundary to allocate
 * @max: maximum boundary to allocate
 * @align: alignment requested, in bytes
 * @alignf: alignment function, optional, called if not NULL
 * @alignf_data: arbitrary data to pass to the @alignf function
 */
int allocate_resource(struct resource *root, struct resource *new,
		      resource_size_t size, resource_size_t min,
		      resource_size_t max, resource_size_t align,
		      resource_size_t (*alignf)(void *,
						const struct resource *,
						resource_size_t,
						resource_size_t),
		      void *alignf_data)
{
	int err;
	struct resource_constraint constraint;

	if (!alignf)
		alignf = simple_align_resource;

	constraint.min = min;
	constraint.max = max;
	constraint.align = align;
	constraint.alignf = alignf;
	constraint.alignf_data = alignf_data;

	if ( new->parent ) {
		/* resource is already allocated, try reallocating with
		   the new constraints */
		return reallocate_resource(root, new, size, &constraint);
	}

	write_lock(&resource_lock);
	err = find_resource(root, new, size, &constraint);
	if (err >= 0 && __request_resource(root, new))
		err = -EBUSY;
	write_unlock(&resource_lock);
	return err;
}

EXPORT_SYMBOL(allocate_resource);

/**
 * lookup_resource - find an existing resource by a resource start address
 * @root: root resource descriptor
 * @start: resource start address
 *
 * Returns a pointer to the resource if found, NULL otherwise
 */
struct resource *lookup_resource(struct resource *root, resource_size_t start)
{
	struct resource *res;

	read_lock(&resource_lock);
	for (res = root->child; res; res = res->sibling) {
		if (res->start == start)
			break;
	}
	read_unlock(&resource_lock);

	return res;
}

/*
 * Insert a resource into the resource tree. If successful, return NULL,
 * otherwise return the conflicting resource (compare to __request_resource())
 */
static struct resource * __insert_resource(struct resource *parent, struct resource *new)
{
	struct resource *first, *next;

	for (;; parent = first) {
		first = __request_resource(parent, new);
		if (!first)
			return first;

		if (first == parent)
			return first;
		if (WARN_ON(first == new))	/* duplicated insertion */
			return first;

		if ((first->start > new->start) || (first->end < new->end))
			break;
		if ((first->start == new->start) && (first->end == new->end))
			break;
	}

	for (next = first; ; next = next->sibling) {
		/* Partial overlap? Bad, and unfixable */
		if (next->start < new->start || next->end > new->end)
			return next;
		if (!next->sibling)
			break;
		if (next->sibling->start > new->end)
			break;
	}

	new->parent = parent;
	new->sibling = next->sibling;
	new->child = first;

	next->sibling = NULL;
	for (next = first; next; next = next->sibling)
		next->parent = new;

	if (parent->child == first) {
		parent->child = new;
	} else {
		next = parent->child;
		while (next->sibling != first)
			next = next->sibling;
		next->sibling = new;
	}
	return NULL;
}

/**
 * insert_resource_conflict - Inserts resource in the resource tree
 * @parent: parent of the new resource
 * @new: new resource to insert
 *
 * Returns 0 on success, conflict resource if the resource can't be inserted.
 *
 * This function is equivalent to request_resource_conflict when no conflict
 * happens. If a conflict happens, and the conflicting resources
 * entirely fit within the range of the new resource, then the new
 * resource is inserted and the conflicting resources become children of
 * the new resource.
 *
 * This function is intended for producers of resources, such as FW modules
 * and bus drivers.
 */
struct resource *insert_resource_conflict(struct resource *parent, struct resource *new)
{
	struct resource *conflict;

	write_lock(&resource_lock);
	conflict = __insert_resource(parent, new);
	write_unlock(&resource_lock);
	return conflict;
}

/**
 * insert_resource - Inserts a resource in the resource tree
 * @parent: parent of the new resource
 * @new: new resource to insert
 *
 * Returns 0 on success, -EBUSY if the resource can't be inserted.
 *
 * This function is intended for producers of resources, such as FW modules
 * and bus drivers.
 */
int insert_resource(struct resource *parent, struct resource *new)
{
	struct resource *conflict;

	conflict = insert_resource_conflict(parent, new);
	return conflict ? -EBUSY : 0;
}
EXPORT_SYMBOL_GPL(insert_resource);

/**
 * insert_resource_expand_to_fit - Insert a resource into the resource tree
 * @root: root resource descriptor
 * @new: new resource to insert
 *
 * Insert a resource into the resource tree, possibly expanding it in order
 * to make it encompass any conflicting resources.
 */
void insert_resource_expand_to_fit(struct resource *root, struct resource *new)
{
	if (new->parent)
		return;

	write_lock(&resource_lock);
	for (;;) {
		struct resource *conflict;

		conflict = __insert_resource(root, new);
		if (!conflict)
			break;
		if (conflict == root)
			break;

		/* Ok, expand resource to cover the conflict, then try again .. */
		if (conflict->start < new->start)
			new->start = conflict->start;
		if (conflict->end > new->end)
			new->end = conflict->end;

		printk("Expanded resource %s due to conflict with %s\n", new->name, conflict->name);
	}
	write_unlock(&resource_lock);
}

/**
 * remove_resource - Remove a resource in the resource tree
 * @old: resource to remove
 *
 * Returns 0 on success, -EINVAL if the resource is not valid.
 *
 * This function removes a resource previously inserted by insert_resource()
 * or insert_resource_conflict(), and moves the children (if any) up to
 * where they were before.  insert_resource() and insert_resource_conflict()
 * insert a new resource, and move any conflicting resources down to the
 * children of the new resource.
 *
 * insert_resource(), insert_resource_conflict() and remove_resource() are
 * intended for producers of resources, such as FW modules and bus drivers.
 */
int remove_resource(struct resource *old)
{
	int retval;

	write_lock(&resource_lock);
	retval = __release_resource(old, false);
	write_unlock(&resource_lock);
	return retval;
}
EXPORT_SYMBOL_GPL(remove_resource);

static int __adjust_resource(struct resource *res, resource_size_t start,
				resource_size_t size)
{
	struct resource *tmp, *parent = res->parent;
	resource_size_t end = start + size - 1;
	int result = -EBUSY;

	if (!parent)
		goto skip;

	if ((start < parent->start) || (end > parent->end))
		goto out;

	if (res->sibling && (res->sibling->start <= end))
		goto out;

	tmp = parent->child;
	if (tmp != res) {
		while (tmp->sibling != res)
			tmp = tmp->sibling;
		if (start <= tmp->end)
			goto out;
	}

skip:
	for (tmp = res->child; tmp; tmp = tmp->sibling)
		if ((tmp->start < start) || (tmp->end > end))
			goto out;

	res->start = start;
	res->end = end;
	result = 0;

 out:
	return result;
}

/**
 * adjust_resource - modify a resource's start and size
 * @res: resource to modify
 * @start: new start value
 * @size: new size
 *
 * Given an existing resource, change its start and size to match the
 * arguments.  Returns 0 on success, -EBUSY if it can't fit.
 * Existing children of the resource are assumed to be immutable.
 */
int adjust_resource(struct resource *res, resource_size_t start,
		    resource_size_t size)
{
	int result;

	write_lock(&resource_lock);
	result = __adjust_resource(res, start, size);
	write_unlock(&resource_lock);
	return result;
}
EXPORT_SYMBOL(adjust_resource);

static void __init
__reserve_region_with_split(struct resource *root, resource_size_t start,
			    resource_size_t end, const char *name)
{
	struct resource *parent = root;
	struct resource *conflict;
	struct resource *res = alloc_resource(GFP_ATOMIC);
	struct resource *next_res = NULL;
	int type = resource_type(root);

	if (!res)
		return;

	res->name = name;
	res->start = start;
	res->end = end;
	res->flags = type | IORESOURCE_BUSY;
	res->desc = IORES_DESC_NONE;

	while (1) {

		conflict = __request_resource(parent, res);
		if (!conflict) {
			if (!next_res)
				break;
			res = next_res;
			next_res = NULL;
			continue;
		}

		/* conflict covered whole area */
		if (conflict->start <= res->start &&
				conflict->end >= res->end) {
			free_resource(res);
			WARN_ON(next_res);
			break;
		}

		/* failed, split and try again */
		if (conflict->start > res->start) {
			end = res->end;
			res->end = conflict->start - 1;
			if (conflict->end < end) {
				next_res = alloc_resource(GFP_ATOMIC);
				if (!next_res) {
					free_resource(res);
					break;
				}
				next_res->name = name;
				next_res->start = conflict->end + 1;
				next_res->end = end;
				next_res->flags = type | IORESOURCE_BUSY;
				next_res->desc = IORES_DESC_NONE;
			}
		} else {
			res->start = conflict->end + 1;
		}
	}

}

void __init
reserve_region_with_split(struct resource *root, resource_size_t start,
			  resource_size_t end, const char *name)
{
	int abort = 0;

	write_lock(&resource_lock);
	if (root->start > start || root->end < end) {
		pr_err("requested range [0x%llx-0x%llx] not in root %pr\n",
		       (unsigned long long)start, (unsigned long long)end,
		       root);
		if (start > root->end || end < root->start)
			abort = 1;
		else {
			if (end > root->end)
				end = root->end;
			if (start < root->start)
				start = root->start;
			pr_err("fixing request to [0x%llx-0x%llx]\n",
			       (unsigned long long)start,
			       (unsigned long long)end);
		}
		dump_stack();
	}
	if (!abort)
		__reserve_region_with_split(root, start, end, name);
	write_unlock(&resource_lock);
}

/**
 * resource_alignment - calculate resource's alignment
 * @res: resource pointer
 *
 * Returns alignment on success, 0 (invalid alignment) on failure.
 */
resource_size_t resource_alignment(struct resource *res)
{
	switch (res->flags & (IORESOURCE_SIZEALIGN | IORESOURCE_STARTALIGN)) {
	case IORESOURCE_SIZEALIGN:
		return resource_size(res);
	case IORESOURCE_STARTALIGN:
		return res->start;
	default:
		return 0;
	}
}

/*
 * This is compatibility stuff for IO resources.
 *
 * Note how this, unlike the above, knows about
 * the IO flag meanings (busy etc).
 *
 * request_region creates a new busy region.
 *
 * release_region releases a matching busy region.
 */

static DECLARE_WAIT_QUEUE_HEAD(muxed_resource_wait);

/**
 * __request_region - create a new busy resource region
 * @parent: parent resource descriptor
 * @start: resource start address
 * @n: resource region size
 * @name: reserving caller's ID string
 * @flags: IO resource flags
 */
//申请占用此段resource
struct resource * __request_region(struct resource *parent,
				   resource_size_t start, resource_size_t n,
				   const char *name, int flags)
{
	DECLARE_WAITQUEUE(wait, current);
	struct resource *res = alloc_resource(GFP_KERNEL);

	//如果申请resource失败，返回NULL
	if (!res)
		return NULL;

	//设置resource名称，内存起始位置，终止位置
	res->name = name;
	res->start = start;
	res->end = start + n - 1;

	write_lock(&resource_lock);

	for (;;) {
		struct resource *conflict;

		res->flags = resource_type(parent) | resource_ext_type(parent);
		res->flags |= IORESOURCE_BUSY | flags;
		res->desc = parent->desc;

		//请求资源（将res添加进parent中）
		conflict = __request_resource(parent, res);
		if (!conflict)
<<<<<<< HEAD
			break;//未返回冲突，跳出
=======
			break;
		/*
		 * mm/hmm.c reserves physical addresses which then
		 * become unavailable to other users.  Conflicts are
		 * not expected.  Warn to aid debugging if encountered.
		 */
		if (conflict->desc == IORES_DESC_DEVICE_PRIVATE_MEMORY) {
			pr_warn("Unaddressable device %s %pR conflicts with %pR",
				conflict->name, conflict, res);
		}
>>>>>>> 869e3305
		if (conflict != parent) {
			if (!(conflict->flags & IORESOURCE_BUSY)) {
				parent = conflict;
				continue;
			}
		}
		//等待资源可用
		if (conflict->flags & flags & IORESOURCE_MUXED) {
			add_wait_queue(&muxed_resource_wait, &wait);
			write_unlock(&resource_lock);
			set_current_state(TASK_UNINTERRUPTIBLE);
			schedule();
			remove_wait_queue(&muxed_resource_wait, &wait);
			write_lock(&resource_lock);
			continue;
		}
		//资源申请失败
		/* Uhhuh, that didn't work out.. */
		free_resource(res);
		res = NULL;
		break;
	}
	write_unlock(&resource_lock);
	return res;
}
EXPORT_SYMBOL(__request_region);

/**
 * __release_region - release a previously reserved resource region
 * @parent: parent resource descriptor
 * @start: resource start address
 * @n: resource region size
 *
 * The described resource region must match a currently busy region.
 */
void __release_region(struct resource *parent, resource_size_t start,
		      resource_size_t n)
{
	struct resource **p;
	resource_size_t end;

	p = &parent->child;
	end = start + n - 1;

	write_lock(&resource_lock);

	for (;;) {
		struct resource *res = *p;

		if (!res)
			break;
		if (res->start <= start && res->end >= end) {
			if (!(res->flags & IORESOURCE_BUSY)) {
				p = &res->child;
				continue;
			}
			if (res->start != start || res->end != end)
				break;
			*p = res->sibling;
			write_unlock(&resource_lock);
			if (res->flags & IORESOURCE_MUXED)
				wake_up(&muxed_resource_wait);
			free_resource(res);
			return;
		}
		p = &res->sibling;
	}

	write_unlock(&resource_lock);

	printk(KERN_WARNING "Trying to free nonexistent resource "
		"<%016llx-%016llx>\n", (unsigned long long)start,
		(unsigned long long)end);
}
EXPORT_SYMBOL(__release_region);

#ifdef CONFIG_MEMORY_HOTREMOVE
/**
 * release_mem_region_adjustable - release a previously reserved memory region
 * @parent: parent resource descriptor
 * @start: resource start address
 * @size: resource region size
 *
 * This interface is intended for memory hot-delete.  The requested region
 * is released from a currently busy memory resource.  The requested region
 * must either match exactly or fit into a single busy resource entry.  In
 * the latter case, the remaining resource is adjusted accordingly.
 * Existing children of the busy memory resource must be immutable in the
 * request.
 *
 * Note:
 * - Additional release conditions, such as overlapping region, can be
 *   supported after they are confirmed as valid cases.
 * - When a busy memory resource gets split into two entries, the code
 *   assumes that all children remain in the lower address entry for
 *   simplicity.  Enhance this logic when necessary.
 */
int release_mem_region_adjustable(struct resource *parent,
				  resource_size_t start, resource_size_t size)
{
	struct resource **p;
	struct resource *res;
	struct resource *new_res;
	resource_size_t end;
	int ret = -EINVAL;

	end = start + size - 1;
	if ((start < parent->start) || (end > parent->end))
		return ret;

	/* The alloc_resource() result gets checked later */
	new_res = alloc_resource(GFP_KERNEL);

	p = &parent->child;
	write_lock(&resource_lock);

	while ((res = *p)) {
		if (res->start >= end)
			break;

		/* look for the next resource if it does not fit into */
		if (res->start > start || res->end < end) {
			p = &res->sibling;
			continue;
		}

		/*
		 * All memory regions added from memory-hotplug path have the
		 * flag IORESOURCE_SYSTEM_RAM. If the resource does not have
		 * this flag, we know that we are dealing with a resource coming
		 * from HMM/devm. HMM/devm use another mechanism to add/release
		 * a resource. This goes via devm_request_mem_region and
		 * devm_release_mem_region.
		 * HMM/devm take care to release their resources when they want,
		 * so if we are dealing with them, let us just back off here.
		 */
		if (!(res->flags & IORESOURCE_SYSRAM)) {
			ret = 0;
			break;
		}

		if (!(res->flags & IORESOURCE_MEM))
			break;

		if (!(res->flags & IORESOURCE_BUSY)) {
			p = &res->child;
			continue;
		}

		/* found the target resource; let's adjust accordingly */
		if (res->start == start && res->end == end) {
			/* free the whole entry */
			*p = res->sibling;
			free_resource(res);
			ret = 0;
		} else if (res->start == start && res->end != end) {
			/* adjust the start */
			ret = __adjust_resource(res, end + 1,
						res->end - end);
		} else if (res->start != start && res->end == end) {
			/* adjust the end */
			ret = __adjust_resource(res, res->start,
						start - res->start);
		} else {
			/* split into two entries */
			if (!new_res) {
				ret = -ENOMEM;
				break;
			}
			new_res->name = res->name;
			new_res->start = end + 1;
			new_res->end = res->end;
			new_res->flags = res->flags;
			new_res->desc = res->desc;
			new_res->parent = res->parent;
			new_res->sibling = res->sibling;
			new_res->child = NULL;

			ret = __adjust_resource(res, res->start,
						start - res->start);
			if (ret)
				break;
			res->sibling = new_res;
			new_res = NULL;
		}

		break;
	}

	write_unlock(&resource_lock);
	free_resource(new_res);
	return ret;
}
#endif	/* CONFIG_MEMORY_HOTREMOVE */

/*
 * Managed region resource
 */
static void devm_resource_release(struct device *dev, void *ptr)
{
	struct resource **r = ptr;

	release_resource(*r);
}

/**
 * devm_request_resource() - request and reserve an I/O or memory resource
 * @dev: device for which to request the resource
 * @root: root of the resource tree from which to request the resource
 * @new: descriptor of the resource to request
 *
 * This is a device-managed version of request_resource(). There is usually
 * no need to release resources requested by this function explicitly since
 * that will be taken care of when the device is unbound from its driver.
 * If for some reason the resource needs to be released explicitly, because
 * of ordering issues for example, drivers must call devm_release_resource()
 * rather than the regular release_resource().
 *
 * When a conflict is detected between any existing resources and the newly
 * requested resource, an error message will be printed.
 *
 * Returns 0 on success or a negative error code on failure.
 */
int devm_request_resource(struct device *dev, struct resource *root,
			  struct resource *new)
{
	struct resource *conflict, **ptr;

	ptr = devres_alloc(devm_resource_release, sizeof(*ptr), GFP_KERNEL);
	if (!ptr)
		return -ENOMEM;

	*ptr = new;

	conflict = request_resource_conflict(root, new);
	if (conflict) {
		dev_err(dev, "resource collision: %pR conflicts with %s %pR\n",
			new, conflict->name, conflict);
		devres_free(ptr);
		return -EBUSY;
	}

	devres_add(dev, ptr);
	return 0;
}
EXPORT_SYMBOL(devm_request_resource);

static int devm_resource_match(struct device *dev, void *res, void *data)
{
	struct resource **ptr = res;

	return *ptr == data;
}

/**
 * devm_release_resource() - release a previously requested resource
 * @dev: device for which to release the resource
 * @new: descriptor of the resource to release
 *
 * Releases a resource previously requested using devm_request_resource().
 */
void devm_release_resource(struct device *dev, struct resource *new)
{
	WARN_ON(devres_release(dev, devm_resource_release, devm_resource_match,
			       new));
}
EXPORT_SYMBOL(devm_release_resource);

struct region_devres {
	struct resource *parent;
	resource_size_t start;
	resource_size_t n;
};

static void devm_region_release(struct device *dev, void *res)
{
	struct region_devres *this = res;

	__release_region(this->parent, this->start, this->n);
}

static int devm_region_match(struct device *dev, void *res, void *match_data)
{
	struct region_devres *this = res, *match = match_data;

	return this->parent == match->parent &&
		this->start == match->start && this->n == match->n;
}

struct resource *
__devm_request_region(struct device *dev, struct resource *parent,
		      resource_size_t start, resource_size_t n, const char *name)
{
	struct region_devres *dr = NULL;
	struct resource *res;

	dr = devres_alloc(devm_region_release, sizeof(struct region_devres),
			  GFP_KERNEL);
	if (!dr)
		return NULL;

	dr->parent = parent;
	dr->start = start;
	dr->n = n;

	res = __request_region(parent, start, n, name, 0);
	if (res)
		devres_add(dev, dr);
	else
		devres_free(dr);

	return res;
}
EXPORT_SYMBOL(__devm_request_region);

void __devm_release_region(struct device *dev, struct resource *parent,
			   resource_size_t start, resource_size_t n)
{
	struct region_devres match_data = { parent, start, n };

	__release_region(parent, start, n);
	WARN_ON(devres_destroy(dev, devm_region_release, devm_region_match,
			       &match_data));
}
EXPORT_SYMBOL(__devm_release_region);

/*
 * Reserve I/O ports or memory based on "reserve=" kernel parameter.
 */
#define MAXRESERVE 4
static int __init reserve_setup(char *str)
{
	static int reserved;
	static struct resource reserve[MAXRESERVE];

	for (;;) {
		unsigned int io_start, io_num;
		int x = reserved;
		struct resource *parent;

		if (get_option(&str, &io_start) != 2)
			break;
		if (get_option(&str, &io_num) == 0)
			break;
		if (x < MAXRESERVE) {
			struct resource *res = reserve + x;

			/*
			 * If the region starts below 0x10000, we assume it's
			 * I/O port space; otherwise assume it's memory.
			 */
			if (io_start < 0x10000) {
				res->flags = IORESOURCE_IO;
				parent = &ioport_resource;
			} else {
				res->flags = IORESOURCE_MEM;
				parent = &iomem_resource;
			}
			res->name = "reserved";
			res->start = io_start;
			res->end = io_start + io_num - 1;
			res->flags |= IORESOURCE_BUSY;
			res->desc = IORES_DESC_NONE;
			res->child = NULL;
			if (request_resource(parent, res) == 0)
				reserved = x+1;
		}
	}
	return 1;
}
__setup("reserve=", reserve_setup);

/*
 * Check if the requested addr and size spans more than any slot in the
 * iomem resource tree.
 */
int iomem_map_sanity_check(resource_size_t addr, unsigned long size)
{
	struct resource *p = &iomem_resource;
	int err = 0;
	loff_t l;

	read_lock(&resource_lock);
	for (p = p->child; p ; p = r_next(NULL, p, &l)) {
		/*
		 * We can probably skip the resources without
		 * IORESOURCE_IO attribute?
		 */
		if (p->start >= addr + size)
			continue;
		if (p->end < addr)
			continue;
		if (PFN_DOWN(p->start) <= PFN_DOWN(addr) &&
		    PFN_DOWN(p->end) >= PFN_DOWN(addr + size - 1))
			continue;
		/*
		 * if a resource is "BUSY", it's not a hardware resource
		 * but a driver mapping of such a resource; we don't want
		 * to warn for those; some drivers legitimately map only
		 * partial hardware resources. (example: vesafb)
		 */
		if (p->flags & IORESOURCE_BUSY)
			continue;

		printk(KERN_WARNING "resource sanity check: requesting [mem %#010llx-%#010llx], which spans more than %s %pR\n",
		       (unsigned long long)addr,
		       (unsigned long long)(addr + size - 1),
		       p->name, p);
		err = -1;
		break;
	}
	read_unlock(&resource_lock);

	return err;
}

#ifdef CONFIG_STRICT_DEVMEM
static int strict_iomem_checks = 1;
#else
static int strict_iomem_checks;
#endif

/*
 * check if an address is reserved in the iomem resource tree
 * returns true if reserved, false if not reserved.
 */
bool iomem_is_exclusive(u64 addr)
{
	struct resource *p = &iomem_resource;
	bool err = false;
	loff_t l;
	int size = PAGE_SIZE;

	if (!strict_iomem_checks)
		return false;

	addr = addr & PAGE_MASK;

	read_lock(&resource_lock);
	for (p = p->child; p ; p = r_next(NULL, p, &l)) {
		/*
		 * We can probably skip the resources without
		 * IORESOURCE_IO attribute?
		 */
		if (p->start >= addr + size)
			break;
		if (p->end < addr)
			continue;
		/*
		 * A resource is exclusive if IORESOURCE_EXCLUSIVE is set
		 * or CONFIG_IO_STRICT_DEVMEM is enabled and the
		 * resource is busy.
		 */
		if ((p->flags & IORESOURCE_BUSY) == 0)
			continue;
		if (IS_ENABLED(CONFIG_IO_STRICT_DEVMEM)
				|| p->flags & IORESOURCE_EXCLUSIVE) {
			err = true;
			break;
		}
	}
	read_unlock(&resource_lock);

	return err;
}

struct resource_entry *resource_list_create_entry(struct resource *res,
						  size_t extra_size)
{
	struct resource_entry *entry;

	entry = kzalloc(sizeof(*entry) + extra_size, GFP_KERNEL);
	if (entry) {
		INIT_LIST_HEAD(&entry->node);
		entry->res = res ? res : &entry->__res;
	}

	return entry;
}
EXPORT_SYMBOL(resource_list_create_entry);

void resource_list_free(struct list_head *head)
{
	struct resource_entry *entry, *tmp;

	list_for_each_entry_safe(entry, tmp, head, node)
		resource_list_destroy_entry(entry);
}
EXPORT_SYMBOL(resource_list_free);

static int __init strict_iomem(char *str)
{
	if (strstr(str, "relaxed"))
		strict_iomem_checks = 0;
	if (strstr(str, "strict"))
		strict_iomem_checks = 1;
	return 1;
}

__setup("iomem=", strict_iomem);<|MERGE_RESOLUTION|>--- conflicted
+++ resolved
@@ -1145,10 +1145,7 @@
 		//请求资源（将res添加进parent中）
 		conflict = __request_resource(parent, res);
 		if (!conflict)
-<<<<<<< HEAD
 			break;//未返回冲突，跳出
-=======
-			break;
 		/*
 		 * mm/hmm.c reserves physical addresses which then
 		 * become unavailable to other users.  Conflicts are
@@ -1158,7 +1155,6 @@
 			pr_warn("Unaddressable device %s %pR conflicts with %pR",
 				conflict->name, conflict, res);
 		}
->>>>>>> 869e3305
 		if (conflict != parent) {
 			if (!(conflict->flags & IORESOURCE_BUSY)) {
 				parent = conflict;
