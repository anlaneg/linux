--- conflicted
+++ resolved
@@ -429,9 +429,6 @@
 /* SLAB cache for mm_struct structures (tsk->mm) */
 static struct kmem_cache *mm_cachep;
 
-<<<<<<< HEAD
-/*申请vm_area_struct，并初始化，指定其所属的mm*/
-=======
 #ifdef CONFIG_PER_VMA_LOCK
 
 /* SLAB cache for vm_area_struct.lock */
@@ -461,7 +458,7 @@
 
 #endif /* CONFIG_PER_VMA_LOCK */
 
->>>>>>> 9d1694dc
+/*申请vm_area_struct，并初始化，指定其所属的mm*/
 struct vm_area_struct *vm_area_alloc(struct mm_struct *mm)
 {
 	struct vm_area_struct *vma;
