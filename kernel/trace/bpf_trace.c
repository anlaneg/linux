// SPDX-License-Identifier: GPL-2.0
/* Copyright (c) 2011-2015 PLUMgrid, http://plumgrid.com
 * Copyright (c) 2016 Facebook
 */
#include <linux/kernel.h>
#include <linux/types.h>
#include <linux/slab.h>
#include <linux/bpf.h>
#include <linux/bpf_verifier.h>
#include <linux/bpf_perf_event.h>
#include <linux/btf.h>
#include <linux/filter.h>
#include <linux/uaccess.h>
#include <linux/ctype.h>
#include <linux/kprobes.h>
#include <linux/spinlock.h>
#include <linux/syscalls.h>
#include <linux/error-injection.h>
#include <linux/btf_ids.h>
#include <linux/bpf_lsm.h>
#include <linux/fprobe.h>
#include <linux/bsearch.h>
#include <linux/sort.h>
#include <linux/key.h>
#include <linux/verification.h>
#include <linux/namei.h>

#include <net/bpf_sk_storage.h>

#include <uapi/linux/bpf.h>
#include <uapi/linux/btf.h>

#include <asm/tlb.h>

#include "trace_probe.h"
#include "trace.h"

#define CREATE_TRACE_POINTS
#include "bpf_trace.h"

#define bpf_event_rcu_dereference(p)					\
	rcu_dereference_protected(p, lockdep_is_held(&bpf_event_mutex))

#define MAX_UPROBE_MULTI_CNT (1U << 20)
#define MAX_KPROBE_MULTI_CNT (1U << 20)

#ifdef CONFIG_MODULES
struct bpf_trace_module {
	struct module *module;
	struct list_head list;
};

static LIST_HEAD(bpf_trace_modules);
static DEFINE_MUTEX(bpf_module_mutex);

static struct bpf_raw_event_map *bpf_get_raw_tracepoint_module(const char *name)
{
	struct bpf_raw_event_map *btp, *ret = NULL;
	struct bpf_trace_module *btm;
	unsigned int i;

	mutex_lock(&bpf_module_mutex);
	list_for_each_entry(btm, &bpf_trace_modules, list) {
		for (i = 0; i < btm->module->num_bpf_raw_events; ++i) {
			btp = &btm->module->bpf_raw_events[i];
			if (!strcmp(btp->tp->name, name)) {
				if (try_module_get(btm->module))
					ret = btp;
				goto out;
			}
		}
	}
out:
	mutex_unlock(&bpf_module_mutex);
	return ret;
}
#else
static struct bpf_raw_event_map *bpf_get_raw_tracepoint_module(const char *name)
{
	return NULL;
}
#endif /* CONFIG_MODULES */

u64 bpf_get_stackid(u64 r1, u64 r2, u64 r3, u64 r4, u64 r5);
u64 bpf_get_stack(u64 r1, u64 r2, u64 r3, u64 r4, u64 r5);

static int bpf_btf_printf_prepare(struct btf_ptr *ptr, u32 btf_ptr_size,
				  u64 flags, const struct btf **btf,
				  s32 *btf_id);
static u64 bpf_kprobe_multi_cookie(struct bpf_run_ctx *ctx);
static u64 bpf_kprobe_multi_entry_ip(struct bpf_run_ctx *ctx);

static u64 bpf_uprobe_multi_cookie(struct bpf_run_ctx *ctx);
static u64 bpf_uprobe_multi_entry_ip(struct bpf_run_ctx *ctx);

/**
 * trace_call_bpf - invoke BPF program
 * @call: tracepoint event
 * @ctx: opaque context pointer
 *
 * kprobe handlers execute BPF programs via this helper.
 * Can be used from static tracepoints in the future.
 *
 * Return: BPF programs always return an integer which is interpreted by
 * kprobe handler as:
 * 0 - return from kprobe (event is filtered out)
 * 1 - store kprobe event into ring buffer
 * Other values are reserved and currently alias to 1
 */
unsigned int trace_call_bpf(struct trace_event_call *call, void *ctx)
{
	unsigned int ret;

	cant_sleep();

	if (unlikely(__this_cpu_inc_return(bpf_prog_active) != 1)) {
		/*
		 * since some bpf program is already running on this cpu,
		 * don't call into another bpf program (same or different)
		 * and don't send kprobe event into ring-buffer,
		 * so return zero here
		 */
		rcu_read_lock();
		bpf_prog_inc_misses_counters(rcu_dereference(call->prog_array));
		rcu_read_unlock();
		ret = 0;
		goto out;
	}

	/*
	 * Instead of moving rcu_read_lock/rcu_dereference/rcu_read_unlock
	 * to all call sites, we did a bpf_prog_array_valid() there to check
	 * whether call->prog_array is empty or not, which is
	 * a heuristic to speed up execution.
	 *
	 * If bpf_prog_array_valid() fetched prog_array was
	 * non-NULL, we go into trace_call_bpf() and do the actual
	 * proper rcu_dereference() under RCU lock.
	 * If it turns out that prog_array is NULL then, we bail out.
	 * For the opposite, if the bpf_prog_array_valid() fetched pointer
	 * was NULL, you'll skip the prog_array with the risk of missing
	 * out of events when it was updated in between this and the
	 * rcu_dereference() which is accepted risk.
	 */
	rcu_read_lock();
	ret = bpf_prog_run_array(rcu_dereference(call->prog_array),
				 ctx, bpf_prog_run);
	rcu_read_unlock();

 out:
	__this_cpu_dec(bpf_prog_active);

	return ret;
}

#ifdef CONFIG_BPF_KPROBE_OVERRIDE
BPF_CALL_2(bpf_override_return, struct pt_regs *, regs, unsigned long, rc)
{
	regs_set_return_value(regs, rc);
	override_function_with_return(regs);
	return 0;
}

static const struct bpf_func_proto bpf_override_return_proto = {
	.func		= bpf_override_return,
	.gpl_only	= true,
	.ret_type	= RET_INTEGER,
	.arg1_type	= ARG_PTR_TO_CTX,
	.arg2_type	= ARG_ANYTHING,
};
#endif

static __always_inline int
bpf_probe_read_user_common(void *dst, u32 size, const void __user *unsafe_ptr)
{
	int ret;

	ret = copy_from_user_nofault(dst, unsafe_ptr, size);
	if (unlikely(ret < 0))
		memset(dst, 0, size);
	return ret;
}

BPF_CALL_3(bpf_probe_read_user, void *, dst, u32, size,
	   const void __user *, unsafe_ptr)
{
	return bpf_probe_read_user_common(dst, size, unsafe_ptr);
}

const struct bpf_func_proto bpf_probe_read_user_proto = {
	.func		= bpf_probe_read_user,
	.gpl_only	= true,
	.ret_type	= RET_INTEGER,
	.arg1_type	= ARG_PTR_TO_UNINIT_MEM,
	.arg2_type	= ARG_CONST_SIZE_OR_ZERO,
	.arg3_type	= ARG_ANYTHING,
};

static __always_inline int
bpf_probe_read_user_str_common(void *dst, u32 size,
			       const void __user *unsafe_ptr)
{
	int ret;

	/*
	 * NB: We rely on strncpy_from_user() not copying junk past the NUL
	 * terminator into `dst`.
	 *
	 * strncpy_from_user() does long-sized strides in the fast path. If the
	 * strncpy does not mask out the bytes after the NUL in `unsafe_ptr`,
	 * then there could be junk after the NUL in `dst`. If user takes `dst`
	 * and keys a hash map with it, then semantically identical strings can
	 * occupy multiple entries in the map.
	 */
	ret = strncpy_from_user_nofault(dst, unsafe_ptr, size);
	if (unlikely(ret < 0))
		memset(dst, 0, size);
	return ret;
}

BPF_CALL_3(bpf_probe_read_user_str, void *, dst, u32, size,
	   const void __user *, unsafe_ptr)
{
	return bpf_probe_read_user_str_common(dst, size, unsafe_ptr);
}

const struct bpf_func_proto bpf_probe_read_user_str_proto = {
	.func		= bpf_probe_read_user_str,
	.gpl_only	= true,
	.ret_type	= RET_INTEGER,
	.arg1_type	= ARG_PTR_TO_UNINIT_MEM,
	.arg2_type	= ARG_CONST_SIZE_OR_ZERO,
	.arg3_type	= ARG_ANYTHING,
};

/*定义函数bpf_probe_read_kernel*/
BPF_CALL_3(bpf_probe_read_kernel, void *, dst, u32, size,
	   const void *, unsafe_ptr)
{
	return bpf_probe_read_kernel_common(dst, size, unsafe_ptr);
}

const struct bpf_func_proto bpf_probe_read_kernel_proto = {
	.func		= bpf_probe_read_kernel,
	.gpl_only	= true,
	.ret_type	= RET_INTEGER,
	.arg1_type	= ARG_PTR_TO_UNINIT_MEM,
	.arg2_type	= ARG_CONST_SIZE_OR_ZERO,
	.arg3_type	= ARG_ANYTHING,
};

static __always_inline int
bpf_probe_read_kernel_str_common(void *dst, u32 size, const void *unsafe_ptr)
{
	int ret;

	/*
	 * The strncpy_from_kernel_nofault() call will likely not fill the
	 * entire buffer, but that's okay in this circumstance as we're probing
	 * arbitrary memory anyway similar to bpf_probe_read_*() and might
	 * as well probe the stack. Thus, memory is explicitly cleared
	 * only in error case, so that improper users ignoring return
	 * code altogether don't copy garbage; otherwise length of string
	 * is returned that can be used for bpf_perf_event_output() et al.
	 */
	ret = strncpy_from_kernel_nofault(dst, unsafe_ptr, size);
	if (unlikely(ret < 0))
		memset(dst, 0, size);
	return ret;
}

BPF_CALL_3(bpf_probe_read_kernel_str, void *, dst, u32, size,
	   const void *, unsafe_ptr)
{
	return bpf_probe_read_kernel_str_common(dst, size, unsafe_ptr);
}

const struct bpf_func_proto bpf_probe_read_kernel_str_proto = {
	.func		= bpf_probe_read_kernel_str,
	.gpl_only	= true,
	.ret_type	= RET_INTEGER,
	.arg1_type	= ARG_PTR_TO_UNINIT_MEM,
	.arg2_type	= ARG_CONST_SIZE_OR_ZERO,
	.arg3_type	= ARG_ANYTHING,
};

#ifdef CONFIG_ARCH_HAS_NON_OVERLAPPING_ADDRESS_SPACE
BPF_CALL_3(bpf_probe_read_compat, void *, dst, u32, size,
	   const void *, unsafe_ptr)
{
	if ((unsigned long)unsafe_ptr < TASK_SIZE) {
		return bpf_probe_read_user_common(dst, size,
				(__force void __user *)unsafe_ptr);
	}
	return bpf_probe_read_kernel_common(dst, size, unsafe_ptr);
}

static const struct bpf_func_proto bpf_probe_read_compat_proto = {
	.func		= bpf_probe_read_compat,
	.gpl_only	= true,
	.ret_type	= RET_INTEGER,
	.arg1_type	= ARG_PTR_TO_UNINIT_MEM,
	.arg2_type	= ARG_CONST_SIZE_OR_ZERO,
	.arg3_type	= ARG_ANYTHING,
};

BPF_CALL_3(bpf_probe_read_compat_str, void *, dst, u32, size,
	   const void *, unsafe_ptr)
{
	if ((unsigned long)unsafe_ptr < TASK_SIZE) {
		return bpf_probe_read_user_str_common(dst, size,
				(__force void __user *)unsafe_ptr);
	}
	return bpf_probe_read_kernel_str_common(dst, size, unsafe_ptr);
}

static const struct bpf_func_proto bpf_probe_read_compat_str_proto = {
	.func		= bpf_probe_read_compat_str,
	.gpl_only	= true,
	.ret_type	= RET_INTEGER,
	.arg1_type	= ARG_PTR_TO_UNINIT_MEM,
	.arg2_type	= ARG_CONST_SIZE_OR_ZERO,
	.arg3_type	= ARG_ANYTHING,
};
#endif /* CONFIG_ARCH_HAS_NON_OVERLAPPING_ADDRESS_SPACE */

BPF_CALL_3(bpf_probe_write_user, void __user *, unsafe_ptr, const void *, src,
	   u32, size)
{
	/*
	 * Ensure we're in user context which is safe for the helper to
	 * run. This helper has no business in a kthread.
	 *
	 * access_ok() should prevent writing to non-user memory, but in
	 * some situations (nommu, temporary switch, etc) access_ok() does
	 * not provide enough validation, hence the check on KERNEL_DS.
	 *
	 * nmi_uaccess_okay() ensures the probe is not run in an interim
	 * state, when the task or mm are switched. This is specifically
	 * required to prevent the use of temporary mm.
	 */

	if (unlikely(in_interrupt() ||
		     current->flags & (PF_KTHREAD | PF_EXITING)))
		return -EPERM;
	if (unlikely(!nmi_uaccess_okay()))
		return -EPERM;

	return copy_to_user_nofault(unsafe_ptr, src, size);
}

static const struct bpf_func_proto bpf_probe_write_user_proto = {
	.func		= bpf_probe_write_user,
	.gpl_only	= true,
	.ret_type	= RET_INTEGER,
	.arg1_type	= ARG_ANYTHING,
	.arg2_type	= ARG_PTR_TO_MEM | MEM_RDONLY,
	.arg3_type	= ARG_CONST_SIZE,
};

<<<<<<< HEAD
/*返回bpf_probe_write_user回调*/
static const struct bpf_func_proto *bpf_get_probe_write_proto(void)
{
	if (!capable(CAP_SYS_ADMIN))
		return NULL;

	pr_warn_ratelimited("%s[%d] is installing a program with bpf_probe_write_user helper that may corrupt user memory!",
			    current->comm, task_pid_nr(current));

	return &bpf_probe_write_user_proto;
}

=======
>>>>>>> 155a3c00
#define MAX_TRACE_PRINTK_VARARGS	3
#define BPF_TRACE_PRINTK_SIZE		1024

BPF_CALL_5(bpf_trace_printk, char *, fmt, u32, fmt_size, u64, arg1,
	   u64, arg2, u64, arg3)
{
	u64 args[MAX_TRACE_PRINTK_VARARGS] = { arg1, arg2, arg3 };
	struct bpf_bprintf_data data = {
		.get_bin_args	= true,
		.get_buf	= true,
	};
	int ret;

	ret = bpf_bprintf_prepare(fmt, fmt_size, args,
				  MAX_TRACE_PRINTK_VARARGS, &data);
	if (ret < 0)
		return ret;

	/*输出到buf*/
	ret = bstr_printf(data.buf, MAX_BPRINTF_BUF, fmt, data.bin_args);

	/*执行输出*/
	trace_bpf_trace_printk(data.buf);

	bpf_bprintf_cleanup(&data);

	return ret;
}

static const struct bpf_func_proto bpf_trace_printk_proto = {
	.func		= bpf_trace_printk,
	.gpl_only	= true,
	.ret_type	= RET_INTEGER,
	.arg1_type	= ARG_PTR_TO_MEM | MEM_RDONLY,
	.arg2_type	= ARG_CONST_SIZE,
};

static void __set_printk_clr_event(struct work_struct *work)
{
	/*
	 * This program might be calling bpf_trace_printk,
	 * so enable the associated bpf_trace/bpf_trace_printk event.
	 * Repeat this each time as it is possible a user has
	 * disabled bpf_trace_printk events.  By loading a program
	 * calling bpf_trace_printk() however the user has expressed
	 * the intent to see such events.
	 */
	if (trace_set_clr_event("bpf_trace", "bpf_trace_printk", 1))
		pr_warn_ratelimited("could not enable bpf_trace_printk events");
}
static DECLARE_WORK(set_printk_work, __set_printk_clr_event);

const struct bpf_func_proto *bpf_get_trace_printk_proto(void)
{
	schedule_work(&set_printk_work);
	return &bpf_trace_printk_proto;
}

BPF_CALL_4(bpf_trace_vprintk, char *, fmt, u32, fmt_size, const void *, args,
	   u32, data_len)
{
	struct bpf_bprintf_data data = {
		.get_bin_args	= true,
		.get_buf	= true,
	};
	int ret, num_args;

	if (data_len & 7 || data_len > MAX_BPRINTF_VARARGS * 8 ||
	    (data_len && !args))
		return -EINVAL;
	num_args = data_len / 8;

	ret = bpf_bprintf_prepare(fmt, fmt_size, args, num_args, &data);
	if (ret < 0)
		return ret;

	ret = bstr_printf(data.buf, MAX_BPRINTF_BUF, fmt, data.bin_args);

	trace_bpf_trace_printk(data.buf);

	bpf_bprintf_cleanup(&data);

	return ret;
}

static const struct bpf_func_proto bpf_trace_vprintk_proto = {
	.func		= bpf_trace_vprintk,
	.gpl_only	= true,
	.ret_type	= RET_INTEGER,
	.arg1_type	= ARG_PTR_TO_MEM | MEM_RDONLY,
	.arg2_type	= ARG_CONST_SIZE,
	.arg3_type	= ARG_PTR_TO_MEM | PTR_MAYBE_NULL | MEM_RDONLY,
	.arg4_type	= ARG_CONST_SIZE_OR_ZERO,
};

const struct bpf_func_proto *bpf_get_trace_vprintk_proto(void)
{
	schedule_work(&set_printk_work);
	return &bpf_trace_vprintk_proto;
}

/*执行bpf格式化输出*/
BPF_CALL_5(bpf_seq_printf, struct seq_file *, m, char *, fmt, u32, fmt_size,
	   const void *, args, u32, data_len)
{
	struct bpf_bprintf_data data = {
		.get_bin_args	= true,
	};
	int err, num_args;

	if (data_len & 7 || data_len > MAX_BPRINTF_VARARGS * 8 ||
	    (data_len && !args))
	    	/*data_len必须以8字节对齐，data_len长度不得超限*/
		return -EINVAL;
	/*参数数量*/
	num_args = data_len / 8;

	err = bpf_bprintf_prepare(fmt, fmt_size, args, num_args, &data);
	if (err < 0)
		return err;

	/*输出到seq_file*/
	seq_bprintf(m, fmt, data.bin_args);

	bpf_bprintf_cleanup(&data);

	return seq_has_overflowed(m) ? -EOVERFLOW : 0;
}

BTF_ID_LIST_SINGLE(btf_seq_file_ids, struct, seq_file)

static const struct bpf_func_proto bpf_seq_printf_proto = {
	.func		= bpf_seq_printf,
	.gpl_only	= true,
	.ret_type	= RET_INTEGER,
	.arg1_type	= ARG_PTR_TO_BTF_ID,
	.arg1_btf_id	= &btf_seq_file_ids[0],
	.arg2_type	= ARG_PTR_TO_MEM | MEM_RDONLY,
	.arg3_type	= ARG_CONST_SIZE,
	.arg4_type      = ARG_PTR_TO_MEM | PTR_MAYBE_NULL | MEM_RDONLY,
	.arg5_type      = ARG_CONST_SIZE_OR_ZERO,
};

BPF_CALL_3(bpf_seq_write, struct seq_file *, m, const void *, data, u32, len)
{
	return seq_write(m, data, len) ? -EOVERFLOW : 0;
}

static const struct bpf_func_proto bpf_seq_write_proto = {
	.func		= bpf_seq_write,
	.gpl_only	= true,
	.ret_type	= RET_INTEGER,
	.arg1_type	= ARG_PTR_TO_BTF_ID,
	.arg1_btf_id	= &btf_seq_file_ids[0],
	.arg2_type	= ARG_PTR_TO_MEM | MEM_RDONLY,
	.arg3_type	= ARG_CONST_SIZE_OR_ZERO,
};

BPF_CALL_4(bpf_seq_printf_btf, struct seq_file *, m, struct btf_ptr *, ptr,
	   u32, btf_ptr_size, u64, flags)
{
	const struct btf *btf;
	s32 btf_id;
	int ret;

	ret = bpf_btf_printf_prepare(ptr, btf_ptr_size, flags, &btf, &btf_id);
	if (ret)
		return ret;

	return btf_type_seq_show_flags(btf, btf_id, ptr->ptr, m, flags);
}

static const struct bpf_func_proto bpf_seq_printf_btf_proto = {
	.func		= bpf_seq_printf_btf,
	.gpl_only	= true,
	.ret_type	= RET_INTEGER,
	.arg1_type	= ARG_PTR_TO_BTF_ID,
	.arg1_btf_id	= &btf_seq_file_ids[0],
	.arg2_type	= ARG_PTR_TO_MEM | MEM_RDONLY,
	.arg3_type	= ARG_CONST_SIZE_OR_ZERO,
	.arg4_type	= ARG_ANYTHING,
};

static __always_inline int
get_map_perf_counter(struct bpf_map *map, u64 flags,
		     u64 *value, u64 *enabled, u64 *running)
{
	struct bpf_array *array = container_of(map, struct bpf_array, map);
	unsigned int cpu = smp_processor_id();
	u64 index = flags & BPF_F_INDEX_MASK;
	struct bpf_event_entry *ee;

	if (unlikely(flags & ~(BPF_F_INDEX_MASK)))
		return -EINVAL;
	if (index == BPF_F_CURRENT_CPU)
		index = cpu;
	if (unlikely(index >= array->map.max_entries))
		return -E2BIG;

	ee = READ_ONCE(array->ptrs[index]);
	if (!ee)
		return -ENOENT;

	return perf_event_read_local(ee->event, value, enabled, running);
}

BPF_CALL_2(bpf_perf_event_read, struct bpf_map *, map, u64, flags)
{
	u64 value = 0;
	int err;

	err = get_map_perf_counter(map, flags, &value, NULL, NULL);
	/*
	 * this api is ugly since we miss [-22..-2] range of valid
	 * counter values, but that's uapi
	 */
	if (err)
		return err;
	return value;
}

const struct bpf_func_proto bpf_perf_event_read_proto = {
	.func		= bpf_perf_event_read,
	.gpl_only	= true,
	.ret_type	= RET_INTEGER,
	.arg1_type	= ARG_CONST_MAP_PTR,
	.arg2_type	= ARG_ANYTHING,
};

BPF_CALL_4(bpf_perf_event_read_value, struct bpf_map *, map, u64, flags,
	   struct bpf_perf_event_value *, buf, u32, size)
{
	int err = -EINVAL;

	if (unlikely(size != sizeof(struct bpf_perf_event_value)))
		goto clear;
	err = get_map_perf_counter(map, flags, &buf->counter, &buf->enabled,
				   &buf->running);
	if (unlikely(err))
		goto clear;
	return 0;
clear:
	memset(buf, 0, size);
	return err;
}

static const struct bpf_func_proto bpf_perf_event_read_value_proto = {
	.func		= bpf_perf_event_read_value,
	.gpl_only	= true,
	.ret_type	= RET_INTEGER,
	.arg1_type	= ARG_CONST_MAP_PTR,
	.arg2_type	= ARG_ANYTHING,
	.arg3_type	= ARG_PTR_TO_UNINIT_MEM,
	.arg4_type	= ARG_CONST_SIZE,
};

const struct bpf_func_proto *bpf_get_perf_event_read_value_proto(void)
{
	return &bpf_perf_event_read_value_proto;
}

static __always_inline u64
__bpf_perf_event_output(struct pt_regs *regs, struct bpf_map *map,
			u64 flags, struct perf_raw_record *raw,
			struct perf_sample_data *sd)
{
	struct bpf_array *array = container_of(map, struct bpf_array, map);
	unsigned int cpu = smp_processor_id();
	u64 index = flags & BPF_F_INDEX_MASK;
	struct bpf_event_entry *ee;
	struct perf_event *event;

	if (index == BPF_F_CURRENT_CPU)
		index = cpu;
	if (unlikely(index >= array->map.max_entries))
		return -E2BIG;

	ee = READ_ONCE(array->ptrs[index]);
	if (!ee)
		return -ENOENT;

	event = ee->event;
	if (unlikely(event->attr.type != PERF_TYPE_SOFTWARE ||
		     event->attr.config != PERF_COUNT_SW_BPF_OUTPUT))
		return -EINVAL;

	if (unlikely(event->oncpu != cpu))
		return -EOPNOTSUPP;

	perf_sample_save_raw_data(sd, event, raw);

	return perf_event_output(event, sd, regs);
}

/*
 * Support executing tracepoints in normal, irq, and nmi context that each call
 * bpf_perf_event_output
 */
struct bpf_trace_sample_data {
	struct perf_sample_data sds[3];
};

static DEFINE_PER_CPU(struct bpf_trace_sample_data, bpf_trace_sds);
static DEFINE_PER_CPU(int, bpf_trace_nest_level);
//定义bpf_perf_event_output辅助函数
BPF_CALL_5(bpf_perf_event_output, struct pt_regs *, regs, struct bpf_map *, map,
	   u64, flags, void *, data, u64, size)
{
	struct bpf_trace_sample_data *sds;
	struct perf_raw_record raw = {
		.frag = {
			.size = size,
			.data = data,
		},
	};
	struct perf_sample_data *sd;
	int nest_level, err;

	preempt_disable();
	sds = this_cpu_ptr(&bpf_trace_sds);
	nest_level = this_cpu_inc_return(bpf_trace_nest_level);

	if (WARN_ON_ONCE(nest_level > ARRAY_SIZE(sds->sds))) {
		err = -EBUSY;
		goto out;
	}

	sd = &sds->sds[nest_level - 1];

	if (unlikely(flags & ~(BPF_F_INDEX_MASK))) {
		err = -EINVAL;
		goto out;
	}

	perf_sample_data_init(sd, 0, 0);

	err = __bpf_perf_event_output(regs, map, flags, &raw, sd);
out:
	this_cpu_dec(bpf_trace_nest_level);
	preempt_enable();
	return err;
}

static const struct bpf_func_proto bpf_perf_event_output_proto = {
	.func		= bpf_perf_event_output,
	.gpl_only	= true,
	.ret_type	= RET_INTEGER,
	.arg1_type	= ARG_PTR_TO_CTX,
	.arg2_type	= ARG_CONST_MAP_PTR,
	.arg3_type	= ARG_ANYTHING,
	.arg4_type	= ARG_PTR_TO_MEM | MEM_RDONLY,
	.arg5_type	= ARG_CONST_SIZE_OR_ZERO,
};

static DEFINE_PER_CPU(int, bpf_event_output_nest_level);
struct bpf_nested_pt_regs {
	struct pt_regs regs[3];
};
static DEFINE_PER_CPU(struct bpf_nested_pt_regs, bpf_pt_regs);
static DEFINE_PER_CPU(struct bpf_trace_sample_data, bpf_misc_sds);

u64 bpf_event_output(struct bpf_map *map, u64 flags, void *meta, u64 meta_size,
		     void *ctx, u64 ctx_size, bpf_ctx_copy_t ctx_copy)
{
	struct perf_raw_frag frag = {
		.copy		= ctx_copy,
		.size		= ctx_size,
		.data		= ctx,
	};
	struct perf_raw_record raw = {
		.frag = {
			{
				.next	= ctx_size ? &frag : NULL,
			},
			.size	= meta_size,
			.data	= meta,
		},
	};
	struct perf_sample_data *sd;
	struct pt_regs *regs;
	int nest_level;
	u64 ret;

	preempt_disable();
	nest_level = this_cpu_inc_return(bpf_event_output_nest_level);

	if (WARN_ON_ONCE(nest_level > ARRAY_SIZE(bpf_misc_sds.sds))) {
		ret = -EBUSY;
		goto out;
	}
	sd = this_cpu_ptr(&bpf_misc_sds.sds[nest_level - 1]);
	regs = this_cpu_ptr(&bpf_pt_regs.regs[nest_level - 1]);

	perf_fetch_caller_regs(regs);
	perf_sample_data_init(sd, 0, 0);

	ret = __bpf_perf_event_output(regs, map, flags, &raw, sd);
out:
	this_cpu_dec(bpf_event_output_nest_level);
	preempt_enable();
	return ret;
}

BPF_CALL_0(bpf_get_current_task)
{
	return (long) current;
}

const struct bpf_func_proto bpf_get_current_task_proto = {
	.func		= bpf_get_current_task,
	.gpl_only	= true,
	.ret_type	= RET_INTEGER,
};

BPF_CALL_0(bpf_get_current_task_btf)
{
	return (unsigned long) current;
}

const struct bpf_func_proto bpf_get_current_task_btf_proto = {
	.func		= bpf_get_current_task_btf,
	.gpl_only	= true,
	.ret_type	= RET_PTR_TO_BTF_ID_TRUSTED,
	.ret_btf_id	= &btf_tracing_ids[BTF_TRACING_TYPE_TASK],
};

BPF_CALL_1(bpf_task_pt_regs, struct task_struct *, task)
{
	return (unsigned long) task_pt_regs(task);
}

BTF_ID_LIST(bpf_task_pt_regs_ids)
BTF_ID(struct, pt_regs)

const struct bpf_func_proto bpf_task_pt_regs_proto = {
	.func		= bpf_task_pt_regs,
	.gpl_only	= true,
	.arg1_type	= ARG_PTR_TO_BTF_ID,
	.arg1_btf_id	= &btf_tracing_ids[BTF_TRACING_TYPE_TASK],
	.ret_type	= RET_PTR_TO_BTF_ID,
	.ret_btf_id	= &bpf_task_pt_regs_ids[0],
};

struct send_signal_irq_work {
	struct irq_work irq_work;
	struct task_struct *task;
	u32 sig;
	enum pid_type type;
	bool has_siginfo;
	struct kernel_siginfo info;
};

static DEFINE_PER_CPU(struct send_signal_irq_work, send_signal_work);

static void do_bpf_send_signal(struct irq_work *entry)
{
	struct send_signal_irq_work *work;
	struct kernel_siginfo *siginfo;

	work = container_of(entry, struct send_signal_irq_work, irq_work);
	siginfo = work->has_siginfo ? &work->info : SEND_SIG_PRIV;

	group_send_sig_info(work->sig, siginfo, work->task, work->type);
	put_task_struct(work->task);
}

static int bpf_send_signal_common(u32 sig, enum pid_type type, struct task_struct *task, u64 value)
{
	struct send_signal_irq_work *work = NULL;
	struct kernel_siginfo info;
	struct kernel_siginfo *siginfo;

	if (!task) {
		task = current;
		siginfo = SEND_SIG_PRIV;
	} else {
		clear_siginfo(&info);
		info.si_signo = sig;
		info.si_errno = 0;
		info.si_code = SI_KERNEL;
		info.si_pid = 0;
		info.si_uid = 0;
		info.si_value.sival_ptr = (void *)(unsigned long)value;
		siginfo = &info;
	}

	/* Similar to bpf_probe_write_user, task needs to be
	 * in a sound condition and kernel memory access be
	 * permitted in order to send signal to the current
	 * task.
	 */
	if (unlikely(task->flags & (PF_KTHREAD | PF_EXITING)))
		return -EPERM;
	if (unlikely(!nmi_uaccess_okay()))
		return -EPERM;
	/* Task should not be pid=1 to avoid kernel panic. */
	if (unlikely(is_global_init(task)))
		return -EPERM;

	if (preempt_count() != 0 || irqs_disabled()) {
		/* Do an early check on signal validity. Otherwise,
		 * the error is lost in deferred irq_work.
		 */
		if (unlikely(!valid_signal(sig)))
			return -EINVAL;

		work = this_cpu_ptr(&send_signal_work);
		if (irq_work_is_busy(&work->irq_work))
			return -EBUSY;

		/* Add the current task, which is the target of sending signal,
		 * to the irq_work. The current task may change when queued
		 * irq works get executed.
		 */
		work->task = get_task_struct(task);
		work->has_siginfo = siginfo == &info;
		if (work->has_siginfo)
			copy_siginfo(&work->info, &info);
		work->sig = sig;
		work->type = type;
		irq_work_queue(&work->irq_work);
		return 0;
	}

	return group_send_sig_info(sig, siginfo, task, type);
}

BPF_CALL_1(bpf_send_signal, u32, sig)
{
	return bpf_send_signal_common(sig, PIDTYPE_TGID, NULL, 0);
}

const struct bpf_func_proto bpf_send_signal_proto = {
	.func		= bpf_send_signal,
	.gpl_only	= false,
	.ret_type	= RET_INTEGER,
	.arg1_type	= ARG_ANYTHING,
};

BPF_CALL_1(bpf_send_signal_thread, u32, sig)
{
	return bpf_send_signal_common(sig, PIDTYPE_PID, NULL, 0);
}

const struct bpf_func_proto bpf_send_signal_thread_proto = {
	.func		= bpf_send_signal_thread,
	.gpl_only	= false,
	.ret_type	= RET_INTEGER,
	.arg1_type	= ARG_ANYTHING,
};

BPF_CALL_3(bpf_d_path, struct path *, path, char *, buf, u32, sz)
{
	struct path copy;
	long len;
	char *p;

	if (!sz)
		return 0;

	/*
	 * The path pointer is verified as trusted and safe to use,
	 * but let's double check it's valid anyway to workaround
	 * potentially broken verifier.
	 */
	len = copy_from_kernel_nofault(&copy, path, sizeof(*path));
	if (len < 0)
		return len;

	p = d_path(&copy, buf, sz);
	if (IS_ERR(p)) {
		len = PTR_ERR(p);
	} else {
		len = buf + sz - p;
		memmove(buf, p, len);
	}

	return len;
}

BTF_SET_START(btf_allowlist_d_path)
#ifdef CONFIG_SECURITY
BTF_ID(func, security_file_permission)
BTF_ID(func, security_inode_getattr)
BTF_ID(func, security_file_open)
#endif
#ifdef CONFIG_SECURITY_PATH
BTF_ID(func, security_path_truncate)
#endif
BTF_ID(func, vfs_truncate)
BTF_ID(func, vfs_fallocate)
BTF_ID(func, dentry_open)
BTF_ID(func, vfs_getattr)
BTF_ID(func, filp_close)
BTF_SET_END(btf_allowlist_d_path)

static bool bpf_d_path_allowed(const struct bpf_prog *prog)
{
	if (prog->type == BPF_PROG_TYPE_TRACING &&
	    prog->expected_attach_type == BPF_TRACE_ITER)
		return true;

	if (prog->type == BPF_PROG_TYPE_LSM)
		return bpf_lsm_is_sleepable_hook(prog->aux->attach_btf_id);

	return btf_id_set_contains(&btf_allowlist_d_path,
				   prog->aux->attach_btf_id);
}

BTF_ID_LIST_SINGLE(bpf_d_path_btf_ids, struct, path)

static const struct bpf_func_proto bpf_d_path_proto = {
	.func		= bpf_d_path,
	.gpl_only	= false,
	.ret_type	= RET_INTEGER,
	.arg1_type	= ARG_PTR_TO_BTF_ID,
	.arg1_btf_id	= &bpf_d_path_btf_ids[0],
	.arg2_type	= ARG_PTR_TO_MEM,
	.arg3_type	= ARG_CONST_SIZE_OR_ZERO,
	.allowed	= bpf_d_path_allowed,
};

#define BTF_F_ALL	(BTF_F_COMPACT  | BTF_F_NONAME | \
			 BTF_F_PTR_RAW | BTF_F_ZERO)

static int bpf_btf_printf_prepare(struct btf_ptr *ptr, u32 btf_ptr_size,
				  u64 flags, const struct btf **btf,
				  s32 *btf_id)
{
	const struct btf_type *t;

	if (unlikely(flags & ~(BTF_F_ALL)))
		return -EINVAL;

	if (btf_ptr_size != sizeof(struct btf_ptr))
		return -EINVAL;

	*btf = bpf_get_btf_vmlinux();

	if (IS_ERR_OR_NULL(*btf))
		return IS_ERR(*btf) ? PTR_ERR(*btf) : -EINVAL;

	if (ptr->type_id > 0)
		*btf_id = ptr->type_id;
	else
		return -EINVAL;

	if (*btf_id > 0)
		t = btf_type_by_id(*btf, *btf_id);
	if (*btf_id <= 0 || !t)
		return -ENOENT;

	return 0;
}

BPF_CALL_5(bpf_snprintf_btf, char *, str, u32, str_size, struct btf_ptr *, ptr,
	   u32, btf_ptr_size, u64, flags)
{
	const struct btf *btf;
	s32 btf_id;
	int ret;

	ret = bpf_btf_printf_prepare(ptr, btf_ptr_size, flags, &btf, &btf_id);
	if (ret)
		return ret;

	return btf_type_snprintf_show(btf, btf_id, ptr->ptr, str, str_size,
				      flags);
}

const struct bpf_func_proto bpf_snprintf_btf_proto = {
	.func		= bpf_snprintf_btf,
	.gpl_only	= false,
	.ret_type	= RET_INTEGER,
	.arg1_type	= ARG_PTR_TO_MEM,
	.arg2_type	= ARG_CONST_SIZE,
	.arg3_type	= ARG_PTR_TO_MEM | MEM_RDONLY,
	.arg4_type	= ARG_CONST_SIZE,
	.arg5_type	= ARG_ANYTHING,
};

BPF_CALL_1(bpf_get_func_ip_tracing, void *, ctx)
{
	/* This helper call is inlined by verifier. */
	return ((u64 *)ctx)[-2];
}

static const struct bpf_func_proto bpf_get_func_ip_proto_tracing = {
	.func		= bpf_get_func_ip_tracing,
	.gpl_only	= true,
	.ret_type	= RET_INTEGER,
	.arg1_type	= ARG_PTR_TO_CTX,
};

static inline unsigned long get_entry_ip(unsigned long fentry_ip)
{
#ifdef CONFIG_X86_KERNEL_IBT
	if (is_endbr((void *)(fentry_ip - ENDBR_INSN_SIZE)))
		fentry_ip -= ENDBR_INSN_SIZE;
#endif
	return fentry_ip;
}

BPF_CALL_1(bpf_get_func_ip_kprobe, struct pt_regs *, regs)
{
	struct bpf_trace_run_ctx *run_ctx __maybe_unused;
	struct kprobe *kp;

#ifdef CONFIG_UPROBES
	run_ctx = container_of(current->bpf_ctx, struct bpf_trace_run_ctx, run_ctx);
	if (run_ctx->is_uprobe)
		return ((struct uprobe_dispatch_data *)current->utask->vaddr)->bp_addr;
#endif

	kp = kprobe_running();

	if (!kp || !(kp->flags & KPROBE_FLAG_ON_FUNC_ENTRY))
		return 0;

	return get_entry_ip((uintptr_t)kp->addr);
}

static const struct bpf_func_proto bpf_get_func_ip_proto_kprobe = {
	.func		= bpf_get_func_ip_kprobe,
	.gpl_only	= true,
	.ret_type	= RET_INTEGER,
	.arg1_type	= ARG_PTR_TO_CTX,
};

BPF_CALL_1(bpf_get_func_ip_kprobe_multi, struct pt_regs *, regs)
{
	return bpf_kprobe_multi_entry_ip(current->bpf_ctx);
}

static const struct bpf_func_proto bpf_get_func_ip_proto_kprobe_multi = {
	.func		= bpf_get_func_ip_kprobe_multi,
	.gpl_only	= false,
	.ret_type	= RET_INTEGER,
	.arg1_type	= ARG_PTR_TO_CTX,
};

BPF_CALL_1(bpf_get_attach_cookie_kprobe_multi, struct pt_regs *, regs)
{
	return bpf_kprobe_multi_cookie(current->bpf_ctx);
}

static const struct bpf_func_proto bpf_get_attach_cookie_proto_kmulti = {
	.func		= bpf_get_attach_cookie_kprobe_multi,
	.gpl_only	= false,
	.ret_type	= RET_INTEGER,
	.arg1_type	= ARG_PTR_TO_CTX,
};

BPF_CALL_1(bpf_get_func_ip_uprobe_multi, struct pt_regs *, regs)
{
	return bpf_uprobe_multi_entry_ip(current->bpf_ctx);
}

static const struct bpf_func_proto bpf_get_func_ip_proto_uprobe_multi = {
	.func		= bpf_get_func_ip_uprobe_multi,
	.gpl_only	= false,
	.ret_type	= RET_INTEGER,
	.arg1_type	= ARG_PTR_TO_CTX,
};

BPF_CALL_1(bpf_get_attach_cookie_uprobe_multi, struct pt_regs *, regs)
{
	return bpf_uprobe_multi_cookie(current->bpf_ctx);
}

static const struct bpf_func_proto bpf_get_attach_cookie_proto_umulti = {
	.func		= bpf_get_attach_cookie_uprobe_multi,
	.gpl_only	= false,
	.ret_type	= RET_INTEGER,
	.arg1_type	= ARG_PTR_TO_CTX,
};

BPF_CALL_1(bpf_get_attach_cookie_trace, void *, ctx)
{
	struct bpf_trace_run_ctx *run_ctx;

	run_ctx = container_of(current->bpf_ctx, struct bpf_trace_run_ctx, run_ctx);
	return run_ctx->bpf_cookie;
}

static const struct bpf_func_proto bpf_get_attach_cookie_proto_trace = {
	.func		= bpf_get_attach_cookie_trace,
	.gpl_only	= false,
	.ret_type	= RET_INTEGER,
	.arg1_type	= ARG_PTR_TO_CTX,
};

BPF_CALL_1(bpf_get_attach_cookie_pe, struct bpf_perf_event_data_kern *, ctx)
{
	return ctx->event->bpf_cookie;
}

static const struct bpf_func_proto bpf_get_attach_cookie_proto_pe = {
	.func		= bpf_get_attach_cookie_pe,
	.gpl_only	= false,
	.ret_type	= RET_INTEGER,
	.arg1_type	= ARG_PTR_TO_CTX,
};

BPF_CALL_1(bpf_get_attach_cookie_tracing, void *, ctx)
{
	struct bpf_trace_run_ctx *run_ctx;

	run_ctx = container_of(current->bpf_ctx, struct bpf_trace_run_ctx, run_ctx);
	return run_ctx->bpf_cookie;
}

static const struct bpf_func_proto bpf_get_attach_cookie_proto_tracing = {
	.func		= bpf_get_attach_cookie_tracing,
	.gpl_only	= false,
	.ret_type	= RET_INTEGER,
	.arg1_type	= ARG_PTR_TO_CTX,
};

BPF_CALL_3(bpf_get_branch_snapshot, void *, buf, u32, size, u64, flags)
{
	static const u32 br_entry_size = sizeof(struct perf_branch_entry);
	u32 entry_cnt = size / br_entry_size;

	entry_cnt = static_call(perf_snapshot_branch_stack)(buf, entry_cnt);

	if (unlikely(flags))
		return -EINVAL;

	if (!entry_cnt)
		return -ENOENT;

	return entry_cnt * br_entry_size;
}

const struct bpf_func_proto bpf_get_branch_snapshot_proto = {
	.func		= bpf_get_branch_snapshot,
	.gpl_only	= true,
	.ret_type	= RET_INTEGER,
	.arg1_type	= ARG_PTR_TO_UNINIT_MEM,
	.arg2_type	= ARG_CONST_SIZE_OR_ZERO,
};

BPF_CALL_3(get_func_arg, void *, ctx, u32, n, u64 *, value)
{
	/* This helper call is inlined by verifier. */
	u64 nr_args = ((u64 *)ctx)[-1];

	if ((u64) n >= nr_args)
		return -EINVAL;
	*value = ((u64 *)ctx)[n];
	return 0;
}

static const struct bpf_func_proto bpf_get_func_arg_proto = {
	.func		= get_func_arg,
	.ret_type	= RET_INTEGER,
	.arg1_type	= ARG_PTR_TO_CTX,
	.arg2_type	= ARG_ANYTHING,
	.arg3_type	= ARG_PTR_TO_FIXED_SIZE_MEM | MEM_UNINIT | MEM_WRITE | MEM_ALIGNED,
	.arg3_size	= sizeof(u64),
};

BPF_CALL_2(get_func_ret, void *, ctx, u64 *, value)
{
	/* This helper call is inlined by verifier. */
	u64 nr_args = ((u64 *)ctx)[-1];

	*value = ((u64 *)ctx)[nr_args];
	return 0;
}

static const struct bpf_func_proto bpf_get_func_ret_proto = {
	.func		= get_func_ret,
	.ret_type	= RET_INTEGER,
	.arg1_type	= ARG_PTR_TO_CTX,
	.arg2_type	= ARG_PTR_TO_FIXED_SIZE_MEM | MEM_UNINIT | MEM_WRITE | MEM_ALIGNED,
	.arg2_size	= sizeof(u64),
};

BPF_CALL_1(get_func_arg_cnt, void *, ctx)
{
	/* This helper call is inlined by verifier. */
	return ((u64 *)ctx)[-1];
}

static const struct bpf_func_proto bpf_get_func_arg_cnt_proto = {
	.func		= get_func_arg_cnt,
	.ret_type	= RET_INTEGER,
	.arg1_type	= ARG_PTR_TO_CTX,
};

#ifdef CONFIG_KEYS
__bpf_kfunc_start_defs();

/**
 * bpf_lookup_user_key - lookup a key by its serial
 * @serial: key handle serial number
 * @flags: lookup-specific flags
 *
 * Search a key with a given *serial* and the provided *flags*.
 * If found, increment the reference count of the key by one, and
 * return it in the bpf_key structure.
 *
 * The bpf_key structure must be passed to bpf_key_put() when done
 * with it, so that the key reference count is decremented and the
 * bpf_key structure is freed.
 *
 * Permission checks are deferred to the time the key is used by
 * one of the available key-specific kfuncs.
 *
 * Set *flags* with KEY_LOOKUP_CREATE, to attempt creating a requested
 * special keyring (e.g. session keyring), if it doesn't yet exist.
 * Set *flags* with KEY_LOOKUP_PARTIAL, to lookup a key without waiting
 * for the key construction, and to retrieve uninstantiated keys (keys
 * without data attached to them).
 *
 * Return: a bpf_key pointer with a valid key pointer if the key is found, a
 *         NULL pointer otherwise.
 */
__bpf_kfunc struct bpf_key *bpf_lookup_user_key(u32 serial, u64 flags)
{
	key_ref_t key_ref;
	struct bpf_key *bkey;

	if (flags & ~KEY_LOOKUP_ALL)
		return NULL;

	/*
	 * Permission check is deferred until the key is used, as the
	 * intent of the caller is unknown here.
	 */
	key_ref = lookup_user_key(serial, flags, KEY_DEFER_PERM_CHECK);
	if (IS_ERR(key_ref))
		return NULL;

	bkey = kmalloc(sizeof(*bkey), GFP_KERNEL);
	if (!bkey) {
		key_put(key_ref_to_ptr(key_ref));
		return NULL;
	}

	bkey->key = key_ref_to_ptr(key_ref);
	bkey->has_ref = true;

	return bkey;
}

/**
 * bpf_lookup_system_key - lookup a key by a system-defined ID
 * @id: key ID
 *
 * Obtain a bpf_key structure with a key pointer set to the passed key ID.
 * The key pointer is marked as invalid, to prevent bpf_key_put() from
 * attempting to decrement the key reference count on that pointer. The key
 * pointer set in such way is currently understood only by
 * verify_pkcs7_signature().
 *
 * Set *id* to one of the values defined in include/linux/verification.h:
 * 0 for the primary keyring (immutable keyring of system keys);
 * VERIFY_USE_SECONDARY_KEYRING for both the primary and secondary keyring
 * (where keys can be added only if they are vouched for by existing keys
 * in those keyrings); VERIFY_USE_PLATFORM_KEYRING for the platform
 * keyring (primarily used by the integrity subsystem to verify a kexec'ed
 * kerned image and, possibly, the initramfs signature).
 *
 * Return: a bpf_key pointer with an invalid key pointer set from the
 *         pre-determined ID on success, a NULL pointer otherwise
 */
__bpf_kfunc struct bpf_key *bpf_lookup_system_key(u64 id)
{
	struct bpf_key *bkey;

	if (system_keyring_id_check(id) < 0)
		return NULL;

	bkey = kmalloc(sizeof(*bkey), GFP_ATOMIC);
	if (!bkey)
		return NULL;

	bkey->key = (struct key *)(unsigned long)id;
	bkey->has_ref = false;

	return bkey;
}

/**
 * bpf_key_put - decrement key reference count if key is valid and free bpf_key
 * @bkey: bpf_key structure
 *
 * Decrement the reference count of the key inside *bkey*, if the pointer
 * is valid, and free *bkey*.
 */
__bpf_kfunc void bpf_key_put(struct bpf_key *bkey)
{
	if (bkey->has_ref)
		key_put(bkey->key);

	kfree(bkey);
}

#ifdef CONFIG_SYSTEM_DATA_VERIFICATION
/**
 * bpf_verify_pkcs7_signature - verify a PKCS#7 signature
 * @data_p: data to verify
 * @sig_p: signature of the data
 * @trusted_keyring: keyring with keys trusted for signature verification
 *
 * Verify the PKCS#7 signature *sig_ptr* against the supplied *data_ptr*
 * with keys in a keyring referenced by *trusted_keyring*.
 *
 * Return: 0 on success, a negative value on error.
 */
__bpf_kfunc int bpf_verify_pkcs7_signature(struct bpf_dynptr *data_p,
			       struct bpf_dynptr *sig_p,
			       struct bpf_key *trusted_keyring)
{
	struct bpf_dynptr_kern *data_ptr = (struct bpf_dynptr_kern *)data_p;
	struct bpf_dynptr_kern *sig_ptr = (struct bpf_dynptr_kern *)sig_p;
	const void *data, *sig;
	u32 data_len, sig_len;
	int ret;

	if (trusted_keyring->has_ref) {
		/*
		 * Do the permission check deferred in bpf_lookup_user_key().
		 * See bpf_lookup_user_key() for more details.
		 *
		 * A call to key_task_permission() here would be redundant, as
		 * it is already done by keyring_search() called by
		 * find_asymmetric_key().
		 */
		ret = key_validate(trusted_keyring->key);
		if (ret < 0)
			return ret;
	}

	data_len = __bpf_dynptr_size(data_ptr);
	data = __bpf_dynptr_data(data_ptr, data_len);
	sig_len = __bpf_dynptr_size(sig_ptr);
	sig = __bpf_dynptr_data(sig_ptr, sig_len);

	return verify_pkcs7_signature(data, data_len, sig, sig_len,
				      trusted_keyring->key,
				      VERIFYING_UNSPECIFIED_SIGNATURE, NULL,
				      NULL);
}
#endif /* CONFIG_SYSTEM_DATA_VERIFICATION */

__bpf_kfunc_end_defs();

BTF_KFUNCS_START(key_sig_kfunc_set)
BTF_ID_FLAGS(func, bpf_lookup_user_key, KF_ACQUIRE | KF_RET_NULL | KF_SLEEPABLE)
BTF_ID_FLAGS(func, bpf_lookup_system_key, KF_ACQUIRE | KF_RET_NULL)
BTF_ID_FLAGS(func, bpf_key_put, KF_RELEASE)
#ifdef CONFIG_SYSTEM_DATA_VERIFICATION
BTF_ID_FLAGS(func, bpf_verify_pkcs7_signature, KF_SLEEPABLE)
#endif
BTF_KFUNCS_END(key_sig_kfunc_set)

static const struct btf_kfunc_id_set bpf_key_sig_kfunc_set = {
	.owner = THIS_MODULE,
	.set = &key_sig_kfunc_set,
};

static int __init bpf_key_sig_kfuncs_init(void)
{
	return register_btf_kfunc_id_set(BPF_PROG_TYPE_TRACING,
					 &bpf_key_sig_kfunc_set);
}

late_initcall(bpf_key_sig_kfuncs_init);
#endif /* CONFIG_KEYS */

static const struct bpf_func_proto *
bpf_tracing_func_proto(enum bpf_func_id func_id, const struct bpf_prog *prog)
{
<<<<<<< HEAD
	/*依据func_id获得对应的func_proto结构体*/
=======
	const struct bpf_func_proto *func_proto;

>>>>>>> 155a3c00
	switch (func_id) {
	case BPF_FUNC_get_smp_processor_id:
		return &bpf_get_smp_processor_id_proto;
#ifdef CONFIG_ARCH_HAS_NON_OVERLAPPING_ADDRESS_SPACE
	case BPF_FUNC_probe_read:
		return security_locked_down(LOCKDOWN_BPF_READ_KERNEL) < 0 ?
		       NULL : &bpf_probe_read_compat_proto;
	case BPF_FUNC_probe_read_str:
		return security_locked_down(LOCKDOWN_BPF_READ_KERNEL) < 0 ?
		       NULL : &bpf_probe_read_compat_str_proto;
#endif
	case BPF_FUNC_get_func_ip:
		return &bpf_get_func_ip_proto_tracing;
	default:
		break;
	}

	func_proto = bpf_base_func_proto(func_id, prog);
	if (func_proto)
		return func_proto;

	if (!bpf_token_capable(prog->aux->token, CAP_SYS_ADMIN))
		return NULL;

	switch (func_id) {
	case BPF_FUNC_probe_write_user:
		return security_locked_down(LOCKDOWN_BPF_WRITE_USER) < 0 ?
		       NULL : &bpf_probe_write_user_proto;
	default:
		return NULL;
	}
}

static bool is_kprobe_multi(const struct bpf_prog *prog)
{
	return prog->expected_attach_type == BPF_TRACE_KPROBE_MULTI ||
	       prog->expected_attach_type == BPF_TRACE_KPROBE_SESSION;
}

static inline bool is_kprobe_session(const struct bpf_prog *prog)
{
	return prog->expected_attach_type == BPF_TRACE_KPROBE_SESSION;
}

static inline bool is_uprobe_multi(const struct bpf_prog *prog)
{
	return prog->expected_attach_type == BPF_TRACE_UPROBE_MULTI ||
	       prog->expected_attach_type == BPF_TRACE_UPROBE_SESSION;
}

static inline bool is_uprobe_session(const struct bpf_prog *prog)
{
	return prog->expected_attach_type == BPF_TRACE_UPROBE_SESSION;
}

static const struct bpf_func_proto *
kprobe_prog_func_proto(enum bpf_func_id func_id, const struct bpf_prog *prog)
{
	switch (func_id) {
	case BPF_FUNC_perf_event_output:
		return &bpf_perf_event_output_proto;
	case BPF_FUNC_get_stackid:
		return &bpf_get_stackid_proto;
	case BPF_FUNC_get_stack:
		return prog->sleepable ? &bpf_get_stack_sleepable_proto : &bpf_get_stack_proto;
#ifdef CONFIG_BPF_KPROBE_OVERRIDE
	case BPF_FUNC_override_return:
		return &bpf_override_return_proto;
#endif
	case BPF_FUNC_get_func_ip:
		if (is_kprobe_multi(prog))
			return &bpf_get_func_ip_proto_kprobe_multi;
		if (is_uprobe_multi(prog))
			return &bpf_get_func_ip_proto_uprobe_multi;
		return &bpf_get_func_ip_proto_kprobe;
	case BPF_FUNC_get_attach_cookie:
		if (is_kprobe_multi(prog))
			return &bpf_get_attach_cookie_proto_kmulti;
		if (is_uprobe_multi(prog))
			return &bpf_get_attach_cookie_proto_umulti;
		return &bpf_get_attach_cookie_proto_trace;
	default:
		return bpf_tracing_func_proto(func_id, prog);
	}
}

/* bpf+kprobe programs can access fields of 'struct pt_regs' */
static bool kprobe_prog_is_valid_access(int off, int size, enum bpf_access_type type,
					const struct bpf_prog *prog,
					struct bpf_insn_access_aux *info)
{
	if (off < 0 || off >= sizeof(struct pt_regs))
		return false;
	if (type != BPF_READ)
		return false;
	if (off % size != 0)
		return false;
	/*
	 * Assertion for 32 bit to make sure last 8 byte access
	 * (BPF_DW) to the last 4 byte member is disallowed.
	 */
	if (off + size > sizeof(struct pt_regs))
		return false;

	return true;
}

const struct bpf_verifier_ops kprobe_verifier_ops = {
	.get_func_proto  = kprobe_prog_func_proto,
	.is_valid_access = kprobe_prog_is_valid_access,
};

const struct bpf_prog_ops kprobe_prog_ops = {
};

BPF_CALL_5(bpf_perf_event_output_tp, void *, tp_buff, struct bpf_map *, map,
	   u64, flags, void *, data, u64, size)
{
	struct pt_regs *regs = *(struct pt_regs **)tp_buff;

	/*
	 * r1 points to perf tracepoint buffer where first 8 bytes are hidden
	 * from bpf program and contain a pointer to 'struct pt_regs'. Fetch it
	 * from there and call the same bpf_perf_event_output() helper inline.
	 */
	return ____bpf_perf_event_output(regs, map, flags, data, size);
}

static const struct bpf_func_proto bpf_perf_event_output_proto_tp = {
	.func		= bpf_perf_event_output_tp,
	.gpl_only	= true,
	.ret_type	= RET_INTEGER,
	.arg1_type	= ARG_PTR_TO_CTX,
	.arg2_type	= ARG_CONST_MAP_PTR,
	.arg3_type	= ARG_ANYTHING,
	.arg4_type	= ARG_PTR_TO_MEM | MEM_RDONLY,
	.arg5_type	= ARG_CONST_SIZE_OR_ZERO,
};

BPF_CALL_3(bpf_get_stackid_tp, void *, tp_buff, struct bpf_map *, map,
	   u64, flags)
{
	struct pt_regs *regs = *(struct pt_regs **)tp_buff;

	/*
	 * Same comment as in bpf_perf_event_output_tp(), only that this time
	 * the other helper's function body cannot be inlined due to being
	 * external, thus we need to call raw helper function.
	 */
	return bpf_get_stackid((unsigned long) regs, (unsigned long) map,
			       flags, 0, 0);
}

static const struct bpf_func_proto bpf_get_stackid_proto_tp = {
	.func		= bpf_get_stackid_tp,
	.gpl_only	= true,
	.ret_type	= RET_INTEGER,
	.arg1_type	= ARG_PTR_TO_CTX,
	.arg2_type	= ARG_CONST_MAP_PTR,
	.arg3_type	= ARG_ANYTHING,
};

BPF_CALL_4(bpf_get_stack_tp, void *, tp_buff, void *, buf, u32, size,
	   u64, flags)
{
	struct pt_regs *regs = *(struct pt_regs **)tp_buff;

	return bpf_get_stack((unsigned long) regs, (unsigned long) buf,
			     (unsigned long) size, flags, 0);
}

static const struct bpf_func_proto bpf_get_stack_proto_tp = {
	.func		= bpf_get_stack_tp,
	.gpl_only	= true,
	.ret_type	= RET_INTEGER,
	.arg1_type	= ARG_PTR_TO_CTX,
	.arg2_type	= ARG_PTR_TO_UNINIT_MEM,
	.arg3_type	= ARG_CONST_SIZE_OR_ZERO,
	.arg4_type	= ARG_ANYTHING,
};

static const struct bpf_func_proto *
tp_prog_func_proto(enum bpf_func_id func_id, const struct bpf_prog *prog)
{
	switch (func_id) {
	case BPF_FUNC_perf_event_output:
		return &bpf_perf_event_output_proto_tp;
	case BPF_FUNC_get_stackid:
		return &bpf_get_stackid_proto_tp;
	case BPF_FUNC_get_stack:
		return &bpf_get_stack_proto_tp;
	case BPF_FUNC_get_attach_cookie:
		return &bpf_get_attach_cookie_proto_trace;
	default:
		return bpf_tracing_func_proto(func_id, prog);
	}
}

static bool tp_prog_is_valid_access(int off, int size, enum bpf_access_type type,
				    const struct bpf_prog *prog,
				    struct bpf_insn_access_aux *info)
{
	if (off < sizeof(void *) || off >= PERF_MAX_TRACE_SIZE)
		return false;
	if (type != BPF_READ)
		return false;
	if (off % size != 0)
		return false;

	BUILD_BUG_ON(PERF_MAX_TRACE_SIZE % sizeof(__u64));
	return true;
}

const struct bpf_verifier_ops tracepoint_verifier_ops = {
	.get_func_proto  = tp_prog_func_proto,
	.is_valid_access = tp_prog_is_valid_access,
};

const struct bpf_prog_ops tracepoint_prog_ops = {
};

BPF_CALL_3(bpf_perf_prog_read_value, struct bpf_perf_event_data_kern *, ctx,
	   struct bpf_perf_event_value *, buf, u32, size)
{
	int err = -EINVAL;

	if (unlikely(size != sizeof(struct bpf_perf_event_value)))
		goto clear;
	err = perf_event_read_local(ctx->event, &buf->counter, &buf->enabled,
				    &buf->running);
	if (unlikely(err))
		goto clear;
	return 0;
clear:
	memset(buf, 0, size);
	return err;
}

static const struct bpf_func_proto bpf_perf_prog_read_value_proto = {
         .func           = bpf_perf_prog_read_value,
         .gpl_only       = true,
         .ret_type       = RET_INTEGER,
         .arg1_type      = ARG_PTR_TO_CTX,
         .arg2_type      = ARG_PTR_TO_UNINIT_MEM,
         .arg3_type      = ARG_CONST_SIZE,
};

BPF_CALL_4(bpf_read_branch_records, struct bpf_perf_event_data_kern *, ctx,
	   void *, buf, u32, size, u64, flags)
{
	static const u32 br_entry_size = sizeof(struct perf_branch_entry);
	struct perf_branch_stack *br_stack = ctx->data->br_stack;
	u32 to_copy;

	if (unlikely(flags & ~BPF_F_GET_BRANCH_RECORDS_SIZE))
		return -EINVAL;

	if (unlikely(!(ctx->data->sample_flags & PERF_SAMPLE_BRANCH_STACK)))
		return -ENOENT;

	if (unlikely(!br_stack))
		return -ENOENT;

	if (flags & BPF_F_GET_BRANCH_RECORDS_SIZE)
		return br_stack->nr * br_entry_size;

	if (!buf || (size % br_entry_size != 0))
		return -EINVAL;

	to_copy = min_t(u32, br_stack->nr * br_entry_size, size);
	memcpy(buf, br_stack->entries, to_copy);

	return to_copy;
}

static const struct bpf_func_proto bpf_read_branch_records_proto = {
	.func           = bpf_read_branch_records,
	.gpl_only       = true,
	.ret_type       = RET_INTEGER,
	.arg1_type      = ARG_PTR_TO_CTX,
	.arg2_type      = ARG_PTR_TO_MEM_OR_NULL,
	.arg3_type      = ARG_CONST_SIZE_OR_ZERO,
	.arg4_type      = ARG_ANYTHING,
};

static const struct bpf_func_proto *
pe_prog_func_proto(enum bpf_func_id func_id, const struct bpf_prog *prog)
{
	switch (func_id) {
	case BPF_FUNC_perf_event_output:
		return &bpf_perf_event_output_proto_tp;
	case BPF_FUNC_get_stackid:
		return &bpf_get_stackid_proto_pe;
	case BPF_FUNC_get_stack:
		return &bpf_get_stack_proto_pe;
	case BPF_FUNC_perf_prog_read_value:
		return &bpf_perf_prog_read_value_proto;
	case BPF_FUNC_read_branch_records:
		return &bpf_read_branch_records_proto;
	case BPF_FUNC_get_attach_cookie:
		return &bpf_get_attach_cookie_proto_pe;
	default:
		return bpf_tracing_func_proto(func_id, prog);
	}
}

/*
 * bpf_raw_tp_regs are separate from bpf_pt_regs used from skb/xdp
 * to avoid potential recursive reuse issue when/if tracepoints are added
 * inside bpf_*_event_output, bpf_get_stackid and/or bpf_get_stack.
 *
 * Since raw tracepoints run despite bpf_prog_active, support concurrent usage
 * in normal, irq, and nmi context.
 */
struct bpf_raw_tp_regs {
	struct pt_regs regs[3];
};
static DEFINE_PER_CPU(struct bpf_raw_tp_regs, bpf_raw_tp_regs);
static DEFINE_PER_CPU(int, bpf_raw_tp_nest_level);
static struct pt_regs *get_bpf_raw_tp_regs(void)
{
	struct bpf_raw_tp_regs *tp_regs = this_cpu_ptr(&bpf_raw_tp_regs);
	int nest_level = this_cpu_inc_return(bpf_raw_tp_nest_level);

	if (nest_level > ARRAY_SIZE(tp_regs->regs)) {
		this_cpu_dec(bpf_raw_tp_nest_level);
		return ERR_PTR(-EBUSY);
	}

	return &tp_regs->regs[nest_level - 1];
}

static void put_bpf_raw_tp_regs(void)
{
	this_cpu_dec(bpf_raw_tp_nest_level);
}

BPF_CALL_5(bpf_perf_event_output_raw_tp, struct bpf_raw_tracepoint_args *, args,
	   struct bpf_map *, map, u64, flags, void *, data, u64, size)
{
	struct pt_regs *regs = get_bpf_raw_tp_regs();
	int ret;

	if (IS_ERR(regs))
		return PTR_ERR(regs);

	perf_fetch_caller_regs(regs);
	ret = ____bpf_perf_event_output(regs, map, flags, data, size);

	put_bpf_raw_tp_regs();
	return ret;
}

static const struct bpf_func_proto bpf_perf_event_output_proto_raw_tp = {
	.func		= bpf_perf_event_output_raw_tp,
	.gpl_only	= true,
	.ret_type	= RET_INTEGER,
	.arg1_type	= ARG_PTR_TO_CTX,
	.arg2_type	= ARG_CONST_MAP_PTR,
	.arg3_type	= ARG_ANYTHING,
	.arg4_type	= ARG_PTR_TO_MEM | MEM_RDONLY,
	.arg5_type	= ARG_CONST_SIZE_OR_ZERO,
};

extern const struct bpf_func_proto bpf_skb_output_proto;
extern const struct bpf_func_proto bpf_xdp_output_proto;
extern const struct bpf_func_proto bpf_xdp_get_buff_len_trace_proto;

BPF_CALL_3(bpf_get_stackid_raw_tp, struct bpf_raw_tracepoint_args *, args,
	   struct bpf_map *, map, u64, flags)
{
	struct pt_regs *regs = get_bpf_raw_tp_regs();
	int ret;

	if (IS_ERR(regs))
		return PTR_ERR(regs);

	perf_fetch_caller_regs(regs);
	/* similar to bpf_perf_event_output_tp, but pt_regs fetched differently */
	ret = bpf_get_stackid((unsigned long) regs, (unsigned long) map,
			      flags, 0, 0);
	put_bpf_raw_tp_regs();
	return ret;
}

static const struct bpf_func_proto bpf_get_stackid_proto_raw_tp = {
	.func		= bpf_get_stackid_raw_tp,
	.gpl_only	= true,
	.ret_type	= RET_INTEGER,
	.arg1_type	= ARG_PTR_TO_CTX,
	.arg2_type	= ARG_CONST_MAP_PTR,
	.arg3_type	= ARG_ANYTHING,
};

BPF_CALL_4(bpf_get_stack_raw_tp, struct bpf_raw_tracepoint_args *, args,
	   void *, buf, u32, size, u64, flags)
{
	struct pt_regs *regs = get_bpf_raw_tp_regs();
	int ret;

	if (IS_ERR(regs))
		return PTR_ERR(regs);

	perf_fetch_caller_regs(regs);
	ret = bpf_get_stack((unsigned long) regs, (unsigned long) buf,
			    (unsigned long) size, flags, 0);
	put_bpf_raw_tp_regs();
	return ret;
}

static const struct bpf_func_proto bpf_get_stack_proto_raw_tp = {
	.func		= bpf_get_stack_raw_tp,
	.gpl_only	= true,
	.ret_type	= RET_INTEGER,
	.arg1_type	= ARG_PTR_TO_CTX,
	.arg2_type	= ARG_PTR_TO_MEM | MEM_RDONLY,
	.arg3_type	= ARG_CONST_SIZE_OR_ZERO,
	.arg4_type	= ARG_ANYTHING,
};

static const struct bpf_func_proto *
raw_tp_prog_func_proto(enum bpf_func_id func_id, const struct bpf_prog *prog)
{
	switch (func_id) {
	case BPF_FUNC_perf_event_output:
		return &bpf_perf_event_output_proto_raw_tp;
	case BPF_FUNC_get_stackid:
		return &bpf_get_stackid_proto_raw_tp;
	case BPF_FUNC_get_stack:
		return &bpf_get_stack_proto_raw_tp;
	case BPF_FUNC_get_attach_cookie:
		return &bpf_get_attach_cookie_proto_tracing;
	default:
		return bpf_tracing_func_proto(func_id, prog);
	}
}

const struct bpf_func_proto *
tracing_prog_func_proto(enum bpf_func_id func_id, const struct bpf_prog *prog)
{
	const struct bpf_func_proto *fn;

	switch (func_id) {
#ifdef CONFIG_NET
	case BPF_FUNC_skb_output:
		return &bpf_skb_output_proto;
	case BPF_FUNC_xdp_output:
		return &bpf_xdp_output_proto;
	case BPF_FUNC_skc_to_tcp6_sock:
		return &bpf_skc_to_tcp6_sock_proto;
	case BPF_FUNC_skc_to_tcp_sock:
		return &bpf_skc_to_tcp_sock_proto;
	case BPF_FUNC_skc_to_tcp_timewait_sock:
		return &bpf_skc_to_tcp_timewait_sock_proto;
	case BPF_FUNC_skc_to_tcp_request_sock:
		return &bpf_skc_to_tcp_request_sock_proto;
	case BPF_FUNC_skc_to_udp6_sock:
		return &bpf_skc_to_udp6_sock_proto;
	case BPF_FUNC_skc_to_unix_sock:
		return &bpf_skc_to_unix_sock_proto;
	case BPF_FUNC_skc_to_mptcp_sock:
		return &bpf_skc_to_mptcp_sock_proto;
	case BPF_FUNC_sk_storage_get:
		return &bpf_sk_storage_get_tracing_proto;
	case BPF_FUNC_sk_storage_delete:
		return &bpf_sk_storage_delete_tracing_proto;
	case BPF_FUNC_sock_from_file:
		return &bpf_sock_from_file_proto;
	case BPF_FUNC_get_socket_cookie:
		return &bpf_get_socket_ptr_cookie_proto;
	case BPF_FUNC_xdp_get_buff_len:
		return &bpf_xdp_get_buff_len_trace_proto;
#endif
	case BPF_FUNC_seq_printf:
		return prog->expected_attach_type == BPF_TRACE_ITER ?
		       &bpf_seq_printf_proto :
		       NULL;
	case BPF_FUNC_seq_write:
		return prog->expected_attach_type == BPF_TRACE_ITER ?
		       &bpf_seq_write_proto :
		       NULL;
	case BPF_FUNC_seq_printf_btf:
		return prog->expected_attach_type == BPF_TRACE_ITER ?
		       &bpf_seq_printf_btf_proto :
		       NULL;
	case BPF_FUNC_d_path:
		return &bpf_d_path_proto;
	case BPF_FUNC_get_func_arg:
		return bpf_prog_has_trampoline(prog) ? &bpf_get_func_arg_proto : NULL;
	case BPF_FUNC_get_func_ret:
		return bpf_prog_has_trampoline(prog) ? &bpf_get_func_ret_proto : NULL;
	case BPF_FUNC_get_func_arg_cnt:
		return bpf_prog_has_trampoline(prog) ? &bpf_get_func_arg_cnt_proto : NULL;
	case BPF_FUNC_get_attach_cookie:
		if (prog->type == BPF_PROG_TYPE_TRACING &&
		    prog->expected_attach_type == BPF_TRACE_RAW_TP)
			return &bpf_get_attach_cookie_proto_tracing;
		return bpf_prog_has_trampoline(prog) ? &bpf_get_attach_cookie_proto_tracing : NULL;
	default:
		fn = raw_tp_prog_func_proto(func_id, prog);
		if (!fn && prog->expected_attach_type == BPF_TRACE_ITER)
			fn = bpf_iter_get_func_proto(func_id, prog);
		return fn;
	}
}

static bool raw_tp_prog_is_valid_access(int off, int size,
					enum bpf_access_type type,
					const struct bpf_prog *prog,
					struct bpf_insn_access_aux *info)
{
	return bpf_tracing_ctx_access(off, size, type);
}

static bool tracing_prog_is_valid_access(int off, int size,
					 enum bpf_access_type type,
					 const struct bpf_prog *prog,
					 struct bpf_insn_access_aux *info)
{
	return bpf_tracing_btf_ctx_access(off, size, type, prog, info);
}

int __weak bpf_prog_test_run_tracing(struct bpf_prog *prog,
				     const union bpf_attr *kattr,
				     union bpf_attr __user *uattr)
{
	return -ENOTSUPP;
}

const struct bpf_verifier_ops raw_tracepoint_verifier_ops = {
	.get_func_proto  = raw_tp_prog_func_proto,
	.is_valid_access = raw_tp_prog_is_valid_access,
};

const struct bpf_prog_ops raw_tracepoint_prog_ops = {
#ifdef CONFIG_NET
	.test_run = bpf_prog_test_run_raw_tp,
#endif
};

const struct bpf_verifier_ops tracing_verifier_ops = {
	.get_func_proto  = tracing_prog_func_proto,
	.is_valid_access = tracing_prog_is_valid_access,
};

const struct bpf_prog_ops tracing_prog_ops = {
	.test_run = bpf_prog_test_run_tracing,
};

static bool raw_tp_writable_prog_is_valid_access(int off, int size,
						 enum bpf_access_type type,
						 const struct bpf_prog *prog,
						 struct bpf_insn_access_aux *info)
{
	if (off == 0) {
		if (size != sizeof(u64) || type != BPF_READ)
			return false;
		info->reg_type = PTR_TO_TP_BUFFER;
	}
	return raw_tp_prog_is_valid_access(off, size, type, prog, info);
}

const struct bpf_verifier_ops raw_tracepoint_writable_verifier_ops = {
	.get_func_proto  = raw_tp_prog_func_proto,
	.is_valid_access = raw_tp_writable_prog_is_valid_access,
};

const struct bpf_prog_ops raw_tracepoint_writable_prog_ops = {
};

static bool pe_prog_is_valid_access(int off, int size, enum bpf_access_type type,
				    const struct bpf_prog *prog,
				    struct bpf_insn_access_aux *info)
{
	const int size_u64 = sizeof(u64);

	if (off < 0 || off >= sizeof(struct bpf_perf_event_data))
		return false;
	if (type != BPF_READ)
		return false;
	if (off % size != 0) {
		if (sizeof(unsigned long) != 4)
			return false;
		if (size != 8)
			return false;
		if (off % size != 4)
			return false;
	}

	switch (off) {
	case bpf_ctx_range(struct bpf_perf_event_data, sample_period):
		bpf_ctx_record_field_size(info, size_u64);
		if (!bpf_ctx_narrow_access_ok(off, size, size_u64))
			return false;
		break;
	case bpf_ctx_range(struct bpf_perf_event_data, addr):
		bpf_ctx_record_field_size(info, size_u64);
		if (!bpf_ctx_narrow_access_ok(off, size, size_u64))
			return false;
		break;
	default:
		if (size != sizeof(long))
			return false;
	}

	return true;
}

static u32 pe_prog_convert_ctx_access(enum bpf_access_type type,
				      const struct bpf_insn *si,
				      struct bpf_insn *insn_buf,
				      struct bpf_prog *prog, u32 *target_size)
{
	struct bpf_insn *insn = insn_buf;

	switch (si->off) {
	case offsetof(struct bpf_perf_event_data, sample_period):
		*insn++ = BPF_LDX_MEM(BPF_FIELD_SIZEOF(struct bpf_perf_event_data_kern,
						       data), si->dst_reg, si->src_reg,
				      offsetof(struct bpf_perf_event_data_kern, data));
		*insn++ = BPF_LDX_MEM(BPF_DW, si->dst_reg, si->dst_reg,
				      bpf_target_off(struct perf_sample_data, period, 8,
						     target_size));
		break;
	case offsetof(struct bpf_perf_event_data, addr):
		*insn++ = BPF_LDX_MEM(BPF_FIELD_SIZEOF(struct bpf_perf_event_data_kern,
						       data), si->dst_reg, si->src_reg,
				      offsetof(struct bpf_perf_event_data_kern, data));
		*insn++ = BPF_LDX_MEM(BPF_DW, si->dst_reg, si->dst_reg,
				      bpf_target_off(struct perf_sample_data, addr, 8,
						     target_size));
		break;
	default:
		*insn++ = BPF_LDX_MEM(BPF_FIELD_SIZEOF(struct bpf_perf_event_data_kern,
						       regs), si->dst_reg, si->src_reg,
				      offsetof(struct bpf_perf_event_data_kern, regs));
		*insn++ = BPF_LDX_MEM(BPF_SIZEOF(long), si->dst_reg, si->dst_reg,
				      si->off);
		break;
	}

	return insn - insn_buf;
}

const struct bpf_verifier_ops perf_event_verifier_ops = {
	.get_func_proto		= pe_prog_func_proto,
	.is_valid_access	= pe_prog_is_valid_access,
	.convert_ctx_access	= pe_prog_convert_ctx_access,
};

const struct bpf_prog_ops perf_event_prog_ops = {
};

static DEFINE_MUTEX(bpf_event_mutex);

#define BPF_TRACE_MAX_PROGS 64

int perf_event_attach_bpf_prog(struct perf_event *event,
			       struct bpf_prog *prog,
			       u64 bpf_cookie)
{
	struct bpf_prog_array *old_array;
	struct bpf_prog_array *new_array;
	int ret = -EEXIST;

	/*
	 * Kprobe override only works if they are on the function entry,
	 * and only if they are on the opt-in list.
	 */
	if (prog->kprobe_override &&
	    (!trace_kprobe_on_func_entry(event->tp_event) ||
	     !trace_kprobe_error_injectable(event->tp_event)))
		return -EINVAL;

	mutex_lock(&bpf_event_mutex);

	if (event->prog)
		goto unlock;

	old_array = bpf_event_rcu_dereference(event->tp_event->prog_array);
	if (old_array &&
	    bpf_prog_array_length(old_array) >= BPF_TRACE_MAX_PROGS) {
		ret = -E2BIG;
		goto unlock;
	}

	ret = bpf_prog_array_copy(old_array, NULL, prog, bpf_cookie, &new_array);
	if (ret < 0)
		goto unlock;

	/* set the new array to event->tp_event and set event->prog */
	event->prog = prog;
	event->bpf_cookie = bpf_cookie;
	rcu_assign_pointer(event->tp_event->prog_array, new_array);
	bpf_prog_array_free_sleepable(old_array);

unlock:
	mutex_unlock(&bpf_event_mutex);
	return ret;
}

void perf_event_detach_bpf_prog(struct perf_event *event)
{
	struct bpf_prog_array *old_array;
	struct bpf_prog_array *new_array;
	struct bpf_prog *prog = NULL;
	int ret;

	mutex_lock(&bpf_event_mutex);

	if (!event->prog)
		goto unlock;

	old_array = bpf_event_rcu_dereference(event->tp_event->prog_array);
	if (!old_array)
		goto put;

	ret = bpf_prog_array_copy(old_array, event->prog, NULL, 0, &new_array);
	if (ret < 0) {
		bpf_prog_array_delete_safe(old_array, event->prog);
	} else {
		rcu_assign_pointer(event->tp_event->prog_array, new_array);
		bpf_prog_array_free_sleepable(old_array);
	}

put:
	prog = event->prog;
	event->prog = NULL;

unlock:
	mutex_unlock(&bpf_event_mutex);

	if (prog) {
		/*
		 * It could be that the bpf_prog is not sleepable (and will be freed
		 * via normal RCU), but is called from a point that supports sleepable
		 * programs and uses tasks-trace-RCU.
		 */
		synchronize_rcu_tasks_trace();

		bpf_prog_put(prog);
	}
}

int perf_event_query_prog_array(struct perf_event *event, void __user *info)
{
	struct perf_event_query_bpf __user *uquery = info;
	struct perf_event_query_bpf query = {};
	struct bpf_prog_array *progs;
	u32 *ids, prog_cnt, ids_len;
	int ret;

	if (!perfmon_capable())
		return -EPERM;
	if (event->attr.type != PERF_TYPE_TRACEPOINT)
		return -EINVAL;
	if (copy_from_user(&query, uquery, sizeof(query)))
		return -EFAULT;

	ids_len = query.ids_len;
	if (ids_len > BPF_TRACE_MAX_PROGS)
		return -E2BIG;
	ids = kcalloc(ids_len, sizeof(u32), GFP_USER | __GFP_NOWARN);
	if (!ids)
		return -ENOMEM;
	/*
	 * The above kcalloc returns ZERO_SIZE_PTR when ids_len = 0, which
	 * is required when user only wants to check for uquery->prog_cnt.
	 * There is no need to check for it since the case is handled
	 * gracefully in bpf_prog_array_copy_info.
	 */

	mutex_lock(&bpf_event_mutex);
	progs = bpf_event_rcu_dereference(event->tp_event->prog_array);
	ret = bpf_prog_array_copy_info(progs, ids, ids_len, &prog_cnt);
	mutex_unlock(&bpf_event_mutex);

	if (copy_to_user(&uquery->prog_cnt, &prog_cnt, sizeof(prog_cnt)) ||
	    copy_to_user(uquery->ids, ids, ids_len * sizeof(u32)))
		ret = -EFAULT;

	kfree(ids);
	return ret;
}

extern struct bpf_raw_event_map __start__bpf_raw_tp[];
extern struct bpf_raw_event_map __stop__bpf_raw_tp[];

struct bpf_raw_event_map *bpf_get_raw_tracepoint(const char *name)
{
	struct bpf_raw_event_map *btp = __start__bpf_raw_tp;

	for (; btp < __stop__bpf_raw_tp; btp++) {
		if (!strcmp(btp->tp->name, name))
			return btp;
	}

	return bpf_get_raw_tracepoint_module(name);
}

void bpf_put_raw_tracepoint(struct bpf_raw_event_map *btp)
{
	struct module *mod;

	guard(rcu)();
	mod = __module_address((unsigned long)btp);
	module_put(mod);
}

static __always_inline
void __bpf_trace_run(struct bpf_raw_tp_link *link, u64 *args)
{
	struct bpf_prog *prog = link->link.prog;
	struct bpf_run_ctx *old_run_ctx;
	struct bpf_trace_run_ctx run_ctx;

	cant_sleep();
	if (unlikely(this_cpu_inc_return(*(prog->active)) != 1)) {
		bpf_prog_inc_misses_counter(prog);
		goto out;
	}

	run_ctx.bpf_cookie = link->cookie;
	old_run_ctx = bpf_set_run_ctx(&run_ctx.run_ctx);

	rcu_read_lock();
	(void) bpf_prog_run(prog, args);
	rcu_read_unlock();

	bpf_reset_run_ctx(old_run_ctx);
out:
	this_cpu_dec(*(prog->active));
}

#define UNPACK(...)			__VA_ARGS__
#define REPEAT_1(FN, DL, X, ...)	FN(X)
#define REPEAT_2(FN, DL, X, ...)	FN(X) UNPACK DL REPEAT_1(FN, DL, __VA_ARGS__)
#define REPEAT_3(FN, DL, X, ...)	FN(X) UNPACK DL REPEAT_2(FN, DL, __VA_ARGS__)
#define REPEAT_4(FN, DL, X, ...)	FN(X) UNPACK DL REPEAT_3(FN, DL, __VA_ARGS__)
#define REPEAT_5(FN, DL, X, ...)	FN(X) UNPACK DL REPEAT_4(FN, DL, __VA_ARGS__)
#define REPEAT_6(FN, DL, X, ...)	FN(X) UNPACK DL REPEAT_5(FN, DL, __VA_ARGS__)
#define REPEAT_7(FN, DL, X, ...)	FN(X) UNPACK DL REPEAT_6(FN, DL, __VA_ARGS__)
#define REPEAT_8(FN, DL, X, ...)	FN(X) UNPACK DL REPEAT_7(FN, DL, __VA_ARGS__)
#define REPEAT_9(FN, DL, X, ...)	FN(X) UNPACK DL REPEAT_8(FN, DL, __VA_ARGS__)
#define REPEAT_10(FN, DL, X, ...)	FN(X) UNPACK DL REPEAT_9(FN, DL, __VA_ARGS__)
#define REPEAT_11(FN, DL, X, ...)	FN(X) UNPACK DL REPEAT_10(FN, DL, __VA_ARGS__)
#define REPEAT_12(FN, DL, X, ...)	FN(X) UNPACK DL REPEAT_11(FN, DL, __VA_ARGS__)
#define REPEAT(X, FN, DL, ...)		REPEAT_##X(FN, DL, __VA_ARGS__)

#define SARG(X)		u64 arg##X
#define COPY(X)		args[X] = arg##X

#define __DL_COM	(,)
#define __DL_SEM	(;)

#define __SEQ_0_11	0, 1, 2, 3, 4, 5, 6, 7, 8, 9, 10, 11

#define BPF_TRACE_DEFN_x(x)						\
	void bpf_trace_run##x(struct bpf_raw_tp_link *link,		\
			      REPEAT(x, SARG, __DL_COM, __SEQ_0_11))	\
	{								\
		u64 args[x];						\
		REPEAT(x, COPY, __DL_SEM, __SEQ_0_11);			\
		__bpf_trace_run(link, args);				\
	}								\
	EXPORT_SYMBOL_GPL(bpf_trace_run##x)
BPF_TRACE_DEFN_x(1);
BPF_TRACE_DEFN_x(2);
BPF_TRACE_DEFN_x(3);
BPF_TRACE_DEFN_x(4);
BPF_TRACE_DEFN_x(5);
BPF_TRACE_DEFN_x(6);
BPF_TRACE_DEFN_x(7);
BPF_TRACE_DEFN_x(8);
BPF_TRACE_DEFN_x(9);
BPF_TRACE_DEFN_x(10);
BPF_TRACE_DEFN_x(11);
BPF_TRACE_DEFN_x(12);

int bpf_probe_register(struct bpf_raw_event_map *btp, struct bpf_raw_tp_link *link)
{
	struct tracepoint *tp = btp->tp;
	struct bpf_prog *prog = link->link.prog;

	/*
	 * check that program doesn't access arguments beyond what's
	 * available in this tracepoint
	 */
	if (prog->aux->max_ctx_offset > btp->num_args * sizeof(u64))
		return -EINVAL;

	if (prog->aux->max_tp_access > btp->writable_size)
		return -EINVAL;

	return tracepoint_probe_register_may_exist(tp, (void *)btp->bpf_func, link);
}

int bpf_probe_unregister(struct bpf_raw_event_map *btp, struct bpf_raw_tp_link *link)
{
	return tracepoint_probe_unregister(btp->tp, (void *)btp->bpf_func, link);
}

int bpf_get_perf_event_info(const struct perf_event *event, u32 *prog_id,
			    u32 *fd_type, const char **buf,
			    u64 *probe_offset, u64 *probe_addr,
			    unsigned long *missed)
{
	bool is_tracepoint, is_syscall_tp;
	struct bpf_prog *prog;
	int flags, err = 0;

	prog = event->prog;
	if (!prog)
		return -ENOENT;

	/* not supporting BPF_PROG_TYPE_PERF_EVENT yet */
	if (prog->type == BPF_PROG_TYPE_PERF_EVENT)
		return -EOPNOTSUPP;

	*prog_id = prog->aux->id;
	flags = event->tp_event->flags;
	is_tracepoint = flags & TRACE_EVENT_FL_TRACEPOINT;
	is_syscall_tp = is_syscall_trace_event(event->tp_event);

	if (is_tracepoint || is_syscall_tp) {
		*buf = is_tracepoint ? event->tp_event->tp->name
				     : event->tp_event->name;
		/* We allow NULL pointer for tracepoint */
		if (fd_type)
			*fd_type = BPF_FD_TYPE_TRACEPOINT;
		if (probe_offset)
			*probe_offset = 0x0;
		if (probe_addr)
			*probe_addr = 0x0;
	} else {
		/* kprobe/uprobe */
		err = -EOPNOTSUPP;
#ifdef CONFIG_KPROBE_EVENTS
		if (flags & TRACE_EVENT_FL_KPROBE)
			err = bpf_get_kprobe_info(event, fd_type, buf,
						  probe_offset, probe_addr, missed,
						  event->attr.type == PERF_TYPE_TRACEPOINT);
#endif
#ifdef CONFIG_UPROBE_EVENTS
		if (flags & TRACE_EVENT_FL_UPROBE)
			err = bpf_get_uprobe_info(event, fd_type, buf,
						  probe_offset, probe_addr,
						  event->attr.type == PERF_TYPE_TRACEPOINT);
#endif
	}

	return err;
}

/*初始化irq_work*/
static int __init send_signal_irq_work_init(void)
{
	int cpu;
	struct send_signal_irq_work *work;

	for_each_possible_cpu(cpu) {
		work = per_cpu_ptr(&send_signal_work, cpu);
		init_irq_work(&work->irq_work, do_bpf_send_signal/*信号发送*/);
	}
	return 0;
}

subsys_initcall(send_signal_irq_work_init);

#ifdef CONFIG_MODULES
static int bpf_event_notify(struct notifier_block *nb, unsigned long op,
			    void *module)
{
	struct bpf_trace_module *btm, *tmp;
	struct module *mod = module;
	int ret = 0;

	if (mod->num_bpf_raw_events == 0 ||
	    (op != MODULE_STATE_COMING && op != MODULE_STATE_GOING))
		goto out;

	mutex_lock(&bpf_module_mutex);

	switch (op) {
	case MODULE_STATE_COMING:
		btm = kzalloc(sizeof(*btm), GFP_KERNEL);
		if (btm) {
			btm->module = module;
			list_add(&btm->list, &bpf_trace_modules);
		} else {
			ret = -ENOMEM;
		}
		break;
	case MODULE_STATE_GOING:
		list_for_each_entry_safe(btm, tmp, &bpf_trace_modules, list) {
			if (btm->module == module) {
				list_del(&btm->list);
				kfree(btm);
				break;
			}
		}
		break;
	}

	mutex_unlock(&bpf_module_mutex);

out:
	return notifier_from_errno(ret);
}

static struct notifier_block bpf_module_nb = {
	.notifier_call = bpf_event_notify,
};

static int __init bpf_event_init(void)
{
	register_module_notifier(&bpf_module_nb);
	return 0;
}

fs_initcall(bpf_event_init);
#endif /* CONFIG_MODULES */

struct bpf_session_run_ctx {
	struct bpf_run_ctx run_ctx;
	bool is_return;
	void *data;
};

#ifdef CONFIG_FPROBE
struct bpf_kprobe_multi_link {
	struct bpf_link link;
	struct fprobe fp;
	unsigned long *addrs;
	u64 *cookies;
	u32 cnt;
	u32 mods_cnt;
	struct module **mods;
	u32 flags;
};

struct bpf_kprobe_multi_run_ctx {
	struct bpf_session_run_ctx session_ctx;
	struct bpf_kprobe_multi_link *link;
	unsigned long entry_ip;
};

struct user_syms {
	const char **syms;
	char *buf;
};

#ifndef CONFIG_HAVE_FTRACE_REGS_HAVING_PT_REGS
static DEFINE_PER_CPU(struct pt_regs, bpf_kprobe_multi_pt_regs);
#define bpf_kprobe_multi_pt_regs_ptr()	this_cpu_ptr(&bpf_kprobe_multi_pt_regs)
#else
#define bpf_kprobe_multi_pt_regs_ptr()	(NULL)
#endif

static unsigned long ftrace_get_entry_ip(unsigned long fentry_ip)
{
	unsigned long ip = ftrace_get_symaddr(fentry_ip);

	return ip ? : fentry_ip;
}

static int copy_user_syms(struct user_syms *us, unsigned long __user *usyms, u32 cnt)
{
	unsigned long __user usymbol;
	const char **syms = NULL;
	char *buf = NULL, *p;
	int err = -ENOMEM;
	unsigned int i;

	syms = kvmalloc_array(cnt, sizeof(*syms), GFP_KERNEL);
	if (!syms)
		goto error;

	buf = kvmalloc_array(cnt, KSYM_NAME_LEN, GFP_KERNEL);
	if (!buf)
		goto error;

	for (p = buf, i = 0; i < cnt; i++) {
		if (__get_user(usymbol, usyms + i)) {
			err = -EFAULT;
			goto error;
		}
		err = strncpy_from_user(p, (const char __user *) usymbol, KSYM_NAME_LEN);
		if (err == KSYM_NAME_LEN)
			err = -E2BIG;
		if (err < 0)
			goto error;
		syms[i] = p;
		p += err + 1;
	}

	us->syms = syms;
	us->buf = buf;
	return 0;

error:
	if (err) {
		kvfree(syms);
		kvfree(buf);
	}
	return err;
}

static void kprobe_multi_put_modules(struct module **mods, u32 cnt)
{
	u32 i;

	for (i = 0; i < cnt; i++)
		module_put(mods[i]);
}

static void free_user_syms(struct user_syms *us)
{
	kvfree(us->syms);
	kvfree(us->buf);
}

static void bpf_kprobe_multi_link_release(struct bpf_link *link)
{
	struct bpf_kprobe_multi_link *kmulti_link;

	kmulti_link = container_of(link, struct bpf_kprobe_multi_link, link);
	unregister_fprobe(&kmulti_link->fp);
	kprobe_multi_put_modules(kmulti_link->mods, kmulti_link->mods_cnt);
}

static void bpf_kprobe_multi_link_dealloc(struct bpf_link *link)
{
	struct bpf_kprobe_multi_link *kmulti_link;

	kmulti_link = container_of(link, struct bpf_kprobe_multi_link, link);
	kvfree(kmulti_link->addrs);
	kvfree(kmulti_link->cookies);
	kfree(kmulti_link->mods);
	kfree(kmulti_link);
}

static int bpf_kprobe_multi_link_fill_link_info(const struct bpf_link *link,
						struct bpf_link_info *info)
{
	u64 __user *ucookies = u64_to_user_ptr(info->kprobe_multi.cookies);
	u64 __user *uaddrs = u64_to_user_ptr(info->kprobe_multi.addrs);
	struct bpf_kprobe_multi_link *kmulti_link;
	u32 ucount = info->kprobe_multi.count;
	int err = 0, i;

	if (!uaddrs ^ !ucount)
		return -EINVAL;
	if (ucookies && !ucount)
		return -EINVAL;

	kmulti_link = container_of(link, struct bpf_kprobe_multi_link, link);
	info->kprobe_multi.count = kmulti_link->cnt;
	info->kprobe_multi.flags = kmulti_link->flags;
	info->kprobe_multi.missed = kmulti_link->fp.nmissed;

	if (!uaddrs)
		return 0;
	if (ucount < kmulti_link->cnt)
		err = -ENOSPC;
	else
		ucount = kmulti_link->cnt;

	if (ucookies) {
		if (kmulti_link->cookies) {
			if (copy_to_user(ucookies, kmulti_link->cookies, ucount * sizeof(u64)))
				return -EFAULT;
		} else {
			for (i = 0; i < ucount; i++) {
				if (put_user(0, ucookies + i))
					return -EFAULT;
			}
		}
	}

	if (kallsyms_show_value(current_cred())) {
		if (copy_to_user(uaddrs, kmulti_link->addrs, ucount * sizeof(u64)))
			return -EFAULT;
	} else {
		for (i = 0; i < ucount; i++) {
			if (put_user(0, uaddrs + i))
				return -EFAULT;
		}
	}
	return err;
}

static const struct bpf_link_ops bpf_kprobe_multi_link_lops = {
	.release = bpf_kprobe_multi_link_release,
	.dealloc_deferred = bpf_kprobe_multi_link_dealloc,
	.fill_link_info = bpf_kprobe_multi_link_fill_link_info,
};

static void bpf_kprobe_multi_cookie_swap(void *a, void *b, int size, const void *priv)
{
	const struct bpf_kprobe_multi_link *link = priv;
	unsigned long *addr_a = a, *addr_b = b;
	u64 *cookie_a, *cookie_b;

	cookie_a = link->cookies + (addr_a - link->addrs);
	cookie_b = link->cookies + (addr_b - link->addrs);

	/* swap addr_a/addr_b and cookie_a/cookie_b values */
	swap(*addr_a, *addr_b);
	swap(*cookie_a, *cookie_b);
}

static int bpf_kprobe_multi_addrs_cmp(const void *a, const void *b)
{
	const unsigned long *addr_a = a, *addr_b = b;

	if (*addr_a == *addr_b)
		return 0;
	return *addr_a < *addr_b ? -1 : 1;
}

static int bpf_kprobe_multi_cookie_cmp(const void *a, const void *b, const void *priv)
{
	return bpf_kprobe_multi_addrs_cmp(a, b);
}

static u64 bpf_kprobe_multi_cookie(struct bpf_run_ctx *ctx)
{
	struct bpf_kprobe_multi_run_ctx *run_ctx;
	struct bpf_kprobe_multi_link *link;
	u64 *cookie, entry_ip;
	unsigned long *addr;

	if (WARN_ON_ONCE(!ctx))
		return 0;
	run_ctx = container_of(current->bpf_ctx, struct bpf_kprobe_multi_run_ctx,
			       session_ctx.run_ctx);
	link = run_ctx->link;
	if (!link->cookies)
		return 0;
	entry_ip = run_ctx->entry_ip;
	addr = bsearch(&entry_ip, link->addrs, link->cnt, sizeof(entry_ip),
		       bpf_kprobe_multi_addrs_cmp);
	if (!addr)
		return 0;
	cookie = link->cookies + (addr - link->addrs);
	return *cookie;
}

static u64 bpf_kprobe_multi_entry_ip(struct bpf_run_ctx *ctx)
{
	struct bpf_kprobe_multi_run_ctx *run_ctx;

	run_ctx = container_of(current->bpf_ctx, struct bpf_kprobe_multi_run_ctx,
			       session_ctx.run_ctx);
	return run_ctx->entry_ip;
}

static int
kprobe_multi_link_prog_run(struct bpf_kprobe_multi_link *link,
			   unsigned long entry_ip, struct ftrace_regs *fregs,
			   bool is_return, void *data)
{
	struct bpf_kprobe_multi_run_ctx run_ctx = {
		.session_ctx = {
			.is_return = is_return,
			.data = data,
		},
		.link = link,
		.entry_ip = entry_ip,
	};
	struct bpf_run_ctx *old_run_ctx;
	struct pt_regs *regs;
	int err;

	if (unlikely(__this_cpu_inc_return(bpf_prog_active) != 1)) {
		bpf_prog_inc_misses_counter(link->link.prog);
		err = 1;
		goto out;
	}

	migrate_disable();
	rcu_read_lock();
	regs = ftrace_partial_regs(fregs, bpf_kprobe_multi_pt_regs_ptr());
	old_run_ctx = bpf_set_run_ctx(&run_ctx.session_ctx.run_ctx);
	err = bpf_prog_run(link->link.prog, regs);
	bpf_reset_run_ctx(old_run_ctx);
	rcu_read_unlock();
	migrate_enable();

 out:
	__this_cpu_dec(bpf_prog_active);
	return err;
}

static int
kprobe_multi_link_handler(struct fprobe *fp, unsigned long fentry_ip,
			  unsigned long ret_ip, struct ftrace_regs *fregs,
			  void *data)
{
	struct bpf_kprobe_multi_link *link;
	int err;

	link = container_of(fp, struct bpf_kprobe_multi_link, fp);
	err = kprobe_multi_link_prog_run(link, ftrace_get_entry_ip(fentry_ip),
					 fregs, false, data);
	return is_kprobe_session(link->link.prog) ? err : 0;
}

static void
kprobe_multi_link_exit_handler(struct fprobe *fp, unsigned long fentry_ip,
			       unsigned long ret_ip, struct ftrace_regs *fregs,
			       void *data)
{
	struct bpf_kprobe_multi_link *link;

	link = container_of(fp, struct bpf_kprobe_multi_link, fp);
	kprobe_multi_link_prog_run(link, ftrace_get_entry_ip(fentry_ip),
				   fregs, true, data);
}

static int symbols_cmp_r(const void *a, const void *b, const void *priv)
{
	const char **str_a = (const char **) a;
	const char **str_b = (const char **) b;

	return strcmp(*str_a, *str_b);
}

struct multi_symbols_sort {
	const char **funcs;
	u64 *cookies;
};

static void symbols_swap_r(void *a, void *b, int size, const void *priv)
{
	const struct multi_symbols_sort *data = priv;
	const char **name_a = a, **name_b = b;

	swap(*name_a, *name_b);

	/* If defined, swap also related cookies. */
	if (data->cookies) {
		u64 *cookie_a, *cookie_b;

		cookie_a = data->cookies + (name_a - data->funcs);
		cookie_b = data->cookies + (name_b - data->funcs);
		swap(*cookie_a, *cookie_b);
	}
}

struct modules_array {
	struct module **mods;
	int mods_cnt;
	int mods_cap;
};

static int add_module(struct modules_array *arr, struct module *mod)
{
	struct module **mods;

	if (arr->mods_cnt == arr->mods_cap) {
		arr->mods_cap = max(16, arr->mods_cap * 3 / 2);
		mods = krealloc_array(arr->mods, arr->mods_cap, sizeof(*mods), GFP_KERNEL);
		if (!mods)
			return -ENOMEM;
		arr->mods = mods;
	}

	arr->mods[arr->mods_cnt] = mod;
	arr->mods_cnt++;
	return 0;
}

static bool has_module(struct modules_array *arr, struct module *mod)
{
	int i;

	for (i = arr->mods_cnt - 1; i >= 0; i--) {
		if (arr->mods[i] == mod)
			return true;
	}
	return false;
}

static int get_modules_for_addrs(struct module ***mods, unsigned long *addrs, u32 addrs_cnt)
{
	struct modules_array arr = {};
	u32 i, err = 0;

	for (i = 0; i < addrs_cnt; i++) {
		bool skip_add = false;
		struct module *mod;

		scoped_guard(rcu) {
			mod = __module_address(addrs[i]);
			/* Either no module or it's already stored  */
			if (!mod || has_module(&arr, mod)) {
				skip_add = true;
				break; /* scoped_guard */
			}
			if (!try_module_get(mod))
				err = -EINVAL;
		}
		if (skip_add)
			continue;
		if (err)
			break;
		err = add_module(&arr, mod);
		if (err) {
			module_put(mod);
			break;
		}
	}

	/* We return either err < 0 in case of error, ... */
	if (err) {
		kprobe_multi_put_modules(arr.mods, arr.mods_cnt);
		kfree(arr.mods);
		return err;
	}

	/* or number of modules found if everything is ok. */
	*mods = arr.mods;
	return arr.mods_cnt;
}

static int addrs_check_error_injection_list(unsigned long *addrs, u32 cnt)
{
	u32 i;

	for (i = 0; i < cnt; i++) {
		if (!within_error_injection_list(addrs[i]))
			return -EINVAL;
	}
	return 0;
}

int bpf_kprobe_multi_link_attach(const union bpf_attr *attr, struct bpf_prog *prog)
{
	struct bpf_kprobe_multi_link *link = NULL;
	struct bpf_link_primer link_primer;
	void __user *ucookies;
	unsigned long *addrs;
	u32 flags, cnt, size;
	void __user *uaddrs;
	u64 *cookies = NULL;
	void __user *usyms;
	int err;

	/* no support for 32bit archs yet */
	if (sizeof(u64) != sizeof(void *))
		return -EOPNOTSUPP;

	if (attr->link_create.flags)
		return -EINVAL;

	if (!is_kprobe_multi(prog))
		return -EINVAL;

	flags = attr->link_create.kprobe_multi.flags;
	if (flags & ~BPF_F_KPROBE_MULTI_RETURN)
		return -EINVAL;

	uaddrs = u64_to_user_ptr(attr->link_create.kprobe_multi.addrs);
	usyms = u64_to_user_ptr(attr->link_create.kprobe_multi.syms);
	if (!!uaddrs == !!usyms)
		return -EINVAL;

	cnt = attr->link_create.kprobe_multi.cnt;
	if (!cnt)
		return -EINVAL;
	if (cnt > MAX_KPROBE_MULTI_CNT)
		return -E2BIG;

	size = cnt * sizeof(*addrs);
	addrs = kvmalloc_array(cnt, sizeof(*addrs), GFP_KERNEL);
	if (!addrs)
		return -ENOMEM;

	ucookies = u64_to_user_ptr(attr->link_create.kprobe_multi.cookies);
	if (ucookies) {
		cookies = kvmalloc_array(cnt, sizeof(*addrs), GFP_KERNEL);
		if (!cookies) {
			err = -ENOMEM;
			goto error;
		}
		if (copy_from_user(cookies, ucookies, size)) {
			err = -EFAULT;
			goto error;
		}
	}

	if (uaddrs) {
		if (copy_from_user(addrs, uaddrs, size)) {
			err = -EFAULT;
			goto error;
		}
	} else {
		struct multi_symbols_sort data = {
			.cookies = cookies,
		};
		struct user_syms us;

		err = copy_user_syms(&us, usyms, cnt);
		if (err)
			goto error;

		if (cookies)
			data.funcs = us.syms;

		sort_r(us.syms, cnt, sizeof(*us.syms), symbols_cmp_r,
		       symbols_swap_r, &data);

		err = ftrace_lookup_symbols(us.syms, cnt, addrs);
		free_user_syms(&us);
		if (err)
			goto error;
	}

	if (prog->kprobe_override && addrs_check_error_injection_list(addrs, cnt)) {
		err = -EINVAL;
		goto error;
	}

	link = kzalloc(sizeof(*link), GFP_KERNEL);
	if (!link) {
		err = -ENOMEM;
		goto error;
	}

	bpf_link_init(&link->link, BPF_LINK_TYPE_KPROBE_MULTI,
		      &bpf_kprobe_multi_link_lops, prog);

	err = bpf_link_prime(&link->link, &link_primer);
	if (err)
		goto error;

	if (!(flags & BPF_F_KPROBE_MULTI_RETURN))
		link->fp.entry_handler = kprobe_multi_link_handler;
	if ((flags & BPF_F_KPROBE_MULTI_RETURN) || is_kprobe_session(prog))
		link->fp.exit_handler = kprobe_multi_link_exit_handler;
	if (is_kprobe_session(prog))
		link->fp.entry_data_size = sizeof(u64);

	link->addrs = addrs;
	link->cookies = cookies;
	link->cnt = cnt;
	link->flags = flags;

	if (cookies) {
		/*
		 * Sorting addresses will trigger sorting cookies as well
		 * (check bpf_kprobe_multi_cookie_swap). This way we can
		 * find cookie based on the address in bpf_get_attach_cookie
		 * helper.
		 */
		sort_r(addrs, cnt, sizeof(*addrs),
		       bpf_kprobe_multi_cookie_cmp,
		       bpf_kprobe_multi_cookie_swap,
		       link);
	}

	err = get_modules_for_addrs(&link->mods, addrs, cnt);
	if (err < 0) {
		bpf_link_cleanup(&link_primer);
		return err;
	}
	link->mods_cnt = err;

	err = register_fprobe_ips(&link->fp, addrs, cnt);
	if (err) {
		kprobe_multi_put_modules(link->mods, link->mods_cnt);
		bpf_link_cleanup(&link_primer);
		return err;
	}

	return bpf_link_settle(&link_primer);

error:
	kfree(link);
	kvfree(addrs);
	kvfree(cookies);
	return err;
}
#else /* !CONFIG_FPROBE */
int bpf_kprobe_multi_link_attach(const union bpf_attr *attr, struct bpf_prog *prog)
{
	return -EOPNOTSUPP;
}
static u64 bpf_kprobe_multi_cookie(struct bpf_run_ctx *ctx)
{
	return 0;
}
static u64 bpf_kprobe_multi_entry_ip(struct bpf_run_ctx *ctx)
{
	return 0;
}
#endif

#ifdef CONFIG_UPROBES
struct bpf_uprobe_multi_link;

struct bpf_uprobe {
	struct bpf_uprobe_multi_link *link;
	loff_t offset;
	unsigned long ref_ctr_offset;
	u64 cookie;
	struct uprobe *uprobe;
	struct uprobe_consumer consumer;
	bool session;
};

struct bpf_uprobe_multi_link {
	struct path path;
	struct bpf_link link;
	u32 cnt;
	u32 flags;
	struct bpf_uprobe *uprobes;
	struct task_struct *task;
};

struct bpf_uprobe_multi_run_ctx {
	struct bpf_session_run_ctx session_ctx;
	unsigned long entry_ip;
	struct bpf_uprobe *uprobe;
};

static void bpf_uprobe_unregister(struct bpf_uprobe *uprobes, u32 cnt)
{
	u32 i;

	for (i = 0; i < cnt; i++)
		uprobe_unregister_nosync(uprobes[i].uprobe, &uprobes[i].consumer);

	if (cnt)
		uprobe_unregister_sync();
}

static void bpf_uprobe_multi_link_release(struct bpf_link *link)
{
	struct bpf_uprobe_multi_link *umulti_link;

	umulti_link = container_of(link, struct bpf_uprobe_multi_link, link);
	bpf_uprobe_unregister(umulti_link->uprobes, umulti_link->cnt);
	if (umulti_link->task)
		put_task_struct(umulti_link->task);
	path_put(&umulti_link->path);
}

static void bpf_uprobe_multi_link_dealloc(struct bpf_link *link)
{
	struct bpf_uprobe_multi_link *umulti_link;

	umulti_link = container_of(link, struct bpf_uprobe_multi_link, link);
	kvfree(umulti_link->uprobes);
	kfree(umulti_link);
}

static int bpf_uprobe_multi_link_fill_link_info(const struct bpf_link *link,
						struct bpf_link_info *info)
{
	u64 __user *uref_ctr_offsets = u64_to_user_ptr(info->uprobe_multi.ref_ctr_offsets);
	u64 __user *ucookies = u64_to_user_ptr(info->uprobe_multi.cookies);
	u64 __user *uoffsets = u64_to_user_ptr(info->uprobe_multi.offsets);
	u64 __user *upath = u64_to_user_ptr(info->uprobe_multi.path);
	u32 upath_size = info->uprobe_multi.path_size;
	struct bpf_uprobe_multi_link *umulti_link;
	u32 ucount = info->uprobe_multi.count;
	int err = 0, i;
	char *p, *buf;
	long left = 0;

	if (!upath ^ !upath_size)
		return -EINVAL;

	if ((uoffsets || uref_ctr_offsets || ucookies) && !ucount)
		return -EINVAL;

	umulti_link = container_of(link, struct bpf_uprobe_multi_link, link);
	info->uprobe_multi.count = umulti_link->cnt;
	info->uprobe_multi.flags = umulti_link->flags;
	info->uprobe_multi.pid = umulti_link->task ?
				 task_pid_nr_ns(umulti_link->task, task_active_pid_ns(current)) : 0;

	upath_size = upath_size ? min_t(u32, upath_size, PATH_MAX) : PATH_MAX;
	buf = kmalloc(upath_size, GFP_KERNEL);
	if (!buf)
		return -ENOMEM;
	p = d_path(&umulti_link->path, buf, upath_size);
	if (IS_ERR(p)) {
		kfree(buf);
		return PTR_ERR(p);
	}
	upath_size = buf + upath_size - p;

	if (upath)
		left = copy_to_user(upath, p, upath_size);
	kfree(buf);
	if (left)
		return -EFAULT;
	info->uprobe_multi.path_size = upath_size;

	if (!uoffsets && !ucookies && !uref_ctr_offsets)
		return 0;

	if (ucount < umulti_link->cnt)
		err = -ENOSPC;
	else
		ucount = umulti_link->cnt;

	for (i = 0; i < ucount; i++) {
		if (uoffsets &&
		    put_user(umulti_link->uprobes[i].offset, uoffsets + i))
			return -EFAULT;
		if (uref_ctr_offsets &&
		    put_user(umulti_link->uprobes[i].ref_ctr_offset, uref_ctr_offsets + i))
			return -EFAULT;
		if (ucookies &&
		    put_user(umulti_link->uprobes[i].cookie, ucookies + i))
			return -EFAULT;
	}

	return err;
}

static const struct bpf_link_ops bpf_uprobe_multi_link_lops = {
	.release = bpf_uprobe_multi_link_release,
	.dealloc_deferred = bpf_uprobe_multi_link_dealloc,
	.fill_link_info = bpf_uprobe_multi_link_fill_link_info,
};

static int uprobe_prog_run(struct bpf_uprobe *uprobe,
			   unsigned long entry_ip,
			   struct pt_regs *regs,
			   bool is_return, void *data)
{
	struct bpf_uprobe_multi_link *link = uprobe->link;
	struct bpf_uprobe_multi_run_ctx run_ctx = {
		.session_ctx = {
			.is_return = is_return,
			.data = data,
		},
		.entry_ip = entry_ip,
		.uprobe = uprobe,
	};
	struct bpf_prog *prog = link->link.prog;
	bool sleepable = prog->sleepable;
	struct bpf_run_ctx *old_run_ctx;
	int err;

	if (link->task && !same_thread_group(current, link->task))
		return 0;

	if (sleepable)
		rcu_read_lock_trace();
	else
		rcu_read_lock();

	migrate_disable();

	old_run_ctx = bpf_set_run_ctx(&run_ctx.session_ctx.run_ctx);
	err = bpf_prog_run(link->link.prog, regs);
	bpf_reset_run_ctx(old_run_ctx);

	migrate_enable();

	if (sleepable)
		rcu_read_unlock_trace();
	else
		rcu_read_unlock();
	return err;
}

static bool
uprobe_multi_link_filter(struct uprobe_consumer *con, struct mm_struct *mm)
{
	struct bpf_uprobe *uprobe;

	uprobe = container_of(con, struct bpf_uprobe, consumer);
	return uprobe->link->task->mm == mm;
}

static int
uprobe_multi_link_handler(struct uprobe_consumer *con, struct pt_regs *regs,
			  __u64 *data)
{
	struct bpf_uprobe *uprobe;
	int ret;

	uprobe = container_of(con, struct bpf_uprobe, consumer);
	ret = uprobe_prog_run(uprobe, instruction_pointer(regs), regs, false, data);
	if (uprobe->session)
		return ret ? UPROBE_HANDLER_IGNORE : 0;
	return 0;
}

static int
uprobe_multi_link_ret_handler(struct uprobe_consumer *con, unsigned long func, struct pt_regs *regs,
			      __u64 *data)
{
	struct bpf_uprobe *uprobe;

	uprobe = container_of(con, struct bpf_uprobe, consumer);
	uprobe_prog_run(uprobe, func, regs, true, data);
	return 0;
}

static u64 bpf_uprobe_multi_entry_ip(struct bpf_run_ctx *ctx)
{
	struct bpf_uprobe_multi_run_ctx *run_ctx;

	run_ctx = container_of(current->bpf_ctx, struct bpf_uprobe_multi_run_ctx,
			       session_ctx.run_ctx);
	return run_ctx->entry_ip;
}

static u64 bpf_uprobe_multi_cookie(struct bpf_run_ctx *ctx)
{
	struct bpf_uprobe_multi_run_ctx *run_ctx;

	run_ctx = container_of(current->bpf_ctx, struct bpf_uprobe_multi_run_ctx,
			       session_ctx.run_ctx);
	return run_ctx->uprobe->cookie;
}

int bpf_uprobe_multi_link_attach(const union bpf_attr *attr, struct bpf_prog *prog)
{
	struct bpf_uprobe_multi_link *link = NULL;
	unsigned long __user *uref_ctr_offsets;
	struct bpf_link_primer link_primer;
	struct bpf_uprobe *uprobes = NULL;
	struct task_struct *task = NULL;
	unsigned long __user *uoffsets;
	u64 __user *ucookies;
	void __user *upath;
	u32 flags, cnt, i;
	struct path path;
	char *name;
	pid_t pid;
	int err;

	/* no support for 32bit archs yet */
	if (sizeof(u64) != sizeof(void *))
		return -EOPNOTSUPP;

	if (attr->link_create.flags)
		return -EINVAL;

	if (!is_uprobe_multi(prog))
		return -EINVAL;

	flags = attr->link_create.uprobe_multi.flags;
	if (flags & ~BPF_F_UPROBE_MULTI_RETURN)
		return -EINVAL;

	/*
	 * path, offsets and cnt are mandatory,
	 * ref_ctr_offsets and cookies are optional
	 */
	upath = u64_to_user_ptr(attr->link_create.uprobe_multi.path);
	uoffsets = u64_to_user_ptr(attr->link_create.uprobe_multi.offsets);
	cnt = attr->link_create.uprobe_multi.cnt;
	pid = attr->link_create.uprobe_multi.pid;

	if (!upath || !uoffsets || !cnt || pid < 0)
		return -EINVAL;
	if (cnt > MAX_UPROBE_MULTI_CNT)
		return -E2BIG;

	uref_ctr_offsets = u64_to_user_ptr(attr->link_create.uprobe_multi.ref_ctr_offsets);
	ucookies = u64_to_user_ptr(attr->link_create.uprobe_multi.cookies);

	name = strndup_user(upath, PATH_MAX);
	if (IS_ERR(name)) {
		err = PTR_ERR(name);
		return err;
	}

	err = kern_path(name, LOOKUP_FOLLOW, &path);
	kfree(name);
	if (err)
		return err;

	if (!d_is_reg(path.dentry)) {
		err = -EBADF;
		goto error_path_put;
	}

	if (pid) {
		rcu_read_lock();
		task = get_pid_task(find_vpid(pid), PIDTYPE_TGID);
		rcu_read_unlock();
		if (!task) {
			err = -ESRCH;
			goto error_path_put;
		}
	}

	err = -ENOMEM;

	link = kzalloc(sizeof(*link), GFP_KERNEL);
	uprobes = kvcalloc(cnt, sizeof(*uprobes), GFP_KERNEL);

	if (!uprobes || !link)
		goto error_free;

	for (i = 0; i < cnt; i++) {
		if (__get_user(uprobes[i].offset, uoffsets + i)) {
			err = -EFAULT;
			goto error_free;
		}
		if (uprobes[i].offset < 0) {
			err = -EINVAL;
			goto error_free;
		}
		if (uref_ctr_offsets && __get_user(uprobes[i].ref_ctr_offset, uref_ctr_offsets + i)) {
			err = -EFAULT;
			goto error_free;
		}
		if (ucookies && __get_user(uprobes[i].cookie, ucookies + i)) {
			err = -EFAULT;
			goto error_free;
		}

		uprobes[i].link = link;

		if (!(flags & BPF_F_UPROBE_MULTI_RETURN))
			uprobes[i].consumer.handler = uprobe_multi_link_handler;
		if (flags & BPF_F_UPROBE_MULTI_RETURN || is_uprobe_session(prog))
			uprobes[i].consumer.ret_handler = uprobe_multi_link_ret_handler;
		if (is_uprobe_session(prog))
			uprobes[i].session = true;
		if (pid)
			uprobes[i].consumer.filter = uprobe_multi_link_filter;
	}

	link->cnt = cnt;
	link->uprobes = uprobes;
	link->path = path;
	link->task = task;
	link->flags = flags;

	bpf_link_init(&link->link, BPF_LINK_TYPE_UPROBE_MULTI,
		      &bpf_uprobe_multi_link_lops, prog);

	for (i = 0; i < cnt; i++) {
		uprobes[i].uprobe = uprobe_register(d_real_inode(link->path.dentry),
						    uprobes[i].offset,
						    uprobes[i].ref_ctr_offset,
						    &uprobes[i].consumer);
		if (IS_ERR(uprobes[i].uprobe)) {
			err = PTR_ERR(uprobes[i].uprobe);
			link->cnt = i;
			goto error_unregister;
		}
	}

	err = bpf_link_prime(&link->link, &link_primer);
	if (err)
		goto error_unregister;

	return bpf_link_settle(&link_primer);

error_unregister:
	bpf_uprobe_unregister(uprobes, link->cnt);

error_free:
	kvfree(uprobes);
	kfree(link);
	if (task)
		put_task_struct(task);
error_path_put:
	path_put(&path);
	return err;
}
#else /* !CONFIG_UPROBES */
int bpf_uprobe_multi_link_attach(const union bpf_attr *attr, struct bpf_prog *prog)
{
	return -EOPNOTSUPP;
}
static u64 bpf_uprobe_multi_cookie(struct bpf_run_ctx *ctx)
{
	return 0;
}
static u64 bpf_uprobe_multi_entry_ip(struct bpf_run_ctx *ctx)
{
	return 0;
}
#endif /* CONFIG_UPROBES */

__bpf_kfunc_start_defs();

__bpf_kfunc bool bpf_session_is_return(void)
{
	struct bpf_session_run_ctx *session_ctx;

	session_ctx = container_of(current->bpf_ctx, struct bpf_session_run_ctx, run_ctx);
	return session_ctx->is_return;
}

__bpf_kfunc __u64 *bpf_session_cookie(void)
{
	struct bpf_session_run_ctx *session_ctx;

	session_ctx = container_of(current->bpf_ctx, struct bpf_session_run_ctx, run_ctx);
	return session_ctx->data;
}

__bpf_kfunc_end_defs();

BTF_KFUNCS_START(kprobe_multi_kfunc_set_ids)
BTF_ID_FLAGS(func, bpf_session_is_return)
BTF_ID_FLAGS(func, bpf_session_cookie)
BTF_KFUNCS_END(kprobe_multi_kfunc_set_ids)

static int bpf_kprobe_multi_filter(const struct bpf_prog *prog, u32 kfunc_id)
{
	if (!btf_id_set8_contains(&kprobe_multi_kfunc_set_ids, kfunc_id))
		return 0;

	if (!is_kprobe_session(prog) && !is_uprobe_session(prog))
		return -EACCES;

	return 0;
}

static const struct btf_kfunc_id_set bpf_kprobe_multi_kfunc_set = {
	.owner = THIS_MODULE,
	.set = &kprobe_multi_kfunc_set_ids,
	.filter = bpf_kprobe_multi_filter,
};

static int __init bpf_kprobe_multi_kfuncs_init(void)
{
	return register_btf_kfunc_id_set(BPF_PROG_TYPE_KPROBE, &bpf_kprobe_multi_kfunc_set);
}

late_initcall(bpf_kprobe_multi_kfuncs_init);

typedef int (*copy_fn_t)(void *dst, const void *src, u32 size, struct task_struct *tsk);

/*
 * The __always_inline is to make sure the compiler doesn't
 * generate indirect calls into callbacks, which is expensive,
 * on some kernel configurations. This allows compiler to put
 * direct calls into all the specific callback implementations
 * (copy_user_data_sleepable, copy_user_data_nofault, and so on)
 */
static __always_inline int __bpf_dynptr_copy_str(struct bpf_dynptr *dptr, u32 doff, u32 size,
						 const void *unsafe_src,
						 copy_fn_t str_copy_fn,
						 struct task_struct *tsk)
{
	struct bpf_dynptr_kern *dst;
	u32 chunk_sz, off;
	void *dst_slice;
	int cnt, err;
	char buf[256];

	dst_slice = bpf_dynptr_slice_rdwr(dptr, doff, NULL, size);
	if (likely(dst_slice))
		return str_copy_fn(dst_slice, unsafe_src, size, tsk);

	dst = (struct bpf_dynptr_kern *)dptr;
	if (bpf_dynptr_check_off_len(dst, doff, size))
		return -E2BIG;

	for (off = 0; off < size; off += chunk_sz - 1) {
		chunk_sz = min_t(u32, sizeof(buf), size - off);
		/* Expect str_copy_fn to return count of copied bytes, including
		 * zero terminator. Next iteration increment off by chunk_sz - 1 to
		 * overwrite NUL.
		 */
		cnt = str_copy_fn(buf, unsafe_src + off, chunk_sz, tsk);
		if (cnt < 0)
			return cnt;
		err = __bpf_dynptr_write(dst, doff + off, buf, cnt, 0);
		if (err)
			return err;
		if (cnt < chunk_sz || chunk_sz == 1) /* we are done */
			return off + cnt;
	}
	return off;
}

static __always_inline int __bpf_dynptr_copy(const struct bpf_dynptr *dptr, u32 doff,
					     u32 size, const void *unsafe_src,
					     copy_fn_t copy_fn, struct task_struct *tsk)
{
	struct bpf_dynptr_kern *dst;
	void *dst_slice;
	char buf[256];
	u32 off, chunk_sz;
	int err;

	dst_slice = bpf_dynptr_slice_rdwr(dptr, doff, NULL, size);
	if (likely(dst_slice))
		return copy_fn(dst_slice, unsafe_src, size, tsk);

	dst = (struct bpf_dynptr_kern *)dptr;
	if (bpf_dynptr_check_off_len(dst, doff, size))
		return -E2BIG;

	for (off = 0; off < size; off += chunk_sz) {
		chunk_sz = min_t(u32, sizeof(buf), size - off);
		err = copy_fn(buf, unsafe_src + off, chunk_sz, tsk);
		if (err)
			return err;
		err = __bpf_dynptr_write(dst, doff + off, buf, chunk_sz, 0);
		if (err)
			return err;
	}
	return 0;
}

static __always_inline int copy_user_data_nofault(void *dst, const void *unsafe_src,
						  u32 size, struct task_struct *tsk)
{
	return copy_from_user_nofault(dst, (const void __user *)unsafe_src, size);
}

static __always_inline int copy_user_data_sleepable(void *dst, const void *unsafe_src,
						    u32 size, struct task_struct *tsk)
{
	int ret;

	if (!tsk) { /* Read from the current task */
		ret = copy_from_user(dst, (const void __user *)unsafe_src, size);
		if (ret)
			return -EFAULT;
		return 0;
	}

	ret = access_process_vm(tsk, (unsigned long)unsafe_src, dst, size, 0);
	if (ret != size)
		return -EFAULT;
	return 0;
}

static __always_inline int copy_kernel_data_nofault(void *dst, const void *unsafe_src,
						    u32 size, struct task_struct *tsk)
{
	return copy_from_kernel_nofault(dst, unsafe_src, size);
}

static __always_inline int copy_user_str_nofault(void *dst, const void *unsafe_src,
						 u32 size, struct task_struct *tsk)
{
	return strncpy_from_user_nofault(dst, (const void __user *)unsafe_src, size);
}

static __always_inline int copy_user_str_sleepable(void *dst, const void *unsafe_src,
						   u32 size, struct task_struct *tsk)
{
	int ret;

	if (unlikely(size == 0))
		return 0;

	if (tsk) {
		ret = copy_remote_vm_str(tsk, (unsigned long)unsafe_src, dst, size, 0);
	} else {
		ret = strncpy_from_user(dst, (const void __user *)unsafe_src, size - 1);
		/* strncpy_from_user does not guarantee NUL termination */
		if (ret >= 0)
			((char *)dst)[ret] = '\0';
	}

	if (ret < 0)
		return ret;
	return ret + 1;
}

static __always_inline int copy_kernel_str_nofault(void *dst, const void *unsafe_src,
						   u32 size, struct task_struct *tsk)
{
	return strncpy_from_kernel_nofault(dst, unsafe_src, size);
}

__bpf_kfunc_start_defs();

__bpf_kfunc int bpf_send_signal_task(struct task_struct *task, int sig, enum pid_type type,
				     u64 value)
{
	if (type != PIDTYPE_PID && type != PIDTYPE_TGID)
		return -EINVAL;

	return bpf_send_signal_common(sig, type, task, value);
}

__bpf_kfunc int bpf_probe_read_user_dynptr(struct bpf_dynptr *dptr, u32 off,
					   u32 size, const void __user *unsafe_ptr__ign)
{
	return __bpf_dynptr_copy(dptr, off, size, (const void *)unsafe_ptr__ign,
				 copy_user_data_nofault, NULL);
}

__bpf_kfunc int bpf_probe_read_kernel_dynptr(struct bpf_dynptr *dptr, u32 off,
					     u32 size, const void *unsafe_ptr__ign)
{
	return __bpf_dynptr_copy(dptr, off, size, unsafe_ptr__ign,
				 copy_kernel_data_nofault, NULL);
}

__bpf_kfunc int bpf_probe_read_user_str_dynptr(struct bpf_dynptr *dptr, u32 off,
					       u32 size, const void __user *unsafe_ptr__ign)
{
	return __bpf_dynptr_copy_str(dptr, off, size, (const void *)unsafe_ptr__ign,
				     copy_user_str_nofault, NULL);
}

__bpf_kfunc int bpf_probe_read_kernel_str_dynptr(struct bpf_dynptr *dptr, u32 off,
						 u32 size, const void *unsafe_ptr__ign)
{
	return __bpf_dynptr_copy_str(dptr, off, size, unsafe_ptr__ign,
				     copy_kernel_str_nofault, NULL);
}

__bpf_kfunc int bpf_copy_from_user_dynptr(struct bpf_dynptr *dptr, u32 off,
					  u32 size, const void __user *unsafe_ptr__ign)
{
	return __bpf_dynptr_copy(dptr, off, size, (const void *)unsafe_ptr__ign,
				 copy_user_data_sleepable, NULL);
}

__bpf_kfunc int bpf_copy_from_user_str_dynptr(struct bpf_dynptr *dptr, u32 off,
					      u32 size, const void __user *unsafe_ptr__ign)
{
	return __bpf_dynptr_copy_str(dptr, off, size, (const void *)unsafe_ptr__ign,
				     copy_user_str_sleepable, NULL);
}

__bpf_kfunc int bpf_copy_from_user_task_dynptr(struct bpf_dynptr *dptr, u32 off,
					       u32 size, const void __user *unsafe_ptr__ign,
					       struct task_struct *tsk)
{
	return __bpf_dynptr_copy(dptr, off, size, (const void *)unsafe_ptr__ign,
				 copy_user_data_sleepable, tsk);
}

__bpf_kfunc int bpf_copy_from_user_task_str_dynptr(struct bpf_dynptr *dptr, u32 off,
						   u32 size, const void __user *unsafe_ptr__ign,
						   struct task_struct *tsk)
{
	return __bpf_dynptr_copy_str(dptr, off, size, (const void *)unsafe_ptr__ign,
				     copy_user_str_sleepable, tsk);
}

__bpf_kfunc_end_defs();<|MERGE_RESOLUTION|>--- conflicted
+++ resolved
@@ -358,21 +358,6 @@
 	.arg3_type	= ARG_CONST_SIZE,
 };
 
-<<<<<<< HEAD
-/*返回bpf_probe_write_user回调*/
-static const struct bpf_func_proto *bpf_get_probe_write_proto(void)
-{
-	if (!capable(CAP_SYS_ADMIN))
-		return NULL;
-
-	pr_warn_ratelimited("%s[%d] is installing a program with bpf_probe_write_user helper that may corrupt user memory!",
-			    current->comm, task_pid_nr(current));
-
-	return &bpf_probe_write_user_proto;
-}
-
-=======
->>>>>>> 155a3c00
 #define MAX_TRACE_PRINTK_VARARGS	3
 #define BPF_TRACE_PRINTK_SIZE		1024
 
@@ -1450,12 +1435,9 @@
 static const struct bpf_func_proto *
 bpf_tracing_func_proto(enum bpf_func_id func_id, const struct bpf_prog *prog)
 {
-<<<<<<< HEAD
+	const struct bpf_func_proto *func_proto;
+
 	/*依据func_id获得对应的func_proto结构体*/
-=======
-	const struct bpf_func_proto *func_proto;
-
->>>>>>> 155a3c00
 	switch (func_id) {
 	case BPF_FUNC_get_smp_processor_id:
 		return &bpf_get_smp_processor_id_proto;
