--- conflicted
+++ resolved
@@ -390,19 +390,11 @@
 	if (ret < 0)
 		return ret;
 
-<<<<<<< HEAD
-	raw_spin_lock_irqsave(&trace_printk_lock, flags);
 	/*输出到buf*/
-	ret = bstr_printf(buf, sizeof(buf), fmt, bin_args);
+	ret = bstr_printf(data.buf, MAX_BPRINTF_BUF, fmt, data.bin_args);
 
 	/*执行输出*/
-	trace_bpf_trace_printk(buf);
-	raw_spin_unlock_irqrestore(&trace_printk_lock, flags);
-=======
-	ret = bstr_printf(data.buf, MAX_BPRINTF_BUF, fmt, data.bin_args);
-
 	trace_bpf_trace_printk(data.buf);
->>>>>>> fe15c26e
 
 	bpf_bprintf_cleanup(&data);
 
@@ -490,12 +482,8 @@
 	int err, num_args;
 
 	if (data_len & 7 || data_len > MAX_BPRINTF_VARARGS * 8 ||
-<<<<<<< HEAD
-	    (data_len && !data))
-	    /*data_len必须以8字节对齐，data_len长度不得超限*/
-=======
 	    (data_len && !args))
->>>>>>> fe15c26e
+	    	/*data_len必须以8字节对齐，data_len长度不得超限*/
 		return -EINVAL;
 	/*参数数量*/
 	num_args = data_len / 8;
@@ -504,12 +492,8 @@
 	if (err < 0)
 		return err;
 
-<<<<<<< HEAD
 	/*输出到seq_file*/
-	seq_bprintf(m, fmt, bin_args);
-=======
 	seq_bprintf(m, fmt, data.bin_args);
->>>>>>> fe15c26e
 
 	bpf_bprintf_cleanup(&data);
 
