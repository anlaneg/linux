--- conflicted
+++ resolved
@@ -10281,13 +10281,8 @@
 	type = get_fs_type("tracefs");
 	if (!type)
 		return NULL;
-<<<<<<< HEAD
-	/*挂载tracefs文件系统*/
-	mnt = vfs_submount(mntpt, type, "tracefs", NULL);
-=======
 
 	fc = fs_context_for_submount(type, mntpt);
->>>>>>> 155a3c00
 	put_filesystem(type);
 	if (IS_ERR(fc))
 		return ERR_CAST(fc);
@@ -10295,6 +10290,7 @@
 	ret = vfs_parse_fs_string(fc, "source",
 				  "tracefs", strlen("tracefs"));
 	if (!ret)
+		/*挂载tracefs文件系统*/
 		mnt = fc_mount(fc);
 	else
 		mnt = ERR_PTR(ret);
