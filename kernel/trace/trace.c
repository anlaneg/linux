// SPDX-License-Identifier: GPL-2.0
/*
 * ring buffer based function tracer
 *
 * Copyright (C) 2007-2012 Steven Rostedt <srostedt@redhat.com>
 * Copyright (C) 2008 Ingo Molnar <mingo@redhat.com>
 *
 * Originally taken from the RT patch by:
 *    Arnaldo Carvalho de Melo <acme@redhat.com>
 *
 * Based on code from the latency_tracer, that is:
 *  Copyright (C) 2004-2006 Ingo Molnar
 *  Copyright (C) 2004 Nadia Yvette Chambers
 */
#include <linux/ring_buffer.h>
#include <generated/utsrelease.h>
#include <linux/stacktrace.h>
#include <linux/writeback.h>
#include <linux/kallsyms.h>
#include <linux/security.h>
#include <linux/seq_file.h>
#include <linux/notifier.h>
#include <linux/irqflags.h>
#include <linux/debugfs.h>
#include <linux/tracefs.h>
#include <linux/pagemap.h>
#include <linux/hardirq.h>
#include <linux/linkage.h>
#include <linux/uaccess.h>
#include <linux/vmalloc.h>
#include <linux/ftrace.h>
#include <linux/module.h>
#include <linux/percpu.h>
#include <linux/splice.h>
#include <linux/kdebug.h>
#include <linux/string.h>
#include <linux/mount.h>
#include <linux/rwsem.h>
#include <linux/slab.h>
#include <linux/ctype.h>
#include <linux/init.h>
#include <linux/panic_notifier.h>
#include <linux/poll.h>
#include <linux/nmi.h>
#include <linux/fs.h>
#include <linux/trace.h>
#include <linux/sched/clock.h>
#include <linux/sched/rt.h>
#include <linux/fsnotify.h>
#include <linux/irq_work.h>
#include <linux/workqueue.h>

#include "trace.h"
#include "trace_output.h"

/*
 * On boot up, the ring buffer is set to the minimum size, so that
 * we do not waste memory on systems that are not using tracing.
 */
bool ring_buffer_expanded;

/*
 * We need to change this state when a selftest is running.
 * A selftest will lurk into the ring-buffer to count the
 * entries inserted during the selftest although some concurrent
 * insertions into the ring-buffer such as trace_printk could occurred
 * at the same time, giving false positive or negative results.
 */
static bool __read_mostly tracing_selftest_running;

/*
 * If boot-time tracing including tracers/events via kernel cmdline
 * is running, we do not want to run SELFTEST.
 */
bool __read_mostly tracing_selftest_disabled;

#ifdef CONFIG_FTRACE_STARTUP_TEST
void __init disable_tracing_selftest(const char *reason)
{
	if (!tracing_selftest_disabled) {
		tracing_selftest_disabled = true;
		pr_info("Ftrace startup test is disabled due to %s\n", reason);
	}
}
#endif

/* Pipe tracepoints to printk */
struct trace_iterator *tracepoint_print_iter;
int tracepoint_printk;
static bool tracepoint_printk_stop_on_boot __initdata;
static DEFINE_STATIC_KEY_FALSE(tracepoint_printk_key);

/* For tracers that don't implement custom flags */
static struct tracer_opt dummy_tracer_opt[] = {
	{ }
};

static int
dummy_set_flag(struct trace_array *tr, u32 old_flags, u32 bit, int set)
{
	return 0;
}

/*
 * To prevent the comm cache from being overwritten when no
 * tracing is active, only save the comm when a trace event
 * occurred.
 */
static DEFINE_PER_CPU(bool, trace_taskinfo_save);

/*
 * Kill all tracing for good (never come back).
 * It is initialized to 1 but will turn to zero if the initialization
 * of the tracer is successful. But that is the only place that sets
 * this back to zero.
 */
static int tracing_disabled = 1;

cpumask_var_t __read_mostly	tracing_buffer_mask;

/*
 * ftrace_dump_on_oops - variable to dump ftrace buffer on oops
 *
 * If there is an oops (or kernel panic) and the ftrace_dump_on_oops
 * is set, then ftrace_dump is called. This will output the contents
 * of the ftrace buffers to the console.  This is very useful for
 * capturing traces that lead to crashes and outputing it to a
 * serial console.
 *
 * It is default off, but you can enable it with either specifying
 * "ftrace_dump_on_oops" in the kernel command line, or setting
 * /proc/sys/kernel/ftrace_dump_on_oops
 * Set 1 if you want to dump buffers of all CPUs
 * Set 2 if you want to dump the buffer of the CPU that triggered oops
 */

enum ftrace_dump_mode ftrace_dump_on_oops;

/* When set, tracing will stop when a WARN*() is hit */
int __disable_trace_on_warning;

#ifdef CONFIG_TRACE_EVAL_MAP_FILE
/* Map of enums to their values, for "eval_map" file */
struct trace_eval_map_head {
	struct module			*mod;
	unsigned long			length;
};

union trace_eval_map_item;

struct trace_eval_map_tail {
	/*
	 * "end" is first and points to NULL as it must be different
	 * than "mod" or "eval_string"
	 */
	union trace_eval_map_item	*next;
	const char			*end;	/* points to NULL */
};

static DEFINE_MUTEX(trace_eval_mutex);

/*
 * The trace_eval_maps are saved in an array with two extra elements,
 * one at the beginning, and one at the end. The beginning item contains
 * the count of the saved maps (head.length), and the module they
 * belong to if not built in (head.mod). The ending item contains a
 * pointer to the next array of saved eval_map items.
 */
union trace_eval_map_item {
	struct trace_eval_map		map;
	struct trace_eval_map_head	head;
	struct trace_eval_map_tail	tail;
};

static union trace_eval_map_item *trace_eval_maps;
#endif /* CONFIG_TRACE_EVAL_MAP_FILE */

int tracing_set_tracer(struct trace_array *tr, const char *buf);
static void ftrace_trace_userstack(struct trace_array *tr,
				   struct trace_buffer *buffer,
				   unsigned int trace_ctx);

#define MAX_TRACER_SIZE		100
static char bootup_tracer_buf[MAX_TRACER_SIZE] __initdata;
static char *default_bootup_tracer;

static bool allocate_snapshot;
static bool snapshot_at_boot;

static int __init set_cmdline_ftrace(char *str)
{
	strlcpy(bootup_tracer_buf, str, MAX_TRACER_SIZE);
	default_bootup_tracer = bootup_tracer_buf;
	/* We are using ftrace early, expand it */
	ring_buffer_expanded = true;
	return 1;
}
__setup("ftrace=", set_cmdline_ftrace);

static int __init set_ftrace_dump_on_oops(char *str)
{
	if (*str++ != '=' || !*str || !strcmp("1", str)) {
		ftrace_dump_on_oops = DUMP_ALL;
		return 1;
	}

	if (!strcmp("orig_cpu", str) || !strcmp("2", str)) {
		ftrace_dump_on_oops = DUMP_ORIG;
                return 1;
        }

        return 0;
}
__setup("ftrace_dump_on_oops", set_ftrace_dump_on_oops);

static int __init stop_trace_on_warning(char *str)
{
	if ((strcmp(str, "=0") != 0 && strcmp(str, "=off") != 0))
		__disable_trace_on_warning = 1;
	return 1;
}
__setup("traceoff_on_warning", stop_trace_on_warning);

static int __init boot_alloc_snapshot(char *str)
{
	allocate_snapshot = true;
	/* We also need the main ring buffer expanded */
	ring_buffer_expanded = true;
	return 1;
}
__setup("alloc_snapshot", boot_alloc_snapshot);


static int __init boot_snapshot(char *str)
{
	snapshot_at_boot = true;
	boot_alloc_snapshot(str);
	return 1;
}
__setup("ftrace_boot_snapshot", boot_snapshot);


static char trace_boot_options_buf[MAX_TRACER_SIZE] __initdata;

static int __init set_trace_boot_options(char *str)
{
	strlcpy(trace_boot_options_buf, str, MAX_TRACER_SIZE);
	return 1;
}
__setup("trace_options=", set_trace_boot_options);

static char trace_boot_clock_buf[MAX_TRACER_SIZE] __initdata;
static char *trace_boot_clock __initdata;

static int __init set_trace_boot_clock(char *str)
{
	strlcpy(trace_boot_clock_buf, str, MAX_TRACER_SIZE);
	trace_boot_clock = trace_boot_clock_buf;
	return 1;
}
__setup("trace_clock=", set_trace_boot_clock);

static int __init set_tracepoint_printk(char *str)
{
	/* Ignore the "tp_printk_stop_on_boot" param */
	if (*str == '_')
		return 0;

	if ((strcmp(str, "=0") != 0 && strcmp(str, "=off") != 0))
		tracepoint_printk = 1;
	return 1;
}
__setup("tp_printk", set_tracepoint_printk);

static int __init set_tracepoint_printk_stop(char *str)
{
	tracepoint_printk_stop_on_boot = true;
	return 1;
}
__setup("tp_printk_stop_on_boot", set_tracepoint_printk_stop);

unsigned long long ns2usecs(u64 nsec)
{
	nsec += 500;
	do_div(nsec, 1000);
	return nsec;
}

static void
trace_process_export(struct trace_export *export,
	       struct ring_buffer_event *event, int flag)
{
	struct trace_entry *entry;
	unsigned int size = 0;

	if (export->flags & flag) {
		entry = ring_buffer_event_data(event);
		size = ring_buffer_event_length(event);
		export->write(export, entry, size);
	}
}

static DEFINE_MUTEX(ftrace_export_lock);

static struct trace_export __rcu *ftrace_exports_list __read_mostly;

static DEFINE_STATIC_KEY_FALSE(trace_function_exports_enabled);
static DEFINE_STATIC_KEY_FALSE(trace_event_exports_enabled);
static DEFINE_STATIC_KEY_FALSE(trace_marker_exports_enabled);

static inline void ftrace_exports_enable(struct trace_export *export)
{
	if (export->flags & TRACE_EXPORT_FUNCTION)
		static_branch_inc(&trace_function_exports_enabled);

	if (export->flags & TRACE_EXPORT_EVENT)
		static_branch_inc(&trace_event_exports_enabled);

	if (export->flags & TRACE_EXPORT_MARKER)
		static_branch_inc(&trace_marker_exports_enabled);
}

static inline void ftrace_exports_disable(struct trace_export *export)
{
	if (export->flags & TRACE_EXPORT_FUNCTION)
		static_branch_dec(&trace_function_exports_enabled);

	if (export->flags & TRACE_EXPORT_EVENT)
		static_branch_dec(&trace_event_exports_enabled);

	if (export->flags & TRACE_EXPORT_MARKER)
		static_branch_dec(&trace_marker_exports_enabled);
}

static void ftrace_exports(struct ring_buffer_event *event, int flag)
{
	struct trace_export *export;

	preempt_disable_notrace();

	export = rcu_dereference_raw_check(ftrace_exports_list);
	while (export) {
		trace_process_export(export, event, flag);
		export = rcu_dereference_raw_check(export->next);
	}

	preempt_enable_notrace();
}

static inline void
add_trace_export(struct trace_export **list, struct trace_export *export)
{
	rcu_assign_pointer(export->next, *list);
	/*
	 * We are entering export into the list but another
	 * CPU might be walking that list. We need to make sure
	 * the export->next pointer is valid before another CPU sees
	 * the export pointer included into the list.
	 */
	rcu_assign_pointer(*list, export);
}

static inline int
rm_trace_export(struct trace_export **list, struct trace_export *export)
{
	struct trace_export **p;

	for (p = list; *p != NULL; p = &(*p)->next)
		if (*p == export)
			break;

	if (*p != export)
		return -1;

	rcu_assign_pointer(*p, (*p)->next);

	return 0;
}

static inline void
add_ftrace_export(struct trace_export **list, struct trace_export *export)
{
	ftrace_exports_enable(export);

	add_trace_export(list, export);
}

static inline int
rm_ftrace_export(struct trace_export **list, struct trace_export *export)
{
	int ret;

	ret = rm_trace_export(list, export);
	ftrace_exports_disable(export);

	return ret;
}

int register_ftrace_export(struct trace_export *export)
{
	if (WARN_ON_ONCE(!export->write))
		return -1;

	mutex_lock(&ftrace_export_lock);

	add_ftrace_export(&ftrace_exports_list, export);

	mutex_unlock(&ftrace_export_lock);

	return 0;
}
EXPORT_SYMBOL_GPL(register_ftrace_export);

int unregister_ftrace_export(struct trace_export *export)
{
	int ret;

	mutex_lock(&ftrace_export_lock);

	ret = rm_ftrace_export(&ftrace_exports_list, export);

	mutex_unlock(&ftrace_export_lock);

	return ret;
}
EXPORT_SYMBOL_GPL(unregister_ftrace_export);

/* trace_flags holds trace_options default values */
#define TRACE_DEFAULT_FLAGS						\
	(FUNCTION_DEFAULT_FLAGS |					\
	 TRACE_ITER_PRINT_PARENT | TRACE_ITER_PRINTK |			\
	 TRACE_ITER_ANNOTATE | TRACE_ITER_CONTEXT_INFO |		\
	 TRACE_ITER_RECORD_CMD | TRACE_ITER_OVERWRITE |			\
	 TRACE_ITER_IRQ_INFO | TRACE_ITER_MARKERS |			\
	 TRACE_ITER_HASH_PTR)

/* trace_options that are only supported by global_trace */
#define TOP_LEVEL_TRACE_FLAGS (TRACE_ITER_PRINTK |			\
	       TRACE_ITER_PRINTK_MSGONLY | TRACE_ITER_RECORD_CMD)

/* trace_flags that are default zero for instances */
#define ZEROED_TRACE_FLAGS \
	(TRACE_ITER_EVENT_FORK | TRACE_ITER_FUNC_FORK)

/*
 * The global_trace is the descriptor that holds the top-level tracing
 * buffers for the live tracing.
 */
static struct trace_array global_trace = {
	.trace_flags = TRACE_DEFAULT_FLAGS,
};

LIST_HEAD(ftrace_trace_arrays);

int trace_array_get(struct trace_array *this_tr)
{
	struct trace_array *tr;
	int ret = -ENODEV;

	mutex_lock(&trace_types_lock);
	list_for_each_entry(tr, &ftrace_trace_arrays, list) {
		if (tr == this_tr) {
			tr->ref++;
			ret = 0;
			break;
		}
	}
	mutex_unlock(&trace_types_lock);

	return ret;
}

static void __trace_array_put(struct trace_array *this_tr)
{
	WARN_ON(!this_tr->ref);
	this_tr->ref--;
}

/**
 * trace_array_put - Decrement the reference counter for this trace array.
 * @this_tr : pointer to the trace array
 *
 * NOTE: Use this when we no longer need the trace array returned by
 * trace_array_get_by_name(). This ensures the trace array can be later
 * destroyed.
 *
 */
void trace_array_put(struct trace_array *this_tr)
{
	if (!this_tr)
		return;

	mutex_lock(&trace_types_lock);
	__trace_array_put(this_tr);
	mutex_unlock(&trace_types_lock);
}
EXPORT_SYMBOL_GPL(trace_array_put);

int tracing_check_open_get_tr(struct trace_array *tr)
{
	int ret;

	ret = security_locked_down(LOCKDOWN_TRACEFS);
	if (ret)
		return ret;

	if (tracing_disabled)
		return -ENODEV;

	if (tr && trace_array_get(tr) < 0)
		return -ENODEV;

	return 0;
}

int call_filter_check_discard(struct trace_event_call *call, void *rec,
			      struct trace_buffer *buffer,
			      struct ring_buffer_event *event)
{
	if (unlikely(call->flags & TRACE_EVENT_FL_FILTERED) &&
	    !filter_match_preds(call->filter, rec)) {
		__trace_event_discard_commit(buffer, event);
		return 1;
	}

	return 0;
}

/**
 * trace_find_filtered_pid - check if a pid exists in a filtered_pid list
 * @filtered_pids: The list of pids to check
 * @search_pid: The PID to find in @filtered_pids
 *
 * Returns true if @search_pid is found in @filtered_pids, and false otherwise.
 */
bool
trace_find_filtered_pid(struct trace_pid_list *filtered_pids, pid_t search_pid)
{
	return trace_pid_list_is_set(filtered_pids, search_pid);
}

/**
 * trace_ignore_this_task - should a task be ignored for tracing
 * @filtered_pids: The list of pids to check
 * @filtered_no_pids: The list of pids not to be traced
 * @task: The task that should be ignored if not filtered
 *
 * Checks if @task should be traced or not from @filtered_pids.
 * Returns true if @task should *NOT* be traced.
 * Returns false if @task should be traced.
 */
bool
trace_ignore_this_task(struct trace_pid_list *filtered_pids,
		       struct trace_pid_list *filtered_no_pids,
		       struct task_struct *task)
{
	/*
	 * If filtered_no_pids is not empty, and the task's pid is listed
	 * in filtered_no_pids, then return true.
	 * Otherwise, if filtered_pids is empty, that means we can
	 * trace all tasks. If it has content, then only trace pids
	 * within filtered_pids.
	 */

	return (filtered_pids &&
		!trace_find_filtered_pid(filtered_pids, task->pid)) ||
		(filtered_no_pids &&
		 trace_find_filtered_pid(filtered_no_pids, task->pid));
}

/**
 * trace_filter_add_remove_task - Add or remove a task from a pid_list
 * @pid_list: The list to modify
 * @self: The current task for fork or NULL for exit
 * @task: The task to add or remove
 *
 * If adding a task, if @self is defined, the task is only added if @self
 * is also included in @pid_list. This happens on fork and tasks should
 * only be added when the parent is listed. If @self is NULL, then the
 * @task pid will be removed from the list, which would happen on exit
 * of a task.
 */
void trace_filter_add_remove_task(struct trace_pid_list *pid_list,
				  struct task_struct *self,
				  struct task_struct *task)
{
	if (!pid_list)
		return;

	/* For forks, we only add if the forking task is listed */
	if (self) {
		if (!trace_find_filtered_pid(pid_list, self->pid))
			return;
	}

	/* "self" is set for forks, and NULL for exits */
	if (self)
		trace_pid_list_set(pid_list, task->pid);
	else
		trace_pid_list_clear(pid_list, task->pid);
}

/**
 * trace_pid_next - Used for seq_file to get to the next pid of a pid_list
 * @pid_list: The pid list to show
 * @v: The last pid that was shown (+1 the actual pid to let zero be displayed)
 * @pos: The position of the file
 *
 * This is used by the seq_file "next" operation to iterate the pids
 * listed in a trace_pid_list structure.
 *
 * Returns the pid+1 as we want to display pid of zero, but NULL would
 * stop the iteration.
 */
void *trace_pid_next(struct trace_pid_list *pid_list, void *v, loff_t *pos)
{
	long pid = (unsigned long)v;
	unsigned int next;

	(*pos)++;

	/* pid already is +1 of the actual previous bit */
	if (trace_pid_list_next(pid_list, pid, &next) < 0)
		return NULL;

	pid = next;

	/* Return pid + 1 to allow zero to be represented */
	return (void *)(pid + 1);
}

/**
 * trace_pid_start - Used for seq_file to start reading pid lists
 * @pid_list: The pid list to show
 * @pos: The position of the file
 *
 * This is used by seq_file "start" operation to start the iteration
 * of listing pids.
 *
 * Returns the pid+1 as we want to display pid of zero, but NULL would
 * stop the iteration.
 */
void *trace_pid_start(struct trace_pid_list *pid_list, loff_t *pos)
{
	unsigned long pid;
	unsigned int first;
	loff_t l = 0;

	if (trace_pid_list_first(pid_list, &first) < 0)
		return NULL;

	pid = first;

	/* Return pid + 1 so that zero can be the exit value */
	for (pid++; pid && l < *pos;
	     pid = (unsigned long)trace_pid_next(pid_list, (void *)pid, &l))
		;
	return (void *)pid;
}

/**
 * trace_pid_show - show the current pid in seq_file processing
 * @m: The seq_file structure to write into
 * @v: A void pointer of the pid (+1) value to display
 *
 * Can be directly used by seq_file operations to display the current
 * pid value.
 */
int trace_pid_show(struct seq_file *m, void *v)
{
	unsigned long pid = (unsigned long)v - 1;

	seq_printf(m, "%lu\n", pid);
	return 0;
}

/* 128 should be much more than enough */
#define PID_BUF_SIZE		127

int trace_pid_write(struct trace_pid_list *filtered_pids,
		    struct trace_pid_list **new_pid_list,
		    const char __user *ubuf, size_t cnt)
{
	struct trace_pid_list *pid_list;
	struct trace_parser parser;
	unsigned long val;
	int nr_pids = 0;
	ssize_t read = 0;
	ssize_t ret;
	loff_t pos;
	pid_t pid;

	if (trace_parser_get_init(&parser, PID_BUF_SIZE + 1))
		return -ENOMEM;

	/*
	 * Always recreate a new array. The write is an all or nothing
	 * operation. Always create a new array when adding new pids by
	 * the user. If the operation fails, then the current list is
	 * not modified.
	 */
	pid_list = trace_pid_list_alloc();
	if (!pid_list) {
		trace_parser_put(&parser);
		return -ENOMEM;
	}

	if (filtered_pids) {
		/* copy the current bits to the new max */
		ret = trace_pid_list_first(filtered_pids, &pid);
		while (!ret) {
			trace_pid_list_set(pid_list, pid);
			ret = trace_pid_list_next(filtered_pids, pid + 1, &pid);
			nr_pids++;
		}
	}

	ret = 0;
	while (cnt > 0) {

		pos = 0;

		ret = trace_get_user(&parser, ubuf, cnt, &pos);
		if (ret < 0 || !trace_parser_loaded(&parser))
			break;

		read += ret;
		ubuf += ret;
		cnt -= ret;

		ret = -EINVAL;
		if (kstrtoul(parser.buffer, 0, &val))
			break;

		pid = (pid_t)val;

		if (trace_pid_list_set(pid_list, pid) < 0) {
			ret = -1;
			break;
		}
		nr_pids++;

		trace_parser_clear(&parser);
		ret = 0;
	}
	trace_parser_put(&parser);

	if (ret < 0) {
		trace_pid_list_free(pid_list);
		return ret;
	}

	if (!nr_pids) {
		/* Cleared the list of pids */
		trace_pid_list_free(pid_list);
		read = ret;
		pid_list = NULL;
	}

	*new_pid_list = pid_list;

	return read;
}

static u64 buffer_ftrace_now(struct array_buffer *buf, int cpu)
{
	u64 ts;

	/* Early boot up does not have a buffer yet */
	if (!buf->buffer)
		return trace_clock_local();

	ts = ring_buffer_time_stamp(buf->buffer);
	ring_buffer_normalize_time_stamp(buf->buffer, cpu, &ts);

	return ts;
}

u64 ftrace_now(int cpu)
{
	return buffer_ftrace_now(&global_trace.array_buffer, cpu);
}

/**
 * tracing_is_enabled - Show if global_trace has been enabled
 *
 * Shows if the global trace has been enabled or not. It uses the
 * mirror flag "buffer_disabled" to be used in fast paths such as for
 * the irqsoff tracer. But it may be inaccurate due to races. If you
 * need to know the accurate state, use tracing_is_on() which is a little
 * slower, but accurate.
 */
int tracing_is_enabled(void)
{
	/*
	 * For quick access (irqsoff uses this in fast path), just
	 * return the mirror variable of the state of the ring buffer.
	 * It's a little racy, but we don't really care.
	 */
	smp_rmb();
	return !global_trace.buffer_disabled;
}

/*
 * trace_buf_size is the size in bytes that is allocated
 * for a buffer. Note, the number of bytes is always rounded
 * to page size.
 *
 * This number is purposely set to a low number of 16384.
 * If the dump on oops happens, it will be much appreciated
 * to not have to wait for all that output. Anyway this can be
 * boot time and run time configurable.
 */
#define TRACE_BUF_SIZE_DEFAULT	1441792UL /* 16384 * 88 (sizeof(entry)) */

static unsigned long		trace_buf_size = TRACE_BUF_SIZE_DEFAULT;

/* trace_types holds a link list of available tracers. */
static struct tracer		*trace_types __read_mostly;

/*
 * trace_types_lock is used to protect the trace_types list.
 */
DEFINE_MUTEX(trace_types_lock);

/*
 * serialize the access of the ring buffer
 *
 * ring buffer serializes readers, but it is low level protection.
 * The validity of the events (which returns by ring_buffer_peek() ..etc)
 * are not protected by ring buffer.
 *
 * The content of events may become garbage if we allow other process consumes
 * these events concurrently:
 *   A) the page of the consumed events may become a normal page
 *      (not reader page) in ring buffer, and this page will be rewritten
 *      by events producer.
 *   B) The page of the consumed events may become a page for splice_read,
 *      and this page will be returned to system.
 *
 * These primitives allow multi process access to different cpu ring buffer
 * concurrently.
 *
 * These primitives don't distinguish read-only and read-consume access.
 * Multi read-only access are also serialized.
 */

#ifdef CONFIG_SMP
static DECLARE_RWSEM(all_cpu_access_lock);
static DEFINE_PER_CPU(struct mutex, cpu_access_lock);

static inline void trace_access_lock(int cpu)
{
	if (cpu == RING_BUFFER_ALL_CPUS) {
		/* gain it for accessing the whole ring buffer. */
		down_write(&all_cpu_access_lock);
	} else {
		/* gain it for accessing a cpu ring buffer. */

		/* Firstly block other trace_access_lock(RING_BUFFER_ALL_CPUS). */
		down_read(&all_cpu_access_lock);

		/* Secondly block other access to this @cpu ring buffer. */
		mutex_lock(&per_cpu(cpu_access_lock, cpu));
	}
}

static inline void trace_access_unlock(int cpu)
{
	if (cpu == RING_BUFFER_ALL_CPUS) {
		up_write(&all_cpu_access_lock);
	} else {
		mutex_unlock(&per_cpu(cpu_access_lock, cpu));
		up_read(&all_cpu_access_lock);
	}
}

static inline void trace_access_lock_init(void)
{
	int cpu;

	for_each_possible_cpu(cpu)
		mutex_init(&per_cpu(cpu_access_lock, cpu));
}

#else

static DEFINE_MUTEX(access_lock);

static inline void trace_access_lock(int cpu)
{
	(void)cpu;
	mutex_lock(&access_lock);
}

static inline void trace_access_unlock(int cpu)
{
	(void)cpu;
	mutex_unlock(&access_lock);
}

static inline void trace_access_lock_init(void)
{
}

#endif

#ifdef CONFIG_STACKTRACE
static void __ftrace_trace_stack(struct trace_buffer *buffer,
				 unsigned int trace_ctx,
				 int skip, struct pt_regs *regs);
static inline void ftrace_trace_stack(struct trace_array *tr,
				      struct trace_buffer *buffer,
				      unsigned int trace_ctx,
				      int skip, struct pt_regs *regs);

#else
static inline void __ftrace_trace_stack(struct trace_buffer *buffer,
					unsigned int trace_ctx,
					int skip, struct pt_regs *regs)
{
}
static inline void ftrace_trace_stack(struct trace_array *tr,
				      struct trace_buffer *buffer,
				      unsigned long trace_ctx,
				      int skip, struct pt_regs *regs)
{
}

#endif

static __always_inline void
trace_event_setup(struct ring_buffer_event *event,
		  int type, unsigned int trace_ctx)
{
	struct trace_entry *ent = ring_buffer_event_data(event);

	tracing_generic_entry_update(ent, type, trace_ctx);
}

static __always_inline struct ring_buffer_event *
__trace_buffer_lock_reserve(struct trace_buffer *buffer,
			  int type,
			  unsigned long len,
			  unsigned int trace_ctx)
{
	struct ring_buffer_event *event;

	event = ring_buffer_lock_reserve(buffer, len);
	if (event != NULL)
		trace_event_setup(event, type, trace_ctx);

	return event;
}

void tracer_tracing_on(struct trace_array *tr)
{
	if (tr->array_buffer.buffer)
		ring_buffer_record_on(tr->array_buffer.buffer);
	/*
	 * This flag is looked at when buffers haven't been allocated
	 * yet, or by some tracers (like irqsoff), that just want to
	 * know if the ring buffer has been disabled, but it can handle
	 * races of where it gets disabled but we still do a record.
	 * As the check is in the fast path of the tracers, it is more
	 * important to be fast than accurate.
	 */
	tr->buffer_disabled = 0;
	/* Make the flag seen by readers */
	smp_wmb();
}

/**
 * tracing_on - enable tracing buffers
 *
 * This function enables tracing buffers that may have been
 * disabled with tracing_off.
 */
void tracing_on(void)
{
	tracer_tracing_on(&global_trace);
}
EXPORT_SYMBOL_GPL(tracing_on);


static __always_inline void
__buffer_unlock_commit(struct trace_buffer *buffer, struct ring_buffer_event *event)
{
	__this_cpu_write(trace_taskinfo_save, true);

	/* If this is the temp buffer, we need to commit fully */
	if (this_cpu_read(trace_buffered_event) == event) {
		/* Length is in event->array[0] */
		ring_buffer_write(buffer, event->array[0], &event->array[1]);
		/* Release the temp buffer */
		this_cpu_dec(trace_buffered_event_cnt);
		/* ring_buffer_unlock_commit() enables preemption */
		preempt_enable_notrace();
	} else
		ring_buffer_unlock_commit(buffer, event);
}

/**
 * __trace_puts - write a constant string into the trace buffer.
 * @ip:	   The address of the caller
 * @str:   The constant string to write
 * @size:  The size of the string.
 */
int __trace_puts(unsigned long ip, const char *str, int size)
{
	struct ring_buffer_event *event;
	struct trace_buffer *buffer;
	struct print_entry *entry;
	unsigned int trace_ctx;
	int alloc;

	if (!(global_trace.trace_flags & TRACE_ITER_PRINTK))
		return 0;

	if (unlikely(tracing_selftest_running || tracing_disabled))
		return 0;

	alloc = sizeof(*entry) + size + 2; /* possible \n added */

	trace_ctx = tracing_gen_ctx();
	buffer = global_trace.array_buffer.buffer;
	ring_buffer_nest_start(buffer);
	event = __trace_buffer_lock_reserve(buffer, TRACE_PRINT, alloc,
					    trace_ctx);
	if (!event) {
		size = 0;
		goto out;
	}

	entry = ring_buffer_event_data(event);
	entry->ip = ip;

	memcpy(&entry->buf, str, size);

	/* Add a newline if necessary */
	if (entry->buf[size - 1] != '\n') {
		entry->buf[size] = '\n';
		entry->buf[size + 1] = '\0';
	} else
		entry->buf[size] = '\0';

	__buffer_unlock_commit(buffer, event);
	ftrace_trace_stack(&global_trace, buffer, trace_ctx, 4, NULL);
 out:
	ring_buffer_nest_end(buffer);
	return size;
}
EXPORT_SYMBOL_GPL(__trace_puts);

/**
 * __trace_bputs - write the pointer to a constant string into trace buffer
 * @ip:	   The address of the caller
 * @str:   The constant string to write to the buffer to
 */
int __trace_bputs(unsigned long ip, const char *str)
{
	struct ring_buffer_event *event;
	struct trace_buffer *buffer;
	struct bputs_entry *entry;
	unsigned int trace_ctx;
	int size = sizeof(struct bputs_entry);
	int ret = 0;

	if (!(global_trace.trace_flags & TRACE_ITER_PRINTK))
		return 0;

	if (unlikely(tracing_selftest_running || tracing_disabled))
		return 0;

	trace_ctx = tracing_gen_ctx();
	buffer = global_trace.array_buffer.buffer;

	ring_buffer_nest_start(buffer);
	event = __trace_buffer_lock_reserve(buffer, TRACE_BPUTS, size,
					    trace_ctx);
	if (!event)
		goto out;

	entry = ring_buffer_event_data(event);
	entry->ip			= ip;
	entry->str			= str;

	__buffer_unlock_commit(buffer, event);
	ftrace_trace_stack(&global_trace, buffer, trace_ctx, 4, NULL);

	ret = 1;
 out:
	ring_buffer_nest_end(buffer);
	return ret;
}
EXPORT_SYMBOL_GPL(__trace_bputs);

#ifdef CONFIG_TRACER_SNAPSHOT
static void tracing_snapshot_instance_cond(struct trace_array *tr,
					   void *cond_data)
{
	struct tracer *tracer = tr->current_trace;
	unsigned long flags;

	if (in_nmi()) {
		internal_trace_puts("*** SNAPSHOT CALLED FROM NMI CONTEXT ***\n");
		internal_trace_puts("*** snapshot is being ignored        ***\n");
		return;
	}

	if (!tr->allocated_snapshot) {
		internal_trace_puts("*** SNAPSHOT NOT ALLOCATED ***\n");
		internal_trace_puts("*** stopping trace here!   ***\n");
		tracing_off();
		return;
	}

	/* Note, snapshot can not be used when the tracer uses it */
	if (tracer->use_max_tr) {
		internal_trace_puts("*** LATENCY TRACER ACTIVE ***\n");
		internal_trace_puts("*** Can not use snapshot (sorry) ***\n");
		return;
	}

	local_irq_save(flags);
	update_max_tr(tr, current, smp_processor_id(), cond_data);
	local_irq_restore(flags);
}

void tracing_snapshot_instance(struct trace_array *tr)
{
	tracing_snapshot_instance_cond(tr, NULL);
}

/**
 * tracing_snapshot - take a snapshot of the current buffer.
 *
 * This causes a swap between the snapshot buffer and the current live
 * tracing buffer. You can use this to take snapshots of the live
 * trace when some condition is triggered, but continue to trace.
 *
 * Note, make sure to allocate the snapshot with either
 * a tracing_snapshot_alloc(), or by doing it manually
 * with: echo 1 > /sys/kernel/debug/tracing/snapshot
 *
 * If the snapshot buffer is not allocated, it will stop tracing.
 * Basically making a permanent snapshot.
 */
void tracing_snapshot(void)
{
	struct trace_array *tr = &global_trace;

	tracing_snapshot_instance(tr);
}
EXPORT_SYMBOL_GPL(tracing_snapshot);

/**
 * tracing_snapshot_cond - conditionally take a snapshot of the current buffer.
 * @tr:		The tracing instance to snapshot
 * @cond_data:	The data to be tested conditionally, and possibly saved
 *
 * This is the same as tracing_snapshot() except that the snapshot is
 * conditional - the snapshot will only happen if the
 * cond_snapshot.update() implementation receiving the cond_data
 * returns true, which means that the trace array's cond_snapshot
 * update() operation used the cond_data to determine whether the
 * snapshot should be taken, and if it was, presumably saved it along
 * with the snapshot.
 */
void tracing_snapshot_cond(struct trace_array *tr, void *cond_data)
{
	tracing_snapshot_instance_cond(tr, cond_data);
}
EXPORT_SYMBOL_GPL(tracing_snapshot_cond);

/**
 * tracing_snapshot_cond_data - get the user data associated with a snapshot
 * @tr:		The tracing instance
 *
 * When the user enables a conditional snapshot using
 * tracing_snapshot_cond_enable(), the user-defined cond_data is saved
 * with the snapshot.  This accessor is used to retrieve it.
 *
 * Should not be called from cond_snapshot.update(), since it takes
 * the tr->max_lock lock, which the code calling
 * cond_snapshot.update() has already done.
 *
 * Returns the cond_data associated with the trace array's snapshot.
 */
void *tracing_cond_snapshot_data(struct trace_array *tr)
{
	void *cond_data = NULL;

	arch_spin_lock(&tr->max_lock);

	if (tr->cond_snapshot)
		cond_data = tr->cond_snapshot->cond_data;

	arch_spin_unlock(&tr->max_lock);

	return cond_data;
}
EXPORT_SYMBOL_GPL(tracing_cond_snapshot_data);

static int resize_buffer_duplicate_size(struct array_buffer *trace_buf,
					struct array_buffer *size_buf, int cpu_id);
static void set_buffer_entries(struct array_buffer *buf, unsigned long val);

int tracing_alloc_snapshot_instance(struct trace_array *tr)
{
	int ret;

	if (!tr->allocated_snapshot) {

		/* allocate spare buffer */
		ret = resize_buffer_duplicate_size(&tr->max_buffer,
				   &tr->array_buffer, RING_BUFFER_ALL_CPUS);
		if (ret < 0)
			return ret;

		tr->allocated_snapshot = true;
	}

	return 0;
}

static void free_snapshot(struct trace_array *tr)
{
	/*
	 * We don't free the ring buffer. instead, resize it because
	 * The max_tr ring buffer has some state (e.g. ring->clock) and
	 * we want preserve it.
	 */
	ring_buffer_resize(tr->max_buffer.buffer, 1, RING_BUFFER_ALL_CPUS);
	set_buffer_entries(&tr->max_buffer, 1);
	tracing_reset_online_cpus(&tr->max_buffer);
	tr->allocated_snapshot = false;
}

/**
 * tracing_alloc_snapshot - allocate snapshot buffer.
 *
 * This only allocates the snapshot buffer if it isn't already
 * allocated - it doesn't also take a snapshot.
 *
 * This is meant to be used in cases where the snapshot buffer needs
 * to be set up for events that can't sleep but need to be able to
 * trigger a snapshot.
 */
int tracing_alloc_snapshot(void)
{
	struct trace_array *tr = &global_trace;
	int ret;

	ret = tracing_alloc_snapshot_instance(tr);
	WARN_ON(ret < 0);

	return ret;
}
EXPORT_SYMBOL_GPL(tracing_alloc_snapshot);

/**
 * tracing_snapshot_alloc - allocate and take a snapshot of the current buffer.
 *
 * This is similar to tracing_snapshot(), but it will allocate the
 * snapshot buffer if it isn't already allocated. Use this only
 * where it is safe to sleep, as the allocation may sleep.
 *
 * This causes a swap between the snapshot buffer and the current live
 * tracing buffer. You can use this to take snapshots of the live
 * trace when some condition is triggered, but continue to trace.
 */
void tracing_snapshot_alloc(void)
{
	int ret;

	ret = tracing_alloc_snapshot();
	if (ret < 0)
		return;

	tracing_snapshot();
}
EXPORT_SYMBOL_GPL(tracing_snapshot_alloc);

/**
 * tracing_snapshot_cond_enable - enable conditional snapshot for an instance
 * @tr:		The tracing instance
 * @cond_data:	User data to associate with the snapshot
 * @update:	Implementation of the cond_snapshot update function
 *
 * Check whether the conditional snapshot for the given instance has
 * already been enabled, or if the current tracer is already using a
 * snapshot; if so, return -EBUSY, else create a cond_snapshot and
 * save the cond_data and update function inside.
 *
 * Returns 0 if successful, error otherwise.
 */
int tracing_snapshot_cond_enable(struct trace_array *tr, void *cond_data,
				 cond_update_fn_t update)
{
	struct cond_snapshot *cond_snapshot;
	int ret = 0;

	cond_snapshot = kzalloc(sizeof(*cond_snapshot), GFP_KERNEL);
	if (!cond_snapshot)
		return -ENOMEM;

	cond_snapshot->cond_data = cond_data;
	cond_snapshot->update = update;

	mutex_lock(&trace_types_lock);

	ret = tracing_alloc_snapshot_instance(tr);
	if (ret)
		goto fail_unlock;

	if (tr->current_trace->use_max_tr) {
		ret = -EBUSY;
		goto fail_unlock;
	}

	/*
	 * The cond_snapshot can only change to NULL without the
	 * trace_types_lock. We don't care if we race with it going
	 * to NULL, but we want to make sure that it's not set to
	 * something other than NULL when we get here, which we can
	 * do safely with only holding the trace_types_lock and not
	 * having to take the max_lock.
	 */
	if (tr->cond_snapshot) {
		ret = -EBUSY;
		goto fail_unlock;
	}

	arch_spin_lock(&tr->max_lock);
	tr->cond_snapshot = cond_snapshot;
	arch_spin_unlock(&tr->max_lock);

	mutex_unlock(&trace_types_lock);

	return ret;

 fail_unlock:
	mutex_unlock(&trace_types_lock);
	kfree(cond_snapshot);
	return ret;
}
EXPORT_SYMBOL_GPL(tracing_snapshot_cond_enable);

/**
 * tracing_snapshot_cond_disable - disable conditional snapshot for an instance
 * @tr:		The tracing instance
 *
 * Check whether the conditional snapshot for the given instance is
 * enabled; if so, free the cond_snapshot associated with it,
 * otherwise return -EINVAL.
 *
 * Returns 0 if successful, error otherwise.
 */
int tracing_snapshot_cond_disable(struct trace_array *tr)
{
	int ret = 0;

	arch_spin_lock(&tr->max_lock);

	if (!tr->cond_snapshot)
		ret = -EINVAL;
	else {
		kfree(tr->cond_snapshot);
		tr->cond_snapshot = NULL;
	}

	arch_spin_unlock(&tr->max_lock);

	return ret;
}
EXPORT_SYMBOL_GPL(tracing_snapshot_cond_disable);
#else
void tracing_snapshot(void)
{
	WARN_ONCE(1, "Snapshot feature not enabled, but internal snapshot used");
}
EXPORT_SYMBOL_GPL(tracing_snapshot);
void tracing_snapshot_cond(struct trace_array *tr, void *cond_data)
{
	WARN_ONCE(1, "Snapshot feature not enabled, but internal conditional snapshot used");
}
EXPORT_SYMBOL_GPL(tracing_snapshot_cond);
int tracing_alloc_snapshot(void)
{
	WARN_ONCE(1, "Snapshot feature not enabled, but snapshot allocation used");
	return -ENODEV;
}
EXPORT_SYMBOL_GPL(tracing_alloc_snapshot);
void tracing_snapshot_alloc(void)
{
	/* Give warning */
	tracing_snapshot();
}
EXPORT_SYMBOL_GPL(tracing_snapshot_alloc);
void *tracing_cond_snapshot_data(struct trace_array *tr)
{
	return NULL;
}
EXPORT_SYMBOL_GPL(tracing_cond_snapshot_data);
int tracing_snapshot_cond_enable(struct trace_array *tr, void *cond_data, cond_update_fn_t update)
{
	return -ENODEV;
}
EXPORT_SYMBOL_GPL(tracing_snapshot_cond_enable);
int tracing_snapshot_cond_disable(struct trace_array *tr)
{
	return false;
}
EXPORT_SYMBOL_GPL(tracing_snapshot_cond_disable);
#endif /* CONFIG_TRACER_SNAPSHOT */

void tracer_tracing_off(struct trace_array *tr)
{
	if (tr->array_buffer.buffer)
		ring_buffer_record_off(tr->array_buffer.buffer);
	/*
	 * This flag is looked at when buffers haven't been allocated
	 * yet, or by some tracers (like irqsoff), that just want to
	 * know if the ring buffer has been disabled, but it can handle
	 * races of where it gets disabled but we still do a record.
	 * As the check is in the fast path of the tracers, it is more
	 * important to be fast than accurate.
	 */
	tr->buffer_disabled = 1;
	/* Make the flag seen by readers */
	smp_wmb();
}

/**
 * tracing_off - turn off tracing buffers
 *
 * This function stops the tracing buffers from recording data.
 * It does not disable any overhead the tracers themselves may
 * be causing. This function simply causes all recording to
 * the ring buffers to fail.
 */
void tracing_off(void)
{
	tracer_tracing_off(&global_trace);
}
EXPORT_SYMBOL_GPL(tracing_off);

void disable_trace_on_warning(void)
{
	if (__disable_trace_on_warning) {
		trace_array_printk_buf(global_trace.array_buffer.buffer, _THIS_IP_,
			"Disabling tracing due to warning\n");
		tracing_off();
	}
}

/**
 * tracer_tracing_is_on - show real state of ring buffer enabled
 * @tr : the trace array to know if ring buffer is enabled
 *
 * Shows real state of the ring buffer if it is enabled or not.
 */
bool tracer_tracing_is_on(struct trace_array *tr)
{
	if (tr->array_buffer.buffer)
		return ring_buffer_record_is_on(tr->array_buffer.buffer);
	return !tr->buffer_disabled;
}

/**
 * tracing_is_on - show state of ring buffers enabled
 */
int tracing_is_on(void)
{
	return tracer_tracing_is_on(&global_trace);
}
EXPORT_SYMBOL_GPL(tracing_is_on);

static int __init set_buf_size(char *str)
{
	unsigned long buf_size;

	if (!str)
		return 0;
	buf_size = memparse(str, &str);
	/*
	 * nr_entries can not be zero and the startup
	 * tests require some buffer space. Therefore
	 * ensure we have at least 4096 bytes of buffer.
	 */
	trace_buf_size = max(4096UL, buf_size);
	return 1;
}
__setup("trace_buf_size=", set_buf_size);

static int __init set_tracing_thresh(char *str)
{
	unsigned long threshold;
	int ret;

	if (!str)
		return 0;
	ret = kstrtoul(str, 0, &threshold);
	if (ret < 0)
		return 0;
	tracing_thresh = threshold * 1000;
	return 1;
}
__setup("tracing_thresh=", set_tracing_thresh);

unsigned long nsecs_to_usecs(unsigned long nsecs)
{
	return nsecs / 1000;
}

/*
 * TRACE_FLAGS is defined as a tuple matching bit masks with strings.
 * It uses C(a, b) where 'a' is the eval (enum) name and 'b' is the string that
 * matches it. By defining "C(a, b) b", TRACE_FLAGS becomes a list
 * of strings in the order that the evals (enum) were defined.
 */
#undef C
#define C(a, b) b

/* These must match the bit positions in trace_iterator_flags */
static const char *trace_options[] = {
	TRACE_FLAGS
	NULL
};

static struct {
	u64 (*func)(void);
	const char *name;
	int in_ns;		/* is this clock in nanoseconds? */
} trace_clocks[] = {
	{ trace_clock_local,		"local",	1 },
	{ trace_clock_global,		"global",	1 },
	{ trace_clock_counter,		"counter",	0 },
	{ trace_clock_jiffies,		"uptime",	0 },
	{ trace_clock,			"perf",		1 },
	{ ktime_get_mono_fast_ns,	"mono",		1 },
	{ ktime_get_raw_fast_ns,	"mono_raw",	1 },
	{ ktime_get_boot_fast_ns,	"boot",		1 },
	ARCH_TRACE_CLOCKS
};

bool trace_clock_in_ns(struct trace_array *tr)
{
	if (trace_clocks[tr->clock_id].in_ns)
		return true;

	return false;
}

/*
 * trace_parser_get_init - gets the buffer for trace parser
 */
int trace_parser_get_init(struct trace_parser *parser, int size)
{
	memset(parser, 0, sizeof(*parser));

	parser->buffer = kmalloc(size, GFP_KERNEL);
	if (!parser->buffer)
		return 1;

	parser->size = size;
	return 0;
}

/*
 * trace_parser_put - frees the buffer for trace parser
 */
void trace_parser_put(struct trace_parser *parser)
{
	kfree(parser->buffer);
	parser->buffer = NULL;
}

/*
 * trace_get_user - reads the user input string separated by  space
 * (matched by isspace(ch))
 *
 * For each string found the 'struct trace_parser' is updated,
 * and the function returns.
 *
 * Returns number of bytes read.
 *
 * See kernel/trace/trace.h for 'struct trace_parser' details.
 */
int trace_get_user(struct trace_parser *parser, const char __user *ubuf,
	size_t cnt, loff_t *ppos)
{
	char ch;
	size_t read = 0;
	ssize_t ret;

	if (!*ppos)
		trace_parser_clear(parser);

	ret = get_user(ch, ubuf++);
	if (ret)
		goto out;

	read++;
	cnt--;

	/*
	 * The parser is not finished with the last write,
	 * continue reading the user input without skipping spaces.
	 */
	if (!parser->cont) {
		/* skip white space */
		while (cnt && isspace(ch)) {
			ret = get_user(ch, ubuf++);
			if (ret)
				goto out;
			read++;
			cnt--;
		}

		parser->idx = 0;

		/* only spaces were written */
		if (isspace(ch) || !ch) {
			*ppos += read;
			ret = read;
			goto out;
		}
	}

	/* read the non-space input */
	while (cnt && !isspace(ch) && ch) {
		if (parser->idx < parser->size - 1)
			parser->buffer[parser->idx++] = ch;
		else {
			ret = -EINVAL;
			goto out;
		}
		ret = get_user(ch, ubuf++);
		if (ret)
			goto out;
		read++;
		cnt--;
	}

	/* We either got finished input or we have to wait for another call. */
	if (isspace(ch) || !ch) {
		parser->buffer[parser->idx] = 0;
		parser->cont = false;
	} else if (parser->idx < parser->size - 1) {
		parser->cont = true;
		parser->buffer[parser->idx++] = ch;
		/* Make sure the parsed string always terminates with '\0'. */
		parser->buffer[parser->idx] = 0;
	} else {
		ret = -EINVAL;
		goto out;
	}

	*ppos += read;
	ret = read;

out:
	return ret;
}

/* TODO add a seq_buf_to_buffer() */
static ssize_t trace_seq_to_buffer(struct trace_seq *s, void *buf, size_t cnt)
{
	int len;

	if (trace_seq_used(s) <= s->seq.readpos)
		return -EBUSY;

	len = trace_seq_used(s) - s->seq.readpos;
	if (cnt > len)
		cnt = len;
	memcpy(buf, s->buffer + s->seq.readpos, cnt);

	s->seq.readpos += cnt;
	return cnt;
}

unsigned long __read_mostly	tracing_thresh;
static const struct file_operations tracing_max_lat_fops;

#ifdef LATENCY_FS_NOTIFY

static struct workqueue_struct *fsnotify_wq;

static void latency_fsnotify_workfn(struct work_struct *work)
{
	struct trace_array *tr = container_of(work, struct trace_array,
					      fsnotify_work);
	fsnotify_inode(tr->d_max_latency->d_inode, FS_MODIFY);
}

static void latency_fsnotify_workfn_irq(struct irq_work *iwork)
{
	struct trace_array *tr = container_of(iwork, struct trace_array,
					      fsnotify_irqwork);
	queue_work(fsnotify_wq, &tr->fsnotify_work);
}

static void trace_create_maxlat_file(struct trace_array *tr,
				     struct dentry *d_tracer)
{
	INIT_WORK(&tr->fsnotify_work, latency_fsnotify_workfn);
	init_irq_work(&tr->fsnotify_irqwork, latency_fsnotify_workfn_irq);
	tr->d_max_latency = trace_create_file("tracing_max_latency",
					      TRACE_MODE_WRITE,
					      d_tracer, &tr->max_latency,
					      &tracing_max_lat_fops);
}

__init static int latency_fsnotify_init(void)
{
	fsnotify_wq = alloc_workqueue("tr_max_lat_wq",
				      WQ_UNBOUND | WQ_HIGHPRI, 0);
	if (!fsnotify_wq) {
		pr_err("Unable to allocate tr_max_lat_wq\n");
		return -ENOMEM;
	}
	return 0;
}

late_initcall_sync(latency_fsnotify_init);

void latency_fsnotify(struct trace_array *tr)
{
	if (!fsnotify_wq)
		return;
	/*
	 * We cannot call queue_work(&tr->fsnotify_work) from here because it's
	 * possible that we are called from __schedule() or do_idle(), which
	 * could cause a deadlock.
	 */
	irq_work_queue(&tr->fsnotify_irqwork);
}

#elif defined(CONFIG_TRACER_MAX_TRACE) || defined(CONFIG_HWLAT_TRACER)	\
	|| defined(CONFIG_OSNOISE_TRACER)

#define trace_create_maxlat_file(tr, d_tracer)				\
	trace_create_file("tracing_max_latency", TRACE_MODE_WRITE,	\
			  d_tracer, &tr->max_latency, &tracing_max_lat_fops)

#else
#define trace_create_maxlat_file(tr, d_tracer)	 do { } while (0)
#endif

#ifdef CONFIG_TRACER_MAX_TRACE
/*
 * Copy the new maximum trace into the separate maximum-trace
 * structure. (this way the maximum trace is permanently saved,
 * for later retrieval via /sys/kernel/tracing/tracing_max_latency)
 */
static void
__update_max_tr(struct trace_array *tr, struct task_struct *tsk, int cpu)
{
	struct array_buffer *trace_buf = &tr->array_buffer;
	struct array_buffer *max_buf = &tr->max_buffer;
	struct trace_array_cpu *data = per_cpu_ptr(trace_buf->data, cpu);
	struct trace_array_cpu *max_data = per_cpu_ptr(max_buf->data, cpu);

	max_buf->cpu = cpu;
	max_buf->time_start = data->preempt_timestamp;

	max_data->saved_latency = tr->max_latency;
	max_data->critical_start = data->critical_start;
	max_data->critical_end = data->critical_end;

	strncpy(max_data->comm, tsk->comm, TASK_COMM_LEN);
	max_data->pid = tsk->pid;
	/*
	 * If tsk == current, then use current_uid(), as that does not use
	 * RCU. The irq tracer can be called out of RCU scope.
	 */
	if (tsk == current)
		max_data->uid = current_uid();
	else
		max_data->uid = task_uid(tsk);

	max_data->nice = tsk->static_prio - 20 - MAX_RT_PRIO;
	max_data->policy = tsk->policy;
	max_data->rt_priority = tsk->rt_priority;

	/* record this tasks comm */
	tracing_record_cmdline(tsk);
	latency_fsnotify(tr);
}

/**
 * update_max_tr - snapshot all trace buffers from global_trace to max_tr
 * @tr: tracer
 * @tsk: the task with the latency
 * @cpu: The cpu that initiated the trace.
 * @cond_data: User data associated with a conditional snapshot
 *
 * Flip the buffers between the @tr and the max_tr and record information
 * about which task was the cause of this latency.
 */
void
update_max_tr(struct trace_array *tr, struct task_struct *tsk, int cpu,
	      void *cond_data)
{
	if (tr->stop_count)
		return;

	WARN_ON_ONCE(!irqs_disabled());

	if (!tr->allocated_snapshot) {
		/* Only the nop tracer should hit this when disabling */
		WARN_ON_ONCE(tr->current_trace != &nop_trace);
		return;
	}

	arch_spin_lock(&tr->max_lock);

	/* Inherit the recordable setting from array_buffer */
	if (ring_buffer_record_is_set_on(tr->array_buffer.buffer))
		ring_buffer_record_on(tr->max_buffer.buffer);
	else
		ring_buffer_record_off(tr->max_buffer.buffer);

#ifdef CONFIG_TRACER_SNAPSHOT
	if (tr->cond_snapshot && !tr->cond_snapshot->update(tr, cond_data))
		goto out_unlock;
#endif
	swap(tr->array_buffer.buffer, tr->max_buffer.buffer);

	__update_max_tr(tr, tsk, cpu);

 out_unlock:
	arch_spin_unlock(&tr->max_lock);
}

/**
 * update_max_tr_single - only copy one trace over, and reset the rest
 * @tr: tracer
 * @tsk: task with the latency
 * @cpu: the cpu of the buffer to copy.
 *
 * Flip the trace of a single CPU buffer between the @tr and the max_tr.
 */
void
update_max_tr_single(struct trace_array *tr, struct task_struct *tsk, int cpu)
{
	int ret;

	if (tr->stop_count)
		return;

	WARN_ON_ONCE(!irqs_disabled());
	if (!tr->allocated_snapshot) {
		/* Only the nop tracer should hit this when disabling */
		WARN_ON_ONCE(tr->current_trace != &nop_trace);
		return;
	}

	arch_spin_lock(&tr->max_lock);

	ret = ring_buffer_swap_cpu(tr->max_buffer.buffer, tr->array_buffer.buffer, cpu);

	if (ret == -EBUSY) {
		/*
		 * We failed to swap the buffer due to a commit taking
		 * place on this CPU. We fail to record, but we reset
		 * the max trace buffer (no one writes directly to it)
		 * and flag that it failed.
		 */
		trace_array_printk_buf(tr->max_buffer.buffer, _THIS_IP_,
			"Failed to swap buffers due to commit in progress\n");
	}

	WARN_ON_ONCE(ret && ret != -EAGAIN && ret != -EBUSY);

	__update_max_tr(tr, tsk, cpu);
	arch_spin_unlock(&tr->max_lock);
}
#endif /* CONFIG_TRACER_MAX_TRACE */

static int wait_on_pipe(struct trace_iterator *iter, int full)
{
	/* Iterators are static, they should be filled or empty */
	if (trace_buffer_iter(iter, iter->cpu_file))
		return 0;

	return ring_buffer_wait(iter->array_buffer->buffer, iter->cpu_file,
				full);
}

#ifdef CONFIG_FTRACE_STARTUP_TEST
static bool selftests_can_run;

struct trace_selftests {
	struct list_head		list;
	struct tracer			*type;
};

static LIST_HEAD(postponed_selftests);

static int save_selftest(struct tracer *type)
{
	struct trace_selftests *selftest;

	selftest = kmalloc(sizeof(*selftest), GFP_KERNEL);
	if (!selftest)
		return -ENOMEM;

	selftest->type = type;
	list_add(&selftest->list, &postponed_selftests);
	return 0;
}

static int run_tracer_selftest(struct tracer *type)
{
	struct trace_array *tr = &global_trace;
	struct tracer *saved_tracer = tr->current_trace;
	int ret;

	if (!type->selftest || tracing_selftest_disabled)
		return 0;

	/*
	 * If a tracer registers early in boot up (before scheduling is
	 * initialized and such), then do not run its selftests yet.
	 * Instead, run it a little later in the boot process.
	 */
	if (!selftests_can_run)
		return save_selftest(type);

	if (!tracing_is_on()) {
		pr_warn("Selftest for tracer %s skipped due to tracing disabled\n",
			type->name);
		return 0;
	}

	/*
	 * Run a selftest on this tracer.
	 * Here we reset the trace buffer, and set the current
	 * tracer to be this tracer. The tracer can then run some
	 * internal tracing to verify that everything is in order.
	 * If we fail, we do not register this tracer.
	 */
	tracing_reset_online_cpus(&tr->array_buffer);

	tr->current_trace = type;

#ifdef CONFIG_TRACER_MAX_TRACE
	if (type->use_max_tr) {
		/* If we expanded the buffers, make sure the max is expanded too */
		if (ring_buffer_expanded)
			ring_buffer_resize(tr->max_buffer.buffer, trace_buf_size,
					   RING_BUFFER_ALL_CPUS);
		tr->allocated_snapshot = true;
	}
#endif

	/* the test is responsible for initializing and enabling */
	pr_info("Testing tracer %s: ", type->name);
	ret = type->selftest(type, tr);
	/* the test is responsible for resetting too */
	tr->current_trace = saved_tracer;
	if (ret) {
		printk(KERN_CONT "FAILED!\n");
		/* Add the warning after printing 'FAILED' */
		WARN_ON(1);
		return -1;
	}
	/* Only reset on passing, to avoid touching corrupted buffers */
	tracing_reset_online_cpus(&tr->array_buffer);

#ifdef CONFIG_TRACER_MAX_TRACE
	if (type->use_max_tr) {
		tr->allocated_snapshot = false;

		/* Shrink the max buffer again */
		if (ring_buffer_expanded)
			ring_buffer_resize(tr->max_buffer.buffer, 1,
					   RING_BUFFER_ALL_CPUS);
	}
#endif

	printk(KERN_CONT "PASSED\n");
	return 0;
}

static __init int init_trace_selftests(void)
{
	struct trace_selftests *p, *n;
	struct tracer *t, **last;
	int ret;

	selftests_can_run = true;

	mutex_lock(&trace_types_lock);

	if (list_empty(&postponed_selftests))
		goto out;

	pr_info("Running postponed tracer tests:\n");

	tracing_selftest_running = true;
	list_for_each_entry_safe(p, n, &postponed_selftests, list) {
		/* This loop can take minutes when sanitizers are enabled, so
		 * lets make sure we allow RCU processing.
		 */
		cond_resched();
		ret = run_tracer_selftest(p->type);
		/* If the test fails, then warn and remove from available_tracers */
		if (ret < 0) {
			WARN(1, "tracer: %s failed selftest, disabling\n",
			     p->type->name);
			last = &trace_types;
			for (t = trace_types; t; t = t->next) {
				if (t == p->type) {
					*last = t->next;
					break;
				}
				last = &t->next;
			}
		}
		list_del(&p->list);
		kfree(p);
	}
	tracing_selftest_running = false;

 out:
	mutex_unlock(&trace_types_lock);

	return 0;
}
core_initcall(init_trace_selftests);
#else
static inline int run_tracer_selftest(struct tracer *type)
{
	return 0;
}
#endif /* CONFIG_FTRACE_STARTUP_TEST */

static void add_tracer_options(struct trace_array *tr, struct tracer *t);

static void __init apply_trace_boot_options(void);

/**
 * register_tracer - register a tracer with the ftrace system.
 * @type: the plugin for the tracer
 *
 * Register a new plugin tracer.
 */
int __init register_tracer(struct tracer *type)
{
	struct tracer *t;
	int ret = 0;

	if (!type->name) {
		pr_info("Tracer must have a name\n");
		return -1;
	}

	if (strlen(type->name) >= MAX_TRACER_SIZE) {
		pr_info("Tracer has a name longer than %d\n", MAX_TRACER_SIZE);
		return -1;
	}

	if (security_locked_down(LOCKDOWN_TRACEFS)) {
		pr_warn("Can not register tracer %s due to lockdown\n",
			   type->name);
		return -EPERM;
	}

	mutex_lock(&trace_types_lock);

	tracing_selftest_running = true;

	for (t = trace_types; t; t = t->next) {
		if (strcmp(type->name, t->name) == 0) {
			/* already found */
			pr_info("Tracer %s already registered\n",
				type->name);
			ret = -1;
			goto out;
		}
	}

	if (!type->set_flag)
		type->set_flag = &dummy_set_flag;
	if (!type->flags) {
		/*allocate a dummy tracer_flags*/
		type->flags = kmalloc(sizeof(*type->flags), GFP_KERNEL);
		if (!type->flags) {
			ret = -ENOMEM;
			goto out;
		}
		type->flags->val = 0;
		type->flags->opts = dummy_tracer_opt;
	} else
		if (!type->flags->opts)
			type->flags->opts = dummy_tracer_opt;

	/* store the tracer for __set_tracer_option */
	type->flags->trace = type;

	ret = run_tracer_selftest(type);
	if (ret < 0)
		goto out;

	type->next = trace_types;
	trace_types = type;
	add_tracer_options(&global_trace, type);

 out:
	tracing_selftest_running = false;
	mutex_unlock(&trace_types_lock);

	if (ret || !default_bootup_tracer)
		goto out_unlock;

	if (strncmp(default_bootup_tracer, type->name, MAX_TRACER_SIZE))
		goto out_unlock;

	printk(KERN_INFO "Starting tracer '%s'\n", type->name);
	/* Do we want this tracer to start on bootup? */
	tracing_set_tracer(&global_trace, type->name);
	default_bootup_tracer = NULL;

	apply_trace_boot_options();

	/* disable other selftests, since this will break it. */
	disable_tracing_selftest("running a tracer");

 out_unlock:
	return ret;
}

static void tracing_reset_cpu(struct array_buffer *buf, int cpu)
{
	struct trace_buffer *buffer = buf->buffer;

	if (!buffer)
		return;

	ring_buffer_record_disable(buffer);

	/* Make sure all commits have finished */
	synchronize_rcu();
	ring_buffer_reset_cpu(buffer, cpu);

	ring_buffer_record_enable(buffer);
}

void tracing_reset_online_cpus(struct array_buffer *buf)
{
	struct trace_buffer *buffer = buf->buffer;

	if (!buffer)
		return;

	ring_buffer_record_disable(buffer);

	/* Make sure all commits have finished */
	synchronize_rcu();

	buf->time_start = buffer_ftrace_now(buf, buf->cpu);

	ring_buffer_reset_online_cpus(buffer);

	ring_buffer_record_enable(buffer);
}

/* Must have trace_types_lock held */
void tracing_reset_all_online_cpus(void)
{
	struct trace_array *tr;

	list_for_each_entry(tr, &ftrace_trace_arrays, list) {
		if (!tr->clear_trace)
			continue;
		tr->clear_trace = false;
		tracing_reset_online_cpus(&tr->array_buffer);
#ifdef CONFIG_TRACER_MAX_TRACE
		tracing_reset_online_cpus(&tr->max_buffer);
#endif
	}
}

/*
 * The tgid_map array maps from pid to tgid; i.e. the value stored at index i
 * is the tgid last observed corresponding to pid=i.
 */
static int *tgid_map;

/* The maximum valid index into tgid_map. */
static size_t tgid_map_max;

#define SAVED_CMDLINES_DEFAULT 128
#define NO_CMDLINE_MAP UINT_MAX
static arch_spinlock_t trace_cmdline_lock = __ARCH_SPIN_LOCK_UNLOCKED;
struct saved_cmdlines_buffer {
	unsigned map_pid_to_cmdline[PID_MAX_DEFAULT+1];
	unsigned *map_cmdline_to_pid;
	unsigned cmdline_num;
	int cmdline_idx;
	char *saved_cmdlines;
};
static struct saved_cmdlines_buffer *savedcmd;

static inline char *get_saved_cmdlines(int idx)
{
	return &savedcmd->saved_cmdlines[idx * TASK_COMM_LEN];
}

static inline void set_cmdline(int idx, const char *cmdline)
{
	strncpy(get_saved_cmdlines(idx), cmdline, TASK_COMM_LEN);
}

static int allocate_cmdlines_buffer(unsigned int val,
				    struct saved_cmdlines_buffer *s)
{
	s->map_cmdline_to_pid = kmalloc_array(val,
					      sizeof(*s->map_cmdline_to_pid),
					      GFP_KERNEL);
	if (!s->map_cmdline_to_pid)
		return -ENOMEM;

	s->saved_cmdlines = kmalloc_array(TASK_COMM_LEN, val, GFP_KERNEL);
	if (!s->saved_cmdlines) {
		kfree(s->map_cmdline_to_pid);
		return -ENOMEM;
	}

	s->cmdline_idx = 0;
	s->cmdline_num = val;
	memset(&s->map_pid_to_cmdline, NO_CMDLINE_MAP,
	       sizeof(s->map_pid_to_cmdline));
	memset(s->map_cmdline_to_pid, NO_CMDLINE_MAP,
	       val * sizeof(*s->map_cmdline_to_pid));

	return 0;
}

static int trace_create_savedcmd(void)
{
	int ret;

	savedcmd = kmalloc(sizeof(*savedcmd), GFP_KERNEL);
	if (!savedcmd)
		return -ENOMEM;

	ret = allocate_cmdlines_buffer(SAVED_CMDLINES_DEFAULT, savedcmd);
	if (ret < 0) {
		kfree(savedcmd);
		savedcmd = NULL;
		return -ENOMEM;
	}

	return 0;
}

int is_tracing_stopped(void)
{
	return global_trace.stop_count;
}

/**
 * tracing_start - quick start of the tracer
 *
 * If tracing is enabled but was stopped by tracing_stop,
 * this will start the tracer back up.
 */
void tracing_start(void)
{
	struct trace_buffer *buffer;
	unsigned long flags;

	if (tracing_disabled)
		return;

	raw_spin_lock_irqsave(&global_trace.start_lock, flags);
	if (--global_trace.stop_count) {
		if (global_trace.stop_count < 0) {
			/* Someone screwed up their debugging */
			WARN_ON_ONCE(1);
			global_trace.stop_count = 0;
		}
		goto out;
	}

	/* Prevent the buffers from switching */
	arch_spin_lock(&global_trace.max_lock);

	buffer = global_trace.array_buffer.buffer;
	if (buffer)
		ring_buffer_record_enable(buffer);

#ifdef CONFIG_TRACER_MAX_TRACE
	buffer = global_trace.max_buffer.buffer;
	if (buffer)
		ring_buffer_record_enable(buffer);
#endif

	arch_spin_unlock(&global_trace.max_lock);

 out:
	raw_spin_unlock_irqrestore(&global_trace.start_lock, flags);
}

static void tracing_start_tr(struct trace_array *tr)
{
	struct trace_buffer *buffer;
	unsigned long flags;

	if (tracing_disabled)
		return;

	/* If global, we need to also start the max tracer */
	if (tr->flags & TRACE_ARRAY_FL_GLOBAL)
		return tracing_start();

	raw_spin_lock_irqsave(&tr->start_lock, flags);

	if (--tr->stop_count) {
		if (tr->stop_count < 0) {
			/* Someone screwed up their debugging */
			WARN_ON_ONCE(1);
			tr->stop_count = 0;
		}
		goto out;
	}

	buffer = tr->array_buffer.buffer;
	if (buffer)
		ring_buffer_record_enable(buffer);

 out:
	raw_spin_unlock_irqrestore(&tr->start_lock, flags);
}

/**
 * tracing_stop - quick stop of the tracer
 *
 * Light weight way to stop tracing. Use in conjunction with
 * tracing_start.
 */
void tracing_stop(void)
{
	struct trace_buffer *buffer;
	unsigned long flags;

	raw_spin_lock_irqsave(&global_trace.start_lock, flags);
	if (global_trace.stop_count++)
		goto out;

	/* Prevent the buffers from switching */
	arch_spin_lock(&global_trace.max_lock);

	buffer = global_trace.array_buffer.buffer;
	if (buffer)
		ring_buffer_record_disable(buffer);

#ifdef CONFIG_TRACER_MAX_TRACE
	buffer = global_trace.max_buffer.buffer;
	if (buffer)
		ring_buffer_record_disable(buffer);
#endif

	arch_spin_unlock(&global_trace.max_lock);

 out:
	raw_spin_unlock_irqrestore(&global_trace.start_lock, flags);
}

static void tracing_stop_tr(struct trace_array *tr)
{
	struct trace_buffer *buffer;
	unsigned long flags;

	/* If global, we need to also stop the max tracer */
	if (tr->flags & TRACE_ARRAY_FL_GLOBAL)
		return tracing_stop();

	raw_spin_lock_irqsave(&tr->start_lock, flags);
	if (tr->stop_count++)
		goto out;

	buffer = tr->array_buffer.buffer;
	if (buffer)
		ring_buffer_record_disable(buffer);

 out:
	raw_spin_unlock_irqrestore(&tr->start_lock, flags);
}

static int trace_save_cmdline(struct task_struct *tsk)
{
	unsigned tpid, idx;

	/* treat recording of idle task as a success */
	if (!tsk->pid)
		return 1;

	tpid = tsk->pid & (PID_MAX_DEFAULT - 1);

	/*
	 * It's not the end of the world if we don't get
	 * the lock, but we also don't want to spin
	 * nor do we want to disable interrupts,
	 * so if we miss here, then better luck next time.
	 */
	if (!arch_spin_trylock(&trace_cmdline_lock))
		return 0;

	idx = savedcmd->map_pid_to_cmdline[tpid];
	if (idx == NO_CMDLINE_MAP) {
		idx = (savedcmd->cmdline_idx + 1) % savedcmd->cmdline_num;

		savedcmd->map_pid_to_cmdline[tpid] = idx;
		savedcmd->cmdline_idx = idx;
	}

	savedcmd->map_cmdline_to_pid[idx] = tsk->pid;
	set_cmdline(idx, tsk->comm);

	arch_spin_unlock(&trace_cmdline_lock);

	return 1;
}

static void __trace_find_cmdline(int pid, char comm[])
{
	unsigned map;
	int tpid;

	if (!pid) {
		strcpy(comm, "<idle>");
		return;
	}

	if (WARN_ON_ONCE(pid < 0)) {
		strcpy(comm, "<XXX>");
		return;
	}

	tpid = pid & (PID_MAX_DEFAULT - 1);
	map = savedcmd->map_pid_to_cmdline[tpid];
	if (map != NO_CMDLINE_MAP) {
		tpid = savedcmd->map_cmdline_to_pid[map];
		if (tpid == pid) {
			strlcpy(comm, get_saved_cmdlines(map), TASK_COMM_LEN);
			return;
		}
	}
	strcpy(comm, "<...>");
}

void trace_find_cmdline(int pid, char comm[])
{
	preempt_disable();
	arch_spin_lock(&trace_cmdline_lock);

	__trace_find_cmdline(pid, comm);

	arch_spin_unlock(&trace_cmdline_lock);
	preempt_enable();
}

static int *trace_find_tgid_ptr(int pid)
{
	/*
	 * Pairs with the smp_store_release in set_tracer_flag() to ensure that
	 * if we observe a non-NULL tgid_map then we also observe the correct
	 * tgid_map_max.
	 */
	int *map = smp_load_acquire(&tgid_map);

	if (unlikely(!map || pid > tgid_map_max))
		return NULL;

	return &map[pid];
}

int trace_find_tgid(int pid)
{
	int *ptr = trace_find_tgid_ptr(pid);

	return ptr ? *ptr : 0;
}

static int trace_save_tgid(struct task_struct *tsk)
{
	int *ptr;

	/* treat recording of idle task as a success */
	if (!tsk->pid)
		return 1;

	ptr = trace_find_tgid_ptr(tsk->pid);
	if (!ptr)
		return 0;

	*ptr = tsk->tgid;
	return 1;
}

static bool tracing_record_taskinfo_skip(int flags)
{
	if (unlikely(!(flags & (TRACE_RECORD_CMDLINE | TRACE_RECORD_TGID))))
		return true;
	if (!__this_cpu_read(trace_taskinfo_save))
		return true;
	return false;
}

/**
 * tracing_record_taskinfo - record the task info of a task
 *
 * @task:  task to record
 * @flags: TRACE_RECORD_CMDLINE for recording comm
 *         TRACE_RECORD_TGID for recording tgid
 */
void tracing_record_taskinfo(struct task_struct *task, int flags)
{
	bool done;

	if (tracing_record_taskinfo_skip(flags))
		return;

	/*
	 * Record as much task information as possible. If some fail, continue
	 * to try to record the others.
	 */
	done = !(flags & TRACE_RECORD_CMDLINE) || trace_save_cmdline(task);
	done &= !(flags & TRACE_RECORD_TGID) || trace_save_tgid(task);

	/* If recording any information failed, retry again soon. */
	if (!done)
		return;

	__this_cpu_write(trace_taskinfo_save, false);
}

/**
 * tracing_record_taskinfo_sched_switch - record task info for sched_switch
 *
 * @prev: previous task during sched_switch
 * @next: next task during sched_switch
 * @flags: TRACE_RECORD_CMDLINE for recording comm
 *         TRACE_RECORD_TGID for recording tgid
 */
void tracing_record_taskinfo_sched_switch(struct task_struct *prev,
					  struct task_struct *next, int flags)
{
	bool done;

	if (tracing_record_taskinfo_skip(flags))
		return;

	/*
	 * Record as much task information as possible. If some fail, continue
	 * to try to record the others.
	 */
	done  = !(flags & TRACE_RECORD_CMDLINE) || trace_save_cmdline(prev);
	done &= !(flags & TRACE_RECORD_CMDLINE) || trace_save_cmdline(next);
	done &= !(flags & TRACE_RECORD_TGID) || trace_save_tgid(prev);
	done &= !(flags & TRACE_RECORD_TGID) || trace_save_tgid(next);

	/* If recording any information failed, retry again soon. */
	if (!done)
		return;

	__this_cpu_write(trace_taskinfo_save, false);
}

/* Helpers to record a specific task information */
void tracing_record_cmdline(struct task_struct *task)
{
	tracing_record_taskinfo(task, TRACE_RECORD_CMDLINE);
}

void tracing_record_tgid(struct task_struct *task)
{
	tracing_record_taskinfo(task, TRACE_RECORD_TGID);
}

/*
 * Several functions return TRACE_TYPE_PARTIAL_LINE if the trace_seq
 * overflowed, and TRACE_TYPE_HANDLED otherwise. This helper function
 * simplifies those functions and keeps them in sync.
 */
enum print_line_t trace_handle_return(struct trace_seq *s)
{
	return trace_seq_has_overflowed(s) ?
		TRACE_TYPE_PARTIAL_LINE : TRACE_TYPE_HANDLED;
}
EXPORT_SYMBOL_GPL(trace_handle_return);

static unsigned short migration_disable_value(void)
{
#if defined(CONFIG_SMP)
	return current->migration_disabled;
#else
	return 0;
#endif
}

unsigned int tracing_gen_ctx_irq_test(unsigned int irqs_status)
{
	unsigned int trace_flags = irqs_status;
	unsigned int pc;

	pc = preempt_count();

	if (pc & NMI_MASK)
		trace_flags |= TRACE_FLAG_NMI;
	if (pc & HARDIRQ_MASK)
		trace_flags |= TRACE_FLAG_HARDIRQ;
	if (in_serving_softirq())
		trace_flags |= TRACE_FLAG_SOFTIRQ;
	if (softirq_count() >> (SOFTIRQ_SHIFT + 1))
		trace_flags |= TRACE_FLAG_BH_OFF;

	if (tif_need_resched())
		trace_flags |= TRACE_FLAG_NEED_RESCHED;
	if (test_preempt_need_resched())
		trace_flags |= TRACE_FLAG_PREEMPT_RESCHED;
	return (trace_flags << 16) | (min_t(unsigned int, pc & 0xff, 0xf)) |
		(min_t(unsigned int, migration_disable_value(), 0xf)) << 4;
}

struct ring_buffer_event *
trace_buffer_lock_reserve(struct trace_buffer *buffer,
			  int type,
			  unsigned long len,
			  unsigned int trace_ctx)
{
	return __trace_buffer_lock_reserve(buffer, type, len, trace_ctx);
}

DEFINE_PER_CPU(struct ring_buffer_event *, trace_buffered_event);
DEFINE_PER_CPU(int, trace_buffered_event_cnt);
static int trace_buffered_event_ref;

/**
 * trace_buffered_event_enable - enable buffering events
 *
 * When events are being filtered, it is quicker to use a temporary
 * buffer to write the event data into if there's a likely chance
 * that it will not be committed. The discard of the ring buffer
 * is not as fast as committing, and is much slower than copying
 * a commit.
 *
 * When an event is to be filtered, allocate per cpu buffers to
 * write the event data into, and if the event is filtered and discarded
 * it is simply dropped, otherwise, the entire data is to be committed
 * in one shot.
 */
void trace_buffered_event_enable(void)
{
	struct ring_buffer_event *event;
	struct page *page;
	int cpu;

	WARN_ON_ONCE(!mutex_is_locked(&event_mutex));

	if (trace_buffered_event_ref++)
		return;

	for_each_tracing_cpu(cpu) {
		page = alloc_pages_node(cpu_to_node(cpu),
					GFP_KERNEL | __GFP_NORETRY, 0);
		if (!page)
			goto failed;

		event = page_address(page);
		memset(event, 0, sizeof(*event));

		per_cpu(trace_buffered_event, cpu) = event;

		preempt_disable();
		if (cpu == smp_processor_id() &&
		    __this_cpu_read(trace_buffered_event) !=
		    per_cpu(trace_buffered_event, cpu))
			WARN_ON_ONCE(1);
		preempt_enable();
	}

	return;
 failed:
	trace_buffered_event_disable();
}

static void enable_trace_buffered_event(void *data)
{
	/* Probably not needed, but do it anyway */
	smp_rmb();
	this_cpu_dec(trace_buffered_event_cnt);
}

static void disable_trace_buffered_event(void *data)
{
	this_cpu_inc(trace_buffered_event_cnt);
}

/**
 * trace_buffered_event_disable - disable buffering events
 *
 * When a filter is removed, it is faster to not use the buffered
 * events, and to commit directly into the ring buffer. Free up
 * the temp buffers when there are no more users. This requires
 * special synchronization with current events.
 */
void trace_buffered_event_disable(void)
{
	int cpu;

	WARN_ON_ONCE(!mutex_is_locked(&event_mutex));

	if (WARN_ON_ONCE(!trace_buffered_event_ref))
		return;

	if (--trace_buffered_event_ref)
		return;

	preempt_disable();
	/* For each CPU, set the buffer as used. */
	smp_call_function_many(tracing_buffer_mask,
			       disable_trace_buffered_event, NULL, 1);
	preempt_enable();

	/* Wait for all current users to finish */
	synchronize_rcu();

	for_each_tracing_cpu(cpu) {
		free_page((unsigned long)per_cpu(trace_buffered_event, cpu));
		per_cpu(trace_buffered_event, cpu) = NULL;
	}
	/*
	 * Make sure trace_buffered_event is NULL before clearing
	 * trace_buffered_event_cnt.
	 */
	smp_wmb();

	preempt_disable();
	/* Do the work on each cpu */
	smp_call_function_many(tracing_buffer_mask,
			       enable_trace_buffered_event, NULL, 1);
	preempt_enable();
}

static struct trace_buffer *temp_buffer;

struct ring_buffer_event *
trace_event_buffer_lock_reserve(struct trace_buffer **current_rb,
			  struct trace_event_file *trace_file,
			  int type, unsigned long len,
			  unsigned int trace_ctx)
{
	struct ring_buffer_event *entry;
	struct trace_array *tr = trace_file->tr;
	int val;

	*current_rb = tr->array_buffer.buffer;

	if (!tr->no_filter_buffering_ref &&
	    (trace_file->flags & (EVENT_FILE_FL_SOFT_DISABLED | EVENT_FILE_FL_FILTERED))) {
		preempt_disable_notrace();
		/*
		 * Filtering is on, so try to use the per cpu buffer first.
		 * This buffer will simulate a ring_buffer_event,
		 * where the type_len is zero and the array[0] will
		 * hold the full length.
		 * (see include/linux/ring-buffer.h for details on
		 *  how the ring_buffer_event is structured).
		 *
		 * Using a temp buffer during filtering and copying it
		 * on a matched filter is quicker than writing directly
		 * into the ring buffer and then discarding it when
		 * it doesn't match. That is because the discard
		 * requires several atomic operations to get right.
		 * Copying on match and doing nothing on a failed match
		 * is still quicker than no copy on match, but having
		 * to discard out of the ring buffer on a failed match.
		 */
		if ((entry = __this_cpu_read(trace_buffered_event))) {
			int max_len = PAGE_SIZE - struct_size(entry, array, 1);

			val = this_cpu_inc_return(trace_buffered_event_cnt);

			/*
			 * Preemption is disabled, but interrupts and NMIs
			 * can still come in now. If that happens after
			 * the above increment, then it will have to go
			 * back to the old method of allocating the event
			 * on the ring buffer, and if the filter fails, it
			 * will have to call ring_buffer_discard_commit()
			 * to remove it.
			 *
			 * Need to also check the unlikely case that the
			 * length is bigger than the temp buffer size.
			 * If that happens, then the reserve is pretty much
			 * guaranteed to fail, as the ring buffer currently
			 * only allows events less than a page. But that may
			 * change in the future, so let the ring buffer reserve
			 * handle the failure in that case.
			 */
			if (val == 1 && likely(len <= max_len)) {
				trace_event_setup(entry, type, trace_ctx);
				entry->array[0] = len;
				/* Return with preemption disabled */
				return entry;
			}
			this_cpu_dec(trace_buffered_event_cnt);
		}
		/* __trace_buffer_lock_reserve() disables preemption */
		preempt_enable_notrace();
	}

	entry = __trace_buffer_lock_reserve(*current_rb, type, len,
					    trace_ctx);
	/*
	 * If tracing is off, but we have triggers enabled
	 * we still need to look at the event data. Use the temp_buffer
	 * to store the trace event for the trigger to use. It's recursive
	 * safe and will not be recorded anywhere.
	 */
	if (!entry && trace_file->flags & EVENT_FILE_FL_TRIGGER_COND) {
		*current_rb = temp_buffer;
		entry = __trace_buffer_lock_reserve(*current_rb, type, len,
						    trace_ctx);
	}
	return entry;
}
EXPORT_SYMBOL_GPL(trace_event_buffer_lock_reserve);

static DEFINE_SPINLOCK(tracepoint_iter_lock);
static DEFINE_MUTEX(tracepoint_printk_mutex);

static void output_printk(struct trace_event_buffer *fbuffer)
{
	struct trace_event_call *event_call;
	struct trace_event_file *file;
	struct trace_event *event;
	unsigned long flags;
	struct trace_iterator *iter = tracepoint_print_iter;

	/* We should never get here if iter is NULL */
	if (WARN_ON_ONCE(!iter))
		return;

	event_call = fbuffer->trace_file->event_call;
	if (!event_call || !event_call->event.funcs ||
	    !event_call->event.funcs->trace)
		return;

	file = fbuffer->trace_file;
	if (test_bit(EVENT_FILE_FL_SOFT_DISABLED_BIT, &file->flags) ||
	    (unlikely(file->flags & EVENT_FILE_FL_FILTERED) &&
	     !filter_match_preds(file->filter, fbuffer->entry)))
		return;

	event = &fbuffer->trace_file->event_call->event;

	spin_lock_irqsave(&tracepoint_iter_lock, flags);
	trace_seq_init(&iter->seq);
	iter->ent = fbuffer->entry;
	event_call->event.funcs->trace(iter, 0, event);
	trace_seq_putc(&iter->seq, 0);
	printk("%s", iter->seq.buffer);

	spin_unlock_irqrestore(&tracepoint_iter_lock, flags);
}

int tracepoint_printk_sysctl(struct ctl_table *table, int write,
			     void *buffer, size_t *lenp,
			     loff_t *ppos)
{
	int save_tracepoint_printk;
	int ret;

	mutex_lock(&tracepoint_printk_mutex);
	save_tracepoint_printk = tracepoint_printk;

	ret = proc_dointvec(table, write, buffer, lenp, ppos);

	/*
	 * This will force exiting early, as tracepoint_printk
	 * is always zero when tracepoint_printk_iter is not allocated
	 */
	if (!tracepoint_print_iter)
		tracepoint_printk = 0;

	if (save_tracepoint_printk == tracepoint_printk)
		goto out;

	if (tracepoint_printk)
		static_key_enable(&tracepoint_printk_key.key);
	else
		static_key_disable(&tracepoint_printk_key.key);

 out:
	mutex_unlock(&tracepoint_printk_mutex);

	return ret;
}

void trace_event_buffer_commit(struct trace_event_buffer *fbuffer)
{
	enum event_trigger_type tt = ETT_NONE;
	struct trace_event_file *file = fbuffer->trace_file;

	if (__event_trigger_test_discard(file, fbuffer->buffer, fbuffer->event,
			fbuffer->entry, &tt))
		goto discard;

	if (static_key_false(&tracepoint_printk_key.key))
		output_printk(fbuffer);

	if (static_branch_unlikely(&trace_event_exports_enabled))
		ftrace_exports(fbuffer->event, TRACE_EXPORT_EVENT);

	trace_buffer_unlock_commit_regs(file->tr, fbuffer->buffer,
			fbuffer->event, fbuffer->trace_ctx, fbuffer->regs);

discard:
	if (tt)
		event_triggers_post_call(file, tt);

}
EXPORT_SYMBOL_GPL(trace_event_buffer_commit);

/*
 * Skip 3:
 *
 *   trace_buffer_unlock_commit_regs()
 *   trace_event_buffer_commit()
 *   trace_event_raw_event_xxx()
 */
# define STACK_SKIP 3

void trace_buffer_unlock_commit_regs(struct trace_array *tr,
				     struct trace_buffer *buffer,
				     struct ring_buffer_event *event,
				     unsigned int trace_ctx,
				     struct pt_regs *regs)
{
	__buffer_unlock_commit(buffer, event);

	/*
	 * If regs is not set, then skip the necessary functions.
	 * Note, we can still get here via blktrace, wakeup tracer
	 * and mmiotrace, but that's ok if they lose a function or
	 * two. They are not that meaningful.
	 */
	ftrace_trace_stack(tr, buffer, trace_ctx, regs ? 0 : STACK_SKIP, regs);
	ftrace_trace_userstack(tr, buffer, trace_ctx);
}

/*
 * Similar to trace_buffer_unlock_commit_regs() but do not dump stack.
 */
void
trace_buffer_unlock_commit_nostack(struct trace_buffer *buffer,
				   struct ring_buffer_event *event)
{
	__buffer_unlock_commit(buffer, event);
}

void
trace_function(struct trace_array *tr, unsigned long ip, unsigned long
	       parent_ip, unsigned int trace_ctx)
{
	struct trace_event_call *call = &event_function;
	struct trace_buffer *buffer = tr->array_buffer.buffer;
	struct ring_buffer_event *event;
	struct ftrace_entry *entry;

	event = __trace_buffer_lock_reserve(buffer, TRACE_FN, sizeof(*entry),
					    trace_ctx);
	if (!event)
		return;
	entry	= ring_buffer_event_data(event);
	entry->ip			= ip;
	entry->parent_ip		= parent_ip;

	if (!call_filter_check_discard(call, entry, buffer, event)) {
		if (static_branch_unlikely(&trace_function_exports_enabled))
			ftrace_exports(event, TRACE_EXPORT_FUNCTION);
		__buffer_unlock_commit(buffer, event);
	}
}

#ifdef CONFIG_STACKTRACE

/* Allow 4 levels of nesting: normal, softirq, irq, NMI */
#define FTRACE_KSTACK_NESTING	4

#define FTRACE_KSTACK_ENTRIES	(PAGE_SIZE / FTRACE_KSTACK_NESTING)

struct ftrace_stack {
	unsigned long		calls[FTRACE_KSTACK_ENTRIES];
};


struct ftrace_stacks {
	struct ftrace_stack	stacks[FTRACE_KSTACK_NESTING];
};

static DEFINE_PER_CPU(struct ftrace_stacks, ftrace_stacks);
static DEFINE_PER_CPU(int, ftrace_stack_reserve);

static void __ftrace_trace_stack(struct trace_buffer *buffer,
				 unsigned int trace_ctx,
				 int skip, struct pt_regs *regs)
{
	struct trace_event_call *call = &event_kernel_stack;
	struct ring_buffer_event *event;
	unsigned int size, nr_entries;
	struct ftrace_stack *fstack;
	struct stack_entry *entry;
	int stackidx;

	/*
	 * Add one, for this function and the call to save_stack_trace()
	 * If regs is set, then these functions will not be in the way.
	 */
#ifndef CONFIG_UNWINDER_ORC
	if (!regs)
		skip++;
#endif

	preempt_disable_notrace();

	stackidx = __this_cpu_inc_return(ftrace_stack_reserve) - 1;

	/* This should never happen. If it does, yell once and skip */
	if (WARN_ON_ONCE(stackidx >= FTRACE_KSTACK_NESTING))
		goto out;

	/*
	 * The above __this_cpu_inc_return() is 'atomic' cpu local. An
	 * interrupt will either see the value pre increment or post
	 * increment. If the interrupt happens pre increment it will have
	 * restored the counter when it returns.  We just need a barrier to
	 * keep gcc from moving things around.
	 */
	barrier();

	fstack = this_cpu_ptr(ftrace_stacks.stacks) + stackidx;
	size = ARRAY_SIZE(fstack->calls);

	if (regs) {
		nr_entries = stack_trace_save_regs(regs, fstack->calls,
						   size, skip);
	} else {
		nr_entries = stack_trace_save(fstack->calls, size, skip);
	}

	size = nr_entries * sizeof(unsigned long);
	event = __trace_buffer_lock_reserve(buffer, TRACE_STACK,
				    (sizeof(*entry) - sizeof(entry->caller)) + size,
				    trace_ctx);
	if (!event)
		goto out;
	entry = ring_buffer_event_data(event);

	memcpy(&entry->caller, fstack->calls, size);
	entry->size = nr_entries;

	if (!call_filter_check_discard(call, entry, buffer, event))
		__buffer_unlock_commit(buffer, event);

 out:
	/* Again, don't let gcc optimize things here */
	barrier();
	__this_cpu_dec(ftrace_stack_reserve);
	preempt_enable_notrace();

}

static inline void ftrace_trace_stack(struct trace_array *tr,
				      struct trace_buffer *buffer,
				      unsigned int trace_ctx,
				      int skip, struct pt_regs *regs)
{
	if (!(tr->trace_flags & TRACE_ITER_STACKTRACE))
		return;

	__ftrace_trace_stack(buffer, trace_ctx, skip, regs);
}

void __trace_stack(struct trace_array *tr, unsigned int trace_ctx,
		   int skip)
{
	struct trace_buffer *buffer = tr->array_buffer.buffer;

	if (rcu_is_watching()) {
		__ftrace_trace_stack(buffer, trace_ctx, skip, NULL);
		return;
	}

	/*
	 * When an NMI triggers, RCU is enabled via rcu_nmi_enter(),
	 * but if the above rcu_is_watching() failed, then the NMI
	 * triggered someplace critical, and rcu_irq_enter() should
	 * not be called from NMI.
	 */
	if (unlikely(in_nmi()))
		return;

	rcu_irq_enter_irqson();
	__ftrace_trace_stack(buffer, trace_ctx, skip, NULL);
	rcu_irq_exit_irqson();
}

/**
 * trace_dump_stack - record a stack back trace in the trace buffer
 * @skip: Number of functions to skip (helper handlers)
 */
void trace_dump_stack(int skip)
{
	if (tracing_disabled || tracing_selftest_running)
		return;

#ifndef CONFIG_UNWINDER_ORC
	/* Skip 1 to skip this function. */
	skip++;
#endif
	__ftrace_trace_stack(global_trace.array_buffer.buffer,
			     tracing_gen_ctx(), skip, NULL);
}
EXPORT_SYMBOL_GPL(trace_dump_stack);

#ifdef CONFIG_USER_STACKTRACE_SUPPORT
static DEFINE_PER_CPU(int, user_stack_count);

static void
ftrace_trace_userstack(struct trace_array *tr,
		       struct trace_buffer *buffer, unsigned int trace_ctx)
{
	struct trace_event_call *call = &event_user_stack;
	struct ring_buffer_event *event;
	struct userstack_entry *entry;

	if (!(tr->trace_flags & TRACE_ITER_USERSTACKTRACE))
		return;

	/*
	 * NMIs can not handle page faults, even with fix ups.
	 * The save user stack can (and often does) fault.
	 */
	if (unlikely(in_nmi()))
		return;

	/*
	 * prevent recursion, since the user stack tracing may
	 * trigger other kernel events.
	 */
	preempt_disable();
	if (__this_cpu_read(user_stack_count))
		goto out;

	__this_cpu_inc(user_stack_count);

	event = __trace_buffer_lock_reserve(buffer, TRACE_USER_STACK,
					    sizeof(*entry), trace_ctx);
	if (!event)
		goto out_drop_count;
	entry	= ring_buffer_event_data(event);

	entry->tgid		= current->tgid;
	memset(&entry->caller, 0, sizeof(entry->caller));

	stack_trace_save_user(entry->caller, FTRACE_STACK_ENTRIES);
	if (!call_filter_check_discard(call, entry, buffer, event))
		__buffer_unlock_commit(buffer, event);

 out_drop_count:
	__this_cpu_dec(user_stack_count);
 out:
	preempt_enable();
}
#else /* CONFIG_USER_STACKTRACE_SUPPORT */
static void ftrace_trace_userstack(struct trace_array *tr,
				   struct trace_buffer *buffer,
				   unsigned int trace_ctx)
{
}
#endif /* !CONFIG_USER_STACKTRACE_SUPPORT */

#endif /* CONFIG_STACKTRACE */

static inline void
func_repeats_set_delta_ts(struct func_repeats_entry *entry,
			  unsigned long long delta)
{
	entry->bottom_delta_ts = delta & U32_MAX;
	entry->top_delta_ts = (delta >> 32);
}

void trace_last_func_repeats(struct trace_array *tr,
			     struct trace_func_repeats *last_info,
			     unsigned int trace_ctx)
{
	struct trace_buffer *buffer = tr->array_buffer.buffer;
	struct func_repeats_entry *entry;
	struct ring_buffer_event *event;
	u64 delta;

	event = __trace_buffer_lock_reserve(buffer, TRACE_FUNC_REPEATS,
					    sizeof(*entry), trace_ctx);
	if (!event)
		return;

	delta = ring_buffer_event_time_stamp(buffer, event) -
		last_info->ts_last_call;

	entry = ring_buffer_event_data(event);
	entry->ip = last_info->ip;
	entry->parent_ip = last_info->parent_ip;
	entry->count = last_info->count;
	func_repeats_set_delta_ts(entry, delta);

	__buffer_unlock_commit(buffer, event);
}

/* created for use with alloc_percpu */
struct trace_buffer_struct {
	int nesting;
	char buffer[4][TRACE_BUF_SIZE];
};

static struct trace_buffer_struct __percpu *trace_percpu_buffer;

/*
 * This allows for lockless recording.  If we're nested too deeply, then
 * this returns NULL.
 */
static char *get_trace_buf(void)
{
    /*取当前cpu对应的buffer*/
	struct trace_buffer_struct *buffer = this_cpu_ptr(trace_percpu_buffer);

<<<<<<< HEAD
	if (!buffer || buffer->nesting >= 4)
	    /*buffer未申请/nesting数量过多*/
=======
	if (!trace_percpu_buffer || buffer->nesting >= 4)
>>>>>>> 028192fe
		return NULL;

	buffer->nesting++;

	/* Interrupts must see nesting incremented before we use the buffer */
	barrier();
	/*返回trace对应的buffer*/
	return &buffer->buffer[buffer->nesting - 1][0];
}

static void put_trace_buf(void)
{
	/* Don't let the decrement of nesting leak before this */
	barrier();
	this_cpu_dec(trace_percpu_buffer->nesting);
}

/**/
static int alloc_percpu_trace_buffer(void)
{
	struct trace_buffer_struct __percpu *buffers;

	if (trace_percpu_buffer)
		return 0;

	buffers = alloc_percpu(struct trace_buffer_struct);
	if (MEM_FAIL(!buffers, "Could not allocate percpu trace_printk buffer"))
		return -ENOMEM;

	trace_percpu_buffer = buffers;
	return 0;
}

static int buffers_allocated;

void trace_printk_init_buffers(void)
{
	if (buffers_allocated)
		return;

	if (alloc_percpu_trace_buffer())
		return;

	/* trace_printk() is for debug use only. Don't use it in production. */

	pr_warn("\n");
	pr_warn("**********************************************************\n");
	pr_warn("**   NOTICE NOTICE NOTICE NOTICE NOTICE NOTICE NOTICE   **\n");
	pr_warn("**                                                      **\n");
	pr_warn("** trace_printk() being used. Allocating extra memory.  **\n");
	pr_warn("**                                                      **\n");
	pr_warn("** This means that this is a DEBUG kernel and it is     **\n");
	pr_warn("** unsafe for production use.                           **\n");
	pr_warn("**                                                      **\n");
	pr_warn("** If you see this message and you are not debugging    **\n");
	pr_warn("** the kernel, report this immediately to your vendor!  **\n");
	pr_warn("**                                                      **\n");
	pr_warn("**   NOTICE NOTICE NOTICE NOTICE NOTICE NOTICE NOTICE   **\n");
	pr_warn("**********************************************************\n");

	/* Expand the buffers to set size */
	tracing_update_buffers();

	buffers_allocated = 1;

	/*
	 * trace_printk_init_buffers() can be called by modules.
	 * If that happens, then we need to start cmdline recording
	 * directly here. If the global_trace.buffer is already
	 * allocated here, then this was called by module code.
	 */
	if (global_trace.array_buffer.buffer)
		tracing_start_cmdline_record();
}
EXPORT_SYMBOL_GPL(trace_printk_init_buffers);

void trace_printk_start_comm(void)
{
	/* Start tracing comms if trace printk is set */
	if (!buffers_allocated)
		return;
	tracing_start_cmdline_record();
}

static void trace_printk_start_stop_comm(int enabled)
{
	if (!buffers_allocated)
		return;

	if (enabled)
		tracing_start_cmdline_record();
	else
		tracing_stop_cmdline_record();
}

/**
 * trace_vbprintk - write binary msg to tracing buffer
 * @ip:    The address of the caller
 * @fmt:   The string format to write to the buffer
 * @args:  Arguments for @fmt
 */
int trace_vbprintk(unsigned long ip, const char *fmt, va_list args)
{
	struct trace_event_call *call = &event_bprint;
	struct ring_buffer_event *event;
	struct trace_buffer *buffer;
	struct trace_array *tr = &global_trace;
	struct bprint_entry *entry;
	unsigned int trace_ctx;
	char *tbuffer;
	int len = 0, size;

	if (unlikely(tracing_selftest_running || tracing_disabled))
		return 0;

	/* Don't pollute graph traces with trace_vprintk internals */
	pause_graph_tracing();

	trace_ctx = tracing_gen_ctx();
	preempt_disable_notrace();

	/*取此cpu对应的buffer*/
	tbuffer = get_trace_buf();
	if (!tbuffer) {
		len = 0;
		goto out_nobuffer;
	}

	/*格式化内容到tbuffer中*/
	len = vbin_printf((u32 *)tbuffer, TRACE_BUF_SIZE/sizeof(int), fmt, args);

	if (len > TRACE_BUF_SIZE/sizeof(int) || len < 0)
		goto out_put;

	size = sizeof(*entry) + sizeof(u32) * len;
	buffer = tr->array_buffer.buffer;
	ring_buffer_nest_start(buffer);
	event = __trace_buffer_lock_reserve(buffer, TRACE_BPRINT, size,
					    trace_ctx);
	if (!event)
		goto out;
	entry = ring_buffer_event_data(event);
	entry->ip			= ip;
	entry->fmt			= fmt;

	/*复制tbuffer内容*/
	memcpy(entry->buf, tbuffer, sizeof(u32) * len);
	if (!call_filter_check_discard(call, entry, buffer, event)) {
		__buffer_unlock_commit(buffer, event);
		ftrace_trace_stack(tr, buffer, trace_ctx, 6, NULL);
	}

out:
	ring_buffer_nest_end(buffer);
out_put:
	put_trace_buf();

out_nobuffer:
	preempt_enable_notrace();
	unpause_graph_tracing();

	return len;
}
EXPORT_SYMBOL_GPL(trace_vbprintk);

__printf(3, 0)
static int
__trace_array_vprintk(struct trace_buffer *buffer,
		      unsigned long ip, const char *fmt, va_list args)
{
	struct trace_event_call *call = &event_print;
	struct ring_buffer_event *event;
	int len = 0, size;
	struct print_entry *entry;
	unsigned int trace_ctx;
	char *tbuffer;

	if (tracing_disabled || tracing_selftest_running)
		return 0;

	/* Don't pollute graph traces with trace_vprintk internals */
	pause_graph_tracing();

	trace_ctx = tracing_gen_ctx();
	preempt_disable_notrace();


	tbuffer = get_trace_buf();
	if (!tbuffer) {
		len = 0;
		goto out_nobuffer;
	}

	len = vscnprintf(tbuffer, TRACE_BUF_SIZE, fmt, args);

	size = sizeof(*entry) + len + 1;
	ring_buffer_nest_start(buffer);
	event = __trace_buffer_lock_reserve(buffer, TRACE_PRINT, size,
					    trace_ctx);
	if (!event)
		goto out;
	entry = ring_buffer_event_data(event);
	entry->ip = ip;

	memcpy(&entry->buf, tbuffer, len + 1);
	if (!call_filter_check_discard(call, entry, buffer, event)) {
		__buffer_unlock_commit(buffer, event);
		ftrace_trace_stack(&global_trace, buffer, trace_ctx, 6, NULL);
	}

out:
	ring_buffer_nest_end(buffer);
	put_trace_buf();

out_nobuffer:
	preempt_enable_notrace();
	unpause_graph_tracing();

	return len;
}

__printf(3, 0)
int trace_array_vprintk(struct trace_array *tr,
			unsigned long ip, const char *fmt, va_list args)
{
	return __trace_array_vprintk(tr->array_buffer.buffer, ip, fmt, args);
}

/**
 * trace_array_printk - Print a message to a specific instance
 * @tr: The instance trace_array descriptor
 * @ip: The instruction pointer that this is called from.
 * @fmt: The format to print (printf format)
 *
 * If a subsystem sets up its own instance, they have the right to
 * printk strings into their tracing instance buffer using this
 * function. Note, this function will not write into the top level
 * buffer (use trace_printk() for that), as writing into the top level
 * buffer should only have events that can be individually disabled.
 * trace_printk() is only used for debugging a kernel, and should not
 * be ever incorporated in normal use.
 *
 * trace_array_printk() can be used, as it will not add noise to the
 * top level tracing buffer.
 *
 * Note, trace_array_init_printk() must be called on @tr before this
 * can be used.
 */
__printf(3, 0)
int trace_array_printk(struct trace_array *tr,
		       unsigned long ip, const char *fmt, ...)
{
	int ret;
	va_list ap;

	if (!tr)
		return -ENOENT;

	/* This is only allowed for created instances */
	if (tr == &global_trace)
		return 0;

	if (!(tr->trace_flags & TRACE_ITER_PRINTK))
		return 0;

	va_start(ap, fmt);
	ret = trace_array_vprintk(tr, ip, fmt, ap);
	va_end(ap);
	return ret;
}
EXPORT_SYMBOL_GPL(trace_array_printk);

/**
 * trace_array_init_printk - Initialize buffers for trace_array_printk()
 * @tr: The trace array to initialize the buffers for
 *
 * As trace_array_printk() only writes into instances, they are OK to
 * have in the kernel (unlike trace_printk()). This needs to be called
 * before trace_array_printk() can be used on a trace_array.
 */
int trace_array_init_printk(struct trace_array *tr)
{
	if (!tr)
		return -ENOENT;

	/* This is only allowed for created instances */
	if (tr == &global_trace)
		return -EINVAL;

	return alloc_percpu_trace_buffer();
}
EXPORT_SYMBOL_GPL(trace_array_init_printk);

__printf(3, 4)
int trace_array_printk_buf(struct trace_buffer *buffer,
			   unsigned long ip, const char *fmt, ...)
{
	int ret;
	va_list ap;

	if (!(global_trace.trace_flags & TRACE_ITER_PRINTK))
		return 0;

	va_start(ap, fmt);
	ret = __trace_array_vprintk(buffer, ip, fmt, ap);
	va_end(ap);
	return ret;
}

__printf(2, 0)
int trace_vprintk(unsigned long ip, const char *fmt, va_list args)
{
	return trace_array_vprintk(&global_trace, ip, fmt, args);
}
EXPORT_SYMBOL_GPL(trace_vprintk);

static void trace_iterator_increment(struct trace_iterator *iter)
{
	struct ring_buffer_iter *buf_iter = trace_buffer_iter(iter, iter->cpu);

	iter->idx++;
	if (buf_iter)
		ring_buffer_iter_advance(buf_iter);
}

static struct trace_entry *
peek_next_entry(struct trace_iterator *iter, int cpu, u64 *ts,
		unsigned long *lost_events)
{
	struct ring_buffer_event *event;
	struct ring_buffer_iter *buf_iter = trace_buffer_iter(iter, cpu);

	if (buf_iter) {
		event = ring_buffer_iter_peek(buf_iter, ts);
		if (lost_events)
			*lost_events = ring_buffer_iter_dropped(buf_iter) ?
				(unsigned long)-1 : 0;
	} else {
		event = ring_buffer_peek(iter->array_buffer->buffer, cpu, ts,
					 lost_events);
	}

	if (event) {
		iter->ent_size = ring_buffer_event_length(event);
		return ring_buffer_event_data(event);
	}
	iter->ent_size = 0;
	return NULL;
}

static struct trace_entry *
__find_next_entry(struct trace_iterator *iter, int *ent_cpu,
		  unsigned long *missing_events, u64 *ent_ts)
{
	struct trace_buffer *buffer = iter->array_buffer->buffer;
	struct trace_entry *ent, *next = NULL;
	unsigned long lost_events = 0, next_lost = 0;
	int cpu_file = iter->cpu_file;
	u64 next_ts = 0, ts;
	int next_cpu = -1;
	int next_size = 0;
	int cpu;

	/*
	 * If we are in a per_cpu trace file, don't bother by iterating over
	 * all cpu and peek directly.
	 */
	if (cpu_file > RING_BUFFER_ALL_CPUS) {
		if (ring_buffer_empty_cpu(buffer, cpu_file))
			return NULL;
		ent = peek_next_entry(iter, cpu_file, ent_ts, missing_events);
		if (ent_cpu)
			*ent_cpu = cpu_file;

		return ent;
	}

	for_each_tracing_cpu(cpu) {

		if (ring_buffer_empty_cpu(buffer, cpu))
			continue;

		ent = peek_next_entry(iter, cpu, &ts, &lost_events);

		/*
		 * Pick the entry with the smallest timestamp:
		 */
		if (ent && (!next || ts < next_ts)) {
			next = ent;
			next_cpu = cpu;
			next_ts = ts;
			next_lost = lost_events;
			next_size = iter->ent_size;
		}
	}

	iter->ent_size = next_size;

	if (ent_cpu)
		*ent_cpu = next_cpu;

	if (ent_ts)
		*ent_ts = next_ts;

	if (missing_events)
		*missing_events = next_lost;

	return next;
}

#define STATIC_FMT_BUF_SIZE	128
static char static_fmt_buf[STATIC_FMT_BUF_SIZE];

static char *trace_iter_expand_format(struct trace_iterator *iter)
{
	char *tmp;

	/*
	 * iter->tr is NULL when used with tp_printk, which makes
	 * this get called where it is not safe to call krealloc().
	 */
	if (!iter->tr || iter->fmt == static_fmt_buf)
		return NULL;

	tmp = krealloc(iter->fmt, iter->fmt_size + STATIC_FMT_BUF_SIZE,
		       GFP_KERNEL);
	if (tmp) {
		iter->fmt_size += STATIC_FMT_BUF_SIZE;
		iter->fmt = tmp;
	}

	return tmp;
}

/* Returns true if the string is safe to dereference from an event */
static bool trace_safe_str(struct trace_iterator *iter, const char *str,
			   bool star, int len)
{
	unsigned long addr = (unsigned long)str;
	struct trace_event *trace_event;
	struct trace_event_call *event;

	/* Ignore strings with no length */
	if (star && !len)
		return true;

	/* OK if part of the event data */
	if ((addr >= (unsigned long)iter->ent) &&
	    (addr < (unsigned long)iter->ent + iter->ent_size))
		return true;

	/* OK if part of the temp seq buffer */
	if ((addr >= (unsigned long)iter->tmp_seq.buffer) &&
	    (addr < (unsigned long)iter->tmp_seq.buffer + PAGE_SIZE))
		return true;

	/* Core rodata can not be freed */
	if (is_kernel_rodata(addr))
		return true;

	if (trace_is_tracepoint_string(str))
		return true;

	/*
	 * Now this could be a module event, referencing core module
	 * data, which is OK.
	 */
	if (!iter->ent)
		return false;

	trace_event = ftrace_find_event(iter->ent->type);
	if (!trace_event)
		return false;

	event = container_of(trace_event, struct trace_event_call, event);
	if ((event->flags & TRACE_EVENT_FL_DYNAMIC) || !event->module)
		return false;

	/* Would rather have rodata, but this will suffice */
	if (within_module_core(addr, event->module))
		return true;

	return false;
}

static const char *show_buffer(struct trace_seq *s)
{
	struct seq_buf *seq = &s->seq;

	seq_buf_terminate(seq);

	return seq->buffer;
}

static DEFINE_STATIC_KEY_FALSE(trace_no_verify);

static int test_can_verify_check(const char *fmt, ...)
{
	char buf[16];
	va_list ap;
	int ret;

	/*
	 * The verifier is dependent on vsnprintf() modifies the va_list
	 * passed to it, where it is sent as a reference. Some architectures
	 * (like x86_32) passes it by value, which means that vsnprintf()
	 * does not modify the va_list passed to it, and the verifier
	 * would then need to be able to understand all the values that
	 * vsnprintf can use. If it is passed by value, then the verifier
	 * is disabled.
	 */
	va_start(ap, fmt);
	vsnprintf(buf, 16, "%d", ap);
	ret = va_arg(ap, int);
	va_end(ap);

	return ret;
}

static void test_can_verify(void)
{
	if (!test_can_verify_check("%d %d", 0, 1)) {
		pr_info("trace event string verifier disabled\n");
		static_branch_inc(&trace_no_verify);
	}
}

/**
 * trace_check_vprintf - Check dereferenced strings while writing to the seq buffer
 * @iter: The iterator that holds the seq buffer and the event being printed
 * @fmt: The format used to print the event
 * @ap: The va_list holding the data to print from @fmt.
 *
 * This writes the data into the @iter->seq buffer using the data from
 * @fmt and @ap. If the format has a %s, then the source of the string
 * is examined to make sure it is safe to print, otherwise it will
 * warn and print "[UNSAFE MEMORY]" in place of the dereferenced string
 * pointer.
 */
void trace_check_vprintf(struct trace_iterator *iter, const char *fmt,
			 va_list ap)
{
	const char *p = fmt;
	const char *str;
	int i, j;

	if (WARN_ON_ONCE(!fmt))
		return;

	if (static_branch_unlikely(&trace_no_verify))
		goto print;

	/* Don't bother checking when doing a ftrace_dump() */
	if (iter->fmt == static_fmt_buf)
		goto print;

	while (*p) {
		bool star = false;
		int len = 0;

		j = 0;

		/* We only care about %s and variants */
		for (i = 0; p[i]; i++) {
			if (i + 1 >= iter->fmt_size) {
				/*
				 * If we can't expand the copy buffer,
				 * just print it.
				 */
				if (!trace_iter_expand_format(iter))
					goto print;
			}

			if (p[i] == '\\' && p[i+1]) {
				i++;
				continue;
			}
			if (p[i] == '%') {
				/* Need to test cases like %08.*s */
				for (j = 1; p[i+j]; j++) {
					if (isdigit(p[i+j]) ||
					    p[i+j] == '.')
						continue;
					if (p[i+j] == '*') {
						star = true;
						continue;
					}
					break;
				}
				if (p[i+j] == 's')
					break;
				star = false;
			}
			j = 0;
		}
		/* If no %s found then just print normally */
		if (!p[i])
			break;

		/* Copy up to the %s, and print that */
		strncpy(iter->fmt, p, i);
		iter->fmt[i] = '\0';
		trace_seq_vprintf(&iter->seq, iter->fmt, ap);

		/*
		 * If iter->seq is full, the above call no longer guarantees
		 * that ap is in sync with fmt processing, and further calls
		 * to va_arg() can return wrong positional arguments.
		 *
		 * Ensure that ap is no longer used in this case.
		 */
		if (iter->seq.full) {
			p = "";
			break;
		}

		if (star)
			len = va_arg(ap, int);

		/* The ap now points to the string data of the %s */
		str = va_arg(ap, const char *);

		/*
		 * If you hit this warning, it is likely that the
		 * trace event in question used %s on a string that
		 * was saved at the time of the event, but may not be
		 * around when the trace is read. Use __string(),
		 * __assign_str() and __get_str() helpers in the TRACE_EVENT()
		 * instead. See samples/trace_events/trace-events-sample.h
		 * for reference.
		 */
		if (WARN_ONCE(!trace_safe_str(iter, str, star, len),
			      "fmt: '%s' current_buffer: '%s'",
			      fmt, show_buffer(&iter->seq))) {
			int ret;

			/* Try to safely read the string */
			if (star) {
				if (len + 1 > iter->fmt_size)
					len = iter->fmt_size - 1;
				if (len < 0)
					len = 0;
				ret = copy_from_kernel_nofault(iter->fmt, str, len);
				iter->fmt[len] = 0;
				star = false;
			} else {
				ret = strncpy_from_kernel_nofault(iter->fmt, str,
								  iter->fmt_size);
			}
			if (ret < 0)
				trace_seq_printf(&iter->seq, "(0x%px)", str);
			else
				trace_seq_printf(&iter->seq, "(0x%px:%s)",
						 str, iter->fmt);
			str = "[UNSAFE-MEMORY]";
			strcpy(iter->fmt, "%s");
		} else {
			strncpy(iter->fmt, p + i, j + 1);
			iter->fmt[j+1] = '\0';
		}
		if (star)
			trace_seq_printf(&iter->seq, iter->fmt, len, str);
		else
			trace_seq_printf(&iter->seq, iter->fmt, str);

		p += i + j + 1;
	}
 print:
	if (*p)
		trace_seq_vprintf(&iter->seq, p, ap);
}

const char *trace_event_format(struct trace_iterator *iter, const char *fmt)
{
	const char *p, *new_fmt;
	char *q;

	if (WARN_ON_ONCE(!fmt))
		return fmt;

	if (!iter->tr || iter->tr->trace_flags & TRACE_ITER_HASH_PTR)
		return fmt;

	p = fmt;
	new_fmt = q = iter->fmt;
	while (*p) {
		if (unlikely(q - new_fmt + 3 > iter->fmt_size)) {
			if (!trace_iter_expand_format(iter))
				return fmt;

			q += iter->fmt - new_fmt;
			new_fmt = iter->fmt;
		}

		*q++ = *p++;

		/* Replace %p with %px */
		if (p[-1] == '%') {
			if (p[0] == '%') {
				*q++ = *p++;
			} else if (p[0] == 'p' && !isalnum(p[1])) {
				*q++ = *p++;
				*q++ = 'x';
			}
		}
	}
	*q = '\0';

	return new_fmt;
}

#define STATIC_TEMP_BUF_SIZE	128
static char static_temp_buf[STATIC_TEMP_BUF_SIZE] __aligned(4);

/* Find the next real entry, without updating the iterator itself */
struct trace_entry *trace_find_next_entry(struct trace_iterator *iter,
					  int *ent_cpu, u64 *ent_ts)
{
	/* __find_next_entry will reset ent_size */
	int ent_size = iter->ent_size;
	struct trace_entry *entry;

	/*
	 * If called from ftrace_dump(), then the iter->temp buffer
	 * will be the static_temp_buf and not created from kmalloc.
	 * If the entry size is greater than the buffer, we can
	 * not save it. Just return NULL in that case. This is only
	 * used to add markers when two consecutive events' time
	 * stamps have a large delta. See trace_print_lat_context()
	 */
	if (iter->temp == static_temp_buf &&
	    STATIC_TEMP_BUF_SIZE < ent_size)
		return NULL;

	/*
	 * The __find_next_entry() may call peek_next_entry(), which may
	 * call ring_buffer_peek() that may make the contents of iter->ent
	 * undefined. Need to copy iter->ent now.
	 */
	if (iter->ent && iter->ent != iter->temp) {
		if ((!iter->temp || iter->temp_size < iter->ent_size) &&
		    !WARN_ON_ONCE(iter->temp == static_temp_buf)) {
			void *temp;
			temp = kmalloc(iter->ent_size, GFP_KERNEL);
			if (!temp)
				return NULL;
			kfree(iter->temp);
			iter->temp = temp;
			iter->temp_size = iter->ent_size;
		}
		memcpy(iter->temp, iter->ent, iter->ent_size);
		iter->ent = iter->temp;
	}
	entry = __find_next_entry(iter, ent_cpu, NULL, ent_ts);
	/* Put back the original ent_size */
	iter->ent_size = ent_size;

	return entry;
}

/* Find the next real entry, and increment the iterator to the next entry */
void *trace_find_next_entry_inc(struct trace_iterator *iter)
{
	iter->ent = __find_next_entry(iter, &iter->cpu,
				      &iter->lost_events, &iter->ts);

	if (iter->ent)
		trace_iterator_increment(iter);

	return iter->ent ? iter : NULL;
}

static void trace_consume(struct trace_iterator *iter)
{
	ring_buffer_consume(iter->array_buffer->buffer, iter->cpu, &iter->ts,
			    &iter->lost_events);
}

static void *s_next(struct seq_file *m, void *v, loff_t *pos)
{
	struct trace_iterator *iter = m->private;
	int i = (int)*pos;
	void *ent;

	WARN_ON_ONCE(iter->leftover);

	(*pos)++;

	/* can't go backwards */
	if (iter->idx > i)
		return NULL;

	if (iter->idx < 0)
		ent = trace_find_next_entry_inc(iter);
	else
		ent = iter;

	while (ent && iter->idx < i)
		ent = trace_find_next_entry_inc(iter);

	iter->pos = *pos;

	return ent;
}

void tracing_iter_reset(struct trace_iterator *iter, int cpu)
{
	struct ring_buffer_iter *buf_iter;
	unsigned long entries = 0;
	u64 ts;

	per_cpu_ptr(iter->array_buffer->data, cpu)->skipped_entries = 0;

	buf_iter = trace_buffer_iter(iter, cpu);
	if (!buf_iter)
		return;

	ring_buffer_iter_reset(buf_iter);

	/*
	 * We could have the case with the max latency tracers
	 * that a reset never took place on a cpu. This is evident
	 * by the timestamp being before the start of the buffer.
	 */
	while (ring_buffer_iter_peek(buf_iter, &ts)) {
		if (ts >= iter->array_buffer->time_start)
			break;
		entries++;
		ring_buffer_iter_advance(buf_iter);
	}

	per_cpu_ptr(iter->array_buffer->data, cpu)->skipped_entries = entries;
}

/*
 * The current tracer is copied to avoid a global locking
 * all around.
 */
static void *s_start(struct seq_file *m, loff_t *pos)
{
	struct trace_iterator *iter = m->private;
	struct trace_array *tr = iter->tr;
	int cpu_file = iter->cpu_file;
	void *p = NULL;
	loff_t l = 0;
	int cpu;

	/*
	 * copy the tracer to avoid using a global lock all around.
	 * iter->trace is a copy of current_trace, the pointer to the
	 * name may be used instead of a strcmp(), as iter->trace->name
	 * will point to the same string as current_trace->name.
	 */
	mutex_lock(&trace_types_lock);
	if (unlikely(tr->current_trace && iter->trace->name != tr->current_trace->name))
		*iter->trace = *tr->current_trace;
	mutex_unlock(&trace_types_lock);

#ifdef CONFIG_TRACER_MAX_TRACE
	if (iter->snapshot && iter->trace->use_max_tr)
		return ERR_PTR(-EBUSY);
#endif

	if (*pos != iter->pos) {
		iter->ent = NULL;
		iter->cpu = 0;
		iter->idx = -1;

		if (cpu_file == RING_BUFFER_ALL_CPUS) {
			for_each_tracing_cpu(cpu)
				tracing_iter_reset(iter, cpu);
		} else
			tracing_iter_reset(iter, cpu_file);

		iter->leftover = 0;
		for (p = iter; p && l < *pos; p = s_next(m, p, &l))
			;

	} else {
		/*
		 * If we overflowed the seq_file before, then we want
		 * to just reuse the trace_seq buffer again.
		 */
		if (iter->leftover)
			p = iter;
		else {
			l = *pos - 1;
			p = s_next(m, p, &l);
		}
	}

	trace_event_read_lock();
	trace_access_lock(cpu_file);
	return p;
}

static void s_stop(struct seq_file *m, void *p)
{
	struct trace_iterator *iter = m->private;

#ifdef CONFIG_TRACER_MAX_TRACE
	if (iter->snapshot && iter->trace->use_max_tr)
		return;
#endif

	trace_access_unlock(iter->cpu_file);
	trace_event_read_unlock();
}

static void
get_total_entries_cpu(struct array_buffer *buf, unsigned long *total,
		      unsigned long *entries, int cpu)
{
	unsigned long count;

	count = ring_buffer_entries_cpu(buf->buffer, cpu);
	/*
	 * If this buffer has skipped entries, then we hold all
	 * entries for the trace and we need to ignore the
	 * ones before the time stamp.
	 */
	if (per_cpu_ptr(buf->data, cpu)->skipped_entries) {
		count -= per_cpu_ptr(buf->data, cpu)->skipped_entries;
		/* total is the same as the entries */
		*total = count;
	} else
		*total = count +
			ring_buffer_overrun_cpu(buf->buffer, cpu);
	*entries = count;
}

static void
get_total_entries(struct array_buffer *buf,
		  unsigned long *total, unsigned long *entries)
{
	unsigned long t, e;
	int cpu;

	*total = 0;
	*entries = 0;

	for_each_tracing_cpu(cpu) {
		get_total_entries_cpu(buf, &t, &e, cpu);
		*total += t;
		*entries += e;
	}
}

unsigned long trace_total_entries_cpu(struct trace_array *tr, int cpu)
{
	unsigned long total, entries;

	if (!tr)
		tr = &global_trace;

	get_total_entries_cpu(&tr->array_buffer, &total, &entries, cpu);

	return entries;
}

unsigned long trace_total_entries(struct trace_array *tr)
{
	unsigned long total, entries;

	if (!tr)
		tr = &global_trace;

	get_total_entries(&tr->array_buffer, &total, &entries);

	return entries;
}

static void print_lat_help_header(struct seq_file *m)
{
	seq_puts(m, "#                    _------=> CPU#            \n"
		    "#                   / _-----=> irqs-off/BH-disabled\n"
		    "#                  | / _----=> need-resched    \n"
		    "#                  || / _---=> hardirq/softirq \n"
		    "#                  ||| / _--=> preempt-depth   \n"
		    "#                  |||| / _-=> migrate-disable \n"
		    "#                  ||||| /     delay           \n"
		    "#  cmd     pid     |||||| time  |   caller     \n"
		    "#     \\   /        ||||||  \\    |    /       \n");
}

static void print_event_info(struct array_buffer *buf, struct seq_file *m)
{
	unsigned long total;
	unsigned long entries;

	get_total_entries(buf, &total, &entries);
	seq_printf(m, "# entries-in-buffer/entries-written: %lu/%lu   #P:%d\n",
		   entries, total, num_online_cpus());
	seq_puts(m, "#\n");
}

static void print_func_help_header(struct array_buffer *buf, struct seq_file *m,
				   unsigned int flags)
{
	bool tgid = flags & TRACE_ITER_RECORD_TGID;

	print_event_info(buf, m);

	seq_printf(m, "#           TASK-PID    %s CPU#     TIMESTAMP  FUNCTION\n", tgid ? "   TGID   " : "");
	seq_printf(m, "#              | |      %s   |         |         |\n",      tgid ? "     |    " : "");
}

static void print_func_help_header_irq(struct array_buffer *buf, struct seq_file *m,
				       unsigned int flags)
{
	bool tgid = flags & TRACE_ITER_RECORD_TGID;
	const char *space = "            ";
	int prec = tgid ? 12 : 2;

	print_event_info(buf, m);

	seq_printf(m, "#                            %.*s  _-----=> irqs-off/BH-disabled\n", prec, space);
	seq_printf(m, "#                            %.*s / _----=> need-resched\n", prec, space);
	seq_printf(m, "#                            %.*s| / _---=> hardirq/softirq\n", prec, space);
	seq_printf(m, "#                            %.*s|| / _--=> preempt-depth\n", prec, space);
	seq_printf(m, "#                            %.*s||| / _-=> migrate-disable\n", prec, space);
	seq_printf(m, "#                            %.*s|||| /     delay\n", prec, space);
	seq_printf(m, "#           TASK-PID  %.*s CPU#  |||||  TIMESTAMP  FUNCTION\n", prec, "     TGID   ");
	seq_printf(m, "#              | |    %.*s   |   |||||     |         |\n", prec, "       |    ");
}

void
print_trace_header(struct seq_file *m, struct trace_iterator *iter)
{
	unsigned long sym_flags = (global_trace.trace_flags & TRACE_ITER_SYM_MASK);
	struct array_buffer *buf = iter->array_buffer;
	struct trace_array_cpu *data = per_cpu_ptr(buf->data, buf->cpu);
	struct tracer *type = iter->trace;
	unsigned long entries;
	unsigned long total;
	const char *name = "preemption";

	name = type->name;

	get_total_entries(buf, &total, &entries);

	seq_printf(m, "# %s latency trace v1.1.5 on %s\n",
		   name, UTS_RELEASE);
	seq_puts(m, "# -----------------------------------"
		 "---------------------------------\n");
	seq_printf(m, "# latency: %lu us, #%lu/%lu, CPU#%d |"
		   " (M:%s VP:%d, KP:%d, SP:%d HP:%d",
		   nsecs_to_usecs(data->saved_latency),
		   entries,
		   total,
		   buf->cpu,
#if defined(CONFIG_PREEMPT_NONE)
		   "server",
#elif defined(CONFIG_PREEMPT_VOLUNTARY)
		   "desktop",
#elif defined(CONFIG_PREEMPT)
		   "preempt",
#elif defined(CONFIG_PREEMPT_RT)
		   "preempt_rt",
#else
		   "unknown",
#endif
		   /* These are reserved for later use */
		   0, 0, 0, 0);
#ifdef CONFIG_SMP
	seq_printf(m, " #P:%d)\n", num_online_cpus());
#else
	seq_puts(m, ")\n");
#endif
	seq_puts(m, "#    -----------------\n");
	seq_printf(m, "#    | task: %.16s-%d "
		   "(uid:%d nice:%ld policy:%ld rt_prio:%ld)\n",
		   data->comm, data->pid,
		   from_kuid_munged(seq_user_ns(m), data->uid), data->nice,
		   data->policy, data->rt_priority);
	seq_puts(m, "#    -----------------\n");

	if (data->critical_start) {
		seq_puts(m, "#  => started at: ");
		seq_print_ip_sym(&iter->seq, data->critical_start, sym_flags);
		trace_print_seq(m, &iter->seq);
		seq_puts(m, "\n#  => ended at:   ");
		seq_print_ip_sym(&iter->seq, data->critical_end, sym_flags);
		trace_print_seq(m, &iter->seq);
		seq_puts(m, "\n#\n");
	}

	seq_puts(m, "#\n");
}

static void test_cpu_buff_start(struct trace_iterator *iter)
{
	struct trace_seq *s = &iter->seq;
	struct trace_array *tr = iter->tr;

	if (!(tr->trace_flags & TRACE_ITER_ANNOTATE))
		return;

	if (!(iter->iter_flags & TRACE_FILE_ANNOTATE))
		return;

	if (cpumask_available(iter->started) &&
	    cpumask_test_cpu(iter->cpu, iter->started))
		return;

	if (per_cpu_ptr(iter->array_buffer->data, iter->cpu)->skipped_entries)
		return;

	if (cpumask_available(iter->started))
		cpumask_set_cpu(iter->cpu, iter->started);

	/* Don't print started cpu buffer for the first entry of the trace */
	if (iter->idx > 1)
		trace_seq_printf(s, "##### CPU %u buffer started ####\n",
				iter->cpu);
}

static enum print_line_t print_trace_fmt(struct trace_iterator *iter)
{
	struct trace_array *tr = iter->tr;
	struct trace_seq *s = &iter->seq;
	unsigned long sym_flags = (tr->trace_flags & TRACE_ITER_SYM_MASK);
	struct trace_entry *entry;
	struct trace_event *event;

	entry = iter->ent;

	test_cpu_buff_start(iter);

	event = ftrace_find_event(entry->type);

	if (tr->trace_flags & TRACE_ITER_CONTEXT_INFO) {
		if (iter->iter_flags & TRACE_FILE_LAT_FMT)
			trace_print_lat_context(iter);
		else
			trace_print_context(iter);
	}

	if (trace_seq_has_overflowed(s))
		return TRACE_TYPE_PARTIAL_LINE;

	if (event)
		return event->funcs->trace(iter, sym_flags, event);

	trace_seq_printf(s, "Unknown type %d\n", entry->type);

	return trace_handle_return(s);
}

static enum print_line_t print_raw_fmt(struct trace_iterator *iter)
{
	struct trace_array *tr = iter->tr;
	struct trace_seq *s = &iter->seq;
	struct trace_entry *entry;
	struct trace_event *event;

	entry = iter->ent;

	if (tr->trace_flags & TRACE_ITER_CONTEXT_INFO)
		trace_seq_printf(s, "%d %d %llu ",
				 entry->pid, iter->cpu, iter->ts);

	if (trace_seq_has_overflowed(s))
		return TRACE_TYPE_PARTIAL_LINE;

	event = ftrace_find_event(entry->type);
	if (event)
		return event->funcs->raw(iter, 0, event);

	trace_seq_printf(s, "%d ?\n", entry->type);

	return trace_handle_return(s);
}

static enum print_line_t print_hex_fmt(struct trace_iterator *iter)
{
	struct trace_array *tr = iter->tr;
	struct trace_seq *s = &iter->seq;
	unsigned char newline = '\n';
	struct trace_entry *entry;
	struct trace_event *event;

	entry = iter->ent;

	if (tr->trace_flags & TRACE_ITER_CONTEXT_INFO) {
		SEQ_PUT_HEX_FIELD(s, entry->pid);
		SEQ_PUT_HEX_FIELD(s, iter->cpu);
		SEQ_PUT_HEX_FIELD(s, iter->ts);
		if (trace_seq_has_overflowed(s))
			return TRACE_TYPE_PARTIAL_LINE;
	}

	event = ftrace_find_event(entry->type);
	if (event) {
		enum print_line_t ret = event->funcs->hex(iter, 0, event);
		if (ret != TRACE_TYPE_HANDLED)
			return ret;
	}

	SEQ_PUT_FIELD(s, newline);

	return trace_handle_return(s);
}

static enum print_line_t print_bin_fmt(struct trace_iterator *iter)
{
	struct trace_array *tr = iter->tr;
	struct trace_seq *s = &iter->seq;
	struct trace_entry *entry;
	struct trace_event *event;

	entry = iter->ent;

	if (tr->trace_flags & TRACE_ITER_CONTEXT_INFO) {
		SEQ_PUT_FIELD(s, entry->pid);
		SEQ_PUT_FIELD(s, iter->cpu);
		SEQ_PUT_FIELD(s, iter->ts);
		if (trace_seq_has_overflowed(s))
			return TRACE_TYPE_PARTIAL_LINE;
	}

	event = ftrace_find_event(entry->type);
	return event ? event->funcs->binary(iter, 0, event) :
		TRACE_TYPE_HANDLED;
}

int trace_empty(struct trace_iterator *iter)
{
	struct ring_buffer_iter *buf_iter;
	int cpu;

	/* If we are looking at one CPU buffer, only check that one */
	if (iter->cpu_file != RING_BUFFER_ALL_CPUS) {
		cpu = iter->cpu_file;
		buf_iter = trace_buffer_iter(iter, cpu);
		if (buf_iter) {
			if (!ring_buffer_iter_empty(buf_iter))
				return 0;
		} else {
			if (!ring_buffer_empty_cpu(iter->array_buffer->buffer, cpu))
				return 0;
		}
		return 1;
	}

	for_each_tracing_cpu(cpu) {
		buf_iter = trace_buffer_iter(iter, cpu);
		if (buf_iter) {
			if (!ring_buffer_iter_empty(buf_iter))
				return 0;
		} else {
			if (!ring_buffer_empty_cpu(iter->array_buffer->buffer, cpu))
				return 0;
		}
	}

	return 1;
}

/*  Called with trace_event_read_lock() held. */
enum print_line_t print_trace_line(struct trace_iterator *iter)
{
	struct trace_array *tr = iter->tr;
	unsigned long trace_flags = tr->trace_flags;
	enum print_line_t ret;

	if (iter->lost_events) {
		if (iter->lost_events == (unsigned long)-1)
			trace_seq_printf(&iter->seq, "CPU:%d [LOST EVENTS]\n",
					 iter->cpu);
		else
			trace_seq_printf(&iter->seq, "CPU:%d [LOST %lu EVENTS]\n",
					 iter->cpu, iter->lost_events);
		if (trace_seq_has_overflowed(&iter->seq))
			return TRACE_TYPE_PARTIAL_LINE;
	}

	if (iter->trace && iter->trace->print_line) {
		ret = iter->trace->print_line(iter);
		if (ret != TRACE_TYPE_UNHANDLED)
			return ret;
	}

	if (iter->ent->type == TRACE_BPUTS &&
			trace_flags & TRACE_ITER_PRINTK &&
			trace_flags & TRACE_ITER_PRINTK_MSGONLY)
		return trace_print_bputs_msg_only(iter);

	if (iter->ent->type == TRACE_BPRINT &&
			trace_flags & TRACE_ITER_PRINTK &&
			trace_flags & TRACE_ITER_PRINTK_MSGONLY)
		return trace_print_bprintk_msg_only(iter);

	if (iter->ent->type == TRACE_PRINT &&
			trace_flags & TRACE_ITER_PRINTK &&
			trace_flags & TRACE_ITER_PRINTK_MSGONLY)
		return trace_print_printk_msg_only(iter);

	if (trace_flags & TRACE_ITER_BIN)
		return print_bin_fmt(iter);

	if (trace_flags & TRACE_ITER_HEX)
		return print_hex_fmt(iter);

	if (trace_flags & TRACE_ITER_RAW)
		return print_raw_fmt(iter);

	return print_trace_fmt(iter);
}

void trace_latency_header(struct seq_file *m)
{
	struct trace_iterator *iter = m->private;
	struct trace_array *tr = iter->tr;

	/* print nothing if the buffers are empty */
	if (trace_empty(iter))
		return;

	if (iter->iter_flags & TRACE_FILE_LAT_FMT)
		print_trace_header(m, iter);

	if (!(tr->trace_flags & TRACE_ITER_VERBOSE))
		print_lat_help_header(m);
}

void trace_default_header(struct seq_file *m)
{
	struct trace_iterator *iter = m->private;
	struct trace_array *tr = iter->tr;
	unsigned long trace_flags = tr->trace_flags;

	if (!(trace_flags & TRACE_ITER_CONTEXT_INFO))
		return;

	if (iter->iter_flags & TRACE_FILE_LAT_FMT) {
		/* print nothing if the buffers are empty */
		if (trace_empty(iter))
			return;
		print_trace_header(m, iter);
		if (!(trace_flags & TRACE_ITER_VERBOSE))
			print_lat_help_header(m);
	} else {
		if (!(trace_flags & TRACE_ITER_VERBOSE)) {
			if (trace_flags & TRACE_ITER_IRQ_INFO)
				print_func_help_header_irq(iter->array_buffer,
							   m, trace_flags);
			else
				print_func_help_header(iter->array_buffer, m,
						       trace_flags);
		}
	}
}

static void test_ftrace_alive(struct seq_file *m)
{
	if (!ftrace_is_dead())
		return;
	seq_puts(m, "# WARNING: FUNCTION TRACING IS CORRUPTED\n"
		    "#          MAY BE MISSING FUNCTION EVENTS\n");
}

#ifdef CONFIG_TRACER_MAX_TRACE
static void show_snapshot_main_help(struct seq_file *m)
{
	seq_puts(m, "# echo 0 > snapshot : Clears and frees snapshot buffer\n"
		    "# echo 1 > snapshot : Allocates snapshot buffer, if not already allocated.\n"
		    "#                      Takes a snapshot of the main buffer.\n"
		    "# echo 2 > snapshot : Clears snapshot buffer (but does not allocate or free)\n"
		    "#                      (Doesn't have to be '2' works with any number that\n"
		    "#                       is not a '0' or '1')\n");
}

static void show_snapshot_percpu_help(struct seq_file *m)
{
	seq_puts(m, "# echo 0 > snapshot : Invalid for per_cpu snapshot file.\n");
#ifdef CONFIG_RING_BUFFER_ALLOW_SWAP
	seq_puts(m, "# echo 1 > snapshot : Allocates snapshot buffer, if not already allocated.\n"
		    "#                      Takes a snapshot of the main buffer for this cpu.\n");
#else
	seq_puts(m, "# echo 1 > snapshot : Not supported with this kernel.\n"
		    "#                     Must use main snapshot file to allocate.\n");
#endif
	seq_puts(m, "# echo 2 > snapshot : Clears this cpu's snapshot buffer (but does not allocate)\n"
		    "#                      (Doesn't have to be '2' works with any number that\n"
		    "#                       is not a '0' or '1')\n");
}

static void print_snapshot_help(struct seq_file *m, struct trace_iterator *iter)
{
	if (iter->tr->allocated_snapshot)
		seq_puts(m, "#\n# * Snapshot is allocated *\n#\n");
	else
		seq_puts(m, "#\n# * Snapshot is freed *\n#\n");

	seq_puts(m, "# Snapshot commands:\n");
	if (iter->cpu_file == RING_BUFFER_ALL_CPUS)
		show_snapshot_main_help(m);
	else
		show_snapshot_percpu_help(m);
}
#else
/* Should never be called */
static inline void print_snapshot_help(struct seq_file *m, struct trace_iterator *iter) { }
#endif

static int s_show(struct seq_file *m, void *v)
{
	struct trace_iterator *iter = v;
	int ret;

	if (iter->ent == NULL) {
		if (iter->tr) {
			seq_printf(m, "# tracer: %s\n", iter->trace->name);
			seq_puts(m, "#\n");
			test_ftrace_alive(m);
		}
		if (iter->snapshot && trace_empty(iter))
			print_snapshot_help(m, iter);
		else if (iter->trace && iter->trace->print_header)
			iter->trace->print_header(m);
		else
			trace_default_header(m);

	} else if (iter->leftover) {
		/*
		 * If we filled the seq_file buffer earlier, we
		 * want to just show it now.
		 */
		ret = trace_print_seq(m, &iter->seq);

		/* ret should this time be zero, but you never know */
		iter->leftover = ret;

	} else {
		print_trace_line(iter);
		ret = trace_print_seq(m, &iter->seq);
		/*
		 * If we overflow the seq_file buffer, then it will
		 * ask us for this data again at start up.
		 * Use that instead.
		 *  ret is 0 if seq_file write succeeded.
		 *        -1 otherwise.
		 */
		iter->leftover = ret;
	}

	return 0;
}

/*
 * Should be used after trace_array_get(), trace_types_lock
 * ensures that i_cdev was already initialized.
 */
static inline int tracing_get_cpu(struct inode *inode)
{
	if (inode->i_cdev) /* See trace_create_cpu_file() */
		return (long)inode->i_cdev - 1;
	return RING_BUFFER_ALL_CPUS;
}

static const struct seq_operations tracer_seq_ops = {
	.start		= s_start,
	.next		= s_next,
	.stop		= s_stop,
	.show		= s_show,
};

static struct trace_iterator *
__tracing_open(struct inode *inode, struct file *file, bool snapshot)
{
	struct trace_array *tr = inode->i_private;
	struct trace_iterator *iter;
	int cpu;

	if (tracing_disabled)
		return ERR_PTR(-ENODEV);

	iter = __seq_open_private(file, &tracer_seq_ops, sizeof(*iter));
	if (!iter)
		return ERR_PTR(-ENOMEM);

	iter->buffer_iter = kcalloc(nr_cpu_ids, sizeof(*iter->buffer_iter),
				    GFP_KERNEL);
	if (!iter->buffer_iter)
		goto release;

	/*
	 * trace_find_next_entry() may need to save off iter->ent.
	 * It will place it into the iter->temp buffer. As most
	 * events are less than 128, allocate a buffer of that size.
	 * If one is greater, then trace_find_next_entry() will
	 * allocate a new buffer to adjust for the bigger iter->ent.
	 * It's not critical if it fails to get allocated here.
	 */
	iter->temp = kmalloc(128, GFP_KERNEL);
	if (iter->temp)
		iter->temp_size = 128;

	/*
	 * trace_event_printf() may need to modify given format
	 * string to replace %p with %px so that it shows real address
	 * instead of hash value. However, that is only for the event
	 * tracing, other tracer may not need. Defer the allocation
	 * until it is needed.
	 */
	iter->fmt = NULL;
	iter->fmt_size = 0;

	/*
	 * We make a copy of the current tracer to avoid concurrent
	 * changes on it while we are reading.
	 */
	mutex_lock(&trace_types_lock);
	iter->trace = kzalloc(sizeof(*iter->trace), GFP_KERNEL);
	if (!iter->trace)
		goto fail;

	*iter->trace = *tr->current_trace;

	if (!zalloc_cpumask_var(&iter->started, GFP_KERNEL))
		goto fail;

	iter->tr = tr;

#ifdef CONFIG_TRACER_MAX_TRACE
	/* Currently only the top directory has a snapshot */
	if (tr->current_trace->print_max || snapshot)
		iter->array_buffer = &tr->max_buffer;
	else
#endif
		iter->array_buffer = &tr->array_buffer;
	iter->snapshot = snapshot;
	iter->pos = -1;
	iter->cpu_file = tracing_get_cpu(inode);
	mutex_init(&iter->mutex);

	/* Notify the tracer early; before we stop tracing. */
	if (iter->trace->open)
		iter->trace->open(iter);

	/* Annotate start of buffers if we had overruns */
	if (ring_buffer_overruns(iter->array_buffer->buffer))
		iter->iter_flags |= TRACE_FILE_ANNOTATE;

	/* Output in nanoseconds only if we are using a clock in nanoseconds. */
	if (trace_clocks[tr->clock_id].in_ns)
		iter->iter_flags |= TRACE_FILE_TIME_IN_NS;

	/*
	 * If pause-on-trace is enabled, then stop the trace while
	 * dumping, unless this is the "snapshot" file
	 */
	if (!iter->snapshot && (tr->trace_flags & TRACE_ITER_PAUSE_ON_TRACE))
		tracing_stop_tr(tr);

	if (iter->cpu_file == RING_BUFFER_ALL_CPUS) {
		for_each_tracing_cpu(cpu) {
			iter->buffer_iter[cpu] =
				ring_buffer_read_prepare(iter->array_buffer->buffer,
							 cpu, GFP_KERNEL);
		}
		ring_buffer_read_prepare_sync();
		for_each_tracing_cpu(cpu) {
			ring_buffer_read_start(iter->buffer_iter[cpu]);
			tracing_iter_reset(iter, cpu);
		}
	} else {
		cpu = iter->cpu_file;
		iter->buffer_iter[cpu] =
			ring_buffer_read_prepare(iter->array_buffer->buffer,
						 cpu, GFP_KERNEL);
		ring_buffer_read_prepare_sync();
		ring_buffer_read_start(iter->buffer_iter[cpu]);
		tracing_iter_reset(iter, cpu);
	}

	mutex_unlock(&trace_types_lock);

	return iter;

 fail:
	mutex_unlock(&trace_types_lock);
	kfree(iter->trace);
	kfree(iter->temp);
	kfree(iter->buffer_iter);
release:
	seq_release_private(inode, file);
	return ERR_PTR(-ENOMEM);
}

int tracing_open_generic(struct inode *inode, struct file *filp)
{
	int ret;

	ret = tracing_check_open_get_tr(NULL);
	if (ret)
		return ret;

	filp->private_data = inode->i_private;
	return 0;
}

bool tracing_is_disabled(void)
{
	return (tracing_disabled) ? true: false;
}

/*
 * Open and update trace_array ref count.
 * Must have the current trace_array passed to it.
 */
int tracing_open_generic_tr(struct inode *inode, struct file *filp)
{
	struct trace_array *tr = inode->i_private;
	int ret;

	ret = tracing_check_open_get_tr(tr);
	if (ret)
		return ret;

	filp->private_data = inode->i_private;

	return 0;
}

static int tracing_mark_open(struct inode *inode, struct file *filp)
{
	stream_open(inode, filp);
	return tracing_open_generic_tr(inode, filp);
}

static int tracing_release(struct inode *inode, struct file *file)
{
	struct trace_array *tr = inode->i_private;
	struct seq_file *m = file->private_data;
	struct trace_iterator *iter;
	int cpu;

	if (!(file->f_mode & FMODE_READ)) {
		trace_array_put(tr);
		return 0;
	}

	/* Writes do not use seq_file */
	iter = m->private;
	mutex_lock(&trace_types_lock);

	for_each_tracing_cpu(cpu) {
		if (iter->buffer_iter[cpu])
			ring_buffer_read_finish(iter->buffer_iter[cpu]);
	}

	if (iter->trace && iter->trace->close)
		iter->trace->close(iter);

	if (!iter->snapshot && tr->stop_count)
		/* reenable tracing if it was previously enabled */
		tracing_start_tr(tr);

	__trace_array_put(tr);

	mutex_unlock(&trace_types_lock);

	mutex_destroy(&iter->mutex);
	free_cpumask_var(iter->started);
	kfree(iter->fmt);
	kfree(iter->temp);
	kfree(iter->trace);
	kfree(iter->buffer_iter);
	seq_release_private(inode, file);

	return 0;
}

static int tracing_release_generic_tr(struct inode *inode, struct file *file)
{
	struct trace_array *tr = inode->i_private;

	trace_array_put(tr);
	return 0;
}

static int tracing_single_release_tr(struct inode *inode, struct file *file)
{
	struct trace_array *tr = inode->i_private;

	trace_array_put(tr);

	return single_release(inode, file);
}

static int tracing_open(struct inode *inode, struct file *file)
{
	struct trace_array *tr = inode->i_private;
	struct trace_iterator *iter;
	int ret;

	ret = tracing_check_open_get_tr(tr);
	if (ret)
		return ret;

	/* If this file was open for write, then erase contents */
	if ((file->f_mode & FMODE_WRITE) && (file->f_flags & O_TRUNC)) {
		int cpu = tracing_get_cpu(inode);
		struct array_buffer *trace_buf = &tr->array_buffer;

#ifdef CONFIG_TRACER_MAX_TRACE
		if (tr->current_trace->print_max)
			trace_buf = &tr->max_buffer;
#endif

		if (cpu == RING_BUFFER_ALL_CPUS)
			tracing_reset_online_cpus(trace_buf);
		else
			tracing_reset_cpu(trace_buf, cpu);
	}

	if (file->f_mode & FMODE_READ) {
		iter = __tracing_open(inode, file, false);
		if (IS_ERR(iter))
			ret = PTR_ERR(iter);
		else if (tr->trace_flags & TRACE_ITER_LATENCY_FMT)
			iter->iter_flags |= TRACE_FILE_LAT_FMT;
	}

	if (ret < 0)
		trace_array_put(tr);

	return ret;
}

/*
 * Some tracers are not suitable for instance buffers.
 * A tracer is always available for the global array (toplevel)
 * or if it explicitly states that it is.
 */
static bool
trace_ok_for_array(struct tracer *t, struct trace_array *tr)
{
	return (tr->flags & TRACE_ARRAY_FL_GLOBAL) || t->allow_instances;
}

/* Find the next tracer that this trace array may use */
static struct tracer *
get_tracer_for_array(struct trace_array *tr, struct tracer *t)
{
	while (t && !trace_ok_for_array(t, tr))
		t = t->next;

	return t;
}

static void *
t_next(struct seq_file *m, void *v, loff_t *pos)
{
	struct trace_array *tr = m->private;
	struct tracer *t = v;

	(*pos)++;

	if (t)
		t = get_tracer_for_array(tr, t->next);

	return t;
}

static void *t_start(struct seq_file *m, loff_t *pos)
{
	struct trace_array *tr = m->private;
	struct tracer *t;
	loff_t l = 0;

	mutex_lock(&trace_types_lock);

	t = get_tracer_for_array(tr, trace_types);
	for (; t && l < *pos; t = t_next(m, t, &l))
			;

	return t;
}

static void t_stop(struct seq_file *m, void *p)
{
	mutex_unlock(&trace_types_lock);
}

static int t_show(struct seq_file *m, void *v)
{
	struct tracer *t = v;

	if (!t)
		return 0;

	seq_puts(m, t->name);
	if (t->next)
		seq_putc(m, ' ');
	else
		seq_putc(m, '\n');

	return 0;
}

static const struct seq_operations show_traces_seq_ops = {
	.start		= t_start,
	.next		= t_next,
	.stop		= t_stop,
	.show		= t_show,
};

static int show_traces_open(struct inode *inode, struct file *file)
{
	struct trace_array *tr = inode->i_private;
	struct seq_file *m;
	int ret;

	ret = tracing_check_open_get_tr(tr);
	if (ret)
		return ret;

	ret = seq_open(file, &show_traces_seq_ops);
	if (ret) {
		trace_array_put(tr);
		return ret;
	}

	m = file->private_data;
	m->private = tr;

	return 0;
}

static int show_traces_release(struct inode *inode, struct file *file)
{
	struct trace_array *tr = inode->i_private;

	trace_array_put(tr);
	return seq_release(inode, file);
}

static ssize_t
tracing_write_stub(struct file *filp, const char __user *ubuf,
		   size_t count, loff_t *ppos)
{
	return count;
}

loff_t tracing_lseek(struct file *file, loff_t offset, int whence)
{
	int ret;

	if (file->f_mode & FMODE_READ)
		ret = seq_lseek(file, offset, whence);
	else
		file->f_pos = ret = 0;

	return ret;
}

static const struct file_operations tracing_fops = {
	.open		= tracing_open,
	.read		= seq_read,
	.write		= tracing_write_stub,
	.llseek		= tracing_lseek,
	.release	= tracing_release,
};

static const struct file_operations show_traces_fops = {
	.open		= show_traces_open,
	.read		= seq_read,
	.llseek		= seq_lseek,
	.release	= show_traces_release,
};

static ssize_t
tracing_cpumask_read(struct file *filp, char __user *ubuf,
		     size_t count, loff_t *ppos)
{
	struct trace_array *tr = file_inode(filp)->i_private;
	char *mask_str;
	int len;

	len = snprintf(NULL, 0, "%*pb\n",
		       cpumask_pr_args(tr->tracing_cpumask)) + 1;
	mask_str = kmalloc(len, GFP_KERNEL);
	if (!mask_str)
		return -ENOMEM;

	len = snprintf(mask_str, len, "%*pb\n",
		       cpumask_pr_args(tr->tracing_cpumask));
	if (len >= count) {
		count = -EINVAL;
		goto out_err;
	}
	count = simple_read_from_buffer(ubuf, count, ppos, mask_str, len);

out_err:
	kfree(mask_str);

	return count;
}

int tracing_set_cpumask(struct trace_array *tr,
			cpumask_var_t tracing_cpumask_new)
{
	int cpu;

	if (!tr)
		return -EINVAL;

	local_irq_disable();
	arch_spin_lock(&tr->max_lock);
	for_each_tracing_cpu(cpu) {
		/*
		 * Increase/decrease the disabled counter if we are
		 * about to flip a bit in the cpumask:
		 */
		if (cpumask_test_cpu(cpu, tr->tracing_cpumask) &&
				!cpumask_test_cpu(cpu, tracing_cpumask_new)) {
			atomic_inc(&per_cpu_ptr(tr->array_buffer.data, cpu)->disabled);
			ring_buffer_record_disable_cpu(tr->array_buffer.buffer, cpu);
		}
		if (!cpumask_test_cpu(cpu, tr->tracing_cpumask) &&
				cpumask_test_cpu(cpu, tracing_cpumask_new)) {
			atomic_dec(&per_cpu_ptr(tr->array_buffer.data, cpu)->disabled);
			ring_buffer_record_enable_cpu(tr->array_buffer.buffer, cpu);
		}
	}
	arch_spin_unlock(&tr->max_lock);
	local_irq_enable();

	cpumask_copy(tr->tracing_cpumask, tracing_cpumask_new);

	return 0;
}

static ssize_t
tracing_cpumask_write(struct file *filp, const char __user *ubuf,
		      size_t count, loff_t *ppos)
{
	struct trace_array *tr = file_inode(filp)->i_private;
	cpumask_var_t tracing_cpumask_new;
	int err;

	if (!zalloc_cpumask_var(&tracing_cpumask_new, GFP_KERNEL))
		return -ENOMEM;

	err = cpumask_parse_user(ubuf, count, tracing_cpumask_new);
	if (err)
		goto err_free;

	err = tracing_set_cpumask(tr, tracing_cpumask_new);
	if (err)
		goto err_free;

	free_cpumask_var(tracing_cpumask_new);

	return count;

err_free:
	free_cpumask_var(tracing_cpumask_new);

	return err;
}

static const struct file_operations tracing_cpumask_fops = {
	.open		= tracing_open_generic_tr,
	.read		= tracing_cpumask_read,
	.write		= tracing_cpumask_write,
	.release	= tracing_release_generic_tr,
	.llseek		= generic_file_llseek,
};

static int tracing_trace_options_show(struct seq_file *m, void *v)
{
	struct tracer_opt *trace_opts;
	struct trace_array *tr = m->private;
	u32 tracer_flags;
	int i;

	mutex_lock(&trace_types_lock);
	tracer_flags = tr->current_trace->flags->val;
	trace_opts = tr->current_trace->flags->opts;

	for (i = 0; trace_options[i]; i++) {
		if (tr->trace_flags & (1 << i))
			seq_printf(m, "%s\n", trace_options[i]);
		else
			seq_printf(m, "no%s\n", trace_options[i]);
	}

	for (i = 0; trace_opts[i].name; i++) {
		if (tracer_flags & trace_opts[i].bit)
			seq_printf(m, "%s\n", trace_opts[i].name);
		else
			seq_printf(m, "no%s\n", trace_opts[i].name);
	}
	mutex_unlock(&trace_types_lock);

	return 0;
}

static int __set_tracer_option(struct trace_array *tr,
			       struct tracer_flags *tracer_flags,
			       struct tracer_opt *opts, int neg)
{
	struct tracer *trace = tracer_flags->trace;
	int ret;

	ret = trace->set_flag(tr, tracer_flags->val, opts->bit, !neg);
	if (ret)
		return ret;

	if (neg)
		tracer_flags->val &= ~opts->bit;
	else
		tracer_flags->val |= opts->bit;
	return 0;
}

/* Try to assign a tracer specific option */
static int set_tracer_option(struct trace_array *tr, char *cmp, int neg)
{
	struct tracer *trace = tr->current_trace;
	struct tracer_flags *tracer_flags = trace->flags;
	struct tracer_opt *opts = NULL;
	int i;

	for (i = 0; tracer_flags->opts[i].name; i++) {
		opts = &tracer_flags->opts[i];

		if (strcmp(cmp, opts->name) == 0)
			return __set_tracer_option(tr, trace->flags, opts, neg);
	}

	return -EINVAL;
}

/* Some tracers require overwrite to stay enabled */
int trace_keep_overwrite(struct tracer *tracer, u32 mask, int set)
{
	if (tracer->enabled && (mask & TRACE_ITER_OVERWRITE) && !set)
		return -1;

	return 0;
}

int set_tracer_flag(struct trace_array *tr, unsigned int mask, int enabled)
{
	int *map;

	if ((mask == TRACE_ITER_RECORD_TGID) ||
	    (mask == TRACE_ITER_RECORD_CMD))
		lockdep_assert_held(&event_mutex);

	/* do nothing if flag is already set */
	if (!!(tr->trace_flags & mask) == !!enabled)
		return 0;

	/* Give the tracer a chance to approve the change */
	if (tr->current_trace->flag_changed)
		if (tr->current_trace->flag_changed(tr, mask, !!enabled))
			return -EINVAL;

	if (enabled)
		tr->trace_flags |= mask;
	else
		tr->trace_flags &= ~mask;

	if (mask == TRACE_ITER_RECORD_CMD)
		trace_event_enable_cmd_record(enabled);

	if (mask == TRACE_ITER_RECORD_TGID) {
		if (!tgid_map) {
			tgid_map_max = pid_max;
			map = kvcalloc(tgid_map_max + 1, sizeof(*tgid_map),
				       GFP_KERNEL);

			/*
			 * Pairs with smp_load_acquire() in
			 * trace_find_tgid_ptr() to ensure that if it observes
			 * the tgid_map we just allocated then it also observes
			 * the corresponding tgid_map_max value.
			 */
			smp_store_release(&tgid_map, map);
		}
		if (!tgid_map) {
			tr->trace_flags &= ~TRACE_ITER_RECORD_TGID;
			return -ENOMEM;
		}

		trace_event_enable_tgid_record(enabled);
	}

	if (mask == TRACE_ITER_EVENT_FORK)
		trace_event_follow_fork(tr, enabled);

	if (mask == TRACE_ITER_FUNC_FORK)
		ftrace_pid_follow_fork(tr, enabled);

	if (mask == TRACE_ITER_OVERWRITE) {
		ring_buffer_change_overwrite(tr->array_buffer.buffer, enabled);
#ifdef CONFIG_TRACER_MAX_TRACE
		ring_buffer_change_overwrite(tr->max_buffer.buffer, enabled);
#endif
	}

	if (mask == TRACE_ITER_PRINTK) {
		trace_printk_start_stop_comm(enabled);
		trace_printk_control(enabled);
	}

	return 0;
}

int trace_set_options(struct trace_array *tr, char *option)
{
	char *cmp;
	int neg = 0;
	int ret;
	size_t orig_len = strlen(option);
	int len;

	cmp = strstrip(option);

	len = str_has_prefix(cmp, "no");
	if (len)
		neg = 1;

	cmp += len;

	mutex_lock(&event_mutex);
	mutex_lock(&trace_types_lock);

	ret = match_string(trace_options, -1, cmp);
	/* If no option could be set, test the specific tracer options */
	if (ret < 0)
		ret = set_tracer_option(tr, cmp, neg);
	else
		ret = set_tracer_flag(tr, 1 << ret, !neg);

	mutex_unlock(&trace_types_lock);
	mutex_unlock(&event_mutex);

	/*
	 * If the first trailing whitespace is replaced with '\0' by strstrip,
	 * turn it back into a space.
	 */
	if (orig_len > strlen(option))
		option[strlen(option)] = ' ';

	return ret;
}

static void __init apply_trace_boot_options(void)
{
	char *buf = trace_boot_options_buf;
	char *option;

	while (true) {
		option = strsep(&buf, ",");

		if (!option)
			break;

		if (*option)
			trace_set_options(&global_trace, option);

		/* Put back the comma to allow this to be called again */
		if (buf)
			*(buf - 1) = ',';
	}
}

static ssize_t
tracing_trace_options_write(struct file *filp, const char __user *ubuf,
			size_t cnt, loff_t *ppos)
{
	struct seq_file *m = filp->private_data;
	struct trace_array *tr = m->private;
	char buf[64];
	int ret;

	if (cnt >= sizeof(buf))
		return -EINVAL;

	if (copy_from_user(buf, ubuf, cnt))
		return -EFAULT;

	buf[cnt] = 0;

	ret = trace_set_options(tr, buf);
	if (ret < 0)
		return ret;

	*ppos += cnt;

	return cnt;
}

static int tracing_trace_options_open(struct inode *inode, struct file *file)
{
	struct trace_array *tr = inode->i_private;
	int ret;

	ret = tracing_check_open_get_tr(tr);
	if (ret)
		return ret;

	ret = single_open(file, tracing_trace_options_show, inode->i_private);
	if (ret < 0)
		trace_array_put(tr);

	return ret;
}

static const struct file_operations tracing_iter_fops = {
	.open		= tracing_trace_options_open,
	.read		= seq_read,
	.llseek		= seq_lseek,
	.release	= tracing_single_release_tr,
	.write		= tracing_trace_options_write,
};

static const char readme_msg[] =
	"tracing mini-HOWTO:\n\n"
	"# echo 0 > tracing_on : quick way to disable tracing\n"
	"# echo 1 > tracing_on : quick way to re-enable tracing\n\n"
	" Important files:\n"
	"  trace\t\t\t- The static contents of the buffer\n"
	"\t\t\t  To clear the buffer write into this file: echo > trace\n"
	"  trace_pipe\t\t- A consuming read to see the contents of the buffer\n"
	"  current_tracer\t- function and latency tracers\n"
	"  available_tracers\t- list of configured tracers for current_tracer\n"
	"  error_log\t- error log for failed commands (that support it)\n"
	"  buffer_size_kb\t- view and modify size of per cpu buffer\n"
	"  buffer_total_size_kb  - view total size of all cpu buffers\n\n"
	"  trace_clock\t\t-change the clock used to order events\n"
	"       local:   Per cpu clock but may not be synced across CPUs\n"
	"      global:   Synced across CPUs but slows tracing down.\n"
	"     counter:   Not a clock, but just an increment\n"
	"      uptime:   Jiffy counter from time of boot\n"
	"        perf:   Same clock that perf events use\n"
#ifdef CONFIG_X86_64
	"     x86-tsc:   TSC cycle counter\n"
#endif
	"\n  timestamp_mode\t-view the mode used to timestamp events\n"
	"       delta:   Delta difference against a buffer-wide timestamp\n"
	"    absolute:   Absolute (standalone) timestamp\n"
	"\n  trace_marker\t\t- Writes into this file writes into the kernel buffer\n"
	"\n  trace_marker_raw\t\t- Writes into this file writes binary data into the kernel buffer\n"
	"  tracing_cpumask\t- Limit which CPUs to trace\n"
	"  instances\t\t- Make sub-buffers with: mkdir instances/foo\n"
	"\t\t\t  Remove sub-buffer with rmdir\n"
	"  trace_options\t\t- Set format or modify how tracing happens\n"
	"\t\t\t  Disable an option by prefixing 'no' to the\n"
	"\t\t\t  option name\n"
	"  saved_cmdlines_size\t- echo command number in here to store comm-pid list\n"
#ifdef CONFIG_DYNAMIC_FTRACE
	"\n  available_filter_functions - list of functions that can be filtered on\n"
	"  set_ftrace_filter\t- echo function name in here to only trace these\n"
	"\t\t\t  functions\n"
	"\t     accepts: func_full_name or glob-matching-pattern\n"
	"\t     modules: Can select a group via module\n"
	"\t      Format: :mod:<module-name>\n"
	"\t     example: echo :mod:ext3 > set_ftrace_filter\n"
	"\t    triggers: a command to perform when function is hit\n"
	"\t      Format: <function>:<trigger>[:count]\n"
	"\t     trigger: traceon, traceoff\n"
	"\t\t      enable_event:<system>:<event>\n"
	"\t\t      disable_event:<system>:<event>\n"
#ifdef CONFIG_STACKTRACE
	"\t\t      stacktrace\n"
#endif
#ifdef CONFIG_TRACER_SNAPSHOT
	"\t\t      snapshot\n"
#endif
	"\t\t      dump\n"
	"\t\t      cpudump\n"
	"\t     example: echo do_fault:traceoff > set_ftrace_filter\n"
	"\t              echo do_trap:traceoff:3 > set_ftrace_filter\n"
	"\t     The first one will disable tracing every time do_fault is hit\n"
	"\t     The second will disable tracing at most 3 times when do_trap is hit\n"
	"\t       The first time do trap is hit and it disables tracing, the\n"
	"\t       counter will decrement to 2. If tracing is already disabled,\n"
	"\t       the counter will not decrement. It only decrements when the\n"
	"\t       trigger did work\n"
	"\t     To remove trigger without count:\n"
	"\t       echo '!<function>:<trigger> > set_ftrace_filter\n"
	"\t     To remove trigger with a count:\n"
	"\t       echo '!<function>:<trigger>:0 > set_ftrace_filter\n"
	"  set_ftrace_notrace\t- echo function name in here to never trace.\n"
	"\t    accepts: func_full_name, *func_end, func_begin*, *func_middle*\n"
	"\t    modules: Can select a group via module command :mod:\n"
	"\t    Does not accept triggers\n"
#endif /* CONFIG_DYNAMIC_FTRACE */
#ifdef CONFIG_FUNCTION_TRACER
	"  set_ftrace_pid\t- Write pid(s) to only function trace those pids\n"
	"\t\t    (function)\n"
	"  set_ftrace_notrace_pid\t- Write pid(s) to not function trace those pids\n"
	"\t\t    (function)\n"
#endif
#ifdef CONFIG_FUNCTION_GRAPH_TRACER
	"  set_graph_function\t- Trace the nested calls of a function (function_graph)\n"
	"  set_graph_notrace\t- Do not trace the nested calls of a function (function_graph)\n"
	"  max_graph_depth\t- Trace a limited depth of nested calls (0 is unlimited)\n"
#endif
#ifdef CONFIG_TRACER_SNAPSHOT
	"\n  snapshot\t\t- Like 'trace' but shows the content of the static\n"
	"\t\t\t  snapshot buffer. Read the contents for more\n"
	"\t\t\t  information\n"
#endif
#ifdef CONFIG_STACK_TRACER
	"  stack_trace\t\t- Shows the max stack trace when active\n"
	"  stack_max_size\t- Shows current max stack size that was traced\n"
	"\t\t\t  Write into this file to reset the max size (trigger a\n"
	"\t\t\t  new trace)\n"
#ifdef CONFIG_DYNAMIC_FTRACE
	"  stack_trace_filter\t- Like set_ftrace_filter but limits what stack_trace\n"
	"\t\t\t  traces\n"
#endif
#endif /* CONFIG_STACK_TRACER */
#ifdef CONFIG_DYNAMIC_EVENTS
	"  dynamic_events\t\t- Create/append/remove/show the generic dynamic events\n"
	"\t\t\t  Write into this file to define/undefine new trace events.\n"
#endif
#ifdef CONFIG_KPROBE_EVENTS
	"  kprobe_events\t\t- Create/append/remove/show the kernel dynamic events\n"
	"\t\t\t  Write into this file to define/undefine new trace events.\n"
#endif
#ifdef CONFIG_UPROBE_EVENTS
	"  uprobe_events\t\t- Create/append/remove/show the userspace dynamic events\n"
	"\t\t\t  Write into this file to define/undefine new trace events.\n"
#endif
#if defined(CONFIG_KPROBE_EVENTS) || defined(CONFIG_UPROBE_EVENTS)
	"\t  accepts: event-definitions (one definition per line)\n"
	"\t   Format: p[:[<group>/]<event>] <place> [<args>]\n"
	"\t           r[maxactive][:[<group>/]<event>] <place> [<args>]\n"
#ifdef CONFIG_HIST_TRIGGERS
	"\t           s:[synthetic/]<event> <field> [<field>]\n"
#endif
	"\t           e[:[<group>/]<event>] <attached-group>.<attached-event> [<args>]\n"
	"\t           -:[<group>/]<event>\n"
#ifdef CONFIG_KPROBE_EVENTS
	"\t    place: [<module>:]<symbol>[+<offset>]|<memaddr>\n"
  "place (kretprobe): [<module>:]<symbol>[+<offset>]%return|<memaddr>\n"
#endif
#ifdef CONFIG_UPROBE_EVENTS
  "   place (uprobe): <path>:<offset>[%return][(ref_ctr_offset)]\n"
#endif
	"\t     args: <name>=fetcharg[:type]\n"
	"\t fetcharg: (%<register>|$<efield>), @<address>, @<symbol>[+|-<offset>],\n"
#ifdef CONFIG_HAVE_FUNCTION_ARG_ACCESS_API
	"\t           $stack<index>, $stack, $retval, $comm, $arg<N>,\n"
#else
	"\t           $stack<index>, $stack, $retval, $comm,\n"
#endif
	"\t           +|-[u]<offset>(<fetcharg>), \\imm-value, \\\"imm-string\"\n"
	"\t     type: s8/16/32/64, u8/16/32/64, x8/16/32/64, string, symbol,\n"
	"\t           b<bit-width>@<bit-offset>/<container-size>, ustring,\n"
	"\t           <type>\\[<array-size>\\]\n"
#ifdef CONFIG_HIST_TRIGGERS
	"\t    field: <stype> <name>;\n"
	"\t    stype: u8/u16/u32/u64, s8/s16/s32/s64, pid_t,\n"
	"\t           [unsigned] char/int/long\n"
#endif
	"\t    efield: For event probes ('e' types), the field is on of the fields\n"
	"\t            of the <attached-group>/<attached-event>.\n"
#endif
	"  events/\t\t- Directory containing all trace event subsystems:\n"
	"      enable\t\t- Write 0/1 to enable/disable tracing of all events\n"
	"  events/<system>/\t- Directory containing all trace events for <system>:\n"
	"      enable\t\t- Write 0/1 to enable/disable tracing of all <system>\n"
	"\t\t\t  events\n"
	"      filter\t\t- If set, only events passing filter are traced\n"
	"  events/<system>/<event>/\t- Directory containing control files for\n"
	"\t\t\t  <event>:\n"
	"      enable\t\t- Write 0/1 to enable/disable tracing of <event>\n"
	"      filter\t\t- If set, only events passing filter are traced\n"
	"      trigger\t\t- If set, a command to perform when event is hit\n"
	"\t    Format: <trigger>[:count][if <filter>]\n"
	"\t   trigger: traceon, traceoff\n"
	"\t            enable_event:<system>:<event>\n"
	"\t            disable_event:<system>:<event>\n"
#ifdef CONFIG_HIST_TRIGGERS
	"\t            enable_hist:<system>:<event>\n"
	"\t            disable_hist:<system>:<event>\n"
#endif
#ifdef CONFIG_STACKTRACE
	"\t\t    stacktrace\n"
#endif
#ifdef CONFIG_TRACER_SNAPSHOT
	"\t\t    snapshot\n"
#endif
#ifdef CONFIG_HIST_TRIGGERS
	"\t\t    hist (see below)\n"
#endif
	"\t   example: echo traceoff > events/block/block_unplug/trigger\n"
	"\t            echo traceoff:3 > events/block/block_unplug/trigger\n"
	"\t            echo 'enable_event:kmem:kmalloc:3 if nr_rq > 1' > \\\n"
	"\t                  events/block/block_unplug/trigger\n"
	"\t   The first disables tracing every time block_unplug is hit.\n"
	"\t   The second disables tracing the first 3 times block_unplug is hit.\n"
	"\t   The third enables the kmalloc event the first 3 times block_unplug\n"
	"\t     is hit and has value of greater than 1 for the 'nr_rq' event field.\n"
	"\t   Like function triggers, the counter is only decremented if it\n"
	"\t    enabled or disabled tracing.\n"
	"\t   To remove a trigger without a count:\n"
	"\t     echo '!<trigger> > <system>/<event>/trigger\n"
	"\t   To remove a trigger with a count:\n"
	"\t     echo '!<trigger>:0 > <system>/<event>/trigger\n"
	"\t   Filters can be ignored when removing a trigger.\n"
#ifdef CONFIG_HIST_TRIGGERS
	"      hist trigger\t- If set, event hits are aggregated into a hash table\n"
	"\t    Format: hist:keys=<field1[,field2,...]>\n"
	"\t            [:<var1>=<field|var_ref|numeric_literal>[,<var2>=...]]\n"
	"\t            [:values=<field1[,field2,...]>]\n"
	"\t            [:sort=<field1[,field2,...]>]\n"
	"\t            [:size=#entries]\n"
	"\t            [:pause][:continue][:clear]\n"
	"\t            [:name=histname1]\n"
	"\t            [:<handler>.<action>]\n"
	"\t            [if <filter>]\n\n"
	"\t    Note, special fields can be used as well:\n"
	"\t            common_timestamp - to record current timestamp\n"
	"\t            common_cpu - to record the CPU the event happened on\n"
	"\n"
	"\t    A hist trigger variable can be:\n"
	"\t        - a reference to a field e.g. x=current_timestamp,\n"
	"\t        - a reference to another variable e.g. y=$x,\n"
	"\t        - a numeric literal: e.g. ms_per_sec=1000,\n"
	"\t        - an arithmetic expression: e.g. time_secs=current_timestamp/1000\n"
	"\n"
	"\t    hist trigger arithmetic expressions support addition(+), subtraction(-),\n"
	"\t    multiplication(*) and division(/) operators. An operand can be either a\n"
	"\t    variable reference, field or numeric literal.\n"
	"\n"
	"\t    When a matching event is hit, an entry is added to a hash\n"
	"\t    table using the key(s) and value(s) named, and the value of a\n"
	"\t    sum called 'hitcount' is incremented.  Keys and values\n"
	"\t    correspond to fields in the event's format description.  Keys\n"
	"\t    can be any field, or the special string 'stacktrace'.\n"
	"\t    Compound keys consisting of up to two fields can be specified\n"
	"\t    by the 'keys' keyword.  Values must correspond to numeric\n"
	"\t    fields.  Sort keys consisting of up to two fields can be\n"
	"\t    specified using the 'sort' keyword.  The sort direction can\n"
	"\t    be modified by appending '.descending' or '.ascending' to a\n"
	"\t    sort field.  The 'size' parameter can be used to specify more\n"
	"\t    or fewer than the default 2048 entries for the hashtable size.\n"
	"\t    If a hist trigger is given a name using the 'name' parameter,\n"
	"\t    its histogram data will be shared with other triggers of the\n"
	"\t    same name, and trigger hits will update this common data.\n\n"
	"\t    Reading the 'hist' file for the event will dump the hash\n"
	"\t    table in its entirety to stdout.  If there are multiple hist\n"
	"\t    triggers attached to an event, there will be a table for each\n"
	"\t    trigger in the output.  The table displayed for a named\n"
	"\t    trigger will be the same as any other instance having the\n"
	"\t    same name.  The default format used to display a given field\n"
	"\t    can be modified by appending any of the following modifiers\n"
	"\t    to the field name, as applicable:\n\n"
	"\t            .hex        display a number as a hex value\n"
	"\t            .sym        display an address as a symbol\n"
	"\t            .sym-offset display an address as a symbol and offset\n"
	"\t            .execname   display a common_pid as a program name\n"
	"\t            .syscall    display a syscall id as a syscall name\n"
	"\t            .log2       display log2 value rather than raw number\n"
	"\t            .buckets=size  display values in groups of size rather than raw number\n"
	"\t            .usecs      display a common_timestamp in microseconds\n\n"
	"\t    The 'pause' parameter can be used to pause an existing hist\n"
	"\t    trigger or to start a hist trigger but not log any events\n"
	"\t    until told to do so.  'continue' can be used to start or\n"
	"\t    restart a paused hist trigger.\n\n"
	"\t    The 'clear' parameter will clear the contents of a running\n"
	"\t    hist trigger and leave its current paused/active state\n"
	"\t    unchanged.\n\n"
	"\t    The enable_hist and disable_hist triggers can be used to\n"
	"\t    have one event conditionally start and stop another event's\n"
	"\t    already-attached hist trigger.  The syntax is analogous to\n"
	"\t    the enable_event and disable_event triggers.\n\n"
	"\t    Hist trigger handlers and actions are executed whenever a\n"
	"\t    a histogram entry is added or updated.  They take the form:\n\n"
	"\t        <handler>.<action>\n\n"
	"\t    The available handlers are:\n\n"
	"\t        onmatch(matching.event)  - invoke on addition or update\n"
	"\t        onmax(var)               - invoke if var exceeds current max\n"
	"\t        onchange(var)            - invoke action if var changes\n\n"
	"\t    The available actions are:\n\n"
	"\t        trace(<synthetic_event>,param list)  - generate synthetic event\n"
	"\t        save(field,...)                      - save current event fields\n"
#ifdef CONFIG_TRACER_SNAPSHOT
	"\t        snapshot()                           - snapshot the trace buffer\n\n"
#endif
#ifdef CONFIG_SYNTH_EVENTS
	"  events/synthetic_events\t- Create/append/remove/show synthetic events\n"
	"\t  Write into this file to define/undefine new synthetic events.\n"
	"\t     example: echo 'myevent u64 lat; char name[]' >> synthetic_events\n"
#endif
#endif
;

static ssize_t
tracing_readme_read(struct file *filp, char __user *ubuf,
		       size_t cnt, loff_t *ppos)
{
	return simple_read_from_buffer(ubuf, cnt, ppos,
					readme_msg, strlen(readme_msg));
}

static const struct file_operations tracing_readme_fops = {
	.open		= tracing_open_generic,
	.read		= tracing_readme_read,
	.llseek		= generic_file_llseek,
};

static void *saved_tgids_next(struct seq_file *m, void *v, loff_t *pos)
{
	int pid = ++(*pos);

	return trace_find_tgid_ptr(pid);
}

static void *saved_tgids_start(struct seq_file *m, loff_t *pos)
{
	int pid = *pos;

	return trace_find_tgid_ptr(pid);
}

static void saved_tgids_stop(struct seq_file *m, void *v)
{
}

static int saved_tgids_show(struct seq_file *m, void *v)
{
	int *entry = (int *)v;
	int pid = entry - tgid_map;
	int tgid = *entry;

	if (tgid == 0)
		return SEQ_SKIP;

	seq_printf(m, "%d %d\n", pid, tgid);
	return 0;
}

static const struct seq_operations tracing_saved_tgids_seq_ops = {
	.start		= saved_tgids_start,
	.stop		= saved_tgids_stop,
	.next		= saved_tgids_next,
	.show		= saved_tgids_show,
};

static int tracing_saved_tgids_open(struct inode *inode, struct file *filp)
{
	int ret;

	ret = tracing_check_open_get_tr(NULL);
	if (ret)
		return ret;

	return seq_open(filp, &tracing_saved_tgids_seq_ops);
}


static const struct file_operations tracing_saved_tgids_fops = {
	.open		= tracing_saved_tgids_open,
	.read		= seq_read,
	.llseek		= seq_lseek,
	.release	= seq_release,
};

static void *saved_cmdlines_next(struct seq_file *m, void *v, loff_t *pos)
{
	unsigned int *ptr = v;

	if (*pos || m->count)
		ptr++;

	(*pos)++;

	for (; ptr < &savedcmd->map_cmdline_to_pid[savedcmd->cmdline_num];
	     ptr++) {
		if (*ptr == -1 || *ptr == NO_CMDLINE_MAP)
			continue;

		return ptr;
	}

	return NULL;
}

static void *saved_cmdlines_start(struct seq_file *m, loff_t *pos)
{
	void *v;
	loff_t l = 0;

	preempt_disable();
	arch_spin_lock(&trace_cmdline_lock);

	v = &savedcmd->map_cmdline_to_pid[0];
	while (l <= *pos) {
		v = saved_cmdlines_next(m, v, &l);
		if (!v)
			return NULL;
	}

	return v;
}

static void saved_cmdlines_stop(struct seq_file *m, void *v)
{
	arch_spin_unlock(&trace_cmdline_lock);
	preempt_enable();
}

static int saved_cmdlines_show(struct seq_file *m, void *v)
{
	char buf[TASK_COMM_LEN];
	unsigned int *pid = v;

	__trace_find_cmdline(*pid, buf);
	seq_printf(m, "%d %s\n", *pid, buf);
	return 0;
}

static const struct seq_operations tracing_saved_cmdlines_seq_ops = {
	.start		= saved_cmdlines_start,
	.next		= saved_cmdlines_next,
	.stop		= saved_cmdlines_stop,
	.show		= saved_cmdlines_show,
};

static int tracing_saved_cmdlines_open(struct inode *inode, struct file *filp)
{
	int ret;

	ret = tracing_check_open_get_tr(NULL);
	if (ret)
		return ret;

	return seq_open(filp, &tracing_saved_cmdlines_seq_ops);
}

static const struct file_operations tracing_saved_cmdlines_fops = {
	.open		= tracing_saved_cmdlines_open,
	.read		= seq_read,
	.llseek		= seq_lseek,
	.release	= seq_release,
};

static ssize_t
tracing_saved_cmdlines_size_read(struct file *filp, char __user *ubuf,
				 size_t cnt, loff_t *ppos)
{
	char buf[64];
	int r;

	arch_spin_lock(&trace_cmdline_lock);
	r = scnprintf(buf, sizeof(buf), "%u\n", savedcmd->cmdline_num);
	arch_spin_unlock(&trace_cmdline_lock);

	return simple_read_from_buffer(ubuf, cnt, ppos, buf, r);
}

static void free_saved_cmdlines_buffer(struct saved_cmdlines_buffer *s)
{
	kfree(s->saved_cmdlines);
	kfree(s->map_cmdline_to_pid);
	kfree(s);
}

static int tracing_resize_saved_cmdlines(unsigned int val)
{
	struct saved_cmdlines_buffer *s, *savedcmd_temp;

	s = kmalloc(sizeof(*s), GFP_KERNEL);
	if (!s)
		return -ENOMEM;

	if (allocate_cmdlines_buffer(val, s) < 0) {
		kfree(s);
		return -ENOMEM;
	}

	arch_spin_lock(&trace_cmdline_lock);
	savedcmd_temp = savedcmd;
	savedcmd = s;
	arch_spin_unlock(&trace_cmdline_lock);
	free_saved_cmdlines_buffer(savedcmd_temp);

	return 0;
}

static ssize_t
tracing_saved_cmdlines_size_write(struct file *filp, const char __user *ubuf,
				  size_t cnt, loff_t *ppos)
{
	unsigned long val;
	int ret;

	ret = kstrtoul_from_user(ubuf, cnt, 10, &val);
	if (ret)
		return ret;

	/* must have at least 1 entry or less than PID_MAX_DEFAULT */
	if (!val || val > PID_MAX_DEFAULT)
		return -EINVAL;

	ret = tracing_resize_saved_cmdlines((unsigned int)val);
	if (ret < 0)
		return ret;

	*ppos += cnt;

	return cnt;
}

static const struct file_operations tracing_saved_cmdlines_size_fops = {
	.open		= tracing_open_generic,
	.read		= tracing_saved_cmdlines_size_read,
	.write		= tracing_saved_cmdlines_size_write,
};

#ifdef CONFIG_TRACE_EVAL_MAP_FILE
static union trace_eval_map_item *
update_eval_map(union trace_eval_map_item *ptr)
{
	if (!ptr->map.eval_string) {
		if (ptr->tail.next) {
			ptr = ptr->tail.next;
			/* Set ptr to the next real item (skip head) */
			ptr++;
		} else
			return NULL;
	}
	return ptr;
}

static void *eval_map_next(struct seq_file *m, void *v, loff_t *pos)
{
	union trace_eval_map_item *ptr = v;

	/*
	 * Paranoid! If ptr points to end, we don't want to increment past it.
	 * This really should never happen.
	 */
	(*pos)++;
	ptr = update_eval_map(ptr);
	if (WARN_ON_ONCE(!ptr))
		return NULL;

	ptr++;
	ptr = update_eval_map(ptr);

	return ptr;
}

static void *eval_map_start(struct seq_file *m, loff_t *pos)
{
	union trace_eval_map_item *v;
	loff_t l = 0;

	mutex_lock(&trace_eval_mutex);

	v = trace_eval_maps;
	if (v)
		v++;

	while (v && l < *pos) {
		v = eval_map_next(m, v, &l);
	}

	return v;
}

static void eval_map_stop(struct seq_file *m, void *v)
{
	mutex_unlock(&trace_eval_mutex);
}

static int eval_map_show(struct seq_file *m, void *v)
{
	union trace_eval_map_item *ptr = v;

	seq_printf(m, "%s %ld (%s)\n",
		   ptr->map.eval_string, ptr->map.eval_value,
		   ptr->map.system);

	return 0;
}

static const struct seq_operations tracing_eval_map_seq_ops = {
	.start		= eval_map_start,
	.next		= eval_map_next,
	.stop		= eval_map_stop,
	.show		= eval_map_show,
};

static int tracing_eval_map_open(struct inode *inode, struct file *filp)
{
	int ret;

	ret = tracing_check_open_get_tr(NULL);
	if (ret)
		return ret;

	return seq_open(filp, &tracing_eval_map_seq_ops);
}

static const struct file_operations tracing_eval_map_fops = {
	.open		= tracing_eval_map_open,
	.read		= seq_read,
	.llseek		= seq_lseek,
	.release	= seq_release,
};

static inline union trace_eval_map_item *
trace_eval_jmp_to_tail(union trace_eval_map_item *ptr)
{
	/* Return tail of array given the head */
	return ptr + ptr->head.length + 1;
}

static void
trace_insert_eval_map_file(struct module *mod, struct trace_eval_map **start,
			   int len)
{
	struct trace_eval_map **stop;
	struct trace_eval_map **map;
	union trace_eval_map_item *map_array;
	union trace_eval_map_item *ptr;

	stop = start + len;

	/*
	 * The trace_eval_maps contains the map plus a head and tail item,
	 * where the head holds the module and length of array, and the
	 * tail holds a pointer to the next list.
	 */
	map_array = kmalloc_array(len + 2, sizeof(*map_array), GFP_KERNEL);
	if (!map_array) {
		pr_warn("Unable to allocate trace eval mapping\n");
		return;
	}

	mutex_lock(&trace_eval_mutex);

	if (!trace_eval_maps)
		trace_eval_maps = map_array;
	else {
		ptr = trace_eval_maps;
		for (;;) {
			ptr = trace_eval_jmp_to_tail(ptr);
			if (!ptr->tail.next)
				break;
			ptr = ptr->tail.next;

		}
		ptr->tail.next = map_array;
	}
	map_array->head.mod = mod;
	map_array->head.length = len;
	map_array++;

	for (map = start; (unsigned long)map < (unsigned long)stop; map++) {
		map_array->map = **map;
		map_array++;
	}
	memset(map_array, 0, sizeof(*map_array));

	mutex_unlock(&trace_eval_mutex);
}

static void trace_create_eval_file(struct dentry *d_tracer)
{
	trace_create_file("eval_map", TRACE_MODE_READ, d_tracer,
			  NULL, &tracing_eval_map_fops);
}

#else /* CONFIG_TRACE_EVAL_MAP_FILE */
static inline void trace_create_eval_file(struct dentry *d_tracer) { }
static inline void trace_insert_eval_map_file(struct module *mod,
			      struct trace_eval_map **start, int len) { }
#endif /* !CONFIG_TRACE_EVAL_MAP_FILE */

static void trace_insert_eval_map(struct module *mod,
				  struct trace_eval_map **start, int len)
{
	struct trace_eval_map **map;

	if (len <= 0)
		return;

	map = start;

	trace_event_eval_update(map, len);

	trace_insert_eval_map_file(mod, start, len);
}

static ssize_t
tracing_set_trace_read(struct file *filp, char __user *ubuf,
		       size_t cnt, loff_t *ppos)
{
	struct trace_array *tr = filp->private_data;
	char buf[MAX_TRACER_SIZE+2];
	int r;

	mutex_lock(&trace_types_lock);
	r = sprintf(buf, "%s\n", tr->current_trace->name);
	mutex_unlock(&trace_types_lock);

	return simple_read_from_buffer(ubuf, cnt, ppos, buf, r);
}

int tracer_init(struct tracer *t, struct trace_array *tr)
{
	tracing_reset_online_cpus(&tr->array_buffer);
	return t->init(tr);
}

static void set_buffer_entries(struct array_buffer *buf, unsigned long val)
{
	int cpu;

	for_each_tracing_cpu(cpu)
		per_cpu_ptr(buf->data, cpu)->entries = val;
}

#ifdef CONFIG_TRACER_MAX_TRACE
/* resize @tr's buffer to the size of @size_tr's entries */
static int resize_buffer_duplicate_size(struct array_buffer *trace_buf,
					struct array_buffer *size_buf, int cpu_id)
{
	int cpu, ret = 0;

	if (cpu_id == RING_BUFFER_ALL_CPUS) {
		for_each_tracing_cpu(cpu) {
			ret = ring_buffer_resize(trace_buf->buffer,
				 per_cpu_ptr(size_buf->data, cpu)->entries, cpu);
			if (ret < 0)
				break;
			per_cpu_ptr(trace_buf->data, cpu)->entries =
				per_cpu_ptr(size_buf->data, cpu)->entries;
		}
	} else {
		ret = ring_buffer_resize(trace_buf->buffer,
				 per_cpu_ptr(size_buf->data, cpu_id)->entries, cpu_id);
		if (ret == 0)
			per_cpu_ptr(trace_buf->data, cpu_id)->entries =
				per_cpu_ptr(size_buf->data, cpu_id)->entries;
	}

	return ret;
}
#endif /* CONFIG_TRACER_MAX_TRACE */

static int __tracing_resize_ring_buffer(struct trace_array *tr,
					unsigned long size, int cpu)
{
	int ret;

	/*
	 * If kernel or user changes the size of the ring buffer
	 * we use the size that was given, and we can forget about
	 * expanding it later.
	 */
	ring_buffer_expanded = true;

	/* May be called before buffers are initialized */
	if (!tr->array_buffer.buffer)
		return 0;

	ret = ring_buffer_resize(tr->array_buffer.buffer, size, cpu);
	if (ret < 0)
		return ret;

#ifdef CONFIG_TRACER_MAX_TRACE
	if (!(tr->flags & TRACE_ARRAY_FL_GLOBAL) ||
	    !tr->current_trace->use_max_tr)
		goto out;

	ret = ring_buffer_resize(tr->max_buffer.buffer, size, cpu);
	if (ret < 0) {
		int r = resize_buffer_duplicate_size(&tr->array_buffer,
						     &tr->array_buffer, cpu);
		if (r < 0) {
			/*
			 * AARGH! We are left with different
			 * size max buffer!!!!
			 * The max buffer is our "snapshot" buffer.
			 * When a tracer needs a snapshot (one of the
			 * latency tracers), it swaps the max buffer
			 * with the saved snap shot. We succeeded to
			 * update the size of the main buffer, but failed to
			 * update the size of the max buffer. But when we tried
			 * to reset the main buffer to the original size, we
			 * failed there too. This is very unlikely to
			 * happen, but if it does, warn and kill all
			 * tracing.
			 */
			WARN_ON(1);
			tracing_disabled = 1;
		}
		return ret;
	}

	if (cpu == RING_BUFFER_ALL_CPUS)
		set_buffer_entries(&tr->max_buffer, size);
	else
		per_cpu_ptr(tr->max_buffer.data, cpu)->entries = size;

 out:
#endif /* CONFIG_TRACER_MAX_TRACE */

	if (cpu == RING_BUFFER_ALL_CPUS)
		set_buffer_entries(&tr->array_buffer, size);
	else
		per_cpu_ptr(tr->array_buffer.data, cpu)->entries = size;

	return ret;
}

ssize_t tracing_resize_ring_buffer(struct trace_array *tr,
				  unsigned long size, int cpu_id)
{
	int ret;

	mutex_lock(&trace_types_lock);

	if (cpu_id != RING_BUFFER_ALL_CPUS) {
		/* make sure, this cpu is enabled in the mask */
		if (!cpumask_test_cpu(cpu_id, tracing_buffer_mask)) {
			ret = -EINVAL;
			goto out;
		}
	}

	ret = __tracing_resize_ring_buffer(tr, size, cpu_id);
	if (ret < 0)
		ret = -ENOMEM;

out:
	mutex_unlock(&trace_types_lock);

	return ret;
}


/**
 * tracing_update_buffers - used by tracing facility to expand ring buffers
 *
 * To save on memory when the tracing is never used on a system with it
 * configured in. The ring buffers are set to a minimum size. But once
 * a user starts to use the tracing facility, then they need to grow
 * to their default size.
 *
 * This function is to be called when a tracer is about to be used.
 */
int tracing_update_buffers(void)
{
	int ret = 0;

	mutex_lock(&trace_types_lock);
	if (!ring_buffer_expanded)
		ret = __tracing_resize_ring_buffer(&global_trace, trace_buf_size,
						RING_BUFFER_ALL_CPUS);
	mutex_unlock(&trace_types_lock);

	return ret;
}

struct trace_option_dentry;

static void
create_trace_option_files(struct trace_array *tr, struct tracer *tracer);

/*
 * Used to clear out the tracer before deletion of an instance.
 * Must have trace_types_lock held.
 */
static void tracing_set_nop(struct trace_array *tr)
{
	if (tr->current_trace == &nop_trace)
		return;
	
	tr->current_trace->enabled--;

	if (tr->current_trace->reset)
		tr->current_trace->reset(tr);

	tr->current_trace = &nop_trace;
}

static void add_tracer_options(struct trace_array *tr, struct tracer *t)
{
	/* Only enable if the directory has been created already. */
	if (!tr->dir)
		return;

	create_trace_option_files(tr, t);
}

int tracing_set_tracer(struct trace_array *tr, const char *buf)
{
	struct tracer *t;
#ifdef CONFIG_TRACER_MAX_TRACE
	bool had_max_tr;
#endif
	int ret = 0;

	mutex_lock(&trace_types_lock);

	if (!ring_buffer_expanded) {
		ret = __tracing_resize_ring_buffer(tr, trace_buf_size,
						RING_BUFFER_ALL_CPUS);
		if (ret < 0)
			goto out;
		ret = 0;
	}

	for (t = trace_types; t; t = t->next) {
		if (strcmp(t->name, buf) == 0)
			break;
	}
	if (!t) {
		ret = -EINVAL;
		goto out;
	}
	if (t == tr->current_trace)
		goto out;

#ifdef CONFIG_TRACER_SNAPSHOT
	if (t->use_max_tr) {
		arch_spin_lock(&tr->max_lock);
		if (tr->cond_snapshot)
			ret = -EBUSY;
		arch_spin_unlock(&tr->max_lock);
		if (ret)
			goto out;
	}
#endif
	/* Some tracers won't work on kernel command line */
	if (system_state < SYSTEM_RUNNING && t->noboot) {
		pr_warn("Tracer '%s' is not allowed on command line, ignored\n",
			t->name);
		goto out;
	}

	/* Some tracers are only allowed for the top level buffer */
	if (!trace_ok_for_array(t, tr)) {
		ret = -EINVAL;
		goto out;
	}

	/* If trace pipe files are being read, we can't change the tracer */
	if (tr->trace_ref) {
		ret = -EBUSY;
		goto out;
	}

	trace_branch_disable();

	tr->current_trace->enabled--;

	if (tr->current_trace->reset)
		tr->current_trace->reset(tr);

	/* Current trace needs to be nop_trace before synchronize_rcu */
	tr->current_trace = &nop_trace;

#ifdef CONFIG_TRACER_MAX_TRACE
	had_max_tr = tr->allocated_snapshot;

	if (had_max_tr && !t->use_max_tr) {
		/*
		 * We need to make sure that the update_max_tr sees that
		 * current_trace changed to nop_trace to keep it from
		 * swapping the buffers after we resize it.
		 * The update_max_tr is called from interrupts disabled
		 * so a synchronized_sched() is sufficient.
		 */
		synchronize_rcu();
		free_snapshot(tr);
	}
#endif

#ifdef CONFIG_TRACER_MAX_TRACE
	if (t->use_max_tr && !had_max_tr) {
		ret = tracing_alloc_snapshot_instance(tr);
		if (ret < 0)
			goto out;
	}
#endif

	if (t->init) {
		ret = tracer_init(t, tr);
		if (ret)
			goto out;
	}

	tr->current_trace = t;
	tr->current_trace->enabled++;
	trace_branch_enable(tr);
 out:
	mutex_unlock(&trace_types_lock);

	return ret;
}

static ssize_t
tracing_set_trace_write(struct file *filp, const char __user *ubuf,
			size_t cnt, loff_t *ppos)
{
	struct trace_array *tr = filp->private_data;
	char buf[MAX_TRACER_SIZE+1];
	int i;
	size_t ret;
	int err;

	ret = cnt;

	if (cnt > MAX_TRACER_SIZE)
		cnt = MAX_TRACER_SIZE;

	if (copy_from_user(buf, ubuf, cnt))
		return -EFAULT;

	buf[cnt] = 0;

	/* strip ending whitespace. */
	for (i = cnt - 1; i > 0 && isspace(buf[i]); i--)
		buf[i] = 0;

	err = tracing_set_tracer(tr, buf);
	if (err)
		return err;

	*ppos += ret;

	return ret;
}

static ssize_t
tracing_nsecs_read(unsigned long *ptr, char __user *ubuf,
		   size_t cnt, loff_t *ppos)
{
	char buf[64];
	int r;

	r = snprintf(buf, sizeof(buf), "%ld\n",
		     *ptr == (unsigned long)-1 ? -1 : nsecs_to_usecs(*ptr));
	if (r > sizeof(buf))
		r = sizeof(buf);
	return simple_read_from_buffer(ubuf, cnt, ppos, buf, r);
}

static ssize_t
tracing_nsecs_write(unsigned long *ptr, const char __user *ubuf,
		    size_t cnt, loff_t *ppos)
{
	unsigned long val;
	int ret;

	ret = kstrtoul_from_user(ubuf, cnt, 10, &val);
	if (ret)
		return ret;

	*ptr = val * 1000;

	return cnt;
}

static ssize_t
tracing_thresh_read(struct file *filp, char __user *ubuf,
		    size_t cnt, loff_t *ppos)
{
	return tracing_nsecs_read(&tracing_thresh, ubuf, cnt, ppos);
}

static ssize_t
tracing_thresh_write(struct file *filp, const char __user *ubuf,
		     size_t cnt, loff_t *ppos)
{
	struct trace_array *tr = filp->private_data;
	int ret;

	mutex_lock(&trace_types_lock);
	ret = tracing_nsecs_write(&tracing_thresh, ubuf, cnt, ppos);
	if (ret < 0)
		goto out;

	if (tr->current_trace->update_thresh) {
		ret = tr->current_trace->update_thresh(tr);
		if (ret < 0)
			goto out;
	}

	ret = cnt;
out:
	mutex_unlock(&trace_types_lock);

	return ret;
}

#if defined(CONFIG_TRACER_MAX_TRACE) || defined(CONFIG_HWLAT_TRACER)

static ssize_t
tracing_max_lat_read(struct file *filp, char __user *ubuf,
		     size_t cnt, loff_t *ppos)
{
	return tracing_nsecs_read(filp->private_data, ubuf, cnt, ppos);
}

static ssize_t
tracing_max_lat_write(struct file *filp, const char __user *ubuf,
		      size_t cnt, loff_t *ppos)
{
	return tracing_nsecs_write(filp->private_data, ubuf, cnt, ppos);
}

#endif

static int tracing_open_pipe(struct inode *inode, struct file *filp)
{
	struct trace_array *tr = inode->i_private;
	struct trace_iterator *iter;
	int ret;

	ret = tracing_check_open_get_tr(tr);
	if (ret)
		return ret;

	mutex_lock(&trace_types_lock);

	/* create a buffer to store the information to pass to userspace */
	iter = kzalloc(sizeof(*iter), GFP_KERNEL);
	if (!iter) {
		ret = -ENOMEM;
		__trace_array_put(tr);
		goto out;
	}

	trace_seq_init(&iter->seq);
	iter->trace = tr->current_trace;

	if (!alloc_cpumask_var(&iter->started, GFP_KERNEL)) {
		ret = -ENOMEM;
		goto fail;
	}

	/* trace pipe does not show start of buffer */
	cpumask_setall(iter->started);

	if (tr->trace_flags & TRACE_ITER_LATENCY_FMT)
		iter->iter_flags |= TRACE_FILE_LAT_FMT;

	/* Output in nanoseconds only if we are using a clock in nanoseconds. */
	if (trace_clocks[tr->clock_id].in_ns)
		iter->iter_flags |= TRACE_FILE_TIME_IN_NS;

	iter->tr = tr;
	iter->array_buffer = &tr->array_buffer;
	iter->cpu_file = tracing_get_cpu(inode);
	mutex_init(&iter->mutex);
	filp->private_data = iter;

	if (iter->trace->pipe_open)
		iter->trace->pipe_open(iter);

	nonseekable_open(inode, filp);

	tr->trace_ref++;
out:
	mutex_unlock(&trace_types_lock);
	return ret;

fail:
	kfree(iter);
	__trace_array_put(tr);
	mutex_unlock(&trace_types_lock);
	return ret;
}

static int tracing_release_pipe(struct inode *inode, struct file *file)
{
	struct trace_iterator *iter = file->private_data;
	struct trace_array *tr = inode->i_private;

	mutex_lock(&trace_types_lock);

	tr->trace_ref--;

	if (iter->trace->pipe_close)
		iter->trace->pipe_close(iter);

	mutex_unlock(&trace_types_lock);

	free_cpumask_var(iter->started);
	mutex_destroy(&iter->mutex);
	kfree(iter);

	trace_array_put(tr);

	return 0;
}

static __poll_t
trace_poll(struct trace_iterator *iter, struct file *filp, poll_table *poll_table)
{
	struct trace_array *tr = iter->tr;

	/* Iterators are static, they should be filled or empty */
	if (trace_buffer_iter(iter, iter->cpu_file))
		return EPOLLIN | EPOLLRDNORM;

	if (tr->trace_flags & TRACE_ITER_BLOCK)
		/*
		 * Always select as readable when in blocking mode
		 */
		return EPOLLIN | EPOLLRDNORM;
	else
		return ring_buffer_poll_wait(iter->array_buffer->buffer, iter->cpu_file,
					     filp, poll_table);
}

static __poll_t
tracing_poll_pipe(struct file *filp, poll_table *poll_table)
{
	struct trace_iterator *iter = filp->private_data;

	return trace_poll(iter, filp, poll_table);
}

/* Must be called with iter->mutex held. */
static int tracing_wait_pipe(struct file *filp)
{
	struct trace_iterator *iter = filp->private_data;
	int ret;

	while (trace_empty(iter)) {

		if ((filp->f_flags & O_NONBLOCK)) {
			return -EAGAIN;
		}

		/*
		 * We block until we read something and tracing is disabled.
		 * We still block if tracing is disabled, but we have never
		 * read anything. This allows a user to cat this file, and
		 * then enable tracing. But after we have read something,
		 * we give an EOF when tracing is again disabled.
		 *
		 * iter->pos will be 0 if we haven't read anything.
		 */
		if (!tracer_tracing_is_on(iter->tr) && iter->pos)
			break;

		mutex_unlock(&iter->mutex);

		ret = wait_on_pipe(iter, 0);

		mutex_lock(&iter->mutex);

		if (ret)
			return ret;
	}

	return 1;
}

/*
 * Consumer reader.
 */
static ssize_t
tracing_read_pipe(struct file *filp, char __user *ubuf,
		  size_t cnt, loff_t *ppos)
{
	struct trace_iterator *iter = filp->private_data;
	ssize_t sret;

	/*
	 * Avoid more than one consumer on a single file descriptor
	 * This is just a matter of traces coherency, the ring buffer itself
	 * is protected.
	 */
	mutex_lock(&iter->mutex);

	/* return any leftover data */
	sret = trace_seq_to_user(&iter->seq, ubuf, cnt);
	if (sret != -EBUSY)
		goto out;

	trace_seq_init(&iter->seq);

	if (iter->trace->read) {
		sret = iter->trace->read(iter, filp, ubuf, cnt, ppos);
		if (sret)
			goto out;
	}

waitagain:
	sret = tracing_wait_pipe(filp);
	if (sret <= 0)
		goto out;

	/* stop when tracing is finished */
	if (trace_empty(iter)) {
		sret = 0;
		goto out;
	}

	if (cnt >= PAGE_SIZE)
		cnt = PAGE_SIZE - 1;

	/* reset all but tr, trace, and overruns */
	trace_iterator_reset(iter);
	cpumask_clear(iter->started);
	trace_seq_init(&iter->seq);

	trace_event_read_lock();
	trace_access_lock(iter->cpu_file);
	while (trace_find_next_entry_inc(iter) != NULL) {
		enum print_line_t ret;
		int save_len = iter->seq.seq.len;

		ret = print_trace_line(iter);
		if (ret == TRACE_TYPE_PARTIAL_LINE) {
			/* don't print partial lines */
			iter->seq.seq.len = save_len;
			break;
		}
		if (ret != TRACE_TYPE_NO_CONSUME)
			trace_consume(iter);

		if (trace_seq_used(&iter->seq) >= cnt)
			break;

		/*
		 * Setting the full flag means we reached the trace_seq buffer
		 * size and we should leave by partial output condition above.
		 * One of the trace_seq_* functions is not used properly.
		 */
		WARN_ONCE(iter->seq.full, "full flag set for trace type %d",
			  iter->ent->type);
	}
	trace_access_unlock(iter->cpu_file);
	trace_event_read_unlock();

	/* Now copy what we have to the user */
	sret = trace_seq_to_user(&iter->seq, ubuf, cnt);
	if (iter->seq.seq.readpos >= trace_seq_used(&iter->seq))
		trace_seq_init(&iter->seq);

	/*
	 * If there was nothing to send to user, in spite of consuming trace
	 * entries, go back to wait for more entries.
	 */
	if (sret == -EBUSY)
		goto waitagain;

out:
	mutex_unlock(&iter->mutex);

	return sret;
}

static void tracing_spd_release_pipe(struct splice_pipe_desc *spd,
				     unsigned int idx)
{
	__free_page(spd->pages[idx]);
}

static size_t
tracing_fill_pipe_page(size_t rem, struct trace_iterator *iter)
{
	size_t count;
	int save_len;
	int ret;

	/* Seq buffer is page-sized, exactly what we need. */
	for (;;) {
		save_len = iter->seq.seq.len;
		ret = print_trace_line(iter);

		if (trace_seq_has_overflowed(&iter->seq)) {
			iter->seq.seq.len = save_len;
			break;
		}

		/*
		 * This should not be hit, because it should only
		 * be set if the iter->seq overflowed. But check it
		 * anyway to be safe.
		 */
		if (ret == TRACE_TYPE_PARTIAL_LINE) {
			iter->seq.seq.len = save_len;
			break;
		}

		count = trace_seq_used(&iter->seq) - save_len;
		if (rem < count) {
			rem = 0;
			iter->seq.seq.len = save_len;
			break;
		}

		if (ret != TRACE_TYPE_NO_CONSUME)
			trace_consume(iter);
		rem -= count;
		if (!trace_find_next_entry_inc(iter))	{
			rem = 0;
			iter->ent = NULL;
			break;
		}
	}

	return rem;
}

static ssize_t tracing_splice_read_pipe(struct file *filp,
					loff_t *ppos,
					struct pipe_inode_info *pipe,
					size_t len,
					unsigned int flags)
{
	struct page *pages_def[PIPE_DEF_BUFFERS];
	struct partial_page partial_def[PIPE_DEF_BUFFERS];
	struct trace_iterator *iter = filp->private_data;
	struct splice_pipe_desc spd = {
		.pages		= pages_def,
		.partial	= partial_def,
		.nr_pages	= 0, /* This gets updated below. */
		.nr_pages_max	= PIPE_DEF_BUFFERS,
		.ops		= &default_pipe_buf_ops,
		.spd_release	= tracing_spd_release_pipe,
	};
	ssize_t ret;
	size_t rem;
	unsigned int i;

	if (splice_grow_spd(pipe, &spd))
		return -ENOMEM;

	mutex_lock(&iter->mutex);

	if (iter->trace->splice_read) {
		ret = iter->trace->splice_read(iter, filp,
					       ppos, pipe, len, flags);
		if (ret)
			goto out_err;
	}

	ret = tracing_wait_pipe(filp);
	if (ret <= 0)
		goto out_err;

	if (!iter->ent && !trace_find_next_entry_inc(iter)) {
		ret = -EFAULT;
		goto out_err;
	}

	trace_event_read_lock();
	trace_access_lock(iter->cpu_file);

	/* Fill as many pages as possible. */
	for (i = 0, rem = len; i < spd.nr_pages_max && rem; i++) {
		spd.pages[i] = alloc_page(GFP_KERNEL);
		if (!spd.pages[i])
			break;

		rem = tracing_fill_pipe_page(rem, iter);

		/* Copy the data into the page, so we can start over. */
		ret = trace_seq_to_buffer(&iter->seq,
					  page_address(spd.pages[i]),
					  trace_seq_used(&iter->seq));
		if (ret < 0) {
			__free_page(spd.pages[i]);
			break;
		}
		spd.partial[i].offset = 0;
		spd.partial[i].len = trace_seq_used(&iter->seq);

		trace_seq_init(&iter->seq);
	}

	trace_access_unlock(iter->cpu_file);
	trace_event_read_unlock();
	mutex_unlock(&iter->mutex);

	spd.nr_pages = i;

	if (i)
		ret = splice_to_pipe(pipe, &spd);
	else
		ret = 0;
out:
	splice_shrink_spd(&spd);
	return ret;

out_err:
	mutex_unlock(&iter->mutex);
	goto out;
}

static ssize_t
tracing_entries_read(struct file *filp, char __user *ubuf,
		     size_t cnt, loff_t *ppos)
{
	struct inode *inode = file_inode(filp);
	struct trace_array *tr = inode->i_private;
	int cpu = tracing_get_cpu(inode);
	char buf[64];
	int r = 0;
	ssize_t ret;

	mutex_lock(&trace_types_lock);

	if (cpu == RING_BUFFER_ALL_CPUS) {
		int cpu, buf_size_same;
		unsigned long size;

		size = 0;
		buf_size_same = 1;
		/* check if all cpu sizes are same */
		for_each_tracing_cpu(cpu) {
			/* fill in the size from first enabled cpu */
			if (size == 0)
				size = per_cpu_ptr(tr->array_buffer.data, cpu)->entries;
			if (size != per_cpu_ptr(tr->array_buffer.data, cpu)->entries) {
				buf_size_same = 0;
				break;
			}
		}

		if (buf_size_same) {
			if (!ring_buffer_expanded)
				r = sprintf(buf, "%lu (expanded: %lu)\n",
					    size >> 10,
					    trace_buf_size >> 10);
			else
				r = sprintf(buf, "%lu\n", size >> 10);
		} else
			r = sprintf(buf, "X\n");
	} else
		r = sprintf(buf, "%lu\n", per_cpu_ptr(tr->array_buffer.data, cpu)->entries >> 10);

	mutex_unlock(&trace_types_lock);

	ret = simple_read_from_buffer(ubuf, cnt, ppos, buf, r);
	return ret;
}

static ssize_t
tracing_entries_write(struct file *filp, const char __user *ubuf,
		      size_t cnt, loff_t *ppos)
{
	struct inode *inode = file_inode(filp);
	struct trace_array *tr = inode->i_private;
	unsigned long val;
	int ret;

	ret = kstrtoul_from_user(ubuf, cnt, 10, &val);
	if (ret)
		return ret;

	/* must have at least 1 entry */
	if (!val)
		return -EINVAL;

	/* value is in KB */
	val <<= 10;
	ret = tracing_resize_ring_buffer(tr, val, tracing_get_cpu(inode));
	if (ret < 0)
		return ret;

	*ppos += cnt;

	return cnt;
}

static ssize_t
tracing_total_entries_read(struct file *filp, char __user *ubuf,
				size_t cnt, loff_t *ppos)
{
	struct trace_array *tr = filp->private_data;
	char buf[64];
	int r, cpu;
	unsigned long size = 0, expanded_size = 0;

	mutex_lock(&trace_types_lock);
	for_each_tracing_cpu(cpu) {
		size += per_cpu_ptr(tr->array_buffer.data, cpu)->entries >> 10;
		if (!ring_buffer_expanded)
			expanded_size += trace_buf_size >> 10;
	}
	if (ring_buffer_expanded)
		r = sprintf(buf, "%lu\n", size);
	else
		r = sprintf(buf, "%lu (expanded: %lu)\n", size, expanded_size);
	mutex_unlock(&trace_types_lock);

	return simple_read_from_buffer(ubuf, cnt, ppos, buf, r);
}

static ssize_t
tracing_free_buffer_write(struct file *filp, const char __user *ubuf,
			  size_t cnt, loff_t *ppos)
{
	/*
	 * There is no need to read what the user has written, this function
	 * is just to make sure that there is no error when "echo" is used
	 */

	*ppos += cnt;

	return cnt;
}

static int
tracing_free_buffer_release(struct inode *inode, struct file *filp)
{
	struct trace_array *tr = inode->i_private;

	/* disable tracing ? */
	if (tr->trace_flags & TRACE_ITER_STOP_ON_FREE)
		tracer_tracing_off(tr);
	/* resize the ring buffer to 0 */
	tracing_resize_ring_buffer(tr, 0, RING_BUFFER_ALL_CPUS);

	trace_array_put(tr);

	return 0;
}

static ssize_t
tracing_mark_write(struct file *filp, const char __user *ubuf,
					size_t cnt, loff_t *fpos)
{
	struct trace_array *tr = filp->private_data;
	struct ring_buffer_event *event;
	enum event_trigger_type tt = ETT_NONE;
	struct trace_buffer *buffer;
	struct print_entry *entry;
	ssize_t written;
	int size;
	int len;

/* Used in tracing_mark_raw_write() as well */
#define FAULTED_STR "<faulted>"
#define FAULTED_SIZE (sizeof(FAULTED_STR) - 1) /* '\0' is already accounted for */

	if (tracing_disabled)
		return -EINVAL;

	if (!(tr->trace_flags & TRACE_ITER_MARKERS))
		return -EINVAL;

	if (cnt > TRACE_BUF_SIZE)
		cnt = TRACE_BUF_SIZE;

	BUILD_BUG_ON(TRACE_BUF_SIZE >= PAGE_SIZE);

	size = sizeof(*entry) + cnt + 2; /* add '\0' and possible '\n' */

	/* If less than "<faulted>", then make sure we can still add that */
	if (cnt < FAULTED_SIZE)
		size += FAULTED_SIZE - cnt;

	buffer = tr->array_buffer.buffer;
	event = __trace_buffer_lock_reserve(buffer, TRACE_PRINT, size,
					    tracing_gen_ctx());
	if (unlikely(!event))
		/* Ring buffer disabled, return as if not open for write */
		return -EBADF;

	entry = ring_buffer_event_data(event);
	entry->ip = _THIS_IP_;

	len = __copy_from_user_inatomic(&entry->buf, ubuf, cnt);
	if (len) {
		memcpy(&entry->buf, FAULTED_STR, FAULTED_SIZE);
		cnt = FAULTED_SIZE;
		written = -EFAULT;
	} else
		written = cnt;

	if (tr->trace_marker_file && !list_empty(&tr->trace_marker_file->triggers)) {
		/* do not add \n before testing triggers, but add \0 */
		entry->buf[cnt] = '\0';
		tt = event_triggers_call(tr->trace_marker_file, buffer, entry, event);
	}

	if (entry->buf[cnt - 1] != '\n') {
		entry->buf[cnt] = '\n';
		entry->buf[cnt + 1] = '\0';
	} else
		entry->buf[cnt] = '\0';

	if (static_branch_unlikely(&trace_marker_exports_enabled))
		ftrace_exports(event, TRACE_EXPORT_MARKER);
	__buffer_unlock_commit(buffer, event);

	if (tt)
		event_triggers_post_call(tr->trace_marker_file, tt);

	return written;
}

/* Limit it for now to 3K (including tag) */
#define RAW_DATA_MAX_SIZE (1024*3)

static ssize_t
tracing_mark_raw_write(struct file *filp, const char __user *ubuf,
					size_t cnt, loff_t *fpos)
{
	struct trace_array *tr = filp->private_data;
	struct ring_buffer_event *event;
	struct trace_buffer *buffer;
	struct raw_data_entry *entry;
	ssize_t written;
	int size;
	int len;

#define FAULT_SIZE_ID (FAULTED_SIZE + sizeof(int))

	if (tracing_disabled)
		return -EINVAL;

	if (!(tr->trace_flags & TRACE_ITER_MARKERS))
		return -EINVAL;

	/* The marker must at least have a tag id */
	if (cnt < sizeof(unsigned int) || cnt > RAW_DATA_MAX_SIZE)
		return -EINVAL;

	if (cnt > TRACE_BUF_SIZE)
		cnt = TRACE_BUF_SIZE;

	BUILD_BUG_ON(TRACE_BUF_SIZE >= PAGE_SIZE);

	size = sizeof(*entry) + cnt;
	if (cnt < FAULT_SIZE_ID)
		size += FAULT_SIZE_ID - cnt;

	buffer = tr->array_buffer.buffer;
	event = __trace_buffer_lock_reserve(buffer, TRACE_RAW_DATA, size,
					    tracing_gen_ctx());
	if (!event)
		/* Ring buffer disabled, return as if not open for write */
		return -EBADF;

	entry = ring_buffer_event_data(event);

	len = __copy_from_user_inatomic(&entry->id, ubuf, cnt);
	if (len) {
		entry->id = -1;
		memcpy(&entry->buf, FAULTED_STR, FAULTED_SIZE);
		written = -EFAULT;
	} else
		written = cnt;

	__buffer_unlock_commit(buffer, event);

	return written;
}

static int tracing_clock_show(struct seq_file *m, void *v)
{
	struct trace_array *tr = m->private;
	int i;

	for (i = 0; i < ARRAY_SIZE(trace_clocks); i++)
		seq_printf(m,
			"%s%s%s%s", i ? " " : "",
			i == tr->clock_id ? "[" : "", trace_clocks[i].name,
			i == tr->clock_id ? "]" : "");
	seq_putc(m, '\n');

	return 0;
}

int tracing_set_clock(struct trace_array *tr, const char *clockstr)
{
	int i;

	for (i = 0; i < ARRAY_SIZE(trace_clocks); i++) {
		if (strcmp(trace_clocks[i].name, clockstr) == 0)
			break;
	}
	if (i == ARRAY_SIZE(trace_clocks))
		return -EINVAL;

	mutex_lock(&trace_types_lock);

	tr->clock_id = i;

	ring_buffer_set_clock(tr->array_buffer.buffer, trace_clocks[i].func);

	/*
	 * New clock may not be consistent with the previous clock.
	 * Reset the buffer so that it doesn't have incomparable timestamps.
	 */
	tracing_reset_online_cpus(&tr->array_buffer);

#ifdef CONFIG_TRACER_MAX_TRACE
	if (tr->max_buffer.buffer)
		ring_buffer_set_clock(tr->max_buffer.buffer, trace_clocks[i].func);
	tracing_reset_online_cpus(&tr->max_buffer);
#endif

	mutex_unlock(&trace_types_lock);

	return 0;
}

static ssize_t tracing_clock_write(struct file *filp, const char __user *ubuf,
				   size_t cnt, loff_t *fpos)
{
	struct seq_file *m = filp->private_data;
	struct trace_array *tr = m->private;
	char buf[64];
	const char *clockstr;
	int ret;

	if (cnt >= sizeof(buf))
		return -EINVAL;

	if (copy_from_user(buf, ubuf, cnt))
		return -EFAULT;

	buf[cnt] = 0;

	clockstr = strstrip(buf);

	ret = tracing_set_clock(tr, clockstr);
	if (ret)
		return ret;

	*fpos += cnt;

	return cnt;
}

static int tracing_clock_open(struct inode *inode, struct file *file)
{
	struct trace_array *tr = inode->i_private;
	int ret;

	ret = tracing_check_open_get_tr(tr);
	if (ret)
		return ret;

	ret = single_open(file, tracing_clock_show, inode->i_private);
	if (ret < 0)
		trace_array_put(tr);

	return ret;
}

static int tracing_time_stamp_mode_show(struct seq_file *m, void *v)
{
	struct trace_array *tr = m->private;

	mutex_lock(&trace_types_lock);

	if (ring_buffer_time_stamp_abs(tr->array_buffer.buffer))
		seq_puts(m, "delta [absolute]\n");
	else
		seq_puts(m, "[delta] absolute\n");

	mutex_unlock(&trace_types_lock);

	return 0;
}

static int tracing_time_stamp_mode_open(struct inode *inode, struct file *file)
{
	struct trace_array *tr = inode->i_private;
	int ret;

	ret = tracing_check_open_get_tr(tr);
	if (ret)
		return ret;

	ret = single_open(file, tracing_time_stamp_mode_show, inode->i_private);
	if (ret < 0)
		trace_array_put(tr);

	return ret;
}

u64 tracing_event_time_stamp(struct trace_buffer *buffer, struct ring_buffer_event *rbe)
{
	if (rbe == this_cpu_read(trace_buffered_event))
		return ring_buffer_time_stamp(buffer);

	return ring_buffer_event_time_stamp(buffer, rbe);
}

/*
 * Set or disable using the per CPU trace_buffer_event when possible.
 */
int tracing_set_filter_buffering(struct trace_array *tr, bool set)
{
	int ret = 0;

	mutex_lock(&trace_types_lock);

	if (set && tr->no_filter_buffering_ref++)
		goto out;

	if (!set) {
		if (WARN_ON_ONCE(!tr->no_filter_buffering_ref)) {
			ret = -EINVAL;
			goto out;
		}

		--tr->no_filter_buffering_ref;
	}
 out:
	mutex_unlock(&trace_types_lock);

	return ret;
}

struct ftrace_buffer_info {
	struct trace_iterator	iter;
	void			*spare;
	unsigned int		spare_cpu;
	unsigned int		read;
};

#ifdef CONFIG_TRACER_SNAPSHOT
static int tracing_snapshot_open(struct inode *inode, struct file *file)
{
	struct trace_array *tr = inode->i_private;
	struct trace_iterator *iter;
	struct seq_file *m;
	int ret;

	ret = tracing_check_open_get_tr(tr);
	if (ret)
		return ret;

	if (file->f_mode & FMODE_READ) {
		iter = __tracing_open(inode, file, true);
		if (IS_ERR(iter))
			ret = PTR_ERR(iter);
	} else {
		/* Writes still need the seq_file to hold the private data */
		ret = -ENOMEM;
		m = kzalloc(sizeof(*m), GFP_KERNEL);
		if (!m)
			goto out;
		iter = kzalloc(sizeof(*iter), GFP_KERNEL);
		if (!iter) {
			kfree(m);
			goto out;
		}
		ret = 0;

		iter->tr = tr;
		iter->array_buffer = &tr->max_buffer;
		iter->cpu_file = tracing_get_cpu(inode);
		m->private = iter;
		file->private_data = m;
	}
out:
	if (ret < 0)
		trace_array_put(tr);

	return ret;
}

static ssize_t
tracing_snapshot_write(struct file *filp, const char __user *ubuf, size_t cnt,
		       loff_t *ppos)
{
	struct seq_file *m = filp->private_data;
	struct trace_iterator *iter = m->private;
	struct trace_array *tr = iter->tr;
	unsigned long val;
	int ret;

	ret = tracing_update_buffers();
	if (ret < 0)
		return ret;

	ret = kstrtoul_from_user(ubuf, cnt, 10, &val);
	if (ret)
		return ret;

	mutex_lock(&trace_types_lock);

	if (tr->current_trace->use_max_tr) {
		ret = -EBUSY;
		goto out;
	}

	arch_spin_lock(&tr->max_lock);
	if (tr->cond_snapshot)
		ret = -EBUSY;
	arch_spin_unlock(&tr->max_lock);
	if (ret)
		goto out;

	switch (val) {
	case 0:
		if (iter->cpu_file != RING_BUFFER_ALL_CPUS) {
			ret = -EINVAL;
			break;
		}
		if (tr->allocated_snapshot)
			free_snapshot(tr);
		break;
	case 1:
/* Only allow per-cpu swap if the ring buffer supports it */
#ifndef CONFIG_RING_BUFFER_ALLOW_SWAP
		if (iter->cpu_file != RING_BUFFER_ALL_CPUS) {
			ret = -EINVAL;
			break;
		}
#endif
		if (tr->allocated_snapshot)
			ret = resize_buffer_duplicate_size(&tr->max_buffer,
					&tr->array_buffer, iter->cpu_file);
		else
			ret = tracing_alloc_snapshot_instance(tr);
		if (ret < 0)
			break;
		local_irq_disable();
		/* Now, we're going to swap */
		if (iter->cpu_file == RING_BUFFER_ALL_CPUS)
			update_max_tr(tr, current, smp_processor_id(), NULL);
		else
			update_max_tr_single(tr, current, iter->cpu_file);
		local_irq_enable();
		break;
	default:
		if (tr->allocated_snapshot) {
			if (iter->cpu_file == RING_BUFFER_ALL_CPUS)
				tracing_reset_online_cpus(&tr->max_buffer);
			else
				tracing_reset_cpu(&tr->max_buffer, iter->cpu_file);
		}
		break;
	}

	if (ret >= 0) {
		*ppos += cnt;
		ret = cnt;
	}
out:
	mutex_unlock(&trace_types_lock);
	return ret;
}

static int tracing_snapshot_release(struct inode *inode, struct file *file)
{
	struct seq_file *m = file->private_data;
	int ret;

	ret = tracing_release(inode, file);

	if (file->f_mode & FMODE_READ)
		return ret;

	/* If write only, the seq_file is just a stub */
	if (m)
		kfree(m->private);
	kfree(m);

	return 0;
}

static int tracing_buffers_open(struct inode *inode, struct file *filp);
static ssize_t tracing_buffers_read(struct file *filp, char __user *ubuf,
				    size_t count, loff_t *ppos);
static int tracing_buffers_release(struct inode *inode, struct file *file);
static ssize_t tracing_buffers_splice_read(struct file *file, loff_t *ppos,
		   struct pipe_inode_info *pipe, size_t len, unsigned int flags);

static int snapshot_raw_open(struct inode *inode, struct file *filp)
{
	struct ftrace_buffer_info *info;
	int ret;

	/* The following checks for tracefs lockdown */
	ret = tracing_buffers_open(inode, filp);
	if (ret < 0)
		return ret;

	info = filp->private_data;

	if (info->iter.trace->use_max_tr) {
		tracing_buffers_release(inode, filp);
		return -EBUSY;
	}

	info->iter.snapshot = true;
	info->iter.array_buffer = &info->iter.tr->max_buffer;

	return ret;
}

#endif /* CONFIG_TRACER_SNAPSHOT */


static const struct file_operations tracing_thresh_fops = {
	.open		= tracing_open_generic,
	.read		= tracing_thresh_read,
	.write		= tracing_thresh_write,
	.llseek		= generic_file_llseek,
};

#if defined(CONFIG_TRACER_MAX_TRACE) || defined(CONFIG_HWLAT_TRACER)
static const struct file_operations tracing_max_lat_fops = {
	.open		= tracing_open_generic,
	.read		= tracing_max_lat_read,
	.write		= tracing_max_lat_write,
	.llseek		= generic_file_llseek,
};
#endif

static const struct file_operations set_tracer_fops = {
	.open		= tracing_open_generic,
	.read		= tracing_set_trace_read,
	.write		= tracing_set_trace_write,
	.llseek		= generic_file_llseek,
};

static const struct file_operations tracing_pipe_fops = {
	.open		= tracing_open_pipe,
	.poll		= tracing_poll_pipe,
	.read		= tracing_read_pipe,
	.splice_read	= tracing_splice_read_pipe,
	.release	= tracing_release_pipe,
	.llseek		= no_llseek,
};

static const struct file_operations tracing_entries_fops = {
	.open		= tracing_open_generic_tr,
	.read		= tracing_entries_read,
	.write		= tracing_entries_write,
	.llseek		= generic_file_llseek,
	.release	= tracing_release_generic_tr,
};

static const struct file_operations tracing_total_entries_fops = {
	.open		= tracing_open_generic_tr,
	.read		= tracing_total_entries_read,
	.llseek		= generic_file_llseek,
	.release	= tracing_release_generic_tr,
};

static const struct file_operations tracing_free_buffer_fops = {
	.open		= tracing_open_generic_tr,
	.write		= tracing_free_buffer_write,
	.release	= tracing_free_buffer_release,
};

static const struct file_operations tracing_mark_fops = {
	.open		= tracing_mark_open,
	.write		= tracing_mark_write,
	.release	= tracing_release_generic_tr,
};

static const struct file_operations tracing_mark_raw_fops = {
	.open		= tracing_mark_open,
	.write		= tracing_mark_raw_write,
	.release	= tracing_release_generic_tr,
};

static const struct file_operations trace_clock_fops = {
	.open		= tracing_clock_open,
	.read		= seq_read,
	.llseek		= seq_lseek,
	.release	= tracing_single_release_tr,
	.write		= tracing_clock_write,
};

static const struct file_operations trace_time_stamp_mode_fops = {
	.open		= tracing_time_stamp_mode_open,
	.read		= seq_read,
	.llseek		= seq_lseek,
	.release	= tracing_single_release_tr,
};

#ifdef CONFIG_TRACER_SNAPSHOT
static const struct file_operations snapshot_fops = {
	.open		= tracing_snapshot_open,
	.read		= seq_read,
	.write		= tracing_snapshot_write,
	.llseek		= tracing_lseek,
	.release	= tracing_snapshot_release,
};

static const struct file_operations snapshot_raw_fops = {
	.open		= snapshot_raw_open,
	.read		= tracing_buffers_read,
	.release	= tracing_buffers_release,
	.splice_read	= tracing_buffers_splice_read,
	.llseek		= no_llseek,
};

#endif /* CONFIG_TRACER_SNAPSHOT */

/*
 * trace_min_max_write - Write a u64 value to a trace_min_max_param struct
 * @filp: The active open file structure
 * @ubuf: The userspace provided buffer to read value into
 * @cnt: The maximum number of bytes to read
 * @ppos: The current "file" position
 *
 * This function implements the write interface for a struct trace_min_max_param.
 * The filp->private_data must point to a trace_min_max_param structure that
 * defines where to write the value, the min and the max acceptable values,
 * and a lock to protect the write.
 */
static ssize_t
trace_min_max_write(struct file *filp, const char __user *ubuf, size_t cnt, loff_t *ppos)
{
	struct trace_min_max_param *param = filp->private_data;
	u64 val;
	int err;

	if (!param)
		return -EFAULT;

	err = kstrtoull_from_user(ubuf, cnt, 10, &val);
	if (err)
		return err;

	if (param->lock)
		mutex_lock(param->lock);

	if (param->min && val < *param->min)
		err = -EINVAL;

	if (param->max && val > *param->max)
		err = -EINVAL;

	if (!err)
		*param->val = val;

	if (param->lock)
		mutex_unlock(param->lock);

	if (err)
		return err;

	return cnt;
}

/*
 * trace_min_max_read - Read a u64 value from a trace_min_max_param struct
 * @filp: The active open file structure
 * @ubuf: The userspace provided buffer to read value into
 * @cnt: The maximum number of bytes to read
 * @ppos: The current "file" position
 *
 * This function implements the read interface for a struct trace_min_max_param.
 * The filp->private_data must point to a trace_min_max_param struct with valid
 * data.
 */
static ssize_t
trace_min_max_read(struct file *filp, char __user *ubuf, size_t cnt, loff_t *ppos)
{
	struct trace_min_max_param *param = filp->private_data;
	char buf[U64_STR_SIZE];
	int len;
	u64 val;

	if (!param)
		return -EFAULT;

	val = *param->val;

	if (cnt > sizeof(buf))
		cnt = sizeof(buf);

	len = snprintf(buf, sizeof(buf), "%llu\n", val);

	return simple_read_from_buffer(ubuf, cnt, ppos, buf, len);
}

const struct file_operations trace_min_max_fops = {
	.open		= tracing_open_generic,
	.read		= trace_min_max_read,
	.write		= trace_min_max_write,
};

#define TRACING_LOG_ERRS_MAX	8
#define TRACING_LOG_LOC_MAX	128

#define CMD_PREFIX "  Command: "

struct err_info {
	const char	**errs;	/* ptr to loc-specific array of err strings */
	u8		type;	/* index into errs -> specific err string */
	u16		pos;	/* caret position */
	u64		ts;
};

struct tracing_log_err {
	struct list_head	list;
	struct err_info		info;
	char			loc[TRACING_LOG_LOC_MAX]; /* err location */
	char			*cmd;                     /* what caused err */
};

static DEFINE_MUTEX(tracing_err_log_lock);

static struct tracing_log_err *alloc_tracing_log_err(int len)
{
	struct tracing_log_err *err;

	err = kzalloc(sizeof(*err), GFP_KERNEL);
	if (!err)
		return ERR_PTR(-ENOMEM);

	err->cmd = kzalloc(len, GFP_KERNEL);
	if (!err->cmd) {
		kfree(err);
		return ERR_PTR(-ENOMEM);
	}

	return err;
}

static void free_tracing_log_err(struct tracing_log_err *err)
{
	kfree(err->cmd);
	kfree(err);
}

static struct tracing_log_err *get_tracing_log_err(struct trace_array *tr,
						   int len)
{
	struct tracing_log_err *err;

	if (tr->n_err_log_entries < TRACING_LOG_ERRS_MAX) {
		err = alloc_tracing_log_err(len);
		if (PTR_ERR(err) != -ENOMEM)
			tr->n_err_log_entries++;

		return err;
	}

	err = list_first_entry(&tr->err_log, struct tracing_log_err, list);
	kfree(err->cmd);
	err->cmd = kzalloc(len, GFP_KERNEL);
	if (!err->cmd)
		return ERR_PTR(-ENOMEM);
	list_del(&err->list);

	return err;
}

/**
 * err_pos - find the position of a string within a command for error careting
 * @cmd: The tracing command that caused the error
 * @str: The string to position the caret at within @cmd
 *
 * Finds the position of the first occurrence of @str within @cmd.  The
 * return value can be passed to tracing_log_err() for caret placement
 * within @cmd.
 *
 * Returns the index within @cmd of the first occurrence of @str or 0
 * if @str was not found.
 */
unsigned int err_pos(char *cmd, const char *str)
{
	char *found;

	if (WARN_ON(!strlen(cmd)))
		return 0;

	found = strstr(cmd, str);
	if (found)
		return found - cmd;

	return 0;
}

/**
 * tracing_log_err - write an error to the tracing error log
 * @tr: The associated trace array for the error (NULL for top level array)
 * @loc: A string describing where the error occurred
 * @cmd: The tracing command that caused the error
 * @errs: The array of loc-specific static error strings
 * @type: The index into errs[], which produces the specific static err string
 * @pos: The position the caret should be placed in the cmd
 *
 * Writes an error into tracing/error_log of the form:
 *
 * <loc>: error: <text>
 *   Command: <cmd>
 *              ^
 *
 * tracing/error_log is a small log file containing the last
 * TRACING_LOG_ERRS_MAX errors (8).  Memory for errors isn't allocated
 * unless there has been a tracing error, and the error log can be
 * cleared and have its memory freed by writing the empty string in
 * truncation mode to it i.e. echo > tracing/error_log.
 *
 * NOTE: the @errs array along with the @type param are used to
 * produce a static error string - this string is not copied and saved
 * when the error is logged - only a pointer to it is saved.  See
 * existing callers for examples of how static strings are typically
 * defined for use with tracing_log_err().
 */
void tracing_log_err(struct trace_array *tr,
		     const char *loc, const char *cmd,
		     const char **errs, u8 type, u16 pos)
{
	struct tracing_log_err *err;
	int len = 0;

	if (!tr)
		tr = &global_trace;

	len += sizeof(CMD_PREFIX) + 2 * sizeof("\n") + strlen(cmd) + 1;

	mutex_lock(&tracing_err_log_lock);
	err = get_tracing_log_err(tr, len);
	if (PTR_ERR(err) == -ENOMEM) {
		mutex_unlock(&tracing_err_log_lock);
		return;
	}

	snprintf(err->loc, TRACING_LOG_LOC_MAX, "%s: error: ", loc);
	snprintf(err->cmd, len, "\n" CMD_PREFIX "%s\n", cmd);

	err->info.errs = errs;
	err->info.type = type;
	err->info.pos = pos;
	err->info.ts = local_clock();

	list_add_tail(&err->list, &tr->err_log);
	mutex_unlock(&tracing_err_log_lock);
}

static void clear_tracing_err_log(struct trace_array *tr)
{
	struct tracing_log_err *err, *next;

	mutex_lock(&tracing_err_log_lock);
	list_for_each_entry_safe(err, next, &tr->err_log, list) {
		list_del(&err->list);
		free_tracing_log_err(err);
	}

	tr->n_err_log_entries = 0;
	mutex_unlock(&tracing_err_log_lock);
}

static void *tracing_err_log_seq_start(struct seq_file *m, loff_t *pos)
{
	struct trace_array *tr = m->private;

	mutex_lock(&tracing_err_log_lock);

	return seq_list_start(&tr->err_log, *pos);
}

static void *tracing_err_log_seq_next(struct seq_file *m, void *v, loff_t *pos)
{
	struct trace_array *tr = m->private;

	return seq_list_next(v, &tr->err_log, pos);
}

static void tracing_err_log_seq_stop(struct seq_file *m, void *v)
{
	mutex_unlock(&tracing_err_log_lock);
}

static void tracing_err_log_show_pos(struct seq_file *m, u16 pos)
{
	u16 i;

	for (i = 0; i < sizeof(CMD_PREFIX) - 1; i++)
		seq_putc(m, ' ');
	for (i = 0; i < pos; i++)
		seq_putc(m, ' ');
	seq_puts(m, "^\n");
}

static int tracing_err_log_seq_show(struct seq_file *m, void *v)
{
	struct tracing_log_err *err = v;

	if (err) {
		const char *err_text = err->info.errs[err->info.type];
		u64 sec = err->info.ts;
		u32 nsec;

		nsec = do_div(sec, NSEC_PER_SEC);
		seq_printf(m, "[%5llu.%06u] %s%s", sec, nsec / 1000,
			   err->loc, err_text);
		seq_printf(m, "%s", err->cmd);
		tracing_err_log_show_pos(m, err->info.pos);
	}

	return 0;
}

static const struct seq_operations tracing_err_log_seq_ops = {
	.start  = tracing_err_log_seq_start,
	.next   = tracing_err_log_seq_next,
	.stop   = tracing_err_log_seq_stop,
	.show   = tracing_err_log_seq_show
};

static int tracing_err_log_open(struct inode *inode, struct file *file)
{
	struct trace_array *tr = inode->i_private;
	int ret = 0;

	ret = tracing_check_open_get_tr(tr);
	if (ret)
		return ret;

	/* If this file was opened for write, then erase contents */
	if ((file->f_mode & FMODE_WRITE) && (file->f_flags & O_TRUNC))
		clear_tracing_err_log(tr);

	if (file->f_mode & FMODE_READ) {
		ret = seq_open(file, &tracing_err_log_seq_ops);
		if (!ret) {
			struct seq_file *m = file->private_data;
			m->private = tr;
		} else {
			trace_array_put(tr);
		}
	}
	return ret;
}

static ssize_t tracing_err_log_write(struct file *file,
				     const char __user *buffer,
				     size_t count, loff_t *ppos)
{
	return count;
}

static int tracing_err_log_release(struct inode *inode, struct file *file)
{
	struct trace_array *tr = inode->i_private;

	trace_array_put(tr);

	if (file->f_mode & FMODE_READ)
		seq_release(inode, file);

	return 0;
}

static const struct file_operations tracing_err_log_fops = {
	.open           = tracing_err_log_open,
	.write		= tracing_err_log_write,
	.read           = seq_read,
	.llseek         = seq_lseek,
	.release        = tracing_err_log_release,
};

static int tracing_buffers_open(struct inode *inode, struct file *filp)
{
	struct trace_array *tr = inode->i_private;
	struct ftrace_buffer_info *info;
	int ret;

	ret = tracing_check_open_get_tr(tr);
	if (ret)
		return ret;

	info = kvzalloc(sizeof(*info), GFP_KERNEL);
	if (!info) {
		trace_array_put(tr);
		return -ENOMEM;
	}

	mutex_lock(&trace_types_lock);

	info->iter.tr		= tr;
	info->iter.cpu_file	= tracing_get_cpu(inode);
	info->iter.trace	= tr->current_trace;
	info->iter.array_buffer = &tr->array_buffer;
	info->spare		= NULL;
	/* Force reading ring buffer for first read */
	info->read		= (unsigned int)-1;

	filp->private_data = info;

	tr->trace_ref++;

	mutex_unlock(&trace_types_lock);

	ret = nonseekable_open(inode, filp);
	if (ret < 0)
		trace_array_put(tr);

	return ret;
}

static __poll_t
tracing_buffers_poll(struct file *filp, poll_table *poll_table)
{
	struct ftrace_buffer_info *info = filp->private_data;
	struct trace_iterator *iter = &info->iter;

	return trace_poll(iter, filp, poll_table);
}

static ssize_t
tracing_buffers_read(struct file *filp, char __user *ubuf,
		     size_t count, loff_t *ppos)
{
	struct ftrace_buffer_info *info = filp->private_data;
	struct trace_iterator *iter = &info->iter;
	ssize_t ret = 0;
	ssize_t size;

	if (!count)
		return 0;

#ifdef CONFIG_TRACER_MAX_TRACE
	if (iter->snapshot && iter->tr->current_trace->use_max_tr)
		return -EBUSY;
#endif

	if (!info->spare) {
		info->spare = ring_buffer_alloc_read_page(iter->array_buffer->buffer,
							  iter->cpu_file);
		if (IS_ERR(info->spare)) {
			ret = PTR_ERR(info->spare);
			info->spare = NULL;
		} else {
			info->spare_cpu = iter->cpu_file;
		}
	}
	if (!info->spare)
		return ret;

	/* Do we have previous read data to read? */
	if (info->read < PAGE_SIZE)
		goto read;

 again:
	trace_access_lock(iter->cpu_file);
	ret = ring_buffer_read_page(iter->array_buffer->buffer,
				    &info->spare,
				    count,
				    iter->cpu_file, 0);
	trace_access_unlock(iter->cpu_file);

	if (ret < 0) {
		if (trace_empty(iter)) {
			if ((filp->f_flags & O_NONBLOCK))
				return -EAGAIN;

			ret = wait_on_pipe(iter, 0);
			if (ret)
				return ret;

			goto again;
		}
		return 0;
	}

	info->read = 0;
 read:
	size = PAGE_SIZE - info->read;
	if (size > count)
		size = count;

	ret = copy_to_user(ubuf, info->spare + info->read, size);
	if (ret == size)
		return -EFAULT;

	size -= ret;

	*ppos += size;
	info->read += size;

	return size;
}

static int tracing_buffers_release(struct inode *inode, struct file *file)
{
	struct ftrace_buffer_info *info = file->private_data;
	struct trace_iterator *iter = &info->iter;

	mutex_lock(&trace_types_lock);

	iter->tr->trace_ref--;

	__trace_array_put(iter->tr);

	if (info->spare)
		ring_buffer_free_read_page(iter->array_buffer->buffer,
					   info->spare_cpu, info->spare);
	kvfree(info);

	mutex_unlock(&trace_types_lock);

	return 0;
}

struct buffer_ref {
	struct trace_buffer	*buffer;
	void			*page;
	int			cpu;
	refcount_t		refcount;
};

static void buffer_ref_release(struct buffer_ref *ref)
{
	if (!refcount_dec_and_test(&ref->refcount))
		return;
	ring_buffer_free_read_page(ref->buffer, ref->cpu, ref->page);
	kfree(ref);
}

static void buffer_pipe_buf_release(struct pipe_inode_info *pipe,
				    struct pipe_buffer *buf)
{
	struct buffer_ref *ref = (struct buffer_ref *)buf->private;

	buffer_ref_release(ref);
	buf->private = 0;
}

static bool buffer_pipe_buf_get(struct pipe_inode_info *pipe,
				struct pipe_buffer *buf)
{
	struct buffer_ref *ref = (struct buffer_ref *)buf->private;

	if (refcount_read(&ref->refcount) > INT_MAX/2)
		return false;

	refcount_inc(&ref->refcount);
	return true;
}

/* Pipe buffer operations for a buffer. */
static const struct pipe_buf_operations buffer_pipe_buf_ops = {
	.release		= buffer_pipe_buf_release,
	.get			= buffer_pipe_buf_get,
};

/*
 * Callback from splice_to_pipe(), if we need to release some pages
 * at the end of the spd in case we error'ed out in filling the pipe.
 */
static void buffer_spd_release(struct splice_pipe_desc *spd, unsigned int i)
{
	struct buffer_ref *ref =
		(struct buffer_ref *)spd->partial[i].private;

	buffer_ref_release(ref);
	spd->partial[i].private = 0;
}

static ssize_t
tracing_buffers_splice_read(struct file *file, loff_t *ppos,
			    struct pipe_inode_info *pipe, size_t len,
			    unsigned int flags)
{
	struct ftrace_buffer_info *info = file->private_data;
	struct trace_iterator *iter = &info->iter;
	struct partial_page partial_def[PIPE_DEF_BUFFERS];
	struct page *pages_def[PIPE_DEF_BUFFERS];
	struct splice_pipe_desc spd = {
		.pages		= pages_def,
		.partial	= partial_def,
		.nr_pages_max	= PIPE_DEF_BUFFERS,
		.ops		= &buffer_pipe_buf_ops,
		.spd_release	= buffer_spd_release,
	};
	struct buffer_ref *ref;
	int entries, i;
	ssize_t ret = 0;

#ifdef CONFIG_TRACER_MAX_TRACE
	if (iter->snapshot && iter->tr->current_trace->use_max_tr)
		return -EBUSY;
#endif

	if (*ppos & (PAGE_SIZE - 1))
		return -EINVAL;

	if (len & (PAGE_SIZE - 1)) {
		if (len < PAGE_SIZE)
			return -EINVAL;
		len &= PAGE_MASK;
	}

	if (splice_grow_spd(pipe, &spd))
		return -ENOMEM;

 again:
	trace_access_lock(iter->cpu_file);
	entries = ring_buffer_entries_cpu(iter->array_buffer->buffer, iter->cpu_file);

	for (i = 0; i < spd.nr_pages_max && len && entries; i++, len -= PAGE_SIZE) {
		struct page *page;
		int r;

		ref = kzalloc(sizeof(*ref), GFP_KERNEL);
		if (!ref) {
			ret = -ENOMEM;
			break;
		}

		refcount_set(&ref->refcount, 1);
		ref->buffer = iter->array_buffer->buffer;
		ref->page = ring_buffer_alloc_read_page(ref->buffer, iter->cpu_file);
		if (IS_ERR(ref->page)) {
			ret = PTR_ERR(ref->page);
			ref->page = NULL;
			kfree(ref);
			break;
		}
		ref->cpu = iter->cpu_file;

		r = ring_buffer_read_page(ref->buffer, &ref->page,
					  len, iter->cpu_file, 1);
		if (r < 0) {
			ring_buffer_free_read_page(ref->buffer, ref->cpu,
						   ref->page);
			kfree(ref);
			break;
		}

		page = virt_to_page(ref->page);

		spd.pages[i] = page;
		spd.partial[i].len = PAGE_SIZE;
		spd.partial[i].offset = 0;
		spd.partial[i].private = (unsigned long)ref;
		spd.nr_pages++;
		*ppos += PAGE_SIZE;

		entries = ring_buffer_entries_cpu(iter->array_buffer->buffer, iter->cpu_file);
	}

	trace_access_unlock(iter->cpu_file);
	spd.nr_pages = i;

	/* did we read anything? */
	if (!spd.nr_pages) {
		if (ret)
			goto out;

		ret = -EAGAIN;
		if ((file->f_flags & O_NONBLOCK) || (flags & SPLICE_F_NONBLOCK))
			goto out;

		ret = wait_on_pipe(iter, iter->tr->buffer_percent);
		if (ret)
			goto out;

		goto again;
	}

	ret = splice_to_pipe(pipe, &spd);
out:
	splice_shrink_spd(&spd);

	return ret;
}

static const struct file_operations tracing_buffers_fops = {
	.open		= tracing_buffers_open,
	.read		= tracing_buffers_read,
	.poll		= tracing_buffers_poll,
	.release	= tracing_buffers_release,
	.splice_read	= tracing_buffers_splice_read,
	.llseek		= no_llseek,
};

static ssize_t
tracing_stats_read(struct file *filp, char __user *ubuf,
		   size_t count, loff_t *ppos)
{
	struct inode *inode = file_inode(filp);
	struct trace_array *tr = inode->i_private;
	struct array_buffer *trace_buf = &tr->array_buffer;
	int cpu = tracing_get_cpu(inode);
	struct trace_seq *s;
	unsigned long cnt;
	unsigned long long t;
	unsigned long usec_rem;

	s = kmalloc(sizeof(*s), GFP_KERNEL);
	if (!s)
		return -ENOMEM;

	trace_seq_init(s);

	cnt = ring_buffer_entries_cpu(trace_buf->buffer, cpu);
	trace_seq_printf(s, "entries: %ld\n", cnt);

	cnt = ring_buffer_overrun_cpu(trace_buf->buffer, cpu);
	trace_seq_printf(s, "overrun: %ld\n", cnt);

	cnt = ring_buffer_commit_overrun_cpu(trace_buf->buffer, cpu);
	trace_seq_printf(s, "commit overrun: %ld\n", cnt);

	cnt = ring_buffer_bytes_cpu(trace_buf->buffer, cpu);
	trace_seq_printf(s, "bytes: %ld\n", cnt);

	if (trace_clocks[tr->clock_id].in_ns) {
		/* local or global for trace_clock */
		t = ns2usecs(ring_buffer_oldest_event_ts(trace_buf->buffer, cpu));
		usec_rem = do_div(t, USEC_PER_SEC);
		trace_seq_printf(s, "oldest event ts: %5llu.%06lu\n",
								t, usec_rem);

		t = ns2usecs(ring_buffer_time_stamp(trace_buf->buffer));
		usec_rem = do_div(t, USEC_PER_SEC);
		trace_seq_printf(s, "now ts: %5llu.%06lu\n", t, usec_rem);
	} else {
		/* counter or tsc mode for trace_clock */
		trace_seq_printf(s, "oldest event ts: %llu\n",
				ring_buffer_oldest_event_ts(trace_buf->buffer, cpu));

		trace_seq_printf(s, "now ts: %llu\n",
				ring_buffer_time_stamp(trace_buf->buffer));
	}

	cnt = ring_buffer_dropped_events_cpu(trace_buf->buffer, cpu);
	trace_seq_printf(s, "dropped events: %ld\n", cnt);

	cnt = ring_buffer_read_events_cpu(trace_buf->buffer, cpu);
	trace_seq_printf(s, "read events: %ld\n", cnt);

	count = simple_read_from_buffer(ubuf, count, ppos,
					s->buffer, trace_seq_used(s));

	kfree(s);

	return count;
}

static const struct file_operations tracing_stats_fops = {
	.open		= tracing_open_generic_tr,
	.read		= tracing_stats_read,
	.llseek		= generic_file_llseek,
	.release	= tracing_release_generic_tr,
};

#ifdef CONFIG_DYNAMIC_FTRACE

static ssize_t
tracing_read_dyn_info(struct file *filp, char __user *ubuf,
		  size_t cnt, loff_t *ppos)
{
	ssize_t ret;
	char *buf;
	int r;

	/* 256 should be plenty to hold the amount needed */
	buf = kmalloc(256, GFP_KERNEL);
	if (!buf)
		return -ENOMEM;

	r = scnprintf(buf, 256, "%ld pages:%ld groups: %ld\n",
		      ftrace_update_tot_cnt,
		      ftrace_number_of_pages,
		      ftrace_number_of_groups);

	ret = simple_read_from_buffer(ubuf, cnt, ppos, buf, r);
	kfree(buf);
	return ret;
}

static const struct file_operations tracing_dyn_info_fops = {
	.open		= tracing_open_generic,
	.read		= tracing_read_dyn_info,
	.llseek		= generic_file_llseek,
};
#endif /* CONFIG_DYNAMIC_FTRACE */

#if defined(CONFIG_TRACER_SNAPSHOT) && defined(CONFIG_DYNAMIC_FTRACE)
static void
ftrace_snapshot(unsigned long ip, unsigned long parent_ip,
		struct trace_array *tr, struct ftrace_probe_ops *ops,
		void *data)
{
	tracing_snapshot_instance(tr);
}

static void
ftrace_count_snapshot(unsigned long ip, unsigned long parent_ip,
		      struct trace_array *tr, struct ftrace_probe_ops *ops,
		      void *data)
{
	struct ftrace_func_mapper *mapper = data;
	long *count = NULL;

	if (mapper)
		count = (long *)ftrace_func_mapper_find_ip(mapper, ip);

	if (count) {

		if (*count <= 0)
			return;

		(*count)--;
	}

	tracing_snapshot_instance(tr);
}

static int
ftrace_snapshot_print(struct seq_file *m, unsigned long ip,
		      struct ftrace_probe_ops *ops, void *data)
{
	struct ftrace_func_mapper *mapper = data;
	long *count = NULL;

	seq_printf(m, "%ps:", (void *)ip);

	seq_puts(m, "snapshot");

	if (mapper)
		count = (long *)ftrace_func_mapper_find_ip(mapper, ip);

	if (count)
		seq_printf(m, ":count=%ld\n", *count);
	else
		seq_puts(m, ":unlimited\n");

	return 0;
}

static int
ftrace_snapshot_init(struct ftrace_probe_ops *ops, struct trace_array *tr,
		     unsigned long ip, void *init_data, void **data)
{
	struct ftrace_func_mapper *mapper = *data;

	if (!mapper) {
		mapper = allocate_ftrace_func_mapper();
		if (!mapper)
			return -ENOMEM;
		*data = mapper;
	}

	return ftrace_func_mapper_add_ip(mapper, ip, init_data);
}

static void
ftrace_snapshot_free(struct ftrace_probe_ops *ops, struct trace_array *tr,
		     unsigned long ip, void *data)
{
	struct ftrace_func_mapper *mapper = data;

	if (!ip) {
		if (!mapper)
			return;
		free_ftrace_func_mapper(mapper, NULL);
		return;
	}

	ftrace_func_mapper_remove_ip(mapper, ip);
}

static struct ftrace_probe_ops snapshot_probe_ops = {
	.func			= ftrace_snapshot,
	.print			= ftrace_snapshot_print,
};

static struct ftrace_probe_ops snapshot_count_probe_ops = {
	.func			= ftrace_count_snapshot,
	.print			= ftrace_snapshot_print,
	.init			= ftrace_snapshot_init,
	.free			= ftrace_snapshot_free,
};

static int
ftrace_trace_snapshot_callback(struct trace_array *tr, struct ftrace_hash *hash,
			       char *glob, char *cmd, char *param, int enable)
{
	struct ftrace_probe_ops *ops;
	void *count = (void *)-1;
	char *number;
	int ret;

	if (!tr)
		return -ENODEV;

	/* hash funcs only work with set_ftrace_filter */
	if (!enable)
		return -EINVAL;

	ops = param ? &snapshot_count_probe_ops :  &snapshot_probe_ops;

	if (glob[0] == '!')
		return unregister_ftrace_function_probe_func(glob+1, tr, ops);

	if (!param)
		goto out_reg;

	number = strsep(&param, ":");

	if (!strlen(number))
		goto out_reg;

	/*
	 * We use the callback data field (which is a pointer)
	 * as our counter.
	 */
	ret = kstrtoul(number, 0, (unsigned long *)&count);
	if (ret)
		return ret;

 out_reg:
	ret = tracing_alloc_snapshot_instance(tr);
	if (ret < 0)
		goto out;

	ret = register_ftrace_function_probe(glob, tr, ops, count);

 out:
	return ret < 0 ? ret : 0;
}

static struct ftrace_func_command ftrace_snapshot_cmd = {
	.name			= "snapshot",
	.func			= ftrace_trace_snapshot_callback,
};

static __init int register_snapshot_cmd(void)
{
	return register_ftrace_command(&ftrace_snapshot_cmd);
}
#else
static inline __init int register_snapshot_cmd(void) { return 0; }
#endif /* defined(CONFIG_TRACER_SNAPSHOT) && defined(CONFIG_DYNAMIC_FTRACE) */

static struct dentry *tracing_get_dentry(struct trace_array *tr)
{
	if (WARN_ON(!tr->dir))
		return ERR_PTR(-ENODEV);

	/* Top directory uses NULL as the parent */
	if (tr->flags & TRACE_ARRAY_FL_GLOBAL)
		return NULL;

	/* All sub buffers have a descriptor */
	return tr->dir;
}

static struct dentry *tracing_dentry_percpu(struct trace_array *tr, int cpu)
{
	struct dentry *d_tracer;

	if (tr->percpu_dir)
		return tr->percpu_dir;

	d_tracer = tracing_get_dentry(tr);
	if (IS_ERR(d_tracer))
		return NULL;

	/*在d_tracer对应目录下，创建per_cpu*/
	tr->percpu_dir = tracefs_create_dir("per_cpu", d_tracer);

	MEM_FAIL(!tr->percpu_dir,
		  "Could not create tracefs directory 'per_cpu/%d'\n", cpu);

	return tr->percpu_dir;
}

static struct dentry *
trace_create_cpu_file(const char *name/*文件名称*/, umode_t mode, struct dentry *parent/*父目录*/,
		      void *data, long cpu/*所属的cpu id*/, const struct file_operations *fops/*文件操作fops*/)
{
	struct dentry *ret = trace_create_file(name, mode, parent, data, fops);

	if (ret) /* See tracing_get_cpu() */
		d_inode(ret)->i_cdev = (void *)(cpu + 1);
	return ret;
}

static void
tracing_init_tracefs_percpu(struct trace_array *tr, long cpu)
{
	struct dentry *d_percpu = tracing_dentry_percpu(tr, cpu);
	struct dentry *d_cpu;
	char cpu_dir[30]; /* 30 characters should be more than enough */

	if (!d_percpu)
		return;

	/*当前trace关联的cpu目录*/
	snprintf(cpu_dir, 30, "cpu%ld", cpu);
	d_cpu = tracefs_create_dir(cpu_dir, d_percpu);
	if (!d_cpu) {
		pr_warn("Could not create tracefs '%s' entry\n", cpu_dir);
		return;
	}

	/* per cpu trace_pipe */
	trace_create_cpu_file("trace_pipe", TRACE_MODE_READ, d_cpu/*父节点为cpu目录*/,
				tr, cpu, &tracing_pipe_fops);

	/* per cpu trace */
	trace_create_cpu_file("trace", TRACE_MODE_WRITE, d_cpu,
				tr, cpu, &tracing_fops);

	trace_create_cpu_file("trace_pipe_raw", TRACE_MODE_READ, d_cpu,
				tr, cpu, &tracing_buffers_fops);

	trace_create_cpu_file("stats", TRACE_MODE_READ, d_cpu,
				tr, cpu, &tracing_stats_fops);

	trace_create_cpu_file("buffer_size_kb", TRACE_MODE_READ, d_cpu,
				tr, cpu, &tracing_entries_fops);

#ifdef CONFIG_TRACER_SNAPSHOT
	trace_create_cpu_file("snapshot", TRACE_MODE_WRITE, d_cpu,
				tr, cpu, &snapshot_fops);

	trace_create_cpu_file("snapshot_raw", TRACE_MODE_READ, d_cpu,
				tr, cpu, &snapshot_raw_fops);
#endif
}

#ifdef CONFIG_FTRACE_SELFTEST
/* Let selftest have access to static functions in this file */
#include "trace_selftest.c"
#endif

static ssize_t
trace_options_read(struct file *filp, char __user *ubuf, size_t cnt,
			loff_t *ppos)
{
	struct trace_option_dentry *topt = filp->private_data;
	char *buf;

	if (topt->flags->val & topt->opt->bit)
		buf = "1\n";
	else
		buf = "0\n";

	return simple_read_from_buffer(ubuf, cnt, ppos, buf, 2);
}

static ssize_t
trace_options_write(struct file *filp, const char __user *ubuf, size_t cnt,
			 loff_t *ppos)
{
	struct trace_option_dentry *topt = filp->private_data;
	unsigned long val;
	int ret;

	ret = kstrtoul_from_user(ubuf, cnt, 10, &val);
	if (ret)
		return ret;

	if (val != 0 && val != 1)
		return -EINVAL;

	if (!!(topt->flags->val & topt->opt->bit) != val) {
		mutex_lock(&trace_types_lock);
		ret = __set_tracer_option(topt->tr, topt->flags,
					  topt->opt, !val);
		mutex_unlock(&trace_types_lock);
		if (ret)
			return ret;
	}

	*ppos += cnt;

	return cnt;
}


static const struct file_operations trace_options_fops = {
	.open = tracing_open_generic,
	.read = trace_options_read,
	.write = trace_options_write,
	.llseek	= generic_file_llseek,
};

/*
 * In order to pass in both the trace_array descriptor as well as the index
 * to the flag that the trace option file represents, the trace_array
 * has a character array of trace_flags_index[], which holds the index
 * of the bit for the flag it represents. index[0] == 0, index[1] == 1, etc.
 * The address of this character array is passed to the flag option file
 * read/write callbacks.
 *
 * In order to extract both the index and the trace_array descriptor,
 * get_tr_index() uses the following algorithm.
 *
 *   idx = *ptr;
 *
 * As the pointer itself contains the address of the index (remember
 * index[1] == 1).
 *
 * Then to get the trace_array descriptor, by subtracting that index
 * from the ptr, we get to the start of the index itself.
 *
 *   ptr - idx == &index[0]
 *
 * Then a simple container_of() from that pointer gets us to the
 * trace_array descriptor.
 */
static void get_tr_index(void *data, struct trace_array **ptr,
			 unsigned int *pindex)
{
	*pindex = *(unsigned char *)data;

	*ptr = container_of(data - *pindex, struct trace_array,
			    trace_flags_index);
}

static ssize_t
trace_options_core_read(struct file *filp, char __user *ubuf, size_t cnt,
			loff_t *ppos)
{
	void *tr_index = filp->private_data;
	struct trace_array *tr;
	unsigned int index;
	char *buf;

	get_tr_index(tr_index, &tr, &index);

	if (tr->trace_flags & (1 << index))
		buf = "1\n";
	else
		buf = "0\n";

	return simple_read_from_buffer(ubuf, cnt, ppos, buf, 2);
}

static ssize_t
trace_options_core_write(struct file *filp, const char __user *ubuf, size_t cnt,
			 loff_t *ppos)
{
	void *tr_index = filp->private_data;
	struct trace_array *tr;
	unsigned int index;
	unsigned long val;
	int ret;

	get_tr_index(tr_index, &tr, &index);

	ret = kstrtoul_from_user(ubuf, cnt, 10, &val);
	if (ret)
		return ret;

	if (val != 0 && val != 1)
		return -EINVAL;

	mutex_lock(&event_mutex);
	mutex_lock(&trace_types_lock);
	ret = set_tracer_flag(tr, 1 << index, val);
	mutex_unlock(&trace_types_lock);
	mutex_unlock(&event_mutex);

	if (ret < 0)
		return ret;

	*ppos += cnt;

	return cnt;
}

static const struct file_operations trace_options_core_fops = {
	.open = tracing_open_generic,
	.read = trace_options_core_read,
	.write = trace_options_core_write,
	.llseek = generic_file_llseek,
};

struct dentry *trace_create_file(const char *name/*文件名*/,
				 umode_t mode,
				 struct dentry *parent/*父目录*/,
				 void *data,
				 const struct file_operations *fops)
{
	struct dentry *ret;

	ret = tracefs_create_file(name, mode, parent, data, fops);
	if (!ret)
		pr_warn("Could not create tracefs '%s' entry\n", name);

	return ret;
}


static struct dentry *trace_options_init_dentry(struct trace_array *tr)
{
	struct dentry *d_tracer;

	if (tr->options)
		return tr->options;

	d_tracer = tracing_get_dentry(tr);
	if (IS_ERR(d_tracer))
		return NULL;

	tr->options = tracefs_create_dir("options", d_tracer);
	if (!tr->options) {
		pr_warn("Could not create tracefs directory 'options'\n");
		return NULL;
	}

	return tr->options;
}

static void
create_trace_option_file(struct trace_array *tr,
			 struct trace_option_dentry *topt,
			 struct tracer_flags *flags,
			 struct tracer_opt *opt)
{
	struct dentry *t_options;

	t_options = trace_options_init_dentry(tr);
	if (!t_options)
		return;

	topt->flags = flags;
	topt->opt = opt;
	topt->tr = tr;

	topt->entry = trace_create_file(opt->name, TRACE_MODE_WRITE,
					t_options, topt, &trace_options_fops);

}

static void
create_trace_option_files(struct trace_array *tr, struct tracer *tracer)
{
	struct trace_option_dentry *topts;
	struct trace_options *tr_topts;
	struct tracer_flags *flags;
	struct tracer_opt *opts;
	int cnt;
	int i;

	if (!tracer)
		return;

	flags = tracer->flags;

	if (!flags || !flags->opts)
		return;

	/*
	 * If this is an instance, only create flags for tracers
	 * the instance may have.
	 */
	if (!trace_ok_for_array(tracer, tr))
		return;

	for (i = 0; i < tr->nr_topts; i++) {
		/* Make sure there's no duplicate flags. */
		if (WARN_ON_ONCE(tr->topts[i].tracer->flags == tracer->flags))
			return;
	}

	opts = flags->opts;

	for (cnt = 0; opts[cnt].name; cnt++)
		;

	topts = kcalloc(cnt + 1, sizeof(*topts), GFP_KERNEL);
	if (!topts)
		return;

	tr_topts = krealloc(tr->topts, sizeof(*tr->topts) * (tr->nr_topts + 1),
			    GFP_KERNEL);
	if (!tr_topts) {
		kfree(topts);
		return;
	}

	tr->topts = tr_topts;
	tr->topts[tr->nr_topts].tracer = tracer;
	tr->topts[tr->nr_topts].topts = topts;
	tr->nr_topts++;

	for (cnt = 0; opts[cnt].name; cnt++) {
		create_trace_option_file(tr, &topts[cnt], flags,
					 &opts[cnt]);
		MEM_FAIL(topts[cnt].entry == NULL,
			  "Failed to create trace option: %s",
			  opts[cnt].name);
	}
}

static struct dentry *
create_trace_option_core_file(struct trace_array *tr,
			      const char *option, long index)
{
	struct dentry *t_options;

	t_options = trace_options_init_dentry(tr);
	if (!t_options)
		return NULL;

	return trace_create_file(option, TRACE_MODE_WRITE, t_options,
				 (void *)&tr->trace_flags_index[index],
				 &trace_options_core_fops);
}

static void create_trace_options_dir(struct trace_array *tr)
{
	struct dentry *t_options;
	bool top_level = tr == &global_trace;
	int i;

	t_options = trace_options_init_dentry(tr);
	if (!t_options)
		return;

	for (i = 0; trace_options[i]; i++) {
		if (top_level ||
		    !((1 << i) & TOP_LEVEL_TRACE_FLAGS))
			create_trace_option_core_file(tr, trace_options[i], i);
	}
}

static ssize_t
rb_simple_read(struct file *filp, char __user *ubuf,
	       size_t cnt, loff_t *ppos)
{
	struct trace_array *tr = filp->private_data;
	char buf[64];
	int r;

	r = tracer_tracing_is_on(tr);
	r = sprintf(buf, "%d\n", r);

	return simple_read_from_buffer(ubuf, cnt, ppos, buf, r);
}

static ssize_t
rb_simple_write(struct file *filp, const char __user *ubuf,
		size_t cnt, loff_t *ppos)
{
	struct trace_array *tr = filp->private_data;
	struct trace_buffer *buffer = tr->array_buffer.buffer;
	unsigned long val;
	int ret;

	ret = kstrtoul_from_user(ubuf, cnt, 10, &val);
	if (ret)
		return ret;

	if (buffer) {
		mutex_lock(&trace_types_lock);
		if (!!val == tracer_tracing_is_on(tr)) {
			val = 0; /* do nothing */
		} else if (val) {
			tracer_tracing_on(tr);
			if (tr->current_trace->start)
				tr->current_trace->start(tr);
		} else {
			tracer_tracing_off(tr);
			if (tr->current_trace->stop)
				tr->current_trace->stop(tr);
		}
		mutex_unlock(&trace_types_lock);
	}

	(*ppos)++;

	return cnt;
}

static const struct file_operations rb_simple_fops = {
	.open		= tracing_open_generic_tr,
	.read		= rb_simple_read,
	.write		= rb_simple_write,
	.release	= tracing_release_generic_tr,
	.llseek		= default_llseek,
};

static ssize_t
buffer_percent_read(struct file *filp, char __user *ubuf,
		    size_t cnt, loff_t *ppos)
{
	struct trace_array *tr = filp->private_data;
	char buf[64];
	int r;

	r = tr->buffer_percent;
	r = sprintf(buf, "%d\n", r);

	return simple_read_from_buffer(ubuf, cnt, ppos, buf, r);
}

static ssize_t
buffer_percent_write(struct file *filp, const char __user *ubuf,
		     size_t cnt, loff_t *ppos)
{
	struct trace_array *tr = filp->private_data;
	unsigned long val;
	int ret;

	ret = kstrtoul_from_user(ubuf, cnt, 10, &val);
	if (ret)
		return ret;

	if (val > 100)
		return -EINVAL;

	if (!val)
		val = 1;

	tr->buffer_percent = val;

	(*ppos)++;

	return cnt;
}

static const struct file_operations buffer_percent_fops = {
	.open		= tracing_open_generic_tr,
	.read		= buffer_percent_read,
	.write		= buffer_percent_write,
	.release	= tracing_release_generic_tr,
	.llseek		= default_llseek,
};

static struct dentry *trace_instance_dir;

static void
init_tracer_tracefs(struct trace_array *tr, struct dentry *d_tracer);

static int
allocate_trace_buffer(struct trace_array *tr, struct array_buffer *buf, int size)
{
	enum ring_buffer_flags rb_flags;

	rb_flags = tr->trace_flags & TRACE_ITER_OVERWRITE ? RB_FL_OVERWRITE : 0;

	buf->tr = tr;

	buf->buffer = ring_buffer_alloc(size, rb_flags);
	if (!buf->buffer)
		return -ENOMEM;

	buf->data = alloc_percpu(struct trace_array_cpu);
	if (!buf->data) {
		ring_buffer_free(buf->buffer);
		buf->buffer = NULL;
		return -ENOMEM;
	}

	/* Allocate the first page for all buffers */
	set_buffer_entries(&tr->array_buffer,
			   ring_buffer_size(tr->array_buffer.buffer, 0));

	return 0;
}

static int allocate_trace_buffers(struct trace_array *tr, int size)
{
	int ret;

	ret = allocate_trace_buffer(tr, &tr->array_buffer, size);
	if (ret)
		return ret;

#ifdef CONFIG_TRACER_MAX_TRACE
	ret = allocate_trace_buffer(tr, &tr->max_buffer,
				    allocate_snapshot ? size : 1);
	if (MEM_FAIL(ret, "Failed to allocate trace buffer\n")) {
		ring_buffer_free(tr->array_buffer.buffer);
		tr->array_buffer.buffer = NULL;
		free_percpu(tr->array_buffer.data);
		tr->array_buffer.data = NULL;
		return -ENOMEM;
	}
	tr->allocated_snapshot = allocate_snapshot;

	/*
	 * Only the top level trace array gets its snapshot allocated
	 * from the kernel command line.
	 */
	allocate_snapshot = false;
#endif

	return 0;
}

static void free_trace_buffer(struct array_buffer *buf)
{
	if (buf->buffer) {
		ring_buffer_free(buf->buffer);
		buf->buffer = NULL;
		free_percpu(buf->data);
		buf->data = NULL;
	}
}

static void free_trace_buffers(struct trace_array *tr)
{
	if (!tr)
		return;

	free_trace_buffer(&tr->array_buffer);

#ifdef CONFIG_TRACER_MAX_TRACE
	free_trace_buffer(&tr->max_buffer);
#endif
}

static void init_trace_flags_index(struct trace_array *tr)
{
	int i;

	/* Used by the trace options files */
	for (i = 0; i < TRACE_FLAGS_MAX_SIZE; i++)
		tr->trace_flags_index[i] = i;
}

static void __update_tracer_options(struct trace_array *tr)
{
	struct tracer *t;

	for (t = trace_types; t; t = t->next)
		add_tracer_options(tr, t);
}

static void update_tracer_options(struct trace_array *tr)
{
	mutex_lock(&trace_types_lock);
	__update_tracer_options(tr);
	mutex_unlock(&trace_types_lock);
}

/* Must have trace_types_lock held */
struct trace_array *trace_array_find(const char *instance)
{
	struct trace_array *tr, *found = NULL;

	list_for_each_entry(tr, &ftrace_trace_arrays, list) {
		if (tr->name && strcmp(tr->name, instance) == 0) {
			found = tr;
			break;
		}
	}

	return found;
}

struct trace_array *trace_array_find_get(const char *instance)
{
	struct trace_array *tr;

	mutex_lock(&trace_types_lock);
	tr = trace_array_find(instance);
	if (tr)
		tr->ref++;
	mutex_unlock(&trace_types_lock);

	return tr;
}

static int trace_array_create_dir(struct trace_array *tr)
{
	int ret;

	tr->dir = tracefs_create_dir(tr->name, trace_instance_dir);
	if (!tr->dir)
		return -EINVAL;

	ret = event_trace_add_tracer(tr->dir, tr);
	if (ret) {
		tracefs_remove(tr->dir);
		return ret;
	}

	init_tracer_tracefs(tr, tr->dir);
	__update_tracer_options(tr);

	return ret;
}

static struct trace_array *trace_array_create(const char *name)
{
	struct trace_array *tr;
	int ret;

	ret = -ENOMEM;
	tr = kzalloc(sizeof(*tr), GFP_KERNEL);
	if (!tr)
		return ERR_PTR(ret);

	tr->name = kstrdup(name, GFP_KERNEL);
	if (!tr->name)
		goto out_free_tr;

	if (!alloc_cpumask_var(&tr->tracing_cpumask, GFP_KERNEL))
		goto out_free_tr;

	tr->trace_flags = global_trace.trace_flags & ~ZEROED_TRACE_FLAGS;

	cpumask_copy(tr->tracing_cpumask, cpu_all_mask);

	raw_spin_lock_init(&tr->start_lock);

	tr->max_lock = (arch_spinlock_t)__ARCH_SPIN_LOCK_UNLOCKED;

	tr->current_trace = &nop_trace;

	INIT_LIST_HEAD(&tr->systems);
	INIT_LIST_HEAD(&tr->events);
	INIT_LIST_HEAD(&tr->hist_vars);
	INIT_LIST_HEAD(&tr->err_log);

	if (allocate_trace_buffers(tr, trace_buf_size) < 0)
		goto out_free_tr;

	if (ftrace_allocate_ftrace_ops(tr) < 0)
		goto out_free_tr;

	ftrace_init_trace_array(tr);

	init_trace_flags_index(tr);

	if (trace_instance_dir) {
		ret = trace_array_create_dir(tr);
		if (ret)
			goto out_free_tr;
	} else
		__trace_early_add_events(tr);

	list_add(&tr->list, &ftrace_trace_arrays);

	tr->ref++;

	return tr;

 out_free_tr:
	ftrace_free_ftrace_ops(tr);
	free_trace_buffers(tr);
	free_cpumask_var(tr->tracing_cpumask);
	kfree(tr->name);
	kfree(tr);

	return ERR_PTR(ret);
}

static int instance_mkdir(const char *name)
{
	struct trace_array *tr;
	int ret;

	mutex_lock(&event_mutex);
	mutex_lock(&trace_types_lock);

	ret = -EEXIST;
	if (trace_array_find(name))
		goto out_unlock;

	tr = trace_array_create(name);

	ret = PTR_ERR_OR_ZERO(tr);

out_unlock:
	mutex_unlock(&trace_types_lock);
	mutex_unlock(&event_mutex);
	return ret;
}

/**
 * trace_array_get_by_name - Create/Lookup a trace array, given its name.
 * @name: The name of the trace array to be looked up/created.
 *
 * Returns pointer to trace array with given name.
 * NULL, if it cannot be created.
 *
 * NOTE: This function increments the reference counter associated with the
 * trace array returned. This makes sure it cannot be freed while in use.
 * Use trace_array_put() once the trace array is no longer needed.
 * If the trace_array is to be freed, trace_array_destroy() needs to
 * be called after the trace_array_put(), or simply let user space delete
 * it from the tracefs instances directory. But until the
 * trace_array_put() is called, user space can not delete it.
 *
 */
struct trace_array *trace_array_get_by_name(const char *name)
{
	struct trace_array *tr;

	mutex_lock(&event_mutex);
	mutex_lock(&trace_types_lock);

	list_for_each_entry(tr, &ftrace_trace_arrays, list) {
		if (tr->name && strcmp(tr->name, name) == 0)
			goto out_unlock;
	}

	tr = trace_array_create(name);

	if (IS_ERR(tr))
		tr = NULL;
out_unlock:
	if (tr)
		tr->ref++;

	mutex_unlock(&trace_types_lock);
	mutex_unlock(&event_mutex);
	return tr;
}
EXPORT_SYMBOL_GPL(trace_array_get_by_name);

static int __remove_instance(struct trace_array *tr)
{
	int i;

	/* Reference counter for a newly created trace array = 1. */
	if (tr->ref > 1 || (tr->current_trace && tr->trace_ref))
		return -EBUSY;

	list_del(&tr->list);

	/* Disable all the flags that were enabled coming in */
	for (i = 0; i < TRACE_FLAGS_MAX_SIZE; i++) {
		if ((1 << i) & ZEROED_TRACE_FLAGS)
			set_tracer_flag(tr, 1 << i, 0);
	}

	tracing_set_nop(tr);
	clear_ftrace_function_probes(tr);
	event_trace_del_tracer(tr);
	ftrace_clear_pids(tr);
	ftrace_destroy_function_files(tr);
	tracefs_remove(tr->dir);
	free_percpu(tr->last_func_repeats);
	free_trace_buffers(tr);

	for (i = 0; i < tr->nr_topts; i++) {
		kfree(tr->topts[i].topts);
	}
	kfree(tr->topts);

	free_cpumask_var(tr->tracing_cpumask);
	kfree(tr->name);
	kfree(tr);

	return 0;
}

int trace_array_destroy(struct trace_array *this_tr)
{
	struct trace_array *tr;
	int ret;

	if (!this_tr)
		return -EINVAL;

	mutex_lock(&event_mutex);
	mutex_lock(&trace_types_lock);

	ret = -ENODEV;

	/* Making sure trace array exists before destroying it. */
	list_for_each_entry(tr, &ftrace_trace_arrays, list) {
		if (tr == this_tr) {
			ret = __remove_instance(tr);
			break;
		}
	}

	mutex_unlock(&trace_types_lock);
	mutex_unlock(&event_mutex);

	return ret;
}
EXPORT_SYMBOL_GPL(trace_array_destroy);

static int instance_rmdir(const char *name)
{
	struct trace_array *tr;
	int ret;

	mutex_lock(&event_mutex);
	mutex_lock(&trace_types_lock);

	ret = -ENODEV;
	tr = trace_array_find(name);
	if (tr)
		ret = __remove_instance(tr);

	mutex_unlock(&trace_types_lock);
	mutex_unlock(&event_mutex);

	return ret;
}

static __init void create_trace_instances(struct dentry *d_tracer)
{
	struct trace_array *tr;

	trace_instance_dir = tracefs_create_instance_dir("instances", d_tracer,
							 instance_mkdir,
							 instance_rmdir);
	if (MEM_FAIL(!trace_instance_dir, "Failed to create instances directory\n"))
		return;

	mutex_lock(&event_mutex);
	mutex_lock(&trace_types_lock);

	list_for_each_entry(tr, &ftrace_trace_arrays, list) {
		if (!tr->name)
			continue;
		if (MEM_FAIL(trace_array_create_dir(tr) < 0,
			     "Failed to create instance directory\n"))
			break;
	}

	mutex_unlock(&trace_types_lock);
	mutex_unlock(&event_mutex);
}

static void
init_tracer_tracefs(struct trace_array *tr, struct dentry *d_tracer)
{
	struct trace_event_file *file;
	int cpu;

	trace_create_file("available_tracers", TRACE_MODE_READ, d_tracer,
			tr, &show_traces_fops);

	trace_create_file("current_tracer", TRACE_MODE_WRITE, d_tracer,
			tr, &set_tracer_fops);

	trace_create_file("tracing_cpumask", TRACE_MODE_WRITE, d_tracer,
			  tr, &tracing_cpumask_fops);

	trace_create_file("trace_options", TRACE_MODE_WRITE, d_tracer,
			  tr, &tracing_iter_fops);

	trace_create_file("trace", TRACE_MODE_WRITE, d_tracer,
			  tr, &tracing_fops);

	trace_create_file("trace_pipe", TRACE_MODE_READ, d_tracer,
			  tr, &tracing_pipe_fops);

	trace_create_file("buffer_size_kb", TRACE_MODE_WRITE, d_tracer,
			  tr, &tracing_entries_fops);

	trace_create_file("buffer_total_size_kb", TRACE_MODE_READ, d_tracer,
			  tr, &tracing_total_entries_fops);

	trace_create_file("free_buffer", 0200, d_tracer,
			  tr, &tracing_free_buffer_fops);

	trace_create_file("trace_marker", 0220, d_tracer,
			  tr, &tracing_mark_fops);

	file = __find_event_file(tr, "ftrace", "print");
	if (file && file->dir)
		trace_create_file("trigger", TRACE_MODE_WRITE, file->dir,
				  file, &event_trigger_fops);
	tr->trace_marker_file = file;

	trace_create_file("trace_marker_raw", 0220, d_tracer,
			  tr, &tracing_mark_raw_fops);

	trace_create_file("trace_clock", TRACE_MODE_WRITE, d_tracer, tr,
			  &trace_clock_fops);

	trace_create_file("tracing_on", TRACE_MODE_WRITE, d_tracer,
			  tr, &rb_simple_fops);

	trace_create_file("timestamp_mode", TRACE_MODE_READ, d_tracer, tr,
			  &trace_time_stamp_mode_fops);

	tr->buffer_percent = 50;

	trace_create_file("buffer_percent", TRACE_MODE_READ, d_tracer,
			tr, &buffer_percent_fops);

	create_trace_options_dir(tr);

	trace_create_maxlat_file(tr, d_tracer);

	if (ftrace_create_function_files(tr, d_tracer))
		MEM_FAIL(1, "Could not allocate function filter files");

#ifdef CONFIG_TRACER_SNAPSHOT
	trace_create_file("snapshot", TRACE_MODE_WRITE, d_tracer,
			  tr, &snapshot_fops);
#endif

	trace_create_file("error_log", TRACE_MODE_WRITE, d_tracer,
			  tr, &tracing_err_log_fops);

	/*针对所有cpu，进行tracefs创建*/
	for_each_tracing_cpu(cpu)
		tracing_init_tracefs_percpu(tr, cpu);

	ftrace_init_tracefs(tr, d_tracer);
}

static struct vfsmount *trace_automount(struct dentry *mntpt, void *ingore)
{
	struct vfsmount *mnt;
	struct file_system_type *type;

	/*
	 * To maintain backward compatibility for tools that mount
	 * debugfs to get to the tracing facility, tracefs is automatically
	 * mounted to the debugfs/tracing directory.
	 */
	type = get_fs_type("tracefs");
	if (!type)
		return NULL;
	/*挂载tracefs文件系统*/
	mnt = vfs_submount(mntpt, type, "tracefs", NULL);
	put_filesystem(type);
	if (IS_ERR(mnt))
		return NULL;
	mntget(mnt);

	return mnt;
}

/**
 * tracing_init_dentry - initialize top level trace array
 *
 * This is called when creating files or directories in the tracing
 * directory. It is called via fs_initcall() by any of the boot up code
 * and expects to return the dentry of the top level tracing directory.
 */
int tracing_init_dentry(void)
{
	struct trace_array *tr = &global_trace;

	if (security_locked_down(LOCKDOWN_TRACEFS)) {
		pr_warn("Tracing disabled due to lockdown\n");
		return -EPERM;
	}

	/* The top level trace array uses  NULL as parent */
	if (tr->dir)
		return 0;

	if (WARN_ON(!tracefs_initialized()))
		return -ENODEV;

	/*
	 * As there may still be users that expect the tracing
	 * files to exist in debugfs/tracing, we must automount
	 * the tracefs file system there, so older tools still
	 * work with the newer kernel.
	 */
	tr->dir = debugfs_create_automount("tracing", NULL,
					   trace_automount, NULL);

	return 0;
}

extern struct trace_eval_map *__start_ftrace_eval_maps[];
extern struct trace_eval_map *__stop_ftrace_eval_maps[];

static struct workqueue_struct *eval_map_wq __initdata;
static struct work_struct eval_map_work __initdata;

static void __init eval_map_work_func(struct work_struct *work)
{
	int len;

	len = __stop_ftrace_eval_maps - __start_ftrace_eval_maps;
	trace_insert_eval_map(NULL, __start_ftrace_eval_maps, len);
}

static int __init trace_eval_init(void)
{
	INIT_WORK(&eval_map_work, eval_map_work_func);

	eval_map_wq = alloc_workqueue("eval_map_wq", WQ_UNBOUND, 0);
	if (!eval_map_wq) {
		pr_err("Unable to allocate eval_map_wq\n");
		/* Do work here */
		eval_map_work_func(&eval_map_work);
		return -ENOMEM;
	}

	queue_work(eval_map_wq, &eval_map_work);
	return 0;
}

static int __init trace_eval_sync(void)
{
	/* Make sure the eval map updates are finished */
	if (eval_map_wq)
		destroy_workqueue(eval_map_wq);
	return 0;
}

late_initcall_sync(trace_eval_sync);


#ifdef CONFIG_MODULES
static void trace_module_add_evals(struct module *mod)
{
	if (!mod->num_trace_evals)
		return;

	/*
	 * Modules with bad taint do not have events created, do
	 * not bother with enums either.
	 */
	if (trace_module_has_bad_taint(mod))
		return;

	trace_insert_eval_map(mod, mod->trace_evals, mod->num_trace_evals);
}

#ifdef CONFIG_TRACE_EVAL_MAP_FILE
static void trace_module_remove_evals(struct module *mod)
{
	union trace_eval_map_item *map;
	union trace_eval_map_item **last = &trace_eval_maps;

	if (!mod->num_trace_evals)
		return;

	mutex_lock(&trace_eval_mutex);

	map = trace_eval_maps;

	while (map) {
		if (map->head.mod == mod)
			break;
		map = trace_eval_jmp_to_tail(map);
		last = &map->tail.next;
		map = map->tail.next;
	}
	if (!map)
		goto out;

	*last = trace_eval_jmp_to_tail(map)->tail.next;
	kfree(map);
 out:
	mutex_unlock(&trace_eval_mutex);
}
#else
static inline void trace_module_remove_evals(struct module *mod) { }
#endif /* CONFIG_TRACE_EVAL_MAP_FILE */

static int trace_module_notify(struct notifier_block *self,
			       unsigned long val, void *data)
{
	struct module *mod = data;

	switch (val) {
	case MODULE_STATE_COMING:
		trace_module_add_evals(mod);
		break;
	case MODULE_STATE_GOING:
		trace_module_remove_evals(mod);
		break;
	}

	return NOTIFY_OK;
}

static struct notifier_block trace_module_nb = {
	.notifier_call = trace_module_notify,
	.priority = 0,
};
#endif /* CONFIG_MODULES */

static __init int tracer_init_tracefs(void)
{
	int ret;

	trace_access_lock_init();

	ret = tracing_init_dentry();
	if (ret)
		return 0;

	event_trace_init();

	init_tracer_tracefs(&global_trace, NULL);
	ftrace_init_tracefs_toplevel(&global_trace, NULL);

	trace_create_file("tracing_thresh", TRACE_MODE_WRITE, NULL,
			&global_trace, &tracing_thresh_fops);

	trace_create_file("README", TRACE_MODE_READ, NULL,
			NULL, &tracing_readme_fops);

	trace_create_file("saved_cmdlines", TRACE_MODE_READ, NULL,
			NULL, &tracing_saved_cmdlines_fops);

	trace_create_file("saved_cmdlines_size", TRACE_MODE_WRITE, NULL,
			  NULL, &tracing_saved_cmdlines_size_fops);

	trace_create_file("saved_tgids", TRACE_MODE_READ, NULL,
			NULL, &tracing_saved_tgids_fops);

	trace_eval_init();

	trace_create_eval_file(NULL);

#ifdef CONFIG_MODULES
	register_module_notifier(&trace_module_nb);
#endif

#ifdef CONFIG_DYNAMIC_FTRACE
	trace_create_file("dyn_ftrace_total_info", TRACE_MODE_READ, NULL,
			NULL, &tracing_dyn_info_fops);
#endif

	create_trace_instances(NULL);

	update_tracer_options(&global_trace);

	return 0;
}

fs_initcall(tracer_init_tracefs);

static int trace_panic_handler(struct notifier_block *this,
			       unsigned long event, void *unused)
{
	if (ftrace_dump_on_oops)
		ftrace_dump(ftrace_dump_on_oops);
	return NOTIFY_OK;
}

static struct notifier_block trace_panic_notifier = {
	.notifier_call  = trace_panic_handler,
	.next           = NULL,
	.priority       = 150   /* priority: INT_MAX >= x >= 0 */
};

static int trace_die_handler(struct notifier_block *self,
			     unsigned long val,
			     void *data)
{
	switch (val) {
	case DIE_OOPS:
		if (ftrace_dump_on_oops)
			ftrace_dump(ftrace_dump_on_oops);
		break;
	default:
		break;
	}
	return NOTIFY_OK;
}

static struct notifier_block trace_die_notifier = {
	.notifier_call = trace_die_handler,
	.priority = 200
};

/*
 * printk is set to max of 1024, we really don't need it that big.
 * Nothing should be printing 1000 characters anyway.
 */
#define TRACE_MAX_PRINT		1000

/*
 * Define here KERN_TRACE so that we have one place to modify
 * it if we decide to change what log level the ftrace dump
 * should be at.
 */
#define KERN_TRACE		KERN_EMERG

void
trace_printk_seq(struct trace_seq *s)
{
	/* Probably should print a warning here. */
	if (s->seq.len >= TRACE_MAX_PRINT)
		s->seq.len = TRACE_MAX_PRINT;

	/*
	 * More paranoid code. Although the buffer size is set to
	 * PAGE_SIZE, and TRACE_MAX_PRINT is 1000, this is just
	 * an extra layer of protection.
	 */
	if (WARN_ON_ONCE(s->seq.len >= s->seq.size))
		s->seq.len = s->seq.size - 1;

	/* should be zero ended, but we are paranoid. */
	s->buffer[s->seq.len] = 0;

	printk(KERN_TRACE "%s", s->buffer);

	trace_seq_init(s);
}

void trace_init_global_iter(struct trace_iterator *iter)
{
	iter->tr = &global_trace;
	iter->trace = iter->tr->current_trace;
	iter->cpu_file = RING_BUFFER_ALL_CPUS;
	iter->array_buffer = &global_trace.array_buffer;

	if (iter->trace && iter->trace->open)
		iter->trace->open(iter);

	/* Annotate start of buffers if we had overruns */
	if (ring_buffer_overruns(iter->array_buffer->buffer))
		iter->iter_flags |= TRACE_FILE_ANNOTATE;

	/* Output in nanoseconds only if we are using a clock in nanoseconds. */
	if (trace_clocks[iter->tr->clock_id].in_ns)
		iter->iter_flags |= TRACE_FILE_TIME_IN_NS;
}

void ftrace_dump(enum ftrace_dump_mode oops_dump_mode)
{
	/* use static because iter can be a bit big for the stack */
	static struct trace_iterator iter;
	static atomic_t dump_running;
	struct trace_array *tr = &global_trace;
	unsigned int old_userobj;
	unsigned long flags;
	int cnt = 0, cpu;

	/* Only allow one dump user at a time. */
	if (atomic_inc_return(&dump_running) != 1) {
		atomic_dec(&dump_running);
		return;
	}

	/*
	 * Always turn off tracing when we dump.
	 * We don't need to show trace output of what happens
	 * between multiple crashes.
	 *
	 * If the user does a sysrq-z, then they can re-enable
	 * tracing with echo 1 > tracing_on.
	 */
	tracing_off();

	local_irq_save(flags);

	/* Simulate the iterator */
	trace_init_global_iter(&iter);
	/* Can not use kmalloc for iter.temp and iter.fmt */
	iter.temp = static_temp_buf;
	iter.temp_size = STATIC_TEMP_BUF_SIZE;
	iter.fmt = static_fmt_buf;
	iter.fmt_size = STATIC_FMT_BUF_SIZE;

	for_each_tracing_cpu(cpu) {
		atomic_inc(&per_cpu_ptr(iter.array_buffer->data, cpu)->disabled);
	}

	old_userobj = tr->trace_flags & TRACE_ITER_SYM_USEROBJ;

	/* don't look at user memory in panic mode */
	tr->trace_flags &= ~TRACE_ITER_SYM_USEROBJ;

	switch (oops_dump_mode) {
	case DUMP_ALL:
		iter.cpu_file = RING_BUFFER_ALL_CPUS;
		break;
	case DUMP_ORIG:
		iter.cpu_file = raw_smp_processor_id();
		break;
	case DUMP_NONE:
		goto out_enable;
	default:
		printk(KERN_TRACE "Bad dumping mode, switching to all CPUs dump\n");
		iter.cpu_file = RING_BUFFER_ALL_CPUS;
	}

	printk(KERN_TRACE "Dumping ftrace buffer:\n");

	/* Did function tracer already get disabled? */
	if (ftrace_is_dead()) {
		printk("# WARNING: FUNCTION TRACING IS CORRUPTED\n");
		printk("#          MAY BE MISSING FUNCTION EVENTS\n");
	}

	/*
	 * We need to stop all tracing on all CPUS to read
	 * the next buffer. This is a bit expensive, but is
	 * not done often. We fill all what we can read,
	 * and then release the locks again.
	 */

	while (!trace_empty(&iter)) {

		if (!cnt)
			printk(KERN_TRACE "---------------------------------\n");

		cnt++;

		trace_iterator_reset(&iter);
		iter.iter_flags |= TRACE_FILE_LAT_FMT;

		if (trace_find_next_entry_inc(&iter) != NULL) {
			int ret;

			ret = print_trace_line(&iter);
			if (ret != TRACE_TYPE_NO_CONSUME)
				trace_consume(&iter);
		}
		touch_nmi_watchdog();

		trace_printk_seq(&iter.seq);
	}

	if (!cnt)
		printk(KERN_TRACE "   (ftrace buffer empty)\n");
	else
		printk(KERN_TRACE "---------------------------------\n");

 out_enable:
	tr->trace_flags |= old_userobj;

	for_each_tracing_cpu(cpu) {
		atomic_dec(&per_cpu_ptr(iter.array_buffer->data, cpu)->disabled);
	}
	atomic_dec(&dump_running);
	local_irq_restore(flags);
}
EXPORT_SYMBOL_GPL(ftrace_dump);

#define WRITE_BUFSIZE  4096

ssize_t trace_parse_run_command(struct file *file, const char __user *buffer,
				size_t count, loff_t *ppos,
				int (*createfn)(const char *))
{
	char *kbuf, *buf, *tmp;
	int ret = 0;
	size_t done = 0;
	size_t size;

	kbuf = kmalloc(WRITE_BUFSIZE, GFP_KERNEL);
	if (!kbuf)
		return -ENOMEM;

	while (done < count) {
		size = count - done;

		if (size >= WRITE_BUFSIZE)
			size = WRITE_BUFSIZE - 1;

		if (copy_from_user(kbuf, buffer + done, size)) {
			ret = -EFAULT;
			goto out;
		}
		kbuf[size] = '\0';
		buf = kbuf;
		do {
			tmp = strchr(buf, '\n');
			if (tmp) {
				*tmp = '\0';
				size = tmp - buf + 1;
			} else {
				size = strlen(buf);
				if (done + size < count) {
					if (buf != kbuf)
						break;
					/* This can accept WRITE_BUFSIZE - 2 ('\n' + '\0') */
					pr_warn("Line length is too long: Should be less than %d\n",
						WRITE_BUFSIZE - 2);
					ret = -EINVAL;
					goto out;
				}
			}
			done += size;

			/* Remove comments */
			tmp = strchr(buf, '#');

			if (tmp)
				*tmp = '\0';

			ret = createfn(buf);
			if (ret)
				goto out;
			buf += size;

		} while (done < count);
	}
	ret = done;

out:
	kfree(kbuf);

	return ret;
}

__init static int tracer_alloc_buffers(void)
{
	int ring_buf_size;
	int ret = -ENOMEM;


	if (security_locked_down(LOCKDOWN_TRACEFS)) {
		pr_warn("Tracing disabled due to lockdown\n");
		return -EPERM;
	}

	/*
	 * Make sure we don't accidentally add more trace options
	 * than we have bits for.
	 */
	BUILD_BUG_ON(TRACE_ITER_LAST_BIT > TRACE_FLAGS_MAX_SIZE);

	if (!alloc_cpumask_var(&tracing_buffer_mask, GFP_KERNEL))
		goto out;

	if (!alloc_cpumask_var(&global_trace.tracing_cpumask, GFP_KERNEL))
		goto out_free_buffer_mask;

	/* Only allocate trace_printk buffers if a trace_printk exists */
	if (&__stop___trace_bprintk_fmt != &__start___trace_bprintk_fmt)
		/* Must be called before global_trace.buffer is allocated */
		trace_printk_init_buffers();

	/* To save memory, keep the ring buffer size to its minimum */
	if (ring_buffer_expanded)
		ring_buf_size = trace_buf_size;
	else
		ring_buf_size = 1;

	cpumask_copy(tracing_buffer_mask, cpu_possible_mask);
	cpumask_copy(global_trace.tracing_cpumask, cpu_all_mask);

	raw_spin_lock_init(&global_trace.start_lock);

	/*
	 * The prepare callbacks allocates some memory for the ring buffer. We
	 * don't free the buffer if the CPU goes down. If we were to free
	 * the buffer, then the user would lose any trace that was in the
	 * buffer. The memory will be removed once the "instance" is removed.
	 */
	ret = cpuhp_setup_state_multi(CPUHP_TRACE_RB_PREPARE,
				      "trace/RB:preapre", trace_rb_cpu_prepare,
				      NULL);
	if (ret < 0)
		goto out_free_cpumask;
	/* Used for event triggers */
	ret = -ENOMEM;
	temp_buffer = ring_buffer_alloc(PAGE_SIZE, RB_FL_OVERWRITE);
	if (!temp_buffer)
		goto out_rm_hp_state;

	if (trace_create_savedcmd() < 0)
		goto out_free_temp_buffer;

	/* TODO: make the number of buffers hot pluggable with CPUS */
	if (allocate_trace_buffers(&global_trace, ring_buf_size) < 0) {
		MEM_FAIL(1, "tracer: failed to allocate ring buffer!\n");
		goto out_free_savedcmd;
	}

	if (global_trace.buffer_disabled)
		tracing_off();

	if (trace_boot_clock) {
		ret = tracing_set_clock(&global_trace, trace_boot_clock);
		if (ret < 0)
			pr_warn("Trace clock %s not defined, going back to default\n",
				trace_boot_clock);
	}

	/*
	 * register_tracer() might reference current_trace, so it
	 * needs to be set before we register anything. This is
	 * just a bootstrap of current_trace anyway.
	 */
	global_trace.current_trace = &nop_trace;

	global_trace.max_lock = (arch_spinlock_t)__ARCH_SPIN_LOCK_UNLOCKED;

	ftrace_init_global_array_ops(&global_trace);

	init_trace_flags_index(&global_trace);

	register_tracer(&nop_trace);

	/* Function tracing may start here (via kernel command line) */
	init_function_trace();

	/* All seems OK, enable tracing */
	tracing_disabled = 0;

	atomic_notifier_chain_register(&panic_notifier_list,
				       &trace_panic_notifier);

	register_die_notifier(&trace_die_notifier);

	global_trace.flags = TRACE_ARRAY_FL_GLOBAL;

	INIT_LIST_HEAD(&global_trace.systems);
	INIT_LIST_HEAD(&global_trace.events);
	INIT_LIST_HEAD(&global_trace.hist_vars);
	INIT_LIST_HEAD(&global_trace.err_log);
	list_add(&global_trace.list, &ftrace_trace_arrays);

	apply_trace_boot_options();

	register_snapshot_cmd();

	test_can_verify();

	return 0;

out_free_savedcmd:
	free_saved_cmdlines_buffer(savedcmd);
out_free_temp_buffer:
	ring_buffer_free(temp_buffer);
out_rm_hp_state:
	cpuhp_remove_multi_state(CPUHP_TRACE_RB_PREPARE);
out_free_cpumask:
	free_cpumask_var(global_trace.tracing_cpumask);
out_free_buffer_mask:
	free_cpumask_var(tracing_buffer_mask);
out:
	return ret;
}

void __init ftrace_boot_snapshot(void)
{
	if (snapshot_at_boot) {
		tracing_snapshot();
		internal_trace_puts("** Boot snapshot taken **\n");
	}
}

void __init early_trace_init(void)
{
	if (tracepoint_printk) {
		tracepoint_print_iter =
			kzalloc(sizeof(*tracepoint_print_iter), GFP_KERNEL);
		if (MEM_FAIL(!tracepoint_print_iter,
			     "Failed to allocate trace iterator\n"))
			tracepoint_printk = 0;
		else
			static_key_enable(&tracepoint_printk_key.key);
	}
	tracer_alloc_buffers();
}

void __init trace_init(void)
{
	trace_event_init();
}

__init static void clear_boot_tracer(void)
{
	/*
	 * The default tracer at boot buffer is an init section.
	 * This function is called in lateinit. If we did not
	 * find the boot tracer, then clear it out, to prevent
	 * later registration from accessing the buffer that is
	 * about to be freed.
	 */
	if (!default_bootup_tracer)
		return;

	printk(KERN_INFO "ftrace bootup tracer '%s' not registered.\n",
	       default_bootup_tracer);
	default_bootup_tracer = NULL;
}

#ifdef CONFIG_HAVE_UNSTABLE_SCHED_CLOCK
__init static void tracing_set_default_clock(void)
{
	/* sched_clock_stable() is determined in late_initcall */
	if (!trace_boot_clock && !sched_clock_stable()) {
		if (security_locked_down(LOCKDOWN_TRACEFS)) {
			pr_warn("Can not set tracing clock due to lockdown\n");
			return;
		}

		printk(KERN_WARNING
		       "Unstable clock detected, switching default tracing clock to \"global\"\n"
		       "If you want to keep using the local clock, then add:\n"
		       "  \"trace_clock=local\"\n"
		       "on the kernel command line\n");
		tracing_set_clock(&global_trace, "global");
	}
}
#else
static inline void tracing_set_default_clock(void) { }
#endif

__init static int late_trace_init(void)
{
	if (tracepoint_printk && tracepoint_printk_stop_on_boot) {
		static_key_disable(&tracepoint_printk_key.key);
		tracepoint_printk = 0;
	}

	tracing_set_default_clock();
	clear_boot_tracer();
	return 0;
}

late_initcall_sync(late_trace_init);<|MERGE_RESOLUTION|>--- conflicted
+++ resolved
@@ -3243,12 +3243,8 @@
     /*取当前cpu对应的buffer*/
 	struct trace_buffer_struct *buffer = this_cpu_ptr(trace_percpu_buffer);
 
-<<<<<<< HEAD
-	if (!buffer || buffer->nesting >= 4)
-	    /*buffer未申请/nesting数量过多*/
-=======
 	if (!trace_percpu_buffer || buffer->nesting >= 4)
->>>>>>> 028192fe
+	    	/*buffer未申请/nesting数量过多*/
 		return NULL;
 
 	buffer->nesting++;
