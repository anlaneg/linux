// SPDX-License-Identifier: GPL-2.0-only
/*
 * sysctl.c: General linux system control interface
 *
 * Begun 24 March 1995, Stephen Tweedie
 * Added /proc support, Dec 1995
 * Added bdflush entry and intvec min/max checking, 2/23/96, Tom Dyas.
 * Added hooks for /proc/sys/net (minor, minor patch), 96/4/1, Mike Shaver.
 * Added kernel/java-{interpreter,appletviewer}, 96/5/10, Mike Shaver.
 * Dynamic registration fixes, Stephen Tweedie.
 * Added kswapd-interval, ctrl-alt-del, printk stuff, 1/8/97, Chris Horn.
 * Made sysctl support optional via CONFIG_SYSCTL, 1/10/97, Chris
 *  Horn.
 * Added proc_doulongvec_ms_jiffies_minmax, 09/08/99, Carlos H. Bauer.
 * Added proc_doulongvec_minmax, 09/08/99, Carlos H. Bauer.
 * Changed linked lists to use list.h instead of lists.h, 02/24/00, Bill
 *  Wendling.
 * The list_for_each() macro wasn't appropriate for the sysctl loop.
 *  Removed it and replaced it with older style, 03/23/00, Bill Wendling
 */

#include <linux/module.h>
#include <linux/aio.h>
#include <linux/mm.h>
#include <linux/swap.h>
#include <linux/slab.h>
#include <linux/sysctl.h>
#include <linux/bitmap.h>
#include <linux/signal.h>
#include <linux/panic.h>
#include <linux/printk.h>
#include <linux/proc_fs.h>
#include <linux/security.h>
#include <linux/ctype.h>
#include <linux/kmemleak.h>
#include <linux/fs.h>
#include <linux/init.h>
#include <linux/kernel.h>
#include <linux/kobject.h>
#include <linux/net.h>
#include <linux/sysrq.h>
#include <linux/highuid.h>
#include <linux/writeback.h>
#include <linux/ratelimit.h>
#include <linux/compaction.h>
#include <linux/hugetlb.h>
#include <linux/initrd.h>
#include <linux/key.h>
#include <linux/times.h>
#include <linux/limits.h>
#include <linux/dcache.h>
#include <linux/dnotify.h>
#include <linux/syscalls.h>
#include <linux/vmstat.h>
#include <linux/nfs_fs.h>
#include <linux/acpi.h>
#include <linux/reboot.h>
#include <linux/ftrace.h>
#include <linux/perf_event.h>
#include <linux/kprobes.h>
#include <linux/pipe_fs_i.h>
#include <linux/oom.h>
#include <linux/kmod.h>
#include <linux/capability.h>
#include <linux/binfmts.h>
#include <linux/sched/sysctl.h>
#include <linux/sched/coredump.h>
#include <linux/kexec.h>
#include <linux/bpf.h>
#include <linux/mount.h>
#include <linux/userfaultfd_k.h>
#include <linux/coredump.h>
#include <linux/latencytop.h>
#include <linux/pid.h>
#include <linux/delayacct.h>

#include "../lib/kstrtox.h"

#include <linux/uaccess.h>
#include <asm/processor.h>

#ifdef CONFIG_X86
#include <asm/nmi.h>
#include <asm/stacktrace.h>
#include <asm/io.h>
#endif
#ifdef CONFIG_SPARC
#include <asm/setup.h>
#endif
#ifdef CONFIG_BSD_PROCESS_ACCT
#include <linux/acct.h>
#endif
#ifdef CONFIG_RT_MUTEXES
#include <linux/rtmutex.h>
#endif
#if defined(CONFIG_PROVE_LOCKING) || defined(CONFIG_LOCK_STAT)
#include <linux/lockdep.h>
#endif
#ifdef CONFIG_CHR_DEV_SG
#include <scsi/sg.h>
#endif
#ifdef CONFIG_STACKLEAK_RUNTIME_DISABLE
#include <linux/stackleak.h>
#endif
#ifdef CONFIG_LOCKUP_DETECTOR
#include <linux/nmi.h>
#endif

#if defined(CONFIG_SYSCTL)

/* Constants used for minimum and  maximum */
#ifdef CONFIG_LOCKUP_DETECTOR
static int sixty = 60;
#endif

static int __maybe_unused neg_one = -1;
static int __maybe_unused two = 2;
static int __maybe_unused four = 4;
static unsigned long zero_ul;
static unsigned long one_ul = 1;
static unsigned long long_max = LONG_MAX;
static int one_hundred = 100;
static int two_hundred = 200;
static int one_thousand = 1000;
#ifdef CONFIG_PRINTK
static int ten_thousand = 10000;
#endif
#ifdef CONFIG_PERF_EVENTS
static int six_hundred_forty_kb = 640 * 1024;
#endif

/* this is needed for the proc_doulongvec_minmax of vm_dirty_bytes */
static unsigned long dirty_bytes_min = 2 * PAGE_SIZE;

/* this is needed for the proc_dointvec_minmax for [fs_]overflow UID and GID */
static int maxolduid = 65535;
static int minolduid;

static int ngroups_max = NGROUPS_MAX;
static const int cap_last_cap = CAP_LAST_CAP;

/*
 * This is needed for proc_doulongvec_minmax of sysctl_hung_task_timeout_secs
 * and hung_task_check_interval_secs
 */
#ifdef CONFIG_DETECT_HUNG_TASK
static unsigned long hung_task_timeout_max = (LONG_MAX/HZ);
#endif

#ifdef CONFIG_INOTIFY_USER
#include <linux/inotify.h>
#endif
#ifdef CONFIG_FANOTIFY
#include <linux/fanotify.h>
#endif

#ifdef CONFIG_PROC_SYSCTL

/**
 * enum sysctl_writes_mode - supported sysctl write modes
 *
 * @SYSCTL_WRITES_LEGACY: each write syscall must fully contain the sysctl value
 *	to be written, and multiple writes on the same sysctl file descriptor
 *	will rewrite the sysctl value, regardless of file position. No warning
 *	is issued when the initial position is not 0.
 * @SYSCTL_WRITES_WARN: same as above but warn when the initial file position is
 *	not 0.
 * @SYSCTL_WRITES_STRICT: writes to numeric sysctl entries must always be at
 *	file position 0 and the value must be fully contained in the buffer
 *	sent to the write syscall. If dealing with strings respect the file
 *	position, but restrict this to the max length of the buffer, anything
 *	passed the max length will be ignored. Multiple writes will append
 *	to the buffer.
 *
 * These write modes control how current file position affects the behavior of
 * updating sysctl values through the proc interface on each write.
 */
enum sysctl_writes_mode {
	SYSCTL_WRITES_LEGACY		= -1,
	SYSCTL_WRITES_WARN		= 0,
	SYSCTL_WRITES_STRICT		= 1,
};

static enum sysctl_writes_mode sysctl_writes_strict = SYSCTL_WRITES_STRICT;
#endif /* CONFIG_PROC_SYSCTL */

#if defined(HAVE_ARCH_PICK_MMAP_LAYOUT) || \
    defined(CONFIG_ARCH_WANT_DEFAULT_TOPDOWN_MMAP_LAYOUT)
int sysctl_legacy_va_layout;
#endif

#ifdef CONFIG_COMPACTION
static int min_extfrag_threshold;
static int max_extfrag_threshold = 1000;
#endif

#endif /* CONFIG_SYSCTL */

#if defined(CONFIG_BPF_SYSCALL) && defined(CONFIG_SYSCTL)
static int bpf_stats_handler(struct ctl_table *table, int write,
			     void *buffer, size_t *lenp, loff_t *ppos)
{
	struct static_key *key = (struct static_key *)table->data;
	static int saved_val;
	int val, ret;
	struct ctl_table tmp = {
		.data   = &val,
		.maxlen = sizeof(val),
		.mode   = table->mode,
		.extra1 = SYSCTL_ZERO,
		.extra2 = SYSCTL_ONE,
	};

	if (write && !capable(CAP_SYS_ADMIN))
		return -EPERM;

	mutex_lock(&bpf_stats_enabled_mutex);
	val = saved_val;
	ret = proc_dointvec_minmax(&tmp, write, buffer, lenp, ppos);
	if (write && !ret && val != saved_val) {
		if (val)
			static_key_slow_inc(key);
		else
			static_key_slow_dec(key);
		saved_val = val;
	}
	mutex_unlock(&bpf_stats_enabled_mutex);
	return ret;
}

static int bpf_unpriv_handler(struct ctl_table *table, int write,
			      void *buffer, size_t *lenp, loff_t *ppos)
{
	int ret, unpriv_enable = *(int *)table->data;
	bool locked_state = unpriv_enable == 1;
	struct ctl_table tmp = *table;

	if (write && !capable(CAP_SYS_ADMIN))
		return -EPERM;

	tmp.data = &unpriv_enable;
	ret = proc_dointvec_minmax(&tmp, write, buffer, lenp, ppos);
	if (write && !ret) {
		if (locked_state && unpriv_enable != 1)
			return -EPERM;
		*(int *)table->data = unpriv_enable;
	}
	return ret;
}
#endif /* CONFIG_BPF_SYSCALL && CONFIG_SYSCTL */

/*
 * /proc/sys support
 */

#ifdef CONFIG_PROC_SYSCTL

static int _proc_do_string(char *data, int maxlen, int write,
		char *buffer, size_t *lenp, loff_t *ppos)
{
	size_t len;
	char c, *p;

	if (!data || !maxlen || !*lenp) {
		*lenp = 0;
		return 0;
	}

	if (write) {
		if (sysctl_writes_strict == SYSCTL_WRITES_STRICT) {
			/* Only continue writes not past the end of buffer. */
			len = strlen(data);
			if (len > maxlen - 1)
				len = maxlen - 1;

			if (*ppos > len)
				return 0;
			len = *ppos;
		} else {
			/* Start writing from beginning of buffer. */
			len = 0;
		}

		*ppos += *lenp;
		p = buffer;
		while ((p - buffer) < *lenp && len < maxlen - 1) {
			c = *(p++);
			if (c == 0 || c == '\n')
				break;
			data[len++] = c;
		}
		data[len] = 0;
	} else {
		len = strlen(data);
		if (len > maxlen)
			len = maxlen;

		if (*ppos > len) {
			*lenp = 0;
			return 0;
		}

		data += *ppos;
		len  -= *ppos;

		if (len > *lenp)
			len = *lenp;
		if (len)
			memcpy(buffer, data, len);
		if (len < *lenp) {
			buffer[len] = '\n';
			len++;
		}
		*lenp = len;
		*ppos += len;
	}
	return 0;
}

static void warn_sysctl_write(struct ctl_table *table)
{
	pr_warn_once("%s wrote to %s when file position was not 0!\n"
		"This will not be supported in the future. To silence this\n"
		"warning, set kernel.sysctl_writes_strict = -1\n",
		current->comm, table->procname);
}

/**
 * proc_first_pos_non_zero_ignore - check if first position is allowed
 * @ppos: file position
 * @table: the sysctl table
 *
 * Returns true if the first position is non-zero and the sysctl_writes_strict
 * mode indicates this is not allowed for numeric input types. String proc
 * handlers can ignore the return value.
 */
static bool proc_first_pos_non_zero_ignore(loff_t *ppos,
					   struct ctl_table *table)
{
	if (!*ppos)
		return false;

	switch (sysctl_writes_strict) {
	case SYSCTL_WRITES_STRICT:
		return true;
	case SYSCTL_WRITES_WARN:
		warn_sysctl_write(table);
		return false;
	default:
		return false;
	}
}

/**
 * proc_dostring - read a string sysctl
 * @table: the sysctl table
 * @write: %TRUE if this is a write to the sysctl file
 * @buffer: the user buffer
 * @lenp: the size of the user buffer
 * @ppos: file position
 *
 * Reads/writes a string from/to the user buffer. If the kernel
 * buffer provided is not large enough to hold the string, the
 * string is truncated. The copied string is %NULL-terminated.
 * If the string is being read by the user process, it is copied
 * and a newline '\n' is added. It is truncated if the buffer is
 * not large enough.
 *
 * Returns 0 on success.
 */
int proc_dostring(struct ctl_table *table, int write,
		  void *buffer, size_t *lenp, loff_t *ppos)
{
	if (write)
		proc_first_pos_non_zero_ignore(ppos, table);

	return _proc_do_string(table->data, table->maxlen, write, buffer, lenp,
			ppos);
}

//返回buf中可被跳过的空格数，buf将被更新到第一个非空格起始位置
static size_t proc_skip_spaces(char **buf)
{
	size_t ret;
	char *tmp = skip_spaces(*buf);
	ret = tmp - *buf;
	*buf = tmp;
	return ret;
}

static void proc_skip_char(char **buf, size_t *size, const char v)
{
	while (*size) {
		if (**buf != v)
			break;
		(*size)--;
		(*buf)++;
	}
}

/**
 * strtoul_lenient - parse an ASCII formatted integer from a buffer and only
 *                   fail on overflow
 *
 * @cp: kernel buffer containing the string to parse
 * @endp: pointer to store the trailing characters
 * @base: the base to use
 * @res: where the parsed integer will be stored
 *
 * In case of success 0 is returned and @res will contain the parsed integer,
 * @endp will hold any trailing characters.
 * This function will fail the parse on overflow. If there wasn't an overflow
 * the function will defer the decision what characters count as invalid to the
 * caller.
 */
static int strtoul_lenient(const char *cp, char **endp/*出参，记录转换中止位置*/, unsigned int base/*基数*/,
			   unsigned long *res/*出参，转换后结果*/)
{
	unsigned long long result;
	unsigned int rv;

	//确定cp使用的基数
	cp = _parse_integer_fixup_radix(cp, &base);
	rv = _parse_integer(cp, base, &result);
	if ((rv & KSTRTOX_OVERFLOW) || (result != (unsigned long)result))
	    /*数据绕回*/
		return -ERANGE;

	//增加消费掉的字符数
	cp += rv;

	//记录转换中止位置
	if (endp)
		*endp = (char *)cp;

	*res = (unsigned long)result;
	return 0;
}

#define TMPBUFLEN 22
/**
 * proc_get_long - reads an ASCII formatted integer from a user buffer
 *
 * @buf: a kernel buffer
 * @size: size of the kernel buffer
 * @val: this is where the number will be stored
 * @neg: set to %TRUE if number is negative
 * @perm_tr: a vector which contains the allowed trailers
 * @perm_tr_len: size of the perm_tr vector
 * @tr: pointer to store the trailer character
 *
 * In case of success %0 is returned and @buf and @size are updated with
 * the amount of bytes read. If @tr is non-NULL and a trailing
 * character exists (size is non-zero after returning from this
 * function), @tr is updated with the trailing character.
 */
static int proc_get_long(char **buf/*字符串*/, size_t *size/*字符串长度*/,
			  unsigned long *val/*出参，转换后的值*/, bool *neg/*出参，指定是否为负数*/,
			  const char *perm_tr, unsigned perm_tr_len, char *tr/*存入尾部字符*/)
{
	int len;
	char *p, tmp[TMPBUFLEN];

	/*字符串长度不得为零*/
	if (!*size)
		return -EINVAL;

	len = *size;
	/*long型长度不超过TMPBUFLEN(最大20位）:18,446,744,073,709,551,615*/
	if (len > TMPBUFLEN - 1)
		len = TMPBUFLEN - 1;

	memcpy(tmp, *buf, len);

	tmp[len] = 0;
	p = tmp;
	if (*p == '-' && *size > 1) {
	    //遇到负数符号
		*neg = true;
		p++;
	} else
		*neg = false;
	//必须为数字
	if (!isdigit(*p))
		return -EINVAL;

	//转换p表示的非符数，记录在val中
	if (strtoul_lenient(p/*待转换的串*/, &p/*转换中止位置*/, 0/*10进制*/, val/*出参，转换后的值*/))
		return -EINVAL;

	//消费掉的长度
	len = p - tmp;

	/* We don't know if the next char is whitespace thus we may accept
	 * invalid integers (e.g. 1234...a) or two integers instead of one
	 * (e.g. 123...1). So lets not allow such large numbers. */
	if (len == TMPBUFLEN - 1)
		return -EINVAL;

	//未消费完所有字符，且提供了容许的tailer数组，*p如果不在perm_tr中存在，则报错
	if (len < *size && perm_tr_len && !memchr(perm_tr, *p, perm_tr_len))
		return -EINVAL;

	if (tr && (len < *size))
		*tr = *p;

	//已解析位置及长度更新
	*buf += len;
	*size -= len;

	return 0;
}

/**
 * proc_put_long - converts an integer to a decimal ASCII formatted string
 *
 * @buf: the user buffer
 * @size: the size of the user buffer
 * @val: the integer to be converted
 * @neg: sign of the number, %TRUE for negative
 *
 * In case of success @buf and @size are updated with the amount of bytes
 * written.
 */
static void proc_put_long(void **buf, size_t *size, unsigned long val, bool neg)
{
    //向buf中存入val(val可能为负数）
	int len;
	char tmp[TMPBUFLEN], *p = tmp;

	sprintf(p, "%s%lu", neg ? "-" : "", val);
	len = strlen(tmp);
	if (len > *size)
		len = *size;
	memcpy(*buf, tmp, len);
	*size -= len;
	*buf += len;
}
#undef TMPBUFLEN

//向buf中存入一个字符
static void proc_put_char(void **buf/*入出参，buf写入位置*/, size_t *size/*入出参，可用buf长度*/, char c)
{
	if (*size) {
		char **buffer = (char **)buf;
		**buffer = c;//向buffer中写入c

		(*size)--;//可写长度减一
		(*buffer)++;//buffer写位置后移
		*buf = *buffer;
	}
}

<<<<<<< HEAD
static int do_proc_dointvec_conv(bool *negp/*是否取负值*/, unsigned long *lvalp,
=======
static int do_proc_dobool_conv(bool *negp, unsigned long *lvalp,
				int *valp,
				int write, void *data)
{
	if (write) {
		*(bool *)valp = *lvalp;
	} else {
		int val = *(bool *)valp;

		*lvalp = (unsigned long)val;
		*negp = false;
	}
	return 0;
}

static int do_proc_dointvec_conv(bool *negp, unsigned long *lvalp,
>>>>>>> ce840177
				 int *valp,
				 int write/*是否写操作，若写，则valp=lvalp*/, void *data/*不使用*/)
{
	if (write) {
	    //检查lvalp的取值，并将其负给valp
		if (*negp) {
		    //lvalp不得大于0
			if (*lvalp > (unsigned long) INT_MAX + 1)
				return -EINVAL;
			*valp = -*lvalp;
		} else {
		    //lvalp不得超过int_max
			if (*lvalp > (unsigned long) INT_MAX)
				return -EINVAL;
			*valp = *lvalp;
		}
	} else {
	    //检查valp，填充lvalp,negp
		int val = *valp;
		if (val < 0) {
			*negp = true;
			*lvalp = -(unsigned long)val;
		} else {
			*negp = false;
			*lvalp = (unsigned long)val;
		}
	}
	return 0;
}

static int do_proc_douintvec_conv(unsigned long *lvalp,
				  unsigned int *valp,
				  int write, void *data)
{
	if (write) {
		if (*lvalp > UINT_MAX)
			return -EINVAL;
		*valp = *lvalp;
	} else {
		unsigned int val = *valp;
		*lvalp = (unsigned long)val;
	}
	return 0;
}

static const char proc_wspace_sep[] = { ' ', '\t', '\n' };

static int __do_proc_dointvec(void *tbl_data/*待填充或读取的数据*/, struct ctl_table *table,
		  int write, void *buffer/*write时使用的待解析buffer,read时使用的格式化buffer*/,
		  size_t *lenp/*出参，剩余长度*/, loff_t *ppos,
		  int (*conv/*转换回调*/)(bool *negp, unsigned long *lvalp, int *valp,
			      int write, void *data),
		  void *data)
{
	int *i, vleft, first = 1, err = 0;
	size_t left;
	char *p;
	
	//没有tbl_data或者maxlen为0，则直接返回
	if (!tbl_data || !table->maxlen || !*lenp || (*ppos && !write)) {
		*lenp = 0;
		return 0;
	}
	
	i = (int *) tbl_data;/*i指向tbl_data的每一个项*/
	vleft = table->maxlen / sizeof(*i);/*有多少项*/
	left = *lenp;

	if (!conv)
	    /*如未提供回调，则使和默认转换函数*/
		conv = do_proc_dointvec_conv;

	if (write) {
		if (proc_first_pos_non_zero_ignore(ppos, table))
			goto out;

		if (left > PAGE_SIZE - 1)
			left = PAGE_SIZE - 1;
		p = buffer;
	}

	//执行每一项解析
	for (; left && vleft--; i++, first=0) {
		unsigned long lval;
		bool neg;

		if (write) {
		    //更新p指针，使其指向首个非space字符
			left -= proc_skip_spaces(&p);

			if (!left)
			    /*字符串变为空，跳出*/
				break;

			//分析p,将转换后的值存在lval中
			err = proc_get_long(&p, &left/*待解析长度*/, &lval, &neg/*是否负数*/,
					     proc_wspace_sep,
					     sizeof(proc_wspace_sep), NULL);
			if (err)
			    /*格式有误，退出*/
				break;

			//指明写操作
			if (conv(&neg, &lval, i, 1, data)) {
				err = -EINVAL;
				break;
			}
		} else {
		    //执行读操作，输出到buffer
			if (conv(&neg, &lval, i, 0, data)) {
				err = -EINVAL;
				break;
			}
			if (!first)
			    /*存入一个\t*/
				proc_put_char(&buffer, &left, '\t');
			/*存入 neg?lval*/
			proc_put_long(&buffer, &left, lval, neg);
		}
	}

	//read情况下，再向buffer写入一个\n
	if (!write && !first && left && !err)
		proc_put_char(&buffer, &left, '\n');
	//写情况下，如left,则再跳过空格符
	if (write && !err && left)
		left -= proc_skip_spaces(&p);
	if (write && first)
		return err ? : -EINVAL;
	*lenp -= left;
out:
	*ppos += *lenp;
	return err;
}

static int do_proc_dointvec(struct ctl_table *table, int write,
		  void *buffer, size_t *lenp, loff_t *ppos,
		  int (*conv)(bool *negp, unsigned long *lvalp, int *valp,
			      int write, void *data),
		  void *data)
{
	return __do_proc_dointvec(table->data, table, write,
			buffer, lenp, ppos, conv, data);
}

static int do_proc_douintvec_w(unsigned int *tbl_data,
			       struct ctl_table *table,
			       void *buffer,
			       size_t *lenp, loff_t *ppos,
			       int (*conv)(unsigned long *lvalp,
					   unsigned int *valp,
					   int write, void *data),
			       void *data)
{
	unsigned long lval;
	int err = 0;
	size_t left;
	bool neg;
	char *p = buffer;

	left = *lenp;

	if (proc_first_pos_non_zero_ignore(ppos, table))
		goto bail_early;

	if (left > PAGE_SIZE - 1)
		left = PAGE_SIZE - 1;

	left -= proc_skip_spaces(&p);
	if (!left) {
		err = -EINVAL;
		goto out_free;
	}

	err = proc_get_long(&p, &left, &lval, &neg,
			     proc_wspace_sep,
			     sizeof(proc_wspace_sep), NULL);
	if (err || neg) {
		err = -EINVAL;
		goto out_free;
	}

	if (conv(&lval, tbl_data, 1, data)) {
		err = -EINVAL;
		goto out_free;
	}

	if (!err && left)
		left -= proc_skip_spaces(&p);

out_free:
	if (err)
		return -EINVAL;

	return 0;

	/* This is in keeping with old __do_proc_dointvec() */
bail_early:
	*ppos += *lenp;
	return err;
}

static int do_proc_douintvec_r(unsigned int *tbl_data, void *buffer,
			       size_t *lenp, loff_t *ppos,
			       int (*conv)(unsigned long *lvalp,
					   unsigned int *valp,
					   int write, void *data),
			       void *data)
{
	unsigned long lval;
	int err = 0;
	size_t left;

	left = *lenp;

	if (conv(&lval, tbl_data, 0, data)) {
		err = -EINVAL;
		goto out;
	}

	proc_put_long(&buffer, &left, lval, false);
	if (!left)
		goto out;

	proc_put_char(&buffer, &left, '\n');

out:
	*lenp -= left;
	*ppos += *lenp;

	return err;
}

static int __do_proc_douintvec(void *tbl_data, struct ctl_table *table,
			       int write, void *buffer,
			       size_t *lenp, loff_t *ppos,
			       int (*conv)(unsigned long *lvalp,
					   unsigned int *valp,
					   int write, void *data),
			       void *data)
{
	unsigned int *i, vleft;

	if (!tbl_data || !table->maxlen || !*lenp || (*ppos && !write)) {
		*lenp = 0;
		return 0;
	}

	i = (unsigned int *) tbl_data;
	vleft = table->maxlen / sizeof(*i);

	/*
	 * Arrays are not supported, keep this simple. *Do not* add
	 * support for them.
	 */
	if (vleft != 1) {
		*lenp = 0;
		return -EINVAL;
	}

	if (!conv)
		conv = do_proc_douintvec_conv;

	if (write)
		return do_proc_douintvec_w(i, table, buffer, lenp, ppos,
					   conv, data);
	return do_proc_douintvec_r(i, buffer, lenp, ppos, conv, data);
}

static int do_proc_douintvec(struct ctl_table *table, int write,
			     void *buffer, size_t *lenp, loff_t *ppos,
			     int (*conv)(unsigned long *lvalp,
					 unsigned int *valp,
					 int write, void *data),
			     void *data)
{
	return __do_proc_douintvec(table->data, table, write,
				   buffer, lenp, ppos, conv, data);
}

/**
 * proc_dobool - read/write a bool
 * @table: the sysctl table
 * @write: %TRUE if this is a write to the sysctl file
 * @buffer: the user buffer
 * @lenp: the size of the user buffer
 * @ppos: file position
 *
 * Reads/writes up to table->maxlen/sizeof(unsigned int) integer
 * values from/to the user buffer, treated as an ASCII string.
 *
 * Returns 0 on success.
 */
int proc_dobool(struct ctl_table *table, int write, void *buffer,
		size_t *lenp, loff_t *ppos)
{
	return do_proc_dointvec(table, write, buffer, lenp, ppos,
				do_proc_dobool_conv, NULL);
}

/**
 * proc_dointvec - read a vector of integers
 * @table: the sysctl table
 * @write: %TRUE if this is a write to the sysctl file
 * @buffer: the user buffer
 * @lenp: the size of the user buffer
 * @ppos: file position
 *
 * Reads/writes up to table->maxlen/sizeof(unsigned int) integer
 * values from/to the user buffer, treated as an ASCII string. 
 *
 * Returns 0 on success.
 */
int proc_dointvec(struct ctl_table *table, int write, void *buffer,
		  size_t *lenp, loff_t *ppos)
{
	return do_proc_dointvec(table, write, buffer, lenp, ppos, NULL, NULL);
}

#ifdef CONFIG_COMPACTION
static int proc_dointvec_minmax_warn_RT_change(struct ctl_table *table,
		int write, void *buffer, size_t *lenp, loff_t *ppos)
{
	int ret, old;

	if (!IS_ENABLED(CONFIG_PREEMPT_RT) || !write)
		return proc_dointvec_minmax(table, write, buffer, lenp, ppos);

	old = *(int *)table->data;
	ret = proc_dointvec_minmax(table, write, buffer, lenp, ppos);
	if (ret)
		return ret;
	if (old != *(int *)table->data)
		pr_warn_once("sysctl attribute %s changed by %s[%d]\n",
			     table->procname, current->comm,
			     task_pid_nr(current));
	return ret;
}
#endif

/**
 * proc_douintvec - read a vector of unsigned integers
 * @table: the sysctl table
 * @write: %TRUE if this is a write to the sysctl file
 * @buffer: the user buffer
 * @lenp: the size of the user buffer
 * @ppos: file position
 *
 * Reads/writes up to table->maxlen/sizeof(unsigned int) unsigned integer
 * values from/to the user buffer, treated as an ASCII string.
 *
 * Returns 0 on success.
 */
int proc_douintvec(struct ctl_table *table, int write, void *buffer,
		size_t *lenp, loff_t *ppos)
{
	return do_proc_douintvec(table, write, buffer, lenp, ppos,
				 do_proc_douintvec_conv, NULL);
}

/*
 * Taint values can only be increased
 * This means we can safely use a temporary.
 */
static int proc_taint(struct ctl_table *table, int write,
			       void *buffer, size_t *lenp, loff_t *ppos)
{
	struct ctl_table t;
	unsigned long tmptaint = get_taint();
	int err;

	if (write && !capable(CAP_SYS_ADMIN))
		return -EPERM;

	t = *table;
	t.data = &tmptaint;
	err = proc_doulongvec_minmax(&t, write, buffer, lenp, ppos);
	if (err < 0)
		return err;

	if (write) {
		int i;

		/*
		 * If we are relying on panic_on_taint not producing
		 * false positives due to userspace input, bail out
		 * before setting the requested taint flags.
		 */
		if (panic_on_taint_nousertaint && (tmptaint & panic_on_taint))
			return -EINVAL;

		/*
		 * Poor man's atomic or. Not worth adding a primitive
		 * to everyone's atomic.h for this
		 */
		for (i = 0; i < TAINT_FLAGS_COUNT; i++)
			if ((1UL << i) & tmptaint)
				add_taint(i, LOCKDEP_STILL_OK);
	}

	return err;
}

#ifdef CONFIG_PRINTK
static int proc_dointvec_minmax_sysadmin(struct ctl_table *table, int write,
				void *buffer, size_t *lenp, loff_t *ppos)
{
	if (write && !capable(CAP_SYS_ADMIN))
		return -EPERM;

	return proc_dointvec_minmax(table, write, buffer, lenp, ppos);
}
#endif

/**
 * struct do_proc_dointvec_minmax_conv_param - proc_dointvec_minmax() range checking structure
 * @min: pointer to minimum allowable value
 * @max: pointer to maximum allowable value
 *
 * The do_proc_dointvec_minmax_conv_param structure provides the
 * minimum and maximum values for doing range checking for those sysctl
 * parameters that use the proc_dointvec_minmax() handler.
 */
struct do_proc_dointvec_minmax_conv_param {
	int *min;
	int *max;
};

static int do_proc_dointvec_minmax_conv(bool *negp/*写时为入参，读时为出参*/, unsigned long *lvalp/*写时为入参，读时为出参*/,
					int *valp/*写时为出参，读时为入参*/,
					int write, void *data/*读时，范围检查*/)
{
	int tmp, ret;
	struct do_proc_dointvec_minmax_conv_param *param = data;
	/*
	 * If writing, first do so via a temporary local int so we can
	 * bounds-check it before touching *valp.
	 */
	int *ip = write ? &tmp : valp;/*如果是写，则用tmp记录最终数值，否则记录输出的最终值*/

	ret = do_proc_dointvec_conv(negp, lvalp, ip, write, data);
	if (ret)
		return ret;

	if (write) {
	    //如果写操作，则tmp必须在区间[param->min,parm->max]以内
		if ((param->min && *param->min > tmp) ||
		    (param->max/*如非零则检查*/ && *param->max < tmp))
			return -EINVAL;
		*valp = tmp;
	}

	return 0;
}

/**
 * proc_dointvec_minmax - read a vector of integers with min/max values
 * @table: the sysctl table
 * @write: %TRUE if this is a write to the sysctl file
 * @buffer: the user buffer
 * @lenp: the size of the user buffer
 * @ppos: file position
 *
 * Reads/writes up to table->maxlen/sizeof(unsigned int) integer
 * values from/to the user buffer, treated as an ASCII string.
 *
 * This routine will ensure the values are within the range specified by
 * table->extra1 (min) and table->extra2 (max).
 *
 * Returns 0 on success or -EINVAL on write when the range check fails.
 */
int proc_dointvec_minmax(struct ctl_table *table, int write,
		  void *buffer, size_t *lenp, loff_t *ppos)
{
    //读取net.ipv4.tcp_rmem 配置
	struct do_proc_dointvec_minmax_conv_param param = {
		.min = (int *) table->extra1,
		.max = (int *) table->extra2,
	};
	//解析或格式化一组配置数据
	return do_proc_dointvec(table, write, buffer, lenp, ppos,
				do_proc_dointvec_minmax_conv, &param);
}

/**
 * struct do_proc_douintvec_minmax_conv_param - proc_douintvec_minmax() range checking structure
 * @min: pointer to minimum allowable value
 * @max: pointer to maximum allowable value
 *
 * The do_proc_douintvec_minmax_conv_param structure provides the
 * minimum and maximum values for doing range checking for those sysctl
 * parameters that use the proc_douintvec_minmax() handler.
 */
struct do_proc_douintvec_minmax_conv_param {
	unsigned int *min;
	unsigned int *max;
};

static int do_proc_douintvec_minmax_conv(unsigned long *lvalp,
					 unsigned int *valp,
					 int write, void *data)
{
	int ret;
	unsigned int tmp;
	struct do_proc_douintvec_minmax_conv_param *param = data;
	/* write via temporary local uint for bounds-checking */
	unsigned int *up = write ? &tmp : valp;

	ret = do_proc_douintvec_conv(lvalp, up, write, data);
	if (ret)
		return ret;

	if (write) {
		if ((param->min && *param->min > tmp) ||
		    (param->max && *param->max < tmp))
			return -ERANGE;

		*valp = tmp;
	}

	return 0;
}

/**
 * proc_douintvec_minmax - read a vector of unsigned ints with min/max values
 * @table: the sysctl table
 * @write: %TRUE if this is a write to the sysctl file
 * @buffer: the user buffer
 * @lenp: the size of the user buffer
 * @ppos: file position
 *
 * Reads/writes up to table->maxlen/sizeof(unsigned int) unsigned integer
 * values from/to the user buffer, treated as an ASCII string. Negative
 * strings are not allowed.
 *
 * This routine will ensure the values are within the range specified by
 * table->extra1 (min) and table->extra2 (max). There is a final sanity
 * check for UINT_MAX to avoid having to support wrap around uses from
 * userspace.
 *
 * Returns 0 on success or -ERANGE on write when the range check fails.
 */
int proc_douintvec_minmax(struct ctl_table *table, int write,
			  void *buffer, size_t *lenp, loff_t *ppos)
{
	struct do_proc_douintvec_minmax_conv_param param = {
		.min = (unsigned int *) table->extra1,
		.max = (unsigned int *) table->extra2,
	};
	return do_proc_douintvec(table, write, buffer, lenp, ppos,
				 do_proc_douintvec_minmax_conv, &param);
}

/**
 * proc_dou8vec_minmax - read a vector of unsigned chars with min/max values
 * @table: the sysctl table
 * @write: %TRUE if this is a write to the sysctl file
 * @buffer: the user buffer
 * @lenp: the size of the user buffer
 * @ppos: file position
 *
 * Reads/writes up to table->maxlen/sizeof(u8) unsigned chars
 * values from/to the user buffer, treated as an ASCII string. Negative
 * strings are not allowed.
 *
 * This routine will ensure the values are within the range specified by
 * table->extra1 (min) and table->extra2 (max).
 *
 * Returns 0 on success or an error on write when the range check fails.
 */
int proc_dou8vec_minmax(struct ctl_table *table, int write,
			void *buffer, size_t *lenp, loff_t *ppos)
{
	struct ctl_table tmp;
	unsigned int min = 0, max = 255U, val;
	u8 *data = table->data;
	struct do_proc_douintvec_minmax_conv_param param = {
		.min = &min,
		.max = &max,
	};
	int res;

	/* Do not support arrays yet. */
	if (table->maxlen != sizeof(u8))
		return -EINVAL;

	if (table->extra1) {
		min = *(unsigned int *) table->extra1;
		if (min > 255U)
			return -EINVAL;
	}
	if (table->extra2) {
		max = *(unsigned int *) table->extra2;
		if (max > 255U)
			return -EINVAL;
	}

	tmp = *table;

	tmp.maxlen = sizeof(val);
	tmp.data = &val;
	val = *data;
	res = do_proc_douintvec(&tmp, write, buffer, lenp, ppos,
				do_proc_douintvec_minmax_conv, &param);
	if (res)
		return res;
	if (write)
		*data = val;
	return 0;
}
EXPORT_SYMBOL_GPL(proc_dou8vec_minmax);

static int do_proc_dopipe_max_size_conv(unsigned long *lvalp,
					unsigned int *valp,
					int write, void *data)
{
	if (write) {
		unsigned int val;

		val = round_pipe_size(*lvalp);
		if (val == 0)
			return -EINVAL;

		*valp = val;
	} else {
		unsigned int val = *valp;
		*lvalp = (unsigned long) val;
	}

	return 0;
}

static int proc_dopipe_max_size(struct ctl_table *table, int write,
				void *buffer, size_t *lenp, loff_t *ppos)
{
	return do_proc_douintvec(table, write, buffer, lenp, ppos,
				 do_proc_dopipe_max_size_conv, NULL);
}

static void validate_coredump_safety(void)
{
#ifdef CONFIG_COREDUMP
	if (suid_dumpable == SUID_DUMP_ROOT &&
	    core_pattern[0] != '/' && core_pattern[0] != '|') {
		printk(KERN_WARNING
"Unsafe core_pattern used with fs.suid_dumpable=2.\n"
"Pipe handler or fully qualified core dump path required.\n"
"Set kernel.core_pattern before fs.suid_dumpable.\n"
		);
	}
#endif
}

static int proc_dointvec_minmax_coredump(struct ctl_table *table, int write,
		void *buffer, size_t *lenp, loff_t *ppos)
{
	int error = proc_dointvec_minmax(table, write, buffer, lenp, ppos);
	if (!error)
		validate_coredump_safety();
	return error;
}

#ifdef CONFIG_COREDUMP
static int proc_dostring_coredump(struct ctl_table *table, int write,
		  void *buffer, size_t *lenp, loff_t *ppos)
{
	int error = proc_dostring(table, write, buffer, lenp, ppos);
	if (!error)
		validate_coredump_safety();
	return error;
}
#endif

#ifdef CONFIG_MAGIC_SYSRQ
static int sysrq_sysctl_handler(struct ctl_table *table, int write,
				void *buffer, size_t *lenp, loff_t *ppos)
{
	int tmp, ret;

	tmp = sysrq_mask();

	ret = __do_proc_dointvec(&tmp, table, write, buffer,
			       lenp, ppos, NULL, NULL);
	if (ret || !write)
		return ret;

	if (write)
		sysrq_toggle_support(tmp);

	return 0;
}
#endif

static int __do_proc_doulongvec_minmax(void *data, struct ctl_table *table,
		int write, void *buffer, size_t *lenp, loff_t *ppos,
		unsigned long convmul, unsigned long convdiv)
{
	unsigned long *i, *min, *max;
	int vleft, first = 1, err = 0;
	size_t left;
	char *p;

	if (!data || !table->maxlen || !*lenp || (*ppos && !write)) {
		*lenp = 0;
		return 0;
	}

	i = (unsigned long *) data;
	min = (unsigned long *) table->extra1;
	max = (unsigned long *) table->extra2;
	vleft = table->maxlen / sizeof(unsigned long);
	left = *lenp;

	if (write) {
		if (proc_first_pos_non_zero_ignore(ppos, table))
			goto out;

		if (left > PAGE_SIZE - 1)
			left = PAGE_SIZE - 1;
		p = buffer;
	}

	for (; left && vleft--; i++, first = 0) {
		unsigned long val;

		if (write) {
			bool neg;

			left -= proc_skip_spaces(&p);
			if (!left)
				break;

			err = proc_get_long(&p, &left, &val, &neg,
					     proc_wspace_sep,
					     sizeof(proc_wspace_sep), NULL);
			if (err)
				break;
			if (neg)
				continue;
			val = convmul * val / convdiv;
			if ((min && val < *min) || (max && val > *max)) {
				err = -EINVAL;
				break;
			}
			*i = val;
		} else {
			val = convdiv * (*i) / convmul;
			if (!first)
				proc_put_char(&buffer, &left, '\t');
			proc_put_long(&buffer, &left, val, false);
		}
	}

	if (!write && !first && left && !err)
		proc_put_char(&buffer, &left, '\n');
	if (write && !err)
		left -= proc_skip_spaces(&p);
	if (write && first)
		return err ? : -EINVAL;
	*lenp -= left;
out:
	*ppos += *lenp;
	return err;
}

static int do_proc_doulongvec_minmax(struct ctl_table *table, int write,
		void *buffer, size_t *lenp, loff_t *ppos, unsigned long convmul,
		unsigned long convdiv)
{
	return __do_proc_doulongvec_minmax(table->data, table, write,
			buffer, lenp, ppos, convmul, convdiv);
}

/**
 * proc_doulongvec_minmax - read a vector of long integers with min/max values
 * @table: the sysctl table
 * @write: %TRUE if this is a write to the sysctl file
 * @buffer: the user buffer
 * @lenp: the size of the user buffer
 * @ppos: file position
 *
 * Reads/writes up to table->maxlen/sizeof(unsigned long) unsigned long
 * values from/to the user buffer, treated as an ASCII string.
 *
 * This routine will ensure the values are within the range specified by
 * table->extra1 (min) and table->extra2 (max).
 *
 * Returns 0 on success.
 */
int proc_doulongvec_minmax(struct ctl_table *table, int write,
			   void *buffer, size_t *lenp, loff_t *ppos)
{
    return do_proc_doulongvec_minmax(table, write, buffer, lenp, ppos, 1l, 1l);
}

/**
 * proc_doulongvec_ms_jiffies_minmax - read a vector of millisecond values with min/max values
 * @table: the sysctl table
 * @write: %TRUE if this is a write to the sysctl file
 * @buffer: the user buffer
 * @lenp: the size of the user buffer
 * @ppos: file position
 *
 * Reads/writes up to table->maxlen/sizeof(unsigned long) unsigned long
 * values from/to the user buffer, treated as an ASCII string. The values
 * are treated as milliseconds, and converted to jiffies when they are stored.
 *
 * This routine will ensure the values are within the range specified by
 * table->extra1 (min) and table->extra2 (max).
 *
 * Returns 0 on success.
 */
int proc_doulongvec_ms_jiffies_minmax(struct ctl_table *table, int write,
				      void *buffer, size_t *lenp, loff_t *ppos)
{
    return do_proc_doulongvec_minmax(table, write, buffer,
				     lenp, ppos, HZ, 1000l);
}


static int do_proc_dointvec_jiffies_conv(bool *negp, unsigned long *lvalp,
					 int *valp,
					 int write, void *data)
{
	if (write) {
		if (*lvalp > INT_MAX / HZ)
			return 1;
		*valp = *negp ? -(*lvalp*HZ) : (*lvalp*HZ);
	} else {
		int val = *valp;
		unsigned long lval;
		if (val < 0) {
			*negp = true;
			lval = -(unsigned long)val;
		} else {
			*negp = false;
			lval = (unsigned long)val;
		}
		*lvalp = lval / HZ;
	}
	return 0;
}

static int do_proc_dointvec_userhz_jiffies_conv(bool *negp, unsigned long *lvalp,
						int *valp,
						int write, void *data)
{
	if (write) {
		if (USER_HZ < HZ && *lvalp > (LONG_MAX / HZ) * USER_HZ)
			return 1;
		*valp = clock_t_to_jiffies(*negp ? -*lvalp : *lvalp);
	} else {
		int val = *valp;
		unsigned long lval;
		if (val < 0) {
			*negp = true;
			lval = -(unsigned long)val;
		} else {
			*negp = false;
			lval = (unsigned long)val;
		}
		*lvalp = jiffies_to_clock_t(lval);
	}
	return 0;
}

static int do_proc_dointvec_ms_jiffies_conv(bool *negp, unsigned long *lvalp,
					    int *valp,
					    int write, void *data)
{
	if (write) {
		unsigned long jif = msecs_to_jiffies(*negp ? -*lvalp : *lvalp);

		if (jif > INT_MAX)
			return 1;
		*valp = (int)jif;
	} else {
		int val = *valp;
		unsigned long lval;
		if (val < 0) {
			*negp = true;
			lval = -(unsigned long)val;
		} else {
			*negp = false;
			lval = (unsigned long)val;
		}
		*lvalp = jiffies_to_msecs(lval);
	}
	return 0;
}

/**
 * proc_dointvec_jiffies - read a vector of integers as seconds
 * @table: the sysctl table
 * @write: %TRUE if this is a write to the sysctl file
 * @buffer: the user buffer
 * @lenp: the size of the user buffer
 * @ppos: file position
 *
 * Reads/writes up to table->maxlen/sizeof(unsigned int) integer
 * values from/to the user buffer, treated as an ASCII string. 
 * The values read are assumed to be in seconds, and are converted into
 * jiffies.
 *
 * Returns 0 on success.
 */
int proc_dointvec_jiffies(struct ctl_table *table, int write,
			  void *buffer, size_t *lenp, loff_t *ppos)
{
    return do_proc_dointvec(table,write,buffer,lenp,ppos,
		    	    do_proc_dointvec_jiffies_conv,NULL);
}

/**
 * proc_dointvec_userhz_jiffies - read a vector of integers as 1/USER_HZ seconds
 * @table: the sysctl table
 * @write: %TRUE if this is a write to the sysctl file
 * @buffer: the user buffer
 * @lenp: the size of the user buffer
 * @ppos: pointer to the file position
 *
 * Reads/writes up to table->maxlen/sizeof(unsigned int) integer
 * values from/to the user buffer, treated as an ASCII string. 
 * The values read are assumed to be in 1/USER_HZ seconds, and 
 * are converted into jiffies.
 *
 * Returns 0 on success.
 */
int proc_dointvec_userhz_jiffies(struct ctl_table *table, int write,
				 void *buffer, size_t *lenp, loff_t *ppos)
{
    return do_proc_dointvec(table,write,buffer,lenp,ppos,
		    	    do_proc_dointvec_userhz_jiffies_conv,NULL);
}

/**
 * proc_dointvec_ms_jiffies - read a vector of integers as 1 milliseconds
 * @table: the sysctl table
 * @write: %TRUE if this is a write to the sysctl file
 * @buffer: the user buffer
 * @lenp: the size of the user buffer
 * @ppos: file position
 * @ppos: the current position in the file
 *
 * Reads/writes up to table->maxlen/sizeof(unsigned int) integer
 * values from/to the user buffer, treated as an ASCII string. 
 * The values read are assumed to be in 1/1000 seconds, and 
 * are converted into jiffies.
 *
 * Returns 0 on success.
 */
int proc_dointvec_ms_jiffies(struct ctl_table *table, int write, void *buffer,
		size_t *lenp, loff_t *ppos)
{
	return do_proc_dointvec(table, write, buffer, lenp, ppos,
				do_proc_dointvec_ms_jiffies_conv, NULL);
}

static int proc_do_cad_pid(struct ctl_table *table, int write, void *buffer,
		size_t *lenp, loff_t *ppos)
{
	struct pid *new_pid;
	pid_t tmp;
	int r;

	tmp = pid_vnr(cad_pid);

	r = __do_proc_dointvec(&tmp, table, write, buffer,
			       lenp, ppos, NULL, NULL);
	if (r || !write)
		return r;

	new_pid = find_get_pid(tmp);
	if (!new_pid)
		return -ESRCH;

	put_pid(xchg(&cad_pid, new_pid));
	return 0;
}

/**
 * proc_do_large_bitmap - read/write from/to a large bitmap
 * @table: the sysctl table
 * @write: %TRUE if this is a write to the sysctl file
 * @buffer: the user buffer
 * @lenp: the size of the user buffer
 * @ppos: file position
 *
 * The bitmap is stored at table->data and the bitmap length (in bits)
 * in table->maxlen.
 *
 * We use a range comma separated format (e.g. 1,3-4,10-10) so that
 * large bitmaps may be represented in a compact manner. Writing into
 * the file will clear the bitmap then update it with the given input.
 *
 * Returns 0 on success.
 */
int proc_do_large_bitmap(struct ctl_table *table, int write,
			 void *buffer, size_t *lenp, loff_t *ppos)
{
	int err = 0;
	size_t left = *lenp;
	unsigned long bitmap_len = table->maxlen;
	unsigned long *bitmap = *(unsigned long **) table->data;
	unsigned long *tmp_bitmap = NULL;
	char tr_a[] = { '-', ',', '\n' }, tr_b[] = { ',', '\n', 0 }, c;

	if (!bitmap || !bitmap_len || !left || (*ppos && !write)) {
		*lenp = 0;
		return 0;
	}

	if (write) {
		char *p = buffer;
		size_t skipped = 0;

		if (left > PAGE_SIZE - 1) {
			left = PAGE_SIZE - 1;
			/* How much of the buffer we'll skip this pass */
			skipped = *lenp - left;
		}

		tmp_bitmap = bitmap_zalloc(bitmap_len, GFP_KERNEL);
		if (!tmp_bitmap)
			return -ENOMEM;
		proc_skip_char(&p, &left, '\n');
		while (!err && left) {
			unsigned long val_a, val_b;
			bool neg;
			size_t saved_left;

			/* In case we stop parsing mid-number, we can reset */
			saved_left = left;
			err = proc_get_long(&p, &left, &val_a, &neg, tr_a,
					     sizeof(tr_a), &c);
			/*
			 * If we consumed the entirety of a truncated buffer or
			 * only one char is left (may be a "-"), then stop here,
			 * reset, & come back for more.
			 */
			if ((left <= 1) && skipped) {
				left = saved_left;
				break;
			}

			if (err)
				break;
			if (val_a >= bitmap_len || neg) {
				err = -EINVAL;
				break;
			}

			val_b = val_a;
			if (left) {
				p++;
				left--;
			}

			if (c == '-') {
				err = proc_get_long(&p, &left, &val_b,
						     &neg, tr_b, sizeof(tr_b),
						     &c);
				/*
				 * If we consumed all of a truncated buffer or
				 * then stop here, reset, & come back for more.
				 */
				if (!left && skipped) {
					left = saved_left;
					break;
				}

				if (err)
					break;
				if (val_b >= bitmap_len || neg ||
				    val_a > val_b) {
					err = -EINVAL;
					break;
				}
				if (left) {
					p++;
					left--;
				}
			}

			bitmap_set(tmp_bitmap, val_a, val_b - val_a + 1);
			proc_skip_char(&p, &left, '\n');
		}
		left += skipped;
	} else {
		unsigned long bit_a, bit_b = 0;
		bool first = 1;

		while (left) {
			bit_a = find_next_bit(bitmap, bitmap_len, bit_b);
			if (bit_a >= bitmap_len)
				break;
			bit_b = find_next_zero_bit(bitmap, bitmap_len,
						   bit_a + 1) - 1;

			if (!first)
				proc_put_char(&buffer, &left, ',');
			proc_put_long(&buffer, &left, bit_a, false);
			if (bit_a != bit_b) {
				proc_put_char(&buffer, &left, '-');
				proc_put_long(&buffer, &left, bit_b, false);
			}

			first = 0; bit_b++;
		}
		proc_put_char(&buffer, &left, '\n');
	}

	if (!err) {
		if (write) {
			if (*ppos)
				bitmap_or(bitmap, bitmap, tmp_bitmap, bitmap_len);
			else
				bitmap_copy(bitmap, tmp_bitmap, bitmap_len);
		}
		*lenp -= left;
		*ppos += *lenp;
	}

	bitmap_free(tmp_bitmap);
	return err;
}

#else /* CONFIG_PROC_SYSCTL */

int proc_dostring(struct ctl_table *table, int write,
		  void *buffer, size_t *lenp, loff_t *ppos)
{
	return -ENOSYS;
}

int proc_dobool(struct ctl_table *table, int write,
		void *buffer, size_t *lenp, loff_t *ppos)
{
	return -ENOSYS;
}

int proc_dointvec(struct ctl_table *table, int write,
		  void *buffer, size_t *lenp, loff_t *ppos)
{
	return -ENOSYS;
}

int proc_douintvec(struct ctl_table *table, int write,
		  void *buffer, size_t *lenp, loff_t *ppos)
{
	return -ENOSYS;
}

int proc_dointvec_minmax(struct ctl_table *table, int write,
		    void *buffer, size_t *lenp, loff_t *ppos)
{
	return -ENOSYS;
}

int proc_douintvec_minmax(struct ctl_table *table, int write,
			  void *buffer, size_t *lenp, loff_t *ppos)
{
	return -ENOSYS;
}

int proc_dou8vec_minmax(struct ctl_table *table, int write,
			void *buffer, size_t *lenp, loff_t *ppos)
{
	return -ENOSYS;
}

int proc_dointvec_jiffies(struct ctl_table *table, int write,
		    void *buffer, size_t *lenp, loff_t *ppos)
{
	return -ENOSYS;
}

int proc_dointvec_userhz_jiffies(struct ctl_table *table, int write,
		    void *buffer, size_t *lenp, loff_t *ppos)
{
	return -ENOSYS;
}

int proc_dointvec_ms_jiffies(struct ctl_table *table, int write,
			     void *buffer, size_t *lenp, loff_t *ppos)
{
	return -ENOSYS;
}

int proc_doulongvec_minmax(struct ctl_table *table, int write,
		    void *buffer, size_t *lenp, loff_t *ppos)
{
	return -ENOSYS;
}

int proc_doulongvec_ms_jiffies_minmax(struct ctl_table *table, int write,
				      void *buffer, size_t *lenp, loff_t *ppos)
{
	return -ENOSYS;
}

int proc_do_large_bitmap(struct ctl_table *table, int write,
			 void *buffer, size_t *lenp, loff_t *ppos)
{
	return -ENOSYS;
}

#endif /* CONFIG_PROC_SYSCTL */

#if defined(CONFIG_SYSCTL)
int proc_do_static_key(struct ctl_table *table, int write,
		       void *buffer, size_t *lenp, loff_t *ppos)
{
	struct static_key *key = (struct static_key *)table->data;
	static DEFINE_MUTEX(static_key_mutex);
	int val, ret;
	struct ctl_table tmp = {
		.data   = &val,
		.maxlen = sizeof(val),
		.mode   = table->mode,
		.extra1 = SYSCTL_ZERO,
		.extra2 = SYSCTL_ONE,
	};

	if (write && !capable(CAP_SYS_ADMIN))
		return -EPERM;

	mutex_lock(&static_key_mutex);
	val = static_key_enabled(key);
	ret = proc_dointvec_minmax(&tmp, write, buffer, lenp, ppos);
	if (write && !ret) {
		if (val)
			static_key_enable(key);
		else
			static_key_disable(key);
	}
	mutex_unlock(&static_key_mutex);
	return ret;
}

static struct ctl_table kern_table[] = {
	{
		.procname	= "sched_child_runs_first",
		.data		= &sysctl_sched_child_runs_first,
		.maxlen		= sizeof(unsigned int),
		.mode		= 0644,
		.proc_handler	= proc_dointvec,
	},
#ifdef CONFIG_SCHEDSTATS
	{
		.procname	= "sched_schedstats",
		.data		= NULL,
		.maxlen		= sizeof(unsigned int),
		.mode		= 0644,
		.proc_handler	= sysctl_schedstats,
		.extra1		= SYSCTL_ZERO,
		.extra2		= SYSCTL_ONE,
	},
#endif /* CONFIG_SCHEDSTATS */
#ifdef CONFIG_TASK_DELAY_ACCT
	{
		.procname	= "task_delayacct",
		.data		= NULL,
		.maxlen		= sizeof(unsigned int),
		.mode		= 0644,
		.proc_handler	= sysctl_delayacct,
		.extra1		= SYSCTL_ZERO,
		.extra2		= SYSCTL_ONE,
	},
#endif /* CONFIG_TASK_DELAY_ACCT */
#ifdef CONFIG_NUMA_BALANCING
	{
		.procname	= "numa_balancing",
		.data		= NULL, /* filled in by handler */
		.maxlen		= sizeof(unsigned int),
		.mode		= 0644,
		.proc_handler	= sysctl_numa_balancing,
		.extra1		= SYSCTL_ZERO,
		.extra2		= SYSCTL_ONE,
	},
#endif /* CONFIG_NUMA_BALANCING */
	{
		.procname	= "sched_rt_period_us",
		.data		= &sysctl_sched_rt_period,
		.maxlen		= sizeof(unsigned int),
		.mode		= 0644,
		.proc_handler	= sched_rt_handler,
	},
	{
		.procname	= "sched_rt_runtime_us",
		.data		= &sysctl_sched_rt_runtime,
		.maxlen		= sizeof(int),
		.mode		= 0644,
		.proc_handler	= sched_rt_handler,
	},
	{
		.procname	= "sched_deadline_period_max_us",
		.data		= &sysctl_sched_dl_period_max,
		.maxlen		= sizeof(unsigned int),
		.mode		= 0644,
		.proc_handler	= proc_dointvec,
	},
	{
		.procname	= "sched_deadline_period_min_us",
		.data		= &sysctl_sched_dl_period_min,
		.maxlen		= sizeof(unsigned int),
		.mode		= 0644,
		.proc_handler	= proc_dointvec,
	},
	{
		.procname	= "sched_rr_timeslice_ms",
		.data		= &sysctl_sched_rr_timeslice,
		.maxlen		= sizeof(int),
		.mode		= 0644,
		.proc_handler	= sched_rr_handler,
	},
#ifdef CONFIG_UCLAMP_TASK
	{
		.procname	= "sched_util_clamp_min",
		.data		= &sysctl_sched_uclamp_util_min,
		.maxlen		= sizeof(unsigned int),
		.mode		= 0644,
		.proc_handler	= sysctl_sched_uclamp_handler,
	},
	{
		.procname	= "sched_util_clamp_max",
		.data		= &sysctl_sched_uclamp_util_max,
		.maxlen		= sizeof(unsigned int),
		.mode		= 0644,
		.proc_handler	= sysctl_sched_uclamp_handler,
	},
	{
		.procname	= "sched_util_clamp_min_rt_default",
		.data		= &sysctl_sched_uclamp_util_min_rt_default,
		.maxlen		= sizeof(unsigned int),
		.mode		= 0644,
		.proc_handler	= sysctl_sched_uclamp_handler,
	},
#endif
#ifdef CONFIG_SCHED_AUTOGROUP
	{
		.procname	= "sched_autogroup_enabled",
		.data		= &sysctl_sched_autogroup_enabled,
		.maxlen		= sizeof(unsigned int),
		.mode		= 0644,
		.proc_handler	= proc_dointvec_minmax,
		.extra1		= SYSCTL_ZERO,
		.extra2		= SYSCTL_ONE,
	},
#endif
#ifdef CONFIG_CFS_BANDWIDTH
	{
		.procname	= "sched_cfs_bandwidth_slice_us",
		.data		= &sysctl_sched_cfs_bandwidth_slice,
		.maxlen		= sizeof(unsigned int),
		.mode		= 0644,
		.proc_handler	= proc_dointvec_minmax,
		.extra1		= SYSCTL_ONE,
	},
#endif
#if defined(CONFIG_ENERGY_MODEL) && defined(CONFIG_CPU_FREQ_GOV_SCHEDUTIL)
	{
		.procname	= "sched_energy_aware",
		.data		= &sysctl_sched_energy_aware,
		.maxlen		= sizeof(unsigned int),
		.mode		= 0644,
		.proc_handler	= sched_energy_aware_handler,
		.extra1		= SYSCTL_ZERO,
		.extra2		= SYSCTL_ONE,
	},
#endif
#ifdef CONFIG_PROVE_LOCKING
	{
		.procname	= "prove_locking",
		.data		= &prove_locking,
		.maxlen		= sizeof(int),
		.mode		= 0644,
		.proc_handler	= proc_dointvec,
	},
#endif
#ifdef CONFIG_LOCK_STAT
	{
		.procname	= "lock_stat",
		.data		= &lock_stat,
		.maxlen		= sizeof(int),
		.mode		= 0644,
		.proc_handler	= proc_dointvec,
	},
#endif
	{
		.procname	= "panic",
		.data		= &panic_timeout,
		.maxlen		= sizeof(int),
		.mode		= 0644,
		.proc_handler	= proc_dointvec,
	},
#ifdef CONFIG_COREDUMP
	{
		.procname	= "core_uses_pid",
		.data		= &core_uses_pid,
		.maxlen		= sizeof(int),
		.mode		= 0644,
		.proc_handler	= proc_dointvec,
	},
	{
		.procname	= "core_pattern",
		.data		= core_pattern,
		.maxlen		= CORENAME_MAX_SIZE,
		.mode		= 0644,
		.proc_handler	= proc_dostring_coredump,
	},
	{
		.procname	= "core_pipe_limit",
		.data		= &core_pipe_limit,
		.maxlen		= sizeof(unsigned int),
		.mode		= 0644,
		.proc_handler	= proc_dointvec,
	},
#endif
#ifdef CONFIG_PROC_SYSCTL
	{
		.procname	= "tainted",
		.maxlen 	= sizeof(long),
		.mode		= 0644,
		.proc_handler	= proc_taint,
	},
	{
		.procname	= "sysctl_writes_strict",
		.data		= &sysctl_writes_strict,
		.maxlen		= sizeof(int),
		.mode		= 0644,
		.proc_handler	= proc_dointvec_minmax,
		.extra1		= &neg_one,
		.extra2		= SYSCTL_ONE,
	},
#endif
#ifdef CONFIG_LATENCYTOP
	{
		.procname	= "latencytop",
		.data		= &latencytop_enabled,
		.maxlen		= sizeof(int),
		.mode		= 0644,
		.proc_handler	= sysctl_latencytop,
	},
#endif
#ifdef CONFIG_BLK_DEV_INITRD
	{
		.procname	= "real-root-dev",
		.data		= &real_root_dev,
		.maxlen		= sizeof(int),
		.mode		= 0644,
		.proc_handler	= proc_dointvec,
	},
#endif
	{
		.procname	= "print-fatal-signals",
		.data		= &print_fatal_signals,
		.maxlen		= sizeof(int),
		.mode		= 0644,
		.proc_handler	= proc_dointvec,
	},
#ifdef CONFIG_SPARC
	{
		.procname	= "reboot-cmd",
		.data		= reboot_command,
		.maxlen		= 256,
		.mode		= 0644,
		.proc_handler	= proc_dostring,
	},
	{
		.procname	= "stop-a",
		.data		= &stop_a_enabled,
		.maxlen		= sizeof (int),
		.mode		= 0644,
		.proc_handler	= proc_dointvec,
	},
	{
		.procname	= "scons-poweroff",
		.data		= &scons_pwroff,
		.maxlen		= sizeof (int),
		.mode		= 0644,
		.proc_handler	= proc_dointvec,
	},
#endif
#ifdef CONFIG_SPARC64
	{
		.procname	= "tsb-ratio",
		.data		= &sysctl_tsb_ratio,
		.maxlen		= sizeof (int),
		.mode		= 0644,
		.proc_handler	= proc_dointvec,
	},
#endif
#ifdef CONFIG_PARISC
	{
		.procname	= "soft-power",
		.data		= &pwrsw_enabled,
		.maxlen		= sizeof (int),
		.mode		= 0644,
		.proc_handler	= proc_dointvec,
	},
#endif
#ifdef CONFIG_SYSCTL_ARCH_UNALIGN_ALLOW
	{
		.procname	= "unaligned-trap",
		.data		= &unaligned_enabled,
		.maxlen		= sizeof (int),
		.mode		= 0644,
		.proc_handler	= proc_dointvec,
	},
#endif
	{
		.procname	= "ctrl-alt-del",
		.data		= &C_A_D,
		.maxlen		= sizeof(int),
		.mode		= 0644,
		.proc_handler	= proc_dointvec,
	},
#ifdef CONFIG_FUNCTION_TRACER
	{
		.procname	= "ftrace_enabled",
		.data		= &ftrace_enabled,
		.maxlen		= sizeof(int),
		.mode		= 0644,
		.proc_handler	= ftrace_enable_sysctl,
	},
#endif
#ifdef CONFIG_STACK_TRACER
	{
		.procname	= "stack_tracer_enabled",
		.data		= &stack_tracer_enabled,
		.maxlen		= sizeof(int),
		.mode		= 0644,
		.proc_handler	= stack_trace_sysctl,
	},
#endif
#ifdef CONFIG_TRACING
	{
		.procname	= "ftrace_dump_on_oops",
		.data		= &ftrace_dump_on_oops,
		.maxlen		= sizeof(int),
		.mode		= 0644,
		.proc_handler	= proc_dointvec,
	},
	{
		.procname	= "traceoff_on_warning",
		.data		= &__disable_trace_on_warning,
		.maxlen		= sizeof(__disable_trace_on_warning),
		.mode		= 0644,
		.proc_handler	= proc_dointvec,
	},
	{
		.procname	= "tracepoint_printk",
		.data		= &tracepoint_printk,
		.maxlen		= sizeof(tracepoint_printk),
		.mode		= 0644,
		.proc_handler	= tracepoint_printk_sysctl,
	},
#endif
#ifdef CONFIG_KEXEC_CORE
	{
		.procname	= "kexec_load_disabled",
		.data		= &kexec_load_disabled,
		.maxlen		= sizeof(int),
		.mode		= 0644,
		/* only handle a transition from default "0" to "1" */
		.proc_handler	= proc_dointvec_minmax,
		.extra1		= SYSCTL_ONE,
		.extra2		= SYSCTL_ONE,
	},
#endif
#ifdef CONFIG_MODULES
	{
		.procname	= "modprobe",
		.data		= &modprobe_path,
		.maxlen		= KMOD_PATH_LEN,
		.mode		= 0644,
		.proc_handler	= proc_dostring,
	},
	{
		.procname	= "modules_disabled",
		.data		= &modules_disabled,
		.maxlen		= sizeof(int),
		.mode		= 0644,
		/* only handle a transition from default "0" to "1" */
		.proc_handler	= proc_dointvec_minmax,
		.extra1		= SYSCTL_ONE,
		.extra2		= SYSCTL_ONE,
	},
#endif
#ifdef CONFIG_UEVENT_HELPER
	{
		.procname	= "hotplug",
		.data		= &uevent_helper,
		.maxlen		= UEVENT_HELPER_PATH_LEN,
		.mode		= 0644,
		.proc_handler	= proc_dostring,
	},
#endif
#ifdef CONFIG_CHR_DEV_SG
	{
		.procname	= "sg-big-buff",
		.data		= &sg_big_buff,
		.maxlen		= sizeof (int),
		.mode		= 0444,
		.proc_handler	= proc_dointvec,
	},
#endif
#ifdef CONFIG_BSD_PROCESS_ACCT
	{
		.procname	= "acct",
		.data		= &acct_parm,
		.maxlen		= 3*sizeof(int),
		.mode		= 0644,
		.proc_handler	= proc_dointvec,
	},
#endif
#ifdef CONFIG_MAGIC_SYSRQ
	{
		.procname	= "sysrq",
		.data		= NULL,
		.maxlen		= sizeof (int),
		.mode		= 0644,
		.proc_handler	= sysrq_sysctl_handler,
	},
#endif
#ifdef CONFIG_PROC_SYSCTL
	{
		.procname	= "cad_pid",
		.data		= NULL,
		.maxlen		= sizeof (int),
		.mode		= 0600,
		.proc_handler	= proc_do_cad_pid,
	},
#endif
	{
		.procname	= "threads-max",
		.data		= NULL,
		.maxlen		= sizeof(int),
		.mode		= 0644,
		.proc_handler	= sysctl_max_threads,
	},
	{
		.procname	= "random",
		.mode		= 0555,
		.child		= random_table,
	},
	{
		.procname	= "usermodehelper",
		.mode		= 0555,
		.child		= usermodehelper_table,
	},
#ifdef CONFIG_FW_LOADER_USER_HELPER
	{
		.procname	= "firmware_config",
		.mode		= 0555,
		.child		= firmware_config_table,
	},
#endif
	{
		.procname	= "overflowuid",
		.data		= &overflowuid,
		.maxlen		= sizeof(int),
		.mode		= 0644,
		.proc_handler	= proc_dointvec_minmax,
		.extra1		= &minolduid,
		.extra2		= &maxolduid,
	},
	{
		.procname	= "overflowgid",
		.data		= &overflowgid,
		.maxlen		= sizeof(int),
		.mode		= 0644,
		.proc_handler	= proc_dointvec_minmax,
		.extra1		= &minolduid,
		.extra2		= &maxolduid,
	},
#ifdef CONFIG_S390
	{
		.procname	= "userprocess_debug",
		.data		= &show_unhandled_signals,
		.maxlen		= sizeof(int),
		.mode		= 0644,
		.proc_handler	= proc_dointvec,
	},
#endif
#ifdef CONFIG_SMP
	{
		.procname	= "oops_all_cpu_backtrace",
		.data		= &sysctl_oops_all_cpu_backtrace,
		.maxlen		= sizeof(int),
		.mode		= 0644,
		.proc_handler	= proc_dointvec_minmax,
		.extra1		= SYSCTL_ZERO,
		.extra2		= SYSCTL_ONE,
	},
#endif /* CONFIG_SMP */
	{
		.procname	= "pid_max",
		.data		= &pid_max,
		.maxlen		= sizeof (int),
		.mode		= 0644,
		.proc_handler	= proc_dointvec_minmax,
		.extra1		= &pid_max_min,
		.extra2		= &pid_max_max,
	},
	{
		.procname	= "panic_on_oops",
		.data		= &panic_on_oops,
		.maxlen		= sizeof(int),
		.mode		= 0644,
		.proc_handler	= proc_dointvec,
	},
	{
		.procname	= "panic_print",
		.data		= &panic_print,
		.maxlen		= sizeof(unsigned long),
		.mode		= 0644,
		.proc_handler	= proc_doulongvec_minmax,
	},
#if defined CONFIG_PRINTK
	{
		.procname	= "printk",
		.data		= &console_loglevel,
		.maxlen		= 4*sizeof(int),
		.mode		= 0644,
		.proc_handler	= proc_dointvec,
	},
	{
		.procname	= "printk_ratelimit",
		.data		= &printk_ratelimit_state.interval,
		.maxlen		= sizeof(int),
		.mode		= 0644,
		.proc_handler	= proc_dointvec_jiffies,
	},
	{
		.procname	= "printk_ratelimit_burst",
		.data		= &printk_ratelimit_state.burst,
		.maxlen		= sizeof(int),
		.mode		= 0644,
		.proc_handler	= proc_dointvec,
	},
	{
		.procname	= "printk_delay",
		.data		= &printk_delay_msec,
		.maxlen		= sizeof(int),
		.mode		= 0644,
		.proc_handler	= proc_dointvec_minmax,
		.extra1		= SYSCTL_ZERO,
		.extra2		= &ten_thousand,
	},
	{
		.procname	= "printk_devkmsg",
		.data		= devkmsg_log_str,
		.maxlen		= DEVKMSG_STR_MAX_SIZE,
		.mode		= 0644,
		.proc_handler	= devkmsg_sysctl_set_loglvl,
	},
	{
		.procname	= "dmesg_restrict",
		.data		= &dmesg_restrict,
		.maxlen		= sizeof(int),
		.mode		= 0644,
		.proc_handler	= proc_dointvec_minmax_sysadmin,
		.extra1		= SYSCTL_ZERO,
		.extra2		= SYSCTL_ONE,
	},
	{
		.procname	= "kptr_restrict",
		.data		= &kptr_restrict,
		.maxlen		= sizeof(int),
		.mode		= 0644,
		.proc_handler	= proc_dointvec_minmax_sysadmin,
		.extra1		= SYSCTL_ZERO,
		.extra2		= &two,
	},
#endif
	{
		.procname	= "ngroups_max",
		.data		= &ngroups_max,
		.maxlen		= sizeof (int),
		.mode		= 0444,
		.proc_handler	= proc_dointvec,
	},
	{
		.procname	= "cap_last_cap",
		.data		= (void *)&cap_last_cap,
		.maxlen		= sizeof(int),
		.mode		= 0444,
		.proc_handler	= proc_dointvec,
	},
#if defined(CONFIG_LOCKUP_DETECTOR)
	{
		.procname       = "watchdog",
		.data		= &watchdog_user_enabled,
		.maxlen		= sizeof(int),
		.mode		= 0644,
		.proc_handler   = proc_watchdog,
		.extra1		= SYSCTL_ZERO,
		.extra2		= SYSCTL_ONE,
	},
	{
		.procname	= "watchdog_thresh",
		.data		= &watchdog_thresh,
		.maxlen		= sizeof(int),
		.mode		= 0644,
		.proc_handler	= proc_watchdog_thresh,
		.extra1		= SYSCTL_ZERO,
		.extra2		= &sixty,
	},
	{
		.procname       = "nmi_watchdog",
		.data		= &nmi_watchdog_user_enabled,
		.maxlen		= sizeof(int),
		.mode		= NMI_WATCHDOG_SYSCTL_PERM,
		.proc_handler   = proc_nmi_watchdog,
		.extra1		= SYSCTL_ZERO,
		.extra2		= SYSCTL_ONE,
	},
	{
		.procname	= "watchdog_cpumask",
		.data		= &watchdog_cpumask_bits,
		.maxlen		= NR_CPUS,
		.mode		= 0644,
		.proc_handler	= proc_watchdog_cpumask,
	},
#ifdef CONFIG_SOFTLOCKUP_DETECTOR
	{
		.procname       = "soft_watchdog",
		.data		= &soft_watchdog_user_enabled,
		.maxlen		= sizeof(int),
		.mode		= 0644,
		.proc_handler   = proc_soft_watchdog,
		.extra1		= SYSCTL_ZERO,
		.extra2		= SYSCTL_ONE,
	},
	{
		.procname	= "softlockup_panic",
		.data		= &softlockup_panic,
		.maxlen		= sizeof(int),
		.mode		= 0644,
		.proc_handler	= proc_dointvec_minmax,
		.extra1		= SYSCTL_ZERO,
		.extra2		= SYSCTL_ONE,
	},
#ifdef CONFIG_SMP
	{
		.procname	= "softlockup_all_cpu_backtrace",
		.data		= &sysctl_softlockup_all_cpu_backtrace,
		.maxlen		= sizeof(int),
		.mode		= 0644,
		.proc_handler	= proc_dointvec_minmax,
		.extra1		= SYSCTL_ZERO,
		.extra2		= SYSCTL_ONE,
	},
#endif /* CONFIG_SMP */
#endif
#ifdef CONFIG_HARDLOCKUP_DETECTOR
	{
		.procname	= "hardlockup_panic",
		.data		= &hardlockup_panic,
		.maxlen		= sizeof(int),
		.mode		= 0644,
		.proc_handler	= proc_dointvec_minmax,
		.extra1		= SYSCTL_ZERO,
		.extra2		= SYSCTL_ONE,
	},
#ifdef CONFIG_SMP
	{
		.procname	= "hardlockup_all_cpu_backtrace",
		.data		= &sysctl_hardlockup_all_cpu_backtrace,
		.maxlen		= sizeof(int),
		.mode		= 0644,
		.proc_handler	= proc_dointvec_minmax,
		.extra1		= SYSCTL_ZERO,
		.extra2		= SYSCTL_ONE,
	},
#endif /* CONFIG_SMP */
#endif
#endif

#if defined(CONFIG_X86_LOCAL_APIC) && defined(CONFIG_X86)
	{
		.procname       = "unknown_nmi_panic",
		.data           = &unknown_nmi_panic,
		.maxlen         = sizeof (int),
		.mode           = 0644,
		.proc_handler   = proc_dointvec,
	},
#endif

#if (defined(CONFIG_X86_32) || defined(CONFIG_PARISC)) && \
	defined(CONFIG_DEBUG_STACKOVERFLOW)
	{
		.procname	= "panic_on_stackoverflow",
		.data		= &sysctl_panic_on_stackoverflow,
		.maxlen		= sizeof(int),
		.mode		= 0644,
		.proc_handler	= proc_dointvec,
	},
#endif
#if defined(CONFIG_X86)
	{
		.procname	= "panic_on_unrecovered_nmi",
		.data		= &panic_on_unrecovered_nmi,
		.maxlen		= sizeof(int),
		.mode		= 0644,
		.proc_handler	= proc_dointvec,
	},
	{
		.procname	= "panic_on_io_nmi",
		.data		= &panic_on_io_nmi,
		.maxlen		= sizeof(int),
		.mode		= 0644,
		.proc_handler	= proc_dointvec,
	},
	{
		.procname	= "bootloader_type",
		.data		= &bootloader_type,
		.maxlen		= sizeof (int),
		.mode		= 0444,
		.proc_handler	= proc_dointvec,
	},
	{
		.procname	= "bootloader_version",
		.data		= &bootloader_version,
		.maxlen		= sizeof (int),
		.mode		= 0444,
		.proc_handler	= proc_dointvec,
	},
	{
		.procname	= "io_delay_type",
		.data		= &io_delay_type,
		.maxlen		= sizeof(int),
		.mode		= 0644,
		.proc_handler	= proc_dointvec,
	},
#endif
#if defined(CONFIG_MMU)
	{
		.procname	= "randomize_va_space",
		.data		= &randomize_va_space,
		.maxlen		= sizeof(int),
		.mode		= 0644,
		.proc_handler	= proc_dointvec,
	},
#endif
#if defined(CONFIG_S390) && defined(CONFIG_SMP)
	{
		.procname	= "spin_retry",
		.data		= &spin_retry,
		.maxlen		= sizeof (int),
		.mode		= 0644,
		.proc_handler	= proc_dointvec,
	},
#endif
#if	defined(CONFIG_ACPI_SLEEP) && defined(CONFIG_X86)
	{
		.procname	= "acpi_video_flags",
		.data		= &acpi_realmode_flags,
		.maxlen		= sizeof (unsigned long),
		.mode		= 0644,
		.proc_handler	= proc_doulongvec_minmax,
	},
#endif
#ifdef CONFIG_SYSCTL_ARCH_UNALIGN_NO_WARN
	{
		.procname	= "ignore-unaligned-usertrap",
		.data		= &no_unaligned_warning,
		.maxlen		= sizeof (int),
		.mode		= 0644,
		.proc_handler	= proc_dointvec,
	},
#endif
#ifdef CONFIG_IA64
	{
		.procname	= "unaligned-dump-stack",
		.data		= &unaligned_dump_stack,
		.maxlen		= sizeof (int),
		.mode		= 0644,
		.proc_handler	= proc_dointvec,
	},
#endif
#ifdef CONFIG_DETECT_HUNG_TASK
#ifdef CONFIG_SMP
	{
		.procname	= "hung_task_all_cpu_backtrace",
		.data		= &sysctl_hung_task_all_cpu_backtrace,
		.maxlen		= sizeof(int),
		.mode		= 0644,
		.proc_handler	= proc_dointvec_minmax,
		.extra1		= SYSCTL_ZERO,
		.extra2		= SYSCTL_ONE,
	},
#endif /* CONFIG_SMP */
	{
		.procname	= "hung_task_panic",
		.data		= &sysctl_hung_task_panic,
		.maxlen		= sizeof(int),
		.mode		= 0644,
		.proc_handler	= proc_dointvec_minmax,
		.extra1		= SYSCTL_ZERO,
		.extra2		= SYSCTL_ONE,
	},
	{
		.procname	= "hung_task_check_count",
		.data		= &sysctl_hung_task_check_count,
		.maxlen		= sizeof(int),
		.mode		= 0644,
		.proc_handler	= proc_dointvec_minmax,
		.extra1		= SYSCTL_ZERO,
	},
	{
		.procname	= "hung_task_timeout_secs",
		.data		= &sysctl_hung_task_timeout_secs,
		.maxlen		= sizeof(unsigned long),
		.mode		= 0644,
		.proc_handler	= proc_dohung_task_timeout_secs,
		.extra2		= &hung_task_timeout_max,
	},
	{
		.procname	= "hung_task_check_interval_secs",
		.data		= &sysctl_hung_task_check_interval_secs,
		.maxlen		= sizeof(unsigned long),
		.mode		= 0644,
		.proc_handler	= proc_dohung_task_timeout_secs,
		.extra2		= &hung_task_timeout_max,
	},
	{
		.procname	= "hung_task_warnings",
		.data		= &sysctl_hung_task_warnings,
		.maxlen		= sizeof(int),
		.mode		= 0644,
		.proc_handler	= proc_dointvec_minmax,
		.extra1		= &neg_one,
	},
#endif
#ifdef CONFIG_RT_MUTEXES
	{
		.procname	= "max_lock_depth",
		.data		= &max_lock_depth,
		.maxlen		= sizeof(int),
		.mode		= 0644,
		.proc_handler	= proc_dointvec,
	},
#endif
	{
		.procname	= "poweroff_cmd",
		.data		= &poweroff_cmd,
		.maxlen		= POWEROFF_CMD_PATH_LEN,
		.mode		= 0644,
		.proc_handler	= proc_dostring,
	},
#ifdef CONFIG_KEYS
	{
		.procname	= "keys",
		.mode		= 0555,
		.child		= key_sysctls,
	},
#endif
#ifdef CONFIG_PERF_EVENTS
	/*
	 * User-space scripts rely on the existence of this file
	 * as a feature check for perf_events being enabled.
	 *
	 * So it's an ABI, do not remove!
	 */
	{
		.procname	= "perf_event_paranoid",
		.data		= &sysctl_perf_event_paranoid,
		.maxlen		= sizeof(sysctl_perf_event_paranoid),
		.mode		= 0644,
		.proc_handler	= proc_dointvec,
	},
	{
		.procname	= "perf_event_mlock_kb",
		.data		= &sysctl_perf_event_mlock,
		.maxlen		= sizeof(sysctl_perf_event_mlock),
		.mode		= 0644,
		.proc_handler	= proc_dointvec,
	},
	{
		.procname	= "perf_event_max_sample_rate",
		.data		= &sysctl_perf_event_sample_rate,
		.maxlen		= sizeof(sysctl_perf_event_sample_rate),
		.mode		= 0644,
		.proc_handler	= perf_proc_update_handler,
		.extra1		= SYSCTL_ONE,
	},
	{
		.procname	= "perf_cpu_time_max_percent",
		.data		= &sysctl_perf_cpu_time_max_percent,
		.maxlen		= sizeof(sysctl_perf_cpu_time_max_percent),
		.mode		= 0644,
		.proc_handler	= perf_cpu_time_max_percent_handler,
		.extra1		= SYSCTL_ZERO,
		.extra2		= &one_hundred,
	},
	{
		.procname	= "perf_event_max_stack",
		.data		= &sysctl_perf_event_max_stack,
		.maxlen		= sizeof(sysctl_perf_event_max_stack),
		.mode		= 0644,
		.proc_handler	= perf_event_max_stack_handler,
		.extra1		= SYSCTL_ZERO,
		.extra2		= &six_hundred_forty_kb,
	},
	{
		.procname	= "perf_event_max_contexts_per_stack",
		.data		= &sysctl_perf_event_max_contexts_per_stack,
		.maxlen		= sizeof(sysctl_perf_event_max_contexts_per_stack),
		.mode		= 0644,
		.proc_handler	= perf_event_max_stack_handler,
		.extra1		= SYSCTL_ZERO,
		.extra2		= &one_thousand,
	},
#endif
	{
		.procname	= "panic_on_warn",
		.data		= &panic_on_warn,
		.maxlen		= sizeof(int),
		.mode		= 0644,
		.proc_handler	= proc_dointvec_minmax,
		.extra1		= SYSCTL_ZERO,
		.extra2		= SYSCTL_ONE,
	},
#if defined(CONFIG_SMP) && defined(CONFIG_NO_HZ_COMMON)
	{
		.procname	= "timer_migration",
		.data		= &sysctl_timer_migration,
		.maxlen		= sizeof(unsigned int),
		.mode		= 0644,
		.proc_handler	= timer_migration_handler,
		.extra1		= SYSCTL_ZERO,
		.extra2		= SYSCTL_ONE,
	},
#endif
#ifdef CONFIG_BPF_SYSCALL
	{
		.procname	= "unprivileged_bpf_disabled",
		.data		= &sysctl_unprivileged_bpf_disabled,
		.maxlen		= sizeof(sysctl_unprivileged_bpf_disabled),
		.mode		= 0644,
		.proc_handler	= bpf_unpriv_handler,
		.extra1		= SYSCTL_ZERO,
		.extra2		= &two,
	},
	{
		.procname	= "bpf_stats_enabled",
		.data		= &bpf_stats_enabled_key.key,
		.maxlen		= sizeof(bpf_stats_enabled_key),
		.mode		= 0644,
		.proc_handler	= bpf_stats_handler,
	},
#endif
#if defined(CONFIG_TREE_RCU)
	{
		.procname	= "panic_on_rcu_stall",
		.data		= &sysctl_panic_on_rcu_stall,
		.maxlen		= sizeof(sysctl_panic_on_rcu_stall),
		.mode		= 0644,
		.proc_handler	= proc_dointvec_minmax,
		.extra1		= SYSCTL_ZERO,
		.extra2		= SYSCTL_ONE,
	},
#endif
#if defined(CONFIG_TREE_RCU)
	{
		.procname	= "max_rcu_stall_to_panic",
		.data		= &sysctl_max_rcu_stall_to_panic,
		.maxlen		= sizeof(sysctl_max_rcu_stall_to_panic),
		.mode		= 0644,
		.proc_handler	= proc_dointvec_minmax,
		.extra1		= SYSCTL_ONE,
		.extra2		= SYSCTL_INT_MAX,
	},
#endif
#ifdef CONFIG_STACKLEAK_RUNTIME_DISABLE
	{
		.procname	= "stack_erasing",
		.data		= NULL,
		.maxlen		= sizeof(int),
		.mode		= 0600,
		.proc_handler	= stack_erasing_sysctl,
		.extra1		= SYSCTL_ZERO,
		.extra2		= SYSCTL_ONE,
	},
#endif
	{ }
};

static struct ctl_table vm_table[] = {
	{
		.procname	= "overcommit_memory",
		.data		= &sysctl_overcommit_memory,
		.maxlen		= sizeof(sysctl_overcommit_memory),
		.mode		= 0644,
		.proc_handler	= overcommit_policy_handler,
		.extra1		= SYSCTL_ZERO,
		.extra2		= &two,
	},
	{
		.procname	= "panic_on_oom",
		.data		= &sysctl_panic_on_oom,
		.maxlen		= sizeof(sysctl_panic_on_oom),
		.mode		= 0644,
		.proc_handler	= proc_dointvec_minmax,
		.extra1		= SYSCTL_ZERO,
		.extra2		= &two,
	},
	{
		.procname	= "oom_kill_allocating_task",
		.data		= &sysctl_oom_kill_allocating_task,
		.maxlen		= sizeof(sysctl_oom_kill_allocating_task),
		.mode		= 0644,
		.proc_handler	= proc_dointvec,
	},
	{
		.procname	= "oom_dump_tasks",
		.data		= &sysctl_oom_dump_tasks,
		.maxlen		= sizeof(sysctl_oom_dump_tasks),
		.mode		= 0644,
		.proc_handler	= proc_dointvec,
	},
	{
		.procname	= "overcommit_ratio",
		.data		= &sysctl_overcommit_ratio,
		.maxlen		= sizeof(sysctl_overcommit_ratio),
		.mode		= 0644,
		.proc_handler	= overcommit_ratio_handler,
	},
	{
		.procname	= "overcommit_kbytes",
		.data		= &sysctl_overcommit_kbytes,
		.maxlen		= sizeof(sysctl_overcommit_kbytes),
		.mode		= 0644,
		.proc_handler	= overcommit_kbytes_handler,
	},
	{
		.procname	= "page-cluster",
		.data		= &page_cluster,
		.maxlen		= sizeof(int),
		.mode		= 0644,
		.proc_handler	= proc_dointvec_minmax,
		.extra1		= SYSCTL_ZERO,
	},
	{
		.procname	= "dirty_background_ratio",
		.data		= &dirty_background_ratio,
		.maxlen		= sizeof(dirty_background_ratio),
		.mode		= 0644,
		.proc_handler	= dirty_background_ratio_handler,
		.extra1		= SYSCTL_ZERO,
		.extra2		= &one_hundred,
	},
	{
		.procname	= "dirty_background_bytes",
		.data		= &dirty_background_bytes,
		.maxlen		= sizeof(dirty_background_bytes),
		.mode		= 0644,
		.proc_handler	= dirty_background_bytes_handler,
		.extra1		= &one_ul,
	},
	{
		.procname	= "dirty_ratio",
		.data		= &vm_dirty_ratio,
		.maxlen		= sizeof(vm_dirty_ratio),
		.mode		= 0644,
		.proc_handler	= dirty_ratio_handler,
		.extra1		= SYSCTL_ZERO,
		.extra2		= &one_hundred,
	},
	{
		.procname	= "dirty_bytes",
		.data		= &vm_dirty_bytes,
		.maxlen		= sizeof(vm_dirty_bytes),
		.mode		= 0644,
		.proc_handler	= dirty_bytes_handler,
		.extra1		= &dirty_bytes_min,
	},
	{
		.procname	= "dirty_writeback_centisecs",
		.data		= &dirty_writeback_interval,
		.maxlen		= sizeof(dirty_writeback_interval),
		.mode		= 0644,
		.proc_handler	= dirty_writeback_centisecs_handler,
	},
	{
		.procname	= "dirty_expire_centisecs",
		.data		= &dirty_expire_interval,
		.maxlen		= sizeof(dirty_expire_interval),
		.mode		= 0644,
		.proc_handler	= proc_dointvec_minmax,
		.extra1		= SYSCTL_ZERO,
	},
	{
		.procname	= "dirtytime_expire_seconds",
		.data		= &dirtytime_expire_interval,
		.maxlen		= sizeof(dirtytime_expire_interval),
		.mode		= 0644,
		.proc_handler	= dirtytime_interval_handler,
		.extra1		= SYSCTL_ZERO,
	},
	{
		.procname	= "swappiness",
		.data		= &vm_swappiness,
		.maxlen		= sizeof(vm_swappiness),
		.mode		= 0644,
		.proc_handler	= proc_dointvec_minmax,
		.extra1		= SYSCTL_ZERO,
		.extra2		= &two_hundred,
	},
#ifdef CONFIG_HUGETLB_PAGE
	{
		.procname	= "nr_hugepages",
		.data		= NULL,
		.maxlen		= sizeof(unsigned long),
		.mode		= 0644,
		.proc_handler	= hugetlb_sysctl_handler,
	},
#ifdef CONFIG_NUMA
	{
		.procname       = "nr_hugepages_mempolicy",
		.data           = NULL,
		.maxlen         = sizeof(unsigned long),
		.mode           = 0644,
		.proc_handler   = &hugetlb_mempolicy_sysctl_handler,
	},
	{
		.procname		= "numa_stat",
		.data			= &sysctl_vm_numa_stat,
		.maxlen			= sizeof(int),
		.mode			= 0644,
		.proc_handler	= sysctl_vm_numa_stat_handler,
		.extra1			= SYSCTL_ZERO,
		.extra2			= SYSCTL_ONE,
	},
#endif
	 {
		.procname	= "hugetlb_shm_group",
		.data		= &sysctl_hugetlb_shm_group,
		.maxlen		= sizeof(gid_t),
		.mode		= 0644,
		.proc_handler	= proc_dointvec,
	 },
	{
		.procname	= "nr_overcommit_hugepages",
		.data		= NULL,
		.maxlen		= sizeof(unsigned long),
		.mode		= 0644,
		.proc_handler	= hugetlb_overcommit_handler,
	},
#endif
	{
		.procname	= "lowmem_reserve_ratio",
		.data		= &sysctl_lowmem_reserve_ratio,
		.maxlen		= sizeof(sysctl_lowmem_reserve_ratio),
		.mode		= 0644,
		.proc_handler	= lowmem_reserve_ratio_sysctl_handler,
	},
	{
		.procname	= "drop_caches",
		.data		= &sysctl_drop_caches,
		.maxlen		= sizeof(int),
		.mode		= 0200,
		.proc_handler	= drop_caches_sysctl_handler,
		.extra1		= SYSCTL_ONE,
		.extra2		= &four,
	},
#ifdef CONFIG_COMPACTION
	{
		.procname	= "compact_memory",
		.data		= NULL,
		.maxlen		= sizeof(int),
		.mode		= 0200,
		.proc_handler	= sysctl_compaction_handler,
	},
	{
		.procname	= "compaction_proactiveness",
		.data		= &sysctl_compaction_proactiveness,
		.maxlen		= sizeof(sysctl_compaction_proactiveness),
		.mode		= 0644,
		.proc_handler	= compaction_proactiveness_sysctl_handler,
		.extra1		= SYSCTL_ZERO,
		.extra2		= &one_hundred,
	},
	{
		.procname	= "extfrag_threshold",
		.data		= &sysctl_extfrag_threshold,
		.maxlen		= sizeof(int),
		.mode		= 0644,
		.proc_handler	= proc_dointvec_minmax,
		.extra1		= &min_extfrag_threshold,
		.extra2		= &max_extfrag_threshold,
	},
	{
		.procname	= "compact_unevictable_allowed",
		.data		= &sysctl_compact_unevictable_allowed,
		.maxlen		= sizeof(int),
		.mode		= 0644,
		.proc_handler	= proc_dointvec_minmax_warn_RT_change,
		.extra1		= SYSCTL_ZERO,
		.extra2		= SYSCTL_ONE,
	},

#endif /* CONFIG_COMPACTION */
	{
		.procname	= "min_free_kbytes",
		.data		= &min_free_kbytes,
		.maxlen		= sizeof(min_free_kbytes),
		.mode		= 0644,
		.proc_handler	= min_free_kbytes_sysctl_handler,
		.extra1		= SYSCTL_ZERO,
	},
	{
		.procname	= "watermark_boost_factor",
		.data		= &watermark_boost_factor,
		.maxlen		= sizeof(watermark_boost_factor),
		.mode		= 0644,
		.proc_handler	= proc_dointvec_minmax,
		.extra1		= SYSCTL_ZERO,
	},
	{
		.procname	= "watermark_scale_factor",
		.data		= &watermark_scale_factor,
		.maxlen		= sizeof(watermark_scale_factor),
		.mode		= 0644,
		.proc_handler	= watermark_scale_factor_sysctl_handler,
		.extra1		= SYSCTL_ONE,
		.extra2		= &one_thousand,
	},
	{
		.procname	= "percpu_pagelist_high_fraction",
		.data		= &percpu_pagelist_high_fraction,
		.maxlen		= sizeof(percpu_pagelist_high_fraction),
		.mode		= 0644,
		.proc_handler	= percpu_pagelist_high_fraction_sysctl_handler,
		.extra1		= SYSCTL_ZERO,
	},
	{
		.procname	= "page_lock_unfairness",
		.data		= &sysctl_page_lock_unfairness,
		.maxlen		= sizeof(sysctl_page_lock_unfairness),
		.mode		= 0644,
		.proc_handler	= proc_dointvec_minmax,
		.extra1		= SYSCTL_ZERO,
	},
#ifdef CONFIG_MMU
	{
		.procname	= "max_map_count",
		.data		= &sysctl_max_map_count,
		.maxlen		= sizeof(sysctl_max_map_count),
		.mode		= 0644,
		.proc_handler	= proc_dointvec_minmax,
		.extra1		= SYSCTL_ZERO,
	},
#else
	{
		.procname	= "nr_trim_pages",
		.data		= &sysctl_nr_trim_pages,
		.maxlen		= sizeof(sysctl_nr_trim_pages),
		.mode		= 0644,
		.proc_handler	= proc_dointvec_minmax,
		.extra1		= SYSCTL_ZERO,
	},
#endif
	{
		.procname	= "laptop_mode",
		.data		= &laptop_mode,
		.maxlen		= sizeof(laptop_mode),
		.mode		= 0644,
		.proc_handler	= proc_dointvec_jiffies,
	},
	{
		.procname	= "vfs_cache_pressure",
		.data		= &sysctl_vfs_cache_pressure,
		.maxlen		= sizeof(sysctl_vfs_cache_pressure),
		.mode		= 0644,
		.proc_handler	= proc_dointvec_minmax,
		.extra1		= SYSCTL_ZERO,
	},
#if defined(HAVE_ARCH_PICK_MMAP_LAYOUT) || \
    defined(CONFIG_ARCH_WANT_DEFAULT_TOPDOWN_MMAP_LAYOUT)
	{
		.procname	= "legacy_va_layout",
		.data		= &sysctl_legacy_va_layout,
		.maxlen		= sizeof(sysctl_legacy_va_layout),
		.mode		= 0644,
		.proc_handler	= proc_dointvec_minmax,
		.extra1		= SYSCTL_ZERO,
	},
#endif
#ifdef CONFIG_NUMA
	{
		.procname	= "zone_reclaim_mode",
		.data		= &node_reclaim_mode,
		.maxlen		= sizeof(node_reclaim_mode),
		.mode		= 0644,
		.proc_handler	= proc_dointvec_minmax,
		.extra1		= SYSCTL_ZERO,
	},
	{
		.procname	= "min_unmapped_ratio",
		.data		= &sysctl_min_unmapped_ratio,
		.maxlen		= sizeof(sysctl_min_unmapped_ratio),
		.mode		= 0644,
		.proc_handler	= sysctl_min_unmapped_ratio_sysctl_handler,
		.extra1		= SYSCTL_ZERO,
		.extra2		= &one_hundred,
	},
	{
		.procname	= "min_slab_ratio",
		.data		= &sysctl_min_slab_ratio,
		.maxlen		= sizeof(sysctl_min_slab_ratio),
		.mode		= 0644,
		.proc_handler	= sysctl_min_slab_ratio_sysctl_handler,
		.extra1		= SYSCTL_ZERO,
		.extra2		= &one_hundred,
	},
#endif
#ifdef CONFIG_SMP
	{
		.procname	= "stat_interval",
		.data		= &sysctl_stat_interval,
		.maxlen		= sizeof(sysctl_stat_interval),
		.mode		= 0644,
		.proc_handler	= proc_dointvec_jiffies,
	},
	{
		.procname	= "stat_refresh",
		.data		= NULL,
		.maxlen		= 0,
		.mode		= 0600,
		.proc_handler	= vmstat_refresh,
	},
#endif
#ifdef CONFIG_MMU
	{
		.procname	= "mmap_min_addr",
		.data		= &dac_mmap_min_addr,
		.maxlen		= sizeof(unsigned long),
		.mode		= 0644,
		.proc_handler	= mmap_min_addr_handler,
	},
#endif
#ifdef CONFIG_NUMA
	{
		.procname	= "numa_zonelist_order",
		.data		= &numa_zonelist_order,
		.maxlen		= NUMA_ZONELIST_ORDER_LEN,
		.mode		= 0644,
		.proc_handler	= numa_zonelist_order_handler,
	},
#endif
#if (defined(CONFIG_X86_32) && !defined(CONFIG_UML))|| \
   (defined(CONFIG_SUPERH) && defined(CONFIG_VSYSCALL))
	{
		.procname	= "vdso_enabled",
#ifdef CONFIG_X86_32
		.data		= &vdso32_enabled,
		.maxlen		= sizeof(vdso32_enabled),
#else
		.data		= &vdso_enabled,
		.maxlen		= sizeof(vdso_enabled),
#endif
		.mode		= 0644,
		.proc_handler	= proc_dointvec,
		.extra1		= SYSCTL_ZERO,
	},
#endif
#ifdef CONFIG_HIGHMEM
	{
		.procname	= "highmem_is_dirtyable",
		.data		= &vm_highmem_is_dirtyable,
		.maxlen		= sizeof(vm_highmem_is_dirtyable),
		.mode		= 0644,
		.proc_handler	= proc_dointvec_minmax,
		.extra1		= SYSCTL_ZERO,
		.extra2		= SYSCTL_ONE,
	},
#endif
#ifdef CONFIG_MEMORY_FAILURE
	{
		.procname	= "memory_failure_early_kill",
		.data		= &sysctl_memory_failure_early_kill,
		.maxlen		= sizeof(sysctl_memory_failure_early_kill),
		.mode		= 0644,
		.proc_handler	= proc_dointvec_minmax,
		.extra1		= SYSCTL_ZERO,
		.extra2		= SYSCTL_ONE,
	},
	{
		.procname	= "memory_failure_recovery",
		.data		= &sysctl_memory_failure_recovery,
		.maxlen		= sizeof(sysctl_memory_failure_recovery),
		.mode		= 0644,
		.proc_handler	= proc_dointvec_minmax,
		.extra1		= SYSCTL_ZERO,
		.extra2		= SYSCTL_ONE,
	},
#endif
	{
		.procname	= "user_reserve_kbytes",
		.data		= &sysctl_user_reserve_kbytes,
		.maxlen		= sizeof(sysctl_user_reserve_kbytes),
		.mode		= 0644,
		.proc_handler	= proc_doulongvec_minmax,
	},
	{
		.procname	= "admin_reserve_kbytes",
		.data		= &sysctl_admin_reserve_kbytes,
		.maxlen		= sizeof(sysctl_admin_reserve_kbytes),
		.mode		= 0644,
		.proc_handler	= proc_doulongvec_minmax,
	},
#ifdef CONFIG_HAVE_ARCH_MMAP_RND_BITS
	{
		.procname	= "mmap_rnd_bits",
		.data		= &mmap_rnd_bits,
		.maxlen		= sizeof(mmap_rnd_bits),
		.mode		= 0600,
		.proc_handler	= proc_dointvec_minmax,
		.extra1		= (void *)&mmap_rnd_bits_min,
		.extra2		= (void *)&mmap_rnd_bits_max,
	},
#endif
#ifdef CONFIG_HAVE_ARCH_MMAP_RND_COMPAT_BITS
	{
		.procname	= "mmap_rnd_compat_bits",
		.data		= &mmap_rnd_compat_bits,
		.maxlen		= sizeof(mmap_rnd_compat_bits),
		.mode		= 0600,
		.proc_handler	= proc_dointvec_minmax,
		.extra1		= (void *)&mmap_rnd_compat_bits_min,
		.extra2		= (void *)&mmap_rnd_compat_bits_max,
	},
#endif
#ifdef CONFIG_USERFAULTFD
	{
		.procname	= "unprivileged_userfaultfd",
		.data		= &sysctl_unprivileged_userfaultfd,
		.maxlen		= sizeof(sysctl_unprivileged_userfaultfd),
		.mode		= 0644,
		.proc_handler	= proc_dointvec_minmax,
		.extra1		= SYSCTL_ZERO,
		.extra2		= SYSCTL_ONE,
	},
#endif
	{ }
};

static struct ctl_table fs_table[] = {
	{
		.procname	= "inode-nr",
		.data		= &inodes_stat,
		.maxlen		= 2*sizeof(long),
		.mode		= 0444,
		.proc_handler	= proc_nr_inodes,
	},
	{
		.procname	= "inode-state",
		.data		= &inodes_stat,
		.maxlen		= 7*sizeof(long),
		.mode		= 0444,
		.proc_handler	= proc_nr_inodes,
	},
	{
		.procname	= "file-nr",
		.data		= &files_stat,
		.maxlen		= sizeof(files_stat),
		.mode		= 0444,
		.proc_handler	= proc_nr_files,
	},
	{
		.procname	= "file-max",
		.data		= &files_stat.max_files,
		.maxlen		= sizeof(files_stat.max_files),
		.mode		= 0644,
		.proc_handler	= proc_doulongvec_minmax,
		.extra1		= &zero_ul,
		.extra2		= &long_max,
	},
	{
		.procname	= "nr_open",
		.data		= &sysctl_nr_open,
		.maxlen		= sizeof(unsigned int),
		.mode		= 0644,
		.proc_handler	= proc_dointvec_minmax,
		.extra1		= &sysctl_nr_open_min,
		.extra2		= &sysctl_nr_open_max,
	},
	{
		.procname	= "dentry-state",
		.data		= &dentry_stat,
		.maxlen		= 6*sizeof(long),
		.mode		= 0444,
		.proc_handler	= proc_nr_dentry,
	},
	{
		.procname	= "overflowuid",
		.data		= &fs_overflowuid,
		.maxlen		= sizeof(int),
		.mode		= 0644,
		.proc_handler	= proc_dointvec_minmax,
		.extra1		= &minolduid,
		.extra2		= &maxolduid,
	},
	{
		.procname	= "overflowgid",
		.data		= &fs_overflowgid,
		.maxlen		= sizeof(int),
		.mode		= 0644,
		.proc_handler	= proc_dointvec_minmax,
		.extra1		= &minolduid,
		.extra2		= &maxolduid,
	},
#ifdef CONFIG_FILE_LOCKING
	{
		.procname	= "leases-enable",
		.data		= &leases_enable,
		.maxlen		= sizeof(int),
		.mode		= 0644,
		.proc_handler	= proc_dointvec,
	},
#endif
#ifdef CONFIG_DNOTIFY
	{
		.procname	= "dir-notify-enable",
		.data		= &dir_notify_enable,
		.maxlen		= sizeof(int),
		.mode		= 0644,
		.proc_handler	= proc_dointvec,
	},
#endif
#ifdef CONFIG_MMU
#ifdef CONFIG_FILE_LOCKING
	{
		.procname	= "lease-break-time",
		.data		= &lease_break_time,
		.maxlen		= sizeof(int),
		.mode		= 0644,
		.proc_handler	= proc_dointvec,
	},
#endif
#ifdef CONFIG_AIO
	{
		.procname	= "aio-nr",
		.data		= &aio_nr,
		.maxlen		= sizeof(aio_nr),
		.mode		= 0444,
		.proc_handler	= proc_doulongvec_minmax,
	},
	{
		.procname	= "aio-max-nr",
		.data		= &aio_max_nr,
		.maxlen		= sizeof(aio_max_nr),
		.mode		= 0644,
		.proc_handler	= proc_doulongvec_minmax,
	},
#endif /* CONFIG_AIO */
#ifdef CONFIG_INOTIFY_USER
	{
		.procname	= "inotify",
		.mode		= 0555,
		.child		= inotify_table,
	},
#endif
#ifdef CONFIG_FANOTIFY
	{
		.procname	= "fanotify",
		.mode		= 0555,
		.child		= fanotify_table,
	},
#endif
#ifdef CONFIG_EPOLL
	{
		.procname	= "epoll",
		.mode		= 0555,
		.child		= epoll_table,
	},
#endif
#endif
	{
		.procname	= "protected_symlinks",
		.data		= &sysctl_protected_symlinks,
		.maxlen		= sizeof(int),
		.mode		= 0600,
		.proc_handler	= proc_dointvec_minmax,
		.extra1		= SYSCTL_ZERO,
		.extra2		= SYSCTL_ONE,
	},
	{
		.procname	= "protected_hardlinks",
		.data		= &sysctl_protected_hardlinks,
		.maxlen		= sizeof(int),
		.mode		= 0600,
		.proc_handler	= proc_dointvec_minmax,
		.extra1		= SYSCTL_ZERO,
		.extra2		= SYSCTL_ONE,
	},
	{
		.procname	= "protected_fifos",
		.data		= &sysctl_protected_fifos,
		.maxlen		= sizeof(int),
		.mode		= 0600,
		.proc_handler	= proc_dointvec_minmax,
		.extra1		= SYSCTL_ZERO,
		.extra2		= &two,
	},
	{
		.procname	= "protected_regular",
		.data		= &sysctl_protected_regular,
		.maxlen		= sizeof(int),
		.mode		= 0600,
		.proc_handler	= proc_dointvec_minmax,
		.extra1		= SYSCTL_ZERO,
		.extra2		= &two,
	},
	{
		.procname	= "suid_dumpable",
		.data		= &suid_dumpable,
		.maxlen		= sizeof(int),
		.mode		= 0644,
		.proc_handler	= proc_dointvec_minmax_coredump,
		.extra1		= SYSCTL_ZERO,
		.extra2		= &two,
	},
#if defined(CONFIG_BINFMT_MISC) || defined(CONFIG_BINFMT_MISC_MODULE)
	{
		.procname	= "binfmt_misc",
		.mode		= 0555,
		.child		= sysctl_mount_point,
	},
#endif
	{
		.procname	= "pipe-max-size",
		.data		= &pipe_max_size,
		.maxlen		= sizeof(pipe_max_size),
		.mode		= 0644,
		.proc_handler	= proc_dopipe_max_size,
	},
	{
		.procname	= "pipe-user-pages-hard",
		.data		= &pipe_user_pages_hard,
		.maxlen		= sizeof(pipe_user_pages_hard),
		.mode		= 0644,
		.proc_handler	= proc_doulongvec_minmax,
	},
	{
		.procname	= "pipe-user-pages-soft",
		.data		= &pipe_user_pages_soft,
		.maxlen		= sizeof(pipe_user_pages_soft),
		.mode		= 0644,
		.proc_handler	= proc_doulongvec_minmax,
	},
	{
		.procname	= "mount-max",
		.data		= &sysctl_mount_max,
		.maxlen		= sizeof(unsigned int),
		.mode		= 0644,
		.proc_handler	= proc_dointvec_minmax,
		.extra1		= SYSCTL_ONE,
	},
	{ }
};

static struct ctl_table debug_table[] = {
#ifdef CONFIG_SYSCTL_EXCEPTION_TRACE
	{
		.procname	= "exception-trace",
		.data		= &show_unhandled_signals,
		.maxlen		= sizeof(int),
		.mode		= 0644,
		.proc_handler	= proc_dointvec
	},
#endif
#if defined(CONFIG_OPTPROBES)
	{
		.procname	= "kprobes-optimization",
		.data		= &sysctl_kprobes_optimization,
		.maxlen		= sizeof(int),
		.mode		= 0644,
		.proc_handler	= proc_kprobes_optimization_handler,
		.extra1		= SYSCTL_ZERO,
		.extra2		= SYSCTL_ONE,
	},
#endif
	{ }
};

static struct ctl_table dev_table[] = {
	{ }
};

static struct ctl_table sysctl_base_table[] = {
	{
		.procname	= "kernel",
		.mode		= 0555,
		.child		= kern_table,
	},
	{
		.procname	= "vm",
		.mode		= 0555,
		.child		= vm_table,
	},
	{
		.procname	= "fs",
		.mode		= 0555,
		.child		= fs_table,
	},
	{
		.procname	= "debug",
		.mode		= 0555,
		.child		= debug_table,
	},
	{
		.procname	= "dev",
		.mode		= 0555,
		.child		= dev_table,
	},
	{ }
};

int __init sysctl_init(void)
{
	struct ctl_table_header *hdr;

	hdr = register_sysctl_table(sysctl_base_table);
	kmemleak_not_leak(hdr);
	return 0;
}
#endif /* CONFIG_SYSCTL */
/*
 * No sense putting this after each symbol definition, twice,
 * exception granted :-)
 */
EXPORT_SYMBOL(proc_dobool);
EXPORT_SYMBOL(proc_dointvec);
EXPORT_SYMBOL(proc_douintvec);
EXPORT_SYMBOL(proc_dointvec_jiffies);
EXPORT_SYMBOL(proc_dointvec_minmax);
EXPORT_SYMBOL_GPL(proc_douintvec_minmax);
EXPORT_SYMBOL(proc_dointvec_userhz_jiffies);
EXPORT_SYMBOL(proc_dointvec_ms_jiffies);
EXPORT_SYMBOL(proc_dostring);
EXPORT_SYMBOL(proc_doulongvec_minmax);
EXPORT_SYMBOL(proc_doulongvec_ms_jiffies_minmax);
EXPORT_SYMBOL(proc_do_large_bitmap);<|MERGE_RESOLUTION|>--- conflicted
+++ resolved
@@ -551,10 +551,7 @@
 	}
 }
 
-<<<<<<< HEAD
-static int do_proc_dointvec_conv(bool *negp/*是否取负值*/, unsigned long *lvalp,
-=======
-static int do_proc_dobool_conv(bool *negp, unsigned long *lvalp,
+static int do_proc_dobool_conv(bool *negp/*是否取负值*/, unsigned long *lvalp,
 				int *valp,
 				int write, void *data)
 {
@@ -570,7 +567,6 @@
 }
 
 static int do_proc_dointvec_conv(bool *negp, unsigned long *lvalp,
->>>>>>> ce840177
 				 int *valp,
 				 int write/*是否写操作，若写，则valp=lvalp*/, void *data/*不使用*/)
 {
