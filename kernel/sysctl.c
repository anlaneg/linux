// SPDX-License-Identifier: GPL-2.0-only
/*
 * sysctl.c: General linux system control interface
 *
 * Begun 24 March 1995, Stephen Tweedie
 * Added /proc support, Dec 1995
 * Added bdflush entry and intvec min/max checking, 2/23/96, Tom Dyas.
 * Added hooks for /proc/sys/net (minor, minor patch), 96/4/1, Mike Shaver.
 * Added kernel/java-{interpreter,appletviewer}, 96/5/10, Mike Shaver.
 * Dynamic registration fixes, Stephen Tweedie.
 * Added kswapd-interval, ctrl-alt-del, printk stuff, 1/8/97, Chris Horn.
 * Made sysctl support optional via CONFIG_SYSCTL, 1/10/97, Chris
 *  Horn.
 * Added proc_doulongvec_ms_jiffies_minmax, 09/08/99, Carlos H. Bauer.
 * Added proc_doulongvec_minmax, 09/08/99, Carlos H. Bauer.
 * Changed linked lists to use list.h instead of lists.h, 02/24/00, Bill
 *  Wendling.
 * The list_for_each() macro wasn't appropriate for the sysctl loop.
 *  Removed it and replaced it with older style, 03/23/00, Bill Wendling
 */

#include <linux/module.h>
#include <linux/mm.h>
#include <linux/swap.h>
#include <linux/slab.h>
#include <linux/sysctl.h>
#include <linux/bitmap.h>
#include <linux/signal.h>
#include <linux/panic.h>
#include <linux/printk.h>
#include <linux/proc_fs.h>
#include <linux/security.h>
#include <linux/ctype.h>
#include <linux/kmemleak.h>
#include <linux/filter.h>
#include <linux/fs.h>
#include <linux/init.h>
#include <linux/kernel.h>
#include <linux/kobject.h>
#include <linux/net.h>
#include <linux/sysrq.h>
#include <linux/highuid.h>
#include <linux/writeback.h>
#include <linux/ratelimit.h>
#include <linux/compaction.h>
#include <linux/hugetlb.h>
#include <linux/initrd.h>
#include <linux/key.h>
#include <linux/times.h>
#include <linux/limits.h>
#include <linux/dcache.h>
#include <linux/syscalls.h>
#include <linux/vmstat.h>
#include <linux/nfs_fs.h>
#include <linux/acpi.h>
#include <linux/reboot.h>
#include <linux/ftrace.h>
#include <linux/perf_event.h>
#include <linux/oom.h>
#include <linux/kmod.h>
#include <linux/capability.h>
#include <linux/binfmts.h>
#include <linux/sched/sysctl.h>
#include <linux/mount.h>
#include <linux/userfaultfd_k.h>
#include <linux/pid.h>

#include "../lib/kstrtox.h"

#include <linux/uaccess.h>
#include <asm/processor.h>

#ifdef CONFIG_X86
#include <asm/nmi.h>
#include <asm/stacktrace.h>
#include <asm/io.h>
#endif
#ifdef CONFIG_SPARC
#include <asm/setup.h>
#endif
#ifdef CONFIG_RT_MUTEXES
#include <linux/rtmutex.h>
#endif

/* shared constants to be used in various sysctls */
const int sysctl_vals[] = { 0, 1, 2, 3, 4, 100, 200, 1000, 3000, INT_MAX, 65535, -1 };
EXPORT_SYMBOL(sysctl_vals);

const unsigned long sysctl_long_vals[] = { 0, 1, LONG_MAX };
EXPORT_SYMBOL_GPL(sysctl_long_vals);

#if defined(CONFIG_SYSCTL)

/* Constants used for minimum and maximum */

#ifdef CONFIG_PERF_EVENTS
static const int six_hundred_forty_kb = 640 * 1024;
#endif


static const int ngroups_max = NGROUPS_MAX;
static const int cap_last_cap = CAP_LAST_CAP;

#ifdef CONFIG_PROC_SYSCTL

/**
 * enum sysctl_writes_mode - supported sysctl write modes
 *
 * @SYSCTL_WRITES_LEGACY: each write syscall must fully contain the sysctl value
 *	to be written, and multiple writes on the same sysctl file descriptor
 *	will rewrite the sysctl value, regardless of file position. No warning
 *	is issued when the initial position is not 0.
 * @SYSCTL_WRITES_WARN: same as above but warn when the initial file position is
 *	not 0.
 * @SYSCTL_WRITES_STRICT: writes to numeric sysctl entries must always be at
 *	file position 0 and the value must be fully contained in the buffer
 *	sent to the write syscall. If dealing with strings respect the file
 *	position, but restrict this to the max length of the buffer, anything
 *	passed the max length will be ignored. Multiple writes will append
 *	to the buffer.
 *
 * These write modes control how current file position affects the behavior of
 * updating sysctl values through the proc interface on each write.
 */
enum sysctl_writes_mode {
	SYSCTL_WRITES_LEGACY		= -1,
	SYSCTL_WRITES_WARN		= 0,
	SYSCTL_WRITES_STRICT		= 1,
};

static enum sysctl_writes_mode sysctl_writes_strict = SYSCTL_WRITES_STRICT;
#endif /* CONFIG_PROC_SYSCTL */

#if defined(HAVE_ARCH_PICK_MMAP_LAYOUT) || \
    defined(CONFIG_ARCH_WANT_DEFAULT_TOPDOWN_MMAP_LAYOUT)
int sysctl_legacy_va_layout;
#endif

#endif /* CONFIG_SYSCTL */

/*
 * /proc/sys support
 */

#ifdef CONFIG_PROC_SYSCTL

static int _proc_do_string(char *data, int maxlen, int write,
		char *buffer, size_t *lenp, loff_t *ppos)
{
	size_t len;
	char c, *p;

	if (!data || !maxlen || !*lenp) {
		*lenp = 0;
		return 0;
	}

	if (write) {
		if (sysctl_writes_strict == SYSCTL_WRITES_STRICT) {
			/* Only continue writes not past the end of buffer. */
			len = strlen(data);
			if (len > maxlen - 1)
				len = maxlen - 1;

			if (*ppos > len)
				return 0;
			len = *ppos;
		} else {
			/* Start writing from beginning of buffer. */
			len = 0;
		}

		*ppos += *lenp;
		p = buffer;
		while ((p - buffer) < *lenp && len < maxlen - 1) {
			c = *(p++);
			if (c == 0 || c == '\n')
				break;
			data[len++] = c;
		}
		data[len] = 0;
	} else {
		len = strlen(data);
		if (len > maxlen)
			len = maxlen;

		if (*ppos > len) {
			*lenp = 0;
			return 0;
		}

		data += *ppos;
		len  -= *ppos;

		if (len > *lenp)
			len = *lenp;
		if (len)
			memcpy(buffer, data, len);
		if (len < *lenp) {
			buffer[len] = '\n';
			len++;
		}
		*lenp = len;
		*ppos += len;
	}
	return 0;
}

static void warn_sysctl_write(struct ctl_table *table)
{
	pr_warn_once("%s wrote to %s when file position was not 0!\n"
		"This will not be supported in the future. To silence this\n"
		"warning, set kernel.sysctl_writes_strict = -1\n",
		current->comm, table->procname);
}

/**
 * proc_first_pos_non_zero_ignore - check if first position is allowed
 * @ppos: file position
 * @table: the sysctl table
 *
 * Returns true if the first position is non-zero and the sysctl_writes_strict
 * mode indicates this is not allowed for numeric input types. String proc
 * handlers can ignore the return value.
 */
static bool proc_first_pos_non_zero_ignore(loff_t *ppos,
					   struct ctl_table *table)
{
	if (!*ppos)
		return false;

	switch (sysctl_writes_strict) {
	case SYSCTL_WRITES_STRICT:
		return true;
	case SYSCTL_WRITES_WARN:
		warn_sysctl_write(table);
		return false;
	default:
		return false;
	}
}

/**
 * proc_dostring - read a string sysctl
 * @table: the sysctl table
 * @write: %TRUE if this is a write to the sysctl file
 * @buffer: the user buffer
 * @lenp: the size of the user buffer
 * @ppos: file position
 *
 * Reads/writes a string from/to the user buffer. If the kernel
 * buffer provided is not large enough to hold the string, the
 * string is truncated. The copied string is %NULL-terminated.
 * If the string is being read by the user process, it is copied
 * and a newline '\n' is added. It is truncated if the buffer is
 * not large enough.
 *
 * Returns 0 on success.
 */
int proc_dostring(struct ctl_table *table, int write,
		  void *buffer, size_t *lenp, loff_t *ppos)
{
	if (write)
		proc_first_pos_non_zero_ignore(ppos, table);

	return _proc_do_string(table->data, table->maxlen, write, buffer, lenp,
			ppos);
}

<<<<<<< HEAD
//返回buf中可被跳过的空格数，buf将被更新到第一个非空格起始位置
static size_t proc_skip_spaces(char **buf)
=======
static void proc_skip_spaces(char **buf, size_t *size)
>>>>>>> fe15c26e
{
	while (*size) {
		if (!isspace(**buf))
			break;
		(*size)--;
		(*buf)++;
	}
}

static void proc_skip_char(char **buf, size_t *size, const char v)
{
	while (*size) {
		if (**buf != v)
			break;
		(*size)--;
		(*buf)++;
	}
}

/**
 * strtoul_lenient - parse an ASCII formatted integer from a buffer and only
 *                   fail on overflow
 *
 * @cp: kernel buffer containing the string to parse
 * @endp: pointer to store the trailing characters
 * @base: the base to use
 * @res: where the parsed integer will be stored
 *
 * In case of success 0 is returned and @res will contain the parsed integer,
 * @endp will hold any trailing characters.
 * This function will fail the parse on overflow. If there wasn't an overflow
 * the function will defer the decision what characters count as invalid to the
 * caller.
 */
static int strtoul_lenient(const char *cp, char **endp/*出参，记录转换中止位置*/, unsigned int base/*基数*/,
			   unsigned long *res/*出参，转换后结果*/)
{
	unsigned long long result;
	unsigned int rv;

	//确定cp使用的基数
	cp = _parse_integer_fixup_radix(cp, &base);
	rv = _parse_integer(cp, base, &result);
	if ((rv & KSTRTOX_OVERFLOW) || (result != (unsigned long)result))
	    /*数据绕回*/
		return -ERANGE;

	//增加消费掉的字符数
	cp += rv;

	//记录转换中止位置
	if (endp)
		*endp = (char *)cp;

	*res = (unsigned long)result;
	return 0;
}

#define TMPBUFLEN 22
/**
 * proc_get_long - reads an ASCII formatted integer from a user buffer
 *
 * @buf: a kernel buffer
 * @size: size of the kernel buffer
 * @val: this is where the number will be stored
 * @neg: set to %TRUE if number is negative
 * @perm_tr: a vector which contains the allowed trailers
 * @perm_tr_len: size of the perm_tr vector
 * @tr: pointer to store the trailer character
 *
 * In case of success %0 is returned and @buf and @size are updated with
 * the amount of bytes read. If @tr is non-NULL and a trailing
 * character exists (size is non-zero after returning from this
 * function), @tr is updated with the trailing character.
 */
static int proc_get_long(char **buf/*字符串*/, size_t *size/*字符串长度*/,
			  unsigned long *val/*出参，转换后的值*/, bool *neg/*出参，指定是否为负数*/,
			  const char *perm_tr, unsigned perm_tr_len, char *tr/*存入尾部字符*/)
{
	char *p, tmp[TMPBUFLEN];
	ssize_t len = *size;

<<<<<<< HEAD
	/*字符串长度不得为零*/
	if (!*size)
		return -EINVAL;

	len = *size;
	/*long型长度不超过TMPBUFLEN(最大20位）:18,446,744,073,709,551,615*/
=======
	if (len <= 0)
		return -EINVAL;

>>>>>>> fe15c26e
	if (len > TMPBUFLEN - 1)
		len = TMPBUFLEN - 1;

	memcpy(tmp, *buf, len);

	tmp[len] = 0;
	p = tmp;
	if (*p == '-' && *size > 1) {
	    //遇到负数符号
		*neg = true;
		p++;
	} else
		*neg = false;
	//必须为数字
	if (!isdigit(*p))
		return -EINVAL;

	//转换p表示的非符数，记录在val中
	if (strtoul_lenient(p/*待转换的串*/, &p/*转换中止位置*/, 0/*10进制*/, val/*出参，转换后的值*/))
		return -EINVAL;

	//消费掉的长度
	len = p - tmp;

	/* We don't know if the next char is whitespace thus we may accept
	 * invalid integers (e.g. 1234...a) or two integers instead of one
	 * (e.g. 123...1). So lets not allow such large numbers. */
	if (len == TMPBUFLEN - 1)
		return -EINVAL;

	//未消费完所有字符，且提供了容许的tailer数组，*p如果不在perm_tr中存在，则报错
	if (len < *size && perm_tr_len && !memchr(perm_tr, *p, perm_tr_len))
		return -EINVAL;

	if (tr && (len < *size))
		*tr = *p;

	//已解析位置及长度更新
	*buf += len;
	*size -= len;

	return 0;
}

/**
 * proc_put_long - converts an integer to a decimal ASCII formatted string
 *
 * @buf: the user buffer
 * @size: the size of the user buffer
 * @val: the integer to be converted
 * @neg: sign of the number, %TRUE for negative
 *
 * In case of success @buf and @size are updated with the amount of bytes
 * written.
 */
static void proc_put_long(void **buf, size_t *size, unsigned long val, bool neg)
{
    //向buf中存入val(val可能为负数）
	int len;
	char tmp[TMPBUFLEN], *p = tmp;

	sprintf(p, "%s%lu", neg ? "-" : "", val);
	len = strlen(tmp);
	if (len > *size)
		len = *size;
	memcpy(*buf, tmp, len);
	*size -= len;
	*buf += len;
}
#undef TMPBUFLEN

//向buf中存入一个字符
static void proc_put_char(void **buf/*入出参，buf写入位置*/, size_t *size/*入出参，可用buf长度*/, char c)
{
	if (*size) {
		char **buffer = (char **)buf;
		**buffer = c;//向buffer中写入c

		(*size)--;//可写长度减一
		(*buffer)++;//buffer写位置后移
		*buf = *buffer;
	}
}

<<<<<<< HEAD
static int do_proc_dobool_conv(bool *negp/*是否取负值*/, unsigned long *lvalp,
				int *valp,
				int write, void *data)
{
	if (write) {
		*(bool *)valp = *lvalp;
	} else {
		int val = *(bool *)valp;

		*lvalp = (unsigned long)val;
		*negp = false;
	}
	return 0;
}

=======
>>>>>>> fe15c26e
static int do_proc_dointvec_conv(bool *negp, unsigned long *lvalp,
				 int *valp,
				 int write/*是否写操作，若写，则valp=lvalp*/, void *data/*不使用*/)
{
	if (write) {
	    //检查lvalp的取值，并将其负给valp
		if (*negp) {
		    //lvalp不得大于0
			if (*lvalp > (unsigned long) INT_MAX + 1)
				return -EINVAL;
			WRITE_ONCE(*valp, -*lvalp);
		} else {
		    //lvalp不得超过int_max
			if (*lvalp > (unsigned long) INT_MAX)
				return -EINVAL;
			WRITE_ONCE(*valp, *lvalp);
		}
	} else {
		//检查valp，填充lvalp,negp
		int val = READ_ONCE(*valp);
		if (val < 0) {
			*negp = true;
			*lvalp = -(unsigned long)val;
		} else {
			*negp = false;
			*lvalp = (unsigned long)val;
		}
	}
	return 0;
}

static int do_proc_douintvec_conv(unsigned long *lvalp,
				  unsigned int *valp,
				  int write, void *data)
{
	if (write) {
		if (*lvalp > UINT_MAX)
			return -EINVAL;
		WRITE_ONCE(*valp, *lvalp);
	} else {
		unsigned int val = READ_ONCE(*valp);
		*lvalp = (unsigned long)val;
	}
	return 0;
}

static const char proc_wspace_sep[] = { ' ', '\t', '\n' };

static int __do_proc_dointvec(void *tbl_data/*待填充或读取的数据*/, struct ctl_table *table,
		  int write, void *buffer/*write时使用的待解析buffer,read时使用的格式化buffer*/,
		  size_t *lenp/*出参，剩余长度*/, loff_t *ppos,
		  int (*conv/*转换回调*/)(bool *negp, unsigned long *lvalp, int *valp,
			      int write, void *data),
		  void *data)
{
	int *i, vleft, first = 1, err = 0;
	size_t left;
	char *p;

	//没有tbl_data或者maxlen为0，则直接返回
	if (!tbl_data || !table->maxlen || !*lenp || (*ppos && !write)) {
		*lenp = 0;
		return 0;
	}

	i = (int *) tbl_data;/*i指向tbl_data的每一个项*/
	vleft = table->maxlen / sizeof(*i);/*有多少项*/
	left = *lenp;

	if (!conv)
	    /*如未提供回调，则使和默认转换函数*/
		conv = do_proc_dointvec_conv;

	if (write) {
		if (proc_first_pos_non_zero_ignore(ppos, table))
			goto out;

		if (left > PAGE_SIZE - 1)
			left = PAGE_SIZE - 1;
		p = buffer;
	}

	//执行每一项解析
	for (; left && vleft--; i++, first=0) {
		unsigned long lval;
		bool neg;

		if (write) {
<<<<<<< HEAD
		    //更新p指针，使其指向首个非space字符
			left -= proc_skip_spaces(&p);
=======
			proc_skip_spaces(&p, &left);
>>>>>>> fe15c26e

			if (!left)
			    /*字符串变为空，跳出*/
				break;

			//分析p,将转换后的值存在lval中
			err = proc_get_long(&p, &left/*待解析长度*/, &lval, &neg/*是否负数*/,
					     proc_wspace_sep,
					     sizeof(proc_wspace_sep), NULL);
			if (err)
			    /*格式有误，退出*/
				break;

			//指明写操作
			if (conv(&neg, &lval, i, 1, data)) {
				err = -EINVAL;
				break;
			}
		} else {
		    //执行读操作，输出到buffer
			if (conv(&neg, &lval, i, 0, data)) {
				err = -EINVAL;
				break;
			}
			if (!first)
			    /*存入一个\t*/
				proc_put_char(&buffer, &left, '\t');
			/*存入 neg?lval*/
			proc_put_long(&buffer, &left, lval, neg);
		}
	}

	//read情况下，再向buffer写入一个\n
	if (!write && !first && left && !err)
		proc_put_char(&buffer, &left, '\n');
	//写情况下，如left,则再跳过空格符
	if (write && !err && left)
		proc_skip_spaces(&p, &left);
	if (write && first)
		return err ? : -EINVAL;
	*lenp -= left;
out:
	*ppos += *lenp;
	return err;
}

static int do_proc_dointvec(struct ctl_table *table, int write,
		  void *buffer, size_t *lenp, loff_t *ppos,
		  int (*conv)(bool *negp, unsigned long *lvalp, int *valp,
			      int write, void *data),
		  void *data)
{
	return __do_proc_dointvec(table->data, table, write,
			buffer, lenp, ppos, conv, data);
}

static int do_proc_douintvec_w(unsigned int *tbl_data,
			       struct ctl_table *table,
			       void *buffer,
			       size_t *lenp, loff_t *ppos,
			       int (*conv)(unsigned long *lvalp,
					   unsigned int *valp,
					   int write, void *data),
			       void *data)
{
	unsigned long lval;
	int err = 0;
	size_t left;
	bool neg;
	char *p = buffer;

	left = *lenp;

	if (proc_first_pos_non_zero_ignore(ppos, table))
		goto bail_early;

	if (left > PAGE_SIZE - 1)
		left = PAGE_SIZE - 1;

	proc_skip_spaces(&p, &left);
	if (!left) {
		err = -EINVAL;
		goto out_free;
	}

	err = proc_get_long(&p, &left, &lval, &neg,
			     proc_wspace_sep,
			     sizeof(proc_wspace_sep), NULL);
	if (err || neg) {
		err = -EINVAL;
		goto out_free;
	}

	if (conv(&lval, tbl_data, 1, data)) {
		err = -EINVAL;
		goto out_free;
	}

	if (!err && left)
		proc_skip_spaces(&p, &left);

out_free:
	if (err)
		return -EINVAL;

	return 0;

	/* This is in keeping with old __do_proc_dointvec() */
bail_early:
	*ppos += *lenp;
	return err;
}

static int do_proc_douintvec_r(unsigned int *tbl_data, void *buffer,
			       size_t *lenp, loff_t *ppos,
			       int (*conv)(unsigned long *lvalp,
					   unsigned int *valp,
					   int write, void *data),
			       void *data)
{
	unsigned long lval;
	int err = 0;
	size_t left;

	left = *lenp;

	if (conv(&lval, tbl_data, 0, data)) {
		err = -EINVAL;
		goto out;
	}

	proc_put_long(&buffer, &left, lval, false);
	if (!left)
		goto out;

	proc_put_char(&buffer, &left, '\n');

out:
	*lenp -= left;
	*ppos += *lenp;

	return err;
}

static int __do_proc_douintvec(void *tbl_data, struct ctl_table *table,
			       int write, void *buffer,
			       size_t *lenp, loff_t *ppos,
			       int (*conv)(unsigned long *lvalp,
					   unsigned int *valp,
					   int write, void *data),
			       void *data)
{
	unsigned int *i, vleft;

	if (!tbl_data || !table->maxlen || !*lenp || (*ppos && !write)) {
		*lenp = 0;
		return 0;
	}

	i = (unsigned int *) tbl_data;
	vleft = table->maxlen / sizeof(*i);

	/*
	 * Arrays are not supported, keep this simple. *Do not* add
	 * support for them.
	 */
	if (vleft != 1) {
		*lenp = 0;
		return -EINVAL;
	}

	if (!conv)
		conv = do_proc_douintvec_conv;

	if (write)
		return do_proc_douintvec_w(i, table, buffer, lenp, ppos,
					   conv, data);
	return do_proc_douintvec_r(i, buffer, lenp, ppos, conv, data);
}

int do_proc_douintvec(struct ctl_table *table, int write,
		      void *buffer, size_t *lenp, loff_t *ppos,
		      int (*conv)(unsigned long *lvalp,
				  unsigned int *valp,
				  int write, void *data),
		      void *data)
{
	return __do_proc_douintvec(table->data, table, write,
				   buffer, lenp, ppos, conv, data);
}

/**
 * proc_dobool - read/write a bool
 * @table: the sysctl table
 * @write: %TRUE if this is a write to the sysctl file
 * @buffer: the user buffer
 * @lenp: the size of the user buffer
 * @ppos: file position
 *
 * Reads/writes one integer value from/to the user buffer,
 * treated as an ASCII string.
 *
 * table->data must point to a bool variable and table->maxlen must
 * be sizeof(bool).
 *
 * Returns 0 on success.
 */
int proc_dobool(struct ctl_table *table, int write, void *buffer,
		size_t *lenp, loff_t *ppos)
{
	struct ctl_table tmp;
	bool *data = table->data;
	int res, val;

	/* Do not support arrays yet. */
	if (table->maxlen != sizeof(bool))
		return -EINVAL;

	tmp = *table;
	tmp.maxlen = sizeof(val);
	tmp.data = &val;

	val = READ_ONCE(*data);
	res = proc_dointvec(&tmp, write, buffer, lenp, ppos);
	if (res)
		return res;
	if (write)
		WRITE_ONCE(*data, val);
	return 0;
}

/**
 * proc_dointvec - read a vector of integers
 * @table: the sysctl table
 * @write: %TRUE if this is a write to the sysctl file
 * @buffer: the user buffer
 * @lenp: the size of the user buffer
 * @ppos: file position
 *
 * Reads/writes up to table->maxlen/sizeof(unsigned int) integer
 * values from/to the user buffer, treated as an ASCII string.
 *
 * Returns 0 on success.
 */
int proc_dointvec(struct ctl_table *table, int write, void *buffer,
		  size_t *lenp, loff_t *ppos)
{
	return do_proc_dointvec(table, write, buffer, lenp, ppos, NULL, NULL);
}

#ifdef CONFIG_COMPACTION
static int proc_dointvec_minmax_warn_RT_change(struct ctl_table *table,
		int write, void *buffer, size_t *lenp, loff_t *ppos)
{
	int ret, old;

	if (!IS_ENABLED(CONFIG_PREEMPT_RT) || !write)
		return proc_dointvec_minmax(table, write, buffer, lenp, ppos);

	old = *(int *)table->data;
	ret = proc_dointvec_minmax(table, write, buffer, lenp, ppos);
	if (ret)
		return ret;
	if (old != *(int *)table->data)
		pr_warn_once("sysctl attribute %s changed by %s[%d]\n",
			     table->procname, current->comm,
			     task_pid_nr(current));
	return ret;
}
#endif

/**
 * proc_douintvec - read a vector of unsigned integers
 * @table: the sysctl table
 * @write: %TRUE if this is a write to the sysctl file
 * @buffer: the user buffer
 * @lenp: the size of the user buffer
 * @ppos: file position
 *
 * Reads/writes up to table->maxlen/sizeof(unsigned int) unsigned integer
 * values from/to the user buffer, treated as an ASCII string.
 *
 * Returns 0 on success.
 */
int proc_douintvec(struct ctl_table *table, int write, void *buffer,
		size_t *lenp, loff_t *ppos)
{
	return do_proc_douintvec(table, write, buffer, lenp, ppos,
				 do_proc_douintvec_conv, NULL);
}

/*
 * Taint values can only be increased
 * This means we can safely use a temporary.
 */
static int proc_taint(struct ctl_table *table, int write,
			       void *buffer, size_t *lenp, loff_t *ppos)
{
	struct ctl_table t;
	unsigned long tmptaint = get_taint();
	int err;

	if (write && !capable(CAP_SYS_ADMIN))
		return -EPERM;

	t = *table;
	t.data = &tmptaint;
	err = proc_doulongvec_minmax(&t, write, buffer, lenp, ppos);
	if (err < 0)
		return err;

	if (write) {
		int i;

		/*
		 * If we are relying on panic_on_taint not producing
		 * false positives due to userspace input, bail out
		 * before setting the requested taint flags.
		 */
		if (panic_on_taint_nousertaint && (tmptaint & panic_on_taint))
			return -EINVAL;

		/*
		 * Poor man's atomic or. Not worth adding a primitive
		 * to everyone's atomic.h for this
		 */
		for (i = 0; i < TAINT_FLAGS_COUNT; i++)
			if ((1UL << i) & tmptaint)
				add_taint(i, LOCKDEP_STILL_OK);
	}

	return err;
}

/**
 * struct do_proc_dointvec_minmax_conv_param - proc_dointvec_minmax() range checking structure
 * @min: pointer to minimum allowable value
 * @max: pointer to maximum allowable value
 *
 * The do_proc_dointvec_minmax_conv_param structure provides the
 * minimum and maximum values for doing range checking for those sysctl
 * parameters that use the proc_dointvec_minmax() handler.
 */
struct do_proc_dointvec_minmax_conv_param {
	int *min;
	int *max;
};

static int do_proc_dointvec_minmax_conv(bool *negp/*写时为入参，读时为出参*/, unsigned long *lvalp/*写时为入参，读时为出参*/,
					int *valp/*写时为出参，读时为入参*/,
					int write, void *data/*读时，范围检查*/)
{
	int tmp, ret;
	struct do_proc_dointvec_minmax_conv_param *param = data;
	/*
	 * If writing, first do so via a temporary local int so we can
	 * bounds-check it before touching *valp.
	 */
	int *ip = write ? &tmp : valp;/*如果是写，则用tmp记录最终数值，否则记录输出的最终值*/

	ret = do_proc_dointvec_conv(negp, lvalp, ip, write, data);
	if (ret)
		return ret;

	if (write) {
	    //如果写操作，则tmp必须在区间[param->min,parm->max]以内
		if ((param->min && *param->min > tmp) ||
		    (param->max/*如非零则检查*/ && *param->max < tmp))
			return -EINVAL;
		WRITE_ONCE(*valp, tmp);
	}

	return 0;
}

/**
 * proc_dointvec_minmax - read a vector of integers with min/max values
 * @table: the sysctl table
 * @write: %TRUE if this is a write to the sysctl file
 * @buffer: the user buffer
 * @lenp: the size of the user buffer
 * @ppos: file position
 *
 * Reads/writes up to table->maxlen/sizeof(unsigned int) integer
 * values from/to the user buffer, treated as an ASCII string.
 *
 * This routine will ensure the values are within the range specified by
 * table->extra1 (min) and table->extra2 (max).
 *
 * Returns 0 on success or -EINVAL on write when the range check fails.
 */
int proc_dointvec_minmax(struct ctl_table *table, int write,
		  void *buffer, size_t *lenp, loff_t *ppos)
{
    //读取net.ipv4.tcp_rmem 配置
	struct do_proc_dointvec_minmax_conv_param param = {
		.min = (int *) table->extra1,
		.max = (int *) table->extra2,
	};
	//解析或格式化一组配置数据
	return do_proc_dointvec(table, write, buffer, lenp, ppos,
				do_proc_dointvec_minmax_conv, &param);
}

/**
 * struct do_proc_douintvec_minmax_conv_param - proc_douintvec_minmax() range checking structure
 * @min: pointer to minimum allowable value
 * @max: pointer to maximum allowable value
 *
 * The do_proc_douintvec_minmax_conv_param structure provides the
 * minimum and maximum values for doing range checking for those sysctl
 * parameters that use the proc_douintvec_minmax() handler.
 */
struct do_proc_douintvec_minmax_conv_param {
	unsigned int *min;
	unsigned int *max;
};

static int do_proc_douintvec_minmax_conv(unsigned long *lvalp,
					 unsigned int *valp,
					 int write, void *data)
{
	int ret;
	unsigned int tmp;
	struct do_proc_douintvec_minmax_conv_param *param = data;
	/* write via temporary local uint for bounds-checking */
	unsigned int *up = write ? &tmp : valp;

	ret = do_proc_douintvec_conv(lvalp, up, write, data);
	if (ret)
		return ret;

	if (write) {
		if ((param->min && *param->min > tmp) ||
		    (param->max && *param->max < tmp))
			return -ERANGE;

		WRITE_ONCE(*valp, tmp);
	}

	return 0;
}

/**
 * proc_douintvec_minmax - read a vector of unsigned ints with min/max values
 * @table: the sysctl table
 * @write: %TRUE if this is a write to the sysctl file
 * @buffer: the user buffer
 * @lenp: the size of the user buffer
 * @ppos: file position
 *
 * Reads/writes up to table->maxlen/sizeof(unsigned int) unsigned integer
 * values from/to the user buffer, treated as an ASCII string. Negative
 * strings are not allowed.
 *
 * This routine will ensure the values are within the range specified by
 * table->extra1 (min) and table->extra2 (max). There is a final sanity
 * check for UINT_MAX to avoid having to support wrap around uses from
 * userspace.
 *
 * Returns 0 on success or -ERANGE on write when the range check fails.
 */
int proc_douintvec_minmax(struct ctl_table *table, int write,
			  void *buffer, size_t *lenp, loff_t *ppos)
{
	struct do_proc_douintvec_minmax_conv_param param = {
		.min = (unsigned int *) table->extra1,
		.max = (unsigned int *) table->extra2,
	};
	return do_proc_douintvec(table, write, buffer, lenp, ppos,
				 do_proc_douintvec_minmax_conv, &param);
}

/**
 * proc_dou8vec_minmax - read a vector of unsigned chars with min/max values
 * @table: the sysctl table
 * @write: %TRUE if this is a write to the sysctl file
 * @buffer: the user buffer
 * @lenp: the size of the user buffer
 * @ppos: file position
 *
 * Reads/writes up to table->maxlen/sizeof(u8) unsigned chars
 * values from/to the user buffer, treated as an ASCII string. Negative
 * strings are not allowed.
 *
 * This routine will ensure the values are within the range specified by
 * table->extra1 (min) and table->extra2 (max).
 *
 * Returns 0 on success or an error on write when the range check fails.
 */
int proc_dou8vec_minmax(struct ctl_table *table, int write,
			void *buffer, size_t *lenp, loff_t *ppos)
{
	struct ctl_table tmp;
	unsigned int min = 0, max = 255U, val;
	u8 *data = table->data;
	struct do_proc_douintvec_minmax_conv_param param = {
		.min = &min,
		.max = &max,
	};
	int res;

	/* Do not support arrays yet. */
	if (table->maxlen != sizeof(u8))
		return -EINVAL;

	if (table->extra1) {
		min = *(unsigned int *) table->extra1;
		if (min > 255U)
			return -EINVAL;
	}
	if (table->extra2) {
		max = *(unsigned int *) table->extra2;
		if (max > 255U)
			return -EINVAL;
	}

	tmp = *table;

	tmp.maxlen = sizeof(val);
	tmp.data = &val;
	val = READ_ONCE(*data);
	res = do_proc_douintvec(&tmp, write, buffer, lenp, ppos,
				do_proc_douintvec_minmax_conv, &param);
	if (res)
		return res;
	if (write)
		WRITE_ONCE(*data, val);
	return 0;
}
EXPORT_SYMBOL_GPL(proc_dou8vec_minmax);

#ifdef CONFIG_MAGIC_SYSRQ
static int sysrq_sysctl_handler(struct ctl_table *table, int write,
				void *buffer, size_t *lenp, loff_t *ppos)
{
	int tmp, ret;

	tmp = sysrq_mask();

	ret = __do_proc_dointvec(&tmp, table, write, buffer,
			       lenp, ppos, NULL, NULL);
	if (ret || !write)
		return ret;

	if (write)
		sysrq_toggle_support(tmp);

	return 0;
}
#endif

static int __do_proc_doulongvec_minmax(void *data, struct ctl_table *table,
		int write, void *buffer, size_t *lenp, loff_t *ppos,
		unsigned long convmul, unsigned long convdiv)
{
	unsigned long *i, *min, *max;
	int vleft, first = 1, err = 0;
	size_t left;
	char *p;

	if (!data || !table->maxlen || !*lenp || (*ppos && !write)) {
		*lenp = 0;
		return 0;
	}

	i = data;
	min = table->extra1;
	max = table->extra2;
	vleft = table->maxlen / sizeof(unsigned long);
	left = *lenp;

	if (write) {
		if (proc_first_pos_non_zero_ignore(ppos, table))
			goto out;

		if (left > PAGE_SIZE - 1)
			left = PAGE_SIZE - 1;
		p = buffer;
	}

	for (; left && vleft--; i++, first = 0) {
		unsigned long val;

		if (write) {
			bool neg;

			proc_skip_spaces(&p, &left);
			if (!left)
				break;

			err = proc_get_long(&p, &left, &val, &neg,
					     proc_wspace_sep,
					     sizeof(proc_wspace_sep), NULL);
			if (err || neg) {
				err = -EINVAL;
				break;
			}

			val = convmul * val / convdiv;
			if ((min && val < *min) || (max && val > *max)) {
				err = -EINVAL;
				break;
			}
			WRITE_ONCE(*i, val);
		} else {
			val = convdiv * READ_ONCE(*i) / convmul;
			if (!first)
				proc_put_char(&buffer, &left, '\t');
			proc_put_long(&buffer, &left, val, false);
		}
	}

	if (!write && !first && left && !err)
		proc_put_char(&buffer, &left, '\n');
	if (write && !err)
		proc_skip_spaces(&p, &left);
	if (write && first)
		return err ? : -EINVAL;
	*lenp -= left;
out:
	*ppos += *lenp;
	return err;
}

static int do_proc_doulongvec_minmax(struct ctl_table *table, int write,
		void *buffer, size_t *lenp, loff_t *ppos, unsigned long convmul,
		unsigned long convdiv)
{
	return __do_proc_doulongvec_minmax(table->data, table, write,
			buffer, lenp, ppos, convmul, convdiv);
}

/**
 * proc_doulongvec_minmax - read a vector of long integers with min/max values
 * @table: the sysctl table
 * @write: %TRUE if this is a write to the sysctl file
 * @buffer: the user buffer
 * @lenp: the size of the user buffer
 * @ppos: file position
 *
 * Reads/writes up to table->maxlen/sizeof(unsigned long) unsigned long
 * values from/to the user buffer, treated as an ASCII string.
 *
 * This routine will ensure the values are within the range specified by
 * table->extra1 (min) and table->extra2 (max).
 *
 * Returns 0 on success.
 */
int proc_doulongvec_minmax(struct ctl_table *table, int write,
			   void *buffer, size_t *lenp, loff_t *ppos)
{
    return do_proc_doulongvec_minmax(table, write, buffer, lenp, ppos, 1l, 1l);
}

/**
 * proc_doulongvec_ms_jiffies_minmax - read a vector of millisecond values with min/max values
 * @table: the sysctl table
 * @write: %TRUE if this is a write to the sysctl file
 * @buffer: the user buffer
 * @lenp: the size of the user buffer
 * @ppos: file position
 *
 * Reads/writes up to table->maxlen/sizeof(unsigned long) unsigned long
 * values from/to the user buffer, treated as an ASCII string. The values
 * are treated as milliseconds, and converted to jiffies when they are stored.
 *
 * This routine will ensure the values are within the range specified by
 * table->extra1 (min) and table->extra2 (max).
 *
 * Returns 0 on success.
 */
int proc_doulongvec_ms_jiffies_minmax(struct ctl_table *table, int write,
				      void *buffer, size_t *lenp, loff_t *ppos)
{
    return do_proc_doulongvec_minmax(table, write, buffer,
				     lenp, ppos, HZ, 1000l);
}


static int do_proc_dointvec_jiffies_conv(bool *negp, unsigned long *lvalp,
					 int *valp,
					 int write, void *data)
{
	if (write) {
		if (*lvalp > INT_MAX / HZ)
			return 1;
		if (*negp)
			WRITE_ONCE(*valp, -*lvalp * HZ);
		else
			WRITE_ONCE(*valp, *lvalp * HZ);
	} else {
		int val = READ_ONCE(*valp);
		unsigned long lval;
		if (val < 0) {
			*negp = true;
			lval = -(unsigned long)val;
		} else {
			*negp = false;
			lval = (unsigned long)val;
		}
		*lvalp = lval / HZ;
	}
	return 0;
}

static int do_proc_dointvec_userhz_jiffies_conv(bool *negp, unsigned long *lvalp,
						int *valp,
						int write, void *data)
{
	if (write) {
		if (USER_HZ < HZ && *lvalp > (LONG_MAX / HZ) * USER_HZ)
			return 1;
		*valp = clock_t_to_jiffies(*negp ? -*lvalp : *lvalp);
	} else {
		int val = *valp;
		unsigned long lval;
		if (val < 0) {
			*negp = true;
			lval = -(unsigned long)val;
		} else {
			*negp = false;
			lval = (unsigned long)val;
		}
		*lvalp = jiffies_to_clock_t(lval);
	}
	return 0;
}

static int do_proc_dointvec_ms_jiffies_conv(bool *negp, unsigned long *lvalp,
					    int *valp,
					    int write, void *data)
{
	if (write) {
		unsigned long jif = msecs_to_jiffies(*negp ? -*lvalp : *lvalp);

		if (jif > INT_MAX)
			return 1;
		WRITE_ONCE(*valp, (int)jif);
	} else {
		int val = READ_ONCE(*valp);
		unsigned long lval;
		if (val < 0) {
			*negp = true;
			lval = -(unsigned long)val;
		} else {
			*negp = false;
			lval = (unsigned long)val;
		}
		*lvalp = jiffies_to_msecs(lval);
	}
	return 0;
}

static int do_proc_dointvec_ms_jiffies_minmax_conv(bool *negp, unsigned long *lvalp,
						int *valp, int write, void *data)
{
	int tmp, ret;
	struct do_proc_dointvec_minmax_conv_param *param = data;
	/*
	 * If writing, first do so via a temporary local int so we can
	 * bounds-check it before touching *valp.
	 */
	int *ip = write ? &tmp : valp;

	ret = do_proc_dointvec_ms_jiffies_conv(negp, lvalp, ip, write, data);
	if (ret)
		return ret;

	if (write) {
		if ((param->min && *param->min > tmp) ||
				(param->max && *param->max < tmp))
			return -EINVAL;
		*valp = tmp;
	}
	return 0;
}

/**
 * proc_dointvec_jiffies - read a vector of integers as seconds
 * @table: the sysctl table
 * @write: %TRUE if this is a write to the sysctl file
 * @buffer: the user buffer
 * @lenp: the size of the user buffer
 * @ppos: file position
 *
 * Reads/writes up to table->maxlen/sizeof(unsigned int) integer
 * values from/to the user buffer, treated as an ASCII string.
 * The values read are assumed to be in seconds, and are converted into
 * jiffies.
 *
 * Returns 0 on success.
 */
int proc_dointvec_jiffies(struct ctl_table *table, int write,
			  void *buffer, size_t *lenp, loff_t *ppos)
{
    return do_proc_dointvec(table,write,buffer,lenp,ppos,
		    	    do_proc_dointvec_jiffies_conv,NULL);
}

int proc_dointvec_ms_jiffies_minmax(struct ctl_table *table, int write,
			  void *buffer, size_t *lenp, loff_t *ppos)
{
	struct do_proc_dointvec_minmax_conv_param param = {
		.min = (int *) table->extra1,
		.max = (int *) table->extra2,
	};
	return do_proc_dointvec(table, write, buffer, lenp, ppos,
			do_proc_dointvec_ms_jiffies_minmax_conv, &param);
}

/**
 * proc_dointvec_userhz_jiffies - read a vector of integers as 1/USER_HZ seconds
 * @table: the sysctl table
 * @write: %TRUE if this is a write to the sysctl file
 * @buffer: the user buffer
 * @lenp: the size of the user buffer
 * @ppos: pointer to the file position
 *
 * Reads/writes up to table->maxlen/sizeof(unsigned int) integer
 * values from/to the user buffer, treated as an ASCII string.
 * The values read are assumed to be in 1/USER_HZ seconds, and
 * are converted into jiffies.
 *
 * Returns 0 on success.
 */
int proc_dointvec_userhz_jiffies(struct ctl_table *table, int write,
				 void *buffer, size_t *lenp, loff_t *ppos)
{
	return do_proc_dointvec(table, write, buffer, lenp, ppos,
				do_proc_dointvec_userhz_jiffies_conv, NULL);
}

/**
 * proc_dointvec_ms_jiffies - read a vector of integers as 1 milliseconds
 * @table: the sysctl table
 * @write: %TRUE if this is a write to the sysctl file
 * @buffer: the user buffer
 * @lenp: the size of the user buffer
 * @ppos: file position
 * @ppos: the current position in the file
 *
 * Reads/writes up to table->maxlen/sizeof(unsigned int) integer
 * values from/to the user buffer, treated as an ASCII string.
 * The values read are assumed to be in 1/1000 seconds, and
 * are converted into jiffies.
 *
 * Returns 0 on success.
 */
int proc_dointvec_ms_jiffies(struct ctl_table *table, int write, void *buffer,
		size_t *lenp, loff_t *ppos)
{
	return do_proc_dointvec(table, write, buffer, lenp, ppos,
				do_proc_dointvec_ms_jiffies_conv, NULL);
}

static int proc_do_cad_pid(struct ctl_table *table, int write, void *buffer,
		size_t *lenp, loff_t *ppos)
{
	struct pid *new_pid;
	pid_t tmp;
	int r;

	tmp = pid_vnr(cad_pid);

	r = __do_proc_dointvec(&tmp, table, write, buffer,
			       lenp, ppos, NULL, NULL);
	if (r || !write)
		return r;

	new_pid = find_get_pid(tmp);
	if (!new_pid)
		return -ESRCH;

	put_pid(xchg(&cad_pid, new_pid));
	return 0;
}

/**
 * proc_do_large_bitmap - read/write from/to a large bitmap
 * @table: the sysctl table
 * @write: %TRUE if this is a write to the sysctl file
 * @buffer: the user buffer
 * @lenp: the size of the user buffer
 * @ppos: file position
 *
 * The bitmap is stored at table->data and the bitmap length (in bits)
 * in table->maxlen.
 *
 * We use a range comma separated format (e.g. 1,3-4,10-10) so that
 * large bitmaps may be represented in a compact manner. Writing into
 * the file will clear the bitmap then update it with the given input.
 *
 * Returns 0 on success.
 */
int proc_do_large_bitmap(struct ctl_table *table, int write,
			 void *buffer, size_t *lenp, loff_t *ppos)
{
	int err = 0;
	size_t left = *lenp;
	unsigned long bitmap_len = table->maxlen;
	unsigned long *bitmap = *(unsigned long **) table->data;
	unsigned long *tmp_bitmap = NULL;
	char tr_a[] = { '-', ',', '\n' }, tr_b[] = { ',', '\n', 0 }, c;

	if (!bitmap || !bitmap_len || !left || (*ppos && !write)) {
		*lenp = 0;
		return 0;
	}

	if (write) {
		char *p = buffer;
		size_t skipped = 0;

		if (left > PAGE_SIZE - 1) {
			left = PAGE_SIZE - 1;
			/* How much of the buffer we'll skip this pass */
			skipped = *lenp - left;
		}

		tmp_bitmap = bitmap_zalloc(bitmap_len, GFP_KERNEL);
		if (!tmp_bitmap)
			return -ENOMEM;
		proc_skip_char(&p, &left, '\n');
		while (!err && left) {
			unsigned long val_a, val_b;
			bool neg;
			size_t saved_left;

			/* In case we stop parsing mid-number, we can reset */
			saved_left = left;
			err = proc_get_long(&p, &left, &val_a, &neg, tr_a,
					     sizeof(tr_a), &c);
			/*
			 * If we consumed the entirety of a truncated buffer or
			 * only one char is left (may be a "-"), then stop here,
			 * reset, & come back for more.
			 */
			if ((left <= 1) && skipped) {
				left = saved_left;
				break;
			}

			if (err)
				break;
			if (val_a >= bitmap_len || neg) {
				err = -EINVAL;
				break;
			}

			val_b = val_a;
			if (left) {
				p++;
				left--;
			}

			if (c == '-') {
				err = proc_get_long(&p, &left, &val_b,
						     &neg, tr_b, sizeof(tr_b),
						     &c);
				/*
				 * If we consumed all of a truncated buffer or
				 * then stop here, reset, & come back for more.
				 */
				if (!left && skipped) {
					left = saved_left;
					break;
				}

				if (err)
					break;
				if (val_b >= bitmap_len || neg ||
				    val_a > val_b) {
					err = -EINVAL;
					break;
				}
				if (left) {
					p++;
					left--;
				}
			}

			bitmap_set(tmp_bitmap, val_a, val_b - val_a + 1);
			proc_skip_char(&p, &left, '\n');
		}
		left += skipped;
	} else {
		unsigned long bit_a, bit_b = 0;
		bool first = 1;

		while (left) {
			bit_a = find_next_bit(bitmap, bitmap_len, bit_b);
			if (bit_a >= bitmap_len)
				break;
			bit_b = find_next_zero_bit(bitmap, bitmap_len,
						   bit_a + 1) - 1;

			if (!first)
				proc_put_char(&buffer, &left, ',');
			proc_put_long(&buffer, &left, bit_a, false);
			if (bit_a != bit_b) {
				proc_put_char(&buffer, &left, '-');
				proc_put_long(&buffer, &left, bit_b, false);
			}

			first = 0; bit_b++;
		}
		proc_put_char(&buffer, &left, '\n');
	}

	if (!err) {
		if (write) {
			if (*ppos)
				bitmap_or(bitmap, bitmap, tmp_bitmap, bitmap_len);
			else
				bitmap_copy(bitmap, tmp_bitmap, bitmap_len);
		}
		*lenp -= left;
		*ppos += *lenp;
	}

	bitmap_free(tmp_bitmap);
	return err;
}

#else /* CONFIG_PROC_SYSCTL */

int proc_dostring(struct ctl_table *table, int write,
		  void *buffer, size_t *lenp, loff_t *ppos)
{
	return -ENOSYS;
}

int proc_dobool(struct ctl_table *table, int write,
		void *buffer, size_t *lenp, loff_t *ppos)
{
	return -ENOSYS;
}

int proc_dointvec(struct ctl_table *table, int write,
		  void *buffer, size_t *lenp, loff_t *ppos)
{
	return -ENOSYS;
}

int proc_douintvec(struct ctl_table *table, int write,
		  void *buffer, size_t *lenp, loff_t *ppos)
{
	return -ENOSYS;
}

int proc_dointvec_minmax(struct ctl_table *table, int write,
		    void *buffer, size_t *lenp, loff_t *ppos)
{
	return -ENOSYS;
}

int proc_douintvec_minmax(struct ctl_table *table, int write,
			  void *buffer, size_t *lenp, loff_t *ppos)
{
	return -ENOSYS;
}

int proc_dou8vec_minmax(struct ctl_table *table, int write,
			void *buffer, size_t *lenp, loff_t *ppos)
{
	return -ENOSYS;
}

int proc_dointvec_jiffies(struct ctl_table *table, int write,
		    void *buffer, size_t *lenp, loff_t *ppos)
{
	return -ENOSYS;
}

int proc_dointvec_ms_jiffies_minmax(struct ctl_table *table, int write,
				    void *buffer, size_t *lenp, loff_t *ppos)
{
	return -ENOSYS;
}

int proc_dointvec_userhz_jiffies(struct ctl_table *table, int write,
		    void *buffer, size_t *lenp, loff_t *ppos)
{
	return -ENOSYS;
}

int proc_dointvec_ms_jiffies(struct ctl_table *table, int write,
			     void *buffer, size_t *lenp, loff_t *ppos)
{
	return -ENOSYS;
}

int proc_doulongvec_minmax(struct ctl_table *table, int write,
		    void *buffer, size_t *lenp, loff_t *ppos)
{
	return -ENOSYS;
}

int proc_doulongvec_ms_jiffies_minmax(struct ctl_table *table, int write,
				      void *buffer, size_t *lenp, loff_t *ppos)
{
	return -ENOSYS;
}

int proc_do_large_bitmap(struct ctl_table *table, int write,
			 void *buffer, size_t *lenp, loff_t *ppos)
{
	return -ENOSYS;
}

#endif /* CONFIG_PROC_SYSCTL */

#if defined(CONFIG_SYSCTL)
int proc_do_static_key(struct ctl_table *table, int write,
		       void *buffer, size_t *lenp, loff_t *ppos)
{
	struct static_key *key = (struct static_key *)table->data;
	static DEFINE_MUTEX(static_key_mutex);
	int val, ret;
	struct ctl_table tmp = {
		.data   = &val,
		.maxlen = sizeof(val),
		.mode   = table->mode,
		.extra1 = SYSCTL_ZERO,
		.extra2 = SYSCTL_ONE,
	};

	if (write && !capable(CAP_SYS_ADMIN))
		return -EPERM;

	mutex_lock(&static_key_mutex);
	val = static_key_enabled(key);
	ret = proc_dointvec_minmax(&tmp, write, buffer, lenp, ppos);
	if (write && !ret) {
		if (val)
			static_key_enable(key);
		else
			static_key_disable(key);
	}
	mutex_unlock(&static_key_mutex);
	return ret;
}

static struct ctl_table kern_table[] = {
	{
		.procname	= "panic",
		.data		= &panic_timeout,
		.maxlen		= sizeof(int),
		.mode		= 0644,
		.proc_handler	= proc_dointvec,
	},
#ifdef CONFIG_PROC_SYSCTL
	{
		.procname	= "tainted",
		.maxlen 	= sizeof(long),
		.mode		= 0644,
		.proc_handler	= proc_taint,
	},
	{
		.procname	= "sysctl_writes_strict",
		.data		= &sysctl_writes_strict,
		.maxlen		= sizeof(int),
		.mode		= 0644,
		.proc_handler	= proc_dointvec_minmax,
		.extra1		= SYSCTL_NEG_ONE,
		.extra2		= SYSCTL_ONE,
	},
#endif
	{
		.procname	= "print-fatal-signals",
		.data		= &print_fatal_signals,
		.maxlen		= sizeof(int),
		.mode		= 0644,
		.proc_handler	= proc_dointvec,
	},
#ifdef CONFIG_SPARC
	{
		.procname	= "reboot-cmd",
		.data		= reboot_command,
		.maxlen		= 256,
		.mode		= 0644,
		.proc_handler	= proc_dostring,
	},
	{
		.procname	= "stop-a",
		.data		= &stop_a_enabled,
		.maxlen		= sizeof (int),
		.mode		= 0644,
		.proc_handler	= proc_dointvec,
	},
	{
		.procname	= "scons-poweroff",
		.data		= &scons_pwroff,
		.maxlen		= sizeof (int),
		.mode		= 0644,
		.proc_handler	= proc_dointvec,
	},
#endif
#ifdef CONFIG_SPARC64
	{
		.procname	= "tsb-ratio",
		.data		= &sysctl_tsb_ratio,
		.maxlen		= sizeof (int),
		.mode		= 0644,
		.proc_handler	= proc_dointvec,
	},
#endif
#ifdef CONFIG_PARISC
	{
		.procname	= "soft-power",
		.data		= &pwrsw_enabled,
		.maxlen		= sizeof (int),
		.mode		= 0644,
		.proc_handler	= proc_dointvec,
	},
#endif
#ifdef CONFIG_SYSCTL_ARCH_UNALIGN_ALLOW
	{
		.procname	= "unaligned-trap",
		.data		= &unaligned_enabled,
		.maxlen		= sizeof (int),
		.mode		= 0644,
		.proc_handler	= proc_dointvec,
	},
#endif
#ifdef CONFIG_STACK_TRACER
	{
		.procname	= "stack_tracer_enabled",
		.data		= &stack_tracer_enabled,
		.maxlen		= sizeof(int),
		.mode		= 0644,
		.proc_handler	= stack_trace_sysctl,
	},
#endif
#ifdef CONFIG_TRACING
	{
		.procname	= "ftrace_dump_on_oops",
		.data		= &ftrace_dump_on_oops,
		.maxlen		= sizeof(int),
		.mode		= 0644,
		.proc_handler	= proc_dointvec,
	},
	{
		.procname	= "traceoff_on_warning",
		.data		= &__disable_trace_on_warning,
		.maxlen		= sizeof(__disable_trace_on_warning),
		.mode		= 0644,
		.proc_handler	= proc_dointvec,
	},
	{
		.procname	= "tracepoint_printk",
		.data		= &tracepoint_printk,
		.maxlen		= sizeof(tracepoint_printk),
		.mode		= 0644,
		.proc_handler	= tracepoint_printk_sysctl,
	},
#endif
#ifdef CONFIG_MODULES
	{
		.procname	= "modprobe",
		.data		= &modprobe_path,
		.maxlen		= KMOD_PATH_LEN,
		.mode		= 0644,
		.proc_handler	= proc_dostring,
	},
	{
		.procname	= "modules_disabled",
		.data		= &modules_disabled,
		.maxlen		= sizeof(int),
		.mode		= 0644,
		/* only handle a transition from default "0" to "1" */
		.proc_handler	= proc_dointvec_minmax,
		.extra1		= SYSCTL_ONE,
		.extra2		= SYSCTL_ONE,
	},
#endif
#ifdef CONFIG_UEVENT_HELPER
	{
		.procname	= "hotplug",
		.data		= &uevent_helper,
		.maxlen		= UEVENT_HELPER_PATH_LEN,
		.mode		= 0644,
		.proc_handler	= proc_dostring,
	},
#endif
#ifdef CONFIG_MAGIC_SYSRQ
	{
		.procname	= "sysrq",
		.data		= NULL,
		.maxlen		= sizeof (int),
		.mode		= 0644,
		.proc_handler	= sysrq_sysctl_handler,
	},
#endif
#ifdef CONFIG_PROC_SYSCTL
	{
		.procname	= "cad_pid",
		.data		= NULL,
		.maxlen		= sizeof (int),
		.mode		= 0600,
		.proc_handler	= proc_do_cad_pid,
	},
#endif
	{
		.procname	= "threads-max",
		.data		= NULL,
		.maxlen		= sizeof(int),
		.mode		= 0644,
		.proc_handler	= sysctl_max_threads,
	},
	{
		.procname	= "usermodehelper",
		.mode		= 0555,
		.child		= usermodehelper_table,
	},
	{
		.procname	= "overflowuid",
		.data		= &overflowuid,
		.maxlen		= sizeof(int),
		.mode		= 0644,
		.proc_handler	= proc_dointvec_minmax,
		.extra1		= SYSCTL_ZERO,
		.extra2		= SYSCTL_MAXOLDUID,
	},
	{
		.procname	= "overflowgid",
		.data		= &overflowgid,
		.maxlen		= sizeof(int),
		.mode		= 0644,
		.proc_handler	= proc_dointvec_minmax,
		.extra1		= SYSCTL_ZERO,
		.extra2		= SYSCTL_MAXOLDUID,
	},
#ifdef CONFIG_S390
	{
		.procname	= "userprocess_debug",
		.data		= &show_unhandled_signals,
		.maxlen		= sizeof(int),
		.mode		= 0644,
		.proc_handler	= proc_dointvec,
	},
#endif
	{
		.procname	= "pid_max",
		.data		= &pid_max,
		.maxlen		= sizeof (int),
		.mode		= 0644,
		.proc_handler	= proc_dointvec_minmax,
		.extra1		= &pid_max_min,
		.extra2		= &pid_max_max,
	},
	{
		.procname	= "panic_on_oops",
		.data		= &panic_on_oops,
		.maxlen		= sizeof(int),
		.mode		= 0644,
		.proc_handler	= proc_dointvec,
	},
	{
		.procname	= "panic_print",
		.data		= &panic_print,
		.maxlen		= sizeof(unsigned long),
		.mode		= 0644,
		.proc_handler	= proc_doulongvec_minmax,
	},
	{
		.procname	= "ngroups_max",
		.data		= (void *)&ngroups_max,
		.maxlen		= sizeof (int),
		.mode		= 0444,
		.proc_handler	= proc_dointvec,
	},
	{
		.procname	= "cap_last_cap",
		.data		= (void *)&cap_last_cap,
		.maxlen		= sizeof(int),
		.mode		= 0444,
		.proc_handler	= proc_dointvec,
	},
#if defined(CONFIG_X86_LOCAL_APIC) && defined(CONFIG_X86)
	{
		.procname       = "unknown_nmi_panic",
		.data           = &unknown_nmi_panic,
		.maxlen         = sizeof (int),
		.mode           = 0644,
		.proc_handler   = proc_dointvec,
	},
#endif

#if (defined(CONFIG_X86_32) || defined(CONFIG_PARISC)) && \
	defined(CONFIG_DEBUG_STACKOVERFLOW)
	{
		.procname	= "panic_on_stackoverflow",
		.data		= &sysctl_panic_on_stackoverflow,
		.maxlen		= sizeof(int),
		.mode		= 0644,
		.proc_handler	= proc_dointvec,
	},
#endif
#if defined(CONFIG_X86)
	{
		.procname	= "panic_on_unrecovered_nmi",
		.data		= &panic_on_unrecovered_nmi,
		.maxlen		= sizeof(int),
		.mode		= 0644,
		.proc_handler	= proc_dointvec,
	},
	{
		.procname	= "panic_on_io_nmi",
		.data		= &panic_on_io_nmi,
		.maxlen		= sizeof(int),
		.mode		= 0644,
		.proc_handler	= proc_dointvec,
	},
	{
		.procname	= "bootloader_type",
		.data		= &bootloader_type,
		.maxlen		= sizeof (int),
		.mode		= 0444,
		.proc_handler	= proc_dointvec,
	},
	{
		.procname	= "bootloader_version",
		.data		= &bootloader_version,
		.maxlen		= sizeof (int),
		.mode		= 0444,
		.proc_handler	= proc_dointvec,
	},
	{
		.procname	= "io_delay_type",
		.data		= &io_delay_type,
		.maxlen		= sizeof(int),
		.mode		= 0644,
		.proc_handler	= proc_dointvec,
	},
#endif
#if defined(CONFIG_MMU)
	{
		.procname	= "randomize_va_space",
		.data		= &randomize_va_space,
		.maxlen		= sizeof(int),
		.mode		= 0644,
		.proc_handler	= proc_dointvec,
	},
#endif
#if defined(CONFIG_S390) && defined(CONFIG_SMP)
	{
		.procname	= "spin_retry",
		.data		= &spin_retry,
		.maxlen		= sizeof (int),
		.mode		= 0644,
		.proc_handler	= proc_dointvec,
	},
#endif
#if	defined(CONFIG_ACPI_SLEEP) && defined(CONFIG_X86)
	{
		.procname	= "acpi_video_flags",
		.data		= &acpi_realmode_flags,
		.maxlen		= sizeof (unsigned long),
		.mode		= 0644,
		.proc_handler	= proc_doulongvec_minmax,
	},
#endif
#ifdef CONFIG_SYSCTL_ARCH_UNALIGN_NO_WARN
	{
		.procname	= "ignore-unaligned-usertrap",
		.data		= &no_unaligned_warning,
		.maxlen		= sizeof (int),
		.mode		= 0644,
		.proc_handler	= proc_dointvec,
	},
#endif
#ifdef CONFIG_IA64
	{
		.procname	= "unaligned-dump-stack",
		.data		= &unaligned_dump_stack,
		.maxlen		= sizeof (int),
		.mode		= 0644,
		.proc_handler	= proc_dointvec,
	},
#endif
#ifdef CONFIG_RT_MUTEXES
	{
		.procname	= "max_lock_depth",
		.data		= &max_lock_depth,
		.maxlen		= sizeof(int),
		.mode		= 0644,
		.proc_handler	= proc_dointvec,
	},
#endif
#ifdef CONFIG_KEYS
	{
		.procname	= "keys",
		.mode		= 0555,
		.child		= key_sysctls,
	},
#endif
#ifdef CONFIG_PERF_EVENTS
	/*
	 * User-space scripts rely on the existence of this file
	 * as a feature check for perf_events being enabled.
	 *
	 * So it's an ABI, do not remove!
	 */
	{
		.procname	= "perf_event_paranoid",
		.data		= &sysctl_perf_event_paranoid,
		.maxlen		= sizeof(sysctl_perf_event_paranoid),
		.mode		= 0644,
		.proc_handler	= proc_dointvec,
	},
	{
		.procname	= "perf_event_mlock_kb",
		.data		= &sysctl_perf_event_mlock,
		.maxlen		= sizeof(sysctl_perf_event_mlock),
		.mode		= 0644,
		.proc_handler	= proc_dointvec,
	},
	{
		.procname	= "perf_event_max_sample_rate",
		.data		= &sysctl_perf_event_sample_rate,
		.maxlen		= sizeof(sysctl_perf_event_sample_rate),
		.mode		= 0644,
		.proc_handler	= perf_proc_update_handler,
		.extra1		= SYSCTL_ONE,
	},
	{
		.procname	= "perf_cpu_time_max_percent",
		.data		= &sysctl_perf_cpu_time_max_percent,
		.maxlen		= sizeof(sysctl_perf_cpu_time_max_percent),
		.mode		= 0644,
		.proc_handler	= perf_cpu_time_max_percent_handler,
		.extra1		= SYSCTL_ZERO,
		.extra2		= SYSCTL_ONE_HUNDRED,
	},
	{
		.procname	= "perf_event_max_stack",
		.data		= &sysctl_perf_event_max_stack,
		.maxlen		= sizeof(sysctl_perf_event_max_stack),
		.mode		= 0644,
		.proc_handler	= perf_event_max_stack_handler,
		.extra1		= SYSCTL_ZERO,
		.extra2		= (void *)&six_hundred_forty_kb,
	},
	{
		.procname	= "perf_event_max_contexts_per_stack",
		.data		= &sysctl_perf_event_max_contexts_per_stack,
		.maxlen		= sizeof(sysctl_perf_event_max_contexts_per_stack),
		.mode		= 0644,
		.proc_handler	= perf_event_max_stack_handler,
		.extra1		= SYSCTL_ZERO,
		.extra2		= SYSCTL_ONE_THOUSAND,
	},
#endif
	{
		.procname	= "panic_on_warn",
		.data		= &panic_on_warn,
		.maxlen		= sizeof(int),
		.mode		= 0644,
		.proc_handler	= proc_dointvec_minmax,
		.extra1		= SYSCTL_ZERO,
		.extra2		= SYSCTL_ONE,
	},
#ifdef CONFIG_TREE_RCU
	{
		.procname	= "panic_on_rcu_stall",
		.data		= &sysctl_panic_on_rcu_stall,
		.maxlen		= sizeof(sysctl_panic_on_rcu_stall),
		.mode		= 0644,
		.proc_handler	= proc_dointvec_minmax,
		.extra1		= SYSCTL_ZERO,
		.extra2		= SYSCTL_ONE,
	},
	{
		.procname	= "max_rcu_stall_to_panic",
		.data		= &sysctl_max_rcu_stall_to_panic,
		.maxlen		= sizeof(sysctl_max_rcu_stall_to_panic),
		.mode		= 0644,
		.proc_handler	= proc_dointvec_minmax,
		.extra1		= SYSCTL_ONE,
		.extra2		= SYSCTL_INT_MAX,
	},
#endif
	{ }
};

static struct ctl_table vm_table[] = {
	{
		.procname	= "overcommit_memory",
		.data		= &sysctl_overcommit_memory,
		.maxlen		= sizeof(sysctl_overcommit_memory),
		.mode		= 0644,
		.proc_handler	= overcommit_policy_handler,
		.extra1		= SYSCTL_ZERO,
		.extra2		= SYSCTL_TWO,
	},
	{
		.procname	= "overcommit_ratio",
		.data		= &sysctl_overcommit_ratio,
		.maxlen		= sizeof(sysctl_overcommit_ratio),
		.mode		= 0644,
		.proc_handler	= overcommit_ratio_handler,
	},
	{
		.procname	= "overcommit_kbytes",
		.data		= &sysctl_overcommit_kbytes,
		.maxlen		= sizeof(sysctl_overcommit_kbytes),
		.mode		= 0644,
		.proc_handler	= overcommit_kbytes_handler,
	},
	{
		.procname	= "page-cluster",
		.data		= &page_cluster,
		.maxlen		= sizeof(int),
		.mode		= 0644,
		.proc_handler	= proc_dointvec_minmax,
		.extra1		= SYSCTL_ZERO,
		.extra2		= (void *)&page_cluster_max,
	},
	{
		.procname	= "dirtytime_expire_seconds",
		.data		= &dirtytime_expire_interval,
		.maxlen		= sizeof(dirtytime_expire_interval),
		.mode		= 0644,
		.proc_handler	= dirtytime_interval_handler,
		.extra1		= SYSCTL_ZERO,
	},
	{
		.procname	= "swappiness",
		.data		= &vm_swappiness,
		.maxlen		= sizeof(vm_swappiness),
		.mode		= 0644,
		.proc_handler	= proc_dointvec_minmax,
		.extra1		= SYSCTL_ZERO,
		.extra2		= SYSCTL_TWO_HUNDRED,
	},
#ifdef CONFIG_NUMA
	{
		.procname	= "numa_stat",
		.data		= &sysctl_vm_numa_stat,
		.maxlen		= sizeof(int),
		.mode		= 0644,
		.proc_handler	= sysctl_vm_numa_stat_handler,
		.extra1		= SYSCTL_ZERO,
		.extra2		= SYSCTL_ONE,
	},
#endif
#ifdef CONFIG_HUGETLB_PAGE
	{
		.procname	= "nr_hugepages",
		.data		= NULL,
		.maxlen		= sizeof(unsigned long),
		.mode		= 0644,
		.proc_handler	= hugetlb_sysctl_handler,
	},
#ifdef CONFIG_NUMA
	{
		.procname       = "nr_hugepages_mempolicy",
		.data           = NULL,
		.maxlen         = sizeof(unsigned long),
		.mode           = 0644,
		.proc_handler   = &hugetlb_mempolicy_sysctl_handler,
	},
#endif
	 {
		.procname	= "hugetlb_shm_group",
		.data		= &sysctl_hugetlb_shm_group,
		.maxlen		= sizeof(gid_t),
		.mode		= 0644,
		.proc_handler	= proc_dointvec,
	 },
	{
		.procname	= "nr_overcommit_hugepages",
		.data		= NULL,
		.maxlen		= sizeof(unsigned long),
		.mode		= 0644,
		.proc_handler	= hugetlb_overcommit_handler,
	},
#endif
	{
		.procname	= "lowmem_reserve_ratio",
		.data		= &sysctl_lowmem_reserve_ratio,
		.maxlen		= sizeof(sysctl_lowmem_reserve_ratio),
		.mode		= 0644,
		.proc_handler	= lowmem_reserve_ratio_sysctl_handler,
	},
	{
		.procname	= "drop_caches",
		.data		= &sysctl_drop_caches,
		.maxlen		= sizeof(int),
		.mode		= 0200,
		.proc_handler	= drop_caches_sysctl_handler,
		.extra1		= SYSCTL_ONE,
		.extra2		= SYSCTL_FOUR,
	},
#ifdef CONFIG_COMPACTION
	{
		.procname	= "compact_memory",
		.data		= NULL,
		.maxlen		= sizeof(int),
		.mode		= 0200,
		.proc_handler	= sysctl_compaction_handler,
	},
	{
		.procname	= "compaction_proactiveness",
		.data		= &sysctl_compaction_proactiveness,
		.maxlen		= sizeof(sysctl_compaction_proactiveness),
		.mode		= 0644,
		.proc_handler	= compaction_proactiveness_sysctl_handler,
		.extra1		= SYSCTL_ZERO,
		.extra2		= SYSCTL_ONE_HUNDRED,
	},
	{
		.procname	= "extfrag_threshold",
		.data		= &sysctl_extfrag_threshold,
		.maxlen		= sizeof(int),
		.mode		= 0644,
		.proc_handler	= proc_dointvec_minmax,
		.extra1		= SYSCTL_ZERO,
		.extra2		= SYSCTL_ONE_THOUSAND,
	},
	{
		.procname	= "compact_unevictable_allowed",
		.data		= &sysctl_compact_unevictable_allowed,
		.maxlen		= sizeof(int),
		.mode		= 0644,
		.proc_handler	= proc_dointvec_minmax_warn_RT_change,
		.extra1		= SYSCTL_ZERO,
		.extra2		= SYSCTL_ONE,
	},

#endif /* CONFIG_COMPACTION */
	{
		.procname	= "min_free_kbytes",
		.data		= &min_free_kbytes,
		.maxlen		= sizeof(min_free_kbytes),
		.mode		= 0644,
		.proc_handler	= min_free_kbytes_sysctl_handler,
		.extra1		= SYSCTL_ZERO,
	},
	{
		.procname	= "watermark_boost_factor",
		.data		= &watermark_boost_factor,
		.maxlen		= sizeof(watermark_boost_factor),
		.mode		= 0644,
		.proc_handler	= proc_dointvec_minmax,
		.extra1		= SYSCTL_ZERO,
	},
	{
		.procname	= "watermark_scale_factor",
		.data		= &watermark_scale_factor,
		.maxlen		= sizeof(watermark_scale_factor),
		.mode		= 0644,
		.proc_handler	= watermark_scale_factor_sysctl_handler,
		.extra1		= SYSCTL_ONE,
		.extra2		= SYSCTL_THREE_THOUSAND,
	},
	{
		.procname	= "percpu_pagelist_high_fraction",
		.data		= &percpu_pagelist_high_fraction,
		.maxlen		= sizeof(percpu_pagelist_high_fraction),
		.mode		= 0644,
		.proc_handler	= percpu_pagelist_high_fraction_sysctl_handler,
		.extra1		= SYSCTL_ZERO,
	},
	{
		.procname	= "page_lock_unfairness",
		.data		= &sysctl_page_lock_unfairness,
		.maxlen		= sizeof(sysctl_page_lock_unfairness),
		.mode		= 0644,
		.proc_handler	= proc_dointvec_minmax,
		.extra1		= SYSCTL_ZERO,
	},
#ifdef CONFIG_MMU
	{
		.procname	= "max_map_count",
		.data		= &sysctl_max_map_count,
		.maxlen		= sizeof(sysctl_max_map_count),
		.mode		= 0644,
		.proc_handler	= proc_dointvec_minmax,
		.extra1		= SYSCTL_ZERO,
	},
#else
	{
		.procname	= "nr_trim_pages",
		.data		= &sysctl_nr_trim_pages,
		.maxlen		= sizeof(sysctl_nr_trim_pages),
		.mode		= 0644,
		.proc_handler	= proc_dointvec_minmax,
		.extra1		= SYSCTL_ZERO,
	},
#endif
	{
		.procname	= "vfs_cache_pressure",
		.data		= &sysctl_vfs_cache_pressure,
		.maxlen		= sizeof(sysctl_vfs_cache_pressure),
		.mode		= 0644,
		.proc_handler	= proc_dointvec_minmax,
		.extra1		= SYSCTL_ZERO,
	},
#if defined(HAVE_ARCH_PICK_MMAP_LAYOUT) || \
    defined(CONFIG_ARCH_WANT_DEFAULT_TOPDOWN_MMAP_LAYOUT)
	{
		.procname	= "legacy_va_layout",
		.data		= &sysctl_legacy_va_layout,
		.maxlen		= sizeof(sysctl_legacy_va_layout),
		.mode		= 0644,
		.proc_handler	= proc_dointvec_minmax,
		.extra1		= SYSCTL_ZERO,
	},
#endif
#ifdef CONFIG_NUMA
	{
		.procname	= "zone_reclaim_mode",
		.data		= &node_reclaim_mode,
		.maxlen		= sizeof(node_reclaim_mode),
		.mode		= 0644,
		.proc_handler	= proc_dointvec_minmax,
		.extra1		= SYSCTL_ZERO,
	},
	{
		.procname	= "min_unmapped_ratio",
		.data		= &sysctl_min_unmapped_ratio,
		.maxlen		= sizeof(sysctl_min_unmapped_ratio),
		.mode		= 0644,
		.proc_handler	= sysctl_min_unmapped_ratio_sysctl_handler,
		.extra1		= SYSCTL_ZERO,
		.extra2		= SYSCTL_ONE_HUNDRED,
	},
	{
		.procname	= "min_slab_ratio",
		.data		= &sysctl_min_slab_ratio,
		.maxlen		= sizeof(sysctl_min_slab_ratio),
		.mode		= 0644,
		.proc_handler	= sysctl_min_slab_ratio_sysctl_handler,
		.extra1		= SYSCTL_ZERO,
		.extra2		= SYSCTL_ONE_HUNDRED,
	},
#endif
#ifdef CONFIG_SMP
	{
		.procname	= "stat_interval",
		.data		= &sysctl_stat_interval,
		.maxlen		= sizeof(sysctl_stat_interval),
		.mode		= 0644,
		.proc_handler	= proc_dointvec_jiffies,
	},
	{
		.procname	= "stat_refresh",
		.data		= NULL,
		.maxlen		= 0,
		.mode		= 0600,
		.proc_handler	= vmstat_refresh,
	},
#endif
#ifdef CONFIG_MMU
	{
		.procname	= "mmap_min_addr",
		.data		= &dac_mmap_min_addr,
		.maxlen		= sizeof(unsigned long),
		.mode		= 0644,
		.proc_handler	= mmap_min_addr_handler,
	},
#endif
#ifdef CONFIG_NUMA
	{
		.procname	= "numa_zonelist_order",
		.data		= &numa_zonelist_order,
		.maxlen		= NUMA_ZONELIST_ORDER_LEN,
		.mode		= 0644,
		.proc_handler	= numa_zonelist_order_handler,
	},
#endif
#if (defined(CONFIG_X86_32) && !defined(CONFIG_UML))|| \
   (defined(CONFIG_SUPERH) && defined(CONFIG_VSYSCALL))
	{
		.procname	= "vdso_enabled",
#ifdef CONFIG_X86_32
		.data		= &vdso32_enabled,
		.maxlen		= sizeof(vdso32_enabled),
#else
		.data		= &vdso_enabled,
		.maxlen		= sizeof(vdso_enabled),
#endif
		.mode		= 0644,
		.proc_handler	= proc_dointvec,
		.extra1		= SYSCTL_ZERO,
	},
#endif
#ifdef CONFIG_MEMORY_FAILURE
	{
		.procname	= "memory_failure_early_kill",
		.data		= &sysctl_memory_failure_early_kill,
		.maxlen		= sizeof(sysctl_memory_failure_early_kill),
		.mode		= 0644,
		.proc_handler	= proc_dointvec_minmax,
		.extra1		= SYSCTL_ZERO,
		.extra2		= SYSCTL_ONE,
	},
	{
		.procname	= "memory_failure_recovery",
		.data		= &sysctl_memory_failure_recovery,
		.maxlen		= sizeof(sysctl_memory_failure_recovery),
		.mode		= 0644,
		.proc_handler	= proc_dointvec_minmax,
		.extra1		= SYSCTL_ZERO,
		.extra2		= SYSCTL_ONE,
	},
#endif
	{
		.procname	= "user_reserve_kbytes",
		.data		= &sysctl_user_reserve_kbytes,
		.maxlen		= sizeof(sysctl_user_reserve_kbytes),
		.mode		= 0644,
		.proc_handler	= proc_doulongvec_minmax,
	},
	{
		.procname	= "admin_reserve_kbytes",
		.data		= &sysctl_admin_reserve_kbytes,
		.maxlen		= sizeof(sysctl_admin_reserve_kbytes),
		.mode		= 0644,
		.proc_handler	= proc_doulongvec_minmax,
	},
#ifdef CONFIG_HAVE_ARCH_MMAP_RND_BITS
	{
		.procname	= "mmap_rnd_bits",
		.data		= &mmap_rnd_bits,
		.maxlen		= sizeof(mmap_rnd_bits),
		.mode		= 0600,
		.proc_handler	= proc_dointvec_minmax,
		.extra1		= (void *)&mmap_rnd_bits_min,
		.extra2		= (void *)&mmap_rnd_bits_max,
	},
#endif
#ifdef CONFIG_HAVE_ARCH_MMAP_RND_COMPAT_BITS
	{
		.procname	= "mmap_rnd_compat_bits",
		.data		= &mmap_rnd_compat_bits,
		.maxlen		= sizeof(mmap_rnd_compat_bits),
		.mode		= 0600,
		.proc_handler	= proc_dointvec_minmax,
		.extra1		= (void *)&mmap_rnd_compat_bits_min,
		.extra2		= (void *)&mmap_rnd_compat_bits_max,
	},
#endif
#ifdef CONFIG_USERFAULTFD
	{
		.procname	= "unprivileged_userfaultfd",
		.data		= &sysctl_unprivileged_userfaultfd,
		.maxlen		= sizeof(sysctl_unprivileged_userfaultfd),
		.mode		= 0644,
		.proc_handler	= proc_dointvec_minmax,
		.extra1		= SYSCTL_ZERO,
		.extra2		= SYSCTL_ONE,
	},
#endif
	{ }
};

static struct ctl_table debug_table[] = {
#ifdef CONFIG_SYSCTL_EXCEPTION_TRACE
	{
		.procname	= "exception-trace",
		.data		= &show_unhandled_signals,
		.maxlen		= sizeof(int),
		.mode		= 0644,
		.proc_handler	= proc_dointvec
	},
#endif
	{ }
};

static struct ctl_table dev_table[] = {
	{ }
};

DECLARE_SYSCTL_BASE(kernel, kern_table);
DECLARE_SYSCTL_BASE(vm, vm_table);
DECLARE_SYSCTL_BASE(debug, debug_table);
DECLARE_SYSCTL_BASE(dev, dev_table);

int __init sysctl_init_bases(void)
{
	register_sysctl_base(kernel);
	register_sysctl_base(vm);
	register_sysctl_base(debug);
	register_sysctl_base(dev);

	return 0;
}
#endif /* CONFIG_SYSCTL */
/*
 * No sense putting this after each symbol definition, twice,
 * exception granted :-)
 */
EXPORT_SYMBOL(proc_dobool);
EXPORT_SYMBOL(proc_dointvec);
EXPORT_SYMBOL(proc_douintvec);
EXPORT_SYMBOL(proc_dointvec_jiffies);
EXPORT_SYMBOL(proc_dointvec_minmax);
EXPORT_SYMBOL_GPL(proc_douintvec_minmax);
EXPORT_SYMBOL(proc_dointvec_userhz_jiffies);
EXPORT_SYMBOL(proc_dointvec_ms_jiffies);
EXPORT_SYMBOL(proc_dostring);
EXPORT_SYMBOL(proc_doulongvec_minmax);
EXPORT_SYMBOL(proc_doulongvec_ms_jiffies_minmax);
EXPORT_SYMBOL(proc_do_large_bitmap);<|MERGE_RESOLUTION|>--- conflicted
+++ resolved
@@ -267,12 +267,8 @@
 			ppos);
 }
 
-<<<<<<< HEAD
 //返回buf中可被跳过的空格数，buf将被更新到第一个非空格起始位置
-static size_t proc_skip_spaces(char **buf)
-=======
 static void proc_skip_spaces(char **buf, size_t *size)
->>>>>>> fe15c26e
 {
 	while (*size) {
 		if (!isspace(**buf))
@@ -355,18 +351,11 @@
 	char *p, tmp[TMPBUFLEN];
 	ssize_t len = *size;
 
-<<<<<<< HEAD
 	/*字符串长度不得为零*/
-	if (!*size)
-		return -EINVAL;
-
-	len = *size;
-	/*long型长度不超过TMPBUFLEN(最大20位）:18,446,744,073,709,551,615*/
-=======
 	if (len <= 0)
 		return -EINVAL;
 
->>>>>>> fe15c26e
+	/*long型长度不超过TMPBUFLEN(最大20位）:18,446,744,073,709,551,615*/
 	if (len > TMPBUFLEN - 1)
 		len = TMPBUFLEN - 1;
 
@@ -451,24 +440,6 @@
 	}
 }
 
-<<<<<<< HEAD
-static int do_proc_dobool_conv(bool *negp/*是否取负值*/, unsigned long *lvalp,
-				int *valp,
-				int write, void *data)
-{
-	if (write) {
-		*(bool *)valp = *lvalp;
-	} else {
-		int val = *(bool *)valp;
-
-		*lvalp = (unsigned long)val;
-		*negp = false;
-	}
-	return 0;
-}
-
-=======
->>>>>>> fe15c26e
 static int do_proc_dointvec_conv(bool *negp, unsigned long *lvalp,
 				 int *valp,
 				 int write/*是否写操作，若写，则valp=lvalp*/, void *data/*不使用*/)
@@ -557,12 +528,8 @@
 		bool neg;
 
 		if (write) {
-<<<<<<< HEAD
-		    //更新p指针，使其指向首个非space字符
-			left -= proc_skip_spaces(&p);
-=======
+			//更新p指针，使其指向首个非space字符
 			proc_skip_spaces(&p, &left);
->>>>>>> fe15c26e
 
 			if (!left)
 			    /*字符串变为空，跳出*/
