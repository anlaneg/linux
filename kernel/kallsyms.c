// SPDX-License-Identifier: GPL-2.0-only
/*
 * kallsyms.c: in-kernel printing of symbolic oopses and stack traces.
 *
 * Rewritten and vastly simplified by Rusty Russell for in-kernel
 * module loader:
 *   Copyright 2002 Rusty Russell <rusty@rustcorp.com.au> IBM Corporation
 *
 * ChangeLog:
 *
 * (25/Aug/2004) Paulo Marques <pmarques@grupopie.com>
 *      Changed the compression method from stem compression to "table lookup"
 *      compression (see scripts/kallsyms.c for a more complete description)
 */
#include <linux/kallsyms.h>
#include <linux/init.h>
#include <linux/seq_file.h>
#include <linux/fs.h>
#include <linux/kdb.h>
#include <linux/err.h>
#include <linux/proc_fs.h>
#include <linux/sched.h>	/* for cond_resched */
#include <linux/ctype.h>
#include <linux/slab.h>
#include <linux/filter.h>
#include <linux/ftrace.h>
#include <linux/kprobes.h>
#include <linux/build_bug.h>
#include <linux/compiler.h>
#include <linux/module.h>
#include <linux/kernel.h>

/*
 * These will be re-linked against their real values
 * during the second link stage.
 */
extern const unsigned long kallsyms_addresses[] __weak;
extern const int kallsyms_offsets[] __weak;
extern const u8 kallsyms_names[] __weak;/*记录kernel内置的符号*/

/*
 * Tell the compiler that the count isn't in the small data section if the arch
 * has one (eg: FRV).
 */
extern const unsigned int kallsyms_num_syms
__section(".rodata") __attribute__((weak));/*记录kernel内置符号总数*/

extern const unsigned long kallsyms_relative_base
__section(".rodata") __attribute__((weak));

extern const char kallsyms_token_table[] __weak;/*能过token编号获得token*/
extern const u16 kallsyms_token_index[] __weak;/*通过token索引得到token编号*/

extern const unsigned int kallsyms_markers[] __weak;

/*
 * Expand a compressed symbol data into the resulting uncompressed string,
 * if uncompressed string is too long (>= maxlen), it will be truncated,
 * given the offset to where the symbol is in the compressed stream.
 */
static unsigned int kallsyms_expand_symbol(unsigned int off,
					   char *result, size_t maxlen)
{
	int len, skipped_first = 0;
	const char *tptr;
	const u8 *data;

	/* Get the compressed symbol length from the first symbol byte. */
	data = &kallsyms_names[off];
	len = *data;/*首个字节，记录符号长度*/
	data++;

	/*
	 * Update the offset to return the offset for the next symbol on
	 * the compressed stream.
	 */
	off += len + 1;/*更新符号表的偏移量*/

	/*
	 * For every byte on the compressed symbol data, copy the table
	 * entry for that byte.
	 */
	//这里是一个简单的符号解压过程
	while (len) {
		tptr = &kallsyms_token_table[kallsyms_token_index[*data]];
		data++;
		len--;

		//将tptr(即token填充到result中）
		while (*tptr) {
			if (skipped_first) {
				if (maxlen <= 1)
					goto tail;
				*result = *tptr;
				result++;
				maxlen--;
			} else
				skipped_first = 1;
			tptr++;
		}
	}

tail:
	if (maxlen)
		*result = '\0';

	/* Return to offset to the next symbol. */
	return off;
}

/*
 * Get symbol type information. This is encoded as a single char at the
 * beginning of the symbol name.
 */
static char kallsyms_get_symbol_type(unsigned int off)
{
	/*
	 * Get just the first code, look it up in the token table,
	 * and return the first char from this token.
	 */
	return kallsyms_token_table[kallsyms_token_index[kallsyms_names[off + 1]]];
}


/*
 * Find the offset on the compressed stream given and index in the
 * kallsyms array.
 */
static unsigned int get_symbol_offset(unsigned long pos)
{
	const u8 *name;
	int i;

	/*
	 * Use the closest marker we have. We have markers every 256 positions,
	 * so that should be close enough.
	 */
	name = &kallsyms_names[kallsyms_markers[pos >> 8]];

	/*
	 * Sequentially scan all the symbols up to the point we're searching
	 * for. Every symbol is stored in a [<len>][<len> bytes of data] format,
	 * so we just need to add the len to the current pointer for every
	 * symbol we wish to skip.
	 */
	for (i = 0; i < (pos & 0xFF); i++)
		name = name + (*name) + 1;

	return name - kallsyms_names;
}

//返回idx号符号的地址
static unsigned long kallsyms_sym_address(int idx)
{
	if (!IS_ENABLED(CONFIG_KALLSYMS_BASE_RELATIVE))
		return kallsyms_addresses[idx];

	/* values are unsigned offsets if --absolute-percpu is not in effect */
	if (!IS_ENABLED(CONFIG_KALLSYMS_ABSOLUTE_PERCPU))
		return kallsyms_relative_base + (u32)kallsyms_offsets[idx];

	/* ...otherwise, positive offsets are absolute values */
	if (kallsyms_offsets[idx] >= 0)
		return kallsyms_offsets[idx];

	/* ...and negative offsets are relative to kallsyms_relative_base - 1 */
	return kallsyms_relative_base - 1 - kallsyms_offsets[idx];
}

static bool cleanup_symbol_name(char *s)
{
	char *res;

	if (!IS_ENABLED(CONFIG_LTO_CLANG))
		return false;

	/*
	 * LLVM appends various suffixes for local functions and variables that
	 * must be promoted to global scope as part of LTO.  This can break
	 * hooking of static functions with kprobes. '.' is not a valid
	 * character in an identifier in C. Suffixes observed:
	 * - foo.llvm.[0-9a-f]+
	 * - foo.[0-9a-f]+
	 * - foo.[0-9a-f]+.cfi_jt
	 */
	res = strchr(s, '.');
	if (res) {
		*res = '\0';
		return true;
	}

	if (!IS_ENABLED(CONFIG_CFI_CLANG) ||
	    !IS_ENABLED(CONFIG_LTO_CLANG_THIN) ||
	    CONFIG_CLANG_VERSION >= 130000)
		return false;

	/*
	 * Prior to LLVM 13, the following suffixes were observed when thinLTO
	 * and CFI are both enabled:
	 * - foo$[0-9]+
	 */
	res = strrchr(s, '$');
	if (res) {
		*res = '\0';
		return true;
	}

	return false;
}

/* Lookup the address for this symbol. Returns 0 if not found. */
unsigned long kallsyms_lookup_name(const char *name)
{
	char namebuf[KSYM_NAME_LEN];
	unsigned long i;
	unsigned int off;

<<<<<<< HEAD
	//先查内置的symbol
=======
	/* Skip the search for empty string. */
	if (!*name)
		return 0;

>>>>>>> 028192fe
	for (i = 0, off = 0; i < kallsyms_num_syms; i++) {
		//解压获得一个符号，返回offset（用于记录下个符号的起点）
		off = kallsyms_expand_symbol(off, namebuf, ARRAY_SIZE(namebuf));

		//如果符号名称匹配，则返回此符号对应的地址
		if (strcmp(namebuf, name) == 0)
			return kallsyms_sym_address(i);

		if (cleanup_symbol_name(namebuf) && strcmp(namebuf, name) == 0)
			return kallsyms_sym_address(i);
	}

	//再查询module引入的符号
	return module_kallsyms_lookup_name(name);
}

#ifdef CONFIG_LIVEPATCH
/*
 * Iterate over all symbols in vmlinux.  For symbols from modules use
 * module_kallsyms_on_each_symbol instead.
 */
int kallsyms_on_each_symbol(int (*fn)(void *, const char *, struct module *,
				      unsigned long),
			    void *data)
{
	char namebuf[KSYM_NAME_LEN];
	unsigned long i;
	unsigned int off;
	int ret;

	for (i = 0, off = 0; i < kallsyms_num_syms; i++) {
		off = kallsyms_expand_symbol(off, namebuf, ARRAY_SIZE(namebuf));
		ret = fn(data, namebuf, NULL, kallsyms_sym_address(i));
		if (ret != 0)
			return ret;
		cond_resched();
	}
	return 0;
}
#endif /* CONFIG_LIVEPATCH */

static unsigned long get_symbol_pos(unsigned long addr,
				    unsigned long *symbolsize,
				    unsigned long *offset)
{
	unsigned long symbol_start = 0, symbol_end = 0;
	unsigned long i, low, high, mid;

	/* This kernel should never had been booted. */
	if (!IS_ENABLED(CONFIG_KALLSYMS_BASE_RELATIVE))
		BUG_ON(!kallsyms_addresses);
	else
		BUG_ON(!kallsyms_offsets);

	/* Do a binary search on the sorted kallsyms_addresses array. */
	low = 0;
	high = kallsyms_num_syms;

	while (high - low > 1) {
		mid = low + (high - low) / 2;
		if (kallsyms_sym_address(mid) <= addr)
			low = mid;
		else
			high = mid;
	}

	/*
	 * Search for the first aliased symbol. Aliased
	 * symbols are symbols with the same address.
	 */
	while (low && kallsyms_sym_address(low-1) == kallsyms_sym_address(low))
		--low;

	symbol_start = kallsyms_sym_address(low);

	/* Search for next non-aliased symbol. */
	for (i = low + 1; i < kallsyms_num_syms; i++) {
		if (kallsyms_sym_address(i) > symbol_start) {
			symbol_end = kallsyms_sym_address(i);
			break;
		}
	}

	/* If we found no next symbol, we use the end of the section. */
	if (!symbol_end) {
		if (is_kernel_inittext(addr))
			symbol_end = (unsigned long)_einittext;
		else if (IS_ENABLED(CONFIG_KALLSYMS_ALL))
			symbol_end = (unsigned long)_end;
		else
			symbol_end = (unsigned long)_etext;
	}

	if (symbolsize)
		*symbolsize = symbol_end - symbol_start;
	if (offset)
		*offset = addr - symbol_start;

	return low;
}

/*
 * Lookup an address but don't bother to find any names.
 */
int kallsyms_lookup_size_offset(unsigned long addr, unsigned long *symbolsize,
				unsigned long *offset)
{
	char namebuf[KSYM_NAME_LEN];

	if (is_ksym_addr(addr)) {
		get_symbol_pos(addr, symbolsize, offset);
		return 1;
	}
	return !!module_address_lookup(addr, symbolsize, offset, NULL, NULL, namebuf) ||
	       !!__bpf_address_lookup(addr, symbolsize, offset, namebuf);
}

static const char *kallsyms_lookup_buildid(unsigned long addr,
			unsigned long *symbolsize,
			unsigned long *offset, char **modname,
			const unsigned char **modbuildid, char *namebuf)
{
	const char *ret;

	namebuf[KSYM_NAME_LEN - 1] = 0;
	namebuf[0] = 0;

	if (is_ksym_addr(addr)) {
		unsigned long pos;

		pos = get_symbol_pos(addr, symbolsize, offset);
		/* Grab name */
		kallsyms_expand_symbol(get_symbol_offset(pos),
				       namebuf, KSYM_NAME_LEN);
		if (modname)
			*modname = NULL;
		if (modbuildid)
			*modbuildid = NULL;

		ret = namebuf;
		goto found;
	}

	/* See if it's in a module or a BPF JITed image. */
	ret = module_address_lookup(addr, symbolsize, offset,
				    modname, modbuildid, namebuf);
	if (!ret)
		ret = bpf_address_lookup(addr, symbolsize,
					 offset, modname, namebuf);

	if (!ret)
		ret = ftrace_mod_address_lookup(addr, symbolsize,
						offset, modname, namebuf);

found:
	cleanup_symbol_name(namebuf);
	return ret;
}

/*
 * Lookup an address
 * - modname is set to NULL if it's in the kernel.
 * - We guarantee that the returned name is valid until we reschedule even if.
 *   It resides in a module.
 * - We also guarantee that modname will be valid until rescheduled.
 */
const char *kallsyms_lookup(unsigned long addr,
			    unsigned long *symbolsize,
			    unsigned long *offset,
			    char **modname, char *namebuf)
{
	return kallsyms_lookup_buildid(addr, symbolsize, offset, modname,
				       NULL, namebuf);
}

int lookup_symbol_name(unsigned long addr, char *symname)
{
	int res;

	symname[0] = '\0';
	symname[KSYM_NAME_LEN - 1] = '\0';

	if (is_ksym_addr(addr)) {
		unsigned long pos;

		pos = get_symbol_pos(addr, NULL, NULL);
		/* Grab name */
		kallsyms_expand_symbol(get_symbol_offset(pos),
				       symname, KSYM_NAME_LEN);
		goto found;
	}
	/* See if it's in a module. */
	res = lookup_module_symbol_name(addr, symname);
	if (res)
		return res;

found:
	cleanup_symbol_name(symname);
	return 0;
}

int lookup_symbol_attrs(unsigned long addr, unsigned long *size,
			unsigned long *offset, char *modname, char *name)
{
	int res;

	name[0] = '\0';
	name[KSYM_NAME_LEN - 1] = '\0';

	if (is_ksym_addr(addr)) {
		unsigned long pos;

		pos = get_symbol_pos(addr, size, offset);
		/* Grab name */
		kallsyms_expand_symbol(get_symbol_offset(pos),
				       name, KSYM_NAME_LEN);
		modname[0] = '\0';
		goto found;
	}
	/* See if it's in a module. */
	res = lookup_module_symbol_attrs(addr, size, offset, modname, name);
	if (res)
		return res;

found:
	cleanup_symbol_name(name);
	return 0;
}

/* Look up a kernel symbol and return it in a text buffer. */
static int __sprint_symbol(char *buffer, unsigned long address,
			   int symbol_offset, int add_offset, int add_buildid)
{
	char *modname;
	const unsigned char *buildid;
	const char *name;
	unsigned long offset, size;
	int len;

	address += symbol_offset;
	name = kallsyms_lookup_buildid(address, &size, &offset, &modname, &buildid,
				       buffer);
	if (!name)
		return sprintf(buffer, "0x%lx", address - symbol_offset);

	if (name != buffer)
		strcpy(buffer, name);
	len = strlen(buffer);
	offset -= symbol_offset;

	if (add_offset)
		len += sprintf(buffer + len, "+%#lx/%#lx", offset, size);

	if (modname) {
		len += sprintf(buffer + len, " [%s", modname);
#if IS_ENABLED(CONFIG_STACKTRACE_BUILD_ID)
		if (add_buildid && buildid) {
			/* build ID should match length of sprintf */
#if IS_ENABLED(CONFIG_MODULES)
			static_assert(sizeof(typeof_member(struct module, build_id)) == 20);
#endif
			len += sprintf(buffer + len, " %20phN", buildid);
		}
#endif
		len += sprintf(buffer + len, "]");
	}

	return len;
}

/**
 * sprint_symbol - Look up a kernel symbol and return it in a text buffer
 * @buffer: buffer to be stored
 * @address: address to lookup
 *
 * This function looks up a kernel symbol with @address and stores its name,
 * offset, size and module name to @buffer if possible. If no symbol was found,
 * just saves its @address as is.
 *
 * This function returns the number of bytes stored in @buffer.
 */
int sprint_symbol(char *buffer, unsigned long address)
{
	return __sprint_symbol(buffer, address, 0, 1, 0);
}
EXPORT_SYMBOL_GPL(sprint_symbol);

/**
 * sprint_symbol_build_id - Look up a kernel symbol and return it in a text buffer
 * @buffer: buffer to be stored
 * @address: address to lookup
 *
 * This function looks up a kernel symbol with @address and stores its name,
 * offset, size, module name and module build ID to @buffer if possible. If no
 * symbol was found, just saves its @address as is.
 *
 * This function returns the number of bytes stored in @buffer.
 */
int sprint_symbol_build_id(char *buffer, unsigned long address)
{
	return __sprint_symbol(buffer, address, 0, 1, 1);
}
EXPORT_SYMBOL_GPL(sprint_symbol_build_id);

/**
 * sprint_symbol_no_offset - Look up a kernel symbol and return it in a text buffer
 * @buffer: buffer to be stored
 * @address: address to lookup
 *
 * This function looks up a kernel symbol with @address and stores its name
 * and module name to @buffer if possible. If no symbol was found, just saves
 * its @address as is.
 *
 * This function returns the number of bytes stored in @buffer.
 */
int sprint_symbol_no_offset(char *buffer, unsigned long address)
{
	return __sprint_symbol(buffer, address, 0, 0, 0);
}
EXPORT_SYMBOL_GPL(sprint_symbol_no_offset);

/**
 * sprint_backtrace - Look up a backtrace symbol and return it in a text buffer
 * @buffer: buffer to be stored
 * @address: address to lookup
 *
 * This function is for stack backtrace and does the same thing as
 * sprint_symbol() but with modified/decreased @address. If there is a
 * tail-call to the function marked "noreturn", gcc optimized out code after
 * the call so that the stack-saved return address could point outside of the
 * caller. This function ensures that kallsyms will find the original caller
 * by decreasing @address.
 *
 * This function returns the number of bytes stored in @buffer.
 */
int sprint_backtrace(char *buffer, unsigned long address)
{
	return __sprint_symbol(buffer, address, -1, 1, 0);
}

/**
 * sprint_backtrace_build_id - Look up a backtrace symbol and return it in a text buffer
 * @buffer: buffer to be stored
 * @address: address to lookup
 *
 * This function is for stack backtrace and does the same thing as
 * sprint_symbol() but with modified/decreased @address. If there is a
 * tail-call to the function marked "noreturn", gcc optimized out code after
 * the call so that the stack-saved return address could point outside of the
 * caller. This function ensures that kallsyms will find the original caller
 * by decreasing @address. This function also appends the module build ID to
 * the @buffer if @address is within a kernel module.
 *
 * This function returns the number of bytes stored in @buffer.
 */
int sprint_backtrace_build_id(char *buffer, unsigned long address)
{
	return __sprint_symbol(buffer, address, -1, 1, 1);
}

/* To avoid using get_symbol_offset for every symbol, we carry prefix along. */
struct kallsym_iter {
	loff_t pos;
	loff_t pos_arch_end;
	loff_t pos_mod_end;
	loff_t pos_ftrace_mod_end;
	loff_t pos_bpf_end;
	unsigned long value;
	unsigned int nameoff; /* If iterating in core kernel symbols. */
	char type;
	char name[KSYM_NAME_LEN];
	char module_name[MODULE_NAME_LEN];
	int exported;
	int show_value;
};

int __weak arch_get_kallsym(unsigned int symnum, unsigned long *value,
			    char *type, char *name)
{
	return -EINVAL;
}

static int get_ksymbol_arch(struct kallsym_iter *iter)
{
	int ret = arch_get_kallsym(iter->pos - kallsyms_num_syms,
				   &iter->value, &iter->type,
				   iter->name);

	if (ret < 0) {
		iter->pos_arch_end = iter->pos;
		return 0;
	}

	return 1;
}

static int get_ksymbol_mod(struct kallsym_iter *iter)
{
	int ret = module_get_kallsym(iter->pos - iter->pos_arch_end,
				     &iter->value, &iter->type,
				     iter->name, iter->module_name,
				     &iter->exported);
	if (ret < 0) {
		iter->pos_mod_end = iter->pos;
		return 0;
	}

	return 1;
}

/*
 * ftrace_mod_get_kallsym() may also get symbols for pages allocated for ftrace
 * purposes. In that case "__builtin__ftrace" is used as a module name, even
 * though "__builtin__ftrace" is not a module.
 */
static int get_ksymbol_ftrace_mod(struct kallsym_iter *iter)
{
	int ret = ftrace_mod_get_kallsym(iter->pos - iter->pos_mod_end,
					 &iter->value, &iter->type,
					 iter->name, iter->module_name,
					 &iter->exported);
	if (ret < 0) {
		iter->pos_ftrace_mod_end = iter->pos;
		return 0;
	}

	return 1;
}

static int get_ksymbol_bpf(struct kallsym_iter *iter)
{
	int ret;

	strlcpy(iter->module_name, "bpf", MODULE_NAME_LEN);
	iter->exported = 0;
	ret = bpf_get_kallsym(iter->pos - iter->pos_ftrace_mod_end,
			      &iter->value, &iter->type,
			      iter->name);
	if (ret < 0) {
		iter->pos_bpf_end = iter->pos;
		return 0;
	}

	return 1;
}

/*
 * This uses "__builtin__kprobes" as a module name for symbols for pages
 * allocated for kprobes' purposes, even though "__builtin__kprobes" is not a
 * module.
 */
static int get_ksymbol_kprobe(struct kallsym_iter *iter)
{
	strlcpy(iter->module_name, "__builtin__kprobes", MODULE_NAME_LEN);
	iter->exported = 0;
	return kprobe_get_kallsym(iter->pos - iter->pos_bpf_end,
				  &iter->value, &iter->type,
				  iter->name) < 0 ? 0 : 1;
}

/* Returns space to next name. */
static unsigned long get_ksymbol_core(struct kallsym_iter *iter)
{
	unsigned off = iter->nameoff;

	iter->module_name[0] = '\0';
	iter->value = kallsyms_sym_address(iter->pos);

	iter->type = kallsyms_get_symbol_type(off);

	off = kallsyms_expand_symbol(off, iter->name, ARRAY_SIZE(iter->name));

	return off - iter->nameoff;
}

static void reset_iter(struct kallsym_iter *iter, loff_t new_pos)
{
	iter->name[0] = '\0';
	iter->nameoff = get_symbol_offset(new_pos);
	iter->pos = new_pos;
	if (new_pos == 0) {
		iter->pos_arch_end = 0;
		iter->pos_mod_end = 0;
		iter->pos_ftrace_mod_end = 0;
		iter->pos_bpf_end = 0;
	}
}

/*
 * The end position (last + 1) of each additional kallsyms section is recorded
 * in iter->pos_..._end as each section is added, and so can be used to
 * determine which get_ksymbol_...() function to call next.
 */
static int update_iter_mod(struct kallsym_iter *iter, loff_t pos)
{
	iter->pos = pos;

	if ((!iter->pos_arch_end || iter->pos_arch_end > pos) &&
	    get_ksymbol_arch(iter))
		return 1;

	if ((!iter->pos_mod_end || iter->pos_mod_end > pos) &&
	    get_ksymbol_mod(iter))
		return 1;

	if ((!iter->pos_ftrace_mod_end || iter->pos_ftrace_mod_end > pos) &&
	    get_ksymbol_ftrace_mod(iter))
		return 1;

	if ((!iter->pos_bpf_end || iter->pos_bpf_end > pos) &&
	    get_ksymbol_bpf(iter))
		return 1;

	return get_ksymbol_kprobe(iter);
}

/* Returns false if pos at or past end of file. */
static int update_iter(struct kallsym_iter *iter, loff_t pos)
{
	/* Module symbols can be accessed randomly. */
	if (pos >= kallsyms_num_syms)
		return update_iter_mod(iter, pos);

	/* If we're not on the desired position, reset to new position. */
	if (pos != iter->pos)
		reset_iter(iter, pos);

	iter->nameoff += get_ksymbol_core(iter);
	iter->pos++;

	return 1;
}

static void *s_next(struct seq_file *m, void *p, loff_t *pos)
{
	(*pos)++;

	if (!update_iter(m->private, *pos))
		return NULL;
	return p;
}

static void *s_start(struct seq_file *m, loff_t *pos)
{
	if (!update_iter(m->private, *pos))
		return NULL;
	return m->private;
}

static void s_stop(struct seq_file *m, void *p)
{
}

static int s_show(struct seq_file *m, void *p)
{
	void *value;
	struct kallsym_iter *iter = m->private;

	/* Some debugging symbols have no name.  Ignore them. */
	if (!iter->name[0])
		return 0;

	value = iter->show_value ? (void *)iter->value : NULL;

	if (iter->module_name[0]) {
		char type;

		/*
		 * Label it "global" if it is exported,
		 * "local" if not exported.
		 */
		type = iter->exported ? toupper(iter->type) :
					tolower(iter->type);
		seq_printf(m, "%px %c %s\t[%s]\n", value,
			   type, iter->name, iter->module_name);
	} else
		seq_printf(m, "%px %c %s\n", value,
			   iter->type, iter->name);
	return 0;
}

static const struct seq_operations kallsyms_op = {
	.start = s_start,
	.next = s_next,
	.stop = s_stop,
	.show = s_show
};

static inline int kallsyms_for_perf(void)
{
#ifdef CONFIG_PERF_EVENTS
	extern int sysctl_perf_event_paranoid;
	if (sysctl_perf_event_paranoid <= 1)
		return 1;
#endif
	return 0;
}

/*
 * We show kallsyms information even to normal users if we've enabled
 * kernel profiling and are explicitly not paranoid (so kptr_restrict
 * is clear, and sysctl_perf_event_paranoid isn't set).
 *
 * Otherwise, require CAP_SYSLOG (assuming kptr_restrict isn't set to
 * block even that).
 */
bool kallsyms_show_value(const struct cred *cred)
{
	switch (kptr_restrict) {
	case 0:
		if (kallsyms_for_perf())
			return true;
		fallthrough;
	case 1:
		if (security_capable(cred, &init_user_ns, CAP_SYSLOG,
				     CAP_OPT_NOAUDIT) == 0)
			return true;
		fallthrough;
	default:
		return false;
	}
}

static int kallsyms_open(struct inode *inode, struct file *file)
{
	/*
	 * We keep iterator in m->private, since normal case is to
	 * s_start from where we left off, so we avoid doing
	 * using get_symbol_offset for every symbol.
	 */
	struct kallsym_iter *iter;
	iter = __seq_open_private(file, &kallsyms_op, sizeof(*iter));
	if (!iter)
		return -ENOMEM;
	reset_iter(iter, 0);

	/*
	 * Instead of checking this on every s_show() call, cache
	 * the result here at open time.
	 */
	iter->show_value = kallsyms_show_value(file->f_cred);
	return 0;
}

#ifdef	CONFIG_KGDB_KDB
const char *kdb_walk_kallsyms(loff_t *pos)
{
	static struct kallsym_iter kdb_walk_kallsyms_iter;
	if (*pos == 0) {
		memset(&kdb_walk_kallsyms_iter, 0,
		       sizeof(kdb_walk_kallsyms_iter));
		reset_iter(&kdb_walk_kallsyms_iter, 0);
	}
	while (1) {
		if (!update_iter(&kdb_walk_kallsyms_iter, *pos))
			return NULL;
		++*pos;
		/* Some debugging symbols have no name.  Ignore them. */
		if (kdb_walk_kallsyms_iter.name[0])
			return kdb_walk_kallsyms_iter.name;
	}
}
#endif	/* CONFIG_KGDB_KDB */

static const struct proc_ops kallsyms_proc_ops = {
	.proc_open	= kallsyms_open,
	.proc_read	= seq_read,
	.proc_lseek	= seq_lseek,
	.proc_release	= seq_release_private,
};

static int __init kallsyms_init(void)
{
	proc_create("kallsyms", 0444, NULL, &kallsyms_proc_ops);
	return 0;
}
device_initcall(kallsyms_init);<|MERGE_RESOLUTION|>--- conflicted
+++ resolved
@@ -215,14 +215,11 @@
 	unsigned long i;
 	unsigned int off;
 
-<<<<<<< HEAD
-	//先查内置的symbol
-=======
 	/* Skip the search for empty string. */
 	if (!*name)
 		return 0;
 
->>>>>>> 028192fe
+	//先查内置的symbol
 	for (i = 0, off = 0; i < kallsyms_num_syms; i++) {
 		//解压获得一个符号，返回offset（用于记录下个符号的起点）
 		off = kallsyms_expand_symbol(off, namebuf, ARRAY_SIZE(namebuf));
