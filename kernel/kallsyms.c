--- conflicted
+++ resolved
@@ -32,32 +32,7 @@
 #include <linux/bsearch.h>
 #include <linux/btf_ids.h>
 
-<<<<<<< HEAD
-/*
- * These will be re-linked against their real values
- * during the second link stage.
- */
-extern const unsigned long kallsyms_addresses[] __weak;
-extern const int kallsyms_offsets[] __weak;
-extern const u8 kallsyms_names[] __weak;/*记录kernel内置的符号*/
-
-/*
- * Tell the compiler that the count isn't in the small data section if the arch
- * has one (eg: FRV).
- */
-extern const unsigned int kallsyms_num_syms
-__section(".rodata") __attribute__((weak));/*记录kernel内置符号总数*/
-
-extern const unsigned long kallsyms_relative_base
-__section(".rodata") __attribute__((weak));
-
-extern const char kallsyms_token_table[] __weak;/*能过token编号获得token*/
-extern const u16 kallsyms_token_index[] __weak;/*通过token索引得到token编号*/
-
-extern const unsigned int kallsyms_markers[] __weak;
-=======
 #include "kallsyms_internal.h"
->>>>>>> 97ee9d1c
 
 /*
  * Expand a compressed symbol data into the resulting uncompressed string,
@@ -88,11 +63,7 @@
 	 * Update the offset to return the offset for the next symbol on
 	 * the compressed stream.
 	 */
-<<<<<<< HEAD
-	off += len + 1;/*更新符号表的偏移量*/
-=======
-	off += len;
->>>>>>> 97ee9d1c
+	off += len;/*更新符号表的偏移量*/
 
 	/*
 	 * For every byte on the compressed symbol data, copy the table
