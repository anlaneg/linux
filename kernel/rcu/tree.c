--- conflicted
+++ resolved
@@ -4138,7 +4138,6 @@
 		rdp = per_cpu_ptr(&rcu_data, cpu);
 retry:
 		if (smp_load_acquire(&rdp->barrier_seq_snap) == gseq)
-<<<<<<< HEAD
 			continue;
 		raw_spin_lock_irqsave(&rcu_state.barrier_lock, flags);
 		if (!rcu_segcblist_n_cbs(&rdp->cblist)) {
@@ -4159,28 +4158,6 @@
 			schedule_timeout_uninterruptible(1);
 			goto retry;
 		}
-=======
-			continue;
-		raw_spin_lock_irqsave(&rcu_state.barrier_lock, flags);
-		if (!rcu_segcblist_n_cbs(&rdp->cblist)) {
-			WRITE_ONCE(rdp->barrier_seq_snap, gseq);
-			raw_spin_unlock_irqrestore(&rcu_state.barrier_lock, flags);
-			rcu_barrier_trace(TPS("NQ"), cpu, rcu_state.barrier_sequence);
-			continue;
-		}
-		if (!rcu_rdp_cpu_online(rdp)) {
-			rcu_barrier_entrain(rdp);
-			WARN_ON_ONCE(READ_ONCE(rdp->barrier_seq_snap) != gseq);
-			raw_spin_unlock_irqrestore(&rcu_state.barrier_lock, flags);
-			rcu_barrier_trace(TPS("OfflineNoCBQ"), cpu, rcu_state.barrier_sequence);
-			continue;
-		}
-		raw_spin_unlock_irqrestore(&rcu_state.barrier_lock, flags);
-		if (smp_call_function_single(cpu, rcu_barrier_handler, (void *)cpu, 1)) {
-			schedule_timeout_uninterruptible(1);
-			goto retry;
-		}
->>>>>>> 88084a3d
 		WARN_ON_ONCE(READ_ONCE(rdp->barrier_seq_snap) != gseq);
 		rcu_barrier_trace(TPS("OnlineQ"), cpu, rcu_state.barrier_sequence);
 	}
@@ -4603,10 +4580,7 @@
 	struct rcu_node *rnp;
 	struct sched_param sp;
 	struct task_struct *t;
-<<<<<<< HEAD
-=======
 	struct rcu_data *rdp = this_cpu_ptr(&rcu_data);
->>>>>>> 88084a3d
 
 	rcu_scheduler_fully_active = 1;
 	t = kthread_create(rcu_gp_kthread, NULL, "%s", rcu_state.name);
