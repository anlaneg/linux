// SPDX-License-Identifier: GPL-2.0+
/*
 * Read-Copy Update mechanism for mutual exclusion (tree-based version)
 *
 * Copyright IBM Corporation, 2008
 *
 * Authors: Dipankar Sarma <dipankar@in.ibm.com>
 *	    Manfred Spraul <manfred@colorfullife.com>
 *	    Paul E. McKenney <paulmck@linux.ibm.com>
 *
 * Based on the original work by Paul McKenney <paulmck@linux.ibm.com>
 * and inputs from Rusty Russell, Andrea Arcangeli and Andi Kleen.
 *
 * For detailed explanation of Read-Copy Update mechanism see -
 *	Documentation/RCU
 */

#define pr_fmt(fmt) "rcu: " fmt

#include <linux/types.h>
#include <linux/kernel.h>
#include <linux/init.h>
#include <linux/spinlock.h>
#include <linux/smp.h>
#include <linux/rcupdate_wait.h>
#include <linux/interrupt.h>
#include <linux/sched.h>
#include <linux/sched/debug.h>
#include <linux/nmi.h>
#include <linux/atomic.h>
#include <linux/bitops.h>
#include <linux/export.h>
#include <linux/completion.h>
#include <linux/kmemleak.h>
#include <linux/moduleparam.h>
#include <linux/panic.h>
#include <linux/panic_notifier.h>
#include <linux/percpu.h>
#include <linux/notifier.h>
#include <linux/cpu.h>
#include <linux/mutex.h>
#include <linux/time.h>
#include <linux/kernel_stat.h>
#include <linux/wait.h>
#include <linux/kthread.h>
#include <uapi/linux/sched/types.h>
#include <linux/prefetch.h>
#include <linux/delay.h>
#include <linux/random.h>
#include <linux/trace_events.h>
#include <linux/suspend.h>
#include <linux/ftrace.h>
#include <linux/tick.h>
#include <linux/sysrq.h>
#include <linux/kprobes.h>
#include <linux/gfp.h>
#include <linux/oom.h>
#include <linux/smpboot.h>
#include <linux/jiffies.h>
#include <linux/slab.h>
#include <linux/sched/isolation.h>
#include <linux/sched/clock.h>
#include <linux/vmalloc.h>
#include <linux/mm.h>
#include <linux/kasan.h>
#include <linux/context_tracking.h>
#include "../time/tick-internal.h"

#include "tree.h"
#include "rcu.h"

#ifdef MODULE_PARAM_PREFIX
#undef MODULE_PARAM_PREFIX
#endif
#define MODULE_PARAM_PREFIX "rcutree."

/* Data structures. */
static void rcu_sr_normal_gp_cleanup_work(struct work_struct *);

static DEFINE_PER_CPU_SHARED_ALIGNED(struct rcu_data, rcu_data) = {
	.gpwrap = true,
};

int rcu_get_gpwrap_count(int cpu)
{
	struct rcu_data *rdp = per_cpu_ptr(&rcu_data, cpu);

	return READ_ONCE(rdp->gpwrap_count);
}
EXPORT_SYMBOL_GPL(rcu_get_gpwrap_count);

static struct rcu_state rcu_state = {
	.level = { &rcu_state.node[0] },
	.gp_state = RCU_GP_IDLE,
	.gp_seq = (0UL - 300UL) << RCU_SEQ_CTR_SHIFT,
	.barrier_mutex = __MUTEX_INITIALIZER(rcu_state.barrier_mutex),
	.barrier_lock = __RAW_SPIN_LOCK_UNLOCKED(rcu_state.barrier_lock),
	.name = RCU_NAME,
	.abbr = RCU_ABBR,
	.exp_mutex = __MUTEX_INITIALIZER(rcu_state.exp_mutex),
	.exp_wake_mutex = __MUTEX_INITIALIZER(rcu_state.exp_wake_mutex),
	.ofl_lock = __ARCH_SPIN_LOCK_UNLOCKED,
	.srs_cleanup_work = __WORK_INITIALIZER(rcu_state.srs_cleanup_work,
		rcu_sr_normal_gp_cleanup_work),
	.srs_cleanups_pending = ATOMIC_INIT(0),
#ifdef CONFIG_RCU_NOCB_CPU
	.nocb_mutex = __MUTEX_INITIALIZER(rcu_state.nocb_mutex),
#endif
};

/* Dump rcu_node combining tree at boot to verify correct setup. */
static bool dump_tree;
module_param(dump_tree, bool, 0444);
/* By default, use RCU_SOFTIRQ instead of rcuc kthreads. */
static bool use_softirq = !IS_ENABLED(CONFIG_PREEMPT_RT);
#ifndef CONFIG_PREEMPT_RT
module_param(use_softirq, bool, 0444);
#endif
/* Control rcu_node-tree auto-balancing at boot time. */
static bool rcu_fanout_exact;
module_param(rcu_fanout_exact, bool, 0444);
/* Increase (but not decrease) the RCU_FANOUT_LEAF at boot time. */
static int rcu_fanout_leaf = RCU_FANOUT_LEAF;
module_param(rcu_fanout_leaf, int, 0444);
int rcu_num_lvls __read_mostly = RCU_NUM_LVLS;
/* Number of rcu_nodes at specified level. */
int num_rcu_lvl[] = NUM_RCU_LVL_INIT;
int rcu_num_nodes __read_mostly = NUM_RCU_NODES; /* Total # rcu_nodes in use. */

/*
 * The rcu_scheduler_active variable is initialized to the value
 * RCU_SCHEDULER_INACTIVE and transitions RCU_SCHEDULER_INIT just before the
 * first task is spawned.  So when this variable is RCU_SCHEDULER_INACTIVE,
 * RCU can assume that there is but one task, allowing RCU to (for example)
 * optimize synchronize_rcu() to a simple barrier().  When this variable
 * is RCU_SCHEDULER_INIT, RCU must actually do all the hard work required
 * to detect real grace periods.  This variable is also used to suppress
 * boot-time false positives from lockdep-RCU error checking.  Finally, it
 * transitions from RCU_SCHEDULER_INIT to RCU_SCHEDULER_RUNNING after RCU
 * is fully initialized, including all of its kthreads having been spawned.
 */
int rcu_scheduler_active __read_mostly;
EXPORT_SYMBOL_GPL(rcu_scheduler_active);

/*
 * The rcu_scheduler_fully_active variable transitions from zero to one
 * during the early_initcall() processing, which is after the scheduler
 * is capable of creating new tasks.  So RCU processing (for example,
 * creating tasks for RCU priority boosting) must be delayed until after
 * rcu_scheduler_fully_active transitions from zero to one.  We also
 * currently delay invocation of any RCU callbacks until after this point.
 *
 * It might later prove better for people registering RCU callbacks during
 * early boot to take responsibility for these callbacks, but one step at
 * a time.
 */
static int rcu_scheduler_fully_active __read_mostly;

static void rcu_report_qs_rnp(unsigned long mask, struct rcu_node *rnp,
			      unsigned long gps, unsigned long flags);
static void invoke_rcu_core(void);
static void rcu_report_exp_rdp(struct rcu_data *rdp);
static void sync_sched_exp_online_cleanup(int cpu);
static void check_cb_ovld_locked(struct rcu_data *rdp, struct rcu_node *rnp);
static bool rcu_rdp_is_offloaded(struct rcu_data *rdp);
static bool rcu_rdp_cpu_online(struct rcu_data *rdp);
static bool rcu_init_invoked(void);
static void rcu_cleanup_dead_rnp(struct rcu_node *rnp_leaf);
static void rcu_init_new_rnp(struct rcu_node *rnp_leaf);

/*
 * rcuc/rcub/rcuop kthread realtime priority. The "rcuop"
 * real-time priority(enabling/disabling) is controlled by
 * the extra CONFIG_RCU_NOCB_CPU_CB_BOOST configuration.
 */
static int kthread_prio = IS_ENABLED(CONFIG_RCU_BOOST) ? 1 : 0;
module_param(kthread_prio, int, 0444);

/* Delay in jiffies for grace-period initialization delays, debug only. */

static int gp_preinit_delay;
module_param(gp_preinit_delay, int, 0444);
static int gp_init_delay;
module_param(gp_init_delay, int, 0444);
static int gp_cleanup_delay;
module_param(gp_cleanup_delay, int, 0444);
static int nohz_full_patience_delay;
module_param(nohz_full_patience_delay, int, 0444);
static int nohz_full_patience_delay_jiffies;

// Add delay to rcu_read_unlock() for strict grace periods.
static int rcu_unlock_delay;
#ifdef CONFIG_RCU_STRICT_GRACE_PERIOD
module_param(rcu_unlock_delay, int, 0444);
#endif

/* Retrieve RCU kthreads priority for rcutorture */
int rcu_get_gp_kthreads_prio(void)
{
	return kthread_prio;
}
EXPORT_SYMBOL_GPL(rcu_get_gp_kthreads_prio);

/*
 * Number of grace periods between delays, normalized by the duration of
 * the delay.  The longer the delay, the more the grace periods between
 * each delay.  The reason for this normalization is that it means that,
 * for non-zero delays, the overall slowdown of grace periods is constant
 * regardless of the duration of the delay.  This arrangement balances
 * the need for long delays to increase some race probabilities with the
 * need for fast grace periods to increase other race probabilities.
 */
#define PER_RCU_NODE_PERIOD 3	/* Number of grace periods between delays for debugging. */

/*
 * Return true if an RCU grace period is in progress.  The READ_ONCE()s
 * permit this function to be invoked without holding the root rcu_node
 * structure's ->lock, but of course results can be subject to change.
 */
static int rcu_gp_in_progress(void)
{
	return rcu_seq_state(rcu_seq_current(&rcu_state.gp_seq));
}

/*
 * Return the number of callbacks queued on the specified CPU.
 * Handles both the nocbs and normal cases.
 */
static long rcu_get_n_cbs_cpu(int cpu)
{
	struct rcu_data *rdp = per_cpu_ptr(&rcu_data, cpu);

	if (rcu_segcblist_is_enabled(&rdp->cblist))
		return rcu_segcblist_n_cbs(&rdp->cblist);
	return 0;
}

/**
 * rcu_softirq_qs - Provide a set of RCU quiescent states in softirq processing
 *
 * Mark a quiescent state for RCU, Tasks RCU, and Tasks Trace RCU.
 * This is a special-purpose function to be used in the softirq
 * infrastructure and perhaps the occasional long-running softirq
 * handler.
 *
 * Note that from RCU's viewpoint, a call to rcu_softirq_qs() is
 * equivalent to momentarily completely enabling preemption.  For
 * example, given this code::
 *
 *	local_bh_disable();
 *	do_something();
 *	rcu_softirq_qs();  // A
 *	do_something_else();
 *	local_bh_enable();  // B
 *
 * A call to synchronize_rcu() that began concurrently with the
 * call to do_something() would be guaranteed to wait only until
 * execution reached statement A.  Without that rcu_softirq_qs(),
 * that same synchronize_rcu() would instead be guaranteed to wait
 * until execution reached statement B.
 */
void rcu_softirq_qs(void)
{
	RCU_LOCKDEP_WARN(lock_is_held(&rcu_bh_lock_map) ||
			 lock_is_held(&rcu_lock_map) ||
			 lock_is_held(&rcu_sched_lock_map),
			 "Illegal rcu_softirq_qs() in RCU read-side critical section");
	rcu_qs();
	rcu_preempt_deferred_qs(current);
	rcu_tasks_qs(current, false);
}

/*
 * Reset the current CPU's RCU_WATCHING counter to indicate that the
 * newly onlined CPU is no longer in an extended quiescent state.
 * This will either leave the counter unchanged, or increment it
 * to the next non-quiescent value.
 *
 * The non-atomic test/increment sequence works because the upper bits
 * of the ->state variable are manipulated only by the corresponding CPU,
 * or when the corresponding CPU is offline.
 */
static void rcu_watching_online(void)
{
	if (ct_rcu_watching() & CT_RCU_WATCHING)
		return;
	ct_state_inc(CT_RCU_WATCHING);
}

/*
 * Return true if the snapshot returned from ct_rcu_watching()
 * indicates that RCU is in an extended quiescent state.
 */
static bool rcu_watching_snap_in_eqs(int snap)
{
	return !(snap & CT_RCU_WATCHING);
}

/**
 * rcu_watching_snap_stopped_since() - Has RCU stopped watching a given CPU
 * since the specified @snap?
 *
 * @rdp: The rcu_data corresponding to the CPU for which to check EQS.
 * @snap: rcu_watching snapshot taken when the CPU wasn't in an EQS.
 *
 * Returns true if the CPU corresponding to @rdp has spent some time in an
 * extended quiescent state since @snap. Note that this doesn't check if it
 * /still/ is in an EQS, just that it went through one since @snap.
 *
 * This is meant to be used in a loop waiting for a CPU to go through an EQS.
 */
static bool rcu_watching_snap_stopped_since(struct rcu_data *rdp, int snap)
{
	/*
	 * The first failing snapshot is already ordered against the accesses
	 * performed by the remote CPU after it exits idle.
	 *
	 * The second snapshot therefore only needs to order against accesses
	 * performed by the remote CPU prior to entering idle and therefore can
	 * rely solely on acquire semantics.
	 */
	if (WARN_ON_ONCE(rcu_watching_snap_in_eqs(snap)))
		return true;

	return snap != ct_rcu_watching_cpu_acquire(rdp->cpu);
}

/*
 * Return true if the referenced integer is zero while the specified
 * CPU remains within a single extended quiescent state.
 */
bool rcu_watching_zero_in_eqs(int cpu, int *vp)
{
	int snap;

	// If not quiescent, force back to earlier extended quiescent state.
	snap = ct_rcu_watching_cpu(cpu) & ~CT_RCU_WATCHING;
	smp_rmb(); // Order CT state and *vp reads.
	if (READ_ONCE(*vp))
		return false;  // Non-zero, so report failure;
	smp_rmb(); // Order *vp read and CT state re-read.

	// If still in the same extended quiescent state, we are good!
	return snap == ct_rcu_watching_cpu(cpu);
}

/*
 * Let the RCU core know that this CPU has gone through the scheduler,
 * which is a quiescent state.  This is called when the need for a
 * quiescent state is urgent, so we burn an atomic operation and full
 * memory barriers to let the RCU core know about it, regardless of what
 * this CPU might (or might not) do in the near future.
 *
 * We inform the RCU core by emulating a zero-duration dyntick-idle period.
 *
 * The caller must have disabled interrupts and must not be idle.
 */
notrace void rcu_momentary_eqs(void)
{
	int seq;

	raw_cpu_write(rcu_data.rcu_need_heavy_qs, false);
	seq = ct_state_inc(2 * CT_RCU_WATCHING);
	/* It is illegal to call this from idle state. */
	WARN_ON_ONCE(!(seq & CT_RCU_WATCHING));
	rcu_preempt_deferred_qs(current);
}
EXPORT_SYMBOL_GPL(rcu_momentary_eqs);

/**
 * rcu_is_cpu_rrupt_from_idle - see if 'interrupted' from idle
 *
 * If the current CPU is idle and running at a first-level (not nested)
 * interrupt, or directly, from idle, return true.
 *
 * The caller must have at least disabled IRQs.
 */
static int rcu_is_cpu_rrupt_from_idle(void)
{
	long nesting;

	/*
	 * Usually called from the tick; but also used from smp_function_call()
	 * for expedited grace periods. This latter can result in running from
	 * the idle task, instead of an actual IPI.
	 */
	lockdep_assert_irqs_disabled();

	/* Check for counter underflows */
	RCU_LOCKDEP_WARN(ct_nesting() < 0,
			 "RCU nesting counter underflow!");
	RCU_LOCKDEP_WARN(ct_nmi_nesting() <= 0,
			 "RCU nmi_nesting counter underflow/zero!");

	/* Are we at first interrupt nesting level? */
	nesting = ct_nmi_nesting();
	if (nesting > 1)
		return false;

	/*
	 * If we're not in an interrupt, we must be in the idle task!
	 */
	WARN_ON_ONCE(!nesting && !is_idle_task(current));

	/* Does CPU appear to be idle from an RCU standpoint? */
	return ct_nesting() == 0;
}

#define DEFAULT_RCU_BLIMIT (IS_ENABLED(CONFIG_RCU_STRICT_GRACE_PERIOD) ? 1000 : 10)
				// Maximum callbacks per rcu_do_batch ...
#define DEFAULT_MAX_RCU_BLIMIT 10000 // ... even during callback flood.
static long blimit = DEFAULT_RCU_BLIMIT;
#define DEFAULT_RCU_QHIMARK 10000 // If this many pending, ignore blimit.
static long qhimark = DEFAULT_RCU_QHIMARK;
#define DEFAULT_RCU_QLOMARK 100   // Once only this many pending, use blimit.
static long qlowmark = DEFAULT_RCU_QLOMARK;
#define DEFAULT_RCU_QOVLD_MULT 2
#define DEFAULT_RCU_QOVLD (DEFAULT_RCU_QOVLD_MULT * DEFAULT_RCU_QHIMARK)
static long qovld = DEFAULT_RCU_QOVLD; // If this many pending, hammer QS.
static long qovld_calc = -1;	  // No pre-initialization lock acquisitions!

module_param(blimit, long, 0444);
module_param(qhimark, long, 0444);
module_param(qlowmark, long, 0444);
module_param(qovld, long, 0444);

static ulong jiffies_till_first_fqs = IS_ENABLED(CONFIG_RCU_STRICT_GRACE_PERIOD) ? 0 : ULONG_MAX;
static ulong jiffies_till_next_fqs = ULONG_MAX;
static bool rcu_kick_kthreads;
static int rcu_divisor = 7;
module_param(rcu_divisor, int, 0644);

/* Force an exit from rcu_do_batch() after 3 milliseconds. */
static long rcu_resched_ns = 3 * NSEC_PER_MSEC;
module_param(rcu_resched_ns, long, 0644);

/*
 * How long the grace period must be before we start recruiting
 * quiescent-state help from rcu_note_context_switch().
 */
static ulong jiffies_till_sched_qs = ULONG_MAX;
module_param(jiffies_till_sched_qs, ulong, 0444);
static ulong jiffies_to_sched_qs; /* See adjust_jiffies_till_sched_qs(). */
module_param(jiffies_to_sched_qs, ulong, 0444); /* Display only! */

/*
 * Make sure that we give the grace-period kthread time to detect any
 * idle CPUs before taking active measures to force quiescent states.
 * However, don't go below 100 milliseconds, adjusted upwards for really
 * large systems.
 */
static void adjust_jiffies_till_sched_qs(void)
{
	unsigned long j;

	/* If jiffies_till_sched_qs was specified, respect the request. */
	if (jiffies_till_sched_qs != ULONG_MAX) {
		WRITE_ONCE(jiffies_to_sched_qs, jiffies_till_sched_qs);
		return;
	}
	/* Otherwise, set to third fqs scan, but bound below on large system. */
	j = READ_ONCE(jiffies_till_first_fqs) +
		      2 * READ_ONCE(jiffies_till_next_fqs);
	if (j < HZ / 10 + nr_cpu_ids / RCU_JIFFIES_FQS_DIV)
		j = HZ / 10 + nr_cpu_ids / RCU_JIFFIES_FQS_DIV;
	pr_info("RCU calculated value of scheduler-enlistment delay is %ld jiffies.\n", j);
	WRITE_ONCE(jiffies_to_sched_qs, j);
}

static int param_set_first_fqs_jiffies(const char *val, const struct kernel_param *kp)
{
	ulong j;
	int ret = kstrtoul(val, 0, &j);

	if (!ret) {
		WRITE_ONCE(*(ulong *)kp->arg, (j > HZ) ? HZ : j);
		adjust_jiffies_till_sched_qs();
	}
	return ret;
}

static int param_set_next_fqs_jiffies(const char *val, const struct kernel_param *kp)
{
	ulong j;
	int ret = kstrtoul(val, 0, &j);

	if (!ret) {
		WRITE_ONCE(*(ulong *)kp->arg, (j > HZ) ? HZ : (j ?: 1));
		adjust_jiffies_till_sched_qs();
	}
	return ret;
}

static const struct kernel_param_ops first_fqs_jiffies_ops = {
	.set = param_set_first_fqs_jiffies,
	.get = param_get_ulong,
};

static const struct kernel_param_ops next_fqs_jiffies_ops = {
	.set = param_set_next_fqs_jiffies,
	.get = param_get_ulong,
};

module_param_cb(jiffies_till_first_fqs, &first_fqs_jiffies_ops, &jiffies_till_first_fqs, 0644);
module_param_cb(jiffies_till_next_fqs, &next_fqs_jiffies_ops, &jiffies_till_next_fqs, 0644);
module_param(rcu_kick_kthreads, bool, 0644);

static void force_qs_rnp(int (*f)(struct rcu_data *rdp));
static int rcu_pending(int user);

/*
 * Return the number of RCU GPs completed thus far for debug & stats.
 */
unsigned long rcu_get_gp_seq(void)
{
	return READ_ONCE(rcu_state.gp_seq);
}
EXPORT_SYMBOL_GPL(rcu_get_gp_seq);

/*
 * Return the number of RCU expedited batches completed thus far for
 * debug & stats.  Odd numbers mean that a batch is in progress, even
 * numbers mean idle.  The value returned will thus be roughly double
 * the cumulative batches since boot.
 */
unsigned long rcu_exp_batches_completed(void)
{
	return rcu_state.expedited_sequence;
}
EXPORT_SYMBOL_GPL(rcu_exp_batches_completed);

/*
 * Return the root node of the rcu_state structure.
 */
static struct rcu_node *rcu_get_root(void)
{
	return &rcu_state.node[0];
}

/*
 * Send along grace-period-related data for rcutorture diagnostics.
 */
void rcutorture_get_gp_data(int *flags, unsigned long *gp_seq)
{
	*flags = READ_ONCE(rcu_state.gp_flags);
	*gp_seq = rcu_seq_current(&rcu_state.gp_seq);
}
EXPORT_SYMBOL_GPL(rcutorture_get_gp_data);

/* Gather grace-period sequence numbers for rcutorture diagnostics. */
unsigned long long rcutorture_gather_gp_seqs(void)
{
	return ((READ_ONCE(rcu_state.gp_seq) & 0xffffULL) << 40) |
	       ((READ_ONCE(rcu_state.expedited_sequence) & 0xffffffULL) << 16) |
	       (READ_ONCE(rcu_state.gp_seq_polled) & 0xffffULL);
}
EXPORT_SYMBOL_GPL(rcutorture_gather_gp_seqs);

/* Format grace-period sequence numbers for rcutorture diagnostics. */
void rcutorture_format_gp_seqs(unsigned long long seqs, char *cp, size_t len)
{
	unsigned int egp = (seqs >> 16) & 0xffffffULL;
	unsigned int ggp = (seqs >> 40) & 0xffffULL;
	unsigned int pgp = seqs & 0xffffULL;

	snprintf(cp, len, "g%04x:e%06x:p%04x", ggp, egp, pgp);
}
EXPORT_SYMBOL_GPL(rcutorture_format_gp_seqs);

#if defined(CONFIG_NO_HZ_FULL) && (!defined(CONFIG_GENERIC_ENTRY) || !defined(CONFIG_KVM_XFER_TO_GUEST_WORK))
/*
 * An empty function that will trigger a reschedule on
 * IRQ tail once IRQs get re-enabled on userspace/guest resume.
 */
static void late_wakeup_func(struct irq_work *work)
{
}

static DEFINE_PER_CPU(struct irq_work, late_wakeup_work) =
	IRQ_WORK_INIT(late_wakeup_func);

/*
 * If either:
 *
 * 1) the task is about to enter in guest mode and $ARCH doesn't support KVM generic work
 * 2) the task is about to enter in user mode and $ARCH doesn't support generic entry.
 *
 * In these cases the late RCU wake ups aren't supported in the resched loops and our
 * last resort is to fire a local irq_work that will trigger a reschedule once IRQs
 * get re-enabled again.
 */
noinstr void rcu_irq_work_resched(void)
{
	struct rcu_data *rdp = this_cpu_ptr(&rcu_data);

	if (IS_ENABLED(CONFIG_GENERIC_ENTRY) && !(current->flags & PF_VCPU))
		return;

	if (IS_ENABLED(CONFIG_KVM_XFER_TO_GUEST_WORK) && (current->flags & PF_VCPU))
		return;

	instrumentation_begin();
	if (do_nocb_deferred_wakeup(rdp) && need_resched()) {
		irq_work_queue(this_cpu_ptr(&late_wakeup_work));
	}
	instrumentation_end();
}
#endif /* #if defined(CONFIG_NO_HZ_FULL) && (!defined(CONFIG_GENERIC_ENTRY) || !defined(CONFIG_KVM_XFER_TO_GUEST_WORK)) */

#ifdef CONFIG_PROVE_RCU
/**
 * rcu_irq_exit_check_preempt - Validate that scheduling is possible
 */
void rcu_irq_exit_check_preempt(void)
{
	lockdep_assert_irqs_disabled();

	RCU_LOCKDEP_WARN(ct_nesting() <= 0,
			 "RCU nesting counter underflow/zero!");
	RCU_LOCKDEP_WARN(ct_nmi_nesting() !=
			 CT_NESTING_IRQ_NONIDLE,
			 "Bad RCU  nmi_nesting counter\n");
	RCU_LOCKDEP_WARN(!rcu_is_watching_curr_cpu(),
			 "RCU in extended quiescent state!");
}
#endif /* #ifdef CONFIG_PROVE_RCU */

#ifdef CONFIG_NO_HZ_FULL
/**
 * __rcu_irq_enter_check_tick - Enable scheduler tick on CPU if RCU needs it.
 *
 * The scheduler tick is not normally enabled when CPUs enter the kernel
 * from nohz_full userspace execution.  After all, nohz_full userspace
 * execution is an RCU quiescent state and the time executing in the kernel
 * is quite short.  Except of course when it isn't.  And it is not hard to
 * cause a large system to spend tens of seconds or even minutes looping
 * in the kernel, which can cause a number of problems, include RCU CPU
 * stall warnings.
 *
 * Therefore, if a nohz_full CPU fails to report a quiescent state
 * in a timely manner, the RCU grace-period kthread sets that CPU's
 * ->rcu_urgent_qs flag with the expectation that the next interrupt or
 * exception will invoke this function, which will turn on the scheduler
 * tick, which will enable RCU to detect that CPU's quiescent states,
 * for example, due to cond_resched() calls in CONFIG_PREEMPT=n kernels.
 * The tick will be disabled once a quiescent state is reported for
 * this CPU.
 *
 * Of course, in carefully tuned systems, there might never be an
 * interrupt or exception.  In that case, the RCU grace-period kthread
 * will eventually cause one to happen.  However, in less carefully
 * controlled environments, this function allows RCU to get what it
 * needs without creating otherwise useless interruptions.
 */
void __rcu_irq_enter_check_tick(void)
{
	struct rcu_data *rdp = this_cpu_ptr(&rcu_data);

	// If we're here from NMI there's nothing to do.
	if (in_nmi())
		return;

	RCU_LOCKDEP_WARN(!rcu_is_watching_curr_cpu(),
			 "Illegal rcu_irq_enter_check_tick() from extended quiescent state");

	if (!tick_nohz_full_cpu(rdp->cpu) ||
	    !READ_ONCE(rdp->rcu_urgent_qs) ||
	    READ_ONCE(rdp->rcu_forced_tick)) {
		// RCU doesn't need nohz_full help from this CPU, or it is
		// already getting that help.
		return;
	}

	// We get here only when not in an extended quiescent state and
	// from interrupts (as opposed to NMIs).  Therefore, (1) RCU is
	// already watching and (2) The fact that we are in an interrupt
	// handler and that the rcu_node lock is an irq-disabled lock
	// prevents self-deadlock.  So we can safely recheck under the lock.
	// Note that the nohz_full state currently cannot change.
	raw_spin_lock_rcu_node(rdp->mynode);
	if (READ_ONCE(rdp->rcu_urgent_qs) && !rdp->rcu_forced_tick) {
		// A nohz_full CPU is in the kernel and RCU needs a
		// quiescent state.  Turn on the tick!
		WRITE_ONCE(rdp->rcu_forced_tick, true);
		tick_dep_set_cpu(rdp->cpu, TICK_DEP_BIT_RCU);
	}
	raw_spin_unlock_rcu_node(rdp->mynode);
}
NOKPROBE_SYMBOL(__rcu_irq_enter_check_tick);
#endif /* CONFIG_NO_HZ_FULL */

/*
 * Check to see if any future non-offloaded RCU-related work will need
 * to be done by the current CPU, even if none need be done immediately,
 * returning 1 if so.  This function is part of the RCU implementation;
 * it is -not- an exported member of the RCU API.  This is used by
 * the idle-entry code to figure out whether it is safe to disable the
 * scheduler-clock interrupt.
 *
 * Just check whether or not this CPU has non-offloaded RCU callbacks
 * queued.
 */
int rcu_needs_cpu(void)
{
	return !rcu_segcblist_empty(&this_cpu_ptr(&rcu_data)->cblist) &&
		!rcu_rdp_is_offloaded(this_cpu_ptr(&rcu_data));
}

/*
 * If any sort of urgency was applied to the current CPU (for example,
 * the scheduler-clock interrupt was enabled on a nohz_full CPU) in order
 * to get to a quiescent state, disable it.
 */
static void rcu_disable_urgency_upon_qs(struct rcu_data *rdp)
{
	raw_lockdep_assert_held_rcu_node(rdp->mynode);
	WRITE_ONCE(rdp->rcu_urgent_qs, false);
	WRITE_ONCE(rdp->rcu_need_heavy_qs, false);
	if (tick_nohz_full_cpu(rdp->cpu) && rdp->rcu_forced_tick) {
		tick_dep_clear_cpu(rdp->cpu, TICK_DEP_BIT_RCU);
		WRITE_ONCE(rdp->rcu_forced_tick, false);
	}
}

/**
 * rcu_is_watching - RCU read-side critical sections permitted on current CPU?
 *
 * Return @true if RCU is watching the running CPU and @false otherwise.
 * An @true return means that this CPU can safely enter RCU read-side
 * critical sections.
 *
 * Although calls to rcu_is_watching() from most parts of the kernel
 * will return @true, there are important exceptions.  For example, if the
 * current CPU is deep within its idle loop, in kernel entry/exit code,
 * or offline, rcu_is_watching() will return @false.
 *
 * Make notrace because it can be called by the internal functions of
 * ftrace, and making this notrace removes unnecessary recursion calls.
 */
notrace bool rcu_is_watching(void)
{
	bool ret;

	preempt_disable_notrace();
	ret = rcu_is_watching_curr_cpu();
	preempt_enable_notrace();
	return ret;
}
EXPORT_SYMBOL_GPL(rcu_is_watching);

/*
 * If a holdout task is actually running, request an urgent quiescent
 * state from its CPU.  This is unsynchronized, so migrations can cause
 * the request to go to the wrong CPU.  Which is OK, all that will happen
 * is that the CPU's next context switch will be a bit slower and next
 * time around this task will generate another request.
 */
void rcu_request_urgent_qs_task(struct task_struct *t)
{
	int cpu;

	barrier();
	cpu = task_cpu(t);
	if (!task_curr(t))
		return; /* This task is not running on that CPU. */
	smp_store_release(per_cpu_ptr(&rcu_data.rcu_urgent_qs, cpu), true);
}

static unsigned long seq_gpwrap_lag = ULONG_MAX / 4;

/**
 * rcu_set_gpwrap_lag - Set RCU GP sequence overflow lag value.
 * @lag_gps: Set overflow lag to this many grace period worth of counters
 * which is used by rcutorture to quickly force a gpwrap situation.
 * @lag_gps = 0 means we reset it back to the boot-time value.
 */
void rcu_set_gpwrap_lag(unsigned long lag_gps)
{
	unsigned long lag_seq_count;

	lag_seq_count = (lag_gps == 0)
			? ULONG_MAX / 4
			: lag_gps << RCU_SEQ_CTR_SHIFT;
	WRITE_ONCE(seq_gpwrap_lag, lag_seq_count);
}
EXPORT_SYMBOL_GPL(rcu_set_gpwrap_lag);

/*
 * When trying to report a quiescent state on behalf of some other CPU,
 * it is our responsibility to check for and handle potential overflow
 * of the rcu_node ->gp_seq counter with respect to the rcu_data counters.
 * After all, the CPU might be in deep idle state, and thus executing no
 * code whatsoever.
 */
static void rcu_gpnum_ovf(struct rcu_node *rnp, struct rcu_data *rdp)
{
	raw_lockdep_assert_held_rcu_node(rnp);
	if (ULONG_CMP_LT(rcu_seq_current(&rdp->gp_seq) + seq_gpwrap_lag,
			 rnp->gp_seq)) {
		WRITE_ONCE(rdp->gpwrap, true);
		WRITE_ONCE(rdp->gpwrap_count, READ_ONCE(rdp->gpwrap_count) + 1);
	}
	if (ULONG_CMP_LT(rdp->rcu_iw_gp_seq + ULONG_MAX / 4, rnp->gp_seq))
		rdp->rcu_iw_gp_seq = rnp->gp_seq + ULONG_MAX / 4;
}

/*
 * Snapshot the specified CPU's RCU_WATCHING counter so that we can later
 * credit them with an implicit quiescent state.  Return 1 if this CPU
 * is in dynticks idle mode, which is an extended quiescent state.
 */
static int rcu_watching_snap_save(struct rcu_data *rdp)
{
	/*
	 * Full ordering between remote CPU's post idle accesses and updater's
	 * accesses prior to current GP (and also the started GP sequence number)
	 * is enforced by rcu_seq_start() implicit barrier and even further by
	 * smp_mb__after_unlock_lock() barriers chained all the way throughout the
	 * rnp locking tree since rcu_gp_init() and up to the current leaf rnp
	 * locking.
	 *
	 * Ordering between remote CPU's pre idle accesses and post grace period
	 * updater's accesses is enforced by the below acquire semantic.
	 */
	rdp->watching_snap = ct_rcu_watching_cpu_acquire(rdp->cpu);
	if (rcu_watching_snap_in_eqs(rdp->watching_snap)) {
		trace_rcu_fqs(rcu_state.name, rdp->gp_seq, rdp->cpu, TPS("dti"));
		rcu_gpnum_ovf(rdp->mynode, rdp);
		return 1;
	}
	return 0;
}

#ifndef arch_irq_stat_cpu
#define arch_irq_stat_cpu(cpu) 0
#endif

/*
 * Returns positive if the specified CPU has passed through a quiescent state
 * by virtue of being in or having passed through an dynticks idle state since
 * the last call to rcu_watching_snap_save() for this same CPU, or by
 * virtue of having been offline.
 *
 * Returns negative if the specified CPU needs a force resched.
 *
 * Returns zero otherwise.
 */
static int rcu_watching_snap_recheck(struct rcu_data *rdp)
{
	unsigned long jtsq;
	int ret = 0;
	struct rcu_node *rnp = rdp->mynode;

	/*
	 * If the CPU passed through or entered a dynticks idle phase with
	 * no active irq/NMI handlers, then we can safely pretend that the CPU
	 * already acknowledged the request to pass through a quiescent
	 * state.  Either way, that CPU cannot possibly be in an RCU
	 * read-side critical section that started before the beginning
	 * of the current RCU grace period.
	 */
	if (rcu_watching_snap_stopped_since(rdp, rdp->watching_snap)) {
		trace_rcu_fqs(rcu_state.name, rdp->gp_seq, rdp->cpu, TPS("dti"));
		rcu_gpnum_ovf(rnp, rdp);
		return 1;
	}

	/*
	 * Complain if a CPU that is considered to be offline from RCU's
	 * perspective has not yet reported a quiescent state.  After all,
	 * the offline CPU should have reported a quiescent state during
	 * the CPU-offline process, or, failing that, by rcu_gp_init()
	 * if it ran concurrently with either the CPU going offline or the
	 * last task on a leaf rcu_node structure exiting its RCU read-side
	 * critical section while all CPUs corresponding to that structure
	 * are offline.  This added warning detects bugs in any of these
	 * code paths.
	 *
	 * The rcu_node structure's ->lock is held here, which excludes
	 * the relevant portions the CPU-hotplug code, the grace-period
	 * initialization code, and the rcu_read_unlock() code paths.
	 *
	 * For more detail, please refer to the "Hotplug CPU" section
	 * of RCU's Requirements documentation.
	 */
	if (WARN_ON_ONCE(!rcu_rdp_cpu_online(rdp))) {
		struct rcu_node *rnp1;

		pr_info("%s: grp: %d-%d level: %d ->gp_seq %ld ->completedqs %ld\n",
			__func__, rnp->grplo, rnp->grphi, rnp->level,
			(long)rnp->gp_seq, (long)rnp->completedqs);
		for (rnp1 = rnp; rnp1; rnp1 = rnp1->parent)
			pr_info("%s: %d:%d ->qsmask %#lx ->qsmaskinit %#lx ->qsmaskinitnext %#lx ->rcu_gp_init_mask %#lx\n",
				__func__, rnp1->grplo, rnp1->grphi, rnp1->qsmask, rnp1->qsmaskinit, rnp1->qsmaskinitnext, rnp1->rcu_gp_init_mask);
		pr_info("%s %d: %c online: %ld(%d) offline: %ld(%d)\n",
			__func__, rdp->cpu, ".o"[rcu_rdp_cpu_online(rdp)],
			(long)rdp->rcu_onl_gp_seq, rdp->rcu_onl_gp_state,
			(long)rdp->rcu_ofl_gp_seq, rdp->rcu_ofl_gp_state);
		return 1; /* Break things loose after complaining. */
	}

	/*
	 * A CPU running for an extended time within the kernel can
	 * delay RCU grace periods: (1) At age jiffies_to_sched_qs,
	 * set .rcu_urgent_qs, (2) At age 2*jiffies_to_sched_qs, set
	 * both .rcu_need_heavy_qs and .rcu_urgent_qs.  Note that the
	 * unsynchronized assignments to the per-CPU rcu_need_heavy_qs
	 * variable are safe because the assignments are repeated if this
	 * CPU failed to pass through a quiescent state.  This code
	 * also checks .jiffies_resched in case jiffies_to_sched_qs
	 * is set way high.
	 */
	jtsq = READ_ONCE(jiffies_to_sched_qs);
	if (!READ_ONCE(rdp->rcu_need_heavy_qs) &&
	    (time_after(jiffies, rcu_state.gp_start + jtsq * 2) ||
	     time_after(jiffies, rcu_state.jiffies_resched) ||
	     rcu_state.cbovld)) {
		WRITE_ONCE(rdp->rcu_need_heavy_qs, true);
		/* Store rcu_need_heavy_qs before rcu_urgent_qs. */
		smp_store_release(&rdp->rcu_urgent_qs, true);
	} else if (time_after(jiffies, rcu_state.gp_start + jtsq)) {
		WRITE_ONCE(rdp->rcu_urgent_qs, true);
	}

	/*
	 * NO_HZ_FULL CPUs can run in-kernel without rcu_sched_clock_irq!
	 * The above code handles this, but only for straight cond_resched().
	 * And some in-kernel loops check need_resched() before calling
	 * cond_resched(), which defeats the above code for CPUs that are
	 * running in-kernel with scheduling-clock interrupts disabled.
	 * So hit them over the head with the resched_cpu() hammer!
	 */
	if (tick_nohz_full_cpu(rdp->cpu) &&
	    (time_after(jiffies, READ_ONCE(rdp->last_fqs_resched) + jtsq * 3) ||
	     rcu_state.cbovld)) {
		WRITE_ONCE(rdp->rcu_urgent_qs, true);
		WRITE_ONCE(rdp->last_fqs_resched, jiffies);
		ret = -1;
	}

	/*
	 * If more than halfway to RCU CPU stall-warning time, invoke
	 * resched_cpu() more frequently to try to loosen things up a bit.
	 * Also check to see if the CPU is getting hammered with interrupts,
	 * but only once per grace period, just to keep the IPIs down to
	 * a dull roar.
	 */
	if (time_after(jiffies, rcu_state.jiffies_resched)) {
		if (time_after(jiffies,
			       READ_ONCE(rdp->last_fqs_resched) + jtsq)) {
			WRITE_ONCE(rdp->last_fqs_resched, jiffies);
			ret = -1;
		}
		if (IS_ENABLED(CONFIG_IRQ_WORK) &&
		    !rdp->rcu_iw_pending && rdp->rcu_iw_gp_seq != rnp->gp_seq &&
		    (rnp->ffmask & rdp->grpmask)) {
			rdp->rcu_iw_pending = true;
			rdp->rcu_iw_gp_seq = rnp->gp_seq;
			irq_work_queue_on(&rdp->rcu_iw, rdp->cpu);
		}

		if (rcu_cpu_stall_cputime && rdp->snap_record.gp_seq != rdp->gp_seq) {
			int cpu = rdp->cpu;
			struct rcu_snap_record *rsrp;
			struct kernel_cpustat *kcsp;

			kcsp = &kcpustat_cpu(cpu);

			rsrp = &rdp->snap_record;
			rsrp->cputime_irq     = kcpustat_field(kcsp, CPUTIME_IRQ, cpu);
			rsrp->cputime_softirq = kcpustat_field(kcsp, CPUTIME_SOFTIRQ, cpu);
			rsrp->cputime_system  = kcpustat_field(kcsp, CPUTIME_SYSTEM, cpu);
			rsrp->nr_hardirqs = kstat_cpu_irqs_sum(cpu) + arch_irq_stat_cpu(cpu);
			rsrp->nr_softirqs = kstat_cpu_softirqs_sum(cpu);
			rsrp->nr_csw = nr_context_switches_cpu(cpu);
			rsrp->jiffies = jiffies;
			rsrp->gp_seq = rdp->gp_seq;
		}
	}

	return ret;
}

/* Trace-event wrapper function for trace_rcu_future_grace_period.  */
static void trace_rcu_this_gp(struct rcu_node *rnp, struct rcu_data *rdp,
			      unsigned long gp_seq_req, const char *s)
{
	trace_rcu_future_grace_period(rcu_state.name, READ_ONCE(rnp->gp_seq),
				      gp_seq_req, rnp->level,
				      rnp->grplo, rnp->grphi, s);
}

/*
 * rcu_start_this_gp - Request the start of a particular grace period
 * @rnp_start: The leaf node of the CPU from which to start.
 * @rdp: The rcu_data corresponding to the CPU from which to start.
 * @gp_seq_req: The gp_seq of the grace period to start.
 *
 * Start the specified grace period, as needed to handle newly arrived
 * callbacks.  The required future grace periods are recorded in each
 * rcu_node structure's ->gp_seq_needed field.  Returns true if there
 * is reason to awaken the grace-period kthread.
 *
 * The caller must hold the specified rcu_node structure's ->lock, which
 * is why the caller is responsible for waking the grace-period kthread.
 *
 * Returns true if the GP thread needs to be awakened else false.
 */
static bool rcu_start_this_gp(struct rcu_node *rnp_start, struct rcu_data *rdp,
			      unsigned long gp_seq_req)
{
	bool ret = false;
	struct rcu_node *rnp;

	/*
	 * Use funnel locking to either acquire the root rcu_node
	 * structure's lock or bail out if the need for this grace period
	 * has already been recorded -- or if that grace period has in
	 * fact already started.  If there is already a grace period in
	 * progress in a non-leaf node, no recording is needed because the
	 * end of the grace period will scan the leaf rcu_node structures.
	 * Note that rnp_start->lock must not be released.
	 */
	raw_lockdep_assert_held_rcu_node(rnp_start);
	trace_rcu_this_gp(rnp_start, rdp, gp_seq_req, TPS("Startleaf"));
	for (rnp = rnp_start; 1; rnp = rnp->parent) {
		if (rnp != rnp_start)
			raw_spin_lock_rcu_node(rnp);
		if (ULONG_CMP_GE(rnp->gp_seq_needed, gp_seq_req) ||
		    rcu_seq_started(&rnp->gp_seq, gp_seq_req) ||
		    (rnp != rnp_start &&
		     rcu_seq_state(rcu_seq_current(&rnp->gp_seq)))) {
			trace_rcu_this_gp(rnp, rdp, gp_seq_req,
					  TPS("Prestarted"));
			goto unlock_out;
		}
		WRITE_ONCE(rnp->gp_seq_needed, gp_seq_req);
		if (rcu_seq_state(rcu_seq_current(&rnp->gp_seq))) {
			/*
			 * We just marked the leaf or internal node, and a
			 * grace period is in progress, which means that
			 * rcu_gp_cleanup() will see the marking.  Bail to
			 * reduce contention.
			 */
			trace_rcu_this_gp(rnp_start, rdp, gp_seq_req,
					  TPS("Startedleaf"));
			goto unlock_out;
		}
		if (rnp != rnp_start && rnp->parent != NULL)
			raw_spin_unlock_rcu_node(rnp);
		if (!rnp->parent)
			break;  /* At root, and perhaps also leaf. */
	}

	/* If GP already in progress, just leave, otherwise start one. */
	if (rcu_gp_in_progress()) {
		trace_rcu_this_gp(rnp, rdp, gp_seq_req, TPS("Startedleafroot"));
		goto unlock_out;
	}
	trace_rcu_this_gp(rnp, rdp, gp_seq_req, TPS("Startedroot"));
	WRITE_ONCE(rcu_state.gp_flags, rcu_state.gp_flags | RCU_GP_FLAG_INIT);
	WRITE_ONCE(rcu_state.gp_req_activity, jiffies);
	if (!READ_ONCE(rcu_state.gp_kthread)) {
		trace_rcu_this_gp(rnp, rdp, gp_seq_req, TPS("NoGPkthread"));
		goto unlock_out;
	}
	trace_rcu_grace_period(rcu_state.name, data_race(rcu_state.gp_seq), TPS("newreq"));
	ret = true;  /* Caller must wake GP kthread. */
unlock_out:
	/* Push furthest requested GP to leaf node and rcu_data structure. */
	if (ULONG_CMP_LT(gp_seq_req, rnp->gp_seq_needed)) {
		WRITE_ONCE(rnp_start->gp_seq_needed, rnp->gp_seq_needed);
		WRITE_ONCE(rdp->gp_seq_needed, rnp->gp_seq_needed);
	}
	if (rnp != rnp_start)
		raw_spin_unlock_rcu_node(rnp);
	return ret;
}

/*
 * Clean up any old requests for the just-ended grace period.  Also return
 * whether any additional grace periods have been requested.
 */
static bool rcu_future_gp_cleanup(struct rcu_node *rnp)
{
	bool needmore;
	struct rcu_data *rdp = this_cpu_ptr(&rcu_data);

	needmore = ULONG_CMP_LT(rnp->gp_seq, rnp->gp_seq_needed);
	if (!needmore)
		rnp->gp_seq_needed = rnp->gp_seq; /* Avoid counter wrap. */
	trace_rcu_this_gp(rnp, rdp, rnp->gp_seq,
			  needmore ? TPS("CleanupMore") : TPS("Cleanup"));
	return needmore;
}

/*
 * Awaken the grace-period kthread.  Don't do a self-awaken (unless in an
 * interrupt or softirq handler, in which case we just might immediately
 * sleep upon return, resulting in a grace-period hang), and don't bother
 * awakening when there is nothing for the grace-period kthread to do
 * (as in several CPUs raced to awaken, we lost), and finally don't try
 * to awaken a kthread that has not yet been created.  If all those checks
 * are passed, track some debug information and awaken.
 *
 * So why do the self-wakeup when in an interrupt or softirq handler
 * in the grace-period kthread's context?  Because the kthread might have
 * been interrupted just as it was going to sleep, and just after the final
 * pre-sleep check of the awaken condition.  In this case, a wakeup really
 * is required, and is therefore supplied.
 */
static void rcu_gp_kthread_wake(void)
{
	struct task_struct *t = READ_ONCE(rcu_state.gp_kthread);

	if ((current == t && !in_hardirq() && !in_serving_softirq()) ||
	    !READ_ONCE(rcu_state.gp_flags) || !t)
		return;
	WRITE_ONCE(rcu_state.gp_wake_time, jiffies);
	WRITE_ONCE(rcu_state.gp_wake_seq, READ_ONCE(rcu_state.gp_seq));
	swake_up_one(&rcu_state.gp_wq);
}

/*
 * If there is room, assign a ->gp_seq number to any callbacks on this
 * CPU that have not already been assigned.  Also accelerate any callbacks
 * that were previously assigned a ->gp_seq number that has since proven
 * to be too conservative, which can happen if callbacks get assigned a
 * ->gp_seq number while RCU is idle, but with reference to a non-root
 * rcu_node structure.  This function is idempotent, so it does not hurt
 * to call it repeatedly.  Returns an flag saying that we should awaken
 * the RCU grace-period kthread.
 *
 * The caller must hold rnp->lock with interrupts disabled.
 */
static bool rcu_accelerate_cbs(struct rcu_node *rnp, struct rcu_data *rdp)
{
	unsigned long gp_seq_req;
	bool ret = false;

	rcu_lockdep_assert_cblist_protected(rdp);
	raw_lockdep_assert_held_rcu_node(rnp);

	/* If no pending (not yet ready to invoke) callbacks, nothing to do. */
	if (!rcu_segcblist_pend_cbs(&rdp->cblist))
		return false;

	trace_rcu_segcb_stats(&rdp->cblist, TPS("SegCbPreAcc"));

	/*
	 * Callbacks are often registered with incomplete grace-period
	 * information.  Something about the fact that getting exact
	 * information requires acquiring a global lock...  RCU therefore
	 * makes a conservative estimate of the grace period number at which
	 * a given callback will become ready to invoke.	The following
	 * code checks this estimate and improves it when possible, thus
	 * accelerating callback invocation to an earlier grace-period
	 * number.
	 */
	gp_seq_req = rcu_seq_snap(&rcu_state.gp_seq);
	if (rcu_segcblist_accelerate(&rdp->cblist, gp_seq_req))
		ret = rcu_start_this_gp(rnp, rdp, gp_seq_req);

	/* Trace depending on how much we were able to accelerate. */
	if (rcu_segcblist_restempty(&rdp->cblist, RCU_WAIT_TAIL))
		trace_rcu_grace_period(rcu_state.name, gp_seq_req, TPS("AccWaitCB"));
	else
		trace_rcu_grace_period(rcu_state.name, gp_seq_req, TPS("AccReadyCB"));

	trace_rcu_segcb_stats(&rdp->cblist, TPS("SegCbPostAcc"));

	return ret;
}

/*
 * Similar to rcu_accelerate_cbs(), but does not require that the leaf
 * rcu_node structure's ->lock be held.  It consults the cached value
 * of ->gp_seq_needed in the rcu_data structure, and if that indicates
 * that a new grace-period request be made, invokes rcu_accelerate_cbs()
 * while holding the leaf rcu_node structure's ->lock.
 */
static void rcu_accelerate_cbs_unlocked(struct rcu_node *rnp,
					struct rcu_data *rdp)
{
	unsigned long c;
	bool needwake;

	rcu_lockdep_assert_cblist_protected(rdp);
	c = rcu_seq_snap(&rcu_state.gp_seq);
	if (!READ_ONCE(rdp->gpwrap) && ULONG_CMP_GE(rdp->gp_seq_needed, c)) {
		/* Old request still live, so mark recent callbacks. */
		(void)rcu_segcblist_accelerate(&rdp->cblist, c);
		return;
	}
	raw_spin_lock_rcu_node(rnp); /* irqs already disabled. */
	needwake = rcu_accelerate_cbs(rnp, rdp);
	raw_spin_unlock_rcu_node(rnp); /* irqs remain disabled. */
	if (needwake)
		rcu_gp_kthread_wake();
}

/*
 * Move any callbacks whose grace period has completed to the
 * RCU_DONE_TAIL sublist, then compact the remaining sublists and
 * assign ->gp_seq numbers to any callbacks in the RCU_NEXT_TAIL
 * sublist.  This function is idempotent, so it does not hurt to
 * invoke it repeatedly.  As long as it is not invoked -too- often...
 * Returns true if the RCU grace-period kthread needs to be awakened.
 *
 * The caller must hold rnp->lock with interrupts disabled.
 */
static bool rcu_advance_cbs(struct rcu_node *rnp, struct rcu_data *rdp)
{
	rcu_lockdep_assert_cblist_protected(rdp);
	raw_lockdep_assert_held_rcu_node(rnp);

	/* If no pending (not yet ready to invoke) callbacks, nothing to do. */
	if (!rcu_segcblist_pend_cbs(&rdp->cblist))
		return false;

	/*
	 * Find all callbacks whose ->gp_seq numbers indicate that they
	 * are ready to invoke, and put them into the RCU_DONE_TAIL sublist.
	 */
	rcu_segcblist_advance(&rdp->cblist, rnp->gp_seq);

	/* Classify any remaining callbacks. */
	return rcu_accelerate_cbs(rnp, rdp);
}

/*
 * Move and classify callbacks, but only if doing so won't require
 * that the RCU grace-period kthread be awakened.
 */
static void __maybe_unused rcu_advance_cbs_nowake(struct rcu_node *rnp,
						  struct rcu_data *rdp)
{
	rcu_lockdep_assert_cblist_protected(rdp);
	if (!rcu_seq_state(rcu_seq_current(&rnp->gp_seq)) || !raw_spin_trylock_rcu_node(rnp))
		return;
	// The grace period cannot end while we hold the rcu_node lock.
	if (rcu_seq_state(rcu_seq_current(&rnp->gp_seq)))
		WARN_ON_ONCE(rcu_advance_cbs(rnp, rdp));
	raw_spin_unlock_rcu_node(rnp);
}

/*
 * In CONFIG_RCU_STRICT_GRACE_PERIOD=y kernels, attempt to generate a
 * quiescent state.  This is intended to be invoked when the CPU notices
 * a new grace period.
 */
static void rcu_strict_gp_check_qs(void)
{
	if (IS_ENABLED(CONFIG_RCU_STRICT_GRACE_PERIOD)) {
		rcu_read_lock();
		rcu_read_unlock();
	}
}

/*
 * Update CPU-local rcu_data state to record the beginnings and ends of
 * grace periods.  The caller must hold the ->lock of the leaf rcu_node
 * structure corresponding to the current CPU, and must have irqs disabled.
 * Returns true if the grace-period kthread needs to be awakened.
 */
static bool __note_gp_changes(struct rcu_node *rnp, struct rcu_data *rdp)
{
	bool ret = false;
	bool need_qs;
	const bool offloaded = rcu_rdp_is_offloaded(rdp);

	raw_lockdep_assert_held_rcu_node(rnp);

	if (rdp->gp_seq == rnp->gp_seq)
		return false; /* Nothing to do. */

	/* Handle the ends of any preceding grace periods first. */
	if (rcu_seq_completed_gp(rdp->gp_seq, rnp->gp_seq) ||
	    unlikely(rdp->gpwrap)) {
		if (!offloaded)
			ret = rcu_advance_cbs(rnp, rdp); /* Advance CBs. */
		rdp->core_needs_qs = false;
		trace_rcu_grace_period(rcu_state.name, rdp->gp_seq, TPS("cpuend"));
	} else {
		if (!offloaded)
			ret = rcu_accelerate_cbs(rnp, rdp); /* Recent CBs. */
		if (rdp->core_needs_qs)
			rdp->core_needs_qs = !!(rnp->qsmask & rdp->grpmask);
	}

	/* Now handle the beginnings of any new-to-this-CPU grace periods. */
	if (rcu_seq_new_gp(rdp->gp_seq, rnp->gp_seq) ||
	    unlikely(rdp->gpwrap)) {
		/*
		 * If the current grace period is waiting for this CPU,
		 * set up to detect a quiescent state, otherwise don't
		 * go looking for one.
		 */
		trace_rcu_grace_period(rcu_state.name, rnp->gp_seq, TPS("cpustart"));
		need_qs = !!(rnp->qsmask & rdp->grpmask);
		rdp->cpu_no_qs.b.norm = need_qs;
		rdp->core_needs_qs = need_qs;
		zero_cpu_stall_ticks(rdp);
	}
	rdp->gp_seq = rnp->gp_seq;  /* Remember new grace-period state. */
	if (ULONG_CMP_LT(rdp->gp_seq_needed, rnp->gp_seq_needed) || rdp->gpwrap)
		WRITE_ONCE(rdp->gp_seq_needed, rnp->gp_seq_needed);
	if (IS_ENABLED(CONFIG_PROVE_RCU) && rdp->gpwrap)
		WRITE_ONCE(rdp->last_sched_clock, jiffies);
	WRITE_ONCE(rdp->gpwrap, false);
	rcu_gpnum_ovf(rnp, rdp);
	return ret;
}

static void note_gp_changes(struct rcu_data *rdp)
{
	unsigned long flags;
	bool needwake;
	struct rcu_node *rnp;

	local_irq_save(flags);
	rnp = rdp->mynode;
	if ((rdp->gp_seq == rcu_seq_current(&rnp->gp_seq) &&
	     !unlikely(READ_ONCE(rdp->gpwrap))) || /* w/out lock. */
	    !raw_spin_trylock_rcu_node(rnp)) { /* irqs already off, so later. */
		local_irq_restore(flags);
		return;
	}
	needwake = __note_gp_changes(rnp, rdp);
	raw_spin_unlock_irqrestore_rcu_node(rnp, flags);
	rcu_strict_gp_check_qs();
	if (needwake)
		rcu_gp_kthread_wake();
}

static atomic_t *rcu_gp_slow_suppress;

/* Register a counter to suppress debugging grace-period delays. */
void rcu_gp_slow_register(atomic_t *rgssp)
{
	WARN_ON_ONCE(rcu_gp_slow_suppress);

	WRITE_ONCE(rcu_gp_slow_suppress, rgssp);
}
EXPORT_SYMBOL_GPL(rcu_gp_slow_register);

/* Unregister a counter, with NULL for not caring which. */
void rcu_gp_slow_unregister(atomic_t *rgssp)
{
	WARN_ON_ONCE(rgssp && rgssp != rcu_gp_slow_suppress && rcu_gp_slow_suppress != NULL);

	WRITE_ONCE(rcu_gp_slow_suppress, NULL);
}
EXPORT_SYMBOL_GPL(rcu_gp_slow_unregister);

static bool rcu_gp_slow_is_suppressed(void)
{
	atomic_t *rgssp = READ_ONCE(rcu_gp_slow_suppress);

	return rgssp && atomic_read(rgssp);
}

static void rcu_gp_slow(int delay)
{
	if (!rcu_gp_slow_is_suppressed() && delay > 0 &&
	    !(rcu_seq_ctr(rcu_state.gp_seq) % (rcu_num_nodes * PER_RCU_NODE_PERIOD * delay)))
		schedule_timeout_idle(delay);
}

static unsigned long sleep_duration;

/* Allow rcutorture to stall the grace-period kthread. */
void rcu_gp_set_torture_wait(int duration)
{
	if (IS_ENABLED(CONFIG_RCU_TORTURE_TEST) && duration > 0)
		WRITE_ONCE(sleep_duration, duration);
}
EXPORT_SYMBOL_GPL(rcu_gp_set_torture_wait);

/* Actually implement the aforementioned wait. */
static void rcu_gp_torture_wait(void)
{
	unsigned long duration;

	if (!IS_ENABLED(CONFIG_RCU_TORTURE_TEST))
		return;
	duration = xchg(&sleep_duration, 0UL);
	if (duration > 0) {
		pr_alert("%s: Waiting %lu jiffies\n", __func__, duration);
		schedule_timeout_idle(duration);
		pr_alert("%s: Wait complete\n", __func__);
	}
}

/*
 * Handler for on_each_cpu() to invoke the target CPU's RCU core
 * processing.
 */
static void rcu_strict_gp_boundary(void *unused)
{
	invoke_rcu_core();
}

// Make the polled API aware of the beginning of a grace period.
static void rcu_poll_gp_seq_start(unsigned long *snap)
{
	struct rcu_node *rnp = rcu_get_root();

	if (rcu_scheduler_active != RCU_SCHEDULER_INACTIVE)
		raw_lockdep_assert_held_rcu_node(rnp);

	// If RCU was idle, note beginning of GP.
	if (!rcu_seq_state(rcu_state.gp_seq_polled))
		rcu_seq_start(&rcu_state.gp_seq_polled);

	// Either way, record current state.
	*snap = rcu_state.gp_seq_polled;
}

// Make the polled API aware of the end of a grace period.
static void rcu_poll_gp_seq_end(unsigned long *snap)
{
	struct rcu_node *rnp = rcu_get_root();

	if (rcu_scheduler_active != RCU_SCHEDULER_INACTIVE)
		raw_lockdep_assert_held_rcu_node(rnp);

	// If the previously noted GP is still in effect, record the
	// end of that GP.  Either way, zero counter to avoid counter-wrap
	// problems.
	if (*snap && *snap == rcu_state.gp_seq_polled) {
		rcu_seq_end(&rcu_state.gp_seq_polled);
		rcu_state.gp_seq_polled_snap = 0;
		rcu_state.gp_seq_polled_exp_snap = 0;
	} else {
		*snap = 0;
	}
}

// Make the polled API aware of the beginning of a grace period, but
// where caller does not hold the root rcu_node structure's lock.
static void rcu_poll_gp_seq_start_unlocked(unsigned long *snap)
{
	unsigned long flags;
	struct rcu_node *rnp = rcu_get_root();

	if (rcu_init_invoked()) {
		if (rcu_scheduler_active != RCU_SCHEDULER_INACTIVE)
			lockdep_assert_irqs_enabled();
		raw_spin_lock_irqsave_rcu_node(rnp, flags);
	}
	rcu_poll_gp_seq_start(snap);
	if (rcu_init_invoked())
		raw_spin_unlock_irqrestore_rcu_node(rnp, flags);
}

// Make the polled API aware of the end of a grace period, but where
// caller does not hold the root rcu_node structure's lock.
static void rcu_poll_gp_seq_end_unlocked(unsigned long *snap)
{
	unsigned long flags;
	struct rcu_node *rnp = rcu_get_root();

	if (rcu_init_invoked()) {
		if (rcu_scheduler_active != RCU_SCHEDULER_INACTIVE)
			lockdep_assert_irqs_enabled();
		raw_spin_lock_irqsave_rcu_node(rnp, flags);
	}
	rcu_poll_gp_seq_end(snap);
	if (rcu_init_invoked())
		raw_spin_unlock_irqrestore_rcu_node(rnp, flags);
}

/*
 * There is a single llist, which is used for handling
 * synchronize_rcu() users' enqueued rcu_synchronize nodes.
 * Within this llist, there are two tail pointers:
 *
 * wait tail: Tracks the set of nodes, which need to
 *            wait for the current GP to complete.
 * done tail: Tracks the set of nodes, for which grace
 *            period has elapsed. These nodes processing
 *            will be done as part of the cleanup work
 *            execution by a kworker.
 *
 * At every grace period init, a new wait node is added
 * to the llist. This wait node is used as wait tail
 * for this new grace period. Given that there are a fixed
 * number of wait nodes, if all wait nodes are in use
 * (which can happen when kworker callback processing
 * is delayed) and additional grace period is requested.
 * This means, a system is slow in processing callbacks.
 *
 * TODO: If a slow processing is detected, a first node
 * in the llist should be used as a wait-tail for this
 * grace period, therefore users which should wait due
 * to a slow process are handled by _this_ grace period
 * and not next.
 *
 * Below is an illustration of how the done and wait
 * tail pointers move from one set of rcu_synchronize nodes
 * to the other, as grace periods start and finish and
 * nodes are processed by kworker.
 *
 *
 * a. Initial llist callbacks list:
 *
 * +----------+           +--------+          +-------+
 * |          |           |        |          |       |
 * |   head   |---------> |   cb2  |--------->| cb1   |
 * |          |           |        |          |       |
 * +----------+           +--------+          +-------+
 *
 *
 *
 * b. New GP1 Start:
 *
 *                    WAIT TAIL
 *                      |
 *                      |
 *                      v
 * +----------+     +--------+      +--------+        +-------+
 * |          |     |        |      |        |        |       |
 * |   head   ------> wait   |------>   cb2  |------> |  cb1  |
 * |          |     | head1  |      |        |        |       |
 * +----------+     +--------+      +--------+        +-------+
 *
 *
 *
 * c. GP completion:
 *
 * WAIT_TAIL == DONE_TAIL
 *
 *                   DONE TAIL
 *                     |
 *                     |
 *                     v
 * +----------+     +--------+      +--------+        +-------+
 * |          |     |        |      |        |        |       |
 * |   head   ------> wait   |------>   cb2  |------> |  cb1  |
 * |          |     | head1  |      |        |        |       |
 * +----------+     +--------+      +--------+        +-------+
 *
 *
 *
 * d. New callbacks and GP2 start:
 *
 *                    WAIT TAIL                          DONE TAIL
 *                      |                                 |
 *                      |                                 |
 *                      v                                 v
 * +----------+     +------+    +------+    +------+    +-----+    +-----+    +-----+
 * |          |     |      |    |      |    |      |    |     |    |     |    |     |
 * |   head   ------> wait |--->|  cb4 |--->| cb3  |--->|wait |--->| cb2 |--->| cb1 |
 * |          |     | head2|    |      |    |      |    |head1|    |     |    |     |
 * +----------+     +------+    +------+    +------+    +-----+    +-----+    +-----+
 *
 *
 *
 * e. GP2 completion:
 *
 * WAIT_TAIL == DONE_TAIL
 *                   DONE TAIL
 *                      |
 *                      |
 *                      v
 * +----------+     +------+    +------+    +------+    +-----+    +-----+    +-----+
 * |          |     |      |    |      |    |      |    |     |    |     |    |     |
 * |   head   ------> wait |--->|  cb4 |--->| cb3  |--->|wait |--->| cb2 |--->| cb1 |
 * |          |     | head2|    |      |    |      |    |head1|    |     |    |     |
 * +----------+     +------+    +------+    +------+    +-----+    +-----+    +-----+
 *
 *
 * While the llist state transitions from d to e, a kworker
 * can start executing rcu_sr_normal_gp_cleanup_work() and
 * can observe either the old done tail (@c) or the new
 * done tail (@e). So, done tail updates and reads need
 * to use the rel-acq semantics. If the concurrent kworker
 * observes the old done tail, the newly queued work
 * execution will process the updated done tail. If the
 * concurrent kworker observes the new done tail, then
 * the newly queued work will skip processing the done
 * tail, as workqueue semantics guarantees that the new
 * work is executed only after the previous one completes.
 *
 * f. kworker callbacks processing complete:
 *
 *
 *                   DONE TAIL
 *                     |
 *                     |
 *                     v
 * +----------+     +--------+
 * |          |     |        |
 * |   head   ------> wait   |
 * |          |     | head2  |
 * +----------+     +--------+
 *
 */
static bool rcu_sr_is_wait_head(struct llist_node *node)
{
	return &(rcu_state.srs_wait_nodes)[0].node <= node &&
		node <= &(rcu_state.srs_wait_nodes)[SR_NORMAL_GP_WAIT_HEAD_MAX - 1].node;
}

static struct llist_node *rcu_sr_get_wait_head(void)
{
	struct sr_wait_node *sr_wn;
	int i;

	for (i = 0; i < SR_NORMAL_GP_WAIT_HEAD_MAX; i++) {
		sr_wn = &(rcu_state.srs_wait_nodes)[i];

		if (!atomic_cmpxchg_acquire(&sr_wn->inuse, 0, 1))
			return &sr_wn->node;
	}

	return NULL;
}

static void rcu_sr_put_wait_head(struct llist_node *node)
{
	struct sr_wait_node *sr_wn = container_of(node, struct sr_wait_node, node);

	atomic_set_release(&sr_wn->inuse, 0);
}

/* Disabled by default. */
static int rcu_normal_wake_from_gp;
module_param(rcu_normal_wake_from_gp, int, 0644);
static struct workqueue_struct *sync_wq;

static void rcu_sr_normal_complete(struct llist_node *node)
{
	struct rcu_synchronize *rs = container_of(
		(struct rcu_head *) node, struct rcu_synchronize, head);

	WARN_ONCE(IS_ENABLED(CONFIG_PROVE_RCU) &&
		!poll_state_synchronize_rcu_full(&rs->oldstate),
		"A full grace period is not passed yet!\n");

	/* Finally. */
	complete(&rs->completion);
}

static void rcu_sr_normal_gp_cleanup_work(struct work_struct *work)
{
	struct llist_node *done, *rcu, *next, *head;

	/*
	 * This work execution can potentially execute
	 * while a new done tail is being updated by
	 * grace period kthread in rcu_sr_normal_gp_cleanup().
	 * So, read and updates of done tail need to
	 * follow acq-rel semantics.
	 *
	 * Given that wq semantics guarantees that a single work
	 * cannot execute concurrently by multiple kworkers,
	 * the done tail list manipulations are protected here.
	 */
	done = smp_load_acquire(&rcu_state.srs_done_tail);
	if (WARN_ON_ONCE(!done))
		return;

	WARN_ON_ONCE(!rcu_sr_is_wait_head(done));
	head = done->next;
	done->next = NULL;

	/*
	 * The dummy node, which is pointed to by the
	 * done tail which is acq-read above is not removed
	 * here.  This allows lockless additions of new
	 * rcu_synchronize nodes in rcu_sr_normal_add_req(),
	 * while the cleanup work executes. The dummy
	 * nodes is removed, in next round of cleanup
	 * work execution.
	 */
	llist_for_each_safe(rcu, next, head) {
		if (!rcu_sr_is_wait_head(rcu)) {
			rcu_sr_normal_complete(rcu);
			continue;
		}

		rcu_sr_put_wait_head(rcu);
	}

	/* Order list manipulations with atomic access. */
	atomic_dec_return_release(&rcu_state.srs_cleanups_pending);
}

/*
 * Helper function for rcu_gp_cleanup().
 */
static void rcu_sr_normal_gp_cleanup(void)
{
	struct llist_node *wait_tail, *next = NULL, *rcu = NULL;
	int done = 0;

	wait_tail = rcu_state.srs_wait_tail;
	if (wait_tail == NULL)
		return;

	rcu_state.srs_wait_tail = NULL;
	ASSERT_EXCLUSIVE_WRITER(rcu_state.srs_wait_tail);
	WARN_ON_ONCE(!rcu_sr_is_wait_head(wait_tail));

	/*
	 * Process (a) and (d) cases. See an illustration.
	 */
	llist_for_each_safe(rcu, next, wait_tail->next) {
		if (rcu_sr_is_wait_head(rcu))
			break;

		rcu_sr_normal_complete(rcu);
		// It can be last, update a next on this step.
		wait_tail->next = next;

		if (++done == SR_MAX_USERS_WAKE_FROM_GP)
			break;
	}

	/*
	 * Fast path, no more users to process except putting the second last
	 * wait head if no inflight-workers. If there are in-flight workers,
	 * they will remove the last wait head.
	 *
	 * Note that the ACQUIRE orders atomic access with list manipulation.
	 */
	if (wait_tail->next && wait_tail->next->next == NULL &&
	    rcu_sr_is_wait_head(wait_tail->next) &&
	    !atomic_read_acquire(&rcu_state.srs_cleanups_pending)) {
		rcu_sr_put_wait_head(wait_tail->next);
		wait_tail->next = NULL;
	}

	/* Concurrent sr_normal_gp_cleanup work might observe this update. */
	ASSERT_EXCLUSIVE_WRITER(rcu_state.srs_done_tail);
	smp_store_release(&rcu_state.srs_done_tail, wait_tail);

	/*
	 * We schedule a work in order to perform a final processing
	 * of outstanding users(if still left) and releasing wait-heads
	 * added by rcu_sr_normal_gp_init() call.
	 */
	if (wait_tail->next) {
		atomic_inc(&rcu_state.srs_cleanups_pending);
		if (!queue_work(sync_wq, &rcu_state.srs_cleanup_work))
			atomic_dec(&rcu_state.srs_cleanups_pending);
	}
}

/*
 * Helper function for rcu_gp_init().
 */
static bool rcu_sr_normal_gp_init(void)
{
	struct llist_node *first;
	struct llist_node *wait_head;
	bool start_new_poll = false;

	first = READ_ONCE(rcu_state.srs_next.first);
	if (!first || rcu_sr_is_wait_head(first))
		return start_new_poll;

	wait_head = rcu_sr_get_wait_head();
	if (!wait_head) {
		// Kick another GP to retry.
		start_new_poll = true;
		return start_new_poll;
	}

	/* Inject a wait-dummy-node. */
	llist_add(wait_head, &rcu_state.srs_next);

	/*
	 * A waiting list of rcu_synchronize nodes should be empty on
	 * this step, since a GP-kthread, rcu_gp_init() -> gp_cleanup(),
	 * rolls it over. If not, it is a BUG, warn a user.
	 */
	WARN_ON_ONCE(rcu_state.srs_wait_tail != NULL);
	rcu_state.srs_wait_tail = wait_head;
	ASSERT_EXCLUSIVE_WRITER(rcu_state.srs_wait_tail);

	return start_new_poll;
}

static void rcu_sr_normal_add_req(struct rcu_synchronize *rs)
{
	llist_add((struct llist_node *) &rs->head, &rcu_state.srs_next);
}

/*
 * Initialize a new grace period.  Return false if no grace period required.
 */
static noinline_for_stack bool rcu_gp_init(void)
{
	unsigned long flags;
	unsigned long oldmask;
	unsigned long mask;
	struct rcu_data *rdp;
	struct rcu_node *rnp = rcu_get_root();
	bool start_new_poll;
	unsigned long old_gp_seq;

	WRITE_ONCE(rcu_state.gp_activity, jiffies);
	raw_spin_lock_irq_rcu_node(rnp);
	if (!rcu_state.gp_flags) {
		/* Spurious wakeup, tell caller to go back to sleep.  */
		raw_spin_unlock_irq_rcu_node(rnp);
		return false;
	}
	WRITE_ONCE(rcu_state.gp_flags, 0); /* Clear all flags: New GP. */

	if (WARN_ON_ONCE(rcu_gp_in_progress())) {
		/*
		 * Grace period already in progress, don't start another.
		 * Not supposed to be able to happen.
		 */
		raw_spin_unlock_irq_rcu_node(rnp);
		return false;
	}

	/* Advance to a new grace period and initialize state. */
	record_gp_stall_check_time();
	/*
	 * A new wait segment must be started before gp_seq advanced, so
	 * that previous gp waiters won't observe the new gp_seq.
	 */
	start_new_poll = rcu_sr_normal_gp_init();
	/* Record GP times before starting GP, hence rcu_seq_start(). */
	old_gp_seq = rcu_state.gp_seq;
	rcu_seq_start(&rcu_state.gp_seq);
	/* Ensure that rcu_seq_done_exact() guardband doesn't give false positives. */
	WARN_ON_ONCE(IS_ENABLED(CONFIG_PROVE_RCU) &&
		     rcu_seq_done_exact(&old_gp_seq, rcu_seq_snap(&rcu_state.gp_seq)));

	ASSERT_EXCLUSIVE_WRITER(rcu_state.gp_seq);
	trace_rcu_grace_period(rcu_state.name, rcu_state.gp_seq, TPS("start"));
	rcu_poll_gp_seq_start(&rcu_state.gp_seq_polled_snap);
	raw_spin_unlock_irq_rcu_node(rnp);

	/*
	 * The "start_new_poll" is set to true, only when this GP is not able
	 * to handle anything and there are outstanding users. It happens when
	 * the rcu_sr_normal_gp_init() function was not able to insert a dummy
	 * separator to the llist, because there were no left any dummy-nodes.
	 *
	 * Number of dummy-nodes is fixed, it could be that we are run out of
	 * them, if so we start a new pool request to repeat a try. It is rare
	 * and it means that a system is doing a slow processing of callbacks.
	 */
	if (start_new_poll)
		(void) start_poll_synchronize_rcu();

	/*
	 * Apply per-leaf buffered online and offline operations to
	 * the rcu_node tree. Note that this new grace period need not
	 * wait for subsequent online CPUs, and that RCU hooks in the CPU
	 * offlining path, when combined with checks in this function,
	 * will handle CPUs that are currently going offline or that will
	 * go offline later.  Please also refer to "Hotplug CPU" section
	 * of RCU's Requirements documentation.
	 */
	WRITE_ONCE(rcu_state.gp_state, RCU_GP_ONOFF);
	/* Exclude CPU hotplug operations. */
	rcu_for_each_leaf_node(rnp) {
		local_irq_disable();
		arch_spin_lock(&rcu_state.ofl_lock);
		raw_spin_lock_rcu_node(rnp);
		if (rnp->qsmaskinit == rnp->qsmaskinitnext &&
		    !rnp->wait_blkd_tasks) {
			/* Nothing to do on this leaf rcu_node structure. */
			raw_spin_unlock_rcu_node(rnp);
			arch_spin_unlock(&rcu_state.ofl_lock);
			local_irq_enable();
			continue;
		}

		/* Record old state, apply changes to ->qsmaskinit field. */
		oldmask = rnp->qsmaskinit;
		rnp->qsmaskinit = rnp->qsmaskinitnext;

		/* If zero-ness of ->qsmaskinit changed, propagate up tree. */
		if (!oldmask != !rnp->qsmaskinit) {
			if (!oldmask) { /* First online CPU for rcu_node. */
				if (!rnp->wait_blkd_tasks) /* Ever offline? */
					rcu_init_new_rnp(rnp);
			} else if (rcu_preempt_has_tasks(rnp)) {
				rnp->wait_blkd_tasks = true; /* blocked tasks */
			} else { /* Last offline CPU and can propagate. */
				rcu_cleanup_dead_rnp(rnp);
			}
		}

		/*
		 * If all waited-on tasks from prior grace period are
		 * done, and if all this rcu_node structure's CPUs are
		 * still offline, propagate up the rcu_node tree and
		 * clear ->wait_blkd_tasks.  Otherwise, if one of this
		 * rcu_node structure's CPUs has since come back online,
		 * simply clear ->wait_blkd_tasks.
		 */
		if (rnp->wait_blkd_tasks &&
		    (!rcu_preempt_has_tasks(rnp) || rnp->qsmaskinit)) {
			rnp->wait_blkd_tasks = false;
			if (!rnp->qsmaskinit)
				rcu_cleanup_dead_rnp(rnp);
		}

		raw_spin_unlock_rcu_node(rnp);
		arch_spin_unlock(&rcu_state.ofl_lock);
		local_irq_enable();
	}
	rcu_gp_slow(gp_preinit_delay); /* Races with CPU hotplug. */

	/*
	 * Set the quiescent-state-needed bits in all the rcu_node
	 * structures for all currently online CPUs in breadth-first
	 * order, starting from the root rcu_node structure, relying on the
	 * layout of the tree within the rcu_state.node[] array.  Note that
	 * other CPUs will access only the leaves of the hierarchy, thus
	 * seeing that no grace period is in progress, at least until the
	 * corresponding leaf node has been initialized.
	 *
	 * The grace period cannot complete until the initialization
	 * process finishes, because this kthread handles both.
	 */
	WRITE_ONCE(rcu_state.gp_state, RCU_GP_INIT);
	rcu_for_each_node_breadth_first(rnp) {
		rcu_gp_slow(gp_init_delay);
		raw_spin_lock_irqsave_rcu_node(rnp, flags);
		rdp = this_cpu_ptr(&rcu_data);
		rcu_preempt_check_blocked_tasks(rnp);
		rnp->qsmask = rnp->qsmaskinit;
		WRITE_ONCE(rnp->gp_seq, rcu_state.gp_seq);
		if (rnp == rdp->mynode)
			(void)__note_gp_changes(rnp, rdp);
		rcu_preempt_boost_start_gp(rnp);
		trace_rcu_grace_period_init(rcu_state.name, rnp->gp_seq,
					    rnp->level, rnp->grplo,
					    rnp->grphi, rnp->qsmask);
		/* Quiescent states for tasks on any now-offline CPUs. */
		mask = rnp->qsmask & ~rnp->qsmaskinitnext;
		rnp->rcu_gp_init_mask = mask;
		if ((mask || rnp->wait_blkd_tasks) && rcu_is_leaf_node(rnp))
			rcu_report_qs_rnp(mask, rnp, rnp->gp_seq, flags);
		else
			raw_spin_unlock_irq_rcu_node(rnp);
		cond_resched_tasks_rcu_qs();
		WRITE_ONCE(rcu_state.gp_activity, jiffies);
	}

	// If strict, make all CPUs aware of new grace period.
	if (IS_ENABLED(CONFIG_RCU_STRICT_GRACE_PERIOD))
		on_each_cpu(rcu_strict_gp_boundary, NULL, 0);

	return true;
}

/*
 * Helper function for swait_event_idle_exclusive() wakeup at force-quiescent-state
 * time.
 */
static bool rcu_gp_fqs_check_wake(int *gfp)
{
	struct rcu_node *rnp = rcu_get_root();

	// If under overload conditions, force an immediate FQS scan.
	if (*gfp & RCU_GP_FLAG_OVLD)
		return true;

	// Someone like call_rcu() requested a force-quiescent-state scan.
	*gfp = READ_ONCE(rcu_state.gp_flags);
	if (*gfp & RCU_GP_FLAG_FQS)
		return true;

	// The current grace period has completed.
	if (!READ_ONCE(rnp->qsmask) && !rcu_preempt_blocked_readers_cgp(rnp))
		return true;

	return false;
}

/*
 * Do one round of quiescent-state forcing.
 */
static void rcu_gp_fqs(bool first_time)
{
	int nr_fqs = READ_ONCE(rcu_state.nr_fqs_jiffies_stall);
	struct rcu_node *rnp = rcu_get_root();

	WRITE_ONCE(rcu_state.gp_activity, jiffies);
	WRITE_ONCE(rcu_state.n_force_qs, rcu_state.n_force_qs + 1);

	WARN_ON_ONCE(nr_fqs > 3);
	/* Only countdown nr_fqs for stall purposes if jiffies moves. */
	if (nr_fqs) {
		if (nr_fqs == 1) {
			WRITE_ONCE(rcu_state.jiffies_stall,
				   jiffies + rcu_jiffies_till_stall_check());
		}
		WRITE_ONCE(rcu_state.nr_fqs_jiffies_stall, --nr_fqs);
	}

	if (first_time) {
		/* Collect dyntick-idle snapshots. */
		force_qs_rnp(rcu_watching_snap_save);
	} else {
		/* Handle dyntick-idle and offline CPUs. */
		force_qs_rnp(rcu_watching_snap_recheck);
	}
	/* Clear flag to prevent immediate re-entry. */
	if (READ_ONCE(rcu_state.gp_flags) & RCU_GP_FLAG_FQS) {
		raw_spin_lock_irq_rcu_node(rnp);
		WRITE_ONCE(rcu_state.gp_flags, rcu_state.gp_flags & ~RCU_GP_FLAG_FQS);
		raw_spin_unlock_irq_rcu_node(rnp);
	}
}

/*
 * Loop doing repeated quiescent-state forcing until the grace period ends.
 */
static noinline_for_stack void rcu_gp_fqs_loop(void)
{
	bool first_gp_fqs = true;
	int gf = 0;
	unsigned long j;
	int ret;
	struct rcu_node *rnp = rcu_get_root();

	j = READ_ONCE(jiffies_till_first_fqs);
	if (rcu_state.cbovld)
		gf = RCU_GP_FLAG_OVLD;
	ret = 0;
	for (;;) {
		if (rcu_state.cbovld) {
			j = (j + 2) / 3;
			if (j <= 0)
				j = 1;
		}
		if (!ret || time_before(jiffies + j, rcu_state.jiffies_force_qs)) {
			WRITE_ONCE(rcu_state.jiffies_force_qs, jiffies + j);
			/*
			 * jiffies_force_qs before RCU_GP_WAIT_FQS state
			 * update; required for stall checks.
			 */
			smp_wmb();
			WRITE_ONCE(rcu_state.jiffies_kick_kthreads,
				   jiffies + (j ? 3 * j : 2));
		}
		trace_rcu_grace_period(rcu_state.name, rcu_state.gp_seq,
				       TPS("fqswait"));
		WRITE_ONCE(rcu_state.gp_state, RCU_GP_WAIT_FQS);
		(void)swait_event_idle_timeout_exclusive(rcu_state.gp_wq,
				 rcu_gp_fqs_check_wake(&gf), j);
		rcu_gp_torture_wait();
		WRITE_ONCE(rcu_state.gp_state, RCU_GP_DOING_FQS);
		/* Locking provides needed memory barriers. */
		/*
		 * Exit the loop if the root rcu_node structure indicates that the grace period
		 * has ended, leave the loop.  The rcu_preempt_blocked_readers_cgp(rnp) check
		 * is required only for single-node rcu_node trees because readers blocking
		 * the current grace period are queued only on leaf rcu_node structures.
		 * For multi-node trees, checking the root node's ->qsmask suffices, because a
		 * given root node's ->qsmask bit is cleared only when all CPUs and tasks from
		 * the corresponding leaf nodes have passed through their quiescent state.
		 */
		if (!READ_ONCE(rnp->qsmask) &&
		    !rcu_preempt_blocked_readers_cgp(rnp))
			break;
		/* If time for quiescent-state forcing, do it. */
		if (!time_after(rcu_state.jiffies_force_qs, jiffies) ||
		    (gf & (RCU_GP_FLAG_FQS | RCU_GP_FLAG_OVLD))) {
			trace_rcu_grace_period(rcu_state.name, rcu_state.gp_seq,
					       TPS("fqsstart"));
			rcu_gp_fqs(first_gp_fqs);
			gf = 0;
			if (first_gp_fqs) {
				first_gp_fqs = false;
				gf = rcu_state.cbovld ? RCU_GP_FLAG_OVLD : 0;
			}
			trace_rcu_grace_period(rcu_state.name, rcu_state.gp_seq,
					       TPS("fqsend"));
			cond_resched_tasks_rcu_qs();
			WRITE_ONCE(rcu_state.gp_activity, jiffies);
			ret = 0; /* Force full wait till next FQS. */
			j = READ_ONCE(jiffies_till_next_fqs);
		} else {
			/* Deal with stray signal. */
			cond_resched_tasks_rcu_qs();
			WRITE_ONCE(rcu_state.gp_activity, jiffies);
			WARN_ON(signal_pending(current));
			trace_rcu_grace_period(rcu_state.name, rcu_state.gp_seq,
					       TPS("fqswaitsig"));
			ret = 1; /* Keep old FQS timing. */
			j = jiffies;
			if (time_after(jiffies, rcu_state.jiffies_force_qs))
				j = 1;
			else
				j = rcu_state.jiffies_force_qs - j;
			gf = 0;
		}
	}
}

/*
 * Clean up after the old grace period.
 */
static noinline void rcu_gp_cleanup(void)
{
	int cpu;
	bool needgp = false;
	unsigned long gp_duration;
	unsigned long new_gp_seq;
	bool offloaded;
	struct rcu_data *rdp;
	struct rcu_node *rnp = rcu_get_root();
	struct swait_queue_head *sq;

	WRITE_ONCE(rcu_state.gp_activity, jiffies);
	raw_spin_lock_irq_rcu_node(rnp);
	rcu_state.gp_end = jiffies;
	gp_duration = rcu_state.gp_end - rcu_state.gp_start;
	if (gp_duration > rcu_state.gp_max)
		rcu_state.gp_max = gp_duration;

	/*
	 * We know the grace period is complete, but to everyone else
	 * it appears to still be ongoing.  But it is also the case
	 * that to everyone else it looks like there is nothing that
	 * they can do to advance the grace period.  It is therefore
	 * safe for us to drop the lock in order to mark the grace
	 * period as completed in all of the rcu_node structures.
	 */
	rcu_poll_gp_seq_end(&rcu_state.gp_seq_polled_snap);
	raw_spin_unlock_irq_rcu_node(rnp);

	/*
	 * Propagate new ->gp_seq value to rcu_node structures so that
	 * other CPUs don't have to wait until the start of the next grace
	 * period to process their callbacks.  This also avoids some nasty
	 * RCU grace-period initialization races by forcing the end of
	 * the current grace period to be completely recorded in all of
	 * the rcu_node structures before the beginning of the next grace
	 * period is recorded in any of the rcu_node structures.
	 */
	new_gp_seq = rcu_state.gp_seq;
	rcu_seq_end(&new_gp_seq);
	rcu_for_each_node_breadth_first(rnp) {
		raw_spin_lock_irq_rcu_node(rnp);
		if (WARN_ON_ONCE(rcu_preempt_blocked_readers_cgp(rnp)))
			dump_blkd_tasks(rnp, 10);
		WARN_ON_ONCE(rnp->qsmask);
		WRITE_ONCE(rnp->gp_seq, new_gp_seq);
		if (!rnp->parent)
			smp_mb(); // Order against failing poll_state_synchronize_rcu_full().
		rdp = this_cpu_ptr(&rcu_data);
		if (rnp == rdp->mynode)
			needgp = __note_gp_changes(rnp, rdp) || needgp;
		/* smp_mb() provided by prior unlock-lock pair. */
		needgp = rcu_future_gp_cleanup(rnp) || needgp;
		// Reset overload indication for CPUs no longer overloaded
		if (rcu_is_leaf_node(rnp))
			for_each_leaf_node_cpu_mask(rnp, cpu, rnp->cbovldmask) {
				rdp = per_cpu_ptr(&rcu_data, cpu);
				check_cb_ovld_locked(rdp, rnp);
			}
		sq = rcu_nocb_gp_get(rnp);
		raw_spin_unlock_irq_rcu_node(rnp);
		rcu_nocb_gp_cleanup(sq);
		cond_resched_tasks_rcu_qs();
		WRITE_ONCE(rcu_state.gp_activity, jiffies);
		rcu_gp_slow(gp_cleanup_delay);
	}
	rnp = rcu_get_root();
	raw_spin_lock_irq_rcu_node(rnp); /* GP before ->gp_seq update. */

	/* Declare grace period done, trace first to use old GP number. */
	trace_rcu_grace_period(rcu_state.name, rcu_state.gp_seq, TPS("end"));
	rcu_seq_end(&rcu_state.gp_seq);
	ASSERT_EXCLUSIVE_WRITER(rcu_state.gp_seq);
	WRITE_ONCE(rcu_state.gp_state, RCU_GP_IDLE);
	/* Check for GP requests since above loop. */
	rdp = this_cpu_ptr(&rcu_data);
	if (!needgp && ULONG_CMP_LT(rnp->gp_seq, rnp->gp_seq_needed)) {
		trace_rcu_this_gp(rnp, rdp, rnp->gp_seq_needed,
				  TPS("CleanupMore"));
		needgp = true;
	}
	/* Advance CBs to reduce false positives below. */
	offloaded = rcu_rdp_is_offloaded(rdp);
	if ((offloaded || !rcu_accelerate_cbs(rnp, rdp)) && needgp) {

		// We get here if a grace period was needed (“needgp”)
		// and the above call to rcu_accelerate_cbs() did not set
		// the RCU_GP_FLAG_INIT bit in ->gp_state (which records
		// the need for another grace period).  The purpose
		// of the “offloaded” check is to avoid invoking
		// rcu_accelerate_cbs() on an offloaded CPU because we do not
		// hold the ->nocb_lock needed to safely access an offloaded
		// ->cblist.  We do not want to acquire that lock because
		// it can be heavily contended during callback floods.

		WRITE_ONCE(rcu_state.gp_flags, RCU_GP_FLAG_INIT);
		WRITE_ONCE(rcu_state.gp_req_activity, jiffies);
		trace_rcu_grace_period(rcu_state.name, rcu_state.gp_seq, TPS("newreq"));
	} else {

		// We get here either if there is no need for an
		// additional grace period or if rcu_accelerate_cbs() has
		// already set the RCU_GP_FLAG_INIT bit in ->gp_flags. 
		// So all we need to do is to clear all of the other
		// ->gp_flags bits.

		WRITE_ONCE(rcu_state.gp_flags, rcu_state.gp_flags & RCU_GP_FLAG_INIT);
	}
	raw_spin_unlock_irq_rcu_node(rnp);

	// Make synchronize_rcu() users aware of the end of old grace period.
	rcu_sr_normal_gp_cleanup();

	// If strict, make all CPUs aware of the end of the old grace period.
	if (IS_ENABLED(CONFIG_RCU_STRICT_GRACE_PERIOD))
		on_each_cpu(rcu_strict_gp_boundary, NULL, 0);
}

/*
 * Body of kthread that handles grace periods.
 */
static int __noreturn rcu_gp_kthread(void *unused)
{
	rcu_bind_gp_kthread();
	for (;;) {

		/* Handle grace-period start. */
		for (;;) {
			trace_rcu_grace_period(rcu_state.name, rcu_state.gp_seq,
					       TPS("reqwait"));
			WRITE_ONCE(rcu_state.gp_state, RCU_GP_WAIT_GPS);
			swait_event_idle_exclusive(rcu_state.gp_wq,
					 READ_ONCE(rcu_state.gp_flags) &
					 RCU_GP_FLAG_INIT);
			rcu_gp_torture_wait();
			WRITE_ONCE(rcu_state.gp_state, RCU_GP_DONE_GPS);
			/* Locking provides needed memory barrier. */
			if (rcu_gp_init())
				break;
			cond_resched_tasks_rcu_qs();
			WRITE_ONCE(rcu_state.gp_activity, jiffies);
			WARN_ON(signal_pending(current));
			trace_rcu_grace_period(rcu_state.name, rcu_state.gp_seq,
					       TPS("reqwaitsig"));
		}

		/* Handle quiescent-state forcing. */
		rcu_gp_fqs_loop();

		/* Handle grace-period end. */
		WRITE_ONCE(rcu_state.gp_state, RCU_GP_CLEANUP);
		rcu_gp_cleanup();
		WRITE_ONCE(rcu_state.gp_state, RCU_GP_CLEANED);
	}
}

/*
 * Report a full set of quiescent states to the rcu_state data structure.
 * Invoke rcu_gp_kthread_wake() to awaken the grace-period kthread if
 * another grace period is required.  Whether we wake the grace-period
 * kthread or it awakens itself for the next round of quiescent-state
 * forcing, that kthread will clean up after the just-completed grace
 * period.  Note that the caller must hold rnp->lock, which is released
 * before return.
 */
static void rcu_report_qs_rsp(unsigned long flags)
	__releases(rcu_get_root()->lock)
{
	raw_lockdep_assert_held_rcu_node(rcu_get_root());
	WARN_ON_ONCE(!rcu_gp_in_progress());
	WRITE_ONCE(rcu_state.gp_flags, rcu_state.gp_flags | RCU_GP_FLAG_FQS);
	raw_spin_unlock_irqrestore_rcu_node(rcu_get_root(), flags);
	rcu_gp_kthread_wake();
}

/*
 * Similar to rcu_report_qs_rdp(), for which it is a helper function.
 * Allows quiescent states for a group of CPUs to be reported at one go
 * to the specified rcu_node structure, though all the CPUs in the group
 * must be represented by the same rcu_node structure (which need not be a
 * leaf rcu_node structure, though it often will be).  The gps parameter
 * is the grace-period snapshot, which means that the quiescent states
 * are valid only if rnp->gp_seq is equal to gps.  That structure's lock
 * must be held upon entry, and it is released before return.
 *
 * As a special case, if mask is zero, the bit-already-cleared check is
 * disabled.  This allows propagating quiescent state due to resumed tasks
 * during grace-period initialization.
 */
static void rcu_report_qs_rnp(unsigned long mask, struct rcu_node *rnp,
			      unsigned long gps, unsigned long flags)
	__releases(rnp->lock)
{
	unsigned long oldmask = 0;
	struct rcu_node *rnp_c;

	raw_lockdep_assert_held_rcu_node(rnp);

	/* Walk up the rcu_node hierarchy. */
	for (;;) {
		if ((!(rnp->qsmask & mask) && mask) || rnp->gp_seq != gps) {

			/*
			 * Our bit has already been cleared, or the
			 * relevant grace period is already over, so done.
			 */
			raw_spin_unlock_irqrestore_rcu_node(rnp, flags);
			return;
		}
		WARN_ON_ONCE(oldmask); /* Any child must be all zeroed! */
		WARN_ON_ONCE(!rcu_is_leaf_node(rnp) &&
			     rcu_preempt_blocked_readers_cgp(rnp));
		WRITE_ONCE(rnp->qsmask, rnp->qsmask & ~mask);
		trace_rcu_quiescent_state_report(rcu_state.name, rnp->gp_seq,
						 mask, rnp->qsmask, rnp->level,
						 rnp->grplo, rnp->grphi,
						 !!rnp->gp_tasks);
		if (rnp->qsmask != 0 || rcu_preempt_blocked_readers_cgp(rnp)) {

			/* Other bits still set at this level, so done. */
			raw_spin_unlock_irqrestore_rcu_node(rnp, flags);
			return;
		}
		rnp->completedqs = rnp->gp_seq;
		mask = rnp->grpmask;
		if (rnp->parent == NULL) {

			/* No more levels.  Exit loop holding root lock. */

			break;
		}
		raw_spin_unlock_irqrestore_rcu_node(rnp, flags);
		rnp_c = rnp;
		rnp = rnp->parent;
		raw_spin_lock_irqsave_rcu_node(rnp, flags);
		oldmask = READ_ONCE(rnp_c->qsmask);
	}

	/*
	 * Get here if we are the last CPU to pass through a quiescent
	 * state for this grace period.  Invoke rcu_report_qs_rsp()
	 * to clean up and start the next grace period if one is needed.
	 */
	rcu_report_qs_rsp(flags); /* releases rnp->lock. */
}

/*
 * Record a quiescent state for all tasks that were previously queued
 * on the specified rcu_node structure and that were blocking the current
 * RCU grace period.  The caller must hold the corresponding rnp->lock with
 * irqs disabled, and this lock is released upon return, but irqs remain
 * disabled.
 */
static void __maybe_unused
rcu_report_unblock_qs_rnp(struct rcu_node *rnp, unsigned long flags)
	__releases(rnp->lock)
{
	unsigned long gps;
	unsigned long mask;
	struct rcu_node *rnp_p;

	raw_lockdep_assert_held_rcu_node(rnp);
	if (WARN_ON_ONCE(!IS_ENABLED(CONFIG_PREEMPT_RCU)) ||
	    WARN_ON_ONCE(rcu_preempt_blocked_readers_cgp(rnp)) ||
	    rnp->qsmask != 0) {
		raw_spin_unlock_irqrestore_rcu_node(rnp, flags);
		return;  /* Still need more quiescent states! */
	}

	rnp->completedqs = rnp->gp_seq;
	rnp_p = rnp->parent;
	if (rnp_p == NULL) {
		/*
		 * Only one rcu_node structure in the tree, so don't
		 * try to report up to its nonexistent parent!
		 */
		rcu_report_qs_rsp(flags);
		return;
	}

	/* Report up the rest of the hierarchy, tracking current ->gp_seq. */
	gps = rnp->gp_seq;
	mask = rnp->grpmask;
	raw_spin_unlock_rcu_node(rnp);	/* irqs remain disabled. */
	raw_spin_lock_rcu_node(rnp_p);	/* irqs already disabled. */
	rcu_report_qs_rnp(mask, rnp_p, gps, flags);
}

/*
 * Record a quiescent state for the specified CPU to that CPU's rcu_data
 * structure.  This must be called from the specified CPU.
 */
static void
rcu_report_qs_rdp(struct rcu_data *rdp)
{
	unsigned long flags;
	unsigned long mask;
	struct rcu_node *rnp;

	WARN_ON_ONCE(rdp->cpu != smp_processor_id());
	rnp = rdp->mynode;
	raw_spin_lock_irqsave_rcu_node(rnp, flags);
	if (rdp->cpu_no_qs.b.norm || rdp->gp_seq != rnp->gp_seq ||
	    rdp->gpwrap) {

		/*
		 * The grace period in which this quiescent state was
		 * recorded has ended, so don't report it upwards.
		 * We will instead need a new quiescent state that lies
		 * within the current grace period.
		 */
		rdp->cpu_no_qs.b.norm = true;	/* need qs for new gp. */
		raw_spin_unlock_irqrestore_rcu_node(rnp, flags);
		return;
	}
	mask = rdp->grpmask;
	rdp->core_needs_qs = false;
	if ((rnp->qsmask & mask) == 0) {
		raw_spin_unlock_irqrestore_rcu_node(rnp, flags);
	} else {
		/*
		 * This GP can't end until cpu checks in, so all of our
		 * callbacks can be processed during the next GP.
		 *
		 * NOCB kthreads have their own way to deal with that...
		 */
		if (!rcu_rdp_is_offloaded(rdp)) {
			/*
			 * The current GP has not yet ended, so it
			 * should not be possible for rcu_accelerate_cbs()
			 * to return true.  So complain, but don't awaken.
			 */
			WARN_ON_ONCE(rcu_accelerate_cbs(rnp, rdp));
		}

		rcu_disable_urgency_upon_qs(rdp);
		rcu_report_qs_rnp(mask, rnp, rnp->gp_seq, flags);
		/* ^^^ Released rnp->lock */
	}
}

/*
 * Check to see if there is a new grace period of which this CPU
 * is not yet aware, and if so, set up local rcu_data state for it.
 * Otherwise, see if this CPU has just passed through its first
 * quiescent state for this grace period, and record that fact if so.
 */
static void
rcu_check_quiescent_state(struct rcu_data *rdp)
{
	/* Check for grace-period ends and beginnings. */
	note_gp_changes(rdp);

	/*
	 * Does this CPU still need to do its part for current grace period?
	 * If no, return and let the other CPUs do their part as well.
	 */
	if (!rdp->core_needs_qs)
		return;

	/*
	 * Was there a quiescent state since the beginning of the grace
	 * period? If no, then exit and wait for the next call.
	 */
	if (rdp->cpu_no_qs.b.norm)
		return;

	/*
	 * Tell RCU we are done (but rcu_report_qs_rdp() will be the
	 * judge of that).
	 */
	rcu_report_qs_rdp(rdp);
}

/* Return true if callback-invocation time limit exceeded. */
static bool rcu_do_batch_check_time(long count, long tlimit,
				    bool jlimit_check, unsigned long jlimit)
{
	// Invoke local_clock() only once per 32 consecutive callbacks.
	return unlikely(tlimit) &&
	       (!likely(count & 31) ||
		(IS_ENABLED(CONFIG_RCU_DOUBLE_CHECK_CB_TIME) &&
		 jlimit_check && time_after(jiffies, jlimit))) &&
	       local_clock() >= tlimit;
}

/*
 * Invoke any RCU callbacks that have made it to the end of their grace
 * period.  Throttle as specified by rdp->blimit.
 */
static void rcu_do_batch(struct rcu_data *rdp)
{
	long bl;
	long count = 0;
	int div;
	bool __maybe_unused empty;
	unsigned long flags;
	unsigned long jlimit;
	bool jlimit_check = false;
	long pending;
	struct rcu_cblist rcl = RCU_CBLIST_INITIALIZER(rcl);
	struct rcu_head *rhp;
	long tlimit = 0;

	/* If no callbacks are ready, just return. */
	if (!rcu_segcblist_ready_cbs(&rdp->cblist)) {
		trace_rcu_batch_start(rcu_state.name,
				      rcu_segcblist_n_cbs(&rdp->cblist), 0);
		trace_rcu_batch_end(rcu_state.name, 0,
				    !rcu_segcblist_empty(&rdp->cblist),
				    need_resched(), is_idle_task(current),
				    rcu_is_callbacks_kthread(rdp));
		return;
	}

	/*
	 * Extract the list of ready callbacks, disabling IRQs to prevent
	 * races with call_rcu() from interrupt handlers.  Leave the
	 * callback counts, as rcu_barrier() needs to be conservative.
	 *
	 * Callbacks execution is fully ordered against preceding grace period
	 * completion (materialized by rnp->gp_seq update) thanks to the
	 * smp_mb__after_unlock_lock() upon node locking required for callbacks
	 * advancing. In NOCB mode this ordering is then further relayed through
	 * the nocb locking that protects both callbacks advancing and extraction.
	 */
	rcu_nocb_lock_irqsave(rdp, flags);
	WARN_ON_ONCE(cpu_is_offline(smp_processor_id()));
	pending = rcu_segcblist_get_seglen(&rdp->cblist, RCU_DONE_TAIL);
	div = READ_ONCE(rcu_divisor);
	div = div < 0 ? 7 : div > sizeof(long) * 8 - 2 ? sizeof(long) * 8 - 2 : div;
	bl = max(rdp->blimit, pending >> div);
	if ((in_serving_softirq() || rdp->rcu_cpu_kthread_status == RCU_KTHREAD_RUNNING) &&
	    (IS_ENABLED(CONFIG_RCU_DOUBLE_CHECK_CB_TIME) || unlikely(bl > 100))) {
		const long npj = NSEC_PER_SEC / HZ;
		long rrn = READ_ONCE(rcu_resched_ns);

		rrn = rrn < NSEC_PER_MSEC ? NSEC_PER_MSEC : rrn > NSEC_PER_SEC ? NSEC_PER_SEC : rrn;
		tlimit = local_clock() + rrn;
		jlimit = jiffies + (rrn + npj + 1) / npj;
		jlimit_check = true;
	}
	trace_rcu_batch_start(rcu_state.name,
			      rcu_segcblist_n_cbs(&rdp->cblist), bl);
	rcu_segcblist_extract_done_cbs(&rdp->cblist, &rcl);
	if (rcu_rdp_is_offloaded(rdp))
		rdp->qlen_last_fqs_check = rcu_segcblist_n_cbs(&rdp->cblist);

	trace_rcu_segcb_stats(&rdp->cblist, TPS("SegCbDequeued"));
	rcu_nocb_unlock_irqrestore(rdp, flags);

	/* Invoke callbacks. */
	tick_dep_set_task(current, TICK_DEP_BIT_RCU);
	rhp = rcu_cblist_dequeue(&rcl);

	for (; rhp; rhp = rcu_cblist_dequeue(&rcl)) {
		rcu_callback_t f;

		count++;
		debug_rcu_head_unqueue(rhp);

		rcu_lock_acquire(&rcu_callback_map);
		trace_rcu_invoke_callback(rcu_state.name, rhp);

		f = rhp->func;
		debug_rcu_head_callback(rhp);
		WRITE_ONCE(rhp->func, (rcu_callback_t)0L);
		f(rhp);

		rcu_lock_release(&rcu_callback_map);

		/*
		 * Stop only if limit reached and CPU has something to do.
		 */
		if (in_serving_softirq()) {
			if (count >= bl && (need_resched() || !is_idle_task(current)))
				break;
			/*
			 * Make sure we don't spend too much time here and deprive other
			 * softirq vectors of CPU cycles.
			 */
			if (rcu_do_batch_check_time(count, tlimit, jlimit_check, jlimit))
				break;
		} else {
			// In rcuc/rcuoc context, so no worries about
			// depriving other softirq vectors of CPU cycles.
			local_bh_enable();
			lockdep_assert_irqs_enabled();
			cond_resched_tasks_rcu_qs();
			lockdep_assert_irqs_enabled();
			local_bh_disable();
			// But rcuc kthreads can delay quiescent-state
			// reporting, so check time limits for them.
			if (rdp->rcu_cpu_kthread_status == RCU_KTHREAD_RUNNING &&
			    rcu_do_batch_check_time(count, tlimit, jlimit_check, jlimit)) {
				rdp->rcu_cpu_has_work = 1;
				break;
			}
		}
	}

	rcu_nocb_lock_irqsave(rdp, flags);
	rdp->n_cbs_invoked += count;
	trace_rcu_batch_end(rcu_state.name, count, !!rcl.head, need_resched(),
			    is_idle_task(current), rcu_is_callbacks_kthread(rdp));

	/* Update counts and requeue any remaining callbacks. */
	rcu_segcblist_insert_done_cbs(&rdp->cblist, &rcl);
	rcu_segcblist_add_len(&rdp->cblist, -count);

	/* Reinstate batch limit if we have worked down the excess. */
	count = rcu_segcblist_n_cbs(&rdp->cblist);
	if (rdp->blimit >= DEFAULT_MAX_RCU_BLIMIT && count <= qlowmark)
		rdp->blimit = blimit;

	/* Reset ->qlen_last_fqs_check trigger if enough CBs have drained. */
	if (count == 0 && rdp->qlen_last_fqs_check != 0) {
		rdp->qlen_last_fqs_check = 0;
		rdp->n_force_qs_snap = READ_ONCE(rcu_state.n_force_qs);
	} else if (count < rdp->qlen_last_fqs_check - qhimark)
		rdp->qlen_last_fqs_check = count;

	/*
	 * The following usually indicates a double call_rcu().  To track
	 * this down, try building with CONFIG_DEBUG_OBJECTS_RCU_HEAD=y.
	 */
	empty = rcu_segcblist_empty(&rdp->cblist);
	WARN_ON_ONCE(count == 0 && !empty);
	WARN_ON_ONCE(!IS_ENABLED(CONFIG_RCU_NOCB_CPU) &&
		     count != 0 && empty);
	WARN_ON_ONCE(count == 0 && rcu_segcblist_n_segment_cbs(&rdp->cblist) != 0);
	WARN_ON_ONCE(!empty && rcu_segcblist_n_segment_cbs(&rdp->cblist) == 0);

	rcu_nocb_unlock_irqrestore(rdp, flags);

	tick_dep_clear_task(current, TICK_DEP_BIT_RCU);
}

/*
 * This function is invoked from each scheduling-clock interrupt,
 * and checks to see if this CPU is in a non-context-switch quiescent
 * state, for example, user mode or idle loop.  It also schedules RCU
 * core processing.  If the current grace period has gone on too long,
 * it will ask the scheduler to manufacture a context switch for the sole
 * purpose of providing the needed quiescent state.
 */
void rcu_sched_clock_irq(int user)
{
	unsigned long j;

	if (IS_ENABLED(CONFIG_PROVE_RCU)) {
		j = jiffies;
		WARN_ON_ONCE(time_before(j, __this_cpu_read(rcu_data.last_sched_clock)));
		__this_cpu_write(rcu_data.last_sched_clock, j);
	}
	trace_rcu_utilization(TPS("Start scheduler-tick"));
	lockdep_assert_irqs_disabled();
	raw_cpu_inc(rcu_data.ticks_this_gp);
	/* The load-acquire pairs with the store-release setting to true. */
	if (smp_load_acquire(this_cpu_ptr(&rcu_data.rcu_urgent_qs))) {
		/* Idle and userspace execution already are quiescent states. */
		if (!rcu_is_cpu_rrupt_from_idle() && !user) {
			set_tsk_need_resched(current);
			set_preempt_need_resched();
		}
		__this_cpu_write(rcu_data.rcu_urgent_qs, false);
	}
	rcu_flavor_sched_clock_irq(user);
	if (rcu_pending(user))
		invoke_rcu_core();
	if (user || rcu_is_cpu_rrupt_from_idle())
		rcu_note_voluntary_context_switch(current);
	lockdep_assert_irqs_disabled();

	trace_rcu_utilization(TPS("End scheduler-tick"));
}

/*
 * Scan the leaf rcu_node structures.  For each structure on which all
 * CPUs have reported a quiescent state and on which there are tasks
 * blocking the current grace period, initiate RCU priority boosting.
 * Otherwise, invoke the specified function to check dyntick state for
 * each CPU that has not yet reported a quiescent state.
 */
static void force_qs_rnp(int (*f)(struct rcu_data *rdp))
{
	int cpu;
	unsigned long flags;
	struct rcu_node *rnp;

	rcu_state.cbovld = rcu_state.cbovldnext;
	rcu_state.cbovldnext = false;
	rcu_for_each_leaf_node(rnp) {
		unsigned long mask = 0;
		unsigned long rsmask = 0;

		cond_resched_tasks_rcu_qs();
		raw_spin_lock_irqsave_rcu_node(rnp, flags);
		rcu_state.cbovldnext |= !!rnp->cbovldmask;
		if (rnp->qsmask == 0) {
			if (rcu_preempt_blocked_readers_cgp(rnp)) {
				/*
				 * No point in scanning bits because they
				 * are all zero.  But we might need to
				 * priority-boost blocked readers.
				 */
				rcu_initiate_boost(rnp, flags);
				/* rcu_initiate_boost() releases rnp->lock */
				continue;
			}
			raw_spin_unlock_irqrestore_rcu_node(rnp, flags);
			continue;
		}
		for_each_leaf_node_cpu_mask(rnp, cpu, rnp->qsmask) {
			struct rcu_data *rdp;
			int ret;

			rdp = per_cpu_ptr(&rcu_data, cpu);
			ret = f(rdp);
			if (ret > 0) {
				mask |= rdp->grpmask;
				rcu_disable_urgency_upon_qs(rdp);
			}
			if (ret < 0)
				rsmask |= rdp->grpmask;
		}
		if (mask != 0) {
			/* Idle/offline CPUs, report (releases rnp->lock). */
			rcu_report_qs_rnp(mask, rnp, rnp->gp_seq, flags);
		} else {
			/* Nothing to do here, so just drop the lock. */
			raw_spin_unlock_irqrestore_rcu_node(rnp, flags);
		}

		for_each_leaf_node_cpu_mask(rnp, cpu, rsmask)
			resched_cpu(cpu);
	}
}

/*
 * Force quiescent states on reluctant CPUs, and also detect which
 * CPUs are in dyntick-idle mode.
 */
void rcu_force_quiescent_state(void)
{
	unsigned long flags;
	bool ret;
	struct rcu_node *rnp;
	struct rcu_node *rnp_old = NULL;

	if (!rcu_gp_in_progress())
		return;
	/* Funnel through hierarchy to reduce memory contention. */
	rnp = raw_cpu_read(rcu_data.mynode);
	for (; rnp != NULL; rnp = rnp->parent) {
		ret = (READ_ONCE(rcu_state.gp_flags) & RCU_GP_FLAG_FQS) ||
		       !raw_spin_trylock(&rnp->fqslock);
		if (rnp_old != NULL)
			raw_spin_unlock(&rnp_old->fqslock);
		if (ret)
			return;
		rnp_old = rnp;
	}
	/* rnp_old == rcu_get_root(), rnp == NULL. */

	/* Reached the root of the rcu_node tree, acquire lock. */
	raw_spin_lock_irqsave_rcu_node(rnp_old, flags);
	raw_spin_unlock(&rnp_old->fqslock);
	if (READ_ONCE(rcu_state.gp_flags) & RCU_GP_FLAG_FQS) {
		raw_spin_unlock_irqrestore_rcu_node(rnp_old, flags);
		return;  /* Someone beat us to it. */
	}
	WRITE_ONCE(rcu_state.gp_flags, rcu_state.gp_flags | RCU_GP_FLAG_FQS);
	raw_spin_unlock_irqrestore_rcu_node(rnp_old, flags);
	rcu_gp_kthread_wake();
}
EXPORT_SYMBOL_GPL(rcu_force_quiescent_state);

// Workqueue handler for an RCU reader for kernels enforcing struct RCU
// grace periods.
static void strict_work_handler(struct work_struct *work)
{
	rcu_read_lock();
	rcu_read_unlock();
}

/* Perform RCU core processing work for the current CPU.  */
static __latent_entropy void rcu_core(void)
{
	unsigned long flags;
	/*取当前cpu对应的rcu_data*/
	struct rcu_data *rdp = raw_cpu_ptr(&rcu_data);
	struct rcu_node *rnp = rdp->mynode;

	if (cpu_is_offline(smp_processor_id()))
	    /*此cpu offline则不处理*/
		return;
	trace_rcu_utilization(TPS("Start RCU core"));
	WARN_ON_ONCE(!rdp->beenonline);

	/* Report any deferred quiescent states if preemption enabled. */
	if (IS_ENABLED(CONFIG_PREEMPT_COUNT) && (!(preempt_count() & PREEMPT_MASK))) {
		rcu_preempt_deferred_qs(current);
	} else if (rcu_preempt_need_deferred_qs(current)) {
		set_tsk_need_resched(current);
		set_preempt_need_resched();
	}

	/* Update RCU state based on any recent quiescent states. */
	rcu_check_quiescent_state(rdp);

	/* No grace period and unregistered callbacks? */
	if (!rcu_gp_in_progress() &&
	    rcu_segcblist_is_enabled(&rdp->cblist) && !rcu_rdp_is_offloaded(rdp)) {
		local_irq_save(flags);
		if (!rcu_segcblist_restempty(&rdp->cblist, RCU_NEXT_READY_TAIL))
			rcu_accelerate_cbs_unlocked(rnp, rdp);
		local_irq_restore(flags);
	}

	rcu_check_gp_start_stall(rnp, rdp, rcu_jiffies_till_stall_check());

	/* If there are callbacks ready, invoke them. */
	if (!rcu_rdp_is_offloaded(rdp) && rcu_segcblist_ready_cbs(&rdp->cblist) &&
	    likely(READ_ONCE(rcu_scheduler_fully_active))) {
		rcu_do_batch(rdp);
		/* Re-invoke RCU core processing if there are callbacks remaining. */
		if (rcu_segcblist_ready_cbs(&rdp->cblist))
			invoke_rcu_core();
	}

	/* Do any needed deferred wakeups of rcuo kthreads. */
	do_nocb_deferred_wakeup(rdp);
	trace_rcu_utilization(TPS("End RCU core"));

	// If strict GPs, schedule an RCU reader in a clean environment.
	if (IS_ENABLED(CONFIG_RCU_STRICT_GRACE_PERIOD))
		queue_work_on(rdp->cpu, rcu_gp_wq, &rdp->strict_work);
}

<<<<<<< HEAD
/*rcu软中断处理函数*/
static void rcu_core_si(struct softirq_action *h)
=======
static void rcu_core_si(void)
>>>>>>> 155a3c00
{
	rcu_core();
}

static void rcu_wake_cond(struct task_struct *t, int status)
{
	/*
	 * If the thread is yielding, only wake it when this
	 * is invoked from idle
	 */
	if (t && (status != RCU_KTHREAD_YIELDING || is_idle_task(current)))
		wake_up_process(t);
}

static void invoke_rcu_core_kthread(void)
{
	struct task_struct *t;
	unsigned long flags;

	local_irq_save(flags);
	__this_cpu_write(rcu_data.rcu_cpu_has_work, 1);
	t = __this_cpu_read(rcu_data.rcu_cpu_kthread_task);
	if (t != NULL && t != current)
		rcu_wake_cond(t, __this_cpu_read(rcu_data.rcu_cpu_kthread_status));
	local_irq_restore(flags);
}

/*
 * Wake up this CPU's rcuc kthread to do RCU core processing.
 */
static void invoke_rcu_core(void)
{
	if (!cpu_online(smp_processor_id()))
		return;
	if (use_softirq)
		raise_softirq(RCU_SOFTIRQ);
	else
		invoke_rcu_core_kthread();
}

static void rcu_cpu_kthread_park(unsigned int cpu)
{
	per_cpu(rcu_data.rcu_cpu_kthread_status, cpu) = RCU_KTHREAD_OFFCPU;
}

static int rcu_cpu_kthread_should_run(unsigned int cpu)
{
	return __this_cpu_read(rcu_data.rcu_cpu_has_work);
}

/*
 * Per-CPU kernel thread that invokes RCU callbacks.  This replaces
 * the RCU softirq used in configurations of RCU that do not support RCU
 * priority boosting.
 */
static void rcu_cpu_kthread(unsigned int cpu)
{
	unsigned int *statusp = this_cpu_ptr(&rcu_data.rcu_cpu_kthread_status);
	char work, *workp = this_cpu_ptr(&rcu_data.rcu_cpu_has_work);
	unsigned long *j = this_cpu_ptr(&rcu_data.rcuc_activity);
	int spincnt;

	trace_rcu_utilization(TPS("Start CPU kthread@rcu_run"));
	for (spincnt = 0; spincnt < 10; spincnt++) {
		WRITE_ONCE(*j, jiffies);
		local_bh_disable();
		*statusp = RCU_KTHREAD_RUNNING;
		local_irq_disable();
		work = *workp;
		WRITE_ONCE(*workp, 0);
		local_irq_enable();
		if (work)
			rcu_core();
		local_bh_enable();
		if (!READ_ONCE(*workp)) {
			trace_rcu_utilization(TPS("End CPU kthread@rcu_wait"));
			*statusp = RCU_KTHREAD_WAITING;
			return;
		}
	}
	*statusp = RCU_KTHREAD_YIELDING;
	trace_rcu_utilization(TPS("Start CPU kthread@rcu_yield"));
	schedule_timeout_idle(2);
	trace_rcu_utilization(TPS("End CPU kthread@rcu_yield"));
	*statusp = RCU_KTHREAD_WAITING;
	WRITE_ONCE(*j, jiffies);
}

static struct smp_hotplug_thread rcu_cpu_thread_spec = {
	.store			= &rcu_data.rcu_cpu_kthread_task,
	.thread_should_run	= rcu_cpu_kthread_should_run,
	.thread_fn		= rcu_cpu_kthread,
	.thread_comm		= "rcuc/%u",
	.setup			= rcu_cpu_kthread_setup,
	.park			= rcu_cpu_kthread_park,
};

/*
 * Spawn per-CPU RCU core processing kthreads.
 */
static int __init rcu_spawn_core_kthreads(void)
{
	int cpu;

	for_each_possible_cpu(cpu)
		per_cpu(rcu_data.rcu_cpu_has_work, cpu) = 0;
	if (use_softirq)
		return 0;
	WARN_ONCE(smpboot_register_percpu_thread(&rcu_cpu_thread_spec),
		  "%s: Could not start rcuc kthread, OOM is now expected behavior\n", __func__);
	return 0;
}

static void rcutree_enqueue(struct rcu_data *rdp, struct rcu_head *head, rcu_callback_t func)
{
	rcu_segcblist_enqueue(&rdp->cblist, head);
	trace_rcu_callback(rcu_state.name, head,
			   rcu_segcblist_n_cbs(&rdp->cblist));
	trace_rcu_segcb_stats(&rdp->cblist, TPS("SegCBQueued"));
}

/*
 * Handle any core-RCU processing required by a call_rcu() invocation.
 */
static void call_rcu_core(struct rcu_data *rdp, struct rcu_head *head,
			  rcu_callback_t func, unsigned long flags)
{
	rcutree_enqueue(rdp, head, func);
	/*
	 * If called from an extended quiescent state, invoke the RCU
	 * core in order to force a re-evaluation of RCU's idleness.
	 */
	if (!rcu_is_watching())
		invoke_rcu_core();

	/* If interrupts were disabled or CPU offline, don't invoke RCU core. */
	if (irqs_disabled_flags(flags) || cpu_is_offline(smp_processor_id()))
		return;

	/*
	 * Force the grace period if too many callbacks or too long waiting.
	 * Enforce hysteresis, and don't invoke rcu_force_quiescent_state()
	 * if some other CPU has recently done so.  Also, don't bother
	 * invoking rcu_force_quiescent_state() if the newly enqueued callback
	 * is the only one waiting for a grace period to complete.
	 */
	if (unlikely(rcu_segcblist_n_cbs(&rdp->cblist) >
		     rdp->qlen_last_fqs_check + qhimark)) {

		/* Are we ignoring a completed grace period? */
		note_gp_changes(rdp);

		/* Start a new grace period if one not already started. */
		if (!rcu_gp_in_progress()) {
			rcu_accelerate_cbs_unlocked(rdp->mynode, rdp);
		} else {
			/* Give the grace period a kick. */
			rdp->blimit = DEFAULT_MAX_RCU_BLIMIT;
			if (READ_ONCE(rcu_state.n_force_qs) == rdp->n_force_qs_snap &&
			    rcu_segcblist_first_pend_cb(&rdp->cblist) != head)
				rcu_force_quiescent_state();
			rdp->n_force_qs_snap = READ_ONCE(rcu_state.n_force_qs);
			rdp->qlen_last_fqs_check = rcu_segcblist_n_cbs(&rdp->cblist);
		}
	}
}

/*
 * RCU callback function to leak a callback.
 */
static void rcu_leak_callback(struct rcu_head *rhp)
{
}

/*
 * Check and if necessary update the leaf rcu_node structure's
 * ->cbovldmask bit corresponding to the current CPU based on that CPU's
 * number of queued RCU callbacks.  The caller must hold the leaf rcu_node
 * structure's ->lock.
 */
static void check_cb_ovld_locked(struct rcu_data *rdp, struct rcu_node *rnp)
{
	raw_lockdep_assert_held_rcu_node(rnp);
	if (qovld_calc <= 0)
		return; // Early boot and wildcard value set.
	if (rcu_segcblist_n_cbs(&rdp->cblist) >= qovld_calc)
		WRITE_ONCE(rnp->cbovldmask, rnp->cbovldmask | rdp->grpmask);
	else
		WRITE_ONCE(rnp->cbovldmask, rnp->cbovldmask & ~rdp->grpmask);
}

/*
 * Check and if necessary update the leaf rcu_node structure's
 * ->cbovldmask bit corresponding to the current CPU based on that CPU's
 * number of queued RCU callbacks.  No locks need be held, but the
 * caller must have disabled interrupts.
 *
 * Note that this function ignores the possibility that there are a lot
 * of callbacks all of which have already seen the end of their respective
 * grace periods.  This omission is due to the need for no-CBs CPUs to
 * be holding ->nocb_lock to do this check, which is too heavy for a
 * common-case operation.
 */
static void check_cb_ovld(struct rcu_data *rdp)
{
	struct rcu_node *const rnp = rdp->mynode;

	if (qovld_calc <= 0 ||
	    ((rcu_segcblist_n_cbs(&rdp->cblist) >= qovld_calc) ==
	     !!(READ_ONCE(rnp->cbovldmask) & rdp->grpmask)))
		return; // Early boot wildcard value or already set correctly.
	raw_spin_lock_rcu_node(rnp);
	check_cb_ovld_locked(rdp, rnp);
	raw_spin_unlock_rcu_node(rnp);
}

static void
__call_rcu_common(struct rcu_head *head, rcu_callback_t func, bool lazy_in)
{
	static atomic_t doublefrees;
	unsigned long flags;
	bool lazy;
	struct rcu_data *rdp;

	/* Misaligned rcu_head! */
	WARN_ON_ONCE((unsigned long)head & (sizeof(void *) - 1));

	/* Avoid NULL dereference if callback is NULL. */
	if (WARN_ON_ONCE(!func))
		return;

	if (debug_rcu_head_queue(head)) {
		/*
		 * Probable double call_rcu(), so leak the callback.
		 * Use rcu:rcu_callback trace event to find the previous
		 * time callback was passed to call_rcu().
		 */
		if (atomic_inc_return(&doublefrees) < 4) {
			pr_err("%s(): Double-freed CB %p->%pS()!!!  ", __func__, head, head->func);
			mem_dump_obj(head);
		}
		WRITE_ONCE(head->func, rcu_leak_callback);
		return;
	}
	head->func = func;
	head->next = NULL;
	kasan_record_aux_stack(head);

	local_irq_save(flags);
	rdp = this_cpu_ptr(&rcu_data);
	RCU_LOCKDEP_WARN(!rcu_rdp_cpu_online(rdp), "Callback enqueued on offline CPU!");

	lazy = lazy_in && !rcu_async_should_hurry();

	/* Add the callback to our list. */
	if (unlikely(!rcu_segcblist_is_enabled(&rdp->cblist))) {
		// This can trigger due to call_rcu() from offline CPU:
		WARN_ON_ONCE(rcu_scheduler_active != RCU_SCHEDULER_INACTIVE);
		WARN_ON_ONCE(!rcu_is_watching());
		// Very early boot, before rcu_init().  Initialize if needed
		// and then drop through to queue the callback.
		if (rcu_segcblist_empty(&rdp->cblist))
			rcu_segcblist_init(&rdp->cblist);
	}

	check_cb_ovld(rdp);

	if (unlikely(rcu_rdp_is_offloaded(rdp)))
		call_rcu_nocb(rdp, head, func, flags, lazy);
	else
		call_rcu_core(rdp, head, func, flags);
	local_irq_restore(flags);
}

#ifdef CONFIG_RCU_LAZY
static bool enable_rcu_lazy __read_mostly = !IS_ENABLED(CONFIG_RCU_LAZY_DEFAULT_OFF);
module_param(enable_rcu_lazy, bool, 0444);

/**
 * call_rcu_hurry() - Queue RCU callback for invocation after grace period, and
 * flush all lazy callbacks (including the new one) to the main ->cblist while
 * doing so.
 *
 * @head: structure to be used for queueing the RCU updates.
 * @func: actual callback function to be invoked after the grace period
 *
 * The callback function will be invoked some time after a full grace
 * period elapses, in other words after all pre-existing RCU read-side
 * critical sections have completed.
 *
 * Use this API instead of call_rcu() if you don't want the callback to be
 * delayed for very long periods of time, which can happen on systems without
 * memory pressure and on systems which are lightly loaded or mostly idle.
 * This function will cause callbacks to be invoked sooner than later at the
 * expense of extra power. Other than that, this function is identical to, and
 * reuses call_rcu()'s logic. Refer to call_rcu() for more details about memory
 * ordering and other functionality.
 */
void call_rcu_hurry(struct rcu_head *head, rcu_callback_t func)
{
	__call_rcu_common(head, func, false);
}
EXPORT_SYMBOL_GPL(call_rcu_hurry);
#else
#define enable_rcu_lazy		false
#endif

/**
 * call_rcu() - Queue an RCU callback for invocation after a grace period.
 * By default the callbacks are 'lazy' and are kept hidden from the main
 * ->cblist to prevent starting of grace periods too soon.
 * If you desire grace periods to start very soon, use call_rcu_hurry().
 *
 * @head: structure to be used for queueing the RCU updates.
 * @func: actual callback function to be invoked after the grace period
 *
 * The callback function will be invoked some time after a full grace
 * period elapses, in other words after all pre-existing RCU read-side
 * critical sections have completed.  However, the callback function
 * might well execute concurrently with RCU read-side critical sections
 * that started after call_rcu() was invoked.
 *
 * It is perfectly legal to repost an RCU callback, potentially with
 * a different callback function, from within its callback function.
 * The specified function will be invoked after another full grace period
 * has elapsed.  This use case is similar in form to the common practice
 * of reposting a timer from within its own handler.
 *
 * RCU read-side critical sections are delimited by rcu_read_lock()
 * and rcu_read_unlock(), and may be nested.  In addition, but only in
 * v5.0 and later, regions of code across which interrupts, preemption,
 * or softirqs have been disabled also serve as RCU read-side critical
 * sections.  This includes hardware interrupt handlers, softirq handlers,
 * and NMI handlers.
 *
 * Note that all CPUs must agree that the grace period extended beyond
 * all pre-existing RCU read-side critical section.  On systems with more
 * than one CPU, this means that when "func()" is invoked, each CPU is
 * guaranteed to have executed a full memory barrier since the end of its
 * last RCU read-side critical section whose beginning preceded the call
 * to call_rcu().  It also means that each CPU executing an RCU read-side
 * critical section that continues beyond the start of "func()" must have
 * executed a memory barrier after the call_rcu() but before the beginning
 * of that RCU read-side critical section.  Note that these guarantees
 * include CPUs that are offline, idle, or executing in user mode, as
 * well as CPUs that are executing in the kernel.
 *
 * Furthermore, if CPU A invoked call_rcu() and CPU B invoked the
 * resulting RCU callback function "func()", then both CPU A and CPU B are
 * guaranteed to execute a full memory barrier during the time interval
 * between the call to call_rcu() and the invocation of "func()" -- even
 * if CPU A and CPU B are the same CPU (but again only if the system has
 * more than one CPU).
 *
 * Implementation of these memory-ordering guarantees is described here:
 * Documentation/RCU/Design/Memory-Ordering/Tree-RCU-Memory-Ordering.rst.
 *
 * Specific to call_rcu() (as opposed to the other call_rcu*() functions),
 * in kernels built with CONFIG_RCU_LAZY=y, call_rcu() might delay for many
 * seconds before starting the grace period needed by the corresponding
 * callback.  This delay can significantly improve energy-efficiency
 * on low-utilization battery-powered devices.  To avoid this delay,
 * in latency-sensitive kernel code, use call_rcu_hurry().
 */
void call_rcu(struct rcu_head *head, rcu_callback_t func)
{
	__call_rcu_common(head, func, enable_rcu_lazy);
}
EXPORT_SYMBOL_GPL(call_rcu);

/*
 * During early boot, any blocking grace-period wait automatically
 * implies a grace period.
 *
 * Later on, this could in theory be the case for kernels built with
 * CONFIG_SMP=y && CONFIG_PREEMPTION=y running on a single CPU, but this
 * is not a common case.  Furthermore, this optimization would cause
 * the rcu_gp_oldstate structure to expand by 50%, so this potential
 * grace-period optimization is ignored once the scheduler is running.
 */
static int rcu_blocking_is_gp(void)
{
	if (rcu_scheduler_active != RCU_SCHEDULER_INACTIVE) {
		might_sleep();
		return false;
	}
	return true;
}

/*
 * Helper function for the synchronize_rcu() API.
 */
static void synchronize_rcu_normal(void)
{
	struct rcu_synchronize rs;

	trace_rcu_sr_normal(rcu_state.name, &rs.head, TPS("request"));

	if (!READ_ONCE(rcu_normal_wake_from_gp)) {
		wait_rcu_gp(call_rcu_hurry);
		goto trace_complete_out;
	}

	init_rcu_head_on_stack(&rs.head);
	init_completion(&rs.completion);

	/*
	 * This code might be preempted, therefore take a GP
	 * snapshot before adding a request.
	 */
	if (IS_ENABLED(CONFIG_PROVE_RCU))
		get_state_synchronize_rcu_full(&rs.oldstate);

	rcu_sr_normal_add_req(&rs);

	/* Kick a GP and start waiting. */
	(void) start_poll_synchronize_rcu();

	/* Now we can wait. */
	wait_for_completion(&rs.completion);
	destroy_rcu_head_on_stack(&rs.head);

trace_complete_out:
	trace_rcu_sr_normal(rcu_state.name, &rs.head, TPS("complete"));
}

/**
 * synchronize_rcu - wait until a grace period has elapsed.
 *
 * Control will return to the caller some time after a full grace
 * period has elapsed, in other words after all currently executing RCU
 * read-side critical sections have completed.  Note, however, that
 * upon return from synchronize_rcu(), the caller might well be executing
 * concurrently with new RCU read-side critical sections that began while
 * synchronize_rcu() was waiting.
 *
 * RCU read-side critical sections are delimited by rcu_read_lock()
 * and rcu_read_unlock(), and may be nested.  In addition, but only in
 * v5.0 and later, regions of code across which interrupts, preemption,
 * or softirqs have been disabled also serve as RCU read-side critical
 * sections.  This includes hardware interrupt handlers, softirq handlers,
 * and NMI handlers.
 *
 * Note that this guarantee implies further memory-ordering guarantees.
 * On systems with more than one CPU, when synchronize_rcu() returns,
 * each CPU is guaranteed to have executed a full memory barrier since
 * the end of its last RCU read-side critical section whose beginning
 * preceded the call to synchronize_rcu().  In addition, each CPU having
 * an RCU read-side critical section that extends beyond the return from
 * synchronize_rcu() is guaranteed to have executed a full memory barrier
 * after the beginning of synchronize_rcu() and before the beginning of
 * that RCU read-side critical section.  Note that these guarantees include
 * CPUs that are offline, idle, or executing in user mode, as well as CPUs
 * that are executing in the kernel.
 *
 * Furthermore, if CPU A invoked synchronize_rcu(), which returned
 * to its caller on CPU B, then both CPU A and CPU B are guaranteed
 * to have executed a full memory barrier during the execution of
 * synchronize_rcu() -- even if CPU A and CPU B are the same CPU (but
 * again only if the system has more than one CPU).
 *
 * Implementation of these memory-ordering guarantees is described here:
 * Documentation/RCU/Design/Memory-Ordering/Tree-RCU-Memory-Ordering.rst.
 */
void synchronize_rcu(void)
{
	unsigned long flags;
	struct rcu_node *rnp;

	RCU_LOCKDEP_WARN(lock_is_held(&rcu_bh_lock_map) ||
			 lock_is_held(&rcu_lock_map) ||
			 lock_is_held(&rcu_sched_lock_map),
			 "Illegal synchronize_rcu() in RCU read-side critical section");
	if (!rcu_blocking_is_gp()) {
		if (rcu_gp_is_expedited())
			synchronize_rcu_expedited();
		else
			synchronize_rcu_normal();
		return;
	}

	// Context allows vacuous grace periods.
	// Note well that this code runs with !PREEMPT && !SMP.
	// In addition, all code that advances grace periods runs at
	// process level.  Therefore, this normal GP overlaps with other
	// normal GPs only by being fully nested within them, which allows
	// reuse of ->gp_seq_polled_snap.
	rcu_poll_gp_seq_start_unlocked(&rcu_state.gp_seq_polled_snap);
	rcu_poll_gp_seq_end_unlocked(&rcu_state.gp_seq_polled_snap);

	// Update the normal grace-period counters to record
	// this grace period, but only those used by the boot CPU.
	// The rcu_scheduler_starting() will take care of the rest of
	// these counters.
	local_irq_save(flags);
	WARN_ON_ONCE(num_online_cpus() > 1);
	rcu_state.gp_seq += (1 << RCU_SEQ_CTR_SHIFT);
	for (rnp = this_cpu_ptr(&rcu_data)->mynode; rnp; rnp = rnp->parent)
		rnp->gp_seq_needed = rnp->gp_seq = rcu_state.gp_seq;
	local_irq_restore(flags);
}
EXPORT_SYMBOL_GPL(synchronize_rcu);

/**
 * get_completed_synchronize_rcu_full - Return a full pre-completed polled state cookie
 * @rgosp: Place to put state cookie
 *
 * Stores into @rgosp a value that will always be treated by functions
 * like poll_state_synchronize_rcu_full() as a cookie whose grace period
 * has already completed.
 */
void get_completed_synchronize_rcu_full(struct rcu_gp_oldstate *rgosp)
{
	rgosp->rgos_norm = RCU_GET_STATE_COMPLETED;
	rgosp->rgos_exp = RCU_GET_STATE_COMPLETED;
}
EXPORT_SYMBOL_GPL(get_completed_synchronize_rcu_full);

/**
 * get_state_synchronize_rcu - Snapshot current RCU state
 *
 * Returns a cookie that is used by a later call to cond_synchronize_rcu()
 * or poll_state_synchronize_rcu() to determine whether or not a full
 * grace period has elapsed in the meantime.
 */
unsigned long get_state_synchronize_rcu(void)
{
	/*
	 * Any prior manipulation of RCU-protected data must happen
	 * before the load from ->gp_seq.
	 */
	smp_mb();  /* ^^^ */
	return rcu_seq_snap(&rcu_state.gp_seq_polled);
}
EXPORT_SYMBOL_GPL(get_state_synchronize_rcu);

/**
 * get_state_synchronize_rcu_full - Snapshot RCU state, both normal and expedited
 * @rgosp: location to place combined normal/expedited grace-period state
 *
 * Places the normal and expedited grace-period states in @rgosp.  This
 * state value can be passed to a later call to cond_synchronize_rcu_full()
 * or poll_state_synchronize_rcu_full() to determine whether or not a
 * grace period (whether normal or expedited) has elapsed in the meantime.
 * The rcu_gp_oldstate structure takes up twice the memory of an unsigned
 * long, but is guaranteed to see all grace periods.  In contrast, the
 * combined state occupies less memory, but can sometimes fail to take
 * grace periods into account.
 *
 * This does not guarantee that the needed grace period will actually
 * start.
 */
void get_state_synchronize_rcu_full(struct rcu_gp_oldstate *rgosp)
{
	/*
	 * Any prior manipulation of RCU-protected data must happen
	 * before the loads from ->gp_seq and ->expedited_sequence.
	 */
	smp_mb();  /* ^^^ */

	// Yes, rcu_state.gp_seq, not rnp_root->gp_seq, the latter's use
	// in poll_state_synchronize_rcu_full() notwithstanding.  Use of
	// the latter here would result in too-short grace periods due to
	// interactions with newly onlined CPUs.
	rgosp->rgos_norm = rcu_seq_snap(&rcu_state.gp_seq);
	rgosp->rgos_exp = rcu_seq_snap(&rcu_state.expedited_sequence);
}
EXPORT_SYMBOL_GPL(get_state_synchronize_rcu_full);

/*
 * Helper function for start_poll_synchronize_rcu() and
 * start_poll_synchronize_rcu_full().
 */
static void start_poll_synchronize_rcu_common(void)
{
	unsigned long flags;
	bool needwake;
	struct rcu_data *rdp;
	struct rcu_node *rnp;

	local_irq_save(flags);
	rdp = this_cpu_ptr(&rcu_data);
	rnp = rdp->mynode;
	raw_spin_lock_rcu_node(rnp); // irqs already disabled.
	// Note it is possible for a grace period to have elapsed between
	// the above call to get_state_synchronize_rcu() and the below call
	// to rcu_seq_snap.  This is OK, the worst that happens is that we
	// get a grace period that no one needed.  These accesses are ordered
	// by smp_mb(), and we are accessing them in the opposite order
	// from which they are updated at grace-period start, as required.
	needwake = rcu_start_this_gp(rnp, rdp, rcu_seq_snap(&rcu_state.gp_seq));
	raw_spin_unlock_irqrestore_rcu_node(rnp, flags);
	if (needwake)
		rcu_gp_kthread_wake();
}

/**
 * start_poll_synchronize_rcu - Snapshot and start RCU grace period
 *
 * Returns a cookie that is used by a later call to cond_synchronize_rcu()
 * or poll_state_synchronize_rcu() to determine whether or not a full
 * grace period has elapsed in the meantime.  If the needed grace period
 * is not already slated to start, notifies RCU core of the need for that
 * grace period.
 */
unsigned long start_poll_synchronize_rcu(void)
{
	unsigned long gp_seq = get_state_synchronize_rcu();

	start_poll_synchronize_rcu_common();
	return gp_seq;
}
EXPORT_SYMBOL_GPL(start_poll_synchronize_rcu);

/**
 * start_poll_synchronize_rcu_full - Take a full snapshot and start RCU grace period
 * @rgosp: value from get_state_synchronize_rcu_full() or start_poll_synchronize_rcu_full()
 *
 * Places the normal and expedited grace-period states in *@rgos.  This
 * state value can be passed to a later call to cond_synchronize_rcu_full()
 * or poll_state_synchronize_rcu_full() to determine whether or not a
 * grace period (whether normal or expedited) has elapsed in the meantime.
 * If the needed grace period is not already slated to start, notifies
 * RCU core of the need for that grace period.
 */
void start_poll_synchronize_rcu_full(struct rcu_gp_oldstate *rgosp)
{
	get_state_synchronize_rcu_full(rgosp);

	start_poll_synchronize_rcu_common();
}
EXPORT_SYMBOL_GPL(start_poll_synchronize_rcu_full);

/**
 * poll_state_synchronize_rcu - Has the specified RCU grace period completed?
 * @oldstate: value from get_state_synchronize_rcu() or start_poll_synchronize_rcu()
 *
 * If a full RCU grace period has elapsed since the earlier call from
 * which @oldstate was obtained, return @true, otherwise return @false.
 * If @false is returned, it is the caller's responsibility to invoke this
 * function later on until it does return @true.  Alternatively, the caller
 * can explicitly wait for a grace period, for example, by passing @oldstate
 * to either cond_synchronize_rcu() or cond_synchronize_rcu_expedited()
 * on the one hand or by directly invoking either synchronize_rcu() or
 * synchronize_rcu_expedited() on the other.
 *
 * Yes, this function does not take counter wrap into account.
 * But counter wrap is harmless.  If the counter wraps, we have waited for
 * more than a billion grace periods (and way more on a 64-bit system!).
 * Those needing to keep old state values for very long time periods
 * (many hours even on 32-bit systems) should check them occasionally and
 * either refresh them or set a flag indicating that the grace period has
 * completed.  Alternatively, they can use get_completed_synchronize_rcu()
 * to get a guaranteed-completed grace-period state.
 *
 * In addition, because oldstate compresses the grace-period state for
 * both normal and expedited grace periods into a single unsigned long,
 * it can miss a grace period when synchronize_rcu() runs concurrently
 * with synchronize_rcu_expedited().  If this is unacceptable, please
 * instead use the _full() variant of these polling APIs.
 *
 * This function provides the same memory-ordering guarantees that
 * would be provided by a synchronize_rcu() that was invoked at the call
 * to the function that provided @oldstate, and that returned at the end
 * of this function.
 */
bool poll_state_synchronize_rcu(unsigned long oldstate)
{
	if (oldstate == RCU_GET_STATE_COMPLETED ||
	    rcu_seq_done_exact(&rcu_state.gp_seq_polled, oldstate)) {
		smp_mb(); /* Ensure GP ends before subsequent accesses. */
		return true;
	}
	return false;
}
EXPORT_SYMBOL_GPL(poll_state_synchronize_rcu);

/**
 * poll_state_synchronize_rcu_full - Has the specified RCU grace period completed?
 * @rgosp: value from get_state_synchronize_rcu_full() or start_poll_synchronize_rcu_full()
 *
 * If a full RCU grace period has elapsed since the earlier call from
 * which *rgosp was obtained, return @true, otherwise return @false.
 * If @false is returned, it is the caller's responsibility to invoke this
 * function later on until it does return @true.  Alternatively, the caller
 * can explicitly wait for a grace period, for example, by passing @rgosp
 * to cond_synchronize_rcu() or by directly invoking synchronize_rcu().
 *
 * Yes, this function does not take counter wrap into account.
 * But counter wrap is harmless.  If the counter wraps, we have waited
 * for more than a billion grace periods (and way more on a 64-bit
 * system!).  Those needing to keep rcu_gp_oldstate values for very
 * long time periods (many hours even on 32-bit systems) should check
 * them occasionally and either refresh them or set a flag indicating
 * that the grace period has completed.  Alternatively, they can use
 * get_completed_synchronize_rcu_full() to get a guaranteed-completed
 * grace-period state.
 *
 * This function provides the same memory-ordering guarantees that would
 * be provided by a synchronize_rcu() that was invoked at the call to
 * the function that provided @rgosp, and that returned at the end of this
 * function.  And this guarantee requires that the root rcu_node structure's
 * ->gp_seq field be checked instead of that of the rcu_state structure.
 * The problem is that the just-ending grace-period's callbacks can be
 * invoked between the time that the root rcu_node structure's ->gp_seq
 * field is updated and the time that the rcu_state structure's ->gp_seq
 * field is updated.  Therefore, if a single synchronize_rcu() is to
 * cause a subsequent poll_state_synchronize_rcu_full() to return @true,
 * then the root rcu_node structure is the one that needs to be polled.
 */
bool poll_state_synchronize_rcu_full(struct rcu_gp_oldstate *rgosp)
{
	struct rcu_node *rnp = rcu_get_root();

	smp_mb(); // Order against root rcu_node structure grace-period cleanup.
	if (rgosp->rgos_norm == RCU_GET_STATE_COMPLETED ||
	    rcu_seq_done_exact(&rnp->gp_seq, rgosp->rgos_norm) ||
	    rgosp->rgos_exp == RCU_GET_STATE_COMPLETED ||
	    rcu_seq_done_exact(&rcu_state.expedited_sequence, rgosp->rgos_exp)) {
		smp_mb(); /* Ensure GP ends before subsequent accesses. */
		return true;
	}
	return false;
}
EXPORT_SYMBOL_GPL(poll_state_synchronize_rcu_full);

/**
 * cond_synchronize_rcu - Conditionally wait for an RCU grace period
 * @oldstate: value from get_state_synchronize_rcu(), start_poll_synchronize_rcu(), or start_poll_synchronize_rcu_expedited()
 *
 * If a full RCU grace period has elapsed since the earlier call to
 * get_state_synchronize_rcu() or start_poll_synchronize_rcu(), just return.
 * Otherwise, invoke synchronize_rcu() to wait for a full grace period.
 *
 * Yes, this function does not take counter wrap into account.
 * But counter wrap is harmless.  If the counter wraps, we have waited for
 * more than 2 billion grace periods (and way more on a 64-bit system!),
 * so waiting for a couple of additional grace periods should be just fine.
 *
 * This function provides the same memory-ordering guarantees that
 * would be provided by a synchronize_rcu() that was invoked at the call
 * to the function that provided @oldstate and that returned at the end
 * of this function.
 */
void cond_synchronize_rcu(unsigned long oldstate)
{
	if (!poll_state_synchronize_rcu(oldstate))
		synchronize_rcu();
}
EXPORT_SYMBOL_GPL(cond_synchronize_rcu);

/**
 * cond_synchronize_rcu_full - Conditionally wait for an RCU grace period
 * @rgosp: value from get_state_synchronize_rcu_full(), start_poll_synchronize_rcu_full(), or start_poll_synchronize_rcu_expedited_full()
 *
 * If a full RCU grace period has elapsed since the call to
 * get_state_synchronize_rcu_full(), start_poll_synchronize_rcu_full(),
 * or start_poll_synchronize_rcu_expedited_full() from which @rgosp was
 * obtained, just return.  Otherwise, invoke synchronize_rcu() to wait
 * for a full grace period.
 *
 * Yes, this function does not take counter wrap into account.
 * But counter wrap is harmless.  If the counter wraps, we have waited for
 * more than 2 billion grace periods (and way more on a 64-bit system!),
 * so waiting for a couple of additional grace periods should be just fine.
 *
 * This function provides the same memory-ordering guarantees that
 * would be provided by a synchronize_rcu() that was invoked at the call
 * to the function that provided @rgosp and that returned at the end of
 * this function.
 */
void cond_synchronize_rcu_full(struct rcu_gp_oldstate *rgosp)
{
	if (!poll_state_synchronize_rcu_full(rgosp))
		synchronize_rcu();
}
EXPORT_SYMBOL_GPL(cond_synchronize_rcu_full);

/*
 * Check to see if there is any immediate RCU-related work to be done by
 * the current CPU, returning 1 if so and zero otherwise.  The checks are
 * in order of increasing expense: checks that can be carried out against
 * CPU-local state are performed first.  However, we must check for CPU
 * stalls first, else we might not get a chance.
 */
static int rcu_pending(int user)
{
	bool gp_in_progress;
	struct rcu_data *rdp = this_cpu_ptr(&rcu_data);
	struct rcu_node *rnp = rdp->mynode;

	lockdep_assert_irqs_disabled();

	/* Check for CPU stalls, if enabled. */
	check_cpu_stall(rdp);

	/* Does this CPU need a deferred NOCB wakeup? */
	if (rcu_nocb_need_deferred_wakeup(rdp, RCU_NOCB_WAKE))
		return 1;

	/* Is this a nohz_full CPU in userspace or idle?  (Ignore RCU if so.) */
	gp_in_progress = rcu_gp_in_progress();
	if ((user || rcu_is_cpu_rrupt_from_idle() ||
	     (gp_in_progress &&
	      time_before(jiffies, READ_ONCE(rcu_state.gp_start) +
			  nohz_full_patience_delay_jiffies))) &&
	    rcu_nohz_full_cpu())
		return 0;

	/* Is the RCU core waiting for a quiescent state from this CPU? */
	if (rdp->core_needs_qs && !rdp->cpu_no_qs.b.norm && gp_in_progress)
		return 1;

	/* Does this CPU have callbacks ready to invoke? */
	if (!rcu_rdp_is_offloaded(rdp) &&
	    rcu_segcblist_ready_cbs(&rdp->cblist))
		return 1;

	/* Has RCU gone idle with this CPU needing another grace period? */
	if (!gp_in_progress && rcu_segcblist_is_enabled(&rdp->cblist) &&
	    !rcu_rdp_is_offloaded(rdp) &&
	    !rcu_segcblist_restempty(&rdp->cblist, RCU_NEXT_READY_TAIL))
		return 1;

	/* Have RCU grace period completed or started?  */
	if (rcu_seq_current(&rnp->gp_seq) != rdp->gp_seq ||
	    unlikely(READ_ONCE(rdp->gpwrap))) /* outside lock */
		return 1;

	/* nothing to do */
	return 0;
}

/*
 * Helper function for rcu_barrier() tracing.  If tracing is disabled,
 * the compiler is expected to optimize this away.
 */
static void rcu_barrier_trace(const char *s, int cpu, unsigned long done)
{
	trace_rcu_barrier(rcu_state.name, s, cpu,
			  atomic_read(&rcu_state.barrier_cpu_count), done);
}

/*
 * RCU callback function for rcu_barrier().  If we are last, wake
 * up the task executing rcu_barrier().
 *
 * Note that the value of rcu_state.barrier_sequence must be captured
 * before the atomic_dec_and_test().  Otherwise, if this CPU is not last,
 * other CPUs might count the value down to zero before this CPU gets
 * around to invoking rcu_barrier_trace(), which might result in bogus
 * data from the next instance of rcu_barrier().
 */
static void rcu_barrier_callback(struct rcu_head *rhp)
{
	unsigned long __maybe_unused s = rcu_state.barrier_sequence;

	rhp->next = rhp; // Mark the callback as having been invoked.
	if (atomic_dec_and_test(&rcu_state.barrier_cpu_count)) {
		rcu_barrier_trace(TPS("LastCB"), -1, s);
		complete(&rcu_state.barrier_completion);
	} else {
		rcu_barrier_trace(TPS("CB"), -1, s);
	}
}

/*
 * If needed, entrain an rcu_barrier() callback on rdp->cblist.
 */
static void rcu_barrier_entrain(struct rcu_data *rdp)
{
	unsigned long gseq = READ_ONCE(rcu_state.barrier_sequence);
	unsigned long lseq = READ_ONCE(rdp->barrier_seq_snap);
	bool wake_nocb = false;
	bool was_alldone = false;

	lockdep_assert_held(&rcu_state.barrier_lock);
	if (rcu_seq_state(lseq) || !rcu_seq_state(gseq) || rcu_seq_ctr(lseq) != rcu_seq_ctr(gseq))
		return;
	rcu_barrier_trace(TPS("IRQ"), -1, rcu_state.barrier_sequence);
	rdp->barrier_head.func = rcu_barrier_callback;
	debug_rcu_head_queue(&rdp->barrier_head);
	rcu_nocb_lock(rdp);
	/*
	 * Flush bypass and wakeup rcuog if we add callbacks to an empty regular
	 * queue. This way we don't wait for bypass timer that can reach seconds
	 * if it's fully lazy.
	 */
	was_alldone = rcu_rdp_is_offloaded(rdp) && !rcu_segcblist_pend_cbs(&rdp->cblist);
	WARN_ON_ONCE(!rcu_nocb_flush_bypass(rdp, NULL, jiffies, false));
	wake_nocb = was_alldone && rcu_segcblist_pend_cbs(&rdp->cblist);
	if (rcu_segcblist_entrain(&rdp->cblist, &rdp->barrier_head)) {
		atomic_inc(&rcu_state.barrier_cpu_count);
	} else {
		debug_rcu_head_unqueue(&rdp->barrier_head);
		rcu_barrier_trace(TPS("IRQNQ"), -1, rcu_state.barrier_sequence);
	}
	rcu_nocb_unlock(rdp);
	if (wake_nocb)
		wake_nocb_gp(rdp, false);
	smp_store_release(&rdp->barrier_seq_snap, gseq);
}

/*
 * Called with preemption disabled, and from cross-cpu IRQ context.
 */
static void rcu_barrier_handler(void *cpu_in)
{
	uintptr_t cpu = (uintptr_t)cpu_in;
	struct rcu_data *rdp = per_cpu_ptr(&rcu_data, cpu);

	lockdep_assert_irqs_disabled();
	WARN_ON_ONCE(cpu != rdp->cpu);
	WARN_ON_ONCE(cpu != smp_processor_id());
	raw_spin_lock(&rcu_state.barrier_lock);
	rcu_barrier_entrain(rdp);
	raw_spin_unlock(&rcu_state.barrier_lock);
}

/**
 * rcu_barrier - Wait until all in-flight call_rcu() callbacks complete.
 *
 * Note that this primitive does not necessarily wait for an RCU grace period
 * to complete.  For example, if there are no RCU callbacks queued anywhere
 * in the system, then rcu_barrier() is within its rights to return
 * immediately, without waiting for anything, much less an RCU grace period.
 */
void rcu_barrier(void)
{
	uintptr_t cpu;
	unsigned long flags;
	unsigned long gseq;
	struct rcu_data *rdp;
	unsigned long s = rcu_seq_snap(&rcu_state.barrier_sequence);

	rcu_barrier_trace(TPS("Begin"), -1, s);

	/* Take mutex to serialize concurrent rcu_barrier() requests. */
	mutex_lock(&rcu_state.barrier_mutex);

	/* Did someone else do our work for us? */
	if (rcu_seq_done(&rcu_state.barrier_sequence, s)) {
		rcu_barrier_trace(TPS("EarlyExit"), -1, rcu_state.barrier_sequence);
		smp_mb(); /* caller's subsequent code after above check. */
		mutex_unlock(&rcu_state.barrier_mutex);
		return;
	}

	/* Mark the start of the barrier operation. */
	raw_spin_lock_irqsave(&rcu_state.barrier_lock, flags);
	rcu_seq_start(&rcu_state.barrier_sequence);
	gseq = rcu_state.barrier_sequence;
	rcu_barrier_trace(TPS("Inc1"), -1, rcu_state.barrier_sequence);

	/*
	 * Initialize the count to two rather than to zero in order
	 * to avoid a too-soon return to zero in case of an immediate
	 * invocation of the just-enqueued callback (or preemption of
	 * this task).  Exclude CPU-hotplug operations to ensure that no
	 * offline non-offloaded CPU has callbacks queued.
	 */
	init_completion(&rcu_state.barrier_completion);
	atomic_set(&rcu_state.barrier_cpu_count, 2);
	raw_spin_unlock_irqrestore(&rcu_state.barrier_lock, flags);

	/*
	 * Force each CPU with callbacks to register a new callback.
	 * When that callback is invoked, we will know that all of the
	 * corresponding CPU's preceding callbacks have been invoked.
	 */
	for_each_possible_cpu(cpu) {
		rdp = per_cpu_ptr(&rcu_data, cpu);
retry:
		if (smp_load_acquire(&rdp->barrier_seq_snap) == gseq)
			continue;
		raw_spin_lock_irqsave(&rcu_state.barrier_lock, flags);
		if (!rcu_segcblist_n_cbs(&rdp->cblist)) {
			WRITE_ONCE(rdp->barrier_seq_snap, gseq);
			raw_spin_unlock_irqrestore(&rcu_state.barrier_lock, flags);
			rcu_barrier_trace(TPS("NQ"), cpu, rcu_state.barrier_sequence);
			continue;
		}
		if (!rcu_rdp_cpu_online(rdp)) {
			rcu_barrier_entrain(rdp);
			WARN_ON_ONCE(READ_ONCE(rdp->barrier_seq_snap) != gseq);
			raw_spin_unlock_irqrestore(&rcu_state.barrier_lock, flags);
			rcu_barrier_trace(TPS("OfflineNoCBQ"), cpu, rcu_state.barrier_sequence);
			continue;
		}
		raw_spin_unlock_irqrestore(&rcu_state.barrier_lock, flags);
		if (smp_call_function_single(cpu, rcu_barrier_handler, (void *)cpu, 1)) {
			schedule_timeout_uninterruptible(1);
			goto retry;
		}
		WARN_ON_ONCE(READ_ONCE(rdp->barrier_seq_snap) != gseq);
		rcu_barrier_trace(TPS("OnlineQ"), cpu, rcu_state.barrier_sequence);
	}

	/*
	 * Now that we have an rcu_barrier_callback() callback on each
	 * CPU, and thus each counted, remove the initial count.
	 */
	if (atomic_sub_and_test(2, &rcu_state.barrier_cpu_count))
		complete(&rcu_state.barrier_completion);

	/* Wait for all rcu_barrier_callback() callbacks to be invoked. */
	wait_for_completion(&rcu_state.barrier_completion);

	/* Mark the end of the barrier operation. */
	rcu_barrier_trace(TPS("Inc2"), -1, rcu_state.barrier_sequence);
	rcu_seq_end(&rcu_state.barrier_sequence);
	gseq = rcu_state.barrier_sequence;
	for_each_possible_cpu(cpu) {
		rdp = per_cpu_ptr(&rcu_data, cpu);

		WRITE_ONCE(rdp->barrier_seq_snap, gseq);
	}

	/* Other rcu_barrier() invocations can now safely proceed. */
	mutex_unlock(&rcu_state.barrier_mutex);
}
EXPORT_SYMBOL_GPL(rcu_barrier);

static unsigned long rcu_barrier_last_throttle;

/**
 * rcu_barrier_throttled - Do rcu_barrier(), but limit to one per second
 *
 * This can be thought of as guard rails around rcu_barrier() that
 * permits unrestricted userspace use, at least assuming the hardware's
 * try_cmpxchg() is robust.  There will be at most one call per second to
 * rcu_barrier() system-wide from use of this function, which means that
 * callers might needlessly wait a second or three.
 *
 * This is intended for use by test suites to avoid OOM by flushing RCU
 * callbacks from the previous test before starting the next.  See the
 * rcutree.do_rcu_barrier module parameter for more information.
 *
 * Why not simply make rcu_barrier() more scalable?  That might be
 * the eventual endpoint, but let's keep it simple for the time being.
 * Note that the module parameter infrastructure serializes calls to a
 * given .set() function, but should concurrent .set() invocation ever be
 * possible, we are ready!
 */
static void rcu_barrier_throttled(void)
{
	unsigned long j = jiffies;
	unsigned long old = READ_ONCE(rcu_barrier_last_throttle);
	unsigned long s = rcu_seq_snap(&rcu_state.barrier_sequence);

	while (time_in_range(j, old, old + HZ / 16) ||
	       !try_cmpxchg(&rcu_barrier_last_throttle, &old, j)) {
		schedule_timeout_idle(HZ / 16);
		if (rcu_seq_done(&rcu_state.barrier_sequence, s)) {
			smp_mb(); /* caller's subsequent code after above check. */
			return;
		}
		j = jiffies;
		old = READ_ONCE(rcu_barrier_last_throttle);
	}
	rcu_barrier();
}

/*
 * Invoke rcu_barrier_throttled() when a rcutree.do_rcu_barrier
 * request arrives.  We insist on a true value to allow for possible
 * future expansion.
 */
static int param_set_do_rcu_barrier(const char *val, const struct kernel_param *kp)
{
	bool b;
	int ret;

	if (rcu_scheduler_active != RCU_SCHEDULER_RUNNING)
		return -EAGAIN;
	ret = kstrtobool(val, &b);
	if (!ret && b) {
		atomic_inc((atomic_t *)kp->arg);
		rcu_barrier_throttled();
		atomic_dec((atomic_t *)kp->arg);
	}
	return ret;
}

/*
 * Output the number of outstanding rcutree.do_rcu_barrier requests.
 */
static int param_get_do_rcu_barrier(char *buffer, const struct kernel_param *kp)
{
	return sprintf(buffer, "%d\n", atomic_read((atomic_t *)kp->arg));
}

static const struct kernel_param_ops do_rcu_barrier_ops = {
	.set = param_set_do_rcu_barrier,
	.get = param_get_do_rcu_barrier,
};
static atomic_t do_rcu_barrier;
module_param_cb(do_rcu_barrier, &do_rcu_barrier_ops, &do_rcu_barrier, 0644);

/*
 * Compute the mask of online CPUs for the specified rcu_node structure.
 * This will not be stable unless the rcu_node structure's ->lock is
 * held, but the bit corresponding to the current CPU will be stable
 * in most contexts.
 */
static unsigned long rcu_rnp_online_cpus(struct rcu_node *rnp)
{
	return READ_ONCE(rnp->qsmaskinitnext);
}

/*
 * Is the CPU corresponding to the specified rcu_data structure online
 * from RCU's perspective?  This perspective is given by that structure's
 * ->qsmaskinitnext field rather than by the global cpu_online_mask.
 */
static bool rcu_rdp_cpu_online(struct rcu_data *rdp)
{
	return !!(rdp->grpmask & rcu_rnp_online_cpus(rdp->mynode));
}

bool rcu_cpu_online(int cpu)
{
	struct rcu_data *rdp = per_cpu_ptr(&rcu_data, cpu);

	return rcu_rdp_cpu_online(rdp);
}

#if defined(CONFIG_PROVE_RCU) && defined(CONFIG_HOTPLUG_CPU)

/*
 * Is the current CPU online as far as RCU is concerned?
 *
 * Disable preemption to avoid false positives that could otherwise
 * happen due to the current CPU number being sampled, this task being
 * preempted, its old CPU being taken offline, resuming on some other CPU,
 * then determining that its old CPU is now offline.
 *
 * Disable checking if in an NMI handler because we cannot safely
 * report errors from NMI handlers anyway.  In addition, it is OK to use
 * RCU on an offline processor during initial boot, hence the check for
 * rcu_scheduler_fully_active.
 */
bool rcu_lockdep_current_cpu_online(void)
{
	struct rcu_data *rdp;
	bool ret = false;

	if (in_nmi() || !rcu_scheduler_fully_active)
		return true;
	preempt_disable_notrace();
	rdp = this_cpu_ptr(&rcu_data);
	/*
	 * Strictly, we care here about the case where the current CPU is
	 * in rcutree_report_cpu_starting() and thus has an excuse for rdp->grpmask
	 * not being up to date. So arch_spin_is_locked() might have a
	 * false positive if it's held by some *other* CPU, but that's
	 * OK because that just means a false *negative* on the warning.
	 */
	if (rcu_rdp_cpu_online(rdp) || arch_spin_is_locked(&rcu_state.ofl_lock))
		ret = true;
	preempt_enable_notrace();
	return ret;
}
EXPORT_SYMBOL_GPL(rcu_lockdep_current_cpu_online);

#endif /* #if defined(CONFIG_PROVE_RCU) && defined(CONFIG_HOTPLUG_CPU) */

// Has rcu_init() been invoked?  This is used (for example) to determine
// whether spinlocks may be acquired safely.
static bool rcu_init_invoked(void)
{
	return !!READ_ONCE(rcu_state.n_online_cpus);
}

/*
 * All CPUs for the specified rcu_node structure have gone offline,
 * and all tasks that were preempted within an RCU read-side critical
 * section while running on one of those CPUs have since exited their RCU
 * read-side critical section.  Some other CPU is reporting this fact with
 * the specified rcu_node structure's ->lock held and interrupts disabled.
 * This function therefore goes up the tree of rcu_node structures,
 * clearing the corresponding bits in the ->qsmaskinit fields.  Note that
 * the leaf rcu_node structure's ->qsmaskinit field has already been
 * updated.
 *
 * This function does check that the specified rcu_node structure has
 * all CPUs offline and no blocked tasks, so it is OK to invoke it
 * prematurely.  That said, invoking it after the fact will cost you
 * a needless lock acquisition.  So once it has done its work, don't
 * invoke it again.
 */
static void rcu_cleanup_dead_rnp(struct rcu_node *rnp_leaf)
{
	long mask;
	struct rcu_node *rnp = rnp_leaf;

	raw_lockdep_assert_held_rcu_node(rnp_leaf);
	if (!IS_ENABLED(CONFIG_HOTPLUG_CPU) ||
	    WARN_ON_ONCE(rnp_leaf->qsmaskinit) ||
	    WARN_ON_ONCE(rcu_preempt_has_tasks(rnp_leaf)))
		return;
	for (;;) {
		mask = rnp->grpmask;
		rnp = rnp->parent;
		if (!rnp)
			break;
		raw_spin_lock_rcu_node(rnp); /* irqs already disabled. */
		rnp->qsmaskinit &= ~mask;
		/* Between grace periods, so better already be zero! */
		WARN_ON_ONCE(rnp->qsmask);
		if (rnp->qsmaskinit) {
			raw_spin_unlock_rcu_node(rnp);
			/* irqs remain disabled. */
			return;
		}
		raw_spin_unlock_rcu_node(rnp); /* irqs remain disabled. */
	}
}

/*
 * Propagate ->qsinitmask bits up the rcu_node tree to account for the
 * first CPU in a given leaf rcu_node structure coming online.  The caller
 * must hold the corresponding leaf rcu_node ->lock with interrupts
 * disabled.
 */
static void rcu_init_new_rnp(struct rcu_node *rnp_leaf)
{
	long mask;
	long oldmask;
	struct rcu_node *rnp = rnp_leaf;

	raw_lockdep_assert_held_rcu_node(rnp_leaf);
	WARN_ON_ONCE(rnp->wait_blkd_tasks);
	for (;;) {
		mask = rnp->grpmask;
		rnp = rnp->parent;
		if (rnp == NULL)
			return;
		raw_spin_lock_rcu_node(rnp); /* Interrupts already disabled. */
		oldmask = rnp->qsmaskinit;
		rnp->qsmaskinit |= mask;
		raw_spin_unlock_rcu_node(rnp); /* Interrupts remain disabled. */
		if (oldmask)
			return;
	}
}

/*
 * Do boot-time initialization of a CPU's per-CPU RCU data.
 */
static void __init
rcu_boot_init_percpu_data(int cpu)
{
	struct context_tracking *ct = this_cpu_ptr(&context_tracking);
	struct rcu_data *rdp = per_cpu_ptr(&rcu_data, cpu);

	/* Set up local state, ensuring consistent view of global state. */
	rdp->grpmask = leaf_node_cpu_bit(rdp->mynode, cpu);
	INIT_WORK(&rdp->strict_work, strict_work_handler);
	WARN_ON_ONCE(ct->nesting != 1);
	WARN_ON_ONCE(rcu_watching_snap_in_eqs(ct_rcu_watching_cpu(cpu)));
	rdp->barrier_seq_snap = rcu_state.barrier_sequence;
	rdp->rcu_ofl_gp_seq = rcu_state.gp_seq;
	rdp->rcu_ofl_gp_state = RCU_GP_CLEANED;
	rdp->rcu_onl_gp_seq = rcu_state.gp_seq;
	rdp->rcu_onl_gp_state = RCU_GP_CLEANED;
	rdp->last_sched_clock = jiffies;
	rdp->cpu = cpu;
	rcu_boot_init_nocb_percpu_data(rdp);
}

static void rcu_thread_affine_rnp(struct task_struct *t, struct rcu_node *rnp)
{
	cpumask_var_t affinity;
	int cpu;

	if (!zalloc_cpumask_var(&affinity, GFP_KERNEL))
		return;

	for_each_leaf_node_possible_cpu(rnp, cpu)
		cpumask_set_cpu(cpu, affinity);

	kthread_affine_preferred(t, affinity);

	free_cpumask_var(affinity);
}

struct kthread_worker *rcu_exp_gp_kworker;

static void rcu_spawn_exp_par_gp_kworker(struct rcu_node *rnp)
{
	struct kthread_worker *kworker;
	const char *name = "rcu_exp_par_gp_kthread_worker/%d";
	struct sched_param param = { .sched_priority = kthread_prio };
	int rnp_index = rnp - rcu_get_root();

	if (rnp->exp_kworker)
		return;

	kworker = kthread_create_worker(0, name, rnp_index);
	if (IS_ERR_OR_NULL(kworker)) {
		pr_err("Failed to create par gp kworker on %d/%d\n",
		       rnp->grplo, rnp->grphi);
		return;
	}
	WRITE_ONCE(rnp->exp_kworker, kworker);

	if (IS_ENABLED(CONFIG_RCU_EXP_KTHREAD))
		sched_setscheduler_nocheck(kworker->task, SCHED_FIFO, &param);

	rcu_thread_affine_rnp(kworker->task, rnp);
	wake_up_process(kworker->task);
}

static void __init rcu_start_exp_gp_kworker(void)
{
	const char *name = "rcu_exp_gp_kthread_worker";
	struct sched_param param = { .sched_priority = kthread_prio };

	rcu_exp_gp_kworker = kthread_run_worker(0, name);
	if (IS_ERR_OR_NULL(rcu_exp_gp_kworker)) {
		pr_err("Failed to create %s!\n", name);
		rcu_exp_gp_kworker = NULL;
		return;
	}

	if (IS_ENABLED(CONFIG_RCU_EXP_KTHREAD))
		sched_setscheduler_nocheck(rcu_exp_gp_kworker->task, SCHED_FIFO, &param);
}

static void rcu_spawn_rnp_kthreads(struct rcu_node *rnp)
{
	if (rcu_scheduler_fully_active) {
		mutex_lock(&rnp->kthread_mutex);
		rcu_spawn_one_boost_kthread(rnp);
		rcu_spawn_exp_par_gp_kworker(rnp);
		mutex_unlock(&rnp->kthread_mutex);
	}
}

/*
 * Invoked early in the CPU-online process, when pretty much all services
 * are available.  The incoming CPU is not present.
 *
 * Initializes a CPU's per-CPU RCU data.  Note that only one online or
 * offline event can be happening at a given time.  Note also that we can
 * accept some slop in the rsp->gp_seq access due to the fact that this
 * CPU cannot possibly have any non-offloaded RCU callbacks in flight yet.
 * And any offloaded callbacks are being numbered elsewhere.
 */
int rcutree_prepare_cpu(unsigned int cpu)
{
	unsigned long flags;
	struct context_tracking *ct = per_cpu_ptr(&context_tracking, cpu);
	struct rcu_data *rdp = per_cpu_ptr(&rcu_data, cpu);
	struct rcu_node *rnp = rcu_get_root();

	/* Set up local state, ensuring consistent view of global state. */
	raw_spin_lock_irqsave_rcu_node(rnp, flags);
	rdp->qlen_last_fqs_check = 0;
	rdp->n_force_qs_snap = READ_ONCE(rcu_state.n_force_qs);
	rdp->blimit = blimit;
	ct->nesting = 1;	/* CPU not up, no tearing. */
	raw_spin_unlock_rcu_node(rnp);		/* irqs remain disabled. */

	/*
	 * Only non-NOCB CPUs that didn't have early-boot callbacks need to be
	 * (re-)initialized.
	 */
	if (!rcu_segcblist_is_enabled(&rdp->cblist))
		rcu_segcblist_init(&rdp->cblist);  /* Re-enable callbacks. */

	/*
	 * Add CPU to leaf rcu_node pending-online bitmask.  Any needed
	 * propagation up the rcu_node tree will happen at the beginning
	 * of the next grace period.
	 */
	rnp = rdp->mynode;
	raw_spin_lock_rcu_node(rnp);		/* irqs already disabled. */
	rdp->gp_seq = READ_ONCE(rnp->gp_seq);
	rdp->gp_seq_needed = rdp->gp_seq;
	rdp->cpu_no_qs.b.norm = true;
	rdp->core_needs_qs = false;
	rdp->rcu_iw_pending = false;
	rdp->rcu_iw = IRQ_WORK_INIT_HARD(rcu_iw_handler);
	rdp->rcu_iw_gp_seq = rdp->gp_seq - 1;
	trace_rcu_grace_period(rcu_state.name, rdp->gp_seq, TPS("cpuonl"));
	raw_spin_unlock_irqrestore_rcu_node(rnp, flags);
	rcu_spawn_rnp_kthreads(rnp);
	rcu_spawn_cpu_nocb_kthread(cpu);
	ASSERT_EXCLUSIVE_WRITER(rcu_state.n_online_cpus);
	WRITE_ONCE(rcu_state.n_online_cpus, rcu_state.n_online_cpus + 1);

	return 0;
}

/*
 * Has the specified (known valid) CPU ever been fully online?
 */
bool rcu_cpu_beenfullyonline(int cpu)
{
	struct rcu_data *rdp = per_cpu_ptr(&rcu_data, cpu);

	return smp_load_acquire(&rdp->beenonline);
}

/*
 * Near the end of the CPU-online process.  Pretty much all services
 * enabled, and the CPU is now very much alive.
 */
int rcutree_online_cpu(unsigned int cpu)
{
	unsigned long flags;
	struct rcu_data *rdp;
	struct rcu_node *rnp;

	rdp = per_cpu_ptr(&rcu_data, cpu);
	rnp = rdp->mynode;
	raw_spin_lock_irqsave_rcu_node(rnp, flags);
	rnp->ffmask |= rdp->grpmask;
	raw_spin_unlock_irqrestore_rcu_node(rnp, flags);
	if (rcu_scheduler_active == RCU_SCHEDULER_INACTIVE)
		return 0; /* Too early in boot for scheduler work. */
	sync_sched_exp_online_cleanup(cpu);

	// Stop-machine done, so allow nohz_full to disable tick.
	tick_dep_clear(TICK_DEP_BIT_RCU);
	return 0;
}

/*
 * Mark the specified CPU as being online so that subsequent grace periods
 * (both expedited and normal) will wait on it.  Note that this means that
 * incoming CPUs are not allowed to use RCU read-side critical sections
 * until this function is called.  Failing to observe this restriction
 * will result in lockdep splats.
 *
 * Note that this function is special in that it is invoked directly
 * from the incoming CPU rather than from the cpuhp_step mechanism.
 * This is because this function must be invoked at a precise location.
 * This incoming CPU must not have enabled interrupts yet.
 *
 * This mirrors the effects of rcutree_report_cpu_dead().
 */
void rcutree_report_cpu_starting(unsigned int cpu)
{
	unsigned long mask;
	struct rcu_data *rdp;
	struct rcu_node *rnp;
	bool newcpu;

	lockdep_assert_irqs_disabled();
	rdp = per_cpu_ptr(&rcu_data, cpu);
	if (rdp->cpu_started)
		return;
	rdp->cpu_started = true;

	rnp = rdp->mynode;
	mask = rdp->grpmask;
	arch_spin_lock(&rcu_state.ofl_lock);
	rcu_watching_online();
	raw_spin_lock(&rcu_state.barrier_lock);
	raw_spin_lock_rcu_node(rnp);
	WRITE_ONCE(rnp->qsmaskinitnext, rnp->qsmaskinitnext | mask);
	raw_spin_unlock(&rcu_state.barrier_lock);
	newcpu = !(rnp->expmaskinitnext & mask);
	rnp->expmaskinitnext |= mask;
	/* Allow lockless access for expedited grace periods. */
	smp_store_release(&rcu_state.ncpus, rcu_state.ncpus + newcpu); /* ^^^ */
	ASSERT_EXCLUSIVE_WRITER(rcu_state.ncpus);
	rcu_gpnum_ovf(rnp, rdp); /* Offline-induced counter wrap? */
	rdp->rcu_onl_gp_seq = READ_ONCE(rcu_state.gp_seq);
	rdp->rcu_onl_gp_state = READ_ONCE(rcu_state.gp_state);

	/* An incoming CPU should never be blocking a grace period. */
	if (WARN_ON_ONCE(rnp->qsmask & mask)) { /* RCU waiting on incoming CPU? */
		/* rcu_report_qs_rnp() *really* wants some flags to restore */
		unsigned long flags;

		local_irq_save(flags);
		rcu_disable_urgency_upon_qs(rdp);
		/* Report QS -after- changing ->qsmaskinitnext! */
		rcu_report_qs_rnp(mask, rnp, rnp->gp_seq, flags);
	} else {
		raw_spin_unlock_rcu_node(rnp);
	}
	arch_spin_unlock(&rcu_state.ofl_lock);
	smp_store_release(&rdp->beenonline, true);
	smp_mb(); /* Ensure RCU read-side usage follows above initialization. */
}

/*
 * The outgoing function has no further need of RCU, so remove it from
 * the rcu_node tree's ->qsmaskinitnext bit masks.
 *
 * Note that this function is special in that it is invoked directly
 * from the outgoing CPU rather than from the cpuhp_step mechanism.
 * This is because this function must be invoked at a precise location.
 *
 * This mirrors the effect of rcutree_report_cpu_starting().
 */
void rcutree_report_cpu_dead(void)
{
	unsigned long flags;
	unsigned long mask;
	struct rcu_data *rdp = this_cpu_ptr(&rcu_data);
	struct rcu_node *rnp = rdp->mynode;  /* Outgoing CPU's rdp & rnp. */

	/*
	 * IRQS must be disabled from now on and until the CPU dies, or an interrupt
	 * may introduce a new READ-side while it is actually off the QS masks.
	 */
	lockdep_assert_irqs_disabled();
	// Do any dangling deferred wakeups.
	do_nocb_deferred_wakeup(rdp);

	rcu_preempt_deferred_qs(current);

	/* Remove outgoing CPU from mask in the leaf rcu_node structure. */
	mask = rdp->grpmask;
	arch_spin_lock(&rcu_state.ofl_lock);
	raw_spin_lock_irqsave_rcu_node(rnp, flags); /* Enforce GP memory-order guarantee. */
	rdp->rcu_ofl_gp_seq = READ_ONCE(rcu_state.gp_seq);
	rdp->rcu_ofl_gp_state = READ_ONCE(rcu_state.gp_state);
	if (rnp->qsmask & mask) { /* RCU waiting on outgoing CPU? */
		/* Report quiescent state -before- changing ->qsmaskinitnext! */
		rcu_disable_urgency_upon_qs(rdp);
		rcu_report_qs_rnp(mask, rnp, rnp->gp_seq, flags);
		raw_spin_lock_irqsave_rcu_node(rnp, flags);
	}
	WRITE_ONCE(rnp->qsmaskinitnext, rnp->qsmaskinitnext & ~mask);
	raw_spin_unlock_irqrestore_rcu_node(rnp, flags);
	arch_spin_unlock(&rcu_state.ofl_lock);
	rdp->cpu_started = false;
}

#ifdef CONFIG_HOTPLUG_CPU
/*
 * The outgoing CPU has just passed through the dying-idle state, and we
 * are being invoked from the CPU that was IPIed to continue the offline
 * operation.  Migrate the outgoing CPU's callbacks to the current CPU.
 */
void rcutree_migrate_callbacks(int cpu)
{
	unsigned long flags;
	struct rcu_data *my_rdp;
	struct rcu_node *my_rnp;
	struct rcu_data *rdp = per_cpu_ptr(&rcu_data, cpu);
	bool needwake;

	if (rcu_rdp_is_offloaded(rdp))
		return;

	raw_spin_lock_irqsave(&rcu_state.barrier_lock, flags);
	if (rcu_segcblist_empty(&rdp->cblist)) {
		raw_spin_unlock_irqrestore(&rcu_state.barrier_lock, flags);
		return;  /* No callbacks to migrate. */
	}

	WARN_ON_ONCE(rcu_rdp_cpu_online(rdp));
	rcu_barrier_entrain(rdp);
	my_rdp = this_cpu_ptr(&rcu_data);
	my_rnp = my_rdp->mynode;
	rcu_nocb_lock(my_rdp); /* irqs already disabled. */
	WARN_ON_ONCE(!rcu_nocb_flush_bypass(my_rdp, NULL, jiffies, false));
	raw_spin_lock_rcu_node(my_rnp); /* irqs already disabled. */
	/* Leverage recent GPs and set GP for new callbacks. */
	needwake = rcu_advance_cbs(my_rnp, rdp) ||
		   rcu_advance_cbs(my_rnp, my_rdp);
	rcu_segcblist_merge(&my_rdp->cblist, &rdp->cblist);
	raw_spin_unlock(&rcu_state.barrier_lock); /* irqs remain disabled. */
	needwake = needwake || rcu_advance_cbs(my_rnp, my_rdp);
	rcu_segcblist_disable(&rdp->cblist);
	WARN_ON_ONCE(rcu_segcblist_empty(&my_rdp->cblist) != !rcu_segcblist_n_cbs(&my_rdp->cblist));
	check_cb_ovld_locked(my_rdp, my_rnp);
	if (rcu_rdp_is_offloaded(my_rdp)) {
		raw_spin_unlock_rcu_node(my_rnp); /* irqs remain disabled. */
		__call_rcu_nocb_wake(my_rdp, true, flags);
	} else {
		rcu_nocb_unlock(my_rdp); /* irqs remain disabled. */
		raw_spin_unlock_rcu_node(my_rnp); /* irqs remain disabled. */
	}
	local_irq_restore(flags);
	if (needwake)
		rcu_gp_kthread_wake();
	lockdep_assert_irqs_enabled();
	WARN_ONCE(rcu_segcblist_n_cbs(&rdp->cblist) != 0 ||
		  !rcu_segcblist_empty(&rdp->cblist),
		  "rcu_cleanup_dead_cpu: Callbacks on offline CPU %d: qlen=%lu, 1stCB=%p\n",
		  cpu, rcu_segcblist_n_cbs(&rdp->cblist),
		  rcu_segcblist_first_cb(&rdp->cblist));
}

/*
 * The CPU has been completely removed, and some other CPU is reporting
 * this fact from process context.  Do the remainder of the cleanup.
 * There can only be one CPU hotplug operation at a time, so no need for
 * explicit locking.
 */
int rcutree_dead_cpu(unsigned int cpu)
{
	ASSERT_EXCLUSIVE_WRITER(rcu_state.n_online_cpus);
	WRITE_ONCE(rcu_state.n_online_cpus, rcu_state.n_online_cpus - 1);
	// Stop-machine done, so allow nohz_full to disable tick.
	tick_dep_clear(TICK_DEP_BIT_RCU);
	return 0;
}

/*
 * Near the end of the offline process.  Trace the fact that this CPU
 * is going offline.
 */
int rcutree_dying_cpu(unsigned int cpu)
{
	bool blkd;
	struct rcu_data *rdp = per_cpu_ptr(&rcu_data, cpu);
	struct rcu_node *rnp = rdp->mynode;

	blkd = !!(READ_ONCE(rnp->qsmask) & rdp->grpmask);
	trace_rcu_grace_period(rcu_state.name, READ_ONCE(rnp->gp_seq),
			       blkd ? TPS("cpuofl-bgp") : TPS("cpuofl"));
	return 0;
}

/*
 * Near the beginning of the process.  The CPU is still very much alive
 * with pretty much all services enabled.
 */
int rcutree_offline_cpu(unsigned int cpu)
{
	unsigned long flags;
	struct rcu_data *rdp;
	struct rcu_node *rnp;

	rdp = per_cpu_ptr(&rcu_data, cpu);
	rnp = rdp->mynode;
	raw_spin_lock_irqsave_rcu_node(rnp, flags);
	rnp->ffmask &= ~rdp->grpmask;
	raw_spin_unlock_irqrestore_rcu_node(rnp, flags);

	// nohz_full CPUs need the tick for stop-machine to work quickly
	tick_dep_set(TICK_DEP_BIT_RCU);
	return 0;
}
#endif /* #ifdef CONFIG_HOTPLUG_CPU */

/*
 * On non-huge systems, use expedited RCU grace periods to make suspend
 * and hibernation run faster.
 */
static int rcu_pm_notify(struct notifier_block *self,
			 unsigned long action, void *hcpu)
{
	switch (action) {
	case PM_HIBERNATION_PREPARE:
	case PM_SUSPEND_PREPARE:
		rcu_async_hurry();
		rcu_expedite_gp();
		break;
	case PM_POST_HIBERNATION:
	case PM_POST_SUSPEND:
		rcu_unexpedite_gp();
		rcu_async_relax();
		break;
	default:
		break;
	}
	return NOTIFY_OK;
}

/*
 * Spawn the kthreads that handle RCU's grace periods.
 */
static int __init rcu_spawn_gp_kthread(void)
{
	unsigned long flags;
	struct rcu_node *rnp;
	struct sched_param sp;
	struct task_struct *t;
	struct rcu_data *rdp = this_cpu_ptr(&rcu_data);

	rcu_scheduler_fully_active = 1;
	t = kthread_create(rcu_gp_kthread, NULL, "%s", rcu_state.name);
	if (WARN_ONCE(IS_ERR(t), "%s: Could not start grace-period kthread, OOM is now expected behavior\n", __func__))
		return 0;
	if (kthread_prio) {
		sp.sched_priority = kthread_prio;
		sched_setscheduler_nocheck(t, SCHED_FIFO, &sp);
	}
	rnp = rcu_get_root();
	raw_spin_lock_irqsave_rcu_node(rnp, flags);
	WRITE_ONCE(rcu_state.gp_activity, jiffies);
	WRITE_ONCE(rcu_state.gp_req_activity, jiffies);
	// Reset .gp_activity and .gp_req_activity before setting .gp_kthread.
	smp_store_release(&rcu_state.gp_kthread, t);  /* ^^^ */
	raw_spin_unlock_irqrestore_rcu_node(rnp, flags);
	wake_up_process(t);
	/* This is a pre-SMP initcall, we expect a single CPU */
	WARN_ON(num_online_cpus() > 1);
	/*
	 * Those kthreads couldn't be created on rcu_init() -> rcutree_prepare_cpu()
	 * due to rcu_scheduler_fully_active.
	 */
	rcu_spawn_cpu_nocb_kthread(smp_processor_id());
	rcu_spawn_rnp_kthreads(rdp->mynode);
	rcu_spawn_core_kthreads();
	/* Create kthread worker for expedited GPs */
	rcu_start_exp_gp_kworker();
	return 0;
}
early_initcall(rcu_spawn_gp_kthread);

/*
 * This function is invoked towards the end of the scheduler's
 * initialization process.  Before this is called, the idle task might
 * contain synchronous grace-period primitives (during which time, this idle
 * task is booting the system, and such primitives are no-ops).  After this
 * function is called, any synchronous grace-period primitives are run as
 * expedited, with the requesting task driving the grace period forward.
 * A later core_initcall() rcu_set_runtime_mode() will switch to full
 * runtime RCU functionality.
 */
void rcu_scheduler_starting(void)
{
	unsigned long flags;
	struct rcu_node *rnp;

	WARN_ON(num_online_cpus() != 1);
	WARN_ON(nr_context_switches() > 0);
	rcu_test_sync_prims();

	// Fix up the ->gp_seq counters.
	local_irq_save(flags);
	rcu_for_each_node_breadth_first(rnp)
		rnp->gp_seq_needed = rnp->gp_seq = rcu_state.gp_seq;
	local_irq_restore(flags);

	// Switch out of early boot mode.
	rcu_scheduler_active = RCU_SCHEDULER_INIT;
	rcu_test_sync_prims();
}

/*
 * Helper function for rcu_init() that initializes the rcu_state structure.
 */
static void __init rcu_init_one(void)
{
	static const char * const buf[] = RCU_NODE_NAME_INIT;
	static const char * const fqs[] = RCU_FQS_NAME_INIT;
	static struct lock_class_key rcu_node_class[RCU_NUM_LVLS];
	static struct lock_class_key rcu_fqs_class[RCU_NUM_LVLS];

	int levelspread[RCU_NUM_LVLS];		/* kids/node in each level. */
	int cpustride = 1;
	int i;
	int j;
	struct rcu_node *rnp;

	BUILD_BUG_ON(RCU_NUM_LVLS > ARRAY_SIZE(buf));  /* Fix buf[] init! */

	/* Silence gcc 4.8 false positive about array index out of range. */
	if (rcu_num_lvls <= 0 || rcu_num_lvls > RCU_NUM_LVLS)
		panic("rcu_init_one: rcu_num_lvls out of range");

	/* Initialize the level-tracking arrays. */

	for (i = 1; i < rcu_num_lvls; i++)
		rcu_state.level[i] =
			rcu_state.level[i - 1] + num_rcu_lvl[i - 1];
	rcu_init_levelspread(levelspread, num_rcu_lvl);

	/* Initialize the elements themselves, starting from the leaves. */

	for (i = rcu_num_lvls - 1; i >= 0; i--) {
		cpustride *= levelspread[i];
		rnp = rcu_state.level[i];
		for (j = 0; j < num_rcu_lvl[i]; j++, rnp++) {
			raw_spin_lock_init(&ACCESS_PRIVATE(rnp, lock));
			lockdep_set_class_and_name(&ACCESS_PRIVATE(rnp, lock),
						   &rcu_node_class[i], buf[i]);
			raw_spin_lock_init(&rnp->fqslock);
			lockdep_set_class_and_name(&rnp->fqslock,
						   &rcu_fqs_class[i], fqs[i]);
			rnp->gp_seq = rcu_state.gp_seq;
			rnp->gp_seq_needed = rcu_state.gp_seq;
			rnp->completedqs = rcu_state.gp_seq;
			rnp->qsmask = 0;
			rnp->qsmaskinit = 0;
			rnp->grplo = j * cpustride;
			rnp->grphi = (j + 1) * cpustride - 1;
			if (rnp->grphi >= nr_cpu_ids)
				rnp->grphi = nr_cpu_ids - 1;
			if (i == 0) {
				rnp->grpnum = 0;
				rnp->grpmask = 0;
				rnp->parent = NULL;
			} else {
				rnp->grpnum = j % levelspread[i - 1];
				rnp->grpmask = BIT(rnp->grpnum);
				rnp->parent = rcu_state.level[i - 1] +
					      j / levelspread[i - 1];
			}
			rnp->level = i;
			INIT_LIST_HEAD(&rnp->blkd_tasks);
			rcu_init_one_nocb(rnp);
			init_waitqueue_head(&rnp->exp_wq[0]);
			init_waitqueue_head(&rnp->exp_wq[1]);
			init_waitqueue_head(&rnp->exp_wq[2]);
			init_waitqueue_head(&rnp->exp_wq[3]);
			spin_lock_init(&rnp->exp_lock);
			mutex_init(&rnp->kthread_mutex);
			raw_spin_lock_init(&rnp->exp_poll_lock);
			rnp->exp_seq_poll_rq = RCU_GET_STATE_COMPLETED;
			INIT_WORK(&rnp->exp_poll_wq, sync_rcu_do_polled_gp);
		}
	}

	init_swait_queue_head(&rcu_state.gp_wq);
	init_swait_queue_head(&rcu_state.expedited_wq);
	rnp = rcu_first_leaf_node();
	for_each_possible_cpu(i) {
		while (i > rnp->grphi)
			rnp++;
		per_cpu_ptr(&rcu_data, i)->mynode = rnp;
		per_cpu_ptr(&rcu_data, i)->barrier_head.next =
			&per_cpu_ptr(&rcu_data, i)->barrier_head;
		rcu_boot_init_percpu_data(i);
	}
}

/*
 * Force priority from the kernel command-line into range.
 */
static void __init sanitize_kthread_prio(void)
{
	int kthread_prio_in = kthread_prio;

	if (IS_ENABLED(CONFIG_RCU_BOOST) && kthread_prio < 2
	    && IS_BUILTIN(CONFIG_RCU_TORTURE_TEST))
		kthread_prio = 2;
	else if (IS_ENABLED(CONFIG_RCU_BOOST) && kthread_prio < 1)
		kthread_prio = 1;
	else if (kthread_prio < 0)
		kthread_prio = 0;
	else if (kthread_prio > 99)
		kthread_prio = 99;

	if (kthread_prio != kthread_prio_in)
		pr_alert("%s: Limited prio to %d from %d\n",
			 __func__, kthread_prio, kthread_prio_in);
}

/*
 * Compute the rcu_node tree geometry from kernel parameters.  This cannot
 * replace the definitions in tree.h because those are needed to size
 * the ->node array in the rcu_state structure.
 */
void rcu_init_geometry(void)
{
	ulong d;
	int i;
	static unsigned long old_nr_cpu_ids;
	int rcu_capacity[RCU_NUM_LVLS];
	static bool initialized;

	if (initialized) {
		/*
		 * Warn if setup_nr_cpu_ids() had not yet been invoked,
		 * unless nr_cpus_ids == NR_CPUS, in which case who cares?
		 */
		WARN_ON_ONCE(old_nr_cpu_ids != nr_cpu_ids);
		return;
	}

	old_nr_cpu_ids = nr_cpu_ids;
	initialized = true;

	/*
	 * Initialize any unspecified boot parameters.
	 * The default values of jiffies_till_first_fqs and
	 * jiffies_till_next_fqs are set to the RCU_JIFFIES_TILL_FORCE_QS
	 * value, which is a function of HZ, then adding one for each
	 * RCU_JIFFIES_FQS_DIV CPUs that might be on the system.
	 */
	d = RCU_JIFFIES_TILL_FORCE_QS + nr_cpu_ids / RCU_JIFFIES_FQS_DIV;
	if (jiffies_till_first_fqs == ULONG_MAX)
		jiffies_till_first_fqs = d;
	if (jiffies_till_next_fqs == ULONG_MAX)
		jiffies_till_next_fqs = d;
	adjust_jiffies_till_sched_qs();

	/* If the compile-time values are accurate, just leave. */
	if (rcu_fanout_leaf == RCU_FANOUT_LEAF &&
	    nr_cpu_ids == NR_CPUS)
		return;
	pr_info("Adjusting geometry for rcu_fanout_leaf=%d, nr_cpu_ids=%u\n",
		rcu_fanout_leaf, nr_cpu_ids);

	/*
	 * The boot-time rcu_fanout_leaf parameter must be at least two
	 * and cannot exceed the number of bits in the rcu_node masks.
	 * Complain and fall back to the compile-time values if this
	 * limit is exceeded.
	 */
	if (rcu_fanout_leaf < 2 || rcu_fanout_leaf > BITS_PER_LONG) {
		rcu_fanout_leaf = RCU_FANOUT_LEAF;
		WARN_ON(1);
		return;
	}

	/*
	 * Compute number of nodes that can be handled an rcu_node tree
	 * with the given number of levels.
	 */
	rcu_capacity[0] = rcu_fanout_leaf;
	for (i = 1; i < RCU_NUM_LVLS; i++)
		rcu_capacity[i] = rcu_capacity[i - 1] * RCU_FANOUT;

	/*
	 * The tree must be able to accommodate the configured number of CPUs.
	 * If this limit is exceeded, fall back to the compile-time values.
	 */
	if (nr_cpu_ids > rcu_capacity[RCU_NUM_LVLS - 1]) {
		rcu_fanout_leaf = RCU_FANOUT_LEAF;
		WARN_ON(1);
		return;
	}

	/* Calculate the number of levels in the tree. */
	for (i = 0; nr_cpu_ids > rcu_capacity[i]; i++) {
	}
	rcu_num_lvls = i + 1;

	/* Calculate the number of rcu_nodes at each level of the tree. */
	for (i = 0; i < rcu_num_lvls; i++) {
		int cap = rcu_capacity[(rcu_num_lvls - 1) - i];
		num_rcu_lvl[i] = DIV_ROUND_UP(nr_cpu_ids, cap);
	}

	/* Calculate the total number of rcu_node structures. */
	rcu_num_nodes = 0;
	for (i = 0; i < rcu_num_lvls; i++)
		rcu_num_nodes += num_rcu_lvl[i];
}

/*
 * Dump out the structure of the rcu_node combining tree associated
 * with the rcu_state structure.
 */
static void __init rcu_dump_rcu_node_tree(void)
{
	int level = 0;
	struct rcu_node *rnp;

	pr_info("rcu_node tree layout dump\n");
	pr_info(" ");
	rcu_for_each_node_breadth_first(rnp) {
		if (rnp->level != level) {
			pr_cont("\n");
			pr_info(" ");
			level = rnp->level;
		}
		pr_cont("%d:%d ^%d  ", rnp->grplo, rnp->grphi, rnp->grpnum);
	}
	pr_cont("\n");
}

struct workqueue_struct *rcu_gp_wq;

void __init rcu_init(void)
{
	int cpu = smp_processor_id();

	rcu_early_boot_tests();

	rcu_bootup_announce();
	sanitize_kthread_prio();
	rcu_init_geometry();
	rcu_init_one();
	if (dump_tree)
		rcu_dump_rcu_node_tree();
	if (use_softirq)
	    /*注册rcu软中断*/
		open_softirq(RCU_SOFTIRQ, rcu_core_si);

	/*
	 * We don't need protection against CPU-hotplug here because
	 * this is called early in boot, before either interrupts
	 * or the scheduler are operational.
	 */
	pm_notifier(rcu_pm_notify, 0);
	WARN_ON(num_online_cpus() > 1); // Only one CPU this early in boot.
	rcutree_prepare_cpu(cpu);
	rcutree_report_cpu_starting(cpu);
	rcutree_online_cpu(cpu);

	/* Create workqueue for Tree SRCU and for expedited GPs. */
	rcu_gp_wq = alloc_workqueue("rcu_gp", WQ_MEM_RECLAIM, 0);
	WARN_ON(!rcu_gp_wq);

	sync_wq = alloc_workqueue("sync_wq", WQ_MEM_RECLAIM, 0);
	WARN_ON(!sync_wq);

	/* Fill in default value for rcutree.qovld boot parameter. */
	/* -After- the rcu_node ->lock fields are initialized! */
	if (qovld < 0)
		qovld_calc = DEFAULT_RCU_QOVLD_MULT * qhimark;
	else
		qovld_calc = qovld;

	// Kick-start in case any polled grace periods started early.
	(void)start_poll_synchronize_rcu_expedited();

	rcu_test_sync_prims();

	tasks_cblist_init_generic();
}

#include "tree_stall.h"
#include "tree_exp.h"
#include "tree_nocb.h"
#include "tree_plugin.h"<|MERGE_RESOLUTION|>--- conflicted
+++ resolved
@@ -2846,12 +2846,8 @@
 		queue_work_on(rdp->cpu, rcu_gp_wq, &rdp->strict_work);
 }
 
-<<<<<<< HEAD
 /*rcu软中断处理函数*/
-static void rcu_core_si(struct softirq_action *h)
-=======
 static void rcu_core_si(void)
->>>>>>> 155a3c00
 {
 	rcu_core();
 }
