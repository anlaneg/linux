--- conflicted
+++ resolved
@@ -3296,19 +3296,6 @@
 	struct kfree_rcu_cpu *krcp;
 	bool success;
 
-<<<<<<< HEAD
-	if (head) {
-	    /*取出对应的结构体*/
-		ptr = (void *) head - (unsigned long) func;
-	} else {
-		/*
-		 * Please note there is a limitation for the head-less
-		 * variant, that is why there is a clear rule for such
-		 * objects: it can be used from might_sleep() context
-		 * only. For other places please embed an rcu_head to
-		 * your data.
-		 */
-=======
 	/*
 	 * Please note there is a limitation for the head-less
 	 * variant, that is why there is a clear rule for such
@@ -3317,7 +3304,6 @@
 	 * your data.
 	 */
 	if (!head)
->>>>>>> fe15c26e
 		might_sleep();
 
 	// Queue the object but don't yet schedule the batch.
