// SPDX-License-Identifier: GPL-2.0-only
/*
 *  Housekeeping management. Manage the targets for routine code that can run on
 *  any CPU: unbound workqueues, timers, kthreads and any offloadable work.
 *
 * Copyright (C) 2017 Red Hat, Inc., Frederic Weisbecker
 * Copyright (C) 2017-2018 SUSE, Frederic Weisbecker
 *
 */

enum hk_flags {
	HK_FLAG_DOMAIN		= BIT(HK_TYPE_DOMAIN),
	HK_FLAG_MANAGED_IRQ	= BIT(HK_TYPE_MANAGED_IRQ),
	HK_FLAG_KERNEL_NOISE	= BIT(HK_TYPE_KERNEL_NOISE),
};

DEFINE_STATIC_KEY_FALSE(housekeeping_overridden);
EXPORT_SYMBOL_GPL(housekeeping_overridden);

struct housekeeping {
	cpumask_var_t cpumasks[HK_TYPE_MAX];
	unsigned long flags;
};

static struct housekeeping housekeeping;

bool housekeeping_enabled(enum hk_type type)
{
	return !!(housekeeping.flags & BIT(type));
}
EXPORT_SYMBOL_GPL(housekeeping_enabled);

int housekeeping_any_cpu(enum hk_type type)
{
	int cpu;

	if (static_branch_unlikely(&housekeeping_overridden)) {
		if (housekeeping.flags & BIT(type)) {
			cpu = sched_numa_find_closest(housekeeping.cpumasks[type], smp_processor_id());
			if (cpu < nr_cpu_ids)
				return cpu;

			cpu = cpumask_any_and_distribute(housekeeping.cpumasks[type], cpu_online_mask);
			if (likely(cpu < nr_cpu_ids))
				return cpu;
			/*
			 * Unless we have another problem this can only happen
			 * at boot time before start_secondary() brings the 1st
			 * housekeeping CPU up.
			 */
			WARN_ON_ONCE(system_state == SYSTEM_RUNNING ||
				     type != HK_TYPE_TIMER);
		}
	}
	return smp_processor_id();
}
EXPORT_SYMBOL_GPL(housekeeping_any_cpu);

const struct cpumask *housekeeping_cpumask(enum hk_type type)
{
	if (static_branch_unlikely(&housekeeping_overridden))
		if (housekeeping.flags & BIT(type))
			return housekeeping.cpumasks[type];
	return cpu_possible_mask;
}
EXPORT_SYMBOL_GPL(housekeeping_cpumask);

void housekeeping_affine(struct task_struct *t, enum hk_type type)
{
	if (static_branch_unlikely(&housekeeping_overridden))
		if (housekeeping.flags & BIT(type))
			set_cpus_allowed_ptr(t, housekeeping.cpumasks[type]);
}
EXPORT_SYMBOL_GPL(housekeeping_affine);

bool housekeeping_test_cpu(int cpu, enum hk_type type)
{
	if (static_branch_unlikely(&housekeeping_overridden))
		if (housekeeping.flags & BIT(type))
			return cpumask_test_cpu(cpu, housekeeping.cpumasks[type]);
	return true;
}
EXPORT_SYMBOL_GPL(housekeeping_test_cpu);

void __init housekeeping_init(void)
{
	enum hk_type type;

	if (!housekeeping.flags)
		return;

	static_branch_enable(&housekeeping_overridden);

	if (housekeeping.flags & HK_FLAG_KERNEL_NOISE)
		sched_tick_offload_init();

	for_each_set_bit(type, &housekeeping.flags, HK_TYPE_MAX) {
		/* We need at least one CPU to handle housekeeping work */
		WARN_ON_ONCE(cpumask_empty(housekeeping.cpumasks[type]));
	}
}

static void __init housekeeping_setup_type(enum hk_type type,
					   cpumask_var_t housekeeping_staging)
{

	alloc_bootmem_cpumask_var(&housekeeping.cpumasks[type]);
	cpumask_copy(housekeeping.cpumasks[type],
		     housekeeping_staging);
}

static int __init housekeeping_setup(char *str, unsigned long flags)
{
	cpumask_var_t non_housekeeping_mask, housekeeping_staging;
	unsigned int first_cpu;
	int err = 0;

	if ((flags & HK_FLAG_KERNEL_NOISE) && !(housekeeping.flags & HK_FLAG_KERNEL_NOISE)) {
		if (!IS_ENABLED(CONFIG_NO_HZ_FULL)) {
			pr_warn("Housekeeping: nohz unsupported."
				" Build with CONFIG_NO_HZ_FULL\n");
			return 0;
		}
	}

	alloc_bootmem_cpumask_var(&non_housekeeping_mask);/*申请cpu mask空间*/
	if (cpulist_parse(str, non_housekeeping_mask) < 0) {
		pr_warn("Housekeeping: nohz_full= or isolcpus= incorrect CPU range\n");
		goto free_non_housekeeping_mask;
	}

	alloc_bootmem_cpumask_var(&housekeeping_staging);/*申请cpu staging空间*/
	cpumask_andnot(housekeeping_staging,
		       cpu_possible_mask, non_housekeeping_mask);

	first_cpu = cpumask_first_and(cpu_present_mask, housekeeping_staging);
	if (first_cpu >= nr_cpu_ids || first_cpu >= setup_max_cpus) {
		__cpumask_set_cpu(smp_processor_id(), housekeeping_staging);
		__cpumask_clear_cpu(smp_processor_id(), non_housekeeping_mask);
		if (!housekeeping.flags) {
			pr_warn("Housekeeping: must include one present CPU, "
				"using boot CPU:%d\n", smp_processor_id());
		}
	}

	if (cpumask_empty(non_housekeeping_mask))
		goto free_housekeeping_staging;

	if (!housekeeping.flags) {
		/* First setup call ("nohz_full=" or "isolcpus=") */
		enum hk_type type;

		for_each_set_bit(type, &flags, HK_TYPE_MAX)
			housekeeping_setup_type(type, housekeeping_staging);
	} else {
		/* Second setup call ("nohz_full=" after "isolcpus=" or the reverse) */
		enum hk_type type;
		unsigned long iter_flags = flags & housekeeping.flags;

		for_each_set_bit(type, &iter_flags, HK_TYPE_MAX) {
			if (!cpumask_equal(housekeeping_staging,
					   housekeeping.cpumasks[type])) {
				pr_warn("Housekeeping: nohz_full= must match isolcpus=\n");
				goto free_housekeeping_staging;
			}
		}

		iter_flags = flags & ~housekeeping.flags;

		for_each_set_bit(type, &iter_flags, HK_TYPE_MAX)
			housekeeping_setup_type(type, housekeeping_staging);
	}

	if ((flags & HK_FLAG_KERNEL_NOISE) && !(housekeeping.flags & HK_FLAG_KERNEL_NOISE))
		tick_nohz_full_setup(non_housekeeping_mask);

	housekeeping.flags |= flags;
	err = 1;

free_housekeeping_staging:
	free_bootmem_cpumask_var(housekeeping_staging);
free_non_housekeeping_mask:
	free_bootmem_cpumask_var(non_housekeeping_mask);

	return err;
}

static int __init housekeeping_nohz_full_setup(char *str)
{
	unsigned long flags;

	flags = HK_FLAG_KERNEL_NOISE;

	return housekeeping_setup(str, flags);
}
__setup("nohz_full=", housekeeping_nohz_full_setup);

/*isolcpus=参数处理*/
static int __init housekeeping_isolcpus_setup(char *str)
{
	unsigned long flags = 0;
	bool illegal = false;
	char *par;
	int len;

<<<<<<< HEAD
	while (isalpha(*str)/*以字每开头*/) {
		if (!strncmp(str, "nohz,", 5)) {
			str += 5;
			flags |= HK_FLAG_TICK;/*nohz标记*/
=======
	while (isalpha(*str)) {
		/*
		 * isolcpus=nohz is equivalent to nohz_full.
		 */
		if (!strncmp(str, "nohz,", 5)) {
			str += 5;
			flags |= HK_FLAG_KERNEL_NOISE;
>>>>>>> 155a3c00
			continue;
		}

		if (!strncmp(str, "domain,", 7)) {
			str += 7;
			flags |= HK_FLAG_DOMAIN;/*domain标记*/
			continue;
		}

		if (!strncmp(str, "managed_irq,", 12)) {
			str += 12;
			flags |= HK_FLAG_MANAGED_IRQ;/*managed_irq标记*/
			continue;
		}

		/*
		 * Skip unknown sub-parameter and validate that it is not
		 * containing an invalid character.
		 */
		for (par = str, len = 0; *str && *str != ','; str++, len++) {
			if (!isalpha(*str) && *str != '_')
				illegal = true;/*遇到不认识的参数*/
		}

		if (illegal) {
			/*对不认识的参数进行告警*/
			pr_warn("isolcpus: Invalid flag %.*s\n", len, par);
			return 0;
		}

		pr_info("isolcpus: Skipped unknown flag %.*s\n", len, par);
		str++;
	}

	/* Default behaviour for isolcpus without flags */
	if (!flags)
		flags |= HK_FLAG_DOMAIN;/*如果没有配置，则默认提供domain参数*/

	return housekeeping_setup(str, flags);
}
/*注册isolcpus=参数的处理*/
__setup("isolcpus=", housekeeping_isolcpus_setup);<|MERGE_RESOLUTION|>--- conflicted
+++ resolved
@@ -203,20 +203,13 @@
 	char *par;
 	int len;
 
-<<<<<<< HEAD
 	while (isalpha(*str)/*以字每开头*/) {
-		if (!strncmp(str, "nohz,", 5)) {
-			str += 5;
-			flags |= HK_FLAG_TICK;/*nohz标记*/
-=======
-	while (isalpha(*str)) {
 		/*
 		 * isolcpus=nohz is equivalent to nohz_full.
 		 */
 		if (!strncmp(str, "nohz,", 5)) {
 			str += 5;
-			flags |= HK_FLAG_KERNEL_NOISE;
->>>>>>> 155a3c00
+			flags |= HK_FLAG_KERNEL_NOISE/*nohz标记*/;
 			continue;
 		}
 
