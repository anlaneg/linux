// SPDX-License-Identifier: GPL-2.0-only
/*
 * Generic waiting primitives.
 *
 * (C) 2004 Nadia Yvette Chambers, Oracle
 */

void __init_waitqueue_head(struct wait_queue_head *wq_head, const char *name, struct lock_class_key *key)
{
	spin_lock_init(&wq_head->lock);
	lockdep_set_class_and_name(&wq_head->lock, key, name);
	INIT_LIST_HEAD(&wq_head->head);
}

EXPORT_SYMBOL(__init_waitqueue_head);

void add_wait_queue(struct wait_queue_head *wq_head, struct wait_queue_entry *wq_entry)
{
	unsigned long flags;

	/*加入非排它进程到等待队列*/
	wq_entry->flags &= ~WQ_FLAG_EXCLUSIVE;
	spin_lock_irqsave(&wq_head->lock, flags);
	/*将wq_entry加入到等待队列*/
	__add_wait_queue(wq_head, wq_entry);
	spin_unlock_irqrestore(&wq_head->lock, flags);
}
EXPORT_SYMBOL(add_wait_queue);

void add_wait_queue_exclusive(struct wait_queue_head *wq_head, struct wait_queue_entry *wq_entry)
{
	unsigned long flags;

	/*加入排它性进程到等待队列*/
	wq_entry->flags |= WQ_FLAG_EXCLUSIVE;
	spin_lock_irqsave(&wq_head->lock, flags);
	__add_wait_queue_entry_tail(wq_head, wq_entry);
	spin_unlock_irqrestore(&wq_head->lock, flags);
}
EXPORT_SYMBOL(add_wait_queue_exclusive);

void add_wait_queue_priority(struct wait_queue_head *wq_head, struct wait_queue_entry *wq_entry)
{
	unsigned long flags;

	wq_entry->flags |= WQ_FLAG_EXCLUSIVE | WQ_FLAG_PRIORITY;
	spin_lock_irqsave(&wq_head->lock, flags);
	__add_wait_queue(wq_head, wq_entry);
	spin_unlock_irqrestore(&wq_head->lock, flags);
}
EXPORT_SYMBOL_GPL(add_wait_queue_priority);

/*将wq_entry自等待队列中移除*/
void remove_wait_queue(struct wait_queue_head *wq_head, struct wait_queue_entry *wq_entry)
{
	unsigned long flags;

	spin_lock_irqsave(&wq_head->lock, flags);
	__remove_wait_queue(wq_head, wq_entry);
	spin_unlock_irqrestore(&wq_head->lock, flags);
}
EXPORT_SYMBOL(remove_wait_queue);

/*
 * The core wakeup function. Non-exclusive wakeups (nr_exclusive == 0) just
 * wake everything up. If it's an exclusive wakeup (nr_exclusive == small +ve
 * number) then we wake that number of exclusive tasks, and potentially all
 * the non-exclusive tasks. Normally, exclusive tasks will be at the end of
 * the list and any non-exclusive tasks will be woken first. A priority task
 * may be at the head of the list, and can consume the event without any other
 * tasks being woken.
 *
 * There are circumstances in which we can try to wake a task which has already
 * started to run but is not in state TASK_RUNNING. try_to_wake_up() returns
 * zero in this (rare) case, and we handle it by continuing to scan the queue.
 */
static int __wake_up_common(struct wait_queue_head *wq_head, unsigned int mode,
			int nr_exclusive, int wake_flags, void *key)
{
	wait_queue_entry_t *curr, *next;

	lockdep_assert_held(&wq_head->lock);

<<<<<<< HEAD
	if (bookmark && (bookmark->flags & WQ_FLAG_BOOKMARK)) {
		/*bookmark已赋值，从bookmark处开始，取下一个元素，将bookmark移除*/
		curr = list_next_entry(bookmark, entry);

		list_del(&bookmark->entry);
		bookmark->flags = 0;
	} else
		/*bookmark还未赋值，取等待队列首个无素*/
		curr = list_first_entry(&wq_head->head, wait_queue_entry_t, entry);
=======
	curr = list_first_entry(&wq_head->head, wait_queue_entry_t, entry);
>>>>>>> 9d1694dc

	/*如果已完成所有队列元素的遍历，则返回*/
	if (&curr->entry == &wq_head->head)
		return nr_exclusive;

	list_for_each_entry_safe_from(curr, next, &wq_head->head, entry) {
		unsigned flags = curr->flags;
		int ret;

<<<<<<< HEAD
		/*遇到bookmark,别的CPU加的bookmark?，跳过*/
		if (flags & WQ_FLAG_BOOKMARK)
			continue;

		/*尝试唤醒进程*/
=======
>>>>>>> 9d1694dc
		ret = curr->func(curr, mode, wake_flags, key);
		if (ret < 0)
			break;

		/*遇到一个exclusive进程*/
		if (ret && (flags & WQ_FLAG_EXCLUSIVE) && !--nr_exclusive)
			break;
<<<<<<< HEAD

		if (bookmark && (++cnt > WAITQUEUE_WALK_BREAK_CNT) &&
				(&next->entry != &wq_head->head)) {
			/*尝试唤醒次数过多，还未到达等待队列结尾，暂时记录工作，暂停唤醒*/
			bookmark->flags = WQ_FLAG_BOOKMARK;
			list_add_tail(&bookmark->entry, &next->entry);
			break;
		}
=======
>>>>>>> 9d1694dc
	}

	return nr_exclusive;
}

static int __wake_up_common_lock(struct wait_queue_head *wq_head, unsigned int mode,
			int nr_exclusive, int wake_flags, void *key)
{
	unsigned long flags;
	int remaining;

<<<<<<< HEAD
	bookmark.flags = 0;
	bookmark.private = NULL;
	bookmark.func = NULL;
	INIT_LIST_HEAD(&bookmark.entry);

	//反复扫描，直到nr_exclusive数目达到要求，或者遍历完所有等待队列，或者func返回失败
	do {
		spin_lock_irqsave(&wq_head->lock, flags);
		remaining = __wake_up_common(wq_head, mode, remaining,
						wake_flags, key, &bookmark);
		spin_unlock_irqrestore(&wq_head->lock, flags);
	} while (bookmark.flags & WQ_FLAG_BOOKMARK);
=======
	spin_lock_irqsave(&wq_head->lock, flags);
	remaining = __wake_up_common(wq_head, mode, nr_exclusive, wake_flags,
			key);
	spin_unlock_irqrestore(&wq_head->lock, flags);
>>>>>>> 9d1694dc

	return nr_exclusive - remaining;
}

/**
 * __wake_up - wake up threads blocked on a waitqueue.
 * @wq_head: the waitqueue
 * @mode: which threads
 * @nr_exclusive: how many wake-one or wake-many threads to wake up
 * @key: is directly passed to the wakeup function
 *
 * If this function wakes up a task, it executes a full memory barrier
 * before accessing the task state.  Returns the number of exclusive
 * tasks that were awaken.
 */
int __wake_up(struct wait_queue_head *wq_head/*要唤醒的等待队列*/, unsigned int mode,
	      int nr_exclusive, void *key)
{
	return __wake_up_common_lock(wq_head, mode, nr_exclusive, 0, key);
}
EXPORT_SYMBOL(__wake_up);

void __wake_up_on_current_cpu(struct wait_queue_head *wq_head, unsigned int mode, void *key)
{
	__wake_up_common_lock(wq_head, mode, 1, WF_CURRENT_CPU, key);
}

/*
 * Same as __wake_up but called with the spinlock in wait_queue_head_t held.
 */
void __wake_up_locked(struct wait_queue_head *wq_head, unsigned int mode, int nr)
{
	__wake_up_common(wq_head, mode, nr, 0, NULL);
}
EXPORT_SYMBOL_GPL(__wake_up_locked);

void __wake_up_locked_key(struct wait_queue_head *wq_head, unsigned int mode, void *key)
{
	__wake_up_common(wq_head, mode, 1, 0, key);
}
EXPORT_SYMBOL_GPL(__wake_up_locked_key);

/**
 * __wake_up_sync_key - wake up threads blocked on a waitqueue.
 * @wq_head: the waitqueue
 * @mode: which threads
 * @key: opaque value to be passed to wakeup targets
 *
 * The sync wakeup differs that the waker knows that it will schedule
 * away soon, so while the target thread will be woken up, it will not
 * be migrated to another CPU - ie. the two threads are 'synchronized'
 * with each other. This can prevent needless bouncing between CPUs.
 *
 * On UP it can prevent extra preemption.
 *
 * If this function wakes up a task, it executes a full memory barrier before
 * accessing the task state.
 */
void __wake_up_sync_key(struct wait_queue_head *wq_head, unsigned int mode,
			void *key)
{
	if (unlikely(!wq_head))
		return;

	__wake_up_common_lock(wq_head, mode, 1, WF_SYNC, key);
}
EXPORT_SYMBOL_GPL(__wake_up_sync_key);

/**
 * __wake_up_locked_sync_key - wake up a thread blocked on a locked waitqueue.
 * @wq_head: the waitqueue
 * @mode: which threads
 * @key: opaque value to be passed to wakeup targets
 *
 * The sync wakeup differs in that the waker knows that it will schedule
 * away soon, so while the target thread will be woken up, it will not
 * be migrated to another CPU - ie. the two threads are 'synchronized'
 * with each other. This can prevent needless bouncing between CPUs.
 *
 * On UP it can prevent extra preemption.
 *
 * If this function wakes up a task, it executes a full memory barrier before
 * accessing the task state.
 */
void __wake_up_locked_sync_key(struct wait_queue_head *wq_head,
			       unsigned int mode, void *key)
{
        __wake_up_common(wq_head, mode, 1, WF_SYNC, key);
}
EXPORT_SYMBOL_GPL(__wake_up_locked_sync_key);

/*
 * __wake_up_sync - see __wake_up_sync_key()
 */
void __wake_up_sync(struct wait_queue_head *wq_head, unsigned int mode)
{
	__wake_up_sync_key(wq_head, mode, NULL);
}
EXPORT_SYMBOL_GPL(__wake_up_sync);	/* For internal use only */

void __wake_up_pollfree(struct wait_queue_head *wq_head)
{
	__wake_up(wq_head, TASK_NORMAL, 0, poll_to_key(EPOLLHUP | POLLFREE));
	/* POLLFREE must have cleared the queue. */
	WARN_ON_ONCE(waitqueue_active(wq_head));
}

/*
 * Note: we use "set_current_state()" _after_ the wait-queue add,
 * because we need a memory barrier there on SMP, so that any
 * wake-function that tests for the wait-queue being active
 * will be guaranteed to see waitqueue addition _or_ subsequent
 * tests in this thread will see the wakeup having taken place.
 *
 * The spin_unlock() itself is semi-permeable and only protects
 * one way (it only protects stuff inside the critical region and
 * stops them from bleeding out - it would still allow subsequent
 * loads to move into the critical region).
 */
void
prepare_to_wait(struct wait_queue_head *wq_head, struct wait_queue_entry *wq_entry, int state)
{
	unsigned long flags;

	/*加入非排它性进程到等待队列*/
	wq_entry->flags &= ~WQ_FLAG_EXCLUSIVE;
	spin_lock_irqsave(&wq_head->lock, flags);
	if (list_empty(&wq_entry->entry))
		__add_wait_queue(wq_head, wq_entry);
	/*置进程状态*/
	set_current_state(state);
	spin_unlock_irqrestore(&wq_head->lock, flags);
}
EXPORT_SYMBOL(prepare_to_wait);

/* Returns true if we are the first waiter in the queue, false otherwise. */
bool
prepare_to_wait_exclusive(struct wait_queue_head *wq_head, struct wait_queue_entry *wq_entry, int state)
{
	unsigned long flags;
	bool was_empty = false;

	/*加入排它性进程到等待队列*/
	wq_entry->flags |= WQ_FLAG_EXCLUSIVE;
	spin_lock_irqsave(&wq_head->lock, flags);
	if (list_empty(&wq_entry->entry)) {
		was_empty = list_empty(&wq_head->head);
		__add_wait_queue_entry_tail(wq_head, wq_entry);
	}
	/*置进程状态*/
	set_current_state(state);
	spin_unlock_irqrestore(&wq_head->lock, flags);
	return was_empty;
}
EXPORT_SYMBOL(prepare_to_wait_exclusive);

void init_wait_entry(struct wait_queue_entry *wq_entry, int flags)
{
	/*初始化一个等待队列项，使用默认的唤醒函数*/
	wq_entry->flags = flags;
	wq_entry->private = current;
	wq_entry->func = autoremove_wake_function;
	INIT_LIST_HEAD(&wq_entry->entry);
}
EXPORT_SYMBOL(init_wait_entry);

long prepare_to_wait_event(struct wait_queue_head *wq_head, struct wait_queue_entry *wq_entry, int state)
{
	unsigned long flags;
	long ret = 0;

	spin_lock_irqsave(&wq_head->lock, flags);
	if (signal_pending_state(state, current)) {
		/*
		 * Exclusive waiter must not fail if it was selected by wakeup,
		 * it should "consume" the condition we were waiting for.
		 *
		 * The caller will recheck the condition and return success if
		 * we were already woken up, we can not miss the event because
		 * wakeup locks/unlocks the same wq_head->lock.
		 *
		 * But we need to ensure that set-condition + wakeup after that
		 * can't see us, it should wake up another exclusive waiter if
		 * we fail.
		 */
		list_del_init(&wq_entry->entry);
		ret = -ERESTARTSYS;
	} else {
		if (list_empty(&wq_entry->entry)) {
			if (wq_entry->flags & WQ_FLAG_EXCLUSIVE)
				__add_wait_queue_entry_tail(wq_head, wq_entry);
			else
				__add_wait_queue(wq_head, wq_entry);
		}
		set_current_state(state);
	}
	spin_unlock_irqrestore(&wq_head->lock, flags);

	return ret;
}
EXPORT_SYMBOL(prepare_to_wait_event);

/*
 * Note! These two wait functions are entered with the
 * wait-queue lock held (and interrupts off in the _irq
 * case), so there is no race with testing the wakeup
 * condition in the caller before they add the wait
 * entry to the wake queue.
 */
int do_wait_intr(wait_queue_head_t *wq, wait_queue_entry_t *wait)
{
	if (likely(list_empty(&wait->entry)))
		__add_wait_queue_entry_tail(wq, wait);

	set_current_state(TASK_INTERRUPTIBLE);
	if (signal_pending(current))
		return -ERESTARTSYS;

	spin_unlock(&wq->lock);
	schedule();
	spin_lock(&wq->lock);

	return 0;
}
EXPORT_SYMBOL(do_wait_intr);

int do_wait_intr_irq(wait_queue_head_t *wq, wait_queue_entry_t *wait)
{
	if (likely(list_empty(&wait->entry)))
		__add_wait_queue_entry_tail(wq, wait);

	set_current_state(TASK_INTERRUPTIBLE);
	if (signal_pending(current))
		return -ERESTARTSYS;

	spin_unlock_irq(&wq->lock);
	schedule();
	spin_lock_irq(&wq->lock);

	return 0;
}
EXPORT_SYMBOL(do_wait_intr_irq);

/**
 * finish_wait - clean up after waiting in a queue
 * @wq_head: waitqueue waited on
 * @wq_entry: wait descriptor
 *
 * Sets current thread back to running state and removes
 * the wait descriptor from the given waitqueue if still
 * queued.
 */
void finish_wait(struct wait_queue_head *wq_head, struct wait_queue_entry *wq_entry)
{
	unsigned long flags;

	__set_current_state(TASK_RUNNING);
	/*
	 * We can check for list emptiness outside the lock
	 * IFF:
	 *  - we use the "careful" check that verifies both
	 *    the next and prev pointers, so that there cannot
	 *    be any half-pending updates in progress on other
	 *    CPU's that we haven't seen yet (and that might
	 *    still change the stack area.
	 * and
	 *  - all other users take the lock (ie we can only
	 *    have _one_ other CPU that looks at or modifies
	 *    the list).
	 */
	if (!list_empty_careful(&wq_entry->entry)) {
		spin_lock_irqsave(&wq_head->lock, flags);
		list_del_init(&wq_entry->entry);
		spin_unlock_irqrestore(&wq_head->lock, flags);
	}
}
EXPORT_SYMBOL(finish_wait);

int autoremove_wake_function(struct wait_queue_entry *wq_entry, unsigned mode, int sync, void *key)
{
	int ret = default_wake_function(wq_entry, mode, sync, key);

	if (ret)
		/*成功唤醒，将等待成员自队列中移除*/
		list_del_init_careful(&wq_entry->entry);

	return ret;
}
EXPORT_SYMBOL(autoremove_wake_function);

/*
 * DEFINE_WAIT_FUNC(wait, woken_wake_func);
 *
 * add_wait_queue(&wq_head, &wait);
 * for (;;) {
 *     if (condition)
 *         break;
 *
 *     // in wait_woken()			// in woken_wake_function()
 *
 *     p->state = mode;				wq_entry->flags |= WQ_FLAG_WOKEN;
 *     smp_mb(); // A				try_to_wake_up():
 *     if (!(wq_entry->flags & WQ_FLAG_WOKEN))	   <full barrier>
 *         schedule()				   if (p->state & mode)
 *     p->state = TASK_RUNNING;			      p->state = TASK_RUNNING;
 *     wq_entry->flags &= ~WQ_FLAG_WOKEN;	~~~~~~~~~~~~~~~~~~
 *     smp_mb(); // B				condition = true;
 * }						smp_mb(); // C
 * remove_wait_queue(&wq_head, &wait);		wq_entry->flags |= WQ_FLAG_WOKEN;
 */
long wait_woken(struct wait_queue_entry *wq_entry, unsigned mode, long timeout)
{
	/*
	 * The below executes an smp_mb(), which matches with the full barrier
	 * executed by the try_to_wake_up() in woken_wake_function() such that
	 * either we see the store to wq_entry->flags in woken_wake_function()
	 * or woken_wake_function() sees our store to current->state.
	 */
	set_current_state(mode); /* A */
	if (!(wq_entry->flags & WQ_FLAG_WOKEN) && !kthread_should_stop_or_park())
		timeout = schedule_timeout(timeout);
	__set_current_state(TASK_RUNNING);

	/*
	 * The below executes an smp_mb(), which matches with the smp_mb() (C)
	 * in woken_wake_function() such that either we see the wait condition
	 * being true or the store to wq_entry->flags in woken_wake_function()
	 * follows ours in the coherence order.
	 */
	smp_store_mb(wq_entry->flags, wq_entry->flags & ~WQ_FLAG_WOKEN); /* B */

	return timeout;
}
EXPORT_SYMBOL(wait_woken);

int woken_wake_function(struct wait_queue_entry *wq_entry, unsigned mode, int sync, void *key)
{
	/* Pairs with the smp_store_mb() in wait_woken(). */
	smp_mb(); /* C */
	wq_entry->flags |= WQ_FLAG_WOKEN;

	return default_wake_function(wq_entry, mode, sync, key);
}
EXPORT_SYMBOL(woken_wake_function);<|MERGE_RESOLUTION|>--- conflicted
+++ resolved
@@ -81,19 +81,8 @@
 
 	lockdep_assert_held(&wq_head->lock);
 
-<<<<<<< HEAD
-	if (bookmark && (bookmark->flags & WQ_FLAG_BOOKMARK)) {
-		/*bookmark已赋值，从bookmark处开始，取下一个元素，将bookmark移除*/
-		curr = list_next_entry(bookmark, entry);
-
-		list_del(&bookmark->entry);
-		bookmark->flags = 0;
-	} else
-		/*bookmark还未赋值，取等待队列首个无素*/
-		curr = list_first_entry(&wq_head->head, wait_queue_entry_t, entry);
-=======
+	/*bookmark还未赋值，取等待队列首个无素*/
 	curr = list_first_entry(&wq_head->head, wait_queue_entry_t, entry);
->>>>>>> 9d1694dc
 
 	/*如果已完成所有队列元素的遍历，则返回*/
 	if (&curr->entry == &wq_head->head)
@@ -103,14 +92,7 @@
 		unsigned flags = curr->flags;
 		int ret;
 
-<<<<<<< HEAD
-		/*遇到bookmark,别的CPU加的bookmark?，跳过*/
-		if (flags & WQ_FLAG_BOOKMARK)
-			continue;
-
 		/*尝试唤醒进程*/
-=======
->>>>>>> 9d1694dc
 		ret = curr->func(curr, mode, wake_flags, key);
 		if (ret < 0)
 			break;
@@ -118,17 +100,6 @@
 		/*遇到一个exclusive进程*/
 		if (ret && (flags & WQ_FLAG_EXCLUSIVE) && !--nr_exclusive)
 			break;
-<<<<<<< HEAD
-
-		if (bookmark && (++cnt > WAITQUEUE_WALK_BREAK_CNT) &&
-				(&next->entry != &wq_head->head)) {
-			/*尝试唤醒次数过多，还未到达等待队列结尾，暂时记录工作，暂停唤醒*/
-			bookmark->flags = WQ_FLAG_BOOKMARK;
-			list_add_tail(&bookmark->entry, &next->entry);
-			break;
-		}
-=======
->>>>>>> 9d1694dc
 	}
 
 	return nr_exclusive;
@@ -140,25 +111,11 @@
 	unsigned long flags;
 	int remaining;
 
-<<<<<<< HEAD
-	bookmark.flags = 0;
-	bookmark.private = NULL;
-	bookmark.func = NULL;
-	INIT_LIST_HEAD(&bookmark.entry);
-
 	//反复扫描，直到nr_exclusive数目达到要求，或者遍历完所有等待队列，或者func返回失败
-	do {
-		spin_lock_irqsave(&wq_head->lock, flags);
-		remaining = __wake_up_common(wq_head, mode, remaining,
-						wake_flags, key, &bookmark);
-		spin_unlock_irqrestore(&wq_head->lock, flags);
-	} while (bookmark.flags & WQ_FLAG_BOOKMARK);
-=======
 	spin_lock_irqsave(&wq_head->lock, flags);
 	remaining = __wake_up_common(wq_head, mode, nr_exclusive, wake_flags,
 			key);
 	spin_unlock_irqrestore(&wq_head->lock, flags);
->>>>>>> 9d1694dc
 
 	return nr_exclusive - remaining;
 }
