// SPDX-License-Identifier: GPL-2.0-only
/*
 * Generic waiting primitives.
 *
 * (C) 2004 Nadia Yvette Chambers, Oracle
 */

void __init_waitqueue_head(struct wait_queue_head *wq_head, const char *name, struct lock_class_key *key)
{
	spin_lock_init(&wq_head->lock);
	lockdep_set_class_and_name(&wq_head->lock, key, name);
	INIT_LIST_HEAD(&wq_head->head);
}

EXPORT_SYMBOL(__init_waitqueue_head);

void add_wait_queue(struct wait_queue_head *wq_head, struct wait_queue_entry *wq_entry)
{
	unsigned long flags;

	/*加入非排它进程到等待队列*/
	wq_entry->flags &= ~WQ_FLAG_EXCLUSIVE;
	spin_lock_irqsave(&wq_head->lock, flags);
	/*将wq_entry加入到等待队列*/
	__add_wait_queue(wq_head, wq_entry);
	spin_unlock_irqrestore(&wq_head->lock, flags);
}
EXPORT_SYMBOL(add_wait_queue);

void add_wait_queue_exclusive(struct wait_queue_head *wq_head, struct wait_queue_entry *wq_entry)
{
	unsigned long flags;

	/*加入排它性进程到等待队列*/
	wq_entry->flags |= WQ_FLAG_EXCLUSIVE;
	spin_lock_irqsave(&wq_head->lock, flags);
	__add_wait_queue_entry_tail(wq_head, wq_entry);
	spin_unlock_irqrestore(&wq_head->lock, flags);
}
EXPORT_SYMBOL(add_wait_queue_exclusive);

void add_wait_queue_priority(struct wait_queue_head *wq_head, struct wait_queue_entry *wq_entry)
{
	unsigned long flags;

	wq_entry->flags |= WQ_FLAG_EXCLUSIVE | WQ_FLAG_PRIORITY;
	spin_lock_irqsave(&wq_head->lock, flags);
	__add_wait_queue(wq_head, wq_entry);
	spin_unlock_irqrestore(&wq_head->lock, flags);
}
EXPORT_SYMBOL_GPL(add_wait_queue_priority);

/*将wq_entry自等待队列中移除*/
void remove_wait_queue(struct wait_queue_head *wq_head, struct wait_queue_entry *wq_entry)
{
	unsigned long flags;

	spin_lock_irqsave(&wq_head->lock, flags);
	__remove_wait_queue(wq_head, wq_entry);
	spin_unlock_irqrestore(&wq_head->lock, flags);
}
EXPORT_SYMBOL(remove_wait_queue);

/*
 * Scan threshold to break wait queue walk.
 * This allows a waker to take a break from holding the
 * wait queue lock during the wait queue walk.
 */
#define WAITQUEUE_WALK_BREAK_CNT 64

/*
 * The core wakeup function. Non-exclusive wakeups (nr_exclusive == 0) just
 * wake everything up. If it's an exclusive wakeup (nr_exclusive == small +ve
 * number) then we wake that number of exclusive tasks, and potentially all
 * the non-exclusive tasks. Normally, exclusive tasks will be at the end of
 * the list and any non-exclusive tasks will be woken first. A priority task
 * may be at the head of the list, and can consume the event without any other
 * tasks being woken.
 *
 * There are circumstances in which we can try to wake a task which has already
 * started to run but is not in state TASK_RUNNING. try_to_wake_up() returns
 * zero in this (rare) case, and we handle it by continuing to scan the queue.
 */
static int __wake_up_common(struct wait_queue_head *wq_head, unsigned int mode,
			int nr_exclusive, int wake_flags, void *key,
			wait_queue_entry_t *bookmark)
{
	wait_queue_entry_t *curr, *next;
	int cnt = 0;

	lockdep_assert_held(&wq_head->lock);

	if (bookmark && (bookmark->flags & WQ_FLAG_BOOKMARK)) {
		/*bookmark已赋值，从bookmark处开始，取下一个元素，将bookmark移除*/
		curr = list_next_entry(bookmark, entry);

		list_del(&bookmark->entry);
		bookmark->flags = 0;
	} else
		/*bookmark还未赋值，取等待队列首个无素*/
		curr = list_first_entry(&wq_head->head, wait_queue_entry_t, entry);

	/*如果已完成所有队列元素的遍历，则返回*/
	if (&curr->entry == &wq_head->head)
		return nr_exclusive;

	list_for_each_entry_safe_from(curr, next, &wq_head->head, entry) {
		unsigned flags = curr->flags;
		int ret;

		/*遇到bookmark,别的CPU加的bookmark?，跳过*/
		if (flags & WQ_FLAG_BOOKMARK)
			continue;

		/*尝试唤醒进程*/
		ret = curr->func(curr, mode, wake_flags, key);
		if (ret < 0)
			break;

		/*遇到一个exclusive进程*/
		if (ret && (flags & WQ_FLAG_EXCLUSIVE) && !--nr_exclusive)
			break;

		if (bookmark && (++cnt > WAITQUEUE_WALK_BREAK_CNT) &&
				(&next->entry != &wq_head->head)) {
			/*尝试唤醒次数过多，还未到达等待队列结尾，暂时记录工作，暂停唤醒*/
			bookmark->flags = WQ_FLAG_BOOKMARK;
			list_add_tail(&bookmark->entry, &next->entry);
			break;
		}
	}

	return nr_exclusive;
}

static int __wake_up_common_lock(struct wait_queue_head *wq_head, unsigned int mode,
			int nr_exclusive, int wake_flags, void *key)
{
	unsigned long flags;
	wait_queue_entry_t bookmark;
	int remaining = nr_exclusive;

	bookmark.flags = 0;
	bookmark.private = NULL;
	bookmark.func = NULL;
	INIT_LIST_HEAD(&bookmark.entry);

	//反复扫描，直到nr_exclusive数目达到要求，或者遍历完所有等待队列，或者func返回失败
	do {
		spin_lock_irqsave(&wq_head->lock, flags);
		remaining = __wake_up_common(wq_head, mode, remaining,
						wake_flags, key, &bookmark);
		spin_unlock_irqrestore(&wq_head->lock, flags);
	} while (bookmark.flags & WQ_FLAG_BOOKMARK);

	return nr_exclusive - remaining;
}

/**
 * __wake_up - wake up threads blocked on a waitqueue.
 * @wq_head: the waitqueue
 * @mode: which threads
 * @nr_exclusive: how many wake-one or wake-many threads to wake up
 * @key: is directly passed to the wakeup function
 *
 * If this function wakes up a task, it executes a full memory barrier
 * before accessing the task state.  Returns the number of exclusive
 * tasks that were awaken.
 */
<<<<<<< HEAD
void __wake_up(struct wait_queue_head *wq_head/*要唤醒的等待队列*/, unsigned int mode,
			int nr_exclusive, void *key)
=======
int __wake_up(struct wait_queue_head *wq_head, unsigned int mode,
	      int nr_exclusive, void *key)
>>>>>>> fe15c26e
{
	return __wake_up_common_lock(wq_head, mode, nr_exclusive, 0, key);
}
EXPORT_SYMBOL(__wake_up);

/*
 * Same as __wake_up but called with the spinlock in wait_queue_head_t held.
 */
void __wake_up_locked(struct wait_queue_head *wq_head, unsigned int mode, int nr)
{
	__wake_up_common(wq_head, mode, nr, 0, NULL, NULL);
}
EXPORT_SYMBOL_GPL(__wake_up_locked);

void __wake_up_locked_key(struct wait_queue_head *wq_head, unsigned int mode, void *key)
{
	__wake_up_common(wq_head, mode, 1, 0, key, NULL);
}
EXPORT_SYMBOL_GPL(__wake_up_locked_key);

void __wake_up_locked_key_bookmark(struct wait_queue_head *wq_head,
		unsigned int mode, void *key, wait_queue_entry_t *bookmark)
{
	__wake_up_common(wq_head, mode, 1, 0, key, bookmark);
}
EXPORT_SYMBOL_GPL(__wake_up_locked_key_bookmark);

/**
 * __wake_up_sync_key - wake up threads blocked on a waitqueue.
 * @wq_head: the waitqueue
 * @mode: which threads
 * @key: opaque value to be passed to wakeup targets
 *
 * The sync wakeup differs that the waker knows that it will schedule
 * away soon, so while the target thread will be woken up, it will not
 * be migrated to another CPU - ie. the two threads are 'synchronized'
 * with each other. This can prevent needless bouncing between CPUs.
 *
 * On UP it can prevent extra preemption.
 *
 * If this function wakes up a task, it executes a full memory barrier before
 * accessing the task state.
 */
void __wake_up_sync_key(struct wait_queue_head *wq_head, unsigned int mode,
			void *key)
{
	if (unlikely(!wq_head))
		return;

	__wake_up_common_lock(wq_head, mode, 1, WF_SYNC, key);
}
EXPORT_SYMBOL_GPL(__wake_up_sync_key);

/**
 * __wake_up_locked_sync_key - wake up a thread blocked on a locked waitqueue.
 * @wq_head: the waitqueue
 * @mode: which threads
 * @key: opaque value to be passed to wakeup targets
 *
 * The sync wakeup differs in that the waker knows that it will schedule
 * away soon, so while the target thread will be woken up, it will not
 * be migrated to another CPU - ie. the two threads are 'synchronized'
 * with each other. This can prevent needless bouncing between CPUs.
 *
 * On UP it can prevent extra preemption.
 *
 * If this function wakes up a task, it executes a full memory barrier before
 * accessing the task state.
 */
void __wake_up_locked_sync_key(struct wait_queue_head *wq_head,
			       unsigned int mode, void *key)
{
        __wake_up_common(wq_head, mode, 1, WF_SYNC, key, NULL);
}
EXPORT_SYMBOL_GPL(__wake_up_locked_sync_key);

/*
 * __wake_up_sync - see __wake_up_sync_key()
 */
void __wake_up_sync(struct wait_queue_head *wq_head, unsigned int mode)
{
	__wake_up_sync_key(wq_head, mode, NULL);
}
EXPORT_SYMBOL_GPL(__wake_up_sync);	/* For internal use only */

void __wake_up_pollfree(struct wait_queue_head *wq_head)
{
	__wake_up(wq_head, TASK_NORMAL, 0, poll_to_key(EPOLLHUP | POLLFREE));
	/* POLLFREE must have cleared the queue. */
	WARN_ON_ONCE(waitqueue_active(wq_head));
}

/*
 * Note: we use "set_current_state()" _after_ the wait-queue add,
 * because we need a memory barrier there on SMP, so that any
 * wake-function that tests for the wait-queue being active
 * will be guaranteed to see waitqueue addition _or_ subsequent
 * tests in this thread will see the wakeup having taken place.
 *
 * The spin_unlock() itself is semi-permeable and only protects
 * one way (it only protects stuff inside the critical region and
 * stops them from bleeding out - it would still allow subsequent
 * loads to move into the critical region).
 */
void
prepare_to_wait(struct wait_queue_head *wq_head, struct wait_queue_entry *wq_entry, int state)
{
	unsigned long flags;

	/*加入非排它性进程到等待队列*/
	wq_entry->flags &= ~WQ_FLAG_EXCLUSIVE;
	spin_lock_irqsave(&wq_head->lock, flags);
	if (list_empty(&wq_entry->entry))
		__add_wait_queue(wq_head, wq_entry);
	/*置进程状态*/
	set_current_state(state);
	spin_unlock_irqrestore(&wq_head->lock, flags);
}
EXPORT_SYMBOL(prepare_to_wait);

/* Returns true if we are the first waiter in the queue, false otherwise. */
bool
prepare_to_wait_exclusive(struct wait_queue_head *wq_head, struct wait_queue_entry *wq_entry, int state)
{
	unsigned long flags;
	bool was_empty = false;

	/*加入排它性进程到等待队列*/
	wq_entry->flags |= WQ_FLAG_EXCLUSIVE;
	spin_lock_irqsave(&wq_head->lock, flags);
	if (list_empty(&wq_entry->entry)) {
		was_empty = list_empty(&wq_head->head);
		__add_wait_queue_entry_tail(wq_head, wq_entry);
	}
	/*置进程状态*/
	set_current_state(state);
	spin_unlock_irqrestore(&wq_head->lock, flags);
	return was_empty;
}
EXPORT_SYMBOL(prepare_to_wait_exclusive);

void init_wait_entry(struct wait_queue_entry *wq_entry, int flags)
{
	/*初始化一个等待队列项，使用默认的唤醒函数*/
	wq_entry->flags = flags;
	wq_entry->private = current;
	wq_entry->func = autoremove_wake_function;
	INIT_LIST_HEAD(&wq_entry->entry);
}
EXPORT_SYMBOL(init_wait_entry);

long prepare_to_wait_event(struct wait_queue_head *wq_head, struct wait_queue_entry *wq_entry, int state)
{
	unsigned long flags;
	long ret = 0;

	spin_lock_irqsave(&wq_head->lock, flags);
	if (signal_pending_state(state, current)) {
		/*
		 * Exclusive waiter must not fail if it was selected by wakeup,
		 * it should "consume" the condition we were waiting for.
		 *
		 * The caller will recheck the condition and return success if
		 * we were already woken up, we can not miss the event because
		 * wakeup locks/unlocks the same wq_head->lock.
		 *
		 * But we need to ensure that set-condition + wakeup after that
		 * can't see us, it should wake up another exclusive waiter if
		 * we fail.
		 */
		list_del_init(&wq_entry->entry);
		ret = -ERESTARTSYS;
	} else {
		if (list_empty(&wq_entry->entry)) {
			if (wq_entry->flags & WQ_FLAG_EXCLUSIVE)
				__add_wait_queue_entry_tail(wq_head, wq_entry);
			else
				__add_wait_queue(wq_head, wq_entry);
		}
		set_current_state(state);
	}
	spin_unlock_irqrestore(&wq_head->lock, flags);

	return ret;
}
EXPORT_SYMBOL(prepare_to_wait_event);

/*
 * Note! These two wait functions are entered with the
 * wait-queue lock held (and interrupts off in the _irq
 * case), so there is no race with testing the wakeup
 * condition in the caller before they add the wait
 * entry to the wake queue.
 */
int do_wait_intr(wait_queue_head_t *wq, wait_queue_entry_t *wait)
{
	if (likely(list_empty(&wait->entry)))
		__add_wait_queue_entry_tail(wq, wait);

	set_current_state(TASK_INTERRUPTIBLE);
	if (signal_pending(current))
		return -ERESTARTSYS;

	spin_unlock(&wq->lock);
	schedule();
	spin_lock(&wq->lock);

	return 0;
}
EXPORT_SYMBOL(do_wait_intr);

int do_wait_intr_irq(wait_queue_head_t *wq, wait_queue_entry_t *wait)
{
	if (likely(list_empty(&wait->entry)))
		__add_wait_queue_entry_tail(wq, wait);

	set_current_state(TASK_INTERRUPTIBLE);
	if (signal_pending(current))
		return -ERESTARTSYS;

	spin_unlock_irq(&wq->lock);
	schedule();
	spin_lock_irq(&wq->lock);

	return 0;
}
EXPORT_SYMBOL(do_wait_intr_irq);

/**
 * finish_wait - clean up after waiting in a queue
 * @wq_head: waitqueue waited on
 * @wq_entry: wait descriptor
 *
 * Sets current thread back to running state and removes
 * the wait descriptor from the given waitqueue if still
 * queued.
 */
void finish_wait(struct wait_queue_head *wq_head, struct wait_queue_entry *wq_entry)
{
	unsigned long flags;

	__set_current_state(TASK_RUNNING);
	/*
	 * We can check for list emptiness outside the lock
	 * IFF:
	 *  - we use the "careful" check that verifies both
	 *    the next and prev pointers, so that there cannot
	 *    be any half-pending updates in progress on other
	 *    CPU's that we haven't seen yet (and that might
	 *    still change the stack area.
	 * and
	 *  - all other users take the lock (ie we can only
	 *    have _one_ other CPU that looks at or modifies
	 *    the list).
	 */
	if (!list_empty_careful(&wq_entry->entry)) {
		spin_lock_irqsave(&wq_head->lock, flags);
		list_del_init(&wq_entry->entry);
		spin_unlock_irqrestore(&wq_head->lock, flags);
	}
}
EXPORT_SYMBOL(finish_wait);

int autoremove_wake_function(struct wait_queue_entry *wq_entry, unsigned mode, int sync, void *key)
{
	int ret = default_wake_function(wq_entry, mode, sync, key);

	if (ret)
		/*成功唤醒，将等待成员自队列中移除*/
		list_del_init_careful(&wq_entry->entry);

	return ret;
}
EXPORT_SYMBOL(autoremove_wake_function);

static inline bool is_kthread_should_stop(void)
{
	return (current->flags & PF_KTHREAD) && kthread_should_stop();
}

/*
 * DEFINE_WAIT_FUNC(wait, woken_wake_func);
 *
 * add_wait_queue(&wq_head, &wait);
 * for (;;) {
 *     if (condition)
 *         break;
 *
 *     // in wait_woken()			// in woken_wake_function()
 *
 *     p->state = mode;				wq_entry->flags |= WQ_FLAG_WOKEN;
 *     smp_mb(); // A				try_to_wake_up():
 *     if (!(wq_entry->flags & WQ_FLAG_WOKEN))	   <full barrier>
 *         schedule()				   if (p->state & mode)
 *     p->state = TASK_RUNNING;			      p->state = TASK_RUNNING;
 *     wq_entry->flags &= ~WQ_FLAG_WOKEN;	~~~~~~~~~~~~~~~~~~
 *     smp_mb(); // B				condition = true;
 * }						smp_mb(); // C
 * remove_wait_queue(&wq_head, &wait);		wq_entry->flags |= WQ_FLAG_WOKEN;
 */
long wait_woken(struct wait_queue_entry *wq_entry, unsigned mode, long timeout)
{
	/*
	 * The below executes an smp_mb(), which matches with the full barrier
	 * executed by the try_to_wake_up() in woken_wake_function() such that
	 * either we see the store to wq_entry->flags in woken_wake_function()
	 * or woken_wake_function() sees our store to current->state.
	 */
	set_current_state(mode); /* A */
	if (!(wq_entry->flags & WQ_FLAG_WOKEN) && !is_kthread_should_stop())
		timeout = schedule_timeout(timeout);
	__set_current_state(TASK_RUNNING);

	/*
	 * The below executes an smp_mb(), which matches with the smp_mb() (C)
	 * in woken_wake_function() such that either we see the wait condition
	 * being true or the store to wq_entry->flags in woken_wake_function()
	 * follows ours in the coherence order.
	 */
	smp_store_mb(wq_entry->flags, wq_entry->flags & ~WQ_FLAG_WOKEN); /* B */

	return timeout;
}
EXPORT_SYMBOL(wait_woken);

int woken_wake_function(struct wait_queue_entry *wq_entry, unsigned mode, int sync, void *key)
{
	/* Pairs with the smp_store_mb() in wait_woken(). */
	smp_mb(); /* C */
	wq_entry->flags |= WQ_FLAG_WOKEN;

	return default_wake_function(wq_entry, mode, sync, key);
}
EXPORT_SYMBOL(woken_wake_function);<|MERGE_RESOLUTION|>--- conflicted
+++ resolved
@@ -167,13 +167,8 @@
  * before accessing the task state.  Returns the number of exclusive
  * tasks that were awaken.
  */
-<<<<<<< HEAD
-void __wake_up(struct wait_queue_head *wq_head/*要唤醒的等待队列*/, unsigned int mode,
-			int nr_exclusive, void *key)
-=======
-int __wake_up(struct wait_queue_head *wq_head, unsigned int mode,
+int __wake_up(struct wait_queue_head *wq_head/*要唤醒的等待队列*/, unsigned int mode,
 	      int nr_exclusive, void *key)
->>>>>>> fe15c26e
 {
 	return __wake_up_common_lock(wq_head, mode, nr_exclusive, 0, key);
 }
