// SPDX-License-Identifier: GPL-2.0-only
/*
 *  kernel/sched/core.c
 *
 *  Core kernel scheduler code and related syscalls
 *
 *  Copyright (C) 1991-2002  Linus Torvalds
 */
#define CREATE_TRACE_POINTS
#include <trace/events/sched.h>
#undef CREATE_TRACE_POINTS

#include "sched.h"

#include <linux/nospec.h>
#include <linux/blkdev.h>
#include <linux/kcov.h>
#include <linux/scs.h>

#include <asm/switch_to.h>
#include <asm/tlb.h>

#include "../workqueue_internal.h"
#include "../../fs/io-wq.h"
#include "../smpboot.h"

#include "pelt.h"
#include "smp.h"

/*
 * Export tracepoints that act as a bare tracehook (ie: have no trace event
 * associated with them) to allow external modules to probe them.
 */
EXPORT_TRACEPOINT_SYMBOL_GPL(pelt_cfs_tp);
EXPORT_TRACEPOINT_SYMBOL_GPL(pelt_rt_tp);
EXPORT_TRACEPOINT_SYMBOL_GPL(pelt_dl_tp);
EXPORT_TRACEPOINT_SYMBOL_GPL(pelt_irq_tp);
EXPORT_TRACEPOINT_SYMBOL_GPL(pelt_se_tp);
EXPORT_TRACEPOINT_SYMBOL_GPL(sched_cpu_capacity_tp);
EXPORT_TRACEPOINT_SYMBOL_GPL(sched_overutilized_tp);
EXPORT_TRACEPOINT_SYMBOL_GPL(sched_util_est_cfs_tp);
EXPORT_TRACEPOINT_SYMBOL_GPL(sched_util_est_se_tp);
EXPORT_TRACEPOINT_SYMBOL_GPL(sched_update_nr_running_tp);

DEFINE_PER_CPU_SHARED_ALIGNED(struct rq, runqueues);

#ifdef CONFIG_SCHED_DEBUG
/*
 * Debugging: various feature bits
 *
 * If SCHED_DEBUG is disabled, each compilation unit has its own copy of
 * sysctl_sched_features, defined in sched.h, to allow constants propagation
 * at compile time and compiler optimization based on features default.
 */
#define SCHED_FEAT(name, enabled)	\
	(1UL << __SCHED_FEAT_##name) * enabled |
const_debug unsigned int sysctl_sched_features =
#include "features.h"
	0;
#undef SCHED_FEAT

/*
 * Print a warning if need_resched is set for the given duration (if
 * LATENCY_WARN is enabled).
 *
 * If sysctl_resched_latency_warn_once is set, only one warning will be shown
 * per boot.
 */
__read_mostly int sysctl_resched_latency_warn_ms = 100;
__read_mostly int sysctl_resched_latency_warn_once = 1;
#endif /* CONFIG_SCHED_DEBUG */

/*
 * Number of tasks to iterate in a single balance run.
 * Limited because this is done with IRQs disabled.
 */
#ifdef CONFIG_PREEMPT_RT
const_debug unsigned int sysctl_sched_nr_migrate = 8;
#else
const_debug unsigned int sysctl_sched_nr_migrate = 32;
#endif

/*
 * period over which we measure -rt task CPU usage in us.
 * default: 1s
 */
unsigned int sysctl_sched_rt_period = 1000000;

__read_mostly int scheduler_running;

#ifdef CONFIG_SCHED_CORE

DEFINE_STATIC_KEY_FALSE(__sched_core_enabled);

/* kernel prio, less is more */
static inline int __task_prio(struct task_struct *p)
{
	if (p->sched_class == &stop_sched_class) /* trumps deadline */
		return -2;

	if (rt_prio(p->prio)) /* includes deadline */
		return p->prio; /* [-1, 99] */

	if (p->sched_class == &idle_sched_class)
		return MAX_RT_PRIO + NICE_WIDTH; /* 140 */

	return MAX_RT_PRIO + MAX_NICE; /* 120, squash fair */
}

/*
 * l(a,b)
 * le(a,b) := !l(b,a)
 * g(a,b)  := l(b,a)
 * ge(a,b) := !l(a,b)
 */

/* real prio, less is less */
static inline bool prio_less(struct task_struct *a, struct task_struct *b, bool in_fi)
{

	int pa = __task_prio(a), pb = __task_prio(b);

	if (-pa < -pb)
		return true;

	if (-pb < -pa)
		return false;

	if (pa == -1) /* dl_prio() doesn't work because of stop_class above */
		return !dl_time_before(a->dl.deadline, b->dl.deadline);

	if (pa == MAX_RT_PRIO + MAX_NICE)	/* fair */
		return cfs_prio_less(a, b, in_fi);

	return false;
}

static inline bool __sched_core_less(struct task_struct *a, struct task_struct *b)
{
	if (a->core_cookie < b->core_cookie)
		return true;

	if (a->core_cookie > b->core_cookie)
		return false;

	/* flip prio, so high prio is leftmost */
	if (prio_less(b, a, task_rq(a)->core->core_forceidle))
		return true;

	return false;
}

#define __node_2_sc(node) rb_entry((node), struct task_struct, core_node)

static inline bool rb_sched_core_less(struct rb_node *a, const struct rb_node *b)
{
	return __sched_core_less(__node_2_sc(a), __node_2_sc(b));
}

static inline int rb_sched_core_cmp(const void *key, const struct rb_node *node)
{
	const struct task_struct *p = __node_2_sc(node);
	unsigned long cookie = (unsigned long)key;

	if (cookie < p->core_cookie)
		return -1;

	if (cookie > p->core_cookie)
		return 1;

	return 0;
}

void sched_core_enqueue(struct rq *rq, struct task_struct *p)
{
	rq->core->core_task_seq++;

	if (!p->core_cookie)
		return;

	rb_add(&p->core_node, &rq->core_tree, rb_sched_core_less);
}

void sched_core_dequeue(struct rq *rq, struct task_struct *p)
{
	rq->core->core_task_seq++;

	if (!sched_core_enqueued(p))
		return;

	rb_erase(&p->core_node, &rq->core_tree);
	RB_CLEAR_NODE(&p->core_node);
}

/*
 * Find left-most (aka, highest priority) task matching @cookie.
 */
static struct task_struct *sched_core_find(struct rq *rq, unsigned long cookie)
{
	struct rb_node *node;

	node = rb_find_first((void *)cookie, &rq->core_tree, rb_sched_core_cmp);
	/*
	 * The idle task always matches any cookie!
	 */
	if (!node)
		return idle_sched_class.pick_task(rq);

	return __node_2_sc(node);
}

static struct task_struct *sched_core_next(struct task_struct *p, unsigned long cookie)
{
	struct rb_node *node = &p->core_node;

	node = rb_next(node);
	if (!node)
		return NULL;

	p = container_of(node, struct task_struct, core_node);
	if (p->core_cookie != cookie)
		return NULL;

	return p;
}

/*
 * Magic required such that:
 *
 *	raw_spin_rq_lock(rq);
 *	...
 *	raw_spin_rq_unlock(rq);
 *
 * ends up locking and unlocking the _same_ lock, and all CPUs
 * always agree on what rq has what lock.
 *
 * XXX entirely possible to selectively enable cores, don't bother for now.
 */

static DEFINE_MUTEX(sched_core_mutex);
static atomic_t sched_core_count;
static struct cpumask sched_core_mask;

static void sched_core_lock(int cpu, unsigned long *flags)
{
	const struct cpumask *smt_mask = cpu_smt_mask(cpu);
	int t, i = 0;

	local_irq_save(*flags);
	for_each_cpu(t, smt_mask)
		raw_spin_lock_nested(&cpu_rq(t)->__lock, i++);
}

static void sched_core_unlock(int cpu, unsigned long *flags)
{
	const struct cpumask *smt_mask = cpu_smt_mask(cpu);
	int t;

	for_each_cpu(t, smt_mask)
		raw_spin_unlock(&cpu_rq(t)->__lock);
	local_irq_restore(*flags);
}

static void __sched_core_flip(bool enabled)
{
	unsigned long flags;
	int cpu, t;

	cpus_read_lock();

	/*
	 * Toggle the online cores, one by one.
	 */
	cpumask_copy(&sched_core_mask, cpu_online_mask);
	for_each_cpu(cpu, &sched_core_mask) {
		const struct cpumask *smt_mask = cpu_smt_mask(cpu);

		sched_core_lock(cpu, &flags);

		for_each_cpu(t, smt_mask)
			cpu_rq(t)->core_enabled = enabled;

		sched_core_unlock(cpu, &flags);

		cpumask_andnot(&sched_core_mask, &sched_core_mask, smt_mask);
	}

	/*
	 * Toggle the offline CPUs.
	 */
	cpumask_copy(&sched_core_mask, cpu_possible_mask);
	cpumask_andnot(&sched_core_mask, &sched_core_mask, cpu_online_mask);

	for_each_cpu(cpu, &sched_core_mask)
		cpu_rq(cpu)->core_enabled = enabled;

	cpus_read_unlock();
}

static void sched_core_assert_empty(void)
{
	int cpu;

	for_each_possible_cpu(cpu)
		WARN_ON_ONCE(!RB_EMPTY_ROOT(&cpu_rq(cpu)->core_tree));
}

static void __sched_core_enable(void)
{
	static_branch_enable(&__sched_core_enabled);
	/*
	 * Ensure all previous instances of raw_spin_rq_*lock() have finished
	 * and future ones will observe !sched_core_disabled().
	 */
	synchronize_rcu();
	__sched_core_flip(true);
	sched_core_assert_empty();
}

static void __sched_core_disable(void)
{
	sched_core_assert_empty();
	__sched_core_flip(false);
	static_branch_disable(&__sched_core_enabled);
}

void sched_core_get(void)
{
	if (atomic_inc_not_zero(&sched_core_count))
		return;

	mutex_lock(&sched_core_mutex);
	if (!atomic_read(&sched_core_count))
		__sched_core_enable();

	smp_mb__before_atomic();
	atomic_inc(&sched_core_count);
	mutex_unlock(&sched_core_mutex);
}

static void __sched_core_put(struct work_struct *work)
{
	if (atomic_dec_and_mutex_lock(&sched_core_count, &sched_core_mutex)) {
		__sched_core_disable();
		mutex_unlock(&sched_core_mutex);
	}
}

void sched_core_put(void)
{
	static DECLARE_WORK(_work, __sched_core_put);

	/*
	 * "There can be only one"
	 *
	 * Either this is the last one, or we don't actually need to do any
	 * 'work'. If it is the last *again*, we rely on
	 * WORK_STRUCT_PENDING_BIT.
	 */
	if (!atomic_add_unless(&sched_core_count, -1, 1))
		schedule_work(&_work);
}

#else /* !CONFIG_SCHED_CORE */

static inline void sched_core_enqueue(struct rq *rq, struct task_struct *p) { }
static inline void sched_core_dequeue(struct rq *rq, struct task_struct *p) { }

#endif /* CONFIG_SCHED_CORE */

/*
 * part of the period that we allow rt tasks to run in us.
 * default: 0.95s
 */
int sysctl_sched_rt_runtime = 950000;


/*
 * Serialization rules:
 *
 * Lock order:
 *
 *   p->pi_lock
 *     rq->lock
 *       hrtimer_cpu_base->lock (hrtimer_start() for bandwidth controls)
 *
 *  rq1->lock
 *    rq2->lock  where: rq1 < rq2
 *
 * Regular state:
 *
 * Normal scheduling state is serialized by rq->lock. __schedule() takes the
 * local CPU's rq->lock, it optionally removes the task from the runqueue and
 * always looks at the local rq data structures to find the most eligible task
 * to run next.
 *
 * Task enqueue is also under rq->lock, possibly taken from another CPU.
 * Wakeups from another LLC domain might use an IPI to transfer the enqueue to
 * the local CPU to avoid bouncing the runqueue state around [ see
 * ttwu_queue_wakelist() ]
 *
 * Task wakeup, specifically wakeups that involve migration, are horribly
 * complicated to avoid having to take two rq->locks.
 *
 * Special state:
 *
 * System-calls and anything external will use task_rq_lock() which acquires
 * both p->pi_lock and rq->lock. As a consequence the state they change is
 * stable while holding either lock:
 *
 *  - sched_setaffinity()/
 *    set_cpus_allowed_ptr():	p->cpus_ptr, p->nr_cpus_allowed
 *  - set_user_nice():		p->se.load, p->*prio
 *  - __sched_setscheduler():	p->sched_class, p->policy, p->*prio,
 *				p->se.load, p->rt_priority,
 *				p->dl.dl_{runtime, deadline, period, flags, bw, density}
 *  - sched_setnuma():		p->numa_preferred_nid
 *  - sched_move_task()/
 *    cpu_cgroup_fork():	p->sched_task_group
 *  - uclamp_update_active()	p->uclamp*
 *
 * p->state <- TASK_*:
 *
 *   is changed locklessly using set_current_state(), __set_current_state() or
 *   set_special_state(), see their respective comments, or by
 *   try_to_wake_up(). This latter uses p->pi_lock to serialize against
 *   concurrent self.
 *
 * p->on_rq <- { 0, 1 = TASK_ON_RQ_QUEUED, 2 = TASK_ON_RQ_MIGRATING }:
 *
 *   is set by activate_task() and cleared by deactivate_task(), under
 *   rq->lock. Non-zero indicates the task is runnable, the special
 *   ON_RQ_MIGRATING state is used for migration without holding both
 *   rq->locks. It indicates task_cpu() is not stable, see task_rq_lock().
 *
 * p->on_cpu <- { 0, 1 }:
 *
 *   is set by prepare_task() and cleared by finish_task() such that it will be
 *   set before p is scheduled-in and cleared after p is scheduled-out, both
 *   under rq->lock. Non-zero indicates the task is running on its CPU.
 *
 *   [ The astute reader will observe that it is possible for two tasks on one
 *     CPU to have ->on_cpu = 1 at the same time. ]
 *
 * task_cpu(p): is changed by set_task_cpu(), the rules are:
 *
 *  - Don't call set_task_cpu() on a blocked task:
 *
 *    We don't care what CPU we're not running on, this simplifies hotplug,
 *    the CPU assignment of blocked tasks isn't required to be valid.
 *
 *  - for try_to_wake_up(), called under p->pi_lock:
 *
 *    This allows try_to_wake_up() to only take one rq->lock, see its comment.
 *
 *  - for migration called under rq->lock:
 *    [ see task_on_rq_migrating() in task_rq_lock() ]
 *
 *    o move_queued_task()
 *    o detach_task()
 *
 *  - for migration called under double_rq_lock():
 *
 *    o __migrate_swap_task()
 *    o push_rt_task() / pull_rt_task()
 *    o push_dl_task() / pull_dl_task()
 *    o dl_task_offline_migration()
 *
 */

void raw_spin_rq_lock_nested(struct rq *rq, int subclass)
{
	raw_spinlock_t *lock;

	/* Matches synchronize_rcu() in __sched_core_enable() */
	preempt_disable();
	if (sched_core_disabled()) {
		raw_spin_lock_nested(&rq->__lock, subclass);
		/* preempt_count *MUST* be > 1 */
		preempt_enable_no_resched();
		return;
	}

	for (;;) {
		lock = __rq_lockp(rq);
		raw_spin_lock_nested(lock, subclass);
		if (likely(lock == __rq_lockp(rq))) {
			/* preempt_count *MUST* be > 1 */
			preempt_enable_no_resched();
			return;
		}
		raw_spin_unlock(lock);
	}
}

bool raw_spin_rq_trylock(struct rq *rq)
{
	raw_spinlock_t *lock;
	bool ret;

	/* Matches synchronize_rcu() in __sched_core_enable() */
	preempt_disable();
	if (sched_core_disabled()) {
		ret = raw_spin_trylock(&rq->__lock);
		preempt_enable();
		return ret;
	}

	for (;;) {
		lock = __rq_lockp(rq);
		ret = raw_spin_trylock(lock);
		if (!ret || (likely(lock == __rq_lockp(rq)))) {
			preempt_enable();
			return ret;
		}
		raw_spin_unlock(lock);
	}
}

void raw_spin_rq_unlock(struct rq *rq)
{
	raw_spin_unlock(rq_lockp(rq));
}

#ifdef CONFIG_SMP
/*
 * double_rq_lock - safely lock two runqueues
 */
void double_rq_lock(struct rq *rq1, struct rq *rq2)
{
	lockdep_assert_irqs_disabled();

	if (rq_order_less(rq2, rq1))
		swap(rq1, rq2);

	raw_spin_rq_lock(rq1);
	if (__rq_lockp(rq1) == __rq_lockp(rq2))
		return;

	raw_spin_rq_lock_nested(rq2, SINGLE_DEPTH_NESTING);
}
#endif

/*
 * __task_rq_lock - lock the rq @p resides on.
 */
struct rq *__task_rq_lock(struct task_struct *p, struct rq_flags *rf)
	__acquires(rq->lock)
{
	struct rq *rq;

	lockdep_assert_held(&p->pi_lock);

	for (;;) {
		rq = task_rq(p);
		raw_spin_rq_lock(rq);
		if (likely(rq == task_rq(p) && !task_on_rq_migrating(p))) {
			rq_pin_lock(rq, rf);
			return rq;
		}
		raw_spin_rq_unlock(rq);

		while (unlikely(task_on_rq_migrating(p)))
			cpu_relax();
	}
}

/*
 * task_rq_lock - lock p->pi_lock and lock the rq @p resides on.
 */
struct rq *task_rq_lock(struct task_struct *p, struct rq_flags *rf)
	__acquires(p->pi_lock)
	__acquires(rq->lock)
{
	struct rq *rq;

	for (;;) {
		raw_spin_lock_irqsave(&p->pi_lock, rf->flags);
		rq = task_rq(p);
		raw_spin_rq_lock(rq);
		/*
		 *	move_queued_task()		task_rq_lock()
		 *
		 *	ACQUIRE (rq->lock)
		 *	[S] ->on_rq = MIGRATING		[L] rq = task_rq()
		 *	WMB (__set_task_cpu())		ACQUIRE (rq->lock);
		 *	[S] ->cpu = new_cpu		[L] task_rq()
		 *					[L] ->on_rq
		 *	RELEASE (rq->lock)
		 *
		 * If we observe the old CPU in task_rq_lock(), the acquire of
		 * the old rq->lock will fully serialize against the stores.
		 *
		 * If we observe the new CPU in task_rq_lock(), the address
		 * dependency headed by '[L] rq = task_rq()' and the acquire
		 * will pair with the WMB to ensure we then also see migrating.
		 */
		if (likely(rq == task_rq(p) && !task_on_rq_migrating(p))) {
			rq_pin_lock(rq, rf);
			return rq;
		}
		raw_spin_rq_unlock(rq);
		raw_spin_unlock_irqrestore(&p->pi_lock, rf->flags);

		while (unlikely(task_on_rq_migrating(p)))
			cpu_relax();
	}
}

/*
 * RQ-clock updating methods:
 */

static void update_rq_clock_task(struct rq *rq, s64 delta)
{
/*
 * In theory, the compile should just see 0 here, and optimize out the call
 * to sched_rt_avg_update. But I don't trust it...
 */
	s64 __maybe_unused steal = 0, irq_delta = 0;

#ifdef CONFIG_IRQ_TIME_ACCOUNTING
	irq_delta = irq_time_read(cpu_of(rq)) - rq->prev_irq_time;

	/*
	 * Since irq_time is only updated on {soft,}irq_exit, we might run into
	 * this case when a previous update_rq_clock() happened inside a
	 * {soft,}irq region.
	 *
	 * When this happens, we stop ->clock_task and only update the
	 * prev_irq_time stamp to account for the part that fit, so that a next
	 * update will consume the rest. This ensures ->clock_task is
	 * monotonic.
	 *
	 * It does however cause some slight miss-attribution of {soft,}irq
	 * time, a more accurate solution would be to update the irq_time using
	 * the current rq->clock timestamp, except that would require using
	 * atomic ops.
	 */
	if (irq_delta > delta)
		irq_delta = delta;

	rq->prev_irq_time += irq_delta;
	delta -= irq_delta;
#endif
#ifdef CONFIG_PARAVIRT_TIME_ACCOUNTING
	if (static_key_false((&paravirt_steal_rq_enabled))) {
		steal = paravirt_steal_clock(cpu_of(rq));
		steal -= rq->prev_steal_time_rq;

		if (unlikely(steal > delta))
			steal = delta;

		rq->prev_steal_time_rq += steal;
		delta -= steal;
	}
#endif

	rq->clock_task += delta;

#ifdef CONFIG_HAVE_SCHED_AVG_IRQ
	if ((irq_delta + steal) && sched_feat(NONTASK_CAPACITY))
		update_irq_load_avg(rq, irq_delta + steal);
#endif
	update_rq_clock_pelt(rq, delta);
}

void update_rq_clock(struct rq *rq)
{
	s64 delta;

	lockdep_assert_rq_held(rq);

	if (rq->clock_update_flags & RQCF_ACT_SKIP)
		return;

#ifdef CONFIG_SCHED_DEBUG
	if (sched_feat(WARN_DOUBLE_CLOCK))
		SCHED_WARN_ON(rq->clock_update_flags & RQCF_UPDATED);
	rq->clock_update_flags |= RQCF_UPDATED;
#endif

	delta = sched_clock_cpu(cpu_of(rq)) - rq->clock;
	if (delta < 0)
		return;
	rq->clock += delta;
	update_rq_clock_task(rq, delta);
}

#ifdef CONFIG_SCHED_HRTICK
/*
 * Use HR-timers to deliver accurate preemption points.
 */

static void hrtick_clear(struct rq *rq)
{
	if (hrtimer_active(&rq->hrtick_timer))
		hrtimer_cancel(&rq->hrtick_timer);
}

/*
 * High-resolution timer tick.
 * Runs from hardirq context with interrupts disabled.
 */
static enum hrtimer_restart hrtick(struct hrtimer *timer)
{
	struct rq *rq = container_of(timer, struct rq, hrtick_timer);
	struct rq_flags rf;

	WARN_ON_ONCE(cpu_of(rq) != smp_processor_id());

	rq_lock(rq, &rf);
	update_rq_clock(rq);
	rq->curr->sched_class->task_tick(rq, rq->curr, 1);
	rq_unlock(rq, &rf);

	return HRTIMER_NORESTART;
}

#ifdef CONFIG_SMP

static void __hrtick_restart(struct rq *rq)
{
	struct hrtimer *timer = &rq->hrtick_timer;
	ktime_t time = rq->hrtick_time;

	hrtimer_start(timer, time, HRTIMER_MODE_ABS_PINNED_HARD);
}

/*
 * called from hardirq (IPI) context
 */
static void __hrtick_start(void *arg)
{
	struct rq *rq = arg;
	struct rq_flags rf;

	rq_lock(rq, &rf);
	__hrtick_restart(rq);
	rq_unlock(rq, &rf);
}

/*
 * Called to set the hrtick timer state.
 *
 * called with rq->lock held and irqs disabled
 */
void hrtick_start(struct rq *rq, u64 delay)
{
	struct hrtimer *timer = &rq->hrtick_timer;
	s64 delta;

	/*
	 * Don't schedule slices shorter than 10000ns, that just
	 * doesn't make sense and can cause timer DoS.
	 */
	delta = max_t(s64, delay, 10000LL);
	rq->hrtick_time = ktime_add_ns(timer->base->get_time(), delta);

	if (rq == this_rq())
		__hrtick_restart(rq);
	else
		smp_call_function_single_async(cpu_of(rq), &rq->hrtick_csd);
}

#else
/*
 * Called to set the hrtick timer state.
 *
 * called with rq->lock held and irqs disabled
 */
void hrtick_start(struct rq *rq, u64 delay)
{
	/*
	 * Don't schedule slices shorter than 10000ns, that just
	 * doesn't make sense. Rely on vruntime for fairness.
	 */
	delay = max_t(u64, delay, 10000LL);
	hrtimer_start(&rq->hrtick_timer, ns_to_ktime(delay),
		      HRTIMER_MODE_REL_PINNED_HARD);
}

#endif /* CONFIG_SMP */

static void hrtick_rq_init(struct rq *rq)
{
#ifdef CONFIG_SMP
	INIT_CSD(&rq->hrtick_csd, __hrtick_start, rq);
#endif
	hrtimer_init(&rq->hrtick_timer, CLOCK_MONOTONIC, HRTIMER_MODE_REL_HARD);
	rq->hrtick_timer.function = hrtick;
}
#else	/* CONFIG_SCHED_HRTICK */
static inline void hrtick_clear(struct rq *rq)
{
}

static inline void hrtick_rq_init(struct rq *rq)
{
}
#endif	/* CONFIG_SCHED_HRTICK */

/*
 * cmpxchg based fetch_or, macro so it works for different integer types
 */
#define fetch_or(ptr, mask)						\
	({								\
		typeof(ptr) _ptr = (ptr);				\
		typeof(mask) _mask = (mask);				\
		typeof(*_ptr) _old, _val = *_ptr;			\
									\
		for (;;) {						\
			_old = cmpxchg(_ptr, _val, _val | _mask);	\
			if (_old == _val)				\
				break;					\
			_val = _old;					\
		}							\
	_old;								\
})

#if defined(CONFIG_SMP) && defined(TIF_POLLING_NRFLAG)
/*
 * Atomically set TIF_NEED_RESCHED and test for TIF_POLLING_NRFLAG,
 * this avoids any races wrt polling state changes and thereby avoids
 * spurious IPIs.
 */
static bool set_nr_and_not_polling(struct task_struct *p)
{
	struct thread_info *ti = task_thread_info(p);
	return !(fetch_or(&ti->flags, _TIF_NEED_RESCHED) & _TIF_POLLING_NRFLAG);
}

/*
 * Atomically set TIF_NEED_RESCHED if TIF_POLLING_NRFLAG is set.
 *
 * If this returns true, then the idle task promises to call
 * sched_ttwu_pending() and reschedule soon.
 */
static bool set_nr_if_polling(struct task_struct *p)
{
	struct thread_info *ti = task_thread_info(p);
	typeof(ti->flags) old, val = READ_ONCE(ti->flags);

	for (;;) {
		if (!(val & _TIF_POLLING_NRFLAG))
			return false;
		if (val & _TIF_NEED_RESCHED)
			return true;
		old = cmpxchg(&ti->flags, val, val | _TIF_NEED_RESCHED);
		if (old == val)
			break;
		val = old;
	}
	return true;
}

#else
static bool set_nr_and_not_polling(struct task_struct *p)
{
	set_tsk_need_resched(p);
	return true;
}

#ifdef CONFIG_SMP
static bool set_nr_if_polling(struct task_struct *p)
{
	return false;
}
#endif
#endif

static bool __wake_q_add(struct wake_q_head *head, struct task_struct *task)
{
	struct wake_q_node *node = &task->wake_q;

	/*
	 * Atomically grab the task, if ->wake_q is !nil already it means
	 * it's already queued (either by us or someone else) and will get the
	 * wakeup due to that.
	 *
	 * In order to ensure that a pending wakeup will observe our pending
	 * state, even in the failed case, an explicit smp_mb() must be used.
	 */
	smp_mb__before_atomic();
	if (unlikely(cmpxchg_relaxed(&node->next, NULL, WAKE_Q_TAIL)))
		return false;

	/*
	 * The head is context local, there can be no concurrency.
	 */
	*head->lastp = node;
	head->lastp = &node->next;
	return true;
}

/**
 * wake_q_add() - queue a wakeup for 'later' waking.
 * @head: the wake_q_head to add @task to
 * @task: the task to queue for 'later' wakeup
 *
 * Queue a task for later wakeup, most likely by the wake_up_q() call in the
 * same context, _HOWEVER_ this is not guaranteed, the wakeup can come
 * instantly.
 *
 * This function must be used as-if it were wake_up_process(); IOW the task
 * must be ready to be woken at this location.
 */
void wake_q_add(struct wake_q_head *head, struct task_struct *task)
{
	if (__wake_q_add(head, task))
		get_task_struct(task);
}

/**
 * wake_q_add_safe() - safely queue a wakeup for 'later' waking.
 * @head: the wake_q_head to add @task to
 * @task: the task to queue for 'later' wakeup
 *
 * Queue a task for later wakeup, most likely by the wake_up_q() call in the
 * same context, _HOWEVER_ this is not guaranteed, the wakeup can come
 * instantly.
 *
 * This function must be used as-if it were wake_up_process(); IOW the task
 * must be ready to be woken at this location.
 *
 * This function is essentially a task-safe equivalent to wake_q_add(). Callers
 * that already hold reference to @task can call the 'safe' version and trust
 * wake_q to do the right thing depending whether or not the @task is already
 * queued for wakeup.
 */
void wake_q_add_safe(struct wake_q_head *head, struct task_struct *task)
{
	if (!__wake_q_add(head, task))
		put_task_struct(task);
}

void wake_up_q(struct wake_q_head *head)
{
	struct wake_q_node *node = head->first;

	while (node != WAKE_Q_TAIL) {
		struct task_struct *task;

		task = container_of(node, struct task_struct, wake_q);
		/* Task can safely be re-inserted now: */
		node = node->next;
		task->wake_q.next = NULL;

		/*
		 * wake_up_process() executes a full barrier, which pairs with
		 * the queueing in wake_q_add() so as not to miss wakeups.
		 */
		wake_up_process(task);
		put_task_struct(task);
	}
}

/*
 * resched_curr - mark rq's current task 'to be rescheduled now'.
 *
 * On UP this means the setting of the need_resched flag, on SMP it
 * might also involve a cross-CPU call to trigger the scheduler on
 * the target CPU.
 */
void resched_curr(struct rq *rq)
{
	struct task_struct *curr = rq->curr;
	int cpu;

	lockdep_assert_rq_held(rq);

	if (test_tsk_need_resched(curr))
		return;

	cpu = cpu_of(rq);

	if (cpu == smp_processor_id()) {
		set_tsk_need_resched(curr);
		set_preempt_need_resched();
		return;
	}

	if (set_nr_and_not_polling(curr))
		smp_send_reschedule(cpu);
	else
		trace_sched_wake_idle_without_ipi(cpu);
}

void resched_cpu(int cpu)
{
	struct rq *rq = cpu_rq(cpu);
	unsigned long flags;

	raw_spin_rq_lock_irqsave(rq, flags);
	if (cpu_online(cpu) || cpu == smp_processor_id())
		resched_curr(rq);
	raw_spin_rq_unlock_irqrestore(rq, flags);
}

#ifdef CONFIG_SMP
#ifdef CONFIG_NO_HZ_COMMON
/*
 * In the semi idle case, use the nearest busy CPU for migrating timers
 * from an idle CPU.  This is good for power-savings.
 *
 * We don't do similar optimization for completely idle system, as
 * selecting an idle CPU will add more delays to the timers than intended
 * (as that CPU's timer base may not be uptodate wrt jiffies etc).
 */
int get_nohz_timer_target(void)
{
	int i, cpu = smp_processor_id(), default_cpu = -1;
	struct sched_domain *sd;
	const struct cpumask *hk_mask;

	if (housekeeping_cpu(cpu, HK_FLAG_TIMER)) {
		if (!idle_cpu(cpu))
			return cpu;
		default_cpu = cpu;
	}

	hk_mask = housekeeping_cpumask(HK_FLAG_TIMER);

	rcu_read_lock();
	for_each_domain(cpu, sd) {
		for_each_cpu_and(i, sched_domain_span(sd), hk_mask) {
			if (cpu == i)
				continue;

			if (!idle_cpu(i)) {
				cpu = i;
				goto unlock;
			}
		}
	}

	if (default_cpu == -1)
		default_cpu = housekeeping_any_cpu(HK_FLAG_TIMER);
	cpu = default_cpu;
unlock:
	rcu_read_unlock();
	return cpu;
}

/*
 * When add_timer_on() enqueues a timer into the timer wheel of an
 * idle CPU then this timer might expire before the next timer event
 * which is scheduled to wake up that CPU. In case of a completely
 * idle system the next event might even be infinite time into the
 * future. wake_up_idle_cpu() ensures that the CPU is woken up and
 * leaves the inner idle loop so the newly added timer is taken into
 * account when the CPU goes back to idle and evaluates the timer
 * wheel for the next timer event.
 */
static void wake_up_idle_cpu(int cpu)
{
	struct rq *rq = cpu_rq(cpu);

	if (cpu == smp_processor_id())
		return;

	if (set_nr_and_not_polling(rq->idle))
		smp_send_reschedule(cpu);
	else
		trace_sched_wake_idle_without_ipi(cpu);
}

static bool wake_up_full_nohz_cpu(int cpu)
{
	/*
	 * We just need the target to call irq_exit() and re-evaluate
	 * the next tick. The nohz full kick at least implies that.
	 * If needed we can still optimize that later with an
	 * empty IRQ.
	 */
	if (cpu_is_offline(cpu))
		return true;  /* Don't try to wake offline CPUs. */
	if (tick_nohz_full_cpu(cpu)) {
		if (cpu != smp_processor_id() ||
		    tick_nohz_tick_stopped())
			tick_nohz_full_kick_cpu(cpu);
		return true;
	}

	return false;
}

/*
 * Wake up the specified CPU.  If the CPU is going offline, it is the
 * caller's responsibility to deal with the lost wakeup, for example,
 * by hooking into the CPU_DEAD notifier like timers and hrtimers do.
 */
void wake_up_nohz_cpu(int cpu)
{
	if (!wake_up_full_nohz_cpu(cpu))
		wake_up_idle_cpu(cpu);
}

static void nohz_csd_func(void *info)
{
	struct rq *rq = info;
	int cpu = cpu_of(rq);
	unsigned int flags;

	/*
	 * Release the rq::nohz_csd.
	 */
	flags = atomic_fetch_andnot(NOHZ_KICK_MASK | NOHZ_NEWILB_KICK, nohz_flags(cpu));
	WARN_ON(!(flags & NOHZ_KICK_MASK));

	rq->idle_balance = idle_cpu(cpu);
	if (rq->idle_balance && !need_resched()) {
		rq->nohz_idle_balance = flags;
		raise_softirq_irqoff(SCHED_SOFTIRQ);
	}
}

#endif /* CONFIG_NO_HZ_COMMON */

#ifdef CONFIG_NO_HZ_FULL
bool sched_can_stop_tick(struct rq *rq)
{
	int fifo_nr_running;

	/* Deadline tasks, even if single, need the tick */
	if (rq->dl.dl_nr_running)
		return false;

	/*
	 * If there are more than one RR tasks, we need the tick to affect the
	 * actual RR behaviour.
	 */
	if (rq->rt.rr_nr_running) {
		if (rq->rt.rr_nr_running == 1)
			return true;
		else
			return false;
	}

	/*
	 * If there's no RR tasks, but FIFO tasks, we can skip the tick, no
	 * forced preemption between FIFO tasks.
	 */
	fifo_nr_running = rq->rt.rt_nr_running - rq->rt.rr_nr_running;
	if (fifo_nr_running)
		return true;

	/*
	 * If there are no DL,RR/FIFO tasks, there must only be CFS tasks left;
	 * if there's more than one we need the tick for involuntary
	 * preemption.
	 */
	if (rq->nr_running > 1)
		return false;

	return true;
}
#endif /* CONFIG_NO_HZ_FULL */
#endif /* CONFIG_SMP */

#if defined(CONFIG_RT_GROUP_SCHED) || (defined(CONFIG_FAIR_GROUP_SCHED) && \
			(defined(CONFIG_SMP) || defined(CONFIG_CFS_BANDWIDTH)))
/*
 * Iterate task_group tree rooted at *from, calling @down when first entering a
 * node and @up when leaving it for the final time.
 *
 * Caller must hold rcu_lock or sufficient equivalent.
 */
int walk_tg_tree_from(struct task_group *from,
			     tg_visitor down, tg_visitor up, void *data)
{
	struct task_group *parent, *child;
	int ret;

	parent = from;

down:
	ret = (*down)(parent, data);
	if (ret)
		goto out;
	list_for_each_entry_rcu(child, &parent->children, siblings) {
		parent = child;
		goto down;

up:
		continue;
	}
	ret = (*up)(parent, data);
	if (ret || parent == from)
		goto out;

	child = parent;
	parent = parent->parent;
	if (parent)
		goto up;
out:
	return ret;
}

int tg_nop(struct task_group *tg, void *data)
{
	return 0;
}
#endif

static void set_load_weight(struct task_struct *p, bool update_load)
{
	int prio = p->static_prio - MAX_RT_PRIO;
	struct load_weight *load = &p->se.load;

	/*
	 * SCHED_IDLE tasks get minimal weight:
	 */
	if (task_has_idle_policy(p)) {
		load->weight = scale_load(WEIGHT_IDLEPRIO);
		load->inv_weight = WMULT_IDLEPRIO;
		return;
	}

	/*
	 * SCHED_OTHER tasks have to update their load when changing their
	 * weight
	 */
	if (update_load && p->sched_class == &fair_sched_class) {
		reweight_task(p, prio);
	} else {
		load->weight = scale_load(sched_prio_to_weight[prio]);
		load->inv_weight = sched_prio_to_wmult[prio];
	}
}

#ifdef CONFIG_UCLAMP_TASK
/*
 * Serializes updates of utilization clamp values
 *
 * The (slow-path) user-space triggers utilization clamp value updates which
 * can require updates on (fast-path) scheduler's data structures used to
 * support enqueue/dequeue operations.
 * While the per-CPU rq lock protects fast-path update operations, user-space
 * requests are serialized using a mutex to reduce the risk of conflicting
 * updates or API abuses.
 */
static DEFINE_MUTEX(uclamp_mutex);

/* Max allowed minimum utilization */
unsigned int sysctl_sched_uclamp_util_min = SCHED_CAPACITY_SCALE;

/* Max allowed maximum utilization */
unsigned int sysctl_sched_uclamp_util_max = SCHED_CAPACITY_SCALE;

/*
 * By default RT tasks run at the maximum performance point/capacity of the
 * system. Uclamp enforces this by always setting UCLAMP_MIN of RT tasks to
 * SCHED_CAPACITY_SCALE.
 *
 * This knob allows admins to change the default behavior when uclamp is being
 * used. In battery powered devices, particularly, running at the maximum
 * capacity and frequency will increase energy consumption and shorten the
 * battery life.
 *
 * This knob only affects RT tasks that their uclamp_se->user_defined == false.
 *
 * This knob will not override the system default sched_util_clamp_min defined
 * above.
 */
unsigned int sysctl_sched_uclamp_util_min_rt_default = SCHED_CAPACITY_SCALE;

/* All clamps are required to be less or equal than these values */
static struct uclamp_se uclamp_default[UCLAMP_CNT];

/*
 * This static key is used to reduce the uclamp overhead in the fast path. It
 * primarily disables the call to uclamp_rq_{inc, dec}() in
 * enqueue/dequeue_task().
 *
 * This allows users to continue to enable uclamp in their kernel config with
 * minimum uclamp overhead in the fast path.
 *
 * As soon as userspace modifies any of the uclamp knobs, the static key is
 * enabled, since we have an actual users that make use of uclamp
 * functionality.
 *
 * The knobs that would enable this static key are:
 *
 *   * A task modifying its uclamp value with sched_setattr().
 *   * An admin modifying the sysctl_sched_uclamp_{min, max} via procfs.
 *   * An admin modifying the cgroup cpu.uclamp.{min, max}
 */
DEFINE_STATIC_KEY_FALSE(sched_uclamp_used);

/* Integer rounded range for each bucket */
#define UCLAMP_BUCKET_DELTA DIV_ROUND_CLOSEST(SCHED_CAPACITY_SCALE, UCLAMP_BUCKETS)

#define for_each_clamp_id(clamp_id) \
	for ((clamp_id) = 0; (clamp_id) < UCLAMP_CNT; (clamp_id)++)

static inline unsigned int uclamp_bucket_id(unsigned int clamp_value)
{
	return min_t(unsigned int, clamp_value / UCLAMP_BUCKET_DELTA, UCLAMP_BUCKETS - 1);
}

static inline unsigned int uclamp_none(enum uclamp_id clamp_id)
{
	if (clamp_id == UCLAMP_MIN)
		return 0;
	return SCHED_CAPACITY_SCALE;
}

static inline void uclamp_se_set(struct uclamp_se *uc_se,
				 unsigned int value, bool user_defined)
{
	uc_se->value = value;
	uc_se->bucket_id = uclamp_bucket_id(value);
	uc_se->user_defined = user_defined;
}

static inline unsigned int
uclamp_idle_value(struct rq *rq, enum uclamp_id clamp_id,
		  unsigned int clamp_value)
{
	/*
	 * Avoid blocked utilization pushing up the frequency when we go
	 * idle (which drops the max-clamp) by retaining the last known
	 * max-clamp.
	 */
	if (clamp_id == UCLAMP_MAX) {
		rq->uclamp_flags |= UCLAMP_FLAG_IDLE;
		return clamp_value;
	}

	return uclamp_none(UCLAMP_MIN);
}

static inline void uclamp_idle_reset(struct rq *rq, enum uclamp_id clamp_id,
				     unsigned int clamp_value)
{
	/* Reset max-clamp retention only on idle exit */
	if (!(rq->uclamp_flags & UCLAMP_FLAG_IDLE))
		return;

	WRITE_ONCE(rq->uclamp[clamp_id].value, clamp_value);
}

static inline
unsigned int uclamp_rq_max_value(struct rq *rq, enum uclamp_id clamp_id,
				   unsigned int clamp_value)
{
	struct uclamp_bucket *bucket = rq->uclamp[clamp_id].bucket;
	int bucket_id = UCLAMP_BUCKETS - 1;

	/*
	 * Since both min and max clamps are max aggregated, find the
	 * top most bucket with tasks in.
	 */
	for ( ; bucket_id >= 0; bucket_id--) {
		if (!bucket[bucket_id].tasks)
			continue;
		return bucket[bucket_id].value;
	}

	/* No tasks -- default clamp values */
	return uclamp_idle_value(rq, clamp_id, clamp_value);
}

static void __uclamp_update_util_min_rt_default(struct task_struct *p)
{
	unsigned int default_util_min;
	struct uclamp_se *uc_se;

	lockdep_assert_held(&p->pi_lock);

	uc_se = &p->uclamp_req[UCLAMP_MIN];

	/* Only sync if user didn't override the default */
	if (uc_se->user_defined)
		return;

	default_util_min = sysctl_sched_uclamp_util_min_rt_default;
	uclamp_se_set(uc_se, default_util_min, false);
}

static void uclamp_update_util_min_rt_default(struct task_struct *p)
{
	struct rq_flags rf;
	struct rq *rq;

	if (!rt_task(p))
		return;

	/* Protect updates to p->uclamp_* */
	rq = task_rq_lock(p, &rf);
	__uclamp_update_util_min_rt_default(p);
	task_rq_unlock(rq, p, &rf);
}

static void uclamp_sync_util_min_rt_default(void)
{
	struct task_struct *g, *p;

	/*
	 * copy_process()			sysctl_uclamp
	 *					  uclamp_min_rt = X;
	 *   write_lock(&tasklist_lock)		  read_lock(&tasklist_lock)
	 *   // link thread			  smp_mb__after_spinlock()
	 *   write_unlock(&tasklist_lock)	  read_unlock(&tasklist_lock);
	 *   sched_post_fork()			  for_each_process_thread()
	 *     __uclamp_sync_rt()		    __uclamp_sync_rt()
	 *
	 * Ensures that either sched_post_fork() will observe the new
	 * uclamp_min_rt or for_each_process_thread() will observe the new
	 * task.
	 */
	read_lock(&tasklist_lock);
	smp_mb__after_spinlock();
	read_unlock(&tasklist_lock);

	rcu_read_lock();
	for_each_process_thread(g, p)
		uclamp_update_util_min_rt_default(p);
	rcu_read_unlock();
}

static inline struct uclamp_se
uclamp_tg_restrict(struct task_struct *p, enum uclamp_id clamp_id)
{
	/* Copy by value as we could modify it */
	struct uclamp_se uc_req = p->uclamp_req[clamp_id];
#ifdef CONFIG_UCLAMP_TASK_GROUP
	unsigned int tg_min, tg_max, value;

	/*
	 * Tasks in autogroups or root task group will be
	 * restricted by system defaults.
	 */
	if (task_group_is_autogroup(task_group(p)))
		return uc_req;
	if (task_group(p) == &root_task_group)
		return uc_req;

	tg_min = task_group(p)->uclamp[UCLAMP_MIN].value;
	tg_max = task_group(p)->uclamp[UCLAMP_MAX].value;
	value = uc_req.value;
	value = clamp(value, tg_min, tg_max);
	uclamp_se_set(&uc_req, value, false);
#endif

	return uc_req;
}

/*
 * The effective clamp bucket index of a task depends on, by increasing
 * priority:
 * - the task specific clamp value, when explicitly requested from userspace
 * - the task group effective clamp value, for tasks not either in the root
 *   group or in an autogroup
 * - the system default clamp value, defined by the sysadmin
 */
static inline struct uclamp_se
uclamp_eff_get(struct task_struct *p, enum uclamp_id clamp_id)
{
	struct uclamp_se uc_req = uclamp_tg_restrict(p, clamp_id);
	struct uclamp_se uc_max = uclamp_default[clamp_id];

	/* System default restrictions always apply */
	if (unlikely(uc_req.value > uc_max.value))
		return uc_max;

	return uc_req;
}

unsigned long uclamp_eff_value(struct task_struct *p, enum uclamp_id clamp_id)
{
	struct uclamp_se uc_eff;

	/* Task currently refcounted: use back-annotated (effective) value */
	if (p->uclamp[clamp_id].active)
		return (unsigned long)p->uclamp[clamp_id].value;

	uc_eff = uclamp_eff_get(p, clamp_id);

	return (unsigned long)uc_eff.value;
}

/*
 * When a task is enqueued on a rq, the clamp bucket currently defined by the
 * task's uclamp::bucket_id is refcounted on that rq. This also immediately
 * updates the rq's clamp value if required.
 *
 * Tasks can have a task-specific value requested from user-space, track
 * within each bucket the maximum value for tasks refcounted in it.
 * This "local max aggregation" allows to track the exact "requested" value
 * for each bucket when all its RUNNABLE tasks require the same clamp.
 */
static inline void uclamp_rq_inc_id(struct rq *rq, struct task_struct *p,
				    enum uclamp_id clamp_id)
{
	struct uclamp_rq *uc_rq = &rq->uclamp[clamp_id];
	struct uclamp_se *uc_se = &p->uclamp[clamp_id];
	struct uclamp_bucket *bucket;

	lockdep_assert_rq_held(rq);

	/* Update task effective clamp */
	p->uclamp[clamp_id] = uclamp_eff_get(p, clamp_id);

	bucket = &uc_rq->bucket[uc_se->bucket_id];
	bucket->tasks++;
	uc_se->active = true;

	uclamp_idle_reset(rq, clamp_id, uc_se->value);

	/*
	 * Local max aggregation: rq buckets always track the max
	 * "requested" clamp value of its RUNNABLE tasks.
	 */
	if (bucket->tasks == 1 || uc_se->value > bucket->value)
		bucket->value = uc_se->value;

	if (uc_se->value > READ_ONCE(uc_rq->value))
		WRITE_ONCE(uc_rq->value, uc_se->value);
}

/*
 * When a task is dequeued from a rq, the clamp bucket refcounted by the task
 * is released. If this is the last task reference counting the rq's max
 * active clamp value, then the rq's clamp value is updated.
 *
 * Both refcounted tasks and rq's cached clamp values are expected to be
 * always valid. If it's detected they are not, as defensive programming,
 * enforce the expected state and warn.
 */
static inline void uclamp_rq_dec_id(struct rq *rq, struct task_struct *p,
				    enum uclamp_id clamp_id)
{
	struct uclamp_rq *uc_rq = &rq->uclamp[clamp_id];
	struct uclamp_se *uc_se = &p->uclamp[clamp_id];
	struct uclamp_bucket *bucket;
	unsigned int bkt_clamp;
	unsigned int rq_clamp;

	lockdep_assert_rq_held(rq);

	/*
	 * If sched_uclamp_used was enabled after task @p was enqueued,
	 * we could end up with unbalanced call to uclamp_rq_dec_id().
	 *
	 * In this case the uc_se->active flag should be false since no uclamp
	 * accounting was performed at enqueue time and we can just return
	 * here.
	 *
	 * Need to be careful of the following enqueue/dequeue ordering
	 * problem too
	 *
	 *	enqueue(taskA)
	 *	// sched_uclamp_used gets enabled
	 *	enqueue(taskB)
	 *	dequeue(taskA)
	 *	// Must not decrement bucket->tasks here
	 *	dequeue(taskB)
	 *
	 * where we could end up with stale data in uc_se and
	 * bucket[uc_se->bucket_id].
	 *
	 * The following check here eliminates the possibility of such race.
	 */
	if (unlikely(!uc_se->active))
		return;

	bucket = &uc_rq->bucket[uc_se->bucket_id];

	SCHED_WARN_ON(!bucket->tasks);
	if (likely(bucket->tasks))
		bucket->tasks--;

	uc_se->active = false;

	/*
	 * Keep "local max aggregation" simple and accept to (possibly)
	 * overboost some RUNNABLE tasks in the same bucket.
	 * The rq clamp bucket value is reset to its base value whenever
	 * there are no more RUNNABLE tasks refcounting it.
	 */
	if (likely(bucket->tasks))
		return;

	rq_clamp = READ_ONCE(uc_rq->value);
	/*
	 * Defensive programming: this should never happen. If it happens,
	 * e.g. due to future modification, warn and fixup the expected value.
	 */
	SCHED_WARN_ON(bucket->value > rq_clamp);
	if (bucket->value >= rq_clamp) {
		bkt_clamp = uclamp_rq_max_value(rq, clamp_id, uc_se->value);
		WRITE_ONCE(uc_rq->value, bkt_clamp);
	}
}

static inline void uclamp_rq_inc(struct rq *rq, struct task_struct *p)
{
	enum uclamp_id clamp_id;

	/*
	 * Avoid any overhead until uclamp is actually used by the userspace.
	 *
	 * The condition is constructed such that a NOP is generated when
	 * sched_uclamp_used is disabled.
	 */
	if (!static_branch_unlikely(&sched_uclamp_used))
		return;

	if (unlikely(!p->sched_class->uclamp_enabled))
		return;

	for_each_clamp_id(clamp_id)
		uclamp_rq_inc_id(rq, p, clamp_id);

	/* Reset clamp idle holding when there is one RUNNABLE task */
	if (rq->uclamp_flags & UCLAMP_FLAG_IDLE)
		rq->uclamp_flags &= ~UCLAMP_FLAG_IDLE;
}

static inline void uclamp_rq_dec(struct rq *rq, struct task_struct *p)
{
	enum uclamp_id clamp_id;

	/*
	 * Avoid any overhead until uclamp is actually used by the userspace.
	 *
	 * The condition is constructed such that a NOP is generated when
	 * sched_uclamp_used is disabled.
	 */
	if (!static_branch_unlikely(&sched_uclamp_used))
		return;

	if (unlikely(!p->sched_class->uclamp_enabled))
		return;

	for_each_clamp_id(clamp_id)
		uclamp_rq_dec_id(rq, p, clamp_id);
}

static inline void uclamp_rq_reinc_id(struct rq *rq, struct task_struct *p,
				      enum uclamp_id clamp_id)
{
	if (!p->uclamp[clamp_id].active)
		return;

	uclamp_rq_dec_id(rq, p, clamp_id);
	uclamp_rq_inc_id(rq, p, clamp_id);

	/*
	 * Make sure to clear the idle flag if we've transiently reached 0
	 * active tasks on rq.
	 */
	if (clamp_id == UCLAMP_MAX && (rq->uclamp_flags & UCLAMP_FLAG_IDLE))
		rq->uclamp_flags &= ~UCLAMP_FLAG_IDLE;
}

static inline void
uclamp_update_active(struct task_struct *p)
{
	enum uclamp_id clamp_id;
	struct rq_flags rf;
	struct rq *rq;

	/*
	 * Lock the task and the rq where the task is (or was) queued.
	 *
	 * We might lock the (previous) rq of a !RUNNABLE task, but that's the
	 * price to pay to safely serialize util_{min,max} updates with
	 * enqueues, dequeues and migration operations.
	 * This is the same locking schema used by __set_cpus_allowed_ptr().
	 */
	rq = task_rq_lock(p, &rf);

	/*
	 * Setting the clamp bucket is serialized by task_rq_lock().
	 * If the task is not yet RUNNABLE and its task_struct is not
	 * affecting a valid clamp bucket, the next time it's enqueued,
	 * it will already see the updated clamp bucket value.
	 */
	for_each_clamp_id(clamp_id)
		uclamp_rq_reinc_id(rq, p, clamp_id);

	task_rq_unlock(rq, p, &rf);
}

#ifdef CONFIG_UCLAMP_TASK_GROUP
static inline void
uclamp_update_active_tasks(struct cgroup_subsys_state *css)
{
	struct css_task_iter it;
	struct task_struct *p;

	css_task_iter_start(css, 0, &it);
	while ((p = css_task_iter_next(&it)))
		uclamp_update_active(p);
	css_task_iter_end(&it);
}

static void cpu_util_update_eff(struct cgroup_subsys_state *css);
static void uclamp_update_root_tg(void)
{
	struct task_group *tg = &root_task_group;

	uclamp_se_set(&tg->uclamp_req[UCLAMP_MIN],
		      sysctl_sched_uclamp_util_min, false);
	uclamp_se_set(&tg->uclamp_req[UCLAMP_MAX],
		      sysctl_sched_uclamp_util_max, false);

	rcu_read_lock();
	cpu_util_update_eff(&root_task_group.css);
	rcu_read_unlock();
}
#else
static void uclamp_update_root_tg(void) { }
#endif

int sysctl_sched_uclamp_handler(struct ctl_table *table, int write,
				void *buffer, size_t *lenp, loff_t *ppos)
{
	bool update_root_tg = false;
	int old_min, old_max, old_min_rt;
	int result;

	mutex_lock(&uclamp_mutex);
	old_min = sysctl_sched_uclamp_util_min;
	old_max = sysctl_sched_uclamp_util_max;
	old_min_rt = sysctl_sched_uclamp_util_min_rt_default;

	result = proc_dointvec(table, write, buffer, lenp, ppos);
	if (result)
		goto undo;
	if (!write)
		goto done;

	if (sysctl_sched_uclamp_util_min > sysctl_sched_uclamp_util_max ||
	    sysctl_sched_uclamp_util_max > SCHED_CAPACITY_SCALE	||
	    sysctl_sched_uclamp_util_min_rt_default > SCHED_CAPACITY_SCALE) {

		result = -EINVAL;
		goto undo;
	}

	if (old_min != sysctl_sched_uclamp_util_min) {
		uclamp_se_set(&uclamp_default[UCLAMP_MIN],
			      sysctl_sched_uclamp_util_min, false);
		update_root_tg = true;
	}
	if (old_max != sysctl_sched_uclamp_util_max) {
		uclamp_se_set(&uclamp_default[UCLAMP_MAX],
			      sysctl_sched_uclamp_util_max, false);
		update_root_tg = true;
	}

	if (update_root_tg) {
		static_branch_enable(&sched_uclamp_used);
		uclamp_update_root_tg();
	}

	if (old_min_rt != sysctl_sched_uclamp_util_min_rt_default) {
		static_branch_enable(&sched_uclamp_used);
		uclamp_sync_util_min_rt_default();
	}

	/*
	 * We update all RUNNABLE tasks only when task groups are in use.
	 * Otherwise, keep it simple and do just a lazy update at each next
	 * task enqueue time.
	 */

	goto done;

undo:
	sysctl_sched_uclamp_util_min = old_min;
	sysctl_sched_uclamp_util_max = old_max;
	sysctl_sched_uclamp_util_min_rt_default = old_min_rt;
done:
	mutex_unlock(&uclamp_mutex);

	return result;
}

static int uclamp_validate(struct task_struct *p,
			   const struct sched_attr *attr)
{
	int util_min = p->uclamp_req[UCLAMP_MIN].value;
	int util_max = p->uclamp_req[UCLAMP_MAX].value;

	if (attr->sched_flags & SCHED_FLAG_UTIL_CLAMP_MIN) {
		util_min = attr->sched_util_min;

		if (util_min + 1 > SCHED_CAPACITY_SCALE + 1)
			return -EINVAL;
	}

	if (attr->sched_flags & SCHED_FLAG_UTIL_CLAMP_MAX) {
		util_max = attr->sched_util_max;

		if (util_max + 1 > SCHED_CAPACITY_SCALE + 1)
			return -EINVAL;
	}

	if (util_min != -1 && util_max != -1 && util_min > util_max)
		return -EINVAL;

	/*
	 * We have valid uclamp attributes; make sure uclamp is enabled.
	 *
	 * We need to do that here, because enabling static branches is a
	 * blocking operation which obviously cannot be done while holding
	 * scheduler locks.
	 */
	static_branch_enable(&sched_uclamp_used);

	return 0;
}

static bool uclamp_reset(const struct sched_attr *attr,
			 enum uclamp_id clamp_id,
			 struct uclamp_se *uc_se)
{
	/* Reset on sched class change for a non user-defined clamp value. */
	if (likely(!(attr->sched_flags & SCHED_FLAG_UTIL_CLAMP)) &&
	    !uc_se->user_defined)
		return true;

	/* Reset on sched_util_{min,max} == -1. */
	if (clamp_id == UCLAMP_MIN &&
	    attr->sched_flags & SCHED_FLAG_UTIL_CLAMP_MIN &&
	    attr->sched_util_min == -1) {
		return true;
	}

	if (clamp_id == UCLAMP_MAX &&
	    attr->sched_flags & SCHED_FLAG_UTIL_CLAMP_MAX &&
	    attr->sched_util_max == -1) {
		return true;
	}

	return false;
}

static void __setscheduler_uclamp(struct task_struct *p,
				  const struct sched_attr *attr)
{
	enum uclamp_id clamp_id;

	for_each_clamp_id(clamp_id) {
		struct uclamp_se *uc_se = &p->uclamp_req[clamp_id];
		unsigned int value;

		if (!uclamp_reset(attr, clamp_id, uc_se))
			continue;

		/*
		 * RT by default have a 100% boost value that could be modified
		 * at runtime.
		 */
		if (unlikely(rt_task(p) && clamp_id == UCLAMP_MIN))
			value = sysctl_sched_uclamp_util_min_rt_default;
		else
			value = uclamp_none(clamp_id);

		uclamp_se_set(uc_se, value, false);

	}

	if (likely(!(attr->sched_flags & SCHED_FLAG_UTIL_CLAMP)))
		return;

	if (attr->sched_flags & SCHED_FLAG_UTIL_CLAMP_MIN &&
	    attr->sched_util_min != -1) {
		uclamp_se_set(&p->uclamp_req[UCLAMP_MIN],
			      attr->sched_util_min, true);
	}

	if (attr->sched_flags & SCHED_FLAG_UTIL_CLAMP_MAX &&
	    attr->sched_util_max != -1) {
		uclamp_se_set(&p->uclamp_req[UCLAMP_MAX],
			      attr->sched_util_max, true);
	}
}

static void uclamp_fork(struct task_struct *p)
{
	enum uclamp_id clamp_id;

	/*
	 * We don't need to hold task_rq_lock() when updating p->uclamp_* here
	 * as the task is still at its early fork stages.
	 */
	for_each_clamp_id(clamp_id)
		p->uclamp[clamp_id].active = false;

	if (likely(!p->sched_reset_on_fork))
		return;

	for_each_clamp_id(clamp_id) {
		uclamp_se_set(&p->uclamp_req[clamp_id],
			      uclamp_none(clamp_id), false);
	}
}

static void uclamp_post_fork(struct task_struct *p)
{
	uclamp_update_util_min_rt_default(p);
}

static void __init init_uclamp_rq(struct rq *rq)
{
	enum uclamp_id clamp_id;
	struct uclamp_rq *uc_rq = rq->uclamp;

	for_each_clamp_id(clamp_id) {
		uc_rq[clamp_id] = (struct uclamp_rq) {
			.value = uclamp_none(clamp_id)
		};
	}

	rq->uclamp_flags = 0;
}

static void __init init_uclamp(void)
{
	struct uclamp_se uc_max = {};
	enum uclamp_id clamp_id;
	int cpu;

	for_each_possible_cpu(cpu)
		init_uclamp_rq(cpu_rq(cpu));

	for_each_clamp_id(clamp_id) {
		uclamp_se_set(&init_task.uclamp_req[clamp_id],
			      uclamp_none(clamp_id), false);
	}

	/* System defaults allow max clamp values for both indexes */
	uclamp_se_set(&uc_max, uclamp_none(UCLAMP_MAX), false);
	for_each_clamp_id(clamp_id) {
		uclamp_default[clamp_id] = uc_max;
#ifdef CONFIG_UCLAMP_TASK_GROUP
		root_task_group.uclamp_req[clamp_id] = uc_max;
		root_task_group.uclamp[clamp_id] = uc_max;
#endif
	}
}

#else /* CONFIG_UCLAMP_TASK */
static inline void uclamp_rq_inc(struct rq *rq, struct task_struct *p) { }
static inline void uclamp_rq_dec(struct rq *rq, struct task_struct *p) { }
static inline int uclamp_validate(struct task_struct *p,
				  const struct sched_attr *attr)
{
	return -EOPNOTSUPP;
}
static void __setscheduler_uclamp(struct task_struct *p,
				  const struct sched_attr *attr) { }
static inline void uclamp_fork(struct task_struct *p) { }
static inline void uclamp_post_fork(struct task_struct *p) { }
static inline void init_uclamp(void) { }
#endif /* CONFIG_UCLAMP_TASK */

bool sched_task_on_rq(struct task_struct *p)
{
	return task_on_rq_queued(p);
}

unsigned long get_wchan(struct task_struct *p)
{
	unsigned long ip = 0;
	unsigned int state;

	if (!p || p == current)
		return 0;

	/* Only get wchan if task is blocked and we can keep it that way. */
	raw_spin_lock_irq(&p->pi_lock);
	state = READ_ONCE(p->__state);
	smp_rmb(); /* see try_to_wake_up() */
	if (state != TASK_RUNNING && state != TASK_WAKING && !p->on_rq)
		ip = __get_wchan(p);
	raw_spin_unlock_irq(&p->pi_lock);

	return ip;
}

static inline void enqueue_task(struct rq *rq, struct task_struct *p, int flags)
{
	if (!(flags & ENQUEUE_NOCLOCK))
		update_rq_clock(rq);

	if (!(flags & ENQUEUE_RESTORE)) {
		sched_info_enqueue(rq, p);
		psi_enqueue(p, flags & ENQUEUE_WAKEUP);
	}

	uclamp_rq_inc(rq, p);
	p->sched_class->enqueue_task(rq, p, flags);

	if (sched_core_enabled(rq))
		sched_core_enqueue(rq, p);
}

static inline void dequeue_task(struct rq *rq, struct task_struct *p, int flags)
{
	if (sched_core_enabled(rq))
		sched_core_dequeue(rq, p);

	if (!(flags & DEQUEUE_NOCLOCK))
		update_rq_clock(rq);

	if (!(flags & DEQUEUE_SAVE)) {
		sched_info_dequeue(rq, p);
		psi_dequeue(p, flags & DEQUEUE_SLEEP);
	}

	uclamp_rq_dec(rq, p);
	p->sched_class->dequeue_task(rq, p, flags);
}

void activate_task(struct rq *rq, struct task_struct *p, int flags)
{
	enqueue_task(rq, p, flags);

	p->on_rq = TASK_ON_RQ_QUEUED;
}

void deactivate_task(struct rq *rq, struct task_struct *p, int flags)
{
	p->on_rq = (flags & DEQUEUE_SLEEP) ? 0 : TASK_ON_RQ_MIGRATING;

	dequeue_task(rq, p, flags);
}

static inline int __normal_prio(int policy, int rt_prio, int nice)
{
	int prio;

	if (dl_policy(policy))
		prio = MAX_DL_PRIO - 1;
	else if (rt_policy(policy))
		prio = MAX_RT_PRIO - 1 - rt_prio;
	else
		prio = NICE_TO_PRIO(nice);

	return prio;
}

/*
 * Calculate the expected normal priority: i.e. priority
 * without taking RT-inheritance into account. Might be
 * boosted by interactivity modifiers. Changes upon fork,
 * setprio syscalls, and whenever the interactivity
 * estimator recalculates.
 */
static inline int normal_prio(struct task_struct *p)
{
	return __normal_prio(p->policy, p->rt_priority, PRIO_TO_NICE(p->static_prio));
}

/*
 * Calculate the current priority, i.e. the priority
 * taken into account by the scheduler. This value might
 * be boosted by RT tasks, or might be boosted by
 * interactivity modifiers. Will be RT if the task got
 * RT-boosted. If not then it returns p->normal_prio.
 */
static int effective_prio(struct task_struct *p)
{
	p->normal_prio = normal_prio(p);
	/*
	 * If we are RT tasks or we were boosted to RT priority,
	 * keep the priority unchanged. Otherwise, update priority
	 * to the normal priority:
	 */
	if (!rt_prio(p->prio))
		return p->normal_prio;
	return p->prio;
}

/**
 * task_curr - is this task currently executing on a CPU?
 * @p: the task in question.
 *
 * Return: 1 if the task is currently executing. 0 otherwise.
 */
inline int task_curr(const struct task_struct *p)
{
	return cpu_curr(task_cpu(p)) == p;
}

/*
 * switched_from, switched_to and prio_changed must _NOT_ drop rq->lock,
 * use the balance_callback list if you want balancing.
 *
 * this means any call to check_class_changed() must be followed by a call to
 * balance_callback().
 */
static inline void check_class_changed(struct rq *rq, struct task_struct *p,
				       const struct sched_class *prev_class,
				       int oldprio)
{
	if (prev_class != p->sched_class) {
		if (prev_class->switched_from)
			prev_class->switched_from(rq, p);

		p->sched_class->switched_to(rq, p);
	} else if (oldprio != p->prio || dl_task(p))
		p->sched_class->prio_changed(rq, p, oldprio);
}

void check_preempt_curr(struct rq *rq, struct task_struct *p, int flags)
{
	if (p->sched_class == rq->curr->sched_class)
		rq->curr->sched_class->check_preempt_curr(rq, p, flags);
	else if (p->sched_class > rq->curr->sched_class)
		resched_curr(rq);

	/*
	 * A queue event has occurred, and we're going to schedule.  In
	 * this case, we can save a useless back to back clock update.
	 */
	if (task_on_rq_queued(rq->curr) && test_tsk_need_resched(rq->curr))
		rq_clock_skip_update(rq);
}

#ifdef CONFIG_SMP

static void
__do_set_cpus_allowed(struct task_struct *p, const struct cpumask *new_mask, u32 flags);

static int __set_cpus_allowed_ptr(struct task_struct *p,
				  const struct cpumask *new_mask,
				  u32 flags);

static void migrate_disable_switch(struct rq *rq, struct task_struct *p)
{
	if (likely(!p->migration_disabled))
		return;

	if (p->cpus_ptr != &p->cpus_mask)
		return;

	/*
	 * Violates locking rules! see comment in __do_set_cpus_allowed().
	 */
	__do_set_cpus_allowed(p, cpumask_of(rq->cpu), SCA_MIGRATE_DISABLE);
}

void migrate_disable(void)
{
	struct task_struct *p = current;

	if (p->migration_disabled) {
		p->migration_disabled++;
		return;
	}

	preempt_disable();
	this_rq()->nr_pinned++;
	p->migration_disabled = 1;
	preempt_enable();
}
EXPORT_SYMBOL_GPL(migrate_disable);

void migrate_enable(void)
{
	struct task_struct *p = current;

	if (p->migration_disabled > 1) {
		p->migration_disabled--;
		return;
	}

	/*
	 * Ensure stop_task runs either before or after this, and that
	 * __set_cpus_allowed_ptr(SCA_MIGRATE_ENABLE) doesn't schedule().
	 */
	preempt_disable();
	if (p->cpus_ptr != &p->cpus_mask)
		__set_cpus_allowed_ptr(p, &p->cpus_mask, SCA_MIGRATE_ENABLE);
	/*
	 * Mustn't clear migration_disabled() until cpus_ptr points back at the
	 * regular cpus_mask, otherwise things that race (eg.
	 * select_fallback_rq) get confused.
	 */
	barrier();
	p->migration_disabled = 0;
	this_rq()->nr_pinned--;
	preempt_enable();
}
EXPORT_SYMBOL_GPL(migrate_enable);

static inline bool rq_has_pinned_tasks(struct rq *rq)
{
	return rq->nr_pinned;
}

/*
 * Per-CPU kthreads are allowed to run on !active && online CPUs, see
 * __set_cpus_allowed_ptr() and select_fallback_rq().
 */
static inline bool is_cpu_allowed(struct task_struct *p, int cpu)
{
	/* When not in the task's cpumask, no point in looking further. */
	if (!cpumask_test_cpu(cpu, p->cpus_ptr))
		return false;

	/* migrate_disabled() must be allowed to finish. */
	if (is_migration_disabled(p))
		return cpu_online(cpu);

	/* Non kernel threads are not allowed during either online or offline. */
	if (!(p->flags & PF_KTHREAD))
		return cpu_active(cpu) && task_cpu_possible(cpu, p);

	/* KTHREAD_IS_PER_CPU is always allowed. */
	if (kthread_is_per_cpu(p))
		return cpu_online(cpu);

	/* Regular kernel threads don't get to stay during offline. */
	if (cpu_dying(cpu))
		return false;

	/* But are allowed during online. */
	return cpu_online(cpu);
}

/*
 * This is how migration works:
 *
 * 1) we invoke migration_cpu_stop() on the target CPU using
 *    stop_one_cpu().
 * 2) stopper starts to run (implicitly forcing the migrated thread
 *    off the CPU)
 * 3) it checks whether the migrated task is still in the wrong runqueue.
 * 4) if it's in the wrong runqueue then the migration thread removes
 *    it and puts it into the right queue.
 * 5) stopper completes and stop_one_cpu() returns and the migration
 *    is done.
 */

/*
 * move_queued_task - move a queued task to new rq.
 *
 * Returns (locked) new rq. Old rq's lock is released.
 */
static struct rq *move_queued_task(struct rq *rq, struct rq_flags *rf,
				   struct task_struct *p, int new_cpu)
{
	lockdep_assert_rq_held(rq);

	deactivate_task(rq, p, DEQUEUE_NOCLOCK);
	set_task_cpu(p, new_cpu);
	rq_unlock(rq, rf);

	rq = cpu_rq(new_cpu);

	rq_lock(rq, rf);
	BUG_ON(task_cpu(p) != new_cpu);
	activate_task(rq, p, 0);
	check_preempt_curr(rq, p, 0);

	return rq;
}

struct migration_arg {
	struct task_struct		*task;
	int				dest_cpu;
	struct set_affinity_pending	*pending;
};

/*
 * @refs: number of wait_for_completion()
 * @stop_pending: is @stop_work in use
 */
struct set_affinity_pending {
	refcount_t		refs;
	unsigned int		stop_pending;
	struct completion	done;
	struct cpu_stop_work	stop_work;
	struct migration_arg	arg;
};

/*
 * Move (not current) task off this CPU, onto the destination CPU. We're doing
 * this because either it can't run here any more (set_cpus_allowed()
 * away from this CPU, or CPU going down), or because we're
 * attempting to rebalance this task on exec (sched_exec).
 *
 * So we race with normal scheduler movements, but that's OK, as long
 * as the task is no longer on this CPU.
 */
static struct rq *__migrate_task(struct rq *rq, struct rq_flags *rf,
				 struct task_struct *p, int dest_cpu)
{
	/* Affinity changed (again). */
	if (!is_cpu_allowed(p, dest_cpu))
		return rq;

	update_rq_clock(rq);
	rq = move_queued_task(rq, rf, p, dest_cpu);

	return rq;
}

/*
 * migration_cpu_stop - this will be executed by a highprio stopper thread
 * and performs thread migration by bumping thread off CPU then
 * 'pushing' onto another runqueue.
 */
static int migration_cpu_stop(void *data)
{
	struct migration_arg *arg = data;
	struct set_affinity_pending *pending = arg->pending;
	struct task_struct *p = arg->task;
	struct rq *rq = this_rq();
	bool complete = false;
	struct rq_flags rf;

	/*
	 * The original target CPU might have gone down and we might
	 * be on another CPU but it doesn't matter.
	 */
	local_irq_save(rf.flags);
	/*
	 * We need to explicitly wake pending tasks before running
	 * __migrate_task() such that we will not miss enforcing cpus_ptr
	 * during wakeups, see set_cpus_allowed_ptr()'s TASK_WAKING test.
	 */
	flush_smp_call_function_from_idle();

	raw_spin_lock(&p->pi_lock);
	rq_lock(rq, &rf);

	/*
	 * If we were passed a pending, then ->stop_pending was set, thus
	 * p->migration_pending must have remained stable.
	 */
	WARN_ON_ONCE(pending && pending != p->migration_pending);

	/*
	 * If task_rq(p) != rq, it cannot be migrated here, because we're
	 * holding rq->lock, if p->on_rq == 0 it cannot get enqueued because
	 * we're holding p->pi_lock.
	 */
	if (task_rq(p) == rq) {
		if (is_migration_disabled(p))
			goto out;

		if (pending) {
			p->migration_pending = NULL;
			complete = true;

			if (cpumask_test_cpu(task_cpu(p), &p->cpus_mask))
				goto out;
		}

		if (task_on_rq_queued(p))
			rq = __migrate_task(rq, &rf, p, arg->dest_cpu);
		else
			p->wake_cpu = arg->dest_cpu;

		/*
		 * XXX __migrate_task() can fail, at which point we might end
		 * up running on a dodgy CPU, AFAICT this can only happen
		 * during CPU hotplug, at which point we'll get pushed out
		 * anyway, so it's probably not a big deal.
		 */

	} else if (pending) {
		/*
		 * This happens when we get migrated between migrate_enable()'s
		 * preempt_enable() and scheduling the stopper task. At that
		 * point we're a regular task again and not current anymore.
		 *
		 * A !PREEMPT kernel has a giant hole here, which makes it far
		 * more likely.
		 */

		/*
		 * The task moved before the stopper got to run. We're holding
		 * ->pi_lock, so the allowed mask is stable - if it got
		 * somewhere allowed, we're done.
		 */
		if (cpumask_test_cpu(task_cpu(p), p->cpus_ptr)) {
			p->migration_pending = NULL;
			complete = true;
			goto out;
		}

		/*
		 * When migrate_enable() hits a rq mis-match we can't reliably
		 * determine is_migration_disabled() and so have to chase after
		 * it.
		 */
		WARN_ON_ONCE(!pending->stop_pending);
		task_rq_unlock(rq, p, &rf);
		stop_one_cpu_nowait(task_cpu(p), migration_cpu_stop,
				    &pending->arg, &pending->stop_work);
		return 0;
	}
out:
	if (pending)
		pending->stop_pending = false;
	task_rq_unlock(rq, p, &rf);

	if (complete)
		complete_all(&pending->done);

	return 0;
}

int push_cpu_stop(void *arg)
{
	struct rq *lowest_rq = NULL, *rq = this_rq();
	struct task_struct *p = arg;

	raw_spin_lock_irq(&p->pi_lock);
	raw_spin_rq_lock(rq);

	if (task_rq(p) != rq)
		goto out_unlock;

	if (is_migration_disabled(p)) {
		p->migration_flags |= MDF_PUSH;
		goto out_unlock;
	}

	p->migration_flags &= ~MDF_PUSH;

	if (p->sched_class->find_lock_rq)
		lowest_rq = p->sched_class->find_lock_rq(p, rq);

	if (!lowest_rq)
		goto out_unlock;

	// XXX validate p is still the highest prio task
	if (task_rq(p) == rq) {
		deactivate_task(rq, p, 0);
		set_task_cpu(p, lowest_rq->cpu);
		activate_task(lowest_rq, p, 0);
		resched_curr(lowest_rq);
	}

	double_unlock_balance(rq, lowest_rq);

out_unlock:
	rq->push_busy = false;
	raw_spin_rq_unlock(rq);
	raw_spin_unlock_irq(&p->pi_lock);

	put_task_struct(p);
	return 0;
}

/*
 * sched_class::set_cpus_allowed must do the below, but is not required to
 * actually call this function.
 */
void set_cpus_allowed_common(struct task_struct *p, const struct cpumask *new_mask, u32 flags)
{
	if (flags & (SCA_MIGRATE_ENABLE | SCA_MIGRATE_DISABLE)) {
		p->cpus_ptr = new_mask;
		return;
	}

	cpumask_copy(&p->cpus_mask, new_mask);
	p->nr_cpus_allowed = cpumask_weight(new_mask);
}

static void
__do_set_cpus_allowed(struct task_struct *p, const struct cpumask *new_mask, u32 flags)
{
	struct rq *rq = task_rq(p);
	bool queued, running;

	/*
	 * This here violates the locking rules for affinity, since we're only
	 * supposed to change these variables while holding both rq->lock and
	 * p->pi_lock.
	 *
	 * HOWEVER, it magically works, because ttwu() is the only code that
	 * accesses these variables under p->pi_lock and only does so after
	 * smp_cond_load_acquire(&p->on_cpu, !VAL), and we're in __schedule()
	 * before finish_task().
	 *
	 * XXX do further audits, this smells like something putrid.
	 */
	if (flags & SCA_MIGRATE_DISABLE)
		SCHED_WARN_ON(!p->on_cpu);
	else
		lockdep_assert_held(&p->pi_lock);

	queued = task_on_rq_queued(p);
	running = task_current(rq, p);

	if (queued) {
		/*
		 * Because __kthread_bind() calls this on blocked tasks without
		 * holding rq->lock.
		 */
		lockdep_assert_rq_held(rq);
		dequeue_task(rq, p, DEQUEUE_SAVE | DEQUEUE_NOCLOCK);
	}
	if (running)
		put_prev_task(rq, p);

	p->sched_class->set_cpus_allowed(p, new_mask, flags);

	if (queued)
		enqueue_task(rq, p, ENQUEUE_RESTORE | ENQUEUE_NOCLOCK);
	if (running)
		set_next_task(rq, p);
}

void do_set_cpus_allowed(struct task_struct *p, const struct cpumask *new_mask)
{
	__do_set_cpus_allowed(p, new_mask, 0);
}

int dup_user_cpus_ptr(struct task_struct *dst, struct task_struct *src,
		      int node)
{
	if (!src->user_cpus_ptr)
		return 0;

	dst->user_cpus_ptr = kmalloc_node(cpumask_size(), GFP_KERNEL, node);
	if (!dst->user_cpus_ptr)
		return -ENOMEM;

	cpumask_copy(dst->user_cpus_ptr, src->user_cpus_ptr);
	return 0;
}

static inline struct cpumask *clear_user_cpus_ptr(struct task_struct *p)
{
	struct cpumask *user_mask = NULL;

	swap(p->user_cpus_ptr, user_mask);

	return user_mask;
}

void release_user_cpus_ptr(struct task_struct *p)
{
	kfree(clear_user_cpus_ptr(p));
}

/*
 * This function is wildly self concurrent; here be dragons.
 *
 *
 * When given a valid mask, __set_cpus_allowed_ptr() must block until the
 * designated task is enqueued on an allowed CPU. If that task is currently
 * running, we have to kick it out using the CPU stopper.
 *
 * Migrate-Disable comes along and tramples all over our nice sandcastle.
 * Consider:
 *
 *     Initial conditions: P0->cpus_mask = [0, 1]
 *
 *     P0@CPU0                  P1
 *
 *     migrate_disable();
 *     <preempted>
 *                              set_cpus_allowed_ptr(P0, [1]);
 *
 * P1 *cannot* return from this set_cpus_allowed_ptr() call until P0 executes
 * its outermost migrate_enable() (i.e. it exits its Migrate-Disable region).
 * This means we need the following scheme:
 *
 *     P0@CPU0                  P1
 *
 *     migrate_disable();
 *     <preempted>
 *                              set_cpus_allowed_ptr(P0, [1]);
 *                                <blocks>
 *     <resumes>
 *     migrate_enable();
 *       __set_cpus_allowed_ptr();
 *       <wakes local stopper>
 *                         `--> <woken on migration completion>
 *
 * Now the fun stuff: there may be several P1-like tasks, i.e. multiple
 * concurrent set_cpus_allowed_ptr(P0, [*]) calls. CPU affinity changes of any
 * task p are serialized by p->pi_lock, which we can leverage: the one that
 * should come into effect at the end of the Migrate-Disable region is the last
 * one. This means we only need to track a single cpumask (i.e. p->cpus_mask),
 * but we still need to properly signal those waiting tasks at the appropriate
 * moment.
 *
 * This is implemented using struct set_affinity_pending. The first
 * __set_cpus_allowed_ptr() caller within a given Migrate-Disable region will
 * setup an instance of that struct and install it on the targeted task_struct.
 * Any and all further callers will reuse that instance. Those then wait for
 * a completion signaled at the tail of the CPU stopper callback (1), triggered
 * on the end of the Migrate-Disable region (i.e. outermost migrate_enable()).
 *
 *
 * (1) In the cases covered above. There is one more where the completion is
 * signaled within affine_move_task() itself: when a subsequent affinity request
 * occurs after the stopper bailed out due to the targeted task still being
 * Migrate-Disable. Consider:
 *
 *     Initial conditions: P0->cpus_mask = [0, 1]
 *
 *     CPU0		  P1				P2
 *     <P0>
 *       migrate_disable();
 *       <preempted>
 *                        set_cpus_allowed_ptr(P0, [1]);
 *                          <blocks>
 *     <migration/0>
 *       migration_cpu_stop()
 *         is_migration_disabled()
 *           <bails>
 *                                                       set_cpus_allowed_ptr(P0, [0, 1]);
 *                                                         <signal completion>
 *                          <awakes>
 *
 * Note that the above is safe vs a concurrent migrate_enable(), as any
 * pending affinity completion is preceded by an uninstallation of
 * p->migration_pending done with p->pi_lock held.
 */
static int affine_move_task(struct rq *rq, struct task_struct *p, struct rq_flags *rf,
			    int dest_cpu, unsigned int flags)
{
	struct set_affinity_pending my_pending = { }, *pending = NULL;
	bool stop_pending, complete = false;

	/* Can the task run on the task's current CPU? If so, we're done */
	if (cpumask_test_cpu(task_cpu(p), &p->cpus_mask)) {
		struct task_struct *push_task = NULL;

		if ((flags & SCA_MIGRATE_ENABLE) &&
		    (p->migration_flags & MDF_PUSH) && !rq->push_busy) {
			rq->push_busy = true;
			push_task = get_task_struct(p);
		}

		/*
		 * If there are pending waiters, but no pending stop_work,
		 * then complete now.
		 */
		pending = p->migration_pending;
		if (pending && !pending->stop_pending) {
			p->migration_pending = NULL;
			complete = true;
		}

		task_rq_unlock(rq, p, rf);

		if (push_task) {
			stop_one_cpu_nowait(rq->cpu, push_cpu_stop,
					    p, &rq->push_work);
		}

		if (complete)
			complete_all(&pending->done);

		return 0;
	}

	if (!(flags & SCA_MIGRATE_ENABLE)) {
		/* serialized by p->pi_lock */
		if (!p->migration_pending) {
			/* Install the request */
			refcount_set(&my_pending.refs, 1);
			init_completion(&my_pending.done);
			my_pending.arg = (struct migration_arg) {
				.task = p,
				.dest_cpu = dest_cpu,
				.pending = &my_pending,
			};

			p->migration_pending = &my_pending;
		} else {
			pending = p->migration_pending;
			refcount_inc(&pending->refs);
			/*
			 * Affinity has changed, but we've already installed a
			 * pending. migration_cpu_stop() *must* see this, else
			 * we risk a completion of the pending despite having a
			 * task on a disallowed CPU.
			 *
			 * Serialized by p->pi_lock, so this is safe.
			 */
			pending->arg.dest_cpu = dest_cpu;
		}
	}
	pending = p->migration_pending;
	/*
	 * - !MIGRATE_ENABLE:
	 *   we'll have installed a pending if there wasn't one already.
	 *
	 * - MIGRATE_ENABLE:
	 *   we're here because the current CPU isn't matching anymore,
	 *   the only way that can happen is because of a concurrent
	 *   set_cpus_allowed_ptr() call, which should then still be
	 *   pending completion.
	 *
	 * Either way, we really should have a @pending here.
	 */
	if (WARN_ON_ONCE(!pending)) {
		task_rq_unlock(rq, p, rf);
		return -EINVAL;
	}

	if (task_running(rq, p) || READ_ONCE(p->__state) == TASK_WAKING) {
		/*
		 * MIGRATE_ENABLE gets here because 'p == current', but for
		 * anything else we cannot do is_migration_disabled(), punt
		 * and have the stopper function handle it all race-free.
		 */
		stop_pending = pending->stop_pending;
		if (!stop_pending)
			pending->stop_pending = true;

		if (flags & SCA_MIGRATE_ENABLE)
			p->migration_flags &= ~MDF_PUSH;

		task_rq_unlock(rq, p, rf);

		if (!stop_pending) {
			stop_one_cpu_nowait(cpu_of(rq), migration_cpu_stop,
					    &pending->arg, &pending->stop_work);
		}

		if (flags & SCA_MIGRATE_ENABLE)
			return 0;
	} else {

		if (!is_migration_disabled(p)) {
			if (task_on_rq_queued(p))
				rq = move_queued_task(rq, rf, p, dest_cpu);

			if (!pending->stop_pending) {
				p->migration_pending = NULL;
				complete = true;
			}
		}
		task_rq_unlock(rq, p, rf);

		if (complete)
			complete_all(&pending->done);
	}

	wait_for_completion(&pending->done);

	if (refcount_dec_and_test(&pending->refs))
		wake_up_var(&pending->refs); /* No UaF, just an address */

	/*
	 * Block the original owner of &pending until all subsequent callers
	 * have seen the completion and decremented the refcount
	 */
	wait_var_event(&my_pending.refs, !refcount_read(&my_pending.refs));

	/* ARGH */
	WARN_ON_ONCE(my_pending.stop_pending);

	return 0;
}

/*
 * Called with both p->pi_lock and rq->lock held; drops both before returning.
 */
static int __set_cpus_allowed_ptr_locked(struct task_struct *p,
					 const struct cpumask *new_mask,
					 u32 flags,
					 struct rq *rq,
					 struct rq_flags *rf)
	__releases(rq->lock)
	__releases(p->pi_lock)
{
	const struct cpumask *cpu_allowed_mask = task_cpu_possible_mask(p);
	const struct cpumask *cpu_valid_mask = cpu_active_mask;
	bool kthread = p->flags & PF_KTHREAD;
	struct cpumask *user_mask = NULL;
	unsigned int dest_cpu;
	int ret = 0;

	update_rq_clock(rq);

	if (kthread || is_migration_disabled(p)) {
		/*
		 * Kernel threads are allowed on online && !active CPUs,
		 * however, during cpu-hot-unplug, even these might get pushed
		 * away if not KTHREAD_IS_PER_CPU.
		 *
		 * Specifically, migration_disabled() tasks must not fail the
		 * cpumask_any_and_distribute() pick below, esp. so on
		 * SCA_MIGRATE_ENABLE, otherwise we'll not call
		 * set_cpus_allowed_common() and actually reset p->cpus_ptr.
		 */
		cpu_valid_mask = cpu_online_mask;
	}

	if (!kthread && !cpumask_subset(new_mask, cpu_allowed_mask)) {
		ret = -EINVAL;
		goto out;
	}

	/*
	 * Must re-check here, to close a race against __kthread_bind(),
	 * sched_setaffinity() is not guaranteed to observe the flag.
	 */
	if ((flags & SCA_CHECK) && (p->flags & PF_NO_SETAFFINITY)) {
		ret = -EINVAL;
		goto out;
	}

	if (!(flags & SCA_MIGRATE_ENABLE)) {
		if (cpumask_equal(&p->cpus_mask, new_mask))
			goto out;

		if (WARN_ON_ONCE(p == current &&
				 is_migration_disabled(p) &&
				 !cpumask_test_cpu(task_cpu(p), new_mask))) {
			ret = -EBUSY;
			goto out;
		}
	}

	/*
	 * Picking a ~random cpu helps in cases where we are changing affinity
	 * for groups of tasks (ie. cpuset), so that load balancing is not
	 * immediately required to distribute the tasks within their new mask.
	 */
	dest_cpu = cpumask_any_and_distribute(cpu_valid_mask, new_mask);
	if (dest_cpu >= nr_cpu_ids) {
		ret = -EINVAL;
		goto out;
	}

	__do_set_cpus_allowed(p, new_mask, flags);

	if (flags & SCA_USER)
		user_mask = clear_user_cpus_ptr(p);

	ret = affine_move_task(rq, p, rf, dest_cpu, flags);

	kfree(user_mask);

	return ret;

out:
	task_rq_unlock(rq, p, rf);

	return ret;
}

/*
 * Change a given task's CPU affinity. Migrate the thread to a
 * proper CPU and schedule it away if the CPU it's executing on
 * is removed from the allowed bitmask.
 *
 * NOTE: the caller must have a valid reference to the task, the
 * task must not exit() & deallocate itself prematurely. The
 * call is not atomic; no spinlocks may be held.
 */
static int __set_cpus_allowed_ptr(struct task_struct *p,
				  const struct cpumask *new_mask, u32 flags)
{
	struct rq_flags rf;
	struct rq *rq;

	rq = task_rq_lock(p, &rf);
	return __set_cpus_allowed_ptr_locked(p, new_mask, flags, rq, &rf);
}

int set_cpus_allowed_ptr(struct task_struct *p, const struct cpumask *new_mask)
{
	return __set_cpus_allowed_ptr(p, new_mask, 0);
}
EXPORT_SYMBOL_GPL(set_cpus_allowed_ptr);

/*
 * Change a given task's CPU affinity to the intersection of its current
 * affinity mask and @subset_mask, writing the resulting mask to @new_mask
 * and pointing @p->user_cpus_ptr to a copy of the old mask.
 * If the resulting mask is empty, leave the affinity unchanged and return
 * -EINVAL.
 */
static int restrict_cpus_allowed_ptr(struct task_struct *p,
				     struct cpumask *new_mask,
				     const struct cpumask *subset_mask)
{
	struct cpumask *user_mask = NULL;
	struct rq_flags rf;
	struct rq *rq;
	int err;

	if (!p->user_cpus_ptr) {
		user_mask = kmalloc(cpumask_size(), GFP_KERNEL);
		if (!user_mask)
			return -ENOMEM;
	}

	rq = task_rq_lock(p, &rf);

	/*
	 * Forcefully restricting the affinity of a deadline task is
	 * likely to cause problems, so fail and noisily override the
	 * mask entirely.
	 */
	if (task_has_dl_policy(p) && dl_bandwidth_enabled()) {
		err = -EPERM;
		goto err_unlock;
	}

	if (!cpumask_and(new_mask, &p->cpus_mask, subset_mask)) {
		err = -EINVAL;
		goto err_unlock;
	}

	/*
	 * We're about to butcher the task affinity, so keep track of what
	 * the user asked for in case we're able to restore it later on.
	 */
	if (user_mask) {
		cpumask_copy(user_mask, p->cpus_ptr);
		p->user_cpus_ptr = user_mask;
	}

	return __set_cpus_allowed_ptr_locked(p, new_mask, 0, rq, &rf);

err_unlock:
	task_rq_unlock(rq, p, &rf);
	kfree(user_mask);
	return err;
}

/*
 * Restrict the CPU affinity of task @p so that it is a subset of
 * task_cpu_possible_mask() and point @p->user_cpu_ptr to a copy of the
 * old affinity mask. If the resulting mask is empty, we warn and walk
 * up the cpuset hierarchy until we find a suitable mask.
 */
void force_compatible_cpus_allowed_ptr(struct task_struct *p)
{
	cpumask_var_t new_mask;
	const struct cpumask *override_mask = task_cpu_possible_mask(p);

	alloc_cpumask_var(&new_mask, GFP_KERNEL);

	/*
	 * __migrate_task() can fail silently in the face of concurrent
	 * offlining of the chosen destination CPU, so take the hotplug
	 * lock to ensure that the migration succeeds.
	 */
	cpus_read_lock();
	if (!cpumask_available(new_mask))
		goto out_set_mask;

	if (!restrict_cpus_allowed_ptr(p, new_mask, override_mask))
		goto out_free_mask;

	/*
	 * We failed to find a valid subset of the affinity mask for the
	 * task, so override it based on its cpuset hierarchy.
	 */
	cpuset_cpus_allowed(p, new_mask);
	override_mask = new_mask;

out_set_mask:
	if (printk_ratelimit()) {
		printk_deferred("Overriding affinity for process %d (%s) to CPUs %*pbl\n",
				task_pid_nr(p), p->comm,
				cpumask_pr_args(override_mask));
	}

	WARN_ON(set_cpus_allowed_ptr(p, override_mask));
out_free_mask:
	cpus_read_unlock();
	free_cpumask_var(new_mask);
}

static int
__sched_setaffinity(struct task_struct *p, const struct cpumask *mask);

/*
 * Restore the affinity of a task @p which was previously restricted by a
 * call to force_compatible_cpus_allowed_ptr(). This will clear (and free)
 * @p->user_cpus_ptr.
 *
 * It is the caller's responsibility to serialise this with any calls to
 * force_compatible_cpus_allowed_ptr(@p).
 */
void relax_compatible_cpus_allowed_ptr(struct task_struct *p)
{
	struct cpumask *user_mask = p->user_cpus_ptr;
	unsigned long flags;

	/*
	 * Try to restore the old affinity mask. If this fails, then
	 * we free the mask explicitly to avoid it being inherited across
	 * a subsequent fork().
	 */
	if (!user_mask || !__sched_setaffinity(p, user_mask))
		return;

	raw_spin_lock_irqsave(&p->pi_lock, flags);
	user_mask = clear_user_cpus_ptr(p);
	raw_spin_unlock_irqrestore(&p->pi_lock, flags);

	kfree(user_mask);
}

void set_task_cpu(struct task_struct *p, unsigned int new_cpu)
{
#ifdef CONFIG_SCHED_DEBUG
	unsigned int state = READ_ONCE(p->__state);

	/*
	 * We should never call set_task_cpu() on a blocked task,
	 * ttwu() will sort out the placement.
	 */
	WARN_ON_ONCE(state != TASK_RUNNING && state != TASK_WAKING && !p->on_rq);

	/*
	 * Migrating fair class task must have p->on_rq = TASK_ON_RQ_MIGRATING,
	 * because schedstat_wait_{start,end} rebase migrating task's wait_start
	 * time relying on p->on_rq.
	 */
	WARN_ON_ONCE(state == TASK_RUNNING &&
		     p->sched_class == &fair_sched_class &&
		     (p->on_rq && !task_on_rq_migrating(p)));

#ifdef CONFIG_LOCKDEP
	/*
	 * The caller should hold either p->pi_lock or rq->lock, when changing
	 * a task's CPU. ->pi_lock for waking tasks, rq->lock for runnable tasks.
	 *
	 * sched_move_task() holds both and thus holding either pins the cgroup,
	 * see task_group().
	 *
	 * Furthermore, all task_rq users should acquire both locks, see
	 * task_rq_lock().
	 */
	WARN_ON_ONCE(debug_locks && !(lockdep_is_held(&p->pi_lock) ||
				      lockdep_is_held(__rq_lockp(task_rq(p)))));
#endif
	/*
	 * Clearly, migrating tasks to offline CPUs is a fairly daft thing.
	 */
	WARN_ON_ONCE(!cpu_online(new_cpu));

	WARN_ON_ONCE(is_migration_disabled(p));
#endif

	trace_sched_migrate_task(p, new_cpu);

	if (task_cpu(p) != new_cpu) {
		if (p->sched_class->migrate_task_rq)
			p->sched_class->migrate_task_rq(p, new_cpu);
		p->se.nr_migrations++;
		rseq_migrate(p);
		perf_event_task_migrate(p);
	}

	__set_task_cpu(p, new_cpu);
}

#ifdef CONFIG_NUMA_BALANCING
static void __migrate_swap_task(struct task_struct *p, int cpu)
{
	if (task_on_rq_queued(p)) {
		struct rq *src_rq, *dst_rq;
		struct rq_flags srf, drf;

		src_rq = task_rq(p);
		dst_rq = cpu_rq(cpu);

		rq_pin_lock(src_rq, &srf);
		rq_pin_lock(dst_rq, &drf);

		deactivate_task(src_rq, p, 0);
		set_task_cpu(p, cpu);
		activate_task(dst_rq, p, 0);
		check_preempt_curr(dst_rq, p, 0);

		rq_unpin_lock(dst_rq, &drf);
		rq_unpin_lock(src_rq, &srf);

	} else {
		/*
		 * Task isn't running anymore; make it appear like we migrated
		 * it before it went to sleep. This means on wakeup we make the
		 * previous CPU our target instead of where it really is.
		 */
		p->wake_cpu = cpu;
	}
}

struct migration_swap_arg {
	struct task_struct *src_task, *dst_task;
	int src_cpu, dst_cpu;
};

static int migrate_swap_stop(void *data)
{
	struct migration_swap_arg *arg = data;
	struct rq *src_rq, *dst_rq;
	int ret = -EAGAIN;

	if (!cpu_active(arg->src_cpu) || !cpu_active(arg->dst_cpu))
		return -EAGAIN;

	src_rq = cpu_rq(arg->src_cpu);
	dst_rq = cpu_rq(arg->dst_cpu);

	double_raw_lock(&arg->src_task->pi_lock,
			&arg->dst_task->pi_lock);
	double_rq_lock(src_rq, dst_rq);

	if (task_cpu(arg->dst_task) != arg->dst_cpu)
		goto unlock;

	if (task_cpu(arg->src_task) != arg->src_cpu)
		goto unlock;

	if (!cpumask_test_cpu(arg->dst_cpu, arg->src_task->cpus_ptr))
		goto unlock;

	if (!cpumask_test_cpu(arg->src_cpu, arg->dst_task->cpus_ptr))
		goto unlock;

	__migrate_swap_task(arg->src_task, arg->dst_cpu);
	__migrate_swap_task(arg->dst_task, arg->src_cpu);

	ret = 0;

unlock:
	double_rq_unlock(src_rq, dst_rq);
	raw_spin_unlock(&arg->dst_task->pi_lock);
	raw_spin_unlock(&arg->src_task->pi_lock);

	return ret;
}

/*
 * Cross migrate two tasks
 */
int migrate_swap(struct task_struct *cur, struct task_struct *p,
		int target_cpu, int curr_cpu)
{
	struct migration_swap_arg arg;
	int ret = -EINVAL;

	arg = (struct migration_swap_arg){
		.src_task = cur,
		.src_cpu = curr_cpu,
		.dst_task = p,
		.dst_cpu = target_cpu,
	};

	if (arg.src_cpu == arg.dst_cpu)
		goto out;

	/*
	 * These three tests are all lockless; this is OK since all of them
	 * will be re-checked with proper locks held further down the line.
	 */
	if (!cpu_active(arg.src_cpu) || !cpu_active(arg.dst_cpu))
		goto out;

	if (!cpumask_test_cpu(arg.dst_cpu, arg.src_task->cpus_ptr))
		goto out;

	if (!cpumask_test_cpu(arg.src_cpu, arg.dst_task->cpus_ptr))
		goto out;

	trace_sched_swap_numa(cur, arg.src_cpu, p, arg.dst_cpu);
	ret = stop_two_cpus(arg.dst_cpu, arg.src_cpu, migrate_swap_stop, &arg);

out:
	return ret;
}
#endif /* CONFIG_NUMA_BALANCING */

/*
 * wait_task_inactive - wait for a thread to unschedule.
 *
 * If @match_state is nonzero, it's the @p->state value just checked and
 * not expected to change.  If it changes, i.e. @p might have woken up,
 * then return zero.  When we succeed in waiting for @p to be off its CPU,
 * we return a positive number (its total switch count).  If a second call
 * a short while later returns the same number, the caller can be sure that
 * @p has remained unscheduled the whole time.
 *
 * The caller must ensure that the task *will* unschedule sometime soon,
 * else this function might spin for a *long* time. This function can't
 * be called with interrupts off, or it may introduce deadlock with
 * smp_call_function() if an IPI is sent by the same process we are
 * waiting to become inactive.
 */
unsigned long wait_task_inactive(struct task_struct *p, unsigned int match_state)
{
	int running, queued;
	struct rq_flags rf;
	unsigned long ncsw;
	struct rq *rq;

	for (;;) {
		/*
		 * We do the initial early heuristics without holding
		 * any task-queue locks at all. We'll only try to get
		 * the runqueue lock when things look like they will
		 * work out!
		 */
		rq = task_rq(p);

		/*
		 * If the task is actively running on another CPU
		 * still, just relax and busy-wait without holding
		 * any locks.
		 *
		 * NOTE! Since we don't hold any locks, it's not
		 * even sure that "rq" stays as the right runqueue!
		 * But we don't care, since "task_running()" will
		 * return false if the runqueue has changed and p
		 * is actually now running somewhere else!
		 */
		while (task_running(rq, p)) {
			if (match_state && unlikely(READ_ONCE(p->__state) != match_state))
				return 0;
			cpu_relax();
		}

		/*
		 * Ok, time to look more closely! We need the rq
		 * lock now, to be *sure*. If we're wrong, we'll
		 * just go back and repeat.
		 */
		rq = task_rq_lock(p, &rf);
		trace_sched_wait_task(p);
		running = task_running(rq, p);
		queued = task_on_rq_queued(p);
		ncsw = 0;
		if (!match_state || READ_ONCE(p->__state) == match_state)
			ncsw = p->nvcsw | LONG_MIN; /* sets MSB */
		task_rq_unlock(rq, p, &rf);

		/*
		 * If it changed from the expected state, bail out now.
		 */
		if (unlikely(!ncsw))
			break;

		/*
		 * Was it really running after all now that we
		 * checked with the proper locks actually held?
		 *
		 * Oops. Go back and try again..
		 */
		if (unlikely(running)) {
			cpu_relax();
			continue;
		}

		/*
		 * It's not enough that it's not actively running,
		 * it must be off the runqueue _entirely_, and not
		 * preempted!
		 *
		 * So if it was still runnable (but just not actively
		 * running right now), it's preempted, and we should
		 * yield - it could be a while.
		 */
		if (unlikely(queued)) {
			ktime_t to = NSEC_PER_SEC / HZ;

			set_current_state(TASK_UNINTERRUPTIBLE);
			schedule_hrtimeout(&to, HRTIMER_MODE_REL_HARD);
			continue;
		}

		/*
		 * Ahh, all good. It wasn't running, and it wasn't
		 * runnable, which means that it will never become
		 * running in the future either. We're all done!
		 */
		break;
	}

	return ncsw;
}

/***
 * kick_process - kick a running thread to enter/exit the kernel
 * @p: the to-be-kicked thread
 *
 * Cause a process which is running on another CPU to enter
 * kernel-mode, without any delay. (to get signals handled.)
 *
 * NOTE: this function doesn't have to take the runqueue lock,
 * because all it wants to ensure is that the remote task enters
 * the kernel. If the IPI races and the task has been migrated
 * to another CPU then no harm is done and the purpose has been
 * achieved as well.
 */
void kick_process(struct task_struct *p)
{
	int cpu;

	preempt_disable();
	cpu = task_cpu(p);
	if ((cpu != smp_processor_id()) && task_curr(p))
		smp_send_reschedule(cpu);
	preempt_enable();
}
EXPORT_SYMBOL_GPL(kick_process);

/*
 * ->cpus_ptr is protected by both rq->lock and p->pi_lock
 *
 * A few notes on cpu_active vs cpu_online:
 *
 *  - cpu_active must be a subset of cpu_online
 *
 *  - on CPU-up we allow per-CPU kthreads on the online && !active CPU,
 *    see __set_cpus_allowed_ptr(). At this point the newly online
 *    CPU isn't yet part of the sched domains, and balancing will not
 *    see it.
 *
 *  - on CPU-down we clear cpu_active() to mask the sched domains and
 *    avoid the load balancer to place new tasks on the to be removed
 *    CPU. Existing tasks will remain running there and will be taken
 *    off.
 *
 * This means that fallback selection must not select !active CPUs.
 * And can assume that any active CPU must be online. Conversely
 * select_task_rq() below may allow selection of !active CPUs in order
 * to satisfy the above rules.
 */
static int select_fallback_rq(int cpu, struct task_struct *p)
{
	int nid = cpu_to_node(cpu);
	const struct cpumask *nodemask = NULL;
	enum { cpuset, possible, fail } state = cpuset;
	int dest_cpu;

	/*
	 * If the node that the CPU is on has been offlined, cpu_to_node()
	 * will return -1. There is no CPU on the node, and we should
	 * select the CPU on the other node.
	 */
	if (nid != -1) {
		nodemask = cpumask_of_node(nid);

		/* Look for allowed, online CPU in same node. */
		for_each_cpu(dest_cpu, nodemask) {
			if (is_cpu_allowed(p, dest_cpu))
				return dest_cpu;
		}
	}

	for (;;) {
		/* Any allowed, online CPU? */
		for_each_cpu(dest_cpu, p->cpus_ptr) {
			if (!is_cpu_allowed(p, dest_cpu))
				continue;

			goto out;
		}

		/* No more Mr. Nice Guy. */
		switch (state) {
		case cpuset:
			if (cpuset_cpus_allowed_fallback(p)) {
				state = possible;
				break;
			}
			fallthrough;
		case possible:
			/*
			 * XXX When called from select_task_rq() we only
			 * hold p->pi_lock and again violate locking order.
			 *
			 * More yuck to audit.
			 */
			do_set_cpus_allowed(p, task_cpu_possible_mask(p));
			state = fail;
			break;
		case fail:
			BUG();
			break;
		}
	}

out:
	if (state != cpuset) {
		/*
		 * Don't tell them about moving exiting tasks or
		 * kernel threads (both mm NULL), since they never
		 * leave kernel.
		 */
		if (p->mm && printk_ratelimit()) {
			printk_deferred("process %d (%s) no longer affine to cpu%d\n",
					task_pid_nr(p), p->comm, cpu);
		}
	}

	return dest_cpu;
}

/*
 * The caller (fork, wakeup) owns p->pi_lock, ->cpus_ptr is stable.
 */
static inline
int select_task_rq(struct task_struct *p, int cpu, int wake_flags)
{
	lockdep_assert_held(&p->pi_lock);

	if (p->nr_cpus_allowed > 1 && !is_migration_disabled(p))
		cpu = p->sched_class->select_task_rq(p, cpu, wake_flags);
	else
		cpu = cpumask_any(p->cpus_ptr);

	/*
	 * In order not to call set_task_cpu() on a blocking task we need
	 * to rely on ttwu() to place the task on a valid ->cpus_ptr
	 * CPU.
	 *
	 * Since this is common to all placement strategies, this lives here.
	 *
	 * [ this allows ->select_task() to simply return task_cpu(p) and
	 *   not worry about this generic constraint ]
	 */
	if (unlikely(!is_cpu_allowed(p, cpu)))
		cpu = select_fallback_rq(task_cpu(p), p);

	return cpu;
}

void sched_set_stop_task(int cpu, struct task_struct *stop)
{
	static struct lock_class_key stop_pi_lock;
	struct sched_param param = { .sched_priority = MAX_RT_PRIO - 1 };
	struct task_struct *old_stop = cpu_rq(cpu)->stop;

	if (stop) {
		/*
		 * Make it appear like a SCHED_FIFO task, its something
		 * userspace knows about and won't get confused about.
		 *
		 * Also, it will make PI more or less work without too
		 * much confusion -- but then, stop work should not
		 * rely on PI working anyway.
		 */
		sched_setscheduler_nocheck(stop, SCHED_FIFO, &param);

		stop->sched_class = &stop_sched_class;

		/*
		 * The PI code calls rt_mutex_setprio() with ->pi_lock held to
		 * adjust the effective priority of a task. As a result,
		 * rt_mutex_setprio() can trigger (RT) balancing operations,
		 * which can then trigger wakeups of the stop thread to push
		 * around the current task.
		 *
		 * The stop task itself will never be part of the PI-chain, it
		 * never blocks, therefore that ->pi_lock recursion is safe.
		 * Tell lockdep about this by placing the stop->pi_lock in its
		 * own class.
		 */
		lockdep_set_class(&stop->pi_lock, &stop_pi_lock);
	}

	cpu_rq(cpu)->stop = stop;

	if (old_stop) {
		/*
		 * Reset it back to a normal scheduling class so that
		 * it can die in pieces.
		 */
		old_stop->sched_class = &rt_sched_class;
	}
}

#else /* CONFIG_SMP */

static inline int __set_cpus_allowed_ptr(struct task_struct *p,
					 const struct cpumask *new_mask,
					 u32 flags)
{
	return set_cpus_allowed_ptr(p, new_mask);
}

static inline void migrate_disable_switch(struct rq *rq, struct task_struct *p) { }

static inline bool rq_has_pinned_tasks(struct rq *rq)
{
	return false;
}

#endif /* !CONFIG_SMP */

static void
ttwu_stat(struct task_struct *p, int cpu, int wake_flags)
{
	struct rq *rq;

	if (!schedstat_enabled())
		return;

	rq = this_rq();

#ifdef CONFIG_SMP
	if (cpu == rq->cpu) {
		__schedstat_inc(rq->ttwu_local);
		__schedstat_inc(p->stats.nr_wakeups_local);
	} else {
		struct sched_domain *sd;

		__schedstat_inc(p->stats.nr_wakeups_remote);
		rcu_read_lock();
		for_each_domain(rq->cpu, sd) {
			if (cpumask_test_cpu(cpu, sched_domain_span(sd))) {
				__schedstat_inc(sd->ttwu_wake_remote);
				break;
			}
		}
		rcu_read_unlock();
	}

	if (wake_flags & WF_MIGRATED)
		__schedstat_inc(p->stats.nr_wakeups_migrate);
#endif /* CONFIG_SMP */

	__schedstat_inc(rq->ttwu_count);
	__schedstat_inc(p->stats.nr_wakeups);

	if (wake_flags & WF_SYNC)
		__schedstat_inc(p->stats.nr_wakeups_sync);
}

/*
 * Mark the task runnable and perform wakeup-preemption.
 */
static void ttwu_do_wakeup(struct rq *rq, struct task_struct *p, int wake_flags,
			   struct rq_flags *rf)
{
	check_preempt_curr(rq, p, wake_flags);
	WRITE_ONCE(p->__state, TASK_RUNNING);
	trace_sched_wakeup(p);

#ifdef CONFIG_SMP
	if (p->sched_class->task_woken) {
		/*
		 * Our task @p is fully woken up and running; so it's safe to
		 * drop the rq->lock, hereafter rq is only used for statistics.
		 */
		rq_unpin_lock(rq, rf);
		p->sched_class->task_woken(rq, p);
		rq_repin_lock(rq, rf);
	}

	if (rq->idle_stamp) {
		u64 delta = rq_clock(rq) - rq->idle_stamp;
		u64 max = 2*rq->max_idle_balance_cost;

		update_avg(&rq->avg_idle, delta);

		if (rq->avg_idle > max)
			rq->avg_idle = max;

		rq->wake_stamp = jiffies;
		rq->wake_avg_idle = rq->avg_idle / 2;

		rq->idle_stamp = 0;
	}
#endif
}

static void
ttwu_do_activate(struct rq *rq, struct task_struct *p, int wake_flags,
		 struct rq_flags *rf)
{
	int en_flags = ENQUEUE_WAKEUP | ENQUEUE_NOCLOCK;

	lockdep_assert_rq_held(rq);

	if (p->sched_contributes_to_load)
		rq->nr_uninterruptible--;

#ifdef CONFIG_SMP
	if (wake_flags & WF_MIGRATED)
		en_flags |= ENQUEUE_MIGRATED;
	else
#endif
	if (p->in_iowait) {
		delayacct_blkio_end(p);
		atomic_dec(&task_rq(p)->nr_iowait);
	}

	activate_task(rq, p, en_flags);
	ttwu_do_wakeup(rq, p, wake_flags, rf);
}

/*
 * Consider @p being inside a wait loop:
 *
 *   for (;;) {
 *      set_current_state(TASK_UNINTERRUPTIBLE);
 *
 *      if (CONDITION)
 *         break;
 *
 *      schedule();
 *   }
 *   __set_current_state(TASK_RUNNING);
 *
 * between set_current_state() and schedule(). In this case @p is still
 * runnable, so all that needs doing is change p->state back to TASK_RUNNING in
 * an atomic manner.
 *
 * By taking task_rq(p)->lock we serialize against schedule(), if @p->on_rq
 * then schedule() must still happen and p->state can be changed to
 * TASK_RUNNING. Otherwise we lost the race, schedule() has happened, and we
 * need to do a full wakeup with enqueue.
 *
 * Returns: %true when the wakeup is done,
 *          %false otherwise.
 */
static int ttwu_runnable(struct task_struct *p, int wake_flags)
{
	struct rq_flags rf;
	struct rq *rq;
	int ret = 0;

	rq = __task_rq_lock(p, &rf);
	if (task_on_rq_queued(p)) {
		/* check_preempt_curr() may use rq clock */
		update_rq_clock(rq);
		ttwu_do_wakeup(rq, p, wake_flags, &rf);
		ret = 1;
	}
	__task_rq_unlock(rq, &rf);

	return ret;
}

#ifdef CONFIG_SMP
void sched_ttwu_pending(void *arg)
{
	struct llist_node *llist = arg;
	struct rq *rq = this_rq();
	struct task_struct *p, *t;
	struct rq_flags rf;

	if (!llist)
		return;

	/*
	 * rq::ttwu_pending racy indication of out-standing wakeups.
	 * Races such that false-negatives are possible, since they
	 * are shorter lived that false-positives would be.
	 */
	WRITE_ONCE(rq->ttwu_pending, 0);

	rq_lock_irqsave(rq, &rf);
	update_rq_clock(rq);

	llist_for_each_entry_safe(p, t, llist, wake_entry.llist) {
		if (WARN_ON_ONCE(p->on_cpu))
			smp_cond_load_acquire(&p->on_cpu, !VAL);

		if (WARN_ON_ONCE(task_cpu(p) != cpu_of(rq)))
			set_task_cpu(p, cpu_of(rq));

		ttwu_do_activate(rq, p, p->sched_remote_wakeup ? WF_MIGRATED : 0, &rf);
	}

	rq_unlock_irqrestore(rq, &rf);
}

void send_call_function_single_ipi(int cpu)
{
	struct rq *rq = cpu_rq(cpu);

	if (!set_nr_if_polling(rq->idle))
		arch_send_call_function_single_ipi(cpu);
	else
		trace_sched_wake_idle_without_ipi(cpu);
}

/*
 * Queue a task on the target CPUs wake_list and wake the CPU via IPI if
 * necessary. The wakee CPU on receipt of the IPI will queue the task
 * via sched_ttwu_wakeup() for activation so the wakee incurs the cost
 * of the wakeup instead of the waker.
 */
static void __ttwu_queue_wakelist(struct task_struct *p, int cpu, int wake_flags)
{
	struct rq *rq = cpu_rq(cpu);

	p->sched_remote_wakeup = !!(wake_flags & WF_MIGRATED);

	WRITE_ONCE(rq->ttwu_pending, 1);
	__smp_call_single_queue(cpu, &p->wake_entry.llist);
}

void wake_up_if_idle(int cpu)
{
	struct rq *rq = cpu_rq(cpu);
	struct rq_flags rf;

	rcu_read_lock();

	if (!is_idle_task(rcu_dereference(rq->curr)))
		goto out;

	rq_lock_irqsave(rq, &rf);
	if (is_idle_task(rq->curr))
		resched_curr(rq);
	/* Else CPU is not idle, do nothing here: */
	rq_unlock_irqrestore(rq, &rf);

out:
	rcu_read_unlock();
}

bool cpus_share_cache(int this_cpu, int that_cpu)
{
	return per_cpu(sd_llc_id, this_cpu) == per_cpu(sd_llc_id, that_cpu);
}

static inline bool ttwu_queue_cond(int cpu, int wake_flags)
{
	/*
	 * Do not complicate things with the async wake_list while the CPU is
	 * in hotplug state.
	 */
	if (!cpu_active(cpu))
		return false;

	/*
	 * If the CPU does not share cache, then queue the task on the
	 * remote rqs wakelist to avoid accessing remote data.
	 */
	if (!cpus_share_cache(smp_processor_id(), cpu))
		return true;

	/*
	 * If the task is descheduling and the only running task on the
	 * CPU then use the wakelist to offload the task activation to
	 * the soon-to-be-idle CPU as the current CPU is likely busy.
	 * nr_running is checked to avoid unnecessary task stacking.
	 */
	if ((wake_flags & WF_ON_CPU) && cpu_rq(cpu)->nr_running <= 1)
		return true;

	return false;
}

static bool ttwu_queue_wakelist(struct task_struct *p, int cpu, int wake_flags)
{
	if (sched_feat(TTWU_QUEUE) && ttwu_queue_cond(cpu, wake_flags)) {
		if (WARN_ON_ONCE(cpu == smp_processor_id()))
			return false;

		sched_clock_cpu(cpu); /* Sync clocks across CPUs */
		__ttwu_queue_wakelist(p, cpu, wake_flags);
		return true;
	}

	return false;
}

#else /* !CONFIG_SMP */

static inline bool ttwu_queue_wakelist(struct task_struct *p, int cpu, int wake_flags)
{
	return false;
}

#endif /* CONFIG_SMP */

static void ttwu_queue(struct task_struct *p, int cpu, int wake_flags)
{
	struct rq *rq = cpu_rq(cpu);
	struct rq_flags rf;

	if (ttwu_queue_wakelist(p, cpu, wake_flags))
		return;

	rq_lock(rq, &rf);
	update_rq_clock(rq);
	ttwu_do_activate(rq, p, wake_flags, &rf);
	rq_unlock(rq, &rf);
}

/*
 * Invoked from try_to_wake_up() to check whether the task can be woken up.
 *
 * The caller holds p::pi_lock if p != current or has preemption
 * disabled when p == current.
 *
 * The rules of PREEMPT_RT saved_state:
 *
 *   The related locking code always holds p::pi_lock when updating
 *   p::saved_state, which means the code is fully serialized in both cases.
 *
 *   The lock wait and lock wakeups happen via TASK_RTLOCK_WAIT. No other
 *   bits set. This allows to distinguish all wakeup scenarios.
 */
static __always_inline
bool ttwu_state_match(struct task_struct *p, unsigned int state, int *success)
{
	if (IS_ENABLED(CONFIG_DEBUG_PREEMPT)) {
		WARN_ON_ONCE((state & TASK_RTLOCK_WAIT) &&
			     state != TASK_RTLOCK_WAIT);
	}

	if (READ_ONCE(p->__state) & state) {
		*success = 1;
		return true;
	}

#ifdef CONFIG_PREEMPT_RT
	/*
	 * Saved state preserves the task state across blocking on
	 * an RT lock.  If the state matches, set p::saved_state to
	 * TASK_RUNNING, but do not wake the task because it waits
	 * for a lock wakeup. Also indicate success because from
	 * the regular waker's point of view this has succeeded.
	 *
	 * After acquiring the lock the task will restore p::__state
	 * from p::saved_state which ensures that the regular
	 * wakeup is not lost. The restore will also set
	 * p::saved_state to TASK_RUNNING so any further tests will
	 * not result in false positives vs. @success
	 */
	if (p->saved_state & state) {
		p->saved_state = TASK_RUNNING;
		*success = 1;
	}
#endif
	return false;
}

/*
 * Notes on Program-Order guarantees on SMP systems.
 *
 *  MIGRATION
 *
 * The basic program-order guarantee on SMP systems is that when a task [t]
 * migrates, all its activity on its old CPU [c0] happens-before any subsequent
 * execution on its new CPU [c1].
 *
 * For migration (of runnable tasks) this is provided by the following means:
 *
 *  A) UNLOCK of the rq(c0)->lock scheduling out task t
 *  B) migration for t is required to synchronize *both* rq(c0)->lock and
 *     rq(c1)->lock (if not at the same time, then in that order).
 *  C) LOCK of the rq(c1)->lock scheduling in task
 *
 * Release/acquire chaining guarantees that B happens after A and C after B.
 * Note: the CPU doing B need not be c0 or c1
 *
 * Example:
 *
 *   CPU0            CPU1            CPU2
 *
 *   LOCK rq(0)->lock
 *   sched-out X
 *   sched-in Y
 *   UNLOCK rq(0)->lock
 *
 *                                   LOCK rq(0)->lock // orders against CPU0
 *                                   dequeue X
 *                                   UNLOCK rq(0)->lock
 *
 *                                   LOCK rq(1)->lock
 *                                   enqueue X
 *                                   UNLOCK rq(1)->lock
 *
 *                   LOCK rq(1)->lock // orders against CPU2
 *                   sched-out Z
 *                   sched-in X
 *                   UNLOCK rq(1)->lock
 *
 *
 *  BLOCKING -- aka. SLEEP + WAKEUP
 *
 * For blocking we (obviously) need to provide the same guarantee as for
 * migration. However the means are completely different as there is no lock
 * chain to provide order. Instead we do:
 *
 *   1) smp_store_release(X->on_cpu, 0)   -- finish_task()
 *   2) smp_cond_load_acquire(!X->on_cpu) -- try_to_wake_up()
 *
 * Example:
 *
 *   CPU0 (schedule)  CPU1 (try_to_wake_up) CPU2 (schedule)
 *
 *   LOCK rq(0)->lock LOCK X->pi_lock
 *   dequeue X
 *   sched-out X
 *   smp_store_release(X->on_cpu, 0);
 *
 *                    smp_cond_load_acquire(&X->on_cpu, !VAL);
 *                    X->state = WAKING
 *                    set_task_cpu(X,2)
 *
 *                    LOCK rq(2)->lock
 *                    enqueue X
 *                    X->state = RUNNING
 *                    UNLOCK rq(2)->lock
 *
 *                                          LOCK rq(2)->lock // orders against CPU1
 *                                          sched-out Z
 *                                          sched-in X
 *                                          UNLOCK rq(2)->lock
 *
 *                    UNLOCK X->pi_lock
 *   UNLOCK rq(0)->lock
 *
 *
 * However, for wakeups there is a second guarantee we must provide, namely we
 * must ensure that CONDITION=1 done by the caller can not be reordered with
 * accesses to the task state; see try_to_wake_up() and set_current_state().
 */

/**
 * try_to_wake_up - wake up a thread
 * @p: the thread to be awakened
 * @state: the mask of task states that can be woken
 * @wake_flags: wake modifier flags (WF_*)
 *
 * Conceptually does:
 *
 *   If (@state & @p->state) @p->state = TASK_RUNNING.
 *
 * If the task was not queued/runnable, also place it back on a runqueue.
 *
 * This function is atomic against schedule() which would dequeue the task.
 *
 * It issues a full memory barrier before accessing @p->state, see the comment
 * with set_current_state().
 *
 * Uses p->pi_lock to serialize against concurrent wake-ups.
 *
 * Relies on p->pi_lock stabilizing:
 *  - p->sched_class
 *  - p->cpus_ptr
 *  - p->sched_task_group
 * in order to do migration, see its use of select_task_rq()/set_task_cpu().
 *
 * Tries really hard to only take one task_rq(p)->lock for performance.
 * Takes rq->lock in:
 *  - ttwu_runnable()    -- old rq, unavoidable, see comment there;
 *  - ttwu_queue()       -- new rq, for enqueue of the task;
 *  - psi_ttwu_dequeue() -- much sadness :-( accounting will kill us.
 *
 * As a consequence we race really badly with just about everything. See the
 * many memory barriers and their comments for details.
 *
 * Return: %true if @p->state changes (an actual wakeup was done),
 *	   %false otherwise.
 */
static int
try_to_wake_up(struct task_struct *p, unsigned int state, int wake_flags)
{
	unsigned long flags;
	int cpu, success = 0;

	preempt_disable();
	if (p == current) {
		/*
		 * We're waking current, this means 'p->on_rq' and 'task_cpu(p)
		 * == smp_processor_id()'. Together this means we can special
		 * case the whole 'p->on_rq && ttwu_runnable()' case below
		 * without taking any locks.
		 *
		 * In particular:
		 *  - we rely on Program-Order guarantees for all the ordering,
		 *  - we're serialized against set_special_state() by virtue of
		 *    it disabling IRQs (this allows not taking ->pi_lock).
		 */
<<<<<<< HEAD
		if (!(READ_ONCE(p->__state) & state))
			/*非期待的状态，退出*/
=======
		if (!ttwu_state_match(p, state, &success))
>>>>>>> ce840177
			goto out;

		trace_sched_waking(p);
		WRITE_ONCE(p->__state, TASK_RUNNING);
		trace_sched_wakeup(p);
		goto out;
	}

	/*
	 * If we are going to wake up a thread waiting for CONDITION we
	 * need to ensure that CONDITION=1 done by the caller can not be
	 * reordered with p->state check below. This pairs with smp_store_mb()
	 * in set_current_state() that the waiting thread does.
	 */
	raw_spin_lock_irqsave(&p->pi_lock, flags);
	smp_mb__after_spinlock();
	if (!ttwu_state_match(p, state, &success))
		goto unlock;

	trace_sched_waking(p);

	/*
	 * Ensure we load p->on_rq _after_ p->state, otherwise it would
	 * be possible to, falsely, observe p->on_rq == 0 and get stuck
	 * in smp_cond_load_acquire() below.
	 *
	 * sched_ttwu_pending()			try_to_wake_up()
	 *   STORE p->on_rq = 1			  LOAD p->state
	 *   UNLOCK rq->lock
	 *
	 * __schedule() (switch to task 'p')
	 *   LOCK rq->lock			  smp_rmb();
	 *   smp_mb__after_spinlock();
	 *   UNLOCK rq->lock
	 *
	 * [task p]
	 *   STORE p->state = UNINTERRUPTIBLE	  LOAD p->on_rq
	 *
	 * Pairs with the LOCK+smp_mb__after_spinlock() on rq->lock in
	 * __schedule().  See the comment for smp_mb__after_spinlock().
	 *
	 * A similar smb_rmb() lives in try_invoke_on_locked_down_task().
	 */
	smp_rmb();
	if (READ_ONCE(p->on_rq) && ttwu_runnable(p, wake_flags))
		goto unlock;

#ifdef CONFIG_SMP
	/*
	 * Ensure we load p->on_cpu _after_ p->on_rq, otherwise it would be
	 * possible to, falsely, observe p->on_cpu == 0.
	 *
	 * One must be running (->on_cpu == 1) in order to remove oneself
	 * from the runqueue.
	 *
	 * __schedule() (switch to task 'p')	try_to_wake_up()
	 *   STORE p->on_cpu = 1		  LOAD p->on_rq
	 *   UNLOCK rq->lock
	 *
	 * __schedule() (put 'p' to sleep)
	 *   LOCK rq->lock			  smp_rmb();
	 *   smp_mb__after_spinlock();
	 *   STORE p->on_rq = 0			  LOAD p->on_cpu
	 *
	 * Pairs with the LOCK+smp_mb__after_spinlock() on rq->lock in
	 * __schedule().  See the comment for smp_mb__after_spinlock().
	 *
	 * Form a control-dep-acquire with p->on_rq == 0 above, to ensure
	 * schedule()'s deactivate_task() has 'happened' and p will no longer
	 * care about it's own p->state. See the comment in __schedule().
	 */
	smp_acquire__after_ctrl_dep();

	/*
	 * We're doing the wakeup (@success == 1), they did a dequeue (p->on_rq
	 * == 0), which means we need to do an enqueue, change p->state to
	 * TASK_WAKING such that we can unlock p->pi_lock before doing the
	 * enqueue, such as ttwu_queue_wakelist().
	 */
	WRITE_ONCE(p->__state, TASK_WAKING);

	/*
	 * If the owning (remote) CPU is still in the middle of schedule() with
	 * this task as prev, considering queueing p on the remote CPUs wake_list
	 * which potentially sends an IPI instead of spinning on p->on_cpu to
	 * let the waker make forward progress. This is safe because IRQs are
	 * disabled and the IPI will deliver after on_cpu is cleared.
	 *
	 * Ensure we load task_cpu(p) after p->on_cpu:
	 *
	 * set_task_cpu(p, cpu);
	 *   STORE p->cpu = @cpu
	 * __schedule() (switch to task 'p')
	 *   LOCK rq->lock
	 *   smp_mb__after_spin_lock()		smp_cond_load_acquire(&p->on_cpu)
	 *   STORE p->on_cpu = 1		LOAD p->cpu
	 *
	 * to ensure we observe the correct CPU on which the task is currently
	 * scheduling.
	 */
	if (smp_load_acquire(&p->on_cpu) &&
	    ttwu_queue_wakelist(p, task_cpu(p), wake_flags | WF_ON_CPU))
		goto unlock;

	/*
	 * If the owning (remote) CPU is still in the middle of schedule() with
	 * this task as prev, wait until it's done referencing the task.
	 *
	 * Pairs with the smp_store_release() in finish_task().
	 *
	 * This ensures that tasks getting woken will be fully ordered against
	 * their previous state and preserve Program Order.
	 */
	smp_cond_load_acquire(&p->on_cpu, !VAL);

	cpu = select_task_rq(p, p->wake_cpu, wake_flags | WF_TTWU);
	if (task_cpu(p) != cpu) {
		if (p->in_iowait) {
			delayacct_blkio_end(p);
			atomic_dec(&task_rq(p)->nr_iowait);
		}

		wake_flags |= WF_MIGRATED;
		psi_ttwu_dequeue(p);
		set_task_cpu(p, cpu);
	}
#else
	cpu = task_cpu(p);
#endif /* CONFIG_SMP */

	ttwu_queue(p, cpu, wake_flags);
unlock:
	raw_spin_unlock_irqrestore(&p->pi_lock, flags);
out:
	if (success)
		ttwu_stat(p, task_cpu(p), wake_flags);
	preempt_enable();

	return success;
}

/**
 * task_call_func - Invoke a function on task in fixed state
 * @p: Process for which the function is to be invoked, can be @current.
 * @func: Function to invoke.
 * @arg: Argument to function.
 *
 * Fix the task in it's current state by avoiding wakeups and or rq operations
 * and call @func(@arg) on it.  This function can use ->on_rq and task_curr()
 * to work out what the state is, if required.  Given that @func can be invoked
 * with a runqueue lock held, it had better be quite lightweight.
 *
 * Returns:
 *   Whatever @func returns
 */
int task_call_func(struct task_struct *p, task_call_f func, void *arg)
{
	struct rq *rq = NULL;
	unsigned int state;
	struct rq_flags rf;
	int ret;

	raw_spin_lock_irqsave(&p->pi_lock, rf.flags);

	state = READ_ONCE(p->__state);

	/*
	 * Ensure we load p->on_rq after p->__state, otherwise it would be
	 * possible to, falsely, observe p->on_rq == 0.
	 *
	 * See try_to_wake_up() for a longer comment.
	 */
	smp_rmb();

	/*
	 * Since pi->lock blocks try_to_wake_up(), we don't need rq->lock when
	 * the task is blocked. Make sure to check @state since ttwu() can drop
	 * locks at the end, see ttwu_queue_wakelist().
	 */
	if (state == TASK_RUNNING || state == TASK_WAKING || p->on_rq)
		rq = __task_rq_lock(p, &rf);

	/*
	 * At this point the task is pinned; either:
	 *  - blocked and we're holding off wakeups	 (pi->lock)
	 *  - woken, and we're holding off enqueue	 (rq->lock)
	 *  - queued, and we're holding off schedule	 (rq->lock)
	 *  - running, and we're holding off de-schedule (rq->lock)
	 *
	 * The called function (@func) can use: task_curr(), p->on_rq and
	 * p->__state to differentiate between these states.
	 */
	ret = func(p, arg);

	if (rq)
		rq_unlock(rq, &rf);

	raw_spin_unlock_irqrestore(&p->pi_lock, rf.flags);
	return ret;
}

/**
 * wake_up_process - Wake up a specific process
 * @p: The process to be woken up.
 *
 * Attempt to wake up the nominated process and move it to the set of runnable
 * processes.
 *
 * Return: 1 if the process was woken up, 0 if it was already running.
 *
 * This function executes a full memory barrier before accessing the task state.
 */
int wake_up_process(struct task_struct *p)
{
	return try_to_wake_up(p, TASK_NORMAL, 0);
}
EXPORT_SYMBOL(wake_up_process);

int wake_up_state(struct task_struct *p, unsigned int state)
{
	return try_to_wake_up(p, state, 0);
}

/*
 * Perform scheduler related setup for a newly forked process p.
 * p is forked by current.
 *
 * __sched_fork() is basic setup used by init_idle() too:
 */
static void __sched_fork(unsigned long clone_flags, struct task_struct *p)
{
	p->on_rq			= 0;

	p->se.on_rq			= 0;
	p->se.exec_start		= 0;
	p->se.sum_exec_runtime		= 0;
	p->se.prev_sum_exec_runtime	= 0;
	p->se.nr_migrations		= 0;
	p->se.vruntime			= 0;
	INIT_LIST_HEAD(&p->se.group_node);

#ifdef CONFIG_FAIR_GROUP_SCHED
	p->se.cfs_rq			= NULL;
#endif

#ifdef CONFIG_SCHEDSTATS
	/* Even if schedstat is disabled, there should not be garbage */
	memset(&p->stats, 0, sizeof(p->stats));
#endif

	RB_CLEAR_NODE(&p->dl.rb_node);
	init_dl_task_timer(&p->dl);
	init_dl_inactive_task_timer(&p->dl);
	__dl_clear_params(p);

	INIT_LIST_HEAD(&p->rt.run_list);
	p->rt.timeout		= 0;
	p->rt.time_slice	= sched_rr_timeslice;
	p->rt.on_rq		= 0;
	p->rt.on_list		= 0;

#ifdef CONFIG_PREEMPT_NOTIFIERS
	INIT_HLIST_HEAD(&p->preempt_notifiers);
#endif

#ifdef CONFIG_COMPACTION
	p->capture_control = NULL;
#endif
	init_numa_balancing(clone_flags, p);
#ifdef CONFIG_SMP
	p->wake_entry.u_flags = CSD_TYPE_TTWU;
	p->migration_pending = NULL;
#endif
}

DEFINE_STATIC_KEY_FALSE(sched_numa_balancing);

#ifdef CONFIG_NUMA_BALANCING

void set_numabalancing_state(bool enabled)
{
	if (enabled)
		static_branch_enable(&sched_numa_balancing);
	else
		static_branch_disable(&sched_numa_balancing);
}

#ifdef CONFIG_PROC_SYSCTL
int sysctl_numa_balancing(struct ctl_table *table, int write,
			  void *buffer, size_t *lenp, loff_t *ppos)
{
	struct ctl_table t;
	int err;
	int state = static_branch_likely(&sched_numa_balancing);

	if (write && !capable(CAP_SYS_ADMIN))
		return -EPERM;

	t = *table;
	t.data = &state;
	err = proc_dointvec_minmax(&t, write, buffer, lenp, ppos);
	if (err < 0)
		return err;
	if (write)
		set_numabalancing_state(state);
	return err;
}
#endif
#endif

#ifdef CONFIG_SCHEDSTATS

DEFINE_STATIC_KEY_FALSE(sched_schedstats);

static void set_schedstats(bool enabled)
{
	if (enabled)
		static_branch_enable(&sched_schedstats);
	else
		static_branch_disable(&sched_schedstats);
}

void force_schedstat_enabled(void)
{
	if (!schedstat_enabled()) {
		pr_info("kernel profiling enabled schedstats, disable via kernel.sched_schedstats.\n");
		static_branch_enable(&sched_schedstats);
	}
}

static int __init setup_schedstats(char *str)
{
	int ret = 0;
	if (!str)
		goto out;

	if (!strcmp(str, "enable")) {
		set_schedstats(true);
		ret = 1;
	} else if (!strcmp(str, "disable")) {
		set_schedstats(false);
		ret = 1;
	}
out:
	if (!ret)
		pr_warn("Unable to parse schedstats=\n");

	return ret;
}
__setup("schedstats=", setup_schedstats);

#ifdef CONFIG_PROC_SYSCTL
int sysctl_schedstats(struct ctl_table *table, int write, void *buffer,
		size_t *lenp, loff_t *ppos)
{
	struct ctl_table t;
	int err;
	int state = static_branch_likely(&sched_schedstats);

	if (write && !capable(CAP_SYS_ADMIN))
		return -EPERM;

	t = *table;
	t.data = &state;
	err = proc_dointvec_minmax(&t, write, buffer, lenp, ppos);
	if (err < 0)
		return err;
	if (write)
		set_schedstats(state);
	return err;
}
#endif /* CONFIG_PROC_SYSCTL */
#endif /* CONFIG_SCHEDSTATS */

/*
 * fork()/clone()-time setup:
 */
int sched_fork(unsigned long clone_flags, struct task_struct *p)
{
	__sched_fork(clone_flags, p);
	/*
	 * We mark the process as NEW here. This guarantees that
	 * nobody will actually run it, and a signal or other external
	 * event cannot wake it up and insert it on the runqueue either.
	 */
	p->__state = TASK_NEW;

	/*
	 * Make sure we do not leak PI boosting priority to the child.
	 */
	p->prio = current->normal_prio;

	uclamp_fork(p);

	/*
	 * Revert to default priority/policy on fork if requested.
	 */
	if (unlikely(p->sched_reset_on_fork)) {
		if (task_has_dl_policy(p) || task_has_rt_policy(p)) {
			p->policy = SCHED_NORMAL;
			p->static_prio = NICE_TO_PRIO(0);
			p->rt_priority = 0;
		} else if (PRIO_TO_NICE(p->static_prio) < 0)
			p->static_prio = NICE_TO_PRIO(0);

		p->prio = p->normal_prio = p->static_prio;
		set_load_weight(p, false);

		/*
		 * We don't need the reset flag anymore after the fork. It has
		 * fulfilled its duty:
		 */
		p->sched_reset_on_fork = 0;
	}

	if (dl_prio(p->prio))
		return -EAGAIN;
	else if (rt_prio(p->prio))
		p->sched_class = &rt_sched_class;
	else
		p->sched_class = &fair_sched_class;

	init_entity_runnable_average(&p->se);

#ifdef CONFIG_SCHED_INFO
	if (likely(sched_info_on()))
		memset(&p->sched_info, 0, sizeof(p->sched_info));
#endif
#if defined(CONFIG_SMP)
	p->on_cpu = 0;
#endif
	init_task_preempt_count(p);
#ifdef CONFIG_SMP
	plist_node_init(&p->pushable_tasks, MAX_PRIO);
	RB_CLEAR_NODE(&p->pushable_dl_tasks);
#endif
	return 0;
}

void sched_post_fork(struct task_struct *p, struct kernel_clone_args *kargs)
{
	unsigned long flags;
#ifdef CONFIG_CGROUP_SCHED
	struct task_group *tg;
#endif

	raw_spin_lock_irqsave(&p->pi_lock, flags);
#ifdef CONFIG_CGROUP_SCHED
	tg = container_of(kargs->cset->subsys[cpu_cgrp_id],
			  struct task_group, css);
	p->sched_task_group = autogroup_task_group(p, tg);
#endif
	rseq_migrate(p);
	/*
	 * We're setting the CPU for the first time, we don't migrate,
	 * so use __set_task_cpu().
	 */
	__set_task_cpu(p, smp_processor_id());
	if (p->sched_class->task_fork)
		p->sched_class->task_fork(p);
	raw_spin_unlock_irqrestore(&p->pi_lock, flags);

	uclamp_post_fork(p);
}

unsigned long to_ratio(u64 period, u64 runtime)
{
	if (runtime == RUNTIME_INF)
		return BW_UNIT;

	/*
	 * Doing this here saves a lot of checks in all
	 * the calling paths, and returning zero seems
	 * safe for them anyway.
	 */
	if (period == 0)
		return 0;

	return div64_u64(runtime << BW_SHIFT, period);
}

/*
 * wake_up_new_task - wake up a newly created task for the first time.
 *
 * This function will do some initial scheduler statistics housekeeping
 * that must be done for every newly created context, then puts the task
 * on the runqueue and wakes it.
 */
void wake_up_new_task(struct task_struct *p)
{
	struct rq_flags rf;
	struct rq *rq;

	raw_spin_lock_irqsave(&p->pi_lock, rf.flags);
	WRITE_ONCE(p->__state, TASK_RUNNING);
#ifdef CONFIG_SMP
	/*
	 * Fork balancing, do it here and not earlier because:
	 *  - cpus_ptr can change in the fork path
	 *  - any previously selected CPU might disappear through hotplug
	 *
	 * Use __set_task_cpu() to avoid calling sched_class::migrate_task_rq,
	 * as we're not fully set-up yet.
	 */
	p->recent_used_cpu = task_cpu(p);
	rseq_migrate(p);
	__set_task_cpu(p, select_task_rq(p, task_cpu(p), WF_FORK));
#endif
	rq = __task_rq_lock(p, &rf);
	update_rq_clock(rq);
	post_init_entity_util_avg(p);

	activate_task(rq, p, ENQUEUE_NOCLOCK);
	trace_sched_wakeup_new(p);
	check_preempt_curr(rq, p, WF_FORK);
#ifdef CONFIG_SMP
	if (p->sched_class->task_woken) {
		/*
		 * Nothing relies on rq->lock after this, so it's fine to
		 * drop it.
		 */
		rq_unpin_lock(rq, &rf);
		p->sched_class->task_woken(rq, p);
		rq_repin_lock(rq, &rf);
	}
#endif
	task_rq_unlock(rq, p, &rf);
}

#ifdef CONFIG_PREEMPT_NOTIFIERS

static DEFINE_STATIC_KEY_FALSE(preempt_notifier_key);

void preempt_notifier_inc(void)
{
	static_branch_inc(&preempt_notifier_key);
}
EXPORT_SYMBOL_GPL(preempt_notifier_inc);

void preempt_notifier_dec(void)
{
	static_branch_dec(&preempt_notifier_key);
}
EXPORT_SYMBOL_GPL(preempt_notifier_dec);

/**
 * preempt_notifier_register - tell me when current is being preempted & rescheduled
 * @notifier: notifier struct to register
 */
void preempt_notifier_register(struct preempt_notifier *notifier)
{
	if (!static_branch_unlikely(&preempt_notifier_key))
		WARN(1, "registering preempt_notifier while notifiers disabled\n");

	hlist_add_head(&notifier->link, &current->preempt_notifiers);
}
EXPORT_SYMBOL_GPL(preempt_notifier_register);

/**
 * preempt_notifier_unregister - no longer interested in preemption notifications
 * @notifier: notifier struct to unregister
 *
 * This is *not* safe to call from within a preemption notifier.
 */
void preempt_notifier_unregister(struct preempt_notifier *notifier)
{
	hlist_del(&notifier->link);
}
EXPORT_SYMBOL_GPL(preempt_notifier_unregister);

static void __fire_sched_in_preempt_notifiers(struct task_struct *curr)
{
	struct preempt_notifier *notifier;

	hlist_for_each_entry(notifier, &curr->preempt_notifiers, link)
		notifier->ops->sched_in(notifier, raw_smp_processor_id());
}

static __always_inline void fire_sched_in_preempt_notifiers(struct task_struct *curr)
{
	if (static_branch_unlikely(&preempt_notifier_key))
		__fire_sched_in_preempt_notifiers(curr);
}

static void
__fire_sched_out_preempt_notifiers(struct task_struct *curr,
				   struct task_struct *next)
{
	struct preempt_notifier *notifier;

	hlist_for_each_entry(notifier, &curr->preempt_notifiers, link)
		notifier->ops->sched_out(notifier, next);
}

static __always_inline void
fire_sched_out_preempt_notifiers(struct task_struct *curr,
				 struct task_struct *next)
{
	if (static_branch_unlikely(&preempt_notifier_key))
		__fire_sched_out_preempt_notifiers(curr, next);
}

#else /* !CONFIG_PREEMPT_NOTIFIERS */

static inline void fire_sched_in_preempt_notifiers(struct task_struct *curr)
{
}

static inline void
fire_sched_out_preempt_notifiers(struct task_struct *curr,
				 struct task_struct *next)
{
}

#endif /* CONFIG_PREEMPT_NOTIFIERS */

static inline void prepare_task(struct task_struct *next)
{
#ifdef CONFIG_SMP
	/*
	 * Claim the task as running, we do this before switching to it
	 * such that any running task will have this set.
	 *
	 * See the ttwu() WF_ON_CPU case and its ordering comment.
	 */
	WRITE_ONCE(next->on_cpu, 1);
#endif
}

static inline void finish_task(struct task_struct *prev)
{
#ifdef CONFIG_SMP
	/*
	 * This must be the very last reference to @prev from this CPU. After
	 * p->on_cpu is cleared, the task can be moved to a different CPU. We
	 * must ensure this doesn't happen until the switch is completely
	 * finished.
	 *
	 * In particular, the load of prev->state in finish_task_switch() must
	 * happen before this.
	 *
	 * Pairs with the smp_cond_load_acquire() in try_to_wake_up().
	 */
	smp_store_release(&prev->on_cpu, 0);
#endif
}

#ifdef CONFIG_SMP

static void do_balance_callbacks(struct rq *rq, struct callback_head *head)
{
	void (*func)(struct rq *rq);
	struct callback_head *next;

	lockdep_assert_rq_held(rq);

	while (head) {
		func = (void (*)(struct rq *))head->func;
		next = head->next;
		head->next = NULL;
		head = next;

		func(rq);
	}
}

static void balance_push(struct rq *rq);

struct callback_head balance_push_callback = {
	.next = NULL,
	.func = (void (*)(struct callback_head *))balance_push,
};

static inline struct callback_head *splice_balance_callbacks(struct rq *rq)
{
	struct callback_head *head = rq->balance_callback;

	lockdep_assert_rq_held(rq);
	if (head)
		rq->balance_callback = NULL;

	return head;
}

static void __balance_callbacks(struct rq *rq)
{
	do_balance_callbacks(rq, splice_balance_callbacks(rq));
}

static inline void balance_callbacks(struct rq *rq, struct callback_head *head)
{
	unsigned long flags;

	if (unlikely(head)) {
		raw_spin_rq_lock_irqsave(rq, flags);
		do_balance_callbacks(rq, head);
		raw_spin_rq_unlock_irqrestore(rq, flags);
	}
}

#else

static inline void __balance_callbacks(struct rq *rq)
{
}

static inline struct callback_head *splice_balance_callbacks(struct rq *rq)
{
	return NULL;
}

static inline void balance_callbacks(struct rq *rq, struct callback_head *head)
{
}

#endif

static inline void
prepare_lock_switch(struct rq *rq, struct task_struct *next, struct rq_flags *rf)
{
	/*
	 * Since the runqueue lock will be released by the next
	 * task (which is an invalid locking op but in the case
	 * of the scheduler it's an obvious special-case), so we
	 * do an early lockdep release here:
	 */
	rq_unpin_lock(rq, rf);
	spin_release(&__rq_lockp(rq)->dep_map, _THIS_IP_);
#ifdef CONFIG_DEBUG_SPINLOCK
	/* this is a valid case when another task releases the spinlock */
	rq_lockp(rq)->owner = next;
#endif
}

static inline void finish_lock_switch(struct rq *rq)
{
	/*
	 * If we are tracking spinlock dependencies then we have to
	 * fix up the runqueue lock - which gets 'carried over' from
	 * prev into current:
	 */
	spin_acquire(&__rq_lockp(rq)->dep_map, 0, 0, _THIS_IP_);
	__balance_callbacks(rq);
	raw_spin_rq_unlock_irq(rq);
}

/*
 * NOP if the arch has not defined these:
 */

#ifndef prepare_arch_switch
# define prepare_arch_switch(next)	do { } while (0)
#endif

#ifndef finish_arch_post_lock_switch
# define finish_arch_post_lock_switch()	do { } while (0)
#endif

static inline void kmap_local_sched_out(void)
{
#ifdef CONFIG_KMAP_LOCAL
	if (unlikely(current->kmap_ctrl.idx))
		__kmap_local_sched_out();
#endif
}

static inline void kmap_local_sched_in(void)
{
#ifdef CONFIG_KMAP_LOCAL
	if (unlikely(current->kmap_ctrl.idx))
		__kmap_local_sched_in();
#endif
}

/**
 * prepare_task_switch - prepare to switch tasks
 * @rq: the runqueue preparing to switch
 * @prev: the current task that is being switched out
 * @next: the task we are going to switch to.
 *
 * This is called with the rq lock held and interrupts off. It must
 * be paired with a subsequent finish_task_switch after the context
 * switch.
 *
 * prepare_task_switch sets up locking and calls architecture specific
 * hooks.
 */
static inline void
prepare_task_switch(struct rq *rq, struct task_struct *prev,
		    struct task_struct *next)
{
	kcov_prepare_switch(prev);
	sched_info_switch(rq, prev, next);
	perf_event_task_sched_out(prev, next);
	rseq_preempt(prev);
	fire_sched_out_preempt_notifiers(prev, next);
	kmap_local_sched_out();
	prepare_task(next);
	prepare_arch_switch(next);
}

/**
 * finish_task_switch - clean up after a task-switch
 * @prev: the thread we just switched away from.
 *
 * finish_task_switch must be called after the context switch, paired
 * with a prepare_task_switch call before the context switch.
 * finish_task_switch will reconcile locking set up by prepare_task_switch,
 * and do any other architecture-specific cleanup actions.
 *
 * Note that we may have delayed dropping an mm in context_switch(). If
 * so, we finish that here outside of the runqueue lock. (Doing it
 * with the lock held can cause deadlocks; see schedule() for
 * details.)
 *
 * The context switch have flipped the stack from under us and restored the
 * local variables which were saved when this task called schedule() in the
 * past. prev == current is still correct but we need to recalculate this_rq
 * because prev may have moved to another CPU.
 */
static struct rq *finish_task_switch(struct task_struct *prev)
	__releases(rq->lock)
{
	struct rq *rq = this_rq();
	struct mm_struct *mm = rq->prev_mm;
	long prev_state;

	/*
	 * The previous task will have left us with a preempt_count of 2
	 * because it left us after:
	 *
	 *	schedule()
	 *	  preempt_disable();			// 1
	 *	  __schedule()
	 *	    raw_spin_lock_irq(&rq->lock)	// 2
	 *
	 * Also, see FORK_PREEMPT_COUNT.
	 */
	if (WARN_ONCE(preempt_count() != 2*PREEMPT_DISABLE_OFFSET,
		      "corrupted preempt_count: %s/%d/0x%x\n",
		      current->comm, current->pid, preempt_count()))
		preempt_count_set(FORK_PREEMPT_COUNT);

	rq->prev_mm = NULL;

	/*
	 * A task struct has one reference for the use as "current".
	 * If a task dies, then it sets TASK_DEAD in tsk->state and calls
	 * schedule one last time. The schedule call will never return, and
	 * the scheduled task must drop that reference.
	 *
	 * We must observe prev->state before clearing prev->on_cpu (in
	 * finish_task), otherwise a concurrent wakeup can get prev
	 * running on another CPU and we could rave with its RUNNING -> DEAD
	 * transition, resulting in a double drop.
	 */
	prev_state = READ_ONCE(prev->__state);
	vtime_task_switch(prev);
	perf_event_task_sched_in(prev, current);
	finish_task(prev);
	tick_nohz_task_switch();
	finish_lock_switch(rq);
	finish_arch_post_lock_switch();
	kcov_finish_switch(current);
	/*
	 * kmap_local_sched_out() is invoked with rq::lock held and
	 * interrupts disabled. There is no requirement for that, but the
	 * sched out code does not have an interrupt enabled section.
	 * Restoring the maps on sched in does not require interrupts being
	 * disabled either.
	 */
	kmap_local_sched_in();

	fire_sched_in_preempt_notifiers(current);
	/*
	 * When switching through a kernel thread, the loop in
	 * membarrier_{private,global}_expedited() may have observed that
	 * kernel thread and not issued an IPI. It is therefore possible to
	 * schedule between user->kernel->user threads without passing though
	 * switch_mm(). Membarrier requires a barrier after storing to
	 * rq->curr, before returning to userspace, so provide them here:
	 *
	 * - a full memory barrier for {PRIVATE,GLOBAL}_EXPEDITED, implicitly
	 *   provided by mmdrop(),
	 * - a sync_core for SYNC_CORE.
	 */
	if (mm) {
		membarrier_mm_sync_core_before_usermode(mm);
		mmdrop_sched(mm);
	}
	if (unlikely(prev_state == TASK_DEAD)) {
		if (prev->sched_class->task_dead)
			prev->sched_class->task_dead(prev);

		/* Task is done with its stack. */
		put_task_stack(prev);

		put_task_struct_rcu_user(prev);
	}

	return rq;
}

/**
 * schedule_tail - first thing a freshly forked thread must call.
 * @prev: the thread we just switched away from.
 */
asmlinkage __visible void schedule_tail(struct task_struct *prev)
	__releases(rq->lock)
{
	/*
	 * New tasks start with FORK_PREEMPT_COUNT, see there and
	 * finish_task_switch() for details.
	 *
	 * finish_task_switch() will drop rq->lock() and lower preempt_count
	 * and the preempt_enable() will end up enabling preemption (on
	 * PREEMPT_COUNT kernels).
	 */

	finish_task_switch(prev);
	preempt_enable();

	if (current->set_child_tid)
		put_user(task_pid_vnr(current), current->set_child_tid);

	calculate_sigpending();
}

/*
 * context_switch - switch to the new MM and the new thread's register state.
 */
static __always_inline struct rq *
context_switch(struct rq *rq, struct task_struct *prev,
	       struct task_struct *next, struct rq_flags *rf)
{
	prepare_task_switch(rq, prev, next);

	/*
	 * For paravirt, this is coupled with an exit in switch_to to
	 * combine the page table reload and the switch backend into
	 * one hypercall.
	 */
	arch_start_context_switch(prev);

	/*
	 * kernel -> kernel   lazy + transfer active
	 *   user -> kernel   lazy + mmgrab() active
	 *
	 * kernel ->   user   switch + mmdrop() active
	 *   user ->   user   switch
	 */
	if (!next->mm) {                                // to kernel
		enter_lazy_tlb(prev->active_mm, next);

		next->active_mm = prev->active_mm;
		if (prev->mm)                           // from user
			mmgrab(prev->active_mm);
		else
			prev->active_mm = NULL;
	} else {                                        // to user
		membarrier_switch_mm(rq, prev->active_mm, next->mm);
		/*
		 * sys_membarrier() requires an smp_mb() between setting
		 * rq->curr / membarrier_switch_mm() and returning to userspace.
		 *
		 * The below provides this either through switch_mm(), or in
		 * case 'prev->active_mm == next->mm' through
		 * finish_task_switch()'s mmdrop().
		 */
		switch_mm_irqs_off(prev->active_mm, next->mm, next);

		if (!prev->mm) {                        // from kernel
			/* will mmdrop() in finish_task_switch(). */
			rq->prev_mm = prev->active_mm;
			prev->active_mm = NULL;
		}
	}

	rq->clock_update_flags &= ~(RQCF_ACT_SKIP|RQCF_REQ_SKIP);

	prepare_lock_switch(rq, next, rf);

	/* Here we just switch the register state and the stack. */
	switch_to(prev, next, prev);
	barrier();

	return finish_task_switch(prev);
}

/*
 * nr_running and nr_context_switches:
 *
 * externally visible scheduler statistics: current number of runnable
 * threads, total number of context switches performed since bootup.
 */
unsigned int nr_running(void)
{
	unsigned int i, sum = 0;

	for_each_online_cpu(i)
		sum += cpu_rq(i)->nr_running;

	return sum;
}

/*
 * Check if only the current task is running on the CPU.
 *
 * Caution: this function does not check that the caller has disabled
 * preemption, thus the result might have a time-of-check-to-time-of-use
 * race.  The caller is responsible to use it correctly, for example:
 *
 * - from a non-preemptible section (of course)
 *
 * - from a thread that is bound to a single CPU
 *
 * - in a loop with very short iterations (e.g. a polling loop)
 */
bool single_task_running(void)
{
	return raw_rq()->nr_running == 1;
}
EXPORT_SYMBOL(single_task_running);

unsigned long long nr_context_switches(void)
{
	int i;
	unsigned long long sum = 0;

	for_each_possible_cpu(i)
		sum += cpu_rq(i)->nr_switches;

	return sum;
}

/*
 * Consumers of these two interfaces, like for example the cpuidle menu
 * governor, are using nonsensical data. Preferring shallow idle state selection
 * for a CPU that has IO-wait which might not even end up running the task when
 * it does become runnable.
 */

unsigned int nr_iowait_cpu(int cpu)
{
	return atomic_read(&cpu_rq(cpu)->nr_iowait);
}

/*
 * IO-wait accounting, and how it's mostly bollocks (on SMP).
 *
 * The idea behind IO-wait account is to account the idle time that we could
 * have spend running if it were not for IO. That is, if we were to improve the
 * storage performance, we'd have a proportional reduction in IO-wait time.
 *
 * This all works nicely on UP, where, when a task blocks on IO, we account
 * idle time as IO-wait, because if the storage were faster, it could've been
 * running and we'd not be idle.
 *
 * This has been extended to SMP, by doing the same for each CPU. This however
 * is broken.
 *
 * Imagine for instance the case where two tasks block on one CPU, only the one
 * CPU will have IO-wait accounted, while the other has regular idle. Even
 * though, if the storage were faster, both could've ran at the same time,
 * utilising both CPUs.
 *
 * This means, that when looking globally, the current IO-wait accounting on
 * SMP is a lower bound, by reason of under accounting.
 *
 * Worse, since the numbers are provided per CPU, they are sometimes
 * interpreted per CPU, and that is nonsensical. A blocked task isn't strictly
 * associated with any one particular CPU, it can wake to another CPU than it
 * blocked on. This means the per CPU IO-wait number is meaningless.
 *
 * Task CPU affinities can make all that even more 'interesting'.
 */

unsigned int nr_iowait(void)
{
	unsigned int i, sum = 0;

	for_each_possible_cpu(i)
		sum += nr_iowait_cpu(i);

	return sum;
}

#ifdef CONFIG_SMP

/*
 * sched_exec - execve() is a valuable balancing opportunity, because at
 * this point the task has the smallest effective memory and cache footprint.
 */
void sched_exec(void)
{
	struct task_struct *p = current;
	unsigned long flags;
	int dest_cpu;

	raw_spin_lock_irqsave(&p->pi_lock, flags);
	dest_cpu = p->sched_class->select_task_rq(p, task_cpu(p), WF_EXEC);
	if (dest_cpu == smp_processor_id())
		goto unlock;

	if (likely(cpu_active(dest_cpu))) {
		struct migration_arg arg = { p, dest_cpu };

		raw_spin_unlock_irqrestore(&p->pi_lock, flags);
		stop_one_cpu(task_cpu(p), migration_cpu_stop, &arg);
		return;
	}
unlock:
	raw_spin_unlock_irqrestore(&p->pi_lock, flags);
}

#endif

DEFINE_PER_CPU(struct kernel_stat, kstat);
DEFINE_PER_CPU(struct kernel_cpustat, kernel_cpustat);

EXPORT_PER_CPU_SYMBOL(kstat);
EXPORT_PER_CPU_SYMBOL(kernel_cpustat);

/*
 * The function fair_sched_class.update_curr accesses the struct curr
 * and its field curr->exec_start; when called from task_sched_runtime(),
 * we observe a high rate of cache misses in practice.
 * Prefetching this data results in improved performance.
 */
static inline void prefetch_curr_exec_start(struct task_struct *p)
{
#ifdef CONFIG_FAIR_GROUP_SCHED
	struct sched_entity *curr = (&p->se)->cfs_rq->curr;
#else
	struct sched_entity *curr = (&task_rq(p)->cfs)->curr;
#endif
	prefetch(curr);
	prefetch(&curr->exec_start);
}

/*
 * Return accounted runtime for the task.
 * In case the task is currently running, return the runtime plus current's
 * pending runtime that have not been accounted yet.
 */
unsigned long long task_sched_runtime(struct task_struct *p)
{
	struct rq_flags rf;
	struct rq *rq;
	u64 ns;

#if defined(CONFIG_64BIT) && defined(CONFIG_SMP)
	/*
	 * 64-bit doesn't need locks to atomically read a 64-bit value.
	 * So we have a optimization chance when the task's delta_exec is 0.
	 * Reading ->on_cpu is racy, but this is ok.
	 *
	 * If we race with it leaving CPU, we'll take a lock. So we're correct.
	 * If we race with it entering CPU, unaccounted time is 0. This is
	 * indistinguishable from the read occurring a few cycles earlier.
	 * If we see ->on_cpu without ->on_rq, the task is leaving, and has
	 * been accounted, so we're correct here as well.
	 */
	if (!p->on_cpu || !task_on_rq_queued(p))
		return p->se.sum_exec_runtime;
#endif

	rq = task_rq_lock(p, &rf);
	/*
	 * Must be ->curr _and_ ->on_rq.  If dequeued, we would
	 * project cycles that may never be accounted to this
	 * thread, breaking clock_gettime().
	 */
	if (task_current(rq, p) && task_on_rq_queued(p)) {
		prefetch_curr_exec_start(p);
		update_rq_clock(rq);
		p->sched_class->update_curr(rq);
	}
	ns = p->se.sum_exec_runtime;
	task_rq_unlock(rq, p, &rf);

	return ns;
}

#ifdef CONFIG_SCHED_DEBUG
static u64 cpu_resched_latency(struct rq *rq)
{
	int latency_warn_ms = READ_ONCE(sysctl_resched_latency_warn_ms);
	u64 resched_latency, now = rq_clock(rq);
	static bool warned_once;

	if (sysctl_resched_latency_warn_once && warned_once)
		return 0;

	if (!need_resched() || !latency_warn_ms)
		return 0;

	if (system_state == SYSTEM_BOOTING)
		return 0;

	if (!rq->last_seen_need_resched_ns) {
		rq->last_seen_need_resched_ns = now;
		rq->ticks_without_resched = 0;
		return 0;
	}

	rq->ticks_without_resched++;
	resched_latency = now - rq->last_seen_need_resched_ns;
	if (resched_latency <= latency_warn_ms * NSEC_PER_MSEC)
		return 0;

	warned_once = true;

	return resched_latency;
}

static int __init setup_resched_latency_warn_ms(char *str)
{
	long val;

	if ((kstrtol(str, 0, &val))) {
		pr_warn("Unable to set resched_latency_warn_ms\n");
		return 1;
	}

	sysctl_resched_latency_warn_ms = val;
	return 1;
}
__setup("resched_latency_warn_ms=", setup_resched_latency_warn_ms);
#else
static inline u64 cpu_resched_latency(struct rq *rq) { return 0; }
#endif /* CONFIG_SCHED_DEBUG */

/*
 * This function gets called by the timer code, with HZ frequency.
 * We call it with interrupts disabled.
 */
void scheduler_tick(void)
{
	int cpu = smp_processor_id();
	struct rq *rq = cpu_rq(cpu);
	struct task_struct *curr = rq->curr;
	struct rq_flags rf;
	unsigned long thermal_pressure;
	u64 resched_latency;

	arch_scale_freq_tick();
	sched_clock_tick();

	rq_lock(rq, &rf);

	update_rq_clock(rq);
	thermal_pressure = arch_scale_thermal_pressure(cpu_of(rq));
	update_thermal_load_avg(rq_clock_thermal(rq), rq, thermal_pressure);
	curr->sched_class->task_tick(rq, curr, 0);
	if (sched_feat(LATENCY_WARN))
		resched_latency = cpu_resched_latency(rq);
	calc_global_load_tick(rq);

	rq_unlock(rq, &rf);

	if (sched_feat(LATENCY_WARN) && resched_latency)
		resched_latency_warn(cpu, resched_latency);

	perf_event_task_tick();

#ifdef CONFIG_SMP
	rq->idle_balance = idle_cpu(cpu);
	trigger_load_balance(rq);
#endif
}

#ifdef CONFIG_NO_HZ_FULL

struct tick_work {
	int			cpu;
	atomic_t		state;
	struct delayed_work	work;
};
/* Values for ->state, see diagram below. */
#define TICK_SCHED_REMOTE_OFFLINE	0
#define TICK_SCHED_REMOTE_OFFLINING	1
#define TICK_SCHED_REMOTE_RUNNING	2

/*
 * State diagram for ->state:
 *
 *
 *          TICK_SCHED_REMOTE_OFFLINE
 *                    |   ^
 *                    |   |
 *                    |   | sched_tick_remote()
 *                    |   |
 *                    |   |
 *                    +--TICK_SCHED_REMOTE_OFFLINING
 *                    |   ^
 *                    |   |
 * sched_tick_start() |   | sched_tick_stop()
 *                    |   |
 *                    V   |
 *          TICK_SCHED_REMOTE_RUNNING
 *
 *
 * Other transitions get WARN_ON_ONCE(), except that sched_tick_remote()
 * and sched_tick_start() are happy to leave the state in RUNNING.
 */

static struct tick_work __percpu *tick_work_cpu;

static void sched_tick_remote(struct work_struct *work)
{
	struct delayed_work *dwork = to_delayed_work(work);
	struct tick_work *twork = container_of(dwork, struct tick_work, work);
	int cpu = twork->cpu;
	struct rq *rq = cpu_rq(cpu);
	struct task_struct *curr;
	struct rq_flags rf;
	u64 delta;
	int os;

	/*
	 * Handle the tick only if it appears the remote CPU is running in full
	 * dynticks mode. The check is racy by nature, but missing a tick or
	 * having one too much is no big deal because the scheduler tick updates
	 * statistics and checks timeslices in a time-independent way, regardless
	 * of when exactly it is running.
	 */
	if (!tick_nohz_tick_stopped_cpu(cpu))
		goto out_requeue;

	rq_lock_irq(rq, &rf);
	curr = rq->curr;
	if (cpu_is_offline(cpu))
		goto out_unlock;

	update_rq_clock(rq);

	if (!is_idle_task(curr)) {
		/*
		 * Make sure the next tick runs within a reasonable
		 * amount of time.
		 */
		delta = rq_clock_task(rq) - curr->se.exec_start;
		WARN_ON_ONCE(delta > (u64)NSEC_PER_SEC * 3);
	}
	curr->sched_class->task_tick(rq, curr, 0);

	calc_load_nohz_remote(rq);
out_unlock:
	rq_unlock_irq(rq, &rf);
out_requeue:

	/*
	 * Run the remote tick once per second (1Hz). This arbitrary
	 * frequency is large enough to avoid overload but short enough
	 * to keep scheduler internal stats reasonably up to date.  But
	 * first update state to reflect hotplug activity if required.
	 */
	os = atomic_fetch_add_unless(&twork->state, -1, TICK_SCHED_REMOTE_RUNNING);
	WARN_ON_ONCE(os == TICK_SCHED_REMOTE_OFFLINE);
	if (os == TICK_SCHED_REMOTE_RUNNING)
		queue_delayed_work(system_unbound_wq, dwork, HZ);
}

static void sched_tick_start(int cpu)
{
	int os;
	struct tick_work *twork;

	if (housekeeping_cpu(cpu, HK_FLAG_TICK))
		return;

	WARN_ON_ONCE(!tick_work_cpu);

	twork = per_cpu_ptr(tick_work_cpu, cpu);
	os = atomic_xchg(&twork->state, TICK_SCHED_REMOTE_RUNNING);
	WARN_ON_ONCE(os == TICK_SCHED_REMOTE_RUNNING);
	if (os == TICK_SCHED_REMOTE_OFFLINE) {
		twork->cpu = cpu;
		INIT_DELAYED_WORK(&twork->work, sched_tick_remote);
		queue_delayed_work(system_unbound_wq, &twork->work, HZ);
	}
}

#ifdef CONFIG_HOTPLUG_CPU
static void sched_tick_stop(int cpu)
{
	struct tick_work *twork;
	int os;

	if (housekeeping_cpu(cpu, HK_FLAG_TICK))
		return;

	WARN_ON_ONCE(!tick_work_cpu);

	twork = per_cpu_ptr(tick_work_cpu, cpu);
	/* There cannot be competing actions, but don't rely on stop-machine. */
	os = atomic_xchg(&twork->state, TICK_SCHED_REMOTE_OFFLINING);
	WARN_ON_ONCE(os != TICK_SCHED_REMOTE_RUNNING);
	/* Don't cancel, as this would mess up the state machine. */
}
#endif /* CONFIG_HOTPLUG_CPU */

int __init sched_tick_offload_init(void)
{
	tick_work_cpu = alloc_percpu(struct tick_work);
	BUG_ON(!tick_work_cpu);
	return 0;
}

#else /* !CONFIG_NO_HZ_FULL */
static inline void sched_tick_start(int cpu) { }
static inline void sched_tick_stop(int cpu) { }
#endif

#if defined(CONFIG_PREEMPTION) && (defined(CONFIG_DEBUG_PREEMPT) || \
				defined(CONFIG_TRACE_PREEMPT_TOGGLE))
/*
 * If the value passed in is equal to the current preempt count
 * then we just disabled preemption. Start timing the latency.
 */
static inline void preempt_latency_start(int val)
{
	if (preempt_count() == val) {
		unsigned long ip = get_lock_parent_ip();
#ifdef CONFIG_DEBUG_PREEMPT
		current->preempt_disable_ip = ip;
#endif
		trace_preempt_off(CALLER_ADDR0, ip);
	}
}

void preempt_count_add(int val)
{
#ifdef CONFIG_DEBUG_PREEMPT
	/*
	 * Underflow?
	 */
	if (DEBUG_LOCKS_WARN_ON((preempt_count() < 0)))
		return;
#endif
	__preempt_count_add(val);
#ifdef CONFIG_DEBUG_PREEMPT
	/*
	 * Spinlock count overflowing soon?
	 */
	DEBUG_LOCKS_WARN_ON((preempt_count() & PREEMPT_MASK) >=
				PREEMPT_MASK - 10);
#endif
	preempt_latency_start(val);
}
EXPORT_SYMBOL(preempt_count_add);
NOKPROBE_SYMBOL(preempt_count_add);

/*
 * If the value passed in equals to the current preempt count
 * then we just enabled preemption. Stop timing the latency.
 */
static inline void preempt_latency_stop(int val)
{
	if (preempt_count() == val)
		trace_preempt_on(CALLER_ADDR0, get_lock_parent_ip());
}

void preempt_count_sub(int val)
{
#ifdef CONFIG_DEBUG_PREEMPT
	/*
	 * Underflow?
	 */
	if (DEBUG_LOCKS_WARN_ON(val > preempt_count()))
		return;
	/*
	 * Is the spinlock portion underflowing?
	 */
	if (DEBUG_LOCKS_WARN_ON((val < PREEMPT_MASK) &&
			!(preempt_count() & PREEMPT_MASK)))
		return;
#endif

	preempt_latency_stop(val);
	__preempt_count_sub(val);
}
EXPORT_SYMBOL(preempt_count_sub);
NOKPROBE_SYMBOL(preempt_count_sub);

#else
static inline void preempt_latency_start(int val) { }
static inline void preempt_latency_stop(int val) { }
#endif

static inline unsigned long get_preempt_disable_ip(struct task_struct *p)
{
#ifdef CONFIG_DEBUG_PREEMPT
	return p->preempt_disable_ip;
#else
	return 0;
#endif
}

/*
 * Print scheduling while atomic bug:
 */
static noinline void __schedule_bug(struct task_struct *prev)
{
	/* Save this before calling printk(), since that will clobber it */
	unsigned long preempt_disable_ip = get_preempt_disable_ip(current);

	if (oops_in_progress)
		return;

	printk(KERN_ERR "BUG: scheduling while atomic: %s/%d/0x%08x\n",
		prev->comm, prev->pid, preempt_count());

	debug_show_held_locks(prev);
	print_modules();
	if (irqs_disabled())
		print_irqtrace_events(prev);
	if (IS_ENABLED(CONFIG_DEBUG_PREEMPT)
	    && in_atomic_preempt_off()) {
		pr_err("Preemption disabled at:");
		print_ip_sym(KERN_ERR, preempt_disable_ip);
	}
	if (panic_on_warn)
		panic("scheduling while atomic\n");

	dump_stack();
	add_taint(TAINT_WARN, LOCKDEP_STILL_OK);
}

/*
 * Various schedule()-time debugging checks and statistics:
 */
static inline void schedule_debug(struct task_struct *prev, bool preempt)
{
#ifdef CONFIG_SCHED_STACK_END_CHECK
	if (task_stack_end_corrupted(prev))
		panic("corrupted stack end detected inside scheduler\n");

	if (task_scs_end_corrupted(prev))
		panic("corrupted shadow stack detected inside scheduler\n");
#endif

#ifdef CONFIG_DEBUG_ATOMIC_SLEEP
	if (!preempt && READ_ONCE(prev->__state) && prev->non_block_count) {
		printk(KERN_ERR "BUG: scheduling in a non-blocking section: %s/%d/%i\n",
			prev->comm, prev->pid, prev->non_block_count);
		dump_stack();
		add_taint(TAINT_WARN, LOCKDEP_STILL_OK);
	}
#endif

	if (unlikely(in_atomic_preempt_off())) {
		__schedule_bug(prev);
		preempt_count_set(PREEMPT_DISABLED);
	}
	rcu_sleep_check();
	SCHED_WARN_ON(ct_state() == CONTEXT_USER);

	profile_hit(SCHED_PROFILING, __builtin_return_address(0));

	schedstat_inc(this_rq()->sched_count);
}

static void put_prev_task_balance(struct rq *rq, struct task_struct *prev,
				  struct rq_flags *rf)
{
#ifdef CONFIG_SMP
	const struct sched_class *class;
	/*
	 * We must do the balancing pass before put_prev_task(), such
	 * that when we release the rq->lock the task is in the same
	 * state as before we took rq->lock.
	 *
	 * We can terminate the balance pass as soon as we know there is
	 * a runnable task of @class priority or higher.
	 */
	for_class_range(class, prev->sched_class, &idle_sched_class) {
		if (class->balance(rq, prev, rf))
			break;
	}
#endif

	put_prev_task(rq, prev);
}

/*
 * Pick up the highest-prio task:
 */
static inline struct task_struct *
__pick_next_task(struct rq *rq, struct task_struct *prev, struct rq_flags *rf)
{
	const struct sched_class *class;
	struct task_struct *p;

	/*
	 * Optimization: we know that if all tasks are in the fair class we can
	 * call that function directly, but only if the @prev task wasn't of a
	 * higher scheduling class, because otherwise those lose the
	 * opportunity to pull in more work from other CPUs.
	 */
	if (likely(prev->sched_class <= &fair_sched_class &&
		   rq->nr_running == rq->cfs.h_nr_running)) {

		p = pick_next_task_fair(rq, prev, rf);
		if (unlikely(p == RETRY_TASK))
			goto restart;

		/* Assume the next prioritized class is idle_sched_class */
		if (!p) {
			put_prev_task(rq, prev);
			p = pick_next_task_idle(rq);
		}

		return p;
	}

restart:
	put_prev_task_balance(rq, prev, rf);

	for_each_class(class) {
		p = class->pick_next_task(rq);
		if (p)
			return p;
	}

	BUG(); /* The idle class should always have a runnable task. */
}

#ifdef CONFIG_SCHED_CORE
static inline bool is_task_rq_idle(struct task_struct *t)
{
	return (task_rq(t)->idle == t);
}

static inline bool cookie_equals(struct task_struct *a, unsigned long cookie)
{
	return is_task_rq_idle(a) || (a->core_cookie == cookie);
}

static inline bool cookie_match(struct task_struct *a, struct task_struct *b)
{
	if (is_task_rq_idle(a) || is_task_rq_idle(b))
		return true;

	return a->core_cookie == b->core_cookie;
}

static inline struct task_struct *pick_task(struct rq *rq)
{
	const struct sched_class *class;
	struct task_struct *p;

	for_each_class(class) {
		p = class->pick_task(rq);
		if (p)
			return p;
	}

	BUG(); /* The idle class should always have a runnable task. */
}

extern void task_vruntime_update(struct rq *rq, struct task_struct *p, bool in_fi);

static struct task_struct *
pick_next_task(struct rq *rq, struct task_struct *prev, struct rq_flags *rf)
{
	struct task_struct *next, *p, *max = NULL;
	const struct cpumask *smt_mask;
	bool fi_before = false;
	unsigned long cookie;
	int i, cpu, occ = 0;
	struct rq *rq_i;
	bool need_sync;

	if (!sched_core_enabled(rq))
		return __pick_next_task(rq, prev, rf);

	cpu = cpu_of(rq);

	/* Stopper task is switching into idle, no need core-wide selection. */
	if (cpu_is_offline(cpu)) {
		/*
		 * Reset core_pick so that we don't enter the fastpath when
		 * coming online. core_pick would already be migrated to
		 * another cpu during offline.
		 */
		rq->core_pick = NULL;
		return __pick_next_task(rq, prev, rf);
	}

	/*
	 * If there were no {en,de}queues since we picked (IOW, the task
	 * pointers are all still valid), and we haven't scheduled the last
	 * pick yet, do so now.
	 *
	 * rq->core_pick can be NULL if no selection was made for a CPU because
	 * it was either offline or went offline during a sibling's core-wide
	 * selection. In this case, do a core-wide selection.
	 */
	if (rq->core->core_pick_seq == rq->core->core_task_seq &&
	    rq->core->core_pick_seq != rq->core_sched_seq &&
	    rq->core_pick) {
		WRITE_ONCE(rq->core_sched_seq, rq->core->core_pick_seq);

		next = rq->core_pick;
		if (next != prev) {
			put_prev_task(rq, prev);
			set_next_task(rq, next);
		}

		rq->core_pick = NULL;
		return next;
	}

	put_prev_task_balance(rq, prev, rf);

	smt_mask = cpu_smt_mask(cpu);
	need_sync = !!rq->core->core_cookie;

	/* reset state */
	rq->core->core_cookie = 0UL;
	if (rq->core->core_forceidle) {
		need_sync = true;
		fi_before = true;
		rq->core->core_forceidle = false;
	}

	/*
	 * core->core_task_seq, core->core_pick_seq, rq->core_sched_seq
	 *
	 * @task_seq guards the task state ({en,de}queues)
	 * @pick_seq is the @task_seq we did a selection on
	 * @sched_seq is the @pick_seq we scheduled
	 *
	 * However, preemptions can cause multiple picks on the same task set.
	 * 'Fix' this by also increasing @task_seq for every pick.
	 */
	rq->core->core_task_seq++;

	/*
	 * Optimize for common case where this CPU has no cookies
	 * and there are no cookied tasks running on siblings.
	 */
	if (!need_sync) {
		next = pick_task(rq);
		if (!next->core_cookie) {
			rq->core_pick = NULL;
			/*
			 * For robustness, update the min_vruntime_fi for
			 * unconstrained picks as well.
			 */
			WARN_ON_ONCE(fi_before);
			task_vruntime_update(rq, next, false);
			goto done;
		}
	}

	/*
	 * For each thread: do the regular task pick and find the max prio task
	 * amongst them.
	 *
	 * Tie-break prio towards the current CPU
	 */
	for_each_cpu_wrap(i, smt_mask, cpu) {
		rq_i = cpu_rq(i);

		if (i != cpu)
			update_rq_clock(rq_i);

		p = rq_i->core_pick = pick_task(rq_i);
		if (!max || prio_less(max, p, fi_before))
			max = p;
	}

	cookie = rq->core->core_cookie = max->core_cookie;

	/*
	 * For each thread: try and find a runnable task that matches @max or
	 * force idle.
	 */
	for_each_cpu(i, smt_mask) {
		rq_i = cpu_rq(i);
		p = rq_i->core_pick;

		if (!cookie_equals(p, cookie)) {
			p = NULL;
			if (cookie)
				p = sched_core_find(rq_i, cookie);
			if (!p)
				p = idle_sched_class.pick_task(rq_i);
		}

		rq_i->core_pick = p;

		if (p == rq_i->idle) {
			if (rq_i->nr_running) {
				rq->core->core_forceidle = true;
				if (!fi_before)
					rq->core->core_forceidle_seq++;
			}
		} else {
			occ++;
		}
	}

	rq->core->core_pick_seq = rq->core->core_task_seq;
	next = rq->core_pick;
	rq->core_sched_seq = rq->core->core_pick_seq;

	/* Something should have been selected for current CPU */
	WARN_ON_ONCE(!next);

	/*
	 * Reschedule siblings
	 *
	 * NOTE: L1TF -- at this point we're no longer running the old task and
	 * sending an IPI (below) ensures the sibling will no longer be running
	 * their task. This ensures there is no inter-sibling overlap between
	 * non-matching user state.
	 */
	for_each_cpu(i, smt_mask) {
		rq_i = cpu_rq(i);

		/*
		 * An online sibling might have gone offline before a task
		 * could be picked for it, or it might be offline but later
		 * happen to come online, but its too late and nothing was
		 * picked for it.  That's Ok - it will pick tasks for itself,
		 * so ignore it.
		 */
		if (!rq_i->core_pick)
			continue;

		/*
		 * Update for new !FI->FI transitions, or if continuing to be in !FI:
		 * fi_before     fi      update?
		 *  0            0       1
		 *  0            1       1
		 *  1            0       1
		 *  1            1       0
		 */
		if (!(fi_before && rq->core->core_forceidle))
			task_vruntime_update(rq_i, rq_i->core_pick, rq->core->core_forceidle);

		rq_i->core_pick->core_occupation = occ;

		if (i == cpu) {
			rq_i->core_pick = NULL;
			continue;
		}

		/* Did we break L1TF mitigation requirements? */
		WARN_ON_ONCE(!cookie_match(next, rq_i->core_pick));

		if (rq_i->curr == rq_i->core_pick) {
			rq_i->core_pick = NULL;
			continue;
		}

		resched_curr(rq_i);
	}

done:
	set_next_task(rq, next);
	return next;
}

static bool try_steal_cookie(int this, int that)
{
	struct rq *dst = cpu_rq(this), *src = cpu_rq(that);
	struct task_struct *p;
	unsigned long cookie;
	bool success = false;

	local_irq_disable();
	double_rq_lock(dst, src);

	cookie = dst->core->core_cookie;
	if (!cookie)
		goto unlock;

	if (dst->curr != dst->idle)
		goto unlock;

	p = sched_core_find(src, cookie);
	if (p == src->idle)
		goto unlock;

	do {
		if (p == src->core_pick || p == src->curr)
			goto next;

		if (!cpumask_test_cpu(this, &p->cpus_mask))
			goto next;

		if (p->core_occupation > dst->idle->core_occupation)
			goto next;

		deactivate_task(src, p, 0);
		set_task_cpu(p, this);
		activate_task(dst, p, 0);

		resched_curr(dst);

		success = true;
		break;

next:
		p = sched_core_next(p, cookie);
	} while (p);

unlock:
	double_rq_unlock(dst, src);
	local_irq_enable();

	return success;
}

static bool steal_cookie_task(int cpu, struct sched_domain *sd)
{
	int i;

	for_each_cpu_wrap(i, sched_domain_span(sd), cpu) {
		if (i == cpu)
			continue;

		if (need_resched())
			break;

		if (try_steal_cookie(cpu, i))
			return true;
	}

	return false;
}

static void sched_core_balance(struct rq *rq)
{
	struct sched_domain *sd;
	int cpu = cpu_of(rq);

	preempt_disable();
	rcu_read_lock();
	raw_spin_rq_unlock_irq(rq);
	for_each_domain(cpu, sd) {
		if (need_resched())
			break;

		if (steal_cookie_task(cpu, sd))
			break;
	}
	raw_spin_rq_lock_irq(rq);
	rcu_read_unlock();
	preempt_enable();
}

static DEFINE_PER_CPU(struct callback_head, core_balance_head);

void queue_core_balance(struct rq *rq)
{
	if (!sched_core_enabled(rq))
		return;

	if (!rq->core->core_cookie)
		return;

	if (!rq->nr_running) /* not forced idle */
		return;

	queue_balance_callback(rq, &per_cpu(core_balance_head, rq->cpu), sched_core_balance);
}

static void sched_core_cpu_starting(unsigned int cpu)
{
	const struct cpumask *smt_mask = cpu_smt_mask(cpu);
	struct rq *rq = cpu_rq(cpu), *core_rq = NULL;
	unsigned long flags;
	int t;

	sched_core_lock(cpu, &flags);

	WARN_ON_ONCE(rq->core != rq);

	/* if we're the first, we'll be our own leader */
	if (cpumask_weight(smt_mask) == 1)
		goto unlock;

	/* find the leader */
	for_each_cpu(t, smt_mask) {
		if (t == cpu)
			continue;
		rq = cpu_rq(t);
		if (rq->core == rq) {
			core_rq = rq;
			break;
		}
	}

	if (WARN_ON_ONCE(!core_rq)) /* whoopsie */
		goto unlock;

	/* install and validate core_rq */
	for_each_cpu(t, smt_mask) {
		rq = cpu_rq(t);

		if (t == cpu)
			rq->core = core_rq;

		WARN_ON_ONCE(rq->core != core_rq);
	}

unlock:
	sched_core_unlock(cpu, &flags);
}

static void sched_core_cpu_deactivate(unsigned int cpu)
{
	const struct cpumask *smt_mask = cpu_smt_mask(cpu);
	struct rq *rq = cpu_rq(cpu), *core_rq = NULL;
	unsigned long flags;
	int t;

	sched_core_lock(cpu, &flags);

	/* if we're the last man standing, nothing to do */
	if (cpumask_weight(smt_mask) == 1) {
		WARN_ON_ONCE(rq->core != rq);
		goto unlock;
	}

	/* if we're not the leader, nothing to do */
	if (rq->core != rq)
		goto unlock;

	/* find a new leader */
	for_each_cpu(t, smt_mask) {
		if (t == cpu)
			continue;
		core_rq = cpu_rq(t);
		break;
	}

	if (WARN_ON_ONCE(!core_rq)) /* impossible */
		goto unlock;

	/* copy the shared state to the new leader */
	core_rq->core_task_seq      = rq->core_task_seq;
	core_rq->core_pick_seq      = rq->core_pick_seq;
	core_rq->core_cookie        = rq->core_cookie;
	core_rq->core_forceidle     = rq->core_forceidle;
	core_rq->core_forceidle_seq = rq->core_forceidle_seq;

	/* install new leader */
	for_each_cpu(t, smt_mask) {
		rq = cpu_rq(t);
		rq->core = core_rq;
	}

unlock:
	sched_core_unlock(cpu, &flags);
}

static inline void sched_core_cpu_dying(unsigned int cpu)
{
	struct rq *rq = cpu_rq(cpu);

	if (rq->core != rq)
		rq->core = rq;
}

#else /* !CONFIG_SCHED_CORE */

static inline void sched_core_cpu_starting(unsigned int cpu) {}
static inline void sched_core_cpu_deactivate(unsigned int cpu) {}
static inline void sched_core_cpu_dying(unsigned int cpu) {}

static struct task_struct *
pick_next_task(struct rq *rq, struct task_struct *prev, struct rq_flags *rf)
{
	return __pick_next_task(rq, prev, rf);
}

#endif /* CONFIG_SCHED_CORE */

/*
 * Constants for the sched_mode argument of __schedule().
 *
 * The mode argument allows RT enabled kernels to differentiate a
 * preemption from blocking on an 'sleeping' spin/rwlock. Note that
 * SM_MASK_PREEMPT for !RT has all bits set, which allows the compiler to
 * optimize the AND operation out and just check for zero.
 */
#define SM_NONE			0x0
#define SM_PREEMPT		0x1
#define SM_RTLOCK_WAIT		0x2

#ifndef CONFIG_PREEMPT_RT
# define SM_MASK_PREEMPT	(~0U)
#else
# define SM_MASK_PREEMPT	SM_PREEMPT
#endif

/*
 * __schedule() is the main scheduler function.
 *
 * The main means of driving the scheduler and thus entering this function are:
 *
 *   1. Explicit blocking: mutex, semaphore, waitqueue, etc.
 *
 *   2. TIF_NEED_RESCHED flag is checked on interrupt and userspace return
 *      paths. For example, see arch/x86/entry_64.S.
 *
 *      To drive preemption between tasks, the scheduler sets the flag in timer
 *      interrupt handler scheduler_tick().
 *
 *   3. Wakeups don't really cause entry into schedule(). They add a
 *      task to the run-queue and that's it.
 *
 *      Now, if the new task added to the run-queue preempts the current
 *      task, then the wakeup sets TIF_NEED_RESCHED and schedule() gets
 *      called on the nearest possible occasion:
 *
 *       - If the kernel is preemptible (CONFIG_PREEMPTION=y):
 *
 *         - in syscall or exception context, at the next outmost
 *           preempt_enable(). (this might be as soon as the wake_up()'s
 *           spin_unlock()!)
 *
 *         - in IRQ context, return from interrupt-handler to
 *           preemptible context
 *
 *       - If the kernel is not preemptible (CONFIG_PREEMPTION is not set)
 *         then at the next:
 *
 *          - cond_resched() call
 *          - explicit schedule() call
 *          - return from syscall or exception to user-space
 *          - return from interrupt-handler to user-space
 *
 * WARNING: must be called with preemption disabled!
 */
static void __sched notrace __schedule(unsigned int sched_mode)
{
	struct task_struct *prev, *next;
	unsigned long *switch_count;
	unsigned long prev_state;
	struct rq_flags rf;
	struct rq *rq;
	int cpu;

	cpu = smp_processor_id();
	rq = cpu_rq(cpu);
	prev = rq->curr;

	schedule_debug(prev, !!sched_mode);

	if (sched_feat(HRTICK) || sched_feat(HRTICK_DL))
		hrtick_clear(rq);

	local_irq_disable();
	rcu_note_context_switch(!!sched_mode);

	/*
	 * Make sure that signal_pending_state()->signal_pending() below
	 * can't be reordered with __set_current_state(TASK_INTERRUPTIBLE)
	 * done by the caller to avoid the race with signal_wake_up():
	 *
	 * __set_current_state(@state)		signal_wake_up()
	 * schedule()				  set_tsk_thread_flag(p, TIF_SIGPENDING)
	 *					  wake_up_state(p, state)
	 *   LOCK rq->lock			    LOCK p->pi_state
	 *   smp_mb__after_spinlock()		    smp_mb__after_spinlock()
	 *     if (signal_pending_state())	    if (p->state & @state)
	 *
	 * Also, the membarrier system call requires a full memory barrier
	 * after coming from user-space, before storing to rq->curr.
	 */
	rq_lock(rq, &rf);
	smp_mb__after_spinlock();

	/* Promote REQ to ACT */
	rq->clock_update_flags <<= 1;
	update_rq_clock(rq);

	switch_count = &prev->nivcsw;

	/*
	 * We must load prev->state once (task_struct::state is volatile), such
	 * that:
	 *
	 *  - we form a control dependency vs deactivate_task() below.
	 *  - ptrace_{,un}freeze_traced() can change ->state underneath us.
	 */
	prev_state = READ_ONCE(prev->__state);
	if (!(sched_mode & SM_MASK_PREEMPT) && prev_state) {
		if (signal_pending_state(prev_state, prev)) {
			WRITE_ONCE(prev->__state, TASK_RUNNING);
		} else {
			prev->sched_contributes_to_load =
				(prev_state & TASK_UNINTERRUPTIBLE) &&
				!(prev_state & TASK_NOLOAD) &&
				!(prev->flags & PF_FROZEN);

			if (prev->sched_contributes_to_load)
				rq->nr_uninterruptible++;

			/*
			 * __schedule()			ttwu()
			 *   prev_state = prev->state;    if (p->on_rq && ...)
			 *   if (prev_state)		    goto out;
			 *     p->on_rq = 0;		  smp_acquire__after_ctrl_dep();
			 *				  p->state = TASK_WAKING
			 *
			 * Where __schedule() and ttwu() have matching control dependencies.
			 *
			 * After this, schedule() must not care about p->state any more.
			 */
			deactivate_task(rq, prev, DEQUEUE_SLEEP | DEQUEUE_NOCLOCK);

			if (prev->in_iowait) {
				atomic_inc(&rq->nr_iowait);
				delayacct_blkio_start();
			}
		}
		switch_count = &prev->nvcsw;
	}

	next = pick_next_task(rq, prev, &rf);
	clear_tsk_need_resched(prev);
	clear_preempt_need_resched();
#ifdef CONFIG_SCHED_DEBUG
	rq->last_seen_need_resched_ns = 0;
#endif

	if (likely(prev != next)) {
		rq->nr_switches++;
		/*
		 * RCU users of rcu_dereference(rq->curr) may not see
		 * changes to task_struct made by pick_next_task().
		 */
		RCU_INIT_POINTER(rq->curr, next);
		/*
		 * The membarrier system call requires each architecture
		 * to have a full memory barrier after updating
		 * rq->curr, before returning to user-space.
		 *
		 * Here are the schemes providing that barrier on the
		 * various architectures:
		 * - mm ? switch_mm() : mmdrop() for x86, s390, sparc, PowerPC.
		 *   switch_mm() rely on membarrier_arch_switch_mm() on PowerPC.
		 * - finish_lock_switch() for weakly-ordered
		 *   architectures where spin_unlock is a full barrier,
		 * - switch_to() for arm64 (weakly-ordered, spin_unlock
		 *   is a RELEASE barrier),
		 */
		++*switch_count;

		migrate_disable_switch(rq, prev);
		psi_sched_switch(prev, next, !task_on_rq_queued(prev));

		trace_sched_switch(sched_mode & SM_MASK_PREEMPT, prev, next);

		/* Also unlocks the rq: */
		rq = context_switch(rq, prev, next, &rf);
	} else {
		rq->clock_update_flags &= ~(RQCF_ACT_SKIP|RQCF_REQ_SKIP);

		rq_unpin_lock(rq, &rf);
		__balance_callbacks(rq);
		raw_spin_rq_unlock_irq(rq);
	}
}

void __noreturn do_task_dead(void)
{
	/* Causes final put_task_struct in finish_task_switch(): */
	set_special_state(TASK_DEAD);

	/* Tell freezer to ignore us: */
	current->flags |= PF_NOFREEZE;

	__schedule(SM_NONE);
	BUG();

	/* Avoid "noreturn function does return" - but don't continue if BUG() is a NOP: */
	for (;;)
		cpu_relax();
}

static inline void sched_submit_work(struct task_struct *tsk)
{
	unsigned int task_flags;

	if (task_is_running(tsk))
		return;

	task_flags = tsk->flags;
	/*
	 * If a worker goes to sleep, notify and ask workqueue whether it
	 * wants to wake up a task to maintain concurrency.
	 */
	if (task_flags & (PF_WQ_WORKER | PF_IO_WORKER)) {
		if (task_flags & PF_WQ_WORKER)
			wq_worker_sleeping(tsk);
		else
			io_wq_worker_sleeping(tsk);
	}

	if (tsk_is_pi_blocked(tsk))
		return;

	/*
	 * If we are going to sleep and we have plugged IO queued,
	 * make sure to submit it to avoid deadlocks.
	 */
	if (blk_needs_flush_plug(tsk))
		blk_flush_plug(tsk->plug, true);
}

static void sched_update_worker(struct task_struct *tsk)
{
	if (tsk->flags & (PF_WQ_WORKER | PF_IO_WORKER)) {
		if (tsk->flags & PF_WQ_WORKER)
			wq_worker_running(tsk);
		else
			io_wq_worker_running(tsk);
	}
}

//将当前进程调度走
asmlinkage __visible void __sched schedule(void)
{
	struct task_struct *tsk = current;

	sched_submit_work(tsk);
	do {
		preempt_disable();
		__schedule(SM_NONE);
		sched_preempt_enable_no_resched();
	} while (need_resched());
	sched_update_worker(tsk);
}
EXPORT_SYMBOL(schedule);

/*
 * synchronize_rcu_tasks() makes sure that no task is stuck in preempted
 * state (have scheduled out non-voluntarily) by making sure that all
 * tasks have either left the run queue or have gone into user space.
 * As idle tasks do not do either, they must not ever be preempted
 * (schedule out non-voluntarily).
 *
 * schedule_idle() is similar to schedule_preempt_disable() except that it
 * never enables preemption because it does not call sched_submit_work().
 */
void __sched schedule_idle(void)
{
	/*
	 * As this skips calling sched_submit_work(), which the idle task does
	 * regardless because that function is a nop when the task is in a
	 * TASK_RUNNING state, make sure this isn't used someplace that the
	 * current task can be in any other state. Note, idle is always in the
	 * TASK_RUNNING state.
	 */
	WARN_ON_ONCE(current->__state);
	do {
		__schedule(SM_NONE);
	} while (need_resched());
}

#if defined(CONFIG_CONTEXT_TRACKING) && !defined(CONFIG_HAVE_CONTEXT_TRACKING_OFFSTACK)
asmlinkage __visible void __sched schedule_user(void)
{
	/*
	 * If we come here after a random call to set_need_resched(),
	 * or we have been woken up remotely but the IPI has not yet arrived,
	 * we haven't yet exited the RCU idle mode. Do it here manually until
	 * we find a better solution.
	 *
	 * NB: There are buggy callers of this function.  Ideally we
	 * should warn if prev_state != CONTEXT_USER, but that will trigger
	 * too frequently to make sense yet.
	 */
	enum ctx_state prev_state = exception_enter();
	schedule();
	exception_exit(prev_state);
}
#endif

/**
 * schedule_preempt_disabled - called with preemption disabled
 *
 * Returns with preemption disabled. Note: preempt_count must be 1
 */
void __sched schedule_preempt_disabled(void)
{
	sched_preempt_enable_no_resched();
	schedule();
	preempt_disable();
}

#ifdef CONFIG_PREEMPT_RT
void __sched notrace schedule_rtlock(void)
{
	do {
		preempt_disable();
		__schedule(SM_RTLOCK_WAIT);
		sched_preempt_enable_no_resched();
	} while (need_resched());
}
NOKPROBE_SYMBOL(schedule_rtlock);
#endif

static void __sched notrace preempt_schedule_common(void)
{
	do {
		/*
		 * Because the function tracer can trace preempt_count_sub()
		 * and it also uses preempt_enable/disable_notrace(), if
		 * NEED_RESCHED is set, the preempt_enable_notrace() called
		 * by the function tracer will call this function again and
		 * cause infinite recursion.
		 *
		 * Preemption must be disabled here before the function
		 * tracer can trace. Break up preempt_disable() into two
		 * calls. One to disable preemption without fear of being
		 * traced. The other to still record the preemption latency,
		 * which can also be traced by the function tracer.
		 */
		preempt_disable_notrace();
		preempt_latency_start(1);
		__schedule(SM_PREEMPT);
		preempt_latency_stop(1);
		preempt_enable_no_resched_notrace();

		/*
		 * Check again in case we missed a preemption opportunity
		 * between schedule and now.
		 */
	} while (need_resched());
}

#ifdef CONFIG_PREEMPTION
/*
 * This is the entry point to schedule() from in-kernel preemption
 * off of preempt_enable.
 */
asmlinkage __visible void __sched notrace preempt_schedule(void)
{
	/*
	 * If there is a non-zero preempt_count or interrupts are disabled,
	 * we do not want to preempt the current task. Just return..
	 */
	if (likely(!preemptible()))
		return;

	preempt_schedule_common();
}
NOKPROBE_SYMBOL(preempt_schedule);
EXPORT_SYMBOL(preempt_schedule);

#ifdef CONFIG_PREEMPT_DYNAMIC
DEFINE_STATIC_CALL(preempt_schedule, __preempt_schedule_func);
EXPORT_STATIC_CALL_TRAMP(preempt_schedule);
#endif


/**
 * preempt_schedule_notrace - preempt_schedule called by tracing
 *
 * The tracing infrastructure uses preempt_enable_notrace to prevent
 * recursion and tracing preempt enabling caused by the tracing
 * infrastructure itself. But as tracing can happen in areas coming
 * from userspace or just about to enter userspace, a preempt enable
 * can occur before user_exit() is called. This will cause the scheduler
 * to be called when the system is still in usermode.
 *
 * To prevent this, the preempt_enable_notrace will use this function
 * instead of preempt_schedule() to exit user context if needed before
 * calling the scheduler.
 */
asmlinkage __visible void __sched notrace preempt_schedule_notrace(void)
{
	enum ctx_state prev_ctx;

	if (likely(!preemptible()))
		return;

	do {
		/*
		 * Because the function tracer can trace preempt_count_sub()
		 * and it also uses preempt_enable/disable_notrace(), if
		 * NEED_RESCHED is set, the preempt_enable_notrace() called
		 * by the function tracer will call this function again and
		 * cause infinite recursion.
		 *
		 * Preemption must be disabled here before the function
		 * tracer can trace. Break up preempt_disable() into two
		 * calls. One to disable preemption without fear of being
		 * traced. The other to still record the preemption latency,
		 * which can also be traced by the function tracer.
		 */
		preempt_disable_notrace();
		preempt_latency_start(1);
		/*
		 * Needs preempt disabled in case user_exit() is traced
		 * and the tracer calls preempt_enable_notrace() causing
		 * an infinite recursion.
		 */
		prev_ctx = exception_enter();
		__schedule(SM_PREEMPT);
		exception_exit(prev_ctx);

		preempt_latency_stop(1);
		preempt_enable_no_resched_notrace();
	} while (need_resched());
}
EXPORT_SYMBOL_GPL(preempt_schedule_notrace);

#ifdef CONFIG_PREEMPT_DYNAMIC
DEFINE_STATIC_CALL(preempt_schedule_notrace, __preempt_schedule_notrace_func);
EXPORT_STATIC_CALL_TRAMP(preempt_schedule_notrace);
#endif

#endif /* CONFIG_PREEMPTION */

#ifdef CONFIG_PREEMPT_DYNAMIC

#include <linux/entry-common.h>

/*
 * SC:cond_resched
 * SC:might_resched
 * SC:preempt_schedule
 * SC:preempt_schedule_notrace
 * SC:irqentry_exit_cond_resched
 *
 *
 * NONE:
 *   cond_resched               <- __cond_resched
 *   might_resched              <- RET0
 *   preempt_schedule           <- NOP
 *   preempt_schedule_notrace   <- NOP
 *   irqentry_exit_cond_resched <- NOP
 *
 * VOLUNTARY:
 *   cond_resched               <- __cond_resched
 *   might_resched              <- __cond_resched
 *   preempt_schedule           <- NOP
 *   preempt_schedule_notrace   <- NOP
 *   irqentry_exit_cond_resched <- NOP
 *
 * FULL:
 *   cond_resched               <- RET0
 *   might_resched              <- RET0
 *   preempt_schedule           <- preempt_schedule
 *   preempt_schedule_notrace   <- preempt_schedule_notrace
 *   irqentry_exit_cond_resched <- irqentry_exit_cond_resched
 */

enum {
	preempt_dynamic_undefined = -1,
	preempt_dynamic_none,
	preempt_dynamic_voluntary,
	preempt_dynamic_full,
};

int preempt_dynamic_mode = preempt_dynamic_undefined;

int sched_dynamic_mode(const char *str)
{
	if (!strcmp(str, "none"))
		return preempt_dynamic_none;

	if (!strcmp(str, "voluntary"))
		return preempt_dynamic_voluntary;

	if (!strcmp(str, "full"))
		return preempt_dynamic_full;

	return -EINVAL;
}

void sched_dynamic_update(int mode)
{
	/*
	 * Avoid {NONE,VOLUNTARY} -> FULL transitions from ever ending up in
	 * the ZERO state, which is invalid.
	 */
	static_call_update(cond_resched, __cond_resched);
	static_call_update(might_resched, __cond_resched);
	static_call_update(preempt_schedule, __preempt_schedule_func);
	static_call_update(preempt_schedule_notrace, __preempt_schedule_notrace_func);
	static_call_update(irqentry_exit_cond_resched, irqentry_exit_cond_resched);

	switch (mode) {
	case preempt_dynamic_none:
		static_call_update(cond_resched, __cond_resched);
		static_call_update(might_resched, (void *)&__static_call_return0);
		static_call_update(preempt_schedule, NULL);
		static_call_update(preempt_schedule_notrace, NULL);
		static_call_update(irqentry_exit_cond_resched, NULL);
		pr_info("Dynamic Preempt: none\n");
		break;

	case preempt_dynamic_voluntary:
		static_call_update(cond_resched, __cond_resched);
		static_call_update(might_resched, __cond_resched);
		static_call_update(preempt_schedule, NULL);
		static_call_update(preempt_schedule_notrace, NULL);
		static_call_update(irqentry_exit_cond_resched, NULL);
		pr_info("Dynamic Preempt: voluntary\n");
		break;

	case preempt_dynamic_full:
		static_call_update(cond_resched, (void *)&__static_call_return0);
		static_call_update(might_resched, (void *)&__static_call_return0);
		static_call_update(preempt_schedule, __preempt_schedule_func);
		static_call_update(preempt_schedule_notrace, __preempt_schedule_notrace_func);
		static_call_update(irqentry_exit_cond_resched, irqentry_exit_cond_resched);
		pr_info("Dynamic Preempt: full\n");
		break;
	}

	preempt_dynamic_mode = mode;
}

static int __init setup_preempt_mode(char *str)
{
	int mode = sched_dynamic_mode(str);
	if (mode < 0) {
		pr_warn("Dynamic Preempt: unsupported mode: %s\n", str);
		return 1;
	}

	sched_dynamic_update(mode);
	return 0;
}
__setup("preempt=", setup_preempt_mode);

static void __init preempt_dynamic_init(void)
{
	if (preempt_dynamic_mode == preempt_dynamic_undefined) {
		if (IS_ENABLED(CONFIG_PREEMPT_NONE_BEHAVIOUR)) {
			sched_dynamic_update(preempt_dynamic_none);
		} else if (IS_ENABLED(CONFIG_PREEMPT_VOLUNTARY_BEHAVIOUR)) {
			sched_dynamic_update(preempt_dynamic_voluntary);
		} else {
			/* Default static call setting, nothing to do */
			WARN_ON_ONCE(!IS_ENABLED(CONFIG_PREEMPT_BEHAVIOUR));
			preempt_dynamic_mode = preempt_dynamic_full;
			pr_info("Dynamic Preempt: full\n");
		}
	}
}

#else /* !CONFIG_PREEMPT_DYNAMIC */

static inline void preempt_dynamic_init(void) { }

#endif /* #ifdef CONFIG_PREEMPT_DYNAMIC */

/*
 * This is the entry point to schedule() from kernel preemption
 * off of irq context.
 * Note, that this is called and return with irqs disabled. This will
 * protect us against recursive calling from irq.
 */
asmlinkage __visible void __sched preempt_schedule_irq(void)
{
	enum ctx_state prev_state;

	/* Catch callers which need to be fixed */
	BUG_ON(preempt_count() || !irqs_disabled());

	prev_state = exception_enter();

	do {
		preempt_disable();
		local_irq_enable();
		__schedule(SM_PREEMPT);
		local_irq_disable();
		sched_preempt_enable_no_resched();
	} while (need_resched());

	exception_exit(prev_state);
}

int default_wake_function(wait_queue_entry_t *curr, unsigned mode, int wake_flags,
			  void *key)
{
	WARN_ON_ONCE(IS_ENABLED(CONFIG_SCHED_DEBUG) && wake_flags & ~WF_SYNC);
	return try_to_wake_up(curr->private, mode, wake_flags);
}
EXPORT_SYMBOL(default_wake_function);

static void __setscheduler_prio(struct task_struct *p, int prio)
{
	if (dl_prio(prio))
		p->sched_class = &dl_sched_class;
	else if (rt_prio(prio))
		p->sched_class = &rt_sched_class;
	else
		p->sched_class = &fair_sched_class;

	p->prio = prio;
}

#ifdef CONFIG_RT_MUTEXES

static inline int __rt_effective_prio(struct task_struct *pi_task, int prio)
{
	if (pi_task)
		prio = min(prio, pi_task->prio);

	return prio;
}

static inline int rt_effective_prio(struct task_struct *p, int prio)
{
	struct task_struct *pi_task = rt_mutex_get_top_task(p);

	return __rt_effective_prio(pi_task, prio);
}

/*
 * rt_mutex_setprio - set the current priority of a task
 * @p: task to boost
 * @pi_task: donor task
 *
 * This function changes the 'effective' priority of a task. It does
 * not touch ->normal_prio like __setscheduler().
 *
 * Used by the rt_mutex code to implement priority inheritance
 * logic. Call site only calls if the priority of the task changed.
 */
void rt_mutex_setprio(struct task_struct *p, struct task_struct *pi_task)
{
	int prio, oldprio, queued, running, queue_flag =
		DEQUEUE_SAVE | DEQUEUE_MOVE | DEQUEUE_NOCLOCK;
	const struct sched_class *prev_class;
	struct rq_flags rf;
	struct rq *rq;

	/* XXX used to be waiter->prio, not waiter->task->prio */
	prio = __rt_effective_prio(pi_task, p->normal_prio);

	/*
	 * If nothing changed; bail early.
	 */
	if (p->pi_top_task == pi_task && prio == p->prio && !dl_prio(prio))
		return;

	rq = __task_rq_lock(p, &rf);
	update_rq_clock(rq);
	/*
	 * Set under pi_lock && rq->lock, such that the value can be used under
	 * either lock.
	 *
	 * Note that there is loads of tricky to make this pointer cache work
	 * right. rt_mutex_slowunlock()+rt_mutex_postunlock() work together to
	 * ensure a task is de-boosted (pi_task is set to NULL) before the
	 * task is allowed to run again (and can exit). This ensures the pointer
	 * points to a blocked task -- which guarantees the task is present.
	 */
	p->pi_top_task = pi_task;

	/*
	 * For FIFO/RR we only need to set prio, if that matches we're done.
	 */
	if (prio == p->prio && !dl_prio(prio))
		goto out_unlock;

	/*
	 * Idle task boosting is a nono in general. There is one
	 * exception, when PREEMPT_RT and NOHZ is active:
	 *
	 * The idle task calls get_next_timer_interrupt() and holds
	 * the timer wheel base->lock on the CPU and another CPU wants
	 * to access the timer (probably to cancel it). We can safely
	 * ignore the boosting request, as the idle CPU runs this code
	 * with interrupts disabled and will complete the lock
	 * protected section without being interrupted. So there is no
	 * real need to boost.
	 */
	if (unlikely(p == rq->idle)) {
		WARN_ON(p != rq->curr);
		WARN_ON(p->pi_blocked_on);
		goto out_unlock;
	}

	trace_sched_pi_setprio(p, pi_task);
	oldprio = p->prio;

	if (oldprio == prio)
		queue_flag &= ~DEQUEUE_MOVE;

	prev_class = p->sched_class;
	queued = task_on_rq_queued(p);
	running = task_current(rq, p);
	if (queued)
		dequeue_task(rq, p, queue_flag);
	if (running)
		put_prev_task(rq, p);

	/*
	 * Boosting condition are:
	 * 1. -rt task is running and holds mutex A
	 *      --> -dl task blocks on mutex A
	 *
	 * 2. -dl task is running and holds mutex A
	 *      --> -dl task blocks on mutex A and could preempt the
	 *          running task
	 */
	if (dl_prio(prio)) {
		if (!dl_prio(p->normal_prio) ||
		    (pi_task && dl_prio(pi_task->prio) &&
		     dl_entity_preempt(&pi_task->dl, &p->dl))) {
			p->dl.pi_se = pi_task->dl.pi_se;
			queue_flag |= ENQUEUE_REPLENISH;
		} else {
			p->dl.pi_se = &p->dl;
		}
	} else if (rt_prio(prio)) {
		if (dl_prio(oldprio))
			p->dl.pi_se = &p->dl;
		if (oldprio < prio)
			queue_flag |= ENQUEUE_HEAD;
	} else {
		if (dl_prio(oldprio))
			p->dl.pi_se = &p->dl;
		if (rt_prio(oldprio))
			p->rt.timeout = 0;
	}

	__setscheduler_prio(p, prio);

	if (queued)
		enqueue_task(rq, p, queue_flag);
	if (running)
		set_next_task(rq, p);

	check_class_changed(rq, p, prev_class, oldprio);
out_unlock:
	/* Avoid rq from going away on us: */
	preempt_disable();

	rq_unpin_lock(rq, &rf);
	__balance_callbacks(rq);
	raw_spin_rq_unlock(rq);

	preempt_enable();
}
#else
static inline int rt_effective_prio(struct task_struct *p, int prio)
{
	return prio;
}
#endif

void set_user_nice(struct task_struct *p, long nice)
{
	bool queued, running;
	int old_prio;
	struct rq_flags rf;
	struct rq *rq;

	if (task_nice(p) == nice || nice < MIN_NICE || nice > MAX_NICE)
		return;
	/*
	 * We have to be careful, if called from sys_setpriority(),
	 * the task might be in the middle of scheduling on another CPU.
	 */
	rq = task_rq_lock(p, &rf);
	update_rq_clock(rq);

	/*
	 * The RT priorities are set via sched_setscheduler(), but we still
	 * allow the 'normal' nice value to be set - but as expected
	 * it won't have any effect on scheduling until the task is
	 * SCHED_DEADLINE, SCHED_FIFO or SCHED_RR:
	 */
	if (task_has_dl_policy(p) || task_has_rt_policy(p)) {
		p->static_prio = NICE_TO_PRIO(nice);
		goto out_unlock;
	}
	queued = task_on_rq_queued(p);
	running = task_current(rq, p);
	if (queued)
		dequeue_task(rq, p, DEQUEUE_SAVE | DEQUEUE_NOCLOCK);
	if (running)
		put_prev_task(rq, p);

	p->static_prio = NICE_TO_PRIO(nice);
	set_load_weight(p, true);
	old_prio = p->prio;
	p->prio = effective_prio(p);

	if (queued)
		enqueue_task(rq, p, ENQUEUE_RESTORE | ENQUEUE_NOCLOCK);
	if (running)
		set_next_task(rq, p);

	/*
	 * If the task increased its priority or is running and
	 * lowered its priority, then reschedule its CPU:
	 */
	p->sched_class->prio_changed(rq, p, old_prio);

out_unlock:
	task_rq_unlock(rq, p, &rf);
}
EXPORT_SYMBOL(set_user_nice);

/*
 * can_nice - check if a task can reduce its nice value
 * @p: task
 * @nice: nice value
 */
int can_nice(const struct task_struct *p, const int nice)
{
	/* Convert nice value [19,-20] to rlimit style value [1,40]: */
	int nice_rlim = nice_to_rlimit(nice);

	return (nice_rlim <= task_rlimit(p, RLIMIT_NICE) ||
		capable(CAP_SYS_NICE));
}

#ifdef __ARCH_WANT_SYS_NICE

/*
 * sys_nice - change the priority of the current process.
 * @increment: priority increment
 *
 * sys_setpriority is a more generic, but much slower function that
 * does similar things.
 */
SYSCALL_DEFINE1(nice, int, increment)
{
	long nice, retval;

	/*
	 * Setpriority might change our priority at the same moment.
	 * We don't have to worry. Conceptually one call occurs first
	 * and we have a single winner.
	 */
	increment = clamp(increment, -NICE_WIDTH, NICE_WIDTH);
	nice = task_nice(current) + increment;

	nice = clamp_val(nice, MIN_NICE, MAX_NICE);
	if (increment < 0 && !can_nice(current, nice))
		return -EPERM;

	retval = security_task_setnice(current, nice);
	if (retval)
		return retval;

	set_user_nice(current, nice);
	return 0;
}

#endif

/**
 * task_prio - return the priority value of a given task.
 * @p: the task in question.
 *
 * Return: The priority value as seen by users in /proc.
 *
 * sched policy         return value   kernel prio    user prio/nice
 *
 * normal, batch, idle     [0 ... 39]  [100 ... 139]          0/[-20 ... 19]
 * fifo, rr             [-2 ... -100]     [98 ... 0]  [1 ... 99]
 * deadline                     -101             -1           0
 */
int task_prio(const struct task_struct *p)
{
	return p->prio - MAX_RT_PRIO;
}

/**
 * idle_cpu - is a given CPU idle currently?
 * @cpu: the processor in question.
 *
 * Return: 1 if the CPU is currently idle. 0 otherwise.
 */
int idle_cpu(int cpu)
{
	struct rq *rq = cpu_rq(cpu);

	if (rq->curr != rq->idle)
		return 0;

	if (rq->nr_running)
		return 0;

#ifdef CONFIG_SMP
	if (rq->ttwu_pending)
		return 0;
#endif

	return 1;
}

/**
 * available_idle_cpu - is a given CPU idle for enqueuing work.
 * @cpu: the CPU in question.
 *
 * Return: 1 if the CPU is currently idle. 0 otherwise.
 */
int available_idle_cpu(int cpu)
{
	if (!idle_cpu(cpu))
		return 0;

	if (vcpu_is_preempted(cpu))
		return 0;

	return 1;
}

/**
 * idle_task - return the idle task for a given CPU.
 * @cpu: the processor in question.
 *
 * Return: The idle task for the CPU @cpu.
 */
struct task_struct *idle_task(int cpu)
{
	return cpu_rq(cpu)->idle;
}

#ifdef CONFIG_SMP
/*
 * This function computes an effective utilization for the given CPU, to be
 * used for frequency selection given the linear relation: f = u * f_max.
 *
 * The scheduler tracks the following metrics:
 *
 *   cpu_util_{cfs,rt,dl,irq}()
 *   cpu_bw_dl()
 *
 * Where the cfs,rt and dl util numbers are tracked with the same metric and
 * synchronized windows and are thus directly comparable.
 *
 * The cfs,rt,dl utilization are the running times measured with rq->clock_task
 * which excludes things like IRQ and steal-time. These latter are then accrued
 * in the irq utilization.
 *
 * The DL bandwidth number otoh is not a measured metric but a value computed
 * based on the task model parameters and gives the minimal utilization
 * required to meet deadlines.
 */
unsigned long effective_cpu_util(int cpu, unsigned long util_cfs,
				 unsigned long max, enum cpu_util_type type,
				 struct task_struct *p)
{
	unsigned long dl_util, util, irq;
	struct rq *rq = cpu_rq(cpu);

	if (!uclamp_is_used() &&
	    type == FREQUENCY_UTIL && rt_rq_is_runnable(&rq->rt)) {
		return max;
	}

	/*
	 * Early check to see if IRQ/steal time saturates the CPU, can be
	 * because of inaccuracies in how we track these -- see
	 * update_irq_load_avg().
	 */
	irq = cpu_util_irq(rq);
	if (unlikely(irq >= max))
		return max;

	/*
	 * Because the time spend on RT/DL tasks is visible as 'lost' time to
	 * CFS tasks and we use the same metric to track the effective
	 * utilization (PELT windows are synchronized) we can directly add them
	 * to obtain the CPU's actual utilization.
	 *
	 * CFS and RT utilization can be boosted or capped, depending on
	 * utilization clamp constraints requested by currently RUNNABLE
	 * tasks.
	 * When there are no CFS RUNNABLE tasks, clamps are released and
	 * frequency will be gracefully reduced with the utilization decay.
	 */
	util = util_cfs + cpu_util_rt(rq);
	if (type == FREQUENCY_UTIL)
		util = uclamp_rq_util_with(rq, util, p);

	dl_util = cpu_util_dl(rq);

	/*
	 * For frequency selection we do not make cpu_util_dl() a permanent part
	 * of this sum because we want to use cpu_bw_dl() later on, but we need
	 * to check if the CFS+RT+DL sum is saturated (ie. no idle time) such
	 * that we select f_max when there is no idle time.
	 *
	 * NOTE: numerical errors or stop class might cause us to not quite hit
	 * saturation when we should -- something for later.
	 */
	if (util + dl_util >= max)
		return max;

	/*
	 * OTOH, for energy computation we need the estimated running time, so
	 * include util_dl and ignore dl_bw.
	 */
	if (type == ENERGY_UTIL)
		util += dl_util;

	/*
	 * There is still idle time; further improve the number by using the
	 * irq metric. Because IRQ/steal time is hidden from the task clock we
	 * need to scale the task numbers:
	 *
	 *              max - irq
	 *   U' = irq + --------- * U
	 *                 max
	 */
	util = scale_irq_capacity(util, irq, max);
	util += irq;

	/*
	 * Bandwidth required by DEADLINE must always be granted while, for
	 * FAIR and RT, we use blocked utilization of IDLE CPUs as a mechanism
	 * to gracefully reduce the frequency when no tasks show up for longer
	 * periods of time.
	 *
	 * Ideally we would like to set bw_dl as min/guaranteed freq and util +
	 * bw_dl as requested freq. However, cpufreq is not yet ready for such
	 * an interface. So, we only do the latter for now.
	 */
	if (type == FREQUENCY_UTIL)
		util += cpu_bw_dl(rq);

	return min(max, util);
}

unsigned long sched_cpu_util(int cpu, unsigned long max)
{
	return effective_cpu_util(cpu, cpu_util_cfs(cpu_rq(cpu)), max,
				  ENERGY_UTIL, NULL);
}
#endif /* CONFIG_SMP */

/**
 * find_process_by_pid - find a process with a matching PID value.
 * @pid: the pid in question.
 *
 * The task of @pid, if found. %NULL otherwise.
 */
static struct task_struct *find_process_by_pid(pid_t pid)
{
	return pid ? find_task_by_vpid(pid) : current;
}

/*
 * sched_setparam() passes in -1 for its policy, to let the functions
 * it calls know not to change it.
 */
#define SETPARAM_POLICY	-1

static void __setscheduler_params(struct task_struct *p,
		const struct sched_attr *attr)
{
	int policy = attr->sched_policy;

	if (policy == SETPARAM_POLICY)
		policy = p->policy;

	p->policy = policy;

	if (dl_policy(policy))
		__setparam_dl(p, attr);
	else if (fair_policy(policy))
		p->static_prio = NICE_TO_PRIO(attr->sched_nice);

	/*
	 * __sched_setscheduler() ensures attr->sched_priority == 0 when
	 * !rt_policy. Always setting this ensures that things like
	 * getparam()/getattr() don't report silly values for !rt tasks.
	 */
	p->rt_priority = attr->sched_priority;
	p->normal_prio = normal_prio(p);
	set_load_weight(p, true);
}

/*
 * Check the target process has a UID that matches the current process's:
 */
static bool check_same_owner(struct task_struct *p)
{
	const struct cred *cred = current_cred(), *pcred;
	bool match;

	rcu_read_lock();
	pcred = __task_cred(p);
	match = (uid_eq(cred->euid, pcred->euid) ||
		 uid_eq(cred->euid, pcred->uid));
	rcu_read_unlock();
	return match;
}

static int __sched_setscheduler(struct task_struct *p,
				const struct sched_attr *attr,
				bool user, bool pi)
{
	int oldpolicy = -1, policy = attr->sched_policy;
	int retval, oldprio, newprio, queued, running;
	const struct sched_class *prev_class;
	struct callback_head *head;
	struct rq_flags rf;
	int reset_on_fork;
	int queue_flags = DEQUEUE_SAVE | DEQUEUE_MOVE | DEQUEUE_NOCLOCK;
	struct rq *rq;

	/* The pi code expects interrupts enabled */
	BUG_ON(pi && in_interrupt());
recheck:
	/* Double check policy once rq lock held: */
	if (policy < 0) {
		reset_on_fork = p->sched_reset_on_fork;
		policy = oldpolicy = p->policy;
	} else {
		reset_on_fork = !!(attr->sched_flags & SCHED_FLAG_RESET_ON_FORK);

		if (!valid_policy(policy))
			return -EINVAL;
	}

	if (attr->sched_flags & ~(SCHED_FLAG_ALL | SCHED_FLAG_SUGOV))
		return -EINVAL;

	/*
	 * Valid priorities for SCHED_FIFO and SCHED_RR are
	 * 1..MAX_RT_PRIO-1, valid priority for SCHED_NORMAL,
	 * SCHED_BATCH and SCHED_IDLE is 0.
	 */
	if (attr->sched_priority > MAX_RT_PRIO-1)
		return -EINVAL;
	if ((dl_policy(policy) && !__checkparam_dl(attr)) ||
	    (rt_policy(policy) != (attr->sched_priority != 0)))
		return -EINVAL;

	/*
	 * Allow unprivileged RT tasks to decrease priority:
	 */
	if (user && !capable(CAP_SYS_NICE)) {
		if (fair_policy(policy)) {
			if (attr->sched_nice < task_nice(p) &&
			    !can_nice(p, attr->sched_nice))
				return -EPERM;
		}

		if (rt_policy(policy)) {
			unsigned long rlim_rtprio =
					task_rlimit(p, RLIMIT_RTPRIO);

			/* Can't set/change the rt policy: */
			if (policy != p->policy && !rlim_rtprio)
				return -EPERM;

			/* Can't increase priority: */
			if (attr->sched_priority > p->rt_priority &&
			    attr->sched_priority > rlim_rtprio)
				return -EPERM;
		}

		 /*
		  * Can't set/change SCHED_DEADLINE policy at all for now
		  * (safest behavior); in the future we would like to allow
		  * unprivileged DL tasks to increase their relative deadline
		  * or reduce their runtime (both ways reducing utilization)
		  */
		if (dl_policy(policy))
			return -EPERM;

		/*
		 * Treat SCHED_IDLE as nice 20. Only allow a switch to
		 * SCHED_NORMAL if the RLIMIT_NICE would normally permit it.
		 */
		if (task_has_idle_policy(p) && !idle_policy(policy)) {
			if (!can_nice(p, task_nice(p)))
				return -EPERM;
		}

		/* Can't change other user's priorities: */
		if (!check_same_owner(p))
			return -EPERM;

		/* Normal users shall not reset the sched_reset_on_fork flag: */
		if (p->sched_reset_on_fork && !reset_on_fork)
			return -EPERM;
	}

	if (user) {
		if (attr->sched_flags & SCHED_FLAG_SUGOV)
			return -EINVAL;

		retval = security_task_setscheduler(p);
		if (retval)
			return retval;
	}

	/* Update task specific "requested" clamps */
	if (attr->sched_flags & SCHED_FLAG_UTIL_CLAMP) {
		retval = uclamp_validate(p, attr);
		if (retval)
			return retval;
	}

	if (pi)
		cpuset_read_lock();

	/*
	 * Make sure no PI-waiters arrive (or leave) while we are
	 * changing the priority of the task:
	 *
	 * To be able to change p->policy safely, the appropriate
	 * runqueue lock must be held.
	 */
	rq = task_rq_lock(p, &rf);
	update_rq_clock(rq);

	/*
	 * Changing the policy of the stop threads its a very bad idea:
	 */
	if (p == rq->stop) {
		retval = -EINVAL;
		goto unlock;
	}

	/*
	 * If not changing anything there's no need to proceed further,
	 * but store a possible modification of reset_on_fork.
	 */
	if (unlikely(policy == p->policy)) {
		if (fair_policy(policy) && attr->sched_nice != task_nice(p))
			goto change;
		if (rt_policy(policy) && attr->sched_priority != p->rt_priority)
			goto change;
		if (dl_policy(policy) && dl_param_changed(p, attr))
			goto change;
		if (attr->sched_flags & SCHED_FLAG_UTIL_CLAMP)
			goto change;

		p->sched_reset_on_fork = reset_on_fork;
		retval = 0;
		goto unlock;
	}
change:

	if (user) {
#ifdef CONFIG_RT_GROUP_SCHED
		/*
		 * Do not allow realtime tasks into groups that have no runtime
		 * assigned.
		 */
		if (rt_bandwidth_enabled() && rt_policy(policy) &&
				task_group(p)->rt_bandwidth.rt_runtime == 0 &&
				!task_group_is_autogroup(task_group(p))) {
			retval = -EPERM;
			goto unlock;
		}
#endif
#ifdef CONFIG_SMP
		if (dl_bandwidth_enabled() && dl_policy(policy) &&
				!(attr->sched_flags & SCHED_FLAG_SUGOV)) {
			cpumask_t *span = rq->rd->span;

			/*
			 * Don't allow tasks with an affinity mask smaller than
			 * the entire root_domain to become SCHED_DEADLINE. We
			 * will also fail if there's no bandwidth available.
			 */
			if (!cpumask_subset(span, p->cpus_ptr) ||
			    rq->rd->dl_bw.bw == 0) {
				retval = -EPERM;
				goto unlock;
			}
		}
#endif
	}

	/* Re-check policy now with rq lock held: */
	if (unlikely(oldpolicy != -1 && oldpolicy != p->policy)) {
		policy = oldpolicy = -1;
		task_rq_unlock(rq, p, &rf);
		if (pi)
			cpuset_read_unlock();
		goto recheck;
	}

	/*
	 * If setscheduling to SCHED_DEADLINE (or changing the parameters
	 * of a SCHED_DEADLINE task) we need to check if enough bandwidth
	 * is available.
	 */
	if ((dl_policy(policy) || dl_task(p)) && sched_dl_overflow(p, policy, attr)) {
		retval = -EBUSY;
		goto unlock;
	}

	p->sched_reset_on_fork = reset_on_fork;
	oldprio = p->prio;

	newprio = __normal_prio(policy, attr->sched_priority, attr->sched_nice);
	if (pi) {
		/*
		 * Take priority boosted tasks into account. If the new
		 * effective priority is unchanged, we just store the new
		 * normal parameters and do not touch the scheduler class and
		 * the runqueue. This will be done when the task deboost
		 * itself.
		 */
		newprio = rt_effective_prio(p, newprio);
		if (newprio == oldprio)
			queue_flags &= ~DEQUEUE_MOVE;
	}

	queued = task_on_rq_queued(p);
	running = task_current(rq, p);
	if (queued)
		dequeue_task(rq, p, queue_flags);
	if (running)
		put_prev_task(rq, p);

	prev_class = p->sched_class;

	if (!(attr->sched_flags & SCHED_FLAG_KEEP_PARAMS)) {
		__setscheduler_params(p, attr);
		__setscheduler_prio(p, newprio);
	}
	__setscheduler_uclamp(p, attr);

	if (queued) {
		/*
		 * We enqueue to tail when the priority of a task is
		 * increased (user space view).
		 */
		if (oldprio < p->prio)
			queue_flags |= ENQUEUE_HEAD;

		enqueue_task(rq, p, queue_flags);
	}
	if (running)
		set_next_task(rq, p);

	check_class_changed(rq, p, prev_class, oldprio);

	/* Avoid rq from going away on us: */
	preempt_disable();
	head = splice_balance_callbacks(rq);
	task_rq_unlock(rq, p, &rf);

	if (pi) {
		cpuset_read_unlock();
		rt_mutex_adjust_pi(p);
	}

	/* Run balance callbacks after we've adjusted the PI chain: */
	balance_callbacks(rq, head);
	preempt_enable();

	return 0;

unlock:
	task_rq_unlock(rq, p, &rf);
	if (pi)
		cpuset_read_unlock();
	return retval;
}

static int _sched_setscheduler(struct task_struct *p, int policy,
			       const struct sched_param *param, bool check)
{
	struct sched_attr attr = {
		.sched_policy   = policy,
		.sched_priority = param->sched_priority,
		.sched_nice	= PRIO_TO_NICE(p->static_prio),
	};

	/* Fixup the legacy SCHED_RESET_ON_FORK hack. */
	if ((policy != SETPARAM_POLICY) && (policy & SCHED_RESET_ON_FORK)) {
		attr.sched_flags |= SCHED_FLAG_RESET_ON_FORK;
		policy &= ~SCHED_RESET_ON_FORK;
		attr.sched_policy = policy;
	}

	return __sched_setscheduler(p, &attr, check, true);
}
/**
 * sched_setscheduler - change the scheduling policy and/or RT priority of a thread.
 * @p: the task in question.
 * @policy: new policy.
 * @param: structure containing the new RT priority.
 *
 * Use sched_set_fifo(), read its comment.
 *
 * Return: 0 on success. An error code otherwise.
 *
 * NOTE that the task may be already dead.
 */
int sched_setscheduler(struct task_struct *p, int policy,
		       const struct sched_param *param)
{
	return _sched_setscheduler(p, policy, param, true);
}

int sched_setattr(struct task_struct *p, const struct sched_attr *attr)
{
	return __sched_setscheduler(p, attr, true, true);
}

int sched_setattr_nocheck(struct task_struct *p, const struct sched_attr *attr)
{
	return __sched_setscheduler(p, attr, false, true);
}
EXPORT_SYMBOL_GPL(sched_setattr_nocheck);

/**
 * sched_setscheduler_nocheck - change the scheduling policy and/or RT priority of a thread from kernelspace.
 * @p: the task in question.
 * @policy: new policy.
 * @param: structure containing the new RT priority.
 *
 * Just like sched_setscheduler, only don't bother checking if the
 * current context has permission.  For example, this is needed in
 * stop_machine(): we create temporary high priority worker threads,
 * but our caller might not have that capability.
 *
 * Return: 0 on success. An error code otherwise.
 */
int sched_setscheduler_nocheck(struct task_struct *p, int policy,
			       const struct sched_param *param)
{
	return _sched_setscheduler(p, policy, param, false);
}

/*
 * SCHED_FIFO is a broken scheduler model; that is, it is fundamentally
 * incapable of resource management, which is the one thing an OS really should
 * be doing.
 *
 * This is of course the reason it is limited to privileged users only.
 *
 * Worse still; it is fundamentally impossible to compose static priority
 * workloads. You cannot take two correctly working static prio workloads
 * and smash them together and still expect them to work.
 *
 * For this reason 'all' FIFO tasks the kernel creates are basically at:
 *
 *   MAX_RT_PRIO / 2
 *
 * The administrator _MUST_ configure the system, the kernel simply doesn't
 * know enough information to make a sensible choice.
 */
void sched_set_fifo(struct task_struct *p)
{
	struct sched_param sp = { .sched_priority = MAX_RT_PRIO / 2 };
	WARN_ON_ONCE(sched_setscheduler_nocheck(p, SCHED_FIFO, &sp) != 0);
}
EXPORT_SYMBOL_GPL(sched_set_fifo);

/*
 * For when you don't much care about FIFO, but want to be above SCHED_NORMAL.
 */
void sched_set_fifo_low(struct task_struct *p)
{
	struct sched_param sp = { .sched_priority = 1 };
	WARN_ON_ONCE(sched_setscheduler_nocheck(p, SCHED_FIFO, &sp) != 0);
}
EXPORT_SYMBOL_GPL(sched_set_fifo_low);

void sched_set_normal(struct task_struct *p, int nice)
{
	struct sched_attr attr = {
		.sched_policy = SCHED_NORMAL,
		.sched_nice = nice,
	};
	WARN_ON_ONCE(sched_setattr_nocheck(p, &attr) != 0);
}
EXPORT_SYMBOL_GPL(sched_set_normal);

static int
do_sched_setscheduler(pid_t pid, int policy, struct sched_param __user *param)
{
	struct sched_param lparam;
	struct task_struct *p;
	int retval;

	if (!param || pid < 0)
		return -EINVAL;
	if (copy_from_user(&lparam, param, sizeof(struct sched_param)))
		return -EFAULT;

	rcu_read_lock();
	retval = -ESRCH;
	p = find_process_by_pid(pid);
	if (likely(p))
		get_task_struct(p);
	rcu_read_unlock();

	if (likely(p)) {
		retval = sched_setscheduler(p, policy, &lparam);
		put_task_struct(p);
	}

	return retval;
}

/*
 * Mimics kernel/events/core.c perf_copy_attr().
 */
static int sched_copy_attr(struct sched_attr __user *uattr, struct sched_attr *attr)
{
	u32 size;
	int ret;

	/* Zero the full structure, so that a short copy will be nice: */
	memset(attr, 0, sizeof(*attr));

	ret = get_user(size, &uattr->size);
	if (ret)
		return ret;

	/* ABI compatibility quirk: */
	if (!size)
		size = SCHED_ATTR_SIZE_VER0;
	if (size < SCHED_ATTR_SIZE_VER0 || size > PAGE_SIZE)
		goto err_size;

	ret = copy_struct_from_user(attr, sizeof(*attr), uattr, size);
	if (ret) {
		if (ret == -E2BIG)
			goto err_size;
		return ret;
	}

	if ((attr->sched_flags & SCHED_FLAG_UTIL_CLAMP) &&
	    size < SCHED_ATTR_SIZE_VER1)
		return -EINVAL;

	/*
	 * XXX: Do we want to be lenient like existing syscalls; or do we want
	 * to be strict and return an error on out-of-bounds values?
	 */
	attr->sched_nice = clamp(attr->sched_nice, MIN_NICE, MAX_NICE);

	return 0;

err_size:
	put_user(sizeof(*attr), &uattr->size);
	return -E2BIG;
}

static void get_params(struct task_struct *p, struct sched_attr *attr)
{
	if (task_has_dl_policy(p))
		__getparam_dl(p, attr);
	else if (task_has_rt_policy(p))
		attr->sched_priority = p->rt_priority;
	else
		attr->sched_nice = task_nice(p);
}

/**
 * sys_sched_setscheduler - set/change the scheduler policy and RT priority
 * @pid: the pid in question.
 * @policy: new policy.
 * @param: structure containing the new RT priority.
 *
 * Return: 0 on success. An error code otherwise.
 */
SYSCALL_DEFINE3(sched_setscheduler, pid_t, pid, int, policy, struct sched_param __user *, param)
{
	if (policy < 0)
		return -EINVAL;

	return do_sched_setscheduler(pid, policy, param);
}

/**
 * sys_sched_setparam - set/change the RT priority of a thread
 * @pid: the pid in question.
 * @param: structure containing the new RT priority.
 *
 * Return: 0 on success. An error code otherwise.
 */
SYSCALL_DEFINE2(sched_setparam, pid_t, pid, struct sched_param __user *, param)
{
	return do_sched_setscheduler(pid, SETPARAM_POLICY, param);
}

/**
 * sys_sched_setattr - same as above, but with extended sched_attr
 * @pid: the pid in question.
 * @uattr: structure containing the extended parameters.
 * @flags: for future extension.
 */
SYSCALL_DEFINE3(sched_setattr, pid_t, pid, struct sched_attr __user *, uattr,
			       unsigned int, flags)
{
	struct sched_attr attr;
	struct task_struct *p;
	int retval;

	if (!uattr || pid < 0 || flags)
		return -EINVAL;

	retval = sched_copy_attr(uattr, &attr);
	if (retval)
		return retval;

	if ((int)attr.sched_policy < 0)
		return -EINVAL;
	if (attr.sched_flags & SCHED_FLAG_KEEP_POLICY)
		attr.sched_policy = SETPARAM_POLICY;

	rcu_read_lock();
	retval = -ESRCH;
	p = find_process_by_pid(pid);
	if (likely(p))
		get_task_struct(p);
	rcu_read_unlock();

	if (likely(p)) {
		if (attr.sched_flags & SCHED_FLAG_KEEP_PARAMS)
			get_params(p, &attr);
		retval = sched_setattr(p, &attr);
		put_task_struct(p);
	}

	return retval;
}

/**
 * sys_sched_getscheduler - get the policy (scheduling class) of a thread
 * @pid: the pid in question.
 *
 * Return: On success, the policy of the thread. Otherwise, a negative error
 * code.
 */
SYSCALL_DEFINE1(sched_getscheduler, pid_t, pid)
{
	struct task_struct *p;
	int retval;

	if (pid < 0)
		return -EINVAL;

	retval = -ESRCH;
	rcu_read_lock();
	p = find_process_by_pid(pid);
	if (p) {
		retval = security_task_getscheduler(p);
		if (!retval)
			retval = p->policy
				| (p->sched_reset_on_fork ? SCHED_RESET_ON_FORK : 0);
	}
	rcu_read_unlock();
	return retval;
}

/**
 * sys_sched_getparam - get the RT priority of a thread
 * @pid: the pid in question.
 * @param: structure containing the RT priority.
 *
 * Return: On success, 0 and the RT priority is in @param. Otherwise, an error
 * code.
 */
SYSCALL_DEFINE2(sched_getparam, pid_t, pid, struct sched_param __user *, param)
{
	struct sched_param lp = { .sched_priority = 0 };
	struct task_struct *p;
	int retval;

	if (!param || pid < 0)
		return -EINVAL;

	rcu_read_lock();
	p = find_process_by_pid(pid);
	retval = -ESRCH;
	if (!p)
		goto out_unlock;

	retval = security_task_getscheduler(p);
	if (retval)
		goto out_unlock;

	if (task_has_rt_policy(p))
		lp.sched_priority = p->rt_priority;
	rcu_read_unlock();

	/*
	 * This one might sleep, we cannot do it with a spinlock held ...
	 */
	retval = copy_to_user(param, &lp, sizeof(*param)) ? -EFAULT : 0;

	return retval;

out_unlock:
	rcu_read_unlock();
	return retval;
}

/*
 * Copy the kernel size attribute structure (which might be larger
 * than what user-space knows about) to user-space.
 *
 * Note that all cases are valid: user-space buffer can be larger or
 * smaller than the kernel-space buffer. The usual case is that both
 * have the same size.
 */
static int
sched_attr_copy_to_user(struct sched_attr __user *uattr,
			struct sched_attr *kattr,
			unsigned int usize)
{
	unsigned int ksize = sizeof(*kattr);

	if (!access_ok(uattr, usize))
		return -EFAULT;

	/*
	 * sched_getattr() ABI forwards and backwards compatibility:
	 *
	 * If usize == ksize then we just copy everything to user-space and all is good.
	 *
	 * If usize < ksize then we only copy as much as user-space has space for,
	 * this keeps ABI compatibility as well. We skip the rest.
	 *
	 * If usize > ksize then user-space is using a newer version of the ABI,
	 * which part the kernel doesn't know about. Just ignore it - tooling can
	 * detect the kernel's knowledge of attributes from the attr->size value
	 * which is set to ksize in this case.
	 */
	kattr->size = min(usize, ksize);

	if (copy_to_user(uattr, kattr, kattr->size))
		return -EFAULT;

	return 0;
}

/**
 * sys_sched_getattr - similar to sched_getparam, but with sched_attr
 * @pid: the pid in question.
 * @uattr: structure containing the extended parameters.
 * @usize: sizeof(attr) for fwd/bwd comp.
 * @flags: for future extension.
 */
SYSCALL_DEFINE4(sched_getattr, pid_t, pid, struct sched_attr __user *, uattr,
		unsigned int, usize, unsigned int, flags)
{
	struct sched_attr kattr = { };
	struct task_struct *p;
	int retval;

	if (!uattr || pid < 0 || usize > PAGE_SIZE ||
	    usize < SCHED_ATTR_SIZE_VER0 || flags)
		return -EINVAL;

	rcu_read_lock();
	p = find_process_by_pid(pid);
	retval = -ESRCH;
	if (!p)
		goto out_unlock;

	retval = security_task_getscheduler(p);
	if (retval)
		goto out_unlock;

	kattr.sched_policy = p->policy;
	if (p->sched_reset_on_fork)
		kattr.sched_flags |= SCHED_FLAG_RESET_ON_FORK;
	get_params(p, &kattr);
	kattr.sched_flags &= SCHED_FLAG_ALL;

#ifdef CONFIG_UCLAMP_TASK
	/*
	 * This could race with another potential updater, but this is fine
	 * because it'll correctly read the old or the new value. We don't need
	 * to guarantee who wins the race as long as it doesn't return garbage.
	 */
	kattr.sched_util_min = p->uclamp_req[UCLAMP_MIN].value;
	kattr.sched_util_max = p->uclamp_req[UCLAMP_MAX].value;
#endif

	rcu_read_unlock();

	return sched_attr_copy_to_user(uattr, &kattr, usize);

out_unlock:
	rcu_read_unlock();
	return retval;
}

#ifdef CONFIG_SMP
int dl_task_check_affinity(struct task_struct *p, const struct cpumask *mask)
{
	int ret = 0;

	/*
	 * If the task isn't a deadline task or admission control is
	 * disabled then we don't care about affinity changes.
	 */
	if (!task_has_dl_policy(p) || !dl_bandwidth_enabled())
		return 0;

	/*
	 * Since bandwidth control happens on root_domain basis,
	 * if admission test is enabled, we only admit -deadline
	 * tasks allowed to run on all the CPUs in the task's
	 * root_domain.
	 */
	rcu_read_lock();
	if (!cpumask_subset(task_rq(p)->rd->span, mask))
		ret = -EBUSY;
	rcu_read_unlock();
	return ret;
}
#endif

static int
__sched_setaffinity(struct task_struct *p, const struct cpumask *mask)
{
	int retval;
	cpumask_var_t cpus_allowed, new_mask;

	if (!alloc_cpumask_var(&cpus_allowed, GFP_KERNEL))
		return -ENOMEM;

	if (!alloc_cpumask_var(&new_mask, GFP_KERNEL)) {
		retval = -ENOMEM;
		goto out_free_cpus_allowed;
	}

	cpuset_cpus_allowed(p, cpus_allowed);
	cpumask_and(new_mask, mask, cpus_allowed);

	retval = dl_task_check_affinity(p, new_mask);
	if (retval)
		goto out_free_new_mask;
again:
	retval = __set_cpus_allowed_ptr(p, new_mask, SCA_CHECK | SCA_USER);
	if (retval)
		goto out_free_new_mask;

	cpuset_cpus_allowed(p, cpus_allowed);
	if (!cpumask_subset(new_mask, cpus_allowed)) {
		/*
		 * We must have raced with a concurrent cpuset update.
		 * Just reset the cpumask to the cpuset's cpus_allowed.
		 */
		cpumask_copy(new_mask, cpus_allowed);
		goto again;
	}

out_free_new_mask:
	free_cpumask_var(new_mask);
out_free_cpus_allowed:
	free_cpumask_var(cpus_allowed);
	return retval;
}

long sched_setaffinity(pid_t pid, const struct cpumask *in_mask)
{
	struct task_struct *p;
	int retval;

	rcu_read_lock();

	p = find_process_by_pid(pid);
	if (!p) {
		rcu_read_unlock();
		return -ESRCH;
	}

	/* Prevent p going away */
	get_task_struct(p);
	rcu_read_unlock();

	if (p->flags & PF_NO_SETAFFINITY) {
		retval = -EINVAL;
		goto out_put_task;
	}

	if (!check_same_owner(p)) {
		rcu_read_lock();
		if (!ns_capable(__task_cred(p)->user_ns, CAP_SYS_NICE)) {
			rcu_read_unlock();
			retval = -EPERM;
			goto out_put_task;
		}
		rcu_read_unlock();
	}

	retval = security_task_setscheduler(p);
	if (retval)
		goto out_put_task;

	retval = __sched_setaffinity(p, in_mask);
out_put_task:
	put_task_struct(p);
	return retval;
}

static int get_user_cpu_mask(unsigned long __user *user_mask_ptr, unsigned len,
			     struct cpumask *new_mask)
{
	if (len < cpumask_size())
		cpumask_clear(new_mask);
	else if (len > cpumask_size())
		len = cpumask_size();

	return copy_from_user(new_mask, user_mask_ptr, len) ? -EFAULT : 0;
}

/**
 * sys_sched_setaffinity - set the CPU affinity of a process
 * @pid: pid of the process
 * @len: length in bytes of the bitmask pointed to by user_mask_ptr
 * @user_mask_ptr: user-space pointer to the new CPU mask
 *
 * Return: 0 on success. An error code otherwise.
 */
SYSCALL_DEFINE3(sched_setaffinity, pid_t, pid, unsigned int, len,
		unsigned long __user *, user_mask_ptr)
{
	cpumask_var_t new_mask;
	int retval;

	if (!alloc_cpumask_var(&new_mask, GFP_KERNEL))
		return -ENOMEM;

	retval = get_user_cpu_mask(user_mask_ptr, len, new_mask);
	if (retval == 0)
		retval = sched_setaffinity(pid, new_mask);
	free_cpumask_var(new_mask);
	return retval;
}

long sched_getaffinity(pid_t pid, struct cpumask *mask)
{
	struct task_struct *p;
	unsigned long flags;
	int retval;

	rcu_read_lock();

	retval = -ESRCH;
	p = find_process_by_pid(pid);
	if (!p)
		goto out_unlock;

	retval = security_task_getscheduler(p);
	if (retval)
		goto out_unlock;

	raw_spin_lock_irqsave(&p->pi_lock, flags);
	cpumask_and(mask, &p->cpus_mask, cpu_active_mask);
	raw_spin_unlock_irqrestore(&p->pi_lock, flags);

out_unlock:
	rcu_read_unlock();

	return retval;
}

/**
 * sys_sched_getaffinity - get the CPU affinity of a process
 * @pid: pid of the process
 * @len: length in bytes of the bitmask pointed to by user_mask_ptr
 * @user_mask_ptr: user-space pointer to hold the current CPU mask
 *
 * Return: size of CPU mask copied to user_mask_ptr on success. An
 * error code otherwise.
 */
SYSCALL_DEFINE3(sched_getaffinity, pid_t, pid, unsigned int, len,
		unsigned long __user *, user_mask_ptr)
{
	int ret;
	cpumask_var_t mask;

	if ((len * BITS_PER_BYTE) < nr_cpu_ids)
		return -EINVAL;
	if (len & (sizeof(unsigned long)-1))
		return -EINVAL;

	if (!alloc_cpumask_var(&mask, GFP_KERNEL))
		return -ENOMEM;

	ret = sched_getaffinity(pid, mask);
	if (ret == 0) {
		unsigned int retlen = min(len, cpumask_size());

		if (copy_to_user(user_mask_ptr, mask, retlen))
			ret = -EFAULT;
		else
			ret = retlen;
	}
	free_cpumask_var(mask);

	return ret;
}

static void do_sched_yield(void)
{
	struct rq_flags rf;
	struct rq *rq;

	rq = this_rq_lock_irq(&rf);

	schedstat_inc(rq->yld_count);
	current->sched_class->yield_task(rq);

	preempt_disable();
	rq_unlock_irq(rq, &rf);
	sched_preempt_enable_no_resched();

	schedule();
}

/**
 * sys_sched_yield - yield the current processor to other threads.
 *
 * This function yields the current CPU to other tasks. If there are no
 * other threads running on this CPU then this function will return.
 *
 * Return: 0.
 */
SYSCALL_DEFINE0(sched_yield)
{
	do_sched_yield();
	return 0;
}

#if !defined(CONFIG_PREEMPTION) || defined(CONFIG_PREEMPT_DYNAMIC)
int __sched __cond_resched(void)
{
	if (should_resched(0)) {
		preempt_schedule_common();
		return 1;
	}
	/*
	 * In preemptible kernels, ->rcu_read_lock_nesting tells the tick
	 * whether the current CPU is in an RCU read-side critical section,
	 * so the tick can report quiescent states even for CPUs looping
	 * in kernel context.  In contrast, in non-preemptible kernels,
	 * RCU readers leave no in-memory hints, which means that CPU-bound
	 * processes executing in kernel context might never report an
	 * RCU quiescent state.  Therefore, the following code causes
	 * cond_resched() to report a quiescent state, but only when RCU
	 * is in urgent need of one.
	 */
#ifndef CONFIG_PREEMPT_RCU
	rcu_all_qs();
#endif
	return 0;
}
EXPORT_SYMBOL(__cond_resched);
#endif

#ifdef CONFIG_PREEMPT_DYNAMIC
DEFINE_STATIC_CALL_RET0(cond_resched, __cond_resched);
EXPORT_STATIC_CALL_TRAMP(cond_resched);

DEFINE_STATIC_CALL_RET0(might_resched, __cond_resched);
EXPORT_STATIC_CALL_TRAMP(might_resched);
#endif

/*
 * __cond_resched_lock() - if a reschedule is pending, drop the given lock,
 * call schedule, and on return reacquire the lock.
 *
 * This works OK both with and without CONFIG_PREEMPTION. We do strange low-level
 * operations here to prevent schedule() from being called twice (once via
 * spin_unlock(), once by hand).
 */
int __cond_resched_lock(spinlock_t *lock)
{
	int resched = should_resched(PREEMPT_LOCK_OFFSET);
	int ret = 0;

	lockdep_assert_held(lock);

	if (spin_needbreak(lock) || resched) {
		spin_unlock(lock);
		if (resched)
			preempt_schedule_common();
		else
			cpu_relax();
		ret = 1;
		spin_lock(lock);
	}
	return ret;
}
EXPORT_SYMBOL(__cond_resched_lock);

int __cond_resched_rwlock_read(rwlock_t *lock)
{
	int resched = should_resched(PREEMPT_LOCK_OFFSET);
	int ret = 0;

	lockdep_assert_held_read(lock);

	if (rwlock_needbreak(lock) || resched) {
		read_unlock(lock);
		if (resched)
			preempt_schedule_common();
		else
			cpu_relax();
		ret = 1;
		read_lock(lock);
	}
	return ret;
}
EXPORT_SYMBOL(__cond_resched_rwlock_read);

int __cond_resched_rwlock_write(rwlock_t *lock)
{
	int resched = should_resched(PREEMPT_LOCK_OFFSET);
	int ret = 0;

	lockdep_assert_held_write(lock);

	if (rwlock_needbreak(lock) || resched) {
		write_unlock(lock);
		if (resched)
			preempt_schedule_common();
		else
			cpu_relax();
		ret = 1;
		write_lock(lock);
	}
	return ret;
}
EXPORT_SYMBOL(__cond_resched_rwlock_write);

/**
 * yield - yield the current processor to other threads.
 *
 * Do not ever use this function, there's a 99% chance you're doing it wrong.
 *
 * The scheduler is at all times free to pick the calling task as the most
 * eligible task to run, if removing the yield() call from your code breaks
 * it, it's already broken.
 *
 * Typical broken usage is:
 *
 * while (!event)
 *	yield();
 *
 * where one assumes that yield() will let 'the other' process run that will
 * make event true. If the current task is a SCHED_FIFO task that will never
 * happen. Never use yield() as a progress guarantee!!
 *
 * If you want to use yield() to wait for something, use wait_event().
 * If you want to use yield() to be 'nice' for others, use cond_resched().
 * If you still want to use yield(), do not!
 */
void __sched yield(void)
{
	set_current_state(TASK_RUNNING);
	do_sched_yield();
}
EXPORT_SYMBOL(yield);

/**
 * yield_to - yield the current processor to another thread in
 * your thread group, or accelerate that thread toward the
 * processor it's on.
 * @p: target task
 * @preempt: whether task preemption is allowed or not
 *
 * It's the caller's job to ensure that the target task struct
 * can't go away on us before we can do any checks.
 *
 * Return:
 *	true (>0) if we indeed boosted the target task.
 *	false (0) if we failed to boost the target.
 *	-ESRCH if there's no task to yield to.
 */
int __sched yield_to(struct task_struct *p, bool preempt)
{
	struct task_struct *curr = current;
	struct rq *rq, *p_rq;
	unsigned long flags;
	int yielded = 0;

	local_irq_save(flags);
	rq = this_rq();

again:
	p_rq = task_rq(p);
	/*
	 * If we're the only runnable task on the rq and target rq also
	 * has only one task, there's absolutely no point in yielding.
	 */
	if (rq->nr_running == 1 && p_rq->nr_running == 1) {
		yielded = -ESRCH;
		goto out_irq;
	}

	double_rq_lock(rq, p_rq);
	if (task_rq(p) != p_rq) {
		double_rq_unlock(rq, p_rq);
		goto again;
	}

	if (!curr->sched_class->yield_to_task)
		goto out_unlock;

	if (curr->sched_class != p->sched_class)
		goto out_unlock;

	if (task_running(p_rq, p) || !task_is_running(p))
		goto out_unlock;

	yielded = curr->sched_class->yield_to_task(rq, p);
	if (yielded) {
		schedstat_inc(rq->yld_count);
		/*
		 * Make p's CPU reschedule; pick_next_entity takes care of
		 * fairness.
		 */
		if (preempt && rq != p_rq)
			resched_curr(p_rq);
	}

out_unlock:
	double_rq_unlock(rq, p_rq);
out_irq:
	local_irq_restore(flags);

	if (yielded > 0)
		schedule();

	return yielded;
}
EXPORT_SYMBOL_GPL(yield_to);

int io_schedule_prepare(void)
{
	int old_iowait = current->in_iowait;

	current->in_iowait = 1;
	if (current->plug)
		blk_flush_plug(current->plug, true);

	return old_iowait;
}

void io_schedule_finish(int token)
{
	current->in_iowait = token;
}

/*
 * This task is about to go to sleep on IO. Increment rq->nr_iowait so
 * that process accounting knows that this is a task in IO wait state.
 */
long __sched io_schedule_timeout(long timeout)
{
	int token;
	long ret;

	token = io_schedule_prepare();
	ret = schedule_timeout(timeout);
	io_schedule_finish(token);

	return ret;
}
EXPORT_SYMBOL(io_schedule_timeout);

void __sched io_schedule(void)
{
	int token;

	token = io_schedule_prepare();
	schedule();
	io_schedule_finish(token);
}
EXPORT_SYMBOL(io_schedule);

/**
 * sys_sched_get_priority_max - return maximum RT priority.
 * @policy: scheduling class.
 *
 * Return: On success, this syscall returns the maximum
 * rt_priority that can be used by a given scheduling class.
 * On failure, a negative error code is returned.
 */
SYSCALL_DEFINE1(sched_get_priority_max, int, policy)
{
	int ret = -EINVAL;

	switch (policy) {
	case SCHED_FIFO:
	case SCHED_RR:
		ret = MAX_RT_PRIO-1;
		break;
	case SCHED_DEADLINE:
	case SCHED_NORMAL:
	case SCHED_BATCH:
	case SCHED_IDLE:
		ret = 0;
		break;
	}
	return ret;
}

/**
 * sys_sched_get_priority_min - return minimum RT priority.
 * @policy: scheduling class.
 *
 * Return: On success, this syscall returns the minimum
 * rt_priority that can be used by a given scheduling class.
 * On failure, a negative error code is returned.
 */
SYSCALL_DEFINE1(sched_get_priority_min, int, policy)
{
	int ret = -EINVAL;

	switch (policy) {
	case SCHED_FIFO:
	case SCHED_RR:
		ret = 1;
		break;
	case SCHED_DEADLINE:
	case SCHED_NORMAL:
	case SCHED_BATCH:
	case SCHED_IDLE:
		ret = 0;
	}
	return ret;
}

static int sched_rr_get_interval(pid_t pid, struct timespec64 *t)
{
	struct task_struct *p;
	unsigned int time_slice;
	struct rq_flags rf;
	struct rq *rq;
	int retval;

	if (pid < 0)
		return -EINVAL;

	retval = -ESRCH;
	rcu_read_lock();
	p = find_process_by_pid(pid);
	if (!p)
		goto out_unlock;

	retval = security_task_getscheduler(p);
	if (retval)
		goto out_unlock;

	rq = task_rq_lock(p, &rf);
	time_slice = 0;
	if (p->sched_class->get_rr_interval)
		time_slice = p->sched_class->get_rr_interval(rq, p);
	task_rq_unlock(rq, p, &rf);

	rcu_read_unlock();
	jiffies_to_timespec64(time_slice, t);
	return 0;

out_unlock:
	rcu_read_unlock();
	return retval;
}

/**
 * sys_sched_rr_get_interval - return the default timeslice of a process.
 * @pid: pid of the process.
 * @interval: userspace pointer to the timeslice value.
 *
 * this syscall writes the default timeslice value of a given process
 * into the user-space timespec buffer. A value of '0' means infinity.
 *
 * Return: On success, 0 and the timeslice is in @interval. Otherwise,
 * an error code.
 */
SYSCALL_DEFINE2(sched_rr_get_interval, pid_t, pid,
		struct __kernel_timespec __user *, interval)
{
	struct timespec64 t;
	int retval = sched_rr_get_interval(pid, &t);

	if (retval == 0)
		retval = put_timespec64(&t, interval);

	return retval;
}

#ifdef CONFIG_COMPAT_32BIT_TIME
SYSCALL_DEFINE2(sched_rr_get_interval_time32, pid_t, pid,
		struct old_timespec32 __user *, interval)
{
	struct timespec64 t;
	int retval = sched_rr_get_interval(pid, &t);

	if (retval == 0)
		retval = put_old_timespec32(&t, interval);
	return retval;
}
#endif

void sched_show_task(struct task_struct *p)
{
	unsigned long free = 0;
	int ppid;

	if (!try_get_task_stack(p))
		return;

	pr_info("task:%-15.15s state:%c", p->comm, task_state_to_char(p));

	if (task_is_running(p))
		pr_cont("  running task    ");
#ifdef CONFIG_DEBUG_STACK_USAGE
	free = stack_not_used(p);
#endif
	ppid = 0;
	rcu_read_lock();
	if (pid_alive(p))
		ppid = task_pid_nr(rcu_dereference(p->real_parent));
	rcu_read_unlock();
	pr_cont(" stack:%5lu pid:%5d ppid:%6d flags:0x%08lx\n",
		free, task_pid_nr(p), ppid,
		(unsigned long)task_thread_info(p)->flags);

	print_worker_info(KERN_INFO, p);
	print_stop_info(KERN_INFO, p);
	show_stack(p, NULL, KERN_INFO);
	put_task_stack(p);
}
EXPORT_SYMBOL_GPL(sched_show_task);

static inline bool
state_filter_match(unsigned long state_filter, struct task_struct *p)
{
	unsigned int state = READ_ONCE(p->__state);

	/* no filter, everything matches */
	if (!state_filter)
		return true;

	/* filter, but doesn't match */
	if (!(state & state_filter))
		return false;

	/*
	 * When looking for TASK_UNINTERRUPTIBLE skip TASK_IDLE (allows
	 * TASK_KILLABLE).
	 */
	if (state_filter == TASK_UNINTERRUPTIBLE && state == TASK_IDLE)
		return false;

	return true;
}


void show_state_filter(unsigned int state_filter)
{
	struct task_struct *g, *p;

	rcu_read_lock();
	for_each_process_thread(g, p) {
		/*
		 * reset the NMI-timeout, listing all files on a slow
		 * console might take a lot of time:
		 * Also, reset softlockup watchdogs on all CPUs, because
		 * another CPU might be blocked waiting for us to process
		 * an IPI.
		 */
		touch_nmi_watchdog();
		touch_all_softlockup_watchdogs();
		if (state_filter_match(state_filter, p))
			sched_show_task(p);
	}

#ifdef CONFIG_SCHED_DEBUG
	if (!state_filter)
		sysrq_sched_debug_show();
#endif
	rcu_read_unlock();
	/*
	 * Only show locks if all tasks are dumped:
	 */
	if (!state_filter)
		debug_show_all_locks();
}

/**
 * init_idle - set up an idle thread for a given CPU
 * @idle: task in question
 * @cpu: CPU the idle task belongs to
 *
 * NOTE: this function does not set the idle thread's NEED_RESCHED
 * flag, to make booting more robust.
 */
void __init init_idle(struct task_struct *idle, int cpu)
{
	struct rq *rq = cpu_rq(cpu);
	unsigned long flags;

	__sched_fork(0, idle);

	/*
	 * The idle task doesn't need the kthread struct to function, but it
	 * is dressed up as a per-CPU kthread and thus needs to play the part
	 * if we want to avoid special-casing it in code that deals with per-CPU
	 * kthreads.
	 */
	set_kthread_struct(idle);

	raw_spin_lock_irqsave(&idle->pi_lock, flags);
	raw_spin_rq_lock(rq);

	idle->__state = TASK_RUNNING;
	idle->se.exec_start = sched_clock();
	/*
	 * PF_KTHREAD should already be set at this point; regardless, make it
	 * look like a proper per-CPU kthread.
	 */
	idle->flags |= PF_IDLE | PF_KTHREAD | PF_NO_SETAFFINITY;
	kthread_set_per_cpu(idle, cpu);

	scs_task_reset(idle);
	kasan_unpoison_task_stack(idle);

#ifdef CONFIG_SMP
	/*
	 * It's possible that init_idle() gets called multiple times on a task,
	 * in that case do_set_cpus_allowed() will not do the right thing.
	 *
	 * And since this is boot we can forgo the serialization.
	 */
	set_cpus_allowed_common(idle, cpumask_of(cpu), 0);
#endif
	/*
	 * We're having a chicken and egg problem, even though we are
	 * holding rq->lock, the CPU isn't yet set to this CPU so the
	 * lockdep check in task_group() will fail.
	 *
	 * Similar case to sched_fork(). / Alternatively we could
	 * use task_rq_lock() here and obtain the other rq->lock.
	 *
	 * Silence PROVE_RCU
	 */
	rcu_read_lock();
	__set_task_cpu(idle, cpu);
	rcu_read_unlock();

	rq->idle = idle;
	rcu_assign_pointer(rq->curr, idle);
	idle->on_rq = TASK_ON_RQ_QUEUED;
#ifdef CONFIG_SMP
	idle->on_cpu = 1;
#endif
	raw_spin_rq_unlock(rq);
	raw_spin_unlock_irqrestore(&idle->pi_lock, flags);

	/* Set the preempt count _outside_ the spinlocks! */
	init_idle_preempt_count(idle, cpu);

	/*
	 * The idle tasks have their own, simple scheduling class:
	 */
	idle->sched_class = &idle_sched_class;
	ftrace_graph_init_idle_task(idle, cpu);
	vtime_init_idle(idle, cpu);
#ifdef CONFIG_SMP
	sprintf(idle->comm, "%s/%d", INIT_TASK_COMM, cpu);
#endif
}

#ifdef CONFIG_SMP

int cpuset_cpumask_can_shrink(const struct cpumask *cur,
			      const struct cpumask *trial)
{
	int ret = 1;

	if (!cpumask_weight(cur))
		return ret;

	ret = dl_cpuset_cpumask_can_shrink(cur, trial);

	return ret;
}

int task_can_attach(struct task_struct *p,
		    const struct cpumask *cs_cpus_allowed)
{
	int ret = 0;

	/*
	 * Kthreads which disallow setaffinity shouldn't be moved
	 * to a new cpuset; we don't want to change their CPU
	 * affinity and isolating such threads by their set of
	 * allowed nodes is unnecessary.  Thus, cpusets are not
	 * applicable for such threads.  This prevents checking for
	 * success of set_cpus_allowed_ptr() on all attached tasks
	 * before cpus_mask may be changed.
	 */
	if (p->flags & PF_NO_SETAFFINITY) {
		ret = -EINVAL;
		goto out;
	}

	if (dl_task(p) && !cpumask_intersects(task_rq(p)->rd->span,
					      cs_cpus_allowed))
		ret = dl_task_can_attach(p, cs_cpus_allowed);

out:
	return ret;
}

bool sched_smp_initialized __read_mostly;

#ifdef CONFIG_NUMA_BALANCING
/* Migrate current task p to target_cpu */
int migrate_task_to(struct task_struct *p, int target_cpu)
{
	struct migration_arg arg = { p, target_cpu };
	int curr_cpu = task_cpu(p);

	if (curr_cpu == target_cpu)
		return 0;

	if (!cpumask_test_cpu(target_cpu, p->cpus_ptr))
		return -EINVAL;

	/* TODO: This is not properly updating schedstats */

	trace_sched_move_numa(p, curr_cpu, target_cpu);
	return stop_one_cpu(curr_cpu, migration_cpu_stop, &arg);
}

/*
 * Requeue a task on a given node and accurately track the number of NUMA
 * tasks on the runqueues
 */
void sched_setnuma(struct task_struct *p, int nid)
{
	bool queued, running;
	struct rq_flags rf;
	struct rq *rq;

	rq = task_rq_lock(p, &rf);
	queued = task_on_rq_queued(p);
	running = task_current(rq, p);

	if (queued)
		dequeue_task(rq, p, DEQUEUE_SAVE);
	if (running)
		put_prev_task(rq, p);

	p->numa_preferred_nid = nid;

	if (queued)
		enqueue_task(rq, p, ENQUEUE_RESTORE | ENQUEUE_NOCLOCK);
	if (running)
		set_next_task(rq, p);
	task_rq_unlock(rq, p, &rf);
}
#endif /* CONFIG_NUMA_BALANCING */

#ifdef CONFIG_HOTPLUG_CPU
/*
 * Ensure that the idle task is using init_mm right before its CPU goes
 * offline.
 */
void idle_task_exit(void)
{
	struct mm_struct *mm = current->active_mm;

	BUG_ON(cpu_online(smp_processor_id()));
	BUG_ON(current != this_rq()->idle);

	if (mm != &init_mm) {
		switch_mm(mm, &init_mm, current);
		finish_arch_post_lock_switch();
	}

	scs_task_reset(current);
	/* finish_cpu(), as ran on the BP, will clean up the active_mm state */
}

static int __balance_push_cpu_stop(void *arg)
{
	struct task_struct *p = arg;
	struct rq *rq = this_rq();
	struct rq_flags rf;
	int cpu;

	raw_spin_lock_irq(&p->pi_lock);
	rq_lock(rq, &rf);

	update_rq_clock(rq);

	if (task_rq(p) == rq && task_on_rq_queued(p)) {
		cpu = select_fallback_rq(rq->cpu, p);
		rq = __migrate_task(rq, &rf, p, cpu);
	}

	rq_unlock(rq, &rf);
	raw_spin_unlock_irq(&p->pi_lock);

	put_task_struct(p);

	return 0;
}

static DEFINE_PER_CPU(struct cpu_stop_work, push_work);

/*
 * Ensure we only run per-cpu kthreads once the CPU goes !active.
 *
 * This is enabled below SCHED_AP_ACTIVE; when !cpu_active(), but only
 * effective when the hotplug motion is down.
 */
static void balance_push(struct rq *rq)
{
	struct task_struct *push_task = rq->curr;

	lockdep_assert_rq_held(rq);

	/*
	 * Ensure the thing is persistent until balance_push_set(.on = false);
	 */
	rq->balance_callback = &balance_push_callback;

	/*
	 * Only active while going offline and when invoked on the outgoing
	 * CPU.
	 */
	if (!cpu_dying(rq->cpu) || rq != this_rq())
		return;

	/*
	 * Both the cpu-hotplug and stop task are in this case and are
	 * required to complete the hotplug process.
	 */
	if (kthread_is_per_cpu(push_task) ||
	    is_migration_disabled(push_task)) {

		/*
		 * If this is the idle task on the outgoing CPU try to wake
		 * up the hotplug control thread which might wait for the
		 * last task to vanish. The rcuwait_active() check is
		 * accurate here because the waiter is pinned on this CPU
		 * and can't obviously be running in parallel.
		 *
		 * On RT kernels this also has to check whether there are
		 * pinned and scheduled out tasks on the runqueue. They
		 * need to leave the migrate disabled section first.
		 */
		if (!rq->nr_running && !rq_has_pinned_tasks(rq) &&
		    rcuwait_active(&rq->hotplug_wait)) {
			raw_spin_rq_unlock(rq);
			rcuwait_wake_up(&rq->hotplug_wait);
			raw_spin_rq_lock(rq);
		}
		return;
	}

	get_task_struct(push_task);
	/*
	 * Temporarily drop rq->lock such that we can wake-up the stop task.
	 * Both preemption and IRQs are still disabled.
	 */
	raw_spin_rq_unlock(rq);
	stop_one_cpu_nowait(rq->cpu, __balance_push_cpu_stop, push_task,
			    this_cpu_ptr(&push_work));
	/*
	 * At this point need_resched() is true and we'll take the loop in
	 * schedule(). The next pick is obviously going to be the stop task
	 * which kthread_is_per_cpu() and will push this task away.
	 */
	raw_spin_rq_lock(rq);
}

static void balance_push_set(int cpu, bool on)
{
	struct rq *rq = cpu_rq(cpu);
	struct rq_flags rf;

	rq_lock_irqsave(rq, &rf);
	if (on) {
		WARN_ON_ONCE(rq->balance_callback);
		rq->balance_callback = &balance_push_callback;
	} else if (rq->balance_callback == &balance_push_callback) {
		rq->balance_callback = NULL;
	}
	rq_unlock_irqrestore(rq, &rf);
}

/*
 * Invoked from a CPUs hotplug control thread after the CPU has been marked
 * inactive. All tasks which are not per CPU kernel threads are either
 * pushed off this CPU now via balance_push() or placed on a different CPU
 * during wakeup. Wait until the CPU is quiescent.
 */
static void balance_hotplug_wait(void)
{
	struct rq *rq = this_rq();

	rcuwait_wait_event(&rq->hotplug_wait,
			   rq->nr_running == 1 && !rq_has_pinned_tasks(rq),
			   TASK_UNINTERRUPTIBLE);
}

#else

static inline void balance_push(struct rq *rq)
{
}

static inline void balance_push_set(int cpu, bool on)
{
}

static inline void balance_hotplug_wait(void)
{
}

#endif /* CONFIG_HOTPLUG_CPU */

void set_rq_online(struct rq *rq)
{
	if (!rq->online) {
		const struct sched_class *class;

		cpumask_set_cpu(rq->cpu, rq->rd->online);
		rq->online = 1;

		for_each_class(class) {
			if (class->rq_online)
				class->rq_online(rq);
		}
	}
}

void set_rq_offline(struct rq *rq)
{
	if (rq->online) {
		const struct sched_class *class;

		for_each_class(class) {
			if (class->rq_offline)
				class->rq_offline(rq);
		}

		cpumask_clear_cpu(rq->cpu, rq->rd->online);
		rq->online = 0;
	}
}

/*
 * used to mark begin/end of suspend/resume:
 */
static int num_cpus_frozen;

/*
 * Update cpusets according to cpu_active mask.  If cpusets are
 * disabled, cpuset_update_active_cpus() becomes a simple wrapper
 * around partition_sched_domains().
 *
 * If we come here as part of a suspend/resume, don't touch cpusets because we
 * want to restore it back to its original state upon resume anyway.
 */
static void cpuset_cpu_active(void)
{
	if (cpuhp_tasks_frozen) {
		/*
		 * num_cpus_frozen tracks how many CPUs are involved in suspend
		 * resume sequence. As long as this is not the last online
		 * operation in the resume sequence, just build a single sched
		 * domain, ignoring cpusets.
		 */
		partition_sched_domains(1, NULL, NULL);
		if (--num_cpus_frozen)
			return;
		/*
		 * This is the last CPU online operation. So fall through and
		 * restore the original sched domains by considering the
		 * cpuset configurations.
		 */
		cpuset_force_rebuild();
	}
	cpuset_update_active_cpus();
}

static int cpuset_cpu_inactive(unsigned int cpu)
{
	if (!cpuhp_tasks_frozen) {
		if (dl_cpu_busy(cpu))
			return -EBUSY;
		cpuset_update_active_cpus();
	} else {
		num_cpus_frozen++;
		partition_sched_domains(1, NULL, NULL);
	}
	return 0;
}

int sched_cpu_activate(unsigned int cpu)
{
	struct rq *rq = cpu_rq(cpu);
	struct rq_flags rf;

	/*
	 * Clear the balance_push callback and prepare to schedule
	 * regular tasks.
	 */
	balance_push_set(cpu, false);

#ifdef CONFIG_SCHED_SMT
	/*
	 * When going up, increment the number of cores with SMT present.
	 */
	if (cpumask_weight(cpu_smt_mask(cpu)) == 2)
		static_branch_inc_cpuslocked(&sched_smt_present);
#endif
	set_cpu_active(cpu, true);

	if (sched_smp_initialized) {
		sched_domains_numa_masks_set(cpu);
		cpuset_cpu_active();
	}

	/*
	 * Put the rq online, if not already. This happens:
	 *
	 * 1) In the early boot process, because we build the real domains
	 *    after all CPUs have been brought up.
	 *
	 * 2) At runtime, if cpuset_cpu_active() fails to rebuild the
	 *    domains.
	 */
	rq_lock_irqsave(rq, &rf);
	if (rq->rd) {
		BUG_ON(!cpumask_test_cpu(cpu, rq->rd->span));
		set_rq_online(rq);
	}
	rq_unlock_irqrestore(rq, &rf);

	return 0;
}

int sched_cpu_deactivate(unsigned int cpu)
{
	struct rq *rq = cpu_rq(cpu);
	struct rq_flags rf;
	int ret;

	/*
	 * Remove CPU from nohz.idle_cpus_mask to prevent participating in
	 * load balancing when not active
	 */
	nohz_balance_exit_idle(rq);

	set_cpu_active(cpu, false);

	/*
	 * From this point forward, this CPU will refuse to run any task that
	 * is not: migrate_disable() or KTHREAD_IS_PER_CPU, and will actively
	 * push those tasks away until this gets cleared, see
	 * sched_cpu_dying().
	 */
	balance_push_set(cpu, true);

	/*
	 * We've cleared cpu_active_mask / set balance_push, wait for all
	 * preempt-disabled and RCU users of this state to go away such that
	 * all new such users will observe it.
	 *
	 * Specifically, we rely on ttwu to no longer target this CPU, see
	 * ttwu_queue_cond() and is_cpu_allowed().
	 *
	 * Do sync before park smpboot threads to take care the rcu boost case.
	 */
	synchronize_rcu();

	rq_lock_irqsave(rq, &rf);
	if (rq->rd) {
		update_rq_clock(rq);
		BUG_ON(!cpumask_test_cpu(cpu, rq->rd->span));
		set_rq_offline(rq);
	}
	rq_unlock_irqrestore(rq, &rf);

#ifdef CONFIG_SCHED_SMT
	/*
	 * When going down, decrement the number of cores with SMT present.
	 */
	if (cpumask_weight(cpu_smt_mask(cpu)) == 2)
		static_branch_dec_cpuslocked(&sched_smt_present);

	sched_core_cpu_deactivate(cpu);
#endif

	if (!sched_smp_initialized)
		return 0;

	ret = cpuset_cpu_inactive(cpu);
	if (ret) {
		balance_push_set(cpu, false);
		set_cpu_active(cpu, true);
		return ret;
	}
	sched_domains_numa_masks_clear(cpu);
	return 0;
}

static void sched_rq_cpu_starting(unsigned int cpu)
{
	struct rq *rq = cpu_rq(cpu);

	rq->calc_load_update = calc_load_update;
	update_max_interval();
}

int sched_cpu_starting(unsigned int cpu)
{
	sched_core_cpu_starting(cpu);
	sched_rq_cpu_starting(cpu);
	sched_tick_start(cpu);
	return 0;
}

#ifdef CONFIG_HOTPLUG_CPU

/*
 * Invoked immediately before the stopper thread is invoked to bring the
 * CPU down completely. At this point all per CPU kthreads except the
 * hotplug thread (current) and the stopper thread (inactive) have been
 * either parked or have been unbound from the outgoing CPU. Ensure that
 * any of those which might be on the way out are gone.
 *
 * If after this point a bound task is being woken on this CPU then the
 * responsible hotplug callback has failed to do it's job.
 * sched_cpu_dying() will catch it with the appropriate fireworks.
 */
int sched_cpu_wait_empty(unsigned int cpu)
{
	balance_hotplug_wait();
	return 0;
}

/*
 * Since this CPU is going 'away' for a while, fold any nr_active delta we
 * might have. Called from the CPU stopper task after ensuring that the
 * stopper is the last running task on the CPU, so nr_active count is
 * stable. We need to take the teardown thread which is calling this into
 * account, so we hand in adjust = 1 to the load calculation.
 *
 * Also see the comment "Global load-average calculations".
 */
static void calc_load_migrate(struct rq *rq)
{
	long delta = calc_load_fold_active(rq, 1);

	if (delta)
		atomic_long_add(delta, &calc_load_tasks);
}

static void dump_rq_tasks(struct rq *rq, const char *loglvl)
{
	struct task_struct *g, *p;
	int cpu = cpu_of(rq);

	lockdep_assert_rq_held(rq);

	printk("%sCPU%d enqueued tasks (%u total):\n", loglvl, cpu, rq->nr_running);
	for_each_process_thread(g, p) {
		if (task_cpu(p) != cpu)
			continue;

		if (!task_on_rq_queued(p))
			continue;

		printk("%s\tpid: %d, name: %s\n", loglvl, p->pid, p->comm);
	}
}

int sched_cpu_dying(unsigned int cpu)
{
	struct rq *rq = cpu_rq(cpu);
	struct rq_flags rf;

	/* Handle pending wakeups and then migrate everything off */
	sched_tick_stop(cpu);

	rq_lock_irqsave(rq, &rf);
	if (rq->nr_running != 1 || rq_has_pinned_tasks(rq)) {
		WARN(true, "Dying CPU not properly vacated!");
		dump_rq_tasks(rq, KERN_WARNING);
	}
	rq_unlock_irqrestore(rq, &rf);

	calc_load_migrate(rq);
	update_max_interval();
	hrtick_clear(rq);
	sched_core_cpu_dying(cpu);
	return 0;
}
#endif

void __init sched_init_smp(void)
{
	sched_init_numa();

	/*
	 * There's no userspace yet to cause hotplug operations; hence all the
	 * CPU masks are stable and all blatant races in the below code cannot
	 * happen.
	 */
	mutex_lock(&sched_domains_mutex);
	sched_init_domains(cpu_active_mask);
	mutex_unlock(&sched_domains_mutex);

	/* Move init over to a non-isolated CPU */
	if (set_cpus_allowed_ptr(current, housekeeping_cpumask(HK_FLAG_DOMAIN)) < 0)
		BUG();
	current->flags &= ~PF_NO_SETAFFINITY;
	sched_init_granularity();

	init_sched_rt_class();
	init_sched_dl_class();

	sched_smp_initialized = true;
}

static int __init migration_init(void)
{
	sched_cpu_starting(smp_processor_id());
	return 0;
}
early_initcall(migration_init);

#else
void __init sched_init_smp(void)
{
	sched_init_granularity();
}
#endif /* CONFIG_SMP */

int in_sched_functions(unsigned long addr)
{
	return in_lock_functions(addr) ||
		(addr >= (unsigned long)__sched_text_start
		&& addr < (unsigned long)__sched_text_end);
}

#ifdef CONFIG_CGROUP_SCHED
/*
 * Default task group.
 * Every task in system belongs to this group at bootup.
 */
struct task_group root_task_group;
LIST_HEAD(task_groups);

/* Cacheline aligned slab cache for task_group */
static struct kmem_cache *task_group_cache __read_mostly;
#endif

DECLARE_PER_CPU(cpumask_var_t, load_balance_mask);
DECLARE_PER_CPU(cpumask_var_t, select_idle_mask);

void __init sched_init(void)
{
	unsigned long ptr = 0;
	int i;

	/* Make sure the linker didn't screw up */
	BUG_ON(&idle_sched_class + 1 != &fair_sched_class ||
	       &fair_sched_class + 1 != &rt_sched_class ||
	       &rt_sched_class + 1   != &dl_sched_class);
#ifdef CONFIG_SMP
	BUG_ON(&dl_sched_class + 1 != &stop_sched_class);
#endif

	wait_bit_init();

#ifdef CONFIG_FAIR_GROUP_SCHED
	ptr += 2 * nr_cpu_ids * sizeof(void **);
#endif
#ifdef CONFIG_RT_GROUP_SCHED
	ptr += 2 * nr_cpu_ids * sizeof(void **);
#endif
	if (ptr) {
		ptr = (unsigned long)kzalloc(ptr, GFP_NOWAIT);

#ifdef CONFIG_FAIR_GROUP_SCHED
		root_task_group.se = (struct sched_entity **)ptr;
		ptr += nr_cpu_ids * sizeof(void **);

		root_task_group.cfs_rq = (struct cfs_rq **)ptr;
		ptr += nr_cpu_ids * sizeof(void **);

		root_task_group.shares = ROOT_TASK_GROUP_LOAD;
		init_cfs_bandwidth(&root_task_group.cfs_bandwidth);
#endif /* CONFIG_FAIR_GROUP_SCHED */
#ifdef CONFIG_RT_GROUP_SCHED
		root_task_group.rt_se = (struct sched_rt_entity **)ptr;
		ptr += nr_cpu_ids * sizeof(void **);

		root_task_group.rt_rq = (struct rt_rq **)ptr;
		ptr += nr_cpu_ids * sizeof(void **);

#endif /* CONFIG_RT_GROUP_SCHED */
	}
#ifdef CONFIG_CPUMASK_OFFSTACK
	for_each_possible_cpu(i) {
		per_cpu(load_balance_mask, i) = (cpumask_var_t)kzalloc_node(
			cpumask_size(), GFP_KERNEL, cpu_to_node(i));
		per_cpu(select_idle_mask, i) = (cpumask_var_t)kzalloc_node(
			cpumask_size(), GFP_KERNEL, cpu_to_node(i));
	}
#endif /* CONFIG_CPUMASK_OFFSTACK */

	init_rt_bandwidth(&def_rt_bandwidth, global_rt_period(), global_rt_runtime());
	init_dl_bandwidth(&def_dl_bandwidth, global_rt_period(), global_rt_runtime());

#ifdef CONFIG_SMP
	init_defrootdomain();
#endif

#ifdef CONFIG_RT_GROUP_SCHED
	init_rt_bandwidth(&root_task_group.rt_bandwidth,
			global_rt_period(), global_rt_runtime());
#endif /* CONFIG_RT_GROUP_SCHED */

#ifdef CONFIG_CGROUP_SCHED
	task_group_cache = KMEM_CACHE(task_group, 0);

	list_add(&root_task_group.list, &task_groups);
	INIT_LIST_HEAD(&root_task_group.children);
	INIT_LIST_HEAD(&root_task_group.siblings);
	autogroup_init(&init_task);
#endif /* CONFIG_CGROUP_SCHED */

	for_each_possible_cpu(i) {
		struct rq *rq;

		rq = cpu_rq(i);
		raw_spin_lock_init(&rq->__lock);
		rq->nr_running = 0;
		rq->calc_load_active = 0;
		rq->calc_load_update = jiffies + LOAD_FREQ;
		init_cfs_rq(&rq->cfs);
		init_rt_rq(&rq->rt);
		init_dl_rq(&rq->dl);
#ifdef CONFIG_FAIR_GROUP_SCHED
		INIT_LIST_HEAD(&rq->leaf_cfs_rq_list);
		rq->tmp_alone_branch = &rq->leaf_cfs_rq_list;
		/*
		 * How much CPU bandwidth does root_task_group get?
		 *
		 * In case of task-groups formed thr' the cgroup filesystem, it
		 * gets 100% of the CPU resources in the system. This overall
		 * system CPU resource is divided among the tasks of
		 * root_task_group and its child task-groups in a fair manner,
		 * based on each entity's (task or task-group's) weight
		 * (se->load.weight).
		 *
		 * In other words, if root_task_group has 10 tasks of weight
		 * 1024) and two child groups A0 and A1 (of weight 1024 each),
		 * then A0's share of the CPU resource is:
		 *
		 *	A0's bandwidth = 1024 / (10*1024 + 1024 + 1024) = 8.33%
		 *
		 * We achieve this by letting root_task_group's tasks sit
		 * directly in rq->cfs (i.e root_task_group->se[] = NULL).
		 */
		init_tg_cfs_entry(&root_task_group, &rq->cfs, NULL, i, NULL);
#endif /* CONFIG_FAIR_GROUP_SCHED */

		rq->rt.rt_runtime = def_rt_bandwidth.rt_runtime;
#ifdef CONFIG_RT_GROUP_SCHED
		init_tg_rt_entry(&root_task_group, &rq->rt, NULL, i, NULL);
#endif
#ifdef CONFIG_SMP
		rq->sd = NULL;
		rq->rd = NULL;
		rq->cpu_capacity = rq->cpu_capacity_orig = SCHED_CAPACITY_SCALE;
		rq->balance_callback = &balance_push_callback;
		rq->active_balance = 0;
		rq->next_balance = jiffies;
		rq->push_cpu = 0;
		rq->cpu = i;
		rq->online = 0;
		rq->idle_stamp = 0;
		rq->avg_idle = 2*sysctl_sched_migration_cost;
		rq->wake_stamp = jiffies;
		rq->wake_avg_idle = rq->avg_idle;
		rq->max_idle_balance_cost = sysctl_sched_migration_cost;

		INIT_LIST_HEAD(&rq->cfs_tasks);

		rq_attach_root(rq, &def_root_domain);
#ifdef CONFIG_NO_HZ_COMMON
		rq->last_blocked_load_update_tick = jiffies;
		atomic_set(&rq->nohz_flags, 0);

		INIT_CSD(&rq->nohz_csd, nohz_csd_func, rq);
#endif
#ifdef CONFIG_HOTPLUG_CPU
		rcuwait_init(&rq->hotplug_wait);
#endif
#endif /* CONFIG_SMP */
		hrtick_rq_init(rq);
		atomic_set(&rq->nr_iowait, 0);

#ifdef CONFIG_SCHED_CORE
		rq->core = rq;
		rq->core_pick = NULL;
		rq->core_enabled = 0;
		rq->core_tree = RB_ROOT;
		rq->core_forceidle = false;

		rq->core_cookie = 0UL;
#endif
	}

	set_load_weight(&init_task, false);

	/*
	 * The boot idle thread does lazy MMU switching as well:
	 */
	mmgrab(&init_mm);
	enter_lazy_tlb(&init_mm, current);

	/*
	 * Make us the idle thread. Technically, schedule() should not be
	 * called from this thread, however somewhere below it might be,
	 * but because we are the idle thread, we just pick up running again
	 * when this runqueue becomes "idle".
	 */
	init_idle(current, smp_processor_id());

	calc_load_update = jiffies + LOAD_FREQ;

#ifdef CONFIG_SMP
	idle_thread_set_boot_cpu();
	balance_push_set(smp_processor_id(), false);
#endif
	init_sched_fair_class();

	psi_init();

	init_uclamp();

	preempt_dynamic_init();

	scheduler_running = 1;
}

#ifdef CONFIG_DEBUG_ATOMIC_SLEEP

void __might_sleep(const char *file, int line)
{
	unsigned int state = get_current_state();
	/*
	 * Blocking primitives will set (and therefore destroy) current->state,
	 * since we will exit with TASK_RUNNING make sure we enter with it,
	 * otherwise we will destroy state.
	 */
	WARN_ONCE(state != TASK_RUNNING && current->task_state_change,
			"do not call blocking ops when !TASK_RUNNING; "
			"state=%x set at [<%p>] %pS\n", state,
			(void *)current->task_state_change,
			(void *)current->task_state_change);

	__might_resched(file, line, 0);
}
EXPORT_SYMBOL(__might_sleep);

static void print_preempt_disable_ip(int preempt_offset, unsigned long ip)
{
	if (!IS_ENABLED(CONFIG_DEBUG_PREEMPT))
		return;

	if (preempt_count() == preempt_offset)
		return;

	pr_err("Preemption disabled at:");
	print_ip_sym(KERN_ERR, ip);
}

static inline bool resched_offsets_ok(unsigned int offsets)
{
	unsigned int nested = preempt_count();

	nested += rcu_preempt_depth() << MIGHT_RESCHED_RCU_SHIFT;

	return nested == offsets;
}

void __might_resched(const char *file, int line, unsigned int offsets)
{
	/* Ratelimiting timestamp: */
	static unsigned long prev_jiffy;

	unsigned long preempt_disable_ip;

	/* WARN_ON_ONCE() by default, no rate limit required: */
	rcu_sleep_check();

	if ((resched_offsets_ok(offsets) && !irqs_disabled() &&
	     !is_idle_task(current) && !current->non_block_count) ||
	    system_state == SYSTEM_BOOTING || system_state > SYSTEM_RUNNING ||
	    oops_in_progress)
		return;

	if (time_before(jiffies, prev_jiffy + HZ) && prev_jiffy)
		return;
	prev_jiffy = jiffies;

	/* Save this before calling printk(), since that will clobber it: */
	preempt_disable_ip = get_preempt_disable_ip(current);

	pr_err("BUG: sleeping function called from invalid context at %s:%d\n",
	       file, line);
	pr_err("in_atomic(): %d, irqs_disabled(): %d, non_block: %d, pid: %d, name: %s\n",
	       in_atomic(), irqs_disabled(), current->non_block_count,
	       current->pid, current->comm);
	pr_err("preempt_count: %x, expected: %x\n", preempt_count(),
	       offsets & MIGHT_RESCHED_PREEMPT_MASK);

	if (IS_ENABLED(CONFIG_PREEMPT_RCU)) {
		pr_err("RCU nest depth: %d, expected: %u\n",
		       rcu_preempt_depth(), offsets >> MIGHT_RESCHED_RCU_SHIFT);
	}

	if (task_stack_end_corrupted(current))
		pr_emerg("Thread overran stack, or stack corrupted\n");

	debug_show_held_locks(current);
	if (irqs_disabled())
		print_irqtrace_events(current);

	print_preempt_disable_ip(offsets & MIGHT_RESCHED_PREEMPT_MASK,
				 preempt_disable_ip);

	dump_stack();
	add_taint(TAINT_WARN, LOCKDEP_STILL_OK);
}
EXPORT_SYMBOL(__might_resched);

void __cant_sleep(const char *file, int line, int preempt_offset)
{
	static unsigned long prev_jiffy;

	if (irqs_disabled())
		return;

	if (!IS_ENABLED(CONFIG_PREEMPT_COUNT))
		return;

	if (preempt_count() > preempt_offset)
		return;

	if (time_before(jiffies, prev_jiffy + HZ) && prev_jiffy)
		return;
	prev_jiffy = jiffies;

	printk(KERN_ERR "BUG: assuming atomic context at %s:%d\n", file, line);
	printk(KERN_ERR "in_atomic(): %d, irqs_disabled(): %d, pid: %d, name: %s\n",
			in_atomic(), irqs_disabled(),
			current->pid, current->comm);

	debug_show_held_locks(current);
	dump_stack();
	add_taint(TAINT_WARN, LOCKDEP_STILL_OK);
}
EXPORT_SYMBOL_GPL(__cant_sleep);

#ifdef CONFIG_SMP
void __cant_migrate(const char *file, int line)
{
	static unsigned long prev_jiffy;

	if (irqs_disabled())
		return;

	if (is_migration_disabled(current))
		return;

	if (!IS_ENABLED(CONFIG_PREEMPT_COUNT))
		return;

	if (preempt_count() > 0)
		return;

	if (time_before(jiffies, prev_jiffy + HZ) && prev_jiffy)
		return;
	prev_jiffy = jiffies;

	pr_err("BUG: assuming non migratable context at %s:%d\n", file, line);
	pr_err("in_atomic(): %d, irqs_disabled(): %d, migration_disabled() %u pid: %d, name: %s\n",
	       in_atomic(), irqs_disabled(), is_migration_disabled(current),
	       current->pid, current->comm);

	debug_show_held_locks(current);
	dump_stack();
	add_taint(TAINT_WARN, LOCKDEP_STILL_OK);
}
EXPORT_SYMBOL_GPL(__cant_migrate);
#endif
#endif

#ifdef CONFIG_MAGIC_SYSRQ
void normalize_rt_tasks(void)
{
	struct task_struct *g, *p;
	struct sched_attr attr = {
		.sched_policy = SCHED_NORMAL,
	};

	read_lock(&tasklist_lock);
	for_each_process_thread(g, p) {
		/*
		 * Only normalize user tasks:
		 */
		if (p->flags & PF_KTHREAD)
			continue;

		p->se.exec_start = 0;
		schedstat_set(p->stats.wait_start,  0);
		schedstat_set(p->stats.sleep_start, 0);
		schedstat_set(p->stats.block_start, 0);

		if (!dl_task(p) && !rt_task(p)) {
			/*
			 * Renice negative nice level userspace
			 * tasks back to 0:
			 */
			if (task_nice(p) < 0)
				set_user_nice(p, 0);
			continue;
		}

		__sched_setscheduler(p, &attr, false, false);
	}
	read_unlock(&tasklist_lock);
}

#endif /* CONFIG_MAGIC_SYSRQ */

#if defined(CONFIG_IA64) || defined(CONFIG_KGDB_KDB)
/*
 * These functions are only useful for the IA64 MCA handling, or kdb.
 *
 * They can only be called when the whole system has been
 * stopped - every CPU needs to be quiescent, and no scheduling
 * activity can take place. Using them for anything else would
 * be a serious bug, and as a result, they aren't even visible
 * under any other configuration.
 */

/**
 * curr_task - return the current task for a given CPU.
 * @cpu: the processor in question.
 *
 * ONLY VALID WHEN THE WHOLE SYSTEM IS STOPPED!
 *
 * Return: The current task for @cpu.
 */
struct task_struct *curr_task(int cpu)
{
	return cpu_curr(cpu);
}

#endif /* defined(CONFIG_IA64) || defined(CONFIG_KGDB_KDB) */

#ifdef CONFIG_IA64
/**
 * ia64_set_curr_task - set the current task for a given CPU.
 * @cpu: the processor in question.
 * @p: the task pointer to set.
 *
 * Description: This function must only be used when non-maskable interrupts
 * are serviced on a separate stack. It allows the architecture to switch the
 * notion of the current task on a CPU in a non-blocking manner. This function
 * must be called with all CPU's synchronized, and interrupts disabled, the
 * and caller must save the original value of the current task (see
 * curr_task() above) and restore that value before reenabling interrupts and
 * re-starting the system.
 *
 * ONLY VALID WHEN THE WHOLE SYSTEM IS STOPPED!
 */
void ia64_set_curr_task(int cpu, struct task_struct *p)
{
	cpu_curr(cpu) = p;
}

#endif

#ifdef CONFIG_CGROUP_SCHED
/* task_group_lock serializes the addition/removal of task groups */
static DEFINE_SPINLOCK(task_group_lock);

static inline void alloc_uclamp_sched_group(struct task_group *tg,
					    struct task_group *parent)
{
#ifdef CONFIG_UCLAMP_TASK_GROUP
	enum uclamp_id clamp_id;

	for_each_clamp_id(clamp_id) {
		uclamp_se_set(&tg->uclamp_req[clamp_id],
			      uclamp_none(clamp_id), false);
		tg->uclamp[clamp_id] = parent->uclamp[clamp_id];
	}
#endif
}

static void sched_free_group(struct task_group *tg)
{
	free_fair_sched_group(tg);
	free_rt_sched_group(tg);
	autogroup_free(tg);
	kmem_cache_free(task_group_cache, tg);
}

/* allocate runqueue etc for a new task group */
struct task_group *sched_create_group(struct task_group *parent)
{
	struct task_group *tg;

	tg = kmem_cache_alloc(task_group_cache, GFP_KERNEL | __GFP_ZERO);
	if (!tg)
		return ERR_PTR(-ENOMEM);

	if (!alloc_fair_sched_group(tg, parent))
		goto err;

	if (!alloc_rt_sched_group(tg, parent))
		goto err;

	alloc_uclamp_sched_group(tg, parent);

	return tg;

err:
	sched_free_group(tg);
	return ERR_PTR(-ENOMEM);
}

void sched_online_group(struct task_group *tg, struct task_group *parent)
{
	unsigned long flags;

	spin_lock_irqsave(&task_group_lock, flags);
	list_add_rcu(&tg->list, &task_groups);

	/* Root should already exist: */
	WARN_ON(!parent);

	tg->parent = parent;
	INIT_LIST_HEAD(&tg->children);
	list_add_rcu(&tg->siblings, &parent->children);
	spin_unlock_irqrestore(&task_group_lock, flags);

	online_fair_sched_group(tg);
}

/* rcu callback to free various structures associated with a task group */
static void sched_free_group_rcu(struct rcu_head *rhp)
{
	/* Now it should be safe to free those cfs_rqs: */
	sched_free_group(container_of(rhp, struct task_group, rcu));
}

void sched_destroy_group(struct task_group *tg)
{
	/* Wait for possible concurrent references to cfs_rqs complete: */
	call_rcu(&tg->rcu, sched_free_group_rcu);
}

void sched_offline_group(struct task_group *tg)
{
	unsigned long flags;

	/* End participation in shares distribution: */
	unregister_fair_sched_group(tg);

	spin_lock_irqsave(&task_group_lock, flags);
	list_del_rcu(&tg->list);
	list_del_rcu(&tg->siblings);
	spin_unlock_irqrestore(&task_group_lock, flags);
}

static void sched_change_group(struct task_struct *tsk, int type)
{
	struct task_group *tg;

	/*
	 * All callers are synchronized by task_rq_lock(); we do not use RCU
	 * which is pointless here. Thus, we pass "true" to task_css_check()
	 * to prevent lockdep warnings.
	 */
	tg = container_of(task_css_check(tsk, cpu_cgrp_id, true),
			  struct task_group, css);
	tg = autogroup_task_group(tsk, tg);
	tsk->sched_task_group = tg;

#ifdef CONFIG_FAIR_GROUP_SCHED
	if (tsk->sched_class->task_change_group)
		tsk->sched_class->task_change_group(tsk, type);
	else
#endif
		set_task_rq(tsk, task_cpu(tsk));
}

/*
 * Change task's runqueue when it moves between groups.
 *
 * The caller of this function should have put the task in its new group by
 * now. This function just updates tsk->se.cfs_rq and tsk->se.parent to reflect
 * its new group.
 */
void sched_move_task(struct task_struct *tsk)
{
	int queued, running, queue_flags =
		DEQUEUE_SAVE | DEQUEUE_MOVE | DEQUEUE_NOCLOCK;
	struct rq_flags rf;
	struct rq *rq;

	rq = task_rq_lock(tsk, &rf);
	update_rq_clock(rq);

	running = task_current(rq, tsk);
	queued = task_on_rq_queued(tsk);

	if (queued)
		dequeue_task(rq, tsk, queue_flags);
	if (running)
		put_prev_task(rq, tsk);

	sched_change_group(tsk, TASK_MOVE_GROUP);

	if (queued)
		enqueue_task(rq, tsk, queue_flags);
	if (running) {
		set_next_task(rq, tsk);
		/*
		 * After changing group, the running task may have joined a
		 * throttled one but it's still the running task. Trigger a
		 * resched to make sure that task can still run.
		 */
		resched_curr(rq);
	}

	task_rq_unlock(rq, tsk, &rf);
}

static inline struct task_group *css_tg(struct cgroup_subsys_state *css)
{
	return css ? container_of(css, struct task_group, css) : NULL;
}

static struct cgroup_subsys_state *
cpu_cgroup_css_alloc(struct cgroup_subsys_state *parent_css)
{
	struct task_group *parent = css_tg(parent_css);
	struct task_group *tg;

	if (!parent) {
		/* This is early initialization for the top cgroup */
		return &root_task_group.css;
	}

	tg = sched_create_group(parent);
	if (IS_ERR(tg))
		return ERR_PTR(-ENOMEM);

	return &tg->css;
}

/* Expose task group only after completing cgroup initialization */
static int cpu_cgroup_css_online(struct cgroup_subsys_state *css)
{
	struct task_group *tg = css_tg(css);
	struct task_group *parent = css_tg(css->parent);

	if (parent)
		sched_online_group(tg, parent);

#ifdef CONFIG_UCLAMP_TASK_GROUP
	/* Propagate the effective uclamp value for the new group */
	mutex_lock(&uclamp_mutex);
	rcu_read_lock();
	cpu_util_update_eff(css);
	rcu_read_unlock();
	mutex_unlock(&uclamp_mutex);
#endif

	return 0;
}

static void cpu_cgroup_css_released(struct cgroup_subsys_state *css)
{
	struct task_group *tg = css_tg(css);

	sched_offline_group(tg);
}

static void cpu_cgroup_css_free(struct cgroup_subsys_state *css)
{
	struct task_group *tg = css_tg(css);

	/*
	 * Relies on the RCU grace period between css_released() and this.
	 */
	sched_free_group(tg);
}

/*
 * This is called before wake_up_new_task(), therefore we really only
 * have to set its group bits, all the other stuff does not apply.
 */
static void cpu_cgroup_fork(struct task_struct *task)
{
	struct rq_flags rf;
	struct rq *rq;

	rq = task_rq_lock(task, &rf);

	update_rq_clock(rq);
	sched_change_group(task, TASK_SET_GROUP);

	task_rq_unlock(rq, task, &rf);
}

static int cpu_cgroup_can_attach(struct cgroup_taskset *tset)
{
	struct task_struct *task;
	struct cgroup_subsys_state *css;
	int ret = 0;

	cgroup_taskset_for_each(task, css, tset) {
#ifdef CONFIG_RT_GROUP_SCHED
		if (!sched_rt_can_attach(css_tg(css), task))
			return -EINVAL;
#endif
		/*
		 * Serialize against wake_up_new_task() such that if it's
		 * running, we're sure to observe its full state.
		 */
		raw_spin_lock_irq(&task->pi_lock);
		/*
		 * Avoid calling sched_move_task() before wake_up_new_task()
		 * has happened. This would lead to problems with PELT, due to
		 * move wanting to detach+attach while we're not attached yet.
		 */
		if (READ_ONCE(task->__state) == TASK_NEW)
			ret = -EINVAL;
		raw_spin_unlock_irq(&task->pi_lock);

		if (ret)
			break;
	}
	return ret;
}

static void cpu_cgroup_attach(struct cgroup_taskset *tset)
{
	struct task_struct *task;
	struct cgroup_subsys_state *css;

	cgroup_taskset_for_each(task, css, tset)
		sched_move_task(task);
}

#ifdef CONFIG_UCLAMP_TASK_GROUP
static void cpu_util_update_eff(struct cgroup_subsys_state *css)
{
	struct cgroup_subsys_state *top_css = css;
	struct uclamp_se *uc_parent = NULL;
	struct uclamp_se *uc_se = NULL;
	unsigned int eff[UCLAMP_CNT];
	enum uclamp_id clamp_id;
	unsigned int clamps;

	lockdep_assert_held(&uclamp_mutex);
	SCHED_WARN_ON(!rcu_read_lock_held());

	css_for_each_descendant_pre(css, top_css) {
		uc_parent = css_tg(css)->parent
			? css_tg(css)->parent->uclamp : NULL;

		for_each_clamp_id(clamp_id) {
			/* Assume effective clamps matches requested clamps */
			eff[clamp_id] = css_tg(css)->uclamp_req[clamp_id].value;
			/* Cap effective clamps with parent's effective clamps */
			if (uc_parent &&
			    eff[clamp_id] > uc_parent[clamp_id].value) {
				eff[clamp_id] = uc_parent[clamp_id].value;
			}
		}
		/* Ensure protection is always capped by limit */
		eff[UCLAMP_MIN] = min(eff[UCLAMP_MIN], eff[UCLAMP_MAX]);

		/* Propagate most restrictive effective clamps */
		clamps = 0x0;
		uc_se = css_tg(css)->uclamp;
		for_each_clamp_id(clamp_id) {
			if (eff[clamp_id] == uc_se[clamp_id].value)
				continue;
			uc_se[clamp_id].value = eff[clamp_id];
			uc_se[clamp_id].bucket_id = uclamp_bucket_id(eff[clamp_id]);
			clamps |= (0x1 << clamp_id);
		}
		if (!clamps) {
			css = css_rightmost_descendant(css);
			continue;
		}

		/* Immediately update descendants RUNNABLE tasks */
		uclamp_update_active_tasks(css);
	}
}

/*
 * Integer 10^N with a given N exponent by casting to integer the literal "1eN"
 * C expression. Since there is no way to convert a macro argument (N) into a
 * character constant, use two levels of macros.
 */
#define _POW10(exp) ((unsigned int)1e##exp)
#define POW10(exp) _POW10(exp)

struct uclamp_request {
#define UCLAMP_PERCENT_SHIFT	2
#define UCLAMP_PERCENT_SCALE	(100 * POW10(UCLAMP_PERCENT_SHIFT))
	s64 percent;
	u64 util;
	int ret;
};

static inline struct uclamp_request
capacity_from_percent(char *buf)
{
	struct uclamp_request req = {
		.percent = UCLAMP_PERCENT_SCALE,
		.util = SCHED_CAPACITY_SCALE,
		.ret = 0,
	};

	buf = strim(buf);
	if (strcmp(buf, "max")) {
		req.ret = cgroup_parse_float(buf, UCLAMP_PERCENT_SHIFT,
					     &req.percent);
		if (req.ret)
			return req;
		if ((u64)req.percent > UCLAMP_PERCENT_SCALE) {
			req.ret = -ERANGE;
			return req;
		}

		req.util = req.percent << SCHED_CAPACITY_SHIFT;
		req.util = DIV_ROUND_CLOSEST_ULL(req.util, UCLAMP_PERCENT_SCALE);
	}

	return req;
}

static ssize_t cpu_uclamp_write(struct kernfs_open_file *of, char *buf,
				size_t nbytes, loff_t off,
				enum uclamp_id clamp_id)
{
	struct uclamp_request req;
	struct task_group *tg;

	req = capacity_from_percent(buf);
	if (req.ret)
		return req.ret;

	static_branch_enable(&sched_uclamp_used);

	mutex_lock(&uclamp_mutex);
	rcu_read_lock();

	tg = css_tg(of_css(of));
	if (tg->uclamp_req[clamp_id].value != req.util)
		uclamp_se_set(&tg->uclamp_req[clamp_id], req.util, false);

	/*
	 * Because of not recoverable conversion rounding we keep track of the
	 * exact requested value
	 */
	tg->uclamp_pct[clamp_id] = req.percent;

	/* Update effective clamps to track the most restrictive value */
	cpu_util_update_eff(of_css(of));

	rcu_read_unlock();
	mutex_unlock(&uclamp_mutex);

	return nbytes;
}

static ssize_t cpu_uclamp_min_write(struct kernfs_open_file *of,
				    char *buf, size_t nbytes,
				    loff_t off)
{
	return cpu_uclamp_write(of, buf, nbytes, off, UCLAMP_MIN);
}

static ssize_t cpu_uclamp_max_write(struct kernfs_open_file *of,
				    char *buf, size_t nbytes,
				    loff_t off)
{
	return cpu_uclamp_write(of, buf, nbytes, off, UCLAMP_MAX);
}

static inline void cpu_uclamp_print(struct seq_file *sf,
				    enum uclamp_id clamp_id)
{
	struct task_group *tg;
	u64 util_clamp;
	u64 percent;
	u32 rem;

	rcu_read_lock();
	tg = css_tg(seq_css(sf));
	util_clamp = tg->uclamp_req[clamp_id].value;
	rcu_read_unlock();

	if (util_clamp == SCHED_CAPACITY_SCALE) {
		seq_puts(sf, "max\n");
		return;
	}

	percent = tg->uclamp_pct[clamp_id];
	percent = div_u64_rem(percent, POW10(UCLAMP_PERCENT_SHIFT), &rem);
	seq_printf(sf, "%llu.%0*u\n", percent, UCLAMP_PERCENT_SHIFT, rem);
}

static int cpu_uclamp_min_show(struct seq_file *sf, void *v)
{
	cpu_uclamp_print(sf, UCLAMP_MIN);
	return 0;
}

static int cpu_uclamp_max_show(struct seq_file *sf, void *v)
{
	cpu_uclamp_print(sf, UCLAMP_MAX);
	return 0;
}
#endif /* CONFIG_UCLAMP_TASK_GROUP */

#ifdef CONFIG_FAIR_GROUP_SCHED
static int cpu_shares_write_u64(struct cgroup_subsys_state *css,
				struct cftype *cftype, u64 shareval)
{
	if (shareval > scale_load_down(ULONG_MAX))
		shareval = MAX_SHARES;
	return sched_group_set_shares(css_tg(css), scale_load(shareval));
}

static u64 cpu_shares_read_u64(struct cgroup_subsys_state *css,
			       struct cftype *cft)
{
	struct task_group *tg = css_tg(css);

	return (u64) scale_load_down(tg->shares);
}

#ifdef CONFIG_CFS_BANDWIDTH
static DEFINE_MUTEX(cfs_constraints_mutex);

const u64 max_cfs_quota_period = 1 * NSEC_PER_SEC; /* 1s */
static const u64 min_cfs_quota_period = 1 * NSEC_PER_MSEC; /* 1ms */
/* More than 203 days if BW_SHIFT equals 20. */
static const u64 max_cfs_runtime = MAX_BW * NSEC_PER_USEC;

static int __cfs_schedulable(struct task_group *tg, u64 period, u64 runtime);

static int tg_set_cfs_bandwidth(struct task_group *tg, u64 period, u64 quota,
				u64 burst)
{
	int i, ret = 0, runtime_enabled, runtime_was_enabled;
	struct cfs_bandwidth *cfs_b = &tg->cfs_bandwidth;

	if (tg == &root_task_group)
		return -EINVAL;

	/*
	 * Ensure we have at some amount of bandwidth every period.  This is
	 * to prevent reaching a state of large arrears when throttled via
	 * entity_tick() resulting in prolonged exit starvation.
	 */
	if (quota < min_cfs_quota_period || period < min_cfs_quota_period)
		return -EINVAL;

	/*
	 * Likewise, bound things on the other side by preventing insane quota
	 * periods.  This also allows us to normalize in computing quota
	 * feasibility.
	 */
	if (period > max_cfs_quota_period)
		return -EINVAL;

	/*
	 * Bound quota to defend quota against overflow during bandwidth shift.
	 */
	if (quota != RUNTIME_INF && quota > max_cfs_runtime)
		return -EINVAL;

	if (quota != RUNTIME_INF && (burst > quota ||
				     burst + quota > max_cfs_runtime))
		return -EINVAL;

	/*
	 * Prevent race between setting of cfs_rq->runtime_enabled and
	 * unthrottle_offline_cfs_rqs().
	 */
	cpus_read_lock();
	mutex_lock(&cfs_constraints_mutex);
	ret = __cfs_schedulable(tg, period, quota);
	if (ret)
		goto out_unlock;

	runtime_enabled = quota != RUNTIME_INF;
	runtime_was_enabled = cfs_b->quota != RUNTIME_INF;
	/*
	 * If we need to toggle cfs_bandwidth_used, off->on must occur
	 * before making related changes, and on->off must occur afterwards
	 */
	if (runtime_enabled && !runtime_was_enabled)
		cfs_bandwidth_usage_inc();
	raw_spin_lock_irq(&cfs_b->lock);
	cfs_b->period = ns_to_ktime(period);
	cfs_b->quota = quota;
	cfs_b->burst = burst;

	__refill_cfs_bandwidth_runtime(cfs_b);

	/* Restart the period timer (if active) to handle new period expiry: */
	if (runtime_enabled)
		start_cfs_bandwidth(cfs_b);

	raw_spin_unlock_irq(&cfs_b->lock);

	for_each_online_cpu(i) {
		struct cfs_rq *cfs_rq = tg->cfs_rq[i];
		struct rq *rq = cfs_rq->rq;
		struct rq_flags rf;

		rq_lock_irq(rq, &rf);
		cfs_rq->runtime_enabled = runtime_enabled;
		cfs_rq->runtime_remaining = 0;

		if (cfs_rq->throttled)
			unthrottle_cfs_rq(cfs_rq);
		rq_unlock_irq(rq, &rf);
	}
	if (runtime_was_enabled && !runtime_enabled)
		cfs_bandwidth_usage_dec();
out_unlock:
	mutex_unlock(&cfs_constraints_mutex);
	cpus_read_unlock();

	return ret;
}

static int tg_set_cfs_quota(struct task_group *tg, long cfs_quota_us)
{
	u64 quota, period, burst;

	period = ktime_to_ns(tg->cfs_bandwidth.period);
	burst = tg->cfs_bandwidth.burst;
	if (cfs_quota_us < 0)
		quota = RUNTIME_INF;
	else if ((u64)cfs_quota_us <= U64_MAX / NSEC_PER_USEC)
		quota = (u64)cfs_quota_us * NSEC_PER_USEC;
	else
		return -EINVAL;

	return tg_set_cfs_bandwidth(tg, period, quota, burst);
}

static long tg_get_cfs_quota(struct task_group *tg)
{
	u64 quota_us;

	if (tg->cfs_bandwidth.quota == RUNTIME_INF)
		return -1;

	quota_us = tg->cfs_bandwidth.quota;
	do_div(quota_us, NSEC_PER_USEC);

	return quota_us;
}

static int tg_set_cfs_period(struct task_group *tg, long cfs_period_us)
{
	u64 quota, period, burst;

	if ((u64)cfs_period_us > U64_MAX / NSEC_PER_USEC)
		return -EINVAL;

	period = (u64)cfs_period_us * NSEC_PER_USEC;
	quota = tg->cfs_bandwidth.quota;
	burst = tg->cfs_bandwidth.burst;

	return tg_set_cfs_bandwidth(tg, period, quota, burst);
}

static long tg_get_cfs_period(struct task_group *tg)
{
	u64 cfs_period_us;

	cfs_period_us = ktime_to_ns(tg->cfs_bandwidth.period);
	do_div(cfs_period_us, NSEC_PER_USEC);

	return cfs_period_us;
}

static int tg_set_cfs_burst(struct task_group *tg, long cfs_burst_us)
{
	u64 quota, period, burst;

	if ((u64)cfs_burst_us > U64_MAX / NSEC_PER_USEC)
		return -EINVAL;

	burst = (u64)cfs_burst_us * NSEC_PER_USEC;
	period = ktime_to_ns(tg->cfs_bandwidth.period);
	quota = tg->cfs_bandwidth.quota;

	return tg_set_cfs_bandwidth(tg, period, quota, burst);
}

static long tg_get_cfs_burst(struct task_group *tg)
{
	u64 burst_us;

	burst_us = tg->cfs_bandwidth.burst;
	do_div(burst_us, NSEC_PER_USEC);

	return burst_us;
}

static s64 cpu_cfs_quota_read_s64(struct cgroup_subsys_state *css,
				  struct cftype *cft)
{
	return tg_get_cfs_quota(css_tg(css));
}

static int cpu_cfs_quota_write_s64(struct cgroup_subsys_state *css,
				   struct cftype *cftype, s64 cfs_quota_us)
{
	return tg_set_cfs_quota(css_tg(css), cfs_quota_us);
}

static u64 cpu_cfs_period_read_u64(struct cgroup_subsys_state *css,
				   struct cftype *cft)
{
	return tg_get_cfs_period(css_tg(css));
}

static int cpu_cfs_period_write_u64(struct cgroup_subsys_state *css,
				    struct cftype *cftype, u64 cfs_period_us)
{
	return tg_set_cfs_period(css_tg(css), cfs_period_us);
}

static u64 cpu_cfs_burst_read_u64(struct cgroup_subsys_state *css,
				  struct cftype *cft)
{
	return tg_get_cfs_burst(css_tg(css));
}

static int cpu_cfs_burst_write_u64(struct cgroup_subsys_state *css,
				   struct cftype *cftype, u64 cfs_burst_us)
{
	return tg_set_cfs_burst(css_tg(css), cfs_burst_us);
}

struct cfs_schedulable_data {
	struct task_group *tg;
	u64 period, quota;
};

/*
 * normalize group quota/period to be quota/max_period
 * note: units are usecs
 */
static u64 normalize_cfs_quota(struct task_group *tg,
			       struct cfs_schedulable_data *d)
{
	u64 quota, period;

	if (tg == d->tg) {
		period = d->period;
		quota = d->quota;
	} else {
		period = tg_get_cfs_period(tg);
		quota = tg_get_cfs_quota(tg);
	}

	/* note: these should typically be equivalent */
	if (quota == RUNTIME_INF || quota == -1)
		return RUNTIME_INF;

	return to_ratio(period, quota);
}

static int tg_cfs_schedulable_down(struct task_group *tg, void *data)
{
	struct cfs_schedulable_data *d = data;
	struct cfs_bandwidth *cfs_b = &tg->cfs_bandwidth;
	s64 quota = 0, parent_quota = -1;

	if (!tg->parent) {
		quota = RUNTIME_INF;
	} else {
		struct cfs_bandwidth *parent_b = &tg->parent->cfs_bandwidth;

		quota = normalize_cfs_quota(tg, d);
		parent_quota = parent_b->hierarchical_quota;

		/*
		 * Ensure max(child_quota) <= parent_quota.  On cgroup2,
		 * always take the min.  On cgroup1, only inherit when no
		 * limit is set:
		 */
		if (cgroup_subsys_on_dfl(cpu_cgrp_subsys)) {
			quota = min(quota, parent_quota);
		} else {
			if (quota == RUNTIME_INF)
				quota = parent_quota;
			else if (parent_quota != RUNTIME_INF && quota > parent_quota)
				return -EINVAL;
		}
	}
	cfs_b->hierarchical_quota = quota;

	return 0;
}

static int __cfs_schedulable(struct task_group *tg, u64 period, u64 quota)
{
	int ret;
	struct cfs_schedulable_data data = {
		.tg = tg,
		.period = period,
		.quota = quota,
	};

	if (quota != RUNTIME_INF) {
		do_div(data.period, NSEC_PER_USEC);
		do_div(data.quota, NSEC_PER_USEC);
	}

	rcu_read_lock();
	ret = walk_tg_tree(tg_cfs_schedulable_down, tg_nop, &data);
	rcu_read_unlock();

	return ret;
}

static int cpu_cfs_stat_show(struct seq_file *sf, void *v)
{
	struct task_group *tg = css_tg(seq_css(sf));
	struct cfs_bandwidth *cfs_b = &tg->cfs_bandwidth;

	seq_printf(sf, "nr_periods %d\n", cfs_b->nr_periods);
	seq_printf(sf, "nr_throttled %d\n", cfs_b->nr_throttled);
	seq_printf(sf, "throttled_time %llu\n", cfs_b->throttled_time);

	if (schedstat_enabled() && tg != &root_task_group) {
		struct sched_statistics *stats;
		u64 ws = 0;
		int i;

		for_each_possible_cpu(i) {
			stats = __schedstats_from_se(tg->se[i]);
			ws += schedstat_val(stats->wait_sum);
		}

		seq_printf(sf, "wait_sum %llu\n", ws);
	}

	seq_printf(sf, "nr_bursts %d\n", cfs_b->nr_burst);
	seq_printf(sf, "burst_time %llu\n", cfs_b->burst_time);

	return 0;
}
#endif /* CONFIG_CFS_BANDWIDTH */
#endif /* CONFIG_FAIR_GROUP_SCHED */

#ifdef CONFIG_RT_GROUP_SCHED
static int cpu_rt_runtime_write(struct cgroup_subsys_state *css,
				struct cftype *cft, s64 val)
{
	return sched_group_set_rt_runtime(css_tg(css), val);
}

static s64 cpu_rt_runtime_read(struct cgroup_subsys_state *css,
			       struct cftype *cft)
{
	return sched_group_rt_runtime(css_tg(css));
}

static int cpu_rt_period_write_uint(struct cgroup_subsys_state *css,
				    struct cftype *cftype, u64 rt_period_us)
{
	return sched_group_set_rt_period(css_tg(css), rt_period_us);
}

static u64 cpu_rt_period_read_uint(struct cgroup_subsys_state *css,
				   struct cftype *cft)
{
	return sched_group_rt_period(css_tg(css));
}
#endif /* CONFIG_RT_GROUP_SCHED */

#ifdef CONFIG_FAIR_GROUP_SCHED
static s64 cpu_idle_read_s64(struct cgroup_subsys_state *css,
			       struct cftype *cft)
{
	return css_tg(css)->idle;
}

static int cpu_idle_write_s64(struct cgroup_subsys_state *css,
				struct cftype *cft, s64 idle)
{
	return sched_group_set_idle(css_tg(css), idle);
}
#endif

static struct cftype cpu_legacy_files[] = {
#ifdef CONFIG_FAIR_GROUP_SCHED
	{
		.name = "shares",
		.read_u64 = cpu_shares_read_u64,
		.write_u64 = cpu_shares_write_u64,
	},
	{
		.name = "idle",
		.read_s64 = cpu_idle_read_s64,
		.write_s64 = cpu_idle_write_s64,
	},
#endif
#ifdef CONFIG_CFS_BANDWIDTH
	{
		.name = "cfs_quota_us",
		.read_s64 = cpu_cfs_quota_read_s64,
		.write_s64 = cpu_cfs_quota_write_s64,
	},
	{
		.name = "cfs_period_us",
		.read_u64 = cpu_cfs_period_read_u64,
		.write_u64 = cpu_cfs_period_write_u64,
	},
	{
		.name = "cfs_burst_us",
		.read_u64 = cpu_cfs_burst_read_u64,
		.write_u64 = cpu_cfs_burst_write_u64,
	},
	{
		.name = "stat",
		.seq_show = cpu_cfs_stat_show,
	},
#endif
#ifdef CONFIG_RT_GROUP_SCHED
	{
		.name = "rt_runtime_us",
		.read_s64 = cpu_rt_runtime_read,
		.write_s64 = cpu_rt_runtime_write,
	},
	{
		.name = "rt_period_us",
		.read_u64 = cpu_rt_period_read_uint,
		.write_u64 = cpu_rt_period_write_uint,
	},
#endif
#ifdef CONFIG_UCLAMP_TASK_GROUP
	{
		.name = "uclamp.min",
		.flags = CFTYPE_NOT_ON_ROOT,
		.seq_show = cpu_uclamp_min_show,
		.write = cpu_uclamp_min_write,
	},
	{
		.name = "uclamp.max",
		.flags = CFTYPE_NOT_ON_ROOT,
		.seq_show = cpu_uclamp_max_show,
		.write = cpu_uclamp_max_write,
	},
#endif
	{ }	/* Terminate */
};

static int cpu_extra_stat_show(struct seq_file *sf,
			       struct cgroup_subsys_state *css)
{
#ifdef CONFIG_CFS_BANDWIDTH
	{
		struct task_group *tg = css_tg(css);
		struct cfs_bandwidth *cfs_b = &tg->cfs_bandwidth;
		u64 throttled_usec, burst_usec;

		throttled_usec = cfs_b->throttled_time;
		do_div(throttled_usec, NSEC_PER_USEC);
		burst_usec = cfs_b->burst_time;
		do_div(burst_usec, NSEC_PER_USEC);

		seq_printf(sf, "nr_periods %d\n"
			   "nr_throttled %d\n"
			   "throttled_usec %llu\n"
			   "nr_bursts %d\n"
			   "burst_usec %llu\n",
			   cfs_b->nr_periods, cfs_b->nr_throttled,
			   throttled_usec, cfs_b->nr_burst, burst_usec);
	}
#endif
	return 0;
}

#ifdef CONFIG_FAIR_GROUP_SCHED
static u64 cpu_weight_read_u64(struct cgroup_subsys_state *css,
			       struct cftype *cft)
{
	struct task_group *tg = css_tg(css);
	u64 weight = scale_load_down(tg->shares);

	return DIV_ROUND_CLOSEST_ULL(weight * CGROUP_WEIGHT_DFL, 1024);
}

static int cpu_weight_write_u64(struct cgroup_subsys_state *css,
				struct cftype *cft, u64 weight)
{
	/*
	 * cgroup weight knobs should use the common MIN, DFL and MAX
	 * values which are 1, 100 and 10000 respectively.  While it loses
	 * a bit of range on both ends, it maps pretty well onto the shares
	 * value used by scheduler and the round-trip conversions preserve
	 * the original value over the entire range.
	 */
	if (weight < CGROUP_WEIGHT_MIN || weight > CGROUP_WEIGHT_MAX)
		return -ERANGE;

	weight = DIV_ROUND_CLOSEST_ULL(weight * 1024, CGROUP_WEIGHT_DFL);

	return sched_group_set_shares(css_tg(css), scale_load(weight));
}

static s64 cpu_weight_nice_read_s64(struct cgroup_subsys_state *css,
				    struct cftype *cft)
{
	unsigned long weight = scale_load_down(css_tg(css)->shares);
	int last_delta = INT_MAX;
	int prio, delta;

	/* find the closest nice value to the current weight */
	for (prio = 0; prio < ARRAY_SIZE(sched_prio_to_weight); prio++) {
		delta = abs(sched_prio_to_weight[prio] - weight);
		if (delta >= last_delta)
			break;
		last_delta = delta;
	}

	return PRIO_TO_NICE(prio - 1 + MAX_RT_PRIO);
}

static int cpu_weight_nice_write_s64(struct cgroup_subsys_state *css,
				     struct cftype *cft, s64 nice)
{
	unsigned long weight;
	int idx;

	if (nice < MIN_NICE || nice > MAX_NICE)
		return -ERANGE;

	idx = NICE_TO_PRIO(nice) - MAX_RT_PRIO;
	idx = array_index_nospec(idx, 40);
	weight = sched_prio_to_weight[idx];

	return sched_group_set_shares(css_tg(css), scale_load(weight));
}
#endif

static void __maybe_unused cpu_period_quota_print(struct seq_file *sf,
						  long period, long quota)
{
	if (quota < 0)
		seq_puts(sf, "max");
	else
		seq_printf(sf, "%ld", quota);

	seq_printf(sf, " %ld\n", period);
}

/* caller should put the current value in *@periodp before calling */
static int __maybe_unused cpu_period_quota_parse(char *buf,
						 u64 *periodp, u64 *quotap)
{
	char tok[21];	/* U64_MAX */

	if (sscanf(buf, "%20s %llu", tok, periodp) < 1)
		return -EINVAL;

	*periodp *= NSEC_PER_USEC;

	if (sscanf(tok, "%llu", quotap))
		*quotap *= NSEC_PER_USEC;
	else if (!strcmp(tok, "max"))
		*quotap = RUNTIME_INF;
	else
		return -EINVAL;

	return 0;
}

#ifdef CONFIG_CFS_BANDWIDTH
static int cpu_max_show(struct seq_file *sf, void *v)
{
	struct task_group *tg = css_tg(seq_css(sf));

	cpu_period_quota_print(sf, tg_get_cfs_period(tg), tg_get_cfs_quota(tg));
	return 0;
}

static ssize_t cpu_max_write(struct kernfs_open_file *of,
			     char *buf, size_t nbytes, loff_t off)
{
	struct task_group *tg = css_tg(of_css(of));
	u64 period = tg_get_cfs_period(tg);
	u64 burst = tg_get_cfs_burst(tg);
	u64 quota;
	int ret;

	ret = cpu_period_quota_parse(buf, &period, &quota);
	if (!ret)
		ret = tg_set_cfs_bandwidth(tg, period, quota, burst);
	return ret ?: nbytes;
}
#endif

static struct cftype cpu_files[] = {
#ifdef CONFIG_FAIR_GROUP_SCHED
	{
		.name = "weight",
		.flags = CFTYPE_NOT_ON_ROOT,
		.read_u64 = cpu_weight_read_u64,
		.write_u64 = cpu_weight_write_u64,
	},
	{
		.name = "weight.nice",
		.flags = CFTYPE_NOT_ON_ROOT,
		.read_s64 = cpu_weight_nice_read_s64,
		.write_s64 = cpu_weight_nice_write_s64,
	},
	{
		.name = "idle",
		.flags = CFTYPE_NOT_ON_ROOT,
		.read_s64 = cpu_idle_read_s64,
		.write_s64 = cpu_idle_write_s64,
	},
#endif
#ifdef CONFIG_CFS_BANDWIDTH
	{
		.name = "max",
		.flags = CFTYPE_NOT_ON_ROOT,
		.seq_show = cpu_max_show,
		.write = cpu_max_write,
	},
	{
		.name = "max.burst",
		.flags = CFTYPE_NOT_ON_ROOT,
		.read_u64 = cpu_cfs_burst_read_u64,
		.write_u64 = cpu_cfs_burst_write_u64,
	},
#endif
#ifdef CONFIG_UCLAMP_TASK_GROUP
	{
		.name = "uclamp.min",
		.flags = CFTYPE_NOT_ON_ROOT,
		.seq_show = cpu_uclamp_min_show,
		.write = cpu_uclamp_min_write,
	},
	{
		.name = "uclamp.max",
		.flags = CFTYPE_NOT_ON_ROOT,
		.seq_show = cpu_uclamp_max_show,
		.write = cpu_uclamp_max_write,
	},
#endif
	{ }	/* terminate */
};

struct cgroup_subsys cpu_cgrp_subsys = {
	.css_alloc	= cpu_cgroup_css_alloc,
	.css_online	= cpu_cgroup_css_online,
	.css_released	= cpu_cgroup_css_released,
	.css_free	= cpu_cgroup_css_free,
	.css_extra_stat_show = cpu_extra_stat_show,
	.fork		= cpu_cgroup_fork,
	.can_attach	= cpu_cgroup_can_attach,
	.attach		= cpu_cgroup_attach,
	.legacy_cftypes	= cpu_legacy_files,
	.dfl_cftypes	= cpu_files,
	.early_init	= true,
	.threaded	= true,
};

#endif	/* CONFIG_CGROUP_SCHED */

void dump_cpu_task(int cpu)
{
	pr_info("Task dump for CPU %d:\n", cpu);
	sched_show_task(cpu_curr(cpu));
}

/*
 * Nice levels are multiplicative, with a gentle 10% change for every
 * nice level changed. I.e. when a CPU-bound task goes from nice 0 to
 * nice 1, it will get ~10% less CPU time than another CPU-bound task
 * that remained on nice 0.
 *
 * The "10% effect" is relative and cumulative: from _any_ nice level,
 * if you go up 1 level, it's -10% CPU usage, if you go down 1 level
 * it's +10% CPU usage. (to achieve that we use a multiplier of 1.25.
 * If a task goes up by ~10% and another task goes down by ~10% then
 * the relative distance between them is ~25%.)
 */
const int sched_prio_to_weight[40] = {
 /* -20 */     88761,     71755,     56483,     46273,     36291,
 /* -15 */     29154,     23254,     18705,     14949,     11916,
 /* -10 */      9548,      7620,      6100,      4904,      3906,
 /*  -5 */      3121,      2501,      1991,      1586,      1277,
 /*   0 */      1024,       820,       655,       526,       423,
 /*   5 */       335,       272,       215,       172,       137,
 /*  10 */       110,        87,        70,        56,        45,
 /*  15 */        36,        29,        23,        18,        15,
};

/*
 * Inverse (2^32/x) values of the sched_prio_to_weight[] array, precalculated.
 *
 * In cases where the weight does not change often, we can use the
 * precalculated inverse to speed up arithmetics by turning divisions
 * into multiplications:
 */
const u32 sched_prio_to_wmult[40] = {
 /* -20 */     48388,     59856,     76040,     92818,    118348,
 /* -15 */    147320,    184698,    229616,    287308,    360437,
 /* -10 */    449829,    563644,    704093,    875809,   1099582,
 /*  -5 */   1376151,   1717300,   2157191,   2708050,   3363326,
 /*   0 */   4194304,   5237765,   6557202,   8165337,  10153587,
 /*   5 */  12820798,  15790321,  19976592,  24970740,  31350126,
 /*  10 */  39045157,  49367440,  61356676,  76695844,  95443717,
 /*  15 */ 119304647, 148102320, 186737708, 238609294, 286331153,
};

void call_trace_sched_update_nr_running(struct rq *rq, int count)
{
        trace_sched_update_nr_running_tp(rq, count);
}<|MERGE_RESOLUTION|>--- conflicted
+++ resolved
@@ -3982,12 +3982,8 @@
 		 *  - we're serialized against set_special_state() by virtue of
 		 *    it disabling IRQs (this allows not taking ->pi_lock).
 		 */
-<<<<<<< HEAD
-		if (!(READ_ONCE(p->__state) & state))
+		if (!ttwu_state_match(p, state, &success))
 			/*非期待的状态，退出*/
-=======
-		if (!ttwu_state_match(p, state, &success))
->>>>>>> ce840177
 			goto out;
 
 		trace_sched_waking(p);
