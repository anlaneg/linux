--- conflicted
+++ resolved
@@ -3702,12 +3702,8 @@
 		 *  - we're serialized against set_special_state() by virtue of
 		 *    it disabling IRQs (this allows not taking ->pi_lock).
 		 */
-<<<<<<< HEAD
-		if (!(p->state & state))
+		if (!(READ_ONCE(p->__state) & state))
 			/*非期待的状态，退出*/
-=======
-		if (!(READ_ONCE(p->__state) & state))
->>>>>>> 40226a3d
 			goto out;
 
 		success = 1;
