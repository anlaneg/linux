// SPDX-License-Identifier: GPL-2.0-only
/*
 *  kernel/sched/core.c
 *
 *  Core kernel scheduler code and related syscalls
 *
 *  Copyright (C) 1991-2002  Linus Torvalds
 */
#include <linux/highmem.h>
#include <linux/hrtimer_api.h>
#include <linux/ktime_api.h>
#include <linux/sched/signal.h>
#include <linux/syscalls_api.h>
#include <linux/debug_locks.h>
#include <linux/prefetch.h>
#include <linux/capability.h>
#include <linux/pgtable_api.h>
#include <linux/wait_bit.h>
#include <linux/jiffies.h>
#include <linux/spinlock_api.h>
#include <linux/cpumask_api.h>
#include <linux/lockdep_api.h>
#include <linux/hardirq.h>
#include <linux/softirq.h>
#include <linux/refcount_api.h>
#include <linux/topology.h>
#include <linux/sched/clock.h>
#include <linux/sched/cond_resched.h>
#include <linux/sched/cputime.h>
#include <linux/sched/debug.h>
#include <linux/sched/hotplug.h>
#include <linux/sched/init.h>
#include <linux/sched/isolation.h>
#include <linux/sched/loadavg.h>
#include <linux/sched/mm.h>
#include <linux/sched/nohz.h>
#include <linux/sched/rseq_api.h>
#include <linux/sched/rt.h>

#include <linux/blkdev.h>
#include <linux/context_tracking.h>
#include <linux/cpuset.h>
#include <linux/delayacct.h>
#include <linux/init_task.h>
#include <linux/interrupt.h>
#include <linux/ioprio.h>
#include <linux/kallsyms.h>
#include <linux/kcov.h>
#include <linux/kprobes.h>
#include <linux/llist_api.h>
#include <linux/mmu_context.h>
#include <linux/mmzone.h>
#include <linux/mutex_api.h>
#include <linux/nmi.h>
#include <linux/nospec.h>
#include <linux/perf_event_api.h>
#include <linux/profile.h>
#include <linux/psi.h>
#include <linux/rcuwait_api.h>
#include <linux/rseq.h>
#include <linux/sched/wake_q.h>
#include <linux/scs.h>
#include <linux/slab.h>
#include <linux/syscalls.h>
#include <linux/vtime.h>
#include <linux/wait_api.h>
#include <linux/workqueue_api.h>

#ifdef CONFIG_PREEMPT_DYNAMIC
# ifdef CONFIG_GENERIC_ENTRY
#  include <linux/entry-common.h>
# endif
#endif

#include <uapi/linux/sched/types.h>

#include <asm/irq_regs.h>
#include <asm/switch_to.h>
#include <asm/tlb.h>

#define CREATE_TRACE_POINTS
#include <linux/sched/rseq_api.h>
#include <trace/events/sched.h>
#include <trace/events/ipi.h>
#undef CREATE_TRACE_POINTS

#include "sched.h"
#include "stats.h"

#include "autogroup.h"
#include "pelt.h"
#include "smp.h"
#include "stats.h"

#include "../workqueue_internal.h"
#include "../../io_uring/io-wq.h"
#include "../smpboot.h"

EXPORT_TRACEPOINT_SYMBOL_GPL(ipi_send_cpu);
EXPORT_TRACEPOINT_SYMBOL_GPL(ipi_send_cpumask);

/*
 * Export tracepoints that act as a bare tracehook (ie: have no trace event
 * associated with them) to allow external modules to probe them.
 */
EXPORT_TRACEPOINT_SYMBOL_GPL(pelt_cfs_tp);
EXPORT_TRACEPOINT_SYMBOL_GPL(pelt_rt_tp);
EXPORT_TRACEPOINT_SYMBOL_GPL(pelt_dl_tp);
EXPORT_TRACEPOINT_SYMBOL_GPL(pelt_irq_tp);
EXPORT_TRACEPOINT_SYMBOL_GPL(pelt_se_tp);
EXPORT_TRACEPOINT_SYMBOL_GPL(pelt_thermal_tp);
EXPORT_TRACEPOINT_SYMBOL_GPL(sched_cpu_capacity_tp);
EXPORT_TRACEPOINT_SYMBOL_GPL(sched_overutilized_tp);
EXPORT_TRACEPOINT_SYMBOL_GPL(sched_util_est_cfs_tp);
EXPORT_TRACEPOINT_SYMBOL_GPL(sched_util_est_se_tp);
EXPORT_TRACEPOINT_SYMBOL_GPL(sched_update_nr_running_tp);
EXPORT_TRACEPOINT_SYMBOL_GPL(sched_compute_energy_tp);

DEFINE_PER_CPU_SHARED_ALIGNED(struct rq, runqueues);

#ifdef CONFIG_SCHED_DEBUG
/*
 * Debugging: various feature bits
 *
 * If SCHED_DEBUG is disabled, each compilation unit has its own copy of
 * sysctl_sched_features, defined in sched.h, to allow constants propagation
 * at compile time and compiler optimization based on features default.
 */
#define SCHED_FEAT(name, enabled)	\
	(1UL << __SCHED_FEAT_##name) * enabled |
const_debug unsigned int sysctl_sched_features =
#include "features.h"
	0;
#undef SCHED_FEAT

/*
 * Print a warning if need_resched is set for the given duration (if
 * LATENCY_WARN is enabled).
 *
 * If sysctl_resched_latency_warn_once is set, only one warning will be shown
 * per boot.
 */
__read_mostly int sysctl_resched_latency_warn_ms = 100;
__read_mostly int sysctl_resched_latency_warn_once = 1;
#endif /* CONFIG_SCHED_DEBUG */

/*
 * Number of tasks to iterate in a single balance run.
 * Limited because this is done with IRQs disabled.
 */
const_debug unsigned int sysctl_sched_nr_migrate = SCHED_NR_MIGRATE_BREAK;

__read_mostly int scheduler_running;

#ifdef CONFIG_SCHED_CORE

DEFINE_STATIC_KEY_FALSE(__sched_core_enabled);

/* kernel prio, less is more */
static inline int __task_prio(const struct task_struct *p)
{
	if (p->sched_class == &stop_sched_class) /* trumps deadline */
		return -2;

	if (rt_prio(p->prio)) /* includes deadline */
		return p->prio; /* [-1, 99] */

	if (p->sched_class == &idle_sched_class)
		return MAX_RT_PRIO + NICE_WIDTH; /* 140 */

	return MAX_RT_PRIO + MAX_NICE; /* 120, squash fair */
}

/*
 * l(a,b)
 * le(a,b) := !l(b,a)
 * g(a,b)  := l(b,a)
 * ge(a,b) := !l(a,b)
 */

/* real prio, less is less */
static inline bool prio_less(const struct task_struct *a,
			     const struct task_struct *b, bool in_fi)
{

	int pa = __task_prio(a), pb = __task_prio(b);

	if (-pa < -pb)
		return true;

	if (-pb < -pa)
		return false;

	if (pa == -1) /* dl_prio() doesn't work because of stop_class above */
		return !dl_time_before(a->dl.deadline, b->dl.deadline);

	if (pa == MAX_RT_PRIO + MAX_NICE)	/* fair */
		return cfs_prio_less(a, b, in_fi);

	return false;
}

static inline bool __sched_core_less(const struct task_struct *a,
				     const struct task_struct *b)
{
	if (a->core_cookie < b->core_cookie)
		return true;

	if (a->core_cookie > b->core_cookie)
		return false;

	/* flip prio, so high prio is leftmost */
	if (prio_less(b, a, !!task_rq(a)->core->core_forceidle_count))
		return true;

	return false;
}

#define __node_2_sc(node) rb_entry((node), struct task_struct, core_node)

static inline bool rb_sched_core_less(struct rb_node *a, const struct rb_node *b)
{
	return __sched_core_less(__node_2_sc(a), __node_2_sc(b));
}

static inline int rb_sched_core_cmp(const void *key, const struct rb_node *node)
{
	const struct task_struct *p = __node_2_sc(node);
	unsigned long cookie = (unsigned long)key;

	if (cookie < p->core_cookie)
		return -1;

	if (cookie > p->core_cookie)
		return 1;

	return 0;
}

void sched_core_enqueue(struct rq *rq, struct task_struct *p)
{
	rq->core->core_task_seq++;

	if (!p->core_cookie)
		return;

	rb_add(&p->core_node, &rq->core_tree, rb_sched_core_less);
}

void sched_core_dequeue(struct rq *rq, struct task_struct *p, int flags)
{
	rq->core->core_task_seq++;

	if (sched_core_enqueued(p)) {
		rb_erase(&p->core_node, &rq->core_tree);
		RB_CLEAR_NODE(&p->core_node);
	}

	/*
	 * Migrating the last task off the cpu, with the cpu in forced idle
	 * state. Reschedule to create an accounting edge for forced idle,
	 * and re-examine whether the core is still in forced idle state.
	 */
	if (!(flags & DEQUEUE_SAVE) && rq->nr_running == 1 &&
	    rq->core->core_forceidle_count && rq->curr == rq->idle)
		resched_curr(rq);
}

static int sched_task_is_throttled(struct task_struct *p, int cpu)
{
	if (p->sched_class->task_is_throttled)
		return p->sched_class->task_is_throttled(p, cpu);

	return 0;
}

static struct task_struct *sched_core_next(struct task_struct *p, unsigned long cookie)
{
	struct rb_node *node = &p->core_node;
	int cpu = task_cpu(p);

	do {
		node = rb_next(node);
		if (!node)
			return NULL;

		p = __node_2_sc(node);
		if (p->core_cookie != cookie)
			return NULL;

	} while (sched_task_is_throttled(p, cpu));

	return p;
}

/*
 * Find left-most (aka, highest priority) and unthrottled task matching @cookie.
 * If no suitable task is found, NULL will be returned.
 */
static struct task_struct *sched_core_find(struct rq *rq, unsigned long cookie)
{
	struct task_struct *p;
	struct rb_node *node;

	node = rb_find_first((void *)cookie, &rq->core_tree, rb_sched_core_cmp);
	if (!node)
		return NULL;

	p = __node_2_sc(node);
	if (!sched_task_is_throttled(p, rq->cpu))
		return p;

	return sched_core_next(p, cookie);
}

/*
 * Magic required such that:
 *
 *	raw_spin_rq_lock(rq);
 *	...
 *	raw_spin_rq_unlock(rq);
 *
 * ends up locking and unlocking the _same_ lock, and all CPUs
 * always agree on what rq has what lock.
 *
 * XXX entirely possible to selectively enable cores, don't bother for now.
 */

static DEFINE_MUTEX(sched_core_mutex);
static atomic_t sched_core_count;
static struct cpumask sched_core_mask;

static void sched_core_lock(int cpu, unsigned long *flags)
{
	const struct cpumask *smt_mask = cpu_smt_mask(cpu);
	int t, i = 0;

	local_irq_save(*flags);
	for_each_cpu(t, smt_mask)
		raw_spin_lock_nested(&cpu_rq(t)->__lock, i++);
}

static void sched_core_unlock(int cpu, unsigned long *flags)
{
	const struct cpumask *smt_mask = cpu_smt_mask(cpu);
	int t;

	for_each_cpu(t, smt_mask)
		raw_spin_unlock(&cpu_rq(t)->__lock);
	local_irq_restore(*flags);
}

static void __sched_core_flip(bool enabled)
{
	unsigned long flags;
	int cpu, t;

	cpus_read_lock();

	/*
	 * Toggle the online cores, one by one.
	 */
	cpumask_copy(&sched_core_mask, cpu_online_mask);
	for_each_cpu(cpu, &sched_core_mask) {
		const struct cpumask *smt_mask = cpu_smt_mask(cpu);

		sched_core_lock(cpu, &flags);

		for_each_cpu(t, smt_mask)
			cpu_rq(t)->core_enabled = enabled;

		cpu_rq(cpu)->core->core_forceidle_start = 0;

		sched_core_unlock(cpu, &flags);

		cpumask_andnot(&sched_core_mask, &sched_core_mask, smt_mask);
	}

	/*
	 * Toggle the offline CPUs.
	 */
	for_each_cpu_andnot(cpu, cpu_possible_mask, cpu_online_mask)
		cpu_rq(cpu)->core_enabled = enabled;

	cpus_read_unlock();
}

static void sched_core_assert_empty(void)
{
	int cpu;

	for_each_possible_cpu(cpu)
		WARN_ON_ONCE(!RB_EMPTY_ROOT(&cpu_rq(cpu)->core_tree));
}

static void __sched_core_enable(void)
{
	static_branch_enable(&__sched_core_enabled);
	/*
	 * Ensure all previous instances of raw_spin_rq_*lock() have finished
	 * and future ones will observe !sched_core_disabled().
	 */
	synchronize_rcu();
	__sched_core_flip(true);
	sched_core_assert_empty();
}

static void __sched_core_disable(void)
{
	sched_core_assert_empty();
	__sched_core_flip(false);
	static_branch_disable(&__sched_core_enabled);
}

void sched_core_get(void)
{
	if (atomic_inc_not_zero(&sched_core_count))
		return;

	mutex_lock(&sched_core_mutex);
	if (!atomic_read(&sched_core_count))
		__sched_core_enable();

	smp_mb__before_atomic();
	atomic_inc(&sched_core_count);
	mutex_unlock(&sched_core_mutex);
}

static void __sched_core_put(struct work_struct *work)
{
	if (atomic_dec_and_mutex_lock(&sched_core_count, &sched_core_mutex)) {
		__sched_core_disable();
		mutex_unlock(&sched_core_mutex);
	}
}

void sched_core_put(void)
{
	static DECLARE_WORK(_work, __sched_core_put);

	/*
	 * "There can be only one"
	 *
	 * Either this is the last one, or we don't actually need to do any
	 * 'work'. If it is the last *again*, we rely on
	 * WORK_STRUCT_PENDING_BIT.
	 */
	if (!atomic_add_unless(&sched_core_count, -1, 1))
		schedule_work(&_work);
}

#else /* !CONFIG_SCHED_CORE */

static inline void sched_core_enqueue(struct rq *rq, struct task_struct *p) { }
static inline void
sched_core_dequeue(struct rq *rq, struct task_struct *p, int flags) { }

#endif /* CONFIG_SCHED_CORE */

/*
 * Serialization rules:
 *
 * Lock order:
 *
 *   p->pi_lock
 *     rq->lock
 *       hrtimer_cpu_base->lock (hrtimer_start() for bandwidth controls)
 *
 *  rq1->lock
 *    rq2->lock  where: rq1 < rq2
 *
 * Regular state:
 *
 * Normal scheduling state is serialized by rq->lock. __schedule() takes the
 * local CPU's rq->lock, it optionally removes the task from the runqueue and
 * always looks at the local rq data structures to find the most eligible task
 * to run next.
 *
 * Task enqueue is also under rq->lock, possibly taken from another CPU.
 * Wakeups from another LLC domain might use an IPI to transfer the enqueue to
 * the local CPU to avoid bouncing the runqueue state around [ see
 * ttwu_queue_wakelist() ]
 *
 * Task wakeup, specifically wakeups that involve migration, are horribly
 * complicated to avoid having to take two rq->locks.
 *
 * Special state:
 *
 * System-calls and anything external will use task_rq_lock() which acquires
 * both p->pi_lock and rq->lock. As a consequence the state they change is
 * stable while holding either lock:
 *
 *  - sched_setaffinity()/
 *    set_cpus_allowed_ptr():	p->cpus_ptr, p->nr_cpus_allowed
 *  - set_user_nice():		p->se.load, p->*prio
 *  - __sched_setscheduler():	p->sched_class, p->policy, p->*prio,
 *				p->se.load, p->rt_priority,
 *				p->dl.dl_{runtime, deadline, period, flags, bw, density}
 *  - sched_setnuma():		p->numa_preferred_nid
 *  - sched_move_task():	p->sched_task_group
 *  - uclamp_update_active()	p->uclamp*
 *
 * p->state <- TASK_*:
 *
 *   is changed locklessly using set_current_state(), __set_current_state() or
 *   set_special_state(), see their respective comments, or by
 *   try_to_wake_up(). This latter uses p->pi_lock to serialize against
 *   concurrent self.
 *
 * p->on_rq <- { 0, 1 = TASK_ON_RQ_QUEUED, 2 = TASK_ON_RQ_MIGRATING }:
 *
 *   is set by activate_task() and cleared by deactivate_task(), under
 *   rq->lock. Non-zero indicates the task is runnable, the special
 *   ON_RQ_MIGRATING state is used for migration without holding both
 *   rq->locks. It indicates task_cpu() is not stable, see task_rq_lock().
 *
 * p->on_cpu <- { 0, 1 }:
 *
 *   is set by prepare_task() and cleared by finish_task() such that it will be
 *   set before p is scheduled-in and cleared after p is scheduled-out, both
 *   under rq->lock. Non-zero indicates the task is running on its CPU.
 *
 *   [ The astute reader will observe that it is possible for two tasks on one
 *     CPU to have ->on_cpu = 1 at the same time. ]
 *
 * task_cpu(p): is changed by set_task_cpu(), the rules are:
 *
 *  - Don't call set_task_cpu() on a blocked task:
 *
 *    We don't care what CPU we're not running on, this simplifies hotplug,
 *    the CPU assignment of blocked tasks isn't required to be valid.
 *
 *  - for try_to_wake_up(), called under p->pi_lock:
 *
 *    This allows try_to_wake_up() to only take one rq->lock, see its comment.
 *
 *  - for migration called under rq->lock:
 *    [ see task_on_rq_migrating() in task_rq_lock() ]
 *
 *    o move_queued_task()
 *    o detach_task()
 *
 *  - for migration called under double_rq_lock():
 *
 *    o __migrate_swap_task()
 *    o push_rt_task() / pull_rt_task()
 *    o push_dl_task() / pull_dl_task()
 *    o dl_task_offline_migration()
 *
 */

void raw_spin_rq_lock_nested(struct rq *rq, int subclass)
{
	raw_spinlock_t *lock;

	/* Matches synchronize_rcu() in __sched_core_enable() */
	preempt_disable();
	if (sched_core_disabled()) {
		raw_spin_lock_nested(&rq->__lock, subclass);
		/* preempt_count *MUST* be > 1 */
		preempt_enable_no_resched();
		return;
	}

	for (;;) {
		lock = __rq_lockp(rq);
		raw_spin_lock_nested(lock, subclass);
		if (likely(lock == __rq_lockp(rq))) {
			/* preempt_count *MUST* be > 1 */
			preempt_enable_no_resched();
			return;
		}
		raw_spin_unlock(lock);
	}
}

bool raw_spin_rq_trylock(struct rq *rq)
{
	raw_spinlock_t *lock;
	bool ret;

	/* Matches synchronize_rcu() in __sched_core_enable() */
	preempt_disable();
	if (sched_core_disabled()) {
		ret = raw_spin_trylock(&rq->__lock);
		preempt_enable();
		return ret;
	}

	for (;;) {
		lock = __rq_lockp(rq);
		ret = raw_spin_trylock(lock);
		if (!ret || (likely(lock == __rq_lockp(rq)))) {
			preempt_enable();
			return ret;
		}
		raw_spin_unlock(lock);
	}
}

void raw_spin_rq_unlock(struct rq *rq)
{
	raw_spin_unlock(rq_lockp(rq));
}

#ifdef CONFIG_SMP
/*
 * double_rq_lock - safely lock two runqueues
 */
void double_rq_lock(struct rq *rq1, struct rq *rq2)
{
	lockdep_assert_irqs_disabled();

	if (rq_order_less(rq2, rq1))
		swap(rq1, rq2);

	raw_spin_rq_lock(rq1);
	if (__rq_lockp(rq1) != __rq_lockp(rq2))
		raw_spin_rq_lock_nested(rq2, SINGLE_DEPTH_NESTING);

	double_rq_clock_clear_update(rq1, rq2);
}
#endif

/*
 * __task_rq_lock - lock the rq @p resides on.
 */
struct rq *__task_rq_lock(struct task_struct *p, struct rq_flags *rf)
	__acquires(rq->lock)
{
	struct rq *rq;

	lockdep_assert_held(&p->pi_lock);

	for (;;) {
		rq = task_rq(p);
		raw_spin_rq_lock(rq);
		if (likely(rq == task_rq(p) && !task_on_rq_migrating(p))) {
			rq_pin_lock(rq, rf);
			return rq;
		}
		raw_spin_rq_unlock(rq);

		while (unlikely(task_on_rq_migrating(p)))
			cpu_relax();
	}
}

/*
 * task_rq_lock - lock p->pi_lock and lock the rq @p resides on.
 */
struct rq *task_rq_lock(struct task_struct *p, struct rq_flags *rf)
	__acquires(p->pi_lock)
	__acquires(rq->lock)
{
	struct rq *rq;

	for (;;) {
		raw_spin_lock_irqsave(&p->pi_lock, rf->flags);
		rq = task_rq(p);
		raw_spin_rq_lock(rq);
		/*
		 *	move_queued_task()		task_rq_lock()
		 *
		 *	ACQUIRE (rq->lock)
		 *	[S] ->on_rq = MIGRATING		[L] rq = task_rq()
		 *	WMB (__set_task_cpu())		ACQUIRE (rq->lock);
		 *	[S] ->cpu = new_cpu		[L] task_rq()
		 *					[L] ->on_rq
		 *	RELEASE (rq->lock)
		 *
		 * If we observe the old CPU in task_rq_lock(), the acquire of
		 * the old rq->lock will fully serialize against the stores.
		 *
		 * If we observe the new CPU in task_rq_lock(), the address
		 * dependency headed by '[L] rq = task_rq()' and the acquire
		 * will pair with the WMB to ensure we then also see migrating.
		 */
		if (likely(rq == task_rq(p) && !task_on_rq_migrating(p))) {
			rq_pin_lock(rq, rf);
			return rq;
		}
		raw_spin_rq_unlock(rq);
		raw_spin_unlock_irqrestore(&p->pi_lock, rf->flags);

		while (unlikely(task_on_rq_migrating(p)))
			cpu_relax();
	}
}

/*
 * RQ-clock updating methods:
 */

static void update_rq_clock_task(struct rq *rq, s64 delta)
{
/*
 * In theory, the compile should just see 0 here, and optimize out the call
 * to sched_rt_avg_update. But I don't trust it...
 */
	s64 __maybe_unused steal = 0, irq_delta = 0;

#ifdef CONFIG_IRQ_TIME_ACCOUNTING
	irq_delta = irq_time_read(cpu_of(rq)) - rq->prev_irq_time;

	/*
	 * Since irq_time is only updated on {soft,}irq_exit, we might run into
	 * this case when a previous update_rq_clock() happened inside a
	 * {soft,}irq region.
	 *
	 * When this happens, we stop ->clock_task and only update the
	 * prev_irq_time stamp to account for the part that fit, so that a next
	 * update will consume the rest. This ensures ->clock_task is
	 * monotonic.
	 *
	 * It does however cause some slight miss-attribution of {soft,}irq
	 * time, a more accurate solution would be to update the irq_time using
	 * the current rq->clock timestamp, except that would require using
	 * atomic ops.
	 */
	if (irq_delta > delta)
		irq_delta = delta;

	rq->prev_irq_time += irq_delta;
	delta -= irq_delta;
	psi_account_irqtime(rq->curr, irq_delta);
	delayacct_irq(rq->curr, irq_delta);
#endif
#ifdef CONFIG_PARAVIRT_TIME_ACCOUNTING
	if (static_key_false((&paravirt_steal_rq_enabled))) {
		steal = paravirt_steal_clock(cpu_of(rq));
		steal -= rq->prev_steal_time_rq;

		if (unlikely(steal > delta))
			steal = delta;

		rq->prev_steal_time_rq += steal;
		delta -= steal;
	}
#endif

	rq->clock_task += delta;

#ifdef CONFIG_HAVE_SCHED_AVG_IRQ
	if ((irq_delta + steal) && sched_feat(NONTASK_CAPACITY))
		update_irq_load_avg(rq, irq_delta + steal);
#endif
	update_rq_clock_pelt(rq, delta);
}

void update_rq_clock(struct rq *rq)
{
	s64 delta;

	lockdep_assert_rq_held(rq);

	if (rq->clock_update_flags & RQCF_ACT_SKIP)
		return;

#ifdef CONFIG_SCHED_DEBUG
	if (sched_feat(WARN_DOUBLE_CLOCK))
		SCHED_WARN_ON(rq->clock_update_flags & RQCF_UPDATED);
	rq->clock_update_flags |= RQCF_UPDATED;
#endif

	delta = sched_clock_cpu(cpu_of(rq)) - rq->clock;
	if (delta < 0)
		return;
	rq->clock += delta;
	update_rq_clock_task(rq, delta);
}

#ifdef CONFIG_SCHED_HRTICK
/*
 * Use HR-timers to deliver accurate preemption points.
 */

static void hrtick_clear(struct rq *rq)
{
	if (hrtimer_active(&rq->hrtick_timer))
		hrtimer_cancel(&rq->hrtick_timer);
}

/*
 * High-resolution timer tick.
 * Runs from hardirq context with interrupts disabled.
 */
static enum hrtimer_restart hrtick(struct hrtimer *timer)
{
	struct rq *rq = container_of(timer, struct rq, hrtick_timer);
	struct rq_flags rf;

	WARN_ON_ONCE(cpu_of(rq) != smp_processor_id());

	rq_lock(rq, &rf);
	update_rq_clock(rq);
	rq->curr->sched_class->task_tick(rq, rq->curr, 1);
	rq_unlock(rq, &rf);

	return HRTIMER_NORESTART;
}

#ifdef CONFIG_SMP

static void __hrtick_restart(struct rq *rq)
{
	struct hrtimer *timer = &rq->hrtick_timer;
	ktime_t time = rq->hrtick_time;

	hrtimer_start(timer, time, HRTIMER_MODE_ABS_PINNED_HARD);
}

/*
 * called from hardirq (IPI) context
 */
static void __hrtick_start(void *arg)
{
	struct rq *rq = arg;
	struct rq_flags rf;

	rq_lock(rq, &rf);
	__hrtick_restart(rq);
	rq_unlock(rq, &rf);
}

/*
 * Called to set the hrtick timer state.
 *
 * called with rq->lock held and irqs disabled
 */
void hrtick_start(struct rq *rq, u64 delay)
{
	struct hrtimer *timer = &rq->hrtick_timer;
	s64 delta;

	/*
	 * Don't schedule slices shorter than 10000ns, that just
	 * doesn't make sense and can cause timer DoS.
	 */
	delta = max_t(s64, delay, 10000LL);
	rq->hrtick_time = ktime_add_ns(timer->base->get_time(), delta);

	if (rq == this_rq())
		__hrtick_restart(rq);
	else
		smp_call_function_single_async(cpu_of(rq), &rq->hrtick_csd);
}

#else
/*
 * Called to set the hrtick timer state.
 *
 * called with rq->lock held and irqs disabled
 */
void hrtick_start(struct rq *rq, u64 delay)
{
	/*
	 * Don't schedule slices shorter than 10000ns, that just
	 * doesn't make sense. Rely on vruntime for fairness.
	 */
	delay = max_t(u64, delay, 10000LL);
	hrtimer_start(&rq->hrtick_timer, ns_to_ktime(delay),
		      HRTIMER_MODE_REL_PINNED_HARD);
}

#endif /* CONFIG_SMP */

static void hrtick_rq_init(struct rq *rq)
{
#ifdef CONFIG_SMP
	INIT_CSD(&rq->hrtick_csd, __hrtick_start, rq);
#endif
	hrtimer_init(&rq->hrtick_timer, CLOCK_MONOTONIC, HRTIMER_MODE_REL_HARD);
	rq->hrtick_timer.function = hrtick;
}
#else	/* CONFIG_SCHED_HRTICK */
static inline void hrtick_clear(struct rq *rq)
{
}

static inline void hrtick_rq_init(struct rq *rq)
{
}
#endif	/* CONFIG_SCHED_HRTICK */

/*
 * cmpxchg based fetch_or, macro so it works for different integer types
 */
#define fetch_or(ptr, mask)						\
	({								\
		typeof(ptr) _ptr = (ptr);				\
		typeof(mask) _mask = (mask);				\
		typeof(*_ptr) _val = *_ptr;				\
									\
		do {							\
		} while (!try_cmpxchg(_ptr, &_val, _val | _mask));	\
	_val;								\
})

#if defined(CONFIG_SMP) && defined(TIF_POLLING_NRFLAG)
/*
 * Atomically set TIF_NEED_RESCHED and test for TIF_POLLING_NRFLAG,
 * this avoids any races wrt polling state changes and thereby avoids
 * spurious IPIs.
 */
static inline bool set_nr_and_not_polling(struct task_struct *p)
{
	struct thread_info *ti = task_thread_info(p);
	return !(fetch_or(&ti->flags, _TIF_NEED_RESCHED) & _TIF_POLLING_NRFLAG);
}

/*
 * Atomically set TIF_NEED_RESCHED if TIF_POLLING_NRFLAG is set.
 *
 * If this returns true, then the idle task promises to call
 * sched_ttwu_pending() and reschedule soon.
 */
static bool set_nr_if_polling(struct task_struct *p)
{
	struct thread_info *ti = task_thread_info(p);
	typeof(ti->flags) val = READ_ONCE(ti->flags);

	do {
		if (!(val & _TIF_POLLING_NRFLAG))
			return false;
		if (val & _TIF_NEED_RESCHED)
			return true;
	} while (!try_cmpxchg(&ti->flags, &val, val | _TIF_NEED_RESCHED));

	return true;
}

#else
static inline bool set_nr_and_not_polling(struct task_struct *p)
{
	set_tsk_need_resched(p);
	return true;
}

#ifdef CONFIG_SMP
static inline bool set_nr_if_polling(struct task_struct *p)
{
	return false;
}
#endif
#endif

static bool __wake_q_add(struct wake_q_head *head, struct task_struct *task)
{
	struct wake_q_node *node = &task->wake_q;

	/*
	 * Atomically grab the task, if ->wake_q is !nil already it means
	 * it's already queued (either by us or someone else) and will get the
	 * wakeup due to that.
	 *
	 * In order to ensure that a pending wakeup will observe our pending
	 * state, even in the failed case, an explicit smp_mb() must be used.
	 */
	smp_mb__before_atomic();
	if (unlikely(cmpxchg_relaxed(&node->next, NULL, WAKE_Q_TAIL)))
		return false;

	/*
	 * The head is context local, there can be no concurrency.
	 */
	*head->lastp = node;
	head->lastp = &node->next;
	return true;
}

/**
 * wake_q_add() - queue a wakeup for 'later' waking.
 * @head: the wake_q_head to add @task to
 * @task: the task to queue for 'later' wakeup
 *
 * Queue a task for later wakeup, most likely by the wake_up_q() call in the
 * same context, _HOWEVER_ this is not guaranteed, the wakeup can come
 * instantly.
 *
 * This function must be used as-if it were wake_up_process(); IOW the task
 * must be ready to be woken at this location.
 */
void wake_q_add(struct wake_q_head *head, struct task_struct *task)
{
	if (__wake_q_add(head, task))
		get_task_struct(task);
}

/**
 * wake_q_add_safe() - safely queue a wakeup for 'later' waking.
 * @head: the wake_q_head to add @task to
 * @task: the task to queue for 'later' wakeup
 *
 * Queue a task for later wakeup, most likely by the wake_up_q() call in the
 * same context, _HOWEVER_ this is not guaranteed, the wakeup can come
 * instantly.
 *
 * This function must be used as-if it were wake_up_process(); IOW the task
 * must be ready to be woken at this location.
 *
 * This function is essentially a task-safe equivalent to wake_q_add(). Callers
 * that already hold reference to @task can call the 'safe' version and trust
 * wake_q to do the right thing depending whether or not the @task is already
 * queued for wakeup.
 */
void wake_q_add_safe(struct wake_q_head *head, struct task_struct *task)
{
	if (!__wake_q_add(head, task))
		put_task_struct(task);
}

void wake_up_q(struct wake_q_head *head)
{
	struct wake_q_node *node = head->first;

	while (node != WAKE_Q_TAIL) {
		struct task_struct *task;

		task = container_of(node, struct task_struct, wake_q);
		/* Task can safely be re-inserted now: */
		node = node->next;
		task->wake_q.next = NULL;

		/*
		 * wake_up_process() executes a full barrier, which pairs with
		 * the queueing in wake_q_add() so as not to miss wakeups.
		 */
		wake_up_process(task);
		put_task_struct(task);
	}
}

/*
 * resched_curr - mark rq's current task 'to be rescheduled now'.
 *
 * On UP this means the setting of the need_resched flag, on SMP it
 * might also involve a cross-CPU call to trigger the scheduler on
 * the target CPU.
 */
void resched_curr(struct rq *rq)
{
	struct task_struct *curr = rq->curr;
	int cpu;

	lockdep_assert_rq_held(rq);

	if (test_tsk_need_resched(curr))
		return;

	cpu = cpu_of(rq);

	if (cpu == smp_processor_id()) {
		set_tsk_need_resched(curr);
		set_preempt_need_resched();
		return;
	}

	if (set_nr_and_not_polling(curr))
		smp_send_reschedule(cpu);
	else
		trace_sched_wake_idle_without_ipi(cpu);
}

void resched_cpu(int cpu)
{
	struct rq *rq = cpu_rq(cpu);
	unsigned long flags;

	raw_spin_rq_lock_irqsave(rq, flags);
	if (cpu_online(cpu) || cpu == smp_processor_id())
		resched_curr(rq);
	raw_spin_rq_unlock_irqrestore(rq, flags);
}

#ifdef CONFIG_SMP
#ifdef CONFIG_NO_HZ_COMMON
/*
 * In the semi idle case, use the nearest busy CPU for migrating timers
 * from an idle CPU.  This is good for power-savings.
 *
 * We don't do similar optimization for completely idle system, as
 * selecting an idle CPU will add more delays to the timers than intended
 * (as that CPU's timer base may not be uptodate wrt jiffies etc).
 */
int get_nohz_timer_target(void)
{
	int i, cpu = smp_processor_id(), default_cpu = -1;
	struct sched_domain *sd;
	const struct cpumask *hk_mask;

	if (housekeeping_cpu(cpu, HK_TYPE_TIMER)) {
		if (!idle_cpu(cpu))
			return cpu;
		default_cpu = cpu;
	}

	hk_mask = housekeeping_cpumask(HK_TYPE_TIMER);

	guard(rcu)();

	for_each_domain(cpu, sd) {
		for_each_cpu_and(i, sched_domain_span(sd), hk_mask) {
			if (cpu == i)
				continue;

			if (!idle_cpu(i))
				return i;
		}
	}

	if (default_cpu == -1)
		default_cpu = housekeeping_any_cpu(HK_TYPE_TIMER);

	return default_cpu;
}

/*
 * When add_timer_on() enqueues a timer into the timer wheel of an
 * idle CPU then this timer might expire before the next timer event
 * which is scheduled to wake up that CPU. In case of a completely
 * idle system the next event might even be infinite time into the
 * future. wake_up_idle_cpu() ensures that the CPU is woken up and
 * leaves the inner idle loop so the newly added timer is taken into
 * account when the CPU goes back to idle and evaluates the timer
 * wheel for the next timer event.
 */
static void wake_up_idle_cpu(int cpu)
{
	struct rq *rq = cpu_rq(cpu);

	if (cpu == smp_processor_id())
		return;

	/*
	 * Set TIF_NEED_RESCHED and send an IPI if in the non-polling
	 * part of the idle loop. This forces an exit from the idle loop
	 * and a round trip to schedule(). Now this could be optimized
	 * because a simple new idle loop iteration is enough to
	 * re-evaluate the next tick. Provided some re-ordering of tick
	 * nohz functions that would need to follow TIF_NR_POLLING
	 * clearing:
	 *
	 * - On most archs, a simple fetch_or on ti::flags with a
	 *   "0" value would be enough to know if an IPI needs to be sent.
	 *
	 * - x86 needs to perform a last need_resched() check between
	 *   monitor and mwait which doesn't take timers into account.
	 *   There a dedicated TIF_TIMER flag would be required to
	 *   fetch_or here and be checked along with TIF_NEED_RESCHED
	 *   before mwait().
	 *
	 * However, remote timer enqueue is not such a frequent event
	 * and testing of the above solutions didn't appear to report
	 * much benefits.
	 */
	if (set_nr_and_not_polling(rq->idle))
		smp_send_reschedule(cpu);
	else
		trace_sched_wake_idle_without_ipi(cpu);
}

static bool wake_up_full_nohz_cpu(int cpu)
{
	/*
	 * We just need the target to call irq_exit() and re-evaluate
	 * the next tick. The nohz full kick at least implies that.
	 * If needed we can still optimize that later with an
	 * empty IRQ.
	 */
	if (cpu_is_offline(cpu))
		return true;  /* Don't try to wake offline CPUs. */
	if (tick_nohz_full_cpu(cpu)) {
		if (cpu != smp_processor_id() ||
		    tick_nohz_tick_stopped())
			tick_nohz_full_kick_cpu(cpu);
		return true;
	}

	return false;
}

/*
 * Wake up the specified CPU.  If the CPU is going offline, it is the
 * caller's responsibility to deal with the lost wakeup, for example,
 * by hooking into the CPU_DEAD notifier like timers and hrtimers do.
 */
void wake_up_nohz_cpu(int cpu)
{
	if (!wake_up_full_nohz_cpu(cpu))
		wake_up_idle_cpu(cpu);
}

static void nohz_csd_func(void *info)
{
	struct rq *rq = info;
	int cpu = cpu_of(rq);
	unsigned int flags;

	/*
	 * Release the rq::nohz_csd.
	 */
	flags = atomic_fetch_andnot(NOHZ_KICK_MASK | NOHZ_NEWILB_KICK, nohz_flags(cpu));
	WARN_ON(!(flags & NOHZ_KICK_MASK));

	rq->idle_balance = idle_cpu(cpu);
	if (rq->idle_balance && !need_resched()) {
		rq->nohz_idle_balance = flags;
		raise_softirq_irqoff(SCHED_SOFTIRQ);
	}
}

#endif /* CONFIG_NO_HZ_COMMON */

#ifdef CONFIG_NO_HZ_FULL
static inline bool __need_bw_check(struct rq *rq, struct task_struct *p)
{
	if (rq->nr_running != 1)
		return false;

	if (p->sched_class != &fair_sched_class)
		return false;

	if (!task_on_rq_queued(p))
		return false;

	return true;
}

bool sched_can_stop_tick(struct rq *rq)
{
	int fifo_nr_running;

	/* Deadline tasks, even if single, need the tick */
	if (rq->dl.dl_nr_running)
		return false;

	/*
	 * If there are more than one RR tasks, we need the tick to affect the
	 * actual RR behaviour.
	 */
	if (rq->rt.rr_nr_running) {
		if (rq->rt.rr_nr_running == 1)
			return true;
		else
			return false;
	}

	/*
	 * If there's no RR tasks, but FIFO tasks, we can skip the tick, no
	 * forced preemption between FIFO tasks.
	 */
	fifo_nr_running = rq->rt.rt_nr_running - rq->rt.rr_nr_running;
	if (fifo_nr_running)
		return true;

	/*
	 * If there are no DL,RR/FIFO tasks, there must only be CFS tasks left;
	 * if there's more than one we need the tick for involuntary
	 * preemption.
	 */
	if (rq->nr_running > 1)
		return false;

	/*
	 * If there is one task and it has CFS runtime bandwidth constraints
	 * and it's on the cpu now we don't want to stop the tick.
	 * This check prevents clearing the bit if a newly enqueued task here is
	 * dequeued by migrating while the constrained task continues to run.
	 * E.g. going from 2->1 without going through pick_next_task().
	 */
	if (sched_feat(HZ_BW) && __need_bw_check(rq, rq->curr)) {
		if (cfs_task_bw_constrained(rq->curr))
			return false;
	}

	return true;
}
#endif /* CONFIG_NO_HZ_FULL */
#endif /* CONFIG_SMP */

#if defined(CONFIG_RT_GROUP_SCHED) || (defined(CONFIG_FAIR_GROUP_SCHED) && \
			(defined(CONFIG_SMP) || defined(CONFIG_CFS_BANDWIDTH)))
/*
 * Iterate task_group tree rooted at *from, calling @down when first entering a
 * node and @up when leaving it for the final time.
 *
 * Caller must hold rcu_lock or sufficient equivalent.
 */
int walk_tg_tree_from(struct task_group *from,
			     tg_visitor down, tg_visitor up, void *data)
{
	struct task_group *parent, *child;
	int ret;

	parent = from;

down:
	ret = (*down)(parent, data);
	if (ret)
		goto out;
	list_for_each_entry_rcu(child, &parent->children, siblings) {
		parent = child;
		goto down;

up:
		continue;
	}
	ret = (*up)(parent, data);
	if (ret || parent == from)
		goto out;

	child = parent;
	parent = parent->parent;
	if (parent)
		goto up;
out:
	return ret;
}

int tg_nop(struct task_group *tg, void *data)
{
	return 0;
}
#endif

static void set_load_weight(struct task_struct *p, bool update_load)
{
	int prio = p->static_prio - MAX_RT_PRIO;
	struct load_weight *load = &p->se.load;

	/*
	 * SCHED_IDLE tasks get minimal weight:
	 */
	if (task_has_idle_policy(p)) {
		load->weight = scale_load(WEIGHT_IDLEPRIO);
		load->inv_weight = WMULT_IDLEPRIO;
		return;
	}

	/*
	 * SCHED_OTHER tasks have to update their load when changing their
	 * weight
	 */
	if (update_load && p->sched_class == &fair_sched_class) {
		reweight_task(p, prio);
	} else {
		load->weight = scale_load(sched_prio_to_weight[prio]);
		load->inv_weight = sched_prio_to_wmult[prio];
	}
}

#ifdef CONFIG_UCLAMP_TASK
/*
 * Serializes updates of utilization clamp values
 *
 * The (slow-path) user-space triggers utilization clamp value updates which
 * can require updates on (fast-path) scheduler's data structures used to
 * support enqueue/dequeue operations.
 * While the per-CPU rq lock protects fast-path update operations, user-space
 * requests are serialized using a mutex to reduce the risk of conflicting
 * updates or API abuses.
 */
static DEFINE_MUTEX(uclamp_mutex);

/* Max allowed minimum utilization */
static unsigned int __maybe_unused sysctl_sched_uclamp_util_min = SCHED_CAPACITY_SCALE;

/* Max allowed maximum utilization */
static unsigned int __maybe_unused sysctl_sched_uclamp_util_max = SCHED_CAPACITY_SCALE;

/*
 * By default RT tasks run at the maximum performance point/capacity of the
 * system. Uclamp enforces this by always setting UCLAMP_MIN of RT tasks to
 * SCHED_CAPACITY_SCALE.
 *
 * This knob allows admins to change the default behavior when uclamp is being
 * used. In battery powered devices, particularly, running at the maximum
 * capacity and frequency will increase energy consumption and shorten the
 * battery life.
 *
 * This knob only affects RT tasks that their uclamp_se->user_defined == false.
 *
 * This knob will not override the system default sched_util_clamp_min defined
 * above.
 */
static unsigned int sysctl_sched_uclamp_util_min_rt_default = SCHED_CAPACITY_SCALE;

/* All clamps are required to be less or equal than these values */
static struct uclamp_se uclamp_default[UCLAMP_CNT];

/*
 * This static key is used to reduce the uclamp overhead in the fast path. It
 * primarily disables the call to uclamp_rq_{inc, dec}() in
 * enqueue/dequeue_task().
 *
 * This allows users to continue to enable uclamp in their kernel config with
 * minimum uclamp overhead in the fast path.
 *
 * As soon as userspace modifies any of the uclamp knobs, the static key is
 * enabled, since we have an actual users that make use of uclamp
 * functionality.
 *
 * The knobs that would enable this static key are:
 *
 *   * A task modifying its uclamp value with sched_setattr().
 *   * An admin modifying the sysctl_sched_uclamp_{min, max} via procfs.
 *   * An admin modifying the cgroup cpu.uclamp.{min, max}
 */
DEFINE_STATIC_KEY_FALSE(sched_uclamp_used);

/* Integer rounded range for each bucket */
#define UCLAMP_BUCKET_DELTA DIV_ROUND_CLOSEST(SCHED_CAPACITY_SCALE, UCLAMP_BUCKETS)

#define for_each_clamp_id(clamp_id) \
	for ((clamp_id) = 0; (clamp_id) < UCLAMP_CNT; (clamp_id)++)

static inline unsigned int uclamp_bucket_id(unsigned int clamp_value)
{
	return min_t(unsigned int, clamp_value / UCLAMP_BUCKET_DELTA, UCLAMP_BUCKETS - 1);
}

static inline unsigned int uclamp_none(enum uclamp_id clamp_id)
{
	if (clamp_id == UCLAMP_MIN)
		return 0;
	return SCHED_CAPACITY_SCALE;
}

static inline void uclamp_se_set(struct uclamp_se *uc_se,
				 unsigned int value, bool user_defined)
{
	uc_se->value = value;
	uc_se->bucket_id = uclamp_bucket_id(value);
	uc_se->user_defined = user_defined;
}

static inline unsigned int
uclamp_idle_value(struct rq *rq, enum uclamp_id clamp_id,
		  unsigned int clamp_value)
{
	/*
	 * Avoid blocked utilization pushing up the frequency when we go
	 * idle (which drops the max-clamp) by retaining the last known
	 * max-clamp.
	 */
	if (clamp_id == UCLAMP_MAX) {
		rq->uclamp_flags |= UCLAMP_FLAG_IDLE;
		return clamp_value;
	}

	return uclamp_none(UCLAMP_MIN);
}

static inline void uclamp_idle_reset(struct rq *rq, enum uclamp_id clamp_id,
				     unsigned int clamp_value)
{
	/* Reset max-clamp retention only on idle exit */
	if (!(rq->uclamp_flags & UCLAMP_FLAG_IDLE))
		return;

	uclamp_rq_set(rq, clamp_id, clamp_value);
}

static inline
unsigned int uclamp_rq_max_value(struct rq *rq, enum uclamp_id clamp_id,
				   unsigned int clamp_value)
{
	struct uclamp_bucket *bucket = rq->uclamp[clamp_id].bucket;
	int bucket_id = UCLAMP_BUCKETS - 1;

	/*
	 * Since both min and max clamps are max aggregated, find the
	 * top most bucket with tasks in.
	 */
	for ( ; bucket_id >= 0; bucket_id--) {
		if (!bucket[bucket_id].tasks)
			continue;
		return bucket[bucket_id].value;
	}

	/* No tasks -- default clamp values */
	return uclamp_idle_value(rq, clamp_id, clamp_value);
}

static void __uclamp_update_util_min_rt_default(struct task_struct *p)
{
	unsigned int default_util_min;
	struct uclamp_se *uc_se;

	lockdep_assert_held(&p->pi_lock);

	uc_se = &p->uclamp_req[UCLAMP_MIN];

	/* Only sync if user didn't override the default */
	if (uc_se->user_defined)
		return;

	default_util_min = sysctl_sched_uclamp_util_min_rt_default;
	uclamp_se_set(uc_se, default_util_min, false);
}

static void uclamp_update_util_min_rt_default(struct task_struct *p)
{
	if (!rt_task(p))
		return;

	/* Protect updates to p->uclamp_* */
	guard(task_rq_lock)(p);
	__uclamp_update_util_min_rt_default(p);
}

static inline struct uclamp_se
uclamp_tg_restrict(struct task_struct *p, enum uclamp_id clamp_id)
{
	/* Copy by value as we could modify it */
	struct uclamp_se uc_req = p->uclamp_req[clamp_id];
#ifdef CONFIG_UCLAMP_TASK_GROUP
	unsigned int tg_min, tg_max, value;

	/*
	 * Tasks in autogroups or root task group will be
	 * restricted by system defaults.
	 */
	if (task_group_is_autogroup(task_group(p)))
		return uc_req;
	if (task_group(p) == &root_task_group)
		return uc_req;

	tg_min = task_group(p)->uclamp[UCLAMP_MIN].value;
	tg_max = task_group(p)->uclamp[UCLAMP_MAX].value;
	value = uc_req.value;
	value = clamp(value, tg_min, tg_max);
	uclamp_se_set(&uc_req, value, false);
#endif

	return uc_req;
}

/*
 * The effective clamp bucket index of a task depends on, by increasing
 * priority:
 * - the task specific clamp value, when explicitly requested from userspace
 * - the task group effective clamp value, for tasks not either in the root
 *   group or in an autogroup
 * - the system default clamp value, defined by the sysadmin
 */
static inline struct uclamp_se
uclamp_eff_get(struct task_struct *p, enum uclamp_id clamp_id)
{
	struct uclamp_se uc_req = uclamp_tg_restrict(p, clamp_id);
	struct uclamp_se uc_max = uclamp_default[clamp_id];

	/* System default restrictions always apply */
	if (unlikely(uc_req.value > uc_max.value))
		return uc_max;

	return uc_req;
}

unsigned long uclamp_eff_value(struct task_struct *p, enum uclamp_id clamp_id)
{
	struct uclamp_se uc_eff;

	/* Task currently refcounted: use back-annotated (effective) value */
	if (p->uclamp[clamp_id].active)
		return (unsigned long)p->uclamp[clamp_id].value;

	uc_eff = uclamp_eff_get(p, clamp_id);

	return (unsigned long)uc_eff.value;
}

/*
 * When a task is enqueued on a rq, the clamp bucket currently defined by the
 * task's uclamp::bucket_id is refcounted on that rq. This also immediately
 * updates the rq's clamp value if required.
 *
 * Tasks can have a task-specific value requested from user-space, track
 * within each bucket the maximum value for tasks refcounted in it.
 * This "local max aggregation" allows to track the exact "requested" value
 * for each bucket when all its RUNNABLE tasks require the same clamp.
 */
static inline void uclamp_rq_inc_id(struct rq *rq, struct task_struct *p,
				    enum uclamp_id clamp_id)
{
	struct uclamp_rq *uc_rq = &rq->uclamp[clamp_id];
	struct uclamp_se *uc_se = &p->uclamp[clamp_id];
	struct uclamp_bucket *bucket;

	lockdep_assert_rq_held(rq);

	/* Update task effective clamp */
	p->uclamp[clamp_id] = uclamp_eff_get(p, clamp_id);

	bucket = &uc_rq->bucket[uc_se->bucket_id];
	bucket->tasks++;
	uc_se->active = true;

	uclamp_idle_reset(rq, clamp_id, uc_se->value);

	/*
	 * Local max aggregation: rq buckets always track the max
	 * "requested" clamp value of its RUNNABLE tasks.
	 */
	if (bucket->tasks == 1 || uc_se->value > bucket->value)
		bucket->value = uc_se->value;

	if (uc_se->value > uclamp_rq_get(rq, clamp_id))
		uclamp_rq_set(rq, clamp_id, uc_se->value);
}

/*
 * When a task is dequeued from a rq, the clamp bucket refcounted by the task
 * is released. If this is the last task reference counting the rq's max
 * active clamp value, then the rq's clamp value is updated.
 *
 * Both refcounted tasks and rq's cached clamp values are expected to be
 * always valid. If it's detected they are not, as defensive programming,
 * enforce the expected state and warn.
 */
static inline void uclamp_rq_dec_id(struct rq *rq, struct task_struct *p,
				    enum uclamp_id clamp_id)
{
	struct uclamp_rq *uc_rq = &rq->uclamp[clamp_id];
	struct uclamp_se *uc_se = &p->uclamp[clamp_id];
	struct uclamp_bucket *bucket;
	unsigned int bkt_clamp;
	unsigned int rq_clamp;

	lockdep_assert_rq_held(rq);

	/*
	 * If sched_uclamp_used was enabled after task @p was enqueued,
	 * we could end up with unbalanced call to uclamp_rq_dec_id().
	 *
	 * In this case the uc_se->active flag should be false since no uclamp
	 * accounting was performed at enqueue time and we can just return
	 * here.
	 *
	 * Need to be careful of the following enqueue/dequeue ordering
	 * problem too
	 *
	 *	enqueue(taskA)
	 *	// sched_uclamp_used gets enabled
	 *	enqueue(taskB)
	 *	dequeue(taskA)
	 *	// Must not decrement bucket->tasks here
	 *	dequeue(taskB)
	 *
	 * where we could end up with stale data in uc_se and
	 * bucket[uc_se->bucket_id].
	 *
	 * The following check here eliminates the possibility of such race.
	 */
	if (unlikely(!uc_se->active))
		return;

	bucket = &uc_rq->bucket[uc_se->bucket_id];

	SCHED_WARN_ON(!bucket->tasks);
	if (likely(bucket->tasks))
		bucket->tasks--;

	uc_se->active = false;

	/*
	 * Keep "local max aggregation" simple and accept to (possibly)
	 * overboost some RUNNABLE tasks in the same bucket.
	 * The rq clamp bucket value is reset to its base value whenever
	 * there are no more RUNNABLE tasks refcounting it.
	 */
	if (likely(bucket->tasks))
		return;

	rq_clamp = uclamp_rq_get(rq, clamp_id);
	/*
	 * Defensive programming: this should never happen. If it happens,
	 * e.g. due to future modification, warn and fixup the expected value.
	 */
	SCHED_WARN_ON(bucket->value > rq_clamp);
	if (bucket->value >= rq_clamp) {
		bkt_clamp = uclamp_rq_max_value(rq, clamp_id, uc_se->value);
		uclamp_rq_set(rq, clamp_id, bkt_clamp);
	}
}

static inline void uclamp_rq_inc(struct rq *rq, struct task_struct *p)
{
	enum uclamp_id clamp_id;

	/*
	 * Avoid any overhead until uclamp is actually used by the userspace.
	 *
	 * The condition is constructed such that a NOP is generated when
	 * sched_uclamp_used is disabled.
	 */
	if (!static_branch_unlikely(&sched_uclamp_used))
		return;

	if (unlikely(!p->sched_class->uclamp_enabled))
		return;

	for_each_clamp_id(clamp_id)
		uclamp_rq_inc_id(rq, p, clamp_id);

	/* Reset clamp idle holding when there is one RUNNABLE task */
	if (rq->uclamp_flags & UCLAMP_FLAG_IDLE)
		rq->uclamp_flags &= ~UCLAMP_FLAG_IDLE;
}

static inline void uclamp_rq_dec(struct rq *rq, struct task_struct *p)
{
	enum uclamp_id clamp_id;

	/*
	 * Avoid any overhead until uclamp is actually used by the userspace.
	 *
	 * The condition is constructed such that a NOP is generated when
	 * sched_uclamp_used is disabled.
	 */
	if (!static_branch_unlikely(&sched_uclamp_used))
		return;

	if (unlikely(!p->sched_class->uclamp_enabled))
		return;

	for_each_clamp_id(clamp_id)
		uclamp_rq_dec_id(rq, p, clamp_id);
}

static inline void uclamp_rq_reinc_id(struct rq *rq, struct task_struct *p,
				      enum uclamp_id clamp_id)
{
	if (!p->uclamp[clamp_id].active)
		return;

	uclamp_rq_dec_id(rq, p, clamp_id);
	uclamp_rq_inc_id(rq, p, clamp_id);

	/*
	 * Make sure to clear the idle flag if we've transiently reached 0
	 * active tasks on rq.
	 */
	if (clamp_id == UCLAMP_MAX && (rq->uclamp_flags & UCLAMP_FLAG_IDLE))
		rq->uclamp_flags &= ~UCLAMP_FLAG_IDLE;
}

static inline void
uclamp_update_active(struct task_struct *p)
{
	enum uclamp_id clamp_id;
	struct rq_flags rf;
	struct rq *rq;

	/*
	 * Lock the task and the rq where the task is (or was) queued.
	 *
	 * We might lock the (previous) rq of a !RUNNABLE task, but that's the
	 * price to pay to safely serialize util_{min,max} updates with
	 * enqueues, dequeues and migration operations.
	 * This is the same locking schema used by __set_cpus_allowed_ptr().
	 */
	rq = task_rq_lock(p, &rf);

	/*
	 * Setting the clamp bucket is serialized by task_rq_lock().
	 * If the task is not yet RUNNABLE and its task_struct is not
	 * affecting a valid clamp bucket, the next time it's enqueued,
	 * it will already see the updated clamp bucket value.
	 */
	for_each_clamp_id(clamp_id)
		uclamp_rq_reinc_id(rq, p, clamp_id);

	task_rq_unlock(rq, p, &rf);
}

#ifdef CONFIG_UCLAMP_TASK_GROUP
static inline void
uclamp_update_active_tasks(struct cgroup_subsys_state *css)
{
	struct css_task_iter it;
	struct task_struct *p;

	css_task_iter_start(css, 0, &it);
	while ((p = css_task_iter_next(&it)))
		uclamp_update_active(p);
	css_task_iter_end(&it);
}

static void cpu_util_update_eff(struct cgroup_subsys_state *css);
#endif

#ifdef CONFIG_SYSCTL
#ifdef CONFIG_UCLAMP_TASK
#ifdef CONFIG_UCLAMP_TASK_GROUP
static void uclamp_update_root_tg(void)
{
	struct task_group *tg = &root_task_group;

	uclamp_se_set(&tg->uclamp_req[UCLAMP_MIN],
		      sysctl_sched_uclamp_util_min, false);
	uclamp_se_set(&tg->uclamp_req[UCLAMP_MAX],
		      sysctl_sched_uclamp_util_max, false);

	guard(rcu)();
	cpu_util_update_eff(&root_task_group.css);
}
#else
static void uclamp_update_root_tg(void) { }
#endif

static void uclamp_sync_util_min_rt_default(void)
{
	struct task_struct *g, *p;

	/*
	 * copy_process()			sysctl_uclamp
	 *					  uclamp_min_rt = X;
	 *   write_lock(&tasklist_lock)		  read_lock(&tasklist_lock)
	 *   // link thread			  smp_mb__after_spinlock()
	 *   write_unlock(&tasklist_lock)	  read_unlock(&tasklist_lock);
	 *   sched_post_fork()			  for_each_process_thread()
	 *     __uclamp_sync_rt()		    __uclamp_sync_rt()
	 *
	 * Ensures that either sched_post_fork() will observe the new
	 * uclamp_min_rt or for_each_process_thread() will observe the new
	 * task.
	 */
	read_lock(&tasklist_lock);
	smp_mb__after_spinlock();
	read_unlock(&tasklist_lock);

	guard(rcu)();
	for_each_process_thread(g, p)
		uclamp_update_util_min_rt_default(p);
}

static int sysctl_sched_uclamp_handler(struct ctl_table *table, int write,
				void *buffer, size_t *lenp, loff_t *ppos)
{
	bool update_root_tg = false;
	int old_min, old_max, old_min_rt;
	int result;

	guard(mutex)(&uclamp_mutex);

	old_min = sysctl_sched_uclamp_util_min;
	old_max = sysctl_sched_uclamp_util_max;
	old_min_rt = sysctl_sched_uclamp_util_min_rt_default;

	result = proc_dointvec(table, write, buffer, lenp, ppos);
	if (result)
		goto undo;
	if (!write)
		return 0;

	if (sysctl_sched_uclamp_util_min > sysctl_sched_uclamp_util_max ||
	    sysctl_sched_uclamp_util_max > SCHED_CAPACITY_SCALE	||
	    sysctl_sched_uclamp_util_min_rt_default > SCHED_CAPACITY_SCALE) {

		result = -EINVAL;
		goto undo;
	}

	if (old_min != sysctl_sched_uclamp_util_min) {
		uclamp_se_set(&uclamp_default[UCLAMP_MIN],
			      sysctl_sched_uclamp_util_min, false);
		update_root_tg = true;
	}
	if (old_max != sysctl_sched_uclamp_util_max) {
		uclamp_se_set(&uclamp_default[UCLAMP_MAX],
			      sysctl_sched_uclamp_util_max, false);
		update_root_tg = true;
	}

	if (update_root_tg) {
		static_branch_enable(&sched_uclamp_used);
		uclamp_update_root_tg();
	}

	if (old_min_rt != sysctl_sched_uclamp_util_min_rt_default) {
		static_branch_enable(&sched_uclamp_used);
		uclamp_sync_util_min_rt_default();
	}

	/*
	 * We update all RUNNABLE tasks only when task groups are in use.
	 * Otherwise, keep it simple and do just a lazy update at each next
	 * task enqueue time.
	 */
	return 0;

undo:
	sysctl_sched_uclamp_util_min = old_min;
	sysctl_sched_uclamp_util_max = old_max;
	sysctl_sched_uclamp_util_min_rt_default = old_min_rt;
	return result;
}
#endif
#endif

static int uclamp_validate(struct task_struct *p,
			   const struct sched_attr *attr)
{
	int util_min = p->uclamp_req[UCLAMP_MIN].value;
	int util_max = p->uclamp_req[UCLAMP_MAX].value;

	if (attr->sched_flags & SCHED_FLAG_UTIL_CLAMP_MIN) {
		util_min = attr->sched_util_min;

		if (util_min + 1 > SCHED_CAPACITY_SCALE + 1)
			return -EINVAL;
	}

	if (attr->sched_flags & SCHED_FLAG_UTIL_CLAMP_MAX) {
		util_max = attr->sched_util_max;

		if (util_max + 1 > SCHED_CAPACITY_SCALE + 1)
			return -EINVAL;
	}

	if (util_min != -1 && util_max != -1 && util_min > util_max)
		return -EINVAL;

	/*
	 * We have valid uclamp attributes; make sure uclamp is enabled.
	 *
	 * We need to do that here, because enabling static branches is a
	 * blocking operation which obviously cannot be done while holding
	 * scheduler locks.
	 */
	static_branch_enable(&sched_uclamp_used);

	return 0;
}

static bool uclamp_reset(const struct sched_attr *attr,
			 enum uclamp_id clamp_id,
			 struct uclamp_se *uc_se)
{
	/* Reset on sched class change for a non user-defined clamp value. */
	if (likely(!(attr->sched_flags & SCHED_FLAG_UTIL_CLAMP)) &&
	    !uc_se->user_defined)
		return true;

	/* Reset on sched_util_{min,max} == -1. */
	if (clamp_id == UCLAMP_MIN &&
	    attr->sched_flags & SCHED_FLAG_UTIL_CLAMP_MIN &&
	    attr->sched_util_min == -1) {
		return true;
	}

	if (clamp_id == UCLAMP_MAX &&
	    attr->sched_flags & SCHED_FLAG_UTIL_CLAMP_MAX &&
	    attr->sched_util_max == -1) {
		return true;
	}

	return false;
}

static void __setscheduler_uclamp(struct task_struct *p,
				  const struct sched_attr *attr)
{
	enum uclamp_id clamp_id;

	for_each_clamp_id(clamp_id) {
		struct uclamp_se *uc_se = &p->uclamp_req[clamp_id];
		unsigned int value;

		if (!uclamp_reset(attr, clamp_id, uc_se))
			continue;

		/*
		 * RT by default have a 100% boost value that could be modified
		 * at runtime.
		 */
		if (unlikely(rt_task(p) && clamp_id == UCLAMP_MIN))
			value = sysctl_sched_uclamp_util_min_rt_default;
		else
			value = uclamp_none(clamp_id);

		uclamp_se_set(uc_se, value, false);

	}

	if (likely(!(attr->sched_flags & SCHED_FLAG_UTIL_CLAMP)))
		return;

	if (attr->sched_flags & SCHED_FLAG_UTIL_CLAMP_MIN &&
	    attr->sched_util_min != -1) {
		uclamp_se_set(&p->uclamp_req[UCLAMP_MIN],
			      attr->sched_util_min, true);
	}

	if (attr->sched_flags & SCHED_FLAG_UTIL_CLAMP_MAX &&
	    attr->sched_util_max != -1) {
		uclamp_se_set(&p->uclamp_req[UCLAMP_MAX],
			      attr->sched_util_max, true);
	}
}

static void uclamp_fork(struct task_struct *p)
{
	enum uclamp_id clamp_id;

	/*
	 * We don't need to hold task_rq_lock() when updating p->uclamp_* here
	 * as the task is still at its early fork stages.
	 */
	for_each_clamp_id(clamp_id)
		p->uclamp[clamp_id].active = false;

	if (likely(!p->sched_reset_on_fork))
		return;

	for_each_clamp_id(clamp_id) {
		uclamp_se_set(&p->uclamp_req[clamp_id],
			      uclamp_none(clamp_id), false);
	}
}

static void uclamp_post_fork(struct task_struct *p)
{
	uclamp_update_util_min_rt_default(p);
}

static void __init init_uclamp_rq(struct rq *rq)
{
	enum uclamp_id clamp_id;
	struct uclamp_rq *uc_rq = rq->uclamp;

	for_each_clamp_id(clamp_id) {
		uc_rq[clamp_id] = (struct uclamp_rq) {
			.value = uclamp_none(clamp_id)
		};
	}

	rq->uclamp_flags = UCLAMP_FLAG_IDLE;
}

static void __init init_uclamp(void)
{
	struct uclamp_se uc_max = {};
	enum uclamp_id clamp_id;
	int cpu;

	for_each_possible_cpu(cpu)
		init_uclamp_rq(cpu_rq(cpu));

	for_each_clamp_id(clamp_id) {
		uclamp_se_set(&init_task.uclamp_req[clamp_id],
			      uclamp_none(clamp_id), false);
	}

	/* System defaults allow max clamp values for both indexes */
	uclamp_se_set(&uc_max, uclamp_none(UCLAMP_MAX), false);
	for_each_clamp_id(clamp_id) {
		uclamp_default[clamp_id] = uc_max;
#ifdef CONFIG_UCLAMP_TASK_GROUP
		root_task_group.uclamp_req[clamp_id] = uc_max;
		root_task_group.uclamp[clamp_id] = uc_max;
#endif
	}
}

#else /* CONFIG_UCLAMP_TASK */
static inline void uclamp_rq_inc(struct rq *rq, struct task_struct *p) { }
static inline void uclamp_rq_dec(struct rq *rq, struct task_struct *p) { }
static inline int uclamp_validate(struct task_struct *p,
				  const struct sched_attr *attr)
{
	return -EOPNOTSUPP;
}
static void __setscheduler_uclamp(struct task_struct *p,
				  const struct sched_attr *attr) { }
static inline void uclamp_fork(struct task_struct *p) { }
static inline void uclamp_post_fork(struct task_struct *p) { }
static inline void init_uclamp(void) { }
#endif /* CONFIG_UCLAMP_TASK */

bool sched_task_on_rq(struct task_struct *p)
{
	return task_on_rq_queued(p);
}

unsigned long get_wchan(struct task_struct *p)
{
	unsigned long ip = 0;
	unsigned int state;

	if (!p || p == current)
		return 0;

	/* Only get wchan if task is blocked and we can keep it that way. */
	raw_spin_lock_irq(&p->pi_lock);
	state = READ_ONCE(p->__state);
	smp_rmb(); /* see try_to_wake_up() */
	if (state != TASK_RUNNING && state != TASK_WAKING && !p->on_rq)
		ip = __get_wchan(p);
	raw_spin_unlock_irq(&p->pi_lock);

	return ip;
}

static inline void enqueue_task(struct rq *rq, struct task_struct *p, int flags)
{
	if (!(flags & ENQUEUE_NOCLOCK))
		update_rq_clock(rq);

	if (!(flags & ENQUEUE_RESTORE)) {
		sched_info_enqueue(rq, p);
		psi_enqueue(p, (flags & ENQUEUE_WAKEUP) && !(flags & ENQUEUE_MIGRATED));
	}

	uclamp_rq_inc(rq, p);
	p->sched_class->enqueue_task(rq, p, flags);

	if (sched_core_enabled(rq))
		sched_core_enqueue(rq, p);
}

static inline void dequeue_task(struct rq *rq, struct task_struct *p, int flags)
{
	if (sched_core_enabled(rq))
		sched_core_dequeue(rq, p, flags);

	if (!(flags & DEQUEUE_NOCLOCK))
		update_rq_clock(rq);

	if (!(flags & DEQUEUE_SAVE)) {
		sched_info_dequeue(rq, p);
		psi_dequeue(p, flags & DEQUEUE_SLEEP);
	}

	uclamp_rq_dec(rq, p);
	p->sched_class->dequeue_task(rq, p, flags);
}

void activate_task(struct rq *rq, struct task_struct *p, int flags)
{
	if (task_on_rq_migrating(p))
		flags |= ENQUEUE_MIGRATED;
	if (flags & ENQUEUE_MIGRATED)
		sched_mm_cid_migrate_to(rq, p);

	enqueue_task(rq, p, flags);

	WRITE_ONCE(p->on_rq, TASK_ON_RQ_QUEUED);
	ASSERT_EXCLUSIVE_WRITER(p->on_rq);
}

void deactivate_task(struct rq *rq, struct task_struct *p, int flags)
{
	WRITE_ONCE(p->on_rq, (flags & DEQUEUE_SLEEP) ? 0 : TASK_ON_RQ_MIGRATING);
	ASSERT_EXCLUSIVE_WRITER(p->on_rq);

	dequeue_task(rq, p, flags);
}

static inline int __normal_prio(int policy, int rt_prio, int nice)
{
	int prio;

	if (dl_policy(policy))
		prio = MAX_DL_PRIO - 1;
	else if (rt_policy(policy))
		prio = MAX_RT_PRIO - 1 - rt_prio;
	else
		prio = NICE_TO_PRIO(nice);

	return prio;
}

/*
 * Calculate the expected normal priority: i.e. priority
 * without taking RT-inheritance into account. Might be
 * boosted by interactivity modifiers. Changes upon fork,
 * setprio syscalls, and whenever the interactivity
 * estimator recalculates.
 */
static inline int normal_prio(struct task_struct *p)
{
	return __normal_prio(p->policy, p->rt_priority, PRIO_TO_NICE(p->static_prio));
}

/*
 * Calculate the current priority, i.e. the priority
 * taken into account by the scheduler. This value might
 * be boosted by RT tasks, or might be boosted by
 * interactivity modifiers. Will be RT if the task got
 * RT-boosted. If not then it returns p->normal_prio.
 */
static int effective_prio(struct task_struct *p)
{
	p->normal_prio = normal_prio(p);
	/*
	 * If we are RT tasks or we were boosted to RT priority,
	 * keep the priority unchanged. Otherwise, update priority
	 * to the normal priority:
	 */
	if (!rt_prio(p->prio))
		return p->normal_prio;
	return p->prio;
}

/**
 * task_curr - is this task currently executing on a CPU?
 * @p: the task in question.
 *
 * Return: 1 if the task is currently executing. 0 otherwise.
 */
inline int task_curr(const struct task_struct *p)
{
	return cpu_curr(task_cpu(p)) == p;
}

/*
 * switched_from, switched_to and prio_changed must _NOT_ drop rq->lock,
 * use the balance_callback list if you want balancing.
 *
 * this means any call to check_class_changed() must be followed by a call to
 * balance_callback().
 */
static inline void check_class_changed(struct rq *rq, struct task_struct *p,
				       const struct sched_class *prev_class,
				       int oldprio)
{
	if (prev_class != p->sched_class) {
		if (prev_class->switched_from)
			prev_class->switched_from(rq, p);

		p->sched_class->switched_to(rq, p);
	} else if (oldprio != p->prio || dl_task(p))
		p->sched_class->prio_changed(rq, p, oldprio);
}

void wakeup_preempt(struct rq *rq, struct task_struct *p, int flags)
{
	if (p->sched_class == rq->curr->sched_class)
		rq->curr->sched_class->wakeup_preempt(rq, p, flags);
	else if (sched_class_above(p->sched_class, rq->curr->sched_class))
		resched_curr(rq);

	/*
	 * A queue event has occurred, and we're going to schedule.  In
	 * this case, we can save a useless back to back clock update.
	 */
	if (task_on_rq_queued(rq->curr) && test_tsk_need_resched(rq->curr))
		rq_clock_skip_update(rq);
}

static __always_inline
int __task_state_match(struct task_struct *p, unsigned int state)
{
	if (READ_ONCE(p->__state) & state)
		return 1;

	if (READ_ONCE(p->saved_state) & state)
		return -1;

	return 0;
}

static __always_inline
int task_state_match(struct task_struct *p, unsigned int state)
{
	/*
	 * Serialize against current_save_and_set_rtlock_wait_state(),
	 * current_restore_rtlock_saved_state(), and __refrigerator().
	 */
	guard(raw_spinlock_irq)(&p->pi_lock);
	return __task_state_match(p, state);
}

/*
 * wait_task_inactive - wait for a thread to unschedule.
 *
 * Wait for the thread to block in any of the states set in @match_state.
 * If it changes, i.e. @p might have woken up, then return zero.  When we
 * succeed in waiting for @p to be off its CPU, we return a positive number
 * (its total switch count).  If a second call a short while later returns the
 * same number, the caller can be sure that @p has remained unscheduled the
 * whole time.
 *
 * The caller must ensure that the task *will* unschedule sometime soon,
 * else this function might spin for a *long* time. This function can't
 * be called with interrupts off, or it may introduce deadlock with
 * smp_call_function() if an IPI is sent by the same process we are
 * waiting to become inactive.
 */
unsigned long wait_task_inactive(struct task_struct *p, unsigned int match_state)
{
	int running, queued, match;
	struct rq_flags rf;
	unsigned long ncsw;
	struct rq *rq;

	for (;;) {
		/*
		 * We do the initial early heuristics without holding
		 * any task-queue locks at all. We'll only try to get
		 * the runqueue lock when things look like they will
		 * work out!
		 */
		rq = task_rq(p);

		/*
		 * If the task is actively running on another CPU
		 * still, just relax and busy-wait without holding
		 * any locks.
		 *
		 * NOTE! Since we don't hold any locks, it's not
		 * even sure that "rq" stays as the right runqueue!
		 * But we don't care, since "task_on_cpu()" will
		 * return false if the runqueue has changed and p
		 * is actually now running somewhere else!
		 */
		while (task_on_cpu(rq, p)) {
			if (!task_state_match(p, match_state))
				return 0;
			cpu_relax();
		}

		/*
		 * Ok, time to look more closely! We need the rq
		 * lock now, to be *sure*. If we're wrong, we'll
		 * just go back and repeat.
		 */
		rq = task_rq_lock(p, &rf);
		trace_sched_wait_task(p);
		running = task_on_cpu(rq, p);
		queued = task_on_rq_queued(p);
		ncsw = 0;
		if ((match = __task_state_match(p, match_state))) {
			/*
			 * When matching on p->saved_state, consider this task
			 * still queued so it will wait.
			 */
			if (match < 0)
				queued = 1;
			ncsw = p->nvcsw | LONG_MIN; /* sets MSB */
		}
		task_rq_unlock(rq, p, &rf);

		/*
		 * If it changed from the expected state, bail out now.
		 */
		if (unlikely(!ncsw))
			break;

		/*
		 * Was it really running after all now that we
		 * checked with the proper locks actually held?
		 *
		 * Oops. Go back and try again..
		 */
		if (unlikely(running)) {
			cpu_relax();
			continue;
		}

		/*
		 * It's not enough that it's not actively running,
		 * it must be off the runqueue _entirely_, and not
		 * preempted!
		 *
		 * So if it was still runnable (but just not actively
		 * running right now), it's preempted, and we should
		 * yield - it could be a while.
		 */
		if (unlikely(queued)) {
			ktime_t to = NSEC_PER_SEC / HZ;

			set_current_state(TASK_UNINTERRUPTIBLE);
			schedule_hrtimeout(&to, HRTIMER_MODE_REL_HARD);
			continue;
		}

		/*
		 * Ahh, all good. It wasn't running, and it wasn't
		 * runnable, which means that it will never become
		 * running in the future either. We're all done!
		 */
		break;
	}

	return ncsw;
}

#ifdef CONFIG_SMP

static void
__do_set_cpus_allowed(struct task_struct *p, struct affinity_context *ctx);

static int __set_cpus_allowed_ptr(struct task_struct *p,
				  struct affinity_context *ctx);

static void migrate_disable_switch(struct rq *rq, struct task_struct *p)
{
	struct affinity_context ac = {
		.new_mask  = cpumask_of(rq->cpu),
		.flags     = SCA_MIGRATE_DISABLE,
	};

	if (likely(!p->migration_disabled))
		return;

	if (p->cpus_ptr != &p->cpus_mask)
		return;

	/*
	 * Violates locking rules! see comment in __do_set_cpus_allowed().
	 */
	__do_set_cpus_allowed(p, &ac);
}

void migrate_disable(void)
{
	struct task_struct *p = current;

	if (p->migration_disabled) {
		p->migration_disabled++;
		return;
	}

	guard(preempt)();
	this_rq()->nr_pinned++;
	p->migration_disabled = 1;
}
EXPORT_SYMBOL_GPL(migrate_disable);

void migrate_enable(void)
{
	struct task_struct *p = current;
	struct affinity_context ac = {
		.new_mask  = &p->cpus_mask,
		.flags     = SCA_MIGRATE_ENABLE,
	};

	if (p->migration_disabled > 1) {
		p->migration_disabled--;
		return;
	}

	if (WARN_ON_ONCE(!p->migration_disabled))
		return;

	/*
	 * Ensure stop_task runs either before or after this, and that
	 * __set_cpus_allowed_ptr(SCA_MIGRATE_ENABLE) doesn't schedule().
	 */
	guard(preempt)();
	if (p->cpus_ptr != &p->cpus_mask)
		__set_cpus_allowed_ptr(p, &ac);
	/*
	 * Mustn't clear migration_disabled() until cpus_ptr points back at the
	 * regular cpus_mask, otherwise things that race (eg.
	 * select_fallback_rq) get confused.
	 */
	barrier();
	p->migration_disabled = 0;
	this_rq()->nr_pinned--;
}
EXPORT_SYMBOL_GPL(migrate_enable);

static inline bool rq_has_pinned_tasks(struct rq *rq)
{
	return rq->nr_pinned;
}

/*
 * Per-CPU kthreads are allowed to run on !active && online CPUs, see
 * __set_cpus_allowed_ptr() and select_fallback_rq().
 */
static inline bool is_cpu_allowed(struct task_struct *p, int cpu)
{
	/* When not in the task's cpumask, no point in looking further. */
	if (!cpumask_test_cpu(cpu, p->cpus_ptr))
		return false;

	/* migrate_disabled() must be allowed to finish. */
	if (is_migration_disabled(p))
		return cpu_online(cpu);

	/* Non kernel threads are not allowed during either online or offline. */
	if (!(p->flags & PF_KTHREAD))
		return cpu_active(cpu) && task_cpu_possible(cpu, p);

	/* KTHREAD_IS_PER_CPU is always allowed. */
	if (kthread_is_per_cpu(p))
		return cpu_online(cpu);

	/* Regular kernel threads don't get to stay during offline. */
	if (cpu_dying(cpu))
		return false;

	/* But are allowed during online. */
	return cpu_online(cpu);
}

/*
 * This is how migration works:
 *
 * 1) we invoke migration_cpu_stop() on the target CPU using
 *    stop_one_cpu().
 * 2) stopper starts to run (implicitly forcing the migrated thread
 *    off the CPU)
 * 3) it checks whether the migrated task is still in the wrong runqueue.
 * 4) if it's in the wrong runqueue then the migration thread removes
 *    it and puts it into the right queue.
 * 5) stopper completes and stop_one_cpu() returns and the migration
 *    is done.
 */

/*
 * move_queued_task - move a queued task to new rq.
 *
 * Returns (locked) new rq. Old rq's lock is released.
 */
static struct rq *move_queued_task(struct rq *rq, struct rq_flags *rf,
				   struct task_struct *p, int new_cpu)
{
	lockdep_assert_rq_held(rq);

	deactivate_task(rq, p, DEQUEUE_NOCLOCK);
	set_task_cpu(p, new_cpu);
	rq_unlock(rq, rf);

	rq = cpu_rq(new_cpu);

	rq_lock(rq, rf);
	WARN_ON_ONCE(task_cpu(p) != new_cpu);
	activate_task(rq, p, 0);
	wakeup_preempt(rq, p, 0);

	return rq;
}

struct migration_arg {
	struct task_struct		*task;
	int				dest_cpu;
	struct set_affinity_pending	*pending;
};

/*
 * @refs: number of wait_for_completion()
 * @stop_pending: is @stop_work in use
 */
struct set_affinity_pending {
	refcount_t		refs;
	unsigned int		stop_pending;
	struct completion	done;
	struct cpu_stop_work	stop_work;
	struct migration_arg	arg;
};

/*
 * Move (not current) task off this CPU, onto the destination CPU. We're doing
 * this because either it can't run here any more (set_cpus_allowed()
 * away from this CPU, or CPU going down), or because we're
 * attempting to rebalance this task on exec (sched_exec).
 *
 * So we race with normal scheduler movements, but that's OK, as long
 * as the task is no longer on this CPU.
 */
static struct rq *__migrate_task(struct rq *rq, struct rq_flags *rf,
				 struct task_struct *p, int dest_cpu)
{
	/* Affinity changed (again). */
	if (!is_cpu_allowed(p, dest_cpu))
		return rq;

	rq = move_queued_task(rq, rf, p, dest_cpu);

	return rq;
}

/*
 * migration_cpu_stop - this will be executed by a highprio stopper thread
 * and performs thread migration by bumping thread off CPU then
 * 'pushing' onto another runqueue.
 */
static int migration_cpu_stop(void *data)
{
	struct migration_arg *arg = data;
	struct set_affinity_pending *pending = arg->pending;
	struct task_struct *p = arg->task;
	struct rq *rq = this_rq();
	bool complete = false;
	struct rq_flags rf;

	/*
	 * The original target CPU might have gone down and we might
	 * be on another CPU but it doesn't matter.
	 */
	local_irq_save(rf.flags);
	/*
	 * We need to explicitly wake pending tasks before running
	 * __migrate_task() such that we will not miss enforcing cpus_ptr
	 * during wakeups, see set_cpus_allowed_ptr()'s TASK_WAKING test.
	 */
	flush_smp_call_function_queue();

	raw_spin_lock(&p->pi_lock);
	rq_lock(rq, &rf);

	/*
	 * If we were passed a pending, then ->stop_pending was set, thus
	 * p->migration_pending must have remained stable.
	 */
	WARN_ON_ONCE(pending && pending != p->migration_pending);

	/*
	 * If task_rq(p) != rq, it cannot be migrated here, because we're
	 * holding rq->lock, if p->on_rq == 0 it cannot get enqueued because
	 * we're holding p->pi_lock.
	 */
	if (task_rq(p) == rq) {
		if (is_migration_disabled(p))
			goto out;

		if (pending) {
			p->migration_pending = NULL;
			complete = true;

			if (cpumask_test_cpu(task_cpu(p), &p->cpus_mask))
				goto out;
		}

		if (task_on_rq_queued(p)) {
			update_rq_clock(rq);
			rq = __migrate_task(rq, &rf, p, arg->dest_cpu);
		} else {
			p->wake_cpu = arg->dest_cpu;
		}

		/*
		 * XXX __migrate_task() can fail, at which point we might end
		 * up running on a dodgy CPU, AFAICT this can only happen
		 * during CPU hotplug, at which point we'll get pushed out
		 * anyway, so it's probably not a big deal.
		 */

	} else if (pending) {
		/*
		 * This happens when we get migrated between migrate_enable()'s
		 * preempt_enable() and scheduling the stopper task. At that
		 * point we're a regular task again and not current anymore.
		 *
		 * A !PREEMPT kernel has a giant hole here, which makes it far
		 * more likely.
		 */

		/*
		 * The task moved before the stopper got to run. We're holding
		 * ->pi_lock, so the allowed mask is stable - if it got
		 * somewhere allowed, we're done.
		 */
		if (cpumask_test_cpu(task_cpu(p), p->cpus_ptr)) {
			p->migration_pending = NULL;
			complete = true;
			goto out;
		}

		/*
		 * When migrate_enable() hits a rq mis-match we can't reliably
		 * determine is_migration_disabled() and so have to chase after
		 * it.
		 */
		WARN_ON_ONCE(!pending->stop_pending);
		preempt_disable();
		task_rq_unlock(rq, p, &rf);
		stop_one_cpu_nowait(task_cpu(p), migration_cpu_stop,
				    &pending->arg, &pending->stop_work);
		preempt_enable();
		return 0;
	}
out:
	if (pending)
		pending->stop_pending = false;
	task_rq_unlock(rq, p, &rf);

	if (complete)
		complete_all(&pending->done);

	return 0;
}

int push_cpu_stop(void *arg)
{
	struct rq *lowest_rq = NULL, *rq = this_rq();
	struct task_struct *p = arg;

	raw_spin_lock_irq(&p->pi_lock);
	raw_spin_rq_lock(rq);

	if (task_rq(p) != rq)
		goto out_unlock;

	if (is_migration_disabled(p)) {
		p->migration_flags |= MDF_PUSH;
		goto out_unlock;
	}

	p->migration_flags &= ~MDF_PUSH;

	if (p->sched_class->find_lock_rq)
		lowest_rq = p->sched_class->find_lock_rq(p, rq);

	if (!lowest_rq)
		goto out_unlock;

	// XXX validate p is still the highest prio task
	if (task_rq(p) == rq) {
		deactivate_task(rq, p, 0);
		set_task_cpu(p, lowest_rq->cpu);
		activate_task(lowest_rq, p, 0);
		resched_curr(lowest_rq);
	}

	double_unlock_balance(rq, lowest_rq);

out_unlock:
	rq->push_busy = false;
	raw_spin_rq_unlock(rq);
	raw_spin_unlock_irq(&p->pi_lock);

	put_task_struct(p);
	return 0;
}

/*
 * sched_class::set_cpus_allowed must do the below, but is not required to
 * actually call this function.
 */
void set_cpus_allowed_common(struct task_struct *p, struct affinity_context *ctx)
{
	if (ctx->flags & (SCA_MIGRATE_ENABLE | SCA_MIGRATE_DISABLE)) {
		p->cpus_ptr = ctx->new_mask;
		return;
	}

	cpumask_copy(&p->cpus_mask, ctx->new_mask);
	p->nr_cpus_allowed = cpumask_weight(ctx->new_mask);

	/*
	 * Swap in a new user_cpus_ptr if SCA_USER flag set
	 */
	if (ctx->flags & SCA_USER)
		swap(p->user_cpus_ptr, ctx->user_mask);
}

static void
__do_set_cpus_allowed(struct task_struct *p, struct affinity_context *ctx)
{
	struct rq *rq = task_rq(p);
	bool queued, running;

	/*
	 * This here violates the locking rules for affinity, since we're only
	 * supposed to change these variables while holding both rq->lock and
	 * p->pi_lock.
	 *
	 * HOWEVER, it magically works, because ttwu() is the only code that
	 * accesses these variables under p->pi_lock and only does so after
	 * smp_cond_load_acquire(&p->on_cpu, !VAL), and we're in __schedule()
	 * before finish_task().
	 *
	 * XXX do further audits, this smells like something putrid.
	 */
	if (ctx->flags & SCA_MIGRATE_DISABLE)
		SCHED_WARN_ON(!p->on_cpu);
	else
		lockdep_assert_held(&p->pi_lock);

	queued = task_on_rq_queued(p);
	running = task_current(rq, p);

	if (queued) {
		/*
		 * Because __kthread_bind() calls this on blocked tasks without
		 * holding rq->lock.
		 */
		lockdep_assert_rq_held(rq);
		dequeue_task(rq, p, DEQUEUE_SAVE | DEQUEUE_NOCLOCK);
	}
	if (running)
		put_prev_task(rq, p);

	p->sched_class->set_cpus_allowed(p, ctx);

	if (queued)
		enqueue_task(rq, p, ENQUEUE_RESTORE | ENQUEUE_NOCLOCK);
	if (running)
		set_next_task(rq, p);
}

/*
 * Used for kthread_bind() and select_fallback_rq(), in both cases the user
 * affinity (if any) should be destroyed too.
 */
void do_set_cpus_allowed(struct task_struct *p, const struct cpumask *new_mask)
{
	struct affinity_context ac = {
		.new_mask  = new_mask,
		.user_mask = NULL,
		.flags     = SCA_USER,	/* clear the user requested mask */
	};
	union cpumask_rcuhead {
		cpumask_t cpumask;
		struct rcu_head rcu;
	};

	__do_set_cpus_allowed(p, &ac);

	/*
	 * Because this is called with p->pi_lock held, it is not possible
	 * to use kfree() here (when PREEMPT_RT=y), therefore punt to using
	 * kfree_rcu().
	 */
	kfree_rcu((union cpumask_rcuhead *)ac.user_mask, rcu);
}

static cpumask_t *alloc_user_cpus_ptr(int node)
{
	/*
	 * See do_set_cpus_allowed() above for the rcu_head usage.
	 */
	int size = max_t(int, cpumask_size(), sizeof(struct rcu_head));

	return kmalloc_node(size, GFP_KERNEL, node);
}

int dup_user_cpus_ptr(struct task_struct *dst, struct task_struct *src,
		      int node)
{
	cpumask_t *user_mask;
	unsigned long flags;

	/*
	 * Always clear dst->user_cpus_ptr first as their user_cpus_ptr's
	 * may differ by now due to racing.
	 */
	dst->user_cpus_ptr = NULL;

	/*
	 * This check is racy and losing the race is a valid situation.
	 * It is not worth the extra overhead of taking the pi_lock on
	 * every fork/clone.
	 */
	if (data_race(!src->user_cpus_ptr))
		return 0;

	user_mask = alloc_user_cpus_ptr(node);
	if (!user_mask)
		return -ENOMEM;

	/*
	 * Use pi_lock to protect content of user_cpus_ptr
	 *
	 * Though unlikely, user_cpus_ptr can be reset to NULL by a concurrent
	 * do_set_cpus_allowed().
	 */
	raw_spin_lock_irqsave(&src->pi_lock, flags);
	if (src->user_cpus_ptr) {
		swap(dst->user_cpus_ptr, user_mask);
		cpumask_copy(dst->user_cpus_ptr, src->user_cpus_ptr);
	}
	raw_spin_unlock_irqrestore(&src->pi_lock, flags);

	if (unlikely(user_mask))
		kfree(user_mask);

	return 0;
}

static inline struct cpumask *clear_user_cpus_ptr(struct task_struct *p)
{
	struct cpumask *user_mask = NULL;

	swap(p->user_cpus_ptr, user_mask);

	return user_mask;
}

void release_user_cpus_ptr(struct task_struct *p)
{
	kfree(clear_user_cpus_ptr(p));
}

/*
 * This function is wildly self concurrent; here be dragons.
 *
 *
 * When given a valid mask, __set_cpus_allowed_ptr() must block until the
 * designated task is enqueued on an allowed CPU. If that task is currently
 * running, we have to kick it out using the CPU stopper.
 *
 * Migrate-Disable comes along and tramples all over our nice sandcastle.
 * Consider:
 *
 *     Initial conditions: P0->cpus_mask = [0, 1]
 *
 *     P0@CPU0                  P1
 *
 *     migrate_disable();
 *     <preempted>
 *                              set_cpus_allowed_ptr(P0, [1]);
 *
 * P1 *cannot* return from this set_cpus_allowed_ptr() call until P0 executes
 * its outermost migrate_enable() (i.e. it exits its Migrate-Disable region).
 * This means we need the following scheme:
 *
 *     P0@CPU0                  P1
 *
 *     migrate_disable();
 *     <preempted>
 *                              set_cpus_allowed_ptr(P0, [1]);
 *                                <blocks>
 *     <resumes>
 *     migrate_enable();
 *       __set_cpus_allowed_ptr();
 *       <wakes local stopper>
 *                         `--> <woken on migration completion>
 *
 * Now the fun stuff: there may be several P1-like tasks, i.e. multiple
 * concurrent set_cpus_allowed_ptr(P0, [*]) calls. CPU affinity changes of any
 * task p are serialized by p->pi_lock, which we can leverage: the one that
 * should come into effect at the end of the Migrate-Disable region is the last
 * one. This means we only need to track a single cpumask (i.e. p->cpus_mask),
 * but we still need to properly signal those waiting tasks at the appropriate
 * moment.
 *
 * This is implemented using struct set_affinity_pending. The first
 * __set_cpus_allowed_ptr() caller within a given Migrate-Disable region will
 * setup an instance of that struct and install it on the targeted task_struct.
 * Any and all further callers will reuse that instance. Those then wait for
 * a completion signaled at the tail of the CPU stopper callback (1), triggered
 * on the end of the Migrate-Disable region (i.e. outermost migrate_enable()).
 *
 *
 * (1) In the cases covered above. There is one more where the completion is
 * signaled within affine_move_task() itself: when a subsequent affinity request
 * occurs after the stopper bailed out due to the targeted task still being
 * Migrate-Disable. Consider:
 *
 *     Initial conditions: P0->cpus_mask = [0, 1]
 *
 *     CPU0		  P1				P2
 *     <P0>
 *       migrate_disable();
 *       <preempted>
 *                        set_cpus_allowed_ptr(P0, [1]);
 *                          <blocks>
 *     <migration/0>
 *       migration_cpu_stop()
 *         is_migration_disabled()
 *           <bails>
 *                                                       set_cpus_allowed_ptr(P0, [0, 1]);
 *                                                         <signal completion>
 *                          <awakes>
 *
 * Note that the above is safe vs a concurrent migrate_enable(), as any
 * pending affinity completion is preceded by an uninstallation of
 * p->migration_pending done with p->pi_lock held.
 */
static int affine_move_task(struct rq *rq, struct task_struct *p, struct rq_flags *rf,
			    int dest_cpu, unsigned int flags)
	__releases(rq->lock)
	__releases(p->pi_lock)
{
	struct set_affinity_pending my_pending = { }, *pending = NULL;
	bool stop_pending, complete = false;

	/* Can the task run on the task's current CPU? If so, we're done */
	if (cpumask_test_cpu(task_cpu(p), &p->cpus_mask)) {
		struct task_struct *push_task = NULL;

		if ((flags & SCA_MIGRATE_ENABLE) &&
		    (p->migration_flags & MDF_PUSH) && !rq->push_busy) {
			rq->push_busy = true;
			push_task = get_task_struct(p);
		}

		/*
		 * If there are pending waiters, but no pending stop_work,
		 * then complete now.
		 */
		pending = p->migration_pending;
		if (pending && !pending->stop_pending) {
			p->migration_pending = NULL;
			complete = true;
		}

		preempt_disable();
		task_rq_unlock(rq, p, rf);
		if (push_task) {
			stop_one_cpu_nowait(rq->cpu, push_cpu_stop,
					    p, &rq->push_work);
		}
		preempt_enable();

		if (complete)
			complete_all(&pending->done);

		return 0;
	}

	if (!(flags & SCA_MIGRATE_ENABLE)) {
		/* serialized by p->pi_lock */
		if (!p->migration_pending) {
			/* Install the request */
			refcount_set(&my_pending.refs, 1);
			init_completion(&my_pending.done);
			my_pending.arg = (struct migration_arg) {
				.task = p,
				.dest_cpu = dest_cpu,
				.pending = &my_pending,
			};

			p->migration_pending = &my_pending;
		} else {
			pending = p->migration_pending;
			refcount_inc(&pending->refs);
			/*
			 * Affinity has changed, but we've already installed a
			 * pending. migration_cpu_stop() *must* see this, else
			 * we risk a completion of the pending despite having a
			 * task on a disallowed CPU.
			 *
			 * Serialized by p->pi_lock, so this is safe.
			 */
			pending->arg.dest_cpu = dest_cpu;
		}
	}
	pending = p->migration_pending;
	/*
	 * - !MIGRATE_ENABLE:
	 *   we'll have installed a pending if there wasn't one already.
	 *
	 * - MIGRATE_ENABLE:
	 *   we're here because the current CPU isn't matching anymore,
	 *   the only way that can happen is because of a concurrent
	 *   set_cpus_allowed_ptr() call, which should then still be
	 *   pending completion.
	 *
	 * Either way, we really should have a @pending here.
	 */
	if (WARN_ON_ONCE(!pending)) {
		task_rq_unlock(rq, p, rf);
		return -EINVAL;
	}

	if (task_on_cpu(rq, p) || READ_ONCE(p->__state) == TASK_WAKING) {
		/*
		 * MIGRATE_ENABLE gets here because 'p == current', but for
		 * anything else we cannot do is_migration_disabled(), punt
		 * and have the stopper function handle it all race-free.
		 */
		stop_pending = pending->stop_pending;
		if (!stop_pending)
			pending->stop_pending = true;

		if (flags & SCA_MIGRATE_ENABLE)
			p->migration_flags &= ~MDF_PUSH;

		preempt_disable();
		task_rq_unlock(rq, p, rf);
		if (!stop_pending) {
			stop_one_cpu_nowait(cpu_of(rq), migration_cpu_stop,
					    &pending->arg, &pending->stop_work);
		}
		preempt_enable();

		if (flags & SCA_MIGRATE_ENABLE)
			return 0;
	} else {

		if (!is_migration_disabled(p)) {
			if (task_on_rq_queued(p))
				rq = move_queued_task(rq, rf, p, dest_cpu);

			if (!pending->stop_pending) {
				p->migration_pending = NULL;
				complete = true;
			}
		}
		task_rq_unlock(rq, p, rf);

		if (complete)
			complete_all(&pending->done);
	}

	wait_for_completion(&pending->done);

	if (refcount_dec_and_test(&pending->refs))
		wake_up_var(&pending->refs); /* No UaF, just an address */

	/*
	 * Block the original owner of &pending until all subsequent callers
	 * have seen the completion and decremented the refcount
	 */
	wait_var_event(&my_pending.refs, !refcount_read(&my_pending.refs));

	/* ARGH */
	WARN_ON_ONCE(my_pending.stop_pending);

	return 0;
}

/*
 * Called with both p->pi_lock and rq->lock held; drops both before returning.
 */
static int __set_cpus_allowed_ptr_locked(struct task_struct *p,
					 struct affinity_context *ctx,
					 struct rq *rq,
					 struct rq_flags *rf)
	__releases(rq->lock)
	__releases(p->pi_lock)
{
	const struct cpumask *cpu_allowed_mask = task_cpu_possible_mask(p);
	const struct cpumask *cpu_valid_mask = cpu_active_mask;
	bool kthread = p->flags & PF_KTHREAD;
	unsigned int dest_cpu;
	int ret = 0;

	update_rq_clock(rq);

	if (kthread || is_migration_disabled(p)) {
		/*
		 * Kernel threads are allowed on online && !active CPUs,
		 * however, during cpu-hot-unplug, even these might get pushed
		 * away if not KTHREAD_IS_PER_CPU.
		 *
		 * Specifically, migration_disabled() tasks must not fail the
		 * cpumask_any_and_distribute() pick below, esp. so on
		 * SCA_MIGRATE_ENABLE, otherwise we'll not call
		 * set_cpus_allowed_common() and actually reset p->cpus_ptr.
		 */
		cpu_valid_mask = cpu_online_mask;
	}

	if (!kthread && !cpumask_subset(ctx->new_mask, cpu_allowed_mask)) {
		ret = -EINVAL;
		goto out;
	}

	/*
	 * Must re-check here, to close a race against __kthread_bind(),
	 * sched_setaffinity() is not guaranteed to observe the flag.
	 */
	if ((ctx->flags & SCA_CHECK) && (p->flags & PF_NO_SETAFFINITY)) {
		ret = -EINVAL;
		goto out;
	}

	if (!(ctx->flags & SCA_MIGRATE_ENABLE)) {
		if (cpumask_equal(&p->cpus_mask, ctx->new_mask)) {
			if (ctx->flags & SCA_USER)
				swap(p->user_cpus_ptr, ctx->user_mask);
			goto out;
		}

		if (WARN_ON_ONCE(p == current &&
				 is_migration_disabled(p) &&
				 !cpumask_test_cpu(task_cpu(p), ctx->new_mask))) {
			ret = -EBUSY;
			goto out;
		}
	}

	/*
	 * Picking a ~random cpu helps in cases where we are changing affinity
	 * for groups of tasks (ie. cpuset), so that load balancing is not
	 * immediately required to distribute the tasks within their new mask.
	 */
	dest_cpu = cpumask_any_and_distribute(cpu_valid_mask, ctx->new_mask);
	if (dest_cpu >= nr_cpu_ids) {
		ret = -EINVAL;
		goto out;
	}

	__do_set_cpus_allowed(p, ctx);

	return affine_move_task(rq, p, rf, dest_cpu, ctx->flags);

out:
	task_rq_unlock(rq, p, rf);

	return ret;
}

/*
 * Change a given task's CPU affinity. Migrate the thread to a
 * proper CPU and schedule it away if the CPU it's executing on
 * is removed from the allowed bitmask.
 *
 * NOTE: the caller must have a valid reference to the task, the
 * task must not exit() & deallocate itself prematurely. The
 * call is not atomic; no spinlocks may be held.
 */
static int __set_cpus_allowed_ptr(struct task_struct *p,
				  struct affinity_context *ctx)
{
	struct rq_flags rf;
	struct rq *rq;

	rq = task_rq_lock(p, &rf);
	/*
	 * Masking should be skipped if SCA_USER or any of the SCA_MIGRATE_*
	 * flags are set.
	 */
	if (p->user_cpus_ptr &&
	    !(ctx->flags & (SCA_USER | SCA_MIGRATE_ENABLE | SCA_MIGRATE_DISABLE)) &&
	    cpumask_and(rq->scratch_mask, ctx->new_mask, p->user_cpus_ptr))
		ctx->new_mask = rq->scratch_mask;

	return __set_cpus_allowed_ptr_locked(p, ctx, rq, &rf);
}

int set_cpus_allowed_ptr(struct task_struct *p, const struct cpumask *new_mask)
{
	struct affinity_context ac = {
		.new_mask  = new_mask,
		.flags     = 0,
	};

	return __set_cpus_allowed_ptr(p, &ac);
}
EXPORT_SYMBOL_GPL(set_cpus_allowed_ptr);

/*
 * Change a given task's CPU affinity to the intersection of its current
 * affinity mask and @subset_mask, writing the resulting mask to @new_mask.
 * If user_cpus_ptr is defined, use it as the basis for restricting CPU
 * affinity or use cpu_online_mask instead.
 *
 * If the resulting mask is empty, leave the affinity unchanged and return
 * -EINVAL.
 */
static int restrict_cpus_allowed_ptr(struct task_struct *p,
				     struct cpumask *new_mask,
				     const struct cpumask *subset_mask)
{
	struct affinity_context ac = {
		.new_mask  = new_mask,
		.flags     = 0,
	};
	struct rq_flags rf;
	struct rq *rq;
	int err;

	rq = task_rq_lock(p, &rf);

	/*
	 * Forcefully restricting the affinity of a deadline task is
	 * likely to cause problems, so fail and noisily override the
	 * mask entirely.
	 */
	if (task_has_dl_policy(p) && dl_bandwidth_enabled()) {
		err = -EPERM;
		goto err_unlock;
	}

	if (!cpumask_and(new_mask, task_user_cpus(p), subset_mask)) {
		err = -EINVAL;
		goto err_unlock;
	}

	return __set_cpus_allowed_ptr_locked(p, &ac, rq, &rf);

err_unlock:
	task_rq_unlock(rq, p, &rf);
	return err;
}

/*
 * Restrict the CPU affinity of task @p so that it is a subset of
 * task_cpu_possible_mask() and point @p->user_cpus_ptr to a copy of the
 * old affinity mask. If the resulting mask is empty, we warn and walk
 * up the cpuset hierarchy until we find a suitable mask.
 */
void force_compatible_cpus_allowed_ptr(struct task_struct *p)
{
	cpumask_var_t new_mask;
	const struct cpumask *override_mask = task_cpu_possible_mask(p);

	alloc_cpumask_var(&new_mask, GFP_KERNEL);

	/*
	 * __migrate_task() can fail silently in the face of concurrent
	 * offlining of the chosen destination CPU, so take the hotplug
	 * lock to ensure that the migration succeeds.
	 */
	cpus_read_lock();
	if (!cpumask_available(new_mask))
		goto out_set_mask;

	if (!restrict_cpus_allowed_ptr(p, new_mask, override_mask))
		goto out_free_mask;

	/*
	 * We failed to find a valid subset of the affinity mask for the
	 * task, so override it based on its cpuset hierarchy.
	 */
	cpuset_cpus_allowed(p, new_mask);
	override_mask = new_mask;

out_set_mask:
	if (printk_ratelimit()) {
		printk_deferred("Overriding affinity for process %d (%s) to CPUs %*pbl\n",
				task_pid_nr(p), p->comm,
				cpumask_pr_args(override_mask));
	}

	WARN_ON(set_cpus_allowed_ptr(p, override_mask));
out_free_mask:
	cpus_read_unlock();
	free_cpumask_var(new_mask);
}

static int
__sched_setaffinity(struct task_struct *p, struct affinity_context *ctx);

/*
 * Restore the affinity of a task @p which was previously restricted by a
 * call to force_compatible_cpus_allowed_ptr().
 *
 * It is the caller's responsibility to serialise this with any calls to
 * force_compatible_cpus_allowed_ptr(@p).
 */
void relax_compatible_cpus_allowed_ptr(struct task_struct *p)
{
	struct affinity_context ac = {
		.new_mask  = task_user_cpus(p),
		.flags     = 0,
	};
	int ret;

	/*
	 * Try to restore the old affinity mask with __sched_setaffinity().
	 * Cpuset masking will be done there too.
	 */
	ret = __sched_setaffinity(p, &ac);
	WARN_ON_ONCE(ret);
}

void set_task_cpu(struct task_struct *p, unsigned int new_cpu)
{
#ifdef CONFIG_SCHED_DEBUG
	unsigned int state = READ_ONCE(p->__state);

	/*
	 * We should never call set_task_cpu() on a blocked task,
	 * ttwu() will sort out the placement.
	 */
	WARN_ON_ONCE(state != TASK_RUNNING && state != TASK_WAKING && !p->on_rq);

	/*
	 * Migrating fair class task must have p->on_rq = TASK_ON_RQ_MIGRATING,
	 * because schedstat_wait_{start,end} rebase migrating task's wait_start
	 * time relying on p->on_rq.
	 */
	WARN_ON_ONCE(state == TASK_RUNNING &&
		     p->sched_class == &fair_sched_class &&
		     (p->on_rq && !task_on_rq_migrating(p)));

#ifdef CONFIG_LOCKDEP
	/*
	 * The caller should hold either p->pi_lock or rq->lock, when changing
	 * a task's CPU. ->pi_lock for waking tasks, rq->lock for runnable tasks.
	 *
	 * sched_move_task() holds both and thus holding either pins the cgroup,
	 * see task_group().
	 *
	 * Furthermore, all task_rq users should acquire both locks, see
	 * task_rq_lock().
	 */
	WARN_ON_ONCE(debug_locks && !(lockdep_is_held(&p->pi_lock) ||
				      lockdep_is_held(__rq_lockp(task_rq(p)))));
#endif
	/*
	 * Clearly, migrating tasks to offline CPUs is a fairly daft thing.
	 */
	WARN_ON_ONCE(!cpu_online(new_cpu));

	WARN_ON_ONCE(is_migration_disabled(p));
#endif

	trace_sched_migrate_task(p, new_cpu);

	if (task_cpu(p) != new_cpu) {
		if (p->sched_class->migrate_task_rq)
			p->sched_class->migrate_task_rq(p, new_cpu);
		p->se.nr_migrations++;
		rseq_migrate(p);
		sched_mm_cid_migrate_from(p);
		perf_event_task_migrate(p);
	}

	__set_task_cpu(p, new_cpu);
}

#ifdef CONFIG_NUMA_BALANCING
static void __migrate_swap_task(struct task_struct *p, int cpu)
{
	if (task_on_rq_queued(p)) {
		struct rq *src_rq, *dst_rq;
		struct rq_flags srf, drf;

		src_rq = task_rq(p);
		dst_rq = cpu_rq(cpu);

		rq_pin_lock(src_rq, &srf);
		rq_pin_lock(dst_rq, &drf);

		deactivate_task(src_rq, p, 0);
		set_task_cpu(p, cpu);
		activate_task(dst_rq, p, 0);
		wakeup_preempt(dst_rq, p, 0);

		rq_unpin_lock(dst_rq, &drf);
		rq_unpin_lock(src_rq, &srf);

	} else {
		/*
		 * Task isn't running anymore; make it appear like we migrated
		 * it before it went to sleep. This means on wakeup we make the
		 * previous CPU our target instead of where it really is.
		 */
		p->wake_cpu = cpu;
	}
}

struct migration_swap_arg {
	struct task_struct *src_task, *dst_task;
	int src_cpu, dst_cpu;
};

static int migrate_swap_stop(void *data)
{
	struct migration_swap_arg *arg = data;
	struct rq *src_rq, *dst_rq;

	if (!cpu_active(arg->src_cpu) || !cpu_active(arg->dst_cpu))
		return -EAGAIN;

	src_rq = cpu_rq(arg->src_cpu);
	dst_rq = cpu_rq(arg->dst_cpu);

	guard(double_raw_spinlock)(&arg->src_task->pi_lock, &arg->dst_task->pi_lock);
	guard(double_rq_lock)(src_rq, dst_rq);

	if (task_cpu(arg->dst_task) != arg->dst_cpu)
		return -EAGAIN;

	if (task_cpu(arg->src_task) != arg->src_cpu)
		return -EAGAIN;

	if (!cpumask_test_cpu(arg->dst_cpu, arg->src_task->cpus_ptr))
		return -EAGAIN;

	if (!cpumask_test_cpu(arg->src_cpu, arg->dst_task->cpus_ptr))
		return -EAGAIN;

	__migrate_swap_task(arg->src_task, arg->dst_cpu);
	__migrate_swap_task(arg->dst_task, arg->src_cpu);

	return 0;
}

/*
 * Cross migrate two tasks
 */
int migrate_swap(struct task_struct *cur, struct task_struct *p,
		int target_cpu, int curr_cpu)
{
	struct migration_swap_arg arg;
	int ret = -EINVAL;

	arg = (struct migration_swap_arg){
		.src_task = cur,
		.src_cpu = curr_cpu,
		.dst_task = p,
		.dst_cpu = target_cpu,
	};

	if (arg.src_cpu == arg.dst_cpu)
		goto out;

	/*
	 * These three tests are all lockless; this is OK since all of them
	 * will be re-checked with proper locks held further down the line.
	 */
	if (!cpu_active(arg.src_cpu) || !cpu_active(arg.dst_cpu))
		goto out;

	if (!cpumask_test_cpu(arg.dst_cpu, arg.src_task->cpus_ptr))
		goto out;

	if (!cpumask_test_cpu(arg.src_cpu, arg.dst_task->cpus_ptr))
		goto out;

	trace_sched_swap_numa(cur, arg.src_cpu, p, arg.dst_cpu);
	ret = stop_two_cpus(arg.dst_cpu, arg.src_cpu, migrate_swap_stop, &arg);

out:
	return ret;
}
#endif /* CONFIG_NUMA_BALANCING */

/***
 * kick_process - kick a running thread to enter/exit the kernel
 * @p: the to-be-kicked thread
 *
 * Cause a process which is running on another CPU to enter
 * kernel-mode, without any delay. (to get signals handled.)
 *
 * NOTE: this function doesn't have to take the runqueue lock,
 * because all it wants to ensure is that the remote task enters
 * the kernel. If the IPI races and the task has been migrated
 * to another CPU then no harm is done and the purpose has been
 * achieved as well.
 */
void kick_process(struct task_struct *p)
{
	guard(preempt)();
	int cpu = task_cpu(p);

	if ((cpu != smp_processor_id()) && task_curr(p))
		smp_send_reschedule(cpu);
}
EXPORT_SYMBOL_GPL(kick_process);

/*
 * ->cpus_ptr is protected by both rq->lock and p->pi_lock
 *
 * A few notes on cpu_active vs cpu_online:
 *
 *  - cpu_active must be a subset of cpu_online
 *
 *  - on CPU-up we allow per-CPU kthreads on the online && !active CPU,
 *    see __set_cpus_allowed_ptr(). At this point the newly online
 *    CPU isn't yet part of the sched domains, and balancing will not
 *    see it.
 *
 *  - on CPU-down we clear cpu_active() to mask the sched domains and
 *    avoid the load balancer to place new tasks on the to be removed
 *    CPU. Existing tasks will remain running there and will be taken
 *    off.
 *
 * This means that fallback selection must not select !active CPUs.
 * And can assume that any active CPU must be online. Conversely
 * select_task_rq() below may allow selection of !active CPUs in order
 * to satisfy the above rules.
 */
static int select_fallback_rq(int cpu, struct task_struct *p)
{
	int nid = cpu_to_node(cpu);
	const struct cpumask *nodemask = NULL;
	enum { cpuset, possible, fail } state = cpuset;
	int dest_cpu;

	/*
	 * If the node that the CPU is on has been offlined, cpu_to_node()
	 * will return -1. There is no CPU on the node, and we should
	 * select the CPU on the other node.
	 */
	if (nid != -1) {
		nodemask = cpumask_of_node(nid);

		/* Look for allowed, online CPU in same node. */
		for_each_cpu(dest_cpu, nodemask) {
			if (is_cpu_allowed(p, dest_cpu))
				return dest_cpu;
		}
	}

	for (;;) {
		/* Any allowed, online CPU? */
		for_each_cpu(dest_cpu, p->cpus_ptr) {
			if (!is_cpu_allowed(p, dest_cpu))
				continue;

			goto out;
		}

		/* No more Mr. Nice Guy. */
		switch (state) {
		case cpuset:
			if (cpuset_cpus_allowed_fallback(p)) {
				state = possible;
				break;
			}
			fallthrough;
		case possible:
			/*
			 * XXX When called from select_task_rq() we only
			 * hold p->pi_lock and again violate locking order.
			 *
			 * More yuck to audit.
			 */
			do_set_cpus_allowed(p, task_cpu_possible_mask(p));
			state = fail;
			break;
		case fail:
			BUG();
			break;
		}
	}

out:
	if (state != cpuset) {
		/*
		 * Don't tell them about moving exiting tasks or
		 * kernel threads (both mm NULL), since they never
		 * leave kernel.
		 */
		if (p->mm && printk_ratelimit()) {
			printk_deferred("process %d (%s) no longer affine to cpu%d\n",
					task_pid_nr(p), p->comm, cpu);
		}
	}

	return dest_cpu;
}

/*
 * The caller (fork, wakeup) owns p->pi_lock, ->cpus_ptr is stable.
 */
static inline
int select_task_rq(struct task_struct *p, int cpu, int wake_flags)
{
	lockdep_assert_held(&p->pi_lock);

	if (p->nr_cpus_allowed > 1 && !is_migration_disabled(p))
		cpu = p->sched_class->select_task_rq(p, cpu, wake_flags);
	else
		cpu = cpumask_any(p->cpus_ptr);

	/*
	 * In order not to call set_task_cpu() on a blocking task we need
	 * to rely on ttwu() to place the task on a valid ->cpus_ptr
	 * CPU.
	 *
	 * Since this is common to all placement strategies, this lives here.
	 *
	 * [ this allows ->select_task() to simply return task_cpu(p) and
	 *   not worry about this generic constraint ]
	 */
	if (unlikely(!is_cpu_allowed(p, cpu)))
		cpu = select_fallback_rq(task_cpu(p), p);

	return cpu;
}

void sched_set_stop_task(int cpu, struct task_struct *stop)
{
	static struct lock_class_key stop_pi_lock;
	struct sched_param param = { .sched_priority = MAX_RT_PRIO - 1 };
	struct task_struct *old_stop = cpu_rq(cpu)->stop;

	if (stop) {
		/*
		 * Make it appear like a SCHED_FIFO task, its something
		 * userspace knows about and won't get confused about.
		 *
		 * Also, it will make PI more or less work without too
		 * much confusion -- but then, stop work should not
		 * rely on PI working anyway.
		 */
		sched_setscheduler_nocheck(stop, SCHED_FIFO, &param);

		stop->sched_class = &stop_sched_class;

		/*
		 * The PI code calls rt_mutex_setprio() with ->pi_lock held to
		 * adjust the effective priority of a task. As a result,
		 * rt_mutex_setprio() can trigger (RT) balancing operations,
		 * which can then trigger wakeups of the stop thread to push
		 * around the current task.
		 *
		 * The stop task itself will never be part of the PI-chain, it
		 * never blocks, therefore that ->pi_lock recursion is safe.
		 * Tell lockdep about this by placing the stop->pi_lock in its
		 * own class.
		 */
		lockdep_set_class(&stop->pi_lock, &stop_pi_lock);
	}

	cpu_rq(cpu)->stop = stop;

	if (old_stop) {
		/*
		 * Reset it back to a normal scheduling class so that
		 * it can die in pieces.
		 */
		old_stop->sched_class = &rt_sched_class;
	}
}

#else /* CONFIG_SMP */

static inline int __set_cpus_allowed_ptr(struct task_struct *p,
					 struct affinity_context *ctx)
{
	return set_cpus_allowed_ptr(p, ctx->new_mask);
}

static inline void migrate_disable_switch(struct rq *rq, struct task_struct *p) { }

static inline bool rq_has_pinned_tasks(struct rq *rq)
{
	return false;
}

static inline cpumask_t *alloc_user_cpus_ptr(int node)
{
	return NULL;
}

#endif /* !CONFIG_SMP */

static void
ttwu_stat(struct task_struct *p, int cpu, int wake_flags)
{
	struct rq *rq;

	if (!schedstat_enabled())
		return;

	rq = this_rq();

#ifdef CONFIG_SMP
	if (cpu == rq->cpu) {
		__schedstat_inc(rq->ttwu_local);
		__schedstat_inc(p->stats.nr_wakeups_local);
	} else {
		struct sched_domain *sd;

		__schedstat_inc(p->stats.nr_wakeups_remote);

		guard(rcu)();
		for_each_domain(rq->cpu, sd) {
			if (cpumask_test_cpu(cpu, sched_domain_span(sd))) {
				__schedstat_inc(sd->ttwu_wake_remote);
				break;
			}
		}
	}

	if (wake_flags & WF_MIGRATED)
		__schedstat_inc(p->stats.nr_wakeups_migrate);
#endif /* CONFIG_SMP */

	__schedstat_inc(rq->ttwu_count);
	__schedstat_inc(p->stats.nr_wakeups);

	if (wake_flags & WF_SYNC)
		__schedstat_inc(p->stats.nr_wakeups_sync);
}

/*
 * Mark the task runnable.
 */
static inline void ttwu_do_wakeup(struct task_struct *p)
{
	WRITE_ONCE(p->__state, TASK_RUNNING);
	trace_sched_wakeup(p);
}

static void
ttwu_do_activate(struct rq *rq, struct task_struct *p, int wake_flags,
		 struct rq_flags *rf)
{
	int en_flags = ENQUEUE_WAKEUP | ENQUEUE_NOCLOCK;

	lockdep_assert_rq_held(rq);

	if (p->sched_contributes_to_load)
		rq->nr_uninterruptible--;

#ifdef CONFIG_SMP
	if (wake_flags & WF_MIGRATED)
		en_flags |= ENQUEUE_MIGRATED;
	else
#endif
	if (p->in_iowait) {
		delayacct_blkio_end(p);
		atomic_dec(&task_rq(p)->nr_iowait);
	}

	activate_task(rq, p, en_flags);
	wakeup_preempt(rq, p, wake_flags);

	ttwu_do_wakeup(p);

#ifdef CONFIG_SMP
	if (p->sched_class->task_woken) {
		/*
		 * Our task @p is fully woken up and running; so it's safe to
		 * drop the rq->lock, hereafter rq is only used for statistics.
		 */
		rq_unpin_lock(rq, rf);
		p->sched_class->task_woken(rq, p);
		rq_repin_lock(rq, rf);
	}

	if (rq->idle_stamp) {
		u64 delta = rq_clock(rq) - rq->idle_stamp;
		u64 max = 2*rq->max_idle_balance_cost;

		update_avg(&rq->avg_idle, delta);

		if (rq->avg_idle > max)
			rq->avg_idle = max;

		rq->idle_stamp = 0;
	}
#endif

	p->dl_server = NULL;
}

/*
 * Consider @p being inside a wait loop:
 *
 *   for (;;) {
 *      set_current_state(TASK_UNINTERRUPTIBLE);
 *
 *      if (CONDITION)
 *         break;
 *
 *      schedule();
 *   }
 *   __set_current_state(TASK_RUNNING);
 *
 * between set_current_state() and schedule(). In this case @p is still
 * runnable, so all that needs doing is change p->state back to TASK_RUNNING in
 * an atomic manner.
 *
 * By taking task_rq(p)->lock we serialize against schedule(), if @p->on_rq
 * then schedule() must still happen and p->state can be changed to
 * TASK_RUNNING. Otherwise we lost the race, schedule() has happened, and we
 * need to do a full wakeup with enqueue.
 *
 * Returns: %true when the wakeup is done,
 *          %false otherwise.
 */
static int ttwu_runnable(struct task_struct *p, int wake_flags)
{
	struct rq_flags rf;
	struct rq *rq;
	int ret = 0;

	rq = __task_rq_lock(p, &rf);
	if (task_on_rq_queued(p)) {
		if (!task_on_cpu(rq, p)) {
			/*
			 * When on_rq && !on_cpu the task is preempted, see if
			 * it should preempt the task that is current now.
			 */
			update_rq_clock(rq);
			wakeup_preempt(rq, p, wake_flags);
		}
		ttwu_do_wakeup(p);
		ret = 1;
	}
	__task_rq_unlock(rq, &rf);

	return ret;
}

#ifdef CONFIG_SMP
void sched_ttwu_pending(void *arg)
{
	struct llist_node *llist = arg;
	struct rq *rq = this_rq();
	struct task_struct *p, *t;
	struct rq_flags rf;

	if (!llist)
		return;

	rq_lock_irqsave(rq, &rf);
	update_rq_clock(rq);

	llist_for_each_entry_safe(p, t, llist, wake_entry.llist) {
		if (WARN_ON_ONCE(p->on_cpu))
			smp_cond_load_acquire(&p->on_cpu, !VAL);

		if (WARN_ON_ONCE(task_cpu(p) != cpu_of(rq)))
			set_task_cpu(p, cpu_of(rq));

		ttwu_do_activate(rq, p, p->sched_remote_wakeup ? WF_MIGRATED : 0, &rf);
	}

	/*
	 * Must be after enqueueing at least once task such that
	 * idle_cpu() does not observe a false-negative -- if it does,
	 * it is possible for select_idle_siblings() to stack a number
	 * of tasks on this CPU during that window.
	 *
	 * It is ok to clear ttwu_pending when another task pending.
	 * We will receive IPI after local irq enabled and then enqueue it.
	 * Since now nr_running > 0, idle_cpu() will always get correct result.
	 */
	WRITE_ONCE(rq->ttwu_pending, 0);
	rq_unlock_irqrestore(rq, &rf);
}

/*
 * Prepare the scene for sending an IPI for a remote smp_call
 *
 * Returns true if the caller can proceed with sending the IPI.
 * Returns false otherwise.
 */
bool call_function_single_prep_ipi(int cpu)
{
	if (set_nr_if_polling(cpu_rq(cpu)->idle)) {
		trace_sched_wake_idle_without_ipi(cpu);
		return false;
	}

	return true;
}

/*
 * Queue a task on the target CPUs wake_list and wake the CPU via IPI if
 * necessary. The wakee CPU on receipt of the IPI will queue the task
 * via sched_ttwu_wakeup() for activation so the wakee incurs the cost
 * of the wakeup instead of the waker.
 */
static void __ttwu_queue_wakelist(struct task_struct *p, int cpu, int wake_flags)
{
	struct rq *rq = cpu_rq(cpu);

	p->sched_remote_wakeup = !!(wake_flags & WF_MIGRATED);

	WRITE_ONCE(rq->ttwu_pending, 1);
	__smp_call_single_queue(cpu, &p->wake_entry.llist);
}

void wake_up_if_idle(int cpu)
{
	struct rq *rq = cpu_rq(cpu);

	guard(rcu)();
	if (is_idle_task(rcu_dereference(rq->curr))) {
		guard(rq_lock_irqsave)(rq);
		if (is_idle_task(rq->curr))
			resched_curr(rq);
	}
}

bool cpus_share_cache(int this_cpu, int that_cpu)
{
	if (this_cpu == that_cpu)
		return true;

	return per_cpu(sd_llc_id, this_cpu) == per_cpu(sd_llc_id, that_cpu);
}

/*
 * Whether CPUs are share cache resources, which means LLC on non-cluster
 * machines and LLC tag or L2 on machines with clusters.
 */
bool cpus_share_resources(int this_cpu, int that_cpu)
{
	if (this_cpu == that_cpu)
		return true;

	return per_cpu(sd_share_id, this_cpu) == per_cpu(sd_share_id, that_cpu);
}

static inline bool ttwu_queue_cond(struct task_struct *p, int cpu)
{
	/*
	 * Do not complicate things with the async wake_list while the CPU is
	 * in hotplug state.
	 */
	if (!cpu_active(cpu))
		return false;

	/* Ensure the task will still be allowed to run on the CPU. */
	if (!cpumask_test_cpu(cpu, p->cpus_ptr))
		return false;

	/*
	 * If the CPU does not share cache, then queue the task on the
	 * remote rqs wakelist to avoid accessing remote data.
	 */
	if (!cpus_share_cache(smp_processor_id(), cpu))
		return true;

	if (cpu == smp_processor_id())
		return false;

	/*
	 * If the wakee cpu is idle, or the task is descheduling and the
	 * only running task on the CPU, then use the wakelist to offload
	 * the task activation to the idle (or soon-to-be-idle) CPU as
	 * the current CPU is likely busy. nr_running is checked to
	 * avoid unnecessary task stacking.
	 *
	 * Note that we can only get here with (wakee) p->on_rq=0,
	 * p->on_cpu can be whatever, we've done the dequeue, so
	 * the wakee has been accounted out of ->nr_running.
	 */
	if (!cpu_rq(cpu)->nr_running)
		return true;

	return false;
}

static bool ttwu_queue_wakelist(struct task_struct *p, int cpu, int wake_flags)
{
	if (sched_feat(TTWU_QUEUE) && ttwu_queue_cond(p, cpu)) {
		sched_clock_cpu(cpu); /* Sync clocks across CPUs */
		__ttwu_queue_wakelist(p, cpu, wake_flags);
		return true;
	}

	return false;
}

#else /* !CONFIG_SMP */

static inline bool ttwu_queue_wakelist(struct task_struct *p, int cpu, int wake_flags)
{
	return false;
}

#endif /* CONFIG_SMP */

static void ttwu_queue(struct task_struct *p, int cpu, int wake_flags)
{
	struct rq *rq = cpu_rq(cpu);
	struct rq_flags rf;

	if (ttwu_queue_wakelist(p, cpu, wake_flags))
		return;

	rq_lock(rq, &rf);
	update_rq_clock(rq);
	ttwu_do_activate(rq, p, wake_flags, &rf);
	rq_unlock(rq, &rf);
}

/*
 * Invoked from try_to_wake_up() to check whether the task can be woken up.
 *
 * The caller holds p::pi_lock if p != current or has preemption
 * disabled when p == current.
 *
 * The rules of saved_state:
 *
 *   The related locking code always holds p::pi_lock when updating
 *   p::saved_state, which means the code is fully serialized in both cases.
 *
 *   For PREEMPT_RT, the lock wait and lock wakeups happen via TASK_RTLOCK_WAIT.
 *   No other bits set. This allows to distinguish all wakeup scenarios.
 *
 *   For FREEZER, the wakeup happens via TASK_FROZEN. No other bits set. This
 *   allows us to prevent early wakeup of tasks before they can be run on
 *   asymmetric ISA architectures (eg ARMv9).
 */
static __always_inline
bool ttwu_state_match(struct task_struct *p, unsigned int state, int *success)
{
	int match;

	if (IS_ENABLED(CONFIG_DEBUG_PREEMPT)) {
		WARN_ON_ONCE((state & TASK_RTLOCK_WAIT) &&
			     state != TASK_RTLOCK_WAIT);
	}

	*success = !!(match = __task_state_match(p, state));

	/*
	 * Saved state preserves the task state across blocking on
	 * an RT lock or TASK_FREEZABLE tasks.  If the state matches,
	 * set p::saved_state to TASK_RUNNING, but do not wake the task
	 * because it waits for a lock wakeup or __thaw_task(). Also
	 * indicate success because from the regular waker's point of
	 * view this has succeeded.
	 *
	 * After acquiring the lock the task will restore p::__state
	 * from p::saved_state which ensures that the regular
	 * wakeup is not lost. The restore will also set
	 * p::saved_state to TASK_RUNNING so any further tests will
	 * not result in false positives vs. @success
	 */
	if (match < 0)
		p->saved_state = TASK_RUNNING;

	return match > 0;
}

/*
 * Notes on Program-Order guarantees on SMP systems.
 *
 *  MIGRATION
 *
 * The basic program-order guarantee on SMP systems is that when a task [t]
 * migrates, all its activity on its old CPU [c0] happens-before any subsequent
 * execution on its new CPU [c1].
 *
 * For migration (of runnable tasks) this is provided by the following means:
 *
 *  A) UNLOCK of the rq(c0)->lock scheduling out task t
 *  B) migration for t is required to synchronize *both* rq(c0)->lock and
 *     rq(c1)->lock (if not at the same time, then in that order).
 *  C) LOCK of the rq(c1)->lock scheduling in task
 *
 * Release/acquire chaining guarantees that B happens after A and C after B.
 * Note: the CPU doing B need not be c0 or c1
 *
 * Example:
 *
 *   CPU0            CPU1            CPU2
 *
 *   LOCK rq(0)->lock
 *   sched-out X
 *   sched-in Y
 *   UNLOCK rq(0)->lock
 *
 *                                   LOCK rq(0)->lock // orders against CPU0
 *                                   dequeue X
 *                                   UNLOCK rq(0)->lock
 *
 *                                   LOCK rq(1)->lock
 *                                   enqueue X
 *                                   UNLOCK rq(1)->lock
 *
 *                   LOCK rq(1)->lock // orders against CPU2
 *                   sched-out Z
 *                   sched-in X
 *                   UNLOCK rq(1)->lock
 *
 *
 *  BLOCKING -- aka. SLEEP + WAKEUP
 *
 * For blocking we (obviously) need to provide the same guarantee as for
 * migration. However the means are completely different as there is no lock
 * chain to provide order. Instead we do:
 *
 *   1) smp_store_release(X->on_cpu, 0)   -- finish_task()
 *   2) smp_cond_load_acquire(!X->on_cpu) -- try_to_wake_up()
 *
 * Example:
 *
 *   CPU0 (schedule)  CPU1 (try_to_wake_up) CPU2 (schedule)
 *
 *   LOCK rq(0)->lock LOCK X->pi_lock
 *   dequeue X
 *   sched-out X
 *   smp_store_release(X->on_cpu, 0);
 *
 *                    smp_cond_load_acquire(&X->on_cpu, !VAL);
 *                    X->state = WAKING
 *                    set_task_cpu(X,2)
 *
 *                    LOCK rq(2)->lock
 *                    enqueue X
 *                    X->state = RUNNING
 *                    UNLOCK rq(2)->lock
 *
 *                                          LOCK rq(2)->lock // orders against CPU1
 *                                          sched-out Z
 *                                          sched-in X
 *                                          UNLOCK rq(2)->lock
 *
 *                    UNLOCK X->pi_lock
 *   UNLOCK rq(0)->lock
 *
 *
 * However, for wakeups there is a second guarantee we must provide, namely we
 * must ensure that CONDITION=1 done by the caller can not be reordered with
 * accesses to the task state; see try_to_wake_up() and set_current_state().
 */

/**
 * try_to_wake_up - wake up a thread
 * @p: the thread to be awakened
 * @state: the mask of task states that can be woken
 * @wake_flags: wake modifier flags (WF_*)
 *
 * Conceptually does:
 *
 *   If (@state & @p->state) @p->state = TASK_RUNNING.
 *
 * If the task was not queued/runnable, also place it back on a runqueue.
 *
 * This function is atomic against schedule() which would dequeue the task.
 *
 * It issues a full memory barrier before accessing @p->state, see the comment
 * with set_current_state().
 *
 * Uses p->pi_lock to serialize against concurrent wake-ups.
 *
 * Relies on p->pi_lock stabilizing:
 *  - p->sched_class
 *  - p->cpus_ptr
 *  - p->sched_task_group
 * in order to do migration, see its use of select_task_rq()/set_task_cpu().
 *
 * Tries really hard to only take one task_rq(p)->lock for performance.
 * Takes rq->lock in:
 *  - ttwu_runnable()    -- old rq, unavoidable, see comment there;
 *  - ttwu_queue()       -- new rq, for enqueue of the task;
 *  - psi_ttwu_dequeue() -- much sadness :-( accounting will kill us.
 *
 * As a consequence we race really badly with just about everything. See the
 * many memory barriers and their comments for details.
 *
 * Return: %true if @p->state changes (an actual wakeup was done),
 *	   %false otherwise.
 */
int try_to_wake_up(struct task_struct *p, unsigned int state, int wake_flags)
{
	guard(preempt)();
	int cpu, success = 0;

	if (p == current) {
		/*
		 * We're waking current, this means 'p->on_rq' and 'task_cpu(p)
		 * == smp_processor_id()'. Together this means we can special
		 * case the whole 'p->on_rq && ttwu_runnable()' case below
		 * without taking any locks.
		 *
		 * In particular:
		 *  - we rely on Program-Order guarantees for all the ordering,
		 *  - we're serialized against set_special_state() by virtue of
		 *    it disabling IRQs (this allows not taking ->pi_lock).
		 */
		if (!ttwu_state_match(p, state, &success))
			/*非期待的状态，退出*/
			goto out;

		trace_sched_waking(p);
		ttwu_do_wakeup(p);
		goto out;
	}

	/*
	 * If we are going to wake up a thread waiting for CONDITION we
	 * need to ensure that CONDITION=1 done by the caller can not be
	 * reordered with p->state check below. This pairs with smp_store_mb()
	 * in set_current_state() that the waiting thread does.
	 */
	scoped_guard (raw_spinlock_irqsave, &p->pi_lock) {
		smp_mb__after_spinlock();
		if (!ttwu_state_match(p, state, &success))
			break;

		trace_sched_waking(p);

		/*
		 * Ensure we load p->on_rq _after_ p->state, otherwise it would
		 * be possible to, falsely, observe p->on_rq == 0 and get stuck
		 * in smp_cond_load_acquire() below.
		 *
		 * sched_ttwu_pending()			try_to_wake_up()
		 *   STORE p->on_rq = 1			  LOAD p->state
		 *   UNLOCK rq->lock
		 *
		 * __schedule() (switch to task 'p')
		 *   LOCK rq->lock			  smp_rmb();
		 *   smp_mb__after_spinlock();
		 *   UNLOCK rq->lock
		 *
		 * [task p]
		 *   STORE p->state = UNINTERRUPTIBLE	  LOAD p->on_rq
		 *
		 * Pairs with the LOCK+smp_mb__after_spinlock() on rq->lock in
		 * __schedule().  See the comment for smp_mb__after_spinlock().
		 *
		 * A similar smp_rmb() lives in __task_needs_rq_lock().
		 */
		smp_rmb();
		if (READ_ONCE(p->on_rq) && ttwu_runnable(p, wake_flags))
			break;

#ifdef CONFIG_SMP
		/*
		 * Ensure we load p->on_cpu _after_ p->on_rq, otherwise it would be
		 * possible to, falsely, observe p->on_cpu == 0.
		 *
		 * One must be running (->on_cpu == 1) in order to remove oneself
		 * from the runqueue.
		 *
		 * __schedule() (switch to task 'p')	try_to_wake_up()
		 *   STORE p->on_cpu = 1		  LOAD p->on_rq
		 *   UNLOCK rq->lock
		 *
		 * __schedule() (put 'p' to sleep)
		 *   LOCK rq->lock			  smp_rmb();
		 *   smp_mb__after_spinlock();
		 *   STORE p->on_rq = 0			  LOAD p->on_cpu
		 *
		 * Pairs with the LOCK+smp_mb__after_spinlock() on rq->lock in
		 * __schedule().  See the comment for smp_mb__after_spinlock().
		 *
		 * Form a control-dep-acquire with p->on_rq == 0 above, to ensure
		 * schedule()'s deactivate_task() has 'happened' and p will no longer
		 * care about it's own p->state. See the comment in __schedule().
		 */
		smp_acquire__after_ctrl_dep();

		/*
		 * We're doing the wakeup (@success == 1), they did a dequeue (p->on_rq
		 * == 0), which means we need to do an enqueue, change p->state to
		 * TASK_WAKING such that we can unlock p->pi_lock before doing the
		 * enqueue, such as ttwu_queue_wakelist().
		 */
		WRITE_ONCE(p->__state, TASK_WAKING);

		/*
		 * If the owning (remote) CPU is still in the middle of schedule() with
		 * this task as prev, considering queueing p on the remote CPUs wake_list
		 * which potentially sends an IPI instead of spinning on p->on_cpu to
		 * let the waker make forward progress. This is safe because IRQs are
		 * disabled and the IPI will deliver after on_cpu is cleared.
		 *
		 * Ensure we load task_cpu(p) after p->on_cpu:
		 *
		 * set_task_cpu(p, cpu);
		 *   STORE p->cpu = @cpu
		 * __schedule() (switch to task 'p')
		 *   LOCK rq->lock
		 *   smp_mb__after_spin_lock()		smp_cond_load_acquire(&p->on_cpu)
		 *   STORE p->on_cpu = 1		LOAD p->cpu
		 *
		 * to ensure we observe the correct CPU on which the task is currently
		 * scheduling.
		 */
		if (smp_load_acquire(&p->on_cpu) &&
		    ttwu_queue_wakelist(p, task_cpu(p), wake_flags))
			break;

		/*
		 * If the owning (remote) CPU is still in the middle of schedule() with
		 * this task as prev, wait until it's done referencing the task.
		 *
		 * Pairs with the smp_store_release() in finish_task().
		 *
		 * This ensures that tasks getting woken will be fully ordered against
		 * their previous state and preserve Program Order.
		 */
		smp_cond_load_acquire(&p->on_cpu, !VAL);

		cpu = select_task_rq(p, p->wake_cpu, wake_flags | WF_TTWU);
		if (task_cpu(p) != cpu) {
			if (p->in_iowait) {
				delayacct_blkio_end(p);
				atomic_dec(&task_rq(p)->nr_iowait);
			}

			wake_flags |= WF_MIGRATED;
			psi_ttwu_dequeue(p);
			set_task_cpu(p, cpu);
		}
#else
		cpu = task_cpu(p);
#endif /* CONFIG_SMP */

		ttwu_queue(p, cpu, wake_flags);
	}
out:
	if (success)
		ttwu_stat(p, task_cpu(p), wake_flags);

	return success;
}

static bool __task_needs_rq_lock(struct task_struct *p)
{
	unsigned int state = READ_ONCE(p->__state);

	/*
	 * Since pi->lock blocks try_to_wake_up(), we don't need rq->lock when
	 * the task is blocked. Make sure to check @state since ttwu() can drop
	 * locks at the end, see ttwu_queue_wakelist().
	 */
	if (state == TASK_RUNNING || state == TASK_WAKING)
		return true;

	/*
	 * Ensure we load p->on_rq after p->__state, otherwise it would be
	 * possible to, falsely, observe p->on_rq == 0.
	 *
	 * See try_to_wake_up() for a longer comment.
	 */
	smp_rmb();
	if (p->on_rq)
		return true;

#ifdef CONFIG_SMP
	/*
	 * Ensure the task has finished __schedule() and will not be referenced
	 * anymore. Again, see try_to_wake_up() for a longer comment.
	 */
	smp_rmb();
	smp_cond_load_acquire(&p->on_cpu, !VAL);
#endif

	return false;
}

/**
 * task_call_func - Invoke a function on task in fixed state
 * @p: Process for which the function is to be invoked, can be @current.
 * @func: Function to invoke.
 * @arg: Argument to function.
 *
 * Fix the task in it's current state by avoiding wakeups and or rq operations
 * and call @func(@arg) on it.  This function can use ->on_rq and task_curr()
 * to work out what the state is, if required.  Given that @func can be invoked
 * with a runqueue lock held, it had better be quite lightweight.
 *
 * Returns:
 *   Whatever @func returns
 */
int task_call_func(struct task_struct *p, task_call_f func, void *arg)
{
	struct rq *rq = NULL;
	struct rq_flags rf;
	int ret;

	raw_spin_lock_irqsave(&p->pi_lock, rf.flags);

	if (__task_needs_rq_lock(p))
		rq = __task_rq_lock(p, &rf);

	/*
	 * At this point the task is pinned; either:
	 *  - blocked and we're holding off wakeups	 (pi->lock)
	 *  - woken, and we're holding off enqueue	 (rq->lock)
	 *  - queued, and we're holding off schedule	 (rq->lock)
	 *  - running, and we're holding off de-schedule (rq->lock)
	 *
	 * The called function (@func) can use: task_curr(), p->on_rq and
	 * p->__state to differentiate between these states.
	 */
	ret = func(p, arg);

	if (rq)
		rq_unlock(rq, &rf);

	raw_spin_unlock_irqrestore(&p->pi_lock, rf.flags);
	return ret;
}

/**
 * cpu_curr_snapshot - Return a snapshot of the currently running task
 * @cpu: The CPU on which to snapshot the task.
 *
 * Returns the task_struct pointer of the task "currently" running on
 * the specified CPU.  If the same task is running on that CPU throughout,
 * the return value will be a pointer to that task's task_struct structure.
 * If the CPU did any context switches even vaguely concurrently with the
 * execution of this function, the return value will be a pointer to the
 * task_struct structure of a randomly chosen task that was running on
 * that CPU somewhere around the time that this function was executing.
 *
 * If the specified CPU was offline, the return value is whatever it
 * is, perhaps a pointer to the task_struct structure of that CPU's idle
 * task, but there is no guarantee.  Callers wishing a useful return
 * value must take some action to ensure that the specified CPU remains
 * online throughout.
 *
 * This function executes full memory barriers before and after fetching
 * the pointer, which permits the caller to confine this function's fetch
 * with respect to the caller's accesses to other shared variables.
 */
struct task_struct *cpu_curr_snapshot(int cpu)
{
	struct task_struct *t;

	smp_mb(); /* Pairing determined by caller's synchronization design. */
	t = rcu_dereference(cpu_curr(cpu));
	smp_mb(); /* Pairing determined by caller's synchronization design. */
	return t;
}

/**
 * wake_up_process - Wake up a specific process
 * @p: The process to be woken up.
 *
 * Attempt to wake up the nominated process and move it to the set of runnable
 * processes.
 *
 * Return: 1 if the process was woken up, 0 if it was already running.
 *
 * This function executes a full memory barrier before accessing the task state.
 */
int wake_up_process(struct task_struct *p)
{
	return try_to_wake_up(p, TASK_NORMAL, 0);
}
EXPORT_SYMBOL(wake_up_process);

int wake_up_state(struct task_struct *p, unsigned int state)
{
	return try_to_wake_up(p, state, 0);
}

/*
 * Perform scheduler related setup for a newly forked process p.
 * p is forked by current.
 *
 * __sched_fork() is basic setup used by init_idle() too:
 */
static void __sched_fork(unsigned long clone_flags, struct task_struct *p)
{
	p->on_rq			= 0;

	p->se.on_rq			= 0;
	p->se.exec_start		= 0;
	p->se.sum_exec_runtime		= 0;
	p->se.prev_sum_exec_runtime	= 0;
	p->se.nr_migrations		= 0;
	p->se.vruntime			= 0;
	p->se.vlag			= 0;
	p->se.slice			= sysctl_sched_base_slice;
	INIT_LIST_HEAD(&p->se.group_node);

#ifdef CONFIG_FAIR_GROUP_SCHED
	p->se.cfs_rq			= NULL;
#endif

#ifdef CONFIG_SCHEDSTATS
	/* Even if schedstat is disabled, there should not be garbage */
	memset(&p->stats, 0, sizeof(p->stats));
#endif

	init_dl_entity(&p->dl);

	INIT_LIST_HEAD(&p->rt.run_list);
	p->rt.timeout		= 0;
	p->rt.time_slice	= sched_rr_timeslice;
	p->rt.on_rq		= 0;
	p->rt.on_list		= 0;

#ifdef CONFIG_PREEMPT_NOTIFIERS
	INIT_HLIST_HEAD(&p->preempt_notifiers);
#endif

#ifdef CONFIG_COMPACTION
	p->capture_control = NULL;
#endif
	init_numa_balancing(clone_flags, p);
#ifdef CONFIG_SMP
	p->wake_entry.u_flags = CSD_TYPE_TTWU;
	p->migration_pending = NULL;
#endif
	init_sched_mm_cid(p);
}

DEFINE_STATIC_KEY_FALSE(sched_numa_balancing);

#ifdef CONFIG_NUMA_BALANCING

int sysctl_numa_balancing_mode;

static void __set_numabalancing_state(bool enabled)
{
	if (enabled)
		static_branch_enable(&sched_numa_balancing);
	else
		static_branch_disable(&sched_numa_balancing);
}

void set_numabalancing_state(bool enabled)
{
	if (enabled)
		sysctl_numa_balancing_mode = NUMA_BALANCING_NORMAL;
	else
		sysctl_numa_balancing_mode = NUMA_BALANCING_DISABLED;
	__set_numabalancing_state(enabled);
}

#ifdef CONFIG_PROC_SYSCTL
static void reset_memory_tiering(void)
{
	struct pglist_data *pgdat;

	for_each_online_pgdat(pgdat) {
		pgdat->nbp_threshold = 0;
		pgdat->nbp_th_nr_cand = node_page_state(pgdat, PGPROMOTE_CANDIDATE);
		pgdat->nbp_th_start = jiffies_to_msecs(jiffies);
	}
}

static int sysctl_numa_balancing(struct ctl_table *table, int write,
			  void *buffer, size_t *lenp, loff_t *ppos)
{
	struct ctl_table t;
	int err;
	int state = sysctl_numa_balancing_mode;

	if (write && !capable(CAP_SYS_ADMIN))
		return -EPERM;

	t = *table;
	t.data = &state;
	err = proc_dointvec_minmax(&t, write, buffer, lenp, ppos);
	if (err < 0)
		return err;
	if (write) {
		if (!(sysctl_numa_balancing_mode & NUMA_BALANCING_MEMORY_TIERING) &&
		    (state & NUMA_BALANCING_MEMORY_TIERING))
			reset_memory_tiering();
		sysctl_numa_balancing_mode = state;
		__set_numabalancing_state(state);
	}
	return err;
}
#endif
#endif

#ifdef CONFIG_SCHEDSTATS

DEFINE_STATIC_KEY_FALSE(sched_schedstats);

static void set_schedstats(bool enabled)
{
	if (enabled)
		static_branch_enable(&sched_schedstats);
	else
		static_branch_disable(&sched_schedstats);
}

void force_schedstat_enabled(void)
{
	if (!schedstat_enabled()) {
		pr_info("kernel profiling enabled schedstats, disable via kernel.sched_schedstats.\n");
		static_branch_enable(&sched_schedstats);
	}
}

static int __init setup_schedstats(char *str)
{
	int ret = 0;
	if (!str)
		goto out;

	if (!strcmp(str, "enable")) {
		set_schedstats(true);
		ret = 1;
	} else if (!strcmp(str, "disable")) {
		set_schedstats(false);
		ret = 1;
	}
out:
	if (!ret)
		pr_warn("Unable to parse schedstats=\n");

	return ret;
}
__setup("schedstats=", setup_schedstats);

#ifdef CONFIG_PROC_SYSCTL
static int sysctl_schedstats(struct ctl_table *table, int write, void *buffer,
		size_t *lenp, loff_t *ppos)
{
	struct ctl_table t;
	int err;
	int state = static_branch_likely(&sched_schedstats);

	if (write && !capable(CAP_SYS_ADMIN))
		return -EPERM;

	t = *table;
	t.data = &state;
	err = proc_dointvec_minmax(&t, write, buffer, lenp, ppos);
	if (err < 0)
		return err;
	if (write)
		set_schedstats(state);
	return err;
}
#endif /* CONFIG_PROC_SYSCTL */
#endif /* CONFIG_SCHEDSTATS */

#ifdef CONFIG_SYSCTL
static struct ctl_table sched_core_sysctls[] = {
#ifdef CONFIG_SCHEDSTATS
	{
		.procname       = "sched_schedstats",
		.data           = NULL,
		.maxlen         = sizeof(unsigned int),
		.mode           = 0644,
		.proc_handler   = sysctl_schedstats,
		.extra1         = SYSCTL_ZERO,
		.extra2         = SYSCTL_ONE,
	},
#endif /* CONFIG_SCHEDSTATS */
#ifdef CONFIG_UCLAMP_TASK
	{
		.procname       = "sched_util_clamp_min",
		.data           = &sysctl_sched_uclamp_util_min,
		.maxlen         = sizeof(unsigned int),
		.mode           = 0644,
		.proc_handler   = sysctl_sched_uclamp_handler,
	},
	{
		.procname       = "sched_util_clamp_max",
		.data           = &sysctl_sched_uclamp_util_max,
		.maxlen         = sizeof(unsigned int),
		.mode           = 0644,
		.proc_handler   = sysctl_sched_uclamp_handler,
	},
	{
		.procname       = "sched_util_clamp_min_rt_default",
		.data           = &sysctl_sched_uclamp_util_min_rt_default,
		.maxlen         = sizeof(unsigned int),
		.mode           = 0644,
		.proc_handler   = sysctl_sched_uclamp_handler,
	},
#endif /* CONFIG_UCLAMP_TASK */
#ifdef CONFIG_NUMA_BALANCING
	{
		.procname	= "numa_balancing",
		.data		= NULL, /* filled in by handler */
		.maxlen		= sizeof(unsigned int),
		.mode		= 0644,
		.proc_handler	= sysctl_numa_balancing,
		.extra1		= SYSCTL_ZERO,
		.extra2		= SYSCTL_FOUR,
	},
#endif /* CONFIG_NUMA_BALANCING */
	{}
};
static int __init sched_core_sysctl_init(void)
{
	register_sysctl_init("kernel", sched_core_sysctls);
	return 0;
}
late_initcall(sched_core_sysctl_init);
#endif /* CONFIG_SYSCTL */

/*
 * fork()/clone()-time setup:
 */
int sched_fork(unsigned long clone_flags, struct task_struct *p)
{
	__sched_fork(clone_flags, p);
	/*
	 * We mark the process as NEW here. This guarantees that
	 * nobody will actually run it, and a signal or other external
	 * event cannot wake it up and insert it on the runqueue either.
	 */
	p->__state = TASK_NEW;

	/*
	 * Make sure we do not leak PI boosting priority to the child.
	 */
	p->prio = current->normal_prio;

	uclamp_fork(p);

	/*
	 * Revert to default priority/policy on fork if requested.
	 */
	if (unlikely(p->sched_reset_on_fork)) {
		if (task_has_dl_policy(p) || task_has_rt_policy(p)) {
			p->policy = SCHED_NORMAL;
			p->static_prio = NICE_TO_PRIO(0);
			p->rt_priority = 0;
		} else if (PRIO_TO_NICE(p->static_prio) < 0)
			p->static_prio = NICE_TO_PRIO(0);

		p->prio = p->normal_prio = p->static_prio;
		set_load_weight(p, false);

		/*
		 * We don't need the reset flag anymore after the fork. It has
		 * fulfilled its duty:
		 */
		p->sched_reset_on_fork = 0;
	}

	if (dl_prio(p->prio))
		return -EAGAIN;
	else if (rt_prio(p->prio))
		p->sched_class = &rt_sched_class;
	else
		p->sched_class = &fair_sched_class;

	init_entity_runnable_average(&p->se);


#ifdef CONFIG_SCHED_INFO
	if (likely(sched_info_on()))
		memset(&p->sched_info, 0, sizeof(p->sched_info));
#endif
#if defined(CONFIG_SMP)
	p->on_cpu = 0;
#endif
	init_task_preempt_count(p);
#ifdef CONFIG_SMP
	plist_node_init(&p->pushable_tasks, MAX_PRIO);
	RB_CLEAR_NODE(&p->pushable_dl_tasks);
#endif
	return 0;
}

void sched_cgroup_fork(struct task_struct *p, struct kernel_clone_args *kargs)
{
	unsigned long flags;

	/*
	 * Because we're not yet on the pid-hash, p->pi_lock isn't strictly
	 * required yet, but lockdep gets upset if rules are violated.
	 */
	raw_spin_lock_irqsave(&p->pi_lock, flags);
#ifdef CONFIG_CGROUP_SCHED
	if (1) {
		struct task_group *tg;
		tg = container_of(kargs->cset->subsys[cpu_cgrp_id],
				  struct task_group, css);
		tg = autogroup_task_group(p, tg);
		p->sched_task_group = tg;
	}
#endif
	rseq_migrate(p);
	/*
	 * We're setting the CPU for the first time, we don't migrate,
	 * so use __set_task_cpu().
	 */
	__set_task_cpu(p, smp_processor_id());
	if (p->sched_class->task_fork)
		p->sched_class->task_fork(p);
	raw_spin_unlock_irqrestore(&p->pi_lock, flags);
}

void sched_post_fork(struct task_struct *p)
{
	uclamp_post_fork(p);
}

unsigned long to_ratio(u64 period, u64 runtime)
{
	if (runtime == RUNTIME_INF)
		return BW_UNIT;

	/*
	 * Doing this here saves a lot of checks in all
	 * the calling paths, and returning zero seems
	 * safe for them anyway.
	 */
	if (period == 0)
		return 0;

	return div64_u64(runtime << BW_SHIFT, period);
}

/*
 * wake_up_new_task - wake up a newly created task for the first time.
 *
 * This function will do some initial scheduler statistics housekeeping
 * that must be done for every newly created context, then puts the task
 * on the runqueue and wakes it.
 */
void wake_up_new_task(struct task_struct *p)
{
	struct rq_flags rf;
	struct rq *rq;

	raw_spin_lock_irqsave(&p->pi_lock, rf.flags);
	WRITE_ONCE(p->__state, TASK_RUNNING);
#ifdef CONFIG_SMP
	/*
	 * Fork balancing, do it here and not earlier because:
	 *  - cpus_ptr can change in the fork path
	 *  - any previously selected CPU might disappear through hotplug
	 *
	 * Use __set_task_cpu() to avoid calling sched_class::migrate_task_rq,
	 * as we're not fully set-up yet.
	 */
	p->recent_used_cpu = task_cpu(p);
	rseq_migrate(p);
	__set_task_cpu(p, select_task_rq(p, task_cpu(p), WF_FORK));
#endif
	rq = __task_rq_lock(p, &rf);
	update_rq_clock(rq);
	post_init_entity_util_avg(p);

	activate_task(rq, p, ENQUEUE_NOCLOCK);
	trace_sched_wakeup_new(p);
	wakeup_preempt(rq, p, WF_FORK);
#ifdef CONFIG_SMP
	if (p->sched_class->task_woken) {
		/*
		 * Nothing relies on rq->lock after this, so it's fine to
		 * drop it.
		 */
		rq_unpin_lock(rq, &rf);
		p->sched_class->task_woken(rq, p);
		rq_repin_lock(rq, &rf);
	}
#endif
	task_rq_unlock(rq, p, &rf);
}

#ifdef CONFIG_PREEMPT_NOTIFIERS

static DEFINE_STATIC_KEY_FALSE(preempt_notifier_key);

void preempt_notifier_inc(void)
{
	static_branch_inc(&preempt_notifier_key);
}
EXPORT_SYMBOL_GPL(preempt_notifier_inc);

void preempt_notifier_dec(void)
{
	static_branch_dec(&preempt_notifier_key);
}
EXPORT_SYMBOL_GPL(preempt_notifier_dec);

/**
 * preempt_notifier_register - tell me when current is being preempted & rescheduled
 * @notifier: notifier struct to register
 */
void preempt_notifier_register(struct preempt_notifier *notifier)
{
	if (!static_branch_unlikely(&preempt_notifier_key))
		WARN(1, "registering preempt_notifier while notifiers disabled\n");

	hlist_add_head(&notifier->link, &current->preempt_notifiers);
}
EXPORT_SYMBOL_GPL(preempt_notifier_register);

/**
 * preempt_notifier_unregister - no longer interested in preemption notifications
 * @notifier: notifier struct to unregister
 *
 * This is *not* safe to call from within a preemption notifier.
 */
void preempt_notifier_unregister(struct preempt_notifier *notifier)
{
	hlist_del(&notifier->link);
}
EXPORT_SYMBOL_GPL(preempt_notifier_unregister);

static void __fire_sched_in_preempt_notifiers(struct task_struct *curr)
{
	struct preempt_notifier *notifier;

	hlist_for_each_entry(notifier, &curr->preempt_notifiers, link)
		notifier->ops->sched_in(notifier, raw_smp_processor_id());
}

static __always_inline void fire_sched_in_preempt_notifiers(struct task_struct *curr)
{
	if (static_branch_unlikely(&preempt_notifier_key))
		__fire_sched_in_preempt_notifiers(curr);
}

static void
__fire_sched_out_preempt_notifiers(struct task_struct *curr,
				   struct task_struct *next)
{
	struct preempt_notifier *notifier;

	hlist_for_each_entry(notifier, &curr->preempt_notifiers, link)
		notifier->ops->sched_out(notifier, next);
}

static __always_inline void
fire_sched_out_preempt_notifiers(struct task_struct *curr,
				 struct task_struct *next)
{
	if (static_branch_unlikely(&preempt_notifier_key))
		__fire_sched_out_preempt_notifiers(curr, next);
}

#else /* !CONFIG_PREEMPT_NOTIFIERS */

static inline void fire_sched_in_preempt_notifiers(struct task_struct *curr)
{
}

static inline void
fire_sched_out_preempt_notifiers(struct task_struct *curr,
				 struct task_struct *next)
{
}

#endif /* CONFIG_PREEMPT_NOTIFIERS */

static inline void prepare_task(struct task_struct *next)
{
#ifdef CONFIG_SMP
	/*
	 * Claim the task as running, we do this before switching to it
	 * such that any running task will have this set.
	 *
	 * See the smp_load_acquire(&p->on_cpu) case in ttwu() and
	 * its ordering comment.
	 */
	WRITE_ONCE(next->on_cpu, 1);
#endif
}

static inline void finish_task(struct task_struct *prev)
{
#ifdef CONFIG_SMP
	/*
	 * This must be the very last reference to @prev from this CPU. After
	 * p->on_cpu is cleared, the task can be moved to a different CPU. We
	 * must ensure this doesn't happen until the switch is completely
	 * finished.
	 *
	 * In particular, the load of prev->state in finish_task_switch() must
	 * happen before this.
	 *
	 * Pairs with the smp_cond_load_acquire() in try_to_wake_up().
	 */
	smp_store_release(&prev->on_cpu, 0);
#endif
}

#ifdef CONFIG_SMP

static void do_balance_callbacks(struct rq *rq, struct balance_callback *head)
{
	void (*func)(struct rq *rq);
	struct balance_callback *next;

	lockdep_assert_rq_held(rq);

	while (head) {
		func = (void (*)(struct rq *))head->func;
		next = head->next;
		head->next = NULL;
		head = next;

		func(rq);
	}
}

static void balance_push(struct rq *rq);

/*
 * balance_push_callback is a right abuse of the callback interface and plays
 * by significantly different rules.
 *
 * Where the normal balance_callback's purpose is to be ran in the same context
 * that queued it (only later, when it's safe to drop rq->lock again),
 * balance_push_callback is specifically targeted at __schedule().
 *
 * This abuse is tolerated because it places all the unlikely/odd cases behind
 * a single test, namely: rq->balance_callback == NULL.
 */
struct balance_callback balance_push_callback = {
	.next = NULL,
	.func = balance_push,
};

static inline struct balance_callback *
__splice_balance_callbacks(struct rq *rq, bool split)
{
	struct balance_callback *head = rq->balance_callback;

	if (likely(!head))
		return NULL;

	lockdep_assert_rq_held(rq);
	/*
	 * Must not take balance_push_callback off the list when
	 * splice_balance_callbacks() and balance_callbacks() are not
	 * in the same rq->lock section.
	 *
	 * In that case it would be possible for __schedule() to interleave
	 * and observe the list empty.
	 */
	if (split && head == &balance_push_callback)
		head = NULL;
	else
		rq->balance_callback = NULL;

	return head;
}

static inline struct balance_callback *splice_balance_callbacks(struct rq *rq)
{
	return __splice_balance_callbacks(rq, true);
}

static void __balance_callbacks(struct rq *rq)
{
	do_balance_callbacks(rq, __splice_balance_callbacks(rq, false));
}

static inline void balance_callbacks(struct rq *rq, struct balance_callback *head)
{
	unsigned long flags;

	if (unlikely(head)) {
		raw_spin_rq_lock_irqsave(rq, flags);
		do_balance_callbacks(rq, head);
		raw_spin_rq_unlock_irqrestore(rq, flags);
	}
}

#else

static inline void __balance_callbacks(struct rq *rq)
{
}

static inline struct balance_callback *splice_balance_callbacks(struct rq *rq)
{
	return NULL;
}

static inline void balance_callbacks(struct rq *rq, struct balance_callback *head)
{
}

#endif

static inline void
prepare_lock_switch(struct rq *rq, struct task_struct *next, struct rq_flags *rf)
{
	/*
	 * Since the runqueue lock will be released by the next
	 * task (which is an invalid locking op but in the case
	 * of the scheduler it's an obvious special-case), so we
	 * do an early lockdep release here:
	 */
	rq_unpin_lock(rq, rf);
	spin_release(&__rq_lockp(rq)->dep_map, _THIS_IP_);
#ifdef CONFIG_DEBUG_SPINLOCK
	/* this is a valid case when another task releases the spinlock */
	rq_lockp(rq)->owner = next;
#endif
}

static inline void finish_lock_switch(struct rq *rq)
{
	/*
	 * If we are tracking spinlock dependencies then we have to
	 * fix up the runqueue lock - which gets 'carried over' from
	 * prev into current:
	 */
	spin_acquire(&__rq_lockp(rq)->dep_map, 0, 0, _THIS_IP_);
	__balance_callbacks(rq);
	raw_spin_rq_unlock_irq(rq);
}

/*
 * NOP if the arch has not defined these:
 */

#ifndef prepare_arch_switch
# define prepare_arch_switch(next)	do { } while (0)
#endif

#ifndef finish_arch_post_lock_switch
# define finish_arch_post_lock_switch()	do { } while (0)
#endif

static inline void kmap_local_sched_out(void)
{
#ifdef CONFIG_KMAP_LOCAL
	if (unlikely(current->kmap_ctrl.idx))
		__kmap_local_sched_out();
#endif
}

static inline void kmap_local_sched_in(void)
{
#ifdef CONFIG_KMAP_LOCAL
	if (unlikely(current->kmap_ctrl.idx))
		__kmap_local_sched_in();
#endif
}

/**
 * prepare_task_switch - prepare to switch tasks
 * @rq: the runqueue preparing to switch
 * @prev: the current task that is being switched out
 * @next: the task we are going to switch to.
 *
 * This is called with the rq lock held and interrupts off. It must
 * be paired with a subsequent finish_task_switch after the context
 * switch.
 *
 * prepare_task_switch sets up locking and calls architecture specific
 * hooks.
 */
static inline void
prepare_task_switch(struct rq *rq, struct task_struct *prev,
		    struct task_struct *next)
{
	kcov_prepare_switch(prev);
	sched_info_switch(rq, prev, next);
	perf_event_task_sched_out(prev, next);
	rseq_preempt(prev);
	fire_sched_out_preempt_notifiers(prev, next);
	kmap_local_sched_out();
	prepare_task(next);
	prepare_arch_switch(next);
}

/**
 * finish_task_switch - clean up after a task-switch
 * @prev: the thread we just switched away from.
 *
 * finish_task_switch must be called after the context switch, paired
 * with a prepare_task_switch call before the context switch.
 * finish_task_switch will reconcile locking set up by prepare_task_switch,
 * and do any other architecture-specific cleanup actions.
 *
 * Note that we may have delayed dropping an mm in context_switch(). If
 * so, we finish that here outside of the runqueue lock. (Doing it
 * with the lock held can cause deadlocks; see schedule() for
 * details.)
 *
 * The context switch have flipped the stack from under us and restored the
 * local variables which were saved when this task called schedule() in the
 * past. prev == current is still correct but we need to recalculate this_rq
 * because prev may have moved to another CPU.
 */
static struct rq *finish_task_switch(struct task_struct *prev)
	__releases(rq->lock)
{
	struct rq *rq = this_rq();
	struct mm_struct *mm = rq->prev_mm;
	unsigned int prev_state;

	/*
	 * The previous task will have left us with a preempt_count of 2
	 * because it left us after:
	 *
	 *	schedule()
	 *	  preempt_disable();			// 1
	 *	  __schedule()
	 *	    raw_spin_lock_irq(&rq->lock)	// 2
	 *
	 * Also, see FORK_PREEMPT_COUNT.
	 */
	if (WARN_ONCE(preempt_count() != 2*PREEMPT_DISABLE_OFFSET,
		      "corrupted preempt_count: %s/%d/0x%x\n",
		      current->comm, current->pid, preempt_count()))
		preempt_count_set(FORK_PREEMPT_COUNT);

	rq->prev_mm = NULL;

	/*
	 * A task struct has one reference for the use as "current".
	 * If a task dies, then it sets TASK_DEAD in tsk->state and calls
	 * schedule one last time. The schedule call will never return, and
	 * the scheduled task must drop that reference.
	 *
	 * We must observe prev->state before clearing prev->on_cpu (in
	 * finish_task), otherwise a concurrent wakeup can get prev
	 * running on another CPU and we could rave with its RUNNING -> DEAD
	 * transition, resulting in a double drop.
	 */
	prev_state = READ_ONCE(prev->__state);
	vtime_task_switch(prev);
	perf_event_task_sched_in(prev, current);
	finish_task(prev);
	tick_nohz_task_switch();
	finish_lock_switch(rq);
	finish_arch_post_lock_switch();
	kcov_finish_switch(current);
	/*
	 * kmap_local_sched_out() is invoked with rq::lock held and
	 * interrupts disabled. There is no requirement for that, but the
	 * sched out code does not have an interrupt enabled section.
	 * Restoring the maps on sched in does not require interrupts being
	 * disabled either.
	 */
	kmap_local_sched_in();

	fire_sched_in_preempt_notifiers(current);
	/*
	 * When switching through a kernel thread, the loop in
	 * membarrier_{private,global}_expedited() may have observed that
	 * kernel thread and not issued an IPI. It is therefore possible to
	 * schedule between user->kernel->user threads without passing though
	 * switch_mm(). Membarrier requires a barrier after storing to
	 * rq->curr, before returning to userspace, so provide them here:
	 *
	 * - a full memory barrier for {PRIVATE,GLOBAL}_EXPEDITED, implicitly
	 *   provided by mmdrop_lazy_tlb(),
	 * - a sync_core for SYNC_CORE.
	 */
	if (mm) {
		membarrier_mm_sync_core_before_usermode(mm);
		mmdrop_lazy_tlb_sched(mm);
	}

	if (unlikely(prev_state == TASK_DEAD)) {
		if (prev->sched_class->task_dead)
			prev->sched_class->task_dead(prev);

		/* Task is done with its stack. */
		put_task_stack(prev);

		put_task_struct_rcu_user(prev);
	}

	return rq;
}

/**
 * schedule_tail - first thing a freshly forked thread must call.
 * @prev: the thread we just switched away from.
 */
asmlinkage __visible void schedule_tail(struct task_struct *prev)
	__releases(rq->lock)
{
	/*
	 * New tasks start with FORK_PREEMPT_COUNT, see there and
	 * finish_task_switch() for details.
	 *
	 * finish_task_switch() will drop rq->lock() and lower preempt_count
	 * and the preempt_enable() will end up enabling preemption (on
	 * PREEMPT_COUNT kernels).
	 */

	finish_task_switch(prev);
	preempt_enable();

	if (current->set_child_tid)
		put_user(task_pid_vnr(current), current->set_child_tid);

	calculate_sigpending();
}

/*
 * context_switch - switch to the new MM and the new thread's register state.
 */
static __always_inline struct rq *
context_switch(struct rq *rq, struct task_struct *prev,
	       struct task_struct *next, struct rq_flags *rf)
{
	prepare_task_switch(rq, prev, next);

	/*
	 * For paravirt, this is coupled with an exit in switch_to to
	 * combine the page table reload and the switch backend into
	 * one hypercall.
	 */
	arch_start_context_switch(prev);

	/*
	 * kernel -> kernel   lazy + transfer active
	 *   user -> kernel   lazy + mmgrab_lazy_tlb() active
	 *
	 * kernel ->   user   switch + mmdrop_lazy_tlb() active
	 *   user ->   user   switch
	 *
	 * switch_mm_cid() needs to be updated if the barriers provided
	 * by context_switch() are modified.
	 */
	if (!next->mm) {                                // to kernel
		enter_lazy_tlb(prev->active_mm, next);

		next->active_mm = prev->active_mm;
		if (prev->mm)                           // from user
			mmgrab_lazy_tlb(prev->active_mm);
		else
			prev->active_mm = NULL;
	} else {                                        // to user
		membarrier_switch_mm(rq, prev->active_mm, next->mm);
		/*
		 * sys_membarrier() requires an smp_mb() between setting
		 * rq->curr / membarrier_switch_mm() and returning to userspace.
		 *
		 * The below provides this either through switch_mm(), or in
		 * case 'prev->active_mm == next->mm' through
		 * finish_task_switch()'s mmdrop().
		 */
		switch_mm_irqs_off(prev->active_mm, next->mm, next);
		lru_gen_use_mm(next->mm);

		if (!prev->mm) {                        // from kernel
			/* will mmdrop_lazy_tlb() in finish_task_switch(). */
			rq->prev_mm = prev->active_mm;
			prev->active_mm = NULL;
		}
	}

	/* switch_mm_cid() requires the memory barriers above. */
	switch_mm_cid(rq, prev, next);

	prepare_lock_switch(rq, next, rf);

	/* Here we just switch the register state and the stack. */
	switch_to(prev, next, prev);
	barrier();

	return finish_task_switch(prev);
}

/*
 * nr_running and nr_context_switches:
 *
 * externally visible scheduler statistics: current number of runnable
 * threads, total number of context switches performed since bootup.
 */
unsigned int nr_running(void)
{
	unsigned int i, sum = 0;

	for_each_online_cpu(i)
		sum += cpu_rq(i)->nr_running;

	return sum;
}

/*
 * Check if only the current task is running on the CPU.
 *
 * Caution: this function does not check that the caller has disabled
 * preemption, thus the result might have a time-of-check-to-time-of-use
 * race.  The caller is responsible to use it correctly, for example:
 *
 * - from a non-preemptible section (of course)
 *
 * - from a thread that is bound to a single CPU
 *
 * - in a loop with very short iterations (e.g. a polling loop)
 */
bool single_task_running(void)
{
	return raw_rq()->nr_running == 1;
}
EXPORT_SYMBOL(single_task_running);

unsigned long long nr_context_switches_cpu(int cpu)
{
	return cpu_rq(cpu)->nr_switches;
}

unsigned long long nr_context_switches(void)
{
	int i;
	unsigned long long sum = 0;

	for_each_possible_cpu(i)
		sum += cpu_rq(i)->nr_switches;

	return sum;
}

/*
 * Consumers of these two interfaces, like for example the cpuidle menu
 * governor, are using nonsensical data. Preferring shallow idle state selection
 * for a CPU that has IO-wait which might not even end up running the task when
 * it does become runnable.
 */

unsigned int nr_iowait_cpu(int cpu)
{
	return atomic_read(&cpu_rq(cpu)->nr_iowait);
}

/*
 * IO-wait accounting, and how it's mostly bollocks (on SMP).
 *
 * The idea behind IO-wait account is to account the idle time that we could
 * have spend running if it were not for IO. That is, if we were to improve the
 * storage performance, we'd have a proportional reduction in IO-wait time.
 *
 * This all works nicely on UP, where, when a task blocks on IO, we account
 * idle time as IO-wait, because if the storage were faster, it could've been
 * running and we'd not be idle.
 *
 * This has been extended to SMP, by doing the same for each CPU. This however
 * is broken.
 *
 * Imagine for instance the case where two tasks block on one CPU, only the one
 * CPU will have IO-wait accounted, while the other has regular idle. Even
 * though, if the storage were faster, both could've ran at the same time,
 * utilising both CPUs.
 *
 * This means, that when looking globally, the current IO-wait accounting on
 * SMP is a lower bound, by reason of under accounting.
 *
 * Worse, since the numbers are provided per CPU, they are sometimes
 * interpreted per CPU, and that is nonsensical. A blocked task isn't strictly
 * associated with any one particular CPU, it can wake to another CPU than it
 * blocked on. This means the per CPU IO-wait number is meaningless.
 *
 * Task CPU affinities can make all that even more 'interesting'.
 */

unsigned int nr_iowait(void)
{
	unsigned int i, sum = 0;

	for_each_possible_cpu(i)
		sum += nr_iowait_cpu(i);

	return sum;
}

#ifdef CONFIG_SMP

/*
 * sched_exec - execve() is a valuable balancing opportunity, because at
 * this point the task has the smallest effective memory and cache footprint.
 */
void sched_exec(void)
{
	struct task_struct *p = current;
	struct migration_arg arg;
	int dest_cpu;

	scoped_guard (raw_spinlock_irqsave, &p->pi_lock) {
		dest_cpu = p->sched_class->select_task_rq(p, task_cpu(p), WF_EXEC);
		if (dest_cpu == smp_processor_id())
			return;

		if (unlikely(!cpu_active(dest_cpu)))
			return;

		arg = (struct migration_arg){ p, dest_cpu };
	}
	stop_one_cpu(task_cpu(p), migration_cpu_stop, &arg);
}

#endif

DEFINE_PER_CPU(struct kernel_stat, kstat);
DEFINE_PER_CPU(struct kernel_cpustat, kernel_cpustat);

EXPORT_PER_CPU_SYMBOL(kstat);
EXPORT_PER_CPU_SYMBOL(kernel_cpustat);

/*
 * The function fair_sched_class.update_curr accesses the struct curr
 * and its field curr->exec_start; when called from task_sched_runtime(),
 * we observe a high rate of cache misses in practice.
 * Prefetching this data results in improved performance.
 */
static inline void prefetch_curr_exec_start(struct task_struct *p)
{
#ifdef CONFIG_FAIR_GROUP_SCHED
	struct sched_entity *curr = (&p->se)->cfs_rq->curr;
#else
	struct sched_entity *curr = (&task_rq(p)->cfs)->curr;
#endif
	prefetch(curr);
	prefetch(&curr->exec_start);
}

/*
 * Return accounted runtime for the task.
 * In case the task is currently running, return the runtime plus current's
 * pending runtime that have not been accounted yet.
 */
unsigned long long task_sched_runtime(struct task_struct *p)
{
	struct rq_flags rf;
	struct rq *rq;
	u64 ns;

#if defined(CONFIG_64BIT) && defined(CONFIG_SMP)
	/*
	 * 64-bit doesn't need locks to atomically read a 64-bit value.
	 * So we have a optimization chance when the task's delta_exec is 0.
	 * Reading ->on_cpu is racy, but this is ok.
	 *
	 * If we race with it leaving CPU, we'll take a lock. So we're correct.
	 * If we race with it entering CPU, unaccounted time is 0. This is
	 * indistinguishable from the read occurring a few cycles earlier.
	 * If we see ->on_cpu without ->on_rq, the task is leaving, and has
	 * been accounted, so we're correct here as well.
	 */
	if (!p->on_cpu || !task_on_rq_queued(p))
		return p->se.sum_exec_runtime;
#endif

	rq = task_rq_lock(p, &rf);
	/*
	 * Must be ->curr _and_ ->on_rq.  If dequeued, we would
	 * project cycles that may never be accounted to this
	 * thread, breaking clock_gettime().
	 */
	if (task_current(rq, p) && task_on_rq_queued(p)) {
		prefetch_curr_exec_start(p);
		update_rq_clock(rq);
		p->sched_class->update_curr(rq);
	}
	ns = p->se.sum_exec_runtime;
	task_rq_unlock(rq, p, &rf);

	return ns;
}

#ifdef CONFIG_SCHED_DEBUG
static u64 cpu_resched_latency(struct rq *rq)
{
	int latency_warn_ms = READ_ONCE(sysctl_resched_latency_warn_ms);
	u64 resched_latency, now = rq_clock(rq);
	static bool warned_once;

	if (sysctl_resched_latency_warn_once && warned_once)
		return 0;

	if (!need_resched() || !latency_warn_ms)
		return 0;

	if (system_state == SYSTEM_BOOTING)
		return 0;

	if (!rq->last_seen_need_resched_ns) {
		rq->last_seen_need_resched_ns = now;
		rq->ticks_without_resched = 0;
		return 0;
	}

	rq->ticks_without_resched++;
	resched_latency = now - rq->last_seen_need_resched_ns;
	if (resched_latency <= latency_warn_ms * NSEC_PER_MSEC)
		return 0;

	warned_once = true;

	return resched_latency;
}

static int __init setup_resched_latency_warn_ms(char *str)
{
	long val;

	if ((kstrtol(str, 0, &val))) {
		pr_warn("Unable to set resched_latency_warn_ms\n");
		return 1;
	}

	sysctl_resched_latency_warn_ms = val;
	return 1;
}
__setup("resched_latency_warn_ms=", setup_resched_latency_warn_ms);
#else
static inline u64 cpu_resched_latency(struct rq *rq) { return 0; }
#endif /* CONFIG_SCHED_DEBUG */

/*
 * This function gets called by the timer code, with HZ frequency.
 * We call it with interrupts disabled.
 */
void scheduler_tick(void)
{
	int cpu = smp_processor_id();
	struct rq *rq = cpu_rq(cpu);
	struct task_struct *curr = rq->curr;
	struct rq_flags rf;
	unsigned long thermal_pressure;
	u64 resched_latency;

	if (housekeeping_cpu(cpu, HK_TYPE_TICK))
		arch_scale_freq_tick();

	sched_clock_tick();

	rq_lock(rq, &rf);

	update_rq_clock(rq);
	thermal_pressure = arch_scale_thermal_pressure(cpu_of(rq));
	update_thermal_load_avg(rq_clock_thermal(rq), rq, thermal_pressure);
	curr->sched_class->task_tick(rq, curr, 0);
	if (sched_feat(LATENCY_WARN))
		resched_latency = cpu_resched_latency(rq);
	calc_global_load_tick(rq);
	sched_core_tick(rq);
	task_tick_mm_cid(rq, curr);

	rq_unlock(rq, &rf);

	if (sched_feat(LATENCY_WARN) && resched_latency)
		resched_latency_warn(cpu, resched_latency);

	perf_event_task_tick();

	if (curr->flags & PF_WQ_WORKER)
		wq_worker_tick(curr);

#ifdef CONFIG_SMP
	rq->idle_balance = idle_cpu(cpu);
	trigger_load_balance(rq);
#endif
}

#ifdef CONFIG_NO_HZ_FULL

struct tick_work {
	int			cpu;
	atomic_t		state;
	struct delayed_work	work;
};
/* Values for ->state, see diagram below. */
#define TICK_SCHED_REMOTE_OFFLINE	0
#define TICK_SCHED_REMOTE_OFFLINING	1
#define TICK_SCHED_REMOTE_RUNNING	2

/*
 * State diagram for ->state:
 *
 *
 *          TICK_SCHED_REMOTE_OFFLINE
 *                    |   ^
 *                    |   |
 *                    |   | sched_tick_remote()
 *                    |   |
 *                    |   |
 *                    +--TICK_SCHED_REMOTE_OFFLINING
 *                    |   ^
 *                    |   |
 * sched_tick_start() |   | sched_tick_stop()
 *                    |   |
 *                    V   |
 *          TICK_SCHED_REMOTE_RUNNING
 *
 *
 * Other transitions get WARN_ON_ONCE(), except that sched_tick_remote()
 * and sched_tick_start() are happy to leave the state in RUNNING.
 */

static struct tick_work __percpu *tick_work_cpu;

static void sched_tick_remote(struct work_struct *work)
{
	struct delayed_work *dwork = to_delayed_work(work);
	struct tick_work *twork = container_of(dwork, struct tick_work, work);
	int cpu = twork->cpu;
	struct rq *rq = cpu_rq(cpu);
	int os;

	/*
	 * Handle the tick only if it appears the remote CPU is running in full
	 * dynticks mode. The check is racy by nature, but missing a tick or
	 * having one too much is no big deal because the scheduler tick updates
	 * statistics and checks timeslices in a time-independent way, regardless
	 * of when exactly it is running.
	 */
	if (tick_nohz_tick_stopped_cpu(cpu)) {
		guard(rq_lock_irq)(rq);
		struct task_struct *curr = rq->curr;

		if (cpu_online(cpu)) {
			update_rq_clock(rq);

			if (!is_idle_task(curr)) {
				/*
				 * Make sure the next tick runs within a
				 * reasonable amount of time.
				 */
				u64 delta = rq_clock_task(rq) - curr->se.exec_start;
				WARN_ON_ONCE(delta > (u64)NSEC_PER_SEC * 3);
			}
			curr->sched_class->task_tick(rq, curr, 0);

			calc_load_nohz_remote(rq);
		}
	}

	/*
	 * Run the remote tick once per second (1Hz). This arbitrary
	 * frequency is large enough to avoid overload but short enough
	 * to keep scheduler internal stats reasonably up to date.  But
	 * first update state to reflect hotplug activity if required.
	 */
	os = atomic_fetch_add_unless(&twork->state, -1, TICK_SCHED_REMOTE_RUNNING);
	WARN_ON_ONCE(os == TICK_SCHED_REMOTE_OFFLINE);
	if (os == TICK_SCHED_REMOTE_RUNNING)
		queue_delayed_work(system_unbound_wq, dwork, HZ);
}

static void sched_tick_start(int cpu)
{
	int os;
	struct tick_work *twork;

	if (housekeeping_cpu(cpu, HK_TYPE_TICK))
		return;

	WARN_ON_ONCE(!tick_work_cpu);

	twork = per_cpu_ptr(tick_work_cpu, cpu);
	os = atomic_xchg(&twork->state, TICK_SCHED_REMOTE_RUNNING);
	WARN_ON_ONCE(os == TICK_SCHED_REMOTE_RUNNING);
	if (os == TICK_SCHED_REMOTE_OFFLINE) {
		twork->cpu = cpu;
		INIT_DELAYED_WORK(&twork->work, sched_tick_remote);
		queue_delayed_work(system_unbound_wq, &twork->work, HZ);
	}
}

#ifdef CONFIG_HOTPLUG_CPU
static void sched_tick_stop(int cpu)
{
	struct tick_work *twork;
	int os;

	if (housekeeping_cpu(cpu, HK_TYPE_TICK))
		return;

	WARN_ON_ONCE(!tick_work_cpu);

	twork = per_cpu_ptr(tick_work_cpu, cpu);
	/* There cannot be competing actions, but don't rely on stop-machine. */
	os = atomic_xchg(&twork->state, TICK_SCHED_REMOTE_OFFLINING);
	WARN_ON_ONCE(os != TICK_SCHED_REMOTE_RUNNING);
	/* Don't cancel, as this would mess up the state machine. */
}
#endif /* CONFIG_HOTPLUG_CPU */

int __init sched_tick_offload_init(void)
{
	tick_work_cpu = alloc_percpu(struct tick_work);
	BUG_ON(!tick_work_cpu);
	return 0;
}

#else /* !CONFIG_NO_HZ_FULL */
static inline void sched_tick_start(int cpu) { }
static inline void sched_tick_stop(int cpu) { }
#endif

#if defined(CONFIG_PREEMPTION) && (defined(CONFIG_DEBUG_PREEMPT) || \
				defined(CONFIG_TRACE_PREEMPT_TOGGLE))
/*
 * If the value passed in is equal to the current preempt count
 * then we just disabled preemption. Start timing the latency.
 */
static inline void preempt_latency_start(int val)
{
	if (preempt_count() == val) {
		unsigned long ip = get_lock_parent_ip();
#ifdef CONFIG_DEBUG_PREEMPT
		current->preempt_disable_ip = ip;
#endif
		trace_preempt_off(CALLER_ADDR0, ip);
	}
}

void preempt_count_add(int val)
{
#ifdef CONFIG_DEBUG_PREEMPT
	/*
	 * Underflow?
	 */
	if (DEBUG_LOCKS_WARN_ON((preempt_count() < 0)))
		return;
#endif
	__preempt_count_add(val);
#ifdef CONFIG_DEBUG_PREEMPT
	/*
	 * Spinlock count overflowing soon?
	 */
	DEBUG_LOCKS_WARN_ON((preempt_count() & PREEMPT_MASK) >=
				PREEMPT_MASK - 10);
#endif
	preempt_latency_start(val);
}
EXPORT_SYMBOL(preempt_count_add);
NOKPROBE_SYMBOL(preempt_count_add);

/*
 * If the value passed in equals to the current preempt count
 * then we just enabled preemption. Stop timing the latency.
 */
static inline void preempt_latency_stop(int val)
{
	if (preempt_count() == val)
		trace_preempt_on(CALLER_ADDR0, get_lock_parent_ip());
}

void preempt_count_sub(int val)
{
#ifdef CONFIG_DEBUG_PREEMPT
	/*
	 * Underflow?
	 */
	if (DEBUG_LOCKS_WARN_ON(val > preempt_count()))
		return;
	/*
	 * Is the spinlock portion underflowing?
	 */
	if (DEBUG_LOCKS_WARN_ON((val < PREEMPT_MASK) &&
			!(preempt_count() & PREEMPT_MASK)))
		return;
#endif

	preempt_latency_stop(val);
	__preempt_count_sub(val);
}
EXPORT_SYMBOL(preempt_count_sub);
NOKPROBE_SYMBOL(preempt_count_sub);

#else
static inline void preempt_latency_start(int val) { }
static inline void preempt_latency_stop(int val) { }
#endif

static inline unsigned long get_preempt_disable_ip(struct task_struct *p)
{
#ifdef CONFIG_DEBUG_PREEMPT
	return p->preempt_disable_ip;
#else
	return 0;
#endif
}

/*
 * Print scheduling while atomic bug:
 */
static noinline void __schedule_bug(struct task_struct *prev)
{
	/* Save this before calling printk(), since that will clobber it */
	unsigned long preempt_disable_ip = get_preempt_disable_ip(current);

	if (oops_in_progress)
		return;

	printk(KERN_ERR "BUG: scheduling while atomic: %s/%d/0x%08x\n",
		prev->comm, prev->pid, preempt_count());

	debug_show_held_locks(prev);
	print_modules();
	if (irqs_disabled())
		print_irqtrace_events(prev);
	if (IS_ENABLED(CONFIG_DEBUG_PREEMPT)) {
		pr_err("Preemption disabled at:");
		print_ip_sym(KERN_ERR, preempt_disable_ip);
	}
	check_panic_on_warn("scheduling while atomic");

	dump_stack();
	add_taint(TAINT_WARN, LOCKDEP_STILL_OK);
}

/*
 * Various schedule()-time debugging checks and statistics:
 */
static inline void schedule_debug(struct task_struct *prev, bool preempt)
{
#ifdef CONFIG_SCHED_STACK_END_CHECK
	if (task_stack_end_corrupted(prev))
		panic("corrupted stack end detected inside scheduler\n");

	if (task_scs_end_corrupted(prev))
		panic("corrupted shadow stack detected inside scheduler\n");
#endif

#ifdef CONFIG_DEBUG_ATOMIC_SLEEP
	if (!preempt && READ_ONCE(prev->__state) && prev->non_block_count) {
		printk(KERN_ERR "BUG: scheduling in a non-blocking section: %s/%d/%i\n",
			prev->comm, prev->pid, prev->non_block_count);
		dump_stack();
		add_taint(TAINT_WARN, LOCKDEP_STILL_OK);
	}
#endif

	if (unlikely(in_atomic_preempt_off())) {
		__schedule_bug(prev);
		preempt_count_set(PREEMPT_DISABLED);
	}
	rcu_sleep_check();
	SCHED_WARN_ON(ct_state() == CONTEXT_USER);

	profile_hit(SCHED_PROFILING, __builtin_return_address(0));

	schedstat_inc(this_rq()->sched_count);
}

static void put_prev_task_balance(struct rq *rq, struct task_struct *prev,
				  struct rq_flags *rf)
{
#ifdef CONFIG_SMP
	const struct sched_class *class;
	/*
	 * We must do the balancing pass before put_prev_task(), such
	 * that when we release the rq->lock the task is in the same
	 * state as before we took rq->lock.
	 *
	 * We can terminate the balance pass as soon as we know there is
	 * a runnable task of @class priority or higher.
	 */
	for_class_range(class, prev->sched_class, &idle_sched_class) {
		if (class->balance(rq, prev, rf))
			break;
	}
#endif

	put_prev_task(rq, prev);
}

/*
 * Pick up the highest-prio task:
 */
static inline struct task_struct *
__pick_next_task(struct rq *rq, struct task_struct *prev, struct rq_flags *rf)
{
	const struct sched_class *class;
	struct task_struct *p;

	/*
	 * Optimization: we know that if all tasks are in the fair class we can
	 * call that function directly, but only if the @prev task wasn't of a
	 * higher scheduling class, because otherwise those lose the
	 * opportunity to pull in more work from other CPUs.
	 */
	if (likely(!sched_class_above(prev->sched_class, &fair_sched_class) &&
		   rq->nr_running == rq->cfs.h_nr_running)) {

		p = pick_next_task_fair(rq, prev, rf);
		if (unlikely(p == RETRY_TASK))
			goto restart;

		/* Assume the next prioritized class is idle_sched_class */
		if (!p) {
			put_prev_task(rq, prev);
			p = pick_next_task_idle(rq);
		}

		/*
		 * This is the fast path; it cannot be a DL server pick;
		 * therefore even if @p == @prev, ->dl_server must be NULL.
		 */
		if (p->dl_server)
			p->dl_server = NULL;

		return p;
	}

restart:
	put_prev_task_balance(rq, prev, rf);

	/*
	 * We've updated @prev and no longer need the server link, clear it.
	 * Must be done before ->pick_next_task() because that can (re)set
	 * ->dl_server.
	 */
	if (prev->dl_server)
		prev->dl_server = NULL;

	for_each_class(class) {
		p = class->pick_next_task(rq);
		if (p)
			return p;
	}

	BUG(); /* The idle class should always have a runnable task. */
}

#ifdef CONFIG_SCHED_CORE
static inline bool is_task_rq_idle(struct task_struct *t)
{
	return (task_rq(t)->idle == t);
}

static inline bool cookie_equals(struct task_struct *a, unsigned long cookie)
{
	return is_task_rq_idle(a) || (a->core_cookie == cookie);
}

static inline bool cookie_match(struct task_struct *a, struct task_struct *b)
{
	if (is_task_rq_idle(a) || is_task_rq_idle(b))
		return true;

	return a->core_cookie == b->core_cookie;
}

static inline struct task_struct *pick_task(struct rq *rq)
{
	const struct sched_class *class;
	struct task_struct *p;

	for_each_class(class) {
		p = class->pick_task(rq);
		if (p)
			return p;
	}

	BUG(); /* The idle class should always have a runnable task. */
}

extern void task_vruntime_update(struct rq *rq, struct task_struct *p, bool in_fi);

static void queue_core_balance(struct rq *rq);

static struct task_struct *
pick_next_task(struct rq *rq, struct task_struct *prev, struct rq_flags *rf)
{
	struct task_struct *next, *p, *max = NULL;
	const struct cpumask *smt_mask;
	bool fi_before = false;
	bool core_clock_updated = (rq == rq->core);
	unsigned long cookie;
	int i, cpu, occ = 0;
	struct rq *rq_i;
	bool need_sync;

	if (!sched_core_enabled(rq))
		return __pick_next_task(rq, prev, rf);

	cpu = cpu_of(rq);

	/* Stopper task is switching into idle, no need core-wide selection. */
	if (cpu_is_offline(cpu)) {
		/*
		 * Reset core_pick so that we don't enter the fastpath when
		 * coming online. core_pick would already be migrated to
		 * another cpu during offline.
		 */
		rq->core_pick = NULL;
		return __pick_next_task(rq, prev, rf);
	}

	/*
	 * If there were no {en,de}queues since we picked (IOW, the task
	 * pointers are all still valid), and we haven't scheduled the last
	 * pick yet, do so now.
	 *
	 * rq->core_pick can be NULL if no selection was made for a CPU because
	 * it was either offline or went offline during a sibling's core-wide
	 * selection. In this case, do a core-wide selection.
	 */
	if (rq->core->core_pick_seq == rq->core->core_task_seq &&
	    rq->core->core_pick_seq != rq->core_sched_seq &&
	    rq->core_pick) {
		WRITE_ONCE(rq->core_sched_seq, rq->core->core_pick_seq);

		next = rq->core_pick;
		if (next != prev) {
			put_prev_task(rq, prev);
			set_next_task(rq, next);
		}

		rq->core_pick = NULL;
		goto out;
	}

	put_prev_task_balance(rq, prev, rf);

	smt_mask = cpu_smt_mask(cpu);
	need_sync = !!rq->core->core_cookie;

	/* reset state */
	rq->core->core_cookie = 0UL;
	if (rq->core->core_forceidle_count) {
		if (!core_clock_updated) {
			update_rq_clock(rq->core);
			core_clock_updated = true;
		}
		sched_core_account_forceidle(rq);
		/* reset after accounting force idle */
		rq->core->core_forceidle_start = 0;
		rq->core->core_forceidle_count = 0;
		rq->core->core_forceidle_occupation = 0;
		need_sync = true;
		fi_before = true;
	}

	/*
	 * core->core_task_seq, core->core_pick_seq, rq->core_sched_seq
	 *
	 * @task_seq guards the task state ({en,de}queues)
	 * @pick_seq is the @task_seq we did a selection on
	 * @sched_seq is the @pick_seq we scheduled
	 *
	 * However, preemptions can cause multiple picks on the same task set.
	 * 'Fix' this by also increasing @task_seq for every pick.
	 */
	rq->core->core_task_seq++;

	/*
	 * Optimize for common case where this CPU has no cookies
	 * and there are no cookied tasks running on siblings.
	 */
	if (!need_sync) {
		next = pick_task(rq);
		if (!next->core_cookie) {
			rq->core_pick = NULL;
			/*
			 * For robustness, update the min_vruntime_fi for
			 * unconstrained picks as well.
			 */
			WARN_ON_ONCE(fi_before);
			task_vruntime_update(rq, next, false);
			goto out_set_next;
		}
	}

	/*
	 * For each thread: do the regular task pick and find the max prio task
	 * amongst them.
	 *
	 * Tie-break prio towards the current CPU
	 */
	for_each_cpu_wrap(i, smt_mask, cpu) {
		rq_i = cpu_rq(i);

		/*
		 * Current cpu always has its clock updated on entrance to
		 * pick_next_task(). If the current cpu is not the core,
		 * the core may also have been updated above.
		 */
		if (i != cpu && (rq_i != rq->core || !core_clock_updated))
			update_rq_clock(rq_i);

		p = rq_i->core_pick = pick_task(rq_i);
		if (!max || prio_less(max, p, fi_before))
			max = p;
	}

	cookie = rq->core->core_cookie = max->core_cookie;

	/*
	 * For each thread: try and find a runnable task that matches @max or
	 * force idle.
	 */
	for_each_cpu(i, smt_mask) {
		rq_i = cpu_rq(i);
		p = rq_i->core_pick;

		if (!cookie_equals(p, cookie)) {
			p = NULL;
			if (cookie)
				p = sched_core_find(rq_i, cookie);
			if (!p)
				p = idle_sched_class.pick_task(rq_i);
		}

		rq_i->core_pick = p;

		if (p == rq_i->idle) {
			if (rq_i->nr_running) {
				rq->core->core_forceidle_count++;
				if (!fi_before)
					rq->core->core_forceidle_seq++;
			}
		} else {
			occ++;
		}
	}

	if (schedstat_enabled() && rq->core->core_forceidle_count) {
		rq->core->core_forceidle_start = rq_clock(rq->core);
		rq->core->core_forceidle_occupation = occ;
	}

	rq->core->core_pick_seq = rq->core->core_task_seq;
	next = rq->core_pick;
	rq->core_sched_seq = rq->core->core_pick_seq;

	/* Something should have been selected for current CPU */
	WARN_ON_ONCE(!next);

	/*
	 * Reschedule siblings
	 *
	 * NOTE: L1TF -- at this point we're no longer running the old task and
	 * sending an IPI (below) ensures the sibling will no longer be running
	 * their task. This ensures there is no inter-sibling overlap between
	 * non-matching user state.
	 */
	for_each_cpu(i, smt_mask) {
		rq_i = cpu_rq(i);

		/*
		 * An online sibling might have gone offline before a task
		 * could be picked for it, or it might be offline but later
		 * happen to come online, but its too late and nothing was
		 * picked for it.  That's Ok - it will pick tasks for itself,
		 * so ignore it.
		 */
		if (!rq_i->core_pick)
			continue;

		/*
		 * Update for new !FI->FI transitions, or if continuing to be in !FI:
		 * fi_before     fi      update?
		 *  0            0       1
		 *  0            1       1
		 *  1            0       1
		 *  1            1       0
		 */
		if (!(fi_before && rq->core->core_forceidle_count))
			task_vruntime_update(rq_i, rq_i->core_pick, !!rq->core->core_forceidle_count);

		rq_i->core_pick->core_occupation = occ;

		if (i == cpu) {
			rq_i->core_pick = NULL;
			continue;
		}

		/* Did we break L1TF mitigation requirements? */
		WARN_ON_ONCE(!cookie_match(next, rq_i->core_pick));

		if (rq_i->curr == rq_i->core_pick) {
			rq_i->core_pick = NULL;
			continue;
		}

		resched_curr(rq_i);
	}

out_set_next:
	set_next_task(rq, next);
out:
	if (rq->core->core_forceidle_count && next == rq->idle)
		queue_core_balance(rq);

	return next;
}

static bool try_steal_cookie(int this, int that)
{
	struct rq *dst = cpu_rq(this), *src = cpu_rq(that);
	struct task_struct *p;
	unsigned long cookie;
	bool success = false;

	guard(irq)();
	guard(double_rq_lock)(dst, src);

	cookie = dst->core->core_cookie;
	if (!cookie)
		return false;

	if (dst->curr != dst->idle)
		return false;

	p = sched_core_find(src, cookie);
	if (!p)
		return false;

	do {
		if (p == src->core_pick || p == src->curr)
			goto next;

		if (!is_cpu_allowed(p, this))
			goto next;

		if (p->core_occupation > dst->idle->core_occupation)
			goto next;
		/*
		 * sched_core_find() and sched_core_next() will ensure
		 * that task @p is not throttled now, we also need to
		 * check whether the runqueue of the destination CPU is
		 * being throttled.
		 */
		if (sched_task_is_throttled(p, this))
			goto next;

		deactivate_task(src, p, 0);
		set_task_cpu(p, this);
		activate_task(dst, p, 0);

		resched_curr(dst);

		success = true;
		break;

next:
		p = sched_core_next(p, cookie);
	} while (p);

	return success;
}

static bool steal_cookie_task(int cpu, struct sched_domain *sd)
{
	int i;

	for_each_cpu_wrap(i, sched_domain_span(sd), cpu + 1) {
		if (i == cpu)
			continue;

		if (need_resched())
			break;

		if (try_steal_cookie(cpu, i))
			return true;
	}

	return false;
}

static void sched_core_balance(struct rq *rq)
{
	struct sched_domain *sd;
	int cpu = cpu_of(rq);

	guard(preempt)();
	guard(rcu)();

	raw_spin_rq_unlock_irq(rq);
	for_each_domain(cpu, sd) {
		if (need_resched())
			break;

		if (steal_cookie_task(cpu, sd))
			break;
	}
	raw_spin_rq_lock_irq(rq);
}

static DEFINE_PER_CPU(struct balance_callback, core_balance_head);

static void queue_core_balance(struct rq *rq)
{
	if (!sched_core_enabled(rq))
		return;

	if (!rq->core->core_cookie)
		return;

	if (!rq->nr_running) /* not forced idle */
		return;

	queue_balance_callback(rq, &per_cpu(core_balance_head, rq->cpu), sched_core_balance);
}

DEFINE_LOCK_GUARD_1(core_lock, int,
		    sched_core_lock(*_T->lock, &_T->flags),
		    sched_core_unlock(*_T->lock, &_T->flags),
		    unsigned long flags)

static void sched_core_cpu_starting(unsigned int cpu)
{
	const struct cpumask *smt_mask = cpu_smt_mask(cpu);
	struct rq *rq = cpu_rq(cpu), *core_rq = NULL;
	int t;

	guard(core_lock)(&cpu);

	WARN_ON_ONCE(rq->core != rq);

	/* if we're the first, we'll be our own leader */
	if (cpumask_weight(smt_mask) == 1)
		return;

	/* find the leader */
	for_each_cpu(t, smt_mask) {
		if (t == cpu)
			continue;
		rq = cpu_rq(t);
		if (rq->core == rq) {
			core_rq = rq;
			break;
		}
	}

	if (WARN_ON_ONCE(!core_rq)) /* whoopsie */
		return;

	/* install and validate core_rq */
	for_each_cpu(t, smt_mask) {
		rq = cpu_rq(t);

		if (t == cpu)
			rq->core = core_rq;

		WARN_ON_ONCE(rq->core != core_rq);
	}
}

static void sched_core_cpu_deactivate(unsigned int cpu)
{
	const struct cpumask *smt_mask = cpu_smt_mask(cpu);
	struct rq *rq = cpu_rq(cpu), *core_rq = NULL;
	int t;

	guard(core_lock)(&cpu);

	/* if we're the last man standing, nothing to do */
	if (cpumask_weight(smt_mask) == 1) {
		WARN_ON_ONCE(rq->core != rq);
		return;
	}

	/* if we're not the leader, nothing to do */
	if (rq->core != rq)
		return;

	/* find a new leader */
	for_each_cpu(t, smt_mask) {
		if (t == cpu)
			continue;
		core_rq = cpu_rq(t);
		break;
	}

	if (WARN_ON_ONCE(!core_rq)) /* impossible */
		return;

	/* copy the shared state to the new leader */
	core_rq->core_task_seq             = rq->core_task_seq;
	core_rq->core_pick_seq             = rq->core_pick_seq;
	core_rq->core_cookie               = rq->core_cookie;
	core_rq->core_forceidle_count      = rq->core_forceidle_count;
	core_rq->core_forceidle_seq        = rq->core_forceidle_seq;
	core_rq->core_forceidle_occupation = rq->core_forceidle_occupation;

	/*
	 * Accounting edge for forced idle is handled in pick_next_task().
	 * Don't need another one here, since the hotplug thread shouldn't
	 * have a cookie.
	 */
	core_rq->core_forceidle_start = 0;

	/* install new leader */
	for_each_cpu(t, smt_mask) {
		rq = cpu_rq(t);
		rq->core = core_rq;
	}
}

static inline void sched_core_cpu_dying(unsigned int cpu)
{
	struct rq *rq = cpu_rq(cpu);

	if (rq->core != rq)
		rq->core = rq;
}

#else /* !CONFIG_SCHED_CORE */

static inline void sched_core_cpu_starting(unsigned int cpu) {}
static inline void sched_core_cpu_deactivate(unsigned int cpu) {}
static inline void sched_core_cpu_dying(unsigned int cpu) {}

static struct task_struct *
pick_next_task(struct rq *rq, struct task_struct *prev, struct rq_flags *rf)
{
	return __pick_next_task(rq, prev, rf);
}

#endif /* CONFIG_SCHED_CORE */

/*
 * Constants for the sched_mode argument of __schedule().
 *
 * The mode argument allows RT enabled kernels to differentiate a
 * preemption from blocking on an 'sleeping' spin/rwlock. Note that
 * SM_MASK_PREEMPT for !RT has all bits set, which allows the compiler to
 * optimize the AND operation out and just check for zero.
 */
#define SM_NONE			0x0
#define SM_PREEMPT		0x1
#define SM_RTLOCK_WAIT		0x2

#ifndef CONFIG_PREEMPT_RT
# define SM_MASK_PREEMPT	(~0U)
#else
# define SM_MASK_PREEMPT	SM_PREEMPT
#endif

/*
 * __schedule() is the main scheduler function.
 *
 * The main means of driving the scheduler and thus entering this function are:
 *
 *   1. Explicit blocking: mutex, semaphore, waitqueue, etc.
 *
 *   2. TIF_NEED_RESCHED flag is checked on interrupt and userspace return
 *      paths. For example, see arch/x86/entry_64.S.
 *
 *      To drive preemption between tasks, the scheduler sets the flag in timer
 *      interrupt handler scheduler_tick().
 *
 *   3. Wakeups don't really cause entry into schedule(). They add a
 *      task to the run-queue and that's it.
 *
 *      Now, if the new task added to the run-queue preempts the current
 *      task, then the wakeup sets TIF_NEED_RESCHED and schedule() gets
 *      called on the nearest possible occasion:
 *
 *       - If the kernel is preemptible (CONFIG_PREEMPTION=y):
 *
 *         - in syscall or exception context, at the next outmost
 *           preempt_enable(). (this might be as soon as the wake_up()'s
 *           spin_unlock()!)
 *
 *         - in IRQ context, return from interrupt-handler to
 *           preemptible context
 *
 *       - If the kernel is not preemptible (CONFIG_PREEMPTION is not set)
 *         then at the next:
 *
 *          - cond_resched() call
 *          - explicit schedule() call
 *          - return from syscall or exception to user-space
 *          - return from interrupt-handler to user-space
 *
 * WARNING: must be called with preemption disabled!
 */
static void __sched notrace __schedule(unsigned int sched_mode)
{
	struct task_struct *prev, *next;
	unsigned long *switch_count;
	unsigned long prev_state;
	struct rq_flags rf;
	struct rq *rq;
	int cpu;

	cpu = smp_processor_id();
	rq = cpu_rq(cpu);
	prev = rq->curr;

	schedule_debug(prev, !!sched_mode);

	if (sched_feat(HRTICK) || sched_feat(HRTICK_DL))
		hrtick_clear(rq);

	local_irq_disable();
	rcu_note_context_switch(!!sched_mode);

	/*
	 * Make sure that signal_pending_state()->signal_pending() below
	 * can't be reordered with __set_current_state(TASK_INTERRUPTIBLE)
	 * done by the caller to avoid the race with signal_wake_up():
	 *
	 * __set_current_state(@state)		signal_wake_up()
	 * schedule()				  set_tsk_thread_flag(p, TIF_SIGPENDING)
	 *					  wake_up_state(p, state)
	 *   LOCK rq->lock			    LOCK p->pi_state
	 *   smp_mb__after_spinlock()		    smp_mb__after_spinlock()
	 *     if (signal_pending_state())	    if (p->state & @state)
	 *
	 * Also, the membarrier system call requires a full memory barrier
	 * after coming from user-space, before storing to rq->curr.
	 */
	rq_lock(rq, &rf);
	smp_mb__after_spinlock();

	/* Promote REQ to ACT */
	rq->clock_update_flags <<= 1;
	update_rq_clock(rq);
	rq->clock_update_flags = RQCF_UPDATED;

	switch_count = &prev->nivcsw;

	/*
	 * We must load prev->state once (task_struct::state is volatile), such
	 * that we form a control dependency vs deactivate_task() below.
	 */
	prev_state = READ_ONCE(prev->__state);
	if (!(sched_mode & SM_MASK_PREEMPT) && prev_state) {
		if (signal_pending_state(prev_state, prev)) {
			WRITE_ONCE(prev->__state, TASK_RUNNING);
		} else {
			prev->sched_contributes_to_load =
				(prev_state & TASK_UNINTERRUPTIBLE) &&
				!(prev_state & TASK_NOLOAD) &&
				!(prev_state & TASK_FROZEN);

			if (prev->sched_contributes_to_load)
				rq->nr_uninterruptible++;

			/*
			 * __schedule()			ttwu()
			 *   prev_state = prev->state;    if (p->on_rq && ...)
			 *   if (prev_state)		    goto out;
			 *     p->on_rq = 0;		  smp_acquire__after_ctrl_dep();
			 *				  p->state = TASK_WAKING
			 *
			 * Where __schedule() and ttwu() have matching control dependencies.
			 *
			 * After this, schedule() must not care about p->state any more.
			 */
			deactivate_task(rq, prev, DEQUEUE_SLEEP | DEQUEUE_NOCLOCK);

			if (prev->in_iowait) {
				atomic_inc(&rq->nr_iowait);
				delayacct_blkio_start();
			}
		}
		switch_count = &prev->nvcsw;
	}

	next = pick_next_task(rq, prev, &rf);
	clear_tsk_need_resched(prev);
	clear_preempt_need_resched();
#ifdef CONFIG_SCHED_DEBUG
	rq->last_seen_need_resched_ns = 0;
#endif

	if (likely(prev != next)) {
		rq->nr_switches++;
		/*
		 * RCU users of rcu_dereference(rq->curr) may not see
		 * changes to task_struct made by pick_next_task().
		 */
		RCU_INIT_POINTER(rq->curr, next);
		/*
		 * The membarrier system call requires each architecture
		 * to have a full memory barrier after updating
		 * rq->curr, before returning to user-space.
		 *
		 * Here are the schemes providing that barrier on the
		 * various architectures:
		 * - mm ? switch_mm() : mmdrop() for x86, s390, sparc, PowerPC.
		 *   switch_mm() rely on membarrier_arch_switch_mm() on PowerPC.
		 * - finish_lock_switch() for weakly-ordered
		 *   architectures where spin_unlock is a full barrier,
		 * - switch_to() for arm64 (weakly-ordered, spin_unlock
		 *   is a RELEASE barrier),
		 */
		++*switch_count;

		migrate_disable_switch(rq, prev);
		psi_sched_switch(prev, next, !task_on_rq_queued(prev));

		trace_sched_switch(sched_mode & SM_MASK_PREEMPT, prev, next, prev_state);

		/* Also unlocks the rq: */
		rq = context_switch(rq, prev, next, &rf);
	} else {
		rq_unpin_lock(rq, &rf);
		__balance_callbacks(rq);
		raw_spin_rq_unlock_irq(rq);
	}
}

void __noreturn do_task_dead(void)
{
	/* Causes final put_task_struct in finish_task_switch(): */
	set_special_state(TASK_DEAD);

	/* Tell freezer to ignore us: */
	current->flags |= PF_NOFREEZE;

	__schedule(SM_NONE);
	BUG();

	/* Avoid "noreturn function does return" - but don't continue if BUG() is a NOP: */
	for (;;)
		cpu_relax();
}

static inline void sched_submit_work(struct task_struct *tsk)
{
	static DEFINE_WAIT_OVERRIDE_MAP(sched_map, LD_WAIT_CONFIG);
	unsigned int task_flags;

	/*
	 * Establish LD_WAIT_CONFIG context to ensure none of the code called
	 * will use a blocking primitive -- which would lead to recursion.
	 */
	lock_map_acquire_try(&sched_map);

	task_flags = tsk->flags;
	/*
	 * If a worker goes to sleep, notify and ask workqueue whether it
	 * wants to wake up a task to maintain concurrency.
	 */
	if (task_flags & PF_WQ_WORKER)
		wq_worker_sleeping(tsk);
	else if (task_flags & PF_IO_WORKER)
		io_wq_worker_sleeping(tsk);

	/*
	 * spinlock and rwlock must not flush block requests.  This will
	 * deadlock if the callback attempts to acquire a lock which is
	 * already acquired.
	 */
	SCHED_WARN_ON(current->__state & TASK_RTLOCK_WAIT);

	/*
	 * If we are going to sleep and we have plugged IO queued,
	 * make sure to submit it to avoid deadlocks.
	 */
	blk_flush_plug(tsk->plug, true);

	lock_map_release(&sched_map);
}

static void sched_update_worker(struct task_struct *tsk)
{
	if (tsk->flags & (PF_WQ_WORKER | PF_IO_WORKER)) {
		if (tsk->flags & PF_WQ_WORKER)
			wq_worker_running(tsk);
		else
			io_wq_worker_running(tsk);
	}
}

<<<<<<< HEAD
//将当前进程调度走
asmlinkage __visible void __sched schedule(void)
=======
static __always_inline void __schedule_loop(unsigned int sched_mode)
>>>>>>> 9d1694dc
{
	do {
		preempt_disable();
		__schedule(sched_mode);
		sched_preempt_enable_no_resched();
	} while (need_resched());
}

asmlinkage __visible void __sched schedule(void)
{
	struct task_struct *tsk = current;

#ifdef CONFIG_RT_MUTEXES
	lockdep_assert(!tsk->sched_rt_mutex);
#endif

	if (!task_is_running(tsk))
		sched_submit_work(tsk);
	__schedule_loop(SM_NONE);
	sched_update_worker(tsk);
}
EXPORT_SYMBOL(schedule);

/*
 * synchronize_rcu_tasks() makes sure that no task is stuck in preempted
 * state (have scheduled out non-voluntarily) by making sure that all
 * tasks have either left the run queue or have gone into user space.
 * As idle tasks do not do either, they must not ever be preempted
 * (schedule out non-voluntarily).
 *
 * schedule_idle() is similar to schedule_preempt_disable() except that it
 * never enables preemption because it does not call sched_submit_work().
 */
void __sched schedule_idle(void)
{
	/*
	 * As this skips calling sched_submit_work(), which the idle task does
	 * regardless because that function is a nop when the task is in a
	 * TASK_RUNNING state, make sure this isn't used someplace that the
	 * current task can be in any other state. Note, idle is always in the
	 * TASK_RUNNING state.
	 */
	WARN_ON_ONCE(current->__state);
	do {
		__schedule(SM_NONE);
	} while (need_resched());
}

#if defined(CONFIG_CONTEXT_TRACKING_USER) && !defined(CONFIG_HAVE_CONTEXT_TRACKING_USER_OFFSTACK)
asmlinkage __visible void __sched schedule_user(void)
{
	/*
	 * If we come here after a random call to set_need_resched(),
	 * or we have been woken up remotely but the IPI has not yet arrived,
	 * we haven't yet exited the RCU idle mode. Do it here manually until
	 * we find a better solution.
	 *
	 * NB: There are buggy callers of this function.  Ideally we
	 * should warn if prev_state != CONTEXT_USER, but that will trigger
	 * too frequently to make sense yet.
	 */
	enum ctx_state prev_state = exception_enter();
	schedule();
	exception_exit(prev_state);
}
#endif

/**
 * schedule_preempt_disabled - called with preemption disabled
 *
 * Returns with preemption disabled. Note: preempt_count must be 1
 */
void __sched schedule_preempt_disabled(void)
{
	sched_preempt_enable_no_resched();
	schedule();
	preempt_disable();
}

#ifdef CONFIG_PREEMPT_RT
void __sched notrace schedule_rtlock(void)
{
	__schedule_loop(SM_RTLOCK_WAIT);
}
NOKPROBE_SYMBOL(schedule_rtlock);
#endif

static void __sched notrace preempt_schedule_common(void)
{
	do {
		/*
		 * Because the function tracer can trace preempt_count_sub()
		 * and it also uses preempt_enable/disable_notrace(), if
		 * NEED_RESCHED is set, the preempt_enable_notrace() called
		 * by the function tracer will call this function again and
		 * cause infinite recursion.
		 *
		 * Preemption must be disabled here before the function
		 * tracer can trace. Break up preempt_disable() into two
		 * calls. One to disable preemption without fear of being
		 * traced. The other to still record the preemption latency,
		 * which can also be traced by the function tracer.
		 */
		preempt_disable_notrace();
		preempt_latency_start(1);
		__schedule(SM_PREEMPT);
		preempt_latency_stop(1);
		preempt_enable_no_resched_notrace();

		/*
		 * Check again in case we missed a preemption opportunity
		 * between schedule and now.
		 */
	} while (need_resched());
}

#ifdef CONFIG_PREEMPTION
/*
 * This is the entry point to schedule() from in-kernel preemption
 * off of preempt_enable.
 */
asmlinkage __visible void __sched notrace preempt_schedule(void)
{
	/*
	 * If there is a non-zero preempt_count or interrupts are disabled,
	 * we do not want to preempt the current task. Just return..
	 */
	if (likely(!preemptible()))
		return;
	preempt_schedule_common();
}
NOKPROBE_SYMBOL(preempt_schedule);
EXPORT_SYMBOL(preempt_schedule);

#ifdef CONFIG_PREEMPT_DYNAMIC
#if defined(CONFIG_HAVE_PREEMPT_DYNAMIC_CALL)
#ifndef preempt_schedule_dynamic_enabled
#define preempt_schedule_dynamic_enabled	preempt_schedule
#define preempt_schedule_dynamic_disabled	NULL
#endif
DEFINE_STATIC_CALL(preempt_schedule, preempt_schedule_dynamic_enabled);
EXPORT_STATIC_CALL_TRAMP(preempt_schedule);
#elif defined(CONFIG_HAVE_PREEMPT_DYNAMIC_KEY)
static DEFINE_STATIC_KEY_TRUE(sk_dynamic_preempt_schedule);
void __sched notrace dynamic_preempt_schedule(void)
{
	if (!static_branch_unlikely(&sk_dynamic_preempt_schedule))
		return;
	preempt_schedule();
}
NOKPROBE_SYMBOL(dynamic_preempt_schedule);
EXPORT_SYMBOL(dynamic_preempt_schedule);
#endif
#endif

/**
 * preempt_schedule_notrace - preempt_schedule called by tracing
 *
 * The tracing infrastructure uses preempt_enable_notrace to prevent
 * recursion and tracing preempt enabling caused by the tracing
 * infrastructure itself. But as tracing can happen in areas coming
 * from userspace or just about to enter userspace, a preempt enable
 * can occur before user_exit() is called. This will cause the scheduler
 * to be called when the system is still in usermode.
 *
 * To prevent this, the preempt_enable_notrace will use this function
 * instead of preempt_schedule() to exit user context if needed before
 * calling the scheduler.
 */
asmlinkage __visible void __sched notrace preempt_schedule_notrace(void)
{
	enum ctx_state prev_ctx;

	if (likely(!preemptible()))
		return;

	do {
		/*
		 * Because the function tracer can trace preempt_count_sub()
		 * and it also uses preempt_enable/disable_notrace(), if
		 * NEED_RESCHED is set, the preempt_enable_notrace() called
		 * by the function tracer will call this function again and
		 * cause infinite recursion.
		 *
		 * Preemption must be disabled here before the function
		 * tracer can trace. Break up preempt_disable() into two
		 * calls. One to disable preemption without fear of being
		 * traced. The other to still record the preemption latency,
		 * which can also be traced by the function tracer.
		 */
		preempt_disable_notrace();
		preempt_latency_start(1);
		/*
		 * Needs preempt disabled in case user_exit() is traced
		 * and the tracer calls preempt_enable_notrace() causing
		 * an infinite recursion.
		 */
		prev_ctx = exception_enter();
		__schedule(SM_PREEMPT);
		exception_exit(prev_ctx);

		preempt_latency_stop(1);
		preempt_enable_no_resched_notrace();
	} while (need_resched());
}
EXPORT_SYMBOL_GPL(preempt_schedule_notrace);

#ifdef CONFIG_PREEMPT_DYNAMIC
#if defined(CONFIG_HAVE_PREEMPT_DYNAMIC_CALL)
#ifndef preempt_schedule_notrace_dynamic_enabled
#define preempt_schedule_notrace_dynamic_enabled	preempt_schedule_notrace
#define preempt_schedule_notrace_dynamic_disabled	NULL
#endif
DEFINE_STATIC_CALL(preempt_schedule_notrace, preempt_schedule_notrace_dynamic_enabled);
EXPORT_STATIC_CALL_TRAMP(preempt_schedule_notrace);
#elif defined(CONFIG_HAVE_PREEMPT_DYNAMIC_KEY)
static DEFINE_STATIC_KEY_TRUE(sk_dynamic_preempt_schedule_notrace);
void __sched notrace dynamic_preempt_schedule_notrace(void)
{
	if (!static_branch_unlikely(&sk_dynamic_preempt_schedule_notrace))
		return;
	preempt_schedule_notrace();
}
NOKPROBE_SYMBOL(dynamic_preempt_schedule_notrace);
EXPORT_SYMBOL(dynamic_preempt_schedule_notrace);
#endif
#endif

#endif /* CONFIG_PREEMPTION */

/*
 * This is the entry point to schedule() from kernel preemption
 * off of irq context.
 * Note, that this is called and return with irqs disabled. This will
 * protect us against recursive calling from irq.
 */
asmlinkage __visible void __sched preempt_schedule_irq(void)
{
	enum ctx_state prev_state;

	/* Catch callers which need to be fixed */
	BUG_ON(preempt_count() || !irqs_disabled());

	prev_state = exception_enter();

	do {
		preempt_disable();
		local_irq_enable();
		__schedule(SM_PREEMPT);
		local_irq_disable();
		sched_preempt_enable_no_resched();
	} while (need_resched());

	exception_exit(prev_state);
}

int default_wake_function(wait_queue_entry_t *curr, unsigned mode, int wake_flags,
			  void *key)
{
	WARN_ON_ONCE(IS_ENABLED(CONFIG_SCHED_DEBUG) && wake_flags & ~(WF_SYNC|WF_CURRENT_CPU));
	return try_to_wake_up(curr->private, mode, wake_flags);
}
EXPORT_SYMBOL(default_wake_function);

static void __setscheduler_prio(struct task_struct *p, int prio)
{
	if (dl_prio(prio))
		p->sched_class = &dl_sched_class;
	else if (rt_prio(prio))
		p->sched_class = &rt_sched_class;
	else
		p->sched_class = &fair_sched_class;

	p->prio = prio;
}

#ifdef CONFIG_RT_MUTEXES

/*
 * Would be more useful with typeof()/auto_type but they don't mix with
 * bit-fields. Since it's a local thing, use int. Keep the generic sounding
 * name such that if someone were to implement this function we get to compare
 * notes.
 */
#define fetch_and_set(x, v) ({ int _x = (x); (x) = (v); _x; })

void rt_mutex_pre_schedule(void)
{
	lockdep_assert(!fetch_and_set(current->sched_rt_mutex, 1));
	sched_submit_work(current);
}

void rt_mutex_schedule(void)
{
	lockdep_assert(current->sched_rt_mutex);
	__schedule_loop(SM_NONE);
}

void rt_mutex_post_schedule(void)
{
	sched_update_worker(current);
	lockdep_assert(fetch_and_set(current->sched_rt_mutex, 0));
}

static inline int __rt_effective_prio(struct task_struct *pi_task, int prio)
{
	if (pi_task)
		prio = min(prio, pi_task->prio);

	return prio;
}

static inline int rt_effective_prio(struct task_struct *p, int prio)
{
	struct task_struct *pi_task = rt_mutex_get_top_task(p);

	return __rt_effective_prio(pi_task, prio);
}

/*
 * rt_mutex_setprio - set the current priority of a task
 * @p: task to boost
 * @pi_task: donor task
 *
 * This function changes the 'effective' priority of a task. It does
 * not touch ->normal_prio like __setscheduler().
 *
 * Used by the rt_mutex code to implement priority inheritance
 * logic. Call site only calls if the priority of the task changed.
 */
void rt_mutex_setprio(struct task_struct *p, struct task_struct *pi_task)
{
	int prio, oldprio, queued, running, queue_flag =
		DEQUEUE_SAVE | DEQUEUE_MOVE | DEQUEUE_NOCLOCK;
	const struct sched_class *prev_class;
	struct rq_flags rf;
	struct rq *rq;

	/* XXX used to be waiter->prio, not waiter->task->prio */
	prio = __rt_effective_prio(pi_task, p->normal_prio);

	/*
	 * If nothing changed; bail early.
	 */
	if (p->pi_top_task == pi_task && prio == p->prio && !dl_prio(prio))
		return;

	rq = __task_rq_lock(p, &rf);
	update_rq_clock(rq);
	/*
	 * Set under pi_lock && rq->lock, such that the value can be used under
	 * either lock.
	 *
	 * Note that there is loads of tricky to make this pointer cache work
	 * right. rt_mutex_slowunlock()+rt_mutex_postunlock() work together to
	 * ensure a task is de-boosted (pi_task is set to NULL) before the
	 * task is allowed to run again (and can exit). This ensures the pointer
	 * points to a blocked task -- which guarantees the task is present.
	 */
	p->pi_top_task = pi_task;

	/*
	 * For FIFO/RR we only need to set prio, if that matches we're done.
	 */
	if (prio == p->prio && !dl_prio(prio))
		goto out_unlock;

	/*
	 * Idle task boosting is a nono in general. There is one
	 * exception, when PREEMPT_RT and NOHZ is active:
	 *
	 * The idle task calls get_next_timer_interrupt() and holds
	 * the timer wheel base->lock on the CPU and another CPU wants
	 * to access the timer (probably to cancel it). We can safely
	 * ignore the boosting request, as the idle CPU runs this code
	 * with interrupts disabled and will complete the lock
	 * protected section without being interrupted. So there is no
	 * real need to boost.
	 */
	if (unlikely(p == rq->idle)) {
		WARN_ON(p != rq->curr);
		WARN_ON(p->pi_blocked_on);
		goto out_unlock;
	}

	trace_sched_pi_setprio(p, pi_task);
	oldprio = p->prio;

	if (oldprio == prio)
		queue_flag &= ~DEQUEUE_MOVE;

	prev_class = p->sched_class;
	queued = task_on_rq_queued(p);
	running = task_current(rq, p);
	if (queued)
		dequeue_task(rq, p, queue_flag);
	if (running)
		put_prev_task(rq, p);

	/*
	 * Boosting condition are:
	 * 1. -rt task is running and holds mutex A
	 *      --> -dl task blocks on mutex A
	 *
	 * 2. -dl task is running and holds mutex A
	 *      --> -dl task blocks on mutex A and could preempt the
	 *          running task
	 */
	if (dl_prio(prio)) {
		if (!dl_prio(p->normal_prio) ||
		    (pi_task && dl_prio(pi_task->prio) &&
		     dl_entity_preempt(&pi_task->dl, &p->dl))) {
			p->dl.pi_se = pi_task->dl.pi_se;
			queue_flag |= ENQUEUE_REPLENISH;
		} else {
			p->dl.pi_se = &p->dl;
		}
	} else if (rt_prio(prio)) {
		if (dl_prio(oldprio))
			p->dl.pi_se = &p->dl;
		if (oldprio < prio)
			queue_flag |= ENQUEUE_HEAD;
	} else {
		if (dl_prio(oldprio))
			p->dl.pi_se = &p->dl;
		if (rt_prio(oldprio))
			p->rt.timeout = 0;
	}

	__setscheduler_prio(p, prio);

	if (queued)
		enqueue_task(rq, p, queue_flag);
	if (running)
		set_next_task(rq, p);

	check_class_changed(rq, p, prev_class, oldprio);
out_unlock:
	/* Avoid rq from going away on us: */
	preempt_disable();

	rq_unpin_lock(rq, &rf);
	__balance_callbacks(rq);
	raw_spin_rq_unlock(rq);

	preempt_enable();
}
#else
static inline int rt_effective_prio(struct task_struct *p, int prio)
{
	return prio;
}
#endif

void set_user_nice(struct task_struct *p, long nice)
{
	bool queued, running;
	struct rq *rq;
	int old_prio;

	if (task_nice(p) == nice || nice < MIN_NICE || nice > MAX_NICE)
		return;
	/*
	 * We have to be careful, if called from sys_setpriority(),
	 * the task might be in the middle of scheduling on another CPU.
	 */
	CLASS(task_rq_lock, rq_guard)(p);
	rq = rq_guard.rq;

	update_rq_clock(rq);

	/*
	 * The RT priorities are set via sched_setscheduler(), but we still
	 * allow the 'normal' nice value to be set - but as expected
	 * it won't have any effect on scheduling until the task is
	 * SCHED_DEADLINE, SCHED_FIFO or SCHED_RR:
	 */
	if (task_has_dl_policy(p) || task_has_rt_policy(p)) {
		p->static_prio = NICE_TO_PRIO(nice);
		return;
	}

	queued = task_on_rq_queued(p);
	running = task_current(rq, p);
	if (queued)
		dequeue_task(rq, p, DEQUEUE_SAVE | DEQUEUE_NOCLOCK);
	if (running)
		put_prev_task(rq, p);

	p->static_prio = NICE_TO_PRIO(nice);
	set_load_weight(p, true);
	old_prio = p->prio;
	p->prio = effective_prio(p);

	if (queued)
		enqueue_task(rq, p, ENQUEUE_RESTORE | ENQUEUE_NOCLOCK);
	if (running)
		set_next_task(rq, p);

	/*
	 * If the task increased its priority or is running and
	 * lowered its priority, then reschedule its CPU:
	 */
	p->sched_class->prio_changed(rq, p, old_prio);
}
EXPORT_SYMBOL(set_user_nice);

/*
 * is_nice_reduction - check if nice value is an actual reduction
 *
 * Similar to can_nice() but does not perform a capability check.
 *
 * @p: task
 * @nice: nice value
 */
static bool is_nice_reduction(const struct task_struct *p, const int nice)
{
	/* Convert nice value [19,-20] to rlimit style value [1,40]: */
	int nice_rlim = nice_to_rlimit(nice);

	return (nice_rlim <= task_rlimit(p, RLIMIT_NICE));
}

/*
 * can_nice - check if a task can reduce its nice value
 * @p: task
 * @nice: nice value
 */
int can_nice(const struct task_struct *p, const int nice)
{
	return is_nice_reduction(p, nice) || capable(CAP_SYS_NICE);
}

#ifdef __ARCH_WANT_SYS_NICE

/*
 * sys_nice - change the priority of the current process.
 * @increment: priority increment
 *
 * sys_setpriority is a more generic, but much slower function that
 * does similar things.
 */
SYSCALL_DEFINE1(nice, int, increment)
{
	long nice, retval;

	/*
	 * Setpriority might change our priority at the same moment.
	 * We don't have to worry. Conceptually one call occurs first
	 * and we have a single winner.
	 */
	increment = clamp(increment, -NICE_WIDTH, NICE_WIDTH);
	nice = task_nice(current) + increment;

	nice = clamp_val(nice, MIN_NICE, MAX_NICE);
	if (increment < 0 && !can_nice(current, nice))
		return -EPERM;

	retval = security_task_setnice(current, nice);
	if (retval)
		return retval;

	set_user_nice(current, nice);
	return 0;
}

#endif

/**
 * task_prio - return the priority value of a given task.
 * @p: the task in question.
 *
 * Return: The priority value as seen by users in /proc.
 *
 * sched policy         return value   kernel prio    user prio/nice
 *
 * normal, batch, idle     [0 ... 39]  [100 ... 139]          0/[-20 ... 19]
 * fifo, rr             [-2 ... -100]     [98 ... 0]  [1 ... 99]
 * deadline                     -101             -1           0
 */
int task_prio(const struct task_struct *p)
{
	return p->prio - MAX_RT_PRIO;
}

/**
 * idle_cpu - is a given CPU idle currently?
 * @cpu: the processor in question.
 *
 * Return: 1 if the CPU is currently idle. 0 otherwise.
 */
int idle_cpu(int cpu)
{
	struct rq *rq = cpu_rq(cpu);

	if (rq->curr != rq->idle)
		return 0;

	if (rq->nr_running)
		return 0;

#ifdef CONFIG_SMP
	if (rq->ttwu_pending)
		return 0;
#endif

	return 1;
}

/**
 * available_idle_cpu - is a given CPU idle for enqueuing work.
 * @cpu: the CPU in question.
 *
 * Return: 1 if the CPU is currently idle. 0 otherwise.
 */
int available_idle_cpu(int cpu)
{
	if (!idle_cpu(cpu))
		return 0;

	if (vcpu_is_preempted(cpu))
		return 0;

	return 1;
}

/**
 * idle_task - return the idle task for a given CPU.
 * @cpu: the processor in question.
 *
 * Return: The idle task for the CPU @cpu.
 */
struct task_struct *idle_task(int cpu)
{
	return cpu_rq(cpu)->idle;
}

#ifdef CONFIG_SCHED_CORE
int sched_core_idle_cpu(int cpu)
{
	struct rq *rq = cpu_rq(cpu);

	if (sched_core_enabled(rq) && rq->curr == rq->idle)
		return 1;

	return idle_cpu(cpu);
}

#endif

#ifdef CONFIG_SMP
/*
 * This function computes an effective utilization for the given CPU, to be
 * used for frequency selection given the linear relation: f = u * f_max.
 *
 * The scheduler tracks the following metrics:
 *
 *   cpu_util_{cfs,rt,dl,irq}()
 *   cpu_bw_dl()
 *
 * Where the cfs,rt and dl util numbers are tracked with the same metric and
 * synchronized windows and are thus directly comparable.
 *
 * The cfs,rt,dl utilization are the running times measured with rq->clock_task
 * which excludes things like IRQ and steal-time. These latter are then accrued
 * in the irq utilization.
 *
 * The DL bandwidth number otoh is not a measured metric but a value computed
 * based on the task model parameters and gives the minimal utilization
 * required to meet deadlines.
 */
unsigned long effective_cpu_util(int cpu, unsigned long util_cfs,
				 unsigned long *min,
				 unsigned long *max)
{
	unsigned long util, irq, scale;
	struct rq *rq = cpu_rq(cpu);

	scale = arch_scale_cpu_capacity(cpu);

	/*
	 * Early check to see if IRQ/steal time saturates the CPU, can be
	 * because of inaccuracies in how we track these -- see
	 * update_irq_load_avg().
	 */
	irq = cpu_util_irq(rq);
	if (unlikely(irq >= scale)) {
		if (min)
			*min = scale;
		if (max)
			*max = scale;
		return scale;
	}

	if (min) {
		/*
		 * The minimum utilization returns the highest level between:
		 * - the computed DL bandwidth needed with the IRQ pressure which
		 *   steals time to the deadline task.
		 * - The minimum performance requirement for CFS and/or RT.
		 */
		*min = max(irq + cpu_bw_dl(rq), uclamp_rq_get(rq, UCLAMP_MIN));

		/*
		 * When an RT task is runnable and uclamp is not used, we must
		 * ensure that the task will run at maximum compute capacity.
		 */
		if (!uclamp_is_used() && rt_rq_is_runnable(&rq->rt))
			*min = max(*min, scale);
	}

	/*
	 * Because the time spend on RT/DL tasks is visible as 'lost' time to
	 * CFS tasks and we use the same metric to track the effective
	 * utilization (PELT windows are synchronized) we can directly add them
	 * to obtain the CPU's actual utilization.
	 */
	util = util_cfs + cpu_util_rt(rq);
	util += cpu_util_dl(rq);

	/*
	 * The maximum hint is a soft bandwidth requirement, which can be lower
	 * than the actual utilization because of uclamp_max requirements.
	 */
	if (max)
		*max = min(scale, uclamp_rq_get(rq, UCLAMP_MAX));

	if (util >= scale)
		return scale;

	/*
	 * There is still idle time; further improve the number by using the
	 * irq metric. Because IRQ/steal time is hidden from the task clock we
	 * need to scale the task numbers:
	 *
	 *              max - irq
	 *   U' = irq + --------- * U
	 *                 max
	 */
	util = scale_irq_capacity(util, irq, scale);
	util += irq;

	return min(scale, util);
}

unsigned long sched_cpu_util(int cpu)
{
	return effective_cpu_util(cpu, cpu_util_cfs(cpu), NULL, NULL);
}
#endif /* CONFIG_SMP */

/**
 * find_process_by_pid - find a process with a matching PID value.
 * @pid: the pid in question.
 *
 * The task of @pid, if found. %NULL otherwise.
 */
static struct task_struct *find_process_by_pid(pid_t pid)
{
	return pid ? find_task_by_vpid(pid) : current;
}

static struct task_struct *find_get_task(pid_t pid)
{
	struct task_struct *p;
	guard(rcu)();

	p = find_process_by_pid(pid);
	if (likely(p))
		get_task_struct(p);

	return p;
}

DEFINE_CLASS(find_get_task, struct task_struct *, if (_T) put_task_struct(_T),
	     find_get_task(pid), pid_t pid)

/*
 * sched_setparam() passes in -1 for its policy, to let the functions
 * it calls know not to change it.
 */
#define SETPARAM_POLICY	-1

static void __setscheduler_params(struct task_struct *p,
		const struct sched_attr *attr)
{
	int policy = attr->sched_policy;

	if (policy == SETPARAM_POLICY)
		policy = p->policy;

	p->policy = policy;

	if (dl_policy(policy))
		__setparam_dl(p, attr);
	else if (fair_policy(policy))
		p->static_prio = NICE_TO_PRIO(attr->sched_nice);

	/*
	 * __sched_setscheduler() ensures attr->sched_priority == 0 when
	 * !rt_policy. Always setting this ensures that things like
	 * getparam()/getattr() don't report silly values for !rt tasks.
	 */
	p->rt_priority = attr->sched_priority;
	p->normal_prio = normal_prio(p);
	set_load_weight(p, true);
}

/*
 * Check the target process has a UID that matches the current process's:
 */
static bool check_same_owner(struct task_struct *p)
{
	const struct cred *cred = current_cred(), *pcred;
	guard(rcu)();

	pcred = __task_cred(p);
	return (uid_eq(cred->euid, pcred->euid) ||
		uid_eq(cred->euid, pcred->uid));
}

/*
 * Allow unprivileged RT tasks to decrease priority.
 * Only issue a capable test if needed and only once to avoid an audit
 * event on permitted non-privileged operations:
 */
static int user_check_sched_setscheduler(struct task_struct *p,
					 const struct sched_attr *attr,
					 int policy, int reset_on_fork)
{
	if (fair_policy(policy)) {
		if (attr->sched_nice < task_nice(p) &&
		    !is_nice_reduction(p, attr->sched_nice))
			goto req_priv;
	}

	if (rt_policy(policy)) {
		unsigned long rlim_rtprio = task_rlimit(p, RLIMIT_RTPRIO);

		/* Can't set/change the rt policy: */
		if (policy != p->policy && !rlim_rtprio)
			goto req_priv;

		/* Can't increase priority: */
		if (attr->sched_priority > p->rt_priority &&
		    attr->sched_priority > rlim_rtprio)
			goto req_priv;
	}

	/*
	 * Can't set/change SCHED_DEADLINE policy at all for now
	 * (safest behavior); in the future we would like to allow
	 * unprivileged DL tasks to increase their relative deadline
	 * or reduce their runtime (both ways reducing utilization)
	 */
	if (dl_policy(policy))
		goto req_priv;

	/*
	 * Treat SCHED_IDLE as nice 20. Only allow a switch to
	 * SCHED_NORMAL if the RLIMIT_NICE would normally permit it.
	 */
	if (task_has_idle_policy(p) && !idle_policy(policy)) {
		if (!is_nice_reduction(p, task_nice(p)))
			goto req_priv;
	}

	/* Can't change other user's priorities: */
	if (!check_same_owner(p))
		goto req_priv;

	/* Normal users shall not reset the sched_reset_on_fork flag: */
	if (p->sched_reset_on_fork && !reset_on_fork)
		goto req_priv;

	return 0;

req_priv:
	if (!capable(CAP_SYS_NICE))
		return -EPERM;

	return 0;
}

static int __sched_setscheduler(struct task_struct *p,
				const struct sched_attr *attr,
				bool user, bool pi)
{
	int oldpolicy = -1, policy = attr->sched_policy;
	int retval, oldprio, newprio, queued, running;
	const struct sched_class *prev_class;
	struct balance_callback *head;
	struct rq_flags rf;
	int reset_on_fork;
	int queue_flags = DEQUEUE_SAVE | DEQUEUE_MOVE | DEQUEUE_NOCLOCK;
	struct rq *rq;
	bool cpuset_locked = false;

	/* The pi code expects interrupts enabled */
	BUG_ON(pi && in_interrupt());
recheck:
	/* Double check policy once rq lock held: */
	if (policy < 0) {
		reset_on_fork = p->sched_reset_on_fork;
		policy = oldpolicy = p->policy;
	} else {
		reset_on_fork = !!(attr->sched_flags & SCHED_FLAG_RESET_ON_FORK);

		if (!valid_policy(policy))
			return -EINVAL;
	}

	if (attr->sched_flags & ~(SCHED_FLAG_ALL | SCHED_FLAG_SUGOV))
		return -EINVAL;

	/*
	 * Valid priorities for SCHED_FIFO and SCHED_RR are
	 * 1..MAX_RT_PRIO-1, valid priority for SCHED_NORMAL,
	 * SCHED_BATCH and SCHED_IDLE is 0.
	 */
	if (attr->sched_priority > MAX_RT_PRIO-1)
		return -EINVAL;
	if ((dl_policy(policy) && !__checkparam_dl(attr)) ||
	    (rt_policy(policy) != (attr->sched_priority != 0)))
		return -EINVAL;

	if (user) {
		retval = user_check_sched_setscheduler(p, attr, policy, reset_on_fork);
		if (retval)
			return retval;

		if (attr->sched_flags & SCHED_FLAG_SUGOV)
			return -EINVAL;

		retval = security_task_setscheduler(p);
		if (retval)
			return retval;
	}

	/* Update task specific "requested" clamps */
	if (attr->sched_flags & SCHED_FLAG_UTIL_CLAMP) {
		retval = uclamp_validate(p, attr);
		if (retval)
			return retval;
	}

	/*
	 * SCHED_DEADLINE bandwidth accounting relies on stable cpusets
	 * information.
	 */
	if (dl_policy(policy) || dl_policy(p->policy)) {
		cpuset_locked = true;
		cpuset_lock();
	}

	/*
	 * Make sure no PI-waiters arrive (or leave) while we are
	 * changing the priority of the task:
	 *
	 * To be able to change p->policy safely, the appropriate
	 * runqueue lock must be held.
	 */
	rq = task_rq_lock(p, &rf);
	update_rq_clock(rq);

	/*
	 * Changing the policy of the stop threads its a very bad idea:
	 */
	if (p == rq->stop) {
		retval = -EINVAL;
		goto unlock;
	}

	/*
	 * If not changing anything there's no need to proceed further,
	 * but store a possible modification of reset_on_fork.
	 */
	if (unlikely(policy == p->policy)) {
		if (fair_policy(policy) && attr->sched_nice != task_nice(p))
			goto change;
		if (rt_policy(policy) && attr->sched_priority != p->rt_priority)
			goto change;
		if (dl_policy(policy) && dl_param_changed(p, attr))
			goto change;
		if (attr->sched_flags & SCHED_FLAG_UTIL_CLAMP)
			goto change;

		p->sched_reset_on_fork = reset_on_fork;
		retval = 0;
		goto unlock;
	}
change:

	if (user) {
#ifdef CONFIG_RT_GROUP_SCHED
		/*
		 * Do not allow realtime tasks into groups that have no runtime
		 * assigned.
		 */
		if (rt_bandwidth_enabled() && rt_policy(policy) &&
				task_group(p)->rt_bandwidth.rt_runtime == 0 &&
				!task_group_is_autogroup(task_group(p))) {
			retval = -EPERM;
			goto unlock;
		}
#endif
#ifdef CONFIG_SMP
		if (dl_bandwidth_enabled() && dl_policy(policy) &&
				!(attr->sched_flags & SCHED_FLAG_SUGOV)) {
			cpumask_t *span = rq->rd->span;

			/*
			 * Don't allow tasks with an affinity mask smaller than
			 * the entire root_domain to become SCHED_DEADLINE. We
			 * will also fail if there's no bandwidth available.
			 */
			if (!cpumask_subset(span, p->cpus_ptr) ||
			    rq->rd->dl_bw.bw == 0) {
				retval = -EPERM;
				goto unlock;
			}
		}
#endif
	}

	/* Re-check policy now with rq lock held: */
	if (unlikely(oldpolicy != -1 && oldpolicy != p->policy)) {
		policy = oldpolicy = -1;
		task_rq_unlock(rq, p, &rf);
		if (cpuset_locked)
			cpuset_unlock();
		goto recheck;
	}

	/*
	 * If setscheduling to SCHED_DEADLINE (or changing the parameters
	 * of a SCHED_DEADLINE task) we need to check if enough bandwidth
	 * is available.
	 */
	if ((dl_policy(policy) || dl_task(p)) && sched_dl_overflow(p, policy, attr)) {
		retval = -EBUSY;
		goto unlock;
	}

	p->sched_reset_on_fork = reset_on_fork;
	oldprio = p->prio;

	newprio = __normal_prio(policy, attr->sched_priority, attr->sched_nice);
	if (pi) {
		/*
		 * Take priority boosted tasks into account. If the new
		 * effective priority is unchanged, we just store the new
		 * normal parameters and do not touch the scheduler class and
		 * the runqueue. This will be done when the task deboost
		 * itself.
		 */
		newprio = rt_effective_prio(p, newprio);
		if (newprio == oldprio)
			queue_flags &= ~DEQUEUE_MOVE;
	}

	queued = task_on_rq_queued(p);
	running = task_current(rq, p);
	if (queued)
		dequeue_task(rq, p, queue_flags);
	if (running)
		put_prev_task(rq, p);

	prev_class = p->sched_class;

	if (!(attr->sched_flags & SCHED_FLAG_KEEP_PARAMS)) {
		__setscheduler_params(p, attr);
		__setscheduler_prio(p, newprio);
	}
	__setscheduler_uclamp(p, attr);

	if (queued) {
		/*
		 * We enqueue to tail when the priority of a task is
		 * increased (user space view).
		 */
		if (oldprio < p->prio)
			queue_flags |= ENQUEUE_HEAD;

		enqueue_task(rq, p, queue_flags);
	}
	if (running)
		set_next_task(rq, p);

	check_class_changed(rq, p, prev_class, oldprio);

	/* Avoid rq from going away on us: */
	preempt_disable();
	head = splice_balance_callbacks(rq);
	task_rq_unlock(rq, p, &rf);

	if (pi) {
		if (cpuset_locked)
			cpuset_unlock();
		rt_mutex_adjust_pi(p);
	}

	/* Run balance callbacks after we've adjusted the PI chain: */
	balance_callbacks(rq, head);
	preempt_enable();

	return 0;

unlock:
	task_rq_unlock(rq, p, &rf);
	if (cpuset_locked)
		cpuset_unlock();
	return retval;
}

static int _sched_setscheduler(struct task_struct *p, int policy,
			       const struct sched_param *param, bool check)
{
	struct sched_attr attr = {
		.sched_policy   = policy,
		.sched_priority = param->sched_priority,
		.sched_nice	= PRIO_TO_NICE(p->static_prio),
	};

	/* Fixup the legacy SCHED_RESET_ON_FORK hack. */
	if ((policy != SETPARAM_POLICY) && (policy & SCHED_RESET_ON_FORK)) {
		attr.sched_flags |= SCHED_FLAG_RESET_ON_FORK;
		policy &= ~SCHED_RESET_ON_FORK;
		attr.sched_policy = policy;
	}

	return __sched_setscheduler(p, &attr, check, true);
}
/**
 * sched_setscheduler - change the scheduling policy and/or RT priority of a thread.
 * @p: the task in question.
 * @policy: new policy.
 * @param: structure containing the new RT priority.
 *
 * Use sched_set_fifo(), read its comment.
 *
 * Return: 0 on success. An error code otherwise.
 *
 * NOTE that the task may be already dead.
 */
int sched_setscheduler(struct task_struct *p, int policy,
		       const struct sched_param *param)
{
	return _sched_setscheduler(p, policy, param, true);
}

int sched_setattr(struct task_struct *p, const struct sched_attr *attr)
{
	return __sched_setscheduler(p, attr, true, true);
}

int sched_setattr_nocheck(struct task_struct *p, const struct sched_attr *attr)
{
	return __sched_setscheduler(p, attr, false, true);
}
EXPORT_SYMBOL_GPL(sched_setattr_nocheck);

/**
 * sched_setscheduler_nocheck - change the scheduling policy and/or RT priority of a thread from kernelspace.
 * @p: the task in question.
 * @policy: new policy.
 * @param: structure containing the new RT priority.
 *
 * Just like sched_setscheduler, only don't bother checking if the
 * current context has permission.  For example, this is needed in
 * stop_machine(): we create temporary high priority worker threads,
 * but our caller might not have that capability.
 *
 * Return: 0 on success. An error code otherwise.
 */
int sched_setscheduler_nocheck(struct task_struct *p, int policy,
			       const struct sched_param *param)
{
	return _sched_setscheduler(p, policy, param, false);
}

/*
 * SCHED_FIFO is a broken scheduler model; that is, it is fundamentally
 * incapable of resource management, which is the one thing an OS really should
 * be doing.
 *
 * This is of course the reason it is limited to privileged users only.
 *
 * Worse still; it is fundamentally impossible to compose static priority
 * workloads. You cannot take two correctly working static prio workloads
 * and smash them together and still expect them to work.
 *
 * For this reason 'all' FIFO tasks the kernel creates are basically at:
 *
 *   MAX_RT_PRIO / 2
 *
 * The administrator _MUST_ configure the system, the kernel simply doesn't
 * know enough information to make a sensible choice.
 */
void sched_set_fifo(struct task_struct *p)
{
	struct sched_param sp = { .sched_priority = MAX_RT_PRIO / 2 };
	WARN_ON_ONCE(sched_setscheduler_nocheck(p, SCHED_FIFO, &sp) != 0);
}
EXPORT_SYMBOL_GPL(sched_set_fifo);

/*
 * For when you don't much care about FIFO, but want to be above SCHED_NORMAL.
 */
void sched_set_fifo_low(struct task_struct *p)
{
	struct sched_param sp = { .sched_priority = 1 };
	WARN_ON_ONCE(sched_setscheduler_nocheck(p, SCHED_FIFO, &sp) != 0);
}
EXPORT_SYMBOL_GPL(sched_set_fifo_low);

void sched_set_normal(struct task_struct *p, int nice)
{
	struct sched_attr attr = {
		.sched_policy = SCHED_NORMAL,
		.sched_nice = nice,
	};
	WARN_ON_ONCE(sched_setattr_nocheck(p, &attr) != 0);
}
EXPORT_SYMBOL_GPL(sched_set_normal);

static int
do_sched_setscheduler(pid_t pid, int policy, struct sched_param __user *param)
{
	struct sched_param lparam;

	if (!param || pid < 0)
		return -EINVAL;
	if (copy_from_user(&lparam, param, sizeof(struct sched_param)))
		return -EFAULT;

	CLASS(find_get_task, p)(pid);
	if (!p)
		return -ESRCH;

	return sched_setscheduler(p, policy, &lparam);
}

/*
 * Mimics kernel/events/core.c perf_copy_attr().
 */
static int sched_copy_attr(struct sched_attr __user *uattr, struct sched_attr *attr)
{
	u32 size;
	int ret;

	/* Zero the full structure, so that a short copy will be nice: */
	memset(attr, 0, sizeof(*attr));

	ret = get_user(size, &uattr->size);
	if (ret)
		return ret;

	/* ABI compatibility quirk: */
	if (!size)
		size = SCHED_ATTR_SIZE_VER0;
	if (size < SCHED_ATTR_SIZE_VER0 || size > PAGE_SIZE)
		goto err_size;

	ret = copy_struct_from_user(attr, sizeof(*attr), uattr, size);
	if (ret) {
		if (ret == -E2BIG)
			goto err_size;
		return ret;
	}

	if ((attr->sched_flags & SCHED_FLAG_UTIL_CLAMP) &&
	    size < SCHED_ATTR_SIZE_VER1)
		return -EINVAL;

	/*
	 * XXX: Do we want to be lenient like existing syscalls; or do we want
	 * to be strict and return an error on out-of-bounds values?
	 */
	attr->sched_nice = clamp(attr->sched_nice, MIN_NICE, MAX_NICE);

	return 0;

err_size:
	put_user(sizeof(*attr), &uattr->size);
	return -E2BIG;
}

static void get_params(struct task_struct *p, struct sched_attr *attr)
{
	if (task_has_dl_policy(p))
		__getparam_dl(p, attr);
	else if (task_has_rt_policy(p))
		attr->sched_priority = p->rt_priority;
	else
		attr->sched_nice = task_nice(p);
}

/**
 * sys_sched_setscheduler - set/change the scheduler policy and RT priority
 * @pid: the pid in question.
 * @policy: new policy.
 * @param: structure containing the new RT priority.
 *
 * Return: 0 on success. An error code otherwise.
 */
SYSCALL_DEFINE3(sched_setscheduler, pid_t, pid, int, policy, struct sched_param __user *, param)
{
	if (policy < 0)
		return -EINVAL;

	return do_sched_setscheduler(pid, policy, param);
}

/**
 * sys_sched_setparam - set/change the RT priority of a thread
 * @pid: the pid in question.
 * @param: structure containing the new RT priority.
 *
 * Return: 0 on success. An error code otherwise.
 */
SYSCALL_DEFINE2(sched_setparam, pid_t, pid, struct sched_param __user *, param)
{
	return do_sched_setscheduler(pid, SETPARAM_POLICY, param);
}

/**
 * sys_sched_setattr - same as above, but with extended sched_attr
 * @pid: the pid in question.
 * @uattr: structure containing the extended parameters.
 * @flags: for future extension.
 */
SYSCALL_DEFINE3(sched_setattr, pid_t, pid, struct sched_attr __user *, uattr,
			       unsigned int, flags)
{
	struct sched_attr attr;
	int retval;

	if (!uattr || pid < 0 || flags)
		return -EINVAL;

	retval = sched_copy_attr(uattr, &attr);
	if (retval)
		return retval;

	if ((int)attr.sched_policy < 0)
		return -EINVAL;
	if (attr.sched_flags & SCHED_FLAG_KEEP_POLICY)
		attr.sched_policy = SETPARAM_POLICY;

	CLASS(find_get_task, p)(pid);
	if (!p)
		return -ESRCH;

	if (attr.sched_flags & SCHED_FLAG_KEEP_PARAMS)
		get_params(p, &attr);

	return sched_setattr(p, &attr);
}

/**
 * sys_sched_getscheduler - get the policy (scheduling class) of a thread
 * @pid: the pid in question.
 *
 * Return: On success, the policy of the thread. Otherwise, a negative error
 * code.
 */
SYSCALL_DEFINE1(sched_getscheduler, pid_t, pid)
{
	struct task_struct *p;
	int retval;

	if (pid < 0)
		return -EINVAL;

	guard(rcu)();
	p = find_process_by_pid(pid);
	if (!p)
		return -ESRCH;

	retval = security_task_getscheduler(p);
	if (!retval) {
		retval = p->policy;
		if (p->sched_reset_on_fork)
			retval |= SCHED_RESET_ON_FORK;
	}
	return retval;
}

/**
 * sys_sched_getparam - get the RT priority of a thread
 * @pid: the pid in question.
 * @param: structure containing the RT priority.
 *
 * Return: On success, 0 and the RT priority is in @param. Otherwise, an error
 * code.
 */
SYSCALL_DEFINE2(sched_getparam, pid_t, pid, struct sched_param __user *, param)
{
	struct sched_param lp = { .sched_priority = 0 };
	struct task_struct *p;
	int retval;

	if (!param || pid < 0)
		return -EINVAL;

	scoped_guard (rcu) {
		p = find_process_by_pid(pid);
		if (!p)
			return -ESRCH;

		retval = security_task_getscheduler(p);
		if (retval)
			return retval;

		if (task_has_rt_policy(p))
			lp.sched_priority = p->rt_priority;
	}

	/*
	 * This one might sleep, we cannot do it with a spinlock held ...
	 */
	return copy_to_user(param, &lp, sizeof(*param)) ? -EFAULT : 0;
}

/*
 * Copy the kernel size attribute structure (which might be larger
 * than what user-space knows about) to user-space.
 *
 * Note that all cases are valid: user-space buffer can be larger or
 * smaller than the kernel-space buffer. The usual case is that both
 * have the same size.
 */
static int
sched_attr_copy_to_user(struct sched_attr __user *uattr,
			struct sched_attr *kattr,
			unsigned int usize)
{
	unsigned int ksize = sizeof(*kattr);

	if (!access_ok(uattr, usize))
		return -EFAULT;

	/*
	 * sched_getattr() ABI forwards and backwards compatibility:
	 *
	 * If usize == ksize then we just copy everything to user-space and all is good.
	 *
	 * If usize < ksize then we only copy as much as user-space has space for,
	 * this keeps ABI compatibility as well. We skip the rest.
	 *
	 * If usize > ksize then user-space is using a newer version of the ABI,
	 * which part the kernel doesn't know about. Just ignore it - tooling can
	 * detect the kernel's knowledge of attributes from the attr->size value
	 * which is set to ksize in this case.
	 */
	kattr->size = min(usize, ksize);

	if (copy_to_user(uattr, kattr, kattr->size))
		return -EFAULT;

	return 0;
}

/**
 * sys_sched_getattr - similar to sched_getparam, but with sched_attr
 * @pid: the pid in question.
 * @uattr: structure containing the extended parameters.
 * @usize: sizeof(attr) for fwd/bwd comp.
 * @flags: for future extension.
 */
SYSCALL_DEFINE4(sched_getattr, pid_t, pid, struct sched_attr __user *, uattr,
		unsigned int, usize, unsigned int, flags)
{
	struct sched_attr kattr = { };
	struct task_struct *p;
	int retval;

	if (!uattr || pid < 0 || usize > PAGE_SIZE ||
	    usize < SCHED_ATTR_SIZE_VER0 || flags)
		return -EINVAL;

	scoped_guard (rcu) {
		p = find_process_by_pid(pid);
		if (!p)
			return -ESRCH;

		retval = security_task_getscheduler(p);
		if (retval)
			return retval;

		kattr.sched_policy = p->policy;
		if (p->sched_reset_on_fork)
			kattr.sched_flags |= SCHED_FLAG_RESET_ON_FORK;
		get_params(p, &kattr);
		kattr.sched_flags &= SCHED_FLAG_ALL;

#ifdef CONFIG_UCLAMP_TASK
		/*
		 * This could race with another potential updater, but this is fine
		 * because it'll correctly read the old or the new value. We don't need
		 * to guarantee who wins the race as long as it doesn't return garbage.
		 */
		kattr.sched_util_min = p->uclamp_req[UCLAMP_MIN].value;
		kattr.sched_util_max = p->uclamp_req[UCLAMP_MAX].value;
#endif
	}

	return sched_attr_copy_to_user(uattr, &kattr, usize);
}

#ifdef CONFIG_SMP
int dl_task_check_affinity(struct task_struct *p, const struct cpumask *mask)
{
	/*
	 * If the task isn't a deadline task or admission control is
	 * disabled then we don't care about affinity changes.
	 */
	if (!task_has_dl_policy(p) || !dl_bandwidth_enabled())
		return 0;

	/*
	 * Since bandwidth control happens on root_domain basis,
	 * if admission test is enabled, we only admit -deadline
	 * tasks allowed to run on all the CPUs in the task's
	 * root_domain.
	 */
	guard(rcu)();
	if (!cpumask_subset(task_rq(p)->rd->span, mask))
		return -EBUSY;

	return 0;
}
#endif

static int
__sched_setaffinity(struct task_struct *p, struct affinity_context *ctx)
{
	int retval;
	cpumask_var_t cpus_allowed, new_mask;

	if (!alloc_cpumask_var(&cpus_allowed, GFP_KERNEL))
		return -ENOMEM;

	if (!alloc_cpumask_var(&new_mask, GFP_KERNEL)) {
		retval = -ENOMEM;
		goto out_free_cpus_allowed;
	}

	cpuset_cpus_allowed(p, cpus_allowed);
	cpumask_and(new_mask, ctx->new_mask, cpus_allowed);

	ctx->new_mask = new_mask;
	ctx->flags |= SCA_CHECK;

	retval = dl_task_check_affinity(p, new_mask);
	if (retval)
		goto out_free_new_mask;

	retval = __set_cpus_allowed_ptr(p, ctx);
	if (retval)
		goto out_free_new_mask;

	cpuset_cpus_allowed(p, cpus_allowed);
	if (!cpumask_subset(new_mask, cpus_allowed)) {
		/*
		 * We must have raced with a concurrent cpuset update.
		 * Just reset the cpumask to the cpuset's cpus_allowed.
		 */
		cpumask_copy(new_mask, cpus_allowed);

		/*
		 * If SCA_USER is set, a 2nd call to __set_cpus_allowed_ptr()
		 * will restore the previous user_cpus_ptr value.
		 *
		 * In the unlikely event a previous user_cpus_ptr exists,
		 * we need to further restrict the mask to what is allowed
		 * by that old user_cpus_ptr.
		 */
		if (unlikely((ctx->flags & SCA_USER) && ctx->user_mask)) {
			bool empty = !cpumask_and(new_mask, new_mask,
						  ctx->user_mask);

			if (WARN_ON_ONCE(empty))
				cpumask_copy(new_mask, cpus_allowed);
		}
		__set_cpus_allowed_ptr(p, ctx);
		retval = -EINVAL;
	}

out_free_new_mask:
	free_cpumask_var(new_mask);
out_free_cpus_allowed:
	free_cpumask_var(cpus_allowed);
	return retval;
}

long sched_setaffinity(pid_t pid, const struct cpumask *in_mask)
{
	struct affinity_context ac;
	struct cpumask *user_mask;
	int retval;

	CLASS(find_get_task, p)(pid);
	if (!p)
		return -ESRCH;

	if (p->flags & PF_NO_SETAFFINITY)
		return -EINVAL;

	if (!check_same_owner(p)) {
		guard(rcu)();
		if (!ns_capable(__task_cred(p)->user_ns, CAP_SYS_NICE))
			return -EPERM;
	}

	retval = security_task_setscheduler(p);
	if (retval)
		return retval;

	/*
	 * With non-SMP configs, user_cpus_ptr/user_mask isn't used and
	 * alloc_user_cpus_ptr() returns NULL.
	 */
	user_mask = alloc_user_cpus_ptr(NUMA_NO_NODE);
	if (user_mask) {
		cpumask_copy(user_mask, in_mask);
	} else if (IS_ENABLED(CONFIG_SMP)) {
		return -ENOMEM;
	}

	ac = (struct affinity_context){
		.new_mask  = in_mask,
		.user_mask = user_mask,
		.flags     = SCA_USER,
	};

	retval = __sched_setaffinity(p, &ac);
	kfree(ac.user_mask);

	return retval;
}

static int get_user_cpu_mask(unsigned long __user *user_mask_ptr, unsigned len,
			     struct cpumask *new_mask)
{
	if (len < cpumask_size())
		cpumask_clear(new_mask);
	else if (len > cpumask_size())
		len = cpumask_size();

	return copy_from_user(new_mask, user_mask_ptr, len) ? -EFAULT : 0;
}

/**
 * sys_sched_setaffinity - set the CPU affinity of a process
 * @pid: pid of the process
 * @len: length in bytes of the bitmask pointed to by user_mask_ptr
 * @user_mask_ptr: user-space pointer to the new CPU mask
 *
 * Return: 0 on success. An error code otherwise.
 */
SYSCALL_DEFINE3(sched_setaffinity, pid_t, pid, unsigned int, len,
		unsigned long __user *, user_mask_ptr)
{
	cpumask_var_t new_mask;
	int retval;

	if (!alloc_cpumask_var(&new_mask, GFP_KERNEL))
		return -ENOMEM;

	retval = get_user_cpu_mask(user_mask_ptr, len, new_mask);
	if (retval == 0)
		retval = sched_setaffinity(pid, new_mask);
	free_cpumask_var(new_mask);
	return retval;
}

long sched_getaffinity(pid_t pid, struct cpumask *mask)
{
	struct task_struct *p;
	int retval;

	guard(rcu)();
	p = find_process_by_pid(pid);
	if (!p)
		return -ESRCH;

	retval = security_task_getscheduler(p);
	if (retval)
		return retval;

	guard(raw_spinlock_irqsave)(&p->pi_lock);
	cpumask_and(mask, &p->cpus_mask, cpu_active_mask);

	return 0;
}

/**
 * sys_sched_getaffinity - get the CPU affinity of a process
 * @pid: pid of the process
 * @len: length in bytes of the bitmask pointed to by user_mask_ptr
 * @user_mask_ptr: user-space pointer to hold the current CPU mask
 *
 * Return: size of CPU mask copied to user_mask_ptr on success. An
 * error code otherwise.
 */
SYSCALL_DEFINE3(sched_getaffinity, pid_t, pid, unsigned int, len,
		unsigned long __user *, user_mask_ptr)
{
	int ret;
	cpumask_var_t mask;

	if ((len * BITS_PER_BYTE) < nr_cpu_ids)
		return -EINVAL;
	if (len & (sizeof(unsigned long)-1))
		return -EINVAL;

	if (!zalloc_cpumask_var(&mask, GFP_KERNEL))
		return -ENOMEM;

	ret = sched_getaffinity(pid, mask);
	if (ret == 0) {
		unsigned int retlen = min(len, cpumask_size());

		if (copy_to_user(user_mask_ptr, cpumask_bits(mask), retlen))
			ret = -EFAULT;
		else
			ret = retlen;
	}
	free_cpumask_var(mask);

	return ret;
}

static void do_sched_yield(void)
{
	struct rq_flags rf;
	struct rq *rq;

	rq = this_rq_lock_irq(&rf);

	schedstat_inc(rq->yld_count);
	current->sched_class->yield_task(rq);

	preempt_disable();
	rq_unlock_irq(rq, &rf);
	sched_preempt_enable_no_resched();

	schedule();
}

/**
 * sys_sched_yield - yield the current processor to other threads.
 *
 * This function yields the current CPU to other tasks. If there are no
 * other threads running on this CPU then this function will return.
 *
 * Return: 0.
 */
SYSCALL_DEFINE0(sched_yield)
{
	do_sched_yield();
	return 0;
}

#if !defined(CONFIG_PREEMPTION) || defined(CONFIG_PREEMPT_DYNAMIC)
int __sched __cond_resched(void)
{
	if (should_resched(0)) {
		preempt_schedule_common();
		return 1;
	}
	/*
	 * In preemptible kernels, ->rcu_read_lock_nesting tells the tick
	 * whether the current CPU is in an RCU read-side critical section,
	 * so the tick can report quiescent states even for CPUs looping
	 * in kernel context.  In contrast, in non-preemptible kernels,
	 * RCU readers leave no in-memory hints, which means that CPU-bound
	 * processes executing in kernel context might never report an
	 * RCU quiescent state.  Therefore, the following code causes
	 * cond_resched() to report a quiescent state, but only when RCU
	 * is in urgent need of one.
	 */
#ifndef CONFIG_PREEMPT_RCU
	rcu_all_qs();
#endif
	return 0;
}
EXPORT_SYMBOL(__cond_resched);
#endif

#ifdef CONFIG_PREEMPT_DYNAMIC
#if defined(CONFIG_HAVE_PREEMPT_DYNAMIC_CALL)
#define cond_resched_dynamic_enabled	__cond_resched
#define cond_resched_dynamic_disabled	((void *)&__static_call_return0)
DEFINE_STATIC_CALL_RET0(cond_resched, __cond_resched);
EXPORT_STATIC_CALL_TRAMP(cond_resched);

#define might_resched_dynamic_enabled	__cond_resched
#define might_resched_dynamic_disabled	((void *)&__static_call_return0)
DEFINE_STATIC_CALL_RET0(might_resched, __cond_resched);
EXPORT_STATIC_CALL_TRAMP(might_resched);
#elif defined(CONFIG_HAVE_PREEMPT_DYNAMIC_KEY)
static DEFINE_STATIC_KEY_FALSE(sk_dynamic_cond_resched);
int __sched dynamic_cond_resched(void)
{
	klp_sched_try_switch();
	if (!static_branch_unlikely(&sk_dynamic_cond_resched))
		return 0;
	return __cond_resched();
}
EXPORT_SYMBOL(dynamic_cond_resched);

static DEFINE_STATIC_KEY_FALSE(sk_dynamic_might_resched);
int __sched dynamic_might_resched(void)
{
	if (!static_branch_unlikely(&sk_dynamic_might_resched))
		return 0;
	return __cond_resched();
}
EXPORT_SYMBOL(dynamic_might_resched);
#endif
#endif

/*
 * __cond_resched_lock() - if a reschedule is pending, drop the given lock,
 * call schedule, and on return reacquire the lock.
 *
 * This works OK both with and without CONFIG_PREEMPTION. We do strange low-level
 * operations here to prevent schedule() from being called twice (once via
 * spin_unlock(), once by hand).
 */
int __cond_resched_lock(spinlock_t *lock)
{
	int resched = should_resched(PREEMPT_LOCK_OFFSET);
	int ret = 0;

	lockdep_assert_held(lock);

	if (spin_needbreak(lock) || resched) {
		spin_unlock(lock);
		if (!_cond_resched())
			cpu_relax();
		ret = 1;
		spin_lock(lock);
	}
	return ret;
}
EXPORT_SYMBOL(__cond_resched_lock);

int __cond_resched_rwlock_read(rwlock_t *lock)
{
	int resched = should_resched(PREEMPT_LOCK_OFFSET);
	int ret = 0;

	lockdep_assert_held_read(lock);

	if (rwlock_needbreak(lock) || resched) {
		read_unlock(lock);
		if (!_cond_resched())
			cpu_relax();
		ret = 1;
		read_lock(lock);
	}
	return ret;
}
EXPORT_SYMBOL(__cond_resched_rwlock_read);

int __cond_resched_rwlock_write(rwlock_t *lock)
{
	int resched = should_resched(PREEMPT_LOCK_OFFSET);
	int ret = 0;

	lockdep_assert_held_write(lock);

	if (rwlock_needbreak(lock) || resched) {
		write_unlock(lock);
		if (!_cond_resched())
			cpu_relax();
		ret = 1;
		write_lock(lock);
	}
	return ret;
}
EXPORT_SYMBOL(__cond_resched_rwlock_write);

#ifdef CONFIG_PREEMPT_DYNAMIC

#ifdef CONFIG_GENERIC_ENTRY
#include <linux/entry-common.h>
#endif

/*
 * SC:cond_resched
 * SC:might_resched
 * SC:preempt_schedule
 * SC:preempt_schedule_notrace
 * SC:irqentry_exit_cond_resched
 *
 *
 * NONE:
 *   cond_resched               <- __cond_resched
 *   might_resched              <- RET0
 *   preempt_schedule           <- NOP
 *   preempt_schedule_notrace   <- NOP
 *   irqentry_exit_cond_resched <- NOP
 *
 * VOLUNTARY:
 *   cond_resched               <- __cond_resched
 *   might_resched              <- __cond_resched
 *   preempt_schedule           <- NOP
 *   preempt_schedule_notrace   <- NOP
 *   irqentry_exit_cond_resched <- NOP
 *
 * FULL:
 *   cond_resched               <- RET0
 *   might_resched              <- RET0
 *   preempt_schedule           <- preempt_schedule
 *   preempt_schedule_notrace   <- preempt_schedule_notrace
 *   irqentry_exit_cond_resched <- irqentry_exit_cond_resched
 */

enum {
	preempt_dynamic_undefined = -1,
	preempt_dynamic_none,
	preempt_dynamic_voluntary,
	preempt_dynamic_full,
};

int preempt_dynamic_mode = preempt_dynamic_undefined;

int sched_dynamic_mode(const char *str)
{
	if (!strcmp(str, "none"))
		return preempt_dynamic_none;

	if (!strcmp(str, "voluntary"))
		return preempt_dynamic_voluntary;

	if (!strcmp(str, "full"))
		return preempt_dynamic_full;

	return -EINVAL;
}

#if defined(CONFIG_HAVE_PREEMPT_DYNAMIC_CALL)
#define preempt_dynamic_enable(f)	static_call_update(f, f##_dynamic_enabled)
#define preempt_dynamic_disable(f)	static_call_update(f, f##_dynamic_disabled)
#elif defined(CONFIG_HAVE_PREEMPT_DYNAMIC_KEY)
#define preempt_dynamic_enable(f)	static_key_enable(&sk_dynamic_##f.key)
#define preempt_dynamic_disable(f)	static_key_disable(&sk_dynamic_##f.key)
#else
#error "Unsupported PREEMPT_DYNAMIC mechanism"
#endif

static DEFINE_MUTEX(sched_dynamic_mutex);
static bool klp_override;

static void __sched_dynamic_update(int mode)
{
	/*
	 * Avoid {NONE,VOLUNTARY} -> FULL transitions from ever ending up in
	 * the ZERO state, which is invalid.
	 */
	if (!klp_override)
		preempt_dynamic_enable(cond_resched);
	preempt_dynamic_enable(might_resched);
	preempt_dynamic_enable(preempt_schedule);
	preempt_dynamic_enable(preempt_schedule_notrace);
	preempt_dynamic_enable(irqentry_exit_cond_resched);

	switch (mode) {
	case preempt_dynamic_none:
		if (!klp_override)
			preempt_dynamic_enable(cond_resched);
		preempt_dynamic_disable(might_resched);
		preempt_dynamic_disable(preempt_schedule);
		preempt_dynamic_disable(preempt_schedule_notrace);
		preempt_dynamic_disable(irqentry_exit_cond_resched);
		if (mode != preempt_dynamic_mode)
			pr_info("Dynamic Preempt: none\n");
		break;

	case preempt_dynamic_voluntary:
		if (!klp_override)
			preempt_dynamic_enable(cond_resched);
		preempt_dynamic_enable(might_resched);
		preempt_dynamic_disable(preempt_schedule);
		preempt_dynamic_disable(preempt_schedule_notrace);
		preempt_dynamic_disable(irqentry_exit_cond_resched);
		if (mode != preempt_dynamic_mode)
			pr_info("Dynamic Preempt: voluntary\n");
		break;

	case preempt_dynamic_full:
		if (!klp_override)
			preempt_dynamic_disable(cond_resched);
		preempt_dynamic_disable(might_resched);
		preempt_dynamic_enable(preempt_schedule);
		preempt_dynamic_enable(preempt_schedule_notrace);
		preempt_dynamic_enable(irqentry_exit_cond_resched);
		if (mode != preempt_dynamic_mode)
			pr_info("Dynamic Preempt: full\n");
		break;
	}

	preempt_dynamic_mode = mode;
}

void sched_dynamic_update(int mode)
{
	mutex_lock(&sched_dynamic_mutex);
	__sched_dynamic_update(mode);
	mutex_unlock(&sched_dynamic_mutex);
}

#ifdef CONFIG_HAVE_PREEMPT_DYNAMIC_CALL

static int klp_cond_resched(void)
{
	__klp_sched_try_switch();
	return __cond_resched();
}

void sched_dynamic_klp_enable(void)
{
	mutex_lock(&sched_dynamic_mutex);

	klp_override = true;
	static_call_update(cond_resched, klp_cond_resched);

	mutex_unlock(&sched_dynamic_mutex);
}

void sched_dynamic_klp_disable(void)
{
	mutex_lock(&sched_dynamic_mutex);

	klp_override = false;
	__sched_dynamic_update(preempt_dynamic_mode);

	mutex_unlock(&sched_dynamic_mutex);
}

#endif /* CONFIG_HAVE_PREEMPT_DYNAMIC_CALL */

static int __init setup_preempt_mode(char *str)
{
	int mode = sched_dynamic_mode(str);
	if (mode < 0) {
		pr_warn("Dynamic Preempt: unsupported mode: %s\n", str);
		return 0;
	}

	sched_dynamic_update(mode);
	return 1;
}
__setup("preempt=", setup_preempt_mode);

static void __init preempt_dynamic_init(void)
{
	if (preempt_dynamic_mode == preempt_dynamic_undefined) {
		if (IS_ENABLED(CONFIG_PREEMPT_NONE)) {
			sched_dynamic_update(preempt_dynamic_none);
		} else if (IS_ENABLED(CONFIG_PREEMPT_VOLUNTARY)) {
			sched_dynamic_update(preempt_dynamic_voluntary);
		} else {
			/* Default static call setting, nothing to do */
			WARN_ON_ONCE(!IS_ENABLED(CONFIG_PREEMPT));
			preempt_dynamic_mode = preempt_dynamic_full;
			pr_info("Dynamic Preempt: full\n");
		}
	}
}

#define PREEMPT_MODEL_ACCESSOR(mode) \
	bool preempt_model_##mode(void)						 \
	{									 \
		WARN_ON_ONCE(preempt_dynamic_mode == preempt_dynamic_undefined); \
		return preempt_dynamic_mode == preempt_dynamic_##mode;		 \
	}									 \
	EXPORT_SYMBOL_GPL(preempt_model_##mode)

PREEMPT_MODEL_ACCESSOR(none);
PREEMPT_MODEL_ACCESSOR(voluntary);
PREEMPT_MODEL_ACCESSOR(full);

#else /* !CONFIG_PREEMPT_DYNAMIC */

static inline void preempt_dynamic_init(void) { }

#endif /* #ifdef CONFIG_PREEMPT_DYNAMIC */

/**
 * yield - yield the current processor to other threads.
 *
 * Do not ever use this function, there's a 99% chance you're doing it wrong.
 *
 * The scheduler is at all times free to pick the calling task as the most
 * eligible task to run, if removing the yield() call from your code breaks
 * it, it's already broken.
 *
 * Typical broken usage is:
 *
 * while (!event)
 *	yield();
 *
 * where one assumes that yield() will let 'the other' process run that will
 * make event true. If the current task is a SCHED_FIFO task that will never
 * happen. Never use yield() as a progress guarantee!!
 *
 * If you want to use yield() to wait for something, use wait_event().
 * If you want to use yield() to be 'nice' for others, use cond_resched().
 * If you still want to use yield(), do not!
 */
void __sched yield(void)
{
	set_current_state(TASK_RUNNING);
	do_sched_yield();
}
EXPORT_SYMBOL(yield);

/**
 * yield_to - yield the current processor to another thread in
 * your thread group, or accelerate that thread toward the
 * processor it's on.
 * @p: target task
 * @preempt: whether task preemption is allowed or not
 *
 * It's the caller's job to ensure that the target task struct
 * can't go away on us before we can do any checks.
 *
 * Return:
 *	true (>0) if we indeed boosted the target task.
 *	false (0) if we failed to boost the target.
 *	-ESRCH if there's no task to yield to.
 */
int __sched yield_to(struct task_struct *p, bool preempt)
{
	struct task_struct *curr = current;
	struct rq *rq, *p_rq;
	int yielded = 0;

	scoped_guard (irqsave) {
		rq = this_rq();

again:
		p_rq = task_rq(p);
		/*
		 * If we're the only runnable task on the rq and target rq also
		 * has only one task, there's absolutely no point in yielding.
		 */
		if (rq->nr_running == 1 && p_rq->nr_running == 1)
			return -ESRCH;

		guard(double_rq_lock)(rq, p_rq);
		if (task_rq(p) != p_rq)
			goto again;

		if (!curr->sched_class->yield_to_task)
			return 0;

		if (curr->sched_class != p->sched_class)
			return 0;

		if (task_on_cpu(p_rq, p) || !task_is_running(p))
			return 0;

		yielded = curr->sched_class->yield_to_task(rq, p);
		if (yielded) {
			schedstat_inc(rq->yld_count);
			/*
			 * Make p's CPU reschedule; pick_next_entity
			 * takes care of fairness.
			 */
			if (preempt && rq != p_rq)
				resched_curr(p_rq);
		}
	}

	if (yielded)
		schedule();

	return yielded;
}
EXPORT_SYMBOL_GPL(yield_to);

int io_schedule_prepare(void)
{
	int old_iowait = current->in_iowait;

	current->in_iowait = 1;
	blk_flush_plug(current->plug, true);
	return old_iowait;
}

void io_schedule_finish(int token)
{
	current->in_iowait = token;
}

/*
 * This task is about to go to sleep on IO. Increment rq->nr_iowait so
 * that process accounting knows that this is a task in IO wait state.
 */
long __sched io_schedule_timeout(long timeout)
{
	int token;
	long ret;

	token = io_schedule_prepare();
	ret = schedule_timeout(timeout);
	io_schedule_finish(token);

	return ret;
}
EXPORT_SYMBOL(io_schedule_timeout);

void __sched io_schedule(void)
{
	int token;

	token = io_schedule_prepare();
	schedule();
	io_schedule_finish(token);
}
EXPORT_SYMBOL(io_schedule);

/**
 * sys_sched_get_priority_max - return maximum RT priority.
 * @policy: scheduling class.
 *
 * Return: On success, this syscall returns the maximum
 * rt_priority that can be used by a given scheduling class.
 * On failure, a negative error code is returned.
 */
SYSCALL_DEFINE1(sched_get_priority_max, int, policy)
{
	int ret = -EINVAL;

	switch (policy) {
	case SCHED_FIFO:
	case SCHED_RR:
		ret = MAX_RT_PRIO-1;
		break;
	case SCHED_DEADLINE:
	case SCHED_NORMAL:
	case SCHED_BATCH:
	case SCHED_IDLE:
		ret = 0;
		break;
	}
	return ret;
}

/**
 * sys_sched_get_priority_min - return minimum RT priority.
 * @policy: scheduling class.
 *
 * Return: On success, this syscall returns the minimum
 * rt_priority that can be used by a given scheduling class.
 * On failure, a negative error code is returned.
 */
SYSCALL_DEFINE1(sched_get_priority_min, int, policy)
{
	int ret = -EINVAL;

	switch (policy) {
	case SCHED_FIFO:
	case SCHED_RR:
		ret = 1;
		break;
	case SCHED_DEADLINE:
	case SCHED_NORMAL:
	case SCHED_BATCH:
	case SCHED_IDLE:
		ret = 0;
	}
	return ret;
}

static int sched_rr_get_interval(pid_t pid, struct timespec64 *t)
{
	unsigned int time_slice = 0;
	int retval;

	if (pid < 0)
		return -EINVAL;

	scoped_guard (rcu) {
		struct task_struct *p = find_process_by_pid(pid);
		if (!p)
			return -ESRCH;

		retval = security_task_getscheduler(p);
		if (retval)
			return retval;

		scoped_guard (task_rq_lock, p) {
			struct rq *rq = scope.rq;
			if (p->sched_class->get_rr_interval)
				time_slice = p->sched_class->get_rr_interval(rq, p);
		}
	}

	jiffies_to_timespec64(time_slice, t);
	return 0;
}

/**
 * sys_sched_rr_get_interval - return the default timeslice of a process.
 * @pid: pid of the process.
 * @interval: userspace pointer to the timeslice value.
 *
 * this syscall writes the default timeslice value of a given process
 * into the user-space timespec buffer. A value of '0' means infinity.
 *
 * Return: On success, 0 and the timeslice is in @interval. Otherwise,
 * an error code.
 */
SYSCALL_DEFINE2(sched_rr_get_interval, pid_t, pid,
		struct __kernel_timespec __user *, interval)
{
	struct timespec64 t;
	int retval = sched_rr_get_interval(pid, &t);

	if (retval == 0)
		retval = put_timespec64(&t, interval);

	return retval;
}

#ifdef CONFIG_COMPAT_32BIT_TIME
SYSCALL_DEFINE2(sched_rr_get_interval_time32, pid_t, pid,
		struct old_timespec32 __user *, interval)
{
	struct timespec64 t;
	int retval = sched_rr_get_interval(pid, &t);

	if (retval == 0)
		retval = put_old_timespec32(&t, interval);
	return retval;
}
#endif

void sched_show_task(struct task_struct *p)
{
	unsigned long free = 0;
	int ppid;

	if (!try_get_task_stack(p))
		return;

	pr_info("task:%-15.15s state:%c", p->comm, task_state_to_char(p));

	if (task_is_running(p))
		pr_cont("  running task    ");
#ifdef CONFIG_DEBUG_STACK_USAGE
	free = stack_not_used(p);
#endif
	ppid = 0;
	rcu_read_lock();
	if (pid_alive(p))
		ppid = task_pid_nr(rcu_dereference(p->real_parent));
	rcu_read_unlock();
	pr_cont(" stack:%-5lu pid:%-5d tgid:%-5d ppid:%-6d flags:0x%08lx\n",
		free, task_pid_nr(p), task_tgid_nr(p),
		ppid, read_task_thread_flags(p));

	print_worker_info(KERN_INFO, p);
	print_stop_info(KERN_INFO, p);
	show_stack(p, NULL, KERN_INFO);
	put_task_stack(p);
}
EXPORT_SYMBOL_GPL(sched_show_task);

static inline bool
state_filter_match(unsigned long state_filter, struct task_struct *p)
{
	unsigned int state = READ_ONCE(p->__state);

	/* no filter, everything matches */
	if (!state_filter)
		return true;

	/* filter, but doesn't match */
	if (!(state & state_filter))
		return false;

	/*
	 * When looking for TASK_UNINTERRUPTIBLE skip TASK_IDLE (allows
	 * TASK_KILLABLE).
	 */
	if (state_filter == TASK_UNINTERRUPTIBLE && (state & TASK_NOLOAD))
		return false;

	return true;
}


void show_state_filter(unsigned int state_filter)
{
	struct task_struct *g, *p;

	rcu_read_lock();
	for_each_process_thread(g, p) {
		/*
		 * reset the NMI-timeout, listing all files on a slow
		 * console might take a lot of time:
		 * Also, reset softlockup watchdogs on all CPUs, because
		 * another CPU might be blocked waiting for us to process
		 * an IPI.
		 */
		touch_nmi_watchdog();
		touch_all_softlockup_watchdogs();
		if (state_filter_match(state_filter, p))
			sched_show_task(p);
	}

#ifdef CONFIG_SCHED_DEBUG
	if (!state_filter)
		sysrq_sched_debug_show();
#endif
	rcu_read_unlock();
	/*
	 * Only show locks if all tasks are dumped:
	 */
	if (!state_filter)
		debug_show_all_locks();
}

/**
 * init_idle - set up an idle thread for a given CPU
 * @idle: task in question
 * @cpu: CPU the idle task belongs to
 *
 * NOTE: this function does not set the idle thread's NEED_RESCHED
 * flag, to make booting more robust.
 */
void __init init_idle(struct task_struct *idle, int cpu)
{
#ifdef CONFIG_SMP
	struct affinity_context ac = (struct affinity_context) {
		.new_mask  = cpumask_of(cpu),
		.flags     = 0,
	};
#endif
	struct rq *rq = cpu_rq(cpu);
	unsigned long flags;

	__sched_fork(0, idle);

	raw_spin_lock_irqsave(&idle->pi_lock, flags);
	raw_spin_rq_lock(rq);

	idle->__state = TASK_RUNNING;
	idle->se.exec_start = sched_clock();
	/*
	 * PF_KTHREAD should already be set at this point; regardless, make it
	 * look like a proper per-CPU kthread.
	 */
	idle->flags |= PF_KTHREAD | PF_NO_SETAFFINITY;
	kthread_set_per_cpu(idle, cpu);

#ifdef CONFIG_SMP
	/*
	 * It's possible that init_idle() gets called multiple times on a task,
	 * in that case do_set_cpus_allowed() will not do the right thing.
	 *
	 * And since this is boot we can forgo the serialization.
	 */
	set_cpus_allowed_common(idle, &ac);
#endif
	/*
	 * We're having a chicken and egg problem, even though we are
	 * holding rq->lock, the CPU isn't yet set to this CPU so the
	 * lockdep check in task_group() will fail.
	 *
	 * Similar case to sched_fork(). / Alternatively we could
	 * use task_rq_lock() here and obtain the other rq->lock.
	 *
	 * Silence PROVE_RCU
	 */
	rcu_read_lock();
	__set_task_cpu(idle, cpu);
	rcu_read_unlock();

	rq->idle = idle;
	rcu_assign_pointer(rq->curr, idle);
	idle->on_rq = TASK_ON_RQ_QUEUED;
#ifdef CONFIG_SMP
	idle->on_cpu = 1;
#endif
	raw_spin_rq_unlock(rq);
	raw_spin_unlock_irqrestore(&idle->pi_lock, flags);

	/* Set the preempt count _outside_ the spinlocks! */
	init_idle_preempt_count(idle, cpu);

	/*
	 * The idle tasks have their own, simple scheduling class:
	 */
	idle->sched_class = &idle_sched_class;
	ftrace_graph_init_idle_task(idle, cpu);
	vtime_init_idle(idle, cpu);
#ifdef CONFIG_SMP
	sprintf(idle->comm, "%s/%d", INIT_TASK_COMM, cpu);
#endif
}

#ifdef CONFIG_SMP

int cpuset_cpumask_can_shrink(const struct cpumask *cur,
			      const struct cpumask *trial)
{
	int ret = 1;

	if (cpumask_empty(cur))
		return ret;

	ret = dl_cpuset_cpumask_can_shrink(cur, trial);

	return ret;
}

int task_can_attach(struct task_struct *p)
{
	int ret = 0;

	/*
	 * Kthreads which disallow setaffinity shouldn't be moved
	 * to a new cpuset; we don't want to change their CPU
	 * affinity and isolating such threads by their set of
	 * allowed nodes is unnecessary.  Thus, cpusets are not
	 * applicable for such threads.  This prevents checking for
	 * success of set_cpus_allowed_ptr() on all attached tasks
	 * before cpus_mask may be changed.
	 */
	if (p->flags & PF_NO_SETAFFINITY)
		ret = -EINVAL;

	return ret;
}

bool sched_smp_initialized __read_mostly;

#ifdef CONFIG_NUMA_BALANCING
/* Migrate current task p to target_cpu */
int migrate_task_to(struct task_struct *p, int target_cpu)
{
	struct migration_arg arg = { p, target_cpu };
	int curr_cpu = task_cpu(p);

	if (curr_cpu == target_cpu)
		return 0;

	if (!cpumask_test_cpu(target_cpu, p->cpus_ptr))
		return -EINVAL;

	/* TODO: This is not properly updating schedstats */

	trace_sched_move_numa(p, curr_cpu, target_cpu);
	return stop_one_cpu(curr_cpu, migration_cpu_stop, &arg);
}

/*
 * Requeue a task on a given node and accurately track the number of NUMA
 * tasks on the runqueues
 */
void sched_setnuma(struct task_struct *p, int nid)
{
	bool queued, running;
	struct rq_flags rf;
	struct rq *rq;

	rq = task_rq_lock(p, &rf);
	queued = task_on_rq_queued(p);
	running = task_current(rq, p);

	if (queued)
		dequeue_task(rq, p, DEQUEUE_SAVE);
	if (running)
		put_prev_task(rq, p);

	p->numa_preferred_nid = nid;

	if (queued)
		enqueue_task(rq, p, ENQUEUE_RESTORE | ENQUEUE_NOCLOCK);
	if (running)
		set_next_task(rq, p);
	task_rq_unlock(rq, p, &rf);
}
#endif /* CONFIG_NUMA_BALANCING */

#ifdef CONFIG_HOTPLUG_CPU
/*
 * Ensure that the idle task is using init_mm right before its CPU goes
 * offline.
 */
void idle_task_exit(void)
{
	struct mm_struct *mm = current->active_mm;

	BUG_ON(cpu_online(smp_processor_id()));
	BUG_ON(current != this_rq()->idle);

	if (mm != &init_mm) {
		switch_mm(mm, &init_mm, current);
		finish_arch_post_lock_switch();
	}

	/* finish_cpu(), as ran on the BP, will clean up the active_mm state */
}

static int __balance_push_cpu_stop(void *arg)
{
	struct task_struct *p = arg;
	struct rq *rq = this_rq();
	struct rq_flags rf;
	int cpu;

	raw_spin_lock_irq(&p->pi_lock);
	rq_lock(rq, &rf);

	update_rq_clock(rq);

	if (task_rq(p) == rq && task_on_rq_queued(p)) {
		cpu = select_fallback_rq(rq->cpu, p);
		rq = __migrate_task(rq, &rf, p, cpu);
	}

	rq_unlock(rq, &rf);
	raw_spin_unlock_irq(&p->pi_lock);

	put_task_struct(p);

	return 0;
}

static DEFINE_PER_CPU(struct cpu_stop_work, push_work);

/*
 * Ensure we only run per-cpu kthreads once the CPU goes !active.
 *
 * This is enabled below SCHED_AP_ACTIVE; when !cpu_active(), but only
 * effective when the hotplug motion is down.
 */
static void balance_push(struct rq *rq)
{
	struct task_struct *push_task = rq->curr;

	lockdep_assert_rq_held(rq);

	/*
	 * Ensure the thing is persistent until balance_push_set(.on = false);
	 */
	rq->balance_callback = &balance_push_callback;

	/*
	 * Only active while going offline and when invoked on the outgoing
	 * CPU.
	 */
	if (!cpu_dying(rq->cpu) || rq != this_rq())
		return;

	/*
	 * Both the cpu-hotplug and stop task are in this case and are
	 * required to complete the hotplug process.
	 */
	if (kthread_is_per_cpu(push_task) ||
	    is_migration_disabled(push_task)) {

		/*
		 * If this is the idle task on the outgoing CPU try to wake
		 * up the hotplug control thread which might wait for the
		 * last task to vanish. The rcuwait_active() check is
		 * accurate here because the waiter is pinned on this CPU
		 * and can't obviously be running in parallel.
		 *
		 * On RT kernels this also has to check whether there are
		 * pinned and scheduled out tasks on the runqueue. They
		 * need to leave the migrate disabled section first.
		 */
		if (!rq->nr_running && !rq_has_pinned_tasks(rq) &&
		    rcuwait_active(&rq->hotplug_wait)) {
			raw_spin_rq_unlock(rq);
			rcuwait_wake_up(&rq->hotplug_wait);
			raw_spin_rq_lock(rq);
		}
		return;
	}

	get_task_struct(push_task);
	/*
	 * Temporarily drop rq->lock such that we can wake-up the stop task.
	 * Both preemption and IRQs are still disabled.
	 */
	preempt_disable();
	raw_spin_rq_unlock(rq);
	stop_one_cpu_nowait(rq->cpu, __balance_push_cpu_stop, push_task,
			    this_cpu_ptr(&push_work));
	preempt_enable();
	/*
	 * At this point need_resched() is true and we'll take the loop in
	 * schedule(). The next pick is obviously going to be the stop task
	 * which kthread_is_per_cpu() and will push this task away.
	 */
	raw_spin_rq_lock(rq);
}

static void balance_push_set(int cpu, bool on)
{
	struct rq *rq = cpu_rq(cpu);
	struct rq_flags rf;

	rq_lock_irqsave(rq, &rf);
	if (on) {
		WARN_ON_ONCE(rq->balance_callback);
		rq->balance_callback = &balance_push_callback;
	} else if (rq->balance_callback == &balance_push_callback) {
		rq->balance_callback = NULL;
	}
	rq_unlock_irqrestore(rq, &rf);
}

/*
 * Invoked from a CPUs hotplug control thread after the CPU has been marked
 * inactive. All tasks which are not per CPU kernel threads are either
 * pushed off this CPU now via balance_push() or placed on a different CPU
 * during wakeup. Wait until the CPU is quiescent.
 */
static void balance_hotplug_wait(void)
{
	struct rq *rq = this_rq();

	rcuwait_wait_event(&rq->hotplug_wait,
			   rq->nr_running == 1 && !rq_has_pinned_tasks(rq),
			   TASK_UNINTERRUPTIBLE);
}

#else

static inline void balance_push(struct rq *rq)
{
}

static inline void balance_push_set(int cpu, bool on)
{
}

static inline void balance_hotplug_wait(void)
{
}

#endif /* CONFIG_HOTPLUG_CPU */

void set_rq_online(struct rq *rq)
{
	if (!rq->online) {
		const struct sched_class *class;

		cpumask_set_cpu(rq->cpu, rq->rd->online);
		rq->online = 1;

		for_each_class(class) {
			if (class->rq_online)
				class->rq_online(rq);
		}
	}
}

void set_rq_offline(struct rq *rq)
{
	if (rq->online) {
		const struct sched_class *class;

		update_rq_clock(rq);
		for_each_class(class) {
			if (class->rq_offline)
				class->rq_offline(rq);
		}

		cpumask_clear_cpu(rq->cpu, rq->rd->online);
		rq->online = 0;
	}
}

/*
 * used to mark begin/end of suspend/resume:
 */
static int num_cpus_frozen;

/*
 * Update cpusets according to cpu_active mask.  If cpusets are
 * disabled, cpuset_update_active_cpus() becomes a simple wrapper
 * around partition_sched_domains().
 *
 * If we come here as part of a suspend/resume, don't touch cpusets because we
 * want to restore it back to its original state upon resume anyway.
 */
static void cpuset_cpu_active(void)
{
	if (cpuhp_tasks_frozen) {
		/*
		 * num_cpus_frozen tracks how many CPUs are involved in suspend
		 * resume sequence. As long as this is not the last online
		 * operation in the resume sequence, just build a single sched
		 * domain, ignoring cpusets.
		 */
		partition_sched_domains(1, NULL, NULL);
		if (--num_cpus_frozen)
			return;
		/*
		 * This is the last CPU online operation. So fall through and
		 * restore the original sched domains by considering the
		 * cpuset configurations.
		 */
		cpuset_force_rebuild();
	}
	cpuset_update_active_cpus();
}

static int cpuset_cpu_inactive(unsigned int cpu)
{
	if (!cpuhp_tasks_frozen) {
		int ret = dl_bw_check_overflow(cpu);

		if (ret)
			return ret;
		cpuset_update_active_cpus();
	} else {
		num_cpus_frozen++;
		partition_sched_domains(1, NULL, NULL);
	}
	return 0;
}

int sched_cpu_activate(unsigned int cpu)
{
	struct rq *rq = cpu_rq(cpu);
	struct rq_flags rf;

	/*
	 * Clear the balance_push callback and prepare to schedule
	 * regular tasks.
	 */
	balance_push_set(cpu, false);

#ifdef CONFIG_SCHED_SMT
	/*
	 * When going up, increment the number of cores with SMT present.
	 */
	if (cpumask_weight(cpu_smt_mask(cpu)) == 2)
		static_branch_inc_cpuslocked(&sched_smt_present);
#endif
	set_cpu_active(cpu, true);

	if (sched_smp_initialized) {
		sched_update_numa(cpu, true);
		sched_domains_numa_masks_set(cpu);
		cpuset_cpu_active();
	}

	/*
	 * Put the rq online, if not already. This happens:
	 *
	 * 1) In the early boot process, because we build the real domains
	 *    after all CPUs have been brought up.
	 *
	 * 2) At runtime, if cpuset_cpu_active() fails to rebuild the
	 *    domains.
	 */
	rq_lock_irqsave(rq, &rf);
	if (rq->rd) {
		BUG_ON(!cpumask_test_cpu(cpu, rq->rd->span));
		set_rq_online(rq);
	}
	rq_unlock_irqrestore(rq, &rf);

	return 0;
}

int sched_cpu_deactivate(unsigned int cpu)
{
	struct rq *rq = cpu_rq(cpu);
	struct rq_flags rf;
	int ret;

	/*
	 * Remove CPU from nohz.idle_cpus_mask to prevent participating in
	 * load balancing when not active
	 */
	nohz_balance_exit_idle(rq);

	set_cpu_active(cpu, false);

	/*
	 * From this point forward, this CPU will refuse to run any task that
	 * is not: migrate_disable() or KTHREAD_IS_PER_CPU, and will actively
	 * push those tasks away until this gets cleared, see
	 * sched_cpu_dying().
	 */
	balance_push_set(cpu, true);

	/*
	 * We've cleared cpu_active_mask / set balance_push, wait for all
	 * preempt-disabled and RCU users of this state to go away such that
	 * all new such users will observe it.
	 *
	 * Specifically, we rely on ttwu to no longer target this CPU, see
	 * ttwu_queue_cond() and is_cpu_allowed().
	 *
	 * Do sync before park smpboot threads to take care the rcu boost case.
	 */
	synchronize_rcu();

	rq_lock_irqsave(rq, &rf);
	if (rq->rd) {
		BUG_ON(!cpumask_test_cpu(cpu, rq->rd->span));
		set_rq_offline(rq);
	}
	rq_unlock_irqrestore(rq, &rf);

#ifdef CONFIG_SCHED_SMT
	/*
	 * When going down, decrement the number of cores with SMT present.
	 */
	if (cpumask_weight(cpu_smt_mask(cpu)) == 2)
		static_branch_dec_cpuslocked(&sched_smt_present);

	sched_core_cpu_deactivate(cpu);
#endif

	if (!sched_smp_initialized)
		return 0;

	sched_update_numa(cpu, false);
	ret = cpuset_cpu_inactive(cpu);
	if (ret) {
		balance_push_set(cpu, false);
		set_cpu_active(cpu, true);
		sched_update_numa(cpu, true);
		return ret;
	}
	sched_domains_numa_masks_clear(cpu);
	return 0;
}

static void sched_rq_cpu_starting(unsigned int cpu)
{
	struct rq *rq = cpu_rq(cpu);

	rq->calc_load_update = calc_load_update;
	update_max_interval();
}

int sched_cpu_starting(unsigned int cpu)
{
	sched_core_cpu_starting(cpu);
	sched_rq_cpu_starting(cpu);
	sched_tick_start(cpu);
	return 0;
}

#ifdef CONFIG_HOTPLUG_CPU

/*
 * Invoked immediately before the stopper thread is invoked to bring the
 * CPU down completely. At this point all per CPU kthreads except the
 * hotplug thread (current) and the stopper thread (inactive) have been
 * either parked or have been unbound from the outgoing CPU. Ensure that
 * any of those which might be on the way out are gone.
 *
 * If after this point a bound task is being woken on this CPU then the
 * responsible hotplug callback has failed to do it's job.
 * sched_cpu_dying() will catch it with the appropriate fireworks.
 */
int sched_cpu_wait_empty(unsigned int cpu)
{
	balance_hotplug_wait();
	return 0;
}

/*
 * Since this CPU is going 'away' for a while, fold any nr_active delta we
 * might have. Called from the CPU stopper task after ensuring that the
 * stopper is the last running task on the CPU, so nr_active count is
 * stable. We need to take the teardown thread which is calling this into
 * account, so we hand in adjust = 1 to the load calculation.
 *
 * Also see the comment "Global load-average calculations".
 */
static void calc_load_migrate(struct rq *rq)
{
	long delta = calc_load_fold_active(rq, 1);

	if (delta)
		atomic_long_add(delta, &calc_load_tasks);
}

static void dump_rq_tasks(struct rq *rq, const char *loglvl)
{
	struct task_struct *g, *p;
	int cpu = cpu_of(rq);

	lockdep_assert_rq_held(rq);

	printk("%sCPU%d enqueued tasks (%u total):\n", loglvl, cpu, rq->nr_running);
	for_each_process_thread(g, p) {
		if (task_cpu(p) != cpu)
			continue;

		if (!task_on_rq_queued(p))
			continue;

		printk("%s\tpid: %d, name: %s\n", loglvl, p->pid, p->comm);
	}
}

int sched_cpu_dying(unsigned int cpu)
{
	struct rq *rq = cpu_rq(cpu);
	struct rq_flags rf;

	/* Handle pending wakeups and then migrate everything off */
	sched_tick_stop(cpu);

	rq_lock_irqsave(rq, &rf);
	if (rq->nr_running != 1 || rq_has_pinned_tasks(rq)) {
		WARN(true, "Dying CPU not properly vacated!");
		dump_rq_tasks(rq, KERN_WARNING);
	}
	rq_unlock_irqrestore(rq, &rf);

	calc_load_migrate(rq);
	update_max_interval();
	hrtick_clear(rq);
	sched_core_cpu_dying(cpu);
	return 0;
}
#endif

void __init sched_init_smp(void)
{
	sched_init_numa(NUMA_NO_NODE);

	/*
	 * There's no userspace yet to cause hotplug operations; hence all the
	 * CPU masks are stable and all blatant races in the below code cannot
	 * happen.
	 */
	mutex_lock(&sched_domains_mutex);
	sched_init_domains(cpu_active_mask);
	mutex_unlock(&sched_domains_mutex);

	/* Move init over to a non-isolated CPU */
	if (set_cpus_allowed_ptr(current, housekeeping_cpumask(HK_TYPE_DOMAIN)) < 0)
		BUG();
	current->flags &= ~PF_NO_SETAFFINITY;
	sched_init_granularity();

	init_sched_rt_class();
	init_sched_dl_class();

	sched_smp_initialized = true;
}

static int __init migration_init(void)
{
	sched_cpu_starting(smp_processor_id());
	return 0;
}
early_initcall(migration_init);

#else
void __init sched_init_smp(void)
{
	sched_init_granularity();
}
#endif /* CONFIG_SMP */

int in_sched_functions(unsigned long addr)
{
	return in_lock_functions(addr) ||
		(addr >= (unsigned long)__sched_text_start
		&& addr < (unsigned long)__sched_text_end);
}

#ifdef CONFIG_CGROUP_SCHED
/*
 * Default task group.
 * Every task in system belongs to this group at bootup.
 */
struct task_group root_task_group;
LIST_HEAD(task_groups);

/* Cacheline aligned slab cache for task_group */
static struct kmem_cache *task_group_cache __ro_after_init;
#endif

void __init sched_init(void)
{
	unsigned long ptr = 0;
	int i;

	/* Make sure the linker didn't screw up */
	BUG_ON(&idle_sched_class != &fair_sched_class + 1 ||
	       &fair_sched_class != &rt_sched_class + 1 ||
	       &rt_sched_class   != &dl_sched_class + 1);
#ifdef CONFIG_SMP
	BUG_ON(&dl_sched_class != &stop_sched_class + 1);
#endif

	wait_bit_init();

#ifdef CONFIG_FAIR_GROUP_SCHED
	ptr += 2 * nr_cpu_ids * sizeof(void **);
#endif
#ifdef CONFIG_RT_GROUP_SCHED
	ptr += 2 * nr_cpu_ids * sizeof(void **);
#endif
	if (ptr) {
		ptr = (unsigned long)kzalloc(ptr, GFP_NOWAIT);

#ifdef CONFIG_FAIR_GROUP_SCHED
		root_task_group.se = (struct sched_entity **)ptr;
		ptr += nr_cpu_ids * sizeof(void **);

		root_task_group.cfs_rq = (struct cfs_rq **)ptr;
		ptr += nr_cpu_ids * sizeof(void **);

		root_task_group.shares = ROOT_TASK_GROUP_LOAD;
		init_cfs_bandwidth(&root_task_group.cfs_bandwidth, NULL);
#endif /* CONFIG_FAIR_GROUP_SCHED */
#ifdef CONFIG_RT_GROUP_SCHED
		root_task_group.rt_se = (struct sched_rt_entity **)ptr;
		ptr += nr_cpu_ids * sizeof(void **);

		root_task_group.rt_rq = (struct rt_rq **)ptr;
		ptr += nr_cpu_ids * sizeof(void **);

#endif /* CONFIG_RT_GROUP_SCHED */
	}

	init_rt_bandwidth(&def_rt_bandwidth, global_rt_period(), global_rt_runtime());

#ifdef CONFIG_SMP
	init_defrootdomain();
#endif

#ifdef CONFIG_RT_GROUP_SCHED
	init_rt_bandwidth(&root_task_group.rt_bandwidth,
			global_rt_period(), global_rt_runtime());
#endif /* CONFIG_RT_GROUP_SCHED */

#ifdef CONFIG_CGROUP_SCHED
	task_group_cache = KMEM_CACHE(task_group, 0);

	list_add(&root_task_group.list, &task_groups);
	INIT_LIST_HEAD(&root_task_group.children);
	INIT_LIST_HEAD(&root_task_group.siblings);
	autogroup_init(&init_task);
#endif /* CONFIG_CGROUP_SCHED */

	for_each_possible_cpu(i) {
		struct rq *rq;

		rq = cpu_rq(i);
		raw_spin_lock_init(&rq->__lock);
		rq->nr_running = 0;
		rq->calc_load_active = 0;
		rq->calc_load_update = jiffies + LOAD_FREQ;
		init_cfs_rq(&rq->cfs);
		init_rt_rq(&rq->rt);
		init_dl_rq(&rq->dl);
#ifdef CONFIG_FAIR_GROUP_SCHED
		INIT_LIST_HEAD(&rq->leaf_cfs_rq_list);
		rq->tmp_alone_branch = &rq->leaf_cfs_rq_list;
		/*
		 * How much CPU bandwidth does root_task_group get?
		 *
		 * In case of task-groups formed thr' the cgroup filesystem, it
		 * gets 100% of the CPU resources in the system. This overall
		 * system CPU resource is divided among the tasks of
		 * root_task_group and its child task-groups in a fair manner,
		 * based on each entity's (task or task-group's) weight
		 * (se->load.weight).
		 *
		 * In other words, if root_task_group has 10 tasks of weight
		 * 1024) and two child groups A0 and A1 (of weight 1024 each),
		 * then A0's share of the CPU resource is:
		 *
		 *	A0's bandwidth = 1024 / (10*1024 + 1024 + 1024) = 8.33%
		 *
		 * We achieve this by letting root_task_group's tasks sit
		 * directly in rq->cfs (i.e root_task_group->se[] = NULL).
		 */
		init_tg_cfs_entry(&root_task_group, &rq->cfs, NULL, i, NULL);
#endif /* CONFIG_FAIR_GROUP_SCHED */

		rq->rt.rt_runtime = def_rt_bandwidth.rt_runtime;
#ifdef CONFIG_RT_GROUP_SCHED
		init_tg_rt_entry(&root_task_group, &rq->rt, NULL, i, NULL);
#endif
#ifdef CONFIG_SMP
		rq->sd = NULL;
		rq->rd = NULL;
		rq->cpu_capacity = SCHED_CAPACITY_SCALE;
		rq->balance_callback = &balance_push_callback;
		rq->active_balance = 0;
		rq->next_balance = jiffies;
		rq->push_cpu = 0;
		rq->cpu = i;
		rq->online = 0;
		rq->idle_stamp = 0;
		rq->avg_idle = 2*sysctl_sched_migration_cost;
		rq->max_idle_balance_cost = sysctl_sched_migration_cost;

		INIT_LIST_HEAD(&rq->cfs_tasks);

		rq_attach_root(rq, &def_root_domain);
#ifdef CONFIG_NO_HZ_COMMON
		rq->last_blocked_load_update_tick = jiffies;
		atomic_set(&rq->nohz_flags, 0);

		INIT_CSD(&rq->nohz_csd, nohz_csd_func, rq);
#endif
#ifdef CONFIG_HOTPLUG_CPU
		rcuwait_init(&rq->hotplug_wait);
#endif
#endif /* CONFIG_SMP */
		hrtick_rq_init(rq);
		atomic_set(&rq->nr_iowait, 0);

#ifdef CONFIG_SCHED_CORE
		rq->core = rq;
		rq->core_pick = NULL;
		rq->core_enabled = 0;
		rq->core_tree = RB_ROOT;
		rq->core_forceidle_count = 0;
		rq->core_forceidle_occupation = 0;
		rq->core_forceidle_start = 0;

		rq->core_cookie = 0UL;
#endif
		zalloc_cpumask_var_node(&rq->scratch_mask, GFP_KERNEL, cpu_to_node(i));
	}

	set_load_weight(&init_task, false);

	/*
	 * The boot idle thread does lazy MMU switching as well:
	 */
	mmgrab_lazy_tlb(&init_mm);
	enter_lazy_tlb(&init_mm, current);

	/*
	 * The idle task doesn't need the kthread struct to function, but it
	 * is dressed up as a per-CPU kthread and thus needs to play the part
	 * if we want to avoid special-casing it in code that deals with per-CPU
	 * kthreads.
	 */
	WARN_ON(!set_kthread_struct(current));

	/*
	 * Make us the idle thread. Technically, schedule() should not be
	 * called from this thread, however somewhere below it might be,
	 * but because we are the idle thread, we just pick up running again
	 * when this runqueue becomes "idle".
	 */
	init_idle(current, smp_processor_id());

	calc_load_update = jiffies + LOAD_FREQ;

#ifdef CONFIG_SMP
	idle_thread_set_boot_cpu();
	balance_push_set(smp_processor_id(), false);
#endif
	init_sched_fair_class();

	psi_init();

	init_uclamp();

	preempt_dynamic_init();

	scheduler_running = 1;
}

#ifdef CONFIG_DEBUG_ATOMIC_SLEEP

void __might_sleep(const char *file, int line)
{
	unsigned int state = get_current_state();
	/*
	 * Blocking primitives will set (and therefore destroy) current->state,
	 * since we will exit with TASK_RUNNING make sure we enter with it,
	 * otherwise we will destroy state.
	 */
	WARN_ONCE(state != TASK_RUNNING && current->task_state_change,
			"do not call blocking ops when !TASK_RUNNING; "
			"state=%x set at [<%p>] %pS\n", state,
			(void *)current->task_state_change,
			(void *)current->task_state_change);

	__might_resched(file, line, 0);
}
EXPORT_SYMBOL(__might_sleep);

static void print_preempt_disable_ip(int preempt_offset, unsigned long ip)
{
	if (!IS_ENABLED(CONFIG_DEBUG_PREEMPT))
		return;

	if (preempt_count() == preempt_offset)
		return;

	pr_err("Preemption disabled at:");
	print_ip_sym(KERN_ERR, ip);
}

static inline bool resched_offsets_ok(unsigned int offsets)
{
	unsigned int nested = preempt_count();

	nested += rcu_preempt_depth() << MIGHT_RESCHED_RCU_SHIFT;

	return nested == offsets;
}

void __might_resched(const char *file, int line, unsigned int offsets)
{
	/* Ratelimiting timestamp: */
	static unsigned long prev_jiffy;

	unsigned long preempt_disable_ip;

	/* WARN_ON_ONCE() by default, no rate limit required: */
	rcu_sleep_check();

	if ((resched_offsets_ok(offsets) && !irqs_disabled() &&
	     !is_idle_task(current) && !current->non_block_count) ||
	    system_state == SYSTEM_BOOTING || system_state > SYSTEM_RUNNING ||
	    oops_in_progress)
		return;

	if (time_before(jiffies, prev_jiffy + HZ) && prev_jiffy)
		return;
	prev_jiffy = jiffies;

	/* Save this before calling printk(), since that will clobber it: */
	preempt_disable_ip = get_preempt_disable_ip(current);

	pr_err("BUG: sleeping function called from invalid context at %s:%d\n",
	       file, line);
	pr_err("in_atomic(): %d, irqs_disabled(): %d, non_block: %d, pid: %d, name: %s\n",
	       in_atomic(), irqs_disabled(), current->non_block_count,
	       current->pid, current->comm);
	pr_err("preempt_count: %x, expected: %x\n", preempt_count(),
	       offsets & MIGHT_RESCHED_PREEMPT_MASK);

	if (IS_ENABLED(CONFIG_PREEMPT_RCU)) {
		pr_err("RCU nest depth: %d, expected: %u\n",
		       rcu_preempt_depth(), offsets >> MIGHT_RESCHED_RCU_SHIFT);
	}

	if (task_stack_end_corrupted(current))
		pr_emerg("Thread overran stack, or stack corrupted\n");

	debug_show_held_locks(current);
	if (irqs_disabled())
		print_irqtrace_events(current);

	print_preempt_disable_ip(offsets & MIGHT_RESCHED_PREEMPT_MASK,
				 preempt_disable_ip);

	dump_stack();
	add_taint(TAINT_WARN, LOCKDEP_STILL_OK);
}
EXPORT_SYMBOL(__might_resched);

void __cant_sleep(const char *file, int line, int preempt_offset)
{
	static unsigned long prev_jiffy;

	if (irqs_disabled())
		return;

	if (!IS_ENABLED(CONFIG_PREEMPT_COUNT))
		return;

	if (preempt_count() > preempt_offset)
		return;

	if (time_before(jiffies, prev_jiffy + HZ) && prev_jiffy)
		return;
	prev_jiffy = jiffies;

	printk(KERN_ERR "BUG: assuming atomic context at %s:%d\n", file, line);
	printk(KERN_ERR "in_atomic(): %d, irqs_disabled(): %d, pid: %d, name: %s\n",
			in_atomic(), irqs_disabled(),
			current->pid, current->comm);

	debug_show_held_locks(current);
	dump_stack();
	add_taint(TAINT_WARN, LOCKDEP_STILL_OK);
}
EXPORT_SYMBOL_GPL(__cant_sleep);

#ifdef CONFIG_SMP
void __cant_migrate(const char *file, int line)
{
	static unsigned long prev_jiffy;

	if (irqs_disabled())
		return;

	if (is_migration_disabled(current))
		return;

	if (!IS_ENABLED(CONFIG_PREEMPT_COUNT))
		return;

	if (preempt_count() > 0)
		return;

	if (time_before(jiffies, prev_jiffy + HZ) && prev_jiffy)
		return;
	prev_jiffy = jiffies;

	pr_err("BUG: assuming non migratable context at %s:%d\n", file, line);
	pr_err("in_atomic(): %d, irqs_disabled(): %d, migration_disabled() %u pid: %d, name: %s\n",
	       in_atomic(), irqs_disabled(), is_migration_disabled(current),
	       current->pid, current->comm);

	debug_show_held_locks(current);
	dump_stack();
	add_taint(TAINT_WARN, LOCKDEP_STILL_OK);
}
EXPORT_SYMBOL_GPL(__cant_migrate);
#endif
#endif

#ifdef CONFIG_MAGIC_SYSRQ
void normalize_rt_tasks(void)
{
	struct task_struct *g, *p;
	struct sched_attr attr = {
		.sched_policy = SCHED_NORMAL,
	};

	read_lock(&tasklist_lock);
	for_each_process_thread(g, p) {
		/*
		 * Only normalize user tasks:
		 */
		if (p->flags & PF_KTHREAD)
			continue;

		p->se.exec_start = 0;
		schedstat_set(p->stats.wait_start,  0);
		schedstat_set(p->stats.sleep_start, 0);
		schedstat_set(p->stats.block_start, 0);

		if (!dl_task(p) && !rt_task(p)) {
			/*
			 * Renice negative nice level userspace
			 * tasks back to 0:
			 */
			if (task_nice(p) < 0)
				set_user_nice(p, 0);
			continue;
		}

		__sched_setscheduler(p, &attr, false, false);
	}
	read_unlock(&tasklist_lock);
}

#endif /* CONFIG_MAGIC_SYSRQ */

#if defined(CONFIG_KGDB_KDB)
/*
 * These functions are only useful for kdb.
 *
 * They can only be called when the whole system has been
 * stopped - every CPU needs to be quiescent, and no scheduling
 * activity can take place. Using them for anything else would
 * be a serious bug, and as a result, they aren't even visible
 * under any other configuration.
 */

/**
 * curr_task - return the current task for a given CPU.
 * @cpu: the processor in question.
 *
 * ONLY VALID WHEN THE WHOLE SYSTEM IS STOPPED!
 *
 * Return: The current task for @cpu.
 */
struct task_struct *curr_task(int cpu)
{
	return cpu_curr(cpu);
}

#endif /* defined(CONFIG_KGDB_KDB) */

#ifdef CONFIG_CGROUP_SCHED
/* task_group_lock serializes the addition/removal of task groups */
static DEFINE_SPINLOCK(task_group_lock);

static inline void alloc_uclamp_sched_group(struct task_group *tg,
					    struct task_group *parent)
{
#ifdef CONFIG_UCLAMP_TASK_GROUP
	enum uclamp_id clamp_id;

	for_each_clamp_id(clamp_id) {
		uclamp_se_set(&tg->uclamp_req[clamp_id],
			      uclamp_none(clamp_id), false);
		tg->uclamp[clamp_id] = parent->uclamp[clamp_id];
	}
#endif
}

static void sched_free_group(struct task_group *tg)
{
	free_fair_sched_group(tg);
	free_rt_sched_group(tg);
	autogroup_free(tg);
	kmem_cache_free(task_group_cache, tg);
}

static void sched_free_group_rcu(struct rcu_head *rcu)
{
	sched_free_group(container_of(rcu, struct task_group, rcu));
}

static void sched_unregister_group(struct task_group *tg)
{
	unregister_fair_sched_group(tg);
	unregister_rt_sched_group(tg);
	/*
	 * We have to wait for yet another RCU grace period to expire, as
	 * print_cfs_stats() might run concurrently.
	 */
	call_rcu(&tg->rcu, sched_free_group_rcu);
}

/* allocate runqueue etc for a new task group */
struct task_group *sched_create_group(struct task_group *parent)
{
	struct task_group *tg;

	tg = kmem_cache_alloc(task_group_cache, GFP_KERNEL | __GFP_ZERO);
	if (!tg)
		return ERR_PTR(-ENOMEM);

	if (!alloc_fair_sched_group(tg, parent))
		goto err;

	if (!alloc_rt_sched_group(tg, parent))
		goto err;

	alloc_uclamp_sched_group(tg, parent);

	return tg;

err:
	sched_free_group(tg);
	return ERR_PTR(-ENOMEM);
}

void sched_online_group(struct task_group *tg, struct task_group *parent)
{
	unsigned long flags;

	spin_lock_irqsave(&task_group_lock, flags);
	list_add_rcu(&tg->list, &task_groups);

	/* Root should already exist: */
	WARN_ON(!parent);

	tg->parent = parent;
	INIT_LIST_HEAD(&tg->children);
	list_add_rcu(&tg->siblings, &parent->children);
	spin_unlock_irqrestore(&task_group_lock, flags);

	online_fair_sched_group(tg);
}

/* rcu callback to free various structures associated with a task group */
static void sched_unregister_group_rcu(struct rcu_head *rhp)
{
	/* Now it should be safe to free those cfs_rqs: */
	sched_unregister_group(container_of(rhp, struct task_group, rcu));
}

void sched_destroy_group(struct task_group *tg)
{
	/* Wait for possible concurrent references to cfs_rqs complete: */
	call_rcu(&tg->rcu, sched_unregister_group_rcu);
}

void sched_release_group(struct task_group *tg)
{
	unsigned long flags;

	/*
	 * Unlink first, to avoid walk_tg_tree_from() from finding us (via
	 * sched_cfs_period_timer()).
	 *
	 * For this to be effective, we have to wait for all pending users of
	 * this task group to leave their RCU critical section to ensure no new
	 * user will see our dying task group any more. Specifically ensure
	 * that tg_unthrottle_up() won't add decayed cfs_rq's to it.
	 *
	 * We therefore defer calling unregister_fair_sched_group() to
	 * sched_unregister_group() which is guarantied to get called only after the
	 * current RCU grace period has expired.
	 */
	spin_lock_irqsave(&task_group_lock, flags);
	list_del_rcu(&tg->list);
	list_del_rcu(&tg->siblings);
	spin_unlock_irqrestore(&task_group_lock, flags);
}

static struct task_group *sched_get_task_group(struct task_struct *tsk)
{
	struct task_group *tg;

	/*
	 * All callers are synchronized by task_rq_lock(); we do not use RCU
	 * which is pointless here. Thus, we pass "true" to task_css_check()
	 * to prevent lockdep warnings.
	 */
	tg = container_of(task_css_check(tsk, cpu_cgrp_id, true),
			  struct task_group, css);
	tg = autogroup_task_group(tsk, tg);

	return tg;
}

static void sched_change_group(struct task_struct *tsk, struct task_group *group)
{
	tsk->sched_task_group = group;

#ifdef CONFIG_FAIR_GROUP_SCHED
	if (tsk->sched_class->task_change_group)
		tsk->sched_class->task_change_group(tsk);
	else
#endif
		set_task_rq(tsk, task_cpu(tsk));
}

/*
 * Change task's runqueue when it moves between groups.
 *
 * The caller of this function should have put the task in its new group by
 * now. This function just updates tsk->se.cfs_rq and tsk->se.parent to reflect
 * its new group.
 */
void sched_move_task(struct task_struct *tsk)
{
	int queued, running, queue_flags =
		DEQUEUE_SAVE | DEQUEUE_MOVE | DEQUEUE_NOCLOCK;
	struct task_group *group;
	struct rq *rq;

	CLASS(task_rq_lock, rq_guard)(tsk);
	rq = rq_guard.rq;

	/*
	 * Esp. with SCHED_AUTOGROUP enabled it is possible to get superfluous
	 * group changes.
	 */
	group = sched_get_task_group(tsk);
	if (group == tsk->sched_task_group)
		return;

	update_rq_clock(rq);

	running = task_current(rq, tsk);
	queued = task_on_rq_queued(tsk);

	if (queued)
		dequeue_task(rq, tsk, queue_flags);
	if (running)
		put_prev_task(rq, tsk);

	sched_change_group(tsk, group);

	if (queued)
		enqueue_task(rq, tsk, queue_flags);
	if (running) {
		set_next_task(rq, tsk);
		/*
		 * After changing group, the running task may have joined a
		 * throttled one but it's still the running task. Trigger a
		 * resched to make sure that task can still run.
		 */
		resched_curr(rq);
	}
}

static inline struct task_group *css_tg(struct cgroup_subsys_state *css)
{
	return css ? container_of(css, struct task_group, css) : NULL;
}

static struct cgroup_subsys_state *
cpu_cgroup_css_alloc(struct cgroup_subsys_state *parent_css)
{
	struct task_group *parent = css_tg(parent_css);
	struct task_group *tg;

	if (!parent) {
		/* This is early initialization for the top cgroup */
		return &root_task_group.css;
	}

	tg = sched_create_group(parent);
	if (IS_ERR(tg))
		return ERR_PTR(-ENOMEM);

	return &tg->css;
}

/* Expose task group only after completing cgroup initialization */
static int cpu_cgroup_css_online(struct cgroup_subsys_state *css)
{
	struct task_group *tg = css_tg(css);
	struct task_group *parent = css_tg(css->parent);

	if (parent)
		sched_online_group(tg, parent);

#ifdef CONFIG_UCLAMP_TASK_GROUP
	/* Propagate the effective uclamp value for the new group */
	guard(mutex)(&uclamp_mutex);
	guard(rcu)();
	cpu_util_update_eff(css);
#endif

	return 0;
}

static void cpu_cgroup_css_released(struct cgroup_subsys_state *css)
{
	struct task_group *tg = css_tg(css);

	sched_release_group(tg);
}

static void cpu_cgroup_css_free(struct cgroup_subsys_state *css)
{
	struct task_group *tg = css_tg(css);

	/*
	 * Relies on the RCU grace period between css_released() and this.
	 */
	sched_unregister_group(tg);
}

#ifdef CONFIG_RT_GROUP_SCHED
static int cpu_cgroup_can_attach(struct cgroup_taskset *tset)
{
	struct task_struct *task;
	struct cgroup_subsys_state *css;

	cgroup_taskset_for_each(task, css, tset) {
		if (!sched_rt_can_attach(css_tg(css), task))
			return -EINVAL;
	}
	return 0;
}
#endif

static void cpu_cgroup_attach(struct cgroup_taskset *tset)
{
	struct task_struct *task;
	struct cgroup_subsys_state *css;

	cgroup_taskset_for_each(task, css, tset)
		sched_move_task(task);
}

#ifdef CONFIG_UCLAMP_TASK_GROUP
static void cpu_util_update_eff(struct cgroup_subsys_state *css)
{
	struct cgroup_subsys_state *top_css = css;
	struct uclamp_se *uc_parent = NULL;
	struct uclamp_se *uc_se = NULL;
	unsigned int eff[UCLAMP_CNT];
	enum uclamp_id clamp_id;
	unsigned int clamps;

	lockdep_assert_held(&uclamp_mutex);
	SCHED_WARN_ON(!rcu_read_lock_held());

	css_for_each_descendant_pre(css, top_css) {
		uc_parent = css_tg(css)->parent
			? css_tg(css)->parent->uclamp : NULL;

		for_each_clamp_id(clamp_id) {
			/* Assume effective clamps matches requested clamps */
			eff[clamp_id] = css_tg(css)->uclamp_req[clamp_id].value;
			/* Cap effective clamps with parent's effective clamps */
			if (uc_parent &&
			    eff[clamp_id] > uc_parent[clamp_id].value) {
				eff[clamp_id] = uc_parent[clamp_id].value;
			}
		}
		/* Ensure protection is always capped by limit */
		eff[UCLAMP_MIN] = min(eff[UCLAMP_MIN], eff[UCLAMP_MAX]);

		/* Propagate most restrictive effective clamps */
		clamps = 0x0;
		uc_se = css_tg(css)->uclamp;
		for_each_clamp_id(clamp_id) {
			if (eff[clamp_id] == uc_se[clamp_id].value)
				continue;
			uc_se[clamp_id].value = eff[clamp_id];
			uc_se[clamp_id].bucket_id = uclamp_bucket_id(eff[clamp_id]);
			clamps |= (0x1 << clamp_id);
		}
		if (!clamps) {
			css = css_rightmost_descendant(css);
			continue;
		}

		/* Immediately update descendants RUNNABLE tasks */
		uclamp_update_active_tasks(css);
	}
}

/*
 * Integer 10^N with a given N exponent by casting to integer the literal "1eN"
 * C expression. Since there is no way to convert a macro argument (N) into a
 * character constant, use two levels of macros.
 */
#define _POW10(exp) ((unsigned int)1e##exp)
#define POW10(exp) _POW10(exp)

struct uclamp_request {
#define UCLAMP_PERCENT_SHIFT	2
#define UCLAMP_PERCENT_SCALE	(100 * POW10(UCLAMP_PERCENT_SHIFT))
	s64 percent;
	u64 util;
	int ret;
};

static inline struct uclamp_request
capacity_from_percent(char *buf)
{
	struct uclamp_request req = {
		.percent = UCLAMP_PERCENT_SCALE,
		.util = SCHED_CAPACITY_SCALE,
		.ret = 0,
	};

	buf = strim(buf);
	if (strcmp(buf, "max")) {
		req.ret = cgroup_parse_float(buf, UCLAMP_PERCENT_SHIFT,
					     &req.percent);
		if (req.ret)
			return req;
		if ((u64)req.percent > UCLAMP_PERCENT_SCALE) {
			req.ret = -ERANGE;
			return req;
		}

		req.util = req.percent << SCHED_CAPACITY_SHIFT;
		req.util = DIV_ROUND_CLOSEST_ULL(req.util, UCLAMP_PERCENT_SCALE);
	}

	return req;
}

static ssize_t cpu_uclamp_write(struct kernfs_open_file *of, char *buf,
				size_t nbytes, loff_t off,
				enum uclamp_id clamp_id)
{
	struct uclamp_request req;
	struct task_group *tg;

	req = capacity_from_percent(buf);
	if (req.ret)
		return req.ret;

	static_branch_enable(&sched_uclamp_used);

	guard(mutex)(&uclamp_mutex);
	guard(rcu)();

	tg = css_tg(of_css(of));
	if (tg->uclamp_req[clamp_id].value != req.util)
		uclamp_se_set(&tg->uclamp_req[clamp_id], req.util, false);

	/*
	 * Because of not recoverable conversion rounding we keep track of the
	 * exact requested value
	 */
	tg->uclamp_pct[clamp_id] = req.percent;

	/* Update effective clamps to track the most restrictive value */
	cpu_util_update_eff(of_css(of));

	return nbytes;
}

static ssize_t cpu_uclamp_min_write(struct kernfs_open_file *of,
				    char *buf, size_t nbytes,
				    loff_t off)
{
	return cpu_uclamp_write(of, buf, nbytes, off, UCLAMP_MIN);
}

static ssize_t cpu_uclamp_max_write(struct kernfs_open_file *of,
				    char *buf, size_t nbytes,
				    loff_t off)
{
	return cpu_uclamp_write(of, buf, nbytes, off, UCLAMP_MAX);
}

static inline void cpu_uclamp_print(struct seq_file *sf,
				    enum uclamp_id clamp_id)
{
	struct task_group *tg;
	u64 util_clamp;
	u64 percent;
	u32 rem;

	scoped_guard (rcu) {
		tg = css_tg(seq_css(sf));
		util_clamp = tg->uclamp_req[clamp_id].value;
	}

	if (util_clamp == SCHED_CAPACITY_SCALE) {
		seq_puts(sf, "max\n");
		return;
	}

	percent = tg->uclamp_pct[clamp_id];
	percent = div_u64_rem(percent, POW10(UCLAMP_PERCENT_SHIFT), &rem);
	seq_printf(sf, "%llu.%0*u\n", percent, UCLAMP_PERCENT_SHIFT, rem);
}

static int cpu_uclamp_min_show(struct seq_file *sf, void *v)
{
	cpu_uclamp_print(sf, UCLAMP_MIN);
	return 0;
}

static int cpu_uclamp_max_show(struct seq_file *sf, void *v)
{
	cpu_uclamp_print(sf, UCLAMP_MAX);
	return 0;
}
#endif /* CONFIG_UCLAMP_TASK_GROUP */

#ifdef CONFIG_FAIR_GROUP_SCHED
static int cpu_shares_write_u64(struct cgroup_subsys_state *css,
				struct cftype *cftype, u64 shareval)
{
	if (shareval > scale_load_down(ULONG_MAX))
		shareval = MAX_SHARES;
	return sched_group_set_shares(css_tg(css), scale_load(shareval));
}

static u64 cpu_shares_read_u64(struct cgroup_subsys_state *css,
			       struct cftype *cft)
{
	struct task_group *tg = css_tg(css);

	return (u64) scale_load_down(tg->shares);
}

#ifdef CONFIG_CFS_BANDWIDTH
static DEFINE_MUTEX(cfs_constraints_mutex);

const u64 max_cfs_quota_period = 1 * NSEC_PER_SEC; /* 1s */
static const u64 min_cfs_quota_period = 1 * NSEC_PER_MSEC; /* 1ms */
/* More than 203 days if BW_SHIFT equals 20. */
static const u64 max_cfs_runtime = MAX_BW * NSEC_PER_USEC;

static int __cfs_schedulable(struct task_group *tg, u64 period, u64 runtime);

static int tg_set_cfs_bandwidth(struct task_group *tg, u64 period, u64 quota,
				u64 burst)
{
	int i, ret = 0, runtime_enabled, runtime_was_enabled;
	struct cfs_bandwidth *cfs_b = &tg->cfs_bandwidth;

	if (tg == &root_task_group)
		return -EINVAL;

	/*
	 * Ensure we have at some amount of bandwidth every period.  This is
	 * to prevent reaching a state of large arrears when throttled via
	 * entity_tick() resulting in prolonged exit starvation.
	 */
	if (quota < min_cfs_quota_period || period < min_cfs_quota_period)
		return -EINVAL;

	/*
	 * Likewise, bound things on the other side by preventing insane quota
	 * periods.  This also allows us to normalize in computing quota
	 * feasibility.
	 */
	if (period > max_cfs_quota_period)
		return -EINVAL;

	/*
	 * Bound quota to defend quota against overflow during bandwidth shift.
	 */
	if (quota != RUNTIME_INF && quota > max_cfs_runtime)
		return -EINVAL;

	if (quota != RUNTIME_INF && (burst > quota ||
				     burst + quota > max_cfs_runtime))
		return -EINVAL;

	/*
	 * Prevent race between setting of cfs_rq->runtime_enabled and
	 * unthrottle_offline_cfs_rqs().
	 */
	guard(cpus_read_lock)();
	guard(mutex)(&cfs_constraints_mutex);

	ret = __cfs_schedulable(tg, period, quota);
	if (ret)
		return ret;

	runtime_enabled = quota != RUNTIME_INF;
	runtime_was_enabled = cfs_b->quota != RUNTIME_INF;
	/*
	 * If we need to toggle cfs_bandwidth_used, off->on must occur
	 * before making related changes, and on->off must occur afterwards
	 */
	if (runtime_enabled && !runtime_was_enabled)
		cfs_bandwidth_usage_inc();

	scoped_guard (raw_spinlock_irq, &cfs_b->lock) {
		cfs_b->period = ns_to_ktime(period);
		cfs_b->quota = quota;
		cfs_b->burst = burst;

		__refill_cfs_bandwidth_runtime(cfs_b);

		/*
		 * Restart the period timer (if active) to handle new
		 * period expiry:
		 */
		if (runtime_enabled)
			start_cfs_bandwidth(cfs_b);
	}

	for_each_online_cpu(i) {
		struct cfs_rq *cfs_rq = tg->cfs_rq[i];
		struct rq *rq = cfs_rq->rq;

		guard(rq_lock_irq)(rq);
		cfs_rq->runtime_enabled = runtime_enabled;
		cfs_rq->runtime_remaining = 0;

		if (cfs_rq->throttled)
			unthrottle_cfs_rq(cfs_rq);
	}

	if (runtime_was_enabled && !runtime_enabled)
		cfs_bandwidth_usage_dec();

	return 0;
}

static int tg_set_cfs_quota(struct task_group *tg, long cfs_quota_us)
{
	u64 quota, period, burst;

	period = ktime_to_ns(tg->cfs_bandwidth.period);
	burst = tg->cfs_bandwidth.burst;
	if (cfs_quota_us < 0)
		quota = RUNTIME_INF;
	else if ((u64)cfs_quota_us <= U64_MAX / NSEC_PER_USEC)
		quota = (u64)cfs_quota_us * NSEC_PER_USEC;
	else
		return -EINVAL;

	return tg_set_cfs_bandwidth(tg, period, quota, burst);
}

static long tg_get_cfs_quota(struct task_group *tg)
{
	u64 quota_us;

	if (tg->cfs_bandwidth.quota == RUNTIME_INF)
		return -1;

	quota_us = tg->cfs_bandwidth.quota;
	do_div(quota_us, NSEC_PER_USEC);

	return quota_us;
}

static int tg_set_cfs_period(struct task_group *tg, long cfs_period_us)
{
	u64 quota, period, burst;

	if ((u64)cfs_period_us > U64_MAX / NSEC_PER_USEC)
		return -EINVAL;

	period = (u64)cfs_period_us * NSEC_PER_USEC;
	quota = tg->cfs_bandwidth.quota;
	burst = tg->cfs_bandwidth.burst;

	return tg_set_cfs_bandwidth(tg, period, quota, burst);
}

static long tg_get_cfs_period(struct task_group *tg)
{
	u64 cfs_period_us;

	cfs_period_us = ktime_to_ns(tg->cfs_bandwidth.period);
	do_div(cfs_period_us, NSEC_PER_USEC);

	return cfs_period_us;
}

static int tg_set_cfs_burst(struct task_group *tg, long cfs_burst_us)
{
	u64 quota, period, burst;

	if ((u64)cfs_burst_us > U64_MAX / NSEC_PER_USEC)
		return -EINVAL;

	burst = (u64)cfs_burst_us * NSEC_PER_USEC;
	period = ktime_to_ns(tg->cfs_bandwidth.period);
	quota = tg->cfs_bandwidth.quota;

	return tg_set_cfs_bandwidth(tg, period, quota, burst);
}

static long tg_get_cfs_burst(struct task_group *tg)
{
	u64 burst_us;

	burst_us = tg->cfs_bandwidth.burst;
	do_div(burst_us, NSEC_PER_USEC);

	return burst_us;
}

static s64 cpu_cfs_quota_read_s64(struct cgroup_subsys_state *css,
				  struct cftype *cft)
{
	return tg_get_cfs_quota(css_tg(css));
}

static int cpu_cfs_quota_write_s64(struct cgroup_subsys_state *css,
				   struct cftype *cftype, s64 cfs_quota_us)
{
	return tg_set_cfs_quota(css_tg(css), cfs_quota_us);
}

static u64 cpu_cfs_period_read_u64(struct cgroup_subsys_state *css,
				   struct cftype *cft)
{
	return tg_get_cfs_period(css_tg(css));
}

static int cpu_cfs_period_write_u64(struct cgroup_subsys_state *css,
				    struct cftype *cftype, u64 cfs_period_us)
{
	return tg_set_cfs_period(css_tg(css), cfs_period_us);
}

static u64 cpu_cfs_burst_read_u64(struct cgroup_subsys_state *css,
				  struct cftype *cft)
{
	return tg_get_cfs_burst(css_tg(css));
}

static int cpu_cfs_burst_write_u64(struct cgroup_subsys_state *css,
				   struct cftype *cftype, u64 cfs_burst_us)
{
	return tg_set_cfs_burst(css_tg(css), cfs_burst_us);
}

struct cfs_schedulable_data {
	struct task_group *tg;
	u64 period, quota;
};

/*
 * normalize group quota/period to be quota/max_period
 * note: units are usecs
 */
static u64 normalize_cfs_quota(struct task_group *tg,
			       struct cfs_schedulable_data *d)
{
	u64 quota, period;

	if (tg == d->tg) {
		period = d->period;
		quota = d->quota;
	} else {
		period = tg_get_cfs_period(tg);
		quota = tg_get_cfs_quota(tg);
	}

	/* note: these should typically be equivalent */
	if (quota == RUNTIME_INF || quota == -1)
		return RUNTIME_INF;

	return to_ratio(period, quota);
}

static int tg_cfs_schedulable_down(struct task_group *tg, void *data)
{
	struct cfs_schedulable_data *d = data;
	struct cfs_bandwidth *cfs_b = &tg->cfs_bandwidth;
	s64 quota = 0, parent_quota = -1;

	if (!tg->parent) {
		quota = RUNTIME_INF;
	} else {
		struct cfs_bandwidth *parent_b = &tg->parent->cfs_bandwidth;

		quota = normalize_cfs_quota(tg, d);
		parent_quota = parent_b->hierarchical_quota;

		/*
		 * Ensure max(child_quota) <= parent_quota.  On cgroup2,
		 * always take the non-RUNTIME_INF min.  On cgroup1, only
		 * inherit when no limit is set. In both cases this is used
		 * by the scheduler to determine if a given CFS task has a
		 * bandwidth constraint at some higher level.
		 */
		if (cgroup_subsys_on_dfl(cpu_cgrp_subsys)) {
			if (quota == RUNTIME_INF)
				quota = parent_quota;
			else if (parent_quota != RUNTIME_INF)
				quota = min(quota, parent_quota);
		} else {
			if (quota == RUNTIME_INF)
				quota = parent_quota;
			else if (parent_quota != RUNTIME_INF && quota > parent_quota)
				return -EINVAL;
		}
	}
	cfs_b->hierarchical_quota = quota;

	return 0;
}

static int __cfs_schedulable(struct task_group *tg, u64 period, u64 quota)
{
	struct cfs_schedulable_data data = {
		.tg = tg,
		.period = period,
		.quota = quota,
	};

	if (quota != RUNTIME_INF) {
		do_div(data.period, NSEC_PER_USEC);
		do_div(data.quota, NSEC_PER_USEC);
	}

	guard(rcu)();
	return walk_tg_tree(tg_cfs_schedulable_down, tg_nop, &data);
}

static int cpu_cfs_stat_show(struct seq_file *sf, void *v)
{
	struct task_group *tg = css_tg(seq_css(sf));
	struct cfs_bandwidth *cfs_b = &tg->cfs_bandwidth;

	seq_printf(sf, "nr_periods %d\n", cfs_b->nr_periods);
	seq_printf(sf, "nr_throttled %d\n", cfs_b->nr_throttled);
	seq_printf(sf, "throttled_time %llu\n", cfs_b->throttled_time);

	if (schedstat_enabled() && tg != &root_task_group) {
		struct sched_statistics *stats;
		u64 ws = 0;
		int i;

		for_each_possible_cpu(i) {
			stats = __schedstats_from_se(tg->se[i]);
			ws += schedstat_val(stats->wait_sum);
		}

		seq_printf(sf, "wait_sum %llu\n", ws);
	}

	seq_printf(sf, "nr_bursts %d\n", cfs_b->nr_burst);
	seq_printf(sf, "burst_time %llu\n", cfs_b->burst_time);

	return 0;
}

static u64 throttled_time_self(struct task_group *tg)
{
	int i;
	u64 total = 0;

	for_each_possible_cpu(i) {
		total += READ_ONCE(tg->cfs_rq[i]->throttled_clock_self_time);
	}

	return total;
}

static int cpu_cfs_local_stat_show(struct seq_file *sf, void *v)
{
	struct task_group *tg = css_tg(seq_css(sf));

	seq_printf(sf, "throttled_time %llu\n", throttled_time_self(tg));

	return 0;
}
#endif /* CONFIG_CFS_BANDWIDTH */
#endif /* CONFIG_FAIR_GROUP_SCHED */

#ifdef CONFIG_RT_GROUP_SCHED
static int cpu_rt_runtime_write(struct cgroup_subsys_state *css,
				struct cftype *cft, s64 val)
{
	return sched_group_set_rt_runtime(css_tg(css), val);
}

static s64 cpu_rt_runtime_read(struct cgroup_subsys_state *css,
			       struct cftype *cft)
{
	return sched_group_rt_runtime(css_tg(css));
}

static int cpu_rt_period_write_uint(struct cgroup_subsys_state *css,
				    struct cftype *cftype, u64 rt_period_us)
{
	return sched_group_set_rt_period(css_tg(css), rt_period_us);
}

static u64 cpu_rt_period_read_uint(struct cgroup_subsys_state *css,
				   struct cftype *cft)
{
	return sched_group_rt_period(css_tg(css));
}
#endif /* CONFIG_RT_GROUP_SCHED */

#ifdef CONFIG_FAIR_GROUP_SCHED
static s64 cpu_idle_read_s64(struct cgroup_subsys_state *css,
			       struct cftype *cft)
{
	return css_tg(css)->idle;
}

static int cpu_idle_write_s64(struct cgroup_subsys_state *css,
				struct cftype *cft, s64 idle)
{
	return sched_group_set_idle(css_tg(css), idle);
}
#endif

static struct cftype cpu_legacy_files[] = {
#ifdef CONFIG_FAIR_GROUP_SCHED
	{
		.name = "shares",
		.read_u64 = cpu_shares_read_u64,
		.write_u64 = cpu_shares_write_u64,
	},
	{
		.name = "idle",
		.read_s64 = cpu_idle_read_s64,
		.write_s64 = cpu_idle_write_s64,
	},
#endif
#ifdef CONFIG_CFS_BANDWIDTH
	{
		.name = "cfs_quota_us",
		.read_s64 = cpu_cfs_quota_read_s64,
		.write_s64 = cpu_cfs_quota_write_s64,
	},
	{
		.name = "cfs_period_us",
		.read_u64 = cpu_cfs_period_read_u64,
		.write_u64 = cpu_cfs_period_write_u64,
	},
	{
		.name = "cfs_burst_us",
		.read_u64 = cpu_cfs_burst_read_u64,
		.write_u64 = cpu_cfs_burst_write_u64,
	},
	{
		.name = "stat",
		.seq_show = cpu_cfs_stat_show,
	},
	{
		.name = "stat.local",
		.seq_show = cpu_cfs_local_stat_show,
	},
#endif
#ifdef CONFIG_RT_GROUP_SCHED
	{
		.name = "rt_runtime_us",
		.read_s64 = cpu_rt_runtime_read,
		.write_s64 = cpu_rt_runtime_write,
	},
	{
		.name = "rt_period_us",
		.read_u64 = cpu_rt_period_read_uint,
		.write_u64 = cpu_rt_period_write_uint,
	},
#endif
#ifdef CONFIG_UCLAMP_TASK_GROUP
	{
		.name = "uclamp.min",
		.flags = CFTYPE_NOT_ON_ROOT,
		.seq_show = cpu_uclamp_min_show,
		.write = cpu_uclamp_min_write,
	},
	{
		.name = "uclamp.max",
		.flags = CFTYPE_NOT_ON_ROOT,
		.seq_show = cpu_uclamp_max_show,
		.write = cpu_uclamp_max_write,
	},
#endif
	{ }	/* Terminate */
};

static int cpu_extra_stat_show(struct seq_file *sf,
			       struct cgroup_subsys_state *css)
{
#ifdef CONFIG_CFS_BANDWIDTH
	{
		struct task_group *tg = css_tg(css);
		struct cfs_bandwidth *cfs_b = &tg->cfs_bandwidth;
		u64 throttled_usec, burst_usec;

		throttled_usec = cfs_b->throttled_time;
		do_div(throttled_usec, NSEC_PER_USEC);
		burst_usec = cfs_b->burst_time;
		do_div(burst_usec, NSEC_PER_USEC);

		seq_printf(sf, "nr_periods %d\n"
			   "nr_throttled %d\n"
			   "throttled_usec %llu\n"
			   "nr_bursts %d\n"
			   "burst_usec %llu\n",
			   cfs_b->nr_periods, cfs_b->nr_throttled,
			   throttled_usec, cfs_b->nr_burst, burst_usec);
	}
#endif
	return 0;
}

static int cpu_local_stat_show(struct seq_file *sf,
			       struct cgroup_subsys_state *css)
{
#ifdef CONFIG_CFS_BANDWIDTH
	{
		struct task_group *tg = css_tg(css);
		u64 throttled_self_usec;

		throttled_self_usec = throttled_time_self(tg);
		do_div(throttled_self_usec, NSEC_PER_USEC);

		seq_printf(sf, "throttled_usec %llu\n",
			   throttled_self_usec);
	}
#endif
	return 0;
}

#ifdef CONFIG_FAIR_GROUP_SCHED
static u64 cpu_weight_read_u64(struct cgroup_subsys_state *css,
			       struct cftype *cft)
{
	struct task_group *tg = css_tg(css);
	u64 weight = scale_load_down(tg->shares);

	return DIV_ROUND_CLOSEST_ULL(weight * CGROUP_WEIGHT_DFL, 1024);
}

static int cpu_weight_write_u64(struct cgroup_subsys_state *css,
				struct cftype *cft, u64 weight)
{
	/*
	 * cgroup weight knobs should use the common MIN, DFL and MAX
	 * values which are 1, 100 and 10000 respectively.  While it loses
	 * a bit of range on both ends, it maps pretty well onto the shares
	 * value used by scheduler and the round-trip conversions preserve
	 * the original value over the entire range.
	 */
	if (weight < CGROUP_WEIGHT_MIN || weight > CGROUP_WEIGHT_MAX)
		return -ERANGE;

	weight = DIV_ROUND_CLOSEST_ULL(weight * 1024, CGROUP_WEIGHT_DFL);

	return sched_group_set_shares(css_tg(css), scale_load(weight));
}

static s64 cpu_weight_nice_read_s64(struct cgroup_subsys_state *css,
				    struct cftype *cft)
{
	unsigned long weight = scale_load_down(css_tg(css)->shares);
	int last_delta = INT_MAX;
	int prio, delta;

	/* find the closest nice value to the current weight */
	for (prio = 0; prio < ARRAY_SIZE(sched_prio_to_weight); prio++) {
		delta = abs(sched_prio_to_weight[prio] - weight);
		if (delta >= last_delta)
			break;
		last_delta = delta;
	}

	return PRIO_TO_NICE(prio - 1 + MAX_RT_PRIO);
}

static int cpu_weight_nice_write_s64(struct cgroup_subsys_state *css,
				     struct cftype *cft, s64 nice)
{
	unsigned long weight;
	int idx;

	if (nice < MIN_NICE || nice > MAX_NICE)
		return -ERANGE;

	idx = NICE_TO_PRIO(nice) - MAX_RT_PRIO;
	idx = array_index_nospec(idx, 40);
	weight = sched_prio_to_weight[idx];

	return sched_group_set_shares(css_tg(css), scale_load(weight));
}
#endif

static void __maybe_unused cpu_period_quota_print(struct seq_file *sf,
						  long period, long quota)
{
	if (quota < 0)
		seq_puts(sf, "max");
	else
		seq_printf(sf, "%ld", quota);

	seq_printf(sf, " %ld\n", period);
}

/* caller should put the current value in *@periodp before calling */
static int __maybe_unused cpu_period_quota_parse(char *buf,
						 u64 *periodp, u64 *quotap)
{
	char tok[21];	/* U64_MAX */

	if (sscanf(buf, "%20s %llu", tok, periodp) < 1)
		return -EINVAL;

	*periodp *= NSEC_PER_USEC;

	if (sscanf(tok, "%llu", quotap))
		*quotap *= NSEC_PER_USEC;
	else if (!strcmp(tok, "max"))
		*quotap = RUNTIME_INF;
	else
		return -EINVAL;

	return 0;
}

#ifdef CONFIG_CFS_BANDWIDTH
static int cpu_max_show(struct seq_file *sf, void *v)
{
	struct task_group *tg = css_tg(seq_css(sf));

	cpu_period_quota_print(sf, tg_get_cfs_period(tg), tg_get_cfs_quota(tg));
	return 0;
}

static ssize_t cpu_max_write(struct kernfs_open_file *of,
			     char *buf, size_t nbytes, loff_t off)
{
	struct task_group *tg = css_tg(of_css(of));
	u64 period = tg_get_cfs_period(tg);
	u64 burst = tg_get_cfs_burst(tg);
	u64 quota;
	int ret;

	ret = cpu_period_quota_parse(buf, &period, &quota);
	if (!ret)
		ret = tg_set_cfs_bandwidth(tg, period, quota, burst);
	return ret ?: nbytes;
}
#endif

static struct cftype cpu_files[] = {
#ifdef CONFIG_FAIR_GROUP_SCHED
	{
		.name = "weight",
		.flags = CFTYPE_NOT_ON_ROOT,
		.read_u64 = cpu_weight_read_u64,
		.write_u64 = cpu_weight_write_u64,
	},
	{
		.name = "weight.nice",
		.flags = CFTYPE_NOT_ON_ROOT,
		.read_s64 = cpu_weight_nice_read_s64,
		.write_s64 = cpu_weight_nice_write_s64,
	},
	{
		.name = "idle",
		.flags = CFTYPE_NOT_ON_ROOT,
		.read_s64 = cpu_idle_read_s64,
		.write_s64 = cpu_idle_write_s64,
	},
#endif
#ifdef CONFIG_CFS_BANDWIDTH
	{
		.name = "max",
		.flags = CFTYPE_NOT_ON_ROOT,
		.seq_show = cpu_max_show,
		.write = cpu_max_write,
	},
	{
		.name = "max.burst",
		.flags = CFTYPE_NOT_ON_ROOT,
		.read_u64 = cpu_cfs_burst_read_u64,
		.write_u64 = cpu_cfs_burst_write_u64,
	},
#endif
#ifdef CONFIG_UCLAMP_TASK_GROUP
	{
		.name = "uclamp.min",
		.flags = CFTYPE_NOT_ON_ROOT,
		.seq_show = cpu_uclamp_min_show,
		.write = cpu_uclamp_min_write,
	},
	{
		.name = "uclamp.max",
		.flags = CFTYPE_NOT_ON_ROOT,
		.seq_show = cpu_uclamp_max_show,
		.write = cpu_uclamp_max_write,
	},
#endif
	{ }	/* terminate */
};

struct cgroup_subsys cpu_cgrp_subsys = {
	.css_alloc	= cpu_cgroup_css_alloc,
	.css_online	= cpu_cgroup_css_online,
	.css_released	= cpu_cgroup_css_released,
	.css_free	= cpu_cgroup_css_free,
	.css_extra_stat_show = cpu_extra_stat_show,
	.css_local_stat_show = cpu_local_stat_show,
#ifdef CONFIG_RT_GROUP_SCHED
	.can_attach	= cpu_cgroup_can_attach,
#endif
	.attach		= cpu_cgroup_attach,
	.legacy_cftypes	= cpu_legacy_files,
	.dfl_cftypes	= cpu_files,
	.early_init	= true,
	.threaded	= true,
};

#endif	/* CONFIG_CGROUP_SCHED */

void dump_cpu_task(int cpu)
{
	if (cpu == smp_processor_id() && in_hardirq()) {
		struct pt_regs *regs;

		regs = get_irq_regs();
		if (regs) {
			show_regs(regs);
			return;
		}
	}

	if (trigger_single_cpu_backtrace(cpu))
		return;

	pr_info("Task dump for CPU %d:\n", cpu);
	sched_show_task(cpu_curr(cpu));
}

/*
 * Nice levels are multiplicative, with a gentle 10% change for every
 * nice level changed. I.e. when a CPU-bound task goes from nice 0 to
 * nice 1, it will get ~10% less CPU time than another CPU-bound task
 * that remained on nice 0.
 *
 * The "10% effect" is relative and cumulative: from _any_ nice level,
 * if you go up 1 level, it's -10% CPU usage, if you go down 1 level
 * it's +10% CPU usage. (to achieve that we use a multiplier of 1.25.
 * If a task goes up by ~10% and another task goes down by ~10% then
 * the relative distance between them is ~25%.)
 */
const int sched_prio_to_weight[40] = {
 /* -20 */     88761,     71755,     56483,     46273,     36291,
 /* -15 */     29154,     23254,     18705,     14949,     11916,
 /* -10 */      9548,      7620,      6100,      4904,      3906,
 /*  -5 */      3121,      2501,      1991,      1586,      1277,
 /*   0 */      1024,       820,       655,       526,       423,
 /*   5 */       335,       272,       215,       172,       137,
 /*  10 */       110,        87,        70,        56,        45,
 /*  15 */        36,        29,        23,        18,        15,
};

/*
 * Inverse (2^32/x) values of the sched_prio_to_weight[] array, precalculated.
 *
 * In cases where the weight does not change often, we can use the
 * precalculated inverse to speed up arithmetics by turning divisions
 * into multiplications:
 */
const u32 sched_prio_to_wmult[40] = {
 /* -20 */     48388,     59856,     76040,     92818,    118348,
 /* -15 */    147320,    184698,    229616,    287308,    360437,
 /* -10 */    449829,    563644,    704093,    875809,   1099582,
 /*  -5 */   1376151,   1717300,   2157191,   2708050,   3363326,
 /*   0 */   4194304,   5237765,   6557202,   8165337,  10153587,
 /*   5 */  12820798,  15790321,  19976592,  24970740,  31350126,
 /*  10 */  39045157,  49367440,  61356676,  76695844,  95443717,
 /*  15 */ 119304647, 148102320, 186737708, 238609294, 286331153,
};

void call_trace_sched_update_nr_running(struct rq *rq, int count)
{
        trace_sched_update_nr_running_tp(rq, count);
}

#ifdef CONFIG_SCHED_MM_CID

/*
 * @cid_lock: Guarantee forward-progress of cid allocation.
 *
 * Concurrency ID allocation within a bitmap is mostly lock-free. The cid_lock
 * is only used when contention is detected by the lock-free allocation so
 * forward progress can be guaranteed.
 */
DEFINE_RAW_SPINLOCK(cid_lock);

/*
 * @use_cid_lock: Select cid allocation behavior: lock-free vs spinlock.
 *
 * When @use_cid_lock is 0, the cid allocation is lock-free. When contention is
 * detected, it is set to 1 to ensure that all newly coming allocations are
 * serialized by @cid_lock until the allocation which detected contention
 * completes and sets @use_cid_lock back to 0. This guarantees forward progress
 * of a cid allocation.
 */
int use_cid_lock;

/*
 * mm_cid remote-clear implements a lock-free algorithm to clear per-mm/cpu cid
 * concurrently with respect to the execution of the source runqueue context
 * switch.
 *
 * There is one basic properties we want to guarantee here:
 *
 * (1) Remote-clear should _never_ mark a per-cpu cid UNSET when it is actively
 * used by a task. That would lead to concurrent allocation of the cid and
 * userspace corruption.
 *
 * Provide this guarantee by introducing a Dekker memory ordering to guarantee
 * that a pair of loads observe at least one of a pair of stores, which can be
 * shown as:
 *
 *      X = Y = 0
 *
 *      w[X]=1          w[Y]=1
 *      MB              MB
 *      r[Y]=y          r[X]=x
 *
 * Which guarantees that x==0 && y==0 is impossible. But rather than using
 * values 0 and 1, this algorithm cares about specific state transitions of the
 * runqueue current task (as updated by the scheduler context switch), and the
 * per-mm/cpu cid value.
 *
 * Let's introduce task (Y) which has task->mm == mm and task (N) which has
 * task->mm != mm for the rest of the discussion. There are two scheduler state
 * transitions on context switch we care about:
 *
 * (TSA) Store to rq->curr with transition from (N) to (Y)
 *
 * (TSB) Store to rq->curr with transition from (Y) to (N)
 *
 * On the remote-clear side, there is one transition we care about:
 *
 * (TMA) cmpxchg to *pcpu_cid to set the LAZY flag
 *
 * There is also a transition to UNSET state which can be performed from all
 * sides (scheduler, remote-clear). It is always performed with a cmpxchg which
 * guarantees that only a single thread will succeed:
 *
 * (TMB) cmpxchg to *pcpu_cid to mark UNSET
 *
 * Just to be clear, what we do _not_ want to happen is a transition to UNSET
 * when a thread is actively using the cid (property (1)).
 *
 * Let's looks at the relevant combinations of TSA/TSB, and TMA transitions.
 *
 * Scenario A) (TSA)+(TMA) (from next task perspective)
 *
 * CPU0                                      CPU1
 *
 * Context switch CS-1                       Remote-clear
 *   - store to rq->curr: (N)->(Y) (TSA)     - cmpxchg to *pcpu_id to LAZY (TMA)
 *                                             (implied barrier after cmpxchg)
 *   - switch_mm_cid()
 *     - memory barrier (see switch_mm_cid()
 *       comment explaining how this barrier
 *       is combined with other scheduler
 *       barriers)
 *     - mm_cid_get (next)
 *       - READ_ONCE(*pcpu_cid)              - rcu_dereference(src_rq->curr)
 *
 * This Dekker ensures that either task (Y) is observed by the
 * rcu_dereference() or the LAZY flag is observed by READ_ONCE(), or both are
 * observed.
 *
 * If task (Y) store is observed by rcu_dereference(), it means that there is
 * still an active task on the cpu. Remote-clear will therefore not transition
 * to UNSET, which fulfills property (1).
 *
 * If task (Y) is not observed, but the lazy flag is observed by READ_ONCE(),
 * it will move its state to UNSET, which clears the percpu cid perhaps
 * uselessly (which is not an issue for correctness). Because task (Y) is not
 * observed, CPU1 can move ahead to set the state to UNSET. Because moving
 * state to UNSET is done with a cmpxchg expecting that the old state has the
 * LAZY flag set, only one thread will successfully UNSET.
 *
 * If both states (LAZY flag and task (Y)) are observed, the thread on CPU0
 * will observe the LAZY flag and transition to UNSET (perhaps uselessly), and
 * CPU1 will observe task (Y) and do nothing more, which is fine.
 *
 * What we are effectively preventing with this Dekker is a scenario where
 * neither LAZY flag nor store (Y) are observed, which would fail property (1)
 * because this would UNSET a cid which is actively used.
 */

void sched_mm_cid_migrate_from(struct task_struct *t)
{
	t->migrate_from_cpu = task_cpu(t);
}

static
int __sched_mm_cid_migrate_from_fetch_cid(struct rq *src_rq,
					  struct task_struct *t,
					  struct mm_cid *src_pcpu_cid)
{
	struct mm_struct *mm = t->mm;
	struct task_struct *src_task;
	int src_cid, last_mm_cid;

	if (!mm)
		return -1;

	last_mm_cid = t->last_mm_cid;
	/*
	 * If the migrated task has no last cid, or if the current
	 * task on src rq uses the cid, it means the source cid does not need
	 * to be moved to the destination cpu.
	 */
	if (last_mm_cid == -1)
		return -1;
	src_cid = READ_ONCE(src_pcpu_cid->cid);
	if (!mm_cid_is_valid(src_cid) || last_mm_cid != src_cid)
		return -1;

	/*
	 * If we observe an active task using the mm on this rq, it means we
	 * are not the last task to be migrated from this cpu for this mm, so
	 * there is no need to move src_cid to the destination cpu.
	 */
	guard(rcu)();
	src_task = rcu_dereference(src_rq->curr);
	if (READ_ONCE(src_task->mm_cid_active) && src_task->mm == mm) {
		t->last_mm_cid = -1;
		return -1;
	}

	return src_cid;
}

static
int __sched_mm_cid_migrate_from_try_steal_cid(struct rq *src_rq,
					      struct task_struct *t,
					      struct mm_cid *src_pcpu_cid,
					      int src_cid)
{
	struct task_struct *src_task;
	struct mm_struct *mm = t->mm;
	int lazy_cid;

	if (src_cid == -1)
		return -1;

	/*
	 * Attempt to clear the source cpu cid to move it to the destination
	 * cpu.
	 */
	lazy_cid = mm_cid_set_lazy_put(src_cid);
	if (!try_cmpxchg(&src_pcpu_cid->cid, &src_cid, lazy_cid))
		return -1;

	/*
	 * The implicit barrier after cmpxchg per-mm/cpu cid before loading
	 * rq->curr->mm matches the scheduler barrier in context_switch()
	 * between store to rq->curr and load of prev and next task's
	 * per-mm/cpu cid.
	 *
	 * The implicit barrier after cmpxchg per-mm/cpu cid before loading
	 * rq->curr->mm_cid_active matches the barrier in
	 * sched_mm_cid_exit_signals(), sched_mm_cid_before_execve(), and
	 * sched_mm_cid_after_execve() between store to t->mm_cid_active and
	 * load of per-mm/cpu cid.
	 */

	/*
	 * If we observe an active task using the mm on this rq after setting
	 * the lazy-put flag, this task will be responsible for transitioning
	 * from lazy-put flag set to MM_CID_UNSET.
	 */
	scoped_guard (rcu) {
		src_task = rcu_dereference(src_rq->curr);
		if (READ_ONCE(src_task->mm_cid_active) && src_task->mm == mm) {
			/*
			 * We observed an active task for this mm, there is therefore
			 * no point in moving this cid to the destination cpu.
			 */
			t->last_mm_cid = -1;
			return -1;
		}
	}

	/*
	 * The src_cid is unused, so it can be unset.
	 */
	if (!try_cmpxchg(&src_pcpu_cid->cid, &lazy_cid, MM_CID_UNSET))
		return -1;
	return src_cid;
}

/*
 * Migration to dst cpu. Called with dst_rq lock held.
 * Interrupts are disabled, which keeps the window of cid ownership without the
 * source rq lock held small.
 */
void sched_mm_cid_migrate_to(struct rq *dst_rq, struct task_struct *t)
{
	struct mm_cid *src_pcpu_cid, *dst_pcpu_cid;
	struct mm_struct *mm = t->mm;
	int src_cid, dst_cid, src_cpu;
	struct rq *src_rq;

	lockdep_assert_rq_held(dst_rq);

	if (!mm)
		return;
	src_cpu = t->migrate_from_cpu;
	if (src_cpu == -1) {
		t->last_mm_cid = -1;
		return;
	}
	/*
	 * Move the src cid if the dst cid is unset. This keeps id
	 * allocation closest to 0 in cases where few threads migrate around
	 * many cpus.
	 *
	 * If destination cid is already set, we may have to just clear
	 * the src cid to ensure compactness in frequent migrations
	 * scenarios.
	 *
	 * It is not useful to clear the src cid when the number of threads is
	 * greater or equal to the number of allowed cpus, because user-space
	 * can expect that the number of allowed cids can reach the number of
	 * allowed cpus.
	 */
	dst_pcpu_cid = per_cpu_ptr(mm->pcpu_cid, cpu_of(dst_rq));
	dst_cid = READ_ONCE(dst_pcpu_cid->cid);
	if (!mm_cid_is_unset(dst_cid) &&
	    atomic_read(&mm->mm_users) >= t->nr_cpus_allowed)
		return;
	src_pcpu_cid = per_cpu_ptr(mm->pcpu_cid, src_cpu);
	src_rq = cpu_rq(src_cpu);
	src_cid = __sched_mm_cid_migrate_from_fetch_cid(src_rq, t, src_pcpu_cid);
	if (src_cid == -1)
		return;
	src_cid = __sched_mm_cid_migrate_from_try_steal_cid(src_rq, t, src_pcpu_cid,
							    src_cid);
	if (src_cid == -1)
		return;
	if (!mm_cid_is_unset(dst_cid)) {
		__mm_cid_put(mm, src_cid);
		return;
	}
	/* Move src_cid to dst cpu. */
	mm_cid_snapshot_time(dst_rq, mm);
	WRITE_ONCE(dst_pcpu_cid->cid, src_cid);
}

static void sched_mm_cid_remote_clear(struct mm_struct *mm, struct mm_cid *pcpu_cid,
				      int cpu)
{
	struct rq *rq = cpu_rq(cpu);
	struct task_struct *t;
	int cid, lazy_cid;

	cid = READ_ONCE(pcpu_cid->cid);
	if (!mm_cid_is_valid(cid))
		return;

	/*
	 * Clear the cpu cid if it is set to keep cid allocation compact.  If
	 * there happens to be other tasks left on the source cpu using this
	 * mm, the next task using this mm will reallocate its cid on context
	 * switch.
	 */
	lazy_cid = mm_cid_set_lazy_put(cid);
	if (!try_cmpxchg(&pcpu_cid->cid, &cid, lazy_cid))
		return;

	/*
	 * The implicit barrier after cmpxchg per-mm/cpu cid before loading
	 * rq->curr->mm matches the scheduler barrier in context_switch()
	 * between store to rq->curr and load of prev and next task's
	 * per-mm/cpu cid.
	 *
	 * The implicit barrier after cmpxchg per-mm/cpu cid before loading
	 * rq->curr->mm_cid_active matches the barrier in
	 * sched_mm_cid_exit_signals(), sched_mm_cid_before_execve(), and
	 * sched_mm_cid_after_execve() between store to t->mm_cid_active and
	 * load of per-mm/cpu cid.
	 */

	/*
	 * If we observe an active task using the mm on this rq after setting
	 * the lazy-put flag, that task will be responsible for transitioning
	 * from lazy-put flag set to MM_CID_UNSET.
	 */
	scoped_guard (rcu) {
		t = rcu_dereference(rq->curr);
		if (READ_ONCE(t->mm_cid_active) && t->mm == mm)
			return;
	}

	/*
	 * The cid is unused, so it can be unset.
	 * Disable interrupts to keep the window of cid ownership without rq
	 * lock small.
	 */
	scoped_guard (irqsave) {
		if (try_cmpxchg(&pcpu_cid->cid, &lazy_cid, MM_CID_UNSET))
			__mm_cid_put(mm, cid);
	}
}

static void sched_mm_cid_remote_clear_old(struct mm_struct *mm, int cpu)
{
	struct rq *rq = cpu_rq(cpu);
	struct mm_cid *pcpu_cid;
	struct task_struct *curr;
	u64 rq_clock;

	/*
	 * rq->clock load is racy on 32-bit but one spurious clear once in a
	 * while is irrelevant.
	 */
	rq_clock = READ_ONCE(rq->clock);
	pcpu_cid = per_cpu_ptr(mm->pcpu_cid, cpu);

	/*
	 * In order to take care of infrequently scheduled tasks, bump the time
	 * snapshot associated with this cid if an active task using the mm is
	 * observed on this rq.
	 */
	scoped_guard (rcu) {
		curr = rcu_dereference(rq->curr);
		if (READ_ONCE(curr->mm_cid_active) && curr->mm == mm) {
			WRITE_ONCE(pcpu_cid->time, rq_clock);
			return;
		}
	}

	if (rq_clock < pcpu_cid->time + SCHED_MM_CID_PERIOD_NS)
		return;
	sched_mm_cid_remote_clear(mm, pcpu_cid, cpu);
}

static void sched_mm_cid_remote_clear_weight(struct mm_struct *mm, int cpu,
					     int weight)
{
	struct mm_cid *pcpu_cid;
	int cid;

	pcpu_cid = per_cpu_ptr(mm->pcpu_cid, cpu);
	cid = READ_ONCE(pcpu_cid->cid);
	if (!mm_cid_is_valid(cid) || cid < weight)
		return;
	sched_mm_cid_remote_clear(mm, pcpu_cid, cpu);
}

static void task_mm_cid_work(struct callback_head *work)
{
	unsigned long now = jiffies, old_scan, next_scan;
	struct task_struct *t = current;
	struct cpumask *cidmask;
	struct mm_struct *mm;
	int weight, cpu;

	SCHED_WARN_ON(t != container_of(work, struct task_struct, cid_work));

	work->next = work;	/* Prevent double-add */
	if (t->flags & PF_EXITING)
		return;
	mm = t->mm;
	if (!mm)
		return;
	old_scan = READ_ONCE(mm->mm_cid_next_scan);
	next_scan = now + msecs_to_jiffies(MM_CID_SCAN_DELAY);
	if (!old_scan) {
		unsigned long res;

		res = cmpxchg(&mm->mm_cid_next_scan, old_scan, next_scan);
		if (res != old_scan)
			old_scan = res;
		else
			old_scan = next_scan;
	}
	if (time_before(now, old_scan))
		return;
	if (!try_cmpxchg(&mm->mm_cid_next_scan, &old_scan, next_scan))
		return;
	cidmask = mm_cidmask(mm);
	/* Clear cids that were not recently used. */
	for_each_possible_cpu(cpu)
		sched_mm_cid_remote_clear_old(mm, cpu);
	weight = cpumask_weight(cidmask);
	/*
	 * Clear cids that are greater or equal to the cidmask weight to
	 * recompact it.
	 */
	for_each_possible_cpu(cpu)
		sched_mm_cid_remote_clear_weight(mm, cpu, weight);
}

void init_sched_mm_cid(struct task_struct *t)
{
	struct mm_struct *mm = t->mm;
	int mm_users = 0;

	if (mm) {
		mm_users = atomic_read(&mm->mm_users);
		if (mm_users == 1)
			mm->mm_cid_next_scan = jiffies + msecs_to_jiffies(MM_CID_SCAN_DELAY);
	}
	t->cid_work.next = &t->cid_work;	/* Protect against double add */
	init_task_work(&t->cid_work, task_mm_cid_work);
}

void task_tick_mm_cid(struct rq *rq, struct task_struct *curr)
{
	struct callback_head *work = &curr->cid_work;
	unsigned long now = jiffies;

	if (!curr->mm || (curr->flags & (PF_EXITING | PF_KTHREAD)) ||
	    work->next != work)
		return;
	if (time_before(now, READ_ONCE(curr->mm->mm_cid_next_scan)))
		return;
	task_work_add(curr, work, TWA_RESUME);
}

void sched_mm_cid_exit_signals(struct task_struct *t)
{
	struct mm_struct *mm = t->mm;
	struct rq *rq;

	if (!mm)
		return;

	preempt_disable();
	rq = this_rq();
	guard(rq_lock_irqsave)(rq);
	preempt_enable_no_resched();	/* holding spinlock */
	WRITE_ONCE(t->mm_cid_active, 0);
	/*
	 * Store t->mm_cid_active before loading per-mm/cpu cid.
	 * Matches barrier in sched_mm_cid_remote_clear_old().
	 */
	smp_mb();
	mm_cid_put(mm);
	t->last_mm_cid = t->mm_cid = -1;
}

void sched_mm_cid_before_execve(struct task_struct *t)
{
	struct mm_struct *mm = t->mm;
	struct rq *rq;

	if (!mm)
		return;

	preempt_disable();
	rq = this_rq();
	guard(rq_lock_irqsave)(rq);
	preempt_enable_no_resched();	/* holding spinlock */
	WRITE_ONCE(t->mm_cid_active, 0);
	/*
	 * Store t->mm_cid_active before loading per-mm/cpu cid.
	 * Matches barrier in sched_mm_cid_remote_clear_old().
	 */
	smp_mb();
	mm_cid_put(mm);
	t->last_mm_cid = t->mm_cid = -1;
}

void sched_mm_cid_after_execve(struct task_struct *t)
{
	struct mm_struct *mm = t->mm;
	struct rq *rq;

	if (!mm)
		return;

	preempt_disable();
	rq = this_rq();
	scoped_guard (rq_lock_irqsave, rq) {
		preempt_enable_no_resched();	/* holding spinlock */
		WRITE_ONCE(t->mm_cid_active, 1);
		/*
		 * Store t->mm_cid_active before loading per-mm/cpu cid.
		 * Matches barrier in sched_mm_cid_remote_clear_old().
		 */
		smp_mb();
		t->last_mm_cid = t->mm_cid = mm_cid_get(rq, mm);
	}
	rseq_set_notify_resume(t);
}

void sched_mm_cid_fork(struct task_struct *t)
{
	WARN_ON_ONCE(!t->mm || t->mm_cid != -1);
	t->mm_cid_active = 1;
}
#endif<|MERGE_RESOLUTION|>--- conflicted
+++ resolved
@@ -6796,12 +6796,7 @@
 	}
 }
 
-<<<<<<< HEAD
-//将当前进程调度走
-asmlinkage __visible void __sched schedule(void)
-=======
 static __always_inline void __schedule_loop(unsigned int sched_mode)
->>>>>>> 9d1694dc
 {
 	do {
 		preempt_disable();
@@ -6810,6 +6805,7 @@
 	} while (need_resched());
 }
 
+//将当前进程调度走
 asmlinkage __visible void __sched schedule(void)
 {
 	struct task_struct *tsk = current;
