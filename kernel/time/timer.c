--- conflicted
+++ resolved
@@ -1333,10 +1333,6 @@
 
 	debug_assert_init(timer);
 
-<<<<<<< HEAD
-	if (timer_pending(timer)) {
-		//timer 未触发时，尝试摘掉timer
-=======
 	/*
 	 * If @shutdown is set then the lock has to be taken whether the
 	 * timer is pending or not to protect against a concurrent rearm
@@ -1349,7 +1345,7 @@
 	 * that the callback cannot requeue the timer.
 	 */
 	if (timer_pending(timer) || shutdown) {
->>>>>>> fe15c26e
+		//timer 未触发时，尝试摘掉timer
 		base = lock_timer_base(timer, &flags);
 		ret = detach_if_pending(timer, base, true);
 		if (shutdown)
@@ -1759,16 +1755,13 @@
 
 		fn = timer->function;
 
-<<<<<<< HEAD
-		//依flag不同，解除锁，并调用timer的回调函数
-=======
 		if (WARN_ON_ONCE(!fn)) {
 			/* Should never happen. Emphasis on should! */
 			base->running_timer = NULL;
 			continue;
 		}
 
->>>>>>> fe15c26e
+		//依flag不同，解除锁，并调用timer的回调函数
 		if (timer->flags & TIMER_IRQSAFE) {
 			raw_spin_unlock(&base->lock);
 			call_timer_fn(timer, fn, baseclk);/*执行timer*/
