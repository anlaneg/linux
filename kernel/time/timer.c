--- conflicted
+++ resolved
@@ -652,12 +652,8 @@
 		 * Set the next expiry time and kick the CPU so it
 		 * can reevaluate the wheel:
 		 */
-<<<<<<< HEAD
 		/*bucket_expiry更小，故此base上下一个过期时间需更新*/
-		base->next_expiry = bucket_expiry;
-=======
 		WRITE_ONCE(base->next_expiry, bucket_expiry);
->>>>>>> 155a3c00
 		base->timers_pending = true;
 		base->next_expiry_recalc = false;
 		trigger_dyntick_cpu(base, timer);
@@ -904,13 +900,8 @@
  * timer_init_key() must be done to a timer prior to calling *any* of the
  * other timer functions.
  */
-<<<<<<< HEAD
-void init_timer_key(struct timer_list *timer/*要初始化的timer*/,
+void timer_init_key(struct timer_list *timer/*要初始化的timer*/,
 		    void (*func)(struct timer_list *)/*timer对应的回调*/, unsigned int flags/*timer标记位*/,
-=======
-void timer_init_key(struct timer_list *timer,
-		    void (*func)(struct timer_list *), unsigned int flags,
->>>>>>> 155a3c00
 		    const char *name, struct lock_class_key *key)
 {
 	debug_init(timer);
@@ -955,27 +946,18 @@
 //取指定的timer_base
 static inline struct timer_base *get_timer_cpu_base(u32 tflags, u32 cpu)
 {
-<<<<<<< HEAD
-	/*默认取base_std的per cpu指针*/
-	struct timer_base *base = per_cpu_ptr(&timer_bases[BASE_STD], cpu);
-=======
 	int index = tflags & TIMER_PINNED ? BASE_LOCAL : BASE_GLOBAL;
->>>>>>> 155a3c00
 
 	/*
 	 * If the timer is deferrable and NO_HZ_COMMON is set then we need
 	 * to use the deferrable base.
 	 */
 	if (IS_ENABLED(CONFIG_NO_HZ_COMMON) && (tflags & TIMER_DEFERRABLE))
-<<<<<<< HEAD
 		/*依据标记取def对应的per cpu指针*/
-		base = per_cpu_ptr(&timer_bases[BASE_DEF], cpu);
-	return base;
-=======
 		index = BASE_DEF;
 
+	/*默认取base_std的per cpu指针*/
 	return per_cpu_ptr(&timer_bases[index], cpu);
->>>>>>> 155a3c00
 }
 
 static inline struct timer_base *get_timer_this_cpu_base(u32 tflags)
@@ -998,21 +980,7 @@
 	return get_timer_cpu_base(tflags, tflags & TIMER_CPUMASK/*在哪个cpu上初始化的*/);
 }
 
-<<<<<<< HEAD
-static inline struct timer_base *
-get_target_base(struct timer_base *base, unsigned tflags)
-{
-#if defined(CONFIG_SMP) && defined(CONFIG_NO_HZ_COMMON)
-	if (static_branch_likely(&timers_migration_enabled) &&
-	    !(tflags & TIMER_PINNED))
-		return get_timer_cpu_base(tflags, get_nohz_timer_target());
-#endif
-	return get_timer_this_cpu_base(tflags);
-}
-
 /*更新base->clk*/
-=======
->>>>>>> 155a3c00
 static inline void __forward_timer_base(struct timer_base *base,
 					unsigned long basej)
 {
@@ -1385,13 +1353,10 @@
 	if (WARN_ON_ONCE(timer_pending(timer)))
 		return;
 
-<<<<<<< HEAD
-	/*取timer base*/
-=======
 	/* Make sure timer flags have TIMER_PINNED flag set */
 	timer->flags |= TIMER_PINNED;
 
->>>>>>> 155a3c00
+	/*取timer base*/
 	new_base = get_timer_cpu_base(timer->flags, cpu);
 
 	/*
@@ -2475,21 +2440,10 @@
 	struct hlist_head heads[LVL_DEPTH];
 	int levels;
 
-<<<<<<< HEAD
-	//如果jiffies < base->next_expiry（当前base上过期时间最近的timer),
-	// 则说明此base上所有timer均还未过期，直接退出
-	if (time_before(jiffies, base->next_expiry))
-		return;
-
-	/*有已经过期的timer,首先对base进行加锁*/
-	timer_base_lock_expiry(base);
-	raw_spin_lock_irq(&base->lock);
-=======
 	lockdep_assert_held(&base->lock);
 
 	if (base->running_timer)
 		return;
->>>>>>> 155a3c00
 
 	while (time_after_eq(jiffies, base->clk) &&
 	       time_after_eq(jiffies, base->next_expiry)) {
@@ -2542,16 +2496,9 @@
  */
 static __latent_entropy void run_timer_softirq(void)
 {
-<<<<<<< HEAD
 	//取当前cpu对应的timer base,开始响应timer软中断
-	struct timer_base *base = this_cpu_ptr(&timer_bases[BASE_STD]);/*先运行base_std*/
-
-	__run_timers(base);
+	run_timer_base(BASE_LOCAL);/*先运行base_std*/
 	/*如果开启了no-hz,则timer共有两种，这里还需要运行base_def*/
-	if (IS_ENABLED(CONFIG_NO_HZ_COMMON))
-		__run_timers(this_cpu_ptr(&timer_bases[BASE_DEF]));
-=======
-	run_timer_base(BASE_LOCAL);
 	if (IS_ENABLED(CONFIG_NO_HZ_COMMON)) {
 		run_timer_base(BASE_GLOBAL);
 		run_timer_base(BASE_DEF);
@@ -2559,7 +2506,6 @@
 		if (is_timers_nohz_active())
 			tmigr_handle_remote();
 	}
->>>>>>> 155a3c00
 }
 
 /*
@@ -2611,10 +2557,6 @@
 			return;
 		}
 	}
-<<<<<<< HEAD
-	raise_softirq(TIMER_SOFTIRQ);/*触发timer软中断*/
-=======
->>>>>>> 155a3c00
 }
 
 /*
@@ -2638,144 +2580,6 @@
 		run_posix_cpu_timers();
 }
 
-<<<<<<< HEAD
-/*
- * Since schedule_timeout()'s timer is defined on the stack, it must store
- * the target task on the stack as well.
- */
-struct process_timer {
-	struct timer_list timer;
-	struct task_struct *task;
-};
-
-static void process_timeout(struct timer_list *t)
-{
-	struct process_timer *timeout = from_timer(timeout, t, timer);
-
-	wake_up_process(timeout->task);
-}
-
-/**
- * schedule_timeout - sleep until timeout
- * @timeout: timeout value in jiffies
- *
- * Make the current task sleep until @timeout jiffies have elapsed.
- * The function behavior depends on the current task state
- * (see also set_current_state() description):
- *
- * %TASK_RUNNING - the scheduler is called, but the task does not sleep
- * at all. That happens because sched_submit_work() does nothing for
- * tasks in %TASK_RUNNING state.
- *
- * %TASK_UNINTERRUPTIBLE - at least @timeout jiffies are guaranteed to
- * pass before the routine returns unless the current task is explicitly
- * woken up, (e.g. by wake_up_process()).
- *
- * %TASK_INTERRUPTIBLE - the routine may return early if a signal is
- * delivered to the current task or the current task is explicitly woken
- * up.
- *
- * The current task state is guaranteed to be %TASK_RUNNING when this
- * routine returns.
- *
- * Specifying a @timeout value of %MAX_SCHEDULE_TIMEOUT will schedule
- * the CPU away without a bound on the timeout. In this case the return
- * value will be %MAX_SCHEDULE_TIMEOUT.
- *
- * Returns 0 when the timer has expired otherwise the remaining time in
- * jiffies will be returned. In all cases the return value is guaranteed
- * to be non-negative.
- */
-signed long __sched schedule_timeout(signed long timeout)
-{
-	struct process_timer timer;
-	unsigned long expire;
-
-	switch (timeout)
-	{
-	case MAX_SCHEDULE_TIMEOUT:
-		/*
-		 * These two special cases are useful to be comfortable
-		 * in the caller. Nothing more. We could take
-		 * MAX_SCHEDULE_TIMEOUT from one of the negative value
-		 * but I' d like to return a valid offset (>=0) to allow
-		 * the caller to do everything it want with the retval.
-		 */
-		schedule();/*主动调度走*/
-		goto out;
-	default:
-		/*
-		 * Another bit of PARANOID. Note that the retval will be
-		 * 0 since no piece of kernel is supposed to do a check
-		 * for a negative retval of schedule_timeout() (since it
-		 * should never happens anyway). You just have the printk()
-		 * that will tell you if something is gone wrong and where.
-		 */
-		if (timeout < 0) {
-			printk(KERN_ERR "schedule_timeout: wrong timeout "
-				"value %lx\n", timeout);
-			dump_stack();
-			__set_current_state(TASK_RUNNING);
-			goto out;
-		}
-	}
-
-	expire = timeout + jiffies;
-
-	timer.task = current;
-	timer_setup_on_stack(&timer.timer, process_timeout, 0);
-	__mod_timer(&timer.timer, expire, MOD_TIMER_NOTPENDING);
-	schedule();
-	del_timer_sync(&timer.timer);
-
-	/* Remove the timer from the object tracker */
-	destroy_timer_on_stack(&timer.timer);
-
-	timeout = expire - jiffies;
-
- out:
-	return timeout < 0 ? 0 : timeout;
-}
-EXPORT_SYMBOL(schedule_timeout);
-
-/*
- * We can use __set_current_state() here because schedule_timeout() calls
- * schedule() unconditionally.
- */
-signed long __sched schedule_timeout_interruptible(signed long timeout)
-{
-	__set_current_state(TASK_INTERRUPTIBLE);
-	return schedule_timeout(timeout);
-}
-EXPORT_SYMBOL(schedule_timeout_interruptible);
-
-signed long __sched schedule_timeout_killable(signed long timeout)
-{
-	__set_current_state(TASK_KILLABLE);
-	return schedule_timeout(timeout);
-}
-EXPORT_SYMBOL(schedule_timeout_killable);
-
-signed long __sched schedule_timeout_uninterruptible(signed long timeout)
-{
-	__set_current_state(TASK_UNINTERRUPTIBLE);
-	return schedule_timeout(timeout);
-}
-EXPORT_SYMBOL(schedule_timeout_uninterruptible);
-
-/*
- * Like schedule_timeout_uninterruptible(), except this task will not contribute
- * to load average.
- */
-signed long __sched schedule_timeout_idle(signed long timeout)
-{
-	__set_current_state(TASK_IDLE);
-	return schedule_timeout(timeout);
-}
-EXPORT_SYMBOL(schedule_timeout_idle);
-
-=======
->>>>>>> 155a3c00
 #ifdef CONFIG_HOTPLUG_CPU
 static void migrate_timer_list(struct timer_base *new_base, struct hlist_head *head)
 {
@@ -2855,14 +2659,9 @@
 		base = per_cpu_ptr(&timer_bases[i], cpu);
 		base->cpu = cpu;
 		raw_spin_lock_init(&base->lock);
-<<<<<<< HEAD
 		base->clk = jiffies;/*初始化为jiffies*/
 		/*现在此base下还没有timer,故下一个过期的timer时间先设置成max-delta*/
-		base->next_expiry = base->clk + NEXT_TIMER_MAX_DELTA;
-=======
-		base->clk = jiffies;
 		base->next_expiry = base->clk + TIMER_NEXT_MAX_DELTA;
->>>>>>> 155a3c00
 		timer_base_init_expiry_lock(base);
 	}
 }
@@ -2880,67 +2679,6 @@
 {
 	init_timer_cpus();
 	posix_cputimers_init_work();
-<<<<<<< HEAD
 	//注册timer的软中断
 	open_softirq(TIMER_SOFTIRQ, run_timer_softirq/*在软中断中处理timer*/);
-}
-
-/**
- * msleep - sleep safely even with waitqueue interruptions
- * @msecs: Time in milliseconds to sleep for
- */
-void msleep(unsigned int msecs)
-{
-	unsigned long timeout = msecs_to_jiffies(msecs) + 1;
-
-	while (timeout)
-		timeout = schedule_timeout_uninterruptible(timeout);
-}
-
-EXPORT_SYMBOL(msleep);
-
-/**
- * msleep_interruptible - sleep waiting for signals
- * @msecs: Time in milliseconds to sleep for
- */
-unsigned long msleep_interruptible(unsigned int msecs)
-{
-	unsigned long timeout = msecs_to_jiffies(msecs) + 1;
-
-	while (timeout && !signal_pending(current))
-		timeout = schedule_timeout_interruptible(timeout);
-	return jiffies_to_msecs(timeout);
-}
-
-EXPORT_SYMBOL(msleep_interruptible);
-
-/**
- * usleep_range_state - Sleep for an approximate time in a given state
- * @min:	Minimum time in usecs to sleep
- * @max:	Maximum time in usecs to sleep
- * @state:	State of the current task that will be while sleeping
- *
- * In non-atomic context where the exact wakeup time is flexible, use
- * usleep_range_state() instead of udelay().  The sleep improves responsiveness
- * by avoiding the CPU-hogging busy-wait of udelay(), and the range reduces
- * power usage by allowing hrtimers to take advantage of an already-
- * scheduled interrupt instead of scheduling a new one just for this sleep.
- */
-void __sched usleep_range_state(unsigned long min, unsigned long max,
-				unsigned int state)
-{
-	ktime_t exp = ktime_add_us(ktime_get(), min);
-	u64 delta = (u64)(max - min) * NSEC_PER_USEC;
-
-	for (;;) {
-		__set_current_state(state);
-		/* Do not return before the requested sleep time has elapsed */
-		if (!schedule_hrtimeout_range(&exp, delta, HRTIMER_MODE_ABS))
-			break;
-	}
-}
-EXPORT_SYMBOL(usleep_range_state);
-=======
-	open_softirq(TIMER_SOFTIRQ, run_timer_softirq);
-}
->>>>>>> 155a3c00
+}