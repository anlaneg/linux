--- conflicted
+++ resolved
@@ -974,13 +974,9 @@
 	return get_timer_this_cpu_base(tflags);
 }
 
-<<<<<<< HEAD
 /*更新base->clk*/
-static inline void forward_timer_base(struct timer_base *base)
-=======
 static inline void __forward_timer_base(struct timer_base *base,
 					unsigned long basej)
->>>>>>> 9d1694dc
 {
 	/*
 	 * Check whether we can forward the base. We can only do that when
