// SPDX-License-Identifier: GPL-2.0
/*
 *  Copyright(C) 2005-2006, Thomas Gleixner <tglx@linutronix.de>
 *  Copyright(C) 2005-2007, Red Hat, Inc., Ingo Molnar
 *  Copyright(C) 2006-2007  Timesys Corp., Thomas Gleixner
 *
 *  High-resolution kernel timers
 *
 *  In contrast to the low-resolution timeout API, aka timer wheel,
 *  hrtimers provide finer resolution and accuracy depending on system
 *  configuration and capabilities.
 *
 *  Started by: Thomas Gleixner and Ingo Molnar
 *
 *  Credits:
 *	Based on the original timer wheel code
 *
 *	Help, testing, suggestions, bugfixes, improvements were
 *	provided by:
 *
 *	George Anzinger, Andrew Morton, Steven Rostedt, Roman Zippel
 *	et. al.
 */

#include <linux/cpu.h>
#include <linux/export.h>
#include <linux/percpu.h>
#include <linux/hrtimer.h>
#include <linux/notifier.h>
#include <linux/syscalls.h>
#include <linux/interrupt.h>
#include <linux/tick.h>
#include <linux/err.h>
#include <linux/debugobjects.h>
#include <linux/sched/signal.h>
#include <linux/sched/sysctl.h>
#include <linux/sched/rt.h>
#include <linux/sched/deadline.h>
#include <linux/sched/nohz.h>
#include <linux/sched/debug.h>
#include <linux/sched/isolation.h>
#include <linux/timer.h>
#include <linux/freezer.h>
#include <linux/compat.h>

#include <linux/uaccess.h>

#include <trace/events/timer.h>

#include "tick-internal.h"

/*
 * Masks for selecting the soft and hard context timers from
 * cpu_base->active
 */
#define MASK_SHIFT		(HRTIMER_BASE_MONOTONIC_SOFT)
/*所有hard active hrtime*/
#define HRTIMER_ACTIVE_HARD	((1U << MASK_SHIFT) - 1)
/*所有soft active hrtime*/
#define HRTIMER_ACTIVE_SOFT	(HRTIMER_ACTIVE_HARD << MASK_SHIFT)
/*所有hard and soft active hrtime*/
#define HRTIMER_ACTIVE_ALL	(HRTIMER_ACTIVE_SOFT | HRTIMER_ACTIVE_HARD)

static void retrigger_next_event(void *arg);

/*
 * The timer bases:
 *
 * There are more clockids than hrtimer bases. Thus, we index
 * into the timer bases by the hrtimer_base_type enum. When trying
 * to reach a base using a clockid, hrtimer_clockid_to_base()
 * is used to convert from clockid to the proper hrtimer_base_type.
 */
DEFINE_PER_CPU(struct hrtimer_cpu_base, hrtimer_bases) =
{
	.lock = __RAW_SPIN_LOCK_UNLOCKED(hrtimer_bases.lock),
	.clock_base =
	{
		{
			.index = HRTIMER_BASE_MONOTONIC,
			.clockid = CLOCK_MONOTONIC,
			.get_time = &ktime_get,
		},
		{
			.index = HRTIMER_BASE_REALTIME,
			.clockid = CLOCK_REALTIME,
			.get_time = &ktime_get_real,
		},
		{
			.index = HRTIMER_BASE_BOOTTIME,
			.clockid = CLOCK_BOOTTIME,
			.get_time = &ktime_get_boottime,
		},
		{
			.index = HRTIMER_BASE_TAI,
			.clockid = CLOCK_TAI,
			.get_time = &ktime_get_clocktai,
		},
		{
			.index = HRTIMER_BASE_MONOTONIC_SOFT,
			.clockid = CLOCK_MONOTONIC,
			.get_time = &ktime_get,
		},
		{
			.index = HRTIMER_BASE_REALTIME_SOFT,
			.clockid = CLOCK_REALTIME,
			.get_time = &ktime_get_real,
		},
		{
			.index = HRTIMER_BASE_BOOTTIME_SOFT,
			.clockid = CLOCK_BOOTTIME,
			.get_time = &ktime_get_boottime,
		},
		{
			.index = HRTIMER_BASE_TAI_SOFT,
			.clockid = CLOCK_TAI,
			.get_time = &ktime_get_clocktai,
		},
	},
	.csd = CSD_INIT(retrigger_next_event, NULL)
};

static inline bool hrtimer_base_is_online(struct hrtimer_cpu_base *base)
{
	if (!IS_ENABLED(CONFIG_HOTPLUG_CPU))
		return true;
	else
		return likely(base->online);
}

/*
 * Functions and macros which are different for UP/SMP systems are kept in a
 * single place
 */
#ifdef CONFIG_SMP

/*
 * We require the migration_base for lock_hrtimer_base()/switch_hrtimer_base()
 * such that hrtimer_callback_running() can unconditionally dereference
 * timer->base->cpu_base
 */
static struct hrtimer_cpu_base migration_cpu_base = {
	.clock_base = { {
		.cpu_base = &migration_cpu_base,
		.seq      = SEQCNT_RAW_SPINLOCK_ZERO(migration_cpu_base.seq,
						     &migration_cpu_base.lock),
	}, },
};

#define migration_base	migration_cpu_base.clock_base[0]

/*
 * We are using hashed locking: holding per_cpu(hrtimer_bases)[n].lock
 * means that all timers which are tied to this base via timer->base are
 * locked, and the base itself is locked too.
 *
 * So __run_timers/migrate_timers can safely modify all timers which could
 * be found on the lists/queues.
 *
 * When the timer's base is locked, and the timer removed from list, it is
 * possible to set timer->base = &migration_base and drop the lock: the timer
 * remains locked.
 */
static
struct hrtimer_clock_base *lock_hrtimer_base(const struct hrtimer *timer,
					     unsigned long *flags)
	__acquires(&timer->base->lock)
{
	struct hrtimer_clock_base *base;

	for (;;) {
		base = READ_ONCE(timer->base);
		if (likely(base != &migration_base)) {
			raw_spin_lock_irqsave(&base->cpu_base->lock, *flags);
			if (likely(base == timer->base))
				return base;
			/* The timer has migrated to another CPU: */
			raw_spin_unlock_irqrestore(&base->cpu_base->lock, *flags);
		}
		cpu_relax();
	}
}

/*
 * Check if the elected target is suitable considering its next
 * event and the hotplug state of the current CPU.
 *
 * If the elected target is remote and its next event is after the timer
 * to queue, then a remote reprogram is necessary. However there is no
 * guarantee the IPI handling the operation would arrive in time to meet
 * the high resolution deadline. In this case the local CPU becomes a
 * preferred target, unless it is offline.
 *
 * High and low resolution modes are handled the same way for simplicity.
 *
 * Called with cpu_base->lock of target cpu held.
 */
static bool hrtimer_suitable_target(struct hrtimer *timer, struct hrtimer_clock_base *new_base,
				    struct hrtimer_cpu_base *new_cpu_base,
				    struct hrtimer_cpu_base *this_cpu_base)
{
	ktime_t expires;

	/*
	 * The local CPU clockevent can be reprogrammed. Also get_target_base()
	 * guarantees it is online.
	 */
	if (new_cpu_base == this_cpu_base)
		return true;

	/*
	 * The offline local CPU can't be the default target if the
	 * next remote target event is after this timer. Keep the
	 * elected new base. An IPI will we issued to reprogram
	 * it as a last resort.
	 */
	if (!hrtimer_base_is_online(this_cpu_base))
		return true;

	expires = ktime_sub(hrtimer_get_expires(timer), new_base->offset);

	return expires >= new_base->cpu_base->expires_next;
}

static inline struct hrtimer_cpu_base *get_target_base(struct hrtimer_cpu_base *base, int pinned)
{
	if (!hrtimer_base_is_online(base)) {
		int cpu = cpumask_any_and(cpu_online_mask, housekeeping_cpumask(HK_TYPE_TIMER));

		return &per_cpu(hrtimer_bases, cpu);
	}

#if defined(CONFIG_SMP) && defined(CONFIG_NO_HZ_COMMON)
	if (static_branch_likely(&timers_migration_enabled) && !pinned)
		return &per_cpu(hrtimer_bases, get_nohz_timer_target());
#endif
	return base;
}

/*
 * We switch the timer base to a power-optimized selected CPU target,
 * if:
 *	- NO_HZ_COMMON is enabled
 *	- timer migration is enabled
 *	- the timer callback is not running
 *	- the timer is not the first expiring timer on the new target
 *
 * If one of the above requirements is not fulfilled we move the timer
 * to the current CPU or leave it on the previously assigned CPU if
 * the timer callback is currently running.
 */
static inline struct hrtimer_clock_base *
switch_hrtimer_base(struct hrtimer *timer, struct hrtimer_clock_base *base,
		    int pinned)
{
	struct hrtimer_cpu_base *new_cpu_base, *this_cpu_base;
	struct hrtimer_clock_base *new_base;
	int basenum = base->index;

	this_cpu_base = this_cpu_ptr(&hrtimer_bases);
	new_cpu_base = get_target_base(this_cpu_base, pinned);
again:
	new_base = &new_cpu_base->clock_base[basenum];

	if (base != new_base) {
		/*
		 * We are trying to move timer to new_base.
		 * However we can't change timer's base while it is running,
		 * so we keep it on the same CPU. No hassle vs. reprogramming
		 * the event source in the high resolution case. The softirq
		 * code will take care of this when the timer function has
		 * completed. There is no conflict as we hold the lock until
		 * the timer is enqueued.
		 */
		if (unlikely(hrtimer_callback_running(timer)))
			return base;

		/* See the comment in lock_hrtimer_base() */
		WRITE_ONCE(timer->base, &migration_base);
		raw_spin_unlock(&base->cpu_base->lock);
		raw_spin_lock(&new_base->cpu_base->lock);

		if (!hrtimer_suitable_target(timer, new_base, new_cpu_base,
					     this_cpu_base)) {
			raw_spin_unlock(&new_base->cpu_base->lock);
			raw_spin_lock(&base->cpu_base->lock);
			new_cpu_base = this_cpu_base;
			WRITE_ONCE(timer->base, base);
			goto again;
		}
		WRITE_ONCE(timer->base, new_base);
	} else {
		if (!hrtimer_suitable_target(timer, new_base,  new_cpu_base, this_cpu_base)) {
			new_cpu_base = this_cpu_base;
			goto again;
		}
	}
	return new_base;
}

#else /* CONFIG_SMP */

static inline struct hrtimer_clock_base *
lock_hrtimer_base(const struct hrtimer *timer, unsigned long *flags)
	__acquires(&timer->base->cpu_base->lock)
{
	struct hrtimer_clock_base *base = timer->base;

	raw_spin_lock_irqsave(&base->cpu_base->lock, *flags);

	return base;
}

# define switch_hrtimer_base(t, b, p)	(b)

#endif	/* !CONFIG_SMP */

/*
 * Functions for the union type storage format of ktime_t which are
 * too large for inlining:
 */
#if BITS_PER_LONG < 64
/*
 * Divide a ktime value by a nanosecond value
 */
s64 __ktime_divns(const ktime_t kt, s64 div)
{
	int sft = 0;
	s64 dclc;
	u64 tmp;

	dclc = ktime_to_ns(kt);
	tmp = dclc < 0 ? -dclc : dclc;

	/* Make sure the divisor is less than 2^32: */
	while (div >> 32) {
		sft++;
		div >>= 1;
	}
	tmp >>= sft;
	do_div(tmp, (u32) div);
	return dclc < 0 ? -tmp : tmp;
}
EXPORT_SYMBOL_GPL(__ktime_divns);
#endif /* BITS_PER_LONG >= 64 */

/*
 * Add two ktime values and do a safety check for overflow:
 */
ktime_t ktime_add_safe(const ktime_t lhs, const ktime_t rhs)
{
	ktime_t res = ktime_add_unsafe(lhs, rhs);

	/*
	 * We use KTIME_SEC_MAX here, the maximum timeout which we can
	 * return to user space in a timespec:
	 */
	if (res < 0 || res < lhs || res < rhs)
		res = ktime_set(KTIME_SEC_MAX, 0);

	return res;
}

EXPORT_SYMBOL_GPL(ktime_add_safe);

#ifdef CONFIG_DEBUG_OBJECTS_TIMERS

static const struct debug_obj_descr hrtimer_debug_descr;

static void *hrtimer_debug_hint(void *addr)
{
	return ACCESS_PRIVATE((struct hrtimer *)addr, function);
}

/*
 * fixup_init is called when:
 * - an active object is initialized
 */
static bool hrtimer_fixup_init(void *addr, enum debug_obj_state state)
{
	struct hrtimer *timer = addr;

	switch (state) {
	case ODEBUG_STATE_ACTIVE:
		hrtimer_cancel(timer);
		debug_object_init(timer, &hrtimer_debug_descr);
		return true;
	default:
		return false;
	}
}

/*
 * fixup_activate is called when:
 * - an active object is activated
 * - an unknown non-static object is activated
 */
static bool hrtimer_fixup_activate(void *addr, enum debug_obj_state state)
{
	switch (state) {
	case ODEBUG_STATE_ACTIVE:
		WARN_ON(1);
		fallthrough;
	default:
		return false;
	}
}

/*
 * fixup_free is called when:
 * - an active object is freed
 */
static bool hrtimer_fixup_free(void *addr, enum debug_obj_state state)
{
	struct hrtimer *timer = addr;

	switch (state) {
	case ODEBUG_STATE_ACTIVE:
		hrtimer_cancel(timer);
		debug_object_free(timer, &hrtimer_debug_descr);
		return true;
	default:
		return false;
	}
}

static const struct debug_obj_descr hrtimer_debug_descr = {
	.name		= "hrtimer",
	.debug_hint	= hrtimer_debug_hint,
	.fixup_init	= hrtimer_fixup_init,
	.fixup_activate	= hrtimer_fixup_activate,
	.fixup_free	= hrtimer_fixup_free,
};

static inline void debug_hrtimer_init(struct hrtimer *timer)
{
	debug_object_init(timer, &hrtimer_debug_descr);
}

static inline void debug_hrtimer_init_on_stack(struct hrtimer *timer)
{
	debug_object_init_on_stack(timer, &hrtimer_debug_descr);
}

static inline void debug_hrtimer_activate(struct hrtimer *timer,
					  enum hrtimer_mode mode)
{
	debug_object_activate(timer, &hrtimer_debug_descr);
}

static inline void debug_hrtimer_deactivate(struct hrtimer *timer)
{
	debug_object_deactivate(timer, &hrtimer_debug_descr);
}

void destroy_hrtimer_on_stack(struct hrtimer *timer)
{
	debug_object_free(timer, &hrtimer_debug_descr);
}
EXPORT_SYMBOL_GPL(destroy_hrtimer_on_stack);

#else

static inline void debug_hrtimer_init(struct hrtimer *timer) { }
static inline void debug_hrtimer_init_on_stack(struct hrtimer *timer) { }
static inline void debug_hrtimer_activate(struct hrtimer *timer,
					  enum hrtimer_mode mode) { }
static inline void debug_hrtimer_deactivate(struct hrtimer *timer) { }
#endif

static inline void debug_setup(struct hrtimer *timer, clockid_t clockid, enum hrtimer_mode mode)
{
	debug_hrtimer_init(timer);
	trace_hrtimer_setup(timer, clockid, mode);
}

static inline void debug_setup_on_stack(struct hrtimer *timer, clockid_t clockid,
					enum hrtimer_mode mode)
{
	debug_hrtimer_init_on_stack(timer);
	trace_hrtimer_setup(timer, clockid, mode);
}

static inline void debug_activate(struct hrtimer *timer,
				  enum hrtimer_mode mode)
{
	debug_hrtimer_activate(timer, mode);
	trace_hrtimer_start(timer, mode);
}

static inline void debug_deactivate(struct hrtimer *timer)
{
	debug_hrtimer_deactivate(timer);
	trace_hrtimer_cancel(timer);
}

static struct hrtimer_clock_base *
__next_base(struct hrtimer_cpu_base *cpu_base, unsigned int *active)
{
	unsigned int idx;

	if (!*active)
	    /*所有clock base均已完成遍历，返回NULL*/
		return NULL;

	idx = __ffs(*active);
	*active &= ~(1U << idx);/*清除idx对应的bit位*/

	/*当前遍历idx号clock*/
	return &cpu_base->clock_base[idx];
}

#define for_each_active_base(base, cpu_base, active)	\
	while ((base = __next_base((cpu_base), &(active))))

static ktime_t __hrtimer_next_event_base(struct hrtimer_cpu_base *cpu_base,
					 const struct hrtimer *exclude,
					 unsigned int active,
					 ktime_t expires_next)
{
	struct hrtimer_clock_base *base;
	ktime_t expires;

	for_each_active_base(base, cpu_base, active) {
		struct timerqueue_node *next;
		struct hrtimer *timer;

		next = timerqueue_getnext(&base->active);
		timer = container_of(next, struct hrtimer, node);
		if (timer == exclude) {
			/* Get to the next timer in the queue. */
			next = timerqueue_iterate_next(next);
			if (!next)
				continue;

			timer = container_of(next, struct hrtimer, node);
		}
		expires = ktime_sub(hrtimer_get_expires(timer), base->offset);
		if (expires < expires_next) {
			expires_next = expires;

			/* Skip cpu_base update if a timer is being excluded. */
			if (exclude)
				continue;

			if (timer->is_soft)
				cpu_base->softirq_next_timer = timer;
			else
				cpu_base->next_timer = timer;
		}
	}
	/*
	 * clock_was_set() might have changed base->offset of any of
	 * the clock bases so the result might be negative. Fix it up
	 * to prevent a false positive in clockevents_program_event().
	 */
	if (expires_next < 0)
		expires_next = 0;
	return expires_next;
}

/*
 * Recomputes cpu_base::*next_timer and returns the earliest expires_next
 * but does not set cpu_base::*expires_next, that is done by
 * hrtimer[_force]_reprogram and hrtimer_interrupt only. When updating
 * cpu_base::*expires_next right away, reprogramming logic would no longer
 * work.
 *
 * When a softirq is pending, we can ignore the HRTIMER_ACTIVE_SOFT bases,
 * those timers will get run whenever the softirq gets handled, at the end of
 * hrtimer_run_softirq(), hrtimer_update_softirq_timer() will re-add these bases.
 *
 * Therefore softirq values are those from the HRTIMER_ACTIVE_SOFT clock bases.
 * The !softirq values are the minima across HRTIMER_ACTIVE_ALL, unless an actual
 * softirq is pending, in which case they're the minima of HRTIMER_ACTIVE_HARD.
 *
 * @active_mask must be one of:
 *  - HRTIMER_ACTIVE_ALL,
 *  - HRTIMER_ACTIVE_SOFT, or
 *  - HRTIMER_ACTIVE_HARD.
 */
static ktime_t
__hrtimer_get_next_event(struct hrtimer_cpu_base *cpu_base, unsigned int active_mask)
{
	unsigned int active;
	struct hrtimer *next_timer = NULL;
	ktime_t expires_next = KTIME_MAX;

	if (!cpu_base->softirq_activated && (active_mask & HRTIMER_ACTIVE_SOFT)) {
		active = cpu_base->active_bases & HRTIMER_ACTIVE_SOFT;
		cpu_base->softirq_next_timer = NULL;
		expires_next = __hrtimer_next_event_base(cpu_base, NULL,
							 active, KTIME_MAX);

		next_timer = cpu_base->softirq_next_timer;
	}

	if (active_mask & HRTIMER_ACTIVE_HARD) {
		active = cpu_base->active_bases & HRTIMER_ACTIVE_HARD;
		cpu_base->next_timer = next_timer;
		expires_next = __hrtimer_next_event_base(cpu_base, NULL, active,
							 expires_next);
	}

	return expires_next;
}

static ktime_t hrtimer_update_next_event(struct hrtimer_cpu_base *cpu_base)
{
	ktime_t expires_next, soft = KTIME_MAX;

	/*
	 * If the soft interrupt has already been activated, ignore the
	 * soft bases. They will be handled in the already raised soft
	 * interrupt.
	 */
	if (!cpu_base->softirq_activated) {
		soft = __hrtimer_get_next_event(cpu_base, HRTIMER_ACTIVE_SOFT);
		/*
		 * Update the soft expiry time. clock_settime() might have
		 * affected it.
		 */
		cpu_base->softirq_expires_next = soft;
	}

	expires_next = __hrtimer_get_next_event(cpu_base, HRTIMER_ACTIVE_HARD);
	/*
	 * If a softirq timer is expiring first, update cpu_base->next_timer
	 * and program the hardware with the soft expiry time.
	 */
	if (expires_next > soft) {
		cpu_base->next_timer = cpu_base->softirq_next_timer;
		expires_next = soft;
	}

	return expires_next;
}

static inline ktime_t hrtimer_update_base(struct hrtimer_cpu_base *base)
{
	ktime_t *offs_real = &base->clock_base[HRTIMER_BASE_REALTIME].offset;
	ktime_t *offs_boot = &base->clock_base[HRTIMER_BASE_BOOTTIME].offset;
	ktime_t *offs_tai = &base->clock_base[HRTIMER_BASE_TAI].offset;

	ktime_t now = ktime_get_update_offsets_now(&base->clock_was_set_seq,
					    offs_real, offs_boot, offs_tai);

	base->clock_base[HRTIMER_BASE_REALTIME_SOFT].offset = *offs_real;
	base->clock_base[HRTIMER_BASE_BOOTTIME_SOFT].offset = *offs_boot;
	base->clock_base[HRTIMER_BASE_TAI_SOFT].offset = *offs_tai;

	return now;
}

/*
 * Is the high resolution mode active ?
 */
static inline int hrtimer_hres_active(struct hrtimer_cpu_base *cpu_base)
{
	return IS_ENABLED(CONFIG_HIGH_RES_TIMERS) ?
		cpu_base->hres_active : 0;
}

static void __hrtimer_reprogram(struct hrtimer_cpu_base *cpu_base,
				struct hrtimer *next_timer,
				ktime_t expires_next)
{
	cpu_base->expires_next = expires_next;

	/*
	 * If hres is not active, hardware does not have to be
	 * reprogrammed yet.
	 *
	 * If a hang was detected in the last timer interrupt then we
	 * leave the hang delay active in the hardware. We want the
	 * system to make progress. That also prevents the following
	 * scenario:
	 * T1 expires 50ms from now
	 * T2 expires 5s from now
	 *
	 * T1 is removed, so this code is called and would reprogram
	 * the hardware to 5s from now. Any hrtimer_start after that
	 * will not reprogram the hardware due to hang_detected being
	 * set. So we'd effectively block all timers until the T2 event
	 * fires.
	 */
	if (!hrtimer_hres_active(cpu_base) || cpu_base->hang_detected)
		return;

	tick_program_event(expires_next, 1);
}

/*
 * Reprogram the event source with checking both queues for the
 * next event
 * Called with interrupts disabled and base->lock held
 */
static void
hrtimer_force_reprogram(struct hrtimer_cpu_base *cpu_base, int skip_equal)
{
	ktime_t expires_next;

	expires_next = hrtimer_update_next_event(cpu_base);

	if (skip_equal && expires_next == cpu_base->expires_next)
		return;

	__hrtimer_reprogram(cpu_base, cpu_base->next_timer, expires_next);
}

/* High resolution timer related functions */
#ifdef CONFIG_HIGH_RES_TIMERS

/*
 * High resolution timer enabled ?
 */
static bool hrtimer_hres_enabled __read_mostly  = true;
unsigned int hrtimer_resolution __read_mostly = LOW_RES_NSEC;
EXPORT_SYMBOL_GPL(hrtimer_resolution);

/*
 * Enable / Disable high resolution mode
 */
static int __init setup_hrtimer_hres(char *str)
{
	return (kstrtobool(str, &hrtimer_hres_enabled) == 0);
}

__setup("highres=", setup_hrtimer_hres);

/*
 * hrtimer_high_res_enabled - query, if the highres mode is enabled
 */
static inline int hrtimer_is_hres_enabled(void)
{
	return hrtimer_hres_enabled;
}

/*
 * Switch to high resolution mode
 */
static void hrtimer_switch_to_hres(void)
{
	struct hrtimer_cpu_base *base = this_cpu_ptr(&hrtimer_bases);

	if (tick_init_highres()) {
		pr_warn("Could not switch to high resolution mode on CPU %u\n",
			base->cpu);
		return;
	}
	base->hres_active = 1;
	hrtimer_resolution = HIGH_RES_NSEC;

	tick_setup_sched_timer(true);
	/* "Retrigger" the interrupt to get things going */
	retrigger_next_event(NULL);
}

#else

static inline int hrtimer_is_hres_enabled(void) { return 0; }
static inline void hrtimer_switch_to_hres(void) { }

#endif /* CONFIG_HIGH_RES_TIMERS */
/*
 * Retrigger next event is called after clock was set with interrupts
 * disabled through an SMP function call or directly from low level
 * resume code.
 *
 * This is only invoked when:
 *	- CONFIG_HIGH_RES_TIMERS is enabled.
 *	- CONFIG_NOHZ_COMMON is enabled
 *
 * For the other cases this function is empty and because the call sites
 * are optimized out it vanishes as well, i.e. no need for lots of
 * #ifdeffery.
 */
static void retrigger_next_event(void *arg)
{
	struct hrtimer_cpu_base *base = this_cpu_ptr(&hrtimer_bases);

	/*
	 * When high resolution mode or nohz is active, then the offsets of
	 * CLOCK_REALTIME/TAI/BOOTTIME have to be updated. Otherwise the
	 * next tick will take care of that.
	 *
	 * If high resolution mode is active then the next expiring timer
	 * must be reevaluated and the clock event device reprogrammed if
	 * necessary.
	 *
	 * In the NOHZ case the update of the offset and the reevaluation
	 * of the next expiring timer is enough. The return from the SMP
	 * function call will take care of the reprogramming in case the
	 * CPU was in a NOHZ idle sleep.
	 */
	if (!hrtimer_hres_active(base) && !tick_nohz_active)
		return;

	raw_spin_lock(&base->lock);
	hrtimer_update_base(base);
	if (hrtimer_hres_active(base))
		hrtimer_force_reprogram(base, 0);
	else
		hrtimer_update_next_event(base);
	raw_spin_unlock(&base->lock);
}

/*
 * When a timer is enqueued and expires earlier than the already enqueued
 * timers, we have to check, whether it expires earlier than the timer for
 * which the clock event device was armed.
 *
 * Called with interrupts disabled and base->cpu_base.lock held
 */
static void hrtimer_reprogram(struct hrtimer *timer, bool reprogram)
{
	struct hrtimer_cpu_base *cpu_base = this_cpu_ptr(&hrtimer_bases);
	struct hrtimer_clock_base *base = timer->base;
	ktime_t expires = ktime_sub(hrtimer_get_expires(timer), base->offset);

	WARN_ON_ONCE(hrtimer_get_expires_tv64(timer) < 0);

	/*
	 * CLOCK_REALTIME timer might be requested with an absolute
	 * expiry time which is less than base->offset. Set it to 0.
	 */
	if (expires < 0)
		expires = 0;

	if (timer->is_soft) {
		/*
		 * soft hrtimer could be started on a remote CPU. In this
		 * case softirq_expires_next needs to be updated on the
		 * remote CPU. The soft hrtimer will not expire before the
		 * first hard hrtimer on the remote CPU -
		 * hrtimer_check_target() prevents this case.
		 */
		struct hrtimer_cpu_base *timer_cpu_base = base->cpu_base;

		if (timer_cpu_base->softirq_activated)
			return;

		if (!ktime_before(expires, timer_cpu_base->softirq_expires_next))
			return;

		timer_cpu_base->softirq_next_timer = timer;
		timer_cpu_base->softirq_expires_next = expires;

		if (!ktime_before(expires, timer_cpu_base->expires_next) ||
		    !reprogram)
			return;
	}

	/*
	 * If the timer is not on the current cpu, we cannot reprogram
	 * the other cpus clock event device.
	 */
	if (base->cpu_base != cpu_base)
		return;

	if (expires >= cpu_base->expires_next)
		return;

	/*
	 * If the hrtimer interrupt is running, then it will reevaluate the
	 * clock bases and reprogram the clock event device.
	 */
	if (cpu_base->in_hrtirq)
		return;

	cpu_base->next_timer = timer;

	__hrtimer_reprogram(cpu_base, timer, expires);
}

static bool update_needs_ipi(struct hrtimer_cpu_base *cpu_base,
			     unsigned int active)
{
	struct hrtimer_clock_base *base;
	unsigned int seq;
	ktime_t expires;

	/*
	 * Update the base offsets unconditionally so the following
	 * checks whether the SMP function call is required works.
	 *
	 * The update is safe even when the remote CPU is in the hrtimer
	 * interrupt or the hrtimer soft interrupt and expiring affected
	 * bases. Either it will see the update before handling a base or
	 * it will see it when it finishes the processing and reevaluates
	 * the next expiring timer.
	 */
	seq = cpu_base->clock_was_set_seq;
	hrtimer_update_base(cpu_base);

	/*
	 * If the sequence did not change over the update then the
	 * remote CPU already handled it.
	 */
	if (seq == cpu_base->clock_was_set_seq)
		return false;

	/*
	 * If the remote CPU is currently handling an hrtimer interrupt, it
	 * will reevaluate the first expiring timer of all clock bases
	 * before reprogramming. Nothing to do here.
	 */
	if (cpu_base->in_hrtirq)
		return false;

	/*
	 * Walk the affected clock bases and check whether the first expiring
	 * timer in a clock base is moving ahead of the first expiring timer of
	 * @cpu_base. If so, the IPI must be invoked because per CPU clock
	 * event devices cannot be remotely reprogrammed.
	 */
	active &= cpu_base->active_bases;

	for_each_active_base(base, cpu_base, active) {
		struct timerqueue_node *next;

		next = timerqueue_getnext(&base->active);
		expires = ktime_sub(next->expires, base->offset);
		if (expires < cpu_base->expires_next)
			return true;

		/* Extra check for softirq clock bases */
		if (base->clockid < HRTIMER_BASE_MONOTONIC_SOFT)
			continue;
		if (cpu_base->softirq_activated)
			continue;
		if (expires < cpu_base->softirq_expires_next)
			return true;
	}
	return false;
}

/*
 * Clock was set. This might affect CLOCK_REALTIME, CLOCK_TAI and
 * CLOCK_BOOTTIME (for late sleep time injection).
 *
 * This requires to update the offsets for these clocks
 * vs. CLOCK_MONOTONIC. When high resolution timers are enabled, then this
 * also requires to eventually reprogram the per CPU clock event devices
 * when the change moves an affected timer ahead of the first expiring
 * timer on that CPU. Obviously remote per CPU clock event devices cannot
 * be reprogrammed. The other reason why an IPI has to be sent is when the
 * system is in !HIGH_RES and NOHZ mode. The NOHZ mode updates the offsets
 * in the tick, which obviously might be stopped, so this has to bring out
 * the remote CPU which might sleep in idle to get this sorted.
 */
void clock_was_set(unsigned int bases)
{
	struct hrtimer_cpu_base *cpu_base = raw_cpu_ptr(&hrtimer_bases);
	cpumask_var_t mask;
	int cpu;

	if (!hrtimer_hres_active(cpu_base) && !tick_nohz_active)
		goto out_timerfd;

	if (!zalloc_cpumask_var(&mask, GFP_KERNEL)) {
		on_each_cpu(retrigger_next_event, NULL, 1);
		goto out_timerfd;
	}

	/* Avoid interrupting CPUs if possible */
	cpus_read_lock();
	for_each_online_cpu(cpu) {
		unsigned long flags;

		cpu_base = &per_cpu(hrtimer_bases, cpu);
		raw_spin_lock_irqsave(&cpu_base->lock, flags);

		if (update_needs_ipi(cpu_base, bases))
			cpumask_set_cpu(cpu, mask);

		raw_spin_unlock_irqrestore(&cpu_base->lock, flags);
	}

	preempt_disable();
	smp_call_function_many(mask, retrigger_next_event, NULL, 1);
	preempt_enable();
	cpus_read_unlock();
	free_cpumask_var(mask);

out_timerfd:
	timerfd_clock_was_set();
}

static void clock_was_set_work(struct work_struct *work)
{
	clock_was_set(CLOCK_SET_WALL);
}

static DECLARE_WORK(hrtimer_work, clock_was_set_work);

/*
 * Called from timekeeping code to reprogram the hrtimer interrupt device
 * on all cpus and to notify timerfd.
 */
void clock_was_set_delayed(void)
{
	schedule_work(&hrtimer_work);
}

/*
 * Called during resume either directly from via timekeeping_resume()
 * or in the case of s2idle from tick_unfreeze() to ensure that the
 * hrtimers are up to date.
 */
void hrtimers_resume_local(void)
{
	lockdep_assert_irqs_disabled();
	/* Retrigger on the local CPU */
	retrigger_next_event(NULL);
}

/*
 * Counterpart to lock_hrtimer_base above:
 */
static inline
void unlock_hrtimer_base(const struct hrtimer *timer, unsigned long *flags)
	__releases(&timer->base->cpu_base->lock)
{
	raw_spin_unlock_irqrestore(&timer->base->cpu_base->lock, *flags);
}

/**
 * hrtimer_forward() - forward the timer expiry
 * @timer:	hrtimer to forward
 * @now:	forward past this time
 * @interval:	the interval to forward
 *
 * Forward the timer expiry so it will expire in the future.
 *
 * .. note::
 *  This only updates the timer expiry value and does not requeue the timer.
 *
 * There is also a variant of the function hrtimer_forward_now().
 *
 * Context: Can be safely called from the callback function of @timer. If called
 *          from other contexts @timer must neither be enqueued nor running the
 *          callback and the caller needs to take care of serialization.
 *
 * Return: The number of overruns are returned.
 */
u64 hrtimer_forward(struct hrtimer *timer, ktime_t now, ktime_t interval)
{
	u64 orun = 1;
	ktime_t delta;

	delta = ktime_sub(now, hrtimer_get_expires(timer));

	if (delta < 0)
		return 0;

	if (WARN_ON(timer->state & HRTIMER_STATE_ENQUEUED))
		return 0;

	if (interval < hrtimer_resolution)
		interval = hrtimer_resolution;

	if (unlikely(delta >= interval)) {
		s64 incr = ktime_to_ns(interval);

		orun = ktime_divns(delta, incr);
		hrtimer_add_expires_ns(timer, incr * orun);
		if (hrtimer_get_expires_tv64(timer) > now)
			return orun;
		/*
		 * This (and the ktime_add() below) is the
		 * correction for exact:
		 */
		orun++;
	}
	hrtimer_add_expires(timer, interval);

	return orun;
}
EXPORT_SYMBOL_GPL(hrtimer_forward);

/*
 * enqueue_hrtimer - internal function to (re)start a timer
 *
 * The timer is inserted in expiry order. Insertion into the
 * red black tree is O(log(n)). Must hold the base lock.
 *
 * Returns true when the new timer is the leftmost timer in the tree.
 */
static bool enqueue_hrtimer(struct hrtimer *timer, struct hrtimer_clock_base *base,
			    enum hrtimer_mode mode)
{
	debug_activate(timer, mode);
	WARN_ON_ONCE(!base->cpu_base->online);

	/*此base上有active timer*/
	base->cpu_base->active_bases |= 1 << base->index;

	/* Pairs with the lockless read in hrtimer_is_queued() */
	WRITE_ONCE(timer->state, HRTIMER_STATE_ENQUEUED);

	/*添加timer到base clock,返回true,如果此timer为最选触发的timer*/
	return timerqueue_add(&base->active, &timer->node);
}

/*
 * __remove_hrtimer - internal function to remove a timer
 *
 * Caller must hold the base lock.
 *
 * High resolution timer mode reprograms the clock event device when the
 * timer is the one which expires next. The caller can disable this by setting
 * reprogram to zero. This is useful, when the context does a reprogramming
 * anyway (e.g. timer interrupt)
 */
static void __remove_hrtimer(struct hrtimer *timer,
			     struct hrtimer_clock_base *base,
			     u8 newstate, int reprogram)
{
	struct hrtimer_cpu_base *cpu_base = base->cpu_base;
	u8 state = timer->state;

	/* Pairs with the lockless read in hrtimer_is_queued() */
	WRITE_ONCE(timer->state, newstate);
	if (!(state & HRTIMER_STATE_ENQUEUED))
		return;

	/*将timer自active链上移除*/
	if (!timerqueue_del(&base->active, &timer->node))
		cpu_base->active_bases &= ~(1 << base->index);

	/*
	 * Note: If reprogram is false we do not update
	 * cpu_base->next_timer. This happens when we remove the first
	 * timer on a remote cpu. No harm as we never dereference
	 * cpu_base->next_timer. So the worst thing what can happen is
	 * an superfluous call to hrtimer_force_reprogram() on the
	 * remote cpu later on if the same timer gets enqueued again.
	 */
	if (reprogram && timer == cpu_base->next_timer)
		hrtimer_force_reprogram(cpu_base, 1);
}

/*
 * remove hrtimer, called with base lock held
 */
static inline int
remove_hrtimer(struct hrtimer *timer, struct hrtimer_clock_base *base,
	       bool restart, bool keep_local)
{
	u8 state = timer->state;

	if (state & HRTIMER_STATE_ENQUEUED) {
		bool reprogram;

		/*
		 * Remove the timer and force reprogramming when high
		 * resolution mode is active and the timer is on the current
		 * CPU. If we remove a timer on another CPU, reprogramming is
		 * skipped. The interrupt event on this CPU is fired and
		 * reprogramming happens in the interrupt handler. This is a
		 * rare case and less expensive than a smp call.
		 */
		debug_deactivate(timer);
		reprogram = base->cpu_base == this_cpu_ptr(&hrtimer_bases);

		/*
		 * If the timer is not restarted then reprogramming is
		 * required if the timer is local. If it is local and about
		 * to be restarted, avoid programming it twice (on removal
		 * and a moment later when it's requeued).
		 */
		if (!restart)
			state = HRTIMER_STATE_INACTIVE;
		else
			reprogram &= !keep_local;

		__remove_hrtimer(timer, base, state, reprogram);
		return 1;
	}
	return 0;
}

static inline ktime_t hrtimer_update_lowres(struct hrtimer *timer, ktime_t tim,
					    const enum hrtimer_mode mode)
{
#ifdef CONFIG_TIME_LOW_RES
	/*
	 * CONFIG_TIME_LOW_RES indicates that the system has no way to return
	 * granular time values. For relative timers we add hrtimer_resolution
	 * (i.e. one jiffy) to prevent short timeouts.
	 */
	timer->is_rel = mode & HRTIMER_MODE_REL;
	if (timer->is_rel)
		tim = ktime_add_safe(tim, hrtimer_resolution);
#endif
	return tim;
}

static void
hrtimer_update_softirq_timer(struct hrtimer_cpu_base *cpu_base, bool reprogram)
{
	ktime_t expires;

	/*
	 * Find the next SOFT expiration.
	 */
	expires = __hrtimer_get_next_event(cpu_base, HRTIMER_ACTIVE_SOFT);

	/*
	 * reprogramming needs to be triggered, even if the next soft
	 * hrtimer expires at the same time than the next hard
	 * hrtimer. cpu_base->softirq_expires_next needs to be updated!
	 */
	if (expires == KTIME_MAX)
		return;

	/*
	 * cpu_base->*next_timer is recomputed by __hrtimer_get_next_event()
	 * cpu_base->*expires_next is only set by hrtimer_reprogram()
	 */
	hrtimer_reprogram(cpu_base->softirq_next_timer, reprogram);
}

static int __hrtimer_start_range_ns(struct hrtimer *timer, ktime_t tim,
				    u64 delta_ns, const enum hrtimer_mode mode,
				    struct hrtimer_clock_base *base)
{
	struct hrtimer_cpu_base *this_cpu_base = this_cpu_ptr(&hrtimer_bases);
	struct hrtimer_clock_base *new_base;
	bool force_local, first;

	/*
	 * If the timer is on the local cpu base and is the first expiring
	 * timer then this might end up reprogramming the hardware twice
	 * (on removal and on enqueue). To avoid that by prevent the
	 * reprogram on removal, keep the timer local to the current CPU
	 * and enforce reprogramming after it is queued no matter whether
	 * it is the new first expiring timer again or not.
	 */
	force_local = base->cpu_base == this_cpu_base;
	force_local &= base->cpu_base->next_timer == timer;

	/*
	 * Don't force local queuing if this enqueue happens on a unplugged
	 * CPU after hrtimer_cpu_dying() has been invoked.
	 */
	force_local &= this_cpu_base->online;

	/*
	 * Remove an active timer from the queue. In case it is not queued
	 * on the current CPU, make sure that remove_hrtimer() updates the
	 * remote data correctly.
	 *
	 * If it's on the current CPU and the first expiring timer, then
	 * skip reprogramming, keep the timer local and enforce
	 * reprogramming later if it was the first expiring timer.  This
	 * avoids programming the underlying clock event twice (once at
	 * removal and once after enqueue).
	 */
	remove_hrtimer(timer, base, true, force_local);

	if (mode & HRTIMER_MODE_REL)
		tim = ktime_add_safe(tim, base->get_time());

	tim = hrtimer_update_lowres(timer, tim, mode);

	hrtimer_set_expires_range_ns(timer, tim, delta_ns);

	/* Switch the timer base, if necessary: */
	if (!force_local) {
		new_base = switch_hrtimer_base(timer, base,
					       mode & HRTIMER_MODE_PINNED);
	} else {
		new_base = base;
	}

	first = enqueue_hrtimer(timer, new_base, mode);
	if (!force_local) {
		/*
		 * If the current CPU base is online, then the timer is
		 * never queued on a remote CPU if it would be the first
		 * expiring timer there.
		 */
		if (hrtimer_base_is_online(this_cpu_base))
			return first;

		/*
		 * Timer was enqueued remote because the current base is
		 * already offline. If the timer is the first to expire,
		 * kick the remote CPU to reprogram the clock event.
		 */
		if (first) {
			struct hrtimer_cpu_base *new_cpu_base = new_base->cpu_base;

			smp_call_function_single_async(new_cpu_base->cpu, &new_cpu_base->csd);
		}
		return 0;
	}

	/*
	 * Timer was forced to stay on the current CPU to avoid
	 * reprogramming on removal and enqueue. Force reprogram the
	 * hardware by evaluating the new first expiring timer.
	 */
	hrtimer_force_reprogram(new_base->cpu_base, 1);
	return 0;
}

/**
 * hrtimer_start_range_ns - (re)start an hrtimer
 * @timer:	the timer to be added
 * @tim:	expiry time
 * @delta_ns:	"slack" range for the timer
 * @mode:	timer mode: absolute (HRTIMER_MODE_ABS) or
 *		relative (HRTIMER_MODE_REL), and pinned (HRTIMER_MODE_PINNED);
 *		softirq based mode is considered for debug purpose only!
 */
void hrtimer_start_range_ns(struct hrtimer *timer, ktime_t tim,
			    u64 delta_ns, const enum hrtimer_mode mode)
{
	struct hrtimer_clock_base *base;
	unsigned long flags;

	/*
	 * Check whether the HRTIMER_MODE_SOFT bit and hrtimer.is_soft
	 * match on CONFIG_PREEMPT_RT = n. With PREEMPT_RT check the hard
	 * expiry mode because unmarked timers are moved to softirq expiry.
	 */
	if (!IS_ENABLED(CONFIG_PREEMPT_RT))
		WARN_ON_ONCE(!(mode & HRTIMER_MODE_SOFT) ^ !timer->is_soft);
	else
		WARN_ON_ONCE(!(mode & HRTIMER_MODE_HARD) ^ !timer->is_hard);

	base = lock_hrtimer_base(timer, &flags);

	if (__hrtimer_start_range_ns(timer, tim, delta_ns, mode, base))
		hrtimer_reprogram(timer, true);

	unlock_hrtimer_base(timer, &flags);
}
EXPORT_SYMBOL_GPL(hrtimer_start_range_ns);

/**
 * hrtimer_try_to_cancel - try to deactivate a timer
 * @timer:	hrtimer to stop
 *
 * Returns:
 *
 *  *  0 when the timer was not active
 *  *  1 when the timer was active
 *  * -1 when the timer is currently executing the callback function and
 *    cannot be stopped
 */
int hrtimer_try_to_cancel(struct hrtimer *timer)
{
	struct hrtimer_clock_base *base;
	unsigned long flags;
	int ret = -1;

	/*
	 * Check lockless first. If the timer is not active (neither
	 * enqueued nor running the callback, nothing to do here.  The
	 * base lock does not serialize against a concurrent enqueue,
	 * so we can avoid taking it.
	 */
	if (!hrtimer_active(timer))
		return 0;

	base = lock_hrtimer_base(timer, &flags);

	if (!hrtimer_callback_running(timer))
		ret = remove_hrtimer(timer, base, false, false);

	unlock_hrtimer_base(timer, &flags);

	return ret;

}
EXPORT_SYMBOL_GPL(hrtimer_try_to_cancel);

#ifdef CONFIG_PREEMPT_RT
static void hrtimer_cpu_base_init_expiry_lock(struct hrtimer_cpu_base *base)
{
	spin_lock_init(&base->softirq_expiry_lock);
}

static void hrtimer_cpu_base_lock_expiry(struct hrtimer_cpu_base *base)
	__acquires(&base->softirq_expiry_lock)
{
	spin_lock(&base->softirq_expiry_lock);
}

static void hrtimer_cpu_base_unlock_expiry(struct hrtimer_cpu_base *base)
	__releases(&base->softirq_expiry_lock)
{
	spin_unlock(&base->softirq_expiry_lock);
}

/*
 * The counterpart to hrtimer_cancel_wait_running().
 *
 * If there is a waiter for cpu_base->expiry_lock, then it was waiting for
 * the timer callback to finish. Drop expiry_lock and reacquire it. That
 * allows the waiter to acquire the lock and make progress.
 */
static void hrtimer_sync_wait_running(struct hrtimer_cpu_base *cpu_base,
				      unsigned long flags)
{
	if (atomic_read(&cpu_base->timer_waiters)) {
		raw_spin_unlock_irqrestore(&cpu_base->lock, flags);
		spin_unlock(&cpu_base->softirq_expiry_lock);
		spin_lock(&cpu_base->softirq_expiry_lock);
		raw_spin_lock_irq(&cpu_base->lock);
	}
}

#ifdef CONFIG_SMP
static __always_inline bool is_migration_base(struct hrtimer_clock_base *base)
{
	return base == &migration_base;
}
#else
static __always_inline bool is_migration_base(struct hrtimer_clock_base *base)
{
	return false;
}
#endif

/*
 * This function is called on PREEMPT_RT kernels when the fast path
 * deletion of a timer failed because the timer callback function was
 * running.
 *
 * This prevents priority inversion: if the soft irq thread is preempted
 * in the middle of a timer callback, then calling hrtimer_cancel() can
 * lead to two issues:
 *
 *  - If the caller is on a remote CPU then it has to spin wait for the timer
 *    handler to complete. This can result in unbound priority inversion.
 *
 *  - If the caller originates from the task which preempted the timer
 *    handler on the same CPU, then spin waiting for the timer handler to
 *    complete is never going to end.
 */
void hrtimer_cancel_wait_running(const struct hrtimer *timer)
{
	/* Lockless read. Prevent the compiler from reloading it below */
	struct hrtimer_clock_base *base = READ_ONCE(timer->base);

	/*
	 * Just relax if the timer expires in hard interrupt context or if
	 * it is currently on the migration base.
	 */
	if (!timer->is_soft || is_migration_base(base)) {
		cpu_relax();
		return;
	}

	/*
	 * Mark the base as contended and grab the expiry lock, which is
	 * held by the softirq across the timer callback. Drop the lock
	 * immediately so the softirq can expire the next timer. In theory
	 * the timer could already be running again, but that's more than
	 * unlikely and just causes another wait loop.
	 */
	atomic_inc(&base->cpu_base->timer_waiters);
	spin_lock_bh(&base->cpu_base->softirq_expiry_lock);
	atomic_dec(&base->cpu_base->timer_waiters);
	spin_unlock_bh(&base->cpu_base->softirq_expiry_lock);
}
#else
static inline void
hrtimer_cpu_base_init_expiry_lock(struct hrtimer_cpu_base *base) { }
static inline void
hrtimer_cpu_base_lock_expiry(struct hrtimer_cpu_base *base) { }
static inline void
hrtimer_cpu_base_unlock_expiry(struct hrtimer_cpu_base *base) { }
static inline void hrtimer_sync_wait_running(struct hrtimer_cpu_base *base,
					     unsigned long flags) { }
#endif

/**
 * hrtimer_cancel - cancel a timer and wait for the handler to finish.
 * @timer:	the timer to be cancelled
 *
 * Returns:
 *  0 when the timer was not active
 *  1 when the timer was active
 */
int hrtimer_cancel(struct hrtimer *timer)
{
	int ret;

	do {
		ret = hrtimer_try_to_cancel(timer);

		if (ret < 0)
			hrtimer_cancel_wait_running(timer);
	} while (ret < 0);
	return ret;
}
EXPORT_SYMBOL_GPL(hrtimer_cancel);

/**
 * __hrtimer_get_remaining - get remaining time for the timer
 * @timer:	the timer to read
 * @adjust:	adjust relative timers when CONFIG_TIME_LOW_RES=y
 */
ktime_t __hrtimer_get_remaining(const struct hrtimer *timer, bool adjust)
{
	unsigned long flags;
	ktime_t rem;

	lock_hrtimer_base(timer, &flags);
	if (IS_ENABLED(CONFIG_TIME_LOW_RES) && adjust)
		rem = hrtimer_expires_remaining_adjusted(timer);
	else
		rem = hrtimer_expires_remaining(timer);
	unlock_hrtimer_base(timer, &flags);

	return rem;
}
EXPORT_SYMBOL_GPL(__hrtimer_get_remaining);

#ifdef CONFIG_NO_HZ_COMMON
/**
 * hrtimer_get_next_event - get the time until next expiry event
 *
 * Returns the next expiry time or KTIME_MAX if no timer is pending.
 */
u64 hrtimer_get_next_event(void)
{
	struct hrtimer_cpu_base *cpu_base = this_cpu_ptr(&hrtimer_bases);
	u64 expires = KTIME_MAX;
	unsigned long flags;

	raw_spin_lock_irqsave(&cpu_base->lock, flags);

	if (!hrtimer_hres_active(cpu_base))
		expires = __hrtimer_get_next_event(cpu_base, HRTIMER_ACTIVE_ALL);

	raw_spin_unlock_irqrestore(&cpu_base->lock, flags);

	return expires;
}

/**
 * hrtimer_next_event_without - time until next expiry event w/o one timer
 * @exclude:	timer to exclude
 *
 * Returns the next expiry time over all timers except for the @exclude one or
 * KTIME_MAX if none of them is pending.
 */
u64 hrtimer_next_event_without(const struct hrtimer *exclude)
{
	struct hrtimer_cpu_base *cpu_base = this_cpu_ptr(&hrtimer_bases);
	u64 expires = KTIME_MAX;
	unsigned long flags;

	raw_spin_lock_irqsave(&cpu_base->lock, flags);

	if (hrtimer_hres_active(cpu_base)) {
		unsigned int active;

		if (!cpu_base->softirq_activated) {
			active = cpu_base->active_bases & HRTIMER_ACTIVE_SOFT;
			expires = __hrtimer_next_event_base(cpu_base, exclude,
							    active, KTIME_MAX);
		}
		active = cpu_base->active_bases & HRTIMER_ACTIVE_HARD;
		expires = __hrtimer_next_event_base(cpu_base, exclude, active,
						    expires);
	}

	raw_spin_unlock_irqrestore(&cpu_base->lock, flags);

	return expires;
}
#endif

static inline int hrtimer_clockid_to_base(clockid_t clock_id)
{
	switch (clock_id) {
	case CLOCK_REALTIME:
		return HRTIMER_BASE_REALTIME;
	case CLOCK_MONOTONIC:
		return HRTIMER_BASE_MONOTONIC;
	case CLOCK_BOOTTIME:
		return HRTIMER_BASE_BOOTTIME;
	case CLOCK_TAI:
		return HRTIMER_BASE_TAI;
	default:
		WARN(1, "Invalid clockid %d. Using MONOTONIC\n", clock_id);
		return HRTIMER_BASE_MONOTONIC;
	}
}

static void __hrtimer_setup(struct hrtimer *timer,
			    enum hrtimer_restart (*function)(struct hrtimer *),
			    clockid_t clock_id, enum hrtimer_mode mode)
{
	bool softtimer = !!(mode & HRTIMER_MODE_SOFT);
	struct hrtimer_cpu_base *cpu_base;
	int base;

	/*
	 * On PREEMPT_RT enabled kernels hrtimers which are not explicitly
	 * marked for hard interrupt expiry mode are moved into soft
	 * interrupt context for latency reasons and because the callbacks
	 * can invoke functions which might sleep on RT, e.g. spin_lock().
	 */
	if (IS_ENABLED(CONFIG_PREEMPT_RT) && !(mode & HRTIMER_MODE_HARD))
		softtimer = true;

	memset(timer, 0, sizeof(struct hrtimer));/*timer指向的结构体直接清零*/

	cpu_base = raw_cpu_ptr(&hrtimer_bases);

	/*
	 * POSIX magic: Relative CLOCK_REALTIME timers are not affected by
	 * clock modifications, so they needs to become CLOCK_MONOTONIC to
	 * ensure POSIX compliance.
	 */
	if (clock_id == CLOCK_REALTIME && mode & HRTIMER_MODE_REL)
		clock_id = CLOCK_MONOTONIC;

	base = softtimer ? HRTIMER_MAX_CLOCK_BASES / 2 : 0;
	base += hrtimer_clockid_to_base(clock_id);
	timer->is_soft = softtimer;
	timer->is_hard = !!(mode & HRTIMER_MODE_HARD);
	timer->base = &cpu_base->clock_base[base];
	timerqueue_init(&timer->node);

	if (WARN_ON_ONCE(!function))
		ACCESS_PRIVATE(timer, function) = hrtimer_dummy_timeout;
	else
		ACCESS_PRIVATE(timer, function) = function;
}

/**
 * hrtimer_setup - initialize a timer to the given clock
 * @timer:	the timer to be initialized
 * @function:	the callback function
 * @clock_id:	the clock to be used
 * @mode:       The modes which are relevant for initialization:
 *              HRTIMER_MODE_ABS, HRTIMER_MODE_REL, HRTIMER_MODE_ABS_SOFT,
 *              HRTIMER_MODE_REL_SOFT
 *
 *              The PINNED variants of the above can be handed in,
 *              but the PINNED bit is ignored as pinning happens
 *              when the hrtimer is started
 */
void hrtimer_setup(struct hrtimer *timer, enum hrtimer_restart (*function)(struct hrtimer *),
		   clockid_t clock_id, enum hrtimer_mode mode)
{
	debug_setup(timer, clock_id, mode);
	__hrtimer_setup(timer, function, clock_id, mode);
}
EXPORT_SYMBOL_GPL(hrtimer_setup);

/**
 * hrtimer_setup_on_stack - initialize a timer on stack memory
 * @timer:	The timer to be initialized
 * @function:	the callback function
 * @clock_id:	The clock to be used
 * @mode:       The timer mode
 *
 * Similar to hrtimer_setup(), except that this one must be used if struct hrtimer is in stack
 * memory.
 */
void hrtimer_setup_on_stack(struct hrtimer *timer,
			    enum hrtimer_restart (*function)(struct hrtimer *),
			    clockid_t clock_id, enum hrtimer_mode mode)
{
	debug_setup_on_stack(timer, clock_id, mode);
	__hrtimer_setup(timer, function, clock_id, mode);
}
EXPORT_SYMBOL_GPL(hrtimer_setup_on_stack);

/*
 * A timer is active, when it is enqueued into the rbtree or the
 * callback function is running or it's in the state of being migrated
 * to another cpu.
 *
 * It is important for this function to not return a false negative.
 */
bool hrtimer_active(const struct hrtimer *timer)
{
	struct hrtimer_clock_base *base;
	unsigned int seq;

	do {
		base = READ_ONCE(timer->base);
		seq = raw_read_seqcount_begin(&base->seq);

		if (timer->state != HRTIMER_STATE_INACTIVE ||
		    base->running == timer)
			return true;

	} while (read_seqcount_retry(&base->seq, seq) ||
		 base != READ_ONCE(timer->base));

	return false;
}
EXPORT_SYMBOL_GPL(hrtimer_active);

/*
 * The write_seqcount_barrier()s in __run_hrtimer() split the thing into 3
 * distinct sections:
 *
 *  - queued:	the timer is queued
 *  - callback:	the timer is being ran
 *  - post:	the timer is inactive or (re)queued
 *
 * On the read side we ensure we observe timer->state and cpu_base->running
 * from the same section, if anything changed while we looked at it, we retry.
 * This includes timer->base changing because sequence numbers alone are
 * insufficient for that.
 *
 * The sequence numbers are required because otherwise we could still observe
 * a false negative if the read side got smeared over multiple consecutive
 * __run_hrtimer() invocations.
 */

static void __run_hrtimer(struct hrtimer_cpu_base *cpu_base,
			  struct hrtimer_clock_base *base,
			  struct hrtimer *timer/*要运行的timer*/, ktime_t *now,
			  unsigned long flags) __must_hold(&cpu_base->lock)
{
	enum hrtimer_restart (*fn)(struct hrtimer *);
	bool expires_in_hardirq;
	int restart;

	lockdep_assert_held(&cpu_base->lock);

	debug_deactivate(timer);
	/*指明当前正在运行的timer*/
	base->running = timer;

	/*
	 * Separate the ->running assignment from the ->state assignment.
	 *
	 * As with a regular write barrier, this ensures the read side in
	 * hrtimer_active() cannot observe base->running == NULL &&
	 * timer->state == INACTIVE.
	 */
	raw_write_seqcount_barrier(&base->seq);

	__remove_hrtimer(timer, base, HRTIMER_STATE_INACTIVE, 0);
<<<<<<< HEAD
	fn = timer->function;/*取timer的执行函数*/
=======
	fn = ACCESS_PRIVATE(timer, function);
>>>>>>> 155a3c00

	/*
	 * Clear the 'is relative' flag for the TIME_LOW_RES case. If the
	 * timer is restarted with a period then it becomes an absolute
	 * timer. If its not restarted it does not matter.
	 */
	if (IS_ENABLED(CONFIG_TIME_LOW_RES))
		timer->is_rel = false;

	/*
	 * The timer is marked as running in the CPU base, so it is
	 * protected against migration to a different CPU even if the lock
	 * is dropped.
	 */
	raw_spin_unlock_irqrestore(&cpu_base->lock, flags);
	trace_hrtimer_expire_entry(timer, now);
	expires_in_hardirq = lockdep_hrtimer_enter(timer);

	//调用timer的回调
	restart = fn(timer);

	lockdep_hrtimer_exit(expires_in_hardirq);
	trace_hrtimer_expire_exit(timer);
	raw_spin_lock_irq(&cpu_base->lock);

	/*
	 * Note: We clear the running state after enqueue_hrtimer and
	 * we do not reprogram the event hardware. Happens either in
	 * hrtimer_start_range_ns() or in hrtimer_interrupt()
	 *
	 * Note: Because we dropped the cpu_base->lock above,
	 * hrtimer_start_range_ns() can have popped in and enqueued the timer
	 * for us already.
	 */
	if (restart != HRTIMER_NORESTART &&
	    !(timer->state & HRTIMER_STATE_ENQUEUED))
	    /*timer需要restart,将其重新加入到base*/
		enqueue_hrtimer(timer, base, HRTIMER_MODE_ABS);

	/*
	 * Separate the ->running assignment from the ->state assignment.
	 *
	 * As with a regular write barrier, this ensures the read side in
	 * hrtimer_active() cannot observe base->running.timer == NULL &&
	 * timer->state == INACTIVE.
	 */
	raw_write_seqcount_barrier(&base->seq);

	WARN_ON_ONCE(base->running != timer);
	base->running = NULL;/*运行完成，标记为NULL*/
}

static void __hrtimer_run_queues(struct hrtimer_cpu_base *cpu_base, ktime_t now,
				 unsigned long flags, unsigned int active_mask/*要执行的clock base*/)
{
	struct hrtimer_clock_base *base;
	unsigned int active = cpu_base->active_bases & active_mask;

	/*按优先级遍历active指定的clock base*/
	for_each_active_base(base, cpu_base, active) {
		struct timerqueue_node *node;
		ktime_t basenow;

		basenow = ktime_add(now, base->offset);

		/*遍历base->active链上的所有timer*/
		while ((node = timerqueue_getnext(&base->active))) {
			struct hrtimer *timer;

			timer = container_of(node, struct hrtimer, node);

			/*
			 * The immediate goal for using the softexpires is
			 * minimizing wakeups, not running timers at the
			 * earliest interrupt after their soft expiration.
			 * This allows us to avoid using a Priority Search
			 * Tree, which can answer a stabbing query for
			 * overlapping intervals and instead use the simple
			 * BST we already have.
			 * We don't add extra wakeups by delaying timers that
			 * are right-of a not yet expired timer, because that
			 * timer will have to trigger a wakeup anyway.
			 */
			if (basenow < hrtimer_get_softexpires_tv64(timer))
			    /*不再有过期的timer,退出*/
				break;

			/*此timer过期，执行它*/
			__run_hrtimer(cpu_base, base, timer, &basenow, flags);
			if (active_mask == HRTIMER_ACTIVE_SOFT)
				hrtimer_sync_wait_running(cpu_base, flags);
		}
	}
}

<<<<<<< HEAD
//HRTIMER_SOFTIRQ 软中断处理函数
static __latent_entropy void hrtimer_run_softirq(struct softirq_action *h)
=======
static __latent_entropy void hrtimer_run_softirq(void)
>>>>>>> 155a3c00
{
	struct hrtimer_cpu_base *cpu_base = this_cpu_ptr(&hrtimer_bases);
	unsigned long flags;
	ktime_t now;

	hrtimer_cpu_base_lock_expiry(cpu_base);
	raw_spin_lock_irqsave(&cpu_base->lock, flags);

	now = hrtimer_update_base(cpu_base);
	//运行所有soft active 队列的hrtimer
	__hrtimer_run_queues(cpu_base, now, flags, HRTIMER_ACTIVE_SOFT);

	cpu_base->softirq_activated = 0;
	hrtimer_update_softirq_timer(cpu_base, true);

	raw_spin_unlock_irqrestore(&cpu_base->lock, flags);
	hrtimer_cpu_base_unlock_expiry(cpu_base);
}

#ifdef CONFIG_HIGH_RES_TIMERS

/*
 * High resolution timer interrupt
 * Called with interrupts disabled
 */
void hrtimer_interrupt(struct clock_event_device *dev)
{
	struct hrtimer_cpu_base *cpu_base = this_cpu_ptr(&hrtimer_bases);
	ktime_t expires_next, now, entry_time, delta;
	unsigned long flags;
	int retries = 0;

	BUG_ON(!cpu_base->hres_active);
	cpu_base->nr_events++;
	dev->next_event = KTIME_MAX;

	raw_spin_lock_irqsave(&cpu_base->lock, flags);
	entry_time = now = hrtimer_update_base(cpu_base);
retry:
	cpu_base->in_hrtirq = 1;
	/*
	 * We set expires_next to KTIME_MAX here with cpu_base->lock
	 * held to prevent that a timer is enqueued in our queue via
	 * the migration code. This does not affect enqueueing of
	 * timers which run their callback and need to be requeued on
	 * this CPU.
	 */
	cpu_base->expires_next = KTIME_MAX;

	if (!ktime_before(now, cpu_base->softirq_expires_next)) {
		/*当前时间大于等于softirq_expires_next*/
		cpu_base->softirq_expires_next = KTIME_MAX;
		cpu_base->softirq_activated = 1;
<<<<<<< HEAD
		raise_softirq_irqoff(HRTIMER_SOFTIRQ);/*触发HRTIMER软中断*/
=======
		raise_timer_softirq(HRTIMER_SOFTIRQ);
>>>>>>> 155a3c00
	}

	__hrtimer_run_queues(cpu_base, now, flags, HRTIMER_ACTIVE_HARD);

	/* Reevaluate the clock bases for the [soft] next expiry */
	expires_next = hrtimer_update_next_event(cpu_base);
	/*
	 * Store the new expiry value so the migration code can verify
	 * against it.
	 */
	cpu_base->expires_next = expires_next;
	cpu_base->in_hrtirq = 0;
	raw_spin_unlock_irqrestore(&cpu_base->lock, flags);

	/* Reprogramming necessary ? */
	if (!tick_program_event(expires_next, 0)) {
		cpu_base->hang_detected = 0;
		return;
	}

	/*
	 * The next timer was already expired due to:
	 * - tracing
	 * - long lasting callbacks
	 * - being scheduled away when running in a VM
	 *
	 * We need to prevent that we loop forever in the hrtimer
	 * interrupt routine. We give it 3 attempts to avoid
	 * overreacting on some spurious event.
	 *
	 * Acquire base lock for updating the offsets and retrieving
	 * the current time.
	 */
	raw_spin_lock_irqsave(&cpu_base->lock, flags);
	now = hrtimer_update_base(cpu_base);
	cpu_base->nr_retries++;
	if (++retries < 3)
		goto retry;
	/*
	 * Give the system a chance to do something else than looping
	 * here. We stored the entry time, so we know exactly how long
	 * we spent here. We schedule the next event this amount of
	 * time away.
	 */
	cpu_base->nr_hangs++;
	cpu_base->hang_detected = 1;
	raw_spin_unlock_irqrestore(&cpu_base->lock, flags);

	delta = ktime_sub(now, entry_time);
	if ((unsigned int)delta > cpu_base->max_hang_time)
		cpu_base->max_hang_time = (unsigned int) delta;
	/*
	 * Limit it to a sensible value as we enforce a longer
	 * delay. Give the CPU at least 100ms to catch up.
	 */
	if (delta > 100 * NSEC_PER_MSEC)
		expires_next = ktime_add_ns(now, 100 * NSEC_PER_MSEC);
	else
		expires_next = ktime_add(now, delta);
	tick_program_event(expires_next, 1);
	pr_warn_once("hrtimer: interrupt took %llu ns\n", ktime_to_ns(delta));
}
#endif /* !CONFIG_HIGH_RES_TIMERS */

/*
 * Called from run_local_timers in hardirq context every jiffy
 */
void hrtimer_run_queues(void)
{
	struct hrtimer_cpu_base *cpu_base = this_cpu_ptr(&hrtimer_bases);
	unsigned long flags;
	ktime_t now;

	if (hrtimer_hres_active(cpu_base))
		return;

	/*
	 * This _is_ ugly: We have to check periodically, whether we
	 * can switch to highres and / or nohz mode. The clocksource
	 * switch happens with xtime_lock held. Notification from
	 * there only sets the check bit in the tick_oneshot code,
	 * otherwise we might deadlock vs. xtime_lock.
	 */
	if (tick_check_oneshot_change(!hrtimer_is_hres_enabled())) {
		hrtimer_switch_to_hres();
		return;
	}

	raw_spin_lock_irqsave(&cpu_base->lock, flags);
	now = hrtimer_update_base(cpu_base);

	if (!ktime_before(now, cpu_base->softirq_expires_next)) {
		cpu_base->softirq_expires_next = KTIME_MAX;
		cpu_base->softirq_activated = 1;
		raise_timer_softirq(HRTIMER_SOFTIRQ);
	}

	__hrtimer_run_queues(cpu_base, now, flags, HRTIMER_ACTIVE_HARD);
	raw_spin_unlock_irqrestore(&cpu_base->lock, flags);
}

/*
 * Sleep related functions:
 */
static enum hrtimer_restart hrtimer_wakeup(struct hrtimer *timer)
{
	struct hrtimer_sleeper *t =
		container_of(timer, struct hrtimer_sleeper, timer);
	struct task_struct *task = t->task;

	t->task = NULL;
	if (task)
		wake_up_process(task);/*尝试唤醒进程*/

	return HRTIMER_NORESTART;
}

/**
 * hrtimer_sleeper_start_expires - Start a hrtimer sleeper timer
 * @sl:		sleeper to be started
 * @mode:	timer mode abs/rel
 *
 * Wrapper around hrtimer_start_expires() for hrtimer_sleeper based timers
 * to allow PREEMPT_RT to tweak the delivery mode (soft/hardirq context)
 */
void hrtimer_sleeper_start_expires(struct hrtimer_sleeper *sl,
				   enum hrtimer_mode mode)
{
	/*
	 * Make the enqueue delivery mode check work on RT. If the sleeper
	 * was initialized for hard interrupt delivery, force the mode bit.
	 * This is a special case for hrtimer_sleepers because
	 * __hrtimer_setup_sleeper() determines the delivery mode on RT so the
	 * fiddling with this decision is avoided at the call sites.
	 */
	if (IS_ENABLED(CONFIG_PREEMPT_RT) && sl->timer.is_hard)
		mode |= HRTIMER_MODE_HARD;

	hrtimer_start_expires(&sl->timer, mode);
}
EXPORT_SYMBOL_GPL(hrtimer_sleeper_start_expires);

static void __hrtimer_setup_sleeper(struct hrtimer_sleeper *sl,
				    clockid_t clock_id, enum hrtimer_mode mode)
{
	/*
	 * On PREEMPT_RT enabled kernels hrtimers which are not explicitly
	 * marked for hard interrupt expiry mode are moved into soft
	 * interrupt context either for latency reasons or because the
	 * hrtimer callback takes regular spinlocks or invokes other
	 * functions which are not suitable for hard interrupt context on
	 * PREEMPT_RT.
	 *
	 * The hrtimer_sleeper callback is RT compatible in hard interrupt
	 * context, but there is a latency concern: Untrusted userspace can
	 * spawn many threads which arm timers for the same expiry time on
	 * the same CPU. That causes a latency spike due to the wakeup of
	 * a gazillion threads.
	 *
	 * OTOH, privileged real-time user space applications rely on the
	 * low latency of hard interrupt wakeups. If the current task is in
	 * a real-time scheduling class, mark the mode for hard interrupt
	 * expiry.
	 */
	if (IS_ENABLED(CONFIG_PREEMPT_RT)) {
		if (rt_or_dl_task_policy(current) && !(mode & HRTIMER_MODE_SOFT))
			mode |= HRTIMER_MODE_HARD;
	}

<<<<<<< HEAD
	__hrtimer_init(&sl->timer, clock_id, mode);
	sl->timer.function = hrtimer_wakeup;/*设置timer超时函数*/
=======
	__hrtimer_setup(&sl->timer, hrtimer_wakeup, clock_id, mode);
>>>>>>> 155a3c00
	sl->task = current;
}

/**
 * hrtimer_setup_sleeper_on_stack - initialize a sleeper in stack memory
 * @sl:		sleeper to be initialized
 * @clock_id:	the clock to be used
 * @mode:	timer mode abs/rel
 */
void hrtimer_setup_sleeper_on_stack(struct hrtimer_sleeper *sl,
				    clockid_t clock_id, enum hrtimer_mode mode)
{
	debug_setup_on_stack(&sl->timer, clock_id, mode);
	__hrtimer_setup_sleeper(sl, clock_id, mode);
}
EXPORT_SYMBOL_GPL(hrtimer_setup_sleeper_on_stack);

int nanosleep_copyout(struct restart_block *restart, struct timespec64 *ts)
{
	switch(restart->nanosleep.type) {
#ifdef CONFIG_COMPAT_32BIT_TIME
	case TT_COMPAT:
		if (put_old_timespec32(ts, restart->nanosleep.compat_rmtp))
			return -EFAULT;
		break;
#endif
	case TT_NATIVE:
		if (put_timespec64(ts, restart->nanosleep.rmtp))
			return -EFAULT;
		break;
	default:
		BUG();
	}
	return -ERESTART_RESTARTBLOCK;
}

static int __sched do_nanosleep(struct hrtimer_sleeper *t, enum hrtimer_mode mode)
{
	struct restart_block *restart;

	do {
		set_current_state(TASK_INTERRUPTIBLE|TASK_FREEZABLE);
		hrtimer_sleeper_start_expires(t, mode);

		if (likely(t->task))
			schedule();

		hrtimer_cancel(&t->timer);
		mode = HRTIMER_MODE_ABS;

	} while (t->task && !signal_pending(current));

	__set_current_state(TASK_RUNNING);

	if (!t->task)
		return 0;

	restart = &current->restart_block;
	if (restart->nanosleep.type != TT_NONE) {
		ktime_t rem = hrtimer_expires_remaining(&t->timer);
		struct timespec64 rmt;

		if (rem <= 0)
			return 0;
		rmt = ktime_to_timespec64(rem);

		return nanosleep_copyout(restart, &rmt);
	}
	return -ERESTART_RESTARTBLOCK;
}

static long __sched hrtimer_nanosleep_restart(struct restart_block *restart)
{
	struct hrtimer_sleeper t;
	int ret;

	hrtimer_setup_sleeper_on_stack(&t, restart->nanosleep.clockid, HRTIMER_MODE_ABS);
	hrtimer_set_expires_tv64(&t.timer, restart->nanosleep.expires);
	ret = do_nanosleep(&t, HRTIMER_MODE_ABS);
	destroy_hrtimer_on_stack(&t.timer);
	return ret;
}

long hrtimer_nanosleep(ktime_t rqtp, const enum hrtimer_mode mode,
		       const clockid_t clockid)
{
	struct restart_block *restart;
	struct hrtimer_sleeper t;
	int ret = 0;

	hrtimer_setup_sleeper_on_stack(&t, clockid, mode);
	hrtimer_set_expires_range_ns(&t.timer, rqtp, current->timer_slack_ns);
	ret = do_nanosleep(&t, mode);
	if (ret != -ERESTART_RESTARTBLOCK)
		goto out;

	/* Absolute timers do not update the rmtp value and restart: */
	if (mode == HRTIMER_MODE_ABS) {
		ret = -ERESTARTNOHAND;
		goto out;
	}

	restart = &current->restart_block;
	restart->nanosleep.clockid = t.timer.base->clockid;
	restart->nanosleep.expires = hrtimer_get_expires_tv64(&t.timer);
	set_restart_fn(restart, hrtimer_nanosleep_restart);
out:
	destroy_hrtimer_on_stack(&t.timer);
	return ret;
}

#ifdef CONFIG_64BIT

SYSCALL_DEFINE2(nanosleep, struct __kernel_timespec __user *, rqtp,
		struct __kernel_timespec __user *, rmtp)
{
	struct timespec64 tu;

	if (get_timespec64(&tu, rqtp))
		return -EFAULT;

	if (!timespec64_valid(&tu))
		return -EINVAL;

	current->restart_block.fn = do_no_restart_syscall;
	current->restart_block.nanosleep.type = rmtp ? TT_NATIVE : TT_NONE;
	current->restart_block.nanosleep.rmtp = rmtp;
	return hrtimer_nanosleep(timespec64_to_ktime(tu), HRTIMER_MODE_REL,
				 CLOCK_MONOTONIC);
}

#endif

#ifdef CONFIG_COMPAT_32BIT_TIME

SYSCALL_DEFINE2(nanosleep_time32, struct old_timespec32 __user *, rqtp,
		       struct old_timespec32 __user *, rmtp)
{
	struct timespec64 tu;

	if (get_old_timespec32(&tu, rqtp))
		return -EFAULT;

	if (!timespec64_valid(&tu))
		return -EINVAL;

	current->restart_block.fn = do_no_restart_syscall;
	current->restart_block.nanosleep.type = rmtp ? TT_COMPAT : TT_NONE;
	current->restart_block.nanosleep.compat_rmtp = rmtp;
	return hrtimer_nanosleep(timespec64_to_ktime(tu), HRTIMER_MODE_REL,
				 CLOCK_MONOTONIC);
}
#endif

/*
 * Functions related to boot-time initialization:
 */
int hrtimers_prepare_cpu(unsigned int cpu)
{
	//处理当前cpu上的hrtimers初始化
	struct hrtimer_cpu_base *cpu_base = &per_cpu(hrtimer_bases, cpu);
	int i;

	for (i = 0; i < HRTIMER_MAX_CLOCK_BASES; i++) {
		struct hrtimer_clock_base *clock_b = &cpu_base->clock_base[i];

		clock_b->cpu_base = cpu_base;
		seqcount_raw_spinlock_init(&clock_b->seq, &cpu_base->lock);
		timerqueue_init_head(&clock_b->active);
	}

	cpu_base->cpu = cpu;
	hrtimer_cpu_base_init_expiry_lock(cpu_base);
	return 0;
}

int hrtimers_cpu_starting(unsigned int cpu)
{
	struct hrtimer_cpu_base *cpu_base = this_cpu_ptr(&hrtimer_bases);

	/* Clear out any left over state from a CPU down operation */
	cpu_base->active_bases = 0;
	cpu_base->hres_active = 0;
	cpu_base->hang_detected = 0;
	cpu_base->next_timer = NULL;
	cpu_base->softirq_next_timer = NULL;
	cpu_base->expires_next = KTIME_MAX;
	cpu_base->softirq_expires_next = KTIME_MAX;
	cpu_base->online = 1;
	return 0;
}

#ifdef CONFIG_HOTPLUG_CPU

static void migrate_hrtimer_list(struct hrtimer_clock_base *old_base,
				struct hrtimer_clock_base *new_base)
{
	struct hrtimer *timer;
	struct timerqueue_node *node;

	while ((node = timerqueue_getnext(&old_base->active))) {
		timer = container_of(node, struct hrtimer, node);
		BUG_ON(hrtimer_callback_running(timer));
		debug_deactivate(timer);

		/*
		 * Mark it as ENQUEUED not INACTIVE otherwise the
		 * timer could be seen as !active and just vanish away
		 * under us on another CPU
		 */
		__remove_hrtimer(timer, old_base, HRTIMER_STATE_ENQUEUED, 0);
		timer->base = new_base;
		/*
		 * Enqueue the timers on the new cpu. This does not
		 * reprogram the event device in case the timer
		 * expires before the earliest on this CPU, but we run
		 * hrtimer_interrupt after we migrated everything to
		 * sort out already expired timers and reprogram the
		 * event device.
		 */
		enqueue_hrtimer(timer, new_base, HRTIMER_MODE_ABS);
	}
}

int hrtimers_cpu_dying(unsigned int dying_cpu)
{
	int i, ncpu = cpumask_any_and(cpu_active_mask, housekeeping_cpumask(HK_TYPE_TIMER));
	struct hrtimer_cpu_base *old_base, *new_base;

	old_base = this_cpu_ptr(&hrtimer_bases);
	new_base = &per_cpu(hrtimer_bases, ncpu);

	/*
	 * The caller is globally serialized and nobody else
	 * takes two locks at once, deadlock is not possible.
	 */
	raw_spin_lock(&old_base->lock);
	raw_spin_lock_nested(&new_base->lock, SINGLE_DEPTH_NESTING);

	for (i = 0; i < HRTIMER_MAX_CLOCK_BASES; i++) {
		migrate_hrtimer_list(&old_base->clock_base[i],
				     &new_base->clock_base[i]);
	}

	/*
	 * The migration might have changed the first expiring softirq
	 * timer on this CPU. Update it.
	 */
	__hrtimer_get_next_event(new_base, HRTIMER_ACTIVE_SOFT);
	/* Tell the other CPU to retrigger the next event */
	smp_call_function_single(ncpu, retrigger_next_event, NULL, 0);

	raw_spin_unlock(&new_base->lock);
	old_base->online = 0;
	raw_spin_unlock(&old_base->lock);

	return 0;
}

#endif /* CONFIG_HOTPLUG_CPU */

void __init hrtimers_init(void)
{
	hrtimers_prepare_cpu(smp_processor_id());
<<<<<<< HEAD
	//设置HRTIMER软中断处理函数
=======
	hrtimers_cpu_starting(smp_processor_id());
>>>>>>> 155a3c00
	open_softirq(HRTIMER_SOFTIRQ, hrtimer_run_softirq);
}<|MERGE_RESOLUTION|>--- conflicted
+++ resolved
@@ -1748,11 +1748,7 @@
 	raw_write_seqcount_barrier(&base->seq);
 
 	__remove_hrtimer(timer, base, HRTIMER_STATE_INACTIVE, 0);
-<<<<<<< HEAD
-	fn = timer->function;/*取timer的执行函数*/
-=======
-	fn = ACCESS_PRIVATE(timer, function);
->>>>>>> 155a3c00
+	fn = ACCESS_PRIVATE(timer, function);/*取timer的执行函数*/
 
 	/*
 	 * Clear the 'is relative' flag for the TIME_LOW_RES case. If the
@@ -1848,12 +1844,8 @@
 	}
 }
 
-<<<<<<< HEAD
 //HRTIMER_SOFTIRQ 软中断处理函数
-static __latent_entropy void hrtimer_run_softirq(struct softirq_action *h)
-=======
 static __latent_entropy void hrtimer_run_softirq(void)
->>>>>>> 155a3c00
 {
 	struct hrtimer_cpu_base *cpu_base = this_cpu_ptr(&hrtimer_bases);
 	unsigned long flags;
@@ -1907,11 +1899,7 @@
 		/*当前时间大于等于softirq_expires_next*/
 		cpu_base->softirq_expires_next = KTIME_MAX;
 		cpu_base->softirq_activated = 1;
-<<<<<<< HEAD
-		raise_softirq_irqoff(HRTIMER_SOFTIRQ);/*触发HRTIMER软中断*/
-=======
-		raise_timer_softirq(HRTIMER_SOFTIRQ);
->>>>>>> 155a3c00
+		raise_timer_softirq(HRTIMER_SOFTIRQ);/*触发HRTIMER软中断*/
 	}
 
 	__hrtimer_run_queues(cpu_base, now, flags, HRTIMER_ACTIVE_HARD);
@@ -2081,12 +2069,7 @@
 			mode |= HRTIMER_MODE_HARD;
 	}
 
-<<<<<<< HEAD
-	__hrtimer_init(&sl->timer, clock_id, mode);
-	sl->timer.function = hrtimer_wakeup;/*设置timer超时函数*/
-=======
-	__hrtimer_setup(&sl->timer, hrtimer_wakeup, clock_id, mode);
->>>>>>> 155a3c00
+	__hrtimer_setup(&sl->timer, hrtimer_wakeup, clock_id, mode);/*设置timer超时函数*/
 	sl->task = current;
 }
 
@@ -2351,10 +2334,7 @@
 void __init hrtimers_init(void)
 {
 	hrtimers_prepare_cpu(smp_processor_id());
-<<<<<<< HEAD
+	hrtimers_cpu_starting(smp_processor_id());
 	//设置HRTIMER软中断处理函数
-=======
-	hrtimers_cpu_starting(smp_processor_id());
->>>>>>> 155a3c00
 	open_softirq(HRTIMER_SOFTIRQ, hrtimer_run_softirq);
 }