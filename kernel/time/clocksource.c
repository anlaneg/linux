// SPDX-License-Identifier: GPL-2.0+
/*
 * This file contains the functions which manage clocksource drivers.
 *
 * Copyright (C) 2004, 2005 IBM, John Stultz (johnstul@us.ibm.com)
 */

#define pr_fmt(fmt) KBUILD_MODNAME ": " fmt

#include <linux/device.h>
#include <linux/clocksource.h>
#include <linux/init.h>
#include <linux/module.h>
#include <linux/sched.h> /* for spin_unlock_irq() using preempt_count() m68k */
#include <linux/tick.h>
#include <linux/kthread.h>
#include <linux/prandom.h>
#include <linux/cpu.h>

#include "tick-internal.h"
#include "timekeeping_internal.h"

static void clocksource_enqueue(struct clocksource *cs);

static noinline u64 cycles_to_nsec_safe(struct clocksource *cs, u64 start, u64 end)
{
	u64 delta = clocksource_delta(end, start, cs->mask, cs->max_raw_delta);

	if (likely(delta < cs->max_cycles))
		return clocksource_cyc2ns(delta, cs->mult, cs->shift);

	return mul_u64_u32_shr(delta, cs->mult, cs->shift);
}

/**
 * clocks_calc_mult_shift - calculate mult/shift factors for scaled math of clocks
 * @mult:	pointer to mult variable
 * @shift:	pointer to shift variable
 * @from:	frequency to convert from
 * @to:		frequency to convert to
 * @maxsec:	guaranteed runtime conversion range in seconds
 *
 * The function evaluates the shift/mult pair for the scaled math
 * operations of clocksources and clockevents.
 *
 * @to and @from are frequency values in HZ. For clock sources @to is
 * NSEC_PER_SEC == 1GHz and @from is the counter frequency. For clock
 * event @to is the counter frequency and @from is NSEC_PER_SEC.
 *
 * The @maxsec conversion range argument controls the time frame in
 * seconds which must be covered by the runtime conversion with the
 * calculated mult and shift factors. This guarantees that no 64bit
 * overflow happens when the input value of the conversion is
 * multiplied with the calculated mult factor. Larger ranges may
 * reduce the conversion accuracy by choosing smaller mult and shift
 * factors.
 */
void
clocks_calc_mult_shift(u32 *mult, u32 *shift, u32 from, u32 to, u32 maxsec)
{
	u64 tmp;
	u32 sft, sftacc= 32;

	/*
	 * Calculate the shift factor which is limiting the conversion
	 * range:
	 */
	tmp = ((u64)maxsec * from) >> 32;
	while (tmp) {
		tmp >>=1;
		sftacc--;
	}

	/*
	 * Find the conversion shift/mult pair which has the best
	 * accuracy and fits the maxsec conversion range:
	 */
	for (sft = 32; sft > 0; sft--) {
		tmp = (u64) to << sft;
		tmp += from / 2;
		do_div(tmp, from);
		if ((tmp >> sftacc) == 0)
			break;
	}
	*mult = tmp;
	*shift = sft;
}
EXPORT_SYMBOL_GPL(clocks_calc_mult_shift);

/*[Clocksource internal variables]---------
 * curr_clocksource:
 *	currently selected clocksource.
 * suspend_clocksource:
 *	used to calculate the suspend time.
 * clocksource_list:
 *	linked list with the registered clocksources
 * clocksource_mutex:
 *	protects manipulations to curr_clocksource and the clocksource_list
 * override_name:
 *	Name of the user-specified clocksource.
 */
static struct clocksource *curr_clocksource;
static struct clocksource *suspend_clocksource;
static LIST_HEAD(clocksource_list);/*用于保存系统所有时钟源*/
static DEFINE_MUTEX(clocksource_mutex);
static char override_name[CS_NAME_LEN];
static int finished_booting;
static u64 suspend_start;

/*
 * Interval: 0.5sec.
 */
#define WATCHDOG_INTERVAL (HZ >> 1)
#define WATCHDOG_INTERVAL_MAX_NS ((2 * WATCHDOG_INTERVAL) * (NSEC_PER_SEC / HZ))

/*
 * Threshold: 0.0312s, when doubled: 0.0625s.
 */
#define WATCHDOG_THRESHOLD (NSEC_PER_SEC >> 5)

/*
 * Maximum permissible delay between two readouts of the watchdog
 * clocksource surrounding a read of the clocksource being validated.
 * This delay could be due to SMIs, NMIs, or to VCPU preemptions.  Used as
 * a lower bound for cs->uncertainty_margin values when registering clocks.
 *
 * The default of 500 parts per million is based on NTP's limits.
 * If a clocksource is good enough for NTP, it is good enough for us!
 *
 * In other words, by default, even if a clocksource is extremely
 * precise (for example, with a sub-nanosecond period), the maximum
 * permissible skew between the clocksource watchdog and the clocksource
 * under test is not permitted to go below the 500ppm minimum defined
 * by MAX_SKEW_USEC.  This 500ppm minimum may be overridden using the
 * CLOCKSOURCE_WATCHDOG_MAX_SKEW_US Kconfig option.
 */
#ifdef CONFIG_CLOCKSOURCE_WATCHDOG_MAX_SKEW_US
#define MAX_SKEW_USEC	CONFIG_CLOCKSOURCE_WATCHDOG_MAX_SKEW_US
#else
#define MAX_SKEW_USEC	(125 * WATCHDOG_INTERVAL / HZ)
#endif

/*
 * Default for maximum permissible skew when cs->uncertainty_margin is
 * not specified, and the lower bound even when cs->uncertainty_margin
 * is specified.  This is also the default that is used when registering
 * clocks with unspecifed cs->uncertainty_margin, so this macro is used
 * even in CONFIG_CLOCKSOURCE_WATCHDOG=n kernels.
 */
#define WATCHDOG_MAX_SKEW (MAX_SKEW_USEC * NSEC_PER_USEC)

#ifdef CONFIG_CLOCKSOURCE_WATCHDOG
static void clocksource_watchdog_work(struct work_struct *work);
static void clocksource_select(void);

static LIST_HEAD(watchdog_list);
static struct clocksource *watchdog;
static struct timer_list watchdog_timer;
static DECLARE_WORK(watchdog_work, clocksource_watchdog_work);
static DEFINE_SPINLOCK(watchdog_lock);
static int watchdog_running;
static atomic_t watchdog_reset_pending;
static int64_t watchdog_max_interval;

static inline void clocksource_watchdog_lock(unsigned long *flags)
{
	spin_lock_irqsave(&watchdog_lock, *flags);
}

static inline void clocksource_watchdog_unlock(unsigned long *flags)
{
	spin_unlock_irqrestore(&watchdog_lock, *flags);
}

static int clocksource_watchdog_kthread(void *data);

static void clocksource_watchdog_work(struct work_struct *work)
{
	/*
	 * We cannot directly run clocksource_watchdog_kthread() here, because
	 * clocksource_select() calls timekeeping_notify() which uses
	 * stop_machine(). One cannot use stop_machine() from a workqueue() due
	 * lock inversions wrt CPU hotplug.
	 *
	 * Also, we only ever run this work once or twice during the lifetime
	 * of the kernel, so there is no point in creating a more permanent
	 * kthread for this.
	 *
	 * If kthread_run fails the next watchdog scan over the
	 * watchdog_list will find the unstable clock again.
	 */
	kthread_run(clocksource_watchdog_kthread, NULL, "kwatchdog");
}

static void clocksource_change_rating(struct clocksource *cs, int rating)
{
	list_del(&cs->list);
	cs->rating = rating;
	clocksource_enqueue(cs);
}

static void __clocksource_unstable(struct clocksource *cs)
{
	cs->flags &= ~(CLOCK_SOURCE_VALID_FOR_HRES | CLOCK_SOURCE_WATCHDOG);
	cs->flags |= CLOCK_SOURCE_UNSTABLE;

	/*
	 * If the clocksource is registered clocksource_watchdog_kthread() will
	 * re-rate and re-select.
	 */
	if (list_empty(&cs->list)) {
		cs->rating = 0;
		return;
	}

	if (cs->mark_unstable)
		cs->mark_unstable(cs);

	/* kick clocksource_watchdog_kthread() */
	if (finished_booting)
		schedule_work(&watchdog_work);
}

/**
 * clocksource_mark_unstable - mark clocksource unstable via watchdog
 * @cs:		clocksource to be marked unstable
 *
 * This function is called by the x86 TSC code to mark clocksources as unstable;
 * it defers demotion and re-selection to a kthread.
 */
void clocksource_mark_unstable(struct clocksource *cs)
{
	unsigned long flags;

	spin_lock_irqsave(&watchdog_lock, flags);
	if (!(cs->flags & CLOCK_SOURCE_UNSTABLE)) {
		if (!list_empty(&cs->list) && list_empty(&cs->wd_list))
			list_add(&cs->wd_list, &watchdog_list);/*加入到watchdog链表*/
		__clocksource_unstable(cs);
	}
	spin_unlock_irqrestore(&watchdog_lock, flags);
}

static int verify_n_cpus = 8;
module_param(verify_n_cpus, int, 0644);

enum wd_read_status {
	WD_READ_SUCCESS,
	WD_READ_UNSTABLE,
	WD_READ_SKIP
};

static enum wd_read_status cs_watchdog_read(struct clocksource *cs, u64 *csnow, u64 *wdnow)
{
	int64_t md = 2 * watchdog->uncertainty_margin;
	unsigned int nretries, max_retries;
	int64_t wd_delay, wd_seq_delay;
	u64 wd_end, wd_end2;

	max_retries = clocksource_get_max_watchdog_retry();
	for (nretries = 0; nretries <= max_retries; nretries++) {
		local_irq_disable();
		*wdnow = watchdog->read(watchdog);
		*csnow = cs->read(cs);
		wd_end = watchdog->read(watchdog);
		wd_end2 = watchdog->read(watchdog);
		local_irq_enable();

		wd_delay = cycles_to_nsec_safe(watchdog, *wdnow, wd_end);
		if (wd_delay <= md + cs->uncertainty_margin) {
			if (nretries > 1 && nretries >= max_retries) {
				pr_warn("timekeeping watchdog on CPU%d: %s retried %d times before success\n",
					smp_processor_id(), watchdog->name, nretries);
			}
			return WD_READ_SUCCESS;
		}

		/*
		 * Now compute delay in consecutive watchdog read to see if
		 * there is too much external interferences that cause
		 * significant delay in reading both clocksource and watchdog.
		 *
		 * If consecutive WD read-back delay > md, report
		 * system busy, reinit the watchdog and skip the current
		 * watchdog test.
		 */
		wd_seq_delay = cycles_to_nsec_safe(watchdog, wd_end, wd_end2);
		if (wd_seq_delay > md)
			goto skip_test;
	}

	pr_warn("timekeeping watchdog on CPU%d: wd-%s-wd excessive read-back delay of %lldns vs. limit of %ldns, wd-wd read-back delay only %lldns, attempt %d, marking %s unstable\n",
		smp_processor_id(), cs->name, wd_delay, WATCHDOG_MAX_SKEW, wd_seq_delay, nretries, cs->name);
	return WD_READ_UNSTABLE;

skip_test:
	pr_info("timekeeping watchdog on CPU%d: %s wd-wd read-back delay of %lldns\n",
		smp_processor_id(), watchdog->name, wd_seq_delay);
	pr_info("wd-%s-wd read-back delay of %lldns, clock-skew test skipped!\n",
		cs->name, wd_delay);
	return WD_READ_SKIP;
}

static u64 csnow_mid;
static cpumask_t cpus_ahead;
static cpumask_t cpus_behind;
static cpumask_t cpus_chosen;

static void clocksource_verify_choose_cpus(void)
{
	int cpu, i, n = verify_n_cpus;

	if (n < 0 || n >= num_online_cpus()) {
		/* Check all of the CPUs. */
		cpumask_copy(&cpus_chosen, cpu_online_mask);
		cpumask_clear_cpu(smp_processor_id(), &cpus_chosen);
		return;
	}

	/* If no checking desired, or no other CPU to check, leave. */
	cpumask_clear(&cpus_chosen);
	if (n == 0 || num_online_cpus() <= 1)
		return;

	/* Make sure to select at least one CPU other than the current CPU. */
	cpu = cpumask_first(cpu_online_mask);
	if (cpu == smp_processor_id())
		cpu = cpumask_next(cpu, cpu_online_mask);
	if (WARN_ON_ONCE(cpu >= nr_cpu_ids))
		return;
	cpumask_set_cpu(cpu, &cpus_chosen);

	/* Force a sane value for the boot parameter. */
	if (n > nr_cpu_ids)
		n = nr_cpu_ids;

	/*
	 * Randomly select the specified number of CPUs.  If the same
	 * CPU is selected multiple times, that CPU is checked only once,
	 * and no replacement CPU is selected.  This gracefully handles
	 * situations where verify_n_cpus is greater than the number of
	 * CPUs that are currently online.
	 */
	for (i = 1; i < n; i++) {
		cpu = get_random_u32_below(nr_cpu_ids);
		cpu = cpumask_next(cpu - 1, cpu_online_mask);
		if (cpu >= nr_cpu_ids)
			cpu = cpumask_first(cpu_online_mask);
		if (!WARN_ON_ONCE(cpu >= nr_cpu_ids))
			cpumask_set_cpu(cpu, &cpus_chosen);
	}

	/* Don't verify ourselves. */
	cpumask_clear_cpu(smp_processor_id(), &cpus_chosen);
}

static void clocksource_verify_one_cpu(void *csin)
{
	struct clocksource *cs = (struct clocksource *)csin;

	csnow_mid = cs->read(cs);
}

void clocksource_verify_percpu(struct clocksource *cs)
{
	int64_t cs_nsec, cs_nsec_max = 0, cs_nsec_min = LLONG_MAX;
	u64 csnow_begin, csnow_end;
	int cpu, testcpu;
	s64 delta;

	if (verify_n_cpus == 0)
		return;
	cpumask_clear(&cpus_ahead);
	cpumask_clear(&cpus_behind);
	cpus_read_lock();
	migrate_disable();
	clocksource_verify_choose_cpus();
	if (cpumask_empty(&cpus_chosen)) {
		migrate_enable();
		cpus_read_unlock();
		pr_warn("Not enough CPUs to check clocksource '%s'.\n", cs->name);
		return;
	}
	testcpu = smp_processor_id();
	pr_info("Checking clocksource %s synchronization from CPU %d to CPUs %*pbl.\n",
		cs->name, testcpu, cpumask_pr_args(&cpus_chosen));
	preempt_disable();
	for_each_cpu(cpu, &cpus_chosen) {
		if (cpu == testcpu)
			continue;
		csnow_begin = cs->read(cs);
		smp_call_function_single(cpu, clocksource_verify_one_cpu, cs, 1);
		csnow_end = cs->read(cs);
		delta = (s64)((csnow_mid - csnow_begin) & cs->mask);
		if (delta < 0)
			cpumask_set_cpu(cpu, &cpus_behind);
		delta = (csnow_end - csnow_mid) & cs->mask;
		if (delta < 0)
			cpumask_set_cpu(cpu, &cpus_ahead);
		cs_nsec = cycles_to_nsec_safe(cs, csnow_begin, csnow_end);
		if (cs_nsec > cs_nsec_max)
			cs_nsec_max = cs_nsec;
		if (cs_nsec < cs_nsec_min)
			cs_nsec_min = cs_nsec;
	}
	preempt_enable();
	migrate_enable();
	cpus_read_unlock();
	if (!cpumask_empty(&cpus_ahead))
		pr_warn("        CPUs %*pbl ahead of CPU %d for clocksource %s.\n",
			cpumask_pr_args(&cpus_ahead), testcpu, cs->name);
	if (!cpumask_empty(&cpus_behind))
		pr_warn("        CPUs %*pbl behind CPU %d for clocksource %s.\n",
			cpumask_pr_args(&cpus_behind), testcpu, cs->name);
	if (!cpumask_empty(&cpus_ahead) || !cpumask_empty(&cpus_behind))
		pr_warn("        CPU %d check durations %lldns - %lldns for clocksource %s.\n",
			testcpu, cs_nsec_min, cs_nsec_max, cs->name);
}
EXPORT_SYMBOL_GPL(clocksource_verify_percpu);

static inline void clocksource_reset_watchdog(void)
{
	struct clocksource *cs;

	list_for_each_entry(cs, &watchdog_list, wd_list)
		cs->flags &= ~CLOCK_SOURCE_WATCHDOG;
}


static void clocksource_watchdog(struct timer_list *unused)
{
	int64_t wd_nsec, cs_nsec, interval;
	u64 csnow, wdnow, cslast, wdlast;
	int next_cpu, reset_pending;
	struct clocksource *cs;
	enum wd_read_status read_ret;
	unsigned long extra_wait = 0;
	u32 md;

	spin_lock(&watchdog_lock);
	if (!watchdog_running)
		/*watchdog已被停，直接退出*/
		goto out;

	reset_pending = atomic_read(&watchdog_reset_pending);

	/*遍历watchdog*/
	list_for_each_entry(cs, &watchdog_list, wd_list) {

		/* Clocksource already marked unstable? */
		if (cs->flags & CLOCK_SOURCE_UNSTABLE) {
			if (finished_booting)
				schedule_work(&watchdog_work);
			continue;
		}

		read_ret = cs_watchdog_read(cs, &csnow, &wdnow);

		if (read_ret == WD_READ_UNSTABLE) {
			/* Clock readout unreliable, so give it up. */
			__clocksource_unstable(cs);
			continue;
		}

		/*
		 * When WD_READ_SKIP is returned, it means the system is likely
		 * under very heavy load, where the latency of reading
		 * watchdog/clocksource is very big, and affect the accuracy of
		 * watchdog check. So give system some space and suspend the
		 * watchdog check for 5 minutes.
		 */
		if (read_ret == WD_READ_SKIP) {
			/*
			 * As the watchdog timer will be suspended, and
			 * cs->last could keep unchanged for 5 minutes, reset
			 * the counters.
			 */
			clocksource_reset_watchdog();
			extra_wait = HZ * 300;
			break;
		}

		/* Clocksource initialized ? */
		if (!(cs->flags & CLOCK_SOURCE_WATCHDOG) ||
		    atomic_read(&watchdog_reset_pending)) {
			cs->flags |= CLOCK_SOURCE_WATCHDOG;
			cs->wd_last = wdnow;
			cs->cs_last = csnow;
			continue;
		}

		wd_nsec = cycles_to_nsec_safe(watchdog, cs->wd_last, wdnow);
		cs_nsec = cycles_to_nsec_safe(cs, cs->cs_last, csnow);
		wdlast = cs->wd_last; /* save these in case we print them */
		cslast = cs->cs_last;
		cs->cs_last = csnow;
		cs->wd_last = wdnow;

		if (atomic_read(&watchdog_reset_pending))
			continue;

		/*
		 * The processing of timer softirqs can get delayed (usually
		 * on account of ksoftirqd not getting to run in a timely
		 * manner), which causes the watchdog interval to stretch.
		 * Skew detection may fail for longer watchdog intervals
		 * on account of fixed margins being used.
		 * Some clocksources, e.g. acpi_pm, cannot tolerate
		 * watchdog intervals longer than a few seconds.
		 */
		interval = max(cs_nsec, wd_nsec);
		if (unlikely(interval > WATCHDOG_INTERVAL_MAX_NS)) {
			if (system_state > SYSTEM_SCHEDULING &&
			    interval > 2 * watchdog_max_interval) {
				watchdog_max_interval = interval;
				pr_warn("Long readout interval, skipping watchdog check: cs_nsec: %lld wd_nsec: %lld\n",
					cs_nsec, wd_nsec);
			}
			watchdog_timer.expires = jiffies;
			continue;
		}

		/* Check the deviation from the watchdog clocksource. */
		md = cs->uncertainty_margin + watchdog->uncertainty_margin;
		if (abs(cs_nsec - wd_nsec) > md) {
			s64 cs_wd_msec;
			s64 wd_msec;
			u32 wd_rem;

			pr_warn("timekeeping watchdog on CPU%d: Marking clocksource '%s' as unstable because the skew is too large:\n",
				smp_processor_id(), cs->name);
			pr_warn("                      '%s' wd_nsec: %lld wd_now: %llx wd_last: %llx mask: %llx\n",
				watchdog->name, wd_nsec, wdnow, wdlast, watchdog->mask);
			pr_warn("                      '%s' cs_nsec: %lld cs_now: %llx cs_last: %llx mask: %llx\n",
				cs->name, cs_nsec, csnow, cslast, cs->mask);
			cs_wd_msec = div_s64_rem(cs_nsec - wd_nsec, 1000 * 1000, &wd_rem);
			wd_msec = div_s64_rem(wd_nsec, 1000 * 1000, &wd_rem);
			pr_warn("                      Clocksource '%s' skewed %lld ns (%lld ms) over watchdog '%s' interval of %lld ns (%lld ms)\n",
				cs->name, cs_nsec - wd_nsec, cs_wd_msec, watchdog->name, wd_nsec, wd_msec);
			if (curr_clocksource == cs)
				pr_warn("                      '%s' is current clocksource.\n", cs->name);
			else if (curr_clocksource)
				pr_warn("                      '%s' (not '%s') is current clocksource.\n", curr_clocksource->name, cs->name);
			else
				pr_warn("                      No current clocksource.\n");
			__clocksource_unstable(cs);
			continue;
		}

		if (cs == curr_clocksource && cs->tick_stable)
			cs->tick_stable(cs);

		if (!(cs->flags & CLOCK_SOURCE_VALID_FOR_HRES) &&
		    (cs->flags & CLOCK_SOURCE_IS_CONTINUOUS) &&
		    (watchdog->flags & CLOCK_SOURCE_IS_CONTINUOUS)) {
			/* Mark it valid for high-res. */
			cs->flags |= CLOCK_SOURCE_VALID_FOR_HRES;

			/*
			 * clocksource_done_booting() will sort it if
			 * finished_booting is not set yet.
			 */
			if (!finished_booting)
				continue;

			/*
			 * If this is not the current clocksource let
			 * the watchdog thread reselect it. Due to the
			 * change to high res this clocksource might
			 * be preferred now. If it is the current
			 * clocksource let the tick code know about
			 * that change.
			 */
			if (cs != curr_clocksource) {
				cs->flags |= CLOCK_SOURCE_RESELECT;
				schedule_work(&watchdog_work);
			} else {
				tick_clock_notify();
			}
		}
	}

	/*
	 * We only clear the watchdog_reset_pending, when we did a
	 * full cycle through all clocksources.
	 */
	if (reset_pending)
		atomic_dec(&watchdog_reset_pending);

	/*
	 * Cycle through CPUs to check if the CPUs stay synchronized
	 * to each other.
	 */
	next_cpu = cpumask_next(raw_smp_processor_id(), cpu_online_mask);
	if (next_cpu >= nr_cpu_ids)
		next_cpu = cpumask_first(cpu_online_mask);

	/*
	 * Arm timer if not already pending: could race with concurrent
	 * pair clocksource_stop_watchdog() clocksource_start_watchdog().
	 */
	if (!timer_pending(&watchdog_timer)) {
		watchdog_timer.expires += WATCHDOG_INTERVAL + extra_wait;
		add_timer_on(&watchdog_timer, next_cpu);
	}
out:
	spin_unlock(&watchdog_lock);
}

static inline void clocksource_start_watchdog(void)
{
	if (watchdog_running || !watchdog || list_empty(&watchdog_list))
		return;
	timer_setup(&watchdog_timer, clocksource_watchdog, 0);/*初始化watchdog_timer()*/
	watchdog_timer.expires = jiffies + WATCHDOG_INTERVAL;
	add_timer_on(&watchdog_timer, cpumask_first(cpu_online_mask));
	watchdog_running = 1;
}

static inline void clocksource_stop_watchdog(void)
{
	if (!watchdog_running || (watchdog && !list_empty(&watchdog_list)))
		return;
<<<<<<< HEAD
	del_timer(&watchdog_timer);
	watchdog_running = 0;/*指明停止watchdog*/
=======
	timer_delete(&watchdog_timer);
	watchdog_running = 0;
>>>>>>> 155a3c00
}

static void clocksource_resume_watchdog(void)
{
	atomic_inc(&watchdog_reset_pending);
}

static void clocksource_enqueue_watchdog(struct clocksource *cs)
{
	INIT_LIST_HEAD(&cs->wd_list);

	if (cs->flags & CLOCK_SOURCE_MUST_VERIFY) {
		/* cs is a clocksource to be watched. */
		list_add(&cs->wd_list, &watchdog_list);/*加入到watchdog列表*/
		cs->flags &= ~CLOCK_SOURCE_WATCHDOG;
	} else {
		/* cs is a watchdog. */
		if (cs->flags & CLOCK_SOURCE_IS_CONTINUOUS)
			cs->flags |= CLOCK_SOURCE_VALID_FOR_HRES;
	}
}

static void clocksource_select_watchdog(bool fallback)
{
	struct clocksource *cs, *old_wd;
	unsigned long flags;

	spin_lock_irqsave(&watchdog_lock, flags);
	/* save current watchdog */
	old_wd = watchdog;
	if (fallback)
		watchdog = NULL;

	list_for_each_entry(cs, &clocksource_list, list) {
		/* cs is a clocksource to be watched. */
		if (cs->flags & CLOCK_SOURCE_MUST_VERIFY)
			continue;

		/* Skip current if we were requested for a fallback. */
		if (fallback && cs == old_wd)
			continue;

		/* Pick the best watchdog. */
		if (!watchdog || cs->rating > watchdog->rating)
			watchdog = cs;
	}
	/* If we failed to find a fallback restore the old one. */
	if (!watchdog)
		watchdog = old_wd;

	/* If we changed the watchdog we need to reset cycles. */
	if (watchdog != old_wd)
		clocksource_reset_watchdog();

	/* Check if the watchdog timer needs to be started. */
	clocksource_start_watchdog();
	spin_unlock_irqrestore(&watchdog_lock, flags);
}

static void clocksource_dequeue_watchdog(struct clocksource *cs)
{
	if (cs != watchdog) {
		if (cs->flags & CLOCK_SOURCE_MUST_VERIFY) {
			/* cs is a watched clocksource. */
			list_del_init(&cs->wd_list);
			/* Check if the watchdog timer needs to be stopped. */
			clocksource_stop_watchdog();
		}
	}
}

static int __clocksource_watchdog_kthread(void)
{
	struct clocksource *cs, *tmp;
	unsigned long flags;
	int select = 0;

	/* Do any required per-CPU skew verification. */
	if (curr_clocksource &&
	    curr_clocksource->flags & CLOCK_SOURCE_UNSTABLE &&
	    curr_clocksource->flags & CLOCK_SOURCE_VERIFY_PERCPU)
		clocksource_verify_percpu(curr_clocksource);

	spin_lock_irqsave(&watchdog_lock, flags);
	list_for_each_entry_safe(cs, tmp, &watchdog_list, wd_list) {
		if (cs->flags & CLOCK_SOURCE_UNSTABLE) {
			list_del_init(&cs->wd_list);
			clocksource_change_rating(cs, 0);
			select = 1;
		}
		if (cs->flags & CLOCK_SOURCE_RESELECT) {
			cs->flags &= ~CLOCK_SOURCE_RESELECT;
			select = 1;
		}
	}
	/* Check if the watchdog timer needs to be stopped. */
	clocksource_stop_watchdog();
	spin_unlock_irqrestore(&watchdog_lock, flags);

	return select;
}

static int clocksource_watchdog_kthread(void *data)
{
	mutex_lock(&clocksource_mutex);
	if (__clocksource_watchdog_kthread())
		clocksource_select();
	mutex_unlock(&clocksource_mutex);
	return 0;
}

static bool clocksource_is_watchdog(struct clocksource *cs)
{
	return cs == watchdog;
}

#else /* CONFIG_CLOCKSOURCE_WATCHDOG */

static void clocksource_enqueue_watchdog(struct clocksource *cs)
{
	if (cs->flags & CLOCK_SOURCE_IS_CONTINUOUS)
		cs->flags |= CLOCK_SOURCE_VALID_FOR_HRES;
}

static void clocksource_select_watchdog(bool fallback) { }
static inline void clocksource_dequeue_watchdog(struct clocksource *cs) { }
static inline void clocksource_resume_watchdog(void) { }
static inline int __clocksource_watchdog_kthread(void) { return 0; }
static bool clocksource_is_watchdog(struct clocksource *cs) { return false; }
void clocksource_mark_unstable(struct clocksource *cs) { }

static inline void clocksource_watchdog_lock(unsigned long *flags) { }
static inline void clocksource_watchdog_unlock(unsigned long *flags) { }

#endif /* CONFIG_CLOCKSOURCE_WATCHDOG */

static bool clocksource_is_suspend(struct clocksource *cs)
{
	return cs == suspend_clocksource;
}

static void __clocksource_suspend_select(struct clocksource *cs)
{
	/*
	 * Skip the clocksource which will be stopped in suspend state.
	 */
	if (!(cs->flags & CLOCK_SOURCE_SUSPEND_NONSTOP))
		return;

	/*
	 * The nonstop clocksource can be selected as the suspend clocksource to
	 * calculate the suspend time, so it should not supply suspend/resume
	 * interfaces to suspend the nonstop clocksource when system suspends.
	 */
	if (cs->suspend || cs->resume) {
		pr_warn("Nonstop clocksource %s should not supply suspend/resume interfaces\n",
			cs->name);
	}

	/* Pick the best rating. */
	if (!suspend_clocksource || cs->rating > suspend_clocksource->rating)
		suspend_clocksource = cs;
}

/**
 * clocksource_suspend_select - Select the best clocksource for suspend timing
 * @fallback:	if select a fallback clocksource
 */
static void clocksource_suspend_select(bool fallback)
{
	struct clocksource *cs, *old_suspend;

	old_suspend = suspend_clocksource;
	if (fallback)
		suspend_clocksource = NULL;

	list_for_each_entry(cs, &clocksource_list, list) {
		/* Skip current if we were requested for a fallback. */
		if (fallback && cs == old_suspend)
			continue;

		__clocksource_suspend_select(cs);
	}
}

/**
 * clocksource_start_suspend_timing - Start measuring the suspend timing
 * @cs:			current clocksource from timekeeping
 * @start_cycles:	current cycles from timekeeping
 *
 * This function will save the start cycle values of suspend timer to calculate
 * the suspend time when resuming system.
 *
 * This function is called late in the suspend process from timekeeping_suspend(),
 * that means processes are frozen, non-boot cpus and interrupts are disabled
 * now. It is therefore possible to start the suspend timer without taking the
 * clocksource mutex.
 */
void clocksource_start_suspend_timing(struct clocksource *cs, u64 start_cycles)
{
	if (!suspend_clocksource)
		return;

	/*
	 * If current clocksource is the suspend timer, we should use the
	 * tkr_mono.cycle_last value as suspend_start to avoid same reading
	 * from suspend timer.
	 */
	if (clocksource_is_suspend(cs)) {
		suspend_start = start_cycles;
		return;
	}

	if (suspend_clocksource->enable &&
	    suspend_clocksource->enable(suspend_clocksource)) {
		pr_warn_once("Failed to enable the non-suspend-able clocksource.\n");
		return;
	}

	suspend_start = suspend_clocksource->read(suspend_clocksource);
}

/**
 * clocksource_stop_suspend_timing - Stop measuring the suspend timing
 * @cs:		current clocksource from timekeeping
 * @cycle_now:	current cycles from timekeeping
 *
 * This function will calculate the suspend time from suspend timer.
 *
 * Returns nanoseconds since suspend started, 0 if no usable suspend clocksource.
 *
 * This function is called early in the resume process from timekeeping_resume(),
 * that means there is only one cpu, no processes are running and the interrupts
 * are disabled. It is therefore possible to stop the suspend timer without
 * taking the clocksource mutex.
 */
u64 clocksource_stop_suspend_timing(struct clocksource *cs, u64 cycle_now)
{
	u64 now, nsec = 0;

	if (!suspend_clocksource)
		return 0;

	/*
	 * If current clocksource is the suspend timer, we should use the
	 * tkr_mono.cycle_last value from timekeeping as current cycle to
	 * avoid same reading from suspend timer.
	 */
	if (clocksource_is_suspend(cs))
		now = cycle_now;
	else
		now = suspend_clocksource->read(suspend_clocksource);

	if (now > suspend_start)
		nsec = cycles_to_nsec_safe(suspend_clocksource, suspend_start, now);

	/*
	 * Disable the suspend timer to save power if current clocksource is
	 * not the suspend timer.
	 */
	if (!clocksource_is_suspend(cs) && suspend_clocksource->disable)
		suspend_clocksource->disable(suspend_clocksource);

	return nsec;
}

/**
 * clocksource_suspend - suspend the clocksource(s)
 */
void clocksource_suspend(void)
{
	struct clocksource *cs;

	list_for_each_entry_reverse(cs, &clocksource_list, list)
		if (cs->suspend)
			cs->suspend(cs);
}

/**
 * clocksource_resume - resume the clocksource(s)
 */
void clocksource_resume(void)
{
	struct clocksource *cs;

	list_for_each_entry(cs, &clocksource_list, list)
		if (cs->resume)
			cs->resume(cs);

	clocksource_resume_watchdog();
}

/**
 * clocksource_touch_watchdog - Update watchdog
 *
 * Update the watchdog after exception contexts such as kgdb so as not
 * to incorrectly trip the watchdog. This might fail when the kernel
 * was stopped in code which holds watchdog_lock.
 */
void clocksource_touch_watchdog(void)
{
	clocksource_resume_watchdog();
}

/**
 * clocksource_max_adjustment- Returns max adjustment amount
 * @cs:         Pointer to clocksource
 *
 */
static u32 clocksource_max_adjustment(struct clocksource *cs)
{
	u64 ret;
	/*
	 * We won't try to correct for more than 11% adjustments (110,000 ppm),
	 */
	ret = (u64)cs->mult * 11;
	do_div(ret,100);
	return (u32)ret;
}

/**
 * clocks_calc_max_nsecs - Returns maximum nanoseconds that can be converted
 * @mult:	cycle to nanosecond multiplier
 * @shift:	cycle to nanosecond divisor (power of two)
 * @maxadj:	maximum adjustment value to mult (~11%)
 * @mask:	bitmask for two's complement subtraction of non 64 bit counters
 * @max_cyc:	maximum cycle value before potential overflow (does not include
 *		any safety margin)
 *
 * NOTE: This function includes a safety margin of 50%, in other words, we
 * return half the number of nanoseconds the hardware counter can technically
 * cover. This is done so that we can potentially detect problems caused by
 * delayed timers or bad hardware, which might result in time intervals that
 * are larger than what the math used can handle without overflows.
 */
u64 clocks_calc_max_nsecs(u32 mult, u32 shift, u32 maxadj, u64 mask, u64 *max_cyc)
{
	u64 max_nsecs, max_cycles;

	/*
	 * Calculate the maximum number of cycles that we can pass to the
	 * cyc2ns() function without overflowing a 64-bit result.
	 */
	max_cycles = ULLONG_MAX;
	do_div(max_cycles, mult+maxadj);

	/*
	 * The actual maximum number of cycles we can defer the clocksource is
	 * determined by the minimum of max_cycles and mask.
	 * Note: Here we subtract the maxadj to make sure we don't sleep for
	 * too long if there's a large negative adjustment.
	 */
	max_cycles = min(max_cycles, mask);
	max_nsecs = clocksource_cyc2ns(max_cycles, mult - maxadj, shift);

	/* return the max_cycles value as well if requested */
	if (max_cyc)
		*max_cyc = max_cycles;

	/* Return 50% of the actual maximum, so we can detect bad values */
	max_nsecs >>= 1;

	return max_nsecs;
}

/**
 * clocksource_update_max_deferment - Updates the clocksource max_idle_ns & max_cycles
 * @cs:         Pointer to clocksource to be updated
 *
 */
static inline void clocksource_update_max_deferment(struct clocksource *cs)
{
	cs->max_idle_ns = clocks_calc_max_nsecs(cs->mult, cs->shift,
						cs->maxadj, cs->mask,
						&cs->max_cycles);

	/*
	 * Threshold for detecting negative motion in clocksource_delta().
	 *
	 * Allow for 0.875 of the counter width so that overly long idle
	 * sleeps, which go slightly over mask/2, do not trigger the
	 * negative motion detection.
	 */
	cs->max_raw_delta = (cs->mask >> 1) + (cs->mask >> 2) + (cs->mask >> 3);
}

static struct clocksource *clocksource_find_best(bool oneshot, bool skipcur)
{
	struct clocksource *cs;

	if (!finished_booting || list_empty(&clocksource_list))
		return NULL;

	/*
	 * We pick the clocksource with the highest rating. If oneshot
	 * mode is active, we pick the highres valid clocksource with
	 * the best rating.
	 */
	list_for_each_entry(cs, &clocksource_list, list) {
		if (skipcur && cs == curr_clocksource)
			continue;
		if (oneshot && !(cs->flags & CLOCK_SOURCE_VALID_FOR_HRES))
			continue;
		return cs;
	}
	return NULL;
}

static void __clocksource_select(bool skipcur)
{
	bool oneshot = tick_oneshot_mode_active();
	struct clocksource *best, *cs;

	/* Find the best suitable clocksource */
	best = clocksource_find_best(oneshot, skipcur);
	if (!best)
		return;

	if (!strlen(override_name))
		goto found;

	/* Check for the override clocksource. */
	list_for_each_entry(cs, &clocksource_list, list) {
		if (skipcur && cs == curr_clocksource)
			continue;
		if (strcmp(cs->name, override_name) != 0)
			continue;
		/*
		 * Check to make sure we don't switch to a non-highres
		 * capable clocksource if the tick code is in oneshot
		 * mode (highres or nohz)
		 */
		if (!(cs->flags & CLOCK_SOURCE_VALID_FOR_HRES) && oneshot) {
			/* Override clocksource cannot be used. */
			if (cs->flags & CLOCK_SOURCE_UNSTABLE) {
				pr_warn("Override clocksource %s is unstable and not HRT compatible - cannot switch while in HRT/NOHZ mode\n",
					cs->name);
				override_name[0] = 0;
			} else {
				/*
				 * The override cannot be currently verified.
				 * Deferring to let the watchdog check.
				 */
				pr_info("Override clocksource %s is not currently HRT compatible - deferring\n",
					cs->name);
			}
		} else
			/* Override clocksource can be used. */
			best = cs;
		break;
	}

found:
	if (curr_clocksource != best && !timekeeping_notify(best)) {
		pr_info("Switched to clocksource %s\n", best->name);
		curr_clocksource = best;
	}
}

/**
 * clocksource_select - Select the best clocksource available
 *
 * Private function. Must hold clocksource_mutex when called.
 *
 * Select the clocksource with the best rating, or the clocksource,
 * which is selected by userspace override.
 */
static void clocksource_select(void)
{
	__clocksource_select(false);
}

static void clocksource_select_fallback(void)
{
	__clocksource_select(true);
}

/*
 * clocksource_done_booting - Called near the end of core bootup
 *
 * Hack to avoid lots of clocksource churn at boot time.
 * We use fs_initcall because we want this to start before
 * device_initcall but after subsys_initcall.
 */
static int __init clocksource_done_booting(void)
{
	mutex_lock(&clocksource_mutex);
	curr_clocksource = clocksource_default_clock();
	finished_booting = 1;
	/*
	 * Run the watchdog first to eliminate unstable clock sources
	 */
	__clocksource_watchdog_kthread();
	clocksource_select();
	mutex_unlock(&clocksource_mutex);
	return 0;
}
fs_initcall(clocksource_done_booting);

/*
 * Enqueue the clocksource sorted by rating
 */
static void clocksource_enqueue(struct clocksource *cs)
{
	struct list_head *entry = &clocksource_list;
	struct clocksource *tmp;

	list_for_each_entry(tmp, &clocksource_list, list) {
		/* Keep track of the place, where to insert */
		if (tmp->rating < cs->rating)
			break;/*精度大的排前面*/
		entry = &tmp->list;
	}
	list_add(&cs->list, entry);
}

/**
 * __clocksource_update_freq_scale - Used update clocksource with new freq
 * @cs:		clocksource to be registered
 * @scale:	Scale factor multiplied against freq to get clocksource hz
 * @freq:	clocksource frequency (cycles per second) divided by scale
 *
 * This should only be called from the clocksource->enable() method.
 *
 * This *SHOULD NOT* be called directly! Please use the
 * __clocksource_update_freq_hz() or __clocksource_update_freq_khz() helper
 * functions.
 */
void __clocksource_update_freq_scale(struct clocksource *cs, u32 scale, u32 freq)
{
	u64 sec;

	/*
	 * Default clocksources are *special* and self-define their mult/shift.
	 * But, you're not special, so you should specify a freq value.
	 */
	if (freq) {
		/*
		 * Calc the maximum number of seconds which we can run before
		 * wrapping around. For clocksources which have a mask > 32-bit
		 * we need to limit the max sleep time to have a good
		 * conversion precision. 10 minutes is still a reasonable
		 * amount. That results in a shift value of 24 for a
		 * clocksource with mask >= 40-bit and f >= 4GHz. That maps to
		 * ~ 0.06ppm granularity for NTP.
		 */
		sec = cs->mask;
		do_div(sec, freq);
		do_div(sec, scale);
		if (!sec)
			sec = 1;
		else if (sec > 600 && cs->mask > UINT_MAX)
			sec = 600;

		clocks_calc_mult_shift(&cs->mult, &cs->shift, freq,
				       NSEC_PER_SEC / scale, sec * scale);
	}

	/*
	 * If the uncertainty margin is not specified, calculate it.  If
	 * both scale and freq are non-zero, calculate the clock period, but
	 * bound below at 2*WATCHDOG_MAX_SKEW, that is, 500ppm by default.
	 * However, if either of scale or freq is zero, be very conservative
	 * and take the tens-of-milliseconds WATCHDOG_THRESHOLD value
	 * for the uncertainty margin.  Allow stupidly small uncertainty
	 * margins to be specified by the caller for testing purposes,
	 * but warn to discourage production use of this capability.
	 *
	 * Bottom line:  The sum of the uncertainty margins of the
	 * watchdog clocksource and the clocksource under test will be at
	 * least 500ppm by default.  For more information, please see the
	 * comment preceding CONFIG_CLOCKSOURCE_WATCHDOG_MAX_SKEW_US above.
	 */
	if (scale && freq && !cs->uncertainty_margin) {
		cs->uncertainty_margin = NSEC_PER_SEC / (scale * freq);
		if (cs->uncertainty_margin < 2 * WATCHDOG_MAX_SKEW)
			cs->uncertainty_margin = 2 * WATCHDOG_MAX_SKEW;
	} else if (!cs->uncertainty_margin) {
		cs->uncertainty_margin = WATCHDOG_THRESHOLD;
	}
	WARN_ON_ONCE(cs->uncertainty_margin < 2 * WATCHDOG_MAX_SKEW);

	/*
	 * Ensure clocksources that have large 'mult' values don't overflow
	 * when adjusted.
	 */
	cs->maxadj = clocksource_max_adjustment(cs);
	while (freq && ((cs->mult + cs->maxadj < cs->mult)
		|| (cs->mult - cs->maxadj > cs->mult))) {
		cs->mult >>= 1;
		cs->shift--;
		cs->maxadj = clocksource_max_adjustment(cs);
	}

	/*
	 * Only warn for *special* clocksources that self-define
	 * their mult/shift values and don't specify a freq.
	 */
	WARN_ONCE(cs->mult + cs->maxadj < cs->mult,
		"timekeeping: Clocksource %s might overflow on 11%% adjustment\n",
		cs->name);

	clocksource_update_max_deferment(cs);

	pr_info("%s: mask: 0x%llx max_cycles: 0x%llx, max_idle_ns: %lld ns\n",
		cs->name, cs->mask, cs->max_cycles, cs->max_idle_ns);
}
EXPORT_SYMBOL_GPL(__clocksource_update_freq_scale);

/**
 * __clocksource_register_scale - Used to install new clocksources
 * @cs:		clocksource to be registered
 * @scale:	Scale factor multiplied against freq to get clocksource hz
 * @freq:	clocksource frequency (cycles per second) divided by scale
 *
 * Returns -EBUSY if registration fails, zero otherwise.
 *
 * This *SHOULD NOT* be called directly! Please use the
 * clocksource_register_hz() or clocksource_register_khz helper functions.
 */
int __clocksource_register_scale(struct clocksource *cs, u32 scale, u32 freq)
{
	unsigned long flags;

	clocksource_arch_init(cs);

	if (WARN_ON_ONCE((unsigned int)cs->id >= CSID_MAX))
		cs->id = CSID_GENERIC;
	if (cs->vdso_clock_mode < 0 ||
	    cs->vdso_clock_mode >= VDSO_CLOCKMODE_MAX) {
		pr_warn("clocksource %s registered with invalid VDSO mode %d. Disabling VDSO support.\n",
			cs->name, cs->vdso_clock_mode);
		cs->vdso_clock_mode = VDSO_CLOCKMODE_NONE;
	}

	/* Initialize mult/shift and max_idle_ns */
	__clocksource_update_freq_scale(cs, scale, freq);

	/* Add clocksource to the clocksource list */
	mutex_lock(&clocksource_mutex);

	clocksource_watchdog_lock(&flags);
	clocksource_enqueue(cs);/*加入链表*/
	clocksource_enqueue_watchdog(cs);
	clocksource_watchdog_unlock(&flags);

	clocksource_select();
	clocksource_select_watchdog(false);
	__clocksource_suspend_select(cs);
	mutex_unlock(&clocksource_mutex);
	return 0;
}
EXPORT_SYMBOL_GPL(__clocksource_register_scale);

/*
 * Unbind clocksource @cs. Called with clocksource_mutex held
 */
static int clocksource_unbind(struct clocksource *cs)
{
	unsigned long flags;

	if (clocksource_is_watchdog(cs)) {
		/* Select and try to install a replacement watchdog. */
		clocksource_select_watchdog(true);
		if (clocksource_is_watchdog(cs))
			return -EBUSY;
	}

	if (cs == curr_clocksource) {
		/* Select and try to install a replacement clock source */
		clocksource_select_fallback();
		if (curr_clocksource == cs)
			return -EBUSY;
	}

	if (clocksource_is_suspend(cs)) {
		/*
		 * Select and try to install a replacement suspend clocksource.
		 * If no replacement suspend clocksource, we will just let the
		 * clocksource go and have no suspend clocksource.
		 */
		clocksource_suspend_select(true);
	}

	clocksource_watchdog_lock(&flags);
	clocksource_dequeue_watchdog(cs);
	list_del_init(&cs->list);
	clocksource_watchdog_unlock(&flags);

	return 0;
}

/**
 * clocksource_unregister - remove a registered clocksource
 * @cs:	clocksource to be unregistered
 */
int clocksource_unregister(struct clocksource *cs)
{
	int ret = 0;

	mutex_lock(&clocksource_mutex);
	if (!list_empty(&cs->list))
		ret = clocksource_unbind(cs);
	mutex_unlock(&clocksource_mutex);
	return ret;
}
EXPORT_SYMBOL(clocksource_unregister);

#ifdef CONFIG_SYSFS
/**
 * current_clocksource_show - sysfs interface for current clocksource
 * @dev:	unused
 * @attr:	unused
 * @buf:	char buffer to be filled with clocksource list
 *
 * Provides sysfs interface for listing current clocksource.
 */
static ssize_t current_clocksource_show(struct device *dev,
					struct device_attribute *attr,
					char *buf)
{
	ssize_t count = 0;

	mutex_lock(&clocksource_mutex);
	count = sysfs_emit(buf, "%s\n", curr_clocksource->name);
	mutex_unlock(&clocksource_mutex);

	return count;
}

ssize_t sysfs_get_uname(const char *buf, char *dst, size_t cnt)
{
	size_t ret = cnt;

	/* strings from sysfs write are not 0 terminated! */
	if (!cnt || cnt >= CS_NAME_LEN)
		return -EINVAL;

	/* strip of \n: */
	if (buf[cnt-1] == '\n')
		cnt--;
	if (cnt > 0)
		memcpy(dst, buf, cnt);
	dst[cnt] = 0;
	return ret;
}

/**
 * current_clocksource_store - interface for manually overriding clocksource
 * @dev:	unused
 * @attr:	unused
 * @buf:	name of override clocksource
 * @count:	length of buffer
 *
 * Takes input from sysfs interface for manually overriding the default
 * clocksource selection.
 */
static ssize_t current_clocksource_store(struct device *dev,
					 struct device_attribute *attr,
					 const char *buf, size_t count)
{
	ssize_t ret;

	mutex_lock(&clocksource_mutex);

	ret = sysfs_get_uname(buf, override_name, count);
	if (ret >= 0)
		clocksource_select();

	mutex_unlock(&clocksource_mutex);

	return ret;
}
static DEVICE_ATTR_RW(current_clocksource);

/**
 * unbind_clocksource_store - interface for manually unbinding clocksource
 * @dev:	unused
 * @attr:	unused
 * @buf:	unused
 * @count:	length of buffer
 *
 * Takes input from sysfs interface for manually unbinding a clocksource.
 */
static ssize_t unbind_clocksource_store(struct device *dev,
					struct device_attribute *attr,
					const char *buf, size_t count)
{
	struct clocksource *cs;
	char name[CS_NAME_LEN];
	ssize_t ret;

	ret = sysfs_get_uname(buf, name, count);
	if (ret < 0)
		return ret;

	ret = -ENODEV;
	mutex_lock(&clocksource_mutex);
	list_for_each_entry(cs, &clocksource_list, list) {
		if (strcmp(cs->name, name))
			continue;
		ret = clocksource_unbind(cs);
		break;
	}
	mutex_unlock(&clocksource_mutex);

	return ret ? ret : count;
}
static DEVICE_ATTR_WO(unbind_clocksource);

/**
 * available_clocksource_show - sysfs interface for listing clocksource
 * @dev:	unused
 * @attr:	unused
 * @buf:	char buffer to be filled with clocksource list
 *
 * Provides sysfs interface for listing registered clocksources
 */
static ssize_t available_clocksource_show(struct device *dev,
					  struct device_attribute *attr,
					  char *buf)
{
	struct clocksource *src;
	ssize_t count = 0;

	mutex_lock(&clocksource_mutex);
	list_for_each_entry(src, &clocksource_list, list) {
		/*
		 * Don't show non-HRES clocksource if the tick code is
		 * in one shot mode (highres=on or nohz=on)
		 */
		if (!tick_oneshot_mode_active() ||
		    (src->flags & CLOCK_SOURCE_VALID_FOR_HRES))
			count += snprintf(buf + count,
				  max((ssize_t)PAGE_SIZE - count, (ssize_t)0),
				  "%s ", src->name);
	}
	mutex_unlock(&clocksource_mutex);

	count += snprintf(buf + count,
			  max((ssize_t)PAGE_SIZE - count, (ssize_t)0), "\n");

	return count;
}
static DEVICE_ATTR_RO(available_clocksource);

static struct attribute *clocksource_attrs[] = {
	&dev_attr_current_clocksource.attr,
	&dev_attr_unbind_clocksource.attr,
	&dev_attr_available_clocksource.attr,
	NULL
};
ATTRIBUTE_GROUPS(clocksource);

static const struct bus_type clocksource_subsys = {
	.name = "clocksource",
	.dev_name = "clocksource",
};

static struct device device_clocksource = {
	.id	= 0,
	.bus	= &clocksource_subsys,
	.groups	= clocksource_groups,
};

static int __init init_clocksource_sysfs(void)
{
	int error = subsys_system_register(&clocksource_subsys, NULL);

	if (!error)
		error = device_register(&device_clocksource);

	return error;
}

device_initcall(init_clocksource_sysfs);
#endif /* CONFIG_SYSFS */

/**
 * boot_override_clocksource - boot clock override
 * @str:	override name
 *
 * Takes a clocksource= boot argument and uses it
 * as the clocksource override name.
 */
static int __init boot_override_clocksource(char* str)
{
	mutex_lock(&clocksource_mutex);
	if (str)
		strscpy(override_name, str);
	mutex_unlock(&clocksource_mutex);
	return 1;
}

__setup("clocksource=", boot_override_clocksource);

/**
 * boot_override_clock - Compatibility layer for deprecated boot option
 * @str:	override name
 *
 * DEPRECATED! Takes a clock= boot argument and uses it
 * as the clocksource override name
 */
static int __init boot_override_clock(char* str)
{
	if (!strcmp(str, "pmtmr")) {
		pr_warn("clock=pmtmr is deprecated - use clocksource=acpi_pm\n");
		return boot_override_clocksource("acpi_pm");
	}
	pr_warn("clock= boot option is deprecated - use clocksource=xyz\n");
	return boot_override_clocksource(str);
}

__setup("clock=", boot_override_clock);<|MERGE_RESOLUTION|>--- conflicted
+++ resolved
@@ -621,13 +621,8 @@
 {
 	if (!watchdog_running || (watchdog && !list_empty(&watchdog_list)))
 		return;
-<<<<<<< HEAD
-	del_timer(&watchdog_timer);
+	timer_delete(&watchdog_timer);
 	watchdog_running = 0;/*指明停止watchdog*/
-=======
-	timer_delete(&watchdog_timer);
-	watchdog_running = 0;
->>>>>>> 155a3c00
 }
 
 static void clocksource_resume_watchdog(void)
