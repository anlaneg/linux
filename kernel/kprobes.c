// SPDX-License-Identifier: GPL-2.0-or-later
/*
 *  Kernel Probes (KProbes)
 *
 * Copyright (C) IBM Corporation, 2002, 2004
 *
 * 2002-Oct	Created by Vamsi Krishna S <vamsi_krishna@in.ibm.com> Kernel
 *		Probes initial implementation (includes suggestions from
 *		Rusty Russell).
 * 2004-Aug	Updated by Prasanna S Panchamukhi <prasanna@in.ibm.com> with
 *		hlists and exceptions notifier as suggested by Andi Kleen.
 * 2004-July	Suparna Bhattacharya <suparna@in.ibm.com> added jumper probes
 *		interface to access function arguments.
 * 2004-Sep	Prasanna S Panchamukhi <prasanna@in.ibm.com> Changed Kprobes
 *		exceptions notifier to be first on the priority list.
 * 2005-May	Hien Nguyen <hien@us.ibm.com>, Jim Keniston
 *		<jkenisto@us.ibm.com> and Prasanna S Panchamukhi
 *		<prasanna@in.ibm.com> added function-return probes.
 */

#define pr_fmt(fmt) "kprobes: " fmt

#include <linux/kprobes.h>
#include <linux/hash.h>
#include <linux/init.h>
#include <linux/slab.h>
#include <linux/stddef.h>
#include <linux/export.h>
#include <linux/moduleloader.h>
#include <linux/kallsyms.h>
#include <linux/freezer.h>
#include <linux/seq_file.h>
#include <linux/debugfs.h>
#include <linux/sysctl.h>
#include <linux/kdebug.h>
#include <linux/memory.h>
#include <linux/ftrace.h>
#include <linux/cpu.h>
#include <linux/jump_label.h>
#include <linux/static_call.h>
#include <linux/perf_event.h>

#include <asm/sections.h>
#include <asm/cacheflush.h>
#include <asm/errno.h>
#include <linux/uaccess.h>

#define KPROBE_HASH_BITS 6
#define KPROBE_TABLE_SIZE (1 << KPROBE_HASH_BITS)

#if !defined(CONFIG_OPTPROBES) || !defined(CONFIG_SYSCTL)
#define kprobe_sysctls_init() do { } while (0)
#endif

static int kprobes_initialized;
/* kprobe_table can be accessed by
 * - Normal hlist traversal and RCU add/del under 'kprobe_mutex' is held.
 * Or
 * - RCU hlist traversal under disabling preempt (breakpoint handlers)
 */
static struct hlist_head kprobe_table[KPROBE_TABLE_SIZE];

/* NOTE: change this value only with 'kprobe_mutex' held */
static bool kprobes_all_disarmed;

/* This protects 'kprobe_table' and 'optimizing_list' */
static DEFINE_MUTEX(kprobe_mutex);
static DEFINE_PER_CPU(struct kprobe *, kprobe_instance);

//查找符号对应的地址
kprobe_opcode_t * __weak kprobe_lookup_name(const char *name,
					unsigned int __unused)
{
	return ((kprobe_opcode_t *)(kallsyms_lookup_name(name)));
}

/*
 * Blacklist -- list of 'struct kprobe_blacklist_entry' to store info where
 * kprobes can not probe.
 */
static LIST_HEAD(kprobe_blacklist);

#ifdef __ARCH_WANT_KPROBES_INSN_SLOT
/*
 * 'kprobe::ainsn.insn' points to the copy of the instruction to be
 * single-stepped. x86_64, POWER4 and above have no-exec support and
 * stepping on the instruction on a vmalloced/kmalloced/data page
 * is a recipe for disaster
 */
struct kprobe_insn_page {
	struct list_head list;
	kprobe_opcode_t *insns;		/* Page of instruction slots */
	struct kprobe_insn_cache *cache;
	int nused;
	int ngarbage;
	char slot_used[];
};

#define KPROBE_INSN_PAGE_SIZE(slots)			\
	(offsetof(struct kprobe_insn_page, slot_used) +	\
	 (sizeof(char) * (slots)))

static int slots_per_page(struct kprobe_insn_cache *c)
{
	return PAGE_SIZE/(c->insn_size * sizeof(kprobe_opcode_t));
}

enum kprobe_slot_state {
	SLOT_CLEAN = 0,
	SLOT_DIRTY = 1,
	SLOT_USED = 2,
};

void __weak *alloc_insn_page(void)
{
	/*
	 * Use module_alloc() so this page is within +/- 2GB of where the
	 * kernel image and loaded module images reside. This is required
	 * for most of the architectures.
	 * (e.g. x86-64 needs this to handle the %rip-relative fixups.)
	 */
	return module_alloc(PAGE_SIZE);
}

static void free_insn_page(void *page)
{
	module_memfree(page);
}

struct kprobe_insn_cache kprobe_insn_slots = {
	.mutex = __MUTEX_INITIALIZER(kprobe_insn_slots.mutex),
	.alloc = alloc_insn_page,
	.free = free_insn_page,
	.sym = KPROBE_INSN_PAGE_SYM,
	.pages = LIST_HEAD_INIT(kprobe_insn_slots.pages),
	.insn_size = MAX_INSN_SIZE,
	.nr_garbage = 0,
};
static int collect_garbage_slots(struct kprobe_insn_cache *c);

/**
 * __get_insn_slot() - Find a slot on an executable page for an instruction.
 * We allocate an executable page if there's no room on existing ones.
 */
kprobe_opcode_t *__get_insn_slot(struct kprobe_insn_cache *c)
{
	struct kprobe_insn_page *kip;
	kprobe_opcode_t *slot = NULL;

	/* Since the slot array is not protected by rcu, we need a mutex */
	mutex_lock(&c->mutex);
 retry:
	rcu_read_lock();
	list_for_each_entry_rcu(kip, &c->pages, list) {
		if (kip->nused < slots_per_page(c)) {
			int i;

			for (i = 0; i < slots_per_page(c); i++) {
				if (kip->slot_used[i] == SLOT_CLEAN) {
					kip->slot_used[i] = SLOT_USED;
					kip->nused++;
					slot = kip->insns + (i * c->insn_size);
					rcu_read_unlock();
					goto out;
				}
			}
			/* kip->nused is broken. Fix it. */
			kip->nused = slots_per_page(c);
			WARN_ON(1);
		}
	}
	rcu_read_unlock();

	/* If there are any garbage slots, collect it and try again. */
	if (c->nr_garbage && collect_garbage_slots(c) == 0)
		goto retry;

	/* All out of space.  Need to allocate a new page. */
	kip = kmalloc(KPROBE_INSN_PAGE_SIZE(slots_per_page(c)), GFP_KERNEL);
	if (!kip)
		goto out;

	kip->insns = c->alloc();
	if (!kip->insns) {
		kfree(kip);
		goto out;
	}
	INIT_LIST_HEAD(&kip->list);
	memset(kip->slot_used, SLOT_CLEAN, slots_per_page(c));
	kip->slot_used[0] = SLOT_USED;
	kip->nused = 1;
	kip->ngarbage = 0;
	kip->cache = c;
	list_add_rcu(&kip->list, &c->pages);
	slot = kip->insns;

	/* Record the perf ksymbol register event after adding the page */
	perf_event_ksymbol(PERF_RECORD_KSYMBOL_TYPE_OOL, (unsigned long)kip->insns,
			   PAGE_SIZE, false, c->sym);
out:
	mutex_unlock(&c->mutex);
	return slot;
}

/* Return true if all garbages are collected, otherwise false. */
static bool collect_one_slot(struct kprobe_insn_page *kip, int idx)
{
	kip->slot_used[idx] = SLOT_CLEAN;
	kip->nused--;
	if (kip->nused == 0) {
		/*
		 * Page is no longer in use.  Free it unless
		 * it's the last one.  We keep the last one
		 * so as not to have to set it up again the
		 * next time somebody inserts a probe.
		 */
		if (!list_is_singular(&kip->list)) {
			/*
			 * Record perf ksymbol unregister event before removing
			 * the page.
			 */
			perf_event_ksymbol(PERF_RECORD_KSYMBOL_TYPE_OOL,
					   (unsigned long)kip->insns, PAGE_SIZE, true,
					   kip->cache->sym);
			list_del_rcu(&kip->list);
			synchronize_rcu();
			kip->cache->free(kip->insns);
			kfree(kip);
		}
		return true;
	}
	return false;
}

static int collect_garbage_slots(struct kprobe_insn_cache *c)
{
	struct kprobe_insn_page *kip, *next;

	/* Ensure no-one is interrupted on the garbages */
	synchronize_rcu();

	list_for_each_entry_safe(kip, next, &c->pages, list) {
		int i;

		if (kip->ngarbage == 0)
			continue;
		kip->ngarbage = 0;	/* we will collect all garbages */
		for (i = 0; i < slots_per_page(c); i++) {
			if (kip->slot_used[i] == SLOT_DIRTY && collect_one_slot(kip, i))
				break;
		}
	}
	c->nr_garbage = 0;
	return 0;
}

void __free_insn_slot(struct kprobe_insn_cache *c,
		      kprobe_opcode_t *slot, int dirty)
{
	struct kprobe_insn_page *kip;
	long idx;

	mutex_lock(&c->mutex);
	rcu_read_lock();
	list_for_each_entry_rcu(kip, &c->pages, list) {
		idx = ((long)slot - (long)kip->insns) /
			(c->insn_size * sizeof(kprobe_opcode_t));
		if (idx >= 0 && idx < slots_per_page(c))
			goto out;
	}
	/* Could not find this slot. */
	WARN_ON(1);
	kip = NULL;
out:
	rcu_read_unlock();
	/* Mark and sweep: this may sleep */
	if (kip) {
		/* Check double free */
		WARN_ON(kip->slot_used[idx] != SLOT_USED);
		if (dirty) {
			kip->slot_used[idx] = SLOT_DIRTY;
			kip->ngarbage++;
			if (++c->nr_garbage > slots_per_page(c))
				collect_garbage_slots(c);
		} else {
			collect_one_slot(kip, idx);
		}
	}
	mutex_unlock(&c->mutex);
}

/*
 * Check given address is on the page of kprobe instruction slots.
 * This will be used for checking whether the address on a stack
 * is on a text area or not.
 */
bool __is_insn_slot_addr(struct kprobe_insn_cache *c, unsigned long addr)
{
	struct kprobe_insn_page *kip;
	bool ret = false;

	rcu_read_lock();
	list_for_each_entry_rcu(kip, &c->pages, list) {
		if (addr >= (unsigned long)kip->insns &&
		    addr < (unsigned long)kip->insns + PAGE_SIZE) {
			ret = true;
			break;
		}
	}
	rcu_read_unlock();

	return ret;
}

int kprobe_cache_get_kallsym(struct kprobe_insn_cache *c, unsigned int *symnum,
			     unsigned long *value, char *type, char *sym)
{
	struct kprobe_insn_page *kip;
	int ret = -ERANGE;

	rcu_read_lock();
	list_for_each_entry_rcu(kip, &c->pages, list) {
		if ((*symnum)--)
			continue;
		strscpy(sym, c->sym, KSYM_NAME_LEN);
		*type = 't';
		*value = (unsigned long)kip->insns;
		ret = 0;
		break;
	}
	rcu_read_unlock();

	return ret;
}

#ifdef CONFIG_OPTPROBES
void __weak *alloc_optinsn_page(void)
{
	return alloc_insn_page();
}

void __weak free_optinsn_page(void *page)
{
	free_insn_page(page);
}

/* For optimized_kprobe buffer */
struct kprobe_insn_cache kprobe_optinsn_slots = {
	.mutex = __MUTEX_INITIALIZER(kprobe_optinsn_slots.mutex),
	.alloc = alloc_optinsn_page,
	.free = free_optinsn_page,
	.sym = KPROBE_OPTINSN_PAGE_SYM,
	.pages = LIST_HEAD_INIT(kprobe_optinsn_slots.pages),
	/* .insn_size is initialized later */
	.nr_garbage = 0,
};
#endif
#endif

/* We have preemption disabled.. so it is safe to use __ versions */
static inline void set_kprobe_instance(struct kprobe *kp)
{
	__this_cpu_write(kprobe_instance, kp);
}

static inline void reset_kprobe_instance(void)
{
	__this_cpu_write(kprobe_instance, NULL);
}

/*
 * This routine is called either:
 *	- under the 'kprobe_mutex' - during kprobe_[un]register().
 *				OR
 *	- with preemption disabled - from architecture specific code.
 */
struct kprobe *get_kprobe(void *addr)
{
	struct hlist_head *head;
	struct kprobe *p;

	head = &kprobe_table[hash_ptr(addr, KPROBE_HASH_BITS)];
	hlist_for_each_entry_rcu(p, head, hlist,
				 lockdep_is_held(&kprobe_mutex)) {
		if (p->addr == addr)
			return p;
	}

	return NULL;
}
NOKPROBE_SYMBOL(get_kprobe);

static int aggr_pre_handler(struct kprobe *p, struct pt_regs *regs);

/* Return true if 'p' is an aggregator */
static inline bool kprobe_aggrprobe(struct kprobe *p)
{
	return p->pre_handler == aggr_pre_handler;
}

/* Return true if 'p' is unused */
static inline bool kprobe_unused(struct kprobe *p)
{
	return kprobe_aggrprobe(p) && kprobe_disabled(p) &&
	       list_empty(&p->list);
}

/* Keep all fields in the kprobe consistent. */
static inline void copy_kprobe(struct kprobe *ap, struct kprobe *p)
{
	memcpy(&p->opcode, &ap->opcode, sizeof(kprobe_opcode_t));
	memcpy(&p->ainsn, &ap->ainsn, sizeof(struct arch_specific_insn));
}

#ifdef CONFIG_OPTPROBES
/* NOTE: This is protected by 'kprobe_mutex'. */
static bool kprobes_allow_optimization;

/*
 * Call all 'kprobe::pre_handler' on the list, but ignores its return value.
 * This must be called from arch-dep optimized caller.
 */
void opt_pre_handler(struct kprobe *p, struct pt_regs *regs)
{
	struct kprobe *kp;

	list_for_each_entry_rcu(kp, &p->list, list) {
		if (kp->pre_handler && likely(!kprobe_disabled(kp))) {
			set_kprobe_instance(kp);
			kp->pre_handler(kp, regs);
		}
		reset_kprobe_instance();
	}
}
NOKPROBE_SYMBOL(opt_pre_handler);

/* Free optimized instructions and optimized_kprobe */
static void free_aggr_kprobe(struct kprobe *p)
{
	struct optimized_kprobe *op;

	op = container_of(p, struct optimized_kprobe, kp);
	arch_remove_optimized_kprobe(op);
	arch_remove_kprobe(p);
	kfree(op);
}

/* Return true if the kprobe is ready for optimization. */
static inline int kprobe_optready(struct kprobe *p)
{
	struct optimized_kprobe *op;

	if (kprobe_aggrprobe(p)) {
		op = container_of(p, struct optimized_kprobe, kp);
		return arch_prepared_optinsn(&op->optinsn);
	}

	return 0;
}

/* Return true if the kprobe is disarmed. Note: p must be on hash list */
static inline bool kprobe_disarmed(struct kprobe *p)
{
	struct optimized_kprobe *op;

	/* If kprobe is not aggr/opt probe, just return kprobe is disabled */
	if (!kprobe_aggrprobe(p))
		return kprobe_disabled(p);

	op = container_of(p, struct optimized_kprobe, kp);

	return kprobe_disabled(p) && list_empty(&op->list);
}

/* Return true if the probe is queued on (un)optimizing lists */
static bool kprobe_queued(struct kprobe *p)
{
	struct optimized_kprobe *op;

	if (kprobe_aggrprobe(p)) {
		op = container_of(p, struct optimized_kprobe, kp);
		if (!list_empty(&op->list))
			return true;
	}
	return false;
}

/*
 * Return an optimized kprobe whose optimizing code replaces
 * instructions including 'addr' (exclude breakpoint).
 */
static struct kprobe *get_optimized_kprobe(kprobe_opcode_t *addr)
{
	int i;
	struct kprobe *p = NULL;
	struct optimized_kprobe *op;

	/* Don't check i == 0, since that is a breakpoint case. */
	for (i = 1; !p && i < MAX_OPTIMIZED_LENGTH / sizeof(kprobe_opcode_t); i++)
		p = get_kprobe(addr - i);

	if (p && kprobe_optready(p)) {
		op = container_of(p, struct optimized_kprobe, kp);
		if (arch_within_optimized_kprobe(op, addr))
			return p;
	}

	return NULL;
}

/* Optimization staging list, protected by 'kprobe_mutex' */
static LIST_HEAD(optimizing_list);
static LIST_HEAD(unoptimizing_list);
static LIST_HEAD(freeing_list);

static void kprobe_optimizer(struct work_struct *work);
static DECLARE_DELAYED_WORK(optimizing_work, kprobe_optimizer);
#define OPTIMIZE_DELAY 5

/*
 * Optimize (replace a breakpoint with a jump) kprobes listed on
 * 'optimizing_list'.
 */
static void do_optimize_kprobes(void)
{
	lockdep_assert_held(&text_mutex);
	/*
	 * The optimization/unoptimization refers 'online_cpus' via
	 * stop_machine() and cpu-hotplug modifies the 'online_cpus'.
	 * And same time, 'text_mutex' will be held in cpu-hotplug and here.
	 * This combination can cause a deadlock (cpu-hotplug tries to lock
	 * 'text_mutex' but stop_machine() can not be done because
	 * the 'online_cpus' has been changed)
	 * To avoid this deadlock, caller must have locked cpu-hotplug
	 * for preventing cpu-hotplug outside of 'text_mutex' locking.
	 */
	lockdep_assert_cpus_held();

	/* Optimization never be done when disarmed */
	if (kprobes_all_disarmed || !kprobes_allow_optimization ||
	    list_empty(&optimizing_list))
		return;

	arch_optimize_kprobes(&optimizing_list);
}

/*
 * Unoptimize (replace a jump with a breakpoint and remove the breakpoint
 * if need) kprobes listed on 'unoptimizing_list'.
 */
static void do_unoptimize_kprobes(void)
{
	struct optimized_kprobe *op, *tmp;

	lockdep_assert_held(&text_mutex);
	/* See comment in do_optimize_kprobes() */
	lockdep_assert_cpus_held();

	/* Unoptimization must be done anytime */
	if (list_empty(&unoptimizing_list))
		return;

	arch_unoptimize_kprobes(&unoptimizing_list, &freeing_list);
	/* Loop on 'freeing_list' for disarming */
	list_for_each_entry_safe(op, tmp, &freeing_list, list) {
		/* Switching from detour code to origin */
		op->kp.flags &= ~KPROBE_FLAG_OPTIMIZED;
		/* Disarm probes if marked disabled */
		if (kprobe_disabled(&op->kp))
			arch_disarm_kprobe(&op->kp);
		if (kprobe_unused(&op->kp)) {
			/*
			 * Remove unused probes from hash list. After waiting
			 * for synchronization, these probes are reclaimed.
			 * (reclaiming is done by do_free_cleaned_kprobes().)
			 */
			hlist_del_rcu(&op->kp.hlist);
		} else
			list_del_init(&op->list);
	}
}

/* Reclaim all kprobes on the 'freeing_list' */
static void do_free_cleaned_kprobes(void)
{
	struct optimized_kprobe *op, *tmp;

	list_for_each_entry_safe(op, tmp, &freeing_list, list) {
		list_del_init(&op->list);
		if (WARN_ON_ONCE(!kprobe_unused(&op->kp))) {
			/*
			 * This must not happen, but if there is a kprobe
			 * still in use, keep it on kprobes hash list.
			 */
			continue;
		}
		free_aggr_kprobe(&op->kp);
	}
}

/* Start optimizer after OPTIMIZE_DELAY passed */
static void kick_kprobe_optimizer(void)
{
	schedule_delayed_work(&optimizing_work, OPTIMIZE_DELAY);
}

/* Kprobe jump optimizer */
static void kprobe_optimizer(struct work_struct *work)
{
	mutex_lock(&kprobe_mutex);
	cpus_read_lock();
	mutex_lock(&text_mutex);

	/*
	 * Step 1: Unoptimize kprobes and collect cleaned (unused and disarmed)
	 * kprobes before waiting for quiesence period.
	 */
	do_unoptimize_kprobes();

	/*
	 * Step 2: Wait for quiesence period to ensure all potentially
	 * preempted tasks to have normally scheduled. Because optprobe
	 * may modify multiple instructions, there is a chance that Nth
	 * instruction is preempted. In that case, such tasks can return
	 * to 2nd-Nth byte of jump instruction. This wait is for avoiding it.
	 * Note that on non-preemptive kernel, this is transparently converted
	 * to synchronoze_sched() to wait for all interrupts to have completed.
	 */
	synchronize_rcu_tasks();

	/* Step 3: Optimize kprobes after quiesence period */
	do_optimize_kprobes();

	/* Step 4: Free cleaned kprobes after quiesence period */
	do_free_cleaned_kprobes();

	mutex_unlock(&text_mutex);
	cpus_read_unlock();

	/* Step 5: Kick optimizer again if needed */
	if (!list_empty(&optimizing_list) || !list_empty(&unoptimizing_list))
		kick_kprobe_optimizer();

	mutex_unlock(&kprobe_mutex);
}

/* Wait for completing optimization and unoptimization */
void wait_for_kprobe_optimizer(void)
{
	mutex_lock(&kprobe_mutex);

	while (!list_empty(&optimizing_list) || !list_empty(&unoptimizing_list)) {
		mutex_unlock(&kprobe_mutex);

		/* This will also make 'optimizing_work' execute immmediately */
		flush_delayed_work(&optimizing_work);
		/* 'optimizing_work' might not have been queued yet, relax */
		cpu_relax();

		mutex_lock(&kprobe_mutex);
	}

	mutex_unlock(&kprobe_mutex);
}

static bool optprobe_queued_unopt(struct optimized_kprobe *op)
{
	struct optimized_kprobe *_op;

	list_for_each_entry(_op, &unoptimizing_list, list) {
		if (op == _op)
			return true;
	}

	return false;
}

/* Optimize kprobe if p is ready to be optimized */
static void optimize_kprobe(struct kprobe *p)
{
	struct optimized_kprobe *op;

	/* Check if the kprobe is disabled or not ready for optimization. */
	if (!kprobe_optready(p) || !kprobes_allow_optimization ||
	    (kprobe_disabled(p) || kprobes_all_disarmed))
		return;

	/* kprobes with 'post_handler' can not be optimized */
	if (p->post_handler)
		return;

	op = container_of(p, struct optimized_kprobe, kp);

	/* Check there is no other kprobes at the optimized instructions */
	if (arch_check_optimized_kprobe(op) < 0)
		return;

	/* Check if it is already optimized. */
	if (op->kp.flags & KPROBE_FLAG_OPTIMIZED) {
		if (optprobe_queued_unopt(op)) {
			/* This is under unoptimizing. Just dequeue the probe */
			list_del_init(&op->list);
		}
		return;
	}
	op->kp.flags |= KPROBE_FLAG_OPTIMIZED;

	/*
	 * On the 'unoptimizing_list' and 'optimizing_list',
	 * 'op' must have OPTIMIZED flag
	 */
	if (WARN_ON_ONCE(!list_empty(&op->list)))
		return;

	list_add(&op->list, &optimizing_list);
	kick_kprobe_optimizer();
}

/* Short cut to direct unoptimizing */
static void force_unoptimize_kprobe(struct optimized_kprobe *op)
{
	lockdep_assert_cpus_held();
	arch_unoptimize_kprobe(op);
	op->kp.flags &= ~KPROBE_FLAG_OPTIMIZED;
}

/* Unoptimize a kprobe if p is optimized */
static void unoptimize_kprobe(struct kprobe *p, bool force)
{
	struct optimized_kprobe *op;

	if (!kprobe_aggrprobe(p) || kprobe_disarmed(p))
		return; /* This is not an optprobe nor optimized */

	op = container_of(p, struct optimized_kprobe, kp);
	if (!kprobe_optimized(p))
		return;

	if (!list_empty(&op->list)) {
		if (optprobe_queued_unopt(op)) {
			/* Queued in unoptimizing queue */
			if (force) {
				/*
				 * Forcibly unoptimize the kprobe here, and queue it
				 * in the freeing list for release afterwards.
				 */
				force_unoptimize_kprobe(op);
				list_move(&op->list, &freeing_list);
			}
		} else {
			/* Dequeue from the optimizing queue */
			list_del_init(&op->list);
			op->kp.flags &= ~KPROBE_FLAG_OPTIMIZED;
		}
		return;
	}

	/* Optimized kprobe case */
	if (force) {
		/* Forcibly update the code: this is a special case */
		force_unoptimize_kprobe(op);
	} else {
		list_add(&op->list, &unoptimizing_list);
		kick_kprobe_optimizer();
	}
}

/* Cancel unoptimizing for reusing */
static int reuse_unused_kprobe(struct kprobe *ap)
{
	struct optimized_kprobe *op;

	/*
	 * Unused kprobe MUST be on the way of delayed unoptimizing (means
	 * there is still a relative jump) and disabled.
	 */
	op = container_of(ap, struct optimized_kprobe, kp);
	WARN_ON_ONCE(list_empty(&op->list));
	/* Enable the probe again */
	ap->flags &= ~KPROBE_FLAG_DISABLED;
	/* Optimize it again. (remove from 'op->list') */
	if (!kprobe_optready(ap))
		return -EINVAL;

	optimize_kprobe(ap);
	return 0;
}

/* Remove optimized instructions */
static void kill_optimized_kprobe(struct kprobe *p)
{
	struct optimized_kprobe *op;

	op = container_of(p, struct optimized_kprobe, kp);
	if (!list_empty(&op->list))
		/* Dequeue from the (un)optimization queue */
		list_del_init(&op->list);
	op->kp.flags &= ~KPROBE_FLAG_OPTIMIZED;

	if (kprobe_unused(p)) {
		/* Enqueue if it is unused */
		list_add(&op->list, &freeing_list);
		/*
		 * Remove unused probes from the hash list. After waiting
		 * for synchronization, this probe is reclaimed.
		 * (reclaiming is done by do_free_cleaned_kprobes().)
		 */
		hlist_del_rcu(&op->kp.hlist);
	}

	/* Don't touch the code, because it is already freed. */
	arch_remove_optimized_kprobe(op);
}

static inline
void __prepare_optimized_kprobe(struct optimized_kprobe *op, struct kprobe *p)
{
	if (!kprobe_ftrace(p))
		arch_prepare_optimized_kprobe(op, p);
}

/* Try to prepare optimized instructions */
static void prepare_optimized_kprobe(struct kprobe *p)
{
	struct optimized_kprobe *op;

	op = container_of(p, struct optimized_kprobe, kp);
	__prepare_optimized_kprobe(op, p);
}

/* Allocate new optimized_kprobe and try to prepare optimized instructions. */
static struct kprobe *alloc_aggr_kprobe(struct kprobe *p)
{
	struct optimized_kprobe *op;

	op = kzalloc(sizeof(struct optimized_kprobe), GFP_KERNEL);
	if (!op)
		return NULL;

	INIT_LIST_HEAD(&op->list);
	op->kp.addr = p->addr;
	__prepare_optimized_kprobe(op, p);

	return &op->kp;
}

static void init_aggr_kprobe(struct kprobe *ap, struct kprobe *p);

/*
 * Prepare an optimized_kprobe and optimize it.
 * NOTE: 'p' must be a normal registered kprobe.
 */
static void try_to_optimize_kprobe(struct kprobe *p)
{
	struct kprobe *ap;
	struct optimized_kprobe *op;

	/* Impossible to optimize ftrace-based kprobe. */
	if (kprobe_ftrace(p))
		return;

	/* For preparing optimization, jump_label_text_reserved() is called. */
	cpus_read_lock();
	jump_label_lock();
	mutex_lock(&text_mutex);

	ap = alloc_aggr_kprobe(p);
	if (!ap)
		goto out;

	op = container_of(ap, struct optimized_kprobe, kp);
	if (!arch_prepared_optinsn(&op->optinsn)) {
		/* If failed to setup optimizing, fallback to kprobe. */
		arch_remove_optimized_kprobe(op);
		kfree(op);
		goto out;
	}

	init_aggr_kprobe(ap, p);
	optimize_kprobe(ap);	/* This just kicks optimizer thread. */

out:
	mutex_unlock(&text_mutex);
	jump_label_unlock();
	cpus_read_unlock();
}

static void optimize_all_kprobes(void)
{
	struct hlist_head *head;
	struct kprobe *p;
	unsigned int i;

	mutex_lock(&kprobe_mutex);
	/* If optimization is already allowed, just return. */
	if (kprobes_allow_optimization)
		goto out;

	cpus_read_lock();
	kprobes_allow_optimization = true;
	for (i = 0; i < KPROBE_TABLE_SIZE; i++) {
		head = &kprobe_table[i];
		hlist_for_each_entry(p, head, hlist)
			if (!kprobe_disabled(p))
				optimize_kprobe(p);
	}
	cpus_read_unlock();
	pr_info("kprobe jump-optimization is enabled. All kprobes are optimized if possible.\n");
out:
	mutex_unlock(&kprobe_mutex);
}

#ifdef CONFIG_SYSCTL
static void unoptimize_all_kprobes(void)
{
	struct hlist_head *head;
	struct kprobe *p;
	unsigned int i;

	mutex_lock(&kprobe_mutex);
	/* If optimization is already prohibited, just return. */
	if (!kprobes_allow_optimization) {
		mutex_unlock(&kprobe_mutex);
		return;
	}

	cpus_read_lock();
	kprobes_allow_optimization = false;
	for (i = 0; i < KPROBE_TABLE_SIZE; i++) {
		head = &kprobe_table[i];
		hlist_for_each_entry(p, head, hlist) {
			if (!kprobe_disabled(p))
				unoptimize_kprobe(p, false);
		}
	}
	cpus_read_unlock();
	mutex_unlock(&kprobe_mutex);

	/* Wait for unoptimizing completion. */
	wait_for_kprobe_optimizer();
	pr_info("kprobe jump-optimization is disabled. All kprobes are based on software breakpoint.\n");
}

static DEFINE_MUTEX(kprobe_sysctl_mutex);
static int sysctl_kprobes_optimization;
static int proc_kprobes_optimization_handler(struct ctl_table *table,
					     int write, void *buffer,
					     size_t *length, loff_t *ppos)
{
	int ret;

	mutex_lock(&kprobe_sysctl_mutex);
	sysctl_kprobes_optimization = kprobes_allow_optimization ? 1 : 0;
	ret = proc_dointvec_minmax(table, write, buffer, length, ppos);

	if (sysctl_kprobes_optimization)
		optimize_all_kprobes();
	else
		unoptimize_all_kprobes();
	mutex_unlock(&kprobe_sysctl_mutex);

	return ret;
}

static struct ctl_table kprobe_sysctls[] = {
	{
		.procname	= "kprobes-optimization",
		.data		= &sysctl_kprobes_optimization,
		.maxlen		= sizeof(int),
		.mode		= 0644,
		.proc_handler	= proc_kprobes_optimization_handler,
		.extra1		= SYSCTL_ZERO,
		.extra2		= SYSCTL_ONE,
	},
	{}
};

static void __init kprobe_sysctls_init(void)
{
	register_sysctl_init("debug", kprobe_sysctls);
}
#endif /* CONFIG_SYSCTL */

/* Put a breakpoint for a probe. */
static void __arm_kprobe(struct kprobe *p)
{
	struct kprobe *_p;

	lockdep_assert_held(&text_mutex);

	/* Find the overlapping optimized kprobes. */
	_p = get_optimized_kprobe(p->addr);
	if (unlikely(_p))
		/* Fallback to unoptimized kprobe */
		unoptimize_kprobe(_p, true);

	arch_arm_kprobe(p);
	optimize_kprobe(p);	/* Try to optimize (add kprobe to a list) */
}

/* Remove the breakpoint of a probe. */
static void __disarm_kprobe(struct kprobe *p, bool reopt)
{
	struct kprobe *_p;

	lockdep_assert_held(&text_mutex);

	/* Try to unoptimize */
	unoptimize_kprobe(p, kprobes_all_disarmed);

	if (!kprobe_queued(p)) {
		arch_disarm_kprobe(p);
		/* If another kprobe was blocked, re-optimize it. */
		_p = get_optimized_kprobe(p->addr);
		if (unlikely(_p) && reopt)
			optimize_kprobe(_p);
	}
	/*
	 * TODO: Since unoptimization and real disarming will be done by
	 * the worker thread, we can not check whether another probe are
	 * unoptimized because of this probe here. It should be re-optimized
	 * by the worker thread.
	 */
}

#else /* !CONFIG_OPTPROBES */

#define optimize_kprobe(p)			do {} while (0)
#define unoptimize_kprobe(p, f)			do {} while (0)
#define kill_optimized_kprobe(p)		do {} while (0)
#define prepare_optimized_kprobe(p)		do {} while (0)
#define try_to_optimize_kprobe(p)		do {} while (0)
#define __arm_kprobe(p)				arch_arm_kprobe(p)
#define __disarm_kprobe(p, o)			arch_disarm_kprobe(p)
#define kprobe_disarmed(p)			kprobe_disabled(p)
#define wait_for_kprobe_optimizer()		do {} while (0)

static int reuse_unused_kprobe(struct kprobe *ap)
{
	/*
	 * If the optimized kprobe is NOT supported, the aggr kprobe is
	 * released at the same time that the last aggregated kprobe is
	 * unregistered.
	 * Thus there should be no chance to reuse unused kprobe.
	 */
	WARN_ON_ONCE(1);
	return -EINVAL;
}

static void free_aggr_kprobe(struct kprobe *p)
{
	arch_remove_kprobe(p);
	kfree(p);
}

static struct kprobe *alloc_aggr_kprobe(struct kprobe *p)
{
	return kzalloc(sizeof(struct kprobe), GFP_KERNEL);
}
#endif /* CONFIG_OPTPROBES */

#ifdef CONFIG_KPROBES_ON_FTRACE
static struct ftrace_ops kprobe_ftrace_ops __read_mostly = {
	.func = kprobe_ftrace_handler,
	.flags = FTRACE_OPS_FL_SAVE_REGS,
};

static struct ftrace_ops kprobe_ipmodify_ops __read_mostly = {
	.func = kprobe_ftrace_handler,
	.flags = FTRACE_OPS_FL_SAVE_REGS | FTRACE_OPS_FL_IPMODIFY,
};

static int kprobe_ipmodify_enabled;
static int kprobe_ftrace_enabled;

static int __arm_kprobe_ftrace(struct kprobe *p, struct ftrace_ops *ops,
			       int *cnt)
{
	int ret = 0;

	lockdep_assert_held(&kprobe_mutex);

	ret = ftrace_set_filter_ip(ops, (unsigned long)p->addr, 0, 0);
	if (WARN_ONCE(ret < 0, "Failed to arm kprobe-ftrace at %pS (error %d)\n", p->addr, ret))
		return ret;

	if (*cnt == 0) {
		ret = register_ftrace_function(ops);
		if (WARN(ret < 0, "Failed to register kprobe-ftrace (error %d)\n", ret))
			goto err_ftrace;
	}

	(*cnt)++;
	return ret;

err_ftrace:
	/*
	 * At this point, sinec ops is not registered, we should be sefe from
	 * registering empty filter.
	 */
	ftrace_set_filter_ip(ops, (unsigned long)p->addr, 1, 0);
	return ret;
}

static int arm_kprobe_ftrace(struct kprobe *p)
{
	bool ipmodify = (p->post_handler != NULL);

	return __arm_kprobe_ftrace(p,
		ipmodify ? &kprobe_ipmodify_ops : &kprobe_ftrace_ops,
		ipmodify ? &kprobe_ipmodify_enabled : &kprobe_ftrace_enabled);
}

static int __disarm_kprobe_ftrace(struct kprobe *p, struct ftrace_ops *ops,
				  int *cnt)
{
	int ret = 0;

	lockdep_assert_held(&kprobe_mutex);

	if (*cnt == 1) {
		ret = unregister_ftrace_function(ops);
		if (WARN(ret < 0, "Failed to unregister kprobe-ftrace (error %d)\n", ret))
			return ret;
	}

	(*cnt)--;

	ret = ftrace_set_filter_ip(ops, (unsigned long)p->addr, 1, 0);
	WARN_ONCE(ret < 0, "Failed to disarm kprobe-ftrace at %pS (error %d)\n",
		  p->addr, ret);
	return ret;
}

static int disarm_kprobe_ftrace(struct kprobe *p)
{
	bool ipmodify = (p->post_handler != NULL);

	return __disarm_kprobe_ftrace(p,
		ipmodify ? &kprobe_ipmodify_ops : &kprobe_ftrace_ops,
		ipmodify ? &kprobe_ipmodify_enabled : &kprobe_ftrace_enabled);
}
#else	/* !CONFIG_KPROBES_ON_FTRACE */
static inline int arm_kprobe_ftrace(struct kprobe *p)
{
	return -ENODEV;
}

static inline int disarm_kprobe_ftrace(struct kprobe *p)
{
	return -ENODEV;
}
#endif

static int prepare_kprobe(struct kprobe *p)
{
	/* Must ensure p->addr is really on ftrace */
	if (kprobe_ftrace(p))
		return arch_prepare_kprobe_ftrace(p);

	return arch_prepare_kprobe(p);
}

static int arm_kprobe(struct kprobe *kp)
{
	if (unlikely(kprobe_ftrace(kp)))
		return arm_kprobe_ftrace(kp);

	cpus_read_lock();
	mutex_lock(&text_mutex);
	__arm_kprobe(kp);
	mutex_unlock(&text_mutex);
	cpus_read_unlock();

	return 0;
}

static int disarm_kprobe(struct kprobe *kp, bool reopt)
{
	if (unlikely(kprobe_ftrace(kp)))
		return disarm_kprobe_ftrace(kp);

	cpus_read_lock();
	mutex_lock(&text_mutex);
	__disarm_kprobe(kp, reopt);
	mutex_unlock(&text_mutex);
	cpus_read_unlock();

	return 0;
}

/*
 * Aggregate handlers for multiple kprobes support - these handlers
 * take care of invoking the individual kprobe handlers on p->list
 */
static int aggr_pre_handler(struct kprobe *p, struct pt_regs *regs)
{
	struct kprobe *kp;

	list_for_each_entry_rcu(kp, &p->list, list) {
		if (kp->pre_handler && likely(!kprobe_disabled(kp))) {
			set_kprobe_instance(kp);
			if (kp->pre_handler(kp, regs))
				return 1;
		}
		reset_kprobe_instance();
	}
	return 0;
}
NOKPROBE_SYMBOL(aggr_pre_handler);

static void aggr_post_handler(struct kprobe *p, struct pt_regs *regs,
			      unsigned long flags)
{
	struct kprobe *kp;

	list_for_each_entry_rcu(kp, &p->list, list) {
		if (kp->post_handler && likely(!kprobe_disabled(kp))) {
			set_kprobe_instance(kp);
			kp->post_handler(kp, regs, flags);
			reset_kprobe_instance();
		}
	}
}
NOKPROBE_SYMBOL(aggr_post_handler);

/* Walks the list and increments 'nmissed' if 'p' has child probes. */
void kprobes_inc_nmissed_count(struct kprobe *p)
{
	struct kprobe *kp;

	if (!kprobe_aggrprobe(p)) {
		p->nmissed++;
	} else {
		list_for_each_entry_rcu(kp, &p->list, list)
			kp->nmissed++;
	}
}
NOKPROBE_SYMBOL(kprobes_inc_nmissed_count);

static struct kprobe kprobe_busy = {
	.addr = (void *) get_kprobe,
};

void kprobe_busy_begin(void)
{
	struct kprobe_ctlblk *kcb;

	preempt_disable();
	__this_cpu_write(current_kprobe, &kprobe_busy);
	kcb = get_kprobe_ctlblk();
	kcb->kprobe_status = KPROBE_HIT_ACTIVE;
}

void kprobe_busy_end(void)
{
	__this_cpu_write(current_kprobe, NULL);
	preempt_enable();
}

#if !defined(CONFIG_KRETPROBE_ON_RETHOOK)
static void free_rp_inst_rcu(struct rcu_head *head)
{
	struct kretprobe_instance *ri = container_of(head, struct kretprobe_instance, rcu);

	if (refcount_dec_and_test(&ri->rph->ref))
		kfree(ri->rph);
	kfree(ri);
}
NOKPROBE_SYMBOL(free_rp_inst_rcu);

static void recycle_rp_inst(struct kretprobe_instance *ri)
{
	struct kretprobe *rp = get_kretprobe(ri);

	if (likely(rp))
		freelist_add(&ri->freelist, &rp->freelist);
	else
		call_rcu(&ri->rcu, free_rp_inst_rcu);
}
NOKPROBE_SYMBOL(recycle_rp_inst);

/*
 * This function is called from delayed_put_task_struct() when a task is
 * dead and cleaned up to recycle any kretprobe instances associated with
 * this task. These left over instances represent probed functions that
 * have been called but will never return.
 */
void kprobe_flush_task(struct task_struct *tk)
{
	struct kretprobe_instance *ri;
	struct llist_node *node;

	/* Early boot, not yet initialized. */
	if (unlikely(!kprobes_initialized))
		return;

	kprobe_busy_begin();

	node = __llist_del_all(&tk->kretprobe_instances);
	while (node) {
		ri = container_of(node, struct kretprobe_instance, llist);
		node = node->next;

		recycle_rp_inst(ri);
	}

	kprobe_busy_end();
}
NOKPROBE_SYMBOL(kprobe_flush_task);

static inline void free_rp_inst(struct kretprobe *rp)
{
	struct kretprobe_instance *ri;
	struct freelist_node *node;
	int count = 0;

	node = rp->freelist.head;
	while (node) {
		ri = container_of(node, struct kretprobe_instance, freelist);
		node = node->next;

		kfree(ri);
		count++;
	}

	if (refcount_sub_and_test(count, &rp->rph->ref)) {
		kfree(rp->rph);
		rp->rph = NULL;
	}
}
#endif	/* !CONFIG_KRETPROBE_ON_RETHOOK */

/* Add the new probe to 'ap->list'. */
static int add_new_kprobe(struct kprobe *ap, struct kprobe *p)
{
	if (p->post_handler)
		unoptimize_kprobe(ap, true);	/* Fall back to normal kprobe */

	list_add_rcu(&p->list, &ap->list);
	if (p->post_handler && !ap->post_handler)
		ap->post_handler = aggr_post_handler;

	return 0;
}

/*
 * Fill in the required fields of the aggregator kprobe. Replace the
 * earlier kprobe in the hlist with the aggregator kprobe.
 */
static void init_aggr_kprobe(struct kprobe *ap, struct kprobe *p)
{
	/* Copy the insn slot of 'p' to 'ap'. */
	copy_kprobe(p, ap);
	flush_insn_slot(ap);
	ap->addr = p->addr;
	ap->flags = p->flags & ~KPROBE_FLAG_OPTIMIZED;
	ap->pre_handler = aggr_pre_handler;
	/* We don't care the kprobe which has gone. */
	if (p->post_handler && !kprobe_gone(p))
		ap->post_handler = aggr_post_handler;

	INIT_LIST_HEAD(&ap->list);
	INIT_HLIST_NODE(&ap->hlist);

	list_add_rcu(&p->list, &ap->list);
	hlist_replace_rcu(&p->hlist, &ap->hlist);
}

/*
 * This registers the second or subsequent kprobe at the same address.
 */
static int register_aggr_kprobe(struct kprobe *orig_p, struct kprobe *p)
{
	int ret = 0;
	struct kprobe *ap = orig_p;

	cpus_read_lock();

	/* For preparing optimization, jump_label_text_reserved() is called */
	jump_label_lock();
	mutex_lock(&text_mutex);

	if (!kprobe_aggrprobe(orig_p)) {
		/* If 'orig_p' is not an 'aggr_kprobe', create new one. */
		ap = alloc_aggr_kprobe(orig_p);
		if (!ap) {
			ret = -ENOMEM;
			goto out;
		}
		init_aggr_kprobe(ap, orig_p);
	} else if (kprobe_unused(ap)) {
		/* This probe is going to die. Rescue it */
		ret = reuse_unused_kprobe(ap);
		if (ret)
			goto out;
	}

	if (kprobe_gone(ap)) {
		/*
		 * Attempting to insert new probe at the same location that
		 * had a probe in the module vaddr area which already
		 * freed. So, the instruction slot has already been
		 * released. We need a new slot for the new probe.
		 */
		ret = arch_prepare_kprobe(ap);
		if (ret)
			/*
			 * Even if fail to allocate new slot, don't need to
			 * free the 'ap'. It will be used next time, or
			 * freed by unregister_kprobe().
			 */
			goto out;

		/* Prepare optimized instructions if possible. */
		prepare_optimized_kprobe(ap);

		/*
		 * Clear gone flag to prevent allocating new slot again, and
		 * set disabled flag because it is not armed yet.
		 */
		ap->flags = (ap->flags & ~KPROBE_FLAG_GONE)
			    | KPROBE_FLAG_DISABLED;
	}

	/* Copy the insn slot of 'p' to 'ap'. */
	copy_kprobe(ap, p);
	ret = add_new_kprobe(ap, p);

out:
	mutex_unlock(&text_mutex);
	jump_label_unlock();
	cpus_read_unlock();

	if (ret == 0 && kprobe_disabled(ap) && !kprobe_disabled(p)) {
		ap->flags &= ~KPROBE_FLAG_DISABLED;
		if (!kprobes_all_disarmed) {
			/* Arm the breakpoint again. */
			ret = arm_kprobe(ap);
			if (ret) {
				ap->flags |= KPROBE_FLAG_DISABLED;
				list_del_rcu(&p->list);
				synchronize_rcu();
			}
		}
	}
	return ret;
}

bool __weak arch_within_kprobe_blacklist(unsigned long addr)
{
	/* The '__kprobes' functions and entry code must not be probed. */
	return addr >= (unsigned long)__kprobes_text_start &&
	       addr < (unsigned long)__kprobes_text_end;
}

static bool __within_kprobe_blacklist(unsigned long addr)
{
	struct kprobe_blacklist_entry *ent;

	if (arch_within_kprobe_blacklist(addr))
		return true;
	/*
	 * If 'kprobe_blacklist' is defined, check the address and
	 * reject any probe registration in the prohibited area.
	 */
	list_for_each_entry(ent, &kprobe_blacklist, list) {
		if (addr >= ent->start_addr && addr < ent->end_addr)
			return true;
	}
	return false;
}

bool within_kprobe_blacklist(unsigned long addr)
{
	char symname[KSYM_NAME_LEN], *p;

	if (__within_kprobe_blacklist(addr))
		return true;

	/* Check if the address is on a suffixed-symbol */
	if (!lookup_symbol_name(addr, symname)) {
		p = strchr(symname, '.');
		if (!p)
			return false;
		*p = '\0';
		addr = (unsigned long)kprobe_lookup_name(symname, 0);
		if (addr)
			return __within_kprobe_blacklist(addr);
	}
	return false;
}

/*
 * arch_adjust_kprobe_addr - adjust the address
 * @addr: symbol base address
 * @offset: offset within the symbol
 * @on_func_entry: was this @addr+@offset on the function entry
 *
 * Typically returns @addr + @offset, except for special cases where the
 * function might be prefixed by a CFI landing pad, in that case any offset
 * inside the landing pad is mapped to the first 'real' instruction of the
 * symbol.
 *
 * Specifically, for things like IBT/BTI, skip the resp. ENDBR/BTI.C
 * instruction at +0.
 */
kprobe_opcode_t *__weak arch_adjust_kprobe_addr(unsigned long addr,
						unsigned long offset,
						bool *on_func_entry)
{
	*on_func_entry = !offset;
	return (kprobe_opcode_t *)(addr + offset);
}

/*
 * If 'symbol_name' is specified, look it up and add the 'offset'
 * to it. This way, we can specify a relative address to a symbol.
 * This returns encoded errors if it fails to look up symbol or invalid
 * combination of parameters.
 */
static kprobe_opcode_t *
_kprobe_addr(kprobe_opcode_t *addr, const char *symbol_name,
	     unsigned long offset, bool *on_func_entry)
{
	/*符号名称及addr同时给出或者同时不给出，则报错*/
	if ((symbol_name && addr) || (!symbol_name && !addr))
		goto invalid;

	if (symbol_name) {
<<<<<<< HEAD
		/*给定符号名，查找符号对应的地址*/
=======
		/*
		 * Input: @sym + @offset
		 * Output: @addr + @offset
		 *
		 * NOTE: kprobe_lookup_name() does *NOT* fold the offset
		 *       argument into it's output!
		 */
>>>>>>> 028192fe
		addr = kprobe_lookup_name(symbol_name, offset);
		if (!addr)
			return ERR_PTR(-ENOENT);
	}

<<<<<<< HEAD
	//计算上offset,获得要probe的地址
	addr = (kprobe_opcode_t *)(((char *)addr) + offset);
=======
	/*
	 * So here we have @addr + @offset, displace it into a new
	 * @addr' + @offset' where @addr' is the symbol start address.
	 */
	addr = (void *)addr + offset;
	if (!kallsyms_lookup_size_offset((unsigned long)addr, NULL, &offset))
		return ERR_PTR(-ENOENT);
	addr = (void *)addr - offset;

	/*
	 * Then ask the architecture to re-combine them, taking care of
	 * magical function entry details while telling us if this was indeed
	 * at the start of the function.
	 */
	addr = arch_adjust_kprobe_addr((unsigned long)addr, offset, on_func_entry);
>>>>>>> 028192fe
	if (addr)
		return addr;

invalid:
	return ERR_PTR(-EINVAL);
}

//返回要probe的地址
static kprobe_opcode_t *kprobe_addr(struct kprobe *p)
{
	bool on_func_entry;
	return _kprobe_addr(p->addr, p->symbol_name, p->offset, &on_func_entry);
}

/*
 * Check the 'p' is valid and return the aggregator kprobe
 * at the same address.
 */
static struct kprobe *__get_valid_kprobe(struct kprobe *p)
{
	struct kprobe *ap, *list_p;

	lockdep_assert_held(&kprobe_mutex);

	ap = get_kprobe(p->addr);
	if (unlikely(!ap))
		return NULL;

	if (p != ap) {
		list_for_each_entry(list_p, &ap->list, list)
			if (list_p == p)
			/* kprobe p is a valid probe */
				goto valid;
		return NULL;
	}
valid:
	return ap;
}

/*
 * Warn and return error if the kprobe is being re-registered since
 * there must be a software bug.
 */
static inline int warn_kprobe_rereg(struct kprobe *p)
{
	int ret = 0;

	mutex_lock(&kprobe_mutex);
	if (WARN_ON_ONCE(__get_valid_kprobe(p)))
		ret = -EINVAL;
	mutex_unlock(&kprobe_mutex);

	return ret;
}

static int check_ftrace_location(struct kprobe *p)
{
	unsigned long addr = (unsigned long)p->addr;

	if (ftrace_location(addr) == addr) {
#ifdef CONFIG_KPROBES_ON_FTRACE
		p->flags |= KPROBE_FLAG_FTRACE;
#else	/* !CONFIG_KPROBES_ON_FTRACE */
		return -EINVAL;
#endif
	}
	return 0;
}

static int check_kprobe_address_safe(struct kprobe *p,
				     struct module **probed_mod)
{
	int ret;

	ret = check_ftrace_location(p);
	if (ret)
		return ret;
	jump_label_lock();
	preempt_disable();

	/* Ensure it is not in reserved area nor out of text */
	if (!kernel_text_address((unsigned long) p->addr) ||
	    within_kprobe_blacklist((unsigned long) p->addr) ||
	    jump_label_text_reserved(p->addr, p->addr) ||
	    static_call_text_reserved(p->addr, p->addr) ||
	    find_bug((unsigned long)p->addr)) {
		ret = -EINVAL;
		goto out;
	}

	/* Check if 'p' is probing a module. */
	*probed_mod = __module_text_address((unsigned long) p->addr);
	if (*probed_mod) {
		/*
		 * We must hold a refcount of the probed module while updating
		 * its code to prohibit unexpected unloading.
		 */
		if (unlikely(!try_module_get(*probed_mod))) {
			ret = -ENOENT;
			goto out;
		}

		/*
		 * If the module freed '.init.text', we couldn't insert
		 * kprobes in there.
		 */
		if (within_module_init((unsigned long)p->addr, *probed_mod) &&
		    (*probed_mod)->state != MODULE_STATE_COMING) {
			module_put(*probed_mod);
			*probed_mod = NULL;
			ret = -ENOENT;
		}
	}
out:
	preempt_enable();
	jump_label_unlock();

	return ret;
}

//执行kprobe注册
int register_kprobe(struct kprobe *p)
{
	int ret;
	struct kprobe *old_p;
	struct module *probed_mod;
	kprobe_opcode_t *addr;

	/* Adjust probe address from symbol */
	//确定要probe的符号地址
	addr = kprobe_addr(p);
	if (IS_ERR(addr))
		return PTR_ERR(addr);
	p->addr = addr;

	ret = warn_kprobe_rereg(p);
	if (ret)
		return ret;

	/* User can pass only KPROBE_FLAG_DISABLED to register_kprobe */
	p->flags &= KPROBE_FLAG_DISABLED;
	p->nmissed = 0;
	INIT_LIST_HEAD(&p->list);

	//检查要probe的地址
	ret = check_kprobe_address_safe(p, &probed_mod);
	if (ret)
		return ret;

	mutex_lock(&kprobe_mutex);

	old_p = get_kprobe(p->addr);
	if (old_p) {
		/* Since this may unoptimize 'old_p', locking 'text_mutex'. */
		ret = register_aggr_kprobe(old_p, p);
		goto out;
	}

	cpus_read_lock();
	/* Prevent text modification */
	mutex_lock(&text_mutex);
	ret = prepare_kprobe(p);
	mutex_unlock(&text_mutex);
	cpus_read_unlock();
	if (ret)
		goto out;

	INIT_HLIST_NODE(&p->hlist);
	hlist_add_head_rcu(&p->hlist,
		       &kprobe_table[hash_ptr(p->addr, KPROBE_HASH_BITS)]);

	if (!kprobes_all_disarmed && !kprobe_disabled(p)) {
		ret = arm_kprobe(p);
		if (ret) {
			hlist_del_rcu(&p->hlist);
			synchronize_rcu();
			goto out;
		}
	}

	/* Try to optimize kprobe */
	try_to_optimize_kprobe(p);
out:
	mutex_unlock(&kprobe_mutex);

	if (probed_mod)
		module_put(probed_mod);

	return ret;
}
EXPORT_SYMBOL_GPL(register_kprobe);

/* Check if all probes on the 'ap' are disabled. */
static bool aggr_kprobe_disabled(struct kprobe *ap)
{
	struct kprobe *kp;

	lockdep_assert_held(&kprobe_mutex);

	list_for_each_entry(kp, &ap->list, list)
		if (!kprobe_disabled(kp))
			/*
			 * Since there is an active probe on the list,
			 * we can't disable this 'ap'.
			 */
			return false;

	return true;
}

static struct kprobe *__disable_kprobe(struct kprobe *p)
{
	struct kprobe *orig_p;
	int ret;

	lockdep_assert_held(&kprobe_mutex);

	/* Get an original kprobe for return */
	orig_p = __get_valid_kprobe(p);
	if (unlikely(orig_p == NULL))
		return ERR_PTR(-EINVAL);

	if (!kprobe_disabled(p)) {
		/* Disable probe if it is a child probe */
		if (p != orig_p)
			p->flags |= KPROBE_FLAG_DISABLED;

		/* Try to disarm and disable this/parent probe */
		if (p == orig_p || aggr_kprobe_disabled(orig_p)) {
			/*
			 * If 'kprobes_all_disarmed' is set, 'orig_p'
			 * should have already been disarmed, so
			 * skip unneed disarming process.
			 */
			if (!kprobes_all_disarmed) {
				ret = disarm_kprobe(orig_p, true);
				if (ret) {
					p->flags &= ~KPROBE_FLAG_DISABLED;
					return ERR_PTR(ret);
				}
			}
			orig_p->flags |= KPROBE_FLAG_DISABLED;
		}
	}

	return orig_p;
}

/*
 * Unregister a kprobe without a scheduler synchronization.
 */
static int __unregister_kprobe_top(struct kprobe *p)
{
	struct kprobe *ap, *list_p;

	/* Disable kprobe. This will disarm it if needed. */
	ap = __disable_kprobe(p);
	if (IS_ERR(ap))
		return PTR_ERR(ap);

	if (ap == p)
		/*
		 * This probe is an independent(and non-optimized) kprobe
		 * (not an aggrprobe). Remove from the hash list.
		 */
		goto disarmed;

	/* Following process expects this probe is an aggrprobe */
	WARN_ON(!kprobe_aggrprobe(ap));

	if (list_is_singular(&ap->list) && kprobe_disarmed(ap))
		/*
		 * !disarmed could be happen if the probe is under delayed
		 * unoptimizing.
		 */
		goto disarmed;
	else {
		/* If disabling probe has special handlers, update aggrprobe */
		if (p->post_handler && !kprobe_gone(p)) {
			list_for_each_entry(list_p, &ap->list, list) {
				if ((list_p != p) && (list_p->post_handler))
					goto noclean;
			}
			ap->post_handler = NULL;
		}
noclean:
		/*
		 * Remove from the aggrprobe: this path will do nothing in
		 * __unregister_kprobe_bottom().
		 */
		list_del_rcu(&p->list);
		if (!kprobe_disabled(ap) && !kprobes_all_disarmed)
			/*
			 * Try to optimize this probe again, because post
			 * handler may have been changed.
			 */
			optimize_kprobe(ap);
	}
	return 0;

disarmed:
	hlist_del_rcu(&ap->hlist);
	return 0;
}

static void __unregister_kprobe_bottom(struct kprobe *p)
{
	struct kprobe *ap;

	if (list_empty(&p->list))
		/* This is an independent kprobe */
		arch_remove_kprobe(p);
	else if (list_is_singular(&p->list)) {
		/* This is the last child of an aggrprobe */
		ap = list_entry(p->list.next, struct kprobe, list);
		list_del(&p->list);
		free_aggr_kprobe(ap);
	}
	/* Otherwise, do nothing. */
}

int register_kprobes(struct kprobe **kps, int num)
{
	int i, ret = 0;

	if (num <= 0)
		return -EINVAL;
	for (i = 0; i < num; i++) {
		ret = register_kprobe(kps[i]);
		if (ret < 0) {
			if (i > 0)
				unregister_kprobes(kps, i);
			break;
		}
	}
	return ret;
}
EXPORT_SYMBOL_GPL(register_kprobes);

void unregister_kprobe(struct kprobe *p)
{
	unregister_kprobes(&p, 1);
}
EXPORT_SYMBOL_GPL(unregister_kprobe);

void unregister_kprobes(struct kprobe **kps, int num)
{
	int i;

	if (num <= 0)
		return;
	mutex_lock(&kprobe_mutex);
	for (i = 0; i < num; i++)
		if (__unregister_kprobe_top(kps[i]) < 0)
			kps[i]->addr = NULL;
	mutex_unlock(&kprobe_mutex);

	synchronize_rcu();
	for (i = 0; i < num; i++)
		if (kps[i]->addr)
			__unregister_kprobe_bottom(kps[i]);
}
EXPORT_SYMBOL_GPL(unregister_kprobes);

int __weak kprobe_exceptions_notify(struct notifier_block *self,
					unsigned long val, void *data)
{
	return NOTIFY_DONE;
}
NOKPROBE_SYMBOL(kprobe_exceptions_notify);

static struct notifier_block kprobe_exceptions_nb = {
	.notifier_call = kprobe_exceptions_notify,
	.priority = 0x7fffffff /* we need to be notified first */
};

#ifdef CONFIG_KRETPROBES

#if !defined(CONFIG_KRETPROBE_ON_RETHOOK)
/* This assumes the 'tsk' is the current task or the is not running. */
static kprobe_opcode_t *__kretprobe_find_ret_addr(struct task_struct *tsk,
						  struct llist_node **cur)
{
	struct kretprobe_instance *ri = NULL;
	struct llist_node *node = *cur;

	if (!node)
		node = tsk->kretprobe_instances.first;
	else
		node = node->next;

	while (node) {
		ri = container_of(node, struct kretprobe_instance, llist);
		if (ri->ret_addr != kretprobe_trampoline_addr()) {
			*cur = node;
			return ri->ret_addr;
		}
		node = node->next;
	}
	return NULL;
}
NOKPROBE_SYMBOL(__kretprobe_find_ret_addr);

/**
 * kretprobe_find_ret_addr -- Find correct return address modified by kretprobe
 * @tsk: Target task
 * @fp: A frame pointer
 * @cur: a storage of the loop cursor llist_node pointer for next call
 *
 * Find the correct return address modified by a kretprobe on @tsk in unsigned
 * long type. If it finds the return address, this returns that address value,
 * or this returns 0.
 * The @tsk must be 'current' or a task which is not running. @fp is a hint
 * to get the currect return address - which is compared with the
 * kretprobe_instance::fp field. The @cur is a loop cursor for searching the
 * kretprobe return addresses on the @tsk. The '*@cur' should be NULL at the
 * first call, but '@cur' itself must NOT NULL.
 */
unsigned long kretprobe_find_ret_addr(struct task_struct *tsk, void *fp,
				      struct llist_node **cur)
{
	struct kretprobe_instance *ri = NULL;
	kprobe_opcode_t *ret;

	if (WARN_ON_ONCE(!cur))
		return 0;

	do {
		ret = __kretprobe_find_ret_addr(tsk, cur);
		if (!ret)
			break;
		ri = container_of(*cur, struct kretprobe_instance, llist);
	} while (ri->fp != fp);

	return (unsigned long)ret;
}
NOKPROBE_SYMBOL(kretprobe_find_ret_addr);

void __weak arch_kretprobe_fixup_return(struct pt_regs *regs,
					kprobe_opcode_t *correct_ret_addr)
{
	/*
	 * Do nothing by default. Please fill this to update the fake return
	 * address on the stack with the correct one on each arch if possible.
	 */
}

unsigned long __kretprobe_trampoline_handler(struct pt_regs *regs,
					     void *frame_pointer)
{
	kprobe_opcode_t *correct_ret_addr = NULL;
	struct kretprobe_instance *ri = NULL;
	struct llist_node *first, *node = NULL;
	struct kretprobe *rp;

	/* Find correct address and all nodes for this frame. */
	correct_ret_addr = __kretprobe_find_ret_addr(current, &node);
	if (!correct_ret_addr) {
		pr_err("kretprobe: Return address not found, not execute handler. Maybe there is a bug in the kernel.\n");
		BUG_ON(1);
	}

	/*
	 * Set the return address as the instruction pointer, because if the
	 * user handler calls stack_trace_save_regs() with this 'regs',
	 * the stack trace will start from the instruction pointer.
	 */
	instruction_pointer_set(regs, (unsigned long)correct_ret_addr);

	/* Run the user handler of the nodes. */
	first = current->kretprobe_instances.first;
	while (first) {
		ri = container_of(first, struct kretprobe_instance, llist);

		if (WARN_ON_ONCE(ri->fp != frame_pointer))
			break;

		rp = get_kretprobe(ri);
		if (rp && rp->handler) {
			struct kprobe *prev = kprobe_running();

			__this_cpu_write(current_kprobe, &rp->kp);
			ri->ret_addr = correct_ret_addr;
			rp->handler(ri, regs);
			__this_cpu_write(current_kprobe, prev);
		}
		if (first == node)
			break;

		first = first->next;
	}

	arch_kretprobe_fixup_return(regs, correct_ret_addr);

	/* Unlink all nodes for this frame. */
	first = current->kretprobe_instances.first;
	current->kretprobe_instances.first = node->next;
	node->next = NULL;

	/* Recycle free instances. */
	while (first) {
		ri = container_of(first, struct kretprobe_instance, llist);
		first = first->next;

		recycle_rp_inst(ri);
	}

	return (unsigned long)correct_ret_addr;
}
NOKPROBE_SYMBOL(__kretprobe_trampoline_handler)

/*
 * This kprobe pre_handler is registered with every kretprobe. When probe
 * hits it will set up the return probe.
 */
static int pre_handler_kretprobe(struct kprobe *p, struct pt_regs *regs)
{
	struct kretprobe *rp = container_of(p, struct kretprobe, kp);
	struct kretprobe_instance *ri;
	struct freelist_node *fn;

	fn = freelist_try_get(&rp->freelist);
	if (!fn) {
		rp->nmissed++;
		return 0;
	}

	ri = container_of(fn, struct kretprobe_instance, freelist);

	if (rp->entry_handler && rp->entry_handler(ri, regs)) {
		freelist_add(&ri->freelist, &rp->freelist);
		return 0;
	}

	arch_prepare_kretprobe(ri, regs);

	__llist_add(&ri->llist, &current->kretprobe_instances);

	return 0;
}
NOKPROBE_SYMBOL(pre_handler_kretprobe);
#else /* CONFIG_KRETPROBE_ON_RETHOOK */
/*
 * This kprobe pre_handler is registered with every kretprobe. When probe
 * hits it will set up the return probe.
 */
static int pre_handler_kretprobe(struct kprobe *p, struct pt_regs *regs)
{
	struct kretprobe *rp = container_of(p, struct kretprobe, kp);
	struct kretprobe_instance *ri;
	struct rethook_node *rhn;

	rhn = rethook_try_get(rp->rh);
	if (!rhn) {
		rp->nmissed++;
		return 0;
	}

	ri = container_of(rhn, struct kretprobe_instance, node);

	if (rp->entry_handler && rp->entry_handler(ri, regs))
		rethook_recycle(rhn);
	else
		rethook_hook(rhn, regs, kprobe_ftrace(p));

	return 0;
}
NOKPROBE_SYMBOL(pre_handler_kretprobe);

static void kretprobe_rethook_handler(struct rethook_node *rh, void *data,
				      struct pt_regs *regs)
{
	struct kretprobe *rp = (struct kretprobe *)data;
	struct kretprobe_instance *ri;
	struct kprobe_ctlblk *kcb;

	/* The data must NOT be null. This means rethook data structure is broken. */
	if (WARN_ON_ONCE(!data))
		return;

	__this_cpu_write(current_kprobe, &rp->kp);
	kcb = get_kprobe_ctlblk();
	kcb->kprobe_status = KPROBE_HIT_ACTIVE;

	ri = container_of(rh, struct kretprobe_instance, node);
	rp->handler(ri, regs);

	__this_cpu_write(current_kprobe, NULL);
}
NOKPROBE_SYMBOL(kretprobe_rethook_handler);

#endif /* !CONFIG_KRETPROBE_ON_RETHOOK */

/**
 * kprobe_on_func_entry() -- check whether given address is function entry
 * @addr: Target address
 * @sym:  Target symbol name
 * @offset: The offset from the symbol or the address
 *
 * This checks whether the given @addr+@offset or @sym+@offset is on the
 * function entry address or not.
 * This returns 0 if it is the function entry, or -EINVAL if it is not.
 * And also it returns -ENOENT if it fails the symbol or address lookup.
 * Caller must pass @addr or @sym (either one must be NULL), or this
 * returns -EINVAL.
 */
int kprobe_on_func_entry(kprobe_opcode_t *addr, const char *sym, unsigned long offset)
{
	bool on_func_entry;
	kprobe_opcode_t *kp_addr = _kprobe_addr(addr, sym, offset, &on_func_entry);

	if (IS_ERR(kp_addr))
		return PTR_ERR(kp_addr);

	if (!on_func_entry)
		return -EINVAL;

	return 0;
}

int register_kretprobe(struct kretprobe *rp)
{
	int ret;
	struct kretprobe_instance *inst;
	int i;
	void *addr;

	ret = kprobe_on_func_entry(rp->kp.addr, rp->kp.symbol_name, rp->kp.offset);
	if (ret)
		return ret;

	/* If only 'rp->kp.addr' is specified, check reregistering kprobes */
	if (rp->kp.addr && warn_kprobe_rereg(&rp->kp))
		return -EINVAL;

	if (kretprobe_blacklist_size) {
		addr = kprobe_addr(&rp->kp);
		if (IS_ERR(addr))
			return PTR_ERR(addr);

		/*检查addr是否从属于blacklist*/
		for (i = 0; kretprobe_blacklist[i].name != NULL; i++) {
			if (kretprobe_blacklist[i].addr == addr)
				return -EINVAL;
		}
	}

	if (rp->data_size > KRETPROBE_MAX_DATA_SIZE)
		return -E2BIG;

	rp->kp.pre_handler = pre_handler_kretprobe;
	rp->kp.post_handler = NULL;

	/* Pre-allocate memory for max kretprobe instances */
	if (rp->maxactive <= 0) {
#ifdef CONFIG_PREEMPTION
		rp->maxactive = max_t(unsigned int, 10, 2*num_possible_cpus());
#else
		rp->maxactive = num_possible_cpus();
#endif
	}
#ifdef CONFIG_KRETPROBE_ON_RETHOOK
	rp->rh = rethook_alloc((void *)rp, kretprobe_rethook_handler);
	if (!rp->rh)
		return -ENOMEM;

	for (i = 0; i < rp->maxactive; i++) {
		inst = kzalloc(sizeof(struct kretprobe_instance) +
			       rp->data_size, GFP_KERNEL);
		if (inst == NULL) {
			rethook_free(rp->rh);
			rp->rh = NULL;
			return -ENOMEM;
		}
		rethook_add_node(rp->rh, &inst->node);
	}
	rp->nmissed = 0;
	/* Establish function entry probe point */
	ret = register_kprobe(&rp->kp);
	if (ret != 0) {
		rethook_free(rp->rh);
		rp->rh = NULL;
	}
#else	/* !CONFIG_KRETPROBE_ON_RETHOOK */
	rp->freelist.head = NULL;
	rp->rph = kzalloc(sizeof(struct kretprobe_holder), GFP_KERNEL);
	if (!rp->rph)
		return -ENOMEM;

	rp->rph->rp = rp;
	for (i = 0; i < rp->maxactive; i++) {
		inst = kzalloc(sizeof(struct kretprobe_instance) +
			       rp->data_size, GFP_KERNEL);
		if (inst == NULL) {
			refcount_set(&rp->rph->ref, i);
			free_rp_inst(rp);
			return -ENOMEM;
		}
		inst->rph = rp->rph;
		freelist_add(&inst->freelist, &rp->freelist);
	}
	refcount_set(&rp->rph->ref, i);

	rp->nmissed = 0;
	/* Establish function entry probe point */
	ret = register_kprobe(&rp->kp);
	if (ret != 0)
		free_rp_inst(rp);
#endif
	return ret;
}
EXPORT_SYMBOL_GPL(register_kretprobe);

int register_kretprobes(struct kretprobe **rps, int num)
{
	int ret = 0, i;

	if (num <= 0)
		return -EINVAL;
	for (i = 0; i < num; i++) {
		ret = register_kretprobe(rps[i]);
		if (ret < 0) {
			if (i > 0)
				unregister_kretprobes(rps, i);
			break;
		}
	}
	return ret;
}
EXPORT_SYMBOL_GPL(register_kretprobes);

void unregister_kretprobe(struct kretprobe *rp)
{
	unregister_kretprobes(&rp, 1);
}
EXPORT_SYMBOL_GPL(unregister_kretprobe);

void unregister_kretprobes(struct kretprobe **rps, int num)
{
	int i;

	if (num <= 0)
		return;
	mutex_lock(&kprobe_mutex);
	for (i = 0; i < num; i++) {
		if (__unregister_kprobe_top(&rps[i]->kp) < 0)
			rps[i]->kp.addr = NULL;
#ifdef CONFIG_KRETPROBE_ON_RETHOOK
		rethook_free(rps[i]->rh);
#else
		rps[i]->rph->rp = NULL;
#endif
	}
	mutex_unlock(&kprobe_mutex);

	synchronize_rcu();
	for (i = 0; i < num; i++) {
		if (rps[i]->kp.addr) {
			__unregister_kprobe_bottom(&rps[i]->kp);
#ifndef CONFIG_KRETPROBE_ON_RETHOOK
			free_rp_inst(rps[i]);
#endif
		}
	}
}
EXPORT_SYMBOL_GPL(unregister_kretprobes);

#else /* CONFIG_KRETPROBES */
int register_kretprobe(struct kretprobe *rp)
{
	return -EOPNOTSUPP;
}
EXPORT_SYMBOL_GPL(register_kretprobe);

int register_kretprobes(struct kretprobe **rps, int num)
{
	return -EOPNOTSUPP;
}
EXPORT_SYMBOL_GPL(register_kretprobes);

void unregister_kretprobe(struct kretprobe *rp)
{
}
EXPORT_SYMBOL_GPL(unregister_kretprobe);

void unregister_kretprobes(struct kretprobe **rps, int num)
{
}
EXPORT_SYMBOL_GPL(unregister_kretprobes);

static int pre_handler_kretprobe(struct kprobe *p, struct pt_regs *regs)
{
	return 0;
}
NOKPROBE_SYMBOL(pre_handler_kretprobe);

#endif /* CONFIG_KRETPROBES */

/* Set the kprobe gone and remove its instruction buffer. */
static void kill_kprobe(struct kprobe *p)
{
	struct kprobe *kp;

	lockdep_assert_held(&kprobe_mutex);

	p->flags |= KPROBE_FLAG_GONE;
	if (kprobe_aggrprobe(p)) {
		/*
		 * If this is an aggr_kprobe, we have to list all the
		 * chained probes and mark them GONE.
		 */
		list_for_each_entry(kp, &p->list, list)
			kp->flags |= KPROBE_FLAG_GONE;
		p->post_handler = NULL;
		kill_optimized_kprobe(p);
	}
	/*
	 * Here, we can remove insn_slot safely, because no thread calls
	 * the original probed function (which will be freed soon) any more.
	 */
	arch_remove_kprobe(p);

	/*
	 * The module is going away. We should disarm the kprobe which
	 * is using ftrace, because ftrace framework is still available at
	 * 'MODULE_STATE_GOING' notification.
	 */
	if (kprobe_ftrace(p) && !kprobe_disabled(p) && !kprobes_all_disarmed)
		disarm_kprobe_ftrace(p);
}

/* Disable one kprobe */
int disable_kprobe(struct kprobe *kp)
{
	int ret = 0;
	struct kprobe *p;

	mutex_lock(&kprobe_mutex);

	/* Disable this kprobe */
	p = __disable_kprobe(kp);
	if (IS_ERR(p))
		ret = PTR_ERR(p);

	mutex_unlock(&kprobe_mutex);
	return ret;
}
EXPORT_SYMBOL_GPL(disable_kprobe);

/* Enable one kprobe */
int enable_kprobe(struct kprobe *kp)
{
	int ret = 0;
	struct kprobe *p;

	mutex_lock(&kprobe_mutex);

	/* Check whether specified probe is valid. */
	p = __get_valid_kprobe(kp);
	if (unlikely(p == NULL)) {
		ret = -EINVAL;
		goto out;
	}

	if (kprobe_gone(kp)) {
		/* This kprobe has gone, we couldn't enable it. */
		ret = -EINVAL;
		goto out;
	}

	if (p != kp)
		kp->flags &= ~KPROBE_FLAG_DISABLED;

	if (!kprobes_all_disarmed && kprobe_disabled(p)) {
		p->flags &= ~KPROBE_FLAG_DISABLED;
		ret = arm_kprobe(p);
		if (ret)
			p->flags |= KPROBE_FLAG_DISABLED;
	}
out:
	mutex_unlock(&kprobe_mutex);
	return ret;
}
EXPORT_SYMBOL_GPL(enable_kprobe);

/* Caller must NOT call this in usual path. This is only for critical case */
void dump_kprobe(struct kprobe *kp)
{
	pr_err("Dump kprobe:\n.symbol_name = %s, .offset = %x, .addr = %pS\n",
	       kp->symbol_name, kp->offset, kp->addr);
}
NOKPROBE_SYMBOL(dump_kprobe);

int kprobe_add_ksym_blacklist(unsigned long entry)
{
	struct kprobe_blacklist_entry *ent;
	unsigned long offset = 0, size = 0;

	if (!kernel_text_address(entry) ||
	    !kallsyms_lookup_size_offset(entry, &size, &offset))
		return -EINVAL;

	ent = kmalloc(sizeof(*ent), GFP_KERNEL);
	if (!ent)
		return -ENOMEM;
	ent->start_addr = entry;
	ent->end_addr = entry + size;
	INIT_LIST_HEAD(&ent->list);
	list_add_tail(&ent->list, &kprobe_blacklist);

	return (int)size;
}

/* Add all symbols in given area into kprobe blacklist */
int kprobe_add_area_blacklist(unsigned long start, unsigned long end)
{
	unsigned long entry;
	int ret = 0;

	for (entry = start; entry < end; entry += ret) {
		ret = kprobe_add_ksym_blacklist(entry);
		if (ret < 0)
			return ret;
		if (ret == 0)	/* In case of alias symbol */
			ret = 1;
	}
	return 0;
}

/* Remove all symbols in given area from kprobe blacklist */
static void kprobe_remove_area_blacklist(unsigned long start, unsigned long end)
{
	struct kprobe_blacklist_entry *ent, *n;

	list_for_each_entry_safe(ent, n, &kprobe_blacklist, list) {
		if (ent->start_addr < start || ent->start_addr >= end)
			continue;
		list_del(&ent->list);
		kfree(ent);
	}
}

static void kprobe_remove_ksym_blacklist(unsigned long entry)
{
	kprobe_remove_area_blacklist(entry, entry + 1);
}

int __weak arch_kprobe_get_kallsym(unsigned int *symnum, unsigned long *value,
				   char *type, char *sym)
{
	return -ERANGE;
}

int kprobe_get_kallsym(unsigned int symnum, unsigned long *value, char *type,
		       char *sym)
{
#ifdef __ARCH_WANT_KPROBES_INSN_SLOT
	if (!kprobe_cache_get_kallsym(&kprobe_insn_slots, &symnum, value, type, sym))
		return 0;
#ifdef CONFIG_OPTPROBES
	if (!kprobe_cache_get_kallsym(&kprobe_optinsn_slots, &symnum, value, type, sym))
		return 0;
#endif
#endif
	if (!arch_kprobe_get_kallsym(&symnum, value, type, sym))
		return 0;
	return -ERANGE;
}

int __init __weak arch_populate_kprobe_blacklist(void)
{
	return 0;
}

/*
 * Lookup and populate the kprobe_blacklist.
 *
 * Unlike the kretprobe blacklist, we'll need to determine
 * the range of addresses that belong to the said functions,
 * since a kprobe need not necessarily be at the beginning
 * of a function.
 */
static int __init populate_kprobe_blacklist(unsigned long *start,
					     unsigned long *end)
{
	unsigned long entry;
	unsigned long *iter;
	int ret;

	for (iter = start; iter < end; iter++) {
		entry = (unsigned long)dereference_symbol_descriptor((void *)*iter);
		ret = kprobe_add_ksym_blacklist(entry);
		if (ret == -EINVAL)
			continue;
		if (ret < 0)
			return ret;
	}

	/* Symbols in '__kprobes_text' are blacklisted */
	ret = kprobe_add_area_blacklist((unsigned long)__kprobes_text_start,
					(unsigned long)__kprobes_text_end);
	if (ret)
		return ret;

	/* Symbols in 'noinstr' section are blacklisted */
	ret = kprobe_add_area_blacklist((unsigned long)__noinstr_text_start,
					(unsigned long)__noinstr_text_end);

	return ret ? : arch_populate_kprobe_blacklist();
}

static void add_module_kprobe_blacklist(struct module *mod)
{
	unsigned long start, end;
	int i;

	if (mod->kprobe_blacklist) {
		for (i = 0; i < mod->num_kprobe_blacklist; i++)
			kprobe_add_ksym_blacklist(mod->kprobe_blacklist[i]);
	}

	start = (unsigned long)mod->kprobes_text_start;
	if (start) {
		end = start + mod->kprobes_text_size;
		kprobe_add_area_blacklist(start, end);
	}

	start = (unsigned long)mod->noinstr_text_start;
	if (start) {
		end = start + mod->noinstr_text_size;
		kprobe_add_area_blacklist(start, end);
	}
}

static void remove_module_kprobe_blacklist(struct module *mod)
{
	unsigned long start, end;
	int i;

	if (mod->kprobe_blacklist) {
		for (i = 0; i < mod->num_kprobe_blacklist; i++)
			kprobe_remove_ksym_blacklist(mod->kprobe_blacklist[i]);
	}

	start = (unsigned long)mod->kprobes_text_start;
	if (start) {
		end = start + mod->kprobes_text_size;
		kprobe_remove_area_blacklist(start, end);
	}

	start = (unsigned long)mod->noinstr_text_start;
	if (start) {
		end = start + mod->noinstr_text_size;
		kprobe_remove_area_blacklist(start, end);
	}
}

/* Module notifier call back, checking kprobes on the module */
static int kprobes_module_callback(struct notifier_block *nb,
				   unsigned long val, void *data)
{
	struct module *mod = data;
	struct hlist_head *head;
	struct kprobe *p;
	unsigned int i;
	int checkcore = (val == MODULE_STATE_GOING);

	if (val == MODULE_STATE_COMING) {
		mutex_lock(&kprobe_mutex);
		add_module_kprobe_blacklist(mod);
		mutex_unlock(&kprobe_mutex);
	}
	if (val != MODULE_STATE_GOING && val != MODULE_STATE_LIVE)
		return NOTIFY_DONE;

	/*
	 * When 'MODULE_STATE_GOING' was notified, both of module '.text' and
	 * '.init.text' sections would be freed. When 'MODULE_STATE_LIVE' was
	 * notified, only '.init.text' section would be freed. We need to
	 * disable kprobes which have been inserted in the sections.
	 */
	mutex_lock(&kprobe_mutex);
	for (i = 0; i < KPROBE_TABLE_SIZE; i++) {
		head = &kprobe_table[i];
		hlist_for_each_entry(p, head, hlist)
			if (within_module_init((unsigned long)p->addr, mod) ||
			    (checkcore &&
			     within_module_core((unsigned long)p->addr, mod))) {
				/*
				 * The vaddr this probe is installed will soon
				 * be vfreed buy not synced to disk. Hence,
				 * disarming the breakpoint isn't needed.
				 *
				 * Note, this will also move any optimized probes
				 * that are pending to be removed from their
				 * corresponding lists to the 'freeing_list' and
				 * will not be touched by the delayed
				 * kprobe_optimizer() work handler.
				 */
				kill_kprobe(p);
			}
	}
	if (val == MODULE_STATE_GOING)
		remove_module_kprobe_blacklist(mod);
	mutex_unlock(&kprobe_mutex);
	return NOTIFY_DONE;
}

static struct notifier_block kprobe_module_nb = {
	.notifier_call = kprobes_module_callback,
	.priority = 0
};

void kprobe_free_init_mem(void)
{
	void *start = (void *)(&__init_begin);
	void *end = (void *)(&__init_end);
	struct hlist_head *head;
	struct kprobe *p;
	int i;

	mutex_lock(&kprobe_mutex);

	/* Kill all kprobes on initmem because the target code has been freed. */
	for (i = 0; i < KPROBE_TABLE_SIZE; i++) {
		head = &kprobe_table[i];
		hlist_for_each_entry(p, head, hlist) {
			if (start <= (void *)p->addr && (void *)p->addr < end)
				kill_kprobe(p);
		}
	}

	mutex_unlock(&kprobe_mutex);
}

static int __init init_kprobes(void)
{
	int i, err = 0;

	/* FIXME allocate the probe table, currently defined statically */
	/* initialize all list heads */
	for (i = 0; i < KPROBE_TABLE_SIZE; i++)
		INIT_HLIST_HEAD(&kprobe_table[i]);

	err = populate_kprobe_blacklist(__start_kprobe_blacklist,
					__stop_kprobe_blacklist);
	if (err)
		pr_err("Failed to populate blacklist (error %d), kprobes not restricted, be careful using them!\n", err);

	if (kretprobe_blacklist_size) {
		/* lookup the function address from its name */
		for (i = 0; kretprobe_blacklist[i].name != NULL; i++) {
			kretprobe_blacklist[i].addr =
				kprobe_lookup_name(kretprobe_blacklist[i].name, 0);
			if (!kretprobe_blacklist[i].addr)
				pr_err("Failed to lookup symbol '%s' for kretprobe blacklist. Maybe the target function is removed or renamed.\n",
				       kretprobe_blacklist[i].name);
		}
	}

	/* By default, kprobes are armed */
	kprobes_all_disarmed = false;

#if defined(CONFIG_OPTPROBES) && defined(__ARCH_WANT_KPROBES_INSN_SLOT)
	/* Init 'kprobe_optinsn_slots' for allocation */
	kprobe_optinsn_slots.insn_size = MAX_OPTINSN_SIZE;
#endif

	err = arch_init_kprobes();
	if (!err)
		err = register_die_notifier(&kprobe_exceptions_nb);
	if (!err)
		err = register_module_notifier(&kprobe_module_nb);

	kprobes_initialized = (err == 0);
	kprobe_sysctls_init();
	return err;
}
early_initcall(init_kprobes);

#if defined(CONFIG_OPTPROBES)
static int __init init_optprobes(void)
{
	/*
	 * Enable kprobe optimization - this kicks the optimizer which
	 * depends on synchronize_rcu_tasks() and ksoftirqd, that is
	 * not spawned in early initcall. So delay the optimization.
	 */
	optimize_all_kprobes();

	return 0;
}
subsys_initcall(init_optprobes);
#endif

#ifdef CONFIG_DEBUG_FS
static void report_probe(struct seq_file *pi, struct kprobe *p,
		const char *sym, int offset, char *modname, struct kprobe *pp)
{
	char *kprobe_type;
	void *addr = p->addr;

	if (p->pre_handler == pre_handler_kretprobe)
		kprobe_type = "r";
	else
		kprobe_type = "k";

	if (!kallsyms_show_value(pi->file->f_cred))
		addr = NULL;

	if (sym)
		seq_printf(pi, "%px  %s  %s+0x%x  %s ",
			addr, kprobe_type, sym, offset,
			(modname ? modname : " "));
	else	/* try to use %pS */
		seq_printf(pi, "%px  %s  %pS ",
			addr, kprobe_type, p->addr);

	if (!pp)
		pp = p;
	seq_printf(pi, "%s%s%s%s\n",
		(kprobe_gone(p) ? "[GONE]" : ""),
		((kprobe_disabled(p) && !kprobe_gone(p)) ?  "[DISABLED]" : ""),
		(kprobe_optimized(pp) ? "[OPTIMIZED]" : ""),
		(kprobe_ftrace(pp) ? "[FTRACE]" : ""));
}

static void *kprobe_seq_start(struct seq_file *f, loff_t *pos)
{
	return (*pos < KPROBE_TABLE_SIZE) ? pos : NULL;
}

static void *kprobe_seq_next(struct seq_file *f, void *v, loff_t *pos)
{
	(*pos)++;
	if (*pos >= KPROBE_TABLE_SIZE)
		return NULL;
	return pos;
}

static void kprobe_seq_stop(struct seq_file *f, void *v)
{
	/* Nothing to do */
}

static int show_kprobe_addr(struct seq_file *pi, void *v)
{
	struct hlist_head *head;
	struct kprobe *p, *kp;
	const char *sym = NULL;
	unsigned int i = *(loff_t *) v;
	unsigned long offset = 0;
	char *modname, namebuf[KSYM_NAME_LEN];

	head = &kprobe_table[i];
	preempt_disable();
	hlist_for_each_entry_rcu(p, head, hlist) {
		sym = kallsyms_lookup((unsigned long)p->addr, NULL,
					&offset, &modname, namebuf);
		if (kprobe_aggrprobe(p)) {
			list_for_each_entry_rcu(kp, &p->list, list)
				report_probe(pi, kp, sym, offset, modname, p);
		} else
			report_probe(pi, p, sym, offset, modname, NULL);
	}
	preempt_enable();
	return 0;
}

static const struct seq_operations kprobes_sops = {
	.start = kprobe_seq_start,
	.next  = kprobe_seq_next,
	.stop  = kprobe_seq_stop,
	.show  = show_kprobe_addr
};

DEFINE_SEQ_ATTRIBUTE(kprobes);

/* kprobes/blacklist -- shows which functions can not be probed */
static void *kprobe_blacklist_seq_start(struct seq_file *m, loff_t *pos)
{
	mutex_lock(&kprobe_mutex);
	return seq_list_start(&kprobe_blacklist, *pos);
}

static void *kprobe_blacklist_seq_next(struct seq_file *m, void *v, loff_t *pos)
{
	return seq_list_next(v, &kprobe_blacklist, pos);
}

static int kprobe_blacklist_seq_show(struct seq_file *m, void *v)
{
	struct kprobe_blacklist_entry *ent =
		list_entry(v, struct kprobe_blacklist_entry, list);

	/*
	 * If '/proc/kallsyms' is not showing kernel address, we won't
	 * show them here either.
	 */
	if (!kallsyms_show_value(m->file->f_cred))
		seq_printf(m, "0x%px-0x%px\t%ps\n", NULL, NULL,
			   (void *)ent->start_addr);
	else
		seq_printf(m, "0x%px-0x%px\t%ps\n", (void *)ent->start_addr,
			   (void *)ent->end_addr, (void *)ent->start_addr);
	return 0;
}

static void kprobe_blacklist_seq_stop(struct seq_file *f, void *v)
{
	mutex_unlock(&kprobe_mutex);
}

static const struct seq_operations kprobe_blacklist_sops = {
	.start = kprobe_blacklist_seq_start,
	.next  = kprobe_blacklist_seq_next,
	.stop  = kprobe_blacklist_seq_stop,
	.show  = kprobe_blacklist_seq_show,
};
DEFINE_SEQ_ATTRIBUTE(kprobe_blacklist);

static int arm_all_kprobes(void)
{
	struct hlist_head *head;
	struct kprobe *p;
	unsigned int i, total = 0, errors = 0;
	int err, ret = 0;

	mutex_lock(&kprobe_mutex);

	/* If kprobes are armed, just return */
	if (!kprobes_all_disarmed)
		goto already_enabled;

	/*
	 * optimize_kprobe() called by arm_kprobe() checks
	 * kprobes_all_disarmed, so set kprobes_all_disarmed before
	 * arm_kprobe.
	 */
	kprobes_all_disarmed = false;
	/* Arming kprobes doesn't optimize kprobe itself */
	for (i = 0; i < KPROBE_TABLE_SIZE; i++) {
		head = &kprobe_table[i];
		/* Arm all kprobes on a best-effort basis */
		hlist_for_each_entry(p, head, hlist) {
			if (!kprobe_disabled(p)) {
				err = arm_kprobe(p);
				if (err)  {
					errors++;
					ret = err;
				}
				total++;
			}
		}
	}

	if (errors)
		pr_warn("Kprobes globally enabled, but failed to enable %d out of %d probes. Please check which kprobes are kept disabled via debugfs.\n",
			errors, total);
	else
		pr_info("Kprobes globally enabled\n");

already_enabled:
	mutex_unlock(&kprobe_mutex);
	return ret;
}

static int disarm_all_kprobes(void)
{
	struct hlist_head *head;
	struct kprobe *p;
	unsigned int i, total = 0, errors = 0;
	int err, ret = 0;

	mutex_lock(&kprobe_mutex);

	/* If kprobes are already disarmed, just return */
	if (kprobes_all_disarmed) {
		mutex_unlock(&kprobe_mutex);
		return 0;
	}

	kprobes_all_disarmed = true;

	for (i = 0; i < KPROBE_TABLE_SIZE; i++) {
		head = &kprobe_table[i];
		/* Disarm all kprobes on a best-effort basis */
		hlist_for_each_entry(p, head, hlist) {
			if (!arch_trampoline_kprobe(p) && !kprobe_disabled(p)) {
				err = disarm_kprobe(p, false);
				if (err) {
					errors++;
					ret = err;
				}
				total++;
			}
		}
	}

	if (errors)
		pr_warn("Kprobes globally disabled, but failed to disable %d out of %d probes. Please check which kprobes are kept enabled via debugfs.\n",
			errors, total);
	else
		pr_info("Kprobes globally disabled\n");

	mutex_unlock(&kprobe_mutex);

	/* Wait for disarming all kprobes by optimizer */
	wait_for_kprobe_optimizer();

	return ret;
}

/*
 * XXX: The debugfs bool file interface doesn't allow for callbacks
 * when the bool state is switched. We can reuse that facility when
 * available
 */
static ssize_t read_enabled_file_bool(struct file *file,
	       char __user *user_buf, size_t count, loff_t *ppos)
{
	char buf[3];

	if (!kprobes_all_disarmed)
		buf[0] = '1';
	else
		buf[0] = '0';
	buf[1] = '\n';
	buf[2] = 0x00;
	return simple_read_from_buffer(user_buf, count, ppos, buf, 2);
}

static ssize_t write_enabled_file_bool(struct file *file,
	       const char __user *user_buf, size_t count, loff_t *ppos)
{
	bool enable;
	int ret;

	ret = kstrtobool_from_user(user_buf, count, &enable);
	if (ret)
		return ret;

	ret = enable ? arm_all_kprobes() : disarm_all_kprobes();
	if (ret)
		return ret;

	return count;
}

static const struct file_operations fops_kp = {
	.read =         read_enabled_file_bool,
	.write =        write_enabled_file_bool,
	.llseek =	default_llseek,
};

static int __init debugfs_kprobe_init(void)
{
	struct dentry *dir;

	dir = debugfs_create_dir("kprobes", NULL);

	debugfs_create_file("list", 0400, dir, NULL, &kprobes_fops);

	debugfs_create_file("enabled", 0600, dir, NULL, &fops_kp);

	debugfs_create_file("blacklist", 0400, dir, NULL,
			    &kprobe_blacklist_fops);

	return 0;
}

late_initcall(debugfs_kprobe_init);
#endif /* CONFIG_DEBUG_FS */<|MERGE_RESOLUTION|>--- conflicted
+++ resolved
@@ -1528,9 +1528,6 @@
 		goto invalid;
 
 	if (symbol_name) {
-<<<<<<< HEAD
-		/*给定符号名，查找符号对应的地址*/
-=======
 		/*
 		 * Input: @sym + @offset
 		 * Output: @addr + @offset
@@ -1538,16 +1535,12 @@
 		 * NOTE: kprobe_lookup_name() does *NOT* fold the offset
 		 *       argument into it's output!
 		 */
->>>>>>> 028192fe
+		/*给定符号名，查找符号对应的地址*/
 		addr = kprobe_lookup_name(symbol_name, offset);
 		if (!addr)
 			return ERR_PTR(-ENOENT);
 	}
 
-<<<<<<< HEAD
-	//计算上offset,获得要probe的地址
-	addr = (kprobe_opcode_t *)(((char *)addr) + offset);
-=======
 	/*
 	 * So here we have @addr + @offset, displace it into a new
 	 * @addr' + @offset' where @addr' is the symbol start address.
@@ -1563,7 +1556,7 @@
 	 * at the start of the function.
 	 */
 	addr = arch_adjust_kprobe_addr((unsigned long)addr, offset, on_func_entry);
->>>>>>> 028192fe
+	//计算上offset,获得要probe的地址
 	if (addr)
 		return addr;
 
