--- conflicted
+++ resolved
@@ -312,12 +312,8 @@
 	if (!val) val = "1";
 
 	/* One of =[yYnN01] */
-<<<<<<< HEAD
 	/*解析kp->args,填充val*/
-	return strtobool(val, kp->arg);
-=======
 	return kstrtobool(val, kp->arg);
->>>>>>> fe15c26e
 }
 EXPORT_SYMBOL(param_set_bool);
 
