// SPDX-License-Identifier: GPL-2.0
/* Copyright (c) 2018 Facebook */

#include <uapi/linux/btf.h>
#include <uapi/linux/bpf.h>
#include <uapi/linux/bpf_perf_event.h>
#include <uapi/linux/types.h>
#include <linux/seq_file.h>
#include <linux/compiler.h>
#include <linux/ctype.h>
#include <linux/errno.h>
#include <linux/slab.h>
#include <linux/anon_inodes.h>
#include <linux/file.h>
#include <linux/uaccess.h>
#include <linux/kernel.h>
#include <linux/idr.h>
#include <linux/sort.h>
#include <linux/bpf_verifier.h>
#include <linux/btf.h>
#include <linux/btf_ids.h>
#include <linux/bpf.h>
#include <linux/bpf_lsm.h>
#include <linux/skmsg.h>
#include <linux/perf_event.h>
#include <linux/bsearch.h>
#include <linux/kobject.h>
#include <linux/sysfs.h>
#include <linux/overflow.h>

#include <net/netfilter/nf_bpf_link.h>

#include <net/sock.h>
#include <net/xdp.h>
#include "../tools/lib/bpf/relo_core.h"

/* BTF (BPF Type Format) is the meta data format which describes
 * the data types of BPF program/map.  Hence, it basically focus
 * on the C programming language which the modern BPF is primary
 * using.
 *
 * ELF Section:
 * ~~~~~~~~~~~
 * The BTF data is stored under the ".BTF" ELF section
 *
 * struct btf_type:
 * ~~~~~~~~~~~~~~~
 * Each 'struct btf_type' object describes a C data type.
 * Depending on the type it is describing, a 'struct btf_type'
 * object may be followed by more data.  F.e.
 * To describe an array, 'struct btf_type' is followed by
 * 'struct btf_array'.
 *
 * 'struct btf_type' and any extra data following it are
 * 4 bytes aligned.
 *
 * Type section:
 * ~~~~~~~~~~~~~
 * The BTF type section contains a list of 'struct btf_type' objects.
 * Each one describes a C type.  Recall from the above section
 * that a 'struct btf_type' object could be immediately followed by extra
 * data in order to describe some particular C types.
 *
 * type_id:
 * ~~~~~~~
 * Each btf_type object is identified by a type_id.  The type_id
 * is implicitly implied by the location of the btf_type object in
 * the BTF type section.  The first one has type_id 1.  The second
 * one has type_id 2...etc.  Hence, an earlier btf_type has
 * a smaller type_id.
 *
 * A btf_type object may refer to another btf_type object by using
 * type_id (i.e. the "type" in the "struct btf_type").
 *
 * NOTE that we cannot assume any reference-order.
 * A btf_type object can refer to an earlier btf_type object
 * but it can also refer to a later btf_type object.
 *
 * For example, to describe "const void *".  A btf_type
 * object describing "const" may refer to another btf_type
 * object describing "void *".  This type-reference is done
 * by specifying type_id:
 *
 * [1] CONST (anon) type_id=2
 * [2] PTR (anon) type_id=0
 *
 * The above is the btf_verifier debug log:
 *   - Each line started with "[?]" is a btf_type object
 *   - [?] is the type_id of the btf_type object.
 *   - CONST/PTR is the BTF_KIND_XXX
 *   - "(anon)" is the name of the type.  It just
 *     happens that CONST and PTR has no name.
 *   - type_id=XXX is the 'u32 type' in btf_type
 *
 * NOTE: "void" has type_id 0
 *
 * String section:
 * ~~~~~~~~~~~~~~
 * The BTF string section contains the names used by the type section.
 * Each string is referred by an "offset" from the beginning of the
 * string section.
 *
 * Each string is '\0' terminated.
 *
 * The first character in the string section must be '\0'
 * which is used to mean 'anonymous'. Some btf_type may not
 * have a name.
 */

/* BTF verification:
 *
 * To verify BTF data, two passes are needed.
 *
 * Pass #1
 * ~~~~~~~
 * The first pass is to collect all btf_type objects to
 * an array: "btf->types".
 *
 * Depending on the C type that a btf_type is describing,
 * a btf_type may be followed by extra data.  We don't know
 * how many btf_type is there, and more importantly we don't
 * know where each btf_type is located in the type section.
 *
 * Without knowing the location of each type_id, most verifications
 * cannot be done.  e.g. an earlier btf_type may refer to a later
 * btf_type (recall the "const void *" above), so we cannot
 * check this type-reference in the first pass.
 *
 * In the first pass, it still does some verifications (e.g.
 * checking the name is a valid offset to the string section).
 *
 * Pass #2
 * ~~~~~~~
 * The main focus is to resolve a btf_type that is referring
 * to another type.
 *
 * We have to ensure the referring type:
 * 1) does exist in the BTF (i.e. in btf->types[])
 * 2) does not cause a loop:
 *	struct A {
 *		struct B b;
 *	};
 *
 *	struct B {
 *		struct A a;
 *	};
 *
 * btf_type_needs_resolve() decides if a btf_type needs
 * to be resolved.
 *
 * The needs_resolve type implements the "resolve()" ops which
 * essentially does a DFS and detects backedge.
 *
 * During resolve (or DFS), different C types have different
 * "RESOLVED" conditions.
 *
 * When resolving a BTF_KIND_STRUCT, we need to resolve all its
 * members because a member is always referring to another
 * type.  A struct's member can be treated as "RESOLVED" if
 * it is referring to a BTF_KIND_PTR.  Otherwise, the
 * following valid C struct would be rejected:
 *
 *	struct A {
 *		int m;
 *		struct A *a;
 *	};
 *
 * When resolving a BTF_KIND_PTR, it needs to keep resolving if
 * it is referring to another BTF_KIND_PTR.  Otherwise, we cannot
 * detect a pointer loop, e.g.:
 * BTF_KIND_CONST -> BTF_KIND_PTR -> BTF_KIND_CONST -> BTF_KIND_PTR +
 *                        ^                                         |
 *                        +-----------------------------------------+
 *
 */

#define BITS_PER_U128 (sizeof(u64) * BITS_PER_BYTE * 2)
#define BITS_PER_BYTE_MASK (BITS_PER_BYTE - 1)
#define BITS_PER_BYTE_MASKED(bits) ((bits) & BITS_PER_BYTE_MASK)
#define BITS_ROUNDDOWN_BYTES(bits) ((bits) >> 3)
#define BITS_ROUNDUP_BYTES(bits) \
	(BITS_ROUNDDOWN_BYTES(bits) + !!BITS_PER_BYTE_MASKED(bits))

#define BTF_INFO_MASK 0x9f00ffff
#define BTF_INT_MASK 0x0fffffff
#define BTF_TYPE_ID_VALID(type_id) ((type_id) <= BTF_MAX_TYPE)
#define BTF_STR_OFFSET_VALID(name_off) ((name_off) <= BTF_MAX_NAME_OFFSET)

/* 16MB for 64k structs and each has 16 members and
 * a few MB spaces for the string section.
 * The hard limit is S32_MAX.
 */
#define BTF_MAX_SIZE (16 * 1024 * 1024)

#define for_each_member_from(i, from, struct_type, member)		\
	for (i = from, member = btf_type_member(struct_type) + from;	\
	     i < btf_type_vlen(struct_type);				\
	     i++, member++)

#define for_each_vsi_from(i, from, struct_type, member)				\
	for (i = from, member = btf_type_var_secinfo(struct_type) + from;	\
	     i < btf_type_vlen(struct_type);					\
	     i++, member++)

DEFINE_IDR(btf_idr);
DEFINE_SPINLOCK(btf_idr_lock);

enum btf_kfunc_hook {
	BTF_KFUNC_HOOK_COMMON,
	BTF_KFUNC_HOOK_XDP,
	BTF_KFUNC_HOOK_TC,
	BTF_KFUNC_HOOK_STRUCT_OPS,
	BTF_KFUNC_HOOK_TRACING,
	BTF_KFUNC_HOOK_SYSCALL,
	BTF_KFUNC_HOOK_FMODRET,
	BTF_KFUNC_HOOK_CGROUP,
	BTF_KFUNC_HOOK_SCHED_ACT,
	BTF_KFUNC_HOOK_SK_SKB,
	BTF_KFUNC_HOOK_SOCKET_FILTER,
	BTF_KFUNC_HOOK_LWT,
	BTF_KFUNC_HOOK_NETFILTER,
	BTF_KFUNC_HOOK_KPROBE,
	BTF_KFUNC_HOOK_MAX,
};

enum {
	BTF_KFUNC_SET_MAX_CNT = 256,
	BTF_DTOR_KFUNC_MAX_CNT = 256,
	BTF_KFUNC_FILTER_MAX_CNT = 16,
};

struct btf_kfunc_hook_filter {
	btf_kfunc_filter_t filters[BTF_KFUNC_FILTER_MAX_CNT];
	u32 nr_filters;
};

struct btf_kfunc_set_tab {
	struct btf_id_set8 *sets[BTF_KFUNC_HOOK_MAX];
	struct btf_kfunc_hook_filter hook_filters[BTF_KFUNC_HOOK_MAX];
};

struct btf_id_dtor_kfunc_tab {
	u32 cnt;
	struct btf_id_dtor_kfunc dtors[];
};

struct btf_struct_ops_tab {
	u32 cnt;
	u32 capacity;
	struct bpf_struct_ops_desc ops[];
};

struct btf {
	void *data;/*btf数据内容，指向header*/
	struct btf_type **types;/*解析type section获得的type信息*/
	u32 *resolved_ids;
	u32 *resolved_sizes;
	const char *strings;/*btf strings section起始指针*/
	void *nohdr_data;/*btf不含header数据的内容（跳过了header)*/
	struct btf_header hdr;/*bft header数据内容*/
	u32 nr_types; /* includes VOID for base BTF */ /*types数组内容大小*/
	u32 types_size;/*typeso数组最大大小，超过后需要扩充空间*/
	u32 data_size;//btf数据大小
	refcount_t refcnt;
	u32 id;/*btf关联的id*/
	struct rcu_head rcu;
	struct btf_kfunc_set_tab *kfunc_set_tab;
	struct btf_id_dtor_kfunc_tab *dtor_kfunc_tab;
	struct btf_struct_metas *struct_meta_tab;
	struct btf_struct_ops_tab *struct_ops_tab;

	/* split BTF support */
	struct btf *base_btf;
	u32 start_id; /* first type ID in this BTF (0 for base BTF) */
	u32 start_str_off; /* first string offset (0 for base BTF) */
	char name[MODULE_NAME_LEN];
	bool kernel_btf;
	__u32 *base_id_map; /* map from distilled base BTF -> vmlinux BTF ids */
};

enum verifier_phase {
	CHECK_META,
	CHECK_TYPE,
};

struct resolve_vertex {
	const struct btf_type *t;
	u32 type_id;
	u16 next_member;
};

enum visit_state {
	NOT_VISITED,
	VISITED,
	RESOLVED,
};

enum resolve_mode {
	RESOLVE_TBD,	/* To Be Determined */
	RESOLVE_PTR,	/* Resolving for Pointer */
	RESOLVE_STRUCT_OR_ARRAY,	/* Resolving for struct/union
					 * or array
					 */
};

#define MAX_RESOLVE_DEPTH 32

struct btf_sec_info {
	u32 off;
	u32 len;
};

struct btf_verifier_env {
	struct btf *btf;
	u8 *visit_states;
	struct resolve_vertex stack[MAX_RESOLVE_DEPTH];
	struct bpf_verifier_log log;
	u32 log_type_id;
	u32 top_stack;
	enum verifier_phase phase;
	enum resolve_mode resolve_mode;
};

static const char * const btf_kind_str[NR_BTF_KINDS] = {
	[BTF_KIND_UNKN]		= "UNKNOWN",
	[BTF_KIND_INT]		= "INT",
	[BTF_KIND_PTR]		= "PTR",
	[BTF_KIND_ARRAY]	= "ARRAY",
	[BTF_KIND_STRUCT]	= "STRUCT",
	[BTF_KIND_UNION]	= "UNION",
	[BTF_KIND_ENUM]		= "ENUM",
	[BTF_KIND_FWD]		= "FWD",
	[BTF_KIND_TYPEDEF]	= "TYPEDEF",
	[BTF_KIND_VOLATILE]	= "VOLATILE",
	[BTF_KIND_CONST]	= "CONST",
	[BTF_KIND_RESTRICT]	= "RESTRICT",
	[BTF_KIND_FUNC]		= "FUNC",
	[BTF_KIND_FUNC_PROTO]	= "FUNC_PROTO",
	[BTF_KIND_VAR]		= "VAR",
	[BTF_KIND_DATASEC]	= "DATASEC",
	[BTF_KIND_FLOAT]	= "FLOAT",
	[BTF_KIND_DECL_TAG]	= "DECL_TAG",
	[BTF_KIND_TYPE_TAG]	= "TYPE_TAG",
	[BTF_KIND_ENUM64]	= "ENUM64",
};

const char *btf_type_str(const struct btf_type *t)
{
	return btf_kind_str[BTF_INFO_KIND(t->info)];
}

/* Chunk size we use in safe copy of data to be shown. */
#define BTF_SHOW_OBJ_SAFE_SIZE		32

/*
 * This is the maximum size of a base type value (equivalent to a
 * 128-bit int); if we are at the end of our safe buffer and have
 * less than 16 bytes space we can't be assured of being able
 * to copy the next type safely, so in such cases we will initiate
 * a new copy.
 */
#define BTF_SHOW_OBJ_BASE_TYPE_SIZE	16

/* Type name size */
#define BTF_SHOW_NAME_SIZE		80

/*
 * The suffix of a type that indicates it cannot alias another type when
 * comparing BTF IDs for kfunc invocations.
 */
#define NOCAST_ALIAS_SUFFIX		"___init"

/*
 * Common data to all BTF show operations. Private show functions can add
 * their own data to a structure containing a struct btf_show and consult it
 * in the show callback.  See btf_type_show() below.
 *
 * One challenge with showing nested data is we want to skip 0-valued
 * data, but in order to figure out whether a nested object is all zeros
 * we need to walk through it.  As a result, we need to make two passes
 * when handling structs, unions and arrays; the first path simply looks
 * for nonzero data, while the second actually does the display.  The first
 * pass is signalled by show->state.depth_check being set, and if we
 * encounter a non-zero value we set show->state.depth_to_show to
 * the depth at which we encountered it.  When we have completed the
 * first pass, we will know if anything needs to be displayed if
 * depth_to_show > depth.  See btf_[struct,array]_show() for the
 * implementation of this.
 *
 * Another problem is we want to ensure the data for display is safe to
 * access.  To support this, the anonymous "struct {} obj" tracks the data
 * object and our safe copy of it.  We copy portions of the data needed
 * to the object "copy" buffer, but because its size is limited to
 * BTF_SHOW_OBJ_COPY_LEN bytes, multiple copies may be required as we
 * traverse larger objects for display.
 *
 * The various data type show functions all start with a call to
 * btf_show_start_type() which returns a pointer to the safe copy
 * of the data needed (or if BTF_SHOW_UNSAFE is specified, to the
 * raw data itself).  btf_show_obj_safe() is responsible for
 * using copy_from_kernel_nofault() to update the safe data if necessary
 * as we traverse the object's data.  skbuff-like semantics are
 * used:
 *
 * - obj.head points to the start of the toplevel object for display
 * - obj.size is the size of the toplevel object
 * - obj.data points to the current point in the original data at
 *   which our safe data starts.  obj.data will advance as we copy
 *   portions of the data.
 *
 * In most cases a single copy will suffice, but larger data structures
 * such as "struct task_struct" will require many copies.  The logic in
 * btf_show_obj_safe() handles the logic that determines if a new
 * copy_from_kernel_nofault() is needed.
 */
struct btf_show {
	u64 flags;
	void *target;	/* target of show operation (seq file, buffer) */
	__printf(2, 0) void (*showfn)(struct btf_show *show, const char *fmt, va_list args);
	const struct btf *btf;
	/* below are used during iteration */
	struct {
		u8 depth;
		u8 depth_to_show;
		u8 depth_check;
		u8 array_member:1,
		   array_terminated:1;
		u16 array_encoding;
		u32 type_id;
		int status;			/* non-zero for error */
		const struct btf_type *type;
		const struct btf_member *member;
		char name[BTF_SHOW_NAME_SIZE];	/* space for member name/type */
	} state;
	struct {
		u32 size;
		void *head;
		void *data;
		u8 safe[BTF_SHOW_OBJ_SAFE_SIZE];
	} obj;
};

struct btf_kind_operations {
	s32 (*check_meta)(struct btf_verifier_env *env,
			  const struct btf_type *t,
			  u32 meta_left);
	int (*resolve)(struct btf_verifier_env *env,
		       const struct resolve_vertex *v);
	int (*check_member)(struct btf_verifier_env *env,
			    const struct btf_type *struct_type,
			    const struct btf_member *member,
			    const struct btf_type *member_type);
	int (*check_kflag_member)(struct btf_verifier_env *env,
				  const struct btf_type *struct_type,
				  const struct btf_member *member,
				  const struct btf_type *member_type);
	void (*log_details)(struct btf_verifier_env *env,
			    const struct btf_type *t);
	void (*show)(const struct btf *btf, const struct btf_type *t,
			 u32 type_id, void *data, u8 bits_offsets,
			 struct btf_show *show);
};

static const struct btf_kind_operations * const kind_ops[NR_BTF_KINDS];
static struct btf_type btf_void;

static int btf_resolve(struct btf_verifier_env *env,
		       const struct btf_type *t, u32 type_id);

static int btf_func_check(struct btf_verifier_env *env,
			  const struct btf_type *t);

static bool btf_type_is_modifier(const struct btf_type *t)
{
	/* Some of them is not strictly a C modifier
	 * but they are grouped into the same bucket
	 * for BTF concern:
	 *   A type (t) that refers to another
	 *   type through t->type AND its size cannot
	 *   be determined without following the t->type.
	 *
	 * ptr does not fall into this bucket
	 * because its size is always sizeof(void *).
	 */
	switch (BTF_INFO_KIND(t->info)) {
	case BTF_KIND_TYPEDEF:
	case BTF_KIND_VOLATILE:
	case BTF_KIND_CONST:
	case BTF_KIND_RESTRICT:
	case BTF_KIND_TYPE_TAG:
		return true;
	}

	return false;
}

bool btf_type_is_void(const struct btf_type *t)
{
	return t == &btf_void;
}

static bool btf_type_is_datasec(const struct btf_type *t)
{
	return BTF_INFO_KIND(t->info) == BTF_KIND_DATASEC;
}

static bool btf_type_is_decl_tag(const struct btf_type *t)
{
	return BTF_INFO_KIND(t->info) == BTF_KIND_DECL_TAG;
}

static bool btf_type_nosize(const struct btf_type *t)
{
	return btf_type_is_void(t) || btf_type_is_fwd(t) ||
	       btf_type_is_func(t) || btf_type_is_func_proto(t) ||
	       btf_type_is_decl_tag(t);
}

static bool btf_type_nosize_or_null(const struct btf_type *t)
{
	return !t || btf_type_nosize(t);
}

static bool btf_type_is_decl_tag_target(const struct btf_type *t)
{
	return btf_type_is_func(t) || btf_type_is_struct(t) ||
	       btf_type_is_var(t) || btf_type_is_typedef(t);
}

bool btf_is_vmlinux(const struct btf *btf)
{
	return btf->kernel_btf && !btf->base_btf;
}

u32 btf_nr_types(const struct btf *btf)
{
	u32 total = 0;

	while (btf) {
		total += btf->nr_types;
		btf = btf->base_btf;
	}

	return total;
}

s32 btf_find_by_name_kind(const struct btf *btf, const char *name, u8 kind)
{
	const struct btf_type *t;
	const char *tname;
	u32 i, total;

	total = btf_nr_types(btf);
	for (i = 1; i < total; i++) {
		t = btf_type_by_id(btf, i);
		if (BTF_INFO_KIND(t->info) != kind)
			continue;

		tname = btf_name_by_offset(btf, t->name_off);
		if (!strcmp(tname, name))
			return i;
	}

	return -ENOENT;
}

s32 bpf_find_btf_id(const char *name, u32 kind, struct btf **btf_p)
{
	struct btf *btf;
	s32 ret;
	int id;

	btf = bpf_get_btf_vmlinux();
	if (IS_ERR(btf))
		return PTR_ERR(btf);
	if (!btf)
		return -EINVAL;

	ret = btf_find_by_name_kind(btf, name, kind);
	/* ret is never zero, since btf_find_by_name_kind returns
	 * positive btf_id or negative error.
	 */
	if (ret > 0) {
		btf_get(btf);
		*btf_p = btf;
		return ret;
	}

	/* If name is not found in vmlinux's BTF then search in module's BTFs */
	spin_lock_bh(&btf_idr_lock);
	idr_for_each_entry(&btf_idr, btf, id) {
		if (!btf_is_module(btf))
			continue;
		/* linear search could be slow hence unlock/lock
		 * the IDR to avoiding holding it for too long
		 */
		btf_get(btf);
		spin_unlock_bh(&btf_idr_lock);
		ret = btf_find_by_name_kind(btf, name, kind);
		if (ret > 0) {
			*btf_p = btf;
			return ret;
		}
		btf_put(btf);
		spin_lock_bh(&btf_idr_lock);
	}
	spin_unlock_bh(&btf_idr_lock);
	return ret;
}
EXPORT_SYMBOL_GPL(bpf_find_btf_id);

const struct btf_type *btf_type_skip_modifiers(const struct btf *btf,
					       u32 id, u32 *res_id)
{
	const struct btf_type *t = btf_type_by_id(btf, id);

	while (btf_type_is_modifier(t)) {
		id = t->type;
		t = btf_type_by_id(btf, t->type);
	}

	if (res_id)
		*res_id = id;

	return t;
}

const struct btf_type *btf_type_resolve_ptr(const struct btf *btf,
					    u32 id, u32 *res_id)
{
	const struct btf_type *t;

	t = btf_type_skip_modifiers(btf, id, NULL);
	if (!btf_type_is_ptr(t))
		return NULL;

	return btf_type_skip_modifiers(btf, t->type, res_id);
}

const struct btf_type *btf_type_resolve_func_ptr(const struct btf *btf,
						 u32 id, u32 *res_id)
{
	const struct btf_type *ptype;

	ptype = btf_type_resolve_ptr(btf, id, res_id);
	if (ptype && btf_type_is_func_proto(ptype))
		return ptype;

	return NULL;
}

/* Types that act only as a source, not sink or intermediate
 * type when resolving.
 */
static bool btf_type_is_resolve_source_only(const struct btf_type *t)
{
	return btf_type_is_var(t) ||
	       btf_type_is_decl_tag(t) ||
	       btf_type_is_datasec(t);
}

/* What types need to be resolved?
 *
 * btf_type_is_modifier() is an obvious one.
 *
 * btf_type_is_struct() because its member refers to
 * another type (through member->type).
 *
 * btf_type_is_var() because the variable refers to
 * another type. btf_type_is_datasec() holds multiple
 * btf_type_is_var() types that need resolving.
 *
 * btf_type_is_array() because its element (array->type)
 * refers to another type.  Array can be thought of a
 * special case of struct while array just has the same
 * member-type repeated by array->nelems of times.
 */
static bool btf_type_needs_resolve(const struct btf_type *t)
{
	return btf_type_is_modifier(t) ||
	       btf_type_is_ptr(t) ||
	       btf_type_is_struct(t) ||
	       btf_type_is_array(t) ||
	       btf_type_is_var(t) ||
	       btf_type_is_func(t) ||
	       btf_type_is_decl_tag(t) ||
	       btf_type_is_datasec(t);
}

/* t->size can be used */
static bool btf_type_has_size(const struct btf_type *t)
{
	switch (BTF_INFO_KIND(t->info)) {
	case BTF_KIND_INT:
	case BTF_KIND_STRUCT:
	case BTF_KIND_UNION:
	case BTF_KIND_ENUM:
	case BTF_KIND_DATASEC:
	case BTF_KIND_FLOAT:
	case BTF_KIND_ENUM64:
		return true;
	}

	return false;
}

static const char *btf_int_encoding_str(u8 encoding)
{
	if (encoding == 0)
		return "(none)";
	else if (encoding == BTF_INT_SIGNED)
		return "SIGNED";
	else if (encoding == BTF_INT_CHAR)
		return "CHAR";
	else if (encoding == BTF_INT_BOOL)
		return "BOOL";
	else
		return "UNKN";
}

static u32 btf_type_int(const struct btf_type *t)
{
	return *(u32 *)(t + 1);
}

static const struct btf_array *btf_type_array(const struct btf_type *t)
{
	return (const struct btf_array *)(t + 1);
}

static const struct btf_enum *btf_type_enum(const struct btf_type *t)
{
	return (const struct btf_enum *)(t + 1);
}

static const struct btf_var *btf_type_var(const struct btf_type *t)
{
	return (const struct btf_var *)(t + 1);
}

static const struct btf_decl_tag *btf_type_decl_tag(const struct btf_type *t)
{
	return (const struct btf_decl_tag *)(t + 1);
}

static const struct btf_enum64 *btf_type_enum64(const struct btf_type *t)
{
	return (const struct btf_enum64 *)(t + 1);
}

/*返回此type对应的operation*/
static const struct btf_kind_operations *btf_type_ops(const struct btf_type *t)
{
	return kind_ops[BTF_INFO_KIND(t->info)];
}

static bool btf_name_offset_valid(const struct btf *btf, u32 offset)
{
	if (!BTF_STR_OFFSET_VALID(offset))
		return false;

	while (offset < btf->start_str_off)
		btf = btf->base_btf;

	offset -= btf->start_str_off;
	return offset < btf->hdr.str_len;
}

static bool __btf_name_char_ok(char c, bool first)
{
	if ((first ? !isalpha(c) :
		     !isalnum(c)) &&
	    c != '_' &&
	    c != '.')
		return false;
	return true;
}

const char *btf_str_by_offset(const struct btf *btf, u32 offset)
{
	while (offset < btf->start_str_off)
		btf = btf->base_btf;

	offset -= btf->start_str_off;
	if (offset < btf->hdr.str_len)
		return &btf->strings[offset];

	return NULL;
}

static bool btf_name_valid_identifier(const struct btf *btf, u32 offset)
{
	/* offset must be valid */
	const char *src = btf_str_by_offset(btf, offset);
	const char *src_limit;

	if (!__btf_name_char_ok(*src, true))
		return false;

	/* set a limit on identifier length */
	src_limit = src + KSYM_NAME_LEN;
	src++;
	while (*src && src < src_limit) {
		if (!__btf_name_char_ok(*src, false))
			return false;
		src++;
	}

	return !*src;
}

/* Allow any printable character in DATASEC names */
static bool btf_name_valid_section(const struct btf *btf, u32 offset)
{
	/* offset must be valid */
	const char *src = btf_str_by_offset(btf, offset);
	const char *src_limit;

	if (!*src)
		return false;

	/* set a limit on identifier length */
	src_limit = src + KSYM_NAME_LEN;
	while (*src && src < src_limit) {
		if (!isprint(*src))
			return false;
		src++;
	}

	return !*src;
}

static const char *__btf_name_by_offset(const struct btf *btf, u32 offset)
{
	const char *name;

	if (!offset)
		return "(anon)";

	name = btf_str_by_offset(btf, offset);
	return name ?: "(invalid-name-offset)";
}

const char *btf_name_by_offset(const struct btf *btf, u32 offset)
{
	return btf_str_by_offset(btf, offset);
}

const struct btf_type *btf_type_by_id(const struct btf *btf, u32 type_id)
{
	while (type_id < btf->start_id)
		btf = btf->base_btf;

	type_id -= btf->start_id;
	if (type_id >= btf->nr_types)
		return NULL;
	return btf->types[type_id];
}
EXPORT_SYMBOL_GPL(btf_type_by_id);

/*
 * Regular int is not a bit field and it must be either
 * u8/u16/u32/u64 or __int128.
 */
static bool btf_type_int_is_regular(const struct btf_type *t)
{
	u8 nr_bits, nr_bytes;
	u32 int_data;

	int_data = btf_type_int(t);
	nr_bits = BTF_INT_BITS(int_data);
	nr_bytes = BITS_ROUNDUP_BYTES(nr_bits);
	if (BITS_PER_BYTE_MASKED(nr_bits) ||
	    BTF_INT_OFFSET(int_data) ||
	    (nr_bytes != sizeof(u8) && nr_bytes != sizeof(u16) &&
	     nr_bytes != sizeof(u32) && nr_bytes != sizeof(u64) &&
	     nr_bytes != (2 * sizeof(u64)))) {
		return false;
	}

	return true;
}

/*
 * Check that given struct member is a regular int with expected
 * offset and size.
 */
bool btf_member_is_reg_int(const struct btf *btf, const struct btf_type *s,
			   const struct btf_member *m,
			   u32 expected_offset, u32 expected_size)
{
	const struct btf_type *t;
	u32 id, int_data;
	u8 nr_bits;

	id = m->type;
	t = btf_type_id_size(btf, &id, NULL);
	if (!t || !btf_type_is_int(t))
		return false;

	int_data = btf_type_int(t);
	nr_bits = BTF_INT_BITS(int_data);
	if (btf_type_kflag(s)) {
		u32 bitfield_size = BTF_MEMBER_BITFIELD_SIZE(m->offset);
		u32 bit_offset = BTF_MEMBER_BIT_OFFSET(m->offset);

		/* if kflag set, int should be a regular int and
		 * bit offset should be at byte boundary.
		 */
		return !bitfield_size &&
		       BITS_ROUNDUP_BYTES(bit_offset) == expected_offset &&
		       BITS_ROUNDUP_BYTES(nr_bits) == expected_size;
	}

	if (BTF_INT_OFFSET(int_data) ||
	    BITS_PER_BYTE_MASKED(m->offset) ||
	    BITS_ROUNDUP_BYTES(m->offset) != expected_offset ||
	    BITS_PER_BYTE_MASKED(nr_bits) ||
	    BITS_ROUNDUP_BYTES(nr_bits) != expected_size)
		return false;

	return true;
}

/* Similar to btf_type_skip_modifiers() but does not skip typedefs. */
static const struct btf_type *btf_type_skip_qualifiers(const struct btf *btf,
						       u32 id)
{
	const struct btf_type *t = btf_type_by_id(btf, id);

	while (btf_type_is_modifier(t) &&
	       BTF_INFO_KIND(t->info) != BTF_KIND_TYPEDEF) {
		t = btf_type_by_id(btf, t->type);
	}

	return t;
}

#define BTF_SHOW_MAX_ITER	10

#define BTF_KIND_BIT(kind)	(1ULL << kind)

/*
 * Populate show->state.name with type name information.
 * Format of type name is
 *
 * [.member_name = ] (type_name)
 */
static const char *btf_show_name(struct btf_show *show)
{
	/* BTF_MAX_ITER array suffixes "[]" */
	const char *array_suffixes = "[][][][][][][][][][]";
	const char *array_suffix = &array_suffixes[strlen(array_suffixes)];
	/* BTF_MAX_ITER pointer suffixes "*" */
	const char *ptr_suffixes = "**********";
	const char *ptr_suffix = &ptr_suffixes[strlen(ptr_suffixes)];
	const char *name = NULL, *prefix = "", *parens = "";
	const struct btf_member *m = show->state.member;
	const struct btf_type *t;
	const struct btf_array *array;
	u32 id = show->state.type_id;
	const char *member = NULL;
	bool show_member = false;
	u64 kinds = 0;
	int i;

	show->state.name[0] = '\0';

	/*
	 * Don't show type name if we're showing an array member;
	 * in that case we show the array type so don't need to repeat
	 * ourselves for each member.
	 */
	if (show->state.array_member)
		return "";

	/* Retrieve member name, if any. */
	if (m) {
		member = btf_name_by_offset(show->btf, m->name_off);
		show_member = strlen(member) > 0;
		id = m->type;
	}

	/*
	 * Start with type_id, as we have resolved the struct btf_type *
	 * via btf_modifier_show() past the parent typedef to the child
	 * struct, int etc it is defined as.  In such cases, the type_id
	 * still represents the starting type while the struct btf_type *
	 * in our show->state points at the resolved type of the typedef.
	 */
	t = btf_type_by_id(show->btf, id);
	if (!t)
		return "";

	/*
	 * The goal here is to build up the right number of pointer and
	 * array suffixes while ensuring the type name for a typedef
	 * is represented.  Along the way we accumulate a list of
	 * BTF kinds we have encountered, since these will inform later
	 * display; for example, pointer types will not require an
	 * opening "{" for struct, we will just display the pointer value.
	 *
	 * We also want to accumulate the right number of pointer or array
	 * indices in the format string while iterating until we get to
	 * the typedef/pointee/array member target type.
	 *
	 * We start by pointing at the end of pointer and array suffix
	 * strings; as we accumulate pointers and arrays we move the pointer
	 * or array string backwards so it will show the expected number of
	 * '*' or '[]' for the type.  BTF_SHOW_MAX_ITER of nesting of pointers
	 * and/or arrays and typedefs are supported as a precaution.
	 *
	 * We also want to get typedef name while proceeding to resolve
	 * type it points to so that we can add parentheses if it is a
	 * "typedef struct" etc.
	 */
	for (i = 0; i < BTF_SHOW_MAX_ITER; i++) {

		switch (BTF_INFO_KIND(t->info)) {
		case BTF_KIND_TYPEDEF:
			if (!name)
				name = btf_name_by_offset(show->btf,
							       t->name_off);
			kinds |= BTF_KIND_BIT(BTF_KIND_TYPEDEF);
			id = t->type;
			break;
		case BTF_KIND_ARRAY:
			kinds |= BTF_KIND_BIT(BTF_KIND_ARRAY);
			parens = "[";
			if (!t)
				return "";
			array = btf_type_array(t);
			if (array_suffix > array_suffixes)
				array_suffix -= 2;
			id = array->type;
			break;
		case BTF_KIND_PTR:
			kinds |= BTF_KIND_BIT(BTF_KIND_PTR);
			if (ptr_suffix > ptr_suffixes)
				ptr_suffix -= 1;
			id = t->type;
			break;
		default:
			id = 0;
			break;
		}
		if (!id)
			break;
		t = btf_type_skip_qualifiers(show->btf, id);
	}
	/* We may not be able to represent this type; bail to be safe */
	if (i == BTF_SHOW_MAX_ITER)
		return "";

	if (!name)
		name = btf_name_by_offset(show->btf, t->name_off);

	switch (BTF_INFO_KIND(t->info)) {
	case BTF_KIND_STRUCT:
	case BTF_KIND_UNION:
		prefix = BTF_INFO_KIND(t->info) == BTF_KIND_STRUCT ?
			 "struct" : "union";
		/* if it's an array of struct/union, parens is already set */
		if (!(kinds & (BTF_KIND_BIT(BTF_KIND_ARRAY))))
			parens = "{";
		break;
	case BTF_KIND_ENUM:
	case BTF_KIND_ENUM64:
		prefix = "enum";
		break;
	default:
		break;
	}

	/* pointer does not require parens */
	if (kinds & BTF_KIND_BIT(BTF_KIND_PTR))
		parens = "";
	/* typedef does not require struct/union/enum prefix */
	if (kinds & BTF_KIND_BIT(BTF_KIND_TYPEDEF))
		prefix = "";

	if (!name)
		name = "";

	/* Even if we don't want type name info, we want parentheses etc */
	if (show->flags & BTF_SHOW_NONAME)
		snprintf(show->state.name, sizeof(show->state.name), "%s",
			 parens);
	else
		snprintf(show->state.name, sizeof(show->state.name),
			 "%s%s%s(%s%s%s%s%s%s)%s",
			 /* first 3 strings comprise ".member = " */
			 show_member ? "." : "",
			 show_member ? member : "",
			 show_member ? " = " : "",
			 /* ...next is our prefix (struct, enum, etc) */
			 prefix,
			 strlen(prefix) > 0 && strlen(name) > 0 ? " " : "",
			 /* ...this is the type name itself */
			 name,
			 /* ...suffixed by the appropriate '*', '[]' suffixes */
			 strlen(ptr_suffix) > 0 ? " " : "", ptr_suffix,
			 array_suffix, parens);

	return show->state.name;
}

static const char *__btf_show_indent(struct btf_show *show)
{
	const char *indents = "                                ";
	const char *indent = &indents[strlen(indents)];

	if ((indent - show->state.depth) >= indents)
		return indent - show->state.depth;
	return indents;
}

static const char *btf_show_indent(struct btf_show *show)
{
	return show->flags & BTF_SHOW_COMPACT ? "" : __btf_show_indent(show);
}

static const char *btf_show_newline(struct btf_show *show)
{
	return show->flags & BTF_SHOW_COMPACT ? "" : "\n";
}

static const char *btf_show_delim(struct btf_show *show)
{
	if (show->state.depth == 0)
		return "";

	if ((show->flags & BTF_SHOW_COMPACT) && show->state.type &&
		BTF_INFO_KIND(show->state.type->info) == BTF_KIND_UNION)
		return "|";

	return ",";
}

__printf(2, 3) static void btf_show(struct btf_show *show, const char *fmt, ...)
{
	va_list args;

	if (!show->state.depth_check) {
		va_start(args, fmt);
		show->showfn(show, fmt, args);
		va_end(args);
	}
}

/* Macros are used here as btf_show_type_value[s]() prepends and appends
 * format specifiers to the format specifier passed in; these do the work of
 * adding indentation, delimiters etc while the caller simply has to specify
 * the type value(s) in the format specifier + value(s).
 */
#define btf_show_type_value(show, fmt, value)				       \
	do {								       \
		if ((value) != (__typeof__(value))0 ||			       \
		    (show->flags & BTF_SHOW_ZERO) ||			       \
		    show->state.depth == 0) {				       \
			btf_show(show, "%s%s" fmt "%s%s",		       \
				 btf_show_indent(show),			       \
				 btf_show_name(show),			       \
				 value, btf_show_delim(show),		       \
				 btf_show_newline(show));		       \
			if (show->state.depth > show->state.depth_to_show)     \
				show->state.depth_to_show = show->state.depth; \
		}							       \
	} while (0)

#define btf_show_type_values(show, fmt, ...)				       \
	do {								       \
		btf_show(show, "%s%s" fmt "%s%s", btf_show_indent(show),       \
			 btf_show_name(show),				       \
			 __VA_ARGS__, btf_show_delim(show),		       \
			 btf_show_newline(show));			       \
		if (show->state.depth > show->state.depth_to_show)	       \
			show->state.depth_to_show = show->state.depth;	       \
	} while (0)

/* How much is left to copy to safe buffer after @data? */
static int btf_show_obj_size_left(struct btf_show *show, void *data)
{
	return show->obj.head + show->obj.size - data;
}

/* Is object pointed to by @data of @size already copied to our safe buffer? */
static bool btf_show_obj_is_safe(struct btf_show *show, void *data, int size)
{
	return data >= show->obj.data &&
	       (data + size) < (show->obj.data + BTF_SHOW_OBJ_SAFE_SIZE);
}

/*
 * If object pointed to by @data of @size falls within our safe buffer, return
 * the equivalent pointer to the same safe data.  Assumes
 * copy_from_kernel_nofault() has already happened and our safe buffer is
 * populated.
 */
static void *__btf_show_obj_safe(struct btf_show *show, void *data, int size)
{
	if (btf_show_obj_is_safe(show, data, size))
		return show->obj.safe + (data - show->obj.data);
	return NULL;
}

/*
 * Return a safe-to-access version of data pointed to by @data.
 * We do this by copying the relevant amount of information
 * to the struct btf_show obj.safe buffer using copy_from_kernel_nofault().
 *
 * If BTF_SHOW_UNSAFE is specified, just return data as-is; no
 * safe copy is needed.
 *
 * Otherwise we need to determine if we have the required amount
 * of data (determined by the @data pointer and the size of the
 * largest base type we can encounter (represented by
 * BTF_SHOW_OBJ_BASE_TYPE_SIZE). Having that much data ensures
 * that we will be able to print some of the current object,
 * and if more is needed a copy will be triggered.
 * Some objects such as structs will not fit into the buffer;
 * in such cases additional copies when we iterate over their
 * members may be needed.
 *
 * btf_show_obj_safe() is used to return a safe buffer for
 * btf_show_start_type(); this ensures that as we recurse into
 * nested types we always have safe data for the given type.
 * This approach is somewhat wasteful; it's possible for example
 * that when iterating over a large union we'll end up copying the
 * same data repeatedly, but the goal is safety not performance.
 * We use stack data as opposed to per-CPU buffers because the
 * iteration over a type can take some time, and preemption handling
 * would greatly complicate use of the safe buffer.
 */
static void *btf_show_obj_safe(struct btf_show *show,
			       const struct btf_type *t,
			       void *data)
{
	const struct btf_type *rt;
	int size_left, size;
	void *safe = NULL;

	if (show->flags & BTF_SHOW_UNSAFE)
		return data;

	rt = btf_resolve_size(show->btf, t, &size);
	if (IS_ERR(rt)) {
		show->state.status = PTR_ERR(rt);
		return NULL;
	}

	/*
	 * Is this toplevel object? If so, set total object size and
	 * initialize pointers.  Otherwise check if we still fall within
	 * our safe object data.
	 */
	if (show->state.depth == 0) {
		show->obj.size = size;
		show->obj.head = data;
	} else {
		/*
		 * If the size of the current object is > our remaining
		 * safe buffer we _may_ need to do a new copy.  However
		 * consider the case of a nested struct; it's size pushes
		 * us over the safe buffer limit, but showing any individual
		 * struct members does not.  In such cases, we don't need
		 * to initiate a fresh copy yet; however we definitely need
		 * at least BTF_SHOW_OBJ_BASE_TYPE_SIZE bytes left
		 * in our buffer, regardless of the current object size.
		 * The logic here is that as we resolve types we will
		 * hit a base type at some point, and we need to be sure
		 * the next chunk of data is safely available to display
		 * that type info safely.  We cannot rely on the size of
		 * the current object here because it may be much larger
		 * than our current buffer (e.g. task_struct is 8k).
		 * All we want to do here is ensure that we can print the
		 * next basic type, which we can if either
		 * - the current type size is within the safe buffer; or
		 * - at least BTF_SHOW_OBJ_BASE_TYPE_SIZE bytes are left in
		 *   the safe buffer.
		 */
		safe = __btf_show_obj_safe(show, data,
					   min(size,
					       BTF_SHOW_OBJ_BASE_TYPE_SIZE));
	}

	/*
	 * We need a new copy to our safe object, either because we haven't
	 * yet copied and are initializing safe data, or because the data
	 * we want falls outside the boundaries of the safe object.
	 */
	if (!safe) {
		size_left = btf_show_obj_size_left(show, data);
		if (size_left > BTF_SHOW_OBJ_SAFE_SIZE)
			size_left = BTF_SHOW_OBJ_SAFE_SIZE;
		show->state.status = copy_from_kernel_nofault(show->obj.safe,
							      data, size_left);
		if (!show->state.status) {
			show->obj.data = data;
			safe = show->obj.safe;
		}
	}

	return safe;
}

/*
 * Set the type we are starting to show and return a safe data pointer
 * to be used for showing the associated data.
 */
static void *btf_show_start_type(struct btf_show *show,
				 const struct btf_type *t,
				 u32 type_id, void *data)
{
	show->state.type = t;
	show->state.type_id = type_id;
	show->state.name[0] = '\0';

	return btf_show_obj_safe(show, t, data);
}

static void btf_show_end_type(struct btf_show *show)
{
	show->state.type = NULL;
	show->state.type_id = 0;
	show->state.name[0] = '\0';
}

static void *btf_show_start_aggr_type(struct btf_show *show,
				      const struct btf_type *t,
				      u32 type_id, void *data)
{
	void *safe_data = btf_show_start_type(show, t, type_id, data);

	if (!safe_data)
		return safe_data;

	btf_show(show, "%s%s%s", btf_show_indent(show),
		 btf_show_name(show),
		 btf_show_newline(show));
	show->state.depth++;
	return safe_data;
}

static void btf_show_end_aggr_type(struct btf_show *show,
				   const char *suffix)
{
	show->state.depth--;
	btf_show(show, "%s%s%s%s", btf_show_indent(show), suffix,
		 btf_show_delim(show), btf_show_newline(show));
	btf_show_end_type(show);
}

static void btf_show_start_member(struct btf_show *show,
				  const struct btf_member *m)
{
	show->state.member = m;
}

static void btf_show_start_array_member(struct btf_show *show)
{
	show->state.array_member = 1;
	btf_show_start_member(show, NULL);
}

static void btf_show_end_member(struct btf_show *show)
{
	show->state.member = NULL;
}

static void btf_show_end_array_member(struct btf_show *show)
{
	show->state.array_member = 0;
	btf_show_end_member(show);
}

static void *btf_show_start_array_type(struct btf_show *show,
				       const struct btf_type *t,
				       u32 type_id,
				       u16 array_encoding,
				       void *data)
{
	show->state.array_encoding = array_encoding;
	show->state.array_terminated = 0;
	return btf_show_start_aggr_type(show, t, type_id, data);
}

static void btf_show_end_array_type(struct btf_show *show)
{
	show->state.array_encoding = 0;
	show->state.array_terminated = 0;
	btf_show_end_aggr_type(show, "]");
}

static void *btf_show_start_struct_type(struct btf_show *show,
					const struct btf_type *t,
					u32 type_id,
					void *data)
{
	return btf_show_start_aggr_type(show, t, type_id, data);
}

static void btf_show_end_struct_type(struct btf_show *show)
{
	btf_show_end_aggr_type(show, "}");
}

__printf(2, 3) static void __btf_verifier_log(struct bpf_verifier_log *log,
					      const char *fmt, ...)
{
	va_list args;

	va_start(args, fmt);
	bpf_verifier_vlog(log, fmt, args);
	va_end(args);
}

__printf(2, 3) static void btf_verifier_log(struct btf_verifier_env *env,
					    const char *fmt, ...)
{
	struct bpf_verifier_log *log = &env->log;
	va_list args;

	if (!bpf_verifier_log_needed(log))
		return;

	/*执行日志输出*/
	va_start(args, fmt);
	bpf_verifier_vlog(log, fmt, args);
	va_end(args);
}

__printf(4, 5) static void __btf_verifier_log_type(struct btf_verifier_env *env,
						   const struct btf_type *t,
						   bool log_details,
						   const char *fmt, ...)
{
	struct bpf_verifier_log *log = &env->log;
	struct btf *btf = env->btf;
	va_list args;

	if (!bpf_verifier_log_needed(log))
		return;

	if (log->level == BPF_LOG_KERNEL) {
		/* btf verifier prints all types it is processing via
		 * btf_verifier_log_type(..., fmt = NULL).
		 * Skip those prints for in-kernel BTF verification.
		 */
		if (!fmt)
			return;

		/* Skip logging when loading module BTF with mismatches permitted */
		if (env->btf->base_btf && IS_ENABLED(CONFIG_MODULE_ALLOW_BTF_MISMATCH))
			return;
	}

	__btf_verifier_log(log, "[%u] %s %s%s",
			   env->log_type_id,
			   btf_type_str(t),
			   __btf_name_by_offset(btf, t->name_off),
			   log_details ? " " : "");

	if (log_details)
		btf_type_ops(t)->log_details(env, t);

	if (fmt && *fmt) {
		__btf_verifier_log(log, " ");
		va_start(args, fmt);
		bpf_verifier_vlog(log, fmt, args);
		va_end(args);
	}

	__btf_verifier_log(log, "\n");
}

#define btf_verifier_log_type(env, t, ...) \
	__btf_verifier_log_type((env), (t), true, __VA_ARGS__)
#define btf_verifier_log_basic(env, t, ...) \
	__btf_verifier_log_type((env), (t), false, __VA_ARGS__)

__printf(4, 5)
static void btf_verifier_log_member(struct btf_verifier_env *env,
				    const struct btf_type *struct_type,
				    const struct btf_member *member,
				    const char *fmt, ...)
{
	struct bpf_verifier_log *log = &env->log;
	struct btf *btf = env->btf;
	va_list args;

	if (!bpf_verifier_log_needed(log))
		return;

	if (log->level == BPF_LOG_KERNEL) {
		if (!fmt)
			return;

		/* Skip logging when loading module BTF with mismatches permitted */
		if (env->btf->base_btf && IS_ENABLED(CONFIG_MODULE_ALLOW_BTF_MISMATCH))
			return;
	}

	/* The CHECK_META phase already did a btf dump.
	 *
	 * If member is logged again, it must hit an error in
	 * parsing this member.  It is useful to print out which
	 * struct this member belongs to.
	 */
	if (env->phase != CHECK_META)
		btf_verifier_log_type(env, struct_type, NULL);

	if (btf_type_kflag(struct_type))
		__btf_verifier_log(log,
				   "\t%s type_id=%u bitfield_size=%u bits_offset=%u",
				   __btf_name_by_offset(btf, member->name_off),
				   member->type,
				   BTF_MEMBER_BITFIELD_SIZE(member->offset),
				   BTF_MEMBER_BIT_OFFSET(member->offset));
	else
		__btf_verifier_log(log, "\t%s type_id=%u bits_offset=%u",
				   __btf_name_by_offset(btf, member->name_off),
				   member->type, member->offset);

	if (fmt && *fmt) {
		__btf_verifier_log(log, " ");
		va_start(args, fmt);
		bpf_verifier_vlog(log, fmt, args);
		va_end(args);
	}

	__btf_verifier_log(log, "\n");
}

__printf(4, 5)
static void btf_verifier_log_vsi(struct btf_verifier_env *env,
				 const struct btf_type *datasec_type,
				 const struct btf_var_secinfo *vsi,
				 const char *fmt, ...)
{
	struct bpf_verifier_log *log = &env->log;
	va_list args;

	if (!bpf_verifier_log_needed(log))
		return;
	if (log->level == BPF_LOG_KERNEL && !fmt)
		return;
	if (env->phase != CHECK_META)
		btf_verifier_log_type(env, datasec_type, NULL);

	__btf_verifier_log(log, "\t type_id=%u offset=%u size=%u",
			   vsi->type, vsi->offset, vsi->size);
	if (fmt && *fmt) {
		__btf_verifier_log(log, " ");
		va_start(args, fmt);
		bpf_verifier_vlog(log, fmt, args);
		va_end(args);
	}

	__btf_verifier_log(log, "\n");
}

/*通过日志显示btf_header*/
static void btf_verifier_log_hdr(struct btf_verifier_env *env,
				 u32 btf_data_size)
{
	struct bpf_verifier_log *log = &env->log;
	const struct btf *btf = env->btf;
	const struct btf_header *hdr;

	if (!bpf_verifier_log_needed(log))
		return;

	if (log->level == BPF_LOG_KERNEL)
		return;
	hdr = &btf->hdr;
	__btf_verifier_log(log, "magic: 0x%x\n", hdr->magic);
	__btf_verifier_log(log, "version: %u\n", hdr->version);
	__btf_verifier_log(log, "flags: 0x%x\n", hdr->flags);
	__btf_verifier_log(log, "hdr_len: %u\n", hdr->hdr_len);
	__btf_verifier_log(log, "type_off: %u\n", hdr->type_off);
	__btf_verifier_log(log, "type_len: %u\n", hdr->type_len);
	__btf_verifier_log(log, "str_off: %u\n", hdr->str_off);
	__btf_verifier_log(log, "str_len: %u\n", hdr->str_len);
	__btf_verifier_log(log, "btf_total_size: %u\n", btf_data_size);
}

static int btf_add_type(struct btf_verifier_env *env, struct btf_type *t)
{
	struct btf *btf = env->btf;

	/*内容达到极限，扩充btf->types数组*/
	if (btf->types_size == btf->nr_types) {
		/* Expand 'types' array */

		struct btf_type **new_types;
		u32 expand_by, new_size;

		if (btf->start_id + btf->types_size == BTF_MAX_TYPE) {
			btf_verifier_log(env, "Exceeded max num of types");
			return -E2BIG;
		}

		expand_by = max_t(u32, btf->types_size >> 2, 16);
		new_size = min_t(u32, BTF_MAX_TYPE,
				 btf->types_size + expand_by);

		new_types = kvcalloc(new_size, sizeof(*new_types),
				     GFP_KERNEL | __GFP_NOWARN);
		if (!new_types)
			return -ENOMEM;

		if (btf->nr_types == 0) {
			if (!btf->base_btf) {
				/* lazily init VOID type */
				new_types[0] = &btf_void;
				btf->nr_types++;
			}
		} else {
		    /*复制原有数据*/
			memcpy(new_types, btf->types,
			       sizeof(*btf->types) * btf->nr_types);
		}

		kvfree(btf->types);
		btf->types = new_types;
		btf->types_size = new_size;
	}

	/*存入type*/
	btf->types[btf->nr_types++] = t;

	return 0;
}

/*为btf申请id*/
static int btf_alloc_id(struct btf *btf)
{
	int id;

	idr_preload(GFP_KERNEL);
	spin_lock_bh(&btf_idr_lock);
	/*申请一个id,并联btf*/
	id = idr_alloc_cyclic(&btf_idr, btf, 1, INT_MAX, GFP_ATOMIC);
	if (id > 0)
		btf->id = id;
	spin_unlock_bh(&btf_idr_lock);
	idr_preload_end();

	if (WARN_ON_ONCE(!id))
		return -ENOSPC;

	return id > 0 ? 0 : id;
}

static void btf_free_id(struct btf *btf)
{
	unsigned long flags;

	/*
	 * In map-in-map, calling map_delete_elem() on outer
	 * map will call bpf_map_put on the inner map.
	 * It will then eventually call btf_free_id()
	 * on the inner map.  Some of the map_delete_elem()
	 * implementation may have irq disabled, so
	 * we need to use the _irqsave() version instead
	 * of the _bh() version.
	 */
	spin_lock_irqsave(&btf_idr_lock, flags);
	idr_remove(&btf_idr, btf->id);
	spin_unlock_irqrestore(&btf_idr_lock, flags);
}

static void btf_free_kfunc_set_tab(struct btf *btf)
{
	struct btf_kfunc_set_tab *tab = btf->kfunc_set_tab;
	int hook;

	if (!tab)
		return;
	for (hook = 0; hook < ARRAY_SIZE(tab->sets); hook++)
		kfree(tab->sets[hook]);
	kfree(tab);
	btf->kfunc_set_tab = NULL;
}

static void btf_free_dtor_kfunc_tab(struct btf *btf)
{
	struct btf_id_dtor_kfunc_tab *tab = btf->dtor_kfunc_tab;

	if (!tab)
		return;
	kfree(tab);
	btf->dtor_kfunc_tab = NULL;
}

static void btf_struct_metas_free(struct btf_struct_metas *tab)
{
	int i;

	if (!tab)
		return;
	for (i = 0; i < tab->cnt; i++)
		btf_record_free(tab->types[i].record);
	kfree(tab);
}

static void btf_free_struct_meta_tab(struct btf *btf)
{
	struct btf_struct_metas *tab = btf->struct_meta_tab;

	btf_struct_metas_free(tab);
	btf->struct_meta_tab = NULL;
}

static void btf_free_struct_ops_tab(struct btf *btf)
{
	struct btf_struct_ops_tab *tab = btf->struct_ops_tab;
	u32 i;

	if (!tab)
		return;

	for (i = 0; i < tab->cnt; i++)
		bpf_struct_ops_desc_release(&tab->ops[i]);

	kfree(tab);
	btf->struct_ops_tab = NULL;
}

static void btf_free(struct btf *btf)
{
	btf_free_struct_meta_tab(btf);
	btf_free_dtor_kfunc_tab(btf);
	btf_free_kfunc_set_tab(btf);
	btf_free_struct_ops_tab(btf);
	kvfree(btf->types);
	kvfree(btf->resolved_sizes);
	kvfree(btf->resolved_ids);
	/* vmlinux does not allocate btf->data, it simply points it at
	 * __start_BTF.
	 */
	if (!btf_is_vmlinux(btf))
		kvfree(btf->data);
	kvfree(btf->base_id_map);
	kfree(btf);
}

static void btf_free_rcu(struct rcu_head *rcu)
{
	struct btf *btf = container_of(rcu, struct btf, rcu);

	btf_free(btf);
}

const char *btf_get_name(const struct btf *btf)
{
	return btf->name;
}

void btf_get(struct btf *btf)
{
	refcount_inc(&btf->refcnt);
}

void btf_put(struct btf *btf)
{
	if (btf && refcount_dec_and_test(&btf->refcnt)) {
		btf_free_id(btf);
		call_rcu(&btf->rcu, btf_free_rcu);
	}
}

struct btf *btf_base_btf(const struct btf *btf)
{
	return btf->base_btf;
}

const struct btf_header *btf_header(const struct btf *btf)
{
	return &btf->hdr;
}

void btf_set_base_btf(struct btf *btf, const struct btf *base_btf)
{
	btf->base_btf = (struct btf *)base_btf;
	btf->start_id = btf_nr_types(base_btf);
	btf->start_str_off = base_btf->hdr.str_len;
}

static int env_resolve_init(struct btf_verifier_env *env)
{
	struct btf *btf = env->btf;
	u32 nr_types = btf->nr_types;
	u32 *resolved_sizes = NULL;
	u32 *resolved_ids = NULL;
	u8 *visit_states = NULL;

	resolved_sizes = kvcalloc(nr_types, sizeof(*resolved_sizes),
				  GFP_KERNEL | __GFP_NOWARN);
	if (!resolved_sizes)
		goto nomem;

	resolved_ids = kvcalloc(nr_types, sizeof(*resolved_ids),
				GFP_KERNEL | __GFP_NOWARN);
	if (!resolved_ids)
		goto nomem;

	visit_states = kvcalloc(nr_types, sizeof(*visit_states),
				GFP_KERNEL | __GFP_NOWARN);
	if (!visit_states)
		goto nomem;

	btf->resolved_sizes = resolved_sizes;
	btf->resolved_ids = resolved_ids;
	env->visit_states = visit_states;

	return 0;

nomem:
	kvfree(resolved_sizes);
	kvfree(resolved_ids);
	kvfree(visit_states);
	return -ENOMEM;
}

static void btf_verifier_env_free(struct btf_verifier_env *env)
{
	kvfree(env->visit_states);
	kfree(env);
}

static bool env_type_is_resolve_sink(const struct btf_verifier_env *env,
				     const struct btf_type *next_type)
{
	switch (env->resolve_mode) {
	case RESOLVE_TBD:
		/* int, enum or void is a sink */
		return !btf_type_needs_resolve(next_type);
	case RESOLVE_PTR:
		/* int, enum, void, struct, array, func or func_proto is a sink
		 * for ptr
		 */
		return !btf_type_is_modifier(next_type) &&
			!btf_type_is_ptr(next_type);
	case RESOLVE_STRUCT_OR_ARRAY:
		/* int, enum, void, ptr, func or func_proto is a sink
		 * for struct and array
		 */
		return !btf_type_is_modifier(next_type) &&
			!btf_type_is_array(next_type) &&
			!btf_type_is_struct(next_type);
	default:
		BUG();
	}
}

static bool env_type_is_resolved(const struct btf_verifier_env *env,
				 u32 type_id)
{
	/* base BTF types should be resolved by now */
	if (type_id < env->btf->start_id)
		return true;

	return env->visit_states[type_id - env->btf->start_id] == RESOLVED;
}

static int env_stack_push(struct btf_verifier_env *env,
			  const struct btf_type *t, u32 type_id)
{
	const struct btf *btf = env->btf;
	struct resolve_vertex *v;

	if (env->top_stack == MAX_RESOLVE_DEPTH)
		return -E2BIG;

	if (type_id < btf->start_id
	    || env->visit_states[type_id - btf->start_id] != NOT_VISITED)
		return -EEXIST;

	env->visit_states[type_id - btf->start_id] = VISITED;

	v = &env->stack[env->top_stack++];
	v->t = t;
	v->type_id = type_id;
	v->next_member = 0;

	if (env->resolve_mode == RESOLVE_TBD) {
		if (btf_type_is_ptr(t))
			env->resolve_mode = RESOLVE_PTR;
		else if (btf_type_is_struct(t) || btf_type_is_array(t))
			env->resolve_mode = RESOLVE_STRUCT_OR_ARRAY;
	}

	return 0;
}

static void env_stack_set_next_member(struct btf_verifier_env *env,
				      u16 next_member)
{
	env->stack[env->top_stack - 1].next_member = next_member;
}

static void env_stack_pop_resolved(struct btf_verifier_env *env,
				   u32 resolved_type_id,
				   u32 resolved_size)
{
	u32 type_id = env->stack[--(env->top_stack)].type_id;
	struct btf *btf = env->btf;

	type_id -= btf->start_id; /* adjust to local type id */
	btf->resolved_sizes[type_id] = resolved_size;
	btf->resolved_ids[type_id] = resolved_type_id;
	env->visit_states[type_id] = RESOLVED;
}

static const struct resolve_vertex *env_stack_peak(struct btf_verifier_env *env)
{
	return env->top_stack ? &env->stack[env->top_stack - 1] : NULL;
}

/* Resolve the size of a passed-in "type"
 *
 * type: is an array (e.g. u32 array[x][y])
 * return type: type "u32[x][y]", i.e. BTF_KIND_ARRAY,
 * *type_size: (x * y * sizeof(u32)).  Hence, *type_size always
 *             corresponds to the return type.
 * *elem_type: u32
 * *elem_id: id of u32
 * *total_nelems: (x * y).  Hence, individual elem size is
 *                (*type_size / *total_nelems)
 * *type_id: id of type if it's changed within the function, 0 if not
 *
 * type: is not an array (e.g. const struct X)
 * return type: type "struct X"
 * *type_size: sizeof(struct X)
 * *elem_type: same as return type ("struct X")
 * *elem_id: 0
 * *total_nelems: 1
 * *type_id: id of type if it's changed within the function, 0 if not
 */
static const struct btf_type *
__btf_resolve_size(const struct btf *btf, const struct btf_type *type,
		   u32 *type_size, const struct btf_type **elem_type,
		   u32 *elem_id, u32 *total_nelems, u32 *type_id)
{
	const struct btf_type *array_type = NULL;
	const struct btf_array *array = NULL;
	u32 i, size, nelems = 1, id = 0;

	for (i = 0; i < MAX_RESOLVE_DEPTH; i++) {
		switch (BTF_INFO_KIND(type->info)) {
		/* type->size can be used */
		case BTF_KIND_INT:
		case BTF_KIND_STRUCT:
		case BTF_KIND_UNION:
		case BTF_KIND_ENUM:
		case BTF_KIND_FLOAT:
		case BTF_KIND_ENUM64:
			size = type->size;
			goto resolved;

		case BTF_KIND_PTR:
			size = sizeof(void *);
			goto resolved;

		/* Modifiers */
		case BTF_KIND_TYPEDEF:
		case BTF_KIND_VOLATILE:
		case BTF_KIND_CONST:
		case BTF_KIND_RESTRICT:
		case BTF_KIND_TYPE_TAG:
			id = type->type;
			type = btf_type_by_id(btf, type->type);
			break;

		case BTF_KIND_ARRAY:
			if (!array_type)
				array_type = type;
			array = btf_type_array(type);
			if (nelems && array->nelems > U32_MAX / nelems)
				return ERR_PTR(-EINVAL);
			nelems *= array->nelems;
			type = btf_type_by_id(btf, array->type);
			break;

		/* type without size */
		default:
			return ERR_PTR(-EINVAL);
		}
	}

	return ERR_PTR(-EINVAL);

resolved:
	if (nelems && size > U32_MAX / nelems)
		return ERR_PTR(-EINVAL);

	*type_size = nelems * size;
	if (total_nelems)
		*total_nelems = nelems;
	if (elem_type)
		*elem_type = type;
	if (elem_id)
		*elem_id = array ? array->type : 0;
	if (type_id && id)
		*type_id = id;

	return array_type ? : type;
}

const struct btf_type *
btf_resolve_size(const struct btf *btf, const struct btf_type *type,
		 u32 *type_size)
{
	return __btf_resolve_size(btf, type, type_size, NULL, NULL, NULL, NULL);
}

static u32 btf_resolved_type_id(const struct btf *btf, u32 type_id)
{
	while (type_id < btf->start_id)
		btf = btf->base_btf;

	return btf->resolved_ids[type_id - btf->start_id];
}

/* The input param "type_id" must point to a needs_resolve type */
static const struct btf_type *btf_type_id_resolve(const struct btf *btf,
						  u32 *type_id)
{
	*type_id = btf_resolved_type_id(btf, *type_id);
	return btf_type_by_id(btf, *type_id);
}

static u32 btf_resolved_type_size(const struct btf *btf, u32 type_id)
{
	while (type_id < btf->start_id)
		btf = btf->base_btf;

	return btf->resolved_sizes[type_id - btf->start_id];
}

const struct btf_type *btf_type_id_size(const struct btf *btf,
					u32 *type_id, u32 *ret_size)
{
	const struct btf_type *size_type;
	u32 size_type_id = *type_id;
	u32 size = 0;

	size_type = btf_type_by_id(btf, size_type_id);
	if (btf_type_nosize_or_null(size_type))
		return NULL;

	if (btf_type_has_size(size_type)) {
		size = size_type->size;
	} else if (btf_type_is_array(size_type)) {
		size = btf_resolved_type_size(btf, size_type_id);
	} else if (btf_type_is_ptr(size_type)) {
		size = sizeof(void *);
	} else {
		if (WARN_ON_ONCE(!btf_type_is_modifier(size_type) &&
				 !btf_type_is_var(size_type)))
			return NULL;

		size_type_id = btf_resolved_type_id(btf, size_type_id);
		size_type = btf_type_by_id(btf, size_type_id);
		if (btf_type_nosize_or_null(size_type))
			return NULL;
		else if (btf_type_has_size(size_type))
			size = size_type->size;
		else if (btf_type_is_array(size_type))
			size = btf_resolved_type_size(btf, size_type_id);
		else if (btf_type_is_ptr(size_type))
			size = sizeof(void *);
		else
			return NULL;
	}

	*type_id = size_type_id;
	if (ret_size)
		*ret_size = size;

	return size_type;
}

static int btf_df_check_member(struct btf_verifier_env *env,
			       const struct btf_type *struct_type,
			       const struct btf_member *member,
			       const struct btf_type *member_type)
{
	btf_verifier_log_basic(env, struct_type,
			       "Unsupported check_member");
	return -EINVAL;
}

static int btf_df_check_kflag_member(struct btf_verifier_env *env,
				     const struct btf_type *struct_type,
				     const struct btf_member *member,
				     const struct btf_type *member_type)
{
	btf_verifier_log_basic(env, struct_type,
			       "Unsupported check_kflag_member");
	return -EINVAL;
}

/* Used for ptr, array struct/union and float type members.
 * int, enum and modifier types have their specific callback functions.
 */
static int btf_generic_check_kflag_member(struct btf_verifier_env *env,
					  const struct btf_type *struct_type,
					  const struct btf_member *member,
					  const struct btf_type *member_type)
{
	if (BTF_MEMBER_BITFIELD_SIZE(member->offset)) {
		btf_verifier_log_member(env, struct_type, member,
					"Invalid member bitfield_size");
		return -EINVAL;
	}

	/* bitfield size is 0, so member->offset represents bit offset only.
	 * It is safe to call non kflag check_member variants.
	 */
	return btf_type_ops(member_type)->check_member(env, struct_type,
						       member,
						       member_type);
}

static int btf_df_resolve(struct btf_verifier_env *env,
			  const struct resolve_vertex *v)
{
	btf_verifier_log_basic(env, v->t, "Unsupported resolve");
	return -EINVAL;
}

static void btf_df_show(const struct btf *btf, const struct btf_type *t,
			u32 type_id, void *data, u8 bits_offsets,
			struct btf_show *show)
{
	btf_show(show, "<unsupported kind:%u>", BTF_INFO_KIND(t->info));
}

static int btf_int_check_member(struct btf_verifier_env *env,
				const struct btf_type *struct_type,
				const struct btf_member *member,
				const struct btf_type *member_type)
{
	u32 int_data = btf_type_int(member_type);
	u32 struct_bits_off = member->offset;
	u32 struct_size = struct_type->size;
	u32 nr_copy_bits;
	u32 bytes_offset;

	if (U32_MAX - struct_bits_off < BTF_INT_OFFSET(int_data)) {
		btf_verifier_log_member(env, struct_type, member,
					"bits_offset exceeds U32_MAX");
		return -EINVAL;
	}

	struct_bits_off += BTF_INT_OFFSET(int_data);
	bytes_offset = BITS_ROUNDDOWN_BYTES(struct_bits_off);
	nr_copy_bits = BTF_INT_BITS(int_data) +
		BITS_PER_BYTE_MASKED(struct_bits_off);

	if (nr_copy_bits > BITS_PER_U128) {
		btf_verifier_log_member(env, struct_type, member,
					"nr_copy_bits exceeds 128");
		return -EINVAL;
	}

	if (struct_size < bytes_offset ||
	    struct_size - bytes_offset < BITS_ROUNDUP_BYTES(nr_copy_bits)) {
		btf_verifier_log_member(env, struct_type, member,
					"Member exceeds struct_size");
		return -EINVAL;
	}

	return 0;
}

static int btf_int_check_kflag_member(struct btf_verifier_env *env,
				      const struct btf_type *struct_type,
				      const struct btf_member *member,
				      const struct btf_type *member_type)
{
	u32 struct_bits_off, nr_bits, nr_int_data_bits, bytes_offset;
	u32 int_data = btf_type_int(member_type);
	u32 struct_size = struct_type->size;
	u32 nr_copy_bits;

	/* a regular int type is required for the kflag int member */
	if (!btf_type_int_is_regular(member_type)) {
		btf_verifier_log_member(env, struct_type, member,
					"Invalid member base type");
		return -EINVAL;
	}

	/* check sanity of bitfield size */
	nr_bits = BTF_MEMBER_BITFIELD_SIZE(member->offset);
	struct_bits_off = BTF_MEMBER_BIT_OFFSET(member->offset);
	nr_int_data_bits = BTF_INT_BITS(int_data);
	if (!nr_bits) {
		/* Not a bitfield member, member offset must be at byte
		 * boundary.
		 */
		if (BITS_PER_BYTE_MASKED(struct_bits_off)) {
			btf_verifier_log_member(env, struct_type, member,
						"Invalid member offset");
			return -EINVAL;
		}

		nr_bits = nr_int_data_bits;
	} else if (nr_bits > nr_int_data_bits) {
		btf_verifier_log_member(env, struct_type, member,
					"Invalid member bitfield_size");
		return -EINVAL;
	}

	bytes_offset = BITS_ROUNDDOWN_BYTES(struct_bits_off);
	nr_copy_bits = nr_bits + BITS_PER_BYTE_MASKED(struct_bits_off);
	if (nr_copy_bits > BITS_PER_U128) {
		btf_verifier_log_member(env, struct_type, member,
					"nr_copy_bits exceeds 128");
		return -EINVAL;
	}

	if (struct_size < bytes_offset ||
	    struct_size - bytes_offset < BITS_ROUNDUP_BYTES(nr_copy_bits)) {
		btf_verifier_log_member(env, struct_type, member,
					"Member exceeds struct_size");
		return -EINVAL;
	}

	return 0;
}

static s32 btf_int_check_meta(struct btf_verifier_env *env,
			      const struct btf_type *t,
			      u32 meta_left)
{
	u32 int_data, nr_bits, meta_needed = sizeof(int_data);
	u16 encoding;

	if (meta_left < meta_needed) {
		btf_verifier_log_basic(env, t,
				       "meta_left:%u meta_needed:%u",
				       meta_left, meta_needed);
		return -EINVAL;
	}

	if (btf_type_vlen(t)) {
		btf_verifier_log_type(env, t, "vlen != 0");
		return -EINVAL;
	}

	if (btf_type_kflag(t)) {
		btf_verifier_log_type(env, t, "Invalid btf_info kind_flag");
		return -EINVAL;
	}

	int_data = btf_type_int(t);
	if (int_data & ~BTF_INT_MASK) {
		btf_verifier_log_basic(env, t, "Invalid int_data:%x",
				       int_data);
		return -EINVAL;
	}

	nr_bits = BTF_INT_BITS(int_data) + BTF_INT_OFFSET(int_data);

	if (nr_bits > BITS_PER_U128) {
		btf_verifier_log_type(env, t, "nr_bits exceeds %zu",
				      BITS_PER_U128);
		return -EINVAL;
	}

	if (BITS_ROUNDUP_BYTES(nr_bits) > t->size) {
		btf_verifier_log_type(env, t, "nr_bits exceeds type_size");
		return -EINVAL;
	}

	/*
	 * Only one of the encoding bits is allowed and it
	 * should be sufficient for the pretty print purpose (i.e. decoding).
	 * Multiple bits can be allowed later if it is found
	 * to be insufficient.
	 */
	encoding = BTF_INT_ENCODING(int_data);
	if (encoding &&
	    encoding != BTF_INT_SIGNED &&
	    encoding != BTF_INT_CHAR &&
	    encoding != BTF_INT_BOOL) {
		btf_verifier_log_type(env, t, "Unsupported encoding");
		return -ENOTSUPP;
	}

	btf_verifier_log_type(env, t, NULL);

	return meta_needed;
}

static void btf_int_log(struct btf_verifier_env *env,
			const struct btf_type *t)
{
	int int_data = btf_type_int(t);

	btf_verifier_log(env,
			 "size=%u bits_offset=%u nr_bits=%u encoding=%s",
			 t->size, BTF_INT_OFFSET(int_data),
			 BTF_INT_BITS(int_data),
			 btf_int_encoding_str(BTF_INT_ENCODING(int_data)));
}

static void btf_int128_print(struct btf_show *show, void *data)
{
	/* data points to a __int128 number.
	 * Suppose
	 *     int128_num = *(__int128 *)data;
	 * The below formulas shows what upper_num and lower_num represents:
	 *     upper_num = int128_num >> 64;
	 *     lower_num = int128_num & 0xffffffffFFFFFFFFULL;
	 */
	u64 upper_num, lower_num;

#ifdef __BIG_ENDIAN_BITFIELD
	upper_num = *(u64 *)data;
	lower_num = *(u64 *)(data + 8);
#else
	upper_num = *(u64 *)(data + 8);
	lower_num = *(u64 *)data;
#endif
	if (upper_num == 0)
		btf_show_type_value(show, "0x%llx", lower_num);
	else
		btf_show_type_values(show, "0x%llx%016llx", upper_num,
				     lower_num);
}

static void btf_int128_shift(u64 *print_num, u16 left_shift_bits,
			     u16 right_shift_bits)
{
	u64 upper_num, lower_num;

#ifdef __BIG_ENDIAN_BITFIELD
	upper_num = print_num[0];
	lower_num = print_num[1];
#else
	upper_num = print_num[1];
	lower_num = print_num[0];
#endif

	/* shake out un-needed bits by shift/or operations */
	if (left_shift_bits >= 64) {
		upper_num = lower_num << (left_shift_bits - 64);
		lower_num = 0;
	} else {
		upper_num = (upper_num << left_shift_bits) |
			    (lower_num >> (64 - left_shift_bits));
		lower_num = lower_num << left_shift_bits;
	}

	if (right_shift_bits >= 64) {
		lower_num = upper_num >> (right_shift_bits - 64);
		upper_num = 0;
	} else {
		lower_num = (lower_num >> right_shift_bits) |
			    (upper_num << (64 - right_shift_bits));
		upper_num = upper_num >> right_shift_bits;
	}

#ifdef __BIG_ENDIAN_BITFIELD
	print_num[0] = upper_num;
	print_num[1] = lower_num;
#else
	print_num[0] = lower_num;
	print_num[1] = upper_num;
#endif
}

static void btf_bitfield_show(void *data, u8 bits_offset,
			      u8 nr_bits, struct btf_show *show)
{
	u16 left_shift_bits, right_shift_bits;
	u8 nr_copy_bytes;
	u8 nr_copy_bits;
	u64 print_num[2] = {};

	nr_copy_bits = nr_bits + bits_offset;
	nr_copy_bytes = BITS_ROUNDUP_BYTES(nr_copy_bits);

	memcpy(print_num, data, nr_copy_bytes);

#ifdef __BIG_ENDIAN_BITFIELD
	left_shift_bits = bits_offset;
#else
	left_shift_bits = BITS_PER_U128 - nr_copy_bits;
#endif
	right_shift_bits = BITS_PER_U128 - nr_bits;

	btf_int128_shift(print_num, left_shift_bits, right_shift_bits);
	btf_int128_print(show, print_num);
}


static void btf_int_bits_show(const struct btf *btf,
			      const struct btf_type *t,
			      void *data, u8 bits_offset,
			      struct btf_show *show)
{
	u32 int_data = btf_type_int(t);
	u8 nr_bits = BTF_INT_BITS(int_data);
	u8 total_bits_offset;

	/*
	 * bits_offset is at most 7.
	 * BTF_INT_OFFSET() cannot exceed 128 bits.
	 */
	total_bits_offset = bits_offset + BTF_INT_OFFSET(int_data);
	data += BITS_ROUNDDOWN_BYTES(total_bits_offset);
	bits_offset = BITS_PER_BYTE_MASKED(total_bits_offset);
	btf_bitfield_show(data, bits_offset, nr_bits, show);
}

static void btf_int_show(const struct btf *btf, const struct btf_type *t,
			 u32 type_id, void *data, u8 bits_offset,
			 struct btf_show *show)
{
	u32 int_data = btf_type_int(t);
	u8 encoding = BTF_INT_ENCODING(int_data);
	bool sign = encoding & BTF_INT_SIGNED;
	u8 nr_bits = BTF_INT_BITS(int_data);
	void *safe_data;

	safe_data = btf_show_start_type(show, t, type_id, data);
	if (!safe_data)
		return;

	if (bits_offset || BTF_INT_OFFSET(int_data) ||
	    BITS_PER_BYTE_MASKED(nr_bits)) {
		btf_int_bits_show(btf, t, safe_data, bits_offset, show);
		goto out;
	}

	switch (nr_bits) {
	case 128:
		btf_int128_print(show, safe_data);
		break;
	case 64:
		if (sign)
			btf_show_type_value(show, "%lld", *(s64 *)safe_data);
		else
			btf_show_type_value(show, "%llu", *(u64 *)safe_data);
		break;
	case 32:
		if (sign)
			btf_show_type_value(show, "%d", *(s32 *)safe_data);
		else
			btf_show_type_value(show, "%u", *(u32 *)safe_data);
		break;
	case 16:
		if (sign)
			btf_show_type_value(show, "%d", *(s16 *)safe_data);
		else
			btf_show_type_value(show, "%u", *(u16 *)safe_data);
		break;
	case 8:
		if (show->state.array_encoding == BTF_INT_CHAR) {
			/* check for null terminator */
			if (show->state.array_terminated)
				break;
			if (*(char *)data == '\0') {
				show->state.array_terminated = 1;
				break;
			}
			if (isprint(*(char *)data)) {
				btf_show_type_value(show, "'%c'",
						    *(char *)safe_data);
				break;
			}
		}
		if (sign)
			btf_show_type_value(show, "%d", *(s8 *)safe_data);
		else
			btf_show_type_value(show, "%u", *(u8 *)safe_data);
		break;
	default:
		btf_int_bits_show(btf, t, safe_data, bits_offset, show);
		break;
	}
out:
	btf_show_end_type(show);
}

static const struct btf_kind_operations int_ops = {
	.check_meta = btf_int_check_meta,
	.resolve = btf_df_resolve,
	.check_member = btf_int_check_member,
	.check_kflag_member = btf_int_check_kflag_member,
	.log_details = btf_int_log,
	.show = btf_int_show,
};

static int btf_modifier_check_member(struct btf_verifier_env *env,
				     const struct btf_type *struct_type,
				     const struct btf_member *member,
				     const struct btf_type *member_type)
{
	const struct btf_type *resolved_type;
	u32 resolved_type_id = member->type;
	struct btf_member resolved_member;
	struct btf *btf = env->btf;

	resolved_type = btf_type_id_size(btf, &resolved_type_id, NULL);
	if (!resolved_type) {
		btf_verifier_log_member(env, struct_type, member,
					"Invalid member");
		return -EINVAL;
	}

	resolved_member = *member;
	resolved_member.type = resolved_type_id;

	return btf_type_ops(resolved_type)->check_member(env, struct_type,
							 &resolved_member,
							 resolved_type);
}

static int btf_modifier_check_kflag_member(struct btf_verifier_env *env,
					   const struct btf_type *struct_type,
					   const struct btf_member *member,
					   const struct btf_type *member_type)
{
	const struct btf_type *resolved_type;
	u32 resolved_type_id = member->type;
	struct btf_member resolved_member;
	struct btf *btf = env->btf;

	resolved_type = btf_type_id_size(btf, &resolved_type_id, NULL);
	if (!resolved_type) {
		btf_verifier_log_member(env, struct_type, member,
					"Invalid member");
		return -EINVAL;
	}

	resolved_member = *member;
	resolved_member.type = resolved_type_id;

	return btf_type_ops(resolved_type)->check_kflag_member(env, struct_type,
							       &resolved_member,
							       resolved_type);
}

static int btf_ptr_check_member(struct btf_verifier_env *env,
				const struct btf_type *struct_type,
				const struct btf_member *member,
				const struct btf_type *member_type)
{
	u32 struct_size, struct_bits_off, bytes_offset;

	struct_size = struct_type->size;
	struct_bits_off = member->offset;
	bytes_offset = BITS_ROUNDDOWN_BYTES(struct_bits_off);

	if (BITS_PER_BYTE_MASKED(struct_bits_off)) {
		btf_verifier_log_member(env, struct_type, member,
					"Member is not byte aligned");
		return -EINVAL;
	}

	if (struct_size - bytes_offset < sizeof(void *)) {
		btf_verifier_log_member(env, struct_type, member,
					"Member exceeds struct_size");
		return -EINVAL;
	}

	return 0;
}

static int btf_ref_type_check_meta(struct btf_verifier_env *env,
				   const struct btf_type *t,
				   u32 meta_left)
{
	const char *value;

	if (btf_type_vlen(t)) {
		btf_verifier_log_type(env, t, "vlen != 0");
		return -EINVAL;
	}

	if (btf_type_kflag(t) && !btf_type_is_type_tag(t)) {
		btf_verifier_log_type(env, t, "Invalid btf_info kind_flag");
		return -EINVAL;
	}

	if (!BTF_TYPE_ID_VALID(t->type)) {
		btf_verifier_log_type(env, t, "Invalid type_id");
		return -EINVAL;
	}

	/* typedef/type_tag type must have a valid name, and other ref types,
	 * volatile, const, restrict, should have a null name.
	 */
	if (BTF_INFO_KIND(t->info) == BTF_KIND_TYPEDEF) {
		if (!t->name_off ||
		    !btf_name_valid_identifier(env->btf, t->name_off)) {
			btf_verifier_log_type(env, t, "Invalid name");
			return -EINVAL;
		}
	} else if (BTF_INFO_KIND(t->info) == BTF_KIND_TYPE_TAG) {
		value = btf_name_by_offset(env->btf, t->name_off);
		if (!value || !value[0]) {
			btf_verifier_log_type(env, t, "Invalid name");
			return -EINVAL;
		}
	} else {
		if (t->name_off) {
			btf_verifier_log_type(env, t, "Invalid name");
			return -EINVAL;
		}
	}

	btf_verifier_log_type(env, t, NULL);

	return 0;
}

static int btf_modifier_resolve(struct btf_verifier_env *env,
				const struct resolve_vertex *v)
{
	const struct btf_type *t = v->t;
	const struct btf_type *next_type;
	u32 next_type_id = t->type;
	struct btf *btf = env->btf;

	next_type = btf_type_by_id(btf, next_type_id);
	if (!next_type || btf_type_is_resolve_source_only(next_type)) {
		btf_verifier_log_type(env, v->t, "Invalid type_id");
		return -EINVAL;
	}

	if (!env_type_is_resolve_sink(env, next_type) &&
	    !env_type_is_resolved(env, next_type_id))
		return env_stack_push(env, next_type, next_type_id);

	/* Figure out the resolved next_type_id with size.
	 * They will be stored in the current modifier's
	 * resolved_ids and resolved_sizes such that it can
	 * save us a few type-following when we use it later (e.g. in
	 * pretty print).
	 */
	if (!btf_type_id_size(btf, &next_type_id, NULL)) {
		if (env_type_is_resolved(env, next_type_id))
			next_type = btf_type_id_resolve(btf, &next_type_id);

		/* "typedef void new_void", "const void"...etc */
		if (!btf_type_is_void(next_type) &&
		    !btf_type_is_fwd(next_type) &&
		    !btf_type_is_func_proto(next_type)) {
			btf_verifier_log_type(env, v->t, "Invalid type_id");
			return -EINVAL;
		}
	}

	env_stack_pop_resolved(env, next_type_id, 0);

	return 0;
}

static int btf_var_resolve(struct btf_verifier_env *env,
			   const struct resolve_vertex *v)
{
	const struct btf_type *next_type;
	const struct btf_type *t = v->t;
	u32 next_type_id = t->type;
	struct btf *btf = env->btf;

	next_type = btf_type_by_id(btf, next_type_id);
	if (!next_type || btf_type_is_resolve_source_only(next_type)) {
		btf_verifier_log_type(env, v->t, "Invalid type_id");
		return -EINVAL;
	}

	if (!env_type_is_resolve_sink(env, next_type) &&
	    !env_type_is_resolved(env, next_type_id))
		return env_stack_push(env, next_type, next_type_id);

	if (btf_type_is_modifier(next_type)) {
		const struct btf_type *resolved_type;
		u32 resolved_type_id;

		resolved_type_id = next_type_id;
		resolved_type = btf_type_id_resolve(btf, &resolved_type_id);

		if (btf_type_is_ptr(resolved_type) &&
		    !env_type_is_resolve_sink(env, resolved_type) &&
		    !env_type_is_resolved(env, resolved_type_id))
			return env_stack_push(env, resolved_type,
					      resolved_type_id);
	}

	/* We must resolve to something concrete at this point, no
	 * forward types or similar that would resolve to size of
	 * zero is allowed.
	 */
	if (!btf_type_id_size(btf, &next_type_id, NULL)) {
		btf_verifier_log_type(env, v->t, "Invalid type_id");
		return -EINVAL;
	}

	env_stack_pop_resolved(env, next_type_id, 0);

	return 0;
}

static int btf_ptr_resolve(struct btf_verifier_env *env,
			   const struct resolve_vertex *v)
{
	const struct btf_type *next_type;
	const struct btf_type *t = v->t;
	u32 next_type_id = t->type;
	struct btf *btf = env->btf;

	next_type = btf_type_by_id(btf, next_type_id);
	if (!next_type || btf_type_is_resolve_source_only(next_type)) {
		btf_verifier_log_type(env, v->t, "Invalid type_id");
		return -EINVAL;
	}

	if (!env_type_is_resolve_sink(env, next_type) &&
	    !env_type_is_resolved(env, next_type_id))
		return env_stack_push(env, next_type, next_type_id);

	/* If the modifier was RESOLVED during RESOLVE_STRUCT_OR_ARRAY,
	 * the modifier may have stopped resolving when it was resolved
	 * to a ptr (last-resolved-ptr).
	 *
	 * We now need to continue from the last-resolved-ptr to
	 * ensure the last-resolved-ptr will not referring back to
	 * the current ptr (t).
	 */
	if (btf_type_is_modifier(next_type)) {
		const struct btf_type *resolved_type;
		u32 resolved_type_id;

		resolved_type_id = next_type_id;
		resolved_type = btf_type_id_resolve(btf, &resolved_type_id);

		if (btf_type_is_ptr(resolved_type) &&
		    !env_type_is_resolve_sink(env, resolved_type) &&
		    !env_type_is_resolved(env, resolved_type_id))
			return env_stack_push(env, resolved_type,
					      resolved_type_id);
	}

	if (!btf_type_id_size(btf, &next_type_id, NULL)) {
		if (env_type_is_resolved(env, next_type_id))
			next_type = btf_type_id_resolve(btf, &next_type_id);

		if (!btf_type_is_void(next_type) &&
		    !btf_type_is_fwd(next_type) &&
		    !btf_type_is_func_proto(next_type)) {
			btf_verifier_log_type(env, v->t, "Invalid type_id");
			return -EINVAL;
		}
	}

	env_stack_pop_resolved(env, next_type_id, 0);

	return 0;
}

static void btf_modifier_show(const struct btf *btf,
			      const struct btf_type *t,
			      u32 type_id, void *data,
			      u8 bits_offset, struct btf_show *show)
{
	if (btf->resolved_ids)
		t = btf_type_id_resolve(btf, &type_id);
	else
		t = btf_type_skip_modifiers(btf, type_id, NULL);

	btf_type_ops(t)->show(btf, t, type_id, data, bits_offset, show);
}

static void btf_var_show(const struct btf *btf, const struct btf_type *t,
			 u32 type_id, void *data, u8 bits_offset,
			 struct btf_show *show)
{
	t = btf_type_id_resolve(btf, &type_id);

	btf_type_ops(t)->show(btf, t, type_id, data, bits_offset, show);
}

static void btf_ptr_show(const struct btf *btf, const struct btf_type *t,
			 u32 type_id, void *data, u8 bits_offset,
			 struct btf_show *show)
{
	void *safe_data;

	safe_data = btf_show_start_type(show, t, type_id, data);
	if (!safe_data)
		return;

	/* It is a hashed value unless BTF_SHOW_PTR_RAW is specified */
	if (show->flags & BTF_SHOW_PTR_RAW)
		btf_show_type_value(show, "0x%px", *(void **)safe_data);
	else
		btf_show_type_value(show, "0x%p", *(void **)safe_data);
	btf_show_end_type(show);
}

static void btf_ref_type_log(struct btf_verifier_env *env,
			     const struct btf_type *t)
{
	btf_verifier_log(env, "type_id=%u", t->type);
}

static const struct btf_kind_operations modifier_ops = {
	.check_meta = btf_ref_type_check_meta,
	.resolve = btf_modifier_resolve,
	.check_member = btf_modifier_check_member,
	.check_kflag_member = btf_modifier_check_kflag_member,
	.log_details = btf_ref_type_log,
	.show = btf_modifier_show,
};

static const struct btf_kind_operations ptr_ops = {
	.check_meta = btf_ref_type_check_meta,
	.resolve = btf_ptr_resolve,
	.check_member = btf_ptr_check_member,
	.check_kflag_member = btf_generic_check_kflag_member,
	.log_details = btf_ref_type_log,
	.show = btf_ptr_show,
};

static s32 btf_fwd_check_meta(struct btf_verifier_env *env,
			      const struct btf_type *t,
			      u32 meta_left)
{
	if (btf_type_vlen(t)) {
		btf_verifier_log_type(env, t, "vlen != 0");
		return -EINVAL;
	}

	if (t->type) {
		btf_verifier_log_type(env, t, "type != 0");
		return -EINVAL;
	}

	/* fwd type must have a valid name */
	if (!t->name_off ||
	    !btf_name_valid_identifier(env->btf, t->name_off)) {
		btf_verifier_log_type(env, t, "Invalid name");
		return -EINVAL;
	}

	btf_verifier_log_type(env, t, NULL);

	return 0;
}

static void btf_fwd_type_log(struct btf_verifier_env *env,
			     const struct btf_type *t)
{
	btf_verifier_log(env, "%s", btf_type_kflag(t) ? "union" : "struct");
}

static const struct btf_kind_operations fwd_ops = {
	.check_meta = btf_fwd_check_meta,
	.resolve = btf_df_resolve,
	.check_member = btf_df_check_member,
	.check_kflag_member = btf_df_check_kflag_member,
	.log_details = btf_fwd_type_log,
	.show = btf_df_show,
};

static int btf_array_check_member(struct btf_verifier_env *env,
				  const struct btf_type *struct_type,
				  const struct btf_member *member,
				  const struct btf_type *member_type)
{
	u32 struct_bits_off = member->offset;
	u32 struct_size, bytes_offset;
	u32 array_type_id, array_size;
	struct btf *btf = env->btf;

	if (BITS_PER_BYTE_MASKED(struct_bits_off)) {
		btf_verifier_log_member(env, struct_type, member,
					"Member is not byte aligned");
		return -EINVAL;
	}

	array_type_id = member->type;
	btf_type_id_size(btf, &array_type_id, &array_size);
	struct_size = struct_type->size;
	bytes_offset = BITS_ROUNDDOWN_BYTES(struct_bits_off);
	if (struct_size - bytes_offset < array_size) {
		btf_verifier_log_member(env, struct_type, member,
					"Member exceeds struct_size");
		return -EINVAL;
	}

	return 0;
}

static s32 btf_array_check_meta(struct btf_verifier_env *env,
				const struct btf_type *t,
				u32 meta_left)
{
	const struct btf_array *array = btf_type_array(t);
	u32 meta_needed = sizeof(*array);

	if (meta_left < meta_needed) {
		btf_verifier_log_basic(env, t,
				       "meta_left:%u meta_needed:%u",
				       meta_left, meta_needed);
		return -EINVAL;
	}

	/* array type should not have a name */
	if (t->name_off) {
		btf_verifier_log_type(env, t, "Invalid name");
		return -EINVAL;
	}

	if (btf_type_vlen(t)) {
		btf_verifier_log_type(env, t, "vlen != 0");
		return -EINVAL;
	}

	if (btf_type_kflag(t)) {
		btf_verifier_log_type(env, t, "Invalid btf_info kind_flag");
		return -EINVAL;
	}

	if (t->size) {
		btf_verifier_log_type(env, t, "size != 0");
		return -EINVAL;
	}

	/* Array elem type and index type cannot be in type void,
	 * so !array->type and !array->index_type are not allowed.
	 */
	if (!array->type || !BTF_TYPE_ID_VALID(array->type)) {
		btf_verifier_log_type(env, t, "Invalid elem");
		return -EINVAL;
	}

	if (!array->index_type || !BTF_TYPE_ID_VALID(array->index_type)) {
		btf_verifier_log_type(env, t, "Invalid index");
		return -EINVAL;
	}

	btf_verifier_log_type(env, t, NULL);

	return meta_needed;
}

static int btf_array_resolve(struct btf_verifier_env *env,
			     const struct resolve_vertex *v)
{
	const struct btf_array *array = btf_type_array(v->t);
	const struct btf_type *elem_type, *index_type;
	u32 elem_type_id, index_type_id;
	struct btf *btf = env->btf;
	u32 elem_size;

	/* Check array->index_type */
	index_type_id = array->index_type;
	index_type = btf_type_by_id(btf, index_type_id);
	if (btf_type_nosize_or_null(index_type) ||
	    btf_type_is_resolve_source_only(index_type)) {
		btf_verifier_log_type(env, v->t, "Invalid index");
		return -EINVAL;
	}

	if (!env_type_is_resolve_sink(env, index_type) &&
	    !env_type_is_resolved(env, index_type_id))
		return env_stack_push(env, index_type, index_type_id);

	index_type = btf_type_id_size(btf, &index_type_id, NULL);
	if (!index_type || !btf_type_is_int(index_type) ||
	    !btf_type_int_is_regular(index_type)) {
		btf_verifier_log_type(env, v->t, "Invalid index");
		return -EINVAL;
	}

	/* Check array->type */
	elem_type_id = array->type;
	elem_type = btf_type_by_id(btf, elem_type_id);
	if (btf_type_nosize_or_null(elem_type) ||
	    btf_type_is_resolve_source_only(elem_type)) {
		btf_verifier_log_type(env, v->t,
				      "Invalid elem");
		return -EINVAL;
	}

	if (!env_type_is_resolve_sink(env, elem_type) &&
	    !env_type_is_resolved(env, elem_type_id))
		return env_stack_push(env, elem_type, elem_type_id);

	elem_type = btf_type_id_size(btf, &elem_type_id, &elem_size);
	if (!elem_type) {
		btf_verifier_log_type(env, v->t, "Invalid elem");
		return -EINVAL;
	}

	if (btf_type_is_int(elem_type) && !btf_type_int_is_regular(elem_type)) {
		btf_verifier_log_type(env, v->t, "Invalid array of int");
		return -EINVAL;
	}

	if (array->nelems && elem_size > U32_MAX / array->nelems) {
		btf_verifier_log_type(env, v->t,
				      "Array size overflows U32_MAX");
		return -EINVAL;
	}

	env_stack_pop_resolved(env, elem_type_id, elem_size * array->nelems);

	return 0;
}

static void btf_array_log(struct btf_verifier_env *env,
			  const struct btf_type *t)
{
	const struct btf_array *array = btf_type_array(t);

	btf_verifier_log(env, "type_id=%u index_type_id=%u nr_elems=%u",
			 array->type, array->index_type, array->nelems);
}

static void __btf_array_show(const struct btf *btf, const struct btf_type *t,
			     u32 type_id, void *data, u8 bits_offset,
			     struct btf_show *show)
{
	const struct btf_array *array = btf_type_array(t);
	const struct btf_kind_operations *elem_ops;
	const struct btf_type *elem_type;
	u32 i, elem_size = 0, elem_type_id;
	u16 encoding = 0;

	elem_type_id = array->type;
	elem_type = btf_type_skip_modifiers(btf, elem_type_id, NULL);
	if (elem_type && btf_type_has_size(elem_type))
		elem_size = elem_type->size;

	if (elem_type && btf_type_is_int(elem_type)) {
		u32 int_type = btf_type_int(elem_type);

		encoding = BTF_INT_ENCODING(int_type);

		/*
		 * BTF_INT_CHAR encoding never seems to be set for
		 * char arrays, so if size is 1 and element is
		 * printable as a char, we'll do that.
		 */
		if (elem_size == 1)
			encoding = BTF_INT_CHAR;
	}

	if (!btf_show_start_array_type(show, t, type_id, encoding, data))
		return;

	if (!elem_type)
		goto out;
	elem_ops = btf_type_ops(elem_type);

	for (i = 0; i < array->nelems; i++) {

		btf_show_start_array_member(show);

		elem_ops->show(btf, elem_type, elem_type_id, data,
			       bits_offset, show);
		data += elem_size;

		btf_show_end_array_member(show);

		if (show->state.array_terminated)
			break;
	}
out:
	btf_show_end_array_type(show);
}

static void btf_array_show(const struct btf *btf, const struct btf_type *t,
			   u32 type_id, void *data, u8 bits_offset,
			   struct btf_show *show)
{
	const struct btf_member *m = show->state.member;

	/*
	 * First check if any members would be shown (are non-zero).
	 * See comments above "struct btf_show" definition for more
	 * details on how this works at a high-level.
	 */
	if (show->state.depth > 0 && !(show->flags & BTF_SHOW_ZERO)) {
		if (!show->state.depth_check) {
			show->state.depth_check = show->state.depth + 1;
			show->state.depth_to_show = 0;
		}
		__btf_array_show(btf, t, type_id, data, bits_offset, show);
		show->state.member = m;

		if (show->state.depth_check != show->state.depth + 1)
			return;
		show->state.depth_check = 0;

		if (show->state.depth_to_show <= show->state.depth)
			return;
		/*
		 * Reaching here indicates we have recursed and found
		 * non-zero array member(s).
		 */
	}
	__btf_array_show(btf, t, type_id, data, bits_offset, show);
}

static const struct btf_kind_operations array_ops = {
	.check_meta = btf_array_check_meta,
	.resolve = btf_array_resolve,
	.check_member = btf_array_check_member,
	.check_kflag_member = btf_generic_check_kflag_member,
	.log_details = btf_array_log,
	.show = btf_array_show,
};

static int btf_struct_check_member(struct btf_verifier_env *env,
				   const struct btf_type *struct_type,
				   const struct btf_member *member,
				   const struct btf_type *member_type)
{
	u32 struct_bits_off = member->offset;
	u32 struct_size, bytes_offset;

	if (BITS_PER_BYTE_MASKED(struct_bits_off)) {
		btf_verifier_log_member(env, struct_type, member,
					"Member is not byte aligned");
		return -EINVAL;
	}

	struct_size = struct_type->size;
	bytes_offset = BITS_ROUNDDOWN_BYTES(struct_bits_off);
	if (struct_size - bytes_offset < member_type->size) {
		btf_verifier_log_member(env, struct_type, member,
					"Member exceeds struct_size");
		return -EINVAL;
	}

	return 0;
}

static s32 btf_struct_check_meta(struct btf_verifier_env *env,
				 const struct btf_type *t,
				 u32 meta_left)
{
	bool is_union = BTF_INFO_KIND(t->info) == BTF_KIND_UNION;
	const struct btf_member *member;
	u32 meta_needed, last_offset;
	struct btf *btf = env->btf;
	u32 struct_size = t->size;
	u32 offset;
	u16 i;

	meta_needed = btf_type_vlen(t) * sizeof(*member);
	if (meta_left < meta_needed) {
		btf_verifier_log_basic(env, t,
				       "meta_left:%u meta_needed:%u",
				       meta_left, meta_needed);
		return -EINVAL;
	}

	/* struct type either no name or a valid one */
	if (t->name_off &&
	    !btf_name_valid_identifier(env->btf, t->name_off)) {
		btf_verifier_log_type(env, t, "Invalid name");
		return -EINVAL;
	}

	btf_verifier_log_type(env, t, NULL);

	last_offset = 0;
	for_each_member(i, t, member) {
		if (!btf_name_offset_valid(btf, member->name_off)) {
			btf_verifier_log_member(env, t, member,
						"Invalid member name_offset:%u",
						member->name_off);
			return -EINVAL;
		}

		/* struct member either no name or a valid one */
		if (member->name_off &&
		    !btf_name_valid_identifier(btf, member->name_off)) {
			btf_verifier_log_member(env, t, member, "Invalid name");
			return -EINVAL;
		}
		/* A member cannot be in type void */
		if (!member->type || !BTF_TYPE_ID_VALID(member->type)) {
			btf_verifier_log_member(env, t, member,
						"Invalid type_id");
			return -EINVAL;
		}

		offset = __btf_member_bit_offset(t, member);
		if (is_union && offset) {
			btf_verifier_log_member(env, t, member,
						"Invalid member bits_offset");
			return -EINVAL;
		}

		/*
		 * ">" instead of ">=" because the last member could be
		 * "char a[0];"
		 */
		if (last_offset > offset) {
			btf_verifier_log_member(env, t, member,
						"Invalid member bits_offset");
			return -EINVAL;
		}

		if (BITS_ROUNDUP_BYTES(offset) > struct_size) {
			btf_verifier_log_member(env, t, member,
						"Member bits_offset exceeds its struct size");
			return -EINVAL;
		}

		btf_verifier_log_member(env, t, member, NULL);
		last_offset = offset;
	}

	return meta_needed;
}

static int btf_struct_resolve(struct btf_verifier_env *env,
			      const struct resolve_vertex *v)
{
	const struct btf_member *member;
	int err;
	u16 i;

	/* Before continue resolving the next_member,
	 * ensure the last member is indeed resolved to a
	 * type with size info.
	 */
	if (v->next_member) {
		const struct btf_type *last_member_type;
		const struct btf_member *last_member;
		u32 last_member_type_id;

		last_member = btf_type_member(v->t) + v->next_member - 1;
		last_member_type_id = last_member->type;
		if (WARN_ON_ONCE(!env_type_is_resolved(env,
						       last_member_type_id)))
			return -EINVAL;

		last_member_type = btf_type_by_id(env->btf,
						  last_member_type_id);
		if (btf_type_kflag(v->t))
			err = btf_type_ops(last_member_type)->check_kflag_member(env, v->t,
								last_member,
								last_member_type);
		else
			err = btf_type_ops(last_member_type)->check_member(env, v->t,
								last_member,
								last_member_type);
		if (err)
			return err;
	}

	for_each_member_from(i, v->next_member, v->t, member) {
		u32 member_type_id = member->type;
		const struct btf_type *member_type = btf_type_by_id(env->btf,
								member_type_id);

		if (btf_type_nosize_or_null(member_type) ||
		    btf_type_is_resolve_source_only(member_type)) {
			btf_verifier_log_member(env, v->t, member,
						"Invalid member");
			return -EINVAL;
		}

		if (!env_type_is_resolve_sink(env, member_type) &&
		    !env_type_is_resolved(env, member_type_id)) {
			env_stack_set_next_member(env, i + 1);
			return env_stack_push(env, member_type, member_type_id);
		}

		if (btf_type_kflag(v->t))
			err = btf_type_ops(member_type)->check_kflag_member(env, v->t,
									    member,
									    member_type);
		else
			err = btf_type_ops(member_type)->check_member(env, v->t,
								      member,
								      member_type);
		if (err)
			return err;
	}

	env_stack_pop_resolved(env, 0, 0);

	return 0;
}

static void btf_struct_log(struct btf_verifier_env *env,
			   const struct btf_type *t)
{
	btf_verifier_log(env, "size=%u vlen=%u", t->size, btf_type_vlen(t));
}

enum {
	BTF_FIELD_IGNORE = 0,
	BTF_FIELD_FOUND  = 1,
};

struct btf_field_info {
	enum btf_field_type type;
	u32 off;
	union {
		struct {
			u32 type_id;
		} kptr;
		struct {
			const char *node_name;
			u32 value_btf_id;
		} graph_root;
	};
};

static int btf_find_struct(const struct btf *btf, const struct btf_type *t,
			   u32 off, int sz, enum btf_field_type field_type,
			   struct btf_field_info *info)
{
	if (!__btf_type_is_struct(t))
		return BTF_FIELD_IGNORE;
	if (t->size != sz)
		return BTF_FIELD_IGNORE;
	info->type = field_type;
	info->off = off;
	return BTF_FIELD_FOUND;
}

static int btf_find_kptr(const struct btf *btf, const struct btf_type *t,
			 u32 off, int sz, struct btf_field_info *info, u32 field_mask)
{
	enum btf_field_type type;
	const char *tag_value;
	bool is_type_tag;
	u32 res_id;

	/* Permit modifiers on the pointer itself */
	if (btf_type_is_volatile(t))
		t = btf_type_by_id(btf, t->type);
	/* For PTR, sz is always == 8 */
	if (!btf_type_is_ptr(t))
		return BTF_FIELD_IGNORE;
	t = btf_type_by_id(btf, t->type);
	is_type_tag = btf_type_is_type_tag(t) && !btf_type_kflag(t);
	if (!is_type_tag)
		return BTF_FIELD_IGNORE;
	/* Reject extra tags */
	if (btf_type_is_type_tag(btf_type_by_id(btf, t->type)))
		return -EINVAL;
	tag_value = __btf_name_by_offset(btf, t->name_off);
	if (!strcmp("kptr_untrusted", tag_value))
		type = BPF_KPTR_UNREF;
	else if (!strcmp("kptr", tag_value))
		type = BPF_KPTR_REF;
	else if (!strcmp("percpu_kptr", tag_value))
		type = BPF_KPTR_PERCPU;
	else if (!strcmp("uptr", tag_value))
		type = BPF_UPTR;
	else
		return -EINVAL;

	if (!(type & field_mask))
		return BTF_FIELD_IGNORE;

	/* Get the base type */
	t = btf_type_skip_modifiers(btf, t->type, &res_id);
	/* Only pointer to struct is allowed */
	if (!__btf_type_is_struct(t))
		return -EINVAL;

	info->type = type;
	info->off = off;
	info->kptr.type_id = res_id;
	return BTF_FIELD_FOUND;
}

int btf_find_next_decl_tag(const struct btf *btf, const struct btf_type *pt,
			   int comp_idx, const char *tag_key, int last_id)
{
	int len = strlen(tag_key);
	int i, n;

	for (i = last_id + 1, n = btf_nr_types(btf); i < n; i++) {
		const struct btf_type *t = btf_type_by_id(btf, i);

		if (!btf_type_is_decl_tag(t))
			continue;
		if (pt != btf_type_by_id(btf, t->type))
			continue;
		if (btf_type_decl_tag(t)->component_idx != comp_idx)
			continue;
		if (strncmp(__btf_name_by_offset(btf, t->name_off), tag_key, len))
			continue;
		return i;
	}
	return -ENOENT;
}

const char *btf_find_decl_tag_value(const struct btf *btf, const struct btf_type *pt,
				    int comp_idx, const char *tag_key)
{
	const char *value = NULL;
	const struct btf_type *t;
	int len, id;

	id = btf_find_next_decl_tag(btf, pt, comp_idx, tag_key, 0);
	if (id < 0)
		return ERR_PTR(id);

	t = btf_type_by_id(btf, id);
	len = strlen(tag_key);
	value = __btf_name_by_offset(btf, t->name_off) + len;

	/* Prevent duplicate entries for same type */
	id = btf_find_next_decl_tag(btf, pt, comp_idx, tag_key, id);
	if (id >= 0)
		return ERR_PTR(-EEXIST);

	return value;
}

static int
btf_find_graph_root(const struct btf *btf, const struct btf_type *pt,
		    const struct btf_type *t, int comp_idx, u32 off,
		    int sz, struct btf_field_info *info,
		    enum btf_field_type head_type)
{
	const char *node_field_name;
	const char *value_type;
	s32 id;

	if (!__btf_type_is_struct(t))
		return BTF_FIELD_IGNORE;
	if (t->size != sz)
		return BTF_FIELD_IGNORE;
	value_type = btf_find_decl_tag_value(btf, pt, comp_idx, "contains:");
	if (IS_ERR(value_type))
		return -EINVAL;
	node_field_name = strstr(value_type, ":");
	if (!node_field_name)
		return -EINVAL;
	value_type = kstrndup(value_type, node_field_name - value_type, GFP_KERNEL | __GFP_NOWARN);
	if (!value_type)
		return -ENOMEM;
	id = btf_find_by_name_kind(btf, value_type, BTF_KIND_STRUCT);
	kfree(value_type);
	if (id < 0)
		return id;
	node_field_name++;
	if (str_is_empty(node_field_name))
		return -EINVAL;
	info->type = head_type;
	info->off = off;
	info->graph_root.value_btf_id = id;
	info->graph_root.node_name = node_field_name;
	return BTF_FIELD_FOUND;
}

#define field_mask_test_name(field_type, field_type_str) \
	if (field_mask & field_type && !strcmp(name, field_type_str)) { \
		type = field_type;					\
		goto end;						\
	}

static int btf_get_field_type(const struct btf *btf, const struct btf_type *var_type,
			      u32 field_mask, u32 *seen_mask,
			      int *align, int *sz)
{
	int type = 0;
	const char *name = __btf_name_by_offset(btf, var_type->name_off);

	if (field_mask & BPF_SPIN_LOCK) {
		if (!strcmp(name, "bpf_spin_lock")) {
			if (*seen_mask & BPF_SPIN_LOCK)
				return -E2BIG;
			*seen_mask |= BPF_SPIN_LOCK;
			type = BPF_SPIN_LOCK;
			goto end;
		}
	}
	if (field_mask & BPF_RES_SPIN_LOCK) {
		if (!strcmp(name, "bpf_res_spin_lock")) {
			if (*seen_mask & BPF_RES_SPIN_LOCK)
				return -E2BIG;
			*seen_mask |= BPF_RES_SPIN_LOCK;
			type = BPF_RES_SPIN_LOCK;
			goto end;
		}
	}
	if (field_mask & BPF_TIMER) {
		if (!strcmp(name, "bpf_timer")) {
			if (*seen_mask & BPF_TIMER)
				return -E2BIG;
			*seen_mask |= BPF_TIMER;
			type = BPF_TIMER;
			goto end;
		}
	}
	if (field_mask & BPF_WORKQUEUE) {
		if (!strcmp(name, "bpf_wq")) {
			if (*seen_mask & BPF_WORKQUEUE)
				return -E2BIG;
			*seen_mask |= BPF_WORKQUEUE;
			type = BPF_WORKQUEUE;
			goto end;
		}
	}
	field_mask_test_name(BPF_LIST_HEAD, "bpf_list_head");
	field_mask_test_name(BPF_LIST_NODE, "bpf_list_node");
	field_mask_test_name(BPF_RB_ROOT,   "bpf_rb_root");
	field_mask_test_name(BPF_RB_NODE,   "bpf_rb_node");
	field_mask_test_name(BPF_REFCOUNT,  "bpf_refcount");

	/* Only return BPF_KPTR when all other types with matchable names fail */
	if (field_mask & (BPF_KPTR | BPF_UPTR) && !__btf_type_is_struct(var_type)) {
		type = BPF_KPTR_REF;
		goto end;
	}
	return 0;
end:
	*sz = btf_field_type_size(type);
	*align = btf_field_type_align(type);
	return type;
}

#undef field_mask_test_name

/* Repeat a number of fields for a specified number of times.
 *
 * Copy the fields starting from the first field and repeat them for
 * repeat_cnt times. The fields are repeated by adding the offset of each
 * field with
 *   (i + 1) * elem_size
 * where i is the repeat index and elem_size is the size of an element.
 */
static int btf_repeat_fields(struct btf_field_info *info, int info_cnt,
			     u32 field_cnt, u32 repeat_cnt, u32 elem_size)
{
	u32 i, j;
	u32 cur;

	/* Ensure not repeating fields that should not be repeated. */
	for (i = 0; i < field_cnt; i++) {
		switch (info[i].type) {
		case BPF_KPTR_UNREF:
		case BPF_KPTR_REF:
		case BPF_KPTR_PERCPU:
		case BPF_UPTR:
		case BPF_LIST_HEAD:
		case BPF_RB_ROOT:
			break;
		default:
			return -EINVAL;
		}
	}

	/* The type of struct size or variable size is u32,
	 * so the multiplication will not overflow.
	 */
	if (field_cnt * (repeat_cnt + 1) > info_cnt)
		return -E2BIG;

	cur = field_cnt;
	for (i = 0; i < repeat_cnt; i++) {
		memcpy(&info[cur], &info[0], field_cnt * sizeof(info[0]));
		for (j = 0; j < field_cnt; j++)
			info[cur++].off += (i + 1) * elem_size;
	}

	return 0;
}

static int btf_find_struct_field(const struct btf *btf,
				 const struct btf_type *t, u32 field_mask,
				 struct btf_field_info *info, int info_cnt,
				 u32 level);

/* Find special fields in the struct type of a field.
 *
 * This function is used to find fields of special types that is not a
 * global variable or a direct field of a struct type. It also handles the
 * repetition if it is the element type of an array.
 */
static int btf_find_nested_struct(const struct btf *btf, const struct btf_type *t,
				  u32 off, u32 nelems,
				  u32 field_mask, struct btf_field_info *info,
				  int info_cnt, u32 level)
{
	int ret, err, i;

	level++;
	if (level >= MAX_RESOLVE_DEPTH)
		return -E2BIG;

	ret = btf_find_struct_field(btf, t, field_mask, info, info_cnt, level);

	if (ret <= 0)
		return ret;

	/* Shift the offsets of the nested struct fields to the offsets
	 * related to the container.
	 */
	for (i = 0; i < ret; i++)
		info[i].off += off;

	if (nelems > 1) {
		err = btf_repeat_fields(info, info_cnt, ret, nelems - 1, t->size);
		if (err == 0)
			ret *= nelems;
		else
			ret = err;
	}

	return ret;
}

static int btf_find_field_one(const struct btf *btf,
			      const struct btf_type *var,
			      const struct btf_type *var_type,
			      int var_idx,
			      u32 off, u32 expected_size,
			      u32 field_mask, u32 *seen_mask,
			      struct btf_field_info *info, int info_cnt,
			      u32 level)
{
	int ret, align, sz, field_type;
	struct btf_field_info tmp;
	const struct btf_array *array;
	u32 i, nelems = 1;

	/* Walk into array types to find the element type and the number of
	 * elements in the (flattened) array.
	 */
	for (i = 0; i < MAX_RESOLVE_DEPTH && btf_type_is_array(var_type); i++) {
		array = btf_array(var_type);
		nelems *= array->nelems;
		var_type = btf_type_by_id(btf, array->type);
	}
	if (i == MAX_RESOLVE_DEPTH)
		return -E2BIG;
	if (nelems == 0)
		return 0;

	field_type = btf_get_field_type(btf, var_type,
					field_mask, seen_mask, &align, &sz);
	/* Look into variables of struct types */
	if (!field_type && __btf_type_is_struct(var_type)) {
		sz = var_type->size;
		if (expected_size && expected_size != sz * nelems)
			return 0;
		ret = btf_find_nested_struct(btf, var_type, off, nelems, field_mask,
					     &info[0], info_cnt, level);
		return ret;
	}

	if (field_type == 0)
		return 0;
	if (field_type < 0)
		return field_type;

	if (expected_size && expected_size != sz * nelems)
		return 0;
	if (off % align)
		return 0;

	switch (field_type) {
	case BPF_SPIN_LOCK:
	case BPF_RES_SPIN_LOCK:
	case BPF_TIMER:
	case BPF_WORKQUEUE:
	case BPF_LIST_NODE:
	case BPF_RB_NODE:
	case BPF_REFCOUNT:
		ret = btf_find_struct(btf, var_type, off, sz, field_type,
				      info_cnt ? &info[0] : &tmp);
		if (ret < 0)
			return ret;
		break;
	case BPF_KPTR_UNREF:
	case BPF_KPTR_REF:
	case BPF_KPTR_PERCPU:
	case BPF_UPTR:
		ret = btf_find_kptr(btf, var_type, off, sz,
				    info_cnt ? &info[0] : &tmp, field_mask);
		if (ret < 0)
			return ret;
		break;
	case BPF_LIST_HEAD:
	case BPF_RB_ROOT:
		ret = btf_find_graph_root(btf, var, var_type,
					  var_idx, off, sz,
					  info_cnt ? &info[0] : &tmp,
					  field_type);
		if (ret < 0)
			return ret;
		break;
	default:
		return -EFAULT;
	}

	if (ret == BTF_FIELD_IGNORE)
		return 0;
	if (!info_cnt)
		return -E2BIG;
	if (nelems > 1) {
		ret = btf_repeat_fields(info, info_cnt, 1, nelems - 1, sz);
		if (ret < 0)
			return ret;
	}
	return nelems;
}

static int btf_find_struct_field(const struct btf *btf,
				 const struct btf_type *t, u32 field_mask,
				 struct btf_field_info *info, int info_cnt,
				 u32 level)
{
	int ret, idx = 0;
	const struct btf_member *member;
	u32 i, off, seen_mask = 0;

	for_each_member(i, t, member) {
		const struct btf_type *member_type = btf_type_by_id(btf,
								    member->type);

		off = __btf_member_bit_offset(t, member);
		if (off % 8)
			/* valid C code cannot generate such BTF */
			return -EINVAL;
		off /= 8;

		ret = btf_find_field_one(btf, t, member_type, i,
					 off, 0,
					 field_mask, &seen_mask,
					 &info[idx], info_cnt - idx, level);
		if (ret < 0)
			return ret;
		idx += ret;
	}
	return idx;
}

static int btf_find_datasec_var(const struct btf *btf, const struct btf_type *t,
				u32 field_mask, struct btf_field_info *info,
				int info_cnt, u32 level)
{
	int ret, idx = 0;
	const struct btf_var_secinfo *vsi;
	u32 i, off, seen_mask = 0;

	for_each_vsi(i, t, vsi) {
		const struct btf_type *var = btf_type_by_id(btf, vsi->type);
		const struct btf_type *var_type = btf_type_by_id(btf, var->type);

		off = vsi->offset;
		ret = btf_find_field_one(btf, var, var_type, -1, off, vsi->size,
					 field_mask, &seen_mask,
					 &info[idx], info_cnt - idx,
					 level);
		if (ret < 0)
			return ret;
		idx += ret;
	}
	return idx;
}

static int btf_find_field(const struct btf *btf, const struct btf_type *t,
			  u32 field_mask, struct btf_field_info *info,
			  int info_cnt)
{
	if (__btf_type_is_struct(t))
		return btf_find_struct_field(btf, t, field_mask, info, info_cnt, 0);
	else if (btf_type_is_datasec(t))
		return btf_find_datasec_var(btf, t, field_mask, info, info_cnt, 0);
	return -EINVAL;
}

/* Callers have to ensure the life cycle of btf if it is program BTF */
static int btf_parse_kptr(const struct btf *btf, struct btf_field *field,
			  struct btf_field_info *info)
{
	struct module *mod = NULL;
	const struct btf_type *t;
	/* If a matching btf type is found in kernel or module BTFs, kptr_ref
	 * is that BTF, otherwise it's program BTF
	 */
	struct btf *kptr_btf;
	int ret;
	s32 id;

	/* Find type in map BTF, and use it to look up the matching type
	 * in vmlinux or module BTFs, by name and kind.
	 */
	t = btf_type_by_id(btf, info->kptr.type_id);
	id = bpf_find_btf_id(__btf_name_by_offset(btf, t->name_off), BTF_INFO_KIND(t->info),
			     &kptr_btf);
	if (id == -ENOENT) {
		/* btf_parse_kptr should only be called w/ btf = program BTF */
		WARN_ON_ONCE(btf_is_kernel(btf));

		/* Type exists only in program BTF. Assume that it's a MEM_ALLOC
		 * kptr allocated via bpf_obj_new
		 */
		field->kptr.dtor = NULL;
		id = info->kptr.type_id;
		kptr_btf = (struct btf *)btf;
		goto found_dtor;
	}
	if (id < 0)
		return id;

	/* Find and stash the function pointer for the destruction function that
	 * needs to be eventually invoked from the map free path.
	 */
	if (info->type == BPF_KPTR_REF) {
		const struct btf_type *dtor_func;
		const char *dtor_func_name;
		unsigned long addr;
		s32 dtor_btf_id;

		/* This call also serves as a whitelist of allowed objects that
		 * can be used as a referenced pointer and be stored in a map at
		 * the same time.
		 */
		dtor_btf_id = btf_find_dtor_kfunc(kptr_btf, id);
		if (dtor_btf_id < 0) {
			ret = dtor_btf_id;
			goto end_btf;
		}

		dtor_func = btf_type_by_id(kptr_btf, dtor_btf_id);
		if (!dtor_func) {
			ret = -ENOENT;
			goto end_btf;
		}

		if (btf_is_module(kptr_btf)) {
			mod = btf_try_get_module(kptr_btf);
			if (!mod) {
				ret = -ENXIO;
				goto end_btf;
			}
		}

		/* We already verified dtor_func to be btf_type_is_func
		 * in register_btf_id_dtor_kfuncs.
		 */
		dtor_func_name = __btf_name_by_offset(kptr_btf, dtor_func->name_off);
		addr = kallsyms_lookup_name(dtor_func_name);
		if (!addr) {
			ret = -EINVAL;
			goto end_mod;
		}
		field->kptr.dtor = (void *)addr;
	}

found_dtor:
	field->kptr.btf_id = id;
	field->kptr.btf = kptr_btf;
	field->kptr.module = mod;
	return 0;
end_mod:
	module_put(mod);
end_btf:
	btf_put(kptr_btf);
	return ret;
}

static int btf_parse_graph_root(const struct btf *btf,
				struct btf_field *field,
				struct btf_field_info *info,
				const char *node_type_name,
				size_t node_type_align)
{
	const struct btf_type *t, *n = NULL;
	const struct btf_member *member;
	u32 offset;
	int i;

	t = btf_type_by_id(btf, info->graph_root.value_btf_id);
	/* We've already checked that value_btf_id is a struct type. We
	 * just need to figure out the offset of the list_node, and
	 * verify its type.
	 */
	for_each_member(i, t, member) {
		if (strcmp(info->graph_root.node_name,
			   __btf_name_by_offset(btf, member->name_off)))
			continue;
		/* Invalid BTF, two members with same name */
		if (n)
			return -EINVAL;
		n = btf_type_by_id(btf, member->type);
		if (!__btf_type_is_struct(n))
			return -EINVAL;
		if (strcmp(node_type_name, __btf_name_by_offset(btf, n->name_off)))
			return -EINVAL;
		offset = __btf_member_bit_offset(n, member);
		if (offset % 8)
			return -EINVAL;
		offset /= 8;
		if (offset % node_type_align)
			return -EINVAL;

		field->graph_root.btf = (struct btf *)btf;
		field->graph_root.value_btf_id = info->graph_root.value_btf_id;
		field->graph_root.node_offset = offset;
	}
	if (!n)
		return -ENOENT;
	return 0;
}

static int btf_parse_list_head(const struct btf *btf, struct btf_field *field,
			       struct btf_field_info *info)
{
	return btf_parse_graph_root(btf, field, info, "bpf_list_node",
					    __alignof__(struct bpf_list_node));
}

static int btf_parse_rb_root(const struct btf *btf, struct btf_field *field,
			     struct btf_field_info *info)
{
	return btf_parse_graph_root(btf, field, info, "bpf_rb_node",
					    __alignof__(struct bpf_rb_node));
}

static int btf_field_cmp(const void *_a, const void *_b, const void *priv)
{
	const struct btf_field *a = (const struct btf_field *)_a;
	const struct btf_field *b = (const struct btf_field *)_b;

	if (a->offset < b->offset)
		return -1;
	else if (a->offset > b->offset)
		return 1;
	return 0;
}

struct btf_record *btf_parse_fields(const struct btf *btf, const struct btf_type *t,
				    u32 field_mask, u32 value_size)
{
	struct btf_field_info info_arr[BTF_FIELDS_MAX];
	u32 next_off = 0, field_type_size;
	struct btf_record *rec;
	int ret, i, cnt;

	ret = btf_find_field(btf, t, field_mask, info_arr, ARRAY_SIZE(info_arr));
	if (ret < 0)
		return ERR_PTR(ret);
	if (!ret)
		return NULL;

	cnt = ret;
	/* This needs to be kzalloc to zero out padding and unused fields, see
	 * comment in btf_record_equal.
	 */
	rec = kzalloc(struct_size(rec, fields, cnt), GFP_KERNEL | __GFP_NOWARN);
	if (!rec)
		return ERR_PTR(-ENOMEM);

	rec->spin_lock_off = -EINVAL;
	rec->res_spin_lock_off = -EINVAL;
	rec->timer_off = -EINVAL;
	rec->wq_off = -EINVAL;
	rec->refcount_off = -EINVAL;
	for (i = 0; i < cnt; i++) {
		field_type_size = btf_field_type_size(info_arr[i].type);
		if (info_arr[i].off + field_type_size > value_size) {
			WARN_ONCE(1, "verifier bug off %d size %d", info_arr[i].off, value_size);
			ret = -EFAULT;
			goto end;
		}
		if (info_arr[i].off < next_off) {
			ret = -EEXIST;
			goto end;
		}
		next_off = info_arr[i].off + field_type_size;

		rec->field_mask |= info_arr[i].type;
		rec->fields[i].offset = info_arr[i].off;
		rec->fields[i].type = info_arr[i].type;
		rec->fields[i].size = field_type_size;

		switch (info_arr[i].type) {
		case BPF_SPIN_LOCK:
			WARN_ON_ONCE(rec->spin_lock_off >= 0);
			/* Cache offset for faster lookup at runtime */
			rec->spin_lock_off = rec->fields[i].offset;
			break;
		case BPF_RES_SPIN_LOCK:
			WARN_ON_ONCE(rec->spin_lock_off >= 0);
			/* Cache offset for faster lookup at runtime */
			rec->res_spin_lock_off = rec->fields[i].offset;
			break;
		case BPF_TIMER:
			WARN_ON_ONCE(rec->timer_off >= 0);
			/* Cache offset for faster lookup at runtime */
			rec->timer_off = rec->fields[i].offset;
			break;
		case BPF_WORKQUEUE:
			WARN_ON_ONCE(rec->wq_off >= 0);
			/* Cache offset for faster lookup at runtime */
			rec->wq_off = rec->fields[i].offset;
			break;
		case BPF_REFCOUNT:
			WARN_ON_ONCE(rec->refcount_off >= 0);
			/* Cache offset for faster lookup at runtime */
			rec->refcount_off = rec->fields[i].offset;
			break;
		case BPF_KPTR_UNREF:
		case BPF_KPTR_REF:
		case BPF_KPTR_PERCPU:
		case BPF_UPTR:
			ret = btf_parse_kptr(btf, &rec->fields[i], &info_arr[i]);
			if (ret < 0)
				goto end;
			break;
		case BPF_LIST_HEAD:
			ret = btf_parse_list_head(btf, &rec->fields[i], &info_arr[i]);
			if (ret < 0)
				goto end;
			break;
		case BPF_RB_ROOT:
			ret = btf_parse_rb_root(btf, &rec->fields[i], &info_arr[i]);
			if (ret < 0)
				goto end;
			break;
		case BPF_LIST_NODE:
		case BPF_RB_NODE:
			break;
		default:
			ret = -EFAULT;
			goto end;
		}
		rec->cnt++;
	}

	if (rec->spin_lock_off >= 0 && rec->res_spin_lock_off >= 0) {
		ret = -EINVAL;
		goto end;
	}

	/* bpf_{list_head, rb_node} require bpf_spin_lock */
	if ((btf_record_has_field(rec, BPF_LIST_HEAD) ||
	     btf_record_has_field(rec, BPF_RB_ROOT)) &&
		 (rec->spin_lock_off < 0 && rec->res_spin_lock_off < 0)) {
		ret = -EINVAL;
		goto end;
	}

	if (rec->refcount_off < 0 &&
	    btf_record_has_field(rec, BPF_LIST_NODE) &&
	    btf_record_has_field(rec, BPF_RB_NODE)) {
		ret = -EINVAL;
		goto end;
	}

	sort_r(rec->fields, rec->cnt, sizeof(struct btf_field), btf_field_cmp,
	       NULL, rec);

	return rec;
end:
	btf_record_free(rec);
	return ERR_PTR(ret);
}

int btf_check_and_fixup_fields(const struct btf *btf, struct btf_record *rec)
{
	int i;

	/* There are three types that signify ownership of some other type:
	 *  kptr_ref, bpf_list_head, bpf_rb_root.
	 * kptr_ref only supports storing kernel types, which can't store
	 * references to program allocated local types.
	 *
	 * Hence we only need to ensure that bpf_{list_head,rb_root} ownership
	 * does not form cycles.
	 */
	if (IS_ERR_OR_NULL(rec) || !(rec->field_mask & (BPF_GRAPH_ROOT | BPF_UPTR)))
		return 0;
	for (i = 0; i < rec->cnt; i++) {
		struct btf_struct_meta *meta;
		const struct btf_type *t;
		u32 btf_id;

		if (rec->fields[i].type == BPF_UPTR) {
			/* The uptr only supports pinning one page and cannot
			 * point to a kernel struct
			 */
			if (btf_is_kernel(rec->fields[i].kptr.btf))
				return -EINVAL;
			t = btf_type_by_id(rec->fields[i].kptr.btf,
					   rec->fields[i].kptr.btf_id);
			if (!t->size)
				return -EINVAL;
			if (t->size > PAGE_SIZE)
				return -E2BIG;
			continue;
		}

		if (!(rec->fields[i].type & BPF_GRAPH_ROOT))
			continue;
		btf_id = rec->fields[i].graph_root.value_btf_id;
		meta = btf_find_struct_meta(btf, btf_id);
		if (!meta)
			return -EFAULT;
		rec->fields[i].graph_root.value_rec = meta->record;

		/* We need to set value_rec for all root types, but no need
		 * to check ownership cycle for a type unless it's also a
		 * node type.
		 */
		if (!(rec->field_mask & BPF_GRAPH_NODE))
			continue;

		/* We need to ensure ownership acyclicity among all types. The
		 * proper way to do it would be to topologically sort all BTF
		 * IDs based on the ownership edges, since there can be multiple
		 * bpf_{list_head,rb_node} in a type. Instead, we use the
		 * following resaoning:
		 *
		 * - A type can only be owned by another type in user BTF if it
		 *   has a bpf_{list,rb}_node. Let's call these node types.
		 * - A type can only _own_ another type in user BTF if it has a
		 *   bpf_{list_head,rb_root}. Let's call these root types.
		 *
		 * We ensure that if a type is both a root and node, its
		 * element types cannot be root types.
		 *
		 * To ensure acyclicity:
		 *
		 * When A is an root type but not a node, its ownership
		 * chain can be:
		 *	A -> B -> C
		 * Where:
		 * - A is an root, e.g. has bpf_rb_root.
		 * - B is both a root and node, e.g. has bpf_rb_node and
		 *   bpf_list_head.
		 * - C is only an root, e.g. has bpf_list_node
		 *
		 * When A is both a root and node, some other type already
		 * owns it in the BTF domain, hence it can not own
		 * another root type through any of the ownership edges.
		 *	A -> B
		 * Where:
		 * - A is both an root and node.
		 * - B is only an node.
		 */
		if (meta->record->field_mask & BPF_GRAPH_ROOT)
			return -ELOOP;
	}
	return 0;
}

static void __btf_struct_show(const struct btf *btf, const struct btf_type *t,
			      u32 type_id, void *data, u8 bits_offset,
			      struct btf_show *show)
{
	const struct btf_member *member;
	void *safe_data;
	u32 i;

	safe_data = btf_show_start_struct_type(show, t, type_id, data);
	if (!safe_data)
		return;

	for_each_member(i, t, member) {
		const struct btf_type *member_type = btf_type_by_id(btf,
								member->type);
		const struct btf_kind_operations *ops;
		u32 member_offset, bitfield_size;
		u32 bytes_offset;
		u8 bits8_offset;

		btf_show_start_member(show, member);

		member_offset = __btf_member_bit_offset(t, member);
		bitfield_size = __btf_member_bitfield_size(t, member);
		bytes_offset = BITS_ROUNDDOWN_BYTES(member_offset);
		bits8_offset = BITS_PER_BYTE_MASKED(member_offset);
		if (bitfield_size) {
			safe_data = btf_show_start_type(show, member_type,
							member->type,
							data + bytes_offset);
			if (safe_data)
				btf_bitfield_show(safe_data,
						  bits8_offset,
						  bitfield_size, show);
			btf_show_end_type(show);
		} else {
			ops = btf_type_ops(member_type);
			ops->show(btf, member_type, member->type,
				  data + bytes_offset, bits8_offset, show);
		}

		btf_show_end_member(show);
	}

	btf_show_end_struct_type(show);
}

static void btf_struct_show(const struct btf *btf, const struct btf_type *t,
			    u32 type_id, void *data, u8 bits_offset,
			    struct btf_show *show)
{
	const struct btf_member *m = show->state.member;

	/*
	 * First check if any members would be shown (are non-zero).
	 * See comments above "struct btf_show" definition for more
	 * details on how this works at a high-level.
	 */
	if (show->state.depth > 0 && !(show->flags & BTF_SHOW_ZERO)) {
		if (!show->state.depth_check) {
			show->state.depth_check = show->state.depth + 1;
			show->state.depth_to_show = 0;
		}
		__btf_struct_show(btf, t, type_id, data, bits_offset, show);
		/* Restore saved member data here */
		show->state.member = m;
		if (show->state.depth_check != show->state.depth + 1)
			return;
		show->state.depth_check = 0;

		if (show->state.depth_to_show <= show->state.depth)
			return;
		/*
		 * Reaching here indicates we have recursed and found
		 * non-zero child values.
		 */
	}

	__btf_struct_show(btf, t, type_id, data, bits_offset, show);
}

static const struct btf_kind_operations struct_ops = {
	.check_meta = btf_struct_check_meta,
	.resolve = btf_struct_resolve,
	.check_member = btf_struct_check_member,
	.check_kflag_member = btf_generic_check_kflag_member,
	.log_details = btf_struct_log,
	.show = btf_struct_show,
};

static int btf_enum_check_member(struct btf_verifier_env *env,
				 const struct btf_type *struct_type,
				 const struct btf_member *member,
				 const struct btf_type *member_type)
{
	u32 struct_bits_off = member->offset;
	u32 struct_size, bytes_offset;

	if (BITS_PER_BYTE_MASKED(struct_bits_off)) {
		btf_verifier_log_member(env, struct_type, member,
					"Member is not byte aligned");
		return -EINVAL;
	}

	struct_size = struct_type->size;
	bytes_offset = BITS_ROUNDDOWN_BYTES(struct_bits_off);
	if (struct_size - bytes_offset < member_type->size) {
		btf_verifier_log_member(env, struct_type, member,
					"Member exceeds struct_size");
		return -EINVAL;
	}

	return 0;
}

static int btf_enum_check_kflag_member(struct btf_verifier_env *env,
				       const struct btf_type *struct_type,
				       const struct btf_member *member,
				       const struct btf_type *member_type)
{
	u32 struct_bits_off, nr_bits, bytes_end, struct_size;
	u32 int_bitsize = sizeof(int) * BITS_PER_BYTE;

	struct_bits_off = BTF_MEMBER_BIT_OFFSET(member->offset);
	nr_bits = BTF_MEMBER_BITFIELD_SIZE(member->offset);
	if (!nr_bits) {
		if (BITS_PER_BYTE_MASKED(struct_bits_off)) {
			btf_verifier_log_member(env, struct_type, member,
						"Member is not byte aligned");
			return -EINVAL;
		}

		nr_bits = int_bitsize;
	} else if (nr_bits > int_bitsize) {
		btf_verifier_log_member(env, struct_type, member,
					"Invalid member bitfield_size");
		return -EINVAL;
	}

	struct_size = struct_type->size;
	bytes_end = BITS_ROUNDUP_BYTES(struct_bits_off + nr_bits);
	if (struct_size < bytes_end) {
		btf_verifier_log_member(env, struct_type, member,
					"Member exceeds struct_size");
		return -EINVAL;
	}

	return 0;
}

static s32 btf_enum_check_meta(struct btf_verifier_env *env,
			       const struct btf_type *t,
			       u32 meta_left)
{
	const struct btf_enum *enums = btf_type_enum(t);
	struct btf *btf = env->btf;
	const char *fmt_str;
	u16 i, nr_enums;
	u32 meta_needed;

	nr_enums = btf_type_vlen(t);
	meta_needed = nr_enums * sizeof(*enums);

	if (meta_left < meta_needed) {
		btf_verifier_log_basic(env, t,
				       "meta_left:%u meta_needed:%u",
				       meta_left, meta_needed);
		return -EINVAL;
	}

	if (t->size > 8 || !is_power_of_2(t->size)) {
		btf_verifier_log_type(env, t, "Unexpected size");
		return -EINVAL;
	}

	/* enum type either no name or a valid one */
	if (t->name_off &&
	    !btf_name_valid_identifier(env->btf, t->name_off)) {
		btf_verifier_log_type(env, t, "Invalid name");
		return -EINVAL;
	}

	btf_verifier_log_type(env, t, NULL);

	for (i = 0; i < nr_enums; i++) {
		if (!btf_name_offset_valid(btf, enums[i].name_off)) {
			btf_verifier_log(env, "\tInvalid name_offset:%u",
					 enums[i].name_off);
			return -EINVAL;
		}

		/* enum member must have a valid name */
		if (!enums[i].name_off ||
		    !btf_name_valid_identifier(btf, enums[i].name_off)) {
			btf_verifier_log_type(env, t, "Invalid name");
			return -EINVAL;
		}

		if (env->log.level == BPF_LOG_KERNEL)
			continue;
		fmt_str = btf_type_kflag(t) ? "\t%s val=%d\n" : "\t%s val=%u\n";
		btf_verifier_log(env, fmt_str,
				 __btf_name_by_offset(btf, enums[i].name_off),
				 enums[i].val);
	}

	return meta_needed;
}

static void btf_enum_log(struct btf_verifier_env *env,
			 const struct btf_type *t)
{
	btf_verifier_log(env, "size=%u vlen=%u", t->size, btf_type_vlen(t));
}

static void btf_enum_show(const struct btf *btf, const struct btf_type *t,
			  u32 type_id, void *data, u8 bits_offset,
			  struct btf_show *show)
{
	const struct btf_enum *enums = btf_type_enum(t);
	u32 i, nr_enums = btf_type_vlen(t);
	void *safe_data;
	int v;

	safe_data = btf_show_start_type(show, t, type_id, data);
	if (!safe_data)
		return;

	v = *(int *)safe_data;

	for (i = 0; i < nr_enums; i++) {
		if (v != enums[i].val)
			continue;

		btf_show_type_value(show, "%s",
				    __btf_name_by_offset(btf,
							 enums[i].name_off));

		btf_show_end_type(show);
		return;
	}

	if (btf_type_kflag(t))
		btf_show_type_value(show, "%d", v);
	else
		btf_show_type_value(show, "%u", v);
	btf_show_end_type(show);
}

static const struct btf_kind_operations enum_ops = {
	.check_meta = btf_enum_check_meta,
	.resolve = btf_df_resolve,
	.check_member = btf_enum_check_member,
	.check_kflag_member = btf_enum_check_kflag_member,
	.log_details = btf_enum_log,
	.show = btf_enum_show,
};

static s32 btf_enum64_check_meta(struct btf_verifier_env *env,
				 const struct btf_type *t,
				 u32 meta_left)
{
	const struct btf_enum64 *enums = btf_type_enum64(t);
	struct btf *btf = env->btf;
	const char *fmt_str;
	u16 i, nr_enums;
	u32 meta_needed;

	nr_enums = btf_type_vlen(t);
	meta_needed = nr_enums * sizeof(*enums);

	if (meta_left < meta_needed) {
		btf_verifier_log_basic(env, t,
				       "meta_left:%u meta_needed:%u",
				       meta_left, meta_needed);
		return -EINVAL;
	}

	if (t->size > 8 || !is_power_of_2(t->size)) {
		btf_verifier_log_type(env, t, "Unexpected size");
		return -EINVAL;
	}

	/* enum type either no name or a valid one */
	if (t->name_off &&
	    !btf_name_valid_identifier(env->btf, t->name_off)) {
		btf_verifier_log_type(env, t, "Invalid name");
		return -EINVAL;
	}

	btf_verifier_log_type(env, t, NULL);

	for (i = 0; i < nr_enums; i++) {
		if (!btf_name_offset_valid(btf, enums[i].name_off)) {
			btf_verifier_log(env, "\tInvalid name_offset:%u",
					 enums[i].name_off);
			return -EINVAL;
		}

		/* enum member must have a valid name */
		if (!enums[i].name_off ||
		    !btf_name_valid_identifier(btf, enums[i].name_off)) {
			btf_verifier_log_type(env, t, "Invalid name");
			return -EINVAL;
		}

		if (env->log.level == BPF_LOG_KERNEL)
			continue;

		fmt_str = btf_type_kflag(t) ? "\t%s val=%lld\n" : "\t%s val=%llu\n";
		btf_verifier_log(env, fmt_str,
				 __btf_name_by_offset(btf, enums[i].name_off),
				 btf_enum64_value(enums + i));
	}

	return meta_needed;
}

static void btf_enum64_show(const struct btf *btf, const struct btf_type *t,
			    u32 type_id, void *data, u8 bits_offset,
			    struct btf_show *show)
{
	const struct btf_enum64 *enums = btf_type_enum64(t);
	u32 i, nr_enums = btf_type_vlen(t);
	void *safe_data;
	s64 v;

	safe_data = btf_show_start_type(show, t, type_id, data);
	if (!safe_data)
		return;

	v = *(u64 *)safe_data;

	for (i = 0; i < nr_enums; i++) {
		if (v != btf_enum64_value(enums + i))
			continue;

		btf_show_type_value(show, "%s",
				    __btf_name_by_offset(btf,
							 enums[i].name_off));

		btf_show_end_type(show);
		return;
	}

	if (btf_type_kflag(t))
		btf_show_type_value(show, "%lld", v);
	else
		btf_show_type_value(show, "%llu", v);
	btf_show_end_type(show);
}

static const struct btf_kind_operations enum64_ops = {
	.check_meta = btf_enum64_check_meta,
	.resolve = btf_df_resolve,
	.check_member = btf_enum_check_member,
	.check_kflag_member = btf_enum_check_kflag_member,
	.log_details = btf_enum_log,
	.show = btf_enum64_show,
};

static s32 btf_func_proto_check_meta(struct btf_verifier_env *env,
				     const struct btf_type *t,
				     u32 meta_left)
{
	u32 meta_needed = btf_type_vlen(t) * sizeof(struct btf_param);

	if (meta_left < meta_needed) {
		btf_verifier_log_basic(env, t,
				       "meta_left:%u meta_needed:%u",
				       meta_left, meta_needed);
		return -EINVAL;
	}

	if (t->name_off) {
		btf_verifier_log_type(env, t, "Invalid name");
		return -EINVAL;
	}

	if (btf_type_kflag(t)) {
		btf_verifier_log_type(env, t, "Invalid btf_info kind_flag");
		return -EINVAL;
	}

	btf_verifier_log_type(env, t, NULL);

	return meta_needed;
}

static void btf_func_proto_log(struct btf_verifier_env *env,
			       const struct btf_type *t)
{
	const struct btf_param *args = (const struct btf_param *)(t + 1);
	u16 nr_args = btf_type_vlen(t), i;

	btf_verifier_log(env, "return=%u args=(", t->type);
	if (!nr_args) {
		btf_verifier_log(env, "void");
		goto done;
	}

	if (nr_args == 1 && !args[0].type) {
		/* Only one vararg */
		btf_verifier_log(env, "vararg");
		goto done;
	}

	btf_verifier_log(env, "%u %s", args[0].type,
			 __btf_name_by_offset(env->btf,
					      args[0].name_off));
	for (i = 1; i < nr_args - 1; i++)
		btf_verifier_log(env, ", %u %s", args[i].type,
				 __btf_name_by_offset(env->btf,
						      args[i].name_off));

	if (nr_args > 1) {
		const struct btf_param *last_arg = &args[nr_args - 1];

		if (last_arg->type)
			btf_verifier_log(env, ", %u %s", last_arg->type,
					 __btf_name_by_offset(env->btf,
							      last_arg->name_off));
		else
			btf_verifier_log(env, ", vararg");
	}

done:
	btf_verifier_log(env, ")");
}

static const struct btf_kind_operations func_proto_ops = {
	.check_meta = btf_func_proto_check_meta,
	.resolve = btf_df_resolve,
	/*
	 * BTF_KIND_FUNC_PROTO cannot be directly referred by
	 * a struct's member.
	 *
	 * It should be a function pointer instead.
	 * (i.e. struct's member -> BTF_KIND_PTR -> BTF_KIND_FUNC_PROTO)
	 *
	 * Hence, there is no btf_func_check_member().
	 */
	.check_member = btf_df_check_member,
	.check_kflag_member = btf_df_check_kflag_member,
	.log_details = btf_func_proto_log,
	.show = btf_df_show,
};

static s32 btf_func_check_meta(struct btf_verifier_env *env,
			       const struct btf_type *t,
			       u32 meta_left)
{
	if (!t->name_off ||
	    !btf_name_valid_identifier(env->btf, t->name_off)) {
		btf_verifier_log_type(env, t, "Invalid name");
		return -EINVAL;
	}

	if (btf_type_vlen(t) > BTF_FUNC_GLOBAL) {
		btf_verifier_log_type(env, t, "Invalid func linkage");
		return -EINVAL;
	}

	if (btf_type_kflag(t)) {
		btf_verifier_log_type(env, t, "Invalid btf_info kind_flag");
		return -EINVAL;
	}

	btf_verifier_log_type(env, t, NULL);

	return 0;
}

static int btf_func_resolve(struct btf_verifier_env *env,
			    const struct resolve_vertex *v)
{
	const struct btf_type *t = v->t;
	u32 next_type_id = t->type;
	int err;

	err = btf_func_check(env, t);
	if (err)
		return err;

	env_stack_pop_resolved(env, next_type_id, 0);
	return 0;
}

static const struct btf_kind_operations func_ops = {
	.check_meta = btf_func_check_meta,
	.resolve = btf_func_resolve,
	.check_member = btf_df_check_member,
	.check_kflag_member = btf_df_check_kflag_member,
	.log_details = btf_ref_type_log,
	.show = btf_df_show,
};

static s32 btf_var_check_meta(struct btf_verifier_env *env,
			      const struct btf_type *t,
			      u32 meta_left)
{
	const struct btf_var *var;
	u32 meta_needed = sizeof(*var);

	if (meta_left < meta_needed) {
		btf_verifier_log_basic(env, t,
				       "meta_left:%u meta_needed:%u",
				       meta_left, meta_needed);
		return -EINVAL;
	}

	if (btf_type_vlen(t)) {
		btf_verifier_log_type(env, t, "vlen != 0");
		return -EINVAL;
	}

	if (btf_type_kflag(t)) {
		btf_verifier_log_type(env, t, "Invalid btf_info kind_flag");
		return -EINVAL;
	}

	if (!t->name_off ||
	    !btf_name_valid_identifier(env->btf, t->name_off)) {
		btf_verifier_log_type(env, t, "Invalid name");
		return -EINVAL;
	}

	/* A var cannot be in type void */
	if (!t->type || !BTF_TYPE_ID_VALID(t->type)) {
		btf_verifier_log_type(env, t, "Invalid type_id");
		return -EINVAL;
	}

	var = btf_type_var(t);
	if (var->linkage != BTF_VAR_STATIC &&
	    var->linkage != BTF_VAR_GLOBAL_ALLOCATED) {
		btf_verifier_log_type(env, t, "Linkage not supported");
		return -EINVAL;
	}

	btf_verifier_log_type(env, t, NULL);

	return meta_needed;
}

static void btf_var_log(struct btf_verifier_env *env, const struct btf_type *t)
{
	const struct btf_var *var = btf_type_var(t);

	btf_verifier_log(env, "type_id=%u linkage=%u", t->type, var->linkage);
}

static const struct btf_kind_operations var_ops = {
	.check_meta		= btf_var_check_meta,
	.resolve		= btf_var_resolve,
	.check_member		= btf_df_check_member,
	.check_kflag_member	= btf_df_check_kflag_member,
	.log_details		= btf_var_log,
	.show			= btf_var_show,
};

static s32 btf_datasec_check_meta(struct btf_verifier_env *env,
				  const struct btf_type *t,
				  u32 meta_left)
{
	const struct btf_var_secinfo *vsi;
	u64 last_vsi_end_off = 0, sum = 0;
	u32 i, meta_needed;

	meta_needed = btf_type_vlen(t) * sizeof(*vsi);
	if (meta_left < meta_needed) {
		btf_verifier_log_basic(env, t,
				       "meta_left:%u meta_needed:%u",
				       meta_left, meta_needed);
		return -EINVAL;
	}

	if (!t->size) {
		btf_verifier_log_type(env, t, "size == 0");
		return -EINVAL;
	}

	if (btf_type_kflag(t)) {
		btf_verifier_log_type(env, t, "Invalid btf_info kind_flag");
		return -EINVAL;
	}

	if (!t->name_off ||
	    !btf_name_valid_section(env->btf, t->name_off)) {
		btf_verifier_log_type(env, t, "Invalid name");
		return -EINVAL;
	}

	btf_verifier_log_type(env, t, NULL);

	for_each_vsi(i, t, vsi) {
		/* A var cannot be in type void */
		if (!vsi->type || !BTF_TYPE_ID_VALID(vsi->type)) {
			btf_verifier_log_vsi(env, t, vsi,
					     "Invalid type_id");
			return -EINVAL;
		}

		if (vsi->offset < last_vsi_end_off || vsi->offset >= t->size) {
			btf_verifier_log_vsi(env, t, vsi,
					     "Invalid offset");
			return -EINVAL;
		}

		if (!vsi->size || vsi->size > t->size) {
			btf_verifier_log_vsi(env, t, vsi,
					     "Invalid size");
			return -EINVAL;
		}

		last_vsi_end_off = vsi->offset + vsi->size;
		if (last_vsi_end_off > t->size) {
			btf_verifier_log_vsi(env, t, vsi,
					     "Invalid offset+size");
			return -EINVAL;
		}

		btf_verifier_log_vsi(env, t, vsi, NULL);
		sum += vsi->size;
	}

	if (t->size < sum) {
		btf_verifier_log_type(env, t, "Invalid btf_info size");
		return -EINVAL;
	}

	return meta_needed;
}

static int btf_datasec_resolve(struct btf_verifier_env *env,
			       const struct resolve_vertex *v)
{
	const struct btf_var_secinfo *vsi;
	struct btf *btf = env->btf;
	u16 i;

	env->resolve_mode = RESOLVE_TBD;
	for_each_vsi_from(i, v->next_member, v->t, vsi) {
		u32 var_type_id = vsi->type, type_id, type_size = 0;
		const struct btf_type *var_type = btf_type_by_id(env->btf,
								 var_type_id);
		if (!var_type || !btf_type_is_var(var_type)) {
			btf_verifier_log_vsi(env, v->t, vsi,
					     "Not a VAR kind member");
			return -EINVAL;
		}

		if (!env_type_is_resolve_sink(env, var_type) &&
		    !env_type_is_resolved(env, var_type_id)) {
			env_stack_set_next_member(env, i + 1);
			return env_stack_push(env, var_type, var_type_id);
		}

		type_id = var_type->type;
		if (!btf_type_id_size(btf, &type_id, &type_size)) {
			btf_verifier_log_vsi(env, v->t, vsi, "Invalid type");
			return -EINVAL;
		}

		if (vsi->size < type_size) {
			btf_verifier_log_vsi(env, v->t, vsi, "Invalid size");
			return -EINVAL;
		}
	}

	env_stack_pop_resolved(env, 0, 0);
	return 0;
}

static void btf_datasec_log(struct btf_verifier_env *env,
			    const struct btf_type *t)
{
	btf_verifier_log(env, "size=%u vlen=%u", t->size, btf_type_vlen(t));
}

static void btf_datasec_show(const struct btf *btf,
			     const struct btf_type *t, u32 type_id,
			     void *data, u8 bits_offset,
			     struct btf_show *show)
{
	const struct btf_var_secinfo *vsi;
	const struct btf_type *var;
	u32 i;

	if (!btf_show_start_type(show, t, type_id, data))
		return;

	btf_show_type_value(show, "section (\"%s\") = {",
			    __btf_name_by_offset(btf, t->name_off));
	for_each_vsi(i, t, vsi) {
		var = btf_type_by_id(btf, vsi->type);
		if (i)
			btf_show(show, ",");
		btf_type_ops(var)->show(btf, var, vsi->type,
					data + vsi->offset, bits_offset, show);
	}
	btf_show_end_type(show);
}

static const struct btf_kind_operations datasec_ops = {
	.check_meta		= btf_datasec_check_meta,
	.resolve		= btf_datasec_resolve,
	.check_member		= btf_df_check_member,
	.check_kflag_member	= btf_df_check_kflag_member,
	.log_details		= btf_datasec_log,
	.show			= btf_datasec_show,
};

static s32 btf_float_check_meta(struct btf_verifier_env *env,
				const struct btf_type *t,
				u32 meta_left)
{
	if (btf_type_vlen(t)) {
		btf_verifier_log_type(env, t, "vlen != 0");
		return -EINVAL;
	}

	if (btf_type_kflag(t)) {
		btf_verifier_log_type(env, t, "Invalid btf_info kind_flag");
		return -EINVAL;
	}

	if (t->size != 2 && t->size != 4 && t->size != 8 && t->size != 12 &&
	    t->size != 16) {
		btf_verifier_log_type(env, t, "Invalid type_size");
		return -EINVAL;
	}

	btf_verifier_log_type(env, t, NULL);

	return 0;
}

static int btf_float_check_member(struct btf_verifier_env *env,
				  const struct btf_type *struct_type,
				  const struct btf_member *member,
				  const struct btf_type *member_type)
{
	u64 start_offset_bytes;
	u64 end_offset_bytes;
	u64 misalign_bits;
	u64 align_bytes;
	u64 align_bits;

	/* Different architectures have different alignment requirements, so
	 * here we check only for the reasonable minimum. This way we ensure
	 * that types after CO-RE can pass the kernel BTF verifier.
	 */
	align_bytes = min_t(u64, sizeof(void *), member_type->size);
	align_bits = align_bytes * BITS_PER_BYTE;
	div64_u64_rem(member->offset, align_bits, &misalign_bits);
	if (misalign_bits) {
		btf_verifier_log_member(env, struct_type, member,
					"Member is not properly aligned");
		return -EINVAL;
	}

	start_offset_bytes = member->offset / BITS_PER_BYTE;
	end_offset_bytes = start_offset_bytes + member_type->size;
	if (end_offset_bytes > struct_type->size) {
		btf_verifier_log_member(env, struct_type, member,
					"Member exceeds struct_size");
		return -EINVAL;
	}

	return 0;
}

static void btf_float_log(struct btf_verifier_env *env,
			  const struct btf_type *t)
{
	btf_verifier_log(env, "size=%u", t->size);
}

static const struct btf_kind_operations float_ops = {
	.check_meta = btf_float_check_meta,
	.resolve = btf_df_resolve,
	.check_member = btf_float_check_member,
	.check_kflag_member = btf_generic_check_kflag_member,
	.log_details = btf_float_log,
	.show = btf_df_show,
};

static s32 btf_decl_tag_check_meta(struct btf_verifier_env *env,
			      const struct btf_type *t,
			      u32 meta_left)
{
	const struct btf_decl_tag *tag;
	u32 meta_needed = sizeof(*tag);
	s32 component_idx;
	const char *value;

	if (meta_left < meta_needed) {
		btf_verifier_log_basic(env, t,
				       "meta_left:%u meta_needed:%u",
				       meta_left, meta_needed);
		return -EINVAL;
	}

	value = btf_name_by_offset(env->btf, t->name_off);
	if (!value || !value[0]) {
		btf_verifier_log_type(env, t, "Invalid value");
		return -EINVAL;
	}

	if (btf_type_vlen(t)) {
		btf_verifier_log_type(env, t, "vlen != 0");
		return -EINVAL;
	}

	component_idx = btf_type_decl_tag(t)->component_idx;
	if (component_idx < -1) {
		btf_verifier_log_type(env, t, "Invalid component_idx");
		return -EINVAL;
	}

	btf_verifier_log_type(env, t, NULL);

	return meta_needed;
}

static int btf_decl_tag_resolve(struct btf_verifier_env *env,
			   const struct resolve_vertex *v)
{
	const struct btf_type *next_type;
	const struct btf_type *t = v->t;
	u32 next_type_id = t->type;
	struct btf *btf = env->btf;
	s32 component_idx;
	u32 vlen;

	next_type = btf_type_by_id(btf, next_type_id);
	if (!next_type || !btf_type_is_decl_tag_target(next_type)) {
		btf_verifier_log_type(env, v->t, "Invalid type_id");
		return -EINVAL;
	}

	if (!env_type_is_resolve_sink(env, next_type) &&
	    !env_type_is_resolved(env, next_type_id))
		return env_stack_push(env, next_type, next_type_id);

	component_idx = btf_type_decl_tag(t)->component_idx;
	if (component_idx != -1) {
		if (btf_type_is_var(next_type) || btf_type_is_typedef(next_type)) {
			btf_verifier_log_type(env, v->t, "Invalid component_idx");
			return -EINVAL;
		}

		if (btf_type_is_struct(next_type)) {
			vlen = btf_type_vlen(next_type);
		} else {
			/* next_type should be a function */
			next_type = btf_type_by_id(btf, next_type->type);
			vlen = btf_type_vlen(next_type);
		}

		if ((u32)component_idx >= vlen) {
			btf_verifier_log_type(env, v->t, "Invalid component_idx");
			return -EINVAL;
		}
	}

	env_stack_pop_resolved(env, next_type_id, 0);

	return 0;
}

static void btf_decl_tag_log(struct btf_verifier_env *env, const struct btf_type *t)
{
	btf_verifier_log(env, "type=%u component_idx=%d", t->type,
			 btf_type_decl_tag(t)->component_idx);
}

static const struct btf_kind_operations decl_tag_ops = {
	.check_meta = btf_decl_tag_check_meta,
	.resolve = btf_decl_tag_resolve,
	.check_member = btf_df_check_member,
	.check_kflag_member = btf_df_check_kflag_member,
	.log_details = btf_decl_tag_log,
	.show = btf_df_show,
};

static int btf_func_proto_check(struct btf_verifier_env *env,
				const struct btf_type *t)
{
	const struct btf_type *ret_type;
	const struct btf_param *args;
	const struct btf *btf;
	u16 nr_args, i;
	int err;

	btf = env->btf;
	args = (const struct btf_param *)(t + 1);
	nr_args = btf_type_vlen(t);

	/* Check func return type which could be "void" (t->type == 0) */
	if (t->type) {
		u32 ret_type_id = t->type;

		ret_type = btf_type_by_id(btf, ret_type_id);
		if (!ret_type) {
			btf_verifier_log_type(env, t, "Invalid return type");
			return -EINVAL;
		}

		if (btf_type_is_resolve_source_only(ret_type)) {
			btf_verifier_log_type(env, t, "Invalid return type");
			return -EINVAL;
		}

		if (btf_type_needs_resolve(ret_type) &&
		    !env_type_is_resolved(env, ret_type_id)) {
			err = btf_resolve(env, ret_type, ret_type_id);
			if (err)
				return err;
		}

		/* Ensure the return type is a type that has a size */
		if (!btf_type_id_size(btf, &ret_type_id, NULL)) {
			btf_verifier_log_type(env, t, "Invalid return type");
			return -EINVAL;
		}
	}

	if (!nr_args)
		return 0;

	/* Last func arg type_id could be 0 if it is a vararg */
	if (!args[nr_args - 1].type) {
		if (args[nr_args - 1].name_off) {
			btf_verifier_log_type(env, t, "Invalid arg#%u",
					      nr_args);
			return -EINVAL;
		}
		nr_args--;
	}

	for (i = 0; i < nr_args; i++) {
		const struct btf_type *arg_type;
		u32 arg_type_id;

		arg_type_id = args[i].type;
		arg_type = btf_type_by_id(btf, arg_type_id);
		if (!arg_type) {
			btf_verifier_log_type(env, t, "Invalid arg#%u", i + 1);
			return -EINVAL;
		}

		if (btf_type_is_resolve_source_only(arg_type)) {
			btf_verifier_log_type(env, t, "Invalid arg#%u", i + 1);
			return -EINVAL;
		}

		if (args[i].name_off &&
		    (!btf_name_offset_valid(btf, args[i].name_off) ||
		     !btf_name_valid_identifier(btf, args[i].name_off))) {
			btf_verifier_log_type(env, t,
					      "Invalid arg#%u", i + 1);
			return -EINVAL;
		}

		if (btf_type_needs_resolve(arg_type) &&
		    !env_type_is_resolved(env, arg_type_id)) {
			err = btf_resolve(env, arg_type, arg_type_id);
			if (err)
				return err;
		}

		if (!btf_type_id_size(btf, &arg_type_id, NULL)) {
			btf_verifier_log_type(env, t, "Invalid arg#%u", i + 1);
			return -EINVAL;
		}
	}

	return 0;
}

static int btf_func_check(struct btf_verifier_env *env,
			  const struct btf_type *t)
{
	const struct btf_type *proto_type;
	const struct btf_param *args;
	const struct btf *btf;
	u16 nr_args, i;

	btf = env->btf;
	proto_type = btf_type_by_id(btf, t->type);

	if (!proto_type || !btf_type_is_func_proto(proto_type)) {
		btf_verifier_log_type(env, t, "Invalid type_id");
		return -EINVAL;
	}

	args = (const struct btf_param *)(proto_type + 1);
	nr_args = btf_type_vlen(proto_type);
	for (i = 0; i < nr_args; i++) {
		if (!args[i].name_off && args[i].type) {
			btf_verifier_log_type(env, t, "Invalid arg#%u", i + 1);
			return -EINVAL;
		}
	}

	return 0;
}

static const struct btf_kind_operations * const kind_ops[NR_BTF_KINDS] = {
	[BTF_KIND_INT] = &int_ops,
	[BTF_KIND_PTR] = &ptr_ops,
	[BTF_KIND_ARRAY] = &array_ops,
	[BTF_KIND_STRUCT] = &struct_ops,
	[BTF_KIND_UNION] = &struct_ops,
	[BTF_KIND_ENUM] = &enum_ops,
	[BTF_KIND_FWD] = &fwd_ops,
	[BTF_KIND_TYPEDEF] = &modifier_ops,
	[BTF_KIND_VOLATILE] = &modifier_ops,
	[BTF_KIND_CONST] = &modifier_ops,
	[BTF_KIND_RESTRICT] = &modifier_ops,
	[BTF_KIND_FUNC] = &func_ops,
	[BTF_KIND_FUNC_PROTO] = &func_proto_ops,
	[BTF_KIND_VAR] = &var_ops,
	[BTF_KIND_DATASEC] = &datasec_ops,
	[BTF_KIND_FLOAT] = &float_ops,
	[BTF_KIND_DECL_TAG] = &decl_tag_ops,
	[BTF_KIND_TYPE_TAG] = &modifier_ops,
	[BTF_KIND_ENUM64] = &enum64_ops,
};

static s32 btf_check_meta(struct btf_verifier_env *env,
			  const struct btf_type *t,
			  u32 meta_left/*剩余内容长度*/)
{
	u32 saved_meta_left = meta_left;
	s32 var_meta_size;

	if (meta_left < sizeof(*t)) {
	    /*t的内容不完整*/
		btf_verifier_log(env, "[%u] meta_left:%u meta_needed:%zu",
				 env->log_type_id, meta_left, sizeof(*t));
		return -EINVAL;
	}
	/*t被解析后，剩余的内容长度*/
	meta_left -= sizeof(*t);

	if (t->info & ~BTF_INFO_MASK) {
	    /*遇到不认识的t->info标记*/
		btf_verifier_log(env, "[%u] Invalid btf_info:%x",
				 env->log_type_id, t->info);
		return -EINVAL;
	}

	if (BTF_INFO_KIND(t->info) > BTF_KIND_MAX ||
	    BTF_INFO_KIND(t->info) == BTF_KIND_UNKN) {
	    /*kind内容无效*/
		btf_verifier_log(env, "[%u] Invalid kind:%u",
				 env->log_type_id, BTF_INFO_KIND(t->info));
		return -EINVAL;
	}

	if (!btf_name_offset_valid(env->btf, t->name_off)) {
		btf_verifier_log(env, "[%u] Invalid name_offset:%u",
				 env->log_type_id, t->name_off);
		return -EINVAL;
	}

	var_meta_size = btf_type_ops(t)->check_meta(env, t, meta_left);
	if (var_meta_size < 0)
		return var_meta_size;

	meta_left -= var_meta_size;

	return saved_meta_left - meta_left;
}

/*解析type section内容并填充*/
static int btf_check_all_metas(struct btf_verifier_env *env)
{
	struct btf *btf = env->btf;
	struct btf_header *hdr;
	void *cur, *end;

	hdr = &btf->hdr;
	cur = btf->nohdr_data + hdr->type_off;/*type section起始地址*/
	end = cur + hdr->type_len;/*type section终止地址*/

	env->log_type_id = btf->base_btf ? btf->start_id : 1;
	/*cur到end之间是有多个btf_type结构，遍历这些结构*/
	while (cur < end) {
		struct btf_type *t = cur;
		s32 meta_size;

		meta_size = btf_check_meta(env, t, end - cur);
		if (meta_size < 0)
			return meta_size;

		btf_add_type(env, t);/*将t加入*/
		cur += meta_size;
		env->log_type_id++;
	}

	return 0;
}

static bool btf_resolve_valid(struct btf_verifier_env *env,
			      const struct btf_type *t,
			      u32 type_id)
{
	struct btf *btf = env->btf;

	if (!env_type_is_resolved(env, type_id))
		return false;

	if (btf_type_is_struct(t) || btf_type_is_datasec(t))
		return !btf_resolved_type_id(btf, type_id) &&
		       !btf_resolved_type_size(btf, type_id);

	if (btf_type_is_decl_tag(t) || btf_type_is_func(t))
		return btf_resolved_type_id(btf, type_id) &&
		       !btf_resolved_type_size(btf, type_id);

	if (btf_type_is_modifier(t) || btf_type_is_ptr(t) ||
	    btf_type_is_var(t)) {
		t = btf_type_id_resolve(btf, &type_id);
		return t &&
		       !btf_type_is_modifier(t) &&
		       !btf_type_is_var(t) &&
		       !btf_type_is_datasec(t);
	}

	if (btf_type_is_array(t)) {
		const struct btf_array *array = btf_type_array(t);
		const struct btf_type *elem_type;
		u32 elem_type_id = array->type;
		u32 elem_size;

		elem_type = btf_type_id_size(btf, &elem_type_id, &elem_size);
		return elem_type && !btf_type_is_modifier(elem_type) &&
			(array->nelems * elem_size ==
			 btf_resolved_type_size(btf, type_id));
	}

	return false;
}

static int btf_resolve(struct btf_verifier_env *env,
		       const struct btf_type *t, u32 type_id)
{
	u32 save_log_type_id = env->log_type_id;
	const struct resolve_vertex *v;
	int err = 0;

	env->resolve_mode = RESOLVE_TBD;
	env_stack_push(env, t, type_id);
	while (!err && (v = env_stack_peak(env))) {
		env->log_type_id = v->type_id;
		err = btf_type_ops(v->t)->resolve(env, v);
	}

	env->log_type_id = type_id;
	if (err == -E2BIG) {
		btf_verifier_log_type(env, t,
				      "Exceeded max resolving depth:%u",
				      MAX_RESOLVE_DEPTH);
	} else if (err == -EEXIST) {
		btf_verifier_log_type(env, t, "Loop detected");
	}

	/* Final sanity check */
	if (!err && !btf_resolve_valid(env, t, type_id)) {
		btf_verifier_log_type(env, t, "Invalid resolve state");
		err = -EINVAL;
	}

	env->log_type_id = save_log_type_id;
	return err;
}

static int btf_check_all_types(struct btf_verifier_env *env)
{
	struct btf *btf = env->btf;
	const struct btf_type *t;
	u32 type_id, i;
	int err;

	err = env_resolve_init(env);
	if (err)
		return err;

	env->phase++;
	for (i = btf->base_btf ? 0 : 1; i < btf->nr_types; i++) {
		type_id = btf->start_id + i;
		t = btf_type_by_id(btf, type_id);/*通过type_id找到type*/

		env->log_type_id = type_id;
		if (btf_type_needs_resolve(t) &&
		    !env_type_is_resolved(env, type_id)) {
			/*解决此type*/
			err = btf_resolve(env, t, type_id);
			if (err)
				return err;
		}

		if (btf_type_is_func_proto(t)) {
			err = btf_func_proto_check(env, t);
			if (err)
				return err;
		}
	}

	return 0;
}

static int btf_parse_type_sec(struct btf_verifier_env *env)
{
	const struct btf_header *hdr = &env->btf->hdr;
	int err;

	/* Type section must align to 4 bytes */
	if (hdr->type_off & (sizeof(u32) - 1)) {
	    /*type section必须4字节对齐*/
		btf_verifier_log(env, "Unaligned type_off");
		return -EINVAL;
	}

	if (!env->btf->base_btf && !hdr->type_len) {
		btf_verifier_log(env, "No type found");
		return -EINVAL;
	}

	/*type内容检查，并收集*/
	err = btf_check_all_metas(env);
	if (err)
		return err;

	return btf_check_all_types(env);
}

static int btf_parse_str_sec(struct btf_verifier_env *env)
{
	const struct btf_header *hdr;
	struct btf *btf = env->btf;
	const char *start, *end;

	hdr = &btf->hdr;
	start = btf->nohdr_data + hdr->str_off;/*str section起始地址*/
	end = start + hdr->str_len;/*str section结束地址*/

	if (end != btf->data + btf->data_size) {
	    /*string section必须为最后一个段*/
		btf_verifier_log(env, "String section is not at the end");
		return -EINVAL;
	}

	btf->strings = start;

	/*string section校验*/
	if (btf->base_btf && !hdr->str_len)
		return 0;
	if (!hdr->str_len || hdr->str_len - 1 > BTF_MAX_NAME_OFFSET || end[-1]) {
		btf_verifier_log(env, "Invalid string section");
		return -EINVAL;
	}
	if (!btf->base_btf && start[0]) {
		btf_verifier_log(env, "Invalid string section");
		return -EINVAL;
	}

	return 0;
}

static const size_t btf_sec_info_offset[] = {
	offsetof(struct btf_header, type_off),
	offsetof(struct btf_header, str_off),
};

static int btf_sec_info_cmp(const void *a, const void *b)
{
	const struct btf_sec_info *x = a;
	const struct btf_sec_info *y = b;

	return (int)(x->off - y->off) ? : (int)(x->len - y->len);
}

/*此函数用于检查btf_data内容填充是否合法*/
static int btf_check_sec_info(struct btf_verifier_env *env,
			      u32 btf_data_size)
{
	struct btf_sec_info secs[ARRAY_SIZE(btf_sec_info_offset)];
	u32 total, expected_total, i;
	const struct btf_header *hdr;
	const struct btf *btf;

	btf = env->btf;
	hdr = &btf->hdr;/*btf头信息*/

	/* Populate the secs from hdr */
	for (i = 0; i < ARRAY_SIZE(btf_sec_info_offset); i++)
		/*填充各section起始地址*/
		secs[i] = *(struct btf_sec_info *)((void *)hdr +
						   btf_sec_info_offset[i]);

	sort(secs, ARRAY_SIZE(btf_sec_info_offset),
	     sizeof(struct btf_sec_info), btf_sec_info_cmp, NULL);

	/* Check for gaps and overlap among sections */
	total = 0;
	expected_total = btf_data_size - hdr->hdr_len;/*预期的两个section的总长度*/
	for (i = 0; i < ARRAY_SIZE(btf_sec_info_offset); i++) {
		if (expected_total < secs[i].off) {
		    /*expected_total是整个数据的剩余长度，现在其小于offset,则section填充有误*/
			btf_verifier_log(env, "Invalid section offset");
			return -EINVAL;
		}

		/*section之间有空隙，报错*/
		if (total < secs[i].off) {
			/* gap */
			btf_verifier_log(env, "Unsupported section found");
			return -EINVAL;
		}

		/*此section与上一个section内容有重叠，报错*/
		if (total > secs[i].off) {
			btf_verifier_log(env, "Section overlap found");
			return -EINVAL;
		}

		if (expected_total - total < secs[i].len) {
		    /*section长度填充有误*/
			btf_verifier_log(env,
					 "Total section length too long");
			return -EINVAL;
		}

		/*记录已校验的section长度*/
		total += secs[i].len;
	}

	/* There is data other than hdr and known sections */
	if (expected_total != total) {
	    /*所有section的长度加起来与实际不相符，报错*/
		btf_verifier_log(env, "Unsupported section found");
		return -EINVAL;
	}

	return 0;
}

static int btf_parse_hdr(struct btf_verifier_env *env)
{
	u32 hdr_len, hdr_copy, btf_data_size;
	const struct btf_header *hdr;
	struct btf *btf;

	btf = env->btf;
	btf_data_size = btf->data_size;

	/*内容长度有误，报错*/
	if (btf_data_size < offsetofend(struct btf_header, hdr_len)) {
		btf_verifier_log(env, "hdr_len not found");
		return -EINVAL;
	}

	hdr = btf->data;
	hdr_len = hdr->hdr_len;
	if (btf_data_size < hdr_len) {
	    /*btf长度小于hdr_len,内容有误，报错*/
		btf_verifier_log(env, "btf_header not found");
		return -EINVAL;
	}

	/* Ensure the unsupported header fields are zero */
	if (hdr_len > sizeof(btf->hdr)) {
		u8 *expected_zero = btf->data + sizeof(btf->hdr);
		u8 *end = btf->data + hdr_len;

		/*自btf->hdr之后到bf->data+hdr_len结尾，均需要为全零。*/
		for (; expected_zero < end; expected_zero++) {
			if (*expected_zero) {
				btf_verifier_log(env, "Unsupported btf_header");
				return -E2BIG;
			}
		}
	}

	/*复制，填充btf->hdr*/
	hdr_copy = min_t(u32, hdr_len, sizeof(btf->hdr));
	memcpy(&btf->hdr, btf->data, hdr_copy);

	hdr = &btf->hdr;

	btf_verifier_log_hdr(env, btf_data_size);

	if (hdr->magic != BTF_MAGIC) {
	    /*magic检查失败*/
		btf_verifier_log(env, "Invalid magic");
		return -EINVAL;
	}

	if (hdr->version != BTF_VERSION) {
	    /*版本检查失败*/
		btf_verifier_log(env, "Unsupported version");
		return -ENOTSUPP;
	}

	if (hdr->flags) {
	    /*hdr->flags必须为0*/
		btf_verifier_log(env, "Unsupported flags");
		return -ENOTSUPP;
	}

	if (!btf->base_btf && btf_data_size == hdr->hdr_len) {
	    /*只有header,没有数据*/
		btf_verifier_log(env, "No data");
		return -EINVAL;
	}

	/*校验btf section数据长度*/
	return btf_check_sec_info(env, btf_data_size);
}

static const char *alloc_obj_fields[] = {
	"bpf_spin_lock",
	"bpf_list_head",
	"bpf_list_node",
	"bpf_rb_root",
	"bpf_rb_node",
	"bpf_refcount",
};

static struct btf_struct_metas *
btf_parse_struct_metas(struct bpf_verifier_log *log, struct btf *btf)
{
	struct btf_struct_metas *tab = NULL;
	struct btf_id_set *aof;
	int i, n, id, ret;

	BUILD_BUG_ON(offsetof(struct btf_id_set, cnt) != 0);
	BUILD_BUG_ON(sizeof(struct btf_id_set) != sizeof(u32));

	aof = kmalloc(sizeof(*aof), GFP_KERNEL | __GFP_NOWARN);
	if (!aof)
		return ERR_PTR(-ENOMEM);
	aof->cnt = 0;

	for (i = 0; i < ARRAY_SIZE(alloc_obj_fields); i++) {
		/* Try to find whether this special type exists in user BTF, and
		 * if so remember its ID so we can easily find it among members
		 * of structs that we iterate in the next loop.
		 */
		struct btf_id_set *new_aof;

		id = btf_find_by_name_kind(btf, alloc_obj_fields[i], BTF_KIND_STRUCT);
		if (id < 0)
			continue;

		new_aof = krealloc(aof, struct_size(new_aof, ids, aof->cnt + 1),
				   GFP_KERNEL | __GFP_NOWARN);
		if (!new_aof) {
			ret = -ENOMEM;
			goto free_aof;
		}
		aof = new_aof;
		aof->ids[aof->cnt++] = id;
	}

	n = btf_nr_types(btf);
	for (i = 1; i < n; i++) {
		/* Try to find if there are kptrs in user BTF and remember their ID */
		struct btf_id_set *new_aof;
		struct btf_field_info tmp;
		const struct btf_type *t;

		t = btf_type_by_id(btf, i);
		if (!t) {
			ret = -EINVAL;
			goto free_aof;
		}

		ret = btf_find_kptr(btf, t, 0, 0, &tmp, BPF_KPTR);
		if (ret != BTF_FIELD_FOUND)
			continue;

		new_aof = krealloc(aof, struct_size(new_aof, ids, aof->cnt + 1),
				   GFP_KERNEL | __GFP_NOWARN);
		if (!new_aof) {
			ret = -ENOMEM;
			goto free_aof;
		}
		aof = new_aof;
		aof->ids[aof->cnt++] = i;
	}

	if (!aof->cnt) {
		kfree(aof);
		return NULL;
	}
	sort(&aof->ids, aof->cnt, sizeof(aof->ids[0]), btf_id_cmp_func, NULL);

	for (i = 1; i < n; i++) {
		struct btf_struct_metas *new_tab;
		const struct btf_member *member;
		struct btf_struct_meta *type;
		struct btf_record *record;
		const struct btf_type *t;
		int j, tab_cnt;

		t = btf_type_by_id(btf, i);
		if (!__btf_type_is_struct(t))
			continue;

		cond_resched();

		for_each_member(j, t, member) {
			if (btf_id_set_contains(aof, member->type))
				goto parse;
		}
		continue;
	parse:
		tab_cnt = tab ? tab->cnt : 0;
		new_tab = krealloc(tab, struct_size(new_tab, types, tab_cnt + 1),
				   GFP_KERNEL | __GFP_NOWARN);
		if (!new_tab) {
			ret = -ENOMEM;
			goto free;
		}
		if (!tab)
			new_tab->cnt = 0;
		tab = new_tab;

		type = &tab->types[tab->cnt];
		type->btf_id = i;
		record = btf_parse_fields(btf, t, BPF_SPIN_LOCK | BPF_RES_SPIN_LOCK | BPF_LIST_HEAD | BPF_LIST_NODE |
						  BPF_RB_ROOT | BPF_RB_NODE | BPF_REFCOUNT |
						  BPF_KPTR, t->size);
		/* The record cannot be unset, treat it as an error if so */
		if (IS_ERR_OR_NULL(record)) {
			ret = PTR_ERR_OR_ZERO(record) ?: -EFAULT;
			goto free;
		}
		type->record = record;
		tab->cnt++;
	}
	kfree(aof);
	return tab;
free:
	btf_struct_metas_free(tab);
free_aof:
	kfree(aof);
	return ERR_PTR(ret);
}

struct btf_struct_meta *btf_find_struct_meta(const struct btf *btf, u32 btf_id)
{
	struct btf_struct_metas *tab;

	BUILD_BUG_ON(offsetof(struct btf_struct_meta, btf_id) != 0);
	tab = btf->struct_meta_tab;
	if (!tab)
		return NULL;
	return bsearch(&btf_id, tab->types, tab->cnt, sizeof(tab->types[0]), btf_id_cmp_func);
}

static int btf_check_type_tags(struct btf_verifier_env *env,
			       struct btf *btf, int start_id)
{
	int i, n, good_id = start_id - 1;
	bool in_tags;

	n = btf_nr_types(btf);
	for (i = start_id; i < n; i++) {
		const struct btf_type *t;
		int chain_limit = 32;
		u32 cur_id = i;

		t = btf_type_by_id(btf, i);
		if (!t)
			return -EINVAL;
		if (!btf_type_is_modifier(t))
			continue;

		cond_resched();

		in_tags = btf_type_is_type_tag(t);
		while (btf_type_is_modifier(t)) {
			if (!chain_limit--) {
				btf_verifier_log(env, "Max chain length or cycle detected");
				return -ELOOP;
			}
			if (btf_type_is_type_tag(t)) {
				if (!in_tags) {
					btf_verifier_log(env, "Type tags don't precede modifiers");
					return -EINVAL;
				}
			} else if (in_tags) {
				in_tags = false;
			}
			if (cur_id <= good_id)
				break;
			/* Move to next type */
			cur_id = t->type;
			t = btf_type_by_id(btf, cur_id);
			if (!t)
				return -EINVAL;
		}
		good_id = i;
	}
	return 0;
}

static int finalize_log(struct bpf_verifier_log *log, bpfptr_t uattr, u32 uattr_size)
{
	u32 log_true_size;
	int err;

	err = bpf_vlog_finalize(log, &log_true_size);

	if (uattr_size >= offsetofend(union bpf_attr, btf_log_true_size) &&
	    copy_to_bpfptr_offset(uattr, offsetof(union bpf_attr, btf_log_true_size),
				  &log_true_size, sizeof(log_true_size)))
		err = -EFAULT;

	return err;
}

static struct btf *btf_parse(const union bpf_attr *attr, bpfptr_t uattr, u32 uattr_size)
{
	bpfptr_t btf_data = make_bpfptr(attr->btf, uattr.is_kernel);
	char __user *log_ubuf = u64_to_user_ptr(attr->btf_log_buf);
	struct btf_struct_metas *struct_meta_tab;
	struct btf_verifier_env *env = NULL;
	struct btf *btf = NULL;
	u8 *data;
	int err, ret;

	if (attr->btf_size > BTF_MAX_SIZE)
		return ERR_PTR(-E2BIG);

	env = kzalloc(sizeof(*env), GFP_KERNEL | __GFP_NOWARN);
	if (!env)
		return ERR_PTR(-ENOMEM);

	/* user could have requested verbose verifier output
	 * and supplied buffer to store the verification trace
	 */
	//设置log
	err = bpf_vlog_init(&env->log, attr->btf_log_level,
			    log_ubuf, attr->btf_log_size);
	if (err)
		goto errout_free;

	btf = kzalloc(sizeof(*btf), GFP_KERNEL | __GFP_NOWARN);
	if (!btf) {
		err = -ENOMEM;
		goto errout;
	}
	/*设置btf*/
	env->btf = btf;

	//填充用户态传入的btf_data
	data = kvmalloc(attr->btf_size, GFP_KERNEL | __GFP_NOWARN);
	if (!data) {
		err = -ENOMEM;
		goto errout;
	}

	btf->data = data;
	btf->data_size = attr->btf_size;

	if (copy_from_bpfptr(data, btf_data, attr->btf_size)) {
		err = -EFAULT;
		goto errout;
	}

	/*btf内容校验*/
	err = btf_parse_hdr(env);
	if (err)
		goto errout;

	btf->nohdr_data = btf->data + btf->hdr.hdr_len;

	/*string section校验*/
	err = btf_parse_str_sec(env);
	if (err)
		goto errout;

	/*type section解析*/
	err = btf_parse_type_sec(env);
	if (err)
		goto errout;

	err = btf_check_type_tags(env, btf, 1);
	if (err)
		goto errout;

	struct_meta_tab = btf_parse_struct_metas(&env->log, btf);
	if (IS_ERR(struct_meta_tab)) {
		err = PTR_ERR(struct_meta_tab);
		goto errout;
	}
	btf->struct_meta_tab = struct_meta_tab;

	if (struct_meta_tab) {
		int i;

		for (i = 0; i < struct_meta_tab->cnt; i++) {
			err = btf_check_and_fixup_fields(btf, struct_meta_tab->types[i].record);
			if (err < 0)
				goto errout_meta;
		}
	}

	err = finalize_log(&env->log, uattr, uattr_size);
	if (err)
		goto errout_free;

	/*释放env*/
	btf_verifier_env_free(env);
	refcount_set(&btf->refcnt, 1);
	return btf;/*返回btf*/

errout_meta:
	btf_free_struct_meta_tab(btf);
errout:
	/* overwrite err with -ENOSPC or -EFAULT */
	ret = finalize_log(&env->log, uattr, uattr_size);
	if (ret)
		err = ret;
errout_free:
	btf_verifier_env_free(env);
	if (btf)
		btf_free(btf);
	return ERR_PTR(err);
}

extern char __start_BTF[];
extern char __stop_BTF[];
extern struct btf *btf_vmlinux;

#define BPF_MAP_TYPE(_id, _ops)
#define BPF_LINK_TYPE(_id, _name)
static union {
	struct bpf_ctx_convert {
#define BPF_PROG_TYPE(_id, _name, prog_ctx_type, kern_ctx_type) \
	prog_ctx_type _id##_prog; \
	kern_ctx_type _id##_kern;
#include <linux/bpf_types.h>
#undef BPF_PROG_TYPE
	} *__t;
	/* 't' is written once under lock. Read many times. */
	const struct btf_type *t;
} bpf_ctx_convert;
enum {
#define BPF_PROG_TYPE(_id, _name, prog_ctx_type, kern_ctx_type) \
	__ctx_convert##_id,
#include <linux/bpf_types.h>
#undef BPF_PROG_TYPE
	__ctx_convert_unused, /* to avoid empty enum in extreme .config */
};
static u8 bpf_ctx_convert_map[] = {
#define BPF_PROG_TYPE(_id, _name, prog_ctx_type, kern_ctx_type) \
	[_id] = __ctx_convert##_id,
#include <linux/bpf_types.h>
#undef BPF_PROG_TYPE
	0, /* avoid empty array */
};
#undef BPF_MAP_TYPE
#undef BPF_LINK_TYPE

static const struct btf_type *find_canonical_prog_ctx_type(enum bpf_prog_type prog_type)
{
	const struct btf_type *conv_struct;
	const struct btf_member *ctx_type;

	conv_struct = bpf_ctx_convert.t;
	if (!conv_struct)
		return NULL;
	/* prog_type is valid bpf program type. No need for bounds check. */
	ctx_type = btf_type_member(conv_struct) + bpf_ctx_convert_map[prog_type] * 2;
	/* ctx_type is a pointer to prog_ctx_type in vmlinux.
	 * Like 'struct __sk_buff'
	 */
	return btf_type_by_id(btf_vmlinux, ctx_type->type);
}

static int find_kern_ctx_type_id(enum bpf_prog_type prog_type)
{
	const struct btf_type *conv_struct;
	const struct btf_member *ctx_type;

	conv_struct = bpf_ctx_convert.t;
	if (!conv_struct)
		return -EFAULT;
	/* prog_type is valid bpf program type. No need for bounds check. */
	ctx_type = btf_type_member(conv_struct) + bpf_ctx_convert_map[prog_type] * 2 + 1;
	/* ctx_type is a pointer to prog_ctx_type in vmlinux.
	 * Like 'struct sk_buff'
	 */
	return ctx_type->type;
}

bool btf_is_projection_of(const char *pname, const char *tname)
{
	if (strcmp(pname, "__sk_buff") == 0 && strcmp(tname, "sk_buff") == 0)
		return true;
	if (strcmp(pname, "xdp_md") == 0 && strcmp(tname, "xdp_buff") == 0)
		return true;
	return false;
}

bool btf_is_prog_ctx_type(struct bpf_verifier_log *log, const struct btf *btf,
			  const struct btf_type *t, enum bpf_prog_type prog_type,
			  int arg)
{
	const struct btf_type *ctx_type;
	const char *tname, *ctx_tname;

	t = btf_type_by_id(btf, t->type);

	/* KPROBE programs allow bpf_user_pt_regs_t typedef, which we need to
	 * check before we skip all the typedef below.
	 */
	if (prog_type == BPF_PROG_TYPE_KPROBE) {
		while (btf_type_is_modifier(t) && !btf_type_is_typedef(t))
			t = btf_type_by_id(btf, t->type);

		if (btf_type_is_typedef(t)) {
			tname = btf_name_by_offset(btf, t->name_off);
			if (tname && strcmp(tname, "bpf_user_pt_regs_t") == 0)
				return true;
		}
	}

	while (btf_type_is_modifier(t))
		t = btf_type_by_id(btf, t->type);
	if (!btf_type_is_struct(t)) {
		/* Only pointer to struct is supported for now.
		 * That means that BPF_PROG_TYPE_TRACEPOINT with BTF
		 * is not supported yet.
		 * BPF_PROG_TYPE_RAW_TRACEPOINT is fine.
		 */
		return false;
	}
	tname = btf_name_by_offset(btf, t->name_off);
	if (!tname) {
		bpf_log(log, "arg#%d struct doesn't have a name\n", arg);
		return false;
	}

	ctx_type = find_canonical_prog_ctx_type(prog_type);
	if (!ctx_type) {
		bpf_log(log, "btf_vmlinux is malformed\n");
		/* should not happen */
		return false;
	}
again:
	ctx_tname = btf_name_by_offset(btf_vmlinux, ctx_type->name_off);
	if (!ctx_tname) {
		/* should not happen */
		bpf_log(log, "Please fix kernel include/linux/bpf_types.h\n");
		return false;
	}
	/* program types without named context types work only with arg:ctx tag */
	if (ctx_tname[0] == '\0')
		return false;
	/* only compare that prog's ctx type name is the same as
	 * kernel expects. No need to compare field by field.
	 * It's ok for bpf prog to do:
	 * struct __sk_buff {};
	 * int socket_filter_bpf_prog(struct __sk_buff *skb)
	 * { // no fields of skb are ever used }
	 */
	if (btf_is_projection_of(ctx_tname, tname))
		return true;
	if (strcmp(ctx_tname, tname)) {
		/* bpf_user_pt_regs_t is a typedef, so resolve it to
		 * underlying struct and check name again
		 */
		if (!btf_type_is_modifier(ctx_type))
			return false;
		while (btf_type_is_modifier(ctx_type))
			ctx_type = btf_type_by_id(btf_vmlinux, ctx_type->type);
		goto again;
	}
	return true;
}

/* forward declarations for arch-specific underlying types of
 * bpf_user_pt_regs_t; this avoids the need for arch-specific #ifdef
 * compilation guards below for BPF_PROG_TYPE_PERF_EVENT checks, but still
 * works correctly with __builtin_types_compatible_p() on respective
 * architectures
 */
struct user_regs_struct;
struct user_pt_regs;

static int btf_validate_prog_ctx_type(struct bpf_verifier_log *log, const struct btf *btf,
				      const struct btf_type *t, int arg,
				      enum bpf_prog_type prog_type,
				      enum bpf_attach_type attach_type)
{
	const struct btf_type *ctx_type;
	const char *tname, *ctx_tname;

	if (!btf_is_ptr(t)) {
		bpf_log(log, "arg#%d type isn't a pointer\n", arg);
		return -EINVAL;
	}
	t = btf_type_by_id(btf, t->type);

	/* KPROBE and PERF_EVENT programs allow bpf_user_pt_regs_t typedef */
	if (prog_type == BPF_PROG_TYPE_KPROBE || prog_type == BPF_PROG_TYPE_PERF_EVENT) {
		while (btf_type_is_modifier(t) && !btf_type_is_typedef(t))
			t = btf_type_by_id(btf, t->type);

		if (btf_type_is_typedef(t)) {
			tname = btf_name_by_offset(btf, t->name_off);
			if (tname && strcmp(tname, "bpf_user_pt_regs_t") == 0)
				return 0;
		}
	}

	/* all other program types don't use typedefs for context type */
	while (btf_type_is_modifier(t))
		t = btf_type_by_id(btf, t->type);

	/* `void *ctx __arg_ctx` is always valid */
	if (btf_type_is_void(t))
		return 0;

	tname = btf_name_by_offset(btf, t->name_off);
	if (str_is_empty(tname)) {
		bpf_log(log, "arg#%d type doesn't have a name\n", arg);
		return -EINVAL;
	}

	/* special cases */
	switch (prog_type) {
	case BPF_PROG_TYPE_KPROBE:
		if (__btf_type_is_struct(t) && strcmp(tname, "pt_regs") == 0)
			return 0;
		break;
	case BPF_PROG_TYPE_PERF_EVENT:
		if (__builtin_types_compatible_p(bpf_user_pt_regs_t, struct pt_regs) &&
		    __btf_type_is_struct(t) && strcmp(tname, "pt_regs") == 0)
			return 0;
		if (__builtin_types_compatible_p(bpf_user_pt_regs_t, struct user_pt_regs) &&
		    __btf_type_is_struct(t) && strcmp(tname, "user_pt_regs") == 0)
			return 0;
		if (__builtin_types_compatible_p(bpf_user_pt_regs_t, struct user_regs_struct) &&
		    __btf_type_is_struct(t) && strcmp(tname, "user_regs_struct") == 0)
			return 0;
		break;
	case BPF_PROG_TYPE_RAW_TRACEPOINT:
	case BPF_PROG_TYPE_RAW_TRACEPOINT_WRITABLE:
		/* allow u64* as ctx */
		if (btf_is_int(t) && t->size == 8)
			return 0;
		break;
	case BPF_PROG_TYPE_TRACING:
		switch (attach_type) {
		case BPF_TRACE_RAW_TP:
			/* tp_btf program is TRACING, so need special case here */
			if (__btf_type_is_struct(t) &&
			    strcmp(tname, "bpf_raw_tracepoint_args") == 0)
				return 0;
			/* allow u64* as ctx */
			if (btf_is_int(t) && t->size == 8)
				return 0;
			break;
		case BPF_TRACE_ITER:
			/* allow struct bpf_iter__xxx types only */
			if (__btf_type_is_struct(t) &&
			    strncmp(tname, "bpf_iter__", sizeof("bpf_iter__") - 1) == 0)
				return 0;
			break;
		case BPF_TRACE_FENTRY:
		case BPF_TRACE_FEXIT:
		case BPF_MODIFY_RETURN:
			/* allow u64* as ctx */
			if (btf_is_int(t) && t->size == 8)
				return 0;
			break;
		default:
			break;
		}
		break;
	case BPF_PROG_TYPE_LSM:
	case BPF_PROG_TYPE_STRUCT_OPS:
		/* allow u64* as ctx */
		if (btf_is_int(t) && t->size == 8)
			return 0;
		break;
	case BPF_PROG_TYPE_TRACEPOINT:
	case BPF_PROG_TYPE_SYSCALL:
	case BPF_PROG_TYPE_EXT:
		return 0; /* anything goes */
	default:
		break;
	}

	ctx_type = find_canonical_prog_ctx_type(prog_type);
	if (!ctx_type) {
		/* should not happen */
		bpf_log(log, "btf_vmlinux is malformed\n");
		return -EINVAL;
	}

	/* resolve typedefs and check that underlying structs are matching as well */
	while (btf_type_is_modifier(ctx_type))
		ctx_type = btf_type_by_id(btf_vmlinux, ctx_type->type);

	/* if program type doesn't have distinctly named struct type for
	 * context, then __arg_ctx argument can only be `void *`, which we
	 * already checked above
	 */
	if (!__btf_type_is_struct(ctx_type)) {
		bpf_log(log, "arg#%d should be void pointer\n", arg);
		return -EINVAL;
	}

	ctx_tname = btf_name_by_offset(btf_vmlinux, ctx_type->name_off);
	if (!__btf_type_is_struct(t) || strcmp(ctx_tname, tname) != 0) {
		bpf_log(log, "arg#%d should be `struct %s *`\n", arg, ctx_tname);
		return -EINVAL;
	}

	return 0;
}

static int btf_translate_to_vmlinux(struct bpf_verifier_log *log,
				     struct btf *btf,
				     const struct btf_type *t,
				     enum bpf_prog_type prog_type,
				     int arg)
{
	if (!btf_is_prog_ctx_type(log, btf, t, prog_type, arg))
		return -ENOENT;
	return find_kern_ctx_type_id(prog_type);
}

int get_kern_ctx_btf_id(struct bpf_verifier_log *log, enum bpf_prog_type prog_type)
{
	const struct btf_member *kctx_member;
	const struct btf_type *conv_struct;
	const struct btf_type *kctx_type;
	u32 kctx_type_id;

	conv_struct = bpf_ctx_convert.t;
	/* get member for kernel ctx type */
	kctx_member = btf_type_member(conv_struct) + bpf_ctx_convert_map[prog_type] * 2 + 1;
	kctx_type_id = kctx_member->type;
	kctx_type = btf_type_by_id(btf_vmlinux, kctx_type_id);
	if (!btf_type_is_struct(kctx_type)) {
		bpf_log(log, "kern ctx type id %u is not a struct\n", kctx_type_id);
		return -EINVAL;
	}

	return kctx_type_id;
}

BTF_ID_LIST(bpf_ctx_convert_btf_id)
BTF_ID(struct, bpf_ctx_convert)

<<<<<<< HEAD
/*解析vmlinux*/
struct btf *btf_parse_vmlinux(void)
=======
static struct btf *btf_parse_base(struct btf_verifier_env *env, const char *name,
				  void *data, unsigned int data_size)
>>>>>>> 155a3c00
{
	struct btf *btf = NULL;
	int err;

	if (!IS_ENABLED(CONFIG_DEBUG_INFO_BTF))
		return ERR_PTR(-ENOENT);

	btf = kzalloc(sizeof(*btf), GFP_KERNEL | __GFP_NOWARN);
	if (!btf) {
		err = -ENOMEM;
		goto errout;
	}
	env->btf = btf;

<<<<<<< HEAD
	btf->data = __start_BTF;/*btf数据*/
	btf->data_size = __stop_BTF - __start_BTF;/*btf数据大小*/
=======
	btf->data = data;
	btf->data_size = data_size;
>>>>>>> 155a3c00
	btf->kernel_btf = true;
	snprintf(btf->name, sizeof(btf->name), "%s", name);

	/*解析btf header*/
	err = btf_parse_hdr(env);
	if (err)
		goto errout;

	/*指明不含hdr的data指针*/
	btf->nohdr_data = btf->data + btf->hdr.hdr_len;

	err = btf_parse_str_sec(env);/*解析str section*/
	if (err)
		goto errout;

	err = btf_check_all_metas(env);
	if (err)
		goto errout;

	err = btf_check_type_tags(env, btf, 1);
	if (err)
		goto errout;

	refcount_set(&btf->refcnt, 1);

	return btf;

errout:
	if (btf) {
		kvfree(btf->types);
		kfree(btf);
	}
	return ERR_PTR(err);
}

struct btf *btf_parse_vmlinux(void)
{
	struct btf_verifier_env *env = NULL;
	struct bpf_verifier_log *log;
	struct btf *btf;
	int err;

	env = kzalloc(sizeof(*env), GFP_KERNEL | __GFP_NOWARN);
	if (!env)
		return ERR_PTR(-ENOMEM);

	log = &env->log;
	log->level = BPF_LOG_KERNEL;
	btf = btf_parse_base(env, "vmlinux", __start_BTF, __stop_BTF - __start_BTF);
	if (IS_ERR(btf))
		goto err_out;

	/* btf_parse_vmlinux() runs under bpf_verifier_lock */
	bpf_ctx_convert.t = btf_type_by_id(btf, bpf_ctx_convert_btf_id[0]);
	err = btf_alloc_id(btf);
	if (err) {
		btf_free(btf);
		btf = ERR_PTR(err);
	}
err_out:
	btf_verifier_env_free(env);
	return btf;
}

/* If .BTF_ids section was created with distilled base BTF, both base and
 * split BTF ids will need to be mapped to actual base/split ids for
 * BTF now that it has been relocated.
 */
static __u32 btf_relocate_id(const struct btf *btf, __u32 id)
{
	if (!btf->base_btf || !btf->base_id_map)
		return id;
	return btf->base_id_map[id];
}

#ifdef CONFIG_DEBUG_INFO_BTF_MODULES

static struct btf *btf_parse_module(const char *module_name, const void *data,
				    unsigned int data_size, void *base_data,
				    unsigned int base_data_size)
{
	struct btf *btf = NULL, *vmlinux_btf, *base_btf = NULL;
	struct btf_verifier_env *env = NULL;
	struct bpf_verifier_log *log;
	int err = 0;

	vmlinux_btf = bpf_get_btf_vmlinux();
	if (IS_ERR(vmlinux_btf))
		return vmlinux_btf;
	if (!vmlinux_btf)
		return ERR_PTR(-EINVAL);

	env = kzalloc(sizeof(*env), GFP_KERNEL | __GFP_NOWARN);
	if (!env)
		return ERR_PTR(-ENOMEM);

	log = &env->log;
	log->level = BPF_LOG_KERNEL;

	if (base_data) {
		base_btf = btf_parse_base(env, ".BTF.base", base_data, base_data_size);
		if (IS_ERR(base_btf)) {
			err = PTR_ERR(base_btf);
			goto errout;
		}
	} else {
		base_btf = vmlinux_btf;
	}

	btf = kzalloc(sizeof(*btf), GFP_KERNEL | __GFP_NOWARN);
	if (!btf) {
		err = -ENOMEM;
		goto errout;
	}
	env->btf = btf;

	btf->base_btf = base_btf;
	btf->start_id = base_btf->nr_types;
	btf->start_str_off = base_btf->hdr.str_len;
	btf->kernel_btf = true;
	snprintf(btf->name, sizeof(btf->name), "%s", module_name);

	btf->data = kvmemdup(data, data_size, GFP_KERNEL | __GFP_NOWARN);
	if (!btf->data) {
		err = -ENOMEM;
		goto errout;
	}
	btf->data_size = data_size;

	err = btf_parse_hdr(env);
	if (err)
		goto errout;

	btf->nohdr_data = btf->data + btf->hdr.hdr_len;

	err = btf_parse_str_sec(env);
	if (err)
		goto errout;

	err = btf_check_all_metas(env);
	if (err)
		goto errout;

	err = btf_check_type_tags(env, btf, btf_nr_types(base_btf));
	if (err)
		goto errout;

	if (base_btf != vmlinux_btf) {
		err = btf_relocate(btf, vmlinux_btf, &btf->base_id_map);
		if (err)
			goto errout;
		btf_free(base_btf);
		base_btf = vmlinux_btf;
	}

	btf_verifier_env_free(env);
	refcount_set(&btf->refcnt, 1);
	return btf;

errout:
	btf_verifier_env_free(env);
	if (!IS_ERR(base_btf) && base_btf != vmlinux_btf)
		btf_free(base_btf);
	if (btf) {
		kvfree(btf->data);
		kvfree(btf->types);
		kfree(btf);
	}
	return ERR_PTR(err);
}

#endif /* CONFIG_DEBUG_INFO_BTF_MODULES */

struct btf *bpf_prog_get_target_btf(const struct bpf_prog *prog)
{
	struct bpf_prog *tgt_prog = prog->aux->dst_prog;

	if (tgt_prog)
		return tgt_prog->aux->btf;
	else
		return prog->aux->attach_btf;
}

static bool is_void_or_int_ptr(struct btf *btf, const struct btf_type *t)
{
	/* skip modifiers */
	t = btf_type_skip_modifiers(btf, t->type, NULL);
	return btf_type_is_void(t) || btf_type_is_int(t);
}

u32 btf_ctx_arg_idx(struct btf *btf, const struct btf_type *func_proto,
		    int off)
{
	const struct btf_param *args;
	const struct btf_type *t;
	u32 offset = 0, nr_args;
	int i;

	if (!func_proto)
		return off / 8;

	nr_args = btf_type_vlen(func_proto);
	args = (const struct btf_param *)(func_proto + 1);
	for (i = 0; i < nr_args; i++) {
		t = btf_type_skip_modifiers(btf, args[i].type, NULL);
		offset += btf_type_is_ptr(t) ? 8 : roundup(t->size, 8);
		if (off < offset)
			return i;
	}

	t = btf_type_skip_modifiers(btf, func_proto->type, NULL);
	offset += btf_type_is_ptr(t) ? 8 : roundup(t->size, 8);
	if (off < offset)
		return nr_args;

	return nr_args + 1;
}

static bool prog_args_trusted(const struct bpf_prog *prog)
{
	enum bpf_attach_type atype = prog->expected_attach_type;

	switch (prog->type) {
	case BPF_PROG_TYPE_TRACING:
		return atype == BPF_TRACE_RAW_TP || atype == BPF_TRACE_ITER;
	case BPF_PROG_TYPE_LSM:
		return bpf_lsm_is_trusted(prog);
	case BPF_PROG_TYPE_STRUCT_OPS:
		return true;
	default:
		return false;
	}
}

int btf_ctx_arg_offset(const struct btf *btf, const struct btf_type *func_proto,
		       u32 arg_no)
{
	const struct btf_param *args;
	const struct btf_type *t;
	int off = 0, i;
	u32 sz;

	args = btf_params(func_proto);
	for (i = 0; i < arg_no; i++) {
		t = btf_type_by_id(btf, args[i].type);
		t = btf_resolve_size(btf, t, &sz);
		if (IS_ERR(t))
			return PTR_ERR(t);
		off += roundup(sz, 8);
	}

	return off;
}

struct bpf_raw_tp_null_args {
	const char *func;
	u64 mask;
};

static const struct bpf_raw_tp_null_args raw_tp_null_args[] = {
	/* sched */
	{ "sched_pi_setprio", 0x10 },
	/* ... from sched_numa_pair_template event class */
	{ "sched_stick_numa", 0x100 },
	{ "sched_swap_numa", 0x100 },
	/* afs */
	{ "afs_make_fs_call", 0x10 },
	{ "afs_make_fs_calli", 0x10 },
	{ "afs_make_fs_call1", 0x10 },
	{ "afs_make_fs_call2", 0x10 },
	{ "afs_protocol_error", 0x1 },
	{ "afs_flock_ev", 0x10 },
	/* cachefiles */
	{ "cachefiles_lookup", 0x1 | 0x200 },
	{ "cachefiles_unlink", 0x1 },
	{ "cachefiles_rename", 0x1 },
	{ "cachefiles_prep_read", 0x1 },
	{ "cachefiles_mark_active", 0x1 },
	{ "cachefiles_mark_failed", 0x1 },
	{ "cachefiles_mark_inactive", 0x1 },
	{ "cachefiles_vfs_error", 0x1 },
	{ "cachefiles_io_error", 0x1 },
	{ "cachefiles_ondemand_open", 0x1 },
	{ "cachefiles_ondemand_copen", 0x1 },
	{ "cachefiles_ondemand_close", 0x1 },
	{ "cachefiles_ondemand_read", 0x1 },
	{ "cachefiles_ondemand_cread", 0x1 },
	{ "cachefiles_ondemand_fd_write", 0x1 },
	{ "cachefiles_ondemand_fd_release", 0x1 },
	/* ext4, from ext4__mballoc event class */
	{ "ext4_mballoc_discard", 0x10 },
	{ "ext4_mballoc_free", 0x10 },
	/* fib */
	{ "fib_table_lookup", 0x100 },
	/* filelock */
	/* ... from filelock_lock event class */
	{ "posix_lock_inode", 0x10 },
	{ "fcntl_setlk", 0x10 },
	{ "locks_remove_posix", 0x10 },
	{ "flock_lock_inode", 0x10 },
	/* ... from filelock_lease event class */
	{ "break_lease_noblock", 0x10 },
	{ "break_lease_block", 0x10 },
	{ "break_lease_unblock", 0x10 },
	{ "generic_delete_lease", 0x10 },
	{ "time_out_leases", 0x10 },
	/* host1x */
	{ "host1x_cdma_push_gather", 0x10000 },
	/* huge_memory */
	{ "mm_khugepaged_scan_pmd", 0x10 },
	{ "mm_collapse_huge_page_isolate", 0x1 },
	{ "mm_khugepaged_scan_file", 0x10 },
	{ "mm_khugepaged_collapse_file", 0x10 },
	/* kmem */
	{ "mm_page_alloc", 0x1 },
	{ "mm_page_pcpu_drain", 0x1 },
	/* .. from mm_page event class */
	{ "mm_page_alloc_zone_locked", 0x1 },
	/* netfs */
	{ "netfs_failure", 0x10 },
	/* power */
	{ "device_pm_callback_start", 0x10 },
	/* qdisc */
	{ "qdisc_dequeue", 0x1000 },
	/* rxrpc */
	{ "rxrpc_recvdata", 0x1 },
	{ "rxrpc_resend", 0x10 },
	{ "rxrpc_tq", 0x10 },
	{ "rxrpc_client", 0x1 },
	/* skb */
	{"kfree_skb", 0x1000},
	/* sunrpc */
	{ "xs_stream_read_data", 0x1 },
	/* ... from xprt_cong_event event class */
	{ "xprt_reserve_cong", 0x10 },
	{ "xprt_release_cong", 0x10 },
	{ "xprt_get_cong", 0x10 },
	{ "xprt_put_cong", 0x10 },
	/* tcp */
	{ "tcp_send_reset", 0x11 },
	{ "tcp_sendmsg_locked", 0x100 },
	/* tegra_apb_dma */
	{ "tegra_dma_tx_status", 0x100 },
	/* timer_migration */
	{ "tmigr_update_events", 0x1 },
	/* writeback, from writeback_folio_template event class */
	{ "writeback_dirty_folio", 0x10 },
	{ "folio_wait_writeback", 0x10 },
	/* rdma */
	{ "mr_integ_alloc", 0x2000 },
	/* bpf_testmod */
	{ "bpf_testmod_test_read", 0x0 },
	/* amdgpu */
	{ "amdgpu_vm_bo_map", 0x1 },
	{ "amdgpu_vm_bo_unmap", 0x1 },
	/* netfs */
	{ "netfs_folioq", 0x1 },
	/* xfs from xfs_defer_pending_class */
	{ "xfs_defer_create_intent", 0x1 },
	{ "xfs_defer_cancel_list", 0x1 },
	{ "xfs_defer_pending_finish", 0x1 },
	{ "xfs_defer_pending_abort", 0x1 },
	{ "xfs_defer_relog_intent", 0x1 },
	{ "xfs_defer_isolate_paused", 0x1 },
	{ "xfs_defer_item_pause", 0x1 },
	{ "xfs_defer_item_unpause", 0x1 },
	/* xfs from xfs_defer_pending_item_class */
	{ "xfs_defer_add_item", 0x1 },
	{ "xfs_defer_cancel_item", 0x1 },
	{ "xfs_defer_finish_item", 0x1 },
	/* xfs from xfs_icwalk_class */
	{ "xfs_ioc_free_eofblocks", 0x10 },
	{ "xfs_blockgc_free_space", 0x10 },
	/* xfs from xfs_btree_cur_class */
	{ "xfs_btree_updkeys", 0x100 },
	{ "xfs_btree_overlapped_query_range", 0x100 },
	/* xfs from xfs_imap_class*/
	{ "xfs_map_blocks_found", 0x10000 },
	{ "xfs_map_blocks_alloc", 0x10000 },
	{ "xfs_iomap_alloc", 0x1000 },
	{ "xfs_iomap_found", 0x1000 },
	/* xfs from xfs_fs_class */
	{ "xfs_inodegc_flush", 0x1 },
	{ "xfs_inodegc_push", 0x1 },
	{ "xfs_inodegc_start", 0x1 },
	{ "xfs_inodegc_stop", 0x1 },
	{ "xfs_inodegc_queue", 0x1 },
	{ "xfs_inodegc_throttle", 0x1 },
	{ "xfs_fs_sync_fs", 0x1 },
	{ "xfs_blockgc_start", 0x1 },
	{ "xfs_blockgc_stop", 0x1 },
	{ "xfs_blockgc_worker", 0x1 },
	{ "xfs_blockgc_flush_all", 0x1 },
	/* xfs_scrub */
	{ "xchk_nlinks_live_update", 0x10 },
	/* xfs_scrub from xchk_metapath_class */
	{ "xchk_metapath_lookup", 0x100 },
	/* nfsd */
	{ "nfsd_dirent", 0x1 },
	{ "nfsd_file_acquire", 0x1001 },
	{ "nfsd_file_insert_err", 0x1 },
	{ "nfsd_file_cons_err", 0x1 },
	/* nfs4 */
	{ "nfs4_setup_sequence", 0x1 },
	{ "pnfs_update_layout", 0x10000 },
	{ "nfs4_inode_callback_event", 0x200 },
	{ "nfs4_inode_stateid_callback_event", 0x200 },
	/* nfs from pnfs_layout_event */
	{ "pnfs_mds_fallback_pg_init_read", 0x10000 },
	{ "pnfs_mds_fallback_pg_init_write", 0x10000 },
	{ "pnfs_mds_fallback_pg_get_mirror_count", 0x10000 },
	{ "pnfs_mds_fallback_read_done", 0x10000 },
	{ "pnfs_mds_fallback_write_done", 0x10000 },
	{ "pnfs_mds_fallback_read_pagelist", 0x10000 },
	{ "pnfs_mds_fallback_write_pagelist", 0x10000 },
	/* coda */
	{ "coda_dec_pic_run", 0x10 },
	{ "coda_dec_pic_done", 0x10 },
	/* cfg80211 */
	{ "cfg80211_scan_done", 0x11 },
	{ "rdev_set_coalesce", 0x10 },
	{ "cfg80211_report_wowlan_wakeup", 0x100 },
	{ "cfg80211_inform_bss_frame", 0x100 },
	{ "cfg80211_michael_mic_failure", 0x10000 },
	/* cfg80211 from wiphy_work_event */
	{ "wiphy_work_queue", 0x10 },
	{ "wiphy_work_run", 0x10 },
	{ "wiphy_work_cancel", 0x10 },
	{ "wiphy_work_flush", 0x10 },
	/* hugetlbfs */
	{ "hugetlbfs_alloc_inode", 0x10 },
	/* spufs */
	{ "spufs_context", 0x10 },
	/* kvm_hv */
	{ "kvm_page_fault_enter", 0x100 },
	/* dpu */
	{ "dpu_crtc_setup_mixer", 0x100 },
	/* binder */
	{ "binder_transaction", 0x100 },
	/* bcachefs */
	{ "btree_path_free", 0x100 },
	/* hfi1_tx */
	{ "hfi1_sdma_progress", 0x1000 },
	/* iptfs */
	{ "iptfs_ingress_postq_event", 0x1000 },
	/* neigh */
	{ "neigh_update", 0x10 },
	/* snd_firewire_lib */
	{ "amdtp_packet", 0x100 },
};

bool btf_ctx_access(int off, int size, enum bpf_access_type type,
		    const struct bpf_prog *prog,
		    struct bpf_insn_access_aux *info)
{
	const struct btf_type *t = prog->aux->attach_func_proto;
	struct bpf_prog *tgt_prog = prog->aux->dst_prog;
	struct btf *btf = bpf_prog_get_target_btf(prog);
	const char *tname = prog->aux->attach_func_name;
	struct bpf_verifier_log *log = info->log;
	const struct btf_param *args;
	bool ptr_err_raw_tp = false;
	const char *tag_value;
	u32 nr_args, arg;
	int i, ret;

	if (off % 8) {
		bpf_log(log, "func '%s' offset %d is not multiple of 8\n",
			tname, off);
		return false;
	}
	arg = btf_ctx_arg_idx(btf, t, off);
	args = (const struct btf_param *)(t + 1);
	/* if (t == NULL) Fall back to default BPF prog with
	 * MAX_BPF_FUNC_REG_ARGS u64 arguments.
	 */
	nr_args = t ? btf_type_vlen(t) : MAX_BPF_FUNC_REG_ARGS;
	if (prog->aux->attach_btf_trace) {
		/* skip first 'void *__data' argument in btf_trace_##name typedef */
		args++;
		nr_args--;
	}

	if (arg > nr_args) {
		bpf_log(log, "func '%s' doesn't have %d-th argument\n",
			tname, arg + 1);
		return false;
	}

	if (arg == nr_args) {
		switch (prog->expected_attach_type) {
		case BPF_LSM_MAC:
			/* mark we are accessing the return value */
			info->is_retval = true;
			fallthrough;
		case BPF_LSM_CGROUP:
		case BPF_TRACE_FEXIT:
			/* When LSM programs are attached to void LSM hooks
			 * they use FEXIT trampolines and when attached to
			 * int LSM hooks, they use MODIFY_RETURN trampolines.
			 *
			 * While the LSM programs are BPF_MODIFY_RETURN-like
			 * the check:
			 *
			 *	if (ret_type != 'int')
			 *		return -EINVAL;
			 *
			 * is _not_ done here. This is still safe as LSM hooks
			 * have only void and int return types.
			 */
			if (!t)
				return true;
			t = btf_type_by_id(btf, t->type);
			break;
		case BPF_MODIFY_RETURN:
			/* For now the BPF_MODIFY_RETURN can only be attached to
			 * functions that return an int.
			 */
			if (!t)
				return false;

			t = btf_type_skip_modifiers(btf, t->type, NULL);
			if (!btf_type_is_small_int(t)) {
				bpf_log(log,
					"ret type %s not allowed for fmod_ret\n",
					btf_type_str(t));
				return false;
			}
			break;
		default:
			bpf_log(log, "func '%s' doesn't have %d-th argument\n",
				tname, arg + 1);
			return false;
		}
	} else {
		if (!t)
			/* Default prog with MAX_BPF_FUNC_REG_ARGS args */
			return true;
		t = btf_type_by_id(btf, args[arg].type);
	}

	/* skip modifiers */
	while (btf_type_is_modifier(t))
		t = btf_type_by_id(btf, t->type);
	if (btf_type_is_small_int(t) || btf_is_any_enum(t) || __btf_type_is_struct(t))
		/* accessing a scalar */
		return true;
	if (!btf_type_is_ptr(t)) {
		bpf_log(log,
			"func '%s' arg%d '%s' has type %s. Only pointer access is allowed\n",
			tname, arg,
			__btf_name_by_offset(btf, t->name_off),
			btf_type_str(t));
		return false;
	}

	if (size != sizeof(u64)) {
		bpf_log(log, "func '%s' size %d must be 8\n",
			tname, size);
		return false;
	}

	/* check for PTR_TO_RDONLY_BUF_OR_NULL or PTR_TO_RDWR_BUF_OR_NULL */
	for (i = 0; i < prog->aux->ctx_arg_info_size; i++) {
		const struct bpf_ctx_arg_aux *ctx_arg_info = &prog->aux->ctx_arg_info[i];
		u32 type, flag;

		type = base_type(ctx_arg_info->reg_type);
		flag = type_flag(ctx_arg_info->reg_type);
		if (ctx_arg_info->offset == off && type == PTR_TO_BUF &&
		    (flag & PTR_MAYBE_NULL)) {
			info->reg_type = ctx_arg_info->reg_type;
			return true;
		}
	}

	/*
	 * If it's a pointer to void, it's the same as scalar from the verifier
	 * safety POV. Either way, no futher pointer walking is allowed.
	 */
	if (is_void_or_int_ptr(btf, t))
		return true;

	/* this is a pointer to another type */
	for (i = 0; i < prog->aux->ctx_arg_info_size; i++) {
		const struct bpf_ctx_arg_aux *ctx_arg_info = &prog->aux->ctx_arg_info[i];

		if (ctx_arg_info->offset == off) {
			if (!ctx_arg_info->btf_id) {
				bpf_log(log,"invalid btf_id for context argument offset %u\n", off);
				return false;
			}

			info->reg_type = ctx_arg_info->reg_type;
			info->btf = ctx_arg_info->btf ? : btf_vmlinux;
			info->btf_id = ctx_arg_info->btf_id;
			info->ref_obj_id = ctx_arg_info->ref_obj_id;
			return true;
		}
	}

	info->reg_type = PTR_TO_BTF_ID;
	if (prog_args_trusted(prog))
		info->reg_type |= PTR_TRUSTED;

	if (btf_param_match_suffix(btf, &args[arg], "__nullable"))
		info->reg_type |= PTR_MAYBE_NULL;

	if (prog->expected_attach_type == BPF_TRACE_RAW_TP) {
		struct btf *btf = prog->aux->attach_btf;
		const struct btf_type *t;
		const char *tname;

		/* BTF lookups cannot fail, return false on error */
		t = btf_type_by_id(btf, prog->aux->attach_btf_id);
		if (!t)
			return false;
		tname = btf_name_by_offset(btf, t->name_off);
		if (!tname)
			return false;
		/* Checked by bpf_check_attach_target */
		tname += sizeof("btf_trace_") - 1;
		for (i = 0; i < ARRAY_SIZE(raw_tp_null_args); i++) {
			/* Is this a func with potential NULL args? */
			if (strcmp(tname, raw_tp_null_args[i].func))
				continue;
			if (raw_tp_null_args[i].mask & (0x1ULL << (arg * 4)))
				info->reg_type |= PTR_MAYBE_NULL;
			/* Is the current arg IS_ERR? */
			if (raw_tp_null_args[i].mask & (0x2ULL << (arg * 4)))
				ptr_err_raw_tp = true;
			break;
		}
		/* If we don't know NULL-ness specification and the tracepoint
		 * is coming from a loadable module, be conservative and mark
		 * argument as PTR_MAYBE_NULL.
		 */
		if (i == ARRAY_SIZE(raw_tp_null_args) && btf_is_module(btf))
			info->reg_type |= PTR_MAYBE_NULL;
	}

	if (tgt_prog) {
		enum bpf_prog_type tgt_type;

		if (tgt_prog->type == BPF_PROG_TYPE_EXT)
			tgt_type = tgt_prog->aux->saved_dst_prog_type;
		else
			tgt_type = tgt_prog->type;

		ret = btf_translate_to_vmlinux(log, btf, t, tgt_type, arg);
		if (ret > 0) {
			info->btf = btf_vmlinux;
			info->btf_id = ret;
			return true;
		} else {
			return false;
		}
	}

	info->btf = btf;
	info->btf_id = t->type;
	t = btf_type_by_id(btf, t->type);

	if (btf_type_is_type_tag(t) && !btf_type_kflag(t)) {
		tag_value = __btf_name_by_offset(btf, t->name_off);
		if (strcmp(tag_value, "user") == 0)
			info->reg_type |= MEM_USER;
		if (strcmp(tag_value, "percpu") == 0)
			info->reg_type |= MEM_PERCPU;
	}

	/* skip modifiers */
	while (btf_type_is_modifier(t)) {
		info->btf_id = t->type;
		t = btf_type_by_id(btf, t->type);
	}
	if (!btf_type_is_struct(t)) {
		bpf_log(log,
			"func '%s' arg%d type %s is not a struct\n",
			tname, arg, btf_type_str(t));
		return false;
	}
	bpf_log(log, "func '%s' arg%d has btf_id %d type %s '%s'\n",
		tname, arg, info->btf_id, btf_type_str(t),
		__btf_name_by_offset(btf, t->name_off));

	/* Perform all checks on the validity of type for this argument, but if
	 * we know it can be IS_ERR at runtime, scrub pointer type and mark as
	 * scalar.
	 */
	if (ptr_err_raw_tp) {
		bpf_log(log, "marking pointer arg%d as scalar as it may encode error", arg);
		info->reg_type = SCALAR_VALUE;
	}
	return true;
}
EXPORT_SYMBOL_GPL(btf_ctx_access);

enum bpf_struct_walk_result {
	/* < 0 error */
	WALK_SCALAR = 0,
	WALK_PTR,
	WALK_STRUCT,
};

static int btf_struct_walk(struct bpf_verifier_log *log, const struct btf *btf,
			   const struct btf_type *t, int off, int size,
			   u32 *next_btf_id, enum bpf_type_flag *flag,
			   const char **field_name)
{
	u32 i, moff, mtrue_end, msize = 0, total_nelems = 0;
	const struct btf_type *mtype, *elem_type = NULL;
	const struct btf_member *member;
	const char *tname, *mname, *tag_value;
	u32 vlen, elem_id, mid;

again:
	if (btf_type_is_modifier(t))
		t = btf_type_skip_modifiers(btf, t->type, NULL);
	tname = __btf_name_by_offset(btf, t->name_off);
	if (!btf_type_is_struct(t)) {
		bpf_log(log, "Type '%s' is not a struct\n", tname);
		return -EINVAL;
	}

	vlen = btf_type_vlen(t);
	if (BTF_INFO_KIND(t->info) == BTF_KIND_UNION && vlen != 1 && !(*flag & PTR_UNTRUSTED))
		/*
		 * walking unions yields untrusted pointers
		 * with exception of __bpf_md_ptr and other
		 * unions with a single member
		 */
		*flag |= PTR_UNTRUSTED;

	if (off + size > t->size) {
		/* If the last element is a variable size array, we may
		 * need to relax the rule.
		 */
		struct btf_array *array_elem;

		if (vlen == 0)
			goto error;

		member = btf_type_member(t) + vlen - 1;
		mtype = btf_type_skip_modifiers(btf, member->type,
						NULL);
		if (!btf_type_is_array(mtype))
			goto error;

		array_elem = (struct btf_array *)(mtype + 1);
		if (array_elem->nelems != 0)
			goto error;

		moff = __btf_member_bit_offset(t, member) / 8;
		if (off < moff)
			goto error;

		/* allow structure and integer */
		t = btf_type_skip_modifiers(btf, array_elem->type,
					    NULL);

		if (btf_type_is_int(t))
			return WALK_SCALAR;

		if (!btf_type_is_struct(t))
			goto error;

		off = (off - moff) % t->size;
		goto again;

error:
		bpf_log(log, "access beyond struct %s at off %u size %u\n",
			tname, off, size);
		return -EACCES;
	}

	for_each_member(i, t, member) {
		/* offset of the field in bytes */
		moff = __btf_member_bit_offset(t, member) / 8;
		if (off + size <= moff)
			/* won't find anything, field is already too far */
			break;

		if (__btf_member_bitfield_size(t, member)) {
			u32 end_bit = __btf_member_bit_offset(t, member) +
				__btf_member_bitfield_size(t, member);

			/* off <= moff instead of off == moff because clang
			 * does not generate a BTF member for anonymous
			 * bitfield like the ":16" here:
			 * struct {
			 *	int :16;
			 *	int x:8;
			 * };
			 */
			if (off <= moff &&
			    BITS_ROUNDUP_BYTES(end_bit) <= off + size)
				return WALK_SCALAR;

			/* off may be accessing a following member
			 *
			 * or
			 *
			 * Doing partial access at either end of this
			 * bitfield.  Continue on this case also to
			 * treat it as not accessing this bitfield
			 * and eventually error out as field not
			 * found to keep it simple.
			 * It could be relaxed if there was a legit
			 * partial access case later.
			 */
			continue;
		}

		/* In case of "off" is pointing to holes of a struct */
		if (off < moff)
			break;

		/* type of the field */
		mid = member->type;
		mtype = btf_type_by_id(btf, member->type);
		mname = __btf_name_by_offset(btf, member->name_off);

		mtype = __btf_resolve_size(btf, mtype, &msize,
					   &elem_type, &elem_id, &total_nelems,
					   &mid);
		if (IS_ERR(mtype)) {
			bpf_log(log, "field %s doesn't have size\n", mname);
			return -EFAULT;
		}

		mtrue_end = moff + msize;
		if (off >= mtrue_end)
			/* no overlap with member, keep iterating */
			continue;

		if (btf_type_is_array(mtype)) {
			u32 elem_idx;

			/* __btf_resolve_size() above helps to
			 * linearize a multi-dimensional array.
			 *
			 * The logic here is treating an array
			 * in a struct as the following way:
			 *
			 * struct outer {
			 *	struct inner array[2][2];
			 * };
			 *
			 * looks like:
			 *
			 * struct outer {
			 *	struct inner array_elem0;
			 *	struct inner array_elem1;
			 *	struct inner array_elem2;
			 *	struct inner array_elem3;
			 * };
			 *
			 * When accessing outer->array[1][0], it moves
			 * moff to "array_elem2", set mtype to
			 * "struct inner", and msize also becomes
			 * sizeof(struct inner).  Then most of the
			 * remaining logic will fall through without
			 * caring the current member is an array or
			 * not.
			 *
			 * Unlike mtype/msize/moff, mtrue_end does not
			 * change.  The naming difference ("_true") tells
			 * that it is not always corresponding to
			 * the current mtype/msize/moff.
			 * It is the true end of the current
			 * member (i.e. array in this case).  That
			 * will allow an int array to be accessed like
			 * a scratch space,
			 * i.e. allow access beyond the size of
			 *      the array's element as long as it is
			 *      within the mtrue_end boundary.
			 */

			/* skip empty array */
			if (moff == mtrue_end)
				continue;

			msize /= total_nelems;
			elem_idx = (off - moff) / msize;
			moff += elem_idx * msize;
			mtype = elem_type;
			mid = elem_id;
		}

		/* the 'off' we're looking for is either equal to start
		 * of this field or inside of this struct
		 */
		if (btf_type_is_struct(mtype)) {
			/* our field must be inside that union or struct */
			t = mtype;

			/* return if the offset matches the member offset */
			if (off == moff) {
				*next_btf_id = mid;
				return WALK_STRUCT;
			}

			/* adjust offset we're looking for */
			off -= moff;
			goto again;
		}

		if (btf_type_is_ptr(mtype)) {
			const struct btf_type *stype, *t;
			enum bpf_type_flag tmp_flag = 0;
			u32 id;

			if (msize != size || off != moff) {
				bpf_log(log,
					"cannot access ptr member %s with moff %u in struct %s with off %u size %u\n",
					mname, moff, tname, off, size);
				return -EACCES;
			}

			/* check type tag */
			t = btf_type_by_id(btf, mtype->type);
			if (btf_type_is_type_tag(t) && !btf_type_kflag(t)) {
				tag_value = __btf_name_by_offset(btf, t->name_off);
				/* check __user tag */
				if (strcmp(tag_value, "user") == 0)
					tmp_flag = MEM_USER;
				/* check __percpu tag */
				if (strcmp(tag_value, "percpu") == 0)
					tmp_flag = MEM_PERCPU;
				/* check __rcu tag */
				if (strcmp(tag_value, "rcu") == 0)
					tmp_flag = MEM_RCU;
			}

			stype = btf_type_skip_modifiers(btf, mtype->type, &id);
			if (btf_type_is_struct(stype)) {
				*next_btf_id = id;
				*flag |= tmp_flag;
				if (field_name)
					*field_name = mname;
				return WALK_PTR;
			}
		}

		/* Allow more flexible access within an int as long as
		 * it is within mtrue_end.
		 * Since mtrue_end could be the end of an array,
		 * that also allows using an array of int as a scratch
		 * space. e.g. skb->cb[].
		 */
		if (off + size > mtrue_end && !(*flag & PTR_UNTRUSTED)) {
			bpf_log(log,
				"access beyond the end of member %s (mend:%u) in struct %s with off %u size %u\n",
				mname, mtrue_end, tname, off, size);
			return -EACCES;
		}

		return WALK_SCALAR;
	}
	bpf_log(log, "struct %s doesn't have field at offset %d\n", tname, off);
	return -EINVAL;
}

int btf_struct_access(struct bpf_verifier_log *log,
		      const struct bpf_reg_state *reg,
		      int off, int size, enum bpf_access_type atype __maybe_unused,
		      u32 *next_btf_id, enum bpf_type_flag *flag,
		      const char **field_name)
{
	const struct btf *btf = reg->btf;
	enum bpf_type_flag tmp_flag = 0;
	const struct btf_type *t;
	u32 id = reg->btf_id;
	int err;

	while (type_is_alloc(reg->type)) {
		struct btf_struct_meta *meta;
		struct btf_record *rec;
		int i;

		meta = btf_find_struct_meta(btf, id);
		if (!meta)
			break;
		rec = meta->record;
		for (i = 0; i < rec->cnt; i++) {
			struct btf_field *field = &rec->fields[i];
			u32 offset = field->offset;
			if (off < offset + field->size && offset < off + size) {
				bpf_log(log,
					"direct access to %s is disallowed\n",
					btf_field_type_name(field->type));
				return -EACCES;
			}
		}
		break;
	}

	t = btf_type_by_id(btf, id);
	do {
		err = btf_struct_walk(log, btf, t, off, size, &id, &tmp_flag, field_name);

		switch (err) {
		case WALK_PTR:
			/* For local types, the destination register cannot
			 * become a pointer again.
			 */
			if (type_is_alloc(reg->type))
				return SCALAR_VALUE;
			/* If we found the pointer or scalar on t+off,
			 * we're done.
			 */
			*next_btf_id = id;
			*flag = tmp_flag;
			return PTR_TO_BTF_ID;
		case WALK_SCALAR:
			return SCALAR_VALUE;
		case WALK_STRUCT:
			/* We found nested struct, so continue the search
			 * by diving in it. At this point the offset is
			 * aligned with the new type, so set it to 0.
			 */
			t = btf_type_by_id(btf, id);
			off = 0;
			break;
		default:
			/* It's either error or unknown return value..
			 * scream and leave.
			 */
			if (WARN_ONCE(err > 0, "unknown btf_struct_walk return value"))
				return -EINVAL;
			return err;
		}
	} while (t);

	return -EINVAL;
}

/* Check that two BTF types, each specified as an BTF object + id, are exactly
 * the same. Trivial ID check is not enough due to module BTFs, because we can
 * end up with two different module BTFs, but IDs point to the common type in
 * vmlinux BTF.
 */
bool btf_types_are_same(const struct btf *btf1, u32 id1,
			const struct btf *btf2, u32 id2)
{
	if (id1 != id2)
		return false;
	if (btf1 == btf2)
		return true;
	return btf_type_by_id(btf1, id1) == btf_type_by_id(btf2, id2);
}

bool btf_struct_ids_match(struct bpf_verifier_log *log,
			  const struct btf *btf, u32 id, int off,
			  const struct btf *need_btf, u32 need_type_id,
			  bool strict)
{
	const struct btf_type *type;
	enum bpf_type_flag flag = 0;
	int err;

	/* Are we already done? */
	if (off == 0 && btf_types_are_same(btf, id, need_btf, need_type_id))
		return true;
	/* In case of strict type match, we do not walk struct, the top level
	 * type match must succeed. When strict is true, off should have already
	 * been 0.
	 */
	if (strict)
		return false;
again:
	type = btf_type_by_id(btf, id);
	if (!type)
		return false;
	err = btf_struct_walk(log, btf, type, off, 1, &id, &flag, NULL);
	if (err != WALK_STRUCT)
		return false;

	/* We found nested struct object. If it matches
	 * the requested ID, we're done. Otherwise let's
	 * continue the search with offset 0 in the new
	 * type.
	 */
	if (!btf_types_are_same(btf, id, need_btf, need_type_id)) {
		off = 0;
		goto again;
	}

	return true;
}

static int __get_type_size(struct btf *btf, u32 btf_id,
			   const struct btf_type **ret_type)
{
	const struct btf_type *t;

	*ret_type = btf_type_by_id(btf, 0);
	if (!btf_id)
		/* void */
		return 0;
	t = btf_type_by_id(btf, btf_id);
	while (t && btf_type_is_modifier(t))
		t = btf_type_by_id(btf, t->type);
	if (!t)
		return -EINVAL;
	*ret_type = t;
	if (btf_type_is_ptr(t))
		/* kernel size of pointer. Not BPF's size of pointer*/
		return sizeof(void *);
	if (btf_type_is_int(t) || btf_is_any_enum(t) || __btf_type_is_struct(t))
		return t->size;
	return -EINVAL;
}

static u8 __get_type_fmodel_flags(const struct btf_type *t)
{
	u8 flags = 0;

	if (__btf_type_is_struct(t))
		flags |= BTF_FMODEL_STRUCT_ARG;
	if (btf_type_is_signed_int(t))
		flags |= BTF_FMODEL_SIGNED_ARG;

	return flags;
}

int btf_distill_func_proto(struct bpf_verifier_log *log,
			   struct btf *btf,
			   const struct btf_type *func,
			   const char *tname,
			   struct btf_func_model *m)
{
	const struct btf_param *args;
	const struct btf_type *t;
	u32 i, nargs;
	int ret;

	if (!func) {
		/* BTF function prototype doesn't match the verifier types.
		 * Fall back to MAX_BPF_FUNC_REG_ARGS u64 args.
		 */
		for (i = 0; i < MAX_BPF_FUNC_REG_ARGS; i++) {
			m->arg_size[i] = 8;
			m->arg_flags[i] = 0;
		}
		m->ret_size = 8;
		m->ret_flags = 0;
		m->nr_args = MAX_BPF_FUNC_REG_ARGS;
		return 0;
	}
	args = (const struct btf_param *)(func + 1);
	nargs = btf_type_vlen(func);
	if (nargs > MAX_BPF_FUNC_ARGS) {
		bpf_log(log,
			"The function %s has %d arguments. Too many.\n",
			tname, nargs);
		return -EINVAL;
	}
	ret = __get_type_size(btf, func->type, &t);
	if (ret < 0 || __btf_type_is_struct(t)) {
		bpf_log(log,
			"The function %s return type %s is unsupported.\n",
			tname, btf_type_str(t));
		return -EINVAL;
	}
	m->ret_size = ret;
	m->ret_flags = __get_type_fmodel_flags(t);

	for (i = 0; i < nargs; i++) {
		if (i == nargs - 1 && args[i].type == 0) {
			bpf_log(log,
				"The function %s with variable args is unsupported.\n",
				tname);
			return -EINVAL;
		}
		ret = __get_type_size(btf, args[i].type, &t);

		/* No support of struct argument size greater than 16 bytes */
		if (ret < 0 || ret > 16) {
			bpf_log(log,
				"The function %s arg%d type %s is unsupported.\n",
				tname, i, btf_type_str(t));
			return -EINVAL;
		}
		if (ret == 0) {
			bpf_log(log,
				"The function %s has malformed void argument.\n",
				tname);
			return -EINVAL;
		}
		m->arg_size[i] = ret;
		m->arg_flags[i] = __get_type_fmodel_flags(t);
	}
	m->nr_args = nargs;
	return 0;
}

/* Compare BTFs of two functions assuming only scalars and pointers to context.
 * t1 points to BTF_KIND_FUNC in btf1
 * t2 points to BTF_KIND_FUNC in btf2
 * Returns:
 * EINVAL - function prototype mismatch
 * EFAULT - verifier bug
 * 0 - 99% match. The last 1% is validated by the verifier.
 */
static int btf_check_func_type_match(struct bpf_verifier_log *log,
				     struct btf *btf1, const struct btf_type *t1,
				     struct btf *btf2, const struct btf_type *t2)
{
	const struct btf_param *args1, *args2;
	const char *fn1, *fn2, *s1, *s2;
	u32 nargs1, nargs2, i;

	fn1 = btf_name_by_offset(btf1, t1->name_off);
	fn2 = btf_name_by_offset(btf2, t2->name_off);

	if (btf_func_linkage(t1) != BTF_FUNC_GLOBAL) {
		bpf_log(log, "%s() is not a global function\n", fn1);
		return -EINVAL;
	}
	if (btf_func_linkage(t2) != BTF_FUNC_GLOBAL) {
		bpf_log(log, "%s() is not a global function\n", fn2);
		return -EINVAL;
	}

	t1 = btf_type_by_id(btf1, t1->type);
	if (!t1 || !btf_type_is_func_proto(t1))
		return -EFAULT;
	t2 = btf_type_by_id(btf2, t2->type);
	if (!t2 || !btf_type_is_func_proto(t2))
		return -EFAULT;

	args1 = (const struct btf_param *)(t1 + 1);
	nargs1 = btf_type_vlen(t1);
	args2 = (const struct btf_param *)(t2 + 1);
	nargs2 = btf_type_vlen(t2);

	if (nargs1 != nargs2) {
		bpf_log(log, "%s() has %d args while %s() has %d args\n",
			fn1, nargs1, fn2, nargs2);
		return -EINVAL;
	}

	t1 = btf_type_skip_modifiers(btf1, t1->type, NULL);
	t2 = btf_type_skip_modifiers(btf2, t2->type, NULL);
	if (t1->info != t2->info) {
		bpf_log(log,
			"Return type %s of %s() doesn't match type %s of %s()\n",
			btf_type_str(t1), fn1,
			btf_type_str(t2), fn2);
		return -EINVAL;
	}

	for (i = 0; i < nargs1; i++) {
		t1 = btf_type_skip_modifiers(btf1, args1[i].type, NULL);
		t2 = btf_type_skip_modifiers(btf2, args2[i].type, NULL);

		if (t1->info != t2->info) {
			bpf_log(log, "arg%d in %s() is %s while %s() has %s\n",
				i, fn1, btf_type_str(t1),
				fn2, btf_type_str(t2));
			return -EINVAL;
		}
		if (btf_type_has_size(t1) && t1->size != t2->size) {
			bpf_log(log,
				"arg%d in %s() has size %d while %s() has %d\n",
				i, fn1, t1->size,
				fn2, t2->size);
			return -EINVAL;
		}

		/* global functions are validated with scalars and pointers
		 * to context only. And only global functions can be replaced.
		 * Hence type check only those types.
		 */
		if (btf_type_is_int(t1) || btf_is_any_enum(t1))
			continue;
		if (!btf_type_is_ptr(t1)) {
			bpf_log(log,
				"arg%d in %s() has unrecognized type\n",
				i, fn1);
			return -EINVAL;
		}
		t1 = btf_type_skip_modifiers(btf1, t1->type, NULL);
		t2 = btf_type_skip_modifiers(btf2, t2->type, NULL);
		if (!btf_type_is_struct(t1)) {
			bpf_log(log,
				"arg%d in %s() is not a pointer to context\n",
				i, fn1);
			return -EINVAL;
		}
		if (!btf_type_is_struct(t2)) {
			bpf_log(log,
				"arg%d in %s() is not a pointer to context\n",
				i, fn2);
			return -EINVAL;
		}
		/* This is an optional check to make program writing easier.
		 * Compare names of structs and report an error to the user.
		 * btf_prepare_func_args() already checked that t2 struct
		 * is a context type. btf_prepare_func_args() will check
		 * later that t1 struct is a context type as well.
		 */
		s1 = btf_name_by_offset(btf1, t1->name_off);
		s2 = btf_name_by_offset(btf2, t2->name_off);
		if (strcmp(s1, s2)) {
			bpf_log(log,
				"arg%d %s(struct %s *) doesn't match %s(struct %s *)\n",
				i, fn1, s1, fn2, s2);
			return -EINVAL;
		}
	}
	return 0;
}

/* Compare BTFs of given program with BTF of target program */
int btf_check_type_match(struct bpf_verifier_log *log, const struct bpf_prog *prog,
			 struct btf *btf2, const struct btf_type *t2)
{
	struct btf *btf1 = prog->aux->btf;
	const struct btf_type *t1;
	u32 btf_id = 0;

	if (!prog->aux->func_info) {
		bpf_log(log, "Program extension requires BTF\n");
		return -EINVAL;
	}

	btf_id = prog->aux->func_info[0].type_id;
	if (!btf_id)
		return -EFAULT;

	t1 = btf_type_by_id(btf1, btf_id);
	if (!t1 || !btf_type_is_func(t1))
		return -EFAULT;

	return btf_check_func_type_match(log, btf1, t1, btf2, t2);
}

static bool btf_is_dynptr_ptr(const struct btf *btf, const struct btf_type *t)
{
	const char *name;

	t = btf_type_by_id(btf, t->type); /* skip PTR */

	while (btf_type_is_modifier(t))
		t = btf_type_by_id(btf, t->type);

	/* allow either struct or struct forward declaration */
	if (btf_type_is_struct(t) ||
	    (btf_type_is_fwd(t) && btf_type_kflag(t) == 0)) {
		name = btf_str_by_offset(btf, t->name_off);
		return name && strcmp(name, "bpf_dynptr") == 0;
	}

	return false;
}

struct bpf_cand_cache {
	const char *name;
	u32 name_len;
	u16 kind;
	u16 cnt;
	struct {
		const struct btf *btf;
		u32 id;
	} cands[];
};

static DEFINE_MUTEX(cand_cache_mutex);

static struct bpf_cand_cache *
bpf_core_find_cands(struct bpf_core_ctx *ctx, u32 local_type_id);

static int btf_get_ptr_to_btf_id(struct bpf_verifier_log *log, int arg_idx,
				 const struct btf *btf, const struct btf_type *t)
{
	struct bpf_cand_cache *cc;
	struct bpf_core_ctx ctx = {
		.btf = btf,
		.log = log,
	};
	u32 kern_type_id, type_id;
	int err = 0;

	/* skip PTR and modifiers */
	type_id = t->type;
	t = btf_type_by_id(btf, t->type);
	while (btf_type_is_modifier(t)) {
		type_id = t->type;
		t = btf_type_by_id(btf, t->type);
	}

	mutex_lock(&cand_cache_mutex);
	cc = bpf_core_find_cands(&ctx, type_id);
	if (IS_ERR(cc)) {
		err = PTR_ERR(cc);
		bpf_log(log, "arg#%d reference type('%s %s') candidate matching error: %d\n",
			arg_idx, btf_type_str(t), __btf_name_by_offset(btf, t->name_off),
			err);
		goto cand_cache_unlock;
	}
	if (cc->cnt != 1) {
		bpf_log(log, "arg#%d reference type('%s %s') %s\n",
			arg_idx, btf_type_str(t), __btf_name_by_offset(btf, t->name_off),
			cc->cnt == 0 ? "has no matches" : "is ambiguous");
		err = cc->cnt == 0 ? -ENOENT : -ESRCH;
		goto cand_cache_unlock;
	}
	if (btf_is_module(cc->cands[0].btf)) {
		bpf_log(log, "arg#%d reference type('%s %s') points to kernel module type (unsupported)\n",
			arg_idx, btf_type_str(t), __btf_name_by_offset(btf, t->name_off));
		err = -EOPNOTSUPP;
		goto cand_cache_unlock;
	}
	kern_type_id = cc->cands[0].id;

cand_cache_unlock:
	mutex_unlock(&cand_cache_mutex);
	if (err)
		return err;

	return kern_type_id;
}

enum btf_arg_tag {
	ARG_TAG_CTX	 = BIT_ULL(0),
	ARG_TAG_NONNULL  = BIT_ULL(1),
	ARG_TAG_TRUSTED  = BIT_ULL(2),
	ARG_TAG_NULLABLE = BIT_ULL(3),
	ARG_TAG_ARENA	 = BIT_ULL(4),
};

/* Process BTF of a function to produce high-level expectation of function
 * arguments (like ARG_PTR_TO_CTX, or ARG_PTR_TO_MEM, etc). This information
 * is cached in subprog info for reuse.
 * Returns:
 * EFAULT - there is a verifier bug. Abort verification.
 * EINVAL - cannot convert BTF.
 * 0 - Successfully processed BTF and constructed argument expectations.
 */
int btf_prepare_func_args(struct bpf_verifier_env *env, int subprog)
{
	bool is_global = subprog_aux(env, subprog)->linkage == BTF_FUNC_GLOBAL;
	struct bpf_subprog_info *sub = subprog_info(env, subprog);
	struct bpf_verifier_log *log = &env->log;
	struct bpf_prog *prog = env->prog;
	enum bpf_prog_type prog_type = prog->type;
	struct btf *btf = prog->aux->btf;
	const struct btf_param *args;
	const struct btf_type *t, *ref_t, *fn_t;
	u32 i, nargs, btf_id;
	const char *tname;

	if (sub->args_cached)
		return 0;

	if (!prog->aux->func_info) {
		verifier_bug(env, "func_info undefined");
		return -EFAULT;
	}

	btf_id = prog->aux->func_info[subprog].type_id;
	if (!btf_id) {
		if (!is_global) /* not fatal for static funcs */
			return -EINVAL;
		bpf_log(log, "Global functions need valid BTF\n");
		return -EFAULT;
	}

	fn_t = btf_type_by_id(btf, btf_id);
	if (!fn_t || !btf_type_is_func(fn_t)) {
		/* These checks were already done by the verifier while loading
		 * struct bpf_func_info
		 */
		bpf_log(log, "BTF of func#%d doesn't point to KIND_FUNC\n",
			subprog);
		return -EFAULT;
	}
	tname = btf_name_by_offset(btf, fn_t->name_off);

	if (prog->aux->func_info_aux[subprog].unreliable) {
		verifier_bug(env, "unreliable BTF for function %s()", tname);
		return -EFAULT;
	}
	if (prog_type == BPF_PROG_TYPE_EXT)
		prog_type = prog->aux->dst_prog->type;

	t = btf_type_by_id(btf, fn_t->type);
	if (!t || !btf_type_is_func_proto(t)) {
		bpf_log(log, "Invalid type of function %s()\n", tname);
		return -EFAULT;
	}
	args = (const struct btf_param *)(t + 1);
	nargs = btf_type_vlen(t);
	if (nargs > MAX_BPF_FUNC_REG_ARGS) {
		if (!is_global)
			return -EINVAL;
		bpf_log(log, "Global function %s() with %d > %d args. Buggy compiler.\n",
			tname, nargs, MAX_BPF_FUNC_REG_ARGS);
		return -EINVAL;
	}
	/* check that function returns int, exception cb also requires this */
	t = btf_type_by_id(btf, t->type);
	while (btf_type_is_modifier(t))
		t = btf_type_by_id(btf, t->type);
	if (!btf_type_is_int(t) && !btf_is_any_enum(t)) {
		if (!is_global)
			return -EINVAL;
		bpf_log(log,
			"Global function %s() doesn't return scalar. Only those are supported.\n",
			tname);
		return -EINVAL;
	}
	/* Convert BTF function arguments into verifier types.
	 * Only PTR_TO_CTX and SCALAR are supported atm.
	 */
	for (i = 0; i < nargs; i++) {
		u32 tags = 0;
		int id = 0;

		/* 'arg:<tag>' decl_tag takes precedence over derivation of
		 * register type from BTF type itself
		 */
		while ((id = btf_find_next_decl_tag(btf, fn_t, i, "arg:", id)) > 0) {
			const struct btf_type *tag_t = btf_type_by_id(btf, id);
			const char *tag = __btf_name_by_offset(btf, tag_t->name_off) + 4;

			/* disallow arg tags in static subprogs */
			if (!is_global) {
				bpf_log(log, "arg#%d type tag is not supported in static functions\n", i);
				return -EOPNOTSUPP;
			}

			if (strcmp(tag, "ctx") == 0) {
				tags |= ARG_TAG_CTX;
			} else if (strcmp(tag, "trusted") == 0) {
				tags |= ARG_TAG_TRUSTED;
			} else if (strcmp(tag, "nonnull") == 0) {
				tags |= ARG_TAG_NONNULL;
			} else if (strcmp(tag, "nullable") == 0) {
				tags |= ARG_TAG_NULLABLE;
			} else if (strcmp(tag, "arena") == 0) {
				tags |= ARG_TAG_ARENA;
			} else {
				bpf_log(log, "arg#%d has unsupported set of tags\n", i);
				return -EOPNOTSUPP;
			}
		}
		if (id != -ENOENT) {
			bpf_log(log, "arg#%d type tag fetching failure: %d\n", i, id);
			return id;
		}

		t = btf_type_by_id(btf, args[i].type);
		while (btf_type_is_modifier(t))
			t = btf_type_by_id(btf, t->type);
		if (!btf_type_is_ptr(t))
			goto skip_pointer;

		if ((tags & ARG_TAG_CTX) || btf_is_prog_ctx_type(log, btf, t, prog_type, i)) {
			if (tags & ~ARG_TAG_CTX) {
				bpf_log(log, "arg#%d has invalid combination of tags\n", i);
				return -EINVAL;
			}
			if ((tags & ARG_TAG_CTX) &&
			    btf_validate_prog_ctx_type(log, btf, t, i, prog_type,
						       prog->expected_attach_type))
				return -EINVAL;
			sub->args[i].arg_type = ARG_PTR_TO_CTX;
			continue;
		}
		if (btf_is_dynptr_ptr(btf, t)) {
			if (tags) {
				bpf_log(log, "arg#%d has invalid combination of tags\n", i);
				return -EINVAL;
			}
			sub->args[i].arg_type = ARG_PTR_TO_DYNPTR | MEM_RDONLY;
			continue;
		}
		if (tags & ARG_TAG_TRUSTED) {
			int kern_type_id;

			if (tags & ARG_TAG_NONNULL) {
				bpf_log(log, "arg#%d has invalid combination of tags\n", i);
				return -EINVAL;
			}

			kern_type_id = btf_get_ptr_to_btf_id(log, i, btf, t);
			if (kern_type_id < 0)
				return kern_type_id;

			sub->args[i].arg_type = ARG_PTR_TO_BTF_ID | PTR_TRUSTED;
			if (tags & ARG_TAG_NULLABLE)
				sub->args[i].arg_type |= PTR_MAYBE_NULL;
			sub->args[i].btf_id = kern_type_id;
			continue;
		}
		if (tags & ARG_TAG_ARENA) {
			if (tags & ~ARG_TAG_ARENA) {
				bpf_log(log, "arg#%d arena cannot be combined with any other tags\n", i);
				return -EINVAL;
			}
			sub->args[i].arg_type = ARG_PTR_TO_ARENA;
			continue;
		}
		if (is_global) { /* generic user data pointer */
			u32 mem_size;

			if (tags & ARG_TAG_NULLABLE) {
				bpf_log(log, "arg#%d has invalid combination of tags\n", i);
				return -EINVAL;
			}

			t = btf_type_skip_modifiers(btf, t->type, NULL);
			ref_t = btf_resolve_size(btf, t, &mem_size);
			if (IS_ERR(ref_t)) {
				bpf_log(log, "arg#%d reference type('%s %s') size cannot be determined: %ld\n",
					i, btf_type_str(t), btf_name_by_offset(btf, t->name_off),
					PTR_ERR(ref_t));
				return -EINVAL;
			}

			sub->args[i].arg_type = ARG_PTR_TO_MEM | PTR_MAYBE_NULL;
			if (tags & ARG_TAG_NONNULL)
				sub->args[i].arg_type &= ~PTR_MAYBE_NULL;
			sub->args[i].mem_size = mem_size;
			continue;
		}

skip_pointer:
		if (tags) {
			bpf_log(log, "arg#%d has pointer tag, but is not a pointer type\n", i);
			return -EINVAL;
		}
		if (btf_type_is_int(t) || btf_is_any_enum(t)) {
			sub->args[i].arg_type = ARG_ANYTHING;
			continue;
		}
		if (!is_global)
			return -EINVAL;
		bpf_log(log, "Arg#%d type %s in %s() is not supported yet.\n",
			i, btf_type_str(t), tname);
		return -EINVAL;
	}

	sub->arg_cnt = nargs;
	sub->args_cached = true;

	return 0;
}

static void btf_type_show(const struct btf *btf, u32 type_id, void *obj,
			  struct btf_show *show)
{
	const struct btf_type *t = btf_type_by_id(btf, type_id);

	show->btf = btf;
	memset(&show->state, 0, sizeof(show->state));
	memset(&show->obj, 0, sizeof(show->obj));

	btf_type_ops(t)->show(btf, t, type_id, obj, 0, show);
}

__printf(2, 0) static void btf_seq_show(struct btf_show *show, const char *fmt,
					va_list args)
{
	seq_vprintf((struct seq_file *)show->target, fmt, args);
}

int btf_type_seq_show_flags(const struct btf *btf, u32 type_id,
			    void *obj, struct seq_file *m, u64 flags)
{
	struct btf_show sseq;

	sseq.target = m;
	sseq.showfn = btf_seq_show;
	sseq.flags = flags;

	btf_type_show(btf, type_id, obj, &sseq);

	return sseq.state.status;
}

void btf_type_seq_show(const struct btf *btf, u32 type_id, void *obj,
		       struct seq_file *m)
{
	(void) btf_type_seq_show_flags(btf, type_id, obj, m,
				       BTF_SHOW_NONAME | BTF_SHOW_COMPACT |
				       BTF_SHOW_ZERO | BTF_SHOW_UNSAFE);
}

struct btf_show_snprintf {
	struct btf_show show;
	int len_left;		/* space left in string */
	int len;		/* length we would have written */
};

__printf(2, 0) static void btf_snprintf_show(struct btf_show *show, const char *fmt,
					     va_list args)
{
	struct btf_show_snprintf *ssnprintf = (struct btf_show_snprintf *)show;
	int len;

	len = vsnprintf(show->target, ssnprintf->len_left, fmt, args);

	if (len < 0) {
		ssnprintf->len_left = 0;
		ssnprintf->len = len;
	} else if (len >= ssnprintf->len_left) {
		/* no space, drive on to get length we would have written */
		ssnprintf->len_left = 0;
		ssnprintf->len += len;
	} else {
		ssnprintf->len_left -= len;
		ssnprintf->len += len;
		show->target += len;
	}
}

int btf_type_snprintf_show(const struct btf *btf, u32 type_id, void *obj,
			   char *buf, int len, u64 flags)
{
	struct btf_show_snprintf ssnprintf;

	ssnprintf.show.target = buf;
	ssnprintf.show.flags = flags;
	ssnprintf.show.showfn = btf_snprintf_show;
	ssnprintf.len_left = len;
	ssnprintf.len = 0;

	btf_type_show(btf, type_id, obj, (struct btf_show *)&ssnprintf);

	/* If we encountered an error, return it. */
	if (ssnprintf.show.state.status)
		return ssnprintf.show.state.status;

	/* Otherwise return length we would have written */
	return ssnprintf.len;
}

#ifdef CONFIG_PROC_FS
static void bpf_btf_show_fdinfo(struct seq_file *m, struct file *filp)
{
	const struct btf *btf = filp->private_data;

	seq_printf(m, "btf_id:\t%u\n", btf->id);/*显示fdinfo,指明btf id*/
}
#endif

static int btf_release(struct inode *inode, struct file *filp)
{
	btf_put(filp->private_data);
	return 0;
}

const struct file_operations btf_fops = {
#ifdef CONFIG_PROC_FS
	.show_fdinfo	= bpf_btf_show_fdinfo,
#endif
	.release	= btf_release,
};

static int __btf_new_fd(struct btf *btf)
{
	return anon_inode_getfd("btf", &btf_fops, btf, O_RDONLY | O_CLOEXEC);
}

int btf_new_fd(const union bpf_attr *attr, bpfptr_t uattr, u32 uattr_size)
{
	struct btf *btf;
	int ret;

	/*解析传入的buffer,生成btf*/
	btf = btf_parse(attr, uattr, uattr_size);
	if (IS_ERR(btf))
		return PTR_ERR(btf);

	/*为btf分配id*/
	ret = btf_alloc_id(btf);
	if (ret) {
		btf_free(btf);
		return ret;
	}

	/*
	 * The BTF ID is published to the userspace.
	 * All BTF free must go through call_rcu() from
	 * now on (i.e. free by calling btf_put()).
	 */

	ret = __btf_new_fd(btf);/*为此btf关联fd*/
	if (ret < 0)
		btf_put(btf);

	return ret;
}

struct btf *btf_get_by_fd(int fd)
{
	struct btf *btf;
	CLASS(fd, f)(fd);

	btf = __btf_get_by_fd(f);
	if (!IS_ERR(btf))
		refcount_inc(&btf->refcnt);

	return btf;
}

int btf_get_info_by_fd(const struct btf *btf,
		       const union bpf_attr *attr,
		       union bpf_attr __user *uattr)
{
	struct bpf_btf_info __user *uinfo;
	struct bpf_btf_info info;
	u32 info_copy, btf_copy;
	void __user *ubtf;
	char __user *uname;
	u32 uinfo_len, uname_len, name_len;
	int ret = 0;

	uinfo = u64_to_user_ptr(attr->info.info);
	uinfo_len = attr->info.info_len;

	info_copy = min_t(u32, uinfo_len, sizeof(info));
	memset(&info, 0, sizeof(info));
	if (copy_from_user(&info, uinfo, info_copy))
		return -EFAULT;

	info.id = btf->id;
	ubtf = u64_to_user_ptr(info.btf);
	btf_copy = min_t(u32, btf->data_size, info.btf_size);
	if (copy_to_user(ubtf, btf->data, btf_copy))
		return -EFAULT;
	info.btf_size = btf->data_size;

	info.kernel_btf = btf->kernel_btf;

	uname = u64_to_user_ptr(info.name);
	uname_len = info.name_len;
	if (!uname ^ !uname_len)
		return -EINVAL;

	name_len = strlen(btf->name);
	info.name_len = name_len;

	if (uname) {
		if (uname_len >= name_len + 1) {
			if (copy_to_user(uname, btf->name, name_len + 1))
				return -EFAULT;
		} else {
			char zero = '\0';

			if (copy_to_user(uname, btf->name, uname_len - 1))
				return -EFAULT;
			if (put_user(zero, uname + uname_len - 1))
				return -EFAULT;
			/* let user-space know about too short buffer */
			ret = -ENOSPC;
		}
	}

	if (copy_to_user(uinfo, &info, info_copy) ||
	    put_user(info_copy, &uattr->info.info_len))
		return -EFAULT;

	return ret;
}

int btf_get_fd_by_id(u32 id)
{
	struct btf *btf;
	int fd;

	rcu_read_lock();
	/*通过id找到btf*/
	btf = idr_find(&btf_idr, id);
	if (!btf || !refcount_inc_not_zero(&btf->refcnt))
		btf = ERR_PTR(-ENOENT);
	rcu_read_unlock();

	if (IS_ERR(btf))
		return PTR_ERR(btf);

	/*由btf关联fd*/
	fd = __btf_new_fd(btf);
	if (fd < 0)
		btf_put(btf);

	return fd;
}

u32 btf_obj_id(const struct btf *btf)
{
	return btf->id;
}

bool btf_is_kernel(const struct btf *btf)
{
	return btf->kernel_btf;
}

bool btf_is_module(const struct btf *btf)
{
	return btf->kernel_btf && strcmp(btf->name, "vmlinux") != 0;
}

enum {
	BTF_MODULE_F_LIVE = (1 << 0),
};

#ifdef CONFIG_DEBUG_INFO_BTF_MODULES
struct btf_module {
	struct list_head list;
	struct module *module;
	struct btf *btf;
	struct bin_attribute *sysfs_attr;
	int flags;
};

static LIST_HEAD(btf_modules);
static DEFINE_MUTEX(btf_module_mutex);

static void purge_cand_cache(struct btf *btf);

static int btf_module_notify(struct notifier_block *nb, unsigned long op,
			     void *module)
{
	struct btf_module *btf_mod, *tmp;
	struct module *mod = module;
	struct btf *btf;
	int err = 0;

	if (mod->btf_data_size == 0 ||
	    (op != MODULE_STATE_COMING && op != MODULE_STATE_LIVE &&
	     op != MODULE_STATE_GOING))
		goto out;

	switch (op) {
	case MODULE_STATE_COMING:
		btf_mod = kzalloc(sizeof(*btf_mod), GFP_KERNEL);
		if (!btf_mod) {
			err = -ENOMEM;
			goto out;
		}
		btf = btf_parse_module(mod->name, mod->btf_data, mod->btf_data_size,
				       mod->btf_base_data, mod->btf_base_data_size);
		if (IS_ERR(btf)) {
			kfree(btf_mod);
			if (!IS_ENABLED(CONFIG_MODULE_ALLOW_BTF_MISMATCH)) {
				pr_warn("failed to validate module [%s] BTF: %ld\n",
					mod->name, PTR_ERR(btf));
				err = PTR_ERR(btf);
			} else {
				pr_warn_once("Kernel module BTF mismatch detected, BTF debug info may be unavailable for some modules\n");
			}
			goto out;
		}
		err = btf_alloc_id(btf);
		if (err) {
			btf_free(btf);
			kfree(btf_mod);
			goto out;
		}

		purge_cand_cache(NULL);
		mutex_lock(&btf_module_mutex);
		btf_mod->module = module;
		btf_mod->btf = btf;
		list_add(&btf_mod->list, &btf_modules);
		mutex_unlock(&btf_module_mutex);

		if (IS_ENABLED(CONFIG_SYSFS)) {
			struct bin_attribute *attr;

			attr = kzalloc(sizeof(*attr), GFP_KERNEL);
			if (!attr)
				goto out;

			sysfs_bin_attr_init(attr);
			attr->attr.name = btf->name;
			attr->attr.mode = 0444;
			attr->size = btf->data_size;
			attr->private = btf->data;
			attr->read_new = sysfs_bin_attr_simple_read;

			err = sysfs_create_bin_file(btf_kobj, attr);
			if (err) {
				pr_warn("failed to register module [%s] BTF in sysfs: %d\n",
					mod->name, err);
				kfree(attr);
				err = 0;
				goto out;
			}

			btf_mod->sysfs_attr = attr;
		}

		break;
	case MODULE_STATE_LIVE:
		mutex_lock(&btf_module_mutex);
		list_for_each_entry_safe(btf_mod, tmp, &btf_modules, list) {
			if (btf_mod->module != module)
				continue;

			btf_mod->flags |= BTF_MODULE_F_LIVE;
			break;
		}
		mutex_unlock(&btf_module_mutex);
		break;
	case MODULE_STATE_GOING:
		mutex_lock(&btf_module_mutex);
		list_for_each_entry_safe(btf_mod, tmp, &btf_modules, list) {
			if (btf_mod->module != module)
				continue;

			list_del(&btf_mod->list);
			if (btf_mod->sysfs_attr)
				sysfs_remove_bin_file(btf_kobj, btf_mod->sysfs_attr);
			purge_cand_cache(btf_mod->btf);
			btf_put(btf_mod->btf);
			kfree(btf_mod->sysfs_attr);
			kfree(btf_mod);
			break;
		}
		mutex_unlock(&btf_module_mutex);
		break;
	}
out:
	return notifier_from_errno(err);
}

static struct notifier_block btf_module_nb = {
	.notifier_call = btf_module_notify,
};

static int __init btf_module_init(void)
{
	register_module_notifier(&btf_module_nb);
	return 0;
}

fs_initcall(btf_module_init);
#endif /* CONFIG_DEBUG_INFO_BTF_MODULES */

struct module *btf_try_get_module(const struct btf *btf)
{
	struct module *res = NULL;
#ifdef CONFIG_DEBUG_INFO_BTF_MODULES
	struct btf_module *btf_mod, *tmp;

	mutex_lock(&btf_module_mutex);
	list_for_each_entry_safe(btf_mod, tmp, &btf_modules, list) {
		if (btf_mod->btf != btf)
			continue;

		/* We must only consider module whose __init routine has
		 * finished, hence we must check for BTF_MODULE_F_LIVE flag,
		 * which is set from the notifier callback for
		 * MODULE_STATE_LIVE.
		 */
		if ((btf_mod->flags & BTF_MODULE_F_LIVE) && try_module_get(btf_mod->module))
			res = btf_mod->module;

		break;
	}
	mutex_unlock(&btf_module_mutex);
#endif

	return res;
}

/* Returns struct btf corresponding to the struct module.
 * This function can return NULL or ERR_PTR.
 */
static struct btf *btf_get_module_btf(const struct module *module)
{
#ifdef CONFIG_DEBUG_INFO_BTF_MODULES
	struct btf_module *btf_mod, *tmp;
#endif
	struct btf *btf = NULL;

	if (!module) {
		btf = bpf_get_btf_vmlinux();
		if (!IS_ERR_OR_NULL(btf))
			btf_get(btf);
		return btf;
	}

#ifdef CONFIG_DEBUG_INFO_BTF_MODULES
	mutex_lock(&btf_module_mutex);
	list_for_each_entry_safe(btf_mod, tmp, &btf_modules, list) {
		if (btf_mod->module != module)
			continue;

		btf_get(btf_mod->btf);
		btf = btf_mod->btf;
		break;
	}
	mutex_unlock(&btf_module_mutex);
#endif

	return btf;
}

static int check_btf_kconfigs(const struct module *module, const char *feature)
{
	if (!module && IS_ENABLED(CONFIG_DEBUG_INFO_BTF)) {
		pr_err("missing vmlinux BTF, cannot register %s\n", feature);
		return -ENOENT;
	}
	if (module && IS_ENABLED(CONFIG_DEBUG_INFO_BTF_MODULES))
		pr_warn("missing module BTF, cannot register %s\n", feature);
	return 0;
}

BPF_CALL_4(bpf_btf_find_by_name_kind, char *, name, int, name_sz, u32, kind, int, flags)
{
	struct btf *btf = NULL;
	int btf_obj_fd = 0;
	long ret;

	if (flags)
		return -EINVAL;

	if (name_sz <= 1 || name[name_sz - 1])
		return -EINVAL;

	ret = bpf_find_btf_id(name, kind, &btf);
	if (ret > 0 && btf_is_module(btf)) {
		btf_obj_fd = __btf_new_fd(btf);
		if (btf_obj_fd < 0) {
			btf_put(btf);
			return btf_obj_fd;
		}
		return ret | (((u64)btf_obj_fd) << 32);
	}
	if (ret > 0)
		btf_put(btf);
	return ret;
}

const struct bpf_func_proto bpf_btf_find_by_name_kind_proto = {
	.func		= bpf_btf_find_by_name_kind,
	.gpl_only	= false,
	.ret_type	= RET_INTEGER,
	.arg1_type	= ARG_PTR_TO_MEM | MEM_RDONLY,
	.arg2_type	= ARG_CONST_SIZE,
	.arg3_type	= ARG_ANYTHING,
	.arg4_type	= ARG_ANYTHING,
};

BTF_ID_LIST_GLOBAL(btf_tracing_ids, MAX_BTF_TRACING_TYPE)
#define BTF_TRACING_TYPE(name, type) BTF_ID(struct, type)
BTF_TRACING_TYPE_xxx
#undef BTF_TRACING_TYPE

/* Validate well-formedness of iter argument type.
 * On success, return positive BTF ID of iter state's STRUCT type.
 * On error, negative error is returned.
 */
int btf_check_iter_arg(struct btf *btf, const struct btf_type *func, int arg_idx)
{
	const struct btf_param *arg;
	const struct btf_type *t;
	const char *name;
	int btf_id;

	if (btf_type_vlen(func) <= arg_idx)
		return -EINVAL;

	arg = &btf_params(func)[arg_idx];
	t = btf_type_skip_modifiers(btf, arg->type, NULL);
	if (!t || !btf_type_is_ptr(t))
		return -EINVAL;
	t = btf_type_skip_modifiers(btf, t->type, &btf_id);
	if (!t || !__btf_type_is_struct(t))
		return -EINVAL;

	name = btf_name_by_offset(btf, t->name_off);
	if (!name || strncmp(name, ITER_PREFIX, sizeof(ITER_PREFIX) - 1))
		return -EINVAL;

	return btf_id;
}

static int btf_check_iter_kfuncs(struct btf *btf, const char *func_name,
				 const struct btf_type *func, u32 func_flags)
{
	u32 flags = func_flags & (KF_ITER_NEW | KF_ITER_NEXT | KF_ITER_DESTROY);
	const char *sfx, *iter_name;
	const struct btf_type *t;
	char exp_name[128];
	u32 nr_args;
	int btf_id;

	/* exactly one of KF_ITER_{NEW,NEXT,DESTROY} can be set */
	if (!flags || (flags & (flags - 1)))
		return -EINVAL;

	/* any BPF iter kfunc should have `struct bpf_iter_<type> *` first arg */
	nr_args = btf_type_vlen(func);
	if (nr_args < 1)
		return -EINVAL;

	btf_id = btf_check_iter_arg(btf, func, 0);
	if (btf_id < 0)
		return btf_id;

	/* sizeof(struct bpf_iter_<type>) should be a multiple of 8 to
	 * fit nicely in stack slots
	 */
	t = btf_type_by_id(btf, btf_id);
	if (t->size == 0 || (t->size % 8))
		return -EINVAL;

	/* validate bpf_iter_<type>_{new,next,destroy}(struct bpf_iter_<type> *)
	 * naming pattern
	 */
	iter_name = btf_name_by_offset(btf, t->name_off) + sizeof(ITER_PREFIX) - 1;
	if (flags & KF_ITER_NEW)
		sfx = "new";
	else if (flags & KF_ITER_NEXT)
		sfx = "next";
	else /* (flags & KF_ITER_DESTROY) */
		sfx = "destroy";

	snprintf(exp_name, sizeof(exp_name), "bpf_iter_%s_%s", iter_name, sfx);
	if (strcmp(func_name, exp_name))
		return -EINVAL;

	/* only iter constructor should have extra arguments */
	if (!(flags & KF_ITER_NEW) && nr_args != 1)
		return -EINVAL;

	if (flags & KF_ITER_NEXT) {
		/* bpf_iter_<type>_next() should return pointer */
		t = btf_type_skip_modifiers(btf, func->type, NULL);
		if (!t || !btf_type_is_ptr(t))
			return -EINVAL;
	}

	if (flags & KF_ITER_DESTROY) {
		/* bpf_iter_<type>_destroy() should return void */
		t = btf_type_by_id(btf, func->type);
		if (!t || !btf_type_is_void(t))
			return -EINVAL;
	}

	return 0;
}

static int btf_check_kfunc_protos(struct btf *btf, u32 func_id, u32 func_flags)
{
	const struct btf_type *func;
	const char *func_name;
	int err;

	/* any kfunc should be FUNC -> FUNC_PROTO */
	func = btf_type_by_id(btf, func_id);
	if (!func || !btf_type_is_func(func))
		return -EINVAL;

	/* sanity check kfunc name */
	func_name = btf_name_by_offset(btf, func->name_off);
	if (!func_name || !func_name[0])
		return -EINVAL;

	func = btf_type_by_id(btf, func->type);
	if (!func || !btf_type_is_func_proto(func))
		return -EINVAL;

	if (func_flags & (KF_ITER_NEW | KF_ITER_NEXT | KF_ITER_DESTROY)) {
		err = btf_check_iter_kfuncs(btf, func_name, func, func_flags);
		if (err)
			return err;
	}

	return 0;
}

/* Kernel Function (kfunc) BTF ID set registration API */

static int btf_populate_kfunc_set(struct btf *btf, enum btf_kfunc_hook hook,
				  const struct btf_kfunc_id_set *kset)
{
	struct btf_kfunc_hook_filter *hook_filter;
	struct btf_id_set8 *add_set = kset->set;
	bool vmlinux_set = !btf_is_module(btf);
	bool add_filter = !!kset->filter;
	struct btf_kfunc_set_tab *tab;
	struct btf_id_set8 *set;
	u32 set_cnt, i;
	int ret;

	if (hook >= BTF_KFUNC_HOOK_MAX) {
		ret = -EINVAL;
		goto end;
	}

	if (!add_set->cnt)
		return 0;

	tab = btf->kfunc_set_tab;

	if (tab && add_filter) {
		u32 i;

		hook_filter = &tab->hook_filters[hook];
		for (i = 0; i < hook_filter->nr_filters; i++) {
			if (hook_filter->filters[i] == kset->filter) {
				add_filter = false;
				break;
			}
		}

		if (add_filter && hook_filter->nr_filters == BTF_KFUNC_FILTER_MAX_CNT) {
			ret = -E2BIG;
			goto end;
		}
	}

	if (!tab) {
		tab = kzalloc(sizeof(*tab), GFP_KERNEL | __GFP_NOWARN);
		if (!tab)
			return -ENOMEM;
		btf->kfunc_set_tab = tab;
	}

	set = tab->sets[hook];
	/* Warn when register_btf_kfunc_id_set is called twice for the same hook
	 * for module sets.
	 */
	if (WARN_ON_ONCE(set && !vmlinux_set)) {
		ret = -EINVAL;
		goto end;
	}

	/* In case of vmlinux sets, there may be more than one set being
	 * registered per hook. To create a unified set, we allocate a new set
	 * and concatenate all individual sets being registered. While each set
	 * is individually sorted, they may become unsorted when concatenated,
	 * hence re-sorting the final set again is required to make binary
	 * searching the set using btf_id_set8_contains function work.
	 *
	 * For module sets, we need to allocate as we may need to relocate
	 * BTF ids.
	 */
	set_cnt = set ? set->cnt : 0;

	if (set_cnt > U32_MAX - add_set->cnt) {
		ret = -EOVERFLOW;
		goto end;
	}

	if (set_cnt + add_set->cnt > BTF_KFUNC_SET_MAX_CNT) {
		ret = -E2BIG;
		goto end;
	}

	/* Grow set */
	set = krealloc(tab->sets[hook],
		       struct_size(set, pairs, set_cnt + add_set->cnt),
		       GFP_KERNEL | __GFP_NOWARN);
	if (!set) {
		ret = -ENOMEM;
		goto end;
	}

	/* For newly allocated set, initialize set->cnt to 0 */
	if (!tab->sets[hook])
		set->cnt = 0;
	tab->sets[hook] = set;

	/* Concatenate the two sets */
	memcpy(set->pairs + set->cnt, add_set->pairs, add_set->cnt * sizeof(set->pairs[0]));
	/* Now that the set is copied, update with relocated BTF ids */
	for (i = set->cnt; i < set->cnt + add_set->cnt; i++)
		set->pairs[i].id = btf_relocate_id(btf, set->pairs[i].id);

	set->cnt += add_set->cnt;

	sort(set->pairs, set->cnt, sizeof(set->pairs[0]), btf_id_cmp_func, NULL);

	if (add_filter) {
		hook_filter = &tab->hook_filters[hook];
		hook_filter->filters[hook_filter->nr_filters++] = kset->filter;
	}
	return 0;
end:
	btf_free_kfunc_set_tab(btf);
	return ret;
}

static u32 *__btf_kfunc_id_set_contains(const struct btf *btf,
					enum btf_kfunc_hook hook,
					u32 kfunc_btf_id,
					const struct bpf_prog *prog)
{
	struct btf_kfunc_hook_filter *hook_filter;
	struct btf_id_set8 *set;
	u32 *id, i;

	if (hook >= BTF_KFUNC_HOOK_MAX)
		return NULL;
	if (!btf->kfunc_set_tab)
		return NULL;
	hook_filter = &btf->kfunc_set_tab->hook_filters[hook];
	for (i = 0; i < hook_filter->nr_filters; i++) {
		if (hook_filter->filters[i](prog, kfunc_btf_id))
			return NULL;
	}
	set = btf->kfunc_set_tab->sets[hook];
	if (!set)
		return NULL;
	id = btf_id_set8_contains(set, kfunc_btf_id);
	if (!id)
		return NULL;
	/* The flags for BTF ID are located next to it */
	return id + 1;
}

/*程序类型*/
static int bpf_prog_type_to_kfunc_hook(enum bpf_prog_type prog_type)
{
	switch (prog_type) {
	case BPF_PROG_TYPE_UNSPEC:
		return BTF_KFUNC_HOOK_COMMON;
	case BPF_PROG_TYPE_XDP:
		return BTF_KFUNC_HOOK_XDP;
	case BPF_PROG_TYPE_SCHED_CLS:
		return BTF_KFUNC_HOOK_TC;
	case BPF_PROG_TYPE_STRUCT_OPS:
		return BTF_KFUNC_HOOK_STRUCT_OPS;
	case BPF_PROG_TYPE_TRACING:
	case BPF_PROG_TYPE_TRACEPOINT:
	case BPF_PROG_TYPE_PERF_EVENT:
	case BPF_PROG_TYPE_LSM:
		return BTF_KFUNC_HOOK_TRACING;
	case BPF_PROG_TYPE_SYSCALL:
		return BTF_KFUNC_HOOK_SYSCALL;
	case BPF_PROG_TYPE_CGROUP_SKB:
	case BPF_PROG_TYPE_CGROUP_SOCK:
	case BPF_PROG_TYPE_CGROUP_DEVICE:
	case BPF_PROG_TYPE_CGROUP_SOCK_ADDR:
	case BPF_PROG_TYPE_CGROUP_SOCKOPT:
	case BPF_PROG_TYPE_CGROUP_SYSCTL:
	case BPF_PROG_TYPE_SOCK_OPS:
		return BTF_KFUNC_HOOK_CGROUP;
	case BPF_PROG_TYPE_SCHED_ACT:
		return BTF_KFUNC_HOOK_SCHED_ACT;
	case BPF_PROG_TYPE_SK_SKB:
		return BTF_KFUNC_HOOK_SK_SKB;
	case BPF_PROG_TYPE_SOCKET_FILTER:
		return BTF_KFUNC_HOOK_SOCKET_FILTER;
	case BPF_PROG_TYPE_LWT_OUT:
	case BPF_PROG_TYPE_LWT_IN:
	case BPF_PROG_TYPE_LWT_XMIT:
	case BPF_PROG_TYPE_LWT_SEG6LOCAL:
		return BTF_KFUNC_HOOK_LWT;
	case BPF_PROG_TYPE_NETFILTER:
		return BTF_KFUNC_HOOK_NETFILTER;
	case BPF_PROG_TYPE_KPROBE:
		return BTF_KFUNC_HOOK_KPROBE;
	default:
		return BTF_KFUNC_HOOK_MAX;
	}
}

/* Caution:
 * Reference to the module (obtained using btf_try_get_module) corresponding to
 * the struct btf *MUST* be held when calling this function from verifier
 * context. This is usually true as we stash references in prog's kfunc_btf_tab;
 * keeping the reference for the duration of the call provides the necessary
 * protection for looking up a well-formed btf->kfunc_set_tab.
 */
u32 *btf_kfunc_id_set_contains(const struct btf *btf,
			       u32 kfunc_btf_id,
			       const struct bpf_prog *prog)
{
	enum bpf_prog_type prog_type = resolve_prog_type(prog);
	enum btf_kfunc_hook hook;
	u32 *kfunc_flags;

	kfunc_flags = __btf_kfunc_id_set_contains(btf, BTF_KFUNC_HOOK_COMMON, kfunc_btf_id, prog);
	if (kfunc_flags)
		return kfunc_flags;

	hook = bpf_prog_type_to_kfunc_hook(prog_type);
	return __btf_kfunc_id_set_contains(btf, hook, kfunc_btf_id, prog);
}

u32 *btf_kfunc_is_modify_return(const struct btf *btf, u32 kfunc_btf_id,
				const struct bpf_prog *prog)
{
	return __btf_kfunc_id_set_contains(btf, BTF_KFUNC_HOOK_FMODRET, kfunc_btf_id, prog);
}

static int __register_btf_kfunc_id_set(enum btf_kfunc_hook hook,
				       const struct btf_kfunc_id_set *kset)
{
	struct btf *btf;
	int ret, i;

	btf = btf_get_module_btf(kset->owner);
	if (!btf)
		return check_btf_kconfigs(kset->owner, "kfunc");
	if (IS_ERR(btf))
		return PTR_ERR(btf);

	for (i = 0; i < kset->set->cnt; i++) {
		ret = btf_check_kfunc_protos(btf, btf_relocate_id(btf, kset->set->pairs[i].id),
					     kset->set->pairs[i].flags);
		if (ret)
			goto err_out;
	}

	ret = btf_populate_kfunc_set(btf, hook, kset);

err_out:
	btf_put(btf);
	return ret;
}

/* This function must be invoked only from initcalls/module init functions */
int register_btf_kfunc_id_set(enum bpf_prog_type prog_type,
			      const struct btf_kfunc_id_set *kset)
{
	enum btf_kfunc_hook hook;

	/* All kfuncs need to be tagged as such in BTF.
	 * WARN() for initcall registrations that do not check errors.
	 */
	if (!(kset->set->flags & BTF_SET8_KFUNCS)) {
		WARN_ON(!kset->owner);
		return -EINVAL;
	}

	hook = bpf_prog_type_to_kfunc_hook(prog_type);
	return __register_btf_kfunc_id_set(hook, kset);
}
EXPORT_SYMBOL_GPL(register_btf_kfunc_id_set);

/* This function must be invoked only from initcalls/module init functions */
int register_btf_fmodret_id_set(const struct btf_kfunc_id_set *kset)
{
	return __register_btf_kfunc_id_set(BTF_KFUNC_HOOK_FMODRET, kset);
}
EXPORT_SYMBOL_GPL(register_btf_fmodret_id_set);

s32 btf_find_dtor_kfunc(struct btf *btf, u32 btf_id)
{
	struct btf_id_dtor_kfunc_tab *tab = btf->dtor_kfunc_tab;
	struct btf_id_dtor_kfunc *dtor;

	if (!tab)
		return -ENOENT;
	/* Even though the size of tab->dtors[0] is > sizeof(u32), we only need
	 * to compare the first u32 with btf_id, so we can reuse btf_id_cmp_func.
	 */
	BUILD_BUG_ON(offsetof(struct btf_id_dtor_kfunc, btf_id) != 0);
	dtor = bsearch(&btf_id, tab->dtors, tab->cnt, sizeof(tab->dtors[0]), btf_id_cmp_func);
	if (!dtor)
		return -ENOENT;
	return dtor->kfunc_btf_id;
}

static int btf_check_dtor_kfuncs(struct btf *btf, const struct btf_id_dtor_kfunc *dtors, u32 cnt)
{
	const struct btf_type *dtor_func, *dtor_func_proto, *t;
	const struct btf_param *args;
	s32 dtor_btf_id;
	u32 nr_args, i;

	for (i = 0; i < cnt; i++) {
		dtor_btf_id = btf_relocate_id(btf, dtors[i].kfunc_btf_id);

		dtor_func = btf_type_by_id(btf, dtor_btf_id);
		if (!dtor_func || !btf_type_is_func(dtor_func))
			return -EINVAL;

		dtor_func_proto = btf_type_by_id(btf, dtor_func->type);
		if (!dtor_func_proto || !btf_type_is_func_proto(dtor_func_proto))
			return -EINVAL;

		/* Make sure the prototype of the destructor kfunc is 'void func(type *)' */
		t = btf_type_by_id(btf, dtor_func_proto->type);
		if (!t || !btf_type_is_void(t))
			return -EINVAL;

		nr_args = btf_type_vlen(dtor_func_proto);
		if (nr_args != 1)
			return -EINVAL;
		args = btf_params(dtor_func_proto);
		t = btf_type_by_id(btf, args[0].type);
		/* Allow any pointer type, as width on targets Linux supports
		 * will be same for all pointer types (i.e. sizeof(void *))
		 */
		if (!t || !btf_type_is_ptr(t))
			return -EINVAL;
	}
	return 0;
}

/* This function must be invoked only from initcalls/module init functions */
int register_btf_id_dtor_kfuncs(const struct btf_id_dtor_kfunc *dtors, u32 add_cnt,
				struct module *owner)
{
	struct btf_id_dtor_kfunc_tab *tab;
	struct btf *btf;
	u32 tab_cnt, i;
	int ret;

	btf = btf_get_module_btf(owner);
	if (!btf)
		return check_btf_kconfigs(owner, "dtor kfuncs");
	if (IS_ERR(btf))
		return PTR_ERR(btf);

	if (add_cnt >= BTF_DTOR_KFUNC_MAX_CNT) {
		pr_err("cannot register more than %d kfunc destructors\n", BTF_DTOR_KFUNC_MAX_CNT);
		ret = -E2BIG;
		goto end;
	}

	/* Ensure that the prototype of dtor kfuncs being registered is sane */
	ret = btf_check_dtor_kfuncs(btf, dtors, add_cnt);
	if (ret < 0)
		goto end;

	tab = btf->dtor_kfunc_tab;
	/* Only one call allowed for modules */
	if (WARN_ON_ONCE(tab && btf_is_module(btf))) {
		ret = -EINVAL;
		goto end;
	}

	tab_cnt = tab ? tab->cnt : 0;
	if (tab_cnt > U32_MAX - add_cnt) {
		ret = -EOVERFLOW;
		goto end;
	}
	if (tab_cnt + add_cnt >= BTF_DTOR_KFUNC_MAX_CNT) {
		pr_err("cannot register more than %d kfunc destructors\n", BTF_DTOR_KFUNC_MAX_CNT);
		ret = -E2BIG;
		goto end;
	}

	tab = krealloc(btf->dtor_kfunc_tab,
		       struct_size(tab, dtors, tab_cnt + add_cnt),
		       GFP_KERNEL | __GFP_NOWARN);
	if (!tab) {
		ret = -ENOMEM;
		goto end;
	}

	if (!btf->dtor_kfunc_tab)
		tab->cnt = 0;
	btf->dtor_kfunc_tab = tab;

	memcpy(tab->dtors + tab->cnt, dtors, add_cnt * sizeof(tab->dtors[0]));

	/* remap BTF ids based on BTF relocation (if any) */
	for (i = tab_cnt; i < tab_cnt + add_cnt; i++) {
		tab->dtors[i].btf_id = btf_relocate_id(btf, tab->dtors[i].btf_id);
		tab->dtors[i].kfunc_btf_id = btf_relocate_id(btf, tab->dtors[i].kfunc_btf_id);
	}

	tab->cnt += add_cnt;

	sort(tab->dtors, tab->cnt, sizeof(tab->dtors[0]), btf_id_cmp_func, NULL);

end:
	if (ret)
		btf_free_dtor_kfunc_tab(btf);
	btf_put(btf);
	return ret;
}
EXPORT_SYMBOL_GPL(register_btf_id_dtor_kfuncs);

#define MAX_TYPES_ARE_COMPAT_DEPTH 2

/* Check local and target types for compatibility. This check is used for
 * type-based CO-RE relocations and follow slightly different rules than
 * field-based relocations. This function assumes that root types were already
 * checked for name match. Beyond that initial root-level name check, names
 * are completely ignored. Compatibility rules are as follows:
 *   - any two STRUCTs/UNIONs/FWDs/ENUMs/INTs/ENUM64s are considered compatible, but
 *     kind should match for local and target types (i.e., STRUCT is not
 *     compatible with UNION);
 *   - for ENUMs/ENUM64s, the size is ignored;
 *   - for INT, size and signedness are ignored;
 *   - for ARRAY, dimensionality is ignored, element types are checked for
 *     compatibility recursively;
 *   - CONST/VOLATILE/RESTRICT modifiers are ignored;
 *   - TYPEDEFs/PTRs are compatible if types they pointing to are compatible;
 *   - FUNC_PROTOs are compatible if they have compatible signature: same
 *     number of input args and compatible return and argument types.
 * These rules are not set in stone and probably will be adjusted as we get
 * more experience with using BPF CO-RE relocations.
 */
int bpf_core_types_are_compat(const struct btf *local_btf, __u32 local_id,
			      const struct btf *targ_btf, __u32 targ_id)
{
	return __bpf_core_types_are_compat(local_btf, local_id, targ_btf, targ_id,
					   MAX_TYPES_ARE_COMPAT_DEPTH);
}

#define MAX_TYPES_MATCH_DEPTH 2

int bpf_core_types_match(const struct btf *local_btf, u32 local_id,
			 const struct btf *targ_btf, u32 targ_id)
{
	return __bpf_core_types_match(local_btf, local_id, targ_btf, targ_id, false,
				      MAX_TYPES_MATCH_DEPTH);
}

static bool bpf_core_is_flavor_sep(const char *s)
{
	/* check X___Y name pattern, where X and Y are not underscores */
	return s[0] != '_' &&				      /* X */
	       s[1] == '_' && s[2] == '_' && s[3] == '_' &&   /* ___ */
	       s[4] != '_';				      /* Y */
}

size_t bpf_core_essential_name_len(const char *name)
{
	size_t n = strlen(name);
	int i;

	for (i = n - 5; i >= 0; i--) {
		if (bpf_core_is_flavor_sep(name + i))
			return i + 1;
	}
	return n;
}

static void bpf_free_cands(struct bpf_cand_cache *cands)
{
	if (!cands->cnt)
		/* empty candidate array was allocated on stack */
		return;
	kfree(cands);
}

static void bpf_free_cands_from_cache(struct bpf_cand_cache *cands)
{
	kfree(cands->name);
	kfree(cands);
}

#define VMLINUX_CAND_CACHE_SIZE 31
static struct bpf_cand_cache *vmlinux_cand_cache[VMLINUX_CAND_CACHE_SIZE];

#define MODULE_CAND_CACHE_SIZE 31
static struct bpf_cand_cache *module_cand_cache[MODULE_CAND_CACHE_SIZE];

static void __print_cand_cache(struct bpf_verifier_log *log,
			       struct bpf_cand_cache **cache,
			       int cache_size)
{
	struct bpf_cand_cache *cc;
	int i, j;

	for (i = 0; i < cache_size; i++) {
		cc = cache[i];
		if (!cc)
			continue;
		bpf_log(log, "[%d]%s(", i, cc->name);
		for (j = 0; j < cc->cnt; j++) {
			bpf_log(log, "%d", cc->cands[j].id);
			if (j < cc->cnt - 1)
				bpf_log(log, " ");
		}
		bpf_log(log, "), ");
	}
}

static void print_cand_cache(struct bpf_verifier_log *log)
{
	mutex_lock(&cand_cache_mutex);
	bpf_log(log, "vmlinux_cand_cache:");
	__print_cand_cache(log, vmlinux_cand_cache, VMLINUX_CAND_CACHE_SIZE);
	bpf_log(log, "\nmodule_cand_cache:");
	__print_cand_cache(log, module_cand_cache, MODULE_CAND_CACHE_SIZE);
	bpf_log(log, "\n");
	mutex_unlock(&cand_cache_mutex);
}

static u32 hash_cands(struct bpf_cand_cache *cands)
{
	return jhash(cands->name, cands->name_len, 0);
}

static struct bpf_cand_cache *check_cand_cache(struct bpf_cand_cache *cands,
					       struct bpf_cand_cache **cache,
					       int cache_size)
{
	struct bpf_cand_cache *cc = cache[hash_cands(cands) % cache_size];

	if (cc && cc->name_len == cands->name_len &&
	    !strncmp(cc->name, cands->name, cands->name_len))
		return cc;
	return NULL;
}

static size_t sizeof_cands(int cnt)
{
	return offsetof(struct bpf_cand_cache, cands[cnt]);
}

static struct bpf_cand_cache *populate_cand_cache(struct bpf_cand_cache *cands,
						  struct bpf_cand_cache **cache,
						  int cache_size)
{
	struct bpf_cand_cache **cc = &cache[hash_cands(cands) % cache_size], *new_cands;

	if (*cc) {
		bpf_free_cands_from_cache(*cc);
		*cc = NULL;
	}
	new_cands = kmemdup(cands, sizeof_cands(cands->cnt), GFP_KERNEL);
	if (!new_cands) {
		bpf_free_cands(cands);
		return ERR_PTR(-ENOMEM);
	}
	/* strdup the name, since it will stay in cache.
	 * the cands->name points to strings in prog's BTF and the prog can be unloaded.
	 */
	new_cands->name = kmemdup_nul(cands->name, cands->name_len, GFP_KERNEL);
	bpf_free_cands(cands);
	if (!new_cands->name) {
		kfree(new_cands);
		return ERR_PTR(-ENOMEM);
	}
	*cc = new_cands;
	return new_cands;
}

#ifdef CONFIG_DEBUG_INFO_BTF_MODULES
static void __purge_cand_cache(struct btf *btf, struct bpf_cand_cache **cache,
			       int cache_size)
{
	struct bpf_cand_cache *cc;
	int i, j;

	for (i = 0; i < cache_size; i++) {
		cc = cache[i];
		if (!cc)
			continue;
		if (!btf) {
			/* when new module is loaded purge all of module_cand_cache,
			 * since new module might have candidates with the name
			 * that matches cached cands.
			 */
			bpf_free_cands_from_cache(cc);
			cache[i] = NULL;
			continue;
		}
		/* when module is unloaded purge cache entries
		 * that match module's btf
		 */
		for (j = 0; j < cc->cnt; j++)
			if (cc->cands[j].btf == btf) {
				bpf_free_cands_from_cache(cc);
				cache[i] = NULL;
				break;
			}
	}

}

static void purge_cand_cache(struct btf *btf)
{
	mutex_lock(&cand_cache_mutex);
	__purge_cand_cache(btf, module_cand_cache, MODULE_CAND_CACHE_SIZE);
	mutex_unlock(&cand_cache_mutex);
}
#endif

static struct bpf_cand_cache *
bpf_core_add_cands(struct bpf_cand_cache *cands, const struct btf *targ_btf,
		   int targ_start_id)
{
	struct bpf_cand_cache *new_cands;
	const struct btf_type *t;
	const char *targ_name;
	size_t targ_essent_len;
	int n, i;

	n = btf_nr_types(targ_btf);
	for (i = targ_start_id; i < n; i++) {
		t = btf_type_by_id(targ_btf, i);
		if (btf_kind(t) != cands->kind)
			continue;

		targ_name = btf_name_by_offset(targ_btf, t->name_off);
		if (!targ_name)
			continue;

		/* the resched point is before strncmp to make sure that search
		 * for non-existing name will have a chance to schedule().
		 */
		cond_resched();

		if (strncmp(cands->name, targ_name, cands->name_len) != 0)
			continue;

		targ_essent_len = bpf_core_essential_name_len(targ_name);
		if (targ_essent_len != cands->name_len)
			continue;

		/* most of the time there is only one candidate for a given kind+name pair */
		new_cands = kmalloc(sizeof_cands(cands->cnt + 1), GFP_KERNEL);
		if (!new_cands) {
			bpf_free_cands(cands);
			return ERR_PTR(-ENOMEM);
		}

		memcpy(new_cands, cands, sizeof_cands(cands->cnt));
		bpf_free_cands(cands);
		cands = new_cands;
		cands->cands[cands->cnt].btf = targ_btf;
		cands->cands[cands->cnt].id = i;
		cands->cnt++;
	}
	return cands;
}

static struct bpf_cand_cache *
bpf_core_find_cands(struct bpf_core_ctx *ctx, u32 local_type_id)
{
	struct bpf_cand_cache *cands, *cc, local_cand = {};
	const struct btf *local_btf = ctx->btf;
	const struct btf_type *local_type;
	const struct btf *main_btf;
	size_t local_essent_len;
	struct btf *mod_btf;
	const char *name;
	int id;

	main_btf = bpf_get_btf_vmlinux();
	if (IS_ERR(main_btf))
		return ERR_CAST(main_btf);
	if (!main_btf)
		return ERR_PTR(-EINVAL);

	local_type = btf_type_by_id(local_btf, local_type_id);
	if (!local_type)
		return ERR_PTR(-EINVAL);

	name = btf_name_by_offset(local_btf, local_type->name_off);
	if (str_is_empty(name))
		return ERR_PTR(-EINVAL);
	local_essent_len = bpf_core_essential_name_len(name);

	cands = &local_cand;
	cands->name = name;
	cands->kind = btf_kind(local_type);
	cands->name_len = local_essent_len;

	cc = check_cand_cache(cands, vmlinux_cand_cache, VMLINUX_CAND_CACHE_SIZE);
	/* cands is a pointer to stack here */
	if (cc) {
		if (cc->cnt)
			return cc;
		goto check_modules;
	}

	/* Attempt to find target candidates in vmlinux BTF first */
	cands = bpf_core_add_cands(cands, main_btf, 1);
	if (IS_ERR(cands))
		return ERR_CAST(cands);

	/* cands is a pointer to kmalloced memory here if cands->cnt > 0 */

	/* populate cache even when cands->cnt == 0 */
	cc = populate_cand_cache(cands, vmlinux_cand_cache, VMLINUX_CAND_CACHE_SIZE);
	if (IS_ERR(cc))
		return ERR_CAST(cc);

	/* if vmlinux BTF has any candidate, don't go for module BTFs */
	if (cc->cnt)
		return cc;

check_modules:
	/* cands is a pointer to stack here and cands->cnt == 0 */
	cc = check_cand_cache(cands, module_cand_cache, MODULE_CAND_CACHE_SIZE);
	if (cc)
		/* if cache has it return it even if cc->cnt == 0 */
		return cc;

	/* If candidate is not found in vmlinux's BTF then search in module's BTFs */
	spin_lock_bh(&btf_idr_lock);
	idr_for_each_entry(&btf_idr, mod_btf, id) {
		if (!btf_is_module(mod_btf))
			continue;
		/* linear search could be slow hence unlock/lock
		 * the IDR to avoiding holding it for too long
		 */
		btf_get(mod_btf);
		spin_unlock_bh(&btf_idr_lock);
		cands = bpf_core_add_cands(cands, mod_btf, btf_nr_types(main_btf));
		btf_put(mod_btf);
		if (IS_ERR(cands))
			return ERR_CAST(cands);
		spin_lock_bh(&btf_idr_lock);
	}
	spin_unlock_bh(&btf_idr_lock);
	/* cands is a pointer to kmalloced memory here if cands->cnt > 0
	 * or pointer to stack if cands->cnd == 0.
	 * Copy it into the cache even when cands->cnt == 0 and
	 * return the result.
	 */
	return populate_cand_cache(cands, module_cand_cache, MODULE_CAND_CACHE_SIZE);
}

int bpf_core_apply(struct bpf_core_ctx *ctx, const struct bpf_core_relo *relo,
		   int relo_idx, void *insn)
{
	bool need_cands = relo->kind != BPF_CORE_TYPE_ID_LOCAL;
	struct bpf_core_cand_list cands = {};
	struct bpf_core_relo_res targ_res;
	struct bpf_core_spec *specs;
	const struct btf_type *type;
	int err;

	/* ~4k of temp memory necessary to convert LLVM spec like "0:1:0:5"
	 * into arrays of btf_ids of struct fields and array indices.
	 */
	specs = kcalloc(3, sizeof(*specs), GFP_KERNEL);
	if (!specs)
		return -ENOMEM;

	type = btf_type_by_id(ctx->btf, relo->type_id);
	if (!type) {
		bpf_log(ctx->log, "relo #%u: bad type id %u\n",
			relo_idx, relo->type_id);
		kfree(specs);
		return -EINVAL;
	}

	if (need_cands) {
		struct bpf_cand_cache *cc;
		int i;

		mutex_lock(&cand_cache_mutex);
		cc = bpf_core_find_cands(ctx, relo->type_id);
		if (IS_ERR(cc)) {
			bpf_log(ctx->log, "target candidate search failed for %d\n",
				relo->type_id);
			err = PTR_ERR(cc);
			goto out;
		}
		if (cc->cnt) {
			cands.cands = kcalloc(cc->cnt, sizeof(*cands.cands), GFP_KERNEL);
			if (!cands.cands) {
				err = -ENOMEM;
				goto out;
			}
		}
		for (i = 0; i < cc->cnt; i++) {
			bpf_log(ctx->log,
				"CO-RE relocating %s %s: found target candidate [%d]\n",
				btf_kind_str[cc->kind], cc->name, cc->cands[i].id);
			cands.cands[i].btf = cc->cands[i].btf;
			cands.cands[i].id = cc->cands[i].id;
		}
		cands.len = cc->cnt;
		/* cand_cache_mutex needs to span the cache lookup and
		 * copy of btf pointer into bpf_core_cand_list,
		 * since module can be unloaded while bpf_core_calc_relo_insn
		 * is working with module's btf.
		 */
	}

	err = bpf_core_calc_relo_insn((void *)ctx->log, relo, relo_idx, ctx->btf, &cands, specs,
				      &targ_res);
	if (err)
		goto out;

	err = bpf_core_patch_insn((void *)ctx->log, insn, relo->insn_off / 8, relo, relo_idx,
				  &targ_res);

out:
	kfree(specs);
	if (need_cands) {
		kfree(cands.cands);
		mutex_unlock(&cand_cache_mutex);
		if (ctx->log->level & BPF_LOG_LEVEL2)
			print_cand_cache(ctx->log);
	}
	return err;
}

bool btf_nested_type_is_trusted(struct bpf_verifier_log *log,
				const struct bpf_reg_state *reg,
				const char *field_name, u32 btf_id, const char *suffix)
{
	struct btf *btf = reg->btf;
	const struct btf_type *walk_type, *safe_type;
	const char *tname;
	char safe_tname[64];
	long ret, safe_id;
	const struct btf_member *member;
	u32 i;

	walk_type = btf_type_by_id(btf, reg->btf_id);
	if (!walk_type)
		return false;

	tname = btf_name_by_offset(btf, walk_type->name_off);

	ret = snprintf(safe_tname, sizeof(safe_tname), "%s%s", tname, suffix);
	if (ret >= sizeof(safe_tname))
		return false;

	safe_id = btf_find_by_name_kind(btf, safe_tname, BTF_INFO_KIND(walk_type->info));
	if (safe_id < 0)
		return false;

	safe_type = btf_type_by_id(btf, safe_id);
	if (!safe_type)
		return false;

	for_each_member(i, safe_type, member) {
		const char *m_name = __btf_name_by_offset(btf, member->name_off);
		const struct btf_type *mtype = btf_type_by_id(btf, member->type);
		u32 id;

		if (!btf_type_is_ptr(mtype))
			continue;

		btf_type_skip_modifiers(btf, mtype->type, &id);
		/* If we match on both type and name, the field is considered trusted. */
		if (btf_id == id && !strcmp(field_name, m_name))
			return true;
	}

	return false;
}

bool btf_type_ids_nocast_alias(struct bpf_verifier_log *log,
			       const struct btf *reg_btf, u32 reg_id,
			       const struct btf *arg_btf, u32 arg_id)
{
	const char *reg_name, *arg_name, *search_needle;
	const struct btf_type *reg_type, *arg_type;
	int reg_len, arg_len, cmp_len;
	size_t pattern_len = sizeof(NOCAST_ALIAS_SUFFIX) - sizeof(char);

	reg_type = btf_type_by_id(reg_btf, reg_id);
	if (!reg_type)
		return false;

	arg_type = btf_type_by_id(arg_btf, arg_id);
	if (!arg_type)
		return false;

	reg_name = btf_name_by_offset(reg_btf, reg_type->name_off);
	arg_name = btf_name_by_offset(arg_btf, arg_type->name_off);

	reg_len = strlen(reg_name);
	arg_len = strlen(arg_name);

	/* Exactly one of the two type names may be suffixed with ___init, so
	 * if the strings are the same size, they can't possibly be no-cast
	 * aliases of one another. If you have two of the same type names, e.g.
	 * they're both nf_conn___init, it would be improper to return true
	 * because they are _not_ no-cast aliases, they are the same type.
	 */
	if (reg_len == arg_len)
		return false;

	/* Either of the two names must be the other name, suffixed with ___init. */
	if ((reg_len != arg_len + pattern_len) &&
	    (arg_len != reg_len + pattern_len))
		return false;

	if (reg_len < arg_len) {
		search_needle = strstr(arg_name, NOCAST_ALIAS_SUFFIX);
		cmp_len = reg_len;
	} else {
		search_needle = strstr(reg_name, NOCAST_ALIAS_SUFFIX);
		cmp_len = arg_len;
	}

	if (!search_needle)
		return false;

	/* ___init suffix must come at the end of the name */
	if (*(search_needle + pattern_len) != '\0')
		return false;

	return !strncmp(reg_name, arg_name, cmp_len);
}

#ifdef CONFIG_BPF_JIT
static int
btf_add_struct_ops(struct btf *btf, struct bpf_struct_ops *st_ops,
		   struct bpf_verifier_log *log)
{
	struct btf_struct_ops_tab *tab, *new_tab;
	int i, err;

	tab = btf->struct_ops_tab;
	if (!tab) {
		tab = kzalloc(struct_size(tab, ops, 4), GFP_KERNEL);
		if (!tab)
			return -ENOMEM;
		tab->capacity = 4;
		btf->struct_ops_tab = tab;
	}

	for (i = 0; i < tab->cnt; i++)
		if (tab->ops[i].st_ops == st_ops)
			return -EEXIST;

	if (tab->cnt == tab->capacity) {
		new_tab = krealloc(tab,
				   struct_size(tab, ops, tab->capacity * 2),
				   GFP_KERNEL);
		if (!new_tab)
			return -ENOMEM;
		tab = new_tab;
		tab->capacity *= 2;
		btf->struct_ops_tab = tab;
	}

	tab->ops[btf->struct_ops_tab->cnt].st_ops = st_ops;

	err = bpf_struct_ops_desc_init(&tab->ops[btf->struct_ops_tab->cnt], btf, log);
	if (err)
		return err;

	btf->struct_ops_tab->cnt++;

	return 0;
}

const struct bpf_struct_ops_desc *
bpf_struct_ops_find_value(struct btf *btf, u32 value_id)
{
	const struct bpf_struct_ops_desc *st_ops_list;
	unsigned int i;
	u32 cnt;

	if (!value_id)
		return NULL;
	if (!btf->struct_ops_tab)
		return NULL;

	cnt = btf->struct_ops_tab->cnt;
	st_ops_list = btf->struct_ops_tab->ops;
	for (i = 0; i < cnt; i++) {
		if (st_ops_list[i].value_id == value_id)
			return &st_ops_list[i];
	}

	return NULL;
}

const struct bpf_struct_ops_desc *
bpf_struct_ops_find(struct btf *btf, u32 type_id)
{
	const struct bpf_struct_ops_desc *st_ops_list;
	unsigned int i;
	u32 cnt;

	if (!type_id)
		return NULL;
	if (!btf->struct_ops_tab)
		return NULL;

	cnt = btf->struct_ops_tab->cnt;
	st_ops_list = btf->struct_ops_tab->ops;
	for (i = 0; i < cnt; i++) {
		if (st_ops_list[i].type_id == type_id)
			return &st_ops_list[i];
	}

	return NULL;
}

int __register_bpf_struct_ops(struct bpf_struct_ops *st_ops)
{
	struct bpf_verifier_log *log;
	struct btf *btf;
	int err = 0;

	btf = btf_get_module_btf(st_ops->owner);
	if (!btf)
		return check_btf_kconfigs(st_ops->owner, "struct_ops");
	if (IS_ERR(btf))
		return PTR_ERR(btf);

	log = kzalloc(sizeof(*log), GFP_KERNEL | __GFP_NOWARN);
	if (!log) {
		err = -ENOMEM;
		goto errout;
	}

	log->level = BPF_LOG_KERNEL;

	err = btf_add_struct_ops(btf, st_ops, log);

errout:
	kfree(log);
	btf_put(btf);

	return err;
}
EXPORT_SYMBOL_GPL(__register_bpf_struct_ops);
#endif

bool btf_param_match_suffix(const struct btf *btf,
			    const struct btf_param *arg,
			    const char *suffix)
{
	int suffix_len = strlen(suffix), len;
	const char *param_name;

	/* In the future, this can be ported to use BTF tagging */
	param_name = btf_name_by_offset(btf, arg->name_off);
	if (str_is_empty(param_name))
		return false;
	len = strlen(param_name);
	if (len <= suffix_len)
		return false;
	param_name += len - suffix_len;
	return !strncmp(param_name, suffix, suffix_len);
}<|MERGE_RESOLUTION|>--- conflicted
+++ resolved
@@ -6232,13 +6232,9 @@
 BTF_ID_LIST(bpf_ctx_convert_btf_id)
 BTF_ID(struct, bpf_ctx_convert)
 
-<<<<<<< HEAD
 /*解析vmlinux*/
-struct btf *btf_parse_vmlinux(void)
-=======
 static struct btf *btf_parse_base(struct btf_verifier_env *env, const char *name,
 				  void *data, unsigned int data_size)
->>>>>>> 155a3c00
 {
 	struct btf *btf = NULL;
 	int err;
@@ -6253,13 +6249,8 @@
 	}
 	env->btf = btf;
 
-<<<<<<< HEAD
-	btf->data = __start_BTF;/*btf数据*/
-	btf->data_size = __stop_BTF - __start_BTF;/*btf数据大小*/
-=======
-	btf->data = data;
-	btf->data_size = data_size;
->>>>>>> 155a3c00
+	btf->data = data;/*btf数据*/
+	btf->data_size = data_size;/*btf数据大小*/
 	btf->kernel_btf = true;
 	snprintf(btf->name, sizeof(btf->name), "%s", name);
 
