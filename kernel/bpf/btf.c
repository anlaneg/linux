--- conflicted
+++ resolved
@@ -5503,10 +5503,6 @@
 	return 0;
 }
 
-<<<<<<< HEAD
-static struct btf *btf_parse(bpfptr_t btf_data/*btf起始地址*/, u32 btf_data_size/*btf大小*/,
-			     u32 log_level/*log级别*/, char __user *log_ubuf/*log buffer起始地址*/, u32 log_size/*log buffer大小*/)
-=======
 static int finalize_log(struct bpf_verifier_log *log, bpfptr_t uattr, u32 uattr_size)
 {
 	u32 log_true_size;
@@ -5523,7 +5519,6 @@
 }
 
 static struct btf *btf_parse(const union bpf_attr *attr, bpfptr_t uattr, u32 uattr_size)
->>>>>>> 9d1694dc
 {
 	bpfptr_t btf_data = make_bpfptr(attr->btf, uattr.is_kernel);
 	char __user *log_ubuf = u64_to_user_ptr(attr->btf_log_buf);
@@ -5533,45 +5528,21 @@
 	u8 *data;
 	int err, ret;
 
-<<<<<<< HEAD
-	/*btf内容不能过大*/
-	if (btf_data_size > BTF_MAX_SIZE)
-=======
 	if (attr->btf_size > BTF_MAX_SIZE)
->>>>>>> 9d1694dc
 		return ERR_PTR(-E2BIG);
 
 	env = kzalloc(sizeof(*env), GFP_KERNEL | __GFP_NOWARN);
 	if (!env)
 		return ERR_PTR(-ENOMEM);
 
-<<<<<<< HEAD
-	//设置log
-	log = &env->log;
-	if (log_level || log_ubuf || log_size) {
-		/* user requested verbose verifier output
-		 * and supplied buffer to store the verification trace
-		 */
-		log->level = log_level;
-		log->ubuf = log_ubuf;
-		log->len_total = log_size;
-
-		/* log attributes have to be sane */
-		if (!bpf_verifier_log_attr_valid(log)) {
-		    /*log属性必须满足要求*/
-			err = -EINVAL;
-			goto errout;
-		}
-	}
-=======
 	/* user could have requested verbose verifier output
 	 * and supplied buffer to store the verification trace
 	 */
+	//设置log
 	err = bpf_vlog_init(&env->log, attr->btf_log_level,
 			    log_ubuf, attr->btf_log_size);
 	if (err)
 		goto errout_free;
->>>>>>> 9d1694dc
 
 	btf = kzalloc(sizeof(*btf), GFP_KERNEL | __GFP_NOWARN);
 	if (!btf) {
@@ -5581,12 +5552,8 @@
 	/*设置btf*/
 	env->btf = btf;
 
-<<<<<<< HEAD
 	//填充用户态传入的btf_data
-	data = kvmalloc(btf_data_size, GFP_KERNEL | __GFP_NOWARN);
-=======
 	data = kvmalloc(attr->btf_size, GFP_KERNEL | __GFP_NOWARN);
->>>>>>> 9d1694dc
 	if (!data) {
 		err = -ENOMEM;
 		goto errout;
@@ -7323,15 +7290,8 @@
 	struct btf *btf;
 	int ret;
 
-<<<<<<< HEAD
 	/*解析传入的buffer,生成btf*/
-	btf = btf_parse(make_bpfptr(attr->btf, uattr.is_kernel),
-			attr->btf_size, attr->btf_log_level,
-			u64_to_user_ptr(attr->btf_log_buf),
-			attr->btf_log_size);
-=======
 	btf = btf_parse(attr, uattr, uattr_size);
->>>>>>> 9d1694dc
 	if (IS_ERR(btf))
 		return PTR_ERR(btf);
 
