--- conflicted
+++ resolved
@@ -661,9 +661,6 @@
 	return err;
 }
 
-<<<<<<< HEAD
-//bpf map对应的文件操作集
-=======
 static __poll_t bpf_map_poll(struct file *filp, struct poll_table_struct *pts)
 {
 	struct bpf_map *map = filp->private_data;
@@ -674,7 +671,7 @@
 	return EPOLLERR;
 }
 
->>>>>>> 64677779
+//bpf map对应的文件操作集
 const struct file_operations bpf_map_fops = {
 #ifdef CONFIG_PROC_FS
 	.show_fdinfo	= bpf_map_show_fdinfo,
@@ -3968,9 +3965,6 @@
 	return ret;
 }
 
-<<<<<<< HEAD
-//定义bpf系统调用
-=======
 static int bpf_link_inc_not_zero(struct bpf_link *link)
 {
 	return atomic64_fetch_add_unless(&link->refcnt, 1, 0) ? 0 : -ENOENT;
@@ -4090,7 +4084,7 @@
 	return err;
 }
 
->>>>>>> 64677779
+//定义bpf系统调用
 SYSCALL_DEFINE3(bpf, int, cmd, union bpf_attr __user *, uattr, unsigned int, size)
 {
 	union bpf_attr attr;
