// SPDX-License-Identifier: GPL-2.0-only
/* Copyright (c) 2011-2014 PLUMgrid, http://plumgrid.com
 */
#include <linux/bpf.h>
#include <linux/bpf-cgroup.h>
#include <linux/bpf_trace.h>
#include <linux/bpf_lirc.h>
#include <linux/bpf_verifier.h>
#include <linux/bsearch.h>
#include <linux/btf.h>
#include <linux/syscalls.h>
#include <linux/slab.h>
#include <linux/sched/signal.h>
#include <linux/vmalloc.h>
#include <linux/mmzone.h>
#include <linux/anon_inodes.h>
#include <linux/fdtable.h>
#include <linux/file.h>
#include <linux/fs.h>
#include <linux/license.h>
#include <linux/filter.h>
#include <linux/kernel.h>
#include <linux/idr.h>
#include <linux/cred.h>
#include <linux/timekeeping.h>
#include <linux/ctype.h>
#include <linux/nospec.h>
#include <linux/audit.h>
#include <uapi/linux/btf.h>
#include <linux/pgtable.h>
#include <linux/bpf_lsm.h>
#include <linux/poll.h>
#include <linux/sort.h>
#include <linux/bpf-netns.h>
#include <linux/rcupdate_trace.h>
#include <linux/memcontrol.h>
#include <linux/trace_events.h>

#define IS_FD_ARRAY(map) ((map)->map_type == BPF_MAP_TYPE_PERF_EVENT_ARRAY || \
			  (map)->map_type == BPF_MAP_TYPE_CGROUP_ARRAY || \
			  (map)->map_type == BPF_MAP_TYPE_ARRAY_OF_MAPS)
#define IS_FD_PROG_ARRAY(map) ((map)->map_type == BPF_MAP_TYPE_PROG_ARRAY)
#define IS_FD_HASH(map) ((map)->map_type == BPF_MAP_TYPE_HASH_OF_MAPS)
#define IS_FD_MAP(map) (IS_FD_ARRAY(map) || IS_FD_PROG_ARRAY(map) || \
			IS_FD_HASH(map))

#define BPF_OBJ_FLAG_MASK   (BPF_F_RDONLY | BPF_F_WRONLY)

DEFINE_PER_CPU(int, bpf_prog_active);
static DEFINE_IDR(prog_idr);
static DEFINE_SPINLOCK(prog_idr_lock);
static DEFINE_IDR(map_idr);
static DEFINE_SPINLOCK(map_idr_lock);
static DEFINE_IDR(link_idr);
static DEFINE_SPINLOCK(link_idr_lock);

int sysctl_unprivileged_bpf_disabled __read_mostly =
	IS_BUILTIN(CONFIG_BPF_UNPRIV_DEFAULT_OFF) ? 2 : 0;

/*定义各种bpf map对应的ops*/
static const struct bpf_map_ops * const bpf_map_types[] = {
#define BPF_PROG_TYPE(_id, _name, prog_ctx_type, kern_ctx_type)
#define BPF_MAP_TYPE(_id, _ops) \
	[_id] = &_ops,
#define BPF_LINK_TYPE(_id, _name)
#include <linux/bpf_types.h>
#undef BPF_PROG_TYPE
#undef BPF_MAP_TYPE
#undef BPF_LINK_TYPE
};

/*
 * If we're handed a bigger struct than we know of, ensure all the unknown bits
 * are 0 - i.e. new user-space does not rely on any kernel feature extensions
 * we don't know about yet.
 *
 * There is a ToCToU between this function call and the following
 * copy_from_user() call. However, this is not a concern since this function is
 * meant to be a future-proofing of bits.
 */
int bpf_check_uarg_tail_zero(bpfptr_t uaddr,
			     size_t expected_size,
			     size_t actual_size)
{
	int res;

	if (unlikely(actual_size > PAGE_SIZE))	/* silly large */
		return -E2BIG;

	if (actual_size <= expected_size)
		return 0;

	if (uaddr.is_kernel)
		res = memchr_inv(uaddr.kernel + expected_size, 0,
				 actual_size - expected_size) == NULL;
	else
		res = check_zeroed_user(uaddr.user + expected_size,
					actual_size - expected_size);
	if (res < 0)
		return res;
	return res ? 0 : -E2BIG;
}

const struct bpf_map_ops bpf_map_offload_ops = {
	.map_meta_equal = bpf_map_meta_equal,
	.map_alloc = bpf_map_offload_map_alloc,
	.map_free = bpf_map_offload_map_free,
	.map_check_btf = map_check_no_btf,
};

/*校验并创建指定type的bpf_map*/
static struct bpf_map *find_and_alloc_map(union bpf_attr *attr)
{
	const struct bpf_map_ops *ops;
	u32 type = attr->map_type;
	struct bpf_map *map;
	int err;

	//type类型检查
	if (type >= ARRAY_SIZE(bpf_map_types))
		return ERR_PTR(-EINVAL);
	type = array_index_nospec(type, ARRAY_SIZE(bpf_map_types));

	//取这类type对应的ops,例如array_map_ops
	ops = bpf_map_types[type];
	if (!ops)
		return ERR_PTR(-EINVAL);

	//attr参数检查
	if (ops->map_alloc_check) {
		err = ops->map_alloc_check(attr);
		if (err)
			return ERR_PTR(err);
	}
	/*指定map_ifindex,则采用bpf_map_offload_ops*/
	if (attr->map_ifindex)
		ops = &bpf_map_offload_ops;

	/*申请map空间*/
	map = ops->map_alloc(attr);
	if (IS_ERR(map))
		return map;

	/*填充map的类型及ops*/
	map->ops = ops;
	map->map_type = type;
	return map;
}

static void bpf_map_write_active_inc(struct bpf_map *map)
{
	atomic64_inc(&map->writecnt);
}

static void bpf_map_write_active_dec(struct bpf_map *map)
{
	atomic64_dec(&map->writecnt);
}

bool bpf_map_write_active(const struct bpf_map *map)
{
	return atomic64_read(&map->writecnt) != 0;
}

/*取hashtable对应的value大小*/
static u32 bpf_map_value_size(const struct bpf_map *map)
{
	if (map->map_type == BPF_MAP_TYPE_PERCPU_HASH ||
	    map->map_type == BPF_MAP_TYPE_LRU_PERCPU_HASH ||
	    map->map_type == BPF_MAP_TYPE_PERCPU_ARRAY ||
	    map->map_type == BPF_MAP_TYPE_PERCPU_CGROUP_STORAGE)
		return round_up(map->value_size, 8) * num_possible_cpus();
	else if (IS_FD_MAP(map))
		return sizeof(u32);
	else
		return  map->value_size;
}

static void maybe_wait_bpf_programs(struct bpf_map *map)
{
	/* Wait for any running BPF programs to complete so that
	 * userspace, when we return to it, knows that all programs
	 * that could be running use the new map value.
	 */
	if (map->map_type == BPF_MAP_TYPE_HASH_OF_MAPS ||
	    map->map_type == BPF_MAP_TYPE_ARRAY_OF_MAPS)
		synchronize_rcu();
}

static int bpf_map_update_value(struct bpf_map *map, struct fd f, void *key,
				void *value, __u64 flags)
{
	int err;

	/* Need to create a kthread, thus must support schedule */
	if (bpf_map_is_dev_bound(map)) {
		return bpf_map_offload_update_elem(map, key, value, flags);
	} else if (map->map_type == BPF_MAP_TYPE_CPUMAP ||
		   map->map_type == BPF_MAP_TYPE_STRUCT_OPS) {
		return map->ops->map_update_elem(map, key, value, flags);
	} else if (map->map_type == BPF_MAP_TYPE_SOCKHASH ||
		   map->map_type == BPF_MAP_TYPE_SOCKMAP) {
		return sock_map_update_elem_sys(map, key, value, flags);
	} else if (IS_FD_PROG_ARRAY(map)) {
		return bpf_fd_array_map_update_elem(map, f.file, key, value,
						    flags);
	}

	bpf_disable_instrumentation();
	if (map->map_type == BPF_MAP_TYPE_PERCPU_HASH ||
	    map->map_type == BPF_MAP_TYPE_LRU_PERCPU_HASH) {
		err = bpf_percpu_hash_update(map, key, value, flags);
	} else if (map->map_type == BPF_MAP_TYPE_PERCPU_ARRAY) {
		err = bpf_percpu_array_update(map, key, value, flags);
	} else if (map->map_type == BPF_MAP_TYPE_PERCPU_CGROUP_STORAGE) {
		err = bpf_percpu_cgroup_storage_update(map, key, value,
						       flags);
	} else if (IS_FD_ARRAY(map)) {
		rcu_read_lock();
		err = bpf_fd_array_map_update_elem(map, f.file, key, value,
						   flags);
		rcu_read_unlock();
	} else if (map->map_type == BPF_MAP_TYPE_HASH_OF_MAPS) {
		rcu_read_lock();
		err = bpf_fd_htab_map_update_elem(map, f.file, key, value,
						  flags);
		rcu_read_unlock();
	} else if (map->map_type == BPF_MAP_TYPE_REUSEPORT_SOCKARRAY) {
		/* rcu_read_lock() is not needed */
		err = bpf_fd_reuseport_array_update_elem(map, key, value,
							 flags);
	} else if (map->map_type == BPF_MAP_TYPE_QUEUE ||
		   map->map_type == BPF_MAP_TYPE_STACK ||
		   map->map_type == BPF_MAP_TYPE_BLOOM_FILTER) {
	    /*针对queue,stack等执行push*/
		err = map->ops->map_push_elem(map, value, flags);
	} else {
	    /*通过回调完成更新*/
		rcu_read_lock();
		err = map->ops->map_update_elem(map, key, value, flags);
		rcu_read_unlock();
	}
	bpf_enable_instrumentation();
	maybe_wait_bpf_programs(map);

	return err;
}

/*执行bpf map查询，并返回key对应的value*/
static int bpf_map_copy_value(struct bpf_map *map, void *key, void *value,
			      __u64 flags)
{
	void *ptr;
	int err;

	if (bpf_map_is_dev_bound(map))
		return bpf_map_offload_lookup_elem(map, key, value);

	bpf_disable_instrumentation();
	if (map->map_type == BPF_MAP_TYPE_PERCPU_HASH ||
	    map->map_type == BPF_MAP_TYPE_LRU_PERCPU_HASH) {
		err = bpf_percpu_hash_copy(map, key, value);
	} else if (map->map_type == BPF_MAP_TYPE_PERCPU_ARRAY) {
		err = bpf_percpu_array_copy(map, key, value);
	} else if (map->map_type == BPF_MAP_TYPE_PERCPU_CGROUP_STORAGE) {
		err = bpf_percpu_cgroup_storage_copy(map, key, value);
	} else if (map->map_type == BPF_MAP_TYPE_STACK_TRACE) {
		err = bpf_stackmap_copy(map, key, value);
	} else if (IS_FD_ARRAY(map) || IS_FD_PROG_ARRAY(map)) {
		err = bpf_fd_array_map_lookup_elem(map, key, value);
	} else if (IS_FD_HASH(map)) {
		err = bpf_fd_htab_map_lookup_elem(map, key, value);
	} else if (map->map_type == BPF_MAP_TYPE_REUSEPORT_SOCKARRAY) {
		err = bpf_fd_reuseport_array_lookup_elem(map, key, value);
	} else if (map->map_type == BPF_MAP_TYPE_QUEUE ||
		   map->map_type == BPF_MAP_TYPE_STACK ||
		   map->map_type == BPF_MAP_TYPE_BLOOM_FILTER) {
		err = map->ops->map_peek_elem(map, value);
	} else if (map->map_type == BPF_MAP_TYPE_STRUCT_OPS) {
		/* struct_ops map requires directly updating "value" */
		err = bpf_struct_ops_map_sys_lookup_elem(map, key, value);
	} else {
	    /*通过map_lookup_elem或者map_lookup_elem_sys_only进行查询*/
		rcu_read_lock();
		if (map->ops->map_lookup_elem_sys_only)
			ptr = map->ops->map_lookup_elem_sys_only(map, key);
		else
			ptr = map->ops->map_lookup_elem(map, key);
		if (IS_ERR(ptr)) {
		    /*查询失败*/
			err = PTR_ERR(ptr);
		} else if (!ptr) {
		    /*未查询到元素*/
			err = -ENOENT;
		} else {
			err = 0;
			if (flags & BPF_F_LOCK)
				/* lock 'ptr' and copy everything but lock */
				copy_map_value_locked(map, value, ptr, true);
			else
				copy_map_value(map, value, ptr);
			/* mask lock and timer, since value wasn't zero inited */
			check_and_init_map_value(map, value);
		}
		rcu_read_unlock();
	}

	bpf_enable_instrumentation();
	maybe_wait_bpf_programs(map);

	return err;
}

/* Please, do not use this function outside from the map creation path
 * (e.g. in map update path) without taking care of setting the active
 * memory cgroup (see at bpf_map_kmalloc_node() for example).
 */
static void *__bpf_map_area_alloc(u64 size, int numa_node, bool mmapable)
{
	/* We really just want to fail instead of triggering OOM killer
	 * under memory pressure, therefore we set __GFP_NORETRY to kmalloc,
	 * which is used for lower order allocation requests.
	 *
	 * It has been observed that higher order allocation requests done by
	 * vmalloc with __GFP_NORETRY being set might fail due to not trying
	 * to reclaim memory from the page cache, thus we set
	 * __GFP_RETRY_MAYFAIL to avoid such situations.
	 */

	const gfp_t gfp = __GFP_NOWARN | __GFP_ZERO | __GFP_ACCOUNT;
	unsigned int flags = 0;
	unsigned long align = 1;
	void *area;

	if (size >= SIZE_MAX)
		return NULL;

	/* kmalloc()'ed memory can't be mmap()'ed */
	if (mmapable) {
		BUG_ON(!PAGE_ALIGNED(size));
		align = SHMLBA;
		flags = VM_USERMAP;
	} else if (size <= (PAGE_SIZE << PAGE_ALLOC_COSTLY_ORDER)) {
		area = kmalloc_node(size, gfp | GFP_USER | __GFP_NORETRY,
				    numa_node);
		if (area != NULL)
			return area;
	}

	return __vmalloc_node_range(size, align, VMALLOC_START, VMALLOC_END,
			gfp | GFP_KERNEL | __GFP_RETRY_MAYFAIL, PAGE_KERNEL,
			flags, numa_node, __builtin_return_address(0));
}

/*在numa_node上申请bpf map内存size大小*/
void *bpf_map_area_alloc(u64 size, int numa_node)
{
	return __bpf_map_area_alloc(size, numa_node, false);
}

void *bpf_map_area_mmapable_alloc(u64 size, int numa_node)
{
	return __bpf_map_area_alloc(size, numa_node, true);
}

void bpf_map_area_free(void *area)
{
	kvfree(area);
}

static u32 bpf_map_flags_retain_permanent(u32 flags)
{
	/* Some map creation flags are not tied to the map object but
	 * rather to the map fd instead, so they have no meaning upon
	 * map object inspection since multiple file descriptors with
	 * different (access) properties can exist here. Thus, given
	 * this has zero meaning for the map itself, lets clear these
	 * from here.
	 */
	return flags & ~(BPF_F_RDONLY | BPF_F_WRONLY);
}

void bpf_map_init_from_attr(struct bpf_map *map, union bpf_attr *attr)
{
	map->map_type = attr->map_type;
	map->key_size = attr->key_size;
	map->value_size = attr->value_size;
	map->max_entries = attr->max_entries;
	map->map_flags = bpf_map_flags_retain_permanent(attr->map_flags);
	map->numa_node = bpf_map_attr_numa_node(attr);
	map->map_extra = attr->map_extra;
}

//为map申请编号
static int bpf_map_alloc_id(struct bpf_map *map)
{
	int id;

	idr_preload(GFP_KERNEL);
	spin_lock_bh(&map_idr_lock);
	id = idr_alloc_cyclic(&map_idr, map, 1, INT_MAX, GFP_ATOMIC);
	if (id > 0)
		map->id = id;
	spin_unlock_bh(&map_idr_lock);
	idr_preload_end();

	if (WARN_ON_ONCE(!id))
		return -ENOSPC;

	return id > 0 ? 0 : id;
}

void bpf_map_free_id(struct bpf_map *map, bool do_idr_lock)
{
	unsigned long flags;

	/* Offloaded maps are removed from the IDR store when their device
	 * disappears - even if someone holds an fd to them they are unusable,
	 * the memory is gone, all ops will fail; they are simply waiting for
	 * refcnt to drop to be freed.
	 */
	if (!map->id)
		return;

	if (do_idr_lock)
		spin_lock_irqsave(&map_idr_lock, flags);
	else
		__acquire(&map_idr_lock);

	idr_remove(&map_idr, map->id);
	map->id = 0;

	if (do_idr_lock)
		spin_unlock_irqrestore(&map_idr_lock, flags);
	else
		__release(&map_idr_lock);
}

#ifdef CONFIG_MEMCG_KMEM
static void bpf_map_save_memcg(struct bpf_map *map)
{
	/* Currently if a map is created by a process belonging to the root
	 * memory cgroup, get_obj_cgroup_from_current() will return NULL.
	 * So we have to check map->objcg for being NULL each time it's
	 * being used.
	 */
	map->objcg = get_obj_cgroup_from_current();
}

static void bpf_map_release_memcg(struct bpf_map *map)
{
	if (map->objcg)
		obj_cgroup_put(map->objcg);
}

static struct mem_cgroup *bpf_map_get_memcg(const struct bpf_map *map)
{
	if (map->objcg)
		return get_mem_cgroup_from_objcg(map->objcg);

	return root_mem_cgroup;
}

void *bpf_map_kmalloc_node(const struct bpf_map *map, size_t size, gfp_t flags,
			   int node)
{
	struct mem_cgroup *memcg, *old_memcg;
	void *ptr;

	memcg = bpf_map_get_memcg(map);
	old_memcg = set_active_memcg(memcg);
	ptr = kmalloc_node(size, flags | __GFP_ACCOUNT, node);
	set_active_memcg(old_memcg);
	mem_cgroup_put(memcg);

	return ptr;
}

void *bpf_map_kzalloc(const struct bpf_map *map, size_t size, gfp_t flags)
{
	struct mem_cgroup *memcg, *old_memcg;
	void *ptr;

	memcg = bpf_map_get_memcg(map);
	old_memcg = set_active_memcg(memcg);
	ptr = kzalloc(size, flags | __GFP_ACCOUNT);
	set_active_memcg(old_memcg);
	mem_cgroup_put(memcg);

	return ptr;
}

void __percpu *bpf_map_alloc_percpu(const struct bpf_map *map, size_t size,
				    size_t align, gfp_t flags)
{
	struct mem_cgroup *memcg, *old_memcg;
	void __percpu *ptr;

	memcg = bpf_map_get_memcg(map);
	old_memcg = set_active_memcg(memcg);
	ptr = __alloc_percpu_gfp(size, align, flags | __GFP_ACCOUNT);
	set_active_memcg(old_memcg);
	mem_cgroup_put(memcg);

	return ptr;
}

#else
static void bpf_map_save_memcg(struct bpf_map *map)
{
}

static void bpf_map_release_memcg(struct bpf_map *map)
{
}
#endif

static int bpf_map_kptr_off_cmp(const void *a, const void *b)
{
	const struct bpf_map_value_off_desc *off_desc1 = a, *off_desc2 = b;

	if (off_desc1->offset < off_desc2->offset)
		return -1;
	else if (off_desc1->offset > off_desc2->offset)
		return 1;
	return 0;
}

struct bpf_map_value_off_desc *bpf_map_kptr_off_contains(struct bpf_map *map, u32 offset)
{
	/* Since members are iterated in btf_find_field in increasing order,
	 * offsets appended to kptr_off_tab are in increasing order, so we can
	 * do bsearch to find exact match.
	 */
	struct bpf_map_value_off *tab;

	if (!map_value_has_kptrs(map))
		return NULL;
	tab = map->kptr_off_tab;
	return bsearch(&offset, tab->off, tab->nr_off, sizeof(tab->off[0]), bpf_map_kptr_off_cmp);
}

void bpf_map_free_kptr_off_tab(struct bpf_map *map)
{
	struct bpf_map_value_off *tab = map->kptr_off_tab;
	int i;

	if (!map_value_has_kptrs(map))
		return;
	for (i = 0; i < tab->nr_off; i++) {
		if (tab->off[i].kptr.module)
			module_put(tab->off[i].kptr.module);
		btf_put(tab->off[i].kptr.btf);
	}
	kfree(tab);
	map->kptr_off_tab = NULL;
}

struct bpf_map_value_off *bpf_map_copy_kptr_off_tab(const struct bpf_map *map)
{
	struct bpf_map_value_off *tab = map->kptr_off_tab, *new_tab;
	int size, i;

	if (!map_value_has_kptrs(map))
		return ERR_PTR(-ENOENT);
	size = offsetof(struct bpf_map_value_off, off[tab->nr_off]);
	new_tab = kmemdup(tab, size, GFP_KERNEL | __GFP_NOWARN);
	if (!new_tab)
		return ERR_PTR(-ENOMEM);
	/* Do a deep copy of the kptr_off_tab */
	for (i = 0; i < tab->nr_off; i++) {
		btf_get(tab->off[i].kptr.btf);
		if (tab->off[i].kptr.module && !try_module_get(tab->off[i].kptr.module)) {
			while (i--) {
				if (tab->off[i].kptr.module)
					module_put(tab->off[i].kptr.module);
				btf_put(tab->off[i].kptr.btf);
			}
			kfree(new_tab);
			return ERR_PTR(-ENXIO);
		}
	}
	return new_tab;
}

bool bpf_map_equal_kptr_off_tab(const struct bpf_map *map_a, const struct bpf_map *map_b)
{
	struct bpf_map_value_off *tab_a = map_a->kptr_off_tab, *tab_b = map_b->kptr_off_tab;
	bool a_has_kptr = map_value_has_kptrs(map_a), b_has_kptr = map_value_has_kptrs(map_b);
	int size;

	if (!a_has_kptr && !b_has_kptr)
		return true;
	if (a_has_kptr != b_has_kptr)
		return false;
	if (tab_a->nr_off != tab_b->nr_off)
		return false;
	size = offsetof(struct bpf_map_value_off, off[tab_a->nr_off]);
	return !memcmp(tab_a, tab_b, size);
}

/* Caller must ensure map_value_has_kptrs is true. Note that this function can
 * be called on a map value while the map_value is visible to BPF programs, as
 * it ensures the correct synchronization, and we already enforce the same using
 * the bpf_kptr_xchg helper on the BPF program side for referenced kptrs.
 */
void bpf_map_free_kptrs(struct bpf_map *map, void *map_value)
{
	struct bpf_map_value_off *tab = map->kptr_off_tab;
	unsigned long *btf_id_ptr;
	int i;

	for (i = 0; i < tab->nr_off; i++) {
		struct bpf_map_value_off_desc *off_desc = &tab->off[i];
		unsigned long old_ptr;

		btf_id_ptr = map_value + off_desc->offset;
		if (off_desc->type == BPF_KPTR_UNREF) {
			u64 *p = (u64 *)btf_id_ptr;

			WRITE_ONCE(*p, 0);
			continue;
		}
		old_ptr = xchg(btf_id_ptr, 0);
		off_desc->kptr.dtor((void *)old_ptr);
	}
}

/* called from workqueue */
static void bpf_map_free_deferred(struct work_struct *work)
{
	struct bpf_map *map = container_of(work, struct bpf_map, work);

	security_bpf_map_free(map);
	kfree(map->off_arr);
	bpf_map_release_memcg(map);
	/* implementation dependent freeing, map_free callback also does
	 * bpf_map_free_kptr_off_tab, if needed.
	 */
	map->ops->map_free(map);
}

static void bpf_map_put_uref(struct bpf_map *map)
{
	if (atomic64_dec_and_test(&map->usercnt)) {
		if (map->ops->map_release_uref)
			map->ops->map_release_uref(map);
	}
}

/* decrement map refcnt and schedule it for freeing via workqueue
 * (unrelying map implementation ops->map_free() might sleep)
 */
static void __bpf_map_put(struct bpf_map *map, bool do_idr_lock)
{
	if (atomic64_dec_and_test(&map->refcnt)) {
		/* bpf_map_free_id() must be called first */
		bpf_map_free_id(map, do_idr_lock);
		btf_put(map->btf);
		INIT_WORK(&map->work, bpf_map_free_deferred);
		/* Avoid spawning kworkers, since they all might contend
		 * for the same mutex like slab_mutex.
		 */
		queue_work(system_unbound_wq, &map->work);
	}
}

void bpf_map_put(struct bpf_map *map)
{
	__bpf_map_put(map, true);
}
EXPORT_SYMBOL_GPL(bpf_map_put);

void bpf_map_put_with_uref(struct bpf_map *map)
{
	bpf_map_put_uref(map);
	bpf_map_put(map);
}

static int bpf_map_release(struct inode *inode, struct file *filp)
{
	struct bpf_map *map = filp->private_data;

	if (map->ops->map_release)
		map->ops->map_release(map, filp);

	bpf_map_put_with_uref(map);
	return 0;
}

static fmode_t map_get_sys_perms(struct bpf_map *map, struct fd f)
{
	fmode_t mode = f.file->f_mode;

	/* Our file permissions may have been overridden by global
	 * map permissions facing syscall side.
	 */
	if (READ_ONCE(map->frozen))
		mode &= ~FMODE_CAN_WRITE;
	return mode;
}

#ifdef CONFIG_PROC_FS
/* Provides an approximation of the map's memory footprint.
 * Used only to provide a backward compatibility and display
 * a reasonable "memlock" info.
 */
static unsigned long bpf_map_memory_footprint(const struct bpf_map *map)
{
	unsigned long size;

	size = round_up(map->key_size + bpf_map_value_size(map), 8);

	return round_up(map->max_entries * size, PAGE_SIZE);
}

/*显示map对应的info*/
static void bpf_map_show_fdinfo(struct seq_file *m, struct file *filp)
{
	struct bpf_map *map = filp->private_data;
	u32 type = 0, jited = 0;

	if (map_type_contains_progs(map)) {
		spin_lock(&map->owner.lock);
		type  = map->owner.type;
		jited = map->owner.jited;
		spin_unlock(&map->owner.lock);
	}

	seq_printf(m,
		   "map_type:\t%u\n"
		   "key_size:\t%u\n"
		   "value_size:\t%u\n"
		   "max_entries:\t%u\n"
		   "map_flags:\t%#x\n"
		   "map_extra:\t%#llx\n"
		   "memlock:\t%lu\n"
		   "map_id:\t%u\n"
		   "frozen:\t%u\n",
		   map->map_type,
		   map->key_size,
		   map->value_size,
		   map->max_entries,
		   map->map_flags,
		   (unsigned long long)map->map_extra,
		   bpf_map_memory_footprint(map),
		   map->id,
		   READ_ONCE(map->frozen));
	if (type) {
		seq_printf(m, "owner_prog_type:\t%u\n", type);
		seq_printf(m, "owner_jited:\t%u\n", jited);
	}
}
#endif

static ssize_t bpf_dummy_read(struct file *filp, char __user *buf, size_t siz,
			      loff_t *ppos)
{
	/* We need this handler such that alloc_file() enables
	 * f_mode with FMODE_CAN_READ.
	 */
	return -EINVAL;
}

static ssize_t bpf_dummy_write(struct file *filp, const char __user *buf,
			       size_t siz, loff_t *ppos)
{
	/* We need this handler such that alloc_file() enables
	 * f_mode with FMODE_CAN_WRITE.
	 */
	return -EINVAL;
}

/* called for any extra memory-mapped regions (except initial) */
static void bpf_map_mmap_open(struct vm_area_struct *vma)
{
	struct bpf_map *map = vma->vm_file->private_data;

	if (vma->vm_flags & VM_MAYWRITE)
		bpf_map_write_active_inc(map);
}

/* called for all unmapped memory region (including initial) */
static void bpf_map_mmap_close(struct vm_area_struct *vma)
{
	struct bpf_map *map = vma->vm_file->private_data;

	if (vma->vm_flags & VM_MAYWRITE)
		bpf_map_write_active_dec(map);
}

static const struct vm_operations_struct bpf_map_default_vmops = {
	.open		= bpf_map_mmap_open,
	.close		= bpf_map_mmap_close,
};

static int bpf_map_mmap(struct file *filp, struct vm_area_struct *vma)
{
	struct bpf_map *map = filp->private_data;
	int err;

	if (!map->ops->map_mmap || map_value_has_spin_lock(map) ||
	    map_value_has_timer(map) || map_value_has_kptrs(map))
		return -ENOTSUPP;

	if (!(vma->vm_flags & VM_SHARED))
		return -EINVAL;

	mutex_lock(&map->freeze_mutex);

	if (vma->vm_flags & VM_WRITE) {
		if (map->frozen) {
			err = -EPERM;
			goto out;
		}
		/* map is meant to be read-only, so do not allow mapping as
		 * writable, because it's possible to leak a writable page
		 * reference and allows user-space to still modify it after
		 * freezing, while verifier will assume contents do not change
		 */
		if (map->map_flags & BPF_F_RDONLY_PROG) {
			err = -EACCES;
			goto out;
		}
	}

	/* set default open/close callbacks */
	vma->vm_ops = &bpf_map_default_vmops;
	vma->vm_private_data = map;
	vma->vm_flags &= ~VM_MAYEXEC;
	if (!(vma->vm_flags & VM_WRITE))
		/* disallow re-mapping with PROT_WRITE */
		vma->vm_flags &= ~VM_MAYWRITE;

	err = map->ops->map_mmap(map, vma);
	if (err)
		goto out;

	if (vma->vm_flags & VM_MAYWRITE)
		bpf_map_write_active_inc(map);
out:
	mutex_unlock(&map->freeze_mutex);
	return err;
}

static __poll_t bpf_map_poll(struct file *filp, struct poll_table_struct *pts)
{
	struct bpf_map *map = filp->private_data;

	if (map->ops->map_poll)
		return map->ops->map_poll(map, filp, pts);

	return EPOLLERR;
}

//bpf map对应的文件操作集
const struct file_operations bpf_map_fops = {
#ifdef CONFIG_PROC_FS
    /*通过bpf fs向外展示bpf map的元数据*/
	.show_fdinfo	= bpf_map_show_fdinfo,
#endif
	.release	= bpf_map_release,
	.read		= bpf_dummy_read,
	.write		= bpf_dummy_write,
	.mmap		= bpf_map_mmap,
	.poll		= bpf_map_poll,
};

/*生成一个file实体，使其与map相关联，返回对应的fd*/
int bpf_map_new_fd(struct bpf_map *map, int flags)
{
	int ret;

	ret = security_bpf_map(map, OPEN_FMODE(flags));
	if (ret < 0)
		return ret;

	/*关联此map*/
	return anon_inode_getfd("bpf-map", &bpf_map_fops, map,
				flags | O_CLOEXEC);
}

/*解析map的flags,默认为read-write模式*/
int bpf_get_file_flag(int flags)
{
	if ((flags & BPF_F_RDONLY) && (flags & BPF_F_WRONLY))
		return -EINVAL;
	if (flags & BPF_F_RDONLY)
		return O_RDONLY;
	if (flags & BPF_F_WRONLY)
		return O_WRONLY;
	return O_RDWR;
}

/* helper macro to check that unused fields 'union bpf_attr' are zero */
#define CHECK_ATTR(CMD) \
	memchr_inv((void *) &attr->CMD##_LAST_FIELD + \
		   sizeof(attr->CMD##_LAST_FIELD), 0, \
		   sizeof(*attr) - \
		   offsetof(union bpf_attr, CMD##_LAST_FIELD) - \
		   sizeof(attr->CMD##_LAST_FIELD)) != NULL

/* dst and src must have at least "size" number of bytes.
 * Return strlen on success and < 0 on error.
 */
int bpf_obj_name_cpy(char *dst, const char *src, unsigned int size)
{
	const char *end = src + size;
	const char *orig_src = src;

	memset(dst, 0, size);
	/* Copy all isalnum(), '_' and '.' chars. */
	while (src < end && *src) {
		if (!isalnum(*src) &&
		    *src != '_' && *src != '.')
			return -EINVAL;
		*dst++ = *src++;
	}

	/* No '\0' found in "size" number of bytes */
	if (src == end)
		return -EINVAL;

	return src - orig_src;
}

int map_check_no_btf(const struct bpf_map *map,
		     const struct btf *btf,
		     const struct btf_type *key_type,
		     const struct btf_type *value_type)
{
	return -ENOTSUPP;
}

static int map_off_arr_cmp(const void *_a, const void *_b, const void *priv)
{
	const u32 a = *(const u32 *)_a;
	const u32 b = *(const u32 *)_b;

	if (a < b)
		return -1;
	else if (a > b)
		return 1;
	return 0;
}

static void map_off_arr_swap(void *_a, void *_b, int size, const void *priv)
{
	struct bpf_map *map = (struct bpf_map *)priv;
	u32 *off_base = map->off_arr->field_off;
	u32 *a = _a, *b = _b;
	u8 *sz_a, *sz_b;

	sz_a = map->off_arr->field_sz + (a - off_base);
	sz_b = map->off_arr->field_sz + (b - off_base);

	swap(*a, *b);
	swap(*sz_a, *sz_b);
}

static int bpf_map_alloc_off_arr(struct bpf_map *map)
{
	bool has_spin_lock = map_value_has_spin_lock(map);
	bool has_timer = map_value_has_timer(map);
	bool has_kptrs = map_value_has_kptrs(map);
	struct bpf_map_off_arr *off_arr;
	u32 i;

	if (!has_spin_lock && !has_timer && !has_kptrs) {
		map->off_arr = NULL;
		return 0;
	}

	off_arr = kmalloc(sizeof(*map->off_arr), GFP_KERNEL | __GFP_NOWARN);
	if (!off_arr)
		return -ENOMEM;
	map->off_arr = off_arr;

	off_arr->cnt = 0;
	if (has_spin_lock) {
		i = off_arr->cnt;

		off_arr->field_off[i] = map->spin_lock_off;
		off_arr->field_sz[i] = sizeof(struct bpf_spin_lock);
		off_arr->cnt++;
	}
	if (has_timer) {
		i = off_arr->cnt;

		off_arr->field_off[i] = map->timer_off;
		off_arr->field_sz[i] = sizeof(struct bpf_timer);
		off_arr->cnt++;
	}
	if (has_kptrs) {
		struct bpf_map_value_off *tab = map->kptr_off_tab;
		u32 *off = &off_arr->field_off[off_arr->cnt];
		u8 *sz = &off_arr->field_sz[off_arr->cnt];

		for (i = 0; i < tab->nr_off; i++) {
			*off++ = tab->off[i].offset;
			*sz++ = sizeof(u64);
		}
		off_arr->cnt += tab->nr_off;
	}

	if (off_arr->cnt == 1)
		return 0;
	sort_r(off_arr->field_off, off_arr->cnt, sizeof(off_arr->field_off[0]),
	       map_off_arr_cmp, map_off_arr_swap, map);
	return 0;
}

static int map_check_btf(struct bpf_map *map, const struct btf *btf,
			 u32 btf_key_id, u32 btf_value_id)
{
	const struct btf_type *key_type, *value_type;
	u32 key_size, value_size;
	int ret = 0;

	/* Some maps allow key to be unspecified. */
	if (btf_key_id) {
		key_type = btf_type_id_size(btf, &btf_key_id, &key_size);
		if (!key_type || key_size != map->key_size)
			return -EINVAL;
	} else {
		key_type = btf_type_by_id(btf, 0);
		if (!map->ops->map_check_btf)
			return -EINVAL;
	}

	value_type = btf_type_id_size(btf, &btf_value_id, &value_size);
	if (!value_type || value_size != map->value_size)
		return -EINVAL;

	map->spin_lock_off = btf_find_spin_lock(btf, value_type);

	if (map_value_has_spin_lock(map)) {
		if (map->map_flags & BPF_F_RDONLY_PROG)
			return -EACCES;
		if (map->map_type != BPF_MAP_TYPE_HASH &&
		    map->map_type != BPF_MAP_TYPE_ARRAY &&
		    map->map_type != BPF_MAP_TYPE_CGROUP_STORAGE &&
		    map->map_type != BPF_MAP_TYPE_SK_STORAGE &&
		    map->map_type != BPF_MAP_TYPE_INODE_STORAGE &&
		    map->map_type != BPF_MAP_TYPE_TASK_STORAGE)
			return -ENOTSUPP;
		if (map->spin_lock_off + sizeof(struct bpf_spin_lock) >
		    map->value_size) {
			WARN_ONCE(1,
				  "verifier bug spin_lock_off %d value_size %d\n",
				  map->spin_lock_off, map->value_size);
			return -EFAULT;
		}
	}

	map->timer_off = btf_find_timer(btf, value_type);
	if (map_value_has_timer(map)) {
		if (map->map_flags & BPF_F_RDONLY_PROG)
			return -EACCES;
		if (map->map_type != BPF_MAP_TYPE_HASH &&
		    map->map_type != BPF_MAP_TYPE_LRU_HASH &&
		    map->map_type != BPF_MAP_TYPE_ARRAY)
			return -EOPNOTSUPP;
	}

	map->kptr_off_tab = btf_parse_kptrs(btf, value_type);
	if (map_value_has_kptrs(map)) {
		if (!bpf_capable()) {
			ret = -EPERM;
			goto free_map_tab;
		}
		if (map->map_flags & (BPF_F_RDONLY_PROG | BPF_F_WRONLY_PROG)) {
			ret = -EACCES;
			goto free_map_tab;
		}
		if (map->map_type != BPF_MAP_TYPE_HASH &&
		    map->map_type != BPF_MAP_TYPE_LRU_HASH &&
		    map->map_type != BPF_MAP_TYPE_ARRAY &&
		    map->map_type != BPF_MAP_TYPE_PERCPU_ARRAY) {
			ret = -EOPNOTSUPP;
			goto free_map_tab;
		}
	}

	if (map->ops->map_check_btf) {
		ret = map->ops->map_check_btf(map, btf, key_type, value_type);
		if (ret < 0)
			goto free_map_tab;
	}

	return ret;
free_map_tab:
	bpf_map_free_kptr_off_tab(map);
	return ret;
}

#define BPF_MAP_CREATE_LAST_FIELD map_extra
/* called via syscall */
//bpf的map创建,返回map对应的fd
static int map_create(union bpf_attr *attr)
{
	int numa_node = bpf_map_attr_numa_node(attr);
	struct bpf_map *map;
	int f_flags;
	int err;

	err = CHECK_ATTR(BPF_MAP_CREATE);
	if (err)
		return -EINVAL;

	if (attr->btf_vmlinux_value_type_id) {
		if (attr->map_type != BPF_MAP_TYPE_STRUCT_OPS ||
		    attr->btf_key_type_id || attr->btf_value_type_id)
			return -EINVAL;
	} else if (attr->btf_key_type_id && !attr->btf_value_type_id) {
		return -EINVAL;
	}

	if (attr->map_type != BPF_MAP_TYPE_BLOOM_FILTER &&
	    attr->map_extra != 0)
		return -EINVAL;

	f_flags = bpf_get_file_flag(attr->map_flags);
	if (f_flags < 0)
		return f_flags;

	//校验numa node是否有效
	if (numa_node != NUMA_NO_NODE &&
	    ((unsigned int)numa_node >= nr_node_ids ||
	     !node_online(numa_node)))
		return -EINVAL;

	/* find map type and init map: hashtable vs rbtree vs bloom vs ... */
	/*创建map*/
	map = find_and_alloc_map(attr);
	if (IS_ERR(map))
		return PTR_ERR(map);

	//设置map名称
	err = bpf_obj_name_cpy(map->name, attr->map_name,
			       sizeof(attr->map_name));
	if (err < 0)
		goto free_map;

	atomic64_set(&map->refcnt, 1);
	atomic64_set(&map->usercnt, 1);
	mutex_init(&map->freeze_mutex);
	spin_lock_init(&map->owner.lock);

	map->spin_lock_off = -EINVAL;
	map->timer_off = -EINVAL;
	if (attr->btf_key_type_id || attr->btf_value_type_id ||
	    /* Even the map's value is a kernel's struct,
	     * the bpf_prog.o must have BTF to begin with
	     * to figure out the corresponding kernel's
	     * counter part.  Thus, attr->btf_fd has
	     * to be valid also.
	     */
	    attr->btf_vmlinux_value_type_id) {
		struct btf *btf;

		btf = btf_get_by_fd(attr->btf_fd);
		if (IS_ERR(btf)) {
			err = PTR_ERR(btf);
			goto free_map;
		}
		if (btf_is_kernel(btf)) {
			btf_put(btf);
			err = -EACCES;
			goto free_map;
		}
		map->btf = btf;

		if (attr->btf_value_type_id) {
			err = map_check_btf(map, btf, attr->btf_key_type_id,
					    attr->btf_value_type_id);
			if (err)
				goto free_map;
		}

		map->btf_key_type_id = attr->btf_key_type_id;
		map->btf_value_type_id = attr->btf_value_type_id;
		map->btf_vmlinux_value_type_id =
			attr->btf_vmlinux_value_type_id;
	}

	err = bpf_map_alloc_off_arr(map);
	if (err)
		goto free_map;

<<<<<<< HEAD
	//为map申请id
=======
	err = security_bpf_map_alloc(map);
	if (err)
		goto free_map_off_arr;

>>>>>>> 97ee9d1c
	err = bpf_map_alloc_id(map);
	if (err)
		goto free_map_sec;

	bpf_map_save_memcg(map);

	//为map关联一个file并返回其对应的fd
	err = bpf_map_new_fd(map, f_flags);
	if (err < 0) {
		/* failed to allocate fd.
		 * bpf_map_put_with_uref() is needed because the above
		 * bpf_map_alloc_id() has published the map
		 * to the userspace and the userspace may
		 * have refcnt-ed it through BPF_MAP_GET_FD_BY_ID.
		 */
		bpf_map_put_with_uref(map);
		return err;
	}

	return err;

free_map_sec:
	security_bpf_map_free(map);
free_map_off_arr:
	kfree(map->off_arr);
free_map:
	btf_put(map->btf);
	map->ops->map_free(map);
	return err;
}

/* if error is returned, fd is released.
 * On success caller should complete fd access with matching fdput()
 */
struct bpf_map *__bpf_map_get(struct fd f)
{
	if (!f.file)
		return ERR_PTR(-EBADF);
	if (f.file->f_op != &bpf_map_fops) {
		fdput(f);
		return ERR_PTR(-EINVAL);
	}

	return f.file->private_data;
}

void bpf_map_inc(struct bpf_map *map)
{
	atomic64_inc(&map->refcnt);
}
EXPORT_SYMBOL_GPL(bpf_map_inc);

void bpf_map_inc_with_uref(struct bpf_map *map)
{
	atomic64_inc(&map->refcnt);
	atomic64_inc(&map->usercnt);
}
EXPORT_SYMBOL_GPL(bpf_map_inc_with_uref);

struct bpf_map *bpf_map_get(u32 ufd)
{
	struct fd f = fdget(ufd);
	struct bpf_map *map;

	map = __bpf_map_get(f);
	if (IS_ERR(map))
		return map;

	bpf_map_inc(map);
	fdput(f);

	return map;
}
EXPORT_SYMBOL(bpf_map_get);

/*利用fd获取bpf_map*/
struct bpf_map *bpf_map_get_with_uref(u32 ufd)
{
	struct fd f = fdget(ufd);
	struct bpf_map *map;

	map = __bpf_map_get(f);
	if (IS_ERR(map))
		return map;

	bpf_map_inc_with_uref(map);
	fdput(f);

	return map;
}

/* map_idr_lock should have been held */
static struct bpf_map *__bpf_map_inc_not_zero(struct bpf_map *map, bool uref)
{
	int refold;

	refold = atomic64_fetch_add_unless(&map->refcnt, 1, 0);
	if (!refold)
		return ERR_PTR(-ENOENT);
	if (uref)
		atomic64_inc(&map->usercnt);

	return map;
}

struct bpf_map *bpf_map_inc_not_zero(struct bpf_map *map)
{
	spin_lock_bh(&map_idr_lock);
	map = __bpf_map_inc_not_zero(map, false);
	spin_unlock_bh(&map_idr_lock);

	return map;
}
EXPORT_SYMBOL_GPL(bpf_map_inc_not_zero);

int __weak bpf_stackmap_copy(struct bpf_map *map, void *key, void *value)
{
	return -ENOTSUPP;
}

static void *__bpf_copy_key(void __user *ukey, u64 key_size)
{
	if (key_size)
		return vmemdup_user(ukey, key_size);

	if (ukey)
		return ERR_PTR(-EINVAL);

	return NULL;
}

static void *___bpf_copy_key(bpfptr_t ukey, u64 key_size)
{
	if (key_size)
		return kvmemdup_bpfptr(ukey, key_size);

	if (!bpfptr_is_null(ukey))
		return ERR_PTR(-EINVAL);

	return NULL;
}

/* last field in 'union bpf_attr' used by this command */
#define BPF_MAP_LOOKUP_ELEM_LAST_FIELD flags

/*通过key执行指定map的查询，返回对应的value*/
static int map_lookup_elem(union bpf_attr *attr)
{
    /*查询用的key*/
	void __user *ukey = u64_to_user_ptr(attr->key);
	/*填充用的value*/
	void __user *uvalue = u64_to_user_ptr(attr->value);
	int ufd = attr->map_fd;
	struct bpf_map *map;
	void *key, *value;
	u32 value_size;
	struct fd f;
	int err;

	if (CHECK_ATTR(BPF_MAP_LOOKUP_ELEM))
		return -EINVAL;

	if (attr->flags & ~BPF_F_LOCK)
		return -EINVAL;

	/*通过fd获取map*/
	f = fdget(ufd);
	map = __bpf_map_get(f);
	if (IS_ERR(map))
		return PTR_ERR(map);

	/*map查权限检查*/
	if (!(map_get_sys_perms(map, f) & FMODE_CAN_READ)) {
		err = -EPERM;
		goto err_put;
	}

	if ((attr->flags & BPF_F_LOCK) &&
	    !map_value_has_spin_lock(map)) {
		err = -EINVAL;
		goto err_put;
	}

	/*按map->key_size复制用户态key*/
	key = __bpf_copy_key(ukey, map->key_size);
	if (IS_ERR(key)) {
		err = PTR_ERR(key);
		goto err_put;
	}

	/*取hashtable对应的value大小*/
	value_size = bpf_map_value_size(map);

	/*申请value对应的内存*/
	err = -ENOMEM;
	value = kvmalloc(value_size, GFP_USER | __GFP_NOWARN);
	if (!value)
		goto free_key;

	if (map->map_type == BPF_MAP_TYPE_BLOOM_FILTER) {
		if (copy_from_user(value, uvalue, value_size))
			err = -EFAULT;
		else
			err = bpf_map_copy_value(map, key, value, attr->flags);
		goto free_value;
	}

	err = bpf_map_copy_value(map, key, value, attr->flags);
	if (err)
		goto free_value;

	err = -EFAULT;
	if (copy_to_user(uvalue, value, value_size) != 0)
		goto free_value;

	err = 0;

free_value:
	kvfree(value);
free_key:
	kvfree(key);
err_put:
	fdput(f);
	return err;
}


#define BPF_MAP_UPDATE_ELEM_LAST_FIELD flags

static int map_update_elem(union bpf_attr *attr, bpfptr_t uattr)
{
	bpfptr_t ukey = make_bpfptr(attr->key, uattr.is_kernel);
	bpfptr_t uvalue = make_bpfptr(attr->value, uattr.is_kernel);
	int ufd = attr->map_fd;
	struct bpf_map *map;
	void *key, *value;
	u32 value_size;
	struct fd f;
	int err;

	if (CHECK_ATTR(BPF_MAP_UPDATE_ELEM))
		return -EINVAL;

	f = fdget(ufd);
	map = __bpf_map_get(f);
	if (IS_ERR(map))
		return PTR_ERR(map);
	bpf_map_write_active_inc(map);
	if (!(map_get_sys_perms(map, f) & FMODE_CAN_WRITE)) {
		err = -EPERM;
		goto err_put;
	}

	if ((attr->flags & BPF_F_LOCK) &&
	    !map_value_has_spin_lock(map)) {
		err = -EINVAL;
		goto err_put;
	}

	/*复制用户态key*/
	key = ___bpf_copy_key(ukey, map->key_size);
	if (IS_ERR(key)) {
		err = PTR_ERR(key);
		goto err_put;
	}

	value_size = bpf_map_value_size(map);
<<<<<<< HEAD

	/*为value申请空间*/
	err = -ENOMEM;
	value = kvmalloc(value_size, GFP_USER | __GFP_NOWARN);
	if (!value)
		goto free_key;

	/*复制用户态value设置的新值*/
	err = -EFAULT;
	if (copy_from_bpfptr(value, uvalue, value_size) != 0)
		goto free_value;
=======
	value = kvmemdup_bpfptr(uvalue, value_size);
	if (IS_ERR(value)) {
		err = PTR_ERR(value);
		goto free_key;
	}
>>>>>>> 97ee9d1c

	/*执行更新*/
	err = bpf_map_update_value(map, f, key, value, attr->flags);

	kvfree(value);
free_key:
	kvfree(key);
err_put:
	bpf_map_write_active_dec(map);
	fdput(f);
	return err;
}

#define BPF_MAP_DELETE_ELEM_LAST_FIELD key

static int map_delete_elem(union bpf_attr *attr, bpfptr_t uattr)
{
	bpfptr_t ukey = make_bpfptr(attr->key, uattr.is_kernel);
	int ufd = attr->map_fd;
	struct bpf_map *map;
	struct fd f;
	void *key;
	int err;

	if (CHECK_ATTR(BPF_MAP_DELETE_ELEM))
		return -EINVAL;

	f = fdget(ufd);
	map = __bpf_map_get(f);
	if (IS_ERR(map))
		return PTR_ERR(map);
	bpf_map_write_active_inc(map);
	if (!(map_get_sys_perms(map, f) & FMODE_CAN_WRITE)) {
		err = -EPERM;
		goto err_put;
	}

	key = ___bpf_copy_key(ukey, map->key_size);
	if (IS_ERR(key)) {
		err = PTR_ERR(key);
		goto err_put;
	}

	if (bpf_map_is_dev_bound(map)) {
		err = bpf_map_offload_delete_elem(map, key);
		goto out;
	} else if (IS_FD_PROG_ARRAY(map) ||
		   map->map_type == BPF_MAP_TYPE_STRUCT_OPS) {
		/* These maps require sleepable context */
		err = map->ops->map_delete_elem(map, key);
		goto out;
	}

	bpf_disable_instrumentation();
	rcu_read_lock();
	err = map->ops->map_delete_elem(map, key);
	rcu_read_unlock();
	bpf_enable_instrumentation();
	maybe_wait_bpf_programs(map);
out:
	kvfree(key);
err_put:
	bpf_map_write_active_dec(map);
	fdput(f);
	return err;
}

/* last field in 'union bpf_attr' used by this command */
#define BPF_MAP_GET_NEXT_KEY_LAST_FIELD next_key

static int map_get_next_key(union bpf_attr *attr)
{
	void __user *ukey = u64_to_user_ptr(attr->key);
	void __user *unext_key = u64_to_user_ptr(attr->next_key);
	int ufd = attr->map_fd;
	struct bpf_map *map;
	void *key, *next_key;
	struct fd f;
	int err;

	if (CHECK_ATTR(BPF_MAP_GET_NEXT_KEY))
		return -EINVAL;

	f = fdget(ufd);
	map = __bpf_map_get(f);
	if (IS_ERR(map))
		return PTR_ERR(map);
	if (!(map_get_sys_perms(map, f) & FMODE_CAN_READ)) {
		err = -EPERM;
		goto err_put;
	}

	if (ukey) {
		key = __bpf_copy_key(ukey, map->key_size);
		if (IS_ERR(key)) {
			err = PTR_ERR(key);
			goto err_put;
		}
	} else {
		key = NULL;
	}

	err = -ENOMEM;
	next_key = kvmalloc(map->key_size, GFP_USER);
	if (!next_key)
		goto free_key;

	if (bpf_map_is_dev_bound(map)) {
		err = bpf_map_offload_get_next_key(map, key, next_key);
		goto out;
	}

	rcu_read_lock();
	err = map->ops->map_get_next_key(map, key, next_key);
	rcu_read_unlock();
out:
	if (err)
		goto free_next_key;

	err = -EFAULT;
	if (copy_to_user(unext_key, next_key, map->key_size) != 0)
		goto free_next_key;

	err = 0;

free_next_key:
	kvfree(next_key);
free_key:
	kvfree(key);
err_put:
	fdput(f);
	return err;
}

int generic_map_delete_batch(struct bpf_map *map,
			     const union bpf_attr *attr,
			     union bpf_attr __user *uattr)
{
	void __user *keys = u64_to_user_ptr(attr->batch.keys);
	u32 cp, max_count;
	int err = 0;
	void *key;

	if (attr->batch.elem_flags & ~BPF_F_LOCK)
		return -EINVAL;

	if ((attr->batch.elem_flags & BPF_F_LOCK) &&
	    !map_value_has_spin_lock(map)) {
		return -EINVAL;
	}

	max_count = attr->batch.count;
	if (!max_count)
		return 0;

	key = kvmalloc(map->key_size, GFP_USER | __GFP_NOWARN);
	if (!key)
		return -ENOMEM;

	for (cp = 0; cp < max_count; cp++) {
		err = -EFAULT;
		if (copy_from_user(key, keys + cp * map->key_size,
				   map->key_size))
			break;

		if (bpf_map_is_dev_bound(map)) {
			err = bpf_map_offload_delete_elem(map, key);
			break;
		}

		bpf_disable_instrumentation();
		rcu_read_lock();
		err = map->ops->map_delete_elem(map, key);
		rcu_read_unlock();
		bpf_enable_instrumentation();
		if (err)
			break;
		cond_resched();
	}
	if (copy_to_user(&uattr->batch.count, &cp, sizeof(cp)))
		err = -EFAULT;

	kvfree(key);

	maybe_wait_bpf_programs(map);
	return err;
}

int generic_map_update_batch(struct bpf_map *map,
			     const union bpf_attr *attr,
			     union bpf_attr __user *uattr)
{
	void __user *values = u64_to_user_ptr(attr->batch.values);
	void __user *keys = u64_to_user_ptr(attr->batch.keys);
	u32 value_size, cp, max_count;
	int ufd = attr->batch.map_fd;
	void *key, *value;
	struct fd f;
	int err = 0;

	if (attr->batch.elem_flags & ~BPF_F_LOCK)
		return -EINVAL;

	if ((attr->batch.elem_flags & BPF_F_LOCK) &&
	    !map_value_has_spin_lock(map)) {
		return -EINVAL;
	}

	value_size = bpf_map_value_size(map);

	max_count = attr->batch.count;
	if (!max_count)
		return 0;

	key = kvmalloc(map->key_size, GFP_USER | __GFP_NOWARN);
	if (!key)
		return -ENOMEM;

	value = kvmalloc(value_size, GFP_USER | __GFP_NOWARN);
	if (!value) {
		kvfree(key);
		return -ENOMEM;
	}

	f = fdget(ufd); /* bpf_map_do_batch() guarantees ufd is valid */
	for (cp = 0; cp < max_count; cp++) {
		err = -EFAULT;
		if (copy_from_user(key, keys + cp * map->key_size,
		    map->key_size) ||
		    copy_from_user(value, values + cp * value_size, value_size))
			break;

		err = bpf_map_update_value(map, f, key, value,
					   attr->batch.elem_flags);

		if (err)
			break;
		cond_resched();
	}

	if (copy_to_user(&uattr->batch.count, &cp, sizeof(cp)))
		err = -EFAULT;

	kvfree(value);
	kvfree(key);
	fdput(f);
	return err;
}

#define MAP_LOOKUP_RETRIES 3

int generic_map_lookup_batch(struct bpf_map *map,
				    const union bpf_attr *attr,
				    union bpf_attr __user *uattr)
{
	void __user *uobatch = u64_to_user_ptr(attr->batch.out_batch);
	void __user *ubatch = u64_to_user_ptr(attr->batch.in_batch);
	void __user *values = u64_to_user_ptr(attr->batch.values);
	void __user *keys = u64_to_user_ptr(attr->batch.keys);
	void *buf, *buf_prevkey, *prev_key, *key, *value;
	int err, retry = MAP_LOOKUP_RETRIES;
	u32 value_size, cp, max_count;

	if (attr->batch.elem_flags & ~BPF_F_LOCK)
		return -EINVAL;

	if ((attr->batch.elem_flags & BPF_F_LOCK) &&
	    !map_value_has_spin_lock(map))
		return -EINVAL;

	value_size = bpf_map_value_size(map);

	max_count = attr->batch.count;
	if (!max_count)
		return 0;

	if (put_user(0, &uattr->batch.count))
		return -EFAULT;

	buf_prevkey = kvmalloc(map->key_size, GFP_USER | __GFP_NOWARN);
	if (!buf_prevkey)
		return -ENOMEM;

	buf = kvmalloc(map->key_size + value_size, GFP_USER | __GFP_NOWARN);
	if (!buf) {
		kvfree(buf_prevkey);
		return -ENOMEM;
	}

	err = -EFAULT;
	prev_key = NULL;
	if (ubatch && copy_from_user(buf_prevkey, ubatch, map->key_size))
		goto free_buf;
	key = buf;
	value = key + map->key_size;
	if (ubatch)
		prev_key = buf_prevkey;

	for (cp = 0; cp < max_count;) {
		rcu_read_lock();
		err = map->ops->map_get_next_key(map, prev_key, key);
		rcu_read_unlock();
		if (err)
			break;
		err = bpf_map_copy_value(map, key, value,
					 attr->batch.elem_flags);

		if (err == -ENOENT) {
			if (retry) {
				retry--;
				continue;
			}
			err = -EINTR;
			break;
		}

		if (err)
			goto free_buf;

		if (copy_to_user(keys + cp * map->key_size, key,
				 map->key_size)) {
			err = -EFAULT;
			goto free_buf;
		}
		if (copy_to_user(values + cp * value_size, value, value_size)) {
			err = -EFAULT;
			goto free_buf;
		}

		if (!prev_key)
			prev_key = buf_prevkey;

		swap(prev_key, key);
		retry = MAP_LOOKUP_RETRIES;
		cp++;
		cond_resched();
	}

	if (err == -EFAULT)
		goto free_buf;

	if ((copy_to_user(&uattr->batch.count, &cp, sizeof(cp)) ||
		    (cp && copy_to_user(uobatch, prev_key, map->key_size))))
		err = -EFAULT;

free_buf:
	kvfree(buf_prevkey);
	kvfree(buf);
	return err;
}

#define BPF_MAP_LOOKUP_AND_DELETE_ELEM_LAST_FIELD flags

static int map_lookup_and_delete_elem(union bpf_attr *attr)
{
	void __user *ukey = u64_to_user_ptr(attr->key);
	void __user *uvalue = u64_to_user_ptr(attr->value);
	int ufd = attr->map_fd;
	struct bpf_map *map;
	void *key, *value;
	u32 value_size;
	struct fd f;
	int err;

	if (CHECK_ATTR(BPF_MAP_LOOKUP_AND_DELETE_ELEM))
		return -EINVAL;

	if (attr->flags & ~BPF_F_LOCK)
		return -EINVAL;

	f = fdget(ufd);
	map = __bpf_map_get(f);
	if (IS_ERR(map))
		return PTR_ERR(map);
	bpf_map_write_active_inc(map);
	if (!(map_get_sys_perms(map, f) & FMODE_CAN_READ) ||
	    !(map_get_sys_perms(map, f) & FMODE_CAN_WRITE)) {
		err = -EPERM;
		goto err_put;
	}

	if (attr->flags &&
	    (map->map_type == BPF_MAP_TYPE_QUEUE ||
	     map->map_type == BPF_MAP_TYPE_STACK)) {
		err = -EINVAL;
		goto err_put;
	}

	if ((attr->flags & BPF_F_LOCK) &&
	    !map_value_has_spin_lock(map)) {
		err = -EINVAL;
		goto err_put;
	}

	key = __bpf_copy_key(ukey, map->key_size);
	if (IS_ERR(key)) {
		err = PTR_ERR(key);
		goto err_put;
	}

	value_size = bpf_map_value_size(map);

	err = -ENOMEM;
	value = kvmalloc(value_size, GFP_USER | __GFP_NOWARN);
	if (!value)
		goto free_key;

	err = -ENOTSUPP;
	if (map->map_type == BPF_MAP_TYPE_QUEUE ||
	    map->map_type == BPF_MAP_TYPE_STACK) {
		err = map->ops->map_pop_elem(map, value);
	} else if (map->map_type == BPF_MAP_TYPE_HASH ||
		   map->map_type == BPF_MAP_TYPE_PERCPU_HASH ||
		   map->map_type == BPF_MAP_TYPE_LRU_HASH ||
		   map->map_type == BPF_MAP_TYPE_LRU_PERCPU_HASH) {
		if (!bpf_map_is_dev_bound(map)) {
			bpf_disable_instrumentation();
			rcu_read_lock();
			err = map->ops->map_lookup_and_delete_elem(map, key, value, attr->flags);
			rcu_read_unlock();
			bpf_enable_instrumentation();
		}
	}

	if (err)
		goto free_value;

	if (copy_to_user(uvalue, value, value_size) != 0) {
		err = -EFAULT;
		goto free_value;
	}

	err = 0;

free_value:
	kvfree(value);
free_key:
	kvfree(key);
err_put:
	bpf_map_write_active_dec(map);
	fdput(f);
	return err;
}

#define BPF_MAP_FREEZE_LAST_FIELD map_fd

static int map_freeze(const union bpf_attr *attr)
{
	int err = 0, ufd = attr->map_fd;
	struct bpf_map *map;
	struct fd f;

	if (CHECK_ATTR(BPF_MAP_FREEZE))
		return -EINVAL;

	/*取map*/
	f = fdget(ufd);
	map = __bpf_map_get(f);
	if (IS_ERR(map))
		return PTR_ERR(map);

	if (map->map_type == BPF_MAP_TYPE_STRUCT_OPS ||
	    map_value_has_timer(map) || map_value_has_kptrs(map)) {
		fdput(f);
		return -ENOTSUPP;
	}

	mutex_lock(&map->freeze_mutex);
	if (bpf_map_write_active(map)) {
		err = -EBUSY;
		goto err_put;
	}
	if (READ_ONCE(map->frozen)) {
		err = -EBUSY;
		goto err_put;
	}
	if (!bpf_capable()) {
		err = -EPERM;
		goto err_put;
	}

	/*指明map frozen*/
	WRITE_ONCE(map->frozen, true);
err_put:
	mutex_unlock(&map->freeze_mutex);
	fdput(f);
	return err;
}

//各bpf程序类型对应的prog ops
static const struct bpf_prog_ops * const bpf_prog_types[] = {
#define BPF_PROG_TYPE(_id, _name, prog_ctx_type, kern_ctx_type) \
	[_id] = & _name ## _prog_ops,
#define BPF_MAP_TYPE(_id, _ops)
#define BPF_LINK_TYPE(_id, _name)
#include <linux/bpf_types.h>
#undef BPF_PROG_TYPE
#undef BPF_MAP_TYPE
#undef BPF_LINK_TYPE
};

//通过bpf_prog type查找对应的ops,并记录此ops
static int find_prog_type(enum bpf_prog_type type, struct bpf_prog *prog)
{
	const struct bpf_prog_ops *ops;

	if (type >= ARRAY_SIZE(bpf_prog_types))
		return -EINVAL;
	type = array_index_nospec(type, ARRAY_SIZE(bpf_prog_types));
	ops = bpf_prog_types[type];
	if (!ops)
		return -EINVAL;

	if (!bpf_prog_is_dev_bound(prog->aux))
		prog->aux->ops = ops;
	else
		prog->aux->ops = &bpf_offload_prog_ops;
	prog->type = type;
	return 0;
}

enum bpf_audit {
	BPF_AUDIT_LOAD,
	BPF_AUDIT_UNLOAD,
	BPF_AUDIT_MAX,
};

static const char * const bpf_audit_str[BPF_AUDIT_MAX] = {
	[BPF_AUDIT_LOAD]   = "LOAD",
	[BPF_AUDIT_UNLOAD] = "UNLOAD",
};

static void bpf_audit_prog(const struct bpf_prog *prog, unsigned int op)
{
	struct audit_context *ctx = NULL;
	struct audit_buffer *ab;

	if (WARN_ON_ONCE(op >= BPF_AUDIT_MAX))
		return;
	if (audit_enabled == AUDIT_OFF)
		return;
	if (op == BPF_AUDIT_LOAD)
		ctx = audit_context();
	ab = audit_log_start(ctx, GFP_ATOMIC, AUDIT_BPF);
	if (unlikely(!ab))
		return;
	audit_log_format(ab, "prog-id=%u op=%s",
			 prog->aux->id, bpf_audit_str[op]);
	audit_log_end(ab);
}

/*为bpf程序申请id号*/
static int bpf_prog_alloc_id(struct bpf_prog *prog)
{
	int id;

	idr_preload(GFP_KERNEL);
	spin_lock_bh(&prog_idr_lock);
	id = idr_alloc_cyclic(&prog_idr, prog, 1, INT_MAX, GFP_ATOMIC);
	if (id > 0)
		prog->aux->id = id;
	spin_unlock_bh(&prog_idr_lock);
	idr_preload_end();

	/* id is in [1, INT_MAX) */
	if (WARN_ON_ONCE(!id))
		return -ENOSPC;

	return id > 0 ? 0 : id;
}

void bpf_prog_free_id(struct bpf_prog *prog, bool do_idr_lock)
{
	unsigned long flags;

	/* cBPF to eBPF migrations are currently not in the idr store.
	 * Offloaded programs are removed from the store when their device
	 * disappears - even if someone grabs an fd to them they are unusable,
	 * simply waiting for refcnt to drop to be freed.
	 */
	if (!prog->aux->id)
		return;

	if (do_idr_lock)
		spin_lock_irqsave(&prog_idr_lock, flags);
	else
		__acquire(&prog_idr_lock);

	idr_remove(&prog_idr, prog->aux->id);
	prog->aux->id = 0;

	if (do_idr_lock)
		spin_unlock_irqrestore(&prog_idr_lock, flags);
	else
		__release(&prog_idr_lock);
}

static void __bpf_prog_put_rcu(struct rcu_head *rcu)
{
	struct bpf_prog_aux *aux = container_of(rcu, struct bpf_prog_aux, rcu);

	kvfree(aux->func_info);
	kfree(aux->func_info_aux);
	free_uid(aux->user);
	security_bpf_prog_free(aux);
	bpf_prog_free(aux->prog);
}

static void __bpf_prog_put_noref(struct bpf_prog *prog, bool deferred)
{
	bpf_prog_kallsyms_del_all(prog);
	btf_put(prog->aux->btf);
	kvfree(prog->aux->jited_linfo);
	kvfree(prog->aux->linfo);
	kfree(prog->aux->kfunc_tab);
	if (prog->aux->attach_btf)
		btf_put(prog->aux->attach_btf);

	if (deferred) {
		if (prog->aux->sleepable)
			call_rcu_tasks_trace(&prog->aux->rcu, __bpf_prog_put_rcu);
		else
			call_rcu(&prog->aux->rcu, __bpf_prog_put_rcu);
	} else {
		__bpf_prog_put_rcu(&prog->aux->rcu);
	}
}

static void bpf_prog_put_deferred(struct work_struct *work)
{
	struct bpf_prog_aux *aux;
	struct bpf_prog *prog;

	aux = container_of(work, struct bpf_prog_aux, work);
	prog = aux->prog;
	perf_event_bpf_event(prog, PERF_BPF_EVENT_PROG_UNLOAD, 0);
	bpf_audit_prog(prog, BPF_AUDIT_UNLOAD);
	__bpf_prog_put_noref(prog, true);
}

static void __bpf_prog_put(struct bpf_prog *prog, bool do_idr_lock)
{
	struct bpf_prog_aux *aux = prog->aux;

	if (atomic64_dec_and_test(&aux->refcnt)) {
		/* bpf_prog_free_id() must be called first */
		bpf_prog_free_id(prog, do_idr_lock);

		if (in_irq() || irqs_disabled()) {
			INIT_WORK(&aux->work, bpf_prog_put_deferred);
			schedule_work(&aux->work);
		} else {
			bpf_prog_put_deferred(&aux->work);
		}
	}
}

void bpf_prog_put(struct bpf_prog *prog)
{
	__bpf_prog_put(prog, true);
}
EXPORT_SYMBOL_GPL(bpf_prog_put);

static int bpf_prog_release(struct inode *inode, struct file *filp)
{
	struct bpf_prog *prog = filp->private_data;

	bpf_prog_put(prog);
	return 0;
}

struct bpf_prog_kstats {
	u64 nsecs;
	u64 cnt;
	u64 misses;
};

void notrace bpf_prog_inc_misses_counter(struct bpf_prog *prog)
{
	struct bpf_prog_stats *stats;
	unsigned int flags;

	stats = this_cpu_ptr(prog->stats);
	flags = u64_stats_update_begin_irqsave(&stats->syncp);
	u64_stats_inc(&stats->misses);
	u64_stats_update_end_irqrestore(&stats->syncp, flags);
}

static void bpf_prog_get_stats(const struct bpf_prog *prog,
			       struct bpf_prog_kstats *stats)
{
	u64 nsecs = 0, cnt = 0, misses = 0;
	int cpu;

	for_each_possible_cpu(cpu) {
		const struct bpf_prog_stats *st;
		unsigned int start;
		u64 tnsecs, tcnt, tmisses;

		st = per_cpu_ptr(prog->stats, cpu);
		do {
			start = u64_stats_fetch_begin_irq(&st->syncp);
			tnsecs = u64_stats_read(&st->nsecs);
			tcnt = u64_stats_read(&st->cnt);
			tmisses = u64_stats_read(&st->misses);
		} while (u64_stats_fetch_retry_irq(&st->syncp, start));
		nsecs += tnsecs;
		cnt += tcnt;
		misses += tmisses;
	}
	stats->nsecs = nsecs;
	stats->cnt = cnt;
	stats->misses = misses;
}

#ifdef CONFIG_PROC_FS
static void bpf_prog_show_fdinfo(struct seq_file *m, struct file *filp)
{
	const struct bpf_prog *prog = filp->private_data;
	char prog_tag[sizeof(prog->tag) * 2 + 1] = { };
	struct bpf_prog_kstats stats;

	bpf_prog_get_stats(prog, &stats);
	bin2hex(prog_tag, prog->tag, sizeof(prog->tag));
	seq_printf(m,
		   "prog_type:\t%u\n"
		   "prog_jited:\t%u\n"
		   "prog_tag:\t%s\n"
		   "memlock:\t%llu\n"
		   "prog_id:\t%u\n"
		   "run_time_ns:\t%llu\n"
		   "run_cnt:\t%llu\n"
		   "recursion_misses:\t%llu\n"
		   "verified_insns:\t%u\n",
		   prog->type,
		   prog->jited,
		   prog_tag,
		   prog->pages * 1ULL << PAGE_SHIFT,
		   prog->aux->id,
		   stats.nsecs,
		   stats.cnt,
		   stats.misses,
		   prog->aux->verified_insns);
}
#endif

/*bpf程序的file operations*/
const struct file_operations bpf_prog_fops = {
#ifdef CONFIG_PROC_FS
	.show_fdinfo	= bpf_prog_show_fdinfo,
#endif
	.release	= bpf_prog_release,
	.read		= bpf_dummy_read,
	.write		= bpf_dummy_write,
};

/*生成一个file实体，使其与prog相关联，返回对应的fd*/
int bpf_prog_new_fd(struct bpf_prog *prog)
{
	int ret;

	ret = security_bpf_prog(prog);
	if (ret < 0)
		return ret;

	return anon_inode_getfd("bpf-prog", &bpf_prog_fops, prog,
				O_RDWR | O_CLOEXEC);
}

static struct bpf_prog *____bpf_prog_get(struct fd f)
{
	if (!f.file)
	    /*file不得为空*/
		return ERR_PTR(-EBADF);
	if (f.file->f_op != &bpf_prog_fops) {
	    /*必须为bpf_prog类型的file*/
		fdput(f);
		return ERR_PTR(-EINVAL);
	}

	/*取私有数据*/
	return f.file->private_data;
}

/*增加i个引用*/
void bpf_prog_add(struct bpf_prog *prog, int i)
{
	atomic64_add(i, &prog->aux->refcnt);
}
EXPORT_SYMBOL_GPL(bpf_prog_add);

void bpf_prog_sub(struct bpf_prog *prog, int i)
{
	/* Only to be used for undoing previous bpf_prog_add() in some
	 * error path. We still know that another entity in our call
	 * path holds a reference to the program, thus atomic_sub() can
	 * be safely used in such cases!
	 */
	WARN_ON(atomic64_sub_return(i, &prog->aux->refcnt) == 0);
}
EXPORT_SYMBOL_GPL(bpf_prog_sub);

/*增加1个引用*/
void bpf_prog_inc(struct bpf_prog *prog)
{
	atomic64_inc(&prog->aux->refcnt);
}
EXPORT_SYMBOL_GPL(bpf_prog_inc);

/* prog_idr_lock should have been held */
struct bpf_prog *bpf_prog_inc_not_zero(struct bpf_prog *prog)
{
	int refold;

	refold = atomic64_fetch_add_unless(&prog->aux->refcnt, 1, 0);

	if (!refold)
		return ERR_PTR(-ENOENT);

	return prog;
}
EXPORT_SYMBOL_GPL(bpf_prog_inc_not_zero);

bool bpf_prog_get_ok(struct bpf_prog *prog,
			    enum bpf_prog_type *attach_type, bool attach_drv)
{
	/* not an attachment, just a refcount inc, always allow */
	if (!attach_type)
		return true;

	if (prog->type != *attach_type)
	    /*程序的type与要求attach的type不一致，返回false*/
		return false;
	if (bpf_prog_is_dev_bound(prog->aux) && !attach_drv)
		return false;

	return true;
}

static struct bpf_prog *__bpf_prog_get(u32 ufd, enum bpf_prog_type *attach_type,
				       bool attach_drv)
{
	struct fd f = fdget(ufd);
	struct bpf_prog *prog;

	//通过fd取得对应的prog
	prog = ____bpf_prog_get(f);
	if (IS_ERR(prog))
		return prog;
	if (!bpf_prog_get_ok(prog, attach_type, attach_drv)) {
		prog = ERR_PTR(-EINVAL);
		goto out;
	}

	bpf_prog_inc(prog);
out:
	fdput(f);
	return prog;
}

/*给定fd取其对应的bpf程序*/
struct bpf_prog *bpf_prog_get(u32 ufd)
{
	return __bpf_prog_get(ufd, NULL, false);
}

struct bpf_prog *bpf_prog_get_type_dev(u32 ufd, enum bpf_prog_type type,
				       bool attach_drv)
{
	return __bpf_prog_get(ufd, &type, attach_drv);
}
EXPORT_SYMBOL_GPL(bpf_prog_get_type_dev);

/* Initially all BPF programs could be loaded w/o specifying
 * expected_attach_type. Later for some of them specifying expected_attach_type
 * at load time became required so that program could be validated properly.
 * Programs of types that are allowed to be loaded both w/ and w/o (for
 * backward compatibility) expected_attach_type, should have the default attach
 * type assigned to expected_attach_type for the latter case, so that it can be
 * validated later at attach time.
 *
 * bpf_prog_load_fixup_attach_type() sets expected_attach_type in @attr if
 * prog type requires it but has some attach types that have to be backward
 * compatible.
 */
static void bpf_prog_load_fixup_attach_type(union bpf_attr *attr)
{
	switch (attr->prog_type) {
	case BPF_PROG_TYPE_CGROUP_SOCK:
		/* Unfortunately BPF_ATTACH_TYPE_UNSPEC enumeration doesn't
		 * exist so checking for non-zero is the way to go here.
		 */
		if (!attr->expected_attach_type)
			attr->expected_attach_type =
				BPF_CGROUP_INET_SOCK_CREATE;
		break;
	case BPF_PROG_TYPE_SK_REUSEPORT:
		if (!attr->expected_attach_type)
			attr->expected_attach_type =
				BPF_SK_REUSEPORT_SELECT;
		break;
	}
}

static int
bpf_prog_load_check_attach(enum bpf_prog_type prog_type,
			   enum bpf_attach_type expected_attach_type,
			   struct btf *attach_btf, u32 btf_id,
			   struct bpf_prog *dst_prog)
{
	if (btf_id) {
		if (btf_id > BTF_MAX_TYPE)
			return -EINVAL;

		if (!attach_btf && !dst_prog)
			return -EINVAL;

		switch (prog_type) {
		case BPF_PROG_TYPE_TRACING:
		case BPF_PROG_TYPE_LSM:
		case BPF_PROG_TYPE_STRUCT_OPS:
		case BPF_PROG_TYPE_EXT:
			break;
		default:
			return -EINVAL;
		}
	}

	if (attach_btf && (!btf_id || dst_prog))
		return -EINVAL;

	if (dst_prog && prog_type != BPF_PROG_TYPE_TRACING &&
	    prog_type != BPF_PROG_TYPE_EXT)
		return -EINVAL;

	switch (prog_type) {
	case BPF_PROG_TYPE_CGROUP_SOCK:
		switch (expected_attach_type) {
		case BPF_CGROUP_INET_SOCK_CREATE:
		case BPF_CGROUP_INET_SOCK_RELEASE:
		case BPF_CGROUP_INET4_POST_BIND:
		case BPF_CGROUP_INET6_POST_BIND:
			return 0;
		default:
			return -EINVAL;
		}
	case BPF_PROG_TYPE_CGROUP_SOCK_ADDR:
		switch (expected_attach_type) {
		case BPF_CGROUP_INET4_BIND:
		case BPF_CGROUP_INET6_BIND:
		case BPF_CGROUP_INET4_CONNECT:
		case BPF_CGROUP_INET6_CONNECT:
		case BPF_CGROUP_INET4_GETPEERNAME:
		case BPF_CGROUP_INET6_GETPEERNAME:
		case BPF_CGROUP_INET4_GETSOCKNAME:
		case BPF_CGROUP_INET6_GETSOCKNAME:
		case BPF_CGROUP_UDP4_SENDMSG:
		case BPF_CGROUP_UDP6_SENDMSG:
		case BPF_CGROUP_UDP4_RECVMSG:
		case BPF_CGROUP_UDP6_RECVMSG:
			return 0;
		default:
			return -EINVAL;
		}
	case BPF_PROG_TYPE_CGROUP_SKB:
		switch (expected_attach_type) {
		case BPF_CGROUP_INET_INGRESS:
		case BPF_CGROUP_INET_EGRESS:
			return 0;
		default:
			return -EINVAL;
		}
	case BPF_PROG_TYPE_CGROUP_SOCKOPT:
		switch (expected_attach_type) {
		case BPF_CGROUP_SETSOCKOPT:
		case BPF_CGROUP_GETSOCKOPT:
			return 0;
		default:
			return -EINVAL;
		}
	case BPF_PROG_TYPE_SK_LOOKUP:
		if (expected_attach_type == BPF_SK_LOOKUP)
			return 0;
		return -EINVAL;
	case BPF_PROG_TYPE_SK_REUSEPORT:
		switch (expected_attach_type) {
		case BPF_SK_REUSEPORT_SELECT:
		case BPF_SK_REUSEPORT_SELECT_OR_MIGRATE:
			return 0;
		default:
			return -EINVAL;
		}
	case BPF_PROG_TYPE_SYSCALL:
	case BPF_PROG_TYPE_EXT:
		if (expected_attach_type)
			return -EINVAL;
		fallthrough;
	default:
		return 0;
	}
}

/*网络相关的prog*/
static bool is_net_admin_prog_type(enum bpf_prog_type prog_type)
{
	switch (prog_type) {
	case BPF_PROG_TYPE_SCHED_CLS:
	case BPF_PROG_TYPE_SCHED_ACT:
	case BPF_PROG_TYPE_XDP:
	case BPF_PROG_TYPE_LWT_IN:
	case BPF_PROG_TYPE_LWT_OUT:
	case BPF_PROG_TYPE_LWT_XMIT:
	case BPF_PROG_TYPE_LWT_SEG6LOCAL:
	case BPF_PROG_TYPE_SK_SKB:
	case BPF_PROG_TYPE_SK_MSG:
	case BPF_PROG_TYPE_LIRC_MODE2:
	case BPF_PROG_TYPE_FLOW_DISSECTOR:
	case BPF_PROG_TYPE_CGROUP_DEVICE:
	case BPF_PROG_TYPE_CGROUP_SOCK:
	case BPF_PROG_TYPE_CGROUP_SOCK_ADDR:
	case BPF_PROG_TYPE_CGROUP_SOCKOPT:
	case BPF_PROG_TYPE_CGROUP_SYSCTL:
	case BPF_PROG_TYPE_SOCK_OPS:
	case BPF_PROG_TYPE_EXT: /* extends any prog */
		return true;
	case BPF_PROG_TYPE_CGROUP_SKB:
		/* always unpriv */
	case BPF_PROG_TYPE_SK_REUSEPORT:
		/* equivalent to SOCKET_FILTER. need CAP_BPF only */
	default:
		return false;
	}
}

static bool is_perfmon_prog_type(enum bpf_prog_type prog_type)
{
	switch (prog_type) {
	case BPF_PROG_TYPE_KPROBE:
	case BPF_PROG_TYPE_TRACEPOINT:
	case BPF_PROG_TYPE_PERF_EVENT:
	case BPF_PROG_TYPE_RAW_TRACEPOINT:
	case BPF_PROG_TYPE_RAW_TRACEPOINT_WRITABLE:
	case BPF_PROG_TYPE_TRACING:
	case BPF_PROG_TYPE_LSM:
	case BPF_PROG_TYPE_STRUCT_OPS: /* has access to struct sock */
	case BPF_PROG_TYPE_EXT: /* extends any prog */
		return true;
	default:
		return false;
	}
}

/* last field in 'union bpf_attr' used by this command */
#define	BPF_PROG_LOAD_LAST_FIELD core_relo_rec_size

//加载bpf代码段
static int bpf_prog_load(union bpf_attr *attr, bpfptr_t uattr)
{
	enum bpf_prog_type type = attr->prog_type;
	struct bpf_prog *prog, *dst_prog = NULL;
	struct btf *attach_btf = NULL;
	int err;
	char license[128];/*许可证*/
	bool is_gpl;

	if (CHECK_ATTR(BPF_PROG_LOAD))
		return -EINVAL;

	if (attr->prog_flags & ~(BPF_F_STRICT_ALIGNMENT |
				 BPF_F_ANY_ALIGNMENT |
				 BPF_F_TEST_STATE_FREQ |
				 BPF_F_SLEEPABLE |
				 BPF_F_TEST_RND_HI32 |
				 BPF_F_XDP_HAS_FRAGS))
	    	/*遇到不认识的flags,报错*/
		return -EINVAL;

	if (!IS_ENABLED(CONFIG_HAVE_EFFICIENT_UNALIGNED_ACCESS) &&
	    (attr->prog_flags & BPF_F_ANY_ALIGNMENT) &&
	    !bpf_capable())
		return -EPERM;

	/* copy eBPF program license from user space */
	if (strncpy_from_bpfptr(license,
				make_bpfptr(attr->license, uattr.is_kernel),
				sizeof(license) - 1) < 0)
		return -EFAULT;
	license[sizeof(license) - 1] = 0;

	/* eBPF programs must be GPL compatible to use GPL-ed functions */
	is_gpl = license_is_gpl_compatible(license);

	/*指令数检查*/
	if (attr->insn_cnt == 0 ||
	    attr->insn_cnt > (bpf_capable() ? BPF_COMPLEXITY_LIMIT_INSNS : BPF_MAXINSNS))
		return -E2BIG;
	if (type != BPF_PROG_TYPE_SOCKET_FILTER &&
	    type != BPF_PROG_TYPE_CGROUP_SKB &&
	    !bpf_capable())
		return -EPERM;

	/*net相关的程序权限检查*/
	if (is_net_admin_prog_type(type) && !capable(CAP_NET_ADMIN) && !capable(CAP_SYS_ADMIN))
		return -EPERM;

	/*perf monitor相关的程序权限检查*/
	if (is_perfmon_prog_type(type) && !perfmon_capable())
		return -EPERM;

	/* attach_prog_fd/attach_btf_obj_fd can specify fd of either bpf_prog
	 * or btf, we need to check which one it is
	 */
	if (attr->attach_prog_fd) {
		dst_prog = bpf_prog_get(attr->attach_prog_fd);
		if (IS_ERR(dst_prog)) {
			dst_prog = NULL;
			attach_btf = btf_get_by_fd(attr->attach_btf_obj_fd);
			if (IS_ERR(attach_btf))
				return -EINVAL;
			if (!btf_is_kernel(attach_btf)) {
				/* attaching through specifying bpf_prog's BTF
				 * objects directly might be supported eventually
				 */
				btf_put(attach_btf);
				return -ENOTSUPP;
			}
		}
	} else if (attr->attach_btf_id) {
		/* fall back to vmlinux BTF, if BTF type ID is specified */
		attach_btf = bpf_get_btf_vmlinux();
		if (IS_ERR(attach_btf))
			return PTR_ERR(attach_btf);
		if (!attach_btf)
			return -EINVAL;
		btf_get(attach_btf);
	}

	bpf_prog_load_fixup_attach_type(attr);
	if (bpf_prog_load_check_attach(type, attr->expected_attach_type,
				       attach_btf, attr->attach_btf_id,
				       dst_prog)) {
		if (dst_prog)
			bpf_prog_put(dst_prog);
		if (attach_btf)
			btf_put(attach_btf);
		return -EINVAL;
	}

	/* plain bpf_prog allocation */
	/*申请包含指定的bpf prog*/
	prog = bpf_prog_alloc(bpf_prog_size(attr->insn_cnt), GFP_USER);
	if (!prog) {
		if (dst_prog)
			bpf_prog_put(dst_prog);
		if (attach_btf)
			btf_put(attach_btf);
		return -ENOMEM;
	}

	prog->expected_attach_type = attr->expected_attach_type;
	prog->aux->attach_btf = attach_btf;
	prog->aux->attach_btf_id = attr->attach_btf_id;
	prog->aux->dst_prog = dst_prog;
	prog->aux->offload_requested = !!attr->prog_ifindex;
	prog->aux->sleepable = attr->prog_flags & BPF_F_SLEEPABLE;
	prog->aux->xdp_has_frags = attr->prog_flags & BPF_F_XDP_HAS_FRAGS;

	err = security_bpf_prog_alloc(prog->aux);
	if (err)
		goto free_prog;

	prog->aux->user = get_current_user();
	prog->len = attr->insn_cnt;

	err = -EFAULT;
	//填充用户传入的指令到prog->insns
	if (copy_from_bpfptr(prog->insns,
			     make_bpfptr(attr->insns, uattr.is_kernel),
			     bpf_prog_insn_size(prog)) != 0)
		goto free_prog_sec;

	prog->orig_prog = NULL;
	prog->jited = 0;

	atomic64_set(&prog->aux->refcnt, 1);
	prog->gpl_compatible = is_gpl ? 1 : 0;

	if (bpf_prog_is_dev_bound(prog->aux)) {
		err = bpf_prog_offload_init(prog, attr);
		if (err)
			goto free_prog_sec;
	}

	/* find program type: socket_filter vs tracing_filter */
	err = find_prog_type(type, prog);
	if (err < 0)
		goto free_prog_sec;

	prog->aux->load_time = ktime_get_boottime_ns();
	err = bpf_obj_name_cpy(prog->aux->name, attr->prog_name,
			       sizeof(attr->prog_name));
	if (err < 0)
		goto free_prog_sec;

	/* run eBPF verifier */
	err = bpf_check(&prog, attr, uattr);
	if (err < 0)
		goto free_used_maps;

	prog = bpf_prog_select_runtime(prog, &err);
	if (err < 0)
		goto free_used_maps;

	err = bpf_prog_alloc_id(prog);
	if (err)
		goto free_used_maps;

	/* Upon success of bpf_prog_alloc_id(), the BPF prog is
	 * effectively publicly exposed. However, retrieving via
	 * bpf_prog_get_fd_by_id() will take another reference,
	 * therefore it cannot be gone underneath us.
	 *
	 * Only for the time /after/ successful bpf_prog_new_fd()
	 * and before returning to userspace, we might just hold
	 * one reference and any parallel close on that fd could
	 * rip everything out. Hence, below notifications must
	 * happen before bpf_prog_new_fd().
	 *
	 * Also, any failure handling from this point onwards must
	 * be using bpf_prog_put() given the program is exposed.
	 */
	bpf_prog_kallsyms_add(prog);
	perf_event_bpf_event(prog, PERF_BPF_EVENT_PROG_LOAD, 0);
	bpf_audit_prog(prog, BPF_AUDIT_LOAD);

	/*为此prog关联一个file,并返回其对应的fd*/
	err = bpf_prog_new_fd(prog);
	if (err < 0)
		bpf_prog_put(prog);
	return err;

free_used_maps:
	/* In case we have subprogs, we need to wait for a grace
	 * period before we can tear down JIT memory since symbols
	 * are already exposed under kallsyms.
	 */
	__bpf_prog_put_noref(prog, prog->aux->func_cnt);
	return err;
free_prog_sec:
	free_uid(prog->aux->user);
	security_bpf_prog_free(prog->aux);
free_prog:
	if (prog->aux->attach_btf)
		btf_put(prog->aux->attach_btf);
	bpf_prog_free(prog);
	return err;
}

#define BPF_OBJ_LAST_FIELD file_flags

static int bpf_obj_pin(const union bpf_attr *attr)
{
	if (CHECK_ATTR(BPF_OBJ) || attr->file_flags != 0)
		return -EINVAL;

	/*将bpf obj与指定路径相互关联*/
	return bpf_obj_pin_user(attr->bpf_fd, u64_to_user_ptr(attr->pathname));
}

/*通过pin的路径查询对应的bpf object*/
static int bpf_obj_get(const union bpf_attr *attr)
{
    //参数校验
	if (CHECK_ATTR(BPF_OBJ) || attr->bpf_fd != 0 ||
	    attr->file_flags & ~BPF_OBJ_FLAG_MASK)
		return -EINVAL;

	/*通过pin的路径查询对应的bpf object*/
	return bpf_obj_get_user(u64_to_user_ptr(attr->pathname),
				attr->file_flags);
}

void bpf_link_init(struct bpf_link *link, enum bpf_link_type type,
		   const struct bpf_link_ops *ops, struct bpf_prog *prog)
{
	atomic64_set(&link->refcnt, 1);
	link->type = type;
	link->id = 0;
	link->ops = ops;
	link->prog = prog;
}

static void bpf_link_free_id(int id)
{
	if (!id)
		return;

	spin_lock_bh(&link_idr_lock);
	idr_remove(&link_idr, id);
	spin_unlock_bh(&link_idr_lock);
}

/* Clean up bpf_link and corresponding anon_inode file and FD. After
 * anon_inode is created, bpf_link can't be just kfree()'d due to deferred
 * anon_inode's release() call. This helper marksbpf_link as
 * defunct, releases anon_inode file and puts reserved FD. bpf_prog's refcnt
 * is not decremented, it's the responsibility of a calling code that failed
 * to complete bpf_link initialization.
 */
void bpf_link_cleanup(struct bpf_link_primer *primer)
{
	primer->link->prog = NULL;
	bpf_link_free_id(primer->id);
	fput(primer->file);
	put_unused_fd(primer->fd);
}

void bpf_link_inc(struct bpf_link *link)
{
	atomic64_inc(&link->refcnt);
}

/* bpf_link_free is guaranteed to be called from process context */
static void bpf_link_free(struct bpf_link *link)
{
	bpf_link_free_id(link->id);
	if (link->prog) {
		/* detach BPF program, clean up used resources */
		link->ops->release(link);
		bpf_prog_put(link->prog);
	}
	/* free bpf_link and its containing memory */
	link->ops->dealloc(link);
}

static void bpf_link_put_deferred(struct work_struct *work)
{
	struct bpf_link *link = container_of(work, struct bpf_link, work);

	bpf_link_free(link);
}

/* bpf_link_put can be called from atomic context, but ensures that resources
 * are freed from process context
 */
void bpf_link_put(struct bpf_link *link)
{
	if (!atomic64_dec_and_test(&link->refcnt))
		return;

	if (in_atomic()) {
		INIT_WORK(&link->work, bpf_link_put_deferred);
		schedule_work(&link->work);
	} else {
		bpf_link_free(link);
	}
}
EXPORT_SYMBOL(bpf_link_put);

static int bpf_link_release(struct inode *inode, struct file *filp)
{
	struct bpf_link *link = filp->private_data;

	bpf_link_put(link);
	return 0;
}

#ifdef CONFIG_PROC_FS
#define BPF_PROG_TYPE(_id, _name, prog_ctx_type, kern_ctx_type)
#define BPF_MAP_TYPE(_id, _ops)
#define BPF_LINK_TYPE(_id, _name) [_id] = #_name,
static const char *bpf_link_type_strs[] = {
	[BPF_LINK_TYPE_UNSPEC] = "<invalid>",
#include <linux/bpf_types.h>
};
#undef BPF_PROG_TYPE
#undef BPF_MAP_TYPE
#undef BPF_LINK_TYPE

static void bpf_link_show_fdinfo(struct seq_file *m, struct file *filp)
{
	const struct bpf_link *link = filp->private_data;
	const struct bpf_prog *prog = link->prog;
	char prog_tag[sizeof(prog->tag) * 2 + 1] = { };

	bin2hex(prog_tag, prog->tag, sizeof(prog->tag));
	seq_printf(m,
		   "link_type:\t%s\n"
		   "link_id:\t%u\n"
		   "prog_tag:\t%s\n"
		   "prog_id:\t%u\n",
		   bpf_link_type_strs[link->type],
		   link->id,
		   prog_tag,
		   prog->aux->id);
	if (link->ops->show_fdinfo)
		link->ops->show_fdinfo(link, m);
}
#endif

static const struct file_operations bpf_link_fops = {
#ifdef CONFIG_PROC_FS
	.show_fdinfo	= bpf_link_show_fdinfo,
#endif
	.release	= bpf_link_release,
	.read		= bpf_dummy_read,
	.write		= bpf_dummy_write,
};

static int bpf_link_alloc_id(struct bpf_link *link)
{
	int id;

	idr_preload(GFP_KERNEL);
	spin_lock_bh(&link_idr_lock);
	id = idr_alloc_cyclic(&link_idr, link, 1, INT_MAX, GFP_ATOMIC);
	spin_unlock_bh(&link_idr_lock);
	idr_preload_end();

	return id;
}

/* Prepare bpf_link to be exposed to user-space by allocating anon_inode file,
 * reserving unused FD and allocating ID from link_idr. This is to be paired
 * with bpf_link_settle() to install FD and ID and expose bpf_link to
 * user-space, if bpf_link is successfully attached. If not, bpf_link and
 * pre-allocated resources are to be freed with bpf_cleanup() call. All the
 * transient state is passed around in struct bpf_link_primer.
 * This is preferred way to create and initialize bpf_link, especially when
 * there are complicated and expensive operations in between creating bpf_link
 * itself and attaching it to BPF hook. By using bpf_link_prime() and
 * bpf_link_settle() kernel code using bpf_link doesn't have to perform
 * expensive (and potentially failing) roll back operations in a rare case
 * that file, FD, or ID can't be allocated.
 */
int bpf_link_prime(struct bpf_link *link, struct bpf_link_primer *primer)
{
	struct file *file;
	int fd, id;

	fd = get_unused_fd_flags(O_CLOEXEC);
	if (fd < 0)
		return fd;


	id = bpf_link_alloc_id(link);
	if (id < 0) {
		put_unused_fd(fd);
		return id;
	}

	file = anon_inode_getfile("bpf_link", &bpf_link_fops, link, O_CLOEXEC);
	if (IS_ERR(file)) {
		bpf_link_free_id(id);
		put_unused_fd(fd);
		return PTR_ERR(file);
	}

	primer->link = link;
	primer->file = file;
	primer->fd = fd;
	primer->id = id;
	return 0;
}

int bpf_link_settle(struct bpf_link_primer *primer)
{
	/* make bpf_link fetchable by ID */
	spin_lock_bh(&link_idr_lock);
	primer->link->id = primer->id;
	spin_unlock_bh(&link_idr_lock);
	/* make bpf_link fetchable by FD */
	fd_install(primer->fd, primer->file);
	/* pass through installed FD */
	return primer->fd;
}

/*生成一个file实体，使其与link相关联，返回对应的fd*/
int bpf_link_new_fd(struct bpf_link *link)
{
    //关联link
	return anon_inode_getfd("bpf-link", &bpf_link_fops, link, O_CLOEXEC);
}

struct bpf_link *bpf_link_get_from_fd(u32 ufd)
{
	struct fd f = fdget(ufd);
	struct bpf_link *link;

	if (!f.file)
		return ERR_PTR(-EBADF);
	if (f.file->f_op != &bpf_link_fops) {
		fdput(f);
		return ERR_PTR(-EINVAL);
	}

	link = f.file->private_data;
	bpf_link_inc(link);
	fdput(f);

	return link;
}
EXPORT_SYMBOL(bpf_link_get_from_fd);

static void bpf_tracing_link_release(struct bpf_link *link)
{
	struct bpf_tracing_link *tr_link =
		container_of(link, struct bpf_tracing_link, link.link);

	WARN_ON_ONCE(bpf_trampoline_unlink_prog(&tr_link->link,
						tr_link->trampoline));

	bpf_trampoline_put(tr_link->trampoline);

	/* tgt_prog is NULL if target is a kernel function */
	if (tr_link->tgt_prog)
		bpf_prog_put(tr_link->tgt_prog);
}

static void bpf_tracing_link_dealloc(struct bpf_link *link)
{
	struct bpf_tracing_link *tr_link =
		container_of(link, struct bpf_tracing_link, link.link);

	kfree(tr_link);
}

static void bpf_tracing_link_show_fdinfo(const struct bpf_link *link,
					 struct seq_file *seq)
{
	struct bpf_tracing_link *tr_link =
		container_of(link, struct bpf_tracing_link, link.link);

	seq_printf(seq,
		   "attach_type:\t%d\n",
		   tr_link->attach_type);
}

static int bpf_tracing_link_fill_link_info(const struct bpf_link *link,
					   struct bpf_link_info *info)
{
	struct bpf_tracing_link *tr_link =
		container_of(link, struct bpf_tracing_link, link.link);

	info->tracing.attach_type = tr_link->attach_type;
	bpf_trampoline_unpack_key(tr_link->trampoline->key,
				  &info->tracing.target_obj_id,
				  &info->tracing.target_btf_id);

	return 0;
}

static const struct bpf_link_ops bpf_tracing_link_lops = {
	.release = bpf_tracing_link_release,
	.dealloc = bpf_tracing_link_dealloc,
	.show_fdinfo = bpf_tracing_link_show_fdinfo,
	.fill_link_info = bpf_tracing_link_fill_link_info,
};

static int bpf_tracing_prog_attach(struct bpf_prog *prog,
				   int tgt_prog_fd,
				   u32 btf_id,
				   u64 bpf_cookie)
{
	struct bpf_link_primer link_primer;
	struct bpf_prog *tgt_prog = NULL;
	struct bpf_trampoline *tr = NULL;
	struct bpf_tracing_link *link;
	u64 key = 0;
	int err;

	switch (prog->type) {
	case BPF_PROG_TYPE_TRACING:
		if (prog->expected_attach_type != BPF_TRACE_FENTRY &&
		    prog->expected_attach_type != BPF_TRACE_FEXIT &&
		    prog->expected_attach_type != BPF_MODIFY_RETURN) {
			err = -EINVAL;
			goto out_put_prog;
		}
		break;
	case BPF_PROG_TYPE_EXT:
		if (prog->expected_attach_type != 0) {
			err = -EINVAL;
			goto out_put_prog;
		}
		break;
	case BPF_PROG_TYPE_LSM:
		if (prog->expected_attach_type != BPF_LSM_MAC) {
			err = -EINVAL;
			goto out_put_prog;
		}
		break;
	default:
		err = -EINVAL;
		goto out_put_prog;
	}

	if (!!tgt_prog_fd != !!btf_id) {
		err = -EINVAL;
		goto out_put_prog;
	}

	if (tgt_prog_fd) {
		/* For now we only allow new targets for BPF_PROG_TYPE_EXT */
		if (prog->type != BPF_PROG_TYPE_EXT) {
			err = -EINVAL;
			goto out_put_prog;
		}

		tgt_prog = bpf_prog_get(tgt_prog_fd);
		if (IS_ERR(tgt_prog)) {
			err = PTR_ERR(tgt_prog);
			tgt_prog = NULL;
			goto out_put_prog;
		}

		key = bpf_trampoline_compute_key(tgt_prog, NULL, btf_id);
	}

	link = kzalloc(sizeof(*link), GFP_USER);
	if (!link) {
		err = -ENOMEM;
		goto out_put_prog;
	}
	bpf_link_init(&link->link.link, BPF_LINK_TYPE_TRACING,
		      &bpf_tracing_link_lops, prog);
	link->attach_type = prog->expected_attach_type;
	link->link.cookie = bpf_cookie;

	mutex_lock(&prog->aux->dst_mutex);

	/* There are a few possible cases here:
	 *
	 * - if prog->aux->dst_trampoline is set, the program was just loaded
	 *   and not yet attached to anything, so we can use the values stored
	 *   in prog->aux
	 *
	 * - if prog->aux->dst_trampoline is NULL, the program has already been
         *   attached to a target and its initial target was cleared (below)
	 *
	 * - if tgt_prog != NULL, the caller specified tgt_prog_fd +
	 *   target_btf_id using the link_create API.
	 *
	 * - if tgt_prog == NULL when this function was called using the old
	 *   raw_tracepoint_open API, and we need a target from prog->aux
	 *
	 * - if prog->aux->dst_trampoline and tgt_prog is NULL, the program
	 *   was detached and is going for re-attachment.
	 */
	if (!prog->aux->dst_trampoline && !tgt_prog) {
		/*
		 * Allow re-attach for TRACING and LSM programs. If it's
		 * currently linked, bpf_trampoline_link_prog will fail.
		 * EXT programs need to specify tgt_prog_fd, so they
		 * re-attach in separate code path.
		 */
		if (prog->type != BPF_PROG_TYPE_TRACING &&
		    prog->type != BPF_PROG_TYPE_LSM) {
			err = -EINVAL;
			goto out_unlock;
		}
		btf_id = prog->aux->attach_btf_id;
		key = bpf_trampoline_compute_key(NULL, prog->aux->attach_btf, btf_id);
	}

	if (!prog->aux->dst_trampoline ||
	    (key && key != prog->aux->dst_trampoline->key)) {
		/* If there is no saved target, or the specified target is
		 * different from the destination specified at load time, we
		 * need a new trampoline and a check for compatibility
		 */
		struct bpf_attach_target_info tgt_info = {};

		err = bpf_check_attach_target(NULL, prog, tgt_prog, btf_id,
					      &tgt_info);
		if (err)
			goto out_unlock;

		tr = bpf_trampoline_get(key, &tgt_info);
		if (!tr) {
			err = -ENOMEM;
			goto out_unlock;
		}
	} else {
		/* The caller didn't specify a target, or the target was the
		 * same as the destination supplied during program load. This
		 * means we can reuse the trampoline and reference from program
		 * load time, and there is no need to allocate a new one. This
		 * can only happen once for any program, as the saved values in
		 * prog->aux are cleared below.
		 */
		tr = prog->aux->dst_trampoline;
		tgt_prog = prog->aux->dst_prog;
	}

	err = bpf_link_prime(&link->link.link, &link_primer);
	if (err)
		goto out_unlock;

	err = bpf_trampoline_link_prog(&link->link, tr);
	if (err) {
		bpf_link_cleanup(&link_primer);
		link = NULL;
		goto out_unlock;
	}

	link->tgt_prog = tgt_prog;
	link->trampoline = tr;

	/* Always clear the trampoline and target prog from prog->aux to make
	 * sure the original attach destination is not kept alive after a
	 * program is (re-)attached to another target.
	 */
	if (prog->aux->dst_prog &&
	    (tgt_prog_fd || tr != prog->aux->dst_trampoline))
		/* got extra prog ref from syscall, or attaching to different prog */
		bpf_prog_put(prog->aux->dst_prog);
	if (prog->aux->dst_trampoline && tr != prog->aux->dst_trampoline)
		/* we allocated a new trampoline, so free the old one */
		bpf_trampoline_put(prog->aux->dst_trampoline);

	prog->aux->dst_prog = NULL;
	prog->aux->dst_trampoline = NULL;
	mutex_unlock(&prog->aux->dst_mutex);

	return bpf_link_settle(&link_primer);
out_unlock:
	if (tr && tr != prog->aux->dst_trampoline)
		bpf_trampoline_put(tr);
	mutex_unlock(&prog->aux->dst_mutex);
	kfree(link);
out_put_prog:
	if (tgt_prog_fd && tgt_prog)
		bpf_prog_put(tgt_prog);
	return err;
}

struct bpf_raw_tp_link {
	struct bpf_link link;
	struct bpf_raw_event_map *btp;
};

static void bpf_raw_tp_link_release(struct bpf_link *link)
{
	struct bpf_raw_tp_link *raw_tp =
		container_of(link, struct bpf_raw_tp_link, link);

	bpf_probe_unregister(raw_tp->btp, raw_tp->link.prog);
	bpf_put_raw_tracepoint(raw_tp->btp);
}

static void bpf_raw_tp_link_dealloc(struct bpf_link *link)
{
	struct bpf_raw_tp_link *raw_tp =
		container_of(link, struct bpf_raw_tp_link, link);

	kfree(raw_tp);
}

static void bpf_raw_tp_link_show_fdinfo(const struct bpf_link *link,
					struct seq_file *seq)
{
	struct bpf_raw_tp_link *raw_tp_link =
		container_of(link, struct bpf_raw_tp_link, link);

	seq_printf(seq,
		   "tp_name:\t%s\n",
		   raw_tp_link->btp->tp->name);
}

static int bpf_raw_tp_link_fill_link_info(const struct bpf_link *link,
					  struct bpf_link_info *info)
{
	struct bpf_raw_tp_link *raw_tp_link =
		container_of(link, struct bpf_raw_tp_link, link);
	char __user *ubuf = u64_to_user_ptr(info->raw_tracepoint.tp_name);
	const char *tp_name = raw_tp_link->btp->tp->name;
	u32 ulen = info->raw_tracepoint.tp_name_len;
	size_t tp_len = strlen(tp_name);

	if (!ulen ^ !ubuf)
		return -EINVAL;

	info->raw_tracepoint.tp_name_len = tp_len + 1;

	if (!ubuf)
		return 0;

	if (ulen >= tp_len + 1) {
		if (copy_to_user(ubuf, tp_name, tp_len + 1))
			return -EFAULT;
	} else {
		char zero = '\0';

		if (copy_to_user(ubuf, tp_name, ulen - 1))
			return -EFAULT;
		if (put_user(zero, ubuf + ulen - 1))
			return -EFAULT;
		return -ENOSPC;
	}

	return 0;
}

static const struct bpf_link_ops bpf_raw_tp_link_lops = {
	.release = bpf_raw_tp_link_release,
	.dealloc = bpf_raw_tp_link_dealloc,
	.show_fdinfo = bpf_raw_tp_link_show_fdinfo,
	.fill_link_info = bpf_raw_tp_link_fill_link_info,
};

#ifdef CONFIG_PERF_EVENTS
struct bpf_perf_link {
	struct bpf_link link;
	struct file *perf_file;
};

static void bpf_perf_link_release(struct bpf_link *link)
{
	struct bpf_perf_link *perf_link = container_of(link, struct bpf_perf_link, link);
	struct perf_event *event = perf_link->perf_file->private_data;

	perf_event_free_bpf_prog(event);
	fput(perf_link->perf_file);
}

static void bpf_perf_link_dealloc(struct bpf_link *link)
{
	struct bpf_perf_link *perf_link = container_of(link, struct bpf_perf_link, link);

	kfree(perf_link);
}

static const struct bpf_link_ops bpf_perf_link_lops = {
	.release = bpf_perf_link_release,
	.dealloc = bpf_perf_link_dealloc,
};

static int bpf_perf_link_attach(const union bpf_attr *attr, struct bpf_prog *prog)
{
	struct bpf_link_primer link_primer;
	struct bpf_perf_link *link;
	struct perf_event *event;
	struct file *perf_file;
	int err;

	if (attr->link_create.flags)
		return -EINVAL;

	perf_file = perf_event_get(attr->link_create.target_fd);
	if (IS_ERR(perf_file))
		return PTR_ERR(perf_file);

	link = kzalloc(sizeof(*link), GFP_USER);
	if (!link) {
		err = -ENOMEM;
		goto out_put_file;
	}
	bpf_link_init(&link->link, BPF_LINK_TYPE_PERF_EVENT, &bpf_perf_link_lops, prog);
	link->perf_file = perf_file;

	err = bpf_link_prime(&link->link, &link_primer);
	if (err) {
		kfree(link);
		goto out_put_file;
	}

	event = perf_file->private_data;
	err = perf_event_set_bpf_prog(event, prog, attr->link_create.perf_event.bpf_cookie);
	if (err) {
		bpf_link_cleanup(&link_primer);
		goto out_put_file;
	}
	/* perf_event_set_bpf_prog() doesn't take its own refcnt on prog */
	bpf_prog_inc(prog);

	return bpf_link_settle(&link_primer);

out_put_file:
	fput(perf_file);
	return err;
}
#else
static int bpf_perf_link_attach(const union bpf_attr *attr, struct bpf_prog *prog)
{
	return -EOPNOTSUPP;
}
#endif /* CONFIG_PERF_EVENTS */

static int bpf_raw_tp_link_attach(struct bpf_prog *prog,
				  const char __user *user_tp_name)
{
	struct bpf_link_primer link_primer;
	struct bpf_raw_tp_link *link;
	struct bpf_raw_event_map *btp;
	const char *tp_name;
	char buf[128];
	int err;

	switch (prog->type) {
	case BPF_PROG_TYPE_TRACING:
	case BPF_PROG_TYPE_EXT:
	case BPF_PROG_TYPE_LSM:
		if (user_tp_name)
			/* The attach point for this category of programs
			 * should be specified via btf_id during program load.
			 */
			return -EINVAL;
		if (prog->type == BPF_PROG_TYPE_TRACING &&
		    prog->expected_attach_type == BPF_TRACE_RAW_TP) {
			tp_name = prog->aux->attach_func_name;
			break;
		}
		return bpf_tracing_prog_attach(prog, 0, 0, 0);
	case BPF_PROG_TYPE_RAW_TRACEPOINT:
	case BPF_PROG_TYPE_RAW_TRACEPOINT_WRITABLE:
		if (strncpy_from_user(buf, user_tp_name, sizeof(buf) - 1) < 0)
			return -EFAULT;
		buf[sizeof(buf) - 1] = 0;
		tp_name = buf;
		break;
	default:
		return -EINVAL;
	}

	btp = bpf_get_raw_tracepoint(tp_name);
	if (!btp)
		return -ENOENT;

	link = kzalloc(sizeof(*link), GFP_USER);
	if (!link) {
		err = -ENOMEM;
		goto out_put_btp;
	}
	bpf_link_init(&link->link, BPF_LINK_TYPE_RAW_TRACEPOINT,
		      &bpf_raw_tp_link_lops, prog);
	link->btp = btp;

	err = bpf_link_prime(&link->link, &link_primer);
	if (err) {
		kfree(link);
		goto out_put_btp;
	}

	err = bpf_probe_register(link->btp, prog);
	if (err) {
		bpf_link_cleanup(&link_primer);
		goto out_put_btp;
	}

	return bpf_link_settle(&link_primer);

out_put_btp:
	bpf_put_raw_tracepoint(btp);
	return err;
}

#define BPF_RAW_TRACEPOINT_OPEN_LAST_FIELD raw_tracepoint.prog_fd

static int bpf_raw_tracepoint_open(const union bpf_attr *attr)
{
	struct bpf_prog *prog;
	int fd;

	if (CHECK_ATTR(BPF_RAW_TRACEPOINT_OPEN))
		return -EINVAL;

	prog = bpf_prog_get(attr->raw_tracepoint.prog_fd);
	if (IS_ERR(prog))
		return PTR_ERR(prog);

	fd = bpf_raw_tp_link_attach(prog, u64_to_user_ptr(attr->raw_tracepoint.name));
	if (fd < 0)
		bpf_prog_put(prog);
	return fd;
}

static int bpf_prog_attach_check_attach_type(const struct bpf_prog *prog,
					     enum bpf_attach_type attach_type)
{
	switch (prog->type) {
	case BPF_PROG_TYPE_CGROUP_SOCK:
	case BPF_PROG_TYPE_CGROUP_SOCK_ADDR:
	case BPF_PROG_TYPE_CGROUP_SOCKOPT:
	case BPF_PROG_TYPE_SK_LOOKUP:
		return attach_type == prog->expected_attach_type ? 0 : -EINVAL;
	case BPF_PROG_TYPE_CGROUP_SKB:
		if (!capable(CAP_NET_ADMIN))
			/* cg-skb progs can be loaded by unpriv user.
			 * check permissions at attach time.
			 */
			return -EPERM;
		return prog->enforce_expected_attach_type &&
			prog->expected_attach_type != attach_type ?
			-EINVAL : 0;
	default:
		return 0;
	}
}

static enum bpf_prog_type
attach_type_to_prog_type(enum bpf_attach_type attach_type)
{
	switch (attach_type) {
	case BPF_CGROUP_INET_INGRESS:
	case BPF_CGROUP_INET_EGRESS:
		return BPF_PROG_TYPE_CGROUP_SKB;
	case BPF_CGROUP_INET_SOCK_CREATE:
	case BPF_CGROUP_INET_SOCK_RELEASE:
	case BPF_CGROUP_INET4_POST_BIND:
	case BPF_CGROUP_INET6_POST_BIND:
		return BPF_PROG_TYPE_CGROUP_SOCK;
	case BPF_CGROUP_INET4_BIND:
	case BPF_CGROUP_INET6_BIND:
	case BPF_CGROUP_INET4_CONNECT:
	case BPF_CGROUP_INET6_CONNECT:
	case BPF_CGROUP_INET4_GETPEERNAME:
	case BPF_CGROUP_INET6_GETPEERNAME:
	case BPF_CGROUP_INET4_GETSOCKNAME:
	case BPF_CGROUP_INET6_GETSOCKNAME:
	case BPF_CGROUP_UDP4_SENDMSG:
	case BPF_CGROUP_UDP6_SENDMSG:
	case BPF_CGROUP_UDP4_RECVMSG:
	case BPF_CGROUP_UDP6_RECVMSG:
		return BPF_PROG_TYPE_CGROUP_SOCK_ADDR;
	case BPF_CGROUP_SOCK_OPS:
		return BPF_PROG_TYPE_SOCK_OPS;
	case BPF_CGROUP_DEVICE:
		return BPF_PROG_TYPE_CGROUP_DEVICE;
	case BPF_SK_MSG_VERDICT:
		return BPF_PROG_TYPE_SK_MSG;
	case BPF_SK_SKB_STREAM_PARSER:
	case BPF_SK_SKB_STREAM_VERDICT:
	case BPF_SK_SKB_VERDICT:
		return BPF_PROG_TYPE_SK_SKB;
	case BPF_LIRC_MODE2:
		return BPF_PROG_TYPE_LIRC_MODE2;
	case BPF_FLOW_DISSECTOR:
		return BPF_PROG_TYPE_FLOW_DISSECTOR;
	case BPF_CGROUP_SYSCTL:
		return BPF_PROG_TYPE_CGROUP_SYSCTL;
	case BPF_CGROUP_GETSOCKOPT:
	case BPF_CGROUP_SETSOCKOPT:
		return BPF_PROG_TYPE_CGROUP_SOCKOPT;
	case BPF_TRACE_ITER:
	case BPF_TRACE_RAW_TP:
	case BPF_TRACE_FENTRY:
	case BPF_TRACE_FEXIT:
	case BPF_MODIFY_RETURN:
		return BPF_PROG_TYPE_TRACING;
	case BPF_LSM_MAC:
		return BPF_PROG_TYPE_LSM;
	case BPF_SK_LOOKUP:
		return BPF_PROG_TYPE_SK_LOOKUP;
	case BPF_XDP:
		/*xdp类型的bpf程序*/
		return BPF_PROG_TYPE_XDP;
	case BPF_LSM_CGROUP:
		return BPF_PROG_TYPE_LSM;
	default:
		return BPF_PROG_TYPE_UNSPEC;
	}
}

#define BPF_PROG_ATTACH_LAST_FIELD replace_bpf_fd

#define BPF_F_ATTACH_MASK \
	(BPF_F_ALLOW_OVERRIDE | BPF_F_ALLOW_MULTI | BPF_F_REPLACE)

static int bpf_prog_attach(const union bpf_attr *attr)
{
	enum bpf_prog_type ptype;
	struct bpf_prog *prog;
	int ret;

	if (CHECK_ATTR(BPF_PROG_ATTACH))
		return -EINVAL;

	if (attr->attach_flags & ~BPF_F_ATTACH_MASK)
		return -EINVAL;

	ptype = attach_type_to_prog_type(attr->attach_type);
	if (ptype == BPF_PROG_TYPE_UNSPEC)
		return -EINVAL;

	prog = bpf_prog_get_type(attr->attach_bpf_fd, ptype);
	if (IS_ERR(prog))
		return PTR_ERR(prog);

	if (bpf_prog_attach_check_attach_type(prog, attr->attach_type)) {
		bpf_prog_put(prog);
		return -EINVAL;
	}

	switch (ptype) {
	case BPF_PROG_TYPE_SK_SKB:
	case BPF_PROG_TYPE_SK_MSG:
		ret = sock_map_get_from_fd(attr, prog);
		break;
	case BPF_PROG_TYPE_LIRC_MODE2:
		ret = lirc_prog_attach(attr, prog);
		break;
	case BPF_PROG_TYPE_FLOW_DISSECTOR:
		ret = netns_bpf_prog_attach(attr, prog);
		break;
	case BPF_PROG_TYPE_CGROUP_DEVICE:
	case BPF_PROG_TYPE_CGROUP_SKB:
	case BPF_PROG_TYPE_CGROUP_SOCK:
	case BPF_PROG_TYPE_CGROUP_SOCK_ADDR:
	case BPF_PROG_TYPE_CGROUP_SOCKOPT:
	case BPF_PROG_TYPE_CGROUP_SYSCTL:
	case BPF_PROG_TYPE_SOCK_OPS:
	case BPF_PROG_TYPE_LSM:
		if (ptype == BPF_PROG_TYPE_LSM &&
		    prog->expected_attach_type != BPF_LSM_CGROUP)
			return -EINVAL;

		ret = cgroup_bpf_prog_attach(attr, ptype, prog);
		break;
	default:
		ret = -EINVAL;
	}

	if (ret)
		bpf_prog_put(prog);
	return ret;
}

#define BPF_PROG_DETACH_LAST_FIELD attach_type

static int bpf_prog_detach(const union bpf_attr *attr)
{
	enum bpf_prog_type ptype;

	if (CHECK_ATTR(BPF_PROG_DETACH))
		return -EINVAL;

	ptype = attach_type_to_prog_type(attr->attach_type);

	switch (ptype) {
	case BPF_PROG_TYPE_SK_MSG:
	case BPF_PROG_TYPE_SK_SKB:
		return sock_map_prog_detach(attr, ptype);
	case BPF_PROG_TYPE_LIRC_MODE2:
		return lirc_prog_detach(attr);
	case BPF_PROG_TYPE_FLOW_DISSECTOR:
		return netns_bpf_prog_detach(attr, ptype);
	case BPF_PROG_TYPE_CGROUP_DEVICE:
	case BPF_PROG_TYPE_CGROUP_SKB:
	case BPF_PROG_TYPE_CGROUP_SOCK:
	case BPF_PROG_TYPE_CGROUP_SOCK_ADDR:
	case BPF_PROG_TYPE_CGROUP_SOCKOPT:
	case BPF_PROG_TYPE_CGROUP_SYSCTL:
	case BPF_PROG_TYPE_SOCK_OPS:
	case BPF_PROG_TYPE_LSM:
		return cgroup_bpf_prog_detach(attr, ptype);
	default:
		return -EINVAL;
	}
}

#define BPF_PROG_QUERY_LAST_FIELD query.prog_attach_flags

static int bpf_prog_query(const union bpf_attr *attr,
			  union bpf_attr __user *uattr)
{
	if (!capable(CAP_NET_ADMIN))
		return -EPERM;
	if (CHECK_ATTR(BPF_PROG_QUERY))
		return -EINVAL;
	if (attr->query.query_flags & ~BPF_F_QUERY_EFFECTIVE)
		return -EINVAL;

	switch (attr->query.attach_type) {
	case BPF_CGROUP_INET_INGRESS:
	case BPF_CGROUP_INET_EGRESS:
	case BPF_CGROUP_INET_SOCK_CREATE:
	case BPF_CGROUP_INET_SOCK_RELEASE:
	case BPF_CGROUP_INET4_BIND:
	case BPF_CGROUP_INET6_BIND:
	case BPF_CGROUP_INET4_POST_BIND:
	case BPF_CGROUP_INET6_POST_BIND:
	case BPF_CGROUP_INET4_CONNECT:
	case BPF_CGROUP_INET6_CONNECT:
	case BPF_CGROUP_INET4_GETPEERNAME:
	case BPF_CGROUP_INET6_GETPEERNAME:
	case BPF_CGROUP_INET4_GETSOCKNAME:
	case BPF_CGROUP_INET6_GETSOCKNAME:
	case BPF_CGROUP_UDP4_SENDMSG:
	case BPF_CGROUP_UDP6_SENDMSG:
	case BPF_CGROUP_UDP4_RECVMSG:
	case BPF_CGROUP_UDP6_RECVMSG:
	case BPF_CGROUP_SOCK_OPS:
	case BPF_CGROUP_DEVICE:
	case BPF_CGROUP_SYSCTL:
	case BPF_CGROUP_GETSOCKOPT:
	case BPF_CGROUP_SETSOCKOPT:
	case BPF_LSM_CGROUP:
		return cgroup_bpf_prog_query(attr, uattr);
	case BPF_LIRC_MODE2:
		return lirc_prog_query(attr, uattr);
	case BPF_FLOW_DISSECTOR:
	case BPF_SK_LOOKUP:
		return netns_bpf_prog_query(attr, uattr);
	case BPF_SK_SKB_STREAM_PARSER:
	case BPF_SK_SKB_STREAM_VERDICT:
	case BPF_SK_MSG_VERDICT:
	case BPF_SK_SKB_VERDICT:
		return sock_map_bpf_prog_query(attr, uattr);
	default:
		return -EINVAL;
	}
}

#define BPF_PROG_TEST_RUN_LAST_FIELD test.batch_size

static int bpf_prog_test_run(const union bpf_attr *attr,
			     union bpf_attr __user *uattr)
{
	struct bpf_prog *prog;
	int ret = -ENOTSUPP;

	if (CHECK_ATTR(BPF_PROG_TEST_RUN))
		return -EINVAL;

	if ((attr->test.ctx_size_in && !attr->test.ctx_in) ||
	    (!attr->test.ctx_size_in && attr->test.ctx_in))
		return -EINVAL;

	if ((attr->test.ctx_size_out && !attr->test.ctx_out) ||
	    (!attr->test.ctx_size_out && attr->test.ctx_out))
		return -EINVAL;

	prog = bpf_prog_get(attr->test.prog_fd);
	if (IS_ERR(prog))
		return PTR_ERR(prog);

	/*如果有test_run回调，则调用它，并返回相应的结果*/
	if (prog->aux->ops->test_run)
		ret = prog->aux->ops->test_run(prog, attr, uattr);

	bpf_prog_put(prog);
	return ret;
}

#define BPF_OBJ_GET_NEXT_ID_LAST_FIELD next_id

static int bpf_obj_get_next_id(const union bpf_attr *attr,
			       union bpf_attr __user *uattr,
			       struct idr *idr,
			       spinlock_t *lock)
{
	u32 next_id = attr->start_id;
	int err = 0;

	if (CHECK_ATTR(BPF_OBJ_GET_NEXT_ID) || next_id >= INT_MAX)
		return -EINVAL;

	if (!capable(CAP_SYS_ADMIN))
		return -EPERM;

	next_id++;
	spin_lock_bh(lock);
	if (!idr_get_next(idr, &next_id))
		err = -ENOENT;
	spin_unlock_bh(lock);

	if (!err)
	    /*填充存在的next_id*/
		err = put_user(next_id, &uattr->next_id);

	return err;
}

/*取id号bpf_map，如果其不存在，则获取下一个可用的bpf_map*/
struct bpf_map *bpf_map_get_curr_or_next(u32 *id)
{
	struct bpf_map *map;

	spin_lock_bh(&map_idr_lock);
again:
	map = idr_get_next(&map_idr, id);
	if (map) {
		map = __bpf_map_inc_not_zero(map, false);
		if (IS_ERR(map)) {
			(*id)++;
			goto again;
		}
	}
	spin_unlock_bh(&map_idr_lock);

	return map;
}

/*取id号bpf_prog，如果其不存在，则获取下一个可用的bpf_prog*/
struct bpf_prog *bpf_prog_get_curr_or_next(u32 *id)
{
	struct bpf_prog *prog;

	spin_lock_bh(&prog_idr_lock);
again:
    /*取id号对应的prog*/
	prog = idr_get_next(&prog_idr, id);
	if (prog) {
		prog = bpf_prog_inc_not_zero(prog);
		if (IS_ERR(prog)) {
		    /*有误，尝试下一个prog*/
			(*id)++;
			goto again;
		}
	}
	spin_unlock_bh(&prog_idr_lock);

	return prog;
}

#define BPF_PROG_GET_FD_BY_ID_LAST_FIELD prog_id

/*通过id获取bpf_prog*/
struct bpf_prog *bpf_prog_by_id(u32 id)
{
	struct bpf_prog *prog;

	if (!id)
		return ERR_PTR(-ENOENT);

	spin_lock_bh(&prog_idr_lock);
	/*通过id查找prog*/
	prog = idr_find(&prog_idr, id);
	if (prog)
		prog = bpf_prog_inc_not_zero(prog);
	else
	    /*不存在此id的prog*/
		prog = ERR_PTR(-ENOENT);
	spin_unlock_bh(&prog_idr_lock);
	return prog;
}

static int bpf_prog_get_fd_by_id(const union bpf_attr *attr)
{
	struct bpf_prog *prog;
	u32 id = attr->prog_id;
	int fd;

	if (CHECK_ATTR(BPF_PROG_GET_FD_BY_ID))
		return -EINVAL;

	if (!capable(CAP_SYS_ADMIN))
		return -EPERM;

	prog = bpf_prog_by_id(id);
	if (IS_ERR(prog))
		return PTR_ERR(prog);

	fd = bpf_prog_new_fd(prog);
	if (fd < 0)
		bpf_prog_put(prog);

	return fd;
}

#define BPF_MAP_GET_FD_BY_ID_LAST_FIELD open_flags

static int bpf_map_get_fd_by_id(const union bpf_attr *attr)
{
	struct bpf_map *map;
	u32 id = attr->map_id;
	int f_flags;
	int fd;

	if (CHECK_ATTR(BPF_MAP_GET_FD_BY_ID) ||
	    attr->open_flags & ~BPF_OBJ_FLAG_MASK)
		return -EINVAL;

	if (!capable(CAP_SYS_ADMIN))
		return -EPERM;

	f_flags = bpf_get_file_flag(attr->open_flags);
	if (f_flags < 0)
		return f_flags;

	spin_lock_bh(&map_idr_lock);
	map = idr_find(&map_idr, id);
	if (map)
		map = __bpf_map_inc_not_zero(map, true);
	else
		map = ERR_PTR(-ENOENT);
	spin_unlock_bh(&map_idr_lock);

	if (IS_ERR(map))
		return PTR_ERR(map);

	fd = bpf_map_new_fd(map, f_flags);
	if (fd < 0)
		bpf_map_put_with_uref(map);

	return fd;
}

static const struct bpf_map *bpf_map_from_imm(const struct bpf_prog *prog,
					      unsigned long addr, u32 *off,
					      u32 *type)
{
	const struct bpf_map *map;
	int i;

	mutex_lock(&prog->aux->used_maps_mutex);
	for (i = 0, *off = 0; i < prog->aux->used_map_cnt; i++) {
		map = prog->aux->used_maps[i];
		if (map == (void *)addr) {
			*type = BPF_PSEUDO_MAP_FD;
			goto out;
		}
		if (!map->ops->map_direct_value_meta)
			continue;
		if (!map->ops->map_direct_value_meta(map, addr, off)) {
			*type = BPF_PSEUDO_MAP_VALUE;
			goto out;
		}
	}
	map = NULL;

out:
	mutex_unlock(&prog->aux->used_maps_mutex);
	return map;
}

static struct bpf_insn *bpf_insn_prepare_dump(const struct bpf_prog *prog,
					      const struct cred *f_cred)
{
	const struct bpf_map *map;
	struct bpf_insn *insns;
	u32 off, type;
	u64 imm;
	u8 code;
	int i;

	insns = kmemdup(prog->insnsi, bpf_prog_insn_size(prog),
			GFP_USER);
	if (!insns)
		return insns;

	for (i = 0; i < prog->len; i++) {
		code = insns[i].code;

		if (code == (BPF_JMP | BPF_TAIL_CALL)) {
			insns[i].code = BPF_JMP | BPF_CALL;
			insns[i].imm = BPF_FUNC_tail_call;
			/* fall-through */
		}
		if (code == (BPF_JMP | BPF_CALL) ||
		    code == (BPF_JMP | BPF_CALL_ARGS)) {
			if (code == (BPF_JMP | BPF_CALL_ARGS))
				insns[i].code = BPF_JMP | BPF_CALL;
			if (!bpf_dump_raw_ok(f_cred))
				insns[i].imm = 0;
			continue;
		}
		if (BPF_CLASS(code) == BPF_LDX && BPF_MODE(code) == BPF_PROBE_MEM) {
			insns[i].code = BPF_LDX | BPF_SIZE(code) | BPF_MEM;
			continue;
		}

		if (code != (BPF_LD | BPF_IMM | BPF_DW))
			continue;

		imm = ((u64)insns[i + 1].imm << 32) | (u32)insns[i].imm;
		map = bpf_map_from_imm(prog, imm, &off, &type);
		if (map) {
			insns[i].src_reg = type;
			insns[i].imm = map->id;
			insns[i + 1].imm = off;
			continue;
		}
	}

	return insns;
}

static int set_info_rec_size(struct bpf_prog_info *info)
{
	/*
	 * Ensure info.*_rec_size is the same as kernel expected size
	 *
	 * or
	 *
	 * Only allow zero *_rec_size if both _rec_size and _cnt are
	 * zero.  In this case, the kernel will set the expected
	 * _rec_size back to the info.
	 */

	if ((info->nr_func_info || info->func_info_rec_size) &&
	    info->func_info_rec_size != sizeof(struct bpf_func_info))
		return -EINVAL;

	if ((info->nr_line_info || info->line_info_rec_size) &&
	    info->line_info_rec_size != sizeof(struct bpf_line_info))
		return -EINVAL;

	if ((info->nr_jited_line_info || info->jited_line_info_rec_size) &&
	    info->jited_line_info_rec_size != sizeof(__u64))
		return -EINVAL;

	info->func_info_rec_size = sizeof(struct bpf_func_info);
	info->line_info_rec_size = sizeof(struct bpf_line_info);
	info->jited_line_info_rec_size = sizeof(__u64);

	return 0;
}

static int bpf_prog_get_info_by_fd(struct file *file,
				   struct bpf_prog *prog,
				   const union bpf_attr *attr,
				   union bpf_attr __user *uattr)
{
	struct bpf_prog_info __user *uinfo = u64_to_user_ptr(attr->info.info);
	struct btf *attach_btf = bpf_prog_get_target_btf(prog);
	struct bpf_prog_info info;
	u32 info_len = attr->info.info_len;
	struct bpf_prog_kstats stats;
	char __user *uinsns;
	u32 ulen;
	int err;

	err = bpf_check_uarg_tail_zero(USER_BPFPTR(uinfo), sizeof(info), info_len);
	if (err)
		return err;
	info_len = min_t(u32, sizeof(info), info_len);

	memset(&info, 0, sizeof(info));
	if (copy_from_user(&info, uinfo, info_len))
		return -EFAULT;

	info.type = prog->type;
	info.id = prog->aux->id;
	info.load_time = prog->aux->load_time;
	info.created_by_uid = from_kuid_munged(current_user_ns(),
					       prog->aux->user->uid);
	info.gpl_compatible = prog->gpl_compatible;

	memcpy(info.tag, prog->tag, sizeof(prog->tag));
	memcpy(info.name, prog->aux->name, sizeof(prog->aux->name));

	mutex_lock(&prog->aux->used_maps_mutex);
	ulen = info.nr_map_ids;
	info.nr_map_ids = prog->aux->used_map_cnt;
	ulen = min_t(u32, info.nr_map_ids, ulen);
	if (ulen) {
		u32 __user *user_map_ids = u64_to_user_ptr(info.map_ids);
		u32 i;

		for (i = 0; i < ulen; i++)
			if (put_user(prog->aux->used_maps[i]->id,
				     &user_map_ids[i])) {
				mutex_unlock(&prog->aux->used_maps_mutex);
				return -EFAULT;
			}
	}
	mutex_unlock(&prog->aux->used_maps_mutex);

	err = set_info_rec_size(&info);
	if (err)
		return err;

	bpf_prog_get_stats(prog, &stats);
	info.run_time_ns = stats.nsecs;
	info.run_cnt = stats.cnt;
	info.recursion_misses = stats.misses;

	info.verified_insns = prog->aux->verified_insns;

	if (!bpf_capable()) {
		info.jited_prog_len = 0;
		info.xlated_prog_len = 0;
		info.nr_jited_ksyms = 0;
		info.nr_jited_func_lens = 0;
		info.nr_func_info = 0;
		info.nr_line_info = 0;
		info.nr_jited_line_info = 0;
		goto done;
	}

	ulen = info.xlated_prog_len;
	info.xlated_prog_len = bpf_prog_insn_size(prog);
	if (info.xlated_prog_len && ulen) {
		struct bpf_insn *insns_sanitized;
		bool fault;

		if (prog->blinded && !bpf_dump_raw_ok(file->f_cred)) {
			info.xlated_prog_insns = 0;
			goto done;
		}
		insns_sanitized = bpf_insn_prepare_dump(prog, file->f_cred);
		if (!insns_sanitized)
			return -ENOMEM;
		uinsns = u64_to_user_ptr(info.xlated_prog_insns);
		ulen = min_t(u32, info.xlated_prog_len, ulen);
		fault = copy_to_user(uinsns, insns_sanitized, ulen);
		kfree(insns_sanitized);
		if (fault)
			return -EFAULT;
	}

	if (bpf_prog_is_dev_bound(prog->aux)) {
		err = bpf_prog_offload_info_fill(&info, prog);
		if (err)
			return err;
		goto done;
	}

	/* NOTE: the following code is supposed to be skipped for offload.
	 * bpf_prog_offload_info_fill() is the place to fill similar fields
	 * for offload.
	 */
	ulen = info.jited_prog_len;
	if (prog->aux->func_cnt) {
		u32 i;

		info.jited_prog_len = 0;
		for (i = 0; i < prog->aux->func_cnt; i++)
			info.jited_prog_len += prog->aux->func[i]->jited_len;
	} else {
		info.jited_prog_len = prog->jited_len;
	}

	if (info.jited_prog_len && ulen) {
		if (bpf_dump_raw_ok(file->f_cred)) {
			uinsns = u64_to_user_ptr(info.jited_prog_insns);
			ulen = min_t(u32, info.jited_prog_len, ulen);

			/* for multi-function programs, copy the JITed
			 * instructions for all the functions
			 */
			if (prog->aux->func_cnt) {
				u32 len, free, i;
				u8 *img;

				free = ulen;
				for (i = 0; i < prog->aux->func_cnt; i++) {
					len = prog->aux->func[i]->jited_len;
					len = min_t(u32, len, free);
					img = (u8 *) prog->aux->func[i]->bpf_func;
					if (copy_to_user(uinsns, img, len))
						return -EFAULT;
					uinsns += len;
					free -= len;
					if (!free)
						break;
				}
			} else {
				if (copy_to_user(uinsns, prog->bpf_func, ulen))
					return -EFAULT;
			}
		} else {
			info.jited_prog_insns = 0;
		}
	}

	ulen = info.nr_jited_ksyms;
	info.nr_jited_ksyms = prog->aux->func_cnt ? : 1;
	if (ulen) {
		if (bpf_dump_raw_ok(file->f_cred)) {
			unsigned long ksym_addr;
			u64 __user *user_ksyms;
			u32 i;

			/* copy the address of the kernel symbol
			 * corresponding to each function
			 */
			ulen = min_t(u32, info.nr_jited_ksyms, ulen);
			user_ksyms = u64_to_user_ptr(info.jited_ksyms);
			if (prog->aux->func_cnt) {
				for (i = 0; i < ulen; i++) {
					ksym_addr = (unsigned long)
						prog->aux->func[i]->bpf_func;
					if (put_user((u64) ksym_addr,
						     &user_ksyms[i]))
						return -EFAULT;
				}
			} else {
				ksym_addr = (unsigned long) prog->bpf_func;
				if (put_user((u64) ksym_addr, &user_ksyms[0]))
					return -EFAULT;
			}
		} else {
			info.jited_ksyms = 0;
		}
	}

	ulen = info.nr_jited_func_lens;
	info.nr_jited_func_lens = prog->aux->func_cnt ? : 1;
	if (ulen) {
		if (bpf_dump_raw_ok(file->f_cred)) {
			u32 __user *user_lens;
			u32 func_len, i;

			/* copy the JITed image lengths for each function */
			ulen = min_t(u32, info.nr_jited_func_lens, ulen);
			user_lens = u64_to_user_ptr(info.jited_func_lens);
			if (prog->aux->func_cnt) {
				for (i = 0; i < ulen; i++) {
					func_len =
						prog->aux->func[i]->jited_len;
					if (put_user(func_len, &user_lens[i]))
						return -EFAULT;
				}
			} else {
				func_len = prog->jited_len;
				if (put_user(func_len, &user_lens[0]))
					return -EFAULT;
			}
		} else {
			info.jited_func_lens = 0;
		}
	}

	if (prog->aux->btf)
		info.btf_id = btf_obj_id(prog->aux->btf);
	info.attach_btf_id = prog->aux->attach_btf_id;
	if (attach_btf)
		info.attach_btf_obj_id = btf_obj_id(attach_btf);

	ulen = info.nr_func_info;
	info.nr_func_info = prog->aux->func_info_cnt;
	if (info.nr_func_info && ulen) {
		char __user *user_finfo;

		user_finfo = u64_to_user_ptr(info.func_info);
		ulen = min_t(u32, info.nr_func_info, ulen);
		if (copy_to_user(user_finfo, prog->aux->func_info,
				 info.func_info_rec_size * ulen))
			return -EFAULT;
	}

	ulen = info.nr_line_info;
	info.nr_line_info = prog->aux->nr_linfo;
	if (info.nr_line_info && ulen) {
		__u8 __user *user_linfo;

		user_linfo = u64_to_user_ptr(info.line_info);
		ulen = min_t(u32, info.nr_line_info, ulen);
		if (copy_to_user(user_linfo, prog->aux->linfo,
				 info.line_info_rec_size * ulen))
			return -EFAULT;
	}

	ulen = info.nr_jited_line_info;
	if (prog->aux->jited_linfo)
		info.nr_jited_line_info = prog->aux->nr_linfo;
	else
		info.nr_jited_line_info = 0;
	if (info.nr_jited_line_info && ulen) {
		if (bpf_dump_raw_ok(file->f_cred)) {
			unsigned long line_addr;
			__u64 __user *user_linfo;
			u32 i;

			user_linfo = u64_to_user_ptr(info.jited_line_info);
			ulen = min_t(u32, info.nr_jited_line_info, ulen);
			for (i = 0; i < ulen; i++) {
				line_addr = (unsigned long)prog->aux->jited_linfo[i];
				if (put_user((__u64)line_addr, &user_linfo[i]))
					return -EFAULT;
			}
		} else {
			info.jited_line_info = 0;
		}
	}

	ulen = info.nr_prog_tags;
	info.nr_prog_tags = prog->aux->func_cnt ? : 1;
	if (ulen) {
		__u8 __user (*user_prog_tags)[BPF_TAG_SIZE];
		u32 i;

		user_prog_tags = u64_to_user_ptr(info.prog_tags);
		ulen = min_t(u32, info.nr_prog_tags, ulen);
		if (prog->aux->func_cnt) {
			for (i = 0; i < ulen; i++) {
				if (copy_to_user(user_prog_tags[i],
						 prog->aux->func[i]->tag,
						 BPF_TAG_SIZE))
					return -EFAULT;
			}
		} else {
			if (copy_to_user(user_prog_tags[0],
					 prog->tag, BPF_TAG_SIZE))
				return -EFAULT;
		}
	}

done:
	if (copy_to_user(uinfo, &info, info_len) ||
	    put_user(info_len, &uattr->info.info_len))
		return -EFAULT;

	return 0;
}

static int bpf_map_get_info_by_fd(struct file *file,
				  struct bpf_map *map,
				  const union bpf_attr *attr,
				  union bpf_attr __user *uattr)
{
	struct bpf_map_info __user *uinfo = u64_to_user_ptr(attr->info.info);
	struct bpf_map_info info;
	u32 info_len = attr->info.info_len;
	int err;

	err = bpf_check_uarg_tail_zero(USER_BPFPTR(uinfo), sizeof(info), info_len);
	if (err)
		return err;
	info_len = min_t(u32, sizeof(info), info_len);

	memset(&info, 0, sizeof(info));
	info.type = map->map_type;
	info.id = map->id;
	info.key_size = map->key_size;
	info.value_size = map->value_size;
	info.max_entries = map->max_entries;
	info.map_flags = map->map_flags;
	info.map_extra = map->map_extra;
	memcpy(info.name, map->name, sizeof(map->name));

	if (map->btf) {
		info.btf_id = btf_obj_id(map->btf);
		info.btf_key_type_id = map->btf_key_type_id;
		info.btf_value_type_id = map->btf_value_type_id;
	}
	info.btf_vmlinux_value_type_id = map->btf_vmlinux_value_type_id;

	if (bpf_map_is_dev_bound(map)) {
		err = bpf_map_offload_info_fill(&info, map);
		if (err)
			return err;
	}

	if (copy_to_user(uinfo, &info, info_len) ||
	    put_user(info_len, &uattr->info.info_len))
		return -EFAULT;

	return 0;
}

static int bpf_btf_get_info_by_fd(struct file *file,
				  struct btf *btf,
				  const union bpf_attr *attr,
				  union bpf_attr __user *uattr)
{
	struct bpf_btf_info __user *uinfo = u64_to_user_ptr(attr->info.info);
	u32 info_len = attr->info.info_len;
	int err;

	err = bpf_check_uarg_tail_zero(USER_BPFPTR(uinfo), sizeof(*uinfo), info_len);
	if (err)
		return err;

	return btf_get_info_by_fd(btf, attr, uattr);
}

static int bpf_link_get_info_by_fd(struct file *file,
				  struct bpf_link *link,
				  const union bpf_attr *attr,
				  union bpf_attr __user *uattr)
{
	struct bpf_link_info __user *uinfo = u64_to_user_ptr(attr->info.info);
	struct bpf_link_info info;
	u32 info_len = attr->info.info_len;
	int err;

	err = bpf_check_uarg_tail_zero(USER_BPFPTR(uinfo), sizeof(info), info_len);
	if (err)
		return err;
	info_len = min_t(u32, sizeof(info), info_len);

	memset(&info, 0, sizeof(info));
	if (copy_from_user(&info, uinfo, info_len))
		return -EFAULT;

	info.type = link->type;
	info.id = link->id;
	info.prog_id = link->prog->aux->id;

	if (link->ops->fill_link_info) {
		err = link->ops->fill_link_info(link, &info);
		if (err)
			return err;
	}

	if (copy_to_user(uinfo, &info, info_len) ||
	    put_user(info_len, &uattr->info.info_len))
		return -EFAULT;

	return 0;
}


#define BPF_OBJ_GET_INFO_BY_FD_LAST_FIELD info.info

static int bpf_obj_get_info_by_fd(const union bpf_attr *attr,
				  union bpf_attr __user *uattr)
{
	int ufd = attr->info.bpf_fd;
	struct fd f;
	int err;

	if (CHECK_ATTR(BPF_OBJ_GET_INFO_BY_FD))
		return -EINVAL;

	f = fdget(ufd);
	if (!f.file)
		return -EBADFD;

	if (f.file->f_op == &bpf_prog_fops)
		err = bpf_prog_get_info_by_fd(f.file, f.file->private_data, attr,
					      uattr);
	else if (f.file->f_op == &bpf_map_fops)
		err = bpf_map_get_info_by_fd(f.file, f.file->private_data, attr,
					     uattr);
	else if (f.file->f_op == &btf_fops)
		err = bpf_btf_get_info_by_fd(f.file, f.file->private_data, attr, uattr);
	else if (f.file->f_op == &bpf_link_fops)
		err = bpf_link_get_info_by_fd(f.file, f.file->private_data,
					      attr, uattr);
	else
		err = -EINVAL;

	fdput(f);
	return err;
}

#define BPF_BTF_LOAD_LAST_FIELD btf_log_level

static int bpf_btf_load(const union bpf_attr *attr, bpfptr_t uattr)
{
	if (CHECK_ATTR(BPF_BTF_LOAD))
		return -EINVAL;

	if (!bpf_capable())
		return -EPERM;

	/*加载解析btf,创建其对应的fd*/
	return btf_new_fd(attr, uattr);
}

#define BPF_BTF_GET_FD_BY_ID_LAST_FIELD btf_id

static int bpf_btf_get_fd_by_id(const union bpf_attr *attr)
{
	if (CHECK_ATTR(BPF_BTF_GET_FD_BY_ID))
		return -EINVAL;

	if (!capable(CAP_SYS_ADMIN))
		return -EPERM;

	return btf_get_fd_by_id(attr->btf_id);
}

static int bpf_task_fd_query_copy(const union bpf_attr *attr,
				    union bpf_attr __user *uattr,
				    u32 prog_id, u32 fd_type,
				    const char *buf, u64 probe_offset,
				    u64 probe_addr)
{
	char __user *ubuf = u64_to_user_ptr(attr->task_fd_query.buf);
	u32 len = buf ? strlen(buf) : 0, input_len;
	int err = 0;

	if (put_user(len, &uattr->task_fd_query.buf_len))
		return -EFAULT;
	input_len = attr->task_fd_query.buf_len;
	if (input_len && ubuf) {
		if (!len) {
			/* nothing to copy, just make ubuf NULL terminated */
			char zero = '\0';

			if (put_user(zero, ubuf))
				return -EFAULT;
		} else if (input_len >= len + 1) {
			/* ubuf can hold the string with NULL terminator */
			if (copy_to_user(ubuf, buf, len + 1))
				return -EFAULT;
		} else {
			/* ubuf cannot hold the string with NULL terminator,
			 * do a partial copy with NULL terminator.
			 */
			char zero = '\0';

			err = -ENOSPC;
			if (copy_to_user(ubuf, buf, input_len - 1))
				return -EFAULT;
			if (put_user(zero, ubuf + input_len - 1))
				return -EFAULT;
		}
	}

	if (put_user(prog_id, &uattr->task_fd_query.prog_id) ||
	    put_user(fd_type, &uattr->task_fd_query.fd_type) ||
	    put_user(probe_offset, &uattr->task_fd_query.probe_offset) ||
	    put_user(probe_addr, &uattr->task_fd_query.probe_addr))
		return -EFAULT;

	return err;
}

#define BPF_TASK_FD_QUERY_LAST_FIELD task_fd_query.probe_addr

static int bpf_task_fd_query(const union bpf_attr *attr,
			     union bpf_attr __user *uattr)
{
	pid_t pid = attr->task_fd_query.pid;
	u32 fd = attr->task_fd_query.fd;
	const struct perf_event *event;
	struct task_struct *task;
	struct file *file;
	int err;

	if (CHECK_ATTR(BPF_TASK_FD_QUERY))
		return -EINVAL;

	if (!capable(CAP_SYS_ADMIN))
		return -EPERM;

	if (attr->task_fd_query.flags != 0)
		return -EINVAL;

	rcu_read_lock();
	task = get_pid_task(find_vpid(pid), PIDTYPE_PID);
	rcu_read_unlock();
	if (!task)
		return -ENOENT;

	err = 0;
	file = fget_task(task, fd);
	put_task_struct(task);
	if (!file)
		return -EBADF;

	if (file->f_op == &bpf_link_fops) {
		struct bpf_link *link = file->private_data;

		if (link->ops == &bpf_raw_tp_link_lops) {
			struct bpf_raw_tp_link *raw_tp =
				container_of(link, struct bpf_raw_tp_link, link);
			struct bpf_raw_event_map *btp = raw_tp->btp;

			err = bpf_task_fd_query_copy(attr, uattr,
						     raw_tp->link.prog->aux->id,
						     BPF_FD_TYPE_RAW_TRACEPOINT,
						     btp->tp->name, 0, 0);
			goto put_file;
		}
		goto out_not_supp;
	}

	event = perf_get_event(file);
	if (!IS_ERR(event)) {
		u64 probe_offset, probe_addr;
		u32 prog_id, fd_type;
		const char *buf;

		err = bpf_get_perf_event_info(event, &prog_id, &fd_type,
					      &buf, &probe_offset,
					      &probe_addr);
		if (!err)
			err = bpf_task_fd_query_copy(attr, uattr, prog_id,
						     fd_type, buf,
						     probe_offset,
						     probe_addr);
		goto put_file;
	}

out_not_supp:
	err = -ENOTSUPP;
put_file:
	fput(file);
	return err;
}

#define BPF_MAP_BATCH_LAST_FIELD batch.flags

/*检查fn,如果fn不存在，返回Not support,否则返回调用结果*/
#define BPF_DO_BATCH(fn)			\
	do {					\
		if (!fn) {			\
			err = -ENOTSUPP;	\
			goto err_put;		\
		}				\
		err = fn(map, attr, uattr);	\
	} while (0)

static int bpf_map_do_batch(const union bpf_attr *attr,
			    union bpf_attr __user *uattr,
			    int cmd)
{
	bool has_read  = cmd == BPF_MAP_LOOKUP_BATCH ||
			 cmd == BPF_MAP_LOOKUP_AND_DELETE_BATCH;
	bool has_write = cmd != BPF_MAP_LOOKUP_BATCH;
	struct bpf_map *map;
	int err, ufd;
	struct fd f;

	if (CHECK_ATTR(BPF_MAP_BATCH))
		return -EINVAL;

	ufd = attr->batch.map_fd;
	f = fdget(ufd);
	map = __bpf_map_get(f);
	if (IS_ERR(map))
		return PTR_ERR(map);
	if (has_write)
		bpf_map_write_active_inc(map);
	if (has_read && !(map_get_sys_perms(map, f) & FMODE_CAN_READ)) {
		err = -EPERM;
		goto err_put;
	}
	if (has_write && !(map_get_sys_perms(map, f) & FMODE_CAN_WRITE)) {
		err = -EPERM;
		goto err_put;
	}

	if (cmd == BPF_MAP_LOOKUP_BATCH)
	    /*batch查询*/
		BPF_DO_BATCH(map->ops->map_lookup_batch);
	else if (cmd == BPF_MAP_LOOKUP_AND_DELETE_BATCH)
	    /*batch查询并删除*/
		BPF_DO_BATCH(map->ops->map_lookup_and_delete_batch);
	else if (cmd == BPF_MAP_UPDATE_BATCH)
	    /*batch更新*/
		BPF_DO_BATCH(map->ops->map_update_batch);
	else
	    /*batch删除*/
		BPF_DO_BATCH(map->ops->map_delete_batch);
err_put:
	if (has_write)
		bpf_map_write_active_dec(map);
	fdput(f);
	return err;
}

#define BPF_LINK_CREATE_LAST_FIELD link_create.kprobe_multi.cookies
static int link_create(union bpf_attr *attr, bpfptr_t uattr)
{
	enum bpf_prog_type ptype;
	struct bpf_prog *prog;	prog = bpf_prog_get(attr->link_create.prog_fd);

	int ret;

	if (CHECK_ATTR(BPF_LINK_CREATE))
		return -EINVAL;

	/*利用prog fd获得bpf程序*/
	if (IS_ERR(prog))
		return PTR_ERR(prog);

	ret = bpf_prog_attach_check_attach_type(prog,
						attr->link_create.attach_type);
	if (ret)
		goto out;

	switch (prog->type) {
	case BPF_PROG_TYPE_EXT:
		break;
	case BPF_PROG_TYPE_PERF_EVENT:
	case BPF_PROG_TYPE_TRACEPOINT:
		if (attr->link_create.attach_type != BPF_PERF_EVENT) {
			ret = -EINVAL;
			goto out;
		}
		break;
	case BPF_PROG_TYPE_KPROBE:
		if (attr->link_create.attach_type != BPF_PERF_EVENT &&
		    attr->link_create.attach_type != BPF_TRACE_KPROBE_MULTI) {
			ret = -EINVAL;
			goto out;
		}
		break;
	default:
		ptype = attach_type_to_prog_type(attr->link_create.attach_type);
		if (ptype == BPF_PROG_TYPE_UNSPEC || ptype != prog->type) {
			ret = -EINVAL;
			goto out;
		}
		break;
	}

	switch (prog->type) {
	case BPF_PROG_TYPE_CGROUP_SKB:
	case BPF_PROG_TYPE_CGROUP_SOCK:
	case BPF_PROG_TYPE_CGROUP_SOCK_ADDR:
	case BPF_PROG_TYPE_SOCK_OPS:
	case BPF_PROG_TYPE_CGROUP_DEVICE:
	case BPF_PROG_TYPE_CGROUP_SYSCTL:
	case BPF_PROG_TYPE_CGROUP_SOCKOPT:
		ret = cgroup_bpf_link_attach(attr, prog);
		break;
	case BPF_PROG_TYPE_EXT:
		ret = bpf_tracing_prog_attach(prog,
					      attr->link_create.target_fd,
					      attr->link_create.target_btf_id,
					      attr->link_create.tracing.cookie);
		break;
	case BPF_PROG_TYPE_LSM:
	case BPF_PROG_TYPE_TRACING:
		if (attr->link_create.attach_type != prog->expected_attach_type) {
			ret = -EINVAL;
			goto out;
		}
		if (prog->expected_attach_type == BPF_TRACE_RAW_TP)
			ret = bpf_raw_tp_link_attach(prog, NULL);
		else if (prog->expected_attach_type == BPF_TRACE_ITER)
			ret = bpf_iter_link_attach(attr, uattr, prog);
		else if (prog->expected_attach_type == BPF_LSM_CGROUP)
			ret = cgroup_bpf_link_attach(attr, prog);
		else
			ret = bpf_tracing_prog_attach(prog,
						      attr->link_create.target_fd,
						      attr->link_create.target_btf_id,
						      attr->link_create.tracing.cookie);
		break;
	case BPF_PROG_TYPE_FLOW_DISSECTOR:
	case BPF_PROG_TYPE_SK_LOOKUP:
		ret = netns_bpf_link_create(attr, prog);
		break;
#ifdef CONFIG_NET
	case BPF_PROG_TYPE_XDP:
		ret = bpf_xdp_link_attach(attr, prog);
		break;
#endif
	case BPF_PROG_TYPE_PERF_EVENT:
	case BPF_PROG_TYPE_TRACEPOINT:
		ret = bpf_perf_link_attach(attr, prog);
		break;
	case BPF_PROG_TYPE_KPROBE:
		if (attr->link_create.attach_type == BPF_PERF_EVENT)
			ret = bpf_perf_link_attach(attr, prog);
		else
			ret = bpf_kprobe_multi_link_attach(attr, prog);
		break;
	default:
		ret = -EINVAL;
	}

out:
	if (ret < 0)
		bpf_prog_put(prog);
	return ret;
}

#define BPF_LINK_UPDATE_LAST_FIELD link_update.old_prog_fd

static int link_update(union bpf_attr *attr)
{
	struct bpf_prog *old_prog = NULL, *new_prog;
	struct bpf_link *link;
	u32 flags;
	int ret;

	if (CHECK_ATTR(BPF_LINK_UPDATE))
		return -EINVAL;

	flags = attr->link_update.flags;
	if (flags & ~BPF_F_REPLACE)
		return -EINVAL;

	link = bpf_link_get_from_fd(attr->link_update.link_fd);
	if (IS_ERR(link))
		return PTR_ERR(link);

	new_prog = bpf_prog_get(attr->link_update.new_prog_fd);
	if (IS_ERR(new_prog)) {
		ret = PTR_ERR(new_prog);
		goto out_put_link;
	}

	if (flags & BPF_F_REPLACE) {
		old_prog = bpf_prog_get(attr->link_update.old_prog_fd);
		if (IS_ERR(old_prog)) {
			ret = PTR_ERR(old_prog);
			old_prog = NULL;
			goto out_put_progs;
		}
	} else if (attr->link_update.old_prog_fd) {
		ret = -EINVAL;
		goto out_put_progs;
	}

	if (link->ops->update_prog)
		ret = link->ops->update_prog(link, new_prog, old_prog);
	else
		ret = -EINVAL;

out_put_progs:
	if (old_prog)
		bpf_prog_put(old_prog);
	if (ret)
		bpf_prog_put(new_prog);
out_put_link:
	bpf_link_put(link);
	return ret;
}

#define BPF_LINK_DETACH_LAST_FIELD link_detach.link_fd

static int link_detach(union bpf_attr *attr)
{
	struct bpf_link *link;
	int ret;

	if (CHECK_ATTR(BPF_LINK_DETACH))
		return -EINVAL;

	link = bpf_link_get_from_fd(attr->link_detach.link_fd);
	if (IS_ERR(link))
		return PTR_ERR(link);

	if (link->ops->detach)
		ret = link->ops->detach(link);
	else
		ret = -EOPNOTSUPP;

	bpf_link_put(link);
	return ret;
}

static struct bpf_link *bpf_link_inc_not_zero(struct bpf_link *link)
{
	return atomic64_fetch_add_unless(&link->refcnt, 1, 0) ? link : ERR_PTR(-ENOENT);
}

struct bpf_link *bpf_link_by_id(u32 id)
{
	struct bpf_link *link;

	if (!id)
		return ERR_PTR(-ENOENT);

	spin_lock_bh(&link_idr_lock);
	/* before link is "settled", ID is 0, pretend it doesn't exist yet */
	link = idr_find(&link_idr, id);
	if (link) {
		if (link->id)
			link = bpf_link_inc_not_zero(link);
		else
			link = ERR_PTR(-EAGAIN);
	} else {
		link = ERR_PTR(-ENOENT);
	}
	spin_unlock_bh(&link_idr_lock);
	return link;
}

struct bpf_link *bpf_link_get_curr_or_next(u32 *id)
{
	struct bpf_link *link;

	spin_lock_bh(&link_idr_lock);
again:
	link = idr_get_next(&link_idr, id);
	if (link) {
		link = bpf_link_inc_not_zero(link);
		if (IS_ERR(link)) {
			(*id)++;
			goto again;
		}
	}
	spin_unlock_bh(&link_idr_lock);

	return link;
}

#define BPF_LINK_GET_FD_BY_ID_LAST_FIELD link_id

static int bpf_link_get_fd_by_id(const union bpf_attr *attr)
{
	struct bpf_link *link;
	u32 id = attr->link_id;
	int fd;

	if (CHECK_ATTR(BPF_LINK_GET_FD_BY_ID))
		return -EINVAL;

	if (!capable(CAP_SYS_ADMIN))
		return -EPERM;

	link = bpf_link_by_id(id);
	if (IS_ERR(link))
		return PTR_ERR(link);

	fd = bpf_link_new_fd(link);
	if (fd < 0)
		bpf_link_put(link);

	return fd;
}

DEFINE_MUTEX(bpf_stats_enabled_mutex);

static int bpf_stats_release(struct inode *inode, struct file *file)
{
	mutex_lock(&bpf_stats_enabled_mutex);
	static_key_slow_dec(&bpf_stats_enabled_key.key);
	mutex_unlock(&bpf_stats_enabled_mutex);
	return 0;
}

static const struct file_operations bpf_stats_fops = {
	.release = bpf_stats_release,
};

static int bpf_enable_runtime_stats(void)
{
	int fd;

	mutex_lock(&bpf_stats_enabled_mutex);

	/* Set a very high limit to avoid overflow */
	if (static_key_count(&bpf_stats_enabled_key.key) > INT_MAX / 2) {
		mutex_unlock(&bpf_stats_enabled_mutex);
		return -EBUSY;
	}

	fd = anon_inode_getfd("bpf-stats", &bpf_stats_fops, NULL, O_CLOEXEC);
	if (fd >= 0)
		static_key_slow_inc(&bpf_stats_enabled_key.key);

	mutex_unlock(&bpf_stats_enabled_mutex);
	return fd;
}

#define BPF_ENABLE_STATS_LAST_FIELD enable_stats.type

static int bpf_enable_stats(union bpf_attr *attr)
{

	if (CHECK_ATTR(BPF_ENABLE_STATS))
		return -EINVAL;

	if (!capable(CAP_SYS_ADMIN))
		return -EPERM;

	switch (attr->enable_stats.type) {
	case BPF_STATS_RUN_TIME:
		return bpf_enable_runtime_stats();
	default:
		break;
	}
	return -EINVAL;
}

#define BPF_ITER_CREATE_LAST_FIELD iter_create.flags

static int bpf_iter_create(union bpf_attr *attr)
{
	struct bpf_link *link;
	int err;

	if (CHECK_ATTR(BPF_ITER_CREATE))
		return -EINVAL;

	if (attr->iter_create.flags)
		return -EINVAL;

	link = bpf_link_get_from_fd(attr->iter_create.link_fd);
	if (IS_ERR(link))
		return PTR_ERR(link);

	err = bpf_iter_new_fd(link);
	bpf_link_put(link);

	return err;
}

#define BPF_PROG_BIND_MAP_LAST_FIELD prog_bind_map.flags

static int bpf_prog_bind_map(union bpf_attr *attr)
{
	struct bpf_prog *prog;
	struct bpf_map *map;
	struct bpf_map **used_maps_old, **used_maps_new;
	int i, ret = 0;

	if (CHECK_ATTR(BPF_PROG_BIND_MAP))
		return -EINVAL;

	if (attr->prog_bind_map.flags)
		return -EINVAL;

	prog = bpf_prog_get(attr->prog_bind_map.prog_fd);
	if (IS_ERR(prog))
		return PTR_ERR(prog);

	map = bpf_map_get(attr->prog_bind_map.map_fd);
	if (IS_ERR(map)) {
		ret = PTR_ERR(map);
		goto out_prog_put;
	}

	mutex_lock(&prog->aux->used_maps_mutex);

	used_maps_old = prog->aux->used_maps;

	for (i = 0; i < prog->aux->used_map_cnt; i++)
		if (used_maps_old[i] == map) {
			bpf_map_put(map);
			goto out_unlock;
		}

	used_maps_new = kmalloc_array(prog->aux->used_map_cnt + 1,
				      sizeof(used_maps_new[0]),
				      GFP_KERNEL);
	if (!used_maps_new) {
		ret = -ENOMEM;
		goto out_unlock;
	}

	memcpy(used_maps_new, used_maps_old,
	       sizeof(used_maps_old[0]) * prog->aux->used_map_cnt);
	used_maps_new[prog->aux->used_map_cnt] = map;

	prog->aux->used_map_cnt++;
	prog->aux->used_maps = used_maps_new;

	kfree(used_maps_old);

out_unlock:
	mutex_unlock(&prog->aux->used_maps_mutex);

	if (ret)
		bpf_map_put(map);
out_prog_put:
	bpf_prog_put(prog);
	return ret;
}

//定义bpf系统调用
static int __sys_bpf(int cmd, bpfptr_t uattr, unsigned int size)
{
	union bpf_attr attr;
	bool capable;
	int err;

	capable = bpf_capable() || !sysctl_unprivileged_bpf_disabled;

	/* Intent here is for unprivileged_bpf_disabled to block key object
	 * creation commands for unprivileged users; other actions depend
	 * of fd availability and access to bpffs, so are dependent on
	 * object creation success.  Capabilities are later verified for
	 * operations such as load and map create, so even with unprivileged
	 * BPF disabled, capability checks are still carried out for these
	 * and other operations.
	 */
	if (!capable &&
	    (cmd == BPF_MAP_CREATE || cmd == BPF_PROG_LOAD))
		return -EPERM;

	err = bpf_check_uarg_tail_zero(uattr, sizeof(attr), size);
	if (err)
		return err;
	size = min_t(u32, size, sizeof(attr));

	/* copy attributes from user space, may be less than sizeof(bpf_attr) */
	memset(&attr, 0, sizeof(attr));
	if (copy_from_bpfptr(&attr, uattr, size) != 0)
		return -EFAULT;

	err = security_bpf(cmd, &attr, size);
	if (err < 0)
		return err;

	switch (cmd) {
	case BPF_MAP_CREATE:
	    /*bpf的map创建,返回对应的fd*/
		err = map_create(&attr);
		break;
	case BPF_MAP_LOOKUP_ELEM:
	    /*通过key执行指定map的查询，返回对应的value*/
		err = map_lookup_elem(&attr);
		break;
	case BPF_MAP_UPDATE_ELEM:
	    /*执行对指定map的元素更新*/
		err = map_update_elem(&attr, uattr);
		break;
	case BPF_MAP_DELETE_ELEM:
<<<<<<< HEAD
	    /*执行对指定map的元素删除*/
		err = map_delete_elem(&attr);
=======
		err = map_delete_elem(&attr, uattr);
>>>>>>> 97ee9d1c
		break;
	case BPF_MAP_GET_NEXT_KEY:
	    /*提供一个key,取此key对应的next key*/
		err = map_get_next_key(&attr);
		break;
	case BPF_MAP_FREEZE:
		err = map_freeze(&attr);
		break;
	case BPF_PROG_LOAD:
	    /*bpf程序校验及加载，返回其对应的fd*/
		err = bpf_prog_load(&attr, uattr);
		break;
	case BPF_OBJ_PIN:
	    /*bpf obj与路径相互关联*/
		err = bpf_obj_pin(&attr);
		break;
	case BPF_OBJ_GET:
	    /*通过路径名称获取对应obj的关联fd*/
		err = bpf_obj_get(&attr);
		break;
	case BPF_PROG_ATTACH:
		err = bpf_prog_attach(&attr);
		break;
	case BPF_PROG_DETACH:
		err = bpf_prog_detach(&attr);
		break;
	case BPF_PROG_QUERY:
		err = bpf_prog_query(&attr, uattr.user);
		break;
	case BPF_PROG_TEST_RUN:
		err = bpf_prog_test_run(&attr, uattr.user);
		break;
	case BPF_PROG_GET_NEXT_ID:
		err = bpf_obj_get_next_id(&attr, uattr.user,
					  &prog_idr, &prog_idr_lock);
		break;
	case BPF_MAP_GET_NEXT_ID:
		err = bpf_obj_get_next_id(&attr, uattr.user,
					  &map_idr, &map_idr_lock);
		break;
	case BPF_BTF_GET_NEXT_ID:
		err = bpf_obj_get_next_id(&attr, uattr.user,
					  &btf_idr, &btf_idr_lock);
		break;
	case BPF_PROG_GET_FD_BY_ID:
		err = bpf_prog_get_fd_by_id(&attr);
		break;
	case BPF_MAP_GET_FD_BY_ID:
		err = bpf_map_get_fd_by_id(&attr);
		break;
	case BPF_OBJ_GET_INFO_BY_FD:
		err = bpf_obj_get_info_by_fd(&attr, uattr.user);
		break;
	case BPF_RAW_TRACEPOINT_OPEN:
		err = bpf_raw_tracepoint_open(&attr);
		break;
	case BPF_BTF_LOAD:
		/*加载BTF段*/
		err = bpf_btf_load(&attr, uattr);
		break;
	case BPF_BTF_GET_FD_BY_ID:
		err = bpf_btf_get_fd_by_id(&attr);
		break;
	case BPF_TASK_FD_QUERY:
		err = bpf_task_fd_query(&attr, uattr.user);
		break;
	case BPF_MAP_LOOKUP_AND_DELETE_ELEM:
		err = map_lookup_and_delete_elem(&attr);
		break;
	case BPF_MAP_LOOKUP_BATCH:
	    /*执行map的batch查询*/
		err = bpf_map_do_batch(&attr, uattr.user, BPF_MAP_LOOKUP_BATCH);
		break;
	case BPF_MAP_LOOKUP_AND_DELETE_BATCH:
		err = bpf_map_do_batch(&attr, uattr.user,
				       BPF_MAP_LOOKUP_AND_DELETE_BATCH);
		break;
	case BPF_MAP_UPDATE_BATCH:
	    /*执行map的batch更新*/
		err = bpf_map_do_batch(&attr, uattr.user, BPF_MAP_UPDATE_BATCH);
		break;
	case BPF_MAP_DELETE_BATCH:
	    /*执行map的batch删除*/
		err = bpf_map_do_batch(&attr, uattr.user, BPF_MAP_DELETE_BATCH);
		break;
	case BPF_LINK_CREATE:
		err = link_create(&attr, uattr);
		break;
	case BPF_LINK_UPDATE:
		err = link_update(&attr);
		break;
	case BPF_LINK_GET_FD_BY_ID:
		err = bpf_link_get_fd_by_id(&attr);
		break;
	case BPF_LINK_GET_NEXT_ID:
		err = bpf_obj_get_next_id(&attr, uattr.user,
					  &link_idr, &link_idr_lock);
		break;
	case BPF_ENABLE_STATS:
		err = bpf_enable_stats(&attr);
		break;
	case BPF_ITER_CREATE:
		err = bpf_iter_create(&attr);
		break;
	case BPF_LINK_DETACH:
		err = link_detach(&attr);
		break;
	case BPF_PROG_BIND_MAP:
		err = bpf_prog_bind_map(&attr);
		break;
	default:
		err = -EINVAL;
		break;
	}

	return err;
}

/*bpf系统调用*/
SYSCALL_DEFINE3(bpf, int, cmd, union bpf_attr __user *, uattr, unsigned int, size)
{
	return __sys_bpf(cmd, USER_BPFPTR(uattr), size);
}

static bool syscall_prog_is_valid_access(int off, int size,
					 enum bpf_access_type type,
					 const struct bpf_prog *prog,
					 struct bpf_insn_access_aux *info)
{
	if (off < 0 || off >= U16_MAX)
		return false;
	if (off % size != 0)
		return false;
	return true;
}

BPF_CALL_3(bpf_sys_bpf, int, cmd, union bpf_attr *, attr, u32, attr_size)
{
	switch (cmd) {
	case BPF_MAP_CREATE:
	case BPF_MAP_DELETE_ELEM:
	case BPF_MAP_UPDATE_ELEM:
	case BPF_MAP_FREEZE:
	case BPF_MAP_GET_FD_BY_ID:
	case BPF_PROG_LOAD:
	case BPF_BTF_LOAD:
	case BPF_LINK_CREATE:
	case BPF_RAW_TRACEPOINT_OPEN:
		break;
	default:
		return -EINVAL;
	}
	return __sys_bpf(cmd, KERNEL_BPFPTR(attr), attr_size);
}


/* To shut up -Wmissing-prototypes.
 * This function is used by the kernel light skeleton
 * to load bpf programs when modules are loaded or during kernel boot.
 * See tools/lib/bpf/skel_internal.h
 */
int kern_sys_bpf(int cmd, union bpf_attr *attr, unsigned int size);

int kern_sys_bpf(int cmd, union bpf_attr *attr, unsigned int size)
{
	struct bpf_prog * __maybe_unused prog;
	struct bpf_tramp_run_ctx __maybe_unused run_ctx;

	switch (cmd) {
#ifdef CONFIG_BPF_JIT /* __bpf_prog_enter_sleepable used by trampoline and JIT */
	case BPF_PROG_TEST_RUN:
		if (attr->test.data_in || attr->test.data_out ||
		    attr->test.ctx_out || attr->test.duration ||
		    attr->test.repeat || attr->test.flags)
			return -EINVAL;

		prog = bpf_prog_get_type(attr->test.prog_fd, BPF_PROG_TYPE_SYSCALL);
		if (IS_ERR(prog))
			return PTR_ERR(prog);

		if (attr->test.ctx_size_in < prog->aux->max_ctx_offset ||
		    attr->test.ctx_size_in > U16_MAX) {
			bpf_prog_put(prog);
			return -EINVAL;
		}

		run_ctx.bpf_cookie = 0;
		run_ctx.saved_run_ctx = NULL;
		if (!__bpf_prog_enter_sleepable(prog, &run_ctx)) {
			/* recursion detected */
			bpf_prog_put(prog);
			return -EBUSY;
		}
		attr->test.retval = bpf_prog_run(prog, (void *) (long) attr->test.ctx_in);
		__bpf_prog_exit_sleepable(prog, 0 /* bpf_prog_run does runtime stats */, &run_ctx);
		bpf_prog_put(prog);
		return 0;
#endif
	default:
		return ____bpf_sys_bpf(cmd, attr, size);
	}
}
EXPORT_SYMBOL(kern_sys_bpf);

static const struct bpf_func_proto bpf_sys_bpf_proto = {
	.func		= bpf_sys_bpf,
	.gpl_only	= false,
	.ret_type	= RET_INTEGER,
	.arg1_type	= ARG_ANYTHING,
	.arg2_type	= ARG_PTR_TO_MEM | MEM_RDONLY,
	.arg3_type	= ARG_CONST_SIZE,
};

const struct bpf_func_proto * __weak
tracing_prog_func_proto(enum bpf_func_id func_id, const struct bpf_prog *prog)
{
	return bpf_base_func_proto(func_id);
}

BPF_CALL_1(bpf_sys_close, u32, fd)
{
	/* When bpf program calls this helper there should not be
	 * an fdget() without matching completed fdput().
	 * This helper is allowed in the following callchain only:
	 * sys_bpf->prog_test_run->bpf_prog->bpf_sys_close
	 */
	return close_fd(fd);
}

static const struct bpf_func_proto bpf_sys_close_proto = {
	.func		= bpf_sys_close,
	.gpl_only	= false,
	.ret_type	= RET_INTEGER,
	.arg1_type	= ARG_ANYTHING,
};

BPF_CALL_4(bpf_kallsyms_lookup_name, const char *, name, int, name_sz, int, flags, u64 *, res)
{
	if (flags)
		return -EINVAL;

	if (name_sz <= 1 || name[name_sz - 1])
		return -EINVAL;

	if (!bpf_dump_raw_ok(current_cred()))
		return -EPERM;

	*res = kallsyms_lookup_name(name);
	return *res ? 0 : -ENOENT;
}

static const struct bpf_func_proto bpf_kallsyms_lookup_name_proto = {
	.func		= bpf_kallsyms_lookup_name,
	.gpl_only	= false,
	.ret_type	= RET_INTEGER,
	.arg1_type	= ARG_PTR_TO_MEM,
	.arg2_type	= ARG_CONST_SIZE_OR_ZERO,
	.arg3_type	= ARG_ANYTHING,
	.arg4_type	= ARG_PTR_TO_LONG,
};

static const struct bpf_func_proto *
syscall_prog_func_proto(enum bpf_func_id func_id, const struct bpf_prog *prog)
{
	switch (func_id) {
	case BPF_FUNC_sys_bpf:
		return !perfmon_capable() ? NULL : &bpf_sys_bpf_proto;
	case BPF_FUNC_btf_find_by_name_kind:
		return &bpf_btf_find_by_name_kind_proto;
	case BPF_FUNC_sys_close:
		return &bpf_sys_close_proto;
	case BPF_FUNC_kallsyms_lookup_name:
		return &bpf_kallsyms_lookup_name_proto;
	default:
		return tracing_prog_func_proto(func_id, prog);
	}
}

const struct bpf_verifier_ops bpf_syscall_verifier_ops = {
	.get_func_proto  = syscall_prog_func_proto,
	.is_valid_access = syscall_prog_is_valid_access,
};

const struct bpf_prog_ops bpf_syscall_prog_ops = {
	.test_run = bpf_prog_test_run_syscall,
};

#ifdef CONFIG_SYSCTL
static int bpf_stats_handler(struct ctl_table *table, int write,
			     void *buffer, size_t *lenp, loff_t *ppos)
{
	struct static_key *key = (struct static_key *)table->data;
	static int saved_val;
	int val, ret;
	struct ctl_table tmp = {
		.data   = &val,
		.maxlen = sizeof(val),
		.mode   = table->mode,
		.extra1 = SYSCTL_ZERO,
		.extra2 = SYSCTL_ONE,
	};

	if (write && !capable(CAP_SYS_ADMIN))
		return -EPERM;

	mutex_lock(&bpf_stats_enabled_mutex);
	val = saved_val;
	ret = proc_dointvec_minmax(&tmp, write, buffer, lenp, ppos);
	if (write && !ret && val != saved_val) {
		if (val)
			static_key_slow_inc(key);
		else
			static_key_slow_dec(key);
		saved_val = val;
	}
	mutex_unlock(&bpf_stats_enabled_mutex);
	return ret;
}

void __weak unpriv_ebpf_notify(int new_state)
{
}

static int bpf_unpriv_handler(struct ctl_table *table, int write,
			      void *buffer, size_t *lenp, loff_t *ppos)
{
	int ret, unpriv_enable = *(int *)table->data;
	bool locked_state = unpriv_enable == 1;
	struct ctl_table tmp = *table;

	if (write && !capable(CAP_SYS_ADMIN))
		return -EPERM;

	tmp.data = &unpriv_enable;
	ret = proc_dointvec_minmax(&tmp, write, buffer, lenp, ppos);
	if (write && !ret) {
		if (locked_state && unpriv_enable != 1)
			return -EPERM;
		*(int *)table->data = unpriv_enable;
	}

	unpriv_ebpf_notify(unpriv_enable);

	return ret;
}

static struct ctl_table bpf_syscall_table[] = {
	{
		.procname	= "unprivileged_bpf_disabled",
		.data		= &sysctl_unprivileged_bpf_disabled,
		.maxlen		= sizeof(sysctl_unprivileged_bpf_disabled),
		.mode		= 0644,
		.proc_handler	= bpf_unpriv_handler,
		.extra1		= SYSCTL_ZERO,
		.extra2		= SYSCTL_TWO,
	},
	{
		.procname	= "bpf_stats_enabled",
		.data		= &bpf_stats_enabled_key.key,
		.maxlen		= sizeof(bpf_stats_enabled_key),
		.mode		= 0644,
		.proc_handler	= bpf_stats_handler,
	},
	{ }
};

static int __init bpf_syscall_sysctl_init(void)
{
	register_sysctl_init("kernel", bpf_syscall_table);
	return 0;
}
late_initcall(bpf_syscall_sysctl_init);
#endif /* CONFIG_SYSCTL */<|MERGE_RESOLUTION|>--- conflicted
+++ resolved
@@ -1188,14 +1188,11 @@
 	if (err)
 		goto free_map;
 
-<<<<<<< HEAD
-	//为map申请id
-=======
 	err = security_bpf_map_alloc(map);
 	if (err)
 		goto free_map_off_arr;
 
->>>>>>> 97ee9d1c
+	//为map申请id
 	err = bpf_map_alloc_id(map);
 	if (err)
 		goto free_map_sec;
@@ -1463,25 +1460,12 @@
 	}
 
 	value_size = bpf_map_value_size(map);
-<<<<<<< HEAD
-
-	/*为value申请空间*/
-	err = -ENOMEM;
-	value = kvmalloc(value_size, GFP_USER | __GFP_NOWARN);
-	if (!value)
-		goto free_key;
-
 	/*复制用户态value设置的新值*/
-	err = -EFAULT;
-	if (copy_from_bpfptr(value, uvalue, value_size) != 0)
-		goto free_value;
-=======
 	value = kvmemdup_bpfptr(uvalue, value_size);
 	if (IS_ERR(value)) {
 		err = PTR_ERR(value);
 		goto free_key;
 	}
->>>>>>> 97ee9d1c
 
 	/*执行更新*/
 	err = bpf_map_update_value(map, f, key, value, attr->flags);
@@ -5066,12 +5050,8 @@
 		err = map_update_elem(&attr, uattr);
 		break;
 	case BPF_MAP_DELETE_ELEM:
-<<<<<<< HEAD
-	    /*执行对指定map的元素删除*/
-		err = map_delete_elem(&attr);
-=======
+		/*执行对指定map的元素删除*/
 		err = map_delete_elem(&attr, uattr);
->>>>>>> 97ee9d1c
 		break;
 	case BPF_MAP_GET_NEXT_KEY:
 	    /*提供一个key,取此key对应的next key*/
