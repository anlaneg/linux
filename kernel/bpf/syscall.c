// SPDX-License-Identifier: GPL-2.0-only
/* Copyright (c) 2011-2014 PLUMgrid, http://plumgrid.com
 */
#include <linux/bpf.h>
#include <linux/bpf_trace.h>
#include <linux/bpf_lirc.h>
#include <linux/bpf_verifier.h>
#include <linux/btf.h>
#include <linux/syscalls.h>
#include <linux/slab.h>
#include <linux/sched/signal.h>
#include <linux/vmalloc.h>
#include <linux/mmzone.h>
#include <linux/anon_inodes.h>
#include <linux/fdtable.h>
#include <linux/file.h>
#include <linux/fs.h>
#include <linux/license.h>
#include <linux/filter.h>
#include <linux/version.h>
#include <linux/kernel.h>
#include <linux/idr.h>
#include <linux/cred.h>
#include <linux/timekeeping.h>
#include <linux/ctype.h>
#include <linux/nospec.h>
#include <linux/audit.h>
#include <uapi/linux/btf.h>
#include <linux/pgtable.h>
#include <linux/bpf_lsm.h>
#include <linux/poll.h>
#include <linux/bpf-netns.h>
#include <linux/rcupdate_trace.h>

#define IS_FD_ARRAY(map) ((map)->map_type == BPF_MAP_TYPE_PERF_EVENT_ARRAY || \
			  (map)->map_type == BPF_MAP_TYPE_CGROUP_ARRAY || \
			  (map)->map_type == BPF_MAP_TYPE_ARRAY_OF_MAPS)
#define IS_FD_PROG_ARRAY(map) ((map)->map_type == BPF_MAP_TYPE_PROG_ARRAY)
#define IS_FD_HASH(map) ((map)->map_type == BPF_MAP_TYPE_HASH_OF_MAPS)
#define IS_FD_MAP(map) (IS_FD_ARRAY(map) || IS_FD_PROG_ARRAY(map) || \
			IS_FD_HASH(map))

#define BPF_OBJ_FLAG_MASK   (BPF_F_RDONLY | BPF_F_WRONLY)

DEFINE_PER_CPU(int, bpf_prog_active);
static DEFINE_IDR(prog_idr);
static DEFINE_SPINLOCK(prog_idr_lock);
static DEFINE_IDR(map_idr);
static DEFINE_SPINLOCK(map_idr_lock);
static DEFINE_IDR(link_idr);
static DEFINE_SPINLOCK(link_idr_lock);

int sysctl_unprivileged_bpf_disabled __read_mostly;

/*定义各种bpf map对应的ops*/
static const struct bpf_map_ops * const bpf_map_types[] = {
#define BPF_PROG_TYPE(_id, _name, prog_ctx_type, kern_ctx_type)
#define BPF_MAP_TYPE(_id, _ops) \
	[_id] = &_ops,
#define BPF_LINK_TYPE(_id, _name)
#include <linux/bpf_types.h>
#undef BPF_PROG_TYPE
#undef BPF_MAP_TYPE
#undef BPF_LINK_TYPE
};

/*
 * If we're handed a bigger struct than we know of, ensure all the unknown bits
 * are 0 - i.e. new user-space does not rely on any kernel feature extensions
 * we don't know about yet.
 *
 * There is a ToCToU between this function call and the following
 * copy_from_user() call. However, this is not a concern since this function is
 * meant to be a future-proofing of bits.
 */
int bpf_check_uarg_tail_zero(void __user *uaddr,
			     size_t expected_size,
			     size_t actual_size)
{
	unsigned char __user *addr = uaddr + expected_size;
	int res;

	if (unlikely(actual_size > PAGE_SIZE))	/* silly large */
		return -E2BIG;

	if (actual_size <= expected_size)
		return 0;

	res = check_zeroed_user(addr, actual_size - expected_size);
	if (res < 0)
		return res;
	return res ? 0 : -E2BIG;
}

const struct bpf_map_ops bpf_map_offload_ops = {
	.map_meta_equal = bpf_map_meta_equal,
	.map_alloc = bpf_map_offload_map_alloc,
	.map_free = bpf_map_offload_map_free,
	.map_check_btf = map_check_no_btf,
};

/*校验并创建指定type的bpf_map*/
static struct bpf_map *find_and_alloc_map(union bpf_attr *attr)
{
	const struct bpf_map_ops *ops;
	u32 type = attr->map_type;
	struct bpf_map *map;
	int err;

	//type类型检查
	if (type >= ARRAY_SIZE(bpf_map_types))
		return ERR_PTR(-EINVAL);
	type = array_index_nospec(type, ARRAY_SIZE(bpf_map_types));

	//取这类type对应的ops,例如array_map_ops
	ops = bpf_map_types[type];
	if (!ops)
		return ERR_PTR(-EINVAL);

	//attr参数检查
	if (ops->map_alloc_check) {
		err = ops->map_alloc_check(attr);
		if (err)
			return ERR_PTR(err);
	}
	/*指定map_ifindex,则采用bpf_map_offload_ops*/
	if (attr->map_ifindex)
		ops = &bpf_map_offload_ops;
	map = ops->map_alloc(attr);
	if (IS_ERR(map))
		return map;
	map->ops = ops;
	map->map_type = type;
	return map;
}

static u32 bpf_map_value_size(struct bpf_map *map)
{
	if (map->map_type == BPF_MAP_TYPE_PERCPU_HASH ||
	    map->map_type == BPF_MAP_TYPE_LRU_PERCPU_HASH ||
	    map->map_type == BPF_MAP_TYPE_PERCPU_ARRAY ||
	    map->map_type == BPF_MAP_TYPE_PERCPU_CGROUP_STORAGE)
		return round_up(map->value_size, 8) * num_possible_cpus();
	else if (IS_FD_MAP(map))
		return sizeof(u32);
	else
		return  map->value_size;
}

static void maybe_wait_bpf_programs(struct bpf_map *map)
{
	/* Wait for any running BPF programs to complete so that
	 * userspace, when we return to it, knows that all programs
	 * that could be running use the new map value.
	 */
	if (map->map_type == BPF_MAP_TYPE_HASH_OF_MAPS ||
	    map->map_type == BPF_MAP_TYPE_ARRAY_OF_MAPS)
		synchronize_rcu();
}

static int bpf_map_update_value(struct bpf_map *map, struct fd f, void *key,
				void *value, __u64 flags)
{
	int err;

	/* Need to create a kthread, thus must support schedule */
	if (bpf_map_is_dev_bound(map)) {
		return bpf_map_offload_update_elem(map, key, value, flags);
	} else if (map->map_type == BPF_MAP_TYPE_CPUMAP ||
		   map->map_type == BPF_MAP_TYPE_STRUCT_OPS) {
		return map->ops->map_update_elem(map, key, value, flags);
	} else if (map->map_type == BPF_MAP_TYPE_SOCKHASH ||
		   map->map_type == BPF_MAP_TYPE_SOCKMAP) {
		return sock_map_update_elem_sys(map, key, value, flags);
	} else if (IS_FD_PROG_ARRAY(map)) {
		return bpf_fd_array_map_update_elem(map, f.file, key, value,
						    flags);
	}

	bpf_disable_instrumentation();
	if (map->map_type == BPF_MAP_TYPE_PERCPU_HASH ||
	    map->map_type == BPF_MAP_TYPE_LRU_PERCPU_HASH) {
		err = bpf_percpu_hash_update(map, key, value, flags);
	} else if (map->map_type == BPF_MAP_TYPE_PERCPU_ARRAY) {
		err = bpf_percpu_array_update(map, key, value, flags);
	} else if (map->map_type == BPF_MAP_TYPE_PERCPU_CGROUP_STORAGE) {
		err = bpf_percpu_cgroup_storage_update(map, key, value,
						       flags);
	} else if (IS_FD_ARRAY(map)) {
		rcu_read_lock();
		err = bpf_fd_array_map_update_elem(map, f.file, key, value,
						   flags);
		rcu_read_unlock();
	} else if (map->map_type == BPF_MAP_TYPE_HASH_OF_MAPS) {
		rcu_read_lock();
		err = bpf_fd_htab_map_update_elem(map, f.file, key, value,
						  flags);
		rcu_read_unlock();
	} else if (map->map_type == BPF_MAP_TYPE_REUSEPORT_SOCKARRAY) {
		/* rcu_read_lock() is not needed */
		err = bpf_fd_reuseport_array_update_elem(map, key, value,
							 flags);
	} else if (map->map_type == BPF_MAP_TYPE_QUEUE ||
		   map->map_type == BPF_MAP_TYPE_STACK) {
		err = map->ops->map_push_elem(map, value, flags);
	} else {
		rcu_read_lock();
		err = map->ops->map_update_elem(map, key, value, flags);
		rcu_read_unlock();
	}
	bpf_enable_instrumentation();
	maybe_wait_bpf_programs(map);

	return err;
}

static int bpf_map_copy_value(struct bpf_map *map, void *key, void *value,
			      __u64 flags)
{
	void *ptr;
	int err;

	if (bpf_map_is_dev_bound(map))
		return bpf_map_offload_lookup_elem(map, key, value);

	bpf_disable_instrumentation();
	if (map->map_type == BPF_MAP_TYPE_PERCPU_HASH ||
	    map->map_type == BPF_MAP_TYPE_LRU_PERCPU_HASH) {
		err = bpf_percpu_hash_copy(map, key, value);
	} else if (map->map_type == BPF_MAP_TYPE_PERCPU_ARRAY) {
		err = bpf_percpu_array_copy(map, key, value);
	} else if (map->map_type == BPF_MAP_TYPE_PERCPU_CGROUP_STORAGE) {
		err = bpf_percpu_cgroup_storage_copy(map, key, value);
	} else if (map->map_type == BPF_MAP_TYPE_STACK_TRACE) {
		err = bpf_stackmap_copy(map, key, value);
	} else if (IS_FD_ARRAY(map) || IS_FD_PROG_ARRAY(map)) {
		err = bpf_fd_array_map_lookup_elem(map, key, value);
	} else if (IS_FD_HASH(map)) {
		err = bpf_fd_htab_map_lookup_elem(map, key, value);
	} else if (map->map_type == BPF_MAP_TYPE_REUSEPORT_SOCKARRAY) {
		err = bpf_fd_reuseport_array_lookup_elem(map, key, value);
	} else if (map->map_type == BPF_MAP_TYPE_QUEUE ||
		   map->map_type == BPF_MAP_TYPE_STACK) {
		err = map->ops->map_peek_elem(map, value);
	} else if (map->map_type == BPF_MAP_TYPE_STRUCT_OPS) {
		/* struct_ops map requires directly updating "value" */
		err = bpf_struct_ops_map_sys_lookup_elem(map, key, value);
	} else {
		rcu_read_lock();
		if (map->ops->map_lookup_elem_sys_only)
			ptr = map->ops->map_lookup_elem_sys_only(map, key);
		else
			ptr = map->ops->map_lookup_elem(map, key);
		if (IS_ERR(ptr)) {
			err = PTR_ERR(ptr);
		} else if (!ptr) {
			err = -ENOENT;
		} else {
			err = 0;
			if (flags & BPF_F_LOCK)
				/* lock 'ptr' and copy everything but lock */
				copy_map_value_locked(map, value, ptr, true);
			else
				copy_map_value(map, value, ptr);
			/* mask lock, since value wasn't zero inited */
			check_and_init_map_lock(map, value);
		}
		rcu_read_unlock();
	}

	bpf_enable_instrumentation();
	maybe_wait_bpf_programs(map);

	return err;
}

static void *__bpf_map_area_alloc(u64 size, int numa_node, bool mmapable)
{
	/* We really just want to fail instead of triggering OOM killer
	 * under memory pressure, therefore we set __GFP_NORETRY to kmalloc,
	 * which is used for lower order allocation requests.
	 *
	 * It has been observed that higher order allocation requests done by
	 * vmalloc with __GFP_NORETRY being set might fail due to not trying
	 * to reclaim memory from the page cache, thus we set
	 * __GFP_RETRY_MAYFAIL to avoid such situations.
	 */

	const gfp_t gfp = __GFP_NOWARN | __GFP_ZERO;
	unsigned int flags = 0;
	unsigned long align = 1;
	void *area;

	if (size >= SIZE_MAX)
		return NULL;

	/* kmalloc()'ed memory can't be mmap()'ed */
	if (mmapable) {
		BUG_ON(!PAGE_ALIGNED(size));
		align = SHMLBA;
		flags = VM_USERMAP;
	} else if (size <= (PAGE_SIZE << PAGE_ALLOC_COSTLY_ORDER)) {
		area = kmalloc_node(size, gfp | GFP_USER | __GFP_NORETRY,
				    numa_node);
		if (area != NULL)
			return area;
	}

	return __vmalloc_node_range(size, align, VMALLOC_START, VMALLOC_END,
			gfp | GFP_KERNEL | __GFP_RETRY_MAYFAIL, PAGE_KERNEL,
			flags, numa_node, __builtin_return_address(0));
}

void *bpf_map_area_alloc(u64 size, int numa_node)
{
	return __bpf_map_area_alloc(size, numa_node, false);
}

void *bpf_map_area_mmapable_alloc(u64 size, int numa_node)
{
	return __bpf_map_area_alloc(size, numa_node, true);
}

void bpf_map_area_free(void *area)
{
	kvfree(area);
}

static u32 bpf_map_flags_retain_permanent(u32 flags)
{
	/* Some map creation flags are not tied to the map object but
	 * rather to the map fd instead, so they have no meaning upon
	 * map object inspection since multiple file descriptors with
	 * different (access) properties can exist here. Thus, given
	 * this has zero meaning for the map itself, lets clear these
	 * from here.
	 */
	return flags & ~(BPF_F_RDONLY | BPF_F_WRONLY);
}

void bpf_map_init_from_attr(struct bpf_map *map, union bpf_attr *attr)
{
	map->map_type = attr->map_type;
	map->key_size = attr->key_size;
	map->value_size = attr->value_size;
	map->max_entries = attr->max_entries;
	map->map_flags = bpf_map_flags_retain_permanent(attr->map_flags);
	map->numa_node = bpf_map_attr_numa_node(attr);
}

static int bpf_charge_memlock(struct user_struct *user, u32 pages)
{
	unsigned long memlock_limit = rlimit(RLIMIT_MEMLOCK) >> PAGE_SHIFT;

	if (atomic_long_add_return(pages, &user->locked_vm) > memlock_limit) {
		atomic_long_sub(pages, &user->locked_vm);
		return -EPERM;
	}
	return 0;
}

static void bpf_uncharge_memlock(struct user_struct *user, u32 pages)
{
	if (user)
		atomic_long_sub(pages, &user->locked_vm);
}

int bpf_map_charge_init(struct bpf_map_memory *mem, u64 size)
{
	u32 pages = round_up(size, PAGE_SIZE) >> PAGE_SHIFT;
	struct user_struct *user;
	int ret;

	if (size >= U32_MAX - PAGE_SIZE)
		return -E2BIG;

	user = get_current_user();
	ret = bpf_charge_memlock(user, pages);
	if (ret) {
		free_uid(user);
		return ret;
	}

	mem->pages = pages;
	mem->user = user;

	return 0;
}

void bpf_map_charge_finish(struct bpf_map_memory *mem)
{
	bpf_uncharge_memlock(mem->user, mem->pages);
	free_uid(mem->user);
}

void bpf_map_charge_move(struct bpf_map_memory *dst,
			 struct bpf_map_memory *src)
{
	*dst = *src;

	/* Make sure src will not be used for the redundant uncharging. */
	memset(src, 0, sizeof(struct bpf_map_memory));
}

int bpf_map_charge_memlock(struct bpf_map *map, u32 pages)
{
	int ret;

	ret = bpf_charge_memlock(map->memory.user, pages);
	if (ret)
		return ret;
	map->memory.pages += pages;
	return ret;
}

void bpf_map_uncharge_memlock(struct bpf_map *map, u32 pages)
{
	bpf_uncharge_memlock(map->memory.user, pages);
	map->memory.pages -= pages;
}

//为map申请编号
static int bpf_map_alloc_id(struct bpf_map *map)
{
	int id;

	idr_preload(GFP_KERNEL);
	spin_lock_bh(&map_idr_lock);
	id = idr_alloc_cyclic(&map_idr, map, 1, INT_MAX, GFP_ATOMIC);
	if (id > 0)
		map->id = id;
	spin_unlock_bh(&map_idr_lock);
	idr_preload_end();

	if (WARN_ON_ONCE(!id))
		return -ENOSPC;

	return id > 0 ? 0 : id;
}

void bpf_map_free_id(struct bpf_map *map, bool do_idr_lock)
{
	unsigned long flags;

	/* Offloaded maps are removed from the IDR store when their device
	 * disappears - even if someone holds an fd to them they are unusable,
	 * the memory is gone, all ops will fail; they are simply waiting for
	 * refcnt to drop to be freed.
	 */
	if (!map->id)
		return;

	if (do_idr_lock)
		spin_lock_irqsave(&map_idr_lock, flags);
	else
		__acquire(&map_idr_lock);

	idr_remove(&map_idr, map->id);
	map->id = 0;

	if (do_idr_lock)
		spin_unlock_irqrestore(&map_idr_lock, flags);
	else
		__release(&map_idr_lock);
}

/* called from workqueue */
static void bpf_map_free_deferred(struct work_struct *work)
{
	struct bpf_map *map = container_of(work, struct bpf_map, work);
	struct bpf_map_memory mem;

	bpf_map_charge_move(&mem, &map->memory);
	security_bpf_map_free(map);
	/* implementation dependent freeing */
	map->ops->map_free(map);
	bpf_map_charge_finish(&mem);
}

static void bpf_map_put_uref(struct bpf_map *map)
{
	if (atomic64_dec_and_test(&map->usercnt)) {
		if (map->ops->map_release_uref)
			map->ops->map_release_uref(map);
	}
}

/* decrement map refcnt and schedule it for freeing via workqueue
 * (unrelying map implementation ops->map_free() might sleep)
 */
static void __bpf_map_put(struct bpf_map *map, bool do_idr_lock)
{
	if (atomic64_dec_and_test(&map->refcnt)) {
		/* bpf_map_free_id() must be called first */
		bpf_map_free_id(map, do_idr_lock);
		btf_put(map->btf);
		INIT_WORK(&map->work, bpf_map_free_deferred);
		schedule_work(&map->work);
	}
}

void bpf_map_put(struct bpf_map *map)
{
	__bpf_map_put(map, true);
}
EXPORT_SYMBOL_GPL(bpf_map_put);

void bpf_map_put_with_uref(struct bpf_map *map)
{
	bpf_map_put_uref(map);
	bpf_map_put(map);
}

static int bpf_map_release(struct inode *inode, struct file *filp)
{
	struct bpf_map *map = filp->private_data;

	if (map->ops->map_release)
		map->ops->map_release(map, filp);

	bpf_map_put_with_uref(map);
	return 0;
}

static fmode_t map_get_sys_perms(struct bpf_map *map, struct fd f)
{
	fmode_t mode = f.file->f_mode;

	/* Our file permissions may have been overridden by global
	 * map permissions facing syscall side.
	 */
	if (READ_ONCE(map->frozen))
		mode &= ~FMODE_CAN_WRITE;
	return mode;
}

#ifdef CONFIG_PROC_FS
static void bpf_map_show_fdinfo(struct seq_file *m, struct file *filp)
{
	const struct bpf_map *map = filp->private_data;
	const struct bpf_array *array;
	u32 type = 0, jited = 0;

	if (map->map_type == BPF_MAP_TYPE_PROG_ARRAY) {
		array = container_of(map, struct bpf_array, map);
		type  = array->aux->type;
		jited = array->aux->jited;
	}

	seq_printf(m,
		   "map_type:\t%u\n"
		   "key_size:\t%u\n"
		   "value_size:\t%u\n"
		   "max_entries:\t%u\n"
		   "map_flags:\t%#x\n"
		   "memlock:\t%llu\n"
		   "map_id:\t%u\n"
		   "frozen:\t%u\n",
		   map->map_type,
		   map->key_size,
		   map->value_size,
		   map->max_entries,
		   map->map_flags,
		   map->memory.pages * 1ULL << PAGE_SHIFT,
		   map->id,
		   READ_ONCE(map->frozen));
	if (type) {
		seq_printf(m, "owner_prog_type:\t%u\n", type);
		seq_printf(m, "owner_jited:\t%u\n", jited);
	}
}
#endif

static ssize_t bpf_dummy_read(struct file *filp, char __user *buf, size_t siz,
			      loff_t *ppos)
{
	/* We need this handler such that alloc_file() enables
	 * f_mode with FMODE_CAN_READ.
	 */
	return -EINVAL;
}

static ssize_t bpf_dummy_write(struct file *filp, const char __user *buf,
			       size_t siz, loff_t *ppos)
{
	/* We need this handler such that alloc_file() enables
	 * f_mode with FMODE_CAN_WRITE.
	 */
	return -EINVAL;
}

/* called for any extra memory-mapped regions (except initial) */
static void bpf_map_mmap_open(struct vm_area_struct *vma)
{
	struct bpf_map *map = vma->vm_file->private_data;

	if (vma->vm_flags & VM_MAYWRITE) {
		mutex_lock(&map->freeze_mutex);
		map->writecnt++;
		mutex_unlock(&map->freeze_mutex);
	}
}

/* called for all unmapped memory region (including initial) */
static void bpf_map_mmap_close(struct vm_area_struct *vma)
{
	struct bpf_map *map = vma->vm_file->private_data;

	if (vma->vm_flags & VM_MAYWRITE) {
		mutex_lock(&map->freeze_mutex);
		map->writecnt--;
		mutex_unlock(&map->freeze_mutex);
	}
}

static const struct vm_operations_struct bpf_map_default_vmops = {
	.open		= bpf_map_mmap_open,
	.close		= bpf_map_mmap_close,
};

static int bpf_map_mmap(struct file *filp, struct vm_area_struct *vma)
{
	struct bpf_map *map = filp->private_data;
	int err;

	if (!map->ops->map_mmap || map_value_has_spin_lock(map))
		return -ENOTSUPP;

	if (!(vma->vm_flags & VM_SHARED))
		return -EINVAL;

	mutex_lock(&map->freeze_mutex);

	if (vma->vm_flags & VM_WRITE) {
		if (map->frozen) {
			err = -EPERM;
			goto out;
		}
		/* map is meant to be read-only, so do not allow mapping as
		 * writable, because it's possible to leak a writable page
		 * reference and allows user-space to still modify it after
		 * freezing, while verifier will assume contents do not change
		 */
		if (map->map_flags & BPF_F_RDONLY_PROG) {
			err = -EACCES;
			goto out;
		}
	}

	/* set default open/close callbacks */
	vma->vm_ops = &bpf_map_default_vmops;
	vma->vm_private_data = map;
	vma->vm_flags &= ~VM_MAYEXEC;
	if (!(vma->vm_flags & VM_WRITE))
		/* disallow re-mapping with PROT_WRITE */
		vma->vm_flags &= ~VM_MAYWRITE;

	err = map->ops->map_mmap(map, vma);
	if (err)
		goto out;

	if (vma->vm_flags & VM_MAYWRITE)
		map->writecnt++;
out:
	mutex_unlock(&map->freeze_mutex);
	return err;
}

static __poll_t bpf_map_poll(struct file *filp, struct poll_table_struct *pts)
{
	struct bpf_map *map = filp->private_data;

	if (map->ops->map_poll)
		return map->ops->map_poll(map, filp, pts);

	return EPOLLERR;
}

//bpf map对应的文件操作集
const struct file_operations bpf_map_fops = {
#ifdef CONFIG_PROC_FS
	.show_fdinfo	= bpf_map_show_fdinfo,
#endif
	.release	= bpf_map_release,
	.read		= bpf_dummy_read,
	.write		= bpf_dummy_write,
	.mmap		= bpf_map_mmap,
	.poll		= bpf_map_poll,
};

/*生成一个file实体，使其与map相关联，返回对应的fd*/
int bpf_map_new_fd(struct bpf_map *map, int flags)
{
	int ret;

	ret = security_bpf_map(map, OPEN_FMODE(flags));
	if (ret < 0)
		return ret;

	/*关联此map*/
	return anon_inode_getfd("bpf-map", &bpf_map_fops, map,
				flags | O_CLOEXEC);
}

/*解析map的flags,默认为read-write模式*/
int bpf_get_file_flag(int flags)
{
	if ((flags & BPF_F_RDONLY) && (flags & BPF_F_WRONLY))
		return -EINVAL;
	if (flags & BPF_F_RDONLY)
		return O_RDONLY;
	if (flags & BPF_F_WRONLY)
		return O_WRONLY;
	return O_RDWR;
}

/* helper macro to check that unused fields 'union bpf_attr' are zero */
#define CHECK_ATTR(CMD) \
	memchr_inv((void *) &attr->CMD##_LAST_FIELD + \
		   sizeof(attr->CMD##_LAST_FIELD), 0, \
		   sizeof(*attr) - \
		   offsetof(union bpf_attr, CMD##_LAST_FIELD) - \
		   sizeof(attr->CMD##_LAST_FIELD)) != NULL

/* dst and src must have at least "size" number of bytes.
 * Return strlen on success and < 0 on error.
 */
int bpf_obj_name_cpy(char *dst, const char *src, unsigned int size)
{
	const char *end = src + size;
	const char *orig_src = src;

	memset(dst, 0, size);
	/* Copy all isalnum(), '_' and '.' chars. */
	while (src < end && *src) {
		if (!isalnum(*src) &&
		    *src != '_' && *src != '.')
			return -EINVAL;
		*dst++ = *src++;
	}

	/* No '\0' found in "size" number of bytes */
	if (src == end)
		return -EINVAL;

	return src - orig_src;
}

int map_check_no_btf(const struct bpf_map *map,
		     const struct btf *btf,
		     const struct btf_type *key_type,
		     const struct btf_type *value_type)
{
	return -ENOTSUPP;
}

static int map_check_btf(struct bpf_map *map, const struct btf *btf,
			 u32 btf_key_id, u32 btf_value_id)
{
	const struct btf_type *key_type, *value_type;
	u32 key_size, value_size;
	int ret = 0;

	/* Some maps allow key to be unspecified. */
	if (btf_key_id) {
		key_type = btf_type_id_size(btf, &btf_key_id, &key_size);
		if (!key_type || key_size != map->key_size)
			return -EINVAL;
	} else {
		key_type = btf_type_by_id(btf, 0);
		if (!map->ops->map_check_btf)
			return -EINVAL;
	}

	value_type = btf_type_id_size(btf, &btf_value_id, &value_size);
	if (!value_type || value_size != map->value_size)
		return -EINVAL;

	map->spin_lock_off = btf_find_spin_lock(btf, value_type);

	if (map_value_has_spin_lock(map)) {
		if (map->map_flags & BPF_F_RDONLY_PROG)
			return -EACCES;
		if (map->map_type != BPF_MAP_TYPE_HASH &&
		    map->map_type != BPF_MAP_TYPE_ARRAY &&
		    map->map_type != BPF_MAP_TYPE_CGROUP_STORAGE &&
		    map->map_type != BPF_MAP_TYPE_SK_STORAGE &&
		    map->map_type != BPF_MAP_TYPE_INODE_STORAGE)
			return -ENOTSUPP;
		if (map->spin_lock_off + sizeof(struct bpf_spin_lock) >
		    map->value_size) {
			WARN_ONCE(1,
				  "verifier bug spin_lock_off %d value_size %d\n",
				  map->spin_lock_off, map->value_size);
			return -EFAULT;
		}
	}

	if (map->ops->map_check_btf)
		ret = map->ops->map_check_btf(map, btf, key_type, value_type);

	return ret;
}

#define BPF_MAP_CREATE_LAST_FIELD btf_vmlinux_value_type_id
/* called via syscall */
//bpf的map创建,返回map对应的fd
static int map_create(union bpf_attr *attr)
{
	int numa_node = bpf_map_attr_numa_node(attr);
	struct bpf_map_memory mem;
	struct bpf_map *map;
	int f_flags;
	int err;

	err = CHECK_ATTR(BPF_MAP_CREATE);
	if (err)
		return -EINVAL;

	if (attr->btf_vmlinux_value_type_id) {
		if (attr->map_type != BPF_MAP_TYPE_STRUCT_OPS ||
		    attr->btf_key_type_id || attr->btf_value_type_id)
			return -EINVAL;
	} else if (attr->btf_key_type_id && !attr->btf_value_type_id) {
		return -EINVAL;
	}

	f_flags = bpf_get_file_flag(attr->map_flags);
	if (f_flags < 0)
		return f_flags;

	//校验numa node是否有效
	if (numa_node != NUMA_NO_NODE &&
	    ((unsigned int)numa_node >= nr_node_ids ||
	     !node_online(numa_node)))
		return -EINVAL;

	/* find map type and init map: hashtable vs rbtree vs bloom vs ... */
	map = find_and_alloc_map(attr);
	if (IS_ERR(map))
		return PTR_ERR(map);

	//设置map名称
	err = bpf_obj_name_cpy(map->name, attr->map_name,
			       sizeof(attr->map_name));
	if (err < 0)
		goto free_map;

	atomic64_set(&map->refcnt, 1);
	atomic64_set(&map->usercnt, 1);
	mutex_init(&map->freeze_mutex);

	map->spin_lock_off = -EINVAL;
	if (attr->btf_key_type_id || attr->btf_value_type_id ||
	    /* Even the map's value is a kernel's struct,
	     * the bpf_prog.o must have BTF to begin with
	     * to figure out the corresponding kernel's
	     * counter part.  Thus, attr->btf_fd has
	     * to be valid also.
	     */
	    attr->btf_vmlinux_value_type_id) {
		struct btf *btf;

		btf = btf_get_by_fd(attr->btf_fd);
		if (IS_ERR(btf)) {
			err = PTR_ERR(btf);
			goto free_map;
		}
		map->btf = btf;

		if (attr->btf_value_type_id) {
			err = map_check_btf(map, btf, attr->btf_key_type_id,
					    attr->btf_value_type_id);
			if (err)
				goto free_map;
		}

		map->btf_key_type_id = attr->btf_key_type_id;
		map->btf_value_type_id = attr->btf_value_type_id;
		map->btf_vmlinux_value_type_id =
			attr->btf_vmlinux_value_type_id;
	}

	err = security_bpf_map_alloc(map);
	if (err)
		goto free_map;

	//为map申请id
	err = bpf_map_alloc_id(map);
	if (err)
		goto free_map_sec;

	//为map关联一个file并返回其对应的fd
	err = bpf_map_new_fd(map, f_flags);
	if (err < 0) {
		/* failed to allocate fd.
		 * bpf_map_put_with_uref() is needed because the above
		 * bpf_map_alloc_id() has published the map
		 * to the userspace and the userspace may
		 * have refcnt-ed it through BPF_MAP_GET_FD_BY_ID.
		 */
		bpf_map_put_with_uref(map);
		return err;
	}

	return err;

free_map_sec:
	security_bpf_map_free(map);
free_map:
	btf_put(map->btf);
	bpf_map_charge_move(&mem, &map->memory);
	map->ops->map_free(map);
	bpf_map_charge_finish(&mem);
	return err;
}

/* if error is returned, fd is released.
 * On success caller should complete fd access with matching fdput()
 */
struct bpf_map *__bpf_map_get(struct fd f)
{
	if (!f.file)
		return ERR_PTR(-EBADF);
	if (f.file->f_op != &bpf_map_fops) {
		fdput(f);
		return ERR_PTR(-EINVAL);
	}

	return f.file->private_data;
}

void bpf_map_inc(struct bpf_map *map)
{
	atomic64_inc(&map->refcnt);
}
EXPORT_SYMBOL_GPL(bpf_map_inc);

void bpf_map_inc_with_uref(struct bpf_map *map)
{
	atomic64_inc(&map->refcnt);
	atomic64_inc(&map->usercnt);
}
EXPORT_SYMBOL_GPL(bpf_map_inc_with_uref);

struct bpf_map *bpf_map_get(u32 ufd)
{
	struct fd f = fdget(ufd);
	struct bpf_map *map;

	map = __bpf_map_get(f);
	if (IS_ERR(map))
		return map;

	bpf_map_inc(map);
	fdput(f);

	return map;
}

struct bpf_map *bpf_map_get_with_uref(u32 ufd)
{
	struct fd f = fdget(ufd);
	struct bpf_map *map;

	map = __bpf_map_get(f);
	if (IS_ERR(map))
		return map;

	bpf_map_inc_with_uref(map);
	fdput(f);

	return map;
}

/* map_idr_lock should have been held */
static struct bpf_map *__bpf_map_inc_not_zero(struct bpf_map *map, bool uref)
{
	int refold;

	refold = atomic64_fetch_add_unless(&map->refcnt, 1, 0);
	if (!refold)
		return ERR_PTR(-ENOENT);
	if (uref)
		atomic64_inc(&map->usercnt);

	return map;
}

struct bpf_map *bpf_map_inc_not_zero(struct bpf_map *map)
{
	spin_lock_bh(&map_idr_lock);
	map = __bpf_map_inc_not_zero(map, false);
	spin_unlock_bh(&map_idr_lock);

	return map;
}
EXPORT_SYMBOL_GPL(bpf_map_inc_not_zero);

int __weak bpf_stackmap_copy(struct bpf_map *map, void *key, void *value)
{
	return -ENOTSUPP;
}

static void *__bpf_copy_key(void __user *ukey, u64 key_size)
{
	if (key_size)
		return memdup_user(ukey, key_size);

	if (ukey)
		return ERR_PTR(-EINVAL);

	return NULL;
}

/* last field in 'union bpf_attr' used by this command */
#define BPF_MAP_LOOKUP_ELEM_LAST_FIELD flags

static int map_lookup_elem(union bpf_attr *attr)
{
	void __user *ukey = u64_to_user_ptr(attr->key);
	void __user *uvalue = u64_to_user_ptr(attr->value);
	int ufd = attr->map_fd;
	struct bpf_map *map;
	void *key, *value;
	u32 value_size;
	struct fd f;
	int err;

	if (CHECK_ATTR(BPF_MAP_LOOKUP_ELEM))
		return -EINVAL;

	if (attr->flags & ~BPF_F_LOCK)
		return -EINVAL;

	f = fdget(ufd);
	map = __bpf_map_get(f);
	if (IS_ERR(map))
		return PTR_ERR(map);
	if (!(map_get_sys_perms(map, f) & FMODE_CAN_READ)) {
		err = -EPERM;
		goto err_put;
	}

	if ((attr->flags & BPF_F_LOCK) &&
	    !map_value_has_spin_lock(map)) {
		err = -EINVAL;
		goto err_put;
	}

	key = __bpf_copy_key(ukey, map->key_size);
	if (IS_ERR(key)) {
		err = PTR_ERR(key);
		goto err_put;
	}

	value_size = bpf_map_value_size(map);

	err = -ENOMEM;
	value = kmalloc(value_size, GFP_USER | __GFP_NOWARN);
	if (!value)
		goto free_key;

	err = bpf_map_copy_value(map, key, value, attr->flags);
	if (err)
		goto free_value;

	err = -EFAULT;
	if (copy_to_user(uvalue, value, value_size) != 0)
		goto free_value;

	err = 0;

free_value:
	kfree(value);
free_key:
	kfree(key);
err_put:
	fdput(f);
	return err;
}


#define BPF_MAP_UPDATE_ELEM_LAST_FIELD flags

static int map_update_elem(union bpf_attr *attr)
{
	void __user *ukey = u64_to_user_ptr(attr->key);
	void __user *uvalue = u64_to_user_ptr(attr->value);
	int ufd = attr->map_fd;
	struct bpf_map *map;
	void *key, *value;
	u32 value_size;
	struct fd f;
	int err;

	if (CHECK_ATTR(BPF_MAP_UPDATE_ELEM))
		return -EINVAL;

	f = fdget(ufd);
	map = __bpf_map_get(f);
	if (IS_ERR(map))
		return PTR_ERR(map);
	if (!(map_get_sys_perms(map, f) & FMODE_CAN_WRITE)) {
		err = -EPERM;
		goto err_put;
	}

	if ((attr->flags & BPF_F_LOCK) &&
	    !map_value_has_spin_lock(map)) {
		err = -EINVAL;
		goto err_put;
	}

	key = __bpf_copy_key(ukey, map->key_size);
	if (IS_ERR(key)) {
		err = PTR_ERR(key);
		goto err_put;
	}

	if (map->map_type == BPF_MAP_TYPE_PERCPU_HASH ||
	    map->map_type == BPF_MAP_TYPE_LRU_PERCPU_HASH ||
	    map->map_type == BPF_MAP_TYPE_PERCPU_ARRAY ||
	    map->map_type == BPF_MAP_TYPE_PERCPU_CGROUP_STORAGE)
		value_size = round_up(map->value_size, 8) * num_possible_cpus();
	else
		value_size = map->value_size;

	err = -ENOMEM;
	value = kmalloc(value_size, GFP_USER | __GFP_NOWARN);
	if (!value)
		goto free_key;

	err = -EFAULT;
	if (copy_from_user(value, uvalue, value_size) != 0)
		goto free_value;

	err = bpf_map_update_value(map, f, key, value, attr->flags);

free_value:
	kfree(value);
free_key:
	kfree(key);
err_put:
	fdput(f);
	return err;
}

#define BPF_MAP_DELETE_ELEM_LAST_FIELD key

static int map_delete_elem(union bpf_attr *attr)
{
	void __user *ukey = u64_to_user_ptr(attr->key);
	int ufd = attr->map_fd;
	struct bpf_map *map;
	struct fd f;
	void *key;
	int err;

	if (CHECK_ATTR(BPF_MAP_DELETE_ELEM))
		return -EINVAL;

	f = fdget(ufd);
	map = __bpf_map_get(f);
	if (IS_ERR(map))
		return PTR_ERR(map);
	if (!(map_get_sys_perms(map, f) & FMODE_CAN_WRITE)) {
		err = -EPERM;
		goto err_put;
	}

	key = __bpf_copy_key(ukey, map->key_size);
	if (IS_ERR(key)) {
		err = PTR_ERR(key);
		goto err_put;
	}

	if (bpf_map_is_dev_bound(map)) {
		err = bpf_map_offload_delete_elem(map, key);
		goto out;
	} else if (IS_FD_PROG_ARRAY(map) ||
		   map->map_type == BPF_MAP_TYPE_STRUCT_OPS) {
		/* These maps require sleepable context */
		err = map->ops->map_delete_elem(map, key);
		goto out;
	}

	bpf_disable_instrumentation();
	rcu_read_lock();
	err = map->ops->map_delete_elem(map, key);
	rcu_read_unlock();
	bpf_enable_instrumentation();
	maybe_wait_bpf_programs(map);
out:
	kfree(key);
err_put:
	fdput(f);
	return err;
}

/* last field in 'union bpf_attr' used by this command */
#define BPF_MAP_GET_NEXT_KEY_LAST_FIELD next_key

static int map_get_next_key(union bpf_attr *attr)
{
	void __user *ukey = u64_to_user_ptr(attr->key);
	void __user *unext_key = u64_to_user_ptr(attr->next_key);
	int ufd = attr->map_fd;
	struct bpf_map *map;
	void *key, *next_key;
	struct fd f;
	int err;

	if (CHECK_ATTR(BPF_MAP_GET_NEXT_KEY))
		return -EINVAL;

	f = fdget(ufd);
	map = __bpf_map_get(f);
	if (IS_ERR(map))
		return PTR_ERR(map);
	if (!(map_get_sys_perms(map, f) & FMODE_CAN_READ)) {
		err = -EPERM;
		goto err_put;
	}

	if (ukey) {
		key = __bpf_copy_key(ukey, map->key_size);
		if (IS_ERR(key)) {
			err = PTR_ERR(key);
			goto err_put;
		}
	} else {
		key = NULL;
	}

	err = -ENOMEM;
	next_key = kmalloc(map->key_size, GFP_USER);
	if (!next_key)
		goto free_key;

	if (bpf_map_is_dev_bound(map)) {
		err = bpf_map_offload_get_next_key(map, key, next_key);
		goto out;
	}

	rcu_read_lock();
	err = map->ops->map_get_next_key(map, key, next_key);
	rcu_read_unlock();
out:
	if (err)
		goto free_next_key;

	err = -EFAULT;
	if (copy_to_user(unext_key, next_key, map->key_size) != 0)
		goto free_next_key;

	err = 0;

free_next_key:
	kfree(next_key);
free_key:
	kfree(key);
err_put:
	fdput(f);
	return err;
}

int generic_map_delete_batch(struct bpf_map *map,
			     const union bpf_attr *attr,
			     union bpf_attr __user *uattr)
{
	void __user *keys = u64_to_user_ptr(attr->batch.keys);
	u32 cp, max_count;
	int err = 0;
	void *key;

	if (attr->batch.elem_flags & ~BPF_F_LOCK)
		return -EINVAL;

	if ((attr->batch.elem_flags & BPF_F_LOCK) &&
	    !map_value_has_spin_lock(map)) {
		return -EINVAL;
	}

	max_count = attr->batch.count;
	if (!max_count)
		return 0;

	key = kmalloc(map->key_size, GFP_USER | __GFP_NOWARN);
	if (!key)
		return -ENOMEM;

	for (cp = 0; cp < max_count; cp++) {
		err = -EFAULT;
		if (copy_from_user(key, keys + cp * map->key_size,
				   map->key_size))
			break;

		if (bpf_map_is_dev_bound(map)) {
			err = bpf_map_offload_delete_elem(map, key);
			break;
		}

		bpf_disable_instrumentation();
		rcu_read_lock();
		err = map->ops->map_delete_elem(map, key);
		rcu_read_unlock();
		bpf_enable_instrumentation();
		maybe_wait_bpf_programs(map);
		if (err)
			break;
	}
	if (copy_to_user(&uattr->batch.count, &cp, sizeof(cp)))
		err = -EFAULT;

	kfree(key);
	return err;
}

int generic_map_update_batch(struct bpf_map *map,
			     const union bpf_attr *attr,
			     union bpf_attr __user *uattr)
{
	void __user *values = u64_to_user_ptr(attr->batch.values);
	void __user *keys = u64_to_user_ptr(attr->batch.keys);
	u32 value_size, cp, max_count;
	int ufd = attr->map_fd;
	void *key, *value;
	struct fd f;
	int err = 0;

	f = fdget(ufd);
	if (attr->batch.elem_flags & ~BPF_F_LOCK)
		return -EINVAL;

	if ((attr->batch.elem_flags & BPF_F_LOCK) &&
	    !map_value_has_spin_lock(map)) {
		return -EINVAL;
	}

	value_size = bpf_map_value_size(map);

	max_count = attr->batch.count;
	if (!max_count)
		return 0;

	key = kmalloc(map->key_size, GFP_USER | __GFP_NOWARN);
	if (!key)
		return -ENOMEM;

	value = kmalloc(value_size, GFP_USER | __GFP_NOWARN);
	if (!value) {
		kfree(key);
		return -ENOMEM;
	}

	for (cp = 0; cp < max_count; cp++) {
		err = -EFAULT;
		if (copy_from_user(key, keys + cp * map->key_size,
		    map->key_size) ||
		    copy_from_user(value, values + cp * value_size, value_size))
			break;

		err = bpf_map_update_value(map, f, key, value,
					   attr->batch.elem_flags);

		if (err)
			break;
	}

	if (copy_to_user(&uattr->batch.count, &cp, sizeof(cp)))
		err = -EFAULT;

	kfree(value);
	kfree(key);
	return err;
}

#define MAP_LOOKUP_RETRIES 3

int generic_map_lookup_batch(struct bpf_map *map,
				    const union bpf_attr *attr,
				    union bpf_attr __user *uattr)
{
	void __user *uobatch = u64_to_user_ptr(attr->batch.out_batch);
	void __user *ubatch = u64_to_user_ptr(attr->batch.in_batch);
	void __user *values = u64_to_user_ptr(attr->batch.values);
	void __user *keys = u64_to_user_ptr(attr->batch.keys);
	void *buf, *buf_prevkey, *prev_key, *key, *value;
	int err, retry = MAP_LOOKUP_RETRIES;
	u32 value_size, cp, max_count;

	if (attr->batch.elem_flags & ~BPF_F_LOCK)
		return -EINVAL;

	if ((attr->batch.elem_flags & BPF_F_LOCK) &&
	    !map_value_has_spin_lock(map))
		return -EINVAL;

	value_size = bpf_map_value_size(map);

	max_count = attr->batch.count;
	if (!max_count)
		return 0;

	if (put_user(0, &uattr->batch.count))
		return -EFAULT;

	buf_prevkey = kmalloc(map->key_size, GFP_USER | __GFP_NOWARN);
	if (!buf_prevkey)
		return -ENOMEM;

	buf = kmalloc(map->key_size + value_size, GFP_USER | __GFP_NOWARN);
	if (!buf) {
		kfree(buf_prevkey);
		return -ENOMEM;
	}

	err = -EFAULT;
	prev_key = NULL;
	if (ubatch && copy_from_user(buf_prevkey, ubatch, map->key_size))
		goto free_buf;
	key = buf;
	value = key + map->key_size;
	if (ubatch)
		prev_key = buf_prevkey;

	for (cp = 0; cp < max_count;) {
		rcu_read_lock();
		err = map->ops->map_get_next_key(map, prev_key, key);
		rcu_read_unlock();
		if (err)
			break;
		err = bpf_map_copy_value(map, key, value,
					 attr->batch.elem_flags);

		if (err == -ENOENT) {
			if (retry) {
				retry--;
				continue;
			}
			err = -EINTR;
			break;
		}

		if (err)
			goto free_buf;

		if (copy_to_user(keys + cp * map->key_size, key,
				 map->key_size)) {
			err = -EFAULT;
			goto free_buf;
		}
		if (copy_to_user(values + cp * value_size, value, value_size)) {
			err = -EFAULT;
			goto free_buf;
		}

		if (!prev_key)
			prev_key = buf_prevkey;

		swap(prev_key, key);
		retry = MAP_LOOKUP_RETRIES;
		cp++;
	}

	if (err == -EFAULT)
		goto free_buf;

	if ((copy_to_user(&uattr->batch.count, &cp, sizeof(cp)) ||
		    (cp && copy_to_user(uobatch, prev_key, map->key_size))))
		err = -EFAULT;

free_buf:
	kfree(buf_prevkey);
	kfree(buf);
	return err;
}

#define BPF_MAP_LOOKUP_AND_DELETE_ELEM_LAST_FIELD value

static int map_lookup_and_delete_elem(union bpf_attr *attr)
{
	void __user *ukey = u64_to_user_ptr(attr->key);
	void __user *uvalue = u64_to_user_ptr(attr->value);
	int ufd = attr->map_fd;
	struct bpf_map *map;
	void *key, *value;
	u32 value_size;
	struct fd f;
	int err;

	if (CHECK_ATTR(BPF_MAP_LOOKUP_AND_DELETE_ELEM))
		return -EINVAL;

	f = fdget(ufd);
	map = __bpf_map_get(f);
	if (IS_ERR(map))
		return PTR_ERR(map);
	if (!(map_get_sys_perms(map, f) & FMODE_CAN_READ) ||
	    !(map_get_sys_perms(map, f) & FMODE_CAN_WRITE)) {
		err = -EPERM;
		goto err_put;
	}

	key = __bpf_copy_key(ukey, map->key_size);
	if (IS_ERR(key)) {
		err = PTR_ERR(key);
		goto err_put;
	}

	value_size = map->value_size;

	err = -ENOMEM;
	value = kmalloc(value_size, GFP_USER | __GFP_NOWARN);
	if (!value)
		goto free_key;

	if (map->map_type == BPF_MAP_TYPE_QUEUE ||
	    map->map_type == BPF_MAP_TYPE_STACK) {
		err = map->ops->map_pop_elem(map, value);
	} else {
		err = -ENOTSUPP;
	}

	if (err)
		goto free_value;

	if (copy_to_user(uvalue, value, value_size) != 0) {
		err = -EFAULT;
		goto free_value;
	}

	err = 0;

free_value:
	kfree(value);
free_key:
	kfree(key);
err_put:
	fdput(f);
	return err;
}

#define BPF_MAP_FREEZE_LAST_FIELD map_fd

static int map_freeze(const union bpf_attr *attr)
{
	int err = 0, ufd = attr->map_fd;
	struct bpf_map *map;
	struct fd f;

	if (CHECK_ATTR(BPF_MAP_FREEZE))
		return -EINVAL;

	f = fdget(ufd);
	map = __bpf_map_get(f);
	if (IS_ERR(map))
		return PTR_ERR(map);

	if (map->map_type == BPF_MAP_TYPE_STRUCT_OPS) {
		fdput(f);
		return -ENOTSUPP;
	}

	mutex_lock(&map->freeze_mutex);

	if (map->writecnt) {
		err = -EBUSY;
		goto err_put;
	}
	if (READ_ONCE(map->frozen)) {
		err = -EBUSY;
		goto err_put;
	}
	if (!bpf_capable()) {
		err = -EPERM;
		goto err_put;
	}

	WRITE_ONCE(map->frozen, true);
err_put:
	mutex_unlock(&map->freeze_mutex);
	fdput(f);
	return err;
}

//各bpf程序类型对应的prog ops
static const struct bpf_prog_ops * const bpf_prog_types[] = {
#define BPF_PROG_TYPE(_id, _name, prog_ctx_type, kern_ctx_type) \
	[_id] = & _name ## _prog_ops,
#define BPF_MAP_TYPE(_id, _ops)
#define BPF_LINK_TYPE(_id, _name)
#include <linux/bpf_types.h>
#undef BPF_PROG_TYPE
#undef BPF_MAP_TYPE
#undef BPF_LINK_TYPE
};

//通过bpf_prog type查找对应的ops,并记录此ops
static int find_prog_type(enum bpf_prog_type type, struct bpf_prog *prog)
{
	const struct bpf_prog_ops *ops;

	if (type >= ARRAY_SIZE(bpf_prog_types))
		return -EINVAL;
	type = array_index_nospec(type, ARRAY_SIZE(bpf_prog_types));
	ops = bpf_prog_types[type];
	if (!ops)
		return -EINVAL;

	if (!bpf_prog_is_dev_bound(prog->aux))
		prog->aux->ops = ops;
	else
		prog->aux->ops = &bpf_offload_prog_ops;
	prog->type = type;
	return 0;
}

enum bpf_audit {
	BPF_AUDIT_LOAD,
	BPF_AUDIT_UNLOAD,
	BPF_AUDIT_MAX,
};

static const char * const bpf_audit_str[BPF_AUDIT_MAX] = {
	[BPF_AUDIT_LOAD]   = "LOAD",
	[BPF_AUDIT_UNLOAD] = "UNLOAD",
};

static void bpf_audit_prog(const struct bpf_prog *prog, unsigned int op)
{
	struct audit_context *ctx = NULL;
	struct audit_buffer *ab;

	if (WARN_ON_ONCE(op >= BPF_AUDIT_MAX))
		return;
	if (audit_enabled == AUDIT_OFF)
		return;
	if (op == BPF_AUDIT_LOAD)
		ctx = audit_context();
	ab = audit_log_start(ctx, GFP_ATOMIC, AUDIT_BPF);
	if (unlikely(!ab))
		return;
	audit_log_format(ab, "prog-id=%u op=%s",
			 prog->aux->id, bpf_audit_str[op]);
	audit_log_end(ab);
}

int __bpf_prog_charge(struct user_struct *user, u32 pages)
{
	unsigned long memlock_limit = rlimit(RLIMIT_MEMLOCK) >> PAGE_SHIFT;
	unsigned long user_bufs;

	if (user) {
		user_bufs = atomic_long_add_return(pages, &user->locked_vm);
		if (user_bufs > memlock_limit) {
			atomic_long_sub(pages, &user->locked_vm);
			return -EPERM;
		}
	}

	return 0;
}

void __bpf_prog_uncharge(struct user_struct *user, u32 pages)
{
	if (user)
		atomic_long_sub(pages, &user->locked_vm);
}

static int bpf_prog_charge_memlock(struct bpf_prog *prog)
{
	struct user_struct *user = get_current_user();
	int ret;

	ret = __bpf_prog_charge(user, prog->pages);
	if (ret) {
		free_uid(user);
		return ret;
	}

	prog->aux->user = user;
	return 0;
}

static void bpf_prog_uncharge_memlock(struct bpf_prog *prog)
{
	struct user_struct *user = prog->aux->user;

	__bpf_prog_uncharge(user, prog->pages);
	free_uid(user);
}

/*为bpf程序申请id号*/
static int bpf_prog_alloc_id(struct bpf_prog *prog)
{
	int id;

	idr_preload(GFP_KERNEL);
	spin_lock_bh(&prog_idr_lock);
	id = idr_alloc_cyclic(&prog_idr, prog, 1, INT_MAX, GFP_ATOMIC);
	if (id > 0)
		prog->aux->id = id;
	spin_unlock_bh(&prog_idr_lock);
	idr_preload_end();

	/* id is in [1, INT_MAX) */
	if (WARN_ON_ONCE(!id))
		return -ENOSPC;

	return id > 0 ? 0 : id;
}

void bpf_prog_free_id(struct bpf_prog *prog, bool do_idr_lock)
{
	/* cBPF to eBPF migrations are currently not in the idr store.
	 * Offloaded programs are removed from the store when their device
	 * disappears - even if someone grabs an fd to them they are unusable,
	 * simply waiting for refcnt to drop to be freed.
	 */
	if (!prog->aux->id)
		return;

	if (do_idr_lock)
		spin_lock_bh(&prog_idr_lock);
	else
		__acquire(&prog_idr_lock);

	idr_remove(&prog_idr, prog->aux->id);
	prog->aux->id = 0;

	if (do_idr_lock)
		spin_unlock_bh(&prog_idr_lock);
	else
		__release(&prog_idr_lock);
}

static void __bpf_prog_put_rcu(struct rcu_head *rcu)
{
	struct bpf_prog_aux *aux = container_of(rcu, struct bpf_prog_aux, rcu);

	kvfree(aux->func_info);
	kfree(aux->func_info_aux);
	bpf_prog_uncharge_memlock(aux->prog);
	security_bpf_prog_free(aux);
	bpf_prog_free(aux->prog);
}

static void __bpf_prog_put_noref(struct bpf_prog *prog, bool deferred)
{
	bpf_prog_kallsyms_del_all(prog);
	btf_put(prog->aux->btf);
	bpf_prog_free_linfo(prog);

	if (deferred) {
		if (prog->aux->sleepable)
			call_rcu_tasks_trace(&prog->aux->rcu, __bpf_prog_put_rcu);
		else
			call_rcu(&prog->aux->rcu, __bpf_prog_put_rcu);
	} else {
		__bpf_prog_put_rcu(&prog->aux->rcu);
	}
}

static void __bpf_prog_put(struct bpf_prog *prog, bool do_idr_lock)
{
	if (atomic64_dec_and_test(&prog->aux->refcnt)) {
		perf_event_bpf_event(prog, PERF_BPF_EVENT_PROG_UNLOAD, 0);
		bpf_audit_prog(prog, BPF_AUDIT_UNLOAD);
		/* bpf_prog_free_id() must be called first */
		bpf_prog_free_id(prog, do_idr_lock);
		__bpf_prog_put_noref(prog, true);
	}
}

void bpf_prog_put(struct bpf_prog *prog)
{
	__bpf_prog_put(prog, true);
}
EXPORT_SYMBOL_GPL(bpf_prog_put);

static int bpf_prog_release(struct inode *inode, struct file *filp)
{
	struct bpf_prog *prog = filp->private_data;

	bpf_prog_put(prog);
	return 0;
}

static void bpf_prog_get_stats(const struct bpf_prog *prog,
			       struct bpf_prog_stats *stats)
{
	u64 nsecs = 0, cnt = 0;
	int cpu;

	for_each_possible_cpu(cpu) {
		const struct bpf_prog_stats *st;
		unsigned int start;
		u64 tnsecs, tcnt;

		st = per_cpu_ptr(prog->aux->stats, cpu);
		do {
			start = u64_stats_fetch_begin_irq(&st->syncp);
			tnsecs = st->nsecs;
			tcnt = st->cnt;
		} while (u64_stats_fetch_retry_irq(&st->syncp, start));
		nsecs += tnsecs;
		cnt += tcnt;
	}
	stats->nsecs = nsecs;
	stats->cnt = cnt;
}

#ifdef CONFIG_PROC_FS
static void bpf_prog_show_fdinfo(struct seq_file *m, struct file *filp)
{
	const struct bpf_prog *prog = filp->private_data;
	char prog_tag[sizeof(prog->tag) * 2 + 1] = { };
	struct bpf_prog_stats stats;

	bpf_prog_get_stats(prog, &stats);
	bin2hex(prog_tag, prog->tag, sizeof(prog->tag));
	seq_printf(m,
		   "prog_type:\t%u\n"
		   "prog_jited:\t%u\n"
		   "prog_tag:\t%s\n"
		   "memlock:\t%llu\n"
		   "prog_id:\t%u\n"
		   "run_time_ns:\t%llu\n"
		   "run_cnt:\t%llu\n",
		   prog->type,
		   prog->jited,
		   prog_tag,
		   prog->pages * 1ULL << PAGE_SHIFT,
		   prog->aux->id,
		   stats.nsecs,
		   stats.cnt);
}
#endif

/*bpf程序的file operations*/
const struct file_operations bpf_prog_fops = {
#ifdef CONFIG_PROC_FS
	.show_fdinfo	= bpf_prog_show_fdinfo,
#endif
	.release	= bpf_prog_release,
	.read		= bpf_dummy_read,
	.write		= bpf_dummy_write,
};

/*生成一个file实体，使其与prog相关联，返回对应的fd*/
int bpf_prog_new_fd(struct bpf_prog *prog)
{
	int ret;

	ret = security_bpf_prog(prog);
	if (ret < 0)
		return ret;

	return anon_inode_getfd("bpf-prog", &bpf_prog_fops, prog,
				O_RDWR | O_CLOEXEC);
}

static struct bpf_prog *____bpf_prog_get(struct fd f)
{
	if (!f.file)
		return ERR_PTR(-EBADF);
	if (f.file->f_op != &bpf_prog_fops) {
		fdput(f);
		return ERR_PTR(-EINVAL);
	}

	return f.file->private_data;
}

void bpf_prog_add(struct bpf_prog *prog, int i)
{
	atomic64_add(i, &prog->aux->refcnt);
}
EXPORT_SYMBOL_GPL(bpf_prog_add);

void bpf_prog_sub(struct bpf_prog *prog, int i)
{
	/* Only to be used for undoing previous bpf_prog_add() in some
	 * error path. We still know that another entity in our call
	 * path holds a reference to the program, thus atomic_sub() can
	 * be safely used in such cases!
	 */
	WARN_ON(atomic64_sub_return(i, &prog->aux->refcnt) == 0);
}
EXPORT_SYMBOL_GPL(bpf_prog_sub);

void bpf_prog_inc(struct bpf_prog *prog)
{
	atomic64_inc(&prog->aux->refcnt);
}
EXPORT_SYMBOL_GPL(bpf_prog_inc);

/* prog_idr_lock should have been held */
struct bpf_prog *bpf_prog_inc_not_zero(struct bpf_prog *prog)
{
	int refold;

	refold = atomic64_fetch_add_unless(&prog->aux->refcnt, 1, 0);

	if (!refold)
		return ERR_PTR(-ENOENT);

	return prog;
}
EXPORT_SYMBOL_GPL(bpf_prog_inc_not_zero);

bool bpf_prog_get_ok(struct bpf_prog *prog,
			    enum bpf_prog_type *attach_type, bool attach_drv)
{
	/* not an attachment, just a refcount inc, always allow */
	if (!attach_type)
		return true;

	if (prog->type != *attach_type)
		return false;
	if (bpf_prog_is_dev_bound(prog->aux) && !attach_drv)
		return false;

	return true;
}

static struct bpf_prog *__bpf_prog_get(u32 ufd, enum bpf_prog_type *attach_type,
				       bool attach_drv)
{
	struct fd f = fdget(ufd);
	struct bpf_prog *prog;

	//通过fd取得对应的prog
	prog = ____bpf_prog_get(f);
	if (IS_ERR(prog))
		return prog;
	if (!bpf_prog_get_ok(prog, attach_type, attach_drv)) {
		prog = ERR_PTR(-EINVAL);
		goto out;
	}

	bpf_prog_inc(prog);
out:
	fdput(f);
	return prog;
}

struct bpf_prog *bpf_prog_get(u32 ufd)
{
	return __bpf_prog_get(ufd, NULL, false);
}

struct bpf_prog *bpf_prog_get_type_dev(u32 ufd, enum bpf_prog_type type,
				       bool attach_drv)
{
	return __bpf_prog_get(ufd, &type, attach_drv);
}
EXPORT_SYMBOL_GPL(bpf_prog_get_type_dev);

/* Initially all BPF programs could be loaded w/o specifying
 * expected_attach_type. Later for some of them specifying expected_attach_type
 * at load time became required so that program could be validated properly.
 * Programs of types that are allowed to be loaded both w/ and w/o (for
 * backward compatibility) expected_attach_type, should have the default attach
 * type assigned to expected_attach_type for the latter case, so that it can be
 * validated later at attach time.
 *
 * bpf_prog_load_fixup_attach_type() sets expected_attach_type in @attr if
 * prog type requires it but has some attach types that have to be backward
 * compatible.
 */
static void bpf_prog_load_fixup_attach_type(union bpf_attr *attr)
{
	switch (attr->prog_type) {
	case BPF_PROG_TYPE_CGROUP_SOCK:
		/* Unfortunately BPF_ATTACH_TYPE_UNSPEC enumeration doesn't
		 * exist so checking for non-zero is the way to go here.
		 */
		if (!attr->expected_attach_type)
			attr->expected_attach_type =
				BPF_CGROUP_INET_SOCK_CREATE;
		break;
	}
}

static int
bpf_prog_load_check_attach(enum bpf_prog_type prog_type,
			   enum bpf_attach_type expected_attach_type,
			   u32 btf_id, u32 prog_fd)
{
	if (btf_id) {
		if (btf_id > BTF_MAX_TYPE)
			return -EINVAL;

		switch (prog_type) {
		case BPF_PROG_TYPE_TRACING:
		case BPF_PROG_TYPE_LSM:
		case BPF_PROG_TYPE_STRUCT_OPS:
		case BPF_PROG_TYPE_EXT:
			break;
		default:
			return -EINVAL;
		}
	}

	if (prog_fd && prog_type != BPF_PROG_TYPE_TRACING &&
	    prog_type != BPF_PROG_TYPE_EXT)
		return -EINVAL;

	switch (prog_type) {
	case BPF_PROG_TYPE_CGROUP_SOCK:
		switch (expected_attach_type) {
		case BPF_CGROUP_INET_SOCK_CREATE:
		case BPF_CGROUP_INET_SOCK_RELEASE:
		case BPF_CGROUP_INET4_POST_BIND:
		case BPF_CGROUP_INET6_POST_BIND:
			return 0;
		default:
			return -EINVAL;
		}
	case BPF_PROG_TYPE_CGROUP_SOCK_ADDR:
		switch (expected_attach_type) {
		case BPF_CGROUP_INET4_BIND:
		case BPF_CGROUP_INET6_BIND:
		case BPF_CGROUP_INET4_CONNECT:
		case BPF_CGROUP_INET6_CONNECT:
		case BPF_CGROUP_INET4_GETPEERNAME:
		case BPF_CGROUP_INET6_GETPEERNAME:
		case BPF_CGROUP_INET4_GETSOCKNAME:
		case BPF_CGROUP_INET6_GETSOCKNAME:
		case BPF_CGROUP_UDP4_SENDMSG:
		case BPF_CGROUP_UDP6_SENDMSG:
		case BPF_CGROUP_UDP4_RECVMSG:
		case BPF_CGROUP_UDP6_RECVMSG:
			return 0;
		default:
			return -EINVAL;
		}
	case BPF_PROG_TYPE_CGROUP_SKB:
		switch (expected_attach_type) {
		case BPF_CGROUP_INET_INGRESS:
		case BPF_CGROUP_INET_EGRESS:
			return 0;
		default:
			return -EINVAL;
		}
	case BPF_PROG_TYPE_CGROUP_SOCKOPT:
		switch (expected_attach_type) {
		case BPF_CGROUP_SETSOCKOPT:
		case BPF_CGROUP_GETSOCKOPT:
			return 0;
		default:
			return -EINVAL;
		}
	case BPF_PROG_TYPE_SK_LOOKUP:
		if (expected_attach_type == BPF_SK_LOOKUP)
			return 0;
		return -EINVAL;
	case BPF_PROG_TYPE_EXT:
		if (expected_attach_type)
			return -EINVAL;
		fallthrough;
	default:
		return 0;
	}
}

static bool is_net_admin_prog_type(enum bpf_prog_type prog_type)
{
	switch (prog_type) {
	case BPF_PROG_TYPE_SCHED_CLS:
	case BPF_PROG_TYPE_SCHED_ACT:
	case BPF_PROG_TYPE_XDP:
	case BPF_PROG_TYPE_LWT_IN:
	case BPF_PROG_TYPE_LWT_OUT:
	case BPF_PROG_TYPE_LWT_XMIT:
	case BPF_PROG_TYPE_LWT_SEG6LOCAL:
	case BPF_PROG_TYPE_SK_SKB:
	case BPF_PROG_TYPE_SK_MSG:
	case BPF_PROG_TYPE_LIRC_MODE2:
	case BPF_PROG_TYPE_FLOW_DISSECTOR:
	case BPF_PROG_TYPE_CGROUP_DEVICE:
	case BPF_PROG_TYPE_CGROUP_SOCK:
	case BPF_PROG_TYPE_CGROUP_SOCK_ADDR:
	case BPF_PROG_TYPE_CGROUP_SOCKOPT:
	case BPF_PROG_TYPE_CGROUP_SYSCTL:
	case BPF_PROG_TYPE_SOCK_OPS:
	case BPF_PROG_TYPE_EXT: /* extends any prog */
		return true;
	case BPF_PROG_TYPE_CGROUP_SKB:
		/* always unpriv */
	case BPF_PROG_TYPE_SK_REUSEPORT:
		/* equivalent to SOCKET_FILTER. need CAP_BPF only */
	default:
		return false;
	}
}

static bool is_perfmon_prog_type(enum bpf_prog_type prog_type)
{
	switch (prog_type) {
	case BPF_PROG_TYPE_KPROBE:
	case BPF_PROG_TYPE_TRACEPOINT:
	case BPF_PROG_TYPE_PERF_EVENT:
	case BPF_PROG_TYPE_RAW_TRACEPOINT:
	case BPF_PROG_TYPE_RAW_TRACEPOINT_WRITABLE:
	case BPF_PROG_TYPE_TRACING:
	case BPF_PROG_TYPE_LSM:
	case BPF_PROG_TYPE_STRUCT_OPS: /* has access to struct sock */
	case BPF_PROG_TYPE_EXT: /* extends any prog */
		return true;
	default:
		return false;
	}
}

/* last field in 'union bpf_attr' used by this command */
#define	BPF_PROG_LOAD_LAST_FIELD attach_prog_fd

//加载bpf代码段
static int bpf_prog_load(union bpf_attr *attr, union bpf_attr __user *uattr)
{
	enum bpf_prog_type type = attr->prog_type;
	struct bpf_prog *prog;
	int err;
	char license[128];/*许可证*/
	bool is_gpl;

	if (CHECK_ATTR(BPF_PROG_LOAD))
		return -EINVAL;

	if (attr->prog_flags & ~(BPF_F_STRICT_ALIGNMENT |
				 BPF_F_ANY_ALIGNMENT |
				 BPF_F_TEST_STATE_FREQ |
				 BPF_F_SLEEPABLE |
				 BPF_F_TEST_RND_HI32))
		return -EINVAL;

	if (!IS_ENABLED(CONFIG_HAVE_EFFICIENT_UNALIGNED_ACCESS) &&
	    (attr->prog_flags & BPF_F_ANY_ALIGNMENT) &&
	    !bpf_capable())
		return -EPERM;

	/* copy eBPF program license from user space */
	if (strncpy_from_user(license, u64_to_user_ptr(attr->license),
			      sizeof(license) - 1) < 0)
		return -EFAULT;
	license[sizeof(license) - 1] = 0;

	/* eBPF programs must be GPL compatible to use GPL-ed functions */
	is_gpl = license_is_gpl_compatible(license);

	/*指令数检查*/
	if (attr->insn_cnt == 0 ||
	    attr->insn_cnt > (bpf_capable() ? BPF_COMPLEXITY_LIMIT_INSNS : BPF_MAXINSNS))
		return -E2BIG;
	if (type != BPF_PROG_TYPE_SOCKET_FILTER &&
	    type != BPF_PROG_TYPE_CGROUP_SKB &&
	    !bpf_capable())
		return -EPERM;

	if (is_net_admin_prog_type(type) && !capable(CAP_NET_ADMIN) && !capable(CAP_SYS_ADMIN))
		return -EPERM;
	if (is_perfmon_prog_type(type) && !perfmon_capable())
		return -EPERM;

	bpf_prog_load_fixup_attach_type(attr);
	if (bpf_prog_load_check_attach(type, attr->expected_attach_type,
				       attr->attach_btf_id,
				       attr->attach_prog_fd))
		return -EINVAL;

	/* plain bpf_prog allocation */
	prog = bpf_prog_alloc(bpf_prog_size(attr->insn_cnt), GFP_USER);
	if (!prog)
		return -ENOMEM;

	prog->expected_attach_type = attr->expected_attach_type;
	prog->aux->attach_btf_id = attr->attach_btf_id;
	if (attr->attach_prog_fd) {
		struct bpf_prog *dst_prog;

		dst_prog = bpf_prog_get(attr->attach_prog_fd);
		if (IS_ERR(dst_prog)) {
			err = PTR_ERR(dst_prog);
			goto free_prog_nouncharge;
		}
		prog->aux->dst_prog = dst_prog;
	}

	prog->aux->offload_requested = !!attr->prog_ifindex;
	prog->aux->sleepable = attr->prog_flags & BPF_F_SLEEPABLE;

	err = security_bpf_prog_alloc(prog->aux);
	if (err)
		goto free_prog_nouncharge;

	err = bpf_prog_charge_memlock(prog);
	if (err)
		goto free_prog_sec;

	prog->len = attr->insn_cnt;

	err = -EFAULT;
	//填充用户传入的指令到prog->insns
	if (copy_from_user(prog->insns, u64_to_user_ptr(attr->insns),
			   bpf_prog_insn_size(prog)) != 0)
		goto free_prog;

	prog->orig_prog = NULL;
	prog->jited = 0;

	atomic64_set(&prog->aux->refcnt, 1);
	prog->gpl_compatible = is_gpl ? 1 : 0;

	if (bpf_prog_is_dev_bound(prog->aux)) {
		err = bpf_prog_offload_init(prog, attr);
		if (err)
			goto free_prog;
	}

	/* find program type: socket_filter vs tracing_filter */
	err = find_prog_type(type, prog);
	if (err < 0)
		goto free_prog;

	prog->aux->load_time = ktime_get_boottime_ns();
	err = bpf_obj_name_cpy(prog->aux->name, attr->prog_name,
			       sizeof(attr->prog_name));
	if (err < 0)
		goto free_prog;

	/* run eBPF verifier */
	err = bpf_check(&prog, attr, uattr);
	if (err < 0)
		goto free_used_maps;

	prog = bpf_prog_select_runtime(prog, &err);
	if (err < 0)
		goto free_used_maps;

	err = bpf_prog_alloc_id(prog);
	if (err)
		goto free_used_maps;

	/* Upon success of bpf_prog_alloc_id(), the BPF prog is
	 * effectively publicly exposed. However, retrieving via
	 * bpf_prog_get_fd_by_id() will take another reference,
	 * therefore it cannot be gone underneath us.
	 *
	 * Only for the time /after/ successful bpf_prog_new_fd()
	 * and before returning to userspace, we might just hold
	 * one reference and any parallel close on that fd could
	 * rip everything out. Hence, below notifications must
	 * happen before bpf_prog_new_fd().
	 *
	 * Also, any failure handling from this point onwards must
	 * be using bpf_prog_put() given the program is exposed.
	 */
	bpf_prog_kallsyms_add(prog);
	perf_event_bpf_event(prog, PERF_BPF_EVENT_PROG_LOAD, 0);
	bpf_audit_prog(prog, BPF_AUDIT_LOAD);

	/*为此prog关联一个file,并返回其对应的fd*/
	err = bpf_prog_new_fd(prog);
	if (err < 0)
		bpf_prog_put(prog);
	return err;

free_used_maps:
	/* In case we have subprogs, we need to wait for a grace
	 * period before we can tear down JIT memory since symbols
	 * are already exposed under kallsyms.
	 */
	__bpf_prog_put_noref(prog, prog->aux->func_cnt);
	return err;
free_prog:
	bpf_prog_uncharge_memlock(prog);
free_prog_sec:
	security_bpf_prog_free(prog->aux);
free_prog_nouncharge:
	bpf_prog_free(prog);
	return err;
}

#define BPF_OBJ_LAST_FIELD file_flags

static int bpf_obj_pin(const union bpf_attr *attr)
{
	if (CHECK_ATTR(BPF_OBJ) || attr->file_flags != 0)
		return -EINVAL;

	return bpf_obj_pin_user(attr->bpf_fd, u64_to_user_ptr(attr->pathname));
}

static int bpf_obj_get(const union bpf_attr *attr)
{
    //参数校验
	if (CHECK_ATTR(BPF_OBJ) || attr->bpf_fd != 0 ||
	    attr->file_flags & ~BPF_OBJ_FLAG_MASK)
		return -EINVAL;

	return bpf_obj_get_user(u64_to_user_ptr(attr->pathname),
				attr->file_flags);
}

void bpf_link_init(struct bpf_link *link, enum bpf_link_type type,
		   const struct bpf_link_ops *ops, struct bpf_prog *prog)
{
	atomic64_set(&link->refcnt, 1);
	link->type = type;
	link->id = 0;
	link->ops = ops;
	link->prog = prog;
}

static void bpf_link_free_id(int id)
{
	if (!id)
		return;

	spin_lock_bh(&link_idr_lock);
	idr_remove(&link_idr, id);
	spin_unlock_bh(&link_idr_lock);
}

/* Clean up bpf_link and corresponding anon_inode file and FD. After
 * anon_inode is created, bpf_link can't be just kfree()'d due to deferred
 * anon_inode's release() call. This helper marksbpf_link as
 * defunct, releases anon_inode file and puts reserved FD. bpf_prog's refcnt
 * is not decremented, it's the responsibility of a calling code that failed
 * to complete bpf_link initialization.
 */
void bpf_link_cleanup(struct bpf_link_primer *primer)
{
	primer->link->prog = NULL;
	bpf_link_free_id(primer->id);
	fput(primer->file);
	put_unused_fd(primer->fd);
}

void bpf_link_inc(struct bpf_link *link)
{
	atomic64_inc(&link->refcnt);
}

/* bpf_link_free is guaranteed to be called from process context */
static void bpf_link_free(struct bpf_link *link)
{
	bpf_link_free_id(link->id);
	if (link->prog) {
		/* detach BPF program, clean up used resources */
		link->ops->release(link);
		bpf_prog_put(link->prog);
	}
	/* free bpf_link and its containing memory */
	link->ops->dealloc(link);
}

static void bpf_link_put_deferred(struct work_struct *work)
{
	struct bpf_link *link = container_of(work, struct bpf_link, work);

	bpf_link_free(link);
}

/* bpf_link_put can be called from atomic context, but ensures that resources
 * are freed from process context
 */
void bpf_link_put(struct bpf_link *link)
{
	if (!atomic64_dec_and_test(&link->refcnt))
		return;

	if (in_atomic()) {
		INIT_WORK(&link->work, bpf_link_put_deferred);
		schedule_work(&link->work);
	} else {
		bpf_link_free(link);
	}
}

static int bpf_link_release(struct inode *inode, struct file *filp)
{
	struct bpf_link *link = filp->private_data;

	bpf_link_put(link);
	return 0;
}

#ifdef CONFIG_PROC_FS
#define BPF_PROG_TYPE(_id, _name, prog_ctx_type, kern_ctx_type)
#define BPF_MAP_TYPE(_id, _ops)
#define BPF_LINK_TYPE(_id, _name) [_id] = #_name,
static const char *bpf_link_type_strs[] = {
	[BPF_LINK_TYPE_UNSPEC] = "<invalid>",
#include <linux/bpf_types.h>
};
#undef BPF_PROG_TYPE
#undef BPF_MAP_TYPE
#undef BPF_LINK_TYPE

static void bpf_link_show_fdinfo(struct seq_file *m, struct file *filp)
{
	const struct bpf_link *link = filp->private_data;
	const struct bpf_prog *prog = link->prog;
	char prog_tag[sizeof(prog->tag) * 2 + 1] = { };

	bin2hex(prog_tag, prog->tag, sizeof(prog->tag));
	seq_printf(m,
		   "link_type:\t%s\n"
		   "link_id:\t%u\n"
		   "prog_tag:\t%s\n"
		   "prog_id:\t%u\n",
		   bpf_link_type_strs[link->type],
		   link->id,
		   prog_tag,
		   prog->aux->id);
	if (link->ops->show_fdinfo)
		link->ops->show_fdinfo(link, m);
}
#endif

static const struct file_operations bpf_link_fops = {
#ifdef CONFIG_PROC_FS
	.show_fdinfo	= bpf_link_show_fdinfo,
#endif
	.release	= bpf_link_release,
	.read		= bpf_dummy_read,
	.write		= bpf_dummy_write,
};

static int bpf_link_alloc_id(struct bpf_link *link)
{
	int id;

	idr_preload(GFP_KERNEL);
	spin_lock_bh(&link_idr_lock);
	id = idr_alloc_cyclic(&link_idr, link, 1, INT_MAX, GFP_ATOMIC);
	spin_unlock_bh(&link_idr_lock);
	idr_preload_end();

	return id;
}

/* Prepare bpf_link to be exposed to user-space by allocating anon_inode file,
 * reserving unused FD and allocating ID from link_idr. This is to be paired
 * with bpf_link_settle() to install FD and ID and expose bpf_link to
 * user-space, if bpf_link is successfully attached. If not, bpf_link and
 * pre-allocated resources are to be freed with bpf_cleanup() call. All the
 * transient state is passed around in struct bpf_link_primer.
 * This is preferred way to create and initialize bpf_link, especially when
 * there are complicated and expensive operations inbetween creating bpf_link
 * itself and attaching it to BPF hook. By using bpf_link_prime() and
 * bpf_link_settle() kernel code using bpf_link doesn't have to perform
 * expensive (and potentially failing) roll back operations in a rare case
 * that file, FD, or ID can't be allocated.
 */
int bpf_link_prime(struct bpf_link *link, struct bpf_link_primer *primer)
{
	struct file *file;
	int fd, id;

	fd = get_unused_fd_flags(O_CLOEXEC);
	if (fd < 0)
		return fd;


	id = bpf_link_alloc_id(link);
	if (id < 0) {
		put_unused_fd(fd);
		return id;
	}

	file = anon_inode_getfile("bpf_link", &bpf_link_fops, link, O_CLOEXEC);
	if (IS_ERR(file)) {
		bpf_link_free_id(id);
		put_unused_fd(fd);
		return PTR_ERR(file);
	}

	primer->link = link;
	primer->file = file;
	primer->fd = fd;
	primer->id = id;
	return 0;
}

int bpf_link_settle(struct bpf_link_primer *primer)
{
	/* make bpf_link fetchable by ID */
	spin_lock_bh(&link_idr_lock);
	primer->link->id = primer->id;
	spin_unlock_bh(&link_idr_lock);
	/* make bpf_link fetchable by FD */
	fd_install(primer->fd, primer->file);
	/* pass through installed FD */
	return primer->fd;
}

/*生成一个file实体，使其与link相关联，返回对应的fd*/
int bpf_link_new_fd(struct bpf_link *link)
{
    //关联link
	return anon_inode_getfd("bpf-link", &bpf_link_fops, link, O_CLOEXEC);
}

struct bpf_link *bpf_link_get_from_fd(u32 ufd)
{
	struct fd f = fdget(ufd);
	struct bpf_link *link;

	if (!f.file)
		return ERR_PTR(-EBADF);
	if (f.file->f_op != &bpf_link_fops) {
		fdput(f);
		return ERR_PTR(-EINVAL);
	}

	link = f.file->private_data;
	bpf_link_inc(link);
	fdput(f);

	return link;
}

struct bpf_tracing_link {
	struct bpf_link link;
	enum bpf_attach_type attach_type;
	struct bpf_trampoline *trampoline;
	struct bpf_prog *tgt_prog;
};

static void bpf_tracing_link_release(struct bpf_link *link)
{
	struct bpf_tracing_link *tr_link =
		container_of(link, struct bpf_tracing_link, link);

	WARN_ON_ONCE(bpf_trampoline_unlink_prog(link->prog,
						tr_link->trampoline));

	bpf_trampoline_put(tr_link->trampoline);

	/* tgt_prog is NULL if target is a kernel function */
	if (tr_link->tgt_prog)
		bpf_prog_put(tr_link->tgt_prog);
}

static void bpf_tracing_link_dealloc(struct bpf_link *link)
{
	struct bpf_tracing_link *tr_link =
		container_of(link, struct bpf_tracing_link, link);

	kfree(tr_link);
}

static void bpf_tracing_link_show_fdinfo(const struct bpf_link *link,
					 struct seq_file *seq)
{
	struct bpf_tracing_link *tr_link =
		container_of(link, struct bpf_tracing_link, link);

	seq_printf(seq,
		   "attach_type:\t%d\n",
		   tr_link->attach_type);
}

static int bpf_tracing_link_fill_link_info(const struct bpf_link *link,
					   struct bpf_link_info *info)
{
	struct bpf_tracing_link *tr_link =
		container_of(link, struct bpf_tracing_link, link);

	info->tracing.attach_type = tr_link->attach_type;

	return 0;
}

static const struct bpf_link_ops bpf_tracing_link_lops = {
	.release = bpf_tracing_link_release,
	.dealloc = bpf_tracing_link_dealloc,
	.show_fdinfo = bpf_tracing_link_show_fdinfo,
	.fill_link_info = bpf_tracing_link_fill_link_info,
};

static int bpf_tracing_prog_attach(struct bpf_prog *prog,
				   int tgt_prog_fd,
				   u32 btf_id)
{
	struct bpf_link_primer link_primer;
	struct bpf_prog *tgt_prog = NULL;
	struct bpf_trampoline *tr = NULL;
	struct bpf_tracing_link *link;
	u64 key = 0;
	int err;

	switch (prog->type) {
	case BPF_PROG_TYPE_TRACING:
		if (prog->expected_attach_type != BPF_TRACE_FENTRY &&
		    prog->expected_attach_type != BPF_TRACE_FEXIT &&
		    prog->expected_attach_type != BPF_MODIFY_RETURN) {
			err = -EINVAL;
			goto out_put_prog;
		}
		break;
	case BPF_PROG_TYPE_EXT:
		if (prog->expected_attach_type != 0) {
			err = -EINVAL;
			goto out_put_prog;
		}
		break;
	case BPF_PROG_TYPE_LSM:
		if (prog->expected_attach_type != BPF_LSM_MAC) {
			err = -EINVAL;
			goto out_put_prog;
		}
		break;
	default:
		err = -EINVAL;
		goto out_put_prog;
	}

	if (!!tgt_prog_fd != !!btf_id) {
		err = -EINVAL;
		goto out_put_prog;
	}

	if (tgt_prog_fd) {
		/* For now we only allow new targets for BPF_PROG_TYPE_EXT */
		if (prog->type != BPF_PROG_TYPE_EXT) {
			err = -EINVAL;
			goto out_put_prog;
		}

		tgt_prog = bpf_prog_get(tgt_prog_fd);
		if (IS_ERR(tgt_prog)) {
			err = PTR_ERR(tgt_prog);
			tgt_prog = NULL;
			goto out_put_prog;
		}

		key = bpf_trampoline_compute_key(tgt_prog, btf_id);
	}

	link = kzalloc(sizeof(*link), GFP_USER);
	if (!link) {
		err = -ENOMEM;
		goto out_put_prog;
	}
	bpf_link_init(&link->link, BPF_LINK_TYPE_TRACING,
		      &bpf_tracing_link_lops, prog);
	link->attach_type = prog->expected_attach_type;

	mutex_lock(&prog->aux->dst_mutex);

	/* There are a few possible cases here:
	 *
	 * - if prog->aux->dst_trampoline is set, the program was just loaded
	 *   and not yet attached to anything, so we can use the values stored
	 *   in prog->aux
	 *
	 * - if prog->aux->dst_trampoline is NULL, the program has already been
         *   attached to a target and its initial target was cleared (below)
	 *
	 * - if tgt_prog != NULL, the caller specified tgt_prog_fd +
	 *   target_btf_id using the link_create API.
	 *
	 * - if tgt_prog == NULL when this function was called using the old
         *   raw_tracepoint_open API, and we need a target from prog->aux
         *
         * The combination of no saved target in prog->aux, and no target
         * specified on load is illegal, and we reject that here.
	 */
	if (!prog->aux->dst_trampoline && !tgt_prog) {
		err = -ENOENT;
		goto out_unlock;
	}

	if (!prog->aux->dst_trampoline ||
	    (key && key != prog->aux->dst_trampoline->key)) {
		/* If there is no saved target, or the specified target is
		 * different from the destination specified at load time, we
		 * need a new trampoline and a check for compatibility
		 */
		struct bpf_attach_target_info tgt_info = {};

		err = bpf_check_attach_target(NULL, prog, tgt_prog, btf_id,
					      &tgt_info);
		if (err)
			goto out_unlock;

		tr = bpf_trampoline_get(key, &tgt_info);
		if (!tr) {
			err = -ENOMEM;
			goto out_unlock;
		}
	} else {
		/* The caller didn't specify a target, or the target was the
		 * same as the destination supplied during program load. This
		 * means we can reuse the trampoline and reference from program
		 * load time, and there is no need to allocate a new one. This
		 * can only happen once for any program, as the saved values in
		 * prog->aux are cleared below.
		 */
		tr = prog->aux->dst_trampoline;
		tgt_prog = prog->aux->dst_prog;
	}

	err = bpf_link_prime(&link->link, &link_primer);
	if (err)
		goto out_unlock;

	err = bpf_trampoline_link_prog(prog, tr);
	if (err) {
		bpf_link_cleanup(&link_primer);
		link = NULL;
		goto out_unlock;
	}

	link->tgt_prog = tgt_prog;
	link->trampoline = tr;

	/* Always clear the trampoline and target prog from prog->aux to make
	 * sure the original attach destination is not kept alive after a
	 * program is (re-)attached to another target.
	 */
	if (prog->aux->dst_prog &&
	    (tgt_prog_fd || tr != prog->aux->dst_trampoline))
		/* got extra prog ref from syscall, or attaching to different prog */
		bpf_prog_put(prog->aux->dst_prog);
	if (prog->aux->dst_trampoline && tr != prog->aux->dst_trampoline)
		/* we allocated a new trampoline, so free the old one */
		bpf_trampoline_put(prog->aux->dst_trampoline);

	prog->aux->dst_prog = NULL;
	prog->aux->dst_trampoline = NULL;
	mutex_unlock(&prog->aux->dst_mutex);

	return bpf_link_settle(&link_primer);
out_unlock:
	if (tr && tr != prog->aux->dst_trampoline)
		bpf_trampoline_put(tr);
	mutex_unlock(&prog->aux->dst_mutex);
	kfree(link);
out_put_prog:
	if (tgt_prog_fd && tgt_prog)
		bpf_prog_put(tgt_prog);
	bpf_prog_put(prog);
	return err;
}

struct bpf_raw_tp_link {
	struct bpf_link link;
	struct bpf_raw_event_map *btp;
};

static void bpf_raw_tp_link_release(struct bpf_link *link)
{
	struct bpf_raw_tp_link *raw_tp =
		container_of(link, struct bpf_raw_tp_link, link);

	bpf_probe_unregister(raw_tp->btp, raw_tp->link.prog);
	bpf_put_raw_tracepoint(raw_tp->btp);
}

static void bpf_raw_tp_link_dealloc(struct bpf_link *link)
{
	struct bpf_raw_tp_link *raw_tp =
		container_of(link, struct bpf_raw_tp_link, link);

	kfree(raw_tp);
}

static void bpf_raw_tp_link_show_fdinfo(const struct bpf_link *link,
					struct seq_file *seq)
{
	struct bpf_raw_tp_link *raw_tp_link =
		container_of(link, struct bpf_raw_tp_link, link);

	seq_printf(seq,
		   "tp_name:\t%s\n",
		   raw_tp_link->btp->tp->name);
}

static int bpf_raw_tp_link_fill_link_info(const struct bpf_link *link,
					  struct bpf_link_info *info)
{
	struct bpf_raw_tp_link *raw_tp_link =
		container_of(link, struct bpf_raw_tp_link, link);
	char __user *ubuf = u64_to_user_ptr(info->raw_tracepoint.tp_name);
	const char *tp_name = raw_tp_link->btp->tp->name;
	u32 ulen = info->raw_tracepoint.tp_name_len;
	size_t tp_len = strlen(tp_name);

	if (!ulen ^ !ubuf)
		return -EINVAL;

	info->raw_tracepoint.tp_name_len = tp_len + 1;

	if (!ubuf)
		return 0;

	if (ulen >= tp_len + 1) {
		if (copy_to_user(ubuf, tp_name, tp_len + 1))
			return -EFAULT;
	} else {
		char zero = '\0';

		if (copy_to_user(ubuf, tp_name, ulen - 1))
			return -EFAULT;
		if (put_user(zero, ubuf + ulen - 1))
			return -EFAULT;
		return -ENOSPC;
	}

	return 0;
}

static const struct bpf_link_ops bpf_raw_tp_link_lops = {
	.release = bpf_raw_tp_link_release,
	.dealloc = bpf_raw_tp_link_dealloc,
	.show_fdinfo = bpf_raw_tp_link_show_fdinfo,
	.fill_link_info = bpf_raw_tp_link_fill_link_info,
};

#define BPF_RAW_TRACEPOINT_OPEN_LAST_FIELD raw_tracepoint.prog_fd

static int bpf_raw_tracepoint_open(const union bpf_attr *attr)
{
	struct bpf_link_primer link_primer;
	struct bpf_raw_tp_link *link;
	struct bpf_raw_event_map *btp;
	struct bpf_prog *prog;
	const char *tp_name;
	char buf[128];
	int err;

	if (CHECK_ATTR(BPF_RAW_TRACEPOINT_OPEN))
		return -EINVAL;

	prog = bpf_prog_get(attr->raw_tracepoint.prog_fd);
	if (IS_ERR(prog))
		return PTR_ERR(prog);

	switch (prog->type) {
	case BPF_PROG_TYPE_TRACING:
	case BPF_PROG_TYPE_EXT:
	case BPF_PROG_TYPE_LSM:
		if (attr->raw_tracepoint.name) {
			/* The attach point for this category of programs
			 * should be specified via btf_id during program load.
			 */
			err = -EINVAL;
			goto out_put_prog;
		}
		if (prog->type == BPF_PROG_TYPE_TRACING &&
		    prog->expected_attach_type == BPF_TRACE_RAW_TP) {
			tp_name = prog->aux->attach_func_name;
			break;
		}
		return bpf_tracing_prog_attach(prog, 0, 0);
	case BPF_PROG_TYPE_RAW_TRACEPOINT:
	case BPF_PROG_TYPE_RAW_TRACEPOINT_WRITABLE:
		if (strncpy_from_user(buf,
				      u64_to_user_ptr(attr->raw_tracepoint.name),
				      sizeof(buf) - 1) < 0) {
			err = -EFAULT;
			goto out_put_prog;
		}
		buf[sizeof(buf) - 1] = 0;
		tp_name = buf;
		break;
	default:
		err = -EINVAL;
		goto out_put_prog;
	}

	btp = bpf_get_raw_tracepoint(tp_name);
	if (!btp) {
		err = -ENOENT;
		goto out_put_prog;
	}

	link = kzalloc(sizeof(*link), GFP_USER);
	if (!link) {
		err = -ENOMEM;
		goto out_put_btp;
	}
	bpf_link_init(&link->link, BPF_LINK_TYPE_RAW_TRACEPOINT,
		      &bpf_raw_tp_link_lops, prog);
	link->btp = btp;

	err = bpf_link_prime(&link->link, &link_primer);
	if (err) {
		kfree(link);
		goto out_put_btp;
	}

	err = bpf_probe_register(link->btp, prog);
	if (err) {
		bpf_link_cleanup(&link_primer);
		goto out_put_btp;
	}

	return bpf_link_settle(&link_primer);

out_put_btp:
	bpf_put_raw_tracepoint(btp);
out_put_prog:
	bpf_prog_put(prog);
	return err;
}

static int bpf_prog_attach_check_attach_type(const struct bpf_prog *prog,
					     enum bpf_attach_type attach_type)
{
	switch (prog->type) {
	case BPF_PROG_TYPE_CGROUP_SOCK:
	case BPF_PROG_TYPE_CGROUP_SOCK_ADDR:
	case BPF_PROG_TYPE_CGROUP_SOCKOPT:
	case BPF_PROG_TYPE_SK_LOOKUP:
		return attach_type == prog->expected_attach_type ? 0 : -EINVAL;
	case BPF_PROG_TYPE_CGROUP_SKB:
		if (!capable(CAP_NET_ADMIN))
			/* cg-skb progs can be loaded by unpriv user.
			 * check permissions at attach time.
			 */
			return -EPERM;
		return prog->enforce_expected_attach_type &&
			prog->expected_attach_type != attach_type ?
			-EINVAL : 0;
	default:
		return 0;
	}
}

static enum bpf_prog_type
attach_type_to_prog_type(enum bpf_attach_type attach_type)
{
	switch (attach_type) {
	case BPF_CGROUP_INET_INGRESS:
	case BPF_CGROUP_INET_EGRESS:
		return BPF_PROG_TYPE_CGROUP_SKB;
		break;
	case BPF_CGROUP_INET_SOCK_CREATE:
	case BPF_CGROUP_INET_SOCK_RELEASE:
	case BPF_CGROUP_INET4_POST_BIND:
	case BPF_CGROUP_INET6_POST_BIND:
		return BPF_PROG_TYPE_CGROUP_SOCK;
	case BPF_CGROUP_INET4_BIND:
	case BPF_CGROUP_INET6_BIND:
	case BPF_CGROUP_INET4_CONNECT:
	case BPF_CGROUP_INET6_CONNECT:
	case BPF_CGROUP_INET4_GETPEERNAME:
	case BPF_CGROUP_INET6_GETPEERNAME:
	case BPF_CGROUP_INET4_GETSOCKNAME:
	case BPF_CGROUP_INET6_GETSOCKNAME:
	case BPF_CGROUP_UDP4_SENDMSG:
	case BPF_CGROUP_UDP6_SENDMSG:
	case BPF_CGROUP_UDP4_RECVMSG:
	case BPF_CGROUP_UDP6_RECVMSG:
		return BPF_PROG_TYPE_CGROUP_SOCK_ADDR;
	case BPF_CGROUP_SOCK_OPS:
		return BPF_PROG_TYPE_SOCK_OPS;
	case BPF_CGROUP_DEVICE:
		return BPF_PROG_TYPE_CGROUP_DEVICE;
	case BPF_SK_MSG_VERDICT:
		return BPF_PROG_TYPE_SK_MSG;
	case BPF_SK_SKB_STREAM_PARSER:
	case BPF_SK_SKB_STREAM_VERDICT:
		return BPF_PROG_TYPE_SK_SKB;
	case BPF_LIRC_MODE2:
		return BPF_PROG_TYPE_LIRC_MODE2;
	case BPF_FLOW_DISSECTOR:
		return BPF_PROG_TYPE_FLOW_DISSECTOR;
	case BPF_CGROUP_SYSCTL:
		return BPF_PROG_TYPE_CGROUP_SYSCTL;
	case BPF_CGROUP_GETSOCKOPT:
	case BPF_CGROUP_SETSOCKOPT:
		return BPF_PROG_TYPE_CGROUP_SOCKOPT;
	case BPF_TRACE_ITER:
		return BPF_PROG_TYPE_TRACING;
	case BPF_SK_LOOKUP:
		return BPF_PROG_TYPE_SK_LOOKUP;
	case BPF_XDP:
		return BPF_PROG_TYPE_XDP;
	default:
		return BPF_PROG_TYPE_UNSPEC;
	}
}

#define BPF_PROG_ATTACH_LAST_FIELD replace_bpf_fd

#define BPF_F_ATTACH_MASK \
	(BPF_F_ALLOW_OVERRIDE | BPF_F_ALLOW_MULTI | BPF_F_REPLACE)

static int bpf_prog_attach(const union bpf_attr *attr)
{
	enum bpf_prog_type ptype;
	struct bpf_prog *prog;
	int ret;

	if (CHECK_ATTR(BPF_PROG_ATTACH))
		return -EINVAL;

	if (attr->attach_flags & ~BPF_F_ATTACH_MASK)
		return -EINVAL;

	ptype = attach_type_to_prog_type(attr->attach_type);
	if (ptype == BPF_PROG_TYPE_UNSPEC)
		return -EINVAL;

	prog = bpf_prog_get_type(attr->attach_bpf_fd, ptype);
	if (IS_ERR(prog))
		return PTR_ERR(prog);

	if (bpf_prog_attach_check_attach_type(prog, attr->attach_type)) {
		bpf_prog_put(prog);
		return -EINVAL;
	}

	switch (ptype) {
	case BPF_PROG_TYPE_SK_SKB:
	case BPF_PROG_TYPE_SK_MSG:
		ret = sock_map_get_from_fd(attr, prog);
		break;
	case BPF_PROG_TYPE_LIRC_MODE2:
		ret = lirc_prog_attach(attr, prog);
		break;
	case BPF_PROG_TYPE_FLOW_DISSECTOR:
		ret = netns_bpf_prog_attach(attr, prog);
		break;
	case BPF_PROG_TYPE_CGROUP_DEVICE:
	case BPF_PROG_TYPE_CGROUP_SKB:
	case BPF_PROG_TYPE_CGROUP_SOCK:
	case BPF_PROG_TYPE_CGROUP_SOCK_ADDR:
	case BPF_PROG_TYPE_CGROUP_SOCKOPT:
	case BPF_PROG_TYPE_CGROUP_SYSCTL:
	case BPF_PROG_TYPE_SOCK_OPS:
		ret = cgroup_bpf_prog_attach(attr, ptype, prog);
		break;
	default:
		ret = -EINVAL;
	}

	if (ret)
		bpf_prog_put(prog);
	return ret;
}

#define BPF_PROG_DETACH_LAST_FIELD attach_type

static int bpf_prog_detach(const union bpf_attr *attr)
{
	enum bpf_prog_type ptype;

	if (CHECK_ATTR(BPF_PROG_DETACH))
		return -EINVAL;

	ptype = attach_type_to_prog_type(attr->attach_type);

	switch (ptype) {
	case BPF_PROG_TYPE_SK_MSG:
	case BPF_PROG_TYPE_SK_SKB:
		return sock_map_prog_detach(attr, ptype);
	case BPF_PROG_TYPE_LIRC_MODE2:
		return lirc_prog_detach(attr);
	case BPF_PROG_TYPE_FLOW_DISSECTOR:
		return netns_bpf_prog_detach(attr, ptype);
	case BPF_PROG_TYPE_CGROUP_DEVICE:
	case BPF_PROG_TYPE_CGROUP_SKB:
	case BPF_PROG_TYPE_CGROUP_SOCK:
	case BPF_PROG_TYPE_CGROUP_SOCK_ADDR:
	case BPF_PROG_TYPE_CGROUP_SOCKOPT:
	case BPF_PROG_TYPE_CGROUP_SYSCTL:
	case BPF_PROG_TYPE_SOCK_OPS:
		return cgroup_bpf_prog_detach(attr, ptype);
	default:
		return -EINVAL;
	}
}

#define BPF_PROG_QUERY_LAST_FIELD query.prog_cnt

static int bpf_prog_query(const union bpf_attr *attr,
			  union bpf_attr __user *uattr)
{
	if (!capable(CAP_NET_ADMIN))
		return -EPERM;
	if (CHECK_ATTR(BPF_PROG_QUERY))
		return -EINVAL;
	if (attr->query.query_flags & ~BPF_F_QUERY_EFFECTIVE)
		return -EINVAL;

	switch (attr->query.attach_type) {
	case BPF_CGROUP_INET_INGRESS:
	case BPF_CGROUP_INET_EGRESS:
	case BPF_CGROUP_INET_SOCK_CREATE:
	case BPF_CGROUP_INET_SOCK_RELEASE:
	case BPF_CGROUP_INET4_BIND:
	case BPF_CGROUP_INET6_BIND:
	case BPF_CGROUP_INET4_POST_BIND:
	case BPF_CGROUP_INET6_POST_BIND:
	case BPF_CGROUP_INET4_CONNECT:
	case BPF_CGROUP_INET6_CONNECT:
	case BPF_CGROUP_INET4_GETPEERNAME:
	case BPF_CGROUP_INET6_GETPEERNAME:
	case BPF_CGROUP_INET4_GETSOCKNAME:
	case BPF_CGROUP_INET6_GETSOCKNAME:
	case BPF_CGROUP_UDP4_SENDMSG:
	case BPF_CGROUP_UDP6_SENDMSG:
	case BPF_CGROUP_UDP4_RECVMSG:
	case BPF_CGROUP_UDP6_RECVMSG:
	case BPF_CGROUP_SOCK_OPS:
	case BPF_CGROUP_DEVICE:
	case BPF_CGROUP_SYSCTL:
	case BPF_CGROUP_GETSOCKOPT:
	case BPF_CGROUP_SETSOCKOPT:
		return cgroup_bpf_prog_query(attr, uattr);
	case BPF_LIRC_MODE2:
		return lirc_prog_query(attr, uattr);
	case BPF_FLOW_DISSECTOR:
	case BPF_SK_LOOKUP:
		return netns_bpf_prog_query(attr, uattr);
	default:
		return -EINVAL;
	}
}

#define BPF_PROG_TEST_RUN_LAST_FIELD test.cpu

static int bpf_prog_test_run(const union bpf_attr *attr,
			     union bpf_attr __user *uattr)
{
	struct bpf_prog *prog;
	int ret = -ENOTSUPP;

	if (CHECK_ATTR(BPF_PROG_TEST_RUN))
		return -EINVAL;

	if ((attr->test.ctx_size_in && !attr->test.ctx_in) ||
	    (!attr->test.ctx_size_in && attr->test.ctx_in))
		return -EINVAL;

	if ((attr->test.ctx_size_out && !attr->test.ctx_out) ||
	    (!attr->test.ctx_size_out && attr->test.ctx_out))
		return -EINVAL;

	prog = bpf_prog_get(attr->test.prog_fd);
	if (IS_ERR(prog))
		return PTR_ERR(prog);

	if (prog->aux->ops->test_run)
		ret = prog->aux->ops->test_run(prog, attr, uattr);

	bpf_prog_put(prog);
	return ret;
}

#define BPF_OBJ_GET_NEXT_ID_LAST_FIELD next_id

static int bpf_obj_get_next_id(const union bpf_attr *attr,
			       union bpf_attr __user *uattr,
			       struct idr *idr,
			       spinlock_t *lock)
{
	u32 next_id = attr->start_id;
	int err = 0;

	if (CHECK_ATTR(BPF_OBJ_GET_NEXT_ID) || next_id >= INT_MAX)
		return -EINVAL;

	if (!capable(CAP_SYS_ADMIN))
		return -EPERM;

	next_id++;
	spin_lock_bh(lock);
	if (!idr_get_next(idr, &next_id))
		err = -ENOENT;
	spin_unlock_bh(lock);

	if (!err)
		err = put_user(next_id, &uattr->next_id);

	return err;
}

struct bpf_map *bpf_map_get_curr_or_next(u32 *id)
{
	struct bpf_map *map;

	spin_lock_bh(&map_idr_lock);
again:
	map = idr_get_next(&map_idr, id);
	if (map) {
		map = __bpf_map_inc_not_zero(map, false);
		if (IS_ERR(map)) {
			(*id)++;
			goto again;
		}
	}
	spin_unlock_bh(&map_idr_lock);

	return map;
}

struct bpf_prog *bpf_prog_get_curr_or_next(u32 *id)
{
	struct bpf_prog *prog;

	spin_lock_bh(&prog_idr_lock);
again:
	prog = idr_get_next(&prog_idr, id);
	if (prog) {
		prog = bpf_prog_inc_not_zero(prog);
		if (IS_ERR(prog)) {
			(*id)++;
			goto again;
		}
	}
	spin_unlock_bh(&prog_idr_lock);

	return prog;
}

#define BPF_PROG_GET_FD_BY_ID_LAST_FIELD prog_id

struct bpf_prog *bpf_prog_by_id(u32 id)
{
	struct bpf_prog *prog;

	if (!id)
		return ERR_PTR(-ENOENT);

	spin_lock_bh(&prog_idr_lock);
	prog = idr_find(&prog_idr, id);
	if (prog)
		prog = bpf_prog_inc_not_zero(prog);
	else
		prog = ERR_PTR(-ENOENT);
	spin_unlock_bh(&prog_idr_lock);
	return prog;
}

static int bpf_prog_get_fd_by_id(const union bpf_attr *attr)
{
	struct bpf_prog *prog;
	u32 id = attr->prog_id;
	int fd;

	if (CHECK_ATTR(BPF_PROG_GET_FD_BY_ID))
		return -EINVAL;

	if (!capable(CAP_SYS_ADMIN))
		return -EPERM;

	prog = bpf_prog_by_id(id);
	if (IS_ERR(prog))
		return PTR_ERR(prog);

	fd = bpf_prog_new_fd(prog);
	if (fd < 0)
		bpf_prog_put(prog);

	return fd;
}

#define BPF_MAP_GET_FD_BY_ID_LAST_FIELD open_flags

static int bpf_map_get_fd_by_id(const union bpf_attr *attr)
{
	struct bpf_map *map;
	u32 id = attr->map_id;
	int f_flags;
	int fd;

	if (CHECK_ATTR(BPF_MAP_GET_FD_BY_ID) ||
	    attr->open_flags & ~BPF_OBJ_FLAG_MASK)
		return -EINVAL;

	if (!capable(CAP_SYS_ADMIN))
		return -EPERM;

	f_flags = bpf_get_file_flag(attr->open_flags);
	if (f_flags < 0)
		return f_flags;

	spin_lock_bh(&map_idr_lock);
	map = idr_find(&map_idr, id);
	if (map)
		map = __bpf_map_inc_not_zero(map, true);
	else
		map = ERR_PTR(-ENOENT);
	spin_unlock_bh(&map_idr_lock);

	if (IS_ERR(map))
		return PTR_ERR(map);

	fd = bpf_map_new_fd(map, f_flags);
	if (fd < 0)
		bpf_map_put_with_uref(map);

	return fd;
}

static const struct bpf_map *bpf_map_from_imm(const struct bpf_prog *prog,
					      unsigned long addr, u32 *off,
					      u32 *type)
{
	const struct bpf_map *map;
	int i;

	mutex_lock(&prog->aux->used_maps_mutex);
	for (i = 0, *off = 0; i < prog->aux->used_map_cnt; i++) {
		map = prog->aux->used_maps[i];
		if (map == (void *)addr) {
			*type = BPF_PSEUDO_MAP_FD;
			goto out;
		}
		if (!map->ops->map_direct_value_meta)
			continue;
		if (!map->ops->map_direct_value_meta(map, addr, off)) {
			*type = BPF_PSEUDO_MAP_VALUE;
			goto out;
		}
	}
	map = NULL;

out:
	mutex_unlock(&prog->aux->used_maps_mutex);
	return map;
}

static struct bpf_insn *bpf_insn_prepare_dump(const struct bpf_prog *prog,
					      const struct cred *f_cred)
{
	const struct bpf_map *map;
	struct bpf_insn *insns;
	u32 off, type;
	u64 imm;
	u8 code;
	int i;

	insns = kmemdup(prog->insnsi, bpf_prog_insn_size(prog),
			GFP_USER);
	if (!insns)
		return insns;

	for (i = 0; i < prog->len; i++) {
		code = insns[i].code;

		if (code == (BPF_JMP | BPF_TAIL_CALL)) {
			insns[i].code = BPF_JMP | BPF_CALL;
			insns[i].imm = BPF_FUNC_tail_call;
			/* fall-through */
		}
		if (code == (BPF_JMP | BPF_CALL) ||
		    code == (BPF_JMP | BPF_CALL_ARGS)) {
			if (code == (BPF_JMP | BPF_CALL_ARGS))
				insns[i].code = BPF_JMP | BPF_CALL;
			if (!bpf_dump_raw_ok(f_cred))
				insns[i].imm = 0;
			continue;
		}
		if (BPF_CLASS(code) == BPF_LDX && BPF_MODE(code) == BPF_PROBE_MEM) {
			insns[i].code = BPF_LDX | BPF_SIZE(code) | BPF_MEM;
			continue;
		}

		if (code != (BPF_LD | BPF_IMM | BPF_DW))
			continue;

		imm = ((u64)insns[i + 1].imm << 32) | (u32)insns[i].imm;
		map = bpf_map_from_imm(prog, imm, &off, &type);
		if (map) {
			insns[i].src_reg = type;
			insns[i].imm = map->id;
			insns[i + 1].imm = off;
			continue;
		}
	}

	return insns;
}

static int set_info_rec_size(struct bpf_prog_info *info)
{
	/*
	 * Ensure info.*_rec_size is the same as kernel expected size
	 *
	 * or
	 *
	 * Only allow zero *_rec_size if both _rec_size and _cnt are
	 * zero.  In this case, the kernel will set the expected
	 * _rec_size back to the info.
	 */

	if ((info->nr_func_info || info->func_info_rec_size) &&
	    info->func_info_rec_size != sizeof(struct bpf_func_info))
		return -EINVAL;

	if ((info->nr_line_info || info->line_info_rec_size) &&
	    info->line_info_rec_size != sizeof(struct bpf_line_info))
		return -EINVAL;

	if ((info->nr_jited_line_info || info->jited_line_info_rec_size) &&
	    info->jited_line_info_rec_size != sizeof(__u64))
		return -EINVAL;

	info->func_info_rec_size = sizeof(struct bpf_func_info);
	info->line_info_rec_size = sizeof(struct bpf_line_info);
	info->jited_line_info_rec_size = sizeof(__u64);

	return 0;
}

static int bpf_prog_get_info_by_fd(struct file *file,
				   struct bpf_prog *prog,
				   const union bpf_attr *attr,
				   union bpf_attr __user *uattr)
{
	struct bpf_prog_info __user *uinfo = u64_to_user_ptr(attr->info.info);
	struct bpf_prog_info info;
	u32 info_len = attr->info.info_len;
	struct bpf_prog_stats stats;
	char __user *uinsns;
	u32 ulen;
	int err;

	err = bpf_check_uarg_tail_zero(uinfo, sizeof(info), info_len);
	if (err)
		return err;
	info_len = min_t(u32, sizeof(info), info_len);

	memset(&info, 0, sizeof(info));
	if (copy_from_user(&info, uinfo, info_len))
		return -EFAULT;

	info.type = prog->type;
	info.id = prog->aux->id;
	info.load_time = prog->aux->load_time;
	info.created_by_uid = from_kuid_munged(current_user_ns(),
					       prog->aux->user->uid);
	info.gpl_compatible = prog->gpl_compatible;

	memcpy(info.tag, prog->tag, sizeof(prog->tag));
	memcpy(info.name, prog->aux->name, sizeof(prog->aux->name));

	mutex_lock(&prog->aux->used_maps_mutex);
	ulen = info.nr_map_ids;
	info.nr_map_ids = prog->aux->used_map_cnt;
	ulen = min_t(u32, info.nr_map_ids, ulen);
	if (ulen) {
		u32 __user *user_map_ids = u64_to_user_ptr(info.map_ids);
		u32 i;

		for (i = 0; i < ulen; i++)
			if (put_user(prog->aux->used_maps[i]->id,
				     &user_map_ids[i])) {
				mutex_unlock(&prog->aux->used_maps_mutex);
				return -EFAULT;
			}
	}
	mutex_unlock(&prog->aux->used_maps_mutex);

	err = set_info_rec_size(&info);
	if (err)
		return err;

	bpf_prog_get_stats(prog, &stats);
	info.run_time_ns = stats.nsecs;
	info.run_cnt = stats.cnt;

	if (!bpf_capable()) {
		info.jited_prog_len = 0;
		info.xlated_prog_len = 0;
		info.nr_jited_ksyms = 0;
		info.nr_jited_func_lens = 0;
		info.nr_func_info = 0;
		info.nr_line_info = 0;
		info.nr_jited_line_info = 0;
		goto done;
	}

	ulen = info.xlated_prog_len;
	info.xlated_prog_len = bpf_prog_insn_size(prog);
	if (info.xlated_prog_len && ulen) {
		struct bpf_insn *insns_sanitized;
		bool fault;

		if (prog->blinded && !bpf_dump_raw_ok(file->f_cred)) {
			info.xlated_prog_insns = 0;
			goto done;
		}
		insns_sanitized = bpf_insn_prepare_dump(prog, file->f_cred);
		if (!insns_sanitized)
			return -ENOMEM;
		uinsns = u64_to_user_ptr(info.xlated_prog_insns);
		ulen = min_t(u32, info.xlated_prog_len, ulen);
		fault = copy_to_user(uinsns, insns_sanitized, ulen);
		kfree(insns_sanitized);
		if (fault)
			return -EFAULT;
	}

	if (bpf_prog_is_dev_bound(prog->aux)) {
		err = bpf_prog_offload_info_fill(&info, prog);
		if (err)
			return err;
		goto done;
	}

	/* NOTE: the following code is supposed to be skipped for offload.
	 * bpf_prog_offload_info_fill() is the place to fill similar fields
	 * for offload.
	 */
	ulen = info.jited_prog_len;
	if (prog->aux->func_cnt) {
		u32 i;

		info.jited_prog_len = 0;
		for (i = 0; i < prog->aux->func_cnt; i++)
			info.jited_prog_len += prog->aux->func[i]->jited_len;
	} else {
		info.jited_prog_len = prog->jited_len;
	}

	if (info.jited_prog_len && ulen) {
		if (bpf_dump_raw_ok(file->f_cred)) {
			uinsns = u64_to_user_ptr(info.jited_prog_insns);
			ulen = min_t(u32, info.jited_prog_len, ulen);

			/* for multi-function programs, copy the JITed
			 * instructions for all the functions
			 */
			if (prog->aux->func_cnt) {
				u32 len, free, i;
				u8 *img;

				free = ulen;
				for (i = 0; i < prog->aux->func_cnt; i++) {
					len = prog->aux->func[i]->jited_len;
					len = min_t(u32, len, free);
					img = (u8 *) prog->aux->func[i]->bpf_func;
					if (copy_to_user(uinsns, img, len))
						return -EFAULT;
					uinsns += len;
					free -= len;
					if (!free)
						break;
				}
			} else {
				if (copy_to_user(uinsns, prog->bpf_func, ulen))
					return -EFAULT;
			}
		} else {
			info.jited_prog_insns = 0;
		}
	}

	ulen = info.nr_jited_ksyms;
	info.nr_jited_ksyms = prog->aux->func_cnt ? : 1;
	if (ulen) {
		if (bpf_dump_raw_ok(file->f_cred)) {
			unsigned long ksym_addr;
			u64 __user *user_ksyms;
			u32 i;

			/* copy the address of the kernel symbol
			 * corresponding to each function
			 */
			ulen = min_t(u32, info.nr_jited_ksyms, ulen);
			user_ksyms = u64_to_user_ptr(info.jited_ksyms);
			if (prog->aux->func_cnt) {
				for (i = 0; i < ulen; i++) {
					ksym_addr = (unsigned long)
						prog->aux->func[i]->bpf_func;
					if (put_user((u64) ksym_addr,
						     &user_ksyms[i]))
						return -EFAULT;
				}
			} else {
				ksym_addr = (unsigned long) prog->bpf_func;
				if (put_user((u64) ksym_addr, &user_ksyms[0]))
					return -EFAULT;
			}
		} else {
			info.jited_ksyms = 0;
		}
	}

	ulen = info.nr_jited_func_lens;
	info.nr_jited_func_lens = prog->aux->func_cnt ? : 1;
	if (ulen) {
		if (bpf_dump_raw_ok(file->f_cred)) {
			u32 __user *user_lens;
			u32 func_len, i;

			/* copy the JITed image lengths for each function */
			ulen = min_t(u32, info.nr_jited_func_lens, ulen);
			user_lens = u64_to_user_ptr(info.jited_func_lens);
			if (prog->aux->func_cnt) {
				for (i = 0; i < ulen; i++) {
					func_len =
						prog->aux->func[i]->jited_len;
					if (put_user(func_len, &user_lens[i]))
						return -EFAULT;
				}
			} else {
				func_len = prog->jited_len;
				if (put_user(func_len, &user_lens[0]))
					return -EFAULT;
			}
		} else {
			info.jited_func_lens = 0;
		}
	}

	if (prog->aux->btf)
		info.btf_id = btf_id(prog->aux->btf);

	ulen = info.nr_func_info;
	info.nr_func_info = prog->aux->func_info_cnt;
	if (info.nr_func_info && ulen) {
		char __user *user_finfo;

		user_finfo = u64_to_user_ptr(info.func_info);
		ulen = min_t(u32, info.nr_func_info, ulen);
		if (copy_to_user(user_finfo, prog->aux->func_info,
				 info.func_info_rec_size * ulen))
			return -EFAULT;
	}

	ulen = info.nr_line_info;
	info.nr_line_info = prog->aux->nr_linfo;
	if (info.nr_line_info && ulen) {
		__u8 __user *user_linfo;

		user_linfo = u64_to_user_ptr(info.line_info);
		ulen = min_t(u32, info.nr_line_info, ulen);
		if (copy_to_user(user_linfo, prog->aux->linfo,
				 info.line_info_rec_size * ulen))
			return -EFAULT;
	}

	ulen = info.nr_jited_line_info;
	if (prog->aux->jited_linfo)
		info.nr_jited_line_info = prog->aux->nr_linfo;
	else
		info.nr_jited_line_info = 0;
	if (info.nr_jited_line_info && ulen) {
		if (bpf_dump_raw_ok(file->f_cred)) {
			__u64 __user *user_linfo;
			u32 i;

			user_linfo = u64_to_user_ptr(info.jited_line_info);
			ulen = min_t(u32, info.nr_jited_line_info, ulen);
			for (i = 0; i < ulen; i++) {
				if (put_user((__u64)(long)prog->aux->jited_linfo[i],
					     &user_linfo[i]))
					return -EFAULT;
			}
		} else {
			info.jited_line_info = 0;
		}
	}

	ulen = info.nr_prog_tags;
	info.nr_prog_tags = prog->aux->func_cnt ? : 1;
	if (ulen) {
		__u8 __user (*user_prog_tags)[BPF_TAG_SIZE];
		u32 i;

		user_prog_tags = u64_to_user_ptr(info.prog_tags);
		ulen = min_t(u32, info.nr_prog_tags, ulen);
		if (prog->aux->func_cnt) {
			for (i = 0; i < ulen; i++) {
				if (copy_to_user(user_prog_tags[i],
						 prog->aux->func[i]->tag,
						 BPF_TAG_SIZE))
					return -EFAULT;
			}
		} else {
			if (copy_to_user(user_prog_tags[0],
					 prog->tag, BPF_TAG_SIZE))
				return -EFAULT;
		}
	}

done:
	if (copy_to_user(uinfo, &info, info_len) ||
	    put_user(info_len, &uattr->info.info_len))
		return -EFAULT;

	return 0;
}

static int bpf_map_get_info_by_fd(struct file *file,
				  struct bpf_map *map,
				  const union bpf_attr *attr,
				  union bpf_attr __user *uattr)
{
	struct bpf_map_info __user *uinfo = u64_to_user_ptr(attr->info.info);
	struct bpf_map_info info;
	u32 info_len = attr->info.info_len;
	int err;

	err = bpf_check_uarg_tail_zero(uinfo, sizeof(info), info_len);
	if (err)
		return err;
	info_len = min_t(u32, sizeof(info), info_len);

	memset(&info, 0, sizeof(info));
	info.type = map->map_type;
	info.id = map->id;
	info.key_size = map->key_size;
	info.value_size = map->value_size;
	info.max_entries = map->max_entries;
	info.map_flags = map->map_flags;
	memcpy(info.name, map->name, sizeof(map->name));

	if (map->btf) {
		info.btf_id = btf_id(map->btf);
		info.btf_key_type_id = map->btf_key_type_id;
		info.btf_value_type_id = map->btf_value_type_id;
	}
	info.btf_vmlinux_value_type_id = map->btf_vmlinux_value_type_id;

	if (bpf_map_is_dev_bound(map)) {
		err = bpf_map_offload_info_fill(&info, map);
		if (err)
			return err;
	}

	if (copy_to_user(uinfo, &info, info_len) ||
	    put_user(info_len, &uattr->info.info_len))
		return -EFAULT;

	return 0;
}

static int bpf_btf_get_info_by_fd(struct file *file,
				  struct btf *btf,
				  const union bpf_attr *attr,
				  union bpf_attr __user *uattr)
{
	struct bpf_btf_info __user *uinfo = u64_to_user_ptr(attr->info.info);
	u32 info_len = attr->info.info_len;
	int err;

	err = bpf_check_uarg_tail_zero(uinfo, sizeof(*uinfo), info_len);
	if (err)
		return err;

	return btf_get_info_by_fd(btf, attr, uattr);
}

static int bpf_link_get_info_by_fd(struct file *file,
				  struct bpf_link *link,
				  const union bpf_attr *attr,
				  union bpf_attr __user *uattr)
{
	struct bpf_link_info __user *uinfo = u64_to_user_ptr(attr->info.info);
	struct bpf_link_info info;
	u32 info_len = attr->info.info_len;
	int err;

	err = bpf_check_uarg_tail_zero(uinfo, sizeof(info), info_len);
	if (err)
		return err;
	info_len = min_t(u32, sizeof(info), info_len);

	memset(&info, 0, sizeof(info));
	if (copy_from_user(&info, uinfo, info_len))
		return -EFAULT;

	info.type = link->type;
	info.id = link->id;
	info.prog_id = link->prog->aux->id;

	if (link->ops->fill_link_info) {
		err = link->ops->fill_link_info(link, &info);
		if (err)
			return err;
	}

	if (copy_to_user(uinfo, &info, info_len) ||
	    put_user(info_len, &uattr->info.info_len))
		return -EFAULT;

	return 0;
}


#define BPF_OBJ_GET_INFO_BY_FD_LAST_FIELD info.info

static int bpf_obj_get_info_by_fd(const union bpf_attr *attr,
				  union bpf_attr __user *uattr)
{
	int ufd = attr->info.bpf_fd;
	struct fd f;
	int err;

	if (CHECK_ATTR(BPF_OBJ_GET_INFO_BY_FD))
		return -EINVAL;

	f = fdget(ufd);
	if (!f.file)
		return -EBADFD;

	if (f.file->f_op == &bpf_prog_fops)
		err = bpf_prog_get_info_by_fd(f.file, f.file->private_data, attr,
					      uattr);
	else if (f.file->f_op == &bpf_map_fops)
		err = bpf_map_get_info_by_fd(f.file, f.file->private_data, attr,
					     uattr);
	else if (f.file->f_op == &btf_fops)
		err = bpf_btf_get_info_by_fd(f.file, f.file->private_data, attr, uattr);
	else if (f.file->f_op == &bpf_link_fops)
		err = bpf_link_get_info_by_fd(f.file, f.file->private_data,
					      attr, uattr);
	else
		err = -EINVAL;

	fdput(f);
	return err;
}

#define BPF_BTF_LOAD_LAST_FIELD btf_log_level

static int bpf_btf_load(const union bpf_attr *attr)
{
	if (CHECK_ATTR(BPF_BTF_LOAD))
		return -EINVAL;

	if (!bpf_capable())
		return -EPERM;

	return btf_new_fd(attr);
}

#define BPF_BTF_GET_FD_BY_ID_LAST_FIELD btf_id

static int bpf_btf_get_fd_by_id(const union bpf_attr *attr)
{
	if (CHECK_ATTR(BPF_BTF_GET_FD_BY_ID))
		return -EINVAL;

	if (!capable(CAP_SYS_ADMIN))
		return -EPERM;

	return btf_get_fd_by_id(attr->btf_id);
}

static int bpf_task_fd_query_copy(const union bpf_attr *attr,
				    union bpf_attr __user *uattr,
				    u32 prog_id, u32 fd_type,
				    const char *buf, u64 probe_offset,
				    u64 probe_addr)
{
	char __user *ubuf = u64_to_user_ptr(attr->task_fd_query.buf);
	u32 len = buf ? strlen(buf) : 0, input_len;
	int err = 0;

	if (put_user(len, &uattr->task_fd_query.buf_len))
		return -EFAULT;
	input_len = attr->task_fd_query.buf_len;
	if (input_len && ubuf) {
		if (!len) {
			/* nothing to copy, just make ubuf NULL terminated */
			char zero = '\0';

			if (put_user(zero, ubuf))
				return -EFAULT;
		} else if (input_len >= len + 1) {
			/* ubuf can hold the string with NULL terminator */
			if (copy_to_user(ubuf, buf, len + 1))
				return -EFAULT;
		} else {
			/* ubuf cannot hold the string with NULL terminator,
			 * do a partial copy with NULL terminator.
			 */
			char zero = '\0';

			err = -ENOSPC;
			if (copy_to_user(ubuf, buf, input_len - 1))
				return -EFAULT;
			if (put_user(zero, ubuf + input_len - 1))
				return -EFAULT;
		}
	}

	if (put_user(prog_id, &uattr->task_fd_query.prog_id) ||
	    put_user(fd_type, &uattr->task_fd_query.fd_type) ||
	    put_user(probe_offset, &uattr->task_fd_query.probe_offset) ||
	    put_user(probe_addr, &uattr->task_fd_query.probe_addr))
		return -EFAULT;

	return err;
}

#define BPF_TASK_FD_QUERY_LAST_FIELD task_fd_query.probe_addr

static int bpf_task_fd_query(const union bpf_attr *attr,
			     union bpf_attr __user *uattr)
{
	pid_t pid = attr->task_fd_query.pid;
	u32 fd = attr->task_fd_query.fd;
	const struct perf_event *event;
	struct files_struct *files;
	struct task_struct *task;
	struct file *file;
	int err;

	if (CHECK_ATTR(BPF_TASK_FD_QUERY))
		return -EINVAL;

	if (!capable(CAP_SYS_ADMIN))
		return -EPERM;

	if (attr->task_fd_query.flags != 0)
		return -EINVAL;

	task = get_pid_task(find_vpid(pid), PIDTYPE_PID);
	if (!task)
		return -ENOENT;

	files = get_files_struct(task);
	put_task_struct(task);
	if (!files)
		return -ENOENT;

	err = 0;
	spin_lock(&files->file_lock);
	file = fcheck_files(files, fd);
	if (!file)
		err = -EBADF;
	else
		get_file(file);
	spin_unlock(&files->file_lock);
	put_files_struct(files);

	if (err)
		goto out;

	if (file->f_op == &bpf_link_fops) {
		struct bpf_link *link = file->private_data;

		if (link->ops == &bpf_raw_tp_link_lops) {
			struct bpf_raw_tp_link *raw_tp =
				container_of(link, struct bpf_raw_tp_link, link);
			struct bpf_raw_event_map *btp = raw_tp->btp;

			err = bpf_task_fd_query_copy(attr, uattr,
						     raw_tp->link.prog->aux->id,
						     BPF_FD_TYPE_RAW_TRACEPOINT,
						     btp->tp->name, 0, 0);
			goto put_file;
		}
		goto out_not_supp;
	}

	event = perf_get_event(file);
	if (!IS_ERR(event)) {
		u64 probe_offset, probe_addr;
		u32 prog_id, fd_type;
		const char *buf;

		err = bpf_get_perf_event_info(event, &prog_id, &fd_type,
					      &buf, &probe_offset,
					      &probe_addr);
		if (!err)
			err = bpf_task_fd_query_copy(attr, uattr, prog_id,
						     fd_type, buf,
						     probe_offset,
						     probe_addr);
		goto put_file;
	}

out_not_supp:
	err = -ENOTSUPP;
put_file:
	fput(file);
out:
	return err;
}

#define BPF_MAP_BATCH_LAST_FIELD batch.flags

#define BPF_DO_BATCH(fn)			\
	do {					\
		if (!fn) {			\
			err = -ENOTSUPP;	\
			goto err_put;		\
		}				\
		err = fn(map, attr, uattr);	\
	} while (0)

static int bpf_map_do_batch(const union bpf_attr *attr,
			    union bpf_attr __user *uattr,
			    int cmd)
{
	struct bpf_map *map;
	int err, ufd;
	struct fd f;

	if (CHECK_ATTR(BPF_MAP_BATCH))
		return -EINVAL;

	ufd = attr->batch.map_fd;
	f = fdget(ufd);
	map = __bpf_map_get(f);
	if (IS_ERR(map))
		return PTR_ERR(map);

	if ((cmd == BPF_MAP_LOOKUP_BATCH ||
	     cmd == BPF_MAP_LOOKUP_AND_DELETE_BATCH) &&
	    !(map_get_sys_perms(map, f) & FMODE_CAN_READ)) {
		err = -EPERM;
		goto err_put;
	}

	if (cmd != BPF_MAP_LOOKUP_BATCH &&
	    !(map_get_sys_perms(map, f) & FMODE_CAN_WRITE)) {
		err = -EPERM;
		goto err_put;
	}

	if (cmd == BPF_MAP_LOOKUP_BATCH)
		BPF_DO_BATCH(map->ops->map_lookup_batch);
	else if (cmd == BPF_MAP_LOOKUP_AND_DELETE_BATCH)
		BPF_DO_BATCH(map->ops->map_lookup_and_delete_batch);
	else if (cmd == BPF_MAP_UPDATE_BATCH)
		BPF_DO_BATCH(map->ops->map_update_batch);
	else
		BPF_DO_BATCH(map->ops->map_delete_batch);

err_put:
	fdput(f);
	return err;
}

static int tracing_bpf_link_attach(const union bpf_attr *attr, struct bpf_prog *prog)
{
	if (attr->link_create.attach_type != prog->expected_attach_type)
		return -EINVAL;

	if (prog->expected_attach_type == BPF_TRACE_ITER)
		return bpf_iter_link_attach(attr, prog);
	else if (prog->type == BPF_PROG_TYPE_EXT)
		return bpf_tracing_prog_attach(prog,
					       attr->link_create.target_fd,
					       attr->link_create.target_btf_id);
	return -EINVAL;
}

#define BPF_LINK_CREATE_LAST_FIELD link_create.iter_info_len
static int link_create(union bpf_attr *attr)
{
	enum bpf_prog_type ptype;
	struct bpf_prog *prog;
	int ret;

	if (CHECK_ATTR(BPF_LINK_CREATE))
		return -EINVAL;

	prog = bpf_prog_get(attr->link_create.prog_fd);
	if (IS_ERR(prog))
		return PTR_ERR(prog);

	ret = bpf_prog_attach_check_attach_type(prog,
						attr->link_create.attach_type);
	if (ret)
		goto out;

	if (prog->type == BPF_PROG_TYPE_EXT) {
		ret = tracing_bpf_link_attach(attr, prog);
		goto out;
	}

	ptype = attach_type_to_prog_type(attr->link_create.attach_type);
	if (ptype == BPF_PROG_TYPE_UNSPEC || ptype != prog->type) {
		ret = -EINVAL;
		goto out;
	}

	switch (ptype) {
	case BPF_PROG_TYPE_CGROUP_SKB:
	case BPF_PROG_TYPE_CGROUP_SOCK:
	case BPF_PROG_TYPE_CGROUP_SOCK_ADDR:
	case BPF_PROG_TYPE_SOCK_OPS:
	case BPF_PROG_TYPE_CGROUP_DEVICE:
	case BPF_PROG_TYPE_CGROUP_SYSCTL:
	case BPF_PROG_TYPE_CGROUP_SOCKOPT:
		ret = cgroup_bpf_link_attach(attr, prog);
		break;
	case BPF_PROG_TYPE_TRACING:
		ret = tracing_bpf_link_attach(attr, prog);
		break;
	case BPF_PROG_TYPE_FLOW_DISSECTOR:
	case BPF_PROG_TYPE_SK_LOOKUP:
		ret = netns_bpf_link_create(attr, prog);
		break;
#ifdef CONFIG_NET
	case BPF_PROG_TYPE_XDP:
		ret = bpf_xdp_link_attach(attr, prog);
		break;
#endif
	default:
		ret = -EINVAL;
	}

out:
	if (ret < 0)
		bpf_prog_put(prog);
	return ret;
}

#define BPF_LINK_UPDATE_LAST_FIELD link_update.old_prog_fd

static int link_update(union bpf_attr *attr)
{
	struct bpf_prog *old_prog = NULL, *new_prog;
	struct bpf_link *link;
	u32 flags;
	int ret;

	if (CHECK_ATTR(BPF_LINK_UPDATE))
		return -EINVAL;

	flags = attr->link_update.flags;
	if (flags & ~BPF_F_REPLACE)
		return -EINVAL;

	link = bpf_link_get_from_fd(attr->link_update.link_fd);
	if (IS_ERR(link))
		return PTR_ERR(link);

	new_prog = bpf_prog_get(attr->link_update.new_prog_fd);
	if (IS_ERR(new_prog)) {
		ret = PTR_ERR(new_prog);
		goto out_put_link;
	}

	if (flags & BPF_F_REPLACE) {
		old_prog = bpf_prog_get(attr->link_update.old_prog_fd);
		if (IS_ERR(old_prog)) {
			ret = PTR_ERR(old_prog);
			old_prog = NULL;
			goto out_put_progs;
		}
	} else if (attr->link_update.old_prog_fd) {
		ret = -EINVAL;
		goto out_put_progs;
	}

	if (link->ops->update_prog)
		ret = link->ops->update_prog(link, new_prog, old_prog);
	else
		ret = -EINVAL;

out_put_progs:
	if (old_prog)
		bpf_prog_put(old_prog);
	if (ret)
		bpf_prog_put(new_prog);
out_put_link:
	bpf_link_put(link);
	return ret;
}

#define BPF_LINK_DETACH_LAST_FIELD link_detach.link_fd

static int link_detach(union bpf_attr *attr)
{
	struct bpf_link *link;
	int ret;

	if (CHECK_ATTR(BPF_LINK_DETACH))
		return -EINVAL;

	link = bpf_link_get_from_fd(attr->link_detach.link_fd);
	if (IS_ERR(link))
		return PTR_ERR(link);

	if (link->ops->detach)
		ret = link->ops->detach(link);
	else
		ret = -EOPNOTSUPP;

	bpf_link_put(link);
	return ret;
}

static struct bpf_link *bpf_link_inc_not_zero(struct bpf_link *link)
{
	return atomic64_fetch_add_unless(&link->refcnt, 1, 0) ? link : ERR_PTR(-ENOENT);
}

struct bpf_link *bpf_link_by_id(u32 id)
{
	struct bpf_link *link;

	if (!id)
		return ERR_PTR(-ENOENT);

	spin_lock_bh(&link_idr_lock);
	/* before link is "settled", ID is 0, pretend it doesn't exist yet */
	link = idr_find(&link_idr, id);
	if (link) {
		if (link->id)
			link = bpf_link_inc_not_zero(link);
		else
			link = ERR_PTR(-EAGAIN);
	} else {
		link = ERR_PTR(-ENOENT);
	}
	spin_unlock_bh(&link_idr_lock);
	return link;
}

#define BPF_LINK_GET_FD_BY_ID_LAST_FIELD link_id

static int bpf_link_get_fd_by_id(const union bpf_attr *attr)
{
	struct bpf_link *link;
	u32 id = attr->link_id;
	int fd;

	if (CHECK_ATTR(BPF_LINK_GET_FD_BY_ID))
		return -EINVAL;

	if (!capable(CAP_SYS_ADMIN))
		return -EPERM;

	link = bpf_link_by_id(id);
	if (IS_ERR(link))
		return PTR_ERR(link);

	fd = bpf_link_new_fd(link);
	if (fd < 0)
		bpf_link_put(link);

	return fd;
}

DEFINE_MUTEX(bpf_stats_enabled_mutex);

static int bpf_stats_release(struct inode *inode, struct file *file)
{
	mutex_lock(&bpf_stats_enabled_mutex);
	static_key_slow_dec(&bpf_stats_enabled_key.key);
	mutex_unlock(&bpf_stats_enabled_mutex);
	return 0;
}

static const struct file_operations bpf_stats_fops = {
	.release = bpf_stats_release,
};

static int bpf_enable_runtime_stats(void)
{
	int fd;

	mutex_lock(&bpf_stats_enabled_mutex);

	/* Set a very high limit to avoid overflow */
	if (static_key_count(&bpf_stats_enabled_key.key) > INT_MAX / 2) {
		mutex_unlock(&bpf_stats_enabled_mutex);
		return -EBUSY;
	}

	fd = anon_inode_getfd("bpf-stats", &bpf_stats_fops, NULL, O_CLOEXEC);
	if (fd >= 0)
		static_key_slow_inc(&bpf_stats_enabled_key.key);

	mutex_unlock(&bpf_stats_enabled_mutex);
	return fd;
}

#define BPF_ENABLE_STATS_LAST_FIELD enable_stats.type

static int bpf_enable_stats(union bpf_attr *attr)
{

	if (CHECK_ATTR(BPF_ENABLE_STATS))
		return -EINVAL;

	if (!capable(CAP_SYS_ADMIN))
		return -EPERM;

	switch (attr->enable_stats.type) {
	case BPF_STATS_RUN_TIME:
		return bpf_enable_runtime_stats();
	default:
		break;
	}
	return -EINVAL;
}

#define BPF_ITER_CREATE_LAST_FIELD iter_create.flags

static int bpf_iter_create(union bpf_attr *attr)
{
	struct bpf_link *link;
	int err;

	if (CHECK_ATTR(BPF_ITER_CREATE))
		return -EINVAL;

	if (attr->iter_create.flags)
		return -EINVAL;

	link = bpf_link_get_from_fd(attr->iter_create.link_fd);
	if (IS_ERR(link))
		return PTR_ERR(link);

	err = bpf_iter_new_fd(link);
	bpf_link_put(link);

	return err;
}

<<<<<<< HEAD
//定义bpf系统调用
=======
#define BPF_PROG_BIND_MAP_LAST_FIELD prog_bind_map.flags

static int bpf_prog_bind_map(union bpf_attr *attr)
{
	struct bpf_prog *prog;
	struct bpf_map *map;
	struct bpf_map **used_maps_old, **used_maps_new;
	int i, ret = 0;

	if (CHECK_ATTR(BPF_PROG_BIND_MAP))
		return -EINVAL;

	if (attr->prog_bind_map.flags)
		return -EINVAL;

	prog = bpf_prog_get(attr->prog_bind_map.prog_fd);
	if (IS_ERR(prog))
		return PTR_ERR(prog);

	map = bpf_map_get(attr->prog_bind_map.map_fd);
	if (IS_ERR(map)) {
		ret = PTR_ERR(map);
		goto out_prog_put;
	}

	mutex_lock(&prog->aux->used_maps_mutex);

	used_maps_old = prog->aux->used_maps;

	for (i = 0; i < prog->aux->used_map_cnt; i++)
		if (used_maps_old[i] == map) {
			bpf_map_put(map);
			goto out_unlock;
		}

	used_maps_new = kmalloc_array(prog->aux->used_map_cnt + 1,
				      sizeof(used_maps_new[0]),
				      GFP_KERNEL);
	if (!used_maps_new) {
		ret = -ENOMEM;
		goto out_unlock;
	}

	memcpy(used_maps_new, used_maps_old,
	       sizeof(used_maps_old[0]) * prog->aux->used_map_cnt);
	used_maps_new[prog->aux->used_map_cnt] = map;

	prog->aux->used_map_cnt++;
	prog->aux->used_maps = used_maps_new;

	kfree(used_maps_old);

out_unlock:
	mutex_unlock(&prog->aux->used_maps_mutex);

	if (ret)
		bpf_map_put(map);
out_prog_put:
	bpf_prog_put(prog);
	return ret;
}

>>>>>>> c4d6fe73
SYSCALL_DEFINE3(bpf, int, cmd, union bpf_attr __user *, uattr, unsigned int, size)
{
	union bpf_attr attr;
	int err;

	if (sysctl_unprivileged_bpf_disabled && !bpf_capable())
		return -EPERM;

	err = bpf_check_uarg_tail_zero(uattr, sizeof(attr), size);
	if (err)
		return err;
	size = min_t(u32, size, sizeof(attr));

	/* copy attributes from user space, may be less than sizeof(bpf_attr) */
	memset(&attr, 0, sizeof(attr));
	if (copy_from_user(&attr, uattr, size) != 0)
		return -EFAULT;

	err = security_bpf(cmd, &attr, size);
	if (err < 0)
		return err;

	switch (cmd) {
	case BPF_MAP_CREATE:
	    /*bpf的map创建*/
		err = map_create(&attr);
		break;
	case BPF_MAP_LOOKUP_ELEM:
		err = map_lookup_elem(&attr);
		break;
	case BPF_MAP_UPDATE_ELEM:
		err = map_update_elem(&attr);
		break;
	case BPF_MAP_DELETE_ELEM:
		err = map_delete_elem(&attr);
		break;
	case BPF_MAP_GET_NEXT_KEY:
		err = map_get_next_key(&attr);
		break;
	case BPF_MAP_FREEZE:
		err = map_freeze(&attr);
		break;
	case BPF_PROG_LOAD:
	    /*bpf程序加载*/
		err = bpf_prog_load(&attr, uattr);
		break;
	case BPF_OBJ_PIN:
		err = bpf_obj_pin(&attr);
		break;
	case BPF_OBJ_GET:
	    /*通过路径名称获取对应obj的关联fd*/
		err = bpf_obj_get(&attr);
		break;
	case BPF_PROG_ATTACH:
		err = bpf_prog_attach(&attr);
		break;
	case BPF_PROG_DETACH:
		err = bpf_prog_detach(&attr);
		break;
	case BPF_PROG_QUERY:
		err = bpf_prog_query(&attr, uattr);
		break;
	case BPF_PROG_TEST_RUN:
		err = bpf_prog_test_run(&attr, uattr);
		break;
	case BPF_PROG_GET_NEXT_ID:
		err = bpf_obj_get_next_id(&attr, uattr,
					  &prog_idr, &prog_idr_lock);
		break;
	case BPF_MAP_GET_NEXT_ID:
		err = bpf_obj_get_next_id(&attr, uattr,
					  &map_idr, &map_idr_lock);
		break;
	case BPF_BTF_GET_NEXT_ID:
		err = bpf_obj_get_next_id(&attr, uattr,
					  &btf_idr, &btf_idr_lock);
		break;
	case BPF_PROG_GET_FD_BY_ID:
		err = bpf_prog_get_fd_by_id(&attr);
		break;
	case BPF_MAP_GET_FD_BY_ID:
		err = bpf_map_get_fd_by_id(&attr);
		break;
	case BPF_OBJ_GET_INFO_BY_FD:
		err = bpf_obj_get_info_by_fd(&attr, uattr);
		break;
	case BPF_RAW_TRACEPOINT_OPEN:
		err = bpf_raw_tracepoint_open(&attr);
		break;
	case BPF_BTF_LOAD:
	    /*加载BTF段，用于bpf调试*/
		err = bpf_btf_load(&attr);
		break;
	case BPF_BTF_GET_FD_BY_ID:
		err = bpf_btf_get_fd_by_id(&attr);
		break;
	case BPF_TASK_FD_QUERY:
		err = bpf_task_fd_query(&attr, uattr);
		break;
	case BPF_MAP_LOOKUP_AND_DELETE_ELEM:
		err = map_lookup_and_delete_elem(&attr);
		break;
	case BPF_MAP_LOOKUP_BATCH:
		err = bpf_map_do_batch(&attr, uattr, BPF_MAP_LOOKUP_BATCH);
		break;
	case BPF_MAP_LOOKUP_AND_DELETE_BATCH:
		err = bpf_map_do_batch(&attr, uattr,
				       BPF_MAP_LOOKUP_AND_DELETE_BATCH);
		break;
	case BPF_MAP_UPDATE_BATCH:
		err = bpf_map_do_batch(&attr, uattr, BPF_MAP_UPDATE_BATCH);
		break;
	case BPF_MAP_DELETE_BATCH:
		err = bpf_map_do_batch(&attr, uattr, BPF_MAP_DELETE_BATCH);
		break;
	case BPF_LINK_CREATE:
		err = link_create(&attr);
		break;
	case BPF_LINK_UPDATE:
		err = link_update(&attr);
		break;
	case BPF_LINK_GET_FD_BY_ID:
		err = bpf_link_get_fd_by_id(&attr);
		break;
	case BPF_LINK_GET_NEXT_ID:
		err = bpf_obj_get_next_id(&attr, uattr,
					  &link_idr, &link_idr_lock);
		break;
	case BPF_ENABLE_STATS:
		err = bpf_enable_stats(&attr);
		break;
	case BPF_ITER_CREATE:
		err = bpf_iter_create(&attr);
		break;
	case BPF_LINK_DETACH:
		err = link_detach(&attr);
		break;
	case BPF_PROG_BIND_MAP:
		err = bpf_prog_bind_map(&attr);
		break;
	default:
		err = -EINVAL;
		break;
	}

	return err;
}<|MERGE_RESOLUTION|>--- conflicted
+++ resolved
@@ -4323,9 +4323,6 @@
 	return err;
 }
 
-<<<<<<< HEAD
-//定义bpf系统调用
-=======
 #define BPF_PROG_BIND_MAP_LAST_FIELD prog_bind_map.flags
 
 static int bpf_prog_bind_map(union bpf_attr *attr)
@@ -4388,7 +4385,7 @@
 	return ret;
 }
 
->>>>>>> c4d6fe73
+//定义bpf系统调用
 SYSCALL_DEFINE3(bpf, int, cmd, union bpf_attr __user *, uattr, unsigned int, size)
 {
 	union bpf_attr attr;
