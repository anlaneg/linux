--- conflicted
+++ resolved
@@ -1501,12 +1501,8 @@
 		goto free_key;
 	}
 
-<<<<<<< HEAD
 	/*执行更新*/
-	err = bpf_map_update_value(map, f, key, value, attr->flags);
-=======
 	err = bpf_map_update_value(map, f.file, key, value, attr->flags);
->>>>>>> fe15c26e
 
 	kvfree(value);
 free_key:
@@ -2562,13 +2558,9 @@
 				 BPF_F_TEST_STATE_FREQ |
 				 BPF_F_SLEEPABLE |
 				 BPF_F_TEST_RND_HI32 |
-<<<<<<< HEAD
-				 BPF_F_XDP_HAS_FRAGS))
-	    	/*遇到不认识的flags,报错*/
-=======
 				 BPF_F_XDP_HAS_FRAGS |
 				 BPF_F_XDP_DEV_BOUND_ONLY))
->>>>>>> fe15c26e
+	    	/*遇到不认识的flags,报错*/
 		return -EINVAL;
 
 	if (!IS_ENABLED(CONFIG_HAVE_EFFICIENT_UNALIGNED_ACCESS) &&
@@ -4582,12 +4574,8 @@
 
 #define BPF_MAP_BATCH_LAST_FIELD batch.flags
 
-<<<<<<< HEAD
 /*检查fn,如果fn不存在，返回Not support,否则返回调用结果*/
-#define BPF_DO_BATCH(fn)			\
-=======
 #define BPF_DO_BATCH(fn, ...)			\
->>>>>>> fe15c26e
 	do {					\
 		if (!fn) {			\
 			err = -ENOTSUPP;	\
@@ -4627,27 +4615,17 @@
 	}
 
 	if (cmd == BPF_MAP_LOOKUP_BATCH)
-<<<<<<< HEAD
-	    /*batch查询*/
-		BPF_DO_BATCH(map->ops->map_lookup_batch);
-	else if (cmd == BPF_MAP_LOOKUP_AND_DELETE_BATCH)
-	    /*batch查询并删除*/
-		BPF_DO_BATCH(map->ops->map_lookup_and_delete_batch);
-	else if (cmd == BPF_MAP_UPDATE_BATCH)
-	    /*batch更新*/
-		BPF_DO_BATCH(map->ops->map_update_batch);
-	else
-	    /*batch删除*/
-		BPF_DO_BATCH(map->ops->map_delete_batch);
-=======
+	    	/*batch查询*/
 		BPF_DO_BATCH(map->ops->map_lookup_batch, map, attr, uattr);
 	else if (cmd == BPF_MAP_LOOKUP_AND_DELETE_BATCH)
+	    	/*batch查询并删除*/
 		BPF_DO_BATCH(map->ops->map_lookup_and_delete_batch, map, attr, uattr);
 	else if (cmd == BPF_MAP_UPDATE_BATCH)
+	    	/*batch更新*/
 		BPF_DO_BATCH(map->ops->map_update_batch, map, f.file, attr, uattr);
 	else
+	    	/*batch删除*/
 		BPF_DO_BATCH(map->ops->map_delete_batch, map, attr, uattr);
->>>>>>> fe15c26e
 err_put:
 	if (has_write)
 		bpf_map_write_active_dec(map);
