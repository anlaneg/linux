--- conflicted
+++ resolved
@@ -2154,12 +2154,8 @@
 /* last field in 'union bpf_attr' used by this command */
 #define	BPF_PROG_LOAD_LAST_FIELD fd_array
 
-<<<<<<< HEAD
 //加载bpf代码段
-static int bpf_prog_load(union bpf_attr *attr, union bpf_attr __user *uattr)
-=======
 static int bpf_prog_load(union bpf_attr *attr, bpfptr_t uattr)
->>>>>>> 40226a3d
 {
 	enum bpf_prog_type type = attr->prog_type;
 	struct bpf_prog *prog, *dst_prog = NULL;
@@ -2271,15 +2267,10 @@
 	prog->len = attr->insn_cnt;
 
 	err = -EFAULT;
-<<<<<<< HEAD
 	//填充用户传入的指令到prog->insns
-	if (copy_from_user(prog->insns, u64_to_user_ptr(attr->insns),
-			   bpf_prog_insn_size(prog)) != 0)
-=======
 	if (copy_from_bpfptr(prog->insns,
 			     make_bpfptr(attr->insns, uattr.is_kernel),
 			     bpf_prog_insn_size(prog)) != 0)
->>>>>>> 40226a3d
 		goto free_prog_sec;
 
 	prog->orig_prog = NULL;
@@ -4463,12 +4454,8 @@
 	return ret;
 }
 
-<<<<<<< HEAD
 //定义bpf系统调用
-SYSCALL_DEFINE3(bpf, int, cmd, union bpf_attr __user *, uattr, unsigned int, size)
-=======
 static int __sys_bpf(int cmd, bpfptr_t uattr, unsigned int size)
->>>>>>> 40226a3d
 {
 	union bpf_attr attr;
 	int err;
@@ -4558,12 +4545,8 @@
 		err = bpf_raw_tracepoint_open(&attr);
 		break;
 	case BPF_BTF_LOAD:
-<<<<<<< HEAD
-	    /*加载BTF段，用于bpf调试*/
-		err = bpf_btf_load(&attr);
-=======
+		/*加载BTF段，用于bpf调试*/
 		err = bpf_btf_load(&attr, uattr);
->>>>>>> 40226a3d
 		break;
 	case BPF_BTF_GET_FD_BY_ID:
 		err = bpf_btf_get_fd_by_id(&attr);
