// SPDX-License-Identifier: GPL-2.0-only
/* Copyright (c) 2011-2014 PLUMgrid, http://plumgrid.com
 */
#include <linux/bpf.h>
#include <linux/bpf-cgroup.h>
#include <linux/bpf_trace.h>
#include <linux/bpf_lirc.h>
#include <linux/bpf_verifier.h>
#include <linux/bsearch.h>
#include <linux/btf.h>
#include <linux/syscalls.h>
#include <linux/slab.h>
#include <linux/sched/signal.h>
#include <linux/vmalloc.h>
#include <linux/mmzone.h>
#include <linux/anon_inodes.h>
#include <linux/fdtable.h>
#include <linux/file.h>
#include <linux/fs.h>
#include <linux/license.h>
#include <linux/filter.h>
#include <linux/kernel.h>
#include <linux/idr.h>
#include <linux/cred.h>
#include <linux/timekeeping.h>
#include <linux/ctype.h>
#include <linux/nospec.h>
#include <linux/audit.h>
#include <uapi/linux/btf.h>
#include <linux/pgtable.h>
#include <linux/bpf_lsm.h>
#include <linux/poll.h>
#include <linux/sort.h>
#include <linux/bpf-netns.h>
#include <linux/rcupdate_trace.h>
#include <linux/memcontrol.h>
#include <linux/trace_events.h>

#include <net/netfilter/nf_bpf_link.h>
#include <net/netkit.h>
#include <net/tcx.h>

#define IS_FD_ARRAY(map) ((map)->map_type == BPF_MAP_TYPE_PERF_EVENT_ARRAY || \
			  (map)->map_type == BPF_MAP_TYPE_CGROUP_ARRAY || \
			  (map)->map_type == BPF_MAP_TYPE_ARRAY_OF_MAPS)
#define IS_FD_PROG_ARRAY(map) ((map)->map_type == BPF_MAP_TYPE_PROG_ARRAY)
#define IS_FD_HASH(map) ((map)->map_type == BPF_MAP_TYPE_HASH_OF_MAPS)
#define IS_FD_MAP(map) (IS_FD_ARRAY(map) || IS_FD_PROG_ARRAY(map) || \
			IS_FD_HASH(map))

#define BPF_OBJ_FLAG_MASK   (BPF_F_RDONLY | BPF_F_WRONLY)

DEFINE_PER_CPU(int, bpf_prog_active);
static DEFINE_IDR(prog_idr);
static DEFINE_SPINLOCK(prog_idr_lock);
static DEFINE_IDR(map_idr);
static DEFINE_SPINLOCK(map_idr_lock);
static DEFINE_IDR(link_idr);
static DEFINE_SPINLOCK(link_idr_lock);

int sysctl_unprivileged_bpf_disabled __read_mostly =
	IS_BUILTIN(CONFIG_BPF_UNPRIV_DEFAULT_OFF) ? 2 : 0;

/*定义各种bpf map对应的ops*/
static const struct bpf_map_ops * const bpf_map_types[] = {
#define BPF_PROG_TYPE(_id, _name, prog_ctx_type, kern_ctx_type)
#define BPF_MAP_TYPE(_id, _ops) \
	[_id] = &_ops,
#define BPF_LINK_TYPE(_id, _name)
#include <linux/bpf_types.h>
#undef BPF_PROG_TYPE
#undef BPF_MAP_TYPE
#undef BPF_LINK_TYPE
};

/*
 * If we're handed a bigger struct than we know of, ensure all the unknown bits
 * are 0 - i.e. new user-space does not rely on any kernel feature extensions
 * we don't know about yet.
 *
 * There is a ToCToU between this function call and the following
 * copy_from_user() call. However, this is not a concern since this function is
 * meant to be a future-proofing of bits.
 */
int bpf_check_uarg_tail_zero(bpfptr_t uaddr,
			     size_t expected_size,
			     size_t actual_size)
{
	int res;

	if (unlikely(actual_size > PAGE_SIZE))	/* silly large */
		return -E2BIG;

	if (actual_size <= expected_size)
		return 0;

	if (uaddr.is_kernel)
		res = memchr_inv(uaddr.kernel + expected_size, 0,
				 actual_size - expected_size) == NULL;
	else
		res = check_zeroed_user(uaddr.user + expected_size,
					actual_size - expected_size);
	if (res < 0)
		return res;
	return res ? 0 : -E2BIG;
}

const struct bpf_map_ops bpf_map_offload_ops = {
	.map_meta_equal = bpf_map_meta_equal,
	.map_alloc = bpf_map_offload_map_alloc,
	.map_free = bpf_map_offload_map_free,
	.map_check_btf = map_check_no_btf,
	.map_mem_usage = bpf_map_offload_map_mem_usage,
};

<<<<<<< HEAD
/*校验并创建指定type的bpf_map*/
static struct bpf_map *find_and_alloc_map(union bpf_attr *attr)
{
	const struct bpf_map_ops *ops;
	u32 type = attr->map_type;
	struct bpf_map *map;
	int err;

	//type类型检查
	if (type >= ARRAY_SIZE(bpf_map_types))
		return ERR_PTR(-EINVAL);
	type = array_index_nospec(type, ARRAY_SIZE(bpf_map_types));

	//取这类type对应的ops,例如array_map_ops
	ops = bpf_map_types[type];
	if (!ops)
		return ERR_PTR(-EINVAL);

	//attr参数检查
	if (ops->map_alloc_check) {
		err = ops->map_alloc_check(attr);
		if (err)
			return ERR_PTR(err);
	}
	/*指定map_ifindex,则采用bpf_map_offload_ops*/
	if (attr->map_ifindex)
		ops = &bpf_map_offload_ops;

	/*申请map空间*/
	map = ops->map_alloc(attr);
	if (IS_ERR(map))
		return map;

	/*填充map的类型及ops*/
	map->ops = ops;
	map->map_type = type;
	return map;
}

=======
>>>>>>> 9d1694dc
static void bpf_map_write_active_inc(struct bpf_map *map)
{
	atomic64_inc(&map->writecnt);
}

static void bpf_map_write_active_dec(struct bpf_map *map)
{
	atomic64_dec(&map->writecnt);
}

bool bpf_map_write_active(const struct bpf_map *map)
{
	return atomic64_read(&map->writecnt) != 0;
}

/*取hashtable对应的value大小*/
static u32 bpf_map_value_size(const struct bpf_map *map)
{
	if (map->map_type == BPF_MAP_TYPE_PERCPU_HASH ||
	    map->map_type == BPF_MAP_TYPE_LRU_PERCPU_HASH ||
	    map->map_type == BPF_MAP_TYPE_PERCPU_ARRAY ||
	    map->map_type == BPF_MAP_TYPE_PERCPU_CGROUP_STORAGE)
		return round_up(map->value_size, 8) * num_possible_cpus();
	else if (IS_FD_MAP(map))
		return sizeof(u32);
	else
		return  map->value_size;
}

static void maybe_wait_bpf_programs(struct bpf_map *map)
{
	/* Wait for any running non-sleepable BPF programs to complete so that
	 * userspace, when we return to it, knows that all non-sleepable
	 * programs that could be running use the new map value. For sleepable
	 * BPF programs, synchronize_rcu_tasks_trace() should be used to wait
	 * for the completions of these programs, but considering the waiting
	 * time can be very long and userspace may think it will hang forever,
	 * so don't handle sleepable BPF programs now.
	 */
	if (map->map_type == BPF_MAP_TYPE_HASH_OF_MAPS ||
	    map->map_type == BPF_MAP_TYPE_ARRAY_OF_MAPS)
		synchronize_rcu();
}

static int bpf_map_update_value(struct bpf_map *map, struct file *map_file,
				void *key, void *value, __u64 flags)
{
	int err;

	/* Need to create a kthread, thus must support schedule */
	if (bpf_map_is_offloaded(map)) {
		return bpf_map_offload_update_elem(map, key, value, flags);
	} else if (map->map_type == BPF_MAP_TYPE_CPUMAP ||
		   map->map_type == BPF_MAP_TYPE_STRUCT_OPS) {
		return map->ops->map_update_elem(map, key, value, flags);
	} else if (map->map_type == BPF_MAP_TYPE_SOCKHASH ||
		   map->map_type == BPF_MAP_TYPE_SOCKMAP) {
		return sock_map_update_elem_sys(map, key, value, flags);
	} else if (IS_FD_PROG_ARRAY(map)) {
		return bpf_fd_array_map_update_elem(map, map_file, key, value,
						    flags);
	}

	bpf_disable_instrumentation();
	if (map->map_type == BPF_MAP_TYPE_PERCPU_HASH ||
	    map->map_type == BPF_MAP_TYPE_LRU_PERCPU_HASH) {
		err = bpf_percpu_hash_update(map, key, value, flags);
	} else if (map->map_type == BPF_MAP_TYPE_PERCPU_ARRAY) {
		err = bpf_percpu_array_update(map, key, value, flags);
	} else if (map->map_type == BPF_MAP_TYPE_PERCPU_CGROUP_STORAGE) {
		err = bpf_percpu_cgroup_storage_update(map, key, value,
						       flags);
	} else if (IS_FD_ARRAY(map)) {
		err = bpf_fd_array_map_update_elem(map, map_file, key, value,
						   flags);
	} else if (map->map_type == BPF_MAP_TYPE_HASH_OF_MAPS) {
		err = bpf_fd_htab_map_update_elem(map, map_file, key, value,
						  flags);
	} else if (map->map_type == BPF_MAP_TYPE_REUSEPORT_SOCKARRAY) {
		/* rcu_read_lock() is not needed */
		err = bpf_fd_reuseport_array_update_elem(map, key, value,
							 flags);
	} else if (map->map_type == BPF_MAP_TYPE_QUEUE ||
		   map->map_type == BPF_MAP_TYPE_STACK ||
		   map->map_type == BPF_MAP_TYPE_BLOOM_FILTER) {
	    /*针对queue,stack等执行push*/
		err = map->ops->map_push_elem(map, value, flags);
	} else {
	    /*通过回调完成更新*/
		rcu_read_lock();
		err = map->ops->map_update_elem(map, key, value, flags);
		rcu_read_unlock();
	}
	bpf_enable_instrumentation();

	return err;
}

/*执行bpf map查询，并返回key对应的value*/
static int bpf_map_copy_value(struct bpf_map *map, void *key, void *value,
			      __u64 flags)
{
	void *ptr;
	int err;

	if (bpf_map_is_offloaded(map))
		return bpf_map_offload_lookup_elem(map, key, value);

	bpf_disable_instrumentation();
	if (map->map_type == BPF_MAP_TYPE_PERCPU_HASH ||
	    map->map_type == BPF_MAP_TYPE_LRU_PERCPU_HASH) {
		err = bpf_percpu_hash_copy(map, key, value);
	} else if (map->map_type == BPF_MAP_TYPE_PERCPU_ARRAY) {
		err = bpf_percpu_array_copy(map, key, value);
	} else if (map->map_type == BPF_MAP_TYPE_PERCPU_CGROUP_STORAGE) {
		err = bpf_percpu_cgroup_storage_copy(map, key, value);
	} else if (map->map_type == BPF_MAP_TYPE_STACK_TRACE) {
		err = bpf_stackmap_copy(map, key, value);
	} else if (IS_FD_ARRAY(map) || IS_FD_PROG_ARRAY(map)) {
		err = bpf_fd_array_map_lookup_elem(map, key, value);
	} else if (IS_FD_HASH(map)) {
		err = bpf_fd_htab_map_lookup_elem(map, key, value);
	} else if (map->map_type == BPF_MAP_TYPE_REUSEPORT_SOCKARRAY) {
		err = bpf_fd_reuseport_array_lookup_elem(map, key, value);
	} else if (map->map_type == BPF_MAP_TYPE_QUEUE ||
		   map->map_type == BPF_MAP_TYPE_STACK ||
		   map->map_type == BPF_MAP_TYPE_BLOOM_FILTER) {
		err = map->ops->map_peek_elem(map, value);
	} else if (map->map_type == BPF_MAP_TYPE_STRUCT_OPS) {
		/* struct_ops map requires directly updating "value" */
		err = bpf_struct_ops_map_sys_lookup_elem(map, key, value);
	} else {
	    /*通过map_lookup_elem或者map_lookup_elem_sys_only进行查询*/
		rcu_read_lock();
		if (map->ops->map_lookup_elem_sys_only)
			ptr = map->ops->map_lookup_elem_sys_only(map, key);
		else
			ptr = map->ops->map_lookup_elem(map, key);
		if (IS_ERR(ptr)) {
		    /*查询失败*/
			err = PTR_ERR(ptr);
		} else if (!ptr) {
		    /*未查询到元素*/
			err = -ENOENT;
		} else {
			err = 0;
			if (flags & BPF_F_LOCK)
				/* lock 'ptr' and copy everything but lock */
				copy_map_value_locked(map, value, ptr, true);
			else
				copy_map_value(map, value, ptr);
			/* mask lock and timer, since value wasn't zero inited */
			check_and_init_map_value(map, value);
		}
		rcu_read_unlock();
	}

	bpf_enable_instrumentation();

	return err;
}

/* Please, do not use this function outside from the map creation path
 * (e.g. in map update path) without taking care of setting the active
 * memory cgroup (see at bpf_map_kmalloc_node() for example).
 */
static void *__bpf_map_area_alloc(u64 size, int numa_node, bool mmapable)
{
	/* We really just want to fail instead of triggering OOM killer
	 * under memory pressure, therefore we set __GFP_NORETRY to kmalloc,
	 * which is used for lower order allocation requests.
	 *
	 * It has been observed that higher order allocation requests done by
	 * vmalloc with __GFP_NORETRY being set might fail due to not trying
	 * to reclaim memory from the page cache, thus we set
	 * __GFP_RETRY_MAYFAIL to avoid such situations.
	 */

	gfp_t gfp = bpf_memcg_flags(__GFP_NOWARN | __GFP_ZERO);
	unsigned int flags = 0;
	unsigned long align = 1;
	void *area;

	if (size >= SIZE_MAX)
		return NULL;

	/* kmalloc()'ed memory can't be mmap()'ed */
	if (mmapable) {
		BUG_ON(!PAGE_ALIGNED(size));
		align = SHMLBA;
		flags = VM_USERMAP;
	} else if (size <= (PAGE_SIZE << PAGE_ALLOC_COSTLY_ORDER)) {
		area = kmalloc_node(size, gfp | GFP_USER | __GFP_NORETRY,
				    numa_node);
		if (area != NULL)
			return area;
	}

	return __vmalloc_node_range(size, align, VMALLOC_START, VMALLOC_END,
			gfp | GFP_KERNEL | __GFP_RETRY_MAYFAIL, PAGE_KERNEL,
			flags, numa_node, __builtin_return_address(0));
}

/*在numa_node上申请bpf map内存size大小*/
void *bpf_map_area_alloc(u64 size, int numa_node)
{
	return __bpf_map_area_alloc(size, numa_node, false);
}

void *bpf_map_area_mmapable_alloc(u64 size, int numa_node)
{
	return __bpf_map_area_alloc(size, numa_node, true);
}

void bpf_map_area_free(void *area)
{
	kvfree(area);
}

static u32 bpf_map_flags_retain_permanent(u32 flags)
{
	/* Some map creation flags are not tied to the map object but
	 * rather to the map fd instead, so they have no meaning upon
	 * map object inspection since multiple file descriptors with
	 * different (access) properties can exist here. Thus, given
	 * this has zero meaning for the map itself, lets clear these
	 * from here.
	 */
	return flags & ~(BPF_F_RDONLY | BPF_F_WRONLY);
}

void bpf_map_init_from_attr(struct bpf_map *map, union bpf_attr *attr)
{
	map->map_type = attr->map_type;
	map->key_size = attr->key_size;
	map->value_size = attr->value_size;
	map->max_entries = attr->max_entries;
	map->map_flags = bpf_map_flags_retain_permanent(attr->map_flags);
	map->numa_node = bpf_map_attr_numa_node(attr);
	map->map_extra = attr->map_extra;
}

//为map申请编号
static int bpf_map_alloc_id(struct bpf_map *map)
{
	int id;

	idr_preload(GFP_KERNEL);
	spin_lock_bh(&map_idr_lock);
	id = idr_alloc_cyclic(&map_idr, map, 1, INT_MAX, GFP_ATOMIC);
	if (id > 0)
		map->id = id;
	spin_unlock_bh(&map_idr_lock);
	idr_preload_end();

	if (WARN_ON_ONCE(!id))
		return -ENOSPC;

	return id > 0 ? 0 : id;
}

void bpf_map_free_id(struct bpf_map *map)
{
	unsigned long flags;

	/* Offloaded maps are removed from the IDR store when their device
	 * disappears - even if someone holds an fd to them they are unusable,
	 * the memory is gone, all ops will fail; they are simply waiting for
	 * refcnt to drop to be freed.
	 */
	if (!map->id)
		return;

	spin_lock_irqsave(&map_idr_lock, flags);

	idr_remove(&map_idr, map->id);
	map->id = 0;

	spin_unlock_irqrestore(&map_idr_lock, flags);
}

#ifdef CONFIG_MEMCG_KMEM
static void bpf_map_save_memcg(struct bpf_map *map)
{
	/* Currently if a map is created by a process belonging to the root
	 * memory cgroup, get_obj_cgroup_from_current() will return NULL.
	 * So we have to check map->objcg for being NULL each time it's
	 * being used.
	 */
	if (memcg_bpf_enabled())
		map->objcg = get_obj_cgroup_from_current();
}

static void bpf_map_release_memcg(struct bpf_map *map)
{
	if (map->objcg)
		obj_cgroup_put(map->objcg);
}

static struct mem_cgroup *bpf_map_get_memcg(const struct bpf_map *map)
{
	if (map->objcg)
		return get_mem_cgroup_from_objcg(map->objcg);

	return root_mem_cgroup;
}

void *bpf_map_kmalloc_node(const struct bpf_map *map, size_t size, gfp_t flags,
			   int node)
{
	struct mem_cgroup *memcg, *old_memcg;
	void *ptr;

	memcg = bpf_map_get_memcg(map);
	old_memcg = set_active_memcg(memcg);
	ptr = kmalloc_node(size, flags | __GFP_ACCOUNT, node);
	set_active_memcg(old_memcg);
	mem_cgroup_put(memcg);

	return ptr;
}

void *bpf_map_kzalloc(const struct bpf_map *map, size_t size, gfp_t flags)
{
	struct mem_cgroup *memcg, *old_memcg;
	void *ptr;

	memcg = bpf_map_get_memcg(map);
	old_memcg = set_active_memcg(memcg);
	ptr = kzalloc(size, flags | __GFP_ACCOUNT);
	set_active_memcg(old_memcg);
	mem_cgroup_put(memcg);

	return ptr;
}

void *bpf_map_kvcalloc(struct bpf_map *map, size_t n, size_t size,
		       gfp_t flags)
{
	struct mem_cgroup *memcg, *old_memcg;
	void *ptr;

	memcg = bpf_map_get_memcg(map);
	old_memcg = set_active_memcg(memcg);
	ptr = kvcalloc(n, size, flags | __GFP_ACCOUNT);
	set_active_memcg(old_memcg);
	mem_cgroup_put(memcg);

	return ptr;
}

void __percpu *bpf_map_alloc_percpu(const struct bpf_map *map, size_t size,
				    size_t align, gfp_t flags)
{
	struct mem_cgroup *memcg, *old_memcg;
	void __percpu *ptr;

	memcg = bpf_map_get_memcg(map);
	old_memcg = set_active_memcg(memcg);
	ptr = __alloc_percpu_gfp(size, align, flags | __GFP_ACCOUNT);
	set_active_memcg(old_memcg);
	mem_cgroup_put(memcg);

	return ptr;
}

#else
static void bpf_map_save_memcg(struct bpf_map *map)
{
}

static void bpf_map_release_memcg(struct bpf_map *map)
{
}
#endif

static int btf_field_cmp(const void *a, const void *b)
{
	const struct btf_field *f1 = a, *f2 = b;

	if (f1->offset < f2->offset)
		return -1;
	else if (f1->offset > f2->offset)
		return 1;
	return 0;
}

struct btf_field *btf_record_find(const struct btf_record *rec, u32 offset,
				  u32 field_mask)
{
	struct btf_field *field;

	if (IS_ERR_OR_NULL(rec) || !(rec->field_mask & field_mask))
		return NULL;
	field = bsearch(&offset, rec->fields, rec->cnt, sizeof(rec->fields[0]), btf_field_cmp);
	if (!field || !(field->type & field_mask))
		return NULL;
	return field;
}

void btf_record_free(struct btf_record *rec)
{
	int i;

	if (IS_ERR_OR_NULL(rec))
		return;
	for (i = 0; i < rec->cnt; i++) {
		switch (rec->fields[i].type) {
		case BPF_KPTR_UNREF:
		case BPF_KPTR_REF:
		case BPF_KPTR_PERCPU:
			if (rec->fields[i].kptr.module)
				module_put(rec->fields[i].kptr.module);
			btf_put(rec->fields[i].kptr.btf);
			break;
		case BPF_LIST_HEAD:
		case BPF_LIST_NODE:
		case BPF_RB_ROOT:
		case BPF_RB_NODE:
		case BPF_SPIN_LOCK:
		case BPF_TIMER:
		case BPF_REFCOUNT:
			/* Nothing to release */
			break;
		default:
			WARN_ON_ONCE(1);
			continue;
		}
	}
	kfree(rec);
}

void bpf_map_free_record(struct bpf_map *map)
{
	btf_record_free(map->record);
	map->record = NULL;
}

struct btf_record *btf_record_dup(const struct btf_record *rec)
{
	const struct btf_field *fields;
	struct btf_record *new_rec;
	int ret, size, i;

	if (IS_ERR_OR_NULL(rec))
		return NULL;
	size = offsetof(struct btf_record, fields[rec->cnt]);
	new_rec = kmemdup(rec, size, GFP_KERNEL | __GFP_NOWARN);
	if (!new_rec)
		return ERR_PTR(-ENOMEM);
	/* Do a deep copy of the btf_record */
	fields = rec->fields;
	new_rec->cnt = 0;
	for (i = 0; i < rec->cnt; i++) {
		switch (fields[i].type) {
		case BPF_KPTR_UNREF:
		case BPF_KPTR_REF:
		case BPF_KPTR_PERCPU:
			btf_get(fields[i].kptr.btf);
			if (fields[i].kptr.module && !try_module_get(fields[i].kptr.module)) {
				ret = -ENXIO;
				goto free;
			}
			break;
		case BPF_LIST_HEAD:
		case BPF_LIST_NODE:
		case BPF_RB_ROOT:
		case BPF_RB_NODE:
		case BPF_SPIN_LOCK:
		case BPF_TIMER:
		case BPF_REFCOUNT:
			/* Nothing to acquire */
			break;
		default:
			ret = -EFAULT;
			WARN_ON_ONCE(1);
			goto free;
		}
		new_rec->cnt++;
	}
	return new_rec;
free:
	btf_record_free(new_rec);
	return ERR_PTR(ret);
}

bool btf_record_equal(const struct btf_record *rec_a, const struct btf_record *rec_b)
{
	bool a_has_fields = !IS_ERR_OR_NULL(rec_a), b_has_fields = !IS_ERR_OR_NULL(rec_b);
	int size;

	if (!a_has_fields && !b_has_fields)
		return true;
	if (a_has_fields != b_has_fields)
		return false;
	if (rec_a->cnt != rec_b->cnt)
		return false;
	size = offsetof(struct btf_record, fields[rec_a->cnt]);
	/* btf_parse_fields uses kzalloc to allocate a btf_record, so unused
	 * members are zeroed out. So memcmp is safe to do without worrying
	 * about padding/unused fields.
	 *
	 * While spin_lock, timer, and kptr have no relation to map BTF,
	 * list_head metadata is specific to map BTF, the btf and value_rec
	 * members in particular. btf is the map BTF, while value_rec points to
	 * btf_record in that map BTF.
	 *
	 * So while by default, we don't rely on the map BTF (which the records
	 * were parsed from) matching for both records, which is not backwards
	 * compatible, in case list_head is part of it, we implicitly rely on
	 * that by way of depending on memcmp succeeding for it.
	 */
	return !memcmp(rec_a, rec_b, size);
}

void bpf_obj_free_timer(const struct btf_record *rec, void *obj)
{
	if (WARN_ON_ONCE(!btf_record_has_field(rec, BPF_TIMER)))
		return;
	bpf_timer_cancel_and_free(obj + rec->timer_off);
}

void bpf_obj_free_fields(const struct btf_record *rec, void *obj)
{
	const struct btf_field *fields;
	int i;

	if (IS_ERR_OR_NULL(rec))
		return;
	fields = rec->fields;
	for (i = 0; i < rec->cnt; i++) {
		struct btf_struct_meta *pointee_struct_meta;
		const struct btf_field *field = &fields[i];
		void *field_ptr = obj + field->offset;
		void *xchgd_field;

		switch (fields[i].type) {
		case BPF_SPIN_LOCK:
			break;
		case BPF_TIMER:
			bpf_timer_cancel_and_free(field_ptr);
			break;
		case BPF_KPTR_UNREF:
			WRITE_ONCE(*(u64 *)field_ptr, 0);
			break;
		case BPF_KPTR_REF:
		case BPF_KPTR_PERCPU:
			xchgd_field = (void *)xchg((unsigned long *)field_ptr, 0);
			if (!xchgd_field)
				break;

			if (!btf_is_kernel(field->kptr.btf)) {
				pointee_struct_meta = btf_find_struct_meta(field->kptr.btf,
									   field->kptr.btf_id);
				migrate_disable();
				__bpf_obj_drop_impl(xchgd_field, pointee_struct_meta ?
								 pointee_struct_meta->record : NULL,
								 fields[i].type == BPF_KPTR_PERCPU);
				migrate_enable();
			} else {
				field->kptr.dtor(xchgd_field);
			}
			break;
		case BPF_LIST_HEAD:
			if (WARN_ON_ONCE(rec->spin_lock_off < 0))
				continue;
			bpf_list_head_free(field, field_ptr, obj + rec->spin_lock_off);
			break;
		case BPF_RB_ROOT:
			if (WARN_ON_ONCE(rec->spin_lock_off < 0))
				continue;
			bpf_rb_root_free(field, field_ptr, obj + rec->spin_lock_off);
			break;
		case BPF_LIST_NODE:
		case BPF_RB_NODE:
		case BPF_REFCOUNT:
			break;
		default:
			WARN_ON_ONCE(1);
			continue;
		}
	}
}

/* called from workqueue */
static void bpf_map_free_deferred(struct work_struct *work)
{
	struct bpf_map *map = container_of(work, struct bpf_map, work);
	struct btf_record *rec = map->record;
	struct btf *btf = map->btf;

	security_bpf_map_free(map);
	bpf_map_release_memcg(map);
	/* implementation dependent freeing */
	map->ops->map_free(map);
	/* Delay freeing of btf_record for maps, as map_free
	 * callback usually needs access to them. It is better to do it here
	 * than require each callback to do the free itself manually.
	 *
	 * Note that the btf_record stashed in map->inner_map_meta->record was
	 * already freed using the map_free callback for map in map case which
	 * eventually calls bpf_map_free_meta, since inner_map_meta is only a
	 * template bpf_map struct used during verification.
	 */
	btf_record_free(rec);
	/* Delay freeing of btf for maps, as map_free callback may need
	 * struct_meta info which will be freed with btf_put().
	 */
	btf_put(btf);
}

static void bpf_map_put_uref(struct bpf_map *map)
{
	if (atomic64_dec_and_test(&map->usercnt)) {
		if (map->ops->map_release_uref)
			map->ops->map_release_uref(map);
	}
}

static void bpf_map_free_in_work(struct bpf_map *map)
{
	INIT_WORK(&map->work, bpf_map_free_deferred);
	/* Avoid spawning kworkers, since they all might contend
	 * for the same mutex like slab_mutex.
	 */
	queue_work(system_unbound_wq, &map->work);
}

static void bpf_map_free_rcu_gp(struct rcu_head *rcu)
{
	bpf_map_free_in_work(container_of(rcu, struct bpf_map, rcu));
}

static void bpf_map_free_mult_rcu_gp(struct rcu_head *rcu)
{
	if (rcu_trace_implies_rcu_gp())
		bpf_map_free_rcu_gp(rcu);
	else
		call_rcu(rcu, bpf_map_free_rcu_gp);
}

/* decrement map refcnt and schedule it for freeing via workqueue
 * (underlying map implementation ops->map_free() might sleep)
 */
void bpf_map_put(struct bpf_map *map)
{
	if (atomic64_dec_and_test(&map->refcnt)) {
		/* bpf_map_free_id() must be called first */
		bpf_map_free_id(map);

		WARN_ON_ONCE(atomic64_read(&map->sleepable_refcnt));
		if (READ_ONCE(map->free_after_mult_rcu_gp))
			call_rcu_tasks_trace(&map->rcu, bpf_map_free_mult_rcu_gp);
		else if (READ_ONCE(map->free_after_rcu_gp))
			call_rcu(&map->rcu, bpf_map_free_rcu_gp);
		else
			bpf_map_free_in_work(map);
	}
}
EXPORT_SYMBOL_GPL(bpf_map_put);

void bpf_map_put_with_uref(struct bpf_map *map)
{
	bpf_map_put_uref(map);
	bpf_map_put(map);
}

static int bpf_map_release(struct inode *inode, struct file *filp)
{
	struct bpf_map *map = filp->private_data;

	if (map->ops->map_release)
		map->ops->map_release(map, filp);

	bpf_map_put_with_uref(map);
	return 0;
}

static fmode_t map_get_sys_perms(struct bpf_map *map, struct fd f)
{
	fmode_t mode = f.file->f_mode;

	/* Our file permissions may have been overridden by global
	 * map permissions facing syscall side.
	 */
	if (READ_ONCE(map->frozen))
		mode &= ~FMODE_CAN_WRITE;
	return mode;
}

#ifdef CONFIG_PROC_FS
/* Show the memory usage of a bpf map */
static u64 bpf_map_memory_usage(const struct bpf_map *map)
{
	return map->ops->map_mem_usage(map);
}

/*显示map对应的info*/
static void bpf_map_show_fdinfo(struct seq_file *m, struct file *filp)
{
	struct bpf_map *map = filp->private_data;
	u32 type = 0, jited = 0;

	if (map_type_contains_progs(map)) {
		spin_lock(&map->owner.lock);
		type  = map->owner.type;
		jited = map->owner.jited;
		spin_unlock(&map->owner.lock);
	}

	seq_printf(m,
		   "map_type:\t%u\n"
		   "key_size:\t%u\n"
		   "value_size:\t%u\n"
		   "max_entries:\t%u\n"
		   "map_flags:\t%#x\n"
		   "map_extra:\t%#llx\n"
		   "memlock:\t%llu\n"
		   "map_id:\t%u\n"
		   "frozen:\t%u\n",
		   map->map_type,
		   map->key_size,
		   map->value_size,
		   map->max_entries,
		   map->map_flags,
		   (unsigned long long)map->map_extra,
		   bpf_map_memory_usage(map),
		   map->id,
		   READ_ONCE(map->frozen));
	if (type) {
		seq_printf(m, "owner_prog_type:\t%u\n", type);
		seq_printf(m, "owner_jited:\t%u\n", jited);
	}
}
#endif

static ssize_t bpf_dummy_read(struct file *filp, char __user *buf, size_t siz,
			      loff_t *ppos)
{
	/* We need this handler such that alloc_file() enables
	 * f_mode with FMODE_CAN_READ.
	 */
	return -EINVAL;
}

static ssize_t bpf_dummy_write(struct file *filp, const char __user *buf,
			       size_t siz, loff_t *ppos)
{
	/* We need this handler such that alloc_file() enables
	 * f_mode with FMODE_CAN_WRITE.
	 */
	return -EINVAL;
}

/* called for any extra memory-mapped regions (except initial) */
static void bpf_map_mmap_open(struct vm_area_struct *vma)
{
	struct bpf_map *map = vma->vm_file->private_data;

	if (vma->vm_flags & VM_MAYWRITE)
		bpf_map_write_active_inc(map);
}

/* called for all unmapped memory region (including initial) */
static void bpf_map_mmap_close(struct vm_area_struct *vma)
{
	struct bpf_map *map = vma->vm_file->private_data;

	if (vma->vm_flags & VM_MAYWRITE)
		bpf_map_write_active_dec(map);
}

static const struct vm_operations_struct bpf_map_default_vmops = {
	.open		= bpf_map_mmap_open,
	.close		= bpf_map_mmap_close,
};

static int bpf_map_mmap(struct file *filp, struct vm_area_struct *vma)
{
	struct bpf_map *map = filp->private_data;
	int err;

	if (!map->ops->map_mmap || !IS_ERR_OR_NULL(map->record))
		return -ENOTSUPP;

	if (!(vma->vm_flags & VM_SHARED))
		return -EINVAL;

	mutex_lock(&map->freeze_mutex);

	if (vma->vm_flags & VM_WRITE) {
		if (map->frozen) {
			err = -EPERM;
			goto out;
		}
		/* map is meant to be read-only, so do not allow mapping as
		 * writable, because it's possible to leak a writable page
		 * reference and allows user-space to still modify it after
		 * freezing, while verifier will assume contents do not change
		 */
		if (map->map_flags & BPF_F_RDONLY_PROG) {
			err = -EACCES;
			goto out;
		}
	}

	/* set default open/close callbacks */
	vma->vm_ops = &bpf_map_default_vmops;
	vma->vm_private_data = map;
	vm_flags_clear(vma, VM_MAYEXEC);
	if (!(vma->vm_flags & VM_WRITE))
		/* disallow re-mapping with PROT_WRITE */
		vm_flags_clear(vma, VM_MAYWRITE);

	err = map->ops->map_mmap(map, vma);
	if (err)
		goto out;

	if (vma->vm_flags & VM_MAYWRITE)
		bpf_map_write_active_inc(map);
out:
	mutex_unlock(&map->freeze_mutex);
	return err;
}

static __poll_t bpf_map_poll(struct file *filp, struct poll_table_struct *pts)
{
	struct bpf_map *map = filp->private_data;

	if (map->ops->map_poll)
		return map->ops->map_poll(map, filp, pts);

	return EPOLLERR;
}

//bpf map对应的文件操作集
const struct file_operations bpf_map_fops = {
#ifdef CONFIG_PROC_FS
    /*通过bpf fs向外展示bpf map的元数据*/
	.show_fdinfo	= bpf_map_show_fdinfo,
#endif
	.release	= bpf_map_release,
	.read		= bpf_dummy_read,
	.write		= bpf_dummy_write,
	.mmap		= bpf_map_mmap,
	.poll		= bpf_map_poll,
};

/*生成一个file实体，使其与map相关联，返回对应的fd*/
int bpf_map_new_fd(struct bpf_map *map, int flags)
{
	int ret;

	ret = security_bpf_map(map, OPEN_FMODE(flags));
	if (ret < 0)
		return ret;

	/*关联此map*/
	return anon_inode_getfd("bpf-map", &bpf_map_fops, map,
				flags | O_CLOEXEC);
}

/*解析map的flags,默认为read-write模式*/
int bpf_get_file_flag(int flags)
{
	if ((flags & BPF_F_RDONLY) && (flags & BPF_F_WRONLY))
		return -EINVAL;
	if (flags & BPF_F_RDONLY)
		return O_RDONLY;
	if (flags & BPF_F_WRONLY)
		return O_WRONLY;
	return O_RDWR;
}

/* helper macro to check that unused fields 'union bpf_attr' are zero */
#define CHECK_ATTR(CMD) \
	memchr_inv((void *) &attr->CMD##_LAST_FIELD + \
		   sizeof(attr->CMD##_LAST_FIELD), 0, \
		   sizeof(*attr) - \
		   offsetof(union bpf_attr, CMD##_LAST_FIELD) - \
		   sizeof(attr->CMD##_LAST_FIELD)) != NULL

/* dst and src must have at least "size" number of bytes.
 * Return strlen on success and < 0 on error.
 */
int bpf_obj_name_cpy(char *dst, const char *src, unsigned int size)
{
	const char *end = src + size;
	const char *orig_src = src;

	memset(dst, 0, size);
	/* Copy all isalnum(), '_' and '.' chars. */
	while (src < end && *src) {
		if (!isalnum(*src) &&
		    *src != '_' && *src != '.')
			return -EINVAL;
		*dst++ = *src++;
	}

	/* No '\0' found in "size" number of bytes */
	if (src == end)
		return -EINVAL;

	return src - orig_src;
}

int map_check_no_btf(const struct bpf_map *map,
		     const struct btf *btf,
		     const struct btf_type *key_type,
		     const struct btf_type *value_type)
{
	return -ENOTSUPP;
}

static int map_check_btf(struct bpf_map *map, const struct btf *btf,
			 u32 btf_key_id, u32 btf_value_id)
{
	const struct btf_type *key_type, *value_type;
	u32 key_size, value_size;
	int ret = 0;

	/* Some maps allow key to be unspecified. */
	if (btf_key_id) {
		key_type = btf_type_id_size(btf, &btf_key_id, &key_size);
		if (!key_type || key_size != map->key_size)
			return -EINVAL;
	} else {
		key_type = btf_type_by_id(btf, 0);
		if (!map->ops->map_check_btf)
			return -EINVAL;
	}

	value_type = btf_type_id_size(btf, &btf_value_id, &value_size);
	if (!value_type || value_size != map->value_size)
		return -EINVAL;

	map->record = btf_parse_fields(btf, value_type,
				       BPF_SPIN_LOCK | BPF_TIMER | BPF_KPTR | BPF_LIST_HEAD |
				       BPF_RB_ROOT | BPF_REFCOUNT,
				       map->value_size);
	if (!IS_ERR_OR_NULL(map->record)) {
		int i;

		if (!bpf_capable()) {
			ret = -EPERM;
			goto free_map_tab;
		}
		if (map->map_flags & (BPF_F_RDONLY_PROG | BPF_F_WRONLY_PROG)) {
			ret = -EACCES;
			goto free_map_tab;
		}
		for (i = 0; i < sizeof(map->record->field_mask) * 8; i++) {
			switch (map->record->field_mask & (1 << i)) {
			case 0:
				continue;
			case BPF_SPIN_LOCK:
				if (map->map_type != BPF_MAP_TYPE_HASH &&
				    map->map_type != BPF_MAP_TYPE_ARRAY &&
				    map->map_type != BPF_MAP_TYPE_CGROUP_STORAGE &&
				    map->map_type != BPF_MAP_TYPE_SK_STORAGE &&
				    map->map_type != BPF_MAP_TYPE_INODE_STORAGE &&
				    map->map_type != BPF_MAP_TYPE_TASK_STORAGE &&
				    map->map_type != BPF_MAP_TYPE_CGRP_STORAGE) {
					ret = -EOPNOTSUPP;
					goto free_map_tab;
				}
				break;
			case BPF_TIMER:
				if (map->map_type != BPF_MAP_TYPE_HASH &&
				    map->map_type != BPF_MAP_TYPE_LRU_HASH &&
				    map->map_type != BPF_MAP_TYPE_ARRAY) {
					ret = -EOPNOTSUPP;
					goto free_map_tab;
				}
				break;
			case BPF_KPTR_UNREF:
			case BPF_KPTR_REF:
			case BPF_KPTR_PERCPU:
			case BPF_REFCOUNT:
				if (map->map_type != BPF_MAP_TYPE_HASH &&
				    map->map_type != BPF_MAP_TYPE_PERCPU_HASH &&
				    map->map_type != BPF_MAP_TYPE_LRU_HASH &&
				    map->map_type != BPF_MAP_TYPE_LRU_PERCPU_HASH &&
				    map->map_type != BPF_MAP_TYPE_ARRAY &&
				    map->map_type != BPF_MAP_TYPE_PERCPU_ARRAY &&
				    map->map_type != BPF_MAP_TYPE_SK_STORAGE &&
				    map->map_type != BPF_MAP_TYPE_INODE_STORAGE &&
				    map->map_type != BPF_MAP_TYPE_TASK_STORAGE &&
				    map->map_type != BPF_MAP_TYPE_CGRP_STORAGE) {
					ret = -EOPNOTSUPP;
					goto free_map_tab;
				}
				break;
			case BPF_LIST_HEAD:
			case BPF_RB_ROOT:
				if (map->map_type != BPF_MAP_TYPE_HASH &&
				    map->map_type != BPF_MAP_TYPE_LRU_HASH &&
				    map->map_type != BPF_MAP_TYPE_ARRAY) {
					ret = -EOPNOTSUPP;
					goto free_map_tab;
				}
				break;
			default:
				/* Fail if map_type checks are missing for a field type */
				ret = -EOPNOTSUPP;
				goto free_map_tab;
			}
		}
	}

	ret = btf_check_and_fixup_fields(btf, map->record);
	if (ret < 0)
		goto free_map_tab;

	if (map->ops->map_check_btf) {
		ret = map->ops->map_check_btf(map, btf, key_type, value_type);
		if (ret < 0)
			goto free_map_tab;
	}

	return ret;
free_map_tab:
	bpf_map_free_record(map);
	return ret;
}

#define BPF_MAP_CREATE_LAST_FIELD map_extra
/* called via syscall */
//bpf的map创建,返回map对应的fd
static int map_create(union bpf_attr *attr)
{
	const struct bpf_map_ops *ops;
	int numa_node = bpf_map_attr_numa_node(attr);
	u32 map_type = attr->map_type;
	struct bpf_map *map;
	int f_flags;
	int err;

	err = CHECK_ATTR(BPF_MAP_CREATE);
	if (err)
		return -EINVAL;

	if (attr->btf_vmlinux_value_type_id) {
		if (attr->map_type != BPF_MAP_TYPE_STRUCT_OPS ||
		    attr->btf_key_type_id || attr->btf_value_type_id)
			return -EINVAL;
	} else if (attr->btf_key_type_id && !attr->btf_value_type_id) {
		return -EINVAL;
	}

	if (attr->map_type != BPF_MAP_TYPE_BLOOM_FILTER &&
	    attr->map_extra != 0)
		return -EINVAL;

	f_flags = bpf_get_file_flag(attr->map_flags);
	if (f_flags < 0)
		return f_flags;

	//校验numa node是否有效
	if (numa_node != NUMA_NO_NODE &&
	    ((unsigned int)numa_node >= nr_node_ids ||
	     !node_online(numa_node)))
		return -EINVAL;

	/* find map type and init map: hashtable vs rbtree vs bloom vs ... */
<<<<<<< HEAD
	/*创建map*/
	map = find_and_alloc_map(attr);
=======
	map_type = attr->map_type;
	if (map_type >= ARRAY_SIZE(bpf_map_types))
		return -EINVAL;
	map_type = array_index_nospec(map_type, ARRAY_SIZE(bpf_map_types));
	ops = bpf_map_types[map_type];
	if (!ops)
		return -EINVAL;

	if (ops->map_alloc_check) {
		err = ops->map_alloc_check(attr);
		if (err)
			return err;
	}
	if (attr->map_ifindex)
		ops = &bpf_map_offload_ops;
	if (!ops->map_mem_usage)
		return -EINVAL;

	/* Intent here is for unprivileged_bpf_disabled to block BPF map
	 * creation for unprivileged users; other actions depend
	 * on fd availability and access to bpffs, so are dependent on
	 * object creation success. Even with unprivileged BPF disabled,
	 * capability checks are still carried out.
	 */
	if (sysctl_unprivileged_bpf_disabled && !bpf_capable())
		return -EPERM;

	/* check privileged map type permissions */
	switch (map_type) {
	case BPF_MAP_TYPE_ARRAY:
	case BPF_MAP_TYPE_PERCPU_ARRAY:
	case BPF_MAP_TYPE_PROG_ARRAY:
	case BPF_MAP_TYPE_PERF_EVENT_ARRAY:
	case BPF_MAP_TYPE_CGROUP_ARRAY:
	case BPF_MAP_TYPE_ARRAY_OF_MAPS:
	case BPF_MAP_TYPE_HASH:
	case BPF_MAP_TYPE_PERCPU_HASH:
	case BPF_MAP_TYPE_HASH_OF_MAPS:
	case BPF_MAP_TYPE_RINGBUF:
	case BPF_MAP_TYPE_USER_RINGBUF:
	case BPF_MAP_TYPE_CGROUP_STORAGE:
	case BPF_MAP_TYPE_PERCPU_CGROUP_STORAGE:
		/* unprivileged */
		break;
	case BPF_MAP_TYPE_SK_STORAGE:
	case BPF_MAP_TYPE_INODE_STORAGE:
	case BPF_MAP_TYPE_TASK_STORAGE:
	case BPF_MAP_TYPE_CGRP_STORAGE:
	case BPF_MAP_TYPE_BLOOM_FILTER:
	case BPF_MAP_TYPE_LPM_TRIE:
	case BPF_MAP_TYPE_REUSEPORT_SOCKARRAY:
	case BPF_MAP_TYPE_STACK_TRACE:
	case BPF_MAP_TYPE_QUEUE:
	case BPF_MAP_TYPE_STACK:
	case BPF_MAP_TYPE_LRU_HASH:
	case BPF_MAP_TYPE_LRU_PERCPU_HASH:
	case BPF_MAP_TYPE_STRUCT_OPS:
	case BPF_MAP_TYPE_CPUMAP:
		if (!bpf_capable())
			return -EPERM;
		break;
	case BPF_MAP_TYPE_SOCKMAP:
	case BPF_MAP_TYPE_SOCKHASH:
	case BPF_MAP_TYPE_DEVMAP:
	case BPF_MAP_TYPE_DEVMAP_HASH:
	case BPF_MAP_TYPE_XSKMAP:
		if (!capable(CAP_NET_ADMIN))
			return -EPERM;
		break;
	default:
		WARN(1, "unsupported map type %d", map_type);
		return -EPERM;
	}

	map = ops->map_alloc(attr);
>>>>>>> 9d1694dc
	if (IS_ERR(map))
		return PTR_ERR(map);
	map->ops = ops;
	map->map_type = map_type;

	//设置map名称
	err = bpf_obj_name_cpy(map->name, attr->map_name,
			       sizeof(attr->map_name));
	if (err < 0)
		goto free_map;

	atomic64_set(&map->refcnt, 1);
	atomic64_set(&map->usercnt, 1);
	mutex_init(&map->freeze_mutex);
	spin_lock_init(&map->owner.lock);

	if (attr->btf_key_type_id || attr->btf_value_type_id ||
	    /* Even the map's value is a kernel's struct,
	     * the bpf_prog.o must have BTF to begin with
	     * to figure out the corresponding kernel's
	     * counter part.  Thus, attr->btf_fd has
	     * to be valid also.
	     */
	    attr->btf_vmlinux_value_type_id) {
		struct btf *btf;

		btf = btf_get_by_fd(attr->btf_fd);
		if (IS_ERR(btf)) {
			err = PTR_ERR(btf);
			goto free_map;
		}
		if (btf_is_kernel(btf)) {
			btf_put(btf);
			err = -EACCES;
			goto free_map;
		}
		map->btf = btf;

		if (attr->btf_value_type_id) {
			err = map_check_btf(map, btf, attr->btf_key_type_id,
					    attr->btf_value_type_id);
			if (err)
				goto free_map;
		}

		map->btf_key_type_id = attr->btf_key_type_id;
		map->btf_value_type_id = attr->btf_value_type_id;
		map->btf_vmlinux_value_type_id =
			attr->btf_vmlinux_value_type_id;
	}

	err = security_bpf_map_alloc(map);
	if (err)
		goto free_map;

	//为map申请id
	err = bpf_map_alloc_id(map);
	if (err)
		goto free_map_sec;

	bpf_map_save_memcg(map);

	//为map关联一个file并返回其对应的fd
	err = bpf_map_new_fd(map, f_flags);
	if (err < 0) {
		/* failed to allocate fd.
		 * bpf_map_put_with_uref() is needed because the above
		 * bpf_map_alloc_id() has published the map
		 * to the userspace and the userspace may
		 * have refcnt-ed it through BPF_MAP_GET_FD_BY_ID.
		 */
		bpf_map_put_with_uref(map);
		return err;
	}

	return err;

free_map_sec:
	security_bpf_map_free(map);
free_map:
	btf_put(map->btf);
	map->ops->map_free(map);
	return err;
}

/* if error is returned, fd is released.
 * On success caller should complete fd access with matching fdput()
 */
struct bpf_map *__bpf_map_get(struct fd f)
{
	if (!f.file)
		return ERR_PTR(-EBADF);
	if (f.file->f_op != &bpf_map_fops) {
		fdput(f);
		return ERR_PTR(-EINVAL);
	}

	return f.file->private_data;
}

void bpf_map_inc(struct bpf_map *map)
{
	atomic64_inc(&map->refcnt);
}
EXPORT_SYMBOL_GPL(bpf_map_inc);

void bpf_map_inc_with_uref(struct bpf_map *map)
{
	atomic64_inc(&map->refcnt);
	atomic64_inc(&map->usercnt);
}
EXPORT_SYMBOL_GPL(bpf_map_inc_with_uref);

struct bpf_map *bpf_map_get(u32 ufd)
{
	struct fd f = fdget(ufd);
	struct bpf_map *map;

	map = __bpf_map_get(f);
	if (IS_ERR(map))
		return map;

	bpf_map_inc(map);
	fdput(f);

	return map;
}
EXPORT_SYMBOL(bpf_map_get);

/*利用fd获取bpf_map*/
struct bpf_map *bpf_map_get_with_uref(u32 ufd)
{
	struct fd f = fdget(ufd);
	struct bpf_map *map;

	map = __bpf_map_get(f);
	if (IS_ERR(map))
		return map;

	bpf_map_inc_with_uref(map);
	fdput(f);

	return map;
}

/* map_idr_lock should have been held or the map should have been
 * protected by rcu read lock.
 */
struct bpf_map *__bpf_map_inc_not_zero(struct bpf_map *map, bool uref)
{
	int refold;

	refold = atomic64_fetch_add_unless(&map->refcnt, 1, 0);
	if (!refold)
		return ERR_PTR(-ENOENT);
	if (uref)
		atomic64_inc(&map->usercnt);

	return map;
}

struct bpf_map *bpf_map_inc_not_zero(struct bpf_map *map)
{
	spin_lock_bh(&map_idr_lock);
	map = __bpf_map_inc_not_zero(map, false);
	spin_unlock_bh(&map_idr_lock);

	return map;
}
EXPORT_SYMBOL_GPL(bpf_map_inc_not_zero);

int __weak bpf_stackmap_copy(struct bpf_map *map, void *key, void *value)
{
	return -ENOTSUPP;
}

static void *__bpf_copy_key(void __user *ukey, u64 key_size)
{
	if (key_size)
		return vmemdup_user(ukey, key_size);

	if (ukey)
		return ERR_PTR(-EINVAL);

	return NULL;
}

static void *___bpf_copy_key(bpfptr_t ukey, u64 key_size)
{
	if (key_size)
		return kvmemdup_bpfptr(ukey, key_size);

	if (!bpfptr_is_null(ukey))
		return ERR_PTR(-EINVAL);

	return NULL;
}

/* last field in 'union bpf_attr' used by this command */
#define BPF_MAP_LOOKUP_ELEM_LAST_FIELD flags

/*通过key执行指定map的查询，返回对应的value*/
static int map_lookup_elem(union bpf_attr *attr)
{
    /*查询用的key*/
	void __user *ukey = u64_to_user_ptr(attr->key);
	/*填充用的value*/
	void __user *uvalue = u64_to_user_ptr(attr->value);
	int ufd = attr->map_fd;
	struct bpf_map *map;
	void *key, *value;
	u32 value_size;
	struct fd f;
	int err;

	if (CHECK_ATTR(BPF_MAP_LOOKUP_ELEM))
		return -EINVAL;

	if (attr->flags & ~BPF_F_LOCK)
		return -EINVAL;

	/*通过fd获取map*/
	f = fdget(ufd);
	map = __bpf_map_get(f);
	if (IS_ERR(map))
		return PTR_ERR(map);

	/*map查权限检查*/
	if (!(map_get_sys_perms(map, f) & FMODE_CAN_READ)) {
		err = -EPERM;
		goto err_put;
	}

	if ((attr->flags & BPF_F_LOCK) &&
	    !btf_record_has_field(map->record, BPF_SPIN_LOCK)) {
		err = -EINVAL;
		goto err_put;
	}

	/*按map->key_size复制用户态key*/
	key = __bpf_copy_key(ukey, map->key_size);
	if (IS_ERR(key)) {
		err = PTR_ERR(key);
		goto err_put;
	}

	/*取hashtable对应的value大小*/
	value_size = bpf_map_value_size(map);

	/*申请value对应的内存*/
	err = -ENOMEM;
	value = kvmalloc(value_size, GFP_USER | __GFP_NOWARN);
	if (!value)
		goto free_key;

	if (map->map_type == BPF_MAP_TYPE_BLOOM_FILTER) {
		if (copy_from_user(value, uvalue, value_size))
			err = -EFAULT;
		else
			err = bpf_map_copy_value(map, key, value, attr->flags);
		goto free_value;
	}

	err = bpf_map_copy_value(map, key, value, attr->flags);
	if (err)
		goto free_value;

	err = -EFAULT;
	if (copy_to_user(uvalue, value, value_size) != 0)
		goto free_value;

	err = 0;

free_value:
	kvfree(value);
free_key:
	kvfree(key);
err_put:
	fdput(f);
	return err;
}


#define BPF_MAP_UPDATE_ELEM_LAST_FIELD flags

static int map_update_elem(union bpf_attr *attr, bpfptr_t uattr)
{
	bpfptr_t ukey = make_bpfptr(attr->key, uattr.is_kernel);
	bpfptr_t uvalue = make_bpfptr(attr->value, uattr.is_kernel);
	int ufd = attr->map_fd;
	struct bpf_map *map;
	void *key, *value;
	u32 value_size;
	struct fd f;
	int err;

	if (CHECK_ATTR(BPF_MAP_UPDATE_ELEM))
		return -EINVAL;

	f = fdget(ufd);
	map = __bpf_map_get(f);
	if (IS_ERR(map))
		return PTR_ERR(map);
	bpf_map_write_active_inc(map);
	if (!(map_get_sys_perms(map, f) & FMODE_CAN_WRITE)) {
		err = -EPERM;
		goto err_put;
	}

	if ((attr->flags & BPF_F_LOCK) &&
	    !btf_record_has_field(map->record, BPF_SPIN_LOCK)) {
		err = -EINVAL;
		goto err_put;
	}

	/*复制用户态key*/
	key = ___bpf_copy_key(ukey, map->key_size);
	if (IS_ERR(key)) {
		err = PTR_ERR(key);
		goto err_put;
	}

	value_size = bpf_map_value_size(map);
	/*复制用户态value设置的新值*/
	value = kvmemdup_bpfptr(uvalue, value_size);
	if (IS_ERR(value)) {
		err = PTR_ERR(value);
		goto free_key;
	}

	/*执行更新*/
	err = bpf_map_update_value(map, f.file, key, value, attr->flags);
	if (!err)
		maybe_wait_bpf_programs(map);

	kvfree(value);
free_key:
	kvfree(key);
err_put:
	bpf_map_write_active_dec(map);
	fdput(f);
	return err;
}

#define BPF_MAP_DELETE_ELEM_LAST_FIELD key

static int map_delete_elem(union bpf_attr *attr, bpfptr_t uattr)
{
	bpfptr_t ukey = make_bpfptr(attr->key, uattr.is_kernel);
	int ufd = attr->map_fd;
	struct bpf_map *map;
	struct fd f;
	void *key;
	int err;

	if (CHECK_ATTR(BPF_MAP_DELETE_ELEM))
		return -EINVAL;

	f = fdget(ufd);
	map = __bpf_map_get(f);
	if (IS_ERR(map))
		return PTR_ERR(map);
	bpf_map_write_active_inc(map);
	if (!(map_get_sys_perms(map, f) & FMODE_CAN_WRITE)) {
		err = -EPERM;
		goto err_put;
	}

	key = ___bpf_copy_key(ukey, map->key_size);
	if (IS_ERR(key)) {
		err = PTR_ERR(key);
		goto err_put;
	}

	if (bpf_map_is_offloaded(map)) {
		err = bpf_map_offload_delete_elem(map, key);
		goto out;
	} else if (IS_FD_PROG_ARRAY(map) ||
		   map->map_type == BPF_MAP_TYPE_STRUCT_OPS) {
		/* These maps require sleepable context */
		err = map->ops->map_delete_elem(map, key);
		goto out;
	}

	bpf_disable_instrumentation();
	rcu_read_lock();
	err = map->ops->map_delete_elem(map, key);
	rcu_read_unlock();
	bpf_enable_instrumentation();
	if (!err)
		maybe_wait_bpf_programs(map);
out:
	kvfree(key);
err_put:
	bpf_map_write_active_dec(map);
	fdput(f);
	return err;
}

/* last field in 'union bpf_attr' used by this command */
#define BPF_MAP_GET_NEXT_KEY_LAST_FIELD next_key

static int map_get_next_key(union bpf_attr *attr)
{
	void __user *ukey = u64_to_user_ptr(attr->key);
	void __user *unext_key = u64_to_user_ptr(attr->next_key);
	int ufd = attr->map_fd;
	struct bpf_map *map;
	void *key, *next_key;
	struct fd f;
	int err;

	if (CHECK_ATTR(BPF_MAP_GET_NEXT_KEY))
		return -EINVAL;

	f = fdget(ufd);
	map = __bpf_map_get(f);
	if (IS_ERR(map))
		return PTR_ERR(map);
	if (!(map_get_sys_perms(map, f) & FMODE_CAN_READ)) {
		err = -EPERM;
		goto err_put;
	}

	if (ukey) {
		key = __bpf_copy_key(ukey, map->key_size);
		if (IS_ERR(key)) {
			err = PTR_ERR(key);
			goto err_put;
		}
	} else {
		key = NULL;
	}

	err = -ENOMEM;
	next_key = kvmalloc(map->key_size, GFP_USER);
	if (!next_key)
		goto free_key;

	if (bpf_map_is_offloaded(map)) {
		err = bpf_map_offload_get_next_key(map, key, next_key);
		goto out;
	}

	rcu_read_lock();
	err = map->ops->map_get_next_key(map, key, next_key);
	rcu_read_unlock();
out:
	if (err)
		goto free_next_key;

	err = -EFAULT;
	if (copy_to_user(unext_key, next_key, map->key_size) != 0)
		goto free_next_key;

	err = 0;

free_next_key:
	kvfree(next_key);
free_key:
	kvfree(key);
err_put:
	fdput(f);
	return err;
}

int generic_map_delete_batch(struct bpf_map *map,
			     const union bpf_attr *attr,
			     union bpf_attr __user *uattr)
{
	void __user *keys = u64_to_user_ptr(attr->batch.keys);
	u32 cp, max_count;
	int err = 0;
	void *key;

	if (attr->batch.elem_flags & ~BPF_F_LOCK)
		return -EINVAL;

	if ((attr->batch.elem_flags & BPF_F_LOCK) &&
	    !btf_record_has_field(map->record, BPF_SPIN_LOCK)) {
		return -EINVAL;
	}

	max_count = attr->batch.count;
	if (!max_count)
		return 0;

	if (put_user(0, &uattr->batch.count))
		return -EFAULT;

	key = kvmalloc(map->key_size, GFP_USER | __GFP_NOWARN);
	if (!key)
		return -ENOMEM;

	for (cp = 0; cp < max_count; cp++) {
		err = -EFAULT;
		if (copy_from_user(key, keys + cp * map->key_size,
				   map->key_size))
			break;

		if (bpf_map_is_offloaded(map)) {
			err = bpf_map_offload_delete_elem(map, key);
			break;
		}

		bpf_disable_instrumentation();
		rcu_read_lock();
		err = map->ops->map_delete_elem(map, key);
		rcu_read_unlock();
		bpf_enable_instrumentation();
		if (err)
			break;
		cond_resched();
	}
	if (copy_to_user(&uattr->batch.count, &cp, sizeof(cp)))
		err = -EFAULT;

	kvfree(key);

	return err;
}

int generic_map_update_batch(struct bpf_map *map, struct file *map_file,
			     const union bpf_attr *attr,
			     union bpf_attr __user *uattr)
{
	void __user *values = u64_to_user_ptr(attr->batch.values);
	void __user *keys = u64_to_user_ptr(attr->batch.keys);
	u32 value_size, cp, max_count;
	void *key, *value;
	int err = 0;

	if (attr->batch.elem_flags & ~BPF_F_LOCK)
		return -EINVAL;

	if ((attr->batch.elem_flags & BPF_F_LOCK) &&
	    !btf_record_has_field(map->record, BPF_SPIN_LOCK)) {
		return -EINVAL;
	}

	value_size = bpf_map_value_size(map);

	max_count = attr->batch.count;
	if (!max_count)
		return 0;

	if (put_user(0, &uattr->batch.count))
		return -EFAULT;

	key = kvmalloc(map->key_size, GFP_USER | __GFP_NOWARN);
	if (!key)
		return -ENOMEM;

	value = kvmalloc(value_size, GFP_USER | __GFP_NOWARN);
	if (!value) {
		kvfree(key);
		return -ENOMEM;
	}

	for (cp = 0; cp < max_count; cp++) {
		err = -EFAULT;
		if (copy_from_user(key, keys + cp * map->key_size,
		    map->key_size) ||
		    copy_from_user(value, values + cp * value_size, value_size))
			break;

		err = bpf_map_update_value(map, map_file, key, value,
					   attr->batch.elem_flags);

		if (err)
			break;
		cond_resched();
	}

	if (copy_to_user(&uattr->batch.count, &cp, sizeof(cp)))
		err = -EFAULT;

	kvfree(value);
	kvfree(key);

	return err;
}

#define MAP_LOOKUP_RETRIES 3

int generic_map_lookup_batch(struct bpf_map *map,
				    const union bpf_attr *attr,
				    union bpf_attr __user *uattr)
{
	void __user *uobatch = u64_to_user_ptr(attr->batch.out_batch);
	void __user *ubatch = u64_to_user_ptr(attr->batch.in_batch);
	void __user *values = u64_to_user_ptr(attr->batch.values);
	void __user *keys = u64_to_user_ptr(attr->batch.keys);
	void *buf, *buf_prevkey, *prev_key, *key, *value;
	int err, retry = MAP_LOOKUP_RETRIES;
	u32 value_size, cp, max_count;

	if (attr->batch.elem_flags & ~BPF_F_LOCK)
		return -EINVAL;

	if ((attr->batch.elem_flags & BPF_F_LOCK) &&
	    !btf_record_has_field(map->record, BPF_SPIN_LOCK))
		return -EINVAL;

	value_size = bpf_map_value_size(map);

	max_count = attr->batch.count;
	if (!max_count)
		return 0;

	if (put_user(0, &uattr->batch.count))
		return -EFAULT;

	buf_prevkey = kvmalloc(map->key_size, GFP_USER | __GFP_NOWARN);
	if (!buf_prevkey)
		return -ENOMEM;

	buf = kvmalloc(map->key_size + value_size, GFP_USER | __GFP_NOWARN);
	if (!buf) {
		kvfree(buf_prevkey);
		return -ENOMEM;
	}

	err = -EFAULT;
	prev_key = NULL;
	if (ubatch && copy_from_user(buf_prevkey, ubatch, map->key_size))
		goto free_buf;
	key = buf;
	value = key + map->key_size;
	if (ubatch)
		prev_key = buf_prevkey;

	for (cp = 0; cp < max_count;) {
		rcu_read_lock();
		err = map->ops->map_get_next_key(map, prev_key, key);
		rcu_read_unlock();
		if (err)
			break;
		err = bpf_map_copy_value(map, key, value,
					 attr->batch.elem_flags);

		if (err == -ENOENT) {
			if (retry) {
				retry--;
				continue;
			}
			err = -EINTR;
			break;
		}

		if (err)
			goto free_buf;

		if (copy_to_user(keys + cp * map->key_size, key,
				 map->key_size)) {
			err = -EFAULT;
			goto free_buf;
		}
		if (copy_to_user(values + cp * value_size, value, value_size)) {
			err = -EFAULT;
			goto free_buf;
		}

		if (!prev_key)
			prev_key = buf_prevkey;

		swap(prev_key, key);
		retry = MAP_LOOKUP_RETRIES;
		cp++;
		cond_resched();
	}

	if (err == -EFAULT)
		goto free_buf;

	if ((copy_to_user(&uattr->batch.count, &cp, sizeof(cp)) ||
		    (cp && copy_to_user(uobatch, prev_key, map->key_size))))
		err = -EFAULT;

free_buf:
	kvfree(buf_prevkey);
	kvfree(buf);
	return err;
}

#define BPF_MAP_LOOKUP_AND_DELETE_ELEM_LAST_FIELD flags

static int map_lookup_and_delete_elem(union bpf_attr *attr)
{
	void __user *ukey = u64_to_user_ptr(attr->key);
	void __user *uvalue = u64_to_user_ptr(attr->value);
	int ufd = attr->map_fd;
	struct bpf_map *map;
	void *key, *value;
	u32 value_size;
	struct fd f;
	int err;

	if (CHECK_ATTR(BPF_MAP_LOOKUP_AND_DELETE_ELEM))
		return -EINVAL;

	if (attr->flags & ~BPF_F_LOCK)
		return -EINVAL;

	f = fdget(ufd);
	map = __bpf_map_get(f);
	if (IS_ERR(map))
		return PTR_ERR(map);
	bpf_map_write_active_inc(map);
	if (!(map_get_sys_perms(map, f) & FMODE_CAN_READ) ||
	    !(map_get_sys_perms(map, f) & FMODE_CAN_WRITE)) {
		err = -EPERM;
		goto err_put;
	}

	if (attr->flags &&
	    (map->map_type == BPF_MAP_TYPE_QUEUE ||
	     map->map_type == BPF_MAP_TYPE_STACK)) {
		err = -EINVAL;
		goto err_put;
	}

	if ((attr->flags & BPF_F_LOCK) &&
	    !btf_record_has_field(map->record, BPF_SPIN_LOCK)) {
		err = -EINVAL;
		goto err_put;
	}

	key = __bpf_copy_key(ukey, map->key_size);
	if (IS_ERR(key)) {
		err = PTR_ERR(key);
		goto err_put;
	}

	value_size = bpf_map_value_size(map);

	err = -ENOMEM;
	value = kvmalloc(value_size, GFP_USER | __GFP_NOWARN);
	if (!value)
		goto free_key;

	err = -ENOTSUPP;
	if (map->map_type == BPF_MAP_TYPE_QUEUE ||
	    map->map_type == BPF_MAP_TYPE_STACK) {
		err = map->ops->map_pop_elem(map, value);
	} else if (map->map_type == BPF_MAP_TYPE_HASH ||
		   map->map_type == BPF_MAP_TYPE_PERCPU_HASH ||
		   map->map_type == BPF_MAP_TYPE_LRU_HASH ||
		   map->map_type == BPF_MAP_TYPE_LRU_PERCPU_HASH) {
		if (!bpf_map_is_offloaded(map)) {
			bpf_disable_instrumentation();
			rcu_read_lock();
			err = map->ops->map_lookup_and_delete_elem(map, key, value, attr->flags);
			rcu_read_unlock();
			bpf_enable_instrumentation();
		}
	}

	if (err)
		goto free_value;

	if (copy_to_user(uvalue, value, value_size) != 0) {
		err = -EFAULT;
		goto free_value;
	}

	err = 0;

free_value:
	kvfree(value);
free_key:
	kvfree(key);
err_put:
	bpf_map_write_active_dec(map);
	fdput(f);
	return err;
}

#define BPF_MAP_FREEZE_LAST_FIELD map_fd

static int map_freeze(const union bpf_attr *attr)
{
	int err = 0, ufd = attr->map_fd;
	struct bpf_map *map;
	struct fd f;

	if (CHECK_ATTR(BPF_MAP_FREEZE))
		return -EINVAL;

	/*取map*/
	f = fdget(ufd);
	map = __bpf_map_get(f);
	if (IS_ERR(map))
		return PTR_ERR(map);

	if (map->map_type == BPF_MAP_TYPE_STRUCT_OPS || !IS_ERR_OR_NULL(map->record)) {
		fdput(f);
		return -ENOTSUPP;
	}

	if (!(map_get_sys_perms(map, f) & FMODE_CAN_WRITE)) {
		fdput(f);
		return -EPERM;
	}

	mutex_lock(&map->freeze_mutex);
	if (bpf_map_write_active(map)) {
		err = -EBUSY;
		goto err_put;
	}
	if (READ_ONCE(map->frozen)) {
		err = -EBUSY;
		goto err_put;
	}

	/*指明map frozen*/
	WRITE_ONCE(map->frozen, true);
err_put:
	mutex_unlock(&map->freeze_mutex);
	fdput(f);
	return err;
}

//各bpf程序类型对应的prog ops
static const struct bpf_prog_ops * const bpf_prog_types[] = {
#define BPF_PROG_TYPE(_id, _name, prog_ctx_type, kern_ctx_type) \
	[_id] = & _name ## _prog_ops,
#define BPF_MAP_TYPE(_id, _ops)
#define BPF_LINK_TYPE(_id, _name)
#include <linux/bpf_types.h>
#undef BPF_PROG_TYPE
#undef BPF_MAP_TYPE
#undef BPF_LINK_TYPE
};

//通过bpf_prog type查找对应的ops,并记录此ops
static int find_prog_type(enum bpf_prog_type type, struct bpf_prog *prog)
{
	const struct bpf_prog_ops *ops;

	if (type >= ARRAY_SIZE(bpf_prog_types))
		return -EINVAL;
	type = array_index_nospec(type, ARRAY_SIZE(bpf_prog_types));
	ops = bpf_prog_types[type];
	if (!ops)
		return -EINVAL;

	if (!bpf_prog_is_offloaded(prog->aux))
		prog->aux->ops = ops;
	else
		prog->aux->ops = &bpf_offload_prog_ops;
	prog->type = type;
	return 0;
}

enum bpf_audit {
	BPF_AUDIT_LOAD,
	BPF_AUDIT_UNLOAD,
	BPF_AUDIT_MAX,
};

static const char * const bpf_audit_str[BPF_AUDIT_MAX] = {
	[BPF_AUDIT_LOAD]   = "LOAD",
	[BPF_AUDIT_UNLOAD] = "UNLOAD",
};

static void bpf_audit_prog(const struct bpf_prog *prog, unsigned int op)
{
	struct audit_context *ctx = NULL;
	struct audit_buffer *ab;

	if (WARN_ON_ONCE(op >= BPF_AUDIT_MAX))
		return;
	if (audit_enabled == AUDIT_OFF)
		return;
	if (!in_irq() && !irqs_disabled())
		ctx = audit_context();
	ab = audit_log_start(ctx, GFP_ATOMIC, AUDIT_BPF);
	if (unlikely(!ab))
		return;
	audit_log_format(ab, "prog-id=%u op=%s",
			 prog->aux->id, bpf_audit_str[op]);
	audit_log_end(ab);
}

/*为bpf程序申请id号*/
static int bpf_prog_alloc_id(struct bpf_prog *prog)
{
	int id;

	idr_preload(GFP_KERNEL);
	spin_lock_bh(&prog_idr_lock);
	id = idr_alloc_cyclic(&prog_idr, prog, 1, INT_MAX, GFP_ATOMIC);
	if (id > 0)
		prog->aux->id = id;
	spin_unlock_bh(&prog_idr_lock);
	idr_preload_end();

	/* id is in [1, INT_MAX) */
	if (WARN_ON_ONCE(!id))
		return -ENOSPC;

	return id > 0 ? 0 : id;
}

void bpf_prog_free_id(struct bpf_prog *prog)
{
	unsigned long flags;

	/* cBPF to eBPF migrations are currently not in the idr store.
	 * Offloaded programs are removed from the store when their device
	 * disappears - even if someone grabs an fd to them they are unusable,
	 * simply waiting for refcnt to drop to be freed.
	 */
	if (!prog->aux->id)
		return;

	spin_lock_irqsave(&prog_idr_lock, flags);
	idr_remove(&prog_idr, prog->aux->id);
	prog->aux->id = 0;
	spin_unlock_irqrestore(&prog_idr_lock, flags);
}

static void __bpf_prog_put_rcu(struct rcu_head *rcu)
{
	struct bpf_prog_aux *aux = container_of(rcu, struct bpf_prog_aux, rcu);

	kvfree(aux->func_info);
	kfree(aux->func_info_aux);
	free_uid(aux->user);
	security_bpf_prog_free(aux);
	bpf_prog_free(aux->prog);
}

static void __bpf_prog_put_noref(struct bpf_prog *prog, bool deferred)
{
	bpf_prog_kallsyms_del_all(prog);
	btf_put(prog->aux->btf);
	module_put(prog->aux->mod);
	kvfree(prog->aux->jited_linfo);
	kvfree(prog->aux->linfo);
	kfree(prog->aux->kfunc_tab);
	if (prog->aux->attach_btf)
		btf_put(prog->aux->attach_btf);

	if (deferred) {
		if (prog->aux->sleepable)
			call_rcu_tasks_trace(&prog->aux->rcu, __bpf_prog_put_rcu);
		else
			call_rcu(&prog->aux->rcu, __bpf_prog_put_rcu);
	} else {
		__bpf_prog_put_rcu(&prog->aux->rcu);
	}
}

static void bpf_prog_put_deferred(struct work_struct *work)
{
	struct bpf_prog_aux *aux;
	struct bpf_prog *prog;

	aux = container_of(work, struct bpf_prog_aux, work);
	prog = aux->prog;
	perf_event_bpf_event(prog, PERF_BPF_EVENT_PROG_UNLOAD, 0);
	bpf_audit_prog(prog, BPF_AUDIT_UNLOAD);
	bpf_prog_free_id(prog);
	__bpf_prog_put_noref(prog, true);
}

static void __bpf_prog_put(struct bpf_prog *prog)
{
	struct bpf_prog_aux *aux = prog->aux;

	if (atomic64_dec_and_test(&aux->refcnt)) {
		if (in_irq() || irqs_disabled()) {
			INIT_WORK(&aux->work, bpf_prog_put_deferred);
			schedule_work(&aux->work);
		} else {
			bpf_prog_put_deferred(&aux->work);
		}
	}
}

void bpf_prog_put(struct bpf_prog *prog)
{
	__bpf_prog_put(prog);
}
EXPORT_SYMBOL_GPL(bpf_prog_put);

static int bpf_prog_release(struct inode *inode, struct file *filp)
{
	struct bpf_prog *prog = filp->private_data;

	bpf_prog_put(prog);
	return 0;
}

struct bpf_prog_kstats {
	u64 nsecs;
	u64 cnt;
	u64 misses;
};

void notrace bpf_prog_inc_misses_counter(struct bpf_prog *prog)
{
	struct bpf_prog_stats *stats;
	unsigned int flags;

	stats = this_cpu_ptr(prog->stats);
	flags = u64_stats_update_begin_irqsave(&stats->syncp);
	u64_stats_inc(&stats->misses);
	u64_stats_update_end_irqrestore(&stats->syncp, flags);
}

static void bpf_prog_get_stats(const struct bpf_prog *prog,
			       struct bpf_prog_kstats *stats)
{
	u64 nsecs = 0, cnt = 0, misses = 0;
	int cpu;

	for_each_possible_cpu(cpu) {
		const struct bpf_prog_stats *st;
		unsigned int start;
		u64 tnsecs, tcnt, tmisses;

		st = per_cpu_ptr(prog->stats, cpu);
		do {
			start = u64_stats_fetch_begin(&st->syncp);
			tnsecs = u64_stats_read(&st->nsecs);
			tcnt = u64_stats_read(&st->cnt);
			tmisses = u64_stats_read(&st->misses);
		} while (u64_stats_fetch_retry(&st->syncp, start));
		nsecs += tnsecs;
		cnt += tcnt;
		misses += tmisses;
	}
	stats->nsecs = nsecs;
	stats->cnt = cnt;
	stats->misses = misses;
}

#ifdef CONFIG_PROC_FS
static void bpf_prog_show_fdinfo(struct seq_file *m, struct file *filp)
{
	const struct bpf_prog *prog = filp->private_data;
	char prog_tag[sizeof(prog->tag) * 2 + 1] = { };
	struct bpf_prog_kstats stats;

	bpf_prog_get_stats(prog, &stats);
	bin2hex(prog_tag, prog->tag, sizeof(prog->tag));
	seq_printf(m,
		   "prog_type:\t%u\n"
		   "prog_jited:\t%u\n"
		   "prog_tag:\t%s\n"
		   "memlock:\t%llu\n"
		   "prog_id:\t%u\n"
		   "run_time_ns:\t%llu\n"
		   "run_cnt:\t%llu\n"
		   "recursion_misses:\t%llu\n"
		   "verified_insns:\t%u\n",
		   prog->type,
		   prog->jited,
		   prog_tag,
		   prog->pages * 1ULL << PAGE_SHIFT,
		   prog->aux->id,
		   stats.nsecs,
		   stats.cnt,
		   stats.misses,
		   prog->aux->verified_insns);
}
#endif

/*bpf程序的file operations*/
const struct file_operations bpf_prog_fops = {
#ifdef CONFIG_PROC_FS
	.show_fdinfo	= bpf_prog_show_fdinfo,
#endif
	.release	= bpf_prog_release,
	.read		= bpf_dummy_read,
	.write		= bpf_dummy_write,
};

/*生成一个file实体，使其与prog相关联，返回对应的fd*/
int bpf_prog_new_fd(struct bpf_prog *prog)
{
	int ret;

	ret = security_bpf_prog(prog);
	if (ret < 0)
		return ret;

	return anon_inode_getfd("bpf-prog", &bpf_prog_fops, prog,
				O_RDWR | O_CLOEXEC);
}

static struct bpf_prog *____bpf_prog_get(struct fd f)
{
	if (!f.file)
	    /*file不得为空*/
		return ERR_PTR(-EBADF);
	if (f.file->f_op != &bpf_prog_fops) {
	    /*必须为bpf_prog类型的file*/
		fdput(f);
		return ERR_PTR(-EINVAL);
	}

	/*取私有数据*/
	return f.file->private_data;
}

/*增加i个引用*/
void bpf_prog_add(struct bpf_prog *prog, int i)
{
	atomic64_add(i, &prog->aux->refcnt);
}
EXPORT_SYMBOL_GPL(bpf_prog_add);

void bpf_prog_sub(struct bpf_prog *prog, int i)
{
	/* Only to be used for undoing previous bpf_prog_add() in some
	 * error path. We still know that another entity in our call
	 * path holds a reference to the program, thus atomic_sub() can
	 * be safely used in such cases!
	 */
	WARN_ON(atomic64_sub_return(i, &prog->aux->refcnt) == 0);
}
EXPORT_SYMBOL_GPL(bpf_prog_sub);

/*增加1个引用*/
void bpf_prog_inc(struct bpf_prog *prog)
{
	atomic64_inc(&prog->aux->refcnt);
}
EXPORT_SYMBOL_GPL(bpf_prog_inc);

/* prog_idr_lock should have been held */
struct bpf_prog *bpf_prog_inc_not_zero(struct bpf_prog *prog)
{
	int refold;

	refold = atomic64_fetch_add_unless(&prog->aux->refcnt, 1, 0);

	if (!refold)
		return ERR_PTR(-ENOENT);

	return prog;
}
EXPORT_SYMBOL_GPL(bpf_prog_inc_not_zero);

bool bpf_prog_get_ok(struct bpf_prog *prog,
			    enum bpf_prog_type *attach_type, bool attach_drv)
{
	/* not an attachment, just a refcount inc, always allow */
	if (!attach_type)
		return true;

	if (prog->type != *attach_type)
	    /*程序的type与要求attach的type不一致，返回false*/
		return false;
	if (bpf_prog_is_offloaded(prog->aux) && !attach_drv)
		return false;

	return true;
}

static struct bpf_prog *__bpf_prog_get(u32 ufd, enum bpf_prog_type *attach_type,
				       bool attach_drv)
{
	struct fd f = fdget(ufd);
	struct bpf_prog *prog;

	//通过fd取得对应的prog
	prog = ____bpf_prog_get(f);
	if (IS_ERR(prog))
		return prog;
	if (!bpf_prog_get_ok(prog, attach_type, attach_drv)) {
		prog = ERR_PTR(-EINVAL);
		goto out;
	}

	bpf_prog_inc(prog);
out:
	fdput(f);
	return prog;
}

/*给定fd取其对应的bpf程序*/
struct bpf_prog *bpf_prog_get(u32 ufd)
{
	return __bpf_prog_get(ufd, NULL, false);
}

struct bpf_prog *bpf_prog_get_type_dev(u32 ufd, enum bpf_prog_type type,
				       bool attach_drv)
{
	return __bpf_prog_get(ufd, &type, attach_drv);
}
EXPORT_SYMBOL_GPL(bpf_prog_get_type_dev);

/* Initially all BPF programs could be loaded w/o specifying
 * expected_attach_type. Later for some of them specifying expected_attach_type
 * at load time became required so that program could be validated properly.
 * Programs of types that are allowed to be loaded both w/ and w/o (for
 * backward compatibility) expected_attach_type, should have the default attach
 * type assigned to expected_attach_type for the latter case, so that it can be
 * validated later at attach time.
 *
 * bpf_prog_load_fixup_attach_type() sets expected_attach_type in @attr if
 * prog type requires it but has some attach types that have to be backward
 * compatible.
 */
static void bpf_prog_load_fixup_attach_type(union bpf_attr *attr)
{
	switch (attr->prog_type) {
	case BPF_PROG_TYPE_CGROUP_SOCK:
		/* Unfortunately BPF_ATTACH_TYPE_UNSPEC enumeration doesn't
		 * exist so checking for non-zero is the way to go here.
		 */
		if (!attr->expected_attach_type)
			attr->expected_attach_type =
				BPF_CGROUP_INET_SOCK_CREATE;
		break;
	case BPF_PROG_TYPE_SK_REUSEPORT:
		if (!attr->expected_attach_type)
			attr->expected_attach_type =
				BPF_SK_REUSEPORT_SELECT;
		break;
	}
}

static int
bpf_prog_load_check_attach(enum bpf_prog_type prog_type,
			   enum bpf_attach_type expected_attach_type,
			   struct btf *attach_btf, u32 btf_id,
			   struct bpf_prog *dst_prog)
{
	if (btf_id) {
		if (btf_id > BTF_MAX_TYPE)
			return -EINVAL;

		if (!attach_btf && !dst_prog)
			return -EINVAL;

		switch (prog_type) {
		case BPF_PROG_TYPE_TRACING:
		case BPF_PROG_TYPE_LSM:
		case BPF_PROG_TYPE_STRUCT_OPS:
		case BPF_PROG_TYPE_EXT:
			break;
		default:
			return -EINVAL;
		}
	}

	if (attach_btf && (!btf_id || dst_prog))
		return -EINVAL;

	if (dst_prog && prog_type != BPF_PROG_TYPE_TRACING &&
	    prog_type != BPF_PROG_TYPE_EXT)
		return -EINVAL;

	switch (prog_type) {
	case BPF_PROG_TYPE_CGROUP_SOCK:
		switch (expected_attach_type) {
		case BPF_CGROUP_INET_SOCK_CREATE:
		case BPF_CGROUP_INET_SOCK_RELEASE:
		case BPF_CGROUP_INET4_POST_BIND:
		case BPF_CGROUP_INET6_POST_BIND:
			return 0;
		default:
			return -EINVAL;
		}
	case BPF_PROG_TYPE_CGROUP_SOCK_ADDR:
		switch (expected_attach_type) {
		case BPF_CGROUP_INET4_BIND:
		case BPF_CGROUP_INET6_BIND:
		case BPF_CGROUP_INET4_CONNECT:
		case BPF_CGROUP_INET6_CONNECT:
		case BPF_CGROUP_UNIX_CONNECT:
		case BPF_CGROUP_INET4_GETPEERNAME:
		case BPF_CGROUP_INET6_GETPEERNAME:
		case BPF_CGROUP_UNIX_GETPEERNAME:
		case BPF_CGROUP_INET4_GETSOCKNAME:
		case BPF_CGROUP_INET6_GETSOCKNAME:
		case BPF_CGROUP_UNIX_GETSOCKNAME:
		case BPF_CGROUP_UDP4_SENDMSG:
		case BPF_CGROUP_UDP6_SENDMSG:
		case BPF_CGROUP_UNIX_SENDMSG:
		case BPF_CGROUP_UDP4_RECVMSG:
		case BPF_CGROUP_UDP6_RECVMSG:
		case BPF_CGROUP_UNIX_RECVMSG:
			return 0;
		default:
			return -EINVAL;
		}
	case BPF_PROG_TYPE_CGROUP_SKB:
		switch (expected_attach_type) {
		case BPF_CGROUP_INET_INGRESS:
		case BPF_CGROUP_INET_EGRESS:
			return 0;
		default:
			return -EINVAL;
		}
	case BPF_PROG_TYPE_CGROUP_SOCKOPT:
		switch (expected_attach_type) {
		case BPF_CGROUP_SETSOCKOPT:
		case BPF_CGROUP_GETSOCKOPT:
			return 0;
		default:
			return -EINVAL;
		}
	case BPF_PROG_TYPE_SK_LOOKUP:
		if (expected_attach_type == BPF_SK_LOOKUP)
			return 0;
		return -EINVAL;
	case BPF_PROG_TYPE_SK_REUSEPORT:
		switch (expected_attach_type) {
		case BPF_SK_REUSEPORT_SELECT:
		case BPF_SK_REUSEPORT_SELECT_OR_MIGRATE:
			return 0;
		default:
			return -EINVAL;
		}
	case BPF_PROG_TYPE_NETFILTER:
		if (expected_attach_type == BPF_NETFILTER)
			return 0;
		return -EINVAL;
	case BPF_PROG_TYPE_SYSCALL:
	case BPF_PROG_TYPE_EXT:
		if (expected_attach_type)
			return -EINVAL;
		fallthrough;
	default:
		return 0;
	}
}

/*网络相关的prog*/
static bool is_net_admin_prog_type(enum bpf_prog_type prog_type)
{
	switch (prog_type) {
	case BPF_PROG_TYPE_SCHED_CLS:
	case BPF_PROG_TYPE_SCHED_ACT:
	case BPF_PROG_TYPE_XDP:
	case BPF_PROG_TYPE_LWT_IN:
	case BPF_PROG_TYPE_LWT_OUT:
	case BPF_PROG_TYPE_LWT_XMIT:
	case BPF_PROG_TYPE_LWT_SEG6LOCAL:
	case BPF_PROG_TYPE_SK_SKB:
	case BPF_PROG_TYPE_SK_MSG:
	case BPF_PROG_TYPE_FLOW_DISSECTOR:
	case BPF_PROG_TYPE_CGROUP_DEVICE:
	case BPF_PROG_TYPE_CGROUP_SOCK:
	case BPF_PROG_TYPE_CGROUP_SOCK_ADDR:
	case BPF_PROG_TYPE_CGROUP_SOCKOPT:
	case BPF_PROG_TYPE_CGROUP_SYSCTL:
	case BPF_PROG_TYPE_SOCK_OPS:
	case BPF_PROG_TYPE_EXT: /* extends any prog */
	case BPF_PROG_TYPE_NETFILTER:
		return true;
	case BPF_PROG_TYPE_CGROUP_SKB:
		/* always unpriv */
	case BPF_PROG_TYPE_SK_REUSEPORT:
		/* equivalent to SOCKET_FILTER. need CAP_BPF only */
	default:
		return false;
	}
}

static bool is_perfmon_prog_type(enum bpf_prog_type prog_type)
{
	switch (prog_type) {
	case BPF_PROG_TYPE_KPROBE:
	case BPF_PROG_TYPE_TRACEPOINT:
	case BPF_PROG_TYPE_PERF_EVENT:
	case BPF_PROG_TYPE_RAW_TRACEPOINT:
	case BPF_PROG_TYPE_RAW_TRACEPOINT_WRITABLE:
	case BPF_PROG_TYPE_TRACING:
	case BPF_PROG_TYPE_LSM:
	case BPF_PROG_TYPE_STRUCT_OPS: /* has access to struct sock */
	case BPF_PROG_TYPE_EXT: /* extends any prog */
		return true;
	default:
		return false;
	}
}

/* last field in 'union bpf_attr' used by this command */
#define	BPF_PROG_LOAD_LAST_FIELD log_true_size

<<<<<<< HEAD
//加载bpf代码段
static int bpf_prog_load(union bpf_attr *attr, bpfptr_t uattr)
=======
static int bpf_prog_load(union bpf_attr *attr, bpfptr_t uattr, u32 uattr_size)
>>>>>>> 9d1694dc
{
	enum bpf_prog_type type = attr->prog_type;
	struct bpf_prog *prog, *dst_prog = NULL;
	struct btf *attach_btf = NULL;
	int err;
<<<<<<< HEAD
	char license[128];/*许可证*/
	bool is_gpl;
=======
	char license[128];
>>>>>>> 9d1694dc

	if (CHECK_ATTR(BPF_PROG_LOAD))
		return -EINVAL;

	if (attr->prog_flags & ~(BPF_F_STRICT_ALIGNMENT |
				 BPF_F_ANY_ALIGNMENT |
				 BPF_F_TEST_STATE_FREQ |
				 BPF_F_SLEEPABLE |
				 BPF_F_TEST_RND_HI32 |
				 BPF_F_XDP_HAS_FRAGS |
<<<<<<< HEAD
				 BPF_F_XDP_DEV_BOUND_ONLY))
	    	/*遇到不认识的flags,报错*/
=======
				 BPF_F_XDP_DEV_BOUND_ONLY |
				 BPF_F_TEST_REG_INVARIANTS))
>>>>>>> 9d1694dc
		return -EINVAL;

	if (!IS_ENABLED(CONFIG_HAVE_EFFICIENT_UNALIGNED_ACCESS) &&
	    (attr->prog_flags & BPF_F_ANY_ALIGNMENT) &&
	    !bpf_capable())
		return -EPERM;

	/* Intent here is for unprivileged_bpf_disabled to block BPF program
	 * creation for unprivileged users; other actions depend
	 * on fd availability and access to bpffs, so are dependent on
	 * object creation success. Even with unprivileged BPF disabled,
	 * capability checks are still carried out for these
	 * and other operations.
	 */
	if (sysctl_unprivileged_bpf_disabled && !bpf_capable())
		return -EPERM;

	/*指令数检查*/
	if (attr->insn_cnt == 0 ||
	    attr->insn_cnt > (bpf_capable() ? BPF_COMPLEXITY_LIMIT_INSNS : BPF_MAXINSNS))
		return -E2BIG;
	if (type != BPF_PROG_TYPE_SOCKET_FILTER &&
	    type != BPF_PROG_TYPE_CGROUP_SKB &&
	    !bpf_capable())
		return -EPERM;

	/*net相关的程序权限检查*/
	if (is_net_admin_prog_type(type) && !capable(CAP_NET_ADMIN) && !capable(CAP_SYS_ADMIN))
		return -EPERM;

	/*perf monitor相关的程序权限检查*/
	if (is_perfmon_prog_type(type) && !perfmon_capable())
		return -EPERM;

	/* attach_prog_fd/attach_btf_obj_fd can specify fd of either bpf_prog
	 * or btf, we need to check which one it is
	 */
	if (attr->attach_prog_fd) {
		dst_prog = bpf_prog_get(attr->attach_prog_fd);
		if (IS_ERR(dst_prog)) {
			dst_prog = NULL;
			attach_btf = btf_get_by_fd(attr->attach_btf_obj_fd);
			if (IS_ERR(attach_btf))
				return -EINVAL;
			if (!btf_is_kernel(attach_btf)) {
				/* attaching through specifying bpf_prog's BTF
				 * objects directly might be supported eventually
				 */
				btf_put(attach_btf);
				return -ENOTSUPP;
			}
		}
	} else if (attr->attach_btf_id) {
		/* fall back to vmlinux BTF, if BTF type ID is specified */
		attach_btf = bpf_get_btf_vmlinux();
		if (IS_ERR(attach_btf))
			return PTR_ERR(attach_btf);
		if (!attach_btf)
			return -EINVAL;
		btf_get(attach_btf);
	}

	bpf_prog_load_fixup_attach_type(attr);
	if (bpf_prog_load_check_attach(type, attr->expected_attach_type,
				       attach_btf, attr->attach_btf_id,
				       dst_prog)) {
		if (dst_prog)
			bpf_prog_put(dst_prog);
		if (attach_btf)
			btf_put(attach_btf);
		return -EINVAL;
	}

	/* plain bpf_prog allocation */
	/*申请包含指定的bpf prog*/
	prog = bpf_prog_alloc(bpf_prog_size(attr->insn_cnt), GFP_USER);
	if (!prog) {
		if (dst_prog)
			bpf_prog_put(dst_prog);
		if (attach_btf)
			btf_put(attach_btf);
		return -ENOMEM;
	}

	prog->expected_attach_type = attr->expected_attach_type;
	prog->aux->attach_btf = attach_btf;
	prog->aux->attach_btf_id = attr->attach_btf_id;
	prog->aux->dst_prog = dst_prog;
	prog->aux->dev_bound = !!attr->prog_ifindex;
	prog->aux->sleepable = attr->prog_flags & BPF_F_SLEEPABLE;
	prog->aux->xdp_has_frags = attr->prog_flags & BPF_F_XDP_HAS_FRAGS;

	err = security_bpf_prog_alloc(prog->aux);
	if (err)
		goto free_prog;

	prog->aux->user = get_current_user();
	prog->len = attr->insn_cnt;

	err = -EFAULT;
	//填充用户传入的指令到prog->insns
	if (copy_from_bpfptr(prog->insns,
			     make_bpfptr(attr->insns, uattr.is_kernel),
			     bpf_prog_insn_size(prog)) != 0)
		goto free_prog_sec;
	/* copy eBPF program license from user space */
	if (strncpy_from_bpfptr(license,
				make_bpfptr(attr->license, uattr.is_kernel),
				sizeof(license) - 1) < 0)
		goto free_prog_sec;
	license[sizeof(license) - 1] = 0;

	/* eBPF programs must be GPL compatible to use GPL-ed functions */
	prog->gpl_compatible = license_is_gpl_compatible(license) ? 1 : 0;

	prog->orig_prog = NULL;
	prog->jited = 0;

	atomic64_set(&prog->aux->refcnt, 1);

	if (bpf_prog_is_dev_bound(prog->aux)) {
		err = bpf_prog_dev_bound_init(prog, attr);
		if (err)
			goto free_prog_sec;
	}

	if (type == BPF_PROG_TYPE_EXT && dst_prog &&
	    bpf_prog_is_dev_bound(dst_prog->aux)) {
		err = bpf_prog_dev_bound_inherit(prog, dst_prog);
		if (err)
			goto free_prog_sec;
	}

	/*
	 * Bookkeeping for managing the program attachment chain.
	 *
	 * It might be tempting to set attach_tracing_prog flag at the attachment
	 * time, but this will not prevent from loading bunch of tracing prog
	 * first, then attach them one to another.
	 *
	 * The flag attach_tracing_prog is set for the whole program lifecycle, and
	 * doesn't have to be cleared in bpf_tracing_link_release, since tracing
	 * programs cannot change attachment target.
	 */
	if (type == BPF_PROG_TYPE_TRACING && dst_prog &&
	    dst_prog->type == BPF_PROG_TYPE_TRACING) {
		prog->aux->attach_tracing_prog = true;
	}

	/* find program type: socket_filter vs tracing_filter */
	err = find_prog_type(type, prog);
	if (err < 0)
		goto free_prog_sec;

	prog->aux->load_time = ktime_get_boottime_ns();
	err = bpf_obj_name_cpy(prog->aux->name, attr->prog_name,
			       sizeof(attr->prog_name));
	if (err < 0)
		goto free_prog_sec;

	/* run eBPF verifier */
	err = bpf_check(&prog, attr, uattr, uattr_size);
	if (err < 0)
		goto free_used_maps;

	prog = bpf_prog_select_runtime(prog, &err);
	if (err < 0)
		goto free_used_maps;

	err = bpf_prog_alloc_id(prog);
	if (err)
		goto free_used_maps;

	/* Upon success of bpf_prog_alloc_id(), the BPF prog is
	 * effectively publicly exposed. However, retrieving via
	 * bpf_prog_get_fd_by_id() will take another reference,
	 * therefore it cannot be gone underneath us.
	 *
	 * Only for the time /after/ successful bpf_prog_new_fd()
	 * and before returning to userspace, we might just hold
	 * one reference and any parallel close on that fd could
	 * rip everything out. Hence, below notifications must
	 * happen before bpf_prog_new_fd().
	 *
	 * Also, any failure handling from this point onwards must
	 * be using bpf_prog_put() given the program is exposed.
	 */
	bpf_prog_kallsyms_add(prog);
	perf_event_bpf_event(prog, PERF_BPF_EVENT_PROG_LOAD, 0);
	bpf_audit_prog(prog, BPF_AUDIT_LOAD);

	/*为此prog关联一个file,并返回其对应的fd*/
	err = bpf_prog_new_fd(prog);
	if (err < 0)
		bpf_prog_put(prog);
	return err;

free_used_maps:
	/* In case we have subprogs, we need to wait for a grace
	 * period before we can tear down JIT memory since symbols
	 * are already exposed under kallsyms.
	 */
	__bpf_prog_put_noref(prog, prog->aux->real_func_cnt);
	return err;
free_prog_sec:
	free_uid(prog->aux->user);
	security_bpf_prog_free(prog->aux);
free_prog:
	if (prog->aux->attach_btf)
		btf_put(prog->aux->attach_btf);
	bpf_prog_free(prog);
	return err;
}

#define BPF_OBJ_LAST_FIELD path_fd

static int bpf_obj_pin(const union bpf_attr *attr)
{
	int path_fd;

	if (CHECK_ATTR(BPF_OBJ) || attr->file_flags & ~BPF_F_PATH_FD)
		return -EINVAL;

	/* path_fd has to be accompanied by BPF_F_PATH_FD flag */
	if (!(attr->file_flags & BPF_F_PATH_FD) && attr->path_fd)
		return -EINVAL;

<<<<<<< HEAD
	/*将bpf obj与指定路径相互关联*/
	return bpf_obj_pin_user(attr->bpf_fd, u64_to_user_ptr(attr->pathname));
=======
	path_fd = attr->file_flags & BPF_F_PATH_FD ? attr->path_fd : AT_FDCWD;
	return bpf_obj_pin_user(attr->bpf_fd, path_fd,
				u64_to_user_ptr(attr->pathname));
>>>>>>> 9d1694dc
}

/*通过pin的路径查询对应的bpf object*/
static int bpf_obj_get(const union bpf_attr *attr)
{
<<<<<<< HEAD
    //参数校验
=======
	int path_fd;

>>>>>>> 9d1694dc
	if (CHECK_ATTR(BPF_OBJ) || attr->bpf_fd != 0 ||
	    attr->file_flags & ~(BPF_OBJ_FLAG_MASK | BPF_F_PATH_FD))
		return -EINVAL;

	/* path_fd has to be accompanied by BPF_F_PATH_FD flag */
	if (!(attr->file_flags & BPF_F_PATH_FD) && attr->path_fd)
		return -EINVAL;

<<<<<<< HEAD
	/*通过pin的路径查询对应的bpf object*/
	return bpf_obj_get_user(u64_to_user_ptr(attr->pathname),
=======
	path_fd = attr->file_flags & BPF_F_PATH_FD ? attr->path_fd : AT_FDCWD;
	return bpf_obj_get_user(path_fd, u64_to_user_ptr(attr->pathname),
>>>>>>> 9d1694dc
				attr->file_flags);
}

void bpf_link_init(struct bpf_link *link, enum bpf_link_type type,
		   const struct bpf_link_ops *ops, struct bpf_prog *prog)
{
	atomic64_set(&link->refcnt, 1);
	link->type = type;
	link->id = 0;
	link->ops = ops;
	link->prog = prog;
}

static void bpf_link_free_id(int id)
{
	if (!id)
		return;

	spin_lock_bh(&link_idr_lock);
	idr_remove(&link_idr, id);
	spin_unlock_bh(&link_idr_lock);
}

/* Clean up bpf_link and corresponding anon_inode file and FD. After
 * anon_inode is created, bpf_link can't be just kfree()'d due to deferred
 * anon_inode's release() call. This helper marks bpf_link as
 * defunct, releases anon_inode file and puts reserved FD. bpf_prog's refcnt
 * is not decremented, it's the responsibility of a calling code that failed
 * to complete bpf_link initialization.
 * This helper eventually calls link's dealloc callback, but does not call
 * link's release callback.
 */
void bpf_link_cleanup(struct bpf_link_primer *primer)
{
	primer->link->prog = NULL;
	bpf_link_free_id(primer->id);
	fput(primer->file);
	put_unused_fd(primer->fd);
}

void bpf_link_inc(struct bpf_link *link)
{
	atomic64_inc(&link->refcnt);
}

/* bpf_link_free is guaranteed to be called from process context */
static void bpf_link_free(struct bpf_link *link)
{
	bpf_link_free_id(link->id);
	if (link->prog) {
		/* detach BPF program, clean up used resources */
		link->ops->release(link);
		bpf_prog_put(link->prog);
	}
	/* free bpf_link and its containing memory */
	link->ops->dealloc(link);
}

static void bpf_link_put_deferred(struct work_struct *work)
{
	struct bpf_link *link = container_of(work, struct bpf_link, work);

	bpf_link_free(link);
}

/* bpf_link_put might be called from atomic context. It needs to be called
 * from sleepable context in order to acquire sleeping locks during the process.
 */
void bpf_link_put(struct bpf_link *link)
{
	if (!atomic64_dec_and_test(&link->refcnt))
		return;

	INIT_WORK(&link->work, bpf_link_put_deferred);
	schedule_work(&link->work);
}
EXPORT_SYMBOL(bpf_link_put);

static void bpf_link_put_direct(struct bpf_link *link)
{
	if (!atomic64_dec_and_test(&link->refcnt))
		return;
	bpf_link_free(link);
}

static int bpf_link_release(struct inode *inode, struct file *filp)
{
	struct bpf_link *link = filp->private_data;

	bpf_link_put_direct(link);
	return 0;
}

#ifdef CONFIG_PROC_FS
#define BPF_PROG_TYPE(_id, _name, prog_ctx_type, kern_ctx_type)
#define BPF_MAP_TYPE(_id, _ops)
#define BPF_LINK_TYPE(_id, _name) [_id] = #_name,
static const char *bpf_link_type_strs[] = {
	[BPF_LINK_TYPE_UNSPEC] = "<invalid>",
#include <linux/bpf_types.h>
};
#undef BPF_PROG_TYPE
#undef BPF_MAP_TYPE
#undef BPF_LINK_TYPE

static void bpf_link_show_fdinfo(struct seq_file *m, struct file *filp)
{
	const struct bpf_link *link = filp->private_data;
	const struct bpf_prog *prog = link->prog;
	char prog_tag[sizeof(prog->tag) * 2 + 1] = { };

	seq_printf(m,
		   "link_type:\t%s\n"
		   "link_id:\t%u\n",
		   bpf_link_type_strs[link->type],
		   link->id);
	if (prog) {
		bin2hex(prog_tag, prog->tag, sizeof(prog->tag));
		seq_printf(m,
			   "prog_tag:\t%s\n"
			   "prog_id:\t%u\n",
			   prog_tag,
			   prog->aux->id);
	}
	if (link->ops->show_fdinfo)
		link->ops->show_fdinfo(link, m);
}
#endif

static const struct file_operations bpf_link_fops = {
#ifdef CONFIG_PROC_FS
	.show_fdinfo	= bpf_link_show_fdinfo,
#endif
	.release	= bpf_link_release,
	.read		= bpf_dummy_read,
	.write		= bpf_dummy_write,
};

static int bpf_link_alloc_id(struct bpf_link *link)
{
	int id;

	idr_preload(GFP_KERNEL);
	spin_lock_bh(&link_idr_lock);
	id = idr_alloc_cyclic(&link_idr, link, 1, INT_MAX, GFP_ATOMIC);
	spin_unlock_bh(&link_idr_lock);
	idr_preload_end();

	return id;
}

/* Prepare bpf_link to be exposed to user-space by allocating anon_inode file,
 * reserving unused FD and allocating ID from link_idr. This is to be paired
 * with bpf_link_settle() to install FD and ID and expose bpf_link to
 * user-space, if bpf_link is successfully attached. If not, bpf_link and
 * pre-allocated resources are to be freed with bpf_cleanup() call. All the
 * transient state is passed around in struct bpf_link_primer.
 * This is preferred way to create and initialize bpf_link, especially when
 * there are complicated and expensive operations in between creating bpf_link
 * itself and attaching it to BPF hook. By using bpf_link_prime() and
 * bpf_link_settle() kernel code using bpf_link doesn't have to perform
 * expensive (and potentially failing) roll back operations in a rare case
 * that file, FD, or ID can't be allocated.
 */
int bpf_link_prime(struct bpf_link *link, struct bpf_link_primer *primer)
{
	struct file *file;
	int fd, id;

	fd = get_unused_fd_flags(O_CLOEXEC);
	if (fd < 0)
		return fd;


	id = bpf_link_alloc_id(link);
	if (id < 0) {
		put_unused_fd(fd);
		return id;
	}

	file = anon_inode_getfile("bpf_link", &bpf_link_fops, link, O_CLOEXEC);
	if (IS_ERR(file)) {
		bpf_link_free_id(id);
		put_unused_fd(fd);
		return PTR_ERR(file);
	}

	primer->link = link;
	primer->file = file;
	primer->fd = fd;
	primer->id = id;
	return 0;
}

int bpf_link_settle(struct bpf_link_primer *primer)
{
	/* make bpf_link fetchable by ID */
	spin_lock_bh(&link_idr_lock);
	primer->link->id = primer->id;
	spin_unlock_bh(&link_idr_lock);
	/* make bpf_link fetchable by FD */
	fd_install(primer->fd, primer->file);
	/* pass through installed FD */
	return primer->fd;
}

/*生成一个file实体，使其与link相关联，返回对应的fd*/
int bpf_link_new_fd(struct bpf_link *link)
{
    //关联link
	return anon_inode_getfd("bpf-link", &bpf_link_fops, link, O_CLOEXEC);
}

struct bpf_link *bpf_link_get_from_fd(u32 ufd)
{
	struct fd f = fdget(ufd);
	struct bpf_link *link;

	if (!f.file)
		return ERR_PTR(-EBADF);
	if (f.file->f_op != &bpf_link_fops) {
		fdput(f);
		return ERR_PTR(-EINVAL);
	}

	link = f.file->private_data;
	bpf_link_inc(link);
	fdput(f);

	return link;
}
EXPORT_SYMBOL(bpf_link_get_from_fd);

static void bpf_tracing_link_release(struct bpf_link *link)
{
	struct bpf_tracing_link *tr_link =
		container_of(link, struct bpf_tracing_link, link.link);

	WARN_ON_ONCE(bpf_trampoline_unlink_prog(&tr_link->link,
						tr_link->trampoline));

	bpf_trampoline_put(tr_link->trampoline);

	/* tgt_prog is NULL if target is a kernel function */
	if (tr_link->tgt_prog)
		bpf_prog_put(tr_link->tgt_prog);
}

static void bpf_tracing_link_dealloc(struct bpf_link *link)
{
	struct bpf_tracing_link *tr_link =
		container_of(link, struct bpf_tracing_link, link.link);

	kfree(tr_link);
}

static void bpf_tracing_link_show_fdinfo(const struct bpf_link *link,
					 struct seq_file *seq)
{
	struct bpf_tracing_link *tr_link =
		container_of(link, struct bpf_tracing_link, link.link);
	u32 target_btf_id, target_obj_id;

	bpf_trampoline_unpack_key(tr_link->trampoline->key,
				  &target_obj_id, &target_btf_id);
	seq_printf(seq,
		   "attach_type:\t%d\n"
		   "target_obj_id:\t%u\n"
		   "target_btf_id:\t%u\n",
		   tr_link->attach_type,
		   target_obj_id,
		   target_btf_id);
}

static int bpf_tracing_link_fill_link_info(const struct bpf_link *link,
					   struct bpf_link_info *info)
{
	struct bpf_tracing_link *tr_link =
		container_of(link, struct bpf_tracing_link, link.link);

	info->tracing.attach_type = tr_link->attach_type;
	bpf_trampoline_unpack_key(tr_link->trampoline->key,
				  &info->tracing.target_obj_id,
				  &info->tracing.target_btf_id);

	return 0;
}

static const struct bpf_link_ops bpf_tracing_link_lops = {
	.release = bpf_tracing_link_release,
	.dealloc = bpf_tracing_link_dealloc,
	.show_fdinfo = bpf_tracing_link_show_fdinfo,
	.fill_link_info = bpf_tracing_link_fill_link_info,
};

static int bpf_tracing_prog_attach(struct bpf_prog *prog,
				   int tgt_prog_fd,
				   u32 btf_id,
				   u64 bpf_cookie)
{
	struct bpf_link_primer link_primer;
	struct bpf_prog *tgt_prog = NULL;
	struct bpf_trampoline *tr = NULL;
	struct bpf_tracing_link *link;
	u64 key = 0;
	int err;

	switch (prog->type) {
	case BPF_PROG_TYPE_TRACING:
		if (prog->expected_attach_type != BPF_TRACE_FENTRY &&
		    prog->expected_attach_type != BPF_TRACE_FEXIT &&
		    prog->expected_attach_type != BPF_MODIFY_RETURN) {
			err = -EINVAL;
			goto out_put_prog;
		}
		break;
	case BPF_PROG_TYPE_EXT:
		if (prog->expected_attach_type != 0) {
			err = -EINVAL;
			goto out_put_prog;
		}
		break;
	case BPF_PROG_TYPE_LSM:
		if (prog->expected_attach_type != BPF_LSM_MAC) {
			err = -EINVAL;
			goto out_put_prog;
		}
		break;
	default:
		err = -EINVAL;
		goto out_put_prog;
	}

	if (!!tgt_prog_fd != !!btf_id) {
		err = -EINVAL;
		goto out_put_prog;
	}

	if (tgt_prog_fd) {
		/*
		 * For now we only allow new targets for BPF_PROG_TYPE_EXT. If this
		 * part would be changed to implement the same for
		 * BPF_PROG_TYPE_TRACING, do not forget to update the way how
		 * attach_tracing_prog flag is set.
		 */
		if (prog->type != BPF_PROG_TYPE_EXT) {
			err = -EINVAL;
			goto out_put_prog;
		}

		tgt_prog = bpf_prog_get(tgt_prog_fd);
		if (IS_ERR(tgt_prog)) {
			err = PTR_ERR(tgt_prog);
			tgt_prog = NULL;
			goto out_put_prog;
		}

		key = bpf_trampoline_compute_key(tgt_prog, NULL, btf_id);
	}

	link = kzalloc(sizeof(*link), GFP_USER);
	if (!link) {
		err = -ENOMEM;
		goto out_put_prog;
	}
	bpf_link_init(&link->link.link, BPF_LINK_TYPE_TRACING,
		      &bpf_tracing_link_lops, prog);
	link->attach_type = prog->expected_attach_type;
	link->link.cookie = bpf_cookie;

	mutex_lock(&prog->aux->dst_mutex);

	/* There are a few possible cases here:
	 *
	 * - if prog->aux->dst_trampoline is set, the program was just loaded
	 *   and not yet attached to anything, so we can use the values stored
	 *   in prog->aux
	 *
	 * - if prog->aux->dst_trampoline is NULL, the program has already been
         *   attached to a target and its initial target was cleared (below)
	 *
	 * - if tgt_prog != NULL, the caller specified tgt_prog_fd +
	 *   target_btf_id using the link_create API.
	 *
	 * - if tgt_prog == NULL when this function was called using the old
	 *   raw_tracepoint_open API, and we need a target from prog->aux
	 *
	 * - if prog->aux->dst_trampoline and tgt_prog is NULL, the program
	 *   was detached and is going for re-attachment.
	 *
	 * - if prog->aux->dst_trampoline is NULL and tgt_prog and prog->aux->attach_btf
	 *   are NULL, then program was already attached and user did not provide
	 *   tgt_prog_fd so we have no way to find out or create trampoline
	 */
	if (!prog->aux->dst_trampoline && !tgt_prog) {
		/*
		 * Allow re-attach for TRACING and LSM programs. If it's
		 * currently linked, bpf_trampoline_link_prog will fail.
		 * EXT programs need to specify tgt_prog_fd, so they
		 * re-attach in separate code path.
		 */
		if (prog->type != BPF_PROG_TYPE_TRACING &&
		    prog->type != BPF_PROG_TYPE_LSM) {
			err = -EINVAL;
			goto out_unlock;
		}
		/* We can allow re-attach only if we have valid attach_btf. */
		if (!prog->aux->attach_btf) {
			err = -EINVAL;
			goto out_unlock;
		}
		btf_id = prog->aux->attach_btf_id;
		key = bpf_trampoline_compute_key(NULL, prog->aux->attach_btf, btf_id);
	}

	if (!prog->aux->dst_trampoline ||
	    (key && key != prog->aux->dst_trampoline->key)) {
		/* If there is no saved target, or the specified target is
		 * different from the destination specified at load time, we
		 * need a new trampoline and a check for compatibility
		 */
		struct bpf_attach_target_info tgt_info = {};

		err = bpf_check_attach_target(NULL, prog, tgt_prog, btf_id,
					      &tgt_info);
		if (err)
			goto out_unlock;

		if (tgt_info.tgt_mod) {
			module_put(prog->aux->mod);
			prog->aux->mod = tgt_info.tgt_mod;
		}

		tr = bpf_trampoline_get(key, &tgt_info);
		if (!tr) {
			err = -ENOMEM;
			goto out_unlock;
		}
	} else {
		/* The caller didn't specify a target, or the target was the
		 * same as the destination supplied during program load. This
		 * means we can reuse the trampoline and reference from program
		 * load time, and there is no need to allocate a new one. This
		 * can only happen once for any program, as the saved values in
		 * prog->aux are cleared below.
		 */
		tr = prog->aux->dst_trampoline;
		tgt_prog = prog->aux->dst_prog;
	}

	err = bpf_link_prime(&link->link.link, &link_primer);
	if (err)
		goto out_unlock;

	err = bpf_trampoline_link_prog(&link->link, tr);
	if (err) {
		bpf_link_cleanup(&link_primer);
		link = NULL;
		goto out_unlock;
	}

	link->tgt_prog = tgt_prog;
	link->trampoline = tr;

	/* Always clear the trampoline and target prog from prog->aux to make
	 * sure the original attach destination is not kept alive after a
	 * program is (re-)attached to another target.
	 */
	if (prog->aux->dst_prog &&
	    (tgt_prog_fd || tr != prog->aux->dst_trampoline))
		/* got extra prog ref from syscall, or attaching to different prog */
		bpf_prog_put(prog->aux->dst_prog);
	if (prog->aux->dst_trampoline && tr != prog->aux->dst_trampoline)
		/* we allocated a new trampoline, so free the old one */
		bpf_trampoline_put(prog->aux->dst_trampoline);

	prog->aux->dst_prog = NULL;
	prog->aux->dst_trampoline = NULL;
	mutex_unlock(&prog->aux->dst_mutex);

	return bpf_link_settle(&link_primer);
out_unlock:
	if (tr && tr != prog->aux->dst_trampoline)
		bpf_trampoline_put(tr);
	mutex_unlock(&prog->aux->dst_mutex);
	kfree(link);
out_put_prog:
	if (tgt_prog_fd && tgt_prog)
		bpf_prog_put(tgt_prog);
	return err;
}

struct bpf_raw_tp_link {
	struct bpf_link link;
	struct bpf_raw_event_map *btp;
};

static void bpf_raw_tp_link_release(struct bpf_link *link)
{
	struct bpf_raw_tp_link *raw_tp =
		container_of(link, struct bpf_raw_tp_link, link);

	bpf_probe_unregister(raw_tp->btp, raw_tp->link.prog);
	bpf_put_raw_tracepoint(raw_tp->btp);
}

static void bpf_raw_tp_link_dealloc(struct bpf_link *link)
{
	struct bpf_raw_tp_link *raw_tp =
		container_of(link, struct bpf_raw_tp_link, link);

	kfree(raw_tp);
}

static void bpf_raw_tp_link_show_fdinfo(const struct bpf_link *link,
					struct seq_file *seq)
{
	struct bpf_raw_tp_link *raw_tp_link =
		container_of(link, struct bpf_raw_tp_link, link);

	seq_printf(seq,
		   "tp_name:\t%s\n",
		   raw_tp_link->btp->tp->name);
}

static int bpf_copy_to_user(char __user *ubuf, const char *buf, u32 ulen,
			    u32 len)
{
	if (ulen >= len + 1) {
		if (copy_to_user(ubuf, buf, len + 1))
			return -EFAULT;
	} else {
		char zero = '\0';

		if (copy_to_user(ubuf, buf, ulen - 1))
			return -EFAULT;
		if (put_user(zero, ubuf + ulen - 1))
			return -EFAULT;
		return -ENOSPC;
	}

	return 0;
}

static int bpf_raw_tp_link_fill_link_info(const struct bpf_link *link,
					  struct bpf_link_info *info)
{
	struct bpf_raw_tp_link *raw_tp_link =
		container_of(link, struct bpf_raw_tp_link, link);
	char __user *ubuf = u64_to_user_ptr(info->raw_tracepoint.tp_name);
	const char *tp_name = raw_tp_link->btp->tp->name;
	u32 ulen = info->raw_tracepoint.tp_name_len;
	size_t tp_len = strlen(tp_name);

	if (!ulen ^ !ubuf)
		return -EINVAL;

	info->raw_tracepoint.tp_name_len = tp_len + 1;

	if (!ubuf)
		return 0;

	return bpf_copy_to_user(ubuf, tp_name, ulen, tp_len);
}

static const struct bpf_link_ops bpf_raw_tp_link_lops = {
	.release = bpf_raw_tp_link_release,
	.dealloc = bpf_raw_tp_link_dealloc,
	.show_fdinfo = bpf_raw_tp_link_show_fdinfo,
	.fill_link_info = bpf_raw_tp_link_fill_link_info,
};

#ifdef CONFIG_PERF_EVENTS
struct bpf_perf_link {
	struct bpf_link link;
	struct file *perf_file;
};

static void bpf_perf_link_release(struct bpf_link *link)
{
	struct bpf_perf_link *perf_link = container_of(link, struct bpf_perf_link, link);
	struct perf_event *event = perf_link->perf_file->private_data;

	perf_event_free_bpf_prog(event);
	fput(perf_link->perf_file);
}

static void bpf_perf_link_dealloc(struct bpf_link *link)
{
	struct bpf_perf_link *perf_link = container_of(link, struct bpf_perf_link, link);

	kfree(perf_link);
}

static int bpf_perf_link_fill_common(const struct perf_event *event,
				     char __user *uname, u32 ulen,
				     u64 *probe_offset, u64 *probe_addr,
				     u32 *fd_type, unsigned long *missed)
{
	const char *buf;
	u32 prog_id;
	size_t len;
	int err;

	if (!ulen ^ !uname)
		return -EINVAL;

	err = bpf_get_perf_event_info(event, &prog_id, fd_type, &buf,
				      probe_offset, probe_addr, missed);
	if (err)
		return err;
	if (!uname)
		return 0;
	if (buf) {
		len = strlen(buf);
		err = bpf_copy_to_user(uname, buf, ulen, len);
		if (err)
			return err;
	} else {
		char zero = '\0';

		if (put_user(zero, uname))
			return -EFAULT;
	}
	return 0;
}

#ifdef CONFIG_KPROBE_EVENTS
static int bpf_perf_link_fill_kprobe(const struct perf_event *event,
				     struct bpf_link_info *info)
{
	unsigned long missed;
	char __user *uname;
	u64 addr, offset;
	u32 ulen, type;
	int err;

	uname = u64_to_user_ptr(info->perf_event.kprobe.func_name);
	ulen = info->perf_event.kprobe.name_len;
	err = bpf_perf_link_fill_common(event, uname, ulen, &offset, &addr,
					&type, &missed);
	if (err)
		return err;
	if (type == BPF_FD_TYPE_KRETPROBE)
		info->perf_event.type = BPF_PERF_EVENT_KRETPROBE;
	else
		info->perf_event.type = BPF_PERF_EVENT_KPROBE;

	info->perf_event.kprobe.offset = offset;
	info->perf_event.kprobe.missed = missed;
	if (!kallsyms_show_value(current_cred()))
		addr = 0;
	info->perf_event.kprobe.addr = addr;
	return 0;
}
#endif

#ifdef CONFIG_UPROBE_EVENTS
static int bpf_perf_link_fill_uprobe(const struct perf_event *event,
				     struct bpf_link_info *info)
{
	char __user *uname;
	u64 addr, offset;
	u32 ulen, type;
	int err;

	uname = u64_to_user_ptr(info->perf_event.uprobe.file_name);
	ulen = info->perf_event.uprobe.name_len;
	err = bpf_perf_link_fill_common(event, uname, ulen, &offset, &addr,
					&type, NULL);
	if (err)
		return err;

	if (type == BPF_FD_TYPE_URETPROBE)
		info->perf_event.type = BPF_PERF_EVENT_URETPROBE;
	else
		info->perf_event.type = BPF_PERF_EVENT_UPROBE;
	info->perf_event.uprobe.offset = offset;
	return 0;
}
#endif

static int bpf_perf_link_fill_probe(const struct perf_event *event,
				    struct bpf_link_info *info)
{
#ifdef CONFIG_KPROBE_EVENTS
	if (event->tp_event->flags & TRACE_EVENT_FL_KPROBE)
		return bpf_perf_link_fill_kprobe(event, info);
#endif
#ifdef CONFIG_UPROBE_EVENTS
	if (event->tp_event->flags & TRACE_EVENT_FL_UPROBE)
		return bpf_perf_link_fill_uprobe(event, info);
#endif
	return -EOPNOTSUPP;
}

static int bpf_perf_link_fill_tracepoint(const struct perf_event *event,
					 struct bpf_link_info *info)
{
	char __user *uname;
	u32 ulen;

	uname = u64_to_user_ptr(info->perf_event.tracepoint.tp_name);
	ulen = info->perf_event.tracepoint.name_len;
	info->perf_event.type = BPF_PERF_EVENT_TRACEPOINT;
	return bpf_perf_link_fill_common(event, uname, ulen, NULL, NULL, NULL, NULL);
}

static int bpf_perf_link_fill_perf_event(const struct perf_event *event,
					 struct bpf_link_info *info)
{
	info->perf_event.event.type = event->attr.type;
	info->perf_event.event.config = event->attr.config;
	info->perf_event.type = BPF_PERF_EVENT_EVENT;
	return 0;
}

static int bpf_perf_link_fill_link_info(const struct bpf_link *link,
					struct bpf_link_info *info)
{
	struct bpf_perf_link *perf_link;
	const struct perf_event *event;

	perf_link = container_of(link, struct bpf_perf_link, link);
	event = perf_get_event(perf_link->perf_file);
	if (IS_ERR(event))
		return PTR_ERR(event);

	switch (event->prog->type) {
	case BPF_PROG_TYPE_PERF_EVENT:
		return bpf_perf_link_fill_perf_event(event, info);
	case BPF_PROG_TYPE_TRACEPOINT:
		return bpf_perf_link_fill_tracepoint(event, info);
	case BPF_PROG_TYPE_KPROBE:
		return bpf_perf_link_fill_probe(event, info);
	default:
		return -EOPNOTSUPP;
	}
}

static const struct bpf_link_ops bpf_perf_link_lops = {
	.release = bpf_perf_link_release,
	.dealloc = bpf_perf_link_dealloc,
	.fill_link_info = bpf_perf_link_fill_link_info,
};

static int bpf_perf_link_attach(const union bpf_attr *attr, struct bpf_prog *prog)
{
	struct bpf_link_primer link_primer;
	struct bpf_perf_link *link;
	struct perf_event *event;
	struct file *perf_file;
	int err;

	if (attr->link_create.flags)
		return -EINVAL;

	perf_file = perf_event_get(attr->link_create.target_fd);
	if (IS_ERR(perf_file))
		return PTR_ERR(perf_file);

	link = kzalloc(sizeof(*link), GFP_USER);
	if (!link) {
		err = -ENOMEM;
		goto out_put_file;
	}
	bpf_link_init(&link->link, BPF_LINK_TYPE_PERF_EVENT, &bpf_perf_link_lops, prog);
	link->perf_file = perf_file;

	err = bpf_link_prime(&link->link, &link_primer);
	if (err) {
		kfree(link);
		goto out_put_file;
	}

	event = perf_file->private_data;
	err = perf_event_set_bpf_prog(event, prog, attr->link_create.perf_event.bpf_cookie);
	if (err) {
		bpf_link_cleanup(&link_primer);
		goto out_put_file;
	}
	/* perf_event_set_bpf_prog() doesn't take its own refcnt on prog */
	bpf_prog_inc(prog);

	return bpf_link_settle(&link_primer);

out_put_file:
	fput(perf_file);
	return err;
}
#else
static int bpf_perf_link_attach(const union bpf_attr *attr, struct bpf_prog *prog)
{
	return -EOPNOTSUPP;
}
#endif /* CONFIG_PERF_EVENTS */

static int bpf_raw_tp_link_attach(struct bpf_prog *prog,
				  const char __user *user_tp_name)
{
	struct bpf_link_primer link_primer;
	struct bpf_raw_tp_link *link;
	struct bpf_raw_event_map *btp;
	const char *tp_name;
	char buf[128];
	int err;

	switch (prog->type) {
	case BPF_PROG_TYPE_TRACING:
	case BPF_PROG_TYPE_EXT:
	case BPF_PROG_TYPE_LSM:
		if (user_tp_name)
			/* The attach point for this category of programs
			 * should be specified via btf_id during program load.
			 */
			return -EINVAL;
		if (prog->type == BPF_PROG_TYPE_TRACING &&
		    prog->expected_attach_type == BPF_TRACE_RAW_TP) {
			tp_name = prog->aux->attach_func_name;
			break;
		}
		return bpf_tracing_prog_attach(prog, 0, 0, 0);
	case BPF_PROG_TYPE_RAW_TRACEPOINT:
	case BPF_PROG_TYPE_RAW_TRACEPOINT_WRITABLE:
		if (strncpy_from_user(buf, user_tp_name, sizeof(buf) - 1) < 0)
			return -EFAULT;
		buf[sizeof(buf) - 1] = 0;
		tp_name = buf;
		break;
	default:
		return -EINVAL;
	}

	btp = bpf_get_raw_tracepoint(tp_name);
	if (!btp)
		return -ENOENT;

	link = kzalloc(sizeof(*link), GFP_USER);
	if (!link) {
		err = -ENOMEM;
		goto out_put_btp;
	}
	bpf_link_init(&link->link, BPF_LINK_TYPE_RAW_TRACEPOINT,
		      &bpf_raw_tp_link_lops, prog);
	link->btp = btp;

	err = bpf_link_prime(&link->link, &link_primer);
	if (err) {
		kfree(link);
		goto out_put_btp;
	}

	err = bpf_probe_register(link->btp, prog);
	if (err) {
		bpf_link_cleanup(&link_primer);
		goto out_put_btp;
	}

	return bpf_link_settle(&link_primer);

out_put_btp:
	bpf_put_raw_tracepoint(btp);
	return err;
}

#define BPF_RAW_TRACEPOINT_OPEN_LAST_FIELD raw_tracepoint.prog_fd

static int bpf_raw_tracepoint_open(const union bpf_attr *attr)
{
	struct bpf_prog *prog;
	int fd;

	if (CHECK_ATTR(BPF_RAW_TRACEPOINT_OPEN))
		return -EINVAL;

	prog = bpf_prog_get(attr->raw_tracepoint.prog_fd);
	if (IS_ERR(prog))
		return PTR_ERR(prog);

	fd = bpf_raw_tp_link_attach(prog, u64_to_user_ptr(attr->raw_tracepoint.name));
	if (fd < 0)
		bpf_prog_put(prog);
	return fd;
}

static enum bpf_prog_type
attach_type_to_prog_type(enum bpf_attach_type attach_type)
{
	switch (attach_type) {
	case BPF_CGROUP_INET_INGRESS:
	case BPF_CGROUP_INET_EGRESS:
		return BPF_PROG_TYPE_CGROUP_SKB;
	case BPF_CGROUP_INET_SOCK_CREATE:
	case BPF_CGROUP_INET_SOCK_RELEASE:
	case BPF_CGROUP_INET4_POST_BIND:
	case BPF_CGROUP_INET6_POST_BIND:
		return BPF_PROG_TYPE_CGROUP_SOCK;
	case BPF_CGROUP_INET4_BIND:
	case BPF_CGROUP_INET6_BIND:
	case BPF_CGROUP_INET4_CONNECT:
	case BPF_CGROUP_INET6_CONNECT:
	case BPF_CGROUP_UNIX_CONNECT:
	case BPF_CGROUP_INET4_GETPEERNAME:
	case BPF_CGROUP_INET6_GETPEERNAME:
	case BPF_CGROUP_UNIX_GETPEERNAME:
	case BPF_CGROUP_INET4_GETSOCKNAME:
	case BPF_CGROUP_INET6_GETSOCKNAME:
	case BPF_CGROUP_UNIX_GETSOCKNAME:
	case BPF_CGROUP_UDP4_SENDMSG:
	case BPF_CGROUP_UDP6_SENDMSG:
	case BPF_CGROUP_UNIX_SENDMSG:
	case BPF_CGROUP_UDP4_RECVMSG:
	case BPF_CGROUP_UDP6_RECVMSG:
	case BPF_CGROUP_UNIX_RECVMSG:
		return BPF_PROG_TYPE_CGROUP_SOCK_ADDR;
	case BPF_CGROUP_SOCK_OPS:
		return BPF_PROG_TYPE_SOCK_OPS;
	case BPF_CGROUP_DEVICE:
		return BPF_PROG_TYPE_CGROUP_DEVICE;
	case BPF_SK_MSG_VERDICT:
		return BPF_PROG_TYPE_SK_MSG;
	case BPF_SK_SKB_STREAM_PARSER:
	case BPF_SK_SKB_STREAM_VERDICT:
	case BPF_SK_SKB_VERDICT:
		return BPF_PROG_TYPE_SK_SKB;
	case BPF_LIRC_MODE2:
		return BPF_PROG_TYPE_LIRC_MODE2;
	case BPF_FLOW_DISSECTOR:
		return BPF_PROG_TYPE_FLOW_DISSECTOR;
	case BPF_CGROUP_SYSCTL:
		return BPF_PROG_TYPE_CGROUP_SYSCTL;
	case BPF_CGROUP_GETSOCKOPT:
	case BPF_CGROUP_SETSOCKOPT:
		return BPF_PROG_TYPE_CGROUP_SOCKOPT;
	case BPF_TRACE_ITER:
	case BPF_TRACE_RAW_TP:
	case BPF_TRACE_FENTRY:
	case BPF_TRACE_FEXIT:
	case BPF_MODIFY_RETURN:
		return BPF_PROG_TYPE_TRACING;
	case BPF_LSM_MAC:
		return BPF_PROG_TYPE_LSM;
	case BPF_SK_LOOKUP:
		return BPF_PROG_TYPE_SK_LOOKUP;
	case BPF_XDP:
		/*xdp类型的bpf程序*/
		return BPF_PROG_TYPE_XDP;
	case BPF_LSM_CGROUP:
		return BPF_PROG_TYPE_LSM;
	case BPF_TCX_INGRESS:
	case BPF_TCX_EGRESS:
	case BPF_NETKIT_PRIMARY:
	case BPF_NETKIT_PEER:
		return BPF_PROG_TYPE_SCHED_CLS;
	default:
		return BPF_PROG_TYPE_UNSPEC;
	}
}

static int bpf_prog_attach_check_attach_type(const struct bpf_prog *prog,
					     enum bpf_attach_type attach_type)
{
	enum bpf_prog_type ptype;

	switch (prog->type) {
	case BPF_PROG_TYPE_CGROUP_SOCK:
	case BPF_PROG_TYPE_CGROUP_SOCK_ADDR:
	case BPF_PROG_TYPE_CGROUP_SOCKOPT:
	case BPF_PROG_TYPE_SK_LOOKUP:
		return attach_type == prog->expected_attach_type ? 0 : -EINVAL;
	case BPF_PROG_TYPE_CGROUP_SKB:
		if (!capable(CAP_NET_ADMIN))
			/* cg-skb progs can be loaded by unpriv user.
			 * check permissions at attach time.
			 */
			return -EPERM;
		return prog->enforce_expected_attach_type &&
			prog->expected_attach_type != attach_type ?
			-EINVAL : 0;
	case BPF_PROG_TYPE_EXT:
		return 0;
	case BPF_PROG_TYPE_NETFILTER:
		if (attach_type != BPF_NETFILTER)
			return -EINVAL;
		return 0;
	case BPF_PROG_TYPE_PERF_EVENT:
	case BPF_PROG_TYPE_TRACEPOINT:
		if (attach_type != BPF_PERF_EVENT)
			return -EINVAL;
		return 0;
	case BPF_PROG_TYPE_KPROBE:
		if (prog->expected_attach_type == BPF_TRACE_KPROBE_MULTI &&
		    attach_type != BPF_TRACE_KPROBE_MULTI)
			return -EINVAL;
		if (prog->expected_attach_type == BPF_TRACE_UPROBE_MULTI &&
		    attach_type != BPF_TRACE_UPROBE_MULTI)
			return -EINVAL;
		if (attach_type != BPF_PERF_EVENT &&
		    attach_type != BPF_TRACE_KPROBE_MULTI &&
		    attach_type != BPF_TRACE_UPROBE_MULTI)
			return -EINVAL;
		return 0;
	case BPF_PROG_TYPE_SCHED_CLS:
		if (attach_type != BPF_TCX_INGRESS &&
		    attach_type != BPF_TCX_EGRESS &&
		    attach_type != BPF_NETKIT_PRIMARY &&
		    attach_type != BPF_NETKIT_PEER)
			return -EINVAL;
		return 0;
	default:
		ptype = attach_type_to_prog_type(attach_type);
		if (ptype == BPF_PROG_TYPE_UNSPEC || ptype != prog->type)
			return -EINVAL;
		return 0;
	}
}

#define BPF_PROG_ATTACH_LAST_FIELD expected_revision

#define BPF_F_ATTACH_MASK_BASE	\
	(BPF_F_ALLOW_OVERRIDE |	\
	 BPF_F_ALLOW_MULTI |	\
	 BPF_F_REPLACE)

#define BPF_F_ATTACH_MASK_MPROG	\
	(BPF_F_REPLACE |	\
	 BPF_F_BEFORE |		\
	 BPF_F_AFTER |		\
	 BPF_F_ID |		\
	 BPF_F_LINK)

static int bpf_prog_attach(const union bpf_attr *attr)
{
	enum bpf_prog_type ptype;
	struct bpf_prog *prog;
	int ret;

	if (CHECK_ATTR(BPF_PROG_ATTACH))
		return -EINVAL;

	ptype = attach_type_to_prog_type(attr->attach_type);
	if (ptype == BPF_PROG_TYPE_UNSPEC)
		return -EINVAL;
	if (bpf_mprog_supported(ptype)) {
		if (attr->attach_flags & ~BPF_F_ATTACH_MASK_MPROG)
			return -EINVAL;
	} else {
		if (attr->attach_flags & ~BPF_F_ATTACH_MASK_BASE)
			return -EINVAL;
		if (attr->relative_fd ||
		    attr->expected_revision)
			return -EINVAL;
	}

	prog = bpf_prog_get_type(attr->attach_bpf_fd, ptype);
	if (IS_ERR(prog))
		return PTR_ERR(prog);

	if (bpf_prog_attach_check_attach_type(prog, attr->attach_type)) {
		bpf_prog_put(prog);
		return -EINVAL;
	}

	switch (ptype) {
	case BPF_PROG_TYPE_SK_SKB:
	case BPF_PROG_TYPE_SK_MSG:
		ret = sock_map_get_from_fd(attr, prog);
		break;
	case BPF_PROG_TYPE_LIRC_MODE2:
		ret = lirc_prog_attach(attr, prog);
		break;
	case BPF_PROG_TYPE_FLOW_DISSECTOR:
		ret = netns_bpf_prog_attach(attr, prog);
		break;
	case BPF_PROG_TYPE_CGROUP_DEVICE:
	case BPF_PROG_TYPE_CGROUP_SKB:
	case BPF_PROG_TYPE_CGROUP_SOCK:
	case BPF_PROG_TYPE_CGROUP_SOCK_ADDR:
	case BPF_PROG_TYPE_CGROUP_SOCKOPT:
	case BPF_PROG_TYPE_CGROUP_SYSCTL:
	case BPF_PROG_TYPE_SOCK_OPS:
	case BPF_PROG_TYPE_LSM:
		if (ptype == BPF_PROG_TYPE_LSM &&
		    prog->expected_attach_type != BPF_LSM_CGROUP)
			ret = -EINVAL;
		else
			ret = cgroup_bpf_prog_attach(attr, ptype, prog);
		break;
	case BPF_PROG_TYPE_SCHED_CLS:
		if (attr->attach_type == BPF_TCX_INGRESS ||
		    attr->attach_type == BPF_TCX_EGRESS)
			ret = tcx_prog_attach(attr, prog);
		else
			ret = netkit_prog_attach(attr, prog);
		break;
	default:
		ret = -EINVAL;
	}

	if (ret)
		bpf_prog_put(prog);
	return ret;
}

#define BPF_PROG_DETACH_LAST_FIELD expected_revision

static int bpf_prog_detach(const union bpf_attr *attr)
{
	struct bpf_prog *prog = NULL;
	enum bpf_prog_type ptype;
	int ret;

	if (CHECK_ATTR(BPF_PROG_DETACH))
		return -EINVAL;

	ptype = attach_type_to_prog_type(attr->attach_type);
	if (bpf_mprog_supported(ptype)) {
		if (ptype == BPF_PROG_TYPE_UNSPEC)
			return -EINVAL;
		if (attr->attach_flags & ~BPF_F_ATTACH_MASK_MPROG)
			return -EINVAL;
		if (attr->attach_bpf_fd) {
			prog = bpf_prog_get_type(attr->attach_bpf_fd, ptype);
			if (IS_ERR(prog))
				return PTR_ERR(prog);
		}
	} else if (attr->attach_flags ||
		   attr->relative_fd ||
		   attr->expected_revision) {
		return -EINVAL;
	}

	switch (ptype) {
	case BPF_PROG_TYPE_SK_MSG:
	case BPF_PROG_TYPE_SK_SKB:
		ret = sock_map_prog_detach(attr, ptype);
		break;
	case BPF_PROG_TYPE_LIRC_MODE2:
		ret = lirc_prog_detach(attr);
		break;
	case BPF_PROG_TYPE_FLOW_DISSECTOR:
		ret = netns_bpf_prog_detach(attr, ptype);
		break;
	case BPF_PROG_TYPE_CGROUP_DEVICE:
	case BPF_PROG_TYPE_CGROUP_SKB:
	case BPF_PROG_TYPE_CGROUP_SOCK:
	case BPF_PROG_TYPE_CGROUP_SOCK_ADDR:
	case BPF_PROG_TYPE_CGROUP_SOCKOPT:
	case BPF_PROG_TYPE_CGROUP_SYSCTL:
	case BPF_PROG_TYPE_SOCK_OPS:
	case BPF_PROG_TYPE_LSM:
		ret = cgroup_bpf_prog_detach(attr, ptype);
		break;
	case BPF_PROG_TYPE_SCHED_CLS:
		if (attr->attach_type == BPF_TCX_INGRESS ||
		    attr->attach_type == BPF_TCX_EGRESS)
			ret = tcx_prog_detach(attr, prog);
		else
			ret = netkit_prog_detach(attr, prog);
		break;
	default:
		ret = -EINVAL;
	}

	if (prog)
		bpf_prog_put(prog);
	return ret;
}

#define BPF_PROG_QUERY_LAST_FIELD query.revision

static int bpf_prog_query(const union bpf_attr *attr,
			  union bpf_attr __user *uattr)
{
	if (!capable(CAP_NET_ADMIN))
		return -EPERM;
	if (CHECK_ATTR(BPF_PROG_QUERY))
		return -EINVAL;
	if (attr->query.query_flags & ~BPF_F_QUERY_EFFECTIVE)
		return -EINVAL;

	switch (attr->query.attach_type) {
	case BPF_CGROUP_INET_INGRESS:
	case BPF_CGROUP_INET_EGRESS:
	case BPF_CGROUP_INET_SOCK_CREATE:
	case BPF_CGROUP_INET_SOCK_RELEASE:
	case BPF_CGROUP_INET4_BIND:
	case BPF_CGROUP_INET6_BIND:
	case BPF_CGROUP_INET4_POST_BIND:
	case BPF_CGROUP_INET6_POST_BIND:
	case BPF_CGROUP_INET4_CONNECT:
	case BPF_CGROUP_INET6_CONNECT:
	case BPF_CGROUP_UNIX_CONNECT:
	case BPF_CGROUP_INET4_GETPEERNAME:
	case BPF_CGROUP_INET6_GETPEERNAME:
	case BPF_CGROUP_UNIX_GETPEERNAME:
	case BPF_CGROUP_INET4_GETSOCKNAME:
	case BPF_CGROUP_INET6_GETSOCKNAME:
	case BPF_CGROUP_UNIX_GETSOCKNAME:
	case BPF_CGROUP_UDP4_SENDMSG:
	case BPF_CGROUP_UDP6_SENDMSG:
	case BPF_CGROUP_UNIX_SENDMSG:
	case BPF_CGROUP_UDP4_RECVMSG:
	case BPF_CGROUP_UDP6_RECVMSG:
	case BPF_CGROUP_UNIX_RECVMSG:
	case BPF_CGROUP_SOCK_OPS:
	case BPF_CGROUP_DEVICE:
	case BPF_CGROUP_SYSCTL:
	case BPF_CGROUP_GETSOCKOPT:
	case BPF_CGROUP_SETSOCKOPT:
	case BPF_LSM_CGROUP:
		return cgroup_bpf_prog_query(attr, uattr);
	case BPF_LIRC_MODE2:
		return lirc_prog_query(attr, uattr);
	case BPF_FLOW_DISSECTOR:
	case BPF_SK_LOOKUP:
		return netns_bpf_prog_query(attr, uattr);
	case BPF_SK_SKB_STREAM_PARSER:
	case BPF_SK_SKB_STREAM_VERDICT:
	case BPF_SK_MSG_VERDICT:
	case BPF_SK_SKB_VERDICT:
		return sock_map_bpf_prog_query(attr, uattr);
	case BPF_TCX_INGRESS:
	case BPF_TCX_EGRESS:
		return tcx_prog_query(attr, uattr);
	case BPF_NETKIT_PRIMARY:
	case BPF_NETKIT_PEER:
		return netkit_prog_query(attr, uattr);
	default:
		return -EINVAL;
	}
}

#define BPF_PROG_TEST_RUN_LAST_FIELD test.batch_size

static int bpf_prog_test_run(const union bpf_attr *attr,
			     union bpf_attr __user *uattr)
{
	struct bpf_prog *prog;
	int ret = -ENOTSUPP;

	if (CHECK_ATTR(BPF_PROG_TEST_RUN))
		return -EINVAL;

	if ((attr->test.ctx_size_in && !attr->test.ctx_in) ||
	    (!attr->test.ctx_size_in && attr->test.ctx_in))
		return -EINVAL;

	if ((attr->test.ctx_size_out && !attr->test.ctx_out) ||
	    (!attr->test.ctx_size_out && attr->test.ctx_out))
		return -EINVAL;

	prog = bpf_prog_get(attr->test.prog_fd);
	if (IS_ERR(prog))
		return PTR_ERR(prog);

	/*如果有test_run回调，则调用它，并返回相应的结果*/
	if (prog->aux->ops->test_run)
		ret = prog->aux->ops->test_run(prog, attr, uattr);

	bpf_prog_put(prog);
	return ret;
}

#define BPF_OBJ_GET_NEXT_ID_LAST_FIELD next_id

static int bpf_obj_get_next_id(const union bpf_attr *attr,
			       union bpf_attr __user *uattr,
			       struct idr *idr,
			       spinlock_t *lock)
{
	u32 next_id = attr->start_id;
	int err = 0;

	if (CHECK_ATTR(BPF_OBJ_GET_NEXT_ID) || next_id >= INT_MAX)
		return -EINVAL;

	if (!capable(CAP_SYS_ADMIN))
		return -EPERM;

	next_id++;
	spin_lock_bh(lock);
	if (!idr_get_next(idr, &next_id))
		err = -ENOENT;
	spin_unlock_bh(lock);

	if (!err)
	    /*填充存在的next_id*/
		err = put_user(next_id, &uattr->next_id);

	return err;
}

/*取id号bpf_map，如果其不存在，则获取下一个可用的bpf_map*/
struct bpf_map *bpf_map_get_curr_or_next(u32 *id)
{
	struct bpf_map *map;

	spin_lock_bh(&map_idr_lock);
again:
	map = idr_get_next(&map_idr, id);
	if (map) {
		map = __bpf_map_inc_not_zero(map, false);
		if (IS_ERR(map)) {
			(*id)++;
			goto again;
		}
	}
	spin_unlock_bh(&map_idr_lock);

	return map;
}

/*取id号bpf_prog，如果其不存在，则获取下一个可用的bpf_prog*/
struct bpf_prog *bpf_prog_get_curr_or_next(u32 *id)
{
	struct bpf_prog *prog;

	spin_lock_bh(&prog_idr_lock);
again:
    /*取id号对应的prog*/
	prog = idr_get_next(&prog_idr, id);
	if (prog) {
		prog = bpf_prog_inc_not_zero(prog);
		if (IS_ERR(prog)) {
		    /*有误，尝试下一个prog*/
			(*id)++;
			goto again;
		}
	}
	spin_unlock_bh(&prog_idr_lock);

	return prog;
}

#define BPF_PROG_GET_FD_BY_ID_LAST_FIELD prog_id

/*通过id获取bpf_prog*/
struct bpf_prog *bpf_prog_by_id(u32 id)
{
	struct bpf_prog *prog;

	if (!id)
		return ERR_PTR(-ENOENT);

	spin_lock_bh(&prog_idr_lock);
	/*通过id查找prog*/
	prog = idr_find(&prog_idr, id);
	if (prog)
		prog = bpf_prog_inc_not_zero(prog);
	else
	    /*不存在此id的prog*/
		prog = ERR_PTR(-ENOENT);
	spin_unlock_bh(&prog_idr_lock);
	return prog;
}

static int bpf_prog_get_fd_by_id(const union bpf_attr *attr)
{
	struct bpf_prog *prog;
	u32 id = attr->prog_id;
	int fd;

	if (CHECK_ATTR(BPF_PROG_GET_FD_BY_ID))
		return -EINVAL;

	if (!capable(CAP_SYS_ADMIN))
		return -EPERM;

	prog = bpf_prog_by_id(id);
	if (IS_ERR(prog))
		return PTR_ERR(prog);

	fd = bpf_prog_new_fd(prog);
	if (fd < 0)
		bpf_prog_put(prog);

	return fd;
}

#define BPF_MAP_GET_FD_BY_ID_LAST_FIELD open_flags

static int bpf_map_get_fd_by_id(const union bpf_attr *attr)
{
	struct bpf_map *map;
	u32 id = attr->map_id;
	int f_flags;
	int fd;

	if (CHECK_ATTR(BPF_MAP_GET_FD_BY_ID) ||
	    attr->open_flags & ~BPF_OBJ_FLAG_MASK)
		return -EINVAL;

	if (!capable(CAP_SYS_ADMIN))
		return -EPERM;

	f_flags = bpf_get_file_flag(attr->open_flags);
	if (f_flags < 0)
		return f_flags;

	spin_lock_bh(&map_idr_lock);
	map = idr_find(&map_idr, id);
	if (map)
		map = __bpf_map_inc_not_zero(map, true);
	else
		map = ERR_PTR(-ENOENT);
	spin_unlock_bh(&map_idr_lock);

	if (IS_ERR(map))
		return PTR_ERR(map);

	fd = bpf_map_new_fd(map, f_flags);
	if (fd < 0)
		bpf_map_put_with_uref(map);

	return fd;
}

static const struct bpf_map *bpf_map_from_imm(const struct bpf_prog *prog,
					      unsigned long addr, u32 *off,
					      u32 *type)
{
	const struct bpf_map *map;
	int i;

	mutex_lock(&prog->aux->used_maps_mutex);
	for (i = 0, *off = 0; i < prog->aux->used_map_cnt; i++) {
		map = prog->aux->used_maps[i];
		if (map == (void *)addr) {
			*type = BPF_PSEUDO_MAP_FD;
			goto out;
		}
		if (!map->ops->map_direct_value_meta)
			continue;
		if (!map->ops->map_direct_value_meta(map, addr, off)) {
			*type = BPF_PSEUDO_MAP_VALUE;
			goto out;
		}
	}
	map = NULL;

out:
	mutex_unlock(&prog->aux->used_maps_mutex);
	return map;
}

static struct bpf_insn *bpf_insn_prepare_dump(const struct bpf_prog *prog,
					      const struct cred *f_cred)
{
	const struct bpf_map *map;
	struct bpf_insn *insns;
	u32 off, type;
	u64 imm;
	u8 code;
	int i;

	insns = kmemdup(prog->insnsi, bpf_prog_insn_size(prog),
			GFP_USER);
	if (!insns)
		return insns;

	for (i = 0; i < prog->len; i++) {
		code = insns[i].code;

		if (code == (BPF_JMP | BPF_TAIL_CALL)) {
			insns[i].code = BPF_JMP | BPF_CALL;
			insns[i].imm = BPF_FUNC_tail_call;
			/* fall-through */
		}
		if (code == (BPF_JMP | BPF_CALL) ||
		    code == (BPF_JMP | BPF_CALL_ARGS)) {
			if (code == (BPF_JMP | BPF_CALL_ARGS))
				insns[i].code = BPF_JMP | BPF_CALL;
			if (!bpf_dump_raw_ok(f_cred))
				insns[i].imm = 0;
			continue;
		}
		if (BPF_CLASS(code) == BPF_LDX && BPF_MODE(code) == BPF_PROBE_MEM) {
			insns[i].code = BPF_LDX | BPF_SIZE(code) | BPF_MEM;
			continue;
		}

		if (code != (BPF_LD | BPF_IMM | BPF_DW))
			continue;

		imm = ((u64)insns[i + 1].imm << 32) | (u32)insns[i].imm;
		map = bpf_map_from_imm(prog, imm, &off, &type);
		if (map) {
			insns[i].src_reg = type;
			insns[i].imm = map->id;
			insns[i + 1].imm = off;
			continue;
		}
	}

	return insns;
}

static int set_info_rec_size(struct bpf_prog_info *info)
{
	/*
	 * Ensure info.*_rec_size is the same as kernel expected size
	 *
	 * or
	 *
	 * Only allow zero *_rec_size if both _rec_size and _cnt are
	 * zero.  In this case, the kernel will set the expected
	 * _rec_size back to the info.
	 */

	if ((info->nr_func_info || info->func_info_rec_size) &&
	    info->func_info_rec_size != sizeof(struct bpf_func_info))
		return -EINVAL;

	if ((info->nr_line_info || info->line_info_rec_size) &&
	    info->line_info_rec_size != sizeof(struct bpf_line_info))
		return -EINVAL;

	if ((info->nr_jited_line_info || info->jited_line_info_rec_size) &&
	    info->jited_line_info_rec_size != sizeof(__u64))
		return -EINVAL;

	info->func_info_rec_size = sizeof(struct bpf_func_info);
	info->line_info_rec_size = sizeof(struct bpf_line_info);
	info->jited_line_info_rec_size = sizeof(__u64);

	return 0;
}

static int bpf_prog_get_info_by_fd(struct file *file,
				   struct bpf_prog *prog,
				   const union bpf_attr *attr,
				   union bpf_attr __user *uattr)
{
	struct bpf_prog_info __user *uinfo = u64_to_user_ptr(attr->info.info);
	struct btf *attach_btf = bpf_prog_get_target_btf(prog);
	struct bpf_prog_info info;
	u32 info_len = attr->info.info_len;
	struct bpf_prog_kstats stats;
	char __user *uinsns;
	u32 ulen;
	int err;

	err = bpf_check_uarg_tail_zero(USER_BPFPTR(uinfo), sizeof(info), info_len);
	if (err)
		return err;
	info_len = min_t(u32, sizeof(info), info_len);

	memset(&info, 0, sizeof(info));
	if (copy_from_user(&info, uinfo, info_len))
		return -EFAULT;

	info.type = prog->type;
	info.id = prog->aux->id;
	info.load_time = prog->aux->load_time;
	info.created_by_uid = from_kuid_munged(current_user_ns(),
					       prog->aux->user->uid);
	info.gpl_compatible = prog->gpl_compatible;

	memcpy(info.tag, prog->tag, sizeof(prog->tag));
	memcpy(info.name, prog->aux->name, sizeof(prog->aux->name));

	mutex_lock(&prog->aux->used_maps_mutex);
	ulen = info.nr_map_ids;
	info.nr_map_ids = prog->aux->used_map_cnt;
	ulen = min_t(u32, info.nr_map_ids, ulen);
	if (ulen) {
		u32 __user *user_map_ids = u64_to_user_ptr(info.map_ids);
		u32 i;

		for (i = 0; i < ulen; i++)
			if (put_user(prog->aux->used_maps[i]->id,
				     &user_map_ids[i])) {
				mutex_unlock(&prog->aux->used_maps_mutex);
				return -EFAULT;
			}
	}
	mutex_unlock(&prog->aux->used_maps_mutex);

	err = set_info_rec_size(&info);
	if (err)
		return err;

	bpf_prog_get_stats(prog, &stats);
	info.run_time_ns = stats.nsecs;
	info.run_cnt = stats.cnt;
	info.recursion_misses = stats.misses;

	info.verified_insns = prog->aux->verified_insns;

	if (!bpf_capable()) {
		info.jited_prog_len = 0;
		info.xlated_prog_len = 0;
		info.nr_jited_ksyms = 0;
		info.nr_jited_func_lens = 0;
		info.nr_func_info = 0;
		info.nr_line_info = 0;
		info.nr_jited_line_info = 0;
		goto done;
	}

	ulen = info.xlated_prog_len;
	info.xlated_prog_len = bpf_prog_insn_size(prog);
	if (info.xlated_prog_len && ulen) {
		struct bpf_insn *insns_sanitized;
		bool fault;

		if (prog->blinded && !bpf_dump_raw_ok(file->f_cred)) {
			info.xlated_prog_insns = 0;
			goto done;
		}
		insns_sanitized = bpf_insn_prepare_dump(prog, file->f_cred);
		if (!insns_sanitized)
			return -ENOMEM;
		uinsns = u64_to_user_ptr(info.xlated_prog_insns);
		ulen = min_t(u32, info.xlated_prog_len, ulen);
		fault = copy_to_user(uinsns, insns_sanitized, ulen);
		kfree(insns_sanitized);
		if (fault)
			return -EFAULT;
	}

	if (bpf_prog_is_offloaded(prog->aux)) {
		err = bpf_prog_offload_info_fill(&info, prog);
		if (err)
			return err;
		goto done;
	}

	/* NOTE: the following code is supposed to be skipped for offload.
	 * bpf_prog_offload_info_fill() is the place to fill similar fields
	 * for offload.
	 */
	ulen = info.jited_prog_len;
	if (prog->aux->func_cnt) {
		u32 i;

		info.jited_prog_len = 0;
		for (i = 0; i < prog->aux->func_cnt; i++)
			info.jited_prog_len += prog->aux->func[i]->jited_len;
	} else {
		info.jited_prog_len = prog->jited_len;
	}

	if (info.jited_prog_len && ulen) {
		if (bpf_dump_raw_ok(file->f_cred)) {
			uinsns = u64_to_user_ptr(info.jited_prog_insns);
			ulen = min_t(u32, info.jited_prog_len, ulen);

			/* for multi-function programs, copy the JITed
			 * instructions for all the functions
			 */
			if (prog->aux->func_cnt) {
				u32 len, free, i;
				u8 *img;

				free = ulen;
				for (i = 0; i < prog->aux->func_cnt; i++) {
					len = prog->aux->func[i]->jited_len;
					len = min_t(u32, len, free);
					img = (u8 *) prog->aux->func[i]->bpf_func;
					if (copy_to_user(uinsns, img, len))
						return -EFAULT;
					uinsns += len;
					free -= len;
					if (!free)
						break;
				}
			} else {
				if (copy_to_user(uinsns, prog->bpf_func, ulen))
					return -EFAULT;
			}
		} else {
			info.jited_prog_insns = 0;
		}
	}

	ulen = info.nr_jited_ksyms;
	info.nr_jited_ksyms = prog->aux->func_cnt ? : 1;
	if (ulen) {
		if (bpf_dump_raw_ok(file->f_cred)) {
			unsigned long ksym_addr;
			u64 __user *user_ksyms;
			u32 i;

			/* copy the address of the kernel symbol
			 * corresponding to each function
			 */
			ulen = min_t(u32, info.nr_jited_ksyms, ulen);
			user_ksyms = u64_to_user_ptr(info.jited_ksyms);
			if (prog->aux->func_cnt) {
				for (i = 0; i < ulen; i++) {
					ksym_addr = (unsigned long)
						prog->aux->func[i]->bpf_func;
					if (put_user((u64) ksym_addr,
						     &user_ksyms[i]))
						return -EFAULT;
				}
			} else {
				ksym_addr = (unsigned long) prog->bpf_func;
				if (put_user((u64) ksym_addr, &user_ksyms[0]))
					return -EFAULT;
			}
		} else {
			info.jited_ksyms = 0;
		}
	}

	ulen = info.nr_jited_func_lens;
	info.nr_jited_func_lens = prog->aux->func_cnt ? : 1;
	if (ulen) {
		if (bpf_dump_raw_ok(file->f_cred)) {
			u32 __user *user_lens;
			u32 func_len, i;

			/* copy the JITed image lengths for each function */
			ulen = min_t(u32, info.nr_jited_func_lens, ulen);
			user_lens = u64_to_user_ptr(info.jited_func_lens);
			if (prog->aux->func_cnt) {
				for (i = 0; i < ulen; i++) {
					func_len =
						prog->aux->func[i]->jited_len;
					if (put_user(func_len, &user_lens[i]))
						return -EFAULT;
				}
			} else {
				func_len = prog->jited_len;
				if (put_user(func_len, &user_lens[0]))
					return -EFAULT;
			}
		} else {
			info.jited_func_lens = 0;
		}
	}

	if (prog->aux->btf)
		info.btf_id = btf_obj_id(prog->aux->btf);
	info.attach_btf_id = prog->aux->attach_btf_id;
	if (attach_btf)
		info.attach_btf_obj_id = btf_obj_id(attach_btf);

	ulen = info.nr_func_info;
	info.nr_func_info = prog->aux->func_info_cnt;
	if (info.nr_func_info && ulen) {
		char __user *user_finfo;

		user_finfo = u64_to_user_ptr(info.func_info);
		ulen = min_t(u32, info.nr_func_info, ulen);
		if (copy_to_user(user_finfo, prog->aux->func_info,
				 info.func_info_rec_size * ulen))
			return -EFAULT;
	}

	ulen = info.nr_line_info;
	info.nr_line_info = prog->aux->nr_linfo;
	if (info.nr_line_info && ulen) {
		__u8 __user *user_linfo;

		user_linfo = u64_to_user_ptr(info.line_info);
		ulen = min_t(u32, info.nr_line_info, ulen);
		if (copy_to_user(user_linfo, prog->aux->linfo,
				 info.line_info_rec_size * ulen))
			return -EFAULT;
	}

	ulen = info.nr_jited_line_info;
	if (prog->aux->jited_linfo)
		info.nr_jited_line_info = prog->aux->nr_linfo;
	else
		info.nr_jited_line_info = 0;
	if (info.nr_jited_line_info && ulen) {
		if (bpf_dump_raw_ok(file->f_cred)) {
			unsigned long line_addr;
			__u64 __user *user_linfo;
			u32 i;

			user_linfo = u64_to_user_ptr(info.jited_line_info);
			ulen = min_t(u32, info.nr_jited_line_info, ulen);
			for (i = 0; i < ulen; i++) {
				line_addr = (unsigned long)prog->aux->jited_linfo[i];
				if (put_user((__u64)line_addr, &user_linfo[i]))
					return -EFAULT;
			}
		} else {
			info.jited_line_info = 0;
		}
	}

	ulen = info.nr_prog_tags;
	info.nr_prog_tags = prog->aux->func_cnt ? : 1;
	if (ulen) {
		__u8 __user (*user_prog_tags)[BPF_TAG_SIZE];
		u32 i;

		user_prog_tags = u64_to_user_ptr(info.prog_tags);
		ulen = min_t(u32, info.nr_prog_tags, ulen);
		if (prog->aux->func_cnt) {
			for (i = 0; i < ulen; i++) {
				if (copy_to_user(user_prog_tags[i],
						 prog->aux->func[i]->tag,
						 BPF_TAG_SIZE))
					return -EFAULT;
			}
		} else {
			if (copy_to_user(user_prog_tags[0],
					 prog->tag, BPF_TAG_SIZE))
				return -EFAULT;
		}
	}

done:
	if (copy_to_user(uinfo, &info, info_len) ||
	    put_user(info_len, &uattr->info.info_len))
		return -EFAULT;

	return 0;
}

static int bpf_map_get_info_by_fd(struct file *file,
				  struct bpf_map *map,
				  const union bpf_attr *attr,
				  union bpf_attr __user *uattr)
{
	struct bpf_map_info __user *uinfo = u64_to_user_ptr(attr->info.info);
	struct bpf_map_info info;
	u32 info_len = attr->info.info_len;
	int err;

	err = bpf_check_uarg_tail_zero(USER_BPFPTR(uinfo), sizeof(info), info_len);
	if (err)
		return err;
	info_len = min_t(u32, sizeof(info), info_len);

	memset(&info, 0, sizeof(info));
	info.type = map->map_type;
	info.id = map->id;
	info.key_size = map->key_size;
	info.value_size = map->value_size;
	info.max_entries = map->max_entries;
	info.map_flags = map->map_flags;
	info.map_extra = map->map_extra;
	memcpy(info.name, map->name, sizeof(map->name));

	if (map->btf) {
		info.btf_id = btf_obj_id(map->btf);
		info.btf_key_type_id = map->btf_key_type_id;
		info.btf_value_type_id = map->btf_value_type_id;
	}
	info.btf_vmlinux_value_type_id = map->btf_vmlinux_value_type_id;

	if (bpf_map_is_offloaded(map)) {
		err = bpf_map_offload_info_fill(&info, map);
		if (err)
			return err;
	}

	if (copy_to_user(uinfo, &info, info_len) ||
	    put_user(info_len, &uattr->info.info_len))
		return -EFAULT;

	return 0;
}

static int bpf_btf_get_info_by_fd(struct file *file,
				  struct btf *btf,
				  const union bpf_attr *attr,
				  union bpf_attr __user *uattr)
{
	struct bpf_btf_info __user *uinfo = u64_to_user_ptr(attr->info.info);
	u32 info_len = attr->info.info_len;
	int err;

	err = bpf_check_uarg_tail_zero(USER_BPFPTR(uinfo), sizeof(*uinfo), info_len);
	if (err)
		return err;

	return btf_get_info_by_fd(btf, attr, uattr);
}

static int bpf_link_get_info_by_fd(struct file *file,
				  struct bpf_link *link,
				  const union bpf_attr *attr,
				  union bpf_attr __user *uattr)
{
	struct bpf_link_info __user *uinfo = u64_to_user_ptr(attr->info.info);
	struct bpf_link_info info;
	u32 info_len = attr->info.info_len;
	int err;

	err = bpf_check_uarg_tail_zero(USER_BPFPTR(uinfo), sizeof(info), info_len);
	if (err)
		return err;
	info_len = min_t(u32, sizeof(info), info_len);

	memset(&info, 0, sizeof(info));
	if (copy_from_user(&info, uinfo, info_len))
		return -EFAULT;

	info.type = link->type;
	info.id = link->id;
	if (link->prog)
		info.prog_id = link->prog->aux->id;

	if (link->ops->fill_link_info) {
		err = link->ops->fill_link_info(link, &info);
		if (err)
			return err;
	}

	if (copy_to_user(uinfo, &info, info_len) ||
	    put_user(info_len, &uattr->info.info_len))
		return -EFAULT;

	return 0;
}


#define BPF_OBJ_GET_INFO_BY_FD_LAST_FIELD info.info

static int bpf_obj_get_info_by_fd(const union bpf_attr *attr,
				  union bpf_attr __user *uattr)
{
	int ufd = attr->info.bpf_fd;
	struct fd f;
	int err;

	if (CHECK_ATTR(BPF_OBJ_GET_INFO_BY_FD))
		return -EINVAL;

	f = fdget(ufd);
	if (!f.file)
		return -EBADFD;

	if (f.file->f_op == &bpf_prog_fops)
		err = bpf_prog_get_info_by_fd(f.file, f.file->private_data, attr,
					      uattr);
	else if (f.file->f_op == &bpf_map_fops)
		err = bpf_map_get_info_by_fd(f.file, f.file->private_data, attr,
					     uattr);
	else if (f.file->f_op == &btf_fops)
		/*为btf文件*/
		err = bpf_btf_get_info_by_fd(f.file, f.file->private_data, attr, uattr);
	else if (f.file->f_op == &bpf_link_fops)
		err = bpf_link_get_info_by_fd(f.file, f.file->private_data,
					      attr, uattr);
	else
		err = -EINVAL;

	fdput(f);
	return err;
}

#define BPF_BTF_LOAD_LAST_FIELD btf_log_true_size

static int bpf_btf_load(const union bpf_attr *attr, bpfptr_t uattr, __u32 uattr_size)
{
	if (CHECK_ATTR(BPF_BTF_LOAD))
		return -EINVAL;

	if (!bpf_capable())
		return -EPERM;

<<<<<<< HEAD
	/*加载解析btf,创建其对应的fd*/
	return btf_new_fd(attr, uattr);
=======
	return btf_new_fd(attr, uattr, uattr_size);
>>>>>>> 9d1694dc
}

#define BPF_BTF_GET_FD_BY_ID_LAST_FIELD btf_id

static int bpf_btf_get_fd_by_id(const union bpf_attr *attr)
{
	if (CHECK_ATTR(BPF_BTF_GET_FD_BY_ID))
		return -EINVAL;

	if (!capable(CAP_SYS_ADMIN))
		return -EPERM;

	return btf_get_fd_by_id(attr->btf_id);
}

static int bpf_task_fd_query_copy(const union bpf_attr *attr,
				    union bpf_attr __user *uattr,
				    u32 prog_id, u32 fd_type,
				    const char *buf, u64 probe_offset,
				    u64 probe_addr)
{
	char __user *ubuf = u64_to_user_ptr(attr->task_fd_query.buf);
	u32 len = buf ? strlen(buf) : 0, input_len;
	int err = 0;

	if (put_user(len, &uattr->task_fd_query.buf_len))
		return -EFAULT;
	input_len = attr->task_fd_query.buf_len;
	if (input_len && ubuf) {
		if (!len) {
			/* nothing to copy, just make ubuf NULL terminated */
			char zero = '\0';

			if (put_user(zero, ubuf))
				return -EFAULT;
		} else if (input_len >= len + 1) {
			/* ubuf can hold the string with NULL terminator */
			if (copy_to_user(ubuf, buf, len + 1))
				return -EFAULT;
		} else {
			/* ubuf cannot hold the string with NULL terminator,
			 * do a partial copy with NULL terminator.
			 */
			char zero = '\0';

			err = -ENOSPC;
			if (copy_to_user(ubuf, buf, input_len - 1))
				return -EFAULT;
			if (put_user(zero, ubuf + input_len - 1))
				return -EFAULT;
		}
	}

	if (put_user(prog_id, &uattr->task_fd_query.prog_id) ||
	    put_user(fd_type, &uattr->task_fd_query.fd_type) ||
	    put_user(probe_offset, &uattr->task_fd_query.probe_offset) ||
	    put_user(probe_addr, &uattr->task_fd_query.probe_addr))
		return -EFAULT;

	return err;
}

#define BPF_TASK_FD_QUERY_LAST_FIELD task_fd_query.probe_addr

static int bpf_task_fd_query(const union bpf_attr *attr,
			     union bpf_attr __user *uattr)
{
	pid_t pid = attr->task_fd_query.pid;
	u32 fd = attr->task_fd_query.fd;
	const struct perf_event *event;
	struct task_struct *task;
	struct file *file;
	int err;

	if (CHECK_ATTR(BPF_TASK_FD_QUERY))
		return -EINVAL;

	if (!capable(CAP_SYS_ADMIN))
		return -EPERM;

	if (attr->task_fd_query.flags != 0)
		return -EINVAL;

	rcu_read_lock();
	task = get_pid_task(find_vpid(pid), PIDTYPE_PID);
	rcu_read_unlock();
	if (!task)
		return -ENOENT;

	err = 0;
	file = fget_task(task, fd);
	put_task_struct(task);
	if (!file)
		return -EBADF;

	if (file->f_op == &bpf_link_fops) {
		struct bpf_link *link = file->private_data;

		if (link->ops == &bpf_raw_tp_link_lops) {
			struct bpf_raw_tp_link *raw_tp =
				container_of(link, struct bpf_raw_tp_link, link);
			struct bpf_raw_event_map *btp = raw_tp->btp;

			err = bpf_task_fd_query_copy(attr, uattr,
						     raw_tp->link.prog->aux->id,
						     BPF_FD_TYPE_RAW_TRACEPOINT,
						     btp->tp->name, 0, 0);
			goto put_file;
		}
		goto out_not_supp;
	}

	event = perf_get_event(file);
	if (!IS_ERR(event)) {
		u64 probe_offset, probe_addr;
		u32 prog_id, fd_type;
		const char *buf;

		err = bpf_get_perf_event_info(event, &prog_id, &fd_type,
					      &buf, &probe_offset,
					      &probe_addr, NULL);
		if (!err)
			err = bpf_task_fd_query_copy(attr, uattr, prog_id,
						     fd_type, buf,
						     probe_offset,
						     probe_addr);
		goto put_file;
	}

out_not_supp:
	err = -ENOTSUPP;
put_file:
	fput(file);
	return err;
}

#define BPF_MAP_BATCH_LAST_FIELD batch.flags

/*检查fn,如果fn不存在，返回Not support,否则返回调用结果*/
#define BPF_DO_BATCH(fn, ...)			\
	do {					\
		if (!fn) {			\
			err = -ENOTSUPP;	\
			goto err_put;		\
		}				\
		err = fn(__VA_ARGS__);		\
	} while (0)

static int bpf_map_do_batch(const union bpf_attr *attr,
			    union bpf_attr __user *uattr,
			    int cmd)
{
	bool has_read  = cmd == BPF_MAP_LOOKUP_BATCH ||
			 cmd == BPF_MAP_LOOKUP_AND_DELETE_BATCH;
	bool has_write = cmd != BPF_MAP_LOOKUP_BATCH;
	struct bpf_map *map;
	int err, ufd;
	struct fd f;

	if (CHECK_ATTR(BPF_MAP_BATCH))
		return -EINVAL;

	ufd = attr->batch.map_fd;
	f = fdget(ufd);
	map = __bpf_map_get(f);
	if (IS_ERR(map))
		return PTR_ERR(map);
	if (has_write)
		bpf_map_write_active_inc(map);
	if (has_read && !(map_get_sys_perms(map, f) & FMODE_CAN_READ)) {
		err = -EPERM;
		goto err_put;
	}
	if (has_write && !(map_get_sys_perms(map, f) & FMODE_CAN_WRITE)) {
		err = -EPERM;
		goto err_put;
	}

	if (cmd == BPF_MAP_LOOKUP_BATCH)
	    	/*batch查询*/
		BPF_DO_BATCH(map->ops->map_lookup_batch, map, attr, uattr);
	else if (cmd == BPF_MAP_LOOKUP_AND_DELETE_BATCH)
	    	/*batch查询并删除*/
		BPF_DO_BATCH(map->ops->map_lookup_and_delete_batch, map, attr, uattr);
	else if (cmd == BPF_MAP_UPDATE_BATCH)
	    	/*batch更新*/
		BPF_DO_BATCH(map->ops->map_update_batch, map, f.file, attr, uattr);
	else
	    	/*batch删除*/
		BPF_DO_BATCH(map->ops->map_delete_batch, map, attr, uattr);
err_put:
	if (has_write) {
		maybe_wait_bpf_programs(map);
		bpf_map_write_active_dec(map);
	}
	fdput(f);
	return err;
}

#define BPF_LINK_CREATE_LAST_FIELD link_create.uprobe_multi.pid
static int link_create(union bpf_attr *attr, bpfptr_t uattr)
{
<<<<<<< HEAD
	enum bpf_prog_type ptype;
	struct bpf_prog *prog;	prog = bpf_prog_get(attr->link_create.prog_fd);

=======
	struct bpf_prog *prog;
>>>>>>> 9d1694dc
	int ret;

	if (CHECK_ATTR(BPF_LINK_CREATE))
		return -EINVAL;

<<<<<<< HEAD
	/*利用prog fd获得bpf程序*/
=======
	if (attr->link_create.attach_type == BPF_STRUCT_OPS)
		return bpf_struct_ops_link_create(attr);

	prog = bpf_prog_get(attr->link_create.prog_fd);
>>>>>>> 9d1694dc
	if (IS_ERR(prog))
		return PTR_ERR(prog);

	ret = bpf_prog_attach_check_attach_type(prog,
						attr->link_create.attach_type);
	if (ret)
		goto out;

	switch (prog->type) {
	case BPF_PROG_TYPE_CGROUP_SKB:
	case BPF_PROG_TYPE_CGROUP_SOCK:
	case BPF_PROG_TYPE_CGROUP_SOCK_ADDR:
	case BPF_PROG_TYPE_SOCK_OPS:
	case BPF_PROG_TYPE_CGROUP_DEVICE:
	case BPF_PROG_TYPE_CGROUP_SYSCTL:
	case BPF_PROG_TYPE_CGROUP_SOCKOPT:
		ret = cgroup_bpf_link_attach(attr, prog);
		break;
	case BPF_PROG_TYPE_EXT:
		ret = bpf_tracing_prog_attach(prog,
					      attr->link_create.target_fd,
					      attr->link_create.target_btf_id,
					      attr->link_create.tracing.cookie);
		break;
	case BPF_PROG_TYPE_LSM:
	case BPF_PROG_TYPE_TRACING:
		if (attr->link_create.attach_type != prog->expected_attach_type) {
			ret = -EINVAL;
			goto out;
		}
		if (prog->expected_attach_type == BPF_TRACE_RAW_TP)
			ret = bpf_raw_tp_link_attach(prog, NULL);
		else if (prog->expected_attach_type == BPF_TRACE_ITER)
			ret = bpf_iter_link_attach(attr, uattr, prog);
		else if (prog->expected_attach_type == BPF_LSM_CGROUP)
			ret = cgroup_bpf_link_attach(attr, prog);
		else
			ret = bpf_tracing_prog_attach(prog,
						      attr->link_create.target_fd,
						      attr->link_create.target_btf_id,
						      attr->link_create.tracing.cookie);
		break;
	case BPF_PROG_TYPE_FLOW_DISSECTOR:
	case BPF_PROG_TYPE_SK_LOOKUP:
		ret = netns_bpf_link_create(attr, prog);
		break;
#ifdef CONFIG_NET
	case BPF_PROG_TYPE_XDP:
		ret = bpf_xdp_link_attach(attr, prog);
		break;
	case BPF_PROG_TYPE_SCHED_CLS:
		if (attr->link_create.attach_type == BPF_TCX_INGRESS ||
		    attr->link_create.attach_type == BPF_TCX_EGRESS)
			ret = tcx_link_attach(attr, prog);
		else
			ret = netkit_link_attach(attr, prog);
		break;
	case BPF_PROG_TYPE_NETFILTER:
		ret = bpf_nf_link_attach(attr, prog);
		break;
#endif
	case BPF_PROG_TYPE_PERF_EVENT:
	case BPF_PROG_TYPE_TRACEPOINT:
		ret = bpf_perf_link_attach(attr, prog);
		break;
	case BPF_PROG_TYPE_KPROBE:
		if (attr->link_create.attach_type == BPF_PERF_EVENT)
			ret = bpf_perf_link_attach(attr, prog);
		else if (attr->link_create.attach_type == BPF_TRACE_KPROBE_MULTI)
			ret = bpf_kprobe_multi_link_attach(attr, prog);
		else if (attr->link_create.attach_type == BPF_TRACE_UPROBE_MULTI)
			ret = bpf_uprobe_multi_link_attach(attr, prog);
		break;
	default:
		ret = -EINVAL;
	}

out:
	if (ret < 0)
		bpf_prog_put(prog);
	return ret;
}

static int link_update_map(struct bpf_link *link, union bpf_attr *attr)
{
	struct bpf_map *new_map, *old_map = NULL;
	int ret;

	new_map = bpf_map_get(attr->link_update.new_map_fd);
	if (IS_ERR(new_map))
		return PTR_ERR(new_map);

	if (attr->link_update.flags & BPF_F_REPLACE) {
		old_map = bpf_map_get(attr->link_update.old_map_fd);
		if (IS_ERR(old_map)) {
			ret = PTR_ERR(old_map);
			goto out_put;
		}
	} else if (attr->link_update.old_map_fd) {
		ret = -EINVAL;
		goto out_put;
	}

	ret = link->ops->update_map(link, new_map, old_map);

	if (old_map)
		bpf_map_put(old_map);
out_put:
	bpf_map_put(new_map);
	return ret;
}

#define BPF_LINK_UPDATE_LAST_FIELD link_update.old_prog_fd

static int link_update(union bpf_attr *attr)
{
	struct bpf_prog *old_prog = NULL, *new_prog;
	struct bpf_link *link;
	u32 flags;
	int ret;

	if (CHECK_ATTR(BPF_LINK_UPDATE))
		return -EINVAL;

	flags = attr->link_update.flags;
	if (flags & ~BPF_F_REPLACE)
		return -EINVAL;

	link = bpf_link_get_from_fd(attr->link_update.link_fd);
	if (IS_ERR(link))
		return PTR_ERR(link);

	if (link->ops->update_map) {
		ret = link_update_map(link, attr);
		goto out_put_link;
	}

	new_prog = bpf_prog_get(attr->link_update.new_prog_fd);
	if (IS_ERR(new_prog)) {
		ret = PTR_ERR(new_prog);
		goto out_put_link;
	}

	if (flags & BPF_F_REPLACE) {
		old_prog = bpf_prog_get(attr->link_update.old_prog_fd);
		if (IS_ERR(old_prog)) {
			ret = PTR_ERR(old_prog);
			old_prog = NULL;
			goto out_put_progs;
		}
	} else if (attr->link_update.old_prog_fd) {
		ret = -EINVAL;
		goto out_put_progs;
	}

	if (link->ops->update_prog)
		ret = link->ops->update_prog(link, new_prog, old_prog);
	else
		ret = -EINVAL;

out_put_progs:
	if (old_prog)
		bpf_prog_put(old_prog);
	if (ret)
		bpf_prog_put(new_prog);
out_put_link:
	bpf_link_put_direct(link);
	return ret;
}

#define BPF_LINK_DETACH_LAST_FIELD link_detach.link_fd

static int link_detach(union bpf_attr *attr)
{
	struct bpf_link *link;
	int ret;

	if (CHECK_ATTR(BPF_LINK_DETACH))
		return -EINVAL;

	link = bpf_link_get_from_fd(attr->link_detach.link_fd);
	if (IS_ERR(link))
		return PTR_ERR(link);

	if (link->ops->detach)
		ret = link->ops->detach(link);
	else
		ret = -EOPNOTSUPP;

	bpf_link_put_direct(link);
	return ret;
}

static struct bpf_link *bpf_link_inc_not_zero(struct bpf_link *link)
{
	return atomic64_fetch_add_unless(&link->refcnt, 1, 0) ? link : ERR_PTR(-ENOENT);
}

struct bpf_link *bpf_link_by_id(u32 id)
{
	struct bpf_link *link;

	if (!id)
		return ERR_PTR(-ENOENT);

	spin_lock_bh(&link_idr_lock);
	/* before link is "settled", ID is 0, pretend it doesn't exist yet */
	link = idr_find(&link_idr, id);
	if (link) {
		if (link->id)
			link = bpf_link_inc_not_zero(link);
		else
			link = ERR_PTR(-EAGAIN);
	} else {
		link = ERR_PTR(-ENOENT);
	}
	spin_unlock_bh(&link_idr_lock);
	return link;
}

struct bpf_link *bpf_link_get_curr_or_next(u32 *id)
{
	struct bpf_link *link;

	spin_lock_bh(&link_idr_lock);
again:
	link = idr_get_next(&link_idr, id);
	if (link) {
		link = bpf_link_inc_not_zero(link);
		if (IS_ERR(link)) {
			(*id)++;
			goto again;
		}
	}
	spin_unlock_bh(&link_idr_lock);

	return link;
}

#define BPF_LINK_GET_FD_BY_ID_LAST_FIELD link_id

static int bpf_link_get_fd_by_id(const union bpf_attr *attr)
{
	struct bpf_link *link;
	u32 id = attr->link_id;
	int fd;

	if (CHECK_ATTR(BPF_LINK_GET_FD_BY_ID))
		return -EINVAL;

	if (!capable(CAP_SYS_ADMIN))
		return -EPERM;

	link = bpf_link_by_id(id);
	if (IS_ERR(link))
		return PTR_ERR(link);

	fd = bpf_link_new_fd(link);
	if (fd < 0)
		bpf_link_put_direct(link);

	return fd;
}

DEFINE_MUTEX(bpf_stats_enabled_mutex);

static int bpf_stats_release(struct inode *inode, struct file *file)
{
	mutex_lock(&bpf_stats_enabled_mutex);
	static_key_slow_dec(&bpf_stats_enabled_key.key);
	mutex_unlock(&bpf_stats_enabled_mutex);
	return 0;
}

static const struct file_operations bpf_stats_fops = {
	.release = bpf_stats_release,
};

static int bpf_enable_runtime_stats(void)
{
	int fd;

	mutex_lock(&bpf_stats_enabled_mutex);

	/* Set a very high limit to avoid overflow */
	if (static_key_count(&bpf_stats_enabled_key.key) > INT_MAX / 2) {
		mutex_unlock(&bpf_stats_enabled_mutex);
		return -EBUSY;
	}

	fd = anon_inode_getfd("bpf-stats", &bpf_stats_fops, NULL, O_CLOEXEC);
	if (fd >= 0)
		static_key_slow_inc(&bpf_stats_enabled_key.key);

	mutex_unlock(&bpf_stats_enabled_mutex);
	return fd;
}

#define BPF_ENABLE_STATS_LAST_FIELD enable_stats.type

static int bpf_enable_stats(union bpf_attr *attr)
{

	if (CHECK_ATTR(BPF_ENABLE_STATS))
		return -EINVAL;

	if (!capable(CAP_SYS_ADMIN))
		return -EPERM;

	switch (attr->enable_stats.type) {
	case BPF_STATS_RUN_TIME:
		return bpf_enable_runtime_stats();
	default:
		break;
	}
	return -EINVAL;
}

#define BPF_ITER_CREATE_LAST_FIELD iter_create.flags

static int bpf_iter_create(union bpf_attr *attr)
{
	struct bpf_link *link;
	int err;

	if (CHECK_ATTR(BPF_ITER_CREATE))
		return -EINVAL;

	if (attr->iter_create.flags)
		return -EINVAL;

	link = bpf_link_get_from_fd(attr->iter_create.link_fd);
	if (IS_ERR(link))
		return PTR_ERR(link);

	err = bpf_iter_new_fd(link);
	bpf_link_put_direct(link);

	return err;
}

#define BPF_PROG_BIND_MAP_LAST_FIELD prog_bind_map.flags

static int bpf_prog_bind_map(union bpf_attr *attr)
{
	struct bpf_prog *prog;
	struct bpf_map *map;
	struct bpf_map **used_maps_old, **used_maps_new;
	int i, ret = 0;

	if (CHECK_ATTR(BPF_PROG_BIND_MAP))
		return -EINVAL;

	if (attr->prog_bind_map.flags)
		return -EINVAL;

	prog = bpf_prog_get(attr->prog_bind_map.prog_fd);
	if (IS_ERR(prog))
		return PTR_ERR(prog);

	map = bpf_map_get(attr->prog_bind_map.map_fd);
	if (IS_ERR(map)) {
		ret = PTR_ERR(map);
		goto out_prog_put;
	}

	mutex_lock(&prog->aux->used_maps_mutex);

	used_maps_old = prog->aux->used_maps;

	for (i = 0; i < prog->aux->used_map_cnt; i++)
		if (used_maps_old[i] == map) {
			bpf_map_put(map);
			goto out_unlock;
		}

	used_maps_new = kmalloc_array(prog->aux->used_map_cnt + 1,
				      sizeof(used_maps_new[0]),
				      GFP_KERNEL);
	if (!used_maps_new) {
		ret = -ENOMEM;
		goto out_unlock;
	}

	/* The bpf program will not access the bpf map, but for the sake of
	 * simplicity, increase sleepable_refcnt for sleepable program as well.
	 */
	if (prog->aux->sleepable)
		atomic64_inc(&map->sleepable_refcnt);
	memcpy(used_maps_new, used_maps_old,
	       sizeof(used_maps_old[0]) * prog->aux->used_map_cnt);
	used_maps_new[prog->aux->used_map_cnt] = map;

	prog->aux->used_map_cnt++;
	prog->aux->used_maps = used_maps_new;

	kfree(used_maps_old);

out_unlock:
	mutex_unlock(&prog->aux->used_maps_mutex);

	if (ret)
		bpf_map_put(map);
out_prog_put:
	bpf_prog_put(prog);
	return ret;
}

//bpf系统调用实现
static int __sys_bpf(int cmd, bpfptr_t uattr, unsigned int size)
{
	union bpf_attr attr;
	int err;

	err = bpf_check_uarg_tail_zero(uattr, sizeof(attr), size);
	if (err)
		return err;
	size = min_t(u32, size, sizeof(attr));

	/* copy attributes from user space, may be less than sizeof(bpf_attr) */
	memset(&attr, 0, sizeof(attr));
	if (copy_from_bpfptr(&attr, uattr, size) != 0)
		return -EFAULT;

	err = security_bpf(cmd, &attr, size);
	if (err < 0)
		return err;

	switch (cmd) {
	case BPF_MAP_CREATE:
	    /*bpf的map创建,返回对应的fd*/
		err = map_create(&attr);
		break;
	case BPF_MAP_LOOKUP_ELEM:
	    /*通过key执行指定map的查询，返回对应的value*/
		err = map_lookup_elem(&attr);
		break;
	case BPF_MAP_UPDATE_ELEM:
	    /*执行对指定map的元素更新*/
		err = map_update_elem(&attr, uattr);
		break;
	case BPF_MAP_DELETE_ELEM:
		/*执行对指定map的元素删除*/
		err = map_delete_elem(&attr, uattr);
		break;
	case BPF_MAP_GET_NEXT_KEY:
	    /*提供一个key,取此key对应的next key*/
		err = map_get_next_key(&attr);
		break;
	case BPF_MAP_FREEZE:
		err = map_freeze(&attr);
		break;
	case BPF_PROG_LOAD:
<<<<<<< HEAD
	    /*bpf程序校验及加载，返回其对应的fd*/
		err = bpf_prog_load(&attr, uattr);
=======
		err = bpf_prog_load(&attr, uattr, size);
>>>>>>> 9d1694dc
		break;
	case BPF_OBJ_PIN:
	    /*bpf obj与路径相互关联*/
		err = bpf_obj_pin(&attr);
		break;
	case BPF_OBJ_GET:
	    /*通过路径名称获取对应obj的关联fd*/
		err = bpf_obj_get(&attr);
		break;
	case BPF_PROG_ATTACH:
		err = bpf_prog_attach(&attr);
		break;
	case BPF_PROG_DETACH:
		err = bpf_prog_detach(&attr);
		break;
	case BPF_PROG_QUERY:
		err = bpf_prog_query(&attr, uattr.user);
		break;
	case BPF_PROG_TEST_RUN:
		err = bpf_prog_test_run(&attr, uattr.user);
		break;
	case BPF_PROG_GET_NEXT_ID:
		err = bpf_obj_get_next_id(&attr, uattr.user,
					  &prog_idr, &prog_idr_lock);
		break;
	case BPF_MAP_GET_NEXT_ID:
		err = bpf_obj_get_next_id(&attr, uattr.user,
					  &map_idr, &map_idr_lock);
		break;
	case BPF_BTF_GET_NEXT_ID:
		err = bpf_obj_get_next_id(&attr, uattr.user,
					  &btf_idr, &btf_idr_lock);
		break;
	case BPF_PROG_GET_FD_BY_ID:
		err = bpf_prog_get_fd_by_id(&attr);
		break;
	case BPF_MAP_GET_FD_BY_ID:
		err = bpf_map_get_fd_by_id(&attr);
		break;
	case BPF_OBJ_GET_INFO_BY_FD:
		err = bpf_obj_get_info_by_fd(&attr, uattr.user);
		break;
	case BPF_RAW_TRACEPOINT_OPEN:
		err = bpf_raw_tracepoint_open(&attr);
		break;
	case BPF_BTF_LOAD:
<<<<<<< HEAD
		/*加载BTF段*/
		err = bpf_btf_load(&attr, uattr);
=======
		err = bpf_btf_load(&attr, uattr, size);
>>>>>>> 9d1694dc
		break;
	case BPF_BTF_GET_FD_BY_ID:
		/*由id获取btf fd*/
		err = bpf_btf_get_fd_by_id(&attr);
		break;
	case BPF_TASK_FD_QUERY:
		err = bpf_task_fd_query(&attr, uattr.user);
		break;
	case BPF_MAP_LOOKUP_AND_DELETE_ELEM:
		err = map_lookup_and_delete_elem(&attr);
		break;
	case BPF_MAP_LOOKUP_BATCH:
	    /*执行map的batch查询*/
		err = bpf_map_do_batch(&attr, uattr.user, BPF_MAP_LOOKUP_BATCH);
		break;
	case BPF_MAP_LOOKUP_AND_DELETE_BATCH:
		err = bpf_map_do_batch(&attr, uattr.user,
				       BPF_MAP_LOOKUP_AND_DELETE_BATCH);
		break;
	case BPF_MAP_UPDATE_BATCH:
	    /*执行map的batch更新*/
		err = bpf_map_do_batch(&attr, uattr.user, BPF_MAP_UPDATE_BATCH);
		break;
	case BPF_MAP_DELETE_BATCH:
	    /*执行map的batch删除*/
		err = bpf_map_do_batch(&attr, uattr.user, BPF_MAP_DELETE_BATCH);
		break;
	case BPF_LINK_CREATE:
		err = link_create(&attr, uattr);
		break;
	case BPF_LINK_UPDATE:
		err = link_update(&attr);
		break;
	case BPF_LINK_GET_FD_BY_ID:
		err = bpf_link_get_fd_by_id(&attr);
		break;
	case BPF_LINK_GET_NEXT_ID:
		err = bpf_obj_get_next_id(&attr, uattr.user,
					  &link_idr, &link_idr_lock);
		break;
	case BPF_ENABLE_STATS:
		err = bpf_enable_stats(&attr);
		break;
	case BPF_ITER_CREATE:
		err = bpf_iter_create(&attr);
		break;
	case BPF_LINK_DETACH:
		err = link_detach(&attr);
		break;
	case BPF_PROG_BIND_MAP:
		err = bpf_prog_bind_map(&attr);
		break;
	default:
		err = -EINVAL;
		break;
	}

	return err;
}

/*bpf系统调用*/
SYSCALL_DEFINE3(bpf, int, cmd, union bpf_attr __user *, uattr, unsigned int, size)
{
	/*走bpf系统调用（用户态发起）*/
	return __sys_bpf(cmd, USER_BPFPTR(uattr), size);
}

static bool syscall_prog_is_valid_access(int off, int size,
					 enum bpf_access_type type,
					 const struct bpf_prog *prog,
					 struct bpf_insn_access_aux *info)
{
	if (off < 0 || off >= U16_MAX)
		return false;
	if (off % size != 0)
		return false;
	return true;
}

BPF_CALL_3(bpf_sys_bpf, int, cmd, union bpf_attr *, attr, u32, attr_size)
{
	switch (cmd) {
	case BPF_MAP_CREATE:
	case BPF_MAP_DELETE_ELEM:
	case BPF_MAP_UPDATE_ELEM:
	case BPF_MAP_FREEZE:
	case BPF_MAP_GET_FD_BY_ID:
	case BPF_PROG_LOAD:
	case BPF_BTF_LOAD:
	case BPF_LINK_CREATE:
	case BPF_RAW_TRACEPOINT_OPEN:
		break;
	default:
		/*遇到其它不支持的cmd*/
		return -EINVAL;
	}
	/*走bpf系统调用（kernel中发起）*/
	return __sys_bpf(cmd, KERNEL_BPFPTR(attr), attr_size);
}


/* To shut up -Wmissing-prototypes.
 * This function is used by the kernel light skeleton
 * to load bpf programs when modules are loaded or during kernel boot.
 * See tools/lib/bpf/skel_internal.h
 */
int kern_sys_bpf(int cmd, union bpf_attr *attr, unsigned int size);

int kern_sys_bpf(int cmd, union bpf_attr *attr, unsigned int size)
{
	struct bpf_prog * __maybe_unused prog;
	struct bpf_tramp_run_ctx __maybe_unused run_ctx;

	switch (cmd) {
#ifdef CONFIG_BPF_JIT /* __bpf_prog_enter_sleepable used by trampoline and JIT */
	case BPF_PROG_TEST_RUN:
		if (attr->test.data_in || attr->test.data_out ||
		    attr->test.ctx_out || attr->test.duration ||
		    attr->test.repeat || attr->test.flags)
			return -EINVAL;

		prog = bpf_prog_get_type(attr->test.prog_fd, BPF_PROG_TYPE_SYSCALL);
		if (IS_ERR(prog))
			return PTR_ERR(prog);

		if (attr->test.ctx_size_in < prog->aux->max_ctx_offset ||
		    attr->test.ctx_size_in > U16_MAX) {
			bpf_prog_put(prog);
			return -EINVAL;
		}

		run_ctx.bpf_cookie = 0;
		if (!__bpf_prog_enter_sleepable_recur(prog, &run_ctx)) {
			/* recursion detected */
			__bpf_prog_exit_sleepable_recur(prog, 0, &run_ctx);
			bpf_prog_put(prog);
			return -EBUSY;
		}
		attr->test.retval = bpf_prog_run(prog, (void *) (long) attr->test.ctx_in);
		__bpf_prog_exit_sleepable_recur(prog, 0 /* bpf_prog_run does runtime stats */,
						&run_ctx);
		bpf_prog_put(prog);
		return 0;
#endif
	default:
		return ____bpf_sys_bpf(cmd, attr, size);
	}
}
EXPORT_SYMBOL(kern_sys_bpf);

static const struct bpf_func_proto bpf_sys_bpf_proto = {
	.func		= bpf_sys_bpf,
	.gpl_only	= false,
	.ret_type	= RET_INTEGER,
	.arg1_type	= ARG_ANYTHING,
	.arg2_type	= ARG_PTR_TO_MEM | MEM_RDONLY,
	.arg3_type	= ARG_CONST_SIZE,
};

const struct bpf_func_proto * __weak
tracing_prog_func_proto(enum bpf_func_id func_id, const struct bpf_prog *prog)
{
	return bpf_base_func_proto(func_id);
}

BPF_CALL_1(bpf_sys_close, u32, fd)
{
	/* When bpf program calls this helper there should not be
	 * an fdget() without matching completed fdput().
	 * This helper is allowed in the following callchain only:
	 * sys_bpf->prog_test_run->bpf_prog->bpf_sys_close
	 */
	return close_fd(fd);
}

static const struct bpf_func_proto bpf_sys_close_proto = {
	.func		= bpf_sys_close,
	.gpl_only	= false,
	.ret_type	= RET_INTEGER,
	.arg1_type	= ARG_ANYTHING,
};

BPF_CALL_4(bpf_kallsyms_lookup_name, const char *, name, int, name_sz, int, flags, u64 *, res)
{
	if (flags)
		return -EINVAL;

	if (name_sz <= 1 || name[name_sz - 1])
		return -EINVAL;

	if (!bpf_dump_raw_ok(current_cred()))
		return -EPERM;

	*res = kallsyms_lookup_name(name);
	return *res ? 0 : -ENOENT;
}

static const struct bpf_func_proto bpf_kallsyms_lookup_name_proto = {
	.func		= bpf_kallsyms_lookup_name,
	.gpl_only	= false,
	.ret_type	= RET_INTEGER,
	.arg1_type	= ARG_PTR_TO_MEM,
	.arg2_type	= ARG_CONST_SIZE_OR_ZERO,
	.arg3_type	= ARG_ANYTHING,
	.arg4_type	= ARG_PTR_TO_LONG,
};

static const struct bpf_func_proto *
syscall_prog_func_proto(enum bpf_func_id func_id, const struct bpf_prog *prog)
{
	switch (func_id) {
	case BPF_FUNC_sys_bpf:
		return !perfmon_capable() ? NULL : &bpf_sys_bpf_proto;
	case BPF_FUNC_btf_find_by_name_kind:
		return &bpf_btf_find_by_name_kind_proto;
	case BPF_FUNC_sys_close:
		return &bpf_sys_close_proto;
	case BPF_FUNC_kallsyms_lookup_name:
		return &bpf_kallsyms_lookup_name_proto;
	default:
		return tracing_prog_func_proto(func_id, prog);
	}
}

const struct bpf_verifier_ops bpf_syscall_verifier_ops = {
	.get_func_proto  = syscall_prog_func_proto,
	.is_valid_access = syscall_prog_is_valid_access,
};

const struct bpf_prog_ops bpf_syscall_prog_ops = {
	.test_run = bpf_prog_test_run_syscall,
};

#ifdef CONFIG_SYSCTL
static int bpf_stats_handler(struct ctl_table *table, int write,
			     void *buffer, size_t *lenp, loff_t *ppos)
{
	struct static_key *key = (struct static_key *)table->data;
	static int saved_val;
	int val, ret;
	struct ctl_table tmp = {
		.data   = &val,
		.maxlen = sizeof(val),
		.mode   = table->mode,
		.extra1 = SYSCTL_ZERO,
		.extra2 = SYSCTL_ONE,
	};

	if (write && !capable(CAP_SYS_ADMIN))
		return -EPERM;

	mutex_lock(&bpf_stats_enabled_mutex);
	val = saved_val;
	ret = proc_dointvec_minmax(&tmp, write, buffer, lenp, ppos);
	if (write && !ret && val != saved_val) {
		if (val)
			static_key_slow_inc(key);
		else
			static_key_slow_dec(key);
		saved_val = val;
	}
	mutex_unlock(&bpf_stats_enabled_mutex);
	return ret;
}

void __weak unpriv_ebpf_notify(int new_state)
{
}

static int bpf_unpriv_handler(struct ctl_table *table, int write,
			      void *buffer, size_t *lenp, loff_t *ppos)
{
	int ret, unpriv_enable = *(int *)table->data;
	bool locked_state = unpriv_enable == 1;
	struct ctl_table tmp = *table;

	if (write && !capable(CAP_SYS_ADMIN))
		return -EPERM;

	tmp.data = &unpriv_enable;
	ret = proc_dointvec_minmax(&tmp, write, buffer, lenp, ppos);
	if (write && !ret) {
		if (locked_state && unpriv_enable != 1)
			return -EPERM;
		*(int *)table->data = unpriv_enable;
	}

	if (write)
		unpriv_ebpf_notify(unpriv_enable);

	return ret;
}

static struct ctl_table bpf_syscall_table[] = {
	{
		.procname	= "unprivileged_bpf_disabled",
		.data		= &sysctl_unprivileged_bpf_disabled,
		.maxlen		= sizeof(sysctl_unprivileged_bpf_disabled),
		.mode		= 0644,
		.proc_handler	= bpf_unpriv_handler,
		.extra1		= SYSCTL_ZERO,
		.extra2		= SYSCTL_TWO,
	},
	{
		.procname	= "bpf_stats_enabled",
		.data		= &bpf_stats_enabled_key.key,
		.mode		= 0644,
		.proc_handler	= bpf_stats_handler,
	},
	{ }
};

static int __init bpf_syscall_sysctl_init(void)
{
	register_sysctl_init("kernel", bpf_syscall_table);
	return 0;
}
late_initcall(bpf_syscall_sysctl_init);
#endif /* CONFIG_SYSCTL */<|MERGE_RESOLUTION|>--- conflicted
+++ resolved
@@ -113,48 +113,6 @@
 	.map_mem_usage = bpf_map_offload_map_mem_usage,
 };
 
-<<<<<<< HEAD
-/*校验并创建指定type的bpf_map*/
-static struct bpf_map *find_and_alloc_map(union bpf_attr *attr)
-{
-	const struct bpf_map_ops *ops;
-	u32 type = attr->map_type;
-	struct bpf_map *map;
-	int err;
-
-	//type类型检查
-	if (type >= ARRAY_SIZE(bpf_map_types))
-		return ERR_PTR(-EINVAL);
-	type = array_index_nospec(type, ARRAY_SIZE(bpf_map_types));
-
-	//取这类type对应的ops,例如array_map_ops
-	ops = bpf_map_types[type];
-	if (!ops)
-		return ERR_PTR(-EINVAL);
-
-	//attr参数检查
-	if (ops->map_alloc_check) {
-		err = ops->map_alloc_check(attr);
-		if (err)
-			return ERR_PTR(err);
-	}
-	/*指定map_ifindex,则采用bpf_map_offload_ops*/
-	if (attr->map_ifindex)
-		ops = &bpf_map_offload_ops;
-
-	/*申请map空间*/
-	map = ops->map_alloc(attr);
-	if (IS_ERR(map))
-		return map;
-
-	/*填充map的类型及ops*/
-	map->ops = ops;
-	map->map_type = type;
-	return map;
-}
-
-=======
->>>>>>> 9d1694dc
 static void bpf_map_write_active_inc(struct bpf_map *map)
 {
 	atomic64_inc(&map->writecnt);
@@ -1220,23 +1178,23 @@
 		return -EINVAL;
 
 	/* find map type and init map: hashtable vs rbtree vs bloom vs ... */
-<<<<<<< HEAD
-	/*创建map*/
-	map = find_and_alloc_map(attr);
-=======
+	//type类型检查
 	map_type = attr->map_type;
 	if (map_type >= ARRAY_SIZE(bpf_map_types))
 		return -EINVAL;
 	map_type = array_index_nospec(map_type, ARRAY_SIZE(bpf_map_types));
+	//取这类type对应的ops,例如array_map_ops
 	ops = bpf_map_types[map_type];
 	if (!ops)
 		return -EINVAL;
 
+	//attr参数检查
 	if (ops->map_alloc_check) {
 		err = ops->map_alloc_check(attr);
 		if (err)
 			return err;
 	}
+	/*指定map_ifindex,则采用bpf_map_offload_ops*/
 	if (attr->map_ifindex)
 		ops = &bpf_map_offload_ops;
 	if (!ops->map_mem_usage)
@@ -1298,10 +1256,11 @@
 		return -EPERM;
 	}
 
+	/*申请map空间*/
 	map = ops->map_alloc(attr);
->>>>>>> 9d1694dc
 	if (IS_ERR(map))
 		return PTR_ERR(map);
+	/*填充map的类型及ops*/
 	map->ops = ops;
 	map->map_type = map_type;
 
@@ -2689,23 +2648,14 @@
 /* last field in 'union bpf_attr' used by this command */
 #define	BPF_PROG_LOAD_LAST_FIELD log_true_size
 
-<<<<<<< HEAD
 //加载bpf代码段
-static int bpf_prog_load(union bpf_attr *attr, bpfptr_t uattr)
-=======
 static int bpf_prog_load(union bpf_attr *attr, bpfptr_t uattr, u32 uattr_size)
->>>>>>> 9d1694dc
 {
 	enum bpf_prog_type type = attr->prog_type;
 	struct bpf_prog *prog, *dst_prog = NULL;
 	struct btf *attach_btf = NULL;
 	int err;
-<<<<<<< HEAD
 	char license[128];/*许可证*/
-	bool is_gpl;
-=======
-	char license[128];
->>>>>>> 9d1694dc
 
 	if (CHECK_ATTR(BPF_PROG_LOAD))
 		return -EINVAL;
@@ -2716,13 +2666,9 @@
 				 BPF_F_SLEEPABLE |
 				 BPF_F_TEST_RND_HI32 |
 				 BPF_F_XDP_HAS_FRAGS |
-<<<<<<< HEAD
-				 BPF_F_XDP_DEV_BOUND_ONLY))
-	    	/*遇到不认识的flags,报错*/
-=======
 				 BPF_F_XDP_DEV_BOUND_ONLY |
 				 BPF_F_TEST_REG_INVARIANTS))
->>>>>>> 9d1694dc
+	    	/*遇到不认识的flags,报错*/
 		return -EINVAL;
 
 	if (!IS_ENABLED(CONFIG_HAVE_EFFICIENT_UNALIGNED_ACCESS) &&
@@ -2950,25 +2896,18 @@
 	if (!(attr->file_flags & BPF_F_PATH_FD) && attr->path_fd)
 		return -EINVAL;
 
-<<<<<<< HEAD
+	path_fd = attr->file_flags & BPF_F_PATH_FD ? attr->path_fd : AT_FDCWD;
 	/*将bpf obj与指定路径相互关联*/
-	return bpf_obj_pin_user(attr->bpf_fd, u64_to_user_ptr(attr->pathname));
-=======
-	path_fd = attr->file_flags & BPF_F_PATH_FD ? attr->path_fd : AT_FDCWD;
 	return bpf_obj_pin_user(attr->bpf_fd, path_fd,
 				u64_to_user_ptr(attr->pathname));
->>>>>>> 9d1694dc
 }
 
 /*通过pin的路径查询对应的bpf object*/
 static int bpf_obj_get(const union bpf_attr *attr)
 {
-<<<<<<< HEAD
-    //参数校验
-=======
 	int path_fd;
 
->>>>>>> 9d1694dc
+	//参数校验
 	if (CHECK_ATTR(BPF_OBJ) || attr->bpf_fd != 0 ||
 	    attr->file_flags & ~(BPF_OBJ_FLAG_MASK | BPF_F_PATH_FD))
 		return -EINVAL;
@@ -2977,13 +2916,9 @@
 	if (!(attr->file_flags & BPF_F_PATH_FD) && attr->path_fd)
 		return -EINVAL;
 
-<<<<<<< HEAD
+	path_fd = attr->file_flags & BPF_F_PATH_FD ? attr->path_fd : AT_FDCWD;
 	/*通过pin的路径查询对应的bpf object*/
-	return bpf_obj_get_user(u64_to_user_ptr(attr->pathname),
-=======
-	path_fd = attr->file_flags & BPF_F_PATH_FD ? attr->path_fd : AT_FDCWD;
 	return bpf_obj_get_user(path_fd, u64_to_user_ptr(attr->pathname),
->>>>>>> 9d1694dc
 				attr->file_flags);
 }
 
@@ -4946,12 +4881,8 @@
 	if (!bpf_capable())
 		return -EPERM;
 
-<<<<<<< HEAD
 	/*加载解析btf,创建其对应的fd*/
-	return btf_new_fd(attr, uattr);
-=======
 	return btf_new_fd(attr, uattr, uattr_size);
->>>>>>> 9d1694dc
 }
 
 #define BPF_BTF_GET_FD_BY_ID_LAST_FIELD btf_id
@@ -5154,26 +5085,17 @@
 #define BPF_LINK_CREATE_LAST_FIELD link_create.uprobe_multi.pid
 static int link_create(union bpf_attr *attr, bpfptr_t uattr)
 {
-<<<<<<< HEAD
-	enum bpf_prog_type ptype;
-	struct bpf_prog *prog;	prog = bpf_prog_get(attr->link_create.prog_fd);
-
-=======
 	struct bpf_prog *prog;
->>>>>>> 9d1694dc
 	int ret;
 
 	if (CHECK_ATTR(BPF_LINK_CREATE))
 		return -EINVAL;
 
-<<<<<<< HEAD
-	/*利用prog fd获得bpf程序*/
-=======
 	if (attr->link_create.attach_type == BPF_STRUCT_OPS)
 		return bpf_struct_ops_link_create(attr);
 
 	prog = bpf_prog_get(attr->link_create.prog_fd);
->>>>>>> 9d1694dc
+	/*利用prog fd获得bpf程序*/
 	if (IS_ERR(prog))
 		return PTR_ERR(prog);
 
@@ -5627,12 +5549,8 @@
 		err = map_freeze(&attr);
 		break;
 	case BPF_PROG_LOAD:
-<<<<<<< HEAD
-	    /*bpf程序校验及加载，返回其对应的fd*/
-		err = bpf_prog_load(&attr, uattr);
-=======
+		/*bpf程序校验及加载，返回其对应的fd*/
 		err = bpf_prog_load(&attr, uattr, size);
->>>>>>> 9d1694dc
 		break;
 	case BPF_OBJ_PIN:
 	    /*bpf obj与路径相互关联*/
@@ -5679,12 +5597,8 @@
 		err = bpf_raw_tracepoint_open(&attr);
 		break;
 	case BPF_BTF_LOAD:
-<<<<<<< HEAD
 		/*加载BTF段*/
-		err = bpf_btf_load(&attr, uattr);
-=======
 		err = bpf_btf_load(&attr, uattr, size);
->>>>>>> 9d1694dc
 		break;
 	case BPF_BTF_GET_FD_BY_ID:
 		/*由id获取btf fd*/
