--- conflicted
+++ resolved
@@ -793,12 +793,8 @@
 static int __cgroup_bpf_attach(struct cgroup *cgrp,
 			       struct bpf_prog *prog, struct bpf_prog *replace_prog,
 			       struct bpf_cgroup_link *link,
-<<<<<<< HEAD
-			       enum bpf_attach_type type, u32 flags/*控制标记，例如是否容许多个ebpf*/)
-=======
-			       enum bpf_attach_type type, u32 flags, u32 id_or_fd,
+			       enum bpf_attach_type type, u32 flags/*控制标记，例如是否容许多个ebpf*/, u32 id_or_fd,
 			       u64 revision)
->>>>>>> f2d282e1
 {
 	u32 saved_flags = (flags & (BPF_F_ALLOW_OVERRIDE | BPF_F_ALLOW_MULTI));
 	struct bpf_prog *old_prog = NULL;
@@ -813,14 +809,10 @@
 	if (((flags & BPF_F_ALLOW_OVERRIDE) && (flags & BPF_F_ALLOW_MULTI)) ||
 	    ((flags & BPF_F_REPLACE) && !(flags & BPF_F_ALLOW_MULTI)))
 		/* invalid combination */
-<<<<<<< HEAD
 		return -EINVAL;/*标记冲突*/
-=======
-		return -EINVAL;
 	if ((flags & BPF_F_REPLACE) && (flags & (BPF_F_BEFORE | BPF_F_AFTER)))
 		/* only either replace or insertion with before/after */
 		return -EINVAL;
->>>>>>> f2d282e1
 	if (link && (prog || replace_prog))
 		/* only either link or prog/replace_prog can be specified */
 		return -EINVAL;
@@ -862,28 +854,11 @@
 	if (pl) {
 		old_prog = pl->prog;/*返回要替换的bpf*/
 	} else {
-<<<<<<< HEAD
-		/*需要新增，申请一个pl*/
-		struct hlist_node *last = NULL;
-
-=======
->>>>>>> f2d282e1
 		pl = kmalloc(sizeof(*pl), GFP_KERNEL);
 		if (!pl) {
 			bpf_cgroup_storages_free(new_storage);
 			return -ENOMEM;
 		}
-<<<<<<< HEAD
-		if (hlist_empty(progs))
-			hlist_add_head(&pl->node, progs);/*链表为空，直接加入*/
-		else
-			hlist_for_each(last, progs) {
-				if (last->next)
-					continue;
-				hlist_add_behind(&pl->node, last);/*链表不为空，直入到结尾*/
-				break;
-			}
-=======
 
 		err = insert_pl_to_hlist(pl, progs, prog, link, flags, id_or_fd);
 		if (err) {
@@ -891,7 +866,6 @@
 			bpf_cgroup_storages_free(new_storage);
 			return err;
 		}
->>>>>>> f2d282e1
 	}
 
 	pl->prog = prog;/*设置prog*/
@@ -942,11 +916,7 @@
 			     struct bpf_prog *prog, struct bpf_prog *replace_prog,
 			     struct bpf_cgroup_link *link,
 			     enum bpf_attach_type type,
-<<<<<<< HEAD
-			     u32 flags/*控制标记*/)
-=======
-			     u32 flags, u32 id_or_fd, u64 revision)
->>>>>>> f2d282e1
+			     u32 flags/*控制标记*/, u32 id_or_fd, u64 revision)
 {
 	int ret;
 
