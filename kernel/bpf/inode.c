// SPDX-License-Identifier: GPL-2.0-only
/*
 * Minimal file system backend for holding eBPF maps and programs,
 * used by bpf(2) object pinning.
 *
 * Authors:
 *
 *	Daniel Borkmann <daniel@iogearbox.net>
 */

#include <linux/init.h>
#include <linux/magic.h>
#include <linux/major.h>
#include <linux/mount.h>
#include <linux/namei.h>
#include <linux/fs.h>
#include <linux/fs_context.h>
#include <linux/fs_parser.h>
#include <linux/kdev_t.h>
#include <linux/filter.h>
#include <linux/bpf.h>
#include <linux/bpf_trace.h>
#include "preload/bpf_preload.h"

enum bpf_type {
	BPF_TYPE_UNSPEC	= 0,
	BPF_TYPE_PROG,
	BPF_TYPE_MAP,
	BPF_TYPE_LINK,
};

//按bpf类型，对相应结构引用计数加1
static void *bpf_any_get(void *raw, enum bpf_type type)
{
	switch (type) {
	case BPF_TYPE_PROG:
		bpf_prog_inc(raw);
		break;
	case BPF_TYPE_MAP:
		bpf_map_inc_with_uref(raw);
		break;
	case BPF_TYPE_LINK:
		bpf_link_inc(raw);
		break;
	default:
		WARN_ON_ONCE(1);
		break;
	}

	return raw;
}

//按bpf类型，对相应结构引用计数减1
static void bpf_any_put(void *raw, enum bpf_type type)
{
	switch (type) {
	case BPF_TYPE_PROG:
		bpf_prog_put(raw);
		break;
	case BPF_TYPE_MAP:
		bpf_map_put_with_uref(raw);
		break;
	case BPF_TYPE_LINK:
		bpf_link_put(raw);
		break;
	default:
		WARN_ON_ONCE(1);
		break;
	}
}

static void *bpf_fd_probe_obj(u32 ufd, enum bpf_type *type)
{
	void *raw;

	raw = bpf_map_get_with_uref(ufd);
	if (!IS_ERR(raw)) {
		*type = BPF_TYPE_MAP;
		return raw;
	}

	raw = bpf_prog_get(ufd);
	if (!IS_ERR(raw)) {
		*type = BPF_TYPE_PROG;
		return raw;
	}

	raw = bpf_link_get_from_fd(ufd);
	if (!IS_ERR(raw)) {
		*type = BPF_TYPE_LINK;
		return raw;
	}

	return ERR_PTR(-EINVAL);
}

static const struct inode_operations bpf_dir_iops;

static const struct inode_operations bpf_prog_iops = { };
static const struct inode_operations bpf_map_iops  = { };
static const struct inode_operations bpf_link_iops  = { };

static struct inode *bpf_get_inode(struct super_block *sb,
				   const struct inode *dir,
				   umode_t mode)
{
	struct inode *inode;

	switch (mode & S_IFMT) {
	case S_IFDIR:
	case S_IFREG:
	case S_IFLNK:
		break;
	default:
		return ERR_PTR(-EINVAL);
	}

	//申请一个inode
	inode = new_inode(sb);
	if (!inode)
		return ERR_PTR(-ENOSPC);

	inode->i_ino = get_next_ino();
	inode->i_atime = current_time(inode);
	inode->i_mtime = inode->i_atime;
	inode->i_ctime = inode->i_atime;

	inode_init_owner(&init_user_ns, inode, dir, mode);

	return inode;
}

/*由inode获得bpf类型*/
static int bpf_inode_type(const struct inode *inode, enum bpf_type *type/*出参，bpf类型*/)
{
	*type = BPF_TYPE_UNSPEC;
	if (inode->i_op == &bpf_prog_iops)
		*type = BPF_TYPE_PROG;/*bpf程序*/
	else if (inode->i_op == &bpf_map_iops)
		*type = BPF_TYPE_MAP;/*bpf映射表*/
	else if (inode->i_op == &bpf_link_iops)
		*type = BPF_TYPE_LINK;
	else
		return -EACCES;

	return 0;
}

static void bpf_dentry_finalize(struct dentry *dentry, struct inode *inode,
				struct inode *dir)
{
	d_instantiate(dentry, inode);
	dget(dentry);

	dir->i_mtime = current_time(dir);
	dir->i_ctime = dir->i_mtime;
}

static int bpf_mkdir(struct user_namespace *mnt_userns, struct inode *dir,
		     struct dentry *dentry, umode_t mode)
{
	struct inode *inode;

	inode = bpf_get_inode(dir->i_sb, dir, mode | S_IFDIR);
	if (IS_ERR(inode))
		return PTR_ERR(inode);

	inode->i_op = &bpf_dir_iops;
	inode->i_fop = &simple_dir_operations;

	inc_nlink(inode);
	inc_nlink(dir);

	bpf_dentry_finalize(dentry, inode, dir);
	return 0;
}

struct map_iter {
	void *key;
	bool done;
};

static struct map_iter *map_iter(struct seq_file *m)
{
	return m->private;
}

static struct bpf_map *seq_file_to_map(struct seq_file *m)
{
	return file_inode(m->file)->i_private;
}

static void map_iter_free(struct map_iter *iter)
{
	if (iter) {
		kfree(iter->key);
		kfree(iter);
	}
}

static struct map_iter *map_iter_alloc(struct bpf_map *map)
{
	struct map_iter *iter;

	iter = kzalloc(sizeof(*iter), GFP_KERNEL | __GFP_NOWARN);
	if (!iter)
		goto error;

	iter->key = kzalloc(map->key_size, GFP_KERNEL | __GFP_NOWARN);
	if (!iter->key)
		goto error;

	return iter;

error:
	map_iter_free(iter);
	return NULL;
}

static void *map_seq_next(struct seq_file *m, void *v, loff_t *pos)
{
	struct bpf_map *map = seq_file_to_map(m);
	void *key = map_iter(m)->key;
	void *prev_key;

	(*pos)++;
	if (map_iter(m)->done)
		return NULL;

	if (unlikely(v == SEQ_START_TOKEN))
		prev_key = NULL;
	else
		prev_key = key;

	rcu_read_lock();
	if (map->ops->map_get_next_key(map, prev_key, key)) {
		map_iter(m)->done = true;
		key = NULL;
	}
	rcu_read_unlock();
	return key;
}

static void *map_seq_start(struct seq_file *m, loff_t *pos)
{
	if (map_iter(m)->done)
		return NULL;

	return *pos ? map_iter(m)->key : SEQ_START_TOKEN;
}

static void map_seq_stop(struct seq_file *m, void *v)
{
}

static int map_seq_show(struct seq_file *m, void *v)
{
	struct bpf_map *map = seq_file_to_map(m);
	void *key = map_iter(m)->key;

	if (unlikely(v == SEQ_START_TOKEN)) {
		seq_puts(m, "# WARNING!! The output is for debug purpose only\n");
		seq_puts(m, "# WARNING!! The output format will change\n");
	} else {
		map->ops->map_seq_show_elem(map, key, m);
	}

	return 0;
}

static const struct seq_operations bpffs_map_seq_ops = {
	.start	= map_seq_start,
	.next	= map_seq_next,
	.show	= map_seq_show,
	.stop	= map_seq_stop,
};

static int bpffs_map_open(struct inode *inode, struct file *file)
{
	struct bpf_map *map = inode->i_private;
	struct map_iter *iter;
	struct seq_file *m;
	int err;

	iter = map_iter_alloc(map);
	if (!iter)
		return -ENOMEM;

	err = seq_open(file, &bpffs_map_seq_ops);
	if (err) {
		map_iter_free(iter);
		return err;
	}

	m = file->private_data;
	m->private = iter;

	return 0;
}

static int bpffs_map_release(struct inode *inode, struct file *file)
{
	struct seq_file *m = file->private_data;

	map_iter_free(map_iter(m));

	return seq_release(inode, file);
}

/* bpffs_map_fops should only implement the basic
 * read operation for a BPF map.  The purpose is to
 * provide a simple user intuitive way to do
 * "cat bpffs/pathto/a-pinned-map".
 *
 * Other operations (e.g. write, lookup...) should be realized by
 * the userspace tools (e.g. bpftool) through the
 * BPF_OBJ_GET_INFO_BY_FD and the map's lookup/update
 * interface.
 */
static const struct file_operations bpffs_map_fops = {
	.open		= bpffs_map_open,
	.read		= seq_read,
	.release	= bpffs_map_release,
};

static int bpffs_obj_open(struct inode *inode, struct file *file)
{
	return -EIO;
}

static const struct file_operations bpffs_obj_fops = {
	.open		= bpffs_obj_open,
};

static int bpf_mkobj_ops(struct dentry *dentry, umode_t mode, void *raw,
			 const struct inode_operations *iops,
			 const struct file_operations *fops)
{
	struct inode *dir = dentry->d_parent->d_inode;
	struct inode *inode = bpf_get_inode(dir->i_sb, dir, mode);
	if (IS_ERR(inode))
		return PTR_ERR(inode);

	inode->i_op = iops;
	inode->i_fop = fops;
	inode->i_private = raw;

	bpf_dentry_finalize(dentry, inode, dir);
	return 0;
}

static int bpf_mkprog(struct dentry *dentry, umode_t mode, void *arg)
{
	return bpf_mkobj_ops(dentry, mode, arg, &bpf_prog_iops,
			     &bpffs_obj_fops);
}

static int bpf_mkmap(struct dentry *dentry, umode_t mode, void *arg)
{
	struct bpf_map *map = arg;

	return bpf_mkobj_ops(dentry, mode, arg, &bpf_map_iops,
			     bpf_map_support_seq_show(map) ?
			     &bpffs_map_fops : &bpffs_obj_fops);
}

static int bpf_mklink(struct dentry *dentry, umode_t mode, void *arg)
{
	struct bpf_link *link = arg;

	return bpf_mkobj_ops(dentry, mode, arg, &bpf_link_iops,
			     bpf_link_is_iter(link) ?
			     &bpf_iter_fops : &bpffs_obj_fops);
}

static struct dentry *
bpf_lookup(struct inode *dir, struct dentry *dentry, unsigned flags)
{
	/* Dots in names (e.g. "/sys/fs/bpf/foo.bar") are reserved for future
	 * extensions. That allows popoulate_bpffs() create special files.
	 */
	if ((dir->i_mode & S_IALLUGO) &&
	    strchr(dentry->d_name.name, '.'))
		return ERR_PTR(-EPERM);

	return simple_lookup(dir, dentry, flags);
}

static int bpf_symlink(struct user_namespace *mnt_userns, struct inode *dir,
		       struct dentry *dentry, const char *target)
{
	char *link = kstrdup(target, GFP_USER | __GFP_NOWARN);
	struct inode *inode;

	if (!link)
		return -ENOMEM;

	inode = bpf_get_inode(dir->i_sb, dir, S_IRWXUGO | S_IFLNK);
	if (IS_ERR(inode)) {
		kfree(link);
		return PTR_ERR(inode);
	}

	inode->i_op = &simple_symlink_inode_operations;
	inode->i_link = link;

	bpf_dentry_finalize(dentry, inode, dir);
	return 0;
}

static const struct inode_operations bpf_dir_iops = {
	.lookup		= bpf_lookup,
	.mkdir		= bpf_mkdir,
	.symlink	= bpf_symlink,
	.rmdir		= simple_rmdir,
	.rename		= simple_rename,
	.link		= simple_link,
	.unlink		= simple_unlink,
};

/* pin iterator link into bpffs */
static int bpf_iter_link_pin_kernel(struct dentry *parent,
				    const char *name, struct bpf_link *link)
{
	umode_t mode = S_IFREG | S_IRUSR;
	struct dentry *dentry;
	int ret;

	inode_lock(parent->d_inode);
	dentry = lookup_one_len(name, parent, strlen(name));
	if (IS_ERR(dentry)) {
		inode_unlock(parent->d_inode);
		return PTR_ERR(dentry);
	}
	ret = bpf_mkobj_ops(dentry, mode, link, &bpf_link_iops,
			    &bpf_iter_fops);
	dput(dentry);
	inode_unlock(parent->d_inode);
	return ret;
}

static int bpf_obj_do_pin(const char __user *pathname, void *raw,
			  enum bpf_type type)
{
	struct dentry *dentry;
	struct inode *dir;
	struct path path;
	umode_t mode;
	int ret;

	dentry = user_path_create(AT_FDCWD, pathname, &path, 0);
	if (IS_ERR(dentry))
		return PTR_ERR(dentry);

	mode = S_IFREG | ((S_IRUSR | S_IWUSR) & ~current_umask());

	ret = security_path_mknod(&path, dentry, mode, 0);
	if (ret)
		goto out;

	dir = d_inode(path.dentry);
	if (dir->i_op != &bpf_dir_iops) {
		ret = -EPERM;
		goto out;
	}

	switch (type) {
	case BPF_TYPE_PROG:
		ret = vfs_mkobj(dentry, mode, bpf_mkprog, raw);
		break;
	case BPF_TYPE_MAP:
		ret = vfs_mkobj(dentry, mode, bpf_mkmap, raw);
		break;
	case BPF_TYPE_LINK:
		ret = vfs_mkobj(dentry, mode, bpf_mklink, raw);
		break;
	default:
		ret = -EPERM;
	}
out:
	done_path_create(&path, dentry);
	return ret;
}

int bpf_obj_pin_user(u32 ufd, const char __user *pathname)
{
	enum bpf_type type;
	void *raw;
	int ret;

	raw = bpf_fd_probe_obj(ufd, &type);
	if (IS_ERR(raw))
		return PTR_ERR(raw);

	ret = bpf_obj_do_pin(pathname, raw, type);
	if (ret != 0)
		bpf_any_put(raw, type);

	return ret;
}

static void *bpf_obj_do_get(const char __user *pathname,
			    enum bpf_type *type, int flags)
{
	struct inode *inode;
	struct path path;
	void *raw;
	int ret;

	ret = user_path_at(AT_FDCWD, pathname, LOOKUP_FOLLOW, &path);
	if (ret)
		return ERR_PTR(ret);

	inode = d_backing_inode(path.dentry);
	ret = path_permission(&path, ACC_MODE(flags));
	if (ret)
		goto out;

	/*获取bpf类型*/
	ret = bpf_inode_type(inode, type);
	if (ret)
		goto out;

	/*增加引用*/
	raw = bpf_any_get(inode->i_private, *type);
	if (!IS_ERR(raw))
		touch_atime(&path);

	path_put(&path);
	return raw;
out:
	path_put(&path);
	return ERR_PTR(ret);
}

int bpf_obj_get_user(const char __user *pathname, int flags)
{
	enum bpf_type type = BPF_TYPE_UNSPEC;
	int f_flags;
	void *raw;
	int ret;

	//默认读写权限
	f_flags = bpf_get_file_flag(flags);
	if (f_flags < 0)
		return f_flags;

	raw = bpf_obj_do_get(pathname, &type, f_flags);
	if (IS_ERR(raw))
		return PTR_ERR(raw);

	/*按程序类构造file并与相应raw进行映射*/
	if (type == BPF_TYPE_PROG)
		ret = bpf_prog_new_fd(raw);
	else if (type == BPF_TYPE_MAP)
		ret = bpf_map_new_fd(raw, f_flags);
	else if (type == BPF_TYPE_LINK)
		ret = (f_flags != O_RDWR) ? -EINVAL : bpf_link_new_fd(raw);
	else
		return -ENOENT;/*这里是一个bug,不能直接返回*/

	if (ret < 0)
		bpf_any_put(raw, type);
	return ret;
}

static struct bpf_prog *__get_prog_inode(struct inode *inode, enum bpf_prog_type type)
{
	struct bpf_prog *prog;
	int ret = inode_permission(&init_user_ns, inode, MAY_READ);
	if (ret)
		return ERR_PTR(ret);

	if (inode->i_op == &bpf_map_iops)
		return ERR_PTR(-EINVAL);
	if (inode->i_op == &bpf_link_iops)
		return ERR_PTR(-EINVAL);
	if (inode->i_op != &bpf_prog_iops)
		return ERR_PTR(-EACCES);

	prog = inode->i_private;

	ret = security_bpf_prog(prog);
	if (ret < 0)
		return ERR_PTR(ret);

	if (!bpf_prog_get_ok(prog, &type, false))
		return ERR_PTR(-EINVAL);

	bpf_prog_inc(prog);
	return prog;
}

struct bpf_prog *bpf_prog_get_type_path(const char *name, enum bpf_prog_type type)
{
	struct bpf_prog *prog;
	struct path path;
	int ret = kern_path(name, LOOKUP_FOLLOW, &path);
	if (ret)
		return ERR_PTR(ret);
	prog = __get_prog_inode(d_backing_inode(path.dentry), type);
	if (!IS_ERR(prog))
		touch_atime(&path);
	path_put(&path);
	return prog;
}
EXPORT_SYMBOL(bpf_prog_get_type_path);

/*
 * Display the mount options in /proc/mounts.
 */
static int bpf_show_options(struct seq_file *m, struct dentry *root)
{
	umode_t mode = d_inode(root)->i_mode & S_IALLUGO & ~S_ISVTX;

	if (mode != S_IRWXUGO)
		seq_printf(m, ",mode=%o", mode);
	return 0;
}

static void bpf_free_inode(struct inode *inode)
{
	enum bpf_type type;

	if (S_ISLNK(inode->i_mode))
		kfree(inode->i_link);
	if (!bpf_inode_type(inode, &type))
		bpf_any_put(inode->i_private, type);
	free_inode_nonrcu(inode);
}

static const struct super_operations bpf_super_ops = {
	.statfs		= simple_statfs,
	.drop_inode	= generic_delete_inode,
	.show_options	= bpf_show_options,
	.free_inode	= bpf_free_inode,
};

enum {
	OPT_MODE,
};

//定义支持的参数
static const struct fs_parameter_spec bpf_fs_parameters[] = {
	fsparam_u32oct	("mode",			OPT_MODE),
	{}
};

struct bpf_mount_opts {
	umode_t mode;
};

static int bpf_parse_param(struct fs_context *fc, struct fs_parameter *param)
{
	struct bpf_mount_opts *opts = fc->fs_private;
	struct fs_parse_result result;
	int opt;

	//解析bpf参数
	opt = fs_parse(fc, bpf_fs_parameters, param, &result);
	if (opt < 0)
		/* We might like to report bad mount options here, but
		 * traditionally we've ignored all mount options, so we'd
		 * better continue to ignore non-existing options for bpf.
		 */
		return opt == -ENOPARAM ? 0 : opt;

	switch (opt) {
	case OPT_MODE:
	    //按参数设置mode
		opts->mode = result.uint_32 & S_IALLUGO;
		break;
	}

	return 0;
}

struct bpf_preload_ops *bpf_preload_ops;
EXPORT_SYMBOL_GPL(bpf_preload_ops);

static bool bpf_preload_mod_get(void)
{
	/* If bpf_preload.ko wasn't loaded earlier then load it now.
	 * When bpf_preload is built into vmlinux the module's __init
	 * function will populate it.
	 */
	if (!bpf_preload_ops) {
		request_module("bpf_preload");
		if (!bpf_preload_ops)
			return false;
	}
	/* And grab the reference, so the module doesn't disappear while the
	 * kernel is interacting with the kernel module and its UMD.
	 */
	if (!try_module_get(bpf_preload_ops->owner)) {
		pr_err("bpf_preload module get failed.\n");
		return false;
	}
	return true;
}

static void bpf_preload_mod_put(void)
{
	if (bpf_preload_ops)
		/* now user can "rmmod bpf_preload" if necessary */
		module_put(bpf_preload_ops->owner);
}

static DEFINE_MUTEX(bpf_preload_lock);

static int populate_bpffs(struct dentry *parent)
{
	struct bpf_preload_info objs[BPF_PRELOAD_LINKS] = {};
	struct bpf_link *links[BPF_PRELOAD_LINKS] = {};
	int err = 0, i;

	/* grab the mutex to make sure the kernel interactions with bpf_preload
	 * UMD are serialized
	 */
	mutex_lock(&bpf_preload_lock);

	/* if bpf_preload.ko wasn't built into vmlinux then load it */
	if (!bpf_preload_mod_get())
		goto out;

	if (!bpf_preload_ops->info.tgid) {
		/* preload() will start UMD that will load BPF iterator programs */
		err = bpf_preload_ops->preload(objs);
		if (err)
			goto out_put;
		for (i = 0; i < BPF_PRELOAD_LINKS; i++) {
			links[i] = bpf_link_by_id(objs[i].link_id);
			if (IS_ERR(links[i])) {
				err = PTR_ERR(links[i]);
				goto out_put;
			}
		}
		for (i = 0; i < BPF_PRELOAD_LINKS; i++) {
			err = bpf_iter_link_pin_kernel(parent,
						       objs[i].link_name, links[i]);
			if (err)
				goto out_put;
			/* do not unlink successfully pinned links even
			 * if later link fails to pin
			 */
			links[i] = NULL;
		}
		/* finish() will tell UMD process to exit */
		err = bpf_preload_ops->finish();
		if (err)
			goto out_put;
	}
out_put:
	bpf_preload_mod_put();
out:
	mutex_unlock(&bpf_preload_lock);
	for (i = 0; i < BPF_PRELOAD_LINKS && err; i++)
		if (!IS_ERR_OR_NULL(links[i]))
			bpf_link_put(links[i]);
	return err;
}

static int bpf_fill_super(struct super_block *sb, struct fs_context *fc)
{
	static const struct tree_descr bpf_rfiles[] = { { "" } };
	struct bpf_mount_opts *opts = fc->fs_private;
	struct inode *inode;
	int ret;

	ret = simple_fill_super(sb, BPF_FS_MAGIC, bpf_rfiles);
	if (ret)
		return ret;

	sb->s_op = &bpf_super_ops;

	inode = sb->s_root->d_inode;
	inode->i_op = &bpf_dir_iops;
	inode->i_mode &= ~S_IALLUGO;
	populate_bpffs(sb->s_root);
	inode->i_mode |= S_ISVTX | opts->mode;
	return 0;
}

static int bpf_get_tree(struct fs_context *fc)
{
	return get_tree_nodev(fc, bpf_fill_super);
}

//释放bpf文件系统的私有结构（fs_private，其上记录了bpf_mount_opts）
static void bpf_free_fc(struct fs_context *fc)
{
	kfree(fc->fs_private);
}

static const struct fs_context_operations bpf_context_ops = {
	.free		= bpf_free_fc,
	.parse_param	= bpf_parse_param,
	.get_tree	= bpf_get_tree,
};

/*
 * Set up the filesystem mount context.
 */
static int bpf_init_fs_context(struct fs_context *fc)
{
    //申请bpf_mount_opts，并将其记录在fs_private上
	struct bpf_mount_opts *opts;

	opts = kzalloc(sizeof(struct bpf_mount_opts), GFP_KERNEL);
	if (!opts)
		return -ENOMEM;

	opts->mode = S_IRWXUGO;

	fc->fs_private = opts;
	fc->ops = &bpf_context_ops;
	return 0;
}

//定义bpf文件系统类型
static struct file_system_type bpf_fs_type = {
	.owner		= THIS_MODULE,
	.name		= "bpf",
	.init_fs_context = bpf_init_fs_context,
	.parameters	= bpf_fs_parameters,
	.kill_sb	= kill_litter_super,
};

static int __init bpf_init(void)
{
	int ret;

<<<<<<< HEAD
	mutex_init(&bpf_preload_lock);

	//在sys/fs下创建bpf目录
=======
>>>>>>> 40226a3d
	ret = sysfs_create_mount_point(fs_kobj, "bpf");
	if (ret)
		return ret;

	//注册bpf文件系统
	ret = register_filesystem(&bpf_fs_type);
	if (ret)
		sysfs_remove_mount_point(fs_kobj, "bpf");

	return ret;
}
fs_initcall(bpf_init);<|MERGE_RESOLUTION|>--- conflicted
+++ resolved
@@ -830,12 +830,7 @@
 {
 	int ret;
 
-<<<<<<< HEAD
-	mutex_init(&bpf_preload_lock);
-
 	//在sys/fs下创建bpf目录
-=======
->>>>>>> 40226a3d
 	ret = sysfs_create_mount_point(fs_kobj, "bpf");
 	if (ret)
 		return ret;
