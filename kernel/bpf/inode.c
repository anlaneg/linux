// SPDX-License-Identifier: GPL-2.0-only
/*
 * Minimal file system backend for holding eBPF maps and programs,
 * used by bpf(2) object pinning.
 *
 * Authors:
 *
 *	Daniel Borkmann <daniel@iogearbox.net>
 */

#include <linux/init.h>
#include <linux/magic.h>
#include <linux/major.h>
#include <linux/mount.h>
#include <linux/namei.h>
#include <linux/fs.h>
#include <linux/fs_context.h>
#include <linux/fs_parser.h>
#include <linux/kdev_t.h>
#include <linux/filter.h>
#include <linux/bpf.h>
#include <linux/bpf_trace.h>
#include "preload/bpf_preload.h"

enum bpf_type {
	BPF_TYPE_UNSPEC	= 0,
	BPF_TYPE_PROG,
	BPF_TYPE_MAP,
	BPF_TYPE_LINK,
};

//按bpf类型，对相应结构引用计数加1
static void *bpf_any_get(void *raw, enum bpf_type type)
{
	switch (type) {
	case BPF_TYPE_PROG:
		bpf_prog_inc(raw);
		break;
	case BPF_TYPE_MAP:
		bpf_map_inc_with_uref(raw);
		break;
	case BPF_TYPE_LINK:
		bpf_link_inc(raw);
		break;
	default:
		WARN_ON_ONCE(1);
		break;
	}

	return raw;
}

//按bpf类型，对相应结构引用计数减1
static void bpf_any_put(void *raw, enum bpf_type type)
{
	switch (type) {
	case BPF_TYPE_PROG:
		bpf_prog_put(raw);
		break;
	case BPF_TYPE_MAP:
		bpf_map_put_with_uref(raw);
		break;
	case BPF_TYPE_LINK:
		bpf_link_put(raw);
		break;
	default:
		WARN_ON_ONCE(1);
		break;
	}
}

/*通过fd获取对应的对象*/
static void *bpf_fd_probe_obj(u32 ufd, enum bpf_type *type/*出参，获取fd对应的对象类型*/)
{
	void *raw;

	raw = bpf_map_get_with_uref(ufd);
	if (!IS_ERR(raw)) {
	    /*查询map成功*/
		*type = BPF_TYPE_MAP;
		return raw;
	}

	raw = bpf_prog_get(ufd);
	if (!IS_ERR(raw)) {
	    /*查询bpf程序成功*/
		*type = BPF_TYPE_PROG;
		return raw;
	}

	raw = bpf_link_get_from_fd(ufd);
	if (!IS_ERR(raw)) {
	    /*查询bpf link成功*/
		*type = BPF_TYPE_LINK;
		return raw;
	}

	return ERR_PTR(-EINVAL);
}

static const struct inode_operations bpf_dir_iops;

static const struct inode_operations bpf_prog_iops = { };
static const struct inode_operations bpf_map_iops  = { };
static const struct inode_operations bpf_link_iops  = { };

static struct inode *bpf_get_inode(struct super_block *sb,
				   const struct inode *dir,
				   umode_t mode)
{
	struct inode *inode;

	switch (mode & S_IFMT) {
	case S_IFDIR:
	case S_IFREG:
	case S_IFLNK:
		break;
	default:
		return ERR_PTR(-EINVAL);
	}

	//申请一个inode
	inode = new_inode(sb);
	if (!inode)
		return ERR_PTR(-ENOSPC);

	inode->i_ino = get_next_ino();
	simple_inode_init_ts(inode);

	inode_init_owner(&nop_mnt_idmap, inode, dir, mode);

	return inode;
}

/*由inode获得bpf类型*/
static int bpf_inode_type(const struct inode *inode, enum bpf_type *type/*出参，bpf类型*/)
{
	*type = BPF_TYPE_UNSPEC;
	if (inode->i_op == &bpf_prog_iops)
		*type = BPF_TYPE_PROG;/*bpf程序*/
	else if (inode->i_op == &bpf_map_iops)
		*type = BPF_TYPE_MAP;/*bpf映射表*/
	else if (inode->i_op == &bpf_link_iops)
		*type = BPF_TYPE_LINK;
	else
		return -EACCES;

	return 0;
}

static void bpf_dentry_finalize(struct dentry *dentry, struct inode *inode,
				struct inode *dir)
{
	d_instantiate(dentry, inode);
	dget(dentry);

	inode_set_mtime_to_ts(dir, inode_set_ctime_current(dir));
}

static int bpf_mkdir(struct mnt_idmap *idmap, struct inode *dir,
		     struct dentry *dentry, umode_t mode)
{
	struct inode *inode;

	inode = bpf_get_inode(dir->i_sb, dir, mode | S_IFDIR);
	if (IS_ERR(inode))
		return PTR_ERR(inode);

	inode->i_op = &bpf_dir_iops;
	inode->i_fop = &simple_dir_operations;

	inc_nlink(inode);
	inc_nlink(dir);

	bpf_dentry_finalize(dentry, inode, dir);
	return 0;
}

struct map_iter {
	void *key;
	bool done;
};

static struct map_iter *map_iter(struct seq_file *m)
{
	return m->private;
}

static struct bpf_map *seq_file_to_map(struct seq_file *m)
{
	return file_inode(m->file)->i_private;
}

static void map_iter_free(struct map_iter *iter)
{
	if (iter) {
		kfree(iter->key);
		kfree(iter);
	}
}

static struct map_iter *map_iter_alloc(struct bpf_map *map)
{
	struct map_iter *iter;

	iter = kzalloc(sizeof(*iter), GFP_KERNEL | __GFP_NOWARN);
	if (!iter)
		goto error;

	iter->key = kzalloc(map->key_size, GFP_KERNEL | __GFP_NOWARN);
	if (!iter->key)
		goto error;

	return iter;

error:
	map_iter_free(iter);
	return NULL;
}

/*访问下一个map key*/
static void *map_seq_next(struct seq_file *m, void *v, loff_t *pos)
{
	struct bpf_map *map = seq_file_to_map(m);
	void *key = map_iter(m)->key;
	void *prev_key;

	(*pos)++;
	if (map_iter(m)->done)
		return NULL;

	/*区分是否首次遍历*/
	if (unlikely(v == SEQ_START_TOKEN))
		prev_key = NULL;
	else
		prev_key = key;

	rcu_read_lock();
	/*获取下一个key*/
	if (map->ops->map_get_next_key(map, prev_key, key)) {
	    /*遍历结束*/
		map_iter(m)->done = true;
		key = NULL;
	}
	rcu_read_unlock();
	return key;
}

/*初始化map_iter*/
static void *map_seq_start(struct seq_file *m, loff_t *pos)
{
	if (map_iter(m)->done)
		return NULL;

	return *pos ? map_iter(m)->key : SEQ_START_TOKEN;
}

/*访问结束*/
static void map_seq_stop(struct seq_file *m, void *v)
{
}

/*显示当前key对应的value*/
static int map_seq_show(struct seq_file *m, void *v)
{
	struct bpf_map *map = seq_file_to_map(m);
	void *key = map_iter(m)->key;

	if (unlikely(v == SEQ_START_TOKEN)) {
		seq_puts(m, "# WARNING!! The output is for debug purpose only\n");
		seq_puts(m, "# WARNING!! The output format will change\n");
	} else {
	    /*为seq file显示map中key对应的value*/
		map->ops->map_seq_show_elem(map, key, m);
	}

	return 0;
}

static const struct seq_operations bpffs_map_seq_ops = {
	.start	= map_seq_start,
	.next	= map_seq_next,
	.show	= map_seq_show,
	.stop	= map_seq_stop,
};

static int bpffs_map_open(struct inode *inode, struct file *file)
{
	struct bpf_map *map = inode->i_private;
	struct map_iter *iter;
	struct seq_file *m;
	int err;

	iter = map_iter_alloc(map);
	if (!iter)
		return -ENOMEM;

	/*打开seq文件*/
	err = seq_open(file, &bpffs_map_seq_ops);
	if (err) {
		map_iter_free(iter);
		return err;
	}

	m = file->private_data;
	m->private = iter;

	return 0;
}

static int bpffs_map_release(struct inode *inode, struct file *file)
{
	struct seq_file *m = file->private_data;

	map_iter_free(map_iter(m));

	return seq_release(inode, file);
}

/* bpffs_map_fops should only implement the basic
 * read operation for a BPF map.  The purpose is to
 * provide a simple user intuitive way to do
 * "cat bpffs/pathto/a-pinned-map".
 *
 * Other operations (e.g. write, lookup...) should be realized by
 * the userspace tools (e.g. bpftool) through the
 * BPF_OBJ_GET_INFO_BY_FD and the map's lookup/update
 * interface.
 */
static const struct file_operations bpffs_map_fops = {
	.open		= bpffs_map_open,
	.read		= seq_read,
	.release	= bpffs_map_release,
};

static int bpffs_obj_open(struct inode *inode, struct file *file)
{
	return -EIO;
}

static const struct file_operations bpffs_obj_fops = {
	.open		= bpffs_obj_open,
};

static int bpf_mkobj_ops(struct dentry *dentry, umode_t mode, void *raw,
			 const struct inode_operations *iops,
			 const struct file_operations *fops)
{
	struct inode *dir = dentry->d_parent->d_inode;
	struct inode *inode = bpf_get_inode(dir->i_sb, dir, mode);
	if (IS_ERR(inode))
		return PTR_ERR(inode);

	inode->i_op = iops;
	inode->i_fop = fops;
	inode->i_private = raw;

	bpf_dentry_finalize(dentry, inode, dir);
	return 0;
}

static int bpf_mkprog(struct dentry *dentry, umode_t mode, void *arg)
{
	return bpf_mkobj_ops(dentry, mode, arg, &bpf_prog_iops,
			     &bpffs_obj_fops);
}

static int bpf_mkmap(struct dentry *dentry, umode_t mode, void *arg)
{
	struct bpf_map *map = arg;

	return bpf_mkobj_ops(dentry, mode, arg, &bpf_map_iops,
			     bpf_map_support_seq_show(map) ?
			     &bpffs_map_fops/*支持seq file的*/ : &bpffs_obj_fops/*不支持seq file的，则返回打开文件失败*/);
}

static int bpf_mklink(struct dentry *dentry, umode_t mode, void *arg)
{
	struct bpf_link *link = arg;

	return bpf_mkobj_ops(dentry, mode, arg, &bpf_link_iops,
			     bpf_link_is_iter(link) ?
			     &bpf_iter_fops : &bpffs_obj_fops);
}

static struct dentry *
bpf_lookup(struct inode *dir, struct dentry *dentry, unsigned flags)
{
	/* Dots in names (e.g. "/sys/fs/bpf/foo.bar") are reserved for future
	 * extensions. That allows popoulate_bpffs() create special files.
	 */
	if ((dir->i_mode & S_IALLUGO) &&
	    strchr(dentry->d_name.name, '.'))
		return ERR_PTR(-EPERM);

	return simple_lookup(dir, dentry, flags);
}

static int bpf_symlink(struct mnt_idmap *idmap, struct inode *dir,
		       struct dentry *dentry, const char *target)
{
	char *link = kstrdup(target, GFP_USER | __GFP_NOWARN);
	struct inode *inode;

	if (!link)
		return -ENOMEM;

	inode = bpf_get_inode(dir->i_sb, dir, S_IRWXUGO | S_IFLNK);
	if (IS_ERR(inode)) {
		kfree(link);
		return PTR_ERR(inode);
	}

	inode->i_op = &simple_symlink_inode_operations;
	inode->i_link = link;

	bpf_dentry_finalize(dentry, inode, dir);
	return 0;
}

static const struct inode_operations bpf_dir_iops = {
	.lookup		= bpf_lookup,
	.mkdir		= bpf_mkdir,
	.symlink	= bpf_symlink,
	.rmdir		= simple_rmdir,
	.rename		= simple_rename,
	.link		= simple_link,
	.unlink		= simple_unlink,
};

/* pin iterator link into bpffs */
static int bpf_iter_link_pin_kernel(struct dentry *parent,
				    const char *name, struct bpf_link *link)
{
	umode_t mode = S_IFREG | S_IRUSR;
	struct dentry *dentry;
	int ret;

	inode_lock(parent->d_inode);
	dentry = lookup_one_len(name, parent, strlen(name));
	if (IS_ERR(dentry)) {
		inode_unlock(parent->d_inode);
		return PTR_ERR(dentry);
	}
	ret = bpf_mkobj_ops(dentry, mode, link, &bpf_link_iops,
			    &bpf_iter_fops);
	dput(dentry);
	inode_unlock(parent->d_inode);
	return ret;
}

<<<<<<< HEAD
static int bpf_obj_do_pin(const char __user *pathname/*路径名*/, void *raw/*bpf对象*/,
			  enum bpf_type type/*bpf对象类型*/)
=======
static int bpf_obj_do_pin(int path_fd, const char __user *pathname, void *raw,
			  enum bpf_type type)
>>>>>>> 9d1694dc
{
	struct dentry *dentry;
	struct inode *dir;
	struct path path;
	umode_t mode;
	int ret;

<<<<<<< HEAD
	/*查询此path对应的dentry*/
	dentry = user_path_create(AT_FDCWD, pathname, &path, 0);
=======
	dentry = user_path_create(path_fd, pathname, &path, 0);
>>>>>>> 9d1694dc
	if (IS_ERR(dentry))
		/*查询失败*/
		return PTR_ERR(dentry);

<<<<<<< HEAD
	mode = S_IFREG | ((S_IRUSR | S_IWUSR) & ~current_umask());

	ret = security_path_mknod(&path, dentry, mode, 0);
	if (ret)
		goto out;

	/*path必须使用bpf fs，且必须为dir*/
=======
>>>>>>> 9d1694dc
	dir = d_inode(path.dentry);
	if (dir->i_op != &bpf_dir_iops) {
		ret = -EPERM;
		goto out;
	}

	mode = S_IFREG | ((S_IRUSR | S_IWUSR) & ~current_umask());
	ret = security_path_mknod(&path, dentry, mode, 0);
	if (ret)
		goto out;

	switch (type) {
	case BPF_TYPE_PROG:
		ret = vfs_mkobj(dentry, mode, bpf_mkprog, raw);
		break;
	case BPF_TYPE_MAP:
	    /*按路径创建文件，并支持文件内容读取*/
		ret = vfs_mkobj(dentry, mode, bpf_mkmap, raw);
		break;
	case BPF_TYPE_LINK:
		ret = vfs_mkobj(dentry, mode, bpf_mklink, raw);
		break;
	default:
		ret = -EPERM;
	}
out:
	done_path_create(&path, dentry);
	return ret;
}

int bpf_obj_pin_user(u32 ufd, int path_fd, const char __user *pathname)
{
	enum bpf_type type;
	void *raw;
	int ret;

	/*依据fd获取bpf对象*/
	raw = bpf_fd_probe_obj(ufd, &type);
	if (IS_ERR(raw))
		return PTR_ERR(raw);

	ret = bpf_obj_do_pin(path_fd, pathname, raw, type);
	if (ret != 0)
		bpf_any_put(raw, type);

	return ret;
}

<<<<<<< HEAD
/*通过pathname获知其对应的bpf object type*/
static void *bpf_obj_do_get(const char __user *pathname,
=======
static void *bpf_obj_do_get(int path_fd, const char __user *pathname,
>>>>>>> 9d1694dc
			    enum bpf_type *type, int flags)
{
	struct inode *inode;
	struct path path;
	void *raw;
	int ret;

	ret = user_path_at(path_fd, pathname, LOOKUP_FOLLOW, &path);
	if (ret)
		return ERR_PTR(ret);

	inode = d_backing_inode(path.dentry);
	ret = path_permission(&path, ACC_MODE(flags));
	if (ret)
		goto out;

	/*获取bpf类型*/
	ret = bpf_inode_type(inode, type);
	if (ret)
		goto out;

	/*增加引用*/
	raw = bpf_any_get(inode->i_private, *type);
	if (!IS_ERR(raw))
		touch_atime(&path);

	path_put(&path);
	return raw;
out:
	path_put(&path);
	return ERR_PTR(ret);
}

int bpf_obj_get_user(int path_fd, const char __user *pathname, int flags)
{
	enum bpf_type type = BPF_TYPE_UNSPEC;
	int f_flags;
	void *raw;
	int ret;

	//默认读写权限
	f_flags = bpf_get_file_flag(flags);
	if (f_flags < 0)
		return f_flags;

	raw = bpf_obj_do_get(path_fd, pathname, &type, f_flags);
	if (IS_ERR(raw))
		return PTR_ERR(raw);

	/*按程序类构造file并与相应raw进行映射*/
	if (type == BPF_TYPE_PROG)
		ret = bpf_prog_new_fd(raw);
	else if (type == BPF_TYPE_MAP)
		ret = bpf_map_new_fd(raw, f_flags);
	else if (type == BPF_TYPE_LINK)
		ret = (f_flags != O_RDWR) ? -EINVAL : bpf_link_new_fd(raw);
	else
		return -ENOENT;/*这里是一个bug,不能直接返回*/

	if (ret < 0)
		bpf_any_put(raw, type);
	return ret;
}

static struct bpf_prog *__get_prog_inode(struct inode *inode, enum bpf_prog_type type)
{
	struct bpf_prog *prog;
	int ret = inode_permission(&nop_mnt_idmap, inode, MAY_READ);
	if (ret)
		return ERR_PTR(ret);

	if (inode->i_op == &bpf_map_iops)
		return ERR_PTR(-EINVAL);
	if (inode->i_op == &bpf_link_iops)
		return ERR_PTR(-EINVAL);
	if (inode->i_op != &bpf_prog_iops)
		return ERR_PTR(-EACCES);

	prog = inode->i_private;

	ret = security_bpf_prog(prog);
	if (ret < 0)
		return ERR_PTR(ret);

	if (!bpf_prog_get_ok(prog, &type, false))
		return ERR_PTR(-EINVAL);

	bpf_prog_inc(prog);
	return prog;
}

struct bpf_prog *bpf_prog_get_type_path(const char *name, enum bpf_prog_type type)
{
	struct bpf_prog *prog;
	struct path path;
	int ret = kern_path(name, LOOKUP_FOLLOW, &path);
	if (ret)
		return ERR_PTR(ret);
	prog = __get_prog_inode(d_backing_inode(path.dentry), type);
	if (!IS_ERR(prog))
		touch_atime(&path);
	path_put(&path);
	return prog;
}
EXPORT_SYMBOL(bpf_prog_get_type_path);

/*
 * Display the mount options in /proc/mounts.
 */
static int bpf_show_options(struct seq_file *m, struct dentry *root)
{
	struct inode *inode = d_inode(root);
	umode_t mode = inode->i_mode & S_IALLUGO & ~S_ISVTX;

	if (!uid_eq(inode->i_uid, GLOBAL_ROOT_UID))
		seq_printf(m, ",uid=%u",
			   from_kuid_munged(&init_user_ns, inode->i_uid));
	if (!gid_eq(inode->i_gid, GLOBAL_ROOT_GID))
		seq_printf(m, ",gid=%u",
			   from_kgid_munged(&init_user_ns, inode->i_gid));
	if (mode != S_IRWXUGO)
		seq_printf(m, ",mode=%o", mode);
	return 0;
}

static void bpf_free_inode(struct inode *inode)
{
	enum bpf_type type;

	if (S_ISLNK(inode->i_mode))
		kfree(inode->i_link);
	if (!bpf_inode_type(inode, &type))
		bpf_any_put(inode->i_private, type);
	free_inode_nonrcu(inode);
}

static const struct super_operations bpf_super_ops = {
	.statfs		= simple_statfs,
	.drop_inode	= generic_delete_inode,
	.show_options	= bpf_show_options,
	.free_inode	= bpf_free_inode,
};

enum {
	OPT_UID,
	OPT_GID,
	OPT_MODE,
};

//定义支持的参数
static const struct fs_parameter_spec bpf_fs_parameters[] = {
	fsparam_u32	("uid",				OPT_UID),
	fsparam_u32	("gid",				OPT_GID),
	fsparam_u32oct	("mode",			OPT_MODE),
	{}
};

struct bpf_mount_opts {
	kuid_t uid;
	kgid_t gid;
	umode_t mode;
};

static int bpf_parse_param(struct fs_context *fc, struct fs_parameter *param)
{
	struct bpf_mount_opts *opts = fc->fs_private;
	struct fs_parse_result result;
	kuid_t uid;
	kgid_t gid;
	int opt;

	//解析bpf参数
	opt = fs_parse(fc, bpf_fs_parameters, param, &result);
	if (opt < 0) {
		/* We might like to report bad mount options here, but
		 * traditionally we've ignored all mount options, so we'd
		 * better continue to ignore non-existing options for bpf.
		 */
		if (opt == -ENOPARAM) {
			opt = vfs_parse_fs_param_source(fc, param);
			if (opt != -ENOPARAM)
				return opt;

			return 0;
		}

		if (opt < 0)
			return opt;
	}

	switch (opt) {
	case OPT_UID:
		uid = make_kuid(current_user_ns(), result.uint_32);
		if (!uid_valid(uid))
			goto bad_value;

		/*
		 * The requested uid must be representable in the
		 * filesystem's idmapping.
		 */
		if (!kuid_has_mapping(fc->user_ns, uid))
			goto bad_value;

		opts->uid = uid;
		break;
	case OPT_GID:
		gid = make_kgid(current_user_ns(), result.uint_32);
		if (!gid_valid(gid))
			goto bad_value;

		/*
		 * The requested gid must be representable in the
		 * filesystem's idmapping.
		 */
		if (!kgid_has_mapping(fc->user_ns, gid))
			goto bad_value;

		opts->gid = gid;
		break;
	case OPT_MODE:
	    //按参数设置mode
		opts->mode = result.uint_32 & S_IALLUGO;
		break;
	}

	return 0;
bad_value:
	return invalfc(fc, "Bad value for '%s'", param->key);
}

struct bpf_preload_ops *bpf_preload_ops;
EXPORT_SYMBOL_GPL(bpf_preload_ops);

static bool bpf_preload_mod_get(void)
{
	/* If bpf_preload.ko wasn't loaded earlier then load it now.
	 * When bpf_preload is built into vmlinux the module's __init
	 * function will populate it.
	 */
	if (!bpf_preload_ops) {
		request_module("bpf_preload");
		if (!bpf_preload_ops)
			return false;
	}
	/* And grab the reference, so the module doesn't disappear while the
	 * kernel is interacting with the kernel module and its UMD.
	 */
	if (!try_module_get(bpf_preload_ops->owner)) {
		pr_err("bpf_preload module get failed.\n");
		return false;
	}
	return true;
}

static void bpf_preload_mod_put(void)
{
	if (bpf_preload_ops)
		/* now user can "rmmod bpf_preload" if necessary */
		module_put(bpf_preload_ops->owner);
}

static DEFINE_MUTEX(bpf_preload_lock);

static int populate_bpffs(struct dentry *parent)
{
	struct bpf_preload_info objs[BPF_PRELOAD_LINKS] = {};
	int err = 0, i;

	/* grab the mutex to make sure the kernel interactions with bpf_preload
	 * are serialized
	 */
	mutex_lock(&bpf_preload_lock);

	/* if bpf_preload.ko wasn't built into vmlinux then load it */
	if (!bpf_preload_mod_get())
		goto out;

	err = bpf_preload_ops->preload(objs);
	if (err)
		goto out_put;
	for (i = 0; i < BPF_PRELOAD_LINKS; i++) {
		bpf_link_inc(objs[i].link);
		err = bpf_iter_link_pin_kernel(parent,
					       objs[i].link_name, objs[i].link);
		if (err) {
			bpf_link_put(objs[i].link);
			goto out_put;
		}
	}
out_put:
	bpf_preload_mod_put();
out:
	mutex_unlock(&bpf_preload_lock);
	return err;
}

static int bpf_fill_super(struct super_block *sb, struct fs_context *fc)
{
	static const struct tree_descr bpf_rfiles[] = { { "" } };
	struct bpf_mount_opts *opts = fc->fs_private;
	struct inode *inode;
	int ret;

	ret = simple_fill_super(sb, BPF_FS_MAGIC, bpf_rfiles);
	if (ret)
		return ret;

	sb->s_op = &bpf_super_ops;

	inode = sb->s_root->d_inode;
	inode->i_uid = opts->uid;
	inode->i_gid = opts->gid;
	inode->i_op = &bpf_dir_iops;
	inode->i_mode &= ~S_IALLUGO;
	populate_bpffs(sb->s_root);
	inode->i_mode |= S_ISVTX | opts->mode;
	return 0;
}

static int bpf_get_tree(struct fs_context *fc)
{
	return get_tree_nodev(fc, bpf_fill_super);
}

//释放bpf文件系统的私有结构（fs_private，其上记录了bpf_mount_opts）
static void bpf_free_fc(struct fs_context *fc)
{
	kfree(fc->fs_private);
}

static const struct fs_context_operations bpf_context_ops = {
	.free		= bpf_free_fc,
	.parse_param	= bpf_parse_param,
	.get_tree	= bpf_get_tree,
};

/*
 * Set up the filesystem mount context.
 */
static int bpf_init_fs_context(struct fs_context *fc)
{
    //申请bpf_mount_opts，并将其记录在fs_private上
	struct bpf_mount_opts *opts;

	opts = kzalloc(sizeof(struct bpf_mount_opts), GFP_KERNEL);
	if (!opts)
		return -ENOMEM;

	opts->mode = S_IRWXUGO;
	opts->uid = current_fsuid();
	opts->gid = current_fsgid();

	fc->fs_private = opts;
	fc->ops = &bpf_context_ops;
	return 0;
}

//定义bpf文件系统类型
static struct file_system_type bpf_fs_type = {
	.owner		= THIS_MODULE,
	.name		= "bpf",
	.init_fs_context = bpf_init_fs_context,
	.parameters	= bpf_fs_parameters,
	.kill_sb	= kill_litter_super,
};

static int __init bpf_init(void)
{
	int ret;

	//在sys/fs下创建bpf目录
	ret = sysfs_create_mount_point(fs_kobj, "bpf");
	if (ret)
		return ret;

	//注册bpf文件系统
	ret = register_filesystem(&bpf_fs_type);
	if (ret)
		sysfs_remove_mount_point(fs_kobj, "bpf");

	return ret;
}
fs_initcall(bpf_init);<|MERGE_RESOLUTION|>--- conflicted
+++ resolved
@@ -449,13 +449,8 @@
 	return ret;
 }
 
-<<<<<<< HEAD
-static int bpf_obj_do_pin(const char __user *pathname/*路径名*/, void *raw/*bpf对象*/,
+static int bpf_obj_do_pin(int path_fd, const char __user *pathname/*路径名*/, void *raw/*bpf对象*/,
 			  enum bpf_type type/*bpf对象类型*/)
-=======
-static int bpf_obj_do_pin(int path_fd, const char __user *pathname, void *raw,
-			  enum bpf_type type)
->>>>>>> 9d1694dc
 {
 	struct dentry *dentry;
 	struct inode *dir;
@@ -463,26 +458,13 @@
 	umode_t mode;
 	int ret;
 
-<<<<<<< HEAD
 	/*查询此path对应的dentry*/
-	dentry = user_path_create(AT_FDCWD, pathname, &path, 0);
-=======
 	dentry = user_path_create(path_fd, pathname, &path, 0);
->>>>>>> 9d1694dc
 	if (IS_ERR(dentry))
 		/*查询失败*/
 		return PTR_ERR(dentry);
 
-<<<<<<< HEAD
-	mode = S_IFREG | ((S_IRUSR | S_IWUSR) & ~current_umask());
-
-	ret = security_path_mknod(&path, dentry, mode, 0);
-	if (ret)
-		goto out;
-
 	/*path必须使用bpf fs，且必须为dir*/
-=======
->>>>>>> 9d1694dc
 	dir = d_inode(path.dentry);
 	if (dir->i_op != &bpf_dir_iops) {
 		ret = -EPERM;
@@ -531,12 +513,8 @@
 	return ret;
 }
 
-<<<<<<< HEAD
 /*通过pathname获知其对应的bpf object type*/
-static void *bpf_obj_do_get(const char __user *pathname,
-=======
 static void *bpf_obj_do_get(int path_fd, const char __user *pathname,
->>>>>>> 9d1694dc
 			    enum bpf_type *type, int flags)
 {
 	struct inode *inode;
