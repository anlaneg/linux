--- conflicted
+++ resolved
@@ -829,12 +829,9 @@
 {
 	int ret;
 
-<<<<<<< HEAD
+	mutex_init(&bpf_preload_lock);
+
 	//在sys/fs下创建bpf目录
-=======
-	mutex_init(&bpf_preload_lock);
-
->>>>>>> c4d6fe73
 	ret = sysfs_create_mount_point(fs_kobj, "bpf");
 	if (ret)
 		return ret;
