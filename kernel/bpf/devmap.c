// SPDX-License-Identifier: GPL-2.0-only
/* Copyright (c) 2017 Covalent IO, Inc. http://covalent.io
 */

/* Devmaps primary use is as a backend map for XDP BPF helper call
 * bpf_redirect_map(). Because XDP is mostly concerned with performance we
 * spent some effort to ensure the datapath with redirect maps does not use
 * any locking. This is a quick note on the details.
 *
 * We have three possible paths to get into the devmap control plane bpf
 * syscalls, bpf programs, and driver side xmit/flush operations. A bpf syscall
 * will invoke an update, delete, or lookup operation. To ensure updates and
 * deletes appear atomic from the datapath side xchg() is used to modify the
 * netdev_map array. Then because the datapath does a lookup into the netdev_map
 * array (read-only) from an RCU critical section we use call_rcu() to wait for
 * an rcu grace period before free'ing the old data structures. This ensures the
 * datapath always has a valid copy. However, the datapath does a "flush"
 * operation that pushes any pending packets in the driver outside the RCU
 * critical section. Each bpf_dtab_netdev tracks these pending operations using
 * a per-cpu flush list. The bpf_dtab_netdev object will not be destroyed  until
 * this list is empty, indicating outstanding flush operations have completed.
 *
 * BPF syscalls may race with BPF program calls on any of the update, delete
 * or lookup operations. As noted above the xchg() operation also keep the
 * netdev_map consistent in this case. From the devmap side BPF programs
 * calling into these operations are the same as multiple user space threads
 * making system calls.
 *
 * Finally, any of the above may race with a netdev_unregister notifier. The
 * unregister notifier must search for net devices in the map structure that
 * contain a reference to the net device and remove them. This is a two step
 * process (a) dereference the bpf_dtab_netdev object in netdev_map and (b)
 * check to see if the ifindex is the same as the net_device being removed.
 * When removing the dev a cmpxchg() is used to ensure the correct dev is
 * removed, in the case of a concurrent update or delete operation it is
 * possible that the initially referenced dev is no longer in the map. As the
 * notifier hook walks the map we know that new dev references can not be
 * added by the user because core infrastructure ensures dev_get_by_index()
 * calls will fail at this point.
 *
 * The devmap_hash type is a map type which interprets keys as ifindexes and
 * indexes these using a hashmap. This allows maps that use ifindex as key to be
 * densely packed instead of having holes in the lookup array for unused
 * ifindexes. The setup and packet enqueue/send code is shared between the two
 * types of devmap; only the lookup and insertion is different.
 */
#include <linux/bpf.h>
#include <net/xdp.h>
#include <linux/filter.h>
#include <trace/events/xdp.h>

#define DEV_CREATE_FLAG_MASK \
	(BPF_F_NUMA_NODE | BPF_F_RDONLY | BPF_F_WRONLY)

struct xdp_dev_bulk_queue {
	struct xdp_frame *q[DEV_MAP_BULK_SIZE];
	struct list_head flush_node;
	struct net_device *dev;
	struct net_device *dev_rx;/*报文入口设备*/
	struct bpf_prog *xdp_prog;
	unsigned int count;
};

struct bpf_dtab_netdev {
	struct net_device *dev; /* must be first member, due to tracepoint */
	struct hlist_node index_hlist;
	struct bpf_dtab *dtab;
	struct bpf_prog *xdp_prog;
	struct rcu_head rcu;
	unsigned int idx;
	struct bpf_devmap_val val;
};

struct bpf_dtab {
	struct bpf_map map;
	struct bpf_dtab_netdev __rcu **netdev_map; /* DEVMAP type only */
	struct list_head list;

	/* these are only used for DEVMAP_HASH type maps */
	struct hlist_head *dev_index_head;
	spinlock_t index_lock;
	unsigned int items;
	u32 n_buckets;
};

static DEFINE_PER_CPU(struct list_head, dev_flush_list);
static DEFINE_SPINLOCK(dev_map_lock);
static LIST_HEAD(dev_map_list);

static struct hlist_head *dev_map_create_hash(unsigned int entries,
					      int numa_node)
{
	int i;
	struct hlist_head *hash;

	hash = bpf_map_area_alloc((u64) entries * sizeof(*hash), numa_node);
	if (hash != NULL)
		for (i = 0; i < entries; i++)
			INIT_HLIST_HEAD(&hash[i]);

	return hash;
}

static inline struct hlist_head *dev_map_index_hash(struct bpf_dtab *dtab,
						    int idx)
{
	return &dtab->dev_index_head[idx & (dtab->n_buckets - 1)];
}

static int dev_map_init_map(struct bpf_dtab *dtab, union bpf_attr *attr)
{
	u32 valsize = attr->value_size;

	/* check sanity of attributes. 2 value sizes supported:
	 * 4 bytes: ifindex
	 * 8 bytes: ifindex + prog fd
	 */
	if (attr->max_entries == 0 || attr->key_size != 4 ||
	    (valsize != offsetofend(struct bpf_devmap_val, ifindex) &&
	     valsize != offsetofend(struct bpf_devmap_val, bpf_prog.fd)) ||
	    attr->map_flags & ~DEV_CREATE_FLAG_MASK)
		return -EINVAL;

	/* Lookup returns a pointer straight to dev->ifindex, so make sure the
	 * verifier prevents writes from the BPF side
	 */
	attr->map_flags |= BPF_F_RDONLY_PROG;


	bpf_map_init_from_attr(&dtab->map, attr);

	if (attr->map_type == BPF_MAP_TYPE_DEVMAP_HASH) {
		dtab->n_buckets = roundup_pow_of_two(dtab->map.max_entries);

		if (!dtab->n_buckets) /* Overflow check */
			return -EINVAL;
	}

	if (attr->map_type == BPF_MAP_TYPE_DEVMAP_HASH) {
		dtab->dev_index_head = dev_map_create_hash(dtab->n_buckets,
							   dtab->map.numa_node);
		if (!dtab->dev_index_head)
			return -ENOMEM;

		spin_lock_init(&dtab->index_lock);
	} else {
		dtab->netdev_map = bpf_map_area_alloc((u64) dtab->map.max_entries *
						      sizeof(struct bpf_dtab_netdev *),
						      dtab->map.numa_node);
		if (!dtab->netdev_map)
			return -ENOMEM;
	}

	return 0;
}

static struct bpf_map *dev_map_alloc(union bpf_attr *attr)
{
	struct bpf_dtab *dtab;
	int err;

	if (!capable(CAP_NET_ADMIN))
		return ERR_PTR(-EPERM);

	dtab = kzalloc(sizeof(*dtab), GFP_USER | __GFP_ACCOUNT);
	if (!dtab)
		return ERR_PTR(-ENOMEM);

	err = dev_map_init_map(dtab, attr);
	if (err) {
		kfree(dtab);
		return ERR_PTR(err);
	}

	spin_lock(&dev_map_lock);
	list_add_tail_rcu(&dtab->list, &dev_map_list);
	spin_unlock(&dev_map_lock);

	return &dtab->map;
}

static void dev_map_free(struct bpf_map *map)
{
	struct bpf_dtab *dtab = container_of(map, struct bpf_dtab, map);
	int i;

	/* At this point bpf_prog->aux->refcnt == 0 and this map->refcnt == 0,
	 * so the programs (can be more than one that used this map) were
	 * disconnected from events. The following synchronize_rcu() guarantees
	 * both rcu read critical sections complete and waits for
	 * preempt-disable regions (NAPI being the relevant context here) so we
	 * are certain there will be no further reads against the netdev_map and
	 * all flush operations are complete. Flush operations can only be done
	 * from NAPI context for this reason.
	 */

	spin_lock(&dev_map_lock);
	list_del_rcu(&dtab->list);
	spin_unlock(&dev_map_lock);

	bpf_clear_redirect_map(map);
	synchronize_rcu();

	/* Make sure prior __dev_map_entry_free() have completed. */
	rcu_barrier();

	if (dtab->map.map_type == BPF_MAP_TYPE_DEVMAP_HASH) {
		for (i = 0; i < dtab->n_buckets; i++) {
			struct bpf_dtab_netdev *dev;
			struct hlist_head *head;
			struct hlist_node *next;

			head = dev_map_index_hash(dtab, i);

			hlist_for_each_entry_safe(dev, next, head, index_hlist) {
				hlist_del_rcu(&dev->index_hlist);
				if (dev->xdp_prog)
					bpf_prog_put(dev->xdp_prog);
				dev_put(dev->dev);
				kfree(dev);
			}
		}

		bpf_map_area_free(dtab->dev_index_head);
	} else {
		for (i = 0; i < dtab->map.max_entries; i++) {
			struct bpf_dtab_netdev *dev;

			dev = rcu_dereference_raw(dtab->netdev_map[i]);
			if (!dev)
				continue;

			if (dev->xdp_prog)
				bpf_prog_put(dev->xdp_prog);
			dev_put(dev->dev);
			kfree(dev);
		}

		bpf_map_area_free(dtab->netdev_map);
	}

	kfree(dtab);
}

static int dev_map_get_next_key(struct bpf_map *map, void *key, void *next_key)
{
	struct bpf_dtab *dtab = container_of(map, struct bpf_dtab, map);
	u32 index = key ? *(u32 *)key : U32_MAX;
	u32 *next = next_key;

	if (index >= dtab->map.max_entries) {
		*next = 0;
		return 0;
	}

	if (index == dtab->map.max_entries - 1)
		return -ENOENT;
	*next = index + 1;
	return 0;
}

/* Elements are kept alive by RCU; either by rcu_read_lock() (from syscall) or
 * by local_bh_disable() (from XDP calls inside NAPI). The
 * rcu_read_lock_bh_held() below makes lockdep accept both.
 */
static void *__dev_map_hash_lookup_elem(struct bpf_map *map, u32 key)
{
	struct bpf_dtab *dtab = container_of(map, struct bpf_dtab, map);
	struct hlist_head *head = dev_map_index_hash(dtab, key);
	struct bpf_dtab_netdev *dev;

	hlist_for_each_entry_rcu(dev, head, index_hlist,
				 lockdep_is_held(&dtab->index_lock))
		if (dev->idx == key)
			return dev;

	return NULL;
}

static int dev_map_hash_get_next_key(struct bpf_map *map, void *key,
				    void *next_key)
{
	struct bpf_dtab *dtab = container_of(map, struct bpf_dtab, map);
	u32 idx, *next = next_key;
	struct bpf_dtab_netdev *dev, *next_dev;
	struct hlist_head *head;
	int i = 0;

	if (!key)
		goto find_first;

	idx = *(u32 *)key;

	dev = __dev_map_hash_lookup_elem(map, idx);
	if (!dev)
		goto find_first;

	next_dev = hlist_entry_safe(rcu_dereference_raw(hlist_next_rcu(&dev->index_hlist)),
				    struct bpf_dtab_netdev, index_hlist);

	if (next_dev) {
		*next = next_dev->idx;
		return 0;
	}

	i = idx & (dtab->n_buckets - 1);
	i++;

 find_first:
	for (; i < dtab->n_buckets; i++) {
		head = dev_map_index_hash(dtab, i);

		next_dev = hlist_entry_safe(rcu_dereference_raw(hlist_first_rcu(head)),
					    struct bpf_dtab_netdev,
					    index_hlist);
		if (next_dev) {
			*next = next_dev->idx;
			return 0;
		}
	}

	return -ENOENT;
}

static int dev_map_bpf_prog_run(struct bpf_prog *xdp_prog,
				struct xdp_frame **frames, int n,
				struct net_device *dev)
{
	struct xdp_txq_info txq = { .dev = dev };
	struct xdp_buff xdp;
	int i, nframes = 0;

	for (i = 0; i < n; i++) {
		struct xdp_frame *xdpf = frames[i];
		u32 act;
		int err;

		xdp_convert_frame_to_buff(xdpf, &xdp);
		xdp.txq = &txq;

		act = bpf_prog_run_xdp(xdp_prog, &xdp);
		switch (act) {
		case XDP_PASS:
			err = xdp_update_frame_from_buff(&xdp, xdpf);
			if (unlikely(err < 0))
				xdp_return_frame_rx_napi(xdpf);
			else
				frames[nframes++] = xdpf;
			break;
		default:
			bpf_warn_invalid_xdp_action(NULL, xdp_prog, act);
			fallthrough;
		case XDP_ABORTED:
			trace_xdp_exception(dev, xdp_prog, act);
			fallthrough;
		case XDP_DROP:
			xdp_return_frame_rx_napi(xdpf);
			break;
		}
	}
	return nframes; /* sent frames count */
}

static void bq_xmit_all(struct xdp_dev_bulk_queue *bq, u32 flags)
{
	struct net_device *dev = bq->dev;
	unsigned int cnt = bq->count;
	int sent = 0, err = 0;
	int to_send = cnt;
	int i;

	//队列为空，退出
	if (unlikely(!cnt))
		return;

	//预取报文
	for (i = 0; i < cnt; i++) {
		struct xdp_frame *xdpf = bq->q[i];

		prefetch(xdpf);
	}

	if (bq->xdp_prog) {
		to_send = dev_map_bpf_prog_run(bq->xdp_prog, bq->q, cnt, dev);
		if (!to_send)
			goto out;
	}

	//通过ndo_xdp_xmit完成报文发送
	sent = dev->netdev_ops->ndo_xdp_xmit(dev, to_send, bq->q, flags);
	if (sent < 0) {
		/* If ndo_xdp_xmit fails with an errno, no frames have
		 * been xmit'ed.
		 */
		err = sent;
		sent = 0;
	}

	/* If not all frames have been transmitted, it is our
	 * responsibility to free them
	 */
	for (i = sent; unlikely(i < to_send); i++)
		xdp_return_frame_rx_napi(bq->q[i]);

out:
	bq->count = 0;
	trace_xdp_devmap_xmit(bq->dev_rx, dev, sent, cnt - sent, err);
}

/* __dev_flush is called from xdp_do_flush() which _must_ be signalled from the
 * driver before returning from its napi->poll() routine. See the comment above
 * xdp_do_flush() in filter.c.
 */
void __dev_flush(void)
{
	struct list_head *flush_list = this_cpu_ptr(&dev_flush_list);
	struct xdp_dev_bulk_queue *bq, *tmp;

	list_for_each_entry_safe(bq, tmp, flush_list, flush_node) {
		bq_xmit_all(bq, XDP_XMIT_FLUSH);
		bq->dev_rx = NULL;
		bq->xdp_prog = NULL;
		__list_del_clearprev(&bq->flush_node);
	}
}

/* Elements are kept alive by RCU; either by rcu_read_lock() (from syscall) or
 * by local_bh_disable() (from XDP calls inside NAPI). The
 * rcu_read_lock_bh_held() below makes lockdep accept both.
 */
static void *__dev_map_lookup_elem(struct bpf_map *map, u32 key)
{
	struct bpf_dtab *dtab = container_of(map, struct bpf_dtab, map);
	struct bpf_dtab_netdev *obj;

	if (key >= map->max_entries)
		return NULL;

	obj = rcu_dereference_check(dtab->netdev_map[key],
				    rcu_read_lock_bh_held());
	return obj;
}

/* Runs in NAPI, i.e., softirq under local_bh_disable(). Thus, safe percpu
 * variable access, and map elements stick around. See comment above
 * xdp_do_flush() in filter.c.
 */
static void bq_enqueue(struct net_device *dev, struct xdp_frame *xdpf,
		       struct net_device *dev_rx, struct bpf_prog *xdp_prog)
{
	struct list_head *flush_list = this_cpu_ptr(&dev_flush_list);
	struct xdp_dev_bulk_queue *bq = this_cpu_ptr(dev->xdp_bulkq);

	//队列已满，直接发送出去
	if (unlikely(bq->count == DEV_MAP_BULK_SIZE))
		bq_xmit_all(bq, 0);

	/* Ingress dev_rx will be the same for all xdp_frame's in
	 * bulk_queue, because bq stored per-CPU and must be flushed
	 * from net_device drivers NAPI func end.
	 *
	 * Do the same with xdp_prog and flush_list since these fields
	 * are only ever modified together.
	 */
	if (!bq->dev_rx) {
		bq->dev_rx = dev_rx;
		bq->xdp_prog = xdp_prog;
		list_add(&bq->flush_node, flush_list);
	}

	//将报文入队列q
	bq->q[bq->count++] = xdpf;
}

<<<<<<< HEAD
//执行xdp设备入队列dev的发送队列
static inline int __xdp_enqueue(struct net_device *dev, struct xdp_buff *xdp,
=======
static inline int __xdp_enqueue(struct net_device *dev, struct xdp_frame *xdpf,
>>>>>>> 028192fe
				struct net_device *dev_rx,
				struct bpf_prog *xdp_prog)
{
	int err;

	//设备必须有nod_xdp_xmit才能redirect到相应dev
	if (!dev->netdev_ops->ndo_xdp_xmit)
		return -EOPNOTSUPP;

	err = xdp_ok_fwd_dev(dev, xdpf->len);
	if (unlikely(err))
		return err;

<<<<<<< HEAD
	xdpf = xdp_convert_buff_to_frame(xdp);
	if (unlikely(!xdpf))
		return -EOVERFLOW;

	//将xdpf发送出去
=======
>>>>>>> 028192fe
	bq_enqueue(dev, xdpf, dev_rx, xdp_prog);
	return 0;
}

static u32 dev_map_bpf_prog_run_skb(struct sk_buff *skb, struct bpf_dtab_netdev *dst)
{
	struct xdp_txq_info txq = { .dev = dst->dev };
	struct xdp_buff xdp;
	u32 act;

	if (!dst->xdp_prog)
		return XDP_PASS;

	__skb_pull(skb, skb->mac_len);
	xdp.txq = &txq;

	act = bpf_prog_run_generic_xdp(skb, &xdp, dst->xdp_prog);
	switch (act) {
	case XDP_PASS:
		__skb_push(skb, skb->mac_len);
		break;
	default:
		bpf_warn_invalid_xdp_action(NULL, dst->xdp_prog, act);
		fallthrough;
	case XDP_ABORTED:
		trace_xdp_exception(dst->dev, dst->xdp_prog, act);
		fallthrough;
	case XDP_DROP:
		kfree_skb(skb);
		break;
	}

	return act;
}

int dev_xdp_enqueue(struct net_device *dev, struct xdp_frame *xdpf,
		    struct net_device *dev_rx)
{
	return __xdp_enqueue(dev, xdpf, dev_rx, NULL);
}

int dev_map_enqueue(struct bpf_dtab_netdev *dst, struct xdp_frame *xdpf,
		    struct net_device *dev_rx)
{
	struct net_device *dev = dst->dev;

	return __xdp_enqueue(dev, xdpf, dev_rx, dst->xdp_prog);
}

static bool is_valid_dst(struct bpf_dtab_netdev *obj, struct xdp_frame *xdpf)
{
	if (!obj ||
	    !obj->dev->netdev_ops->ndo_xdp_xmit)
		return false;

	if (xdp_ok_fwd_dev(obj->dev, xdpf->len))
		return false;

	return true;
}

//将xdp入队到dev设备
static int dev_map_enqueue_clone(struct bpf_dtab_netdev *obj,
				 struct net_device *dev_rx,
				 struct xdp_frame *xdpf)
{
	struct xdp_frame *nxdpf;

	nxdpf = xdpf_clone(xdpf);
	if (!nxdpf)
		return -ENOMEM;

	bq_enqueue(obj->dev, nxdpf, dev_rx, obj->xdp_prog);

	return 0;
}

static inline bool is_ifindex_excluded(int *excluded, int num_excluded, int ifindex)
{
	while (num_excluded--) {
		if (ifindex == excluded[num_excluded])
			return true;
	}
	return false;
}

/* Get ifindex of each upper device. 'indexes' must be able to hold at
 * least MAX_NEST_DEV elements.
 * Returns the number of ifindexes added.
 */
static int get_upper_ifindexes(struct net_device *dev, int *indexes)
{
	struct net_device *upper;
	struct list_head *iter;
	int n = 0;

	netdev_for_each_upper_dev_rcu(dev, upper, iter) {
		indexes[n++] = upper->ifindex;
	}
	return n;
}

int dev_map_enqueue_multi(struct xdp_frame *xdpf, struct net_device *dev_rx,
			  struct bpf_map *map, bool exclude_ingress)
{
	//取报文目标设备
	struct bpf_dtab *dtab = container_of(map, struct bpf_dtab, map);
	struct bpf_dtab_netdev *dst, *last_dst = NULL;
	int excluded_devices[1+MAX_NEST_DEV];
	struct hlist_head *head;
	int num_excluded = 0;
	unsigned int i;
	int err;

	if (exclude_ingress) {
		num_excluded = get_upper_ifindexes(dev_rx, excluded_devices);
		excluded_devices[num_excluded++] = dev_rx->ifindex;
	}

	if (map->map_type == BPF_MAP_TYPE_DEVMAP) {
		for (i = 0; i < map->max_entries; i++) {
			dst = rcu_dereference_check(dtab->netdev_map[i],
						    rcu_read_lock_bh_held());
			if (!is_valid_dst(dst, xdpf))
				continue;

			if (is_ifindex_excluded(excluded_devices, num_excluded, dst->dev->ifindex))
				continue;

			/* we only need n-1 clones; last_dst enqueued below */
			if (!last_dst) {
				last_dst = dst;
				continue;
			}

			err = dev_map_enqueue_clone(last_dst, dev_rx, xdpf);
			if (err)
				return err;

			last_dst = dst;
		}
	} else { /* BPF_MAP_TYPE_DEVMAP_HASH */
		for (i = 0; i < dtab->n_buckets; i++) {
			head = dev_map_index_hash(dtab, i);
			hlist_for_each_entry_rcu(dst, head, index_hlist,
						 lockdep_is_held(&dtab->index_lock)) {
				if (!is_valid_dst(dst, xdpf))
					continue;

				if (is_ifindex_excluded(excluded_devices, num_excluded,
							dst->dev->ifindex))
					continue;

				/* we only need n-1 clones; last_dst enqueued below */
				if (!last_dst) {
					last_dst = dst;
					continue;
				}

				err = dev_map_enqueue_clone(last_dst, dev_rx, xdpf);
				if (err)
					return err;

				last_dst = dst;
			}
		}
	}

	/* consume the last copy of the frame */
	if (last_dst)
		bq_enqueue(last_dst->dev, xdpf, dev_rx, last_dst->xdp_prog);
	else
		xdp_return_frame_rx_napi(xdpf); /* dtab is empty */

	return 0;
}

int dev_map_generic_redirect(struct bpf_dtab_netdev *dst, struct sk_buff *skb,
			     struct bpf_prog *xdp_prog)
{
	int err;

	err = xdp_ok_fwd_dev(dst->dev, skb->len);
	if (unlikely(err))
		return err;

	/* Redirect has already succeeded semantically at this point, so we just
	 * return 0 even if packet is dropped. Helper below takes care of
	 * freeing skb.
	 */
	if (dev_map_bpf_prog_run_skb(skb, dst) != XDP_PASS)
		return 0;

	skb->dev = dst->dev;
	generic_xdp_tx(skb, xdp_prog);

	return 0;
}

static int dev_map_redirect_clone(struct bpf_dtab_netdev *dst,
				  struct sk_buff *skb,
				  struct bpf_prog *xdp_prog)
{
	struct sk_buff *nskb;
	int err;

	nskb = skb_clone(skb, GFP_ATOMIC);
	if (!nskb)
		return -ENOMEM;

	err = dev_map_generic_redirect(dst, nskb, xdp_prog);
	if (unlikely(err)) {
		consume_skb(nskb);
		return err;
	}

	return 0;
}

int dev_map_redirect_multi(struct net_device *dev, struct sk_buff *skb,
			   struct bpf_prog *xdp_prog, struct bpf_map *map,
			   bool exclude_ingress)
{
	struct bpf_dtab *dtab = container_of(map, struct bpf_dtab, map);
	struct bpf_dtab_netdev *dst, *last_dst = NULL;
	int excluded_devices[1+MAX_NEST_DEV];
	struct hlist_head *head;
	struct hlist_node *next;
	int num_excluded = 0;
	unsigned int i;
	int err;

	if (exclude_ingress) {
		num_excluded = get_upper_ifindexes(dev, excluded_devices);
		excluded_devices[num_excluded++] = dev->ifindex;
	}

	if (map->map_type == BPF_MAP_TYPE_DEVMAP) {
		for (i = 0; i < map->max_entries; i++) {
			dst = rcu_dereference_check(dtab->netdev_map[i],
						    rcu_read_lock_bh_held());
			if (!dst)
				continue;

			if (is_ifindex_excluded(excluded_devices, num_excluded, dst->dev->ifindex))
				continue;

			/* we only need n-1 clones; last_dst enqueued below */
			if (!last_dst) {
				last_dst = dst;
				continue;
			}

			err = dev_map_redirect_clone(last_dst, skb, xdp_prog);
			if (err)
				return err;

			last_dst = dst;

		}
	} else { /* BPF_MAP_TYPE_DEVMAP_HASH */
		for (i = 0; i < dtab->n_buckets; i++) {
			head = dev_map_index_hash(dtab, i);
			hlist_for_each_entry_safe(dst, next, head, index_hlist) {
				if (!dst)
					continue;

				if (is_ifindex_excluded(excluded_devices, num_excluded,
							dst->dev->ifindex))
					continue;

				/* we only need n-1 clones; last_dst enqueued below */
				if (!last_dst) {
					last_dst = dst;
					continue;
				}

				err = dev_map_redirect_clone(last_dst, skb, xdp_prog);
				if (err)
					return err;

				last_dst = dst;
			}
		}
	}

	/* consume the first skb and return */
	if (last_dst)
		return dev_map_generic_redirect(last_dst, skb, xdp_prog);

	/* dtab is empty */
	consume_skb(skb);
	return 0;
}

static void *dev_map_lookup_elem(struct bpf_map *map, void *key)
{
	struct bpf_dtab_netdev *obj = __dev_map_lookup_elem(map, *(u32 *)key);

	return obj ? &obj->val : NULL;
}

static void *dev_map_hash_lookup_elem(struct bpf_map *map, void *key)
{
	struct bpf_dtab_netdev *obj = __dev_map_hash_lookup_elem(map,
								*(u32 *)key);
	return obj ? &obj->val : NULL;
}

static void __dev_map_entry_free(struct rcu_head *rcu)
{
	struct bpf_dtab_netdev *dev;

	dev = container_of(rcu, struct bpf_dtab_netdev, rcu);
	if (dev->xdp_prog)
		bpf_prog_put(dev->xdp_prog);
	dev_put(dev->dev);
	kfree(dev);
}

static int dev_map_delete_elem(struct bpf_map *map, void *key)
{
	struct bpf_dtab *dtab = container_of(map, struct bpf_dtab, map);
	struct bpf_dtab_netdev *old_dev;
	int k = *(u32 *)key;

	if (k >= map->max_entries)
		return -EINVAL;

	old_dev = unrcu_pointer(xchg(&dtab->netdev_map[k], NULL));
	if (old_dev)
		call_rcu(&old_dev->rcu, __dev_map_entry_free);
	return 0;
}

static int dev_map_hash_delete_elem(struct bpf_map *map, void *key)
{
	struct bpf_dtab *dtab = container_of(map, struct bpf_dtab, map);
	struct bpf_dtab_netdev *old_dev;
	int k = *(u32 *)key;
	unsigned long flags;
	int ret = -ENOENT;

	spin_lock_irqsave(&dtab->index_lock, flags);

	old_dev = __dev_map_hash_lookup_elem(map, k);
	if (old_dev) {
		dtab->items--;
		hlist_del_init_rcu(&old_dev->index_hlist);
		call_rcu(&old_dev->rcu, __dev_map_entry_free);
		ret = 0;
	}
	spin_unlock_irqrestore(&dtab->index_lock, flags);

	return ret;
}

static struct bpf_dtab_netdev *__dev_map_alloc_node(struct net *net,
						    struct bpf_dtab *dtab,
						    struct bpf_devmap_val *val,
						    unsigned int idx)
{
	struct bpf_prog *prog = NULL;
	struct bpf_dtab_netdev *dev;

	dev = bpf_map_kmalloc_node(&dtab->map, sizeof(*dev),
				   GFP_ATOMIC | __GFP_NOWARN,
				   dtab->map.numa_node);
	if (!dev)
		return ERR_PTR(-ENOMEM);

	dev->dev = dev_get_by_index(net, val->ifindex);
	if (!dev->dev)
		goto err_out;

	if (val->bpf_prog.fd > 0) {
		prog = bpf_prog_get_type_dev(val->bpf_prog.fd,
					     BPF_PROG_TYPE_XDP, false);
		if (IS_ERR(prog))
			goto err_put_dev;
		if (prog->expected_attach_type != BPF_XDP_DEVMAP ||
		    !bpf_prog_map_compatible(&dtab->map, prog))
			goto err_put_prog;
	}

	dev->idx = idx;
	dev->dtab = dtab;
	if (prog) {
		dev->xdp_prog = prog;
		dev->val.bpf_prog.id = prog->aux->id;
	} else {
		dev->xdp_prog = NULL;
		dev->val.bpf_prog.id = 0;
	}
	dev->val.ifindex = val->ifindex;

	return dev;
err_put_prog:
	bpf_prog_put(prog);
err_put_dev:
	dev_put(dev->dev);
err_out:
	kfree(dev);
	return ERR_PTR(-EINVAL);
}

static int __dev_map_update_elem(struct net *net, struct bpf_map *map,
				 void *key, void *value, u64 map_flags)
{
	struct bpf_dtab *dtab = container_of(map, struct bpf_dtab, map);
	struct bpf_dtab_netdev *dev, *old_dev;
	struct bpf_devmap_val val = {};
	u32 i = *(u32 *)key;

	if (unlikely(map_flags > BPF_EXIST))
		return -EINVAL;
	if (unlikely(i >= dtab->map.max_entries))
		return -E2BIG;
	if (unlikely(map_flags == BPF_NOEXIST))
		return -EEXIST;

	/* already verified value_size <= sizeof val */
	memcpy(&val, value, map->value_size);

	if (!val.ifindex) {
		dev = NULL;
		/* can not specify fd if ifindex is 0 */
		if (val.bpf_prog.fd > 0)
			return -EINVAL;
	} else {
		dev = __dev_map_alloc_node(net, dtab, &val, i);
		if (IS_ERR(dev))
			return PTR_ERR(dev);
	}

	/* Use call_rcu() here to ensure rcu critical sections have completed
	 * Remembering the driver side flush operation will happen before the
	 * net device is removed.
	 */
	old_dev = unrcu_pointer(xchg(&dtab->netdev_map[i], RCU_INITIALIZER(dev)));
	if (old_dev)
		call_rcu(&old_dev->rcu, __dev_map_entry_free);

	return 0;
}

static int dev_map_update_elem(struct bpf_map *map, void *key, void *value,
			       u64 map_flags)
{
	return __dev_map_update_elem(current->nsproxy->net_ns,
				     map, key, value, map_flags);
}

static int __dev_map_hash_update_elem(struct net *net, struct bpf_map *map,
				     void *key, void *value, u64 map_flags)
{
	struct bpf_dtab *dtab = container_of(map, struct bpf_dtab, map);
	struct bpf_dtab_netdev *dev, *old_dev;
	struct bpf_devmap_val val = {};
	u32 idx = *(u32 *)key;
	unsigned long flags;
	int err = -EEXIST;

	/* already verified value_size <= sizeof val */
	memcpy(&val, value, map->value_size);

	if (unlikely(map_flags > BPF_EXIST || !val.ifindex))
		return -EINVAL;

	spin_lock_irqsave(&dtab->index_lock, flags);

	old_dev = __dev_map_hash_lookup_elem(map, idx);
	if (old_dev && (map_flags & BPF_NOEXIST))
		goto out_err;

	dev = __dev_map_alloc_node(net, dtab, &val, idx);
	if (IS_ERR(dev)) {
		err = PTR_ERR(dev);
		goto out_err;
	}

	if (old_dev) {
		hlist_del_rcu(&old_dev->index_hlist);
	} else {
		if (dtab->items >= dtab->map.max_entries) {
			spin_unlock_irqrestore(&dtab->index_lock, flags);
			call_rcu(&dev->rcu, __dev_map_entry_free);
			return -E2BIG;
		}
		dtab->items++;
	}

	hlist_add_head_rcu(&dev->index_hlist,
			   dev_map_index_hash(dtab, idx));
	spin_unlock_irqrestore(&dtab->index_lock, flags);

	if (old_dev)
		call_rcu(&old_dev->rcu, __dev_map_entry_free);

	return 0;

out_err:
	spin_unlock_irqrestore(&dtab->index_lock, flags);
	return err;
}

static int dev_map_hash_update_elem(struct bpf_map *map, void *key, void *value,
				   u64 map_flags)
{
	return __dev_map_hash_update_elem(current->nsproxy->net_ns,
					 map, key, value, map_flags);
}

static int dev_map_redirect(struct bpf_map *map, u32 ifindex, u64 flags)
{
	return __bpf_xdp_redirect_map(map, ifindex, flags,
				      BPF_F_BROADCAST | BPF_F_EXCLUDE_INGRESS,
				      __dev_map_lookup_elem);
}

static int dev_hash_map_redirect(struct bpf_map *map, u32 ifindex, u64 flags)
{
	return __bpf_xdp_redirect_map(map, ifindex, flags,
				      BPF_F_BROADCAST | BPF_F_EXCLUDE_INGRESS,
				      __dev_map_hash_lookup_elem);
}

static int dev_map_btf_id;
const struct bpf_map_ops dev_map_ops = {
	.map_meta_equal = bpf_map_meta_equal,
	.map_alloc = dev_map_alloc,
	.map_free = dev_map_free,
	.map_get_next_key = dev_map_get_next_key,
	.map_lookup_elem = dev_map_lookup_elem,
	.map_update_elem = dev_map_update_elem,
	.map_delete_elem = dev_map_delete_elem,
	.map_check_btf = map_check_no_btf,
	.map_btf_name = "bpf_dtab",
	.map_btf_id = &dev_map_btf_id,
	.map_redirect = dev_map_redirect,
};

static int dev_map_hash_map_btf_id;
const struct bpf_map_ops dev_map_hash_ops = {
	.map_meta_equal = bpf_map_meta_equal,
	.map_alloc = dev_map_alloc,
	.map_free = dev_map_free,
	.map_get_next_key = dev_map_hash_get_next_key,
	.map_lookup_elem = dev_map_hash_lookup_elem,
	.map_update_elem = dev_map_hash_update_elem,
	.map_delete_elem = dev_map_hash_delete_elem,
	.map_check_btf = map_check_no_btf,
	.map_btf_name = "bpf_dtab",
	.map_btf_id = &dev_map_hash_map_btf_id,
	.map_redirect = dev_hash_map_redirect,
};

static void dev_map_hash_remove_netdev(struct bpf_dtab *dtab,
				       struct net_device *netdev)
{
	unsigned long flags;
	u32 i;

	spin_lock_irqsave(&dtab->index_lock, flags);
	for (i = 0; i < dtab->n_buckets; i++) {
		struct bpf_dtab_netdev *dev;
		struct hlist_head *head;
		struct hlist_node *next;

		head = dev_map_index_hash(dtab, i);

		hlist_for_each_entry_safe(dev, next, head, index_hlist) {
			if (netdev != dev->dev)
				continue;

			dtab->items--;
			hlist_del_rcu(&dev->index_hlist);
			call_rcu(&dev->rcu, __dev_map_entry_free);
		}
	}
	spin_unlock_irqrestore(&dtab->index_lock, flags);
}

static int dev_map_notification(struct notifier_block *notifier,
				ulong event, void *ptr)
{
	struct net_device *netdev = netdev_notifier_info_to_dev(ptr);
	struct bpf_dtab *dtab;
	int i, cpu;

	switch (event) {
	case NETDEV_REGISTER:
		if (!netdev->netdev_ops->ndo_xdp_xmit || netdev->xdp_bulkq)
			break;

		/* will be freed in free_netdev() */
		netdev->xdp_bulkq = alloc_percpu(struct xdp_dev_bulk_queue);
		if (!netdev->xdp_bulkq)
			return NOTIFY_BAD;

		for_each_possible_cpu(cpu)
			per_cpu_ptr(netdev->xdp_bulkq, cpu)->dev = netdev;
		break;
	case NETDEV_UNREGISTER:
		/* This rcu_read_lock/unlock pair is needed because
		 * dev_map_list is an RCU list AND to ensure a delete
		 * operation does not free a netdev_map entry while we
		 * are comparing it against the netdev being unregistered.
		 */
		rcu_read_lock();
		list_for_each_entry_rcu(dtab, &dev_map_list, list) {
			if (dtab->map.map_type == BPF_MAP_TYPE_DEVMAP_HASH) {
				dev_map_hash_remove_netdev(dtab, netdev);
				continue;
			}

			for (i = 0; i < dtab->map.max_entries; i++) {
				struct bpf_dtab_netdev *dev, *odev;

				dev = rcu_dereference(dtab->netdev_map[i]);
				if (!dev || netdev != dev->dev)
					continue;
				odev = unrcu_pointer(cmpxchg(&dtab->netdev_map[i], RCU_INITIALIZER(dev), NULL));
				if (dev == odev)
					call_rcu(&dev->rcu,
						 __dev_map_entry_free);
			}
		}
		rcu_read_unlock();
		break;
	default:
		break;
	}
	return NOTIFY_OK;
}

static struct notifier_block dev_map_notifier = {
	.notifier_call = dev_map_notification,
};

static int __init dev_map_init(void)
{
	int cpu;

	/* Assure tracepoint shadow struct _bpf_dtab_netdev is in sync */
	BUILD_BUG_ON(offsetof(struct bpf_dtab_netdev, dev) !=
		     offsetof(struct _bpf_dtab_netdev, dev));
	register_netdevice_notifier(&dev_map_notifier);

	for_each_possible_cpu(cpu)
		INIT_LIST_HEAD(&per_cpu(dev_flush_list, cpu));
	return 0;
}

subsys_initcall(dev_map_init);<|MERGE_RESOLUTION|>--- conflicted
+++ resolved
@@ -472,12 +472,8 @@
 	bq->q[bq->count++] = xdpf;
 }
 
-<<<<<<< HEAD
 //执行xdp设备入队列dev的发送队列
-static inline int __xdp_enqueue(struct net_device *dev, struct xdp_buff *xdp,
-=======
 static inline int __xdp_enqueue(struct net_device *dev, struct xdp_frame *xdpf,
->>>>>>> 028192fe
 				struct net_device *dev_rx,
 				struct bpf_prog *xdp_prog)
 {
@@ -491,14 +487,7 @@
 	if (unlikely(err))
 		return err;
 
-<<<<<<< HEAD
-	xdpf = xdp_convert_buff_to_frame(xdp);
-	if (unlikely(!xdpf))
-		return -EOVERFLOW;
-
 	//将xdpf发送出去
-=======
->>>>>>> 028192fe
 	bq_enqueue(dev, xdpf, dev_rx, xdp_prog);
 	return 0;
 }
