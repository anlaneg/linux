--- conflicted
+++ resolved
@@ -29,12 +29,8 @@
  */
 BPF_CALL_2(bpf_map_lookup_elem, struct bpf_map *, map, void *, key)
 {
-<<<<<<< HEAD
-    //调用map对应的map_lookup_elem
-	WARN_ON_ONCE(!rcu_read_lock_held());
-=======
+	//调用map对应的map_lookup_elem
 	WARN_ON_ONCE(!rcu_read_lock_held() && !rcu_read_lock_bh_held());
->>>>>>> 40226a3d
 	return (unsigned long) map->ops->map_lookup_elem(map, key);
 }
 
