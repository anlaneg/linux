--- conflicted
+++ resolved
@@ -2036,12 +2036,8 @@
 { \
     /*定义指定大小的栈*/\
 	u64 stack[stack_size / sizeof(u64)]; \
-<<<<<<< HEAD
 	/*定义寄存器*/\
-	u64 regs[MAX_BPF_EXT_REG]; \
-=======
 	u64 regs[MAX_BPF_EXT_REG] = {}; \
->>>>>>> 97ee9d1c
 \
     /*初始化栈底指针，指向栈底*/\
 	FP = (u64) (unsigned long) &stack[ARRAY_SIZE(stack)]; \
