--- conflicted
+++ resolved
@@ -90,28 +90,21 @@
 	return NULL;
 }
 
-<<<<<<< HEAD
-//申请bpf_pprog
-=======
 /* tell bpf programs that include vmlinux.h kernel's PAGE_SIZE */
 enum page_size_enum {
 	__PAGE_SIZE = PAGE_SIZE
 };
 
->>>>>>> 155a3c00
+//申请bpf_pprog
 struct bpf_prog *bpf_prog_alloc_no_stats(unsigned int size, gfp_t gfp_extra_flags)
 {
 	gfp_t gfp_flags = bpf_memcg_flags(GFP_KERNEL | __GFP_ZERO | gfp_extra_flags);
 	struct bpf_prog_aux *aux;
 	struct bpf_prog *fp;
 
-<<<<<<< HEAD
 	/*申请fp空间*/
-	size = round_up(size, PAGE_SIZE);
+	size = round_up(size, __PAGE_SIZE);
 	/*申请内存，返回虚拟地址*/
-=======
-	size = round_up(size, __PAGE_SIZE);
->>>>>>> 155a3c00
 	fp = __vmalloc(size, gfp_flags);
 	if (fp == NULL)
 		return NULL;
@@ -2314,11 +2307,8 @@
 	/*定义寄存器*/\
 	u64 regs[MAX_BPF_EXT_REG] = {}; \
 \
-<<<<<<< HEAD
-    /*初始化栈底指针，指向栈底*/\
-=======
 	kmsan_unpoison_memory(stack, sizeof(stack)); \
->>>>>>> 155a3c00
+    	/*初始化栈底指针，指向栈底*/\
 	FP = (u64) (unsigned long) &stack[ARRAY_SIZE(stack)]; \
 	/*初始化参数1*/\
 	ARG1 = (u64) (unsigned long) ctx; \
@@ -2337,11 +2327,8 @@
 	/*定义各寄存器*/\
 	u64 regs[MAX_BPF_EXT_REG]; \
 \
-<<<<<<< HEAD
-    /*指向栈底，分别给参数寄存器赋值，r1,r2,r3,r4,r5*/\
-=======
 	kmsan_unpoison_memory(stack, sizeof(stack)); \
->>>>>>> 155a3c00
+    	/*指向栈底，分别给参数寄存器赋值，r1,r2,r3,r4,r5*/\
 	FP = (u64) (unsigned long) &stack[ARRAY_SIZE(stack)]; \
 	BPF_R1 = r1; \
 	BPF_R2 = r2; \
@@ -2499,21 +2486,17 @@
 	u32 stack_depth = max_t(u32, fp->aux->stack_depth, 1);
 	u32 idx = (round_up(stack_depth, 32) / 32) - 1;
 
-<<<<<<< HEAD
-	//按栈长度，选择不同的运行函数，最终调入___bpf_prog_run
-	fp->bpf_func = interpreters[(round_up(stack_depth, 32) / 32) - 1];
-=======
 	/* may_goto may cause stack size > 512, leading to idx out-of-bounds.
 	 * But for non-JITed programs, we don't need bpf_func, so no bounds
 	 * check needed.
 	 */
+	//按栈长度，选择不同的运行函数，最终调入___bpf_prog_run
 	if (!fp->jit_requested &&
 	    !WARN_ON_ONCE(idx >= ARRAY_SIZE(interpreters))) {
 		fp->bpf_func = interpreters[idx];
 	} else {
 		fp->bpf_func = __bpf_prog_ret0_warn;
 	}
->>>>>>> 155a3c00
 #else
 	fp->bpf_func = __bpf_prog_ret0_warn;
 #endif
