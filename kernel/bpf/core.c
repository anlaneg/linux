// SPDX-License-Identifier: GPL-2.0-or-later
/*
 * Linux Socket Filter - Kernel level socket filtering
 *
 * Based on the design of the Berkeley Packet Filter. The new
 * internal format has been designed by PLUMgrid:
 *
 *	Copyright (c) 2011 - 2014 PLUMgrid, http://plumgrid.com
 *
 * Authors:
 *
 *	Jay Schulist <jschlst@samba.org>
 *	Alexei Starovoitov <ast@plumgrid.com>
 *	Daniel Borkmann <dborkman@redhat.com>
 *
 * Andi Kleen - Fix a few bad bugs and races.
 * Kris Katterjohn - Added many additional checks in bpf_check_classic()
 */

#include <uapi/linux/btf.h>
#include <linux/filter.h>
#include <linux/skbuff.h>
#include <linux/vmalloc.h>
#include <linux/random.h>
#include <linux/moduleloader.h>
#include <linux/bpf.h>
#include <linux/btf.h>
#include <linux/objtool.h>
#include <linux/rbtree_latch.h>
#include <linux/kallsyms.h>
#include <linux/rcupdate.h>
#include <linux/perf_event.h>
#include <linux/extable.h>
#include <linux/log2.h>
#include <asm/unaligned.h>

/* Registers */
#define BPF_R0	regs[BPF_REG_0]
#define BPF_R1	regs[BPF_REG_1]
#define BPF_R2	regs[BPF_REG_2]
#define BPF_R3	regs[BPF_REG_3]
#define BPF_R4	regs[BPF_REG_4]
#define BPF_R5	regs[BPF_REG_5]
#define BPF_R6	regs[BPF_REG_6]
#define BPF_R7	regs[BPF_REG_7]
#define BPF_R8	regs[BPF_REG_8]
#define BPF_R9	regs[BPF_REG_9]
#define BPF_R10	regs[BPF_REG_10]

/* Named registers */
#define DST	regs[insn->dst_reg]
#define SRC	regs[insn->src_reg]
/*栈指针，指向栈底*/
#define FP	regs[BPF_REG_FP]
#define AX	regs[BPF_REG_AX]
#define ARG1	regs[BPF_REG_ARG1]
#define CTX	regs[BPF_REG_CTX]
#define IMM	insn->imm

/* No hurry in this branch
 *
 * Exported for the bpf jit load helper.
 */
void *bpf_internal_load_pointer_neg_helper(const struct sk_buff *skb, int k, unsigned int size)
{
	u8 *ptr = NULL;

	if (k >= SKF_NET_OFF)
		ptr = skb_network_header(skb) + k - SKF_NET_OFF;
	else if (k >= SKF_LL_OFF)
		ptr = skb_mac_header(skb) + k - SKF_LL_OFF;

	if (ptr >= skb->head && ptr + size <= skb_tail_pointer(skb))
		return ptr;

	return NULL;
}

//申请bpf_pprog
struct bpf_prog *bpf_prog_alloc_no_stats(unsigned int size, gfp_t gfp_extra_flags)
{
	gfp_t gfp_flags = GFP_KERNEL_ACCOUNT | __GFP_ZERO | gfp_extra_flags;
	struct bpf_prog_aux *aux;
	struct bpf_prog *fp;

	/*申请fp空间*/
	size = round_up(size, PAGE_SIZE);
	fp = __vmalloc(size, gfp_flags);
	if (fp == NULL)
		return NULL;

<<<<<<< HEAD
	//申请辅助变量
	aux = kzalloc(sizeof(*aux), GFP_KERNEL | gfp_extra_flags);
=======
	aux = kzalloc(sizeof(*aux), GFP_KERNEL_ACCOUNT | gfp_extra_flags);
>>>>>>> e71ba945
	if (aux == NULL) {
		vfree(fp);
		return NULL;
	}

	fp->pages = size / PAGE_SIZE;
	fp->aux = aux;
	fp->aux->prog = fp;
	fp->jit_requested = ebpf_jit_enabled();

	INIT_LIST_HEAD_RCU(&fp->aux->ksym.lnode);
	mutex_init(&fp->aux->used_maps_mutex);
	mutex_init(&fp->aux->dst_mutex);

	return fp;
}

//初始化bpf_prog
struct bpf_prog *bpf_prog_alloc(unsigned int size/*内存大小*/, gfp_t gfp_extra_flags)
{
	gfp_t gfp_flags = GFP_KERNEL_ACCOUNT | __GFP_ZERO | gfp_extra_flags;
	struct bpf_prog *prog;
	int cpu;

	prog = bpf_prog_alloc_no_stats(size, gfp_extra_flags);
	if (!prog)
		return NULL;

	prog->aux->stats = alloc_percpu_gfp(struct bpf_prog_stats, gfp_flags);
	if (!prog->aux->stats) {
		kfree(prog->aux);
		vfree(prog);
		return NULL;
	}

	//初始化bpf程序统计信息
	for_each_possible_cpu(cpu) {
		struct bpf_prog_stats *pstats;

		pstats = per_cpu_ptr(prog->aux->stats, cpu);
		u64_stats_init(&pstats->syncp);
	}
	return prog;
}
EXPORT_SYMBOL_GPL(bpf_prog_alloc);

int bpf_prog_alloc_jited_linfo(struct bpf_prog *prog)
{
	if (!prog->aux->nr_linfo || !prog->jit_requested)
		return 0;

	prog->aux->jited_linfo = kcalloc(prog->aux->nr_linfo,
					 sizeof(*prog->aux->jited_linfo),
					 GFP_KERNEL_ACCOUNT | __GFP_NOWARN);
	if (!prog->aux->jited_linfo)
		return -ENOMEM;

	return 0;
}

void bpf_prog_free_jited_linfo(struct bpf_prog *prog)
{
	kfree(prog->aux->jited_linfo);
	prog->aux->jited_linfo = NULL;
}

void bpf_prog_free_unused_jited_linfo(struct bpf_prog *prog)
{
	if (prog->aux->jited_linfo && !prog->aux->jited_linfo[0])
		bpf_prog_free_jited_linfo(prog);
}

/* The jit engine is responsible to provide an array
 * for insn_off to the jited_off mapping (insn_to_jit_off).
 *
 * The idx to this array is the insn_off.  Hence, the insn_off
 * here is relative to the prog itself instead of the main prog.
 * This array has one entry for each xlated bpf insn.
 *
 * jited_off is the byte off to the last byte of the jited insn.
 *
 * Hence, with
 * insn_start:
 *      The first bpf insn off of the prog.  The insn off
 *      here is relative to the main prog.
 *      e.g. if prog is a subprog, insn_start > 0
 * linfo_idx:
 *      The prog's idx to prog->aux->linfo and jited_linfo
 *
 * jited_linfo[linfo_idx] = prog->bpf_func
 *
 * For i > linfo_idx,
 *
 * jited_linfo[i] = prog->bpf_func +
 *	insn_to_jit_off[linfo[i].insn_off - insn_start - 1]
 */
void bpf_prog_fill_jited_linfo(struct bpf_prog *prog,
			       const u32 *insn_to_jit_off)
{
	u32 linfo_idx, insn_start, insn_end, nr_linfo, i;
	const struct bpf_line_info *linfo;
	void **jited_linfo;

	if (!prog->aux->jited_linfo)
		/* Userspace did not provide linfo */
		return;

	linfo_idx = prog->aux->linfo_idx;
	linfo = &prog->aux->linfo[linfo_idx];
	insn_start = linfo[0].insn_off;
	insn_end = insn_start + prog->len;

	jited_linfo = &prog->aux->jited_linfo[linfo_idx];
	jited_linfo[0] = prog->bpf_func;

	nr_linfo = prog->aux->nr_linfo - linfo_idx;

	for (i = 1; i < nr_linfo && linfo[i].insn_off < insn_end; i++)
		/* The verifier ensures that linfo[i].insn_off is
		 * strictly increasing
		 */
		jited_linfo[i] = prog->bpf_func +
			insn_to_jit_off[linfo[i].insn_off - insn_start - 1];
}

void bpf_prog_free_linfo(struct bpf_prog *prog)
{
	bpf_prog_free_jited_linfo(prog);
	kvfree(prog->aux->linfo);
}

struct bpf_prog *bpf_prog_realloc(struct bpf_prog *fp_old, unsigned int size,
				  gfp_t gfp_extra_flags)
{
	gfp_t gfp_flags = GFP_KERNEL_ACCOUNT | __GFP_ZERO | gfp_extra_flags;
	struct bpf_prog *fp;
	u32 pages;

	size = round_up(size, PAGE_SIZE);
	pages = size / PAGE_SIZE;
	if (pages <= fp_old->pages)
		return fp_old;

	fp = __vmalloc(size, gfp_flags);
	if (fp) {
		memcpy(fp, fp_old, fp_old->pages * PAGE_SIZE);
		fp->pages = pages;
		fp->aux->prog = fp;

		/* We keep fp->aux from fp_old around in the new
		 * reallocated structure.
		 */
		fp_old->aux = NULL;
		__bpf_prog_free(fp_old);
	}

	return fp;
}

void __bpf_prog_free(struct bpf_prog *fp)
{
	if (fp->aux) {
		mutex_destroy(&fp->aux->used_maps_mutex);
		mutex_destroy(&fp->aux->dst_mutex);
		free_percpu(fp->aux->stats);
		kfree(fp->aux->poke_tab);
		kfree(fp->aux);
	}
	vfree(fp);
}

int bpf_prog_calc_tag(struct bpf_prog *fp)
{
	const u32 bits_offset = SHA1_BLOCK_SIZE - sizeof(__be64);
	u32 raw_size = bpf_prog_tag_scratch_size(fp);
	u32 digest[SHA1_DIGEST_WORDS];
	u32 ws[SHA1_WORKSPACE_WORDS];
	u32 i, bsize, psize, blocks;
	struct bpf_insn *dst;
	bool was_ld_map;
	u8 *raw, *todo;
	__be32 *result;
	__be64 *bits;

	raw = vmalloc(raw_size);
	if (!raw)
		return -ENOMEM;

	sha1_init(digest);
	memset(ws, 0, sizeof(ws));

	/* We need to take out the map fd for the digest calculation
	 * since they are unstable from user space side.
	 */
	dst = (void *)raw;
	for (i = 0, was_ld_map = false; i < fp->len; i++) {
		dst[i] = fp->insnsi[i];
		if (!was_ld_map &&
		    dst[i].code == (BPF_LD | BPF_IMM | BPF_DW) &&
		    (dst[i].src_reg == BPF_PSEUDO_MAP_FD ||
		     dst[i].src_reg == BPF_PSEUDO_MAP_VALUE)) {
			was_ld_map = true;
			dst[i].imm = 0;
		} else if (was_ld_map &&
			   dst[i].code == 0 &&
			   dst[i].dst_reg == 0 &&
			   dst[i].src_reg == 0 &&
			   dst[i].off == 0) {
			was_ld_map = false;
			dst[i].imm = 0;
		} else {
			was_ld_map = false;
		}
	}

	psize = bpf_prog_insn_size(fp);
	memset(&raw[psize], 0, raw_size - psize);
	raw[psize++] = 0x80;

	bsize  = round_up(psize, SHA1_BLOCK_SIZE);
	blocks = bsize / SHA1_BLOCK_SIZE;
	todo   = raw;
	if (bsize - psize >= sizeof(__be64)) {
		bits = (__be64 *)(todo + bsize - sizeof(__be64));
	} else {
		bits = (__be64 *)(todo + bsize + bits_offset);
		blocks++;
	}
	*bits = cpu_to_be64((psize - 1) << 3);

	while (blocks--) {
		sha1_transform(digest, todo, ws);
		todo += SHA1_BLOCK_SIZE;
	}

	result = (__force __be32 *)digest;
	for (i = 0; i < SHA1_DIGEST_WORDS; i++)
		result[i] = cpu_to_be32(digest[i]);
	memcpy(fp->tag, result, sizeof(fp->tag));

	vfree(raw);
	return 0;
}

static int bpf_adj_delta_to_imm(struct bpf_insn *insn, u32 pos, s32 end_old,
				s32 end_new, s32 curr, const bool probe_pass)
{
	const s64 imm_min = S32_MIN, imm_max = S32_MAX;
	s32 delta = end_new - end_old;
	s64 imm = insn->imm;

	if (curr < pos && curr + imm + 1 >= end_old)
		imm += delta;
	else if (curr >= end_new && curr + imm + 1 < end_new)
		imm -= delta;
	if (imm < imm_min || imm > imm_max)
		return -ERANGE;
	if (!probe_pass)
		insn->imm = imm;
	return 0;
}

static int bpf_adj_delta_to_off(struct bpf_insn *insn, u32 pos, s32 end_old,
				s32 end_new, s32 curr, const bool probe_pass)
{
	const s32 off_min = S16_MIN, off_max = S16_MAX;
	s32 delta = end_new - end_old;
	s32 off = insn->off;

	if (curr < pos && curr + off + 1 >= end_old)
		off += delta;
	else if (curr >= end_new && curr + off + 1 < end_new)
		off -= delta;
	if (off < off_min || off > off_max)
		return -ERANGE;
	if (!probe_pass)
		insn->off = off;
	return 0;
}

static int bpf_adj_branches(struct bpf_prog *prog, u32 pos, s32 end_old,
			    s32 end_new, const bool probe_pass)
{
	u32 i, insn_cnt = prog->len + (probe_pass ? end_new - end_old : 0);
	struct bpf_insn *insn = prog->insnsi;
	int ret = 0;

	for (i = 0; i < insn_cnt; i++, insn++) {
		u8 code;

		/* In the probing pass we still operate on the original,
		 * unpatched image in order to check overflows before we
		 * do any other adjustments. Therefore skip the patchlet.
		 */
		if (probe_pass && i == pos) {
			i = end_new;
			insn = prog->insnsi + end_old;
		}
		code = insn->code;
		if ((BPF_CLASS(code) != BPF_JMP &&
		     BPF_CLASS(code) != BPF_JMP32) ||
		    BPF_OP(code) == BPF_EXIT)
			continue;
		/* Adjust offset of jmps if we cross patch boundaries. */
		if (BPF_OP(code) == BPF_CALL) {
			if (insn->src_reg != BPF_PSEUDO_CALL)
				continue;
			ret = bpf_adj_delta_to_imm(insn, pos, end_old,
						   end_new, i, probe_pass);
		} else {
			ret = bpf_adj_delta_to_off(insn, pos, end_old,
						   end_new, i, probe_pass);
		}
		if (ret)
			break;
	}

	return ret;
}

static void bpf_adj_linfo(struct bpf_prog *prog, u32 off, u32 delta)
{
	struct bpf_line_info *linfo;
	u32 i, nr_linfo;

	nr_linfo = prog->aux->nr_linfo;
	if (!nr_linfo || !delta)
		return;

	linfo = prog->aux->linfo;

	for (i = 0; i < nr_linfo; i++)
		if (off < linfo[i].insn_off)
			break;

	/* Push all off < linfo[i].insn_off by delta */
	for (; i < nr_linfo; i++)
		linfo[i].insn_off += delta;
}

struct bpf_prog *bpf_patch_insn_single(struct bpf_prog *prog, u32 off,
				       const struct bpf_insn *patch, u32 len)
{
	u32 insn_adj_cnt, insn_rest, insn_delta = len - 1;
	const u32 cnt_max = S16_MAX;
	struct bpf_prog *prog_adj;
	int err;

	/* Since our patchlet doesn't expand the image, we're done. */
	if (insn_delta == 0) {
		memcpy(prog->insnsi + off, patch, sizeof(*patch));
		return prog;
	}

	insn_adj_cnt = prog->len + insn_delta;

	/* Reject anything that would potentially let the insn->off
	 * target overflow when we have excessive program expansions.
	 * We need to probe here before we do any reallocation where
	 * we afterwards may not fail anymore.
	 */
	if (insn_adj_cnt > cnt_max &&
	    (err = bpf_adj_branches(prog, off, off + 1, off + len, true)))
		return ERR_PTR(err);

	/* Several new instructions need to be inserted. Make room
	 * for them. Likely, there's no need for a new allocation as
	 * last page could have large enough tailroom.
	 */
	prog_adj = bpf_prog_realloc(prog, bpf_prog_size(insn_adj_cnt),
				    GFP_USER);
	if (!prog_adj)
		return ERR_PTR(-ENOMEM);

	prog_adj->len = insn_adj_cnt;

	/* Patching happens in 3 steps:
	 *
	 * 1) Move over tail of insnsi from next instruction onwards,
	 *    so we can patch the single target insn with one or more
	 *    new ones (patching is always from 1 to n insns, n > 0).
	 * 2) Inject new instructions at the target location.
	 * 3) Adjust branch offsets if necessary.
	 */
	insn_rest = insn_adj_cnt - off - len;

	memmove(prog_adj->insnsi + off + len, prog_adj->insnsi + off + 1,
		sizeof(*patch) * insn_rest);
	memcpy(prog_adj->insnsi + off, patch, sizeof(*patch) * len);

	/* We are guaranteed to not fail at this point, otherwise
	 * the ship has sailed to reverse to the original state. An
	 * overflow cannot happen at this point.
	 */
	BUG_ON(bpf_adj_branches(prog_adj, off, off + 1, off + len, false));

	bpf_adj_linfo(prog_adj, off, insn_delta);

	return prog_adj;
}

int bpf_remove_insns(struct bpf_prog *prog, u32 off, u32 cnt)
{
	/* Branch offsets can't overflow when program is shrinking, no need
	 * to call bpf_adj_branches(..., true) here
	 */
	memmove(prog->insnsi + off, prog->insnsi + off + cnt,
		sizeof(struct bpf_insn) * (prog->len - off - cnt));
	prog->len -= cnt;

	return WARN_ON_ONCE(bpf_adj_branches(prog, off, off + cnt, off, false));
}

static void bpf_prog_kallsyms_del_subprogs(struct bpf_prog *fp)
{
	int i;

	for (i = 0; i < fp->aux->func_cnt; i++)
		bpf_prog_kallsyms_del(fp->aux->func[i]);
}

void bpf_prog_kallsyms_del_all(struct bpf_prog *fp)
{
	bpf_prog_kallsyms_del_subprogs(fp);
	bpf_prog_kallsyms_del(fp);
}

#ifdef CONFIG_BPF_JIT
/* All BPF JIT sysctl knobs here. */
int bpf_jit_enable   __read_mostly = IS_BUILTIN(CONFIG_BPF_JIT_DEFAULT_ON);
int bpf_jit_kallsyms __read_mostly = IS_BUILTIN(CONFIG_BPF_JIT_DEFAULT_ON);
int bpf_jit_harden   __read_mostly;
long bpf_jit_limit   __read_mostly;

static void
bpf_prog_ksym_set_addr(struct bpf_prog *prog)
{
	const struct bpf_binary_header *hdr = bpf_jit_binary_hdr(prog);
	unsigned long addr = (unsigned long)hdr;

	WARN_ON_ONCE(!bpf_prog_ebpf_jited(prog));

	prog->aux->ksym.start = (unsigned long) prog->bpf_func;
	prog->aux->ksym.end   = addr + hdr->pages * PAGE_SIZE;
}

static void
bpf_prog_ksym_set_name(struct bpf_prog *prog)
{
	char *sym = prog->aux->ksym.name;
	const char *end = sym + KSYM_NAME_LEN;
	const struct btf_type *type;
	const char *func_name;

	BUILD_BUG_ON(sizeof("bpf_prog_") +
		     sizeof(prog->tag) * 2 +
		     /* name has been null terminated.
		      * We should need +1 for the '_' preceding
		      * the name.  However, the null character
		      * is double counted between the name and the
		      * sizeof("bpf_prog_") above, so we omit
		      * the +1 here.
		      */
		     sizeof(prog->aux->name) > KSYM_NAME_LEN);

	sym += snprintf(sym, KSYM_NAME_LEN, "bpf_prog_");
	sym  = bin2hex(sym, prog->tag, sizeof(prog->tag));

	/* prog->aux->name will be ignored if full btf name is available */
	if (prog->aux->func_info_cnt) {
		type = btf_type_by_id(prog->aux->btf,
				      prog->aux->func_info[prog->aux->func_idx].type_id);
		func_name = btf_name_by_offset(prog->aux->btf, type->name_off);
		snprintf(sym, (size_t)(end - sym), "_%s", func_name);
		return;
	}

	if (prog->aux->name[0])
		snprintf(sym, (size_t)(end - sym), "_%s", prog->aux->name);
	else
		*sym = 0;
}

static unsigned long bpf_get_ksym_start(struct latch_tree_node *n)
{
	return container_of(n, struct bpf_ksym, tnode)->start;
}

static __always_inline bool bpf_tree_less(struct latch_tree_node *a,
					  struct latch_tree_node *b)
{
	return bpf_get_ksym_start(a) < bpf_get_ksym_start(b);
}

static __always_inline int bpf_tree_comp(void *key, struct latch_tree_node *n)
{
	unsigned long val = (unsigned long)key;
	const struct bpf_ksym *ksym;

	ksym = container_of(n, struct bpf_ksym, tnode);

	if (val < ksym->start)
		return -1;
	if (val >= ksym->end)
		return  1;

	return 0;
}

static const struct latch_tree_ops bpf_tree_ops = {
	.less	= bpf_tree_less,
	.comp	= bpf_tree_comp,
};

static DEFINE_SPINLOCK(bpf_lock);
static LIST_HEAD(bpf_kallsyms);
static struct latch_tree_root bpf_tree __cacheline_aligned;

void bpf_ksym_add(struct bpf_ksym *ksym)
{
	spin_lock_bh(&bpf_lock);
	WARN_ON_ONCE(!list_empty(&ksym->lnode));
	list_add_tail_rcu(&ksym->lnode, &bpf_kallsyms);
	latch_tree_insert(&ksym->tnode, &bpf_tree, &bpf_tree_ops);
	spin_unlock_bh(&bpf_lock);
}

static void __bpf_ksym_del(struct bpf_ksym *ksym)
{
	if (list_empty(&ksym->lnode))
		return;

	latch_tree_erase(&ksym->tnode, &bpf_tree, &bpf_tree_ops);
	list_del_rcu(&ksym->lnode);
}

void bpf_ksym_del(struct bpf_ksym *ksym)
{
	spin_lock_bh(&bpf_lock);
	__bpf_ksym_del(ksym);
	spin_unlock_bh(&bpf_lock);
}

static bool bpf_prog_kallsyms_candidate(const struct bpf_prog *fp)
{
	return fp->jited && !bpf_prog_was_classic(fp);
}

static bool bpf_prog_kallsyms_verify_off(const struct bpf_prog *fp)
{
	return list_empty(&fp->aux->ksym.lnode) ||
	       fp->aux->ksym.lnode.prev == LIST_POISON2;
}

void bpf_prog_kallsyms_add(struct bpf_prog *fp)
{
	if (!bpf_prog_kallsyms_candidate(fp) ||
	    !bpf_capable())
		return;

	bpf_prog_ksym_set_addr(fp);
	bpf_prog_ksym_set_name(fp);
	fp->aux->ksym.prog = true;

	bpf_ksym_add(&fp->aux->ksym);
}

void bpf_prog_kallsyms_del(struct bpf_prog *fp)
{
	if (!bpf_prog_kallsyms_candidate(fp))
		return;

	bpf_ksym_del(&fp->aux->ksym);
}

static struct bpf_ksym *bpf_ksym_find(unsigned long addr)
{
	struct latch_tree_node *n;

	n = latch_tree_find((void *)addr, &bpf_tree, &bpf_tree_ops);
	return n ? container_of(n, struct bpf_ksym, tnode) : NULL;
}

const char *__bpf_address_lookup(unsigned long addr, unsigned long *size,
				 unsigned long *off, char *sym)
{
	struct bpf_ksym *ksym;
	char *ret = NULL;

	rcu_read_lock();
	ksym = bpf_ksym_find(addr);
	if (ksym) {
		unsigned long symbol_start = ksym->start;
		unsigned long symbol_end = ksym->end;

		strncpy(sym, ksym->name, KSYM_NAME_LEN);

		ret = sym;
		if (size)
			*size = symbol_end - symbol_start;
		if (off)
			*off  = addr - symbol_start;
	}
	rcu_read_unlock();

	return ret;
}

bool is_bpf_text_address(unsigned long addr)
{
	bool ret;

	rcu_read_lock();
	ret = bpf_ksym_find(addr) != NULL;
	rcu_read_unlock();

	return ret;
}

static struct bpf_prog *bpf_prog_ksym_find(unsigned long addr)
{
	struct bpf_ksym *ksym = bpf_ksym_find(addr);

	return ksym && ksym->prog ?
	       container_of(ksym, struct bpf_prog_aux, ksym)->prog :
	       NULL;
}

const struct exception_table_entry *search_bpf_extables(unsigned long addr)
{
	const struct exception_table_entry *e = NULL;
	struct bpf_prog *prog;

	rcu_read_lock();
	prog = bpf_prog_ksym_find(addr);
	if (!prog)
		goto out;
	if (!prog->aux->num_exentries)
		goto out;

	e = search_extable(prog->aux->extable, prog->aux->num_exentries, addr);
out:
	rcu_read_unlock();
	return e;
}

int bpf_get_kallsym(unsigned int symnum, unsigned long *value, char *type,
		    char *sym)
{
	struct bpf_ksym *ksym;
	unsigned int it = 0;
	int ret = -ERANGE;

	if (!bpf_jit_kallsyms_enabled())
		return ret;

	rcu_read_lock();
	list_for_each_entry_rcu(ksym, &bpf_kallsyms, lnode) {
		if (it++ != symnum)
			continue;

		strncpy(sym, ksym->name, KSYM_NAME_LEN);

		*value = ksym->start;
		*type  = BPF_SYM_ELF_TYPE;

		ret = 0;
		break;
	}
	rcu_read_unlock();

	return ret;
}

int bpf_jit_add_poke_descriptor(struct bpf_prog *prog,
				struct bpf_jit_poke_descriptor *poke)
{
	struct bpf_jit_poke_descriptor *tab = prog->aux->poke_tab;
	static const u32 poke_tab_max = 1024;
	u32 slot = prog->aux->size_poke_tab;
	u32 size = slot + 1;

	if (size > poke_tab_max)
		return -ENOSPC;
	if (poke->tailcall_target || poke->tailcall_target_stable ||
	    poke->tailcall_bypass || poke->adj_off || poke->bypass_addr)
		return -EINVAL;

	switch (poke->reason) {
	case BPF_POKE_REASON_TAIL_CALL:
		if (!poke->tail_call.map)
			return -EINVAL;
		break;
	default:
		return -EINVAL;
	}

	tab = krealloc(tab, size * sizeof(*poke), GFP_KERNEL);
	if (!tab)
		return -ENOMEM;

	memcpy(&tab[slot], poke, sizeof(*poke));
	prog->aux->size_poke_tab = size;
	prog->aux->poke_tab = tab;

	return slot;
}

static atomic_long_t bpf_jit_current;

/* Can be overridden by an arch's JIT compiler if it has a custom,
 * dedicated BPF backend memory area, or if neither of the two
 * below apply.
 */
u64 __weak bpf_jit_alloc_exec_limit(void)
{
#if defined(MODULES_VADDR)
	return MODULES_END - MODULES_VADDR;
#else
	return VMALLOC_END - VMALLOC_START;
#endif
}

static int __init bpf_jit_charge_init(void)
{
	/* Only used as heuristic here to derive limit. */
	bpf_jit_limit = min_t(u64, round_up(bpf_jit_alloc_exec_limit() >> 2,
					    PAGE_SIZE), LONG_MAX);
	return 0;
}
pure_initcall(bpf_jit_charge_init);

static int bpf_jit_charge_modmem(u32 pages)
{
	if (atomic_long_add_return(pages, &bpf_jit_current) >
	    (bpf_jit_limit >> PAGE_SHIFT)) {
		if (!capable(CAP_SYS_ADMIN)) {
			atomic_long_sub(pages, &bpf_jit_current);
			return -EPERM;
		}
	}

	return 0;
}

static void bpf_jit_uncharge_modmem(u32 pages)
{
	atomic_long_sub(pages, &bpf_jit_current);
}

void *__weak bpf_jit_alloc_exec(unsigned long size)
{
	return module_alloc(size);
}

void __weak bpf_jit_free_exec(void *addr)
{
	module_memfree(addr);
}

struct bpf_binary_header *
bpf_jit_binary_alloc(unsigned int proglen, u8 **image_ptr,
		     unsigned int alignment,
		     bpf_jit_fill_hole_t bpf_fill_ill_insns)
{
	struct bpf_binary_header *hdr;
	u32 size, hole, start, pages;

	WARN_ON_ONCE(!is_power_of_2(alignment) ||
		     alignment > BPF_IMAGE_ALIGNMENT);

	/* Most of BPF filters are really small, but if some of them
	 * fill a page, allow at least 128 extra bytes to insert a
	 * random section of illegal instructions.
	 */
	size = round_up(proglen + sizeof(*hdr) + 128, PAGE_SIZE);
	pages = size / PAGE_SIZE;

	if (bpf_jit_charge_modmem(pages))
		return NULL;
	hdr = bpf_jit_alloc_exec(size);
	if (!hdr) {
		bpf_jit_uncharge_modmem(pages);
		return NULL;
	}

	/* Fill space with illegal/arch-dep instructions. */
	bpf_fill_ill_insns(hdr, size);

	hdr->pages = pages;
	hole = min_t(unsigned int, size - (proglen + sizeof(*hdr)),
		     PAGE_SIZE - sizeof(*hdr));
	start = (get_random_int() % hole) & ~(alignment - 1);

	/* Leave a random number of instructions before BPF code. */
	*image_ptr = &hdr->image[start];

	return hdr;
}

void bpf_jit_binary_free(struct bpf_binary_header *hdr)
{
	u32 pages = hdr->pages;

	bpf_jit_free_exec(hdr);
	bpf_jit_uncharge_modmem(pages);
}

/* This symbol is only overridden by archs that have different
 * requirements than the usual eBPF JITs, f.e. when they only
 * implement cBPF JIT, do not set images read-only, etc.
 */
void __weak bpf_jit_free(struct bpf_prog *fp)
{
	if (fp->jited) {
		struct bpf_binary_header *hdr = bpf_jit_binary_hdr(fp);

		bpf_jit_binary_free(hdr);

		WARN_ON_ONCE(!bpf_prog_kallsyms_verify_off(fp));
	}

	bpf_prog_unlock_free(fp);
}

int bpf_jit_get_func_addr(const struct bpf_prog *prog,
			  const struct bpf_insn *insn, bool extra_pass,
			  u64 *func_addr, bool *func_addr_fixed)
{
	s16 off = insn->off;
	s32 imm = insn->imm;
	u8 *addr;

	*func_addr_fixed = insn->src_reg != BPF_PSEUDO_CALL;
	if (!*func_addr_fixed) {
		/* Place-holder address till the last pass has collected
		 * all addresses for JITed subprograms in which case we
		 * can pick them up from prog->aux.
		 */
		if (!extra_pass)
			addr = NULL;
		else if (prog->aux->func &&
			 off >= 0 && off < prog->aux->func_cnt)
			addr = (u8 *)prog->aux->func[off]->bpf_func;
		else
			return -EINVAL;
	} else {
		/* Address of a BPF helper call. Since part of the core
		 * kernel, it's always at a fixed location. __bpf_call_base
		 * and the helper with imm relative to it are both in core
		 * kernel.
		 */
		addr = (u8 *)__bpf_call_base + imm;
	}

	*func_addr = (unsigned long)addr;
	return 0;
}

static int bpf_jit_blind_insn(const struct bpf_insn *from,
			      const struct bpf_insn *aux,
			      struct bpf_insn *to_buff,
			      bool emit_zext)
{
	struct bpf_insn *to = to_buff;
	u32 imm_rnd = get_random_int();
	s16 off;

	BUILD_BUG_ON(BPF_REG_AX  + 1 != MAX_BPF_JIT_REG);
	BUILD_BUG_ON(MAX_BPF_REG + 1 != MAX_BPF_JIT_REG);

	/* Constraints on AX register:
	 *
	 * AX register is inaccessible from user space. It is mapped in
	 * all JITs, and used here for constant blinding rewrites. It is
	 * typically "stateless" meaning its contents are only valid within
	 * the executed instruction, but not across several instructions.
	 * There are a few exceptions however which are further detailed
	 * below.
	 *
	 * Constant blinding is only used by JITs, not in the interpreter.
	 * The interpreter uses AX in some occasions as a local temporary
	 * register e.g. in DIV or MOD instructions.
	 *
	 * In restricted circumstances, the verifier can also use the AX
	 * register for rewrites as long as they do not interfere with
	 * the above cases!
	 */
	if (from->dst_reg == BPF_REG_AX || from->src_reg == BPF_REG_AX)
		goto out;

	if (from->imm == 0 &&
	    (from->code == (BPF_ALU   | BPF_MOV | BPF_K) ||
	     from->code == (BPF_ALU64 | BPF_MOV | BPF_K))) {
		*to++ = BPF_ALU64_REG(BPF_XOR, from->dst_reg, from->dst_reg);
		goto out;
	}

	switch (from->code) {
	case BPF_ALU | BPF_ADD | BPF_K:
	case BPF_ALU | BPF_SUB | BPF_K:
	case BPF_ALU | BPF_AND | BPF_K:
	case BPF_ALU | BPF_OR  | BPF_K:
	case BPF_ALU | BPF_XOR | BPF_K:
	case BPF_ALU | BPF_MUL | BPF_K:
	case BPF_ALU | BPF_MOV | BPF_K:
	case BPF_ALU | BPF_DIV | BPF_K:
	case BPF_ALU | BPF_MOD | BPF_K:
		*to++ = BPF_ALU32_IMM(BPF_MOV, BPF_REG_AX, imm_rnd ^ from->imm);
		*to++ = BPF_ALU32_IMM(BPF_XOR, BPF_REG_AX, imm_rnd);
		*to++ = BPF_ALU32_REG(from->code, from->dst_reg, BPF_REG_AX);
		break;

	case BPF_ALU64 | BPF_ADD | BPF_K:
	case BPF_ALU64 | BPF_SUB | BPF_K:
	case BPF_ALU64 | BPF_AND | BPF_K:
	case BPF_ALU64 | BPF_OR  | BPF_K:
	case BPF_ALU64 | BPF_XOR | BPF_K:
	case BPF_ALU64 | BPF_MUL | BPF_K:
	case BPF_ALU64 | BPF_MOV | BPF_K:
	case BPF_ALU64 | BPF_DIV | BPF_K:
	case BPF_ALU64 | BPF_MOD | BPF_K:
		*to++ = BPF_ALU64_IMM(BPF_MOV, BPF_REG_AX, imm_rnd ^ from->imm);
		*to++ = BPF_ALU64_IMM(BPF_XOR, BPF_REG_AX, imm_rnd);
		*to++ = BPF_ALU64_REG(from->code, from->dst_reg, BPF_REG_AX);
		break;

	case BPF_JMP | BPF_JEQ  | BPF_K:
	case BPF_JMP | BPF_JNE  | BPF_K:
	case BPF_JMP | BPF_JGT  | BPF_K:
	case BPF_JMP | BPF_JLT  | BPF_K:
	case BPF_JMP | BPF_JGE  | BPF_K:
	case BPF_JMP | BPF_JLE  | BPF_K:
	case BPF_JMP | BPF_JSGT | BPF_K:
	case BPF_JMP | BPF_JSLT | BPF_K:
	case BPF_JMP | BPF_JSGE | BPF_K:
	case BPF_JMP | BPF_JSLE | BPF_K:
	case BPF_JMP | BPF_JSET | BPF_K:
		/* Accommodate for extra offset in case of a backjump. */
		off = from->off;
		if (off < 0)
			off -= 2;
		*to++ = BPF_ALU64_IMM(BPF_MOV, BPF_REG_AX, imm_rnd ^ from->imm);
		*to++ = BPF_ALU64_IMM(BPF_XOR, BPF_REG_AX, imm_rnd);
		*to++ = BPF_JMP_REG(from->code, from->dst_reg, BPF_REG_AX, off);
		break;

	case BPF_JMP32 | BPF_JEQ  | BPF_K:
	case BPF_JMP32 | BPF_JNE  | BPF_K:
	case BPF_JMP32 | BPF_JGT  | BPF_K:
	case BPF_JMP32 | BPF_JLT  | BPF_K:
	case BPF_JMP32 | BPF_JGE  | BPF_K:
	case BPF_JMP32 | BPF_JLE  | BPF_K:
	case BPF_JMP32 | BPF_JSGT | BPF_K:
	case BPF_JMP32 | BPF_JSLT | BPF_K:
	case BPF_JMP32 | BPF_JSGE | BPF_K:
	case BPF_JMP32 | BPF_JSLE | BPF_K:
	case BPF_JMP32 | BPF_JSET | BPF_K:
		/* Accommodate for extra offset in case of a backjump. */
		off = from->off;
		if (off < 0)
			off -= 2;
		*to++ = BPF_ALU32_IMM(BPF_MOV, BPF_REG_AX, imm_rnd ^ from->imm);
		*to++ = BPF_ALU32_IMM(BPF_XOR, BPF_REG_AX, imm_rnd);
		*to++ = BPF_JMP32_REG(from->code, from->dst_reg, BPF_REG_AX,
				      off);
		break;

	case BPF_LD | BPF_IMM | BPF_DW:
		*to++ = BPF_ALU64_IMM(BPF_MOV, BPF_REG_AX, imm_rnd ^ aux[1].imm);
		*to++ = BPF_ALU64_IMM(BPF_XOR, BPF_REG_AX, imm_rnd);
		*to++ = BPF_ALU64_IMM(BPF_LSH, BPF_REG_AX, 32);
		*to++ = BPF_ALU64_REG(BPF_MOV, aux[0].dst_reg, BPF_REG_AX);
		break;
	case 0: /* Part 2 of BPF_LD | BPF_IMM | BPF_DW. */
		*to++ = BPF_ALU32_IMM(BPF_MOV, BPF_REG_AX, imm_rnd ^ aux[0].imm);
		*to++ = BPF_ALU32_IMM(BPF_XOR, BPF_REG_AX, imm_rnd);
		if (emit_zext)
			*to++ = BPF_ZEXT_REG(BPF_REG_AX);
		*to++ = BPF_ALU64_REG(BPF_OR,  aux[0].dst_reg, BPF_REG_AX);
		break;

	case BPF_ST | BPF_MEM | BPF_DW:
	case BPF_ST | BPF_MEM | BPF_W:
	case BPF_ST | BPF_MEM | BPF_H:
	case BPF_ST | BPF_MEM | BPF_B:
		*to++ = BPF_ALU64_IMM(BPF_MOV, BPF_REG_AX, imm_rnd ^ from->imm);
		*to++ = BPF_ALU64_IMM(BPF_XOR, BPF_REG_AX, imm_rnd);
		*to++ = BPF_STX_MEM(from->code, from->dst_reg, BPF_REG_AX, from->off);
		break;
	}
out:
	return to - to_buff;
}

static struct bpf_prog *bpf_prog_clone_create(struct bpf_prog *fp_other,
					      gfp_t gfp_extra_flags)
{
	gfp_t gfp_flags = GFP_KERNEL | __GFP_ZERO | gfp_extra_flags;
	struct bpf_prog *fp;

	fp = __vmalloc(fp_other->pages * PAGE_SIZE, gfp_flags);
	if (fp != NULL) {
		/* aux->prog still points to the fp_other one, so
		 * when promoting the clone to the real program,
		 * this still needs to be adapted.
		 */
		memcpy(fp, fp_other, fp_other->pages * PAGE_SIZE);
	}

	return fp;
}

static void bpf_prog_clone_free(struct bpf_prog *fp)
{
	/* aux was stolen by the other clone, so we cannot free
	 * it from this path! It will be freed eventually by the
	 * other program on release.
	 *
	 * At this point, we don't need a deferred release since
	 * clone is guaranteed to not be locked.
	 */
	fp->aux = NULL;
	__bpf_prog_free(fp);
}

void bpf_jit_prog_release_other(struct bpf_prog *fp, struct bpf_prog *fp_other)
{
	/* We have to repoint aux->prog to self, as we don't
	 * know whether fp here is the clone or the original.
	 */
	fp->aux->prog = fp;
	bpf_prog_clone_free(fp_other);
}

struct bpf_prog *bpf_jit_blind_constants(struct bpf_prog *prog)
{
	struct bpf_insn insn_buff[16], aux[2];
	struct bpf_prog *clone, *tmp;
	int insn_delta, insn_cnt;
	struct bpf_insn *insn;
	int i, rewritten;

	if (!bpf_jit_blinding_enabled(prog) || prog->blinded)
		return prog;

	clone = bpf_prog_clone_create(prog, GFP_USER);
	if (!clone)
		return ERR_PTR(-ENOMEM);

	insn_cnt = clone->len;
	insn = clone->insnsi;

	for (i = 0; i < insn_cnt; i++, insn++) {
		/* We temporarily need to hold the original ld64 insn
		 * so that we can still access the first part in the
		 * second blinding run.
		 */
		if (insn[0].code == (BPF_LD | BPF_IMM | BPF_DW) &&
		    insn[1].code == 0)
			memcpy(aux, insn, sizeof(aux));

		rewritten = bpf_jit_blind_insn(insn, aux, insn_buff,
						clone->aux->verifier_zext);
		if (!rewritten)
			continue;

		tmp = bpf_patch_insn_single(clone, i, insn_buff, rewritten);
		if (IS_ERR(tmp)) {
			/* Patching may have repointed aux->prog during
			 * realloc from the original one, so we need to
			 * fix it up here on error.
			 */
			bpf_jit_prog_release_other(prog, clone);
			return tmp;
		}

		clone = tmp;
		insn_delta = rewritten - 1;

		/* Walk new program and skip insns we just inserted. */
		insn = clone->insnsi + i + insn_delta;
		insn_cnt += insn_delta;
		i        += insn_delta;
	}

	clone->blinded = 1;
	return clone;
}
#endif /* CONFIG_BPF_JIT */

/* Base function for offset calculation. Needs to go into .text section,
 * therefore keeping it non-static as well; will also be used by JITs
 * anyway later on, so do not let the compiler omit it. This also needs
 * to go into kallsyms for correlation from e.g. bpftool, so naming
 * must not change.
 */
noinline u64 __bpf_call_base(u64 r1, u64 r2, u64 r3, u64 r4, u64 r5)
{
	return 0;
}
EXPORT_SYMBOL_GPL(__bpf_call_base);

/* All UAPI available opcodes. */
#define BPF_INSN_MAP(INSN_2, INSN_3)		\
	/* 32 bit ALU operations. */		\
	/*   Register based. */			\
	INSN_3(ALU, ADD,  X),			\
	INSN_3(ALU, SUB,  X),			\
	INSN_3(ALU, AND,  X),			\
	INSN_3(ALU, OR,   X),			\
	INSN_3(ALU, LSH,  X),			\
	INSN_3(ALU, RSH,  X),			\
	INSN_3(ALU, XOR,  X),			\
	INSN_3(ALU, MUL,  X),			\
	INSN_3(ALU, MOV,  X),			\
	INSN_3(ALU, ARSH, X),			\
	INSN_3(ALU, DIV,  X),			\
	INSN_3(ALU, MOD,  X),			\
	INSN_2(ALU, NEG),			\
	INSN_3(ALU, END, TO_BE),		\
	INSN_3(ALU, END, TO_LE),		\
	/*   Immediate based. */		\
	INSN_3(ALU, ADD,  K),			\
	INSN_3(ALU, SUB,  K),			\
	INSN_3(ALU, AND,  K),			\
	INSN_3(ALU, OR,   K),			\
	INSN_3(ALU, LSH,  K),			\
	INSN_3(ALU, RSH,  K),			\
	INSN_3(ALU, XOR,  K),			\
	INSN_3(ALU, MUL,  K),			\
	INSN_3(ALU, MOV,  K),			\
	INSN_3(ALU, ARSH, K),			\
	INSN_3(ALU, DIV,  K),			\
	INSN_3(ALU, MOD,  K),			\
	/* 64 bit ALU operations. */		\
	/*   Register based. */			\
	INSN_3(ALU64, ADD,  X),			\
	INSN_3(ALU64, SUB,  X),			\
	INSN_3(ALU64, AND,  X),			\
	INSN_3(ALU64, OR,   X),			\
	INSN_3(ALU64, LSH,  X),			\
	INSN_3(ALU64, RSH,  X),			\
	INSN_3(ALU64, XOR,  X),			\
	INSN_3(ALU64, MUL,  X),			\
	INSN_3(ALU64, MOV,  X),			\
	INSN_3(ALU64, ARSH, X),			\
	INSN_3(ALU64, DIV,  X),			\
	INSN_3(ALU64, MOD,  X),			\
	INSN_2(ALU64, NEG),			\
	/*   Immediate based. */		\
	INSN_3(ALU64, ADD,  K),			\
	INSN_3(ALU64, SUB,  K),			\
	INSN_3(ALU64, AND,  K),			\
	INSN_3(ALU64, OR,   K),			\
	INSN_3(ALU64, LSH,  K),			\
	INSN_3(ALU64, RSH,  K),			\
	INSN_3(ALU64, XOR,  K),			\
	INSN_3(ALU64, MUL,  K),			\
	INSN_3(ALU64, MOV,  K),			\
	INSN_3(ALU64, ARSH, K),			\
	INSN_3(ALU64, DIV,  K),			\
	INSN_3(ALU64, MOD,  K),			\
	/* Call instruction. */			\
	INSN_2(JMP, CALL),			\
	/* Exit instruction. */			\
	INSN_2(JMP, EXIT),			\
	/* 32-bit Jump instructions. */		\
	/*   Register based. */			\
	INSN_3(JMP32, JEQ,  X),			\
	INSN_3(JMP32, JNE,  X),			\
	INSN_3(JMP32, JGT,  X),			\
	INSN_3(JMP32, JLT,  X),			\
	INSN_3(JMP32, JGE,  X),			\
	INSN_3(JMP32, JLE,  X),			\
	INSN_3(JMP32, JSGT, X),			\
	INSN_3(JMP32, JSLT, X),			\
	INSN_3(JMP32, JSGE, X),			\
	INSN_3(JMP32, JSLE, X),			\
	INSN_3(JMP32, JSET, X),			\
	/*   Immediate based. */		\
	INSN_3(JMP32, JEQ,  K),			\
	INSN_3(JMP32, JNE,  K),			\
	INSN_3(JMP32, JGT,  K),			\
	INSN_3(JMP32, JLT,  K),			\
	INSN_3(JMP32, JGE,  K),			\
	INSN_3(JMP32, JLE,  K),			\
	INSN_3(JMP32, JSGT, K),			\
	INSN_3(JMP32, JSLT, K),			\
	INSN_3(JMP32, JSGE, K),			\
	INSN_3(JMP32, JSLE, K),			\
	INSN_3(JMP32, JSET, K),			\
	/* Jump instructions. */		\
	/*   Register based. */			\
	INSN_3(JMP, JEQ,  X),			\
	INSN_3(JMP, JNE,  X),			\
	INSN_3(JMP, JGT,  X),			\
	INSN_3(JMP, JLT,  X),			\
	INSN_3(JMP, JGE,  X),			\
	INSN_3(JMP, JLE,  X),			\
	INSN_3(JMP, JSGT, X),			\
	INSN_3(JMP, JSLT, X),			\
	INSN_3(JMP, JSGE, X),			\
	INSN_3(JMP, JSLE, X),			\
	INSN_3(JMP, JSET, X),			\
	/*   Immediate based. */		\
	INSN_3(JMP, JEQ,  K),			\
	INSN_3(JMP, JNE,  K),			\
	INSN_3(JMP, JGT,  K),			\
	INSN_3(JMP, JLT,  K),			\
	INSN_3(JMP, JGE,  K),			\
	INSN_3(JMP, JLE,  K),			\
	INSN_3(JMP, JSGT, K),			\
	INSN_3(JMP, JSLT, K),			\
	INSN_3(JMP, JSGE, K),			\
	INSN_3(JMP, JSLE, K),			\
	INSN_3(JMP, JSET, K),			\
	INSN_2(JMP, JA),			\
	/* Store instructions. */		\
	/*   Register based. */			\
	INSN_3(STX, MEM,  B),			\
	INSN_3(STX, MEM,  H),			\
	INSN_3(STX, MEM,  W),			\
	INSN_3(STX, MEM,  DW),			\
	INSN_3(STX, XADD, W),			\
	INSN_3(STX, XADD, DW),			\
	/*   Immediate based. */		\
	INSN_3(ST, MEM, B),			\
	INSN_3(ST, MEM, H),			\
	INSN_3(ST, MEM, W),			\
	INSN_3(ST, MEM, DW),			\
	/* Load instructions. */		\
	/*   Register based. */			\
	INSN_3(LDX, MEM, B),			\
	INSN_3(LDX, MEM, H),			\
	INSN_3(LDX, MEM, W),			\
	INSN_3(LDX, MEM, DW),			\
	/*   Immediate based. */		\
	INSN_3(LD, IMM, DW)

bool bpf_opcode_in_insntable(u8 code)
{
#define BPF_INSN_2_TBL(x, y)    [BPF_##x | BPF_##y] = true
#define BPF_INSN_3_TBL(x, y, z) [BPF_##x | BPF_##y | BPF_##z] = true
	static const bool public_insntable[256] = {
		[0 ... 255] = false,
		/* Now overwrite non-defaults ... */
		BPF_INSN_MAP(BPF_INSN_2_TBL, BPF_INSN_3_TBL),
		/* UAPI exposed, but rewritten opcodes. cBPF carry-over. */
		[BPF_LD | BPF_ABS | BPF_B] = true,
		[BPF_LD | BPF_ABS | BPF_H] = true,
		[BPF_LD | BPF_ABS | BPF_W] = true,
		[BPF_LD | BPF_IND | BPF_B] = true,
		[BPF_LD | BPF_IND | BPF_H] = true,
		[BPF_LD | BPF_IND | BPF_W] = true,
	};
#undef BPF_INSN_3_TBL
#undef BPF_INSN_2_TBL
	return public_insntable[code];
}

#ifndef CONFIG_BPF_JIT_ALWAYS_ON
u64 __weak bpf_probe_read_kernel(void *dst, u32 size, const void *unsafe_ptr)
{
	memset(dst, 0, size);
	return -EFAULT;
}

/**
 *	__bpf_prog_run - run eBPF program on a given context
 *	@regs: is the array of MAX_BPF_EXT_REG eBPF pseudo-registers
 *	@insn: is the array of eBPF instructions
 *	@stack: is the eBPF storage stack
 *
 * Decode and execute eBPF instructions.
 */
static u64 ___bpf_prog_run(u64 *regs/*所有寄存器*/, const struct bpf_insn *insn/*当前待运行指令*/, u64 *stack/*栈底指针*/)
{
//定义二元操作符的goto lable
#define BPF_INSN_2_LBL(x, y)    [BPF_##x | BPF_##y] = &&x##_##y

//定义三元操作符的goto label
#define BPF_INSN_3_LBL(x, y, z) [BPF_##x | BPF_##y | BPF_##z] = &&x##_##y##_##z

    //定义所有跳转位置
	static const void * const jumptable[256] __annotate_jump_table = {
	    //先将数组指向default_label
		[0 ... 255] = &&default_label,
		//再重写数组的goto lable
		/* Now overwrite non-defaults ... */
		BPF_INSN_MAP(BPF_INSN_2_LBL, BPF_INSN_3_LBL),
		/* Non-UAPI available opcodes. */
		[BPF_JMP | BPF_CALL_ARGS] = &&JMP_CALL_ARGS,
		[BPF_JMP | BPF_TAIL_CALL] = &&JMP_TAIL_CALL,
		[BPF_LDX | BPF_PROBE_MEM | BPF_B] = &&LDX_PROBE_MEM_B,
		[BPF_LDX | BPF_PROBE_MEM | BPF_H] = &&LDX_PROBE_MEM_H,
		[BPF_LDX | BPF_PROBE_MEM | BPF_W] = &&LDX_PROBE_MEM_W,
		[BPF_LDX | BPF_PROBE_MEM | BPF_DW] = &&LDX_PROBE_MEM_DW,
	};
#undef BPF_INSN_3_LBL
#undef BPF_INSN_2_LBL
	u32 tail_call_cnt = 0;

	//指针移动，处理下一条指令
#define CONT	 ({ insn++; goto select_insn; })
#define CONT_JMP ({ insn++; goto select_insn; })

	//每条指令的入口点
select_insn:
	goto *jumptable[insn->code];//跳到指令要求的位置

	/* ALU */
#define ALU(OPCODE, OP)			\
	ALU64_##OPCODE##_X:		\
		DST = DST OP SRC;	\
		CONT;			\
	ALU_##OPCODE##_X:		\
		DST = (u32) DST OP (u32) SRC;	\
		CONT;			\
	ALU64_##OPCODE##_K:		\
		DST = DST OP IMM;		\
		CONT;			\
	ALU_##OPCODE##_K:		\
		DST = (u32) DST OP (u32) IMM;	\
		CONT;

	//定义可跳转的ALU点（加减乘与或...)
	ALU(ADD,  +)
	ALU(SUB,  -)
	ALU(AND,  &)
	ALU(OR,   |)
	ALU(LSH, <<)
	ALU(RSH, >>)
	ALU(XOR,  ^)
	ALU(MUL,  *)
#undef ALU
	ALU_NEG://取负
		DST = (u32) -DST;
		CONT;
	ALU64_NEG:
		DST = -DST;
		CONT;
	ALU_MOV_X://装载
		DST = (u32) SRC;
		CONT;
	ALU_MOV_K:
		DST = (u32) IMM;
		CONT;
	ALU64_MOV_X:
		DST = SRC;
		CONT;
	ALU64_MOV_K:
		DST = IMM;
		CONT;
	LD_IMM_DW://构造64位立即数
		DST = (u64) (u32) insn[0].imm | ((u64) (u32) insn[1].imm) << 32;
		insn++;
		CONT;
	ALU_ARSH_X://右移src
		DST = (u64) (u32) (((s32) DST) >> SRC);
		CONT;
	ALU_ARSH_K:
		DST = (u64) (u32) (((s32) DST) >> IMM);
		CONT;
	ALU64_ARSH_X:
		(*(s64 *) &DST) >>= SRC;
		CONT;
	ALU64_ARSH_K:
		(*(s64 *) &DST) >>= IMM;
		CONT;
	ALU64_MOD_X:
	    //取余
		div64_u64_rem(DST, SRC, &AX);
		DST = AX;
		CONT;
	ALU_MOD_X:
		AX = (u32) DST;
		DST = do_div(AX, (u32) SRC);
		CONT;
	ALU64_MOD_K:
		div64_u64_rem(DST, IMM, &AX);
		DST = AX;
		CONT;
	ALU_MOD_K:
		AX = (u32) DST;
		DST = do_div(AX, (u32) IMM);
		CONT;
	ALU64_DIV_X:
	    //整除
		DST = div64_u64(DST, SRC);
		CONT;
	ALU_DIV_X:
		AX = (u32) DST;
		do_div(AX, (u32) SRC);
		DST = (u32) AX;
		CONT;
	ALU64_DIV_K:
		DST = div64_u64(DST, IMM);
		CONT;
	ALU_DIV_K:
		AX = (u32) DST;
		do_div(AX, (u32) IMM);
		DST = (u32) AX;
		CONT;
	ALU_END_TO_BE:
	    //转大端
		switch (IMM) {
		case 16:
			DST = (__force u16) cpu_to_be16(DST);
			break;
		case 32:
			DST = (__force u32) cpu_to_be32(DST);
			break;
		case 64:
			DST = (__force u64) cpu_to_be64(DST);
			break;
		}
		CONT;
	ALU_END_TO_LE:
	    //转小端
		switch (IMM) {
		case 16:
			DST = (__force u16) cpu_to_le16(DST);
			break;
		case 32:
			DST = (__force u32) cpu_to_le32(DST);
			break;
		case 64:
			DST = (__force u64) cpu_to_le64(DST);
			break;
		}
		CONT;

	/* CALL */
	JMP_CALL:
		/* Function call scratches BPF_R1-BPF_R5 registers,
		 * preserves BPF_R6-BPF_R9, and stores return value
		 * into BPF_R0.
		 */
	    //__bpf_call_base是一个基地址，通过它加上一个立即数，获得需要调用的函数地址，并调用它
		BPF_R0 = (__bpf_call_base + insn->imm)(BPF_R1, BPF_R2, BPF_R3,
						       BPF_R4, BPF_R5);
		CONT;

	JMP_CALL_ARGS:
	    //调用多参数的，外部函数（传入下一跳地址）
		BPF_R0 = (__bpf_call_base_args + insn->imm)(BPF_R1, BPF_R2,
							    BPF_R3, BPF_R4,
							    BPF_R5,
							    insn + insn->off + 1);
		CONT;

	JMP_TAIL_CALL: {
	    //R2寄存器中存储的是bpf_map地址，R3中存放的是index
		struct bpf_map *map = (struct bpf_map *) (unsigned long) BPF_R2;
		struct bpf_array *array = container_of(map, struct bpf_array, map);
		struct bpf_prog *prog;
		u32 index = BPF_R3;

		if (unlikely(index >= array->map.max_entries))
			goto out;
		if (unlikely(tail_call_cnt > MAX_TAIL_CALL_CNT))
			goto out;

		tail_call_cnt++;

		//取index中对应的prog,并加载它的指令开始执行
		prog = READ_ONCE(array->ptrs[index]);
		if (!prog)
			goto out;

		/* ARG1 at this point is guaranteed to point to CTX from
		 * the verifier side due to the fact that the tail call is
		 * handled like a helper, that is, bpf_tail_call_proto,
		 * where arg1_type is ARG_PTR_TO_CTX.
		 */
		insn = prog->insnsi;
		goto select_insn;
out:
		CONT;
	}
	JMP_JA:
		insn += insn->off;
		CONT;
	JMP_EXIT:
	    //执行EXIT指令，并返回R0寄存器中的值
		return BPF_R0;
	/* JMP */
#define COND_JMP(SIGN, OPCODE, CMP_OP)				\
	JMP_##OPCODE##_X:					\
		if ((SIGN##64) DST CMP_OP (SIGN##64) SRC) {	\
			insn += insn->off;			\
			CONT_JMP;				\
		}						\
		CONT;						\
	JMP32_##OPCODE##_X:					\
		if ((SIGN##32) DST CMP_OP (SIGN##32) SRC) {	\
			insn += insn->off;			\
			CONT_JMP;				\
		}						\
		CONT;						\
	JMP_##OPCODE##_K:					\
		if ((SIGN##64) DST CMP_OP (SIGN##64) IMM) {	\
			insn += insn->off;			\
			CONT_JMP;				\
		}						\
		CONT;						\
	JMP32_##OPCODE##_K:					\
		if ((SIGN##32) DST CMP_OP (SIGN##32) IMM) {	\
			insn += insn->off;			\
			CONT_JMP;				\
		}						\
		CONT;
	COND_JMP(u, JEQ, ==)
	COND_JMP(u, JNE, !=)
	COND_JMP(u, JGT, >)
	COND_JMP(u, JLT, <)
	COND_JMP(u, JGE, >=)
	COND_JMP(u, JLE, <=)
	COND_JMP(u, JSET, &)
	COND_JMP(s, JSGT, >)
	COND_JMP(s, JSLT, <)
	COND_JMP(s, JSGE, >=)
	COND_JMP(s, JSLE, <=)
#undef COND_JMP
	/* STX and ST and LDX*/
#define LDST(SIZEOP, SIZE)						\
	STX_MEM_##SIZEOP:						\
		*(SIZE *)(unsigned long) (DST + insn->off) = SRC;	\
		CONT;							\
	ST_MEM_##SIZEOP:						\
		*(SIZE *)(unsigned long) (DST + insn->off) = IMM;	\
		CONT;							\
	LDX_MEM_##SIZEOP:						\
		DST = *(SIZE *)(unsigned long) (SRC + insn->off);	\
		CONT;

	LDST(B,   u8)
	LDST(H,  u16)
	LDST(W,  u32)
	LDST(DW, u64)
#undef LDST
#define LDX_PROBE(SIZEOP, SIZE)							\
	LDX_PROBE_MEM_##SIZEOP:							\
		bpf_probe_read_kernel(&DST, SIZE, (const void *)(long) (SRC + insn->off));	\
		CONT;
	LDX_PROBE(B,  1)
	LDX_PROBE(H,  2)
	LDX_PROBE(W,  4)
	LDX_PROBE(DW, 8)
#undef LDX_PROBE

	STX_XADD_W: /* lock xadd *(u32 *)(dst_reg + off16) += src_reg */
		atomic_add((u32) SRC, (atomic_t *)(unsigned long)
			   (DST + insn->off));
		CONT;
	STX_XADD_DW: /* lock xadd *(u64 *)(dst_reg + off16) += src_reg */
		atomic64_add((u64) SRC, (atomic64_t *)(unsigned long)
			     (DST + insn->off));
		CONT;

	default_label:
		/* If we ever reach this, we have a bug somewhere. Die hard here
		 * instead of just returning 0; we could be somewhere in a subprog,
		 * so execution could continue otherwise which we do /not/ want.
		 *
		 * Note, verifier whitelists all opcodes in bpf_opcode_in_insntable().
		 */
		pr_warn("BPF interpreter: unknown opcode %02x\n", insn->code);
		BUG_ON(1);
		return 0;
}

//定义不同栈大小的__bpf_prog_run的函数名称
#define PROG_NAME(stack_size) __bpf_prog_run##stack_size
/*定义不同栈大小的bpf运行函数*/
#define DEFINE_BPF_PROG_RUN(stack_size) \
static unsigned int PROG_NAME(stack_size)(const void *ctx, const struct bpf_insn *insn) \
{ \
    /*定义指定大小的栈*/\
	u64 stack[stack_size / sizeof(u64)]; \
	/*定义寄存器*/\
	u64 regs[MAX_BPF_EXT_REG]; \
\
    /*初始化栈底指针，指向栈底*/\
	FP = (u64) (unsigned long) &stack[ARRAY_SIZE(stack)]; \
	/*初始化参数1*/\
	ARG1 = (u64) (unsigned long) ctx; \
	/*进入bpf程序运行*/\
	return ___bpf_prog_run(regs, insn, stack); \
}

//定义不同栈长度的__bpf_prog_run_args函数（FP指向栈底）
#define PROG_NAME_ARGS(stack_size) __bpf_prog_run_args##stack_size
#define DEFINE_BPF_PROG_RUN_ARGS(stack_size) \
static u64 PROG_NAME_ARGS(stack_size)(u64 r1, u64 r2, u64 r3, u64 r4, u64 r5, \
				      const struct bpf_insn *insn/*首条指令*/) \
{ \
	/*按指定大小定义栈*/\
	u64 stack[stack_size / sizeof(u64)]; \
	/*定义各寄存器*/\
	u64 regs[MAX_BPF_EXT_REG]; \
\
    /*指向栈底，分别给参数寄存器赋值，r1,r2,r3,r4,r5*/\
	FP = (u64) (unsigned long) &stack[ARRAY_SIZE(stack)]; \
	BPF_R1 = r1; \
	BPF_R2 = r2; \
	BPF_R3 = r3; \
	BPF_R4 = r4; \
	BPF_R5 = r5; \
	/*开始运行bpf程序*/\
	return ___bpf_prog_run(regs, insn, stack); \
}

#define EVAL1(FN, X) FN(X)
#define EVAL2(FN, X, Y...) FN(X) EVAL1(FN, Y)
#define EVAL3(FN, X, Y...) FN(X) EVAL2(FN, Y)
#define EVAL4(FN, X, Y...) FN(X) EVAL3(FN, Y)
#define EVAL5(FN, X, Y...) FN(X) EVAL4(FN, Y)
#define EVAL6(FN, X, Y...) FN(X) EVAL5(FN, Y)

//定义各种栈长度对应的bpf运行函数__bpf_prog_run
EVAL6(DEFINE_BPF_PROG_RUN, 32, 64, 96, 128, 160, 192);
EVAL6(DEFINE_BPF_PROG_RUN, 224, 256, 288, 320, 352, 384);
EVAL4(DEFINE_BPF_PROG_RUN, 416, 448, 480, 512);

//定义各种栈长度对应的bpf运行函数__bpf_prog_run_args
EVAL6(DEFINE_BPF_PROG_RUN_ARGS, 32, 64, 96, 128, 160, 192);
EVAL6(DEFINE_BPF_PROG_RUN_ARGS, 224, 256, 288, 320, 352, 384);
EVAL4(DEFINE_BPF_PROG_RUN_ARGS, 416, 448, 480, 512);

#define PROG_NAME_LIST(stack_size) PROG_NAME(stack_size),

//各种栈长度对应的bpf运行函数__bpf_prog_run数组
static unsigned int (*interpreters[])(const void *ctx,
				      const struct bpf_insn *insn) = {
EVAL6(PROG_NAME_LIST, 32, 64, 96, 128, 160, 192)
EVAL6(PROG_NAME_LIST, 224, 256, 288, 320, 352, 384)
EVAL4(PROG_NAME_LIST, 416, 448, 480, 512)
};
#undef PROG_NAME_LIST
#define PROG_NAME_LIST(stack_size) PROG_NAME_ARGS(stack_size),

//各种栈长度对应的bpf运行函数__bpf_prog_run_args数组
static u64 (*interpreters_args[])(u64 r1, u64 r2, u64 r3, u64 r4, u64 r5,
				  const struct bpf_insn *insn) = {
EVAL6(PROG_NAME_LIST, 32, 64, 96, 128, 160, 192)
EVAL6(PROG_NAME_LIST, 224, 256, 288, 320, 352, 384)
EVAL4(PROG_NAME_LIST, 416, 448, 480, 512)
};
#undef PROG_NAME_LIST

void bpf_patch_call_args(struct bpf_insn *insn, u32 stack_depth)
{
	stack_depth = max_t(u32, stack_depth, 1);
	insn->off = (s16) insn->imm;
	insn->imm = interpreters_args[(round_up(stack_depth, 32) / 32) - 1] -
		__bpf_call_base_args;
	insn->code = BPF_JMP | BPF_CALL_ARGS;
}

#else
static unsigned int __bpf_prog_ret0_warn(const void *ctx,
					 const struct bpf_insn *insn)
{
	/* If this handler ever gets executed, then BPF_JIT_ALWAYS_ON
	 * is not working properly, so warn about it!
	 */
	WARN_ON_ONCE(1);
	return 0;
}
#endif

bool bpf_prog_array_compatible(struct bpf_array *array,
			       const struct bpf_prog *fp)
{
	if (fp->kprobe_override)
		return false;

	if (!array->aux->type) {
		/* There's no owner yet where we could check for
		 * compatibility.
		 */
		array->aux->type  = fp->type;
		array->aux->jited = fp->jited;
		return true;
	}

	return array->aux->type  == fp->type &&
	       array->aux->jited == fp->jited;
}

static int bpf_check_tail_call(const struct bpf_prog *fp)
{
	struct bpf_prog_aux *aux = fp->aux;
	int i, ret = 0;

	mutex_lock(&aux->used_maps_mutex);
	for (i = 0; i < aux->used_map_cnt; i++) {
		struct bpf_map *map = aux->used_maps[i];
		struct bpf_array *array;

		if (map->map_type != BPF_MAP_TYPE_PROG_ARRAY)
			continue;

		array = container_of(map, struct bpf_array, map);
		if (!bpf_prog_array_compatible(array, fp)) {
			ret = -EINVAL;
			goto out;
		}
	}

out:
	mutex_unlock(&aux->used_maps_mutex);
	return ret;
}

//按栈长度使用不同的运行函数
static void bpf_prog_select_func(struct bpf_prog *fp)
{
#ifndef CONFIG_BPF_JIT_ALWAYS_ON
	u32 stack_depth = max_t(u32, fp->aux->stack_depth, 1);

	//按栈长度，选择不同的运行函数，最终调入___bpf_prog_run
	fp->bpf_func = interpreters[(round_up(stack_depth, 32) / 32) - 1];
#else
	fp->bpf_func = __bpf_prog_ret0_warn;
#endif
}

/**
 *	bpf_prog_select_runtime - select exec runtime for BPF program
 *	@fp: bpf_prog populated with internal BPF program
 *	@err: pointer to error variable
 *
 * Try to JIT eBPF program, if JIT is not available, use interpreter.
 * The BPF program will be executed via BPF_PROG_RUN() macro.
 */
struct bpf_prog *bpf_prog_select_runtime(struct bpf_prog *fp, int *err)
{
	/* In case of BPF to BPF calls, verifier did all the prep
	 * work with regards to JITing, etc.
	 */
	if (fp->bpf_func)
		goto finalize;

	/*挂载fp的bpf代码执行函数*/
	bpf_prog_select_func(fp);

	/* eBPF JITs can rewrite the program in case constant
	 * blinding is active. However, in case of error during
	 * blinding, bpf_int_jit_compile() must always return a
	 * valid program, which in this case would simply not
	 * be JITed, but falls back to the interpreter.
	 */
	if (!bpf_prog_is_dev_bound(fp->aux)) {
		*err = bpf_prog_alloc_jited_linfo(fp);
		if (*err)
			return fp;

		fp = bpf_int_jit_compile(fp);
		if (!fp->jited) {
			bpf_prog_free_jited_linfo(fp);
#ifdef CONFIG_BPF_JIT_ALWAYS_ON
			*err = -ENOTSUPP;
			return fp;
#endif
		} else {
			bpf_prog_free_unused_jited_linfo(fp);
		}
	} else {
		*err = bpf_prog_offload_compile(fp);
		if (*err)
			return fp;
	}

finalize:
	bpf_prog_lock_ro(fp);

	/* The tail call compatibility check can only be done at
	 * this late stage as we need to determine, if we deal
	 * with JITed or non JITed program concatenations and not
	 * all eBPF JITs might immediately support all features.
	 */
	*err = bpf_check_tail_call(fp);

	return fp;
}
EXPORT_SYMBOL_GPL(bpf_prog_select_runtime);

static unsigned int __bpf_prog_ret1(const void *ctx,
				    const struct bpf_insn *insn)
{
	return 1;
}

static struct bpf_prog_dummy {
	struct bpf_prog prog;
} dummy_bpf_prog = {
	.prog = {
		.bpf_func = __bpf_prog_ret1,
	},
};

/* to avoid allocating empty bpf_prog_array for cgroups that
 * don't have bpf program attached use one global 'empty_prog_array'
 * It will not be modified the caller of bpf_prog_array_alloc()
 * (since caller requested prog_cnt == 0)
 * that pointer should be 'freed' by bpf_prog_array_free()
 */
static struct {
	struct bpf_prog_array hdr;
	struct bpf_prog *null_prog;
} empty_prog_array = {
	.null_prog = NULL,
};

struct bpf_prog_array *bpf_prog_array_alloc(u32 prog_cnt, gfp_t flags)
{
	if (prog_cnt)
		return kzalloc(sizeof(struct bpf_prog_array) +
			       sizeof(struct bpf_prog_array_item) *
			       (prog_cnt + 1),
			       flags);

	return &empty_prog_array.hdr;
}

void bpf_prog_array_free(struct bpf_prog_array *progs)
{
	if (!progs || progs == &empty_prog_array.hdr)
		return;
	kfree_rcu(progs, rcu);
}

int bpf_prog_array_length(struct bpf_prog_array *array)
{
	struct bpf_prog_array_item *item;
	u32 cnt = 0;

	for (item = array->items; item->prog; item++)
		if (item->prog != &dummy_bpf_prog.prog)
			cnt++;
	return cnt;
}

bool bpf_prog_array_is_empty(struct bpf_prog_array *array)
{
	struct bpf_prog_array_item *item;

	for (item = array->items; item->prog; item++)
		if (item->prog != &dummy_bpf_prog.prog)
			return false;
	return true;
}

static bool bpf_prog_array_copy_core(struct bpf_prog_array *array,
				     u32 *prog_ids,
				     u32 request_cnt)
{
	struct bpf_prog_array_item *item;
	int i = 0;

	for (item = array->items; item->prog; item++) {
		if (item->prog == &dummy_bpf_prog.prog)
			continue;
		prog_ids[i] = item->prog->aux->id;
		if (++i == request_cnt) {
			item++;
			break;
		}
	}

	return !!(item->prog);
}

int bpf_prog_array_copy_to_user(struct bpf_prog_array *array,
				__u32 __user *prog_ids, u32 cnt)
{
	unsigned long err = 0;
	bool nospc;
	u32 *ids;

	/* users of this function are doing:
	 * cnt = bpf_prog_array_length();
	 * if (cnt > 0)
	 *     bpf_prog_array_copy_to_user(..., cnt);
	 * so below kcalloc doesn't need extra cnt > 0 check.
	 */
	ids = kcalloc(cnt, sizeof(u32), GFP_USER | __GFP_NOWARN);
	if (!ids)
		return -ENOMEM;
	nospc = bpf_prog_array_copy_core(array, ids, cnt);
	err = copy_to_user(prog_ids, ids, cnt * sizeof(u32));
	kfree(ids);
	if (err)
		return -EFAULT;
	if (nospc)
		return -ENOSPC;
	return 0;
}

void bpf_prog_array_delete_safe(struct bpf_prog_array *array,
				struct bpf_prog *old_prog)
{
	struct bpf_prog_array_item *item;

	for (item = array->items; item->prog; item++)
		if (item->prog == old_prog) {
			WRITE_ONCE(item->prog, &dummy_bpf_prog.prog);
			break;
		}
}

/**
 * bpf_prog_array_delete_safe_at() - Replaces the program at the given
 *                                   index into the program array with
 *                                   a dummy no-op program.
 * @array: a bpf_prog_array
 * @index: the index of the program to replace
 *
 * Skips over dummy programs, by not counting them, when calculating
 * the position of the program to replace.
 *
 * Return:
 * * 0		- Success
 * * -EINVAL	- Invalid index value. Must be a non-negative integer.
 * * -ENOENT	- Index out of range
 */
int bpf_prog_array_delete_safe_at(struct bpf_prog_array *array, int index)
{
	return bpf_prog_array_update_at(array, index, &dummy_bpf_prog.prog);
}

/**
 * bpf_prog_array_update_at() - Updates the program at the given index
 *                              into the program array.
 * @array: a bpf_prog_array
 * @index: the index of the program to update
 * @prog: the program to insert into the array
 *
 * Skips over dummy programs, by not counting them, when calculating
 * the position of the program to update.
 *
 * Return:
 * * 0		- Success
 * * -EINVAL	- Invalid index value. Must be a non-negative integer.
 * * -ENOENT	- Index out of range
 */
int bpf_prog_array_update_at(struct bpf_prog_array *array, int index,
			     struct bpf_prog *prog)
{
	struct bpf_prog_array_item *item;

	if (unlikely(index < 0))
		return -EINVAL;

	for (item = array->items; item->prog; item++) {
		if (item->prog == &dummy_bpf_prog.prog)
			continue;
		if (!index) {
			WRITE_ONCE(item->prog, prog);
			return 0;
		}
		index--;
	}
	return -ENOENT;
}

int bpf_prog_array_copy(struct bpf_prog_array *old_array,
			struct bpf_prog *exclude_prog,
			struct bpf_prog *include_prog,
			struct bpf_prog_array **new_array)
{
	int new_prog_cnt, carry_prog_cnt = 0;
	struct bpf_prog_array_item *existing;
	struct bpf_prog_array *array;
	bool found_exclude = false;
	int new_prog_idx = 0;

	/* Figure out how many existing progs we need to carry over to
	 * the new array.
	 */
	if (old_array) {
		existing = old_array->items;
		for (; existing->prog; existing++) {
			if (existing->prog == exclude_prog) {
				found_exclude = true;
				continue;
			}
			if (existing->prog != &dummy_bpf_prog.prog)
				carry_prog_cnt++;
			if (existing->prog == include_prog)
				return -EEXIST;
		}
	}

	if (exclude_prog && !found_exclude)
		return -ENOENT;

	/* How many progs (not NULL) will be in the new array? */
	new_prog_cnt = carry_prog_cnt;
	if (include_prog)
		new_prog_cnt += 1;

	/* Do we have any prog (not NULL) in the new array? */
	if (!new_prog_cnt) {
		*new_array = NULL;
		return 0;
	}

	/* +1 as the end of prog_array is marked with NULL */
	array = bpf_prog_array_alloc(new_prog_cnt + 1, GFP_KERNEL);
	if (!array)
		return -ENOMEM;

	/* Fill in the new prog array */
	if (carry_prog_cnt) {
		existing = old_array->items;
		for (; existing->prog; existing++)
			if (existing->prog != exclude_prog &&
			    existing->prog != &dummy_bpf_prog.prog) {
				array->items[new_prog_idx++].prog =
					existing->prog;
			}
	}
	if (include_prog)
		array->items[new_prog_idx++].prog = include_prog;
	array->items[new_prog_idx].prog = NULL;
	*new_array = array;
	return 0;
}

int bpf_prog_array_copy_info(struct bpf_prog_array *array,
			     u32 *prog_ids, u32 request_cnt,
			     u32 *prog_cnt)
{
	u32 cnt = 0;

	if (array)
		cnt = bpf_prog_array_length(array);

	*prog_cnt = cnt;

	/* return early if user requested only program count or nothing to copy */
	if (!request_cnt || !cnt)
		return 0;

	/* this function is called under trace/bpf_trace.c: bpf_event_mutex */
	return bpf_prog_array_copy_core(array, prog_ids, request_cnt) ? -ENOSPC
								     : 0;
}

void __bpf_free_used_maps(struct bpf_prog_aux *aux,
			  struct bpf_map **used_maps, u32 len)
{
	struct bpf_map *map;
	u32 i;

	for (i = 0; i < len; i++) {
		map = used_maps[i];
		if (map->ops->map_poke_untrack)
			map->ops->map_poke_untrack(map, aux);
		bpf_map_put(map);
	}
}

static void bpf_free_used_maps(struct bpf_prog_aux *aux)
{
	__bpf_free_used_maps(aux, aux->used_maps, aux->used_map_cnt);
	kfree(aux->used_maps);
}

static void bpf_prog_free_deferred(struct work_struct *work)
{
	struct bpf_prog_aux *aux;
	int i;

	aux = container_of(work, struct bpf_prog_aux, work);
	bpf_free_used_maps(aux);
	if (bpf_prog_is_dev_bound(aux))
		bpf_prog_offload_destroy(aux->prog);
#ifdef CONFIG_PERF_EVENTS
	if (aux->prog->has_callchain_buf)
		put_callchain_buffers();
#endif
	if (aux->dst_trampoline)
		bpf_trampoline_put(aux->dst_trampoline);
	for (i = 0; i < aux->func_cnt; i++)
		bpf_jit_free(aux->func[i]);
	if (aux->func_cnt) {
		kfree(aux->func);
		bpf_prog_unlock_free(aux->prog);
	} else {
		bpf_jit_free(aux->prog);
	}
}

/* Free internal BPF program */
void bpf_prog_free(struct bpf_prog *fp)
{
	struct bpf_prog_aux *aux = fp->aux;

	if (aux->dst_prog)
		bpf_prog_put(aux->dst_prog);
	INIT_WORK(&aux->work, bpf_prog_free_deferred);
	schedule_work(&aux->work);
}
EXPORT_SYMBOL_GPL(bpf_prog_free);

/* RNG for unpriviledged user space with separated state from prandom_u32(). */
static DEFINE_PER_CPU(struct rnd_state, bpf_user_rnd_state);

void bpf_user_rnd_init_once(void)
{
	prandom_init_once(&bpf_user_rnd_state);
}

BPF_CALL_0(bpf_user_rnd_u32)
{
	/* Should someone ever have the rather unwise idea to use some
	 * of the registers passed into this function, then note that
	 * this function is called from native eBPF and classic-to-eBPF
	 * transformations. Register assignments from both sides are
	 * different, f.e. classic always sets fn(ctx, A, X) here.
	 */
	struct rnd_state *state;
	u32 res;

	state = &get_cpu_var(bpf_user_rnd_state);
	res = prandom_u32_state(state);
	put_cpu_var(bpf_user_rnd_state);

	return res;
}

BPF_CALL_0(bpf_get_raw_cpu_id)
{
	return raw_smp_processor_id();
}

/* Weak definitions of helper functions in case we don't have bpf syscall. */
const struct bpf_func_proto bpf_map_lookup_elem_proto __weak;
const struct bpf_func_proto bpf_map_update_elem_proto __weak;
const struct bpf_func_proto bpf_map_delete_elem_proto __weak;
const struct bpf_func_proto bpf_map_push_elem_proto __weak;
const struct bpf_func_proto bpf_map_pop_elem_proto __weak;
const struct bpf_func_proto bpf_map_peek_elem_proto __weak;
const struct bpf_func_proto bpf_spin_lock_proto __weak;
const struct bpf_func_proto bpf_spin_unlock_proto __weak;
const struct bpf_func_proto bpf_jiffies64_proto __weak;

const struct bpf_func_proto bpf_get_prandom_u32_proto __weak;
const struct bpf_func_proto bpf_get_smp_processor_id_proto __weak;
const struct bpf_func_proto bpf_get_numa_node_id_proto __weak;
const struct bpf_func_proto bpf_ktime_get_ns_proto __weak;
const struct bpf_func_proto bpf_ktime_get_boot_ns_proto __weak;
const struct bpf_func_proto bpf_ktime_get_coarse_ns_proto __weak;

const struct bpf_func_proto bpf_get_current_pid_tgid_proto __weak;
const struct bpf_func_proto bpf_get_current_uid_gid_proto __weak;
const struct bpf_func_proto bpf_get_current_comm_proto __weak;
const struct bpf_func_proto bpf_get_current_cgroup_id_proto __weak;
const struct bpf_func_proto bpf_get_current_ancestor_cgroup_id_proto __weak;
const struct bpf_func_proto bpf_get_local_storage_proto __weak;
const struct bpf_func_proto bpf_get_ns_current_pid_tgid_proto __weak;
const struct bpf_func_proto bpf_snprintf_btf_proto __weak;
const struct bpf_func_proto bpf_seq_printf_btf_proto __weak;

const struct bpf_func_proto * __weak bpf_get_trace_printk_proto(void)
{
	return NULL;
}

u64 __weak
bpf_event_output(struct bpf_map *map, u64 flags, void *meta, u64 meta_size,
		 void *ctx, u64 ctx_size, bpf_ctx_copy_t ctx_copy)
{
	return -ENOTSUPP;
}
EXPORT_SYMBOL_GPL(bpf_event_output);

/* Always built-in helper functions. */
const struct bpf_func_proto bpf_tail_call_proto = {
	.func		= NULL,
	.gpl_only	= false,
	.ret_type	= RET_VOID,
	.arg1_type	= ARG_PTR_TO_CTX,
	.arg2_type	= ARG_CONST_MAP_PTR,
	.arg3_type	= ARG_ANYTHING,
};

/* Stub for JITs that only support cBPF. eBPF programs are interpreted.
 * It is encouraged to implement bpf_int_jit_compile() instead, so that
 * eBPF and implicitly also cBPF can get JITed!
 */
struct bpf_prog * __weak bpf_int_jit_compile(struct bpf_prog *prog)
{
	return prog;
}

/* Stub for JITs that support eBPF. All cBPF code gets transformed into
 * eBPF by the kernel and is later compiled by bpf_int_jit_compile().
 */
void __weak bpf_jit_compile(struct bpf_prog *prog)
{
}

bool __weak bpf_helper_changes_pkt_data(void *func)
{
	return false;
}

/* Return TRUE if the JIT backend wants verifier to enable sub-register usage
 * analysis code and wants explicit zero extension inserted by verifier.
 * Otherwise, return FALSE.
 */
bool __weak bpf_jit_needs_zext(void)
{
	return false;
}

/* To execute LD_ABS/LD_IND instructions __bpf_prog_run() may call
 * skb_copy_bits(), so provide a weak definition of it for NET-less config.
 */
int __weak skb_copy_bits(const struct sk_buff *skb, int offset, void *to,
			 int len)
{
	return -EFAULT;
}

int __weak bpf_arch_text_poke(void *ip, enum bpf_text_poke_type t,
			      void *addr1, void *addr2)
{
	return -ENOTSUPP;
}

DEFINE_STATIC_KEY_FALSE(bpf_stats_enabled_key);
EXPORT_SYMBOL(bpf_stats_enabled_key);

/* All definitions of tracepoints related to BPF. */
#define CREATE_TRACE_POINTS
#include <linux/bpf_trace.h>

EXPORT_TRACEPOINT_SYMBOL_GPL(xdp_exception);
EXPORT_TRACEPOINT_SYMBOL_GPL(xdp_bulk_tx);<|MERGE_RESOLUTION|>--- conflicted
+++ resolved
@@ -89,12 +89,8 @@
 	if (fp == NULL)
 		return NULL;
 
-<<<<<<< HEAD
 	//申请辅助变量
-	aux = kzalloc(sizeof(*aux), GFP_KERNEL | gfp_extra_flags);
-=======
 	aux = kzalloc(sizeof(*aux), GFP_KERNEL_ACCOUNT | gfp_extra_flags);
->>>>>>> e71ba945
 	if (aux == NULL) {
 		vfree(fp);
 		return NULL;
