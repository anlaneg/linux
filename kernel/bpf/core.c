// SPDX-License-Identifier: GPL-2.0-or-later
/*
 * Linux Socket Filter - Kernel level socket filtering
 *
 * Based on the design of the Berkeley Packet Filter. The new
 * internal format has been designed by PLUMgrid:
 *
 *	Copyright (c) 2011 - 2014 PLUMgrid, http://plumgrid.com
 *
 * Authors:
 *
 *	Jay Schulist <jschlst@samba.org>
 *	Alexei Starovoitov <ast@plumgrid.com>
 *	Daniel Borkmann <dborkman@redhat.com>
 *
 * Andi Kleen - Fix a few bad bugs and races.
 * Kris Katterjohn - Added many additional checks in bpf_check_classic()
 */

#include <uapi/linux/btf.h>
#include <linux/filter.h>
#include <linux/skbuff.h>
#include <linux/vmalloc.h>
#include <linux/random.h>
#include <linux/moduleloader.h>
#include <linux/bpf.h>
#include <linux/btf.h>
#include <linux/objtool.h>
#include <linux/rbtree_latch.h>
#include <linux/kallsyms.h>
#include <linux/rcupdate.h>
#include <linux/perf_event.h>
#include <linux/extable.h>
#include <linux/log2.h>
#include <linux/bpf_verifier.h>
#include <linux/nodemask.h>
#include <linux/nospec.h>
#include <linux/bpf_mem_alloc.h>
#include <linux/memcontrol.h>

#include <asm/barrier.h>
#include <asm/unaligned.h>

/* Registers */
#define BPF_R0	regs[BPF_REG_0]
#define BPF_R1	regs[BPF_REG_1]
#define BPF_R2	regs[BPF_REG_2]
#define BPF_R3	regs[BPF_REG_3]
#define BPF_R4	regs[BPF_REG_4]
#define BPF_R5	regs[BPF_REG_5]
#define BPF_R6	regs[BPF_REG_6]
#define BPF_R7	regs[BPF_REG_7]
#define BPF_R8	regs[BPF_REG_8]
#define BPF_R9	regs[BPF_REG_9]
#define BPF_R10	regs[BPF_REG_10]

/* Named registers */
#define DST	regs[insn->dst_reg]
#define SRC	regs[insn->src_reg]
/*栈指针，指向栈底*/
#define FP	regs[BPF_REG_FP]
#define AX	regs[BPF_REG_AX]
#define ARG1	regs[BPF_REG_ARG1]
#define CTX	regs[BPF_REG_CTX]
#define IMM	insn->imm

struct bpf_mem_alloc bpf_global_ma;
bool bpf_global_ma_set;

/* No hurry in this branch
 *
 * Exported for the bpf jit load helper.
 */
void *bpf_internal_load_pointer_neg_helper(const struct sk_buff *skb, int k, unsigned int size)
{
	u8 *ptr = NULL;

	if (k >= SKF_NET_OFF) {
		ptr = skb_network_header(skb) + k - SKF_NET_OFF;
	} else if (k >= SKF_LL_OFF) {
		if (unlikely(!skb_mac_header_was_set(skb)))
			return NULL;
		ptr = skb_mac_header(skb) + k - SKF_LL_OFF;
	}
	if (ptr >= skb->head && ptr + size <= skb_tail_pointer(skb))
		return ptr;

	return NULL;
}

//申请bpf_pprog
struct bpf_prog *bpf_prog_alloc_no_stats(unsigned int size, gfp_t gfp_extra_flags)
{
	gfp_t gfp_flags = bpf_memcg_flags(GFP_KERNEL | __GFP_ZERO | gfp_extra_flags);
	struct bpf_prog_aux *aux;
	struct bpf_prog *fp;

	/*申请fp空间*/
	size = round_up(size, PAGE_SIZE);
	fp = __vmalloc(size, gfp_flags);
	if (fp == NULL)
		return NULL;

<<<<<<< HEAD
	//申请辅助变量
	aux = kzalloc(sizeof(*aux), GFP_KERNEL_ACCOUNT | gfp_extra_flags);
=======
	aux = kzalloc(sizeof(*aux), bpf_memcg_flags(GFP_KERNEL | gfp_extra_flags));
>>>>>>> fe15c26e
	if (aux == NULL) {
		vfree(fp);
		return NULL;
	}
	fp->active = alloc_percpu_gfp(int, bpf_memcg_flags(GFP_KERNEL | gfp_extra_flags));
	if (!fp->active) {
		vfree(fp);
		kfree(aux);
		return NULL;
	}

	fp->pages = size / PAGE_SIZE;
	fp->aux = aux;
	fp->aux->prog = fp;
	fp->jit_requested = ebpf_jit_enabled();
	fp->blinding_requested = bpf_jit_blinding_enabled(fp);
#ifdef CONFIG_CGROUP_BPF
	aux->cgroup_atype = CGROUP_BPF_ATTACH_TYPE_INVALID;
#endif

	INIT_LIST_HEAD_RCU(&fp->aux->ksym.lnode);
	mutex_init(&fp->aux->used_maps_mutex);
	mutex_init(&fp->aux->dst_mutex);

	return fp;
}

//初始化bpf_prog
struct bpf_prog *bpf_prog_alloc(unsigned int size/*内存大小*/, gfp_t gfp_extra_flags)
{
	gfp_t gfp_flags = bpf_memcg_flags(GFP_KERNEL | __GFP_ZERO | gfp_extra_flags);
	struct bpf_prog *prog;
	int cpu;

	prog = bpf_prog_alloc_no_stats(size, gfp_extra_flags);
	if (!prog)
		return NULL;

	prog->stats = alloc_percpu_gfp(struct bpf_prog_stats, gfp_flags);
	if (!prog->stats) {
		free_percpu(prog->active);
		kfree(prog->aux);
		vfree(prog);
		return NULL;
	}

	//初始化bpf程序统计信息
	for_each_possible_cpu(cpu) {
		struct bpf_prog_stats *pstats;

		pstats = per_cpu_ptr(prog->stats, cpu);
		u64_stats_init(&pstats->syncp);
	}
	return prog;
}
EXPORT_SYMBOL_GPL(bpf_prog_alloc);

int bpf_prog_alloc_jited_linfo(struct bpf_prog *prog)
{
	if (!prog->aux->nr_linfo || !prog->jit_requested)
		return 0;

	prog->aux->jited_linfo = kvcalloc(prog->aux->nr_linfo,
					  sizeof(*prog->aux->jited_linfo),
					  bpf_memcg_flags(GFP_KERNEL | __GFP_NOWARN));
	if (!prog->aux->jited_linfo)
		return -ENOMEM;

	return 0;
}

void bpf_prog_jit_attempt_done(struct bpf_prog *prog)
{
	if (prog->aux->jited_linfo &&
	    (!prog->jited || !prog->aux->jited_linfo[0])) {
		kvfree(prog->aux->jited_linfo);
		prog->aux->jited_linfo = NULL;
	}

	kfree(prog->aux->kfunc_tab);
	prog->aux->kfunc_tab = NULL;
}

/* The jit engine is responsible to provide an array
 * for insn_off to the jited_off mapping (insn_to_jit_off).
 *
 * The idx to this array is the insn_off.  Hence, the insn_off
 * here is relative to the prog itself instead of the main prog.
 * This array has one entry for each xlated bpf insn.
 *
 * jited_off is the byte off to the end of the jited insn.
 *
 * Hence, with
 * insn_start:
 *      The first bpf insn off of the prog.  The insn off
 *      here is relative to the main prog.
 *      e.g. if prog is a subprog, insn_start > 0
 * linfo_idx:
 *      The prog's idx to prog->aux->linfo and jited_linfo
 *
 * jited_linfo[linfo_idx] = prog->bpf_func
 *
 * For i > linfo_idx,
 *
 * jited_linfo[i] = prog->bpf_func +
 *	insn_to_jit_off[linfo[i].insn_off - insn_start - 1]
 */
void bpf_prog_fill_jited_linfo(struct bpf_prog *prog,
			       const u32 *insn_to_jit_off)
{
	u32 linfo_idx, insn_start, insn_end, nr_linfo, i;
	const struct bpf_line_info *linfo;
	void **jited_linfo;

	if (!prog->aux->jited_linfo)
		/* Userspace did not provide linfo */
		return;

	linfo_idx = prog->aux->linfo_idx;
	linfo = &prog->aux->linfo[linfo_idx];
	insn_start = linfo[0].insn_off;
	insn_end = insn_start + prog->len;

	jited_linfo = &prog->aux->jited_linfo[linfo_idx];
	jited_linfo[0] = prog->bpf_func;

	nr_linfo = prog->aux->nr_linfo - linfo_idx;

	for (i = 1; i < nr_linfo && linfo[i].insn_off < insn_end; i++)
		/* The verifier ensures that linfo[i].insn_off is
		 * strictly increasing
		 */
		jited_linfo[i] = prog->bpf_func +
			insn_to_jit_off[linfo[i].insn_off - insn_start - 1];
}

struct bpf_prog *bpf_prog_realloc(struct bpf_prog *fp_old, unsigned int size,
				  gfp_t gfp_extra_flags)
{
	gfp_t gfp_flags = bpf_memcg_flags(GFP_KERNEL | __GFP_ZERO | gfp_extra_flags);
	struct bpf_prog *fp;
	u32 pages;

	size = round_up(size, PAGE_SIZE);
	pages = size / PAGE_SIZE;
	if (pages <= fp_old->pages)
		return fp_old;

	fp = __vmalloc(size, gfp_flags);
	if (fp) {
		memcpy(fp, fp_old, fp_old->pages * PAGE_SIZE);
		fp->pages = pages;
		fp->aux->prog = fp;

		/* We keep fp->aux from fp_old around in the new
		 * reallocated structure.
		 */
		fp_old->aux = NULL;
		fp_old->stats = NULL;
		fp_old->active = NULL;
		__bpf_prog_free(fp_old);
	}

	return fp;
}

void __bpf_prog_free(struct bpf_prog *fp)
{
	if (fp->aux) {
		mutex_destroy(&fp->aux->used_maps_mutex);
		mutex_destroy(&fp->aux->dst_mutex);
		kfree(fp->aux->poke_tab);
		kfree(fp->aux);
	}
	free_percpu(fp->stats);
	free_percpu(fp->active);
	vfree(fp);
}

int bpf_prog_calc_tag(struct bpf_prog *fp)
{
	const u32 bits_offset = SHA1_BLOCK_SIZE - sizeof(__be64);
	u32 raw_size = bpf_prog_tag_scratch_size(fp);
	u32 digest[SHA1_DIGEST_WORDS];
	u32 ws[SHA1_WORKSPACE_WORDS];
	u32 i, bsize, psize, blocks;
	struct bpf_insn *dst;
	bool was_ld_map;
	u8 *raw, *todo;
	__be32 *result;
	__be64 *bits;

	raw = vmalloc(raw_size);
	if (!raw)
		return -ENOMEM;

	sha1_init(digest);
	memset(ws, 0, sizeof(ws));

	/* We need to take out the map fd for the digest calculation
	 * since they are unstable from user space side.
	 */
	dst = (void *)raw;
	for (i = 0, was_ld_map = false; i < fp->len; i++) {
		dst[i] = fp->insnsi[i];
		if (!was_ld_map &&
		    dst[i].code == (BPF_LD | BPF_IMM | BPF_DW) &&
		    (dst[i].src_reg == BPF_PSEUDO_MAP_FD ||
		     dst[i].src_reg == BPF_PSEUDO_MAP_VALUE)) {
			was_ld_map = true;
			dst[i].imm = 0;
		} else if (was_ld_map &&
			   dst[i].code == 0 &&
			   dst[i].dst_reg == 0 &&
			   dst[i].src_reg == 0 &&
			   dst[i].off == 0) {
			was_ld_map = false;
			dst[i].imm = 0;
		} else {
			was_ld_map = false;
		}
	}

	psize = bpf_prog_insn_size(fp);
	memset(&raw[psize], 0, raw_size - psize);
	raw[psize++] = 0x80;

	bsize  = round_up(psize, SHA1_BLOCK_SIZE);
	blocks = bsize / SHA1_BLOCK_SIZE;
	todo   = raw;
	if (bsize - psize >= sizeof(__be64)) {
		bits = (__be64 *)(todo + bsize - sizeof(__be64));
	} else {
		bits = (__be64 *)(todo + bsize + bits_offset);
		blocks++;
	}
	*bits = cpu_to_be64((psize - 1) << 3);

	while (blocks--) {
		sha1_transform(digest, todo, ws);
		todo += SHA1_BLOCK_SIZE;
	}

	result = (__force __be32 *)digest;
	for (i = 0; i < SHA1_DIGEST_WORDS; i++)
		result[i] = cpu_to_be32(digest[i]);
	memcpy(fp->tag, result, sizeof(fp->tag));

	vfree(raw);
	return 0;
}

static int bpf_adj_delta_to_imm(struct bpf_insn *insn, u32 pos, s32 end_old,
				s32 end_new, s32 curr, const bool probe_pass)
{
	const s64 imm_min = S32_MIN, imm_max = S32_MAX;
	s32 delta = end_new - end_old;
	s64 imm = insn->imm;

	if (curr < pos && curr + imm + 1 >= end_old)
		imm += delta;
	else if (curr >= end_new && curr + imm + 1 < end_new)
		imm -= delta;
	if (imm < imm_min || imm > imm_max)
		return -ERANGE;
	if (!probe_pass)
		insn->imm = imm;
	return 0;
}

static int bpf_adj_delta_to_off(struct bpf_insn *insn, u32 pos, s32 end_old,
				s32 end_new, s32 curr, const bool probe_pass)
{
	const s32 off_min = S16_MIN, off_max = S16_MAX;
	s32 delta = end_new - end_old;
	s32 off = insn->off;

	if (curr < pos && curr + off + 1 >= end_old)
		off += delta;
	else if (curr >= end_new && curr + off + 1 < end_new)
		off -= delta;
	if (off < off_min || off > off_max)
		return -ERANGE;
	if (!probe_pass)
		insn->off = off;
	return 0;
}

static int bpf_adj_branches(struct bpf_prog *prog, u32 pos, s32 end_old,
			    s32 end_new, const bool probe_pass)
{
	u32 i, insn_cnt = prog->len + (probe_pass ? end_new - end_old : 0);
	struct bpf_insn *insn = prog->insnsi;
	int ret = 0;

	for (i = 0; i < insn_cnt; i++, insn++) {
		u8 code;

		/* In the probing pass we still operate on the original,
		 * unpatched image in order to check overflows before we
		 * do any other adjustments. Therefore skip the patchlet.
		 */
		if (probe_pass && i == pos) {
			i = end_new;
			insn = prog->insnsi + end_old;
		}
		if (bpf_pseudo_func(insn)) {
			ret = bpf_adj_delta_to_imm(insn, pos, end_old,
						   end_new, i, probe_pass);
			if (ret)
				return ret;
			continue;
		}
		code = insn->code;
		if ((BPF_CLASS(code) != BPF_JMP &&
		     BPF_CLASS(code) != BPF_JMP32) ||
		    BPF_OP(code) == BPF_EXIT)
			continue;
		/* Adjust offset of jmps if we cross patch boundaries. */
		if (BPF_OP(code) == BPF_CALL) {
			if (insn->src_reg != BPF_PSEUDO_CALL)
				continue;
			ret = bpf_adj_delta_to_imm(insn, pos, end_old,
						   end_new, i, probe_pass);
		} else {
			ret = bpf_adj_delta_to_off(insn, pos, end_old,
						   end_new, i, probe_pass);
		}
		if (ret)
			break;
	}

	return ret;
}

static void bpf_adj_linfo(struct bpf_prog *prog, u32 off, u32 delta)
{
	struct bpf_line_info *linfo;
	u32 i, nr_linfo;

	nr_linfo = prog->aux->nr_linfo;
	if (!nr_linfo || !delta)
		return;

	linfo = prog->aux->linfo;

	for (i = 0; i < nr_linfo; i++)
		if (off < linfo[i].insn_off)
			break;

	/* Push all off < linfo[i].insn_off by delta */
	for (; i < nr_linfo; i++)
		linfo[i].insn_off += delta;
}

struct bpf_prog *bpf_patch_insn_single(struct bpf_prog *prog, u32 off,
				       const struct bpf_insn *patch, u32 len)
{
	u32 insn_adj_cnt, insn_rest, insn_delta = len - 1;
	const u32 cnt_max = S16_MAX;
	struct bpf_prog *prog_adj;
	int err;

	/* Since our patchlet doesn't expand the image, we're done. */
	if (insn_delta == 0) {
		memcpy(prog->insnsi + off, patch, sizeof(*patch));
		return prog;
	}

	insn_adj_cnt = prog->len + insn_delta;

	/* Reject anything that would potentially let the insn->off
	 * target overflow when we have excessive program expansions.
	 * We need to probe here before we do any reallocation where
	 * we afterwards may not fail anymore.
	 */
	if (insn_adj_cnt > cnt_max &&
	    (err = bpf_adj_branches(prog, off, off + 1, off + len, true)))
		return ERR_PTR(err);

	/* Several new instructions need to be inserted. Make room
	 * for them. Likely, there's no need for a new allocation as
	 * last page could have large enough tailroom.
	 */
	prog_adj = bpf_prog_realloc(prog, bpf_prog_size(insn_adj_cnt),
				    GFP_USER);
	if (!prog_adj)
		return ERR_PTR(-ENOMEM);

	prog_adj->len = insn_adj_cnt;

	/* Patching happens in 3 steps:
	 *
	 * 1) Move over tail of insnsi from next instruction onwards,
	 *    so we can patch the single target insn with one or more
	 *    new ones (patching is always from 1 to n insns, n > 0).
	 * 2) Inject new instructions at the target location.
	 * 3) Adjust branch offsets if necessary.
	 */
	insn_rest = insn_adj_cnt - off - len;

	memmove(prog_adj->insnsi + off + len, prog_adj->insnsi + off + 1,
		sizeof(*patch) * insn_rest);
	memcpy(prog_adj->insnsi + off, patch, sizeof(*patch) * len);

	/* We are guaranteed to not fail at this point, otherwise
	 * the ship has sailed to reverse to the original state. An
	 * overflow cannot happen at this point.
	 */
	BUG_ON(bpf_adj_branches(prog_adj, off, off + 1, off + len, false));

	bpf_adj_linfo(prog_adj, off, insn_delta);

	return prog_adj;
}

int bpf_remove_insns(struct bpf_prog *prog, u32 off, u32 cnt)
{
	/* Branch offsets can't overflow when program is shrinking, no need
	 * to call bpf_adj_branches(..., true) here
	 */
	memmove(prog->insnsi + off, prog->insnsi + off + cnt,
		sizeof(struct bpf_insn) * (prog->len - off - cnt));
	prog->len -= cnt;

	return WARN_ON_ONCE(bpf_adj_branches(prog, off, off + cnt, off, false));
}

static void bpf_prog_kallsyms_del_subprogs(struct bpf_prog *fp)
{
	int i;

	for (i = 0; i < fp->aux->func_cnt; i++)
		bpf_prog_kallsyms_del(fp->aux->func[i]);
}

void bpf_prog_kallsyms_del_all(struct bpf_prog *fp)
{
	bpf_prog_kallsyms_del_subprogs(fp);
	bpf_prog_kallsyms_del(fp);
}

#ifdef CONFIG_BPF_JIT
/* All BPF JIT sysctl knobs here. */
int bpf_jit_enable   __read_mostly = IS_BUILTIN(CONFIG_BPF_JIT_DEFAULT_ON);
int bpf_jit_kallsyms __read_mostly = IS_BUILTIN(CONFIG_BPF_JIT_DEFAULT_ON);
int bpf_jit_harden   __read_mostly;
long bpf_jit_limit   __read_mostly;
long bpf_jit_limit_max __read_mostly;

static void
bpf_prog_ksym_set_addr(struct bpf_prog *prog)
{
	WARN_ON_ONCE(!bpf_prog_ebpf_jited(prog));

	prog->aux->ksym.start = (unsigned long) prog->bpf_func;
	prog->aux->ksym.end   = prog->aux->ksym.start + prog->jited_len;
}

static void
bpf_prog_ksym_set_name(struct bpf_prog *prog)
{
	char *sym = prog->aux->ksym.name;
	const char *end = sym + KSYM_NAME_LEN;
	const struct btf_type *type;
	const char *func_name;

	BUILD_BUG_ON(sizeof("bpf_prog_") +
		     sizeof(prog->tag) * 2 +
		     /* name has been null terminated.
		      * We should need +1 for the '_' preceding
		      * the name.  However, the null character
		      * is double counted between the name and the
		      * sizeof("bpf_prog_") above, so we omit
		      * the +1 here.
		      */
		     sizeof(prog->aux->name) > KSYM_NAME_LEN);

	sym += snprintf(sym, KSYM_NAME_LEN, "bpf_prog_");
	sym  = bin2hex(sym, prog->tag, sizeof(prog->tag));

	/* prog->aux->name will be ignored if full btf name is available */
	if (prog->aux->func_info_cnt) {
		type = btf_type_by_id(prog->aux->btf,
				      prog->aux->func_info[prog->aux->func_idx].type_id);
		func_name = btf_name_by_offset(prog->aux->btf, type->name_off);
		snprintf(sym, (size_t)(end - sym), "_%s", func_name);
		return;
	}

	if (prog->aux->name[0])
		snprintf(sym, (size_t)(end - sym), "_%s", prog->aux->name);
	else
		*sym = 0;
}

static unsigned long bpf_get_ksym_start(struct latch_tree_node *n)
{
	return container_of(n, struct bpf_ksym, tnode)->start;
}

static __always_inline bool bpf_tree_less(struct latch_tree_node *a,
					  struct latch_tree_node *b)
{
	return bpf_get_ksym_start(a) < bpf_get_ksym_start(b);
}

static __always_inline int bpf_tree_comp(void *key, struct latch_tree_node *n)
{
	unsigned long val = (unsigned long)key;
	const struct bpf_ksym *ksym;

	ksym = container_of(n, struct bpf_ksym, tnode);

	if (val < ksym->start)
		return -1;
	if (val >= ksym->end)
		return  1;

	return 0;
}

static const struct latch_tree_ops bpf_tree_ops = {
	.less	= bpf_tree_less,
	.comp	= bpf_tree_comp,
};

static DEFINE_SPINLOCK(bpf_lock);
static LIST_HEAD(bpf_kallsyms);
static struct latch_tree_root bpf_tree __cacheline_aligned;

void bpf_ksym_add(struct bpf_ksym *ksym)
{
	spin_lock_bh(&bpf_lock);
	WARN_ON_ONCE(!list_empty(&ksym->lnode));
	list_add_tail_rcu(&ksym->lnode, &bpf_kallsyms);
	latch_tree_insert(&ksym->tnode, &bpf_tree, &bpf_tree_ops);
	spin_unlock_bh(&bpf_lock);
}

static void __bpf_ksym_del(struct bpf_ksym *ksym)
{
	if (list_empty(&ksym->lnode))
		return;

	latch_tree_erase(&ksym->tnode, &bpf_tree, &bpf_tree_ops);
	list_del_rcu(&ksym->lnode);
}

void bpf_ksym_del(struct bpf_ksym *ksym)
{
	spin_lock_bh(&bpf_lock);
	__bpf_ksym_del(ksym);
	spin_unlock_bh(&bpf_lock);
}

static bool bpf_prog_kallsyms_candidate(const struct bpf_prog *fp)
{
	return fp->jited && !bpf_prog_was_classic(fp);
}

void bpf_prog_kallsyms_add(struct bpf_prog *fp)
{
	if (!bpf_prog_kallsyms_candidate(fp) ||
	    !bpf_capable())
		return;

	bpf_prog_ksym_set_addr(fp);
	bpf_prog_ksym_set_name(fp);
	fp->aux->ksym.prog = true;

	bpf_ksym_add(&fp->aux->ksym);
}

void bpf_prog_kallsyms_del(struct bpf_prog *fp)
{
	if (!bpf_prog_kallsyms_candidate(fp))
		return;

	bpf_ksym_del(&fp->aux->ksym);
}

static struct bpf_ksym *bpf_ksym_find(unsigned long addr)
{
	struct latch_tree_node *n;

	n = latch_tree_find((void *)addr, &bpf_tree, &bpf_tree_ops);
	return n ? container_of(n, struct bpf_ksym, tnode) : NULL;
}

const char *__bpf_address_lookup(unsigned long addr, unsigned long *size,
				 unsigned long *off, char *sym)
{
	struct bpf_ksym *ksym;
	char *ret = NULL;

	rcu_read_lock();
	ksym = bpf_ksym_find(addr);
	if (ksym) {
		unsigned long symbol_start = ksym->start;
		unsigned long symbol_end = ksym->end;

		strncpy(sym, ksym->name, KSYM_NAME_LEN);

		ret = sym;
		if (size)
			*size = symbol_end - symbol_start;
		if (off)
			*off  = addr - symbol_start;
	}
	rcu_read_unlock();

	return ret;
}

bool is_bpf_text_address(unsigned long addr)
{
	bool ret;

	rcu_read_lock();
	ret = bpf_ksym_find(addr) != NULL;
	rcu_read_unlock();

	return ret;
}

static struct bpf_prog *bpf_prog_ksym_find(unsigned long addr)
{
	struct bpf_ksym *ksym = bpf_ksym_find(addr);

	return ksym && ksym->prog ?
	       container_of(ksym, struct bpf_prog_aux, ksym)->prog :
	       NULL;
}

const struct exception_table_entry *search_bpf_extables(unsigned long addr)
{
	const struct exception_table_entry *e = NULL;
	struct bpf_prog *prog;

	rcu_read_lock();
	prog = bpf_prog_ksym_find(addr);
	if (!prog)
		goto out;
	if (!prog->aux->num_exentries)
		goto out;

	e = search_extable(prog->aux->extable, prog->aux->num_exentries, addr);
out:
	rcu_read_unlock();
	return e;
}

int bpf_get_kallsym(unsigned int symnum, unsigned long *value, char *type,
		    char *sym)
{
	struct bpf_ksym *ksym;
	unsigned int it = 0;
	int ret = -ERANGE;

	if (!bpf_jit_kallsyms_enabled())
		return ret;

	rcu_read_lock();
	list_for_each_entry_rcu(ksym, &bpf_kallsyms, lnode) {
		if (it++ != symnum)
			continue;

		strncpy(sym, ksym->name, KSYM_NAME_LEN);

		*value = ksym->start;
		*type  = BPF_SYM_ELF_TYPE;

		ret = 0;
		break;
	}
	rcu_read_unlock();

	return ret;
}

int bpf_jit_add_poke_descriptor(struct bpf_prog *prog,
				struct bpf_jit_poke_descriptor *poke)
{
	struct bpf_jit_poke_descriptor *tab = prog->aux->poke_tab;
	static const u32 poke_tab_max = 1024;
	u32 slot = prog->aux->size_poke_tab;
	u32 size = slot + 1;

	if (size > poke_tab_max)
		return -ENOSPC;
	if (poke->tailcall_target || poke->tailcall_target_stable ||
	    poke->tailcall_bypass || poke->adj_off || poke->bypass_addr)
		return -EINVAL;

	switch (poke->reason) {
	case BPF_POKE_REASON_TAIL_CALL:
		if (!poke->tail_call.map)
			return -EINVAL;
		break;
	default:
		return -EINVAL;
	}

	tab = krealloc(tab, size * sizeof(*poke), GFP_KERNEL);
	if (!tab)
		return -ENOMEM;

	memcpy(&tab[slot], poke, sizeof(*poke));
	prog->aux->size_poke_tab = size;
	prog->aux->poke_tab = tab;

	return slot;
}

/*
 * BPF program pack allocator.
 *
 * Most BPF programs are pretty small. Allocating a hole page for each
 * program is sometime a waste. Many small bpf program also adds pressure
 * to instruction TLB. To solve this issue, we introduce a BPF program pack
 * allocator. The prog_pack allocator uses HPAGE_PMD_SIZE page (2MB on x86)
 * to host BPF programs.
 */
#define BPF_PROG_CHUNK_SHIFT	6
#define BPF_PROG_CHUNK_SIZE	(1 << BPF_PROG_CHUNK_SHIFT)
#define BPF_PROG_CHUNK_MASK	(~(BPF_PROG_CHUNK_SIZE - 1))

struct bpf_prog_pack {
	struct list_head list;
	void *ptr;
	unsigned long bitmap[];
};

void bpf_jit_fill_hole_with_zero(void *area, unsigned int size)
{
	memset(area, 0, size);
}

#define BPF_PROG_SIZE_TO_NBITS(size)	(round_up(size, BPF_PROG_CHUNK_SIZE) / BPF_PROG_CHUNK_SIZE)

static DEFINE_MUTEX(pack_mutex);
static LIST_HEAD(pack_list);

/* PMD_SIZE is not available in some special config, e.g. ARCH=arm with
 * CONFIG_MMU=n. Use PAGE_SIZE in these cases.
 */
#ifdef PMD_SIZE
#define BPF_PROG_PACK_SIZE (PMD_SIZE * num_possible_nodes())
#else
#define BPF_PROG_PACK_SIZE PAGE_SIZE
#endif

#define BPF_PROG_CHUNK_COUNT (BPF_PROG_PACK_SIZE / BPF_PROG_CHUNK_SIZE)

static struct bpf_prog_pack *alloc_new_pack(bpf_jit_fill_hole_t bpf_fill_ill_insns)
{
	struct bpf_prog_pack *pack;

	pack = kzalloc(struct_size(pack, bitmap, BITS_TO_LONGS(BPF_PROG_CHUNK_COUNT)),
		       GFP_KERNEL);
	if (!pack)
		return NULL;
	pack->ptr = module_alloc(BPF_PROG_PACK_SIZE);
	if (!pack->ptr) {
		kfree(pack);
		return NULL;
	}
	bpf_fill_ill_insns(pack->ptr, BPF_PROG_PACK_SIZE);
	bitmap_zero(pack->bitmap, BPF_PROG_PACK_SIZE / BPF_PROG_CHUNK_SIZE);
	list_add_tail(&pack->list, &pack_list);

	set_vm_flush_reset_perms(pack->ptr);
	set_memory_rox((unsigned long)pack->ptr, BPF_PROG_PACK_SIZE / PAGE_SIZE);
	return pack;
}

void *bpf_prog_pack_alloc(u32 size, bpf_jit_fill_hole_t bpf_fill_ill_insns)
{
	unsigned int nbits = BPF_PROG_SIZE_TO_NBITS(size);
	struct bpf_prog_pack *pack;
	unsigned long pos;
	void *ptr = NULL;

	mutex_lock(&pack_mutex);
	if (size > BPF_PROG_PACK_SIZE) {
		size = round_up(size, PAGE_SIZE);
		ptr = module_alloc(size);
		if (ptr) {
			bpf_fill_ill_insns(ptr, size);
			set_vm_flush_reset_perms(ptr);
			set_memory_rox((unsigned long)ptr, size / PAGE_SIZE);
		}
		goto out;
	}
	list_for_each_entry(pack, &pack_list, list) {
		pos = bitmap_find_next_zero_area(pack->bitmap, BPF_PROG_CHUNK_COUNT, 0,
						 nbits, 0);
		if (pos < BPF_PROG_CHUNK_COUNT)
			goto found_free_area;
	}

	pack = alloc_new_pack(bpf_fill_ill_insns);
	if (!pack)
		goto out;

	pos = 0;

found_free_area:
	bitmap_set(pack->bitmap, pos, nbits);
	ptr = (void *)(pack->ptr) + (pos << BPF_PROG_CHUNK_SHIFT);

out:
	mutex_unlock(&pack_mutex);
	return ptr;
}

void bpf_prog_pack_free(struct bpf_binary_header *hdr)
{
	struct bpf_prog_pack *pack = NULL, *tmp;
	unsigned int nbits;
	unsigned long pos;

	mutex_lock(&pack_mutex);
	if (hdr->size > BPF_PROG_PACK_SIZE) {
		module_memfree(hdr);
		goto out;
	}

	list_for_each_entry(tmp, &pack_list, list) {
		if ((void *)hdr >= tmp->ptr && (tmp->ptr + BPF_PROG_PACK_SIZE) > (void *)hdr) {
			pack = tmp;
			break;
		}
	}

	if (WARN_ONCE(!pack, "bpf_prog_pack bug\n"))
		goto out;

	nbits = BPF_PROG_SIZE_TO_NBITS(hdr->size);
	pos = ((unsigned long)hdr - (unsigned long)pack->ptr) >> BPF_PROG_CHUNK_SHIFT;

	WARN_ONCE(bpf_arch_text_invalidate(hdr, hdr->size),
		  "bpf_prog_pack bug: missing bpf_arch_text_invalidate?\n");

	bitmap_clear(pack->bitmap, pos, nbits);
	if (bitmap_find_next_zero_area(pack->bitmap, BPF_PROG_CHUNK_COUNT, 0,
				       BPF_PROG_CHUNK_COUNT, 0) == 0) {
		list_del(&pack->list);
		module_memfree(pack->ptr);
		kfree(pack);
	}
out:
	mutex_unlock(&pack_mutex);
}

static atomic_long_t bpf_jit_current;

/* Can be overridden by an arch's JIT compiler if it has a custom,
 * dedicated BPF backend memory area, or if neither of the two
 * below apply.
 */
u64 __weak bpf_jit_alloc_exec_limit(void)
{
#if defined(MODULES_VADDR)
	return MODULES_END - MODULES_VADDR;
#else
	return VMALLOC_END - VMALLOC_START;
#endif
}

static int __init bpf_jit_charge_init(void)
{
	/* Only used as heuristic here to derive limit. */
	bpf_jit_limit_max = bpf_jit_alloc_exec_limit();
	bpf_jit_limit = min_t(u64, round_up(bpf_jit_limit_max >> 2,
					    PAGE_SIZE), LONG_MAX);
	return 0;
}
pure_initcall(bpf_jit_charge_init);

int bpf_jit_charge_modmem(u32 size)
{
	if (atomic_long_add_return(size, &bpf_jit_current) > READ_ONCE(bpf_jit_limit)) {
		if (!bpf_capable()) {
			atomic_long_sub(size, &bpf_jit_current);
			return -EPERM;
		}
	}

	return 0;
}

void bpf_jit_uncharge_modmem(u32 size)
{
	atomic_long_sub(size, &bpf_jit_current);
}

void *__weak bpf_jit_alloc_exec(unsigned long size)
{
	return module_alloc(size);
}

void __weak bpf_jit_free_exec(void *addr)
{
	module_memfree(addr);
}

struct bpf_binary_header *
bpf_jit_binary_alloc(unsigned int proglen, u8 **image_ptr,
		     unsigned int alignment,
		     bpf_jit_fill_hole_t bpf_fill_ill_insns)
{
	struct bpf_binary_header *hdr;
	u32 size, hole, start;

	WARN_ON_ONCE(!is_power_of_2(alignment) ||
		     alignment > BPF_IMAGE_ALIGNMENT);

	/* Most of BPF filters are really small, but if some of them
	 * fill a page, allow at least 128 extra bytes to insert a
	 * random section of illegal instructions.
	 */
	size = round_up(proglen + sizeof(*hdr) + 128, PAGE_SIZE);

	if (bpf_jit_charge_modmem(size))
		return NULL;
	hdr = bpf_jit_alloc_exec(size);
	if (!hdr) {
		bpf_jit_uncharge_modmem(size);
		return NULL;
	}

	/* Fill space with illegal/arch-dep instructions. */
	bpf_fill_ill_insns(hdr, size);

	hdr->size = size;
	hole = min_t(unsigned int, size - (proglen + sizeof(*hdr)),
		     PAGE_SIZE - sizeof(*hdr));
	start = get_random_u32_below(hole) & ~(alignment - 1);

	/* Leave a random number of instructions before BPF code. */
	*image_ptr = &hdr->image[start];

	return hdr;
}

void bpf_jit_binary_free(struct bpf_binary_header *hdr)
{
	u32 size = hdr->size;

	bpf_jit_free_exec(hdr);
	bpf_jit_uncharge_modmem(size);
}

/* Allocate jit binary from bpf_prog_pack allocator.
 * Since the allocated memory is RO+X, the JIT engine cannot write directly
 * to the memory. To solve this problem, a RW buffer is also allocated at
 * as the same time. The JIT engine should calculate offsets based on the
 * RO memory address, but write JITed program to the RW buffer. Once the
 * JIT engine finishes, it calls bpf_jit_binary_pack_finalize, which copies
 * the JITed program to the RO memory.
 */
struct bpf_binary_header *
bpf_jit_binary_pack_alloc(unsigned int proglen, u8 **image_ptr,
			  unsigned int alignment,
			  struct bpf_binary_header **rw_header,
			  u8 **rw_image,
			  bpf_jit_fill_hole_t bpf_fill_ill_insns)
{
	struct bpf_binary_header *ro_header;
	u32 size, hole, start;

	WARN_ON_ONCE(!is_power_of_2(alignment) ||
		     alignment > BPF_IMAGE_ALIGNMENT);

	/* add 16 bytes for a random section of illegal instructions */
	size = round_up(proglen + sizeof(*ro_header) + 16, BPF_PROG_CHUNK_SIZE);

	if (bpf_jit_charge_modmem(size))
		return NULL;
	ro_header = bpf_prog_pack_alloc(size, bpf_fill_ill_insns);
	if (!ro_header) {
		bpf_jit_uncharge_modmem(size);
		return NULL;
	}

	*rw_header = kvmalloc(size, GFP_KERNEL);
	if (!*rw_header) {
		bpf_arch_text_copy(&ro_header->size, &size, sizeof(size));
		bpf_prog_pack_free(ro_header);
		bpf_jit_uncharge_modmem(size);
		return NULL;
	}

	/* Fill space with illegal/arch-dep instructions. */
	bpf_fill_ill_insns(*rw_header, size);
	(*rw_header)->size = size;

	hole = min_t(unsigned int, size - (proglen + sizeof(*ro_header)),
		     BPF_PROG_CHUNK_SIZE - sizeof(*ro_header));
	start = get_random_u32_below(hole) & ~(alignment - 1);

	*image_ptr = &ro_header->image[start];
	*rw_image = &(*rw_header)->image[start];

	return ro_header;
}

/* Copy JITed text from rw_header to its final location, the ro_header. */
int bpf_jit_binary_pack_finalize(struct bpf_prog *prog,
				 struct bpf_binary_header *ro_header,
				 struct bpf_binary_header *rw_header)
{
	void *ptr;

	ptr = bpf_arch_text_copy(ro_header, rw_header, rw_header->size);

	kvfree(rw_header);

	if (IS_ERR(ptr)) {
		bpf_prog_pack_free(ro_header);
		return PTR_ERR(ptr);
	}
	return 0;
}

/* bpf_jit_binary_pack_free is called in two different scenarios:
 *   1) when the program is freed after;
 *   2) when the JIT engine fails (before bpf_jit_binary_pack_finalize).
 * For case 2), we need to free both the RO memory and the RW buffer.
 *
 * bpf_jit_binary_pack_free requires proper ro_header->size. However,
 * bpf_jit_binary_pack_alloc does not set it. Therefore, ro_header->size
 * must be set with either bpf_jit_binary_pack_finalize (normal path) or
 * bpf_arch_text_copy (when jit fails).
 */
void bpf_jit_binary_pack_free(struct bpf_binary_header *ro_header,
			      struct bpf_binary_header *rw_header)
{
	u32 size = ro_header->size;

	bpf_prog_pack_free(ro_header);
	kvfree(rw_header);
	bpf_jit_uncharge_modmem(size);
}

struct bpf_binary_header *
bpf_jit_binary_pack_hdr(const struct bpf_prog *fp)
{
	unsigned long real_start = (unsigned long)fp->bpf_func;
	unsigned long addr;

	addr = real_start & BPF_PROG_CHUNK_MASK;
	return (void *)addr;
}

static inline struct bpf_binary_header *
bpf_jit_binary_hdr(const struct bpf_prog *fp)
{
	unsigned long real_start = (unsigned long)fp->bpf_func;
	unsigned long addr;

	addr = real_start & PAGE_MASK;
	return (void *)addr;
}

/* This symbol is only overridden by archs that have different
 * requirements than the usual eBPF JITs, f.e. when they only
 * implement cBPF JIT, do not set images read-only, etc.
 */
void __weak bpf_jit_free(struct bpf_prog *fp)
{
	if (fp->jited) {
		struct bpf_binary_header *hdr = bpf_jit_binary_hdr(fp);

		bpf_jit_binary_free(hdr);
		WARN_ON_ONCE(!bpf_prog_kallsyms_verify_off(fp));
	}

	bpf_prog_unlock_free(fp);
}

int bpf_jit_get_func_addr(const struct bpf_prog *prog,
			  const struct bpf_insn *insn, bool extra_pass,
			  u64 *func_addr, bool *func_addr_fixed)
{
	s16 off = insn->off;
	s32 imm = insn->imm;
	u8 *addr;

	*func_addr_fixed = insn->src_reg != BPF_PSEUDO_CALL;
	if (!*func_addr_fixed) {
		/* Place-holder address till the last pass has collected
		 * all addresses for JITed subprograms in which case we
		 * can pick them up from prog->aux.
		 */
		if (!extra_pass)
			addr = NULL;
		else if (prog->aux->func &&
			 off >= 0 && off < prog->aux->func_cnt)
			addr = (u8 *)prog->aux->func[off]->bpf_func;
		else
			return -EINVAL;
	} else {
		/* Address of a BPF helper call. Since part of the core
		 * kernel, it's always at a fixed location. __bpf_call_base
		 * and the helper with imm relative to it are both in core
		 * kernel.
		 */
		addr = (u8 *)__bpf_call_base + imm;
	}

	*func_addr = (unsigned long)addr;
	return 0;
}

static int bpf_jit_blind_insn(const struct bpf_insn *from,
			      const struct bpf_insn *aux,
			      struct bpf_insn *to_buff,
			      bool emit_zext)
{
	struct bpf_insn *to = to_buff;
	u32 imm_rnd = get_random_u32();
	s16 off;

	BUILD_BUG_ON(BPF_REG_AX  + 1 != MAX_BPF_JIT_REG);
	BUILD_BUG_ON(MAX_BPF_REG + 1 != MAX_BPF_JIT_REG);

	/* Constraints on AX register:
	 *
	 * AX register is inaccessible from user space. It is mapped in
	 * all JITs, and used here for constant blinding rewrites. It is
	 * typically "stateless" meaning its contents are only valid within
	 * the executed instruction, but not across several instructions.
	 * There are a few exceptions however which are further detailed
	 * below.
	 *
	 * Constant blinding is only used by JITs, not in the interpreter.
	 * The interpreter uses AX in some occasions as a local temporary
	 * register e.g. in DIV or MOD instructions.
	 *
	 * In restricted circumstances, the verifier can also use the AX
	 * register for rewrites as long as they do not interfere with
	 * the above cases!
	 */
	if (from->dst_reg == BPF_REG_AX || from->src_reg == BPF_REG_AX)
		goto out;

	if (from->imm == 0 &&
	    (from->code == (BPF_ALU   | BPF_MOV | BPF_K) ||
	     from->code == (BPF_ALU64 | BPF_MOV | BPF_K))) {
		*to++ = BPF_ALU64_REG(BPF_XOR, from->dst_reg, from->dst_reg);
		goto out;
	}

	switch (from->code) {
	case BPF_ALU | BPF_ADD | BPF_K:
	case BPF_ALU | BPF_SUB | BPF_K:
	case BPF_ALU | BPF_AND | BPF_K:
	case BPF_ALU | BPF_OR  | BPF_K:
	case BPF_ALU | BPF_XOR | BPF_K:
	case BPF_ALU | BPF_MUL | BPF_K:
	case BPF_ALU | BPF_MOV | BPF_K:
	case BPF_ALU | BPF_DIV | BPF_K:
	case BPF_ALU | BPF_MOD | BPF_K:
		*to++ = BPF_ALU32_IMM(BPF_MOV, BPF_REG_AX, imm_rnd ^ from->imm);
		*to++ = BPF_ALU32_IMM(BPF_XOR, BPF_REG_AX, imm_rnd);
		*to++ = BPF_ALU32_REG(from->code, from->dst_reg, BPF_REG_AX);
		break;

	case BPF_ALU64 | BPF_ADD | BPF_K:
	case BPF_ALU64 | BPF_SUB | BPF_K:
	case BPF_ALU64 | BPF_AND | BPF_K:
	case BPF_ALU64 | BPF_OR  | BPF_K:
	case BPF_ALU64 | BPF_XOR | BPF_K:
	case BPF_ALU64 | BPF_MUL | BPF_K:
	case BPF_ALU64 | BPF_MOV | BPF_K:
	case BPF_ALU64 | BPF_DIV | BPF_K:
	case BPF_ALU64 | BPF_MOD | BPF_K:
		*to++ = BPF_ALU64_IMM(BPF_MOV, BPF_REG_AX, imm_rnd ^ from->imm);
		*to++ = BPF_ALU64_IMM(BPF_XOR, BPF_REG_AX, imm_rnd);
		*to++ = BPF_ALU64_REG(from->code, from->dst_reg, BPF_REG_AX);
		break;

	case BPF_JMP | BPF_JEQ  | BPF_K:
	case BPF_JMP | BPF_JNE  | BPF_K:
	case BPF_JMP | BPF_JGT  | BPF_K:
	case BPF_JMP | BPF_JLT  | BPF_K:
	case BPF_JMP | BPF_JGE  | BPF_K:
	case BPF_JMP | BPF_JLE  | BPF_K:
	case BPF_JMP | BPF_JSGT | BPF_K:
	case BPF_JMP | BPF_JSLT | BPF_K:
	case BPF_JMP | BPF_JSGE | BPF_K:
	case BPF_JMP | BPF_JSLE | BPF_K:
	case BPF_JMP | BPF_JSET | BPF_K:
		/* Accommodate for extra offset in case of a backjump. */
		off = from->off;
		if (off < 0)
			off -= 2;
		*to++ = BPF_ALU64_IMM(BPF_MOV, BPF_REG_AX, imm_rnd ^ from->imm);
		*to++ = BPF_ALU64_IMM(BPF_XOR, BPF_REG_AX, imm_rnd);
		*to++ = BPF_JMP_REG(from->code, from->dst_reg, BPF_REG_AX, off);
		break;

	case BPF_JMP32 | BPF_JEQ  | BPF_K:
	case BPF_JMP32 | BPF_JNE  | BPF_K:
	case BPF_JMP32 | BPF_JGT  | BPF_K:
	case BPF_JMP32 | BPF_JLT  | BPF_K:
	case BPF_JMP32 | BPF_JGE  | BPF_K:
	case BPF_JMP32 | BPF_JLE  | BPF_K:
	case BPF_JMP32 | BPF_JSGT | BPF_K:
	case BPF_JMP32 | BPF_JSLT | BPF_K:
	case BPF_JMP32 | BPF_JSGE | BPF_K:
	case BPF_JMP32 | BPF_JSLE | BPF_K:
	case BPF_JMP32 | BPF_JSET | BPF_K:
		/* Accommodate for extra offset in case of a backjump. */
		off = from->off;
		if (off < 0)
			off -= 2;
		*to++ = BPF_ALU32_IMM(BPF_MOV, BPF_REG_AX, imm_rnd ^ from->imm);
		*to++ = BPF_ALU32_IMM(BPF_XOR, BPF_REG_AX, imm_rnd);
		*to++ = BPF_JMP32_REG(from->code, from->dst_reg, BPF_REG_AX,
				      off);
		break;

	case BPF_LD | BPF_IMM | BPF_DW:
		*to++ = BPF_ALU64_IMM(BPF_MOV, BPF_REG_AX, imm_rnd ^ aux[1].imm);
		*to++ = BPF_ALU64_IMM(BPF_XOR, BPF_REG_AX, imm_rnd);
		*to++ = BPF_ALU64_IMM(BPF_LSH, BPF_REG_AX, 32);
		*to++ = BPF_ALU64_REG(BPF_MOV, aux[0].dst_reg, BPF_REG_AX);
		break;
	case 0: /* Part 2 of BPF_LD | BPF_IMM | BPF_DW. */
		*to++ = BPF_ALU32_IMM(BPF_MOV, BPF_REG_AX, imm_rnd ^ aux[0].imm);
		*to++ = BPF_ALU32_IMM(BPF_XOR, BPF_REG_AX, imm_rnd);
		if (emit_zext)
			*to++ = BPF_ZEXT_REG(BPF_REG_AX);
		*to++ = BPF_ALU64_REG(BPF_OR,  aux[0].dst_reg, BPF_REG_AX);
		break;

	case BPF_ST | BPF_MEM | BPF_DW:
	case BPF_ST | BPF_MEM | BPF_W:
	case BPF_ST | BPF_MEM | BPF_H:
	case BPF_ST | BPF_MEM | BPF_B:
		*to++ = BPF_ALU64_IMM(BPF_MOV, BPF_REG_AX, imm_rnd ^ from->imm);
		*to++ = BPF_ALU64_IMM(BPF_XOR, BPF_REG_AX, imm_rnd);
		*to++ = BPF_STX_MEM(from->code, from->dst_reg, BPF_REG_AX, from->off);
		break;
	}
out:
	return to - to_buff;
}

static struct bpf_prog *bpf_prog_clone_create(struct bpf_prog *fp_other,
					      gfp_t gfp_extra_flags)
{
	gfp_t gfp_flags = GFP_KERNEL | __GFP_ZERO | gfp_extra_flags;
	struct bpf_prog *fp;

	fp = __vmalloc(fp_other->pages * PAGE_SIZE, gfp_flags);
	if (fp != NULL) {
		/* aux->prog still points to the fp_other one, so
		 * when promoting the clone to the real program,
		 * this still needs to be adapted.
		 */
		memcpy(fp, fp_other, fp_other->pages * PAGE_SIZE);
	}

	return fp;
}

static void bpf_prog_clone_free(struct bpf_prog *fp)
{
	/* aux was stolen by the other clone, so we cannot free
	 * it from this path! It will be freed eventually by the
	 * other program on release.
	 *
	 * At this point, we don't need a deferred release since
	 * clone is guaranteed to not be locked.
	 */
	fp->aux = NULL;
	fp->stats = NULL;
	fp->active = NULL;
	__bpf_prog_free(fp);
}

void bpf_jit_prog_release_other(struct bpf_prog *fp, struct bpf_prog *fp_other)
{
	/* We have to repoint aux->prog to self, as we don't
	 * know whether fp here is the clone or the original.
	 */
	fp->aux->prog = fp;
	bpf_prog_clone_free(fp_other);
}

struct bpf_prog *bpf_jit_blind_constants(struct bpf_prog *prog)
{
	struct bpf_insn insn_buff[16], aux[2];
	struct bpf_prog *clone, *tmp;
	int insn_delta, insn_cnt;
	struct bpf_insn *insn;
	int i, rewritten;

	if (!prog->blinding_requested || prog->blinded)
		return prog;

	clone = bpf_prog_clone_create(prog, GFP_USER);
	if (!clone)
		return ERR_PTR(-ENOMEM);

	insn_cnt = clone->len;
	insn = clone->insnsi;

	for (i = 0; i < insn_cnt; i++, insn++) {
		if (bpf_pseudo_func(insn)) {
			/* ld_imm64 with an address of bpf subprog is not
			 * a user controlled constant. Don't randomize it,
			 * since it will conflict with jit_subprogs() logic.
			 */
			insn++;
			i++;
			continue;
		}

		/* We temporarily need to hold the original ld64 insn
		 * so that we can still access the first part in the
		 * second blinding run.
		 */
		if (insn[0].code == (BPF_LD | BPF_IMM | BPF_DW) &&
		    insn[1].code == 0)
			memcpy(aux, insn, sizeof(aux));

		rewritten = bpf_jit_blind_insn(insn, aux, insn_buff,
						clone->aux->verifier_zext);
		if (!rewritten)
			continue;

		tmp = bpf_patch_insn_single(clone, i, insn_buff, rewritten);
		if (IS_ERR(tmp)) {
			/* Patching may have repointed aux->prog during
			 * realloc from the original one, so we need to
			 * fix it up here on error.
			 */
			bpf_jit_prog_release_other(prog, clone);
			return tmp;
		}

		clone = tmp;
		insn_delta = rewritten - 1;

		/* Walk new program and skip insns we just inserted. */
		insn = clone->insnsi + i + insn_delta;
		insn_cnt += insn_delta;
		i        += insn_delta;
	}

	clone->blinded = 1;
	return clone;
}
#endif /* CONFIG_BPF_JIT */

/* Base function for offset calculation. Needs to go into .text section,
 * therefore keeping it non-static as well; will also be used by JITs
 * anyway later on, so do not let the compiler omit it. This also needs
 * to go into kallsyms for correlation from e.g. bpftool, so naming
 * must not change.
 */
noinline u64 __bpf_call_base(u64 r1, u64 r2, u64 r3, u64 r4, u64 r5)
{
	return 0;
}
EXPORT_SYMBOL_GPL(__bpf_call_base);

/* All UAPI available opcodes. */
#define BPF_INSN_MAP(INSN_2, INSN_3)		\
	/* 32 bit ALU operations. */		\
	/*   Register based. */			\
	INSN_3(ALU, ADD,  X),			\
	INSN_3(ALU, SUB,  X),			\
	INSN_3(ALU, AND,  X),			\
	INSN_3(ALU, OR,   X),			\
	INSN_3(ALU, LSH,  X),			\
	INSN_3(ALU, RSH,  X),			\
	INSN_3(ALU, XOR,  X),			\
	INSN_3(ALU, MUL,  X),			\
	INSN_3(ALU, MOV,  X),			\
	INSN_3(ALU, ARSH, X),			\
	INSN_3(ALU, DIV,  X),			\
	INSN_3(ALU, MOD,  X),			\
	INSN_2(ALU, NEG),			\
	INSN_3(ALU, END, TO_BE),		\
	INSN_3(ALU, END, TO_LE),		\
	/*   Immediate based. */		\
	INSN_3(ALU, ADD,  K),			\
	INSN_3(ALU, SUB,  K),			\
	INSN_3(ALU, AND,  K),			\
	INSN_3(ALU, OR,   K),			\
	INSN_3(ALU, LSH,  K),			\
	INSN_3(ALU, RSH,  K),			\
	INSN_3(ALU, XOR,  K),			\
	INSN_3(ALU, MUL,  K),			\
	INSN_3(ALU, MOV,  K),			\
	INSN_3(ALU, ARSH, K),			\
	INSN_3(ALU, DIV,  K),			\
	INSN_3(ALU, MOD,  K),			\
	/* 64 bit ALU operations. */		\
	/*   Register based. */			\
	INSN_3(ALU64, ADD,  X),			\
	INSN_3(ALU64, SUB,  X),			\
	INSN_3(ALU64, AND,  X),			\
	INSN_3(ALU64, OR,   X),			\
	INSN_3(ALU64, LSH,  X),			\
	INSN_3(ALU64, RSH,  X),			\
	INSN_3(ALU64, XOR,  X),			\
	INSN_3(ALU64, MUL,  X),			\
	INSN_3(ALU64, MOV,  X),			\
	INSN_3(ALU64, ARSH, X),			\
	INSN_3(ALU64, DIV,  X),			\
	INSN_3(ALU64, MOD,  X),			\
	INSN_2(ALU64, NEG),			\
	/*   Immediate based. */		\
	INSN_3(ALU64, ADD,  K),			\
	INSN_3(ALU64, SUB,  K),			\
	INSN_3(ALU64, AND,  K),			\
	INSN_3(ALU64, OR,   K),			\
	INSN_3(ALU64, LSH,  K),			\
	INSN_3(ALU64, RSH,  K),			\
	INSN_3(ALU64, XOR,  K),			\
	INSN_3(ALU64, MUL,  K),			\
	INSN_3(ALU64, MOV,  K),			\
	INSN_3(ALU64, ARSH, K),			\
	INSN_3(ALU64, DIV,  K),			\
	INSN_3(ALU64, MOD,  K),			\
	/* Call instruction. */			\
	INSN_2(JMP, CALL),			\
	/* Exit instruction. */			\
	INSN_2(JMP, EXIT),			\
	/* 32-bit Jump instructions. */		\
	/*   Register based. */			\
	INSN_3(JMP32, JEQ,  X),			\
	INSN_3(JMP32, JNE,  X),			\
	INSN_3(JMP32, JGT,  X),			\
	INSN_3(JMP32, JLT,  X),			\
	INSN_3(JMP32, JGE,  X),			\
	INSN_3(JMP32, JLE,  X),			\
	INSN_3(JMP32, JSGT, X),			\
	INSN_3(JMP32, JSLT, X),			\
	INSN_3(JMP32, JSGE, X),			\
	INSN_3(JMP32, JSLE, X),			\
	INSN_3(JMP32, JSET, X),			\
	/*   Immediate based. */		\
	INSN_3(JMP32, JEQ,  K),			\
	INSN_3(JMP32, JNE,  K),			\
	INSN_3(JMP32, JGT,  K),			\
	INSN_3(JMP32, JLT,  K),			\
	INSN_3(JMP32, JGE,  K),			\
	INSN_3(JMP32, JLE,  K),			\
	INSN_3(JMP32, JSGT, K),			\
	INSN_3(JMP32, JSLT, K),			\
	INSN_3(JMP32, JSGE, K),			\
	INSN_3(JMP32, JSLE, K),			\
	INSN_3(JMP32, JSET, K),			\
	/* Jump instructions. */		\
	/*   Register based. */			\
	INSN_3(JMP, JEQ,  X),			\
	INSN_3(JMP, JNE,  X),			\
	INSN_3(JMP, JGT,  X),			\
	INSN_3(JMP, JLT,  X),			\
	INSN_3(JMP, JGE,  X),			\
	INSN_3(JMP, JLE,  X),			\
	INSN_3(JMP, JSGT, X),			\
	INSN_3(JMP, JSLT, X),			\
	INSN_3(JMP, JSGE, X),			\
	INSN_3(JMP, JSLE, X),			\
	INSN_3(JMP, JSET, X),			\
	/*   Immediate based. */		\
	INSN_3(JMP, JEQ,  K),			\
	INSN_3(JMP, JNE,  K),			\
	INSN_3(JMP, JGT,  K),			\
	INSN_3(JMP, JLT,  K),			\
	INSN_3(JMP, JGE,  K),			\
	INSN_3(JMP, JLE,  K),			\
	INSN_3(JMP, JSGT, K),			\
	INSN_3(JMP, JSLT, K),			\
	INSN_3(JMP, JSGE, K),			\
	INSN_3(JMP, JSLE, K),			\
	INSN_3(JMP, JSET, K),			\
	INSN_2(JMP, JA),			\
	/* Store instructions. */		\
	/*   Register based. */			\
	INSN_3(STX, MEM,  B),			\
	INSN_3(STX, MEM,  H),			\
	INSN_3(STX, MEM,  W),			\
	INSN_3(STX, MEM,  DW),			\
	INSN_3(STX, ATOMIC, W),			\
	INSN_3(STX, ATOMIC, DW),		\
	/*   Immediate based. */		\
	INSN_3(ST, MEM, B),			\
	INSN_3(ST, MEM, H),			\
	INSN_3(ST, MEM, W),			\
	INSN_3(ST, MEM, DW),			\
	/* Load instructions. */		\
	/*   Register based. */			\
	INSN_3(LDX, MEM, B),			\
	INSN_3(LDX, MEM, H),			\
	INSN_3(LDX, MEM, W),			\
	INSN_3(LDX, MEM, DW),			\
	/*   Immediate based. */		\
	INSN_3(LD, IMM, DW)

bool bpf_opcode_in_insntable(u8 code)
{
#define BPF_INSN_2_TBL(x, y)    [BPF_##x | BPF_##y] = true
#define BPF_INSN_3_TBL(x, y, z) [BPF_##x | BPF_##y | BPF_##z] = true
	static const bool public_insntable[256] = {
		[0 ... 255] = false,
		/* Now overwrite non-defaults ... */
		BPF_INSN_MAP(BPF_INSN_2_TBL, BPF_INSN_3_TBL),
		/* UAPI exposed, but rewritten opcodes. cBPF carry-over. */
		[BPF_LD | BPF_ABS | BPF_B] = true,
		[BPF_LD | BPF_ABS | BPF_H] = true,
		[BPF_LD | BPF_ABS | BPF_W] = true,
		[BPF_LD | BPF_IND | BPF_B] = true,
		[BPF_LD | BPF_IND | BPF_H] = true,
		[BPF_LD | BPF_IND | BPF_W] = true,
	};
#undef BPF_INSN_3_TBL
#undef BPF_INSN_2_TBL
	return public_insntable[code];
}

#ifndef CONFIG_BPF_JIT_ALWAYS_ON
u64 __weak bpf_probe_read_kernel(void *dst, u32 size, const void *unsafe_ptr)
{
    /*dst清零*/
	memset(dst, 0, size);
	return -EFAULT;
}

/**
 *	___bpf_prog_run - run eBPF program on a given context
 *	@regs: is the array of MAX_BPF_EXT_REG eBPF pseudo-registers
 *	@insn: is the array of eBPF instructions
 *
 * Decode and execute eBPF instructions.
 *
 * Return: whatever value is in %BPF_R0 at program exit
 */
static u64 ___bpf_prog_run(u64 *regs/*所有寄存器*/, const struct bpf_insn *insn/*当前待运行指令*/)
{
//定义二元操作符的goto lable
#define BPF_INSN_2_LBL(x, y)    [BPF_##x | BPF_##y] = &&x##_##y

//定义三元操作符的goto label
#define BPF_INSN_3_LBL(x, y, z) [BPF_##x | BPF_##y | BPF_##z] = &&x##_##y##_##z

    //定义所有跳转位置
	static const void * const jumptable[256] __annotate_jump_table = {
	    //先将数组指向default_label
		[0 ... 255] = &&default_label,
		//再重写数组的goto lable
		/* Now overwrite non-defaults ... */
		BPF_INSN_MAP(BPF_INSN_2_LBL, BPF_INSN_3_LBL),
		/* Non-UAPI available opcodes. */
		[BPF_JMP | BPF_CALL_ARGS] = &&JMP_CALL_ARGS,
		[BPF_JMP | BPF_TAIL_CALL] = &&JMP_TAIL_CALL,
		[BPF_ST  | BPF_NOSPEC] = &&ST_NOSPEC,
		[BPF_LDX | BPF_PROBE_MEM | BPF_B] = &&LDX_PROBE_MEM_B,
		[BPF_LDX | BPF_PROBE_MEM | BPF_H] = &&LDX_PROBE_MEM_H,
		[BPF_LDX | BPF_PROBE_MEM | BPF_W] = &&LDX_PROBE_MEM_W,
		[BPF_LDX | BPF_PROBE_MEM | BPF_DW] = &&LDX_PROBE_MEM_DW,
	};
#undef BPF_INSN_3_LBL
#undef BPF_INSN_2_LBL
	u32 tail_call_cnt = 0;

	//指针移动，处理下一条指令
#define CONT	 ({ insn++; goto select_insn; })
#define CONT_JMP ({ insn++; goto select_insn; })

	//每条指令的入口点
select_insn:
	goto *jumptable[insn->code];//跳到指令要求的位置

	/* Explicitly mask the register-based shift amounts with 63 or 31
	 * to avoid undefined behavior. Normally this won't affect the
	 * generated code, for example, in case of native 64 bit archs such
	 * as x86-64 or arm64, the compiler is optimizing the AND away for
	 * the interpreter. In case of JITs, each of the JIT backends compiles
	 * the BPF shift operations to machine instructions which produce
	 * implementation-defined results in such a case; the resulting
	 * contents of the register may be arbitrary, but program behaviour
	 * as a whole remains defined. In other words, in case of JIT backends,
	 * the AND must /not/ be added to the emitted LSH/RSH/ARSH translation.
	 */
	/* ALU (shifts) */
#define SHT(OPCODE, OP)					\
	ALU64_##OPCODE##_X:				\
		DST = DST OP (SRC & 63);		\
		CONT;					\
	ALU_##OPCODE##_X:				\
		DST = (u32) DST OP ((u32) SRC & 31);	\
		CONT;					\
	ALU64_##OPCODE##_K:				\
		DST = DST OP IMM;			\
		CONT;					\
	ALU_##OPCODE##_K:				\
		DST = (u32) DST OP (u32) IMM;		\
		CONT;
	/* ALU (rest) */
#define ALU(OPCODE, OP)					\
	ALU64_##OPCODE##_X:				\
		DST = DST OP SRC;			\
		CONT;					\
	ALU_##OPCODE##_X:				\
		DST = (u32) DST OP (u32) SRC;		\
		CONT;					\
	ALU64_##OPCODE##_K:				\
		DST = DST OP IMM;			\
		CONT;					\
	ALU_##OPCODE##_K:				\
		DST = (u32) DST OP (u32) IMM;		\
		CONT;
	//定义可跳转的ALU点（加减乘与或...)
	ALU(ADD,  +)
	ALU(SUB,  -)
	ALU(AND,  &)
	ALU(OR,   |)
	ALU(XOR,  ^)
	ALU(MUL,  *)
	SHT(LSH, <<)
	SHT(RSH, >>)
#undef SHT
#undef ALU
	ALU_NEG://取负
		DST = (u32) -DST;
		CONT;
	ALU64_NEG:
		DST = -DST;
		CONT;
	ALU_MOV_X://装载
		DST = (u32) SRC;
		CONT;
	ALU_MOV_K:
		DST = (u32) IMM;
		CONT;
	ALU64_MOV_X:
		DST = SRC;
		CONT;
	ALU64_MOV_K:
		DST = IMM;
		CONT;
	LD_IMM_DW://构造64位立即数
		DST = (u64) (u32) insn[0].imm | ((u64) (u32) insn[1].imm) << 32;
		insn++;
		CONT;
	ALU_ARSH_X://右移src
		DST = (u64) (u32) (((s32) DST) >> (SRC & 31));
		CONT;
	ALU_ARSH_K:
		DST = (u64) (u32) (((s32) DST) >> IMM);
		CONT;
	ALU64_ARSH_X:
		(*(s64 *) &DST) >>= (SRC & 63);
		CONT;
	ALU64_ARSH_K:
		(*(s64 *) &DST) >>= IMM;
		CONT;
	ALU64_MOD_X:
	    //取余
		div64_u64_rem(DST, SRC, &AX);
		DST = AX;
		CONT;
	ALU_MOD_X:
		AX = (u32) DST;
		DST = do_div(AX, (u32) SRC);
		CONT;
	ALU64_MOD_K:
		div64_u64_rem(DST, IMM, &AX);
		DST = AX;
		CONT;
	ALU_MOD_K:
		AX = (u32) DST;
		DST = do_div(AX, (u32) IMM);
		CONT;
	ALU64_DIV_X:
	    //整除
		DST = div64_u64(DST, SRC);
		CONT;
	ALU_DIV_X:
		AX = (u32) DST;
		do_div(AX, (u32) SRC);
		DST = (u32) AX;
		CONT;
	ALU64_DIV_K:
		DST = div64_u64(DST, IMM);
		CONT;
	ALU_DIV_K:
		AX = (u32) DST;
		do_div(AX, (u32) IMM);
		DST = (u32) AX;
		CONT;
	ALU_END_TO_BE:
	    //转大端
		switch (IMM) {
		case 16:
			DST = (__force u16) cpu_to_be16(DST);
			break;
		case 32:
			DST = (__force u32) cpu_to_be32(DST);
			break;
		case 64:
			DST = (__force u64) cpu_to_be64(DST);
			break;
		}
		CONT;
	ALU_END_TO_LE:
	    //转小端
		switch (IMM) {
		case 16:
			DST = (__force u16) cpu_to_le16(DST);
			break;
		case 32:
			DST = (__force u32) cpu_to_le32(DST);
			break;
		case 64:
			DST = (__force u64) cpu_to_le64(DST);
			break;
		}
		CONT;

	/* CALL */
	JMP_CALL:
		/* Function call scratches BPF_R1-BPF_R5 registers,
		 * preserves BPF_R6-BPF_R9, and stores return value
		 * into BPF_R0.
		 */
	    //__bpf_call_base是一个基地址，通过它加上一个立即数，获得需要调用的函数地址，并调用它
		BPF_R0 = (__bpf_call_base + insn->imm)(BPF_R1, BPF_R2, BPF_R3,
						       BPF_R4, BPF_R5);
		CONT;

	JMP_CALL_ARGS:
	    //调用多参数的，外部函数（传入下一跳地址）
		BPF_R0 = (__bpf_call_base_args + insn->imm)(BPF_R1, BPF_R2,
							    BPF_R3, BPF_R4,
							    BPF_R5,
							    insn + insn->off + 1);
		CONT;

	JMP_TAIL_CALL: {
	    //R2寄存器中存储的是bpf_map地址，R3中存放的是index
		struct bpf_map *map = (struct bpf_map *) (unsigned long) BPF_R2;
		struct bpf_array *array = container_of(map, struct bpf_array, map);
		struct bpf_prog *prog;
		u32 index = BPF_R3;

		if (unlikely(index >= array->map.max_entries))
			goto out;

		if (unlikely(tail_call_cnt >= MAX_TAIL_CALL_CNT))
			goto out;

		tail_call_cnt++;

		//取index中对应的prog,并加载它的指令开始执行
		prog = READ_ONCE(array->ptrs[index]);
		if (!prog)
			goto out;

		/* ARG1 at this point is guaranteed to point to CTX from
		 * the verifier side due to the fact that the tail call is
		 * handled like a helper, that is, bpf_tail_call_proto,
		 * where arg1_type is ARG_PTR_TO_CTX.
		 */
		insn = prog->insnsi;
		goto select_insn;
out:
		CONT;
	}
	JMP_JA:
		insn += insn->off;
		CONT;
	JMP_EXIT:
	    //执行EXIT指令，并返回R0寄存器中的值
		return BPF_R0;
	/* JMP */
#define COND_JMP(SIGN, OPCODE, CMP_OP)				\
	JMP_##OPCODE##_X:					\
		if ((SIGN##64) DST CMP_OP (SIGN##64) SRC) {	\
			insn += insn->off;			\
			CONT_JMP;				\
		}						\
		CONT;						\
	JMP32_##OPCODE##_X:					\
		if ((SIGN##32) DST CMP_OP (SIGN##32) SRC) {	\
			insn += insn->off;			\
			CONT_JMP;				\
		}						\
		CONT;						\
	JMP_##OPCODE##_K:					\
		if ((SIGN##64) DST CMP_OP (SIGN##64) IMM) {	\
			insn += insn->off;			\
			CONT_JMP;				\
		}						\
		CONT;						\
	JMP32_##OPCODE##_K:					\
		if ((SIGN##32) DST CMP_OP (SIGN##32) IMM) {	\
			insn += insn->off;			\
			CONT_JMP;				\
		}						\
		CONT;
	COND_JMP(u, JEQ, ==)
	COND_JMP(u, JNE, !=)
	COND_JMP(u, JGT, >)
	COND_JMP(u, JLT, <)
	COND_JMP(u, JGE, >=)
	COND_JMP(u, JLE, <=)
	COND_JMP(u, JSET, &)
	COND_JMP(s, JSGT, >)
	COND_JMP(s, JSLT, <)
	COND_JMP(s, JSGE, >=)
	COND_JMP(s, JSLE, <=)
#undef COND_JMP
	/* ST, STX and LDX*/
	ST_NOSPEC:
		/* Speculation barrier for mitigating Speculative Store Bypass.
		 * In case of arm64, we rely on the firmware mitigation as
		 * controlled via the ssbd kernel parameter. Whenever the
		 * mitigation is enabled, it works for all of the kernel code
		 * with no need to provide any additional instructions here.
		 * In case of x86, we use 'lfence' insn for mitigation. We
		 * reuse preexisting logic from Spectre v1 mitigation that
		 * happens to produce the required code on x86 for v4 as well.
		 */
		barrier_nospec();
		CONT;
#define LDST(SIZEOP, SIZE)						\
	STX_MEM_##SIZEOP:						\
		*(SIZE *)(unsigned long) (DST + insn->off) = SRC;	\
		CONT;							\
	ST_MEM_##SIZEOP:						\
		*(SIZE *)(unsigned long) (DST + insn->off) = IMM;	\
		CONT;							\
	LDX_MEM_##SIZEOP:						\
		DST = *(SIZE *)(unsigned long) (SRC + insn->off);	\
		CONT;							\
	LDX_PROBE_MEM_##SIZEOP:						\
		bpf_probe_read_kernel(&DST, sizeof(SIZE),		\
				      (const void *)(long) (SRC + insn->off));	\
		DST = *((SIZE *)&DST);					\
		CONT;

	LDST(B,   u8)
	LDST(H,  u16)
	LDST(W,  u32)
	LDST(DW, u64)
#undef LDST

#define ATOMIC_ALU_OP(BOP, KOP)						\
		case BOP:						\
			if (BPF_SIZE(insn->code) == BPF_W)		\
				atomic_##KOP((u32) SRC, (atomic_t *)(unsigned long) \
					     (DST + insn->off));	\
			else						\
				atomic64_##KOP((u64) SRC, (atomic64_t *)(unsigned long) \
					       (DST + insn->off));	\
			break;						\
		case BOP | BPF_FETCH:					\
			if (BPF_SIZE(insn->code) == BPF_W)		\
				SRC = (u32) atomic_fetch_##KOP(		\
					(u32) SRC,			\
					(atomic_t *)(unsigned long) (DST + insn->off)); \
			else						\
				SRC = (u64) atomic64_fetch_##KOP(	\
					(u64) SRC,			\
					(atomic64_t *)(unsigned long) (DST + insn->off)); \
			break;

	STX_ATOMIC_DW:
	STX_ATOMIC_W:
		switch (IMM) {
		ATOMIC_ALU_OP(BPF_ADD, add)
		ATOMIC_ALU_OP(BPF_AND, and)
		ATOMIC_ALU_OP(BPF_OR, or)
		ATOMIC_ALU_OP(BPF_XOR, xor)
#undef ATOMIC_ALU_OP

		case BPF_XCHG:
			if (BPF_SIZE(insn->code) == BPF_W)
				SRC = (u32) atomic_xchg(
					(atomic_t *)(unsigned long) (DST + insn->off),
					(u32) SRC);
			else
				SRC = (u64) atomic64_xchg(
					(atomic64_t *)(unsigned long) (DST + insn->off),
					(u64) SRC);
			break;
		case BPF_CMPXCHG:
			if (BPF_SIZE(insn->code) == BPF_W)
				BPF_R0 = (u32) atomic_cmpxchg(
					(atomic_t *)(unsigned long) (DST + insn->off),
					(u32) BPF_R0, (u32) SRC);
			else
				BPF_R0 = (u64) atomic64_cmpxchg(
					(atomic64_t *)(unsigned long) (DST + insn->off),
					(u64) BPF_R0, (u64) SRC);
			break;

		default:
			goto default_label;
		}
		CONT;

	default_label:
		/* If we ever reach this, we have a bug somewhere. Die hard here
		 * instead of just returning 0; we could be somewhere in a subprog,
		 * so execution could continue otherwise which we do /not/ want.
		 *
		 * Note, verifier whitelists all opcodes in bpf_opcode_in_insntable().
		 */
		pr_warn("BPF interpreter: unknown opcode %02x (imm: 0x%x)\n",
			insn->code, insn->imm);
		BUG_ON(1);
		return 0;
}

//定义不同栈大小的__bpf_prog_run的函数名称
#define PROG_NAME(stack_size) __bpf_prog_run##stack_size
/*定义不同栈大小的bpf运行函数*/
#define DEFINE_BPF_PROG_RUN(stack_size) \
static unsigned int PROG_NAME(stack_size)(const void *ctx, const struct bpf_insn *insn) \
{ \
    /*定义指定大小的栈*/\
	u64 stack[stack_size / sizeof(u64)]; \
	/*定义寄存器*/\
	u64 regs[MAX_BPF_EXT_REG] = {}; \
\
    /*初始化栈底指针，指向栈底*/\
	FP = (u64) (unsigned long) &stack[ARRAY_SIZE(stack)]; \
	/*初始化参数1*/\
	ARG1 = (u64) (unsigned long) ctx; \
	/*进入bpf程序运行*/\
	return ___bpf_prog_run(regs, insn); \
}

//定义不同栈长度的__bpf_prog_run_args函数（FP指向栈底）
#define PROG_NAME_ARGS(stack_size) __bpf_prog_run_args##stack_size
#define DEFINE_BPF_PROG_RUN_ARGS(stack_size) \
static u64 PROG_NAME_ARGS(stack_size)(u64 r1, u64 r2, u64 r3, u64 r4, u64 r5, \
				      const struct bpf_insn *insn/*首条指令*/) \
{ \
	/*按指定大小定义栈*/\
	u64 stack[stack_size / sizeof(u64)]; \
	/*定义各寄存器*/\
	u64 regs[MAX_BPF_EXT_REG]; \
\
    /*指向栈底，分别给参数寄存器赋值，r1,r2,r3,r4,r5*/\
	FP = (u64) (unsigned long) &stack[ARRAY_SIZE(stack)]; \
	BPF_R1 = r1; \
	BPF_R2 = r2; \
	BPF_R3 = r3; \
	BPF_R4 = r4; \
	BPF_R5 = r5; \
	/*开始运行bpf程序*/\
	return ___bpf_prog_run(regs, insn); \
}

#define EVAL1(FN, X) FN(X)
#define EVAL2(FN, X, Y...) FN(X) EVAL1(FN, Y)
#define EVAL3(FN, X, Y...) FN(X) EVAL2(FN, Y)
#define EVAL4(FN, X, Y...) FN(X) EVAL3(FN, Y)
#define EVAL5(FN, X, Y...) FN(X) EVAL4(FN, Y)
#define EVAL6(FN, X, Y...) FN(X) EVAL5(FN, Y)

//定义各种栈长度对应的bpf运行函数__bpf_prog_run
EVAL6(DEFINE_BPF_PROG_RUN, 32, 64, 96, 128, 160, 192);
EVAL6(DEFINE_BPF_PROG_RUN, 224, 256, 288, 320, 352, 384);
EVAL4(DEFINE_BPF_PROG_RUN, 416, 448, 480, 512);

//定义各种栈长度对应的bpf运行函数__bpf_prog_run_args
EVAL6(DEFINE_BPF_PROG_RUN_ARGS, 32, 64, 96, 128, 160, 192);
EVAL6(DEFINE_BPF_PROG_RUN_ARGS, 224, 256, 288, 320, 352, 384);
EVAL4(DEFINE_BPF_PROG_RUN_ARGS, 416, 448, 480, 512);

#define PROG_NAME_LIST(stack_size) PROG_NAME(stack_size),

//各种栈长度对应的bpf运行函数__bpf_prog_run数组
static unsigned int (*interpreters[])(const void *ctx,
				      const struct bpf_insn *insn) = {
EVAL6(PROG_NAME_LIST, 32, 64, 96, 128, 160, 192)
EVAL6(PROG_NAME_LIST, 224, 256, 288, 320, 352, 384)
EVAL4(PROG_NAME_LIST, 416, 448, 480, 512)
};
#undef PROG_NAME_LIST
#define PROG_NAME_LIST(stack_size) PROG_NAME_ARGS(stack_size),

//各种栈长度对应的bpf运行函数__bpf_prog_run_args数组
static u64 (*interpreters_args[])(u64 r1, u64 r2, u64 r3, u64 r4, u64 r5,
				  const struct bpf_insn *insn) = {
EVAL6(PROG_NAME_LIST, 32, 64, 96, 128, 160, 192)
EVAL6(PROG_NAME_LIST, 224, 256, 288, 320, 352, 384)
EVAL4(PROG_NAME_LIST, 416, 448, 480, 512)
};
#undef PROG_NAME_LIST

void bpf_patch_call_args(struct bpf_insn *insn, u32 stack_depth)
{
	stack_depth = max_t(u32, stack_depth, 1);
	insn->off = (s16) insn->imm;
	insn->imm = interpreters_args[(round_up(stack_depth, 32) / 32) - 1] -
		__bpf_call_base_args;
	insn->code = BPF_JMP | BPF_CALL_ARGS;
}

#else
static unsigned int __bpf_prog_ret0_warn(const void *ctx,
					 const struct bpf_insn *insn)
{
	/* If this handler ever gets executed, then BPF_JIT_ALWAYS_ON
	 * is not working properly, so warn about it!
	 */
	WARN_ON_ONCE(1);
	return 0;
}
#endif

bool bpf_prog_map_compatible(struct bpf_map *map,
			     const struct bpf_prog *fp)
{
	enum bpf_prog_type prog_type = resolve_prog_type(fp);
	bool ret;

	if (fp->kprobe_override)
		return false;

	/* XDP programs inserted into maps are not guaranteed to run on
	 * a particular netdev (and can run outside driver context entirely
	 * in the case of devmap and cpumap). Until device checks
	 * are implemented, prohibit adding dev-bound programs to program maps.
	 */
	if (bpf_prog_is_dev_bound(fp->aux))
		return false;

	spin_lock(&map->owner.lock);
	if (!map->owner.type) {
		/* There's no owner yet where we could check for
		 * compatibility.
		 */
		map->owner.type  = prog_type;
		map->owner.jited = fp->jited;
		map->owner.xdp_has_frags = fp->aux->xdp_has_frags;
		ret = true;
	} else {
		ret = map->owner.type  == prog_type &&
		      map->owner.jited == fp->jited &&
		      map->owner.xdp_has_frags == fp->aux->xdp_has_frags;
	}
	spin_unlock(&map->owner.lock);

	return ret;
}

static int bpf_check_tail_call(const struct bpf_prog *fp)
{
	struct bpf_prog_aux *aux = fp->aux;
	int i, ret = 0;

	mutex_lock(&aux->used_maps_mutex);
	for (i = 0; i < aux->used_map_cnt; i++) {
		struct bpf_map *map = aux->used_maps[i];

		if (!map_type_contains_progs(map))
			continue;

		if (!bpf_prog_map_compatible(map, fp)) {
			ret = -EINVAL;
			goto out;
		}
	}

out:
	mutex_unlock(&aux->used_maps_mutex);
	return ret;
}

//按栈长度使用不同的运行函数
static void bpf_prog_select_func(struct bpf_prog *fp)
{
#ifndef CONFIG_BPF_JIT_ALWAYS_ON
	u32 stack_depth = max_t(u32, fp->aux->stack_depth, 1);

	//按栈长度，选择不同的运行函数，最终调入___bpf_prog_run
	fp->bpf_func = interpreters[(round_up(stack_depth, 32) / 32) - 1];
#else
	fp->bpf_func = __bpf_prog_ret0_warn;
#endif
}

/**
 *	bpf_prog_select_runtime - select exec runtime for BPF program
 *	@fp: bpf_prog populated with BPF program
 *	@err: pointer to error variable
 *
 * Try to JIT eBPF program, if JIT is not available, use interpreter.
 * The BPF program will be executed via bpf_prog_run() function.
 *
 * Return: the &fp argument along with &err set to 0 for success or
 * a negative errno code on failure
 */
struct bpf_prog *bpf_prog_select_runtime(struct bpf_prog *fp, int *err)
{
	/* In case of BPF to BPF calls, verifier did all the prep
	 * work with regards to JITing, etc.
	 */
	bool jit_needed = false;

	if (fp->bpf_func)
		goto finalize;

	if (IS_ENABLED(CONFIG_BPF_JIT_ALWAYS_ON) ||
	    bpf_prog_has_kfunc_call(fp))
		jit_needed = true;

	/*挂载fp的bpf代码执行函数*/
	bpf_prog_select_func(fp);

	/* eBPF JITs can rewrite the program in case constant
	 * blinding is active. However, in case of error during
	 * blinding, bpf_int_jit_compile() must always return a
	 * valid program, which in this case would simply not
	 * be JITed, but falls back to the interpreter.
	 */
	if (!bpf_prog_is_offloaded(fp->aux)) {
		*err = bpf_prog_alloc_jited_linfo(fp);
		if (*err)
			return fp;

		fp = bpf_int_jit_compile(fp);
		bpf_prog_jit_attempt_done(fp);
		if (!fp->jited && jit_needed) {
			*err = -ENOTSUPP;
			return fp;
		}
	} else {
		*err = bpf_prog_offload_compile(fp);
		if (*err)
			return fp;
	}

finalize:
	bpf_prog_lock_ro(fp);

	/* The tail call compatibility check can only be done at
	 * this late stage as we need to determine, if we deal
	 * with JITed or non JITed program concatenations and not
	 * all eBPF JITs might immediately support all features.
	 */
	*err = bpf_check_tail_call(fp);

	return fp;
}
EXPORT_SYMBOL_GPL(bpf_prog_select_runtime);

static unsigned int __bpf_prog_ret1(const void *ctx,
				    const struct bpf_insn *insn)
{
	return 1;
}

static struct bpf_prog_dummy {
	struct bpf_prog prog;
} dummy_bpf_prog = {
	.prog = {
		.bpf_func = __bpf_prog_ret1,
	},
};

struct bpf_empty_prog_array bpf_empty_prog_array = {
	.null_prog = NULL,
};
EXPORT_SYMBOL(bpf_empty_prog_array);

struct bpf_prog_array *bpf_prog_array_alloc(u32 prog_cnt, gfp_t flags)
{
	if (prog_cnt)
		return kzalloc(sizeof(struct bpf_prog_array) +
			       sizeof(struct bpf_prog_array_item) *
			       (prog_cnt + 1),
			       flags);

	return &bpf_empty_prog_array.hdr;
}

void bpf_prog_array_free(struct bpf_prog_array *progs)
{
	if (!progs || progs == &bpf_empty_prog_array.hdr)
		return;
	kfree_rcu(progs, rcu);
}

static void __bpf_prog_array_free_sleepable_cb(struct rcu_head *rcu)
{
	struct bpf_prog_array *progs;

	/* If RCU Tasks Trace grace period implies RCU grace period, there is
	 * no need to call kfree_rcu(), just call kfree() directly.
	 */
	progs = container_of(rcu, struct bpf_prog_array, rcu);
	if (rcu_trace_implies_rcu_gp())
		kfree(progs);
	else
		kfree_rcu(progs, rcu);
}

void bpf_prog_array_free_sleepable(struct bpf_prog_array *progs)
{
	if (!progs || progs == &bpf_empty_prog_array.hdr)
		return;
	call_rcu_tasks_trace(&progs->rcu, __bpf_prog_array_free_sleepable_cb);
}

int bpf_prog_array_length(struct bpf_prog_array *array)
{
	struct bpf_prog_array_item *item;
	u32 cnt = 0;

	for (item = array->items; item->prog; item++)
		if (item->prog != &dummy_bpf_prog.prog)
			cnt++;
	return cnt;
}

bool bpf_prog_array_is_empty(struct bpf_prog_array *array)
{
	struct bpf_prog_array_item *item;

	for (item = array->items; item->prog; item++)
		if (item->prog != &dummy_bpf_prog.prog)
			return false;
	return true;
}

static bool bpf_prog_array_copy_core(struct bpf_prog_array *array,
				     u32 *prog_ids,
				     u32 request_cnt)
{
	struct bpf_prog_array_item *item;
	int i = 0;

	for (item = array->items; item->prog; item++) {
		if (item->prog == &dummy_bpf_prog.prog)
			continue;
		prog_ids[i] = item->prog->aux->id;
		if (++i == request_cnt) {
			item++;
			break;
		}
	}

	return !!(item->prog);
}

int bpf_prog_array_copy_to_user(struct bpf_prog_array *array,
				__u32 __user *prog_ids, u32 cnt)
{
	unsigned long err = 0;
	bool nospc;
	u32 *ids;

	/* users of this function are doing:
	 * cnt = bpf_prog_array_length();
	 * if (cnt > 0)
	 *     bpf_prog_array_copy_to_user(..., cnt);
	 * so below kcalloc doesn't need extra cnt > 0 check.
	 */
	ids = kcalloc(cnt, sizeof(u32), GFP_USER | __GFP_NOWARN);
	if (!ids)
		return -ENOMEM;
	nospc = bpf_prog_array_copy_core(array, ids, cnt);
	err = copy_to_user(prog_ids, ids, cnt * sizeof(u32));
	kfree(ids);
	if (err)
		return -EFAULT;
	if (nospc)
		return -ENOSPC;
	return 0;
}

void bpf_prog_array_delete_safe(struct bpf_prog_array *array,
				struct bpf_prog *old_prog)
{
	struct bpf_prog_array_item *item;

	for (item = array->items; item->prog; item++)
		if (item->prog == old_prog) {
			WRITE_ONCE(item->prog, &dummy_bpf_prog.prog);
			break;
		}
}

/**
 * bpf_prog_array_delete_safe_at() - Replaces the program at the given
 *                                   index into the program array with
 *                                   a dummy no-op program.
 * @array: a bpf_prog_array
 * @index: the index of the program to replace
 *
 * Skips over dummy programs, by not counting them, when calculating
 * the position of the program to replace.
 *
 * Return:
 * * 0		- Success
 * * -EINVAL	- Invalid index value. Must be a non-negative integer.
 * * -ENOENT	- Index out of range
 */
int bpf_prog_array_delete_safe_at(struct bpf_prog_array *array, int index)
{
	return bpf_prog_array_update_at(array, index, &dummy_bpf_prog.prog);
}

/**
 * bpf_prog_array_update_at() - Updates the program at the given index
 *                              into the program array.
 * @array: a bpf_prog_array
 * @index: the index of the program to update
 * @prog: the program to insert into the array
 *
 * Skips over dummy programs, by not counting them, when calculating
 * the position of the program to update.
 *
 * Return:
 * * 0		- Success
 * * -EINVAL	- Invalid index value. Must be a non-negative integer.
 * * -ENOENT	- Index out of range
 */
int bpf_prog_array_update_at(struct bpf_prog_array *array, int index,
			     struct bpf_prog *prog)
{
	struct bpf_prog_array_item *item;

	if (unlikely(index < 0))
		return -EINVAL;

	for (item = array->items; item->prog; item++) {
		if (item->prog == &dummy_bpf_prog.prog)
			continue;
		if (!index) {
			WRITE_ONCE(item->prog, prog);
			return 0;
		}
		index--;
	}
	return -ENOENT;
}

int bpf_prog_array_copy(struct bpf_prog_array *old_array,
			struct bpf_prog *exclude_prog,
			struct bpf_prog *include_prog,
			u64 bpf_cookie,
			struct bpf_prog_array **new_array)
{
	int new_prog_cnt, carry_prog_cnt = 0;
	struct bpf_prog_array_item *existing, *new;
	struct bpf_prog_array *array;
	bool found_exclude = false;

	/* Figure out how many existing progs we need to carry over to
	 * the new array.
	 */
	if (old_array) {
		existing = old_array->items;
		for (; existing->prog; existing++) {
			if (existing->prog == exclude_prog) {
				found_exclude = true;
				continue;
			}
			if (existing->prog != &dummy_bpf_prog.prog)
				carry_prog_cnt++;
			if (existing->prog == include_prog)
				return -EEXIST;
		}
	}

	if (exclude_prog && !found_exclude)
		return -ENOENT;

	/* How many progs (not NULL) will be in the new array? */
	new_prog_cnt = carry_prog_cnt;
	if (include_prog)
		new_prog_cnt += 1;

	/* Do we have any prog (not NULL) in the new array? */
	if (!new_prog_cnt) {
		*new_array = NULL;
		return 0;
	}

	/* +1 as the end of prog_array is marked with NULL */
	array = bpf_prog_array_alloc(new_prog_cnt + 1, GFP_KERNEL);
	if (!array)
		return -ENOMEM;
	new = array->items;

	/* Fill in the new prog array */
	if (carry_prog_cnt) {
		existing = old_array->items;
		for (; existing->prog; existing++) {
			if (existing->prog == exclude_prog ||
			    existing->prog == &dummy_bpf_prog.prog)
				continue;

			new->prog = existing->prog;
			new->bpf_cookie = existing->bpf_cookie;
			new++;
		}
	}
	if (include_prog) {
		new->prog = include_prog;
		new->bpf_cookie = bpf_cookie;
		new++;
	}
	new->prog = NULL;
	*new_array = array;
	return 0;
}

int bpf_prog_array_copy_info(struct bpf_prog_array *array,
			     u32 *prog_ids, u32 request_cnt,
			     u32 *prog_cnt)
{
	u32 cnt = 0;

	if (array)
		cnt = bpf_prog_array_length(array);

	*prog_cnt = cnt;

	/* return early if user requested only program count or nothing to copy */
	if (!request_cnt || !cnt)
		return 0;

	/* this function is called under trace/bpf_trace.c: bpf_event_mutex */
	return bpf_prog_array_copy_core(array, prog_ids, request_cnt) ? -ENOSPC
								     : 0;
}

void __bpf_free_used_maps(struct bpf_prog_aux *aux,
			  struct bpf_map **used_maps, u32 len)
{
	struct bpf_map *map;
	u32 i;

	for (i = 0; i < len; i++) {
		map = used_maps[i];
		if (map->ops->map_poke_untrack)
			map->ops->map_poke_untrack(map, aux);
		bpf_map_put(map);
	}
}

static void bpf_free_used_maps(struct bpf_prog_aux *aux)
{
	__bpf_free_used_maps(aux, aux->used_maps, aux->used_map_cnt);
	kfree(aux->used_maps);
}

void __bpf_free_used_btfs(struct bpf_prog_aux *aux,
			  struct btf_mod_pair *used_btfs, u32 len)
{
#ifdef CONFIG_BPF_SYSCALL
	struct btf_mod_pair *btf_mod;
	u32 i;

	for (i = 0; i < len; i++) {
		btf_mod = &used_btfs[i];
		if (btf_mod->module)
			module_put(btf_mod->module);
		btf_put(btf_mod->btf);
	}
#endif
}

static void bpf_free_used_btfs(struct bpf_prog_aux *aux)
{
	__bpf_free_used_btfs(aux, aux->used_btfs, aux->used_btf_cnt);
	kfree(aux->used_btfs);
}

static void bpf_prog_free_deferred(struct work_struct *work)
{
	struct bpf_prog_aux *aux;
	int i;

	aux = container_of(work, struct bpf_prog_aux, work);
#ifdef CONFIG_BPF_SYSCALL
	bpf_free_kfunc_btf_tab(aux->kfunc_btf_tab);
#endif
#ifdef CONFIG_CGROUP_BPF
	if (aux->cgroup_atype != CGROUP_BPF_ATTACH_TYPE_INVALID)
		bpf_cgroup_atype_put(aux->cgroup_atype);
#endif
	bpf_free_used_maps(aux);
	bpf_free_used_btfs(aux);
	if (bpf_prog_is_dev_bound(aux))
		bpf_prog_dev_bound_destroy(aux->prog);
#ifdef CONFIG_PERF_EVENTS
	if (aux->prog->has_callchain_buf)
		put_callchain_buffers();
#endif
	if (aux->dst_trampoline)
		bpf_trampoline_put(aux->dst_trampoline);
	for (i = 0; i < aux->func_cnt; i++) {
		/* We can just unlink the subprog poke descriptor table as
		 * it was originally linked to the main program and is also
		 * released along with it.
		 */
		aux->func[i]->aux->poke_tab = NULL;
		bpf_jit_free(aux->func[i]);
	}
	if (aux->func_cnt) {
		kfree(aux->func);
		bpf_prog_unlock_free(aux->prog);
	} else {
		bpf_jit_free(aux->prog);
	}
}

void bpf_prog_free(struct bpf_prog *fp)
{
	struct bpf_prog_aux *aux = fp->aux;

	if (aux->dst_prog)
		bpf_prog_put(aux->dst_prog);
	INIT_WORK(&aux->work, bpf_prog_free_deferred);
	schedule_work(&aux->work);
}
EXPORT_SYMBOL_GPL(bpf_prog_free);

/* RNG for unpriviledged user space with separated state from prandom_u32(). */
static DEFINE_PER_CPU(struct rnd_state, bpf_user_rnd_state);

void bpf_user_rnd_init_once(void)
{
	prandom_init_once(&bpf_user_rnd_state);
}

BPF_CALL_0(bpf_user_rnd_u32)
{
	/* Should someone ever have the rather unwise idea to use some
	 * of the registers passed into this function, then note that
	 * this function is called from native eBPF and classic-to-eBPF
	 * transformations. Register assignments from both sides are
	 * different, f.e. classic always sets fn(ctx, A, X) here.
	 */
	struct rnd_state *state;
	u32 res;

	state = &get_cpu_var(bpf_user_rnd_state);
	res = prandom_u32_state(state);
	put_cpu_var(bpf_user_rnd_state);

	return res;
}

BPF_CALL_0(bpf_get_raw_cpu_id)
{
	return raw_smp_processor_id();
}

/* Weak definitions of helper functions in case we don't have bpf syscall. */
const struct bpf_func_proto bpf_map_lookup_elem_proto __weak;
const struct bpf_func_proto bpf_map_update_elem_proto __weak;
const struct bpf_func_proto bpf_map_delete_elem_proto __weak;
const struct bpf_func_proto bpf_map_push_elem_proto __weak;
const struct bpf_func_proto bpf_map_pop_elem_proto __weak;
const struct bpf_func_proto bpf_map_peek_elem_proto __weak;
const struct bpf_func_proto bpf_map_lookup_percpu_elem_proto __weak;
const struct bpf_func_proto bpf_spin_lock_proto __weak;
const struct bpf_func_proto bpf_spin_unlock_proto __weak;
const struct bpf_func_proto bpf_jiffies64_proto __weak;

const struct bpf_func_proto bpf_get_prandom_u32_proto __weak;
const struct bpf_func_proto bpf_get_smp_processor_id_proto __weak;
const struct bpf_func_proto bpf_get_numa_node_id_proto __weak;
const struct bpf_func_proto bpf_ktime_get_ns_proto __weak;
const struct bpf_func_proto bpf_ktime_get_boot_ns_proto __weak;
const struct bpf_func_proto bpf_ktime_get_coarse_ns_proto __weak;
const struct bpf_func_proto bpf_ktime_get_tai_ns_proto __weak;

const struct bpf_func_proto bpf_get_current_pid_tgid_proto __weak;
const struct bpf_func_proto bpf_get_current_uid_gid_proto __weak;
const struct bpf_func_proto bpf_get_current_comm_proto __weak;
const struct bpf_func_proto bpf_get_current_cgroup_id_proto __weak;
const struct bpf_func_proto bpf_get_current_ancestor_cgroup_id_proto __weak;
const struct bpf_func_proto bpf_get_local_storage_proto __weak;
const struct bpf_func_proto bpf_get_ns_current_pid_tgid_proto __weak;
const struct bpf_func_proto bpf_snprintf_btf_proto __weak;
const struct bpf_func_proto bpf_seq_printf_btf_proto __weak;
const struct bpf_func_proto bpf_set_retval_proto __weak;
const struct bpf_func_proto bpf_get_retval_proto __weak;

const struct bpf_func_proto * __weak bpf_get_trace_printk_proto(void)
{
	return NULL;
}

const struct bpf_func_proto * __weak bpf_get_trace_vprintk_proto(void)
{
	return NULL;
}

u64 __weak
bpf_event_output(struct bpf_map *map, u64 flags, void *meta, u64 meta_size,
		 void *ctx, u64 ctx_size, bpf_ctx_copy_t ctx_copy)
{
	return -ENOTSUPP;
}
EXPORT_SYMBOL_GPL(bpf_event_output);

/* Always built-in helper functions. */
const struct bpf_func_proto bpf_tail_call_proto = {
	.func		= NULL,
	.gpl_only	= false,
	.ret_type	= RET_VOID,
	.arg1_type	= ARG_PTR_TO_CTX,
	.arg2_type	= ARG_CONST_MAP_PTR,
	.arg3_type	= ARG_ANYTHING,
};

/* Stub for JITs that only support cBPF. eBPF programs are interpreted.
 * It is encouraged to implement bpf_int_jit_compile() instead, so that
 * eBPF and implicitly also cBPF can get JITed!
 */
struct bpf_prog * __weak bpf_int_jit_compile(struct bpf_prog *prog)
{
	return prog;
}

/* Stub for JITs that support eBPF. All cBPF code gets transformed into
 * eBPF by the kernel and is later compiled by bpf_int_jit_compile().
 */
void __weak bpf_jit_compile(struct bpf_prog *prog)
{
}

bool __weak bpf_helper_changes_pkt_data(void *func)
{
	return false;
}

/* Return TRUE if the JIT backend wants verifier to enable sub-register usage
 * analysis code and wants explicit zero extension inserted by verifier.
 * Otherwise, return FALSE.
 *
 * The verifier inserts an explicit zero extension after BPF_CMPXCHGs even if
 * you don't override this. JITs that don't want these extra insns can detect
 * them using insn_is_zext.
 */
bool __weak bpf_jit_needs_zext(void)
{
	return false;
}

/* Return TRUE if the JIT backend supports mixing bpf2bpf and tailcalls. */
bool __weak bpf_jit_supports_subprog_tailcalls(void)
{
	return false;
}

bool __weak bpf_jit_supports_kfunc_call(void)
{
	return false;
}

/* To execute LD_ABS/LD_IND instructions __bpf_prog_run() may call
 * skb_copy_bits(), so provide a weak definition of it for NET-less config.
 */
int __weak skb_copy_bits(const struct sk_buff *skb, int offset, void *to,
			 int len)
{
	return -EFAULT;
}

int __weak bpf_arch_text_poke(void *ip, enum bpf_text_poke_type t,
			      void *addr1, void *addr2)
{
	return -ENOTSUPP;
}

void * __weak bpf_arch_text_copy(void *dst, void *src, size_t len)
{
	return ERR_PTR(-ENOTSUPP);
}

int __weak bpf_arch_text_invalidate(void *dst, size_t len)
{
	return -ENOTSUPP;
}

#ifdef CONFIG_BPF_SYSCALL
static int __init bpf_global_ma_init(void)
{
	int ret;

	ret = bpf_mem_alloc_init(&bpf_global_ma, 0, false);
	bpf_global_ma_set = !ret;
	return ret;
}
late_initcall(bpf_global_ma_init);
#endif

DEFINE_STATIC_KEY_FALSE(bpf_stats_enabled_key);
EXPORT_SYMBOL(bpf_stats_enabled_key);

/* All definitions of tracepoints related to BPF. */
#define CREATE_TRACE_POINTS
#include <linux/bpf_trace.h>

EXPORT_TRACEPOINT_SYMBOL_GPL(xdp_exception);
EXPORT_TRACEPOINT_SYMBOL_GPL(xdp_bulk_tx);<|MERGE_RESOLUTION|>--- conflicted
+++ resolved
@@ -101,12 +101,8 @@
 	if (fp == NULL)
 		return NULL;
 
-<<<<<<< HEAD
 	//申请辅助变量
-	aux = kzalloc(sizeof(*aux), GFP_KERNEL_ACCOUNT | gfp_extra_flags);
-=======
 	aux = kzalloc(sizeof(*aux), bpf_memcg_flags(GFP_KERNEL | gfp_extra_flags));
->>>>>>> fe15c26e
 	if (aux == NULL) {
 		vfree(fp);
 		return NULL;
