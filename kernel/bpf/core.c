// SPDX-License-Identifier: GPL-2.0-or-later
/*
 * Linux Socket Filter - Kernel level socket filtering
 *
 * Based on the design of the Berkeley Packet Filter. The new
 * internal format has been designed by PLUMgrid:
 *
 *	Copyright (c) 2011 - 2014 PLUMgrid, http://plumgrid.com
 *
 * Authors:
 *
 *	Jay Schulist <jschlst@samba.org>
 *	Alexei Starovoitov <ast@plumgrid.com>
 *	Daniel Borkmann <dborkman@redhat.com>
 *
 * Andi Kleen - Fix a few bad bugs and races.
 * Kris Katterjohn - Added many additional checks in bpf_check_classic()
 */

#include <uapi/linux/btf.h>
#include <linux/filter.h>
#include <linux/skbuff.h>
#include <linux/vmalloc.h>
#include <linux/random.h>
#include <linux/moduleloader.h>
#include <linux/bpf.h>
#include <linux/btf.h>
#include <linux/objtool.h>
#include <linux/rbtree_latch.h>
#include <linux/kallsyms.h>
#include <linux/rcupdate.h>
#include <linux/perf_event.h>
#include <linux/extable.h>
#include <linux/log2.h>
#include <linux/bpf_verifier.h>
#include <linux/nodemask.h>
#include <linux/nospec.h>
#include <linux/bpf_mem_alloc.h>
#include <linux/memcontrol.h>

#include <asm/barrier.h>
#include <asm/unaligned.h>

/* Registers */
#define BPF_R0	regs[BPF_REG_0]
#define BPF_R1	regs[BPF_REG_1]
#define BPF_R2	regs[BPF_REG_2]
#define BPF_R3	regs[BPF_REG_3]
#define BPF_R4	regs[BPF_REG_4]
#define BPF_R5	regs[BPF_REG_5]
#define BPF_R6	regs[BPF_REG_6]
#define BPF_R7	regs[BPF_REG_7]
#define BPF_R8	regs[BPF_REG_8]
#define BPF_R9	regs[BPF_REG_9]
#define BPF_R10	regs[BPF_REG_10]

/* Named registers */
#define DST	regs[insn->dst_reg]
#define SRC	regs[insn->src_reg]
/*栈指针，指向栈底*/
#define FP	regs[BPF_REG_FP]
#define AX	regs[BPF_REG_AX]
#define ARG1	regs[BPF_REG_ARG1]
#define CTX	regs[BPF_REG_CTX]
#define OFF	insn->off
#define IMM	insn->imm

struct bpf_mem_alloc bpf_global_ma;
bool bpf_global_ma_set;

/* No hurry in this branch
 *
 * Exported for the bpf jit load helper.
 */
void *bpf_internal_load_pointer_neg_helper(const struct sk_buff *skb, int k, unsigned int size)
{
	u8 *ptr = NULL;

	if (k >= SKF_NET_OFF) {
		ptr = skb_network_header(skb) + k - SKF_NET_OFF;
	} else if (k >= SKF_LL_OFF) {
		if (unlikely(!skb_mac_header_was_set(skb)))
			return NULL;
		ptr = skb_mac_header(skb) + k - SKF_LL_OFF;
	}
	if (ptr >= skb->head && ptr + size <= skb_tail_pointer(skb))
		return ptr;

	return NULL;
}

//申请bpf_pprog
struct bpf_prog *bpf_prog_alloc_no_stats(unsigned int size, gfp_t gfp_extra_flags)
{
	gfp_t gfp_flags = bpf_memcg_flags(GFP_KERNEL | __GFP_ZERO | gfp_extra_flags);
	struct bpf_prog_aux *aux;
	struct bpf_prog *fp;

	/*申请fp空间*/
	size = round_up(size, PAGE_SIZE);
	fp = __vmalloc(size, gfp_flags);
	if (fp == NULL)
		return NULL;

	//申请辅助变量
	aux = kzalloc(sizeof(*aux), bpf_memcg_flags(GFP_KERNEL | gfp_extra_flags));
	if (aux == NULL) {
		vfree(fp);
		return NULL;
	}
	fp->active = alloc_percpu_gfp(int, bpf_memcg_flags(GFP_KERNEL | gfp_extra_flags));
	if (!fp->active) {
		vfree(fp);
		kfree(aux);
		return NULL;
	}

	fp->pages = size / PAGE_SIZE;
	fp->aux = aux;
	fp->aux->prog = fp;
	fp->jit_requested = ebpf_jit_enabled();
	fp->blinding_requested = bpf_jit_blinding_enabled(fp);
#ifdef CONFIG_CGROUP_BPF
	aux->cgroup_atype = CGROUP_BPF_ATTACH_TYPE_INVALID;
#endif

	INIT_LIST_HEAD_RCU(&fp->aux->ksym.lnode);
#ifdef CONFIG_FINEIBT
	INIT_LIST_HEAD_RCU(&fp->aux->ksym_prefix.lnode);
#endif
	mutex_init(&fp->aux->used_maps_mutex);
	mutex_init(&fp->aux->dst_mutex);

	return fp;
}

//初始化bpf_prog
struct bpf_prog *bpf_prog_alloc(unsigned int size/*内存大小*/, gfp_t gfp_extra_flags)
{
	gfp_t gfp_flags = bpf_memcg_flags(GFP_KERNEL | __GFP_ZERO | gfp_extra_flags);
	struct bpf_prog *prog;
	int cpu;

	prog = bpf_prog_alloc_no_stats(size, gfp_extra_flags);
	if (!prog)
		return NULL;

	prog->stats = alloc_percpu_gfp(struct bpf_prog_stats, gfp_flags);
	if (!prog->stats) {
		free_percpu(prog->active);
		kfree(prog->aux);
		vfree(prog);
		return NULL;
	}

	//初始化bpf程序统计信息
	for_each_possible_cpu(cpu) {
		struct bpf_prog_stats *pstats;

		pstats = per_cpu_ptr(prog->stats, cpu);
		u64_stats_init(&pstats->syncp);
	}
	return prog;
}
EXPORT_SYMBOL_GPL(bpf_prog_alloc);

int bpf_prog_alloc_jited_linfo(struct bpf_prog *prog)
{
	if (!prog->aux->nr_linfo || !prog->jit_requested)
		return 0;

	prog->aux->jited_linfo = kvcalloc(prog->aux->nr_linfo,
					  sizeof(*prog->aux->jited_linfo),
					  bpf_memcg_flags(GFP_KERNEL | __GFP_NOWARN));
	if (!prog->aux->jited_linfo)
		return -ENOMEM;

	return 0;
}

void bpf_prog_jit_attempt_done(struct bpf_prog *prog)
{
	if (prog->aux->jited_linfo &&
	    (!prog->jited || !prog->aux->jited_linfo[0])) {
		kvfree(prog->aux->jited_linfo);
		prog->aux->jited_linfo = NULL;
	}

	kfree(prog->aux->kfunc_tab);
	prog->aux->kfunc_tab = NULL;
}

/* The jit engine is responsible to provide an array
 * for insn_off to the jited_off mapping (insn_to_jit_off).
 *
 * The idx to this array is the insn_off.  Hence, the insn_off
 * here is relative to the prog itself instead of the main prog.
 * This array has one entry for each xlated bpf insn.
 *
 * jited_off is the byte off to the end of the jited insn.
 *
 * Hence, with
 * insn_start:
 *      The first bpf insn off of the prog.  The insn off
 *      here is relative to the main prog.
 *      e.g. if prog is a subprog, insn_start > 0
 * linfo_idx:
 *      The prog's idx to prog->aux->linfo and jited_linfo
 *
 * jited_linfo[linfo_idx] = prog->bpf_func
 *
 * For i > linfo_idx,
 *
 * jited_linfo[i] = prog->bpf_func +
 *	insn_to_jit_off[linfo[i].insn_off - insn_start - 1]
 */
void bpf_prog_fill_jited_linfo(struct bpf_prog *prog,
			       const u32 *insn_to_jit_off)
{
	u32 linfo_idx, insn_start, insn_end, nr_linfo, i;
	const struct bpf_line_info *linfo;
	void **jited_linfo;

	if (!prog->aux->jited_linfo || prog->aux->func_idx > prog->aux->func_cnt)
		/* Userspace did not provide linfo */
		return;

	linfo_idx = prog->aux->linfo_idx;
	linfo = &prog->aux->linfo[linfo_idx];
	insn_start = linfo[0].insn_off;
	insn_end = insn_start + prog->len;

	jited_linfo = &prog->aux->jited_linfo[linfo_idx];
	jited_linfo[0] = prog->bpf_func;

	nr_linfo = prog->aux->nr_linfo - linfo_idx;

	for (i = 1; i < nr_linfo && linfo[i].insn_off < insn_end; i++)
		/* The verifier ensures that linfo[i].insn_off is
		 * strictly increasing
		 */
		jited_linfo[i] = prog->bpf_func +
			insn_to_jit_off[linfo[i].insn_off - insn_start - 1];
}

struct bpf_prog *bpf_prog_realloc(struct bpf_prog *fp_old, unsigned int size,
				  gfp_t gfp_extra_flags)
{
	gfp_t gfp_flags = bpf_memcg_flags(GFP_KERNEL | __GFP_ZERO | gfp_extra_flags);
	struct bpf_prog *fp;
	u32 pages;

	size = round_up(size, PAGE_SIZE);
	pages = size / PAGE_SIZE;
	if (pages <= fp_old->pages)
		return fp_old;

	fp = __vmalloc(size, gfp_flags);
	if (fp) {
		memcpy(fp, fp_old, fp_old->pages * PAGE_SIZE);
		fp->pages = pages;
		fp->aux->prog = fp;

		/* We keep fp->aux from fp_old around in the new
		 * reallocated structure.
		 */
		fp_old->aux = NULL;
		fp_old->stats = NULL;
		fp_old->active = NULL;
		__bpf_prog_free(fp_old);
	}

	return fp;
}

void __bpf_prog_free(struct bpf_prog *fp)
{
	if (fp->aux) {
		mutex_destroy(&fp->aux->used_maps_mutex);
		mutex_destroy(&fp->aux->dst_mutex);
		kfree(fp->aux->poke_tab);
		kfree(fp->aux);
	}
	free_percpu(fp->stats);
	free_percpu(fp->active);
	vfree(fp);
}

int bpf_prog_calc_tag(struct bpf_prog *fp)
{
	const u32 bits_offset = SHA1_BLOCK_SIZE - sizeof(__be64);
	u32 raw_size = bpf_prog_tag_scratch_size(fp);
	u32 digest[SHA1_DIGEST_WORDS];
	u32 ws[SHA1_WORKSPACE_WORDS];
	u32 i, bsize, psize, blocks;
	struct bpf_insn *dst;
	bool was_ld_map;
	u8 *raw, *todo;
	__be32 *result;
	__be64 *bits;

	raw = vmalloc(raw_size);
	if (!raw)
		return -ENOMEM;

	sha1_init(digest);
	memset(ws, 0, sizeof(ws));

	/* We need to take out the map fd for the digest calculation
	 * since they are unstable from user space side.
	 */
	dst = (void *)raw;
	for (i = 0, was_ld_map = false; i < fp->len; i++) {
		dst[i] = fp->insnsi[i];
		if (!was_ld_map &&
		    dst[i].code == (BPF_LD | BPF_IMM | BPF_DW) &&
		    (dst[i].src_reg == BPF_PSEUDO_MAP_FD ||
		     dst[i].src_reg == BPF_PSEUDO_MAP_VALUE)) {
			was_ld_map = true;
			dst[i].imm = 0;
		} else if (was_ld_map &&
			   dst[i].code == 0 &&
			   dst[i].dst_reg == 0 &&
			   dst[i].src_reg == 0 &&
			   dst[i].off == 0) {
			was_ld_map = false;
			dst[i].imm = 0;
		} else {
			was_ld_map = false;
		}
	}

	psize = bpf_prog_insn_size(fp);
	memset(&raw[psize], 0, raw_size - psize);
	raw[psize++] = 0x80;

	bsize  = round_up(psize, SHA1_BLOCK_SIZE);
	blocks = bsize / SHA1_BLOCK_SIZE;
	todo   = raw;
	if (bsize - psize >= sizeof(__be64)) {
		bits = (__be64 *)(todo + bsize - sizeof(__be64));
	} else {
		bits = (__be64 *)(todo + bsize + bits_offset);
		blocks++;
	}
	*bits = cpu_to_be64((psize - 1) << 3);

	while (blocks--) {
		sha1_transform(digest, todo, ws);
		todo += SHA1_BLOCK_SIZE;
	}

	result = (__force __be32 *)digest;
	for (i = 0; i < SHA1_DIGEST_WORDS; i++)
		result[i] = cpu_to_be32(digest[i]);
	memcpy(fp->tag, result, sizeof(fp->tag));

	vfree(raw);
	return 0;
}

static int bpf_adj_delta_to_imm(struct bpf_insn *insn, u32 pos, s32 end_old,
				s32 end_new, s32 curr, const bool probe_pass)
{
	const s64 imm_min = S32_MIN, imm_max = S32_MAX;
	s32 delta = end_new - end_old;
	s64 imm = insn->imm;

	if (curr < pos && curr + imm + 1 >= end_old)
		imm += delta;
	else if (curr >= end_new && curr + imm + 1 < end_new)
		imm -= delta;
	if (imm < imm_min || imm > imm_max)
		return -ERANGE;
	if (!probe_pass)
		insn->imm = imm;
	return 0;
}

static int bpf_adj_delta_to_off(struct bpf_insn *insn, u32 pos, s32 end_old,
				s32 end_new, s32 curr, const bool probe_pass)
{
	s64 off_min, off_max, off;
	s32 delta = end_new - end_old;

	if (insn->code == (BPF_JMP32 | BPF_JA)) {
		off = insn->imm;
		off_min = S32_MIN;
		off_max = S32_MAX;
	} else {
		off = insn->off;
		off_min = S16_MIN;
		off_max = S16_MAX;
	}

	if (curr < pos && curr + off + 1 >= end_old)
		off += delta;
	else if (curr >= end_new && curr + off + 1 < end_new)
		off -= delta;
	if (off < off_min || off > off_max)
		return -ERANGE;
	if (!probe_pass) {
		if (insn->code == (BPF_JMP32 | BPF_JA))
			insn->imm = off;
		else
			insn->off = off;
	}
	return 0;
}

static int bpf_adj_branches(struct bpf_prog *prog, u32 pos, s32 end_old,
			    s32 end_new, const bool probe_pass)
{
	u32 i, insn_cnt = prog->len + (probe_pass ? end_new - end_old : 0);
	struct bpf_insn *insn = prog->insnsi;
	int ret = 0;

	for (i = 0; i < insn_cnt; i++, insn++) {
		u8 code;

		/* In the probing pass we still operate on the original,
		 * unpatched image in order to check overflows before we
		 * do any other adjustments. Therefore skip the patchlet.
		 */
		if (probe_pass && i == pos) {
			i = end_new;
			insn = prog->insnsi + end_old;
		}
		if (bpf_pseudo_func(insn)) {
			ret = bpf_adj_delta_to_imm(insn, pos, end_old,
						   end_new, i, probe_pass);
			if (ret)
				return ret;
			continue;
		}
		code = insn->code;
		if ((BPF_CLASS(code) != BPF_JMP &&
		     BPF_CLASS(code) != BPF_JMP32) ||
		    BPF_OP(code) == BPF_EXIT)
			continue;
		/* Adjust offset of jmps if we cross patch boundaries. */
		if (BPF_OP(code) == BPF_CALL) {
			if (insn->src_reg != BPF_PSEUDO_CALL)
				continue;
			ret = bpf_adj_delta_to_imm(insn, pos, end_old,
						   end_new, i, probe_pass);
		} else {
			ret = bpf_adj_delta_to_off(insn, pos, end_old,
						   end_new, i, probe_pass);
		}
		if (ret)
			break;
	}

	return ret;
}

static void bpf_adj_linfo(struct bpf_prog *prog, u32 off, u32 delta)
{
	struct bpf_line_info *linfo;
	u32 i, nr_linfo;

	nr_linfo = prog->aux->nr_linfo;
	if (!nr_linfo || !delta)
		return;

	linfo = prog->aux->linfo;

	for (i = 0; i < nr_linfo; i++)
		if (off < linfo[i].insn_off)
			break;

	/* Push all off < linfo[i].insn_off by delta */
	for (; i < nr_linfo; i++)
		linfo[i].insn_off += delta;
}

struct bpf_prog *bpf_patch_insn_single(struct bpf_prog *prog, u32 off,
				       const struct bpf_insn *patch, u32 len)
{
	u32 insn_adj_cnt, insn_rest, insn_delta = len - 1;
	const u32 cnt_max = S16_MAX;
	struct bpf_prog *prog_adj;
	int err;

	/* Since our patchlet doesn't expand the image, we're done. */
	if (insn_delta == 0) {
		memcpy(prog->insnsi + off, patch, sizeof(*patch));
		return prog;
	}

	insn_adj_cnt = prog->len + insn_delta;

	/* Reject anything that would potentially let the insn->off
	 * target overflow when we have excessive program expansions.
	 * We need to probe here before we do any reallocation where
	 * we afterwards may not fail anymore.
	 */
	if (insn_adj_cnt > cnt_max &&
	    (err = bpf_adj_branches(prog, off, off + 1, off + len, true)))
		return ERR_PTR(err);

	/* Several new instructions need to be inserted. Make room
	 * for them. Likely, there's no need for a new allocation as
	 * last page could have large enough tailroom.
	 */
	prog_adj = bpf_prog_realloc(prog, bpf_prog_size(insn_adj_cnt),
				    GFP_USER);
	if (!prog_adj)
		return ERR_PTR(-ENOMEM);

	prog_adj->len = insn_adj_cnt;

	/* Patching happens in 3 steps:
	 *
	 * 1) Move over tail of insnsi from next instruction onwards,
	 *    so we can patch the single target insn with one or more
	 *    new ones (patching is always from 1 to n insns, n > 0).
	 * 2) Inject new instructions at the target location.
	 * 3) Adjust branch offsets if necessary.
	 */
	insn_rest = insn_adj_cnt - off - len;

	memmove(prog_adj->insnsi + off + len, prog_adj->insnsi + off + 1,
		sizeof(*patch) * insn_rest);
	memcpy(prog_adj->insnsi + off, patch, sizeof(*patch) * len);

	/* We are guaranteed to not fail at this point, otherwise
	 * the ship has sailed to reverse to the original state. An
	 * overflow cannot happen at this point.
	 */
	BUG_ON(bpf_adj_branches(prog_adj, off, off + 1, off + len, false));

	bpf_adj_linfo(prog_adj, off, insn_delta);

	return prog_adj;
}

int bpf_remove_insns(struct bpf_prog *prog, u32 off, u32 cnt)
{
	/* Branch offsets can't overflow when program is shrinking, no need
	 * to call bpf_adj_branches(..., true) here
	 */
	memmove(prog->insnsi + off, prog->insnsi + off + cnt,
		sizeof(struct bpf_insn) * (prog->len - off - cnt));
	prog->len -= cnt;

	return WARN_ON_ONCE(bpf_adj_branches(prog, off, off + cnt, off, false));
}

static void bpf_prog_kallsyms_del_subprogs(struct bpf_prog *fp)
{
	int i;

	for (i = 0; i < fp->aux->real_func_cnt; i++)
		bpf_prog_kallsyms_del(fp->aux->func[i]);
}

void bpf_prog_kallsyms_del_all(struct bpf_prog *fp)
{
	bpf_prog_kallsyms_del_subprogs(fp);
	bpf_prog_kallsyms_del(fp);
}

#ifdef CONFIG_BPF_JIT
/* All BPF JIT sysctl knobs here. */
int bpf_jit_enable   __read_mostly = IS_BUILTIN(CONFIG_BPF_JIT_DEFAULT_ON);
int bpf_jit_kallsyms __read_mostly = IS_BUILTIN(CONFIG_BPF_JIT_DEFAULT_ON);
int bpf_jit_harden   __read_mostly;
long bpf_jit_limit   __read_mostly;
long bpf_jit_limit_max __read_mostly;

static void
bpf_prog_ksym_set_addr(struct bpf_prog *prog)
{
	WARN_ON_ONCE(!bpf_prog_ebpf_jited(prog));

	prog->aux->ksym.start = (unsigned long) prog->bpf_func;
	prog->aux->ksym.end   = prog->aux->ksym.start + prog->jited_len;
}

static void
bpf_prog_ksym_set_name(struct bpf_prog *prog)
{
	char *sym = prog->aux->ksym.name;
	const char *end = sym + KSYM_NAME_LEN;
	const struct btf_type *type;
	const char *func_name;

	BUILD_BUG_ON(sizeof("bpf_prog_") +
		     sizeof(prog->tag) * 2 +
		     /* name has been null terminated.
		      * We should need +1 for the '_' preceding
		      * the name.  However, the null character
		      * is double counted between the name and the
		      * sizeof("bpf_prog_") above, so we omit
		      * the +1 here.
		      */
		     sizeof(prog->aux->name) > KSYM_NAME_LEN);

	sym += snprintf(sym, KSYM_NAME_LEN, "bpf_prog_");
	sym  = bin2hex(sym, prog->tag, sizeof(prog->tag));

	/* prog->aux->name will be ignored if full btf name is available */
	if (prog->aux->func_info_cnt && prog->aux->func_idx < prog->aux->func_info_cnt) {
		type = btf_type_by_id(prog->aux->btf,
				      prog->aux->func_info[prog->aux->func_idx].type_id);
		func_name = btf_name_by_offset(prog->aux->btf, type->name_off);
		snprintf(sym, (size_t)(end - sym), "_%s", func_name);
		return;
	}

	if (prog->aux->name[0])
		snprintf(sym, (size_t)(end - sym), "_%s", prog->aux->name);
	else
		*sym = 0;
}

static unsigned long bpf_get_ksym_start(struct latch_tree_node *n)
{
	return container_of(n, struct bpf_ksym, tnode)->start;
}

static __always_inline bool bpf_tree_less(struct latch_tree_node *a,
					  struct latch_tree_node *b)
{
	return bpf_get_ksym_start(a) < bpf_get_ksym_start(b);
}

static __always_inline int bpf_tree_comp(void *key, struct latch_tree_node *n)
{
	unsigned long val = (unsigned long)key;
	const struct bpf_ksym *ksym;

	ksym = container_of(n, struct bpf_ksym, tnode);

	if (val < ksym->start)
		return -1;
	/* Ensure that we detect return addresses as part of the program, when
	 * the final instruction is a call for a program part of the stack
	 * trace. Therefore, do val > ksym->end instead of val >= ksym->end.
	 */
	if (val > ksym->end)
		return  1;

	return 0;
}

static const struct latch_tree_ops bpf_tree_ops = {
	.less	= bpf_tree_less,
	.comp	= bpf_tree_comp,
};

static DEFINE_SPINLOCK(bpf_lock);
static LIST_HEAD(bpf_kallsyms);/*用于记录系统所有bpf符号*/
static struct latch_tree_root bpf_tree __cacheline_aligned;

void bpf_ksym_add(struct bpf_ksym *ksym)
{
	spin_lock_bh(&bpf_lock);
	WARN_ON_ONCE(!list_empty(&ksym->lnode));
	list_add_tail_rcu(&ksym->lnode, &bpf_kallsyms);
	latch_tree_insert(&ksym->tnode, &bpf_tree, &bpf_tree_ops);
	spin_unlock_bh(&bpf_lock);
}

static void __bpf_ksym_del(struct bpf_ksym *ksym)
{
	if (list_empty(&ksym->lnode))
		return;

	latch_tree_erase(&ksym->tnode, &bpf_tree, &bpf_tree_ops);
	list_del_rcu(&ksym->lnode);
}

void bpf_ksym_del(struct bpf_ksym *ksym)
{
	spin_lock_bh(&bpf_lock);
	__bpf_ksym_del(ksym);
	spin_unlock_bh(&bpf_lock);
}

static bool bpf_prog_kallsyms_candidate(const struct bpf_prog *fp)
{
	return fp->jited && !bpf_prog_was_classic(fp);
}

void bpf_prog_kallsyms_add(struct bpf_prog *fp)
{
	if (!bpf_prog_kallsyms_candidate(fp) ||
	    !bpf_capable())
		return;

	bpf_prog_ksym_set_addr(fp);
	bpf_prog_ksym_set_name(fp);
	fp->aux->ksym.prog = true;

	bpf_ksym_add(&fp->aux->ksym);

#ifdef CONFIG_FINEIBT
	/*
	 * When FineIBT, code in the __cfi_foo() symbols can get executed
	 * and hence unwinder needs help.
	 */
	if (cfi_mode != CFI_FINEIBT)
		return;

	snprintf(fp->aux->ksym_prefix.name, KSYM_NAME_LEN,
		 "__cfi_%s", fp->aux->ksym.name);

	fp->aux->ksym_prefix.start = (unsigned long) fp->bpf_func - 16;
	fp->aux->ksym_prefix.end   = (unsigned long) fp->bpf_func;

	bpf_ksym_add(&fp->aux->ksym_prefix);
#endif
}

void bpf_prog_kallsyms_del(struct bpf_prog *fp)
{
	if (!bpf_prog_kallsyms_candidate(fp))
		return;

	bpf_ksym_del(&fp->aux->ksym);
#ifdef CONFIG_FINEIBT
	if (cfi_mode != CFI_FINEIBT)
		return;
	bpf_ksym_del(&fp->aux->ksym_prefix);
#endif
}

static struct bpf_ksym *bpf_ksym_find(unsigned long addr)
{
	struct latch_tree_node *n;

	n = latch_tree_find((void *)addr, &bpf_tree, &bpf_tree_ops);
	return n ? container_of(n, struct bpf_ksym, tnode) : NULL;
}

const char *__bpf_address_lookup(unsigned long addr, unsigned long *size,
				 unsigned long *off, char *sym)
{
	struct bpf_ksym *ksym;
	char *ret = NULL;

	rcu_read_lock();
	ksym = bpf_ksym_find(addr);
	if (ksym) {
		unsigned long symbol_start = ksym->start;
		unsigned long symbol_end = ksym->end;

		strncpy(sym, ksym->name, KSYM_NAME_LEN);

		ret = sym;
		if (size)
			*size = symbol_end - symbol_start;
		if (off)
			*off  = addr - symbol_start;
	}
	rcu_read_unlock();

	return ret;
}

bool is_bpf_text_address(unsigned long addr)
{
	bool ret;

	rcu_read_lock();
	ret = bpf_ksym_find(addr) != NULL;
	rcu_read_unlock();

	return ret;
}

struct bpf_prog *bpf_prog_ksym_find(unsigned long addr)
{
	struct bpf_ksym *ksym = bpf_ksym_find(addr);

	return ksym && ksym->prog ?
	       container_of(ksym, struct bpf_prog_aux, ksym)->prog :
	       NULL;
}

const struct exception_table_entry *search_bpf_extables(unsigned long addr)
{
	const struct exception_table_entry *e = NULL;
	struct bpf_prog *prog;

	rcu_read_lock();
	prog = bpf_prog_ksym_find(addr);
	if (!prog)
		goto out;
	if (!prog->aux->num_exentries)
		goto out;

	e = search_extable(prog->aux->extable, prog->aux->num_exentries, addr);
out:
	rcu_read_unlock();
	return e;
}

int bpf_get_kallsym(unsigned int symnum, unsigned long *value, char *type,
		    char *sym)
{
	struct bpf_ksym *ksym;
	unsigned int it = 0;
	int ret = -ERANGE;

	if (!bpf_jit_kallsyms_enabled())
		return ret;

	rcu_read_lock();
	list_for_each_entry_rcu(ksym, &bpf_kallsyms, lnode) {
		if (it++ != symnum)
			continue;

		strncpy(sym, ksym->name, KSYM_NAME_LEN);

		*value = ksym->start;
		*type  = BPF_SYM_ELF_TYPE;/*符号类型*/

		ret = 0;
		break;
	}
	rcu_read_unlock();

	return ret;
}

int bpf_jit_add_poke_descriptor(struct bpf_prog *prog,
				struct bpf_jit_poke_descriptor *poke)
{
	struct bpf_jit_poke_descriptor *tab = prog->aux->poke_tab;
	static const u32 poke_tab_max = 1024;
	u32 slot = prog->aux->size_poke_tab;
	u32 size = slot + 1;

	if (size > poke_tab_max)
		return -ENOSPC;
	if (poke->tailcall_target || poke->tailcall_target_stable ||
	    poke->tailcall_bypass || poke->adj_off || poke->bypass_addr)
		return -EINVAL;

	switch (poke->reason) {
	case BPF_POKE_REASON_TAIL_CALL:
		if (!poke->tail_call.map)
			return -EINVAL;
		break;
	default:
		return -EINVAL;
	}

	tab = krealloc(tab, size * sizeof(*poke), GFP_KERNEL);
	if (!tab)
		return -ENOMEM;

	memcpy(&tab[slot], poke, sizeof(*poke));
	prog->aux->size_poke_tab = size;
	prog->aux->poke_tab = tab;

	return slot;
}

/*
 * BPF program pack allocator.
 *
 * Most BPF programs are pretty small. Allocating a hole page for each
 * program is sometime a waste. Many small bpf program also adds pressure
 * to instruction TLB. To solve this issue, we introduce a BPF program pack
 * allocator. The prog_pack allocator uses HPAGE_PMD_SIZE page (2MB on x86)
 * to host BPF programs.
 */
#define BPF_PROG_CHUNK_SHIFT	6
#define BPF_PROG_CHUNK_SIZE	(1 << BPF_PROG_CHUNK_SHIFT)
#define BPF_PROG_CHUNK_MASK	(~(BPF_PROG_CHUNK_SIZE - 1))

struct bpf_prog_pack {
	struct list_head list;
	void *ptr;
	unsigned long bitmap[];
};

void bpf_jit_fill_hole_with_zero(void *area, unsigned int size)
{
	memset(area, 0, size);
}

#define BPF_PROG_SIZE_TO_NBITS(size)	(round_up(size, BPF_PROG_CHUNK_SIZE) / BPF_PROG_CHUNK_SIZE)

static DEFINE_MUTEX(pack_mutex);
static LIST_HEAD(pack_list);

/* PMD_SIZE is not available in some special config, e.g. ARCH=arm with
 * CONFIG_MMU=n. Use PAGE_SIZE in these cases.
 */
#ifdef PMD_SIZE
#define BPF_PROG_PACK_SIZE (PMD_SIZE * num_possible_nodes())
#else
#define BPF_PROG_PACK_SIZE PAGE_SIZE
#endif

#define BPF_PROG_CHUNK_COUNT (BPF_PROG_PACK_SIZE / BPF_PROG_CHUNK_SIZE)

static struct bpf_prog_pack *alloc_new_pack(bpf_jit_fill_hole_t bpf_fill_ill_insns)
{
	struct bpf_prog_pack *pack;

	pack = kzalloc(struct_size(pack, bitmap, BITS_TO_LONGS(BPF_PROG_CHUNK_COUNT)),
		       GFP_KERNEL);
	if (!pack)
		return NULL;
	pack->ptr = bpf_jit_alloc_exec(BPF_PROG_PACK_SIZE);
	if (!pack->ptr) {
		kfree(pack);
		return NULL;
	}
	bpf_fill_ill_insns(pack->ptr, BPF_PROG_PACK_SIZE);
	bitmap_zero(pack->bitmap, BPF_PROG_PACK_SIZE / BPF_PROG_CHUNK_SIZE);
	list_add_tail(&pack->list, &pack_list);

	set_vm_flush_reset_perms(pack->ptr);
	set_memory_rox((unsigned long)pack->ptr, BPF_PROG_PACK_SIZE / PAGE_SIZE);
	return pack;
}

void *bpf_prog_pack_alloc(u32 size, bpf_jit_fill_hole_t bpf_fill_ill_insns)
{
	unsigned int nbits = BPF_PROG_SIZE_TO_NBITS(size);
	struct bpf_prog_pack *pack;
	unsigned long pos;
	void *ptr = NULL;

	mutex_lock(&pack_mutex);
	if (size > BPF_PROG_PACK_SIZE) {
		size = round_up(size, PAGE_SIZE);
		ptr = bpf_jit_alloc_exec(size);
		if (ptr) {
			bpf_fill_ill_insns(ptr, size);
			set_vm_flush_reset_perms(ptr);
			set_memory_rox((unsigned long)ptr, size / PAGE_SIZE);
		}
		goto out;
	}
	list_for_each_entry(pack, &pack_list, list) {
		pos = bitmap_find_next_zero_area(pack->bitmap, BPF_PROG_CHUNK_COUNT, 0,
						 nbits, 0);
		if (pos < BPF_PROG_CHUNK_COUNT)
			goto found_free_area;
	}

	pack = alloc_new_pack(bpf_fill_ill_insns);
	if (!pack)
		goto out;

	pos = 0;

found_free_area:
	bitmap_set(pack->bitmap, pos, nbits);
	ptr = (void *)(pack->ptr) + (pos << BPF_PROG_CHUNK_SHIFT);

out:
	mutex_unlock(&pack_mutex);
	return ptr;
}

void bpf_prog_pack_free(void *ptr, u32 size)
{
	struct bpf_prog_pack *pack = NULL, *tmp;
	unsigned int nbits;
	unsigned long pos;

	mutex_lock(&pack_mutex);
	if (size > BPF_PROG_PACK_SIZE) {
		bpf_jit_free_exec(ptr);
		goto out;
	}

	list_for_each_entry(tmp, &pack_list, list) {
		if (ptr >= tmp->ptr && (tmp->ptr + BPF_PROG_PACK_SIZE) > ptr) {
			pack = tmp;
			break;
		}
	}

	if (WARN_ONCE(!pack, "bpf_prog_pack bug\n"))
		goto out;

	nbits = BPF_PROG_SIZE_TO_NBITS(size);
	pos = ((unsigned long)ptr - (unsigned long)pack->ptr) >> BPF_PROG_CHUNK_SHIFT;

	WARN_ONCE(bpf_arch_text_invalidate(ptr, size),
		  "bpf_prog_pack bug: missing bpf_arch_text_invalidate?\n");

	bitmap_clear(pack->bitmap, pos, nbits);
	if (bitmap_find_next_zero_area(pack->bitmap, BPF_PROG_CHUNK_COUNT, 0,
				       BPF_PROG_CHUNK_COUNT, 0) == 0) {
		list_del(&pack->list);
		bpf_jit_free_exec(pack->ptr);
		kfree(pack);
	}
out:
	mutex_unlock(&pack_mutex);
}

static atomic_long_t bpf_jit_current;

/* Can be overridden by an arch's JIT compiler if it has a custom,
 * dedicated BPF backend memory area, or if neither of the two
 * below apply.
 */
u64 __weak bpf_jit_alloc_exec_limit(void)
{
#if defined(MODULES_VADDR)
	return MODULES_END - MODULES_VADDR;
#else
	return VMALLOC_END - VMALLOC_START;
#endif
}

static int __init bpf_jit_charge_init(void)
{
	/* Only used as heuristic here to derive limit. */
	bpf_jit_limit_max = bpf_jit_alloc_exec_limit();
	bpf_jit_limit = min_t(u64, round_up(bpf_jit_limit_max >> 1,
					    PAGE_SIZE), LONG_MAX);
	return 0;
}
pure_initcall(bpf_jit_charge_init);

int bpf_jit_charge_modmem(u32 size)
{
	if (atomic_long_add_return(size, &bpf_jit_current) > READ_ONCE(bpf_jit_limit)) {
		if (!bpf_capable()) {
			atomic_long_sub(size, &bpf_jit_current);
			return -EPERM;
		}
	}

	return 0;
}

void bpf_jit_uncharge_modmem(u32 size)
{
	atomic_long_sub(size, &bpf_jit_current);
}

void *__weak bpf_jit_alloc_exec(unsigned long size)
{
	return module_alloc(size);
}

void __weak bpf_jit_free_exec(void *addr)
{
	module_memfree(addr);
}

struct bpf_binary_header *
bpf_jit_binary_alloc(unsigned int proglen, u8 **image_ptr,
		     unsigned int alignment,
		     bpf_jit_fill_hole_t bpf_fill_ill_insns)
{
	struct bpf_binary_header *hdr;
	u32 size, hole, start;

	WARN_ON_ONCE(!is_power_of_2(alignment) ||
		     alignment > BPF_IMAGE_ALIGNMENT);

	/* Most of BPF filters are really small, but if some of them
	 * fill a page, allow at least 128 extra bytes to insert a
	 * random section of illegal instructions.
	 */
	size = round_up(proglen + sizeof(*hdr) + 128, PAGE_SIZE);

	if (bpf_jit_charge_modmem(size))
		return NULL;
	hdr = bpf_jit_alloc_exec(size);
	if (!hdr) {
		bpf_jit_uncharge_modmem(size);
		return NULL;
	}

	/* Fill space with illegal/arch-dep instructions. */
	bpf_fill_ill_insns(hdr, size);

	hdr->size = size;
	hole = min_t(unsigned int, size - (proglen + sizeof(*hdr)),
		     PAGE_SIZE - sizeof(*hdr));
	start = get_random_u32_below(hole) & ~(alignment - 1);

	/* Leave a random number of instructions before BPF code. */
	*image_ptr = &hdr->image[start];

	return hdr;
}

void bpf_jit_binary_free(struct bpf_binary_header *hdr)
{
	u32 size = hdr->size;

	bpf_jit_free_exec(hdr);
	bpf_jit_uncharge_modmem(size);
}

/* Allocate jit binary from bpf_prog_pack allocator.
 * Since the allocated memory is RO+X, the JIT engine cannot write directly
 * to the memory. To solve this problem, a RW buffer is also allocated at
 * as the same time. The JIT engine should calculate offsets based on the
 * RO memory address, but write JITed program to the RW buffer. Once the
 * JIT engine finishes, it calls bpf_jit_binary_pack_finalize, which copies
 * the JITed program to the RO memory.
 */
struct bpf_binary_header *
bpf_jit_binary_pack_alloc(unsigned int proglen, u8 **image_ptr,
			  unsigned int alignment,
			  struct bpf_binary_header **rw_header,
			  u8 **rw_image,
			  bpf_jit_fill_hole_t bpf_fill_ill_insns)
{
	struct bpf_binary_header *ro_header;
	u32 size, hole, start;

	WARN_ON_ONCE(!is_power_of_2(alignment) ||
		     alignment > BPF_IMAGE_ALIGNMENT);

	/* add 16 bytes for a random section of illegal instructions */
	size = round_up(proglen + sizeof(*ro_header) + 16, BPF_PROG_CHUNK_SIZE);

	if (bpf_jit_charge_modmem(size))
		return NULL;
	ro_header = bpf_prog_pack_alloc(size, bpf_fill_ill_insns);
	if (!ro_header) {
		bpf_jit_uncharge_modmem(size);
		return NULL;
	}

	*rw_header = kvmalloc(size, GFP_KERNEL);
	if (!*rw_header) {
		bpf_prog_pack_free(ro_header, size);
		bpf_jit_uncharge_modmem(size);
		return NULL;
	}

	/* Fill space with illegal/arch-dep instructions. */
	bpf_fill_ill_insns(*rw_header, size);
	(*rw_header)->size = size;

	hole = min_t(unsigned int, size - (proglen + sizeof(*ro_header)),
		     BPF_PROG_CHUNK_SIZE - sizeof(*ro_header));
	start = get_random_u32_below(hole) & ~(alignment - 1);

	*image_ptr = &ro_header->image[start];
	*rw_image = &(*rw_header)->image[start];

	return ro_header;
}

/* Copy JITed text from rw_header to its final location, the ro_header. */
int bpf_jit_binary_pack_finalize(struct bpf_prog *prog,
				 struct bpf_binary_header *ro_header,
				 struct bpf_binary_header *rw_header)
{
	void *ptr;

	ptr = bpf_arch_text_copy(ro_header, rw_header, rw_header->size);

	kvfree(rw_header);

	if (IS_ERR(ptr)) {
		bpf_prog_pack_free(ro_header, ro_header->size);
		return PTR_ERR(ptr);
	}
	return 0;
}

/* bpf_jit_binary_pack_free is called in two different scenarios:
 *   1) when the program is freed after;
 *   2) when the JIT engine fails (before bpf_jit_binary_pack_finalize).
 * For case 2), we need to free both the RO memory and the RW buffer.
 *
 * bpf_jit_binary_pack_free requires proper ro_header->size. However,
 * bpf_jit_binary_pack_alloc does not set it. Therefore, ro_header->size
 * must be set with either bpf_jit_binary_pack_finalize (normal path) or
 * bpf_arch_text_copy (when jit fails).
 */
void bpf_jit_binary_pack_free(struct bpf_binary_header *ro_header,
			      struct bpf_binary_header *rw_header)
{
	u32 size = ro_header->size;

	bpf_prog_pack_free(ro_header, size);
	kvfree(rw_header);
	bpf_jit_uncharge_modmem(size);
}

struct bpf_binary_header *
bpf_jit_binary_pack_hdr(const struct bpf_prog *fp)
{
	unsigned long real_start = (unsigned long)fp->bpf_func;
	unsigned long addr;

	addr = real_start & BPF_PROG_CHUNK_MASK;
	return (void *)addr;
}

static inline struct bpf_binary_header *
bpf_jit_binary_hdr(const struct bpf_prog *fp)
{
	unsigned long real_start = (unsigned long)fp->bpf_func;
	unsigned long addr;

	addr = real_start & PAGE_MASK;
	return (void *)addr;
}

/* This symbol is only overridden by archs that have different
 * requirements than the usual eBPF JITs, f.e. when they only
 * implement cBPF JIT, do not set images read-only, etc.
 */
void __weak bpf_jit_free(struct bpf_prog *fp)
{
	if (fp->jited) {
		struct bpf_binary_header *hdr = bpf_jit_binary_hdr(fp);

		bpf_jit_binary_free(hdr);
		WARN_ON_ONCE(!bpf_prog_kallsyms_verify_off(fp));
	}

	bpf_prog_unlock_free(fp);
}

int bpf_jit_get_func_addr(const struct bpf_prog *prog,
			  const struct bpf_insn *insn, bool extra_pass,
			  u64 *func_addr, bool *func_addr_fixed)
{
	s16 off = insn->off;
	s32 imm = insn->imm;
	u8 *addr;
	int err;

	*func_addr_fixed = insn->src_reg != BPF_PSEUDO_CALL;
	if (!*func_addr_fixed) {
		/* Place-holder address till the last pass has collected
		 * all addresses for JITed subprograms in which case we
		 * can pick them up from prog->aux.
		 */
		if (!extra_pass)
			addr = NULL;
		else if (prog->aux->func &&
			 off >= 0 && off < prog->aux->real_func_cnt)
			addr = (u8 *)prog->aux->func[off]->bpf_func;
		else
			return -EINVAL;
	} else if (insn->src_reg == BPF_PSEUDO_KFUNC_CALL &&
		   bpf_jit_supports_far_kfunc_call()) {
		err = bpf_get_kfunc_addr(prog, insn->imm, insn->off, &addr);
		if (err)
			return err;
	} else {
		/* Address of a BPF helper call. Since part of the core
		 * kernel, it's always at a fixed location. __bpf_call_base
		 * and the helper with imm relative to it are both in core
		 * kernel.
		 */
		addr = (u8 *)__bpf_call_base + imm;
	}

	*func_addr = (unsigned long)addr;
	return 0;
}

static int bpf_jit_blind_insn(const struct bpf_insn *from,
			      const struct bpf_insn *aux,
			      struct bpf_insn *to_buff,
			      bool emit_zext)
{
	struct bpf_insn *to = to_buff;
	u32 imm_rnd = get_random_u32();
	s16 off;

	BUILD_BUG_ON(BPF_REG_AX  + 1 != MAX_BPF_JIT_REG);
	BUILD_BUG_ON(MAX_BPF_REG + 1 != MAX_BPF_JIT_REG);

	/* Constraints on AX register:
	 *
	 * AX register is inaccessible from user space. It is mapped in
	 * all JITs, and used here for constant blinding rewrites. It is
	 * typically "stateless" meaning its contents are only valid within
	 * the executed instruction, but not across several instructions.
	 * There are a few exceptions however which are further detailed
	 * below.
	 *
	 * Constant blinding is only used by JITs, not in the interpreter.
	 * The interpreter uses AX in some occasions as a local temporary
	 * register e.g. in DIV or MOD instructions.
	 *
	 * In restricted circumstances, the verifier can also use the AX
	 * register for rewrites as long as they do not interfere with
	 * the above cases!
	 */
	if (from->dst_reg == BPF_REG_AX || from->src_reg == BPF_REG_AX)
		goto out;

	if (from->imm == 0 &&
	    (from->code == (BPF_ALU   | BPF_MOV | BPF_K) ||
	     from->code == (BPF_ALU64 | BPF_MOV | BPF_K))) {
		*to++ = BPF_ALU64_REG(BPF_XOR, from->dst_reg, from->dst_reg);
		goto out;
	}

	switch (from->code) {
	case BPF_ALU | BPF_ADD | BPF_K:
	case BPF_ALU | BPF_SUB | BPF_K:
	case BPF_ALU | BPF_AND | BPF_K:
	case BPF_ALU | BPF_OR  | BPF_K:
	case BPF_ALU | BPF_XOR | BPF_K:
	case BPF_ALU | BPF_MUL | BPF_K:
	case BPF_ALU | BPF_MOV | BPF_K:
	case BPF_ALU | BPF_DIV | BPF_K:
	case BPF_ALU | BPF_MOD | BPF_K:
		*to++ = BPF_ALU32_IMM(BPF_MOV, BPF_REG_AX, imm_rnd ^ from->imm);
		*to++ = BPF_ALU32_IMM(BPF_XOR, BPF_REG_AX, imm_rnd);
		*to++ = BPF_ALU32_REG_OFF(from->code, from->dst_reg, BPF_REG_AX, from->off);
		break;

	case BPF_ALU64 | BPF_ADD | BPF_K:
	case BPF_ALU64 | BPF_SUB | BPF_K:
	case BPF_ALU64 | BPF_AND | BPF_K:
	case BPF_ALU64 | BPF_OR  | BPF_K:
	case BPF_ALU64 | BPF_XOR | BPF_K:
	case BPF_ALU64 | BPF_MUL | BPF_K:
	case BPF_ALU64 | BPF_MOV | BPF_K:
	case BPF_ALU64 | BPF_DIV | BPF_K:
	case BPF_ALU64 | BPF_MOD | BPF_K:
		*to++ = BPF_ALU64_IMM(BPF_MOV, BPF_REG_AX, imm_rnd ^ from->imm);
		*to++ = BPF_ALU64_IMM(BPF_XOR, BPF_REG_AX, imm_rnd);
		*to++ = BPF_ALU64_REG_OFF(from->code, from->dst_reg, BPF_REG_AX, from->off);
		break;

	case BPF_JMP | BPF_JEQ  | BPF_K:
	case BPF_JMP | BPF_JNE  | BPF_K:
	case BPF_JMP | BPF_JGT  | BPF_K:
	case BPF_JMP | BPF_JLT  | BPF_K:
	case BPF_JMP | BPF_JGE  | BPF_K:
	case BPF_JMP | BPF_JLE  | BPF_K:
	case BPF_JMP | BPF_JSGT | BPF_K:
	case BPF_JMP | BPF_JSLT | BPF_K:
	case BPF_JMP | BPF_JSGE | BPF_K:
	case BPF_JMP | BPF_JSLE | BPF_K:
	case BPF_JMP | BPF_JSET | BPF_K:
		/* Accommodate for extra offset in case of a backjump. */
		off = from->off;
		if (off < 0)
			off -= 2;
		*to++ = BPF_ALU64_IMM(BPF_MOV, BPF_REG_AX, imm_rnd ^ from->imm);
		*to++ = BPF_ALU64_IMM(BPF_XOR, BPF_REG_AX, imm_rnd);
		*to++ = BPF_JMP_REG(from->code, from->dst_reg, BPF_REG_AX, off);
		break;

	case BPF_JMP32 | BPF_JEQ  | BPF_K:
	case BPF_JMP32 | BPF_JNE  | BPF_K:
	case BPF_JMP32 | BPF_JGT  | BPF_K:
	case BPF_JMP32 | BPF_JLT  | BPF_K:
	case BPF_JMP32 | BPF_JGE  | BPF_K:
	case BPF_JMP32 | BPF_JLE  | BPF_K:
	case BPF_JMP32 | BPF_JSGT | BPF_K:
	case BPF_JMP32 | BPF_JSLT | BPF_K:
	case BPF_JMP32 | BPF_JSGE | BPF_K:
	case BPF_JMP32 | BPF_JSLE | BPF_K:
	case BPF_JMP32 | BPF_JSET | BPF_K:
		/* Accommodate for extra offset in case of a backjump. */
		off = from->off;
		if (off < 0)
			off -= 2;
		*to++ = BPF_ALU32_IMM(BPF_MOV, BPF_REG_AX, imm_rnd ^ from->imm);
		*to++ = BPF_ALU32_IMM(BPF_XOR, BPF_REG_AX, imm_rnd);
		*to++ = BPF_JMP32_REG(from->code, from->dst_reg, BPF_REG_AX,
				      off);
		break;

	case BPF_LD | BPF_IMM | BPF_DW:
		*to++ = BPF_ALU64_IMM(BPF_MOV, BPF_REG_AX, imm_rnd ^ aux[1].imm);
		*to++ = BPF_ALU64_IMM(BPF_XOR, BPF_REG_AX, imm_rnd);
		*to++ = BPF_ALU64_IMM(BPF_LSH, BPF_REG_AX, 32);
		*to++ = BPF_ALU64_REG(BPF_MOV, aux[0].dst_reg, BPF_REG_AX);
		break;
	case 0: /* Part 2 of BPF_LD | BPF_IMM | BPF_DW. */
		*to++ = BPF_ALU32_IMM(BPF_MOV, BPF_REG_AX, imm_rnd ^ aux[0].imm);
		*to++ = BPF_ALU32_IMM(BPF_XOR, BPF_REG_AX, imm_rnd);
		if (emit_zext)
			*to++ = BPF_ZEXT_REG(BPF_REG_AX);
		*to++ = BPF_ALU64_REG(BPF_OR,  aux[0].dst_reg, BPF_REG_AX);
		break;

	case BPF_ST | BPF_MEM | BPF_DW:
	case BPF_ST | BPF_MEM | BPF_W:
	case BPF_ST | BPF_MEM | BPF_H:
	case BPF_ST | BPF_MEM | BPF_B:
		*to++ = BPF_ALU64_IMM(BPF_MOV, BPF_REG_AX, imm_rnd ^ from->imm);
		*to++ = BPF_ALU64_IMM(BPF_XOR, BPF_REG_AX, imm_rnd);
		*to++ = BPF_STX_MEM(from->code, from->dst_reg, BPF_REG_AX, from->off);
		break;
	}
out:
	return to - to_buff;
}

static struct bpf_prog *bpf_prog_clone_create(struct bpf_prog *fp_other,
					      gfp_t gfp_extra_flags)
{
	gfp_t gfp_flags = GFP_KERNEL | __GFP_ZERO | gfp_extra_flags;
	struct bpf_prog *fp;

	fp = __vmalloc(fp_other->pages * PAGE_SIZE, gfp_flags);
	if (fp != NULL) {
		/* aux->prog still points to the fp_other one, so
		 * when promoting the clone to the real program,
		 * this still needs to be adapted.
		 */
		memcpy(fp, fp_other, fp_other->pages * PAGE_SIZE);
	}

	return fp;
}

static void bpf_prog_clone_free(struct bpf_prog *fp)
{
	/* aux was stolen by the other clone, so we cannot free
	 * it from this path! It will be freed eventually by the
	 * other program on release.
	 *
	 * At this point, we don't need a deferred release since
	 * clone is guaranteed to not be locked.
	 */
	fp->aux = NULL;
	fp->stats = NULL;
	fp->active = NULL;
	__bpf_prog_free(fp);
}

void bpf_jit_prog_release_other(struct bpf_prog *fp, struct bpf_prog *fp_other)
{
	/* We have to repoint aux->prog to self, as we don't
	 * know whether fp here is the clone or the original.
	 */
	fp->aux->prog = fp;
	bpf_prog_clone_free(fp_other);
}

struct bpf_prog *bpf_jit_blind_constants(struct bpf_prog *prog)
{
	struct bpf_insn insn_buff[16], aux[2];
	struct bpf_prog *clone, *tmp;
	int insn_delta, insn_cnt;
	struct bpf_insn *insn;
	int i, rewritten;

	if (!prog->blinding_requested || prog->blinded)
		return prog;

	clone = bpf_prog_clone_create(prog, GFP_USER);
	if (!clone)
		return ERR_PTR(-ENOMEM);

	insn_cnt = clone->len;
	insn = clone->insnsi;

	for (i = 0; i < insn_cnt; i++, insn++) {
		if (bpf_pseudo_func(insn)) {
			/* ld_imm64 with an address of bpf subprog is not
			 * a user controlled constant. Don't randomize it,
			 * since it will conflict with jit_subprogs() logic.
			 */
			insn++;
			i++;
			continue;
		}

		/* We temporarily need to hold the original ld64 insn
		 * so that we can still access the first part in the
		 * second blinding run.
		 */
		if (insn[0].code == (BPF_LD | BPF_IMM | BPF_DW) &&
		    insn[1].code == 0)
			memcpy(aux, insn, sizeof(aux));

		rewritten = bpf_jit_blind_insn(insn, aux, insn_buff,
						clone->aux->verifier_zext);
		if (!rewritten)
			continue;

		tmp = bpf_patch_insn_single(clone, i, insn_buff, rewritten);
		if (IS_ERR(tmp)) {
			/* Patching may have repointed aux->prog during
			 * realloc from the original one, so we need to
			 * fix it up here on error.
			 */
			bpf_jit_prog_release_other(prog, clone);
			return tmp;
		}

		clone = tmp;
		insn_delta = rewritten - 1;

		/* Walk new program and skip insns we just inserted. */
		insn = clone->insnsi + i + insn_delta;
		insn_cnt += insn_delta;
		i        += insn_delta;
	}

	clone->blinded = 1;
	return clone;
}
#endif /* CONFIG_BPF_JIT */

/* Base function for offset calculation. Needs to go into .text section,
 * therefore keeping it non-static as well; will also be used by JITs
 * anyway later on, so do not let the compiler omit it. This also needs
 * to go into kallsyms for correlation from e.g. bpftool, so naming
 * must not change.
 */
noinline u64 __bpf_call_base(u64 r1, u64 r2, u64 r3, u64 r4, u64 r5)
{
	return 0;
}
EXPORT_SYMBOL_GPL(__bpf_call_base);

/* All UAPI available opcodes. */
#define BPF_INSN_MAP(INSN_2, INSN_3)		\
	/* 32 bit ALU operations. */		\
	/*   Register based. */			\
	INSN_3(ALU, ADD,  X),			\
	INSN_3(ALU, SUB,  X),			\
	INSN_3(ALU, AND,  X),			\
	INSN_3(ALU, OR,   X),			\
	INSN_3(ALU, LSH,  X),			\
	INSN_3(ALU, RSH,  X),			\
	INSN_3(ALU, XOR,  X),			\
	INSN_3(ALU, MUL,  X),			\
	INSN_3(ALU, MOV,  X),			\
	INSN_3(ALU, ARSH, X),			\
	INSN_3(ALU, DIV,  X),			\
	INSN_3(ALU, MOD,  X),			\
	INSN_2(ALU, NEG),			\
	INSN_3(ALU, END, TO_BE),		\
	INSN_3(ALU, END, TO_LE),		\
	/*   Immediate based. */		\
	INSN_3(ALU, ADD,  K),			\
	INSN_3(ALU, SUB,  K),			\
	INSN_3(ALU, AND,  K),			\
	INSN_3(ALU, OR,   K),			\
	INSN_3(ALU, LSH,  K),			\
	INSN_3(ALU, RSH,  K),			\
	INSN_3(ALU, XOR,  K),			\
	INSN_3(ALU, MUL,  K),			\
	INSN_3(ALU, MOV,  K),			\
	INSN_3(ALU, ARSH, K),			\
	INSN_3(ALU, DIV,  K),			\
	INSN_3(ALU, MOD,  K),			\
	/* 64 bit ALU operations. */		\
	/*   Register based. */			\
	INSN_3(ALU64, ADD,  X),			\
	INSN_3(ALU64, SUB,  X),			\
	INSN_3(ALU64, AND,  X),			\
	INSN_3(ALU64, OR,   X),			\
	INSN_3(ALU64, LSH,  X),			\
	INSN_3(ALU64, RSH,  X),			\
	INSN_3(ALU64, XOR,  X),			\
	INSN_3(ALU64, MUL,  X),			\
	INSN_3(ALU64, MOV,  X),			\
	INSN_3(ALU64, ARSH, X),			\
	INSN_3(ALU64, DIV,  X),			\
	INSN_3(ALU64, MOD,  X),			\
	INSN_2(ALU64, NEG),			\
	INSN_3(ALU64, END, TO_LE),		\
	/*   Immediate based. */		\
	INSN_3(ALU64, ADD,  K),			\
	INSN_3(ALU64, SUB,  K),			\
	INSN_3(ALU64, AND,  K),			\
	INSN_3(ALU64, OR,   K),			\
	INSN_3(ALU64, LSH,  K),			\
	INSN_3(ALU64, RSH,  K),			\
	INSN_3(ALU64, XOR,  K),			\
	INSN_3(ALU64, MUL,  K),			\
	INSN_3(ALU64, MOV,  K),			\
	INSN_3(ALU64, ARSH, K),			\
	INSN_3(ALU64, DIV,  K),			\
	INSN_3(ALU64, MOD,  K),			\
	/* Call instruction. */			\
	INSN_2(JMP, CALL),			\
	/* Exit instruction. */			\
	INSN_2(JMP, EXIT),			\
	/* 32-bit Jump instructions. */		\
	/*   Register based. */			\
	INSN_3(JMP32, JEQ,  X),			\
	INSN_3(JMP32, JNE,  X),			\
	INSN_3(JMP32, JGT,  X),			\
	INSN_3(JMP32, JLT,  X),			\
	INSN_3(JMP32, JGE,  X),			\
	INSN_3(JMP32, JLE,  X),			\
	INSN_3(JMP32, JSGT, X),			\
	INSN_3(JMP32, JSLT, X),			\
	INSN_3(JMP32, JSGE, X),			\
	INSN_3(JMP32, JSLE, X),			\
	INSN_3(JMP32, JSET, X),			\
	/*   Immediate based. */		\
	INSN_3(JMP32, JEQ,  K),			\
	INSN_3(JMP32, JNE,  K),			\
	INSN_3(JMP32, JGT,  K),			\
	INSN_3(JMP32, JLT,  K),			\
	INSN_3(JMP32, JGE,  K),			\
	INSN_3(JMP32, JLE,  K),			\
	INSN_3(JMP32, JSGT, K),			\
	INSN_3(JMP32, JSLT, K),			\
	INSN_3(JMP32, JSGE, K),			\
	INSN_3(JMP32, JSLE, K),			\
	INSN_3(JMP32, JSET, K),			\
	/* Jump instructions. */		\
	/*   Register based. */			\
	INSN_3(JMP, JEQ,  X),			\
	INSN_3(JMP, JNE,  X),			\
	INSN_3(JMP, JGT,  X),			\
	INSN_3(JMP, JLT,  X),			\
	INSN_3(JMP, JGE,  X),			\
	INSN_3(JMP, JLE,  X),			\
	INSN_3(JMP, JSGT, X),			\
	INSN_3(JMP, JSLT, X),			\
	INSN_3(JMP, JSGE, X),			\
	INSN_3(JMP, JSLE, X),			\
	INSN_3(JMP, JSET, X),			\
	/*   Immediate based. */		\
	INSN_3(JMP, JEQ,  K),			\
	INSN_3(JMP, JNE,  K),			\
	INSN_3(JMP, JGT,  K),			\
	INSN_3(JMP, JLT,  K),			\
	INSN_3(JMP, JGE,  K),			\
	INSN_3(JMP, JLE,  K),			\
	INSN_3(JMP, JSGT, K),			\
	INSN_3(JMP, JSLT, K),			\
	INSN_3(JMP, JSGE, K),			\
	INSN_3(JMP, JSLE, K),			\
	INSN_3(JMP, JSET, K),			\
	INSN_2(JMP, JA),			\
	INSN_2(JMP32, JA),			\
	/* Store instructions. */		\
	/*   Register based. */			\
	INSN_3(STX, MEM,  B),			\
	INSN_3(STX, MEM,  H),			\
	INSN_3(STX, MEM,  W),			\
	INSN_3(STX, MEM,  DW),			\
	INSN_3(STX, ATOMIC, W),			\
	INSN_3(STX, ATOMIC, DW),		\
	/*   Immediate based. */		\
	INSN_3(ST, MEM, B),			\
	INSN_3(ST, MEM, H),			\
	INSN_3(ST, MEM, W),			\
	INSN_3(ST, MEM, DW),			\
	/* Load instructions. */		\
	/*   Register based. */			\
	INSN_3(LDX, MEM, B),			\
	INSN_3(LDX, MEM, H),			\
	INSN_3(LDX, MEM, W),			\
	INSN_3(LDX, MEM, DW),			\
	INSN_3(LDX, MEMSX, B),			\
	INSN_3(LDX, MEMSX, H),			\
	INSN_3(LDX, MEMSX, W),			\
	/*   Immediate based. */		\
	INSN_3(LD, IMM, DW)

bool bpf_opcode_in_insntable(u8 code)
{
#define BPF_INSN_2_TBL(x, y)    [BPF_##x | BPF_##y] = true
#define BPF_INSN_3_TBL(x, y, z) [BPF_##x | BPF_##y | BPF_##z] = true
	static const bool public_insntable[256] = {
		[0 ... 255] = false,
		/* Now overwrite non-defaults ... */
		BPF_INSN_MAP(BPF_INSN_2_TBL, BPF_INSN_3_TBL),
		/* UAPI exposed, but rewritten opcodes. cBPF carry-over. */
		[BPF_LD | BPF_ABS | BPF_B] = true,
		[BPF_LD | BPF_ABS | BPF_H] = true,
		[BPF_LD | BPF_ABS | BPF_W] = true,
		[BPF_LD | BPF_IND | BPF_B] = true,
		[BPF_LD | BPF_IND | BPF_H] = true,
		[BPF_LD | BPF_IND | BPF_W] = true,
	};
#undef BPF_INSN_3_TBL
#undef BPF_INSN_2_TBL
	return public_insntable[code];
}

#ifndef CONFIG_BPF_JIT_ALWAYS_ON
<<<<<<< HEAD
u64 __weak bpf_probe_read_kernel(void *dst, u32 size, const void *unsafe_ptr)
{
    /*dst清零*/
	memset(dst, 0, size);
	return -EFAULT;
}

=======
>>>>>>> 9d1694dc
/**
 *	___bpf_prog_run - run eBPF program on a given context
 *	@regs: is the array of MAX_BPF_EXT_REG eBPF pseudo-registers
 *	@insn: is the array of eBPF instructions
 *
 * Decode and execute eBPF instructions.
 *
 * Return: whatever value is in %BPF_R0 at program exit
 */
static u64 ___bpf_prog_run(u64 *regs/*所有寄存器*/, const struct bpf_insn *insn/*当前待运行指令*/)
{
//定义二元操作符的goto lable
#define BPF_INSN_2_LBL(x, y)    [BPF_##x | BPF_##y] = &&x##_##y

//定义三元操作符的goto label
#define BPF_INSN_3_LBL(x, y, z) [BPF_##x | BPF_##y | BPF_##z] = &&x##_##y##_##z

    //定义所有跳转位置
	static const void * const jumptable[256] __annotate_jump_table = {
	    //先将数组指向default_label
		[0 ... 255] = &&default_label,
		//再重写数组的goto lable
		/* Now overwrite non-defaults ... */
		BPF_INSN_MAP(BPF_INSN_2_LBL, BPF_INSN_3_LBL),
		/* Non-UAPI available opcodes. */
		[BPF_JMP | BPF_CALL_ARGS] = &&JMP_CALL_ARGS,
		[BPF_JMP | BPF_TAIL_CALL] = &&JMP_TAIL_CALL,
		[BPF_ST  | BPF_NOSPEC] = &&ST_NOSPEC,
		[BPF_LDX | BPF_PROBE_MEM | BPF_B] = &&LDX_PROBE_MEM_B,
		[BPF_LDX | BPF_PROBE_MEM | BPF_H] = &&LDX_PROBE_MEM_H,
		[BPF_LDX | BPF_PROBE_MEM | BPF_W] = &&LDX_PROBE_MEM_W,
		[BPF_LDX | BPF_PROBE_MEM | BPF_DW] = &&LDX_PROBE_MEM_DW,
		[BPF_LDX | BPF_PROBE_MEMSX | BPF_B] = &&LDX_PROBE_MEMSX_B,
		[BPF_LDX | BPF_PROBE_MEMSX | BPF_H] = &&LDX_PROBE_MEMSX_H,
		[BPF_LDX | BPF_PROBE_MEMSX | BPF_W] = &&LDX_PROBE_MEMSX_W,
	};
#undef BPF_INSN_3_LBL
#undef BPF_INSN_2_LBL
	u32 tail_call_cnt = 0;

	//指针移动，处理下一条指令
#define CONT	 ({ insn++; goto select_insn; })
#define CONT_JMP ({ insn++; goto select_insn; })

	//每条指令的入口点
select_insn:
	goto *jumptable[insn->code];//跳到指令要求的位置

	/* Explicitly mask the register-based shift amounts with 63 or 31
	 * to avoid undefined behavior. Normally this won't affect the
	 * generated code, for example, in case of native 64 bit archs such
	 * as x86-64 or arm64, the compiler is optimizing the AND away for
	 * the interpreter. In case of JITs, each of the JIT backends compiles
	 * the BPF shift operations to machine instructions which produce
	 * implementation-defined results in such a case; the resulting
	 * contents of the register may be arbitrary, but program behaviour
	 * as a whole remains defined. In other words, in case of JIT backends,
	 * the AND must /not/ be added to the emitted LSH/RSH/ARSH translation.
	 */
	/* ALU (shifts) */
#define SHT(OPCODE, OP)					\
	ALU64_##OPCODE##_X:				\
		DST = DST OP (SRC & 63);		\
		CONT;					\
	ALU_##OPCODE##_X:				\
		DST = (u32) DST OP ((u32) SRC & 31);	\
		CONT;					\
	ALU64_##OPCODE##_K:				\
		DST = DST OP IMM;			\
		CONT;					\
	ALU_##OPCODE##_K:				\
		DST = (u32) DST OP (u32) IMM;		\
		CONT;
	/* ALU (rest) */
#define ALU(OPCODE, OP)					\
	ALU64_##OPCODE##_X:				\
		DST = DST OP SRC;			\
		CONT;					\
	ALU_##OPCODE##_X:				\
		DST = (u32) DST OP (u32) SRC;		\
		CONT;					\
	ALU64_##OPCODE##_K:				\
		DST = DST OP IMM;			\
		CONT;					\
	ALU_##OPCODE##_K:				\
		DST = (u32) DST OP (u32) IMM;		\
		CONT;
	//定义可跳转的ALU点（加减乘与或...)
	ALU(ADD,  +)
	ALU(SUB,  -)
	ALU(AND,  &)
	ALU(OR,   |)
	ALU(XOR,  ^)
	ALU(MUL,  *)
	SHT(LSH, <<)
	SHT(RSH, >>)
#undef SHT
#undef ALU
	ALU_NEG://取负
		DST = (u32) -DST;
		CONT;
	ALU64_NEG:
		DST = -DST;
		CONT;
<<<<<<< HEAD
	ALU_MOV_X://装载
		DST = (u32) SRC;
=======
	ALU_MOV_X:
		switch (OFF) {
		case 0:
			DST = (u32) SRC;
			break;
		case 8:
			DST = (u32)(s8) SRC;
			break;
		case 16:
			DST = (u32)(s16) SRC;
			break;
		}
>>>>>>> 9d1694dc
		CONT;
	ALU_MOV_K:
		DST = (u32) IMM;
		CONT;
	ALU64_MOV_X:
		switch (OFF) {
		case 0:
			DST = SRC;
			break;
		case 8:
			DST = (s8) SRC;
			break;
		case 16:
			DST = (s16) SRC;
			break;
		case 32:
			DST = (s32) SRC;
			break;
		}
		CONT;
	ALU64_MOV_K:
		DST = IMM;
		CONT;
	LD_IMM_DW://构造64位立即数
		DST = (u64) (u32) insn[0].imm | ((u64) (u32) insn[1].imm) << 32;
		insn++;
		CONT;
	ALU_ARSH_X://右移src
		DST = (u64) (u32) (((s32) DST) >> (SRC & 31));
		CONT;
	ALU_ARSH_K:
		DST = (u64) (u32) (((s32) DST) >> IMM);
		CONT;
	ALU64_ARSH_X:
		(*(s64 *) &DST) >>= (SRC & 63);
		CONT;
	ALU64_ARSH_K:
		(*(s64 *) &DST) >>= IMM;
		CONT;
	ALU64_MOD_X:
<<<<<<< HEAD
	    //取余
		div64_u64_rem(DST, SRC, &AX);
		DST = AX;
=======
		switch (OFF) {
		case 0:
			div64_u64_rem(DST, SRC, &AX);
			DST = AX;
			break;
		case 1:
			AX = div64_s64(DST, SRC);
			DST = DST - AX * SRC;
			break;
		}
>>>>>>> 9d1694dc
		CONT;
	ALU_MOD_X:
		switch (OFF) {
		case 0:
			AX = (u32) DST;
			DST = do_div(AX, (u32) SRC);
			break;
		case 1:
			AX = abs((s32)DST);
			AX = do_div(AX, abs((s32)SRC));
			if ((s32)DST < 0)
				DST = (u32)-AX;
			else
				DST = (u32)AX;
			break;
		}
		CONT;
	ALU64_MOD_K:
		switch (OFF) {
		case 0:
			div64_u64_rem(DST, IMM, &AX);
			DST = AX;
			break;
		case 1:
			AX = div64_s64(DST, IMM);
			DST = DST - AX * IMM;
			break;
		}
		CONT;
	ALU_MOD_K:
		switch (OFF) {
		case 0:
			AX = (u32) DST;
			DST = do_div(AX, (u32) IMM);
			break;
		case 1:
			AX = abs((s32)DST);
			AX = do_div(AX, abs((s32)IMM));
			if ((s32)DST < 0)
				DST = (u32)-AX;
			else
				DST = (u32)AX;
			break;
		}
		CONT;
	ALU64_DIV_X:
<<<<<<< HEAD
	    //整除
		DST = div64_u64(DST, SRC);
=======
		switch (OFF) {
		case 0:
			DST = div64_u64(DST, SRC);
			break;
		case 1:
			DST = div64_s64(DST, SRC);
			break;
		}
>>>>>>> 9d1694dc
		CONT;
	ALU_DIV_X:
		switch (OFF) {
		case 0:
			AX = (u32) DST;
			do_div(AX, (u32) SRC);
			DST = (u32) AX;
			break;
		case 1:
			AX = abs((s32)DST);
			do_div(AX, abs((s32)SRC));
			if (((s32)DST < 0) == ((s32)SRC < 0))
				DST = (u32)AX;
			else
				DST = (u32)-AX;
			break;
		}
		CONT;
	ALU64_DIV_K:
		switch (OFF) {
		case 0:
			DST = div64_u64(DST, IMM);
			break;
		case 1:
			DST = div64_s64(DST, IMM);
			break;
		}
		CONT;
	ALU_DIV_K:
		switch (OFF) {
		case 0:
			AX = (u32) DST;
			do_div(AX, (u32) IMM);
			DST = (u32) AX;
			break;
		case 1:
			AX = abs((s32)DST);
			do_div(AX, abs((s32)IMM));
			if (((s32)DST < 0) == ((s32)IMM < 0))
				DST = (u32)AX;
			else
				DST = (u32)-AX;
			break;
		}
		CONT;
	ALU_END_TO_BE:
	    //转大端
		switch (IMM) {
		case 16:
			DST = (__force u16) cpu_to_be16(DST);
			break;
		case 32:
			DST = (__force u32) cpu_to_be32(DST);
			break;
		case 64:
			DST = (__force u64) cpu_to_be64(DST);
			break;
		}
		CONT;
	ALU_END_TO_LE:
	    //转小端
		switch (IMM) {
		case 16:
			DST = (__force u16) cpu_to_le16(DST);
			break;
		case 32:
			DST = (__force u32) cpu_to_le32(DST);
			break;
		case 64:
			DST = (__force u64) cpu_to_le64(DST);
			break;
		}
		CONT;
	ALU64_END_TO_LE:
		switch (IMM) {
		case 16:
			DST = (__force u16) __swab16(DST);
			break;
		case 32:
			DST = (__force u32) __swab32(DST);
			break;
		case 64:
			DST = (__force u64) __swab64(DST);
			break;
		}
		CONT;

	/* CALL */
	JMP_CALL:
		/* Function call scratches BPF_R1-BPF_R5 registers,
		 * preserves BPF_R6-BPF_R9, and stores return value
		 * into BPF_R0.
		 */
	    //__bpf_call_base是一个基地址，通过它加上一个立即数，获得需要调用的函数地址，并调用它
		BPF_R0 = (__bpf_call_base + insn->imm)(BPF_R1, BPF_R2, BPF_R3,
						       BPF_R4, BPF_R5);
		CONT;

	JMP_CALL_ARGS:
	    //调用多参数的，外部函数（传入下一跳地址）
		BPF_R0 = (__bpf_call_base_args + insn->imm)(BPF_R1, BPF_R2,
							    BPF_R3, BPF_R4,
							    BPF_R5,
							    insn + insn->off + 1);
		CONT;

	JMP_TAIL_CALL: {
	    //R2寄存器中存储的是bpf_map地址，R3中存放的是index
		struct bpf_map *map = (struct bpf_map *) (unsigned long) BPF_R2;
		struct bpf_array *array = container_of(map, struct bpf_array, map);
		struct bpf_prog *prog;
		u32 index = BPF_R3;

		if (unlikely(index >= array->map.max_entries))
			goto out;

		if (unlikely(tail_call_cnt >= MAX_TAIL_CALL_CNT))
			goto out;

		tail_call_cnt++;

		//取index中对应的prog,并加载它的指令开始执行
		prog = READ_ONCE(array->ptrs[index]);
		if (!prog)
			goto out;

		/* ARG1 at this point is guaranteed to point to CTX from
		 * the verifier side due to the fact that the tail call is
		 * handled like a helper, that is, bpf_tail_call_proto,
		 * where arg1_type is ARG_PTR_TO_CTX.
		 */
		insn = prog->insnsi;
		goto select_insn;
out:
		CONT;
	}
	JMP_JA:
		insn += insn->off;
		CONT;
	JMP32_JA:
		insn += insn->imm;
		CONT;
	JMP_EXIT:
	    //执行EXIT指令，并返回R0寄存器中的值
		return BPF_R0;
	/* JMP */
#define COND_JMP(SIGN, OPCODE, CMP_OP)				\
	JMP_##OPCODE##_X:					\
		if ((SIGN##64) DST CMP_OP (SIGN##64) SRC) {	\
			insn += insn->off;			\
			CONT_JMP;				\
		}						\
		CONT;						\
	JMP32_##OPCODE##_X:					\
		if ((SIGN##32) DST CMP_OP (SIGN##32) SRC) {	\
			insn += insn->off;			\
			CONT_JMP;				\
		}						\
		CONT;						\
	JMP_##OPCODE##_K:					\
		if ((SIGN##64) DST CMP_OP (SIGN##64) IMM) {	\
			insn += insn->off;			\
			CONT_JMP;				\
		}						\
		CONT;						\
	JMP32_##OPCODE##_K:					\
		if ((SIGN##32) DST CMP_OP (SIGN##32) IMM) {	\
			insn += insn->off;			\
			CONT_JMP;				\
		}						\
		CONT;
	COND_JMP(u, JEQ, ==)
	COND_JMP(u, JNE, !=)
	COND_JMP(u, JGT, >)
	COND_JMP(u, JLT, <)
	COND_JMP(u, JGE, >=)
	COND_JMP(u, JLE, <=)
	COND_JMP(u, JSET, &)
	COND_JMP(s, JSGT, >)
	COND_JMP(s, JSLT, <)
	COND_JMP(s, JSGE, >=)
	COND_JMP(s, JSLE, <=)
#undef COND_JMP
	/* ST, STX and LDX*/
	ST_NOSPEC:
		/* Speculation barrier for mitigating Speculative Store Bypass.
		 * In case of arm64, we rely on the firmware mitigation as
		 * controlled via the ssbd kernel parameter. Whenever the
		 * mitigation is enabled, it works for all of the kernel code
		 * with no need to provide any additional instructions here.
		 * In case of x86, we use 'lfence' insn for mitigation. We
		 * reuse preexisting logic from Spectre v1 mitigation that
		 * happens to produce the required code on x86 for v4 as well.
		 */
		barrier_nospec();
		CONT;
#define LDST(SIZEOP, SIZE)						\
	STX_MEM_##SIZEOP:						\
		*(SIZE *)(unsigned long) (DST + insn->off) = SRC;	\
		CONT;							\
	ST_MEM_##SIZEOP:						\
		*(SIZE *)(unsigned long) (DST + insn->off) = IMM;	\
		CONT;							\
	LDX_MEM_##SIZEOP:						\
		DST = *(SIZE *)(unsigned long) (SRC + insn->off);	\
		CONT;							\
	LDX_PROBE_MEM_##SIZEOP:						\
		bpf_probe_read_kernel_common(&DST, sizeof(SIZE),	\
			      (const void *)(long) (SRC + insn->off));	\
		DST = *((SIZE *)&DST);					\
		CONT;

	LDST(B,   u8)
	LDST(H,  u16)
	LDST(W,  u32)
	LDST(DW, u64)
#undef LDST

#define LDSX(SIZEOP, SIZE)						\
	LDX_MEMSX_##SIZEOP:						\
		DST = *(SIZE *)(unsigned long) (SRC + insn->off);	\
		CONT;							\
	LDX_PROBE_MEMSX_##SIZEOP:					\
		bpf_probe_read_kernel_common(&DST, sizeof(SIZE),		\
				      (const void *)(long) (SRC + insn->off));	\
		DST = *((SIZE *)&DST);					\
		CONT;

	LDSX(B,   s8)
	LDSX(H,  s16)
	LDSX(W,  s32)
#undef LDSX

#define ATOMIC_ALU_OP(BOP, KOP)						\
		case BOP:						\
			if (BPF_SIZE(insn->code) == BPF_W)		\
				atomic_##KOP((u32) SRC, (atomic_t *)(unsigned long) \
					     (DST + insn->off));	\
			else						\
				atomic64_##KOP((u64) SRC, (atomic64_t *)(unsigned long) \
					       (DST + insn->off));	\
			break;						\
		case BOP | BPF_FETCH:					\
			if (BPF_SIZE(insn->code) == BPF_W)		\
				SRC = (u32) atomic_fetch_##KOP(		\
					(u32) SRC,			\
					(atomic_t *)(unsigned long) (DST + insn->off)); \
			else						\
				SRC = (u64) atomic64_fetch_##KOP(	\
					(u64) SRC,			\
					(atomic64_t *)(unsigned long) (DST + insn->off)); \
			break;

	STX_ATOMIC_DW:
	STX_ATOMIC_W:
		switch (IMM) {
		ATOMIC_ALU_OP(BPF_ADD, add)
		ATOMIC_ALU_OP(BPF_AND, and)
		ATOMIC_ALU_OP(BPF_OR, or)
		ATOMIC_ALU_OP(BPF_XOR, xor)
#undef ATOMIC_ALU_OP

		case BPF_XCHG:
			if (BPF_SIZE(insn->code) == BPF_W)
				SRC = (u32) atomic_xchg(
					(atomic_t *)(unsigned long) (DST + insn->off),
					(u32) SRC);
			else
				SRC = (u64) atomic64_xchg(
					(atomic64_t *)(unsigned long) (DST + insn->off),
					(u64) SRC);
			break;
		case BPF_CMPXCHG:
			if (BPF_SIZE(insn->code) == BPF_W)
				BPF_R0 = (u32) atomic_cmpxchg(
					(atomic_t *)(unsigned long) (DST + insn->off),
					(u32) BPF_R0, (u32) SRC);
			else
				BPF_R0 = (u64) atomic64_cmpxchg(
					(atomic64_t *)(unsigned long) (DST + insn->off),
					(u64) BPF_R0, (u64) SRC);
			break;

		default:
			goto default_label;
		}
		CONT;

	default_label:
		/* If we ever reach this, we have a bug somewhere. Die hard here
		 * instead of just returning 0; we could be somewhere in a subprog,
		 * so execution could continue otherwise which we do /not/ want.
		 *
		 * Note, verifier whitelists all opcodes in bpf_opcode_in_insntable().
		 */
		pr_warn("BPF interpreter: unknown opcode %02x (imm: 0x%x)\n",
			insn->code, insn->imm);
		BUG_ON(1);
		return 0;
}

//定义不同栈大小的__bpf_prog_run的函数名称
#define PROG_NAME(stack_size) __bpf_prog_run##stack_size
/*定义不同栈大小的bpf运行函数*/
#define DEFINE_BPF_PROG_RUN(stack_size) \
static unsigned int PROG_NAME(stack_size)(const void *ctx, const struct bpf_insn *insn) \
{ \
    /*定义指定大小的栈*/\
	u64 stack[stack_size / sizeof(u64)]; \
	/*定义寄存器*/\
	u64 regs[MAX_BPF_EXT_REG] = {}; \
\
    /*初始化栈底指针，指向栈底*/\
	FP = (u64) (unsigned long) &stack[ARRAY_SIZE(stack)]; \
	/*初始化参数1*/\
	ARG1 = (u64) (unsigned long) ctx; \
	/*进入bpf程序运行*/\
	return ___bpf_prog_run(regs, insn); \
}

//定义不同栈长度的__bpf_prog_run_args函数（FP指向栈底）
#define PROG_NAME_ARGS(stack_size) __bpf_prog_run_args##stack_size
#define DEFINE_BPF_PROG_RUN_ARGS(stack_size) \
static u64 PROG_NAME_ARGS(stack_size)(u64 r1, u64 r2, u64 r3, u64 r4, u64 r5, \
				      const struct bpf_insn *insn/*首条指令*/) \
{ \
	/*按指定大小定义栈*/\
	u64 stack[stack_size / sizeof(u64)]; \
	/*定义各寄存器*/\
	u64 regs[MAX_BPF_EXT_REG]; \
\
    /*指向栈底，分别给参数寄存器赋值，r1,r2,r3,r4,r5*/\
	FP = (u64) (unsigned long) &stack[ARRAY_SIZE(stack)]; \
	BPF_R1 = r1; \
	BPF_R2 = r2; \
	BPF_R3 = r3; \
	BPF_R4 = r4; \
	BPF_R5 = r5; \
	/*开始运行bpf程序*/\
	return ___bpf_prog_run(regs, insn); \
}

#define EVAL1(FN, X) FN(X)
#define EVAL2(FN, X, Y...) FN(X) EVAL1(FN, Y)
#define EVAL3(FN, X, Y...) FN(X) EVAL2(FN, Y)
#define EVAL4(FN, X, Y...) FN(X) EVAL3(FN, Y)
#define EVAL5(FN, X, Y...) FN(X) EVAL4(FN, Y)
#define EVAL6(FN, X, Y...) FN(X) EVAL5(FN, Y)

//定义各种栈长度对应的bpf运行函数__bpf_prog_run
EVAL6(DEFINE_BPF_PROG_RUN, 32, 64, 96, 128, 160, 192);
EVAL6(DEFINE_BPF_PROG_RUN, 224, 256, 288, 320, 352, 384);
EVAL4(DEFINE_BPF_PROG_RUN, 416, 448, 480, 512);

//定义各种栈长度对应的bpf运行函数__bpf_prog_run_args
EVAL6(DEFINE_BPF_PROG_RUN_ARGS, 32, 64, 96, 128, 160, 192);
EVAL6(DEFINE_BPF_PROG_RUN_ARGS, 224, 256, 288, 320, 352, 384);
EVAL4(DEFINE_BPF_PROG_RUN_ARGS, 416, 448, 480, 512);

#define PROG_NAME_LIST(stack_size) PROG_NAME(stack_size),

//各种栈长度对应的bpf运行函数__bpf_prog_run数组
static unsigned int (*interpreters[])(const void *ctx,
				      const struct bpf_insn *insn) = {
EVAL6(PROG_NAME_LIST, 32, 64, 96, 128, 160, 192)
EVAL6(PROG_NAME_LIST, 224, 256, 288, 320, 352, 384)
EVAL4(PROG_NAME_LIST, 416, 448, 480, 512)
};
#undef PROG_NAME_LIST
#define PROG_NAME_LIST(stack_size) PROG_NAME_ARGS(stack_size),
<<<<<<< HEAD

//各种栈长度对应的bpf运行函数__bpf_prog_run_args数组
static u64 (*interpreters_args[])(u64 r1, u64 r2, u64 r3, u64 r4, u64 r5,
				  const struct bpf_insn *insn) = {
=======
static __maybe_unused
u64 (*interpreters_args[])(u64 r1, u64 r2, u64 r3, u64 r4, u64 r5,
			   const struct bpf_insn *insn) = {
>>>>>>> 9d1694dc
EVAL6(PROG_NAME_LIST, 32, 64, 96, 128, 160, 192)
EVAL6(PROG_NAME_LIST, 224, 256, 288, 320, 352, 384)
EVAL4(PROG_NAME_LIST, 416, 448, 480, 512)
};
#undef PROG_NAME_LIST

#ifdef CONFIG_BPF_SYSCALL
void bpf_patch_call_args(struct bpf_insn *insn, u32 stack_depth)
{
	stack_depth = max_t(u32, stack_depth, 1);
	insn->off = (s16) insn->imm;
	insn->imm = interpreters_args[(round_up(stack_depth, 32) / 32) - 1] -
		__bpf_call_base_args;
	insn->code = BPF_JMP | BPF_CALL_ARGS;
}
#endif
#else
static unsigned int __bpf_prog_ret0_warn(const void *ctx,
					 const struct bpf_insn *insn)
{
	/* If this handler ever gets executed, then BPF_JIT_ALWAYS_ON
	 * is not working properly, so warn about it!
	 */
	WARN_ON_ONCE(1);
	return 0;
}
#endif

bool bpf_prog_map_compatible(struct bpf_map *map,
			     const struct bpf_prog *fp)
{
	enum bpf_prog_type prog_type = resolve_prog_type(fp);
	bool ret;

	if (fp->kprobe_override)
		return false;

	/* XDP programs inserted into maps are not guaranteed to run on
	 * a particular netdev (and can run outside driver context entirely
	 * in the case of devmap and cpumap). Until device checks
	 * are implemented, prohibit adding dev-bound programs to program maps.
	 */
	if (bpf_prog_is_dev_bound(fp->aux))
		return false;

	spin_lock(&map->owner.lock);
	if (!map->owner.type) {
		/* There's no owner yet where we could check for
		 * compatibility.
		 */
		map->owner.type  = prog_type;
		map->owner.jited = fp->jited;
		map->owner.xdp_has_frags = fp->aux->xdp_has_frags;
		ret = true;
	} else {
		ret = map->owner.type  == prog_type &&
		      map->owner.jited == fp->jited &&
		      map->owner.xdp_has_frags == fp->aux->xdp_has_frags;
	}
	spin_unlock(&map->owner.lock);

	return ret;
}

static int bpf_check_tail_call(const struct bpf_prog *fp)
{
	struct bpf_prog_aux *aux = fp->aux;
	int i, ret = 0;

	mutex_lock(&aux->used_maps_mutex);
	for (i = 0; i < aux->used_map_cnt; i++) {
		struct bpf_map *map = aux->used_maps[i];

		if (!map_type_contains_progs(map))
			continue;

		if (!bpf_prog_map_compatible(map, fp)) {
			ret = -EINVAL;
			goto out;
		}
	}

out:
	mutex_unlock(&aux->used_maps_mutex);
	return ret;
}

//按栈长度使用不同的运行函数
static void bpf_prog_select_func(struct bpf_prog *fp)
{
#ifndef CONFIG_BPF_JIT_ALWAYS_ON
	u32 stack_depth = max_t(u32, fp->aux->stack_depth, 1);

	//按栈长度，选择不同的运行函数，最终调入___bpf_prog_run
	fp->bpf_func = interpreters[(round_up(stack_depth, 32) / 32) - 1];
#else
	fp->bpf_func = __bpf_prog_ret0_warn;
#endif
}

/**
 *	bpf_prog_select_runtime - select exec runtime for BPF program
 *	@fp: bpf_prog populated with BPF program
 *	@err: pointer to error variable
 *
 * Try to JIT eBPF program, if JIT is not available, use interpreter.
 * The BPF program will be executed via bpf_prog_run() function.
 *
 * Return: the &fp argument along with &err set to 0 for success or
 * a negative errno code on failure
 */
struct bpf_prog *bpf_prog_select_runtime(struct bpf_prog *fp, int *err)
{
	/* In case of BPF to BPF calls, verifier did all the prep
	 * work with regards to JITing, etc.
	 */
	bool jit_needed = false;

	if (fp->bpf_func)
		goto finalize;

	if (IS_ENABLED(CONFIG_BPF_JIT_ALWAYS_ON) ||
	    bpf_prog_has_kfunc_call(fp))
		jit_needed = true;

	/*挂载fp的bpf代码执行函数*/
	bpf_prog_select_func(fp);

	/* eBPF JITs can rewrite the program in case constant
	 * blinding is active. However, in case of error during
	 * blinding, bpf_int_jit_compile() must always return a
	 * valid program, which in this case would simply not
	 * be JITed, but falls back to the interpreter.
	 */
	if (!bpf_prog_is_offloaded(fp->aux)) {
		*err = bpf_prog_alloc_jited_linfo(fp);
		if (*err)
			return fp;

		fp = bpf_int_jit_compile(fp);
		bpf_prog_jit_attempt_done(fp);
		if (!fp->jited && jit_needed) {
			*err = -ENOTSUPP;
			return fp;
		}
	} else {
		*err = bpf_prog_offload_compile(fp);
		if (*err)
			return fp;
	}

finalize:
	bpf_prog_lock_ro(fp);

	/* The tail call compatibility check can only be done at
	 * this late stage as we need to determine, if we deal
	 * with JITed or non JITed program concatenations and not
	 * all eBPF JITs might immediately support all features.
	 */
	*err = bpf_check_tail_call(fp);

	return fp;
}
EXPORT_SYMBOL_GPL(bpf_prog_select_runtime);

static unsigned int __bpf_prog_ret1(const void *ctx,
				    const struct bpf_insn *insn)
{
	return 1;
}

static struct bpf_prog_dummy {
	struct bpf_prog prog;
} dummy_bpf_prog = {
	.prog = {
		.bpf_func = __bpf_prog_ret1,
	},
};

struct bpf_empty_prog_array bpf_empty_prog_array = {
	.null_prog = NULL,
};
EXPORT_SYMBOL(bpf_empty_prog_array);

struct bpf_prog_array *bpf_prog_array_alloc(u32 prog_cnt, gfp_t flags)
{
	if (prog_cnt)
		return kzalloc(sizeof(struct bpf_prog_array) +
			       sizeof(struct bpf_prog_array_item) *
			       (prog_cnt + 1),
			       flags);

	return &bpf_empty_prog_array.hdr;
}

void bpf_prog_array_free(struct bpf_prog_array *progs)
{
	if (!progs || progs == &bpf_empty_prog_array.hdr)
		return;
	kfree_rcu(progs, rcu);
}

static void __bpf_prog_array_free_sleepable_cb(struct rcu_head *rcu)
{
	struct bpf_prog_array *progs;

	/* If RCU Tasks Trace grace period implies RCU grace period, there is
	 * no need to call kfree_rcu(), just call kfree() directly.
	 */
	progs = container_of(rcu, struct bpf_prog_array, rcu);
	if (rcu_trace_implies_rcu_gp())
		kfree(progs);
	else
		kfree_rcu(progs, rcu);
}

void bpf_prog_array_free_sleepable(struct bpf_prog_array *progs)
{
	if (!progs || progs == &bpf_empty_prog_array.hdr)
		return;
	call_rcu_tasks_trace(&progs->rcu, __bpf_prog_array_free_sleepable_cb);
}

int bpf_prog_array_length(struct bpf_prog_array *array)
{
	struct bpf_prog_array_item *item;
	u32 cnt = 0;

	for (item = array->items; item->prog; item++)
		if (item->prog != &dummy_bpf_prog.prog)
			cnt++;
	return cnt;
}

bool bpf_prog_array_is_empty(struct bpf_prog_array *array)
{
	struct bpf_prog_array_item *item;

	for (item = array->items; item->prog; item++)
		if (item->prog != &dummy_bpf_prog.prog)
			return false;
	return true;
}

static bool bpf_prog_array_copy_core(struct bpf_prog_array *array,
				     u32 *prog_ids,
				     u32 request_cnt)
{
	struct bpf_prog_array_item *item;
	int i = 0;

	for (item = array->items; item->prog; item++) {
		if (item->prog == &dummy_bpf_prog.prog)
			continue;
		prog_ids[i] = item->prog->aux->id;
		if (++i == request_cnt) {
			item++;
			break;
		}
	}

	return !!(item->prog);
}

int bpf_prog_array_copy_to_user(struct bpf_prog_array *array,
				__u32 __user *prog_ids, u32 cnt)
{
	unsigned long err = 0;
	bool nospc;
	u32 *ids;

	/* users of this function are doing:
	 * cnt = bpf_prog_array_length();
	 * if (cnt > 0)
	 *     bpf_prog_array_copy_to_user(..., cnt);
	 * so below kcalloc doesn't need extra cnt > 0 check.
	 */
	ids = kcalloc(cnt, sizeof(u32), GFP_USER | __GFP_NOWARN);
	if (!ids)
		return -ENOMEM;
	nospc = bpf_prog_array_copy_core(array, ids, cnt);
	err = copy_to_user(prog_ids, ids, cnt * sizeof(u32));
	kfree(ids);
	if (err)
		return -EFAULT;
	if (nospc)
		return -ENOSPC;
	return 0;
}

void bpf_prog_array_delete_safe(struct bpf_prog_array *array,
				struct bpf_prog *old_prog)
{
	struct bpf_prog_array_item *item;

	for (item = array->items; item->prog; item++)
		if (item->prog == old_prog) {
			WRITE_ONCE(item->prog, &dummy_bpf_prog.prog);
			break;
		}
}

/**
 * bpf_prog_array_delete_safe_at() - Replaces the program at the given
 *                                   index into the program array with
 *                                   a dummy no-op program.
 * @array: a bpf_prog_array
 * @index: the index of the program to replace
 *
 * Skips over dummy programs, by not counting them, when calculating
 * the position of the program to replace.
 *
 * Return:
 * * 0		- Success
 * * -EINVAL	- Invalid index value. Must be a non-negative integer.
 * * -ENOENT	- Index out of range
 */
int bpf_prog_array_delete_safe_at(struct bpf_prog_array *array, int index)
{
	return bpf_prog_array_update_at(array, index, &dummy_bpf_prog.prog);
}

/**
 * bpf_prog_array_update_at() - Updates the program at the given index
 *                              into the program array.
 * @array: a bpf_prog_array
 * @index: the index of the program to update
 * @prog: the program to insert into the array
 *
 * Skips over dummy programs, by not counting them, when calculating
 * the position of the program to update.
 *
 * Return:
 * * 0		- Success
 * * -EINVAL	- Invalid index value. Must be a non-negative integer.
 * * -ENOENT	- Index out of range
 */
int bpf_prog_array_update_at(struct bpf_prog_array *array, int index,
			     struct bpf_prog *prog)
{
	struct bpf_prog_array_item *item;

	if (unlikely(index < 0))
		return -EINVAL;

	for (item = array->items; item->prog; item++) {
		if (item->prog == &dummy_bpf_prog.prog)
			continue;
		if (!index) {
			WRITE_ONCE(item->prog, prog);
			return 0;
		}
		index--;
	}
	return -ENOENT;
}

int bpf_prog_array_copy(struct bpf_prog_array *old_array,
			struct bpf_prog *exclude_prog,
			struct bpf_prog *include_prog,
			u64 bpf_cookie,
			struct bpf_prog_array **new_array)
{
	int new_prog_cnt, carry_prog_cnt = 0;
	struct bpf_prog_array_item *existing, *new;
	struct bpf_prog_array *array;
	bool found_exclude = false;

	/* Figure out how many existing progs we need to carry over to
	 * the new array.
	 */
	if (old_array) {
		existing = old_array->items;
		for (; existing->prog; existing++) {
			if (existing->prog == exclude_prog) {
				found_exclude = true;
				continue;
			}
			if (existing->prog != &dummy_bpf_prog.prog)
				carry_prog_cnt++;
			if (existing->prog == include_prog)
				return -EEXIST;
		}
	}

	if (exclude_prog && !found_exclude)
		return -ENOENT;

	/* How many progs (not NULL) will be in the new array? */
	new_prog_cnt = carry_prog_cnt;
	if (include_prog)
		new_prog_cnt += 1;

	/* Do we have any prog (not NULL) in the new array? */
	if (!new_prog_cnt) {
		*new_array = NULL;
		return 0;
	}

	/* +1 as the end of prog_array is marked with NULL */
	array = bpf_prog_array_alloc(new_prog_cnt + 1, GFP_KERNEL);
	if (!array)
		return -ENOMEM;
	new = array->items;

	/* Fill in the new prog array */
	if (carry_prog_cnt) {
		existing = old_array->items;
		for (; existing->prog; existing++) {
			if (existing->prog == exclude_prog ||
			    existing->prog == &dummy_bpf_prog.prog)
				continue;

			new->prog = existing->prog;
			new->bpf_cookie = existing->bpf_cookie;
			new++;
		}
	}
	if (include_prog) {
		new->prog = include_prog;
		new->bpf_cookie = bpf_cookie;
		new++;
	}
	new->prog = NULL;
	*new_array = array;
	return 0;
}

int bpf_prog_array_copy_info(struct bpf_prog_array *array,
			     u32 *prog_ids, u32 request_cnt,
			     u32 *prog_cnt)
{
	u32 cnt = 0;

	if (array)
		cnt = bpf_prog_array_length(array);

	*prog_cnt = cnt;

	/* return early if user requested only program count or nothing to copy */
	if (!request_cnt || !cnt)
		return 0;

	/* this function is called under trace/bpf_trace.c: bpf_event_mutex */
	return bpf_prog_array_copy_core(array, prog_ids, request_cnt) ? -ENOSPC
								     : 0;
}

void __bpf_free_used_maps(struct bpf_prog_aux *aux,
			  struct bpf_map **used_maps, u32 len)
{
	struct bpf_map *map;
	bool sleepable;
	u32 i;

	sleepable = aux->sleepable;
	for (i = 0; i < len; i++) {
		map = used_maps[i];
		if (map->ops->map_poke_untrack)
			map->ops->map_poke_untrack(map, aux);
		if (sleepable)
			atomic64_dec(&map->sleepable_refcnt);
		bpf_map_put(map);
	}
}

static void bpf_free_used_maps(struct bpf_prog_aux *aux)
{
	__bpf_free_used_maps(aux, aux->used_maps, aux->used_map_cnt);
	kfree(aux->used_maps);
}

void __bpf_free_used_btfs(struct bpf_prog_aux *aux,
			  struct btf_mod_pair *used_btfs, u32 len)
{
#ifdef CONFIG_BPF_SYSCALL
	struct btf_mod_pair *btf_mod;
	u32 i;

	for (i = 0; i < len; i++) {
		btf_mod = &used_btfs[i];
		if (btf_mod->module)
			module_put(btf_mod->module);
		btf_put(btf_mod->btf);
	}
#endif
}

static void bpf_free_used_btfs(struct bpf_prog_aux *aux)
{
	__bpf_free_used_btfs(aux, aux->used_btfs, aux->used_btf_cnt);
	kfree(aux->used_btfs);
}

static void bpf_prog_free_deferred(struct work_struct *work)
{
	struct bpf_prog_aux *aux;
	int i;

	aux = container_of(work, struct bpf_prog_aux, work);
#ifdef CONFIG_BPF_SYSCALL
	bpf_free_kfunc_btf_tab(aux->kfunc_btf_tab);
#endif
#ifdef CONFIG_CGROUP_BPF
	if (aux->cgroup_atype != CGROUP_BPF_ATTACH_TYPE_INVALID)
		bpf_cgroup_atype_put(aux->cgroup_atype);
#endif
	bpf_free_used_maps(aux);
	bpf_free_used_btfs(aux);
	if (bpf_prog_is_dev_bound(aux))
		bpf_prog_dev_bound_destroy(aux->prog);
#ifdef CONFIG_PERF_EVENTS
	if (aux->prog->has_callchain_buf)
		put_callchain_buffers();
#endif
	if (aux->dst_trampoline)
		bpf_trampoline_put(aux->dst_trampoline);
	for (i = 0; i < aux->real_func_cnt; i++) {
		/* We can just unlink the subprog poke descriptor table as
		 * it was originally linked to the main program and is also
		 * released along with it.
		 */
		aux->func[i]->aux->poke_tab = NULL;
		bpf_jit_free(aux->func[i]);
	}
	if (aux->real_func_cnt) {
		kfree(aux->func);
		bpf_prog_unlock_free(aux->prog);
	} else {
		bpf_jit_free(aux->prog);
	}
}

void bpf_prog_free(struct bpf_prog *fp)
{
	struct bpf_prog_aux *aux = fp->aux;

	if (aux->dst_prog)
		bpf_prog_put(aux->dst_prog);
	INIT_WORK(&aux->work, bpf_prog_free_deferred);
	schedule_work(&aux->work);
}
EXPORT_SYMBOL_GPL(bpf_prog_free);

/* RNG for unpriviledged user space with separated state from prandom_u32(). */
static DEFINE_PER_CPU(struct rnd_state, bpf_user_rnd_state);

void bpf_user_rnd_init_once(void)
{
	prandom_init_once(&bpf_user_rnd_state);
}

BPF_CALL_0(bpf_user_rnd_u32)
{
	/* Should someone ever have the rather unwise idea to use some
	 * of the registers passed into this function, then note that
	 * this function is called from native eBPF and classic-to-eBPF
	 * transformations. Register assignments from both sides are
	 * different, f.e. classic always sets fn(ctx, A, X) here.
	 */
	struct rnd_state *state;
	u32 res;

	state = &get_cpu_var(bpf_user_rnd_state);
	res = prandom_u32_state(state);
	put_cpu_var(bpf_user_rnd_state);

	return res;
}

BPF_CALL_0(bpf_get_raw_cpu_id)
{
	return raw_smp_processor_id();
}

/* Weak definitions of helper functions in case we don't have bpf syscall. */
const struct bpf_func_proto bpf_map_lookup_elem_proto __weak;
const struct bpf_func_proto bpf_map_update_elem_proto __weak;
const struct bpf_func_proto bpf_map_delete_elem_proto __weak;
const struct bpf_func_proto bpf_map_push_elem_proto __weak;
const struct bpf_func_proto bpf_map_pop_elem_proto __weak;
const struct bpf_func_proto bpf_map_peek_elem_proto __weak;
const struct bpf_func_proto bpf_map_lookup_percpu_elem_proto __weak;
const struct bpf_func_proto bpf_spin_lock_proto __weak;
const struct bpf_func_proto bpf_spin_unlock_proto __weak;
const struct bpf_func_proto bpf_jiffies64_proto __weak;

const struct bpf_func_proto bpf_get_prandom_u32_proto __weak;
const struct bpf_func_proto bpf_get_smp_processor_id_proto __weak;
const struct bpf_func_proto bpf_get_numa_node_id_proto __weak;
const struct bpf_func_proto bpf_ktime_get_ns_proto __weak;
const struct bpf_func_proto bpf_ktime_get_boot_ns_proto __weak;
const struct bpf_func_proto bpf_ktime_get_coarse_ns_proto __weak;
const struct bpf_func_proto bpf_ktime_get_tai_ns_proto __weak;

const struct bpf_func_proto bpf_get_current_pid_tgid_proto __weak;
const struct bpf_func_proto bpf_get_current_uid_gid_proto __weak;
const struct bpf_func_proto bpf_get_current_comm_proto __weak;
const struct bpf_func_proto bpf_get_current_cgroup_id_proto __weak;
const struct bpf_func_proto bpf_get_current_ancestor_cgroup_id_proto __weak;
const struct bpf_func_proto bpf_get_local_storage_proto __weak;
const struct bpf_func_proto bpf_get_ns_current_pid_tgid_proto __weak;
const struct bpf_func_proto bpf_snprintf_btf_proto __weak;
const struct bpf_func_proto bpf_seq_printf_btf_proto __weak;
const struct bpf_func_proto bpf_set_retval_proto __weak;
const struct bpf_func_proto bpf_get_retval_proto __weak;

const struct bpf_func_proto * __weak bpf_get_trace_printk_proto(void)
{
	return NULL;
}

const struct bpf_func_proto * __weak bpf_get_trace_vprintk_proto(void)
{
	return NULL;
}

u64 __weak
bpf_event_output(struct bpf_map *map, u64 flags, void *meta, u64 meta_size,
		 void *ctx, u64 ctx_size, bpf_ctx_copy_t ctx_copy)
{
	return -ENOTSUPP;
}
EXPORT_SYMBOL_GPL(bpf_event_output);

/* Always built-in helper functions. */
const struct bpf_func_proto bpf_tail_call_proto = {
	.func		= NULL,
	.gpl_only	= false,
	.ret_type	= RET_VOID,
	.arg1_type	= ARG_PTR_TO_CTX,
	.arg2_type	= ARG_CONST_MAP_PTR,
	.arg3_type	= ARG_ANYTHING,
};

/* Stub for JITs that only support cBPF. eBPF programs are interpreted.
 * It is encouraged to implement bpf_int_jit_compile() instead, so that
 * eBPF and implicitly also cBPF can get JITed!
 */
struct bpf_prog * __weak bpf_int_jit_compile(struct bpf_prog *prog)
{
	return prog;
}

/* Stub for JITs that support eBPF. All cBPF code gets transformed into
 * eBPF by the kernel and is later compiled by bpf_int_jit_compile().
 */
void __weak bpf_jit_compile(struct bpf_prog *prog)
{
}

bool __weak bpf_helper_changes_pkt_data(void *func)
{
	return false;
}

/* Return TRUE if the JIT backend wants verifier to enable sub-register usage
 * analysis code and wants explicit zero extension inserted by verifier.
 * Otherwise, return FALSE.
 *
 * The verifier inserts an explicit zero extension after BPF_CMPXCHGs even if
 * you don't override this. JITs that don't want these extra insns can detect
 * them using insn_is_zext.
 */
bool __weak bpf_jit_needs_zext(void)
{
	return false;
}

/* Return TRUE if the JIT backend supports mixing bpf2bpf and tailcalls. */
bool __weak bpf_jit_supports_subprog_tailcalls(void)
{
	return false;
}

bool __weak bpf_jit_supports_kfunc_call(void)
{
	return false;
}

bool __weak bpf_jit_supports_far_kfunc_call(void)
{
	return false;
}

/* To execute LD_ABS/LD_IND instructions __bpf_prog_run() may call
 * skb_copy_bits(), so provide a weak definition of it for NET-less config.
 */
int __weak skb_copy_bits(const struct sk_buff *skb, int offset, void *to,
			 int len)
{
	return -EFAULT;
}

int __weak bpf_arch_text_poke(void *ip, enum bpf_text_poke_type t,
			      void *addr1, void *addr2)
{
	return -ENOTSUPP;
}

void * __weak bpf_arch_text_copy(void *dst, void *src, size_t len)
{
	return ERR_PTR(-ENOTSUPP);
}

int __weak bpf_arch_text_invalidate(void *dst, size_t len)
{
	return -ENOTSUPP;
}

bool __weak bpf_jit_supports_exceptions(void)
{
	return false;
}

void __weak arch_bpf_stack_walk(bool (*consume_fn)(void *cookie, u64 ip, u64 sp, u64 bp), void *cookie)
{
}

#ifdef CONFIG_BPF_SYSCALL
static int __init bpf_global_ma_init(void)
{
	int ret;

	ret = bpf_mem_alloc_init(&bpf_global_ma, 0, false);
	bpf_global_ma_set = !ret;
	return ret;
}
late_initcall(bpf_global_ma_init);
#endif

DEFINE_STATIC_KEY_FALSE(bpf_stats_enabled_key);
EXPORT_SYMBOL(bpf_stats_enabled_key);

/* All definitions of tracepoints related to BPF. */
#define CREATE_TRACE_POINTS
#include <linux/bpf_trace.h>

EXPORT_TRACEPOINT_SYMBOL_GPL(xdp_exception);
EXPORT_TRACEPOINT_SYMBOL_GPL(xdp_bulk_tx);<|MERGE_RESOLUTION|>--- conflicted
+++ resolved
@@ -1688,16 +1688,6 @@
 }
 
 #ifndef CONFIG_BPF_JIT_ALWAYS_ON
-<<<<<<< HEAD
-u64 __weak bpf_probe_read_kernel(void *dst, u32 size, const void *unsafe_ptr)
-{
-    /*dst清零*/
-	memset(dst, 0, size);
-	return -EFAULT;
-}
-
-=======
->>>>>>> 9d1694dc
 /**
  *	___bpf_prog_run - run eBPF program on a given context
  *	@regs: is the array of MAX_BPF_EXT_REG eBPF pseudo-registers
@@ -1802,11 +1792,7 @@
 	ALU64_NEG:
 		DST = -DST;
 		CONT;
-<<<<<<< HEAD
 	ALU_MOV_X://装载
-		DST = (u32) SRC;
-=======
-	ALU_MOV_X:
 		switch (OFF) {
 		case 0:
 			DST = (u32) SRC;
@@ -1818,7 +1804,6 @@
 			DST = (u32)(s16) SRC;
 			break;
 		}
->>>>>>> 9d1694dc
 		CONT;
 	ALU_MOV_K:
 		DST = (u32) IMM;
@@ -1859,13 +1844,9 @@
 		(*(s64 *) &DST) >>= IMM;
 		CONT;
 	ALU64_MOD_X:
-<<<<<<< HEAD
-	    //取余
-		div64_u64_rem(DST, SRC, &AX);
-		DST = AX;
-=======
 		switch (OFF) {
 		case 0:
+	    		//取余
 			div64_u64_rem(DST, SRC, &AX);
 			DST = AX;
 			break;
@@ -1874,7 +1855,6 @@
 			DST = DST - AX * SRC;
 			break;
 		}
->>>>>>> 9d1694dc
 		CONT;
 	ALU_MOD_X:
 		switch (OFF) {
@@ -1921,19 +1901,15 @@
 		}
 		CONT;
 	ALU64_DIV_X:
-<<<<<<< HEAD
-	    //整除
-		DST = div64_u64(DST, SRC);
-=======
 		switch (OFF) {
 		case 0:
+	    		//整除
 			DST = div64_u64(DST, SRC);
 			break;
 		case 1:
 			DST = div64_s64(DST, SRC);
 			break;
 		}
->>>>>>> 9d1694dc
 		CONT;
 	ALU_DIV_X:
 		switch (OFF) {
@@ -2304,16 +2280,10 @@
 };
 #undef PROG_NAME_LIST
 #define PROG_NAME_LIST(stack_size) PROG_NAME_ARGS(stack_size),
-<<<<<<< HEAD
-
 //各种栈长度对应的bpf运行函数__bpf_prog_run_args数组
-static u64 (*interpreters_args[])(u64 r1, u64 r2, u64 r3, u64 r4, u64 r5,
-				  const struct bpf_insn *insn) = {
-=======
 static __maybe_unused
 u64 (*interpreters_args[])(u64 r1, u64 r2, u64 r3, u64 r4, u64 r5,
 			   const struct bpf_insn *insn) = {
->>>>>>> 9d1694dc
 EVAL6(PROG_NAME_LIST, 32, 64, 96, 128, 160, 192)
 EVAL6(PROG_NAME_LIST, 224, 256, 288, 320, 352, 384)
 EVAL4(PROG_NAME_LIST, 416, 448, 480, 512)
