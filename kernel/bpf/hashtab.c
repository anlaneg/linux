--- conflicted
+++ resolved
@@ -85,12 +85,9 @@
 
 struct bpf_htab {
 	struct bpf_map map;
-<<<<<<< HEAD
-	/*指向桶*/
-=======
 	struct bpf_mem_alloc ma;
 	struct bpf_mem_alloc pcpu_ma;
->>>>>>> 97ee9d1c
+	/*指向桶*/
 	struct bucket *buckets;
 	void *elems;
 	union {
@@ -98,17 +95,13 @@
 		struct bpf_lru lru;
 	};
 	struct htab_elem *__percpu *extra_elems;
-<<<<<<< HEAD
-	atomic_t count;	/* number of elements in this hashtable */
-	/*hash桶*/
-=======
 	/* number of elements in non-preallocated hashtable are kept
 	 * in either pcount or count
 	 */
 	struct percpu_counter pcount;
 	atomic_t count;
 	bool use_percpu_counter;
->>>>>>> 97ee9d1c
+	/*hash桶*/
 	u32 n_buckets;	/* number of hash buckets */
 	/*elem元素大小*/
 	u32 elem_size;	/* size of each element in bytes */
@@ -487,12 +480,8 @@
 	struct bpf_htab *htab;
 	int err, i;
 
-<<<<<<< HEAD
 	/*申请table空间*/
-	htab = kzalloc(sizeof(*htab), GFP_USER | __GFP_ACCOUNT);
-=======
 	htab = bpf_map_area_alloc(sizeof(*htab), NUMA_NO_NODE);
->>>>>>> 97ee9d1c
 	if (!htab)
 		return ERR_PTR(-ENOMEM);
 
@@ -2218,12 +2207,8 @@
 	return num_elems;
 }
 
-<<<<<<< HEAD
-static int htab_map_btf_id;
+BTF_ID_LIST_SINGLE(htab_map_btf_ids, struct, bpf_htab)
 /*BPF_MAP_TYPE_HASH类型对应的ops*/
-=======
-BTF_ID_LIST_SINGLE(htab_map_btf_ids, struct, bpf_htab)
->>>>>>> 97ee9d1c
 const struct bpf_map_ops htab_map_ops = {
 	.map_meta_equal = bpf_map_meta_equal,
 	.map_alloc_check = htab_map_alloc_check,
