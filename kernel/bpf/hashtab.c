--- conflicted
+++ resolved
@@ -107,13 +107,7 @@
 	u32 n_buckets;	/* number of hash buckets */
 	/*elem元素大小*/
 	u32 elem_size;	/* size of each element in bytes */
-<<<<<<< HEAD
 	u32 hashrnd;/*随机值seed变量*/
-	struct lock_class_key lockdep_key;
-	int __percpu *map_locked[HASHTAB_MAP_LOCK_COUNT];
-=======
-	u32 hashrnd;
->>>>>>> 155a3c00
 };
 
 /* each htab element is struct htab_elem + key + value */
@@ -545,20 +539,7 @@
 	if (!htab->buckets)
 		goto free_elem_count;
 
-<<<<<<< HEAD
-	/*申请锁*/
-	for (i = 0; i < HASHTAB_MAP_LOCK_COUNT; i++) {
-		htab->map_locked[i] = bpf_map_alloc_percpu(&htab->map,
-							   sizeof(int),
-							   sizeof(int),
-							   GFP_USER);
-		if (!htab->map_locked[i])
-			goto free_map_locked;
-	}
-
 	/*初始化hashrnd*/
-=======
->>>>>>> 155a3c00
 	if (htab->map.map_flags & BPF_F_ZERO_SEED)
 		htab->hashrnd = 0;
 	else
@@ -718,12 +699,8 @@
 	struct htab_elem *l = __htab_map_lookup_elem(map, key);
 
 	if (l)
-<<<<<<< HEAD
-	    /*跳过key,返回value*/
-		return l->key + round_up(map->key_size, 8);
-=======
+	    	/*跳过key,返回value*/
 		return htab_elem_value(l, map->key_size);
->>>>>>> 155a3c00
 
 	return NULL;
 }
@@ -2299,12 +2276,8 @@
 	.map_alloc = htab_map_alloc,
 	.map_free = htab_map_free,
 	.map_get_next_key = htab_map_get_next_key,
-<<<<<<< HEAD
-	.map_release_uref = htab_map_free_timers,
+	.map_release_uref = htab_map_free_timers_and_wq,
 	/*按key查询value*/
-=======
-	.map_release_uref = htab_map_free_timers_and_wq,
->>>>>>> 155a3c00
 	.map_lookup_elem = htab_map_lookup_elem,
 	.map_lookup_and_delete_elem = htab_map_lookup_and_delete_elem,
 	.map_update_elem = htab_map_update_elem,
