--- conflicted
+++ resolved
@@ -115,14 +115,9 @@
  * failure. The returned task is inactive, and the caller must fire it up
  * through vhost_task_start().
  */
-<<<<<<< HEAD
-struct vhost_task *vhost_task_create(bool (*fn)(void *), void *arg,
-				     const char *name/*进程名称*/)
-=======
 struct vhost_task *vhost_task_create(bool (*fn)(void *),
 				     void (*handle_sigkill)(void *), void *arg,
-				     const char *name)
->>>>>>> 155a3c00
+				     const char *name/*进程名称*/)
 {
 	struct kernel_clone_args args = {
 		.flags		= CLONE_FS | CLONE_UNTRACED | CLONE_VM |
