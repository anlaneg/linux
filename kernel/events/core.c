// SPDX-License-Identifier: GPL-2.0
/*
 * Performance events core code:
 *
 *  Copyright (C) 2008 Thomas Gleixner <tglx@linutronix.de>
 *  Copyright (C) 2008-2011 Red Hat, Inc., Ingo Molnar
 *  Copyright (C) 2008-2011 Red Hat, Inc., Peter Zijlstra
 *  Copyright  ©  2009 Paul Mackerras, IBM Corp. <paulus@au1.ibm.com>
 */

#include <linux/fs.h>
#include <linux/mm.h>
#include <linux/cpu.h>
#include <linux/smp.h>
#include <linux/idr.h>
#include <linux/file.h>
#include <linux/poll.h>
#include <linux/slab.h>
#include <linux/hash.h>
#include <linux/tick.h>
#include <linux/sysfs.h>
#include <linux/dcache.h>
#include <linux/percpu.h>
#include <linux/ptrace.h>
#include <linux/reboot.h>
#include <linux/vmstat.h>
#include <linux/device.h>
#include <linux/export.h>
#include <linux/vmalloc.h>
#include <linux/hardirq.h>
#include <linux/hugetlb.h>
#include <linux/rculist.h>
#include <linux/uaccess.h>
#include <linux/syscalls.h>
#include <linux/anon_inodes.h>
#include <linux/kernel_stat.h>
#include <linux/cgroup.h>
#include <linux/perf_event.h>
#include <linux/trace_events.h>
#include <linux/hw_breakpoint.h>
#include <linux/mm_types.h>
#include <linux/module.h>
#include <linux/mman.h>
#include <linux/compat.h>
#include <linux/bpf.h>
#include <linux/filter.h>
#include <linux/namei.h>
#include <linux/parser.h>
#include <linux/sched/clock.h>
#include <linux/sched/mm.h>
#include <linux/proc_ns.h>
#include <linux/mount.h>
#include <linux/min_heap.h>
#include <linux/highmem.h>
#include <linux/pgtable.h>
#include <linux/buildid.h>
#include <linux/task_work.h>

#include "internal.h"

#include <asm/irq_regs.h>

typedef int (*remote_function_f)(void *);

struct remote_function_call {
	struct task_struct	*p;
	remote_function_f	func;
	void			*info;
	int			ret;
};

static void remote_function(void *data)
{
	struct remote_function_call *tfc = data;
	struct task_struct *p = tfc->p;

	if (p) {
		/* -EAGAIN */
		if (task_cpu(p) != smp_processor_id())
			return;

		/*
		 * Now that we're on right CPU with IRQs disabled, we can test
		 * if we hit the right task without races.
		 */

		tfc->ret = -ESRCH; /* No such (running) process */
		if (p != current)
			return;
	}

	tfc->ret = tfc->func(tfc->info);
}

/**
 * task_function_call - call a function on the cpu on which a task runs
 * @p:		the task to evaluate
 * @func:	the function to be called
 * @info:	the function call argument
 *
 * Calls the function @func when the task is currently running. This might
 * be on the current CPU, which just calls the function directly.  This will
 * retry due to any failures in smp_call_function_single(), such as if the
 * task_cpu() goes offline concurrently.
 *
 * returns @func return value or -ESRCH or -ENXIO when the process isn't running
 */
static int
task_function_call(struct task_struct *p, remote_function_f func, void *info)
{
	struct remote_function_call data = {
		.p	= p,
		.func	= func,
		.info	= info,
		.ret	= -EAGAIN,
	};
	int ret;

	for (;;) {
		ret = smp_call_function_single(task_cpu(p), remote_function,
					       &data, 1);
		if (!ret)
			ret = data.ret;

		if (ret != -EAGAIN)
			break;

		cond_resched();
	}

	return ret;
}

/**
 * cpu_function_call - call a function on the cpu
 * @cpu:	target cpu to queue this function
 * @func:	the function to be called
 * @info:	the function call argument
 *
 * Calls the function @func on the remote cpu.
 *
 * returns: @func return value or -ENXIO when the cpu is offline
 */
static int cpu_function_call(int cpu, remote_function_f func, void *info)
{
	struct remote_function_call data = {
		.p	= NULL,
		.func	= func,
		.info	= info,
		.ret	= -ENXIO, /* No such CPU */
	};

	smp_call_function_single(cpu, remote_function, &data, 1);

	return data.ret;
}

static void perf_ctx_lock(struct perf_cpu_context *cpuctx,
			  struct perf_event_context *ctx)
{
	raw_spin_lock(&cpuctx->ctx.lock);
	if (ctx)
		raw_spin_lock(&ctx->lock);
}

static void perf_ctx_unlock(struct perf_cpu_context *cpuctx,
			    struct perf_event_context *ctx)
{
	if (ctx)
		raw_spin_unlock(&ctx->lock);
	raw_spin_unlock(&cpuctx->ctx.lock);
}

#define TASK_TOMBSTONE ((void *)-1L)

static bool is_kernel_event(struct perf_event *event)
{
	return READ_ONCE(event->owner) == TASK_TOMBSTONE;
}

static DEFINE_PER_CPU(struct perf_cpu_context, perf_cpu_context);

struct perf_event_context *perf_cpu_task_ctx(void)
{
	lockdep_assert_irqs_disabled();
	return this_cpu_ptr(&perf_cpu_context)->task_ctx;
}

/*
 * On task ctx scheduling...
 *
 * When !ctx->nr_events a task context will not be scheduled. This means
 * we can disable the scheduler hooks (for performance) without leaving
 * pending task ctx state.
 *
 * This however results in two special cases:
 *
 *  - removing the last event from a task ctx; this is relatively straight
 *    forward and is done in __perf_remove_from_context.
 *
 *  - adding the first event to a task ctx; this is tricky because we cannot
 *    rely on ctx->is_active and therefore cannot use event_function_call().
 *    See perf_install_in_context().
 *
 * If ctx->nr_events, then ctx->is_active and cpuctx->task_ctx are set.
 */

typedef void (*event_f)(struct perf_event *, struct perf_cpu_context *,
			struct perf_event_context *, void *);

struct event_function_struct {
	struct perf_event *event;
	event_f func;
	void *data;
};

static int event_function(void *info)
{
	struct event_function_struct *efs = info;
	struct perf_event *event = efs->event;
	struct perf_event_context *ctx = event->ctx;
	struct perf_cpu_context *cpuctx = this_cpu_ptr(&perf_cpu_context);
	struct perf_event_context *task_ctx = cpuctx->task_ctx;
	int ret = 0;

	lockdep_assert_irqs_disabled();

	perf_ctx_lock(cpuctx, task_ctx);
	/*
	 * Since we do the IPI call without holding ctx->lock things can have
	 * changed, double check we hit the task we set out to hit.
	 */
	if (ctx->task) {
		if (ctx->task != current) {
			ret = -ESRCH;
			goto unlock;
		}

		/*
		 * We only use event_function_call() on established contexts,
		 * and event_function() is only ever called when active (or
		 * rather, we'll have bailed in task_function_call() or the
		 * above ctx->task != current test), therefore we must have
		 * ctx->is_active here.
		 */
		WARN_ON_ONCE(!ctx->is_active);
		/*
		 * And since we have ctx->is_active, cpuctx->task_ctx must
		 * match.
		 */
		WARN_ON_ONCE(task_ctx != ctx);
	} else {
		WARN_ON_ONCE(&cpuctx->ctx != ctx);
	}

	efs->func(event, cpuctx, ctx, efs->data);
unlock:
	perf_ctx_unlock(cpuctx, task_ctx);

	return ret;
}

static void event_function_call(struct perf_event *event, event_f func, void *data)
{
	struct perf_event_context *ctx = event->ctx;
	struct task_struct *task = READ_ONCE(ctx->task); /* verified in event_function */
	struct event_function_struct efs = {
		.event = event,
		.func = func,
		.data = data,
	};

	if (!event->parent) {
		/*
		 * If this is a !child event, we must hold ctx::mutex to
		 * stabilize the event->ctx relation. See
		 * perf_event_ctx_lock().
		 */
		lockdep_assert_held(&ctx->mutex);
	}

	if (!task) {
		cpu_function_call(event->cpu, event_function, &efs);
		return;
	}

	if (task == TASK_TOMBSTONE)
		return;

again:
	if (!task_function_call(task, event_function, &efs))
		return;

	raw_spin_lock_irq(&ctx->lock);
	/*
	 * Reload the task pointer, it might have been changed by
	 * a concurrent perf_event_context_sched_out().
	 */
	task = ctx->task;
	if (task == TASK_TOMBSTONE) {
		raw_spin_unlock_irq(&ctx->lock);
		return;
	}
	if (ctx->is_active) {
		raw_spin_unlock_irq(&ctx->lock);
		goto again;
	}
	func(event, NULL, ctx, data);
	raw_spin_unlock_irq(&ctx->lock);
}

/*
 * Similar to event_function_call() + event_function(), but hard assumes IRQs
 * are already disabled and we're on the right CPU.
 */
static void event_function_local(struct perf_event *event, event_f func, void *data)
{
	struct perf_event_context *ctx = event->ctx;
	struct perf_cpu_context *cpuctx = this_cpu_ptr(&perf_cpu_context);
	struct task_struct *task = READ_ONCE(ctx->task);
	struct perf_event_context *task_ctx = NULL;

	lockdep_assert_irqs_disabled();

	if (task) {
		if (task == TASK_TOMBSTONE)
			return;

		task_ctx = ctx;
	}

	perf_ctx_lock(cpuctx, task_ctx);

	task = ctx->task;
	if (task == TASK_TOMBSTONE)
		goto unlock;

	if (task) {
		/*
		 * We must be either inactive or active and the right task,
		 * otherwise we're screwed, since we cannot IPI to somewhere
		 * else.
		 */
		if (ctx->is_active) {
			if (WARN_ON_ONCE(task != current))
				goto unlock;

			if (WARN_ON_ONCE(cpuctx->task_ctx != ctx))
				goto unlock;
		}
	} else {
		WARN_ON_ONCE(&cpuctx->ctx != ctx);
	}

	func(event, cpuctx, ctx, data);
unlock:
	perf_ctx_unlock(cpuctx, task_ctx);
}

#define PERF_FLAG_ALL (PERF_FLAG_FD_NO_GROUP |\
		       PERF_FLAG_FD_OUTPUT  |\
		       PERF_FLAG_PID_CGROUP |\
		       PERF_FLAG_FD_CLOEXEC)

/*
 * branch priv levels that need permission checks
 */
#define PERF_SAMPLE_BRANCH_PERM_PLM \
	(PERF_SAMPLE_BRANCH_KERNEL |\
	 PERF_SAMPLE_BRANCH_HV)

enum event_type_t {
	EVENT_FLEXIBLE = 0x1,
	EVENT_PINNED = 0x2,
	EVENT_TIME = 0x4,
	/* see ctx_resched() for details */
	EVENT_CPU = 0x8,
	EVENT_ALL = EVENT_FLEXIBLE | EVENT_PINNED,
};

/*
 * perf_sched_events : >0 events exist
 */

static void perf_sched_delayed(struct work_struct *work);
DEFINE_STATIC_KEY_FALSE(perf_sched_events);
static DECLARE_DELAYED_WORK(perf_sched_work, perf_sched_delayed);
static DEFINE_MUTEX(perf_sched_mutex);
static atomic_t perf_sched_count;

static DEFINE_PER_CPU(struct pmu_event_list, pmu_sb_events);

static atomic_t nr_mmap_events __read_mostly;
static atomic_t nr_comm_events __read_mostly;
static atomic_t nr_namespaces_events __read_mostly;
static atomic_t nr_task_events __read_mostly;
static atomic_t nr_freq_events __read_mostly;
static atomic_t nr_switch_events __read_mostly;
static atomic_t nr_ksymbol_events __read_mostly;
static atomic_t nr_bpf_events __read_mostly;
static atomic_t nr_cgroup_events __read_mostly;
static atomic_t nr_text_poke_events __read_mostly;
static atomic_t nr_build_id_events __read_mostly;

static LIST_HEAD(pmus);
static DEFINE_MUTEX(pmus_lock);
static struct srcu_struct pmus_srcu;
static cpumask_var_t perf_online_mask;
static struct kmem_cache *perf_event_cache;

/*
 * perf event paranoia level:
 *  -1 - not paranoid at all
 *   0 - disallow raw tracepoint access for unpriv
 *   1 - disallow cpu events for unpriv
 *   2 - disallow kernel profiling for unpriv
 */
int sysctl_perf_event_paranoid __read_mostly = 2;

/* Minimum for 512 kiB + 1 user control page */
int sysctl_perf_event_mlock __read_mostly = 512 + (PAGE_SIZE / 1024); /* 'free' kiB per user */

/*
 * max perf event sample rate
 */
#define DEFAULT_MAX_SAMPLE_RATE		100000
#define DEFAULT_SAMPLE_PERIOD_NS	(NSEC_PER_SEC / DEFAULT_MAX_SAMPLE_RATE)
#define DEFAULT_CPU_TIME_MAX_PERCENT	25

int sysctl_perf_event_sample_rate __read_mostly	= DEFAULT_MAX_SAMPLE_RATE;

static int max_samples_per_tick __read_mostly	= DIV_ROUND_UP(DEFAULT_MAX_SAMPLE_RATE, HZ);
static int perf_sample_period_ns __read_mostly	= DEFAULT_SAMPLE_PERIOD_NS;

static int perf_sample_allowed_ns __read_mostly =
	DEFAULT_SAMPLE_PERIOD_NS * DEFAULT_CPU_TIME_MAX_PERCENT / 100;

static void update_perf_cpu_limits(void)
{
	u64 tmp = perf_sample_period_ns;

	tmp *= sysctl_perf_cpu_time_max_percent;
	tmp = div_u64(tmp, 100);
	if (!tmp)
		tmp = 1;

	WRITE_ONCE(perf_sample_allowed_ns, tmp);
}

static bool perf_rotate_context(struct perf_cpu_pmu_context *cpc);

int perf_proc_update_handler(struct ctl_table *table, int write,
		void *buffer, size_t *lenp, loff_t *ppos)
{
	int ret;
	int perf_cpu = sysctl_perf_cpu_time_max_percent;
	/*
	 * If throttling is disabled don't allow the write:
	 */
	if (write && (perf_cpu == 100 || perf_cpu == 0))
		return -EINVAL;

	ret = proc_dointvec_minmax(table, write, buffer, lenp, ppos);
	if (ret || !write)
		return ret;

	max_samples_per_tick = DIV_ROUND_UP(sysctl_perf_event_sample_rate, HZ);
	perf_sample_period_ns = NSEC_PER_SEC / sysctl_perf_event_sample_rate;
	update_perf_cpu_limits();

	return 0;
}

int sysctl_perf_cpu_time_max_percent __read_mostly = DEFAULT_CPU_TIME_MAX_PERCENT;

int perf_cpu_time_max_percent_handler(struct ctl_table *table, int write,
		void *buffer, size_t *lenp, loff_t *ppos)
{
	int ret = proc_dointvec_minmax(table, write, buffer, lenp, ppos);

	if (ret || !write)
		return ret;

	if (sysctl_perf_cpu_time_max_percent == 100 ||
	    sysctl_perf_cpu_time_max_percent == 0) {
		printk(KERN_WARNING
		       "perf: Dynamic interrupt throttling disabled, can hang your system!\n");
		WRITE_ONCE(perf_sample_allowed_ns, 0);
	} else {
		update_perf_cpu_limits();
	}

	return 0;
}

/*
 * perf samples are done in some very critical code paths (NMIs).
 * If they take too much CPU time, the system can lock up and not
 * get any real work done.  This will drop the sample rate when
 * we detect that events are taking too long.
 */
#define NR_ACCUMULATED_SAMPLES 128
static DEFINE_PER_CPU(u64, running_sample_length);

static u64 __report_avg;
static u64 __report_allowed;

static void perf_duration_warn(struct irq_work *w)
{
	printk_ratelimited(KERN_INFO
		"perf: interrupt took too long (%lld > %lld), lowering "
		"kernel.perf_event_max_sample_rate to %d\n",
		__report_avg, __report_allowed,
		sysctl_perf_event_sample_rate);
}

static DEFINE_IRQ_WORK(perf_duration_work, perf_duration_warn);

void perf_sample_event_took(u64 sample_len_ns)
{
	u64 max_len = READ_ONCE(perf_sample_allowed_ns);
	u64 running_len;
	u64 avg_len;
	u32 max;

	if (max_len == 0)
		return;

	/* Decay the counter by 1 average sample. */
	running_len = __this_cpu_read(running_sample_length);
	running_len -= running_len/NR_ACCUMULATED_SAMPLES;
	running_len += sample_len_ns;
	__this_cpu_write(running_sample_length, running_len);

	/*
	 * Note: this will be biased artifically low until we have
	 * seen NR_ACCUMULATED_SAMPLES. Doing it this way keeps us
	 * from having to maintain a count.
	 */
	avg_len = running_len/NR_ACCUMULATED_SAMPLES;
	if (avg_len <= max_len)
		return;

	__report_avg = avg_len;
	__report_allowed = max_len;

	/*
	 * Compute a throttle threshold 25% below the current duration.
	 */
	avg_len += avg_len / 4;
	max = (TICK_NSEC / 100) * sysctl_perf_cpu_time_max_percent;
	if (avg_len < max)
		max /= (u32)avg_len;
	else
		max = 1;

	WRITE_ONCE(perf_sample_allowed_ns, avg_len);
	WRITE_ONCE(max_samples_per_tick, max);

	sysctl_perf_event_sample_rate = max * HZ;
	perf_sample_period_ns = NSEC_PER_SEC / sysctl_perf_event_sample_rate;

	if (!irq_work_queue(&perf_duration_work)) {
		early_printk("perf: interrupt took too long (%lld > %lld), lowering "
			     "kernel.perf_event_max_sample_rate to %d\n",
			     __report_avg, __report_allowed,
			     sysctl_perf_event_sample_rate);
	}
}

static atomic64_t perf_event_id;

static void update_context_time(struct perf_event_context *ctx);
static u64 perf_event_time(struct perf_event *event);

void __weak perf_event_print_debug(void)	{ }

static inline u64 perf_clock(void)
{
	return local_clock();
}

static inline u64 perf_event_clock(struct perf_event *event)
{
	return event->clock();
}

/*
 * State based event timekeeping...
 *
 * The basic idea is to use event->state to determine which (if any) time
 * fields to increment with the current delta. This means we only need to
 * update timestamps when we change state or when they are explicitly requested
 * (read).
 *
 * Event groups make things a little more complicated, but not terribly so. The
 * rules for a group are that if the group leader is OFF the entire group is
 * OFF, irrespecive of what the group member states are. This results in
 * __perf_effective_state().
 *
 * A futher ramification is that when a group leader flips between OFF and
 * !OFF, we need to update all group member times.
 *
 *
 * NOTE: perf_event_time() is based on the (cgroup) context time, and thus we
 * need to make sure the relevant context time is updated before we try and
 * update our timestamps.
 */

static __always_inline enum perf_event_state
__perf_effective_state(struct perf_event *event)
{
	struct perf_event *leader = event->group_leader;

	if (leader->state <= PERF_EVENT_STATE_OFF)
		return leader->state;

	return event->state;
}

static __always_inline void
__perf_update_times(struct perf_event *event, u64 now, u64 *enabled, u64 *running)
{
	enum perf_event_state state = __perf_effective_state(event);
	u64 delta = now - event->tstamp;

	*enabled = event->total_time_enabled;
	if (state >= PERF_EVENT_STATE_INACTIVE)
		*enabled += delta;

	*running = event->total_time_running;
	if (state >= PERF_EVENT_STATE_ACTIVE)
		*running += delta;
}

static void perf_event_update_time(struct perf_event *event)
{
	u64 now = perf_event_time(event);

	__perf_update_times(event, now, &event->total_time_enabled,
					&event->total_time_running);
	event->tstamp = now;
}

static void perf_event_update_sibling_time(struct perf_event *leader)
{
	struct perf_event *sibling;

	for_each_sibling_event(sibling, leader)
		perf_event_update_time(sibling);
}

static void
perf_event_set_state(struct perf_event *event, enum perf_event_state state)
{
	if (event->state == state)
		return;

	perf_event_update_time(event);
	/*
	 * If a group leader gets enabled/disabled all its siblings
	 * are affected too.
	 */
	if ((event->state < 0) ^ (state < 0))
		perf_event_update_sibling_time(event);

	WRITE_ONCE(event->state, state);
}

/*
 * UP store-release, load-acquire
 */

#define __store_release(ptr, val)					\
do {									\
	barrier();							\
	WRITE_ONCE(*(ptr), (val));					\
} while (0)

#define __load_acquire(ptr)						\
({									\
	__unqual_scalar_typeof(*(ptr)) ___p = READ_ONCE(*(ptr));	\
	barrier();							\
	___p;								\
})

static void perf_ctx_disable(struct perf_event_context *ctx)
{
	struct perf_event_pmu_context *pmu_ctx;

	list_for_each_entry(pmu_ctx, &ctx->pmu_ctx_list, pmu_ctx_entry)
		perf_pmu_disable(pmu_ctx->pmu);
}

static void perf_ctx_enable(struct perf_event_context *ctx)
{
	struct perf_event_pmu_context *pmu_ctx;

	list_for_each_entry(pmu_ctx, &ctx->pmu_ctx_list, pmu_ctx_entry)
		perf_pmu_enable(pmu_ctx->pmu);
}

static void ctx_sched_out(struct perf_event_context *ctx, enum event_type_t event_type);
static void ctx_sched_in(struct perf_event_context *ctx, enum event_type_t event_type);

#ifdef CONFIG_CGROUP_PERF

static inline bool
perf_cgroup_match(struct perf_event *event)
{
	struct perf_cpu_context *cpuctx = this_cpu_ptr(&perf_cpu_context);

	/* @event doesn't care about cgroup */
	if (!event->cgrp)
		return true;

	/* wants specific cgroup scope but @cpuctx isn't associated with any */
	if (!cpuctx->cgrp)
		return false;

	/*
	 * Cgroup scoping is recursive.  An event enabled for a cgroup is
	 * also enabled for all its descendant cgroups.  If @cpuctx's
	 * cgroup is a descendant of @event's (the test covers identity
	 * case), it's a match.
	 */
	return cgroup_is_descendant(cpuctx->cgrp->css.cgroup,
				    event->cgrp->css.cgroup);
}

static inline void perf_detach_cgroup(struct perf_event *event)
{
	css_put(&event->cgrp->css);
	event->cgrp = NULL;
}

static inline int is_cgroup_event(struct perf_event *event)
{
	return event->cgrp != NULL;
}

static inline u64 perf_cgroup_event_time(struct perf_event *event)
{
	struct perf_cgroup_info *t;

	t = per_cpu_ptr(event->cgrp->info, event->cpu);
	return t->time;
}

static inline u64 perf_cgroup_event_time_now(struct perf_event *event, u64 now)
{
	struct perf_cgroup_info *t;

	t = per_cpu_ptr(event->cgrp->info, event->cpu);
	if (!__load_acquire(&t->active))
		return t->time;
	now += READ_ONCE(t->timeoffset);
	return now;
}

static inline void __update_cgrp_time(struct perf_cgroup_info *info, u64 now, bool adv)
{
	if (adv)
		info->time += now - info->timestamp;
	info->timestamp = now;
	/*
	 * see update_context_time()
	 */
	WRITE_ONCE(info->timeoffset, info->time - info->timestamp);
}

static inline void update_cgrp_time_from_cpuctx(struct perf_cpu_context *cpuctx, bool final)
{
	struct perf_cgroup *cgrp = cpuctx->cgrp;
	struct cgroup_subsys_state *css;
	struct perf_cgroup_info *info;

	if (cgrp) {
		u64 now = perf_clock();

		for (css = &cgrp->css; css; css = css->parent) {
			cgrp = container_of(css, struct perf_cgroup, css);
			info = this_cpu_ptr(cgrp->info);

			__update_cgrp_time(info, now, true);
			if (final)
				__store_release(&info->active, 0);
		}
	}
}

static inline void update_cgrp_time_from_event(struct perf_event *event)
{
	struct perf_cgroup_info *info;

	/*
	 * ensure we access cgroup data only when needed and
	 * when we know the cgroup is pinned (css_get)
	 */
	if (!is_cgroup_event(event))
		return;

	info = this_cpu_ptr(event->cgrp->info);
	/*
	 * Do not update time when cgroup is not active
	 */
	if (info->active)
		__update_cgrp_time(info, perf_clock(), true);
}

static inline void
perf_cgroup_set_timestamp(struct perf_cpu_context *cpuctx)
{
	struct perf_event_context *ctx = &cpuctx->ctx;
	struct perf_cgroup *cgrp = cpuctx->cgrp;
	struct perf_cgroup_info *info;
	struct cgroup_subsys_state *css;

	/*
	 * ctx->lock held by caller
	 * ensure we do not access cgroup data
	 * unless we have the cgroup pinned (css_get)
	 */
	if (!cgrp)
		return;

	WARN_ON_ONCE(!ctx->nr_cgroups);

	for (css = &cgrp->css; css; css = css->parent) {
		cgrp = container_of(css, struct perf_cgroup, css);
		info = this_cpu_ptr(cgrp->info);
		__update_cgrp_time(info, ctx->timestamp, false);
		__store_release(&info->active, 1);
	}
}

/*
 * reschedule events based on the cgroup constraint of task.
 */
static void perf_cgroup_switch(struct task_struct *task)
{
	struct perf_cpu_context *cpuctx = this_cpu_ptr(&perf_cpu_context);
	struct perf_cgroup *cgrp;

	/*
	 * cpuctx->cgrp is set when the first cgroup event enabled,
	 * and is cleared when the last cgroup event disabled.
	 */
	if (READ_ONCE(cpuctx->cgrp) == NULL)
		return;

	WARN_ON_ONCE(cpuctx->ctx.nr_cgroups == 0);

	cgrp = perf_cgroup_from_task(task, NULL);
	if (READ_ONCE(cpuctx->cgrp) == cgrp)
		return;

	perf_ctx_lock(cpuctx, cpuctx->task_ctx);
	perf_ctx_disable(&cpuctx->ctx);

	ctx_sched_out(&cpuctx->ctx, EVENT_ALL);
	/*
	 * must not be done before ctxswout due
	 * to update_cgrp_time_from_cpuctx() in
	 * ctx_sched_out()
	 */
	cpuctx->cgrp = cgrp;
	/*
	 * set cgrp before ctxsw in to allow
	 * perf_cgroup_set_timestamp() in ctx_sched_in()
	 * to not have to pass task around
	 */
	ctx_sched_in(&cpuctx->ctx, EVENT_ALL);

	perf_ctx_enable(&cpuctx->ctx);
	perf_ctx_unlock(cpuctx, cpuctx->task_ctx);
}

static int perf_cgroup_ensure_storage(struct perf_event *event,
				struct cgroup_subsys_state *css)
{
	struct perf_cpu_context *cpuctx;
	struct perf_event **storage;
	int cpu, heap_size, ret = 0;

	/*
	 * Allow storage to have sufficent space for an iterator for each
	 * possibly nested cgroup plus an iterator for events with no cgroup.
	 */
	for (heap_size = 1; css; css = css->parent)
		heap_size++;

	for_each_possible_cpu(cpu) {
		cpuctx = per_cpu_ptr(&perf_cpu_context, cpu);
		if (heap_size <= cpuctx->heap_size)
			continue;

		storage = kmalloc_node(heap_size * sizeof(struct perf_event *),
				       GFP_KERNEL, cpu_to_node(cpu));
		if (!storage) {
			ret = -ENOMEM;
			break;
		}

		raw_spin_lock_irq(&cpuctx->ctx.lock);
		if (cpuctx->heap_size < heap_size) {
			swap(cpuctx->heap, storage);
			if (storage == cpuctx->heap_default)
				storage = NULL;
			cpuctx->heap_size = heap_size;
		}
		raw_spin_unlock_irq(&cpuctx->ctx.lock);

		kfree(storage);
	}

	return ret;
}

static inline int perf_cgroup_connect(int fd, struct perf_event *event,
				      struct perf_event_attr *attr,
				      struct perf_event *group_leader)
{
	struct perf_cgroup *cgrp;
	struct cgroup_subsys_state *css;
	struct fd f = fdget(fd);
	int ret = 0;

	if (!f.file)
		return -EBADF;

	css = css_tryget_online_from_dir(f.file->f_path.dentry,
					 &perf_event_cgrp_subsys);
	if (IS_ERR(css)) {
		ret = PTR_ERR(css);
		goto out;
	}

	ret = perf_cgroup_ensure_storage(event, css);
	if (ret)
		goto out;

	cgrp = container_of(css, struct perf_cgroup, css);
	event->cgrp = cgrp;

	/*
	 * all events in a group must monitor
	 * the same cgroup because a task belongs
	 * to only one perf cgroup at a time
	 */
	if (group_leader && group_leader->cgrp != cgrp) {
		perf_detach_cgroup(event);
		ret = -EINVAL;
	}
out:
	fdput(f);
	return ret;
}

static inline void
perf_cgroup_event_enable(struct perf_event *event, struct perf_event_context *ctx)
{
	struct perf_cpu_context *cpuctx;

	if (!is_cgroup_event(event))
		return;

	/*
	 * Because cgroup events are always per-cpu events,
	 * @ctx == &cpuctx->ctx.
	 */
	cpuctx = container_of(ctx, struct perf_cpu_context, ctx);

	if (ctx->nr_cgroups++)
		return;

	cpuctx->cgrp = perf_cgroup_from_task(current, ctx);
}

static inline void
perf_cgroup_event_disable(struct perf_event *event, struct perf_event_context *ctx)
{
	struct perf_cpu_context *cpuctx;

	if (!is_cgroup_event(event))
		return;

	/*
	 * Because cgroup events are always per-cpu events,
	 * @ctx == &cpuctx->ctx.
	 */
	cpuctx = container_of(ctx, struct perf_cpu_context, ctx);

	if (--ctx->nr_cgroups)
		return;

	cpuctx->cgrp = NULL;
}

#else /* !CONFIG_CGROUP_PERF */

static inline bool
perf_cgroup_match(struct perf_event *event)
{
	return true;
}

static inline void perf_detach_cgroup(struct perf_event *event)
{}

static inline int is_cgroup_event(struct perf_event *event)
{
	return 0;
}

static inline void update_cgrp_time_from_event(struct perf_event *event)
{
}

static inline void update_cgrp_time_from_cpuctx(struct perf_cpu_context *cpuctx,
						bool final)
{
}

static inline int perf_cgroup_connect(pid_t pid, struct perf_event *event,
				      struct perf_event_attr *attr,
				      struct perf_event *group_leader)
{
	return -EINVAL;
}

static inline void
perf_cgroup_set_timestamp(struct perf_cpu_context *cpuctx)
{
}

static inline u64 perf_cgroup_event_time(struct perf_event *event)
{
	return 0;
}

static inline u64 perf_cgroup_event_time_now(struct perf_event *event, u64 now)
{
	return 0;
}

static inline void
perf_cgroup_event_enable(struct perf_event *event, struct perf_event_context *ctx)
{
}

static inline void
perf_cgroup_event_disable(struct perf_event *event, struct perf_event_context *ctx)
{
}

static void perf_cgroup_switch(struct task_struct *task)
{
}
#endif

/*
 * set default to be dependent on timer tick just
 * like original code
 */
#define PERF_CPU_HRTIMER (1000 / HZ)
/*
 * function must be called with interrupts disabled
 */
static enum hrtimer_restart perf_mux_hrtimer_handler(struct hrtimer *hr)
{
	struct perf_cpu_pmu_context *cpc;
	bool rotations;

	lockdep_assert_irqs_disabled();

	cpc = container_of(hr, struct perf_cpu_pmu_context, hrtimer);
	rotations = perf_rotate_context(cpc);

	raw_spin_lock(&cpc->hrtimer_lock);
	if (rotations)
		hrtimer_forward_now(hr, cpc->hrtimer_interval);
	else
		cpc->hrtimer_active = 0;
	raw_spin_unlock(&cpc->hrtimer_lock);

	return rotations ? HRTIMER_RESTART : HRTIMER_NORESTART;
}

static void __perf_mux_hrtimer_init(struct perf_cpu_pmu_context *cpc, int cpu)
{
	struct hrtimer *timer = &cpc->hrtimer;
	struct pmu *pmu = cpc->epc.pmu;
	u64 interval;

	/*
	 * check default is sane, if not set then force to
	 * default interval (1/tick)
	 */
	interval = pmu->hrtimer_interval_ms;
	if (interval < 1)
		interval = pmu->hrtimer_interval_ms = PERF_CPU_HRTIMER;

	cpc->hrtimer_interval = ns_to_ktime(NSEC_PER_MSEC * interval);

	raw_spin_lock_init(&cpc->hrtimer_lock);
	hrtimer_init(timer, CLOCK_MONOTONIC, HRTIMER_MODE_ABS_PINNED_HARD);
	timer->function = perf_mux_hrtimer_handler;
}

static int perf_mux_hrtimer_restart(struct perf_cpu_pmu_context *cpc)
{
	struct hrtimer *timer = &cpc->hrtimer;
	unsigned long flags;

	raw_spin_lock_irqsave(&cpc->hrtimer_lock, flags);
	if (!cpc->hrtimer_active) {
		cpc->hrtimer_active = 1;
		hrtimer_forward_now(timer, cpc->hrtimer_interval);
		hrtimer_start_expires(timer, HRTIMER_MODE_ABS_PINNED_HARD);
	}
	raw_spin_unlock_irqrestore(&cpc->hrtimer_lock, flags);

	return 0;
}

static int perf_mux_hrtimer_restart_ipi(void *arg)
{
	return perf_mux_hrtimer_restart(arg);
}

void perf_pmu_disable(struct pmu *pmu)
{
	int *count = this_cpu_ptr(pmu->pmu_disable_count);
	if (!(*count)++)
		pmu->pmu_disable(pmu);
}

void perf_pmu_enable(struct pmu *pmu)
{
	int *count = this_cpu_ptr(pmu->pmu_disable_count);
	if (!--(*count))
		pmu->pmu_enable(pmu);
}

static void perf_assert_pmu_disabled(struct pmu *pmu)
{
	WARN_ON_ONCE(*this_cpu_ptr(pmu->pmu_disable_count) == 0);
}

static void get_ctx(struct perf_event_context *ctx)
{
	refcount_inc(&ctx->refcount);
}

static void *alloc_task_ctx_data(struct pmu *pmu)
{
	if (pmu->task_ctx_cache)
		return kmem_cache_zalloc(pmu->task_ctx_cache, GFP_KERNEL);

	return NULL;
}

static void free_task_ctx_data(struct pmu *pmu, void *task_ctx_data)
{
	if (pmu->task_ctx_cache && task_ctx_data)
		kmem_cache_free(pmu->task_ctx_cache, task_ctx_data);
}

static void free_ctx(struct rcu_head *head)
{
	struct perf_event_context *ctx;

	ctx = container_of(head, struct perf_event_context, rcu_head);
	kfree(ctx);
}

static void put_ctx(struct perf_event_context *ctx)
{
	if (refcount_dec_and_test(&ctx->refcount)) {
		if (ctx->parent_ctx)
			put_ctx(ctx->parent_ctx);
		if (ctx->task && ctx->task != TASK_TOMBSTONE)
			put_task_struct(ctx->task);
		call_rcu(&ctx->rcu_head, free_ctx);
	}
}

/*
 * Because of perf_event::ctx migration in sys_perf_event_open::move_group and
 * perf_pmu_migrate_context() we need some magic.
 *
 * Those places that change perf_event::ctx will hold both
 * perf_event_ctx::mutex of the 'old' and 'new' ctx value.
 *
 * Lock ordering is by mutex address. There are two other sites where
 * perf_event_context::mutex nests and those are:
 *
 *  - perf_event_exit_task_context()	[ child , 0 ]
 *      perf_event_exit_event()
 *        put_event()			[ parent, 1 ]
 *
 *  - perf_event_init_context()		[ parent, 0 ]
 *      inherit_task_group()
 *        inherit_group()
 *          inherit_event()
 *            perf_event_alloc()
 *              perf_init_event()
 *                perf_try_init_event()	[ child , 1 ]
 *
 * While it appears there is an obvious deadlock here -- the parent and child
 * nesting levels are inverted between the two. This is in fact safe because
 * life-time rules separate them. That is an exiting task cannot fork, and a
 * spawning task cannot (yet) exit.
 *
 * But remember that these are parent<->child context relations, and
 * migration does not affect children, therefore these two orderings should not
 * interact.
 *
 * The change in perf_event::ctx does not affect children (as claimed above)
 * because the sys_perf_event_open() case will install a new event and break
 * the ctx parent<->child relation, and perf_pmu_migrate_context() is only
 * concerned with cpuctx and that doesn't have children.
 *
 * The places that change perf_event::ctx will issue:
 *
 *   perf_remove_from_context();
 *   synchronize_rcu();
 *   perf_install_in_context();
 *
 * to affect the change. The remove_from_context() + synchronize_rcu() should
 * quiesce the event, after which we can install it in the new location. This
 * means that only external vectors (perf_fops, prctl) can perturb the event
 * while in transit. Therefore all such accessors should also acquire
 * perf_event_context::mutex to serialize against this.
 *
 * However; because event->ctx can change while we're waiting to acquire
 * ctx->mutex we must be careful and use the below perf_event_ctx_lock()
 * function.
 *
 * Lock order:
 *    exec_update_lock
 *	task_struct::perf_event_mutex
 *	  perf_event_context::mutex
 *	    perf_event::child_mutex;
 *	      perf_event_context::lock
 *	    perf_event::mmap_mutex
 *	    mmap_lock
 *	      perf_addr_filters_head::lock
 *
 *    cpu_hotplug_lock
 *      pmus_lock
 *	  cpuctx->mutex / perf_event_context::mutex
 */
static struct perf_event_context *
perf_event_ctx_lock_nested(struct perf_event *event, int nesting)
{
	struct perf_event_context *ctx;

again:
	rcu_read_lock();
	ctx = READ_ONCE(event->ctx);
	if (!refcount_inc_not_zero(&ctx->refcount)) {
		rcu_read_unlock();
		goto again;
	}
	rcu_read_unlock();

	mutex_lock_nested(&ctx->mutex, nesting);
	if (event->ctx != ctx) {
		mutex_unlock(&ctx->mutex);
		put_ctx(ctx);
		goto again;
	}

	return ctx;
}

static inline struct perf_event_context *
perf_event_ctx_lock(struct perf_event *event)
{
	return perf_event_ctx_lock_nested(event, 0);
}

static void perf_event_ctx_unlock(struct perf_event *event,
				  struct perf_event_context *ctx)
{
	mutex_unlock(&ctx->mutex);
	put_ctx(ctx);
}

/*
 * This must be done under the ctx->lock, such as to serialize against
 * context_equiv(), therefore we cannot call put_ctx() since that might end up
 * calling scheduler related locks and ctx->lock nests inside those.
 */
static __must_check struct perf_event_context *
unclone_ctx(struct perf_event_context *ctx)
{
	struct perf_event_context *parent_ctx = ctx->parent_ctx;

	lockdep_assert_held(&ctx->lock);

	if (parent_ctx)
		ctx->parent_ctx = NULL;
	ctx->generation++;

	return parent_ctx;
}

static u32 perf_event_pid_type(struct perf_event *event, struct task_struct *p,
				enum pid_type type)
{
	u32 nr;
	/*
	 * only top level events have the pid namespace they were created in
	 */
	if (event->parent)
		event = event->parent;

	nr = __task_pid_nr_ns(p, type, event->ns);
	/* avoid -1 if it is idle thread or runs in another ns */
	if (!nr && !pid_alive(p))
		nr = -1;
	return nr;
}

static u32 perf_event_pid(struct perf_event *event, struct task_struct *p)
{
	return perf_event_pid_type(event, p, PIDTYPE_TGID);
}

static u32 perf_event_tid(struct perf_event *event, struct task_struct *p)
{
	return perf_event_pid_type(event, p, PIDTYPE_PID);
}

/*
 * If we inherit events we want to return the parent event id
 * to userspace.
 */
static u64 primary_event_id(struct perf_event *event)
{
	u64 id = event->id;

	if (event->parent)
		id = event->parent->id;

	return id;
}

/*
 * Get the perf_event_context for a task and lock it.
 *
 * This has to cope with the fact that until it is locked,
 * the context could get moved to another task.
 */
static struct perf_event_context *
perf_lock_task_context(struct task_struct *task, unsigned long *flags)
{
	struct perf_event_context *ctx;

retry:
	/*
	 * One of the few rules of preemptible RCU is that one cannot do
	 * rcu_read_unlock() while holding a scheduler (or nested) lock when
	 * part of the read side critical section was irqs-enabled -- see
	 * rcu_read_unlock_special().
	 *
	 * Since ctx->lock nests under rq->lock we must ensure the entire read
	 * side critical section has interrupts disabled.
	 */
	local_irq_save(*flags);
	rcu_read_lock();
	ctx = rcu_dereference(task->perf_event_ctxp);
	if (ctx) {
		/*
		 * If this context is a clone of another, it might
		 * get swapped for another underneath us by
		 * perf_event_task_sched_out, though the
		 * rcu_read_lock() protects us from any context
		 * getting freed.  Lock the context and check if it
		 * got swapped before we could get the lock, and retry
		 * if so.  If we locked the right context, then it
		 * can't get swapped on us any more.
		 */
		raw_spin_lock(&ctx->lock);
		if (ctx != rcu_dereference(task->perf_event_ctxp)) {
			raw_spin_unlock(&ctx->lock);
			rcu_read_unlock();
			local_irq_restore(*flags);
			goto retry;
		}

		if (ctx->task == TASK_TOMBSTONE ||
		    !refcount_inc_not_zero(&ctx->refcount)) {
			raw_spin_unlock(&ctx->lock);
			ctx = NULL;
		} else {
			WARN_ON_ONCE(ctx->task != task);
		}
	}
	rcu_read_unlock();
	if (!ctx)
		local_irq_restore(*flags);
	return ctx;
}

/*
 * Get the context for a task and increment its pin_count so it
 * can't get swapped to another task.  This also increments its
 * reference count so that the context can't get freed.
 */
static struct perf_event_context *
perf_pin_task_context(struct task_struct *task)
{
	struct perf_event_context *ctx;
	unsigned long flags;

	ctx = perf_lock_task_context(task, &flags);
	if (ctx) {
		++ctx->pin_count;
		raw_spin_unlock_irqrestore(&ctx->lock, flags);
	}
	return ctx;
}

static void perf_unpin_context(struct perf_event_context *ctx)
{
	unsigned long flags;

	raw_spin_lock_irqsave(&ctx->lock, flags);
	--ctx->pin_count;
	raw_spin_unlock_irqrestore(&ctx->lock, flags);
}

/*
 * Update the record of the current time in a context.
 */
static void __update_context_time(struct perf_event_context *ctx, bool adv)
{
	u64 now = perf_clock();

	lockdep_assert_held(&ctx->lock);

	if (adv)
		ctx->time += now - ctx->timestamp;
	ctx->timestamp = now;

	/*
	 * The above: time' = time + (now - timestamp), can be re-arranged
	 * into: time` = now + (time - timestamp), which gives a single value
	 * offset to compute future time without locks on.
	 *
	 * See perf_event_time_now(), which can be used from NMI context where
	 * it's (obviously) not possible to acquire ctx->lock in order to read
	 * both the above values in a consistent manner.
	 */
	WRITE_ONCE(ctx->timeoffset, ctx->time - ctx->timestamp);
}

static void update_context_time(struct perf_event_context *ctx)
{
	__update_context_time(ctx, true);
}

static u64 perf_event_time(struct perf_event *event)
{
	struct perf_event_context *ctx = event->ctx;

	if (unlikely(!ctx))
		return 0;

	if (is_cgroup_event(event))
		return perf_cgroup_event_time(event);

	return ctx->time;
}

static u64 perf_event_time_now(struct perf_event *event, u64 now)
{
	struct perf_event_context *ctx = event->ctx;

	if (unlikely(!ctx))
		return 0;

	if (is_cgroup_event(event))
		return perf_cgroup_event_time_now(event, now);

	if (!(__load_acquire(&ctx->is_active) & EVENT_TIME))
		return ctx->time;

	now += READ_ONCE(ctx->timeoffset);
	return now;
}

static enum event_type_t get_event_type(struct perf_event *event)
{
	struct perf_event_context *ctx = event->ctx;
	enum event_type_t event_type;

	lockdep_assert_held(&ctx->lock);

	/*
	 * It's 'group type', really, because if our group leader is
	 * pinned, so are we.
	 */
	if (event->group_leader != event)
		event = event->group_leader;

	event_type = event->attr.pinned ? EVENT_PINNED : EVENT_FLEXIBLE;
	if (!ctx->task)
		event_type |= EVENT_CPU;

	return event_type;
}

/*
 * Helper function to initialize event group nodes.
 */
static void init_event_group(struct perf_event *event)
{
	RB_CLEAR_NODE(&event->group_node);
	event->group_index = 0;
}

/*
 * Extract pinned or flexible groups from the context
 * based on event attrs bits.
 */
static struct perf_event_groups *
get_event_groups(struct perf_event *event, struct perf_event_context *ctx)
{
	if (event->attr.pinned)
		return &ctx->pinned_groups;
	else
		return &ctx->flexible_groups;
}

/*
 * Helper function to initializes perf_event_group trees.
 */
static void perf_event_groups_init(struct perf_event_groups *groups)
{
	groups->tree = RB_ROOT;
	groups->index = 0;
}

static inline struct cgroup *event_cgroup(const struct perf_event *event)
{
	struct cgroup *cgroup = NULL;

#ifdef CONFIG_CGROUP_PERF
	if (event->cgrp)
		cgroup = event->cgrp->css.cgroup;
#endif

	return cgroup;
}

/*
 * Compare function for event groups;
 *
 * Implements complex key that first sorts by CPU and then by virtual index
 * which provides ordering when rotating groups for the same CPU.
 */
static __always_inline int
perf_event_groups_cmp(const int left_cpu, const struct pmu *left_pmu,
		      const struct cgroup *left_cgroup, const u64 left_group_index,
		      const struct perf_event *right)
{
	if (left_cpu < right->cpu)
		return -1;
	if (left_cpu > right->cpu)
		return 1;

	if (left_pmu) {
		if (left_pmu < right->pmu_ctx->pmu)
			return -1;
		if (left_pmu > right->pmu_ctx->pmu)
			return 1;
	}

#ifdef CONFIG_CGROUP_PERF
	{
		const struct cgroup *right_cgroup = event_cgroup(right);

		if (left_cgroup != right_cgroup) {
			if (!left_cgroup) {
				/*
				 * Left has no cgroup but right does, no
				 * cgroups come first.
				 */
				return -1;
			}
			if (!right_cgroup) {
				/*
				 * Right has no cgroup but left does, no
				 * cgroups come first.
				 */
				return 1;
			}
			/* Two dissimilar cgroups, order by id. */
			if (cgroup_id(left_cgroup) < cgroup_id(right_cgroup))
				return -1;

			return 1;
		}
	}
#endif

	if (left_group_index < right->group_index)
		return -1;
	if (left_group_index > right->group_index)
		return 1;

	return 0;
}

#define __node_2_pe(node) \
	rb_entry((node), struct perf_event, group_node)

static inline bool __group_less(struct rb_node *a, const struct rb_node *b)
{
	struct perf_event *e = __node_2_pe(a);
	return perf_event_groups_cmp(e->cpu, e->pmu_ctx->pmu, event_cgroup(e),
				     e->group_index, __node_2_pe(b)) < 0;
}

struct __group_key {
	int cpu;
	struct pmu *pmu;
	struct cgroup *cgroup;
};

static inline int __group_cmp(const void *key, const struct rb_node *node)
{
	const struct __group_key *a = key;
	const struct perf_event *b = __node_2_pe(node);

	/* partial/subtree match: @cpu, @pmu, @cgroup; ignore: @group_index */
	return perf_event_groups_cmp(a->cpu, a->pmu, a->cgroup, b->group_index, b);
}

static inline int
__group_cmp_ignore_cgroup(const void *key, const struct rb_node *node)
{
	const struct __group_key *a = key;
	const struct perf_event *b = __node_2_pe(node);

	/* partial/subtree match: @cpu, @pmu, ignore: @cgroup, @group_index */
	return perf_event_groups_cmp(a->cpu, a->pmu, event_cgroup(b),
				     b->group_index, b);
}

/*
 * Insert @event into @groups' tree; using
 *   {@event->cpu, @event->pmu_ctx->pmu, event_cgroup(@event), ++@groups->index}
 * as key. This places it last inside the {cpu,pmu,cgroup} subtree.
 */
static void
perf_event_groups_insert(struct perf_event_groups *groups,
			 struct perf_event *event)
{
	event->group_index = ++groups->index;

	rb_add(&event->group_node, &groups->tree, __group_less);
}

/*
 * Helper function to insert event into the pinned or flexible groups.
 */
static void
add_event_to_groups(struct perf_event *event, struct perf_event_context *ctx)
{
	struct perf_event_groups *groups;

	groups = get_event_groups(event, ctx);
	perf_event_groups_insert(groups, event);
}

/*
 * Delete a group from a tree.
 */
static void
perf_event_groups_delete(struct perf_event_groups *groups,
			 struct perf_event *event)
{
	WARN_ON_ONCE(RB_EMPTY_NODE(&event->group_node) ||
		     RB_EMPTY_ROOT(&groups->tree));

	rb_erase(&event->group_node, &groups->tree);
	init_event_group(event);
}

/*
 * Helper function to delete event from its groups.
 */
static void
del_event_from_groups(struct perf_event *event, struct perf_event_context *ctx)
{
	struct perf_event_groups *groups;

	groups = get_event_groups(event, ctx);
	perf_event_groups_delete(groups, event);
}

/*
 * Get the leftmost event in the {cpu,pmu,cgroup} subtree.
 */
static struct perf_event *
perf_event_groups_first(struct perf_event_groups *groups, int cpu,
			struct pmu *pmu, struct cgroup *cgrp)
{
	struct __group_key key = {
		.cpu = cpu,
		.pmu = pmu,
		.cgroup = cgrp,
	};
	struct rb_node *node;

	node = rb_find_first(&key, &groups->tree, __group_cmp);
	if (node)
		return __node_2_pe(node);

	return NULL;
}

static struct perf_event *
perf_event_groups_next(struct perf_event *event, struct pmu *pmu)
{
	struct __group_key key = {
		.cpu = event->cpu,
		.pmu = pmu,
		.cgroup = event_cgroup(event),
	};
	struct rb_node *next;

	next = rb_next_match(&key, &event->group_node, __group_cmp);
	if (next)
		return __node_2_pe(next);

	return NULL;
}

#define perf_event_groups_for_cpu_pmu(event, groups, cpu, pmu)		\
	for (event = perf_event_groups_first(groups, cpu, pmu, NULL);	\
	     event; event = perf_event_groups_next(event, pmu))

/*
 * Iterate through the whole groups tree.
 */
#define perf_event_groups_for_each(event, groups)			\
	for (event = rb_entry_safe(rb_first(&((groups)->tree)),		\
				typeof(*event), group_node); event;	\
		event = rb_entry_safe(rb_next(&event->group_node),	\
				typeof(*event), group_node))

/*
 * Add an event from the lists for its context.
 * Must be called with ctx->mutex and ctx->lock held.
 */
static void
list_add_event(struct perf_event *event, struct perf_event_context *ctx)
{
	lockdep_assert_held(&ctx->lock);

	WARN_ON_ONCE(event->attach_state & PERF_ATTACH_CONTEXT);
	event->attach_state |= PERF_ATTACH_CONTEXT;

	event->tstamp = perf_event_time(event);

	/*
	 * If we're a stand alone event or group leader, we go to the context
	 * list, group events are kept attached to the group so that
	 * perf_group_detach can, at all times, locate all siblings.
	 */
	if (event->group_leader == event) {
		event->group_caps = event->event_caps;
		add_event_to_groups(event, ctx);
	}

	list_add_rcu(&event->event_entry, &ctx->event_list);
	ctx->nr_events++;
	if (event->hw.flags & PERF_EVENT_FLAG_USER_READ_CNT)
		ctx->nr_user++;
	if (event->attr.inherit_stat)
		ctx->nr_stat++;

	if (event->state > PERF_EVENT_STATE_OFF)
		perf_cgroup_event_enable(event, ctx);

	ctx->generation++;
	event->pmu_ctx->nr_events++;
}

/*
 * Initialize event state based on the perf_event_attr::disabled.
 */
static inline void perf_event__state_init(struct perf_event *event)
{
	event->state = event->attr.disabled ? PERF_EVENT_STATE_OFF :
					      PERF_EVENT_STATE_INACTIVE;
}

static void __perf_event_read_size(struct perf_event *event, int nr_siblings)
{
	int entry = sizeof(u64); /* value */
	int size = 0;
	int nr = 1;

	if (event->attr.read_format & PERF_FORMAT_TOTAL_TIME_ENABLED)
		size += sizeof(u64);

	if (event->attr.read_format & PERF_FORMAT_TOTAL_TIME_RUNNING)
		size += sizeof(u64);

	if (event->attr.read_format & PERF_FORMAT_ID)
		entry += sizeof(u64);

	if (event->attr.read_format & PERF_FORMAT_LOST)
		entry += sizeof(u64);

	if (event->attr.read_format & PERF_FORMAT_GROUP) {
		nr += nr_siblings;
		size += sizeof(u64);
	}

	size += entry * nr;
	event->read_size = size;
}

static void __perf_event_header_size(struct perf_event *event, u64 sample_type)
{
	struct perf_sample_data *data;
	u16 size = 0;

	if (sample_type & PERF_SAMPLE_IP)
		size += sizeof(data->ip);

	if (sample_type & PERF_SAMPLE_ADDR)
		size += sizeof(data->addr);

	if (sample_type & PERF_SAMPLE_PERIOD)
		size += sizeof(data->period);

	if (sample_type & PERF_SAMPLE_WEIGHT_TYPE)
		size += sizeof(data->weight.full);

	if (sample_type & PERF_SAMPLE_READ)
		size += event->read_size;

	if (sample_type & PERF_SAMPLE_DATA_SRC)
		size += sizeof(data->data_src.val);

	if (sample_type & PERF_SAMPLE_TRANSACTION)
		size += sizeof(data->txn);

	if (sample_type & PERF_SAMPLE_PHYS_ADDR)
		size += sizeof(data->phys_addr);

	if (sample_type & PERF_SAMPLE_CGROUP)
		size += sizeof(data->cgroup);

	if (sample_type & PERF_SAMPLE_DATA_PAGE_SIZE)
		size += sizeof(data->data_page_size);

	if (sample_type & PERF_SAMPLE_CODE_PAGE_SIZE)
		size += sizeof(data->code_page_size);

	event->header_size = size;
}

/*
 * Called at perf_event creation and when events are attached/detached from a
 * group.
 */
static void perf_event__header_size(struct perf_event *event)
{
	__perf_event_read_size(event,
			       event->group_leader->nr_siblings);
	__perf_event_header_size(event, event->attr.sample_type);
}

static void perf_event__id_header_size(struct perf_event *event)
{
	struct perf_sample_data *data;
	u64 sample_type = event->attr.sample_type;
	u16 size = 0;

	if (sample_type & PERF_SAMPLE_TID)
		size += sizeof(data->tid_entry);

	if (sample_type & PERF_SAMPLE_TIME)
		size += sizeof(data->time);

	if (sample_type & PERF_SAMPLE_IDENTIFIER)
		size += sizeof(data->id);

	if (sample_type & PERF_SAMPLE_ID)
		size += sizeof(data->id);

	if (sample_type & PERF_SAMPLE_STREAM_ID)
		size += sizeof(data->stream_id);

	if (sample_type & PERF_SAMPLE_CPU)
		size += sizeof(data->cpu_entry);

	event->id_header_size = size;
}

static bool perf_event_validate_size(struct perf_event *event)
{
	/*
	 * The values computed here will be over-written when we actually
	 * attach the event.
	 */
	__perf_event_read_size(event, event->group_leader->nr_siblings + 1);
	__perf_event_header_size(event, event->attr.sample_type & ~PERF_SAMPLE_READ);
	perf_event__id_header_size(event);

	/*
	 * Sum the lot; should not exceed the 64k limit we have on records.
	 * Conservative limit to allow for callchains and other variable fields.
	 */
	if (event->read_size + event->header_size +
	    event->id_header_size + sizeof(struct perf_event_header) >= 16*1024)
		return false;

	return true;
}

static void perf_group_attach(struct perf_event *event)
{
	struct perf_event *group_leader = event->group_leader, *pos;

	lockdep_assert_held(&event->ctx->lock);

	/*
	 * We can have double attach due to group movement (move_group) in
	 * perf_event_open().
	 */
	if (event->attach_state & PERF_ATTACH_GROUP)
		return;

	event->attach_state |= PERF_ATTACH_GROUP;

	if (group_leader == event)
		return;

	WARN_ON_ONCE(group_leader->ctx != event->ctx);

	group_leader->group_caps &= event->event_caps;

	list_add_tail(&event->sibling_list, &group_leader->sibling_list);
	group_leader->nr_siblings++;

	perf_event__header_size(group_leader);

	for_each_sibling_event(pos, group_leader)
		perf_event__header_size(pos);
}

/*
 * Remove an event from the lists for its context.
 * Must be called with ctx->mutex and ctx->lock held.
 */
static void
list_del_event(struct perf_event *event, struct perf_event_context *ctx)
{
	WARN_ON_ONCE(event->ctx != ctx);
	lockdep_assert_held(&ctx->lock);

	/*
	 * We can have double detach due to exit/hot-unplug + close.
	 */
	if (!(event->attach_state & PERF_ATTACH_CONTEXT))
		return;

	event->attach_state &= ~PERF_ATTACH_CONTEXT;

	ctx->nr_events--;
	if (event->hw.flags & PERF_EVENT_FLAG_USER_READ_CNT)
		ctx->nr_user--;
	if (event->attr.inherit_stat)
		ctx->nr_stat--;

	list_del_rcu(&event->event_entry);

	if (event->group_leader == event)
		del_event_from_groups(event, ctx);

	/*
	 * If event was in error state, then keep it
	 * that way, otherwise bogus counts will be
	 * returned on read(). The only way to get out
	 * of error state is by explicit re-enabling
	 * of the event
	 */
	if (event->state > PERF_EVENT_STATE_OFF) {
		perf_cgroup_event_disable(event, ctx);
		perf_event_set_state(event, PERF_EVENT_STATE_OFF);
	}

	ctx->generation++;
	event->pmu_ctx->nr_events--;
}

static int
perf_aux_output_match(struct perf_event *event, struct perf_event *aux_event)
{
	if (!has_aux(aux_event))
		return 0;

	if (!event->pmu->aux_output_match)
		return 0;

	return event->pmu->aux_output_match(aux_event);
}

static void put_event(struct perf_event *event);
static void event_sched_out(struct perf_event *event,
			    struct perf_event_context *ctx);

static void perf_put_aux_event(struct perf_event *event)
{
	struct perf_event_context *ctx = event->ctx;
	struct perf_event *iter;

	/*
	 * If event uses aux_event tear down the link
	 */
	if (event->aux_event) {
		iter = event->aux_event;
		event->aux_event = NULL;
		put_event(iter);
		return;
	}

	/*
	 * If the event is an aux_event, tear down all links to
	 * it from other events.
	 */
	for_each_sibling_event(iter, event->group_leader) {
		if (iter->aux_event != event)
			continue;

		iter->aux_event = NULL;
		put_event(event);

		/*
		 * If it's ACTIVE, schedule it out and put it into ERROR
		 * state so that we don't try to schedule it again. Note
		 * that perf_event_enable() will clear the ERROR status.
		 */
		event_sched_out(iter, ctx);
		perf_event_set_state(event, PERF_EVENT_STATE_ERROR);
	}
}

static bool perf_need_aux_event(struct perf_event *event)
{
	return !!event->attr.aux_output || !!event->attr.aux_sample_size;
}

static int perf_get_aux_event(struct perf_event *event,
			      struct perf_event *group_leader)
{
	/*
	 * Our group leader must be an aux event if we want to be
	 * an aux_output. This way, the aux event will precede its
	 * aux_output events in the group, and therefore will always
	 * schedule first.
	 */
	if (!group_leader)
		return 0;

	/*
	 * aux_output and aux_sample_size are mutually exclusive.
	 */
	if (event->attr.aux_output && event->attr.aux_sample_size)
		return 0;

	if (event->attr.aux_output &&
	    !perf_aux_output_match(event, group_leader))
		return 0;

	if (event->attr.aux_sample_size && !group_leader->pmu->snapshot_aux)
		return 0;

	if (!atomic_long_inc_not_zero(&group_leader->refcount))
		return 0;

	/*
	 * Link aux_outputs to their aux event; this is undone in
	 * perf_group_detach() by perf_put_aux_event(). When the
	 * group in torn down, the aux_output events loose their
	 * link to the aux_event and can't schedule any more.
	 */
	event->aux_event = group_leader;

	return 1;
}

static inline struct list_head *get_event_list(struct perf_event *event)
{
	return event->attr.pinned ? &event->pmu_ctx->pinned_active :
				    &event->pmu_ctx->flexible_active;
}

/*
 * Events that have PERF_EV_CAP_SIBLING require being part of a group and
 * cannot exist on their own, schedule them out and move them into the ERROR
 * state. Also see _perf_event_enable(), it will not be able to recover
 * this ERROR state.
 */
static inline void perf_remove_sibling_event(struct perf_event *event)
{
	event_sched_out(event, event->ctx);
	perf_event_set_state(event, PERF_EVENT_STATE_ERROR);
}

static void perf_group_detach(struct perf_event *event)
{
	struct perf_event *leader = event->group_leader;
	struct perf_event *sibling, *tmp;
	struct perf_event_context *ctx = event->ctx;

	lockdep_assert_held(&ctx->lock);

	/*
	 * We can have double detach due to exit/hot-unplug + close.
	 */
	if (!(event->attach_state & PERF_ATTACH_GROUP))
		return;

	event->attach_state &= ~PERF_ATTACH_GROUP;

	perf_put_aux_event(event);

	/*
	 * If this is a sibling, remove it from its group.
	 */
	if (leader != event) {
		list_del_init(&event->sibling_list);
		event->group_leader->nr_siblings--;
		goto out;
	}

	/*
	 * If this was a group event with sibling events then
	 * upgrade the siblings to singleton events by adding them
	 * to whatever list we are on.
	 */
	list_for_each_entry_safe(sibling, tmp, &event->sibling_list, sibling_list) {

		if (sibling->event_caps & PERF_EV_CAP_SIBLING)
			perf_remove_sibling_event(sibling);

		sibling->group_leader = sibling;
		list_del_init(&sibling->sibling_list);

		/* Inherit group flags from the previous leader */
		sibling->group_caps = event->group_caps;

		if (!RB_EMPTY_NODE(&event->group_node)) {
			add_event_to_groups(sibling, event->ctx);

			if (sibling->state == PERF_EVENT_STATE_ACTIVE)
				list_add_tail(&sibling->active_list, get_event_list(sibling));
		}

		WARN_ON_ONCE(sibling->ctx != event->ctx);
	}

out:
	for_each_sibling_event(tmp, leader)
		perf_event__header_size(tmp);

	perf_event__header_size(leader);
}

static void sync_child_event(struct perf_event *child_event);

static void perf_child_detach(struct perf_event *event)
{
	struct perf_event *parent_event = event->parent;

	if (!(event->attach_state & PERF_ATTACH_CHILD))
		return;

	event->attach_state &= ~PERF_ATTACH_CHILD;

	if (WARN_ON_ONCE(!parent_event))
		return;

	lockdep_assert_held(&parent_event->child_mutex);

	sync_child_event(event);
	list_del_init(&event->child_list);
}

static bool is_orphaned_event(struct perf_event *event)
{
	return event->state == PERF_EVENT_STATE_DEAD;
}

static inline int
event_filter_match(struct perf_event *event)
{
	return (event->cpu == -1 || event->cpu == smp_processor_id()) &&
	       perf_cgroup_match(event);
}

static void
event_sched_out(struct perf_event *event, struct perf_event_context *ctx)
{
	struct perf_event_pmu_context *epc = event->pmu_ctx;
	struct perf_cpu_pmu_context *cpc = this_cpu_ptr(epc->pmu->cpu_pmu_context);
	enum perf_event_state state = PERF_EVENT_STATE_INACTIVE;

	// XXX cpc serialization, probably per-cpu IRQ disabled

	WARN_ON_ONCE(event->ctx != ctx);
	lockdep_assert_held(&ctx->lock);

	if (event->state != PERF_EVENT_STATE_ACTIVE)
		return;

	/*
	 * Asymmetry; we only schedule events _IN_ through ctx_sched_in(), but
	 * we can schedule events _OUT_ individually through things like
	 * __perf_remove_from_context().
	 */
	list_del_init(&event->active_list);

	perf_pmu_disable(event->pmu);

	event->pmu->del(event, 0);
	event->oncpu = -1;

	if (event->pending_disable) {
		event->pending_disable = 0;
		perf_cgroup_event_disable(event, ctx);
		state = PERF_EVENT_STATE_OFF;
	}

	if (event->pending_sigtrap) {
		bool dec = true;

		event->pending_sigtrap = 0;
		if (state != PERF_EVENT_STATE_OFF &&
		    !event->pending_work) {
			event->pending_work = 1;
			dec = false;
			WARN_ON_ONCE(!atomic_long_inc_not_zero(&event->refcount));
			task_work_add(current, &event->pending_task, TWA_RESUME);
		}
		if (dec)
			local_dec(&event->ctx->nr_pending);
	}

	perf_event_set_state(event, state);

	if (!is_software_event(event))
		cpc->active_oncpu--;
	if (event->attr.freq && event->attr.sample_freq)
		ctx->nr_freq--;
	if (event->attr.exclusive || !cpc->active_oncpu)
		cpc->exclusive = 0;

	perf_pmu_enable(event->pmu);
}

static void
group_sched_out(struct perf_event *group_event, struct perf_event_context *ctx)
{
	struct perf_event *event;

	if (group_event->state != PERF_EVENT_STATE_ACTIVE)
		return;

	perf_assert_pmu_disabled(group_event->pmu_ctx->pmu);

	event_sched_out(group_event, ctx);

	/*
	 * Schedule out siblings (if any):
	 */
	for_each_sibling_event(event, group_event)
		event_sched_out(event, ctx);
}

#define DETACH_GROUP	0x01UL
#define DETACH_CHILD	0x02UL
#define DETACH_DEAD	0x04UL

/*
 * Cross CPU call to remove a performance event
 *
 * We disable the event on the hardware level first. After that we
 * remove it from the context list.
 */
static void
__perf_remove_from_context(struct perf_event *event,
			   struct perf_cpu_context *cpuctx,
			   struct perf_event_context *ctx,
			   void *info)
{
	struct perf_event_pmu_context *pmu_ctx = event->pmu_ctx;
	unsigned long flags = (unsigned long)info;

	if (ctx->is_active & EVENT_TIME) {
		update_context_time(ctx);
		update_cgrp_time_from_cpuctx(cpuctx, false);
	}

	/*
	 * Ensure event_sched_out() switches to OFF, at the very least
	 * this avoids raising perf_pending_task() at this time.
	 */
	if (flags & DETACH_DEAD)
		event->pending_disable = 1;
	event_sched_out(event, ctx);
	if (flags & DETACH_GROUP)
		perf_group_detach(event);
	if (flags & DETACH_CHILD)
		perf_child_detach(event);
	list_del_event(event, ctx);
	if (flags & DETACH_DEAD)
		event->state = PERF_EVENT_STATE_DEAD;

	if (!pmu_ctx->nr_events) {
		pmu_ctx->rotate_necessary = 0;

		if (ctx->task && ctx->is_active) {
			struct perf_cpu_pmu_context *cpc;

			cpc = this_cpu_ptr(pmu_ctx->pmu->cpu_pmu_context);
			WARN_ON_ONCE(cpc->task_epc && cpc->task_epc != pmu_ctx);
			cpc->task_epc = NULL;
		}
	}

	if (!ctx->nr_events && ctx->is_active) {
		if (ctx == &cpuctx->ctx)
			update_cgrp_time_from_cpuctx(cpuctx, true);

		ctx->is_active = 0;
		if (ctx->task) {
			WARN_ON_ONCE(cpuctx->task_ctx != ctx);
			cpuctx->task_ctx = NULL;
		}
	}
}

/*
 * Remove the event from a task's (or a CPU's) list of events.
 *
 * If event->ctx is a cloned context, callers must make sure that
 * every task struct that event->ctx->task could possibly point to
 * remains valid.  This is OK when called from perf_release since
 * that only calls us on the top-level context, which can't be a clone.
 * When called from perf_event_exit_task, it's OK because the
 * context has been detached from its task.
 */
static void perf_remove_from_context(struct perf_event *event, unsigned long flags)
{
	struct perf_event_context *ctx = event->ctx;

	lockdep_assert_held(&ctx->mutex);

	/*
	 * Because of perf_event_exit_task(), perf_remove_from_context() ought
	 * to work in the face of TASK_TOMBSTONE, unlike every other
	 * event_function_call() user.
	 */
	raw_spin_lock_irq(&ctx->lock);
	if (!ctx->is_active) {
		__perf_remove_from_context(event, this_cpu_ptr(&perf_cpu_context),
					   ctx, (void *)flags);
		raw_spin_unlock_irq(&ctx->lock);
		return;
	}
	raw_spin_unlock_irq(&ctx->lock);

	event_function_call(event, __perf_remove_from_context, (void *)flags);
}

/*
 * Cross CPU call to disable a performance event
 */
static void __perf_event_disable(struct perf_event *event,
				 struct perf_cpu_context *cpuctx,
				 struct perf_event_context *ctx,
				 void *info)
{
	if (event->state < PERF_EVENT_STATE_INACTIVE)
		return;

	if (ctx->is_active & EVENT_TIME) {
		update_context_time(ctx);
		update_cgrp_time_from_event(event);
	}

	perf_pmu_disable(event->pmu_ctx->pmu);

	if (event == event->group_leader)
		group_sched_out(event, ctx);
	else
		event_sched_out(event, ctx);

	perf_event_set_state(event, PERF_EVENT_STATE_OFF);
	perf_cgroup_event_disable(event, ctx);

	perf_pmu_enable(event->pmu_ctx->pmu);
}

/*
 * Disable an event.
 *
 * If event->ctx is a cloned context, callers must make sure that
 * every task struct that event->ctx->task could possibly point to
 * remains valid.  This condition is satisfied when called through
 * perf_event_for_each_child or perf_event_for_each because they
 * hold the top-level event's child_mutex, so any descendant that
 * goes to exit will block in perf_event_exit_event().
 *
 * When called from perf_pending_irq it's OK because event->ctx
 * is the current context on this CPU and preemption is disabled,
 * hence we can't get into perf_event_task_sched_out for this context.
 */
static void _perf_event_disable(struct perf_event *event)
{
	struct perf_event_context *ctx = event->ctx;

	raw_spin_lock_irq(&ctx->lock);
	if (event->state <= PERF_EVENT_STATE_OFF) {
		raw_spin_unlock_irq(&ctx->lock);
		return;
	}
	raw_spin_unlock_irq(&ctx->lock);

	event_function_call(event, __perf_event_disable, NULL);
}

void perf_event_disable_local(struct perf_event *event)
{
	event_function_local(event, __perf_event_disable, NULL);
}

/*
 * Strictly speaking kernel users cannot create groups and therefore this
 * interface does not need the perf_event_ctx_lock() magic.
 */
void perf_event_disable(struct perf_event *event)
{
	struct perf_event_context *ctx;

	ctx = perf_event_ctx_lock(event);
	_perf_event_disable(event);
	perf_event_ctx_unlock(event, ctx);
}
EXPORT_SYMBOL_GPL(perf_event_disable);

void perf_event_disable_inatomic(struct perf_event *event)
{
	event->pending_disable = 1;
	irq_work_queue(&event->pending_irq);
}

#define MAX_INTERRUPTS (~0ULL)

static void perf_log_throttle(struct perf_event *event, int enable);
static void perf_log_itrace_start(struct perf_event *event);

static int
event_sched_in(struct perf_event *event, struct perf_event_context *ctx)
{
	struct perf_event_pmu_context *epc = event->pmu_ctx;
	struct perf_cpu_pmu_context *cpc = this_cpu_ptr(epc->pmu->cpu_pmu_context);
	int ret = 0;

	WARN_ON_ONCE(event->ctx != ctx);

	lockdep_assert_held(&ctx->lock);

	if (event->state <= PERF_EVENT_STATE_OFF)
		return 0;

	WRITE_ONCE(event->oncpu, smp_processor_id());
	/*
	 * Order event::oncpu write to happen before the ACTIVE state is
	 * visible. This allows perf_event_{stop,read}() to observe the correct
	 * ->oncpu if it sees ACTIVE.
	 */
	smp_wmb();
	perf_event_set_state(event, PERF_EVENT_STATE_ACTIVE);

	/*
	 * Unthrottle events, since we scheduled we might have missed several
	 * ticks already, also for a heavily scheduling task there is little
	 * guarantee it'll get a tick in a timely manner.
	 */
	if (unlikely(event->hw.interrupts == MAX_INTERRUPTS)) {
		perf_log_throttle(event, 1);
		event->hw.interrupts = 0;
	}

	perf_pmu_disable(event->pmu);

	perf_log_itrace_start(event);

	if (event->pmu->add(event, PERF_EF_START)) {
		perf_event_set_state(event, PERF_EVENT_STATE_INACTIVE);
		event->oncpu = -1;
		ret = -EAGAIN;
		goto out;
	}

	if (!is_software_event(event))
		cpc->active_oncpu++;
	if (event->attr.freq && event->attr.sample_freq)
		ctx->nr_freq++;

	if (event->attr.exclusive)
		cpc->exclusive = 1;

out:
	perf_pmu_enable(event->pmu);

	return ret;
}

static int
group_sched_in(struct perf_event *group_event, struct perf_event_context *ctx)
{
	struct perf_event *event, *partial_group = NULL;
	struct pmu *pmu = group_event->pmu_ctx->pmu;

	if (group_event->state == PERF_EVENT_STATE_OFF)
		return 0;

	pmu->start_txn(pmu, PERF_PMU_TXN_ADD);

	if (event_sched_in(group_event, ctx))
		goto error;

	/*
	 * Schedule in siblings as one group (if any):
	 */
	for_each_sibling_event(event, group_event) {
		if (event_sched_in(event, ctx)) {
			partial_group = event;
			goto group_error;
		}
	}

	if (!pmu->commit_txn(pmu))
		return 0;

group_error:
	/*
	 * Groups can be scheduled in as one unit only, so undo any
	 * partial group before returning:
	 * The events up to the failed event are scheduled out normally.
	 */
	for_each_sibling_event(event, group_event) {
		if (event == partial_group)
			break;

		event_sched_out(event, ctx);
	}
	event_sched_out(group_event, ctx);

error:
	pmu->cancel_txn(pmu);
	return -EAGAIN;
}

/*
 * Work out whether we can put this event group on the CPU now.
 */
static int group_can_go_on(struct perf_event *event, int can_add_hw)
{
	struct perf_event_pmu_context *epc = event->pmu_ctx;
	struct perf_cpu_pmu_context *cpc = this_cpu_ptr(epc->pmu->cpu_pmu_context);

	/*
	 * Groups consisting entirely of software events can always go on.
	 */
	if (event->group_caps & PERF_EV_CAP_SOFTWARE)
		return 1;
	/*
	 * If an exclusive group is already on, no other hardware
	 * events can go on.
	 */
	if (cpc->exclusive)
		return 0;
	/*
	 * If this group is exclusive and there are already
	 * events on the CPU, it can't go on.
	 */
	if (event->attr.exclusive && !list_empty(get_event_list(event)))
		return 0;
	/*
	 * Otherwise, try to add it if all previous groups were able
	 * to go on.
	 */
	return can_add_hw;
}

static void add_event_to_ctx(struct perf_event *event,
			       struct perf_event_context *ctx)
{
	list_add_event(event, ctx);
	perf_group_attach(event);
}

static void task_ctx_sched_out(struct perf_event_context *ctx,
				enum event_type_t event_type)
{
	struct perf_cpu_context *cpuctx = this_cpu_ptr(&perf_cpu_context);

	if (!cpuctx->task_ctx)
		return;

	if (WARN_ON_ONCE(ctx != cpuctx->task_ctx))
		return;

	ctx_sched_out(ctx, event_type);
}

static void perf_event_sched_in(struct perf_cpu_context *cpuctx,
				struct perf_event_context *ctx)
{
	ctx_sched_in(&cpuctx->ctx, EVENT_PINNED);
	if (ctx)
		 ctx_sched_in(ctx, EVENT_PINNED);
	ctx_sched_in(&cpuctx->ctx, EVENT_FLEXIBLE);
	if (ctx)
		 ctx_sched_in(ctx, EVENT_FLEXIBLE);
}

/*
 * We want to maintain the following priority of scheduling:
 *  - CPU pinned (EVENT_CPU | EVENT_PINNED)
 *  - task pinned (EVENT_PINNED)
 *  - CPU flexible (EVENT_CPU | EVENT_FLEXIBLE)
 *  - task flexible (EVENT_FLEXIBLE).
 *
 * In order to avoid unscheduling and scheduling back in everything every
 * time an event is added, only do it for the groups of equal priority and
 * below.
 *
 * This can be called after a batch operation on task events, in which case
 * event_type is a bit mask of the types of events involved. For CPU events,
 * event_type is only either EVENT_PINNED or EVENT_FLEXIBLE.
 */
/*
 * XXX: ctx_resched() reschedule entire perf_event_context while adding new
 * event to the context or enabling existing event in the context. We can
 * probably optimize it by rescheduling only affected pmu_ctx.
 */
static void ctx_resched(struct perf_cpu_context *cpuctx,
			struct perf_event_context *task_ctx,
			enum event_type_t event_type)
{
	bool cpu_event = !!(event_type & EVENT_CPU);

	/*
	 * If pinned groups are involved, flexible groups also need to be
	 * scheduled out.
	 */
	if (event_type & EVENT_PINNED)
		event_type |= EVENT_FLEXIBLE;

	event_type &= EVENT_ALL;

	perf_ctx_disable(&cpuctx->ctx);
	if (task_ctx) {
		perf_ctx_disable(task_ctx);
		task_ctx_sched_out(task_ctx, event_type);
	}

	/*
	 * Decide which cpu ctx groups to schedule out based on the types
	 * of events that caused rescheduling:
	 *  - EVENT_CPU: schedule out corresponding groups;
	 *  - EVENT_PINNED task events: schedule out EVENT_FLEXIBLE groups;
	 *  - otherwise, do nothing more.
	 */
	if (cpu_event)
		ctx_sched_out(&cpuctx->ctx, event_type);
	else if (event_type & EVENT_PINNED)
		ctx_sched_out(&cpuctx->ctx, EVENT_FLEXIBLE);

	perf_event_sched_in(cpuctx, task_ctx);

	perf_ctx_enable(&cpuctx->ctx);
	if (task_ctx)
		perf_ctx_enable(task_ctx);
}

void perf_pmu_resched(struct pmu *pmu)
{
	struct perf_cpu_context *cpuctx = this_cpu_ptr(&perf_cpu_context);
	struct perf_event_context *task_ctx = cpuctx->task_ctx;

	perf_ctx_lock(cpuctx, task_ctx);
	ctx_resched(cpuctx, task_ctx, EVENT_ALL|EVENT_CPU);
	perf_ctx_unlock(cpuctx, task_ctx);
}

/*
 * Cross CPU call to install and enable a performance event
 *
 * Very similar to remote_function() + event_function() but cannot assume that
 * things like ctx->is_active and cpuctx->task_ctx are set.
 */
static int  __perf_install_in_context(void *info)
{
	struct perf_event *event = info;
	struct perf_event_context *ctx = event->ctx;
	struct perf_cpu_context *cpuctx = this_cpu_ptr(&perf_cpu_context);
	struct perf_event_context *task_ctx = cpuctx->task_ctx;
	bool reprogram = true;
	int ret = 0;

	raw_spin_lock(&cpuctx->ctx.lock);
	if (ctx->task) {
		raw_spin_lock(&ctx->lock);
		task_ctx = ctx;

		reprogram = (ctx->task == current);

		/*
		 * If the task is running, it must be running on this CPU,
		 * otherwise we cannot reprogram things.
		 *
		 * If its not running, we don't care, ctx->lock will
		 * serialize against it becoming runnable.
		 */
		if (task_curr(ctx->task) && !reprogram) {
			ret = -ESRCH;
			goto unlock;
		}

		WARN_ON_ONCE(reprogram && cpuctx->task_ctx && cpuctx->task_ctx != ctx);
	} else if (task_ctx) {
		raw_spin_lock(&task_ctx->lock);
	}

#ifdef CONFIG_CGROUP_PERF
	if (event->state > PERF_EVENT_STATE_OFF && is_cgroup_event(event)) {
		/*
		 * If the current cgroup doesn't match the event's
		 * cgroup, we should not try to schedule it.
		 */
		struct perf_cgroup *cgrp = perf_cgroup_from_task(current, ctx);
		reprogram = cgroup_is_descendant(cgrp->css.cgroup,
					event->cgrp->css.cgroup);
	}
#endif

	if (reprogram) {
		ctx_sched_out(ctx, EVENT_TIME);
		add_event_to_ctx(event, ctx);
		ctx_resched(cpuctx, task_ctx, get_event_type(event));
	} else {
		add_event_to_ctx(event, ctx);
	}

unlock:
	perf_ctx_unlock(cpuctx, task_ctx);

	return ret;
}

static bool exclusive_event_installable(struct perf_event *event,
					struct perf_event_context *ctx);

/*
 * Attach a performance event to a context.
 *
 * Very similar to event_function_call, see comment there.
 */
static void
perf_install_in_context(struct perf_event_context *ctx,
			struct perf_event *event,
			int cpu)
{
	struct task_struct *task = READ_ONCE(ctx->task);

	lockdep_assert_held(&ctx->mutex);

	WARN_ON_ONCE(!exclusive_event_installable(event, ctx));

	if (event->cpu != -1)
		WARN_ON_ONCE(event->cpu != cpu);

	/*
	 * Ensures that if we can observe event->ctx, both the event and ctx
	 * will be 'complete'. See perf_iterate_sb_cpu().
	 */
	smp_store_release(&event->ctx, ctx);

	/*
	 * perf_event_attr::disabled events will not run and can be initialized
	 * without IPI. Except when this is the first event for the context, in
	 * that case we need the magic of the IPI to set ctx->is_active.
	 *
	 * The IOC_ENABLE that is sure to follow the creation of a disabled
	 * event will issue the IPI and reprogram the hardware.
	 */
	if (__perf_effective_state(event) == PERF_EVENT_STATE_OFF &&
	    ctx->nr_events && !is_cgroup_event(event)) {
		raw_spin_lock_irq(&ctx->lock);
		if (ctx->task == TASK_TOMBSTONE) {
			raw_spin_unlock_irq(&ctx->lock);
			return;
		}
		add_event_to_ctx(event, ctx);
		raw_spin_unlock_irq(&ctx->lock);
		return;
	}

	if (!task) {
		cpu_function_call(cpu, __perf_install_in_context, event);
		return;
	}

	/*
	 * Should not happen, we validate the ctx is still alive before calling.
	 */
	if (WARN_ON_ONCE(task == TASK_TOMBSTONE))
		return;

	/*
	 * Installing events is tricky because we cannot rely on ctx->is_active
	 * to be set in case this is the nr_events 0 -> 1 transition.
	 *
	 * Instead we use task_curr(), which tells us if the task is running.
	 * However, since we use task_curr() outside of rq::lock, we can race
	 * against the actual state. This means the result can be wrong.
	 *
	 * If we get a false positive, we retry, this is harmless.
	 *
	 * If we get a false negative, things are complicated. If we are after
	 * perf_event_context_sched_in() ctx::lock will serialize us, and the
	 * value must be correct. If we're before, it doesn't matter since
	 * perf_event_context_sched_in() will program the counter.
	 *
	 * However, this hinges on the remote context switch having observed
	 * our task->perf_event_ctxp[] store, such that it will in fact take
	 * ctx::lock in perf_event_context_sched_in().
	 *
	 * We do this by task_function_call(), if the IPI fails to hit the task
	 * we know any future context switch of task must see the
	 * perf_event_ctpx[] store.
	 */

	/*
	 * This smp_mb() orders the task->perf_event_ctxp[] store with the
	 * task_cpu() load, such that if the IPI then does not find the task
	 * running, a future context switch of that task must observe the
	 * store.
	 */
	smp_mb();
again:
	if (!task_function_call(task, __perf_install_in_context, event))
		return;

	raw_spin_lock_irq(&ctx->lock);
	task = ctx->task;
	if (WARN_ON_ONCE(task == TASK_TOMBSTONE)) {
		/*
		 * Cannot happen because we already checked above (which also
		 * cannot happen), and we hold ctx->mutex, which serializes us
		 * against perf_event_exit_task_context().
		 */
		raw_spin_unlock_irq(&ctx->lock);
		return;
	}
	/*
	 * If the task is not running, ctx->lock will avoid it becoming so,
	 * thus we can safely install the event.
	 */
	if (task_curr(task)) {
		raw_spin_unlock_irq(&ctx->lock);
		goto again;
	}
	add_event_to_ctx(event, ctx);
	raw_spin_unlock_irq(&ctx->lock);
}

/*
 * Cross CPU call to enable a performance event
 */
static void __perf_event_enable(struct perf_event *event,
				struct perf_cpu_context *cpuctx,
				struct perf_event_context *ctx,
				void *info)
{
	struct perf_event *leader = event->group_leader;
	struct perf_event_context *task_ctx;

	if (event->state >= PERF_EVENT_STATE_INACTIVE ||
	    event->state <= PERF_EVENT_STATE_ERROR)
		return;

	if (ctx->is_active)
		ctx_sched_out(ctx, EVENT_TIME);

	perf_event_set_state(event, PERF_EVENT_STATE_INACTIVE);
	perf_cgroup_event_enable(event, ctx);

	if (!ctx->is_active)
		return;

	if (!event_filter_match(event)) {
		ctx_sched_in(ctx, EVENT_TIME);
		return;
	}

	/*
	 * If the event is in a group and isn't the group leader,
	 * then don't put it on unless the group is on.
	 */
	if (leader != event && leader->state != PERF_EVENT_STATE_ACTIVE) {
		ctx_sched_in(ctx, EVENT_TIME);
		return;
	}

	task_ctx = cpuctx->task_ctx;
	if (ctx->task)
		WARN_ON_ONCE(task_ctx != ctx);

	ctx_resched(cpuctx, task_ctx, get_event_type(event));
}

/*
 * Enable an event.
 *
 * If event->ctx is a cloned context, callers must make sure that
 * every task struct that event->ctx->task could possibly point to
 * remains valid.  This condition is satisfied when called through
 * perf_event_for_each_child or perf_event_for_each as described
 * for perf_event_disable.
 */
static void _perf_event_enable(struct perf_event *event)
{
	struct perf_event_context *ctx = event->ctx;

	raw_spin_lock_irq(&ctx->lock);
	if (event->state >= PERF_EVENT_STATE_INACTIVE ||
	    event->state <  PERF_EVENT_STATE_ERROR) {
out:
		raw_spin_unlock_irq(&ctx->lock);
		return;
	}

	/*
	 * If the event is in error state, clear that first.
	 *
	 * That way, if we see the event in error state below, we know that it
	 * has gone back into error state, as distinct from the task having
	 * been scheduled away before the cross-call arrived.
	 */
	if (event->state == PERF_EVENT_STATE_ERROR) {
		/*
		 * Detached SIBLING events cannot leave ERROR state.
		 */
		if (event->event_caps & PERF_EV_CAP_SIBLING &&
		    event->group_leader == event)
			goto out;

		event->state = PERF_EVENT_STATE_OFF;
	}
	raw_spin_unlock_irq(&ctx->lock);

	event_function_call(event, __perf_event_enable, NULL);
}

/*
 * See perf_event_disable();
 */
void perf_event_enable(struct perf_event *event)
{
	struct perf_event_context *ctx;

	ctx = perf_event_ctx_lock(event);
	_perf_event_enable(event);
	perf_event_ctx_unlock(event, ctx);
}
EXPORT_SYMBOL_GPL(perf_event_enable);

struct stop_event_data {
	struct perf_event	*event;
	unsigned int		restart;
};

static int __perf_event_stop(void *info)
{
	struct stop_event_data *sd = info;
	struct perf_event *event = sd->event;

	/* if it's already INACTIVE, do nothing */
	if (READ_ONCE(event->state) != PERF_EVENT_STATE_ACTIVE)
		return 0;

	/* matches smp_wmb() in event_sched_in() */
	smp_rmb();

	/*
	 * There is a window with interrupts enabled before we get here,
	 * so we need to check again lest we try to stop another CPU's event.
	 */
	if (READ_ONCE(event->oncpu) != smp_processor_id())
		return -EAGAIN;

	event->pmu->stop(event, PERF_EF_UPDATE);

	/*
	 * May race with the actual stop (through perf_pmu_output_stop()),
	 * but it is only used for events with AUX ring buffer, and such
	 * events will refuse to restart because of rb::aux_mmap_count==0,
	 * see comments in perf_aux_output_begin().
	 *
	 * Since this is happening on an event-local CPU, no trace is lost
	 * while restarting.
	 */
	if (sd->restart)
		event->pmu->start(event, 0);

	return 0;
}

static int perf_event_stop(struct perf_event *event, int restart)
{
	struct stop_event_data sd = {
		.event		= event,
		.restart	= restart,
	};
	int ret = 0;

	do {
		if (READ_ONCE(event->state) != PERF_EVENT_STATE_ACTIVE)
			return 0;

		/* matches smp_wmb() in event_sched_in() */
		smp_rmb();

		/*
		 * We only want to restart ACTIVE events, so if the event goes
		 * inactive here (event->oncpu==-1), there's nothing more to do;
		 * fall through with ret==-ENXIO.
		 */
		ret = cpu_function_call(READ_ONCE(event->oncpu),
					__perf_event_stop, &sd);
	} while (ret == -EAGAIN);

	return ret;
}

/*
 * In order to contain the amount of racy and tricky in the address filter
 * configuration management, it is a two part process:
 *
 * (p1) when userspace mappings change as a result of (1) or (2) or (3) below,
 *      we update the addresses of corresponding vmas in
 *	event::addr_filter_ranges array and bump the event::addr_filters_gen;
 * (p2) when an event is scheduled in (pmu::add), it calls
 *      perf_event_addr_filters_sync() which calls pmu::addr_filters_sync()
 *      if the generation has changed since the previous call.
 *
 * If (p1) happens while the event is active, we restart it to force (p2).
 *
 * (1) perf_addr_filters_apply(): adjusting filters' offsets based on
 *     pre-existing mappings, called once when new filters arrive via SET_FILTER
 *     ioctl;
 * (2) perf_addr_filters_adjust(): adjusting filters' offsets based on newly
 *     registered mapping, called for every new mmap(), with mm::mmap_lock down
 *     for reading;
 * (3) perf_event_addr_filters_exec(): clearing filters' offsets in the process
 *     of exec.
 */
void perf_event_addr_filters_sync(struct perf_event *event)
{
	struct perf_addr_filters_head *ifh = perf_event_addr_filters(event);

	if (!has_addr_filter(event))
		return;

	raw_spin_lock(&ifh->lock);
	if (event->addr_filters_gen != event->hw.addr_filters_gen) {
		event->pmu->addr_filters_sync(event);
		event->hw.addr_filters_gen = event->addr_filters_gen;
	}
	raw_spin_unlock(&ifh->lock);
}
EXPORT_SYMBOL_GPL(perf_event_addr_filters_sync);

static int _perf_event_refresh(struct perf_event *event, int refresh)
{
	/*
	 * not supported on inherited events
	 */
	if (event->attr.inherit || !is_sampling_event(event))
		return -EINVAL;

	atomic_add(refresh, &event->event_limit);
	_perf_event_enable(event);

	return 0;
}

/*
 * See perf_event_disable()
 */
int perf_event_refresh(struct perf_event *event, int refresh)
{
	struct perf_event_context *ctx;
	int ret;

	ctx = perf_event_ctx_lock(event);
	ret = _perf_event_refresh(event, refresh);
	perf_event_ctx_unlock(event, ctx);

	return ret;
}
EXPORT_SYMBOL_GPL(perf_event_refresh);

static int perf_event_modify_breakpoint(struct perf_event *bp,
					 struct perf_event_attr *attr)
{
	int err;

	_perf_event_disable(bp);

	err = modify_user_hw_breakpoint_check(bp, attr, true);

	if (!bp->attr.disabled)
		_perf_event_enable(bp);

	return err;
}

/*
 * Copy event-type-independent attributes that may be modified.
 */
static void perf_event_modify_copy_attr(struct perf_event_attr *to,
					const struct perf_event_attr *from)
{
	to->sig_data = from->sig_data;
}

static int perf_event_modify_attr(struct perf_event *event,
				  struct perf_event_attr *attr)
{
	int (*func)(struct perf_event *, struct perf_event_attr *);
	struct perf_event *child;
	int err;

	if (event->attr.type != attr->type)
		return -EINVAL;

	switch (event->attr.type) {
	case PERF_TYPE_BREAKPOINT:
		func = perf_event_modify_breakpoint;
		break;
	default:
		/* Place holder for future additions. */
		return -EOPNOTSUPP;
	}

	WARN_ON_ONCE(event->ctx->parent_ctx);

	mutex_lock(&event->child_mutex);
	/*
	 * Event-type-independent attributes must be copied before event-type
	 * modification, which will validate that final attributes match the
	 * source attributes after all relevant attributes have been copied.
	 */
	perf_event_modify_copy_attr(&event->attr, attr);
	err = func(event, attr);
	if (err)
		goto out;
	list_for_each_entry(child, &event->child_list, child_list) {
		perf_event_modify_copy_attr(&child->attr, attr);
		err = func(child, attr);
		if (err)
			goto out;
	}
out:
	mutex_unlock(&event->child_mutex);
	return err;
}

static void __pmu_ctx_sched_out(struct perf_event_pmu_context *pmu_ctx,
				enum event_type_t event_type)
{
	struct perf_event_context *ctx = pmu_ctx->ctx;
	struct perf_event *event, *tmp;
	struct pmu *pmu = pmu_ctx->pmu;

	if (ctx->task && !ctx->is_active) {
		struct perf_cpu_pmu_context *cpc;

		cpc = this_cpu_ptr(pmu->cpu_pmu_context);
		WARN_ON_ONCE(cpc->task_epc && cpc->task_epc != pmu_ctx);
		cpc->task_epc = NULL;
	}

	if (!event_type)
		return;

	perf_pmu_disable(pmu);
	if (event_type & EVENT_PINNED) {
		list_for_each_entry_safe(event, tmp,
					 &pmu_ctx->pinned_active,
					 active_list)
			group_sched_out(event, ctx);
	}

	if (event_type & EVENT_FLEXIBLE) {
		list_for_each_entry_safe(event, tmp,
					 &pmu_ctx->flexible_active,
					 active_list)
			group_sched_out(event, ctx);
		/*
		 * Since we cleared EVENT_FLEXIBLE, also clear
		 * rotate_necessary, is will be reset by
		 * ctx_flexible_sched_in() when needed.
		 */
		pmu_ctx->rotate_necessary = 0;
	}
	perf_pmu_enable(pmu);
}

static void
ctx_sched_out(struct perf_event_context *ctx, enum event_type_t event_type)
{
	struct perf_cpu_context *cpuctx = this_cpu_ptr(&perf_cpu_context);
	struct perf_event_pmu_context *pmu_ctx;
	int is_active = ctx->is_active;

	lockdep_assert_held(&ctx->lock);

	if (likely(!ctx->nr_events)) {
		/*
		 * See __perf_remove_from_context().
		 */
		WARN_ON_ONCE(ctx->is_active);
		if (ctx->task)
			WARN_ON_ONCE(cpuctx->task_ctx);
		return;
	}

	/*
	 * Always update time if it was set; not only when it changes.
	 * Otherwise we can 'forget' to update time for any but the last
	 * context we sched out. For example:
	 *
	 *   ctx_sched_out(.event_type = EVENT_FLEXIBLE)
	 *   ctx_sched_out(.event_type = EVENT_PINNED)
	 *
	 * would only update time for the pinned events.
	 */
	if (is_active & EVENT_TIME) {
		/* update (and stop) ctx time */
		update_context_time(ctx);
		update_cgrp_time_from_cpuctx(cpuctx, ctx == &cpuctx->ctx);
		/*
		 * CPU-release for the below ->is_active store,
		 * see __load_acquire() in perf_event_time_now()
		 */
		barrier();
	}

	ctx->is_active &= ~event_type;
	if (!(ctx->is_active & EVENT_ALL))
		ctx->is_active = 0;

	if (ctx->task) {
		WARN_ON_ONCE(cpuctx->task_ctx != ctx);
		if (!ctx->is_active)
			cpuctx->task_ctx = NULL;
	}

	is_active ^= ctx->is_active; /* changed bits */

	list_for_each_entry(pmu_ctx, &ctx->pmu_ctx_list, pmu_ctx_entry)
		__pmu_ctx_sched_out(pmu_ctx, is_active);
}

/*
 * Test whether two contexts are equivalent, i.e. whether they have both been
 * cloned from the same version of the same context.
 *
 * Equivalence is measured using a generation number in the context that is
 * incremented on each modification to it; see unclone_ctx(), list_add_event()
 * and list_del_event().
 */
static int context_equiv(struct perf_event_context *ctx1,
			 struct perf_event_context *ctx2)
{
	lockdep_assert_held(&ctx1->lock);
	lockdep_assert_held(&ctx2->lock);

	/* Pinning disables the swap optimization */
	if (ctx1->pin_count || ctx2->pin_count)
		return 0;

	/* If ctx1 is the parent of ctx2 */
	if (ctx1 == ctx2->parent_ctx && ctx1->generation == ctx2->parent_gen)
		return 1;

	/* If ctx2 is the parent of ctx1 */
	if (ctx1->parent_ctx == ctx2 && ctx1->parent_gen == ctx2->generation)
		return 1;

	/*
	 * If ctx1 and ctx2 have the same parent; we flatten the parent
	 * hierarchy, see perf_event_init_context().
	 */
	if (ctx1->parent_ctx && ctx1->parent_ctx == ctx2->parent_ctx &&
			ctx1->parent_gen == ctx2->parent_gen)
		return 1;

	/* Unmatched */
	return 0;
}

static void __perf_event_sync_stat(struct perf_event *event,
				     struct perf_event *next_event)
{
	u64 value;

	if (!event->attr.inherit_stat)
		return;

	/*
	 * Update the event value, we cannot use perf_event_read()
	 * because we're in the middle of a context switch and have IRQs
	 * disabled, which upsets smp_call_function_single(), however
	 * we know the event must be on the current CPU, therefore we
	 * don't need to use it.
	 */
	if (event->state == PERF_EVENT_STATE_ACTIVE)
		event->pmu->read(event);

	perf_event_update_time(event);

	/*
	 * In order to keep per-task stats reliable we need to flip the event
	 * values when we flip the contexts.
	 */
	value = local64_read(&next_event->count);
	value = local64_xchg(&event->count, value);
	local64_set(&next_event->count, value);

	swap(event->total_time_enabled, next_event->total_time_enabled);
	swap(event->total_time_running, next_event->total_time_running);

	/*
	 * Since we swizzled the values, update the user visible data too.
	 */
	perf_event_update_userpage(event);
	perf_event_update_userpage(next_event);
}

static void perf_event_sync_stat(struct perf_event_context *ctx,
				   struct perf_event_context *next_ctx)
{
	struct perf_event *event, *next_event;

	if (!ctx->nr_stat)
		return;

	update_context_time(ctx);

	event = list_first_entry(&ctx->event_list,
				   struct perf_event, event_entry);

	next_event = list_first_entry(&next_ctx->event_list,
					struct perf_event, event_entry);

	while (&event->event_entry != &ctx->event_list &&
	       &next_event->event_entry != &next_ctx->event_list) {

		__perf_event_sync_stat(event, next_event);

		event = list_next_entry(event, event_entry);
		next_event = list_next_entry(next_event, event_entry);
	}
}

#define double_list_for_each_entry(pos1, pos2, head1, head2, member)	\
	for (pos1 = list_first_entry(head1, typeof(*pos1), member),	\
	     pos2 = list_first_entry(head2, typeof(*pos2), member);	\
	     !list_entry_is_head(pos1, head1, member) &&		\
	     !list_entry_is_head(pos2, head2, member);			\
	     pos1 = list_next_entry(pos1, member),			\
	     pos2 = list_next_entry(pos2, member))

static void perf_event_swap_task_ctx_data(struct perf_event_context *prev_ctx,
					  struct perf_event_context *next_ctx)
{
	struct perf_event_pmu_context *prev_epc, *next_epc;

	if (!prev_ctx->nr_task_data)
		return;

	double_list_for_each_entry(prev_epc, next_epc,
				   &prev_ctx->pmu_ctx_list, &next_ctx->pmu_ctx_list,
				   pmu_ctx_entry) {

		if (WARN_ON_ONCE(prev_epc->pmu != next_epc->pmu))
			continue;

		/*
		 * PMU specific parts of task perf context can require
		 * additional synchronization. As an example of such
		 * synchronization see implementation details of Intel
		 * LBR call stack data profiling;
		 */
		if (prev_epc->pmu->swap_task_ctx)
			prev_epc->pmu->swap_task_ctx(prev_epc, next_epc);
		else
			swap(prev_epc->task_ctx_data, next_epc->task_ctx_data);
	}
}

static void perf_ctx_sched_task_cb(struct perf_event_context *ctx, bool sched_in)
{
	struct perf_event_pmu_context *pmu_ctx;
	struct perf_cpu_pmu_context *cpc;

	list_for_each_entry(pmu_ctx, &ctx->pmu_ctx_list, pmu_ctx_entry) {
		cpc = this_cpu_ptr(pmu_ctx->pmu->cpu_pmu_context);

		if (cpc->sched_cb_usage && pmu_ctx->pmu->sched_task)
			pmu_ctx->pmu->sched_task(pmu_ctx, sched_in);
	}
}

static void
perf_event_context_sched_out(struct task_struct *task, struct task_struct *next)
{
	struct perf_event_context *ctx = task->perf_event_ctxp;
	struct perf_event_context *next_ctx;
	struct perf_event_context *parent, *next_parent;
	int do_switch = 1;

	if (likely(!ctx))
		return;

	rcu_read_lock();
	next_ctx = rcu_dereference(next->perf_event_ctxp);
	if (!next_ctx)
		goto unlock;

	parent = rcu_dereference(ctx->parent_ctx);
	next_parent = rcu_dereference(next_ctx->parent_ctx);

	/* If neither context have a parent context; they cannot be clones. */
	if (!parent && !next_parent)
		goto unlock;

	if (next_parent == ctx || next_ctx == parent || next_parent == parent) {
		/*
		 * Looks like the two contexts are clones, so we might be
		 * able to optimize the context switch.  We lock both
		 * contexts and check that they are clones under the
		 * lock (including re-checking that neither has been
		 * uncloned in the meantime).  It doesn't matter which
		 * order we take the locks because no other cpu could
		 * be trying to lock both of these tasks.
		 */
		raw_spin_lock(&ctx->lock);
		raw_spin_lock_nested(&next_ctx->lock, SINGLE_DEPTH_NESTING);
		if (context_equiv(ctx, next_ctx)) {

			perf_ctx_disable(ctx);

			/* PMIs are disabled; ctx->nr_pending is stable. */
			if (local_read(&ctx->nr_pending) ||
			    local_read(&next_ctx->nr_pending)) {
				/*
				 * Must not swap out ctx when there's pending
				 * events that rely on the ctx->task relation.
				 */
				raw_spin_unlock(&next_ctx->lock);
				rcu_read_unlock();
				goto inside_switch;
			}

			WRITE_ONCE(ctx->task, next);
			WRITE_ONCE(next_ctx->task, task);

			perf_ctx_sched_task_cb(ctx, false);
			perf_event_swap_task_ctx_data(ctx, next_ctx);

			perf_ctx_enable(ctx);

			/*
			 * RCU_INIT_POINTER here is safe because we've not
			 * modified the ctx and the above modification of
			 * ctx->task and ctx->task_ctx_data are immaterial
			 * since those values are always verified under
			 * ctx->lock which we're now holding.
			 */
			RCU_INIT_POINTER(task->perf_event_ctxp, next_ctx);
			RCU_INIT_POINTER(next->perf_event_ctxp, ctx);

			do_switch = 0;

			perf_event_sync_stat(ctx, next_ctx);
		}
		raw_spin_unlock(&next_ctx->lock);
		raw_spin_unlock(&ctx->lock);
	}
unlock:
	rcu_read_unlock();

	if (do_switch) {
		raw_spin_lock(&ctx->lock);
		perf_ctx_disable(ctx);

inside_switch:
		perf_ctx_sched_task_cb(ctx, false);
		task_ctx_sched_out(ctx, EVENT_ALL);

		perf_ctx_enable(ctx);
		raw_spin_unlock(&ctx->lock);
	}
}

static DEFINE_PER_CPU(struct list_head, sched_cb_list);
static DEFINE_PER_CPU(int, perf_sched_cb_usages);

void perf_sched_cb_dec(struct pmu *pmu)
{
	struct perf_cpu_pmu_context *cpc = this_cpu_ptr(pmu->cpu_pmu_context);

	this_cpu_dec(perf_sched_cb_usages);
	barrier();

	if (!--cpc->sched_cb_usage)
		list_del(&cpc->sched_cb_entry);
}


void perf_sched_cb_inc(struct pmu *pmu)
{
	struct perf_cpu_pmu_context *cpc = this_cpu_ptr(pmu->cpu_pmu_context);

	if (!cpc->sched_cb_usage++)
		list_add(&cpc->sched_cb_entry, this_cpu_ptr(&sched_cb_list));

	barrier();
	this_cpu_inc(perf_sched_cb_usages);
}

/*
 * This function provides the context switch callback to the lower code
 * layer. It is invoked ONLY when the context switch callback is enabled.
 *
 * This callback is relevant even to per-cpu events; for example multi event
 * PEBS requires this to provide PID/TID information. This requires we flush
 * all queued PEBS records before we context switch to a new task.
 */
static void __perf_pmu_sched_task(struct perf_cpu_pmu_context *cpc, bool sched_in)
{
	struct perf_cpu_context *cpuctx = this_cpu_ptr(&perf_cpu_context);
	struct pmu *pmu;

	pmu = cpc->epc.pmu;

	/* software PMUs will not have sched_task */
	if (WARN_ON_ONCE(!pmu->sched_task))
		return;

	perf_ctx_lock(cpuctx, cpuctx->task_ctx);
	perf_pmu_disable(pmu);

	pmu->sched_task(cpc->task_epc, sched_in);

	perf_pmu_enable(pmu);
	perf_ctx_unlock(cpuctx, cpuctx->task_ctx);
}

static void perf_pmu_sched_task(struct task_struct *prev,
				struct task_struct *next,
				bool sched_in)
{
	struct perf_cpu_context *cpuctx = this_cpu_ptr(&perf_cpu_context);
	struct perf_cpu_pmu_context *cpc;

	/* cpuctx->task_ctx will be handled in perf_event_context_sched_in/out */
	if (prev == next || cpuctx->task_ctx)
		return;

	list_for_each_entry(cpc, this_cpu_ptr(&sched_cb_list), sched_cb_entry)
		__perf_pmu_sched_task(cpc, sched_in);
}

static void perf_event_switch(struct task_struct *task,
			      struct task_struct *next_prev, bool sched_in);

/*
 * Called from scheduler to remove the events of the current task,
 * with interrupts disabled.
 *
 * We stop each event and update the event value in event->count.
 *
 * This does not protect us against NMI, but disable()
 * sets the disabled bit in the control field of event _before_
 * accessing the event control register. If a NMI hits, then it will
 * not restart the event.
 */
void __perf_event_task_sched_out(struct task_struct *task,
				 struct task_struct *next)
{
	if (__this_cpu_read(perf_sched_cb_usages))
		perf_pmu_sched_task(task, next, false);

	if (atomic_read(&nr_switch_events))
		perf_event_switch(task, next, false);

	perf_event_context_sched_out(task, next);

	/*
	 * if cgroup events exist on this CPU, then we need
	 * to check if we have to switch out PMU state.
	 * cgroup event are system-wide mode only
	 */
	perf_cgroup_switch(next);
}

static bool perf_less_group_idx(const void *l, const void *r)
{
	const struct perf_event *le = *(const struct perf_event **)l;
	const struct perf_event *re = *(const struct perf_event **)r;

	return le->group_index < re->group_index;
}

static void swap_ptr(void *l, void *r)
{
	void **lp = l, **rp = r;

	swap(*lp, *rp);
}

static const struct min_heap_callbacks perf_min_heap = {
	.elem_size = sizeof(struct perf_event *),
	.less = perf_less_group_idx,
	.swp = swap_ptr,
};

static void __heap_add(struct min_heap *heap, struct perf_event *event)
{
	struct perf_event **itrs = heap->data;

	if (event) {
		itrs[heap->nr] = event;
		heap->nr++;
	}
}

static void __link_epc(struct perf_event_pmu_context *pmu_ctx)
{
	struct perf_cpu_pmu_context *cpc;

	if (!pmu_ctx->ctx->task)
		return;

	cpc = this_cpu_ptr(pmu_ctx->pmu->cpu_pmu_context);
	WARN_ON_ONCE(cpc->task_epc && cpc->task_epc != pmu_ctx);
	cpc->task_epc = pmu_ctx;
}

static noinline int visit_groups_merge(struct perf_event_context *ctx,
				struct perf_event_groups *groups, int cpu,
				struct pmu *pmu,
				int (*func)(struct perf_event *, void *),
				void *data)
{
#ifdef CONFIG_CGROUP_PERF
	struct cgroup_subsys_state *css = NULL;
#endif
	struct perf_cpu_context *cpuctx = NULL;
	/* Space for per CPU and/or any CPU event iterators. */
	struct perf_event *itrs[2];
	struct min_heap event_heap;
	struct perf_event **evt;
	int ret;

	if (pmu->filter && pmu->filter(pmu, cpu))
		return 0;

	if (!ctx->task) {
		cpuctx = this_cpu_ptr(&perf_cpu_context);
		event_heap = (struct min_heap){
			.data = cpuctx->heap,
			.nr = 0,
			.size = cpuctx->heap_size,
		};

		lockdep_assert_held(&cpuctx->ctx.lock);

#ifdef CONFIG_CGROUP_PERF
		if (cpuctx->cgrp)
			css = &cpuctx->cgrp->css;
#endif
	} else {
		event_heap = (struct min_heap){
			.data = itrs,
			.nr = 0,
			.size = ARRAY_SIZE(itrs),
		};
		/* Events not within a CPU context may be on any CPU. */
		__heap_add(&event_heap, perf_event_groups_first(groups, -1, pmu, NULL));
	}
	evt = event_heap.data;

	__heap_add(&event_heap, perf_event_groups_first(groups, cpu, pmu, NULL));

#ifdef CONFIG_CGROUP_PERF
	for (; css; css = css->parent)
		__heap_add(&event_heap, perf_event_groups_first(groups, cpu, pmu, css->cgroup));
#endif

	if (event_heap.nr) {
		__link_epc((*evt)->pmu_ctx);
		perf_assert_pmu_disabled((*evt)->pmu_ctx->pmu);
	}

	min_heapify_all(&event_heap, &perf_min_heap);

	while (event_heap.nr) {
		ret = func(*evt, data);
		if (ret)
			return ret;

		*evt = perf_event_groups_next(*evt, pmu);
		if (*evt)
			min_heapify(&event_heap, 0, &perf_min_heap);
		else
			min_heap_pop(&event_heap, &perf_min_heap);
	}

	return 0;
}

/*
 * Because the userpage is strictly per-event (there is no concept of context,
 * so there cannot be a context indirection), every userpage must be updated
 * when context time starts :-(
 *
 * IOW, we must not miss EVENT_TIME edges.
 */
static inline bool event_update_userpage(struct perf_event *event)
{
	if (likely(!atomic_read(&event->mmap_count)))
		return false;

	perf_event_update_time(event);
	perf_event_update_userpage(event);

	return true;
}

static inline void group_update_userpage(struct perf_event *group_event)
{
	struct perf_event *event;

	if (!event_update_userpage(group_event))
		return;

	for_each_sibling_event(event, group_event)
		event_update_userpage(event);
}

static int merge_sched_in(struct perf_event *event, void *data)
{
	struct perf_event_context *ctx = event->ctx;
	int *can_add_hw = data;

	if (event->state <= PERF_EVENT_STATE_OFF)
		return 0;

	if (!event_filter_match(event))
		return 0;

	if (group_can_go_on(event, *can_add_hw)) {
		if (!group_sched_in(event, ctx))
			list_add_tail(&event->active_list, get_event_list(event));
	}

	if (event->state == PERF_EVENT_STATE_INACTIVE) {
		*can_add_hw = 0;
		if (event->attr.pinned) {
			perf_cgroup_event_disable(event, ctx);
			perf_event_set_state(event, PERF_EVENT_STATE_ERROR);
		} else {
			struct perf_cpu_pmu_context *cpc;

			event->pmu_ctx->rotate_necessary = 1;
			cpc = this_cpu_ptr(event->pmu_ctx->pmu->cpu_pmu_context);
			perf_mux_hrtimer_restart(cpc);
			group_update_userpage(event);
		}
	}

	return 0;
}

static void ctx_pinned_sched_in(struct perf_event_context *ctx, struct pmu *pmu)
{
	struct perf_event_pmu_context *pmu_ctx;
	int can_add_hw = 1;

	if (pmu) {
		visit_groups_merge(ctx, &ctx->pinned_groups,
				   smp_processor_id(), pmu,
				   merge_sched_in, &can_add_hw);
	} else {
		list_for_each_entry(pmu_ctx, &ctx->pmu_ctx_list, pmu_ctx_entry) {
			can_add_hw = 1;
			visit_groups_merge(ctx, &ctx->pinned_groups,
					   smp_processor_id(), pmu_ctx->pmu,
					   merge_sched_in, &can_add_hw);
		}
	}
}

static void ctx_flexible_sched_in(struct perf_event_context *ctx, struct pmu *pmu)
{
	struct perf_event_pmu_context *pmu_ctx;
	int can_add_hw = 1;

	if (pmu) {
		visit_groups_merge(ctx, &ctx->flexible_groups,
				   smp_processor_id(), pmu,
				   merge_sched_in, &can_add_hw);
	} else {
		list_for_each_entry(pmu_ctx, &ctx->pmu_ctx_list, pmu_ctx_entry) {
			can_add_hw = 1;
			visit_groups_merge(ctx, &ctx->flexible_groups,
					   smp_processor_id(), pmu_ctx->pmu,
					   merge_sched_in, &can_add_hw);
		}
	}
}

static void __pmu_ctx_sched_in(struct perf_event_context *ctx, struct pmu *pmu)
{
	ctx_flexible_sched_in(ctx, pmu);
}

static void
ctx_sched_in(struct perf_event_context *ctx, enum event_type_t event_type)
{
	struct perf_cpu_context *cpuctx = this_cpu_ptr(&perf_cpu_context);
	int is_active = ctx->is_active;

	lockdep_assert_held(&ctx->lock);

	if (likely(!ctx->nr_events))
		return;

	if (is_active ^ EVENT_TIME) {
		/* start ctx time */
		__update_context_time(ctx, false);
		perf_cgroup_set_timestamp(cpuctx);
		/*
		 * CPU-release for the below ->is_active store,
		 * see __load_acquire() in perf_event_time_now()
		 */
		barrier();
	}

	ctx->is_active |= (event_type | EVENT_TIME);
	if (ctx->task) {
		if (!is_active)
			cpuctx->task_ctx = ctx;
		else
			WARN_ON_ONCE(cpuctx->task_ctx != ctx);
	}

	is_active ^= ctx->is_active; /* changed bits */

	/*
	 * First go through the list and put on any pinned groups
	 * in order to give them the best chance of going on.
	 */
	if (is_active & EVENT_PINNED)
		ctx_pinned_sched_in(ctx, NULL);

	/* Then walk through the lower prio flexible groups */
	if (is_active & EVENT_FLEXIBLE)
		ctx_flexible_sched_in(ctx, NULL);
}

static void perf_event_context_sched_in(struct task_struct *task)
{
	struct perf_cpu_context *cpuctx = this_cpu_ptr(&perf_cpu_context);
	struct perf_event_context *ctx;

	rcu_read_lock();
	ctx = rcu_dereference(task->perf_event_ctxp);
	if (!ctx)
		goto rcu_unlock;

	if (cpuctx->task_ctx == ctx) {
		perf_ctx_lock(cpuctx, ctx);
		perf_ctx_disable(ctx);

		perf_ctx_sched_task_cb(ctx, true);

		perf_ctx_enable(ctx);
		perf_ctx_unlock(cpuctx, ctx);
		goto rcu_unlock;
	}

	perf_ctx_lock(cpuctx, ctx);
	/*
	 * We must check ctx->nr_events while holding ctx->lock, such
	 * that we serialize against perf_install_in_context().
	 */
	if (!ctx->nr_events)
		goto unlock;

	perf_ctx_disable(ctx);
	/*
	 * We want to keep the following priority order:
	 * cpu pinned (that don't need to move), task pinned,
	 * cpu flexible, task flexible.
	 *
	 * However, if task's ctx is not carrying any pinned
	 * events, no need to flip the cpuctx's events around.
	 */
	if (!RB_EMPTY_ROOT(&ctx->pinned_groups.tree)) {
		perf_ctx_disable(&cpuctx->ctx);
		ctx_sched_out(&cpuctx->ctx, EVENT_FLEXIBLE);
	}

	perf_event_sched_in(cpuctx, ctx);

	perf_ctx_sched_task_cb(cpuctx->task_ctx, true);

	if (!RB_EMPTY_ROOT(&ctx->pinned_groups.tree))
		perf_ctx_enable(&cpuctx->ctx);

	perf_ctx_enable(ctx);

unlock:
	perf_ctx_unlock(cpuctx, ctx);
rcu_unlock:
	rcu_read_unlock();
}

/*
 * Called from scheduler to add the events of the current task
 * with interrupts disabled.
 *
 * We restore the event value and then enable it.
 *
 * This does not protect us against NMI, but enable()
 * sets the enabled bit in the control field of event _before_
 * accessing the event control register. If a NMI hits, then it will
 * keep the event running.
 */
void __perf_event_task_sched_in(struct task_struct *prev,
				struct task_struct *task)
{
	perf_event_context_sched_in(task);

	if (atomic_read(&nr_switch_events))
		perf_event_switch(task, prev, true);

	if (__this_cpu_read(perf_sched_cb_usages))
		perf_pmu_sched_task(prev, task, true);
}

static u64 perf_calculate_period(struct perf_event *event, u64 nsec, u64 count)
{
	u64 frequency = event->attr.sample_freq;
	u64 sec = NSEC_PER_SEC;
	u64 divisor, dividend;

	int count_fls, nsec_fls, frequency_fls, sec_fls;

	count_fls = fls64(count);
	nsec_fls = fls64(nsec);
	frequency_fls = fls64(frequency);
	sec_fls = 30;

	/*
	 * We got @count in @nsec, with a target of sample_freq HZ
	 * the target period becomes:
	 *
	 *             @count * 10^9
	 * period = -------------------
	 *          @nsec * sample_freq
	 *
	 */

	/*
	 * Reduce accuracy by one bit such that @a and @b converge
	 * to a similar magnitude.
	 */
#define REDUCE_FLS(a, b)		\
do {					\
	if (a##_fls > b##_fls) {	\
		a >>= 1;		\
		a##_fls--;		\
	} else {			\
		b >>= 1;		\
		b##_fls--;		\
	}				\
} while (0)

	/*
	 * Reduce accuracy until either term fits in a u64, then proceed with
	 * the other, so that finally we can do a u64/u64 division.
	 */
	while (count_fls + sec_fls > 64 && nsec_fls + frequency_fls > 64) {
		REDUCE_FLS(nsec, frequency);
		REDUCE_FLS(sec, count);
	}

	if (count_fls + sec_fls > 64) {
		divisor = nsec * frequency;

		while (count_fls + sec_fls > 64) {
			REDUCE_FLS(count, sec);
			divisor >>= 1;
		}

		dividend = count * sec;
	} else {
		dividend = count * sec;

		while (nsec_fls + frequency_fls > 64) {
			REDUCE_FLS(nsec, frequency);
			dividend >>= 1;
		}

		divisor = nsec * frequency;
	}

	if (!divisor)
		return dividend;

	return div64_u64(dividend, divisor);
}

static DEFINE_PER_CPU(int, perf_throttled_count);
static DEFINE_PER_CPU(u64, perf_throttled_seq);

static void perf_adjust_period(struct perf_event *event, u64 nsec, u64 count, bool disable)
{
	struct hw_perf_event *hwc = &event->hw;
	s64 period, sample_period;
	s64 delta;

	period = perf_calculate_period(event, nsec, count);

	delta = (s64)(period - hwc->sample_period);
	delta = (delta + 7) / 8; /* low pass filter */

	sample_period = hwc->sample_period + delta;

	if (!sample_period)
		sample_period = 1;

	hwc->sample_period = sample_period;

	if (local64_read(&hwc->period_left) > 8*sample_period) {
		if (disable)
			event->pmu->stop(event, PERF_EF_UPDATE);

		local64_set(&hwc->period_left, 0);

		if (disable)
			event->pmu->start(event, PERF_EF_RELOAD);
	}
}

/*
 * combine freq adjustment with unthrottling to avoid two passes over the
 * events. At the same time, make sure, having freq events does not change
 * the rate of unthrottling as that would introduce bias.
 */
static void
perf_adjust_freq_unthr_context(struct perf_event_context *ctx, bool unthrottle)
{
	struct perf_event *event;
	struct hw_perf_event *hwc;
	u64 now, period = TICK_NSEC;
	s64 delta;

	/*
	 * only need to iterate over all events iff:
	 * - context have events in frequency mode (needs freq adjust)
	 * - there are events to unthrottle on this cpu
	 */
	if (!(ctx->nr_freq || unthrottle))
		return;

	raw_spin_lock(&ctx->lock);

	list_for_each_entry_rcu(event, &ctx->event_list, event_entry) {
		if (event->state != PERF_EVENT_STATE_ACTIVE)
			continue;

		// XXX use visit thingy to avoid the -1,cpu match
		if (!event_filter_match(event))
			continue;

		perf_pmu_disable(event->pmu);

		hwc = &event->hw;

		if (hwc->interrupts == MAX_INTERRUPTS) {
			hwc->interrupts = 0;
			perf_log_throttle(event, 1);
			event->pmu->start(event, 0);
		}

		if (!event->attr.freq || !event->attr.sample_freq)
			goto next;

		/*
		 * stop the event and update event->count
		 */
		event->pmu->stop(event, PERF_EF_UPDATE);

		now = local64_read(&event->count);
		delta = now - hwc->freq_count_stamp;
		hwc->freq_count_stamp = now;

		/*
		 * restart the event
		 * reload only if value has changed
		 * we have stopped the event so tell that
		 * to perf_adjust_period() to avoid stopping it
		 * twice.
		 */
		if (delta > 0)
			perf_adjust_period(event, period, delta, false);

		event->pmu->start(event, delta > 0 ? PERF_EF_RELOAD : 0);
	next:
		perf_pmu_enable(event->pmu);
	}

	raw_spin_unlock(&ctx->lock);
}

/*
 * Move @event to the tail of the @ctx's elegible events.
 */
static void rotate_ctx(struct perf_event_context *ctx, struct perf_event *event)
{
	/*
	 * Rotate the first entry last of non-pinned groups. Rotation might be
	 * disabled by the inheritance code.
	 */
	if (ctx->rotate_disable)
		return;

	perf_event_groups_delete(&ctx->flexible_groups, event);
	perf_event_groups_insert(&ctx->flexible_groups, event);
}

/* pick an event from the flexible_groups to rotate */
static inline struct perf_event *
ctx_event_to_rotate(struct perf_event_pmu_context *pmu_ctx)
{
	struct perf_event *event;
	struct rb_node *node;
	struct rb_root *tree;
	struct __group_key key = {
		.pmu = pmu_ctx->pmu,
	};

	/* pick the first active flexible event */
	event = list_first_entry_or_null(&pmu_ctx->flexible_active,
					 struct perf_event, active_list);
	if (event)
		goto out;

	/* if no active flexible event, pick the first event */
	tree = &pmu_ctx->ctx->flexible_groups.tree;

	if (!pmu_ctx->ctx->task) {
		key.cpu = smp_processor_id();

		node = rb_find_first(&key, tree, __group_cmp_ignore_cgroup);
		if (node)
			event = __node_2_pe(node);
		goto out;
	}

	key.cpu = -1;
	node = rb_find_first(&key, tree, __group_cmp_ignore_cgroup);
	if (node) {
		event = __node_2_pe(node);
		goto out;
	}

	key.cpu = smp_processor_id();
	node = rb_find_first(&key, tree, __group_cmp_ignore_cgroup);
	if (node)
		event = __node_2_pe(node);

out:
	/*
	 * Unconditionally clear rotate_necessary; if ctx_flexible_sched_in()
	 * finds there are unschedulable events, it will set it again.
	 */
	pmu_ctx->rotate_necessary = 0;

	return event;
}

static bool perf_rotate_context(struct perf_cpu_pmu_context *cpc)
{
	struct perf_cpu_context *cpuctx = this_cpu_ptr(&perf_cpu_context);
	struct perf_event_pmu_context *cpu_epc, *task_epc = NULL;
	struct perf_event *cpu_event = NULL, *task_event = NULL;
	int cpu_rotate, task_rotate;
	struct pmu *pmu;

	/*
	 * Since we run this from IRQ context, nobody can install new
	 * events, thus the event count values are stable.
	 */

	cpu_epc = &cpc->epc;
	pmu = cpu_epc->pmu;
	task_epc = cpc->task_epc;

	cpu_rotate = cpu_epc->rotate_necessary;
	task_rotate = task_epc ? task_epc->rotate_necessary : 0;

	if (!(cpu_rotate || task_rotate))
		return false;

	perf_ctx_lock(cpuctx, cpuctx->task_ctx);
	perf_pmu_disable(pmu);

	if (task_rotate)
		task_event = ctx_event_to_rotate(task_epc);
	if (cpu_rotate)
		cpu_event = ctx_event_to_rotate(cpu_epc);

	/*
	 * As per the order given at ctx_resched() first 'pop' task flexible
	 * and then, if needed CPU flexible.
	 */
	if (task_event || (task_epc && cpu_event)) {
		update_context_time(task_epc->ctx);
		__pmu_ctx_sched_out(task_epc, EVENT_FLEXIBLE);
	}

	if (cpu_event) {
		update_context_time(&cpuctx->ctx);
		__pmu_ctx_sched_out(cpu_epc, EVENT_FLEXIBLE);
		rotate_ctx(&cpuctx->ctx, cpu_event);
		__pmu_ctx_sched_in(&cpuctx->ctx, pmu);
	}

	if (task_event)
		rotate_ctx(task_epc->ctx, task_event);

	if (task_event || (task_epc && cpu_event))
		__pmu_ctx_sched_in(task_epc->ctx, pmu);

	perf_pmu_enable(pmu);
	perf_ctx_unlock(cpuctx, cpuctx->task_ctx);

	return true;
}

void perf_event_task_tick(void)
{
	struct perf_cpu_context *cpuctx = this_cpu_ptr(&perf_cpu_context);
	struct perf_event_context *ctx;
	int throttled;

	lockdep_assert_irqs_disabled();

	__this_cpu_inc(perf_throttled_seq);
	throttled = __this_cpu_xchg(perf_throttled_count, 0);
	tick_dep_clear_cpu(smp_processor_id(), TICK_DEP_BIT_PERF_EVENTS);

	perf_adjust_freq_unthr_context(&cpuctx->ctx, !!throttled);

	rcu_read_lock();
	ctx = rcu_dereference(current->perf_event_ctxp);
	if (ctx)
		perf_adjust_freq_unthr_context(ctx, !!throttled);
	rcu_read_unlock();
}

static int event_enable_on_exec(struct perf_event *event,
				struct perf_event_context *ctx)
{
	if (!event->attr.enable_on_exec)
		return 0;

	event->attr.enable_on_exec = 0;
	if (event->state >= PERF_EVENT_STATE_INACTIVE)
		return 0;

	perf_event_set_state(event, PERF_EVENT_STATE_INACTIVE);

	return 1;
}

/*
 * Enable all of a task's events that have been marked enable-on-exec.
 * This expects task == current.
 */
static void perf_event_enable_on_exec(struct perf_event_context *ctx)
{
	struct perf_event_context *clone_ctx = NULL;
	enum event_type_t event_type = 0;
	struct perf_cpu_context *cpuctx;
	struct perf_event *event;
	unsigned long flags;
	int enabled = 0;

	local_irq_save(flags);
	if (WARN_ON_ONCE(current->perf_event_ctxp != ctx))
		goto out;

	if (!ctx->nr_events)
		goto out;

	cpuctx = this_cpu_ptr(&perf_cpu_context);
	perf_ctx_lock(cpuctx, ctx);
	ctx_sched_out(ctx, EVENT_TIME);

	list_for_each_entry(event, &ctx->event_list, event_entry) {
		enabled |= event_enable_on_exec(event, ctx);
		event_type |= get_event_type(event);
	}

	/*
	 * Unclone and reschedule this context if we enabled any event.
	 */
	if (enabled) {
		clone_ctx = unclone_ctx(ctx);
		ctx_resched(cpuctx, ctx, event_type);
	} else {
		ctx_sched_in(ctx, EVENT_TIME);
	}
	perf_ctx_unlock(cpuctx, ctx);

out:
	local_irq_restore(flags);

	if (clone_ctx)
		put_ctx(clone_ctx);
}

static void perf_remove_from_owner(struct perf_event *event);
static void perf_event_exit_event(struct perf_event *event,
				  struct perf_event_context *ctx);

/*
 * Removes all events from the current task that have been marked
 * remove-on-exec, and feeds their values back to parent events.
 */
static void perf_event_remove_on_exec(struct perf_event_context *ctx)
{
	struct perf_event_context *clone_ctx = NULL;
	struct perf_event *event, *next;
	unsigned long flags;
	bool modified = false;

	mutex_lock(&ctx->mutex);

	if (WARN_ON_ONCE(ctx->task != current))
		goto unlock;

	list_for_each_entry_safe(event, next, &ctx->event_list, event_entry) {
		if (!event->attr.remove_on_exec)
			continue;

		if (!is_kernel_event(event))
			perf_remove_from_owner(event);

		modified = true;

		perf_event_exit_event(event, ctx);
	}

	raw_spin_lock_irqsave(&ctx->lock, flags);
	if (modified)
		clone_ctx = unclone_ctx(ctx);
	raw_spin_unlock_irqrestore(&ctx->lock, flags);

unlock:
	mutex_unlock(&ctx->mutex);

	if (clone_ctx)
		put_ctx(clone_ctx);
}

struct perf_read_data {
	struct perf_event *event;
	bool group;
	int ret;
};

static int __perf_event_read_cpu(struct perf_event *event, int event_cpu)
{
	u16 local_pkg, event_pkg;

	if (event->group_caps & PERF_EV_CAP_READ_ACTIVE_PKG) {
		int local_cpu = smp_processor_id();

		event_pkg = topology_physical_package_id(event_cpu);
		local_pkg = topology_physical_package_id(local_cpu);

		if (event_pkg == local_pkg)
			return local_cpu;
	}

	return event_cpu;
}

/*
 * Cross CPU call to read the hardware event
 */
static void __perf_event_read(void *info)
{
	struct perf_read_data *data = info;
	struct perf_event *sub, *event = data->event;
	struct perf_event_context *ctx = event->ctx;
	struct perf_cpu_context *cpuctx = this_cpu_ptr(&perf_cpu_context);
	struct pmu *pmu = event->pmu;

	/*
	 * If this is a task context, we need to check whether it is
	 * the current task context of this cpu.  If not it has been
	 * scheduled out before the smp call arrived.  In that case
	 * event->count would have been updated to a recent sample
	 * when the event was scheduled out.
	 */
	if (ctx->task && cpuctx->task_ctx != ctx)
		return;

	raw_spin_lock(&ctx->lock);
	if (ctx->is_active & EVENT_TIME) {
		update_context_time(ctx);
		update_cgrp_time_from_event(event);
	}

	perf_event_update_time(event);
	if (data->group)
		perf_event_update_sibling_time(event);

	if (event->state != PERF_EVENT_STATE_ACTIVE)
		goto unlock;

	if (!data->group) {
		pmu->read(event);
		data->ret = 0;
		goto unlock;
	}

	pmu->start_txn(pmu, PERF_PMU_TXN_READ);

	pmu->read(event);

	for_each_sibling_event(sub, event) {
		if (sub->state == PERF_EVENT_STATE_ACTIVE) {
			/*
			 * Use sibling's PMU rather than @event's since
			 * sibling could be on different (eg: software) PMU.
			 */
			sub->pmu->read(sub);
		}
	}

	data->ret = pmu->commit_txn(pmu);

unlock:
	raw_spin_unlock(&ctx->lock);
}

//返回event自身的count及其子evetn的计数
static inline u64 perf_event_count(struct perf_event *event)
{
	return local64_read(&event->count) + atomic64_read(&event->child_count);
}

static void calc_timer_values(struct perf_event *event,
				u64 *now,
				u64 *enabled,
				u64 *running)
{
	u64 ctx_time;

	*now = perf_clock();
	ctx_time = perf_event_time_now(event, *now);
	__perf_update_times(event, ctx_time, enabled, running);
}

/*
 * NMI-safe method to read a local event, that is an event that
 * is:
 *   - either for the current task, or for this CPU
 *   - does not have inherit set, for inherited task events
 *     will not be local and we cannot read them atomically
 *   - must not have a pmu::count method
 */
int perf_event_read_local(struct perf_event *event, u64 *value,
			  u64 *enabled, u64 *running)
{
	unsigned long flags;
	int ret = 0;

	/*
	 * Disabling interrupts avoids all counter scheduling (context
	 * switches, timer based rotation and IPIs).
	 */
	local_irq_save(flags);

	/*
	 * It must not be an event with inherit set, we cannot read
	 * all child counters from atomic context.
	 */
	if (event->attr.inherit) {
		ret = -EOPNOTSUPP;
		goto out;
	}

	/* If this is a per-task event, it must be for current */
	if ((event->attach_state & PERF_ATTACH_TASK) &&
	    event->hw.target != current) {
		ret = -EINVAL;
		goto out;
	}

	/* If this is a per-CPU event, it must be for this CPU */
	if (!(event->attach_state & PERF_ATTACH_TASK) &&
	    event->cpu != smp_processor_id()) {
		ret = -EINVAL;
		goto out;
	}

	/* If this is a pinned event it must be running on this CPU */
	if (event->attr.pinned && event->oncpu != smp_processor_id()) {
		ret = -EBUSY;
		goto out;
	}

	/*
	 * If the event is currently on this CPU, its either a per-task event,
	 * or local to this CPU. Furthermore it means its ACTIVE (otherwise
	 * oncpu == -1).
	 */
	if (event->oncpu == smp_processor_id())
		event->pmu->read(event);

	*value = local64_read(&event->count);
	if (enabled || running) {
		u64 __enabled, __running, __now;

		calc_timer_values(event, &__now, &__enabled, &__running);
		if (enabled)
			*enabled = __enabled;
		if (running)
			*running = __running;
	}
out:
	local_irq_restore(flags);

	return ret;
}

static int perf_event_read(struct perf_event *event, bool group)
{
	enum perf_event_state state = READ_ONCE(event->state);
	int event_cpu, ret = 0;

	/*
	 * If event is enabled and currently active on a CPU, update the
	 * value in the event structure:
	 */
again:
	if (state == PERF_EVENT_STATE_ACTIVE) {
		struct perf_read_data data;

		/*
		 * Orders the ->state and ->oncpu loads such that if we see
		 * ACTIVE we must also see the right ->oncpu.
		 *
		 * Matches the smp_wmb() from event_sched_in().
		 */
		smp_rmb();

		event_cpu = READ_ONCE(event->oncpu);
		if ((unsigned)event_cpu >= nr_cpu_ids)
			return 0;

		data = (struct perf_read_data){
			.event = event,
			.group = group,
			.ret = 0,
		};

		preempt_disable();
		event_cpu = __perf_event_read_cpu(event, event_cpu);

		/*
		 * Purposely ignore the smp_call_function_single() return
		 * value.
		 *
		 * If event_cpu isn't a valid CPU it means the event got
		 * scheduled out and that will have updated the event count.
		 *
		 * Therefore, either way, we'll have an up-to-date event count
		 * after this.
		 */
		(void)smp_call_function_single(event_cpu, __perf_event_read, &data, 1);
		preempt_enable();
		ret = data.ret;

	} else if (state == PERF_EVENT_STATE_INACTIVE) {
		struct perf_event_context *ctx = event->ctx;
		unsigned long flags;

		raw_spin_lock_irqsave(&ctx->lock, flags);
		state = event->state;
		if (state != PERF_EVENT_STATE_INACTIVE) {
			raw_spin_unlock_irqrestore(&ctx->lock, flags);
			goto again;
		}

		/*
		 * May read while context is not active (e.g., thread is
		 * blocked), in that case we cannot update context time
		 */
		if (ctx->is_active & EVENT_TIME) {
			update_context_time(ctx);
			update_cgrp_time_from_event(event);
		}

		perf_event_update_time(event);
		if (group)
			perf_event_update_sibling_time(event);
		raw_spin_unlock_irqrestore(&ctx->lock, flags);
	}

	return ret;
}

/*
 * Initialize the perf_event context in a task_struct:
 */
static void __perf_event_init_context(struct perf_event_context *ctx)
{
	raw_spin_lock_init(&ctx->lock);
	mutex_init(&ctx->mutex);
	INIT_LIST_HEAD(&ctx->pmu_ctx_list);
	perf_event_groups_init(&ctx->pinned_groups);
	perf_event_groups_init(&ctx->flexible_groups);
	INIT_LIST_HEAD(&ctx->event_list);
	refcount_set(&ctx->refcount, 1);
}

static void
__perf_init_event_pmu_context(struct perf_event_pmu_context *epc, struct pmu *pmu)
{
	epc->pmu = pmu;
	INIT_LIST_HEAD(&epc->pmu_ctx_entry);
	INIT_LIST_HEAD(&epc->pinned_active);
	INIT_LIST_HEAD(&epc->flexible_active);
	atomic_set(&epc->refcount, 1);
}

static struct perf_event_context *
alloc_perf_context(struct task_struct *task)
{
	struct perf_event_context *ctx;

	ctx = kzalloc(sizeof(struct perf_event_context), GFP_KERNEL);
	if (!ctx)
		return NULL;

	__perf_event_init_context(ctx);
	if (task)
		ctx->task = get_task_struct(task);

	return ctx;
}

static struct task_struct *
find_lively_task_by_vpid(pid_t vpid)
{
	struct task_struct *task;

	rcu_read_lock();
	if (!vpid)
	    /*如果未指明vpid,则使用当前进程*/
		task = current;
	else
		task = find_task_by_vpid(vpid);
	if (task)
		get_task_struct(task);
	rcu_read_unlock();

	if (!task)
		return ERR_PTR(-ESRCH);

	return task;
}

/*
 * Returns a matching context with refcount and pincount.
 */
static struct perf_event_context *
find_get_context(struct task_struct *task, struct perf_event *event)
{
	struct perf_event_context *ctx, *clone_ctx = NULL;
	struct perf_cpu_context *cpuctx;
	unsigned long flags;
	int err;

	if (!task) {
		/* Must be root to operate on a CPU event: */
		err = perf_allow_cpu(&event->attr);
		if (err)
			return ERR_PTR(err);

		cpuctx = per_cpu_ptr(&perf_cpu_context, event->cpu);
		ctx = &cpuctx->ctx;
		get_ctx(ctx);
		raw_spin_lock_irqsave(&ctx->lock, flags);
		++ctx->pin_count;
		raw_spin_unlock_irqrestore(&ctx->lock, flags);

		return ctx;
	}

	err = -EINVAL;
retry:
	ctx = perf_lock_task_context(task, &flags);
	if (ctx) {
		clone_ctx = unclone_ctx(ctx);
		++ctx->pin_count;

		raw_spin_unlock_irqrestore(&ctx->lock, flags);

		if (clone_ctx)
			put_ctx(clone_ctx);
	} else {
		ctx = alloc_perf_context(task);
		err = -ENOMEM;
		if (!ctx)
			goto errout;

		err = 0;
		mutex_lock(&task->perf_event_mutex);
		/*
		 * If it has already passed perf_event_exit_task().
		 * we must see PF_EXITING, it takes this mutex too.
		 */
		if (task->flags & PF_EXITING)
			err = -ESRCH;
		else if (task->perf_event_ctxp)
			err = -EAGAIN;
		else {
			get_ctx(ctx);
			++ctx->pin_count;
			rcu_assign_pointer(task->perf_event_ctxp, ctx);
		}
		mutex_unlock(&task->perf_event_mutex);

		if (unlikely(err)) {
			put_ctx(ctx);

			if (err == -EAGAIN)
				goto retry;
			goto errout;
		}
	}

	return ctx;

errout:
	return ERR_PTR(err);
}

static struct perf_event_pmu_context *
find_get_pmu_context(struct pmu *pmu, struct perf_event_context *ctx,
		     struct perf_event *event)
{
	struct perf_event_pmu_context *new = NULL, *epc;
	void *task_ctx_data = NULL;

	if (!ctx->task) {
		struct perf_cpu_pmu_context *cpc;

		cpc = per_cpu_ptr(pmu->cpu_pmu_context, event->cpu);
		epc = &cpc->epc;
		raw_spin_lock_irq(&ctx->lock);
		if (!epc->ctx) {
			atomic_set(&epc->refcount, 1);
			epc->embedded = 1;
			list_add(&epc->pmu_ctx_entry, &ctx->pmu_ctx_list);
			epc->ctx = ctx;
		} else {
			WARN_ON_ONCE(epc->ctx != ctx);
			atomic_inc(&epc->refcount);
		}
		raw_spin_unlock_irq(&ctx->lock);
		return epc;
	}

	new = kzalloc(sizeof(*epc), GFP_KERNEL);
	if (!new)
		return ERR_PTR(-ENOMEM);

	if (event->attach_state & PERF_ATTACH_TASK_DATA) {
		task_ctx_data = alloc_task_ctx_data(pmu);
		if (!task_ctx_data) {
			kfree(new);
			return ERR_PTR(-ENOMEM);
		}
	}

	__perf_init_event_pmu_context(new, pmu);

	/*
	 * XXX
	 *
	 * lockdep_assert_held(&ctx->mutex);
	 *
	 * can't because perf_event_init_task() doesn't actually hold the
	 * child_ctx->mutex.
	 */

	raw_spin_lock_irq(&ctx->lock);
	list_for_each_entry(epc, &ctx->pmu_ctx_list, pmu_ctx_entry) {
		if (epc->pmu == pmu) {
			WARN_ON_ONCE(epc->ctx != ctx);
			atomic_inc(&epc->refcount);
			goto found_epc;
		}
	}

	epc = new;
	new = NULL;

	list_add(&epc->pmu_ctx_entry, &ctx->pmu_ctx_list);
	epc->ctx = ctx;

found_epc:
	if (task_ctx_data && !epc->task_ctx_data) {
		epc->task_ctx_data = task_ctx_data;
		task_ctx_data = NULL;
		ctx->nr_task_data++;
	}
	raw_spin_unlock_irq(&ctx->lock);

	free_task_ctx_data(pmu, task_ctx_data);
	kfree(new);

	return epc;
}

static void get_pmu_ctx(struct perf_event_pmu_context *epc)
{
	WARN_ON_ONCE(!atomic_inc_not_zero(&epc->refcount));
}

static void free_epc_rcu(struct rcu_head *head)
{
	struct perf_event_pmu_context *epc = container_of(head, typeof(*epc), rcu_head);

	kfree(epc->task_ctx_data);
	kfree(epc);
}

static void put_pmu_ctx(struct perf_event_pmu_context *epc)
{
	struct perf_event_context *ctx = epc->ctx;
	unsigned long flags;

	/*
	 * XXX
	 *
	 * lockdep_assert_held(&ctx->mutex);
	 *
	 * can't because of the call-site in _free_event()/put_event()
	 * which isn't always called under ctx->mutex.
	 */
	if (!atomic_dec_and_raw_lock_irqsave(&epc->refcount, &ctx->lock, flags))
		return;

	WARN_ON_ONCE(list_empty(&epc->pmu_ctx_entry));

	list_del_init(&epc->pmu_ctx_entry);
	epc->ctx = NULL;

	WARN_ON_ONCE(!list_empty(&epc->pinned_active));
	WARN_ON_ONCE(!list_empty(&epc->flexible_active));

	raw_spin_unlock_irqrestore(&ctx->lock, flags);

	if (epc->embedded)
		return;

	call_rcu(&epc->rcu_head, free_epc_rcu);
}

static void perf_event_free_filter(struct perf_event *event);

static void free_event_rcu(struct rcu_head *head)
{
	struct perf_event *event = container_of(head, typeof(*event), rcu_head);

	if (event->ns)
		put_pid_ns(event->ns);
	perf_event_free_filter(event);
	kmem_cache_free(perf_event_cache, event);
}

static void ring_buffer_attach(struct perf_event *event,
			       struct perf_buffer *rb);

static void detach_sb_event(struct perf_event *event)
{
	struct pmu_event_list *pel = per_cpu_ptr(&pmu_sb_events, event->cpu);

	raw_spin_lock(&pel->lock);
	list_del_rcu(&event->sb_list);
	raw_spin_unlock(&pel->lock);
}

static bool is_sb_event(struct perf_event *event)
{
	struct perf_event_attr *attr = &event->attr;

	if (event->parent)
		return false;

	if (event->attach_state & PERF_ATTACH_TASK)
		return false;

	if (attr->mmap || attr->mmap_data || attr->mmap2 ||
	    attr->comm || attr->comm_exec ||
	    attr->task || attr->ksymbol ||
	    attr->context_switch || attr->text_poke ||
	    attr->bpf_event)
		return true;
	return false;
}

static void unaccount_pmu_sb_event(struct perf_event *event)
{
	if (is_sb_event(event))
		detach_sb_event(event);
}

#ifdef CONFIG_NO_HZ_FULL
static DEFINE_SPINLOCK(nr_freq_lock);
#endif

static void unaccount_freq_event_nohz(void)
{
#ifdef CONFIG_NO_HZ_FULL
	spin_lock(&nr_freq_lock);
	if (atomic_dec_and_test(&nr_freq_events))
		tick_nohz_dep_clear(TICK_DEP_BIT_PERF_EVENTS);
	spin_unlock(&nr_freq_lock);
#endif
}

static void unaccount_freq_event(void)
{
	if (tick_nohz_full_enabled())
		unaccount_freq_event_nohz();
	else
		atomic_dec(&nr_freq_events);
}

static void unaccount_event(struct perf_event *event)
{
	bool dec = false;

	if (event->parent)
		return;

	if (event->attach_state & (PERF_ATTACH_TASK | PERF_ATTACH_SCHED_CB))
		dec = true;
	if (event->attr.mmap || event->attr.mmap_data)
		atomic_dec(&nr_mmap_events);
	if (event->attr.build_id)
		atomic_dec(&nr_build_id_events);
	if (event->attr.comm)
		atomic_dec(&nr_comm_events);
	if (event->attr.namespaces)
		atomic_dec(&nr_namespaces_events);
	if (event->attr.cgroup)
		atomic_dec(&nr_cgroup_events);
	if (event->attr.task)
		atomic_dec(&nr_task_events);
	if (event->attr.freq)
		unaccount_freq_event();
	if (event->attr.context_switch) {
		dec = true;
		atomic_dec(&nr_switch_events);
	}
	if (is_cgroup_event(event))
		dec = true;
	if (has_branch_stack(event))
		dec = true;
	if (event->attr.ksymbol)
		atomic_dec(&nr_ksymbol_events);
	if (event->attr.bpf_event)
		atomic_dec(&nr_bpf_events);
	if (event->attr.text_poke)
		atomic_dec(&nr_text_poke_events);

	if (dec) {
		if (!atomic_add_unless(&perf_sched_count, -1, 1))
			schedule_delayed_work(&perf_sched_work, HZ);
	}

	unaccount_pmu_sb_event(event);
}

static void perf_sched_delayed(struct work_struct *work)
{
	mutex_lock(&perf_sched_mutex);
	if (atomic_dec_and_test(&perf_sched_count))
		static_branch_disable(&perf_sched_events);
	mutex_unlock(&perf_sched_mutex);
}

/*
 * The following implement mutual exclusion of events on "exclusive" pmus
 * (PERF_PMU_CAP_EXCLUSIVE). Such pmus can only have one event scheduled
 * at a time, so we disallow creating events that might conflict, namely:
 *
 *  1) cpu-wide events in the presence of per-task events,
 *  2) per-task events in the presence of cpu-wide events,
 *  3) two matching events on the same perf_event_context.
 *
 * The former two cases are handled in the allocation path (perf_event_alloc(),
 * _free_event()), the latter -- before the first perf_install_in_context().
 */
static int exclusive_event_init(struct perf_event *event)
{
	struct pmu *pmu = event->pmu;

	if (!is_exclusive_pmu(pmu))
		return 0;

	/*
	 * Prevent co-existence of per-task and cpu-wide events on the
	 * same exclusive pmu.
	 *
	 * Negative pmu::exclusive_cnt means there are cpu-wide
	 * events on this "exclusive" pmu, positive means there are
	 * per-task events.
	 *
	 * Since this is called in perf_event_alloc() path, event::ctx
	 * doesn't exist yet; it is, however, safe to use PERF_ATTACH_TASK
	 * to mean "per-task event", because unlike other attach states it
	 * never gets cleared.
	 */
	if (event->attach_state & PERF_ATTACH_TASK) {
		if (!atomic_inc_unless_negative(&pmu->exclusive_cnt))
			return -EBUSY;
	} else {
		if (!atomic_dec_unless_positive(&pmu->exclusive_cnt))
			return -EBUSY;
	}

	return 0;
}

static void exclusive_event_destroy(struct perf_event *event)
{
	struct pmu *pmu = event->pmu;

	if (!is_exclusive_pmu(pmu))
		return;

	/* see comment in exclusive_event_init() */
	if (event->attach_state & PERF_ATTACH_TASK)
		atomic_dec(&pmu->exclusive_cnt);
	else
		atomic_inc(&pmu->exclusive_cnt);
}

static bool exclusive_event_match(struct perf_event *e1, struct perf_event *e2)
{
	if ((e1->pmu == e2->pmu) &&
	    (e1->cpu == e2->cpu ||
	     e1->cpu == -1 ||
	     e2->cpu == -1))
		return true;
	return false;
}

static bool exclusive_event_installable(struct perf_event *event,
					struct perf_event_context *ctx)
{
	struct perf_event *iter_event;
	struct pmu *pmu = event->pmu;

	lockdep_assert_held(&ctx->mutex);

	if (!is_exclusive_pmu(pmu))
		return true;

	list_for_each_entry(iter_event, &ctx->event_list, event_entry) {
		if (exclusive_event_match(iter_event, event))
			return false;
	}

	return true;
}

static void perf_addr_filters_splice(struct perf_event *event,
				       struct list_head *head);

static void _free_event(struct perf_event *event)
{
	irq_work_sync(&event->pending_irq);

	unaccount_event(event);

	security_perf_event_free(event);

	if (event->rb) {
		/*
		 * Can happen when we close an event with re-directed output.
		 *
		 * Since we have a 0 refcount, perf_mmap_close() will skip
		 * over us; possibly making our ring_buffer_put() the last.
		 */
		mutex_lock(&event->mmap_mutex);
		ring_buffer_attach(event, NULL);
		mutex_unlock(&event->mmap_mutex);
	}

	if (is_cgroup_event(event))
		perf_detach_cgroup(event);

	if (!event->parent) {
		if (event->attr.sample_type & PERF_SAMPLE_CALLCHAIN)
			put_callchain_buffers();
	}

	perf_event_free_bpf_prog(event);
	perf_addr_filters_splice(event, NULL);
	kfree(event->addr_filter_ranges);

	if (event->destroy)
		event->destroy(event);

	/*
	 * Must be after ->destroy(), due to uprobe_perf_close() using
	 * hw.target.
	 */
	if (event->hw.target)
		put_task_struct(event->hw.target);

	if (event->pmu_ctx)
		put_pmu_ctx(event->pmu_ctx);

	/*
	 * perf_event_free_task() relies on put_ctx() being 'last', in particular
	 * all task references must be cleaned up.
	 */
	if (event->ctx)
		put_ctx(event->ctx);

	exclusive_event_destroy(event);
	module_put(event->pmu->module);

	call_rcu(&event->rcu_head, free_event_rcu);
}

/*
 * Used to free events which have a known refcount of 1, such as in error paths
 * where the event isn't exposed yet and inherited events.
 */
static void free_event(struct perf_event *event)
{
	if (WARN(atomic_long_cmpxchg(&event->refcount, 1, 0) != 1,
				"unexpected event refcount: %ld; ptr=%p\n",
				atomic_long_read(&event->refcount), event)) {
		/* leak to avoid use-after-free */
		return;
	}

	_free_event(event);
}

/*
 * Remove user event from the owner task.
 */
static void perf_remove_from_owner(struct perf_event *event)
{
	struct task_struct *owner;

	rcu_read_lock();
	/*
	 * Matches the smp_store_release() in perf_event_exit_task(). If we
	 * observe !owner it means the list deletion is complete and we can
	 * indeed free this event, otherwise we need to serialize on
	 * owner->perf_event_mutex.
	 */
	owner = READ_ONCE(event->owner);
	if (owner) {
		/*
		 * Since delayed_put_task_struct() also drops the last
		 * task reference we can safely take a new reference
		 * while holding the rcu_read_lock().
		 */
		get_task_struct(owner);
	}
	rcu_read_unlock();

	if (owner) {
		/*
		 * If we're here through perf_event_exit_task() we're already
		 * holding ctx->mutex which would be an inversion wrt. the
		 * normal lock order.
		 *
		 * However we can safely take this lock because its the child
		 * ctx->mutex.
		 */
		mutex_lock_nested(&owner->perf_event_mutex, SINGLE_DEPTH_NESTING);

		/*
		 * We have to re-check the event->owner field, if it is cleared
		 * we raced with perf_event_exit_task(), acquiring the mutex
		 * ensured they're done, and we can proceed with freeing the
		 * event.
		 */
		if (event->owner) {
			list_del_init(&event->owner_entry);
			smp_store_release(&event->owner, NULL);
		}
		mutex_unlock(&owner->perf_event_mutex);
		put_task_struct(owner);
	}
}

static void put_event(struct perf_event *event)
{
	if (!atomic_long_dec_and_test(&event->refcount))
		return;

	_free_event(event);
}

/*
 * Kill an event dead; while event:refcount will preserve the event
 * object, it will not preserve its functionality. Once the last 'user'
 * gives up the object, we'll destroy the thing.
 */
int perf_event_release_kernel(struct perf_event *event)
{
	struct perf_event_context *ctx = event->ctx;
	struct perf_event *child, *tmp;
	LIST_HEAD(free_list);

	/*
	 * If we got here through err_alloc: free_event(event); we will not
	 * have attached to a context yet.
	 */
	if (!ctx) {
		WARN_ON_ONCE(event->attach_state &
				(PERF_ATTACH_CONTEXT|PERF_ATTACH_GROUP));
		goto no_ctx;
	}

	if (!is_kernel_event(event))
		perf_remove_from_owner(event);

	ctx = perf_event_ctx_lock(event);
	WARN_ON_ONCE(ctx->parent_ctx);

	/*
	 * Mark this event as STATE_DEAD, there is no external reference to it
	 * anymore.
	 *
	 * Anybody acquiring event->child_mutex after the below loop _must_
	 * also see this, most importantly inherit_event() which will avoid
	 * placing more children on the list.
	 *
	 * Thus this guarantees that we will in fact observe and kill _ALL_
	 * child events.
	 */
	perf_remove_from_context(event, DETACH_GROUP|DETACH_DEAD);

	perf_event_ctx_unlock(event, ctx);

again:
	mutex_lock(&event->child_mutex);
	list_for_each_entry(child, &event->child_list, child_list) {

		/*
		 * Cannot change, child events are not migrated, see the
		 * comment with perf_event_ctx_lock_nested().
		 */
		ctx = READ_ONCE(child->ctx);
		/*
		 * Since child_mutex nests inside ctx::mutex, we must jump
		 * through hoops. We start by grabbing a reference on the ctx.
		 *
		 * Since the event cannot get freed while we hold the
		 * child_mutex, the context must also exist and have a !0
		 * reference count.
		 */
		get_ctx(ctx);

		/*
		 * Now that we have a ctx ref, we can drop child_mutex, and
		 * acquire ctx::mutex without fear of it going away. Then we
		 * can re-acquire child_mutex.
		 */
		mutex_unlock(&event->child_mutex);
		mutex_lock(&ctx->mutex);
		mutex_lock(&event->child_mutex);

		/*
		 * Now that we hold ctx::mutex and child_mutex, revalidate our
		 * state, if child is still the first entry, it didn't get freed
		 * and we can continue doing so.
		 */
		tmp = list_first_entry_or_null(&event->child_list,
					       struct perf_event, child_list);
		if (tmp == child) {
			perf_remove_from_context(child, DETACH_GROUP);
			list_move(&child->child_list, &free_list);
			/*
			 * This matches the refcount bump in inherit_event();
			 * this can't be the last reference.
			 */
			put_event(event);
		}

		mutex_unlock(&event->child_mutex);
		mutex_unlock(&ctx->mutex);
		put_ctx(ctx);
		goto again;
	}
	mutex_unlock(&event->child_mutex);

	list_for_each_entry_safe(child, tmp, &free_list, child_list) {
		void *var = &child->ctx->refcount;

		list_del(&child->child_list);
		free_event(child);

		/*
		 * Wake any perf_event_free_task() waiting for this event to be
		 * freed.
		 */
		smp_mb(); /* pairs with wait_var_event() */
		wake_up_var(var);
	}

no_ctx:
	put_event(event); /* Must be the 'last' reference */
	return 0;
}
EXPORT_SYMBOL_GPL(perf_event_release_kernel);

/*
 * Called when the last reference to the file is gone.
 */
static int perf_release(struct inode *inode, struct file *file)
{
	perf_event_release_kernel(file->private_data);
	return 0;
}

//读取event的计数
static u64 __perf_event_read_value(struct perf_event *event, u64 *enabled/*出参*/, u64 *running/*出参*/)
{
	struct perf_event *child;
	u64 total = 0;

	*enabled = 0;
	*running = 0;

	mutex_lock(&event->child_mutex);

	(void)perf_event_read(event, false);
	total += perf_event_count(event);

	*enabled += event->total_time_enabled +
			atomic64_read(&event->child_total_time_enabled);
	*running += event->total_time_running +
			atomic64_read(&event->child_total_time_running);

	//沿child_list遍历child event,计数总和
	list_for_each_entry(child, &event->child_list, child_list) {
		(void)perf_event_read(child, false);
		total += perf_event_count(child);
		*enabled += child->total_time_enabled;
		*running += child->total_time_running;
	}
	mutex_unlock(&event->child_mutex);

	return total;
}

u64 perf_event_read_value(struct perf_event *event, u64 *enabled, u64 *running)
{
	struct perf_event_context *ctx;
	u64 count;

	ctx = perf_event_ctx_lock(event);
	count = __perf_event_read_value(event, enabled, running);
	perf_event_ctx_unlock(event, ctx);

	return count;
}
EXPORT_SYMBOL_GPL(perf_event_read_value);

static int __perf_read_group_add(struct perf_event *leader,
					u64 read_format, u64 *values)
{
	struct perf_event_context *ctx = leader->ctx;
	struct perf_event *sub;
	unsigned long flags;
	int n = 1; /* skip @nr */
	int ret;

	ret = perf_event_read(leader, true);
	if (ret)
		return ret;

	raw_spin_lock_irqsave(&ctx->lock, flags);

	/*
	 * Since we co-schedule groups, {enabled,running} times of siblings
	 * will be identical to those of the leader, so we only publish one
	 * set.
	 */
	if (read_format & PERF_FORMAT_TOTAL_TIME_ENABLED) {
		values[n++] += leader->total_time_enabled +
			atomic64_read(&leader->child_total_time_enabled);
	}

	if (read_format & PERF_FORMAT_TOTAL_TIME_RUNNING) {
		values[n++] += leader->total_time_running +
			atomic64_read(&leader->child_total_time_running);
	}

	/*
	 * Write {count,id} tuples for every sibling.
	 */
	values[n++] += perf_event_count(leader);
	if (read_format & PERF_FORMAT_ID)
		values[n++] = primary_event_id(leader);
	if (read_format & PERF_FORMAT_LOST)
		values[n++] = atomic64_read(&leader->lost_samples);

	for_each_sibling_event(sub, leader) {
		values[n++] += perf_event_count(sub);
		if (read_format & PERF_FORMAT_ID)
			values[n++] = primary_event_id(sub);
		if (read_format & PERF_FORMAT_LOST)
			values[n++] = atomic64_read(&sub->lost_samples);
	}

	raw_spin_unlock_irqrestore(&ctx->lock, flags);
	return 0;
}

static int perf_read_group(struct perf_event *event,
				   u64 read_format, char __user *buf)
{
	struct perf_event *leader = event->group_leader, *child;
	struct perf_event_context *ctx = leader->ctx;
	int ret;
	u64 *values;

	lockdep_assert_held(&ctx->mutex);

	values = kzalloc(event->read_size, GFP_KERNEL);
	if (!values)
		return -ENOMEM;

	values[0] = 1 + leader->nr_siblings;

	/*
	 * By locking the child_mutex of the leader we effectively
	 * lock the child list of all siblings.. XXX explain how.
	 */
	mutex_lock(&leader->child_mutex);

	ret = __perf_read_group_add(leader, read_format, values);
	if (ret)
		goto unlock;

	list_for_each_entry(child, &leader->child_list, child_list) {
		ret = __perf_read_group_add(child, read_format, values);
		if (ret)
			goto unlock;
	}

	mutex_unlock(&leader->child_mutex);

	ret = event->read_size;
	if (copy_to_user(buf, values, event->read_size))
		ret = -EFAULT;
	goto out;

unlock:
	mutex_unlock(&leader->child_mutex);
out:
	kfree(values);
	return ret;
}

static int perf_read_one(struct perf_event *event,
				 u64 read_format, char __user *buf)
{
	u64 enabled, running;
	u64 values[5];
	int n = 0;

	values[n++] = __perf_event_read_value(event, &enabled, &running);
	if (read_format & PERF_FORMAT_TOTAL_TIME_ENABLED)
		values[n++] = enabled;
	if (read_format & PERF_FORMAT_TOTAL_TIME_RUNNING)
		values[n++] = running;
	if (read_format & PERF_FORMAT_ID)
		values[n++] = primary_event_id(event);
	if (read_format & PERF_FORMAT_LOST)
		values[n++] = atomic64_read(&event->lost_samples);

	if (copy_to_user(buf, values, n * sizeof(u64)))
		return -EFAULT;

	return n * sizeof(u64);
}

static bool is_event_hup(struct perf_event *event)
{
	bool no_children;

	if (event->state > PERF_EVENT_STATE_EXIT)
		return false;

	mutex_lock(&event->child_mutex);
	no_children = list_empty(&event->child_list);
	mutex_unlock(&event->child_mutex);
	return no_children;
}

/*
 * Read the performance event - simple non blocking version for now
 */
static ssize_t
__perf_read(struct perf_event *event, char __user *buf, size_t count)
{
	u64 read_format = event->attr.read_format;
	int ret;

	/*
	 * Return end-of-file for a read on an event that is in
	 * error state (i.e. because it was pinned but it couldn't be
	 * scheduled on to the CPU at some point).
	 */
	if (event->state == PERF_EVENT_STATE_ERROR)
		return 0;

	if (count < event->read_size)
		return -ENOSPC;

	WARN_ON_ONCE(event->ctx->parent_ctx);
	if (read_format & PERF_FORMAT_GROUP)
		ret = perf_read_group(event, read_format, buf);
	else
		ret = perf_read_one(event, read_format, buf);

	return ret;
}

//读取perf事件
static ssize_t
perf_read(struct file *file, char __user *buf, size_t count, loff_t *ppos)
{
	struct perf_event *event = file->private_data;
	struct perf_event_context *ctx;
	int ret;

	ret = security_perf_event_read(event);
	if (ret)
		return ret;

	ctx = perf_event_ctx_lock(event);
	ret = __perf_read(event, buf, count);
	perf_event_ctx_unlock(event, ctx);

	return ret;
}

static __poll_t perf_poll(struct file *file, poll_table *wait)
{
	struct perf_event *event = file->private_data;
	struct perf_buffer *rb;
	__poll_t events = EPOLLHUP;

	poll_wait(file, &event->waitq, wait);

	if (is_event_hup(event))
		return events;

	/*
	 * Pin the event->rb by taking event->mmap_mutex; otherwise
	 * perf_event_set_output() can swizzle our rb and make us miss wakeups.
	 */
	mutex_lock(&event->mmap_mutex);
	rb = event->rb;
	if (rb)
		events = atomic_xchg(&rb->poll, 0);
	mutex_unlock(&event->mmap_mutex);
	return events;
}

static void _perf_event_reset(struct perf_event *event)
{
	(void)perf_event_read(event, false);
	local64_set(&event->count, 0);
	perf_event_update_userpage(event);
}

/* Assume it's not an event with inherit set. */
u64 perf_event_pause(struct perf_event *event, bool reset)
{
	struct perf_event_context *ctx;
	u64 count;

	ctx = perf_event_ctx_lock(event);
	WARN_ON_ONCE(event->attr.inherit);
	_perf_event_disable(event);
	count = local64_read(&event->count);
	if (reset)
		local64_set(&event->count, 0);
	perf_event_ctx_unlock(event, ctx);

	return count;
}
EXPORT_SYMBOL_GPL(perf_event_pause);

/*
 * Holding the top-level event's child_mutex means that any
 * descendant process that has inherited this event will block
 * in perf_event_exit_event() if it goes to exit, thus satisfying the
 * task existence requirements of perf_event_enable/disable.
 */
static void perf_event_for_each_child(struct perf_event *event,
					void (*func)(struct perf_event *))
{
	struct perf_event *child;

	WARN_ON_ONCE(event->ctx->parent_ctx);

	mutex_lock(&event->child_mutex);
	func(event);
	list_for_each_entry(child, &event->child_list, child_list)
		func(child);
	mutex_unlock(&event->child_mutex);
}

static void perf_event_for_each(struct perf_event *event,
				  void (*func)(struct perf_event *))
{
	struct perf_event_context *ctx = event->ctx;
	struct perf_event *sibling;

	lockdep_assert_held(&ctx->mutex);

	event = event->group_leader;

	perf_event_for_each_child(event, func);
	for_each_sibling_event(sibling, event)
		perf_event_for_each_child(sibling, func);
}

static void __perf_event_period(struct perf_event *event,
				struct perf_cpu_context *cpuctx,
				struct perf_event_context *ctx,
				void *info)
{
	u64 value = *((u64 *)info);
	bool active;

	if (event->attr.freq) {
		event->attr.sample_freq = value;
	} else {
		event->attr.sample_period = value;
		event->hw.sample_period = value;
	}

	active = (event->state == PERF_EVENT_STATE_ACTIVE);
	if (active) {
		perf_pmu_disable(event->pmu);
		/*
		 * We could be throttled; unthrottle now to avoid the tick
		 * trying to unthrottle while we already re-started the event.
		 */
		if (event->hw.interrupts == MAX_INTERRUPTS) {
			event->hw.interrupts = 0;
			perf_log_throttle(event, 1);
		}
		event->pmu->stop(event, PERF_EF_UPDATE);
	}

	local64_set(&event->hw.period_left, 0);

	if (active) {
		event->pmu->start(event, PERF_EF_RELOAD);
		perf_pmu_enable(event->pmu);
	}
}

static int perf_event_check_period(struct perf_event *event, u64 value)
{
	return event->pmu->check_period(event, value);
}

static int _perf_event_period(struct perf_event *event, u64 value)
{
	if (!is_sampling_event(event))
		return -EINVAL;

	if (!value)
		return -EINVAL;

	if (event->attr.freq && value > sysctl_perf_event_sample_rate)
		return -EINVAL;

	if (perf_event_check_period(event, value))
		return -EINVAL;

	if (!event->attr.freq && (value & (1ULL << 63)))
		return -EINVAL;

	event_function_call(event, __perf_event_period, &value);

	return 0;
}

int perf_event_period(struct perf_event *event, u64 value)
{
	struct perf_event_context *ctx;
	int ret;

	ctx = perf_event_ctx_lock(event);
	ret = _perf_event_period(event, value);
	perf_event_ctx_unlock(event, ctx);

	return ret;
}
EXPORT_SYMBOL_GPL(perf_event_period);

static const struct file_operations perf_fops;

/*取fd对应的perf_fops对应的fd结构体*/
static inline int perf_fget_light(int fd, struct fd *p)
{
	struct fd f = fdget(fd);
	if (!f.file)
		return -EBADF;

	if (f.file->f_op != &perf_fops) {
		fdput(f);
		return -EBADF;
	}
	*p = f;
	return 0;
}

static int perf_event_set_output(struct perf_event *event,
				 struct perf_event *output_event);
static int perf_event_set_filter(struct perf_event *event, void __user *arg);
static int perf_copy_attr(struct perf_event_attr __user *uattr,
			  struct perf_event_attr *attr);

static long _perf_ioctl(struct perf_event *event, unsigned int cmd, unsigned long arg)
{
	void (*func)(struct perf_event *);
	u32 flags = arg;

	switch (cmd) {
	case PERF_EVENT_IOC_ENABLE:
		func = _perf_event_enable;
		break;
	case PERF_EVENT_IOC_DISABLE:
		func = _perf_event_disable;
		break;
	case PERF_EVENT_IOC_RESET:
		func = _perf_event_reset;
		break;

	case PERF_EVENT_IOC_REFRESH:
		return _perf_event_refresh(event, arg);

	case PERF_EVENT_IOC_PERIOD:
	{
		u64 value;

		if (copy_from_user(&value, (u64 __user *)arg, sizeof(value)))
			return -EFAULT;

		return _perf_event_period(event, value);
	}
	case PERF_EVENT_IOC_ID:
	{
		u64 id = primary_event_id(event);

		if (copy_to_user((void __user *)arg, &id, sizeof(id)))
			return -EFAULT;
		return 0;
	}

	case PERF_EVENT_IOC_SET_OUTPUT:
	{
		int ret;
		if (arg != -1) {
			struct perf_event *output_event;
			struct fd output;
			ret = perf_fget_light(arg, &output);
			if (ret)
				return ret;
			output_event = output.file->private_data;
			ret = perf_event_set_output(event, output_event);
			fdput(output);
		} else {
			ret = perf_event_set_output(event, NULL);
		}
		return ret;
	}

	case PERF_EVENT_IOC_SET_FILTER:
		return perf_event_set_filter(event, (void __user *)arg);

	case PERF_EVENT_IOC_SET_BPF:
	{
		struct bpf_prog *prog;
		int err;

		prog = bpf_prog_get(arg);
		if (IS_ERR(prog))
			return PTR_ERR(prog);

		err = perf_event_set_bpf_prog(event, prog, 0);
		if (err) {
			bpf_prog_put(prog);
			return err;
		}

		return 0;
	}

	case PERF_EVENT_IOC_PAUSE_OUTPUT: {
		struct perf_buffer *rb;

		rcu_read_lock();
		rb = rcu_dereference(event->rb);
		if (!rb || !rb->nr_pages) {
			rcu_read_unlock();
			return -EINVAL;
		}
		rb_toggle_paused(rb, !!arg);
		rcu_read_unlock();
		return 0;
	}

	case PERF_EVENT_IOC_QUERY_BPF:
		return perf_event_query_prog_array(event, (void __user *)arg);

	case PERF_EVENT_IOC_MODIFY_ATTRIBUTES: {
		struct perf_event_attr new_attr;
		int err = perf_copy_attr((struct perf_event_attr __user *)arg,
					 &new_attr);

		if (err)
			return err;

		return perf_event_modify_attr(event,  &new_attr);
	}
	default:
		return -ENOTTY;
	}

	if (flags & PERF_IOC_FLAG_GROUP)
		perf_event_for_each(event, func);
	else
		perf_event_for_each_child(event, func);

	return 0;
}

static long perf_ioctl(struct file *file, unsigned int cmd, unsigned long arg)
{
	struct perf_event *event = file->private_data;
	struct perf_event_context *ctx;
	long ret;

	/* Treat ioctl like writes as it is likely a mutating operation. */
	ret = security_perf_event_write(event);
	if (ret)
		return ret;

	ctx = perf_event_ctx_lock(event);
	ret = _perf_ioctl(event, cmd, arg);
	perf_event_ctx_unlock(event, ctx);

	return ret;
}

#ifdef CONFIG_COMPAT
static long perf_compat_ioctl(struct file *file, unsigned int cmd,
				unsigned long arg)
{
	switch (_IOC_NR(cmd)) {
	case _IOC_NR(PERF_EVENT_IOC_SET_FILTER):
	case _IOC_NR(PERF_EVENT_IOC_ID):
	case _IOC_NR(PERF_EVENT_IOC_QUERY_BPF):
	case _IOC_NR(PERF_EVENT_IOC_MODIFY_ATTRIBUTES):
		/* Fix up pointer size (usually 4 -> 8 in 32-on-64-bit case */
		if (_IOC_SIZE(cmd) == sizeof(compat_uptr_t)) {
			cmd &= ~IOCSIZE_MASK;
			cmd |= sizeof(void *) << IOCSIZE_SHIFT;
		}
		break;
	}
	return perf_ioctl(file, cmd, arg);
}
#else
# define perf_compat_ioctl NULL
#endif

int perf_event_task_enable(void)
{
	struct perf_event_context *ctx;
	struct perf_event *event;

	mutex_lock(&current->perf_event_mutex);
	list_for_each_entry(event, &current->perf_event_list, owner_entry) {
		ctx = perf_event_ctx_lock(event);
		perf_event_for_each_child(event, _perf_event_enable);
		perf_event_ctx_unlock(event, ctx);
	}
	mutex_unlock(&current->perf_event_mutex);

	return 0;
}

int perf_event_task_disable(void)
{
	struct perf_event_context *ctx;
	struct perf_event *event;

	mutex_lock(&current->perf_event_mutex);
	list_for_each_entry(event, &current->perf_event_list, owner_entry) {
		ctx = perf_event_ctx_lock(event);
		perf_event_for_each_child(event, _perf_event_disable);
		perf_event_ctx_unlock(event, ctx);
	}
	mutex_unlock(&current->perf_event_mutex);

	return 0;
}

static int perf_event_index(struct perf_event *event)
{
	if (event->hw.state & PERF_HES_STOPPED)
		return 0;

	if (event->state != PERF_EVENT_STATE_ACTIVE)
		return 0;

	return event->pmu->event_idx(event);
}

static void perf_event_init_userpage(struct perf_event *event)
{
	struct perf_event_mmap_page *userpg;
	struct perf_buffer *rb;

	rcu_read_lock();
	rb = rcu_dereference(event->rb);
	if (!rb)
		goto unlock;

	userpg = rb->user_page;

	/* Allow new userspace to detect that bit 0 is deprecated */
	userpg->cap_bit0_is_deprecated = 1;
	userpg->size = offsetof(struct perf_event_mmap_page, __reserved);
	userpg->data_offset = PAGE_SIZE;
	userpg->data_size = perf_data_size(rb);

unlock:
	rcu_read_unlock();
}

void __weak arch_perf_update_userpage(
	struct perf_event *event, struct perf_event_mmap_page *userpg, u64 now)
{
}

/*
 * Callers need to ensure there can be no nesting of this function, otherwise
 * the seqlock logic goes bad. We can not serialize this because the arch
 * code calls this from NMI context.
 */
void perf_event_update_userpage(struct perf_event *event)
{
	struct perf_event_mmap_page *userpg;
	struct perf_buffer *rb;
	u64 enabled, running, now;

	rcu_read_lock();
	rb = rcu_dereference(event->rb);
	if (!rb)
		goto unlock;

	/*
	 * compute total_time_enabled, total_time_running
	 * based on snapshot values taken when the event
	 * was last scheduled in.
	 *
	 * we cannot simply called update_context_time()
	 * because of locking issue as we can be called in
	 * NMI context
	 */
	calc_timer_values(event, &now, &enabled, &running);

	userpg = rb->user_page;
	/*
	 * Disable preemption to guarantee consistent time stamps are stored to
	 * the user page.
	 */
	preempt_disable();
	++userpg->lock;
	barrier();
	userpg->index = perf_event_index(event);
	userpg->offset = perf_event_count(event);
	if (userpg->index)
		userpg->offset -= local64_read(&event->hw.prev_count);

	userpg->time_enabled = enabled +
			atomic64_read(&event->child_total_time_enabled);

	userpg->time_running = running +
			atomic64_read(&event->child_total_time_running);

	arch_perf_update_userpage(event, userpg, now);

	barrier();
	++userpg->lock;
	preempt_enable();
unlock:
	rcu_read_unlock();
}
EXPORT_SYMBOL_GPL(perf_event_update_userpage);

static vm_fault_t perf_mmap_fault(struct vm_fault *vmf)
{
	struct perf_event *event = vmf->vma->vm_file->private_data;
	struct perf_buffer *rb;
	vm_fault_t ret = VM_FAULT_SIGBUS;

	if (vmf->flags & FAULT_FLAG_MKWRITE) {
		if (vmf->pgoff == 0)
			ret = 0;
		return ret;
	}

	rcu_read_lock();
	rb = rcu_dereference(event->rb);
	if (!rb)
		goto unlock;

	if (vmf->pgoff && (vmf->flags & FAULT_FLAG_WRITE))
		goto unlock;

	vmf->page = perf_mmap_to_page(rb, vmf->pgoff);
	if (!vmf->page)
		goto unlock;

	get_page(vmf->page);
	vmf->page->mapping = vmf->vma->vm_file->f_mapping;
	vmf->page->index   = vmf->pgoff;

	ret = 0;
unlock:
	rcu_read_unlock();

	return ret;
}

static void ring_buffer_attach(struct perf_event *event,
			       struct perf_buffer *rb)
{
	struct perf_buffer *old_rb = NULL;
	unsigned long flags;

	WARN_ON_ONCE(event->parent);

	if (event->rb) {
		/*
		 * Should be impossible, we set this when removing
		 * event->rb_entry and wait/clear when adding event->rb_entry.
		 */
		WARN_ON_ONCE(event->rcu_pending);

		old_rb = event->rb;
		spin_lock_irqsave(&old_rb->event_lock, flags);
		list_del_rcu(&event->rb_entry);
		spin_unlock_irqrestore(&old_rb->event_lock, flags);

		event->rcu_batches = get_state_synchronize_rcu();
		event->rcu_pending = 1;
	}

	if (rb) {
		if (event->rcu_pending) {
			cond_synchronize_rcu(event->rcu_batches);
			event->rcu_pending = 0;
		}

		spin_lock_irqsave(&rb->event_lock, flags);
		list_add_rcu(&event->rb_entry, &rb->event_list);
		spin_unlock_irqrestore(&rb->event_lock, flags);
	}

	/*
	 * Avoid racing with perf_mmap_close(AUX): stop the event
	 * before swizzling the event::rb pointer; if it's getting
	 * unmapped, its aux_mmap_count will be 0 and it won't
	 * restart. See the comment in __perf_pmu_output_stop().
	 *
	 * Data will inevitably be lost when set_output is done in
	 * mid-air, but then again, whoever does it like this is
	 * not in for the data anyway.
	 */
	if (has_aux(event))
		perf_event_stop(event, 0);

	rcu_assign_pointer(event->rb, rb);

	if (old_rb) {
		ring_buffer_put(old_rb);
		/*
		 * Since we detached before setting the new rb, so that we
		 * could attach the new rb, we could have missed a wakeup.
		 * Provide it now.
		 */
		wake_up_all(&event->waitq);
	}
}

static void ring_buffer_wakeup(struct perf_event *event)
{
	struct perf_buffer *rb;

	if (event->parent)
		event = event->parent;

	rcu_read_lock();
	rb = rcu_dereference(event->rb);
	if (rb) {
		list_for_each_entry_rcu(event, &rb->event_list, rb_entry)
			wake_up_all(&event->waitq);
	}
	rcu_read_unlock();
}

struct perf_buffer *ring_buffer_get(struct perf_event *event)
{
	struct perf_buffer *rb;

	if (event->parent)
		event = event->parent;

	rcu_read_lock();
	rb = rcu_dereference(event->rb);
	if (rb) {
		if (!refcount_inc_not_zero(&rb->refcount))
			rb = NULL;
	}
	rcu_read_unlock();

	return rb;
}

void ring_buffer_put(struct perf_buffer *rb)
{
	if (!refcount_dec_and_test(&rb->refcount))
		return;

	WARN_ON_ONCE(!list_empty(&rb->event_list));

	call_rcu(&rb->rcu_head, rb_free_rcu);
}

static void perf_mmap_open(struct vm_area_struct *vma)
{
	struct perf_event *event = vma->vm_file->private_data;

	atomic_inc(&event->mmap_count);
	atomic_inc(&event->rb->mmap_count);

	if (vma->vm_pgoff)
		atomic_inc(&event->rb->aux_mmap_count);

	if (event->pmu->event_mapped)
		event->pmu->event_mapped(event, vma->vm_mm);
}

static void perf_pmu_output_stop(struct perf_event *event);

/*
 * A buffer can be mmap()ed multiple times; either directly through the same
 * event, or through other events by use of perf_event_set_output().
 *
 * In order to undo the VM accounting done by perf_mmap() we need to destroy
 * the buffer here, where we still have a VM context. This means we need
 * to detach all events redirecting to us.
 */
static void perf_mmap_close(struct vm_area_struct *vma)
{
	struct perf_event *event = vma->vm_file->private_data;
	struct perf_buffer *rb = ring_buffer_get(event);
	struct user_struct *mmap_user = rb->mmap_user;
	int mmap_locked = rb->mmap_locked;
	unsigned long size = perf_data_size(rb);
	bool detach_rest = false;

	if (event->pmu->event_unmapped)
		event->pmu->event_unmapped(event, vma->vm_mm);

	/*
	 * rb->aux_mmap_count will always drop before rb->mmap_count and
	 * event->mmap_count, so it is ok to use event->mmap_mutex to
	 * serialize with perf_mmap here.
	 */
	if (rb_has_aux(rb) && vma->vm_pgoff == rb->aux_pgoff &&
	    atomic_dec_and_mutex_lock(&rb->aux_mmap_count, &event->mmap_mutex)) {
		/*
		 * Stop all AUX events that are writing to this buffer,
		 * so that we can free its AUX pages and corresponding PMU
		 * data. Note that after rb::aux_mmap_count dropped to zero,
		 * they won't start any more (see perf_aux_output_begin()).
		 */
		perf_pmu_output_stop(event);

		/* now it's safe to free the pages */
		atomic_long_sub(rb->aux_nr_pages - rb->aux_mmap_locked, &mmap_user->locked_vm);
		atomic64_sub(rb->aux_mmap_locked, &vma->vm_mm->pinned_vm);

		/* this has to be the last one */
		rb_free_aux(rb);
		WARN_ON_ONCE(refcount_read(&rb->aux_refcount));

		mutex_unlock(&event->mmap_mutex);
	}

	if (atomic_dec_and_test(&rb->mmap_count))
		detach_rest = true;

	if (!atomic_dec_and_mutex_lock(&event->mmap_count, &event->mmap_mutex))
		goto out_put;

	ring_buffer_attach(event, NULL);
	mutex_unlock(&event->mmap_mutex);

	/* If there's still other mmap()s of this buffer, we're done. */
	if (!detach_rest)
		goto out_put;

	/*
	 * No other mmap()s, detach from all other events that might redirect
	 * into the now unreachable buffer. Somewhat complicated by the
	 * fact that rb::event_lock otherwise nests inside mmap_mutex.
	 */
again:
	rcu_read_lock();
	list_for_each_entry_rcu(event, &rb->event_list, rb_entry) {
		if (!atomic_long_inc_not_zero(&event->refcount)) {
			/*
			 * This event is en-route to free_event() which will
			 * detach it and remove it from the list.
			 */
			continue;
		}
		rcu_read_unlock();

		mutex_lock(&event->mmap_mutex);
		/*
		 * Check we didn't race with perf_event_set_output() which can
		 * swizzle the rb from under us while we were waiting to
		 * acquire mmap_mutex.
		 *
		 * If we find a different rb; ignore this event, a next
		 * iteration will no longer find it on the list. We have to
		 * still restart the iteration to make sure we're not now
		 * iterating the wrong list.
		 */
		if (event->rb == rb)
			ring_buffer_attach(event, NULL);

		mutex_unlock(&event->mmap_mutex);
		put_event(event);

		/*
		 * Restart the iteration; either we're on the wrong list or
		 * destroyed its integrity by doing a deletion.
		 */
		goto again;
	}
	rcu_read_unlock();

	/*
	 * It could be there's still a few 0-ref events on the list; they'll
	 * get cleaned up by free_event() -- they'll also still have their
	 * ref on the rb and will free it whenever they are done with it.
	 *
	 * Aside from that, this buffer is 'fully' detached and unmapped,
	 * undo the VM accounting.
	 */

	atomic_long_sub((size >> PAGE_SHIFT) + 1 - mmap_locked,
			&mmap_user->locked_vm);
	atomic64_sub(mmap_locked, &vma->vm_mm->pinned_vm);
	free_uid(mmap_user);

out_put:
	ring_buffer_put(rb); /* could be last */
}

static const struct vm_operations_struct perf_mmap_vmops = {
	.open		= perf_mmap_open,
	.close		= perf_mmap_close, /* non mergeable */
	.fault		= perf_mmap_fault,
	.page_mkwrite	= perf_mmap_fault,
};

static int perf_mmap(struct file *file, struct vm_area_struct *vma)
{
	struct perf_event *event = file->private_data;
	unsigned long user_locked, user_lock_limit;
	struct user_struct *user = current_user();
	struct perf_buffer *rb = NULL;
	unsigned long locked, lock_limit;
	unsigned long vma_size;
	unsigned long nr_pages;
	long user_extra = 0, extra = 0;
	int ret = 0, flags = 0;

	/*
	 * Don't allow mmap() of inherited per-task counters. This would
	 * create a performance issue due to all children writing to the
	 * same rb.
	 */
	if (event->cpu == -1 && event->attr.inherit)
		return -EINVAL;

	if (!(vma->vm_flags & VM_SHARED))
		return -EINVAL;

	ret = security_perf_event_read(event);
	if (ret)
		return ret;

	vma_size = vma->vm_end - vma->vm_start;

	if (vma->vm_pgoff == 0) {
		nr_pages = (vma_size / PAGE_SIZE) - 1;
	} else {
		/*
		 * AUX area mapping: if rb->aux_nr_pages != 0, it's already
		 * mapped, all subsequent mappings should have the same size
		 * and offset. Must be above the normal perf buffer.
		 */
		u64 aux_offset, aux_size;

		if (!event->rb)
			return -EINVAL;

		nr_pages = vma_size / PAGE_SIZE;

		mutex_lock(&event->mmap_mutex);
		ret = -EINVAL;

		rb = event->rb;
		if (!rb)
			goto aux_unlock;

		aux_offset = READ_ONCE(rb->user_page->aux_offset);
		aux_size = READ_ONCE(rb->user_page->aux_size);

		if (aux_offset < perf_data_size(rb) + PAGE_SIZE)
			goto aux_unlock;

		if (aux_offset != vma->vm_pgoff << PAGE_SHIFT)
			goto aux_unlock;

		/* already mapped with a different offset */
		if (rb_has_aux(rb) && rb->aux_pgoff != vma->vm_pgoff)
			goto aux_unlock;

		if (aux_size != vma_size || aux_size != nr_pages * PAGE_SIZE)
			goto aux_unlock;

		/* already mapped with a different size */
		if (rb_has_aux(rb) && rb->aux_nr_pages != nr_pages)
			goto aux_unlock;

		if (!is_power_of_2(nr_pages))
			goto aux_unlock;

		if (!atomic_inc_not_zero(&rb->mmap_count))
			goto aux_unlock;

		if (rb_has_aux(rb)) {
			atomic_inc(&rb->aux_mmap_count);
			ret = 0;
			goto unlock;
		}

		atomic_set(&rb->aux_mmap_count, 1);
		user_extra = nr_pages;

		goto accounting;
	}

	/*
	 * If we have rb pages ensure they're a power-of-two number, so we
	 * can do bitmasks instead of modulo.
	 */
	if (nr_pages != 0 && !is_power_of_2(nr_pages))
		return -EINVAL;

	if (vma_size != PAGE_SIZE * (1 + nr_pages))
		return -EINVAL;

	WARN_ON_ONCE(event->ctx->parent_ctx);
again:
	mutex_lock(&event->mmap_mutex);
	if (event->rb) {
		if (data_page_nr(event->rb) != nr_pages) {
			ret = -EINVAL;
			goto unlock;
		}

		if (!atomic_inc_not_zero(&event->rb->mmap_count)) {
			/*
			 * Raced against perf_mmap_close(); remove the
			 * event and try again.
			 */
			ring_buffer_attach(event, NULL);
			mutex_unlock(&event->mmap_mutex);
			goto again;
		}

		goto unlock;
	}

	user_extra = nr_pages + 1;

accounting:
	user_lock_limit = sysctl_perf_event_mlock >> (PAGE_SHIFT - 10);

	/*
	 * Increase the limit linearly with more CPUs:
	 */
	user_lock_limit *= num_online_cpus();

	user_locked = atomic_long_read(&user->locked_vm);

	/*
	 * sysctl_perf_event_mlock may have changed, so that
	 *     user->locked_vm > user_lock_limit
	 */
	if (user_locked > user_lock_limit)
		user_locked = user_lock_limit;
	user_locked += user_extra;

	if (user_locked > user_lock_limit) {
		/*
		 * charge locked_vm until it hits user_lock_limit;
		 * charge the rest from pinned_vm
		 */
		extra = user_locked - user_lock_limit;
		user_extra -= extra;
	}

	lock_limit = rlimit(RLIMIT_MEMLOCK);
	lock_limit >>= PAGE_SHIFT;
	locked = atomic64_read(&vma->vm_mm->pinned_vm) + extra;

	if ((locked > lock_limit) && perf_is_paranoid() &&
		!capable(CAP_IPC_LOCK)) {
		ret = -EPERM;
		goto unlock;
	}

	WARN_ON(!rb && event->rb);

	if (vma->vm_flags & VM_WRITE)
		flags |= RING_BUFFER_WRITABLE;

	if (!rb) {
		rb = rb_alloc(nr_pages,
			      event->attr.watermark ? event->attr.wakeup_watermark : 0,
			      event->cpu, flags);

		if (!rb) {
			ret = -ENOMEM;
			goto unlock;
		}

		atomic_set(&rb->mmap_count, 1);
		rb->mmap_user = get_current_user();
		rb->mmap_locked = extra;

		ring_buffer_attach(event, rb);

		perf_event_update_time(event);
		perf_event_init_userpage(event);
		perf_event_update_userpage(event);
	} else {
		ret = rb_alloc_aux(rb, event, vma->vm_pgoff, nr_pages,
				   event->attr.aux_watermark, flags);
		if (!ret)
			rb->aux_mmap_locked = extra;
	}

unlock:
	if (!ret) {
		atomic_long_add(user_extra, &user->locked_vm);
		atomic64_add(extra, &vma->vm_mm->pinned_vm);

		atomic_inc(&event->mmap_count);
	} else if (rb) {
		atomic_dec(&rb->mmap_count);
	}
aux_unlock:
	mutex_unlock(&event->mmap_mutex);

	/*
	 * Since pinned accounting is per vm we cannot allow fork() to copy our
	 * vma.
	 */
	vm_flags_set(vma, VM_DONTCOPY | VM_DONTEXPAND | VM_DONTDUMP);
	vma->vm_ops = &perf_mmap_vmops;

	if (event->pmu->event_mapped)
		event->pmu->event_mapped(event, vma->vm_mm);

	return ret;
}

static int perf_fasync(int fd, struct file *filp, int on)
{
	struct inode *inode = file_inode(filp);
	struct perf_event *event = filp->private_data;
	int retval;

	inode_lock(inode);
	retval = fasync_helper(fd, filp, on, &event->fasync);
	inode_unlock(inode);

	if (retval < 0)
		return retval;

	return 0;
}

static const struct file_operations perf_fops = {
	.llseek			= no_llseek,
	.release		= perf_release,
	.read			= perf_read,//获取计数器结果
	.poll			= perf_poll,
	.unlocked_ioctl		= perf_ioctl,
	.compat_ioctl		= perf_compat_ioctl,
	.mmap			= perf_mmap,
	.fasync			= perf_fasync,
};

/*
 * Perf event wakeup
 *
 * If there's data, ensure we set the poll() state and publish everything
 * to user-space before waking everybody up.
 */

static inline struct fasync_struct **perf_event_fasync(struct perf_event *event)
{
	/* only the parent has fasync state */
	if (event->parent)
		event = event->parent;
	return &event->fasync;
}

void perf_event_wakeup(struct perf_event *event)
{
	ring_buffer_wakeup(event);

	if (event->pending_kill) {
		kill_fasync(perf_event_fasync(event), SIGIO, event->pending_kill);
		event->pending_kill = 0;
	}
}

static void perf_sigtrap(struct perf_event *event)
{
	/*
	 * We'd expect this to only occur if the irq_work is delayed and either
	 * ctx->task or current has changed in the meantime. This can be the
	 * case on architectures that do not implement arch_irq_work_raise().
	 */
	if (WARN_ON_ONCE(event->ctx->task != current))
		return;

	/*
	 * Both perf_pending_task() and perf_pending_irq() can race with the
	 * task exiting.
	 */
	if (current->flags & PF_EXITING)
		return;

	send_sig_perf((void __user *)event->pending_addr,
		      event->attr.type, event->attr.sig_data);
}

/*
 * Deliver the pending work in-event-context or follow the context.
 */
static void __perf_pending_irq(struct perf_event *event)
{
	int cpu = READ_ONCE(event->oncpu);

	/*
	 * If the event isn't running; we done. event_sched_out() will have
	 * taken care of things.
	 */
	if (cpu < 0)
		return;

	/*
	 * Yay, we hit home and are in the context of the event.
	 */
	if (cpu == smp_processor_id()) {
		if (event->pending_sigtrap) {
			event->pending_sigtrap = 0;
			perf_sigtrap(event);
			local_dec(&event->ctx->nr_pending);
		}
		if (event->pending_disable) {
			event->pending_disable = 0;
			perf_event_disable_local(event);
		}
		return;
	}

	/*
	 *  CPU-A			CPU-B
	 *
	 *  perf_event_disable_inatomic()
	 *    @pending_disable = CPU-A;
	 *    irq_work_queue();
	 *
	 *  sched-out
	 *    @pending_disable = -1;
	 *
	 *				sched-in
	 *				perf_event_disable_inatomic()
	 *				  @pending_disable = CPU-B;
	 *				  irq_work_queue(); // FAILS
	 *
	 *  irq_work_run()
	 *    perf_pending_irq()
	 *
	 * But the event runs on CPU-B and wants disabling there.
	 */
	irq_work_queue_on(&event->pending_irq, cpu);
}

static void perf_pending_irq(struct irq_work *entry)
{
	struct perf_event *event = container_of(entry, struct perf_event, pending_irq);
	int rctx;

	/*
	 * If we 'fail' here, that's OK, it means recursion is already disabled
	 * and we won't recurse 'further'.
	 */
	rctx = perf_swevent_get_recursion_context();

	/*
	 * The wakeup isn't bound to the context of the event -- it can happen
	 * irrespective of where the event is.
	 */
	if (event->pending_wakeup) {
		event->pending_wakeup = 0;
		perf_event_wakeup(event);
	}

	__perf_pending_irq(event);

	if (rctx >= 0)
		perf_swevent_put_recursion_context(rctx);
}

static void perf_pending_task(struct callback_head *head)
{
	struct perf_event *event = container_of(head, struct perf_event, pending_task);
	int rctx;

	/*
	 * If we 'fail' here, that's OK, it means recursion is already disabled
	 * and we won't recurse 'further'.
	 */
	preempt_disable_notrace();
	rctx = perf_swevent_get_recursion_context();

	if (event->pending_work) {
		event->pending_work = 0;
		perf_sigtrap(event);
		local_dec(&event->ctx->nr_pending);
	}

	if (rctx >= 0)
		perf_swevent_put_recursion_context(rctx);
	preempt_enable_notrace();

	put_event(event);
}

#ifdef CONFIG_GUEST_PERF_EVENTS
struct perf_guest_info_callbacks __rcu *perf_guest_cbs;

DEFINE_STATIC_CALL_RET0(__perf_guest_state, *perf_guest_cbs->state);
DEFINE_STATIC_CALL_RET0(__perf_guest_get_ip, *perf_guest_cbs->get_ip);
DEFINE_STATIC_CALL_RET0(__perf_guest_handle_intel_pt_intr, *perf_guest_cbs->handle_intel_pt_intr);

void perf_register_guest_info_callbacks(struct perf_guest_info_callbacks *cbs)
{
	if (WARN_ON_ONCE(rcu_access_pointer(perf_guest_cbs)))
		return;

	rcu_assign_pointer(perf_guest_cbs, cbs);
	static_call_update(__perf_guest_state, cbs->state);
	static_call_update(__perf_guest_get_ip, cbs->get_ip);

	/* Implementing ->handle_intel_pt_intr is optional. */
	if (cbs->handle_intel_pt_intr)
		static_call_update(__perf_guest_handle_intel_pt_intr,
				   cbs->handle_intel_pt_intr);
}
EXPORT_SYMBOL_GPL(perf_register_guest_info_callbacks);

void perf_unregister_guest_info_callbacks(struct perf_guest_info_callbacks *cbs)
{
	if (WARN_ON_ONCE(rcu_access_pointer(perf_guest_cbs) != cbs))
		return;

	rcu_assign_pointer(perf_guest_cbs, NULL);
	static_call_update(__perf_guest_state, (void *)&__static_call_return0);
	static_call_update(__perf_guest_get_ip, (void *)&__static_call_return0);
	static_call_update(__perf_guest_handle_intel_pt_intr,
			   (void *)&__static_call_return0);
	synchronize_rcu();
}
EXPORT_SYMBOL_GPL(perf_unregister_guest_info_callbacks);
#endif

static void
perf_output_sample_regs(struct perf_output_handle *handle,
			struct pt_regs *regs, u64 mask)
{
	int bit;
	DECLARE_BITMAP(_mask, 64);

	bitmap_from_u64(_mask, mask);
	for_each_set_bit(bit, _mask, sizeof(mask) * BITS_PER_BYTE) {
		u64 val;

		val = perf_reg_value(regs, bit);
		perf_output_put(handle, val);
	}
}

static void perf_sample_regs_user(struct perf_regs *regs_user,
				  struct pt_regs *regs)
{
	if (user_mode(regs)) {
		regs_user->abi = perf_reg_abi(current);
		regs_user->regs = regs;
	} else if (!(current->flags & PF_KTHREAD)) {
		perf_get_regs_user(regs_user, regs);
	} else {
		regs_user->abi = PERF_SAMPLE_REGS_ABI_NONE;
		regs_user->regs = NULL;
	}
}

static void perf_sample_regs_intr(struct perf_regs *regs_intr,
				  struct pt_regs *regs)
{
	regs_intr->regs = regs;
	regs_intr->abi  = perf_reg_abi(current);
}


/*
 * Get remaining task size from user stack pointer.
 *
 * It'd be better to take stack vma map and limit this more
 * precisely, but there's no way to get it safely under interrupt,
 * so using TASK_SIZE as limit.
 */
static u64 perf_ustack_task_size(struct pt_regs *regs)
{
	unsigned long addr = perf_user_stack_pointer(regs);

	if (!addr || addr >= TASK_SIZE)
		return 0;

	return TASK_SIZE - addr;
}

static u16
perf_sample_ustack_size(u16 stack_size, u16 header_size,
			struct pt_regs *regs)
{
	u64 task_size;

	/* No regs, no stack pointer, no dump. */
	if (!regs)
		return 0;

	/*
	 * Check if we fit in with the requested stack size into the:
	 * - TASK_SIZE
	 *   If we don't, we limit the size to the TASK_SIZE.
	 *
	 * - remaining sample size
	 *   If we don't, we customize the stack size to
	 *   fit in to the remaining sample size.
	 */

	task_size  = min((u64) USHRT_MAX, perf_ustack_task_size(regs));
	stack_size = min(stack_size, (u16) task_size);

	/* Current header size plus static size and dynamic size. */
	header_size += 2 * sizeof(u64);

	/* Do we fit in with the current stack dump size? */
	if ((u16) (header_size + stack_size) < header_size) {
		/*
		 * If we overflow the maximum size for the sample,
		 * we customize the stack dump size to fit in.
		 */
		stack_size = USHRT_MAX - header_size - sizeof(u64);
		stack_size = round_up(stack_size, sizeof(u64));
	}

	return stack_size;
}

static void
perf_output_sample_ustack(struct perf_output_handle *handle, u64 dump_size,
			  struct pt_regs *regs)
{
	/* Case of a kernel thread, nothing to dump */
	if (!regs) {
		u64 size = 0;
		perf_output_put(handle, size);
	} else {
		unsigned long sp;
		unsigned int rem;
		u64 dyn_size;

		/*
		 * We dump:
		 * static size
		 *   - the size requested by user or the best one we can fit
		 *     in to the sample max size
		 * data
		 *   - user stack dump data
		 * dynamic size
		 *   - the actual dumped size
		 */

		/* Static size. */
		perf_output_put(handle, dump_size);

		/* Data. */
		sp = perf_user_stack_pointer(regs);
		rem = __output_copy_user(handle, (void *) sp, dump_size);
		dyn_size = dump_size - rem;

		perf_output_skip(handle, rem);

		/* Dynamic size. */
		perf_output_put(handle, dyn_size);
	}
}

static unsigned long perf_prepare_sample_aux(struct perf_event *event,
					  struct perf_sample_data *data,
					  size_t size)
{
	struct perf_event *sampler = event->aux_event;
	struct perf_buffer *rb;

	data->aux_size = 0;

	if (!sampler)
		goto out;

	if (WARN_ON_ONCE(READ_ONCE(sampler->state) != PERF_EVENT_STATE_ACTIVE))
		goto out;

	if (WARN_ON_ONCE(READ_ONCE(sampler->oncpu) != smp_processor_id()))
		goto out;

	rb = ring_buffer_get(sampler);
	if (!rb)
		goto out;

	/*
	 * If this is an NMI hit inside sampling code, don't take
	 * the sample. See also perf_aux_sample_output().
	 */
	if (READ_ONCE(rb->aux_in_sampling)) {
		data->aux_size = 0;
	} else {
		size = min_t(size_t, size, perf_aux_size(rb));
		data->aux_size = ALIGN(size, sizeof(u64));
	}
	ring_buffer_put(rb);

out:
	return data->aux_size;
}

static long perf_pmu_snapshot_aux(struct perf_buffer *rb,
                                 struct perf_event *event,
                                 struct perf_output_handle *handle,
                                 unsigned long size)
{
	unsigned long flags;
	long ret;

	/*
	 * Normal ->start()/->stop() callbacks run in IRQ mode in scheduler
	 * paths. If we start calling them in NMI context, they may race with
	 * the IRQ ones, that is, for example, re-starting an event that's just
	 * been stopped, which is why we're using a separate callback that
	 * doesn't change the event state.
	 *
	 * IRQs need to be disabled to prevent IPIs from racing with us.
	 */
	local_irq_save(flags);
	/*
	 * Guard against NMI hits inside the critical section;
	 * see also perf_prepare_sample_aux().
	 */
	WRITE_ONCE(rb->aux_in_sampling, 1);
	barrier();

	ret = event->pmu->snapshot_aux(event, handle, size);

	barrier();
	WRITE_ONCE(rb->aux_in_sampling, 0);
	local_irq_restore(flags);

	return ret;
}

static void perf_aux_sample_output(struct perf_event *event,
				   struct perf_output_handle *handle,
				   struct perf_sample_data *data)
{
	struct perf_event *sampler = event->aux_event;
	struct perf_buffer *rb;
	unsigned long pad;
	long size;

	if (WARN_ON_ONCE(!sampler || !data->aux_size))
		return;

	rb = ring_buffer_get(sampler);
	if (!rb)
		return;

	size = perf_pmu_snapshot_aux(rb, sampler, handle, data->aux_size);

	/*
	 * An error here means that perf_output_copy() failed (returned a
	 * non-zero surplus that it didn't copy), which in its current
	 * enlightened implementation is not possible. If that changes, we'd
	 * like to know.
	 */
	if (WARN_ON_ONCE(size < 0))
		goto out_put;

	/*
	 * The pad comes from ALIGN()ing data->aux_size up to u64 in
	 * perf_prepare_sample_aux(), so should not be more than that.
	 */
	pad = data->aux_size - size;
	if (WARN_ON_ONCE(pad >= sizeof(u64)))
		pad = 8;

	if (pad) {
		u64 zero = 0;
		perf_output_copy(handle, &zero, pad);
	}

out_put:
	ring_buffer_put(rb);
}

/*
 * A set of common sample data types saved even for non-sample records
 * when event->attr.sample_id_all is set.
 */
#define PERF_SAMPLE_ID_ALL  (PERF_SAMPLE_TID | PERF_SAMPLE_TIME |	\
			     PERF_SAMPLE_ID | PERF_SAMPLE_STREAM_ID |	\
			     PERF_SAMPLE_CPU | PERF_SAMPLE_IDENTIFIER)

static void __perf_event_header__init_id(struct perf_sample_data *data,
					 struct perf_event *event,
					 u64 sample_type)
{
	data->type = event->attr.sample_type;
	data->sample_flags |= data->type & PERF_SAMPLE_ID_ALL;

	if (sample_type & PERF_SAMPLE_TID) {
		/* namespace issues */
		data->tid_entry.pid = perf_event_pid(event, current);
		data->tid_entry.tid = perf_event_tid(event, current);
	}

	if (sample_type & PERF_SAMPLE_TIME)
		data->time = perf_event_clock(event);

	if (sample_type & (PERF_SAMPLE_ID | PERF_SAMPLE_IDENTIFIER))
		data->id = primary_event_id(event);

	if (sample_type & PERF_SAMPLE_STREAM_ID)
		data->stream_id = event->id;

	if (sample_type & PERF_SAMPLE_CPU) {
		data->cpu_entry.cpu	 = raw_smp_processor_id();
		data->cpu_entry.reserved = 0;
	}
}

void perf_event_header__init_id(struct perf_event_header *header,
				struct perf_sample_data *data,
				struct perf_event *event)
{
	if (event->attr.sample_id_all) {
		header->size += event->id_header_size;
		__perf_event_header__init_id(data, event, event->attr.sample_type);
	}
}

/*按data->type完成对应data字段，写入到handle*/
static void __perf_event__output_id_sample(struct perf_output_handle *handle,
					   struct perf_sample_data *data)
{
	u64 sample_type = data->type;

	if (sample_type & PERF_SAMPLE_TID)
		perf_output_put(handle, data->tid_entry);

	if (sample_type & PERF_SAMPLE_TIME)
		perf_output_put(handle, data->time);

	if (sample_type & PERF_SAMPLE_ID)
		perf_output_put(handle, data->id);

	if (sample_type & PERF_SAMPLE_STREAM_ID)
		perf_output_put(handle, data->stream_id);

	if (sample_type & PERF_SAMPLE_CPU)
		perf_output_put(handle, data->cpu_entry);

	if (sample_type & PERF_SAMPLE_IDENTIFIER)
		perf_output_put(handle, data->id);
}

void perf_event__output_id_sample(struct perf_event *event,
				  struct perf_output_handle *handle,
				  struct perf_sample_data *sample)
{
	if (event->attr.sample_id_all)
		__perf_event__output_id_sample(handle, sample);
}

static void perf_output_read_one(struct perf_output_handle *handle,
				 struct perf_event *event,
				 u64 enabled, u64 running)
{
	u64 read_format = event->attr.read_format;
	u64 values[5];
	int n = 0;

	values[n++] = perf_event_count(event);
	if (read_format & PERF_FORMAT_TOTAL_TIME_ENABLED) {
		values[n++] = enabled +
			atomic64_read(&event->child_total_time_enabled);
	}
	if (read_format & PERF_FORMAT_TOTAL_TIME_RUNNING) {
		values[n++] = running +
			atomic64_read(&event->child_total_time_running);
	}
	if (read_format & PERF_FORMAT_ID)
		values[n++] = primary_event_id(event);
	if (read_format & PERF_FORMAT_LOST)
		values[n++] = atomic64_read(&event->lost_samples);

	__output_copy(handle, values, n * sizeof(u64));
}

static void perf_output_read_group(struct perf_output_handle *handle,
			    struct perf_event *event,
			    u64 enabled, u64 running)
{
	struct perf_event *leader = event->group_leader, *sub;
	u64 read_format = event->attr.read_format;
	unsigned long flags;
	u64 values[6];
	int n = 0;

	/*
	 * Disabling interrupts avoids all counter scheduling
	 * (context switches, timer based rotation and IPIs).
	 */
	local_irq_save(flags);

	values[n++] = 1 + leader->nr_siblings;

	if (read_format & PERF_FORMAT_TOTAL_TIME_ENABLED)
		values[n++] = enabled;

	if (read_format & PERF_FORMAT_TOTAL_TIME_RUNNING)
		values[n++] = running;

	if ((leader != event) &&
	    (leader->state == PERF_EVENT_STATE_ACTIVE))
		leader->pmu->read(leader);

	values[n++] = perf_event_count(leader);
	if (read_format & PERF_FORMAT_ID)
		values[n++] = primary_event_id(leader);
	if (read_format & PERF_FORMAT_LOST)
		values[n++] = atomic64_read(&leader->lost_samples);

	__output_copy(handle, values, n * sizeof(u64));

	for_each_sibling_event(sub, leader) {
		n = 0;

		if ((sub != event) &&
		    (sub->state == PERF_EVENT_STATE_ACTIVE))
			sub->pmu->read(sub);

		values[n++] = perf_event_count(sub);
		if (read_format & PERF_FORMAT_ID)
			values[n++] = primary_event_id(sub);
		if (read_format & PERF_FORMAT_LOST)
			values[n++] = atomic64_read(&sub->lost_samples);

		__output_copy(handle, values, n * sizeof(u64));
	}

	local_irq_restore(flags);
}

#define PERF_FORMAT_TOTAL_TIMES (PERF_FORMAT_TOTAL_TIME_ENABLED|\
				 PERF_FORMAT_TOTAL_TIME_RUNNING)

/*
 * XXX PERF_SAMPLE_READ vs inherited events seems difficult.
 *
 * The problem is that its both hard and excessively expensive to iterate the
 * child list, not to mention that its impossible to IPI the children running
 * on another CPU, from interrupt/NMI context.
 */
static void perf_output_read(struct perf_output_handle *handle,
			     struct perf_event *event)
{
	u64 enabled = 0, running = 0, now;
	u64 read_format = event->attr.read_format;

	/*
	 * compute total_time_enabled, total_time_running
	 * based on snapshot values taken when the event
	 * was last scheduled in.
	 *
	 * we cannot simply called update_context_time()
	 * because of locking issue as we are called in
	 * NMI context
	 */
	if (read_format & PERF_FORMAT_TOTAL_TIMES)
		calc_timer_values(event, &now, &enabled, &running);

	if (event->attr.read_format & PERF_FORMAT_GROUP)
		perf_output_read_group(handle, event, enabled, running);
	else
		perf_output_read_one(handle, event, enabled, running);
}

void perf_output_sample(struct perf_output_handle *handle,
			struct perf_event_header *header,
			struct perf_sample_data *data,
			struct perf_event *event)
{
	u64 sample_type = data->type;

	perf_output_put(handle, *header);

	if (sample_type & PERF_SAMPLE_IDENTIFIER)
		perf_output_put(handle, data->id);

	if (sample_type & PERF_SAMPLE_IP)
		perf_output_put(handle, data->ip);

	if (sample_type & PERF_SAMPLE_TID)
		perf_output_put(handle, data->tid_entry);

	if (sample_type & PERF_SAMPLE_TIME)
		perf_output_put(handle, data->time);

	if (sample_type & PERF_SAMPLE_ADDR)
		perf_output_put(handle, data->addr);

	if (sample_type & PERF_SAMPLE_ID)
		perf_output_put(handle, data->id);

	if (sample_type & PERF_SAMPLE_STREAM_ID)
		perf_output_put(handle, data->stream_id);

	if (sample_type & PERF_SAMPLE_CPU)
		perf_output_put(handle, data->cpu_entry);

	if (sample_type & PERF_SAMPLE_PERIOD)
		perf_output_put(handle, data->period);

	if (sample_type & PERF_SAMPLE_READ)
		perf_output_read(handle, event);

	if (sample_type & PERF_SAMPLE_CALLCHAIN) {
		int size = 1;

		size += data->callchain->nr;
		size *= sizeof(u64);
		__output_copy(handle, data->callchain, size);
	}

	if (sample_type & PERF_SAMPLE_RAW) {
		struct perf_raw_record *raw = data->raw;

		if (raw) {
			struct perf_raw_frag *frag = &raw->frag;

			perf_output_put(handle, raw->size);
			do {
				if (frag->copy) {
					__output_custom(handle, frag->copy,
							frag->data, frag->size);
				} else {
					__output_copy(handle, frag->data,
						      frag->size);
				}
				if (perf_raw_frag_last(frag))
					break;
				frag = frag->next;
			} while (1);
			if (frag->pad)
				__output_skip(handle, NULL, frag->pad);
		} else {
			struct {
				u32	size;
				u32	data;
			} raw = {
				.size = sizeof(u32),
				.data = 0,
			};
			perf_output_put(handle, raw);
		}
	}

	if (sample_type & PERF_SAMPLE_BRANCH_STACK) {
		if (data->br_stack) {
			size_t size;

			size = data->br_stack->nr
			     * sizeof(struct perf_branch_entry);

			perf_output_put(handle, data->br_stack->nr);
			if (branch_sample_hw_index(event))
				perf_output_put(handle, data->br_stack->hw_idx);
			perf_output_copy(handle, data->br_stack->entries, size);
		} else {
			/*
			 * we always store at least the value of nr
			 */
			u64 nr = 0;
			perf_output_put(handle, nr);
		}
	}

	if (sample_type & PERF_SAMPLE_REGS_USER) {
		u64 abi = data->regs_user.abi;

		/*
		 * If there are no regs to dump, notice it through
		 * first u64 being zero (PERF_SAMPLE_REGS_ABI_NONE).
		 */
		perf_output_put(handle, abi);

		if (abi) {
			u64 mask = event->attr.sample_regs_user;
			perf_output_sample_regs(handle,
						data->regs_user.regs,
						mask);
		}
	}

	if (sample_type & PERF_SAMPLE_STACK_USER) {
		perf_output_sample_ustack(handle,
					  data->stack_user_size,
					  data->regs_user.regs);
	}

	if (sample_type & PERF_SAMPLE_WEIGHT_TYPE)
		perf_output_put(handle, data->weight.full);

	if (sample_type & PERF_SAMPLE_DATA_SRC)
		perf_output_put(handle, data->data_src.val);

	if (sample_type & PERF_SAMPLE_TRANSACTION)
		perf_output_put(handle, data->txn);

	if (sample_type & PERF_SAMPLE_REGS_INTR) {
		u64 abi = data->regs_intr.abi;
		/*
		 * If there are no regs to dump, notice it through
		 * first u64 being zero (PERF_SAMPLE_REGS_ABI_NONE).
		 */
		perf_output_put(handle, abi);

		if (abi) {
			u64 mask = event->attr.sample_regs_intr;

			perf_output_sample_regs(handle,
						data->regs_intr.regs,
						mask);
		}
	}

	if (sample_type & PERF_SAMPLE_PHYS_ADDR)
		perf_output_put(handle, data->phys_addr);

	if (sample_type & PERF_SAMPLE_CGROUP)
		perf_output_put(handle, data->cgroup);

	if (sample_type & PERF_SAMPLE_DATA_PAGE_SIZE)
		perf_output_put(handle, data->data_page_size);

	if (sample_type & PERF_SAMPLE_CODE_PAGE_SIZE)
		perf_output_put(handle, data->code_page_size);

	if (sample_type & PERF_SAMPLE_AUX) {
		perf_output_put(handle, data->aux_size);

		if (data->aux_size)
			perf_aux_sample_output(event, handle, data);
	}

	if (!event->attr.watermark) {
		int wakeup_events = event->attr.wakeup_events;

		if (wakeup_events) {
			struct perf_buffer *rb = handle->rb;
			int events = local_inc_return(&rb->events);

			if (events >= wakeup_events) {
				local_sub(wakeup_events, &rb->events);
				local_inc(&rb->wakeup);
			}
		}
	}
}

static u64 perf_virt_to_phys(u64 virt)
{
	u64 phys_addr = 0;

	if (!virt)
		return 0;

	if (virt >= TASK_SIZE) {
		/* If it's vmalloc()d memory, leave phys_addr as 0 */
		if (virt_addr_valid((void *)(uintptr_t)virt) &&
		    !(virt >= VMALLOC_START && virt < VMALLOC_END))
			phys_addr = (u64)virt_to_phys((void *)(uintptr_t)virt);
	} else {
		/*
		 * Walking the pages tables for user address.
		 * Interrupts are disabled, so it prevents any tear down
		 * of the page tables.
		 * Try IRQ-safe get_user_page_fast_only first.
		 * If failed, leave phys_addr as 0.
		 */
		if (current->mm != NULL) {
			struct page *p;

			pagefault_disable();
			if (get_user_page_fast_only(virt, 0, &p)) {
				phys_addr = page_to_phys(p) + virt % PAGE_SIZE;
				put_page(p);
			}
			pagefault_enable();
		}
	}

	return phys_addr;
}

/*
 * Return the pagetable size of a given virtual address.
 */
static u64 perf_get_pgtable_size(struct mm_struct *mm, unsigned long addr)
{
	u64 size = 0;

#ifdef CONFIG_HAVE_FAST_GUP
	pgd_t *pgdp, pgd;
	p4d_t *p4dp, p4d;
	pud_t *pudp, pud;
	pmd_t *pmdp, pmd;
	pte_t *ptep, pte;

	pgdp = pgd_offset(mm, addr);
	pgd = READ_ONCE(*pgdp);
	if (pgd_none(pgd))
		return 0;

	if (pgd_leaf(pgd))
		return pgd_leaf_size(pgd);

	p4dp = p4d_offset_lockless(pgdp, pgd, addr);
	p4d = READ_ONCE(*p4dp);
	if (!p4d_present(p4d))
		return 0;

	if (p4d_leaf(p4d))
		return p4d_leaf_size(p4d);

	pudp = pud_offset_lockless(p4dp, p4d, addr);
	pud = READ_ONCE(*pudp);
	if (!pud_present(pud))
		return 0;

	if (pud_leaf(pud))
		return pud_leaf_size(pud);

	pmdp = pmd_offset_lockless(pudp, pud, addr);
	pmd = pmdp_get_lockless(pmdp);
	if (!pmd_present(pmd))
		return 0;

	if (pmd_leaf(pmd))
		return pmd_leaf_size(pmd);

	ptep = pte_offset_map(&pmd, addr);
	pte = ptep_get_lockless(ptep);
	if (pte_present(pte))
		size = pte_leaf_size(pte);
	pte_unmap(ptep);
#endif /* CONFIG_HAVE_FAST_GUP */

	return size;
}

static u64 perf_get_page_size(unsigned long addr)
{
	struct mm_struct *mm;
	unsigned long flags;
	u64 size;

	if (!addr)
		return 0;

	/*
	 * Software page-table walkers must disable IRQs,
	 * which prevents any tear down of the page tables.
	 */
	local_irq_save(flags);

	mm = current->mm;
	if (!mm) {
		/*
		 * For kernel threads and the like, use init_mm so that
		 * we can find kernel memory.
		 */
		mm = &init_mm;
	}

	size = perf_get_pgtable_size(mm, addr);

	local_irq_restore(flags);

	return size;
}

static struct perf_callchain_entry __empty_callchain = { .nr = 0, };

struct perf_callchain_entry *
perf_callchain(struct perf_event *event, struct pt_regs *regs)
{
	bool kernel = !event->attr.exclude_callchain_kernel;
	bool user   = !event->attr.exclude_callchain_user;
	/* Disallow cross-task user callchains. */
	bool crosstask = event->ctx->task && event->ctx->task != current;
	const u32 max_stack = event->attr.sample_max_stack;
	struct perf_callchain_entry *callchain;

	if (!kernel && !user)
		return &__empty_callchain;

	callchain = get_perf_callchain(regs, 0, kernel, user,
				       max_stack, crosstask, true);
	return callchain ?: &__empty_callchain;
}

static __always_inline u64 __cond_set(u64 flags, u64 s, u64 d)
{
	return d * !!(flags & s);
}

void perf_prepare_sample(struct perf_sample_data *data,
			 struct perf_event *event,
			 struct pt_regs *regs)
{
	u64 sample_type = event->attr.sample_type;
	u64 filtered_sample_type;

	/*
	 * Add the sample flags that are dependent to others.  And clear the
	 * sample flags that have already been done by the PMU driver.
	 */
	filtered_sample_type = sample_type;
	filtered_sample_type |= __cond_set(sample_type, PERF_SAMPLE_CODE_PAGE_SIZE,
					   PERF_SAMPLE_IP);
	filtered_sample_type |= __cond_set(sample_type, PERF_SAMPLE_DATA_PAGE_SIZE |
					   PERF_SAMPLE_PHYS_ADDR, PERF_SAMPLE_ADDR);
	filtered_sample_type |= __cond_set(sample_type, PERF_SAMPLE_STACK_USER,
					   PERF_SAMPLE_REGS_USER);
	filtered_sample_type &= ~data->sample_flags;

	if (filtered_sample_type == 0) {
		/* Make sure it has the correct data->type for output */
		data->type = event->attr.sample_type;
		return;
	}

	__perf_event_header__init_id(data, event, filtered_sample_type);

	if (filtered_sample_type & PERF_SAMPLE_IP) {
		data->ip = perf_instruction_pointer(regs);
		data->sample_flags |= PERF_SAMPLE_IP;
	}

	if (filtered_sample_type & PERF_SAMPLE_CALLCHAIN)
		perf_sample_save_callchain(data, event, regs);

	if (filtered_sample_type & PERF_SAMPLE_RAW) {
		data->raw = NULL;
		data->dyn_size += sizeof(u64);
		data->sample_flags |= PERF_SAMPLE_RAW;
	}

	if (filtered_sample_type & PERF_SAMPLE_BRANCH_STACK) {
		data->br_stack = NULL;
		data->dyn_size += sizeof(u64);
		data->sample_flags |= PERF_SAMPLE_BRANCH_STACK;
	}

	if (filtered_sample_type & PERF_SAMPLE_REGS_USER)
		perf_sample_regs_user(&data->regs_user, regs);

	/*
	 * It cannot use the filtered_sample_type here as REGS_USER can be set
	 * by STACK_USER (using __cond_set() above) and we don't want to update
	 * the dyn_size if it's not requested by users.
	 */
	if ((sample_type & ~data->sample_flags) & PERF_SAMPLE_REGS_USER) {
		/* regs dump ABI info */
		int size = sizeof(u64);

		if (data->regs_user.regs) {
			u64 mask = event->attr.sample_regs_user;
			size += hweight64(mask) * sizeof(u64);
		}

		data->dyn_size += size;
		data->sample_flags |= PERF_SAMPLE_REGS_USER;
	}

	if (filtered_sample_type & PERF_SAMPLE_STACK_USER) {
		/*
		 * Either we need PERF_SAMPLE_STACK_USER bit to be always
		 * processed as the last one or have additional check added
		 * in case new sample type is added, because we could eat
		 * up the rest of the sample size.
		 */
		u16 stack_size = event->attr.sample_stack_user;
		u16 header_size = perf_sample_data_size(data, event);
		u16 size = sizeof(u64);

		stack_size = perf_sample_ustack_size(stack_size, header_size,
						     data->regs_user.regs);

		/*
		 * If there is something to dump, add space for the dump
		 * itself and for the field that tells the dynamic size,
		 * which is how many have been actually dumped.
		 */
		if (stack_size)
			size += sizeof(u64) + stack_size;

		data->stack_user_size = stack_size;
		data->dyn_size += size;
		data->sample_flags |= PERF_SAMPLE_STACK_USER;
	}

	if (filtered_sample_type & PERF_SAMPLE_WEIGHT_TYPE) {
		data->weight.full = 0;
		data->sample_flags |= PERF_SAMPLE_WEIGHT_TYPE;
	}

	if (filtered_sample_type & PERF_SAMPLE_DATA_SRC) {
		data->data_src.val = PERF_MEM_NA;
		data->sample_flags |= PERF_SAMPLE_DATA_SRC;
	}

	if (filtered_sample_type & PERF_SAMPLE_TRANSACTION) {
		data->txn = 0;
		data->sample_flags |= PERF_SAMPLE_TRANSACTION;
	}

	if (filtered_sample_type & PERF_SAMPLE_ADDR) {
		data->addr = 0;
		data->sample_flags |= PERF_SAMPLE_ADDR;
	}

	if (filtered_sample_type & PERF_SAMPLE_REGS_INTR) {
		/* regs dump ABI info */
		int size = sizeof(u64);

		perf_sample_regs_intr(&data->regs_intr, regs);

		if (data->regs_intr.regs) {
			u64 mask = event->attr.sample_regs_intr;

			size += hweight64(mask) * sizeof(u64);
		}

		data->dyn_size += size;
		data->sample_flags |= PERF_SAMPLE_REGS_INTR;
	}

	if (filtered_sample_type & PERF_SAMPLE_PHYS_ADDR) {
		data->phys_addr = perf_virt_to_phys(data->addr);
		data->sample_flags |= PERF_SAMPLE_PHYS_ADDR;
	}

#ifdef CONFIG_CGROUP_PERF
	if (filtered_sample_type & PERF_SAMPLE_CGROUP) {
		struct cgroup *cgrp;

		/* protected by RCU */
		cgrp = task_css_check(current, perf_event_cgrp_id, 1)->cgroup;
		data->cgroup = cgroup_id(cgrp);
		data->sample_flags |= PERF_SAMPLE_CGROUP;
	}
#endif

	/*
	 * PERF_DATA_PAGE_SIZE requires PERF_SAMPLE_ADDR. If the user doesn't
	 * require PERF_SAMPLE_ADDR, kernel implicitly retrieve the data->addr,
	 * but the value will not dump to the userspace.
	 */
	if (filtered_sample_type & PERF_SAMPLE_DATA_PAGE_SIZE) {
		data->data_page_size = perf_get_page_size(data->addr);
		data->sample_flags |= PERF_SAMPLE_DATA_PAGE_SIZE;
	}

	if (filtered_sample_type & PERF_SAMPLE_CODE_PAGE_SIZE) {
		data->code_page_size = perf_get_page_size(data->ip);
		data->sample_flags |= PERF_SAMPLE_CODE_PAGE_SIZE;
	}

	if (filtered_sample_type & PERF_SAMPLE_AUX) {
		u64 size;
		u16 header_size = perf_sample_data_size(data, event);

		header_size += sizeof(u64); /* size */

		/*
		 * Given the 16bit nature of header::size, an AUX sample can
		 * easily overflow it, what with all the preceding sample bits.
		 * Make sure this doesn't happen by using up to U16_MAX bytes
		 * per sample in total (rounded down to 8 byte boundary).
		 */
		size = min_t(size_t, U16_MAX - header_size,
			     event->attr.aux_sample_size);
		size = rounddown(size, 8);
		size = perf_prepare_sample_aux(event, data, size);

		WARN_ON_ONCE(size + header_size > U16_MAX);
		data->dyn_size += size + sizeof(u64); /* size above */
		data->sample_flags |= PERF_SAMPLE_AUX;
	}
}

void perf_prepare_header(struct perf_event_header *header,
			 struct perf_sample_data *data,
			 struct perf_event *event,
			 struct pt_regs *regs)
{
	header->type = PERF_RECORD_SAMPLE;
	header->size = perf_sample_data_size(data, event);
	header->misc = perf_misc_flags(regs);

	/*
	 * If you're adding more sample types here, you likely need to do
	 * something about the overflowing header::size, like repurpose the
	 * lowest 3 bits of size, which should be always zero at the moment.
	 * This raises a more important question, do we really need 512k sized
	 * samples and why, so good argumentation is in order for whatever you
	 * do here next.
	 */
	WARN_ON_ONCE(header->size & 7);
}

static __always_inline int
__perf_event_output(struct perf_event *event,
		    struct perf_sample_data *data,
		    struct pt_regs *regs,
		    int (*output_begin)(struct perf_output_handle *,
					struct perf_sample_data *,
					struct perf_event *,
					unsigned int))
{
	struct perf_output_handle handle;
	struct perf_event_header header;
	int err;

	/* protect the callchain buffers */
	rcu_read_lock();

	perf_prepare_sample(data, event, regs);
	perf_prepare_header(&header, data, event, regs);

	err = output_begin(&handle, data, event, header.size);
	if (err)
		goto exit;

	perf_output_sample(&handle, &header, data, event);

	perf_output_end(&handle);

exit:
	rcu_read_unlock();
	return err;
}

void
perf_event_output_forward(struct perf_event *event,
			 struct perf_sample_data *data,
			 struct pt_regs *regs)
{
	__perf_event_output(event, data, regs, perf_output_begin_forward);
}

void
perf_event_output_backward(struct perf_event *event,
			   struct perf_sample_data *data,
			   struct pt_regs *regs)
{
	__perf_event_output(event, data, regs, perf_output_begin_backward);
}

int
perf_event_output(struct perf_event *event,
		  struct perf_sample_data *data,
		  struct pt_regs *regs)
{
	return __perf_event_output(event, data, regs, perf_output_begin);
}

/*
 * read event_id
 */

struct perf_read_event {
	struct perf_event_header	header;

	u32				pid;
	u32				tid;
};

static void
perf_event_read_event(struct perf_event *event,
			struct task_struct *task)
{
	struct perf_output_handle handle;
	struct perf_sample_data sample;
	struct perf_read_event read_event = {
		.header = {
			.type = PERF_RECORD_READ,
			.misc = 0,
			.size = sizeof(read_event) + event->read_size,
		},
		.pid = perf_event_pid(event, task),
		.tid = perf_event_tid(event, task),
	};
	int ret;

	perf_event_header__init_id(&read_event.header, &sample, event);
	ret = perf_output_begin(&handle, &sample, event, read_event.header.size);
	if (ret)
		return;

	perf_output_put(&handle, read_event);
	perf_output_read(&handle, event);
	perf_event__output_id_sample(event, &handle, &sample);

	perf_output_end(&handle);
}

typedef void (perf_iterate_f)(struct perf_event *event, void *data);

static void
perf_iterate_ctx(struct perf_event_context *ctx,
		   perf_iterate_f output,
		   void *data, bool all)
{
	struct perf_event *event;

	list_for_each_entry_rcu(event, &ctx->event_list, event_entry) {
		if (!all) {
			if (event->state < PERF_EVENT_STATE_INACTIVE)
				continue;
			if (!event_filter_match(event))
				continue;
		}

		output(event, data);
	}
}

static void perf_iterate_sb_cpu(perf_iterate_f output, void *data)
{
	struct pmu_event_list *pel = this_cpu_ptr(&pmu_sb_events);
	struct perf_event *event;

	list_for_each_entry_rcu(event, &pel->list, sb_list) {
		/*
		 * Skip events that are not fully formed yet; ensure that
		 * if we observe event->ctx, both event and ctx will be
		 * complete enough. See perf_install_in_context().
		 */
		if (!smp_load_acquire(&event->ctx))
			continue;

		if (event->state < PERF_EVENT_STATE_INACTIVE)
			continue;
		if (!event_filter_match(event))
			continue;
		output(event, data);
	}
}

/*
 * Iterate all events that need to receive side-band events.
 *
 * For new callers; ensure that account_pmu_sb_event() includes
 * your event, otherwise it might not get delivered.
 */
static void
perf_iterate_sb(perf_iterate_f output, void *data,
	       struct perf_event_context *task_ctx)
{
	struct perf_event_context *ctx;

	rcu_read_lock();
	preempt_disable();

	/*
	 * If we have task_ctx != NULL we only notify the task context itself.
	 * The task_ctx is set only for EXIT events before releasing task
	 * context.
	 */
	if (task_ctx) {
		perf_iterate_ctx(task_ctx, output, data, false);
		goto done;
	}

	perf_iterate_sb_cpu(output, data);

	ctx = rcu_dereference(current->perf_event_ctxp);
	if (ctx)
		perf_iterate_ctx(ctx, output, data, false);
done:
	preempt_enable();
	rcu_read_unlock();
}

/*
 * Clear all file-based filters at exec, they'll have to be
 * re-instated when/if these objects are mmapped again.
 */
static void perf_event_addr_filters_exec(struct perf_event *event, void *data)
{
	struct perf_addr_filters_head *ifh = perf_event_addr_filters(event);
	struct perf_addr_filter *filter;
	unsigned int restart = 0, count = 0;
	unsigned long flags;

	if (!has_addr_filter(event))
		return;

	raw_spin_lock_irqsave(&ifh->lock, flags);
	list_for_each_entry(filter, &ifh->list, entry) {
		if (filter->path.dentry) {
			event->addr_filter_ranges[count].start = 0;
			event->addr_filter_ranges[count].size = 0;
			restart++;
		}

		count++;
	}

	if (restart)
		event->addr_filters_gen++;
	raw_spin_unlock_irqrestore(&ifh->lock, flags);

	if (restart)
		perf_event_stop(event, 1);
}

void perf_event_exec(void)
{
	struct perf_event_context *ctx;

	ctx = perf_pin_task_context(current);
	if (!ctx)
		return;

	perf_event_enable_on_exec(ctx);
	perf_event_remove_on_exec(ctx);
	perf_iterate_ctx(ctx, perf_event_addr_filters_exec, NULL, true);

	perf_unpin_context(ctx);
	put_ctx(ctx);
}

struct remote_output {
	struct perf_buffer	*rb;
	int			err;
};

static void __perf_event_output_stop(struct perf_event *event, void *data)
{
	struct perf_event *parent = event->parent;
	struct remote_output *ro = data;
	struct perf_buffer *rb = ro->rb;
	struct stop_event_data sd = {
		.event	= event,
	};

	if (!has_aux(event))
		return;

	if (!parent)
		parent = event;

	/*
	 * In case of inheritance, it will be the parent that links to the
	 * ring-buffer, but it will be the child that's actually using it.
	 *
	 * We are using event::rb to determine if the event should be stopped,
	 * however this may race with ring_buffer_attach() (through set_output),
	 * which will make us skip the event that actually needs to be stopped.
	 * So ring_buffer_attach() has to stop an aux event before re-assigning
	 * its rb pointer.
	 */
	if (rcu_dereference(parent->rb) == rb)
		ro->err = __perf_event_stop(&sd);
}

static int __perf_pmu_output_stop(void *info)
{
	struct perf_event *event = info;
	struct perf_cpu_context *cpuctx = this_cpu_ptr(&perf_cpu_context);
	struct remote_output ro = {
		.rb	= event->rb,
	};

	rcu_read_lock();
	perf_iterate_ctx(&cpuctx->ctx, __perf_event_output_stop, &ro, false);
	if (cpuctx->task_ctx)
		perf_iterate_ctx(cpuctx->task_ctx, __perf_event_output_stop,
				   &ro, false);
	rcu_read_unlock();

	return ro.err;
}

static void perf_pmu_output_stop(struct perf_event *event)
{
	struct perf_event *iter;
	int err, cpu;

restart:
	rcu_read_lock();
	list_for_each_entry_rcu(iter, &event->rb->event_list, rb_entry) {
		/*
		 * For per-CPU events, we need to make sure that neither they
		 * nor their children are running; for cpu==-1 events it's
		 * sufficient to stop the event itself if it's active, since
		 * it can't have children.
		 */
		cpu = iter->cpu;
		if (cpu == -1)
			cpu = READ_ONCE(iter->oncpu);

		if (cpu == -1)
			continue;

		err = cpu_function_call(cpu, __perf_pmu_output_stop, event);
		if (err == -EAGAIN) {
			rcu_read_unlock();
			goto restart;
		}
	}
	rcu_read_unlock();
}

/*
 * task tracking -- fork/exit
 *
 * enabled by: attr.comm | attr.mmap | attr.mmap2 | attr.mmap_data | attr.task
 */

struct perf_task_event {
	struct task_struct		*task;
	struct perf_event_context	*task_ctx;

	struct {
		struct perf_event_header	header;

		u32				pid;
		u32				ppid;
		u32				tid;
		u32				ptid;
		u64				time;
	} event_id;
};

static int perf_event_task_match(struct perf_event *event)
{
	return event->attr.comm  || event->attr.mmap ||
	       event->attr.mmap2 || event->attr.mmap_data ||
	       event->attr.task;
}

static void perf_event_task_output(struct perf_event *event,
				   void *data)
{
	struct perf_task_event *task_event = data;
	struct perf_output_handle handle;
	struct perf_sample_data	sample;
	struct task_struct *task = task_event->task;
	int ret, size = task_event->event_id.header.size;

	if (!perf_event_task_match(event))
		return;

	perf_event_header__init_id(&task_event->event_id.header, &sample, event);

	ret = perf_output_begin(&handle, &sample, event,
				task_event->event_id.header.size);
	if (ret)
		goto out;

	task_event->event_id.pid = perf_event_pid(event, task);
	task_event->event_id.tid = perf_event_tid(event, task);

	if (task_event->event_id.header.type == PERF_RECORD_EXIT) {
		task_event->event_id.ppid = perf_event_pid(event,
							task->real_parent);
		task_event->event_id.ptid = perf_event_pid(event,
							task->real_parent);
	} else {  /* PERF_RECORD_FORK */
		task_event->event_id.ppid = perf_event_pid(event, current);
		task_event->event_id.ptid = perf_event_tid(event, current);
	}

	task_event->event_id.time = perf_event_clock(event);

	perf_output_put(&handle, task_event->event_id);

	perf_event__output_id_sample(event, &handle, &sample);

	perf_output_end(&handle);
out:
	task_event->event_id.header.size = size;
}

static void perf_event_task(struct task_struct *task,
			      struct perf_event_context *task_ctx,
			      int new)
{
	struct perf_task_event task_event;

	if (!atomic_read(&nr_comm_events) &&
	    !atomic_read(&nr_mmap_events) &&
	    !atomic_read(&nr_task_events))
		return;

	task_event = (struct perf_task_event){
		.task	  = task,
		.task_ctx = task_ctx,
		.event_id    = {
			.header = {
				.type = new ? PERF_RECORD_FORK : PERF_RECORD_EXIT,
				.misc = 0,
				.size = sizeof(task_event.event_id),
			},
			/* .pid  */
			/* .ppid */
			/* .tid  */
			/* .ptid */
			/* .time */
		},
	};

	perf_iterate_sb(perf_event_task_output,
		       &task_event,
		       task_ctx);
}

void perf_event_fork(struct task_struct *task)
{
	perf_event_task(task, NULL, 1);
	perf_event_namespaces(task);
}

/*
 * comm tracking
 */

struct perf_comm_event {
	struct task_struct	*task;
	char			*comm;
	int			comm_size;/*字符串comm长度*/

	struct {
		struct perf_event_header	header;

		u32				pid;
		u32				tid;
	} event_id;
};

static int perf_event_comm_match(struct perf_event *event)
{
	return event->attr.comm;
}

static void perf_event_comm_output(struct perf_event *event,
				   void *data)
{
	struct perf_comm_event *comm_event = data;
	struct perf_output_handle handle;
	struct perf_sample_data sample;
	int size = comm_event->event_id.header.size;
	int ret;

	if (!perf_event_comm_match(event))
		return;

	perf_event_header__init_id(&comm_event->event_id.header, &sample, event);
	/*依据要写入内容，设置合适的大小，填充hanle*/
	ret = perf_output_begin(&handle, &sample, event,
				comm_event->event_id.header.size);

	if (ret)
		goto out;

	comm_event->event_id.pid = perf_event_pid(event, comm_event->task);
	comm_event->event_id.tid = perf_event_tid(event, comm_event->task);

	/*写event_id*/
	perf_output_put(&handle, comm_event->event_id);
	/*写comm_event->comm*/
	__output_copy(&handle, comm_event->comm,
				   comm_event->comm_size);

	/*按sample->type写入sample相关字段*/
	perf_event__output_id_sample(event, &handle, &sample);

	perf_output_end(&handle);
out:
	comm_event->event_id.header.size = size;
}

static void perf_event_comm_event(struct perf_comm_event *comm_event)
{
	char comm[TASK_COMM_LEN];
	unsigned int size;

	memset(comm, 0, sizeof(comm));
	strlcpy(comm, comm_event->task->comm, sizeof(comm));
	size = ALIGN(strlen(comm)+1, sizeof(u64));

	comm_event->comm = comm;
	comm_event->comm_size = size;

	comm_event->event_id.header.size = sizeof(comm_event->event_id) + size;

	perf_iterate_sb(perf_event_comm_output,
		       comm_event,
		       NULL);
}

void perf_event_comm(struct task_struct *task, bool exec)
{
	struct perf_comm_event comm_event;

	if (!atomic_read(&nr_comm_events))
		return;

	/*event类型为record_comm*/
	comm_event = (struct perf_comm_event){
		.task	= task,
		/* .comm      */
		/* .comm_size */
		.event_id  = {
			.header = {
				.type = PERF_RECORD_COMM,
				.misc = exec ? PERF_RECORD_MISC_COMM_EXEC : 0,
				/* .size */
			},
			/* .pid */
			/* .tid */
		},
	};

	perf_event_comm_event(&comm_event);
}

/*
 * namespaces tracking
 */

struct perf_namespaces_event {
	struct task_struct		*task;

	struct {
		struct perf_event_header	header;

		u32				pid;
		u32				tid;
		u64				nr_namespaces;
		struct perf_ns_link_info	link_info[NR_NAMESPACES];
	} event_id;
};

static int perf_event_namespaces_match(struct perf_event *event)
{
	return event->attr.namespaces;
}

static void perf_event_namespaces_output(struct perf_event *event,
					 void *data)
{
	struct perf_namespaces_event *namespaces_event = data;
	struct perf_output_handle handle;
	struct perf_sample_data sample;
	u16 header_size = namespaces_event->event_id.header.size;
	int ret;

	if (!perf_event_namespaces_match(event))
		return;

	perf_event_header__init_id(&namespaces_event->event_id.header,
				   &sample, event);
	ret = perf_output_begin(&handle, &sample, event,
				namespaces_event->event_id.header.size);
	if (ret)
		goto out;

	namespaces_event->event_id.pid = perf_event_pid(event,
							namespaces_event->task);
	namespaces_event->event_id.tid = perf_event_tid(event,
							namespaces_event->task);

	perf_output_put(&handle, namespaces_event->event_id);

	perf_event__output_id_sample(event, &handle, &sample);

	perf_output_end(&handle);
out:
	namespaces_event->event_id.header.size = header_size;
}

static void perf_fill_ns_link_info(struct perf_ns_link_info *ns_link_info,
				   struct task_struct *task,
				   const struct proc_ns_operations *ns_ops)
{
	struct path ns_path;
	struct inode *ns_inode;
	int error;

	error = ns_get_path(&ns_path, task, ns_ops);
	if (!error) {
		ns_inode = ns_path.dentry->d_inode;
		ns_link_info->dev = new_encode_dev(ns_inode->i_sb->s_dev);
		ns_link_info->ino = ns_inode->i_ino;
		path_put(&ns_path);
	}
}

void perf_event_namespaces(struct task_struct *task)
{
	struct perf_namespaces_event namespaces_event;
	struct perf_ns_link_info *ns_link_info;

	if (!atomic_read(&nr_namespaces_events))
		return;

	namespaces_event = (struct perf_namespaces_event){
		.task	= task,
		.event_id  = {
			.header = {
				.type = PERF_RECORD_NAMESPACES,
				.misc = 0,
				.size = sizeof(namespaces_event.event_id),
			},
			/* .pid */
			/* .tid */
			.nr_namespaces = NR_NAMESPACES,
			/* .link_info[NR_NAMESPACES] */
		},
	};

	ns_link_info = namespaces_event.event_id.link_info;

	perf_fill_ns_link_info(&ns_link_info[MNT_NS_INDEX],
			       task, &mntns_operations);

#ifdef CONFIG_USER_NS
	perf_fill_ns_link_info(&ns_link_info[USER_NS_INDEX],
			       task, &userns_operations);
#endif
#ifdef CONFIG_NET_NS
	perf_fill_ns_link_info(&ns_link_info[NET_NS_INDEX],
			       task, &netns_operations);
#endif
#ifdef CONFIG_UTS_NS
	perf_fill_ns_link_info(&ns_link_info[UTS_NS_INDEX],
			       task, &utsns_operations);
#endif
#ifdef CONFIG_IPC_NS
	perf_fill_ns_link_info(&ns_link_info[IPC_NS_INDEX],
			       task, &ipcns_operations);
#endif
#ifdef CONFIG_PID_NS
	perf_fill_ns_link_info(&ns_link_info[PID_NS_INDEX],
			       task, &pidns_operations);
#endif
#ifdef CONFIG_CGROUPS
	perf_fill_ns_link_info(&ns_link_info[CGROUP_NS_INDEX],
			       task, &cgroupns_operations);
#endif

	perf_iterate_sb(perf_event_namespaces_output,
			&namespaces_event,
			NULL);
}

/*
 * cgroup tracking
 */
#ifdef CONFIG_CGROUP_PERF

struct perf_cgroup_event {
	char				*path;
	int				path_size;
	struct {
		struct perf_event_header	header;
		u64				id;
		char				path[];
	} event_id;
};

static int perf_event_cgroup_match(struct perf_event *event)
{
	return event->attr.cgroup;
}

static void perf_event_cgroup_output(struct perf_event *event, void *data)
{
	struct perf_cgroup_event *cgroup_event = data;
	struct perf_output_handle handle;
	struct perf_sample_data sample;
	u16 header_size = cgroup_event->event_id.header.size;
	int ret;

	if (!perf_event_cgroup_match(event))
		return;

	perf_event_header__init_id(&cgroup_event->event_id.header,
				   &sample, event);
	ret = perf_output_begin(&handle, &sample, event,
				cgroup_event->event_id.header.size);
	if (ret)
		goto out;

	perf_output_put(&handle, cgroup_event->event_id);
	__output_copy(&handle, cgroup_event->path, cgroup_event->path_size);

	perf_event__output_id_sample(event, &handle, &sample);

	perf_output_end(&handle);
out:
	cgroup_event->event_id.header.size = header_size;
}

static void perf_event_cgroup(struct cgroup *cgrp)
{
	struct perf_cgroup_event cgroup_event;
	char path_enomem[16] = "//enomem";
	char *pathname;
	size_t size;

	if (!atomic_read(&nr_cgroup_events))
		return;

	cgroup_event = (struct perf_cgroup_event){
		.event_id  = {
			.header = {
				.type = PERF_RECORD_CGROUP,
				.misc = 0,
				.size = sizeof(cgroup_event.event_id),
			},
			.id = cgroup_id(cgrp),
		},
	};

	pathname = kmalloc(PATH_MAX, GFP_KERNEL);
	if (pathname == NULL) {
		cgroup_event.path = path_enomem;
	} else {
		/* just to be sure to have enough space for alignment */
		cgroup_path(cgrp, pathname, PATH_MAX - sizeof(u64));
		cgroup_event.path = pathname;
	}

	/*
	 * Since our buffer works in 8 byte units we need to align our string
	 * size to a multiple of 8. However, we must guarantee the tail end is
	 * zero'd out to avoid leaking random bits to userspace.
	 */
	size = strlen(cgroup_event.path) + 1;
	while (!IS_ALIGNED(size, sizeof(u64)))
		cgroup_event.path[size++] = '\0';

	cgroup_event.event_id.header.size += size;
	cgroup_event.path_size = size;

	perf_iterate_sb(perf_event_cgroup_output,
			&cgroup_event,
			NULL);

	kfree(pathname);
}

#endif

/*
 * mmap tracking
 */

struct perf_mmap_event {
	struct vm_area_struct	*vma;

	const char		*file_name;
	int			file_size;
	int			maj, min;
	u64			ino;
	u64			ino_generation;
	u32			prot, flags;
	u8			build_id[BUILD_ID_SIZE_MAX];
	u32			build_id_size;

	struct {
		struct perf_event_header	header;

		u32				pid;
		u32				tid;
		u64				start;
		u64				len;
		u64				pgoff;
	} event_id;
};

static int perf_event_mmap_match(struct perf_event *event,
				 void *data)
{
	struct perf_mmap_event *mmap_event = data;
	struct vm_area_struct *vma = mmap_event->vma;
	int executable = vma->vm_flags & VM_EXEC;

	return (!executable && event->attr.mmap_data) ||
	       (executable && (event->attr.mmap || event->attr.mmap2));
}

static void perf_event_mmap_output(struct perf_event *event,
				   void *data)
{
	struct perf_mmap_event *mmap_event = data;
	struct perf_output_handle handle;
	struct perf_sample_data sample;
	int size = mmap_event->event_id.header.size;
	u32 type = mmap_event->event_id.header.type;
	bool use_build_id;
	int ret;

	if (!perf_event_mmap_match(event, data))
		return;

	if (event->attr.mmap2) {
		mmap_event->event_id.header.type = PERF_RECORD_MMAP2;
		mmap_event->event_id.header.size += sizeof(mmap_event->maj);
		mmap_event->event_id.header.size += sizeof(mmap_event->min);
		mmap_event->event_id.header.size += sizeof(mmap_event->ino);
		mmap_event->event_id.header.size += sizeof(mmap_event->ino_generation);
		mmap_event->event_id.header.size += sizeof(mmap_event->prot);
		mmap_event->event_id.header.size += sizeof(mmap_event->flags);
	}

	perf_event_header__init_id(&mmap_event->event_id.header, &sample, event);
	ret = perf_output_begin(&handle, &sample, event,
				mmap_event->event_id.header.size);
	if (ret)
		goto out;

	mmap_event->event_id.pid = perf_event_pid(event, current);
	mmap_event->event_id.tid = perf_event_tid(event, current);

	use_build_id = event->attr.build_id && mmap_event->build_id_size;

	if (event->attr.mmap2 && use_build_id)
		mmap_event->event_id.header.misc |= PERF_RECORD_MISC_MMAP_BUILD_ID;

	perf_output_put(&handle, mmap_event->event_id);

	if (event->attr.mmap2) {
		if (use_build_id) {
			u8 size[4] = { (u8) mmap_event->build_id_size, 0, 0, 0 };

			__output_copy(&handle, size, 4);
			__output_copy(&handle, mmap_event->build_id, BUILD_ID_SIZE_MAX);
		} else {
			perf_output_put(&handle, mmap_event->maj);
			perf_output_put(&handle, mmap_event->min);
			perf_output_put(&handle, mmap_event->ino);
			perf_output_put(&handle, mmap_event->ino_generation);
		}
		perf_output_put(&handle, mmap_event->prot);
		perf_output_put(&handle, mmap_event->flags);
	}

	__output_copy(&handle, mmap_event->file_name,
				   mmap_event->file_size);

	perf_event__output_id_sample(event, &handle, &sample);

	perf_output_end(&handle);
out:
	mmap_event->event_id.header.size = size;
	mmap_event->event_id.header.type = type;
}

static void perf_event_mmap_event(struct perf_mmap_event *mmap_event)
{
	struct vm_area_struct *vma = mmap_event->vma;
	struct file *file = vma->vm_file;
	int maj = 0, min = 0;
	u64 ino = 0, gen = 0;
	u32 prot = 0, flags = 0;
	unsigned int size;
	char tmp[16];
	char *buf = NULL;
	char *name;

	if (vma->vm_flags & VM_READ)
		prot |= PROT_READ;
	if (vma->vm_flags & VM_WRITE)
		prot |= PROT_WRITE;
	if (vma->vm_flags & VM_EXEC)
		prot |= PROT_EXEC;

	if (vma->vm_flags & VM_MAYSHARE)
		flags = MAP_SHARED;
	else
		flags = MAP_PRIVATE;

	if (vma->vm_flags & VM_LOCKED)
		flags |= MAP_LOCKED;
	if (is_vm_hugetlb_page(vma))
		flags |= MAP_HUGETLB;

	if (file) {
		struct inode *inode;
		dev_t dev;

		buf = kmalloc(PATH_MAX, GFP_KERNEL);
		if (!buf) {
			name = "//enomem";
			goto cpy_name;
		}
		/*
		 * d_path() works from the end of the rb backwards, so we
		 * need to add enough zero bytes after the string to handle
		 * the 64bit alignment we do later.
		 */
		name = file_path(file, buf, PATH_MAX - sizeof(u64));
		if (IS_ERR(name)) {
			name = "//toolong";
			goto cpy_name;
		}
		inode = file_inode(vma->vm_file);
		dev = inode->i_sb->s_dev;
		ino = inode->i_ino;
		gen = inode->i_generation;
		maj = MAJOR(dev);
		min = MINOR(dev);

		goto got_name;
	} else {
		if (vma->vm_ops && vma->vm_ops->name) {
			name = (char *) vma->vm_ops->name(vma);
			if (name)
				goto cpy_name;
		}

		name = (char *)arch_vma_name(vma);
		if (name)
			goto cpy_name;

		if (vma->vm_start <= vma->vm_mm->start_brk &&
				vma->vm_end >= vma->vm_mm->brk) {
			name = "[heap]";
			goto cpy_name;
		}
		if (vma->vm_start <= vma->vm_mm->start_stack &&
				vma->vm_end >= vma->vm_mm->start_stack) {
			name = "[stack]";
			goto cpy_name;
		}

		name = "//anon";
		goto cpy_name;
	}

cpy_name:
	strlcpy(tmp, name, sizeof(tmp));
	name = tmp;
got_name:
	/*
	 * Since our buffer works in 8 byte units we need to align our string
	 * size to a multiple of 8. However, we must guarantee the tail end is
	 * zero'd out to avoid leaking random bits to userspace.
	 */
	size = strlen(name)+1;
	while (!IS_ALIGNED(size, sizeof(u64)))
		name[size++] = '\0';

	mmap_event->file_name = name;
	mmap_event->file_size = size;
	mmap_event->maj = maj;
	mmap_event->min = min;
	mmap_event->ino = ino;
	mmap_event->ino_generation = gen;
	mmap_event->prot = prot;
	mmap_event->flags = flags;

	if (!(vma->vm_flags & VM_EXEC))
		mmap_event->event_id.header.misc |= PERF_RECORD_MISC_MMAP_DATA;

	mmap_event->event_id.header.size = sizeof(mmap_event->event_id) + size;

	if (atomic_read(&nr_build_id_events))
		build_id_parse(vma, mmap_event->build_id, &mmap_event->build_id_size);

	perf_iterate_sb(perf_event_mmap_output,
		       mmap_event,
		       NULL);

	kfree(buf);
}

/*
 * Check whether inode and address range match filter criteria.
 */
static bool perf_addr_filter_match(struct perf_addr_filter *filter,
				     struct file *file, unsigned long offset,
				     unsigned long size)
{
	/* d_inode(NULL) won't be equal to any mapped user-space file */
	if (!filter->path.dentry)
		return false;

	if (d_inode(filter->path.dentry) != file_inode(file))
		return false;

	if (filter->offset > offset + size)
		return false;

	if (filter->offset + filter->size < offset)
		return false;

	return true;
}

static bool perf_addr_filter_vma_adjust(struct perf_addr_filter *filter,
					struct vm_area_struct *vma,
					struct perf_addr_filter_range *fr)
{
	unsigned long vma_size = vma->vm_end - vma->vm_start;
	unsigned long off = vma->vm_pgoff << PAGE_SHIFT;
	struct file *file = vma->vm_file;

	if (!perf_addr_filter_match(filter, file, off, vma_size))
		return false;

	if (filter->offset < off) {
		fr->start = vma->vm_start;
		fr->size = min(vma_size, filter->size - (off - filter->offset));
	} else {
		fr->start = vma->vm_start + filter->offset - off;
		fr->size = min(vma->vm_end - fr->start, filter->size);
	}

	return true;
}

static void __perf_addr_filters_adjust(struct perf_event *event, void *data)
{
	struct perf_addr_filters_head *ifh = perf_event_addr_filters(event);
	struct vm_area_struct *vma = data;
	struct perf_addr_filter *filter;
	unsigned int restart = 0, count = 0;
	unsigned long flags;

	if (!has_addr_filter(event))
		return;

	if (!vma->vm_file)
		return;

	raw_spin_lock_irqsave(&ifh->lock, flags);
	list_for_each_entry(filter, &ifh->list, entry) {
		if (perf_addr_filter_vma_adjust(filter, vma,
						&event->addr_filter_ranges[count]))
			restart++;

		count++;
	}

	if (restart)
		event->addr_filters_gen++;
	raw_spin_unlock_irqrestore(&ifh->lock, flags);

	if (restart)
		perf_event_stop(event, 1);
}

/*
 * Adjust all task's events' filters to the new vma
 */
static void perf_addr_filters_adjust(struct vm_area_struct *vma)
{
	struct perf_event_context *ctx;

	/*
	 * Data tracing isn't supported yet and as such there is no need
	 * to keep track of anything that isn't related to executable code:
	 */
	if (!(vma->vm_flags & VM_EXEC))
		return;

	rcu_read_lock();
	ctx = rcu_dereference(current->perf_event_ctxp);
	if (ctx)
		perf_iterate_ctx(ctx, __perf_addr_filters_adjust, vma, true);
	rcu_read_unlock();
}

void perf_event_mmap(struct vm_area_struct *vma)
{
	struct perf_mmap_event mmap_event;

	if (!atomic_read(&nr_mmap_events))
		return;

	mmap_event = (struct perf_mmap_event){
		.vma	= vma,
		/* .file_name */
		/* .file_size */
		.event_id  = {
			.header = {
				.type = PERF_RECORD_MMAP,
				.misc = PERF_RECORD_MISC_USER,
				/* .size */
			},
			/* .pid */
			/* .tid */
			.start  = vma->vm_start,
			.len    = vma->vm_end - vma->vm_start,
			.pgoff  = (u64)vma->vm_pgoff << PAGE_SHIFT,
		},
		/* .maj (attr_mmap2 only) */
		/* .min (attr_mmap2 only) */
		/* .ino (attr_mmap2 only) */
		/* .ino_generation (attr_mmap2 only) */
		/* .prot (attr_mmap2 only) */
		/* .flags (attr_mmap2 only) */
	};

	perf_addr_filters_adjust(vma);
	perf_event_mmap_event(&mmap_event);
}

void perf_event_aux_event(struct perf_event *event, unsigned long head,
			  unsigned long size, u64 flags)
{
	struct perf_output_handle handle;
	struct perf_sample_data sample;
	struct perf_aux_event {
		struct perf_event_header	header;
		u64				offset;
		u64				size;
		u64				flags;
	} rec = {
		.header = {
			.type = PERF_RECORD_AUX,
			.misc = 0,
			.size = sizeof(rec),
		},
		.offset		= head,
		.size		= size,
		.flags		= flags,
	};
	int ret;

	perf_event_header__init_id(&rec.header, &sample, event);
	ret = perf_output_begin(&handle, &sample, event, rec.header.size);

	if (ret)
		return;

	perf_output_put(&handle, rec);
	perf_event__output_id_sample(event, &handle, &sample);

	perf_output_end(&handle);
}

/*
 * Lost/dropped samples logging
 */
void perf_log_lost_samples(struct perf_event *event, u64 lost)
{
	struct perf_output_handle handle;
	struct perf_sample_data sample;
	int ret;

	struct {
		struct perf_event_header	header;
		u64				lost;
	} lost_samples_event = {
		.header = {
			.type = PERF_RECORD_LOST_SAMPLES,
			.misc = 0,
			.size = sizeof(lost_samples_event),
		},
		.lost		= lost,
	};

	perf_event_header__init_id(&lost_samples_event.header, &sample, event);

	ret = perf_output_begin(&handle, &sample, event,
				lost_samples_event.header.size);
	if (ret)
		return;

	perf_output_put(&handle, lost_samples_event);
	perf_event__output_id_sample(event, &handle, &sample);
	perf_output_end(&handle);
}

/*
 * context_switch tracking
 */

struct perf_switch_event {
	struct task_struct	*task;
	struct task_struct	*next_prev;

	struct {
		struct perf_event_header	header;
		u32				next_prev_pid;
		u32				next_prev_tid;
	} event_id;
};

static int perf_event_switch_match(struct perf_event *event)
{
	return event->attr.context_switch;
}

static void perf_event_switch_output(struct perf_event *event, void *data)
{
	struct perf_switch_event *se = data;
	struct perf_output_handle handle;
	struct perf_sample_data sample;
	int ret;

	if (!perf_event_switch_match(event))
		return;

	/* Only CPU-wide events are allowed to see next/prev pid/tid */
	if (event->ctx->task) {
		se->event_id.header.type = PERF_RECORD_SWITCH;
		se->event_id.header.size = sizeof(se->event_id.header);
	} else {
		se->event_id.header.type = PERF_RECORD_SWITCH_CPU_WIDE;
		se->event_id.header.size = sizeof(se->event_id);
		se->event_id.next_prev_pid =
					perf_event_pid(event, se->next_prev);
		se->event_id.next_prev_tid =
					perf_event_tid(event, se->next_prev);
	}

	perf_event_header__init_id(&se->event_id.header, &sample, event);

	ret = perf_output_begin(&handle, &sample, event, se->event_id.header.size);
	if (ret)
		return;

	if (event->ctx->task)
		perf_output_put(&handle, se->event_id.header);
	else
		perf_output_put(&handle, se->event_id);

	perf_event__output_id_sample(event, &handle, &sample);

	perf_output_end(&handle);
}

static void perf_event_switch(struct task_struct *task,
			      struct task_struct *next_prev, bool sched_in)
{
	struct perf_switch_event switch_event;

	/* N.B. caller checks nr_switch_events != 0 */

	switch_event = (struct perf_switch_event){
		.task		= task,
		.next_prev	= next_prev,
		.event_id	= {
			.header = {
				/* .type */
				.misc = sched_in ? 0 : PERF_RECORD_MISC_SWITCH_OUT,
				/* .size */
			},
			/* .next_prev_pid */
			/* .next_prev_tid */
		},
	};

	if (!sched_in && task->on_rq) {
		switch_event.event_id.header.misc |=
				PERF_RECORD_MISC_SWITCH_OUT_PREEMPT;
	}

	perf_iterate_sb(perf_event_switch_output, &switch_event, NULL);
}

/*
 * IRQ throttle logging
 */

static void perf_log_throttle(struct perf_event *event, int enable)
{
	struct perf_output_handle handle;
	struct perf_sample_data sample;
	int ret;

	struct {
		struct perf_event_header	header;
		u64				time;
		u64				id;
		u64				stream_id;
	} throttle_event = {
		.header = {
			.type = PERF_RECORD_THROTTLE,
			.misc = 0,
			.size = sizeof(throttle_event),
		},
		.time		= perf_event_clock(event),
		.id		= primary_event_id(event),
		.stream_id	= event->id,
	};

	if (enable)
		throttle_event.header.type = PERF_RECORD_UNTHROTTLE;

	perf_event_header__init_id(&throttle_event.header, &sample, event);

	ret = perf_output_begin(&handle, &sample, event,
				throttle_event.header.size);
	if (ret)
		return;

	perf_output_put(&handle, throttle_event);
	perf_event__output_id_sample(event, &handle, &sample);
	perf_output_end(&handle);
}

/*
 * ksymbol register/unregister tracking
 */

struct perf_ksymbol_event {
	const char	*name;
	int		name_len;
	struct {
		struct perf_event_header        header;
		u64				addr;
		u32				len;
		u16				ksym_type;
		u16				flags;
	} event_id;
};

static int perf_event_ksymbol_match(struct perf_event *event)
{
	return event->attr.ksymbol;
}

static void perf_event_ksymbol_output(struct perf_event *event, void *data)
{
	struct perf_ksymbol_event *ksymbol_event = data;
	struct perf_output_handle handle;
	struct perf_sample_data sample;
	int ret;

	if (!perf_event_ksymbol_match(event))
		return;

	perf_event_header__init_id(&ksymbol_event->event_id.header,
				   &sample, event);
	ret = perf_output_begin(&handle, &sample, event,
				ksymbol_event->event_id.header.size);
	if (ret)
		return;

	perf_output_put(&handle, ksymbol_event->event_id);
	__output_copy(&handle, ksymbol_event->name, ksymbol_event->name_len);
	perf_event__output_id_sample(event, &handle, &sample);

	perf_output_end(&handle);
}

void perf_event_ksymbol(u16 ksym_type, u64 addr, u32 len, bool unregister,
			const char *sym)
{
	struct perf_ksymbol_event ksymbol_event;
	char name[KSYM_NAME_LEN];
	u16 flags = 0;
	int name_len;

	if (!atomic_read(&nr_ksymbol_events))
		return;

	if (ksym_type >= PERF_RECORD_KSYMBOL_TYPE_MAX ||
	    ksym_type == PERF_RECORD_KSYMBOL_TYPE_UNKNOWN)
		goto err;

	strlcpy(name, sym, KSYM_NAME_LEN);
	name_len = strlen(name) + 1;
	while (!IS_ALIGNED(name_len, sizeof(u64)))
		name[name_len++] = '\0';
	BUILD_BUG_ON(KSYM_NAME_LEN % sizeof(u64));

	if (unregister)
		flags |= PERF_RECORD_KSYMBOL_FLAGS_UNREGISTER;

	ksymbol_event = (struct perf_ksymbol_event){
		.name = name,
		.name_len = name_len,
		.event_id = {
			.header = {
				.type = PERF_RECORD_KSYMBOL,
				.size = sizeof(ksymbol_event.event_id) +
					name_len,
			},
			.addr = addr,
			.len = len,
			.ksym_type = ksym_type,
			.flags = flags,
		},
	};

	perf_iterate_sb(perf_event_ksymbol_output, &ksymbol_event, NULL);
	return;
err:
	WARN_ONCE(1, "%s: Invalid KSYMBOL type 0x%x\n", __func__, ksym_type);
}

/*
 * bpf program load/unload tracking
 */

struct perf_bpf_event {
	struct bpf_prog	*prog;
	struct {
		struct perf_event_header        header;
		u16				type;
		u16				flags;
		u32				id;
		u8				tag[BPF_TAG_SIZE];
	} event_id;
};

static int perf_event_bpf_match(struct perf_event *event)
{
	return event->attr.bpf_event;
}

static void perf_event_bpf_output(struct perf_event *event, void *data)
{
	struct perf_bpf_event *bpf_event = data;
	struct perf_output_handle handle;
	struct perf_sample_data sample;
	int ret;

	if (!perf_event_bpf_match(event))
		return;

	perf_event_header__init_id(&bpf_event->event_id.header,
				   &sample, event);
	ret = perf_output_begin(&handle, data, event,
				bpf_event->event_id.header.size);
	if (ret)
		return;

	perf_output_put(&handle, bpf_event->event_id);
	perf_event__output_id_sample(event, &handle, &sample);

	perf_output_end(&handle);
}

static void perf_event_bpf_emit_ksymbols(struct bpf_prog *prog,
					 enum perf_bpf_event_type type)
{
	bool unregister = type == PERF_BPF_EVENT_PROG_UNLOAD;
	int i;

	if (prog->aux->func_cnt == 0) {
		perf_event_ksymbol(PERF_RECORD_KSYMBOL_TYPE_BPF,
				   (u64)(unsigned long)prog->bpf_func,
				   prog->jited_len, unregister,
				   prog->aux->ksym.name);
	} else {
		for (i = 0; i < prog->aux->func_cnt; i++) {
			struct bpf_prog *subprog = prog->aux->func[i];

			perf_event_ksymbol(
				PERF_RECORD_KSYMBOL_TYPE_BPF,
				(u64)(unsigned long)subprog->bpf_func,
				subprog->jited_len, unregister,
				subprog->aux->ksym.name);
		}
	}
}

void perf_event_bpf_event(struct bpf_prog *prog,
			  enum perf_bpf_event_type type,
			  u16 flags)
{
	struct perf_bpf_event bpf_event;

	if (type <= PERF_BPF_EVENT_UNKNOWN ||
	    type >= PERF_BPF_EVENT_MAX)
		return;

	switch (type) {
	case PERF_BPF_EVENT_PROG_LOAD:
	case PERF_BPF_EVENT_PROG_UNLOAD:
		if (atomic_read(&nr_ksymbol_events))
			perf_event_bpf_emit_ksymbols(prog, type);
		break;
	default:
		break;
	}

	if (!atomic_read(&nr_bpf_events))
		return;

	bpf_event = (struct perf_bpf_event){
		.prog = prog,
		.event_id = {
			.header = {
				.type = PERF_RECORD_BPF_EVENT,
				.size = sizeof(bpf_event.event_id),
			},
			.type = type,
			.flags = flags,
			.id = prog->aux->id,
		},
	};

	BUILD_BUG_ON(BPF_TAG_SIZE % sizeof(u64));

	memcpy(bpf_event.event_id.tag, prog->tag, BPF_TAG_SIZE);
	perf_iterate_sb(perf_event_bpf_output, &bpf_event, NULL);
}

struct perf_text_poke_event {
	const void		*old_bytes;
	const void		*new_bytes;
	size_t			pad;
	u16			old_len;
	u16			new_len;

	struct {
		struct perf_event_header	header;

		u64				addr;
	} event_id;
};

static int perf_event_text_poke_match(struct perf_event *event)
{
	return event->attr.text_poke;
}

static void perf_event_text_poke_output(struct perf_event *event, void *data)
{
	struct perf_text_poke_event *text_poke_event = data;
	struct perf_output_handle handle;
	struct perf_sample_data sample;
	u64 padding = 0;
	int ret;

	if (!perf_event_text_poke_match(event))
		return;

	perf_event_header__init_id(&text_poke_event->event_id.header, &sample, event);

	ret = perf_output_begin(&handle, &sample, event,
				text_poke_event->event_id.header.size);
	if (ret)
		return;

	perf_output_put(&handle, text_poke_event->event_id);
	perf_output_put(&handle, text_poke_event->old_len);
	perf_output_put(&handle, text_poke_event->new_len);

	__output_copy(&handle, text_poke_event->old_bytes, text_poke_event->old_len);
	__output_copy(&handle, text_poke_event->new_bytes, text_poke_event->new_len);

	if (text_poke_event->pad)
		__output_copy(&handle, &padding, text_poke_event->pad);

	perf_event__output_id_sample(event, &handle, &sample);

	perf_output_end(&handle);
}

void perf_event_text_poke(const void *addr, const void *old_bytes,
			  size_t old_len, const void *new_bytes, size_t new_len)
{
	struct perf_text_poke_event text_poke_event;
	size_t tot, pad;

	if (!atomic_read(&nr_text_poke_events))
		return;

	tot  = sizeof(text_poke_event.old_len) + old_len;
	tot += sizeof(text_poke_event.new_len) + new_len;
	pad  = ALIGN(tot, sizeof(u64)) - tot;

	text_poke_event = (struct perf_text_poke_event){
		.old_bytes    = old_bytes,
		.new_bytes    = new_bytes,
		.pad          = pad,
		.old_len      = old_len,
		.new_len      = new_len,
		.event_id  = {
			.header = {
				.type = PERF_RECORD_TEXT_POKE,
				.misc = PERF_RECORD_MISC_KERNEL,
				.size = sizeof(text_poke_event.event_id) + tot + pad,
			},
			.addr = (unsigned long)addr,
		},
	};

	perf_iterate_sb(perf_event_text_poke_output, &text_poke_event, NULL);
}

void perf_event_itrace_started(struct perf_event *event)
{
	event->attach_state |= PERF_ATTACH_ITRACE;
}

static void perf_log_itrace_start(struct perf_event *event)
{
	struct perf_output_handle handle;
	struct perf_sample_data sample;
	struct perf_aux_event {
		struct perf_event_header        header;
		u32				pid;
		u32				tid;
	} rec;
	int ret;

	if (event->parent)
		event = event->parent;

	if (!(event->pmu->capabilities & PERF_PMU_CAP_ITRACE) ||
	    event->attach_state & PERF_ATTACH_ITRACE)
		return;

	rec.header.type	= PERF_RECORD_ITRACE_START;
	rec.header.misc	= 0;
	rec.header.size	= sizeof(rec);
	rec.pid	= perf_event_pid(event, current);
	rec.tid	= perf_event_tid(event, current);

	perf_event_header__init_id(&rec.header, &sample, event);
	ret = perf_output_begin(&handle, &sample, event, rec.header.size);

	if (ret)
		return;

	perf_output_put(&handle, rec);
	perf_event__output_id_sample(event, &handle, &sample);

	perf_output_end(&handle);
}

void perf_report_aux_output_id(struct perf_event *event, u64 hw_id)
{
	struct perf_output_handle handle;
	struct perf_sample_data sample;
	struct perf_aux_event {
		struct perf_event_header        header;
		u64				hw_id;
	} rec;
	int ret;

	if (event->parent)
		event = event->parent;

	rec.header.type	= PERF_RECORD_AUX_OUTPUT_HW_ID;
	rec.header.misc	= 0;
	rec.header.size	= sizeof(rec);
	rec.hw_id	= hw_id;

	perf_event_header__init_id(&rec.header, &sample, event);
	ret = perf_output_begin(&handle, &sample, event, rec.header.size);

	if (ret)
		return;

	perf_output_put(&handle, rec);
	perf_event__output_id_sample(event, &handle, &sample);

	perf_output_end(&handle);
}
EXPORT_SYMBOL_GPL(perf_report_aux_output_id);

static int
__perf_event_account_interrupt(struct perf_event *event, int throttle)
{
	struct hw_perf_event *hwc = &event->hw;
	int ret = 0;
	u64 seq;

	seq = __this_cpu_read(perf_throttled_seq);
	if (seq != hwc->interrupts_seq) {
		hwc->interrupts_seq = seq;
		hwc->interrupts = 1;
	} else {
		hwc->interrupts++;
		if (unlikely(throttle
			     && hwc->interrupts >= max_samples_per_tick)) {
			__this_cpu_inc(perf_throttled_count);
			tick_dep_set_cpu(smp_processor_id(), TICK_DEP_BIT_PERF_EVENTS);
			hwc->interrupts = MAX_INTERRUPTS;
			perf_log_throttle(event, 0);
			ret = 1;
		}
	}

	if (event->attr.freq) {
		u64 now = perf_clock();
		s64 delta = now - hwc->freq_time_stamp;

		hwc->freq_time_stamp = now;

		if (delta > 0 && delta < 2*TICK_NSEC)
			perf_adjust_period(event, delta, hwc->last_period, true);
	}

	return ret;
}

int perf_event_account_interrupt(struct perf_event *event)
{
	return __perf_event_account_interrupt(event, 1);
}

static inline bool sample_is_allowed(struct perf_event *event, struct pt_regs *regs)
{
	/*
	 * Due to interrupt latency (AKA "skid"), we may enter the
	 * kernel before taking an overflow, even if the PMU is only
	 * counting user events.
	 */
	if (event->attr.exclude_kernel && !user_mode(regs))
		return false;

	return true;
}

/*
 * Generic event overflow handling, sampling.
 */

static int __perf_event_overflow(struct perf_event *event,
				 int throttle, struct perf_sample_data *data,
				 struct pt_regs *regs)
{
	int events = atomic_read(&event->event_limit);
	int ret = 0;

	/*
	 * Non-sampling counters might still use the PMI to fold short
	 * hardware counters, ignore those.
	 */
	if (unlikely(!is_sampling_event(event)))
		return 0;

	ret = __perf_event_account_interrupt(event, throttle);

	/*
	 * XXX event_limit might not quite work as expected on inherited
	 * events
	 */

	event->pending_kill = POLL_IN;
	if (events && atomic_dec_and_test(&event->event_limit)) {
		ret = 1;
		event->pending_kill = POLL_HUP;
		perf_event_disable_inatomic(event);
	}

	if (event->attr.sigtrap) {
		/*
		 * The desired behaviour of sigtrap vs invalid samples is a bit
		 * tricky; on the one hand, one should not loose the SIGTRAP if
		 * it is the first event, on the other hand, we should also not
		 * trigger the WARN or override the data address.
		 */
		bool valid_sample = sample_is_allowed(event, regs);
		unsigned int pending_id = 1;

		if (regs)
			pending_id = hash32_ptr((void *)instruction_pointer(regs)) ?: 1;
		if (!event->pending_sigtrap) {
			event->pending_sigtrap = pending_id;
			local_inc(&event->ctx->nr_pending);
		} else if (event->attr.exclude_kernel && valid_sample) {
			/*
			 * Should not be able to return to user space without
			 * consuming pending_sigtrap; with exceptions:
			 *
			 *  1. Where !exclude_kernel, events can overflow again
			 *     in the kernel without returning to user space.
			 *
			 *  2. Events that can overflow again before the IRQ-
			 *     work without user space progress (e.g. hrtimer).
			 *     To approximate progress (with false negatives),
			 *     check 32-bit hash of the current IP.
			 */
			WARN_ON_ONCE(event->pending_sigtrap != pending_id);
		}

		event->pending_addr = 0;
		if (valid_sample && (data->sample_flags & PERF_SAMPLE_ADDR))
			event->pending_addr = data->addr;
		irq_work_queue(&event->pending_irq);
	}

	READ_ONCE(event->overflow_handler)(event, data, regs);

	if (*perf_event_fasync(event) && event->pending_kill) {
		event->pending_wakeup = 1;
		irq_work_queue(&event->pending_irq);
	}

	return ret;
}

int perf_event_overflow(struct perf_event *event,
			struct perf_sample_data *data,
			struct pt_regs *regs)
{
	return __perf_event_overflow(event, 1, data, regs);
}

/*
 * Generic software event infrastructure
 */

struct swevent_htable {
	struct swevent_hlist		*swevent_hlist;
	struct mutex			hlist_mutex;
	int				hlist_refcount;

	/* Recursion avoidance in each contexts */
	int				recursion[PERF_NR_CONTEXTS];
};

static DEFINE_PER_CPU(struct swevent_htable, swevent_htable);

/*
 * We directly increment event->count and keep a second value in
 * event->hw.period_left to count intervals. This period event
 * is kept in the range [-sample_period, 0] so that we can use the
 * sign as trigger.
 */

u64 perf_swevent_set_period(struct perf_event *event)
{
	struct hw_perf_event *hwc = &event->hw;
	u64 period = hwc->last_period;
	u64 nr, offset;
	s64 old, val;

	hwc->last_period = hwc->sample_period;

again:
	old = val = local64_read(&hwc->period_left);
	if (val < 0)
		return 0;

	nr = div64_u64(period + val, period);
	offset = nr * period;
	val -= offset;
	if (local64_cmpxchg(&hwc->period_left, old, val) != old)
		goto again;

	return nr;
}

static void perf_swevent_overflow(struct perf_event *event, u64 overflow,
				    struct perf_sample_data *data,
				    struct pt_regs *regs)
{
	struct hw_perf_event *hwc = &event->hw;
	int throttle = 0;

	if (!overflow)
		overflow = perf_swevent_set_period(event);

	if (hwc->interrupts == MAX_INTERRUPTS)
		return;

	for (; overflow; overflow--) {
		if (__perf_event_overflow(event, throttle,
					    data, regs)) {
			/*
			 * We inhibit the overflow from happening when
			 * hwc->interrupts == MAX_INTERRUPTS.
			 */
			break;
		}
		throttle = 1;
	}
}

static void perf_swevent_event(struct perf_event *event, u64 nr,
			       struct perf_sample_data *data,
			       struct pt_regs *regs)
{
	struct hw_perf_event *hwc = &event->hw;

	local64_add(nr, &event->count);

	if (!regs)
		return;

	if (!is_sampling_event(event))
		return;

	if ((event->attr.sample_type & PERF_SAMPLE_PERIOD) && !event->attr.freq) {
		data->period = nr;
		return perf_swevent_overflow(event, 1, data, regs);
	} else
		data->period = event->hw.last_period;

	if (nr == 1 && hwc->sample_period == 1 && !event->attr.freq)
		return perf_swevent_overflow(event, 1, data, regs);

	if (local64_add_negative(nr, &hwc->period_left))
		return;

	perf_swevent_overflow(event, 0, data, regs);
}

static int perf_exclude_event(struct perf_event *event,
			      struct pt_regs *regs)
{
	if (event->hw.state & PERF_HES_STOPPED)
		return 1;

	if (regs) {
		if (event->attr.exclude_user && user_mode(regs))
			return 1;

		if (event->attr.exclude_kernel && !user_mode(regs))
			return 1;
	}

	return 0;
}

static int perf_swevent_match(struct perf_event *event,
				enum perf_type_id type,
				u32 event_id,
				struct perf_sample_data *data,
				struct pt_regs *regs)
{
	if (event->attr.type != type)
		return 0;

	if (event->attr.config != event_id)
		return 0;

	if (perf_exclude_event(event, regs))
		return 0;

	return 1;
}

static inline u64 swevent_hash(u64 type, u32 event_id)
{
	u64 val = event_id | (type << 32);

	return hash_64(val, SWEVENT_HLIST_BITS);
}

static inline struct hlist_head *
__find_swevent_head(struct swevent_hlist *hlist, u64 type, u32 event_id)
{
	u64 hash = swevent_hash(type, event_id);

	return &hlist->heads[hash];
}

/* For the read side: events when they trigger */
static inline struct hlist_head *
find_swevent_head_rcu(struct swevent_htable *swhash, u64 type, u32 event_id)
{
	struct swevent_hlist *hlist;

	hlist = rcu_dereference(swhash->swevent_hlist);
	if (!hlist)
		return NULL;

	return __find_swevent_head(hlist, type, event_id);
}

/* For the event head insertion and removal in the hlist */
static inline struct hlist_head *
find_swevent_head(struct swevent_htable *swhash, struct perf_event *event)
{
	struct swevent_hlist *hlist;
	u32 event_id = event->attr.config;
	u64 type = event->attr.type;

	/*
	 * Event scheduling is always serialized against hlist allocation
	 * and release. Which makes the protected version suitable here.
	 * The context lock guarantees that.
	 */
	hlist = rcu_dereference_protected(swhash->swevent_hlist,
					  lockdep_is_held(&event->ctx->lock));
	if (!hlist)
		return NULL;

	return __find_swevent_head(hlist, type, event_id);
}

static void do_perf_sw_event(enum perf_type_id type, u32 event_id,
				    u64 nr,
				    struct perf_sample_data *data,
				    struct pt_regs *regs)
{
	struct swevent_htable *swhash = this_cpu_ptr(&swevent_htable);
	struct perf_event *event;
	struct hlist_head *head;

	rcu_read_lock();
	head = find_swevent_head_rcu(swhash, type, event_id);
	if (!head)
		goto end;

	hlist_for_each_entry_rcu(event, head, hlist_entry) {
		if (perf_swevent_match(event, type, event_id, data, regs))
			perf_swevent_event(event, nr, data, regs);
	}
end:
	rcu_read_unlock();
}

DEFINE_PER_CPU(struct pt_regs, __perf_regs[4]);

int perf_swevent_get_recursion_context(void)
{
	struct swevent_htable *swhash = this_cpu_ptr(&swevent_htable);

	return get_recursion_context(swhash->recursion);
}
EXPORT_SYMBOL_GPL(perf_swevent_get_recursion_context);

void perf_swevent_put_recursion_context(int rctx)
{
	struct swevent_htable *swhash = this_cpu_ptr(&swevent_htable);

	put_recursion_context(swhash->recursion, rctx);
}

void ___perf_sw_event(u32 event_id, u64 nr, struct pt_regs *regs, u64 addr)
{
	struct perf_sample_data data;

	if (WARN_ON_ONCE(!regs))
		return;

	perf_sample_data_init(&data, addr, 0);
	do_perf_sw_event(PERF_TYPE_SOFTWARE, event_id, nr, &data, regs);
}

void __perf_sw_event(u32 event_id, u64 nr, struct pt_regs *regs, u64 addr)
{
	int rctx;

	preempt_disable_notrace();
	rctx = perf_swevent_get_recursion_context();
	if (unlikely(rctx < 0))
		goto fail;

	___perf_sw_event(event_id, nr, regs, addr);

	perf_swevent_put_recursion_context(rctx);
fail:
	preempt_enable_notrace();
}

static void perf_swevent_read(struct perf_event *event)
{
}

static int perf_swevent_add(struct perf_event *event, int flags)
{
	struct swevent_htable *swhash = this_cpu_ptr(&swevent_htable);
	struct hw_perf_event *hwc = &event->hw;
	struct hlist_head *head;

	if (is_sampling_event(event)) {
		hwc->last_period = hwc->sample_period;
		perf_swevent_set_period(event);
	}

	hwc->state = !(flags & PERF_EF_START);

	head = find_swevent_head(swhash, event);
	if (WARN_ON_ONCE(!head))
		return -EINVAL;

	hlist_add_head_rcu(&event->hlist_entry, head);
	perf_event_update_userpage(event);

	return 0;
}

static void perf_swevent_del(struct perf_event *event, int flags)
{
	hlist_del_rcu(&event->hlist_entry);
}

static void perf_swevent_start(struct perf_event *event, int flags)
{
	event->hw.state = 0;
}

static void perf_swevent_stop(struct perf_event *event, int flags)
{
	event->hw.state = PERF_HES_STOPPED;
}

/* Deref the hlist from the update side */
static inline struct swevent_hlist *
swevent_hlist_deref(struct swevent_htable *swhash)
{
	return rcu_dereference_protected(swhash->swevent_hlist,
					 lockdep_is_held(&swhash->hlist_mutex));
}

static void swevent_hlist_release(struct swevent_htable *swhash)
{
	struct swevent_hlist *hlist = swevent_hlist_deref(swhash);

	if (!hlist)
		return;

	RCU_INIT_POINTER(swhash->swevent_hlist, NULL);
	kfree_rcu(hlist, rcu_head);
}

static void swevent_hlist_put_cpu(int cpu)
{
	struct swevent_htable *swhash = &per_cpu(swevent_htable, cpu);

	mutex_lock(&swhash->hlist_mutex);

	if (!--swhash->hlist_refcount)
		swevent_hlist_release(swhash);

	mutex_unlock(&swhash->hlist_mutex);
}

static void swevent_hlist_put(void)
{
	int cpu;

	for_each_possible_cpu(cpu)
		swevent_hlist_put_cpu(cpu);
}

static int swevent_hlist_get_cpu(int cpu)
{
	struct swevent_htable *swhash = &per_cpu(swevent_htable, cpu);
	int err = 0;

	mutex_lock(&swhash->hlist_mutex);
	if (!swevent_hlist_deref(swhash) &&
	    cpumask_test_cpu(cpu, perf_online_mask)) {
		struct swevent_hlist *hlist;

		hlist = kzalloc(sizeof(*hlist), GFP_KERNEL);
		if (!hlist) {
			err = -ENOMEM;
			goto exit;
		}
		rcu_assign_pointer(swhash->swevent_hlist, hlist);
	}
	swhash->hlist_refcount++;
exit:
	mutex_unlock(&swhash->hlist_mutex);

	return err;
}

static int swevent_hlist_get(void)
{
	int err, cpu, failed_cpu;

	mutex_lock(&pmus_lock);
	for_each_possible_cpu(cpu) {
		err = swevent_hlist_get_cpu(cpu);
		if (err) {
			failed_cpu = cpu;
			goto fail;
		}
	}
	mutex_unlock(&pmus_lock);
	return 0;
fail:
	for_each_possible_cpu(cpu) {
		if (cpu == failed_cpu)
			break;
		swevent_hlist_put_cpu(cpu);
	}
	mutex_unlock(&pmus_lock);
	return err;
}

struct static_key perf_swevent_enabled[PERF_COUNT_SW_MAX];

static void sw_perf_event_destroy(struct perf_event *event)
{
	u64 event_id = event->attr.config;

	WARN_ON(event->parent);

	static_key_slow_dec(&perf_swevent_enabled[event_id]);
	swevent_hlist_put();
}

static int perf_swevent_init(struct perf_event *event)
{
	u64 event_id = event->attr.config;

	if (event->attr.type != PERF_TYPE_SOFTWARE)
		return -ENOENT;

	/*
	 * no branch sampling for software events
	 */
	if (has_branch_stack(event))
		return -EOPNOTSUPP;

	switch (event_id) {
	case PERF_COUNT_SW_CPU_CLOCK:
	case PERF_COUNT_SW_TASK_CLOCK:
		return -ENOENT;

	default:
		break;
	}

	if (event_id >= PERF_COUNT_SW_MAX)
		return -ENOENT;

	if (!event->parent) {
		int err;

		err = swevent_hlist_get();
		if (err)
			return err;

		static_key_slow_inc(&perf_swevent_enabled[event_id]);
		event->destroy = sw_perf_event_destroy;
	}

	return 0;
}

static struct pmu perf_swevent = {
	.task_ctx_nr	= perf_sw_context,

	.capabilities	= PERF_PMU_CAP_NO_NMI,

	.event_init	= perf_swevent_init,
	.add		= perf_swevent_add,
	.del		= perf_swevent_del,
	.start		= perf_swevent_start,
	.stop		= perf_swevent_stop,
	.read		= perf_swevent_read,
};

#ifdef CONFIG_EVENT_TRACING

static void tp_perf_event_destroy(struct perf_event *event)
{
	perf_trace_destroy(event);
}

static int perf_tp_event_init(struct perf_event *event)
{
	int err;

	if (event->attr.type != PERF_TYPE_TRACEPOINT)
		return -ENOENT;

	/*
	 * no branch sampling for tracepoint events
	 */
	if (has_branch_stack(event))
		return -EOPNOTSUPP;

	err = perf_trace_init(event);
	if (err)
		return err;

	event->destroy = tp_perf_event_destroy;

	return 0;
}

static struct pmu perf_tracepoint = {
	.task_ctx_nr	= perf_sw_context,

	.event_init	= perf_tp_event_init,
	.add		= perf_trace_add,
	.del		= perf_trace_del,
	.start		= perf_swevent_start,
	.stop		= perf_swevent_stop,
	.read		= perf_swevent_read,
};

static int perf_tp_filter_match(struct perf_event *event,
				struct perf_sample_data *data)
{
	void *record = data->raw->frag.data;

	/* only top level events have filters set */
	if (event->parent)
		event = event->parent;

	if (likely(!event->filter) || filter_match_preds(event->filter, record))
		return 1;
	return 0;
}

static int perf_tp_event_match(struct perf_event *event,
				struct perf_sample_data *data,
				struct pt_regs *regs)
{
	if (event->hw.state & PERF_HES_STOPPED)
		return 0;
	/*
	 * If exclude_kernel, only trace user-space tracepoints (uprobes)
	 */
	if (event->attr.exclude_kernel && !user_mode(regs))
		return 0;

	if (!perf_tp_filter_match(event, data))
		return 0;

	return 1;
}

void perf_trace_run_bpf_submit(void *raw_data, int size, int rctx,
			       struct trace_event_call *call, u64 count,
			       struct pt_regs *regs, struct hlist_head *head,
			       struct task_struct *task)
{
	if (bpf_prog_array_valid(call)) {
		*(struct pt_regs **)raw_data = regs;
		if (!trace_call_bpf(call, raw_data) || hlist_empty(head)) {
			perf_swevent_put_recursion_context(rctx);
			return;
		}
	}
	perf_tp_event(call->event.type, count, raw_data, size, regs, head,
		      rctx, task);
}
EXPORT_SYMBOL_GPL(perf_trace_run_bpf_submit);

static void __perf_tp_event_target_task(u64 count, void *record,
					struct pt_regs *regs,
					struct perf_sample_data *data,
					struct perf_event *event)
{
	struct trace_entry *entry = record;

	if (event->attr.config != entry->type)
		return;
	/* Cannot deliver synchronous signal to other task. */
	if (event->attr.sigtrap)
		return;
	if (perf_tp_event_match(event, data, regs))
		perf_swevent_event(event, count, data, regs);
}

static void perf_tp_event_target_task(u64 count, void *record,
				      struct pt_regs *regs,
				      struct perf_sample_data *data,
				      struct perf_event_context *ctx)
{
	unsigned int cpu = smp_processor_id();
	struct pmu *pmu = &perf_tracepoint;
	struct perf_event *event, *sibling;

	perf_event_groups_for_cpu_pmu(event, &ctx->pinned_groups, cpu, pmu) {
		__perf_tp_event_target_task(count, record, regs, data, event);
		for_each_sibling_event(sibling, event)
			__perf_tp_event_target_task(count, record, regs, data, sibling);
	}

	perf_event_groups_for_cpu_pmu(event, &ctx->flexible_groups, cpu, pmu) {
		__perf_tp_event_target_task(count, record, regs, data, event);
		for_each_sibling_event(sibling, event)
			__perf_tp_event_target_task(count, record, regs, data, sibling);
	}
}

void perf_tp_event(u16 event_type, u64 count, void *record, int entry_size,
		   struct pt_regs *regs, struct hlist_head *head, int rctx,
		   struct task_struct *task)
{
	struct perf_sample_data data;
	struct perf_event *event;

	struct perf_raw_record raw = {
		.frag = {
			.size = entry_size,
			.data = record,
		},
	};

	perf_sample_data_init(&data, 0, 0);
	perf_sample_save_raw_data(&data, &raw);

	perf_trace_buf_update(record, event_type);

	hlist_for_each_entry_rcu(event, head, hlist_entry) {
		if (perf_tp_event_match(event, &data, regs))
			perf_swevent_event(event, count, &data, regs);
	}

	/*
	 * If we got specified a target task, also iterate its context and
	 * deliver this event there too.
	 */
	if (task && task != current) {
		struct perf_event_context *ctx;

		rcu_read_lock();
		ctx = rcu_dereference(task->perf_event_ctxp);
		if (!ctx)
			goto unlock;

		raw_spin_lock(&ctx->lock);
		perf_tp_event_target_task(count, record, regs, &data, ctx);
		raw_spin_unlock(&ctx->lock);
unlock:
		rcu_read_unlock();
	}

	perf_swevent_put_recursion_context(rctx);
}
EXPORT_SYMBOL_GPL(perf_tp_event);

#if defined(CONFIG_KPROBE_EVENTS) || defined(CONFIG_UPROBE_EVENTS)
/*
 * Flags in config, used by dynamic PMU kprobe and uprobe
 * The flags should match following PMU_FORMAT_ATTR().
 *
 * PERF_PROBE_CONFIG_IS_RETPROBE if set, create kretprobe/uretprobe
 *                               if not set, create kprobe/uprobe
 *
 * The following values specify a reference counter (or semaphore in the
 * terminology of tools like dtrace, systemtap, etc.) Userspace Statically
 * Defined Tracepoints (USDT). Currently, we use 40 bit for the offset.
 *
 * PERF_UPROBE_REF_CTR_OFFSET_BITS	# of bits in config as th offset
 * PERF_UPROBE_REF_CTR_OFFSET_SHIFT	# of bits to shift left
 */
enum perf_probe_config {
	PERF_PROBE_CONFIG_IS_RETPROBE = 1U << 0,  /* [k,u]retprobe */
	PERF_UPROBE_REF_CTR_OFFSET_BITS = 32,
	PERF_UPROBE_REF_CTR_OFFSET_SHIFT = 64 - PERF_UPROBE_REF_CTR_OFFSET_BITS,
};

PMU_FORMAT_ATTR(retprobe, "config:0");
#endif

#ifdef CONFIG_KPROBE_EVENTS
static struct attribute *kprobe_attrs[] = {
	&format_attr_retprobe.attr,
	NULL,
};

static struct attribute_group kprobe_format_group = {
	.name = "format",
	.attrs = kprobe_attrs,
};

static const struct attribute_group *kprobe_attr_groups[] = {
	&kprobe_format_group,
	NULL,
};

static int perf_kprobe_event_init(struct perf_event *event);
static struct pmu perf_kprobe = {
	.task_ctx_nr	= perf_sw_context,
	.event_init	= perf_kprobe_event_init,
	.add		= perf_trace_add,
	.del		= perf_trace_del,
	.start		= perf_swevent_start,
	.stop		= perf_swevent_stop,
	.read		= perf_swevent_read,
	.attr_groups	= kprobe_attr_groups,
};

static int perf_kprobe_event_init(struct perf_event *event)
{
	int err;
	bool is_retprobe;

	if (event->attr.type != perf_kprobe.type)
		return -ENOENT;

	if (!perfmon_capable())
		return -EACCES;

	/*
	 * no branch sampling for probe events
	 */
	if (has_branch_stack(event))
		return -EOPNOTSUPP;

	is_retprobe = event->attr.config & PERF_PROBE_CONFIG_IS_RETPROBE;
	err = perf_kprobe_init(event, is_retprobe);
	if (err)
		return err;

	event->destroy = perf_kprobe_destroy;

	return 0;
}
#endif /* CONFIG_KPROBE_EVENTS */

#ifdef CONFIG_UPROBE_EVENTS
PMU_FORMAT_ATTR(ref_ctr_offset, "config:32-63");

static struct attribute *uprobe_attrs[] = {
	&format_attr_retprobe.attr,
	&format_attr_ref_ctr_offset.attr,
	NULL,
};

static struct attribute_group uprobe_format_group = {
	.name = "format",
	.attrs = uprobe_attrs,
};

static const struct attribute_group *uprobe_attr_groups[] = {
	&uprobe_format_group,
	NULL,
};

static int perf_uprobe_event_init(struct perf_event *event);
static struct pmu perf_uprobe = {
	.task_ctx_nr	= perf_sw_context,
	.event_init	= perf_uprobe_event_init,
	.add		= perf_trace_add,
	.del		= perf_trace_del,
	.start		= perf_swevent_start,
	.stop		= perf_swevent_stop,
	.read		= perf_swevent_read,
	.attr_groups	= uprobe_attr_groups,
};

static int perf_uprobe_event_init(struct perf_event *event)
{
	int err;
	unsigned long ref_ctr_offset;
	bool is_retprobe;

	if (event->attr.type != perf_uprobe.type)
		return -ENOENT;

	if (!perfmon_capable())
		return -EACCES;

	/*
	 * no branch sampling for probe events
	 */
	if (has_branch_stack(event))
		return -EOPNOTSUPP;

	is_retprobe = event->attr.config & PERF_PROBE_CONFIG_IS_RETPROBE;
	ref_ctr_offset = event->attr.config >> PERF_UPROBE_REF_CTR_OFFSET_SHIFT;
	err = perf_uprobe_init(event, ref_ctr_offset, is_retprobe);
	if (err)
		return err;

	event->destroy = perf_uprobe_destroy;

	return 0;
}
#endif /* CONFIG_UPROBE_EVENTS */

static inline void perf_tp_register(void)
{
	perf_pmu_register(&perf_tracepoint, "tracepoint", PERF_TYPE_TRACEPOINT);
#ifdef CONFIG_KPROBE_EVENTS
	perf_pmu_register(&perf_kprobe, "kprobe", -1);
#endif
#ifdef CONFIG_UPROBE_EVENTS
	perf_pmu_register(&perf_uprobe, "uprobe", -1);
#endif
}

static void perf_event_free_filter(struct perf_event *event)
{
	ftrace_profile_free_filter(event);
}

#ifdef CONFIG_BPF_SYSCALL
static void bpf_overflow_handler(struct perf_event *event,
				 struct perf_sample_data *data,
				 struct pt_regs *regs)
{
	struct bpf_perf_event_data_kern ctx = {
		.data = data,
		.event = event,
	};
	struct bpf_prog *prog;
	int ret = 0;

	ctx.regs = perf_arch_bpf_user_pt_regs(regs);
	if (unlikely(__this_cpu_inc_return(bpf_prog_active) != 1))
		goto out;
	rcu_read_lock();
	prog = READ_ONCE(event->prog);
	if (prog) {
		perf_prepare_sample(data, event, regs);
		ret = bpf_prog_run(prog, &ctx);
	}
	rcu_read_unlock();
out:
	__this_cpu_dec(bpf_prog_active);
	if (!ret)
		return;

	event->orig_overflow_handler(event, data, regs);
}

static int perf_event_set_bpf_handler(struct perf_event *event,
				      struct bpf_prog *prog,
				      u64 bpf_cookie)
{
	if (event->overflow_handler_context)
		/* hw breakpoint or kernel counter */
		return -EINVAL;

	if (event->prog)
		return -EEXIST;

	if (prog->type != BPF_PROG_TYPE_PERF_EVENT)
		return -EINVAL;

	if (event->attr.precise_ip &&
	    prog->call_get_stack &&
	    (!(event->attr.sample_type & PERF_SAMPLE_CALLCHAIN) ||
	     event->attr.exclude_callchain_kernel ||
	     event->attr.exclude_callchain_user)) {
		/*
		 * On perf_event with precise_ip, calling bpf_get_stack()
		 * may trigger unwinder warnings and occasional crashes.
		 * bpf_get_[stack|stackid] works around this issue by using
		 * callchain attached to perf_sample_data. If the
		 * perf_event does not full (kernel and user) callchain
		 * attached to perf_sample_data, do not allow attaching BPF
		 * program that calls bpf_get_[stack|stackid].
		 */
		return -EPROTO;
	}

	event->prog = prog;
	event->bpf_cookie = bpf_cookie;
	event->orig_overflow_handler = READ_ONCE(event->overflow_handler);
	WRITE_ONCE(event->overflow_handler, bpf_overflow_handler);
	return 0;
}

static void perf_event_free_bpf_handler(struct perf_event *event)
{
	struct bpf_prog *prog = event->prog;

	if (!prog)
		return;

	WRITE_ONCE(event->overflow_handler, event->orig_overflow_handler);
	event->prog = NULL;
	bpf_prog_put(prog);
}
#else
static int perf_event_set_bpf_handler(struct perf_event *event,
				      struct bpf_prog *prog,
				      u64 bpf_cookie)
{
	return -EOPNOTSUPP;
}
static void perf_event_free_bpf_handler(struct perf_event *event)
{
}
#endif

/*
 * returns true if the event is a tracepoint, or a kprobe/upprobe created
 * with perf_event_open()
 */
static inline bool perf_event_is_tracing(struct perf_event *event)
{
	if (event->pmu == &perf_tracepoint)
		return true;
#ifdef CONFIG_KPROBE_EVENTS
	if (event->pmu == &perf_kprobe)
		return true;
#endif
#ifdef CONFIG_UPROBE_EVENTS
	if (event->pmu == &perf_uprobe)
		return true;
#endif
	return false;
}

int perf_event_set_bpf_prog(struct perf_event *event, struct bpf_prog *prog,
			    u64 bpf_cookie)
{
	bool is_kprobe, is_uprobe, is_tracepoint, is_syscall_tp;

	if (!perf_event_is_tracing(event))
		return perf_event_set_bpf_handler(event, prog, bpf_cookie);

	is_kprobe = event->tp_event->flags & TRACE_EVENT_FL_KPROBE;
	is_uprobe = event->tp_event->flags & TRACE_EVENT_FL_UPROBE;
	is_tracepoint = event->tp_event->flags & TRACE_EVENT_FL_TRACEPOINT;
	is_syscall_tp = is_syscall_trace_event(event->tp_event);
	if (!is_kprobe && !is_uprobe && !is_tracepoint && !is_syscall_tp)
		/* bpf programs can only be attached to u/kprobe or tracepoint */
		return -EINVAL;

	if (((is_kprobe || is_uprobe) && prog->type != BPF_PROG_TYPE_KPROBE) ||
	    (is_tracepoint && prog->type != BPF_PROG_TYPE_TRACEPOINT) ||
	    (is_syscall_tp && prog->type != BPF_PROG_TYPE_TRACEPOINT))
		return -EINVAL;

	if (prog->type == BPF_PROG_TYPE_KPROBE && prog->aux->sleepable && !is_uprobe)
		/* only uprobe programs are allowed to be sleepable */
		return -EINVAL;

	/* Kprobe override only works for kprobes, not uprobes. */
	if (prog->kprobe_override && !is_kprobe)
		return -EINVAL;

	if (is_tracepoint || is_syscall_tp) {
		int off = trace_event_get_offsets(event->tp_event);

		if (prog->aux->max_ctx_offset > off)
			return -EACCES;
	}

	return perf_event_attach_bpf_prog(event, prog, bpf_cookie);
}

void perf_event_free_bpf_prog(struct perf_event *event)
{
	if (!perf_event_is_tracing(event)) {
		perf_event_free_bpf_handler(event);
		return;
	}
	perf_event_detach_bpf_prog(event);
}

#else

static inline void perf_tp_register(void)
{
}

static void perf_event_free_filter(struct perf_event *event)
{
}

int perf_event_set_bpf_prog(struct perf_event *event, struct bpf_prog *prog,
			    u64 bpf_cookie)
{
	return -ENOENT;
}

void perf_event_free_bpf_prog(struct perf_event *event)
{
}
#endif /* CONFIG_EVENT_TRACING */

#ifdef CONFIG_HAVE_HW_BREAKPOINT
void perf_bp_event(struct perf_event *bp, void *data)
{
	struct perf_sample_data sample;
	struct pt_regs *regs = data;

	perf_sample_data_init(&sample, bp->attr.bp_addr, 0);

	if (!bp->hw.state && !perf_exclude_event(bp, regs))
		perf_swevent_event(bp, 1, &sample, regs);
}
#endif

/*
 * Allocate a new address filter
 */
static struct perf_addr_filter *
perf_addr_filter_new(struct perf_event *event, struct list_head *filters)
{
	int node = cpu_to_node(event->cpu == -1 ? 0 : event->cpu);
	struct perf_addr_filter *filter;

	filter = kzalloc_node(sizeof(*filter), GFP_KERNEL, node);
	if (!filter)
		return NULL;

	INIT_LIST_HEAD(&filter->entry);
	list_add_tail(&filter->entry, filters);

	return filter;
}

static void free_filters_list(struct list_head *filters)
{
	struct perf_addr_filter *filter, *iter;

	list_for_each_entry_safe(filter, iter, filters, entry) {
		path_put(&filter->path);
		list_del(&filter->entry);
		kfree(filter);
	}
}

/*
 * Free existing address filters and optionally install new ones
 */
static void perf_addr_filters_splice(struct perf_event *event,
				     struct list_head *head)
{
	unsigned long flags;
	LIST_HEAD(list);

	if (!has_addr_filter(event))
		return;

	/* don't bother with children, they don't have their own filters */
	if (event->parent)
		return;

	raw_spin_lock_irqsave(&event->addr_filters.lock, flags);

	list_splice_init(&event->addr_filters.list, &list);
	if (head)
		list_splice(head, &event->addr_filters.list);

	raw_spin_unlock_irqrestore(&event->addr_filters.lock, flags);

	free_filters_list(&list);
}

/*
 * Scan through mm's vmas and see if one of them matches the
 * @filter; if so, adjust filter's address range.
 * Called with mm::mmap_lock down for reading.
 */
static void perf_addr_filter_apply(struct perf_addr_filter *filter,
				   struct mm_struct *mm,
				   struct perf_addr_filter_range *fr)
{
	struct vm_area_struct *vma;
	VMA_ITERATOR(vmi, mm, 0);

	for_each_vma(vmi, vma) {
		if (!vma->vm_file)
			continue;

		if (perf_addr_filter_vma_adjust(filter, vma, fr))
			return;
	}
}

/*
 * Update event's address range filters based on the
 * task's existing mappings, if any.
 */
static void perf_event_addr_filters_apply(struct perf_event *event)
{
	struct perf_addr_filters_head *ifh = perf_event_addr_filters(event);
	struct task_struct *task = READ_ONCE(event->ctx->task);
	struct perf_addr_filter *filter;
	struct mm_struct *mm = NULL;
	unsigned int count = 0;
	unsigned long flags;

	/*
	 * We may observe TASK_TOMBSTONE, which means that the event tear-down
	 * will stop on the parent's child_mutex that our caller is also holding
	 */
	if (task == TASK_TOMBSTONE)
		return;

	if (ifh->nr_file_filters) {
		mm = get_task_mm(task);
		if (!mm)
			goto restart;

		mmap_read_lock(mm);
	}

	raw_spin_lock_irqsave(&ifh->lock, flags);
	list_for_each_entry(filter, &ifh->list, entry) {
		if (filter->path.dentry) {
			/*
			 * Adjust base offset if the filter is associated to a
			 * binary that needs to be mapped:
			 */
			event->addr_filter_ranges[count].start = 0;
			event->addr_filter_ranges[count].size = 0;

			perf_addr_filter_apply(filter, mm, &event->addr_filter_ranges[count]);
		} else {
			event->addr_filter_ranges[count].start = filter->offset;
			event->addr_filter_ranges[count].size  = filter->size;
		}

		count++;
	}

	event->addr_filters_gen++;
	raw_spin_unlock_irqrestore(&ifh->lock, flags);

	if (ifh->nr_file_filters) {
		mmap_read_unlock(mm);

		mmput(mm);
	}

restart:
	perf_event_stop(event, 1);
}

/*
 * Address range filtering: limiting the data to certain
 * instruction address ranges. Filters are ioctl()ed to us from
 * userspace as ascii strings.
 *
 * Filter string format:
 *
 * ACTION RANGE_SPEC
 * where ACTION is one of the
 *  * "filter": limit the trace to this region
 *  * "start": start tracing from this address
 *  * "stop": stop tracing at this address/region;
 * RANGE_SPEC is
 *  * for kernel addresses: <start address>[/<size>]
 *  * for object files:     <start address>[/<size>]@</path/to/object/file>
 *
 * if <size> is not specified or is zero, the range is treated as a single
 * address; not valid for ACTION=="filter".
 */
enum {
	IF_ACT_NONE = -1,
	IF_ACT_FILTER,
	IF_ACT_START,
	IF_ACT_STOP,
	IF_SRC_FILE,
	IF_SRC_KERNEL,
	IF_SRC_FILEADDR,
	IF_SRC_KERNELADDR,
};

enum {
	IF_STATE_ACTION = 0,
	IF_STATE_SOURCE,
	IF_STATE_END,
};

static const match_table_t if_tokens = {
	{ IF_ACT_FILTER,	"filter" },
	{ IF_ACT_START,		"start" },
	{ IF_ACT_STOP,		"stop" },
	{ IF_SRC_FILE,		"%u/%u@%s" },
	{ IF_SRC_KERNEL,	"%u/%u" },
	{ IF_SRC_FILEADDR,	"%u@%s" },
	{ IF_SRC_KERNELADDR,	"%u" },
	{ IF_ACT_NONE,		NULL },
};

/*
 * Address filter string parser
 */
static int
perf_event_parse_addr_filter(struct perf_event *event, char *fstr,
			     struct list_head *filters)
{
	struct perf_addr_filter *filter = NULL;
	char *start, *orig, *filename = NULL;
	substring_t args[MAX_OPT_ARGS];
	int state = IF_STATE_ACTION, token;
	unsigned int kernel = 0;
	int ret = -EINVAL;

	orig = fstr = kstrdup(fstr, GFP_KERNEL);
	if (!fstr)
		return -ENOMEM;

	while ((start = strsep(&fstr, " ,\n")) != NULL) {
		static const enum perf_addr_filter_action_t actions[] = {
			[IF_ACT_FILTER]	= PERF_ADDR_FILTER_ACTION_FILTER,
			[IF_ACT_START]	= PERF_ADDR_FILTER_ACTION_START,
			[IF_ACT_STOP]	= PERF_ADDR_FILTER_ACTION_STOP,
		};
		ret = -EINVAL;

		if (!*start)
			continue;

		/* filter definition begins */
		if (state == IF_STATE_ACTION) {
			filter = perf_addr_filter_new(event, filters);
			if (!filter)
				goto fail;
		}

		token = match_token(start, if_tokens, args);
		switch (token) {
		case IF_ACT_FILTER:
		case IF_ACT_START:
		case IF_ACT_STOP:
			if (state != IF_STATE_ACTION)
				goto fail;

			filter->action = actions[token];
			state = IF_STATE_SOURCE;
			break;

		case IF_SRC_KERNELADDR:
		case IF_SRC_KERNEL:
			kernel = 1;
			fallthrough;

		case IF_SRC_FILEADDR:
		case IF_SRC_FILE:
			if (state != IF_STATE_SOURCE)
				goto fail;

			*args[0].to = 0;
			ret = kstrtoul(args[0].from, 0, &filter->offset);
			if (ret)
				goto fail;

			if (token == IF_SRC_KERNEL || token == IF_SRC_FILE) {
				*args[1].to = 0;
				ret = kstrtoul(args[1].from, 0, &filter->size);
				if (ret)
					goto fail;
			}

			if (token == IF_SRC_FILE || token == IF_SRC_FILEADDR) {
				int fpos = token == IF_SRC_FILE ? 2 : 1;

				kfree(filename);
				filename = match_strdup(&args[fpos]);
				if (!filename) {
					ret = -ENOMEM;
					goto fail;
				}
			}

			state = IF_STATE_END;
			break;

		default:
			goto fail;
		}

		/*
		 * Filter definition is fully parsed, validate and install it.
		 * Make sure that it doesn't contradict itself or the event's
		 * attribute.
		 */
		if (state == IF_STATE_END) {
			ret = -EINVAL;

			/*
			 * ACTION "filter" must have a non-zero length region
			 * specified.
			 */
			if (filter->action == PERF_ADDR_FILTER_ACTION_FILTER &&
			    !filter->size)
				goto fail;

			if (!kernel) {
				if (!filename)
					goto fail;

				/*
				 * For now, we only support file-based filters
				 * in per-task events; doing so for CPU-wide
				 * events requires additional context switching
				 * trickery, since same object code will be
				 * mapped at different virtual addresses in
				 * different processes.
				 */
				ret = -EOPNOTSUPP;
				if (!event->ctx->task)
					goto fail;

				/* look up the path and grab its inode */
				ret = kern_path(filename, LOOKUP_FOLLOW,
						&filter->path);
				if (ret)
					goto fail;

				ret = -EINVAL;
				if (!filter->path.dentry ||
				    !S_ISREG(d_inode(filter->path.dentry)
					     ->i_mode))
					goto fail;

				event->addr_filters.nr_file_filters++;
			}

			/* ready to consume more filters */
			kfree(filename);
			filename = NULL;
			state = IF_STATE_ACTION;
			filter = NULL;
			kernel = 0;
		}
	}

	if (state != IF_STATE_ACTION)
		goto fail;

	kfree(filename);
	kfree(orig);

	return 0;

fail:
	kfree(filename);
	free_filters_list(filters);
	kfree(orig);

	return ret;
}

static int
perf_event_set_addr_filter(struct perf_event *event, char *filter_str)
{
	LIST_HEAD(filters);
	int ret;

	/*
	 * Since this is called in perf_ioctl() path, we're already holding
	 * ctx::mutex.
	 */
	lockdep_assert_held(&event->ctx->mutex);

	if (WARN_ON_ONCE(event->parent))
		return -EINVAL;

	ret = perf_event_parse_addr_filter(event, filter_str, &filters);
	if (ret)
		goto fail_clear_files;

	ret = event->pmu->addr_filters_validate(&filters);
	if (ret)
		goto fail_free_filters;

	/* remove existing filters, if any */
	perf_addr_filters_splice(event, &filters);

	/* install new filters */
	perf_event_for_each_child(event, perf_event_addr_filters_apply);

	return ret;

fail_free_filters:
	free_filters_list(&filters);

fail_clear_files:
	event->addr_filters.nr_file_filters = 0;

	return ret;
}

static int perf_event_set_filter(struct perf_event *event, void __user *arg)
{
	int ret = -EINVAL;
	char *filter_str;

	filter_str = strndup_user(arg, PAGE_SIZE);
	if (IS_ERR(filter_str))
		return PTR_ERR(filter_str);

#ifdef CONFIG_EVENT_TRACING
	if (perf_event_is_tracing(event)) {
		struct perf_event_context *ctx = event->ctx;

		/*
		 * Beware, here be dragons!!
		 *
		 * the tracepoint muck will deadlock against ctx->mutex, but
		 * the tracepoint stuff does not actually need it. So
		 * temporarily drop ctx->mutex. As per perf_event_ctx_lock() we
		 * already have a reference on ctx.
		 *
		 * This can result in event getting moved to a different ctx,
		 * but that does not affect the tracepoint state.
		 */
		mutex_unlock(&ctx->mutex);
		ret = ftrace_profile_set_filter(event, event->attr.config, filter_str);
		mutex_lock(&ctx->mutex);
	} else
#endif
	if (has_addr_filter(event))
		ret = perf_event_set_addr_filter(event, filter_str);

	kfree(filter_str);
	return ret;
}

/*
 * hrtimer based swevent callback
 */

static enum hrtimer_restart perf_swevent_hrtimer(struct hrtimer *hrtimer)
{
	enum hrtimer_restart ret = HRTIMER_RESTART;
	struct perf_sample_data data;
	struct pt_regs *regs;
	struct perf_event *event;
	u64 period;

	event = container_of(hrtimer, struct perf_event, hw.hrtimer);

	if (event->state != PERF_EVENT_STATE_ACTIVE)
		return HRTIMER_NORESTART;

	event->pmu->read(event);

	perf_sample_data_init(&data, 0, event->hw.last_period);
	regs = get_irq_regs();

	if (regs && !perf_exclude_event(event, regs)) {
		if (!(event->attr.exclude_idle && is_idle_task(current)))
			if (__perf_event_overflow(event, 1, &data, regs))
				ret = HRTIMER_NORESTART;
	}

	period = max_t(u64, 10000, event->hw.sample_period);
	hrtimer_forward_now(hrtimer, ns_to_ktime(period));

	return ret;
}

static void perf_swevent_start_hrtimer(struct perf_event *event)
{
	struct hw_perf_event *hwc = &event->hw;
	s64 period;

	if (!is_sampling_event(event))
		return;

	period = local64_read(&hwc->period_left);
	if (period) {
		if (period < 0)
			period = 10000;

		local64_set(&hwc->period_left, 0);
	} else {
		period = max_t(u64, 10000, hwc->sample_period);
	}
	hrtimer_start(&hwc->hrtimer, ns_to_ktime(period),
		      HRTIMER_MODE_REL_PINNED_HARD);
}

static void perf_swevent_cancel_hrtimer(struct perf_event *event)
{
	struct hw_perf_event *hwc = &event->hw;

	if (is_sampling_event(event)) {
		ktime_t remaining = hrtimer_get_remaining(&hwc->hrtimer);
		local64_set(&hwc->period_left, ktime_to_ns(remaining));

		hrtimer_cancel(&hwc->hrtimer);
	}
}

static void perf_swevent_init_hrtimer(struct perf_event *event)
{
	struct hw_perf_event *hwc = &event->hw;

	if (!is_sampling_event(event))
		return;

	hrtimer_init(&hwc->hrtimer, CLOCK_MONOTONIC, HRTIMER_MODE_REL_HARD);
	hwc->hrtimer.function = perf_swevent_hrtimer;

	/*
	 * Since hrtimers have a fixed rate, we can do a static freq->period
	 * mapping and avoid the whole period adjust feedback stuff.
	 */
	if (event->attr.freq) {
		long freq = event->attr.sample_freq;

		event->attr.sample_period = NSEC_PER_SEC / freq;
		hwc->sample_period = event->attr.sample_period;
		local64_set(&hwc->period_left, hwc->sample_period);
		hwc->last_period = hwc->sample_period;
		event->attr.freq = 0;
	}
}

/*
 * Software event: cpu wall time clock
 */

static void cpu_clock_event_update(struct perf_event *event)
{
	s64 prev;
	u64 now;

	now = local_clock();
	prev = local64_xchg(&event->hw.prev_count, now);
	local64_add(now - prev, &event->count);
}

static void cpu_clock_event_start(struct perf_event *event, int flags)
{
	local64_set(&event->hw.prev_count, local_clock());
	perf_swevent_start_hrtimer(event);
}

static void cpu_clock_event_stop(struct perf_event *event, int flags)
{
	perf_swevent_cancel_hrtimer(event);
	cpu_clock_event_update(event);
}

static int cpu_clock_event_add(struct perf_event *event, int flags)
{
	if (flags & PERF_EF_START)
		cpu_clock_event_start(event, flags);
	perf_event_update_userpage(event);

	return 0;
}

static void cpu_clock_event_del(struct perf_event *event, int flags)
{
	cpu_clock_event_stop(event, flags);
}

static void cpu_clock_event_read(struct perf_event *event)
{
	cpu_clock_event_update(event);
}

static int cpu_clock_event_init(struct perf_event *event)
{
	if (event->attr.type != PERF_TYPE_SOFTWARE)
		return -ENOENT;

	if (event->attr.config != PERF_COUNT_SW_CPU_CLOCK)
		return -ENOENT;

	/*
	 * no branch sampling for software events
	 */
	if (has_branch_stack(event))
		return -EOPNOTSUPP;

	perf_swevent_init_hrtimer(event);

	return 0;
}

static struct pmu perf_cpu_clock = {
	.task_ctx_nr	= perf_sw_context,

	.capabilities	= PERF_PMU_CAP_NO_NMI,

	.event_init	= cpu_clock_event_init,
	.add		= cpu_clock_event_add,
	.del		= cpu_clock_event_del,
	.start		= cpu_clock_event_start,
	.stop		= cpu_clock_event_stop,
	.read		= cpu_clock_event_read,
};

/*
 * Software event: task time clock
 */

static void task_clock_event_update(struct perf_event *event, u64 now)
{
	u64 prev;
	s64 delta;

	prev = local64_xchg(&event->hw.prev_count, now);
	delta = now - prev;
	local64_add(delta, &event->count);
}

static void task_clock_event_start(struct perf_event *event, int flags)
{
	local64_set(&event->hw.prev_count, event->ctx->time);
	perf_swevent_start_hrtimer(event);
}

static void task_clock_event_stop(struct perf_event *event, int flags)
{
	perf_swevent_cancel_hrtimer(event);
	task_clock_event_update(event, event->ctx->time);
}

static int task_clock_event_add(struct perf_event *event, int flags)
{
	if (flags & PERF_EF_START)
		task_clock_event_start(event, flags);
	perf_event_update_userpage(event);

	return 0;
}

static void task_clock_event_del(struct perf_event *event, int flags)
{
	task_clock_event_stop(event, PERF_EF_UPDATE);
}

static void task_clock_event_read(struct perf_event *event)
{
	u64 now = perf_clock();
	u64 delta = now - event->ctx->timestamp;
	u64 time = event->ctx->time + delta;

	task_clock_event_update(event, time);
}

static int task_clock_event_init(struct perf_event *event)
{
	if (event->attr.type != PERF_TYPE_SOFTWARE)
		return -ENOENT;

	if (event->attr.config != PERF_COUNT_SW_TASK_CLOCK)
		return -ENOENT;

	/*
	 * no branch sampling for software events
	 */
	if (has_branch_stack(event))
		return -EOPNOTSUPP;

	perf_swevent_init_hrtimer(event);

	return 0;
}

static struct pmu perf_task_clock = {
	.task_ctx_nr	= perf_sw_context,

	.capabilities	= PERF_PMU_CAP_NO_NMI,

	.event_init	= task_clock_event_init,
	.add		= task_clock_event_add,
	.del		= task_clock_event_del,
	.start		= task_clock_event_start,
	.stop		= task_clock_event_stop,
	.read		= task_clock_event_read,
};

static void perf_pmu_nop_void(struct pmu *pmu)
{
}

static void perf_pmu_nop_txn(struct pmu *pmu, unsigned int flags)
{
}

static int perf_pmu_nop_int(struct pmu *pmu)
{
	return 0;
}

static int perf_event_nop_int(struct perf_event *event, u64 value)
{
	return 0;
}

static DEFINE_PER_CPU(unsigned int, nop_txn_flags);

static void perf_pmu_start_txn(struct pmu *pmu, unsigned int flags)
{
	__this_cpu_write(nop_txn_flags, flags);

	if (flags & ~PERF_PMU_TXN_ADD)
		return;

	perf_pmu_disable(pmu);
}

static int perf_pmu_commit_txn(struct pmu *pmu)
{
	unsigned int flags = __this_cpu_read(nop_txn_flags);

	__this_cpu_write(nop_txn_flags, 0);

	if (flags & ~PERF_PMU_TXN_ADD)
		return 0;

	perf_pmu_enable(pmu);
	return 0;
}

static void perf_pmu_cancel_txn(struct pmu *pmu)
{
	unsigned int flags =  __this_cpu_read(nop_txn_flags);

	__this_cpu_write(nop_txn_flags, 0);

	if (flags & ~PERF_PMU_TXN_ADD)
		return;

	perf_pmu_enable(pmu);
}

static int perf_event_idx_default(struct perf_event *event)
{
	return 0;
}

static void free_pmu_context(struct pmu *pmu)
{
	free_percpu(pmu->cpu_pmu_context);
}

/*
 * Let userspace know that this PMU supports address range filtering:
 */
static ssize_t nr_addr_filters_show(struct device *dev,
				    struct device_attribute *attr,
				    char *page)
{
	struct pmu *pmu = dev_get_drvdata(dev);

	return scnprintf(page, PAGE_SIZE - 1, "%d\n", pmu->nr_addr_filters);
}
DEVICE_ATTR_RO(nr_addr_filters);

static struct idr pmu_idr;

static ssize_t
type_show(struct device *dev, struct device_attribute *attr, char *page)
{
	struct pmu *pmu = dev_get_drvdata(dev);

	return scnprintf(page, PAGE_SIZE - 1, "%d\n", pmu->type);
}
static DEVICE_ATTR_RO(type);

static ssize_t
perf_event_mux_interval_ms_show(struct device *dev,
				struct device_attribute *attr,
				char *page)
{
	struct pmu *pmu = dev_get_drvdata(dev);

	return scnprintf(page, PAGE_SIZE - 1, "%d\n", pmu->hrtimer_interval_ms);
}

static DEFINE_MUTEX(mux_interval_mutex);

static ssize_t
perf_event_mux_interval_ms_store(struct device *dev,
				 struct device_attribute *attr,
				 const char *buf, size_t count)
{
	struct pmu *pmu = dev_get_drvdata(dev);
	int timer, cpu, ret;

	ret = kstrtoint(buf, 0, &timer);
	if (ret)
		return ret;

	if (timer < 1)
		return -EINVAL;

	/* same value, noting to do */
	if (timer == pmu->hrtimer_interval_ms)
		return count;

	mutex_lock(&mux_interval_mutex);
	pmu->hrtimer_interval_ms = timer;

	/* update all cpuctx for this PMU */
	cpus_read_lock();
	for_each_online_cpu(cpu) {
		struct perf_cpu_pmu_context *cpc;
		cpc = per_cpu_ptr(pmu->cpu_pmu_context, cpu);
		cpc->hrtimer_interval = ns_to_ktime(NSEC_PER_MSEC * timer);

		cpu_function_call(cpu, perf_mux_hrtimer_restart_ipi, cpc);
	}
	cpus_read_unlock();
	mutex_unlock(&mux_interval_mutex);

	return count;
}
static DEVICE_ATTR_RW(perf_event_mux_interval_ms);

static struct attribute *pmu_dev_attrs[] = {
	&dev_attr_type.attr,
	&dev_attr_perf_event_mux_interval_ms.attr,
	NULL,
};
ATTRIBUTE_GROUPS(pmu_dev);

static int pmu_bus_running;
static struct bus_type pmu_bus = {
	.name		= "event_source",
	.dev_groups	= pmu_dev_groups,
};

static void pmu_dev_release(struct device *dev)
{
	kfree(dev);
}

static int pmu_dev_alloc(struct pmu *pmu)
{
	int ret = -ENOMEM;

	pmu->dev = kzalloc(sizeof(struct device), GFP_KERNEL);
	if (!pmu->dev)
		goto out;

	pmu->dev->groups = pmu->attr_groups;
	device_initialize(pmu->dev);

	dev_set_drvdata(pmu->dev, pmu);
	pmu->dev->bus = &pmu_bus;
	pmu->dev->release = pmu_dev_release;

	ret = dev_set_name(pmu->dev, "%s", pmu->name);
	if (ret)
		goto free_dev;

	ret = device_add(pmu->dev);
	if (ret)
		goto free_dev;

	/* For PMUs with address filters, throw in an extra attribute: */
	if (pmu->nr_addr_filters)
		ret = device_create_file(pmu->dev, &dev_attr_nr_addr_filters);

	if (ret)
		goto del_dev;

	if (pmu->attr_update)
		ret = sysfs_update_groups(&pmu->dev->kobj, pmu->attr_update);

	if (ret)
		goto del_dev;

out:
	return ret;

del_dev:
	device_del(pmu->dev);

free_dev:
	put_device(pmu->dev);
	goto out;
}

static struct lock_class_key cpuctx_mutex;
static struct lock_class_key cpuctx_lock;

int perf_pmu_register(struct pmu *pmu, const char *name, int type)
{
	int cpu, ret, max = PERF_TYPE_MAX;

	mutex_lock(&pmus_lock);
	ret = -ENOMEM;
	pmu->pmu_disable_count = alloc_percpu(int);
	if (!pmu->pmu_disable_count)
		goto unlock;

	pmu->type = -1;
	if (!name)
		goto skip_type;
	pmu->name = name;

	if (type != PERF_TYPE_SOFTWARE) {
		if (type >= 0)
			max = type;

		ret = idr_alloc(&pmu_idr, pmu, max, 0, GFP_KERNEL);
		if (ret < 0)
			goto free_pdc;

		WARN_ON(type >= 0 && ret != type);

		type = ret;
	}
	pmu->type = type;

	if (pmu_bus_running) {
		ret = pmu_dev_alloc(pmu);
		if (ret)
			goto free_idr;
	}

skip_type:
	ret = -ENOMEM;
	pmu->cpu_pmu_context = alloc_percpu(struct perf_cpu_pmu_context);
	if (!pmu->cpu_pmu_context)
		goto free_dev;

	for_each_possible_cpu(cpu) {
		struct perf_cpu_pmu_context *cpc;

		cpc = per_cpu_ptr(pmu->cpu_pmu_context, cpu);
		__perf_init_event_pmu_context(&cpc->epc, pmu);
		__perf_mux_hrtimer_init(cpc, cpu);
	}

	if (!pmu->start_txn) {
		if (pmu->pmu_enable) {
			/*
			 * If we have pmu_enable/pmu_disable calls, install
			 * transaction stubs that use that to try and batch
			 * hardware accesses.
			 */
			pmu->start_txn  = perf_pmu_start_txn;
			pmu->commit_txn = perf_pmu_commit_txn;
			pmu->cancel_txn = perf_pmu_cancel_txn;
		} else {
			pmu->start_txn  = perf_pmu_nop_txn;
			pmu->commit_txn = perf_pmu_nop_int;
			pmu->cancel_txn = perf_pmu_nop_void;
		}
	}

	if (!pmu->pmu_enable) {
		pmu->pmu_enable  = perf_pmu_nop_void;
		pmu->pmu_disable = perf_pmu_nop_void;
	}

	if (!pmu->check_period)
		pmu->check_period = perf_event_nop_int;

	if (!pmu->event_idx)
		pmu->event_idx = perf_event_idx_default;

	/*
	 * Ensure the TYPE_SOFTWARE PMUs are at the head of the list,
	 * since these cannot be in the IDR. This way the linear search
	 * is fast, provided a valid software event is provided.
	 */
	if (type == PERF_TYPE_SOFTWARE || !name)
		list_add_rcu(&pmu->entry, &pmus);
	else
		list_add_tail_rcu(&pmu->entry, &pmus);

	atomic_set(&pmu->exclusive_cnt, 0);
	ret = 0;
unlock:
	mutex_unlock(&pmus_lock);

	return ret;

free_dev:
	device_del(pmu->dev);
	put_device(pmu->dev);

free_idr:
	if (pmu->type != PERF_TYPE_SOFTWARE)
		idr_remove(&pmu_idr, pmu->type);

free_pdc:
	free_percpu(pmu->pmu_disable_count);
	goto unlock;
}
EXPORT_SYMBOL_GPL(perf_pmu_register);

void perf_pmu_unregister(struct pmu *pmu)
{
	mutex_lock(&pmus_lock);
	list_del_rcu(&pmu->entry);

	/*
	 * We dereference the pmu list under both SRCU and regular RCU, so
	 * synchronize against both of those.
	 */
	synchronize_srcu(&pmus_srcu);
	synchronize_rcu();

	free_percpu(pmu->pmu_disable_count);
	if (pmu->type != PERF_TYPE_SOFTWARE)
		idr_remove(&pmu_idr, pmu->type);
	if (pmu_bus_running) {
		if (pmu->nr_addr_filters)
			device_remove_file(pmu->dev, &dev_attr_nr_addr_filters);
		device_del(pmu->dev);
		put_device(pmu->dev);
	}
	free_pmu_context(pmu);
	mutex_unlock(&pmus_lock);
}
EXPORT_SYMBOL_GPL(perf_pmu_unregister);

static inline bool has_extended_regs(struct perf_event *event)
{
	return (event->attr.sample_regs_user & PERF_REG_EXTENDED_MASK) ||
	       (event->attr.sample_regs_intr & PERF_REG_EXTENDED_MASK);
}

static int perf_try_init_event(struct pmu *pmu, struct perf_event *event)
{
	struct perf_event_context *ctx = NULL;
	int ret;

	if (!try_module_get(pmu->module))
		return -ENODEV;

	/*
	 * A number of pmu->event_init() methods iterate the sibling_list to,
	 * for example, validate if the group fits on the PMU. Therefore,
	 * if this is a sibling event, acquire the ctx->mutex to protect
	 * the sibling_list.
	 */
	if (event->group_leader != event && pmu->task_ctx_nr != perf_sw_context) {
		/*
		 * This ctx->mutex can nest when we're called through
		 * inheritance. See the perf_event_ctx_lock_nested() comment.
		 */
		ctx = perf_event_ctx_lock_nested(event->group_leader,
						 SINGLE_DEPTH_NESTING);
		BUG_ON(!ctx);
	}

	event->pmu = pmu;
	ret = pmu->event_init(event);

	if (ctx)
		perf_event_ctx_unlock(event->group_leader, ctx);

	if (!ret) {
		if (!(pmu->capabilities & PERF_PMU_CAP_EXTENDED_REGS) &&
		    has_extended_regs(event))
			ret = -EOPNOTSUPP;

		if (pmu->capabilities & PERF_PMU_CAP_NO_EXCLUDE &&
		    event_has_any_exclude_flag(event))
			ret = -EINVAL;

		if (ret && event->destroy)
			event->destroy(event);
	}

	if (ret)
		module_put(pmu->module);

	return ret;
}

static struct pmu *perf_init_event(struct perf_event *event)
{
	bool extended_type = false;
	int idx, type, ret;
	struct pmu *pmu;

	idx = srcu_read_lock(&pmus_srcu);

	/* Try parent's PMU first: */
	if (event->parent && event->parent->pmu) {
		pmu = event->parent->pmu;
		ret = perf_try_init_event(pmu, event);
		if (!ret)
			goto unlock;
	}

	/*
	 * PERF_TYPE_HARDWARE and PERF_TYPE_HW_CACHE
	 * are often aliases for PERF_TYPE_RAW.
	 */
	type = event->attr.type;
	if (type == PERF_TYPE_HARDWARE || type == PERF_TYPE_HW_CACHE) {
		type = event->attr.config >> PERF_PMU_TYPE_SHIFT;
		if (!type) {
			type = PERF_TYPE_RAW;
		} else {
			extended_type = true;
			event->attr.config &= PERF_HW_EVENT_MASK;
		}
	}

again:
	rcu_read_lock();
	pmu = idr_find(&pmu_idr, type);
	rcu_read_unlock();
	if (pmu) {
		if (event->attr.type != type && type != PERF_TYPE_RAW &&
		    !(pmu->capabilities & PERF_PMU_CAP_EXTENDED_HW_TYPE))
			goto fail;

		ret = perf_try_init_event(pmu, event);
		if (ret == -ENOENT && event->attr.type != type && !extended_type) {
			type = event->attr.type;
			goto again;
		}

		if (ret)
			pmu = ERR_PTR(ret);

		goto unlock;
	}

	list_for_each_entry_rcu(pmu, &pmus, entry, lockdep_is_held(&pmus_srcu)) {
		ret = perf_try_init_event(pmu, event);
		if (!ret)
			goto unlock;

		if (ret != -ENOENT) {
			pmu = ERR_PTR(ret);
			goto unlock;
		}
	}
fail:
	pmu = ERR_PTR(-ENOENT);
unlock:
	srcu_read_unlock(&pmus_srcu, idx);

	return pmu;
}

static void attach_sb_event(struct perf_event *event)
{
	struct pmu_event_list *pel = per_cpu_ptr(&pmu_sb_events, event->cpu);

	raw_spin_lock(&pel->lock);
	list_add_rcu(&event->sb_list, &pel->list);
	raw_spin_unlock(&pel->lock);
}

/*
 * We keep a list of all !task (and therefore per-cpu) events
 * that need to receive side-band records.
 *
 * This avoids having to scan all the various PMU per-cpu contexts
 * looking for them.
 */
static void account_pmu_sb_event(struct perf_event *event)
{
	if (is_sb_event(event))
		attach_sb_event(event);
}

/* Freq events need the tick to stay alive (see perf_event_task_tick). */
static void account_freq_event_nohz(void)
{
#ifdef CONFIG_NO_HZ_FULL
	/* Lock so we don't race with concurrent unaccount */
	spin_lock(&nr_freq_lock);
	if (atomic_inc_return(&nr_freq_events) == 1)
		tick_nohz_dep_set(TICK_DEP_BIT_PERF_EVENTS);
	spin_unlock(&nr_freq_lock);
#endif
}

static void account_freq_event(void)
{
	if (tick_nohz_full_enabled())
		account_freq_event_nohz();
	else
		atomic_inc(&nr_freq_events);
}


static void account_event(struct perf_event *event)
{
	bool inc = false;

	if (event->parent)
		return;

	if (event->attach_state & (PERF_ATTACH_TASK | PERF_ATTACH_SCHED_CB))
		inc = true;
	if (event->attr.mmap || event->attr.mmap_data)
		atomic_inc(&nr_mmap_events);
	if (event->attr.build_id)
		atomic_inc(&nr_build_id_events);
	if (event->attr.comm)
		atomic_inc(&nr_comm_events);
	if (event->attr.namespaces)
		atomic_inc(&nr_namespaces_events);
	if (event->attr.cgroup)
		atomic_inc(&nr_cgroup_events);
	if (event->attr.task)
		atomic_inc(&nr_task_events);
	if (event->attr.freq)
		account_freq_event();
	if (event->attr.context_switch) {
		atomic_inc(&nr_switch_events);
		inc = true;
	}
	if (has_branch_stack(event))
		inc = true;
	if (is_cgroup_event(event))
		inc = true;
	if (event->attr.ksymbol)
		atomic_inc(&nr_ksymbol_events);
	if (event->attr.bpf_event)
		atomic_inc(&nr_bpf_events);
	if (event->attr.text_poke)
		atomic_inc(&nr_text_poke_events);

	if (inc) {
		/*
		 * We need the mutex here because static_branch_enable()
		 * must complete *before* the perf_sched_count increment
		 * becomes visible.
		 */
		if (atomic_inc_not_zero(&perf_sched_count))
			goto enabled;

		mutex_lock(&perf_sched_mutex);
		if (!atomic_read(&perf_sched_count)) {
			static_branch_enable(&perf_sched_events);
			/*
			 * Guarantee that all CPUs observe they key change and
			 * call the perf scheduling hooks before proceeding to
			 * install events that need them.
			 */
			synchronize_rcu();
		}
		/*
		 * Now that we have waited for the sync_sched(), allow further
		 * increments to by-pass the mutex.
		 */
		atomic_inc(&perf_sched_count);
		mutex_unlock(&perf_sched_mutex);
	}
enabled:

	account_pmu_sb_event(event);
}

/*
 * Allocate and initialize an event structure
 */
static struct perf_event *
perf_event_alloc(struct perf_event_attr *attr, int cpu,
		 struct task_struct *task,
		 struct perf_event *group_leader,
		 struct perf_event *parent_event,
		 perf_overflow_handler_t overflow_handler,
		 void *context, int cgroup_fd)
{
	struct pmu *pmu;
	struct perf_event *event;
	struct hw_perf_event *hwc;
	long err = -EINVAL;
	int node;

	if ((unsigned)cpu >= nr_cpu_ids) {
		if (!task || cpu != -1)
			return ERR_PTR(-EINVAL);
	}
	if (attr->sigtrap && !task) {
		/* Requires a task: avoid signalling random tasks. */
		return ERR_PTR(-EINVAL);
	}

	node = (cpu >= 0) ? cpu_to_node(cpu) : -1;
	event = kmem_cache_alloc_node(perf_event_cache, GFP_KERNEL | __GFP_ZERO,
				      node);
	if (!event)
		return ERR_PTR(-ENOMEM);

	/*
	 * Single events are their own group leaders, with an
	 * empty sibling list:
	 */
	if (!group_leader)
		group_leader = event;

	mutex_init(&event->child_mutex);
	INIT_LIST_HEAD(&event->child_list);

	INIT_LIST_HEAD(&event->event_entry);
	INIT_LIST_HEAD(&event->sibling_list);
	INIT_LIST_HEAD(&event->active_list);
	init_event_group(event);
	INIT_LIST_HEAD(&event->rb_entry);
	INIT_LIST_HEAD(&event->active_entry);
	INIT_LIST_HEAD(&event->addr_filters.list);
	INIT_HLIST_NODE(&event->hlist_entry);


	init_waitqueue_head(&event->waitq);
	init_irq_work(&event->pending_irq, perf_pending_irq);
	init_task_work(&event->pending_task, perf_pending_task);

	mutex_init(&event->mmap_mutex);
	raw_spin_lock_init(&event->addr_filters.lock);

	atomic_long_set(&event->refcount, 1);
	event->cpu		= cpu;
	event->attr		= *attr;
	event->group_leader	= group_leader;
	event->pmu		= NULL;
	event->oncpu		= -1;

	event->parent		= parent_event;

	event->ns		= get_pid_ns(task_active_pid_ns(current));
	event->id		= atomic64_inc_return(&perf_event_id);

	event->state		= PERF_EVENT_STATE_INACTIVE;

	if (parent_event)
		event->event_caps = parent_event->event_caps;

	if (task) {
		event->attach_state = PERF_ATTACH_TASK;
		/*
		 * XXX pmu::event_init needs to know what task to account to
		 * and we cannot use the ctx information because we need the
		 * pmu before we get a ctx.
		 */
		event->hw.target = get_task_struct(task);
	}

	event->clock = &local_clock;
	if (parent_event)
		event->clock = parent_event->clock;

	if (!overflow_handler && parent_event) {
		overflow_handler = parent_event->overflow_handler;
		context = parent_event->overflow_handler_context;
#if defined(CONFIG_BPF_SYSCALL) && defined(CONFIG_EVENT_TRACING)
		if (overflow_handler == bpf_overflow_handler) {
			struct bpf_prog *prog = parent_event->prog;

			bpf_prog_inc(prog);
			event->prog = prog;
			event->orig_overflow_handler =
				parent_event->orig_overflow_handler;
		}
#endif
	}

	if (overflow_handler) {
		event->overflow_handler	= overflow_handler;
		event->overflow_handler_context = context;
	} else if (is_write_backward(event)){
		event->overflow_handler = perf_event_output_backward;
		event->overflow_handler_context = NULL;
	} else {
		event->overflow_handler = perf_event_output_forward;
		event->overflow_handler_context = NULL;
	}

	perf_event__state_init(event);

	pmu = NULL;

	hwc = &event->hw;
	hwc->sample_period = attr->sample_period;
	if (attr->freq && attr->sample_freq)
		hwc->sample_period = 1;
	hwc->last_period = hwc->sample_period;

	local64_set(&hwc->period_left, hwc->sample_period);

	/*
	 * We currently do not support PERF_SAMPLE_READ on inherited events.
	 * See perf_output_read().
	 */
	if (attr->inherit && (attr->sample_type & PERF_SAMPLE_READ))
		goto err_ns;

	if (!has_branch_stack(event))
		event->attr.branch_sample_type = 0;

	pmu = perf_init_event(event);
	if (IS_ERR(pmu)) {
		err = PTR_ERR(pmu);
		goto err_ns;
	}

	/*
	 * Disallow uncore-task events. Similarly, disallow uncore-cgroup
	 * events (they don't make sense as the cgroup will be different
	 * on other CPUs in the uncore mask).
	 */
	if (pmu->task_ctx_nr == perf_invalid_context && (task || cgroup_fd != -1)) {
		err = -EINVAL;
		goto err_pmu;
	}

	if (event->attr.aux_output &&
	    !(pmu->capabilities & PERF_PMU_CAP_AUX_OUTPUT)) {
		err = -EOPNOTSUPP;
		goto err_pmu;
	}

	if (cgroup_fd != -1) {
		err = perf_cgroup_connect(cgroup_fd, event, attr, group_leader);
		if (err)
			goto err_pmu;
	}

	err = exclusive_event_init(event);
	if (err)
		goto err_pmu;

	if (has_addr_filter(event)) {
		event->addr_filter_ranges = kcalloc(pmu->nr_addr_filters,
						    sizeof(struct perf_addr_filter_range),
						    GFP_KERNEL);
		if (!event->addr_filter_ranges) {
			err = -ENOMEM;
			goto err_per_task;
		}

		/*
		 * Clone the parent's vma offsets: they are valid until exec()
		 * even if the mm is not shared with the parent.
		 */
		if (event->parent) {
			struct perf_addr_filters_head *ifh = perf_event_addr_filters(event);

			raw_spin_lock_irq(&ifh->lock);
			memcpy(event->addr_filter_ranges,
			       event->parent->addr_filter_ranges,
			       pmu->nr_addr_filters * sizeof(struct perf_addr_filter_range));
			raw_spin_unlock_irq(&ifh->lock);
		}

		/* force hw sync on the address filters */
		event->addr_filters_gen = 1;
	}

	if (!event->parent) {
		if (event->attr.sample_type & PERF_SAMPLE_CALLCHAIN) {
			err = get_callchain_buffers(attr->sample_max_stack);
			if (err)
				goto err_addr_filters;
		}
	}

	err = security_perf_event_alloc(event);
	if (err)
		goto err_callchain_buffer;

	/* symmetric to unaccount_event() in _free_event() */
	account_event(event);

	return event;

err_callchain_buffer:
	if (!event->parent) {
		if (event->attr.sample_type & PERF_SAMPLE_CALLCHAIN)
			put_callchain_buffers();
	}
err_addr_filters:
	kfree(event->addr_filter_ranges);

err_per_task:
	exclusive_event_destroy(event);

err_pmu:
	if (is_cgroup_event(event))
		perf_detach_cgroup(event);
	if (event->destroy)
		event->destroy(event);
	module_put(pmu->module);
err_ns:
	if (event->hw.target)
		put_task_struct(event->hw.target);
	call_rcu(&event->rcu_head, free_event_rcu);

	return ERR_PTR(err);
}

static int perf_copy_attr(struct perf_event_attr __user *uattr,
			  struct perf_event_attr *attr)
{
	u32 size;
	int ret;

	/* Zero the full structure, so that a short copy will be nice. */
	memset(attr, 0, sizeof(*attr));

	ret = get_user(size, &uattr->size);
	if (ret)
		return ret;

	/* ABI compatibility quirk: */
	if (!size)
		size = PERF_ATTR_SIZE_VER0;
	if (size < PERF_ATTR_SIZE_VER0 || size > PAGE_SIZE)
		goto err_size;

	ret = copy_struct_from_user(attr, sizeof(*attr), uattr, size);
	if (ret) {
		if (ret == -E2BIG)
			goto err_size;
		return ret;
	}

	attr->size = size;

	if (attr->__reserved_1 || attr->__reserved_2 || attr->__reserved_3)
		return -EINVAL;

	if (attr->sample_type & ~(PERF_SAMPLE_MAX-1))
		return -EINVAL;

	if (attr->read_format & ~(PERF_FORMAT_MAX-1))
		return -EINVAL;

	if (attr->sample_type & PERF_SAMPLE_BRANCH_STACK) {
		u64 mask = attr->branch_sample_type;

		/* only using defined bits */
		if (mask & ~(PERF_SAMPLE_BRANCH_MAX-1))
			return -EINVAL;

		/* at least one branch bit must be set */
		if (!(mask & ~PERF_SAMPLE_BRANCH_PLM_ALL))
			return -EINVAL;

		/* propagate priv level, when not set for branch */
		if (!(mask & PERF_SAMPLE_BRANCH_PLM_ALL)) {

			/* exclude_kernel checked on syscall entry */
			if (!attr->exclude_kernel)
				mask |= PERF_SAMPLE_BRANCH_KERNEL;

			if (!attr->exclude_user)
				mask |= PERF_SAMPLE_BRANCH_USER;

			if (!attr->exclude_hv)
				mask |= PERF_SAMPLE_BRANCH_HV;
			/*
			 * adjust user setting (for HW filter setup)
			 */
			attr->branch_sample_type = mask;
		}
		/* privileged levels capture (kernel, hv): check permissions */
		if (mask & PERF_SAMPLE_BRANCH_PERM_PLM) {
			ret = perf_allow_kernel(attr);
			if (ret)
				return ret;
		}
	}

	if (attr->sample_type & PERF_SAMPLE_REGS_USER) {
		ret = perf_reg_validate(attr->sample_regs_user);
		if (ret)
			return ret;
	}

	if (attr->sample_type & PERF_SAMPLE_STACK_USER) {
		if (!arch_perf_have_user_stack_dump())
			return -ENOSYS;

		/*
		 * We have __u32 type for the size, but so far
		 * we can only use __u16 as maximum due to the
		 * __u16 sample size limit.
		 */
		if (attr->sample_stack_user >= USHRT_MAX)
			return -EINVAL;
		else if (!IS_ALIGNED(attr->sample_stack_user, sizeof(u64)))
			return -EINVAL;
	}

	if (!attr->sample_max_stack)
		attr->sample_max_stack = sysctl_perf_event_max_stack;

	if (attr->sample_type & PERF_SAMPLE_REGS_INTR)
		ret = perf_reg_validate(attr->sample_regs_intr);

#ifndef CONFIG_CGROUP_PERF
	if (attr->sample_type & PERF_SAMPLE_CGROUP)
		return -EINVAL;
#endif
	if ((attr->sample_type & PERF_SAMPLE_WEIGHT) &&
	    (attr->sample_type & PERF_SAMPLE_WEIGHT_STRUCT))
		return -EINVAL;

	if (!attr->inherit && attr->inherit_thread)
		return -EINVAL;

	if (attr->remove_on_exec && attr->enable_on_exec)
		return -EINVAL;

	if (attr->sigtrap && !attr->remove_on_exec)
		return -EINVAL;

out:
	return ret;

err_size:
	put_user(sizeof(*attr), &uattr->size);
	ret = -E2BIG;
	goto out;
}

static void mutex_lock_double(struct mutex *a, struct mutex *b)
{
	if (b < a)
		swap(a, b);

	mutex_lock(a);
	mutex_lock_nested(b, SINGLE_DEPTH_NESTING);
}

static int
perf_event_set_output(struct perf_event *event, struct perf_event *output_event)
{
	struct perf_buffer *rb = NULL;
	int ret = -EINVAL;

	if (!output_event) {
		mutex_lock(&event->mmap_mutex);
		goto set;
	}

	/* don't allow circular references */
	if (event == output_event)
		goto out;

	/*
	 * Don't allow cross-cpu buffers
	 */
	if (output_event->cpu != event->cpu)
		goto out;

	/*
	 * If its not a per-cpu rb, it must be the same task.
	 */
	if (output_event->cpu == -1 && output_event->ctx != event->ctx)
		goto out;

	/*
	 * Mixing clocks in the same buffer is trouble you don't need.
	 */
	if (output_event->clock != event->clock)
		goto out;

	/*
	 * Either writing ring buffer from beginning or from end.
	 * Mixing is not allowed.
	 */
	if (is_write_backward(output_event) != is_write_backward(event))
		goto out;

	/*
	 * If both events generate aux data, they must be on the same PMU
	 */
	if (has_aux(event) && has_aux(output_event) &&
	    event->pmu != output_event->pmu)
		goto out;

	/*
	 * Hold both mmap_mutex to serialize against perf_mmap_close().  Since
	 * output_event is already on rb->event_list, and the list iteration
	 * restarts after every removal, it is guaranteed this new event is
	 * observed *OR* if output_event is already removed, it's guaranteed we
	 * observe !rb->mmap_count.
	 */
	mutex_lock_double(&event->mmap_mutex, &output_event->mmap_mutex);
set:
	/* Can't redirect output if we've got an active mmap() */
	if (atomic_read(&event->mmap_count))
		goto unlock;

	if (output_event) {
		/* get the rb we want to redirect to */
		rb = ring_buffer_get(output_event);
		if (!rb)
			goto unlock;

		/* did we race against perf_mmap_close() */
		if (!atomic_read(&rb->mmap_count)) {
			ring_buffer_put(rb);
			goto unlock;
		}
	}

	ring_buffer_attach(event, rb);

	ret = 0;
unlock:
	mutex_unlock(&event->mmap_mutex);
	if (output_event)
		mutex_unlock(&output_event->mmap_mutex);

out:
	return ret;
}

static int perf_event_set_clock(struct perf_event *event, clockid_t clk_id)
{
	bool nmi_safe = false;

	switch (clk_id) {
	case CLOCK_MONOTONIC:
		event->clock = &ktime_get_mono_fast_ns;
		nmi_safe = true;
		break;

	case CLOCK_MONOTONIC_RAW:
		event->clock = &ktime_get_raw_fast_ns;
		nmi_safe = true;
		break;

	case CLOCK_REALTIME:
		event->clock = &ktime_get_real_ns;
		break;

	case CLOCK_BOOTTIME:
		event->clock = &ktime_get_boottime_ns;
		break;

	case CLOCK_TAI:
		event->clock = &ktime_get_clocktai_ns;
		break;

	default:
		return -EINVAL;
	}

	if (!nmi_safe && !(event->pmu->capabilities & PERF_PMU_CAP_NO_NMI))
		return -EINVAL;

	return 0;
}

static bool
perf_check_permission(struct perf_event_attr *attr, struct task_struct *task)
{
	unsigned int ptrace_mode = PTRACE_MODE_READ_REALCREDS;
	bool is_capable = perfmon_capable();

	if (attr->sigtrap) {
		/*
		 * perf_event_attr::sigtrap sends signals to the other task.
		 * Require the current task to also have CAP_KILL.
		 */
		rcu_read_lock();
		is_capable &= ns_capable(__task_cred(task)->user_ns, CAP_KILL);
		rcu_read_unlock();

		/*
		 * If the required capabilities aren't available, checks for
		 * ptrace permissions: upgrade to ATTACH, since sending signals
		 * can effectively change the target task.
		 */
		ptrace_mode = PTRACE_MODE_ATTACH_REALCREDS;
	}

	/*
	 * Preserve ptrace permission check for backwards compatibility. The
	 * ptrace check also includes checks that the current task and other
	 * task have matching uids, and is therefore not done here explicitly.
	 */
	return is_capable || ptrace_may_access(task, ptrace_mode);
}

/**
 * sys_perf_event_open - open a performance event, associate it to a task/cpu
 *
 * @attr_uptr:	event_id type attributes for monitoring/sampling
 * @pid:		target pid
 * @cpu:		target cpu
 * @group_fd:		group leader event fd
 * @flags:		perf event open flags
 */
//实现perf_event_open系统调用
//pid == 0 and cpu == -1 任意进程任意cpu
//pid == 0 and cpu >= 0  任意进程指定cpu
SYSCALL_DEFINE5(perf_event_open,
		struct perf_event_attr __user *, attr_uptr,
		pid_t, pid, int, cpu, int, group_fd, unsigned long, flags)
{

	struct perf_event *group_leader = NULL, *output_event = NULL;
	struct perf_event_pmu_context *pmu_ctx;
	struct perf_event *event, *sibling;
	struct perf_event_attr attr;
	struct perf_event_context *ctx;
	struct file *event_file = NULL;
	struct fd group = {NULL, 0};
	struct task_struct *task = NULL;
	struct pmu *pmu;
	int event_fd;
	int move_group = 0;
	int err;
	int f_flags = O_RDWR;
	int cgroup_fd = -1;

	/* for future expandability... */
	//标记位有效性检查
	if (flags & ~PERF_FLAG_ALL)
		return -EINVAL;

	err = perf_copy_attr(attr_uptr, &attr);
	if (err)
		return err;

	/* Do we allow access to perf_event_open(2) ? */
	err = security_perf_event_open(&attr, PERF_SECURITY_OPEN);
	if (err)
		return err;

	if (!attr.exclude_kernel) {
		err = perf_allow_kernel(&attr);
		if (err)
			return err;
	}

	if (attr.namespaces) {
		if (!perfmon_capable())
			return -EACCES;
	}

	if (attr.freq) {
		if (attr.sample_freq > sysctl_perf_event_sample_rate)
			return -EINVAL;
	} else {
		if (attr.sample_period & (1ULL << 63))
			return -EINVAL;
	}

	/* Only privileged users can get physical addresses */
	if ((attr.sample_type & PERF_SAMPLE_PHYS_ADDR)) {
		err = perf_allow_kernel(&attr);
		if (err)
			return err;
	}

	/* REGS_INTR can leak data, lockdown must prevent this */
	if (attr.sample_type & PERF_SAMPLE_REGS_INTR) {
		err = security_locked_down(LOCKDOWN_PERF);
		if (err)
			return err;
	}

	/*
	 * In cgroup mode, the pid argument is used to pass the fd
	 * opened to the cgroup directory in cgroupfs. The cpu argument
	 * designates the cpu on which to monitor threads from that
	 * cgroup.
	 */
	if ((flags & PERF_FLAG_PID_CGROUP) && (pid == -1 || cpu == -1))
		return -EINVAL;

	if (flags & PERF_FLAG_FD_CLOEXEC)
		f_flags |= O_CLOEXEC;

	//分配一个没有使用的fd
	event_fd = get_unused_fd_flags(f_flags);
	if (event_fd < 0)
		return event_fd;

	if (group_fd != -1) {
		err = perf_fget_light(group_fd, &group);
		if (err)
			goto err_fd;
		group_leader = group.file->private_data;
		if (flags & PERF_FLAG_FD_OUTPUT)
			output_event = group_leader;
		if (flags & PERF_FLAG_FD_NO_GROUP)
			group_leader = NULL;
	}

	if (pid != -1 && !(flags & PERF_FLAG_PID_CGROUP)) {
		task = find_lively_task_by_vpid(pid);
		if (IS_ERR(task)) {
			err = PTR_ERR(task);
			goto err_group_fd;
		}
	}

	if (task && group_leader &&
	    group_leader->attr.inherit != attr.inherit) {
		err = -EINVAL;
		goto err_task;
	}

	if (flags & PERF_FLAG_PID_CGROUP)
		cgroup_fd = pid;

	//申请并初始化perf event
	event = perf_event_alloc(&attr, cpu, task, group_leader, NULL,
				 NULL, NULL, cgroup_fd);
	if (IS_ERR(event)) {
		err = PTR_ERR(event);
		goto err_task;
	}

	if (is_sampling_event(event)) {
		if (event->pmu->capabilities & PERF_PMU_CAP_NO_INTERRUPT) {
			err = -EOPNOTSUPP;
			goto err_alloc;
		}
	}

	/*
	 * Special case software events and allow them to be part of
	 * any hardware group.
	 */
	pmu = event->pmu;

	if (attr.use_clockid) {
		err = perf_event_set_clock(event, attr.clockid);
		if (err)
			goto err_alloc;
	}

	if (pmu->task_ctx_nr == perf_sw_context)
		event->event_caps |= PERF_EV_CAP_SOFTWARE;

	if (task) {
		err = down_read_interruptible(&task->signal->exec_update_lock);
		if (err)
			goto err_alloc;

		/*
		 * We must hold exec_update_lock across this and any potential
		 * perf_install_in_context() call for this new event to
		 * serialize against exec() altering our credentials (and the
		 * perf_event_exit_task() that could imply).
		 */
		err = -EACCES;
		if (!perf_check_permission(&attr, task))
			goto err_cred;
	}

	/*
	 * Get the target context (task or percpu):
	 */
	ctx = find_get_context(task, event);
	if (IS_ERR(ctx)) {
		err = PTR_ERR(ctx);
		goto err_cred;
	}

	mutex_lock(&ctx->mutex);

	if (ctx->task == TASK_TOMBSTONE) {
		err = -ESRCH;
		goto err_locked;
	}

	if (!task) {
		/*
		 * Check if the @cpu we're creating an event for is online.
		 *
		 * We use the perf_cpu_context::ctx::mutex to serialize against
		 * the hotplug notifiers. See perf_event_{init,exit}_cpu().
		 */
		struct perf_cpu_context *cpuctx = per_cpu_ptr(&perf_cpu_context, event->cpu);

		if (!cpuctx->online) {
			err = -ENODEV;
			goto err_locked;
		}
	}

	if (group_leader) {
		err = -EINVAL;

		/*
		 * Do not allow a recursive hierarchy (this new sibling
		 * becoming part of another group-sibling):
		 */
		if (group_leader->group_leader != group_leader)
			goto err_locked;

		/* All events in a group should have the same clock */
		if (group_leader->clock != event->clock)
			goto err_locked;

		/*
		 * Make sure we're both events for the same CPU;
		 * grouping events for different CPUs is broken; since
		 * you can never concurrently schedule them anyhow.
		 */
		if (group_leader->cpu != event->cpu)
			goto err_locked;

		/*
		 * Make sure we're both on the same context; either task or cpu.
		 */
		if (group_leader->ctx != ctx)
			goto err_locked;

		/*
		 * Only a group leader can be exclusive or pinned
		 */
		if (attr.exclusive || attr.pinned)
<<<<<<< HEAD
			goto err_context;
	}

	if (output_event) {
		err = perf_event_set_output(event, output_event);
		if (err)
			goto err_context;
	}

	//申请虚假文件,并为其指定私有数据为perf event
	event_file = anon_inode_getfile("[perf_event]", &perf_fops, event,
					f_flags);
	if (IS_ERR(event_file)) {
		err = PTR_ERR(event_file);
		event_file = NULL;
		goto err_context;
	}

	if (task) {
		err = down_read_interruptible(&task->signal->exec_update_lock);
		if (err)
			goto err_file;

		/*
		 * We must hold exec_update_lock across this and any potential
		 * perf_install_in_context() call for this new event to
		 * serialize against exec() altering our credentials (and the
		 * perf_event_exit_task() that could imply).
		 */
		err = -EACCES;
		if (!perf_check_permission(&attr, task))
			goto err_cred;
	}

	if (move_group) {
		gctx = __perf_event_ctx_lock_double(group_leader, ctx);

		if (gctx->task == TASK_TOMBSTONE) {
			err = -ESRCH;
=======
>>>>>>> fe15c26e
			goto err_locked;

		if (is_software_event(event) &&
		    !in_software_context(group_leader)) {
			/*
			 * If the event is a sw event, but the group_leader
			 * is on hw context.
			 *
			 * Allow the addition of software events to hw
			 * groups, this is safe because software events
			 * never fail to schedule.
			 *
			 * Note the comment that goes with struct
			 * perf_event_pmu_context.
			 */
			pmu = group_leader->pmu_ctx->pmu;
		} else if (!is_software_event(event)) {
			if (is_software_event(group_leader) &&
			    (group_leader->group_caps & PERF_EV_CAP_SOFTWARE)) {
				/*
				 * In case the group is a pure software group, and we
				 * try to add a hardware event, move the whole group to
				 * the hardware context.
				 */
				move_group = 1;
			}

			/* Don't allow group of multiple hw events from different pmus */
			if (!in_software_context(group_leader) &&
			    group_leader->pmu_ctx->pmu != pmu)
				goto err_locked;
		}
	}

	/*
	 * Now that we're certain of the pmu; find the pmu_ctx.
	 */
	pmu_ctx = find_get_pmu_context(pmu, ctx, event);
	if (IS_ERR(pmu_ctx)) {
		err = PTR_ERR(pmu_ctx);
		goto err_locked;
	}
	event->pmu_ctx = pmu_ctx;

	if (output_event) {
		err = perf_event_set_output(event, output_event);
		if (err)
			goto err_context;
	}

	if (!perf_event_validate_size(event)) {
		err = -E2BIG;
		goto err_context;
	}

	if (perf_need_aux_event(event) && !perf_get_aux_event(event, group_leader)) {
		err = -EINVAL;
		goto err_context;
	}

	/*
	 * Must be under the same ctx::mutex as perf_install_in_context(),
	 * because we need to serialize with concurrent event creation.
	 */
	if (!exclusive_event_installable(event, ctx)) {
		err = -EBUSY;
		goto err_context;
	}

	WARN_ON_ONCE(ctx->parent_ctx);

	event_file = anon_inode_getfile("[perf_event]", &perf_fops, event, f_flags);
	if (IS_ERR(event_file)) {
		err = PTR_ERR(event_file);
		event_file = NULL;
		goto err_context;
	}

	/*
	 * This is the point on no return; we cannot fail hereafter. This is
	 * where we start modifying current state.
	 */

	if (move_group) {
		perf_remove_from_context(group_leader, 0);
		put_pmu_ctx(group_leader->pmu_ctx);

		for_each_sibling_event(sibling, group_leader) {
			perf_remove_from_context(sibling, 0);
			put_pmu_ctx(sibling->pmu_ctx);
		}

		/*
		 * Install the group siblings before the group leader.
		 *
		 * Because a group leader will try and install the entire group
		 * (through the sibling list, which is still in-tact), we can
		 * end up with siblings installed in the wrong context.
		 *
		 * By installing siblings first we NO-OP because they're not
		 * reachable through the group lists.
		 */
		for_each_sibling_event(sibling, group_leader) {
			sibling->pmu_ctx = pmu_ctx;
			get_pmu_ctx(pmu_ctx);
			perf_event__state_init(sibling);
			perf_install_in_context(ctx, sibling, sibling->cpu);
		}

		/*
		 * Removing from the context ends up with disabled
		 * event. What we want here is event in the initial
		 * startup state, ready to be add into new context.
		 */
		group_leader->pmu_ctx = pmu_ctx;
		get_pmu_ctx(pmu_ctx);
		perf_event__state_init(group_leader);
		perf_install_in_context(ctx, group_leader, group_leader->cpu);
	}

	/*
	 * Precalculate sample_data sizes; do while holding ctx::mutex such
	 * that we're serialized against further additions and before
	 * perf_install_in_context() which is the point the event is active and
	 * can use these values.
	 */
	perf_event__header_size(event);
	perf_event__id_header_size(event);

	event->owner = current;

	perf_install_in_context(ctx, event, event->cpu);
	perf_unpin_context(ctx);

	mutex_unlock(&ctx->mutex);

	if (task) {
		up_read(&task->signal->exec_update_lock);
		put_task_struct(task);
	}

	mutex_lock(&current->perf_event_mutex);
	list_add_tail(&event->owner_entry, &current->perf_event_list);
	mutex_unlock(&current->perf_event_mutex);

	/*
	 * Drop the reference on the group_event after placing the
	 * new event on the sibling_list. This ensures destruction
	 * of the group leader will find the pointer to itself in
	 * perf_group_detach().
	 */
	fdput(group);
	/*使event_fd与 event_file相互关联*/
	fd_install(event_fd, event_file);
	return event_fd;

err_context:
	put_pmu_ctx(event->pmu_ctx);
	event->pmu_ctx = NULL; /* _free_event() */
err_locked:
	mutex_unlock(&ctx->mutex);
	perf_unpin_context(ctx);
	put_ctx(ctx);
err_cred:
	if (task)
		up_read(&task->signal->exec_update_lock);
err_alloc:
	free_event(event);
err_task:
	if (task)
		put_task_struct(task);
err_group_fd:
	fdput(group);
err_fd:
	put_unused_fd(event_fd);
	return err;
}

/**
 * perf_event_create_kernel_counter
 *
 * @attr: attributes of the counter to create
 * @cpu: cpu in which the counter is bound
 * @task: task to profile (NULL for percpu)
 * @overflow_handler: callback to trigger when we hit the event
 * @context: context data could be used in overflow_handler callback
 */
struct perf_event *
perf_event_create_kernel_counter(struct perf_event_attr *attr, int cpu,
				 struct task_struct *task,
				 perf_overflow_handler_t overflow_handler,
				 void *context)
{
	struct perf_event_pmu_context *pmu_ctx;
	struct perf_event_context *ctx;
	struct perf_event *event;
	struct pmu *pmu;
	int err;

	/*
	 * Grouping is not supported for kernel events, neither is 'AUX',
	 * make sure the caller's intentions are adjusted.
	 */
	if (attr->aux_output)
		return ERR_PTR(-EINVAL);

	event = perf_event_alloc(attr, cpu, task, NULL, NULL,
				 overflow_handler, context, -1);
	if (IS_ERR(event)) {
		err = PTR_ERR(event);
		goto err;
	}

	/* Mark owner so we could distinguish it from user events. */
	event->owner = TASK_TOMBSTONE;
	pmu = event->pmu;

	if (pmu->task_ctx_nr == perf_sw_context)
		event->event_caps |= PERF_EV_CAP_SOFTWARE;

	/*
	 * Get the target context (task or percpu):
	 */
	ctx = find_get_context(task, event);
	if (IS_ERR(ctx)) {
		err = PTR_ERR(ctx);
		goto err_alloc;
	}

	WARN_ON_ONCE(ctx->parent_ctx);
	mutex_lock(&ctx->mutex);
	if (ctx->task == TASK_TOMBSTONE) {
		err = -ESRCH;
		goto err_unlock;
	}

	pmu_ctx = find_get_pmu_context(pmu, ctx, event);
	if (IS_ERR(pmu_ctx)) {
		err = PTR_ERR(pmu_ctx);
		goto err_unlock;
	}
	event->pmu_ctx = pmu_ctx;

	if (!task) {
		/*
		 * Check if the @cpu we're creating an event for is online.
		 *
		 * We use the perf_cpu_context::ctx::mutex to serialize against
		 * the hotplug notifiers. See perf_event_{init,exit}_cpu().
		 */
		struct perf_cpu_context *cpuctx =
			container_of(ctx, struct perf_cpu_context, ctx);
		if (!cpuctx->online) {
			err = -ENODEV;
			goto err_pmu_ctx;
		}
	}

	if (!exclusive_event_installable(event, ctx)) {
		err = -EBUSY;
		goto err_pmu_ctx;
	}

	perf_install_in_context(ctx, event, event->cpu);
	perf_unpin_context(ctx);
	mutex_unlock(&ctx->mutex);

	return event;

err_pmu_ctx:
	put_pmu_ctx(pmu_ctx);
	event->pmu_ctx = NULL; /* _free_event() */
err_unlock:
	mutex_unlock(&ctx->mutex);
	perf_unpin_context(ctx);
	put_ctx(ctx);
err_alloc:
	free_event(event);
err:
	return ERR_PTR(err);
}
EXPORT_SYMBOL_GPL(perf_event_create_kernel_counter);

static void __perf_pmu_remove(struct perf_event_context *ctx,
			      int cpu, struct pmu *pmu,
			      struct perf_event_groups *groups,
			      struct list_head *events)
{
	struct perf_event *event, *sibling;

	perf_event_groups_for_cpu_pmu(event, groups, cpu, pmu) {
		perf_remove_from_context(event, 0);
		put_pmu_ctx(event->pmu_ctx);
		list_add(&event->migrate_entry, events);

		for_each_sibling_event(sibling, event) {
			perf_remove_from_context(sibling, 0);
			put_pmu_ctx(sibling->pmu_ctx);
			list_add(&sibling->migrate_entry, events);
		}
	}
}

static void __perf_pmu_install_event(struct pmu *pmu,
				     struct perf_event_context *ctx,
				     int cpu, struct perf_event *event)
{
	struct perf_event_pmu_context *epc;

	event->cpu = cpu;
	epc = find_get_pmu_context(pmu, ctx, event);
	event->pmu_ctx = epc;

	if (event->state >= PERF_EVENT_STATE_OFF)
		event->state = PERF_EVENT_STATE_INACTIVE;
	perf_install_in_context(ctx, event, cpu);
}

static void __perf_pmu_install(struct perf_event_context *ctx,
			       int cpu, struct pmu *pmu, struct list_head *events)
{
	struct perf_event *event, *tmp;

	/*
	 * Re-instate events in 2 passes.
	 *
	 * Skip over group leaders and only install siblings on this first
	 * pass, siblings will not get enabled without a leader, however a
	 * leader will enable its siblings, even if those are still on the old
	 * context.
	 */
	list_for_each_entry_safe(event, tmp, events, migrate_entry) {
		if (event->group_leader == event)
			continue;

		list_del(&event->migrate_entry);
		__perf_pmu_install_event(pmu, ctx, cpu, event);
	}

	/*
	 * Once all the siblings are setup properly, install the group leaders
	 * to make it go.
	 */
	list_for_each_entry_safe(event, tmp, events, migrate_entry) {
		list_del(&event->migrate_entry);
		__perf_pmu_install_event(pmu, ctx, cpu, event);
	}
}

void perf_pmu_migrate_context(struct pmu *pmu, int src_cpu, int dst_cpu)
{
	struct perf_event_context *src_ctx, *dst_ctx;
	LIST_HEAD(events);

	src_ctx = &per_cpu_ptr(&perf_cpu_context, src_cpu)->ctx;
	dst_ctx = &per_cpu_ptr(&perf_cpu_context, dst_cpu)->ctx;

	/*
	 * See perf_event_ctx_lock() for comments on the details
	 * of swizzling perf_event::ctx.
	 */
	mutex_lock_double(&src_ctx->mutex, &dst_ctx->mutex);

	__perf_pmu_remove(src_ctx, src_cpu, pmu, &src_ctx->pinned_groups, &events);
	__perf_pmu_remove(src_ctx, src_cpu, pmu, &src_ctx->flexible_groups, &events);

	/*
	 * Wait for the events to quiesce before re-instating them.
	 */
	synchronize_rcu();

	__perf_pmu_install(dst_ctx, dst_cpu, pmu, &events);

	mutex_unlock(&dst_ctx->mutex);
	mutex_unlock(&src_ctx->mutex);
}
EXPORT_SYMBOL_GPL(perf_pmu_migrate_context);

static void sync_child_event(struct perf_event *child_event)
{
	struct perf_event *parent_event = child_event->parent;
	u64 child_val;

	if (child_event->attr.inherit_stat) {
		struct task_struct *task = child_event->ctx->task;

		if (task && task != TASK_TOMBSTONE)
			perf_event_read_event(child_event, task);
	}

	child_val = perf_event_count(child_event);

	/*
	 * Add back the child's count to the parent's count:
	 */
	atomic64_add(child_val, &parent_event->child_count);
	atomic64_add(child_event->total_time_enabled,
		     &parent_event->child_total_time_enabled);
	atomic64_add(child_event->total_time_running,
		     &parent_event->child_total_time_running);
}

static void
perf_event_exit_event(struct perf_event *event, struct perf_event_context *ctx)
{
	struct perf_event *parent_event = event->parent;
	unsigned long detach_flags = 0;

	if (parent_event) {
		/*
		 * Do not destroy the 'original' grouping; because of the
		 * context switch optimization the original events could've
		 * ended up in a random child task.
		 *
		 * If we were to destroy the original group, all group related
		 * operations would cease to function properly after this
		 * random child dies.
		 *
		 * Do destroy all inherited groups, we don't care about those
		 * and being thorough is better.
		 */
		detach_flags = DETACH_GROUP | DETACH_CHILD;
		mutex_lock(&parent_event->child_mutex);
	}

	perf_remove_from_context(event, detach_flags);

	raw_spin_lock_irq(&ctx->lock);
	if (event->state > PERF_EVENT_STATE_EXIT)
		perf_event_set_state(event, PERF_EVENT_STATE_EXIT);
	raw_spin_unlock_irq(&ctx->lock);

	/*
	 * Child events can be freed.
	 */
	if (parent_event) {
		mutex_unlock(&parent_event->child_mutex);
		/*
		 * Kick perf_poll() for is_event_hup();
		 */
		perf_event_wakeup(parent_event);
		free_event(event);
		put_event(parent_event);
		return;
	}

	/*
	 * Parent events are governed by their filedesc, retain them.
	 */
	perf_event_wakeup(event);
}

static void perf_event_exit_task_context(struct task_struct *child)
{
	struct perf_event_context *child_ctx, *clone_ctx = NULL;
	struct perf_event *child_event, *next;

	WARN_ON_ONCE(child != current);

	child_ctx = perf_pin_task_context(child);
	if (!child_ctx)
		return;

	/*
	 * In order to reduce the amount of tricky in ctx tear-down, we hold
	 * ctx::mutex over the entire thing. This serializes against almost
	 * everything that wants to access the ctx.
	 *
	 * The exception is sys_perf_event_open() /
	 * perf_event_create_kernel_count() which does find_get_context()
	 * without ctx::mutex (it cannot because of the move_group double mutex
	 * lock thing). See the comments in perf_install_in_context().
	 */
	mutex_lock(&child_ctx->mutex);

	/*
	 * In a single ctx::lock section, de-schedule the events and detach the
	 * context from the task such that we cannot ever get it scheduled back
	 * in.
	 */
	raw_spin_lock_irq(&child_ctx->lock);
	task_ctx_sched_out(child_ctx, EVENT_ALL);

	/*
	 * Now that the context is inactive, destroy the task <-> ctx relation
	 * and mark the context dead.
	 */
	RCU_INIT_POINTER(child->perf_event_ctxp, NULL);
	put_ctx(child_ctx); /* cannot be last */
	WRITE_ONCE(child_ctx->task, TASK_TOMBSTONE);
	put_task_struct(current); /* cannot be last */

	clone_ctx = unclone_ctx(child_ctx);
	raw_spin_unlock_irq(&child_ctx->lock);

	if (clone_ctx)
		put_ctx(clone_ctx);

	/*
	 * Report the task dead after unscheduling the events so that we
	 * won't get any samples after PERF_RECORD_EXIT. We can however still
	 * get a few PERF_RECORD_READ events.
	 */
	perf_event_task(child, child_ctx, 0);

	list_for_each_entry_safe(child_event, next, &child_ctx->event_list, event_entry)
		perf_event_exit_event(child_event, child_ctx);

	mutex_unlock(&child_ctx->mutex);

	put_ctx(child_ctx);
}

/*
 * When a child task exits, feed back event values to parent events.
 *
 * Can be called with exec_update_lock held when called from
 * setup_new_exec().
 */
void perf_event_exit_task(struct task_struct *child)
{
	struct perf_event *event, *tmp;

	mutex_lock(&child->perf_event_mutex);
	list_for_each_entry_safe(event, tmp, &child->perf_event_list,
				 owner_entry) {
		list_del_init(&event->owner_entry);

		/*
		 * Ensure the list deletion is visible before we clear
		 * the owner, closes a race against perf_release() where
		 * we need to serialize on the owner->perf_event_mutex.
		 */
		smp_store_release(&event->owner, NULL);
	}
	mutex_unlock(&child->perf_event_mutex);

	perf_event_exit_task_context(child);

	/*
	 * The perf_event_exit_task_context calls perf_event_task
	 * with child's task_ctx, which generates EXIT events for
	 * child contexts and sets child->perf_event_ctxp[] to NULL.
	 * At this point we need to send EXIT events to cpu contexts.
	 */
	perf_event_task(child, NULL, 0);
}

static void perf_free_event(struct perf_event *event,
			    struct perf_event_context *ctx)
{
	struct perf_event *parent = event->parent;

	if (WARN_ON_ONCE(!parent))
		return;

	mutex_lock(&parent->child_mutex);
	list_del_init(&event->child_list);
	mutex_unlock(&parent->child_mutex);

	put_event(parent);

	raw_spin_lock_irq(&ctx->lock);
	perf_group_detach(event);
	list_del_event(event, ctx);
	raw_spin_unlock_irq(&ctx->lock);
	free_event(event);
}

/*
 * Free a context as created by inheritance by perf_event_init_task() below,
 * used by fork() in case of fail.
 *
 * Even though the task has never lived, the context and events have been
 * exposed through the child_list, so we must take care tearing it all down.
 */
void perf_event_free_task(struct task_struct *task)
{
	struct perf_event_context *ctx;
	struct perf_event *event, *tmp;

	ctx = rcu_access_pointer(task->perf_event_ctxp);
	if (!ctx)
		return;

	mutex_lock(&ctx->mutex);
	raw_spin_lock_irq(&ctx->lock);
	/*
	 * Destroy the task <-> ctx relation and mark the context dead.
	 *
	 * This is important because even though the task hasn't been
	 * exposed yet the context has been (through child_list).
	 */
	RCU_INIT_POINTER(task->perf_event_ctxp, NULL);
	WRITE_ONCE(ctx->task, TASK_TOMBSTONE);
	put_task_struct(task); /* cannot be last */
	raw_spin_unlock_irq(&ctx->lock);


	list_for_each_entry_safe(event, tmp, &ctx->event_list, event_entry)
		perf_free_event(event, ctx);

	mutex_unlock(&ctx->mutex);

	/*
	 * perf_event_release_kernel() could've stolen some of our
	 * child events and still have them on its free_list. In that
	 * case we must wait for these events to have been freed (in
	 * particular all their references to this task must've been
	 * dropped).
	 *
	 * Without this copy_process() will unconditionally free this
	 * task (irrespective of its reference count) and
	 * _free_event()'s put_task_struct(event->hw.target) will be a
	 * use-after-free.
	 *
	 * Wait for all events to drop their context reference.
	 */
	wait_var_event(&ctx->refcount, refcount_read(&ctx->refcount) == 1);
	put_ctx(ctx); /* must be last */
}

void perf_event_delayed_put(struct task_struct *task)
{
	WARN_ON_ONCE(task->perf_event_ctxp);
}

struct file *perf_event_get(unsigned int fd)
{
	struct file *file = fget(fd);
	if (!file)
		return ERR_PTR(-EBADF);

	if (file->f_op != &perf_fops) {
		fput(file);
		return ERR_PTR(-EBADF);
	}

	return file;
}

const struct perf_event *perf_get_event(struct file *file)
{
	if (file->f_op != &perf_fops)
		return ERR_PTR(-EINVAL);

	return file->private_data;
}

const struct perf_event_attr *perf_event_attrs(struct perf_event *event)
{
	if (!event)
		return ERR_PTR(-EINVAL);

	return &event->attr;
}

/*
 * Inherit an event from parent task to child task.
 *
 * Returns:
 *  - valid pointer on success
 *  - NULL for orphaned events
 *  - IS_ERR() on error
 */
static struct perf_event *
inherit_event(struct perf_event *parent_event,
	      struct task_struct *parent,
	      struct perf_event_context *parent_ctx,
	      struct task_struct *child,
	      struct perf_event *group_leader,
	      struct perf_event_context *child_ctx)
{
	enum perf_event_state parent_state = parent_event->state;
	struct perf_event_pmu_context *pmu_ctx;
	struct perf_event *child_event;
	unsigned long flags;

	/*
	 * Instead of creating recursive hierarchies of events,
	 * we link inherited events back to the original parent,
	 * which has a filp for sure, which we use as the reference
	 * count:
	 */
	if (parent_event->parent)
		parent_event = parent_event->parent;

	child_event = perf_event_alloc(&parent_event->attr,
					   parent_event->cpu,
					   child,
					   group_leader, parent_event,
					   NULL, NULL, -1);
	if (IS_ERR(child_event))
		return child_event;

	pmu_ctx = find_get_pmu_context(child_event->pmu, child_ctx, child_event);
	if (IS_ERR(pmu_ctx)) {
		free_event(child_event);
		return ERR_CAST(pmu_ctx);
	}
	child_event->pmu_ctx = pmu_ctx;

	/*
	 * is_orphaned_event() and list_add_tail(&parent_event->child_list)
	 * must be under the same lock in order to serialize against
	 * perf_event_release_kernel(), such that either we must observe
	 * is_orphaned_event() or they will observe us on the child_list.
	 */
	mutex_lock(&parent_event->child_mutex);
	if (is_orphaned_event(parent_event) ||
	    !atomic_long_inc_not_zero(&parent_event->refcount)) {
		mutex_unlock(&parent_event->child_mutex);
		/* task_ctx_data is freed with child_ctx */
		free_event(child_event);
		return NULL;
	}

	get_ctx(child_ctx);

	/*
	 * Make the child state follow the state of the parent event,
	 * not its attr.disabled bit.  We hold the parent's mutex,
	 * so we won't race with perf_event_{en, dis}able_family.
	 */
	if (parent_state >= PERF_EVENT_STATE_INACTIVE)
		child_event->state = PERF_EVENT_STATE_INACTIVE;
	else
		child_event->state = PERF_EVENT_STATE_OFF;

	if (parent_event->attr.freq) {
		u64 sample_period = parent_event->hw.sample_period;
		struct hw_perf_event *hwc = &child_event->hw;

		hwc->sample_period = sample_period;
		hwc->last_period   = sample_period;

		local64_set(&hwc->period_left, sample_period);
	}

	child_event->ctx = child_ctx;
	child_event->overflow_handler = parent_event->overflow_handler;
	child_event->overflow_handler_context
		= parent_event->overflow_handler_context;

	/*
	 * Precalculate sample_data sizes
	 */
	perf_event__header_size(child_event);
	perf_event__id_header_size(child_event);

	/*
	 * Link it up in the child's context:
	 */
	raw_spin_lock_irqsave(&child_ctx->lock, flags);
	add_event_to_ctx(child_event, child_ctx);
	child_event->attach_state |= PERF_ATTACH_CHILD;
	raw_spin_unlock_irqrestore(&child_ctx->lock, flags);

	/*
	 * Link this into the parent event's child list
	 */
	list_add_tail(&child_event->child_list, &parent_event->child_list);
	mutex_unlock(&parent_event->child_mutex);

	return child_event;
}

/*
 * Inherits an event group.
 *
 * This will quietly suppress orphaned events; !inherit_event() is not an error.
 * This matches with perf_event_release_kernel() removing all child events.
 *
 * Returns:
 *  - 0 on success
 *  - <0 on error
 */
static int inherit_group(struct perf_event *parent_event,
	      struct task_struct *parent,
	      struct perf_event_context *parent_ctx,
	      struct task_struct *child,
	      struct perf_event_context *child_ctx)
{
	struct perf_event *leader;
	struct perf_event *sub;
	struct perf_event *child_ctr;

	leader = inherit_event(parent_event, parent, parent_ctx,
				 child, NULL, child_ctx);
	if (IS_ERR(leader))
		return PTR_ERR(leader);
	/*
	 * @leader can be NULL here because of is_orphaned_event(). In this
	 * case inherit_event() will create individual events, similar to what
	 * perf_group_detach() would do anyway.
	 */
	for_each_sibling_event(sub, parent_event) {
		child_ctr = inherit_event(sub, parent, parent_ctx,
					    child, leader, child_ctx);
		if (IS_ERR(child_ctr))
			return PTR_ERR(child_ctr);

		if (sub->aux_event == parent_event && child_ctr &&
		    !perf_get_aux_event(child_ctr, leader))
			return -EINVAL;
	}
	return 0;
}

/*
 * Creates the child task context and tries to inherit the event-group.
 *
 * Clears @inherited_all on !attr.inherited or error. Note that we'll leave
 * inherited_all set when we 'fail' to inherit an orphaned event; this is
 * consistent with perf_event_release_kernel() removing all child events.
 *
 * Returns:
 *  - 0 on success
 *  - <0 on error
 */
static int
inherit_task_group(struct perf_event *event, struct task_struct *parent,
		   struct perf_event_context *parent_ctx,
		   struct task_struct *child,
		   u64 clone_flags, int *inherited_all)
{
	struct perf_event_context *child_ctx;
	int ret;

	if (!event->attr.inherit ||
	    (event->attr.inherit_thread && !(clone_flags & CLONE_THREAD)) ||
	    /* Do not inherit if sigtrap and signal handlers were cleared. */
	    (event->attr.sigtrap && (clone_flags & CLONE_CLEAR_SIGHAND))) {
		*inherited_all = 0;
		return 0;
	}

	child_ctx = child->perf_event_ctxp;
	if (!child_ctx) {
		/*
		 * This is executed from the parent task context, so
		 * inherit events that have been marked for cloning.
		 * First allocate and initialize a context for the
		 * child.
		 */
		child_ctx = alloc_perf_context(child);
		if (!child_ctx)
			return -ENOMEM;

		child->perf_event_ctxp = child_ctx;
	}

	ret = inherit_group(event, parent, parent_ctx, child, child_ctx);
	if (ret)
		*inherited_all = 0;

	return ret;
}

/*
 * Initialize the perf_event context in task_struct
 */
static int perf_event_init_context(struct task_struct *child, u64 clone_flags)
{
	struct perf_event_context *child_ctx, *parent_ctx;
	struct perf_event_context *cloned_ctx;
	struct perf_event *event;
	struct task_struct *parent = current;
	int inherited_all = 1;
	unsigned long flags;
	int ret = 0;

	if (likely(!parent->perf_event_ctxp))
		return 0;

	/*
	 * If the parent's context is a clone, pin it so it won't get
	 * swapped under us.
	 */
	parent_ctx = perf_pin_task_context(parent);
	if (!parent_ctx)
		return 0;

	/*
	 * No need to check if parent_ctx != NULL here; since we saw
	 * it non-NULL earlier, the only reason for it to become NULL
	 * is if we exit, and since we're currently in the middle of
	 * a fork we can't be exiting at the same time.
	 */

	/*
	 * Lock the parent list. No need to lock the child - not PID
	 * hashed yet and not running, so nobody can access it.
	 */
	mutex_lock(&parent_ctx->mutex);

	/*
	 * We dont have to disable NMIs - we are only looking at
	 * the list, not manipulating it:
	 */
	perf_event_groups_for_each(event, &parent_ctx->pinned_groups) {
		ret = inherit_task_group(event, parent, parent_ctx,
					 child, clone_flags, &inherited_all);
		if (ret)
			goto out_unlock;
	}

	/*
	 * We can't hold ctx->lock when iterating the ->flexible_group list due
	 * to allocations, but we need to prevent rotation because
	 * rotate_ctx() will change the list from interrupt context.
	 */
	raw_spin_lock_irqsave(&parent_ctx->lock, flags);
	parent_ctx->rotate_disable = 1;
	raw_spin_unlock_irqrestore(&parent_ctx->lock, flags);

	perf_event_groups_for_each(event, &parent_ctx->flexible_groups) {
		ret = inherit_task_group(event, parent, parent_ctx,
					 child, clone_flags, &inherited_all);
		if (ret)
			goto out_unlock;
	}

	raw_spin_lock_irqsave(&parent_ctx->lock, flags);
	parent_ctx->rotate_disable = 0;

	child_ctx = child->perf_event_ctxp;

	if (child_ctx && inherited_all) {
		/*
		 * Mark the child context as a clone of the parent
		 * context, or of whatever the parent is a clone of.
		 *
		 * Note that if the parent is a clone, the holding of
		 * parent_ctx->lock avoids it from being uncloned.
		 */
		cloned_ctx = parent_ctx->parent_ctx;
		if (cloned_ctx) {
			child_ctx->parent_ctx = cloned_ctx;
			child_ctx->parent_gen = parent_ctx->parent_gen;
		} else {
			child_ctx->parent_ctx = parent_ctx;
			child_ctx->parent_gen = parent_ctx->generation;
		}
		get_ctx(child_ctx->parent_ctx);
	}

	raw_spin_unlock_irqrestore(&parent_ctx->lock, flags);
out_unlock:
	mutex_unlock(&parent_ctx->mutex);

	perf_unpin_context(parent_ctx);
	put_ctx(parent_ctx);

	return ret;
}

/*
 * Initialize the perf_event context in task_struct
 */
int perf_event_init_task(struct task_struct *child, u64 clone_flags)
{
	int ret;

	child->perf_event_ctxp = NULL;
	mutex_init(&child->perf_event_mutex);
	INIT_LIST_HEAD(&child->perf_event_list);

	ret = perf_event_init_context(child, clone_flags);
	if (ret) {
		perf_event_free_task(child);
		return ret;
	}

	return 0;
}

static void __init perf_event_init_all_cpus(void)
{
	struct swevent_htable *swhash;
	struct perf_cpu_context *cpuctx;
	int cpu;

	zalloc_cpumask_var(&perf_online_mask, GFP_KERNEL);

	for_each_possible_cpu(cpu) {
		swhash = &per_cpu(swevent_htable, cpu);
		mutex_init(&swhash->hlist_mutex);

		INIT_LIST_HEAD(&per_cpu(pmu_sb_events.list, cpu));
		raw_spin_lock_init(&per_cpu(pmu_sb_events.lock, cpu));

		INIT_LIST_HEAD(&per_cpu(sched_cb_list, cpu));

		cpuctx = per_cpu_ptr(&perf_cpu_context, cpu);
		__perf_event_init_context(&cpuctx->ctx);
		lockdep_set_class(&cpuctx->ctx.mutex, &cpuctx_mutex);
		lockdep_set_class(&cpuctx->ctx.lock, &cpuctx_lock);
		cpuctx->online = cpumask_test_cpu(cpu, perf_online_mask);
		cpuctx->heap_size = ARRAY_SIZE(cpuctx->heap_default);
		cpuctx->heap = cpuctx->heap_default;
	}
}

static void perf_swevent_init_cpu(unsigned int cpu)
{
	struct swevent_htable *swhash = &per_cpu(swevent_htable, cpu);

	mutex_lock(&swhash->hlist_mutex);
	if (swhash->hlist_refcount > 0 && !swevent_hlist_deref(swhash)) {
		struct swevent_hlist *hlist;

		hlist = kzalloc_node(sizeof(*hlist), GFP_KERNEL, cpu_to_node(cpu));
		WARN_ON(!hlist);
		rcu_assign_pointer(swhash->swevent_hlist, hlist);
	}
	mutex_unlock(&swhash->hlist_mutex);
}

#if defined CONFIG_HOTPLUG_CPU || defined CONFIG_KEXEC_CORE
static void __perf_event_exit_context(void *__info)
{
	struct perf_cpu_context *cpuctx = this_cpu_ptr(&perf_cpu_context);
	struct perf_event_context *ctx = __info;
	struct perf_event *event;

	raw_spin_lock(&ctx->lock);
	ctx_sched_out(ctx, EVENT_TIME);
	list_for_each_entry(event, &ctx->event_list, event_entry)
		__perf_remove_from_context(event, cpuctx, ctx, (void *)DETACH_GROUP);
	raw_spin_unlock(&ctx->lock);
}

static void perf_event_exit_cpu_context(int cpu)
{
	struct perf_cpu_context *cpuctx;
	struct perf_event_context *ctx;

	// XXX simplify cpuctx->online
	mutex_lock(&pmus_lock);
	cpuctx = per_cpu_ptr(&perf_cpu_context, cpu);
	ctx = &cpuctx->ctx;

	mutex_lock(&ctx->mutex);
	smp_call_function_single(cpu, __perf_event_exit_context, ctx, 1);
	cpuctx->online = 0;
	mutex_unlock(&ctx->mutex);
	cpumask_clear_cpu(cpu, perf_online_mask);
	mutex_unlock(&pmus_lock);
}
#else

static void perf_event_exit_cpu_context(int cpu) { }

#endif

int perf_event_init_cpu(unsigned int cpu)
{
	struct perf_cpu_context *cpuctx;
	struct perf_event_context *ctx;

	perf_swevent_init_cpu(cpu);

	mutex_lock(&pmus_lock);
	cpumask_set_cpu(cpu, perf_online_mask);
	cpuctx = per_cpu_ptr(&perf_cpu_context, cpu);
	ctx = &cpuctx->ctx;

	mutex_lock(&ctx->mutex);
	cpuctx->online = 1;
	mutex_unlock(&ctx->mutex);
	mutex_unlock(&pmus_lock);

	return 0;
}

int perf_event_exit_cpu(unsigned int cpu)
{
	perf_event_exit_cpu_context(cpu);
	return 0;
}

static int
perf_reboot(struct notifier_block *notifier, unsigned long val, void *v)
{
	int cpu;

	for_each_online_cpu(cpu)
		perf_event_exit_cpu(cpu);

	return NOTIFY_OK;
}

/*
 * Run the perf reboot notifier at the very last possible moment so that
 * the generic watchdog code runs as long as possible.
 */
static struct notifier_block perf_reboot_notifier = {
	.notifier_call = perf_reboot,
	.priority = INT_MIN,
};

void __init perf_event_init(void)
{
	int ret;

	idr_init(&pmu_idr);

	perf_event_init_all_cpus();
	init_srcu_struct(&pmus_srcu);
	perf_pmu_register(&perf_swevent, "software", PERF_TYPE_SOFTWARE);
	perf_pmu_register(&perf_cpu_clock, NULL, -1);
	perf_pmu_register(&perf_task_clock, NULL, -1);
	perf_tp_register();
	perf_event_init_cpu(smp_processor_id());
	register_reboot_notifier(&perf_reboot_notifier);

	ret = init_hw_breakpoint();
	WARN(ret, "hw_breakpoint initialization failed with: %d", ret);

	perf_event_cache = KMEM_CACHE(perf_event, SLAB_PANIC);

	/*
	 * Build time assertion that we keep the data_head at the intended
	 * location.  IOW, validation we got the __reserved[] size right.
	 */
	BUILD_BUG_ON((offsetof(struct perf_event_mmap_page, data_head))
		     != 1024);
}

ssize_t perf_event_sysfs_show(struct device *dev, struct device_attribute *attr,
			      char *page)
{
	struct perf_pmu_events_attr *pmu_attr =
		container_of(attr, struct perf_pmu_events_attr, attr);

	if (pmu_attr->event_str)
		return sprintf(page, "%s\n", pmu_attr->event_str);

	return 0;
}
EXPORT_SYMBOL_GPL(perf_event_sysfs_show);

static int __init perf_event_sysfs_init(void)
{
	struct pmu *pmu;
	int ret;

	mutex_lock(&pmus_lock);

	ret = bus_register(&pmu_bus);
	if (ret)
		goto unlock;

	list_for_each_entry(pmu, &pmus, entry) {
		if (!pmu->name || pmu->type < 0)
			continue;

		ret = pmu_dev_alloc(pmu);
		WARN(ret, "Failed to register pmu: %s, reason %d\n", pmu->name, ret);
	}
	pmu_bus_running = 1;
	ret = 0;

unlock:
	mutex_unlock(&pmus_lock);

	return ret;
}
device_initcall(perf_event_sysfs_init);

#ifdef CONFIG_CGROUP_PERF
static struct cgroup_subsys_state *
perf_cgroup_css_alloc(struct cgroup_subsys_state *parent_css)
{
	struct perf_cgroup *jc;

	jc = kzalloc(sizeof(*jc), GFP_KERNEL);
	if (!jc)
		return ERR_PTR(-ENOMEM);

	jc->info = alloc_percpu(struct perf_cgroup_info);
	if (!jc->info) {
		kfree(jc);
		return ERR_PTR(-ENOMEM);
	}

	return &jc->css;
}

static void perf_cgroup_css_free(struct cgroup_subsys_state *css)
{
	struct perf_cgroup *jc = container_of(css, struct perf_cgroup, css);

	free_percpu(jc->info);
	kfree(jc);
}

static int perf_cgroup_css_online(struct cgroup_subsys_state *css)
{
	perf_event_cgroup(css->cgroup);
	return 0;
}

static int __perf_cgroup_move(void *info)
{
	struct task_struct *task = info;

	preempt_disable();
	perf_cgroup_switch(task);
	preempt_enable();

	return 0;
}

static void perf_cgroup_attach(struct cgroup_taskset *tset)
{
	struct task_struct *task;
	struct cgroup_subsys_state *css;

	cgroup_taskset_for_each(task, css, tset)
		task_function_call(task, __perf_cgroup_move, task);
}

struct cgroup_subsys perf_event_cgrp_subsys = {
	.css_alloc	= perf_cgroup_css_alloc,
	.css_free	= perf_cgroup_css_free,
	.css_online	= perf_cgroup_css_online,
	.attach		= perf_cgroup_attach,
	/*
	 * Implicitly enable on dfl hierarchy so that perf events can
	 * always be filtered by cgroup2 path as long as perf_event
	 * controller is not mounted on a legacy hierarchy.
	 */
	.implicit_on_dfl = true,
	.threaded	= true,
};
#endif /* CONFIG_CGROUP_PERF */

DEFINE_STATIC_CALL_RET0(perf_snapshot_branch_stack, perf_snapshot_branch_stack_t);<|MERGE_RESOLUTION|>--- conflicted
+++ resolved
@@ -12547,48 +12547,6 @@
 		 * Only a group leader can be exclusive or pinned
 		 */
 		if (attr.exclusive || attr.pinned)
-<<<<<<< HEAD
-			goto err_context;
-	}
-
-	if (output_event) {
-		err = perf_event_set_output(event, output_event);
-		if (err)
-			goto err_context;
-	}
-
-	//申请虚假文件,并为其指定私有数据为perf event
-	event_file = anon_inode_getfile("[perf_event]", &perf_fops, event,
-					f_flags);
-	if (IS_ERR(event_file)) {
-		err = PTR_ERR(event_file);
-		event_file = NULL;
-		goto err_context;
-	}
-
-	if (task) {
-		err = down_read_interruptible(&task->signal->exec_update_lock);
-		if (err)
-			goto err_file;
-
-		/*
-		 * We must hold exec_update_lock across this and any potential
-		 * perf_install_in_context() call for this new event to
-		 * serialize against exec() altering our credentials (and the
-		 * perf_event_exit_task() that could imply).
-		 */
-		err = -EACCES;
-		if (!perf_check_permission(&attr, task))
-			goto err_cred;
-	}
-
-	if (move_group) {
-		gctx = __perf_event_ctx_lock_double(group_leader, ctx);
-
-		if (gctx->task == TASK_TOMBSTONE) {
-			err = -ESRCH;
-=======
->>>>>>> fe15c26e
 			goto err_locked;
 
 		if (is_software_event(event) &&
