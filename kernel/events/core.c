--- conflicted
+++ resolved
@@ -4707,12 +4707,8 @@
 	raw_spin_unlock(&ctx->lock);
 }
 
-<<<<<<< HEAD
 //返回event自身的count及其子evetn的计数
-static inline u64 perf_event_count(struct perf_event *event)
-=======
 static inline u64 perf_event_count(struct perf_event *event, bool self)
->>>>>>> 155a3c00
 {
 	if (self)
 		return local64_read(&event->count);
@@ -6299,12 +6295,8 @@
 
 static const struct file_operations perf_fops;
 
-<<<<<<< HEAD
 /*取fd对应的perf_fops对应的fd结构体*/
-static inline int perf_fget_light(int fd, struct fd *p)
-=======
 static inline bool is_perf_file(struct fd f)
->>>>>>> 155a3c00
 {
 	return !fd_empty(f) && fd_file(f)->f_op == &perf_fops;
 }
@@ -11176,101 +11168,6 @@
 	ftrace_profile_free_filter(event);
 }
 
-<<<<<<< HEAD
-#ifdef CONFIG_BPF_SYSCALL
-static void bpf_overflow_handler(struct perf_event *event,
-				 struct perf_sample_data *data,
-				 struct pt_regs *regs)
-{
-	struct bpf_perf_event_data_kern ctx = {
-		.data = data,
-		.event = event,
-	};
-	struct bpf_prog *prog;
-	int ret = 0;
-
-	ctx.regs = perf_arch_bpf_user_pt_regs(regs);
-	if (unlikely(__this_cpu_inc_return(bpf_prog_active) != 1))
-		goto out;
-	rcu_read_lock();
-	prog = READ_ONCE(event->prog);
-	if (prog) {
-		/*运行bpf程序*/
-		perf_prepare_sample(data, event, regs);
-		ret = bpf_prog_run(prog, &ctx);
-	}
-	rcu_read_unlock();
-out:
-	__this_cpu_dec(bpf_prog_active);
-	if (!ret)
-		return;
-
-	event->orig_overflow_handler(event, data, regs);
-}
-
-static int perf_event_set_bpf_handler(struct perf_event *event,
-				      struct bpf_prog *prog,
-				      u64 bpf_cookie)
-{
-	if (event->overflow_handler_context)
-		/* hw breakpoint or kernel counter */
-		return -EINVAL;
-
-	if (event->prog)
-		return -EEXIST;
-
-	if (prog->type != BPF_PROG_TYPE_PERF_EVENT)
-		return -EINVAL;
-
-	if (event->attr.precise_ip &&
-	    prog->call_get_stack &&
-	    (!(event->attr.sample_type & PERF_SAMPLE_CALLCHAIN) ||
-	     event->attr.exclude_callchain_kernel ||
-	     event->attr.exclude_callchain_user)) {
-		/*
-		 * On perf_event with precise_ip, calling bpf_get_stack()
-		 * may trigger unwinder warnings and occasional crashes.
-		 * bpf_get_[stack|stackid] works around this issue by using
-		 * callchain attached to perf_sample_data. If the
-		 * perf_event does not full (kernel and user) callchain
-		 * attached to perf_sample_data, do not allow attaching BPF
-		 * program that calls bpf_get_[stack|stackid].
-		 */
-		return -EPROTO;
-	}
-
-	event->prog = prog;
-	event->bpf_cookie = bpf_cookie;
-	event->orig_overflow_handler = READ_ONCE(event->overflow_handler);
-	WRITE_ONCE(event->overflow_handler, bpf_overflow_handler);
-	return 0;
-}
-
-static void perf_event_free_bpf_handler(struct perf_event *event)
-{
-	struct bpf_prog *prog = event->prog;
-
-	if (!prog)
-		return;
-
-	WRITE_ONCE(event->overflow_handler, event->orig_overflow_handler);
-	event->prog = NULL;
-	bpf_prog_put(prog);
-}
-#else
-static int perf_event_set_bpf_handler(struct perf_event *event,
-				      struct bpf_prog *prog,
-				      u64 bpf_cookie)
-{
-	return -EOPNOTSUPP;
-}
-static void perf_event_free_bpf_handler(struct perf_event *event)
-{
-}
-#endif
-
-=======
->>>>>>> 155a3c00
 /*
  * returns true if the event is a tracepoint, or a kprobe/upprobe created
  * with perf_event_open()
@@ -12489,13 +12386,6 @@
 	if (!pmu->event_idx)
 		pmu->event_idx = perf_event_idx_default;
 
-<<<<<<< HEAD
-	list_add_rcu(&pmu->entry, &pmus);/*将pmu加入到pmus*/
-	atomic_set(&pmu->exclusive_cnt, 0);
-	ret = 0;
-unlock:
-	mutex_unlock(&pmus_lock);
-=======
 	INIT_LIST_HEAD(&pmu->events);
 	spin_lock_init(&pmu->events_lock);
 
@@ -12504,7 +12394,7 @@
 	 */
 	if (!idr_cmpxchg(&pmu_idr, pmu->type, NULL, pmu))
 		return -EINVAL;
-	list_add_rcu(&pmu->entry, &pmus);
+	list_add_rcu(&pmu->entry, &pmus);/*将pmu加入到pmus*/
 
 	take_idr_id(pmu_type);
 	_pmu = no_free_ptr(pmu); // let it rip
@@ -12582,7 +12472,6 @@
 	guard(spinlock)(&pmu->events_lock);
 	return list_empty(&pmu->events);
 }
->>>>>>> 155a3c00
 
 static void pmu_detach_events(struct pmu *pmu)
 {
@@ -13844,11 +13733,7 @@
 	 * This ensures destruction of the group leader will find
 	 * the pointer to itself in perf_group_detach().
 	 */
-<<<<<<< HEAD
-	fdput(group);
 	/*使event_fd与 event_file相互关联*/
-=======
->>>>>>> 155a3c00
 	fd_install(event_fd, event_file);
 	return event_fd;
 
