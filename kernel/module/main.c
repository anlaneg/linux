--- conflicted
+++ resolved
@@ -816,14 +816,9 @@
 	async_synchronize_full();
 
 	/* Store the name and taints of the last unloaded module for diagnostic purposes */
-<<<<<<< HEAD
 	//记录最近哪个module被移除
-	strscpy(last_unloaded_module.name, mod->name, sizeof(last_unloaded_module.name));
-	strscpy(last_unloaded_module.taints, module_flags(mod, buf, false), sizeof(last_unloaded_module.taints));
-=======
 	strscpy(last_unloaded_module.name, mod->name);
 	strscpy(last_unloaded_module.taints, module_flags(mod, buf, false));
->>>>>>> 155a3c00
 
 	free_module(mod);
 	/* someone could wait for the module in add_unformed_module() */
@@ -963,12 +958,8 @@
 	return sprintf(buffer, "%s\n", state);
 }
 
-<<<<<<< HEAD
 /*module的initstate文件*/
-static struct module_attribute modinfo_initstate =
-=======
 static const struct module_attribute modinfo_initstate =
->>>>>>> 155a3c00
 	__ATTR(initstate, 0444, show_initstate, NULL);
 
 static ssize_t store_uevent(const struct module_attribute *mattr,
@@ -1833,26 +1824,13 @@
  */
 static int elf_validity_ehdr(const struct load_info *info)
 {
-<<<<<<< HEAD
-	unsigned int i;
-	Elf_Shdr *shdr, *strhdr;
-	int err;
-	unsigned int num_mod_secs = 0, mod_idx;
-	unsigned int num_info_secs = 0, info_idx;
-	unsigned int num_sym_secs = 0, sym_idx;
-
 	/*elf文件长度检查*/
-=======
->>>>>>> 155a3c00
 	if (info->len < sizeof(*(info->hdr))) {
 		pr_err("Invalid ELF header len %lu\n", info->len);
 		return -ENOEXEC;
 	}
-<<<<<<< HEAD
 
 	/*必须为elf文件*/
-=======
->>>>>>> 155a3c00
 	if (memcmp(info->hdr->e_ident, ELFMAG, SELFMAG) != 0) {
 		pr_err("Invalid ELF header magic: != %s\n", ELFMAG);
 		return -ENOEXEC;
@@ -1864,7 +1842,6 @@
 		       info->hdr->e_type, ET_REL);
 		return -ENOEXEC;
 	}
-
 	/*体系检查*/
 	if (!elf_check_arch(info->hdr)) {
 		pr_err("Invalid architecture in ELF header: %u\n",
@@ -1906,6 +1883,7 @@
 	if (err < 0)
 		return err;
 
+	/*elf文件长度检查*/
 	if (info->hdr->e_shentsize != sizeof(Elf_Shdr)) {
 		pr_err("Invalid ELF section header size\n");
 		return -ENOEXEC;
@@ -1924,10 +1902,7 @@
 		return -ENOEXEC;
 	}
 
-<<<<<<< HEAD
 	/*指向section header*/
-	info->sechdrs = (void *)info->hdr + info->hdr->e_shoff;
-=======
 	sechdrs = (void *)info->hdr + info->hdr->e_shoff;
 
 	/*
@@ -1985,7 +1960,6 @@
 	Elf_Shdr *strhdr, *shdr;
 	char *secstrings;
 	int i;
->>>>>>> 155a3c00
 
 	/*
 	 * Verify if the section name table index is valid.
@@ -2013,80 +1987,18 @@
 	}
 	if (secstrings[strhdr->sh_size - 1] != '\0') {
 		pr_err("ELF Spec violation: section name table isn't null terminated\n");
-<<<<<<< HEAD
-		goto no_exec;
-	}
-
-	/*
-	 * The code assumes that section 0 has a length of zero and
-	 * an addr of zero, so check for it.
-	 */
-	if (info->sechdrs[0].sh_type != SHT_NULL
-	    || info->sechdrs[0].sh_size != 0
-	    || info->sechdrs[0].sh_addr != 0) {
-	    /*section 0长度必须为0*/
-		pr_err("ELF Spec violation: section 0 type(%d)!=SH_NULL or non-zero len or addr\n",
-		       info->sechdrs[0].sh_type);
-		goto no_exec;
-	}
-
-	/*遍历所有section*/
-	for (i = 1; i < info->hdr->e_shnum; i++) {
-=======
 		return -ENOEXEC;
 	}
 
 	for (i = 0; i < info->hdr->e_shnum; i++) {
->>>>>>> 155a3c00
 		shdr = &info->sechdrs[i];
 		/* SHT_NULL means sh_name has an undefined value */
 		if (shdr->sh_type == SHT_NULL)
 			continue;
-<<<<<<< HEAD
-		case SHT_SYMTAB:
-		    /*符号表对应的段*/
-			if (shdr->sh_link == SHN_UNDEF
-			    || shdr->sh_link >= info->hdr->e_shnum) {
-				pr_err("Invalid ELF sh_link!=SHN_UNDEF(%d) or (sh_link(%d) >= hdr->e_shnum(%d)\n",
-				       shdr->sh_link, shdr->sh_link,
-				       info->hdr->e_shnum);
-				goto no_exec;
-			}
-			num_sym_secs++;
-			sym_idx = i;
-			fallthrough;
-		default:
-		    /*检查此段边界*/
-			err = validate_section_offset(info, shdr);
-			if (err < 0) {
-				pr_err("Invalid ELF section in module (section %u type %u)\n",
-					i, shdr->sh_type);
-				return err;
-			}
-			if (strcmp(info->secstrings + shdr->sh_name,
-				   ".gnu.linkonce.this_module") == 0) {
-				num_mod_secs++;
-				mod_idx = i;
-			} else if (strcmp(info->secstrings + shdr->sh_name,
-				   ".modinfo") == 0) {
-				num_info_secs++;
-				info_idx = i;
-			}
-
-			if (shdr->sh_flags & SHF_ALLOC) {
-				if (shdr->sh_name >= strhdr->sh_size) {
-					pr_err("Invalid ELF section name in module (section %u type %u)\n",
-					       i, shdr->sh_type);
-					return -ENOEXEC;
-				}
-			}
-			break;
-=======
 		if (shdr->sh_name >= strhdr->sh_size) {
 			pr_err("Invalid ELF section name in module (section %u type %u)\n",
 			       i, shdr->sh_type);
 			return -ENOEXEC;
->>>>>>> 155a3c00
 		}
 	}
 
@@ -3977,12 +3889,8 @@
 
 	printk(KERN_DEFAULT "Modules linked in:");
 	/* Most callers should already have preempt disabled, but make sure */
-<<<<<<< HEAD
-	preempt_disable();
+	guard(rcu)();
 	//显示当前装载有哪些modules
-=======
-	guard(rcu)();
->>>>>>> 155a3c00
 	list_for_each_entry_rcu(mod, &modules, list) {
 		if (mod->state == MODULE_STATE_UNFORMED)
 			continue;
