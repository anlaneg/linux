--- conflicted
+++ resolved
@@ -2994,43 +2994,6 @@
 }
 #endif
 
-<<<<<<< HEAD
-/*
- * restore_user_sigmask:
- * usigmask: sigmask passed in from userland.
- * sigsaved: saved sigmask when the syscall started and changed the sigmask to
- *           usigmask.
- *
- * This is useful for syscalls such as ppoll, pselect, io_pgetevents and
- * epoll_pwait where a new sigmask is passed in from userland for the syscalls.
- */
-void restore_user_sigmask(const void __user *usigmask, sigset_t *sigsaved,
-				bool interrupted)
-{
-
-	if (!usigmask)
-		return;
-	/*
-	 * When signals are pending, do not restore them here.
-	 * Restoring sigmask here can lead to delivering signals that the above
-	 * syscalls are intended to block because of the sigmask passed in.
-	 */
-	if (interrupted) {
-		current->saved_sigmask = *sigsaved;
-		set_restore_sigmask();
-		return;
-	}
-
-	/*
-	 * This is needed because the fast syscall return path does not restore
-	 * saved_sigmask when signals are not pending.
-	 */
-	set_current_blocked(sigsaved);
-}
-EXPORT_SYMBOL(restore_user_sigmask);
-
-=======
->>>>>>> 5f9e832c
 /**
  *  sys_rt_sigprocmask - change the list of currently blocked signals
  *  @how: whether to add, remove, or set signals
