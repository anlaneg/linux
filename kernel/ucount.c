--- conflicted
+++ resolved
@@ -141,10 +141,7 @@
 	return NULL;
 }
 
-<<<<<<< HEAD
 /*返回ns,uid对应的ucounts,如果不存在，则创建*/
-static struct ucounts *get_ucounts(struct user_namespace *ns, kuid_t uid)
-=======
 static void hlist_add_ucounts(struct ucounts *ucounts)
 {
 	struct hlist_head *hashent = ucounts_hashentry(ucounts->ns, ucounts->uid);
@@ -163,7 +160,6 @@
 }
 
 struct ucounts *alloc_ucounts(struct user_namespace *ns, kuid_t uid)
->>>>>>> 40226a3d
 {
     //获得对应的hash桶
 	struct hlist_head *hashent = ucounts_hashentry(ns, uid);
