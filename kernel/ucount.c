// SPDX-License-Identifier: GPL-2.0-only

#include <linux/stat.h>
#include <linux/sysctl.h>
#include <linux/slab.h>
#include <linux/cred.h>
#include <linux/hash.h>
#include <linux/kmemleak.h>
#include <linux/user_namespace.h>

struct ucounts init_ucounts = {
	.ns    = &init_user_ns,
	.uid   = GLOBAL_ROOT_UID,
	.count = RCUREF_INIT(1),
};

#define UCOUNTS_HASHTABLE_BITS 10
<<<<<<< HEAD
//存储ucount对应的哈希表
static struct hlist_head ucounts_hashtable[(1 << UCOUNTS_HASHTABLE_BITS)];
=======
#define UCOUNTS_HASHTABLE_ENTRIES (1 << UCOUNTS_HASHTABLE_BITS)
static struct hlist_nulls_head ucounts_hashtable[UCOUNTS_HASHTABLE_ENTRIES] = {
	[0 ... UCOUNTS_HASHTABLE_ENTRIES - 1] = HLIST_NULLS_HEAD_INIT(0)
};
>>>>>>> 155a3c00
static DEFINE_SPINLOCK(ucounts_lock);

#define ucounts_hashfn(ns, uid)						\
	hash_long((unsigned long)__kuid_val(uid) + (unsigned long)(ns), \
		  UCOUNTS_HASHTABLE_BITS)
#define ucounts_hashentry(ns, uid)	\
	(ucounts_hashtable + ucounts_hashfn(ns, uid))

#ifdef CONFIG_SYSCTL
static struct ctl_table_set *
set_lookup(struct ctl_table_root *root)
{
	return &current_user_ns()->set;
}

static int set_is_seen(struct ctl_table_set *set)
{
	return &current_user_ns()->set == set;
}

static int set_permissions(struct ctl_table_header *head,
			   const struct ctl_table *table)
{
	struct user_namespace *user_ns =
		container_of(head->set, struct user_namespace, set);
	int mode;

	/* Allow users with CAP_SYS_RESOURCE unrestrained access */
	if (ns_capable(user_ns, CAP_SYS_RESOURCE))
		mode = (table->mode & S_IRWXU) >> 6;
	else
	/* Allow all others at most read-only access */
		mode = table->mode & S_IROTH;
	return (mode << 6) | (mode << 3) | mode;
}

static struct ctl_table_root set_root = {
	.lookup = set_lookup,
	.permissions = set_permissions,
};

static long ue_zero = 0;
static long ue_int_max = INT_MAX;

#define UCOUNT_ENTRY(name)					\
	{							\
		.procname	= name,				\
		.maxlen		= sizeof(long),			\
		.mode		= 0644,				\
		.proc_handler	= proc_doulongvec_minmax,	\
		.extra1		= &ue_zero,			\
		.extra2		= &ue_int_max,			\
	}
static const struct ctl_table user_table[] = {
	UCOUNT_ENTRY("max_user_namespaces"),
	UCOUNT_ENTRY("max_pid_namespaces"),
	UCOUNT_ENTRY("max_uts_namespaces"),
	UCOUNT_ENTRY("max_ipc_namespaces"),
	UCOUNT_ENTRY("max_net_namespaces"),
	UCOUNT_ENTRY("max_mnt_namespaces"),
	UCOUNT_ENTRY("max_cgroup_namespaces"),
	UCOUNT_ENTRY("max_time_namespaces"),
#ifdef CONFIG_INOTIFY_USER
	UCOUNT_ENTRY("max_inotify_instances"),
	UCOUNT_ENTRY("max_inotify_watches"),
#endif
#ifdef CONFIG_FANOTIFY
	UCOUNT_ENTRY("max_fanotify_groups"),
	UCOUNT_ENTRY("max_fanotify_marks"),
#endif
};
#endif /* CONFIG_SYSCTL */

bool setup_userns_sysctls(struct user_namespace *ns)
{
#ifdef CONFIG_SYSCTL
	struct ctl_table *tbl;

	BUILD_BUG_ON(ARRAY_SIZE(user_table) != UCOUNT_COUNTS);
	setup_sysctl_set(&ns->set, &set_root, set_is_seen);
	tbl = kmemdup(user_table, sizeof(user_table), GFP_KERNEL);
	if (tbl) {
		int i;
		for (i = 0; i < UCOUNT_COUNTS; i++) {
			tbl[i].data = &ns->ucount_max[i];
		}
		ns->sysctls = __register_sysctl_table(&ns->set, "user", tbl,
						      ARRAY_SIZE(user_table));
	}
	if (!ns->sysctls) {
		kfree(tbl);
		retire_sysctl_set(&ns->set);
		return false;
	}
#endif
	return true;
}

void retire_userns_sysctls(struct user_namespace *ns)
{
#ifdef CONFIG_SYSCTL
	const struct ctl_table *tbl;

	tbl = ns->sysctls->ctl_table_arg;
	unregister_sysctl_table(ns->sysctls);
	retire_sysctl_set(&ns->set);
	kfree(tbl);
#endif
}

static struct ucounts *find_ucounts(struct user_namespace *ns, kuid_t uid,
				    struct hlist_nulls_head *hashent)
{
	struct ucounts *ucounts;
	struct hlist_nulls_node *pos;

<<<<<<< HEAD
	//在hashent 哈希桶上查找(uid与ns)相同的ucounts
	hlist_for_each_entry(ucounts, hashent, node) {
		if (uid_eq(ucounts->uid, uid) && (ucounts->ns == ns))
			return ucounts;
=======
	guard(rcu)();
	hlist_nulls_for_each_entry_rcu(ucounts, pos, hashent, node) {
		if (uid_eq(ucounts->uid, uid) && (ucounts->ns == ns)) {
			if (rcuref_get(&ucounts->count))
				return ucounts;
		}
>>>>>>> 155a3c00
	}
	return NULL;
}

/*返回ns,uid对应的ucounts,如果不存在，则创建*/
static void hlist_add_ucounts(struct ucounts *ucounts)
{
	struct hlist_nulls_head *hashent = ucounts_hashentry(ucounts->ns, ucounts->uid);

	spin_lock_irq(&ucounts_lock);
	hlist_nulls_add_head_rcu(&ucounts->node, hashent);
	spin_unlock_irq(&ucounts_lock);
}

struct ucounts *alloc_ucounts(struct user_namespace *ns, kuid_t uid)
{
<<<<<<< HEAD
    //获得对应的hash桶
	struct hlist_head *hashent = ucounts_hashentry(ns, uid);
=======
	struct hlist_nulls_head *hashent = ucounts_hashentry(ns, uid);
>>>>>>> 155a3c00
	struct ucounts *ucounts, *new;

	ucounts = find_ucounts(ns, uid, hashent);
	if (ucounts)
		return ucounts;

	new = kzalloc(sizeof(*new), GFP_KERNEL);
	if (!new)
		return NULL;

	new->ns = ns;
	new->uid = uid;
	rcuref_init(&new->count, 1);

	spin_lock_irq(&ucounts_lock);
	ucounts = find_ucounts(ns, uid, hashent);
<<<<<<< HEAD
	if (!ucounts) {
	    //解锁并创建new ucounts
		spin_unlock_irq(&ucounts_lock);

		new = kzalloc(sizeof(*new), GFP_KERNEL);
		if (!new)
			return NULL;

		new->ns = ns;
		new->uid = uid;
		atomic_set(&new->count, 1);

		//加锁并再次查询ucounts
		spin_lock_irq(&ucounts_lock);
		ucounts = find_ucounts(ns, uid, hashent);
		if (ucounts) {
		    //已被其它线程创建，则释放new ucounts
			kfree(new);
		} else {
		    //不存在，将新创建的new ucounts加入到桶上
			hlist_add_head(&new->node, hashent);
			get_user_ns(new->ns);
			spin_unlock_irq(&ucounts_lock);
			return new;
		}
=======
	if (ucounts) {
		spin_unlock_irq(&ucounts_lock);
		kfree(new);
		return ucounts;
>>>>>>> 155a3c00
	}

	hlist_nulls_add_head_rcu(&new->node, hashent);
	get_user_ns(new->ns);
	spin_unlock_irq(&ucounts_lock);
	return new;
}

void put_ucounts(struct ucounts *ucounts)
{
	unsigned long flags;

	if (rcuref_put(&ucounts->count)) {
		spin_lock_irqsave(&ucounts_lock, flags);
		hlist_nulls_del_rcu(&ucounts->node);
		spin_unlock_irqrestore(&ucounts_lock, flags);

		put_user_ns(ucounts->ns);
		kfree_rcu(ucounts, rcu);
	}
}

static inline bool atomic_long_inc_below(atomic_long_t *v, int u)
{
	long c, old;
	c = atomic_long_read(v);
	for (;;) {
		if (unlikely(c >= u))
			return false;
		old = atomic_long_cmpxchg(v, c, c+1);
		if (likely(old == c))
			return true;
		c = old;
	}
}

struct ucounts *inc_ucount(struct user_namespace *ns, kuid_t uid,
			   enum ucount_type type)
{
	struct ucounts *ucounts, *iter, *bad;
	struct user_namespace *tns;
	ucounts = alloc_ucounts(ns, uid);
	for (iter = ucounts; iter; iter = tns->ucounts) {
		long max;
		tns = iter->ns;
		max = READ_ONCE(tns->ucount_max[type]);
		if (!atomic_long_inc_below(&iter->ucount[type], max))
			goto fail;
	}
	return ucounts;
fail:
	bad = iter;
	for (iter = ucounts; iter != bad; iter = iter->ns->ucounts)
		atomic_long_dec(&iter->ucount[type]);

	put_ucounts(ucounts);
	return NULL;
}

void dec_ucount(struct ucounts *ucounts, enum ucount_type type)
{
	struct ucounts *iter;
	for (iter = ucounts; iter; iter = iter->ns->ucounts) {
		long dec = atomic_long_dec_if_positive(&iter->ucount[type]);
		WARN_ON_ONCE(dec < 0);
	}
	put_ucounts(ucounts);
}

long inc_rlimit_ucounts(struct ucounts *ucounts, enum rlimit_type type, long v)
{
	struct ucounts *iter;
	long max = LONG_MAX;
	long ret = 0;

	for (iter = ucounts; iter; iter = iter->ns->ucounts) {
		long new = atomic_long_add_return(v, &iter->rlimit[type]);
		if (new < 0 || new > max)
			ret = LONG_MAX;
		else if (iter == ucounts)
			ret = new;
		max = get_userns_rlimit_max(iter->ns, type);
	}
	return ret;
}

bool dec_rlimit_ucounts(struct ucounts *ucounts, enum rlimit_type type, long v)
{
	struct ucounts *iter;
	long new = -1; /* Silence compiler warning */
	for (iter = ucounts; iter; iter = iter->ns->ucounts) {
		long dec = atomic_long_sub_return(v, &iter->rlimit[type]);
		WARN_ON_ONCE(dec < 0);
		if (iter == ucounts)
			new = dec;
	}
	return (new == 0);
}

static void do_dec_rlimit_put_ucounts(struct ucounts *ucounts,
				struct ucounts *last, enum rlimit_type type)
{
	struct ucounts *iter, *next;
	for (iter = ucounts; iter != last; iter = next) {
		long dec = atomic_long_sub_return(1, &iter->rlimit[type]);
		WARN_ON_ONCE(dec < 0);
		next = iter->ns->ucounts;
		if (dec == 0)
			put_ucounts(iter);
	}
}

void dec_rlimit_put_ucounts(struct ucounts *ucounts, enum rlimit_type type)
{
	do_dec_rlimit_put_ucounts(ucounts, NULL, type);
}

long inc_rlimit_get_ucounts(struct ucounts *ucounts, enum rlimit_type type,
			    bool override_rlimit)
{
	/* Caller must hold a reference to ucounts */
	struct ucounts *iter;
	long max = LONG_MAX;
	long dec, ret = 0;

	for (iter = ucounts; iter; iter = iter->ns->ucounts) {
		long new = atomic_long_add_return(1, &iter->rlimit[type]);
		if (new < 0 || new > max)
			goto dec_unwind;
		if (iter == ucounts)
			ret = new;
		if (!override_rlimit)
			max = get_userns_rlimit_max(iter->ns, type);
		/*
		 * Grab an extra ucount reference for the caller when
		 * the rlimit count was previously 0.
		 */
		if (new != 1)
			continue;
		if (!get_ucounts(iter))
			goto dec_unwind;
	}
	return ret;
dec_unwind:
	dec = atomic_long_sub_return(1, &iter->rlimit[type]);
	WARN_ON_ONCE(dec < 0);
	do_dec_rlimit_put_ucounts(ucounts, iter, type);
	return 0;
}

bool is_rlimit_overlimit(struct ucounts *ucounts, enum rlimit_type type, unsigned long rlimit)
{
	struct ucounts *iter;
	long max = rlimit;
	if (rlimit > LONG_MAX)
		max = LONG_MAX;
	for (iter = ucounts; iter; iter = iter->ns->ucounts) {
		long val = get_rlimit_value(iter, type);
		if (val < 0 || val > max)
			return true;
		max = get_userns_rlimit_max(iter->ns, type);
	}
	return false;
}

static __init int user_namespace_sysctl_init(void)
{
#ifdef CONFIG_SYSCTL
	static struct ctl_table_header *user_header;
	static struct ctl_table empty[1];
	/*
	 * It is necessary to register the user directory in the
	 * default set so that registrations in the child sets work
	 * properly.
	 */
	user_header = register_sysctl_sz("user", empty, 0);
	kmemleak_ignore(user_header);
	BUG_ON(!user_header);
	BUG_ON(!setup_userns_sysctls(&init_user_ns));
#endif
	hlist_add_ucounts(&init_ucounts);
	inc_rlimit_ucounts(&init_ucounts, UCOUNT_RLIMIT_NPROC, 1);
	return 0;
}
subsys_initcall(user_namespace_sysctl_init);<|MERGE_RESOLUTION|>--- conflicted
+++ resolved
@@ -15,15 +15,11 @@
 };
 
 #define UCOUNTS_HASHTABLE_BITS 10
-<<<<<<< HEAD
 //存储ucount对应的哈希表
-static struct hlist_head ucounts_hashtable[(1 << UCOUNTS_HASHTABLE_BITS)];
-=======
 #define UCOUNTS_HASHTABLE_ENTRIES (1 << UCOUNTS_HASHTABLE_BITS)
 static struct hlist_nulls_head ucounts_hashtable[UCOUNTS_HASHTABLE_ENTRIES] = {
 	[0 ... UCOUNTS_HASHTABLE_ENTRIES - 1] = HLIST_NULLS_HEAD_INIT(0)
 };
->>>>>>> 155a3c00
 static DEFINE_SPINLOCK(ucounts_lock);
 
 #define ucounts_hashfn(ns, uid)						\
@@ -140,19 +136,13 @@
 	struct ucounts *ucounts;
 	struct hlist_nulls_node *pos;
 
-<<<<<<< HEAD
 	//在hashent 哈希桶上查找(uid与ns)相同的ucounts
-	hlist_for_each_entry(ucounts, hashent, node) {
-		if (uid_eq(ucounts->uid, uid) && (ucounts->ns == ns))
-			return ucounts;
-=======
 	guard(rcu)();
 	hlist_nulls_for_each_entry_rcu(ucounts, pos, hashent, node) {
 		if (uid_eq(ucounts->uid, uid) && (ucounts->ns == ns)) {
 			if (rcuref_get(&ucounts->count))
 				return ucounts;
 		}
->>>>>>> 155a3c00
 	}
 	return NULL;
 }
@@ -169,12 +159,8 @@
 
 struct ucounts *alloc_ucounts(struct user_namespace *ns, kuid_t uid)
 {
-<<<<<<< HEAD
-    //获得对应的hash桶
-	struct hlist_head *hashent = ucounts_hashentry(ns, uid);
-=======
+	//获得对应的hash桶
 	struct hlist_nulls_head *hashent = ucounts_hashentry(ns, uid);
->>>>>>> 155a3c00
 	struct ucounts *ucounts, *new;
 
 	ucounts = find_ucounts(ns, uid, hashent);
@@ -189,42 +175,17 @@
 	new->uid = uid;
 	rcuref_init(&new->count, 1);
 
+	//加锁并查询ucounts
 	spin_lock_irq(&ucounts_lock);
 	ucounts = find_ucounts(ns, uid, hashent);
-<<<<<<< HEAD
-	if (!ucounts) {
-	    //解锁并创建new ucounts
-		spin_unlock_irq(&ucounts_lock);
-
-		new = kzalloc(sizeof(*new), GFP_KERNEL);
-		if (!new)
-			return NULL;
-
-		new->ns = ns;
-		new->uid = uid;
-		atomic_set(&new->count, 1);
-
-		//加锁并再次查询ucounts
-		spin_lock_irq(&ucounts_lock);
-		ucounts = find_ucounts(ns, uid, hashent);
-		if (ucounts) {
-		    //已被其它线程创建，则释放new ucounts
-			kfree(new);
-		} else {
-		    //不存在，将新创建的new ucounts加入到桶上
-			hlist_add_head(&new->node, hashent);
-			get_user_ns(new->ns);
-			spin_unlock_irq(&ucounts_lock);
-			return new;
-		}
-=======
 	if (ucounts) {
+		//已被其它线程创建，则释放new ucounts
 		spin_unlock_irq(&ucounts_lock);
 		kfree(new);
 		return ucounts;
->>>>>>> 155a3c00
-	}
-
+	}
+
+	//不存在，将新创建的new ucounts加入到桶上
 	hlist_nulls_add_head_rcu(&new->node, hashent);
 	get_user_ns(new->ns);
 	spin_unlock_irq(&ucounts_lock);
