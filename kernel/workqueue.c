--- conflicted
+++ resolved
@@ -4257,18 +4257,10 @@
 	return 0;
 }
 
-<<<<<<< HEAD
 //创建一个工作队列
-struct workqueue_struct *__alloc_workqueue_key(const char *fmt,
-					       unsigned int flags,
-					       int max_active,
-					       struct lock_class_key *key,
-					       const char *lock_name, ...)
-=======
 struct workqueue_struct *alloc_workqueue(const char *fmt,
 					 unsigned int flags,
 					 int max_active, ...)
->>>>>>> 12ad143e
 {
 	size_t tbl_size = 0;
 	va_list args;
