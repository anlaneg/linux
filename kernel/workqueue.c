--- conflicted
+++ resolved
@@ -2272,23 +2272,12 @@
 
 	//不能选择传入的cpu,需要重选cpu,先取出上次一次选择的cpu
 	new_cpu = __this_cpu_read(wq_rr_cpu_last);
-<<<<<<< HEAD
 	/*自new_cpu找即在wq_unbound_cpumask集合中，又在cpu_online_mask集合中的cpu*/
-	new_cpu = cpumask_next_and(new_cpu, wq_unbound_cpumask, cpu_online_mask);
-	if (unlikely(new_cpu >= nr_cpu_ids)) {
-		/*在以上集合中没有找到，找两个集合中的首个*/
-		new_cpu = cpumask_first_and(wq_unbound_cpumask, cpu_online_mask);
-		if (unlikely(new_cpu >= nr_cpu_ids))
-			/*这两集集合并集为空，返回此cpu*/
-			return cpu;
-	}
-
-	//记录本次选择的cpu
-=======
 	new_cpu = cpumask_next_and_wrap(new_cpu, wq_unbound_cpumask, cpu_online_mask);
 	if (unlikely(new_cpu >= nr_cpu_ids))
+		/*在以上集合中没有找到，找两个集合中的首个*/
 		return cpu;
->>>>>>> f2d282e1
+	//记录本次选择的cpu
 	__this_cpu_write(wq_rr_cpu_last, new_cpu);
 
 	return new_cpu;
@@ -5806,12 +5795,8 @@
 	else
 		wq_size = sizeof(*wq);
 
-<<<<<<< HEAD
 	//申请工作队列，及table大小
-	wq = kzalloc(wq_size, GFP_KERNEL);
-=======
 	wq = kzalloc_noprof(wq_size, GFP_KERNEL);
->>>>>>> f2d282e1
 	if (!wq)
 		return NULL;
 
