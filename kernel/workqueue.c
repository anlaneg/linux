--- conflicted
+++ resolved
@@ -166,12 +166,7 @@
 						/* L: hash of busy workers */
 
 	struct worker		*manager;	/* L: purely informational */
-<<<<<<< HEAD
-	struct mutex		attach_mutex;	/* attach/detach exclusion */
-	struct list_head	workers;	/* A: attached workers */ //从属于本pool的workers
-=======
-	struct list_head	workers;	/* A: attached workers */
->>>>>>> 3ca24ce9
+	struct list_head	workers;	/* A: attached workers *///从属于本pool的workers
 	struct completion	*detach_completion; /* all workers detached */
 
 	struct ida		worker_ida;	/* worker IDs for task name */ //为worker分配id
@@ -2111,17 +2106,13 @@
 	worker->current_pwq = pwq;
 	work_color = get_work_color(work);
 
-<<<<<<< HEAD
-	list_del_init(&work->entry);//work已调度，自调度链上移除
-=======
 	/*
 	 * Record wq name for cmdline and debug reporting, may get
 	 * overridden through set_worker_desc().
 	 */
 	strscpy(worker->desc, pwq->wq->name, WORKER_DESC_LEN);
 
-	list_del_init(&work->entry);
->>>>>>> 3ca24ce9
+	list_del_init(&work->entry);//work已调度，自调度链上移除
 
 	/*
 	 * CPU intensive works don't participate in concurrency management.
