--- conflicted
+++ resolved
@@ -145,15 +145,9 @@
 /* struct worker is defined in workqueue_internal.h */
 
 struct worker_pool {
-<<<<<<< HEAD
-	spinlock_t		lock;		/* the pool lock */
+	raw_spinlock_t		lock;		/* the pool lock */
 	int			cpu;		/* I: the associated cpu */ //pool关联的cpu
 	int			node;		/* I: the associated node ID */ //pool关联的cpu所属的numa节点
-=======
-	raw_spinlock_t		lock;		/* the pool lock */
-	int			cpu;		/* I: the associated cpu */
-	int			node;		/* I: the associated node ID */
->>>>>>> 64677779
 	int			id;		/* I: pool ID */
 	unsigned int		flags;		/* X: flags */
 
@@ -1980,12 +1974,8 @@
 	worker_attach_to_pool(worker, pool);
 
 	/* start the newly created worker */
-<<<<<<< HEAD
-	spin_lock_irq(&pool->lock);
+	raw_spin_lock_irq(&pool->lock);
 	//pool上的worker数量增加
-=======
-	raw_spin_lock_irq(&pool->lock);
->>>>>>> 64677779
 	worker->pool->nr_workers++;
 	worker_enter_idle(worker);
 	wake_up_process(worker->task);
@@ -2423,12 +2413,8 @@
 
 	/* am I supposed to die? */
 	if (unlikely(worker->flags & WORKER_DIE)) {
-<<<<<<< HEAD
 		//停止worker线程
-		spin_unlock_irq(&pool->lock);
-=======
 		raw_spin_unlock_irq(&pool->lock);
->>>>>>> 64677779
 		WARN_ON_ONCE(!list_empty(&worker->entry));
 		set_pf_worker(false);
 
