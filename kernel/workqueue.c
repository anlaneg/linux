// SPDX-License-Identifier: GPL-2.0-only
/*
 * kernel/workqueue.c - generic async execution with shared worker pool
 *
 * Copyright (C) 2002		Ingo Molnar
 *
 *   Derived from the taskqueue/keventd code by:
 *     David Woodhouse <dwmw2@infradead.org>
 *     Andrew Morton
 *     Kai Petzke <wpp@marie.physik.tu-berlin.de>
 *     Theodore Ts'o <tytso@mit.edu>
 *
 * Made to use alloc_percpu by Christoph Lameter.
 *
 * Copyright (C) 2010		SUSE Linux Products GmbH
 * Copyright (C) 2010		Tejun Heo <tj@kernel.org>
 *
 * This is the generic async execution mechanism.  Work items as are
 * executed in process context.  The worker pool is shared and
 * automatically managed.  There are two worker pools for each CPU (one for
 * normal work items and the other for high priority ones) and some extra
 * pools for workqueues which are not bound to any specific CPU - the
 * number of these backing pools is dynamic.
 *
 * Please read Documentation/core-api/workqueue.rst for details.
 */

#include <linux/export.h>
#include <linux/kernel.h>
#include <linux/sched.h>
#include <linux/init.h>
#include <linux/signal.h>
#include <linux/completion.h>
#include <linux/workqueue.h>
#include <linux/slab.h>
#include <linux/cpu.h>
#include <linux/notifier.h>
#include <linux/kthread.h>
#include <linux/hardirq.h>
#include <linux/mempolicy.h>
#include <linux/freezer.h>
#include <linux/debug_locks.h>
#include <linux/lockdep.h>
#include <linux/idr.h>
#include <linux/jhash.h>
#include <linux/hashtable.h>
#include <linux/rculist.h>
#include <linux/nodemask.h>
#include <linux/moduleparam.h>
#include <linux/uaccess.h>
#include <linux/sched/isolation.h>
#include <linux/nmi.h>
#include <linux/kvm_para.h>

#include "workqueue_internal.h"

enum {
	/*
	 * worker_pool flags
	 *
	 * A bound pool is either associated or disassociated with its CPU.
	 * While associated (!DISASSOCIATED), all workers are bound to the
	 * CPU and none has %WORKER_UNBOUND set and concurrency management
	 * is in effect.
	 *
	 * While DISASSOCIATED, the cpu may be offline and all workers have
	 * %WORKER_UNBOUND set and concurrency management disabled, and may
	 * be executing on any CPU.  The pool behaves as an unbound one.
	 *
	 * Note that DISASSOCIATED should be flipped only while holding
	 * wq_pool_attach_mutex to avoid changing binding state while
	 * worker_attach_to_pool() is in progress.
	 */
	POOL_MANAGER_ACTIVE	= 1 << 0,	/* being managed */
	POOL_DISASSOCIATED	= 1 << 2,	/* cpu can't serve workers */

	/* worker flags */
	WORKER_DIE		= 1 << 1,	/* die die die */
	WORKER_IDLE		= 1 << 2,	/* is idle */
	WORKER_PREP		= 1 << 3,	/* preparing to run works */
	WORKER_CPU_INTENSIVE	= 1 << 6,	/* cpu intensive */
	WORKER_UNBOUND		= 1 << 7,	/* worker is unbound */
	WORKER_REBOUND		= 1 << 8,	/* worker was rebound */

	WORKER_NOT_RUNNING	= WORKER_PREP | WORKER_CPU_INTENSIVE |
				  WORKER_UNBOUND | WORKER_REBOUND,

	NR_STD_WORKER_POOLS	= 2,		/* # standard pools per cpu */

	UNBOUND_POOL_HASH_ORDER	= 6,		/* hashed by pool->attrs */
	BUSY_WORKER_HASH_ORDER	= 6,		/* 64 pointers */

	MAX_IDLE_WORKERS_RATIO	= 4,		/* 1/4 of busy can be idle */
	IDLE_WORKER_TIMEOUT	= 300 * HZ,	/* keep idle ones for 5 mins */

	MAYDAY_INITIAL_TIMEOUT  = HZ / 100 >= 2 ? HZ / 100 : 2,
						/* call for help after 10ms
						   (min two ticks) */
	MAYDAY_INTERVAL		= HZ / 10,	/* and then every 100ms */
	CREATE_COOLDOWN		= HZ,		/* time to breath after fail */

	/*
	 * Rescue workers are used only on emergencies and shared by
	 * all cpus.  Give MIN_NICE.
	 */
	RESCUER_NICE_LEVEL	= MIN_NICE,
	HIGHPRI_NICE_LEVEL	= MIN_NICE,

	WQ_NAME_LEN		= 24,
};

/*
 * Structure fields follow one of the following exclusion rules.
 *
 * I: Modifiable by initialization/destruction paths and read-only for
 *    everyone else.
 *
 * P: Preemption protected.  Disabling preemption is enough and should
 *    only be modified and accessed from the local cpu.
 *
 * L: pool->lock protected.  Access with pool->lock held.
 *
 * X: During normal operation, modification requires pool->lock and should
 *    be done only from local cpu.  Either disabling preemption on local
 *    cpu or grabbing pool->lock is enough for read access.  If
 *    POOL_DISASSOCIATED is set, it's identical to L.
 *
 * A: wq_pool_attach_mutex protected.
 *
 * PL: wq_pool_mutex protected.
 *
 * PR: wq_pool_mutex protected for writes.  RCU protected for reads.
 *
 * PW: wq_pool_mutex and wq->mutex protected for writes.  Either for reads.
 *
 * PWR: wq_pool_mutex and wq->mutex protected for writes.  Either or
 *      RCU for reads.
 *
 * WQ: wq->mutex protected.
 *
 * WR: wq->mutex protected for writes.  RCU protected for reads.
 *
 * MD: wq_mayday_lock protected.
 */

/* struct worker is defined in workqueue_internal.h */

struct worker_pool {
	raw_spinlock_t		lock;		/* the pool lock */
	//pool关联的cpu
	int			cpu;		/* I: the associated cpu */
	//pool关联的cpu所属的numa节点
	int			node;		/* I: the associated node ID */
	int			id;		/* I: pool ID */
	unsigned int		flags;		/* X: flags */

	unsigned long		watchdog_ts;	/* L: watchdog timestamp */

	/*
	 * The counter is incremented in a process context on the associated CPU
	 * w/ preemption disabled, and decremented or reset in the same context
	 * but w/ pool->lock held. The readers grab pool->lock and are
	 * guaranteed to see if the counter reached zero.
	 */
	int			nr_running;

	//待执行工作队列（worker线程将此其上提取work)
	struct list_head	worklist;	/* L: list of pending works */

	//worker数目
	int			nr_workers;	/* L: total number of workers */
	int			nr_idle;	/* L: currently idle workers */

	struct list_head	idle_list;	/* L: list of idle workers */
	struct timer_list	idle_timer;	/* L: worker idle timeout */
	struct work_struct      idle_cull_work; /* L: worker idle cleanup */

	struct timer_list	mayday_timer;	  /* L: SOS timer for workers */

	/* a workers is either on busy_hash or idle_list, or the manager */
	//一个worker准备运行时将在此链上出现
	DECLARE_HASHTABLE(busy_hash, BUSY_WORKER_HASH_ORDER);
						/* L: hash of busy workers */

	struct worker		*manager;	/* L: purely informational */
	//从属于本pool的workers
	struct list_head	workers;	/* A: attached workers */
	struct list_head        dying_workers;  /* A: workers about to die */
	struct completion	*detach_completion; /* all workers detached */

	//为worker分配id
	struct ida		worker_ida;	/* worker IDs for task name */

	struct workqueue_attrs	*attrs;		/* I: worker attributes */
	struct hlist_node	hash_node;	/* PL: unbound_pool_hash node */
	int			refcnt;		/* PL: refcnt for unbound pools */

	/*
	 * Destruction of pool is RCU protected to allow dereferences
	 * from get_work_pool().
	 */
	struct rcu_head		rcu;
};

/*
 * The per-pool workqueue.  While queued, the lower WORK_STRUCT_FLAG_BITS
 * of work_struct->data are used for flags and the remaining high bits
 * point to the pwq; thus, pwqs need to be aligned at two's power of the
 * number of flag bits.
 */
struct pool_workqueue {
	struct worker_pool	*pool;		/* I: the associated pool */
	struct workqueue_struct *wq;		/* I: the owning workqueue */
	int			work_color;	/* L: current color */
	int			flush_color;	/* L: flushing color */
	int			refcnt;		/* L: reference count */
	int			nr_in_flight[WORK_NR_COLORS];
						/* L: nr of in_flight works */

	/*
	 * nr_active management and WORK_STRUCT_INACTIVE:
	 *
	 * When pwq->nr_active >= max_active, new work item is queued to
	 * pwq->inactive_works instead of pool->worklist and marked with
	 * WORK_STRUCT_INACTIVE.
	 *
	 * All work items marked with WORK_STRUCT_INACTIVE do not participate
	 * in pwq->nr_active and all work items in pwq->inactive_works are
	 * marked with WORK_STRUCT_INACTIVE.  But not all WORK_STRUCT_INACTIVE
	 * work items are in pwq->inactive_works.  Some of them are ready to
	 * run in pool->worklist or worker->scheduled.  Those work itmes are
	 * only struct wq_barrier which is used for flush_work() and should
	 * not participate in pwq->nr_active.  For non-barrier work item, it
	 * is marked with WORK_STRUCT_INACTIVE iff it is in pwq->inactive_works.
	 */
	int			nr_active;	/* L: nr of active works */
	int			max_active;	/* L: max active works */
	struct list_head	inactive_works;	/* L: inactive works *///当pool中的活跃太多时，将存入此处
	struct list_head	pwqs_node;	/* WR: node on wq->pwqs */
	struct list_head	mayday_node;	/* MD: node on wq->maydays */

	/*
	 * Release of unbound pwq is punted to system_wq.  See put_pwq()
	 * and pwq_unbound_release_workfn() for details.  pool_workqueue
	 * itself is also RCU protected so that the first pwq can be
	 * determined without grabbing wq->mutex.
	 */
	struct work_struct	unbound_release_work;
	struct rcu_head		rcu;
} __aligned(1 << WORK_STRUCT_FLAG_BITS);

/*
 * Structure used to wait for workqueue flush.
 */
struct wq_flusher {
	struct list_head	list;		/* WQ: list of flushers */
	int			flush_color;	/* WQ: flush color waiting for */
	struct completion	done;		/* flush completion */
};

struct wq_device;

/*
 * The externally visible workqueue.  It relays the issued work items to
 * the appropriate worker_pool through its pool_workqueues.
 */
struct workqueue_struct {
	struct list_head	pwqs;		/* WR: all pwqs of this wq */
	struct list_head	list;		/* PR: list of all workqueues */

	struct mutex		mutex;		/* protects this wq */
	int			work_color;	/* WQ: current work color */
	int			flush_color;	/* WQ: current flush color */
	atomic_t		nr_pwqs_to_flush; /* flush in progress */
	struct wq_flusher	*first_flusher;	/* WQ: first flusher */
	struct list_head	flusher_queue;	/* WQ: flush waiters */
	struct list_head	flusher_overflow; /* WQ: flush overflow list */

	struct list_head	maydays;	/* MD: pwqs requesting rescue */
	struct worker		*rescuer;	/* MD: rescue worker */

	int			nr_drainers;	/* WQ: drain in progress */
	int			saved_max_active; /* WQ: saved pwq max_active */

	struct workqueue_attrs	*unbound_attrs;	/* PW: only for unbound wqs */
	struct pool_workqueue	*dfl_pwq;	/* PW: only for unbound wqs */

#ifdef CONFIG_SYSFS
	struct wq_device	*wq_dev;	/* I: for sysfs interface */
#endif
#ifdef CONFIG_LOCKDEP
	char			*lock_name;
	struct lock_class_key	key;
	struct lockdep_map	lockdep_map;
#endif
	//工作队列名称
	char			name[WQ_NAME_LEN]; /* I: workqueue name */

	/*
	 * Destruction of workqueue_struct is RCU protected to allow walking
	 * the workqueues list without grabbing wq_pool_mutex.
	 * This is used to dump all workqueues from sysrq.
	 */
	struct rcu_head		rcu;

	/* hot fields used during command issue, aligned to cacheline */
	unsigned int		flags ____cacheline_aligned; /* WQ: WQ_* flags */
	//此工作队列在每个cpu上的pool_workqueue(按cpu做索引）
	struct pool_workqueue __percpu *cpu_pwqs; /* I: per-cpu pwqs */
	//此工作队列在每个node上的pool_workqueue(非绑定情况下）
	struct pool_workqueue __rcu *numa_pwq_tbl[]; /* PWR: unbound pwqs indexed by node */
};

static struct kmem_cache *pwq_cache;

static cpumask_var_t *wq_numa_possible_cpumask;
					/* possible CPUs of each node */

static bool wq_disable_numa;
module_param_named(disable_numa, wq_disable_numa, bool, 0444);

/* see the comment above the definition of WQ_POWER_EFFICIENT */
static bool wq_power_efficient = IS_ENABLED(CONFIG_WQ_POWER_EFFICIENT_DEFAULT);
module_param_named(power_efficient, wq_power_efficient, bool, 0444);

static bool wq_online;			/* can kworkers be created yet? */

static bool wq_numa_enabled;		/* unbound NUMA affinity enabled */

/* buf for wq_update_unbound_numa_attrs(), protected by CPU hotplug exclusion */
static struct workqueue_attrs *wq_update_unbound_numa_attrs_buf;

static DEFINE_MUTEX(wq_pool_mutex);	/* protects pools and workqueues list */
static DEFINE_MUTEX(wq_pool_attach_mutex); /* protects worker attach/detach */
static DEFINE_RAW_SPINLOCK(wq_mayday_lock);	/* protects wq->maydays list */
/* wait for manager to go away */
static struct rcuwait manager_wait = __RCUWAIT_INITIALIZER(manager_wait);

//链接系统中所有工作队列
static LIST_HEAD(workqueues);		/* PR: list of all workqueues */
static bool workqueue_freezing;		/* PL: have wqs started freezing? */

/* PL&A: allowable cpus for unbound wqs and work items */
static cpumask_var_t wq_unbound_cpumask;

/* CPU where unbound work was last round robin scheduled from this CPU */
static DEFINE_PER_CPU(int, wq_rr_cpu_last);

/*
 * Local execution of unbound work items is no longer guaranteed.  The
 * following always forces round-robin CPU selection on unbound work items
 * to uncover usages which depend on it.
 */
#ifdef CONFIG_DEBUG_WQ_FORCE_RR_CPU
static bool wq_debug_force_rr_cpu = true;
#else
static bool wq_debug_force_rr_cpu = false;
#endif
module_param_named(debug_force_rr_cpu, wq_debug_force_rr_cpu, bool, 0644);

//为每个cpu定义worker-pool
/* the per-cpu worker pools */
static DEFINE_PER_CPU_SHARED_ALIGNED(struct worker_pool [NR_STD_WORKER_POOLS], cpu_worker_pools);

static DEFINE_IDR(worker_pool_idr);	/* PR: idr of all pools */

/* PL: hash of all unbound pools keyed by pool->attrs */
static DEFINE_HASHTABLE(unbound_pool_hash, UNBOUND_POOL_HASH_ORDER);

/* I: attributes used when instantiating standard unbound pools on demand */
static struct workqueue_attrs *unbound_std_wq_attrs[NR_STD_WORKER_POOLS];

/* I: attributes used when instantiating ordered pools on demand */
static struct workqueue_attrs *ordered_wq_attrs[NR_STD_WORKER_POOLS];

struct workqueue_struct *system_wq __read_mostly;
EXPORT_SYMBOL(system_wq);
struct workqueue_struct *system_highpri_wq __read_mostly;
EXPORT_SYMBOL_GPL(system_highpri_wq);
struct workqueue_struct *system_long_wq __read_mostly;
EXPORT_SYMBOL_GPL(system_long_wq);
struct workqueue_struct *system_unbound_wq __read_mostly;
EXPORT_SYMBOL_GPL(system_unbound_wq);
struct workqueue_struct *system_freezable_wq __read_mostly;
EXPORT_SYMBOL_GPL(system_freezable_wq);
struct workqueue_struct *system_power_efficient_wq __read_mostly;
EXPORT_SYMBOL_GPL(system_power_efficient_wq);
struct workqueue_struct *system_freezable_power_efficient_wq __read_mostly;
EXPORT_SYMBOL_GPL(system_freezable_power_efficient_wq);

static int worker_thread(void *__worker);
static void workqueue_sysfs_unregister(struct workqueue_struct *wq);
static void show_pwq(struct pool_workqueue *pwq);
static void show_one_worker_pool(struct worker_pool *pool);

#define CREATE_TRACE_POINTS
#include <trace/events/workqueue.h>

#define assert_rcu_or_pool_mutex()					\
	RCU_LOCKDEP_WARN(!rcu_read_lock_held() &&			\
			 !lockdep_is_held(&wq_pool_mutex),		\
			 "RCU or wq_pool_mutex should be held")

#define assert_rcu_or_wq_mutex_or_pool_mutex(wq)			\
	RCU_LOCKDEP_WARN(!rcu_read_lock_held() &&			\
			 !lockdep_is_held(&wq->mutex) &&		\
			 !lockdep_is_held(&wq_pool_mutex),		\
			 "RCU, wq->mutex or wq_pool_mutex should be held")

//遍历当前cpu上每个worker_pool
#define for_each_cpu_worker_pool(pool, cpu)				\
	for ((pool) = &per_cpu(cpu_worker_pools, cpu)[0];		\
	     (pool) < &per_cpu(cpu_worker_pools, cpu)[NR_STD_WORKER_POOLS]; \
	     (pool)++)

/**
 * for_each_pool - iterate through all worker_pools in the system
 * @pool: iteration cursor
 * @pi: integer used for iteration
 *
 * This must be called either with wq_pool_mutex held or RCU read
 * locked.  If the pool needs to be used beyond the locking in effect, the
 * caller is responsible for guaranteeing that the pool stays online.
 *
 * The if/else clause exists only for the lockdep assertion and can be
 * ignored.
 */
#define for_each_pool(pool, pi)						\
	idr_for_each_entry(&worker_pool_idr, pool, pi)			\
		if (({ assert_rcu_or_pool_mutex(); false; })) { }	\
		else

/**
 * for_each_pool_worker - iterate through all workers of a worker_pool
 * @worker: iteration cursor
 * @pool: worker_pool to iterate workers of
 *
 * This must be called with wq_pool_attach_mutex.
 *
 * The if/else clause exists only for the lockdep assertion and can be
 * ignored.
 */
#define for_each_pool_worker(worker, pool)				\
	list_for_each_entry((worker), &(pool)->workers, node)		\
		if (({ lockdep_assert_held(&wq_pool_attach_mutex); false; })) { } \
		else

/**
 * for_each_pwq - iterate through all pool_workqueues of the specified workqueue
 * @pwq: iteration cursor
 * @wq: the target workqueue
 *
 * This must be called either with wq->mutex held or RCU read locked.
 * If the pwq needs to be used beyond the locking in effect, the caller is
 * responsible for guaranteeing that the pwq stays online.
 *
 * The if/else clause exists only for the lockdep assertion and can be
 * ignored.
 */
#define for_each_pwq(pwq, wq)						\
	list_for_each_entry_rcu((pwq), &(wq)->pwqs, pwqs_node,		\
				 lockdep_is_held(&(wq->mutex)))

#ifdef CONFIG_DEBUG_OBJECTS_WORK

static const struct debug_obj_descr work_debug_descr;

static void *work_debug_hint(void *addr)
{
	return ((struct work_struct *) addr)->func;
}

static bool work_is_static_object(void *addr)
{
	struct work_struct *work = addr;

	return test_bit(WORK_STRUCT_STATIC_BIT, work_data_bits(work));
}

/*
 * fixup_init is called when:
 * - an active object is initialized
 */
static bool work_fixup_init(void *addr, enum debug_obj_state state)
{
	struct work_struct *work = addr;

	switch (state) {
	case ODEBUG_STATE_ACTIVE:
		cancel_work_sync(work);
		debug_object_init(work, &work_debug_descr);
		return true;
	default:
		return false;
	}
}

/*
 * fixup_free is called when:
 * - an active object is freed
 */
static bool work_fixup_free(void *addr, enum debug_obj_state state)
{
	struct work_struct *work = addr;

	switch (state) {
	case ODEBUG_STATE_ACTIVE:
		cancel_work_sync(work);
		debug_object_free(work, &work_debug_descr);
		return true;
	default:
		return false;
	}
}

static const struct debug_obj_descr work_debug_descr = {
	.name		= "work_struct",
	.debug_hint	= work_debug_hint,
	.is_static_object = work_is_static_object,
	.fixup_init	= work_fixup_init,
	.fixup_free	= work_fixup_free,
};

static inline void debug_work_activate(struct work_struct *work)
{
	debug_object_activate(work, &work_debug_descr);
}

static inline void debug_work_deactivate(struct work_struct *work)
{
	debug_object_deactivate(work, &work_debug_descr);
}

void __init_work(struct work_struct *work, int onstack)
{
	if (onstack)
		debug_object_init_on_stack(work, &work_debug_descr);
	else
		debug_object_init(work, &work_debug_descr);
}
EXPORT_SYMBOL_GPL(__init_work);

void destroy_work_on_stack(struct work_struct *work)
{
	debug_object_free(work, &work_debug_descr);
}
EXPORT_SYMBOL_GPL(destroy_work_on_stack);

void destroy_delayed_work_on_stack(struct delayed_work *work)
{
	destroy_timer_on_stack(&work->timer);
	debug_object_free(&work->work, &work_debug_descr);
}
EXPORT_SYMBOL_GPL(destroy_delayed_work_on_stack);

#else
static inline void debug_work_activate(struct work_struct *work) { }
static inline void debug_work_deactivate(struct work_struct *work) { }
#endif

/**
 * worker_pool_assign_id - allocate ID and assign it to @pool
 * @pool: the pool pointer of interest
 *
 * Returns 0 if ID in [0, WORK_OFFQ_POOL_NONE) is allocated and assigned
 * successfully, -errno on failure.
 */
static int worker_pool_assign_id(struct worker_pool *pool)
{
	int ret;

	lockdep_assert_held(&wq_pool_mutex);

	//为pool申请id并赋给他
	ret = idr_alloc(&worker_pool_idr, pool, 0, WORK_OFFQ_POOL_NONE,
			GFP_KERNEL);
	if (ret >= 0) {
		pool->id = ret;
		return 0;
	}
	return ret;
}

/**
 * unbound_pwq_by_node - return the unbound pool_workqueue for the given node
 * @wq: the target workqueue
 * @node: the node ID
 *
 * This must be called with any of wq_pool_mutex, wq->mutex or RCU
 * read locked.
 * If the pwq needs to be used beyond the locking in effect, the caller is
 * responsible for guaranteeing that the pwq stays online.
 *
 * Return: The unbound pool_workqueue for @node.
 */
static struct pool_workqueue *unbound_pwq_by_node(struct workqueue_struct *wq,
						  int node)
{
	assert_rcu_or_wq_mutex_or_pool_mutex(wq);

	/*
	 * XXX: @node can be NUMA_NO_NODE if CPU goes offline while a
	 * delayed item is pending.  The plan is to keep CPU -> NODE
	 * mapping valid and stable across CPU on/offlines.  Once that
	 * happens, this workaround can be removed.
	 */
	if (unlikely(node == NUMA_NO_NODE))
		return wq->dfl_pwq;

	return rcu_dereference_raw(wq->numa_pwq_tbl[node]);
}

static unsigned int work_color_to_flags(int color)
{
	return color << WORK_STRUCT_COLOR_SHIFT;
}

static int get_work_color(unsigned long work_data)
{
	return (work_data >> WORK_STRUCT_COLOR_SHIFT) &
		((1 << WORK_STRUCT_COLOR_BITS) - 1);
}

static int work_next_color(int color)
{
	return (color + 1) % WORK_NR_COLORS;
}

/*
 * While queued, %WORK_STRUCT_PWQ is set and non flag bits of a work's data
 * contain the pointer to the queued pwq.  Once execution starts, the flag
 * is cleared and the high bits contain OFFQ flags and pool ID.
 *
 * set_work_pwq(), set_work_pool_and_clear_pending(), mark_work_canceling()
 * and clear_work_data() can be used to set the pwq, pool or clear
 * work->data.  These functions should only be called while the work is
 * owned - ie. while the PENDING bit is set.
 *
 * get_work_pool() and get_work_pwq() can be used to obtain the pool or pwq
 * corresponding to a work.  Pool is available once the work has been
 * queued anywhere after initialization until it is sync canceled.  pwq is
 * available only while the work item is queued.
 *
 * %WORK_OFFQ_CANCELING is used to mark a work item which is being
 * canceled.  While being canceled, a work item may have its PENDING set
 * but stay off timer and worklist for arbitrarily long and nobody should
 * try to steal the PENDING bit.
 */
static inline void set_work_data(struct work_struct *work, unsigned long data,
				 unsigned long flags)
{
	WARN_ON_ONCE(!work_pending(work));
	atomic_long_set(&work->data, data | flags | work_static(work));
}

static void set_work_pwq(struct work_struct *work, struct pool_workqueue *pwq,
			 unsigned long extra_flags)
{
	set_work_data(work, (unsigned long)pwq,
		      WORK_STRUCT_PENDING | WORK_STRUCT_PWQ | extra_flags);
}

static void set_work_pool_and_keep_pending(struct work_struct *work,
					   int pool_id)
{
	set_work_data(work, (unsigned long)pool_id << WORK_OFFQ_POOL_SHIFT,
		      WORK_STRUCT_PENDING);
}

static void set_work_pool_and_clear_pending(struct work_struct *work,
					    int pool_id)
{
	/*
	 * The following wmb is paired with the implied mb in
	 * test_and_set_bit(PENDING) and ensures all updates to @work made
	 * here are visible to and precede any updates by the next PENDING
	 * owner.
	 */
	smp_wmb();
	set_work_data(work, (unsigned long)pool_id << WORK_OFFQ_POOL_SHIFT, 0);
	/*
	 * The following mb guarantees that previous clear of a PENDING bit
	 * will not be reordered with any speculative LOADS or STORES from
	 * work->current_func, which is executed afterwards.  This possible
	 * reordering can lead to a missed execution on attempt to queue
	 * the same @work.  E.g. consider this case:
	 *
	 *   CPU#0                         CPU#1
	 *   ----------------------------  --------------------------------
	 *
	 * 1  STORE event_indicated
	 * 2  queue_work_on() {
	 * 3    test_and_set_bit(PENDING)
	 * 4 }                             set_..._and_clear_pending() {
	 * 5                                 set_work_data() # clear bit
	 * 6                                 smp_mb()
	 * 7                               work->current_func() {
	 * 8				      LOAD event_indicated
	 *				   }
	 *
	 * Without an explicit full barrier speculative LOAD on line 8 can
	 * be executed before CPU#0 does STORE on line 1.  If that happens,
	 * CPU#0 observes the PENDING bit is still set and new execution of
	 * a @work is not queued in a hope, that CPU#1 will eventually
	 * finish the queued @work.  Meanwhile CPU#1 does not see
	 * event_indicated is set, because speculative LOAD was executed
	 * before actual STORE.
	 */
	smp_mb();
}

static void clear_work_data(struct work_struct *work)
{
	smp_wmb();	/* see set_work_pool_and_clear_pending() */
	set_work_data(work, WORK_STRUCT_NO_POOL, 0);
}

static struct pool_workqueue *get_work_pwq(struct work_struct *work)
{
	unsigned long data = atomic_long_read(&work->data);

	if (data & WORK_STRUCT_PWQ)
		return (void *)(data & WORK_STRUCT_WQ_DATA_MASK);
	else
		return NULL;
}

/**
 * get_work_pool - return the worker_pool a given work was associated with
 * @work: the work item of interest
 *
 * Pools are created and destroyed under wq_pool_mutex, and allows read
 * access under RCU read lock.  As such, this function should be
 * called under wq_pool_mutex or inside of a rcu_read_lock() region.
 *
 * All fields of the returned pool are accessible as long as the above
 * mentioned locking is in effect.  If the returned pool needs to be used
 * beyond the critical section, the caller is responsible for ensuring the
 * returned pool is and stays online.
 *
 * Return: The worker_pool @work was last associated with.  %NULL if none.
 */
static struct worker_pool *get_work_pool(struct work_struct *work)
{
	unsigned long data = atomic_long_read(&work->data);
	int pool_id;

	assert_rcu_or_pool_mutex();

	if (data & WORK_STRUCT_PWQ)
		return ((struct pool_workqueue *)
			(data & WORK_STRUCT_WQ_DATA_MASK))->pool;

	pool_id = data >> WORK_OFFQ_POOL_SHIFT;
	if (pool_id == WORK_OFFQ_POOL_NONE)
		return NULL;

	return idr_find(&worker_pool_idr, pool_id);
}

/**
 * get_work_pool_id - return the worker pool ID a given work is associated with
 * @work: the work item of interest
 *
 * Return: The worker_pool ID @work was last associated with.
 * %WORK_OFFQ_POOL_NONE if none.
 */
static int get_work_pool_id(struct work_struct *work)
{
	unsigned long data = atomic_long_read(&work->data);

	if (data & WORK_STRUCT_PWQ)
		return ((struct pool_workqueue *)
			(data & WORK_STRUCT_WQ_DATA_MASK))->pool->id;

	return data >> WORK_OFFQ_POOL_SHIFT;
}

static void mark_work_canceling(struct work_struct *work)
{
	unsigned long pool_id = get_work_pool_id(work);

	pool_id <<= WORK_OFFQ_POOL_SHIFT;
	set_work_data(work, pool_id | WORK_OFFQ_CANCELING, WORK_STRUCT_PENDING);
}

static bool work_is_canceling(struct work_struct *work)
{
	unsigned long data = atomic_long_read(&work->data);

	return !(data & WORK_STRUCT_PWQ) && (data & WORK_OFFQ_CANCELING);
}

/*
 * Policy functions.  These define the policies on how the global worker
 * pools are managed.  Unless noted otherwise, these functions assume that
 * they're being called with pool->lock held.
 */

static bool __need_more_worker(struct worker_pool *pool)
{
	return !pool->nr_running;
}

/*
 * Need to wake up a worker?  Called from anything but currently
 * running workers.
 *
 * Note that, because unbound workers never contribute to nr_running, this
 * function will always return %true for unbound pools as long as the
 * worklist isn't empty.
 */
static bool need_more_worker(struct worker_pool *pool)
{
	return !list_empty(&pool->worklist) && __need_more_worker(pool);
}

/* Can I start working?  Called from busy but !running workers. */
static bool may_start_working(struct worker_pool *pool)
{
	return pool->nr_idle;
}

/* Do I need to keep working?  Called from currently running workers. */
static bool keep_working(struct worker_pool *pool)
{
	//队列不为空，且pool->nr_running不大于1时继续工作
	return !list_empty(&pool->worklist) && (pool->nr_running <= 1);
}

/* Do we need a new worker?  Called from manager. */
static bool need_to_create_worker(struct worker_pool *pool)
{
	return need_more_worker(pool) && !may_start_working(pool);
}

/* Do we have too many workers and should some go away? */
static bool too_many_workers(struct worker_pool *pool)
{
	bool managing = pool->flags & POOL_MANAGER_ACTIVE;
	int nr_idle = pool->nr_idle + managing; /* manager is considered idle */
	int nr_busy = pool->nr_workers - nr_idle;

	return nr_idle > 2 && (nr_idle - 2) * MAX_IDLE_WORKERS_RATIO >= nr_busy;
}

/*
 * Wake up functions.
 */

/* Return the first idle worker.  Called with pool->lock held. */
static struct worker *first_idle_worker(struct worker_pool *pool)
{
	if (unlikely(list_empty(&pool->idle_list)))
		return NULL;

	return list_first_entry(&pool->idle_list, struct worker, entry);
}

/**
 * wake_up_worker - wake up an idle worker
 * @pool: worker pool to wake worker from
 *
 * Wake up the first idle worker of @pool.
 *
 * CONTEXT:
 * raw_spin_lock_irq(pool->lock).
 */
static void wake_up_worker(struct worker_pool *pool)
{
	struct worker *worker = first_idle_worker(pool);

	if (likely(worker))
		wake_up_process(worker->task);
}

/**
 * wq_worker_running - a worker is running again
 * @task: task waking up
 *
 * This function is called when a worker returns from schedule()
 */
void wq_worker_running(struct task_struct *task)
{
	struct worker *worker = kthread_data(task);

	if (!worker->sleeping)
		return;

	/*
	 * If preempted by unbind_workers() between the WORKER_NOT_RUNNING check
	 * and the nr_running increment below, we may ruin the nr_running reset
	 * and leave with an unexpected pool->nr_running == 1 on the newly unbound
	 * pool. Protect against such race.
	 */
	preempt_disable();
	if (!(worker->flags & WORKER_NOT_RUNNING))
		worker->pool->nr_running++;
	preempt_enable();
	worker->sleeping = 0;
}

/**
 * wq_worker_sleeping - a worker is going to sleep
 * @task: task going to sleep
 *
 * This function is called from schedule() when a busy worker is
 * going to sleep.
 */
void wq_worker_sleeping(struct task_struct *task)
{
	struct worker *worker = kthread_data(task);
	struct worker_pool *pool;

	/*
	 * Rescuers, which may not have all the fields set up like normal
	 * workers, also reach here, let's not access anything before
	 * checking NOT_RUNNING.
	 */
	if (worker->flags & WORKER_NOT_RUNNING)
		return;

	pool = worker->pool;

	/* Return if preempted before wq_worker_running() was reached */
	if (worker->sleeping)
		return;

	worker->sleeping = 1;
	raw_spin_lock_irq(&pool->lock);

	/*
	 * Recheck in case unbind_workers() preempted us. We don't
	 * want to decrement nr_running after the worker is unbound
	 * and nr_running has been reset.
	 */
	if (worker->flags & WORKER_NOT_RUNNING) {
		raw_spin_unlock_irq(&pool->lock);
		return;
	}

	pool->nr_running--;
	if (need_more_worker(pool))
		wake_up_worker(pool);
	raw_spin_unlock_irq(&pool->lock);
}

/**
 * wq_worker_last_func - retrieve worker's last work function
 * @task: Task to retrieve last work function of.
 *
 * Determine the last function a worker executed. This is called from
 * the scheduler to get a worker's last known identity.
 *
 * CONTEXT:
 * raw_spin_lock_irq(rq->lock)
 *
 * This function is called during schedule() when a kworker is going
 * to sleep. It's used by psi to identify aggregation workers during
 * dequeuing, to allow periodic aggregation to shut-off when that
 * worker is the last task in the system or cgroup to go to sleep.
 *
 * As this function doesn't involve any workqueue-related locking, it
 * only returns stable values when called from inside the scheduler's
 * queuing and dequeuing paths, when @task, which must be a kworker,
 * is guaranteed to not be processing any works.
 *
 * Return:
 * The last work function %current executed as a worker, NULL if it
 * hasn't executed any work yet.
 */
work_func_t wq_worker_last_func(struct task_struct *task)
{
	struct worker *worker = kthread_data(task);

	return worker->last_func;
}

/**
 * worker_set_flags - set worker flags and adjust nr_running accordingly
 * @worker: self
 * @flags: flags to set
 *
 * Set @flags in @worker->flags and adjust nr_running accordingly.
 *
 * CONTEXT:
 * raw_spin_lock_irq(pool->lock)
 */
static inline void worker_set_flags(struct worker *worker, unsigned int flags)
{
	struct worker_pool *pool = worker->pool;

	WARN_ON_ONCE(worker->task != current);

	/* If transitioning into NOT_RUNNING, adjust nr_running. */
	if ((flags & WORKER_NOT_RUNNING) &&
	    !(worker->flags & WORKER_NOT_RUNNING)) {
		pool->nr_running--;
	}

	worker->flags |= flags;
}

/**
 * worker_clr_flags - clear worker flags and adjust nr_running accordingly
 * @worker: self
 * @flags: flags to clear
 *
 * Clear @flags in @worker->flags and adjust nr_running accordingly.
 *
 * CONTEXT:
 * raw_spin_lock_irq(pool->lock)
 */
static inline void worker_clr_flags(struct worker *worker, unsigned int flags)
{
	struct worker_pool *pool = worker->pool;
	unsigned int oflags = worker->flags;

	WARN_ON_ONCE(worker->task != current);

	worker->flags &= ~flags;

	/*
	 * If transitioning out of NOT_RUNNING, increment nr_running.  Note
	 * that the nested NOT_RUNNING is not a noop.  NOT_RUNNING is mask
	 * of multiple flags, not a single flag.
	 */
	if ((flags & WORKER_NOT_RUNNING) && (oflags & WORKER_NOT_RUNNING))
		if (!(worker->flags & WORKER_NOT_RUNNING))
			pool->nr_running++;
}

/**
 * find_worker_executing_work - find worker which is executing a work
 * @pool: pool of interest
 * @work: work to find worker for
 *
 * Find a worker which is executing @work on @pool by searching
 * @pool->busy_hash which is keyed by the address of @work.  For a worker
 * to match, its current execution should match the address of @work and
 * its work function.  This is to avoid unwanted dependency between
 * unrelated work executions through a work item being recycled while still
 * being executed.
 *
 * This is a bit tricky.  A work item may be freed once its execution
 * starts and nothing prevents the freed area from being recycled for
 * another work item.  If the same work item address ends up being reused
 * before the original execution finishes, workqueue will identify the
 * recycled work item as currently executing and make it wait until the
 * current execution finishes, introducing an unwanted dependency.
 *
 * This function checks the work item address and work function to avoid
 * false positives.  Note that this isn't complete as one may construct a
 * work function which can introduce dependency onto itself through a
 * recycled work item.  Well, if somebody wants to shoot oneself in the
 * foot that badly, there's only so much we can do, and if such deadlock
 * actually occurs, it should be easy to locate the culprit work function.
 *
 * CONTEXT:
 * raw_spin_lock_irq(pool->lock).
 *
 * Return:
 * Pointer to worker which is executing @work if found, %NULL
 * otherwise.
 */
static struct worker *find_worker_executing_work(struct worker_pool *pool,
						 struct work_struct *work)
{
	struct worker *worker;

	//遍历busy_hash上的每个worker,查找work是否已在其中有对应的worker,则就直接返回
	hash_for_each_possible(pool->busy_hash, worker, hentry,
			       (unsigned long)work)
		if (worker->current_work == work &&
		    worker->current_func == work->func)
			return worker;

	return NULL;
}

/**
 * move_linked_works - move linked works to a list
 * @work: start of series of works to be scheduled
 * @head: target list to append @work to
 * @nextp: out parameter for nested worklist walking
 *
 * Schedule linked works starting from @work to @head.  Work series to
 * be scheduled starts at @work and includes any consecutive work with
 * WORK_STRUCT_LINKED set in its predecessor.
 *
 * If @nextp is not NULL, it's updated to point to the next work of
 * the last scheduled work.  This allows move_linked_works() to be
 * nested inside outer list_for_each_entry_safe().
 *
 * CONTEXT:
 * raw_spin_lock_irq(pool->lock).
 */
static void move_linked_works(struct work_struct *work, struct list_head *head,
			      struct work_struct **nextp)
{
	struct work_struct *n;

	/*
	 * Linked worklist will always end before the end of the list,
	 * use NULL for list head.
	 */
	list_for_each_entry_safe_from(work, n, NULL, entry) {
		//将work移到head上
		list_move_tail(&work->entry, head);
		if (!(*work_data_bits(work) & WORK_STRUCT_LINKED))
			break;
	}

	/*
	 * If we're already inside safe list traversal and have moved
	 * multiple works to the scheduled queue, the next position
	 * needs to be updated.
	 */
	if (nextp)
		*nextp = n;
}

/**
 * get_pwq - get an extra reference on the specified pool_workqueue
 * @pwq: pool_workqueue to get
 *
 * Obtain an extra reference on @pwq.  The caller should guarantee that
 * @pwq has positive refcnt and be holding the matching pool->lock.
 */
static void get_pwq(struct pool_workqueue *pwq)
{
	lockdep_assert_held(&pwq->pool->lock);
	WARN_ON_ONCE(pwq->refcnt <= 0);
	pwq->refcnt++;
}

/**
 * put_pwq - put a pool_workqueue reference
 * @pwq: pool_workqueue to put
 *
 * Drop a reference of @pwq.  If its refcnt reaches zero, schedule its
 * destruction.  The caller should be holding the matching pool->lock.
 */
static void put_pwq(struct pool_workqueue *pwq)
{
	lockdep_assert_held(&pwq->pool->lock);
	if (likely(--pwq->refcnt))
		return;
	if (WARN_ON_ONCE(!(pwq->wq->flags & WQ_UNBOUND)))
		return;
	/*
	 * @pwq can't be released under pool->lock, bounce to
	 * pwq_unbound_release_workfn().  This never recurses on the same
	 * pool->lock as this path is taken only for unbound workqueues and
	 * the release work item is scheduled on a per-cpu workqueue.  To
	 * avoid lockdep warning, unbound pool->locks are given lockdep
	 * subclass of 1 in get_unbound_pool().
	 */
	schedule_work(&pwq->unbound_release_work);
}

/**
 * put_pwq_unlocked - put_pwq() with surrounding pool lock/unlock
 * @pwq: pool_workqueue to put (can be %NULL)
 *
 * put_pwq() with locking.  This function also allows %NULL @pwq.
 */
static void put_pwq_unlocked(struct pool_workqueue *pwq)
{
	if (pwq) {
		/*
		 * As both pwqs and pools are RCU protected, the
		 * following lock operations are safe.
		 */
		raw_spin_lock_irq(&pwq->pool->lock);
		put_pwq(pwq);
		raw_spin_unlock_irq(&pwq->pool->lock);
	}
}

static void pwq_activate_inactive_work(struct work_struct *work)
{
	struct pool_workqueue *pwq = get_work_pwq(work);

	trace_workqueue_activate_work(work);
	if (list_empty(&pwq->pool->worklist))
		//队列为空
		pwq->pool->watchdog_ts = jiffies;
	//将work移动到pwd->pool->worklist上，使其可被worker执行
	move_linked_works(work, &pwq->pool->worklist, NULL);
	__clear_bit(WORK_STRUCT_INACTIVE_BIT, work_data_bits(work));
	pwq->nr_active++;
}

static void pwq_activate_first_inactive(struct pool_workqueue *pwq)
{
	struct work_struct *work = list_first_entry(&pwq->inactive_works,
						    struct work_struct, entry);

	pwq_activate_inactive_work(work);
}

/**
 * pwq_dec_nr_in_flight - decrement pwq's nr_in_flight
 * @pwq: pwq of interest
 * @work_data: work_data of work which left the queue
 *
 * A work either has completed or is removed from pending queue,
 * decrement nr_in_flight of its pwq and handle workqueue flushing.
 *
 * CONTEXT:
 * raw_spin_lock_irq(pool->lock).
 */
static void pwq_dec_nr_in_flight(struct pool_workqueue *pwq, unsigned long work_data)
{
	int color = get_work_color(work_data);

	if (!(work_data & WORK_STRUCT_INACTIVE)) {
		pwq->nr_active--;
		if (!list_empty(&pwq->inactive_works)) {
			/* one down, submit an inactive one */
			if (pwq->nr_active < pwq->max_active)
				pwq_activate_first_inactive(pwq);
		}
	}

	pwq->nr_in_flight[color]--;

	/* is flush in progress and are we at the flushing tip? */
	if (likely(pwq->flush_color != color))
		goto out_put;

	/* are there still in-flight works? */
	if (pwq->nr_in_flight[color])
		goto out_put;

	/* this pwq is done, clear flush_color */
	pwq->flush_color = -1;

	/*
	 * If this was the last pwq, wake up the first flusher.  It
	 * will handle the rest.
	 */
	if (atomic_dec_and_test(&pwq->wq->nr_pwqs_to_flush))
		complete(&pwq->wq->first_flusher->done);
out_put:
	put_pwq(pwq);
}

/**
 * try_to_grab_pending - steal work item from worklist and disable irq
 * @work: work item to steal
 * @is_dwork: @work is a delayed_work
 * @flags: place to store irq state
 *
 * Try to grab PENDING bit of @work.  This function can handle @work in any
 * stable state - idle, on timer or on worklist.
 *
 * Return:
 *
 *  ========	================================================================
 *  1		if @work was pending and we successfully stole PENDING
 *  0		if @work was idle and we claimed PENDING
 *  -EAGAIN	if PENDING couldn't be grabbed at the moment, safe to busy-retry
 *  -ENOENT	if someone else is canceling @work, this state may persist
 *		for arbitrarily long
 *  ========	================================================================
 *
 * Note:
 * On >= 0 return, the caller owns @work's PENDING bit.  To avoid getting
 * interrupted while holding PENDING and @work off queue, irq must be
 * disabled on entry.  This, combined with delayed_work->timer being
 * irqsafe, ensures that we return -EAGAIN for finite short period of time.
 *
 * On successful return, >= 0, irq is disabled and the caller is
 * responsible for releasing it using local_irq_restore(*@flags).
 *
 * This function is safe to call from any context including IRQ handler.
 */
static int try_to_grab_pending(struct work_struct *work, bool is_dwork,
			       unsigned long *flags)
{
	struct worker_pool *pool;
	struct pool_workqueue *pwq;

	local_irq_save(*flags);

	/* try to steal the timer if it exists */
	if (is_dwork) {
		struct delayed_work *dwork = to_delayed_work(work);

		/*
		 * dwork->timer is irqsafe.  If del_timer() fails, it's
		 * guaranteed that the timer is not queued anywhere and not
		 * running on the local CPU.
		 */
		if (likely(del_timer(&dwork->timer)))
			return 1;//通过停止timer完成了work停止，直接返回
	}

	/* try to claim PENDING the normal way */
	if (!test_and_set_bit(WORK_STRUCT_PENDING_BIT, work_data_bits(work)))
		return 0;

	rcu_read_lock();
	/*
	 * The queueing is in progress, or it is already queued. Try to
	 * steal it from ->worklist without clearing WORK_STRUCT_PENDING.
	 */
	pool = get_work_pool(work);//取work对应的pool
	if (!pool)
		goto fail;

	raw_spin_lock(&pool->lock);
	/*
	 * work->data is guaranteed to point to pwq only while the work
	 * item is queued on pwq->wq, and both updating work->data to point
	 * to pwq on queueing and to pool on dequeueing are done under
	 * pwq->pool->lock.  This in turn guarantees that, if work->data
	 * points to pwq which is associated with a locked pool, the work
	 * item is currently queued on that pool.
	 */
	pwq = get_work_pwq(work);//取work对应的pwq
	if (pwq && pwq->pool == pool) {
		debug_work_deactivate(work);

		/*
		 * A cancelable inactive work item must be in the
		 * pwq->inactive_works since a queued barrier can't be
		 * canceled (see the comments in insert_wq_barrier()).
		 *
		 * An inactive work item cannot be grabbed directly because
		 * it might have linked barrier work items which, if left
		 * on the inactive_works list, will confuse pwq->nr_active
		 * management later on and cause stall.  Make sure the work
		 * item is activated before grabbing.
		 */
		if (*work_data_bits(work) & WORK_STRUCT_INACTIVE)
			pwq_activate_inactive_work(work);

		list_del_init(&work->entry);
		pwq_dec_nr_in_flight(pwq, *work_data_bits(work));

		/* work->data points to pwq iff queued, point to pool */
		set_work_pool_and_keep_pending(work, pool->id);

		raw_spin_unlock(&pool->lock);
		rcu_read_unlock();
		return 1;
	}
	raw_spin_unlock(&pool->lock);
fail:
	rcu_read_unlock();
	local_irq_restore(*flags);
	if (work_is_canceling(work))
		return -ENOENT;
	cpu_relax();
	return -EAGAIN;
}

/**
 * insert_work - insert a work into a pool
 * @pwq: pwq @work belongs to
 * @work: work to insert
 * @head: insertion point
 * @extra_flags: extra WORK_STRUCT_* flags to set
 *
 * Insert @work which belongs to @pwq after @head.  @extra_flags is or'd to
 * work_struct flags.
 *
 * CONTEXT:
 * raw_spin_lock_irq(pool->lock).
 */
static void insert_work(struct pool_workqueue *pwq, struct work_struct *work,
			struct list_head *head, unsigned int extra_flags)
{
	struct worker_pool *pool = pwq->pool;

	/* record the work call stack in order to print it in KASAN reports */
	kasan_record_aux_stack_noalloc(work);

	/* we own @work, set data and link */
	set_work_pwq(work, pwq, extra_flags);
	list_add_tail(&work->entry, head);
	get_pwq(pwq);

	if (__need_more_worker(pool))
		wake_up_worker(pool);
}

/*
 * Test whether @work is being queued from another work executing on the
 * same workqueue.
 */
static bool is_chained_work(struct workqueue_struct *wq)
{
	struct worker *worker;

	worker = current_wq_worker();
	/*
	 * Return %true iff I'm a worker executing a work item on @wq.  If
	 * I'm @worker, it's safe to dereference it without locking.
	 */
	return worker && worker->current_pwq->wq == wq;
}

/*
 * When queueing an unbound work item to a wq, prefer local CPU if allowed
 * by wq_unbound_cpumask.  Otherwise, round robin among the allowed ones to
 * avoid perturbing sensitive tasks.
 */
static int wq_select_unbound_cpu(int cpu)
{
	static bool printed_dbg_warning;
	int new_cpu;

	if (likely(!wq_debug_force_rr_cpu)) {
		if (cpumask_test_cpu(cpu, wq_unbound_cpumask))
			return cpu;
	} else if (!printed_dbg_warning) {
		pr_warn("workqueue: round-robin CPU selection forced, expect performance impact\n");
		printed_dbg_warning = true;
	}

	if (cpumask_empty(wq_unbound_cpumask))
	    /*未提供wq_unbond_cpumask,直接返回传入的cpu*/
		return cpu;

	//先取出上次一次选择的cpu
	new_cpu = __this_cpu_read(wq_rr_cpu_last);
	new_cpu = cpumask_next_and(new_cpu, wq_unbound_cpumask, cpu_online_mask);
	if (unlikely(new_cpu >= nr_cpu_ids)) {
		new_cpu = cpumask_first_and(wq_unbound_cpumask, cpu_online_mask);
		if (unlikely(new_cpu >= nr_cpu_ids))
			return cpu;
	}
	//记录本次选项的cpu
	__this_cpu_write(wq_rr_cpu_last, new_cpu);

	return new_cpu;
}

//将work入队到工作队列
static void __queue_work(int cpu, struct workqueue_struct *wq,
			 struct work_struct *work)
{
	struct pool_workqueue *pwq;
	struct worker_pool *last_pool;
	struct list_head *worklist;
	unsigned int work_flags;
	unsigned int req_cpu = cpu;

	/*
	 * While a work item is PENDING && off queue, a task trying to
	 * steal the PENDING will busy-loop waiting for it to either get
	 * queued or lose PENDING.  Grabbing PENDING and queueing should
	 * happen with IRQ disabled.
	 */
	lockdep_assert_irqs_disabled();


	/*
	 * For a draining wq, only works from the same workqueue are
	 * allowed. The __WQ_DESTROYING helps to spot the issue that
	 * queues a new work item to a wq after destroy_workqueue(wq).
	 */
	if (unlikely(wq->flags & (__WQ_DESTROYING | __WQ_DRAINING) &&
		     WARN_ON_ONCE(!is_chained_work(wq))))
		return;
	rcu_read_lock();
retry:
	/* pwq which will be used unless @work is executing elsewhere */
	if (wq->flags & WQ_UNBOUND) {
		if (req_cpu == WORK_CPU_UNBOUND)
			cpu = wq_select_unbound_cpu(raw_smp_processor_id()/*当前cpu*/);
		pwq = unbound_pwq_by_node(wq, cpu_to_node(cpu));
	} else {
		if (req_cpu == WORK_CPU_UNBOUND)
		    /*未指定cpu,使用当前cpu*/
			cpu = raw_smp_processor_id();
		/*取wq上关联cpu的pwq*/
		pwq = per_cpu_ptr(wq->cpu_pwqs, cpu);
	}

	/*
	 * If @work was previously on a different pool, it might still be
	 * running there, in which case the work needs to be queued on that
	 * pool to guarantee non-reentrancy.
	 */
	last_pool = get_work_pool(work);
	if (last_pool && last_pool != pwq->pool) {
		struct worker *worker;

		raw_spin_lock(&last_pool->lock);

		//找此work是否存在worker
		worker = find_worker_executing_work(last_pool, work);

		if (worker && worker->current_pwq->wq == wq) {
			pwq = worker->current_pwq;
		} else {
			/* meh... not running there, queue here */
			raw_spin_unlock(&last_pool->lock);
			raw_spin_lock(&pwq->pool->lock);
		}
	} else {
		raw_spin_lock(&pwq->pool->lock);
	}

	/*
	 * pwq is determined and locked.  For unbound pools, we could have
	 * raced with pwq release and it could already be dead.  If its
	 * refcnt is zero, repeat pwq selection.  Note that pwqs never die
	 * without another pwq replacing it in the numa_pwq_tbl or while
	 * work items are executing on it, so the retrying is guaranteed to
	 * make forward-progress.
	 */
	if (unlikely(!pwq->refcnt)) {
		if (wq->flags & WQ_UNBOUND) {
			raw_spin_unlock(&pwq->pool->lock);
			cpu_relax();
			goto retry;
		}
		/* oops */
		WARN_ONCE(true, "workqueue: per-cpu pwq for %s on cpu%d has 0 refcnt",
			  wq->name, cpu);
	}

	/* pwq determined, queue */
	trace_workqueue_queue_work(req_cpu, pwq, work);

	if (WARN_ON(!list_empty(&work->entry)))
		goto out;

	pwq->nr_in_flight[pwq->work_color]++;
	work_flags = work_color_to_flags(pwq->work_color);

	if (likely(pwq->nr_active < pwq->max_active)) {
		//活跃的较少，直接存入pwq->pool->worklist中
		trace_workqueue_activate_work(work);
		pwq->nr_active++;
		worklist = &pwq->pool->worklist;
		if (list_empty(worklist))
			pwq->pool->watchdog_ts = jiffies;
	} else {
		//活跃的较多，将其存入到pwq->delayed_works中
		work_flags |= WORK_STRUCT_INACTIVE;
		worklist = &pwq->inactive_works;
	}

	debug_work_activate(work);
	//将work移至worklist中
	insert_work(pwq, work, worklist, work_flags);

out:
	raw_spin_unlock(&pwq->pool->lock);
	rcu_read_unlock();
}

/**
 * queue_work_on - queue work on specific cpu
 * @cpu: CPU number to execute work on
 * @wq: workqueue to use
 * @work: work to queue
 *
 * We queue the work to a specific CPU, the caller must ensure it
 * can't go away.  Callers that fail to ensure that the specified
 * CPU cannot go away will execute on a randomly chosen CPU.
 *
 * Return: %false if @work was already on a queue, %true otherwise.
 */
bool queue_work_on(int cpu, struct workqueue_struct *wq,
		   struct work_struct *work)
{
	bool ret = false;
	unsigned long flags;

	local_irq_save(flags);

	//置pending_bit
	if (!test_and_set_bit(WORK_STRUCT_PENDING_BIT, work_data_bits(work))) {
		__queue_work(cpu, wq, work);
		ret = true;
	}

	local_irq_restore(flags);
	return ret;
}
EXPORT_SYMBOL(queue_work_on);

/**
 * workqueue_select_cpu_near - Select a CPU based on NUMA node
 * @node: NUMA node ID that we want to select a CPU from
 *
 * This function will attempt to find a "random" cpu available on a given
 * node. If there are no CPUs available on the given node it will return
 * WORK_CPU_UNBOUND indicating that we should just schedule to any
 * available CPU if we need to schedule this work.
 */
static int workqueue_select_cpu_near(int node)
{
	int cpu;

	/* No point in doing this if NUMA isn't enabled for workqueues */
	if (!wq_numa_enabled)
		return WORK_CPU_UNBOUND;

	/* Delay binding to CPU if node is not valid or online */
	if (node < 0 || node >= MAX_NUMNODES || !node_online(node))
		return WORK_CPU_UNBOUND;

	/* Use local node/cpu if we are already there */
	cpu = raw_smp_processor_id();
	if (node == cpu_to_node(cpu))
		return cpu;

	/* Use "random" otherwise know as "first" online CPU of node */
	cpu = cpumask_any_and(cpumask_of_node(node), cpu_online_mask);

	/* If CPU is valid return that, otherwise just defer */
	return cpu < nr_cpu_ids ? cpu : WORK_CPU_UNBOUND;
}

/**
 * queue_work_node - queue work on a "random" cpu for a given NUMA node
 * @node: NUMA node that we are targeting the work for
 * @wq: workqueue to use
 * @work: work to queue
 *
 * We queue the work to a "random" CPU within a given NUMA node. The basic
 * idea here is to provide a way to somehow associate work with a given
 * NUMA node.
 *
 * This function will only make a best effort attempt at getting this onto
 * the right NUMA node. If no node is requested or the requested node is
 * offline then we just fall back to standard queue_work behavior.
 *
 * Currently the "random" CPU ends up being the first available CPU in the
 * intersection of cpu_online_mask and the cpumask of the node, unless we
 * are running on the node. In that case we just use the current CPU.
 *
 * Return: %false if @work was already on a queue, %true otherwise.
 */
bool queue_work_node(int node, struct workqueue_struct *wq,
		     struct work_struct *work)
{
	unsigned long flags;
	bool ret = false;

	/*
	 * This current implementation is specific to unbound workqueues.
	 * Specifically we only return the first available CPU for a given
	 * node instead of cycling through individual CPUs within the node.
	 *
	 * If this is used with a per-cpu workqueue then the logic in
	 * workqueue_select_cpu_near would need to be updated to allow for
	 * some round robin type logic.
	 */
	WARN_ON_ONCE(!(wq->flags & WQ_UNBOUND));

	local_irq_save(flags);

	if (!test_and_set_bit(WORK_STRUCT_PENDING_BIT, work_data_bits(work))) {
		int cpu = workqueue_select_cpu_near(node);

		__queue_work(cpu, wq, work);
		ret = true;
	}

	local_irq_restore(flags);
	return ret;
}
EXPORT_SYMBOL_GPL(queue_work_node);

void delayed_work_timer_fn(struct timer_list *t)
{
	//定时器到期，由timer_list取得delayed_work,并将dwork入队
	struct delayed_work *dwork = from_timer(dwork, t, timer);

	/* should have been called from irqsafe timer with irq already off */
	__queue_work(dwork->cpu, dwork->wq, &dwork->work);
}
EXPORT_SYMBOL(delayed_work_timer_fn);

//work入队（支持延迟一段时间后入队执行）
static void __queue_delayed_work(int cpu, struct workqueue_struct *wq,
				struct delayed_work *dwork, unsigned long delay/*work需要延迟的时间*/)
{
	struct timer_list *timer = &dwork->timer;
	struct work_struct *work = &dwork->work;

	WARN_ON_ONCE(!wq);
	//确保回调为延迟加入timer到队列
	WARN_ON_ONCE(timer->function != delayed_work_timer_fn);
	WARN_ON_ONCE(timer_pending(timer));
	WARN_ON_ONCE(!list_empty(&work->entry));

	/*
	 * If @delay is 0, queue @dwork->work immediately.  This is for
	 * both optimization and correctness.  The earliest @timer can
	 * expire is on the closest next tick and delayed_work users depend
	 * on that there's no such delay when @delay is 0.
	 */
	if (!delay) {
		//如果不需要延迟，则直接加入
		__queue_work(cpu, wq, &dwork->work);
		return;
	}

	//如果需要延迟，则启动timer，此timer到期时将执行delayed_work_timer_fn回调
	//那时，将会由此回调，调用__queue_work函数
	dwork->wq = wq;
	dwork->cpu = cpu;
	//设置定时器超时时间
	timer->expires = jiffies + delay;

	//将timer加入系统，如果timer超时，则由timer软中断触发其执行
	if (unlikely(cpu != WORK_CPU_UNBOUND))
		add_timer_on(timer, cpu);
	else
		add_timer(timer);
}

/**
 * queue_delayed_work_on - queue work on specific CPU after delay
 * @cpu: CPU number to execute work on
 * @wq: workqueue to use
 * @dwork: work to queue
 * @delay: number of jiffies to wait before queueing
 *
 * Return: %false if @work was already on a queue, %true otherwise.  If
 * @delay is zero and @dwork is idle, it will be scheduled for immediate
 * execution.
 */
bool queue_delayed_work_on(int cpu, struct workqueue_struct *wq,
			   struct delayed_work *dwork, unsigned long delay/*work延迟执行的时间*/)
{
	struct work_struct *work = &dwork->work;
	bool ret = false;
	unsigned long flags;

	/* read the comment in __queue_work() */
	local_irq_save(flags);

	if (!test_and_set_bit(WORK_STRUCT_PENDING_BIT, work_data_bits(work))) {
		__queue_delayed_work(cpu, wq, dwork, delay);
		ret = true;
	}

	local_irq_restore(flags);
	return ret;
}
EXPORT_SYMBOL(queue_delayed_work_on);

/**
 * mod_delayed_work_on - modify delay of or queue a delayed work on specific CPU
 * @cpu: CPU number to execute work on
 * @wq: workqueue to use
 * @dwork: work to queue
 * @delay: number of jiffies to wait before queueing
 *
 * If @dwork is idle, equivalent to queue_delayed_work_on(); otherwise,
 * modify @dwork's timer so that it expires after @delay.  If @delay is
 * zero, @work is guaranteed to be scheduled immediately regardless of its
 * current state.
 *
 * Return: %false if @dwork was idle and queued, %true if @dwork was
 * pending and its timer was modified.
 *
 * This function is safe to call from any context including IRQ handler.
 * See try_to_grab_pending() for details.
 */
bool mod_delayed_work_on(int cpu, struct workqueue_struct *wq,
			 struct delayed_work *dwork, unsigned long delay)
{
	unsigned long flags;
	int ret;

	do {
		ret = try_to_grab_pending(&dwork->work, true, &flags);
	} while (unlikely(ret == -EAGAIN));

	if (likely(ret >= 0)) {
		__queue_delayed_work(cpu, wq, dwork, delay);
		local_irq_restore(flags);
	}

	/* -ENOENT from try_to_grab_pending() becomes %true */
	return ret;
}
EXPORT_SYMBOL_GPL(mod_delayed_work_on);

static void rcu_work_rcufn(struct rcu_head *rcu)
{
	struct rcu_work *rwork = container_of(rcu, struct rcu_work, rcu);

	/* read the comment in __queue_work() */
	local_irq_disable();
	//将work入队
	__queue_work(WORK_CPU_UNBOUND, rwork->wq, &rwork->work);
	local_irq_enable();
}

/**
 * queue_rcu_work - queue work after a RCU grace period
 * @wq: workqueue to use
 * @rwork: work to queue
 *
 * Return: %false if @rwork was already pending, %true otherwise.  Note
 * that a full RCU grace period is guaranteed only after a %true return.
 * While @rwork is guaranteed to be executed after a %false return, the
 * execution may happen before a full RCU grace period has passed.
 */
bool queue_rcu_work(struct workqueue_struct *wq, struct rcu_work *rwork)
{
	struct work_struct *work = &rwork->work;

	if (!test_and_set_bit(WORK_STRUCT_PENDING_BIT, work_data_bits(work))) {
		rwork->wq = wq;
<<<<<<< HEAD
		//注册rcu call,合适时机触发
		call_rcu(&rwork->rcu, rcu_work_rcufn);
=======
		call_rcu_hurry(&rwork->rcu, rcu_work_rcufn);
>>>>>>> fe15c26e
		return true;
	}

	return false;
}
EXPORT_SYMBOL(queue_rcu_work);

/**
 * worker_enter_idle - enter idle state
 * @worker: worker which is entering idle state
 *
 * @worker is entering idle state.  Update stats and idle timer if
 * necessary.
 *
 * LOCKING:
 * raw_spin_lock_irq(pool->lock).
 */
static void worker_enter_idle(struct worker *worker)
{
	struct worker_pool *pool = worker->pool;

	if (WARN_ON_ONCE(worker->flags & WORKER_IDLE) ||
	    WARN_ON_ONCE(!list_empty(&worker->entry) &&
			 (worker->hentry.next || worker->hentry.pprev)))
		return;

	/* can't use worker_set_flags(), also called from create_worker() */
	worker->flags |= WORKER_IDLE;
	pool->nr_idle++;
	worker->last_active = jiffies;

	/* idle_list is LIFO */
	list_add(&worker->entry, &pool->idle_list);

	if (too_many_workers(pool) && !timer_pending(&pool->idle_timer))
		mod_timer(&pool->idle_timer, jiffies + IDLE_WORKER_TIMEOUT);

	/* Sanity check nr_running. */
	WARN_ON_ONCE(pool->nr_workers == pool->nr_idle && pool->nr_running);
}

/**
 * worker_leave_idle - leave idle state
 * @worker: worker which is leaving idle state
 *
 * @worker is leaving idle state.  Update stats.
 *
 * LOCKING:
 * raw_spin_lock_irq(pool->lock).
 */
static void worker_leave_idle(struct worker *worker)
{
	struct worker_pool *pool = worker->pool;

	if (WARN_ON_ONCE(!(worker->flags & WORKER_IDLE)))
		return;
	worker_clr_flags(worker, WORKER_IDLE);
	pool->nr_idle--;
	list_del_init(&worker->entry);
}

//自指定numa节点申请worker内存，并初始化
static struct worker *alloc_worker(int node)
{
	struct worker *worker;

	worker = kzalloc_node(sizeof(*worker), GFP_KERNEL, node);
	if (worker) {
		INIT_LIST_HEAD(&worker->entry);
		INIT_LIST_HEAD(&worker->scheduled);
		INIT_LIST_HEAD(&worker->node);
		/* on creation a worker is in !idle && prep state */
		worker->flags = WORKER_PREP;
	}
	return worker;
}

/**
 * worker_attach_to_pool() - attach a worker to a pool
 * @worker: worker to be attached
 * @pool: the target pool
 *
 * Attach @worker to @pool.  Once attached, the %WORKER_UNBOUND flag and
 * cpu-binding of @worker are kept coordinated with the pool across
 * cpu-[un]hotplugs.
 */
static void worker_attach_to_pool(struct worker *worker,
				   struct worker_pool *pool)
{
	mutex_lock(&wq_pool_attach_mutex);

	/*
	 * The wq_pool_attach_mutex ensures %POOL_DISASSOCIATED remains
	 * stable across this function.  See the comments above the flag
	 * definition for details.
	 */
	if (pool->flags & POOL_DISASSOCIATED)
		worker->flags |= WORKER_UNBOUND;
	else
		kthread_set_per_cpu(worker->task, pool->cpu);

	if (worker->rescue_wq)
		set_cpus_allowed_ptr(worker->task, pool->attrs->cpumask);

	list_add_tail(&worker->node, &pool->workers);
	worker->pool = pool;

	mutex_unlock(&wq_pool_attach_mutex);
}

/**
 * worker_detach_from_pool() - detach a worker from its pool
 * @worker: worker which is attached to its pool
 *
 * Undo the attaching which had been done in worker_attach_to_pool().  The
 * caller worker shouldn't access to the pool after detached except it has
 * other reference to the pool.
 */
static void worker_detach_from_pool(struct worker *worker)
{
	struct worker_pool *pool = worker->pool;
	struct completion *detach_completion = NULL;

	mutex_lock(&wq_pool_attach_mutex);

	kthread_set_per_cpu(worker->task, -1);
	list_del(&worker->node);
	worker->pool = NULL;

	if (list_empty(&pool->workers) && list_empty(&pool->dying_workers))
		detach_completion = pool->detach_completion;
	mutex_unlock(&wq_pool_attach_mutex);

	/* clear leftover flags without pool->lock after it is detached */
	worker->flags &= ~(WORKER_UNBOUND | WORKER_REBOUND);

	if (detach_completion)
		complete(detach_completion);
}

/**
 * create_worker - create a new workqueue worker
 * @pool: pool the new worker will belong to
 *
 * Create and start a new worker which is attached to @pool.
 *
 * CONTEXT:
 * Might sleep.  Does GFP_KERNEL allocations.
 *
 * Return:
 * Pointer to the newly created worker.
 */
static struct worker *create_worker(struct worker_pool *pool)
{
	struct worker *worker;
	int id;
	char id_buf[16];

	/* ID is needed to determine kthread name */
	//申请一个id号
	id = ida_alloc(&pool->worker_ida, GFP_KERNEL);
	if (id < 0)
		return NULL;

	//自pool所在的node上申请worker内存,填充worker所属的pool,id
	worker = alloc_worker(pool->node);
	if (!worker)
		goto fail;

	worker->id = id;

	if (pool->cpu >= 0)
		//绑定在cpu上的kworker
		snprintf(id_buf, sizeof(id_buf), "%d:%d%s", pool->cpu, id,
			 pool->attrs->nice < 0  ? "H" : "");
	else
		//未绑定在cpu上的kworker
		snprintf(id_buf, sizeof(id_buf), "u%d:%d", pool->id, id);

	//产生worker线程
	worker->task = kthread_create_on_node(worker_thread, worker, pool->node,
					      "kworker/%s", id_buf);
	if (IS_ERR(worker->task))
		goto fail;

	set_user_nice(worker->task, pool->attrs->nice);
	kthread_bind_mask(worker->task, pool->attrs->cpumask);

	/* successful, attach the worker to the pool */
	worker_attach_to_pool(worker, pool);

	/* start the newly created worker */
	raw_spin_lock_irq(&pool->lock);
	//pool上的worker数量增加
	worker->pool->nr_workers++;
	worker_enter_idle(worker);
	wake_up_process(worker->task);
	raw_spin_unlock_irq(&pool->lock);

	return worker;

fail:
	ida_free(&pool->worker_ida, id);
	kfree(worker);
	return NULL;
}

static void unbind_worker(struct worker *worker)
{
	lockdep_assert_held(&wq_pool_attach_mutex);

	kthread_set_per_cpu(worker->task, -1);
	if (cpumask_intersects(wq_unbound_cpumask, cpu_active_mask))
		WARN_ON_ONCE(set_cpus_allowed_ptr(worker->task, wq_unbound_cpumask) < 0);
	else
		WARN_ON_ONCE(set_cpus_allowed_ptr(worker->task, cpu_possible_mask) < 0);
}

static void wake_dying_workers(struct list_head *cull_list)
{
	struct worker *worker, *tmp;

	list_for_each_entry_safe(worker, tmp, cull_list, entry) {
		list_del_init(&worker->entry);
		unbind_worker(worker);
		/*
		 * If the worker was somehow already running, then it had to be
		 * in pool->idle_list when set_worker_dying() happened or we
		 * wouldn't have gotten here.
		 *
		 * Thus, the worker must either have observed the WORKER_DIE
		 * flag, or have set its state to TASK_IDLE. Either way, the
		 * below will be observed by the worker and is safe to do
		 * outside of pool->lock.
		 */
		wake_up_process(worker->task);
	}
}

/**
 * set_worker_dying - Tag a worker for destruction
 * @worker: worker to be destroyed
 * @list: transfer worker away from its pool->idle_list and into list
 *
 * Tag @worker for destruction and adjust @pool stats accordingly.  The worker
 * should be idle.
 *
 * CONTEXT:
 * raw_spin_lock_irq(pool->lock).
 */
static void set_worker_dying(struct worker *worker, struct list_head *list)
{
	struct worker_pool *pool = worker->pool;

	lockdep_assert_held(&pool->lock);
	lockdep_assert_held(&wq_pool_attach_mutex);

	/* sanity check frenzy */
	if (WARN_ON(worker->current_work) ||
	    WARN_ON(!list_empty(&worker->scheduled)) ||
	    WARN_ON(!(worker->flags & WORKER_IDLE)))
		return;

	pool->nr_workers--;
	pool->nr_idle--;

	worker->flags |= WORKER_DIE;

	list_move(&worker->entry, list);
	list_move(&worker->node, &pool->dying_workers);
}

/**
 * idle_worker_timeout - check if some idle workers can now be deleted.
 * @t: The pool's idle_timer that just expired
 *
 * The timer is armed in worker_enter_idle(). Note that it isn't disarmed in
 * worker_leave_idle(), as a worker flicking between idle and active while its
 * pool is at the too_many_workers() tipping point would cause too much timer
 * housekeeping overhead. Since IDLE_WORKER_TIMEOUT is long enough, we just let
 * it expire and re-evaluate things from there.
 */
static void idle_worker_timeout(struct timer_list *t)
{
	//由idle_timer获得对应的pool
	struct worker_pool *pool = from_timer(pool, t, idle_timer);
	bool do_cull = false;

	if (work_pending(&pool->idle_cull_work))
		return;

	raw_spin_lock_irq(&pool->lock);

	if (too_many_workers(pool)) {
		struct worker *worker;
		unsigned long expires;

		/* idle_list is kept in LIFO order, check the last one */
		worker = list_entry(pool->idle_list.prev, struct worker, entry);
		expires = worker->last_active + IDLE_WORKER_TIMEOUT;
		do_cull = !time_before(jiffies, expires);

		if (!do_cull)
			mod_timer(&pool->idle_timer, expires);
	}
	raw_spin_unlock_irq(&pool->lock);

	if (do_cull)
		queue_work(system_unbound_wq, &pool->idle_cull_work);
}

/**
 * idle_cull_fn - cull workers that have been idle for too long.
 * @work: the pool's work for handling these idle workers
 *
 * This goes through a pool's idle workers and gets rid of those that have been
 * idle for at least IDLE_WORKER_TIMEOUT seconds.
 *
 * We don't want to disturb isolated CPUs because of a pcpu kworker being
 * culled, so this also resets worker affinity. This requires a sleepable
 * context, hence the split between timer callback and work item.
 */
static void idle_cull_fn(struct work_struct *work)
{
	struct worker_pool *pool = container_of(work, struct worker_pool, idle_cull_work);
	struct list_head cull_list;

	INIT_LIST_HEAD(&cull_list);
	/*
	 * Grabbing wq_pool_attach_mutex here ensures an already-running worker
	 * cannot proceed beyong worker_detach_from_pool() in its self-destruct
	 * path. This is required as a previously-preempted worker could run after
	 * set_worker_dying() has happened but before wake_dying_workers() did.
	 */
	mutex_lock(&wq_pool_attach_mutex);
	raw_spin_lock_irq(&pool->lock);

	while (too_many_workers(pool)) {
		struct worker *worker;
		unsigned long expires;

		worker = list_entry(pool->idle_list.prev, struct worker, entry);
		expires = worker->last_active + IDLE_WORKER_TIMEOUT;

		if (time_before(jiffies, expires)) {
			mod_timer(&pool->idle_timer, expires);
			break;
		}

		set_worker_dying(worker, &cull_list);
	}

	raw_spin_unlock_irq(&pool->lock);
	wake_dying_workers(&cull_list);
	mutex_unlock(&wq_pool_attach_mutex);
}

static void send_mayday(struct work_struct *work)
{
	struct pool_workqueue *pwq = get_work_pwq(work);
	struct workqueue_struct *wq = pwq->wq;

	lockdep_assert_held(&wq_mayday_lock);

	if (!wq->rescuer)
		return;

	/* mayday mayday mayday */
	if (list_empty(&pwq->mayday_node)) {
		/*
		 * If @pwq is for an unbound wq, its base ref may be put at
		 * any time due to an attribute change.  Pin @pwq until the
		 * rescuer is done with it.
		 */
		get_pwq(pwq);
		list_add_tail(&pwq->mayday_node, &wq->maydays);
		wake_up_process(wq->rescuer->task);
	}
}

static void pool_mayday_timeout(struct timer_list *t)
{
	struct worker_pool *pool = from_timer(pool, t, mayday_timer);
	struct work_struct *work;

	raw_spin_lock_irq(&pool->lock);
	raw_spin_lock(&wq_mayday_lock);		/* for wq->maydays */

	if (need_to_create_worker(pool)) {
		/*
		 * We've been trying to create a new worker but
		 * haven't been successful.  We might be hitting an
		 * allocation deadlock.  Send distress signals to
		 * rescuers.
		 */
		list_for_each_entry(work, &pool->worklist, entry)
			send_mayday(work);
	}

	raw_spin_unlock(&wq_mayday_lock);
	raw_spin_unlock_irq(&pool->lock);

	mod_timer(&pool->mayday_timer, jiffies + MAYDAY_INTERVAL);
}

/**
 * maybe_create_worker - create a new worker if necessary
 * @pool: pool to create a new worker for
 *
 * Create a new worker for @pool if necessary.  @pool is guaranteed to
 * have at least one idle worker on return from this function.  If
 * creating a new worker takes longer than MAYDAY_INTERVAL, mayday is
 * sent to all rescuers with works scheduled on @pool to resolve
 * possible allocation deadlock.
 *
 * On return, need_to_create_worker() is guaranteed to be %false and
 * may_start_working() %true.
 *
 * LOCKING:
 * raw_spin_lock_irq(pool->lock) which may be released and regrabbed
 * multiple times.  Does GFP_KERNEL allocations.  Called only from
 * manager.
 */
static void maybe_create_worker(struct worker_pool *pool)
__releases(&pool->lock)
__acquires(&pool->lock)
{
restart:
	raw_spin_unlock_irq(&pool->lock);

	/* if we don't make progress in MAYDAY_INITIAL_TIMEOUT, call for help */
	mod_timer(&pool->mayday_timer, jiffies + MAYDAY_INITIAL_TIMEOUT);

	while (true) {
		if (create_worker(pool) || !need_to_create_worker(pool))
			break;

		schedule_timeout_interruptible(CREATE_COOLDOWN);

		if (!need_to_create_worker(pool))
			break;
	}

	del_timer_sync(&pool->mayday_timer);
	raw_spin_lock_irq(&pool->lock);
	/*
	 * This is necessary even after a new worker was just successfully
	 * created as @pool->lock was dropped and the new worker might have
	 * already become busy.
	 */
	if (need_to_create_worker(pool))
		goto restart;
}

/**
 * manage_workers - manage worker pool
 * @worker: self
 *
 * Assume the manager role and manage the worker pool @worker belongs
 * to.  At any given time, there can be only zero or one manager per
 * pool.  The exclusion is handled automatically by this function.
 *
 * The caller can safely start processing works on false return.  On
 * true return, it's guaranteed that need_to_create_worker() is false
 * and may_start_working() is true.
 *
 * CONTEXT:
 * raw_spin_lock_irq(pool->lock) which may be released and regrabbed
 * multiple times.  Does GFP_KERNEL allocations.
 *
 * Return:
 * %false if the pool doesn't need management and the caller can safely
 * start processing works, %true if management function was performed and
 * the conditions that the caller verified before calling the function may
 * no longer be true.
 */
static bool manage_workers(struct worker *worker)
{
	struct worker_pool *pool = worker->pool;

	if (pool->flags & POOL_MANAGER_ACTIVE)
		return false;

	pool->flags |= POOL_MANAGER_ACTIVE;
	pool->manager = worker;

	maybe_create_worker(pool);

	pool->manager = NULL;
	pool->flags &= ~POOL_MANAGER_ACTIVE;
	rcuwait_wake_up(&manager_wait);
	return true;
}

/**
 * process_one_work - process single work
 * @worker: self
 * @work: work to process
 *
 * Process @work.  This function contains all the logics necessary to
 * process a single work including synchronization against and
 * interaction with other workers on the same cpu, queueing and
 * flushing.  As long as context requirement is met, any worker can
 * call this function to process a work.
 *
 * CONTEXT:
 * raw_spin_lock_irq(pool->lock) which is released and regrabbed.
 */
//处理work
static void process_one_work(struct worker *worker, struct work_struct *work)
__releases(&pool->lock)
__acquires(&pool->lock)
{
	struct pool_workqueue *pwq = get_work_pwq(work);
	struct worker_pool *pool = worker->pool;
	bool cpu_intensive = pwq->wq->flags & WQ_CPU_INTENSIVE;
	unsigned long work_data;
	struct worker *collision;
#ifdef CONFIG_LOCKDEP
	/*
	 * It is permissible to free the struct work_struct from
	 * inside the function that is called from it, this we need to
	 * take into account for lockdep too.  To avoid bogus "held
	 * lock freed" warnings as well as problems when looking into
	 * work->lockdep_map, make a copy and use that here.
	 */
	struct lockdep_map lockdep_map;

	lockdep_copy_map(&lockdep_map, &work->lockdep_map);
#endif
	/* ensure we're on the correct CPU */
	WARN_ON_ONCE(!(pool->flags & POOL_DISASSOCIATED) &&
		     raw_smp_processor_id() != pool->cpu);

	/*
	 * A single work shouldn't be executed concurrently by
	 * multiple workers on a single cpu.  Check whether anyone is
	 * already processing the work.  If so, defer the work to the
	 * currently executing one.
	 */
	//如果当前cpu上已有work准备处理此work,则将其加入到scheduled中
	collision = find_worker_executing_work(pool, work);
	if (unlikely(collision)) {
		//已有对应的worker,现在要求并发执行，这种延迟执行
		//看后面代码知道并发执行
		move_linked_works(work, &collision->scheduled, NULL);
		return;
	}

	/* claim and dequeue */
	debug_work_deactivate(work);
	//将work加入到busy_hash表中
	hash_add(pool->busy_hash, &worker->hentry, (unsigned long)work);
	//设置worker
	worker->current_work = work;
	worker->current_func = work->func;
	worker->current_pwq = pwq;
	work_data = *work_data_bits(work);
	worker->current_color = get_work_color(work_data);

	/*
	 * Record wq name for cmdline and debug reporting, may get
	 * overridden through set_worker_desc().
	 */
	strscpy(worker->desc, pwq->wq->name, WORKER_DESC_LEN);

	list_del_init(&work->entry);//work已调度，自调度链上移除

	/*
	 * CPU intensive works don't participate in concurrency management.
	 * They're the scheduler's responsibility.  This takes @worker out
	 * of concurrency management and the next code block will chain
	 * execution of the pending work items.
	 */
	if (unlikely(cpu_intensive))
		worker_set_flags(worker, WORKER_CPU_INTENSIVE);

	/*
	 * Wake up another worker if necessary.  The condition is always
	 * false for normal per-cpu workers since nr_running would always
	 * be >= 1 at this point.  This is used to chain execution of the
	 * pending work items for WORKER_NOT_RUNNING workers such as the
	 * UNBOUND and CPU_INTENSIVE ones.
	 */
	if (need_more_worker(pool))
		//队列不为空，唤醒worker，使其运行其它任务
		wake_up_worker(pool);

	/*
	 * Record the last pool and clear PENDING which should be the last
	 * update to @work.  Also, do this inside @pool->lock so that
	 * PENDING and queued state changes happen together while IRQ is
	 * disabled.
	 */
	set_work_pool_and_clear_pending(work, pool->id);

	raw_spin_unlock_irq(&pool->lock);

	lock_map_acquire(&pwq->wq->lockdep_map);
	lock_map_acquire(&lockdep_map);
	/*
	 * Strictly speaking we should mark the invariant state without holding
	 * any locks, that is, before these two lock_map_acquire()'s.
	 *
	 * However, that would result in:
	 *
	 *   A(W1)
	 *   WFC(C)
	 *		A(W1)
	 *		C(C)
	 *
	 * Which would create W1->C->W1 dependencies, even though there is no
	 * actual deadlock possible. There are two solutions, using a
	 * read-recursive acquire on the work(queue) 'locks', but this will then
	 * hit the lockdep limitation on recursive locks, or simply discard
	 * these locks.
	 *
	 * AFAICT there is no possible deadlock scenario between the
	 * flush_work() and complete() primitives (except for single-threaded
	 * workqueues), so hiding them isn't a problem.
	 */
	lockdep_invariant_state(true);
	trace_workqueue_execute_start(work);
	worker->current_func(work);//执行work的工作函数
	/*
	 * While we must be careful to not use "work" after this, the trace
	 * point will only record its address.
	 */
	trace_workqueue_execute_end(work, worker->current_func);
	lock_map_release(&lockdep_map);
	lock_map_release(&pwq->wq->lockdep_map);

	if (unlikely(in_atomic() || lockdep_depth(current) > 0)) {
		pr_err("BUG: workqueue leaked lock or atomic: %s/0x%08x/%d\n"
		       "     last function: %ps\n",
		       current->comm, preempt_count(), task_pid_nr(current),
		       worker->current_func);
		debug_show_held_locks(current);
		dump_stack();
	}

	/*
	 * The following prevents a kworker from hogging CPU on !PREEMPTION
	 * kernels, where a requeueing work item waiting for something to
	 * happen could deadlock with stop_machine as such work item could
	 * indefinitely requeue itself while all other CPUs are trapped in
	 * stop_machine. At the same time, report a quiescent RCU state so
	 * the same condition doesn't freeze RCU.
	 */
	cond_resched();

	raw_spin_lock_irq(&pool->lock);

	/* clear cpu intensive status */
	if (unlikely(cpu_intensive))
		worker_clr_flags(worker, WORKER_CPU_INTENSIVE);

	/* tag the worker for identification in schedule() */
	worker->last_func = worker->current_func;

	/* we're done with it, release */
	hash_del(&worker->hentry);
	worker->current_work = NULL;
	worker->current_func = NULL;
	worker->current_pwq = NULL;
	worker->current_color = INT_MAX;
	pwq_dec_nr_in_flight(pwq, work_data);
}

/**
 * process_scheduled_works - process scheduled works
 * @worker: self
 *
 * Process all scheduled works.  Please note that the scheduled list
 * may change while processing a work, so this function repeatedly
 * fetches a work from the top and executes it.
 *
 * CONTEXT:
 * raw_spin_lock_irq(pool->lock) which may be released and regrabbed
 * multiple times.
 */
static void process_scheduled_works(struct worker *worker)
{
	while (!list_empty(&worker->scheduled)) {
		//如果已调度的队列不为空，则提取first_entry进行处理
		struct work_struct *work = list_first_entry(&worker->scheduled,
						struct work_struct, entry);
		process_one_work(worker, work);
	}
}

static void set_pf_worker(bool val)
{
	mutex_lock(&wq_pool_attach_mutex);
	if (val)
		current->flags |= PF_WQ_WORKER;
	else
		current->flags &= ~PF_WQ_WORKER;
	mutex_unlock(&wq_pool_attach_mutex);
}

/**
 * worker_thread - the worker thread function
 * @__worker: self
 *
 * The worker thread function.  All workers belong to a worker_pool -
 * either a per-cpu one or dynamic unbound one.  These workers process all
 * work items regardless of their specific target workqueue.  The only
 * exception is work items which belong to workqueues with a rescuer which
 * will be explained in rescuer_thread().
 *
 * Return: 0
 */
//worker线程入口([kworkder]线程）
static int worker_thread(void *__worker)
{
	struct worker *worker = __worker;
	struct worker_pool *pool = worker->pool;

	/* tell the scheduler that this is a workqueue worker */
	set_pf_worker(true);
woke_up:
	raw_spin_lock_irq(&pool->lock);

	/* am I supposed to die? */
	if (unlikely(worker->flags & WORKER_DIE)) {
		//停止worker线程
		raw_spin_unlock_irq(&pool->lock);
		set_pf_worker(false);

		set_task_comm(worker->task, "kworker/dying");
		ida_free(&pool->worker_ida, worker->id);
		worker_detach_from_pool(worker);
		WARN_ON_ONCE(!list_empty(&worker->entry));
		kfree(worker);
		return 0;
	}

	worker_leave_idle(worker);
recheck:
	/* no more worker necessary? */
	if (!need_more_worker(pool))
		goto sleep;

	/* do we need to manage? */
	if (unlikely(!may_start_working(pool)) && manage_workers(worker))
		goto recheck;

	/*
	 * ->scheduled list can only be filled while a worker is
	 * preparing to process a work or actually processing it.
	 * Make sure nobody diddled with it while I was sleeping.
	 */
	WARN_ON_ONCE(!list_empty(&worker->scheduled));

	/*
	 * Finish PREP stage.  We're guaranteed to have at least one idle
	 * worker or that someone else has already assumed the manager
	 * role.  This is where @worker starts participating in concurrency
	 * management if applicable and concurrency management is restored
	 * after being rebound.  See rebind_workers() for details.
	 */
	worker_clr_flags(worker, WORKER_PREP | WORKER_REBOUND);

	do {
		//处理为worker分配的工作
		struct work_struct *work =
			list_first_entry(&pool->worklist,
					 struct work_struct, entry);

		pool->watchdog_ts = jiffies;

		if (likely(!(*work_data_bits(work) & WORK_STRUCT_LINKED))) {
			/* optimization path, not strictly necessary */
			//处理此work
			process_one_work(worker, work);
			//存在已调度的，但因为并发未及时执行，这里直接取下来执行scheduled队列上的
			if (unlikely(!list_empty(&worker->scheduled)))
				process_scheduled_works(worker);
		} else {
			//将work移动到scheduled中，并执行
			move_linked_works(work, &worker->scheduled, NULL);
			process_scheduled_works(worker);
		}
	} while (keep_working(pool));

	worker_set_flags(worker, WORKER_PREP);
sleep:
	/*
	 * pool->lock is held and there's no work to process and no need to
	 * manage, sleep.  Workers are woken up only while holding
	 * pool->lock or from local cpu, so setting the current state
	 * before releasing pool->lock is enough to prevent losing any
	 * event.
	 */
	worker_enter_idle(worker);
	__set_current_state(TASK_IDLE);
	raw_spin_unlock_irq(&pool->lock);
	schedule();
	goto woke_up;
}

/**
 * rescuer_thread - the rescuer thread function
 * @__rescuer: self
 *
 * Workqueue rescuer thread function.  There's one rescuer for each
 * workqueue which has WQ_MEM_RECLAIM set.
 *
 * Regular work processing on a pool may block trying to create a new
 * worker which uses GFP_KERNEL allocation which has slight chance of
 * developing into deadlock if some works currently on the same queue
 * need to be processed to satisfy the GFP_KERNEL allocation.  This is
 * the problem rescuer solves.
 *
 * When such condition is possible, the pool summons rescuers of all
 * workqueues which have works queued on the pool and let them process
 * those works so that forward progress can be guaranteed.
 *
 * This should happen rarely.
 *
 * Return: 0
 */
static int rescuer_thread(void *__rescuer)
{
	struct worker *rescuer = __rescuer;
	struct workqueue_struct *wq = rescuer->rescue_wq;
	struct list_head *scheduled = &rescuer->scheduled;
	bool should_stop;

	set_user_nice(current, RESCUER_NICE_LEVEL);

	/*
	 * Mark rescuer as worker too.  As WORKER_PREP is never cleared, it
	 * doesn't participate in concurrency management.
	 */
	set_pf_worker(true);
repeat:
	set_current_state(TASK_IDLE);

	/*
	 * By the time the rescuer is requested to stop, the workqueue
	 * shouldn't have any work pending, but @wq->maydays may still have
	 * pwq(s) queued.  This can happen by non-rescuer workers consuming
	 * all the work items before the rescuer got to them.  Go through
	 * @wq->maydays processing before acting on should_stop so that the
	 * list is always empty on exit.
	 */
	should_stop = kthread_should_stop();

	/* see whether any pwq is asking for help */
	raw_spin_lock_irq(&wq_mayday_lock);

	while (!list_empty(&wq->maydays)) {
		struct pool_workqueue *pwq = list_first_entry(&wq->maydays,
					struct pool_workqueue, mayday_node);
		struct worker_pool *pool = pwq->pool;
		struct work_struct *work, *n;
		bool first = true;

		__set_current_state(TASK_RUNNING);
		list_del_init(&pwq->mayday_node);

		raw_spin_unlock_irq(&wq_mayday_lock);

		worker_attach_to_pool(rescuer, pool);

		raw_spin_lock_irq(&pool->lock);

		/*
		 * Slurp in all works issued via this workqueue and
		 * process'em.
		 */
		WARN_ON_ONCE(!list_empty(scheduled));
		list_for_each_entry_safe(work, n, &pool->worklist, entry) {
			if (get_work_pwq(work) == pwq) {
				if (first)
					pool->watchdog_ts = jiffies;
				move_linked_works(work, scheduled, &n);
			}
			first = false;
		}

		if (!list_empty(scheduled)) {
			process_scheduled_works(rescuer);

			/*
			 * The above execution of rescued work items could
			 * have created more to rescue through
			 * pwq_activate_first_inactive() or chained
			 * queueing.  Let's put @pwq back on mayday list so
			 * that such back-to-back work items, which may be
			 * being used to relieve memory pressure, don't
			 * incur MAYDAY_INTERVAL delay inbetween.
			 */
			if (pwq->nr_active && need_to_create_worker(pool)) {
				raw_spin_lock(&wq_mayday_lock);
				/*
				 * Queue iff we aren't racing destruction
				 * and somebody else hasn't queued it already.
				 */
				if (wq->rescuer && list_empty(&pwq->mayday_node)) {
					get_pwq(pwq);
					list_add_tail(&pwq->mayday_node, &wq->maydays);
				}
				raw_spin_unlock(&wq_mayday_lock);
			}
		}

		/*
		 * Put the reference grabbed by send_mayday().  @pool won't
		 * go away while we're still attached to it.
		 */
		put_pwq(pwq);

		/*
		 * Leave this pool.  If need_more_worker() is %true, notify a
		 * regular worker; otherwise, we end up with 0 concurrency
		 * and stalling the execution.
		 */
		if (need_more_worker(pool))
			wake_up_worker(pool);

		raw_spin_unlock_irq(&pool->lock);

		worker_detach_from_pool(rescuer);

		raw_spin_lock_irq(&wq_mayday_lock);
	}

	raw_spin_unlock_irq(&wq_mayday_lock);

	if (should_stop) {
		__set_current_state(TASK_RUNNING);
		set_pf_worker(false);
		return 0;
	}

	/* rescuers should never participate in concurrency management */
	WARN_ON_ONCE(!(rescuer->flags & WORKER_NOT_RUNNING));
	schedule();
	goto repeat;
}

/**
 * check_flush_dependency - check for flush dependency sanity
 * @target_wq: workqueue being flushed
 * @target_work: work item being flushed (NULL for workqueue flushes)
 *
 * %current is trying to flush the whole @target_wq or @target_work on it.
 * If @target_wq doesn't have %WQ_MEM_RECLAIM, verify that %current is not
 * reclaiming memory or running on a workqueue which doesn't have
 * %WQ_MEM_RECLAIM as that can break forward-progress guarantee leading to
 * a deadlock.
 */
static void check_flush_dependency(struct workqueue_struct *target_wq,
				   struct work_struct *target_work)
{
	work_func_t target_func = target_work ? target_work->func : NULL;
	struct worker *worker;

	if (target_wq->flags & WQ_MEM_RECLAIM)
		return;

	worker = current_wq_worker();

	WARN_ONCE(current->flags & PF_MEMALLOC,
		  "workqueue: PF_MEMALLOC task %d(%s) is flushing !WQ_MEM_RECLAIM %s:%ps",
		  current->pid, current->comm, target_wq->name, target_func);
	WARN_ONCE(worker && ((worker->current_pwq->wq->flags &
			      (WQ_MEM_RECLAIM | __WQ_LEGACY)) == WQ_MEM_RECLAIM),
		  "workqueue: WQ_MEM_RECLAIM %s:%ps is flushing !WQ_MEM_RECLAIM %s:%ps",
		  worker->current_pwq->wq->name, worker->current_func,
		  target_wq->name, target_func);
}

struct wq_barrier {
	struct work_struct	work;
	struct completion	done;
	struct task_struct	*task;	/* purely informational */
};

static void wq_barrier_func(struct work_struct *work)
{
	struct wq_barrier *barr = container_of(work, struct wq_barrier, work);
	complete(&barr->done);
}

/**
 * insert_wq_barrier - insert a barrier work
 * @pwq: pwq to insert barrier into
 * @barr: wq_barrier to insert
 * @target: target work to attach @barr to
 * @worker: worker currently executing @target, NULL if @target is not executing
 *
 * @barr is linked to @target such that @barr is completed only after
 * @target finishes execution.  Please note that the ordering
 * guarantee is observed only with respect to @target and on the local
 * cpu.
 *
 * Currently, a queued barrier can't be canceled.  This is because
 * try_to_grab_pending() can't determine whether the work to be
 * grabbed is at the head of the queue and thus can't clear LINKED
 * flag of the previous work while there must be a valid next work
 * after a work with LINKED flag set.
 *
 * Note that when @worker is non-NULL, @target may be modified
 * underneath us, so we can't reliably determine pwq from @target.
 *
 * CONTEXT:
 * raw_spin_lock_irq(pool->lock).
 */
static void insert_wq_barrier(struct pool_workqueue *pwq,
			      struct wq_barrier *barr,
			      struct work_struct *target, struct worker *worker)
{
	unsigned int work_flags = 0;
	unsigned int work_color;
	struct list_head *head;

	/*
	 * debugobject calls are safe here even with pool->lock locked
	 * as we know for sure that this will not trigger any of the
	 * checks and call back into the fixup functions where we
	 * might deadlock.
	 */
	INIT_WORK_ONSTACK(&barr->work, wq_barrier_func);
	__set_bit(WORK_STRUCT_PENDING_BIT, work_data_bits(&barr->work));

	init_completion_map(&barr->done, &target->lockdep_map);

	barr->task = current;

	/* The barrier work item does not participate in pwq->nr_active. */
	work_flags |= WORK_STRUCT_INACTIVE;

	/*
	 * If @target is currently being executed, schedule the
	 * barrier to the worker; otherwise, put it after @target.
	 */
	if (worker) {
		head = worker->scheduled.next;
		work_color = worker->current_color;
	} else {
		unsigned long *bits = work_data_bits(target);

		head = target->entry.next;
		/* there can already be other linked works, inherit and set */
		work_flags |= *bits & WORK_STRUCT_LINKED;
		work_color = get_work_color(*bits);
		__set_bit(WORK_STRUCT_LINKED_BIT, bits);
	}

	pwq->nr_in_flight[work_color]++;
	work_flags |= work_color_to_flags(work_color);

	debug_work_activate(&barr->work);
	insert_work(pwq, &barr->work, head, work_flags);
}

/**
 * flush_workqueue_prep_pwqs - prepare pwqs for workqueue flushing
 * @wq: workqueue being flushed
 * @flush_color: new flush color, < 0 for no-op
 * @work_color: new work color, < 0 for no-op
 *
 * Prepare pwqs for workqueue flushing.
 *
 * If @flush_color is non-negative, flush_color on all pwqs should be
 * -1.  If no pwq has in-flight commands at the specified color, all
 * pwq->flush_color's stay at -1 and %false is returned.  If any pwq
 * has in flight commands, its pwq->flush_color is set to
 * @flush_color, @wq->nr_pwqs_to_flush is updated accordingly, pwq
 * wakeup logic is armed and %true is returned.
 *
 * The caller should have initialized @wq->first_flusher prior to
 * calling this function with non-negative @flush_color.  If
 * @flush_color is negative, no flush color update is done and %false
 * is returned.
 *
 * If @work_color is non-negative, all pwqs should have the same
 * work_color which is previous to @work_color and all will be
 * advanced to @work_color.
 *
 * CONTEXT:
 * mutex_lock(wq->mutex).
 *
 * Return:
 * %true if @flush_color >= 0 and there's something to flush.  %false
 * otherwise.
 */
static bool flush_workqueue_prep_pwqs(struct workqueue_struct *wq,
				      int flush_color, int work_color)
{
	bool wait = false;
	struct pool_workqueue *pwq;

	if (flush_color >= 0) {
		WARN_ON_ONCE(atomic_read(&wq->nr_pwqs_to_flush));
		atomic_set(&wq->nr_pwqs_to_flush, 1);
	}

	for_each_pwq(pwq, wq) {
		struct worker_pool *pool = pwq->pool;

		raw_spin_lock_irq(&pool->lock);

		if (flush_color >= 0) {
			WARN_ON_ONCE(pwq->flush_color != -1);

			if (pwq->nr_in_flight[flush_color]) {
				pwq->flush_color = flush_color;
				atomic_inc(&wq->nr_pwqs_to_flush);
				wait = true;
			}
		}

		if (work_color >= 0) {
			WARN_ON_ONCE(work_color != work_next_color(pwq->work_color));
			pwq->work_color = work_color;
		}

		raw_spin_unlock_irq(&pool->lock);
	}

	if (flush_color >= 0 && atomic_dec_and_test(&wq->nr_pwqs_to_flush))
		complete(&wq->first_flusher->done);

	return wait;
}

/**
 * __flush_workqueue - ensure that any scheduled work has run to completion.
 * @wq: workqueue to flush
 *
 * This function sleeps until all work items which were queued on entry
 * have finished execution, but it is not livelocked by new incoming ones.
 */
void __flush_workqueue(struct workqueue_struct *wq)
{
	struct wq_flusher this_flusher = {
		.list = LIST_HEAD_INIT(this_flusher.list),
		.flush_color = -1,
		.done = COMPLETION_INITIALIZER_ONSTACK_MAP(this_flusher.done, wq->lockdep_map),
	};
	int next_color;

	if (WARN_ON(!wq_online))
		return;

	lock_map_acquire(&wq->lockdep_map);
	lock_map_release(&wq->lockdep_map);

	mutex_lock(&wq->mutex);

	/*
	 * Start-to-wait phase
	 */
	next_color = work_next_color(wq->work_color);

	if (next_color != wq->flush_color) {
		/*
		 * Color space is not full.  The current work_color
		 * becomes our flush_color and work_color is advanced
		 * by one.
		 */
		WARN_ON_ONCE(!list_empty(&wq->flusher_overflow));
		this_flusher.flush_color = wq->work_color;
		wq->work_color = next_color;

		if (!wq->first_flusher) {
			/* no flush in progress, become the first flusher */
			WARN_ON_ONCE(wq->flush_color != this_flusher.flush_color);

			wq->first_flusher = &this_flusher;

			if (!flush_workqueue_prep_pwqs(wq, wq->flush_color,
						       wq->work_color)) {
				/* nothing to flush, done */
				wq->flush_color = next_color;
				wq->first_flusher = NULL;
				goto out_unlock;
			}
		} else {
			/* wait in queue */
			WARN_ON_ONCE(wq->flush_color == this_flusher.flush_color);
			list_add_tail(&this_flusher.list, &wq->flusher_queue);
			flush_workqueue_prep_pwqs(wq, -1, wq->work_color);
		}
	} else {
		/*
		 * Oops, color space is full, wait on overflow queue.
		 * The next flush completion will assign us
		 * flush_color and transfer to flusher_queue.
		 */
		list_add_tail(&this_flusher.list, &wq->flusher_overflow);
	}

	check_flush_dependency(wq, NULL);

	mutex_unlock(&wq->mutex);

	wait_for_completion(&this_flusher.done);

	/*
	 * Wake-up-and-cascade phase
	 *
	 * First flushers are responsible for cascading flushes and
	 * handling overflow.  Non-first flushers can simply return.
	 */
	if (READ_ONCE(wq->first_flusher) != &this_flusher)
		return;

	mutex_lock(&wq->mutex);

	/* we might have raced, check again with mutex held */
	if (wq->first_flusher != &this_flusher)
		goto out_unlock;

	WRITE_ONCE(wq->first_flusher, NULL);

	WARN_ON_ONCE(!list_empty(&this_flusher.list));
	WARN_ON_ONCE(wq->flush_color != this_flusher.flush_color);

	while (true) {
		struct wq_flusher *next, *tmp;

		/* complete all the flushers sharing the current flush color */
		list_for_each_entry_safe(next, tmp, &wq->flusher_queue, list) {
			if (next->flush_color != wq->flush_color)
				break;
			list_del_init(&next->list);
			complete(&next->done);
		}

		WARN_ON_ONCE(!list_empty(&wq->flusher_overflow) &&
			     wq->flush_color != work_next_color(wq->work_color));

		/* this flush_color is finished, advance by one */
		wq->flush_color = work_next_color(wq->flush_color);

		/* one color has been freed, handle overflow queue */
		if (!list_empty(&wq->flusher_overflow)) {
			/*
			 * Assign the same color to all overflowed
			 * flushers, advance work_color and append to
			 * flusher_queue.  This is the start-to-wait
			 * phase for these overflowed flushers.
			 */
			list_for_each_entry(tmp, &wq->flusher_overflow, list)
				tmp->flush_color = wq->work_color;

			wq->work_color = work_next_color(wq->work_color);

			list_splice_tail_init(&wq->flusher_overflow,
					      &wq->flusher_queue);
			flush_workqueue_prep_pwqs(wq, -1, wq->work_color);
		}

		if (list_empty(&wq->flusher_queue)) {
			WARN_ON_ONCE(wq->flush_color != wq->work_color);
			break;
		}

		/*
		 * Need to flush more colors.  Make the next flusher
		 * the new first flusher and arm pwqs.
		 */
		WARN_ON_ONCE(wq->flush_color == wq->work_color);
		WARN_ON_ONCE(wq->flush_color != next->flush_color);

		list_del_init(&next->list);
		wq->first_flusher = next;

		if (flush_workqueue_prep_pwqs(wq, wq->flush_color, -1))
			break;

		/*
		 * Meh... this color is already done, clear first
		 * flusher and repeat cascading.
		 */
		wq->first_flusher = NULL;
	}

out_unlock:
	mutex_unlock(&wq->mutex);
}
EXPORT_SYMBOL(__flush_workqueue);

/**
 * drain_workqueue - drain a workqueue
 * @wq: workqueue to drain
 *
 * Wait until the workqueue becomes empty.  While draining is in progress,
 * only chain queueing is allowed.  IOW, only currently pending or running
 * work items on @wq can queue further work items on it.  @wq is flushed
 * repeatedly until it becomes empty.  The number of flushing is determined
 * by the depth of chaining and should be relatively short.  Whine if it
 * takes too long.
 */
void drain_workqueue(struct workqueue_struct *wq)
{
	unsigned int flush_cnt = 0;
	struct pool_workqueue *pwq;

	/*
	 * __queue_work() needs to test whether there are drainers, is much
	 * hotter than drain_workqueue() and already looks at @wq->flags.
	 * Use __WQ_DRAINING so that queue doesn't have to check nr_drainers.
	 */
	mutex_lock(&wq->mutex);
	if (!wq->nr_drainers++)
		wq->flags |= __WQ_DRAINING;
	mutex_unlock(&wq->mutex);
reflush:
	__flush_workqueue(wq);

	mutex_lock(&wq->mutex);

	for_each_pwq(pwq, wq) {
		bool drained;

		raw_spin_lock_irq(&pwq->pool->lock);
		drained = !pwq->nr_active && list_empty(&pwq->inactive_works);
		raw_spin_unlock_irq(&pwq->pool->lock);

		if (drained)
			continue;

		if (++flush_cnt == 10 ||
		    (flush_cnt % 100 == 0 && flush_cnt <= 1000))
			pr_warn("workqueue %s: %s() isn't complete after %u tries\n",
				wq->name, __func__, flush_cnt);

		mutex_unlock(&wq->mutex);
		goto reflush;
	}

	if (!--wq->nr_drainers)
		wq->flags &= ~__WQ_DRAINING;
	mutex_unlock(&wq->mutex);
}
EXPORT_SYMBOL_GPL(drain_workqueue);

static bool start_flush_work(struct work_struct *work, struct wq_barrier *barr,
			     bool from_cancel)
{
	struct worker *worker = NULL;
	struct worker_pool *pool;
	struct pool_workqueue *pwq;

	might_sleep();

	rcu_read_lock();
	pool = get_work_pool(work);
	if (!pool) {
		rcu_read_unlock();
		return false;
	}

	raw_spin_lock_irq(&pool->lock);
	/* see the comment in try_to_grab_pending() with the same code */
	pwq = get_work_pwq(work);
	if (pwq) {
		if (unlikely(pwq->pool != pool))
			goto already_gone;
	} else {
		worker = find_worker_executing_work(pool, work);
		if (!worker)
			goto already_gone;
		pwq = worker->current_pwq;
	}

	check_flush_dependency(pwq->wq, work);

	insert_wq_barrier(pwq, barr, work, worker);
	raw_spin_unlock_irq(&pool->lock);

	/*
	 * Force a lock recursion deadlock when using flush_work() inside a
	 * single-threaded or rescuer equipped workqueue.
	 *
	 * For single threaded workqueues the deadlock happens when the work
	 * is after the work issuing the flush_work(). For rescuer equipped
	 * workqueues the deadlock happens when the rescuer stalls, blocking
	 * forward progress.
	 */
	if (!from_cancel &&
	    (pwq->wq->saved_max_active == 1 || pwq->wq->rescuer)) {
		lock_map_acquire(&pwq->wq->lockdep_map);
		lock_map_release(&pwq->wq->lockdep_map);
	}
	rcu_read_unlock();
	return true;
already_gone:
	raw_spin_unlock_irq(&pool->lock);
	rcu_read_unlock();
	return false;
}

static bool __flush_work(struct work_struct *work, bool from_cancel)
{
	struct wq_barrier barr;

	if (WARN_ON(!wq_online))
		return false;

	if (WARN_ON(!work->func))
		return false;

	lock_map_acquire(&work->lockdep_map);
	lock_map_release(&work->lockdep_map);

	if (start_flush_work(work, &barr, from_cancel)) {
		wait_for_completion(&barr.done);
		destroy_work_on_stack(&barr.work);
		return true;
	} else {
		return false;
	}
}

/**
 * flush_work - wait for a work to finish executing the last queueing instance
 * @work: the work to flush
 *
 * Wait until @work has finished execution.  @work is guaranteed to be idle
 * on return if it hasn't been requeued since flush started.
 *
 * Return:
 * %true if flush_work() waited for the work to finish execution,
 * %false if it was already idle.
 */
bool flush_work(struct work_struct *work)
{
	return __flush_work(work, false);
}
EXPORT_SYMBOL_GPL(flush_work);

struct cwt_wait {
	wait_queue_entry_t		wait;
	struct work_struct	*work;
};

static int cwt_wakefn(wait_queue_entry_t *wait, unsigned mode, int sync, void *key)
{
	struct cwt_wait *cwait = container_of(wait, struct cwt_wait, wait);

	if (cwait->work != key)
		return 0;
	return autoremove_wake_function(wait, mode, sync, key);
}

static bool __cancel_work_timer(struct work_struct *work, bool is_dwork)
{
	static DECLARE_WAIT_QUEUE_HEAD(cancel_waitq);
	unsigned long flags;
	int ret;

	do {
		ret = try_to_grab_pending(work, is_dwork, &flags);
		/*
		 * If someone else is already canceling, wait for it to
		 * finish.  flush_work() doesn't work for PREEMPT_NONE
		 * because we may get scheduled between @work's completion
		 * and the other canceling task resuming and clearing
		 * CANCELING - flush_work() will return false immediately
		 * as @work is no longer busy, try_to_grab_pending() will
		 * return -ENOENT as @work is still being canceled and the
		 * other canceling task won't be able to clear CANCELING as
		 * we're hogging the CPU.
		 *
		 * Let's wait for completion using a waitqueue.  As this
		 * may lead to the thundering herd problem, use a custom
		 * wake function which matches @work along with exclusive
		 * wait and wakeup.
		 */
		if (unlikely(ret == -ENOENT)) {
			//等其执行完成后，才能取消
			struct cwt_wait cwait;

			init_wait(&cwait.wait);
			cwait.wait.func = cwt_wakefn;
			cwait.work = work;

			prepare_to_wait_exclusive(&cancel_waitq, &cwait.wait,
						  TASK_UNINTERRUPTIBLE);
			if (work_is_canceling(work))
				schedule();
			finish_wait(&cancel_waitq, &cwait.wait);
		}
	} while (unlikely(ret < 0));

	/* tell other tasks trying to grab @work to back off */
	mark_work_canceling(work);
	local_irq_restore(flags);

	/*
	 * This allows canceling during early boot.  We know that @work
	 * isn't executing.
	 */
	if (wq_online)
		__flush_work(work, true);

	clear_work_data(work);

	/*
	 * Paired with prepare_to_wait() above so that either
	 * waitqueue_active() is visible here or !work_is_canceling() is
	 * visible there.
	 */
	smp_mb();
	if (waitqueue_active(&cancel_waitq))
		__wake_up(&cancel_waitq, TASK_NORMAL, 1, work);

	return ret;
}

/**
 * cancel_work_sync - cancel a work and wait for it to finish
 * @work: the work to cancel
 *
 * Cancel @work and wait for its execution to finish.  This function
 * can be used even if the work re-queues itself or migrates to
 * another workqueue.  On return from this function, @work is
 * guaranteed to be not pending or executing on any CPU.
 *
 * cancel_work_sync(&delayed_work->work) must not be used for
 * delayed_work's.  Use cancel_delayed_work_sync() instead.
 *
 * The caller must ensure that the workqueue on which @work was last
 * queued can't be destroyed before this function returns.
 *
 * Return:
 * %true if @work was pending, %false otherwise.
 */
bool cancel_work_sync(struct work_struct *work)
{
	return __cancel_work_timer(work, false);
}
EXPORT_SYMBOL_GPL(cancel_work_sync);

/**
 * flush_delayed_work - wait for a dwork to finish executing the last queueing
 * @dwork: the delayed work to flush
 *
 * Delayed timer is cancelled and the pending work is queued for
 * immediate execution.  Like flush_work(), this function only
 * considers the last queueing instance of @dwork.
 *
 * Return:
 * %true if flush_work() waited for the work to finish execution,
 * %false if it was already idle.
 */
bool flush_delayed_work(struct delayed_work *dwork)
{
	local_irq_disable();
	if (del_timer_sync(&dwork->timer))
		__queue_work(dwork->cpu, dwork->wq, &dwork->work);
	local_irq_enable();
	return flush_work(&dwork->work);
}
EXPORT_SYMBOL(flush_delayed_work);

/**
 * flush_rcu_work - wait for a rwork to finish executing the last queueing
 * @rwork: the rcu work to flush
 *
 * Return:
 * %true if flush_rcu_work() waited for the work to finish execution,
 * %false if it was already idle.
 */
bool flush_rcu_work(struct rcu_work *rwork)
{
	if (test_bit(WORK_STRUCT_PENDING_BIT, work_data_bits(&rwork->work))) {
		rcu_barrier();
		flush_work(&rwork->work);
		return true;
	} else {
		return flush_work(&rwork->work);
	}
}
EXPORT_SYMBOL(flush_rcu_work);

/*取消指定工作*/
static bool __cancel_work(struct work_struct *work, bool is_dwork)
{
	unsigned long flags;
	int ret;

	do {
		ret = try_to_grab_pending(work, is_dwork, &flags);
	} while (unlikely(ret == -EAGAIN));

	if (unlikely(ret < 0))
		return false;

	set_work_pool_and_clear_pending(work, get_work_pool_id(work));
	local_irq_restore(flags);
	return ret;
}

/*
 * See cancel_delayed_work()
 */
bool cancel_work(struct work_struct *work)
{
	return __cancel_work(work, false);
}
EXPORT_SYMBOL(cancel_work);

/**
 * cancel_delayed_work - cancel a delayed work
 * @dwork: delayed_work to cancel
 *
 * Kill off a pending delayed_work.
 *
 * Return: %true if @dwork was pending and canceled; %false if it wasn't
 * pending.
 *
 * Note:
 * The work callback function may still be running on return, unless
 * it returns %true and the work doesn't re-arm itself.  Explicitly flush or
 * use cancel_delayed_work_sync() to wait on it.
 *
 * This function is safe to call from any context including IRQ handler.
 */
bool cancel_delayed_work(struct delayed_work *dwork)
{
	return __cancel_work(&dwork->work, true);
}
EXPORT_SYMBOL(cancel_delayed_work);

/**
 * cancel_delayed_work_sync - cancel a delayed work and wait for it to finish
 * @dwork: the delayed work cancel
 *
 * This is cancel_work_sync() for delayed works.
 *
 * Return:
 * %true if @dwork was pending, %false otherwise.
 */
bool cancel_delayed_work_sync(struct delayed_work *dwork)
{
	//指明在取消延迟work
	return __cancel_work_timer(&dwork->work, true);
}
EXPORT_SYMBOL(cancel_delayed_work_sync);

/**
 * schedule_on_each_cpu - execute a function synchronously on each online CPU
 * @func: the function to call
 *
 * schedule_on_each_cpu() executes @func on each online CPU using the
 * system workqueue and blocks until all CPUs have completed.
 * schedule_on_each_cpu() is very slow.
 *
 * Return:
 * 0 on success, -errno on failure.
 */
int schedule_on_each_cpu(work_func_t func)
{
	int cpu;
	struct work_struct __percpu *works;

	works = alloc_percpu(struct work_struct);
	if (!works)
		return -ENOMEM;

	cpus_read_lock();

	for_each_online_cpu(cpu) {
		struct work_struct *work = per_cpu_ptr(works, cpu);

		INIT_WORK(work, func);
		schedule_work_on(cpu, work);
	}

	for_each_online_cpu(cpu)
		flush_work(per_cpu_ptr(works, cpu));

	cpus_read_unlock();
	free_percpu(works);
	return 0;
}

/**
 * execute_in_process_context - reliably execute the routine with user context
 * @fn:		the function to execute
 * @ew:		guaranteed storage for the execute work structure (must
 *		be available when the work executes)
 *
 * Executes the function immediately if process context is available,
 * otherwise schedules the function for delayed execution.
 *
 * Return:	0 - function was executed
 *		1 - function was scheduled for execution
 */
int execute_in_process_context(work_func_t fn, struct execute_work *ew)
{
	if (!in_interrupt()) {
		fn(&ew->work);
		return 0;
	}

	INIT_WORK(&ew->work, fn);
	schedule_work(&ew->work);

	return 1;
}
EXPORT_SYMBOL_GPL(execute_in_process_context);

/**
 * free_workqueue_attrs - free a workqueue_attrs
 * @attrs: workqueue_attrs to free
 *
 * Undo alloc_workqueue_attrs().
 */
void free_workqueue_attrs(struct workqueue_attrs *attrs)
{
	if (attrs) {
		free_cpumask_var(attrs->cpumask);
		kfree(attrs);
	}
}

/**
 * alloc_workqueue_attrs - allocate a workqueue_attrs
 *
 * Allocate a new workqueue_attrs, initialize with default settings and
 * return it.
 *
 * Return: The allocated new workqueue_attr on success. %NULL on failure.
 */
struct workqueue_attrs *alloc_workqueue_attrs(void)
{
	struct workqueue_attrs *attrs;

	attrs = kzalloc(sizeof(*attrs), GFP_KERNEL);
	if (!attrs)
		goto fail;
	if (!alloc_cpumask_var(&attrs->cpumask, GFP_KERNEL))
		goto fail;

	cpumask_copy(attrs->cpumask, cpu_possible_mask);
	return attrs;
fail:
	free_workqueue_attrs(attrs);
	return NULL;
}

static void copy_workqueue_attrs(struct workqueue_attrs *to,
				 const struct workqueue_attrs *from)
{
	to->nice = from->nice;
	cpumask_copy(to->cpumask, from->cpumask);
	/*
	 * Unlike hash and equality test, this function doesn't ignore
	 * ->no_numa as it is used for both pool and wq attrs.  Instead,
	 * get_unbound_pool() explicitly clears ->no_numa after copying.
	 */
	to->no_numa = from->no_numa;
}

/* hash value of the content of @attr */
static u32 wqattrs_hash(const struct workqueue_attrs *attrs)
{
	u32 hash = 0;

	hash = jhash_1word(attrs->nice, hash);
	hash = jhash(cpumask_bits(attrs->cpumask),
		     BITS_TO_LONGS(nr_cpumask_bits) * sizeof(long), hash);
	return hash;
}

/* content equality test */
static bool wqattrs_equal(const struct workqueue_attrs *a,
			  const struct workqueue_attrs *b)
{
	if (a->nice != b->nice)
		return false;
	if (!cpumask_equal(a->cpumask, b->cpumask))
		return false;
	return true;
}

/**
 * init_worker_pool - initialize a newly zalloc'd worker_pool
 * @pool: worker_pool to initialize
 *
 * Initialize a newly zalloc'd @pool.  It also allocates @pool->attrs.
 *
 * Return: 0 on success, -errno on failure.  Even on failure, all fields
 * inside @pool proper are initialized and put_unbound_pool() can be called
 * on @pool safely to release it.
 */
static int init_worker_pool(struct worker_pool *pool)
{
	raw_spin_lock_init(&pool->lock);
	pool->id = -1;
	pool->cpu = -1;
	pool->node = NUMA_NO_NODE;
	pool->flags |= POOL_DISASSOCIATED;
	pool->watchdog_ts = jiffies;
	INIT_LIST_HEAD(&pool->worklist);
	INIT_LIST_HEAD(&pool->idle_list);
	hash_init(pool->busy_hash);

	timer_setup(&pool->idle_timer, idle_worker_timeout, TIMER_DEFERRABLE);
	INIT_WORK(&pool->idle_cull_work, idle_cull_fn);

	timer_setup(&pool->mayday_timer, pool_mayday_timeout, 0);

	INIT_LIST_HEAD(&pool->workers);
	INIT_LIST_HEAD(&pool->dying_workers);

	ida_init(&pool->worker_ida);
	INIT_HLIST_NODE(&pool->hash_node);
	pool->refcnt = 1;

	/* shouldn't fail above this point */
	pool->attrs = alloc_workqueue_attrs();
	if (!pool->attrs)
		return -ENOMEM;
	return 0;
}

#ifdef CONFIG_LOCKDEP
static void wq_init_lockdep(struct workqueue_struct *wq)
{
	char *lock_name;

	lockdep_register_key(&wq->key);
	lock_name = kasprintf(GFP_KERNEL, "%s%s", "(wq_completion)", wq->name);
	if (!lock_name)
		lock_name = wq->name;

	wq->lock_name = lock_name;
	lockdep_init_map(&wq->lockdep_map, lock_name, &wq->key, 0);
}

static void wq_unregister_lockdep(struct workqueue_struct *wq)
{
	lockdep_unregister_key(&wq->key);
}

static void wq_free_lockdep(struct workqueue_struct *wq)
{
	if (wq->lock_name != wq->name)
		kfree(wq->lock_name);
}
#else
static void wq_init_lockdep(struct workqueue_struct *wq)
{
}

static void wq_unregister_lockdep(struct workqueue_struct *wq)
{
}

static void wq_free_lockdep(struct workqueue_struct *wq)
{
}
#endif

static void rcu_free_wq(struct rcu_head *rcu)
{
	struct workqueue_struct *wq =
		container_of(rcu, struct workqueue_struct, rcu);

	wq_free_lockdep(wq);

	if (!(wq->flags & WQ_UNBOUND))
		free_percpu(wq->cpu_pwqs);
	else
		free_workqueue_attrs(wq->unbound_attrs);

	kfree(wq);
}

static void rcu_free_pool(struct rcu_head *rcu)
{
	struct worker_pool *pool = container_of(rcu, struct worker_pool, rcu);

	ida_destroy(&pool->worker_ida);
	free_workqueue_attrs(pool->attrs);
	kfree(pool);
}

/**
 * put_unbound_pool - put a worker_pool
 * @pool: worker_pool to put
 *
 * Put @pool.  If its refcnt reaches zero, it gets destroyed in RCU
 * safe manner.  get_unbound_pool() calls this function on its failure path
 * and this function should be able to release pools which went through,
 * successfully or not, init_worker_pool().
 *
 * Should be called with wq_pool_mutex held.
 */
static void put_unbound_pool(struct worker_pool *pool)
{
	DECLARE_COMPLETION_ONSTACK(detach_completion);
	struct list_head cull_list;
	struct worker *worker;

	INIT_LIST_HEAD(&cull_list);

	lockdep_assert_held(&wq_pool_mutex);

	if (--pool->refcnt)
		return;

	/* sanity checks */
	if (WARN_ON(!(pool->cpu < 0)) ||
	    WARN_ON(!list_empty(&pool->worklist)))
		return;

	/* release id and unhash */
	if (pool->id >= 0)
		idr_remove(&worker_pool_idr, pool->id);
	hash_del(&pool->hash_node);

	/*
	 * Become the manager and destroy all workers.  This prevents
	 * @pool's workers from blocking on attach_mutex.  We're the last
	 * manager and @pool gets freed with the flag set.
	 *
	 * Having a concurrent manager is quite unlikely to happen as we can
	 * only get here with
	 *   pwq->refcnt == pool->refcnt == 0
	 * which implies no work queued to the pool, which implies no worker can
	 * become the manager. However a worker could have taken the role of
	 * manager before the refcnts dropped to 0, since maybe_create_worker()
	 * drops pool->lock
	 */
	while (true) {
		rcuwait_wait_event(&manager_wait,
				   !(pool->flags & POOL_MANAGER_ACTIVE),
				   TASK_UNINTERRUPTIBLE);

		mutex_lock(&wq_pool_attach_mutex);
		raw_spin_lock_irq(&pool->lock);
		if (!(pool->flags & POOL_MANAGER_ACTIVE)) {
			pool->flags |= POOL_MANAGER_ACTIVE;
			break;
		}
		raw_spin_unlock_irq(&pool->lock);
		mutex_unlock(&wq_pool_attach_mutex);
	}

	while ((worker = first_idle_worker(pool)))
		set_worker_dying(worker, &cull_list);
	WARN_ON(pool->nr_workers || pool->nr_idle);
	raw_spin_unlock_irq(&pool->lock);

	wake_dying_workers(&cull_list);

	if (!list_empty(&pool->workers) || !list_empty(&pool->dying_workers))
		pool->detach_completion = &detach_completion;
	mutex_unlock(&wq_pool_attach_mutex);

	if (pool->detach_completion)
		wait_for_completion(pool->detach_completion);

	/* shut down the timers */
	del_timer_sync(&pool->idle_timer);
	cancel_work_sync(&pool->idle_cull_work);
	del_timer_sync(&pool->mayday_timer);

	/* RCU protected to allow dereferences from get_work_pool() */
	call_rcu(&pool->rcu, rcu_free_pool);
}

/**
 * get_unbound_pool - get a worker_pool with the specified attributes
 * @attrs: the attributes of the worker_pool to get
 *
 * Obtain a worker_pool which has the same attributes as @attrs, bump the
 * reference count and return it.  If there already is a matching
 * worker_pool, it will be used; otherwise, this function attempts to
 * create a new one.
 *
 * Should be called with wq_pool_mutex held.
 *
 * Return: On success, a worker_pool with the same attributes as @attrs.
 * On failure, %NULL.
 */
static struct worker_pool *get_unbound_pool(const struct workqueue_attrs *attrs)
{
	u32 hash = wqattrs_hash(attrs);
	struct worker_pool *pool;
	int node;
	int target_node = NUMA_NO_NODE;

	lockdep_assert_held(&wq_pool_mutex);

	/* do we already have a matching pool? */
	hash_for_each_possible(unbound_pool_hash, pool, hash_node, hash) {
		if (wqattrs_equal(pool->attrs, attrs)) {
			pool->refcnt++;
			return pool;
		}
	}

	/* if cpumask is contained inside a NUMA node, we belong to that node */
	if (wq_numa_enabled) {
		for_each_node(node) {
			if (cpumask_subset(attrs->cpumask,
					   wq_numa_possible_cpumask[node])) {
				target_node = node;
				break;
			}
		}
	}

	/* nope, create a new one */
	pool = kzalloc_node(sizeof(*pool), GFP_KERNEL, target_node);
	if (!pool || init_worker_pool(pool) < 0)
		goto fail;

	lockdep_set_subclass(&pool->lock, 1);	/* see put_pwq() */
	copy_workqueue_attrs(pool->attrs, attrs);
	pool->node = target_node;

	/*
	 * no_numa isn't a worker_pool attribute, always clear it.  See
	 * 'struct workqueue_attrs' comments for detail.
	 */
	pool->attrs->no_numa = false;

	if (worker_pool_assign_id(pool) < 0)
		goto fail;

	/* create and start the initial worker */
	if (wq_online && !create_worker(pool))
		goto fail;

	/* install */
	hash_add(unbound_pool_hash, &pool->hash_node, hash);

	return pool;
fail:
	if (pool)
		put_unbound_pool(pool);
	return NULL;
}

static void rcu_free_pwq(struct rcu_head *rcu)
{
	kmem_cache_free(pwq_cache,
			container_of(rcu, struct pool_workqueue, rcu));
}

/*
 * Scheduled on system_wq by put_pwq() when an unbound pwq hits zero refcnt
 * and needs to be destroyed.
 */
static void pwq_unbound_release_workfn(struct work_struct *work)
{
	struct pool_workqueue *pwq = container_of(work, struct pool_workqueue,
						  unbound_release_work);
	struct workqueue_struct *wq = pwq->wq;
	struct worker_pool *pool = pwq->pool;
	bool is_last = false;

	/*
	 * when @pwq is not linked, it doesn't hold any reference to the
	 * @wq, and @wq is invalid to access.
	 */
	if (!list_empty(&pwq->pwqs_node)) {
		if (WARN_ON_ONCE(!(wq->flags & WQ_UNBOUND)))
			return;

		mutex_lock(&wq->mutex);
		list_del_rcu(&pwq->pwqs_node);
		is_last = list_empty(&wq->pwqs);
		mutex_unlock(&wq->mutex);
	}

	mutex_lock(&wq_pool_mutex);
	put_unbound_pool(pool);
	mutex_unlock(&wq_pool_mutex);

	call_rcu(&pwq->rcu, rcu_free_pwq);

	/*
	 * If we're the last pwq going away, @wq is already dead and no one
	 * is gonna access it anymore.  Schedule RCU free.
	 */
	if (is_last) {
		wq_unregister_lockdep(wq);
		call_rcu(&wq->rcu, rcu_free_wq);
	}
}

/**
 * pwq_adjust_max_active - update a pwq's max_active to the current setting
 * @pwq: target pool_workqueue
 *
 * If @pwq isn't freezing, set @pwq->max_active to the associated
 * workqueue's saved_max_active and activate inactive work items
 * accordingly.  If @pwq is freezing, clear @pwq->max_active to zero.
 */
static void pwq_adjust_max_active(struct pool_workqueue *pwq)
{
	struct workqueue_struct *wq = pwq->wq;
	bool freezable = wq->flags & WQ_FREEZABLE;
	unsigned long flags;

	/* for @wq->saved_max_active */
	lockdep_assert_held(&wq->mutex);

	/* fast exit for non-freezable wqs */
	if (!freezable && pwq->max_active == wq->saved_max_active)
		return;

	/* this function can be called during early boot w/ irq disabled */
	raw_spin_lock_irqsave(&pwq->pool->lock, flags);

	/*
	 * During [un]freezing, the caller is responsible for ensuring that
	 * this function is called at least once after @workqueue_freezing
	 * is updated and visible.
	 */
	if (!freezable || !workqueue_freezing) {
		bool kick = false;

		pwq->max_active = wq->saved_max_active;

		while (!list_empty(&pwq->inactive_works) &&
		       pwq->nr_active < pwq->max_active) {
			pwq_activate_first_inactive(pwq);
			kick = true;
		}

		/*
		 * Need to kick a worker after thawed or an unbound wq's
		 * max_active is bumped. In realtime scenarios, always kicking a
		 * worker will cause interference on the isolated cpu cores, so
		 * let's kick iff work items were activated.
		 */
		if (kick)
			wake_up_worker(pwq->pool);
	} else {
		pwq->max_active = 0;
	}

	raw_spin_unlock_irqrestore(&pwq->pool->lock, flags);
}

/* initialize newly allocated @pwq which is associated with @wq and @pool */
static void init_pwq(struct pool_workqueue *pwq, struct workqueue_struct *wq,
		     struct worker_pool *pool)
{
	BUG_ON((unsigned long)pwq & WORK_STRUCT_FLAG_MASK);

	memset(pwq, 0, sizeof(*pwq));

	pwq->pool = pool;
	pwq->wq = wq;
	pwq->flush_color = -1;
	pwq->refcnt = 1;
	INIT_LIST_HEAD(&pwq->inactive_works);
	INIT_LIST_HEAD(&pwq->pwqs_node);
	INIT_LIST_HEAD(&pwq->mayday_node);
	INIT_WORK(&pwq->unbound_release_work, pwq_unbound_release_workfn);
}

/* sync @pwq with the current state of its associated wq and link it */
static void link_pwq(struct pool_workqueue *pwq)
{
	struct workqueue_struct *wq = pwq->wq;

	lockdep_assert_held(&wq->mutex);

	/* may be called multiple times, ignore if already linked */
	if (!list_empty(&pwq->pwqs_node))
		return;

	/* set the matching work_color */
	pwq->work_color = wq->work_color;

	/* sync max_active to the current setting */
	pwq_adjust_max_active(pwq);

	/* link in @pwq */
	list_add_rcu(&pwq->pwqs_node, &wq->pwqs);
}

/* obtain a pool matching @attr and create a pwq associating the pool and @wq */
static struct pool_workqueue *alloc_unbound_pwq(struct workqueue_struct *wq,
					const struct workqueue_attrs *attrs)
{
	struct worker_pool *pool;
	struct pool_workqueue *pwq;

	lockdep_assert_held(&wq_pool_mutex);

	pool = get_unbound_pool(attrs);
	if (!pool)
		return NULL;

	pwq = kmem_cache_alloc_node(pwq_cache, GFP_KERNEL, pool->node);
	if (!pwq) {
		put_unbound_pool(pool);
		return NULL;
	}

	init_pwq(pwq, wq, pool);
	return pwq;
}

/**
 * wq_calc_node_cpumask - calculate a wq_attrs' cpumask for the specified node
 * @attrs: the wq_attrs of the default pwq of the target workqueue
 * @node: the target NUMA node
 * @cpu_going_down: if >= 0, the CPU to consider as offline
 * @cpumask: outarg, the resulting cpumask
 *
 * Calculate the cpumask a workqueue with @attrs should use on @node.  If
 * @cpu_going_down is >= 0, that cpu is considered offline during
 * calculation.  The result is stored in @cpumask.
 *
 * If NUMA affinity is not enabled, @attrs->cpumask is always used.  If
 * enabled and @node has online CPUs requested by @attrs, the returned
 * cpumask is the intersection of the possible CPUs of @node and
 * @attrs->cpumask.
 *
 * The caller is responsible for ensuring that the cpumask of @node stays
 * stable.
 *
 * Return: %true if the resulting @cpumask is different from @attrs->cpumask,
 * %false if equal.
 */
static bool wq_calc_node_cpumask(const struct workqueue_attrs *attrs, int node,
				 int cpu_going_down, cpumask_t *cpumask)
{
	if (!wq_numa_enabled || attrs->no_numa)
		goto use_dfl;

	/* does @node have any online CPUs @attrs wants? */
	cpumask_and(cpumask, cpumask_of_node(node), attrs->cpumask);
	if (cpu_going_down >= 0)
		cpumask_clear_cpu(cpu_going_down, cpumask);

	if (cpumask_empty(cpumask))
		goto use_dfl;

	/* yeap, return possible CPUs in @node that @attrs wants */
	cpumask_and(cpumask, attrs->cpumask, wq_numa_possible_cpumask[node]);

	if (cpumask_empty(cpumask)) {
		pr_warn_once("WARNING: workqueue cpumask: online intersect > "
				"possible intersect\n");
		return false;
	}

	return !cpumask_equal(cpumask, attrs->cpumask);

use_dfl:
	cpumask_copy(cpumask, attrs->cpumask);
	return false;
}

/* install @pwq into @wq's numa_pwq_tbl[] for @node and return the old pwq */
static struct pool_workqueue *numa_pwq_tbl_install(struct workqueue_struct *wq,
						   int node,
						   struct pool_workqueue *pwq)
{
	struct pool_workqueue *old_pwq;

	lockdep_assert_held(&wq_pool_mutex);
	lockdep_assert_held(&wq->mutex);

	/* link_pwq() can handle duplicate calls */
	link_pwq(pwq);

	old_pwq = rcu_access_pointer(wq->numa_pwq_tbl[node]);
	rcu_assign_pointer(wq->numa_pwq_tbl[node], pwq);
	return old_pwq;
}

/* context to store the prepared attrs & pwqs before applying */
struct apply_wqattrs_ctx {
	struct workqueue_struct	*wq;		/* target workqueue */
	struct workqueue_attrs	*attrs;		/* attrs to apply */
	struct list_head	list;		/* queued for batching commit */
	struct pool_workqueue	*dfl_pwq;
	struct pool_workqueue	*pwq_tbl[];
};

/* free the resources after success or abort */
static void apply_wqattrs_cleanup(struct apply_wqattrs_ctx *ctx)
{
	if (ctx) {
		int node;

		for_each_node(node)
			put_pwq_unlocked(ctx->pwq_tbl[node]);
		put_pwq_unlocked(ctx->dfl_pwq);

		free_workqueue_attrs(ctx->attrs);

		kfree(ctx);
	}
}

/* allocate the attrs and pwqs for later installation */
static struct apply_wqattrs_ctx *
apply_wqattrs_prepare(struct workqueue_struct *wq,
		      const struct workqueue_attrs *attrs,
		      const cpumask_var_t unbound_cpumask)
{
	struct apply_wqattrs_ctx *ctx;
	struct workqueue_attrs *new_attrs, *tmp_attrs;
	int node;

	lockdep_assert_held(&wq_pool_mutex);

	ctx = kzalloc(struct_size(ctx, pwq_tbl, nr_node_ids), GFP_KERNEL);

	new_attrs = alloc_workqueue_attrs();
	tmp_attrs = alloc_workqueue_attrs();
	if (!ctx || !new_attrs || !tmp_attrs)
		goto out_free;

	/*
	 * Calculate the attrs of the default pwq with unbound_cpumask
	 * which is wq_unbound_cpumask or to set to wq_unbound_cpumask.
	 * If the user configured cpumask doesn't overlap with the
	 * wq_unbound_cpumask, we fallback to the wq_unbound_cpumask.
	 */
	copy_workqueue_attrs(new_attrs, attrs);
	cpumask_and(new_attrs->cpumask, new_attrs->cpumask, unbound_cpumask);
	if (unlikely(cpumask_empty(new_attrs->cpumask)))
		cpumask_copy(new_attrs->cpumask, unbound_cpumask);

	/*
	 * We may create multiple pwqs with differing cpumasks.  Make a
	 * copy of @new_attrs which will be modified and used to obtain
	 * pools.
	 */
	copy_workqueue_attrs(tmp_attrs, new_attrs);

	/*
	 * If something goes wrong during CPU up/down, we'll fall back to
	 * the default pwq covering whole @attrs->cpumask.  Always create
	 * it even if we don't use it immediately.
	 */
	ctx->dfl_pwq = alloc_unbound_pwq(wq, new_attrs);
	if (!ctx->dfl_pwq)
		goto out_free;

	for_each_node(node) {
		if (wq_calc_node_cpumask(new_attrs, node, -1, tmp_attrs->cpumask)) {
			ctx->pwq_tbl[node] = alloc_unbound_pwq(wq, tmp_attrs);
			if (!ctx->pwq_tbl[node])
				goto out_free;
		} else {
			ctx->dfl_pwq->refcnt++;
			ctx->pwq_tbl[node] = ctx->dfl_pwq;
		}
	}

	/* save the user configured attrs and sanitize it. */
	copy_workqueue_attrs(new_attrs, attrs);
	cpumask_and(new_attrs->cpumask, new_attrs->cpumask, cpu_possible_mask);
	ctx->attrs = new_attrs;

	ctx->wq = wq;
	free_workqueue_attrs(tmp_attrs);
	return ctx;

out_free:
	free_workqueue_attrs(tmp_attrs);
	free_workqueue_attrs(new_attrs);
	apply_wqattrs_cleanup(ctx);
	return NULL;
}

/* set attrs and install prepared pwqs, @ctx points to old pwqs on return */
static void apply_wqattrs_commit(struct apply_wqattrs_ctx *ctx)
{
	int node;

	/* all pwqs have been created successfully, let's install'em */
	mutex_lock(&ctx->wq->mutex);

	copy_workqueue_attrs(ctx->wq->unbound_attrs, ctx->attrs);

	/* save the previous pwq and install the new one */
	for_each_node(node)
		ctx->pwq_tbl[node] = numa_pwq_tbl_install(ctx->wq, node,
							  ctx->pwq_tbl[node]);

	/* @dfl_pwq might not have been used, ensure it's linked */
	link_pwq(ctx->dfl_pwq);
	swap(ctx->wq->dfl_pwq, ctx->dfl_pwq);

	mutex_unlock(&ctx->wq->mutex);
}

static void apply_wqattrs_lock(void)
{
	/* CPUs should stay stable across pwq creations and installations */
	cpus_read_lock();
	mutex_lock(&wq_pool_mutex);
}

static void apply_wqattrs_unlock(void)
{
	mutex_unlock(&wq_pool_mutex);
	cpus_read_unlock();
}

static int apply_workqueue_attrs_locked(struct workqueue_struct *wq,
					const struct workqueue_attrs *attrs)
{
	struct apply_wqattrs_ctx *ctx;

	/* only unbound workqueues can change attributes */
	if (WARN_ON(!(wq->flags & WQ_UNBOUND)))
		return -EINVAL;

	/* creating multiple pwqs breaks ordering guarantee */
	if (!list_empty(&wq->pwqs)) {
		if (WARN_ON(wq->flags & __WQ_ORDERED_EXPLICIT))
			return -EINVAL;

		wq->flags &= ~__WQ_ORDERED;
	}

	ctx = apply_wqattrs_prepare(wq, attrs, wq_unbound_cpumask);
	if (!ctx)
		return -ENOMEM;

	/* the ctx has been prepared successfully, let's commit it */
	apply_wqattrs_commit(ctx);
	apply_wqattrs_cleanup(ctx);

	return 0;
}

/**
 * apply_workqueue_attrs - apply new workqueue_attrs to an unbound workqueue
 * @wq: the target workqueue
 * @attrs: the workqueue_attrs to apply, allocated with alloc_workqueue_attrs()
 *
 * Apply @attrs to an unbound workqueue @wq.  Unless disabled, on NUMA
 * machines, this function maps a separate pwq to each NUMA node with
 * possibles CPUs in @attrs->cpumask so that work items are affine to the
 * NUMA node it was issued on.  Older pwqs are released as in-flight work
 * items finish.  Note that a work item which repeatedly requeues itself
 * back-to-back will stay on its current pwq.
 *
 * Performs GFP_KERNEL allocations.
 *
 * Assumes caller has CPU hotplug read exclusion, i.e. cpus_read_lock().
 *
 * Return: 0 on success and -errno on failure.
 */
int apply_workqueue_attrs(struct workqueue_struct *wq,
			  const struct workqueue_attrs *attrs)
{
	int ret;

	lockdep_assert_cpus_held();

	mutex_lock(&wq_pool_mutex);
	ret = apply_workqueue_attrs_locked(wq, attrs);
	mutex_unlock(&wq_pool_mutex);

	return ret;
}

/**
 * wq_update_unbound_numa - update NUMA affinity of a wq for CPU hot[un]plug
 * @wq: the target workqueue
 * @cpu: the CPU coming up or going down
 * @online: whether @cpu is coming up or going down
 *
 * This function is to be called from %CPU_DOWN_PREPARE, %CPU_ONLINE and
 * %CPU_DOWN_FAILED.  @cpu is being hot[un]plugged, update NUMA affinity of
 * @wq accordingly.
 *
 * If NUMA affinity can't be adjusted due to memory allocation failure, it
 * falls back to @wq->dfl_pwq which may not be optimal but is always
 * correct.
 *
 * Note that when the last allowed CPU of a NUMA node goes offline for a
 * workqueue with a cpumask spanning multiple nodes, the workers which were
 * already executing the work items for the workqueue will lose their CPU
 * affinity and may execute on any CPU.  This is similar to how per-cpu
 * workqueues behave on CPU_DOWN.  If a workqueue user wants strict
 * affinity, it's the user's responsibility to flush the work item from
 * CPU_DOWN_PREPARE.
 */
static void wq_update_unbound_numa(struct workqueue_struct *wq, int cpu,
				   bool online)
{
	int node = cpu_to_node(cpu);
	int cpu_off = online ? -1 : cpu;
	struct pool_workqueue *old_pwq = NULL, *pwq;
	struct workqueue_attrs *target_attrs;
	cpumask_t *cpumask;

	lockdep_assert_held(&wq_pool_mutex);

	if (!wq_numa_enabled || !(wq->flags & WQ_UNBOUND) ||
	    wq->unbound_attrs->no_numa)
		return;

	/*
	 * We don't wanna alloc/free wq_attrs for each wq for each CPU.
	 * Let's use a preallocated one.  The following buf is protected by
	 * CPU hotplug exclusion.
	 */
	target_attrs = wq_update_unbound_numa_attrs_buf;
	cpumask = target_attrs->cpumask;

	copy_workqueue_attrs(target_attrs, wq->unbound_attrs);
	pwq = unbound_pwq_by_node(wq, node);

	/*
	 * Let's determine what needs to be done.  If the target cpumask is
	 * different from the default pwq's, we need to compare it to @pwq's
	 * and create a new one if they don't match.  If the target cpumask
	 * equals the default pwq's, the default pwq should be used.
	 */
	if (wq_calc_node_cpumask(wq->dfl_pwq->pool->attrs, node, cpu_off, cpumask)) {
		if (cpumask_equal(cpumask, pwq->pool->attrs->cpumask))
			return;
	} else {
		goto use_dfl_pwq;
	}

	/* create a new pwq */
	pwq = alloc_unbound_pwq(wq, target_attrs);
	if (!pwq) {
		pr_warn("workqueue: allocation failed while updating NUMA affinity of \"%s\"\n",
			wq->name);
		goto use_dfl_pwq;
	}

	/* Install the new pwq. */
	mutex_lock(&wq->mutex);
	old_pwq = numa_pwq_tbl_install(wq, node, pwq);
	goto out_unlock;

use_dfl_pwq:
	mutex_lock(&wq->mutex);
	raw_spin_lock_irq(&wq->dfl_pwq->pool->lock);
	get_pwq(wq->dfl_pwq);
	raw_spin_unlock_irq(&wq->dfl_pwq->pool->lock);
	old_pwq = numa_pwq_tbl_install(wq, node, wq->dfl_pwq);
out_unlock:
	mutex_unlock(&wq->mutex);
	put_pwq_unlocked(old_pwq);
}

static int alloc_and_link_pwqs(struct workqueue_struct *wq)
{
	bool highpri = wq->flags & WQ_HIGHPRI;
	int cpu, ret;

	if (!(wq->flags & WQ_UNBOUND)) {
		wq->cpu_pwqs = alloc_percpu(struct pool_workqueue);
		if (!wq->cpu_pwqs)
			return -ENOMEM;

		for_each_possible_cpu(cpu) {
			struct pool_workqueue *pwq =
				per_cpu_ptr(wq->cpu_pwqs, cpu);
			struct worker_pool *cpu_pools =
				per_cpu(cpu_worker_pools, cpu);

			init_pwq(pwq, wq, &cpu_pools[highpri]);

			mutex_lock(&wq->mutex);
			link_pwq(pwq);
			mutex_unlock(&wq->mutex);
		}
		return 0;
	}

	cpus_read_lock();
	if (wq->flags & __WQ_ORDERED) {
		ret = apply_workqueue_attrs(wq, ordered_wq_attrs[highpri]);
		/* there should only be single pwq for ordering guarantee */
		WARN(!ret && (wq->pwqs.next != &wq->dfl_pwq->pwqs_node ||
			      wq->pwqs.prev != &wq->dfl_pwq->pwqs_node),
		     "ordering guarantee broken for workqueue %s\n", wq->name);
	} else {
		ret = apply_workqueue_attrs(wq, unbound_std_wq_attrs[highpri]);
	}
	cpus_read_unlock();

	return ret;
}

static int wq_clamp_max_active(int max_active, unsigned int flags,
			       const char *name)
{
	int lim = flags & WQ_UNBOUND ? WQ_UNBOUND_MAX_ACTIVE : WQ_MAX_ACTIVE;

	if (max_active < 1 || max_active > lim)
		pr_warn("workqueue: max_active %d requested for %s is out of range, clamping between %d and %d\n",
			max_active, name, 1, lim);

	return clamp_val(max_active, 1, lim);
}

/*
 * Workqueues which may be used during memory reclaim should have a rescuer
 * to guarantee forward progress.
 */
static int init_rescuer(struct workqueue_struct *wq)
{
	struct worker *rescuer;
	int ret;

	if (!(wq->flags & WQ_MEM_RECLAIM))
		return 0;

	rescuer = alloc_worker(NUMA_NO_NODE);
	if (!rescuer)
		return -ENOMEM;

	rescuer->rescue_wq = wq;
	rescuer->task = kthread_create(rescuer_thread, rescuer, "%s", wq->name);
	if (IS_ERR(rescuer->task)) {
		ret = PTR_ERR(rescuer->task);
		kfree(rescuer);
		return ret;
	}

	wq->rescuer = rescuer;
	kthread_bind_mask(rescuer->task, cpu_possible_mask);
	wake_up_process(rescuer->task);

	return 0;
}

//创建一个工作队列
__printf(1, 4)
struct workqueue_struct *alloc_workqueue(const char *fmt,
					 unsigned int flags,
					 int max_active, ...)
{
	size_t tbl_size = 0;
	va_list args;
	struct workqueue_struct *wq;
	struct pool_workqueue *pwq;

	/*
	 * Unbound && max_active == 1 used to imply ordered, which is no
	 * longer the case on NUMA machines due to per-node pools.  While
	 * alloc_ordered_workqueue() is the right way to create an ordered
	 * workqueue, keep the previous behavior to avoid subtle breakages
	 * on NUMA.
	 */
	if ((flags & WQ_UNBOUND) && max_active == 1)
		flags |= __WQ_ORDERED;

	/* see the comment above the definition of WQ_POWER_EFFICIENT */
	if ((flags & WQ_POWER_EFFICIENT) && wq_power_efficient)
		flags |= WQ_UNBOUND;

	/* allocate wq and format name */
	if (flags & WQ_UNBOUND)
		tbl_size = nr_node_ids * sizeof(wq->numa_pwq_tbl[0]);

	//申请工作队列，及table大小
	wq = kzalloc(sizeof(*wq) + tbl_size, GFP_KERNEL);
	if (!wq)
		return NULL;

	if (flags & WQ_UNBOUND) {
		wq->unbound_attrs = alloc_workqueue_attrs();
		if (!wq->unbound_attrs)
			goto err_free_wq;
	}

	//格式化并填充工作队列名称
	va_start(args, max_active);
	vsnprintf(wq->name, sizeof(wq->name), fmt, args);
	va_end(args);

	max_active = max_active ?: WQ_DFL_ACTIVE;
	max_active = wq_clamp_max_active(max_active, flags, wq->name);

	/* init wq */
	wq->flags = flags;
	wq->saved_max_active = max_active;
	mutex_init(&wq->mutex);
	atomic_set(&wq->nr_pwqs_to_flush, 0);
	INIT_LIST_HEAD(&wq->pwqs);
	INIT_LIST_HEAD(&wq->flusher_queue);
	INIT_LIST_HEAD(&wq->flusher_overflow);
	INIT_LIST_HEAD(&wq->maydays);

	wq_init_lockdep(wq);
	INIT_LIST_HEAD(&wq->list);

	if (alloc_and_link_pwqs(wq) < 0)
		goto err_unreg_lockdep;

	if (wq_online && init_rescuer(wq) < 0)
		goto err_destroy;

	if ((wq->flags & WQ_SYSFS) && workqueue_sysfs_register(wq))
		goto err_destroy;

	/*
	 * wq_pool_mutex protects global freeze state and workqueues list.
	 * Grab it, adjust max_active and add the new @wq to workqueues
	 * list.
	 */
	mutex_lock(&wq_pool_mutex);

	mutex_lock(&wq->mutex);
	for_each_pwq(pwq, wq)
		pwq_adjust_max_active(pwq);
	mutex_unlock(&wq->mutex);

	//将此wq注册到系统workqueues中
	list_add_tail_rcu(&wq->list, &workqueues);

	mutex_unlock(&wq_pool_mutex);

	return wq;

err_unreg_lockdep:
	wq_unregister_lockdep(wq);
	wq_free_lockdep(wq);
err_free_wq:
	free_workqueue_attrs(wq->unbound_attrs);
	kfree(wq);
	return NULL;
err_destroy:
	destroy_workqueue(wq);
	return NULL;
}
EXPORT_SYMBOL_GPL(alloc_workqueue);

static bool pwq_busy(struct pool_workqueue *pwq)
{
	int i;

	for (i = 0; i < WORK_NR_COLORS; i++)
		if (pwq->nr_in_flight[i])
			return true;

	if ((pwq != pwq->wq->dfl_pwq) && (pwq->refcnt > 1))
		return true;
	if (pwq->nr_active || !list_empty(&pwq->inactive_works))
		return true;

	return false;
}

/**
 * destroy_workqueue - safely terminate a workqueue
 * @wq: target workqueue
 *
 * Safely destroy a workqueue. All work currently pending will be done first.
 */
void destroy_workqueue(struct workqueue_struct *wq)
{
    //销毁指定工作队列
	struct pool_workqueue *pwq;
	int node;

	/*
	 * Remove it from sysfs first so that sanity check failure doesn't
	 * lead to sysfs name conflicts.
	 */
	workqueue_sysfs_unregister(wq);

	/* mark the workqueue destruction is in progress */
	mutex_lock(&wq->mutex);
	wq->flags |= __WQ_DESTROYING;
	mutex_unlock(&wq->mutex);

	/* drain it before proceeding with destruction */
	drain_workqueue(wq);

	/* kill rescuer, if sanity checks fail, leave it w/o rescuer */
	if (wq->rescuer) {
		struct worker *rescuer = wq->rescuer;

		/* this prevents new queueing */
		raw_spin_lock_irq(&wq_mayday_lock);
		wq->rescuer = NULL;
		raw_spin_unlock_irq(&wq_mayday_lock);

		/* rescuer will empty maydays list before exiting */
		kthread_stop(rescuer->task);
		kfree(rescuer);
	}

	/*
	 * Sanity checks - grab all the locks so that we wait for all
	 * in-flight operations which may do put_pwq().
	 */
	mutex_lock(&wq_pool_mutex);
	mutex_lock(&wq->mutex);
	for_each_pwq(pwq, wq) {
		raw_spin_lock_irq(&pwq->pool->lock);
		if (WARN_ON(pwq_busy(pwq))) {
			pr_warn("%s: %s has the following busy pwq\n",
				__func__, wq->name);
			show_pwq(pwq);
			raw_spin_unlock_irq(&pwq->pool->lock);
			mutex_unlock(&wq->mutex);
			mutex_unlock(&wq_pool_mutex);
			show_one_workqueue(wq);
			return;
		}
		raw_spin_unlock_irq(&pwq->pool->lock);
	}
	mutex_unlock(&wq->mutex);

	/*
	 * wq list is used to freeze wq, remove from list after
	 * flushing is complete in case freeze races us.
	 */
	list_del_rcu(&wq->list);
	mutex_unlock(&wq_pool_mutex);

	if (!(wq->flags & WQ_UNBOUND)) {
		wq_unregister_lockdep(wq);
		/*
		 * The base ref is never dropped on per-cpu pwqs.  Directly
		 * schedule RCU free.
		 */
		call_rcu(&wq->rcu, rcu_free_wq);
	} else {
		/*
		 * We're the sole accessor of @wq at this point.  Directly
		 * access numa_pwq_tbl[] and dfl_pwq to put the base refs.
		 * @wq will be freed when the last pwq is released.
		 */
		for_each_node(node) {
			pwq = rcu_access_pointer(wq->numa_pwq_tbl[node]);
			RCU_INIT_POINTER(wq->numa_pwq_tbl[node], NULL);
			put_pwq_unlocked(pwq);
		}

		/*
		 * Put dfl_pwq.  @wq may be freed any time after dfl_pwq is
		 * put.  Don't access it afterwards.
		 */
		pwq = wq->dfl_pwq;
		wq->dfl_pwq = NULL;
		put_pwq_unlocked(pwq);
	}
}
EXPORT_SYMBOL_GPL(destroy_workqueue);

/**
 * workqueue_set_max_active - adjust max_active of a workqueue
 * @wq: target workqueue
 * @max_active: new max_active value.
 *
 * Set max_active of @wq to @max_active.
 *
 * CONTEXT:
 * Don't call from IRQ context.
 */
void workqueue_set_max_active(struct workqueue_struct *wq, int max_active)
{
	struct pool_workqueue *pwq;

	/* disallow meddling with max_active for ordered workqueues */
	if (WARN_ON(wq->flags & __WQ_ORDERED_EXPLICIT))
		return;

	max_active = wq_clamp_max_active(max_active, wq->flags, wq->name);

	mutex_lock(&wq->mutex);

	wq->flags &= ~__WQ_ORDERED;
	wq->saved_max_active = max_active;

	for_each_pwq(pwq, wq)
		pwq_adjust_max_active(pwq);

	mutex_unlock(&wq->mutex);
}
EXPORT_SYMBOL_GPL(workqueue_set_max_active);

/**
 * current_work - retrieve %current task's work struct
 *
 * Determine if %current task is a workqueue worker and what it's working on.
 * Useful to find out the context that the %current task is running in.
 *
 * Return: work struct if %current task is a workqueue worker, %NULL otherwise.
 */
struct work_struct *current_work(void)
{
	struct worker *worker = current_wq_worker();

	return worker ? worker->current_work : NULL;
}
EXPORT_SYMBOL(current_work);

/**
 * current_is_workqueue_rescuer - is %current workqueue rescuer?
 *
 * Determine whether %current is a workqueue rescuer.  Can be used from
 * work functions to determine whether it's being run off the rescuer task.
 *
 * Return: %true if %current is a workqueue rescuer. %false otherwise.
 */
bool current_is_workqueue_rescuer(void)
{
	struct worker *worker = current_wq_worker();

	return worker && worker->rescue_wq;
}

/**
 * workqueue_congested - test whether a workqueue is congested
 * @cpu: CPU in question
 * @wq: target workqueue
 *
 * Test whether @wq's cpu workqueue for @cpu is congested.  There is
 * no synchronization around this function and the test result is
 * unreliable and only useful as advisory hints or for debugging.
 *
 * If @cpu is WORK_CPU_UNBOUND, the test is performed on the local CPU.
 * Note that both per-cpu and unbound workqueues may be associated with
 * multiple pool_workqueues which have separate congested states.  A
 * workqueue being congested on one CPU doesn't mean the workqueue is also
 * contested on other CPUs / NUMA nodes.
 *
 * Return:
 * %true if congested, %false otherwise.
 */
bool workqueue_congested(int cpu, struct workqueue_struct *wq)
{
	struct pool_workqueue *pwq;
	bool ret;

	rcu_read_lock();
	preempt_disable();

	if (cpu == WORK_CPU_UNBOUND)
		cpu = smp_processor_id();

	if (!(wq->flags & WQ_UNBOUND))
		pwq = per_cpu_ptr(wq->cpu_pwqs, cpu);
	else
		pwq = unbound_pwq_by_node(wq, cpu_to_node(cpu));

	ret = !list_empty(&pwq->inactive_works);
	preempt_enable();
	rcu_read_unlock();

	return ret;
}
EXPORT_SYMBOL_GPL(workqueue_congested);

/**
 * work_busy - test whether a work is currently pending or running
 * @work: the work to be tested
 *
 * Test whether @work is currently pending or running.  There is no
 * synchronization around this function and the test result is
 * unreliable and only useful as advisory hints or for debugging.
 *
 * Return:
 * OR'd bitmask of WORK_BUSY_* bits.
 */
unsigned int work_busy(struct work_struct *work)
{
	struct worker_pool *pool;
	unsigned long flags;
	unsigned int ret = 0;

	if (work_pending(work))
		ret |= WORK_BUSY_PENDING;

	rcu_read_lock();
	pool = get_work_pool(work);
	if (pool) {
		raw_spin_lock_irqsave(&pool->lock, flags);
		if (find_worker_executing_work(pool, work))
			ret |= WORK_BUSY_RUNNING;
		raw_spin_unlock_irqrestore(&pool->lock, flags);
	}
	rcu_read_unlock();

	return ret;
}
EXPORT_SYMBOL_GPL(work_busy);

/**
 * set_worker_desc - set description for the current work item
 * @fmt: printf-style format string
 * @...: arguments for the format string
 *
 * This function can be called by a running work function to describe what
 * the work item is about.  If the worker task gets dumped, this
 * information will be printed out together to help debugging.  The
 * description can be at most WORKER_DESC_LEN including the trailing '\0'.
 */
void set_worker_desc(const char *fmt, ...)
{
	struct worker *worker = current_wq_worker();
	va_list args;

	if (worker) {
		va_start(args, fmt);
		vsnprintf(worker->desc, sizeof(worker->desc), fmt, args);
		va_end(args);
	}
}
EXPORT_SYMBOL_GPL(set_worker_desc);

/**
 * print_worker_info - print out worker information and description
 * @log_lvl: the log level to use when printing
 * @task: target task
 *
 * If @task is a worker and currently executing a work item, print out the
 * name of the workqueue being serviced and worker description set with
 * set_worker_desc() by the currently executing work item.
 *
 * This function can be safely called on any task as long as the
 * task_struct itself is accessible.  While safe, this function isn't
 * synchronized and may print out mixups or garbages of limited length.
 */
void print_worker_info(const char *log_lvl, struct task_struct *task)
{
	work_func_t *fn = NULL;
	char name[WQ_NAME_LEN] = { };
	char desc[WORKER_DESC_LEN] = { };
	struct pool_workqueue *pwq = NULL;
	struct workqueue_struct *wq = NULL;
	struct worker *worker;

	if (!(task->flags & PF_WQ_WORKER))
		return;

	/*
	 * This function is called without any synchronization and @task
	 * could be in any state.  Be careful with dereferences.
	 */
	worker = kthread_probe_data(task);

	/*
	 * Carefully copy the associated workqueue's workfn, name and desc.
	 * Keep the original last '\0' in case the original is garbage.
	 */
	copy_from_kernel_nofault(&fn, &worker->current_func, sizeof(fn));
	copy_from_kernel_nofault(&pwq, &worker->current_pwq, sizeof(pwq));
	copy_from_kernel_nofault(&wq, &pwq->wq, sizeof(wq));
	copy_from_kernel_nofault(name, wq->name, sizeof(name) - 1);
	copy_from_kernel_nofault(desc, worker->desc, sizeof(desc) - 1);

	if (fn || name[0] || desc[0]) {
		printk("%sWorkqueue: %s %ps", log_lvl, name, fn);
		if (strcmp(name, desc))
			pr_cont(" (%s)", desc);
		pr_cont("\n");
	}
}

static void pr_cont_pool_info(struct worker_pool *pool)
{
	pr_cont(" cpus=%*pbl", nr_cpumask_bits, pool->attrs->cpumask);
	if (pool->node != NUMA_NO_NODE)
		pr_cont(" node=%d", pool->node);
	pr_cont(" flags=0x%x nice=%d", pool->flags, pool->attrs->nice);
}

struct pr_cont_work_struct {
	bool comma;
	work_func_t func;
	long ctr;
};

static void pr_cont_work_flush(bool comma, work_func_t func, struct pr_cont_work_struct *pcwsp)
{
	if (!pcwsp->ctr)
		goto out_record;
	if (func == pcwsp->func) {
		pcwsp->ctr++;
		return;
	}
	if (pcwsp->ctr == 1)
		pr_cont("%s %ps", pcwsp->comma ? "," : "", pcwsp->func);
	else
		pr_cont("%s %ld*%ps", pcwsp->comma ? "," : "", pcwsp->ctr, pcwsp->func);
	pcwsp->ctr = 0;
out_record:
	if ((long)func == -1L)
		return;
	pcwsp->comma = comma;
	pcwsp->func = func;
	pcwsp->ctr = 1;
}

static void pr_cont_work(bool comma, struct work_struct *work, struct pr_cont_work_struct *pcwsp)
{
	if (work->func == wq_barrier_func) {
		struct wq_barrier *barr;

		barr = container_of(work, struct wq_barrier, work);

		pr_cont_work_flush(comma, (work_func_t)-1, pcwsp);
		pr_cont("%s BAR(%d)", comma ? "," : "",
			task_pid_nr(barr->task));
	} else {
		if (!comma)
			pr_cont_work_flush(comma, (work_func_t)-1, pcwsp);
		pr_cont_work_flush(comma, work->func, pcwsp);
	}
}

static void show_pwq(struct pool_workqueue *pwq)
{
	struct pr_cont_work_struct pcws = { .ctr = 0, };
	struct worker_pool *pool = pwq->pool;
	struct work_struct *work;
	struct worker *worker;
	bool has_in_flight = false, has_pending = false;
	int bkt;

	pr_info("  pwq %d:", pool->id);
	pr_cont_pool_info(pool);

	pr_cont(" active=%d/%d refcnt=%d%s\n",
		pwq->nr_active, pwq->max_active, pwq->refcnt,
		!list_empty(&pwq->mayday_node) ? " MAYDAY" : "");

	hash_for_each(pool->busy_hash, bkt, worker, hentry) {
		if (worker->current_pwq == pwq) {
			has_in_flight = true;
			break;
		}
	}
	if (has_in_flight) {
		bool comma = false;

		pr_info("    in-flight:");
		hash_for_each(pool->busy_hash, bkt, worker, hentry) {
			if (worker->current_pwq != pwq)
				continue;

			pr_cont("%s %d%s:%ps", comma ? "," : "",
				task_pid_nr(worker->task),
				worker->rescue_wq ? "(RESCUER)" : "",
				worker->current_func);
			list_for_each_entry(work, &worker->scheduled, entry)
				pr_cont_work(false, work, &pcws);
			pr_cont_work_flush(comma, (work_func_t)-1L, &pcws);
			comma = true;
		}
		pr_cont("\n");
	}

	list_for_each_entry(work, &pool->worklist, entry) {
		if (get_work_pwq(work) == pwq) {
			has_pending = true;
			break;
		}
	}
	if (has_pending) {
		bool comma = false;

		pr_info("    pending:");
		list_for_each_entry(work, &pool->worklist, entry) {
			if (get_work_pwq(work) != pwq)
				continue;

			pr_cont_work(comma, work, &pcws);
			comma = !(*work_data_bits(work) & WORK_STRUCT_LINKED);
		}
		pr_cont_work_flush(comma, (work_func_t)-1L, &pcws);
		pr_cont("\n");
	}

	if (!list_empty(&pwq->inactive_works)) {
		bool comma = false;

		pr_info("    inactive:");
		list_for_each_entry(work, &pwq->inactive_works, entry) {
			pr_cont_work(comma, work, &pcws);
			comma = !(*work_data_bits(work) & WORK_STRUCT_LINKED);
		}
		pr_cont_work_flush(comma, (work_func_t)-1L, &pcws);
		pr_cont("\n");
	}
}

/**
 * show_one_workqueue - dump state of specified workqueue
 * @wq: workqueue whose state will be printed
 */
void show_one_workqueue(struct workqueue_struct *wq)
{
	struct pool_workqueue *pwq;
	bool idle = true;
	unsigned long flags;

	for_each_pwq(pwq, wq) {
		if (pwq->nr_active || !list_empty(&pwq->inactive_works)) {
			idle = false;
			break;
		}
	}
	if (idle) /* Nothing to print for idle workqueue */
		return;

	pr_info("workqueue %s: flags=0x%x\n", wq->name, wq->flags);

	for_each_pwq(pwq, wq) {
		raw_spin_lock_irqsave(&pwq->pool->lock, flags);
		if (pwq->nr_active || !list_empty(&pwq->inactive_works)) {
			/*
			 * Defer printing to avoid deadlocks in console
			 * drivers that queue work while holding locks
			 * also taken in their write paths.
			 */
			printk_deferred_enter();
			show_pwq(pwq);
			printk_deferred_exit();
		}
		raw_spin_unlock_irqrestore(&pwq->pool->lock, flags);
		/*
		 * We could be printing a lot from atomic context, e.g.
		 * sysrq-t -> show_all_workqueues(). Avoid triggering
		 * hard lockup.
		 */
		touch_nmi_watchdog();
	}

}

/**
 * show_one_worker_pool - dump state of specified worker pool
 * @pool: worker pool whose state will be printed
 */
static void show_one_worker_pool(struct worker_pool *pool)
{
	struct worker *worker;
	bool first = true;
	unsigned long flags;

	raw_spin_lock_irqsave(&pool->lock, flags);
	if (pool->nr_workers == pool->nr_idle)
		goto next_pool;
	/*
	 * Defer printing to avoid deadlocks in console drivers that
	 * queue work while holding locks also taken in their write
	 * paths.
	 */
	printk_deferred_enter();
	pr_info("pool %d:", pool->id);
	pr_cont_pool_info(pool);
	pr_cont(" hung=%us workers=%d",
		jiffies_to_msecs(jiffies - pool->watchdog_ts) / 1000,
		pool->nr_workers);
	if (pool->manager)
		pr_cont(" manager: %d",
			task_pid_nr(pool->manager->task));
	list_for_each_entry(worker, &pool->idle_list, entry) {
		pr_cont(" %s%d", first ? "idle: " : "",
			task_pid_nr(worker->task));
		first = false;
	}
	pr_cont("\n");
	printk_deferred_exit();
next_pool:
	raw_spin_unlock_irqrestore(&pool->lock, flags);
	/*
	 * We could be printing a lot from atomic context, e.g.
	 * sysrq-t -> show_all_workqueues(). Avoid triggering
	 * hard lockup.
	 */
	touch_nmi_watchdog();

}

/**
 * show_all_workqueues - dump workqueue state
 *
 * Called from a sysrq handler or try_to_freeze_tasks() and prints out
 * all busy workqueues and pools.
 */
void show_all_workqueues(void)
{
	struct workqueue_struct *wq;
	struct worker_pool *pool;
	int pi;

	rcu_read_lock();

	pr_info("Showing busy workqueues and worker pools:\n");

	list_for_each_entry_rcu(wq, &workqueues, list)
		show_one_workqueue(wq);

	for_each_pool(pool, pi)
		show_one_worker_pool(pool);

	rcu_read_unlock();
}

/* used to show worker information through /proc/PID/{comm,stat,status} */
void wq_worker_comm(char *buf, size_t size, struct task_struct *task)
{
	int off;

	/* always show the actual comm */
	off = strscpy(buf, task->comm, size);
	if (off < 0)
		return;

	/* stabilize PF_WQ_WORKER and worker pool association */
	mutex_lock(&wq_pool_attach_mutex);

	if (task->flags & PF_WQ_WORKER) {
		struct worker *worker = kthread_data(task);
		struct worker_pool *pool = worker->pool;

		if (pool) {
			raw_spin_lock_irq(&pool->lock);
			/*
			 * ->desc tracks information (wq name or
			 * set_worker_desc()) for the latest execution.  If
			 * current, prepend '+', otherwise '-'.
			 */
			if (worker->desc[0] != '\0') {
				if (worker->current_work)
					scnprintf(buf + off, size - off, "+%s",
						  worker->desc);
				else
					scnprintf(buf + off, size - off, "-%s",
						  worker->desc);
			}
			raw_spin_unlock_irq(&pool->lock);
		}
	}

	mutex_unlock(&wq_pool_attach_mutex);
}

#ifdef CONFIG_SMP

/*
 * CPU hotplug.
 *
 * There are two challenges in supporting CPU hotplug.  Firstly, there
 * are a lot of assumptions on strong associations among work, pwq and
 * pool which make migrating pending and scheduled works very
 * difficult to implement without impacting hot paths.  Secondly,
 * worker pools serve mix of short, long and very long running works making
 * blocked draining impractical.
 *
 * This is solved by allowing the pools to be disassociated from the CPU
 * running as an unbound one and allowing it to be reattached later if the
 * cpu comes back online.
 */

static void unbind_workers(int cpu)
{
	struct worker_pool *pool;
	struct worker *worker;

	for_each_cpu_worker_pool(pool, cpu) {
		mutex_lock(&wq_pool_attach_mutex);
		raw_spin_lock_irq(&pool->lock);

		/*
		 * We've blocked all attach/detach operations. Make all workers
		 * unbound and set DISASSOCIATED.  Before this, all workers
		 * must be on the cpu.  After this, they may become diasporas.
		 * And the preemption disabled section in their sched callbacks
		 * are guaranteed to see WORKER_UNBOUND since the code here
		 * is on the same cpu.
		 */
		for_each_pool_worker(worker, pool)
			worker->flags |= WORKER_UNBOUND;

		pool->flags |= POOL_DISASSOCIATED;

		/*
		 * The handling of nr_running in sched callbacks are disabled
		 * now.  Zap nr_running.  After this, nr_running stays zero and
		 * need_more_worker() and keep_working() are always true as
		 * long as the worklist is not empty.  This pool now behaves as
		 * an unbound (in terms of concurrency management) pool which
		 * are served by workers tied to the pool.
		 */
		pool->nr_running = 0;

		/*
		 * With concurrency management just turned off, a busy
		 * worker blocking could lead to lengthy stalls.  Kick off
		 * unbound chain execution of currently pending work items.
		 */
		wake_up_worker(pool);

		raw_spin_unlock_irq(&pool->lock);

		for_each_pool_worker(worker, pool)
			unbind_worker(worker);

		mutex_unlock(&wq_pool_attach_mutex);
	}
}

/**
 * rebind_workers - rebind all workers of a pool to the associated CPU
 * @pool: pool of interest
 *
 * @pool->cpu is coming online.  Rebind all workers to the CPU.
 */
static void rebind_workers(struct worker_pool *pool)
{
	struct worker *worker;

	lockdep_assert_held(&wq_pool_attach_mutex);

	/*
	 * Restore CPU affinity of all workers.  As all idle workers should
	 * be on the run-queue of the associated CPU before any local
	 * wake-ups for concurrency management happen, restore CPU affinity
	 * of all workers first and then clear UNBOUND.  As we're called
	 * from CPU_ONLINE, the following shouldn't fail.
	 */
	for_each_pool_worker(worker, pool) {
		kthread_set_per_cpu(worker->task, pool->cpu);
		WARN_ON_ONCE(set_cpus_allowed_ptr(worker->task,
						  pool->attrs->cpumask) < 0);
	}

	raw_spin_lock_irq(&pool->lock);

	pool->flags &= ~POOL_DISASSOCIATED;

	for_each_pool_worker(worker, pool) {
		unsigned int worker_flags = worker->flags;

		/*
		 * We want to clear UNBOUND but can't directly call
		 * worker_clr_flags() or adjust nr_running.  Atomically
		 * replace UNBOUND with another NOT_RUNNING flag REBOUND.
		 * @worker will clear REBOUND using worker_clr_flags() when
		 * it initiates the next execution cycle thus restoring
		 * concurrency management.  Note that when or whether
		 * @worker clears REBOUND doesn't affect correctness.
		 *
		 * WRITE_ONCE() is necessary because @worker->flags may be
		 * tested without holding any lock in
		 * wq_worker_running().  Without it, NOT_RUNNING test may
		 * fail incorrectly leading to premature concurrency
		 * management operations.
		 */
		WARN_ON_ONCE(!(worker_flags & WORKER_UNBOUND));
		worker_flags |= WORKER_REBOUND;
		worker_flags &= ~WORKER_UNBOUND;
		WRITE_ONCE(worker->flags, worker_flags);
	}

	raw_spin_unlock_irq(&pool->lock);
}

/**
 * restore_unbound_workers_cpumask - restore cpumask of unbound workers
 * @pool: unbound pool of interest
 * @cpu: the CPU which is coming up
 *
 * An unbound pool may end up with a cpumask which doesn't have any online
 * CPUs.  When a worker of such pool get scheduled, the scheduler resets
 * its cpus_allowed.  If @cpu is in @pool's cpumask which didn't have any
 * online CPU before, cpus_allowed of all its workers should be restored.
 */
static void restore_unbound_workers_cpumask(struct worker_pool *pool, int cpu)
{
	static cpumask_t cpumask;
	struct worker *worker;

	lockdep_assert_held(&wq_pool_attach_mutex);

	/* is @cpu allowed for @pool? */
	if (!cpumask_test_cpu(cpu, pool->attrs->cpumask))
		return;

	cpumask_and(&cpumask, pool->attrs->cpumask, cpu_online_mask);

	/* as we're called from CPU_ONLINE, the following shouldn't fail */
	for_each_pool_worker(worker, pool)
		WARN_ON_ONCE(set_cpus_allowed_ptr(worker->task, &cpumask) < 0);
}

int workqueue_prepare_cpu(unsigned int cpu)
{
	struct worker_pool *pool;

	for_each_cpu_worker_pool(pool, cpu) {
		if (pool->nr_workers)
			continue;
		if (!create_worker(pool))
			return -ENOMEM;
	}
	return 0;
}

int workqueue_online_cpu(unsigned int cpu)
{
	struct worker_pool *pool;
	struct workqueue_struct *wq;
	int pi;

	mutex_lock(&wq_pool_mutex);

	for_each_pool(pool, pi) {
		mutex_lock(&wq_pool_attach_mutex);

		if (pool->cpu == cpu)
			rebind_workers(pool);
		else if (pool->cpu < 0)
			restore_unbound_workers_cpumask(pool, cpu);

		mutex_unlock(&wq_pool_attach_mutex);
	}

	/* update NUMA affinity of unbound workqueues */
	list_for_each_entry(wq, &workqueues, list)
		wq_update_unbound_numa(wq, cpu, true);

	mutex_unlock(&wq_pool_mutex);
	return 0;
}

int workqueue_offline_cpu(unsigned int cpu)
{
	struct workqueue_struct *wq;

	/* unbinding per-cpu workers should happen on the local CPU */
	if (WARN_ON(cpu != smp_processor_id()))
		return -1;

	unbind_workers(cpu);

	/* update NUMA affinity of unbound workqueues */
	mutex_lock(&wq_pool_mutex);
	list_for_each_entry(wq, &workqueues, list)
		wq_update_unbound_numa(wq, cpu, false);
	mutex_unlock(&wq_pool_mutex);

	return 0;
}

struct work_for_cpu {
	struct work_struct work;
	long (*fn)(void *);
	void *arg;
	long ret;
};

static void work_for_cpu_fn(struct work_struct *work)
{
	struct work_for_cpu *wfc = container_of(work, struct work_for_cpu, work);

	wfc->ret = wfc->fn(wfc->arg);
}

/**
 * work_on_cpu - run a function in thread context on a particular cpu
 * @cpu: the cpu to run on
 * @fn: the function to run
 * @arg: the function arg
 *
 * It is up to the caller to ensure that the cpu doesn't go offline.
 * The caller must not hold any locks which would prevent @fn from completing.
 *
 * Return: The value @fn returns.
 */
//在cpu上运行函数fn(采用工作了列实现）
long work_on_cpu(int cpu, long (*fn)(void *), void *arg)
{
	struct work_for_cpu wfc = { .fn = fn, .arg = arg };

	INIT_WORK_ONSTACK(&wfc.work, work_for_cpu_fn);
	schedule_work_on(cpu, &wfc.work);
	flush_work(&wfc.work);
	destroy_work_on_stack(&wfc.work);
	return wfc.ret;
}
EXPORT_SYMBOL_GPL(work_on_cpu);

/**
 * work_on_cpu_safe - run a function in thread context on a particular cpu
 * @cpu: the cpu to run on
 * @fn:  the function to run
 * @arg: the function argument
 *
 * Disables CPU hotplug and calls work_on_cpu(). The caller must not hold
 * any locks which would prevent @fn from completing.
 *
 * Return: The value @fn returns.
 */
long work_on_cpu_safe(int cpu, long (*fn)(void *), void *arg)
{
	long ret = -ENODEV;

	cpus_read_lock();
	if (cpu_online(cpu))
		ret = work_on_cpu(cpu, fn, arg);
	cpus_read_unlock();
	return ret;
}
EXPORT_SYMBOL_GPL(work_on_cpu_safe);
#endif /* CONFIG_SMP */

#ifdef CONFIG_FREEZER

/**
 * freeze_workqueues_begin - begin freezing workqueues
 *
 * Start freezing workqueues.  After this function returns, all freezable
 * workqueues will queue new works to their inactive_works list instead of
 * pool->worklist.
 *
 * CONTEXT:
 * Grabs and releases wq_pool_mutex, wq->mutex and pool->lock's.
 */
void freeze_workqueues_begin(void)
{
	struct workqueue_struct *wq;
	struct pool_workqueue *pwq;

	mutex_lock(&wq_pool_mutex);

	WARN_ON_ONCE(workqueue_freezing);
	workqueue_freezing = true;

	list_for_each_entry(wq, &workqueues, list) {
		mutex_lock(&wq->mutex);
		for_each_pwq(pwq, wq)
			pwq_adjust_max_active(pwq);
		mutex_unlock(&wq->mutex);
	}

	mutex_unlock(&wq_pool_mutex);
}

/**
 * freeze_workqueues_busy - are freezable workqueues still busy?
 *
 * Check whether freezing is complete.  This function must be called
 * between freeze_workqueues_begin() and thaw_workqueues().
 *
 * CONTEXT:
 * Grabs and releases wq_pool_mutex.
 *
 * Return:
 * %true if some freezable workqueues are still busy.  %false if freezing
 * is complete.
 */
bool freeze_workqueues_busy(void)
{
	bool busy = false;
	struct workqueue_struct *wq;
	struct pool_workqueue *pwq;

	mutex_lock(&wq_pool_mutex);

	WARN_ON_ONCE(!workqueue_freezing);

	list_for_each_entry(wq, &workqueues, list) {
		if (!(wq->flags & WQ_FREEZABLE))
			continue;
		/*
		 * nr_active is monotonically decreasing.  It's safe
		 * to peek without lock.
		 */
		rcu_read_lock();
		for_each_pwq(pwq, wq) {
			WARN_ON_ONCE(pwq->nr_active < 0);
			if (pwq->nr_active) {
				busy = true;
				rcu_read_unlock();
				goto out_unlock;
			}
		}
		rcu_read_unlock();
	}
out_unlock:
	mutex_unlock(&wq_pool_mutex);
	return busy;
}

/**
 * thaw_workqueues - thaw workqueues
 *
 * Thaw workqueues.  Normal queueing is restored and all collected
 * frozen works are transferred to their respective pool worklists.
 *
 * CONTEXT:
 * Grabs and releases wq_pool_mutex, wq->mutex and pool->lock's.
 */
void thaw_workqueues(void)
{
	struct workqueue_struct *wq;
	struct pool_workqueue *pwq;

	mutex_lock(&wq_pool_mutex);

	if (!workqueue_freezing)
		goto out_unlock;

	workqueue_freezing = false;

	/* restore max_active and repopulate worklist */
	list_for_each_entry(wq, &workqueues, list) {
		mutex_lock(&wq->mutex);
		for_each_pwq(pwq, wq)
			pwq_adjust_max_active(pwq);
		mutex_unlock(&wq->mutex);
	}

out_unlock:
	mutex_unlock(&wq_pool_mutex);
}
#endif /* CONFIG_FREEZER */

static int workqueue_apply_unbound_cpumask(const cpumask_var_t unbound_cpumask)
{
	LIST_HEAD(ctxs);
	int ret = 0;
	struct workqueue_struct *wq;
	struct apply_wqattrs_ctx *ctx, *n;

	lockdep_assert_held(&wq_pool_mutex);

	list_for_each_entry(wq, &workqueues, list) {
		if (!(wq->flags & WQ_UNBOUND))
			continue;
		/* creating multiple pwqs breaks ordering guarantee */
		if (wq->flags & __WQ_ORDERED)
			continue;

		ctx = apply_wqattrs_prepare(wq, wq->unbound_attrs, unbound_cpumask);
		if (!ctx) {
			ret = -ENOMEM;
			break;
		}

		list_add_tail(&ctx->list, &ctxs);
	}

	list_for_each_entry_safe(ctx, n, &ctxs, list) {
		if (!ret)
			apply_wqattrs_commit(ctx);
		apply_wqattrs_cleanup(ctx);
	}

	if (!ret) {
		mutex_lock(&wq_pool_attach_mutex);
		cpumask_copy(wq_unbound_cpumask, unbound_cpumask);
		mutex_unlock(&wq_pool_attach_mutex);
	}
	return ret;
}

/**
 *  workqueue_set_unbound_cpumask - Set the low-level unbound cpumask
 *  @cpumask: the cpumask to set
 *
 *  The low-level workqueues cpumask is a global cpumask that limits
 *  the affinity of all unbound workqueues.  This function check the @cpumask
 *  and apply it to all unbound workqueues and updates all pwqs of them.
 *
 *  Return:	0	- Success
 *  		-EINVAL	- Invalid @cpumask
 *  		-ENOMEM	- Failed to allocate memory for attrs or pwqs.
 */
int workqueue_set_unbound_cpumask(cpumask_var_t cpumask)
{
	int ret = -EINVAL;

	/*
	 * Not excluding isolated cpus on purpose.
	 * If the user wishes to include them, we allow that.
	 */
	cpumask_and(cpumask, cpumask, cpu_possible_mask);
	if (!cpumask_empty(cpumask)) {
		apply_wqattrs_lock();
		if (cpumask_equal(cpumask, wq_unbound_cpumask)) {
			ret = 0;
			goto out_unlock;
		}

		ret = workqueue_apply_unbound_cpumask(cpumask);

out_unlock:
		apply_wqattrs_unlock();
	}

	return ret;
}

#ifdef CONFIG_SYSFS
/*
 * Workqueues with WQ_SYSFS flag set is visible to userland via
 * /sys/bus/workqueue/devices/WQ_NAME.  All visible workqueues have the
 * following attributes.
 *
 *  per_cpu	RO bool	: whether the workqueue is per-cpu or unbound
 *  max_active	RW int	: maximum number of in-flight work items
 *
 * Unbound workqueues have the following extra attributes.
 *
 *  pool_ids	RO int	: the associated pool IDs for each node
 *  nice	RW int	: nice value of the workers
 *  cpumask	RW mask	: bitmask of allowed CPUs for the workers
 *  numa	RW bool	: whether enable NUMA affinity
 */
struct wq_device {
	struct workqueue_struct		*wq;
	struct device			dev;
};

static struct workqueue_struct *dev_to_wq(struct device *dev)
{
	struct wq_device *wq_dev = container_of(dev, struct wq_device, dev);

	return wq_dev->wq;
}

static ssize_t per_cpu_show(struct device *dev, struct device_attribute *attr,
			    char *buf)
{
	struct workqueue_struct *wq = dev_to_wq(dev);

	return scnprintf(buf, PAGE_SIZE, "%d\n", (bool)!(wq->flags & WQ_UNBOUND));
}
static DEVICE_ATTR_RO(per_cpu);

static ssize_t max_active_show(struct device *dev,
			       struct device_attribute *attr, char *buf)
{
	struct workqueue_struct *wq = dev_to_wq(dev);

	return scnprintf(buf, PAGE_SIZE, "%d\n", wq->saved_max_active);
}

static ssize_t max_active_store(struct device *dev,
				struct device_attribute *attr, const char *buf,
				size_t count)
{
	struct workqueue_struct *wq = dev_to_wq(dev);
	int val;

	if (sscanf(buf, "%d", &val) != 1 || val <= 0)
		return -EINVAL;

	workqueue_set_max_active(wq, val);
	return count;
}
static DEVICE_ATTR_RW(max_active);

static struct attribute *wq_sysfs_attrs[] = {
	&dev_attr_per_cpu.attr,
	&dev_attr_max_active.attr,
	NULL,
};
ATTRIBUTE_GROUPS(wq_sysfs);

static ssize_t wq_pool_ids_show(struct device *dev,
				struct device_attribute *attr, char *buf)
{
	struct workqueue_struct *wq = dev_to_wq(dev);
	const char *delim = "";
	int node, written = 0;

	cpus_read_lock();
	rcu_read_lock();
	for_each_node(node) {
		written += scnprintf(buf + written, PAGE_SIZE - written,
				     "%s%d:%d", delim, node,
				     unbound_pwq_by_node(wq, node)->pool->id);
		delim = " ";
	}
	written += scnprintf(buf + written, PAGE_SIZE - written, "\n");
	rcu_read_unlock();
	cpus_read_unlock();

	return written;
}

static ssize_t wq_nice_show(struct device *dev, struct device_attribute *attr,
			    char *buf)
{
	struct workqueue_struct *wq = dev_to_wq(dev);
	int written;

	mutex_lock(&wq->mutex);
	written = scnprintf(buf, PAGE_SIZE, "%d\n", wq->unbound_attrs->nice);
	mutex_unlock(&wq->mutex);

	return written;
}

/* prepare workqueue_attrs for sysfs store operations */
static struct workqueue_attrs *wq_sysfs_prep_attrs(struct workqueue_struct *wq)
{
	struct workqueue_attrs *attrs;

	lockdep_assert_held(&wq_pool_mutex);

	attrs = alloc_workqueue_attrs();
	if (!attrs)
		return NULL;

	copy_workqueue_attrs(attrs, wq->unbound_attrs);
	return attrs;
}

static ssize_t wq_nice_store(struct device *dev, struct device_attribute *attr,
			     const char *buf, size_t count)
{
	struct workqueue_struct *wq = dev_to_wq(dev);
	struct workqueue_attrs *attrs;
	int ret = -ENOMEM;

	apply_wqattrs_lock();

	attrs = wq_sysfs_prep_attrs(wq);
	if (!attrs)
		goto out_unlock;

	if (sscanf(buf, "%d", &attrs->nice) == 1 &&
	    attrs->nice >= MIN_NICE && attrs->nice <= MAX_NICE)
		ret = apply_workqueue_attrs_locked(wq, attrs);
	else
		ret = -EINVAL;

out_unlock:
	apply_wqattrs_unlock();
	free_workqueue_attrs(attrs);
	return ret ?: count;
}

static ssize_t wq_cpumask_show(struct device *dev,
			       struct device_attribute *attr, char *buf)
{
	struct workqueue_struct *wq = dev_to_wq(dev);
	int written;

	mutex_lock(&wq->mutex);
	written = scnprintf(buf, PAGE_SIZE, "%*pb\n",
			    cpumask_pr_args(wq->unbound_attrs->cpumask));
	mutex_unlock(&wq->mutex);
	return written;
}

static ssize_t wq_cpumask_store(struct device *dev,
				struct device_attribute *attr,
				const char *buf, size_t count)
{
	struct workqueue_struct *wq = dev_to_wq(dev);
	struct workqueue_attrs *attrs;
	int ret = -ENOMEM;

	apply_wqattrs_lock();

	attrs = wq_sysfs_prep_attrs(wq);
	if (!attrs)
		goto out_unlock;

	ret = cpumask_parse(buf, attrs->cpumask);
	if (!ret)
		ret = apply_workqueue_attrs_locked(wq, attrs);

out_unlock:
	apply_wqattrs_unlock();
	free_workqueue_attrs(attrs);
	return ret ?: count;
}

static ssize_t wq_numa_show(struct device *dev, struct device_attribute *attr,
			    char *buf)
{
	struct workqueue_struct *wq = dev_to_wq(dev);
	int written;

	mutex_lock(&wq->mutex);
	written = scnprintf(buf, PAGE_SIZE, "%d\n",
			    !wq->unbound_attrs->no_numa);
	mutex_unlock(&wq->mutex);

	return written;
}

static ssize_t wq_numa_store(struct device *dev, struct device_attribute *attr,
			     const char *buf, size_t count)
{
	struct workqueue_struct *wq = dev_to_wq(dev);
	struct workqueue_attrs *attrs;
	int v, ret = -ENOMEM;

	apply_wqattrs_lock();

	attrs = wq_sysfs_prep_attrs(wq);
	if (!attrs)
		goto out_unlock;

	ret = -EINVAL;
	if (sscanf(buf, "%d", &v) == 1) {
		attrs->no_numa = !v;
		ret = apply_workqueue_attrs_locked(wq, attrs);
	}

out_unlock:
	apply_wqattrs_unlock();
	free_workqueue_attrs(attrs);
	return ret ?: count;
}

static struct device_attribute wq_sysfs_unbound_attrs[] = {
	__ATTR(pool_ids, 0444, wq_pool_ids_show, NULL),
	__ATTR(nice, 0644, wq_nice_show, wq_nice_store),
	__ATTR(cpumask, 0644, wq_cpumask_show, wq_cpumask_store),
	__ATTR(numa, 0644, wq_numa_show, wq_numa_store),
	__ATTR_NULL,
};

static struct bus_type wq_subsys = {
	.name				= "workqueue",
	.dev_groups			= wq_sysfs_groups,
};

static ssize_t wq_unbound_cpumask_show(struct device *dev,
		struct device_attribute *attr, char *buf)
{
	int written;

	mutex_lock(&wq_pool_mutex);
	written = scnprintf(buf, PAGE_SIZE, "%*pb\n",
			    cpumask_pr_args(wq_unbound_cpumask));
	mutex_unlock(&wq_pool_mutex);

	return written;
}

static ssize_t wq_unbound_cpumask_store(struct device *dev,
		struct device_attribute *attr, const char *buf, size_t count)
{
	cpumask_var_t cpumask;
	int ret;

	if (!zalloc_cpumask_var(&cpumask, GFP_KERNEL))
		return -ENOMEM;

	ret = cpumask_parse(buf, cpumask);
	if (!ret)
		ret = workqueue_set_unbound_cpumask(cpumask);

	free_cpumask_var(cpumask);
	return ret ? ret : count;
}

static struct device_attribute wq_sysfs_cpumask_attr =
	__ATTR(cpumask, 0644, wq_unbound_cpumask_show,
	       wq_unbound_cpumask_store);

static int __init wq_sysfs_init(void)
{
	int err;

	err = subsys_virtual_register(&wq_subsys, NULL);
	if (err)
		return err;

	return device_create_file(wq_subsys.dev_root, &wq_sysfs_cpumask_attr);
}
core_initcall(wq_sysfs_init);

static void wq_device_release(struct device *dev)
{
	struct wq_device *wq_dev = container_of(dev, struct wq_device, dev);

	kfree(wq_dev);
}

/**
 * workqueue_sysfs_register - make a workqueue visible in sysfs
 * @wq: the workqueue to register
 *
 * Expose @wq in sysfs under /sys/bus/workqueue/devices.
 * alloc_workqueue*() automatically calls this function if WQ_SYSFS is set
 * which is the preferred method.
 *
 * Workqueue user should use this function directly iff it wants to apply
 * workqueue_attrs before making the workqueue visible in sysfs; otherwise,
 * apply_workqueue_attrs() may race against userland updating the
 * attributes.
 *
 * Return: 0 on success, -errno on failure.
 */
int workqueue_sysfs_register(struct workqueue_struct *wq)
{
	struct wq_device *wq_dev;
	int ret;

	/*
	 * Adjusting max_active or creating new pwqs by applying
	 * attributes breaks ordering guarantee.  Disallow exposing ordered
	 * workqueues.
	 */
	if (WARN_ON(wq->flags & __WQ_ORDERED_EXPLICIT))
		return -EINVAL;

	wq->wq_dev = wq_dev = kzalloc(sizeof(*wq_dev), GFP_KERNEL);
	if (!wq_dev)
		return -ENOMEM;

	wq_dev->wq = wq;
	wq_dev->dev.bus = &wq_subsys;
	wq_dev->dev.release = wq_device_release;
	dev_set_name(&wq_dev->dev, "%s", wq->name);

	/*
	 * unbound_attrs are created separately.  Suppress uevent until
	 * everything is ready.
	 */
	dev_set_uevent_suppress(&wq_dev->dev, true);

	ret = device_register(&wq_dev->dev);
	if (ret) {
		put_device(&wq_dev->dev);
		wq->wq_dev = NULL;
		return ret;
	}

	if (wq->flags & WQ_UNBOUND) {
		struct device_attribute *attr;

		for (attr = wq_sysfs_unbound_attrs; attr->attr.name; attr++) {
			ret = device_create_file(&wq_dev->dev, attr);
			if (ret) {
				device_unregister(&wq_dev->dev);
				wq->wq_dev = NULL;
				return ret;
			}
		}
	}

	dev_set_uevent_suppress(&wq_dev->dev, false);
	kobject_uevent(&wq_dev->dev.kobj, KOBJ_ADD);
	return 0;
}

/**
 * workqueue_sysfs_unregister - undo workqueue_sysfs_register()
 * @wq: the workqueue to unregister
 *
 * If @wq is registered to sysfs by workqueue_sysfs_register(), unregister.
 */
static void workqueue_sysfs_unregister(struct workqueue_struct *wq)
{
	struct wq_device *wq_dev = wq->wq_dev;

	if (!wq->wq_dev)
		return;

	wq->wq_dev = NULL;
	device_unregister(&wq_dev->dev);
}
#else	/* CONFIG_SYSFS */
static void workqueue_sysfs_unregister(struct workqueue_struct *wq)	{ }
#endif	/* CONFIG_SYSFS */

/*
 * Workqueue watchdog.
 *
 * Stall may be caused by various bugs - missing WQ_MEM_RECLAIM, illegal
 * flush dependency, a concurrency managed work item which stays RUNNING
 * indefinitely.  Workqueue stalls can be very difficult to debug as the
 * usual warning mechanisms don't trigger and internal workqueue state is
 * largely opaque.
 *
 * Workqueue watchdog monitors all worker pools periodically and dumps
 * state if some pools failed to make forward progress for a while where
 * forward progress is defined as the first item on ->worklist changing.
 *
 * This mechanism is controlled through the kernel parameter
 * "workqueue.watchdog_thresh" which can be updated at runtime through the
 * corresponding sysfs parameter file.
 */
#ifdef CONFIG_WQ_WATCHDOG

static unsigned long wq_watchdog_thresh = 30;
static struct timer_list wq_watchdog_timer;

static unsigned long wq_watchdog_touched = INITIAL_JIFFIES;
static DEFINE_PER_CPU(unsigned long, wq_watchdog_touched_cpu) = INITIAL_JIFFIES;

static void wq_watchdog_reset_touched(void)
{
	int cpu;

	wq_watchdog_touched = jiffies;
	for_each_possible_cpu(cpu)
		per_cpu(wq_watchdog_touched_cpu, cpu) = jiffies;
}

static void wq_watchdog_timer_fn(struct timer_list *unused)
{
	unsigned long thresh = READ_ONCE(wq_watchdog_thresh) * HZ;
	bool lockup_detected = false;
	unsigned long now = jiffies;
	struct worker_pool *pool;
	int pi;

	if (!thresh)
		return;

	rcu_read_lock();

	for_each_pool(pool, pi) {
		unsigned long pool_ts, touched, ts;

		if (list_empty(&pool->worklist))
			continue;

		/*
		 * If a virtual machine is stopped by the host it can look to
		 * the watchdog like a stall.
		 */
		kvm_check_and_clear_guest_paused();

		/* get the latest of pool and touched timestamps */
		if (pool->cpu >= 0)
			touched = READ_ONCE(per_cpu(wq_watchdog_touched_cpu, pool->cpu));
		else
			touched = READ_ONCE(wq_watchdog_touched);
		pool_ts = READ_ONCE(pool->watchdog_ts);

		if (time_after(pool_ts, touched))
			ts = pool_ts;
		else
			ts = touched;

		/* did we stall? */
		if (time_after(now, ts + thresh)) {
			lockup_detected = true;
			pr_emerg("BUG: workqueue lockup - pool");
			pr_cont_pool_info(pool);
			pr_cont(" stuck for %us!\n",
				jiffies_to_msecs(now - pool_ts) / 1000);
		}
	}

	rcu_read_unlock();

	if (lockup_detected)
		show_all_workqueues();

	wq_watchdog_reset_touched();
	mod_timer(&wq_watchdog_timer, jiffies + thresh);
}

notrace void wq_watchdog_touch(int cpu)
{
	if (cpu >= 0)
		per_cpu(wq_watchdog_touched_cpu, cpu) = jiffies;

	wq_watchdog_touched = jiffies;
}

static void wq_watchdog_set_thresh(unsigned long thresh)
{
	wq_watchdog_thresh = 0;
	del_timer_sync(&wq_watchdog_timer);

	if (thresh) {
		wq_watchdog_thresh = thresh;
		wq_watchdog_reset_touched();
		mod_timer(&wq_watchdog_timer, jiffies + thresh * HZ);
	}
}

static int wq_watchdog_param_set_thresh(const char *val,
					const struct kernel_param *kp)
{
	unsigned long thresh;
	int ret;

	ret = kstrtoul(val, 0, &thresh);
	if (ret)
		return ret;

	if (system_wq)
		wq_watchdog_set_thresh(thresh);
	else
		wq_watchdog_thresh = thresh;

	return 0;
}

static const struct kernel_param_ops wq_watchdog_thresh_ops = {
	.set	= wq_watchdog_param_set_thresh,
	.get	= param_get_ulong,
};

module_param_cb(watchdog_thresh, &wq_watchdog_thresh_ops, &wq_watchdog_thresh,
		0644);

static void wq_watchdog_init(void)
{
	timer_setup(&wq_watchdog_timer, wq_watchdog_timer_fn, TIMER_DEFERRABLE);
	wq_watchdog_set_thresh(wq_watchdog_thresh);
}

#else	/* CONFIG_WQ_WATCHDOG */

static inline void wq_watchdog_init(void) { }

#endif	/* CONFIG_WQ_WATCHDOG */

static void __init wq_numa_init(void)
{
	cpumask_var_t *tbl;
	int node, cpu;

	if (num_possible_nodes() <= 1)
		return;//非numa机器退出

	if (wq_disable_numa) {
		pr_info("workqueue: NUMA affinity support disabled\n");
		return;
	}

	for_each_possible_cpu(cpu) {
		if (WARN_ON(cpu_to_node(cpu) == NUMA_NO_NODE)) {
			pr_warn("workqueue: NUMA node mapping not available for cpu%d, disabling NUMA support\n", cpu);
			return;
		}
	}

	wq_update_unbound_numa_attrs_buf = alloc_workqueue_attrs();
	BUG_ON(!wq_update_unbound_numa_attrs_buf);

	/*
	 * We want masks of possible CPUs of each node which isn't readily
	 * available.  Build one from cpu_to_node() which should have been
	 * fully initialized by now.
	 */
	tbl = kcalloc(nr_node_ids, sizeof(tbl[0]), GFP_KERNEL);
	BUG_ON(!tbl);

	for_each_node(node)
		BUG_ON(!zalloc_cpumask_var_node(&tbl[node], GFP_KERNEL,
				node_online(node) ? node : NUMA_NO_NODE));

	for_each_possible_cpu(cpu) {
		node = cpu_to_node(cpu);//cpu对应的node
		cpumask_set_cpu(cpu, tbl[node]);
	}

	wq_numa_possible_cpumask = tbl;
	wq_numa_enabled = true;
}

/**
 * workqueue_init_early - early init for workqueue subsystem
 *
 * This is the first half of two-staged workqueue subsystem initialization
 * and invoked as soon as the bare basics - memory allocation, cpumasks and
 * idr are up.  It sets up all the data structures and system workqueues
 * and allows early boot code to create workqueues and queue/cancel work
 * items.  Actual work item execution starts only after kthreads can be
 * created and scheduled right before early initcalls.
 */
void __init workqueue_init_early(void)
{
	int std_nice[NR_STD_WORKER_POOLS] = { 0, HIGHPRI_NICE_LEVEL };
	int i, cpu;

	BUILD_BUG_ON(__alignof__(struct pool_workqueue) < __alignof__(long long));

	BUG_ON(!alloc_cpumask_var(&wq_unbound_cpumask, GFP_KERNEL));
	cpumask_copy(wq_unbound_cpumask, housekeeping_cpumask(HK_TYPE_WQ));
	cpumask_and(wq_unbound_cpumask, wq_unbound_cpumask, housekeeping_cpumask(HK_TYPE_DOMAIN));

	pwq_cache = KMEM_CACHE(pool_workqueue, SLAB_PANIC);

	/* initialize CPU pools */
	for_each_possible_cpu(cpu) {
		struct worker_pool *pool;

		i = 0;
		for_each_cpu_worker_pool(pool, cpu) {
			BUG_ON(init_worker_pool(pool));
			pool->cpu = cpu;
			cpumask_copy(pool->attrs->cpumask, cpumask_of(cpu));
			pool->attrs->nice = std_nice[i++];
			pool->node = cpu_to_node(cpu);

			/* alloc pool ID */
			mutex_lock(&wq_pool_mutex);
			BUG_ON(worker_pool_assign_id(pool));//申请pool id
			mutex_unlock(&wq_pool_mutex);
		}
	}

	/* create default unbound and ordered wq attrs */
	for (i = 0; i < NR_STD_WORKER_POOLS; i++) {
		struct workqueue_attrs *attrs;

		BUG_ON(!(attrs = alloc_workqueue_attrs()));
		attrs->nice = std_nice[i];
		unbound_std_wq_attrs[i] = attrs;

		/*
		 * An ordered wq should have only one pwq as ordering is
		 * guaranteed by max_active which is enforced by pwqs.
		 * Turn off NUMA so that dfl_pwq is used for all nodes.
		 */
		BUG_ON(!(attrs = alloc_workqueue_attrs()));
		attrs->nice = std_nice[i];
		attrs->no_numa = true;
		ordered_wq_attrs[i] = attrs;
	}

	system_wq = alloc_workqueue("events", 0, 0);
	system_highpri_wq = alloc_workqueue("events_highpri", WQ_HIGHPRI, 0);
	system_long_wq = alloc_workqueue("events_long", 0, 0);
	system_unbound_wq = alloc_workqueue("events_unbound", WQ_UNBOUND,
					    WQ_UNBOUND_MAX_ACTIVE);
	system_freezable_wq = alloc_workqueue("events_freezable",
					      WQ_FREEZABLE, 0);
	system_power_efficient_wq = alloc_workqueue("events_power_efficient",
					      WQ_POWER_EFFICIENT, 0);
	system_freezable_power_efficient_wq = alloc_workqueue("events_freezable_power_efficient",
					      WQ_FREEZABLE | WQ_POWER_EFFICIENT,
					      0);
	BUG_ON(!system_wq || !system_highpri_wq || !system_long_wq ||
	       !system_unbound_wq || !system_freezable_wq ||
	       !system_power_efficient_wq ||
	       !system_freezable_power_efficient_wq);
}

/**
 * workqueue_init - bring workqueue subsystem fully online
 *
 * This is the latter half of two-staged workqueue subsystem initialization
 * and invoked as soon as kthreads can be created and scheduled.
 * Workqueues have been created and work items queued on them, but there
 * are no kworkers executing the work items yet.  Populate the worker pools
 * with the initial workers and enable future kworker creations.
 */
void __init workqueue_init(void)
{
	struct workqueue_struct *wq;
	struct worker_pool *pool;
	int cpu, bkt;

	/*
	 * It'd be simpler to initialize NUMA in workqueue_init_early() but
	 * CPU to node mapping may not be available that early on some
	 * archs such as power and arm64.  As per-cpu pools created
	 * previously could be missing node hint and unbound pools NUMA
	 * affinity, fix them up.
	 *
	 * Also, while iterating workqueues, create rescuers if requested.
	 */
	wq_numa_init();

	mutex_lock(&wq_pool_mutex);

	for_each_possible_cpu(cpu) {
		for_each_cpu_worker_pool(pool, cpu) {
			pool->node = cpu_to_node(cpu);
		}
	}

	list_for_each_entry(wq, &workqueues, list) {
		wq_update_unbound_numa(wq, smp_processor_id(), true);
		WARN(init_rescuer(wq),
		     "workqueue: failed to create early rescuer for %s",
		     wq->name);
	}

	mutex_unlock(&wq_pool_mutex);

	/* create the initial workers */
	//针对每个在线的cpu,每个在线cpu上的worker_pool创建此pool对应的worker
	for_each_online_cpu(cpu) {
		for_each_cpu_worker_pool(pool, cpu) {
			pool->flags &= ~POOL_DISASSOCIATED;
			BUG_ON(!create_worker(pool));
		}
	}

	hash_for_each(unbound_pool_hash, bkt, pool, hash_node)
		BUG_ON(!create_worker(pool));

	wq_online = true;
	wq_watchdog_init();
}

/*
 * Despite the naming, this is a no-op function which is here only for avoiding
 * link error. Since compile-time warning may fail to catch, we will need to
 * emit run-time warning from __flush_workqueue().
 */
void __warn_flushing_systemwide_wq(void) { }
EXPORT_SYMBOL(__warn_flushing_systemwide_wq);<|MERGE_RESOLUTION|>--- conflicted
+++ resolved
@@ -1817,12 +1817,8 @@
 
 	if (!test_and_set_bit(WORK_STRUCT_PENDING_BIT, work_data_bits(work))) {
 		rwork->wq = wq;
-<<<<<<< HEAD
 		//注册rcu call,合适时机触发
-		call_rcu(&rwork->rcu, rcu_work_rcufn);
-=======
 		call_rcu_hurry(&rwork->rcu, rcu_work_rcufn);
->>>>>>> fe15c26e
 		return true;
 	}
 
