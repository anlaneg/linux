--- conflicted
+++ resolved
@@ -4258,11 +4258,8 @@
 	return 0;
 }
 
-<<<<<<< HEAD
+__printf(1, 4)
 //创建一个工作队列
-=======
-__printf(1, 4)
->>>>>>> 3ab4436f
 struct workqueue_struct *alloc_workqueue(const char *fmt,
 					 unsigned int flags,
 					 int max_active, ...)
