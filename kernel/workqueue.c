// SPDX-License-Identifier: GPL-2.0-only
/*
 * kernel/workqueue.c - generic async execution with shared worker pool
 *
 * Copyright (C) 2002		Ingo Molnar
 *
 *   Derived from the taskqueue/keventd code by:
 *     David Woodhouse <dwmw2@infradead.org>
 *     Andrew Morton
 *     Kai Petzke <wpp@marie.physik.tu-berlin.de>
 *     Theodore Ts'o <tytso@mit.edu>
 *
 * Made to use alloc_percpu by Christoph Lameter.
 *
 * Copyright (C) 2010		SUSE Linux Products GmbH
 * Copyright (C) 2010		Tejun Heo <tj@kernel.org>
 *
 * This is the generic async execution mechanism.  Work items as are
 * executed in process context.  The worker pool is shared and
 * automatically managed.  There are two worker pools for each CPU (one for
 * normal work items and the other for high priority ones) and some extra
 * pools for workqueues which are not bound to any specific CPU - the
 * number of these backing pools is dynamic.
 *
 * Please read Documentation/core-api/workqueue.rst for details.
 */

#include <linux/export.h>
#include <linux/kernel.h>
#include <linux/sched.h>
#include <linux/init.h>
#include <linux/signal.h>
#include <linux/completion.h>
#include <linux/workqueue.h>
#include <linux/slab.h>
#include <linux/cpu.h>
#include <linux/notifier.h>
#include <linux/kthread.h>
#include <linux/hardirq.h>
#include <linux/mempolicy.h>
#include <linux/freezer.h>
#include <linux/debug_locks.h>
#include <linux/lockdep.h>
#include <linux/idr.h>
#include <linux/jhash.h>
#include <linux/hashtable.h>
#include <linux/rculist.h>
#include <linux/nodemask.h>
#include <linux/moduleparam.h>
#include <linux/uaccess.h>
#include <linux/sched/isolation.h>
#include <linux/nmi.h>
#include <linux/kvm_para.h>

#include "workqueue_internal.h"

enum {
	/*
	 * worker_pool flags
	 *
	 * A bound pool is either associated or disassociated with its CPU.
	 * While associated (!DISASSOCIATED), all workers are bound to the
	 * CPU and none has %WORKER_UNBOUND set and concurrency management
	 * is in effect.
	 *
	 * While DISASSOCIATED, the cpu may be offline and all workers have
	 * %WORKER_UNBOUND set and concurrency management disabled, and may
	 * be executing on any CPU.  The pool behaves as an unbound one.
	 *
	 * Note that DISASSOCIATED should be flipped only while holding
	 * wq_pool_attach_mutex to avoid changing binding state while
	 * worker_attach_to_pool() is in progress.
	 */
	POOL_MANAGER_ACTIVE	= 1 << 0,	/* being managed */
	POOL_DISASSOCIATED	= 1 << 2,	/* cpu can't serve workers */

	/* worker flags */
	WORKER_DIE		= 1 << 1,	/* die die die */
	WORKER_IDLE		= 1 << 2,	/* is idle */
	WORKER_PREP		= 1 << 3,	/* preparing to run works */
	WORKER_CPU_INTENSIVE	= 1 << 6,	/* cpu intensive */
	WORKER_UNBOUND		= 1 << 7,	/* worker is unbound */
	WORKER_REBOUND		= 1 << 8,	/* worker was rebound */

	WORKER_NOT_RUNNING	= WORKER_PREP | WORKER_CPU_INTENSIVE |
				  WORKER_UNBOUND | WORKER_REBOUND,

	NR_STD_WORKER_POOLS	= 2,		/* # standard pools per cpu */

	UNBOUND_POOL_HASH_ORDER	= 6,		/* hashed by pool->attrs */
	BUSY_WORKER_HASH_ORDER	= 6,		/* 64 pointers */

	MAX_IDLE_WORKERS_RATIO	= 4,		/* 1/4 of busy can be idle */
	IDLE_WORKER_TIMEOUT	= 300 * HZ,	/* keep idle ones for 5 mins */

	MAYDAY_INITIAL_TIMEOUT  = HZ / 100 >= 2 ? HZ / 100 : 2,
						/* call for help after 10ms
						   (min two ticks) */
	MAYDAY_INTERVAL		= HZ / 10,	/* and then every 100ms */
	CREATE_COOLDOWN		= HZ,		/* time to breath after fail */

	/*
	 * Rescue workers are used only on emergencies and shared by
	 * all cpus.  Give MIN_NICE.
	 */
	RESCUER_NICE_LEVEL	= MIN_NICE,
	HIGHPRI_NICE_LEVEL	= MIN_NICE,

	WQ_NAME_LEN		= 24,
};

/*
 * Structure fields follow one of the following exclusion rules.
 *
 * I: Modifiable by initialization/destruction paths and read-only for
 *    everyone else.
 *
 * P: Preemption protected.  Disabling preemption is enough and should
 *    only be modified and accessed from the local cpu.
 *
 * L: pool->lock protected.  Access with pool->lock held.
 *
 * X: During normal operation, modification requires pool->lock and should
 *    be done only from local cpu.  Either disabling preemption on local
 *    cpu or grabbing pool->lock is enough for read access.  If
 *    POOL_DISASSOCIATED is set, it's identical to L.
 *
 * A: wq_pool_attach_mutex protected.
 *
 * PL: wq_pool_mutex protected.
 *
 * PR: wq_pool_mutex protected for writes.  RCU protected for reads.
 *
 * PW: wq_pool_mutex and wq->mutex protected for writes.  Either for reads.
 *
 * PWR: wq_pool_mutex and wq->mutex protected for writes.  Either or
 *      RCU for reads.
 *
 * WQ: wq->mutex protected.
 *
 * WR: wq->mutex protected for writes.  RCU protected for reads.
 *
 * MD: wq_mayday_lock protected.
 */

/* struct worker is defined in workqueue_internal.h */

struct worker_pool {
	raw_spinlock_t		lock;		/* the pool lock */
	int			cpu;		/* I: the associated cpu */ //pool关联的cpu
	int			node;		/* I: the associated node ID */ //pool关联的cpu所属的numa节点
	int			id;		/* I: pool ID */
	unsigned int		flags;		/* X: flags */

	unsigned long		watchdog_ts;	/* L: watchdog timestamp */

	struct list_head	worklist;	/* L: list of pending works */ //待执行工作队列（worker线程将此其上提取work)

	int			nr_workers;	/* L: total number of workers */ //worker数目
	int			nr_idle;	/* L: currently idle workers */

	struct list_head	idle_list;	/* X: list of idle workers */
	struct timer_list	idle_timer;	/* L: worker idle timeout */
	struct timer_list	mayday_timer;	/* L: SOS timer for workers */

	/* a workers is either on busy_hash or idle_list, or the manager */
	DECLARE_HASHTABLE(busy_hash, BUSY_WORKER_HASH_ORDER);//一个worker准备运行时将在此链上出现
						/* L: hash of busy workers */

	struct worker		*manager;	/* L: purely informational */
	struct list_head	workers;	/* A: attached workers *///从属于本pool的workers
	struct completion	*detach_completion; /* all workers detached */

	struct ida		worker_ida;	/* worker IDs for task name */ //为worker分配id

	struct workqueue_attrs	*attrs;		/* I: worker attributes */
	struct hlist_node	hash_node;	/* PL: unbound_pool_hash node */
	int			refcnt;		/* PL: refcnt for unbound pools */

	/*
	 * The current concurrency level.  As it's likely to be accessed
	 * from other CPUs during try_to_wake_up(), put it in a separate
	 * cacheline.
	 */
	atomic_t		nr_running ____cacheline_aligned_in_smp;

	/*
	 * Destruction of pool is RCU protected to allow dereferences
	 * from get_work_pool().
	 */
	struct rcu_head		rcu;
} ____cacheline_aligned_in_smp;

/*
 * The per-pool workqueue.  While queued, the lower WORK_STRUCT_FLAG_BITS
 * of work_struct->data are used for flags and the remaining high bits
 * point to the pwq; thus, pwqs need to be aligned at two's power of the
 * number of flag bits.
 */
struct pool_workqueue {
	struct worker_pool	*pool;		/* I: the associated pool */
	struct workqueue_struct *wq;		/* I: the owning workqueue */
	int			work_color;	/* L: current color */
	int			flush_color;	/* L: flushing color */
	int			refcnt;		/* L: reference count */
	int			nr_in_flight[WORK_NR_COLORS];
						/* L: nr of in_flight works */

	/*
	 * nr_active management and WORK_STRUCT_INACTIVE:
	 *
	 * When pwq->nr_active >= max_active, new work item is queued to
	 * pwq->inactive_works instead of pool->worklist and marked with
	 * WORK_STRUCT_INACTIVE.
	 *
	 * All work items marked with WORK_STRUCT_INACTIVE do not participate
	 * in pwq->nr_active and all work items in pwq->inactive_works are
	 * marked with WORK_STRUCT_INACTIVE.  But not all WORK_STRUCT_INACTIVE
	 * work items are in pwq->inactive_works.  Some of them are ready to
	 * run in pool->worklist or worker->scheduled.  Those work itmes are
	 * only struct wq_barrier which is used for flush_work() and should
	 * not participate in pwq->nr_active.  For non-barrier work item, it
	 * is marked with WORK_STRUCT_INACTIVE iff it is in pwq->inactive_works.
	 */
	int			nr_active;	/* L: nr of active works */
	int			max_active;	/* L: max active works */
<<<<<<< HEAD
	struct list_head	delayed_works;	/* L: delayed works */ //当pool中的活跃太多时，将存入此处
=======
	struct list_head	inactive_works;	/* L: inactive works */
>>>>>>> ce840177
	struct list_head	pwqs_node;	/* WR: node on wq->pwqs */
	struct list_head	mayday_node;	/* MD: node on wq->maydays */

	/*
	 * Release of unbound pwq is punted to system_wq.  See put_pwq()
	 * and pwq_unbound_release_workfn() for details.  pool_workqueue
	 * itself is also RCU protected so that the first pwq can be
	 * determined without grabbing wq->mutex.
	 */
	struct work_struct	unbound_release_work;
	struct rcu_head		rcu;
} __aligned(1 << WORK_STRUCT_FLAG_BITS);

/*
 * Structure used to wait for workqueue flush.
 */
struct wq_flusher {
	struct list_head	list;		/* WQ: list of flushers */
	int			flush_color;	/* WQ: flush color waiting for */
	struct completion	done;		/* flush completion */
};

struct wq_device;

/*
 * The externally visible workqueue.  It relays the issued work items to
 * the appropriate worker_pool through its pool_workqueues.
 */
struct workqueue_struct {
	struct list_head	pwqs;		/* WR: all pwqs of this wq */
	struct list_head	list;		/* PR: list of all workqueues */

	struct mutex		mutex;		/* protects this wq */
	int			work_color;	/* WQ: current work color */
	int			flush_color;	/* WQ: current flush color */
	atomic_t		nr_pwqs_to_flush; /* flush in progress */
	struct wq_flusher	*first_flusher;	/* WQ: first flusher */
	struct list_head	flusher_queue;	/* WQ: flush waiters */
	struct list_head	flusher_overflow; /* WQ: flush overflow list */

	struct list_head	maydays;	/* MD: pwqs requesting rescue */
	struct worker		*rescuer;	/* MD: rescue worker */

	int			nr_drainers;	/* WQ: drain in progress */
	int			saved_max_active; /* WQ: saved pwq max_active */

	struct workqueue_attrs	*unbound_attrs;	/* PW: only for unbound wqs */
	struct pool_workqueue	*dfl_pwq;	/* PW: only for unbound wqs */

#ifdef CONFIG_SYSFS
	struct wq_device	*wq_dev;	/* I: for sysfs interface */
#endif
#ifdef CONFIG_LOCKDEP
	char			*lock_name;
	struct lock_class_key	key;
	struct lockdep_map	lockdep_map;
#endif
	//工作队列名称
	char			name[WQ_NAME_LEN]; /* I: workqueue name */

	/*
	 * Destruction of workqueue_struct is RCU protected to allow walking
	 * the workqueues list without grabbing wq_pool_mutex.
	 * This is used to dump all workqueues from sysrq.
	 */
	struct rcu_head		rcu;

	/* hot fields used during command issue, aligned to cacheline */
	unsigned int		flags ____cacheline_aligned; /* WQ: WQ_* flags */
	//此工作队列在每个cpu上的pool_workqueue(按cpu做索引）
	struct pool_workqueue __percpu *cpu_pwqs; /* I: per-cpu pwqs */
	//此工作队列在每个node上的pool_workqueue(非绑定情况下）
	struct pool_workqueue __rcu *numa_pwq_tbl[]; /* PWR: unbound pwqs indexed by node */
};

static struct kmem_cache *pwq_cache;

static cpumask_var_t *wq_numa_possible_cpumask;
					/* possible CPUs of each node */

static bool wq_disable_numa;
module_param_named(disable_numa, wq_disable_numa, bool, 0444);

/* see the comment above the definition of WQ_POWER_EFFICIENT */
static bool wq_power_efficient = IS_ENABLED(CONFIG_WQ_POWER_EFFICIENT_DEFAULT);
module_param_named(power_efficient, wq_power_efficient, bool, 0444);

static bool wq_online;			/* can kworkers be created yet? */

static bool wq_numa_enabled;		/* unbound NUMA affinity enabled */

/* buf for wq_update_unbound_numa_attrs(), protected by CPU hotplug exclusion */
static struct workqueue_attrs *wq_update_unbound_numa_attrs_buf;

static DEFINE_MUTEX(wq_pool_mutex);	/* protects pools and workqueues list */
static DEFINE_MUTEX(wq_pool_attach_mutex); /* protects worker attach/detach */
static DEFINE_RAW_SPINLOCK(wq_mayday_lock);	/* protects wq->maydays list */
/* wait for manager to go away */
static struct rcuwait manager_wait = __RCUWAIT_INITIALIZER(manager_wait);

//链接系统中所有工作队列
static LIST_HEAD(workqueues);		/* PR: list of all workqueues */
static bool workqueue_freezing;		/* PL: have wqs started freezing? */

/* PL: allowable cpus for unbound wqs and work items */
static cpumask_var_t wq_unbound_cpumask;

/* CPU where unbound work was last round robin scheduled from this CPU */
static DEFINE_PER_CPU(int, wq_rr_cpu_last);

/*
 * Local execution of unbound work items is no longer guaranteed.  The
 * following always forces round-robin CPU selection on unbound work items
 * to uncover usages which depend on it.
 */
#ifdef CONFIG_DEBUG_WQ_FORCE_RR_CPU
static bool wq_debug_force_rr_cpu = true;
#else
static bool wq_debug_force_rr_cpu = false;
#endif
module_param_named(debug_force_rr_cpu, wq_debug_force_rr_cpu, bool, 0644);

//为每个cpu定义worker-pool
/* the per-cpu worker pools */
static DEFINE_PER_CPU_SHARED_ALIGNED(struct worker_pool [NR_STD_WORKER_POOLS], cpu_worker_pools);

static DEFINE_IDR(worker_pool_idr);	/* PR: idr of all pools */

/* PL: hash of all unbound pools keyed by pool->attrs */
static DEFINE_HASHTABLE(unbound_pool_hash, UNBOUND_POOL_HASH_ORDER);

/* I: attributes used when instantiating standard unbound pools on demand */
static struct workqueue_attrs *unbound_std_wq_attrs[NR_STD_WORKER_POOLS];

/* I: attributes used when instantiating ordered pools on demand */
static struct workqueue_attrs *ordered_wq_attrs[NR_STD_WORKER_POOLS];

struct workqueue_struct *system_wq __read_mostly;
EXPORT_SYMBOL(system_wq);
struct workqueue_struct *system_highpri_wq __read_mostly;
EXPORT_SYMBOL_GPL(system_highpri_wq);
struct workqueue_struct *system_long_wq __read_mostly;
EXPORT_SYMBOL_GPL(system_long_wq);
struct workqueue_struct *system_unbound_wq __read_mostly;
EXPORT_SYMBOL_GPL(system_unbound_wq);
struct workqueue_struct *system_freezable_wq __read_mostly;
EXPORT_SYMBOL_GPL(system_freezable_wq);
struct workqueue_struct *system_power_efficient_wq __read_mostly;
EXPORT_SYMBOL_GPL(system_power_efficient_wq);
struct workqueue_struct *system_freezable_power_efficient_wq __read_mostly;
EXPORT_SYMBOL_GPL(system_freezable_power_efficient_wq);

static int worker_thread(void *__worker);
static void workqueue_sysfs_unregister(struct workqueue_struct *wq);
static void show_pwq(struct pool_workqueue *pwq);
static void show_one_worker_pool(struct worker_pool *pool);

#define CREATE_TRACE_POINTS
#include <trace/events/workqueue.h>

#define assert_rcu_or_pool_mutex()					\
	RCU_LOCKDEP_WARN(!rcu_read_lock_held() &&			\
			 !lockdep_is_held(&wq_pool_mutex),		\
			 "RCU or wq_pool_mutex should be held")

#define assert_rcu_or_wq_mutex_or_pool_mutex(wq)			\
	RCU_LOCKDEP_WARN(!rcu_read_lock_held() &&			\
			 !lockdep_is_held(&wq->mutex) &&		\
			 !lockdep_is_held(&wq_pool_mutex),		\
			 "RCU, wq->mutex or wq_pool_mutex should be held")

//遍历当前cpu上每个worker_pool
#define for_each_cpu_worker_pool(pool, cpu)				\
	for ((pool) = &per_cpu(cpu_worker_pools, cpu)[0];		\
	     (pool) < &per_cpu(cpu_worker_pools, cpu)[NR_STD_WORKER_POOLS]; \
	     (pool)++)

/**
 * for_each_pool - iterate through all worker_pools in the system
 * @pool: iteration cursor
 * @pi: integer used for iteration
 *
 * This must be called either with wq_pool_mutex held or RCU read
 * locked.  If the pool needs to be used beyond the locking in effect, the
 * caller is responsible for guaranteeing that the pool stays online.
 *
 * The if/else clause exists only for the lockdep assertion and can be
 * ignored.
 */
#define for_each_pool(pool, pi)						\
	idr_for_each_entry(&worker_pool_idr, pool, pi)			\
		if (({ assert_rcu_or_pool_mutex(); false; })) { }	\
		else

/**
 * for_each_pool_worker - iterate through all workers of a worker_pool
 * @worker: iteration cursor
 * @pool: worker_pool to iterate workers of
 *
 * This must be called with wq_pool_attach_mutex.
 *
 * The if/else clause exists only for the lockdep assertion and can be
 * ignored.
 */
#define for_each_pool_worker(worker, pool)				\
	list_for_each_entry((worker), &(pool)->workers, node)		\
		if (({ lockdep_assert_held(&wq_pool_attach_mutex); false; })) { } \
		else

/**
 * for_each_pwq - iterate through all pool_workqueues of the specified workqueue
 * @pwq: iteration cursor
 * @wq: the target workqueue
 *
 * This must be called either with wq->mutex held or RCU read locked.
 * If the pwq needs to be used beyond the locking in effect, the caller is
 * responsible for guaranteeing that the pwq stays online.
 *
 * The if/else clause exists only for the lockdep assertion and can be
 * ignored.
 */
#define for_each_pwq(pwq, wq)						\
	list_for_each_entry_rcu((pwq), &(wq)->pwqs, pwqs_node,		\
				 lockdep_is_held(&(wq->mutex)))

#ifdef CONFIG_DEBUG_OBJECTS_WORK

static const struct debug_obj_descr work_debug_descr;

static void *work_debug_hint(void *addr)
{
	return ((struct work_struct *) addr)->func;
}

static bool work_is_static_object(void *addr)
{
	struct work_struct *work = addr;

	return test_bit(WORK_STRUCT_STATIC_BIT, work_data_bits(work));
}

/*
 * fixup_init is called when:
 * - an active object is initialized
 */
static bool work_fixup_init(void *addr, enum debug_obj_state state)
{
	struct work_struct *work = addr;

	switch (state) {
	case ODEBUG_STATE_ACTIVE:
		cancel_work_sync(work);
		debug_object_init(work, &work_debug_descr);
		return true;
	default:
		return false;
	}
}

/*
 * fixup_free is called when:
 * - an active object is freed
 */
static bool work_fixup_free(void *addr, enum debug_obj_state state)
{
	struct work_struct *work = addr;

	switch (state) {
	case ODEBUG_STATE_ACTIVE:
		cancel_work_sync(work);
		debug_object_free(work, &work_debug_descr);
		return true;
	default:
		return false;
	}
}

static const struct debug_obj_descr work_debug_descr = {
	.name		= "work_struct",
	.debug_hint	= work_debug_hint,
	.is_static_object = work_is_static_object,
	.fixup_init	= work_fixup_init,
	.fixup_free	= work_fixup_free,
};

static inline void debug_work_activate(struct work_struct *work)
{
	debug_object_activate(work, &work_debug_descr);
}

static inline void debug_work_deactivate(struct work_struct *work)
{
	debug_object_deactivate(work, &work_debug_descr);
}

void __init_work(struct work_struct *work, int onstack)
{
	if (onstack)
		debug_object_init_on_stack(work, &work_debug_descr);
	else
		debug_object_init(work, &work_debug_descr);
}
EXPORT_SYMBOL_GPL(__init_work);

void destroy_work_on_stack(struct work_struct *work)
{
	debug_object_free(work, &work_debug_descr);
}
EXPORT_SYMBOL_GPL(destroy_work_on_stack);

void destroy_delayed_work_on_stack(struct delayed_work *work)
{
	destroy_timer_on_stack(&work->timer);
	debug_object_free(&work->work, &work_debug_descr);
}
EXPORT_SYMBOL_GPL(destroy_delayed_work_on_stack);

#else
static inline void debug_work_activate(struct work_struct *work) { }
static inline void debug_work_deactivate(struct work_struct *work) { }
#endif

/**
 * worker_pool_assign_id - allocate ID and assign it to @pool
 * @pool: the pool pointer of interest
 *
 * Returns 0 if ID in [0, WORK_OFFQ_POOL_NONE) is allocated and assigned
 * successfully, -errno on failure.
 */
static int worker_pool_assign_id(struct worker_pool *pool)
{
	int ret;

	lockdep_assert_held(&wq_pool_mutex);

	//为pool申请id并赋给他
	ret = idr_alloc(&worker_pool_idr, pool, 0, WORK_OFFQ_POOL_NONE,
			GFP_KERNEL);
	if (ret >= 0) {
		pool->id = ret;
		return 0;
	}
	return ret;
}

/**
 * unbound_pwq_by_node - return the unbound pool_workqueue for the given node
 * @wq: the target workqueue
 * @node: the node ID
 *
 * This must be called with any of wq_pool_mutex, wq->mutex or RCU
 * read locked.
 * If the pwq needs to be used beyond the locking in effect, the caller is
 * responsible for guaranteeing that the pwq stays online.
 *
 * Return: The unbound pool_workqueue for @node.
 */
static struct pool_workqueue *unbound_pwq_by_node(struct workqueue_struct *wq,
						  int node)
{
	assert_rcu_or_wq_mutex_or_pool_mutex(wq);

	/*
	 * XXX: @node can be NUMA_NO_NODE if CPU goes offline while a
	 * delayed item is pending.  The plan is to keep CPU -> NODE
	 * mapping valid and stable across CPU on/offlines.  Once that
	 * happens, this workaround can be removed.
	 */
	if (unlikely(node == NUMA_NO_NODE))
		return wq->dfl_pwq;

	return rcu_dereference_raw(wq->numa_pwq_tbl[node]);
}

static unsigned int work_color_to_flags(int color)
{
	return color << WORK_STRUCT_COLOR_SHIFT;
}

static int get_work_color(unsigned long work_data)
{
	return (work_data >> WORK_STRUCT_COLOR_SHIFT) &
		((1 << WORK_STRUCT_COLOR_BITS) - 1);
}

static int work_next_color(int color)
{
	return (color + 1) % WORK_NR_COLORS;
}

/*
 * While queued, %WORK_STRUCT_PWQ is set and non flag bits of a work's data
 * contain the pointer to the queued pwq.  Once execution starts, the flag
 * is cleared and the high bits contain OFFQ flags and pool ID.
 *
 * set_work_pwq(), set_work_pool_and_clear_pending(), mark_work_canceling()
 * and clear_work_data() can be used to set the pwq, pool or clear
 * work->data.  These functions should only be called while the work is
 * owned - ie. while the PENDING bit is set.
 *
 * get_work_pool() and get_work_pwq() can be used to obtain the pool or pwq
 * corresponding to a work.  Pool is available once the work has been
 * queued anywhere after initialization until it is sync canceled.  pwq is
 * available only while the work item is queued.
 *
 * %WORK_OFFQ_CANCELING is used to mark a work item which is being
 * canceled.  While being canceled, a work item may have its PENDING set
 * but stay off timer and worklist for arbitrarily long and nobody should
 * try to steal the PENDING bit.
 */
static inline void set_work_data(struct work_struct *work, unsigned long data,
				 unsigned long flags)
{
	WARN_ON_ONCE(!work_pending(work));
	atomic_long_set(&work->data, data | flags | work_static(work));
}

static void set_work_pwq(struct work_struct *work, struct pool_workqueue *pwq,
			 unsigned long extra_flags)
{
	set_work_data(work, (unsigned long)pwq,
		      WORK_STRUCT_PENDING | WORK_STRUCT_PWQ | extra_flags);
}

static void set_work_pool_and_keep_pending(struct work_struct *work,
					   int pool_id)
{
	set_work_data(work, (unsigned long)pool_id << WORK_OFFQ_POOL_SHIFT,
		      WORK_STRUCT_PENDING);
}

static void set_work_pool_and_clear_pending(struct work_struct *work,
					    int pool_id)
{
	/*
	 * The following wmb is paired with the implied mb in
	 * test_and_set_bit(PENDING) and ensures all updates to @work made
	 * here are visible to and precede any updates by the next PENDING
	 * owner.
	 */
	smp_wmb();
	set_work_data(work, (unsigned long)pool_id << WORK_OFFQ_POOL_SHIFT, 0);
	/*
	 * The following mb guarantees that previous clear of a PENDING bit
	 * will not be reordered with any speculative LOADS or STORES from
	 * work->current_func, which is executed afterwards.  This possible
	 * reordering can lead to a missed execution on attempt to queue
	 * the same @work.  E.g. consider this case:
	 *
	 *   CPU#0                         CPU#1
	 *   ----------------------------  --------------------------------
	 *
	 * 1  STORE event_indicated
	 * 2  queue_work_on() {
	 * 3    test_and_set_bit(PENDING)
	 * 4 }                             set_..._and_clear_pending() {
	 * 5                                 set_work_data() # clear bit
	 * 6                                 smp_mb()
	 * 7                               work->current_func() {
	 * 8				      LOAD event_indicated
	 *				   }
	 *
	 * Without an explicit full barrier speculative LOAD on line 8 can
	 * be executed before CPU#0 does STORE on line 1.  If that happens,
	 * CPU#0 observes the PENDING bit is still set and new execution of
	 * a @work is not queued in a hope, that CPU#1 will eventually
	 * finish the queued @work.  Meanwhile CPU#1 does not see
	 * event_indicated is set, because speculative LOAD was executed
	 * before actual STORE.
	 */
	smp_mb();
}

static void clear_work_data(struct work_struct *work)
{
	smp_wmb();	/* see set_work_pool_and_clear_pending() */
	set_work_data(work, WORK_STRUCT_NO_POOL, 0);
}

static struct pool_workqueue *get_work_pwq(struct work_struct *work)
{
	unsigned long data = atomic_long_read(&work->data);

	if (data & WORK_STRUCT_PWQ)
		return (void *)(data & WORK_STRUCT_WQ_DATA_MASK);
	else
		return NULL;
}

/**
 * get_work_pool - return the worker_pool a given work was associated with
 * @work: the work item of interest
 *
 * Pools are created and destroyed under wq_pool_mutex, and allows read
 * access under RCU read lock.  As such, this function should be
 * called under wq_pool_mutex or inside of a rcu_read_lock() region.
 *
 * All fields of the returned pool are accessible as long as the above
 * mentioned locking is in effect.  If the returned pool needs to be used
 * beyond the critical section, the caller is responsible for ensuring the
 * returned pool is and stays online.
 *
 * Return: The worker_pool @work was last associated with.  %NULL if none.
 */
static struct worker_pool *get_work_pool(struct work_struct *work)
{
	unsigned long data = atomic_long_read(&work->data);
	int pool_id;

	assert_rcu_or_pool_mutex();

	if (data & WORK_STRUCT_PWQ)
		return ((struct pool_workqueue *)
			(data & WORK_STRUCT_WQ_DATA_MASK))->pool;

	pool_id = data >> WORK_OFFQ_POOL_SHIFT;
	if (pool_id == WORK_OFFQ_POOL_NONE)
		return NULL;

	return idr_find(&worker_pool_idr, pool_id);
}

/**
 * get_work_pool_id - return the worker pool ID a given work is associated with
 * @work: the work item of interest
 *
 * Return: The worker_pool ID @work was last associated with.
 * %WORK_OFFQ_POOL_NONE if none.
 */
static int get_work_pool_id(struct work_struct *work)
{
	unsigned long data = atomic_long_read(&work->data);

	if (data & WORK_STRUCT_PWQ)
		return ((struct pool_workqueue *)
			(data & WORK_STRUCT_WQ_DATA_MASK))->pool->id;

	return data >> WORK_OFFQ_POOL_SHIFT;
}

static void mark_work_canceling(struct work_struct *work)
{
	unsigned long pool_id = get_work_pool_id(work);

	pool_id <<= WORK_OFFQ_POOL_SHIFT;
	set_work_data(work, pool_id | WORK_OFFQ_CANCELING, WORK_STRUCT_PENDING);
}

static bool work_is_canceling(struct work_struct *work)
{
	unsigned long data = atomic_long_read(&work->data);

	return !(data & WORK_STRUCT_PWQ) && (data & WORK_OFFQ_CANCELING);
}

/*
 * Policy functions.  These define the policies on how the global worker
 * pools are managed.  Unless noted otherwise, these functions assume that
 * they're being called with pool->lock held.
 */

static bool __need_more_worker(struct worker_pool *pool)
{
	return !atomic_read(&pool->nr_running);
}

/*
 * Need to wake up a worker?  Called from anything but currently
 * running workers.
 *
 * Note that, because unbound workers never contribute to nr_running, this
 * function will always return %true for unbound pools as long as the
 * worklist isn't empty.
 */
static bool need_more_worker(struct worker_pool *pool)
{
	return !list_empty(&pool->worklist) && __need_more_worker(pool);
}

/* Can I start working?  Called from busy but !running workers. */
static bool may_start_working(struct worker_pool *pool)
{
	return pool->nr_idle;
}

/* Do I need to keep working?  Called from currently running workers. */
static bool keep_working(struct worker_pool *pool)
{
	//队列不为空，且pool->nr_running不大于1时继续工作
	return !list_empty(&pool->worklist) &&
		atomic_read(&pool->nr_running) <= 1;
}

/* Do we need a new worker?  Called from manager. */
static bool need_to_create_worker(struct worker_pool *pool)
{
	return need_more_worker(pool) && !may_start_working(pool);
}

/* Do we have too many workers and should some go away? */
static bool too_many_workers(struct worker_pool *pool)
{
	bool managing = pool->flags & POOL_MANAGER_ACTIVE;
	int nr_idle = pool->nr_idle + managing; /* manager is considered idle */
	int nr_busy = pool->nr_workers - nr_idle;

	return nr_idle > 2 && (nr_idle - 2) * MAX_IDLE_WORKERS_RATIO >= nr_busy;
}

/*
 * Wake up functions.
 */

/* Return the first idle worker.  Safe with preemption disabled */
static struct worker *first_idle_worker(struct worker_pool *pool)
{
	if (unlikely(list_empty(&pool->idle_list)))
		return NULL;

	return list_first_entry(&pool->idle_list, struct worker, entry);
}

/**
 * wake_up_worker - wake up an idle worker
 * @pool: worker pool to wake worker from
 *
 * Wake up the first idle worker of @pool.
 *
 * CONTEXT:
 * raw_spin_lock_irq(pool->lock).
 */
static void wake_up_worker(struct worker_pool *pool)
{
	struct worker *worker = first_idle_worker(pool);

	if (likely(worker))
		wake_up_process(worker->task);
}

/**
 * wq_worker_running - a worker is running again
 * @task: task waking up
 *
 * This function is called when a worker returns from schedule()
 */
void wq_worker_running(struct task_struct *task)
{
	struct worker *worker = kthread_data(task);

	if (!worker->sleeping)
		return;
	if (!(worker->flags & WORKER_NOT_RUNNING))
		atomic_inc(&worker->pool->nr_running);
	worker->sleeping = 0;
}

/**
 * wq_worker_sleeping - a worker is going to sleep
 * @task: task going to sleep
 *
 * This function is called from schedule() when a busy worker is
 * going to sleep. Preemption needs to be disabled to protect ->sleeping
 * assignment.
 */
void wq_worker_sleeping(struct task_struct *task)
{
	struct worker *next, *worker = kthread_data(task);
	struct worker_pool *pool;

	/*
	 * Rescuers, which may not have all the fields set up like normal
	 * workers, also reach here, let's not access anything before
	 * checking NOT_RUNNING.
	 */
	if (worker->flags & WORKER_NOT_RUNNING)
		return;

	pool = worker->pool;

	/* Return if preempted before wq_worker_running() was reached */
	if (worker->sleeping)
		return;

	worker->sleeping = 1;
	raw_spin_lock_irq(&pool->lock);

	/*
	 * The counterpart of the following dec_and_test, implied mb,
	 * worklist not empty test sequence is in insert_work().
	 * Please read comment there.
	 *
	 * NOT_RUNNING is clear.  This means that we're bound to and
	 * running on the local cpu w/ rq lock held and preemption
	 * disabled, which in turn means that none else could be
	 * manipulating idle_list, so dereferencing idle_list without pool
	 * lock is safe.
	 */
	if (atomic_dec_and_test(&pool->nr_running) &&
	    !list_empty(&pool->worklist)) {
		next = first_idle_worker(pool);
		if (next)
			wake_up_process(next->task);
	}
	raw_spin_unlock_irq(&pool->lock);
}

/**
 * wq_worker_last_func - retrieve worker's last work function
 * @task: Task to retrieve last work function of.
 *
 * Determine the last function a worker executed. This is called from
 * the scheduler to get a worker's last known identity.
 *
 * CONTEXT:
 * raw_spin_lock_irq(rq->lock)
 *
 * This function is called during schedule() when a kworker is going
 * to sleep. It's used by psi to identify aggregation workers during
 * dequeuing, to allow periodic aggregation to shut-off when that
 * worker is the last task in the system or cgroup to go to sleep.
 *
 * As this function doesn't involve any workqueue-related locking, it
 * only returns stable values when called from inside the scheduler's
 * queuing and dequeuing paths, when @task, which must be a kworker,
 * is guaranteed to not be processing any works.
 *
 * Return:
 * The last work function %current executed as a worker, NULL if it
 * hasn't executed any work yet.
 */
work_func_t wq_worker_last_func(struct task_struct *task)
{
	struct worker *worker = kthread_data(task);

	return worker->last_func;
}

/**
 * worker_set_flags - set worker flags and adjust nr_running accordingly
 * @worker: self
 * @flags: flags to set
 *
 * Set @flags in @worker->flags and adjust nr_running accordingly.
 *
 * CONTEXT:
 * raw_spin_lock_irq(pool->lock)
 */
static inline void worker_set_flags(struct worker *worker, unsigned int flags)
{
	struct worker_pool *pool = worker->pool;

	WARN_ON_ONCE(worker->task != current);

	/* If transitioning into NOT_RUNNING, adjust nr_running. */
	if ((flags & WORKER_NOT_RUNNING) &&
	    !(worker->flags & WORKER_NOT_RUNNING)) {
		atomic_dec(&pool->nr_running);
	}

	worker->flags |= flags;
}

/**
 * worker_clr_flags - clear worker flags and adjust nr_running accordingly
 * @worker: self
 * @flags: flags to clear
 *
 * Clear @flags in @worker->flags and adjust nr_running accordingly.
 *
 * CONTEXT:
 * raw_spin_lock_irq(pool->lock)
 */
static inline void worker_clr_flags(struct worker *worker, unsigned int flags)
{
	struct worker_pool *pool = worker->pool;
	unsigned int oflags = worker->flags;

	WARN_ON_ONCE(worker->task != current);

	worker->flags &= ~flags;

	/*
	 * If transitioning out of NOT_RUNNING, increment nr_running.  Note
	 * that the nested NOT_RUNNING is not a noop.  NOT_RUNNING is mask
	 * of multiple flags, not a single flag.
	 */
	if ((flags & WORKER_NOT_RUNNING) && (oflags & WORKER_NOT_RUNNING))
		if (!(worker->flags & WORKER_NOT_RUNNING))
			atomic_inc(&pool->nr_running);
}

/**
 * find_worker_executing_work - find worker which is executing a work
 * @pool: pool of interest
 * @work: work to find worker for
 *
 * Find a worker which is executing @work on @pool by searching
 * @pool->busy_hash which is keyed by the address of @work.  For a worker
 * to match, its current execution should match the address of @work and
 * its work function.  This is to avoid unwanted dependency between
 * unrelated work executions through a work item being recycled while still
 * being executed.
 *
 * This is a bit tricky.  A work item may be freed once its execution
 * starts and nothing prevents the freed area from being recycled for
 * another work item.  If the same work item address ends up being reused
 * before the original execution finishes, workqueue will identify the
 * recycled work item as currently executing and make it wait until the
 * current execution finishes, introducing an unwanted dependency.
 *
 * This function checks the work item address and work function to avoid
 * false positives.  Note that this isn't complete as one may construct a
 * work function which can introduce dependency onto itself through a
 * recycled work item.  Well, if somebody wants to shoot oneself in the
 * foot that badly, there's only so much we can do, and if such deadlock
 * actually occurs, it should be easy to locate the culprit work function.
 *
 * CONTEXT:
 * raw_spin_lock_irq(pool->lock).
 *
 * Return:
 * Pointer to worker which is executing @work if found, %NULL
 * otherwise.
 */
static struct worker *find_worker_executing_work(struct worker_pool *pool,
						 struct work_struct *work)
{
	struct worker *worker;

	//遍历busy_hash上的每个worker,查找work是否已在其中有对应的worker,则就直接返回
	hash_for_each_possible(pool->busy_hash, worker, hentry,
			       (unsigned long)work)
		if (worker->current_work == work &&
		    worker->current_func == work->func)
			return worker;

	return NULL;
}

/**
 * move_linked_works - move linked works to a list
 * @work: start of series of works to be scheduled
 * @head: target list to append @work to
 * @nextp: out parameter for nested worklist walking
 *
 * Schedule linked works starting from @work to @head.  Work series to
 * be scheduled starts at @work and includes any consecutive work with
 * WORK_STRUCT_LINKED set in its predecessor.
 *
 * If @nextp is not NULL, it's updated to point to the next work of
 * the last scheduled work.  This allows move_linked_works() to be
 * nested inside outer list_for_each_entry_safe().
 *
 * CONTEXT:
 * raw_spin_lock_irq(pool->lock).
 */
static void move_linked_works(struct work_struct *work, struct list_head *head,
			      struct work_struct **nextp)
{
	struct work_struct *n;

	/*
	 * Linked worklist will always end before the end of the list,
	 * use NULL for list head.
	 */
	list_for_each_entry_safe_from(work, n, NULL, entry) {
		//将work移到head上
		list_move_tail(&work->entry, head);
		if (!(*work_data_bits(work) & WORK_STRUCT_LINKED))
			break;
	}

	/*
	 * If we're already inside safe list traversal and have moved
	 * multiple works to the scheduled queue, the next position
	 * needs to be updated.
	 */
	if (nextp)
		*nextp = n;
}

/**
 * get_pwq - get an extra reference on the specified pool_workqueue
 * @pwq: pool_workqueue to get
 *
 * Obtain an extra reference on @pwq.  The caller should guarantee that
 * @pwq has positive refcnt and be holding the matching pool->lock.
 */
static void get_pwq(struct pool_workqueue *pwq)
{
	lockdep_assert_held(&pwq->pool->lock);
	WARN_ON_ONCE(pwq->refcnt <= 0);
	pwq->refcnt++;
}

/**
 * put_pwq - put a pool_workqueue reference
 * @pwq: pool_workqueue to put
 *
 * Drop a reference of @pwq.  If its refcnt reaches zero, schedule its
 * destruction.  The caller should be holding the matching pool->lock.
 */
static void put_pwq(struct pool_workqueue *pwq)
{
	lockdep_assert_held(&pwq->pool->lock);
	if (likely(--pwq->refcnt))
		return;
	if (WARN_ON_ONCE(!(pwq->wq->flags & WQ_UNBOUND)))
		return;
	/*
	 * @pwq can't be released under pool->lock, bounce to
	 * pwq_unbound_release_workfn().  This never recurses on the same
	 * pool->lock as this path is taken only for unbound workqueues and
	 * the release work item is scheduled on a per-cpu workqueue.  To
	 * avoid lockdep warning, unbound pool->locks are given lockdep
	 * subclass of 1 in get_unbound_pool().
	 */
	schedule_work(&pwq->unbound_release_work);
}

/**
 * put_pwq_unlocked - put_pwq() with surrounding pool lock/unlock
 * @pwq: pool_workqueue to put (can be %NULL)
 *
 * put_pwq() with locking.  This function also allows %NULL @pwq.
 */
static void put_pwq_unlocked(struct pool_workqueue *pwq)
{
	if (pwq) {
		/*
		 * As both pwqs and pools are RCU protected, the
		 * following lock operations are safe.
		 */
		raw_spin_lock_irq(&pwq->pool->lock);
		put_pwq(pwq);
		raw_spin_unlock_irq(&pwq->pool->lock);
	}
}

static void pwq_activate_inactive_work(struct work_struct *work)
{
	struct pool_workqueue *pwq = get_work_pwq(work);

	trace_workqueue_activate_work(work);
	if (list_empty(&pwq->pool->worklist))
		//队列为空
		pwq->pool->watchdog_ts = jiffies;
	//将work移动到pwd->pool->worklist上，使其可被worker执行
	move_linked_works(work, &pwq->pool->worklist, NULL);
	__clear_bit(WORK_STRUCT_INACTIVE_BIT, work_data_bits(work));
	pwq->nr_active++;
}

static void pwq_activate_first_inactive(struct pool_workqueue *pwq)
{
	struct work_struct *work = list_first_entry(&pwq->inactive_works,
						    struct work_struct, entry);

	pwq_activate_inactive_work(work);
}

/**
 * pwq_dec_nr_in_flight - decrement pwq's nr_in_flight
 * @pwq: pwq of interest
 * @work_data: work_data of work which left the queue
 *
 * A work either has completed or is removed from pending queue,
 * decrement nr_in_flight of its pwq and handle workqueue flushing.
 *
 * CONTEXT:
 * raw_spin_lock_irq(pool->lock).
 */
static void pwq_dec_nr_in_flight(struct pool_workqueue *pwq, unsigned long work_data)
{
	int color = get_work_color(work_data);

	if (!(work_data & WORK_STRUCT_INACTIVE)) {
		pwq->nr_active--;
		if (!list_empty(&pwq->inactive_works)) {
			/* one down, submit an inactive one */
			if (pwq->nr_active < pwq->max_active)
				pwq_activate_first_inactive(pwq);
		}
	}

	pwq->nr_in_flight[color]--;

	/* is flush in progress and are we at the flushing tip? */
	if (likely(pwq->flush_color != color))
		goto out_put;

	/* are there still in-flight works? */
	if (pwq->nr_in_flight[color])
		goto out_put;

	/* this pwq is done, clear flush_color */
	pwq->flush_color = -1;

	/*
	 * If this was the last pwq, wake up the first flusher.  It
	 * will handle the rest.
	 */
	if (atomic_dec_and_test(&pwq->wq->nr_pwqs_to_flush))
		complete(&pwq->wq->first_flusher->done);
out_put:
	put_pwq(pwq);
}

/**
 * try_to_grab_pending - steal work item from worklist and disable irq
 * @work: work item to steal
 * @is_dwork: @work is a delayed_work
 * @flags: place to store irq state
 *
 * Try to grab PENDING bit of @work.  This function can handle @work in any
 * stable state - idle, on timer or on worklist.
 *
 * Return:
 *
 *  ========	================================================================
 *  1		if @work was pending and we successfully stole PENDING
 *  0		if @work was idle and we claimed PENDING
 *  -EAGAIN	if PENDING couldn't be grabbed at the moment, safe to busy-retry
 *  -ENOENT	if someone else is canceling @work, this state may persist
 *		for arbitrarily long
 *  ========	================================================================
 *
 * Note:
 * On >= 0 return, the caller owns @work's PENDING bit.  To avoid getting
 * interrupted while holding PENDING and @work off queue, irq must be
 * disabled on entry.  This, combined with delayed_work->timer being
 * irqsafe, ensures that we return -EAGAIN for finite short period of time.
 *
 * On successful return, >= 0, irq is disabled and the caller is
 * responsible for releasing it using local_irq_restore(*@flags).
 *
 * This function is safe to call from any context including IRQ handler.
 */
static int try_to_grab_pending(struct work_struct *work, bool is_dwork,
			       unsigned long *flags)
{
	struct worker_pool *pool;
	struct pool_workqueue *pwq;

	local_irq_save(*flags);

	/* try to steal the timer if it exists */
	if (is_dwork) {
		struct delayed_work *dwork = to_delayed_work(work);

		/*
		 * dwork->timer is irqsafe.  If del_timer() fails, it's
		 * guaranteed that the timer is not queued anywhere and not
		 * running on the local CPU.
		 */
		if (likely(del_timer(&dwork->timer)))
			return 1;//通过停止timer完成了work停止，直接返回
	}

	/* try to claim PENDING the normal way */
	if (!test_and_set_bit(WORK_STRUCT_PENDING_BIT, work_data_bits(work)))
		return 0;

	rcu_read_lock();
	/*
	 * The queueing is in progress, or it is already queued. Try to
	 * steal it from ->worklist without clearing WORK_STRUCT_PENDING.
	 */
	pool = get_work_pool(work);//取work对应的pool
	if (!pool)
		goto fail;

	raw_spin_lock(&pool->lock);
	/*
	 * work->data is guaranteed to point to pwq only while the work
	 * item is queued on pwq->wq, and both updating work->data to point
	 * to pwq on queueing and to pool on dequeueing are done under
	 * pwq->pool->lock.  This in turn guarantees that, if work->data
	 * points to pwq which is associated with a locked pool, the work
	 * item is currently queued on that pool.
	 */
	pwq = get_work_pwq(work);//取work对应的pwq
	if (pwq && pwq->pool == pool) {
		debug_work_deactivate(work);

		/*
		 * A cancelable inactive work item must be in the
		 * pwq->inactive_works since a queued barrier can't be
		 * canceled (see the comments in insert_wq_barrier()).
		 *
		 * An inactive work item cannot be grabbed directly because
		 * it might have linked barrier work items which, if left
		 * on the inactive_works list, will confuse pwq->nr_active
		 * management later on and cause stall.  Make sure the work
		 * item is activated before grabbing.
		 */
		if (*work_data_bits(work) & WORK_STRUCT_INACTIVE)
			pwq_activate_inactive_work(work);

		list_del_init(&work->entry);
		pwq_dec_nr_in_flight(pwq, *work_data_bits(work));

		/* work->data points to pwq iff queued, point to pool */
		set_work_pool_and_keep_pending(work, pool->id);

		raw_spin_unlock(&pool->lock);
		rcu_read_unlock();
		return 1;
	}
	raw_spin_unlock(&pool->lock);
fail:
	rcu_read_unlock();
	local_irq_restore(*flags);
	if (work_is_canceling(work))
		return -ENOENT;
	cpu_relax();
	return -EAGAIN;
}

/**
 * insert_work - insert a work into a pool
 * @pwq: pwq @work belongs to
 * @work: work to insert
 * @head: insertion point
 * @extra_flags: extra WORK_STRUCT_* flags to set
 *
 * Insert @work which belongs to @pwq after @head.  @extra_flags is or'd to
 * work_struct flags.
 *
 * CONTEXT:
 * raw_spin_lock_irq(pool->lock).
 */
static void insert_work(struct pool_workqueue *pwq, struct work_struct *work,
			struct list_head *head, unsigned int extra_flags)
{
	struct worker_pool *pool = pwq->pool;

	/* record the work call stack in order to print it in KASAN reports */
	kasan_record_aux_stack(work);

	/* we own @work, set data and link */
	set_work_pwq(work, pwq, extra_flags);
	list_add_tail(&work->entry, head);
	get_pwq(pwq);

	/*
	 * Ensure either wq_worker_sleeping() sees the above
	 * list_add_tail() or we see zero nr_running to avoid workers lying
	 * around lazily while there are works to be processed.
	 */
	smp_mb();

	if (__need_more_worker(pool))
		wake_up_worker(pool);
}

/*
 * Test whether @work is being queued from another work executing on the
 * same workqueue.
 */
static bool is_chained_work(struct workqueue_struct *wq)
{
	struct worker *worker;

	worker = current_wq_worker();
	/*
	 * Return %true iff I'm a worker executing a work item on @wq.  If
	 * I'm @worker, it's safe to dereference it without locking.
	 */
	return worker && worker->current_pwq->wq == wq;
}

/*
 * When queueing an unbound work item to a wq, prefer local CPU if allowed
 * by wq_unbound_cpumask.  Otherwise, round robin among the allowed ones to
 * avoid perturbing sensitive tasks.
 */
static int wq_select_unbound_cpu(int cpu)
{
	static bool printed_dbg_warning;
	int new_cpu;

	if (likely(!wq_debug_force_rr_cpu)) {
		if (cpumask_test_cpu(cpu, wq_unbound_cpumask))
			return cpu;
	} else if (!printed_dbg_warning) {
		pr_warn("workqueue: round-robin CPU selection forced, expect performance impact\n");
		printed_dbg_warning = true;
	}

	if (cpumask_empty(wq_unbound_cpumask))
		return cpu;

	//先取出上次一次选择的cpu
	new_cpu = __this_cpu_read(wq_rr_cpu_last);
	new_cpu = cpumask_next_and(new_cpu, wq_unbound_cpumask, cpu_online_mask);
	if (unlikely(new_cpu >= nr_cpu_ids)) {
		new_cpu = cpumask_first_and(wq_unbound_cpumask, cpu_online_mask);
		if (unlikely(new_cpu >= nr_cpu_ids))
			return cpu;
	}
	//记录本次选项的cpu
	__this_cpu_write(wq_rr_cpu_last, new_cpu);

	return new_cpu;
}

//将work入队到工作队列
static void __queue_work(int cpu, struct workqueue_struct *wq,
			 struct work_struct *work)
{
	struct pool_workqueue *pwq;
	struct worker_pool *last_pool;
	struct list_head *worklist;
	unsigned int work_flags;
	unsigned int req_cpu = cpu;

	/*
	 * While a work item is PENDING && off queue, a task trying to
	 * steal the PENDING will busy-loop waiting for it to either get
	 * queued or lose PENDING.  Grabbing PENDING and queueing should
	 * happen with IRQ disabled.
	 */
	lockdep_assert_irqs_disabled();


	/* if draining, only works from the same workqueue are allowed */
	if (unlikely(wq->flags & __WQ_DRAINING) &&
	    WARN_ON_ONCE(!is_chained_work(wq)))
		return;
	rcu_read_lock();
retry:
	/* pwq which will be used unless @work is executing elsewhere */
	if (wq->flags & WQ_UNBOUND) {
		if (req_cpu == WORK_CPU_UNBOUND)
			cpu = wq_select_unbound_cpu(raw_smp_processor_id());
		pwq = unbound_pwq_by_node(wq, cpu_to_node(cpu));
	} else {
		if (req_cpu == WORK_CPU_UNBOUND)
			cpu = raw_smp_processor_id();
		pwq = per_cpu_ptr(wq->cpu_pwqs, cpu);
	}

	/*
	 * If @work was previously on a different pool, it might still be
	 * running there, in which case the work needs to be queued on that
	 * pool to guarantee non-reentrancy.
	 */
	last_pool = get_work_pool(work);
	if (last_pool && last_pool != pwq->pool) {
		struct worker *worker;

		raw_spin_lock(&last_pool->lock);

		//找此work是否存在worker
		worker = find_worker_executing_work(last_pool, work);

		if (worker && worker->current_pwq->wq == wq) {
			pwq = worker->current_pwq;
		} else {
			/* meh... not running there, queue here */
			raw_spin_unlock(&last_pool->lock);
			raw_spin_lock(&pwq->pool->lock);
		}
	} else {
		raw_spin_lock(&pwq->pool->lock);
	}

	/*
	 * pwq is determined and locked.  For unbound pools, we could have
	 * raced with pwq release and it could already be dead.  If its
	 * refcnt is zero, repeat pwq selection.  Note that pwqs never die
	 * without another pwq replacing it in the numa_pwq_tbl or while
	 * work items are executing on it, so the retrying is guaranteed to
	 * make forward-progress.
	 */
	if (unlikely(!pwq->refcnt)) {
		if (wq->flags & WQ_UNBOUND) {
			raw_spin_unlock(&pwq->pool->lock);
			cpu_relax();
			goto retry;
		}
		/* oops */
		WARN_ONCE(true, "workqueue: per-cpu pwq for %s on cpu%d has 0 refcnt",
			  wq->name, cpu);
	}

	/* pwq determined, queue */
	trace_workqueue_queue_work(req_cpu, pwq, work);

	if (WARN_ON(!list_empty(&work->entry)))
		goto out;

	pwq->nr_in_flight[pwq->work_color]++;
	work_flags = work_color_to_flags(pwq->work_color);

	if (likely(pwq->nr_active < pwq->max_active)) {
		//活跃的较少，直接存入pwq->pool->worklist中
		trace_workqueue_activate_work(work);
		pwq->nr_active++;
		worklist = &pwq->pool->worklist;
		if (list_empty(worklist))
			pwq->pool->watchdog_ts = jiffies;
	} else {
<<<<<<< HEAD
		//活跃的较多，将其存入到pwq->delayed_works中
		work_flags |= WORK_STRUCT_DELAYED;
		worklist = &pwq->delayed_works;
=======
		work_flags |= WORK_STRUCT_INACTIVE;
		worklist = &pwq->inactive_works;
>>>>>>> ce840177
	}

	debug_work_activate(work);
	//将work移至worklist中
	insert_work(pwq, work, worklist, work_flags);

out:
	raw_spin_unlock(&pwq->pool->lock);
	rcu_read_unlock();
}

/**
 * queue_work_on - queue work on specific cpu
 * @cpu: CPU number to execute work on
 * @wq: workqueue to use
 * @work: work to queue
 *
 * We queue the work to a specific CPU, the caller must ensure it
 * can't go away.
 *
 * Return: %false if @work was already on a queue, %true otherwise.
 */
bool queue_work_on(int cpu, struct workqueue_struct *wq,
		   struct work_struct *work)
{
	bool ret = false;
	unsigned long flags;

	local_irq_save(flags);

	//置pending_bit
	if (!test_and_set_bit(WORK_STRUCT_PENDING_BIT, work_data_bits(work))) {
		__queue_work(cpu, wq, work);
		ret = true;
	}

	local_irq_restore(flags);
	return ret;
}
EXPORT_SYMBOL(queue_work_on);

/**
 * workqueue_select_cpu_near - Select a CPU based on NUMA node
 * @node: NUMA node ID that we want to select a CPU from
 *
 * This function will attempt to find a "random" cpu available on a given
 * node. If there are no CPUs available on the given node it will return
 * WORK_CPU_UNBOUND indicating that we should just schedule to any
 * available CPU if we need to schedule this work.
 */
static int workqueue_select_cpu_near(int node)
{
	int cpu;

	/* No point in doing this if NUMA isn't enabled for workqueues */
	if (!wq_numa_enabled)
		return WORK_CPU_UNBOUND;

	/* Delay binding to CPU if node is not valid or online */
	if (node < 0 || node >= MAX_NUMNODES || !node_online(node))
		return WORK_CPU_UNBOUND;

	/* Use local node/cpu if we are already there */
	cpu = raw_smp_processor_id();
	if (node == cpu_to_node(cpu))
		return cpu;

	/* Use "random" otherwise know as "first" online CPU of node */
	cpu = cpumask_any_and(cpumask_of_node(node), cpu_online_mask);

	/* If CPU is valid return that, otherwise just defer */
	return cpu < nr_cpu_ids ? cpu : WORK_CPU_UNBOUND;
}

/**
 * queue_work_node - queue work on a "random" cpu for a given NUMA node
 * @node: NUMA node that we are targeting the work for
 * @wq: workqueue to use
 * @work: work to queue
 *
 * We queue the work to a "random" CPU within a given NUMA node. The basic
 * idea here is to provide a way to somehow associate work with a given
 * NUMA node.
 *
 * This function will only make a best effort attempt at getting this onto
 * the right NUMA node. If no node is requested or the requested node is
 * offline then we just fall back to standard queue_work behavior.
 *
 * Currently the "random" CPU ends up being the first available CPU in the
 * intersection of cpu_online_mask and the cpumask of the node, unless we
 * are running on the node. In that case we just use the current CPU.
 *
 * Return: %false if @work was already on a queue, %true otherwise.
 */
bool queue_work_node(int node, struct workqueue_struct *wq,
		     struct work_struct *work)
{
	unsigned long flags;
	bool ret = false;

	/*
	 * This current implementation is specific to unbound workqueues.
	 * Specifically we only return the first available CPU for a given
	 * node instead of cycling through individual CPUs within the node.
	 *
	 * If this is used with a per-cpu workqueue then the logic in
	 * workqueue_select_cpu_near would need to be updated to allow for
	 * some round robin type logic.
	 */
	WARN_ON_ONCE(!(wq->flags & WQ_UNBOUND));

	local_irq_save(flags);

	if (!test_and_set_bit(WORK_STRUCT_PENDING_BIT, work_data_bits(work))) {
		int cpu = workqueue_select_cpu_near(node);

		__queue_work(cpu, wq, work);
		ret = true;
	}

	local_irq_restore(flags);
	return ret;
}
EXPORT_SYMBOL_GPL(queue_work_node);

void delayed_work_timer_fn(struct timer_list *t)
{
	//定时器到期，由timer_list取得delayed_work,并将dwork入队
	struct delayed_work *dwork = from_timer(dwork, t, timer);

	/* should have been called from irqsafe timer with irq already off */
	__queue_work(dwork->cpu, dwork->wq, &dwork->work);
}
EXPORT_SYMBOL(delayed_work_timer_fn);

//work入队（支持延迟一段时间后入队执行）
static void __queue_delayed_work(int cpu, struct workqueue_struct *wq,
				struct delayed_work *dwork, unsigned long delay/*work需要延迟的时间*/)
{
	struct timer_list *timer = &dwork->timer;
	struct work_struct *work = &dwork->work;

	WARN_ON_ONCE(!wq);
	//确保回调为延迟加入timer到队列
	WARN_ON_FUNCTION_MISMATCH(timer->function, delayed_work_timer_fn);
	WARN_ON_ONCE(timer_pending(timer));
	WARN_ON_ONCE(!list_empty(&work->entry));

	/*
	 * If @delay is 0, queue @dwork->work immediately.  This is for
	 * both optimization and correctness.  The earliest @timer can
	 * expire is on the closest next tick and delayed_work users depend
	 * on that there's no such delay when @delay is 0.
	 */
	if (!delay) {
		//如果不需要延迟，则直接加入
		__queue_work(cpu, wq, &dwork->work);
		return;
	}

	//如果需要延迟，则启动timer，此timer到期时将执行delayed_work_timer_fn回调
	//那时，将会由此回调，调用__queue_work函数
	dwork->wq = wq;
	dwork->cpu = cpu;
	//设置定时器超时时间
	timer->expires = jiffies + delay;

	//将timer加入系统，如果timer超时，则由timer软中断触发其执行
	if (unlikely(cpu != WORK_CPU_UNBOUND))
		add_timer_on(timer, cpu);
	else
		add_timer(timer);
}

/**
 * queue_delayed_work_on - queue work on specific CPU after delay
 * @cpu: CPU number to execute work on
 * @wq: workqueue to use
 * @dwork: work to queue
 * @delay: number of jiffies to wait before queueing
 *
 * Return: %false if @work was already on a queue, %true otherwise.  If
 * @delay is zero and @dwork is idle, it will be scheduled for immediate
 * execution.
 */
bool queue_delayed_work_on(int cpu, struct workqueue_struct *wq,
			   struct delayed_work *dwork, unsigned long delay/*work延迟执行的时间*/)
{
	struct work_struct *work = &dwork->work;
	bool ret = false;
	unsigned long flags;

	/* read the comment in __queue_work() */
	local_irq_save(flags);

	if (!test_and_set_bit(WORK_STRUCT_PENDING_BIT, work_data_bits(work))) {
		__queue_delayed_work(cpu, wq, dwork, delay);
		ret = true;
	}

	local_irq_restore(flags);
	return ret;
}
EXPORT_SYMBOL(queue_delayed_work_on);

/**
 * mod_delayed_work_on - modify delay of or queue a delayed work on specific CPU
 * @cpu: CPU number to execute work on
 * @wq: workqueue to use
 * @dwork: work to queue
 * @delay: number of jiffies to wait before queueing
 *
 * If @dwork is idle, equivalent to queue_delayed_work_on(); otherwise,
 * modify @dwork's timer so that it expires after @delay.  If @delay is
 * zero, @work is guaranteed to be scheduled immediately regardless of its
 * current state.
 *
 * Return: %false if @dwork was idle and queued, %true if @dwork was
 * pending and its timer was modified.
 *
 * This function is safe to call from any context including IRQ handler.
 * See try_to_grab_pending() for details.
 */
bool mod_delayed_work_on(int cpu, struct workqueue_struct *wq,
			 struct delayed_work *dwork, unsigned long delay)
{
	unsigned long flags;
	int ret;

	do {
		ret = try_to_grab_pending(&dwork->work, true, &flags);
	} while (unlikely(ret == -EAGAIN));

	if (likely(ret >= 0)) {
		__queue_delayed_work(cpu, wq, dwork, delay);
		local_irq_restore(flags);
	}

	/* -ENOENT from try_to_grab_pending() becomes %true */
	return ret;
}
EXPORT_SYMBOL_GPL(mod_delayed_work_on);

static void rcu_work_rcufn(struct rcu_head *rcu)
{
	struct rcu_work *rwork = container_of(rcu, struct rcu_work, rcu);

	/* read the comment in __queue_work() */
	local_irq_disable();
	//将work入队
	__queue_work(WORK_CPU_UNBOUND, rwork->wq, &rwork->work);
	local_irq_enable();
}

/**
 * queue_rcu_work - queue work after a RCU grace period
 * @wq: workqueue to use
 * @rwork: work to queue
 *
 * Return: %false if @rwork was already pending, %true otherwise.  Note
 * that a full RCU grace period is guaranteed only after a %true return.
 * While @rwork is guaranteed to be executed after a %false return, the
 * execution may happen before a full RCU grace period has passed.
 */
bool queue_rcu_work(struct workqueue_struct *wq, struct rcu_work *rwork)
{
	struct work_struct *work = &rwork->work;

	if (!test_and_set_bit(WORK_STRUCT_PENDING_BIT, work_data_bits(work))) {
		rwork->wq = wq;
		//注册rcu call,合适时机触发
		call_rcu(&rwork->rcu, rcu_work_rcufn);
		return true;
	}

	return false;
}
EXPORT_SYMBOL(queue_rcu_work);

/**
 * worker_enter_idle - enter idle state
 * @worker: worker which is entering idle state
 *
 * @worker is entering idle state.  Update stats and idle timer if
 * necessary.
 *
 * LOCKING:
 * raw_spin_lock_irq(pool->lock).
 */
static void worker_enter_idle(struct worker *worker)
{
	struct worker_pool *pool = worker->pool;

	if (WARN_ON_ONCE(worker->flags & WORKER_IDLE) ||
	    WARN_ON_ONCE(!list_empty(&worker->entry) &&
			 (worker->hentry.next || worker->hentry.pprev)))
		return;

	/* can't use worker_set_flags(), also called from create_worker() */
	worker->flags |= WORKER_IDLE;
	pool->nr_idle++;
	worker->last_active = jiffies;

	/* idle_list is LIFO */
	list_add(&worker->entry, &pool->idle_list);

	if (too_many_workers(pool) && !timer_pending(&pool->idle_timer))
		mod_timer(&pool->idle_timer, jiffies + IDLE_WORKER_TIMEOUT);

	/*
	 * Sanity check nr_running.  Because unbind_workers() releases
	 * pool->lock between setting %WORKER_UNBOUND and zapping
	 * nr_running, the warning may trigger spuriously.  Check iff
	 * unbind is not in progress.
	 */
	WARN_ON_ONCE(!(pool->flags & POOL_DISASSOCIATED) &&
		     pool->nr_workers == pool->nr_idle &&
		     atomic_read(&pool->nr_running));
}

/**
 * worker_leave_idle - leave idle state
 * @worker: worker which is leaving idle state
 *
 * @worker is leaving idle state.  Update stats.
 *
 * LOCKING:
 * raw_spin_lock_irq(pool->lock).
 */
static void worker_leave_idle(struct worker *worker)
{
	struct worker_pool *pool = worker->pool;

	if (WARN_ON_ONCE(!(worker->flags & WORKER_IDLE)))
		return;
	worker_clr_flags(worker, WORKER_IDLE);
	pool->nr_idle--;
	list_del_init(&worker->entry);
}

//自指定numa节点申请worker内存，并初始化
static struct worker *alloc_worker(int node)
{
	struct worker *worker;

	worker = kzalloc_node(sizeof(*worker), GFP_KERNEL, node);
	if (worker) {
		INIT_LIST_HEAD(&worker->entry);
		INIT_LIST_HEAD(&worker->scheduled);
		INIT_LIST_HEAD(&worker->node);
		/* on creation a worker is in !idle && prep state */
		worker->flags = WORKER_PREP;
	}
	return worker;
}

/**
 * worker_attach_to_pool() - attach a worker to a pool
 * @worker: worker to be attached
 * @pool: the target pool
 *
 * Attach @worker to @pool.  Once attached, the %WORKER_UNBOUND flag and
 * cpu-binding of @worker are kept coordinated with the pool across
 * cpu-[un]hotplugs.
 */
static void worker_attach_to_pool(struct worker *worker,
				   struct worker_pool *pool)
{
	mutex_lock(&wq_pool_attach_mutex);

	/*
	 * The wq_pool_attach_mutex ensures %POOL_DISASSOCIATED remains
	 * stable across this function.  See the comments above the flag
	 * definition for details.
	 */
	if (pool->flags & POOL_DISASSOCIATED)
		worker->flags |= WORKER_UNBOUND;
	else
		kthread_set_per_cpu(worker->task, pool->cpu);

	if (worker->rescue_wq)
		set_cpus_allowed_ptr(worker->task, pool->attrs->cpumask);

	list_add_tail(&worker->node, &pool->workers);
	worker->pool = pool;

	mutex_unlock(&wq_pool_attach_mutex);
}

/**
 * worker_detach_from_pool() - detach a worker from its pool
 * @worker: worker which is attached to its pool
 *
 * Undo the attaching which had been done in worker_attach_to_pool().  The
 * caller worker shouldn't access to the pool after detached except it has
 * other reference to the pool.
 */
static void worker_detach_from_pool(struct worker *worker)
{
	struct worker_pool *pool = worker->pool;
	struct completion *detach_completion = NULL;

	mutex_lock(&wq_pool_attach_mutex);

	kthread_set_per_cpu(worker->task, -1);
	list_del(&worker->node);
	worker->pool = NULL;

	if (list_empty(&pool->workers))
		detach_completion = pool->detach_completion;
	mutex_unlock(&wq_pool_attach_mutex);

	/* clear leftover flags without pool->lock after it is detached */
	worker->flags &= ~(WORKER_UNBOUND | WORKER_REBOUND);

	if (detach_completion)
		complete(detach_completion);
}

/**
 * create_worker - create a new workqueue worker
 * @pool: pool the new worker will belong to
 *
 * Create and start a new worker which is attached to @pool.
 *
 * CONTEXT:
 * Might sleep.  Does GFP_KERNEL allocations.
 *
 * Return:
 * Pointer to the newly created worker.
 */
static struct worker *create_worker(struct worker_pool *pool)
{
	struct worker *worker;
	int id;
	char id_buf[16];

	/* ID is needed to determine kthread name */
<<<<<<< HEAD
	//申请一个id号
	id = ida_simple_get(&pool->worker_ida, 0, 0, GFP_KERNEL);
=======
	id = ida_alloc(&pool->worker_ida, GFP_KERNEL);
>>>>>>> ce840177
	if (id < 0)
		return NULL;

	//自pool所在的node上申请worker内存,填充worker所属的pool,id
	worker = alloc_worker(pool->node);
	if (!worker)
		goto fail;

	worker->id = id;

	if (pool->cpu >= 0)
		//绑定在cpu上的kworker
		snprintf(id_buf, sizeof(id_buf), "%d:%d%s", pool->cpu, id,
			 pool->attrs->nice < 0  ? "H" : "");
	else
		//未绑定在cpu上的kworker
		snprintf(id_buf, sizeof(id_buf), "u%d:%d", pool->id, id);

	//产生worker线程
	worker->task = kthread_create_on_node(worker_thread, worker, pool->node,
					      "kworker/%s", id_buf);
	if (IS_ERR(worker->task))
		goto fail;

	set_user_nice(worker->task, pool->attrs->nice);
	kthread_bind_mask(worker->task, pool->attrs->cpumask);

	/* successful, attach the worker to the pool */
	worker_attach_to_pool(worker, pool);

	/* start the newly created worker */
	raw_spin_lock_irq(&pool->lock);
	//pool上的worker数量增加
	worker->pool->nr_workers++;
	worker_enter_idle(worker);
	wake_up_process(worker->task);
	raw_spin_unlock_irq(&pool->lock);

	return worker;

fail:
	ida_free(&pool->worker_ida, id);
	kfree(worker);
	return NULL;
}

/**
 * destroy_worker - destroy a workqueue worker
 * @worker: worker to be destroyed
 *
 * Destroy @worker and adjust @pool stats accordingly.  The worker should
 * be idle.
 *
 * CONTEXT:
 * raw_spin_lock_irq(pool->lock).
 */
static void destroy_worker(struct worker *worker)
{
	struct worker_pool *pool = worker->pool;

	lockdep_assert_held(&pool->lock);

	/* sanity check frenzy */
	if (WARN_ON(worker->current_work) ||
	    WARN_ON(!list_empty(&worker->scheduled)) ||
	    WARN_ON(!(worker->flags & WORKER_IDLE)))
		return;

	pool->nr_workers--;
	pool->nr_idle--;

	list_del_init(&worker->entry);
	worker->flags |= WORKER_DIE;
	wake_up_process(worker->task);
}

static void idle_worker_timeout(struct timer_list *t)
{
	//由idle_timer获得对应的pool
	struct worker_pool *pool = from_timer(pool, t, idle_timer);

	raw_spin_lock_irq(&pool->lock);

	while (too_many_workers(pool)) {
		struct worker *worker;
		unsigned long expires;

		/* idle_list is kept in LIFO order, check the last one */
		worker = list_entry(pool->idle_list.prev, struct worker, entry);
		expires = worker->last_active + IDLE_WORKER_TIMEOUT;

		if (time_before(jiffies, expires)) {
			mod_timer(&pool->idle_timer, expires);
			break;
		}

		destroy_worker(worker);
	}

	raw_spin_unlock_irq(&pool->lock);
}

static void send_mayday(struct work_struct *work)
{
	struct pool_workqueue *pwq = get_work_pwq(work);
	struct workqueue_struct *wq = pwq->wq;

	lockdep_assert_held(&wq_mayday_lock);

	if (!wq->rescuer)
		return;

	/* mayday mayday mayday */
	if (list_empty(&pwq->mayday_node)) {
		/*
		 * If @pwq is for an unbound wq, its base ref may be put at
		 * any time due to an attribute change.  Pin @pwq until the
		 * rescuer is done with it.
		 */
		get_pwq(pwq);
		list_add_tail(&pwq->mayday_node, &wq->maydays);
		wake_up_process(wq->rescuer->task);
	}
}

static void pool_mayday_timeout(struct timer_list *t)
{
	struct worker_pool *pool = from_timer(pool, t, mayday_timer);
	struct work_struct *work;

	raw_spin_lock_irq(&pool->lock);
	raw_spin_lock(&wq_mayday_lock);		/* for wq->maydays */

	if (need_to_create_worker(pool)) {
		/*
		 * We've been trying to create a new worker but
		 * haven't been successful.  We might be hitting an
		 * allocation deadlock.  Send distress signals to
		 * rescuers.
		 */
		list_for_each_entry(work, &pool->worklist, entry)
			send_mayday(work);
	}

	raw_spin_unlock(&wq_mayday_lock);
	raw_spin_unlock_irq(&pool->lock);

	mod_timer(&pool->mayday_timer, jiffies + MAYDAY_INTERVAL);
}

/**
 * maybe_create_worker - create a new worker if necessary
 * @pool: pool to create a new worker for
 *
 * Create a new worker for @pool if necessary.  @pool is guaranteed to
 * have at least one idle worker on return from this function.  If
 * creating a new worker takes longer than MAYDAY_INTERVAL, mayday is
 * sent to all rescuers with works scheduled on @pool to resolve
 * possible allocation deadlock.
 *
 * On return, need_to_create_worker() is guaranteed to be %false and
 * may_start_working() %true.
 *
 * LOCKING:
 * raw_spin_lock_irq(pool->lock) which may be released and regrabbed
 * multiple times.  Does GFP_KERNEL allocations.  Called only from
 * manager.
 */
static void maybe_create_worker(struct worker_pool *pool)
__releases(&pool->lock)
__acquires(&pool->lock)
{
restart:
	raw_spin_unlock_irq(&pool->lock);

	/* if we don't make progress in MAYDAY_INITIAL_TIMEOUT, call for help */
	mod_timer(&pool->mayday_timer, jiffies + MAYDAY_INITIAL_TIMEOUT);

	while (true) {
		if (create_worker(pool) || !need_to_create_worker(pool))
			break;

		schedule_timeout_interruptible(CREATE_COOLDOWN);

		if (!need_to_create_worker(pool))
			break;
	}

	del_timer_sync(&pool->mayday_timer);
	raw_spin_lock_irq(&pool->lock);
	/*
	 * This is necessary even after a new worker was just successfully
	 * created as @pool->lock was dropped and the new worker might have
	 * already become busy.
	 */
	if (need_to_create_worker(pool))
		goto restart;
}

/**
 * manage_workers - manage worker pool
 * @worker: self
 *
 * Assume the manager role and manage the worker pool @worker belongs
 * to.  At any given time, there can be only zero or one manager per
 * pool.  The exclusion is handled automatically by this function.
 *
 * The caller can safely start processing works on false return.  On
 * true return, it's guaranteed that need_to_create_worker() is false
 * and may_start_working() is true.
 *
 * CONTEXT:
 * raw_spin_lock_irq(pool->lock) which may be released and regrabbed
 * multiple times.  Does GFP_KERNEL allocations.
 *
 * Return:
 * %false if the pool doesn't need management and the caller can safely
 * start processing works, %true if management function was performed and
 * the conditions that the caller verified before calling the function may
 * no longer be true.
 */
static bool manage_workers(struct worker *worker)
{
	struct worker_pool *pool = worker->pool;

	if (pool->flags & POOL_MANAGER_ACTIVE)
		return false;

	pool->flags |= POOL_MANAGER_ACTIVE;
	pool->manager = worker;

	maybe_create_worker(pool);

	pool->manager = NULL;
	pool->flags &= ~POOL_MANAGER_ACTIVE;
	rcuwait_wake_up(&manager_wait);
	return true;
}

/**
 * process_one_work - process single work
 * @worker: self
 * @work: work to process
 *
 * Process @work.  This function contains all the logics necessary to
 * process a single work including synchronization against and
 * interaction with other workers on the same cpu, queueing and
 * flushing.  As long as context requirement is met, any worker can
 * call this function to process a work.
 *
 * CONTEXT:
 * raw_spin_lock_irq(pool->lock) which is released and regrabbed.
 */
//处理work
static void process_one_work(struct worker *worker, struct work_struct *work)
__releases(&pool->lock)
__acquires(&pool->lock)
{
	struct pool_workqueue *pwq = get_work_pwq(work);
	struct worker_pool *pool = worker->pool;
	bool cpu_intensive = pwq->wq->flags & WQ_CPU_INTENSIVE;
	unsigned long work_data;
	struct worker *collision;
#ifdef CONFIG_LOCKDEP
	/*
	 * It is permissible to free the struct work_struct from
	 * inside the function that is called from it, this we need to
	 * take into account for lockdep too.  To avoid bogus "held
	 * lock freed" warnings as well as problems when looking into
	 * work->lockdep_map, make a copy and use that here.
	 */
	struct lockdep_map lockdep_map;

	lockdep_copy_map(&lockdep_map, &work->lockdep_map);
#endif
	/* ensure we're on the correct CPU */
	WARN_ON_ONCE(!(pool->flags & POOL_DISASSOCIATED) &&
		     raw_smp_processor_id() != pool->cpu);

	/*
	 * A single work shouldn't be executed concurrently by
	 * multiple workers on a single cpu.  Check whether anyone is
	 * already processing the work.  If so, defer the work to the
	 * currently executing one.
	 */
	//如果当前cpu上已有work准备处理此work,则将其加入到scheduled中
	collision = find_worker_executing_work(pool, work);
	if (unlikely(collision)) {
		//已有对应的worker,现在要求并发执行，这种延迟执行
		//看后面代码知道并发执行
		move_linked_works(work, &collision->scheduled, NULL);
		return;
	}

	/* claim and dequeue */
	debug_work_deactivate(work);
	//将work加入到busy_hash表中
	hash_add(pool->busy_hash, &worker->hentry, (unsigned long)work);
	//设置worker
	worker->current_work = work;
	worker->current_func = work->func;
	worker->current_pwq = pwq;
	work_data = *work_data_bits(work);
	worker->current_color = get_work_color(work_data);

	/*
	 * Record wq name for cmdline and debug reporting, may get
	 * overridden through set_worker_desc().
	 */
	strscpy(worker->desc, pwq->wq->name, WORKER_DESC_LEN);

	list_del_init(&work->entry);//work已调度，自调度链上移除

	/*
	 * CPU intensive works don't participate in concurrency management.
	 * They're the scheduler's responsibility.  This takes @worker out
	 * of concurrency management and the next code block will chain
	 * execution of the pending work items.
	 */
	if (unlikely(cpu_intensive))
		worker_set_flags(worker, WORKER_CPU_INTENSIVE);

	/*
	 * Wake up another worker if necessary.  The condition is always
	 * false for normal per-cpu workers since nr_running would always
	 * be >= 1 at this point.  This is used to chain execution of the
	 * pending work items for WORKER_NOT_RUNNING workers such as the
	 * UNBOUND and CPU_INTENSIVE ones.
	 */
	if (need_more_worker(pool))
		//队列不为空，唤醒worker，使其运行其它任务
		wake_up_worker(pool);

	/*
	 * Record the last pool and clear PENDING which should be the last
	 * update to @work.  Also, do this inside @pool->lock so that
	 * PENDING and queued state changes happen together while IRQ is
	 * disabled.
	 */
	set_work_pool_and_clear_pending(work, pool->id);

	raw_spin_unlock_irq(&pool->lock);

	lock_map_acquire(&pwq->wq->lockdep_map);
	lock_map_acquire(&lockdep_map);
	/*
	 * Strictly speaking we should mark the invariant state without holding
	 * any locks, that is, before these two lock_map_acquire()'s.
	 *
	 * However, that would result in:
	 *
	 *   A(W1)
	 *   WFC(C)
	 *		A(W1)
	 *		C(C)
	 *
	 * Which would create W1->C->W1 dependencies, even though there is no
	 * actual deadlock possible. There are two solutions, using a
	 * read-recursive acquire on the work(queue) 'locks', but this will then
	 * hit the lockdep limitation on recursive locks, or simply discard
	 * these locks.
	 *
	 * AFAICT there is no possible deadlock scenario between the
	 * flush_work() and complete() primitives (except for single-threaded
	 * workqueues), so hiding them isn't a problem.
	 */
	lockdep_invariant_state(true);
	trace_workqueue_execute_start(work);
	worker->current_func(work);//执行work的工作函数
	/*
	 * While we must be careful to not use "work" after this, the trace
	 * point will only record its address.
	 */
	trace_workqueue_execute_end(work, worker->current_func);
	lock_map_release(&lockdep_map);
	lock_map_release(&pwq->wq->lockdep_map);

	if (unlikely(in_atomic() || lockdep_depth(current) > 0)) {
		pr_err("BUG: workqueue leaked lock or atomic: %s/0x%08x/%d\n"
		       "     last function: %ps\n",
		       current->comm, preempt_count(), task_pid_nr(current),
		       worker->current_func);
		debug_show_held_locks(current);
		dump_stack();
	}

	/*
	 * The following prevents a kworker from hogging CPU on !PREEMPTION
	 * kernels, where a requeueing work item waiting for something to
	 * happen could deadlock with stop_machine as such work item could
	 * indefinitely requeue itself while all other CPUs are trapped in
	 * stop_machine. At the same time, report a quiescent RCU state so
	 * the same condition doesn't freeze RCU.
	 */
	cond_resched();

	raw_spin_lock_irq(&pool->lock);

	/* clear cpu intensive status */
	if (unlikely(cpu_intensive))
		worker_clr_flags(worker, WORKER_CPU_INTENSIVE);

	/* tag the worker for identification in schedule() */
	worker->last_func = worker->current_func;

	/* we're done with it, release */
	hash_del(&worker->hentry);
	worker->current_work = NULL;
	worker->current_func = NULL;
	worker->current_pwq = NULL;
	worker->current_color = INT_MAX;
	pwq_dec_nr_in_flight(pwq, work_data);
}

/**
 * process_scheduled_works - process scheduled works
 * @worker: self
 *
 * Process all scheduled works.  Please note that the scheduled list
 * may change while processing a work, so this function repeatedly
 * fetches a work from the top and executes it.
 *
 * CONTEXT:
 * raw_spin_lock_irq(pool->lock) which may be released and regrabbed
 * multiple times.
 */
static void process_scheduled_works(struct worker *worker)
{
	while (!list_empty(&worker->scheduled)) {
		//如果已调度的队列不为空，则提取first_entry进行处理
		struct work_struct *work = list_first_entry(&worker->scheduled,
						struct work_struct, entry);
		process_one_work(worker, work);
	}
}

static void set_pf_worker(bool val)
{
	mutex_lock(&wq_pool_attach_mutex);
	if (val)
		current->flags |= PF_WQ_WORKER;
	else
		current->flags &= ~PF_WQ_WORKER;
	mutex_unlock(&wq_pool_attach_mutex);
}

/**
 * worker_thread - the worker thread function
 * @__worker: self
 *
 * The worker thread function.  All workers belong to a worker_pool -
 * either a per-cpu one or dynamic unbound one.  These workers process all
 * work items regardless of their specific target workqueue.  The only
 * exception is work items which belong to workqueues with a rescuer which
 * will be explained in rescuer_thread().
 *
 * Return: 0
 */
//worker线程入口([kworkder]线程）
static int worker_thread(void *__worker)
{
	struct worker *worker = __worker;
	struct worker_pool *pool = worker->pool;

	/* tell the scheduler that this is a workqueue worker */
	set_pf_worker(true);
woke_up:
	raw_spin_lock_irq(&pool->lock);

	/* am I supposed to die? */
	if (unlikely(worker->flags & WORKER_DIE)) {
		//停止worker线程
		raw_spin_unlock_irq(&pool->lock);
		WARN_ON_ONCE(!list_empty(&worker->entry));
		set_pf_worker(false);

		set_task_comm(worker->task, "kworker/dying");
		ida_free(&pool->worker_ida, worker->id);
		worker_detach_from_pool(worker);
		kfree(worker);
		return 0;
	}

	worker_leave_idle(worker);
recheck:
	/* no more worker necessary? */
	if (!need_more_worker(pool))
		goto sleep;

	/* do we need to manage? */
	if (unlikely(!may_start_working(pool)) && manage_workers(worker))
		goto recheck;

	/*
	 * ->scheduled list can only be filled while a worker is
	 * preparing to process a work or actually processing it.
	 * Make sure nobody diddled with it while I was sleeping.
	 */
	WARN_ON_ONCE(!list_empty(&worker->scheduled));

	/*
	 * Finish PREP stage.  We're guaranteed to have at least one idle
	 * worker or that someone else has already assumed the manager
	 * role.  This is where @worker starts participating in concurrency
	 * management if applicable and concurrency management is restored
	 * after being rebound.  See rebind_workers() for details.
	 */
	worker_clr_flags(worker, WORKER_PREP | WORKER_REBOUND);

	do {
		//处理为worker分配的工作
		struct work_struct *work =
			list_first_entry(&pool->worklist,
					 struct work_struct, entry);

		pool->watchdog_ts = jiffies;

		if (likely(!(*work_data_bits(work) & WORK_STRUCT_LINKED))) {
			/* optimization path, not strictly necessary */
			//处理此work
			process_one_work(worker, work);
			//存在已调度的，但因为并发未及时执行，这里直接取下来执行scheduled队列上的
			if (unlikely(!list_empty(&worker->scheduled)))
				process_scheduled_works(worker);
		} else {
			//将work移动到scheduled中，并执行
			move_linked_works(work, &worker->scheduled, NULL);
			process_scheduled_works(worker);
		}
	} while (keep_working(pool));

	worker_set_flags(worker, WORKER_PREP);
sleep:
	/*
	 * pool->lock is held and there's no work to process and no need to
	 * manage, sleep.  Workers are woken up only while holding
	 * pool->lock or from local cpu, so setting the current state
	 * before releasing pool->lock is enough to prevent losing any
	 * event.
	 */
	worker_enter_idle(worker);
	__set_current_state(TASK_IDLE);
	raw_spin_unlock_irq(&pool->lock);
	schedule();
	goto woke_up;
}

/**
 * rescuer_thread - the rescuer thread function
 * @__rescuer: self
 *
 * Workqueue rescuer thread function.  There's one rescuer for each
 * workqueue which has WQ_MEM_RECLAIM set.
 *
 * Regular work processing on a pool may block trying to create a new
 * worker which uses GFP_KERNEL allocation which has slight chance of
 * developing into deadlock if some works currently on the same queue
 * need to be processed to satisfy the GFP_KERNEL allocation.  This is
 * the problem rescuer solves.
 *
 * When such condition is possible, the pool summons rescuers of all
 * workqueues which have works queued on the pool and let them process
 * those works so that forward progress can be guaranteed.
 *
 * This should happen rarely.
 *
 * Return: 0
 */
static int rescuer_thread(void *__rescuer)
{
	struct worker *rescuer = __rescuer;
	struct workqueue_struct *wq = rescuer->rescue_wq;
	struct list_head *scheduled = &rescuer->scheduled;
	bool should_stop;

	set_user_nice(current, RESCUER_NICE_LEVEL);

	/*
	 * Mark rescuer as worker too.  As WORKER_PREP is never cleared, it
	 * doesn't participate in concurrency management.
	 */
	set_pf_worker(true);
repeat:
	set_current_state(TASK_IDLE);

	/*
	 * By the time the rescuer is requested to stop, the workqueue
	 * shouldn't have any work pending, but @wq->maydays may still have
	 * pwq(s) queued.  This can happen by non-rescuer workers consuming
	 * all the work items before the rescuer got to them.  Go through
	 * @wq->maydays processing before acting on should_stop so that the
	 * list is always empty on exit.
	 */
	should_stop = kthread_should_stop();

	/* see whether any pwq is asking for help */
	raw_spin_lock_irq(&wq_mayday_lock);

	while (!list_empty(&wq->maydays)) {
		struct pool_workqueue *pwq = list_first_entry(&wq->maydays,
					struct pool_workqueue, mayday_node);
		struct worker_pool *pool = pwq->pool;
		struct work_struct *work, *n;
		bool first = true;

		__set_current_state(TASK_RUNNING);
		list_del_init(&pwq->mayday_node);

		raw_spin_unlock_irq(&wq_mayday_lock);

		worker_attach_to_pool(rescuer, pool);

		raw_spin_lock_irq(&pool->lock);

		/*
		 * Slurp in all works issued via this workqueue and
		 * process'em.
		 */
		WARN_ON_ONCE(!list_empty(scheduled));
		list_for_each_entry_safe(work, n, &pool->worklist, entry) {
			if (get_work_pwq(work) == pwq) {
				if (first)
					pool->watchdog_ts = jiffies;
				move_linked_works(work, scheduled, &n);
			}
			first = false;
		}

		if (!list_empty(scheduled)) {
			process_scheduled_works(rescuer);

			/*
			 * The above execution of rescued work items could
			 * have created more to rescue through
			 * pwq_activate_first_inactive() or chained
			 * queueing.  Let's put @pwq back on mayday list so
			 * that such back-to-back work items, which may be
			 * being used to relieve memory pressure, don't
			 * incur MAYDAY_INTERVAL delay inbetween.
			 */
			if (pwq->nr_active && need_to_create_worker(pool)) {
				raw_spin_lock(&wq_mayday_lock);
				/*
				 * Queue iff we aren't racing destruction
				 * and somebody else hasn't queued it already.
				 */
				if (wq->rescuer && list_empty(&pwq->mayday_node)) {
					get_pwq(pwq);
					list_add_tail(&pwq->mayday_node, &wq->maydays);
				}
				raw_spin_unlock(&wq_mayday_lock);
			}
		}

		/*
		 * Put the reference grabbed by send_mayday().  @pool won't
		 * go away while we're still attached to it.
		 */
		put_pwq(pwq);

		/*
		 * Leave this pool.  If need_more_worker() is %true, notify a
		 * regular worker; otherwise, we end up with 0 concurrency
		 * and stalling the execution.
		 */
		if (need_more_worker(pool))
			wake_up_worker(pool);

		raw_spin_unlock_irq(&pool->lock);

		worker_detach_from_pool(rescuer);

		raw_spin_lock_irq(&wq_mayday_lock);
	}

	raw_spin_unlock_irq(&wq_mayday_lock);

	if (should_stop) {
		__set_current_state(TASK_RUNNING);
		set_pf_worker(false);
		return 0;
	}

	/* rescuers should never participate in concurrency management */
	WARN_ON_ONCE(!(rescuer->flags & WORKER_NOT_RUNNING));
	schedule();
	goto repeat;
}

/**
 * check_flush_dependency - check for flush dependency sanity
 * @target_wq: workqueue being flushed
 * @target_work: work item being flushed (NULL for workqueue flushes)
 *
 * %current is trying to flush the whole @target_wq or @target_work on it.
 * If @target_wq doesn't have %WQ_MEM_RECLAIM, verify that %current is not
 * reclaiming memory or running on a workqueue which doesn't have
 * %WQ_MEM_RECLAIM as that can break forward-progress guarantee leading to
 * a deadlock.
 */
static void check_flush_dependency(struct workqueue_struct *target_wq,
				   struct work_struct *target_work)
{
	work_func_t target_func = target_work ? target_work->func : NULL;
	struct worker *worker;

	if (target_wq->flags & WQ_MEM_RECLAIM)
		return;

	worker = current_wq_worker();

	WARN_ONCE(current->flags & PF_MEMALLOC,
		  "workqueue: PF_MEMALLOC task %d(%s) is flushing !WQ_MEM_RECLAIM %s:%ps",
		  current->pid, current->comm, target_wq->name, target_func);
	WARN_ONCE(worker && ((worker->current_pwq->wq->flags &
			      (WQ_MEM_RECLAIM | __WQ_LEGACY)) == WQ_MEM_RECLAIM),
		  "workqueue: WQ_MEM_RECLAIM %s:%ps is flushing !WQ_MEM_RECLAIM %s:%ps",
		  worker->current_pwq->wq->name, worker->current_func,
		  target_wq->name, target_func);
}

struct wq_barrier {
	struct work_struct	work;
	struct completion	done;
	struct task_struct	*task;	/* purely informational */
};

static void wq_barrier_func(struct work_struct *work)
{
	struct wq_barrier *barr = container_of(work, struct wq_barrier, work);
	complete(&barr->done);
}

/**
 * insert_wq_barrier - insert a barrier work
 * @pwq: pwq to insert barrier into
 * @barr: wq_barrier to insert
 * @target: target work to attach @barr to
 * @worker: worker currently executing @target, NULL if @target is not executing
 *
 * @barr is linked to @target such that @barr is completed only after
 * @target finishes execution.  Please note that the ordering
 * guarantee is observed only with respect to @target and on the local
 * cpu.
 *
 * Currently, a queued barrier can't be canceled.  This is because
 * try_to_grab_pending() can't determine whether the work to be
 * grabbed is at the head of the queue and thus can't clear LINKED
 * flag of the previous work while there must be a valid next work
 * after a work with LINKED flag set.
 *
 * Note that when @worker is non-NULL, @target may be modified
 * underneath us, so we can't reliably determine pwq from @target.
 *
 * CONTEXT:
 * raw_spin_lock_irq(pool->lock).
 */
static void insert_wq_barrier(struct pool_workqueue *pwq,
			      struct wq_barrier *barr,
			      struct work_struct *target, struct worker *worker)
{
	unsigned int work_flags = 0;
	unsigned int work_color;
	struct list_head *head;

	/*
	 * debugobject calls are safe here even with pool->lock locked
	 * as we know for sure that this will not trigger any of the
	 * checks and call back into the fixup functions where we
	 * might deadlock.
	 */
	INIT_WORK_ONSTACK(&barr->work, wq_barrier_func);
	__set_bit(WORK_STRUCT_PENDING_BIT, work_data_bits(&barr->work));

	init_completion_map(&barr->done, &target->lockdep_map);

	barr->task = current;

	/* The barrier work item does not participate in pwq->nr_active. */
	work_flags |= WORK_STRUCT_INACTIVE;

	/*
	 * If @target is currently being executed, schedule the
	 * barrier to the worker; otherwise, put it after @target.
	 */
	if (worker) {
		head = worker->scheduled.next;
		work_color = worker->current_color;
	} else {
		unsigned long *bits = work_data_bits(target);

		head = target->entry.next;
		/* there can already be other linked works, inherit and set */
		work_flags |= *bits & WORK_STRUCT_LINKED;
		work_color = get_work_color(*bits);
		__set_bit(WORK_STRUCT_LINKED_BIT, bits);
	}

	pwq->nr_in_flight[work_color]++;
	work_flags |= work_color_to_flags(work_color);

	debug_work_activate(&barr->work);
	insert_work(pwq, &barr->work, head, work_flags);
}

/**
 * flush_workqueue_prep_pwqs - prepare pwqs for workqueue flushing
 * @wq: workqueue being flushed
 * @flush_color: new flush color, < 0 for no-op
 * @work_color: new work color, < 0 for no-op
 *
 * Prepare pwqs for workqueue flushing.
 *
 * If @flush_color is non-negative, flush_color on all pwqs should be
 * -1.  If no pwq has in-flight commands at the specified color, all
 * pwq->flush_color's stay at -1 and %false is returned.  If any pwq
 * has in flight commands, its pwq->flush_color is set to
 * @flush_color, @wq->nr_pwqs_to_flush is updated accordingly, pwq
 * wakeup logic is armed and %true is returned.
 *
 * The caller should have initialized @wq->first_flusher prior to
 * calling this function with non-negative @flush_color.  If
 * @flush_color is negative, no flush color update is done and %false
 * is returned.
 *
 * If @work_color is non-negative, all pwqs should have the same
 * work_color which is previous to @work_color and all will be
 * advanced to @work_color.
 *
 * CONTEXT:
 * mutex_lock(wq->mutex).
 *
 * Return:
 * %true if @flush_color >= 0 and there's something to flush.  %false
 * otherwise.
 */
static bool flush_workqueue_prep_pwqs(struct workqueue_struct *wq,
				      int flush_color, int work_color)
{
	bool wait = false;
	struct pool_workqueue *pwq;

	if (flush_color >= 0) {
		WARN_ON_ONCE(atomic_read(&wq->nr_pwqs_to_flush));
		atomic_set(&wq->nr_pwqs_to_flush, 1);
	}

	for_each_pwq(pwq, wq) {
		struct worker_pool *pool = pwq->pool;

		raw_spin_lock_irq(&pool->lock);

		if (flush_color >= 0) {
			WARN_ON_ONCE(pwq->flush_color != -1);

			if (pwq->nr_in_flight[flush_color]) {
				pwq->flush_color = flush_color;
				atomic_inc(&wq->nr_pwqs_to_flush);
				wait = true;
			}
		}

		if (work_color >= 0) {
			WARN_ON_ONCE(work_color != work_next_color(pwq->work_color));
			pwq->work_color = work_color;
		}

		raw_spin_unlock_irq(&pool->lock);
	}

	if (flush_color >= 0 && atomic_dec_and_test(&wq->nr_pwqs_to_flush))
		complete(&wq->first_flusher->done);

	return wait;
}

/**
 * flush_workqueue - ensure that any scheduled work has run to completion.
 * @wq: workqueue to flush
 *
 * This function sleeps until all work items which were queued on entry
 * have finished execution, but it is not livelocked by new incoming ones.
 */
void flush_workqueue(struct workqueue_struct *wq)
{
	struct wq_flusher this_flusher = {
		.list = LIST_HEAD_INIT(this_flusher.list),
		.flush_color = -1,
		.done = COMPLETION_INITIALIZER_ONSTACK_MAP(this_flusher.done, wq->lockdep_map),
	};
	int next_color;

	if (WARN_ON(!wq_online))
		return;

	lock_map_acquire(&wq->lockdep_map);
	lock_map_release(&wq->lockdep_map);

	mutex_lock(&wq->mutex);

	/*
	 * Start-to-wait phase
	 */
	next_color = work_next_color(wq->work_color);

	if (next_color != wq->flush_color) {
		/*
		 * Color space is not full.  The current work_color
		 * becomes our flush_color and work_color is advanced
		 * by one.
		 */
		WARN_ON_ONCE(!list_empty(&wq->flusher_overflow));
		this_flusher.flush_color = wq->work_color;
		wq->work_color = next_color;

		if (!wq->first_flusher) {
			/* no flush in progress, become the first flusher */
			WARN_ON_ONCE(wq->flush_color != this_flusher.flush_color);

			wq->first_flusher = &this_flusher;

			if (!flush_workqueue_prep_pwqs(wq, wq->flush_color,
						       wq->work_color)) {
				/* nothing to flush, done */
				wq->flush_color = next_color;
				wq->first_flusher = NULL;
				goto out_unlock;
			}
		} else {
			/* wait in queue */
			WARN_ON_ONCE(wq->flush_color == this_flusher.flush_color);
			list_add_tail(&this_flusher.list, &wq->flusher_queue);
			flush_workqueue_prep_pwqs(wq, -1, wq->work_color);
		}
	} else {
		/*
		 * Oops, color space is full, wait on overflow queue.
		 * The next flush completion will assign us
		 * flush_color and transfer to flusher_queue.
		 */
		list_add_tail(&this_flusher.list, &wq->flusher_overflow);
	}

	check_flush_dependency(wq, NULL);

	mutex_unlock(&wq->mutex);

	wait_for_completion(&this_flusher.done);

	/*
	 * Wake-up-and-cascade phase
	 *
	 * First flushers are responsible for cascading flushes and
	 * handling overflow.  Non-first flushers can simply return.
	 */
	if (READ_ONCE(wq->first_flusher) != &this_flusher)
		return;

	mutex_lock(&wq->mutex);

	/* we might have raced, check again with mutex held */
	if (wq->first_flusher != &this_flusher)
		goto out_unlock;

	WRITE_ONCE(wq->first_flusher, NULL);

	WARN_ON_ONCE(!list_empty(&this_flusher.list));
	WARN_ON_ONCE(wq->flush_color != this_flusher.flush_color);

	while (true) {
		struct wq_flusher *next, *tmp;

		/* complete all the flushers sharing the current flush color */
		list_for_each_entry_safe(next, tmp, &wq->flusher_queue, list) {
			if (next->flush_color != wq->flush_color)
				break;
			list_del_init(&next->list);
			complete(&next->done);
		}

		WARN_ON_ONCE(!list_empty(&wq->flusher_overflow) &&
			     wq->flush_color != work_next_color(wq->work_color));

		/* this flush_color is finished, advance by one */
		wq->flush_color = work_next_color(wq->flush_color);

		/* one color has been freed, handle overflow queue */
		if (!list_empty(&wq->flusher_overflow)) {
			/*
			 * Assign the same color to all overflowed
			 * flushers, advance work_color and append to
			 * flusher_queue.  This is the start-to-wait
			 * phase for these overflowed flushers.
			 */
			list_for_each_entry(tmp, &wq->flusher_overflow, list)
				tmp->flush_color = wq->work_color;

			wq->work_color = work_next_color(wq->work_color);

			list_splice_tail_init(&wq->flusher_overflow,
					      &wq->flusher_queue);
			flush_workqueue_prep_pwqs(wq, -1, wq->work_color);
		}

		if (list_empty(&wq->flusher_queue)) {
			WARN_ON_ONCE(wq->flush_color != wq->work_color);
			break;
		}

		/*
		 * Need to flush more colors.  Make the next flusher
		 * the new first flusher and arm pwqs.
		 */
		WARN_ON_ONCE(wq->flush_color == wq->work_color);
		WARN_ON_ONCE(wq->flush_color != next->flush_color);

		list_del_init(&next->list);
		wq->first_flusher = next;

		if (flush_workqueue_prep_pwqs(wq, wq->flush_color, -1))
			break;

		/*
		 * Meh... this color is already done, clear first
		 * flusher and repeat cascading.
		 */
		wq->first_flusher = NULL;
	}

out_unlock:
	mutex_unlock(&wq->mutex);
}
EXPORT_SYMBOL(flush_workqueue);

/**
 * drain_workqueue - drain a workqueue
 * @wq: workqueue to drain
 *
 * Wait until the workqueue becomes empty.  While draining is in progress,
 * only chain queueing is allowed.  IOW, only currently pending or running
 * work items on @wq can queue further work items on it.  @wq is flushed
 * repeatedly until it becomes empty.  The number of flushing is determined
 * by the depth of chaining and should be relatively short.  Whine if it
 * takes too long.
 */
void drain_workqueue(struct workqueue_struct *wq)
{
	unsigned int flush_cnt = 0;
	struct pool_workqueue *pwq;

	/*
	 * __queue_work() needs to test whether there are drainers, is much
	 * hotter than drain_workqueue() and already looks at @wq->flags.
	 * Use __WQ_DRAINING so that queue doesn't have to check nr_drainers.
	 */
	mutex_lock(&wq->mutex);
	if (!wq->nr_drainers++)
		wq->flags |= __WQ_DRAINING;
	mutex_unlock(&wq->mutex);
reflush:
	flush_workqueue(wq);

	mutex_lock(&wq->mutex);

	for_each_pwq(pwq, wq) {
		bool drained;

		raw_spin_lock_irq(&pwq->pool->lock);
		drained = !pwq->nr_active && list_empty(&pwq->inactive_works);
		raw_spin_unlock_irq(&pwq->pool->lock);

		if (drained)
			continue;

		if (++flush_cnt == 10 ||
		    (flush_cnt % 100 == 0 && flush_cnt <= 1000))
			pr_warn("workqueue %s: %s() isn't complete after %u tries\n",
				wq->name, __func__, flush_cnt);

		mutex_unlock(&wq->mutex);
		goto reflush;
	}

	if (!--wq->nr_drainers)
		wq->flags &= ~__WQ_DRAINING;
	mutex_unlock(&wq->mutex);
}
EXPORT_SYMBOL_GPL(drain_workqueue);

static bool start_flush_work(struct work_struct *work, struct wq_barrier *barr,
			     bool from_cancel)
{
	struct worker *worker = NULL;
	struct worker_pool *pool;
	struct pool_workqueue *pwq;

	might_sleep();

	rcu_read_lock();
	pool = get_work_pool(work);
	if (!pool) {
		rcu_read_unlock();
		return false;
	}

	raw_spin_lock_irq(&pool->lock);
	/* see the comment in try_to_grab_pending() with the same code */
	pwq = get_work_pwq(work);
	if (pwq) {
		if (unlikely(pwq->pool != pool))
			goto already_gone;
	} else {
		worker = find_worker_executing_work(pool, work);
		if (!worker)
			goto already_gone;
		pwq = worker->current_pwq;
	}

	check_flush_dependency(pwq->wq, work);

	insert_wq_barrier(pwq, barr, work, worker);
	raw_spin_unlock_irq(&pool->lock);

	/*
	 * Force a lock recursion deadlock when using flush_work() inside a
	 * single-threaded or rescuer equipped workqueue.
	 *
	 * For single threaded workqueues the deadlock happens when the work
	 * is after the work issuing the flush_work(). For rescuer equipped
	 * workqueues the deadlock happens when the rescuer stalls, blocking
	 * forward progress.
	 */
	if (!from_cancel &&
	    (pwq->wq->saved_max_active == 1 || pwq->wq->rescuer)) {
		lock_map_acquire(&pwq->wq->lockdep_map);
		lock_map_release(&pwq->wq->lockdep_map);
	}
	rcu_read_unlock();
	return true;
already_gone:
	raw_spin_unlock_irq(&pool->lock);
	rcu_read_unlock();
	return false;
}

static bool __flush_work(struct work_struct *work, bool from_cancel)
{
	struct wq_barrier barr;

	if (WARN_ON(!wq_online))
		return false;

	if (WARN_ON(!work->func))
		return false;

	if (!from_cancel) {
		lock_map_acquire(&work->lockdep_map);
		lock_map_release(&work->lockdep_map);
	}

	if (start_flush_work(work, &barr, from_cancel)) {
		wait_for_completion(&barr.done);
		destroy_work_on_stack(&barr.work);
		return true;
	} else {
		return false;
	}
}

/**
 * flush_work - wait for a work to finish executing the last queueing instance
 * @work: the work to flush
 *
 * Wait until @work has finished execution.  @work is guaranteed to be idle
 * on return if it hasn't been requeued since flush started.
 *
 * Return:
 * %true if flush_work() waited for the work to finish execution,
 * %false if it was already idle.
 */
bool flush_work(struct work_struct *work)
{
	return __flush_work(work, false);
}
EXPORT_SYMBOL_GPL(flush_work);

struct cwt_wait {
	wait_queue_entry_t		wait;
	struct work_struct	*work;
};

static int cwt_wakefn(wait_queue_entry_t *wait, unsigned mode, int sync, void *key)
{
	struct cwt_wait *cwait = container_of(wait, struct cwt_wait, wait);

	if (cwait->work != key)
		return 0;
	return autoremove_wake_function(wait, mode, sync, key);
}

static bool __cancel_work_timer(struct work_struct *work, bool is_dwork)
{
	static DECLARE_WAIT_QUEUE_HEAD(cancel_waitq);
	unsigned long flags;
	int ret;

	do {
		ret = try_to_grab_pending(work, is_dwork, &flags);
		/*
		 * If someone else is already canceling, wait for it to
		 * finish.  flush_work() doesn't work for PREEMPT_NONE
		 * because we may get scheduled between @work's completion
		 * and the other canceling task resuming and clearing
		 * CANCELING - flush_work() will return false immediately
		 * as @work is no longer busy, try_to_grab_pending() will
		 * return -ENOENT as @work is still being canceled and the
		 * other canceling task won't be able to clear CANCELING as
		 * we're hogging the CPU.
		 *
		 * Let's wait for completion using a waitqueue.  As this
		 * may lead to the thundering herd problem, use a custom
		 * wake function which matches @work along with exclusive
		 * wait and wakeup.
		 */
		if (unlikely(ret == -ENOENT)) {
			//等其执行完成后，才能取消
			struct cwt_wait cwait;

			init_wait(&cwait.wait);
			cwait.wait.func = cwt_wakefn;
			cwait.work = work;

			prepare_to_wait_exclusive(&cancel_waitq, &cwait.wait,
						  TASK_UNINTERRUPTIBLE);
			if (work_is_canceling(work))
				schedule();
			finish_wait(&cancel_waitq, &cwait.wait);
		}
	} while (unlikely(ret < 0));

	/* tell other tasks trying to grab @work to back off */
	mark_work_canceling(work);
	local_irq_restore(flags);

	/*
	 * This allows canceling during early boot.  We know that @work
	 * isn't executing.
	 */
	if (wq_online)
		__flush_work(work, true);

	clear_work_data(work);

	/*
	 * Paired with prepare_to_wait() above so that either
	 * waitqueue_active() is visible here or !work_is_canceling() is
	 * visible there.
	 */
	smp_mb();
	if (waitqueue_active(&cancel_waitq))
		__wake_up(&cancel_waitq, TASK_NORMAL, 1, work);

	return ret;
}

/**
 * cancel_work_sync - cancel a work and wait for it to finish
 * @work: the work to cancel
 *
 * Cancel @work and wait for its execution to finish.  This function
 * can be used even if the work re-queues itself or migrates to
 * another workqueue.  On return from this function, @work is
 * guaranteed to be not pending or executing on any CPU.
 *
 * cancel_work_sync(&delayed_work->work) must not be used for
 * delayed_work's.  Use cancel_delayed_work_sync() instead.
 *
 * The caller must ensure that the workqueue on which @work was last
 * queued can't be destroyed before this function returns.
 *
 * Return:
 * %true if @work was pending, %false otherwise.
 */
bool cancel_work_sync(struct work_struct *work)
{
	return __cancel_work_timer(work, false);
}
EXPORT_SYMBOL_GPL(cancel_work_sync);

/**
 * flush_delayed_work - wait for a dwork to finish executing the last queueing
 * @dwork: the delayed work to flush
 *
 * Delayed timer is cancelled and the pending work is queued for
 * immediate execution.  Like flush_work(), this function only
 * considers the last queueing instance of @dwork.
 *
 * Return:
 * %true if flush_work() waited for the work to finish execution,
 * %false if it was already idle.
 */
bool flush_delayed_work(struct delayed_work *dwork)
{
	local_irq_disable();
	if (del_timer_sync(&dwork->timer))
		__queue_work(dwork->cpu, dwork->wq, &dwork->work);
	local_irq_enable();
	return flush_work(&dwork->work);
}
EXPORT_SYMBOL(flush_delayed_work);

/**
 * flush_rcu_work - wait for a rwork to finish executing the last queueing
 * @rwork: the rcu work to flush
 *
 * Return:
 * %true if flush_rcu_work() waited for the work to finish execution,
 * %false if it was already idle.
 */
bool flush_rcu_work(struct rcu_work *rwork)
{
	if (test_bit(WORK_STRUCT_PENDING_BIT, work_data_bits(&rwork->work))) {
		rcu_barrier();
		flush_work(&rwork->work);
		return true;
	} else {
		return flush_work(&rwork->work);
	}
}
EXPORT_SYMBOL(flush_rcu_work);

/*取消指定工作*/
static bool __cancel_work(struct work_struct *work, bool is_dwork)
{
	unsigned long flags;
	int ret;

	do {
		ret = try_to_grab_pending(work, is_dwork, &flags);
	} while (unlikely(ret == -EAGAIN));

	if (unlikely(ret < 0))
		return false;

	set_work_pool_and_clear_pending(work, get_work_pool_id(work));
	local_irq_restore(flags);
	return ret;
}

/**
 * cancel_delayed_work - cancel a delayed work
 * @dwork: delayed_work to cancel
 *
 * Kill off a pending delayed_work.
 *
 * Return: %true if @dwork was pending and canceled; %false if it wasn't
 * pending.
 *
 * Note:
 * The work callback function may still be running on return, unless
 * it returns %true and the work doesn't re-arm itself.  Explicitly flush or
 * use cancel_delayed_work_sync() to wait on it.
 *
 * This function is safe to call from any context including IRQ handler.
 */
bool cancel_delayed_work(struct delayed_work *dwork)
{
	return __cancel_work(&dwork->work, true);
}
EXPORT_SYMBOL(cancel_delayed_work);

/**
 * cancel_delayed_work_sync - cancel a delayed work and wait for it to finish
 * @dwork: the delayed work cancel
 *
 * This is cancel_work_sync() for delayed works.
 *
 * Return:
 * %true if @dwork was pending, %false otherwise.
 */
bool cancel_delayed_work_sync(struct delayed_work *dwork)
{
	//指明在取消延迟work
	return __cancel_work_timer(&dwork->work, true);
}
EXPORT_SYMBOL(cancel_delayed_work_sync);

/**
 * schedule_on_each_cpu - execute a function synchronously on each online CPU
 * @func: the function to call
 *
 * schedule_on_each_cpu() executes @func on each online CPU using the
 * system workqueue and blocks until all CPUs have completed.
 * schedule_on_each_cpu() is very slow.
 *
 * Return:
 * 0 on success, -errno on failure.
 */
int schedule_on_each_cpu(work_func_t func)
{
	int cpu;
	struct work_struct __percpu *works;

	works = alloc_percpu(struct work_struct);
	if (!works)
		return -ENOMEM;

	cpus_read_lock();

	for_each_online_cpu(cpu) {
		struct work_struct *work = per_cpu_ptr(works, cpu);

		INIT_WORK(work, func);
		schedule_work_on(cpu, work);
	}

	for_each_online_cpu(cpu)
		flush_work(per_cpu_ptr(works, cpu));

	cpus_read_unlock();
	free_percpu(works);
	return 0;
}

/**
 * execute_in_process_context - reliably execute the routine with user context
 * @fn:		the function to execute
 * @ew:		guaranteed storage for the execute work structure (must
 *		be available when the work executes)
 *
 * Executes the function immediately if process context is available,
 * otherwise schedules the function for delayed execution.
 *
 * Return:	0 - function was executed
 *		1 - function was scheduled for execution
 */
int execute_in_process_context(work_func_t fn, struct execute_work *ew)
{
	if (!in_interrupt()) {
		fn(&ew->work);
		return 0;
	}

	INIT_WORK(&ew->work, fn);
	schedule_work(&ew->work);

	return 1;
}
EXPORT_SYMBOL_GPL(execute_in_process_context);

/**
 * free_workqueue_attrs - free a workqueue_attrs
 * @attrs: workqueue_attrs to free
 *
 * Undo alloc_workqueue_attrs().
 */
void free_workqueue_attrs(struct workqueue_attrs *attrs)
{
	if (attrs) {
		free_cpumask_var(attrs->cpumask);
		kfree(attrs);
	}
}

/**
 * alloc_workqueue_attrs - allocate a workqueue_attrs
 *
 * Allocate a new workqueue_attrs, initialize with default settings and
 * return it.
 *
 * Return: The allocated new workqueue_attr on success. %NULL on failure.
 */
struct workqueue_attrs *alloc_workqueue_attrs(void)
{
	struct workqueue_attrs *attrs;

	attrs = kzalloc(sizeof(*attrs), GFP_KERNEL);
	if (!attrs)
		goto fail;
	if (!alloc_cpumask_var(&attrs->cpumask, GFP_KERNEL))
		goto fail;

	cpumask_copy(attrs->cpumask, cpu_possible_mask);
	return attrs;
fail:
	free_workqueue_attrs(attrs);
	return NULL;
}

static void copy_workqueue_attrs(struct workqueue_attrs *to,
				 const struct workqueue_attrs *from)
{
	to->nice = from->nice;
	cpumask_copy(to->cpumask, from->cpumask);
	/*
	 * Unlike hash and equality test, this function doesn't ignore
	 * ->no_numa as it is used for both pool and wq attrs.  Instead,
	 * get_unbound_pool() explicitly clears ->no_numa after copying.
	 */
	to->no_numa = from->no_numa;
}

/* hash value of the content of @attr */
static u32 wqattrs_hash(const struct workqueue_attrs *attrs)
{
	u32 hash = 0;

	hash = jhash_1word(attrs->nice, hash);
	hash = jhash(cpumask_bits(attrs->cpumask),
		     BITS_TO_LONGS(nr_cpumask_bits) * sizeof(long), hash);
	return hash;
}

/* content equality test */
static bool wqattrs_equal(const struct workqueue_attrs *a,
			  const struct workqueue_attrs *b)
{
	if (a->nice != b->nice)
		return false;
	if (!cpumask_equal(a->cpumask, b->cpumask))
		return false;
	return true;
}

/**
 * init_worker_pool - initialize a newly zalloc'd worker_pool
 * @pool: worker_pool to initialize
 *
 * Initialize a newly zalloc'd @pool.  It also allocates @pool->attrs.
 *
 * Return: 0 on success, -errno on failure.  Even on failure, all fields
 * inside @pool proper are initialized and put_unbound_pool() can be called
 * on @pool safely to release it.
 */
static int init_worker_pool(struct worker_pool *pool)
{
	raw_spin_lock_init(&pool->lock);
	pool->id = -1;
	pool->cpu = -1;
	pool->node = NUMA_NO_NODE;
	pool->flags |= POOL_DISASSOCIATED;
	pool->watchdog_ts = jiffies;
	INIT_LIST_HEAD(&pool->worklist);
	INIT_LIST_HEAD(&pool->idle_list);
	hash_init(pool->busy_hash);

	timer_setup(&pool->idle_timer, idle_worker_timeout, TIMER_DEFERRABLE);

	timer_setup(&pool->mayday_timer, pool_mayday_timeout, 0);

	INIT_LIST_HEAD(&pool->workers);

	ida_init(&pool->worker_ida);
	INIT_HLIST_NODE(&pool->hash_node);
	pool->refcnt = 1;

	/* shouldn't fail above this point */
	pool->attrs = alloc_workqueue_attrs();
	if (!pool->attrs)
		return -ENOMEM;
	return 0;
}

#ifdef CONFIG_LOCKDEP
static void wq_init_lockdep(struct workqueue_struct *wq)
{
	char *lock_name;

	lockdep_register_key(&wq->key);
	lock_name = kasprintf(GFP_KERNEL, "%s%s", "(wq_completion)", wq->name);
	if (!lock_name)
		lock_name = wq->name;

	wq->lock_name = lock_name;
	lockdep_init_map(&wq->lockdep_map, lock_name, &wq->key, 0);
}

static void wq_unregister_lockdep(struct workqueue_struct *wq)
{
	lockdep_unregister_key(&wq->key);
}

static void wq_free_lockdep(struct workqueue_struct *wq)
{
	if (wq->lock_name != wq->name)
		kfree(wq->lock_name);
}
#else
static void wq_init_lockdep(struct workqueue_struct *wq)
{
}

static void wq_unregister_lockdep(struct workqueue_struct *wq)
{
}

static void wq_free_lockdep(struct workqueue_struct *wq)
{
}
#endif

static void rcu_free_wq(struct rcu_head *rcu)
{
	struct workqueue_struct *wq =
		container_of(rcu, struct workqueue_struct, rcu);

	wq_free_lockdep(wq);

	if (!(wq->flags & WQ_UNBOUND))
		free_percpu(wq->cpu_pwqs);
	else
		free_workqueue_attrs(wq->unbound_attrs);

	kfree(wq);
}

static void rcu_free_pool(struct rcu_head *rcu)
{
	struct worker_pool *pool = container_of(rcu, struct worker_pool, rcu);

	ida_destroy(&pool->worker_ida);
	free_workqueue_attrs(pool->attrs);
	kfree(pool);
}

/* This returns with the lock held on success (pool manager is inactive). */
static bool wq_manager_inactive(struct worker_pool *pool)
{
	raw_spin_lock_irq(&pool->lock);

	if (pool->flags & POOL_MANAGER_ACTIVE) {
		raw_spin_unlock_irq(&pool->lock);
		return false;
	}
	return true;
}

/**
 * put_unbound_pool - put a worker_pool
 * @pool: worker_pool to put
 *
 * Put @pool.  If its refcnt reaches zero, it gets destroyed in RCU
 * safe manner.  get_unbound_pool() calls this function on its failure path
 * and this function should be able to release pools which went through,
 * successfully or not, init_worker_pool().
 *
 * Should be called with wq_pool_mutex held.
 */
static void put_unbound_pool(struct worker_pool *pool)
{
	DECLARE_COMPLETION_ONSTACK(detach_completion);
	struct worker *worker;

	lockdep_assert_held(&wq_pool_mutex);

	if (--pool->refcnt)
		return;

	/* sanity checks */
	if (WARN_ON(!(pool->cpu < 0)) ||
	    WARN_ON(!list_empty(&pool->worklist)))
		return;

	/* release id and unhash */
	if (pool->id >= 0)
		idr_remove(&worker_pool_idr, pool->id);
	hash_del(&pool->hash_node);

	/*
	 * Become the manager and destroy all workers.  This prevents
	 * @pool's workers from blocking on attach_mutex.  We're the last
	 * manager and @pool gets freed with the flag set.
	 * Because of how wq_manager_inactive() works, we will hold the
	 * spinlock after a successful wait.
	 */
	rcuwait_wait_event(&manager_wait, wq_manager_inactive(pool),
			   TASK_UNINTERRUPTIBLE);
	pool->flags |= POOL_MANAGER_ACTIVE;

	while ((worker = first_idle_worker(pool)))
		destroy_worker(worker);
	WARN_ON(pool->nr_workers || pool->nr_idle);
	raw_spin_unlock_irq(&pool->lock);

	mutex_lock(&wq_pool_attach_mutex);
	if (!list_empty(&pool->workers))
		pool->detach_completion = &detach_completion;
	mutex_unlock(&wq_pool_attach_mutex);

	if (pool->detach_completion)
		wait_for_completion(pool->detach_completion);

	/* shut down the timers */
	del_timer_sync(&pool->idle_timer);
	del_timer_sync(&pool->mayday_timer);

	/* RCU protected to allow dereferences from get_work_pool() */
	call_rcu(&pool->rcu, rcu_free_pool);
}

/**
 * get_unbound_pool - get a worker_pool with the specified attributes
 * @attrs: the attributes of the worker_pool to get
 *
 * Obtain a worker_pool which has the same attributes as @attrs, bump the
 * reference count and return it.  If there already is a matching
 * worker_pool, it will be used; otherwise, this function attempts to
 * create a new one.
 *
 * Should be called with wq_pool_mutex held.
 *
 * Return: On success, a worker_pool with the same attributes as @attrs.
 * On failure, %NULL.
 */
static struct worker_pool *get_unbound_pool(const struct workqueue_attrs *attrs)
{
	u32 hash = wqattrs_hash(attrs);
	struct worker_pool *pool;
	int node;
	int target_node = NUMA_NO_NODE;

	lockdep_assert_held(&wq_pool_mutex);

	/* do we already have a matching pool? */
	hash_for_each_possible(unbound_pool_hash, pool, hash_node, hash) {
		if (wqattrs_equal(pool->attrs, attrs)) {
			pool->refcnt++;
			return pool;
		}
	}

	/* if cpumask is contained inside a NUMA node, we belong to that node */
	if (wq_numa_enabled) {
		for_each_node(node) {
			if (cpumask_subset(attrs->cpumask,
					   wq_numa_possible_cpumask[node])) {
				target_node = node;
				break;
			}
		}
	}

	/* nope, create a new one */
	pool = kzalloc_node(sizeof(*pool), GFP_KERNEL, target_node);
	if (!pool || init_worker_pool(pool) < 0)
		goto fail;

	lockdep_set_subclass(&pool->lock, 1);	/* see put_pwq() */
	copy_workqueue_attrs(pool->attrs, attrs);
	pool->node = target_node;

	/*
	 * no_numa isn't a worker_pool attribute, always clear it.  See
	 * 'struct workqueue_attrs' comments for detail.
	 */
	pool->attrs->no_numa = false;

	if (worker_pool_assign_id(pool) < 0)
		goto fail;

	/* create and start the initial worker */
	if (wq_online && !create_worker(pool))
		goto fail;

	/* install */
	hash_add(unbound_pool_hash, &pool->hash_node, hash);

	return pool;
fail:
	if (pool)
		put_unbound_pool(pool);
	return NULL;
}

static void rcu_free_pwq(struct rcu_head *rcu)
{
	kmem_cache_free(pwq_cache,
			container_of(rcu, struct pool_workqueue, rcu));
}

/*
 * Scheduled on system_wq by put_pwq() when an unbound pwq hits zero refcnt
 * and needs to be destroyed.
 */
static void pwq_unbound_release_workfn(struct work_struct *work)
{
	struct pool_workqueue *pwq = container_of(work, struct pool_workqueue,
						  unbound_release_work);
	struct workqueue_struct *wq = pwq->wq;
	struct worker_pool *pool = pwq->pool;
	bool is_last = false;

	/*
	 * when @pwq is not linked, it doesn't hold any reference to the
	 * @wq, and @wq is invalid to access.
	 */
	if (!list_empty(&pwq->pwqs_node)) {
		if (WARN_ON_ONCE(!(wq->flags & WQ_UNBOUND)))
			return;

		mutex_lock(&wq->mutex);
		list_del_rcu(&pwq->pwqs_node);
		is_last = list_empty(&wq->pwqs);
		mutex_unlock(&wq->mutex);
	}

	mutex_lock(&wq_pool_mutex);
	put_unbound_pool(pool);
	mutex_unlock(&wq_pool_mutex);

	call_rcu(&pwq->rcu, rcu_free_pwq);

	/*
	 * If we're the last pwq going away, @wq is already dead and no one
	 * is gonna access it anymore.  Schedule RCU free.
	 */
	if (is_last) {
		wq_unregister_lockdep(wq);
		call_rcu(&wq->rcu, rcu_free_wq);
	}
}

/**
 * pwq_adjust_max_active - update a pwq's max_active to the current setting
 * @pwq: target pool_workqueue
 *
 * If @pwq isn't freezing, set @pwq->max_active to the associated
 * workqueue's saved_max_active and activate inactive work items
 * accordingly.  If @pwq is freezing, clear @pwq->max_active to zero.
 */
static void pwq_adjust_max_active(struct pool_workqueue *pwq)
{
	struct workqueue_struct *wq = pwq->wq;
	bool freezable = wq->flags & WQ_FREEZABLE;
	unsigned long flags;

	/* for @wq->saved_max_active */
	lockdep_assert_held(&wq->mutex);

	/* fast exit for non-freezable wqs */
	if (!freezable && pwq->max_active == wq->saved_max_active)
		return;

	/* this function can be called during early boot w/ irq disabled */
	raw_spin_lock_irqsave(&pwq->pool->lock, flags);

	/*
	 * During [un]freezing, the caller is responsible for ensuring that
	 * this function is called at least once after @workqueue_freezing
	 * is updated and visible.
	 */
	if (!freezable || !workqueue_freezing) {
		bool kick = false;

		pwq->max_active = wq->saved_max_active;

		while (!list_empty(&pwq->inactive_works) &&
		       pwq->nr_active < pwq->max_active) {
			pwq_activate_first_inactive(pwq);
			kick = true;
		}

		/*
		 * Need to kick a worker after thawed or an unbound wq's
		 * max_active is bumped. In realtime scenarios, always kicking a
		 * worker will cause interference on the isolated cpu cores, so
		 * let's kick iff work items were activated.
		 */
		if (kick)
			wake_up_worker(pwq->pool);
	} else {
		pwq->max_active = 0;
	}

	raw_spin_unlock_irqrestore(&pwq->pool->lock, flags);
}

/* initialize newly allocated @pwq which is associated with @wq and @pool */
static void init_pwq(struct pool_workqueue *pwq, struct workqueue_struct *wq,
		     struct worker_pool *pool)
{
	BUG_ON((unsigned long)pwq & WORK_STRUCT_FLAG_MASK);

	memset(pwq, 0, sizeof(*pwq));

	pwq->pool = pool;
	pwq->wq = wq;
	pwq->flush_color = -1;
	pwq->refcnt = 1;
	INIT_LIST_HEAD(&pwq->inactive_works);
	INIT_LIST_HEAD(&pwq->pwqs_node);
	INIT_LIST_HEAD(&pwq->mayday_node);
	INIT_WORK(&pwq->unbound_release_work, pwq_unbound_release_workfn);
}

/* sync @pwq with the current state of its associated wq and link it */
static void link_pwq(struct pool_workqueue *pwq)
{
	struct workqueue_struct *wq = pwq->wq;

	lockdep_assert_held(&wq->mutex);

	/* may be called multiple times, ignore if already linked */
	if (!list_empty(&pwq->pwqs_node))
		return;

	/* set the matching work_color */
	pwq->work_color = wq->work_color;

	/* sync max_active to the current setting */
	pwq_adjust_max_active(pwq);

	/* link in @pwq */
	list_add_rcu(&pwq->pwqs_node, &wq->pwqs);
}

/* obtain a pool matching @attr and create a pwq associating the pool and @wq */
static struct pool_workqueue *alloc_unbound_pwq(struct workqueue_struct *wq,
					const struct workqueue_attrs *attrs)
{
	struct worker_pool *pool;
	struct pool_workqueue *pwq;

	lockdep_assert_held(&wq_pool_mutex);

	pool = get_unbound_pool(attrs);
	if (!pool)
		return NULL;

	pwq = kmem_cache_alloc_node(pwq_cache, GFP_KERNEL, pool->node);
	if (!pwq) {
		put_unbound_pool(pool);
		return NULL;
	}

	init_pwq(pwq, wq, pool);
	return pwq;
}

/**
 * wq_calc_node_cpumask - calculate a wq_attrs' cpumask for the specified node
 * @attrs: the wq_attrs of the default pwq of the target workqueue
 * @node: the target NUMA node
 * @cpu_going_down: if >= 0, the CPU to consider as offline
 * @cpumask: outarg, the resulting cpumask
 *
 * Calculate the cpumask a workqueue with @attrs should use on @node.  If
 * @cpu_going_down is >= 0, that cpu is considered offline during
 * calculation.  The result is stored in @cpumask.
 *
 * If NUMA affinity is not enabled, @attrs->cpumask is always used.  If
 * enabled and @node has online CPUs requested by @attrs, the returned
 * cpumask is the intersection of the possible CPUs of @node and
 * @attrs->cpumask.
 *
 * The caller is responsible for ensuring that the cpumask of @node stays
 * stable.
 *
 * Return: %true if the resulting @cpumask is different from @attrs->cpumask,
 * %false if equal.
 */
static bool wq_calc_node_cpumask(const struct workqueue_attrs *attrs, int node,
				 int cpu_going_down, cpumask_t *cpumask)
{
	if (!wq_numa_enabled || attrs->no_numa)
		goto use_dfl;

	/* does @node have any online CPUs @attrs wants? */
	cpumask_and(cpumask, cpumask_of_node(node), attrs->cpumask);
	if (cpu_going_down >= 0)
		cpumask_clear_cpu(cpu_going_down, cpumask);

	if (cpumask_empty(cpumask))
		goto use_dfl;

	/* yeap, return possible CPUs in @node that @attrs wants */
	cpumask_and(cpumask, attrs->cpumask, wq_numa_possible_cpumask[node]);

	if (cpumask_empty(cpumask)) {
		pr_warn_once("WARNING: workqueue cpumask: online intersect > "
				"possible intersect\n");
		return false;
	}

	return !cpumask_equal(cpumask, attrs->cpumask);

use_dfl:
	cpumask_copy(cpumask, attrs->cpumask);
	return false;
}

/* install @pwq into @wq's numa_pwq_tbl[] for @node and return the old pwq */
static struct pool_workqueue *numa_pwq_tbl_install(struct workqueue_struct *wq,
						   int node,
						   struct pool_workqueue *pwq)
{
	struct pool_workqueue *old_pwq;

	lockdep_assert_held(&wq_pool_mutex);
	lockdep_assert_held(&wq->mutex);

	/* link_pwq() can handle duplicate calls */
	link_pwq(pwq);

	old_pwq = rcu_access_pointer(wq->numa_pwq_tbl[node]);
	rcu_assign_pointer(wq->numa_pwq_tbl[node], pwq);
	return old_pwq;
}

/* context to store the prepared attrs & pwqs before applying */
struct apply_wqattrs_ctx {
	struct workqueue_struct	*wq;		/* target workqueue */
	struct workqueue_attrs	*attrs;		/* attrs to apply */
	struct list_head	list;		/* queued for batching commit */
	struct pool_workqueue	*dfl_pwq;
	struct pool_workqueue	*pwq_tbl[];
};

/* free the resources after success or abort */
static void apply_wqattrs_cleanup(struct apply_wqattrs_ctx *ctx)
{
	if (ctx) {
		int node;

		for_each_node(node)
			put_pwq_unlocked(ctx->pwq_tbl[node]);
		put_pwq_unlocked(ctx->dfl_pwq);

		free_workqueue_attrs(ctx->attrs);

		kfree(ctx);
	}
}

/* allocate the attrs and pwqs for later installation */
static struct apply_wqattrs_ctx *
apply_wqattrs_prepare(struct workqueue_struct *wq,
		      const struct workqueue_attrs *attrs)
{
	struct apply_wqattrs_ctx *ctx;
	struct workqueue_attrs *new_attrs, *tmp_attrs;
	int node;

	lockdep_assert_held(&wq_pool_mutex);

	ctx = kzalloc(struct_size(ctx, pwq_tbl, nr_node_ids), GFP_KERNEL);

	new_attrs = alloc_workqueue_attrs();
	tmp_attrs = alloc_workqueue_attrs();
	if (!ctx || !new_attrs || !tmp_attrs)
		goto out_free;

	/*
	 * Calculate the attrs of the default pwq.
	 * If the user configured cpumask doesn't overlap with the
	 * wq_unbound_cpumask, we fallback to the wq_unbound_cpumask.
	 */
	copy_workqueue_attrs(new_attrs, attrs);
	cpumask_and(new_attrs->cpumask, new_attrs->cpumask, wq_unbound_cpumask);
	if (unlikely(cpumask_empty(new_attrs->cpumask)))
		cpumask_copy(new_attrs->cpumask, wq_unbound_cpumask);

	/*
	 * We may create multiple pwqs with differing cpumasks.  Make a
	 * copy of @new_attrs which will be modified and used to obtain
	 * pools.
	 */
	copy_workqueue_attrs(tmp_attrs, new_attrs);

	/*
	 * If something goes wrong during CPU up/down, we'll fall back to
	 * the default pwq covering whole @attrs->cpumask.  Always create
	 * it even if we don't use it immediately.
	 */
	ctx->dfl_pwq = alloc_unbound_pwq(wq, new_attrs);
	if (!ctx->dfl_pwq)
		goto out_free;

	for_each_node(node) {
		if (wq_calc_node_cpumask(new_attrs, node, -1, tmp_attrs->cpumask)) {
			ctx->pwq_tbl[node] = alloc_unbound_pwq(wq, tmp_attrs);
			if (!ctx->pwq_tbl[node])
				goto out_free;
		} else {
			ctx->dfl_pwq->refcnt++;
			ctx->pwq_tbl[node] = ctx->dfl_pwq;
		}
	}

	/* save the user configured attrs and sanitize it. */
	copy_workqueue_attrs(new_attrs, attrs);
	cpumask_and(new_attrs->cpumask, new_attrs->cpumask, cpu_possible_mask);
	ctx->attrs = new_attrs;

	ctx->wq = wq;
	free_workqueue_attrs(tmp_attrs);
	return ctx;

out_free:
	free_workqueue_attrs(tmp_attrs);
	free_workqueue_attrs(new_attrs);
	apply_wqattrs_cleanup(ctx);
	return NULL;
}

/* set attrs and install prepared pwqs, @ctx points to old pwqs on return */
static void apply_wqattrs_commit(struct apply_wqattrs_ctx *ctx)
{
	int node;

	/* all pwqs have been created successfully, let's install'em */
	mutex_lock(&ctx->wq->mutex);

	copy_workqueue_attrs(ctx->wq->unbound_attrs, ctx->attrs);

	/* save the previous pwq and install the new one */
	for_each_node(node)
		ctx->pwq_tbl[node] = numa_pwq_tbl_install(ctx->wq, node,
							  ctx->pwq_tbl[node]);

	/* @dfl_pwq might not have been used, ensure it's linked */
	link_pwq(ctx->dfl_pwq);
	swap(ctx->wq->dfl_pwq, ctx->dfl_pwq);

	mutex_unlock(&ctx->wq->mutex);
}

static void apply_wqattrs_lock(void)
{
	/* CPUs should stay stable across pwq creations and installations */
	cpus_read_lock();
	mutex_lock(&wq_pool_mutex);
}

static void apply_wqattrs_unlock(void)
{
	mutex_unlock(&wq_pool_mutex);
	cpus_read_unlock();
}

static int apply_workqueue_attrs_locked(struct workqueue_struct *wq,
					const struct workqueue_attrs *attrs)
{
	struct apply_wqattrs_ctx *ctx;

	/* only unbound workqueues can change attributes */
	if (WARN_ON(!(wq->flags & WQ_UNBOUND)))
		return -EINVAL;

	/* creating multiple pwqs breaks ordering guarantee */
	if (!list_empty(&wq->pwqs)) {
		if (WARN_ON(wq->flags & __WQ_ORDERED_EXPLICIT))
			return -EINVAL;

		wq->flags &= ~__WQ_ORDERED;
	}

	ctx = apply_wqattrs_prepare(wq, attrs);
	if (!ctx)
		return -ENOMEM;

	/* the ctx has been prepared successfully, let's commit it */
	apply_wqattrs_commit(ctx);
	apply_wqattrs_cleanup(ctx);

	return 0;
}

/**
 * apply_workqueue_attrs - apply new workqueue_attrs to an unbound workqueue
 * @wq: the target workqueue
 * @attrs: the workqueue_attrs to apply, allocated with alloc_workqueue_attrs()
 *
 * Apply @attrs to an unbound workqueue @wq.  Unless disabled, on NUMA
 * machines, this function maps a separate pwq to each NUMA node with
 * possibles CPUs in @attrs->cpumask so that work items are affine to the
 * NUMA node it was issued on.  Older pwqs are released as in-flight work
 * items finish.  Note that a work item which repeatedly requeues itself
 * back-to-back will stay on its current pwq.
 *
 * Performs GFP_KERNEL allocations.
 *
 * Assumes caller has CPU hotplug read exclusion, i.e. cpus_read_lock().
 *
 * Return: 0 on success and -errno on failure.
 */
int apply_workqueue_attrs(struct workqueue_struct *wq,
			  const struct workqueue_attrs *attrs)
{
	int ret;

	lockdep_assert_cpus_held();

	mutex_lock(&wq_pool_mutex);
	ret = apply_workqueue_attrs_locked(wq, attrs);
	mutex_unlock(&wq_pool_mutex);

	return ret;
}

/**
 * wq_update_unbound_numa - update NUMA affinity of a wq for CPU hot[un]plug
 * @wq: the target workqueue
 * @cpu: the CPU coming up or going down
 * @online: whether @cpu is coming up or going down
 *
 * This function is to be called from %CPU_DOWN_PREPARE, %CPU_ONLINE and
 * %CPU_DOWN_FAILED.  @cpu is being hot[un]plugged, update NUMA affinity of
 * @wq accordingly.
 *
 * If NUMA affinity can't be adjusted due to memory allocation failure, it
 * falls back to @wq->dfl_pwq which may not be optimal but is always
 * correct.
 *
 * Note that when the last allowed CPU of a NUMA node goes offline for a
 * workqueue with a cpumask spanning multiple nodes, the workers which were
 * already executing the work items for the workqueue will lose their CPU
 * affinity and may execute on any CPU.  This is similar to how per-cpu
 * workqueues behave on CPU_DOWN.  If a workqueue user wants strict
 * affinity, it's the user's responsibility to flush the work item from
 * CPU_DOWN_PREPARE.
 */
static void wq_update_unbound_numa(struct workqueue_struct *wq, int cpu,
				   bool online)
{
	int node = cpu_to_node(cpu);
	int cpu_off = online ? -1 : cpu;
	struct pool_workqueue *old_pwq = NULL, *pwq;
	struct workqueue_attrs *target_attrs;
	cpumask_t *cpumask;

	lockdep_assert_held(&wq_pool_mutex);

	if (!wq_numa_enabled || !(wq->flags & WQ_UNBOUND) ||
	    wq->unbound_attrs->no_numa)
		return;

	/*
	 * We don't wanna alloc/free wq_attrs for each wq for each CPU.
	 * Let's use a preallocated one.  The following buf is protected by
	 * CPU hotplug exclusion.
	 */
	target_attrs = wq_update_unbound_numa_attrs_buf;
	cpumask = target_attrs->cpumask;

	copy_workqueue_attrs(target_attrs, wq->unbound_attrs);
	pwq = unbound_pwq_by_node(wq, node);

	/*
	 * Let's determine what needs to be done.  If the target cpumask is
	 * different from the default pwq's, we need to compare it to @pwq's
	 * and create a new one if they don't match.  If the target cpumask
	 * equals the default pwq's, the default pwq should be used.
	 */
	if (wq_calc_node_cpumask(wq->dfl_pwq->pool->attrs, node, cpu_off, cpumask)) {
		if (cpumask_equal(cpumask, pwq->pool->attrs->cpumask))
			return;
	} else {
		goto use_dfl_pwq;
	}

	/* create a new pwq */
	pwq = alloc_unbound_pwq(wq, target_attrs);
	if (!pwq) {
		pr_warn("workqueue: allocation failed while updating NUMA affinity of \"%s\"\n",
			wq->name);
		goto use_dfl_pwq;
	}

	/* Install the new pwq. */
	mutex_lock(&wq->mutex);
	old_pwq = numa_pwq_tbl_install(wq, node, pwq);
	goto out_unlock;

use_dfl_pwq:
	mutex_lock(&wq->mutex);
	raw_spin_lock_irq(&wq->dfl_pwq->pool->lock);
	get_pwq(wq->dfl_pwq);
	raw_spin_unlock_irq(&wq->dfl_pwq->pool->lock);
	old_pwq = numa_pwq_tbl_install(wq, node, wq->dfl_pwq);
out_unlock:
	mutex_unlock(&wq->mutex);
	put_pwq_unlocked(old_pwq);
}

static int alloc_and_link_pwqs(struct workqueue_struct *wq)
{
	bool highpri = wq->flags & WQ_HIGHPRI;
	int cpu, ret;

	if (!(wq->flags & WQ_UNBOUND)) {
		wq->cpu_pwqs = alloc_percpu(struct pool_workqueue);
		if (!wq->cpu_pwqs)
			return -ENOMEM;

		for_each_possible_cpu(cpu) {
			struct pool_workqueue *pwq =
				per_cpu_ptr(wq->cpu_pwqs, cpu);
			struct worker_pool *cpu_pools =
				per_cpu(cpu_worker_pools, cpu);

			init_pwq(pwq, wq, &cpu_pools[highpri]);

			mutex_lock(&wq->mutex);
			link_pwq(pwq);
			mutex_unlock(&wq->mutex);
		}
		return 0;
	}

	cpus_read_lock();
	if (wq->flags & __WQ_ORDERED) {
		ret = apply_workqueue_attrs(wq, ordered_wq_attrs[highpri]);
		/* there should only be single pwq for ordering guarantee */
		WARN(!ret && (wq->pwqs.next != &wq->dfl_pwq->pwqs_node ||
			      wq->pwqs.prev != &wq->dfl_pwq->pwqs_node),
		     "ordering guarantee broken for workqueue %s\n", wq->name);
	} else {
		ret = apply_workqueue_attrs(wq, unbound_std_wq_attrs[highpri]);
	}
	cpus_read_unlock();

	return ret;
}

static int wq_clamp_max_active(int max_active, unsigned int flags,
			       const char *name)
{
	int lim = flags & WQ_UNBOUND ? WQ_UNBOUND_MAX_ACTIVE : WQ_MAX_ACTIVE;

	if (max_active < 1 || max_active > lim)
		pr_warn("workqueue: max_active %d requested for %s is out of range, clamping between %d and %d\n",
			max_active, name, 1, lim);

	return clamp_val(max_active, 1, lim);
}

/*
 * Workqueues which may be used during memory reclaim should have a rescuer
 * to guarantee forward progress.
 */
static int init_rescuer(struct workqueue_struct *wq)
{
	struct worker *rescuer;
	int ret;

	if (!(wq->flags & WQ_MEM_RECLAIM))
		return 0;

	rescuer = alloc_worker(NUMA_NO_NODE);
	if (!rescuer)
		return -ENOMEM;

	rescuer->rescue_wq = wq;
	rescuer->task = kthread_create(rescuer_thread, rescuer, "%s", wq->name);
	if (IS_ERR(rescuer->task)) {
		ret = PTR_ERR(rescuer->task);
		kfree(rescuer);
		return ret;
	}

	wq->rescuer = rescuer;
	kthread_bind_mask(rescuer->task, cpu_possible_mask);
	wake_up_process(rescuer->task);

	return 0;
}

//创建一个工作队列
__printf(1, 4)
struct workqueue_struct *alloc_workqueue(const char *fmt,
					 unsigned int flags,
					 int max_active, ...)
{
	size_t tbl_size = 0;
	va_list args;
	struct workqueue_struct *wq;
	struct pool_workqueue *pwq;

	/*
	 * Unbound && max_active == 1 used to imply ordered, which is no
	 * longer the case on NUMA machines due to per-node pools.  While
	 * alloc_ordered_workqueue() is the right way to create an ordered
	 * workqueue, keep the previous behavior to avoid subtle breakages
	 * on NUMA.
	 */
	if ((flags & WQ_UNBOUND) && max_active == 1)
		flags |= __WQ_ORDERED;

	/* see the comment above the definition of WQ_POWER_EFFICIENT */
	if ((flags & WQ_POWER_EFFICIENT) && wq_power_efficient)
		flags |= WQ_UNBOUND;

	/* allocate wq and format name */
	if (flags & WQ_UNBOUND)
		tbl_size = nr_node_ids * sizeof(wq->numa_pwq_tbl[0]);

	//申请工作队列，及table大小
	wq = kzalloc(sizeof(*wq) + tbl_size, GFP_KERNEL);
	if (!wq)
		return NULL;

	if (flags & WQ_UNBOUND) {
		wq->unbound_attrs = alloc_workqueue_attrs();
		if (!wq->unbound_attrs)
			goto err_free_wq;
	}

	//格式化并填充工作队列名称
	va_start(args, max_active);
	vsnprintf(wq->name, sizeof(wq->name), fmt, args);
	va_end(args);

	max_active = max_active ?: WQ_DFL_ACTIVE;
	max_active = wq_clamp_max_active(max_active, flags, wq->name);

	/* init wq */
	wq->flags = flags;
	wq->saved_max_active = max_active;
	mutex_init(&wq->mutex);
	atomic_set(&wq->nr_pwqs_to_flush, 0);
	INIT_LIST_HEAD(&wq->pwqs);
	INIT_LIST_HEAD(&wq->flusher_queue);
	INIT_LIST_HEAD(&wq->flusher_overflow);
	INIT_LIST_HEAD(&wq->maydays);

	wq_init_lockdep(wq);
	INIT_LIST_HEAD(&wq->list);

	if (alloc_and_link_pwqs(wq) < 0)
		goto err_unreg_lockdep;

	if (wq_online && init_rescuer(wq) < 0)
		goto err_destroy;

	if ((wq->flags & WQ_SYSFS) && workqueue_sysfs_register(wq))
		goto err_destroy;

	/*
	 * wq_pool_mutex protects global freeze state and workqueues list.
	 * Grab it, adjust max_active and add the new @wq to workqueues
	 * list.
	 */
	mutex_lock(&wq_pool_mutex);

	mutex_lock(&wq->mutex);
	for_each_pwq(pwq, wq)
		pwq_adjust_max_active(pwq);
	mutex_unlock(&wq->mutex);

	//将此wq注册到系统workqueues中
	list_add_tail_rcu(&wq->list, &workqueues);

	mutex_unlock(&wq_pool_mutex);

	return wq;

err_unreg_lockdep:
	wq_unregister_lockdep(wq);
	wq_free_lockdep(wq);
err_free_wq:
	free_workqueue_attrs(wq->unbound_attrs);
	kfree(wq);
	return NULL;
err_destroy:
	destroy_workqueue(wq);
	return NULL;
}
EXPORT_SYMBOL_GPL(alloc_workqueue);

static bool pwq_busy(struct pool_workqueue *pwq)
{
	int i;

	for (i = 0; i < WORK_NR_COLORS; i++)
		if (pwq->nr_in_flight[i])
			return true;

	if ((pwq != pwq->wq->dfl_pwq) && (pwq->refcnt > 1))
		return true;
	if (pwq->nr_active || !list_empty(&pwq->inactive_works))
		return true;

	return false;
}

/**
 * destroy_workqueue - safely terminate a workqueue
 * @wq: target workqueue
 *
 * Safely destroy a workqueue. All work currently pending will be done first.
 */
void destroy_workqueue(struct workqueue_struct *wq)
{
    //销毁指定工作队列
	struct pool_workqueue *pwq;
	int node;

	/*
	 * Remove it from sysfs first so that sanity check failure doesn't
	 * lead to sysfs name conflicts.
	 */
	workqueue_sysfs_unregister(wq);

	/* drain it before proceeding with destruction */
	drain_workqueue(wq);

	/* kill rescuer, if sanity checks fail, leave it w/o rescuer */
	if (wq->rescuer) {
		struct worker *rescuer = wq->rescuer;

		/* this prevents new queueing */
		raw_spin_lock_irq(&wq_mayday_lock);
		wq->rescuer = NULL;
		raw_spin_unlock_irq(&wq_mayday_lock);

		/* rescuer will empty maydays list before exiting */
		kthread_stop(rescuer->task);
		kfree(rescuer);
	}

	/*
	 * Sanity checks - grab all the locks so that we wait for all
	 * in-flight operations which may do put_pwq().
	 */
	mutex_lock(&wq_pool_mutex);
	mutex_lock(&wq->mutex);
	for_each_pwq(pwq, wq) {
		raw_spin_lock_irq(&pwq->pool->lock);
		if (WARN_ON(pwq_busy(pwq))) {
			pr_warn("%s: %s has the following busy pwq\n",
				__func__, wq->name);
			show_pwq(pwq);
			raw_spin_unlock_irq(&pwq->pool->lock);
			mutex_unlock(&wq->mutex);
			mutex_unlock(&wq_pool_mutex);
			show_one_workqueue(wq);
			return;
		}
		raw_spin_unlock_irq(&pwq->pool->lock);
	}
	mutex_unlock(&wq->mutex);

	/*
	 * wq list is used to freeze wq, remove from list after
	 * flushing is complete in case freeze races us.
	 */
	list_del_rcu(&wq->list);
	mutex_unlock(&wq_pool_mutex);

	if (!(wq->flags & WQ_UNBOUND)) {
		wq_unregister_lockdep(wq);
		/*
		 * The base ref is never dropped on per-cpu pwqs.  Directly
		 * schedule RCU free.
		 */
		call_rcu(&wq->rcu, rcu_free_wq);
	} else {
		/*
		 * We're the sole accessor of @wq at this point.  Directly
		 * access numa_pwq_tbl[] and dfl_pwq to put the base refs.
		 * @wq will be freed when the last pwq is released.
		 */
		for_each_node(node) {
			pwq = rcu_access_pointer(wq->numa_pwq_tbl[node]);
			RCU_INIT_POINTER(wq->numa_pwq_tbl[node], NULL);
			put_pwq_unlocked(pwq);
		}

		/*
		 * Put dfl_pwq.  @wq may be freed any time after dfl_pwq is
		 * put.  Don't access it afterwards.
		 */
		pwq = wq->dfl_pwq;
		wq->dfl_pwq = NULL;
		put_pwq_unlocked(pwq);
	}
}
EXPORT_SYMBOL_GPL(destroy_workqueue);

/**
 * workqueue_set_max_active - adjust max_active of a workqueue
 * @wq: target workqueue
 * @max_active: new max_active value.
 *
 * Set max_active of @wq to @max_active.
 *
 * CONTEXT:
 * Don't call from IRQ context.
 */
void workqueue_set_max_active(struct workqueue_struct *wq, int max_active)
{
	struct pool_workqueue *pwq;

	/* disallow meddling with max_active for ordered workqueues */
	if (WARN_ON(wq->flags & __WQ_ORDERED_EXPLICIT))
		return;

	max_active = wq_clamp_max_active(max_active, wq->flags, wq->name);

	mutex_lock(&wq->mutex);

	wq->flags &= ~__WQ_ORDERED;
	wq->saved_max_active = max_active;

	for_each_pwq(pwq, wq)
		pwq_adjust_max_active(pwq);

	mutex_unlock(&wq->mutex);
}
EXPORT_SYMBOL_GPL(workqueue_set_max_active);

/**
 * current_work - retrieve %current task's work struct
 *
 * Determine if %current task is a workqueue worker and what it's working on.
 * Useful to find out the context that the %current task is running in.
 *
 * Return: work struct if %current task is a workqueue worker, %NULL otherwise.
 */
struct work_struct *current_work(void)
{
	struct worker *worker = current_wq_worker();

	return worker ? worker->current_work : NULL;
}
EXPORT_SYMBOL(current_work);

/**
 * current_is_workqueue_rescuer - is %current workqueue rescuer?
 *
 * Determine whether %current is a workqueue rescuer.  Can be used from
 * work functions to determine whether it's being run off the rescuer task.
 *
 * Return: %true if %current is a workqueue rescuer. %false otherwise.
 */
bool current_is_workqueue_rescuer(void)
{
	struct worker *worker = current_wq_worker();

	return worker && worker->rescue_wq;
}

/**
 * workqueue_congested - test whether a workqueue is congested
 * @cpu: CPU in question
 * @wq: target workqueue
 *
 * Test whether @wq's cpu workqueue for @cpu is congested.  There is
 * no synchronization around this function and the test result is
 * unreliable and only useful as advisory hints or for debugging.
 *
 * If @cpu is WORK_CPU_UNBOUND, the test is performed on the local CPU.
 * Note that both per-cpu and unbound workqueues may be associated with
 * multiple pool_workqueues which have separate congested states.  A
 * workqueue being congested on one CPU doesn't mean the workqueue is also
 * contested on other CPUs / NUMA nodes.
 *
 * Return:
 * %true if congested, %false otherwise.
 */
bool workqueue_congested(int cpu, struct workqueue_struct *wq)
{
	struct pool_workqueue *pwq;
	bool ret;

	rcu_read_lock();
	preempt_disable();

	if (cpu == WORK_CPU_UNBOUND)
		cpu = smp_processor_id();

	if (!(wq->flags & WQ_UNBOUND))
		pwq = per_cpu_ptr(wq->cpu_pwqs, cpu);
	else
		pwq = unbound_pwq_by_node(wq, cpu_to_node(cpu));

	ret = !list_empty(&pwq->inactive_works);
	preempt_enable();
	rcu_read_unlock();

	return ret;
}
EXPORT_SYMBOL_GPL(workqueue_congested);

/**
 * work_busy - test whether a work is currently pending or running
 * @work: the work to be tested
 *
 * Test whether @work is currently pending or running.  There is no
 * synchronization around this function and the test result is
 * unreliable and only useful as advisory hints or for debugging.
 *
 * Return:
 * OR'd bitmask of WORK_BUSY_* bits.
 */
unsigned int work_busy(struct work_struct *work)
{
	struct worker_pool *pool;
	unsigned long flags;
	unsigned int ret = 0;

	if (work_pending(work))
		ret |= WORK_BUSY_PENDING;

	rcu_read_lock();
	pool = get_work_pool(work);
	if (pool) {
		raw_spin_lock_irqsave(&pool->lock, flags);
		if (find_worker_executing_work(pool, work))
			ret |= WORK_BUSY_RUNNING;
		raw_spin_unlock_irqrestore(&pool->lock, flags);
	}
	rcu_read_unlock();

	return ret;
}
EXPORT_SYMBOL_GPL(work_busy);

/**
 * set_worker_desc - set description for the current work item
 * @fmt: printf-style format string
 * @...: arguments for the format string
 *
 * This function can be called by a running work function to describe what
 * the work item is about.  If the worker task gets dumped, this
 * information will be printed out together to help debugging.  The
 * description can be at most WORKER_DESC_LEN including the trailing '\0'.
 */
void set_worker_desc(const char *fmt, ...)
{
	struct worker *worker = current_wq_worker();
	va_list args;

	if (worker) {
		va_start(args, fmt);
		vsnprintf(worker->desc, sizeof(worker->desc), fmt, args);
		va_end(args);
	}
}
EXPORT_SYMBOL_GPL(set_worker_desc);

/**
 * print_worker_info - print out worker information and description
 * @log_lvl: the log level to use when printing
 * @task: target task
 *
 * If @task is a worker and currently executing a work item, print out the
 * name of the workqueue being serviced and worker description set with
 * set_worker_desc() by the currently executing work item.
 *
 * This function can be safely called on any task as long as the
 * task_struct itself is accessible.  While safe, this function isn't
 * synchronized and may print out mixups or garbages of limited length.
 */
void print_worker_info(const char *log_lvl, struct task_struct *task)
{
	work_func_t *fn = NULL;
	char name[WQ_NAME_LEN] = { };
	char desc[WORKER_DESC_LEN] = { };
	struct pool_workqueue *pwq = NULL;
	struct workqueue_struct *wq = NULL;
	struct worker *worker;

	if (!(task->flags & PF_WQ_WORKER))
		return;

	/*
	 * This function is called without any synchronization and @task
	 * could be in any state.  Be careful with dereferences.
	 */
	worker = kthread_probe_data(task);

	/*
	 * Carefully copy the associated workqueue's workfn, name and desc.
	 * Keep the original last '\0' in case the original is garbage.
	 */
	copy_from_kernel_nofault(&fn, &worker->current_func, sizeof(fn));
	copy_from_kernel_nofault(&pwq, &worker->current_pwq, sizeof(pwq));
	copy_from_kernel_nofault(&wq, &pwq->wq, sizeof(wq));
	copy_from_kernel_nofault(name, wq->name, sizeof(name) - 1);
	copy_from_kernel_nofault(desc, worker->desc, sizeof(desc) - 1);

	if (fn || name[0] || desc[0]) {
		printk("%sWorkqueue: %s %ps", log_lvl, name, fn);
		if (strcmp(name, desc))
			pr_cont(" (%s)", desc);
		pr_cont("\n");
	}
}

static void pr_cont_pool_info(struct worker_pool *pool)
{
	pr_cont(" cpus=%*pbl", nr_cpumask_bits, pool->attrs->cpumask);
	if (pool->node != NUMA_NO_NODE)
		pr_cont(" node=%d", pool->node);
	pr_cont(" flags=0x%x nice=%d", pool->flags, pool->attrs->nice);
}

static void pr_cont_work(bool comma, struct work_struct *work)
{
	if (work->func == wq_barrier_func) {
		struct wq_barrier *barr;

		barr = container_of(work, struct wq_barrier, work);

		pr_cont("%s BAR(%d)", comma ? "," : "",
			task_pid_nr(barr->task));
	} else {
		pr_cont("%s %ps", comma ? "," : "", work->func);
	}
}

static void show_pwq(struct pool_workqueue *pwq)
{
	struct worker_pool *pool = pwq->pool;
	struct work_struct *work;
	struct worker *worker;
	bool has_in_flight = false, has_pending = false;
	int bkt;

	pr_info("  pwq %d:", pool->id);
	pr_cont_pool_info(pool);

	pr_cont(" active=%d/%d refcnt=%d%s\n",
		pwq->nr_active, pwq->max_active, pwq->refcnt,
		!list_empty(&pwq->mayday_node) ? " MAYDAY" : "");

	hash_for_each(pool->busy_hash, bkt, worker, hentry) {
		if (worker->current_pwq == pwq) {
			has_in_flight = true;
			break;
		}
	}
	if (has_in_flight) {
		bool comma = false;

		pr_info("    in-flight:");
		hash_for_each(pool->busy_hash, bkt, worker, hentry) {
			if (worker->current_pwq != pwq)
				continue;

			pr_cont("%s %d%s:%ps", comma ? "," : "",
				task_pid_nr(worker->task),
				worker->rescue_wq ? "(RESCUER)" : "",
				worker->current_func);
			list_for_each_entry(work, &worker->scheduled, entry)
				pr_cont_work(false, work);
			comma = true;
		}
		pr_cont("\n");
	}

	list_for_each_entry(work, &pool->worklist, entry) {
		if (get_work_pwq(work) == pwq) {
			has_pending = true;
			break;
		}
	}
	if (has_pending) {
		bool comma = false;

		pr_info("    pending:");
		list_for_each_entry(work, &pool->worklist, entry) {
			if (get_work_pwq(work) != pwq)
				continue;

			pr_cont_work(comma, work);
			comma = !(*work_data_bits(work) & WORK_STRUCT_LINKED);
		}
		pr_cont("\n");
	}

	if (!list_empty(&pwq->inactive_works)) {
		bool comma = false;

		pr_info("    inactive:");
		list_for_each_entry(work, &pwq->inactive_works, entry) {
			pr_cont_work(comma, work);
			comma = !(*work_data_bits(work) & WORK_STRUCT_LINKED);
		}
		pr_cont("\n");
	}
}

/**
 * show_one_workqueue - dump state of specified workqueue
 * @wq: workqueue whose state will be printed
 */
void show_one_workqueue(struct workqueue_struct *wq)
{
	struct pool_workqueue *pwq;
	bool idle = true;
	unsigned long flags;

	for_each_pwq(pwq, wq) {
		if (pwq->nr_active || !list_empty(&pwq->inactive_works)) {
			idle = false;
			break;
		}
	}
	if (idle) /* Nothing to print for idle workqueue */
		return;

	pr_info("workqueue %s: flags=0x%x\n", wq->name, wq->flags);

	for_each_pwq(pwq, wq) {
		raw_spin_lock_irqsave(&pwq->pool->lock, flags);
		if (pwq->nr_active || !list_empty(&pwq->inactive_works)) {
			/*
			 * Defer printing to avoid deadlocks in console
			 * drivers that queue work while holding locks
			 * also taken in their write paths.
			 */
			printk_deferred_enter();
			show_pwq(pwq);
			printk_deferred_exit();
		}
		raw_spin_unlock_irqrestore(&pwq->pool->lock, flags);
		/*
		 * We could be printing a lot from atomic context, e.g.
		 * sysrq-t -> show_all_workqueues(). Avoid triggering
		 * hard lockup.
		 */
		touch_nmi_watchdog();
	}

}

/**
 * show_one_worker_pool - dump state of specified worker pool
 * @pool: worker pool whose state will be printed
 */
static void show_one_worker_pool(struct worker_pool *pool)
{
	struct worker *worker;
	bool first = true;
	unsigned long flags;

	raw_spin_lock_irqsave(&pool->lock, flags);
	if (pool->nr_workers == pool->nr_idle)
		goto next_pool;
	/*
	 * Defer printing to avoid deadlocks in console drivers that
	 * queue work while holding locks also taken in their write
	 * paths.
	 */
	printk_deferred_enter();
	pr_info("pool %d:", pool->id);
	pr_cont_pool_info(pool);
	pr_cont(" hung=%us workers=%d",
		jiffies_to_msecs(jiffies - pool->watchdog_ts) / 1000,
		pool->nr_workers);
	if (pool->manager)
		pr_cont(" manager: %d",
			task_pid_nr(pool->manager->task));
	list_for_each_entry(worker, &pool->idle_list, entry) {
		pr_cont(" %s%d", first ? "idle: " : "",
			task_pid_nr(worker->task));
		first = false;
	}
	pr_cont("\n");
	printk_deferred_exit();
next_pool:
	raw_spin_unlock_irqrestore(&pool->lock, flags);
	/*
	 * We could be printing a lot from atomic context, e.g.
	 * sysrq-t -> show_all_workqueues(). Avoid triggering
	 * hard lockup.
	 */
	touch_nmi_watchdog();

}

/**
 * show_all_workqueues - dump workqueue state
 *
 * Called from a sysrq handler or try_to_freeze_tasks() and prints out
 * all busy workqueues and pools.
 */
void show_all_workqueues(void)
{
	struct workqueue_struct *wq;
	struct worker_pool *pool;
	int pi;

	rcu_read_lock();

	pr_info("Showing busy workqueues and worker pools:\n");

	list_for_each_entry_rcu(wq, &workqueues, list)
		show_one_workqueue(wq);

	for_each_pool(pool, pi)
		show_one_worker_pool(pool);

	rcu_read_unlock();
}

/* used to show worker information through /proc/PID/{comm,stat,status} */
void wq_worker_comm(char *buf, size_t size, struct task_struct *task)
{
	int off;

	/* always show the actual comm */
	off = strscpy(buf, task->comm, size);
	if (off < 0)
		return;

	/* stabilize PF_WQ_WORKER and worker pool association */
	mutex_lock(&wq_pool_attach_mutex);

	if (task->flags & PF_WQ_WORKER) {
		struct worker *worker = kthread_data(task);
		struct worker_pool *pool = worker->pool;

		if (pool) {
			raw_spin_lock_irq(&pool->lock);
			/*
			 * ->desc tracks information (wq name or
			 * set_worker_desc()) for the latest execution.  If
			 * current, prepend '+', otherwise '-'.
			 */
			if (worker->desc[0] != '\0') {
				if (worker->current_work)
					scnprintf(buf + off, size - off, "+%s",
						  worker->desc);
				else
					scnprintf(buf + off, size - off, "-%s",
						  worker->desc);
			}
			raw_spin_unlock_irq(&pool->lock);
		}
	}

	mutex_unlock(&wq_pool_attach_mutex);
}

#ifdef CONFIG_SMP

/*
 * CPU hotplug.
 *
 * There are two challenges in supporting CPU hotplug.  Firstly, there
 * are a lot of assumptions on strong associations among work, pwq and
 * pool which make migrating pending and scheduled works very
 * difficult to implement without impacting hot paths.  Secondly,
 * worker pools serve mix of short, long and very long running works making
 * blocked draining impractical.
 *
 * This is solved by allowing the pools to be disassociated from the CPU
 * running as an unbound one and allowing it to be reattached later if the
 * cpu comes back online.
 */

static void unbind_workers(int cpu)
{
	struct worker_pool *pool;
	struct worker *worker;

	for_each_cpu_worker_pool(pool, cpu) {
		mutex_lock(&wq_pool_attach_mutex);
		raw_spin_lock_irq(&pool->lock);

		/*
		 * We've blocked all attach/detach operations. Make all workers
		 * unbound and set DISASSOCIATED.  Before this, all workers
		 * except for the ones which are still executing works from
		 * before the last CPU down must be on the cpu.  After
		 * this, they may become diasporas.
		 */
		for_each_pool_worker(worker, pool)
			worker->flags |= WORKER_UNBOUND;

		pool->flags |= POOL_DISASSOCIATED;

		raw_spin_unlock_irq(&pool->lock);

		for_each_pool_worker(worker, pool) {
			kthread_set_per_cpu(worker->task, -1);
			WARN_ON_ONCE(set_cpus_allowed_ptr(worker->task, cpu_possible_mask) < 0);
		}

		mutex_unlock(&wq_pool_attach_mutex);

		/*
		 * Call schedule() so that we cross rq->lock and thus can
		 * guarantee sched callbacks see the %WORKER_UNBOUND flag.
		 * This is necessary as scheduler callbacks may be invoked
		 * from other cpus.
		 */
		schedule();

		/*
		 * Sched callbacks are disabled now.  Zap nr_running.
		 * After this, nr_running stays zero and need_more_worker()
		 * and keep_working() are always true as long as the
		 * worklist is not empty.  This pool now behaves as an
		 * unbound (in terms of concurrency management) pool which
		 * are served by workers tied to the pool.
		 */
		atomic_set(&pool->nr_running, 0);

		/*
		 * With concurrency management just turned off, a busy
		 * worker blocking could lead to lengthy stalls.  Kick off
		 * unbound chain execution of currently pending work items.
		 */
		raw_spin_lock_irq(&pool->lock);
		wake_up_worker(pool);
		raw_spin_unlock_irq(&pool->lock);
	}
}

/**
 * rebind_workers - rebind all workers of a pool to the associated CPU
 * @pool: pool of interest
 *
 * @pool->cpu is coming online.  Rebind all workers to the CPU.
 */
static void rebind_workers(struct worker_pool *pool)
{
	struct worker *worker;

	lockdep_assert_held(&wq_pool_attach_mutex);

	/*
	 * Restore CPU affinity of all workers.  As all idle workers should
	 * be on the run-queue of the associated CPU before any local
	 * wake-ups for concurrency management happen, restore CPU affinity
	 * of all workers first and then clear UNBOUND.  As we're called
	 * from CPU_ONLINE, the following shouldn't fail.
	 */
	for_each_pool_worker(worker, pool) {
		kthread_set_per_cpu(worker->task, pool->cpu);
		WARN_ON_ONCE(set_cpus_allowed_ptr(worker->task,
						  pool->attrs->cpumask) < 0);
	}

	raw_spin_lock_irq(&pool->lock);

	pool->flags &= ~POOL_DISASSOCIATED;

	for_each_pool_worker(worker, pool) {
		unsigned int worker_flags = worker->flags;

		/*
		 * A bound idle worker should actually be on the runqueue
		 * of the associated CPU for local wake-ups targeting it to
		 * work.  Kick all idle workers so that they migrate to the
		 * associated CPU.  Doing this in the same loop as
		 * replacing UNBOUND with REBOUND is safe as no worker will
		 * be bound before @pool->lock is released.
		 */
		if (worker_flags & WORKER_IDLE)
			wake_up_process(worker->task);

		/*
		 * We want to clear UNBOUND but can't directly call
		 * worker_clr_flags() or adjust nr_running.  Atomically
		 * replace UNBOUND with another NOT_RUNNING flag REBOUND.
		 * @worker will clear REBOUND using worker_clr_flags() when
		 * it initiates the next execution cycle thus restoring
		 * concurrency management.  Note that when or whether
		 * @worker clears REBOUND doesn't affect correctness.
		 *
		 * WRITE_ONCE() is necessary because @worker->flags may be
		 * tested without holding any lock in
		 * wq_worker_running().  Without it, NOT_RUNNING test may
		 * fail incorrectly leading to premature concurrency
		 * management operations.
		 */
		WARN_ON_ONCE(!(worker_flags & WORKER_UNBOUND));
		worker_flags |= WORKER_REBOUND;
		worker_flags &= ~WORKER_UNBOUND;
		WRITE_ONCE(worker->flags, worker_flags);
	}

	raw_spin_unlock_irq(&pool->lock);
}

/**
 * restore_unbound_workers_cpumask - restore cpumask of unbound workers
 * @pool: unbound pool of interest
 * @cpu: the CPU which is coming up
 *
 * An unbound pool may end up with a cpumask which doesn't have any online
 * CPUs.  When a worker of such pool get scheduled, the scheduler resets
 * its cpus_allowed.  If @cpu is in @pool's cpumask which didn't have any
 * online CPU before, cpus_allowed of all its workers should be restored.
 */
static void restore_unbound_workers_cpumask(struct worker_pool *pool, int cpu)
{
	static cpumask_t cpumask;
	struct worker *worker;

	lockdep_assert_held(&wq_pool_attach_mutex);

	/* is @cpu allowed for @pool? */
	if (!cpumask_test_cpu(cpu, pool->attrs->cpumask))
		return;

	cpumask_and(&cpumask, pool->attrs->cpumask, cpu_online_mask);

	/* as we're called from CPU_ONLINE, the following shouldn't fail */
	for_each_pool_worker(worker, pool)
		WARN_ON_ONCE(set_cpus_allowed_ptr(worker->task, &cpumask) < 0);
}

int workqueue_prepare_cpu(unsigned int cpu)
{
	struct worker_pool *pool;

	for_each_cpu_worker_pool(pool, cpu) {
		if (pool->nr_workers)
			continue;
		if (!create_worker(pool))
			return -ENOMEM;
	}
	return 0;
}

int workqueue_online_cpu(unsigned int cpu)
{
	struct worker_pool *pool;
	struct workqueue_struct *wq;
	int pi;

	mutex_lock(&wq_pool_mutex);

	for_each_pool(pool, pi) {
		mutex_lock(&wq_pool_attach_mutex);

		if (pool->cpu == cpu)
			rebind_workers(pool);
		else if (pool->cpu < 0)
			restore_unbound_workers_cpumask(pool, cpu);

		mutex_unlock(&wq_pool_attach_mutex);
	}

	/* update NUMA affinity of unbound workqueues */
	list_for_each_entry(wq, &workqueues, list)
		wq_update_unbound_numa(wq, cpu, true);

	mutex_unlock(&wq_pool_mutex);
	return 0;
}

int workqueue_offline_cpu(unsigned int cpu)
{
	struct workqueue_struct *wq;

	/* unbinding per-cpu workers should happen on the local CPU */
	if (WARN_ON(cpu != smp_processor_id()))
		return -1;

	unbind_workers(cpu);

	/* update NUMA affinity of unbound workqueues */
	mutex_lock(&wq_pool_mutex);
	list_for_each_entry(wq, &workqueues, list)
		wq_update_unbound_numa(wq, cpu, false);
	mutex_unlock(&wq_pool_mutex);

	return 0;
}

struct work_for_cpu {
	struct work_struct work;
	long (*fn)(void *);
	void *arg;
	long ret;
};

static void work_for_cpu_fn(struct work_struct *work)
{
	struct work_for_cpu *wfc = container_of(work, struct work_for_cpu, work);

	wfc->ret = wfc->fn(wfc->arg);
}

/**
 * work_on_cpu - run a function in thread context on a particular cpu
 * @cpu: the cpu to run on
 * @fn: the function to run
 * @arg: the function arg
 *
 * It is up to the caller to ensure that the cpu doesn't go offline.
 * The caller must not hold any locks which would prevent @fn from completing.
 *
 * Return: The value @fn returns.
 */
//在cpu上运行函数fn(采用工作了列实现）
long work_on_cpu(int cpu, long (*fn)(void *), void *arg)
{
	struct work_for_cpu wfc = { .fn = fn, .arg = arg };

	INIT_WORK_ONSTACK(&wfc.work, work_for_cpu_fn);
	schedule_work_on(cpu, &wfc.work);
	flush_work(&wfc.work);
	destroy_work_on_stack(&wfc.work);
	return wfc.ret;
}
EXPORT_SYMBOL_GPL(work_on_cpu);

/**
 * work_on_cpu_safe - run a function in thread context on a particular cpu
 * @cpu: the cpu to run on
 * @fn:  the function to run
 * @arg: the function argument
 *
 * Disables CPU hotplug and calls work_on_cpu(). The caller must not hold
 * any locks which would prevent @fn from completing.
 *
 * Return: The value @fn returns.
 */
long work_on_cpu_safe(int cpu, long (*fn)(void *), void *arg)
{
	long ret = -ENODEV;

	cpus_read_lock();
	if (cpu_online(cpu))
		ret = work_on_cpu(cpu, fn, arg);
	cpus_read_unlock();
	return ret;
}
EXPORT_SYMBOL_GPL(work_on_cpu_safe);
#endif /* CONFIG_SMP */

#ifdef CONFIG_FREEZER

/**
 * freeze_workqueues_begin - begin freezing workqueues
 *
 * Start freezing workqueues.  After this function returns, all freezable
 * workqueues will queue new works to their inactive_works list instead of
 * pool->worklist.
 *
 * CONTEXT:
 * Grabs and releases wq_pool_mutex, wq->mutex and pool->lock's.
 */
void freeze_workqueues_begin(void)
{
	struct workqueue_struct *wq;
	struct pool_workqueue *pwq;

	mutex_lock(&wq_pool_mutex);

	WARN_ON_ONCE(workqueue_freezing);
	workqueue_freezing = true;

	list_for_each_entry(wq, &workqueues, list) {
		mutex_lock(&wq->mutex);
		for_each_pwq(pwq, wq)
			pwq_adjust_max_active(pwq);
		mutex_unlock(&wq->mutex);
	}

	mutex_unlock(&wq_pool_mutex);
}

/**
 * freeze_workqueues_busy - are freezable workqueues still busy?
 *
 * Check whether freezing is complete.  This function must be called
 * between freeze_workqueues_begin() and thaw_workqueues().
 *
 * CONTEXT:
 * Grabs and releases wq_pool_mutex.
 *
 * Return:
 * %true if some freezable workqueues are still busy.  %false if freezing
 * is complete.
 */
bool freeze_workqueues_busy(void)
{
	bool busy = false;
	struct workqueue_struct *wq;
	struct pool_workqueue *pwq;

	mutex_lock(&wq_pool_mutex);

	WARN_ON_ONCE(!workqueue_freezing);

	list_for_each_entry(wq, &workqueues, list) {
		if (!(wq->flags & WQ_FREEZABLE))
			continue;
		/*
		 * nr_active is monotonically decreasing.  It's safe
		 * to peek without lock.
		 */
		rcu_read_lock();
		for_each_pwq(pwq, wq) {
			WARN_ON_ONCE(pwq->nr_active < 0);
			if (pwq->nr_active) {
				busy = true;
				rcu_read_unlock();
				goto out_unlock;
			}
		}
		rcu_read_unlock();
	}
out_unlock:
	mutex_unlock(&wq_pool_mutex);
	return busy;
}

/**
 * thaw_workqueues - thaw workqueues
 *
 * Thaw workqueues.  Normal queueing is restored and all collected
 * frozen works are transferred to their respective pool worklists.
 *
 * CONTEXT:
 * Grabs and releases wq_pool_mutex, wq->mutex and pool->lock's.
 */
void thaw_workqueues(void)
{
	struct workqueue_struct *wq;
	struct pool_workqueue *pwq;

	mutex_lock(&wq_pool_mutex);

	if (!workqueue_freezing)
		goto out_unlock;

	workqueue_freezing = false;

	/* restore max_active and repopulate worklist */
	list_for_each_entry(wq, &workqueues, list) {
		mutex_lock(&wq->mutex);
		for_each_pwq(pwq, wq)
			pwq_adjust_max_active(pwq);
		mutex_unlock(&wq->mutex);
	}

out_unlock:
	mutex_unlock(&wq_pool_mutex);
}
#endif /* CONFIG_FREEZER */

static int workqueue_apply_unbound_cpumask(void)
{
	LIST_HEAD(ctxs);
	int ret = 0;
	struct workqueue_struct *wq;
	struct apply_wqattrs_ctx *ctx, *n;

	lockdep_assert_held(&wq_pool_mutex);

	list_for_each_entry(wq, &workqueues, list) {
		if (!(wq->flags & WQ_UNBOUND))
			continue;
		/* creating multiple pwqs breaks ordering guarantee */
		if (wq->flags & __WQ_ORDERED)
			continue;

		ctx = apply_wqattrs_prepare(wq, wq->unbound_attrs);
		if (!ctx) {
			ret = -ENOMEM;
			break;
		}

		list_add_tail(&ctx->list, &ctxs);
	}

	list_for_each_entry_safe(ctx, n, &ctxs, list) {
		if (!ret)
			apply_wqattrs_commit(ctx);
		apply_wqattrs_cleanup(ctx);
	}

	return ret;
}

/**
 *  workqueue_set_unbound_cpumask - Set the low-level unbound cpumask
 *  @cpumask: the cpumask to set
 *
 *  The low-level workqueues cpumask is a global cpumask that limits
 *  the affinity of all unbound workqueues.  This function check the @cpumask
 *  and apply it to all unbound workqueues and updates all pwqs of them.
 *
 *  Return:	0	- Success
 *  		-EINVAL	- Invalid @cpumask
 *  		-ENOMEM	- Failed to allocate memory for attrs or pwqs.
 */
int workqueue_set_unbound_cpumask(cpumask_var_t cpumask)
{
	int ret = -EINVAL;
	cpumask_var_t saved_cpumask;

	/*
	 * Not excluding isolated cpus on purpose.
	 * If the user wishes to include them, we allow that.
	 */
	cpumask_and(cpumask, cpumask, cpu_possible_mask);
	if (!cpumask_empty(cpumask)) {
		apply_wqattrs_lock();
		if (cpumask_equal(cpumask, wq_unbound_cpumask)) {
			ret = 0;
			goto out_unlock;
		}

		if (!zalloc_cpumask_var(&saved_cpumask, GFP_KERNEL)) {
			ret = -ENOMEM;
			goto out_unlock;
		}

		/* save the old wq_unbound_cpumask. */
		cpumask_copy(saved_cpumask, wq_unbound_cpumask);

		/* update wq_unbound_cpumask at first and apply it to wqs. */
		cpumask_copy(wq_unbound_cpumask, cpumask);
		ret = workqueue_apply_unbound_cpumask();

		/* restore the wq_unbound_cpumask when failed. */
		if (ret < 0)
			cpumask_copy(wq_unbound_cpumask, saved_cpumask);

		free_cpumask_var(saved_cpumask);
out_unlock:
		apply_wqattrs_unlock();
	}

	return ret;
}

#ifdef CONFIG_SYSFS
/*
 * Workqueues with WQ_SYSFS flag set is visible to userland via
 * /sys/bus/workqueue/devices/WQ_NAME.  All visible workqueues have the
 * following attributes.
 *
 *  per_cpu	RO bool	: whether the workqueue is per-cpu or unbound
 *  max_active	RW int	: maximum number of in-flight work items
 *
 * Unbound workqueues have the following extra attributes.
 *
 *  pool_ids	RO int	: the associated pool IDs for each node
 *  nice	RW int	: nice value of the workers
 *  cpumask	RW mask	: bitmask of allowed CPUs for the workers
 *  numa	RW bool	: whether enable NUMA affinity
 */
struct wq_device {
	struct workqueue_struct		*wq;
	struct device			dev;
};

static struct workqueue_struct *dev_to_wq(struct device *dev)
{
	struct wq_device *wq_dev = container_of(dev, struct wq_device, dev);

	return wq_dev->wq;
}

static ssize_t per_cpu_show(struct device *dev, struct device_attribute *attr,
			    char *buf)
{
	struct workqueue_struct *wq = dev_to_wq(dev);

	return scnprintf(buf, PAGE_SIZE, "%d\n", (bool)!(wq->flags & WQ_UNBOUND));
}
static DEVICE_ATTR_RO(per_cpu);

static ssize_t max_active_show(struct device *dev,
			       struct device_attribute *attr, char *buf)
{
	struct workqueue_struct *wq = dev_to_wq(dev);

	return scnprintf(buf, PAGE_SIZE, "%d\n", wq->saved_max_active);
}

static ssize_t max_active_store(struct device *dev,
				struct device_attribute *attr, const char *buf,
				size_t count)
{
	struct workqueue_struct *wq = dev_to_wq(dev);
	int val;

	if (sscanf(buf, "%d", &val) != 1 || val <= 0)
		return -EINVAL;

	workqueue_set_max_active(wq, val);
	return count;
}
static DEVICE_ATTR_RW(max_active);

static struct attribute *wq_sysfs_attrs[] = {
	&dev_attr_per_cpu.attr,
	&dev_attr_max_active.attr,
	NULL,
};
ATTRIBUTE_GROUPS(wq_sysfs);

static ssize_t wq_pool_ids_show(struct device *dev,
				struct device_attribute *attr, char *buf)
{
	struct workqueue_struct *wq = dev_to_wq(dev);
	const char *delim = "";
	int node, written = 0;

	cpus_read_lock();
	rcu_read_lock();
	for_each_node(node) {
		written += scnprintf(buf + written, PAGE_SIZE - written,
				     "%s%d:%d", delim, node,
				     unbound_pwq_by_node(wq, node)->pool->id);
		delim = " ";
	}
	written += scnprintf(buf + written, PAGE_SIZE - written, "\n");
	rcu_read_unlock();
	cpus_read_unlock();

	return written;
}

static ssize_t wq_nice_show(struct device *dev, struct device_attribute *attr,
			    char *buf)
{
	struct workqueue_struct *wq = dev_to_wq(dev);
	int written;

	mutex_lock(&wq->mutex);
	written = scnprintf(buf, PAGE_SIZE, "%d\n", wq->unbound_attrs->nice);
	mutex_unlock(&wq->mutex);

	return written;
}

/* prepare workqueue_attrs for sysfs store operations */
static struct workqueue_attrs *wq_sysfs_prep_attrs(struct workqueue_struct *wq)
{
	struct workqueue_attrs *attrs;

	lockdep_assert_held(&wq_pool_mutex);

	attrs = alloc_workqueue_attrs();
	if (!attrs)
		return NULL;

	copy_workqueue_attrs(attrs, wq->unbound_attrs);
	return attrs;
}

static ssize_t wq_nice_store(struct device *dev, struct device_attribute *attr,
			     const char *buf, size_t count)
{
	struct workqueue_struct *wq = dev_to_wq(dev);
	struct workqueue_attrs *attrs;
	int ret = -ENOMEM;

	apply_wqattrs_lock();

	attrs = wq_sysfs_prep_attrs(wq);
	if (!attrs)
		goto out_unlock;

	if (sscanf(buf, "%d", &attrs->nice) == 1 &&
	    attrs->nice >= MIN_NICE && attrs->nice <= MAX_NICE)
		ret = apply_workqueue_attrs_locked(wq, attrs);
	else
		ret = -EINVAL;

out_unlock:
	apply_wqattrs_unlock();
	free_workqueue_attrs(attrs);
	return ret ?: count;
}

static ssize_t wq_cpumask_show(struct device *dev,
			       struct device_attribute *attr, char *buf)
{
	struct workqueue_struct *wq = dev_to_wq(dev);
	int written;

	mutex_lock(&wq->mutex);
	written = scnprintf(buf, PAGE_SIZE, "%*pb\n",
			    cpumask_pr_args(wq->unbound_attrs->cpumask));
	mutex_unlock(&wq->mutex);
	return written;
}

static ssize_t wq_cpumask_store(struct device *dev,
				struct device_attribute *attr,
				const char *buf, size_t count)
{
	struct workqueue_struct *wq = dev_to_wq(dev);
	struct workqueue_attrs *attrs;
	int ret = -ENOMEM;

	apply_wqattrs_lock();

	attrs = wq_sysfs_prep_attrs(wq);
	if (!attrs)
		goto out_unlock;

	ret = cpumask_parse(buf, attrs->cpumask);
	if (!ret)
		ret = apply_workqueue_attrs_locked(wq, attrs);

out_unlock:
	apply_wqattrs_unlock();
	free_workqueue_attrs(attrs);
	return ret ?: count;
}

static ssize_t wq_numa_show(struct device *dev, struct device_attribute *attr,
			    char *buf)
{
	struct workqueue_struct *wq = dev_to_wq(dev);
	int written;

	mutex_lock(&wq->mutex);
	written = scnprintf(buf, PAGE_SIZE, "%d\n",
			    !wq->unbound_attrs->no_numa);
	mutex_unlock(&wq->mutex);

	return written;
}

static ssize_t wq_numa_store(struct device *dev, struct device_attribute *attr,
			     const char *buf, size_t count)
{
	struct workqueue_struct *wq = dev_to_wq(dev);
	struct workqueue_attrs *attrs;
	int v, ret = -ENOMEM;

	apply_wqattrs_lock();

	attrs = wq_sysfs_prep_attrs(wq);
	if (!attrs)
		goto out_unlock;

	ret = -EINVAL;
	if (sscanf(buf, "%d", &v) == 1) {
		attrs->no_numa = !v;
		ret = apply_workqueue_attrs_locked(wq, attrs);
	}

out_unlock:
	apply_wqattrs_unlock();
	free_workqueue_attrs(attrs);
	return ret ?: count;
}

static struct device_attribute wq_sysfs_unbound_attrs[] = {
	__ATTR(pool_ids, 0444, wq_pool_ids_show, NULL),
	__ATTR(nice, 0644, wq_nice_show, wq_nice_store),
	__ATTR(cpumask, 0644, wq_cpumask_show, wq_cpumask_store),
	__ATTR(numa, 0644, wq_numa_show, wq_numa_store),
	__ATTR_NULL,
};

static struct bus_type wq_subsys = {
	.name				= "workqueue",
	.dev_groups			= wq_sysfs_groups,
};

static ssize_t wq_unbound_cpumask_show(struct device *dev,
		struct device_attribute *attr, char *buf)
{
	int written;

	mutex_lock(&wq_pool_mutex);
	written = scnprintf(buf, PAGE_SIZE, "%*pb\n",
			    cpumask_pr_args(wq_unbound_cpumask));
	mutex_unlock(&wq_pool_mutex);

	return written;
}

static ssize_t wq_unbound_cpumask_store(struct device *dev,
		struct device_attribute *attr, const char *buf, size_t count)
{
	cpumask_var_t cpumask;
	int ret;

	if (!zalloc_cpumask_var(&cpumask, GFP_KERNEL))
		return -ENOMEM;

	ret = cpumask_parse(buf, cpumask);
	if (!ret)
		ret = workqueue_set_unbound_cpumask(cpumask);

	free_cpumask_var(cpumask);
	return ret ? ret : count;
}

static struct device_attribute wq_sysfs_cpumask_attr =
	__ATTR(cpumask, 0644, wq_unbound_cpumask_show,
	       wq_unbound_cpumask_store);

static int __init wq_sysfs_init(void)
{
	int err;

	err = subsys_virtual_register(&wq_subsys, NULL);
	if (err)
		return err;

	return device_create_file(wq_subsys.dev_root, &wq_sysfs_cpumask_attr);
}
core_initcall(wq_sysfs_init);

static void wq_device_release(struct device *dev)
{
	struct wq_device *wq_dev = container_of(dev, struct wq_device, dev);

	kfree(wq_dev);
}

/**
 * workqueue_sysfs_register - make a workqueue visible in sysfs
 * @wq: the workqueue to register
 *
 * Expose @wq in sysfs under /sys/bus/workqueue/devices.
 * alloc_workqueue*() automatically calls this function if WQ_SYSFS is set
 * which is the preferred method.
 *
 * Workqueue user should use this function directly iff it wants to apply
 * workqueue_attrs before making the workqueue visible in sysfs; otherwise,
 * apply_workqueue_attrs() may race against userland updating the
 * attributes.
 *
 * Return: 0 on success, -errno on failure.
 */
int workqueue_sysfs_register(struct workqueue_struct *wq)
{
	struct wq_device *wq_dev;
	int ret;

	/*
	 * Adjusting max_active or creating new pwqs by applying
	 * attributes breaks ordering guarantee.  Disallow exposing ordered
	 * workqueues.
	 */
	if (WARN_ON(wq->flags & __WQ_ORDERED_EXPLICIT))
		return -EINVAL;

	wq->wq_dev = wq_dev = kzalloc(sizeof(*wq_dev), GFP_KERNEL);
	if (!wq_dev)
		return -ENOMEM;

	wq_dev->wq = wq;
	wq_dev->dev.bus = &wq_subsys;
	wq_dev->dev.release = wq_device_release;
	dev_set_name(&wq_dev->dev, "%s", wq->name);

	/*
	 * unbound_attrs are created separately.  Suppress uevent until
	 * everything is ready.
	 */
	dev_set_uevent_suppress(&wq_dev->dev, true);

	ret = device_register(&wq_dev->dev);
	if (ret) {
		put_device(&wq_dev->dev);
		wq->wq_dev = NULL;
		return ret;
	}

	if (wq->flags & WQ_UNBOUND) {
		struct device_attribute *attr;

		for (attr = wq_sysfs_unbound_attrs; attr->attr.name; attr++) {
			ret = device_create_file(&wq_dev->dev, attr);
			if (ret) {
				device_unregister(&wq_dev->dev);
				wq->wq_dev = NULL;
				return ret;
			}
		}
	}

	dev_set_uevent_suppress(&wq_dev->dev, false);
	kobject_uevent(&wq_dev->dev.kobj, KOBJ_ADD);
	return 0;
}

/**
 * workqueue_sysfs_unregister - undo workqueue_sysfs_register()
 * @wq: the workqueue to unregister
 *
 * If @wq is registered to sysfs by workqueue_sysfs_register(), unregister.
 */
static void workqueue_sysfs_unregister(struct workqueue_struct *wq)
{
	struct wq_device *wq_dev = wq->wq_dev;

	if (!wq->wq_dev)
		return;

	wq->wq_dev = NULL;
	device_unregister(&wq_dev->dev);
}
#else	/* CONFIG_SYSFS */
static void workqueue_sysfs_unregister(struct workqueue_struct *wq)	{ }
#endif	/* CONFIG_SYSFS */

/*
 * Workqueue watchdog.
 *
 * Stall may be caused by various bugs - missing WQ_MEM_RECLAIM, illegal
 * flush dependency, a concurrency managed work item which stays RUNNING
 * indefinitely.  Workqueue stalls can be very difficult to debug as the
 * usual warning mechanisms don't trigger and internal workqueue state is
 * largely opaque.
 *
 * Workqueue watchdog monitors all worker pools periodically and dumps
 * state if some pools failed to make forward progress for a while where
 * forward progress is defined as the first item on ->worklist changing.
 *
 * This mechanism is controlled through the kernel parameter
 * "workqueue.watchdog_thresh" which can be updated at runtime through the
 * corresponding sysfs parameter file.
 */
#ifdef CONFIG_WQ_WATCHDOG

static unsigned long wq_watchdog_thresh = 30;
static struct timer_list wq_watchdog_timer;

static unsigned long wq_watchdog_touched = INITIAL_JIFFIES;
static DEFINE_PER_CPU(unsigned long, wq_watchdog_touched_cpu) = INITIAL_JIFFIES;

static void wq_watchdog_reset_touched(void)
{
	int cpu;

	wq_watchdog_touched = jiffies;
	for_each_possible_cpu(cpu)
		per_cpu(wq_watchdog_touched_cpu, cpu) = jiffies;
}

static void wq_watchdog_timer_fn(struct timer_list *unused)
{
	unsigned long thresh = READ_ONCE(wq_watchdog_thresh) * HZ;
	bool lockup_detected = false;
	unsigned long now = jiffies;
	struct worker_pool *pool;
	int pi;

	if (!thresh)
		return;

	rcu_read_lock();

	for_each_pool(pool, pi) {
		unsigned long pool_ts, touched, ts;

		if (list_empty(&pool->worklist))
			continue;

		/*
		 * If a virtual machine is stopped by the host it can look to
		 * the watchdog like a stall.
		 */
		kvm_check_and_clear_guest_paused();

		/* get the latest of pool and touched timestamps */
		if (pool->cpu >= 0)
			touched = READ_ONCE(per_cpu(wq_watchdog_touched_cpu, pool->cpu));
		else
			touched = READ_ONCE(wq_watchdog_touched);
		pool_ts = READ_ONCE(pool->watchdog_ts);

		if (time_after(pool_ts, touched))
			ts = pool_ts;
		else
			ts = touched;

		/* did we stall? */
		if (time_after(now, ts + thresh)) {
			lockup_detected = true;
			pr_emerg("BUG: workqueue lockup - pool");
			pr_cont_pool_info(pool);
			pr_cont(" stuck for %us!\n",
				jiffies_to_msecs(now - pool_ts) / 1000);
		}
	}

	rcu_read_unlock();

	if (lockup_detected)
		show_all_workqueues();

	wq_watchdog_reset_touched();
	mod_timer(&wq_watchdog_timer, jiffies + thresh);
}

notrace void wq_watchdog_touch(int cpu)
{
	if (cpu >= 0)
		per_cpu(wq_watchdog_touched_cpu, cpu) = jiffies;

	wq_watchdog_touched = jiffies;
}

static void wq_watchdog_set_thresh(unsigned long thresh)
{
	wq_watchdog_thresh = 0;
	del_timer_sync(&wq_watchdog_timer);

	if (thresh) {
		wq_watchdog_thresh = thresh;
		wq_watchdog_reset_touched();
		mod_timer(&wq_watchdog_timer, jiffies + thresh * HZ);
	}
}

static int wq_watchdog_param_set_thresh(const char *val,
					const struct kernel_param *kp)
{
	unsigned long thresh;
	int ret;

	ret = kstrtoul(val, 0, &thresh);
	if (ret)
		return ret;

	if (system_wq)
		wq_watchdog_set_thresh(thresh);
	else
		wq_watchdog_thresh = thresh;

	return 0;
}

static const struct kernel_param_ops wq_watchdog_thresh_ops = {
	.set	= wq_watchdog_param_set_thresh,
	.get	= param_get_ulong,
};

module_param_cb(watchdog_thresh, &wq_watchdog_thresh_ops, &wq_watchdog_thresh,
		0644);

static void wq_watchdog_init(void)
{
	timer_setup(&wq_watchdog_timer, wq_watchdog_timer_fn, TIMER_DEFERRABLE);
	wq_watchdog_set_thresh(wq_watchdog_thresh);
}

#else	/* CONFIG_WQ_WATCHDOG */

static inline void wq_watchdog_init(void) { }

#endif	/* CONFIG_WQ_WATCHDOG */

static void __init wq_numa_init(void)
{
	cpumask_var_t *tbl;
	int node, cpu;

	if (num_possible_nodes() <= 1)
		return;//非numa机器退出

	if (wq_disable_numa) {
		pr_info("workqueue: NUMA affinity support disabled\n");
		return;
	}

	for_each_possible_cpu(cpu) {
		if (WARN_ON(cpu_to_node(cpu) == NUMA_NO_NODE)) {
			pr_warn("workqueue: NUMA node mapping not available for cpu%d, disabling NUMA support\n", cpu);
			return;
		}
	}

	wq_update_unbound_numa_attrs_buf = alloc_workqueue_attrs();
	BUG_ON(!wq_update_unbound_numa_attrs_buf);

	/*
	 * We want masks of possible CPUs of each node which isn't readily
	 * available.  Build one from cpu_to_node() which should have been
	 * fully initialized by now.
	 */
	tbl = kcalloc(nr_node_ids, sizeof(tbl[0]), GFP_KERNEL);
	BUG_ON(!tbl);

	for_each_node(node)
		BUG_ON(!zalloc_cpumask_var_node(&tbl[node], GFP_KERNEL,
				node_online(node) ? node : NUMA_NO_NODE));

	for_each_possible_cpu(cpu) {
<<<<<<< HEAD
		node = cpu_to_node(cpu);//cpu对应的node
		if (WARN_ON(node == NUMA_NO_NODE)) {
			pr_warn("workqueue: NUMA node mapping not available for cpu%d, disabling NUMA support\n", cpu);
			/* happens iff arch is bonkers, let's just proceed */
			return;
		}
=======
		node = cpu_to_node(cpu);
>>>>>>> ce840177
		cpumask_set_cpu(cpu, tbl[node]);
	}

	wq_numa_possible_cpumask = tbl;
	wq_numa_enabled = true;
}

/**
 * workqueue_init_early - early init for workqueue subsystem
 *
 * This is the first half of two-staged workqueue subsystem initialization
 * and invoked as soon as the bare basics - memory allocation, cpumasks and
 * idr are up.  It sets up all the data structures and system workqueues
 * and allows early boot code to create workqueues and queue/cancel work
 * items.  Actual work item execution starts only after kthreads can be
 * created and scheduled right before early initcalls.
 */
void __init workqueue_init_early(void)
{
	int std_nice[NR_STD_WORKER_POOLS] = { 0, HIGHPRI_NICE_LEVEL };
	int hk_flags = HK_FLAG_DOMAIN | HK_FLAG_WQ;
	int i, cpu;

	BUILD_BUG_ON(__alignof__(struct pool_workqueue) < __alignof__(long long));

	BUG_ON(!alloc_cpumask_var(&wq_unbound_cpumask, GFP_KERNEL));
	cpumask_copy(wq_unbound_cpumask, housekeeping_cpumask(hk_flags));

	pwq_cache = KMEM_CACHE(pool_workqueue, SLAB_PANIC);

	/* initialize CPU pools */
	for_each_possible_cpu(cpu) {
		struct worker_pool *pool;

		i = 0;
		for_each_cpu_worker_pool(pool, cpu) {
			BUG_ON(init_worker_pool(pool));
			pool->cpu = cpu;
			cpumask_copy(pool->attrs->cpumask, cpumask_of(cpu));
			pool->attrs->nice = std_nice[i++];
			pool->node = cpu_to_node(cpu);

			/* alloc pool ID */
			mutex_lock(&wq_pool_mutex);
			BUG_ON(worker_pool_assign_id(pool));//申请pool id
			mutex_unlock(&wq_pool_mutex);
		}
	}

	/* create default unbound and ordered wq attrs */
	for (i = 0; i < NR_STD_WORKER_POOLS; i++) {
		struct workqueue_attrs *attrs;

		BUG_ON(!(attrs = alloc_workqueue_attrs()));
		attrs->nice = std_nice[i];
		unbound_std_wq_attrs[i] = attrs;

		/*
		 * An ordered wq should have only one pwq as ordering is
		 * guaranteed by max_active which is enforced by pwqs.
		 * Turn off NUMA so that dfl_pwq is used for all nodes.
		 */
		BUG_ON(!(attrs = alloc_workqueue_attrs()));
		attrs->nice = std_nice[i];
		attrs->no_numa = true;
		ordered_wq_attrs[i] = attrs;
	}

	system_wq = alloc_workqueue("events", 0, 0);
	system_highpri_wq = alloc_workqueue("events_highpri", WQ_HIGHPRI, 0);
	system_long_wq = alloc_workqueue("events_long", 0, 0);
	system_unbound_wq = alloc_workqueue("events_unbound", WQ_UNBOUND,
					    WQ_UNBOUND_MAX_ACTIVE);
	system_freezable_wq = alloc_workqueue("events_freezable",
					      WQ_FREEZABLE, 0);
	system_power_efficient_wq = alloc_workqueue("events_power_efficient",
					      WQ_POWER_EFFICIENT, 0);
	system_freezable_power_efficient_wq = alloc_workqueue("events_freezable_power_efficient",
					      WQ_FREEZABLE | WQ_POWER_EFFICIENT,
					      0);
	BUG_ON(!system_wq || !system_highpri_wq || !system_long_wq ||
	       !system_unbound_wq || !system_freezable_wq ||
	       !system_power_efficient_wq ||
	       !system_freezable_power_efficient_wq);
}

/**
 * workqueue_init - bring workqueue subsystem fully online
 *
 * This is the latter half of two-staged workqueue subsystem initialization
 * and invoked as soon as kthreads can be created and scheduled.
 * Workqueues have been created and work items queued on them, but there
 * are no kworkers executing the work items yet.  Populate the worker pools
 * with the initial workers and enable future kworker creations.
 */
void __init workqueue_init(void)
{
	struct workqueue_struct *wq;
	struct worker_pool *pool;
	int cpu, bkt;

	/*
	 * It'd be simpler to initialize NUMA in workqueue_init_early() but
	 * CPU to node mapping may not be available that early on some
	 * archs such as power and arm64.  As per-cpu pools created
	 * previously could be missing node hint and unbound pools NUMA
	 * affinity, fix them up.
	 *
	 * Also, while iterating workqueues, create rescuers if requested.
	 */
	wq_numa_init();

	mutex_lock(&wq_pool_mutex);

	for_each_possible_cpu(cpu) {
		for_each_cpu_worker_pool(pool, cpu) {
			pool->node = cpu_to_node(cpu);
		}
	}

	list_for_each_entry(wq, &workqueues, list) {
		wq_update_unbound_numa(wq, smp_processor_id(), true);
		WARN(init_rescuer(wq),
		     "workqueue: failed to create early rescuer for %s",
		     wq->name);
	}

	mutex_unlock(&wq_pool_mutex);

	/* create the initial workers */
	//针对每个在线的cpu,每个在线cpu上的worker_pool创建此pool对应的worker
	for_each_online_cpu(cpu) {
		for_each_cpu_worker_pool(pool, cpu) {
			pool->flags &= ~POOL_DISASSOCIATED;
			BUG_ON(!create_worker(pool));
		}
	}

	hash_for_each(unbound_pool_hash, bkt, pool, hash_node)
		BUG_ON(!create_worker(pool));

	wq_online = true;
	wq_watchdog_init();
}<|MERGE_RESOLUTION|>--- conflicted
+++ resolved
@@ -224,11 +224,7 @@
 	 */
 	int			nr_active;	/* L: nr of active works */
 	int			max_active;	/* L: max active works */
-<<<<<<< HEAD
-	struct list_head	delayed_works;	/* L: delayed works */ //当pool中的活跃太多时，将存入此处
-=======
-	struct list_head	inactive_works;	/* L: inactive works */
->>>>>>> ce840177
+	struct list_head	inactive_works;	/* L: inactive works *///当pool中的活跃太多时，将存入此处
 	struct list_head	pwqs_node;	/* WR: node on wq->pwqs */
 	struct list_head	mayday_node;	/* MD: node on wq->maydays */
 
@@ -1533,14 +1529,9 @@
 		if (list_empty(worklist))
 			pwq->pool->watchdog_ts = jiffies;
 	} else {
-<<<<<<< HEAD
 		//活跃的较多，将其存入到pwq->delayed_works中
-		work_flags |= WORK_STRUCT_DELAYED;
-		worklist = &pwq->delayed_works;
-=======
 		work_flags |= WORK_STRUCT_INACTIVE;
 		worklist = &pwq->inactive_works;
->>>>>>> ce840177
 	}
 
 	debug_work_activate(work);
@@ -1979,12 +1970,8 @@
 	char id_buf[16];
 
 	/* ID is needed to determine kthread name */
-<<<<<<< HEAD
 	//申请一个id号
-	id = ida_simple_get(&pool->worker_ida, 0, 0, GFP_KERNEL);
-=======
 	id = ida_alloc(&pool->worker_ida, GFP_KERNEL);
->>>>>>> ce840177
 	if (id < 0)
 		return NULL;
 
@@ -6070,16 +6057,7 @@
 				node_online(node) ? node : NUMA_NO_NODE));
 
 	for_each_possible_cpu(cpu) {
-<<<<<<< HEAD
 		node = cpu_to_node(cpu);//cpu对应的node
-		if (WARN_ON(node == NUMA_NO_NODE)) {
-			pr_warn("workqueue: NUMA node mapping not available for cpu%d, disabling NUMA support\n", cpu);
-			/* happens iff arch is bonkers, let's just proceed */
-			return;
-		}
-=======
-		node = cpu_to_node(cpu);
->>>>>>> ce840177
 		cpumask_set_cpu(cpu, tbl[node]);
 	}
 
