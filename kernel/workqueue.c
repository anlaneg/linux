// SPDX-License-Identifier: GPL-2.0-only
/*
 * kernel/workqueue.c - generic async execution with shared worker pool
 *
 * Copyright (C) 2002		Ingo Molnar
 *
 *   Derived from the taskqueue/keventd code by:
 *     David Woodhouse <dwmw2@infradead.org>
 *     Andrew Morton
 *     Kai Petzke <wpp@marie.physik.tu-berlin.de>
 *     Theodore Ts'o <tytso@mit.edu>
 *
 * Made to use alloc_percpu by Christoph Lameter.
 *
 * Copyright (C) 2010		SUSE Linux Products GmbH
 * Copyright (C) 2010		Tejun Heo <tj@kernel.org>
 *
 * This is the generic async execution mechanism.  Work items as are
 * executed in process context.  The worker pool is shared and
 * automatically managed.  There are two worker pools for each CPU (one for
 * normal work items and the other for high priority ones) and some extra
 * pools for workqueues which are not bound to any specific CPU - the
 * number of these backing pools is dynamic.
 *
 * Please read Documentation/core-api/workqueue.rst for details.
 */

#include <linux/export.h>
#include <linux/kernel.h>
#include <linux/sched.h>
#include <linux/init.h>
#include <linux/signal.h>
#include <linux/completion.h>
#include <linux/workqueue.h>
#include <linux/slab.h>
#include <linux/cpu.h>
#include <linux/notifier.h>
#include <linux/kthread.h>
#include <linux/hardirq.h>
#include <linux/mempolicy.h>
#include <linux/freezer.h>
#include <linux/debug_locks.h>
#include <linux/lockdep.h>
#include <linux/idr.h>
#include <linux/jhash.h>
#include <linux/hashtable.h>
#include <linux/rculist.h>
#include <linux/nodemask.h>
#include <linux/moduleparam.h>
#include <linux/uaccess.h>
#include <linux/sched/isolation.h>
#include <linux/nmi.h>
#include <linux/kvm_para.h>

#include "workqueue_internal.h"

enum {
	/*
	 * worker_pool flags
	 *
	 * A bound pool is either associated or disassociated with its CPU.
	 * While associated (!DISASSOCIATED), all workers are bound to the
	 * CPU and none has %WORKER_UNBOUND set and concurrency management
	 * is in effect.
	 *
	 * While DISASSOCIATED, the cpu may be offline and all workers have
	 * %WORKER_UNBOUND set and concurrency management disabled, and may
	 * be executing on any CPU.  The pool behaves as an unbound one.
	 *
	 * Note that DISASSOCIATED should be flipped only while holding
	 * wq_pool_attach_mutex to avoid changing binding state while
	 * worker_attach_to_pool() is in progress.
	 */
	POOL_MANAGER_ACTIVE	= 1 << 0,	/* being managed */
	POOL_DISASSOCIATED	= 1 << 2,	/* cpu can't serve workers */

	/* worker flags */
	WORKER_DIE		= 1 << 1,	/* die die die */
	WORKER_IDLE		= 1 << 2,	/* is idle */
	WORKER_PREP		= 1 << 3,	/* preparing to run works */
	WORKER_CPU_INTENSIVE	= 1 << 6,	/* cpu intensive */
	WORKER_UNBOUND		= 1 << 7,	/* worker is unbound */
	WORKER_REBOUND		= 1 << 8,	/* worker was rebound */

	WORKER_NOT_RUNNING	= WORKER_PREP | WORKER_CPU_INTENSIVE |
				  WORKER_UNBOUND | WORKER_REBOUND,

	NR_STD_WORKER_POOLS	= 2,		/* # standard pools per cpu */

	UNBOUND_POOL_HASH_ORDER	= 6,		/* hashed by pool->attrs */
	BUSY_WORKER_HASH_ORDER	= 6,		/* 64 pointers */

	MAX_IDLE_WORKERS_RATIO	= 4,		/* 1/4 of busy can be idle */
	IDLE_WORKER_TIMEOUT	= 300 * HZ,	/* keep idle ones for 5 mins */

	MAYDAY_INITIAL_TIMEOUT  = HZ / 100 >= 2 ? HZ / 100 : 2,
						/* call for help after 10ms
						   (min two ticks) */
	MAYDAY_INTERVAL		= HZ / 10,	/* and then every 100ms */
	CREATE_COOLDOWN		= HZ,		/* time to breath after fail */

	/*
	 * Rescue workers are used only on emergencies and shared by
	 * all cpus.  Give MIN_NICE.
	 */
	RESCUER_NICE_LEVEL	= MIN_NICE,
	HIGHPRI_NICE_LEVEL	= MIN_NICE,

	WQ_NAME_LEN		= 24,
};

/*
 * Structure fields follow one of the following exclusion rules.
 *
 * I: Modifiable by initialization/destruction paths and read-only for
 *    everyone else.
 *
 * P: Preemption protected.  Disabling preemption is enough and should
 *    only be modified and accessed from the local cpu.
 *
 * L: pool->lock protected.  Access with pool->lock held.
 *
 * X: During normal operation, modification requires pool->lock and should
 *    be done only from local cpu.  Either disabling preemption on local
 *    cpu or grabbing pool->lock is enough for read access.  If
 *    POOL_DISASSOCIATED is set, it's identical to L.
 *
 * A: wq_pool_attach_mutex protected.
 *
 * PL: wq_pool_mutex protected.
 *
 * PR: wq_pool_mutex protected for writes.  RCU protected for reads.
 *
 * PW: wq_pool_mutex and wq->mutex protected for writes.  Either for reads.
 *
 * PWR: wq_pool_mutex and wq->mutex protected for writes.  Either or
 *      RCU for reads.
 *
 * WQ: wq->mutex protected.
 *
 * WR: wq->mutex protected for writes.  RCU protected for reads.
 *
 * MD: wq_mayday_lock protected.
 */

/* struct worker is defined in workqueue_internal.h */

struct worker_pool {
	raw_spinlock_t		lock;		/* the pool lock */
	//pool关联的cpu
	int			cpu;		/* I: the associated cpu */
	//pool关联的cpu所属的numa节点
	int			node;		/* I: the associated node ID */
	int			id;		/* I: pool ID */
	unsigned int		flags;		/* X: flags */

	unsigned long		watchdog_ts;	/* L: watchdog timestamp */

<<<<<<< HEAD
	//待执行工作队列（worker线程将此其上提取work)
=======
	/*
	 * The counter is incremented in a process context on the associated CPU
	 * w/ preemption disabled, and decremented or reset in the same context
	 * but w/ pool->lock held. The readers grab pool->lock and are
	 * guaranteed to see if the counter reached zero.
	 */
	int			nr_running;

>>>>>>> 028192fe
	struct list_head	worklist;	/* L: list of pending works */

	//worker数目
	int			nr_workers;	/* L: total number of workers */
	int			nr_idle;	/* L: currently idle workers */

	struct list_head	idle_list;	/* L: list of idle workers */
	struct timer_list	idle_timer;	/* L: worker idle timeout */
	struct timer_list	mayday_timer;	/* L: SOS timer for workers */

	/* a workers is either on busy_hash or idle_list, or the manager */
	//一个worker准备运行时将在此链上出现
	DECLARE_HASHTABLE(busy_hash, BUSY_WORKER_HASH_ORDER);
						/* L: hash of busy workers */

	struct worker		*manager;	/* L: purely informational */
	//从属于本pool的workers
	struct list_head	workers;	/* A: attached workers */
	struct completion	*detach_completion; /* all workers detached */

	//为worker分配id
	struct ida		worker_ida;	/* worker IDs for task name */

	struct workqueue_attrs	*attrs;		/* I: worker attributes */
	struct hlist_node	hash_node;	/* PL: unbound_pool_hash node */
	int			refcnt;		/* PL: refcnt for unbound pools */

	/*
	 * Destruction of pool is RCU protected to allow dereferences
	 * from get_work_pool().
	 */
	struct rcu_head		rcu;
};

/*
 * The per-pool workqueue.  While queued, the lower WORK_STRUCT_FLAG_BITS
 * of work_struct->data are used for flags and the remaining high bits
 * point to the pwq; thus, pwqs need to be aligned at two's power of the
 * number of flag bits.
 */
struct pool_workqueue {
	struct worker_pool	*pool;		/* I: the associated pool */
	struct workqueue_struct *wq;		/* I: the owning workqueue */
	int			work_color;	/* L: current color */
	int			flush_color;	/* L: flushing color */
	int			refcnt;		/* L: reference count */
	int			nr_in_flight[WORK_NR_COLORS];
						/* L: nr of in_flight works */

	/*
	 * nr_active management and WORK_STRUCT_INACTIVE:
	 *
	 * When pwq->nr_active >= max_active, new work item is queued to
	 * pwq->inactive_works instead of pool->worklist and marked with
	 * WORK_STRUCT_INACTIVE.
	 *
	 * All work items marked with WORK_STRUCT_INACTIVE do not participate
	 * in pwq->nr_active and all work items in pwq->inactive_works are
	 * marked with WORK_STRUCT_INACTIVE.  But not all WORK_STRUCT_INACTIVE
	 * work items are in pwq->inactive_works.  Some of them are ready to
	 * run in pool->worklist or worker->scheduled.  Those work itmes are
	 * only struct wq_barrier which is used for flush_work() and should
	 * not participate in pwq->nr_active.  For non-barrier work item, it
	 * is marked with WORK_STRUCT_INACTIVE iff it is in pwq->inactive_works.
	 */
	int			nr_active;	/* L: nr of active works */
	int			max_active;	/* L: max active works */
	struct list_head	inactive_works;	/* L: inactive works *///当pool中的活跃太多时，将存入此处
	struct list_head	pwqs_node;	/* WR: node on wq->pwqs */
	struct list_head	mayday_node;	/* MD: node on wq->maydays */

	/*
	 * Release of unbound pwq is punted to system_wq.  See put_pwq()
	 * and pwq_unbound_release_workfn() for details.  pool_workqueue
	 * itself is also RCU protected so that the first pwq can be
	 * determined without grabbing wq->mutex.
	 */
	struct work_struct	unbound_release_work;
	struct rcu_head		rcu;
} __aligned(1 << WORK_STRUCT_FLAG_BITS);

/*
 * Structure used to wait for workqueue flush.
 */
struct wq_flusher {
	struct list_head	list;		/* WQ: list of flushers */
	int			flush_color;	/* WQ: flush color waiting for */
	struct completion	done;		/* flush completion */
};

struct wq_device;

/*
 * The externally visible workqueue.  It relays the issued work items to
 * the appropriate worker_pool through its pool_workqueues.
 */
struct workqueue_struct {
	struct list_head	pwqs;		/* WR: all pwqs of this wq */
	struct list_head	list;		/* PR: list of all workqueues */

	struct mutex		mutex;		/* protects this wq */
	int			work_color;	/* WQ: current work color */
	int			flush_color;	/* WQ: current flush color */
	atomic_t		nr_pwqs_to_flush; /* flush in progress */
	struct wq_flusher	*first_flusher;	/* WQ: first flusher */
	struct list_head	flusher_queue;	/* WQ: flush waiters */
	struct list_head	flusher_overflow; /* WQ: flush overflow list */

	struct list_head	maydays;	/* MD: pwqs requesting rescue */
	struct worker		*rescuer;	/* MD: rescue worker */

	int			nr_drainers;	/* WQ: drain in progress */
	int			saved_max_active; /* WQ: saved pwq max_active */

	struct workqueue_attrs	*unbound_attrs;	/* PW: only for unbound wqs */
	struct pool_workqueue	*dfl_pwq;	/* PW: only for unbound wqs */

#ifdef CONFIG_SYSFS
	struct wq_device	*wq_dev;	/* I: for sysfs interface */
#endif
#ifdef CONFIG_LOCKDEP
	char			*lock_name;
	struct lock_class_key	key;
	struct lockdep_map	lockdep_map;
#endif
	//工作队列名称
	char			name[WQ_NAME_LEN]; /* I: workqueue name */

	/*
	 * Destruction of workqueue_struct is RCU protected to allow walking
	 * the workqueues list without grabbing wq_pool_mutex.
	 * This is used to dump all workqueues from sysrq.
	 */
	struct rcu_head		rcu;

	/* hot fields used during command issue, aligned to cacheline */
	unsigned int		flags ____cacheline_aligned; /* WQ: WQ_* flags */
	//此工作队列在每个cpu上的pool_workqueue(按cpu做索引）
	struct pool_workqueue __percpu *cpu_pwqs; /* I: per-cpu pwqs */
	//此工作队列在每个node上的pool_workqueue(非绑定情况下）
	struct pool_workqueue __rcu *numa_pwq_tbl[]; /* PWR: unbound pwqs indexed by node */
};

static struct kmem_cache *pwq_cache;

static cpumask_var_t *wq_numa_possible_cpumask;
					/* possible CPUs of each node */

static bool wq_disable_numa;
module_param_named(disable_numa, wq_disable_numa, bool, 0444);

/* see the comment above the definition of WQ_POWER_EFFICIENT */
static bool wq_power_efficient = IS_ENABLED(CONFIG_WQ_POWER_EFFICIENT_DEFAULT);
module_param_named(power_efficient, wq_power_efficient, bool, 0444);

static bool wq_online;			/* can kworkers be created yet? */

static bool wq_numa_enabled;		/* unbound NUMA affinity enabled */

/* buf for wq_update_unbound_numa_attrs(), protected by CPU hotplug exclusion */
static struct workqueue_attrs *wq_update_unbound_numa_attrs_buf;

static DEFINE_MUTEX(wq_pool_mutex);	/* protects pools and workqueues list */
static DEFINE_MUTEX(wq_pool_attach_mutex); /* protects worker attach/detach */
static DEFINE_RAW_SPINLOCK(wq_mayday_lock);	/* protects wq->maydays list */
/* wait for manager to go away */
static struct rcuwait manager_wait = __RCUWAIT_INITIALIZER(manager_wait);

//链接系统中所有工作队列
static LIST_HEAD(workqueues);		/* PR: list of all workqueues */
static bool workqueue_freezing;		/* PL: have wqs started freezing? */

/* PL: allowable cpus for unbound wqs and work items */
static cpumask_var_t wq_unbound_cpumask;

/* CPU where unbound work was last round robin scheduled from this CPU */
static DEFINE_PER_CPU(int, wq_rr_cpu_last);

/*
 * Local execution of unbound work items is no longer guaranteed.  The
 * following always forces round-robin CPU selection on unbound work items
 * to uncover usages which depend on it.
 */
#ifdef CONFIG_DEBUG_WQ_FORCE_RR_CPU
static bool wq_debug_force_rr_cpu = true;
#else
static bool wq_debug_force_rr_cpu = false;
#endif
module_param_named(debug_force_rr_cpu, wq_debug_force_rr_cpu, bool, 0644);

//为每个cpu定义worker-pool
/* the per-cpu worker pools */
static DEFINE_PER_CPU_SHARED_ALIGNED(struct worker_pool [NR_STD_WORKER_POOLS], cpu_worker_pools);

static DEFINE_IDR(worker_pool_idr);	/* PR: idr of all pools */

/* PL: hash of all unbound pools keyed by pool->attrs */
static DEFINE_HASHTABLE(unbound_pool_hash, UNBOUND_POOL_HASH_ORDER);

/* I: attributes used when instantiating standard unbound pools on demand */
static struct workqueue_attrs *unbound_std_wq_attrs[NR_STD_WORKER_POOLS];

/* I: attributes used when instantiating ordered pools on demand */
static struct workqueue_attrs *ordered_wq_attrs[NR_STD_WORKER_POOLS];

struct workqueue_struct *system_wq __read_mostly;
EXPORT_SYMBOL(system_wq);
struct workqueue_struct *system_highpri_wq __read_mostly;
EXPORT_SYMBOL_GPL(system_highpri_wq);
struct workqueue_struct *system_long_wq __read_mostly;
EXPORT_SYMBOL_GPL(system_long_wq);
struct workqueue_struct *system_unbound_wq __read_mostly;
EXPORT_SYMBOL_GPL(system_unbound_wq);
struct workqueue_struct *system_freezable_wq __read_mostly;
EXPORT_SYMBOL_GPL(system_freezable_wq);
struct workqueue_struct *system_power_efficient_wq __read_mostly;
EXPORT_SYMBOL_GPL(system_power_efficient_wq);
struct workqueue_struct *system_freezable_power_efficient_wq __read_mostly;
EXPORT_SYMBOL_GPL(system_freezable_power_efficient_wq);

static int worker_thread(void *__worker);
static void workqueue_sysfs_unregister(struct workqueue_struct *wq);
static void show_pwq(struct pool_workqueue *pwq);
static void show_one_worker_pool(struct worker_pool *pool);

#define CREATE_TRACE_POINTS
#include <trace/events/workqueue.h>

#define assert_rcu_or_pool_mutex()					\
	RCU_LOCKDEP_WARN(!rcu_read_lock_held() &&			\
			 !lockdep_is_held(&wq_pool_mutex),		\
			 "RCU or wq_pool_mutex should be held")

#define assert_rcu_or_wq_mutex_or_pool_mutex(wq)			\
	RCU_LOCKDEP_WARN(!rcu_read_lock_held() &&			\
			 !lockdep_is_held(&wq->mutex) &&		\
			 !lockdep_is_held(&wq_pool_mutex),		\
			 "RCU, wq->mutex or wq_pool_mutex should be held")

//遍历当前cpu上每个worker_pool
#define for_each_cpu_worker_pool(pool, cpu)				\
	for ((pool) = &per_cpu(cpu_worker_pools, cpu)[0];		\
	     (pool) < &per_cpu(cpu_worker_pools, cpu)[NR_STD_WORKER_POOLS]; \
	     (pool)++)

/**
 * for_each_pool - iterate through all worker_pools in the system
 * @pool: iteration cursor
 * @pi: integer used for iteration
 *
 * This must be called either with wq_pool_mutex held or RCU read
 * locked.  If the pool needs to be used beyond the locking in effect, the
 * caller is responsible for guaranteeing that the pool stays online.
 *
 * The if/else clause exists only for the lockdep assertion and can be
 * ignored.
 */
#define for_each_pool(pool, pi)						\
	idr_for_each_entry(&worker_pool_idr, pool, pi)			\
		if (({ assert_rcu_or_pool_mutex(); false; })) { }	\
		else

/**
 * for_each_pool_worker - iterate through all workers of a worker_pool
 * @worker: iteration cursor
 * @pool: worker_pool to iterate workers of
 *
 * This must be called with wq_pool_attach_mutex.
 *
 * The if/else clause exists only for the lockdep assertion and can be
 * ignored.
 */
#define for_each_pool_worker(worker, pool)				\
	list_for_each_entry((worker), &(pool)->workers, node)		\
		if (({ lockdep_assert_held(&wq_pool_attach_mutex); false; })) { } \
		else

/**
 * for_each_pwq - iterate through all pool_workqueues of the specified workqueue
 * @pwq: iteration cursor
 * @wq: the target workqueue
 *
 * This must be called either with wq->mutex held or RCU read locked.
 * If the pwq needs to be used beyond the locking in effect, the caller is
 * responsible for guaranteeing that the pwq stays online.
 *
 * The if/else clause exists only for the lockdep assertion and can be
 * ignored.
 */
#define for_each_pwq(pwq, wq)						\
	list_for_each_entry_rcu((pwq), &(wq)->pwqs, pwqs_node,		\
				 lockdep_is_held(&(wq->mutex)))

#ifdef CONFIG_DEBUG_OBJECTS_WORK

static const struct debug_obj_descr work_debug_descr;

static void *work_debug_hint(void *addr)
{
	return ((struct work_struct *) addr)->func;
}

static bool work_is_static_object(void *addr)
{
	struct work_struct *work = addr;

	return test_bit(WORK_STRUCT_STATIC_BIT, work_data_bits(work));
}

/*
 * fixup_init is called when:
 * - an active object is initialized
 */
static bool work_fixup_init(void *addr, enum debug_obj_state state)
{
	struct work_struct *work = addr;

	switch (state) {
	case ODEBUG_STATE_ACTIVE:
		cancel_work_sync(work);
		debug_object_init(work, &work_debug_descr);
		return true;
	default:
		return false;
	}
}

/*
 * fixup_free is called when:
 * - an active object is freed
 */
static bool work_fixup_free(void *addr, enum debug_obj_state state)
{
	struct work_struct *work = addr;

	switch (state) {
	case ODEBUG_STATE_ACTIVE:
		cancel_work_sync(work);
		debug_object_free(work, &work_debug_descr);
		return true;
	default:
		return false;
	}
}

static const struct debug_obj_descr work_debug_descr = {
	.name		= "work_struct",
	.debug_hint	= work_debug_hint,
	.is_static_object = work_is_static_object,
	.fixup_init	= work_fixup_init,
	.fixup_free	= work_fixup_free,
};

static inline void debug_work_activate(struct work_struct *work)
{
	debug_object_activate(work, &work_debug_descr);
}

static inline void debug_work_deactivate(struct work_struct *work)
{
	debug_object_deactivate(work, &work_debug_descr);
}

void __init_work(struct work_struct *work, int onstack)
{
	if (onstack)
		debug_object_init_on_stack(work, &work_debug_descr);
	else
		debug_object_init(work, &work_debug_descr);
}
EXPORT_SYMBOL_GPL(__init_work);

void destroy_work_on_stack(struct work_struct *work)
{
	debug_object_free(work, &work_debug_descr);
}
EXPORT_SYMBOL_GPL(destroy_work_on_stack);

void destroy_delayed_work_on_stack(struct delayed_work *work)
{
	destroy_timer_on_stack(&work->timer);
	debug_object_free(&work->work, &work_debug_descr);
}
EXPORT_SYMBOL_GPL(destroy_delayed_work_on_stack);

#else
static inline void debug_work_activate(struct work_struct *work) { }
static inline void debug_work_deactivate(struct work_struct *work) { }
#endif

/**
 * worker_pool_assign_id - allocate ID and assign it to @pool
 * @pool: the pool pointer of interest
 *
 * Returns 0 if ID in [0, WORK_OFFQ_POOL_NONE) is allocated and assigned
 * successfully, -errno on failure.
 */
static int worker_pool_assign_id(struct worker_pool *pool)
{
	int ret;

	lockdep_assert_held(&wq_pool_mutex);

	//为pool申请id并赋给他
	ret = idr_alloc(&worker_pool_idr, pool, 0, WORK_OFFQ_POOL_NONE,
			GFP_KERNEL);
	if (ret >= 0) {
		pool->id = ret;
		return 0;
	}
	return ret;
}

/**
 * unbound_pwq_by_node - return the unbound pool_workqueue for the given node
 * @wq: the target workqueue
 * @node: the node ID
 *
 * This must be called with any of wq_pool_mutex, wq->mutex or RCU
 * read locked.
 * If the pwq needs to be used beyond the locking in effect, the caller is
 * responsible for guaranteeing that the pwq stays online.
 *
 * Return: The unbound pool_workqueue for @node.
 */
static struct pool_workqueue *unbound_pwq_by_node(struct workqueue_struct *wq,
						  int node)
{
	assert_rcu_or_wq_mutex_or_pool_mutex(wq);

	/*
	 * XXX: @node can be NUMA_NO_NODE if CPU goes offline while a
	 * delayed item is pending.  The plan is to keep CPU -> NODE
	 * mapping valid and stable across CPU on/offlines.  Once that
	 * happens, this workaround can be removed.
	 */
	if (unlikely(node == NUMA_NO_NODE))
		return wq->dfl_pwq;

	return rcu_dereference_raw(wq->numa_pwq_tbl[node]);
}

static unsigned int work_color_to_flags(int color)
{
	return color << WORK_STRUCT_COLOR_SHIFT;
}

static int get_work_color(unsigned long work_data)
{
	return (work_data >> WORK_STRUCT_COLOR_SHIFT) &
		((1 << WORK_STRUCT_COLOR_BITS) - 1);
}

static int work_next_color(int color)
{
	return (color + 1) % WORK_NR_COLORS;
}

/*
 * While queued, %WORK_STRUCT_PWQ is set and non flag bits of a work's data
 * contain the pointer to the queued pwq.  Once execution starts, the flag
 * is cleared and the high bits contain OFFQ flags and pool ID.
 *
 * set_work_pwq(), set_work_pool_and_clear_pending(), mark_work_canceling()
 * and clear_work_data() can be used to set the pwq, pool or clear
 * work->data.  These functions should only be called while the work is
 * owned - ie. while the PENDING bit is set.
 *
 * get_work_pool() and get_work_pwq() can be used to obtain the pool or pwq
 * corresponding to a work.  Pool is available once the work has been
 * queued anywhere after initialization until it is sync canceled.  pwq is
 * available only while the work item is queued.
 *
 * %WORK_OFFQ_CANCELING is used to mark a work item which is being
 * canceled.  While being canceled, a work item may have its PENDING set
 * but stay off timer and worklist for arbitrarily long and nobody should
 * try to steal the PENDING bit.
 */
static inline void set_work_data(struct work_struct *work, unsigned long data,
				 unsigned long flags)
{
	WARN_ON_ONCE(!work_pending(work));
	atomic_long_set(&work->data, data | flags | work_static(work));
}

static void set_work_pwq(struct work_struct *work, struct pool_workqueue *pwq,
			 unsigned long extra_flags)
{
	set_work_data(work, (unsigned long)pwq,
		      WORK_STRUCT_PENDING | WORK_STRUCT_PWQ | extra_flags);
}

static void set_work_pool_and_keep_pending(struct work_struct *work,
					   int pool_id)
{
	set_work_data(work, (unsigned long)pool_id << WORK_OFFQ_POOL_SHIFT,
		      WORK_STRUCT_PENDING);
}

static void set_work_pool_and_clear_pending(struct work_struct *work,
					    int pool_id)
{
	/*
	 * The following wmb is paired with the implied mb in
	 * test_and_set_bit(PENDING) and ensures all updates to @work made
	 * here are visible to and precede any updates by the next PENDING
	 * owner.
	 */
	smp_wmb();
	set_work_data(work, (unsigned long)pool_id << WORK_OFFQ_POOL_SHIFT, 0);
	/*
	 * The following mb guarantees that previous clear of a PENDING bit
	 * will not be reordered with any speculative LOADS or STORES from
	 * work->current_func, which is executed afterwards.  This possible
	 * reordering can lead to a missed execution on attempt to queue
	 * the same @work.  E.g. consider this case:
	 *
	 *   CPU#0                         CPU#1
	 *   ----------------------------  --------------------------------
	 *
	 * 1  STORE event_indicated
	 * 2  queue_work_on() {
	 * 3    test_and_set_bit(PENDING)
	 * 4 }                             set_..._and_clear_pending() {
	 * 5                                 set_work_data() # clear bit
	 * 6                                 smp_mb()
	 * 7                               work->current_func() {
	 * 8				      LOAD event_indicated
	 *				   }
	 *
	 * Without an explicit full barrier speculative LOAD on line 8 can
	 * be executed before CPU#0 does STORE on line 1.  If that happens,
	 * CPU#0 observes the PENDING bit is still set and new execution of
	 * a @work is not queued in a hope, that CPU#1 will eventually
	 * finish the queued @work.  Meanwhile CPU#1 does not see
	 * event_indicated is set, because speculative LOAD was executed
	 * before actual STORE.
	 */
	smp_mb();
}

static void clear_work_data(struct work_struct *work)
{
	smp_wmb();	/* see set_work_pool_and_clear_pending() */
	set_work_data(work, WORK_STRUCT_NO_POOL, 0);
}

static struct pool_workqueue *get_work_pwq(struct work_struct *work)
{
	unsigned long data = atomic_long_read(&work->data);

	if (data & WORK_STRUCT_PWQ)
		return (void *)(data & WORK_STRUCT_WQ_DATA_MASK);
	else
		return NULL;
}

/**
 * get_work_pool - return the worker_pool a given work was associated with
 * @work: the work item of interest
 *
 * Pools are created and destroyed under wq_pool_mutex, and allows read
 * access under RCU read lock.  As such, this function should be
 * called under wq_pool_mutex or inside of a rcu_read_lock() region.
 *
 * All fields of the returned pool are accessible as long as the above
 * mentioned locking is in effect.  If the returned pool needs to be used
 * beyond the critical section, the caller is responsible for ensuring the
 * returned pool is and stays online.
 *
 * Return: The worker_pool @work was last associated with.  %NULL if none.
 */
static struct worker_pool *get_work_pool(struct work_struct *work)
{
	unsigned long data = atomic_long_read(&work->data);
	int pool_id;

	assert_rcu_or_pool_mutex();

	if (data & WORK_STRUCT_PWQ)
		return ((struct pool_workqueue *)
			(data & WORK_STRUCT_WQ_DATA_MASK))->pool;

	pool_id = data >> WORK_OFFQ_POOL_SHIFT;
	if (pool_id == WORK_OFFQ_POOL_NONE)
		return NULL;

	return idr_find(&worker_pool_idr, pool_id);
}

/**
 * get_work_pool_id - return the worker pool ID a given work is associated with
 * @work: the work item of interest
 *
 * Return: The worker_pool ID @work was last associated with.
 * %WORK_OFFQ_POOL_NONE if none.
 */
static int get_work_pool_id(struct work_struct *work)
{
	unsigned long data = atomic_long_read(&work->data);

	if (data & WORK_STRUCT_PWQ)
		return ((struct pool_workqueue *)
			(data & WORK_STRUCT_WQ_DATA_MASK))->pool->id;

	return data >> WORK_OFFQ_POOL_SHIFT;
}

static void mark_work_canceling(struct work_struct *work)
{
	unsigned long pool_id = get_work_pool_id(work);

	pool_id <<= WORK_OFFQ_POOL_SHIFT;
	set_work_data(work, pool_id | WORK_OFFQ_CANCELING, WORK_STRUCT_PENDING);
}

static bool work_is_canceling(struct work_struct *work)
{
	unsigned long data = atomic_long_read(&work->data);

	return !(data & WORK_STRUCT_PWQ) && (data & WORK_OFFQ_CANCELING);
}

/*
 * Policy functions.  These define the policies on how the global worker
 * pools are managed.  Unless noted otherwise, these functions assume that
 * they're being called with pool->lock held.
 */

static bool __need_more_worker(struct worker_pool *pool)
{
	return !pool->nr_running;
}

/*
 * Need to wake up a worker?  Called from anything but currently
 * running workers.
 *
 * Note that, because unbound workers never contribute to nr_running, this
 * function will always return %true for unbound pools as long as the
 * worklist isn't empty.
 */
static bool need_more_worker(struct worker_pool *pool)
{
	return !list_empty(&pool->worklist) && __need_more_worker(pool);
}

/* Can I start working?  Called from busy but !running workers. */
static bool may_start_working(struct worker_pool *pool)
{
	return pool->nr_idle;
}

/* Do I need to keep working?  Called from currently running workers. */
static bool keep_working(struct worker_pool *pool)
{
<<<<<<< HEAD
	//队列不为空，且pool->nr_running不大于1时继续工作
	return !list_empty(&pool->worklist) &&
		atomic_read(&pool->nr_running) <= 1;
=======
	return !list_empty(&pool->worklist) && (pool->nr_running <= 1);
>>>>>>> 028192fe
}

/* Do we need a new worker?  Called from manager. */
static bool need_to_create_worker(struct worker_pool *pool)
{
	return need_more_worker(pool) && !may_start_working(pool);
}

/* Do we have too many workers and should some go away? */
static bool too_many_workers(struct worker_pool *pool)
{
	bool managing = pool->flags & POOL_MANAGER_ACTIVE;
	int nr_idle = pool->nr_idle + managing; /* manager is considered idle */
	int nr_busy = pool->nr_workers - nr_idle;

	return nr_idle > 2 && (nr_idle - 2) * MAX_IDLE_WORKERS_RATIO >= nr_busy;
}

/*
 * Wake up functions.
 */

/* Return the first idle worker.  Called with pool->lock held. */
static struct worker *first_idle_worker(struct worker_pool *pool)
{
	if (unlikely(list_empty(&pool->idle_list)))
		return NULL;

	return list_first_entry(&pool->idle_list, struct worker, entry);
}

/**
 * wake_up_worker - wake up an idle worker
 * @pool: worker pool to wake worker from
 *
 * Wake up the first idle worker of @pool.
 *
 * CONTEXT:
 * raw_spin_lock_irq(pool->lock).
 */
static void wake_up_worker(struct worker_pool *pool)
{
	struct worker *worker = first_idle_worker(pool);

	if (likely(worker))
		wake_up_process(worker->task);
}

/**
 * wq_worker_running - a worker is running again
 * @task: task waking up
 *
 * This function is called when a worker returns from schedule()
 */
void wq_worker_running(struct task_struct *task)
{
	struct worker *worker = kthread_data(task);

	if (!worker->sleeping)
		return;

	/*
	 * If preempted by unbind_workers() between the WORKER_NOT_RUNNING check
	 * and the nr_running increment below, we may ruin the nr_running reset
	 * and leave with an unexpected pool->nr_running == 1 on the newly unbound
	 * pool. Protect against such race.
	 */
	preempt_disable();
	if (!(worker->flags & WORKER_NOT_RUNNING))
		worker->pool->nr_running++;
	preempt_enable();
	worker->sleeping = 0;
}

/**
 * wq_worker_sleeping - a worker is going to sleep
 * @task: task going to sleep
 *
 * This function is called from schedule() when a busy worker is
 * going to sleep.
 */
void wq_worker_sleeping(struct task_struct *task)
{
	struct worker *worker = kthread_data(task);
	struct worker_pool *pool;

	/*
	 * Rescuers, which may not have all the fields set up like normal
	 * workers, also reach here, let's not access anything before
	 * checking NOT_RUNNING.
	 */
	if (worker->flags & WORKER_NOT_RUNNING)
		return;

	pool = worker->pool;

	/* Return if preempted before wq_worker_running() was reached */
	if (worker->sleeping)
		return;

	worker->sleeping = 1;
	raw_spin_lock_irq(&pool->lock);

	/*
	 * Recheck in case unbind_workers() preempted us. We don't
	 * want to decrement nr_running after the worker is unbound
	 * and nr_running has been reset.
	 */
	if (worker->flags & WORKER_NOT_RUNNING) {
		raw_spin_unlock_irq(&pool->lock);
		return;
	}

	pool->nr_running--;
	if (need_more_worker(pool))
		wake_up_worker(pool);
	raw_spin_unlock_irq(&pool->lock);
}

/**
 * wq_worker_last_func - retrieve worker's last work function
 * @task: Task to retrieve last work function of.
 *
 * Determine the last function a worker executed. This is called from
 * the scheduler to get a worker's last known identity.
 *
 * CONTEXT:
 * raw_spin_lock_irq(rq->lock)
 *
 * This function is called during schedule() when a kworker is going
 * to sleep. It's used by psi to identify aggregation workers during
 * dequeuing, to allow periodic aggregation to shut-off when that
 * worker is the last task in the system or cgroup to go to sleep.
 *
 * As this function doesn't involve any workqueue-related locking, it
 * only returns stable values when called from inside the scheduler's
 * queuing and dequeuing paths, when @task, which must be a kworker,
 * is guaranteed to not be processing any works.
 *
 * Return:
 * The last work function %current executed as a worker, NULL if it
 * hasn't executed any work yet.
 */
work_func_t wq_worker_last_func(struct task_struct *task)
{
	struct worker *worker = kthread_data(task);

	return worker->last_func;
}

/**
 * worker_set_flags - set worker flags and adjust nr_running accordingly
 * @worker: self
 * @flags: flags to set
 *
 * Set @flags in @worker->flags and adjust nr_running accordingly.
 *
 * CONTEXT:
 * raw_spin_lock_irq(pool->lock)
 */
static inline void worker_set_flags(struct worker *worker, unsigned int flags)
{
	struct worker_pool *pool = worker->pool;

	WARN_ON_ONCE(worker->task != current);

	/* If transitioning into NOT_RUNNING, adjust nr_running. */
	if ((flags & WORKER_NOT_RUNNING) &&
	    !(worker->flags & WORKER_NOT_RUNNING)) {
		pool->nr_running--;
	}

	worker->flags |= flags;
}

/**
 * worker_clr_flags - clear worker flags and adjust nr_running accordingly
 * @worker: self
 * @flags: flags to clear
 *
 * Clear @flags in @worker->flags and adjust nr_running accordingly.
 *
 * CONTEXT:
 * raw_spin_lock_irq(pool->lock)
 */
static inline void worker_clr_flags(struct worker *worker, unsigned int flags)
{
	struct worker_pool *pool = worker->pool;
	unsigned int oflags = worker->flags;

	WARN_ON_ONCE(worker->task != current);

	worker->flags &= ~flags;

	/*
	 * If transitioning out of NOT_RUNNING, increment nr_running.  Note
	 * that the nested NOT_RUNNING is not a noop.  NOT_RUNNING is mask
	 * of multiple flags, not a single flag.
	 */
	if ((flags & WORKER_NOT_RUNNING) && (oflags & WORKER_NOT_RUNNING))
		if (!(worker->flags & WORKER_NOT_RUNNING))
			pool->nr_running++;
}

/**
 * find_worker_executing_work - find worker which is executing a work
 * @pool: pool of interest
 * @work: work to find worker for
 *
 * Find a worker which is executing @work on @pool by searching
 * @pool->busy_hash which is keyed by the address of @work.  For a worker
 * to match, its current execution should match the address of @work and
 * its work function.  This is to avoid unwanted dependency between
 * unrelated work executions through a work item being recycled while still
 * being executed.
 *
 * This is a bit tricky.  A work item may be freed once its execution
 * starts and nothing prevents the freed area from being recycled for
 * another work item.  If the same work item address ends up being reused
 * before the original execution finishes, workqueue will identify the
 * recycled work item as currently executing and make it wait until the
 * current execution finishes, introducing an unwanted dependency.
 *
 * This function checks the work item address and work function to avoid
 * false positives.  Note that this isn't complete as one may construct a
 * work function which can introduce dependency onto itself through a
 * recycled work item.  Well, if somebody wants to shoot oneself in the
 * foot that badly, there's only so much we can do, and if such deadlock
 * actually occurs, it should be easy to locate the culprit work function.
 *
 * CONTEXT:
 * raw_spin_lock_irq(pool->lock).
 *
 * Return:
 * Pointer to worker which is executing @work if found, %NULL
 * otherwise.
 */
static struct worker *find_worker_executing_work(struct worker_pool *pool,
						 struct work_struct *work)
{
	struct worker *worker;

	//遍历busy_hash上的每个worker,查找work是否已在其中有对应的worker,则就直接返回
	hash_for_each_possible(pool->busy_hash, worker, hentry,
			       (unsigned long)work)
		if (worker->current_work == work &&
		    worker->current_func == work->func)
			return worker;

	return NULL;
}

/**
 * move_linked_works - move linked works to a list
 * @work: start of series of works to be scheduled
 * @head: target list to append @work to
 * @nextp: out parameter for nested worklist walking
 *
 * Schedule linked works starting from @work to @head.  Work series to
 * be scheduled starts at @work and includes any consecutive work with
 * WORK_STRUCT_LINKED set in its predecessor.
 *
 * If @nextp is not NULL, it's updated to point to the next work of
 * the last scheduled work.  This allows move_linked_works() to be
 * nested inside outer list_for_each_entry_safe().
 *
 * CONTEXT:
 * raw_spin_lock_irq(pool->lock).
 */
static void move_linked_works(struct work_struct *work, struct list_head *head,
			      struct work_struct **nextp)
{
	struct work_struct *n;

	/*
	 * Linked worklist will always end before the end of the list,
	 * use NULL for list head.
	 */
	list_for_each_entry_safe_from(work, n, NULL, entry) {
		//将work移到head上
		list_move_tail(&work->entry, head);
		if (!(*work_data_bits(work) & WORK_STRUCT_LINKED))
			break;
	}

	/*
	 * If we're already inside safe list traversal and have moved
	 * multiple works to the scheduled queue, the next position
	 * needs to be updated.
	 */
	if (nextp)
		*nextp = n;
}

/**
 * get_pwq - get an extra reference on the specified pool_workqueue
 * @pwq: pool_workqueue to get
 *
 * Obtain an extra reference on @pwq.  The caller should guarantee that
 * @pwq has positive refcnt and be holding the matching pool->lock.
 */
static void get_pwq(struct pool_workqueue *pwq)
{
	lockdep_assert_held(&pwq->pool->lock);
	WARN_ON_ONCE(pwq->refcnt <= 0);
	pwq->refcnt++;
}

/**
 * put_pwq - put a pool_workqueue reference
 * @pwq: pool_workqueue to put
 *
 * Drop a reference of @pwq.  If its refcnt reaches zero, schedule its
 * destruction.  The caller should be holding the matching pool->lock.
 */
static void put_pwq(struct pool_workqueue *pwq)
{
	lockdep_assert_held(&pwq->pool->lock);
	if (likely(--pwq->refcnt))
		return;
	if (WARN_ON_ONCE(!(pwq->wq->flags & WQ_UNBOUND)))
		return;
	/*
	 * @pwq can't be released under pool->lock, bounce to
	 * pwq_unbound_release_workfn().  This never recurses on the same
	 * pool->lock as this path is taken only for unbound workqueues and
	 * the release work item is scheduled on a per-cpu workqueue.  To
	 * avoid lockdep warning, unbound pool->locks are given lockdep
	 * subclass of 1 in get_unbound_pool().
	 */
	schedule_work(&pwq->unbound_release_work);
}

/**
 * put_pwq_unlocked - put_pwq() with surrounding pool lock/unlock
 * @pwq: pool_workqueue to put (can be %NULL)
 *
 * put_pwq() with locking.  This function also allows %NULL @pwq.
 */
static void put_pwq_unlocked(struct pool_workqueue *pwq)
{
	if (pwq) {
		/*
		 * As both pwqs and pools are RCU protected, the
		 * following lock operations are safe.
		 */
		raw_spin_lock_irq(&pwq->pool->lock);
		put_pwq(pwq);
		raw_spin_unlock_irq(&pwq->pool->lock);
	}
}

static void pwq_activate_inactive_work(struct work_struct *work)
{
	struct pool_workqueue *pwq = get_work_pwq(work);

	trace_workqueue_activate_work(work);
	if (list_empty(&pwq->pool->worklist))
		//队列为空
		pwq->pool->watchdog_ts = jiffies;
	//将work移动到pwd->pool->worklist上，使其可被worker执行
	move_linked_works(work, &pwq->pool->worklist, NULL);
	__clear_bit(WORK_STRUCT_INACTIVE_BIT, work_data_bits(work));
	pwq->nr_active++;
}

static void pwq_activate_first_inactive(struct pool_workqueue *pwq)
{
	struct work_struct *work = list_first_entry(&pwq->inactive_works,
						    struct work_struct, entry);

	pwq_activate_inactive_work(work);
}

/**
 * pwq_dec_nr_in_flight - decrement pwq's nr_in_flight
 * @pwq: pwq of interest
 * @work_data: work_data of work which left the queue
 *
 * A work either has completed or is removed from pending queue,
 * decrement nr_in_flight of its pwq and handle workqueue flushing.
 *
 * CONTEXT:
 * raw_spin_lock_irq(pool->lock).
 */
static void pwq_dec_nr_in_flight(struct pool_workqueue *pwq, unsigned long work_data)
{
	int color = get_work_color(work_data);

	if (!(work_data & WORK_STRUCT_INACTIVE)) {
		pwq->nr_active--;
		if (!list_empty(&pwq->inactive_works)) {
			/* one down, submit an inactive one */
			if (pwq->nr_active < pwq->max_active)
				pwq_activate_first_inactive(pwq);
		}
	}

	pwq->nr_in_flight[color]--;

	/* is flush in progress and are we at the flushing tip? */
	if (likely(pwq->flush_color != color))
		goto out_put;

	/* are there still in-flight works? */
	if (pwq->nr_in_flight[color])
		goto out_put;

	/* this pwq is done, clear flush_color */
	pwq->flush_color = -1;

	/*
	 * If this was the last pwq, wake up the first flusher.  It
	 * will handle the rest.
	 */
	if (atomic_dec_and_test(&pwq->wq->nr_pwqs_to_flush))
		complete(&pwq->wq->first_flusher->done);
out_put:
	put_pwq(pwq);
}

/**
 * try_to_grab_pending - steal work item from worklist and disable irq
 * @work: work item to steal
 * @is_dwork: @work is a delayed_work
 * @flags: place to store irq state
 *
 * Try to grab PENDING bit of @work.  This function can handle @work in any
 * stable state - idle, on timer or on worklist.
 *
 * Return:
 *
 *  ========	================================================================
 *  1		if @work was pending and we successfully stole PENDING
 *  0		if @work was idle and we claimed PENDING
 *  -EAGAIN	if PENDING couldn't be grabbed at the moment, safe to busy-retry
 *  -ENOENT	if someone else is canceling @work, this state may persist
 *		for arbitrarily long
 *  ========	================================================================
 *
 * Note:
 * On >= 0 return, the caller owns @work's PENDING bit.  To avoid getting
 * interrupted while holding PENDING and @work off queue, irq must be
 * disabled on entry.  This, combined with delayed_work->timer being
 * irqsafe, ensures that we return -EAGAIN for finite short period of time.
 *
 * On successful return, >= 0, irq is disabled and the caller is
 * responsible for releasing it using local_irq_restore(*@flags).
 *
 * This function is safe to call from any context including IRQ handler.
 */
static int try_to_grab_pending(struct work_struct *work, bool is_dwork,
			       unsigned long *flags)
{
	struct worker_pool *pool;
	struct pool_workqueue *pwq;

	local_irq_save(*flags);

	/* try to steal the timer if it exists */
	if (is_dwork) {
		struct delayed_work *dwork = to_delayed_work(work);

		/*
		 * dwork->timer is irqsafe.  If del_timer() fails, it's
		 * guaranteed that the timer is not queued anywhere and not
		 * running on the local CPU.
		 */
		if (likely(del_timer(&dwork->timer)))
			return 1;//通过停止timer完成了work停止，直接返回
	}

	/* try to claim PENDING the normal way */
	if (!test_and_set_bit(WORK_STRUCT_PENDING_BIT, work_data_bits(work)))
		return 0;

	rcu_read_lock();
	/*
	 * The queueing is in progress, or it is already queued. Try to
	 * steal it from ->worklist without clearing WORK_STRUCT_PENDING.
	 */
	pool = get_work_pool(work);//取work对应的pool
	if (!pool)
		goto fail;

	raw_spin_lock(&pool->lock);
	/*
	 * work->data is guaranteed to point to pwq only while the work
	 * item is queued on pwq->wq, and both updating work->data to point
	 * to pwq on queueing and to pool on dequeueing are done under
	 * pwq->pool->lock.  This in turn guarantees that, if work->data
	 * points to pwq which is associated with a locked pool, the work
	 * item is currently queued on that pool.
	 */
	pwq = get_work_pwq(work);//取work对应的pwq
	if (pwq && pwq->pool == pool) {
		debug_work_deactivate(work);

		/*
		 * A cancelable inactive work item must be in the
		 * pwq->inactive_works since a queued barrier can't be
		 * canceled (see the comments in insert_wq_barrier()).
		 *
		 * An inactive work item cannot be grabbed directly because
		 * it might have linked barrier work items which, if left
		 * on the inactive_works list, will confuse pwq->nr_active
		 * management later on and cause stall.  Make sure the work
		 * item is activated before grabbing.
		 */
		if (*work_data_bits(work) & WORK_STRUCT_INACTIVE)
			pwq_activate_inactive_work(work);

		list_del_init(&work->entry);
		pwq_dec_nr_in_flight(pwq, *work_data_bits(work));

		/* work->data points to pwq iff queued, point to pool */
		set_work_pool_and_keep_pending(work, pool->id);

		raw_spin_unlock(&pool->lock);
		rcu_read_unlock();
		return 1;
	}
	raw_spin_unlock(&pool->lock);
fail:
	rcu_read_unlock();
	local_irq_restore(*flags);
	if (work_is_canceling(work))
		return -ENOENT;
	cpu_relax();
	return -EAGAIN;
}

/**
 * insert_work - insert a work into a pool
 * @pwq: pwq @work belongs to
 * @work: work to insert
 * @head: insertion point
 * @extra_flags: extra WORK_STRUCT_* flags to set
 *
 * Insert @work which belongs to @pwq after @head.  @extra_flags is or'd to
 * work_struct flags.
 *
 * CONTEXT:
 * raw_spin_lock_irq(pool->lock).
 */
static void insert_work(struct pool_workqueue *pwq, struct work_struct *work,
			struct list_head *head, unsigned int extra_flags)
{
	struct worker_pool *pool = pwq->pool;

	/* record the work call stack in order to print it in KASAN reports */
	kasan_record_aux_stack_noalloc(work);

	/* we own @work, set data and link */
	set_work_pwq(work, pwq, extra_flags);
	list_add_tail(&work->entry, head);
	get_pwq(pwq);

	if (__need_more_worker(pool))
		wake_up_worker(pool);
}

/*
 * Test whether @work is being queued from another work executing on the
 * same workqueue.
 */
static bool is_chained_work(struct workqueue_struct *wq)
{
	struct worker *worker;

	worker = current_wq_worker();
	/*
	 * Return %true iff I'm a worker executing a work item on @wq.  If
	 * I'm @worker, it's safe to dereference it without locking.
	 */
	return worker && worker->current_pwq->wq == wq;
}

/*
 * When queueing an unbound work item to a wq, prefer local CPU if allowed
 * by wq_unbound_cpumask.  Otherwise, round robin among the allowed ones to
 * avoid perturbing sensitive tasks.
 */
static int wq_select_unbound_cpu(int cpu)
{
	static bool printed_dbg_warning;
	int new_cpu;

	if (likely(!wq_debug_force_rr_cpu)) {
		if (cpumask_test_cpu(cpu, wq_unbound_cpumask))
			return cpu;
	} else if (!printed_dbg_warning) {
		pr_warn("workqueue: round-robin CPU selection forced, expect performance impact\n");
		printed_dbg_warning = true;
	}

	if (cpumask_empty(wq_unbound_cpumask))
	    /*未提供wq_unbond_cpumask,直接返回传入的cpu*/
		return cpu;

	//先取出上次一次选择的cpu
	new_cpu = __this_cpu_read(wq_rr_cpu_last);
	new_cpu = cpumask_next_and(new_cpu, wq_unbound_cpumask, cpu_online_mask);
	if (unlikely(new_cpu >= nr_cpu_ids)) {
		new_cpu = cpumask_first_and(wq_unbound_cpumask, cpu_online_mask);
		if (unlikely(new_cpu >= nr_cpu_ids))
			return cpu;
	}
	//记录本次选项的cpu
	__this_cpu_write(wq_rr_cpu_last, new_cpu);

	return new_cpu;
}

//将work入队到工作队列
static void __queue_work(int cpu, struct workqueue_struct *wq,
			 struct work_struct *work)
{
	struct pool_workqueue *pwq;
	struct worker_pool *last_pool;
	struct list_head *worklist;
	unsigned int work_flags;
	unsigned int req_cpu = cpu;

	/*
	 * While a work item is PENDING && off queue, a task trying to
	 * steal the PENDING will busy-loop waiting for it to either get
	 * queued or lose PENDING.  Grabbing PENDING and queueing should
	 * happen with IRQ disabled.
	 */
	lockdep_assert_irqs_disabled();


	/* if draining, only works from the same workqueue are allowed */
	if (unlikely(wq->flags & __WQ_DRAINING) &&
	    WARN_ON_ONCE(!is_chained_work(wq)))
		return;
	rcu_read_lock();
retry:
	/* pwq which will be used unless @work is executing elsewhere */
	if (wq->flags & WQ_UNBOUND) {
		if (req_cpu == WORK_CPU_UNBOUND)
			cpu = wq_select_unbound_cpu(raw_smp_processor_id()/*当前cpu*/);
		pwq = unbound_pwq_by_node(wq, cpu_to_node(cpu));
	} else {
		if (req_cpu == WORK_CPU_UNBOUND)
		    /*未指定cpu,使用当前cpu*/
			cpu = raw_smp_processor_id();
		/*取wq上关联cpu的pwq*/
		pwq = per_cpu_ptr(wq->cpu_pwqs, cpu);
	}

	/*
	 * If @work was previously on a different pool, it might still be
	 * running there, in which case the work needs to be queued on that
	 * pool to guarantee non-reentrancy.
	 */
	last_pool = get_work_pool(work);
	if (last_pool && last_pool != pwq->pool) {
		struct worker *worker;

		raw_spin_lock(&last_pool->lock);

		//找此work是否存在worker
		worker = find_worker_executing_work(last_pool, work);

		if (worker && worker->current_pwq->wq == wq) {
			pwq = worker->current_pwq;
		} else {
			/* meh... not running there, queue here */
			raw_spin_unlock(&last_pool->lock);
			raw_spin_lock(&pwq->pool->lock);
		}
	} else {
		raw_spin_lock(&pwq->pool->lock);
	}

	/*
	 * pwq is determined and locked.  For unbound pools, we could have
	 * raced with pwq release and it could already be dead.  If its
	 * refcnt is zero, repeat pwq selection.  Note that pwqs never die
	 * without another pwq replacing it in the numa_pwq_tbl or while
	 * work items are executing on it, so the retrying is guaranteed to
	 * make forward-progress.
	 */
	if (unlikely(!pwq->refcnt)) {
		if (wq->flags & WQ_UNBOUND) {
			raw_spin_unlock(&pwq->pool->lock);
			cpu_relax();
			goto retry;
		}
		/* oops */
		WARN_ONCE(true, "workqueue: per-cpu pwq for %s on cpu%d has 0 refcnt",
			  wq->name, cpu);
	}

	/* pwq determined, queue */
	trace_workqueue_queue_work(req_cpu, pwq, work);

	if (WARN_ON(!list_empty(&work->entry)))
		goto out;

	pwq->nr_in_flight[pwq->work_color]++;
	work_flags = work_color_to_flags(pwq->work_color);

	if (likely(pwq->nr_active < pwq->max_active)) {
		//活跃的较少，直接存入pwq->pool->worklist中
		trace_workqueue_activate_work(work);
		pwq->nr_active++;
		worklist = &pwq->pool->worklist;
		if (list_empty(worklist))
			pwq->pool->watchdog_ts = jiffies;
	} else {
		//活跃的较多，将其存入到pwq->delayed_works中
		work_flags |= WORK_STRUCT_INACTIVE;
		worklist = &pwq->inactive_works;
	}

	debug_work_activate(work);
	//将work移至worklist中
	insert_work(pwq, work, worklist, work_flags);

out:
	raw_spin_unlock(&pwq->pool->lock);
	rcu_read_unlock();
}

/**
 * queue_work_on - queue work on specific cpu
 * @cpu: CPU number to execute work on
 * @wq: workqueue to use
 * @work: work to queue
 *
 * We queue the work to a specific CPU, the caller must ensure it
 * can't go away.  Callers that fail to ensure that the specified
 * CPU cannot go away will execute on a randomly chosen CPU.
 *
 * Return: %false if @work was already on a queue, %true otherwise.
 */
bool queue_work_on(int cpu, struct workqueue_struct *wq,
		   struct work_struct *work)
{
	bool ret = false;
	unsigned long flags;

	local_irq_save(flags);

	//置pending_bit
	if (!test_and_set_bit(WORK_STRUCT_PENDING_BIT, work_data_bits(work))) {
		__queue_work(cpu, wq, work);
		ret = true;
	}

	local_irq_restore(flags);
	return ret;
}
EXPORT_SYMBOL(queue_work_on);

/**
 * workqueue_select_cpu_near - Select a CPU based on NUMA node
 * @node: NUMA node ID that we want to select a CPU from
 *
 * This function will attempt to find a "random" cpu available on a given
 * node. If there are no CPUs available on the given node it will return
 * WORK_CPU_UNBOUND indicating that we should just schedule to any
 * available CPU if we need to schedule this work.
 */
static int workqueue_select_cpu_near(int node)
{
	int cpu;

	/* No point in doing this if NUMA isn't enabled for workqueues */
	if (!wq_numa_enabled)
		return WORK_CPU_UNBOUND;

	/* Delay binding to CPU if node is not valid or online */
	if (node < 0 || node >= MAX_NUMNODES || !node_online(node))
		return WORK_CPU_UNBOUND;

	/* Use local node/cpu if we are already there */
	cpu = raw_smp_processor_id();
	if (node == cpu_to_node(cpu))
		return cpu;

	/* Use "random" otherwise know as "first" online CPU of node */
	cpu = cpumask_any_and(cpumask_of_node(node), cpu_online_mask);

	/* If CPU is valid return that, otherwise just defer */
	return cpu < nr_cpu_ids ? cpu : WORK_CPU_UNBOUND;
}

/**
 * queue_work_node - queue work on a "random" cpu for a given NUMA node
 * @node: NUMA node that we are targeting the work for
 * @wq: workqueue to use
 * @work: work to queue
 *
 * We queue the work to a "random" CPU within a given NUMA node. The basic
 * idea here is to provide a way to somehow associate work with a given
 * NUMA node.
 *
 * This function will only make a best effort attempt at getting this onto
 * the right NUMA node. If no node is requested or the requested node is
 * offline then we just fall back to standard queue_work behavior.
 *
 * Currently the "random" CPU ends up being the first available CPU in the
 * intersection of cpu_online_mask and the cpumask of the node, unless we
 * are running on the node. In that case we just use the current CPU.
 *
 * Return: %false if @work was already on a queue, %true otherwise.
 */
bool queue_work_node(int node, struct workqueue_struct *wq,
		     struct work_struct *work)
{
	unsigned long flags;
	bool ret = false;

	/*
	 * This current implementation is specific to unbound workqueues.
	 * Specifically we only return the first available CPU for a given
	 * node instead of cycling through individual CPUs within the node.
	 *
	 * If this is used with a per-cpu workqueue then the logic in
	 * workqueue_select_cpu_near would need to be updated to allow for
	 * some round robin type logic.
	 */
	WARN_ON_ONCE(!(wq->flags & WQ_UNBOUND));

	local_irq_save(flags);

	if (!test_and_set_bit(WORK_STRUCT_PENDING_BIT, work_data_bits(work))) {
		int cpu = workqueue_select_cpu_near(node);

		__queue_work(cpu, wq, work);
		ret = true;
	}

	local_irq_restore(flags);
	return ret;
}
EXPORT_SYMBOL_GPL(queue_work_node);

void delayed_work_timer_fn(struct timer_list *t)
{
	//定时器到期，由timer_list取得delayed_work,并将dwork入队
	struct delayed_work *dwork = from_timer(dwork, t, timer);

	/* should have been called from irqsafe timer with irq already off */
	__queue_work(dwork->cpu, dwork->wq, &dwork->work);
}
EXPORT_SYMBOL(delayed_work_timer_fn);

//work入队（支持延迟一段时间后入队执行）
static void __queue_delayed_work(int cpu, struct workqueue_struct *wq,
				struct delayed_work *dwork, unsigned long delay/*work需要延迟的时间*/)
{
	struct timer_list *timer = &dwork->timer;
	struct work_struct *work = &dwork->work;

	WARN_ON_ONCE(!wq);
	//确保回调为延迟加入timer到队列
	WARN_ON_FUNCTION_MISMATCH(timer->function, delayed_work_timer_fn);
	WARN_ON_ONCE(timer_pending(timer));
	WARN_ON_ONCE(!list_empty(&work->entry));

	/*
	 * If @delay is 0, queue @dwork->work immediately.  This is for
	 * both optimization and correctness.  The earliest @timer can
	 * expire is on the closest next tick and delayed_work users depend
	 * on that there's no such delay when @delay is 0.
	 */
	if (!delay) {
		//如果不需要延迟，则直接加入
		__queue_work(cpu, wq, &dwork->work);
		return;
	}

	//如果需要延迟，则启动timer，此timer到期时将执行delayed_work_timer_fn回调
	//那时，将会由此回调，调用__queue_work函数
	dwork->wq = wq;
	dwork->cpu = cpu;
	//设置定时器超时时间
	timer->expires = jiffies + delay;

	//将timer加入系统，如果timer超时，则由timer软中断触发其执行
	if (unlikely(cpu != WORK_CPU_UNBOUND))
		add_timer_on(timer, cpu);
	else
		add_timer(timer);
}

/**
 * queue_delayed_work_on - queue work on specific CPU after delay
 * @cpu: CPU number to execute work on
 * @wq: workqueue to use
 * @dwork: work to queue
 * @delay: number of jiffies to wait before queueing
 *
 * Return: %false if @work was already on a queue, %true otherwise.  If
 * @delay is zero and @dwork is idle, it will be scheduled for immediate
 * execution.
 */
bool queue_delayed_work_on(int cpu, struct workqueue_struct *wq,
			   struct delayed_work *dwork, unsigned long delay/*work延迟执行的时间*/)
{
	struct work_struct *work = &dwork->work;
	bool ret = false;
	unsigned long flags;

	/* read the comment in __queue_work() */
	local_irq_save(flags);

	if (!test_and_set_bit(WORK_STRUCT_PENDING_BIT, work_data_bits(work))) {
		__queue_delayed_work(cpu, wq, dwork, delay);
		ret = true;
	}

	local_irq_restore(flags);
	return ret;
}
EXPORT_SYMBOL(queue_delayed_work_on);

/**
 * mod_delayed_work_on - modify delay of or queue a delayed work on specific CPU
 * @cpu: CPU number to execute work on
 * @wq: workqueue to use
 * @dwork: work to queue
 * @delay: number of jiffies to wait before queueing
 *
 * If @dwork is idle, equivalent to queue_delayed_work_on(); otherwise,
 * modify @dwork's timer so that it expires after @delay.  If @delay is
 * zero, @work is guaranteed to be scheduled immediately regardless of its
 * current state.
 *
 * Return: %false if @dwork was idle and queued, %true if @dwork was
 * pending and its timer was modified.
 *
 * This function is safe to call from any context including IRQ handler.
 * See try_to_grab_pending() for details.
 */
bool mod_delayed_work_on(int cpu, struct workqueue_struct *wq,
			 struct delayed_work *dwork, unsigned long delay)
{
	unsigned long flags;
	int ret;

	do {
		ret = try_to_grab_pending(&dwork->work, true, &flags);
	} while (unlikely(ret == -EAGAIN));

	if (likely(ret >= 0)) {
		__queue_delayed_work(cpu, wq, dwork, delay);
		local_irq_restore(flags);
	}

	/* -ENOENT from try_to_grab_pending() becomes %true */
	return ret;
}
EXPORT_SYMBOL_GPL(mod_delayed_work_on);

static void rcu_work_rcufn(struct rcu_head *rcu)
{
	struct rcu_work *rwork = container_of(rcu, struct rcu_work, rcu);

	/* read the comment in __queue_work() */
	local_irq_disable();
	//将work入队
	__queue_work(WORK_CPU_UNBOUND, rwork->wq, &rwork->work);
	local_irq_enable();
}

/**
 * queue_rcu_work - queue work after a RCU grace period
 * @wq: workqueue to use
 * @rwork: work to queue
 *
 * Return: %false if @rwork was already pending, %true otherwise.  Note
 * that a full RCU grace period is guaranteed only after a %true return.
 * While @rwork is guaranteed to be executed after a %false return, the
 * execution may happen before a full RCU grace period has passed.
 */
bool queue_rcu_work(struct workqueue_struct *wq, struct rcu_work *rwork)
{
	struct work_struct *work = &rwork->work;

	if (!test_and_set_bit(WORK_STRUCT_PENDING_BIT, work_data_bits(work))) {
		rwork->wq = wq;
		//注册rcu call,合适时机触发
		call_rcu(&rwork->rcu, rcu_work_rcufn);
		return true;
	}

	return false;
}
EXPORT_SYMBOL(queue_rcu_work);

/**
 * worker_enter_idle - enter idle state
 * @worker: worker which is entering idle state
 *
 * @worker is entering idle state.  Update stats and idle timer if
 * necessary.
 *
 * LOCKING:
 * raw_spin_lock_irq(pool->lock).
 */
static void worker_enter_idle(struct worker *worker)
{
	struct worker_pool *pool = worker->pool;

	if (WARN_ON_ONCE(worker->flags & WORKER_IDLE) ||
	    WARN_ON_ONCE(!list_empty(&worker->entry) &&
			 (worker->hentry.next || worker->hentry.pprev)))
		return;

	/* can't use worker_set_flags(), also called from create_worker() */
	worker->flags |= WORKER_IDLE;
	pool->nr_idle++;
	worker->last_active = jiffies;

	/* idle_list is LIFO */
	list_add(&worker->entry, &pool->idle_list);

	if (too_many_workers(pool) && !timer_pending(&pool->idle_timer))
		mod_timer(&pool->idle_timer, jiffies + IDLE_WORKER_TIMEOUT);

	/* Sanity check nr_running. */
	WARN_ON_ONCE(pool->nr_workers == pool->nr_idle && pool->nr_running);
}

/**
 * worker_leave_idle - leave idle state
 * @worker: worker which is leaving idle state
 *
 * @worker is leaving idle state.  Update stats.
 *
 * LOCKING:
 * raw_spin_lock_irq(pool->lock).
 */
static void worker_leave_idle(struct worker *worker)
{
	struct worker_pool *pool = worker->pool;

	if (WARN_ON_ONCE(!(worker->flags & WORKER_IDLE)))
		return;
	worker_clr_flags(worker, WORKER_IDLE);
	pool->nr_idle--;
	list_del_init(&worker->entry);
}

//自指定numa节点申请worker内存，并初始化
static struct worker *alloc_worker(int node)
{
	struct worker *worker;

	worker = kzalloc_node(sizeof(*worker), GFP_KERNEL, node);
	if (worker) {
		INIT_LIST_HEAD(&worker->entry);
		INIT_LIST_HEAD(&worker->scheduled);
		INIT_LIST_HEAD(&worker->node);
		/* on creation a worker is in !idle && prep state */
		worker->flags = WORKER_PREP;
	}
	return worker;
}

/**
 * worker_attach_to_pool() - attach a worker to a pool
 * @worker: worker to be attached
 * @pool: the target pool
 *
 * Attach @worker to @pool.  Once attached, the %WORKER_UNBOUND flag and
 * cpu-binding of @worker are kept coordinated with the pool across
 * cpu-[un]hotplugs.
 */
static void worker_attach_to_pool(struct worker *worker,
				   struct worker_pool *pool)
{
	mutex_lock(&wq_pool_attach_mutex);

	/*
	 * The wq_pool_attach_mutex ensures %POOL_DISASSOCIATED remains
	 * stable across this function.  See the comments above the flag
	 * definition for details.
	 */
	if (pool->flags & POOL_DISASSOCIATED)
		worker->flags |= WORKER_UNBOUND;
	else
		kthread_set_per_cpu(worker->task, pool->cpu);

	if (worker->rescue_wq)
		set_cpus_allowed_ptr(worker->task, pool->attrs->cpumask);

	list_add_tail(&worker->node, &pool->workers);
	worker->pool = pool;

	mutex_unlock(&wq_pool_attach_mutex);
}

/**
 * worker_detach_from_pool() - detach a worker from its pool
 * @worker: worker which is attached to its pool
 *
 * Undo the attaching which had been done in worker_attach_to_pool().  The
 * caller worker shouldn't access to the pool after detached except it has
 * other reference to the pool.
 */
static void worker_detach_from_pool(struct worker *worker)
{
	struct worker_pool *pool = worker->pool;
	struct completion *detach_completion = NULL;

	mutex_lock(&wq_pool_attach_mutex);

	kthread_set_per_cpu(worker->task, -1);
	list_del(&worker->node);
	worker->pool = NULL;

	if (list_empty(&pool->workers))
		detach_completion = pool->detach_completion;
	mutex_unlock(&wq_pool_attach_mutex);

	/* clear leftover flags without pool->lock after it is detached */
	worker->flags &= ~(WORKER_UNBOUND | WORKER_REBOUND);

	if (detach_completion)
		complete(detach_completion);
}

/**
 * create_worker - create a new workqueue worker
 * @pool: pool the new worker will belong to
 *
 * Create and start a new worker which is attached to @pool.
 *
 * CONTEXT:
 * Might sleep.  Does GFP_KERNEL allocations.
 *
 * Return:
 * Pointer to the newly created worker.
 */
static struct worker *create_worker(struct worker_pool *pool)
{
	struct worker *worker;
	int id;
	char id_buf[16];

	/* ID is needed to determine kthread name */
	//申请一个id号
	id = ida_alloc(&pool->worker_ida, GFP_KERNEL);
	if (id < 0)
		return NULL;

	//自pool所在的node上申请worker内存,填充worker所属的pool,id
	worker = alloc_worker(pool->node);
	if (!worker)
		goto fail;

	worker->id = id;

	if (pool->cpu >= 0)
		//绑定在cpu上的kworker
		snprintf(id_buf, sizeof(id_buf), "%d:%d%s", pool->cpu, id,
			 pool->attrs->nice < 0  ? "H" : "");
	else
		//未绑定在cpu上的kworker
		snprintf(id_buf, sizeof(id_buf), "u%d:%d", pool->id, id);

	//产生worker线程
	worker->task = kthread_create_on_node(worker_thread, worker, pool->node,
					      "kworker/%s", id_buf);
	if (IS_ERR(worker->task))
		goto fail;

	set_user_nice(worker->task, pool->attrs->nice);
	kthread_bind_mask(worker->task, pool->attrs->cpumask);

	/* successful, attach the worker to the pool */
	worker_attach_to_pool(worker, pool);

	/* start the newly created worker */
	raw_spin_lock_irq(&pool->lock);
	//pool上的worker数量增加
	worker->pool->nr_workers++;
	worker_enter_idle(worker);
	wake_up_process(worker->task);
	raw_spin_unlock_irq(&pool->lock);

	return worker;

fail:
	ida_free(&pool->worker_ida, id);
	kfree(worker);
	return NULL;
}

/**
 * destroy_worker - destroy a workqueue worker
 * @worker: worker to be destroyed
 *
 * Destroy @worker and adjust @pool stats accordingly.  The worker should
 * be idle.
 *
 * CONTEXT:
 * raw_spin_lock_irq(pool->lock).
 */
static void destroy_worker(struct worker *worker)
{
	struct worker_pool *pool = worker->pool;

	lockdep_assert_held(&pool->lock);

	/* sanity check frenzy */
	if (WARN_ON(worker->current_work) ||
	    WARN_ON(!list_empty(&worker->scheduled)) ||
	    WARN_ON(!(worker->flags & WORKER_IDLE)))
		return;

	pool->nr_workers--;
	pool->nr_idle--;

	list_del_init(&worker->entry);
	worker->flags |= WORKER_DIE;
	wake_up_process(worker->task);
}

static void idle_worker_timeout(struct timer_list *t)
{
	//由idle_timer获得对应的pool
	struct worker_pool *pool = from_timer(pool, t, idle_timer);

	raw_spin_lock_irq(&pool->lock);

	while (too_many_workers(pool)) {
		struct worker *worker;
		unsigned long expires;

		/* idle_list is kept in LIFO order, check the last one */
		worker = list_entry(pool->idle_list.prev, struct worker, entry);
		expires = worker->last_active + IDLE_WORKER_TIMEOUT;

		if (time_before(jiffies, expires)) {
			mod_timer(&pool->idle_timer, expires);
			break;
		}

		destroy_worker(worker);
	}

	raw_spin_unlock_irq(&pool->lock);
}

static void send_mayday(struct work_struct *work)
{
	struct pool_workqueue *pwq = get_work_pwq(work);
	struct workqueue_struct *wq = pwq->wq;

	lockdep_assert_held(&wq_mayday_lock);

	if (!wq->rescuer)
		return;

	/* mayday mayday mayday */
	if (list_empty(&pwq->mayday_node)) {
		/*
		 * If @pwq is for an unbound wq, its base ref may be put at
		 * any time due to an attribute change.  Pin @pwq until the
		 * rescuer is done with it.
		 */
		get_pwq(pwq);
		list_add_tail(&pwq->mayday_node, &wq->maydays);
		wake_up_process(wq->rescuer->task);
	}
}

static void pool_mayday_timeout(struct timer_list *t)
{
	struct worker_pool *pool = from_timer(pool, t, mayday_timer);
	struct work_struct *work;

	raw_spin_lock_irq(&pool->lock);
	raw_spin_lock(&wq_mayday_lock);		/* for wq->maydays */

	if (need_to_create_worker(pool)) {
		/*
		 * We've been trying to create a new worker but
		 * haven't been successful.  We might be hitting an
		 * allocation deadlock.  Send distress signals to
		 * rescuers.
		 */
		list_for_each_entry(work, &pool->worklist, entry)
			send_mayday(work);
	}

	raw_spin_unlock(&wq_mayday_lock);
	raw_spin_unlock_irq(&pool->lock);

	mod_timer(&pool->mayday_timer, jiffies + MAYDAY_INTERVAL);
}

/**
 * maybe_create_worker - create a new worker if necessary
 * @pool: pool to create a new worker for
 *
 * Create a new worker for @pool if necessary.  @pool is guaranteed to
 * have at least one idle worker on return from this function.  If
 * creating a new worker takes longer than MAYDAY_INTERVAL, mayday is
 * sent to all rescuers with works scheduled on @pool to resolve
 * possible allocation deadlock.
 *
 * On return, need_to_create_worker() is guaranteed to be %false and
 * may_start_working() %true.
 *
 * LOCKING:
 * raw_spin_lock_irq(pool->lock) which may be released and regrabbed
 * multiple times.  Does GFP_KERNEL allocations.  Called only from
 * manager.
 */
static void maybe_create_worker(struct worker_pool *pool)
__releases(&pool->lock)
__acquires(&pool->lock)
{
restart:
	raw_spin_unlock_irq(&pool->lock);

	/* if we don't make progress in MAYDAY_INITIAL_TIMEOUT, call for help */
	mod_timer(&pool->mayday_timer, jiffies + MAYDAY_INITIAL_TIMEOUT);

	while (true) {
		if (create_worker(pool) || !need_to_create_worker(pool))
			break;

		schedule_timeout_interruptible(CREATE_COOLDOWN);

		if (!need_to_create_worker(pool))
			break;
	}

	del_timer_sync(&pool->mayday_timer);
	raw_spin_lock_irq(&pool->lock);
	/*
	 * This is necessary even after a new worker was just successfully
	 * created as @pool->lock was dropped and the new worker might have
	 * already become busy.
	 */
	if (need_to_create_worker(pool))
		goto restart;
}

/**
 * manage_workers - manage worker pool
 * @worker: self
 *
 * Assume the manager role and manage the worker pool @worker belongs
 * to.  At any given time, there can be only zero or one manager per
 * pool.  The exclusion is handled automatically by this function.
 *
 * The caller can safely start processing works on false return.  On
 * true return, it's guaranteed that need_to_create_worker() is false
 * and may_start_working() is true.
 *
 * CONTEXT:
 * raw_spin_lock_irq(pool->lock) which may be released and regrabbed
 * multiple times.  Does GFP_KERNEL allocations.
 *
 * Return:
 * %false if the pool doesn't need management and the caller can safely
 * start processing works, %true if management function was performed and
 * the conditions that the caller verified before calling the function may
 * no longer be true.
 */
static bool manage_workers(struct worker *worker)
{
	struct worker_pool *pool = worker->pool;

	if (pool->flags & POOL_MANAGER_ACTIVE)
		return false;

	pool->flags |= POOL_MANAGER_ACTIVE;
	pool->manager = worker;

	maybe_create_worker(pool);

	pool->manager = NULL;
	pool->flags &= ~POOL_MANAGER_ACTIVE;
	rcuwait_wake_up(&manager_wait);
	return true;
}

/**
 * process_one_work - process single work
 * @worker: self
 * @work: work to process
 *
 * Process @work.  This function contains all the logics necessary to
 * process a single work including synchronization against and
 * interaction with other workers on the same cpu, queueing and
 * flushing.  As long as context requirement is met, any worker can
 * call this function to process a work.
 *
 * CONTEXT:
 * raw_spin_lock_irq(pool->lock) which is released and regrabbed.
 */
//处理work
static void process_one_work(struct worker *worker, struct work_struct *work)
__releases(&pool->lock)
__acquires(&pool->lock)
{
	struct pool_workqueue *pwq = get_work_pwq(work);
	struct worker_pool *pool = worker->pool;
	bool cpu_intensive = pwq->wq->flags & WQ_CPU_INTENSIVE;
	unsigned long work_data;
	struct worker *collision;
#ifdef CONFIG_LOCKDEP
	/*
	 * It is permissible to free the struct work_struct from
	 * inside the function that is called from it, this we need to
	 * take into account for lockdep too.  To avoid bogus "held
	 * lock freed" warnings as well as problems when looking into
	 * work->lockdep_map, make a copy and use that here.
	 */
	struct lockdep_map lockdep_map;

	lockdep_copy_map(&lockdep_map, &work->lockdep_map);
#endif
	/* ensure we're on the correct CPU */
	WARN_ON_ONCE(!(pool->flags & POOL_DISASSOCIATED) &&
		     raw_smp_processor_id() != pool->cpu);

	/*
	 * A single work shouldn't be executed concurrently by
	 * multiple workers on a single cpu.  Check whether anyone is
	 * already processing the work.  If so, defer the work to the
	 * currently executing one.
	 */
	//如果当前cpu上已有work准备处理此work,则将其加入到scheduled中
	collision = find_worker_executing_work(pool, work);
	if (unlikely(collision)) {
		//已有对应的worker,现在要求并发执行，这种延迟执行
		//看后面代码知道并发执行
		move_linked_works(work, &collision->scheduled, NULL);
		return;
	}

	/* claim and dequeue */
	debug_work_deactivate(work);
	//将work加入到busy_hash表中
	hash_add(pool->busy_hash, &worker->hentry, (unsigned long)work);
	//设置worker
	worker->current_work = work;
	worker->current_func = work->func;
	worker->current_pwq = pwq;
	work_data = *work_data_bits(work);
	worker->current_color = get_work_color(work_data);

	/*
	 * Record wq name for cmdline and debug reporting, may get
	 * overridden through set_worker_desc().
	 */
	strscpy(worker->desc, pwq->wq->name, WORKER_DESC_LEN);

	list_del_init(&work->entry);//work已调度，自调度链上移除

	/*
	 * CPU intensive works don't participate in concurrency management.
	 * They're the scheduler's responsibility.  This takes @worker out
	 * of concurrency management and the next code block will chain
	 * execution of the pending work items.
	 */
	if (unlikely(cpu_intensive))
		worker_set_flags(worker, WORKER_CPU_INTENSIVE);

	/*
	 * Wake up another worker if necessary.  The condition is always
	 * false for normal per-cpu workers since nr_running would always
	 * be >= 1 at this point.  This is used to chain execution of the
	 * pending work items for WORKER_NOT_RUNNING workers such as the
	 * UNBOUND and CPU_INTENSIVE ones.
	 */
	if (need_more_worker(pool))
		//队列不为空，唤醒worker，使其运行其它任务
		wake_up_worker(pool);

	/*
	 * Record the last pool and clear PENDING which should be the last
	 * update to @work.  Also, do this inside @pool->lock so that
	 * PENDING and queued state changes happen together while IRQ is
	 * disabled.
	 */
	set_work_pool_and_clear_pending(work, pool->id);

	raw_spin_unlock_irq(&pool->lock);

	lock_map_acquire(&pwq->wq->lockdep_map);
	lock_map_acquire(&lockdep_map);
	/*
	 * Strictly speaking we should mark the invariant state without holding
	 * any locks, that is, before these two lock_map_acquire()'s.
	 *
	 * However, that would result in:
	 *
	 *   A(W1)
	 *   WFC(C)
	 *		A(W1)
	 *		C(C)
	 *
	 * Which would create W1->C->W1 dependencies, even though there is no
	 * actual deadlock possible. There are two solutions, using a
	 * read-recursive acquire on the work(queue) 'locks', but this will then
	 * hit the lockdep limitation on recursive locks, or simply discard
	 * these locks.
	 *
	 * AFAICT there is no possible deadlock scenario between the
	 * flush_work() and complete() primitives (except for single-threaded
	 * workqueues), so hiding them isn't a problem.
	 */
	lockdep_invariant_state(true);
	trace_workqueue_execute_start(work);
	worker->current_func(work);//执行work的工作函数
	/*
	 * While we must be careful to not use "work" after this, the trace
	 * point will only record its address.
	 */
	trace_workqueue_execute_end(work, worker->current_func);
	lock_map_release(&lockdep_map);
	lock_map_release(&pwq->wq->lockdep_map);

	if (unlikely(in_atomic() || lockdep_depth(current) > 0)) {
		pr_err("BUG: workqueue leaked lock or atomic: %s/0x%08x/%d\n"
		       "     last function: %ps\n",
		       current->comm, preempt_count(), task_pid_nr(current),
		       worker->current_func);
		debug_show_held_locks(current);
		dump_stack();
	}

	/*
	 * The following prevents a kworker from hogging CPU on !PREEMPTION
	 * kernels, where a requeueing work item waiting for something to
	 * happen could deadlock with stop_machine as such work item could
	 * indefinitely requeue itself while all other CPUs are trapped in
	 * stop_machine. At the same time, report a quiescent RCU state so
	 * the same condition doesn't freeze RCU.
	 */
	cond_resched();

	raw_spin_lock_irq(&pool->lock);

	/* clear cpu intensive status */
	if (unlikely(cpu_intensive))
		worker_clr_flags(worker, WORKER_CPU_INTENSIVE);

	/* tag the worker for identification in schedule() */
	worker->last_func = worker->current_func;

	/* we're done with it, release */
	hash_del(&worker->hentry);
	worker->current_work = NULL;
	worker->current_func = NULL;
	worker->current_pwq = NULL;
	worker->current_color = INT_MAX;
	pwq_dec_nr_in_flight(pwq, work_data);
}

/**
 * process_scheduled_works - process scheduled works
 * @worker: self
 *
 * Process all scheduled works.  Please note that the scheduled list
 * may change while processing a work, so this function repeatedly
 * fetches a work from the top and executes it.
 *
 * CONTEXT:
 * raw_spin_lock_irq(pool->lock) which may be released and regrabbed
 * multiple times.
 */
static void process_scheduled_works(struct worker *worker)
{
	while (!list_empty(&worker->scheduled)) {
		//如果已调度的队列不为空，则提取first_entry进行处理
		struct work_struct *work = list_first_entry(&worker->scheduled,
						struct work_struct, entry);
		process_one_work(worker, work);
	}
}

static void set_pf_worker(bool val)
{
	mutex_lock(&wq_pool_attach_mutex);
	if (val)
		current->flags |= PF_WQ_WORKER;
	else
		current->flags &= ~PF_WQ_WORKER;
	mutex_unlock(&wq_pool_attach_mutex);
}

/**
 * worker_thread - the worker thread function
 * @__worker: self
 *
 * The worker thread function.  All workers belong to a worker_pool -
 * either a per-cpu one or dynamic unbound one.  These workers process all
 * work items regardless of their specific target workqueue.  The only
 * exception is work items which belong to workqueues with a rescuer which
 * will be explained in rescuer_thread().
 *
 * Return: 0
 */
//worker线程入口([kworkder]线程）
static int worker_thread(void *__worker)
{
	struct worker *worker = __worker;
	struct worker_pool *pool = worker->pool;

	/* tell the scheduler that this is a workqueue worker */
	set_pf_worker(true);
woke_up:
	raw_spin_lock_irq(&pool->lock);

	/* am I supposed to die? */
	if (unlikely(worker->flags & WORKER_DIE)) {
		//停止worker线程
		raw_spin_unlock_irq(&pool->lock);
		WARN_ON_ONCE(!list_empty(&worker->entry));
		set_pf_worker(false);

		set_task_comm(worker->task, "kworker/dying");
		ida_free(&pool->worker_ida, worker->id);
		worker_detach_from_pool(worker);
		kfree(worker);
		return 0;
	}

	worker_leave_idle(worker);
recheck:
	/* no more worker necessary? */
	if (!need_more_worker(pool))
		goto sleep;

	/* do we need to manage? */
	if (unlikely(!may_start_working(pool)) && manage_workers(worker))
		goto recheck;

	/*
	 * ->scheduled list can only be filled while a worker is
	 * preparing to process a work or actually processing it.
	 * Make sure nobody diddled with it while I was sleeping.
	 */
	WARN_ON_ONCE(!list_empty(&worker->scheduled));

	/*
	 * Finish PREP stage.  We're guaranteed to have at least one idle
	 * worker or that someone else has already assumed the manager
	 * role.  This is where @worker starts participating in concurrency
	 * management if applicable and concurrency management is restored
	 * after being rebound.  See rebind_workers() for details.
	 */
	worker_clr_flags(worker, WORKER_PREP | WORKER_REBOUND);

	do {
		//处理为worker分配的工作
		struct work_struct *work =
			list_first_entry(&pool->worklist,
					 struct work_struct, entry);

		pool->watchdog_ts = jiffies;

		if (likely(!(*work_data_bits(work) & WORK_STRUCT_LINKED))) {
			/* optimization path, not strictly necessary */
			//处理此work
			process_one_work(worker, work);
			//存在已调度的，但因为并发未及时执行，这里直接取下来执行scheduled队列上的
			if (unlikely(!list_empty(&worker->scheduled)))
				process_scheduled_works(worker);
		} else {
			//将work移动到scheduled中，并执行
			move_linked_works(work, &worker->scheduled, NULL);
			process_scheduled_works(worker);
		}
	} while (keep_working(pool));

	worker_set_flags(worker, WORKER_PREP);
sleep:
	/*
	 * pool->lock is held and there's no work to process and no need to
	 * manage, sleep.  Workers are woken up only while holding
	 * pool->lock or from local cpu, so setting the current state
	 * before releasing pool->lock is enough to prevent losing any
	 * event.
	 */
	worker_enter_idle(worker);
	__set_current_state(TASK_IDLE);
	raw_spin_unlock_irq(&pool->lock);
	schedule();
	goto woke_up;
}

/**
 * rescuer_thread - the rescuer thread function
 * @__rescuer: self
 *
 * Workqueue rescuer thread function.  There's one rescuer for each
 * workqueue which has WQ_MEM_RECLAIM set.
 *
 * Regular work processing on a pool may block trying to create a new
 * worker which uses GFP_KERNEL allocation which has slight chance of
 * developing into deadlock if some works currently on the same queue
 * need to be processed to satisfy the GFP_KERNEL allocation.  This is
 * the problem rescuer solves.
 *
 * When such condition is possible, the pool summons rescuers of all
 * workqueues which have works queued on the pool and let them process
 * those works so that forward progress can be guaranteed.
 *
 * This should happen rarely.
 *
 * Return: 0
 */
static int rescuer_thread(void *__rescuer)
{
	struct worker *rescuer = __rescuer;
	struct workqueue_struct *wq = rescuer->rescue_wq;
	struct list_head *scheduled = &rescuer->scheduled;
	bool should_stop;

	set_user_nice(current, RESCUER_NICE_LEVEL);

	/*
	 * Mark rescuer as worker too.  As WORKER_PREP is never cleared, it
	 * doesn't participate in concurrency management.
	 */
	set_pf_worker(true);
repeat:
	set_current_state(TASK_IDLE);

	/*
	 * By the time the rescuer is requested to stop, the workqueue
	 * shouldn't have any work pending, but @wq->maydays may still have
	 * pwq(s) queued.  This can happen by non-rescuer workers consuming
	 * all the work items before the rescuer got to them.  Go through
	 * @wq->maydays processing before acting on should_stop so that the
	 * list is always empty on exit.
	 */
	should_stop = kthread_should_stop();

	/* see whether any pwq is asking for help */
	raw_spin_lock_irq(&wq_mayday_lock);

	while (!list_empty(&wq->maydays)) {
		struct pool_workqueue *pwq = list_first_entry(&wq->maydays,
					struct pool_workqueue, mayday_node);
		struct worker_pool *pool = pwq->pool;
		struct work_struct *work, *n;
		bool first = true;

		__set_current_state(TASK_RUNNING);
		list_del_init(&pwq->mayday_node);

		raw_spin_unlock_irq(&wq_mayday_lock);

		worker_attach_to_pool(rescuer, pool);

		raw_spin_lock_irq(&pool->lock);

		/*
		 * Slurp in all works issued via this workqueue and
		 * process'em.
		 */
		WARN_ON_ONCE(!list_empty(scheduled));
		list_for_each_entry_safe(work, n, &pool->worklist, entry) {
			if (get_work_pwq(work) == pwq) {
				if (first)
					pool->watchdog_ts = jiffies;
				move_linked_works(work, scheduled, &n);
			}
			first = false;
		}

		if (!list_empty(scheduled)) {
			process_scheduled_works(rescuer);

			/*
			 * The above execution of rescued work items could
			 * have created more to rescue through
			 * pwq_activate_first_inactive() or chained
			 * queueing.  Let's put @pwq back on mayday list so
			 * that such back-to-back work items, which may be
			 * being used to relieve memory pressure, don't
			 * incur MAYDAY_INTERVAL delay inbetween.
			 */
			if (pwq->nr_active && need_to_create_worker(pool)) {
				raw_spin_lock(&wq_mayday_lock);
				/*
				 * Queue iff we aren't racing destruction
				 * and somebody else hasn't queued it already.
				 */
				if (wq->rescuer && list_empty(&pwq->mayday_node)) {
					get_pwq(pwq);
					list_add_tail(&pwq->mayday_node, &wq->maydays);
				}
				raw_spin_unlock(&wq_mayday_lock);
			}
		}

		/*
		 * Put the reference grabbed by send_mayday().  @pool won't
		 * go away while we're still attached to it.
		 */
		put_pwq(pwq);

		/*
		 * Leave this pool.  If need_more_worker() is %true, notify a
		 * regular worker; otherwise, we end up with 0 concurrency
		 * and stalling the execution.
		 */
		if (need_more_worker(pool))
			wake_up_worker(pool);

		raw_spin_unlock_irq(&pool->lock);

		worker_detach_from_pool(rescuer);

		raw_spin_lock_irq(&wq_mayday_lock);
	}

	raw_spin_unlock_irq(&wq_mayday_lock);

	if (should_stop) {
		__set_current_state(TASK_RUNNING);
		set_pf_worker(false);
		return 0;
	}

	/* rescuers should never participate in concurrency management */
	WARN_ON_ONCE(!(rescuer->flags & WORKER_NOT_RUNNING));
	schedule();
	goto repeat;
}

/**
 * check_flush_dependency - check for flush dependency sanity
 * @target_wq: workqueue being flushed
 * @target_work: work item being flushed (NULL for workqueue flushes)
 *
 * %current is trying to flush the whole @target_wq or @target_work on it.
 * If @target_wq doesn't have %WQ_MEM_RECLAIM, verify that %current is not
 * reclaiming memory or running on a workqueue which doesn't have
 * %WQ_MEM_RECLAIM as that can break forward-progress guarantee leading to
 * a deadlock.
 */
static void check_flush_dependency(struct workqueue_struct *target_wq,
				   struct work_struct *target_work)
{
	work_func_t target_func = target_work ? target_work->func : NULL;
	struct worker *worker;

	if (target_wq->flags & WQ_MEM_RECLAIM)
		return;

	worker = current_wq_worker();

	WARN_ONCE(current->flags & PF_MEMALLOC,
		  "workqueue: PF_MEMALLOC task %d(%s) is flushing !WQ_MEM_RECLAIM %s:%ps",
		  current->pid, current->comm, target_wq->name, target_func);
	WARN_ONCE(worker && ((worker->current_pwq->wq->flags &
			      (WQ_MEM_RECLAIM | __WQ_LEGACY)) == WQ_MEM_RECLAIM),
		  "workqueue: WQ_MEM_RECLAIM %s:%ps is flushing !WQ_MEM_RECLAIM %s:%ps",
		  worker->current_pwq->wq->name, worker->current_func,
		  target_wq->name, target_func);
}

struct wq_barrier {
	struct work_struct	work;
	struct completion	done;
	struct task_struct	*task;	/* purely informational */
};

static void wq_barrier_func(struct work_struct *work)
{
	struct wq_barrier *barr = container_of(work, struct wq_barrier, work);
	complete(&barr->done);
}

/**
 * insert_wq_barrier - insert a barrier work
 * @pwq: pwq to insert barrier into
 * @barr: wq_barrier to insert
 * @target: target work to attach @barr to
 * @worker: worker currently executing @target, NULL if @target is not executing
 *
 * @barr is linked to @target such that @barr is completed only after
 * @target finishes execution.  Please note that the ordering
 * guarantee is observed only with respect to @target and on the local
 * cpu.
 *
 * Currently, a queued barrier can't be canceled.  This is because
 * try_to_grab_pending() can't determine whether the work to be
 * grabbed is at the head of the queue and thus can't clear LINKED
 * flag of the previous work while there must be a valid next work
 * after a work with LINKED flag set.
 *
 * Note that when @worker is non-NULL, @target may be modified
 * underneath us, so we can't reliably determine pwq from @target.
 *
 * CONTEXT:
 * raw_spin_lock_irq(pool->lock).
 */
static void insert_wq_barrier(struct pool_workqueue *pwq,
			      struct wq_barrier *barr,
			      struct work_struct *target, struct worker *worker)
{
	unsigned int work_flags = 0;
	unsigned int work_color;
	struct list_head *head;

	/*
	 * debugobject calls are safe here even with pool->lock locked
	 * as we know for sure that this will not trigger any of the
	 * checks and call back into the fixup functions where we
	 * might deadlock.
	 */
	INIT_WORK_ONSTACK(&barr->work, wq_barrier_func);
	__set_bit(WORK_STRUCT_PENDING_BIT, work_data_bits(&barr->work));

	init_completion_map(&barr->done, &target->lockdep_map);

	barr->task = current;

	/* The barrier work item does not participate in pwq->nr_active. */
	work_flags |= WORK_STRUCT_INACTIVE;

	/*
	 * If @target is currently being executed, schedule the
	 * barrier to the worker; otherwise, put it after @target.
	 */
	if (worker) {
		head = worker->scheduled.next;
		work_color = worker->current_color;
	} else {
		unsigned long *bits = work_data_bits(target);

		head = target->entry.next;
		/* there can already be other linked works, inherit and set */
		work_flags |= *bits & WORK_STRUCT_LINKED;
		work_color = get_work_color(*bits);
		__set_bit(WORK_STRUCT_LINKED_BIT, bits);
	}

	pwq->nr_in_flight[work_color]++;
	work_flags |= work_color_to_flags(work_color);

	debug_work_activate(&barr->work);
	insert_work(pwq, &barr->work, head, work_flags);
}

/**
 * flush_workqueue_prep_pwqs - prepare pwqs for workqueue flushing
 * @wq: workqueue being flushed
 * @flush_color: new flush color, < 0 for no-op
 * @work_color: new work color, < 0 for no-op
 *
 * Prepare pwqs for workqueue flushing.
 *
 * If @flush_color is non-negative, flush_color on all pwqs should be
 * -1.  If no pwq has in-flight commands at the specified color, all
 * pwq->flush_color's stay at -1 and %false is returned.  If any pwq
 * has in flight commands, its pwq->flush_color is set to
 * @flush_color, @wq->nr_pwqs_to_flush is updated accordingly, pwq
 * wakeup logic is armed and %true is returned.
 *
 * The caller should have initialized @wq->first_flusher prior to
 * calling this function with non-negative @flush_color.  If
 * @flush_color is negative, no flush color update is done and %false
 * is returned.
 *
 * If @work_color is non-negative, all pwqs should have the same
 * work_color which is previous to @work_color and all will be
 * advanced to @work_color.
 *
 * CONTEXT:
 * mutex_lock(wq->mutex).
 *
 * Return:
 * %true if @flush_color >= 0 and there's something to flush.  %false
 * otherwise.
 */
static bool flush_workqueue_prep_pwqs(struct workqueue_struct *wq,
				      int flush_color, int work_color)
{
	bool wait = false;
	struct pool_workqueue *pwq;

	if (flush_color >= 0) {
		WARN_ON_ONCE(atomic_read(&wq->nr_pwqs_to_flush));
		atomic_set(&wq->nr_pwqs_to_flush, 1);
	}

	for_each_pwq(pwq, wq) {
		struct worker_pool *pool = pwq->pool;

		raw_spin_lock_irq(&pool->lock);

		if (flush_color >= 0) {
			WARN_ON_ONCE(pwq->flush_color != -1);

			if (pwq->nr_in_flight[flush_color]) {
				pwq->flush_color = flush_color;
				atomic_inc(&wq->nr_pwqs_to_flush);
				wait = true;
			}
		}

		if (work_color >= 0) {
			WARN_ON_ONCE(work_color != work_next_color(pwq->work_color));
			pwq->work_color = work_color;
		}

		raw_spin_unlock_irq(&pool->lock);
	}

	if (flush_color >= 0 && atomic_dec_and_test(&wq->nr_pwqs_to_flush))
		complete(&wq->first_flusher->done);

	return wait;
}

/**
 * flush_workqueue - ensure that any scheduled work has run to completion.
 * @wq: workqueue to flush
 *
 * This function sleeps until all work items which were queued on entry
 * have finished execution, but it is not livelocked by new incoming ones.
 */
void flush_workqueue(struct workqueue_struct *wq)
{
	struct wq_flusher this_flusher = {
		.list = LIST_HEAD_INIT(this_flusher.list),
		.flush_color = -1,
		.done = COMPLETION_INITIALIZER_ONSTACK_MAP(this_flusher.done, wq->lockdep_map),
	};
	int next_color;

	if (WARN_ON(!wq_online))
		return;

	lock_map_acquire(&wq->lockdep_map);
	lock_map_release(&wq->lockdep_map);

	mutex_lock(&wq->mutex);

	/*
	 * Start-to-wait phase
	 */
	next_color = work_next_color(wq->work_color);

	if (next_color != wq->flush_color) {
		/*
		 * Color space is not full.  The current work_color
		 * becomes our flush_color and work_color is advanced
		 * by one.
		 */
		WARN_ON_ONCE(!list_empty(&wq->flusher_overflow));
		this_flusher.flush_color = wq->work_color;
		wq->work_color = next_color;

		if (!wq->first_flusher) {
			/* no flush in progress, become the first flusher */
			WARN_ON_ONCE(wq->flush_color != this_flusher.flush_color);

			wq->first_flusher = &this_flusher;

			if (!flush_workqueue_prep_pwqs(wq, wq->flush_color,
						       wq->work_color)) {
				/* nothing to flush, done */
				wq->flush_color = next_color;
				wq->first_flusher = NULL;
				goto out_unlock;
			}
		} else {
			/* wait in queue */
			WARN_ON_ONCE(wq->flush_color == this_flusher.flush_color);
			list_add_tail(&this_flusher.list, &wq->flusher_queue);
			flush_workqueue_prep_pwqs(wq, -1, wq->work_color);
		}
	} else {
		/*
		 * Oops, color space is full, wait on overflow queue.
		 * The next flush completion will assign us
		 * flush_color and transfer to flusher_queue.
		 */
		list_add_tail(&this_flusher.list, &wq->flusher_overflow);
	}

	check_flush_dependency(wq, NULL);

	mutex_unlock(&wq->mutex);

	wait_for_completion(&this_flusher.done);

	/*
	 * Wake-up-and-cascade phase
	 *
	 * First flushers are responsible for cascading flushes and
	 * handling overflow.  Non-first flushers can simply return.
	 */
	if (READ_ONCE(wq->first_flusher) != &this_flusher)
		return;

	mutex_lock(&wq->mutex);

	/* we might have raced, check again with mutex held */
	if (wq->first_flusher != &this_flusher)
		goto out_unlock;

	WRITE_ONCE(wq->first_flusher, NULL);

	WARN_ON_ONCE(!list_empty(&this_flusher.list));
	WARN_ON_ONCE(wq->flush_color != this_flusher.flush_color);

	while (true) {
		struct wq_flusher *next, *tmp;

		/* complete all the flushers sharing the current flush color */
		list_for_each_entry_safe(next, tmp, &wq->flusher_queue, list) {
			if (next->flush_color != wq->flush_color)
				break;
			list_del_init(&next->list);
			complete(&next->done);
		}

		WARN_ON_ONCE(!list_empty(&wq->flusher_overflow) &&
			     wq->flush_color != work_next_color(wq->work_color));

		/* this flush_color is finished, advance by one */
		wq->flush_color = work_next_color(wq->flush_color);

		/* one color has been freed, handle overflow queue */
		if (!list_empty(&wq->flusher_overflow)) {
			/*
			 * Assign the same color to all overflowed
			 * flushers, advance work_color and append to
			 * flusher_queue.  This is the start-to-wait
			 * phase for these overflowed flushers.
			 */
			list_for_each_entry(tmp, &wq->flusher_overflow, list)
				tmp->flush_color = wq->work_color;

			wq->work_color = work_next_color(wq->work_color);

			list_splice_tail_init(&wq->flusher_overflow,
					      &wq->flusher_queue);
			flush_workqueue_prep_pwqs(wq, -1, wq->work_color);
		}

		if (list_empty(&wq->flusher_queue)) {
			WARN_ON_ONCE(wq->flush_color != wq->work_color);
			break;
		}

		/*
		 * Need to flush more colors.  Make the next flusher
		 * the new first flusher and arm pwqs.
		 */
		WARN_ON_ONCE(wq->flush_color == wq->work_color);
		WARN_ON_ONCE(wq->flush_color != next->flush_color);

		list_del_init(&next->list);
		wq->first_flusher = next;

		if (flush_workqueue_prep_pwqs(wq, wq->flush_color, -1))
			break;

		/*
		 * Meh... this color is already done, clear first
		 * flusher and repeat cascading.
		 */
		wq->first_flusher = NULL;
	}

out_unlock:
	mutex_unlock(&wq->mutex);
}
EXPORT_SYMBOL(flush_workqueue);

/**
 * drain_workqueue - drain a workqueue
 * @wq: workqueue to drain
 *
 * Wait until the workqueue becomes empty.  While draining is in progress,
 * only chain queueing is allowed.  IOW, only currently pending or running
 * work items on @wq can queue further work items on it.  @wq is flushed
 * repeatedly until it becomes empty.  The number of flushing is determined
 * by the depth of chaining and should be relatively short.  Whine if it
 * takes too long.
 */
void drain_workqueue(struct workqueue_struct *wq)
{
	unsigned int flush_cnt = 0;
	struct pool_workqueue *pwq;

	/*
	 * __queue_work() needs to test whether there are drainers, is much
	 * hotter than drain_workqueue() and already looks at @wq->flags.
	 * Use __WQ_DRAINING so that queue doesn't have to check nr_drainers.
	 */
	mutex_lock(&wq->mutex);
	if (!wq->nr_drainers++)
		wq->flags |= __WQ_DRAINING;
	mutex_unlock(&wq->mutex);
reflush:
	flush_workqueue(wq);

	mutex_lock(&wq->mutex);

	for_each_pwq(pwq, wq) {
		bool drained;

		raw_spin_lock_irq(&pwq->pool->lock);
		drained = !pwq->nr_active && list_empty(&pwq->inactive_works);
		raw_spin_unlock_irq(&pwq->pool->lock);

		if (drained)
			continue;

		if (++flush_cnt == 10 ||
		    (flush_cnt % 100 == 0 && flush_cnt <= 1000))
			pr_warn("workqueue %s: %s() isn't complete after %u tries\n",
				wq->name, __func__, flush_cnt);

		mutex_unlock(&wq->mutex);
		goto reflush;
	}

	if (!--wq->nr_drainers)
		wq->flags &= ~__WQ_DRAINING;
	mutex_unlock(&wq->mutex);
}
EXPORT_SYMBOL_GPL(drain_workqueue);

static bool start_flush_work(struct work_struct *work, struct wq_barrier *barr,
			     bool from_cancel)
{
	struct worker *worker = NULL;
	struct worker_pool *pool;
	struct pool_workqueue *pwq;

	might_sleep();

	rcu_read_lock();
	pool = get_work_pool(work);
	if (!pool) {
		rcu_read_unlock();
		return false;
	}

	raw_spin_lock_irq(&pool->lock);
	/* see the comment in try_to_grab_pending() with the same code */
	pwq = get_work_pwq(work);
	if (pwq) {
		if (unlikely(pwq->pool != pool))
			goto already_gone;
	} else {
		worker = find_worker_executing_work(pool, work);
		if (!worker)
			goto already_gone;
		pwq = worker->current_pwq;
	}

	check_flush_dependency(pwq->wq, work);

	insert_wq_barrier(pwq, barr, work, worker);
	raw_spin_unlock_irq(&pool->lock);

	/*
	 * Force a lock recursion deadlock when using flush_work() inside a
	 * single-threaded or rescuer equipped workqueue.
	 *
	 * For single threaded workqueues the deadlock happens when the work
	 * is after the work issuing the flush_work(). For rescuer equipped
	 * workqueues the deadlock happens when the rescuer stalls, blocking
	 * forward progress.
	 */
	if (!from_cancel &&
	    (pwq->wq->saved_max_active == 1 || pwq->wq->rescuer)) {
		lock_map_acquire(&pwq->wq->lockdep_map);
		lock_map_release(&pwq->wq->lockdep_map);
	}
	rcu_read_unlock();
	return true;
already_gone:
	raw_spin_unlock_irq(&pool->lock);
	rcu_read_unlock();
	return false;
}

static bool __flush_work(struct work_struct *work, bool from_cancel)
{
	struct wq_barrier barr;

	if (WARN_ON(!wq_online))
		return false;

	if (WARN_ON(!work->func))
		return false;

	if (!from_cancel) {
		lock_map_acquire(&work->lockdep_map);
		lock_map_release(&work->lockdep_map);
	}

	if (start_flush_work(work, &barr, from_cancel)) {
		wait_for_completion(&barr.done);
		destroy_work_on_stack(&barr.work);
		return true;
	} else {
		return false;
	}
}

/**
 * flush_work - wait for a work to finish executing the last queueing instance
 * @work: the work to flush
 *
 * Wait until @work has finished execution.  @work is guaranteed to be idle
 * on return if it hasn't been requeued since flush started.
 *
 * Return:
 * %true if flush_work() waited for the work to finish execution,
 * %false if it was already idle.
 */
bool flush_work(struct work_struct *work)
{
	return __flush_work(work, false);
}
EXPORT_SYMBOL_GPL(flush_work);

struct cwt_wait {
	wait_queue_entry_t		wait;
	struct work_struct	*work;
};

static int cwt_wakefn(wait_queue_entry_t *wait, unsigned mode, int sync, void *key)
{
	struct cwt_wait *cwait = container_of(wait, struct cwt_wait, wait);

	if (cwait->work != key)
		return 0;
	return autoremove_wake_function(wait, mode, sync, key);
}

static bool __cancel_work_timer(struct work_struct *work, bool is_dwork)
{
	static DECLARE_WAIT_QUEUE_HEAD(cancel_waitq);
	unsigned long flags;
	int ret;

	do {
		ret = try_to_grab_pending(work, is_dwork, &flags);
		/*
		 * If someone else is already canceling, wait for it to
		 * finish.  flush_work() doesn't work for PREEMPT_NONE
		 * because we may get scheduled between @work's completion
		 * and the other canceling task resuming and clearing
		 * CANCELING - flush_work() will return false immediately
		 * as @work is no longer busy, try_to_grab_pending() will
		 * return -ENOENT as @work is still being canceled and the
		 * other canceling task won't be able to clear CANCELING as
		 * we're hogging the CPU.
		 *
		 * Let's wait for completion using a waitqueue.  As this
		 * may lead to the thundering herd problem, use a custom
		 * wake function which matches @work along with exclusive
		 * wait and wakeup.
		 */
		if (unlikely(ret == -ENOENT)) {
			//等其执行完成后，才能取消
			struct cwt_wait cwait;

			init_wait(&cwait.wait);
			cwait.wait.func = cwt_wakefn;
			cwait.work = work;

			prepare_to_wait_exclusive(&cancel_waitq, &cwait.wait,
						  TASK_UNINTERRUPTIBLE);
			if (work_is_canceling(work))
				schedule();
			finish_wait(&cancel_waitq, &cwait.wait);
		}
	} while (unlikely(ret < 0));

	/* tell other tasks trying to grab @work to back off */
	mark_work_canceling(work);
	local_irq_restore(flags);

	/*
	 * This allows canceling during early boot.  We know that @work
	 * isn't executing.
	 */
	if (wq_online)
		__flush_work(work, true);

	clear_work_data(work);

	/*
	 * Paired with prepare_to_wait() above so that either
	 * waitqueue_active() is visible here or !work_is_canceling() is
	 * visible there.
	 */
	smp_mb();
	if (waitqueue_active(&cancel_waitq))
		__wake_up(&cancel_waitq, TASK_NORMAL, 1, work);

	return ret;
}

/**
 * cancel_work_sync - cancel a work and wait for it to finish
 * @work: the work to cancel
 *
 * Cancel @work and wait for its execution to finish.  This function
 * can be used even if the work re-queues itself or migrates to
 * another workqueue.  On return from this function, @work is
 * guaranteed to be not pending or executing on any CPU.
 *
 * cancel_work_sync(&delayed_work->work) must not be used for
 * delayed_work's.  Use cancel_delayed_work_sync() instead.
 *
 * The caller must ensure that the workqueue on which @work was last
 * queued can't be destroyed before this function returns.
 *
 * Return:
 * %true if @work was pending, %false otherwise.
 */
bool cancel_work_sync(struct work_struct *work)
{
	return __cancel_work_timer(work, false);
}
EXPORT_SYMBOL_GPL(cancel_work_sync);

/**
 * flush_delayed_work - wait for a dwork to finish executing the last queueing
 * @dwork: the delayed work to flush
 *
 * Delayed timer is cancelled and the pending work is queued for
 * immediate execution.  Like flush_work(), this function only
 * considers the last queueing instance of @dwork.
 *
 * Return:
 * %true if flush_work() waited for the work to finish execution,
 * %false if it was already idle.
 */
bool flush_delayed_work(struct delayed_work *dwork)
{
	local_irq_disable();
	if (del_timer_sync(&dwork->timer))
		__queue_work(dwork->cpu, dwork->wq, &dwork->work);
	local_irq_enable();
	return flush_work(&dwork->work);
}
EXPORT_SYMBOL(flush_delayed_work);

/**
 * flush_rcu_work - wait for a rwork to finish executing the last queueing
 * @rwork: the rcu work to flush
 *
 * Return:
 * %true if flush_rcu_work() waited for the work to finish execution,
 * %false if it was already idle.
 */
bool flush_rcu_work(struct rcu_work *rwork)
{
	if (test_bit(WORK_STRUCT_PENDING_BIT, work_data_bits(&rwork->work))) {
		rcu_barrier();
		flush_work(&rwork->work);
		return true;
	} else {
		return flush_work(&rwork->work);
	}
}
EXPORT_SYMBOL(flush_rcu_work);

/*取消指定工作*/
static bool __cancel_work(struct work_struct *work, bool is_dwork)
{
	unsigned long flags;
	int ret;

	do {
		ret = try_to_grab_pending(work, is_dwork, &flags);
	} while (unlikely(ret == -EAGAIN));

	if (unlikely(ret < 0))
		return false;

	set_work_pool_and_clear_pending(work, get_work_pool_id(work));
	local_irq_restore(flags);
	return ret;
}

/**
 * cancel_delayed_work - cancel a delayed work
 * @dwork: delayed_work to cancel
 *
 * Kill off a pending delayed_work.
 *
 * Return: %true if @dwork was pending and canceled; %false if it wasn't
 * pending.
 *
 * Note:
 * The work callback function may still be running on return, unless
 * it returns %true and the work doesn't re-arm itself.  Explicitly flush or
 * use cancel_delayed_work_sync() to wait on it.
 *
 * This function is safe to call from any context including IRQ handler.
 */
bool cancel_delayed_work(struct delayed_work *dwork)
{
	return __cancel_work(&dwork->work, true);
}
EXPORT_SYMBOL(cancel_delayed_work);

/**
 * cancel_delayed_work_sync - cancel a delayed work and wait for it to finish
 * @dwork: the delayed work cancel
 *
 * This is cancel_work_sync() for delayed works.
 *
 * Return:
 * %true if @dwork was pending, %false otherwise.
 */
bool cancel_delayed_work_sync(struct delayed_work *dwork)
{
	//指明在取消延迟work
	return __cancel_work_timer(&dwork->work, true);
}
EXPORT_SYMBOL(cancel_delayed_work_sync);

/**
 * schedule_on_each_cpu - execute a function synchronously on each online CPU
 * @func: the function to call
 *
 * schedule_on_each_cpu() executes @func on each online CPU using the
 * system workqueue and blocks until all CPUs have completed.
 * schedule_on_each_cpu() is very slow.
 *
 * Return:
 * 0 on success, -errno on failure.
 */
int schedule_on_each_cpu(work_func_t func)
{
	int cpu;
	struct work_struct __percpu *works;

	works = alloc_percpu(struct work_struct);
	if (!works)
		return -ENOMEM;

	cpus_read_lock();

	for_each_online_cpu(cpu) {
		struct work_struct *work = per_cpu_ptr(works, cpu);

		INIT_WORK(work, func);
		schedule_work_on(cpu, work);
	}

	for_each_online_cpu(cpu)
		flush_work(per_cpu_ptr(works, cpu));

	cpus_read_unlock();
	free_percpu(works);
	return 0;
}

/**
 * execute_in_process_context - reliably execute the routine with user context
 * @fn:		the function to execute
 * @ew:		guaranteed storage for the execute work structure (must
 *		be available when the work executes)
 *
 * Executes the function immediately if process context is available,
 * otherwise schedules the function for delayed execution.
 *
 * Return:	0 - function was executed
 *		1 - function was scheduled for execution
 */
int execute_in_process_context(work_func_t fn, struct execute_work *ew)
{
	if (!in_interrupt()) {
		fn(&ew->work);
		return 0;
	}

	INIT_WORK(&ew->work, fn);
	schedule_work(&ew->work);

	return 1;
}
EXPORT_SYMBOL_GPL(execute_in_process_context);

/**
 * free_workqueue_attrs - free a workqueue_attrs
 * @attrs: workqueue_attrs to free
 *
 * Undo alloc_workqueue_attrs().
 */
void free_workqueue_attrs(struct workqueue_attrs *attrs)
{
	if (attrs) {
		free_cpumask_var(attrs->cpumask);
		kfree(attrs);
	}
}

/**
 * alloc_workqueue_attrs - allocate a workqueue_attrs
 *
 * Allocate a new workqueue_attrs, initialize with default settings and
 * return it.
 *
 * Return: The allocated new workqueue_attr on success. %NULL on failure.
 */
struct workqueue_attrs *alloc_workqueue_attrs(void)
{
	struct workqueue_attrs *attrs;

	attrs = kzalloc(sizeof(*attrs), GFP_KERNEL);
	if (!attrs)
		goto fail;
	if (!alloc_cpumask_var(&attrs->cpumask, GFP_KERNEL))
		goto fail;

	cpumask_copy(attrs->cpumask, cpu_possible_mask);
	return attrs;
fail:
	free_workqueue_attrs(attrs);
	return NULL;
}

static void copy_workqueue_attrs(struct workqueue_attrs *to,
				 const struct workqueue_attrs *from)
{
	to->nice = from->nice;
	cpumask_copy(to->cpumask, from->cpumask);
	/*
	 * Unlike hash and equality test, this function doesn't ignore
	 * ->no_numa as it is used for both pool and wq attrs.  Instead,
	 * get_unbound_pool() explicitly clears ->no_numa after copying.
	 */
	to->no_numa = from->no_numa;
}

/* hash value of the content of @attr */
static u32 wqattrs_hash(const struct workqueue_attrs *attrs)
{
	u32 hash = 0;

	hash = jhash_1word(attrs->nice, hash);
	hash = jhash(cpumask_bits(attrs->cpumask),
		     BITS_TO_LONGS(nr_cpumask_bits) * sizeof(long), hash);
	return hash;
}

/* content equality test */
static bool wqattrs_equal(const struct workqueue_attrs *a,
			  const struct workqueue_attrs *b)
{
	if (a->nice != b->nice)
		return false;
	if (!cpumask_equal(a->cpumask, b->cpumask))
		return false;
	return true;
}

/**
 * init_worker_pool - initialize a newly zalloc'd worker_pool
 * @pool: worker_pool to initialize
 *
 * Initialize a newly zalloc'd @pool.  It also allocates @pool->attrs.
 *
 * Return: 0 on success, -errno on failure.  Even on failure, all fields
 * inside @pool proper are initialized and put_unbound_pool() can be called
 * on @pool safely to release it.
 */
static int init_worker_pool(struct worker_pool *pool)
{
	raw_spin_lock_init(&pool->lock);
	pool->id = -1;
	pool->cpu = -1;
	pool->node = NUMA_NO_NODE;
	pool->flags |= POOL_DISASSOCIATED;
	pool->watchdog_ts = jiffies;
	INIT_LIST_HEAD(&pool->worklist);
	INIT_LIST_HEAD(&pool->idle_list);
	hash_init(pool->busy_hash);

	timer_setup(&pool->idle_timer, idle_worker_timeout, TIMER_DEFERRABLE);

	timer_setup(&pool->mayday_timer, pool_mayday_timeout, 0);

	INIT_LIST_HEAD(&pool->workers);

	ida_init(&pool->worker_ida);
	INIT_HLIST_NODE(&pool->hash_node);
	pool->refcnt = 1;

	/* shouldn't fail above this point */
	pool->attrs = alloc_workqueue_attrs();
	if (!pool->attrs)
		return -ENOMEM;
	return 0;
}

#ifdef CONFIG_LOCKDEP
static void wq_init_lockdep(struct workqueue_struct *wq)
{
	char *lock_name;

	lockdep_register_key(&wq->key);
	lock_name = kasprintf(GFP_KERNEL, "%s%s", "(wq_completion)", wq->name);
	if (!lock_name)
		lock_name = wq->name;

	wq->lock_name = lock_name;
	lockdep_init_map(&wq->lockdep_map, lock_name, &wq->key, 0);
}

static void wq_unregister_lockdep(struct workqueue_struct *wq)
{
	lockdep_unregister_key(&wq->key);
}

static void wq_free_lockdep(struct workqueue_struct *wq)
{
	if (wq->lock_name != wq->name)
		kfree(wq->lock_name);
}
#else
static void wq_init_lockdep(struct workqueue_struct *wq)
{
}

static void wq_unregister_lockdep(struct workqueue_struct *wq)
{
}

static void wq_free_lockdep(struct workqueue_struct *wq)
{
}
#endif

static void rcu_free_wq(struct rcu_head *rcu)
{
	struct workqueue_struct *wq =
		container_of(rcu, struct workqueue_struct, rcu);

	wq_free_lockdep(wq);

	if (!(wq->flags & WQ_UNBOUND))
		free_percpu(wq->cpu_pwqs);
	else
		free_workqueue_attrs(wq->unbound_attrs);

	kfree(wq);
}

static void rcu_free_pool(struct rcu_head *rcu)
{
	struct worker_pool *pool = container_of(rcu, struct worker_pool, rcu);

	ida_destroy(&pool->worker_ida);
	free_workqueue_attrs(pool->attrs);
	kfree(pool);
}

/* This returns with the lock held on success (pool manager is inactive). */
static bool wq_manager_inactive(struct worker_pool *pool)
{
	raw_spin_lock_irq(&pool->lock);

	if (pool->flags & POOL_MANAGER_ACTIVE) {
		raw_spin_unlock_irq(&pool->lock);
		return false;
	}
	return true;
}

/**
 * put_unbound_pool - put a worker_pool
 * @pool: worker_pool to put
 *
 * Put @pool.  If its refcnt reaches zero, it gets destroyed in RCU
 * safe manner.  get_unbound_pool() calls this function on its failure path
 * and this function should be able to release pools which went through,
 * successfully or not, init_worker_pool().
 *
 * Should be called with wq_pool_mutex held.
 */
static void put_unbound_pool(struct worker_pool *pool)
{
	DECLARE_COMPLETION_ONSTACK(detach_completion);
	struct worker *worker;

	lockdep_assert_held(&wq_pool_mutex);

	if (--pool->refcnt)
		return;

	/* sanity checks */
	if (WARN_ON(!(pool->cpu < 0)) ||
	    WARN_ON(!list_empty(&pool->worklist)))
		return;

	/* release id and unhash */
	if (pool->id >= 0)
		idr_remove(&worker_pool_idr, pool->id);
	hash_del(&pool->hash_node);

	/*
	 * Become the manager and destroy all workers.  This prevents
	 * @pool's workers from blocking on attach_mutex.  We're the last
	 * manager and @pool gets freed with the flag set.
	 * Because of how wq_manager_inactive() works, we will hold the
	 * spinlock after a successful wait.
	 */
	rcuwait_wait_event(&manager_wait, wq_manager_inactive(pool),
			   TASK_UNINTERRUPTIBLE);
	pool->flags |= POOL_MANAGER_ACTIVE;

	while ((worker = first_idle_worker(pool)))
		destroy_worker(worker);
	WARN_ON(pool->nr_workers || pool->nr_idle);
	raw_spin_unlock_irq(&pool->lock);

	mutex_lock(&wq_pool_attach_mutex);
	if (!list_empty(&pool->workers))
		pool->detach_completion = &detach_completion;
	mutex_unlock(&wq_pool_attach_mutex);

	if (pool->detach_completion)
		wait_for_completion(pool->detach_completion);

	/* shut down the timers */
	del_timer_sync(&pool->idle_timer);
	del_timer_sync(&pool->mayday_timer);

	/* RCU protected to allow dereferences from get_work_pool() */
	call_rcu(&pool->rcu, rcu_free_pool);
}

/**
 * get_unbound_pool - get a worker_pool with the specified attributes
 * @attrs: the attributes of the worker_pool to get
 *
 * Obtain a worker_pool which has the same attributes as @attrs, bump the
 * reference count and return it.  If there already is a matching
 * worker_pool, it will be used; otherwise, this function attempts to
 * create a new one.
 *
 * Should be called with wq_pool_mutex held.
 *
 * Return: On success, a worker_pool with the same attributes as @attrs.
 * On failure, %NULL.
 */
static struct worker_pool *get_unbound_pool(const struct workqueue_attrs *attrs)
{
	u32 hash = wqattrs_hash(attrs);
	struct worker_pool *pool;
	int node;
	int target_node = NUMA_NO_NODE;

	lockdep_assert_held(&wq_pool_mutex);

	/* do we already have a matching pool? */
	hash_for_each_possible(unbound_pool_hash, pool, hash_node, hash) {
		if (wqattrs_equal(pool->attrs, attrs)) {
			pool->refcnt++;
			return pool;
		}
	}

	/* if cpumask is contained inside a NUMA node, we belong to that node */
	if (wq_numa_enabled) {
		for_each_node(node) {
			if (cpumask_subset(attrs->cpumask,
					   wq_numa_possible_cpumask[node])) {
				target_node = node;
				break;
			}
		}
	}

	/* nope, create a new one */
	pool = kzalloc_node(sizeof(*pool), GFP_KERNEL, target_node);
	if (!pool || init_worker_pool(pool) < 0)
		goto fail;

	lockdep_set_subclass(&pool->lock, 1);	/* see put_pwq() */
	copy_workqueue_attrs(pool->attrs, attrs);
	pool->node = target_node;

	/*
	 * no_numa isn't a worker_pool attribute, always clear it.  See
	 * 'struct workqueue_attrs' comments for detail.
	 */
	pool->attrs->no_numa = false;

	if (worker_pool_assign_id(pool) < 0)
		goto fail;

	/* create and start the initial worker */
	if (wq_online && !create_worker(pool))
		goto fail;

	/* install */
	hash_add(unbound_pool_hash, &pool->hash_node, hash);

	return pool;
fail:
	if (pool)
		put_unbound_pool(pool);
	return NULL;
}

static void rcu_free_pwq(struct rcu_head *rcu)
{
	kmem_cache_free(pwq_cache,
			container_of(rcu, struct pool_workqueue, rcu));
}

/*
 * Scheduled on system_wq by put_pwq() when an unbound pwq hits zero refcnt
 * and needs to be destroyed.
 */
static void pwq_unbound_release_workfn(struct work_struct *work)
{
	struct pool_workqueue *pwq = container_of(work, struct pool_workqueue,
						  unbound_release_work);
	struct workqueue_struct *wq = pwq->wq;
	struct worker_pool *pool = pwq->pool;
	bool is_last = false;

	/*
	 * when @pwq is not linked, it doesn't hold any reference to the
	 * @wq, and @wq is invalid to access.
	 */
	if (!list_empty(&pwq->pwqs_node)) {
		if (WARN_ON_ONCE(!(wq->flags & WQ_UNBOUND)))
			return;

		mutex_lock(&wq->mutex);
		list_del_rcu(&pwq->pwqs_node);
		is_last = list_empty(&wq->pwqs);
		mutex_unlock(&wq->mutex);
	}

	mutex_lock(&wq_pool_mutex);
	put_unbound_pool(pool);
	mutex_unlock(&wq_pool_mutex);

	call_rcu(&pwq->rcu, rcu_free_pwq);

	/*
	 * If we're the last pwq going away, @wq is already dead and no one
	 * is gonna access it anymore.  Schedule RCU free.
	 */
	if (is_last) {
		wq_unregister_lockdep(wq);
		call_rcu(&wq->rcu, rcu_free_wq);
	}
}

/**
 * pwq_adjust_max_active - update a pwq's max_active to the current setting
 * @pwq: target pool_workqueue
 *
 * If @pwq isn't freezing, set @pwq->max_active to the associated
 * workqueue's saved_max_active and activate inactive work items
 * accordingly.  If @pwq is freezing, clear @pwq->max_active to zero.
 */
static void pwq_adjust_max_active(struct pool_workqueue *pwq)
{
	struct workqueue_struct *wq = pwq->wq;
	bool freezable = wq->flags & WQ_FREEZABLE;
	unsigned long flags;

	/* for @wq->saved_max_active */
	lockdep_assert_held(&wq->mutex);

	/* fast exit for non-freezable wqs */
	if (!freezable && pwq->max_active == wq->saved_max_active)
		return;

	/* this function can be called during early boot w/ irq disabled */
	raw_spin_lock_irqsave(&pwq->pool->lock, flags);

	/*
	 * During [un]freezing, the caller is responsible for ensuring that
	 * this function is called at least once after @workqueue_freezing
	 * is updated and visible.
	 */
	if (!freezable || !workqueue_freezing) {
		bool kick = false;

		pwq->max_active = wq->saved_max_active;

		while (!list_empty(&pwq->inactive_works) &&
		       pwq->nr_active < pwq->max_active) {
			pwq_activate_first_inactive(pwq);
			kick = true;
		}

		/*
		 * Need to kick a worker after thawed or an unbound wq's
		 * max_active is bumped. In realtime scenarios, always kicking a
		 * worker will cause interference on the isolated cpu cores, so
		 * let's kick iff work items were activated.
		 */
		if (kick)
			wake_up_worker(pwq->pool);
	} else {
		pwq->max_active = 0;
	}

	raw_spin_unlock_irqrestore(&pwq->pool->lock, flags);
}

/* initialize newly allocated @pwq which is associated with @wq and @pool */
static void init_pwq(struct pool_workqueue *pwq, struct workqueue_struct *wq,
		     struct worker_pool *pool)
{
	BUG_ON((unsigned long)pwq & WORK_STRUCT_FLAG_MASK);

	memset(pwq, 0, sizeof(*pwq));

	pwq->pool = pool;
	pwq->wq = wq;
	pwq->flush_color = -1;
	pwq->refcnt = 1;
	INIT_LIST_HEAD(&pwq->inactive_works);
	INIT_LIST_HEAD(&pwq->pwqs_node);
	INIT_LIST_HEAD(&pwq->mayday_node);
	INIT_WORK(&pwq->unbound_release_work, pwq_unbound_release_workfn);
}

/* sync @pwq with the current state of its associated wq and link it */
static void link_pwq(struct pool_workqueue *pwq)
{
	struct workqueue_struct *wq = pwq->wq;

	lockdep_assert_held(&wq->mutex);

	/* may be called multiple times, ignore if already linked */
	if (!list_empty(&pwq->pwqs_node))
		return;

	/* set the matching work_color */
	pwq->work_color = wq->work_color;

	/* sync max_active to the current setting */
	pwq_adjust_max_active(pwq);

	/* link in @pwq */
	list_add_rcu(&pwq->pwqs_node, &wq->pwqs);
}

/* obtain a pool matching @attr and create a pwq associating the pool and @wq */
static struct pool_workqueue *alloc_unbound_pwq(struct workqueue_struct *wq,
					const struct workqueue_attrs *attrs)
{
	struct worker_pool *pool;
	struct pool_workqueue *pwq;

	lockdep_assert_held(&wq_pool_mutex);

	pool = get_unbound_pool(attrs);
	if (!pool)
		return NULL;

	pwq = kmem_cache_alloc_node(pwq_cache, GFP_KERNEL, pool->node);
	if (!pwq) {
		put_unbound_pool(pool);
		return NULL;
	}

	init_pwq(pwq, wq, pool);
	return pwq;
}

/**
 * wq_calc_node_cpumask - calculate a wq_attrs' cpumask for the specified node
 * @attrs: the wq_attrs of the default pwq of the target workqueue
 * @node: the target NUMA node
 * @cpu_going_down: if >= 0, the CPU to consider as offline
 * @cpumask: outarg, the resulting cpumask
 *
 * Calculate the cpumask a workqueue with @attrs should use on @node.  If
 * @cpu_going_down is >= 0, that cpu is considered offline during
 * calculation.  The result is stored in @cpumask.
 *
 * If NUMA affinity is not enabled, @attrs->cpumask is always used.  If
 * enabled and @node has online CPUs requested by @attrs, the returned
 * cpumask is the intersection of the possible CPUs of @node and
 * @attrs->cpumask.
 *
 * The caller is responsible for ensuring that the cpumask of @node stays
 * stable.
 *
 * Return: %true if the resulting @cpumask is different from @attrs->cpumask,
 * %false if equal.
 */
static bool wq_calc_node_cpumask(const struct workqueue_attrs *attrs, int node,
				 int cpu_going_down, cpumask_t *cpumask)
{
	if (!wq_numa_enabled || attrs->no_numa)
		goto use_dfl;

	/* does @node have any online CPUs @attrs wants? */
	cpumask_and(cpumask, cpumask_of_node(node), attrs->cpumask);
	if (cpu_going_down >= 0)
		cpumask_clear_cpu(cpu_going_down, cpumask);

	if (cpumask_empty(cpumask))
		goto use_dfl;

	/* yeap, return possible CPUs in @node that @attrs wants */
	cpumask_and(cpumask, attrs->cpumask, wq_numa_possible_cpumask[node]);

	if (cpumask_empty(cpumask)) {
		pr_warn_once("WARNING: workqueue cpumask: online intersect > "
				"possible intersect\n");
		return false;
	}

	return !cpumask_equal(cpumask, attrs->cpumask);

use_dfl:
	cpumask_copy(cpumask, attrs->cpumask);
	return false;
}

/* install @pwq into @wq's numa_pwq_tbl[] for @node and return the old pwq */
static struct pool_workqueue *numa_pwq_tbl_install(struct workqueue_struct *wq,
						   int node,
						   struct pool_workqueue *pwq)
{
	struct pool_workqueue *old_pwq;

	lockdep_assert_held(&wq_pool_mutex);
	lockdep_assert_held(&wq->mutex);

	/* link_pwq() can handle duplicate calls */
	link_pwq(pwq);

	old_pwq = rcu_access_pointer(wq->numa_pwq_tbl[node]);
	rcu_assign_pointer(wq->numa_pwq_tbl[node], pwq);
	return old_pwq;
}

/* context to store the prepared attrs & pwqs before applying */
struct apply_wqattrs_ctx {
	struct workqueue_struct	*wq;		/* target workqueue */
	struct workqueue_attrs	*attrs;		/* attrs to apply */
	struct list_head	list;		/* queued for batching commit */
	struct pool_workqueue	*dfl_pwq;
	struct pool_workqueue	*pwq_tbl[];
};

/* free the resources after success or abort */
static void apply_wqattrs_cleanup(struct apply_wqattrs_ctx *ctx)
{
	if (ctx) {
		int node;

		for_each_node(node)
			put_pwq_unlocked(ctx->pwq_tbl[node]);
		put_pwq_unlocked(ctx->dfl_pwq);

		free_workqueue_attrs(ctx->attrs);

		kfree(ctx);
	}
}

/* allocate the attrs and pwqs for later installation */
static struct apply_wqattrs_ctx *
apply_wqattrs_prepare(struct workqueue_struct *wq,
		      const struct workqueue_attrs *attrs)
{
	struct apply_wqattrs_ctx *ctx;
	struct workqueue_attrs *new_attrs, *tmp_attrs;
	int node;

	lockdep_assert_held(&wq_pool_mutex);

	ctx = kzalloc(struct_size(ctx, pwq_tbl, nr_node_ids), GFP_KERNEL);

	new_attrs = alloc_workqueue_attrs();
	tmp_attrs = alloc_workqueue_attrs();
	if (!ctx || !new_attrs || !tmp_attrs)
		goto out_free;

	/*
	 * Calculate the attrs of the default pwq.
	 * If the user configured cpumask doesn't overlap with the
	 * wq_unbound_cpumask, we fallback to the wq_unbound_cpumask.
	 */
	copy_workqueue_attrs(new_attrs, attrs);
	cpumask_and(new_attrs->cpumask, new_attrs->cpumask, wq_unbound_cpumask);
	if (unlikely(cpumask_empty(new_attrs->cpumask)))
		cpumask_copy(new_attrs->cpumask, wq_unbound_cpumask);

	/*
	 * We may create multiple pwqs with differing cpumasks.  Make a
	 * copy of @new_attrs which will be modified and used to obtain
	 * pools.
	 */
	copy_workqueue_attrs(tmp_attrs, new_attrs);

	/*
	 * If something goes wrong during CPU up/down, we'll fall back to
	 * the default pwq covering whole @attrs->cpumask.  Always create
	 * it even if we don't use it immediately.
	 */
	ctx->dfl_pwq = alloc_unbound_pwq(wq, new_attrs);
	if (!ctx->dfl_pwq)
		goto out_free;

	for_each_node(node) {
		if (wq_calc_node_cpumask(new_attrs, node, -1, tmp_attrs->cpumask)) {
			ctx->pwq_tbl[node] = alloc_unbound_pwq(wq, tmp_attrs);
			if (!ctx->pwq_tbl[node])
				goto out_free;
		} else {
			ctx->dfl_pwq->refcnt++;
			ctx->pwq_tbl[node] = ctx->dfl_pwq;
		}
	}

	/* save the user configured attrs and sanitize it. */
	copy_workqueue_attrs(new_attrs, attrs);
	cpumask_and(new_attrs->cpumask, new_attrs->cpumask, cpu_possible_mask);
	ctx->attrs = new_attrs;

	ctx->wq = wq;
	free_workqueue_attrs(tmp_attrs);
	return ctx;

out_free:
	free_workqueue_attrs(tmp_attrs);
	free_workqueue_attrs(new_attrs);
	apply_wqattrs_cleanup(ctx);
	return NULL;
}

/* set attrs and install prepared pwqs, @ctx points to old pwqs on return */
static void apply_wqattrs_commit(struct apply_wqattrs_ctx *ctx)
{
	int node;

	/* all pwqs have been created successfully, let's install'em */
	mutex_lock(&ctx->wq->mutex);

	copy_workqueue_attrs(ctx->wq->unbound_attrs, ctx->attrs);

	/* save the previous pwq and install the new one */
	for_each_node(node)
		ctx->pwq_tbl[node] = numa_pwq_tbl_install(ctx->wq, node,
							  ctx->pwq_tbl[node]);

	/* @dfl_pwq might not have been used, ensure it's linked */
	link_pwq(ctx->dfl_pwq);
	swap(ctx->wq->dfl_pwq, ctx->dfl_pwq);

	mutex_unlock(&ctx->wq->mutex);
}

static void apply_wqattrs_lock(void)
{
	/* CPUs should stay stable across pwq creations and installations */
	cpus_read_lock();
	mutex_lock(&wq_pool_mutex);
}

static void apply_wqattrs_unlock(void)
{
	mutex_unlock(&wq_pool_mutex);
	cpus_read_unlock();
}

static int apply_workqueue_attrs_locked(struct workqueue_struct *wq,
					const struct workqueue_attrs *attrs)
{
	struct apply_wqattrs_ctx *ctx;

	/* only unbound workqueues can change attributes */
	if (WARN_ON(!(wq->flags & WQ_UNBOUND)))
		return -EINVAL;

	/* creating multiple pwqs breaks ordering guarantee */
	if (!list_empty(&wq->pwqs)) {
		if (WARN_ON(wq->flags & __WQ_ORDERED_EXPLICIT))
			return -EINVAL;

		wq->flags &= ~__WQ_ORDERED;
	}

	ctx = apply_wqattrs_prepare(wq, attrs);
	if (!ctx)
		return -ENOMEM;

	/* the ctx has been prepared successfully, let's commit it */
	apply_wqattrs_commit(ctx);
	apply_wqattrs_cleanup(ctx);

	return 0;
}

/**
 * apply_workqueue_attrs - apply new workqueue_attrs to an unbound workqueue
 * @wq: the target workqueue
 * @attrs: the workqueue_attrs to apply, allocated with alloc_workqueue_attrs()
 *
 * Apply @attrs to an unbound workqueue @wq.  Unless disabled, on NUMA
 * machines, this function maps a separate pwq to each NUMA node with
 * possibles CPUs in @attrs->cpumask so that work items are affine to the
 * NUMA node it was issued on.  Older pwqs are released as in-flight work
 * items finish.  Note that a work item which repeatedly requeues itself
 * back-to-back will stay on its current pwq.
 *
 * Performs GFP_KERNEL allocations.
 *
 * Assumes caller has CPU hotplug read exclusion, i.e. cpus_read_lock().
 *
 * Return: 0 on success and -errno on failure.
 */
int apply_workqueue_attrs(struct workqueue_struct *wq,
			  const struct workqueue_attrs *attrs)
{
	int ret;

	lockdep_assert_cpus_held();

	mutex_lock(&wq_pool_mutex);
	ret = apply_workqueue_attrs_locked(wq, attrs);
	mutex_unlock(&wq_pool_mutex);

	return ret;
}

/**
 * wq_update_unbound_numa - update NUMA affinity of a wq for CPU hot[un]plug
 * @wq: the target workqueue
 * @cpu: the CPU coming up or going down
 * @online: whether @cpu is coming up or going down
 *
 * This function is to be called from %CPU_DOWN_PREPARE, %CPU_ONLINE and
 * %CPU_DOWN_FAILED.  @cpu is being hot[un]plugged, update NUMA affinity of
 * @wq accordingly.
 *
 * If NUMA affinity can't be adjusted due to memory allocation failure, it
 * falls back to @wq->dfl_pwq which may not be optimal but is always
 * correct.
 *
 * Note that when the last allowed CPU of a NUMA node goes offline for a
 * workqueue with a cpumask spanning multiple nodes, the workers which were
 * already executing the work items for the workqueue will lose their CPU
 * affinity and may execute on any CPU.  This is similar to how per-cpu
 * workqueues behave on CPU_DOWN.  If a workqueue user wants strict
 * affinity, it's the user's responsibility to flush the work item from
 * CPU_DOWN_PREPARE.
 */
static void wq_update_unbound_numa(struct workqueue_struct *wq, int cpu,
				   bool online)
{
	int node = cpu_to_node(cpu);
	int cpu_off = online ? -1 : cpu;
	struct pool_workqueue *old_pwq = NULL, *pwq;
	struct workqueue_attrs *target_attrs;
	cpumask_t *cpumask;

	lockdep_assert_held(&wq_pool_mutex);

	if (!wq_numa_enabled || !(wq->flags & WQ_UNBOUND) ||
	    wq->unbound_attrs->no_numa)
		return;

	/*
	 * We don't wanna alloc/free wq_attrs for each wq for each CPU.
	 * Let's use a preallocated one.  The following buf is protected by
	 * CPU hotplug exclusion.
	 */
	target_attrs = wq_update_unbound_numa_attrs_buf;
	cpumask = target_attrs->cpumask;

	copy_workqueue_attrs(target_attrs, wq->unbound_attrs);
	pwq = unbound_pwq_by_node(wq, node);

	/*
	 * Let's determine what needs to be done.  If the target cpumask is
	 * different from the default pwq's, we need to compare it to @pwq's
	 * and create a new one if they don't match.  If the target cpumask
	 * equals the default pwq's, the default pwq should be used.
	 */
	if (wq_calc_node_cpumask(wq->dfl_pwq->pool->attrs, node, cpu_off, cpumask)) {
		if (cpumask_equal(cpumask, pwq->pool->attrs->cpumask))
			return;
	} else {
		goto use_dfl_pwq;
	}

	/* create a new pwq */
	pwq = alloc_unbound_pwq(wq, target_attrs);
	if (!pwq) {
		pr_warn("workqueue: allocation failed while updating NUMA affinity of \"%s\"\n",
			wq->name);
		goto use_dfl_pwq;
	}

	/* Install the new pwq. */
	mutex_lock(&wq->mutex);
	old_pwq = numa_pwq_tbl_install(wq, node, pwq);
	goto out_unlock;

use_dfl_pwq:
	mutex_lock(&wq->mutex);
	raw_spin_lock_irq(&wq->dfl_pwq->pool->lock);
	get_pwq(wq->dfl_pwq);
	raw_spin_unlock_irq(&wq->dfl_pwq->pool->lock);
	old_pwq = numa_pwq_tbl_install(wq, node, wq->dfl_pwq);
out_unlock:
	mutex_unlock(&wq->mutex);
	put_pwq_unlocked(old_pwq);
}

static int alloc_and_link_pwqs(struct workqueue_struct *wq)
{
	bool highpri = wq->flags & WQ_HIGHPRI;
	int cpu, ret;

	if (!(wq->flags & WQ_UNBOUND)) {
		wq->cpu_pwqs = alloc_percpu(struct pool_workqueue);
		if (!wq->cpu_pwqs)
			return -ENOMEM;

		for_each_possible_cpu(cpu) {
			struct pool_workqueue *pwq =
				per_cpu_ptr(wq->cpu_pwqs, cpu);
			struct worker_pool *cpu_pools =
				per_cpu(cpu_worker_pools, cpu);

			init_pwq(pwq, wq, &cpu_pools[highpri]);

			mutex_lock(&wq->mutex);
			link_pwq(pwq);
			mutex_unlock(&wq->mutex);
		}
		return 0;
	}

	cpus_read_lock();
	if (wq->flags & __WQ_ORDERED) {
		ret = apply_workqueue_attrs(wq, ordered_wq_attrs[highpri]);
		/* there should only be single pwq for ordering guarantee */
		WARN(!ret && (wq->pwqs.next != &wq->dfl_pwq->pwqs_node ||
			      wq->pwqs.prev != &wq->dfl_pwq->pwqs_node),
		     "ordering guarantee broken for workqueue %s\n", wq->name);
	} else {
		ret = apply_workqueue_attrs(wq, unbound_std_wq_attrs[highpri]);
	}
	cpus_read_unlock();

	return ret;
}

static int wq_clamp_max_active(int max_active, unsigned int flags,
			       const char *name)
{
	int lim = flags & WQ_UNBOUND ? WQ_UNBOUND_MAX_ACTIVE : WQ_MAX_ACTIVE;

	if (max_active < 1 || max_active > lim)
		pr_warn("workqueue: max_active %d requested for %s is out of range, clamping between %d and %d\n",
			max_active, name, 1, lim);

	return clamp_val(max_active, 1, lim);
}

/*
 * Workqueues which may be used during memory reclaim should have a rescuer
 * to guarantee forward progress.
 */
static int init_rescuer(struct workqueue_struct *wq)
{
	struct worker *rescuer;
	int ret;

	if (!(wq->flags & WQ_MEM_RECLAIM))
		return 0;

	rescuer = alloc_worker(NUMA_NO_NODE);
	if (!rescuer)
		return -ENOMEM;

	rescuer->rescue_wq = wq;
	rescuer->task = kthread_create(rescuer_thread, rescuer, "%s", wq->name);
	if (IS_ERR(rescuer->task)) {
		ret = PTR_ERR(rescuer->task);
		kfree(rescuer);
		return ret;
	}

	wq->rescuer = rescuer;
	kthread_bind_mask(rescuer->task, cpu_possible_mask);
	wake_up_process(rescuer->task);

	return 0;
}

//创建一个工作队列
__printf(1, 4)
struct workqueue_struct *alloc_workqueue(const char *fmt,
					 unsigned int flags,
					 int max_active, ...)
{
	size_t tbl_size = 0;
	va_list args;
	struct workqueue_struct *wq;
	struct pool_workqueue *pwq;

	/*
	 * Unbound && max_active == 1 used to imply ordered, which is no
	 * longer the case on NUMA machines due to per-node pools.  While
	 * alloc_ordered_workqueue() is the right way to create an ordered
	 * workqueue, keep the previous behavior to avoid subtle breakages
	 * on NUMA.
	 */
	if ((flags & WQ_UNBOUND) && max_active == 1)
		flags |= __WQ_ORDERED;

	/* see the comment above the definition of WQ_POWER_EFFICIENT */
	if ((flags & WQ_POWER_EFFICIENT) && wq_power_efficient)
		flags |= WQ_UNBOUND;

	/* allocate wq and format name */
	if (flags & WQ_UNBOUND)
		tbl_size = nr_node_ids * sizeof(wq->numa_pwq_tbl[0]);

	//申请工作队列，及table大小
	wq = kzalloc(sizeof(*wq) + tbl_size, GFP_KERNEL);
	if (!wq)
		return NULL;

	if (flags & WQ_UNBOUND) {
		wq->unbound_attrs = alloc_workqueue_attrs();
		if (!wq->unbound_attrs)
			goto err_free_wq;
	}

	//格式化并填充工作队列名称
	va_start(args, max_active);
	vsnprintf(wq->name, sizeof(wq->name), fmt, args);
	va_end(args);

	max_active = max_active ?: WQ_DFL_ACTIVE;
	max_active = wq_clamp_max_active(max_active, flags, wq->name);

	/* init wq */
	wq->flags = flags;
	wq->saved_max_active = max_active;
	mutex_init(&wq->mutex);
	atomic_set(&wq->nr_pwqs_to_flush, 0);
	INIT_LIST_HEAD(&wq->pwqs);
	INIT_LIST_HEAD(&wq->flusher_queue);
	INIT_LIST_HEAD(&wq->flusher_overflow);
	INIT_LIST_HEAD(&wq->maydays);

	wq_init_lockdep(wq);
	INIT_LIST_HEAD(&wq->list);

	if (alloc_and_link_pwqs(wq) < 0)
		goto err_unreg_lockdep;

	if (wq_online && init_rescuer(wq) < 0)
		goto err_destroy;

	if ((wq->flags & WQ_SYSFS) && workqueue_sysfs_register(wq))
		goto err_destroy;

	/*
	 * wq_pool_mutex protects global freeze state and workqueues list.
	 * Grab it, adjust max_active and add the new @wq to workqueues
	 * list.
	 */
	mutex_lock(&wq_pool_mutex);

	mutex_lock(&wq->mutex);
	for_each_pwq(pwq, wq)
		pwq_adjust_max_active(pwq);
	mutex_unlock(&wq->mutex);

	//将此wq注册到系统workqueues中
	list_add_tail_rcu(&wq->list, &workqueues);

	mutex_unlock(&wq_pool_mutex);

	return wq;

err_unreg_lockdep:
	wq_unregister_lockdep(wq);
	wq_free_lockdep(wq);
err_free_wq:
	free_workqueue_attrs(wq->unbound_attrs);
	kfree(wq);
	return NULL;
err_destroy:
	destroy_workqueue(wq);
	return NULL;
}
EXPORT_SYMBOL_GPL(alloc_workqueue);

static bool pwq_busy(struct pool_workqueue *pwq)
{
	int i;

	for (i = 0; i < WORK_NR_COLORS; i++)
		if (pwq->nr_in_flight[i])
			return true;

	if ((pwq != pwq->wq->dfl_pwq) && (pwq->refcnt > 1))
		return true;
	if (pwq->nr_active || !list_empty(&pwq->inactive_works))
		return true;

	return false;
}

/**
 * destroy_workqueue - safely terminate a workqueue
 * @wq: target workqueue
 *
 * Safely destroy a workqueue. All work currently pending will be done first.
 */
void destroy_workqueue(struct workqueue_struct *wq)
{
    //销毁指定工作队列
	struct pool_workqueue *pwq;
	int node;

	/*
	 * Remove it from sysfs first so that sanity check failure doesn't
	 * lead to sysfs name conflicts.
	 */
	workqueue_sysfs_unregister(wq);

	/* drain it before proceeding with destruction */
	drain_workqueue(wq);

	/* kill rescuer, if sanity checks fail, leave it w/o rescuer */
	if (wq->rescuer) {
		struct worker *rescuer = wq->rescuer;

		/* this prevents new queueing */
		raw_spin_lock_irq(&wq_mayday_lock);
		wq->rescuer = NULL;
		raw_spin_unlock_irq(&wq_mayday_lock);

		/* rescuer will empty maydays list before exiting */
		kthread_stop(rescuer->task);
		kfree(rescuer);
	}

	/*
	 * Sanity checks - grab all the locks so that we wait for all
	 * in-flight operations which may do put_pwq().
	 */
	mutex_lock(&wq_pool_mutex);
	mutex_lock(&wq->mutex);
	for_each_pwq(pwq, wq) {
		raw_spin_lock_irq(&pwq->pool->lock);
		if (WARN_ON(pwq_busy(pwq))) {
			pr_warn("%s: %s has the following busy pwq\n",
				__func__, wq->name);
			show_pwq(pwq);
			raw_spin_unlock_irq(&pwq->pool->lock);
			mutex_unlock(&wq->mutex);
			mutex_unlock(&wq_pool_mutex);
			show_one_workqueue(wq);
			return;
		}
		raw_spin_unlock_irq(&pwq->pool->lock);
	}
	mutex_unlock(&wq->mutex);

	/*
	 * wq list is used to freeze wq, remove from list after
	 * flushing is complete in case freeze races us.
	 */
	list_del_rcu(&wq->list);
	mutex_unlock(&wq_pool_mutex);

	if (!(wq->flags & WQ_UNBOUND)) {
		wq_unregister_lockdep(wq);
		/*
		 * The base ref is never dropped on per-cpu pwqs.  Directly
		 * schedule RCU free.
		 */
		call_rcu(&wq->rcu, rcu_free_wq);
	} else {
		/*
		 * We're the sole accessor of @wq at this point.  Directly
		 * access numa_pwq_tbl[] and dfl_pwq to put the base refs.
		 * @wq will be freed when the last pwq is released.
		 */
		for_each_node(node) {
			pwq = rcu_access_pointer(wq->numa_pwq_tbl[node]);
			RCU_INIT_POINTER(wq->numa_pwq_tbl[node], NULL);
			put_pwq_unlocked(pwq);
		}

		/*
		 * Put dfl_pwq.  @wq may be freed any time after dfl_pwq is
		 * put.  Don't access it afterwards.
		 */
		pwq = wq->dfl_pwq;
		wq->dfl_pwq = NULL;
		put_pwq_unlocked(pwq);
	}
}
EXPORT_SYMBOL_GPL(destroy_workqueue);

/**
 * workqueue_set_max_active - adjust max_active of a workqueue
 * @wq: target workqueue
 * @max_active: new max_active value.
 *
 * Set max_active of @wq to @max_active.
 *
 * CONTEXT:
 * Don't call from IRQ context.
 */
void workqueue_set_max_active(struct workqueue_struct *wq, int max_active)
{
	struct pool_workqueue *pwq;

	/* disallow meddling with max_active for ordered workqueues */
	if (WARN_ON(wq->flags & __WQ_ORDERED_EXPLICIT))
		return;

	max_active = wq_clamp_max_active(max_active, wq->flags, wq->name);

	mutex_lock(&wq->mutex);

	wq->flags &= ~__WQ_ORDERED;
	wq->saved_max_active = max_active;

	for_each_pwq(pwq, wq)
		pwq_adjust_max_active(pwq);

	mutex_unlock(&wq->mutex);
}
EXPORT_SYMBOL_GPL(workqueue_set_max_active);

/**
 * current_work - retrieve %current task's work struct
 *
 * Determine if %current task is a workqueue worker and what it's working on.
 * Useful to find out the context that the %current task is running in.
 *
 * Return: work struct if %current task is a workqueue worker, %NULL otherwise.
 */
struct work_struct *current_work(void)
{
	struct worker *worker = current_wq_worker();

	return worker ? worker->current_work : NULL;
}
EXPORT_SYMBOL(current_work);

/**
 * current_is_workqueue_rescuer - is %current workqueue rescuer?
 *
 * Determine whether %current is a workqueue rescuer.  Can be used from
 * work functions to determine whether it's being run off the rescuer task.
 *
 * Return: %true if %current is a workqueue rescuer. %false otherwise.
 */
bool current_is_workqueue_rescuer(void)
{
	struct worker *worker = current_wq_worker();

	return worker && worker->rescue_wq;
}

/**
 * workqueue_congested - test whether a workqueue is congested
 * @cpu: CPU in question
 * @wq: target workqueue
 *
 * Test whether @wq's cpu workqueue for @cpu is congested.  There is
 * no synchronization around this function and the test result is
 * unreliable and only useful as advisory hints or for debugging.
 *
 * If @cpu is WORK_CPU_UNBOUND, the test is performed on the local CPU.
 * Note that both per-cpu and unbound workqueues may be associated with
 * multiple pool_workqueues which have separate congested states.  A
 * workqueue being congested on one CPU doesn't mean the workqueue is also
 * contested on other CPUs / NUMA nodes.
 *
 * Return:
 * %true if congested, %false otherwise.
 */
bool workqueue_congested(int cpu, struct workqueue_struct *wq)
{
	struct pool_workqueue *pwq;
	bool ret;

	rcu_read_lock();
	preempt_disable();

	if (cpu == WORK_CPU_UNBOUND)
		cpu = smp_processor_id();

	if (!(wq->flags & WQ_UNBOUND))
		pwq = per_cpu_ptr(wq->cpu_pwqs, cpu);
	else
		pwq = unbound_pwq_by_node(wq, cpu_to_node(cpu));

	ret = !list_empty(&pwq->inactive_works);
	preempt_enable();
	rcu_read_unlock();

	return ret;
}
EXPORT_SYMBOL_GPL(workqueue_congested);

/**
 * work_busy - test whether a work is currently pending or running
 * @work: the work to be tested
 *
 * Test whether @work is currently pending or running.  There is no
 * synchronization around this function and the test result is
 * unreliable and only useful as advisory hints or for debugging.
 *
 * Return:
 * OR'd bitmask of WORK_BUSY_* bits.
 */
unsigned int work_busy(struct work_struct *work)
{
	struct worker_pool *pool;
	unsigned long flags;
	unsigned int ret = 0;

	if (work_pending(work))
		ret |= WORK_BUSY_PENDING;

	rcu_read_lock();
	pool = get_work_pool(work);
	if (pool) {
		raw_spin_lock_irqsave(&pool->lock, flags);
		if (find_worker_executing_work(pool, work))
			ret |= WORK_BUSY_RUNNING;
		raw_spin_unlock_irqrestore(&pool->lock, flags);
	}
	rcu_read_unlock();

	return ret;
}
EXPORT_SYMBOL_GPL(work_busy);

/**
 * set_worker_desc - set description for the current work item
 * @fmt: printf-style format string
 * @...: arguments for the format string
 *
 * This function can be called by a running work function to describe what
 * the work item is about.  If the worker task gets dumped, this
 * information will be printed out together to help debugging.  The
 * description can be at most WORKER_DESC_LEN including the trailing '\0'.
 */
void set_worker_desc(const char *fmt, ...)
{
	struct worker *worker = current_wq_worker();
	va_list args;

	if (worker) {
		va_start(args, fmt);
		vsnprintf(worker->desc, sizeof(worker->desc), fmt, args);
		va_end(args);
	}
}
EXPORT_SYMBOL_GPL(set_worker_desc);

/**
 * print_worker_info - print out worker information and description
 * @log_lvl: the log level to use when printing
 * @task: target task
 *
 * If @task is a worker and currently executing a work item, print out the
 * name of the workqueue being serviced and worker description set with
 * set_worker_desc() by the currently executing work item.
 *
 * This function can be safely called on any task as long as the
 * task_struct itself is accessible.  While safe, this function isn't
 * synchronized and may print out mixups or garbages of limited length.
 */
void print_worker_info(const char *log_lvl, struct task_struct *task)
{
	work_func_t *fn = NULL;
	char name[WQ_NAME_LEN] = { };
	char desc[WORKER_DESC_LEN] = { };
	struct pool_workqueue *pwq = NULL;
	struct workqueue_struct *wq = NULL;
	struct worker *worker;

	if (!(task->flags & PF_WQ_WORKER))
		return;

	/*
	 * This function is called without any synchronization and @task
	 * could be in any state.  Be careful with dereferences.
	 */
	worker = kthread_probe_data(task);

	/*
	 * Carefully copy the associated workqueue's workfn, name and desc.
	 * Keep the original last '\0' in case the original is garbage.
	 */
	copy_from_kernel_nofault(&fn, &worker->current_func, sizeof(fn));
	copy_from_kernel_nofault(&pwq, &worker->current_pwq, sizeof(pwq));
	copy_from_kernel_nofault(&wq, &pwq->wq, sizeof(wq));
	copy_from_kernel_nofault(name, wq->name, sizeof(name) - 1);
	copy_from_kernel_nofault(desc, worker->desc, sizeof(desc) - 1);

	if (fn || name[0] || desc[0]) {
		printk("%sWorkqueue: %s %ps", log_lvl, name, fn);
		if (strcmp(name, desc))
			pr_cont(" (%s)", desc);
		pr_cont("\n");
	}
}

static void pr_cont_pool_info(struct worker_pool *pool)
{
	pr_cont(" cpus=%*pbl", nr_cpumask_bits, pool->attrs->cpumask);
	if (pool->node != NUMA_NO_NODE)
		pr_cont(" node=%d", pool->node);
	pr_cont(" flags=0x%x nice=%d", pool->flags, pool->attrs->nice);
}

static void pr_cont_work(bool comma, struct work_struct *work)
{
	if (work->func == wq_barrier_func) {
		struct wq_barrier *barr;

		barr = container_of(work, struct wq_barrier, work);

		pr_cont("%s BAR(%d)", comma ? "," : "",
			task_pid_nr(barr->task));
	} else {
		pr_cont("%s %ps", comma ? "," : "", work->func);
	}
}

static void show_pwq(struct pool_workqueue *pwq)
{
	struct worker_pool *pool = pwq->pool;
	struct work_struct *work;
	struct worker *worker;
	bool has_in_flight = false, has_pending = false;
	int bkt;

	pr_info("  pwq %d:", pool->id);
	pr_cont_pool_info(pool);

	pr_cont(" active=%d/%d refcnt=%d%s\n",
		pwq->nr_active, pwq->max_active, pwq->refcnt,
		!list_empty(&pwq->mayday_node) ? " MAYDAY" : "");

	hash_for_each(pool->busy_hash, bkt, worker, hentry) {
		if (worker->current_pwq == pwq) {
			has_in_flight = true;
			break;
		}
	}
	if (has_in_flight) {
		bool comma = false;

		pr_info("    in-flight:");
		hash_for_each(pool->busy_hash, bkt, worker, hentry) {
			if (worker->current_pwq != pwq)
				continue;

			pr_cont("%s %d%s:%ps", comma ? "," : "",
				task_pid_nr(worker->task),
				worker->rescue_wq ? "(RESCUER)" : "",
				worker->current_func);
			list_for_each_entry(work, &worker->scheduled, entry)
				pr_cont_work(false, work);
			comma = true;
		}
		pr_cont("\n");
	}

	list_for_each_entry(work, &pool->worklist, entry) {
		if (get_work_pwq(work) == pwq) {
			has_pending = true;
			break;
		}
	}
	if (has_pending) {
		bool comma = false;

		pr_info("    pending:");
		list_for_each_entry(work, &pool->worklist, entry) {
			if (get_work_pwq(work) != pwq)
				continue;

			pr_cont_work(comma, work);
			comma = !(*work_data_bits(work) & WORK_STRUCT_LINKED);
		}
		pr_cont("\n");
	}

	if (!list_empty(&pwq->inactive_works)) {
		bool comma = false;

		pr_info("    inactive:");
		list_for_each_entry(work, &pwq->inactive_works, entry) {
			pr_cont_work(comma, work);
			comma = !(*work_data_bits(work) & WORK_STRUCT_LINKED);
		}
		pr_cont("\n");
	}
}

/**
 * show_one_workqueue - dump state of specified workqueue
 * @wq: workqueue whose state will be printed
 */
void show_one_workqueue(struct workqueue_struct *wq)
{
	struct pool_workqueue *pwq;
	bool idle = true;
	unsigned long flags;

	for_each_pwq(pwq, wq) {
		if (pwq->nr_active || !list_empty(&pwq->inactive_works)) {
			idle = false;
			break;
		}
	}
	if (idle) /* Nothing to print for idle workqueue */
		return;

	pr_info("workqueue %s: flags=0x%x\n", wq->name, wq->flags);

	for_each_pwq(pwq, wq) {
		raw_spin_lock_irqsave(&pwq->pool->lock, flags);
		if (pwq->nr_active || !list_empty(&pwq->inactive_works)) {
			/*
			 * Defer printing to avoid deadlocks in console
			 * drivers that queue work while holding locks
			 * also taken in their write paths.
			 */
			printk_deferred_enter();
			show_pwq(pwq);
			printk_deferred_exit();
		}
		raw_spin_unlock_irqrestore(&pwq->pool->lock, flags);
		/*
		 * We could be printing a lot from atomic context, e.g.
		 * sysrq-t -> show_all_workqueues(). Avoid triggering
		 * hard lockup.
		 */
		touch_nmi_watchdog();
	}

}

/**
 * show_one_worker_pool - dump state of specified worker pool
 * @pool: worker pool whose state will be printed
 */
static void show_one_worker_pool(struct worker_pool *pool)
{
	struct worker *worker;
	bool first = true;
	unsigned long flags;

	raw_spin_lock_irqsave(&pool->lock, flags);
	if (pool->nr_workers == pool->nr_idle)
		goto next_pool;
	/*
	 * Defer printing to avoid deadlocks in console drivers that
	 * queue work while holding locks also taken in their write
	 * paths.
	 */
	printk_deferred_enter();
	pr_info("pool %d:", pool->id);
	pr_cont_pool_info(pool);
	pr_cont(" hung=%us workers=%d",
		jiffies_to_msecs(jiffies - pool->watchdog_ts) / 1000,
		pool->nr_workers);
	if (pool->manager)
		pr_cont(" manager: %d",
			task_pid_nr(pool->manager->task));
	list_for_each_entry(worker, &pool->idle_list, entry) {
		pr_cont(" %s%d", first ? "idle: " : "",
			task_pid_nr(worker->task));
		first = false;
	}
	pr_cont("\n");
	printk_deferred_exit();
next_pool:
	raw_spin_unlock_irqrestore(&pool->lock, flags);
	/*
	 * We could be printing a lot from atomic context, e.g.
	 * sysrq-t -> show_all_workqueues(). Avoid triggering
	 * hard lockup.
	 */
	touch_nmi_watchdog();

}

/**
 * show_all_workqueues - dump workqueue state
 *
 * Called from a sysrq handler or try_to_freeze_tasks() and prints out
 * all busy workqueues and pools.
 */
void show_all_workqueues(void)
{
	struct workqueue_struct *wq;
	struct worker_pool *pool;
	int pi;

	rcu_read_lock();

	pr_info("Showing busy workqueues and worker pools:\n");

	list_for_each_entry_rcu(wq, &workqueues, list)
		show_one_workqueue(wq);

	for_each_pool(pool, pi)
		show_one_worker_pool(pool);

	rcu_read_unlock();
}

/* used to show worker information through /proc/PID/{comm,stat,status} */
void wq_worker_comm(char *buf, size_t size, struct task_struct *task)
{
	int off;

	/* always show the actual comm */
	off = strscpy(buf, task->comm, size);
	if (off < 0)
		return;

	/* stabilize PF_WQ_WORKER and worker pool association */
	mutex_lock(&wq_pool_attach_mutex);

	if (task->flags & PF_WQ_WORKER) {
		struct worker *worker = kthread_data(task);
		struct worker_pool *pool = worker->pool;

		if (pool) {
			raw_spin_lock_irq(&pool->lock);
			/*
			 * ->desc tracks information (wq name or
			 * set_worker_desc()) for the latest execution.  If
			 * current, prepend '+', otherwise '-'.
			 */
			if (worker->desc[0] != '\0') {
				if (worker->current_work)
					scnprintf(buf + off, size - off, "+%s",
						  worker->desc);
				else
					scnprintf(buf + off, size - off, "-%s",
						  worker->desc);
			}
			raw_spin_unlock_irq(&pool->lock);
		}
	}

	mutex_unlock(&wq_pool_attach_mutex);
}

#ifdef CONFIG_SMP

/*
 * CPU hotplug.
 *
 * There are two challenges in supporting CPU hotplug.  Firstly, there
 * are a lot of assumptions on strong associations among work, pwq and
 * pool which make migrating pending and scheduled works very
 * difficult to implement without impacting hot paths.  Secondly,
 * worker pools serve mix of short, long and very long running works making
 * blocked draining impractical.
 *
 * This is solved by allowing the pools to be disassociated from the CPU
 * running as an unbound one and allowing it to be reattached later if the
 * cpu comes back online.
 */

static void unbind_workers(int cpu)
{
	struct worker_pool *pool;
	struct worker *worker;

	for_each_cpu_worker_pool(pool, cpu) {
		mutex_lock(&wq_pool_attach_mutex);
		raw_spin_lock_irq(&pool->lock);

		/*
		 * We've blocked all attach/detach operations. Make all workers
		 * unbound and set DISASSOCIATED.  Before this, all workers
		 * must be on the cpu.  After this, they may become diasporas.
		 * And the preemption disabled section in their sched callbacks
		 * are guaranteed to see WORKER_UNBOUND since the code here
		 * is on the same cpu.
		 */
		for_each_pool_worker(worker, pool)
			worker->flags |= WORKER_UNBOUND;

		pool->flags |= POOL_DISASSOCIATED;

		/*
		 * The handling of nr_running in sched callbacks are disabled
		 * now.  Zap nr_running.  After this, nr_running stays zero and
		 * need_more_worker() and keep_working() are always true as
		 * long as the worklist is not empty.  This pool now behaves as
		 * an unbound (in terms of concurrency management) pool which
		 * are served by workers tied to the pool.
		 */
		pool->nr_running = 0;

		/*
		 * With concurrency management just turned off, a busy
		 * worker blocking could lead to lengthy stalls.  Kick off
		 * unbound chain execution of currently pending work items.
		 */
		wake_up_worker(pool);

		raw_spin_unlock_irq(&pool->lock);

		for_each_pool_worker(worker, pool) {
			kthread_set_per_cpu(worker->task, -1);
			WARN_ON_ONCE(set_cpus_allowed_ptr(worker->task, cpu_possible_mask) < 0);
		}

		mutex_unlock(&wq_pool_attach_mutex);
	}
}

/**
 * rebind_workers - rebind all workers of a pool to the associated CPU
 * @pool: pool of interest
 *
 * @pool->cpu is coming online.  Rebind all workers to the CPU.
 */
static void rebind_workers(struct worker_pool *pool)
{
	struct worker *worker;

	lockdep_assert_held(&wq_pool_attach_mutex);

	/*
	 * Restore CPU affinity of all workers.  As all idle workers should
	 * be on the run-queue of the associated CPU before any local
	 * wake-ups for concurrency management happen, restore CPU affinity
	 * of all workers first and then clear UNBOUND.  As we're called
	 * from CPU_ONLINE, the following shouldn't fail.
	 */
	for_each_pool_worker(worker, pool) {
		kthread_set_per_cpu(worker->task, pool->cpu);
		WARN_ON_ONCE(set_cpus_allowed_ptr(worker->task,
						  pool->attrs->cpumask) < 0);
	}

	raw_spin_lock_irq(&pool->lock);

	pool->flags &= ~POOL_DISASSOCIATED;

	for_each_pool_worker(worker, pool) {
		unsigned int worker_flags = worker->flags;

		/*
		 * We want to clear UNBOUND but can't directly call
		 * worker_clr_flags() or adjust nr_running.  Atomically
		 * replace UNBOUND with another NOT_RUNNING flag REBOUND.
		 * @worker will clear REBOUND using worker_clr_flags() when
		 * it initiates the next execution cycle thus restoring
		 * concurrency management.  Note that when or whether
		 * @worker clears REBOUND doesn't affect correctness.
		 *
		 * WRITE_ONCE() is necessary because @worker->flags may be
		 * tested without holding any lock in
		 * wq_worker_running().  Without it, NOT_RUNNING test may
		 * fail incorrectly leading to premature concurrency
		 * management operations.
		 */
		WARN_ON_ONCE(!(worker_flags & WORKER_UNBOUND));
		worker_flags |= WORKER_REBOUND;
		worker_flags &= ~WORKER_UNBOUND;
		WRITE_ONCE(worker->flags, worker_flags);
	}

	raw_spin_unlock_irq(&pool->lock);
}

/**
 * restore_unbound_workers_cpumask - restore cpumask of unbound workers
 * @pool: unbound pool of interest
 * @cpu: the CPU which is coming up
 *
 * An unbound pool may end up with a cpumask which doesn't have any online
 * CPUs.  When a worker of such pool get scheduled, the scheduler resets
 * its cpus_allowed.  If @cpu is in @pool's cpumask which didn't have any
 * online CPU before, cpus_allowed of all its workers should be restored.
 */
static void restore_unbound_workers_cpumask(struct worker_pool *pool, int cpu)
{
	static cpumask_t cpumask;
	struct worker *worker;

	lockdep_assert_held(&wq_pool_attach_mutex);

	/* is @cpu allowed for @pool? */
	if (!cpumask_test_cpu(cpu, pool->attrs->cpumask))
		return;

	cpumask_and(&cpumask, pool->attrs->cpumask, cpu_online_mask);

	/* as we're called from CPU_ONLINE, the following shouldn't fail */
	for_each_pool_worker(worker, pool)
		WARN_ON_ONCE(set_cpus_allowed_ptr(worker->task, &cpumask) < 0);
}

int workqueue_prepare_cpu(unsigned int cpu)
{
	struct worker_pool *pool;

	for_each_cpu_worker_pool(pool, cpu) {
		if (pool->nr_workers)
			continue;
		if (!create_worker(pool))
			return -ENOMEM;
	}
	return 0;
}

int workqueue_online_cpu(unsigned int cpu)
{
	struct worker_pool *pool;
	struct workqueue_struct *wq;
	int pi;

	mutex_lock(&wq_pool_mutex);

	for_each_pool(pool, pi) {
		mutex_lock(&wq_pool_attach_mutex);

		if (pool->cpu == cpu)
			rebind_workers(pool);
		else if (pool->cpu < 0)
			restore_unbound_workers_cpumask(pool, cpu);

		mutex_unlock(&wq_pool_attach_mutex);
	}

	/* update NUMA affinity of unbound workqueues */
	list_for_each_entry(wq, &workqueues, list)
		wq_update_unbound_numa(wq, cpu, true);

	mutex_unlock(&wq_pool_mutex);
	return 0;
}

int workqueue_offline_cpu(unsigned int cpu)
{
	struct workqueue_struct *wq;

	/* unbinding per-cpu workers should happen on the local CPU */
	if (WARN_ON(cpu != smp_processor_id()))
		return -1;

	unbind_workers(cpu);

	/* update NUMA affinity of unbound workqueues */
	mutex_lock(&wq_pool_mutex);
	list_for_each_entry(wq, &workqueues, list)
		wq_update_unbound_numa(wq, cpu, false);
	mutex_unlock(&wq_pool_mutex);

	return 0;
}

struct work_for_cpu {
	struct work_struct work;
	long (*fn)(void *);
	void *arg;
	long ret;
};

static void work_for_cpu_fn(struct work_struct *work)
{
	struct work_for_cpu *wfc = container_of(work, struct work_for_cpu, work);

	wfc->ret = wfc->fn(wfc->arg);
}

/**
 * work_on_cpu - run a function in thread context on a particular cpu
 * @cpu: the cpu to run on
 * @fn: the function to run
 * @arg: the function arg
 *
 * It is up to the caller to ensure that the cpu doesn't go offline.
 * The caller must not hold any locks which would prevent @fn from completing.
 *
 * Return: The value @fn returns.
 */
//在cpu上运行函数fn(采用工作了列实现）
long work_on_cpu(int cpu, long (*fn)(void *), void *arg)
{
	struct work_for_cpu wfc = { .fn = fn, .arg = arg };

	INIT_WORK_ONSTACK(&wfc.work, work_for_cpu_fn);
	schedule_work_on(cpu, &wfc.work);
	flush_work(&wfc.work);
	destroy_work_on_stack(&wfc.work);
	return wfc.ret;
}
EXPORT_SYMBOL_GPL(work_on_cpu);

/**
 * work_on_cpu_safe - run a function in thread context on a particular cpu
 * @cpu: the cpu to run on
 * @fn:  the function to run
 * @arg: the function argument
 *
 * Disables CPU hotplug and calls work_on_cpu(). The caller must not hold
 * any locks which would prevent @fn from completing.
 *
 * Return: The value @fn returns.
 */
long work_on_cpu_safe(int cpu, long (*fn)(void *), void *arg)
{
	long ret = -ENODEV;

	cpus_read_lock();
	if (cpu_online(cpu))
		ret = work_on_cpu(cpu, fn, arg);
	cpus_read_unlock();
	return ret;
}
EXPORT_SYMBOL_GPL(work_on_cpu_safe);
#endif /* CONFIG_SMP */

#ifdef CONFIG_FREEZER

/**
 * freeze_workqueues_begin - begin freezing workqueues
 *
 * Start freezing workqueues.  After this function returns, all freezable
 * workqueues will queue new works to their inactive_works list instead of
 * pool->worklist.
 *
 * CONTEXT:
 * Grabs and releases wq_pool_mutex, wq->mutex and pool->lock's.
 */
void freeze_workqueues_begin(void)
{
	struct workqueue_struct *wq;
	struct pool_workqueue *pwq;

	mutex_lock(&wq_pool_mutex);

	WARN_ON_ONCE(workqueue_freezing);
	workqueue_freezing = true;

	list_for_each_entry(wq, &workqueues, list) {
		mutex_lock(&wq->mutex);
		for_each_pwq(pwq, wq)
			pwq_adjust_max_active(pwq);
		mutex_unlock(&wq->mutex);
	}

	mutex_unlock(&wq_pool_mutex);
}

/**
 * freeze_workqueues_busy - are freezable workqueues still busy?
 *
 * Check whether freezing is complete.  This function must be called
 * between freeze_workqueues_begin() and thaw_workqueues().
 *
 * CONTEXT:
 * Grabs and releases wq_pool_mutex.
 *
 * Return:
 * %true if some freezable workqueues are still busy.  %false if freezing
 * is complete.
 */
bool freeze_workqueues_busy(void)
{
	bool busy = false;
	struct workqueue_struct *wq;
	struct pool_workqueue *pwq;

	mutex_lock(&wq_pool_mutex);

	WARN_ON_ONCE(!workqueue_freezing);

	list_for_each_entry(wq, &workqueues, list) {
		if (!(wq->flags & WQ_FREEZABLE))
			continue;
		/*
		 * nr_active is monotonically decreasing.  It's safe
		 * to peek without lock.
		 */
		rcu_read_lock();
		for_each_pwq(pwq, wq) {
			WARN_ON_ONCE(pwq->nr_active < 0);
			if (pwq->nr_active) {
				busy = true;
				rcu_read_unlock();
				goto out_unlock;
			}
		}
		rcu_read_unlock();
	}
out_unlock:
	mutex_unlock(&wq_pool_mutex);
	return busy;
}

/**
 * thaw_workqueues - thaw workqueues
 *
 * Thaw workqueues.  Normal queueing is restored and all collected
 * frozen works are transferred to their respective pool worklists.
 *
 * CONTEXT:
 * Grabs and releases wq_pool_mutex, wq->mutex and pool->lock's.
 */
void thaw_workqueues(void)
{
	struct workqueue_struct *wq;
	struct pool_workqueue *pwq;

	mutex_lock(&wq_pool_mutex);

	if (!workqueue_freezing)
		goto out_unlock;

	workqueue_freezing = false;

	/* restore max_active and repopulate worklist */
	list_for_each_entry(wq, &workqueues, list) {
		mutex_lock(&wq->mutex);
		for_each_pwq(pwq, wq)
			pwq_adjust_max_active(pwq);
		mutex_unlock(&wq->mutex);
	}

out_unlock:
	mutex_unlock(&wq_pool_mutex);
}
#endif /* CONFIG_FREEZER */

static int workqueue_apply_unbound_cpumask(void)
{
	LIST_HEAD(ctxs);
	int ret = 0;
	struct workqueue_struct *wq;
	struct apply_wqattrs_ctx *ctx, *n;

	lockdep_assert_held(&wq_pool_mutex);

	list_for_each_entry(wq, &workqueues, list) {
		if (!(wq->flags & WQ_UNBOUND))
			continue;
		/* creating multiple pwqs breaks ordering guarantee */
		if (wq->flags & __WQ_ORDERED)
			continue;

		ctx = apply_wqattrs_prepare(wq, wq->unbound_attrs);
		if (!ctx) {
			ret = -ENOMEM;
			break;
		}

		list_add_tail(&ctx->list, &ctxs);
	}

	list_for_each_entry_safe(ctx, n, &ctxs, list) {
		if (!ret)
			apply_wqattrs_commit(ctx);
		apply_wqattrs_cleanup(ctx);
	}

	return ret;
}

/**
 *  workqueue_set_unbound_cpumask - Set the low-level unbound cpumask
 *  @cpumask: the cpumask to set
 *
 *  The low-level workqueues cpumask is a global cpumask that limits
 *  the affinity of all unbound workqueues.  This function check the @cpumask
 *  and apply it to all unbound workqueues and updates all pwqs of them.
 *
 *  Return:	0	- Success
 *  		-EINVAL	- Invalid @cpumask
 *  		-ENOMEM	- Failed to allocate memory for attrs or pwqs.
 */
int workqueue_set_unbound_cpumask(cpumask_var_t cpumask)
{
	int ret = -EINVAL;
	cpumask_var_t saved_cpumask;

	/*
	 * Not excluding isolated cpus on purpose.
	 * If the user wishes to include them, we allow that.
	 */
	cpumask_and(cpumask, cpumask, cpu_possible_mask);
	if (!cpumask_empty(cpumask)) {
		apply_wqattrs_lock();
		if (cpumask_equal(cpumask, wq_unbound_cpumask)) {
			ret = 0;
			goto out_unlock;
		}

		if (!zalloc_cpumask_var(&saved_cpumask, GFP_KERNEL)) {
			ret = -ENOMEM;
			goto out_unlock;
		}

		/* save the old wq_unbound_cpumask. */
		cpumask_copy(saved_cpumask, wq_unbound_cpumask);

		/* update wq_unbound_cpumask at first and apply it to wqs. */
		cpumask_copy(wq_unbound_cpumask, cpumask);
		ret = workqueue_apply_unbound_cpumask();

		/* restore the wq_unbound_cpumask when failed. */
		if (ret < 0)
			cpumask_copy(wq_unbound_cpumask, saved_cpumask);

		free_cpumask_var(saved_cpumask);
out_unlock:
		apply_wqattrs_unlock();
	}

	return ret;
}

#ifdef CONFIG_SYSFS
/*
 * Workqueues with WQ_SYSFS flag set is visible to userland via
 * /sys/bus/workqueue/devices/WQ_NAME.  All visible workqueues have the
 * following attributes.
 *
 *  per_cpu	RO bool	: whether the workqueue is per-cpu or unbound
 *  max_active	RW int	: maximum number of in-flight work items
 *
 * Unbound workqueues have the following extra attributes.
 *
 *  pool_ids	RO int	: the associated pool IDs for each node
 *  nice	RW int	: nice value of the workers
 *  cpumask	RW mask	: bitmask of allowed CPUs for the workers
 *  numa	RW bool	: whether enable NUMA affinity
 */
struct wq_device {
	struct workqueue_struct		*wq;
	struct device			dev;
};

static struct workqueue_struct *dev_to_wq(struct device *dev)
{
	struct wq_device *wq_dev = container_of(dev, struct wq_device, dev);

	return wq_dev->wq;
}

static ssize_t per_cpu_show(struct device *dev, struct device_attribute *attr,
			    char *buf)
{
	struct workqueue_struct *wq = dev_to_wq(dev);

	return scnprintf(buf, PAGE_SIZE, "%d\n", (bool)!(wq->flags & WQ_UNBOUND));
}
static DEVICE_ATTR_RO(per_cpu);

static ssize_t max_active_show(struct device *dev,
			       struct device_attribute *attr, char *buf)
{
	struct workqueue_struct *wq = dev_to_wq(dev);

	return scnprintf(buf, PAGE_SIZE, "%d\n", wq->saved_max_active);
}

static ssize_t max_active_store(struct device *dev,
				struct device_attribute *attr, const char *buf,
				size_t count)
{
	struct workqueue_struct *wq = dev_to_wq(dev);
	int val;

	if (sscanf(buf, "%d", &val) != 1 || val <= 0)
		return -EINVAL;

	workqueue_set_max_active(wq, val);
	return count;
}
static DEVICE_ATTR_RW(max_active);

static struct attribute *wq_sysfs_attrs[] = {
	&dev_attr_per_cpu.attr,
	&dev_attr_max_active.attr,
	NULL,
};
ATTRIBUTE_GROUPS(wq_sysfs);

static ssize_t wq_pool_ids_show(struct device *dev,
				struct device_attribute *attr, char *buf)
{
	struct workqueue_struct *wq = dev_to_wq(dev);
	const char *delim = "";
	int node, written = 0;

	cpus_read_lock();
	rcu_read_lock();
	for_each_node(node) {
		written += scnprintf(buf + written, PAGE_SIZE - written,
				     "%s%d:%d", delim, node,
				     unbound_pwq_by_node(wq, node)->pool->id);
		delim = " ";
	}
	written += scnprintf(buf + written, PAGE_SIZE - written, "\n");
	rcu_read_unlock();
	cpus_read_unlock();

	return written;
}

static ssize_t wq_nice_show(struct device *dev, struct device_attribute *attr,
			    char *buf)
{
	struct workqueue_struct *wq = dev_to_wq(dev);
	int written;

	mutex_lock(&wq->mutex);
	written = scnprintf(buf, PAGE_SIZE, "%d\n", wq->unbound_attrs->nice);
	mutex_unlock(&wq->mutex);

	return written;
}

/* prepare workqueue_attrs for sysfs store operations */
static struct workqueue_attrs *wq_sysfs_prep_attrs(struct workqueue_struct *wq)
{
	struct workqueue_attrs *attrs;

	lockdep_assert_held(&wq_pool_mutex);

	attrs = alloc_workqueue_attrs();
	if (!attrs)
		return NULL;

	copy_workqueue_attrs(attrs, wq->unbound_attrs);
	return attrs;
}

static ssize_t wq_nice_store(struct device *dev, struct device_attribute *attr,
			     const char *buf, size_t count)
{
	struct workqueue_struct *wq = dev_to_wq(dev);
	struct workqueue_attrs *attrs;
	int ret = -ENOMEM;

	apply_wqattrs_lock();

	attrs = wq_sysfs_prep_attrs(wq);
	if (!attrs)
		goto out_unlock;

	if (sscanf(buf, "%d", &attrs->nice) == 1 &&
	    attrs->nice >= MIN_NICE && attrs->nice <= MAX_NICE)
		ret = apply_workqueue_attrs_locked(wq, attrs);
	else
		ret = -EINVAL;

out_unlock:
	apply_wqattrs_unlock();
	free_workqueue_attrs(attrs);
	return ret ?: count;
}

static ssize_t wq_cpumask_show(struct device *dev,
			       struct device_attribute *attr, char *buf)
{
	struct workqueue_struct *wq = dev_to_wq(dev);
	int written;

	mutex_lock(&wq->mutex);
	written = scnprintf(buf, PAGE_SIZE, "%*pb\n",
			    cpumask_pr_args(wq->unbound_attrs->cpumask));
	mutex_unlock(&wq->mutex);
	return written;
}

static ssize_t wq_cpumask_store(struct device *dev,
				struct device_attribute *attr,
				const char *buf, size_t count)
{
	struct workqueue_struct *wq = dev_to_wq(dev);
	struct workqueue_attrs *attrs;
	int ret = -ENOMEM;

	apply_wqattrs_lock();

	attrs = wq_sysfs_prep_attrs(wq);
	if (!attrs)
		goto out_unlock;

	ret = cpumask_parse(buf, attrs->cpumask);
	if (!ret)
		ret = apply_workqueue_attrs_locked(wq, attrs);

out_unlock:
	apply_wqattrs_unlock();
	free_workqueue_attrs(attrs);
	return ret ?: count;
}

static ssize_t wq_numa_show(struct device *dev, struct device_attribute *attr,
			    char *buf)
{
	struct workqueue_struct *wq = dev_to_wq(dev);
	int written;

	mutex_lock(&wq->mutex);
	written = scnprintf(buf, PAGE_SIZE, "%d\n",
			    !wq->unbound_attrs->no_numa);
	mutex_unlock(&wq->mutex);

	return written;
}

static ssize_t wq_numa_store(struct device *dev, struct device_attribute *attr,
			     const char *buf, size_t count)
{
	struct workqueue_struct *wq = dev_to_wq(dev);
	struct workqueue_attrs *attrs;
	int v, ret = -ENOMEM;

	apply_wqattrs_lock();

	attrs = wq_sysfs_prep_attrs(wq);
	if (!attrs)
		goto out_unlock;

	ret = -EINVAL;
	if (sscanf(buf, "%d", &v) == 1) {
		attrs->no_numa = !v;
		ret = apply_workqueue_attrs_locked(wq, attrs);
	}

out_unlock:
	apply_wqattrs_unlock();
	free_workqueue_attrs(attrs);
	return ret ?: count;
}

static struct device_attribute wq_sysfs_unbound_attrs[] = {
	__ATTR(pool_ids, 0444, wq_pool_ids_show, NULL),
	__ATTR(nice, 0644, wq_nice_show, wq_nice_store),
	__ATTR(cpumask, 0644, wq_cpumask_show, wq_cpumask_store),
	__ATTR(numa, 0644, wq_numa_show, wq_numa_store),
	__ATTR_NULL,
};

static struct bus_type wq_subsys = {
	.name				= "workqueue",
	.dev_groups			= wq_sysfs_groups,
};

static ssize_t wq_unbound_cpumask_show(struct device *dev,
		struct device_attribute *attr, char *buf)
{
	int written;

	mutex_lock(&wq_pool_mutex);
	written = scnprintf(buf, PAGE_SIZE, "%*pb\n",
			    cpumask_pr_args(wq_unbound_cpumask));
	mutex_unlock(&wq_pool_mutex);

	return written;
}

static ssize_t wq_unbound_cpumask_store(struct device *dev,
		struct device_attribute *attr, const char *buf, size_t count)
{
	cpumask_var_t cpumask;
	int ret;

	if (!zalloc_cpumask_var(&cpumask, GFP_KERNEL))
		return -ENOMEM;

	ret = cpumask_parse(buf, cpumask);
	if (!ret)
		ret = workqueue_set_unbound_cpumask(cpumask);

	free_cpumask_var(cpumask);
	return ret ? ret : count;
}

static struct device_attribute wq_sysfs_cpumask_attr =
	__ATTR(cpumask, 0644, wq_unbound_cpumask_show,
	       wq_unbound_cpumask_store);

static int __init wq_sysfs_init(void)
{
	int err;

	err = subsys_virtual_register(&wq_subsys, NULL);
	if (err)
		return err;

	return device_create_file(wq_subsys.dev_root, &wq_sysfs_cpumask_attr);
}
core_initcall(wq_sysfs_init);

static void wq_device_release(struct device *dev)
{
	struct wq_device *wq_dev = container_of(dev, struct wq_device, dev);

	kfree(wq_dev);
}

/**
 * workqueue_sysfs_register - make a workqueue visible in sysfs
 * @wq: the workqueue to register
 *
 * Expose @wq in sysfs under /sys/bus/workqueue/devices.
 * alloc_workqueue*() automatically calls this function if WQ_SYSFS is set
 * which is the preferred method.
 *
 * Workqueue user should use this function directly iff it wants to apply
 * workqueue_attrs before making the workqueue visible in sysfs; otherwise,
 * apply_workqueue_attrs() may race against userland updating the
 * attributes.
 *
 * Return: 0 on success, -errno on failure.
 */
int workqueue_sysfs_register(struct workqueue_struct *wq)
{
	struct wq_device *wq_dev;
	int ret;

	/*
	 * Adjusting max_active or creating new pwqs by applying
	 * attributes breaks ordering guarantee.  Disallow exposing ordered
	 * workqueues.
	 */
	if (WARN_ON(wq->flags & __WQ_ORDERED_EXPLICIT))
		return -EINVAL;

	wq->wq_dev = wq_dev = kzalloc(sizeof(*wq_dev), GFP_KERNEL);
	if (!wq_dev)
		return -ENOMEM;

	wq_dev->wq = wq;
	wq_dev->dev.bus = &wq_subsys;
	wq_dev->dev.release = wq_device_release;
	dev_set_name(&wq_dev->dev, "%s", wq->name);

	/*
	 * unbound_attrs are created separately.  Suppress uevent until
	 * everything is ready.
	 */
	dev_set_uevent_suppress(&wq_dev->dev, true);

	ret = device_register(&wq_dev->dev);
	if (ret) {
		put_device(&wq_dev->dev);
		wq->wq_dev = NULL;
		return ret;
	}

	if (wq->flags & WQ_UNBOUND) {
		struct device_attribute *attr;

		for (attr = wq_sysfs_unbound_attrs; attr->attr.name; attr++) {
			ret = device_create_file(&wq_dev->dev, attr);
			if (ret) {
				device_unregister(&wq_dev->dev);
				wq->wq_dev = NULL;
				return ret;
			}
		}
	}

	dev_set_uevent_suppress(&wq_dev->dev, false);
	kobject_uevent(&wq_dev->dev.kobj, KOBJ_ADD);
	return 0;
}

/**
 * workqueue_sysfs_unregister - undo workqueue_sysfs_register()
 * @wq: the workqueue to unregister
 *
 * If @wq is registered to sysfs by workqueue_sysfs_register(), unregister.
 */
static void workqueue_sysfs_unregister(struct workqueue_struct *wq)
{
	struct wq_device *wq_dev = wq->wq_dev;

	if (!wq->wq_dev)
		return;

	wq->wq_dev = NULL;
	device_unregister(&wq_dev->dev);
}
#else	/* CONFIG_SYSFS */
static void workqueue_sysfs_unregister(struct workqueue_struct *wq)	{ }
#endif	/* CONFIG_SYSFS */

/*
 * Workqueue watchdog.
 *
 * Stall may be caused by various bugs - missing WQ_MEM_RECLAIM, illegal
 * flush dependency, a concurrency managed work item which stays RUNNING
 * indefinitely.  Workqueue stalls can be very difficult to debug as the
 * usual warning mechanisms don't trigger and internal workqueue state is
 * largely opaque.
 *
 * Workqueue watchdog monitors all worker pools periodically and dumps
 * state if some pools failed to make forward progress for a while where
 * forward progress is defined as the first item on ->worklist changing.
 *
 * This mechanism is controlled through the kernel parameter
 * "workqueue.watchdog_thresh" which can be updated at runtime through the
 * corresponding sysfs parameter file.
 */
#ifdef CONFIG_WQ_WATCHDOG

static unsigned long wq_watchdog_thresh = 30;
static struct timer_list wq_watchdog_timer;

static unsigned long wq_watchdog_touched = INITIAL_JIFFIES;
static DEFINE_PER_CPU(unsigned long, wq_watchdog_touched_cpu) = INITIAL_JIFFIES;

static void wq_watchdog_reset_touched(void)
{
	int cpu;

	wq_watchdog_touched = jiffies;
	for_each_possible_cpu(cpu)
		per_cpu(wq_watchdog_touched_cpu, cpu) = jiffies;
}

static void wq_watchdog_timer_fn(struct timer_list *unused)
{
	unsigned long thresh = READ_ONCE(wq_watchdog_thresh) * HZ;
	bool lockup_detected = false;
	unsigned long now = jiffies;
	struct worker_pool *pool;
	int pi;

	if (!thresh)
		return;

	rcu_read_lock();

	for_each_pool(pool, pi) {
		unsigned long pool_ts, touched, ts;

		if (list_empty(&pool->worklist))
			continue;

		/*
		 * If a virtual machine is stopped by the host it can look to
		 * the watchdog like a stall.
		 */
		kvm_check_and_clear_guest_paused();

		/* get the latest of pool and touched timestamps */
		if (pool->cpu >= 0)
			touched = READ_ONCE(per_cpu(wq_watchdog_touched_cpu, pool->cpu));
		else
			touched = READ_ONCE(wq_watchdog_touched);
		pool_ts = READ_ONCE(pool->watchdog_ts);

		if (time_after(pool_ts, touched))
			ts = pool_ts;
		else
			ts = touched;

		/* did we stall? */
		if (time_after(now, ts + thresh)) {
			lockup_detected = true;
			pr_emerg("BUG: workqueue lockup - pool");
			pr_cont_pool_info(pool);
			pr_cont(" stuck for %us!\n",
				jiffies_to_msecs(now - pool_ts) / 1000);
		}
	}

	rcu_read_unlock();

	if (lockup_detected)
		show_all_workqueues();

	wq_watchdog_reset_touched();
	mod_timer(&wq_watchdog_timer, jiffies + thresh);
}

notrace void wq_watchdog_touch(int cpu)
{
	if (cpu >= 0)
		per_cpu(wq_watchdog_touched_cpu, cpu) = jiffies;

	wq_watchdog_touched = jiffies;
}

static void wq_watchdog_set_thresh(unsigned long thresh)
{
	wq_watchdog_thresh = 0;
	del_timer_sync(&wq_watchdog_timer);

	if (thresh) {
		wq_watchdog_thresh = thresh;
		wq_watchdog_reset_touched();
		mod_timer(&wq_watchdog_timer, jiffies + thresh * HZ);
	}
}

static int wq_watchdog_param_set_thresh(const char *val,
					const struct kernel_param *kp)
{
	unsigned long thresh;
	int ret;

	ret = kstrtoul(val, 0, &thresh);
	if (ret)
		return ret;

	if (system_wq)
		wq_watchdog_set_thresh(thresh);
	else
		wq_watchdog_thresh = thresh;

	return 0;
}

static const struct kernel_param_ops wq_watchdog_thresh_ops = {
	.set	= wq_watchdog_param_set_thresh,
	.get	= param_get_ulong,
};

module_param_cb(watchdog_thresh, &wq_watchdog_thresh_ops, &wq_watchdog_thresh,
		0644);

static void wq_watchdog_init(void)
{
	timer_setup(&wq_watchdog_timer, wq_watchdog_timer_fn, TIMER_DEFERRABLE);
	wq_watchdog_set_thresh(wq_watchdog_thresh);
}

#else	/* CONFIG_WQ_WATCHDOG */

static inline void wq_watchdog_init(void) { }

#endif	/* CONFIG_WQ_WATCHDOG */

static void __init wq_numa_init(void)
{
	cpumask_var_t *tbl;
	int node, cpu;

	if (num_possible_nodes() <= 1)
		return;//非numa机器退出

	if (wq_disable_numa) {
		pr_info("workqueue: NUMA affinity support disabled\n");
		return;
	}

	for_each_possible_cpu(cpu) {
		if (WARN_ON(cpu_to_node(cpu) == NUMA_NO_NODE)) {
			pr_warn("workqueue: NUMA node mapping not available for cpu%d, disabling NUMA support\n", cpu);
			return;
		}
	}

	wq_update_unbound_numa_attrs_buf = alloc_workqueue_attrs();
	BUG_ON(!wq_update_unbound_numa_attrs_buf);

	/*
	 * We want masks of possible CPUs of each node which isn't readily
	 * available.  Build one from cpu_to_node() which should have been
	 * fully initialized by now.
	 */
	tbl = kcalloc(nr_node_ids, sizeof(tbl[0]), GFP_KERNEL);
	BUG_ON(!tbl);

	for_each_node(node)
		BUG_ON(!zalloc_cpumask_var_node(&tbl[node], GFP_KERNEL,
				node_online(node) ? node : NUMA_NO_NODE));

	for_each_possible_cpu(cpu) {
		node = cpu_to_node(cpu);//cpu对应的node
		cpumask_set_cpu(cpu, tbl[node]);
	}

	wq_numa_possible_cpumask = tbl;
	wq_numa_enabled = true;
}

/**
 * workqueue_init_early - early init for workqueue subsystem
 *
 * This is the first half of two-staged workqueue subsystem initialization
 * and invoked as soon as the bare basics - memory allocation, cpumasks and
 * idr are up.  It sets up all the data structures and system workqueues
 * and allows early boot code to create workqueues and queue/cancel work
 * items.  Actual work item execution starts only after kthreads can be
 * created and scheduled right before early initcalls.
 */
void __init workqueue_init_early(void)
{
	int std_nice[NR_STD_WORKER_POOLS] = { 0, HIGHPRI_NICE_LEVEL };
	int i, cpu;

	BUILD_BUG_ON(__alignof__(struct pool_workqueue) < __alignof__(long long));

	BUG_ON(!alloc_cpumask_var(&wq_unbound_cpumask, GFP_KERNEL));
	cpumask_copy(wq_unbound_cpumask, housekeeping_cpumask(HK_TYPE_WQ));
	cpumask_and(wq_unbound_cpumask, wq_unbound_cpumask, housekeeping_cpumask(HK_TYPE_DOMAIN));

	pwq_cache = KMEM_CACHE(pool_workqueue, SLAB_PANIC);

	/* initialize CPU pools */
	for_each_possible_cpu(cpu) {
		struct worker_pool *pool;

		i = 0;
		for_each_cpu_worker_pool(pool, cpu) {
			BUG_ON(init_worker_pool(pool));
			pool->cpu = cpu;
			cpumask_copy(pool->attrs->cpumask, cpumask_of(cpu));
			pool->attrs->nice = std_nice[i++];
			pool->node = cpu_to_node(cpu);

			/* alloc pool ID */
			mutex_lock(&wq_pool_mutex);
			BUG_ON(worker_pool_assign_id(pool));//申请pool id
			mutex_unlock(&wq_pool_mutex);
		}
	}

	/* create default unbound and ordered wq attrs */
	for (i = 0; i < NR_STD_WORKER_POOLS; i++) {
		struct workqueue_attrs *attrs;

		BUG_ON(!(attrs = alloc_workqueue_attrs()));
		attrs->nice = std_nice[i];
		unbound_std_wq_attrs[i] = attrs;

		/*
		 * An ordered wq should have only one pwq as ordering is
		 * guaranteed by max_active which is enforced by pwqs.
		 * Turn off NUMA so that dfl_pwq is used for all nodes.
		 */
		BUG_ON(!(attrs = alloc_workqueue_attrs()));
		attrs->nice = std_nice[i];
		attrs->no_numa = true;
		ordered_wq_attrs[i] = attrs;
	}

	system_wq = alloc_workqueue("events", 0, 0);
	system_highpri_wq = alloc_workqueue("events_highpri", WQ_HIGHPRI, 0);
	system_long_wq = alloc_workqueue("events_long", 0, 0);
	system_unbound_wq = alloc_workqueue("events_unbound", WQ_UNBOUND,
					    WQ_UNBOUND_MAX_ACTIVE);
	system_freezable_wq = alloc_workqueue("events_freezable",
					      WQ_FREEZABLE, 0);
	system_power_efficient_wq = alloc_workqueue("events_power_efficient",
					      WQ_POWER_EFFICIENT, 0);
	system_freezable_power_efficient_wq = alloc_workqueue("events_freezable_power_efficient",
					      WQ_FREEZABLE | WQ_POWER_EFFICIENT,
					      0);
	BUG_ON(!system_wq || !system_highpri_wq || !system_long_wq ||
	       !system_unbound_wq || !system_freezable_wq ||
	       !system_power_efficient_wq ||
	       !system_freezable_power_efficient_wq);
}

/**
 * workqueue_init - bring workqueue subsystem fully online
 *
 * This is the latter half of two-staged workqueue subsystem initialization
 * and invoked as soon as kthreads can be created and scheduled.
 * Workqueues have been created and work items queued on them, but there
 * are no kworkers executing the work items yet.  Populate the worker pools
 * with the initial workers and enable future kworker creations.
 */
void __init workqueue_init(void)
{
	struct workqueue_struct *wq;
	struct worker_pool *pool;
	int cpu, bkt;

	/*
	 * It'd be simpler to initialize NUMA in workqueue_init_early() but
	 * CPU to node mapping may not be available that early on some
	 * archs such as power and arm64.  As per-cpu pools created
	 * previously could be missing node hint and unbound pools NUMA
	 * affinity, fix them up.
	 *
	 * Also, while iterating workqueues, create rescuers if requested.
	 */
	wq_numa_init();

	mutex_lock(&wq_pool_mutex);

	for_each_possible_cpu(cpu) {
		for_each_cpu_worker_pool(pool, cpu) {
			pool->node = cpu_to_node(cpu);
		}
	}

	list_for_each_entry(wq, &workqueues, list) {
		wq_update_unbound_numa(wq, smp_processor_id(), true);
		WARN(init_rescuer(wq),
		     "workqueue: failed to create early rescuer for %s",
		     wq->name);
	}

	mutex_unlock(&wq_pool_mutex);

	/* create the initial workers */
	//针对每个在线的cpu,每个在线cpu上的worker_pool创建此pool对应的worker
	for_each_online_cpu(cpu) {
		for_each_cpu_worker_pool(pool, cpu) {
			pool->flags &= ~POOL_DISASSOCIATED;
			BUG_ON(!create_worker(pool));
		}
	}

	hash_for_each(unbound_pool_hash, bkt, pool, hash_node)
		BUG_ON(!create_worker(pool));

	wq_online = true;
	wq_watchdog_init();
}<|MERGE_RESOLUTION|>--- conflicted
+++ resolved
@@ -156,9 +156,6 @@
 
 	unsigned long		watchdog_ts;	/* L: watchdog timestamp */
 
-<<<<<<< HEAD
-	//待执行工作队列（worker线程将此其上提取work)
-=======
 	/*
 	 * The counter is incremented in a process context on the associated CPU
 	 * w/ preemption disabled, and decremented or reset in the same context
@@ -167,7 +164,7 @@
 	 */
 	int			nr_running;
 
->>>>>>> 028192fe
+	//待执行工作队列（worker线程将此其上提取work)
 	struct list_head	worklist;	/* L: list of pending works */
 
 	//worker数目
@@ -824,13 +821,8 @@
 /* Do I need to keep working?  Called from currently running workers. */
 static bool keep_working(struct worker_pool *pool)
 {
-<<<<<<< HEAD
 	//队列不为空，且pool->nr_running不大于1时继续工作
-	return !list_empty(&pool->worklist) &&
-		atomic_read(&pool->nr_running) <= 1;
-=======
 	return !list_empty(&pool->worklist) && (pool->nr_running <= 1);
->>>>>>> 028192fe
 }
 
 /* Do we need a new worker?  Called from manager. */
