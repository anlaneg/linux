// SPDX-License-Identifier: GPL-2.0-only
/*
 *  linux/kernel/printk.c
 *
 *  Copyright (C) 1991, 1992  Linus Torvalds
 *
 * Modified to make sys_syslog() more flexible: added commands to
 * return the last 4k of kernel messages, regardless of whether
 * they've been read or not.  Added option to suppress kernel printk's
 * to the console.  Added hook for sending the console messages
 * elsewhere, in preparation for a serial line console (someday).
 * Ted Ts'o, 2/11/93.
 * Modified for sysctl support, 1/8/97, Chris Horn.
 * Fixed SMP synchronization, 08/08/99, Manfred Spraul
 *     manfred@colorfullife.com
 * Rewrote bits to get rid of console_lock
 *	01Mar01 Andrew Morton
 */

#define pr_fmt(fmt) KBUILD_MODNAME ": " fmt

#include <linux/kernel.h>
#include <linux/mm.h>
#include <linux/tty.h>
#include <linux/tty_driver.h>
#include <linux/console.h>
#include <linux/init.h>
#include <linux/jiffies.h>
#include <linux/nmi.h>
#include <linux/module.h>
#include <linux/moduleparam.h>
#include <linux/delay.h>
#include <linux/smp.h>
#include <linux/security.h>
#include <linux/memblock.h>
#include <linux/syscalls.h>
#include <linux/crash_core.h>
#include <linux/ratelimit.h>
#include <linux/kmsg_dump.h>
#include <linux/syslog.h>
#include <linux/cpu.h>
#include <linux/rculist.h>
#include <linux/poll.h>
#include <linux/irq_work.h>
#include <linux/ctype.h>
#include <linux/uio.h>
#include <linux/sched/clock.h>
#include <linux/sched/debug.h>
#include <linux/sched/task_stack.h>

#include <linux/uaccess.h>
#include <asm/sections.h>

#include <trace/events/initcall.h>
#define CREATE_TRACE_POINTS
#include <trace/events/printk.h>

#include "printk_ringbuffer.h"
#include "console_cmdline.h"
#include "braille.h"
#include "internal.h"

int console_printk[4] = {
	CONSOLE_LOGLEVEL_DEFAULT,	/* console_loglevel */
	MESSAGE_LOGLEVEL_DEFAULT,	/* default_message_loglevel */
	CONSOLE_LOGLEVEL_MIN,		/* minimum_console_loglevel */
	CONSOLE_LOGLEVEL_DEFAULT,	/* default_console_loglevel */
};
EXPORT_SYMBOL_GPL(console_printk);

atomic_t ignore_console_lock_warning __read_mostly = ATOMIC_INIT(0);
EXPORT_SYMBOL(ignore_console_lock_warning);

/*
 * Low level drivers may need that to know if they can schedule in
 * their unblank() callback or not. So let's export it.
 */
int oops_in_progress;
EXPORT_SYMBOL(oops_in_progress);

/*
 * console_sem protects the console_drivers list, and also
 * provides serialisation for access to the entire console
 * driver system.
 */
static DEFINE_SEMAPHORE(console_sem);
struct console *console_drivers;
EXPORT_SYMBOL_GPL(console_drivers);

/*
 * System may need to suppress printk message under certain
 * circumstances, like after kernel panic happens.
 */
int __read_mostly suppress_printk;

#ifdef CONFIG_LOCKDEP
static struct lockdep_map console_lock_dep_map = {
	.name = "console_lock"
};
#endif

enum devkmsg_log_bits {
	__DEVKMSG_LOG_BIT_ON = 0,
	__DEVKMSG_LOG_BIT_OFF,
	__DEVKMSG_LOG_BIT_LOCK,
};

enum devkmsg_log_masks {
	DEVKMSG_LOG_MASK_ON             = BIT(__DEVKMSG_LOG_BIT_ON),
	DEVKMSG_LOG_MASK_OFF            = BIT(__DEVKMSG_LOG_BIT_OFF),
	DEVKMSG_LOG_MASK_LOCK           = BIT(__DEVKMSG_LOG_BIT_LOCK),
};

/* Keep both the 'on' and 'off' bits clear, i.e. ratelimit by default: */
#define DEVKMSG_LOG_MASK_DEFAULT	0

static unsigned int __read_mostly devkmsg_log = DEVKMSG_LOG_MASK_DEFAULT;

static int __control_devkmsg(char *str)
{
	size_t len;

	if (!str)
		return -EINVAL;

	len = str_has_prefix(str, "on");
	if (len) {
		devkmsg_log = DEVKMSG_LOG_MASK_ON;
		return len;
	}

	len = str_has_prefix(str, "off");
	if (len) {
		devkmsg_log = DEVKMSG_LOG_MASK_OFF;
		return len;
	}

	len = str_has_prefix(str, "ratelimit");
	if (len) {
		devkmsg_log = DEVKMSG_LOG_MASK_DEFAULT;
		return len;
	}

	return -EINVAL;
}

static int __init control_devkmsg(char *str)
{
	if (__control_devkmsg(str) < 0)
		return 1;

	/*
	 * Set sysctl string accordingly:
	 */
	if (devkmsg_log == DEVKMSG_LOG_MASK_ON)
		strcpy(devkmsg_log_str, "on");
	else if (devkmsg_log == DEVKMSG_LOG_MASK_OFF)
		strcpy(devkmsg_log_str, "off");
	/* else "ratelimit" which is set by default. */

	/*
	 * Sysctl cannot change it anymore. The kernel command line setting of
	 * this parameter is to force the setting to be permanent throughout the
	 * runtime of the system. This is a precation measure against userspace
	 * trying to be a smarta** and attempting to change it up on us.
	 */
	devkmsg_log |= DEVKMSG_LOG_MASK_LOCK;

	return 0;
}
__setup("printk.devkmsg=", control_devkmsg);

char devkmsg_log_str[DEVKMSG_STR_MAX_SIZE] = "ratelimit";

int devkmsg_sysctl_set_loglvl(struct ctl_table *table, int write,
			      void *buffer, size_t *lenp, loff_t *ppos)
{
	char old_str[DEVKMSG_STR_MAX_SIZE];
	unsigned int old;
	int err;

	if (write) {
		if (devkmsg_log & DEVKMSG_LOG_MASK_LOCK)
			return -EINVAL;

		old = devkmsg_log;
		strncpy(old_str, devkmsg_log_str, DEVKMSG_STR_MAX_SIZE);
	}

	err = proc_dostring(table, write, buffer, lenp, ppos);
	if (err)
		return err;

	if (write) {
		err = __control_devkmsg(devkmsg_log_str);

		/*
		 * Do not accept an unknown string OR a known string with
		 * trailing crap...
		 */
		if (err < 0 || (err + 1 != *lenp)) {

			/* ... and restore old setting. */
			devkmsg_log = old;
			strncpy(devkmsg_log_str, old_str, DEVKMSG_STR_MAX_SIZE);

			return -EINVAL;
		}
	}

	return 0;
}

/* Number of registered extended console drivers. */
static int nr_ext_console_drivers;

/*
 * Helper macros to handle lockdep when locking/unlocking console_sem. We use
 * macros instead of functions so that _RET_IP_ contains useful information.
 */
#define down_console_sem() do { \
	down(&console_sem);\
	mutex_acquire(&console_lock_dep_map, 0, 0, _RET_IP_);\
} while (0)

static int __down_trylock_console_sem(unsigned long ip)
{
	int lock_failed;
	unsigned long flags;

	/*
	 * Here and in __up_console_sem() we need to be in safe mode,
	 * because spindump/WARN/etc from under console ->lock will
	 * deadlock in printk()->down_trylock_console_sem() otherwise.
	 */
	printk_safe_enter_irqsave(flags);
	lock_failed = down_trylock(&console_sem);
	printk_safe_exit_irqrestore(flags);

	if (lock_failed)
		return 1;
	mutex_acquire(&console_lock_dep_map, 0, 1, ip);
	return 0;
}
#define down_trylock_console_sem() __down_trylock_console_sem(_RET_IP_)

static void __up_console_sem(unsigned long ip)
{
	unsigned long flags;

	mutex_release(&console_lock_dep_map, ip);

	printk_safe_enter_irqsave(flags);
	up(&console_sem);
	printk_safe_exit_irqrestore(flags);
}
#define up_console_sem() __up_console_sem(_RET_IP_)

/*
 * This is used for debugging the mess that is the VT code by
 * keeping track if we have the console semaphore held. It's
 * definitely not the perfect debug tool (we don't know if _WE_
 * hold it and are racing, but it helps tracking those weird code
 * paths in the console code where we end up in places I want
 * locked without the console semaphore held).
 */
static int console_locked, console_suspended;

/*
 * If exclusive_console is non-NULL then only this console is to be printed to.
 */
static struct console *exclusive_console;

/*
 *	Array of consoles built from command line options (console=)
 */

#define MAX_CMDLINECONSOLES 8

static struct console_cmdline console_cmdline[MAX_CMDLINECONSOLES];

static int preferred_console = -1;
static bool has_preferred_console;
int console_set_on_cmdline;
EXPORT_SYMBOL(console_set_on_cmdline);

/* Flag: console code may call schedule() */
static int console_may_schedule;

enum con_msg_format_flags {
	MSG_FORMAT_DEFAULT	= 0,
	MSG_FORMAT_SYSLOG	= (1 << 0),
};

static int console_msg_format = MSG_FORMAT_DEFAULT;

/*
 * The printk log buffer consists of a sequenced collection of records, each
 * containing variable length message text. Every record also contains its
 * own meta-data (@info).
 *
 * Every record meta-data carries the timestamp in microseconds, as well as
 * the standard userspace syslog level and syslog facility. The usual kernel
 * messages use LOG_KERN; userspace-injected messages always carry a matching
 * syslog facility, by default LOG_USER. The origin of every message can be
 * reliably determined that way.
 *
 * The human readable log message of a record is available in @text, the
 * length of the message text in @text_len. The stored message is not
 * terminated.
 *
 * Optionally, a record can carry a dictionary of properties (key/value
 * pairs), to provide userspace with a machine-readable message context.
 *
 * Examples for well-defined, commonly used property names are:
 *   DEVICE=b12:8               device identifier
 *                                b12:8         block dev_t
 *                                c127:3        char dev_t
 *                                n8            netdev ifindex
 *                                +sound:card0  subsystem:devname
 *   SUBSYSTEM=pci              driver-core subsystem name
 *
 * Valid characters in property names are [a-zA-Z0-9.-_]. Property names
 * and values are terminated by a '\0' character.
 *
 * Example of record values:
 *   record.text_buf                = "it's a line" (unterminated)
 *   record.info.seq                = 56
 *   record.info.ts_nsec            = 36863
 *   record.info.text_len           = 11
 *   record.info.facility           = 0 (LOG_KERN)
 *   record.info.flags              = 0
 *   record.info.level              = 3 (LOG_ERR)
 *   record.info.caller_id          = 299 (task 299)
 *   record.info.dev_info.subsystem = "pci" (terminated)
 *   record.info.dev_info.device    = "+pci:0000:00:01.0" (terminated)
 *
 * The 'struct printk_info' buffer must never be directly exported to
 * userspace, it is a kernel-private implementation detail that might
 * need to be changed in the future, when the requirements change.
 *
 * /dev/kmsg exports the structured data in the following line format:
 *   "<level>,<sequnum>,<timestamp>,<contflag>[,additional_values, ... ];<message text>\n"
 *
 * Users of the export format should ignore possible additional values
 * separated by ',', and find the message after the ';' character.
 *
 * The optional key/value pairs are attached as continuation lines starting
 * with a space character and terminated by a newline. All possible
 * non-prinatable characters are escaped in the "\xff" notation.
 */

enum log_flags {
	LOG_NEWLINE	= 2,	/* text ended with a newline */
	LOG_CONT	= 8,	/* text is a fragment of a continuation line */
};

/* syslog_lock protects syslog_* variables and write access to clear_seq. */
static DEFINE_RAW_SPINLOCK(syslog_lock);

#ifdef CONFIG_PRINTK
DECLARE_WAIT_QUEUE_HEAD(log_wait);
/* All 3 protected by @syslog_lock. */
/* the next printk record to read by syslog(READ) or /proc/kmsg */
static u64 syslog_seq;
static size_t syslog_partial;
static bool syslog_time;

/* All 3 protected by @console_sem. */
/* the next printk record to write to the console */
static u64 console_seq;
static u64 exclusive_console_stop_seq;
static unsigned long console_dropped;

struct latched_seq {
	seqcount_latch_t	latch;
	u64			val[2];
};

/*
 * The next printk record to read after the last 'clear' command. There are
 * two copies (updated with seqcount_latch) so that reads can locklessly
 * access a valid value. Writers are synchronized by @syslog_lock.
 */
static struct latched_seq clear_seq = {
	.latch		= SEQCNT_LATCH_ZERO(clear_seq.latch),
	.val[0]		= 0,
	.val[1]		= 0,
};

#ifdef CONFIG_PRINTK_CALLER
#define PREFIX_MAX		48
#else
#define PREFIX_MAX		32
#endif

/* the maximum size of a formatted record (i.e. with prefix added per line) */
#define CONSOLE_LOG_MAX		1024

/* the maximum size allowed to be reserved for a record */
#define LOG_LINE_MAX		(CONSOLE_LOG_MAX - PREFIX_MAX)

#define LOG_LEVEL(v)		((v) & 0x07)
#define LOG_FACILITY(v)		((v) >> 3 & 0xff)

/* record buffer */
#define LOG_ALIGN __alignof__(unsigned long)
#define __LOG_BUF_LEN (1 << CONFIG_LOG_BUF_SHIFT)
#define LOG_BUF_LEN_MAX (u32)(1 << 31)
static char __log_buf[__LOG_BUF_LEN] __aligned(LOG_ALIGN);
static char *log_buf = __log_buf;
static u32 log_buf_len = __LOG_BUF_LEN;

/*
 * Define the average message size. This only affects the number of
 * descriptors that will be available. Underestimating is better than
 * overestimating (too many available descriptors is better than not enough).
 */
#define PRB_AVGBITS 5	/* 32 character average length */

#if CONFIG_LOG_BUF_SHIFT <= PRB_AVGBITS
#error CONFIG_LOG_BUF_SHIFT value too small.
#endif
_DEFINE_PRINTKRB(printk_rb_static, CONFIG_LOG_BUF_SHIFT - PRB_AVGBITS,
		 PRB_AVGBITS, &__log_buf[0]);

static struct printk_ringbuffer printk_rb_dynamic;

static struct printk_ringbuffer *prb = &printk_rb_static;

/*
 * We cannot access per-CPU data (e.g. per-CPU flush irq_work) before
 * per_cpu_areas are initialised. This variable is set to true when
 * it's safe to access per-CPU data.
 */
static bool __printk_percpu_data_ready __read_mostly;

bool printk_percpu_data_ready(void)
{
	return __printk_percpu_data_ready;
}

/* Must be called under syslog_lock. */
static void latched_seq_write(struct latched_seq *ls, u64 val)
{
	raw_write_seqcount_latch(&ls->latch);
	ls->val[0] = val;
	raw_write_seqcount_latch(&ls->latch);
	ls->val[1] = val;
}

/* Can be called from any context. */
static u64 latched_seq_read_nolock(struct latched_seq *ls)
{
	unsigned int seq;
	unsigned int idx;
	u64 val;

	do {
		seq = raw_read_seqcount_latch(&ls->latch);
		idx = seq & 0x1;
		val = ls->val[idx];
	} while (read_seqcount_latch_retry(&ls->latch, seq));

	return val;
}

/* Return log buffer address */
char *log_buf_addr_get(void)
{
	return log_buf;
}

/* Return log buffer size */
u32 log_buf_len_get(void)
{
	return log_buf_len;
}

/*
 * Define how much of the log buffer we could take at maximum. The value
 * must be greater than two. Note that only half of the buffer is available
 * when the index points to the middle.
 */
#define MAX_LOG_TAKE_PART 4
static const char trunc_msg[] = "<truncated>";

static void truncate_msg(u16 *text_len, u16 *trunc_msg_len)
{
	/*
	 * The message should not take the whole buffer. Otherwise, it might
	 * get removed too soon.
	 */
	u32 max_text_len = log_buf_len / MAX_LOG_TAKE_PART;

	if (*text_len > max_text_len)
		*text_len = max_text_len;

	/* enable the warning message (if there is room) */
	*trunc_msg_len = strlen(trunc_msg);
	if (*text_len >= *trunc_msg_len)
		*text_len -= *trunc_msg_len;
	else
		*trunc_msg_len = 0;
}

int dmesg_restrict = IS_ENABLED(CONFIG_SECURITY_DMESG_RESTRICT);

static int syslog_action_restricted(int type)
{
	if (dmesg_restrict)
		return 1;
	/*
	 * Unless restricted, we allow "read all" and "get buffer size"
	 * for everybody.
	 */
	return type != SYSLOG_ACTION_READ_ALL &&
	       type != SYSLOG_ACTION_SIZE_BUFFER;
}

static int check_syslog_permissions(int type, int source)
{
	/*
	 * If this is from /proc/kmsg and we've already opened it, then we've
	 * already done the capabilities checks at open time.
	 */
	if (source == SYSLOG_FROM_PROC && type != SYSLOG_ACTION_OPEN)
		goto ok;

	if (syslog_action_restricted(type)) {
		if (capable(CAP_SYSLOG))
			goto ok;
		/*
		 * For historical reasons, accept CAP_SYS_ADMIN too, with
		 * a warning.
		 */
		if (capable(CAP_SYS_ADMIN)) {
			pr_warn_once("%s (%d): Attempt to access syslog with "
				     "CAP_SYS_ADMIN but no CAP_SYSLOG "
				     "(deprecated).\n",
				 current->comm, task_pid_nr(current));
			goto ok;
		}
		return -EPERM;
	}
ok:
	return security_syslog(type);
}

static void append_char(char **pp, char *e, char c)
{
	if (*pp < e)
		*(*pp)++ = c;
}

static ssize_t info_print_ext_header(char *buf, size_t size,
				     struct printk_info *info)
{
	u64 ts_usec = info->ts_nsec;
	char caller[20];
#ifdef CONFIG_PRINTK_CALLER
	u32 id = info->caller_id;

	snprintf(caller, sizeof(caller), ",caller=%c%u",
		 id & 0x80000000 ? 'C' : 'T', id & ~0x80000000);
#else
	caller[0] = '\0';
#endif

	do_div(ts_usec, 1000);

	return scnprintf(buf, size, "%u,%llu,%llu,%c%s;",
			 (info->facility << 3) | info->level, info->seq,
			 ts_usec, info->flags & LOG_CONT ? 'c' : '-', caller);
}

static ssize_t msg_add_ext_text(char *buf, size_t size,
				const char *text, size_t text_len,
				unsigned char endc)
{
	char *p = buf, *e = buf + size;
	size_t i;

	/* escape non-printable characters */
	for (i = 0; i < text_len; i++) {
		unsigned char c = text[i];

		if (c < ' ' || c >= 127 || c == '\\')
			p += scnprintf(p, e - p, "\\x%02x", c);
		else
			append_char(&p, e, c);
	}
	append_char(&p, e, endc);

	return p - buf;
}

static ssize_t msg_add_dict_text(char *buf, size_t size,
				 const char *key, const char *val)
{
	size_t val_len = strlen(val);
	ssize_t len;

	if (!val_len)
		return 0;

	len = msg_add_ext_text(buf, size, "", 0, ' ');	/* dict prefix */
	len += msg_add_ext_text(buf + len, size - len, key, strlen(key), '=');
	len += msg_add_ext_text(buf + len, size - len, val, val_len, '\n');

	return len;
}

static ssize_t msg_print_ext_body(char *buf, size_t size,
				  char *text, size_t text_len,
				  struct dev_printk_info *dev_info)
{
	ssize_t len;

	len = msg_add_ext_text(buf, size, text, text_len, '\n');

	if (!dev_info)
		goto out;

	len += msg_add_dict_text(buf + len, size - len, "SUBSYSTEM",
				 dev_info->subsystem);
	len += msg_add_dict_text(buf + len, size - len, "DEVICE",
				 dev_info->device);
out:
	return len;
}

/* /dev/kmsg - userspace message inject/listen interface */
struct devkmsg_user {
	atomic64_t seq;
	struct ratelimit_state rs;
	struct mutex lock;
	char buf[CONSOLE_EXT_LOG_MAX];

	struct printk_info info;
	char text_buf[CONSOLE_EXT_LOG_MAX];
	struct printk_record record;
};

static __printf(3, 4) __cold
int devkmsg_emit(int facility, int level, const char *fmt, ...)
{
	va_list args;
	int r;

	va_start(args, fmt);
	r = vprintk_emit(facility, level, NULL, fmt, args);
	va_end(args);

	return r;
}

static ssize_t devkmsg_write(struct kiocb *iocb, struct iov_iter *from)
{
	char *buf, *line;
	int level = default_message_loglevel;
	int facility = 1;	/* LOG_USER */
	struct file *file = iocb->ki_filp;
	struct devkmsg_user *user = file->private_data;
	size_t len = iov_iter_count(from);
	ssize_t ret = len;

	if (!user || len > LOG_LINE_MAX)
		return -EINVAL;

	/* Ignore when user logging is disabled. */
	if (devkmsg_log & DEVKMSG_LOG_MASK_OFF)
		return len;

	/* Ratelimit when not explicitly enabled. */
	if (!(devkmsg_log & DEVKMSG_LOG_MASK_ON)) {
		if (!___ratelimit(&user->rs, current->comm))
			return ret;
	}

	buf = kmalloc(len+1, GFP_KERNEL);
	if (buf == NULL)
		return -ENOMEM;

	buf[len] = '\0';
	if (!copy_from_iter_full(buf, len, from)) {
		kfree(buf);
		return -EFAULT;
	}

	/*
	 * Extract and skip the syslog prefix <[0-9]*>. Coming from userspace
	 * the decimal value represents 32bit, the lower 3 bit are the log
	 * level, the rest are the log facility.
	 *
	 * If no prefix or no userspace facility is specified, we
	 * enforce LOG_USER, to be able to reliably distinguish
	 * kernel-generated messages from userspace-injected ones.
	 */
	line = buf;
	if (line[0] == '<') {
		char *endp = NULL;
		unsigned int u;

		u = simple_strtoul(line + 1, &endp, 10);
		if (endp && endp[0] == '>') {
			level = LOG_LEVEL(u);
			if (LOG_FACILITY(u) != 0)
				facility = LOG_FACILITY(u);
			endp++;
			line = endp;
		}
	}

	devkmsg_emit(facility, level, "%s", line);
	kfree(buf);
	return ret;
}

static ssize_t devkmsg_read(struct file *file, char __user *buf,
			    size_t count, loff_t *ppos)
{
	struct devkmsg_user *user = file->private_data;
	struct printk_record *r = &user->record;
	size_t len;
	ssize_t ret;

	if (!user)
		return -EBADF;

	ret = mutex_lock_interruptible(&user->lock);
	if (ret)
		return ret;

	printk_safe_enter_irq();
	if (!prb_read_valid(prb, atomic64_read(&user->seq), r)) {
		if (file->f_flags & O_NONBLOCK) {
			ret = -EAGAIN;
			printk_safe_exit_irq();
			goto out;
		}

		printk_safe_exit_irq();
		ret = wait_event_interruptible(log_wait,
				prb_read_valid(prb, atomic64_read(&user->seq), r));
		if (ret)
			goto out;
		printk_safe_enter_irq();
	}

	if (r->info->seq != atomic64_read(&user->seq)) {
		/* our last seen message is gone, return error and reset */
		atomic64_set(&user->seq, r->info->seq);
		ret = -EPIPE;
		printk_safe_exit_irq();
		goto out;
	}

	len = info_print_ext_header(user->buf, sizeof(user->buf), r->info);
	len += msg_print_ext_body(user->buf + len, sizeof(user->buf) - len,
				  &r->text_buf[0], r->info->text_len,
				  &r->info->dev_info);

	atomic64_set(&user->seq, r->info->seq + 1);
	printk_safe_exit_irq();

	if (len > count) {
		ret = -EINVAL;
		goto out;
	}

	if (copy_to_user(buf, user->buf, len)) {
		ret = -EFAULT;
		goto out;
	}
	ret = len;
out:
	mutex_unlock(&user->lock);
	return ret;
}

/*
 * Be careful when modifying this function!!!
 *
 * Only few operations are supported because the device works only with the
 * entire variable length messages (records). Non-standard values are
 * returned in the other cases and has been this way for quite some time.
 * User space applications might depend on this behavior.
 */
static loff_t devkmsg_llseek(struct file *file, loff_t offset, int whence)
{
	struct devkmsg_user *user = file->private_data;
	loff_t ret = 0;

	if (!user)
		return -EBADF;
	if (offset)
		return -ESPIPE;

	printk_safe_enter_irq();
	switch (whence) {
	case SEEK_SET:
		/* the first record */
		atomic64_set(&user->seq, prb_first_valid_seq(prb));
		break;
	case SEEK_DATA:
		/*
		 * The first record after the last SYSLOG_ACTION_CLEAR,
		 * like issued by 'dmesg -c'. Reading /dev/kmsg itself
		 * changes no global state, and does not clear anything.
		 */
		atomic64_set(&user->seq, latched_seq_read_nolock(&clear_seq));
		break;
	case SEEK_END:
		/* after the last record */
		atomic64_set(&user->seq, prb_next_seq(prb));
		break;
	default:
		ret = -EINVAL;
	}
	printk_safe_exit_irq();
	return ret;
}

static __poll_t devkmsg_poll(struct file *file, poll_table *wait)
{
	struct devkmsg_user *user = file->private_data;
	struct printk_info info;
	__poll_t ret = 0;

	if (!user)
		return EPOLLERR|EPOLLNVAL;

	poll_wait(file, &log_wait, wait);

	printk_safe_enter_irq();
	if (prb_read_valid_info(prb, atomic64_read(&user->seq), &info, NULL)) {
		/* return error when data has vanished underneath us */
		if (info.seq != atomic64_read(&user->seq))
			ret = EPOLLIN|EPOLLRDNORM|EPOLLERR|EPOLLPRI;
		else
			ret = EPOLLIN|EPOLLRDNORM;
	}
	printk_safe_exit_irq();

	return ret;
}

static int devkmsg_open(struct inode *inode, struct file *file)
{
	struct devkmsg_user *user;
	int err;

	if (devkmsg_log & DEVKMSG_LOG_MASK_OFF)
		return -EPERM;

	/* write-only does not need any file context */
	if ((file->f_flags & O_ACCMODE) != O_WRONLY) {
		err = check_syslog_permissions(SYSLOG_ACTION_READ_ALL,
					       SYSLOG_FROM_READER);
		if (err)
			return err;
	}

	user = kmalloc(sizeof(struct devkmsg_user), GFP_KERNEL);
	if (!user)
		return -ENOMEM;

	ratelimit_default_init(&user->rs);
	ratelimit_set_flags(&user->rs, RATELIMIT_MSG_ON_RELEASE);

	mutex_init(&user->lock);

	prb_rec_init_rd(&user->record, &user->info,
			&user->text_buf[0], sizeof(user->text_buf));

	printk_safe_enter_irq();
	atomic64_set(&user->seq, prb_first_valid_seq(prb));
	printk_safe_exit_irq();

	file->private_data = user;
	return 0;
}

static int devkmsg_release(struct inode *inode, struct file *file)
{
	struct devkmsg_user *user = file->private_data;

	if (!user)
		return 0;

	ratelimit_state_exit(&user->rs);

	mutex_destroy(&user->lock);
	kfree(user);
	return 0;
}

const struct file_operations kmsg_fops = {
	.open = devkmsg_open,
	.read = devkmsg_read,
	.write_iter = devkmsg_write,
	.llseek = devkmsg_llseek,
	.poll = devkmsg_poll,
	.release = devkmsg_release,
};

#ifdef CONFIG_CRASH_CORE
/*
 * This appends the listed symbols to /proc/vmcore
 *
 * /proc/vmcore is used by various utilities, like crash and makedumpfile to
 * obtain access to symbols that are otherwise very difficult to locate.  These
 * symbols are specifically used so that utilities can access and extract the
 * dmesg log from a vmcore file after a crash.
 */
void log_buf_vmcoreinfo_setup(void)
{
	struct dev_printk_info *dev_info = NULL;

	VMCOREINFO_SYMBOL(prb);
	VMCOREINFO_SYMBOL(printk_rb_static);
	VMCOREINFO_SYMBOL(clear_seq);

	/*
	 * Export struct size and field offsets. User space tools can
	 * parse it and detect any changes to structure down the line.
	 */

	VMCOREINFO_STRUCT_SIZE(printk_ringbuffer);
	VMCOREINFO_OFFSET(printk_ringbuffer, desc_ring);
	VMCOREINFO_OFFSET(printk_ringbuffer, text_data_ring);
	VMCOREINFO_OFFSET(printk_ringbuffer, fail);

	VMCOREINFO_STRUCT_SIZE(prb_desc_ring);
	VMCOREINFO_OFFSET(prb_desc_ring, count_bits);
	VMCOREINFO_OFFSET(prb_desc_ring, descs);
	VMCOREINFO_OFFSET(prb_desc_ring, infos);
	VMCOREINFO_OFFSET(prb_desc_ring, head_id);
	VMCOREINFO_OFFSET(prb_desc_ring, tail_id);

	VMCOREINFO_STRUCT_SIZE(prb_desc);
	VMCOREINFO_OFFSET(prb_desc, state_var);
	VMCOREINFO_OFFSET(prb_desc, text_blk_lpos);

	VMCOREINFO_STRUCT_SIZE(prb_data_blk_lpos);
	VMCOREINFO_OFFSET(prb_data_blk_lpos, begin);
	VMCOREINFO_OFFSET(prb_data_blk_lpos, next);

	VMCOREINFO_STRUCT_SIZE(printk_info);
	VMCOREINFO_OFFSET(printk_info, seq);
	VMCOREINFO_OFFSET(printk_info, ts_nsec);
	VMCOREINFO_OFFSET(printk_info, text_len);
	VMCOREINFO_OFFSET(printk_info, caller_id);
	VMCOREINFO_OFFSET(printk_info, dev_info);

	VMCOREINFO_STRUCT_SIZE(dev_printk_info);
	VMCOREINFO_OFFSET(dev_printk_info, subsystem);
	VMCOREINFO_LENGTH(printk_info_subsystem, sizeof(dev_info->subsystem));
	VMCOREINFO_OFFSET(dev_printk_info, device);
	VMCOREINFO_LENGTH(printk_info_device, sizeof(dev_info->device));

	VMCOREINFO_STRUCT_SIZE(prb_data_ring);
	VMCOREINFO_OFFSET(prb_data_ring, size_bits);
	VMCOREINFO_OFFSET(prb_data_ring, data);
	VMCOREINFO_OFFSET(prb_data_ring, head_lpos);
	VMCOREINFO_OFFSET(prb_data_ring, tail_lpos);

	VMCOREINFO_SIZE(atomic_long_t);
	VMCOREINFO_TYPE_OFFSET(atomic_long_t, counter);

	VMCOREINFO_STRUCT_SIZE(latched_seq);
	VMCOREINFO_OFFSET(latched_seq, val);
}
#endif

/* requested log_buf_len from kernel cmdline */
static unsigned long __initdata new_log_buf_len;

/* we practice scaling the ring buffer by powers of 2 */
static void __init log_buf_len_update(u64 size)
{
	if (size > (u64)LOG_BUF_LEN_MAX) {
		size = (u64)LOG_BUF_LEN_MAX;
		pr_err("log_buf over 2G is not supported.\n");
	}

	if (size)
		size = roundup_pow_of_two(size);
	if (size > log_buf_len)
		new_log_buf_len = (unsigned long)size;
}

/* save requested log_buf_len since it's too early to process it */
static int __init log_buf_len_setup(char *str)
{
	u64 size;

	if (!str)
		return -EINVAL;

	size = memparse(str, &str);

	log_buf_len_update(size);

	return 0;
}
early_param("log_buf_len", log_buf_len_setup);

#ifdef CONFIG_SMP
#define __LOG_CPU_MAX_BUF_LEN (1 << CONFIG_LOG_CPU_MAX_BUF_SHIFT)

static void __init log_buf_add_cpu(void)
{
	unsigned int cpu_extra;

	/*
	 * archs should set up cpu_possible_bits properly with
	 * set_cpu_possible() after setup_arch() but just in
	 * case lets ensure this is valid.
	 */
	if (num_possible_cpus() == 1)
		return;

	cpu_extra = (num_possible_cpus() - 1) * __LOG_CPU_MAX_BUF_LEN;

	/* by default this will only continue through for large > 64 CPUs */
	if (cpu_extra <= __LOG_BUF_LEN / 2)
		return;

	pr_info("log_buf_len individual max cpu contribution: %d bytes\n",
		__LOG_CPU_MAX_BUF_LEN);
	pr_info("log_buf_len total cpu_extra contributions: %d bytes\n",
		cpu_extra);
	pr_info("log_buf_len min size: %d bytes\n", __LOG_BUF_LEN);

	log_buf_len_update(cpu_extra + __LOG_BUF_LEN);
}
#else /* !CONFIG_SMP */
static inline void log_buf_add_cpu(void) {}
#endif /* CONFIG_SMP */

static void __init set_percpu_data_ready(void)
{
	printk_safe_init();
	/* Make sure we set this flag only after printk_safe() init is done */
	barrier();
	__printk_percpu_data_ready = true;
}

static unsigned int __init add_to_rb(struct printk_ringbuffer *rb,
				     struct printk_record *r)
{
	struct prb_reserved_entry e;
	struct printk_record dest_r;

	prb_rec_init_wr(&dest_r, r->info->text_len);

	if (!prb_reserve(&e, rb, &dest_r))
		return 0;

	memcpy(&dest_r.text_buf[0], &r->text_buf[0], r->info->text_len);
	dest_r.info->text_len = r->info->text_len;
	dest_r.info->facility = r->info->facility;
	dest_r.info->level = r->info->level;
	dest_r.info->flags = r->info->flags;
	dest_r.info->ts_nsec = r->info->ts_nsec;
	dest_r.info->caller_id = r->info->caller_id;
	memcpy(&dest_r.info->dev_info, &r->info->dev_info, sizeof(dest_r.info->dev_info));

	prb_final_commit(&e);

	return prb_record_text_space(&e);
}

static char setup_text_buf[LOG_LINE_MAX] __initdata;

void __init setup_log_buf(int early)
{
	struct printk_info *new_infos;
	unsigned int new_descs_count;
	struct prb_desc *new_descs;
	struct printk_info info;
	struct printk_record r;
	size_t new_descs_size;
	size_t new_infos_size;
	unsigned long flags;
	char *new_log_buf;
	unsigned int free;
	u64 seq;

	/*
	 * Some archs call setup_log_buf() multiple times - first is very
	 * early, e.g. from setup_arch(), and second - when percpu_areas
	 * are initialised.
	 */
	if (!early)
		set_percpu_data_ready();

	if (log_buf != __log_buf)
		return;

	if (!early && !new_log_buf_len)
		log_buf_add_cpu();

	if (!new_log_buf_len)
		return;

	new_descs_count = new_log_buf_len >> PRB_AVGBITS;
	if (new_descs_count == 0) {
		pr_err("new_log_buf_len: %lu too small\n", new_log_buf_len);
		return;
	}

	new_log_buf = memblock_alloc(new_log_buf_len, LOG_ALIGN);
	if (unlikely(!new_log_buf)) {
		pr_err("log_buf_len: %lu text bytes not available\n",
		       new_log_buf_len);
		return;
	}

	new_descs_size = new_descs_count * sizeof(struct prb_desc);
	new_descs = memblock_alloc(new_descs_size, LOG_ALIGN);
	if (unlikely(!new_descs)) {
		pr_err("log_buf_len: %zu desc bytes not available\n",
		       new_descs_size);
		goto err_free_log_buf;
	}

	new_infos_size = new_descs_count * sizeof(struct printk_info);
	new_infos = memblock_alloc(new_infos_size, LOG_ALIGN);
	if (unlikely(!new_infos)) {
		pr_err("log_buf_len: %zu info bytes not available\n",
		       new_infos_size);
		goto err_free_descs;
	}

	prb_rec_init_rd(&r, &info, &setup_text_buf[0], sizeof(setup_text_buf));

	prb_init(&printk_rb_dynamic,
		 new_log_buf, ilog2(new_log_buf_len),
		 new_descs, ilog2(new_descs_count),
		 new_infos);

	printk_safe_enter_irqsave(flags);

	log_buf_len = new_log_buf_len;
	log_buf = new_log_buf;
	new_log_buf_len = 0;

	free = __LOG_BUF_LEN;
	prb_for_each_record(0, &printk_rb_static, seq, &r)
		free -= add_to_rb(&printk_rb_dynamic, &r);

	/*
	 * This is early enough that everything is still running on the
	 * boot CPU and interrupts are disabled. So no new messages will
	 * appear during the transition to the dynamic buffer.
	 */
	prb = &printk_rb_dynamic;

	printk_safe_exit_irqrestore(flags);

	if (seq != prb_next_seq(&printk_rb_static)) {
		pr_err("dropped %llu messages\n",
		       prb_next_seq(&printk_rb_static) - seq);
	}

	pr_info("log_buf_len: %u bytes\n", log_buf_len);
	pr_info("early log buf free: %u(%u%%)\n",
		free, (free * 100) / __LOG_BUF_LEN);
	return;

err_free_descs:
	memblock_free(__pa(new_descs), new_descs_size);
err_free_log_buf:
	memblock_free(__pa(new_log_buf), new_log_buf_len);
}

static bool __read_mostly ignore_loglevel;

static int __init ignore_loglevel_setup(char *str)
{
	ignore_loglevel = true;
	pr_info("debug: ignoring loglevel setting.\n");

	return 0;
}

early_param("ignore_loglevel", ignore_loglevel_setup);
module_param(ignore_loglevel, bool, S_IRUGO | S_IWUSR);
MODULE_PARM_DESC(ignore_loglevel,
		 "ignore loglevel setting (prints all kernel messages to the console)");

static bool suppress_message_printing(int level)
{
	return (level >= console_loglevel && !ignore_loglevel);
}

#ifdef CONFIG_BOOT_PRINTK_DELAY

static int boot_delay; /* msecs delay after each printk during bootup */
static unsigned long long loops_per_msec;	/* based on boot_delay */

static int __init boot_delay_setup(char *str)
{
	unsigned long lpj;

	lpj = preset_lpj ? preset_lpj : 1000000;	/* some guess */
	loops_per_msec = (unsigned long long)lpj / 1000 * HZ;

	get_option(&str, &boot_delay);
	if (boot_delay > 10 * 1000)
		boot_delay = 0;

	pr_debug("boot_delay: %u, preset_lpj: %ld, lpj: %lu, "
		"HZ: %d, loops_per_msec: %llu\n",
		boot_delay, preset_lpj, lpj, HZ, loops_per_msec);
	return 0;
}
early_param("boot_delay", boot_delay_setup);

static void boot_delay_msec(int level)
{
	unsigned long long k;
	unsigned long timeout;

	if ((boot_delay == 0 || system_state >= SYSTEM_RUNNING)
		|| suppress_message_printing(level)) {
		return;
	}

	k = (unsigned long long)loops_per_msec * boot_delay;

	timeout = jiffies + msecs_to_jiffies(boot_delay);
	while (k) {
		k--;
		cpu_relax();
		/*
		 * use (volatile) jiffies to prevent
		 * compiler reduction; loop termination via jiffies
		 * is secondary and may or may not happen.
		 */
		if (time_after(jiffies, timeout))
			break;
		touch_nmi_watchdog();
	}
}
#else
static inline void boot_delay_msec(int level)
{
}
#endif

static bool printk_time = IS_ENABLED(CONFIG_PRINTK_TIME);
module_param_named(time, printk_time, bool, S_IRUGO | S_IWUSR);

static size_t print_syslog(unsigned int level, char *buf)
{
	return sprintf(buf, "<%u>", level);
}

static size_t print_time(u64 ts, char *buf)
{
	unsigned long rem_nsec = do_div(ts, 1000000000);

	return sprintf(buf, "[%5lu.%06lu]",
		       (unsigned long)ts, rem_nsec / 1000);
}

#ifdef CONFIG_PRINTK_CALLER
static size_t print_caller(u32 id, char *buf)
{
	char caller[12];

	snprintf(caller, sizeof(caller), "%c%u",
		 id & 0x80000000 ? 'C' : 'T', id & ~0x80000000);
	return sprintf(buf, "[%6s]", caller);
}
#else
#define print_caller(id, buf) 0
#endif

static size_t info_print_prefix(const struct printk_info  *info, bool syslog,
				bool time, char *buf)
{
	size_t len = 0;

	if (syslog)
		len = print_syslog((info->facility << 3) | info->level, buf);

	if (time)
		len += print_time(info->ts_nsec, buf + len);

	len += print_caller(info->caller_id, buf + len);

	if (IS_ENABLED(CONFIG_PRINTK_CALLER) || time) {
		buf[len++] = ' ';
		buf[len] = '\0';
	}

	return len;
}

/*
 * Prepare the record for printing. The text is shifted within the given
 * buffer to avoid a need for another one. The following operations are
 * done:
 *
 *   - Add prefix for each line.
 *   - Drop truncated lines that no longer fit into the buffer.
 *   - Add the trailing newline that has been removed in vprintk_store().
 *   - Add a string terminator.
 *
 * Since the produced string is always terminated, the maximum possible
 * return value is @r->text_buf_size - 1;
 *
 * Return: The length of the updated/prepared text, including the added
 * prefixes and the newline. The terminator is not counted. The dropped
 * line(s) are not counted.
 */
static size_t record_print_text(struct printk_record *r, bool syslog,
				bool time)
{
	size_t text_len = r->info->text_len;
	size_t buf_size = r->text_buf_size;
	char *text = r->text_buf;
	char prefix[PREFIX_MAX];
	bool truncated = false;
	size_t prefix_len;
	size_t line_len;
	size_t len = 0;
	char *next;

	/*
	 * If the message was truncated because the buffer was not large
	 * enough, treat the available text as if it were the full text.
	 */
	if (text_len > buf_size)
		text_len = buf_size;

	prefix_len = info_print_prefix(r->info, syslog, time, prefix);

	/*
	 * @text_len: bytes of unprocessed text
	 * @line_len: bytes of current line _without_ newline
	 * @text:     pointer to beginning of current line
	 * @len:      number of bytes prepared in r->text_buf
	 */
	for (;;) {
		next = memchr(text, '\n', text_len);
		if (next) {
			line_len = next - text;
		} else {
			/* Drop truncated line(s). */
			if (truncated)
				break;
			line_len = text_len;
		}

		/*
		 * Truncate the text if there is not enough space to add the
		 * prefix and a trailing newline and a terminator.
		 */
		if (len + prefix_len + text_len + 1 + 1 > buf_size) {
			/* Drop even the current line if no space. */
			if (len + prefix_len + line_len + 1 + 1 > buf_size)
				break;

			text_len = buf_size - len - prefix_len - 1 - 1;
			truncated = true;
		}

		memmove(text + prefix_len, text, text_len);
		memcpy(text, prefix, prefix_len);

		/*
		 * Increment the prepared length to include the text and
		 * prefix that were just moved+copied. Also increment for the
		 * newline at the end of this line. If this is the last line,
		 * there is no newline, but it will be added immediately below.
		 */
		len += prefix_len + line_len + 1;
		if (text_len == line_len) {
			/*
			 * This is the last line. Add the trailing newline
			 * removed in vprintk_store().
			 */
			text[prefix_len + line_len] = '\n';
			break;
		}

		/*
		 * Advance beyond the added prefix and the related line with
		 * its newline.
		 */
		text += prefix_len + line_len + 1;

		/*
		 * The remaining text has only decreased by the line with its
		 * newline.
		 *
		 * Note that @text_len can become zero. It happens when @text
		 * ended with a newline (either due to truncation or the
		 * original string ending with "\n\n"). The loop is correctly
		 * repeated and (if not truncated) an empty line with a prefix
		 * will be prepared.
		 */
		text_len -= line_len + 1;
	}

	/*
	 * If a buffer was provided, it will be terminated. Space for the
	 * string terminator is guaranteed to be available. The terminator is
	 * not counted in the return value.
	 */
	if (buf_size > 0)
		r->text_buf[len] = 0;

	return len;
}

static size_t get_record_print_text_size(struct printk_info *info,
					 unsigned int line_count,
					 bool syslog, bool time)
{
	char prefix[PREFIX_MAX];
	size_t prefix_len;

	prefix_len = info_print_prefix(info, syslog, time, prefix);

	/*
	 * Each line will be preceded with a prefix. The intermediate
	 * newlines are already within the text, but a final trailing
	 * newline will be added.
	 */
	return ((prefix_len * line_count) + info->text_len + 1);
}

/*
 * Beginning with @start_seq, find the first record where it and all following
 * records up to (but not including) @max_seq fit into @size.
 *
 * @max_seq is simply an upper bound and does not need to exist. If the caller
 * does not require an upper bound, -1 can be used for @max_seq.
 */
static u64 find_first_fitting_seq(u64 start_seq, u64 max_seq, size_t size,
				  bool syslog, bool time)
{
	struct printk_info info;
	unsigned int line_count;
	size_t len = 0;
	u64 seq;

	/* Determine the size of the records up to @max_seq. */
	prb_for_each_info(start_seq, prb, seq, &info, &line_count) {
		if (info.seq >= max_seq)
			break;
		len += get_record_print_text_size(&info, line_count, syslog, time);
	}

	/*
	 * Adjust the upper bound for the next loop to avoid subtracting
	 * lengths that were never added.
	 */
	if (seq < max_seq)
		max_seq = seq;

	/*
	 * Move first record forward until length fits into the buffer. Ignore
	 * newest messages that were not counted in the above cycle. Messages
	 * might appear and get lost in the meantime. This is a best effort
	 * that prevents an infinite loop that could occur with a retry.
	 */
	prb_for_each_info(start_seq, prb, seq, &info, &line_count) {
		if (len <= size || info.seq >= max_seq)
			break;
		len -= get_record_print_text_size(&info, line_count, syslog, time);
	}

	return seq;
}

static int syslog_print(char __user *buf, int size)
{
	struct printk_info info;
	struct printk_record r;
	char *text;
	int len = 0;

	text = kmalloc(CONSOLE_LOG_MAX, GFP_KERNEL);
	if (!text)
		return -ENOMEM;

	prb_rec_init_rd(&r, &info, text, CONSOLE_LOG_MAX);

	while (size > 0) {
		size_t n;
		size_t skip;

		printk_safe_enter_irq();
		raw_spin_lock(&syslog_lock);
		if (!prb_read_valid(prb, syslog_seq, &r)) {
			raw_spin_unlock(&syslog_lock);
			printk_safe_exit_irq();
			break;
		}
		if (r.info->seq != syslog_seq) {
			/* message is gone, move to next valid one */
			syslog_seq = r.info->seq;
			syslog_partial = 0;
		}

		/*
		 * To keep reading/counting partial line consistent,
		 * use printk_time value as of the beginning of a line.
		 */
		if (!syslog_partial)
			syslog_time = printk_time;

		skip = syslog_partial;
		n = record_print_text(&r, true, syslog_time);
		if (n - syslog_partial <= size) {
			/* message fits into buffer, move forward */
			syslog_seq = r.info->seq + 1;
			n -= syslog_partial;
			syslog_partial = 0;
		} else if (!len){
			/* partial read(), remember position */
			n = size;
			syslog_partial += n;
		} else
			n = 0;
		raw_spin_unlock(&syslog_lock);
		printk_safe_exit_irq();

		if (!n)
			break;

		if (copy_to_user(buf, text + skip, n)) {
			if (!len)
				len = -EFAULT;
			break;
		}

		len += n;
		size -= n;
		buf += n;
	}

	kfree(text);
	return len;
}

static int syslog_print_all(char __user *buf, int size, bool clear)
{
	struct printk_info info;
	struct printk_record r;
	char *text;
	int len = 0;
	u64 seq;
	bool time;

	text = kmalloc(CONSOLE_LOG_MAX, GFP_KERNEL);
	if (!text)
		return -ENOMEM;

	time = printk_time;
	printk_safe_enter_irq();
	/*
	 * Find first record that fits, including all following records,
	 * into the user-provided buffer for this dump.
	 */
	seq = find_first_fitting_seq(latched_seq_read_nolock(&clear_seq), -1,
				     size, true, time);

	prb_rec_init_rd(&r, &info, text, CONSOLE_LOG_MAX);

	len = 0;
	prb_for_each_record(seq, prb, seq, &r) {
		int textlen;

		textlen = record_print_text(&r, true, time);

		if (len + textlen > size) {
			seq--;
			break;
		}

		printk_safe_exit_irq();
		if (copy_to_user(buf + len, text, textlen))
			len = -EFAULT;
		else
			len += textlen;
		printk_safe_enter_irq();

		if (len < 0)
			break;
	}

	if (clear) {
		raw_spin_lock(&syslog_lock);
		latched_seq_write(&clear_seq, seq);
		raw_spin_unlock(&syslog_lock);
	}
	printk_safe_exit_irq();

	kfree(text);
	return len;
}

static void syslog_clear(void)
{
	printk_safe_enter_irq();
	raw_spin_lock(&syslog_lock);
	latched_seq_write(&clear_seq, prb_next_seq(prb));
	raw_spin_unlock(&syslog_lock);
	printk_safe_exit_irq();
}

/* Return a consistent copy of @syslog_seq. */
static u64 read_syslog_seq_irq(void)
{
	u64 seq;

	raw_spin_lock_irq(&syslog_lock);
	seq = syslog_seq;
	raw_spin_unlock_irq(&syslog_lock);

	return seq;
}

int do_syslog(int type, char __user *buf, int len, int source)
{
	struct printk_info info;
	bool clear = false;
	static int saved_console_loglevel = LOGLEVEL_DEFAULT;
	int error;

	error = check_syslog_permissions(type, source);
	if (error)
		return error;

	switch (type) {
	case SYSLOG_ACTION_CLOSE:	/* Close log */
		break;
	case SYSLOG_ACTION_OPEN:	/* Open log */
		break;
	case SYSLOG_ACTION_READ:	/* Read from log */
		if (!buf || len < 0)
			return -EINVAL;
		if (!len)
			return 0;
		if (!access_ok(buf, len))
			return -EFAULT;

		error = wait_event_interruptible(log_wait,
				prb_read_valid(prb, read_syslog_seq_irq(), NULL));
		if (error)
			return error;
		error = syslog_print(buf, len);
		break;
	/* Read/clear last kernel messages */
	case SYSLOG_ACTION_READ_CLEAR:
		clear = true;
		fallthrough;
	/* Read last kernel messages */
	case SYSLOG_ACTION_READ_ALL:
		if (!buf || len < 0)
			return -EINVAL;
		if (!len)
			return 0;
		if (!access_ok(buf, len))
			return -EFAULT;
		error = syslog_print_all(buf, len, clear);
		break;
	/* Clear ring buffer */
	case SYSLOG_ACTION_CLEAR:
		syslog_clear();
		break;
	/* Disable logging to console */
	case SYSLOG_ACTION_CONSOLE_OFF:
		if (saved_console_loglevel == LOGLEVEL_DEFAULT)
			saved_console_loglevel = console_loglevel;
		console_loglevel = minimum_console_loglevel;
		break;
	/* Enable logging to console */
	case SYSLOG_ACTION_CONSOLE_ON:
		if (saved_console_loglevel != LOGLEVEL_DEFAULT) {
			console_loglevel = saved_console_loglevel;
			saved_console_loglevel = LOGLEVEL_DEFAULT;
		}
		break;
	/* Set level of messages printed to console */
	case SYSLOG_ACTION_CONSOLE_LEVEL:
		if (len < 1 || len > 8)
			return -EINVAL;
		if (len < minimum_console_loglevel)
			len = minimum_console_loglevel;
		console_loglevel = len;
		/* Implicitly re-enable logging to console */
		saved_console_loglevel = LOGLEVEL_DEFAULT;
		break;
	/* Number of chars in the log buffer */
	case SYSLOG_ACTION_SIZE_UNREAD:
		printk_safe_enter_irq();
		raw_spin_lock(&syslog_lock);
		if (!prb_read_valid_info(prb, syslog_seq, &info, NULL)) {
			/* No unread messages. */
			raw_spin_unlock(&syslog_lock);
			printk_safe_exit_irq();
			return 0;
		}
		if (info.seq != syslog_seq) {
			/* messages are gone, move to first one */
			syslog_seq = info.seq;
			syslog_partial = 0;
		}
		if (source == SYSLOG_FROM_PROC) {
			/*
			 * Short-cut for poll(/"proc/kmsg") which simply checks
			 * for pending data, not the size; return the count of
			 * records, not the length.
			 */
			error = prb_next_seq(prb) - syslog_seq;
		} else {
			bool time = syslog_partial ? syslog_time : printk_time;
			unsigned int line_count;
			u64 seq;

			prb_for_each_info(syslog_seq, prb, seq, &info,
					  &line_count) {
				error += get_record_print_text_size(&info, line_count,
								    true, time);
				time = printk_time;
			}
			error -= syslog_partial;
		}
		raw_spin_unlock(&syslog_lock);
		printk_safe_exit_irq();
		break;
	/* Size of the log buffer */
	case SYSLOG_ACTION_SIZE_BUFFER:
		error = log_buf_len;
		break;
	default:
		error = -EINVAL;
		break;
	}

	return error;
}

SYSCALL_DEFINE3(syslog, int, type, char __user *, buf, int, len)
{
	return do_syslog(type, buf, len, SYSLOG_FROM_READER);
}

/*
 * Special console_lock variants that help to reduce the risk of soft-lockups.
 * They allow to pass console_lock to another printk() call using a busy wait.
 */

#ifdef CONFIG_LOCKDEP
static struct lockdep_map console_owner_dep_map = {
	.name = "console_owner"
};
#endif

static DEFINE_RAW_SPINLOCK(console_owner_lock);
static struct task_struct *console_owner;
static bool console_waiter;

/**
 * console_lock_spinning_enable - mark beginning of code where another
 *	thread might safely busy wait
 *
 * This basically converts console_lock into a spinlock. This marks
 * the section where the console_lock owner can not sleep, because
 * there may be a waiter spinning (like a spinlock). Also it must be
 * ready to hand over the lock at the end of the section.
 */
static void console_lock_spinning_enable(void)
{
	raw_spin_lock(&console_owner_lock);
	console_owner = current;
	raw_spin_unlock(&console_owner_lock);

	/* The waiter may spin on us after setting console_owner */
	spin_acquire(&console_owner_dep_map, 0, 0, _THIS_IP_);
}

/**
 * console_lock_spinning_disable_and_check - mark end of code where another
 *	thread was able to busy wait and check if there is a waiter
 *
 * This is called at the end of the section where spinning is allowed.
 * It has two functions. First, it is a signal that it is no longer
 * safe to start busy waiting for the lock. Second, it checks if
 * there is a busy waiter and passes the lock rights to her.
 *
 * Important: Callers lose the lock if there was a busy waiter.
 *	They must not touch items synchronized by console_lock
 *	in this case.
 *
 * Return: 1 if the lock rights were passed, 0 otherwise.
 */
static int console_lock_spinning_disable_and_check(void)
{
	int waiter;

	raw_spin_lock(&console_owner_lock);
	waiter = READ_ONCE(console_waiter);
	console_owner = NULL;
	raw_spin_unlock(&console_owner_lock);

	if (!waiter) {
		spin_release(&console_owner_dep_map, _THIS_IP_);
		return 0;
	}

	/* The waiter is now free to continue */
	WRITE_ONCE(console_waiter, false);

	spin_release(&console_owner_dep_map, _THIS_IP_);

	/*
	 * Hand off console_lock to waiter. The waiter will perform
	 * the up(). After this, the waiter is the console_lock owner.
	 */
	mutex_release(&console_lock_dep_map, _THIS_IP_);
	return 1;
}

/**
 * console_trylock_spinning - try to get console_lock by busy waiting
 *
 * This allows to busy wait for the console_lock when the current
 * owner is running in specially marked sections. It means that
 * the current owner is running and cannot reschedule until it
 * is ready to lose the lock.
 *
 * Return: 1 if we got the lock, 0 othrewise
 */
static int console_trylock_spinning(void)
{
	struct task_struct *owner = NULL;
	bool waiter;
	bool spin = false;
	unsigned long flags;

	if (console_trylock())
		return 1;

	printk_safe_enter_irqsave(flags);

	raw_spin_lock(&console_owner_lock);
	owner = READ_ONCE(console_owner);
	waiter = READ_ONCE(console_waiter);
	if (!waiter && owner && owner != current) {
		WRITE_ONCE(console_waiter, true);
		spin = true;
	}
	raw_spin_unlock(&console_owner_lock);

	/*
	 * If there is an active printk() writing to the
	 * consoles, instead of having it write our data too,
	 * see if we can offload that load from the active
	 * printer, and do some printing ourselves.
	 * Go into a spin only if there isn't already a waiter
	 * spinning, and there is an active printer, and
	 * that active printer isn't us (recursive printk?).
	 */
	if (!spin) {
		printk_safe_exit_irqrestore(flags);
		return 0;
	}

	/* We spin waiting for the owner to release us */
	spin_acquire(&console_owner_dep_map, 0, 0, _THIS_IP_);
	/* Owner will clear console_waiter on hand off */
	while (READ_ONCE(console_waiter))
		cpu_relax();
	spin_release(&console_owner_dep_map, _THIS_IP_);

	printk_safe_exit_irqrestore(flags);
	/*
	 * The owner passed the console lock to us.
	 * Since we did not spin on console lock, annotate
	 * this as a trylock. Otherwise lockdep will
	 * complain.
	 */
	mutex_acquire(&console_lock_dep_map, 0, 1, _THIS_IP_);

	return 1;
}

/*
 * Call the console drivers, asking them to write out
 * log_buf[start] to log_buf[end - 1].
 * The console_lock must be held.
 */
static void call_console_drivers(const char *ext_text, size_t ext_len,
				 const char *text, size_t len)
{
	static char dropped_text[64];
	size_t dropped_len = 0;
	struct console *con;

	trace_console_rcuidle(text, len);

	if (!console_drivers)
		return;

	if (console_dropped) {
		dropped_len = snprintf(dropped_text, sizeof(dropped_text),
				       "** %lu printk messages dropped **\n",
				       console_dropped);
		console_dropped = 0;
	}

	for_each_console(con) {
		if (exclusive_console && con != exclusive_console)
			continue;
		if (!(con->flags & CON_ENABLED))
			continue;
		if (!con->write)
			continue;
		if (!cpu_online(smp_processor_id()) &&
		    !(con->flags & CON_ANYTIME))
			continue;
		if (con->flags & CON_EXTENDED)
			con->write(con, ext_text, ext_len);
		else {
			if (dropped_len)
				con->write(con, dropped_text, dropped_len);
			con->write(con, text, len);
		}
	}
}

int printk_delay_msec __read_mostly;

static inline void printk_delay(void)
{
	if (unlikely(printk_delay_msec)) {
		int m = printk_delay_msec;

		while (m--) {
			mdelay(1);
			touch_nmi_watchdog();
		}
	}
}

static inline u32 printk_caller_id(void)
{
	return in_task() ? task_pid_nr(current) :
		0x80000000 + raw_smp_processor_id();
}

/**
 * parse_prefix - Parse level and control flags.
 *
 * @text:     The terminated text message.
 * @level:    A pointer to the current level value, will be updated.
 * @lflags:   A pointer to the current log flags, will be updated.
 *
 * @level may be NULL if the caller is not interested in the parsed value.
 * Otherwise the variable pointed to by @level must be set to
 * LOGLEVEL_DEFAULT in order to be updated with the parsed value.
 *
 * @lflags may be NULL if the caller is not interested in the parsed value.
 * Otherwise the variable pointed to by @lflags will be OR'd with the parsed
 * value.
 *
 * Return: The length of the parsed level and control flags.
 */
static u16 parse_prefix(char *text, int *level, enum log_flags *lflags)
{
	u16 prefix_len = 0;
	int kern_level;

	while (*text) {
		kern_level = printk_get_level(text);
		if (!kern_level)
		    /*为0号的，直接退出*/
			break;

		switch (kern_level) {
		case '0' ... '7':
			if (level && *level == LOGLEVEL_DEFAULT)
				*level = kern_level - '0';
			break;
		case 'c':	/* KERN_CONT */
			if (lflags)
				*lflags |= LOG_CONT;
		}

		/*按两个字节进行检查*/
		prefix_len += 2;
		text += 2;
	}

	return prefix_len;
}

static u16 printk_sprint(char *text, u16 size, int facility, enum log_flags *lflags,
			 const char *fmt, va_list args)
{
	u16 text_len;

	text_len = vscnprintf(text, size, fmt, args);

	/* Mark and strip a trailing newline. */
	if (text_len && text[text_len - 1] == '\n') {
		text_len--;
		*lflags |= LOG_NEWLINE;
	}

	/* Strip log level and control flags. */
	if (facility == 0) {
		u16 prefix_len;

		prefix_len = parse_prefix(text, NULL, NULL);
		if (prefix_len) {
			text_len -= prefix_len;
			memmove(text, text + prefix_len, text_len);
		}
	}

	return text_len;
}

__printf(4, 0)
int vprintk_store(int facility, int level,
		  const struct dev_printk_info *dev_info,
		  const char *fmt, va_list args)
{
	const u32 caller_id = printk_caller_id();
	struct prb_reserved_entry e;
	enum log_flags lflags = 0;
	struct printk_record r;
	u16 trunc_msg_len = 0;
	char prefix_buf[8];
	u16 reserve_size;
	va_list args2;
	u16 text_len;
	u64 ts_nsec;

	/*
	 * Since the duration of printk() can vary depending on the message
	 * and state of the ringbuffer, grab the timestamp now so that it is
	 * close to the call of printk(). This provides a more deterministic
	 * timestamp with respect to the caller.
	 */
	ts_nsec = local_clock();

	/*
	 * The sprintf needs to come first since the syslog prefix might be
	 * passed in as a parameter. An extra byte must be reserved so that
	 * later the vscnprintf() into the reserved buffer has room for the
	 * terminating '\0', which is not counted by vsnprintf().
	 */
	va_copy(args2, args);
	/*尝试用8字节来容纳格式化内容*/
	reserve_size = vsnprintf(&prefix_buf[0], sizeof(prefix_buf), fmt, args2) + 1;
	va_end(args2);

	/*最大容许LOG_LINE_MAX字节*/
	if (reserve_size > LOG_LINE_MAX)
		reserve_size = LOG_LINE_MAX;

	/* Extract log level or control flags. */
	if (facility == 0)
		parse_prefix(&prefix_buf[0], &level, &lflags);

	if (level == LOGLEVEL_DEFAULT)
		level = default_message_loglevel;

	if (dev_info)
		lflags |= LOG_NEWLINE;

	if (lflags & LOG_CONT) {
		prb_rec_init_wr(&r, reserve_size);
		if (prb_reserve_in_last(&e, prb, &r, caller_id, LOG_LINE_MAX)) {
		    /*输出到r.text_buf中*/
			text_len = printk_sprint(&r.text_buf[r.info->text_len], reserve_size,
						 facility, &lflags, fmt, args);
			r.info->text_len += text_len;

			if (lflags & LOG_NEWLINE) {
				r.info->flags |= LOG_NEWLINE;
				prb_final_commit(&e);
			} else {
				prb_commit(&e);
			}

			return text_len;
		}
	}

	/*
	 * Explicitly initialize the record before every prb_reserve() call.
	 * prb_reserve_in_last() and prb_reserve() purposely invalidate the
	 * structure when they fail.
	 */
	prb_rec_init_wr(&r, reserve_size);
	if (!prb_reserve(&e, prb, &r)) {
		/* truncate the message if it is too long for empty buffer */
		truncate_msg(&reserve_size, &trunc_msg_len);

		prb_rec_init_wr(&r, reserve_size + trunc_msg_len);
		if (!prb_reserve(&e, prb, &r))
			return 0;
	}

	/* fill message */
	text_len = printk_sprint(&r.text_buf[0], reserve_size, facility, &lflags, fmt, args);
	if (trunc_msg_len)
		memcpy(&r.text_buf[text_len], trunc_msg, trunc_msg_len);
	r.info->text_len = text_len + trunc_msg_len;
	r.info->facility = facility;
	r.info->level = level & 7;
	r.info->flags = lflags & 0x1f;
	r.info->ts_nsec = ts_nsec;
	r.info->caller_id = caller_id;
	if (dev_info)
		memcpy(&r.info->dev_info, dev_info, sizeof(r.info->dev_info));

	/* A message without a trailing newline can be continued. */
	if (!(lflags & LOG_NEWLINE))
		prb_commit(&e);
	else
		prb_final_commit(&e);

	return (text_len + trunc_msg_len);
}

asmlinkage int vprintk_emit(int facility, int level,
			    const struct dev_printk_info *dev_info,
			    const char *fmt, va_list args)
{
	int printed_len;
	bool in_sched = false;
	unsigned long flags;

	/* Suppress unimportant messages after panic happens */
	if (unlikely(suppress_printk))
		return 0;

	if (level == LOGLEVEL_SCHED) {
		level = LOGLEVEL_DEFAULT;
		in_sched = true;
	}

	boot_delay_msec(level);
	printk_delay();

	printk_safe_enter_irqsave(flags);
	printed_len = vprintk_store(facility, level, dev_info, fmt, args);
	printk_safe_exit_irqrestore(flags);

	/* If called from the scheduler, we can not call up(). */
	if (!in_sched) {
		/*
		 * Disable preemption to avoid being preempted while holding
		 * console_sem which would prevent anyone from printing to
		 * console
		 */
		preempt_disable();
		/*
		 * Try to acquire and then immediately release the console
		 * semaphore.  The release will print out buffers and wake up
		 * /dev/kmsg and syslog() users.
		 */
		if (console_trylock_spinning())
			console_unlock();
		preempt_enable();
	}

	wake_up_klogd();
	return printed_len;
}
EXPORT_SYMBOL(vprintk_emit);

int vprintk_default(const char *fmt, va_list args)
{
	return vprintk_emit(0, LOGLEVEL_DEFAULT, NULL, fmt, args);
}
EXPORT_SYMBOL_GPL(vprintk_default);

/**
 * printk - print a kernel message
 * @fmt: format string
 *
 * This is printk(). It can be called from any context. We want it to work.
 *
 * We try to grab the console_lock. If we succeed, it's easy - we log the
 * output and call the console drivers.  If we fail to get the semaphore, we
 * place the output into the log buffer and return. The current holder of
 * the console_sem will notice the new output in console_unlock(); and will
 * send it to the consoles before releasing the lock.
 *
 * One effect of this deferred printing is that code which calls printk() and
 * then changes console_loglevel may break. This is because console_loglevel
 * is inspected when the actual printing occurs.
 *
 * See also:
 * printf(3)
 *
 * See the vsnprintf() documentation for format string extensions over C99.
 */
asmlinkage __visible int printk(const char *fmt, ...)
{
	va_list args;
	int r;

	/*转换va_list*/
	va_start(args, fmt);
<<<<<<< HEAD
	/*格式化输出*/
	r = vprintk_func(fmt, args);
=======
	r = vprintk(fmt, args);
>>>>>>> 40226a3d
	va_end(args);

	return r;
}
EXPORT_SYMBOL(printk);

#else /* CONFIG_PRINTK */

#define CONSOLE_LOG_MAX		0
#define printk_time		false

#define prb_read_valid(rb, seq, r)	false
#define prb_first_valid_seq(rb)		0

static u64 syslog_seq;
static u64 console_seq;
static u64 exclusive_console_stop_seq;
static unsigned long console_dropped;

static size_t record_print_text(const struct printk_record *r,
				bool syslog, bool time)
{
	return 0;
}
static ssize_t info_print_ext_header(char *buf, size_t size,
				     struct printk_info *info)
{
	return 0;
}
static ssize_t msg_print_ext_body(char *buf, size_t size,
				  char *text, size_t text_len,
				  struct dev_printk_info *dev_info) { return 0; }
static void console_lock_spinning_enable(void) { }
static int console_lock_spinning_disable_and_check(void) { return 0; }
static void call_console_drivers(const char *ext_text, size_t ext_len,
				 const char *text, size_t len) {}
static bool suppress_message_printing(int level) { return false; }

#endif /* CONFIG_PRINTK */

#ifdef CONFIG_EARLY_PRINTK
struct console *early_console;

asmlinkage __visible void early_printk(const char *fmt, ...)
{
	va_list ap;
	char buf[512];
	int n;

	if (!early_console)
		return;

	va_start(ap, fmt);
	n = vscnprintf(buf, sizeof(buf), fmt, ap);
	va_end(ap);

	early_console->write(early_console, buf, n);
}
#endif

static int __add_preferred_console(char *name, int idx, char *options,
				   char *brl_options, bool user_specified)
{
	struct console_cmdline *c;
	int i;

	/*
	 *	See if this tty is not yet registered, and
	 *	if we have a slot free.
	 */
	for (i = 0, c = console_cmdline;
	     i < MAX_CMDLINECONSOLES && c->name[0];
	     i++, c++) {
		if (strcmp(c->name, name) == 0 && c->index == idx) {
			if (!brl_options)
				preferred_console = i;
			if (user_specified)
				c->user_specified = true;
			return 0;
		}
	}
	if (i == MAX_CMDLINECONSOLES)
		return -E2BIG;
	if (!brl_options)
		preferred_console = i;
	strlcpy(c->name, name, sizeof(c->name));
	c->options = options;
	c->user_specified = user_specified;
	braille_set_options(c, brl_options);

	c->index = idx;
	return 0;
}

static int __init console_msg_format_setup(char *str)
{
	if (!strcmp(str, "syslog"))
		console_msg_format = MSG_FORMAT_SYSLOG;
	if (!strcmp(str, "default"))
		console_msg_format = MSG_FORMAT_DEFAULT;
	return 1;
}
__setup("console_msg_format=", console_msg_format_setup);

/*
 * Set up a console.  Called via do_early_param() in init/main.c
 * for each "console=" parameter in the boot command line.
 */
static int __init console_setup(char *str)
{
	char buf[sizeof(console_cmdline[0].name) + 4]; /* 4 for "ttyS" */
	char *s, *options, *brl_options = NULL;
	int idx;

	/*
	 * console="" or console=null have been suggested as a way to
	 * disable console output. Use ttynull that has been created
	 * for exactly this purpose.
	 */
	if (str[0] == 0 || strcmp(str, "null") == 0) {
		__add_preferred_console("ttynull", 0, NULL, NULL, true);
		return 1;
	}

	if (_braille_console_setup(&str, &brl_options))
		return 1;

	/*
	 * Decode str into name, index, options.
	 */
	if (str[0] >= '0' && str[0] <= '9') {
		strcpy(buf, "ttyS");
		strncpy(buf + 4, str, sizeof(buf) - 5);
	} else {
		strncpy(buf, str, sizeof(buf) - 1);
	}
	buf[sizeof(buf) - 1] = 0;
	options = strchr(str, ',');
	if (options)
		*(options++) = 0;
#ifdef __sparc__
	if (!strcmp(str, "ttya"))
		strcpy(buf, "ttyS0");
	if (!strcmp(str, "ttyb"))
		strcpy(buf, "ttyS1");
#endif
	for (s = buf; *s; s++)
		if (isdigit(*s) || *s == ',')
			break;
	idx = simple_strtoul(s, NULL, 10);
	*s = 0;

	__add_preferred_console(buf, idx, options, brl_options, true);
	console_set_on_cmdline = 1;
	return 1;
}
__setup("console=", console_setup);

/**
 * add_preferred_console - add a device to the list of preferred consoles.
 * @name: device name
 * @idx: device index
 * @options: options for this console
 *
 * The last preferred console added will be used for kernel messages
 * and stdin/out/err for init.  Normally this is used by console_setup
 * above to handle user-supplied console arguments; however it can also
 * be used by arch-specific code either to override the user or more
 * commonly to provide a default console (ie from PROM variables) when
 * the user has not supplied one.
 */
int add_preferred_console(char *name, int idx, char *options)
{
	return __add_preferred_console(name, idx, options, NULL, false);
}

bool console_suspend_enabled = true;
EXPORT_SYMBOL(console_suspend_enabled);

static int __init console_suspend_disable(char *str)
{
	console_suspend_enabled = false;
	return 1;
}
__setup("no_console_suspend", console_suspend_disable);
module_param_named(console_suspend, console_suspend_enabled,
		bool, S_IRUGO | S_IWUSR);
MODULE_PARM_DESC(console_suspend, "suspend console during suspend"
	" and hibernate operations");

/**
 * suspend_console - suspend the console subsystem
 *
 * This disables printk() while we go into suspend states
 */
void suspend_console(void)
{
	if (!console_suspend_enabled)
		return;
	pr_info("Suspending console(s) (use no_console_suspend to debug)\n");
	console_lock();
	console_suspended = 1;
	up_console_sem();
}

void resume_console(void)
{
	if (!console_suspend_enabled)
		return;
	down_console_sem();
	console_suspended = 0;
	console_unlock();
}

/**
 * console_cpu_notify - print deferred console messages after CPU hotplug
 * @cpu: unused
 *
 * If printk() is called from a CPU that is not online yet, the messages
 * will be printed on the console only if there are CON_ANYTIME consoles.
 * This function is called when a new CPU comes online (or fails to come
 * up) or goes offline.
 */
static int console_cpu_notify(unsigned int cpu)
{
	if (!cpuhp_tasks_frozen) {
		/* If trylock fails, someone else is doing the printing */
		if (console_trylock())
			console_unlock();
	}
	return 0;
}

/**
 * console_lock - lock the console system for exclusive use.
 *
 * Acquires a lock which guarantees that the caller has
 * exclusive access to the console system and the console_drivers list.
 *
 * Can sleep, returns nothing.
 */
void console_lock(void)
{
	might_sleep();

	down_console_sem();
	if (console_suspended)
		return;
	console_locked = 1;
	console_may_schedule = 1;
}
EXPORT_SYMBOL(console_lock);

/**
 * console_trylock - try to lock the console system for exclusive use.
 *
 * Try to acquire a lock which guarantees that the caller has exclusive
 * access to the console system and the console_drivers list.
 *
 * returns 1 on success, and 0 on failure to acquire the lock.
 */
int console_trylock(void)
{
	if (down_trylock_console_sem())
		return 0;
	if (console_suspended) {
		up_console_sem();
		return 0;
	}
	console_locked = 1;
	console_may_schedule = 0;
	return 1;
}
EXPORT_SYMBOL(console_trylock);

int is_console_locked(void)
{
	return console_locked;
}
EXPORT_SYMBOL(is_console_locked);

/*
 * Check if we have any console that is capable of printing while cpu is
 * booting or shutting down. Requires console_sem.
 */
static int have_callable_console(void)
{
	struct console *con;

	for_each_console(con)
		if ((con->flags & CON_ENABLED) &&
				(con->flags & CON_ANYTIME))
			return 1;

	return 0;
}

/*
 * Can we actually use the console at this time on this cpu?
 *
 * Console drivers may assume that per-cpu resources have been allocated. So
 * unless they're explicitly marked as being able to cope (CON_ANYTIME) don't
 * call them until this CPU is officially up.
 */
static inline int can_use_console(void)
{
	return cpu_online(raw_smp_processor_id()) || have_callable_console();
}

/**
 * console_unlock - unlock the console system
 *
 * Releases the console_lock which the caller holds on the console system
 * and the console driver list.
 *
 * While the console_lock was held, console output may have been buffered
 * by printk().  If this is the case, console_unlock(); emits
 * the output prior to releasing the lock.
 *
 * If there is output waiting, we wake /dev/kmsg and syslog() users.
 *
 * console_unlock(); may be called from any context.
 */
void console_unlock(void)
{
	static char ext_text[CONSOLE_EXT_LOG_MAX];
	static char text[CONSOLE_LOG_MAX];
	unsigned long flags;
	bool do_cond_resched, retry;
	struct printk_info info;
	struct printk_record r;

	if (console_suspended) {
		up_console_sem();
		return;
	}

	prb_rec_init_rd(&r, &info, text, sizeof(text));

	/*
	 * Console drivers are called with interrupts disabled, so
	 * @console_may_schedule should be cleared before; however, we may
	 * end up dumping a lot of lines, for example, if called from
	 * console registration path, and should invoke cond_resched()
	 * between lines if allowable.  Not doing so can cause a very long
	 * scheduling stall on a slow console leading to RCU stall and
	 * softlockup warnings which exacerbate the issue with more
	 * messages practically incapacitating the system.
	 *
	 * console_trylock() is not able to detect the preemptive
	 * context reliably. Therefore the value must be stored before
	 * and cleared after the "again" goto label.
	 */
	do_cond_resched = console_may_schedule;
again:
	console_may_schedule = 0;

	/*
	 * We released the console_sem lock, so we need to recheck if
	 * cpu is online and (if not) is there at least one CON_ANYTIME
	 * console.
	 */
	if (!can_use_console()) {
		console_locked = 0;
		up_console_sem();
		return;
	}

	for (;;) {
		size_t ext_len = 0;
		size_t len;

		printk_safe_enter_irqsave(flags);
skip:
		if (!prb_read_valid(prb, console_seq, &r))
			break;

		if (console_seq != r.info->seq) {
			console_dropped += r.info->seq - console_seq;
			console_seq = r.info->seq;
		}

		if (suppress_message_printing(r.info->level)) {
			/*
			 * Skip record we have buffered and already printed
			 * directly to the console when we received it, and
			 * record that has level above the console loglevel.
			 */
			console_seq++;
			goto skip;
		}

		/* Output to all consoles once old messages replayed. */
		if (unlikely(exclusive_console &&
			     console_seq >= exclusive_console_stop_seq)) {
			exclusive_console = NULL;
		}

		/*
		 * Handle extended console text first because later
		 * record_print_text() will modify the record buffer in-place.
		 */
		if (nr_ext_console_drivers) {
			ext_len = info_print_ext_header(ext_text,
						sizeof(ext_text),
						r.info);
			ext_len += msg_print_ext_body(ext_text + ext_len,
						sizeof(ext_text) - ext_len,
						&r.text_buf[0],
						r.info->text_len,
						&r.info->dev_info);
		}
		len = record_print_text(&r,
				console_msg_format & MSG_FORMAT_SYSLOG,
				printk_time);
		console_seq++;

		/*
		 * While actively printing out messages, if another printk()
		 * were to occur on another CPU, it may wait for this one to
		 * finish. This task can not be preempted if there is a
		 * waiter waiting to take over.
		 */
		console_lock_spinning_enable();

		stop_critical_timings();	/* don't trace print latency */
		call_console_drivers(ext_text, ext_len, text, len);
		start_critical_timings();

		if (console_lock_spinning_disable_and_check()) {
			printk_safe_exit_irqrestore(flags);
			return;
		}

		printk_safe_exit_irqrestore(flags);

		if (do_cond_resched)
			cond_resched();
	}

	console_locked = 0;

	up_console_sem();

	/*
	 * Someone could have filled up the buffer again, so re-check if there's
	 * something to flush. In case we cannot trylock the console_sem again,
	 * there's a new owner and the console_unlock() from them will do the
	 * flush, no worries.
	 */
	retry = prb_read_valid(prb, console_seq, NULL);
	printk_safe_exit_irqrestore(flags);

	if (retry && console_trylock())
		goto again;
}
EXPORT_SYMBOL(console_unlock);

/**
 * console_conditional_schedule - yield the CPU if required
 *
 * If the console code is currently allowed to sleep, and
 * if this CPU should yield the CPU to another task, do
 * so here.
 *
 * Must be called within console_lock();.
 */
void __sched console_conditional_schedule(void)
{
	if (console_may_schedule)
		cond_resched();
}
EXPORT_SYMBOL(console_conditional_schedule);

void console_unblank(void)
{
	struct console *c;

	/*
	 * console_unblank can no longer be called in interrupt context unless
	 * oops_in_progress is set to 1..
	 */
	if (oops_in_progress) {
		if (down_trylock_console_sem() != 0)
			return;
	} else
		console_lock();

	console_locked = 1;
	console_may_schedule = 0;
	for_each_console(c)
		if ((c->flags & CON_ENABLED) && c->unblank)
			c->unblank();
	console_unlock();
}

/**
 * console_flush_on_panic - flush console content on panic
 * @mode: flush all messages in buffer or just the pending ones
 *
 * Immediately output all pending messages no matter what.
 */
void console_flush_on_panic(enum con_flush_mode mode)
{
	/*
	 * If someone else is holding the console lock, trylock will fail
	 * and may_schedule may be set.  Ignore and proceed to unlock so
	 * that messages are flushed out.  As this can be called from any
	 * context and we don't want to get preempted while flushing,
	 * ensure may_schedule is cleared.
	 */
	console_trylock();
	console_may_schedule = 0;

	if (mode == CONSOLE_REPLAY_ALL) {
		unsigned long flags;

		printk_safe_enter_irqsave(flags);
		console_seq = prb_first_valid_seq(prb);
		printk_safe_exit_irqrestore(flags);
	}
	console_unlock();
}

/*
 * Return the console tty driver structure and its associated index
 */
struct tty_driver *console_device(int *index)
{
	struct console *c;
	struct tty_driver *driver = NULL;

	console_lock();
	for_each_console(c) {
		if (!c->device)
			continue;
		driver = c->device(c, index);
		if (driver)
			break;
	}
	console_unlock();
	return driver;
}

/*
 * Prevent further output on the passed console device so that (for example)
 * serial drivers can disable console output before suspending a port, and can
 * re-enable output afterwards.
 */
void console_stop(struct console *console)
{
	console_lock();
	console->flags &= ~CON_ENABLED;
	console_unlock();
}
EXPORT_SYMBOL(console_stop);

void console_start(struct console *console)
{
	console_lock();
	console->flags |= CON_ENABLED;
	console_unlock();
}
EXPORT_SYMBOL(console_start);

static int __read_mostly keep_bootcon;

static int __init keep_bootcon_setup(char *str)
{
	keep_bootcon = 1;
	pr_info("debug: skip boot console de-registration.\n");

	return 0;
}

early_param("keep_bootcon", keep_bootcon_setup);

/*
 * This is called by register_console() to try to match
 * the newly registered console with any of the ones selected
 * by either the command line or add_preferred_console() and
 * setup/enable it.
 *
 * Care need to be taken with consoles that are statically
 * enabled such as netconsole
 */
static int try_enable_new_console(struct console *newcon, bool user_specified)
{
	struct console_cmdline *c;
	int i, err;

	for (i = 0, c = console_cmdline;
	     i < MAX_CMDLINECONSOLES && c->name[0];
	     i++, c++) {
		if (c->user_specified != user_specified)
			continue;
		if (!newcon->match ||
		    newcon->match(newcon, c->name, c->index, c->options) != 0) {
			/* default matching */
			BUILD_BUG_ON(sizeof(c->name) != sizeof(newcon->name));
			if (strcmp(c->name, newcon->name) != 0)
				continue;
			if (newcon->index >= 0 &&
			    newcon->index != c->index)
				continue;
			if (newcon->index < 0)
				newcon->index = c->index;

			if (_braille_register_console(newcon, c))
				return 0;

			if (newcon->setup &&
			    (err = newcon->setup(newcon, c->options)) != 0)
				return err;
		}
		newcon->flags |= CON_ENABLED;
		if (i == preferred_console) {
			newcon->flags |= CON_CONSDEV;
			has_preferred_console = true;
		}
		return 0;
	}

	/*
	 * Some consoles, such as pstore and netconsole, can be enabled even
	 * without matching. Accept the pre-enabled consoles only when match()
	 * and setup() had a chance to be called.
	 */
	if (newcon->flags & CON_ENABLED && c->user_specified ==	user_specified)
		return 0;

	return -ENOENT;
}

/*
 * The console driver calls this routine during kernel initialization
 * to register the console printing procedure with printk() and to
 * print any messages that were printed by the kernel before the
 * console driver was initialized.
 *
 * This can happen pretty early during the boot process (because of
 * early_printk) - sometimes before setup_arch() completes - be careful
 * of what kernel features are used - they may not be initialised yet.
 *
 * There are two types of consoles - bootconsoles (early_printk) and
 * "real" consoles (everything which is not a bootconsole) which are
 * handled differently.
 *  - Any number of bootconsoles can be registered at any time.
 *  - As soon as a "real" console is registered, all bootconsoles
 *    will be unregistered automatically.
 *  - Once a "real" console is registered, any attempt to register a
 *    bootconsoles will be rejected
 */
void register_console(struct console *newcon)
{
	unsigned long flags;
	struct console *bcon = NULL;
	int err;

	for_each_console(bcon) {
		if (WARN(bcon == newcon, "console '%s%d' already registered\n",
					 bcon->name, bcon->index))
			return;
	}

	/*
	 * before we register a new CON_BOOT console, make sure we don't
	 * already have a valid console
	 */
	if (newcon->flags & CON_BOOT) {
		for_each_console(bcon) {
			if (!(bcon->flags & CON_BOOT)) {
				pr_info("Too late to register bootconsole %s%d\n",
					newcon->name, newcon->index);
				return;
			}
		}
	}

	if (console_drivers && console_drivers->flags & CON_BOOT)
		bcon = console_drivers;

	if (!has_preferred_console || bcon || !console_drivers)
		has_preferred_console = preferred_console >= 0;

	/*
	 *	See if we want to use this console driver. If we
	 *	didn't select a console we take the first one
	 *	that registers here.
	 */
	if (!has_preferred_console) {
		if (newcon->index < 0)
			newcon->index = 0;
		if (newcon->setup == NULL ||
		    newcon->setup(newcon, NULL) == 0) {
			newcon->flags |= CON_ENABLED;
			if (newcon->device) {
				newcon->flags |= CON_CONSDEV;
				has_preferred_console = true;
			}
		}
	}

	/* See if this console matches one we selected on the command line */
	err = try_enable_new_console(newcon, true);

	/* If not, try to match against the platform default(s) */
	if (err == -ENOENT)
		err = try_enable_new_console(newcon, false);

	/* printk() messages are not printed to the Braille console. */
	if (err || newcon->flags & CON_BRL)
		return;

	/*
	 * If we have a bootconsole, and are switching to a real console,
	 * don't print everything out again, since when the boot console, and
	 * the real console are the same physical device, it's annoying to
	 * see the beginning boot messages twice
	 */
	if (bcon && ((newcon->flags & (CON_CONSDEV | CON_BOOT)) == CON_CONSDEV))
		newcon->flags &= ~CON_PRINTBUFFER;

	/*
	 *	Put this console in the list - keep the
	 *	preferred driver at the head of the list.
	 */
	console_lock();
	if ((newcon->flags & CON_CONSDEV) || console_drivers == NULL) {
		newcon->next = console_drivers;
		console_drivers = newcon;
		if (newcon->next)
			newcon->next->flags &= ~CON_CONSDEV;
		/* Ensure this flag is always set for the head of the list */
		newcon->flags |= CON_CONSDEV;
	} else {
		newcon->next = console_drivers->next;
		console_drivers->next = newcon;
	}

	if (newcon->flags & CON_EXTENDED)
		nr_ext_console_drivers++;

	if (newcon->flags & CON_PRINTBUFFER) {
		/*
		 * console_unlock(); will print out the buffered messages
		 * for us.
		 *
		 * We're about to replay the log buffer.  Only do this to the
		 * just-registered console to avoid excessive message spam to
		 * the already-registered consoles.
		 *
		 * Set exclusive_console with disabled interrupts to reduce
		 * race window with eventual console_flush_on_panic() that
		 * ignores console_lock.
		 */
		exclusive_console = newcon;
		exclusive_console_stop_seq = console_seq;

		/* Get a consistent copy of @syslog_seq. */
		raw_spin_lock_irqsave(&syslog_lock, flags);
		console_seq = syslog_seq;
		raw_spin_unlock_irqrestore(&syslog_lock, flags);
	}
	console_unlock();
	console_sysfs_notify();

	/*
	 * By unregistering the bootconsoles after we enable the real console
	 * we get the "console xxx enabled" message on all the consoles -
	 * boot consoles, real consoles, etc - this is to ensure that end
	 * users know there might be something in the kernel's log buffer that
	 * went to the bootconsole (that they do not see on the real console)
	 */
	pr_info("%sconsole [%s%d] enabled\n",
		(newcon->flags & CON_BOOT) ? "boot" : "" ,
		newcon->name, newcon->index);
	if (bcon &&
	    ((newcon->flags & (CON_CONSDEV | CON_BOOT)) == CON_CONSDEV) &&
	    !keep_bootcon) {
		/* We need to iterate through all boot consoles, to make
		 * sure we print everything out, before we unregister them.
		 */
		for_each_console(bcon)
			if (bcon->flags & CON_BOOT)
				unregister_console(bcon);
	}
}
EXPORT_SYMBOL(register_console);

int unregister_console(struct console *console)
{
	struct console *con;
	int res;

	pr_info("%sconsole [%s%d] disabled\n",
		(console->flags & CON_BOOT) ? "boot" : "" ,
		console->name, console->index);

	res = _braille_unregister_console(console);
	if (res < 0)
		return res;
	if (res > 0)
		return 0;

	res = -ENODEV;
	console_lock();
	if (console_drivers == console) {
		console_drivers=console->next;
		res = 0;
	} else {
		for_each_console(con) {
			if (con->next == console) {
				con->next = console->next;
				res = 0;
				break;
			}
		}
	}

	if (res)
		goto out_disable_unlock;

	if (console->flags & CON_EXTENDED)
		nr_ext_console_drivers--;

	/*
	 * If this isn't the last console and it has CON_CONSDEV set, we
	 * need to set it on the next preferred console.
	 */
	if (console_drivers != NULL && console->flags & CON_CONSDEV)
		console_drivers->flags |= CON_CONSDEV;

	console->flags &= ~CON_ENABLED;
	console_unlock();
	console_sysfs_notify();

	if (console->exit)
		res = console->exit(console);

	return res;

out_disable_unlock:
	console->flags &= ~CON_ENABLED;
	console_unlock();

	return res;
}
EXPORT_SYMBOL(unregister_console);

/*
 * Initialize the console device. This is called *early*, so
 * we can't necessarily depend on lots of kernel help here.
 * Just do some early initializations, and do the complex setup
 * later.
 */
void __init console_init(void)
{
	int ret;
	initcall_t call;
	initcall_entry_t *ce;

	/* Setup the default TTY line discipline. */
	n_tty_init();

	/*
	 * set up the console device so that later boot sequences can
	 * inform about problems etc..
	 */
	ce = __con_initcall_start;
	trace_initcall_level("console");
	while (ce < __con_initcall_end) {
		call = initcall_from_entry(ce);
		trace_initcall_start(call);
		ret = call();
		trace_initcall_finish(call, ret);
		ce++;
	}
}

/*
 * Some boot consoles access data that is in the init section and which will
 * be discarded after the initcalls have been run. To make sure that no code
 * will access this data, unregister the boot consoles in a late initcall.
 *
 * If for some reason, such as deferred probe or the driver being a loadable
 * module, the real console hasn't registered yet at this point, there will
 * be a brief interval in which no messages are logged to the console, which
 * makes it difficult to diagnose problems that occur during this time.
 *
 * To mitigate this problem somewhat, only unregister consoles whose memory
 * intersects with the init section. Note that all other boot consoles will
 * get unregistered when the real preferred console is registered.
 */
static int __init printk_late_init(void)
{
	struct console *con;
	int ret;

	for_each_console(con) {
		if (!(con->flags & CON_BOOT))
			continue;

		/* Check addresses that might be used for enabled consoles. */
		if (init_section_intersects(con, sizeof(*con)) ||
		    init_section_contains(con->write, 0) ||
		    init_section_contains(con->read, 0) ||
		    init_section_contains(con->device, 0) ||
		    init_section_contains(con->unblank, 0) ||
		    init_section_contains(con->data, 0)) {
			/*
			 * Please, consider moving the reported consoles out
			 * of the init section.
			 */
			pr_warn("bootconsole [%s%d] uses init memory and must be disabled even before the real one is ready\n",
				con->name, con->index);
			unregister_console(con);
		}
	}
	ret = cpuhp_setup_state_nocalls(CPUHP_PRINTK_DEAD, "printk:dead", NULL,
					console_cpu_notify);
	WARN_ON(ret < 0);
	ret = cpuhp_setup_state_nocalls(CPUHP_AP_ONLINE_DYN, "printk:online",
					console_cpu_notify, NULL);
	WARN_ON(ret < 0);
	return 0;
}
late_initcall(printk_late_init);

#if defined CONFIG_PRINTK
/*
 * Delayed printk version, for scheduler-internal messages:
 */
#define PRINTK_PENDING_WAKEUP	0x01
#define PRINTK_PENDING_OUTPUT	0x02

static DEFINE_PER_CPU(int, printk_pending);

static void wake_up_klogd_work_func(struct irq_work *irq_work)
{
	int pending = __this_cpu_xchg(printk_pending, 0);

	if (pending & PRINTK_PENDING_OUTPUT) {
		/* If trylock fails, someone else is doing the printing */
		if (console_trylock())
			console_unlock();
	}

	if (pending & PRINTK_PENDING_WAKEUP)
		wake_up_interruptible(&log_wait);
}

static DEFINE_PER_CPU(struct irq_work, wake_up_klogd_work) =
	IRQ_WORK_INIT_LAZY(wake_up_klogd_work_func);

void wake_up_klogd(void)
{
	if (!printk_percpu_data_ready())
		return;

	preempt_disable();
	if (waitqueue_active(&log_wait)) {
		this_cpu_or(printk_pending, PRINTK_PENDING_WAKEUP);
		irq_work_queue(this_cpu_ptr(&wake_up_klogd_work));
	}
	preempt_enable();
}

void defer_console_output(void)
{
	if (!printk_percpu_data_ready())
		return;

	preempt_disable();
	__this_cpu_or(printk_pending, PRINTK_PENDING_OUTPUT);
	irq_work_queue(this_cpu_ptr(&wake_up_klogd_work));
	preempt_enable();
}

int vprintk_deferred(const char *fmt, va_list args)
{
	int r;

	r = vprintk_emit(0, LOGLEVEL_SCHED, NULL, fmt, args);
	defer_console_output();

	return r;
}

int printk_deferred(const char *fmt, ...)
{
	va_list args;
	int r;

	va_start(args, fmt);
	r = vprintk_deferred(fmt, args);
	va_end(args);

	return r;
}

/*
 * printk rate limiting, lifted from the networking subsystem.
 *
 * This enforces a rate limit: not more than 10 kernel messages
 * every 5s to make a denial-of-service attack impossible.
 */
DEFINE_RATELIMIT_STATE(printk_ratelimit_state, 5 * HZ, 10);

int __printk_ratelimit(const char *func)
{
	return ___ratelimit(&printk_ratelimit_state, func);
}
EXPORT_SYMBOL(__printk_ratelimit);

/**
 * printk_timed_ratelimit - caller-controlled printk ratelimiting
 * @caller_jiffies: pointer to caller's state
 * @interval_msecs: minimum interval between prints
 *
 * printk_timed_ratelimit() returns true if more than @interval_msecs
 * milliseconds have elapsed since the last time printk_timed_ratelimit()
 * returned true.
 */
bool printk_timed_ratelimit(unsigned long *caller_jiffies,
			unsigned int interval_msecs)
{
	unsigned long elapsed = jiffies - *caller_jiffies;

	if (*caller_jiffies && elapsed <= msecs_to_jiffies(interval_msecs))
		return false;

	*caller_jiffies = jiffies;
	return true;
}
EXPORT_SYMBOL(printk_timed_ratelimit);

static DEFINE_SPINLOCK(dump_list_lock);
static LIST_HEAD(dump_list);

/**
 * kmsg_dump_register - register a kernel log dumper.
 * @dumper: pointer to the kmsg_dumper structure
 *
 * Adds a kernel log dumper to the system. The dump callback in the
 * structure will be called when the kernel oopses or panics and must be
 * set. Returns zero on success and %-EINVAL or %-EBUSY otherwise.
 */
int kmsg_dump_register(struct kmsg_dumper *dumper)
{
	unsigned long flags;
	int err = -EBUSY;

	/* The dump callback needs to be set */
	if (!dumper->dump)
		return -EINVAL;

	spin_lock_irqsave(&dump_list_lock, flags);
	/* Don't allow registering multiple times */
	if (!dumper->registered) {
		dumper->registered = 1;
		list_add_tail_rcu(&dumper->list, &dump_list);
		err = 0;
	}
	spin_unlock_irqrestore(&dump_list_lock, flags);

	return err;
}
EXPORT_SYMBOL_GPL(kmsg_dump_register);

/**
 * kmsg_dump_unregister - unregister a kmsg dumper.
 * @dumper: pointer to the kmsg_dumper structure
 *
 * Removes a dump device from the system. Returns zero on success and
 * %-EINVAL otherwise.
 */
int kmsg_dump_unregister(struct kmsg_dumper *dumper)
{
	unsigned long flags;
	int err = -EINVAL;

	spin_lock_irqsave(&dump_list_lock, flags);
	if (dumper->registered) {
		dumper->registered = 0;
		list_del_rcu(&dumper->list);
		err = 0;
	}
	spin_unlock_irqrestore(&dump_list_lock, flags);
	synchronize_rcu();

	return err;
}
EXPORT_SYMBOL_GPL(kmsg_dump_unregister);

static bool always_kmsg_dump;
module_param_named(always_kmsg_dump, always_kmsg_dump, bool, S_IRUGO | S_IWUSR);

const char *kmsg_dump_reason_str(enum kmsg_dump_reason reason)
{
	switch (reason) {
	case KMSG_DUMP_PANIC:
		return "Panic";
	case KMSG_DUMP_OOPS:
		return "Oops";
	case KMSG_DUMP_EMERG:
		return "Emergency";
	case KMSG_DUMP_SHUTDOWN:
		return "Shutdown";
	default:
		return "Unknown";
	}
}
EXPORT_SYMBOL_GPL(kmsg_dump_reason_str);

/**
 * kmsg_dump - dump kernel log to kernel message dumpers.
 * @reason: the reason (oops, panic etc) for dumping
 *
 * Call each of the registered dumper's dump() callback, which can
 * retrieve the kmsg records with kmsg_dump_get_line() or
 * kmsg_dump_get_buffer().
 */
void kmsg_dump(enum kmsg_dump_reason reason)
{
	struct kmsg_dumper *dumper;

	rcu_read_lock();
	list_for_each_entry_rcu(dumper, &dump_list, list) {
		enum kmsg_dump_reason max_reason = dumper->max_reason;

		/*
		 * If client has not provided a specific max_reason, default
		 * to KMSG_DUMP_OOPS, unless always_kmsg_dump was set.
		 */
		if (max_reason == KMSG_DUMP_UNDEF) {
			max_reason = always_kmsg_dump ? KMSG_DUMP_MAX :
							KMSG_DUMP_OOPS;
		}
		if (reason > max_reason)
			continue;

		/* invoke dumper which will iterate over records */
		dumper->dump(dumper, reason);
	}
	rcu_read_unlock();
}

/**
 * kmsg_dump_get_line - retrieve one kmsg log line
 * @iter: kmsg dump iterator
 * @syslog: include the "<4>" prefixes
 * @line: buffer to copy the line to
 * @size: maximum size of the buffer
 * @len: length of line placed into buffer
 *
 * Start at the beginning of the kmsg buffer, with the oldest kmsg
 * record, and copy one record into the provided buffer.
 *
 * Consecutive calls will return the next available record moving
 * towards the end of the buffer with the youngest messages.
 *
 * A return value of FALSE indicates that there are no more records to
 * read.
 */
bool kmsg_dump_get_line(struct kmsg_dump_iter *iter, bool syslog,
			char *line, size_t size, size_t *len)
{
	u64 min_seq = latched_seq_read_nolock(&clear_seq);
	struct printk_info info;
	unsigned int line_count;
	struct printk_record r;
	unsigned long flags;
	size_t l = 0;
	bool ret = false;

	if (iter->cur_seq < min_seq)
		iter->cur_seq = min_seq;

	printk_safe_enter_irqsave(flags);
	prb_rec_init_rd(&r, &info, line, size);

	/* Read text or count text lines? */
	if (line) {
		if (!prb_read_valid(prb, iter->cur_seq, &r))
			goto out;
		l = record_print_text(&r, syslog, printk_time);
	} else {
		if (!prb_read_valid_info(prb, iter->cur_seq,
					 &info, &line_count)) {
			goto out;
		}
		l = get_record_print_text_size(&info, line_count, syslog,
					       printk_time);

	}

	iter->cur_seq = r.info->seq + 1;
	ret = true;
out:
	printk_safe_exit_irqrestore(flags);
	if (len)
		*len = l;
	return ret;
}
EXPORT_SYMBOL_GPL(kmsg_dump_get_line);

/**
 * kmsg_dump_get_buffer - copy kmsg log lines
 * @iter: kmsg dump iterator
 * @syslog: include the "<4>" prefixes
 * @buf: buffer to copy the line to
 * @size: maximum size of the buffer
 * @len_out: length of line placed into buffer
 *
 * Start at the end of the kmsg buffer and fill the provided buffer
 * with as many of the *youngest* kmsg records that fit into it.
 * If the buffer is large enough, all available kmsg records will be
 * copied with a single call.
 *
 * Consecutive calls will fill the buffer with the next block of
 * available older records, not including the earlier retrieved ones.
 *
 * A return value of FALSE indicates that there are no more records to
 * read.
 */
bool kmsg_dump_get_buffer(struct kmsg_dump_iter *iter, bool syslog,
			  char *buf, size_t size, size_t *len_out)
{
	u64 min_seq = latched_seq_read_nolock(&clear_seq);
	struct printk_info info;
	struct printk_record r;
	unsigned long flags;
	u64 seq;
	u64 next_seq;
	size_t len = 0;
	bool ret = false;
	bool time = printk_time;

	if (!buf || !size)
		goto out;

	if (iter->cur_seq < min_seq)
		iter->cur_seq = min_seq;

	printk_safe_enter_irqsave(flags);
	if (prb_read_valid_info(prb, iter->cur_seq, &info, NULL)) {
		if (info.seq != iter->cur_seq) {
			/* messages are gone, move to first available one */
			iter->cur_seq = info.seq;
		}
	}

	/* last entry */
	if (iter->cur_seq >= iter->next_seq) {
		printk_safe_exit_irqrestore(flags);
		goto out;
	}

	/*
	 * Find first record that fits, including all following records,
	 * into the user-provided buffer for this dump. Pass in size-1
	 * because this function (by way of record_print_text()) will
	 * not write more than size-1 bytes of text into @buf.
	 */
	seq = find_first_fitting_seq(iter->cur_seq, iter->next_seq,
				     size - 1, syslog, time);

	/*
	 * Next kmsg_dump_get_buffer() invocation will dump block of
	 * older records stored right before this one.
	 */
	next_seq = seq;

	prb_rec_init_rd(&r, &info, buf, size);

	len = 0;
	prb_for_each_record(seq, prb, seq, &r) {
		if (r.info->seq >= iter->next_seq)
			break;

		len += record_print_text(&r, syslog, time);

		/* Adjust record to store to remaining buffer space. */
		prb_rec_init_rd(&r, &info, buf + len, size - len);
	}

	iter->next_seq = next_seq;
	ret = true;
	printk_safe_exit_irqrestore(flags);
out:
	if (len_out)
		*len_out = len;
	return ret;
}
EXPORT_SYMBOL_GPL(kmsg_dump_get_buffer);

/**
 * kmsg_dump_rewind - reset the iterator
 * @iter: kmsg dump iterator
 *
 * Reset the dumper's iterator so that kmsg_dump_get_line() and
 * kmsg_dump_get_buffer() can be called again and used multiple
 * times within the same dumper.dump() callback.
 */
void kmsg_dump_rewind(struct kmsg_dump_iter *iter)
{
	unsigned long flags;

	printk_safe_enter_irqsave(flags);
	iter->cur_seq = latched_seq_read_nolock(&clear_seq);
	iter->next_seq = prb_next_seq(prb);
	printk_safe_exit_irqrestore(flags);
}
EXPORT_SYMBOL_GPL(kmsg_dump_rewind);

#endif

#ifdef CONFIG_SMP
static atomic_t printk_cpulock_owner = ATOMIC_INIT(-1);
static atomic_t printk_cpulock_nested = ATOMIC_INIT(0);

/**
 * __printk_wait_on_cpu_lock() - Busy wait until the printk cpu-reentrant
 *                               spinning lock is not owned by any CPU.
 *
 * Context: Any context.
 */
void __printk_wait_on_cpu_lock(void)
{
	do {
		cpu_relax();
	} while (atomic_read(&printk_cpulock_owner) != -1);
}
EXPORT_SYMBOL(__printk_wait_on_cpu_lock);

/**
 * __printk_cpu_trylock() - Try to acquire the printk cpu-reentrant
 *                          spinning lock.
 *
 * If no processor has the lock, the calling processor takes the lock and
 * becomes the owner. If the calling processor is already the owner of the
 * lock, this function succeeds immediately.
 *
 * Context: Any context. Expects interrupts to be disabled.
 * Return: 1 on success, otherwise 0.
 */
int __printk_cpu_trylock(void)
{
	int cpu;
	int old;

	cpu = smp_processor_id();

	/*
	 * Guarantee loads and stores from this CPU when it is the lock owner
	 * are _not_ visible to the previous lock owner. This pairs with
	 * __printk_cpu_unlock:B.
	 *
	 * Memory barrier involvement:
	 *
	 * If __printk_cpu_trylock:A reads from __printk_cpu_unlock:B, then
	 * __printk_cpu_unlock:A can never read from __printk_cpu_trylock:B.
	 *
	 * Relies on:
	 *
	 * RELEASE from __printk_cpu_unlock:A to __printk_cpu_unlock:B
	 * of the previous CPU
	 *    matching
	 * ACQUIRE from __printk_cpu_trylock:A to __printk_cpu_trylock:B
	 * of this CPU
	 */
	old = atomic_cmpxchg_acquire(&printk_cpulock_owner, -1,
				     cpu); /* LMM(__printk_cpu_trylock:A) */
	if (old == -1) {
		/*
		 * This CPU is now the owner and begins loading/storing
		 * data: LMM(__printk_cpu_trylock:B)
		 */
		return 1;

	} else if (old == cpu) {
		/* This CPU is already the owner. */
		atomic_inc(&printk_cpulock_nested);
		return 1;
	}

	return 0;
}
EXPORT_SYMBOL(__printk_cpu_trylock);

/**
 * __printk_cpu_unlock() - Release the printk cpu-reentrant spinning lock.
 *
 * The calling processor must be the owner of the lock.
 *
 * Context: Any context. Expects interrupts to be disabled.
 */
void __printk_cpu_unlock(void)
{
	if (atomic_read(&printk_cpulock_nested)) {
		atomic_dec(&printk_cpulock_nested);
		return;
	}

	/*
	 * This CPU is finished loading/storing data:
	 * LMM(__printk_cpu_unlock:A)
	 */

	/*
	 * Guarantee loads and stores from this CPU when it was the
	 * lock owner are visible to the next lock owner. This pairs
	 * with __printk_cpu_trylock:A.
	 *
	 * Memory barrier involvement:
	 *
	 * If __printk_cpu_trylock:A reads from __printk_cpu_unlock:B,
	 * then __printk_cpu_trylock:B reads from __printk_cpu_unlock:A.
	 *
	 * Relies on:
	 *
	 * RELEASE from __printk_cpu_unlock:A to __printk_cpu_unlock:B
	 * of this CPU
	 *    matching
	 * ACQUIRE from __printk_cpu_trylock:A to __printk_cpu_trylock:B
	 * of the next CPU
	 */
	atomic_set_release(&printk_cpulock_owner,
			   -1); /* LMM(__printk_cpu_unlock:B) */
}
EXPORT_SYMBOL(__printk_cpu_unlock);
#endif /* CONFIG_SMP */<|MERGE_RESOLUTION|>--- conflicted
+++ resolved
@@ -2219,12 +2219,8 @@
 
 	/*转换va_list*/
 	va_start(args, fmt);
-<<<<<<< HEAD
 	/*格式化输出*/
-	r = vprintk_func(fmt, args);
-=======
 	r = vprintk(fmt, args);
->>>>>>> 40226a3d
 	va_end(args);
 
 	return r;
