// SPDX-License-Identifier: GPL-2.0-or-later
/*
 * printk_safe.c - Safe printk for printk-deadlock-prone contexts
 */

#include <linux/preempt.h>
#include <linux/spinlock.h>
#include <linux/debug_locks.h>
#include <linux/kdb.h>
#include <linux/smp.h>
#include <linux/cpumask.h>
#include <linux/irq_work.h>
#include <linux/printk.h>
#include <linux/kprobes.h>

#include "internal.h"

/*
 * In NMI and safe mode, printk() avoids taking locks. Instead,
 * it uses an alternative implementation that temporary stores
 * the strings into a per-CPU buffer. The content of the buffer
 * is later flushed into the main ring buffer via IRQ work.
 *
 * The alternative implementation is chosen transparently
 * by examining current printk() context mask stored in @printk_context
 * per-CPU variable.
 *
 * The implementation allows to flush the strings also from another CPU.
 * There are situations when we want to make sure that all buffers
 * were handled or when IRQs are blocked.
 */

#define SAFE_LOG_BUF_LEN ((1 << CONFIG_PRINTK_SAFE_LOG_BUF_SHIFT) -	\
				sizeof(atomic_t) -			\
				sizeof(atomic_t) -			\
				sizeof(struct irq_work))

struct printk_safe_seq_buf {
	atomic_t		len;	/* length of written data */
	atomic_t		message_lost;
	struct irq_work		work;	/* IRQ work that flushes the buffer */
	unsigned char		buffer[SAFE_LOG_BUF_LEN];
};

static DEFINE_PER_CPU(struct printk_safe_seq_buf, safe_print_seq);
static DEFINE_PER_CPU(int, printk_context);

static DEFINE_RAW_SPINLOCK(safe_read_lock);

#ifdef CONFIG_PRINTK_NMI
static DEFINE_PER_CPU(struct printk_safe_seq_buf, nmi_print_seq);
#endif

/* Get flushed in a more safe context. */
static void queue_flush_work(struct printk_safe_seq_buf *s)
{
	if (printk_percpu_data_ready())
		irq_work_queue(&s->work);
}

/*
 * Add a message to per-CPU context-dependent buffer. NMI and printk-safe
 * have dedicated buffers, because otherwise printk-safe preempted by
 * NMI-printk would have overwritten the NMI messages.
 *
 * The messages are flushed from irq work (or from panic()), possibly,
 * from other CPU, concurrently with printk_safe_log_store(). Should this
 * happen, printk_safe_log_store() will notice the buffer->len mismatch
 * and repeat the write.
 */
static __printf(2, 0) int printk_safe_log_store(struct printk_safe_seq_buf *s,
						const char *fmt, va_list args)
{
	int add;
	size_t len;
	va_list ap;

again:
	len = atomic_read(&s->len);

	/* The trailing '\0' is not counted into len. */
	if (len >= sizeof(s->buffer) - 1) {
		atomic_inc(&s->message_lost);
		queue_flush_work(s);
		return 0;
	}

	/*
	 * Make sure that all old data have been read before the buffer
	 * was reset. This is not needed when we just append data.
	 */
	if (!len)
		smp_rmb();

	va_copy(ap, args);
	add = vscnprintf(s->buffer + len, sizeof(s->buffer) - len, fmt, ap);
	va_end(ap);
	if (!add)
		return 0;

	/*
	 * Do it once again if the buffer has been flushed in the meantime.
	 * Note that atomic_cmpxchg() is an implicit memory barrier that
	 * makes sure that the data were written before updating s->len.
	 */
	if (atomic_cmpxchg(&s->len, len, len + add) != len)
		goto again;

	queue_flush_work(s);
	return add;
}

static inline void printk_safe_flush_line(const char *text, int len)
{
	/*
	 * Avoid any console drivers calls from here, because we may be
	 * in NMI or printk_safe context (when in panic). The messages
	 * must go only into the ring buffer at this stage.  Consoles will
	 * get explicitly called later when a crashdump is not generated.
	 */
	printk_deferred("%.*s", len, text);
}

/* printk part of the temporary buffer line by line */
static int printk_safe_flush_buffer(const char *start, size_t len)
{
	const char *c, *end;
	bool header;

	c = start;
	end = start + len;
	header = true;

	/* Print line by line. */
	while (c < end) {
		if (*c == '\n') {
			printk_safe_flush_line(start, c - start + 1);
			start = ++c;
			header = true;
			continue;
		}

		/* Handle continuous lines or missing new line. */
		if ((c + 1 < end) && printk_get_level(c)) {
			if (header) {
				c = printk_skip_level(c);
				continue;
			}

			printk_safe_flush_line(start, c - start);
			start = c++;
			header = true;
			continue;
		}

		header = false;
		c++;
	}

	/* Check if there was a partial line. Ignore pure header. */
	if (start < end && !header) {
		static const char newline[] = KERN_CONT "\n";

		printk_safe_flush_line(start, end - start);
		printk_safe_flush_line(newline, strlen(newline));
	}

	return len;
}

static void report_message_lost(struct printk_safe_seq_buf *s)
{
	int lost = atomic_xchg(&s->message_lost, 0);

	if (lost)
		printk_deferred("Lost %d message(s)!\n", lost);
}

/*
 * Flush data from the associated per-CPU buffer. The function
 * can be called either via IRQ work or independently.
 */
static void __printk_safe_flush(struct irq_work *work)
{
	struct printk_safe_seq_buf *s =
		container_of(work, struct printk_safe_seq_buf, work);
	unsigned long flags;
	size_t len;
	int i;

	/*
	 * The lock has two functions. First, one reader has to flush all
	 * available message to make the lockless synchronization with
	 * writers easier. Second, we do not want to mix messages from
	 * different CPUs. This is especially important when printing
	 * a backtrace.
	 */
	raw_spin_lock_irqsave(&safe_read_lock, flags);

	i = 0;
more:
	len = atomic_read(&s->len);

	/*
	 * This is just a paranoid check that nobody has manipulated
	 * the buffer an unexpected way. If we printed something then
	 * @len must only increase. Also it should never overflow the
	 * buffer size.
	 */
	if ((i && i >= len) || len > sizeof(s->buffer)) {
		const char *msg = "printk_safe_flush: internal error\n";

		printk_safe_flush_line(msg, strlen(msg));
		len = 0;
	}

	if (!len)
		goto out; /* Someone else has already flushed the buffer. */

	/* Make sure that data has been written up to the @len */
	smp_rmb();
	i += printk_safe_flush_buffer(s->buffer + i, len - i);

	/*
	 * Check that nothing has got added in the meantime and truncate
	 * the buffer. Note that atomic_cmpxchg() is an implicit memory
	 * barrier that makes sure that the data were copied before
	 * updating s->len.
	 */
	if (atomic_cmpxchg(&s->len, len, 0) != len)
		goto more;

out:
	report_message_lost(s);
	raw_spin_unlock_irqrestore(&safe_read_lock, flags);
}

/**
 * printk_safe_flush - flush all per-cpu nmi buffers.
 *
 * The buffers are flushed automatically via IRQ work. This function
 * is useful only when someone wants to be sure that all buffers have
 * been flushed at some point.
 */
void printk_safe_flush(void)
{
	int cpu;

	for_each_possible_cpu(cpu) {
#ifdef CONFIG_PRINTK_NMI
		__printk_safe_flush(&per_cpu(nmi_print_seq, cpu).work);
#endif
		__printk_safe_flush(&per_cpu(safe_print_seq, cpu).work);
	}
}

/**
 * printk_safe_flush_on_panic - flush all per-cpu nmi buffers when the system
 *	goes down.
 *
 * Similar to printk_safe_flush() but it can be called even in NMI context when
 * the system goes down. It does the best effort to get NMI messages into
 * the main ring buffer.
 *
 * Note that it could try harder when there is only one CPU online.
 */
void printk_safe_flush_on_panic(void)
{
	/*
	 * Make sure that we could access the safe buffers.
	 * Do not risk a double release when more CPUs are up.
	 */
	if (raw_spin_is_locked(&safe_read_lock)) {
		if (num_online_cpus() > 1)
			return;

		debug_locks_off();
		raw_spin_lock_init(&safe_read_lock);
	}

	printk_safe_flush();
}

#ifdef CONFIG_PRINTK_NMI
/*
 * Safe printk() for NMI context. It uses a per-CPU buffer to
 * store the message. NMIs are not nested, so there is always only
 * one writer running. But the buffer might get flushed from another
 * CPU, so we need to be careful.
 */
static __printf(1, 0) int vprintk_nmi(const char *fmt, va_list args)
{
	struct printk_safe_seq_buf *s = this_cpu_ptr(&nmi_print_seq);

	return printk_safe_log_store(s, fmt, args);
}

void noinstr printk_nmi_enter(void)
{
	this_cpu_add(printk_context, PRINTK_NMI_CONTEXT_OFFSET);
}

void noinstr printk_nmi_exit(void)
{
	this_cpu_sub(printk_context, PRINTK_NMI_CONTEXT_OFFSET);
}

/*
 * Marks a code that might produce many messages in NMI context
 * and the risk of losing them is more critical than eventual
 * reordering.
 *
 * It has effect only when called in NMI context. Then printk()
 * will store the messages into the main logbuf directly.
 */
void printk_nmi_direct_enter(void)
{
	if (this_cpu_read(printk_context) & PRINTK_NMI_CONTEXT_MASK)
		this_cpu_or(printk_context, PRINTK_NMI_DIRECT_CONTEXT_MASK);
}

void printk_nmi_direct_exit(void)
{
	this_cpu_and(printk_context, ~PRINTK_NMI_DIRECT_CONTEXT_MASK);
}

#else

static __printf(1, 0) int vprintk_nmi(const char *fmt, va_list args)
{
	return 0;
}

#endif /* CONFIG_PRINTK_NMI */

/*
 * Lock-less printk(), to avoid deadlocks should the printk() recurse
 * into itself. It uses a per-CPU buffer to store the message, just like
 * NMI.
 */
static __printf(1, 0) int vprintk_safe(const char *fmt, va_list args)
{
	struct printk_safe_seq_buf *s = this_cpu_ptr(&safe_print_seq);

	return printk_safe_log_store(s, fmt, args);
}

/* Can be preempted by NMI. */
void __printk_safe_enter(void)
{
	this_cpu_inc(printk_context);
}

/* Can be preempted by NMI. */
void __printk_safe_exit(void)
{
	this_cpu_dec(printk_context);
}

<<<<<<< HEAD
/*格式化输出fmt*/
__printf(1, 0) int vprintk_func(const char *fmt, va_list args)
=======
asmlinkage int vprintk(const char *fmt, va_list args)
>>>>>>> 40226a3d
{
#ifdef CONFIG_KGDB_KDB
	/* Allow to pass printk() to kdb but avoid a recursion. */
	if (unlikely(kdb_trap_printk && kdb_printf_cpu < 0))
		return vkdb_printf(KDB_MSGSRC_PRINTK, fmt, args);
#endif

	/*
	 * Use the main logbuf even in NMI. But avoid calling console
	 * drivers that might have their own locks.
	 */
	if ((this_cpu_read(printk_context) & PRINTK_NMI_DIRECT_CONTEXT_MASK)) {
		unsigned long flags;
		int len;

<<<<<<< HEAD
		/*执行格式化输出*/
=======
		printk_safe_enter_irqsave(flags);
>>>>>>> 40226a3d
		len = vprintk_store(0, LOGLEVEL_DEFAULT, NULL, fmt, args);
		printk_safe_exit_irqrestore(flags);
		defer_console_output();
		return len;
	}

	/* Use extra buffer in NMI. */
	if (this_cpu_read(printk_context) & PRINTK_NMI_CONTEXT_MASK)
		return vprintk_nmi(fmt, args);

	/* Use extra buffer to prevent a recursion deadlock in safe mode. */
	if (this_cpu_read(printk_context) & PRINTK_SAFE_CONTEXT_MASK)
		return vprintk_safe(fmt, args);

	/* No obstacles. */
	return vprintk_default(fmt, args);
}
EXPORT_SYMBOL(vprintk);

void __init printk_safe_init(void)
{
	int cpu;

	for_each_possible_cpu(cpu) {
		struct printk_safe_seq_buf *s;

		s = &per_cpu(safe_print_seq, cpu);
		init_irq_work(&s->work, __printk_safe_flush);

#ifdef CONFIG_PRINTK_NMI
		s = &per_cpu(nmi_print_seq, cpu);
		init_irq_work(&s->work, __printk_safe_flush);
#endif
	}

	/* Flush pending messages that did not have scheduled IRQ works. */
	printk_safe_flush();
}<|MERGE_RESOLUTION|>--- conflicted
+++ resolved
@@ -357,12 +357,8 @@
 	this_cpu_dec(printk_context);
 }
 
-<<<<<<< HEAD
 /*格式化输出fmt*/
-__printf(1, 0) int vprintk_func(const char *fmt, va_list args)
-=======
 asmlinkage int vprintk(const char *fmt, va_list args)
->>>>>>> 40226a3d
 {
 #ifdef CONFIG_KGDB_KDB
 	/* Allow to pass printk() to kdb but avoid a recursion. */
@@ -378,11 +374,8 @@
 		unsigned long flags;
 		int len;
 
-<<<<<<< HEAD
+		printk_safe_enter_irqsave(flags);
 		/*执行格式化输出*/
-=======
-		printk_safe_enter_irqsave(flags);
->>>>>>> 40226a3d
 		len = vprintk_store(0, LOGLEVEL_DEFAULT, NULL, fmt, args);
 		printk_safe_exit_irqrestore(flags);
 		defer_console_output();
