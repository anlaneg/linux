* Qualcomm Atheros ath10k wireless devices

Required properties:
- compatible: Should be one of the following:
	* "qcom,ath10k"
	* "qcom,ipq4019-wifi"
	* "qcom,wcn3990-wifi"

PCI based devices uses compatible string "qcom,ath10k" and takes calibration
data along with board specific data via "qcom,ath10k-calibration-data".
Rest of the properties are not applicable for PCI based devices.

AHB based devices (i.e. ipq4019) uses compatible string "qcom,ipq4019-wifi"
and also uses most of the properties defined in this doc (except
"qcom,ath10k-calibration-data"). It uses "qcom,ath10k-pre-calibration-data"
to carry pre calibration data.

In general, entry "qcom,ath10k-pre-calibration-data" and
"qcom,ath10k-calibration-data" conflict with each other and only one
can be provided per device.

SNOC based devices (i.e. wcn3990) uses compatible string "qcom,wcn3990-wifi".

- reg: Address and length of the register set for the device.
- reg-names: Must include the list of following reg names,
	     "membase"
- interrupts: reference to the list of 17 interrupt numbers for "qcom,ipq4019-wifi"
	      compatible target.
	      reference to the list of 12 interrupt numbers for "qcom,wcn3990-wifi"
	      compatible target.
	      Must contain interrupt-names property per entry for
	      "qcom,ath10k", "qcom,ipq4019-wifi" compatible targets.

- interrupt-names: Must include the entries for MSI interrupt
		   names ("msi0" to "msi15") and legacy interrupt
		   name ("legacy") for "qcom,ath10k", "qcom,ipq4019-wifi"
		   compatible targets.

Optional properties:
- resets: Must contain an entry for each entry in reset-names.
          See ../reset/reseti.txt for details.
- reset-names: Must include the list of following reset names,
	       "wifi_cpu_init"
	       "wifi_radio_srif"
	       "wifi_radio_warm"
	       "wifi_radio_cold"
	       "wifi_core_warm"
	       "wifi_core_cold"
- clocks: List of clock specifiers, must contain an entry for each required
          entry in clock-names.
- clock-names: Should contain the clock names "wifi_wcss_cmd", "wifi_wcss_ref",
	       "wifi_wcss_rtc" for "qcom,ipq4019-wifi" compatible target and
	       "cxo_ref_clk_pin" and optionally "qdss" for "qcom,wcn3990-wifi"
	       compatible target.
- qcom,msi_addr: MSI interrupt address.
- qcom,msi_base: Base value to add before writing MSI data into
		MSI address register.
- qcom,ath10k-calibration-variant: string to search for in the board-2.bin
				   variant list with the same bus and device
				   specific ids
- qcom,ath10k-calibration-data : calibration data + board specific data
				 as an array, the length can vary between
				 hw versions.
- qcom,ath10k-pre-calibration-data : pre calibration data as an array,
				     the length can vary between hw versions.
- <supply-name>-supply: handle to the regulator device tree node
			   optional "supply-name" are "vdd-0.8-cx-mx",
			   "vdd-1.8-xo", "vdd-1.3-rfa" and "vdd-3.3-ch0".
- memory-region:
	Usage: optional
	Value type: <phandle>
	Definition: reference to the reserved-memory for the msa region
		    used by the wifi firmware running in Q6.
- iommus:
	Usage: optional
	Value type: <prop-encoded-array>
	Definition: A list of phandle and IOMMU specifier pairs.
- ext-fem-name:
	Usage: Optional
	Value type: string
	Definition: Name of external front end module used. Some valid FEM names
		    for example: "microsemi-lx5586", "sky85703-11"
		    and "sky85803" etc.
- qcom,snoc-host-cap-8bit-quirk:
	Usage: Optional
	Value type: <empty>
	Definition: Quirk specifying that the firmware expects the 8bit version
		    of the host capability QMI request
- qcom,xo-cal-data: xo cal offset to be configured in xo trim register.

- qcom,msa-fixed-perm: Boolean context flag to disable SCM call for statically
		       mapped msa region.

<<<<<<< HEAD
=======
- qcom,coexist-support : should contain eithr "0" or "1" to indicate coex
			 support by the hardware.
- qcom,coexist-gpio-pin : gpio pin number  information to support coex
			  which will be used by wifi firmware.

>>>>>>> 04d5ce62
Example (to supply PCI based wifi block details):

In this example, the node is defined as child node of the PCI controller.

pci {
	pcie@0 {
		reg = <0 0 0 0 0>;
		#interrupt-cells = <1>;
		#size-cells = <2>;
		#address-cells = <3>;
		device_type = "pci";

		wifi@0,0 {
			reg = <0 0 0 0 0>;
			qcom,ath10k-calibration-data = [ 01 02 03 ... ];
			ext-fem-name = "microsemi-lx5586";
		};
	};
};

Example (to supply ipq4019 SoC wifi block details):

wifi0: wifi@a000000 {
	compatible = "qcom,ipq4019-wifi";
	reg = <0xa000000 0x200000>;
	resets = <&gcc WIFI0_CPU_INIT_RESET>,
		 <&gcc WIFI0_RADIO_SRIF_RESET>,
		 <&gcc WIFI0_RADIO_WARM_RESET>,
		 <&gcc WIFI0_RADIO_COLD_RESET>,
		 <&gcc WIFI0_CORE_WARM_RESET>,
		 <&gcc WIFI0_CORE_COLD_RESET>;
	reset-names = "wifi_cpu_init",
		      "wifi_radio_srif",
		      "wifi_radio_warm",
		      "wifi_radio_cold",
		      "wifi_core_warm",
		      "wifi_core_cold";
	clocks = <&gcc GCC_WCSS2G_CLK>,
		 <&gcc GCC_WCSS2G_REF_CLK>,
		 <&gcc GCC_WCSS2G_RTC_CLK>;
	clock-names = "wifi_wcss_cmd",
		      "wifi_wcss_ref",
		      "wifi_wcss_rtc";
	interrupts = <0 0x20 0x1>,
		     <0 0x21 0x1>,
		     <0 0x22 0x1>,
		     <0 0x23 0x1>,
		     <0 0x24 0x1>,
		     <0 0x25 0x1>,
		     <0 0x26 0x1>,
		     <0 0x27 0x1>,
		     <0 0x28 0x1>,
		     <0 0x29 0x1>,
		     <0 0x2a 0x1>,
		     <0 0x2b 0x1>,
		     <0 0x2c 0x1>,
		     <0 0x2d 0x1>,
		     <0 0x2e 0x1>,
		     <0 0x2f 0x1>,
		     <0 0xa8 0x0>;
	interrupt-names = "msi0",  "msi1",  "msi2",  "msi3",
			  "msi4",  "msi5",  "msi6",  "msi7",
			  "msi8",  "msi9",  "msi10", "msi11",
			  "msi12", "msi13", "msi14", "msi15",
			  "legacy";
	qcom,msi_addr = <0x0b006040>;
	qcom,msi_base = <0x40>;
	qcom,ath10k-pre-calibration-data = [ 01 02 03 ... ];
	qcom,coexist-support = <1>;
	qcom,coexist-gpio-pin = <0x33>;
};

Example (to supply wcn3990 SoC wifi block details):

wifi@18000000 {
		compatible = "qcom,wcn3990-wifi";
		reg = <0x18800000 0x800000>;
		reg-names = "membase";
		clocks = <&clock_gcc clk_rf_clk2_pin>;
		clock-names = "cxo_ref_clk_pin";
		interrupts =
			<GIC_SPI 414 IRQ_TYPE_LEVEL_HIGH>,
			<GIC_SPI 415 IRQ_TYPE_LEVEL_HIGH>,
			<GIC_SPI 416 IRQ_TYPE_LEVEL_HIGH>,
			<GIC_SPI 417 IRQ_TYPE_LEVEL_HIGH>,
			<GIC_SPI 418 IRQ_TYPE_LEVEL_HIGH>,
			<GIC_SPI 419 IRQ_TYPE_LEVEL_HIGH>,
			<GIC_SPI 420 IRQ_TYPE_LEVEL_HIGH>,
			<GIC_SPI 421 IRQ_TYPE_LEVEL_HIGH>,
			<GIC_SPI 422 IRQ_TYPE_LEVEL_HIGH>,
			<GIC_SPI 423 IRQ_TYPE_LEVEL_HIGH>,
			<GIC_SPI 424 IRQ_TYPE_LEVEL_HIGH>,
			<GIC_SPI 425 IRQ_TYPE_LEVEL_HIGH>;
		vdd-0.8-cx-mx-supply = <&pm8998_l5>;
		vdd-1.8-xo-supply = <&vreg_l7a_1p8>;
		vdd-1.3-rfa-supply = <&vreg_l17a_1p3>;
		vdd-3.3-ch0-supply = <&vreg_l25a_3p3>;
		memory-region = <&wifi_msa_mem>;
		iommus = <&apps_smmu 0x0040 0x1>;
		qcom,msa-fixed-perm;
};<|MERGE_RESOLUTION|>--- conflicted
+++ resolved
@@ -91,14 +91,11 @@
 - qcom,msa-fixed-perm: Boolean context flag to disable SCM call for statically
 		       mapped msa region.
 
-<<<<<<< HEAD
-=======
 - qcom,coexist-support : should contain eithr "0" or "1" to indicate coex
 			 support by the hardware.
 - qcom,coexist-gpio-pin : gpio pin number  information to support coex
 			  which will be used by wifi firmware.
 
->>>>>>> 04d5ce62
 Example (to supply PCI based wifi block details):
 
 In this example, the node is defined as child node of the PCI controller.
