--- conflicted
+++ resolved
@@ -324,9 +324,6 @@
 	}
 }
 
-<<<<<<< HEAD
-//netlink类消息校验
-=======
 static int nla_validate_mask(const struct nla_policy *pt,
 			     const struct nlattr *nla,
 			     struct netlink_ext_ack *extack)
@@ -358,7 +355,7 @@
 	return 0;
 }
 
->>>>>>> c4d6fe73
+//netlink类消息校验
 static int validate_nla(const struct nlattr *nla, int maxtype,
 			const struct nla_policy *policy, unsigned int validate,
 			struct netlink_ext_ack *extack, unsigned int depth)
@@ -379,16 +376,9 @@
 
 	BUG_ON(pt->type > NLA_TYPE_MAX);
 
-<<<<<<< HEAD
 	//校验属性的长度
-	if ((nla_attr_len[pt->type]/*此类型有目标的长度*/ && attrlen != nla_attr_len[pt->type]/*实际报文的大小与约定的长度不符*/) ||
+	if (nla_attr_len[pt->type]/*此类型有目标的长度*/ && attrlen != nla_attr_len[pt->type]/*实际报文的大小与约定的长度不符*/) {
 	    /*此类型为严格长度属性，其长度必须与pt->len相等*/
-	    (pt->type == NLA_EXACT_LEN &&
-	     pt->validation_type == NLA_VALIDATE_WARN_TOO_LONG &&
-	     attrlen != pt->len)) {
-=======
-	if (nla_attr_len[pt->type] && attrlen != nla_attr_len[pt->type]) {
->>>>>>> c4d6fe73
 		pr_warn_ratelimited("netlink: '%s': attribute type %d has an invalid length.\n",
 				    current->comm, type);
 		if (validate & NL_VALIDATE_STRICT_ATTRS) {
@@ -402,26 +392,16 @@
 	if (validate & NL_VALIDATE_NESTED) {
 		if ((pt->type == NLA_NESTED || pt->type == NLA_NESTED_ARRAY) &&
 		    !(nla->nla_type & NLA_F_NESTED)) {
-<<<<<<< HEAD
 			//无嵌套标记
-			NL_SET_ERR_MSG_ATTR(extack, nla,
-					    "NLA_F_NESTED is missing");
-=======
 			NL_SET_ERR_MSG_ATTR_POL(extack, nla, pt,
 						"NLA_F_NESTED is missing");
->>>>>>> c4d6fe73
 			return -EINVAL;
 		}
 		if (pt->type != NLA_NESTED && pt->type != NLA_NESTED_ARRAY &&
 		    pt->type != NLA_UNSPEC && (nla->nla_type & NLA_F_NESTED)) {
-<<<<<<< HEAD
 			//不支持嵌套标记，但message打了标记
-			NL_SET_ERR_MSG_ATTR(extack, nla,
-					    "NLA_F_NESTED not expected");
-=======
 			NL_SET_ERR_MSG_ATTR_POL(extack, nla, pt,
 						"NLA_F_NESTED not expected");
->>>>>>> c4d6fe73
 			return -EINVAL;
 		}
 	}
@@ -538,12 +518,7 @@
 					    "Unsupported attribute");
 			return -EINVAL;
 		}
-<<<<<<< HEAD
-		/* fall through */
-	case NLA_MIN_LEN:
 		//校验必须大于pt->len
-=======
->>>>>>> c4d6fe73
 		if (attrlen < pt->len)
 			goto out_err;
 		break;
@@ -569,17 +544,13 @@
 	case NLA_VALIDATE_RANGE_WARN_TOO_LONG:
 	case NLA_VALIDATE_MIN:
 	case NLA_VALIDATE_MAX:
-<<<<<<< HEAD
 		//取值范围校验
-		err = nla_validate_int_range(pt, nla, extack);
-=======
 		err = nla_validate_int_range(pt, nla, extack, validate);
 		if (err)
 			return err;
 		break;
 	case NLA_VALIDATE_MASK:
 		err = nla_validate_mask(pt, nla, extack);
->>>>>>> c4d6fe73
 		if (err)
 			return err;
 		break;
