// SPDX-License-Identifier: GPL-2.0
/*
 * NETLINK      Netlink attributes
 *
 * 		Authors:	Thomas Graf <tgraf@suug.ch>
 * 				Alexey Kuznetsov <kuznet@ms2.inr.ac.ru>
 */

#include <linux/export.h>
#include <linux/kernel.h>
#include <linux/errno.h>
#include <linux/jiffies.h>
#include <linux/skbuff.h>
#include <linux/string.h>
#include <linux/types.h>
#include <net/netlink.h>

/* For these data types, attribute length should be exactly the given
 * size. However, to maintain compatibility with broken commands, if the
 * attribute length does not match the expected size a warning is emitted
 * to the user that the command is sending invalid data and needs to be fixed.
 */
static const u8 nla_attr_len[NLA_TYPE_MAX+1] = {
		//各数据类型占用内存的字节大小
	[NLA_U8]	= sizeof(u8),
	[NLA_U16]	= sizeof(u16),
	[NLA_U32]	= sizeof(u32),
	[NLA_U64]	= sizeof(u64),
	[NLA_S8]	= sizeof(s8),
	[NLA_S16]	= sizeof(s16),
	[NLA_S32]	= sizeof(s32),
	[NLA_S64]	= sizeof(s64),
};

static const u8 nla_attr_minlen[NLA_TYPE_MAX+1] = {
	[NLA_U8]	= sizeof(u8),
	[NLA_U16]	= sizeof(u16),
	[NLA_U32]	= sizeof(u32),
	[NLA_U64]	= sizeof(u64),
	[NLA_MSECS]	= sizeof(u64),
	[NLA_NESTED]	= NLA_HDRLEN,
	[NLA_S8]	= sizeof(s8),
	[NLA_S16]	= sizeof(s16),
	[NLA_S32]	= sizeof(s32),
	[NLA_S64]	= sizeof(s64),
};

/*
 * Nested policies might refer back to the original
 * policy in some cases, and userspace could try to
 * abuse that and recurse by nesting in the right
 * ways. Limit recursion to avoid this problem.
 */
#define MAX_POLICY_RECURSION_DEPTH	10

static int __nla_validate_parse(const struct nlattr *head, int len, int maxtype,
				const struct nla_policy *policy,
				unsigned int validate,
				struct netlink_ext_ack *extack,
				struct nlattr **tb, unsigned int depth);

static int validate_nla_bitfield32(const struct nlattr *nla,
				   const u32 valid_flags_mask)
{
	const struct nla_bitfield32 *bf = nla_data(nla);

	if (!valid_flags_mask)
		return -EINVAL;

	/*disallow invalid bit selector */
	if (bf->selector & ~valid_flags_mask)
		return -EINVAL;

	/*disallow invalid bit values */
	if (bf->value & ~valid_flags_mask)
		return -EINVAL;

	/*disallow valid bit values that are not selected*/
	if (bf->value & ~bf->selector)
		return -EINVAL;

	return 0;
}

static int nla_validate_array(const struct nlattr *head, int len, int maxtype,
			      const struct nla_policy *policy,
			      struct netlink_ext_ack *extack,
			      unsigned int validate, unsigned int depth)
{
	const struct nlattr *entry;
	int rem;

	nla_for_each_attr(entry, head, len, rem) {
		int ret;

		if (nla_len(entry) == 0)
			continue;

		if (nla_len(entry) < NLA_HDRLEN) {
			NL_SET_ERR_MSG_ATTR(extack, entry,
					    "Array element too short");
			return -ERANGE;
		}

		ret = __nla_validate_parse(nla_data(entry), nla_len(entry),
					   maxtype, policy, validate, extack,
					   NULL, depth + 1);
		if (ret < 0)
			return ret;
	}

	return 0;
}

void nla_get_range_unsigned(const struct nla_policy *pt,
			    struct netlink_range_validation *range)
{
	WARN_ON_ONCE(pt->validation_type != NLA_VALIDATE_RANGE_PTR &&
		     (pt->min < 0 || pt->max < 0));

	range->min = 0;

	switch (pt->type) {
	case NLA_U8:
		range->max = U8_MAX;
		break;
	case NLA_U16:
		range->max = U16_MAX;
		break;
	case NLA_U32:
		range->max = U32_MAX;
		break;
	case NLA_U64:
	case NLA_MSECS:
		range->max = U64_MAX;
		break;
	default:
		WARN_ON_ONCE(1);
		return;
	}

	switch (pt->validation_type) {
	case NLA_VALIDATE_RANGE:
		range->min = pt->min;
		range->max = pt->max;
		break;
	case NLA_VALIDATE_RANGE_PTR:
		*range = *pt->range;
		break;
	case NLA_VALIDATE_MIN:
		range->min = pt->min;
		break;
	case NLA_VALIDATE_MAX:
		range->max = pt->max;
		break;
	default:
		break;
	}
}

static int nla_validate_int_range_unsigned(const struct nla_policy *pt,
					   const struct nlattr *nla,
					   struct netlink_ext_ack *extack)
{
	struct netlink_range_validation range;
	u64 value;

	switch (pt->type) {
	case NLA_U8:
		value = nla_get_u8(nla);
		break;
	case NLA_U16:
		value = nla_get_u16(nla);
		break;
	case NLA_U32:
		value = nla_get_u32(nla);
		break;
	case NLA_U64:
	case NLA_MSECS:
		value = nla_get_u64(nla);
		break;
	default:
		return -EINVAL;
	}

	nla_get_range_unsigned(pt, &range);

	if (value < range.min || value > range.max) {
		NL_SET_ERR_MSG_ATTR(extack, nla,
				    "integer out of range");
		return -ERANGE;
	}

	return 0;
}

void nla_get_range_signed(const struct nla_policy *pt,
			  struct netlink_range_validation_signed *range)
{
	switch (pt->type) {
	case NLA_S8:
		range->min = S8_MIN;
		range->max = S8_MAX;
		break;
	case NLA_S16:
		range->min = S16_MIN;
		range->max = S16_MAX;
		break;
	case NLA_S32:
		range->min = S32_MIN;
		range->max = S32_MAX;
		break;
	case NLA_S64:
		range->min = S64_MIN;
		range->max = S64_MAX;
		break;
	default:
		WARN_ON_ONCE(1);
		return;
	}

	switch (pt->validation_type) {
	case NLA_VALIDATE_RANGE:
		range->min = pt->min;
		range->max = pt->max;
		break;
	case NLA_VALIDATE_RANGE_PTR:
		*range = *pt->range_signed;
		break;
	case NLA_VALIDATE_MIN:
		range->min = pt->min;
		break;
	case NLA_VALIDATE_MAX:
		range->max = pt->max;
		break;
	default:
		break;
	}
}

static int nla_validate_int_range_signed(const struct nla_policy *pt,
					 const struct nlattr *nla,
					 struct netlink_ext_ack *extack)
{
	struct netlink_range_validation_signed range;
	s64 value;

	switch (pt->type) {
	case NLA_S8:
		value = nla_get_s8(nla);
		break;
	case NLA_S16:
		value = nla_get_s16(nla);
		break;
	case NLA_S32:
		value = nla_get_s32(nla);
		break;
	case NLA_S64:
		value = nla_get_s64(nla);
		break;
	default:
		return -EINVAL;
	}

	nla_get_range_signed(pt, &range);

	if (value < range.min || value > range.max) {
		NL_SET_ERR_MSG_ATTR(extack, nla,
				    "integer out of range");
		return -ERANGE;
	}

	return 0;
}

<<<<<<< HEAD
//netlink类消息校验
=======
static int nla_validate_int_range(const struct nla_policy *pt,
				  const struct nlattr *nla,
				  struct netlink_ext_ack *extack)
{
	switch (pt->type) {
	case NLA_U8:
	case NLA_U16:
	case NLA_U32:
	case NLA_U64:
	case NLA_MSECS:
		return nla_validate_int_range_unsigned(pt, nla, extack);
	case NLA_S8:
	case NLA_S16:
	case NLA_S32:
	case NLA_S64:
		return nla_validate_int_range_signed(pt, nla, extack);
	default:
		WARN_ON(1);
		return -EINVAL;
	}
}

>>>>>>> 64677779
static int validate_nla(const struct nlattr *nla, int maxtype,
			const struct nla_policy *policy, unsigned int validate,
			struct netlink_ext_ack *extack, unsigned int depth)
{
	u16 strict_start_type = policy[0].strict_start_type;
	const struct nla_policy *pt;
	int minlen = 0, attrlen = nla_len(nla)/*取长度*/, type = nla_type(nla)/*取类型*/;
	int err = -ERANGE;

	if (strict_start_type && type >= strict_start_type)
		validate |= NL_VALIDATE_STRICT;

	if (type <= 0 || type > maxtype)
		/*类型校验失败*/
		return 0;

	pt = &policy[type];/*取此类型的policy*/

	BUG_ON(pt->type > NLA_TYPE_MAX);

<<<<<<< HEAD
	//校验属性的长度
	if ((nla_attr_len[pt->type]/*此类型有目标的长度*/ && attrlen != nla_attr_len[pt->type]/*实际报文的大小与约定的长度不符*/) ||
			/*此类型为严格长度属性，其长度必须与pt->len相等*/
	    (pt->type == NLA_EXACT_LEN_WARN && attrlen != pt->len)) {
=======
	if ((nla_attr_len[pt->type] && attrlen != nla_attr_len[pt->type]) ||
	    (pt->type == NLA_EXACT_LEN &&
	     pt->validation_type == NLA_VALIDATE_WARN_TOO_LONG &&
	     attrlen != pt->len)) {
>>>>>>> 64677779
		pr_warn_ratelimited("netlink: '%s': attribute type %d has an invalid length.\n",
				    current->comm, type);
		if (validate & NL_VALIDATE_STRICT_ATTRS) {
			NL_SET_ERR_MSG_ATTR(extack, nla,
					    "invalid attribute length");
			return -EINVAL;
		}
	}

	//执行嵌套校验
	if (validate & NL_VALIDATE_NESTED) {
		if ((pt->type == NLA_NESTED || pt->type == NLA_NESTED_ARRAY) &&
		    !(nla->nla_type & NLA_F_NESTED)) {
			//无嵌套标记
			NL_SET_ERR_MSG_ATTR(extack, nla,
					    "NLA_F_NESTED is missing");
			return -EINVAL;
		}
		if (pt->type != NLA_NESTED && pt->type != NLA_NESTED_ARRAY &&
		    pt->type != NLA_UNSPEC && (nla->nla_type & NLA_F_NESTED)) {
			//不支持嵌套标记，但message打了标记
			NL_SET_ERR_MSG_ATTR(extack, nla,
					    "NLA_F_NESTED not expected");
			return -EINVAL;
		}
	}

	switch (pt->type) {
<<<<<<< HEAD
	case NLA_EXACT_LEN:
		//精确长度校验
		if (attrlen != pt->len)
			goto out_err;
		break;

	case NLA_REJECT:
		//需要reject掉的属性，如果有extack,则填充错误信息到extack
		if (extack && pt->validation_data) {
=======
	case NLA_REJECT:
		if (extack && pt->reject_message) {
>>>>>>> 64677779
			NL_SET_BAD_ATTR(extack, nla);
			extack->_msg = pt->reject_message;
			return -EINVAL;
		}
		err = -EINVAL;
		goto out_err;

	case NLA_FLAG:
		//flag时，长度为0
		if (attrlen > 0)
			goto out_err;
		break;

	case NLA_BITFIELD32:
		if (attrlen != sizeof(struct nla_bitfield32))
			goto out_err;

		err = validate_nla_bitfield32(nla, pt->bitfield32_valid);
		if (err)
			goto out_err;
		break;

	case NLA_NUL_STRING:
		//可空字符串类型校验
		if (pt->len)
			minlen = min_t(int, attrlen, pt->len + 1);
		else
			minlen = attrlen;

		if (!minlen || memchr(nla_data(nla), '\0', minlen) == NULL) {
			err = -EINVAL;
			goto out_err;
		}
		/* fall through */

	case NLA_STRING:
		//不可空字符串
		if (attrlen < 1)
			goto out_err;

		if (pt->len) {
			char *buf = nla_data(nla);

			if (buf[attrlen - 1] == '\0')
				attrlen--;

			if (attrlen > pt->len)
				goto out_err;
		}
		break;

	case NLA_BINARY:
		if (pt->len && attrlen > pt->len)
			goto out_err;
		break;

	case NLA_NESTED:
		/* a nested attributes is allowed to be empty; if its not,
		 * it must have a size of at least NLA_HDRLEN.
		 */
		if (attrlen == 0)
			break;
		if (attrlen < NLA_HDRLEN)
			goto out_err;
		if (pt->nested_policy) {
			err = __nla_validate_parse(nla_data(nla), nla_len(nla),
						   pt->len, pt->nested_policy,
						   validate, extack, NULL,
						   depth + 1);
			if (err < 0) {
				/*
				 * return directly to preserve the inner
				 * error message/attribute pointer
				 */
				return err;
			}
		}
		break;
	case NLA_NESTED_ARRAY:
		/* a nested array attribute is allowed to be empty; if its not,
		 * it must have a size of at least NLA_HDRLEN.
		 */
		if (attrlen == 0)
			break;
		if (attrlen < NLA_HDRLEN)
			goto out_err;
		if (pt->nested_policy) {
			int err;

			err = nla_validate_array(nla_data(nla), nla_len(nla),
						 pt->len, pt->nested_policy,
						 extack, validate, depth);
			if (err < 0) {
				/*
				 * return directly to preserve the inner
				 * error message/attribute pointer
				 */
				return err;
			}
		}
		break;

	case NLA_UNSPEC:
		if (validate & NL_VALIDATE_UNSPEC) {
			NL_SET_ERR_MSG_ATTR(extack, nla,
					    "Unsupported attribute");
			return -EINVAL;
		}
		/* fall through */
	case NLA_MIN_LEN:
		//校验必须大于pt->len
		if (attrlen < pt->len)
			goto out_err;
		break;

	case NLA_EXACT_LEN:
		if (pt->validation_type != NLA_VALIDATE_WARN_TOO_LONG) {
			if (attrlen != pt->len)
				goto out_err;
			break;
		}
		/* fall through */
	default:
		//校验最小长度
		if (pt->len)
			minlen = pt->len;
		else
			minlen = nla_attr_minlen[pt->type];

		if (attrlen < minlen)
			goto out_err;
	}

	/* further validation */
	switch (pt->validation_type) {
	case NLA_VALIDATE_NONE:
		/* nothing to do */
		break;
	case NLA_VALIDATE_RANGE_PTR:
	case NLA_VALIDATE_RANGE:
	case NLA_VALIDATE_MIN:
	case NLA_VALIDATE_MAX:
		//取值范围校验
		err = nla_validate_int_range(pt, nla, extack);
		if (err)
			return err;
		break;
	case NLA_VALIDATE_FUNCTION:
		//调用函数完成校验
		if (pt->validate) {
			err = pt->validate(nla, extack);
			if (err)
				return err;
		}
		break;
	}

	return 0;
out_err:
	NL_SET_ERR_MSG_ATTR(extack, nla, "Attribute failed policy validation");
	return err;
}

//netlink属性解析校验
static int __nla_validate_parse(const struct nlattr *head/*属性起始指针*/, int len/*属性长度*/, int maxtype/*属性最大数*/,
				const struct nla_policy *policy,
				unsigned int validate,
				struct netlink_ext_ack *extack,
<<<<<<< HEAD
				struct nlattr **tb/*出参，记录解析的各attr*/)
=======
				struct nlattr **tb, unsigned int depth)
>>>>>>> 64677779
{
	const struct nlattr *nla;
	int rem;

	if (depth >= MAX_POLICY_RECURSION_DEPTH) {
		NL_SET_ERR_MSG(extack,
			       "allowed policy recursion depth exceeded");
		return -EINVAL;
	}

	if (tb)
		//tb清零
		memset(tb, 0, sizeof(struct nlattr *) * (maxtype + 1));

	//遍历netlink属性，解析key,value
	nla_for_each_attr(nla, head, len, rem) {
		u16 type = nla_type(nla);

		//type有效性检查
		if (type == 0 || type > maxtype) {
			if (validate & NL_VALIDATE_MAXTYPE) {
				NL_SET_ERR_MSG_ATTR(extack, nla,
						    "Unknown attribute type");
				return -EINVAL;
			}
			continue;
		}

		if (policy) {
			//有policy,采用policy检查字段
			int err = validate_nla(nla, maxtype, policy,
					       validate, extack, depth);

			if (err < 0)
				return err;
		}

		//将type对应的(type,length,value)存入tb
		if (tb)
			tb[type] = (struct nlattr *)nla;
	}

	//未使用完所有数据，报错
	if (unlikely(rem > 0)) {
		pr_warn_ratelimited("netlink: %d bytes leftover after parsing attributes in process `%s'.\n",
				    rem, current->comm);
		NL_SET_ERR_MSG(extack, "bytes leftover after parsing attributes");
		if (validate & NL_VALIDATE_TRAILING)
			return -EINVAL;
	}

	return 0;
}

/**
 * __nla_validate - Validate a stream of attributes
 * @head: head of attribute stream
 * @len: length of attribute stream
 * @maxtype: maximum attribute type to be expected
 * @policy: validation policy
 * @validate: validation strictness
 * @extack: extended ACK report struct
 *
 * Validates all attributes in the specified attribute stream against the
 * specified policy. Validation depends on the validate flags passed, see
 * &enum netlink_validation for more details on that.
 * See documenation of struct nla_policy for more details.
 *
 * Returns 0 on success or a negative error code.
 */
int __nla_validate(const struct nlattr *head, int len, int maxtype,
		   const struct nla_policy *policy, unsigned int validate,
		   struct netlink_ext_ack *extack)
{
	return __nla_validate_parse(head, len, maxtype, policy, validate,
				    extack, NULL, 0);
}
EXPORT_SYMBOL(__nla_validate);

/**
 * nla_policy_len - Determin the max. length of a policy
 * @policy: policy to use
 * @n: number of policies
 *
 * Determines the max. length of the policy.  It is currently used
 * to allocated Netlink buffers roughly the size of the actual
 * message.
 *
 * Returns 0 on success or a negative error code.
 */
int
nla_policy_len(const struct nla_policy *p, int n)
{
	int i, len = 0;

	for (i = 0; i < n; i++, p++) {
		if (p->len)
			len += nla_total_size(p->len);
		else if (nla_attr_len[p->type])
			len += nla_total_size(nla_attr_len[p->type]);
		else if (nla_attr_minlen[p->type])
			len += nla_total_size(nla_attr_minlen[p->type]);
	}

	return len;
}
EXPORT_SYMBOL(nla_policy_len);

/**
 * __nla_parse - Parse a stream of attributes into a tb buffer
 * @tb: destination array with maxtype+1 elements
 * @maxtype: maximum attribute type to be expected
 * @head: head of attribute stream
 * @len: length of attribute stream
 * @policy: validation policy
 * @validate: validation strictness
 * @extack: extended ACK pointer
 *
 * Parses a stream of attributes and stores a pointer to each attribute in
 * the tb array accessible via the attribute type.
 * Validation is controlled by the @validate parameter.
 *
 * Returns 0 on success or a negative error code.
 */
int __nla_parse(struct nlattr **tb, int maxtype,
		const struct nlattr *head, int len,
		const struct nla_policy *policy, unsigned int validate,
		struct netlink_ext_ack *extack)
{
	return __nla_validate_parse(head, len, maxtype, policy, validate,
				    extack, tb, 0);
}
EXPORT_SYMBOL(__nla_parse);

/**
 * nla_find - Find a specific attribute in a stream of attributes
 * @head: head of attribute stream
 * @len: length of attribute stream
 * @attrtype: type of attribute to look for
 *
 * Returns the first attribute in the stream matching the specified type.
 */
struct nlattr *nla_find(const struct nlattr *head, int len, int attrtype)
{
	const struct nlattr *nla;
	int rem;

	nla_for_each_attr(nla, head, len, rem)
		if (nla_type(nla) == attrtype)
			return (struct nlattr *)nla;

	return NULL;
}
EXPORT_SYMBOL(nla_find);

/**
 * nla_strlcpy - Copy string attribute payload into a sized buffer
 * @dst: where to copy the string to
 * @nla: attribute to copy the string from
 * @dstsize: size of destination buffer
 *
 * Copies at most dstsize - 1 bytes into the destination buffer.
 * The result is always a valid NUL-terminated string. Unlike
 * strlcpy the destination buffer is always padded out.
 *
 * Returns the length of the source buffer.
 */
size_t nla_strlcpy(char *dst, const struct nlattr *nla, size_t dstsize)
{
	size_t srclen = nla_len(nla);
	char *src = nla_data(nla);

	if (srclen > 0 && src[srclen - 1] == '\0')
		srclen--;

	if (dstsize > 0) {
		size_t len = (srclen >= dstsize) ? dstsize - 1 : srclen;

		memset(dst, 0, dstsize);
		memcpy(dst, src, len);
	}

	return srclen;
}
EXPORT_SYMBOL(nla_strlcpy);

/**
 * nla_strdup - Copy string attribute payload into a newly allocated buffer
 * @nla: attribute to copy the string from
 * @flags: the type of memory to allocate (see kmalloc).
 *
 * Returns a pointer to the allocated buffer or NULL on error.
 */
char *nla_strdup(const struct nlattr *nla, gfp_t flags)
{
	size_t srclen = nla_len(nla);
	char *src = nla_data(nla), *dst;

	if (srclen > 0 && src[srclen - 1] == '\0')
		srclen--;

	dst = kmalloc(srclen + 1, flags);
	if (dst != NULL) {
		memcpy(dst, src, srclen);
		dst[srclen] = '\0';
	}
	return dst;
}
EXPORT_SYMBOL(nla_strdup);

/**
 * nla_memcpy - Copy a netlink attribute into another memory area
 * @dest: where to copy to memcpy
 * @src: netlink attribute to copy from
 * @count: size of the destination area
 *
 * Note: The number of bytes copied is limited by the length of
 *       attribute's payload. memcpy
 *
 * Returns the number of bytes copied.
 */
int nla_memcpy(void *dest, const struct nlattr *src, int count)
{
	int minlen = min_t(int, count, nla_len(src));

	memcpy(dest, nla_data(src), minlen);
	if (count > minlen)
		memset(dest + minlen, 0, count - minlen);

	return minlen;
}
EXPORT_SYMBOL(nla_memcpy);

/**
 * nla_memcmp - Compare an attribute with sized memory area
 * @nla: netlink attribute
 * @data: memory area
 * @size: size of memory area
 */
int nla_memcmp(const struct nlattr *nla, const void *data,
			     size_t size)
{
	int d = nla_len(nla) - size;

	if (d == 0)
		d = memcmp(nla_data(nla), data, size);

	return d;
}
EXPORT_SYMBOL(nla_memcmp);

/**
 * nla_strcmp - Compare a string attribute against a string
 * @nla: netlink string attribute
 * @str: another string
 */
int nla_strcmp(const struct nlattr *nla, const char *str)
{
    //比较nla指定的字符串与str是否相等
	int len = strlen(str);
	char *buf = nla_data(nla);
	int attrlen = nla_len(nla);
	int d;

	if (attrlen > 0 && buf[attrlen - 1] == '\0')
		attrlen--;

	d = attrlen - len;
	if (d == 0)
		d = memcmp(nla_data(nla), str, len);

	return d;
}
EXPORT_SYMBOL(nla_strcmp);

#ifdef CONFIG_NET
/**
 * __nla_reserve - reserve room for attribute on the skb
 * @skb: socket buffer to reserve room on
 * @attrtype: attribute type
 * @attrlen: length of attribute payload
 *
 * Adds a netlink attribute header to a socket buffer and reserves
 * room for the payload but does not copy it.
 *
 * The caller is responsible to ensure that the skb provides enough
 * tailroom for the attribute header and payload.
 */
struct nlattr *__nla_reserve(struct sk_buff *skb, int attrtype, int attrlen)
{
	struct nlattr *nla;

	//nlattr填充{len,type}
	nla = skb_put(skb, nla_total_size(attrlen));
	nla->nla_type = attrtype;
	nla->nla_len = nla_attr_size(attrlen);

	//格式化pading的区域为0
	memset((unsigned char *) nla + nla->nla_len, 0, nla_padlen(attrlen));

	return nla;
}
EXPORT_SYMBOL(__nla_reserve);

/**
 * __nla_reserve_64bit - reserve room for attribute on the skb and align it
 * @skb: socket buffer to reserve room on
 * @attrtype: attribute type
 * @attrlen: length of attribute payload
 * @padattr: attribute type for the padding
 *
 * Adds a netlink attribute header to a socket buffer and reserves
 * room for the payload but does not copy it. It also ensure that this
 * attribute will have a 64-bit aligned nla_data() area.
 *
 * The caller is responsible to ensure that the skb provides enough
 * tailroom for the attribute header and payload.
 */
struct nlattr *__nla_reserve_64bit(struct sk_buff *skb, int attrtype,
				   int attrlen, int padattr)
{
	if (nla_need_padding_for_64bit(skb))
		nla_align_64bit(skb, padattr);

	return __nla_reserve(skb, attrtype, attrlen);
}
EXPORT_SYMBOL(__nla_reserve_64bit);

/**
 * __nla_reserve_nohdr - reserve room for attribute without header
 * @skb: socket buffer to reserve room on
 * @attrlen: length of attribute payload
 *
 * Reserves room for attribute payload without a header.
 *
 * The caller is responsible to ensure that the skb provides enough
 * tailroom for the payload.
 */
void *__nla_reserve_nohdr(struct sk_buff *skb, int attrlen)
{
	return skb_put_zero(skb, NLA_ALIGN(attrlen));
}
EXPORT_SYMBOL(__nla_reserve_nohdr);

/**
 * nla_reserve - reserve room for attribute on the skb
 * @skb: socket buffer to reserve room on
 * @attrtype: attribute type
 * @attrlen: length of attribute payload
 *
 * Adds a netlink attribute header to a socket buffer and reserves
 * room for the payload but does not copy it.
 *
 * Returns NULL if the tailroom of the skb is insufficient to store
 * the attribute header and payload.
 */
struct nlattr *nla_reserve(struct sk_buff *skb, int attrtype, int attrlen)
{
	if (unlikely(skb_tailroom(skb) < nla_total_size(attrlen)))
		return NULL;

	return __nla_reserve(skb, attrtype, attrlen);
}
EXPORT_SYMBOL(nla_reserve);

/**
 * nla_reserve_64bit - reserve room for attribute on the skb and align it
 * @skb: socket buffer to reserve room on
 * @attrtype: attribute type
 * @attrlen: length of attribute payload
 * @padattr: attribute type for the padding
 *
 * Adds a netlink attribute header to a socket buffer and reserves
 * room for the payload but does not copy it. It also ensure that this
 * attribute will have a 64-bit aligned nla_data() area.
 *
 * Returns NULL if the tailroom of the skb is insufficient to store
 * the attribute header and payload.
 */
struct nlattr *nla_reserve_64bit(struct sk_buff *skb, int attrtype, int attrlen,
				 int padattr)
{
	size_t len;

	if (nla_need_padding_for_64bit(skb))
		len = nla_total_size_64bit(attrlen);
	else
		len = nla_total_size(attrlen);
	if (unlikely(skb_tailroom(skb) < len))
		return NULL;

	return __nla_reserve_64bit(skb, attrtype, attrlen, padattr);
}
EXPORT_SYMBOL(nla_reserve_64bit);

/**
 * nla_reserve_nohdr - reserve room for attribute without header
 * @skb: socket buffer to reserve room on
 * @attrlen: length of attribute payload
 *
 * Reserves room for attribute payload without a header.
 *
 * Returns NULL if the tailroom of the skb is insufficient to store
 * the attribute payload.
 */
void *nla_reserve_nohdr(struct sk_buff *skb, int attrlen)
{
	if (unlikely(skb_tailroom(skb) < NLA_ALIGN(attrlen)))
		return NULL;

	return __nla_reserve_nohdr(skb, attrlen);
}
EXPORT_SYMBOL(nla_reserve_nohdr);

/**
 * __nla_put - Add a netlink attribute to a socket buffer
 * @skb: socket buffer to add attribute to
 * @attrtype: attribute type
 * @attrlen: length of attribute payload
 * @data: head of attribute payload
 *
 * The caller is responsible to ensure that the skb provides enough
 * tailroom for the attribute header and payload.
 */
void __nla_put(struct sk_buff *skb, int attrtype, int attrlen,
			     const void *data)
{
	struct nlattr *nla;

	nla = __nla_reserve(skb, attrtype, attrlen);
	memcpy(nla_data(nla), data, attrlen);
}
EXPORT_SYMBOL(__nla_put);

/**
 * __nla_put_64bit - Add a netlink attribute to a socket buffer and align it
 * @skb: socket buffer to add attribute to
 * @attrtype: attribute type
 * @attrlen: length of attribute payload
 * @data: head of attribute payload
 * @padattr: attribute type for the padding
 *
 * The caller is responsible to ensure that the skb provides enough
 * tailroom for the attribute header and payload.
 */
void __nla_put_64bit(struct sk_buff *skb, int attrtype, int attrlen,
		     const void *data, int padattr)
{
	struct nlattr *nla;

	nla = __nla_reserve_64bit(skb, attrtype, attrlen, padattr);
	memcpy(nla_data(nla), data, attrlen);
}
EXPORT_SYMBOL(__nla_put_64bit);

/**
 * __nla_put_nohdr - Add a netlink attribute without header
 * @skb: socket buffer to add attribute to
 * @attrlen: length of attribute payload
 * @data: head of attribute payload
 *
 * The caller is responsible to ensure that the skb provides enough
 * tailroom for the attribute payload.
 */
void __nla_put_nohdr(struct sk_buff *skb, int attrlen, const void *data)
{
	void *start;

	start = __nla_reserve_nohdr(skb, attrlen);
	memcpy(start, data, attrlen);
}
EXPORT_SYMBOL(__nla_put_nohdr);

/**
 * nla_put - Add a netlink attribute to a socket buffer
 * @skb: socket buffer to add attribute to
 * @attrtype: attribute type
 * @attrlen: length of attribute payload
 * @data: head of attribute payload
 *
 * Returns -EMSGSIZE if the tailroom of the skb is insufficient to store
 * the attribute header and payload.
 */
int nla_put(struct sk_buff *skb, int attrtype, int attrlen, const void *data)
{
	if (unlikely(skb_tailroom(skb) < nla_total_size(attrlen)))
		return -EMSGSIZE;

	__nla_put(skb, attrtype, attrlen, data);
	return 0;
}
EXPORT_SYMBOL(nla_put);

/**
 * nla_put_64bit - Add a netlink attribute to a socket buffer and align it
 * @skb: socket buffer to add attribute to
 * @attrtype: attribute type
 * @attrlen: length of attribute payload
 * @data: head of attribute payload
 * @padattr: attribute type for the padding
 *
 * Returns -EMSGSIZE if the tailroom of the skb is insufficient to store
 * the attribute header and payload.
 */
int nla_put_64bit(struct sk_buff *skb, int attrtype, int attrlen,
		  const void *data, int padattr)
{
	size_t len;

	if (nla_need_padding_for_64bit(skb))
		len = nla_total_size_64bit(attrlen);
	else
		len = nla_total_size(attrlen);
	if (unlikely(skb_tailroom(skb) < len))
		return -EMSGSIZE;

	__nla_put_64bit(skb, attrtype, attrlen, data, padattr);
	return 0;
}
EXPORT_SYMBOL(nla_put_64bit);

/**
 * nla_put_nohdr - Add a netlink attribute without header
 * @skb: socket buffer to add attribute to
 * @attrlen: length of attribute payload
 * @data: head of attribute payload
 *
 * Returns -EMSGSIZE if the tailroom of the skb is insufficient to store
 * the attribute payload.
 */
int nla_put_nohdr(struct sk_buff *skb, int attrlen, const void *data)
{
	if (unlikely(skb_tailroom(skb) < NLA_ALIGN(attrlen)))
		return -EMSGSIZE;

	__nla_put_nohdr(skb, attrlen, data);
	return 0;
}
EXPORT_SYMBOL(nla_put_nohdr);

/**
 * nla_append - Add a netlink attribute without header or padding
 * @skb: socket buffer to add attribute to
 * @attrlen: length of attribute payload
 * @data: head of attribute payload
 *
 * Returns -EMSGSIZE if the tailroom of the skb is insufficient to store
 * the attribute payload.
 */
int nla_append(struct sk_buff *skb, int attrlen, const void *data)
{
	if (unlikely(skb_tailroom(skb) < NLA_ALIGN(attrlen)))
		return -EMSGSIZE;

	skb_put_data(skb, data, attrlen);
	return 0;
}
EXPORT_SYMBOL(nla_append);
#endif<|MERGE_RESOLUTION|>--- conflicted
+++ resolved
@@ -273,9 +273,6 @@
 	return 0;
 }
 
-<<<<<<< HEAD
-//netlink类消息校验
-=======
 static int nla_validate_int_range(const struct nla_policy *pt,
 				  const struct nlattr *nla,
 				  struct netlink_ext_ack *extack)
@@ -298,7 +295,7 @@
 	}
 }
 
->>>>>>> 64677779
+//netlink类消息校验
 static int validate_nla(const struct nlattr *nla, int maxtype,
 			const struct nla_policy *policy, unsigned int validate,
 			struct netlink_ext_ack *extack, unsigned int depth)
@@ -319,17 +316,12 @@
 
 	BUG_ON(pt->type > NLA_TYPE_MAX);
 
-<<<<<<< HEAD
 	//校验属性的长度
 	if ((nla_attr_len[pt->type]/*此类型有目标的长度*/ && attrlen != nla_attr_len[pt->type]/*实际报文的大小与约定的长度不符*/) ||
-			/*此类型为严格长度属性，其长度必须与pt->len相等*/
-	    (pt->type == NLA_EXACT_LEN_WARN && attrlen != pt->len)) {
-=======
-	if ((nla_attr_len[pt->type] && attrlen != nla_attr_len[pt->type]) ||
+	    /*此类型为严格长度属性，其长度必须与pt->len相等*/
 	    (pt->type == NLA_EXACT_LEN &&
 	     pt->validation_type == NLA_VALIDATE_WARN_TOO_LONG &&
 	     attrlen != pt->len)) {
->>>>>>> 64677779
 		pr_warn_ratelimited("netlink: '%s': attribute type %d has an invalid length.\n",
 				    current->comm, type);
 		if (validate & NL_VALIDATE_STRICT_ATTRS) {
@@ -358,20 +350,9 @@
 	}
 
 	switch (pt->type) {
-<<<<<<< HEAD
-	case NLA_EXACT_LEN:
-		//精确长度校验
-		if (attrlen != pt->len)
-			goto out_err;
-		break;
-
 	case NLA_REJECT:
 		//需要reject掉的属性，如果有extack,则填充错误信息到extack
-		if (extack && pt->validation_data) {
-=======
-	case NLA_REJECT:
 		if (extack && pt->reject_message) {
->>>>>>> 64677779
 			NL_SET_BAD_ATTR(extack, nla);
 			extack->_msg = pt->reject_message;
 			return -EINVAL;
@@ -540,11 +521,7 @@
 				const struct nla_policy *policy,
 				unsigned int validate,
 				struct netlink_ext_ack *extack,
-<<<<<<< HEAD
-				struct nlattr **tb/*出参，记录解析的各attr*/)
-=======
-				struct nlattr **tb, unsigned int depth)
->>>>>>> 64677779
+				struct nlattr **tb/*出参，记录解析的各attr*/, unsigned int depth)
 {
 	const struct nlattr *nla;
 	int rem;
