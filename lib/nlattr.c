// SPDX-License-Identifier: GPL-2.0
/*
 * NETLINK      Netlink attributes
 *
 * 		Authors:	Thomas Graf <tgraf@suug.ch>
 * 				Alexey Kuznetsov <kuznet@ms2.inr.ac.ru>
 */

#include <linux/export.h>
#include <linux/kernel.h>
#include <linux/errno.h>
#include <linux/jiffies.h>
#include <linux/nospec.h>
#include <linux/skbuff.h>
#include <linux/string.h>
#include <linux/types.h>
#include <net/netlink.h>

/* For these data types, attribute length should be exactly the given
 * size. However, to maintain compatibility with broken commands, if the
 * attribute length does not match the expected size a warning is emitted
 * to the user that the command is sending invalid data and needs to be fixed.
 */
static const u8 nla_attr_len[NLA_TYPE_MAX+1] = {
		//各数据类型占用内存的字节大小
	[NLA_U8]	= sizeof(u8),
	[NLA_U16]	= sizeof(u16),
	[NLA_U32]	= sizeof(u32),
	[NLA_U64]	= sizeof(u64),
	[NLA_S8]	= sizeof(s8),
	[NLA_S16]	= sizeof(s16),
	[NLA_S32]	= sizeof(s32),
	[NLA_S64]	= sizeof(s64),
};

static const u8 nla_attr_minlen[NLA_TYPE_MAX+1] = {
	[NLA_U8]	= sizeof(u8),
	[NLA_U16]	= sizeof(u16),
	[NLA_U32]	= sizeof(u32),
	[NLA_U64]	= sizeof(u64),
	[NLA_MSECS]	= sizeof(u64),
	[NLA_NESTED]	= NLA_HDRLEN,
	[NLA_S8]	= sizeof(s8),
	[NLA_S16]	= sizeof(s16),
	[NLA_S32]	= sizeof(s32),
	[NLA_S64]	= sizeof(s64),
};

/*
 * Nested policies might refer back to the original
 * policy in some cases, and userspace could try to
 * abuse that and recurse by nesting in the right
 * ways. Limit recursion to avoid this problem.
 */
#define MAX_POLICY_RECURSION_DEPTH	10

static int __nla_validate_parse(const struct nlattr *head, int len, int maxtype,
				const struct nla_policy *policy,
				unsigned int validate,
				struct netlink_ext_ack *extack,
				struct nlattr **tb, unsigned int depth);

static int validate_nla_bitfield32(const struct nlattr *nla,
				   const u32 valid_flags_mask)
{
	const struct nla_bitfield32 *bf = nla_data(nla);

	if (!valid_flags_mask)
		return -EINVAL;

	/*disallow invalid bit selector */
	if (bf->selector & ~valid_flags_mask)
		return -EINVAL;

	/*disallow invalid bit values */
	if (bf->value & ~valid_flags_mask)
		return -EINVAL;

	/*disallow valid bit values that are not selected*/
	if (bf->value & ~bf->selector)
		return -EINVAL;

	return 0;
}

static int nla_validate_array(const struct nlattr *head, int len, int maxtype,
			      const struct nla_policy *policy,
			      struct netlink_ext_ack *extack,
			      unsigned int validate, unsigned int depth)
{
	const struct nlattr *entry;
	int rem;

	nla_for_each_attr(entry, head, len, rem) {
		int ret;

		if (nla_len(entry) == 0)
			continue;

		if (nla_len(entry) < NLA_HDRLEN) {
			NL_SET_ERR_MSG_ATTR_POL(extack, entry, policy,
						"Array element too short");
			return -ERANGE;
		}

		ret = __nla_validate_parse(nla_data(entry), nla_len(entry),
					   maxtype, policy, validate, extack,
					   NULL, depth + 1);
		if (ret < 0)
			return ret;
	}

	return 0;
}

void nla_get_range_unsigned(const struct nla_policy *pt,
			    struct netlink_range_validation *range)
{
	WARN_ON_ONCE(pt->validation_type != NLA_VALIDATE_RANGE_PTR &&
		     (pt->min < 0 || pt->max < 0));

	range->min = 0;

	switch (pt->type) {
	case NLA_U8:
		range->max = U8_MAX;
		break;
	case NLA_U16:
	case NLA_BE16:
	case NLA_BINARY:
		range->max = U16_MAX;
		break;
	case NLA_U32:
	case NLA_BE32:
		range->max = U32_MAX;
		break;
	case NLA_U64:
	case NLA_MSECS:
		range->max = U64_MAX;
		break;
	default:
		WARN_ON_ONCE(1);
		return;
	}

	switch (pt->validation_type) {
	case NLA_VALIDATE_RANGE:
	case NLA_VALIDATE_RANGE_WARN_TOO_LONG:
		range->min = pt->min;
		range->max = pt->max;
		break;
	case NLA_VALIDATE_RANGE_PTR:
		*range = *pt->range;
		break;
	case NLA_VALIDATE_MIN:
		range->min = pt->min;
		break;
	case NLA_VALIDATE_MAX:
		range->max = pt->max;
		break;
	default:
		break;
	}
}

static int nla_validate_range_unsigned(const struct nla_policy *pt,
				       const struct nlattr *nla,
				       struct netlink_ext_ack *extack,
				       unsigned int validate)
{
	struct netlink_range_validation range;
	u64 value;

	switch (pt->type) {
	case NLA_U8:
		value = nla_get_u8(nla);
		break;
	case NLA_U16:
		value = nla_get_u16(nla);
		break;
	case NLA_U32:
		value = nla_get_u32(nla);
		break;
	case NLA_U64:
		value = nla_get_u64(nla);
		break;
	case NLA_MSECS:
		value = nla_get_u64(nla);
		break;
	case NLA_BINARY:
		value = nla_len(nla);
		break;
	case NLA_BE16:
		value = ntohs(nla_get_be16(nla));
		break;
	case NLA_BE32:
		value = ntohl(nla_get_be32(nla));
		break;
	default:
		return -EINVAL;
	}

	nla_get_range_unsigned(pt, &range);

	if (pt->validation_type == NLA_VALIDATE_RANGE_WARN_TOO_LONG &&
	    pt->type == NLA_BINARY && value > range.max) {
		pr_warn_ratelimited("netlink: '%s': attribute type %d has an invalid length.\n",
				    current->comm, pt->type);
		if (validate & NL_VALIDATE_STRICT_ATTRS) {
			NL_SET_ERR_MSG_ATTR_POL(extack, nla, pt,
						"invalid attribute length");
			return -EINVAL;
		}

		/* this assumes min <= max (don't validate against min) */
		return 0;
	}

	if (value < range.min || value > range.max) {
		bool binary = pt->type == NLA_BINARY;

		if (binary)
			NL_SET_ERR_MSG_ATTR_POL(extack, nla, pt,
						"binary attribute size out of range");
		else
			NL_SET_ERR_MSG_ATTR_POL(extack, nla, pt,
						"integer out of range");

		return -ERANGE;
	}

	return 0;
}

void nla_get_range_signed(const struct nla_policy *pt,
			  struct netlink_range_validation_signed *range)
{
	switch (pt->type) {
	case NLA_S8:
		range->min = S8_MIN;
		range->max = S8_MAX;
		break;
	case NLA_S16:
		range->min = S16_MIN;
		range->max = S16_MAX;
		break;
	case NLA_S32:
		range->min = S32_MIN;
		range->max = S32_MAX;
		break;
	case NLA_S64:
		range->min = S64_MIN;
		range->max = S64_MAX;
		break;
	default:
		WARN_ON_ONCE(1);
		return;
	}

	switch (pt->validation_type) {
	case NLA_VALIDATE_RANGE:
		range->min = pt->min;
		range->max = pt->max;
		break;
	case NLA_VALIDATE_RANGE_PTR:
		*range = *pt->range_signed;
		break;
	case NLA_VALIDATE_MIN:
		range->min = pt->min;
		break;
	case NLA_VALIDATE_MAX:
		range->max = pt->max;
		break;
	default:
		break;
	}
}

static int nla_validate_int_range_signed(const struct nla_policy *pt,
					 const struct nlattr *nla,
					 struct netlink_ext_ack *extack)
{
	struct netlink_range_validation_signed range;
	s64 value;

	switch (pt->type) {
	case NLA_S8:
		value = nla_get_s8(nla);
		break;
	case NLA_S16:
		value = nla_get_s16(nla);
		break;
	case NLA_S32:
		value = nla_get_s32(nla);
		break;
	case NLA_S64:
		value = nla_get_s64(nla);
		break;
	default:
		return -EINVAL;
	}

	nla_get_range_signed(pt, &range);

	if (value < range.min || value > range.max) {
		NL_SET_ERR_MSG_ATTR_POL(extack, nla, pt,
					"integer out of range");
		return -ERANGE;
	}

	return 0;
}

static int nla_validate_int_range(const struct nla_policy *pt,
				  const struct nlattr *nla,
				  struct netlink_ext_ack *extack,
				  unsigned int validate)
{
	switch (pt->type) {
	case NLA_U8:
	case NLA_U16:
	case NLA_U32:
	case NLA_U64:
	case NLA_MSECS:
	case NLA_BINARY:
	case NLA_BE16:
	case NLA_BE32:
		return nla_validate_range_unsigned(pt, nla, extack, validate);
	case NLA_S8:
	case NLA_S16:
	case NLA_S32:
	case NLA_S64:
		return nla_validate_int_range_signed(pt, nla, extack);
	default:
		WARN_ON(1);
		return -EINVAL;
	}
}

static int nla_validate_mask(const struct nla_policy *pt,
			     const struct nlattr *nla,
			     struct netlink_ext_ack *extack)
{
	u64 value;

	switch (pt->type) {
	case NLA_U8:
		value = nla_get_u8(nla);
		break;
	case NLA_U16:
		value = nla_get_u16(nla);
		break;
	case NLA_U32:
		value = nla_get_u32(nla);
		break;
	case NLA_U64:
		value = nla_get_u64(nla);
		break;
	default:
		return -EINVAL;
	}

	if (value & ~(u64)pt->mask) {
		NL_SET_ERR_MSG_ATTR(extack, nla, "reserved bit set");
		return -EINVAL;
	}

	return 0;
}

//netlink类消息校验
static int validate_nla(const struct nlattr *nla, int maxtype,
			const struct nla_policy *policy, unsigned int validate,
			struct netlink_ext_ack *extack, unsigned int depth)
{
	u16 strict_start_type = policy[0].strict_start_type;
	const struct nla_policy *pt;
	int minlen = 0, attrlen = nla_len(nla)/*取长度*/, type = nla_type(nla)/*取类型*/;
	int err = -ERANGE;

	if (strict_start_type && type >= strict_start_type)
		validate |= NL_VALIDATE_STRICT;

	if (type <= 0 || type > maxtype)
		/*类型校验失败*/
		return 0;

<<<<<<< HEAD
	pt = &policy[type];/*取此类型的policy*/
=======
	type = array_index_nospec(type, maxtype + 1);
	pt = &policy[type];
>>>>>>> fe15c26e

	BUG_ON(pt->type > NLA_TYPE_MAX);

	//校验属性的长度
	if (nla_attr_len[pt->type]/*此类型有目标的长度*/ && attrlen != nla_attr_len[pt->type]/*实际报文的大小与约定的长度不符*/) {
	    /*此类型为严格长度属性，其长度必须与pt->len相等*/
		pr_warn_ratelimited("netlink: '%s': attribute type %d has an invalid length.\n",
				    current->comm, type);
		if (validate & NL_VALIDATE_STRICT_ATTRS) {
			NL_SET_ERR_MSG_ATTR_POL(extack, nla, pt,
						"invalid attribute length");
			return -EINVAL;
		}
	}

	//执行嵌套校验
	if (validate & NL_VALIDATE_NESTED) {
		if ((pt->type == NLA_NESTED || pt->type == NLA_NESTED_ARRAY) &&
		    !(nla->nla_type & NLA_F_NESTED)) {
			//无嵌套标记
			NL_SET_ERR_MSG_ATTR_POL(extack, nla, pt,
						"NLA_F_NESTED is missing");
			return -EINVAL;
		}
		if (pt->type != NLA_NESTED && pt->type != NLA_NESTED_ARRAY &&
		    pt->type != NLA_UNSPEC && (nla->nla_type & NLA_F_NESTED)) {
			//不支持嵌套标记，但message打了标记
			NL_SET_ERR_MSG_ATTR_POL(extack, nla, pt,
						"NLA_F_NESTED not expected");
			return -EINVAL;
		}
	}

	switch (pt->type) {
	case NLA_REJECT:
		//需要reject掉的属性，如果有extack,则填充错误信息到extack
		if (extack && pt->reject_message) {
			NL_SET_BAD_ATTR(extack, nla);
			extack->_msg = pt->reject_message;
			return -EINVAL;
		}
		err = -EINVAL;
		goto out_err;

	case NLA_FLAG:
		//flag时，长度为0
		if (attrlen > 0)
			goto out_err;
		break;

	case NLA_BITFIELD32:
		if (attrlen != sizeof(struct nla_bitfield32))
			goto out_err;

		err = validate_nla_bitfield32(nla, pt->bitfield32_valid);
		if (err)
			goto out_err;
		break;

	case NLA_NUL_STRING:
		//可空字符串类型校验
		if (pt->len)
			minlen = min_t(int, attrlen, pt->len + 1);
		else
			minlen = attrlen;

		if (!minlen || memchr(nla_data(nla), '\0', minlen) == NULL) {
			err = -EINVAL;
			goto out_err;
		}
		fallthrough;

	case NLA_STRING:
		//不可空字符串
		if (attrlen < 1)
			goto out_err;

		if (pt->len) {
			char *buf = nla_data(nla);

			if (buf[attrlen - 1] == '\0')
				attrlen--;

			if (attrlen > pt->len)
				goto out_err;
		}
		break;

	case NLA_BINARY:
		if (pt->len && attrlen > pt->len)
			goto out_err;
		break;

	case NLA_NESTED:
		/* a nested attributes is allowed to be empty; if its not,
		 * it must have a size of at least NLA_HDRLEN.
		 */
		if (attrlen == 0)
			break;
		if (attrlen < NLA_HDRLEN)
			goto out_err;
		if (pt->nested_policy) {
			err = __nla_validate_parse(nla_data(nla), nla_len(nla),
						   pt->len, pt->nested_policy,
						   validate, extack, NULL,
						   depth + 1);
			if (err < 0) {
				/*
				 * return directly to preserve the inner
				 * error message/attribute pointer
				 */
				return err;
			}
		}
		break;
	case NLA_NESTED_ARRAY:
		/* a nested array attribute is allowed to be empty; if its not,
		 * it must have a size of at least NLA_HDRLEN.
		 */
		if (attrlen == 0)
			break;
		if (attrlen < NLA_HDRLEN)
			goto out_err;
		if (pt->nested_policy) {
			int err;

			err = nla_validate_array(nla_data(nla), nla_len(nla),
						 pt->len, pt->nested_policy,
						 extack, validate, depth);
			if (err < 0) {
				/*
				 * return directly to preserve the inner
				 * error message/attribute pointer
				 */
				return err;
			}
		}
		break;

	case NLA_UNSPEC:
		if (validate & NL_VALIDATE_UNSPEC) {
			NL_SET_ERR_MSG_ATTR(extack, nla,
					    "Unsupported attribute");
			return -EINVAL;
		}
		//校验必须大于pt->len
		if (attrlen < pt->len)
			goto out_err;
		break;

	default:
		//校验最小长度
		if (pt->len)
			minlen = pt->len;
		else
			minlen = nla_attr_minlen[pt->type];

		if (attrlen < minlen)
			goto out_err;
	}

	/* further validation */
	switch (pt->validation_type) {
	case NLA_VALIDATE_NONE:
		/* nothing to do */
		break;
	case NLA_VALIDATE_RANGE_PTR:
	case NLA_VALIDATE_RANGE:
	case NLA_VALIDATE_RANGE_WARN_TOO_LONG:
	case NLA_VALIDATE_MIN:
	case NLA_VALIDATE_MAX:
		//取值范围校验
		err = nla_validate_int_range(pt, nla, extack, validate);
		if (err)
			return err;
		break;
	case NLA_VALIDATE_MASK:
		err = nla_validate_mask(pt, nla, extack);
		if (err)
			return err;
		break;
	case NLA_VALIDATE_FUNCTION:
		//调用函数完成校验
		if (pt->validate) {
			err = pt->validate(nla, extack);
			if (err)
				return err;
		}
		break;
	}

	return 0;
out_err:
	NL_SET_ERR_MSG_ATTR_POL(extack, nla, pt,
				"Attribute failed policy validation");
	return err;
}

//netlink属性解析校验
static int __nla_validate_parse(const struct nlattr *head/*属性起始指针*/, int len/*属性长度*/, int maxtype/*属性最大数*/,
				const struct nla_policy *policy,
				unsigned int validate,
				struct netlink_ext_ack *extack,
				struct nlattr **tb/*出参，记录解析的各attr*/, unsigned int depth)
{
	const struct nlattr *nla;
	int rem;

	if (depth >= MAX_POLICY_RECURSION_DEPTH) {
		NL_SET_ERR_MSG(extack,
			       "allowed policy recursion depth exceeded");
		return -EINVAL;
	}

	if (tb)
		//tb清零
		memset(tb, 0, sizeof(struct nlattr *) * (maxtype + 1));

	//遍历netlink属性，解析key,value
	nla_for_each_attr(nla, head, len, rem) {
		u16 type = nla_type(nla);

		//type有效性检查
		if (type == 0 || type > maxtype) {
			if (validate & NL_VALIDATE_MAXTYPE) {
				NL_SET_ERR_MSG_ATTR(extack, nla,
						    "Unknown attribute type");
				return -EINVAL;
			}
			continue;
		}
<<<<<<< HEAD

=======
		type = array_index_nospec(type, maxtype + 1);
>>>>>>> fe15c26e
		if (policy) {
			//有policy,采用policy检查字段
			int err = validate_nla(nla, maxtype, policy,
					       validate, extack, depth);

			if (err < 0)
				return err;
		}

		//将type对应的(type,length,value)存入tb
		if (tb)
			tb[type] = (struct nlattr *)nla;
	}

	//未使用完所有数据，报错
	if (unlikely(rem > 0)) {
		pr_warn_ratelimited("netlink: %d bytes leftover after parsing attributes in process `%s'.\n",
				    rem, current->comm);
		NL_SET_ERR_MSG(extack, "bytes leftover after parsing attributes");
		if (validate & NL_VALIDATE_TRAILING)
			return -EINVAL;
	}

	return 0;
}

/**
 * __nla_validate - Validate a stream of attributes
 * @head: head of attribute stream
 * @len: length of attribute stream
 * @maxtype: maximum attribute type to be expected
 * @policy: validation policy
 * @validate: validation strictness
 * @extack: extended ACK report struct
 *
 * Validates all attributes in the specified attribute stream against the
 * specified policy. Validation depends on the validate flags passed, see
 * &enum netlink_validation for more details on that.
 * See documentation of struct nla_policy for more details.
 *
 * Returns 0 on success or a negative error code.
 */
int __nla_validate(const struct nlattr *head, int len, int maxtype,
		   const struct nla_policy *policy, unsigned int validate,
		   struct netlink_ext_ack *extack)
{
	return __nla_validate_parse(head, len, maxtype, policy, validate,
				    extack, NULL, 0);
}
EXPORT_SYMBOL(__nla_validate);

/**
 * nla_policy_len - Determine the max. length of a policy
 * @p: policy to use
 * @n: number of policies
 *
 * Determines the max. length of the policy.  It is currently used
 * to allocated Netlink buffers roughly the size of the actual
 * message.
 *
 * Returns 0 on success or a negative error code.
 */
int
nla_policy_len(const struct nla_policy *p, int n)
{
	int i, len = 0;

	for (i = 0; i < n; i++, p++) {
		if (p->len)
			len += nla_total_size(p->len);
		else if (nla_attr_len[p->type])
			len += nla_total_size(nla_attr_len[p->type]);
		else if (nla_attr_minlen[p->type])
			len += nla_total_size(nla_attr_minlen[p->type]);
	}

	return len;
}
EXPORT_SYMBOL(nla_policy_len);

/**
 * __nla_parse - Parse a stream of attributes into a tb buffer
 * @tb: destination array with maxtype+1 elements
 * @maxtype: maximum attribute type to be expected
 * @head: head of attribute stream
 * @len: length of attribute stream
 * @policy: validation policy
 * @validate: validation strictness
 * @extack: extended ACK pointer
 *
 * Parses a stream of attributes and stores a pointer to each attribute in
 * the tb array accessible via the attribute type.
 * Validation is controlled by the @validate parameter.
 *
 * Returns 0 on success or a negative error code.
 */
int __nla_parse(struct nlattr **tb, int maxtype,
		const struct nlattr *head, int len,
		const struct nla_policy *policy, unsigned int validate,
		struct netlink_ext_ack *extack)
{
	return __nla_validate_parse(head, len, maxtype, policy, validate,
				    extack, tb, 0);
}
EXPORT_SYMBOL(__nla_parse);

/**
 * nla_find - Find a specific attribute in a stream of attributes
 * @head: head of attribute stream
 * @len: length of attribute stream
 * @attrtype: type of attribute to look for
 *
 * Returns the first attribute in the stream matching the specified type.
 */
struct nlattr *nla_find(const struct nlattr *head, int len, int attrtype)
{
	const struct nlattr *nla;
	int rem;

	nla_for_each_attr(nla, head, len, rem)
		if (nla_type(nla) == attrtype)
			return (struct nlattr *)nla;

	return NULL;
}
EXPORT_SYMBOL(nla_find);

/**
 * nla_strscpy - Copy string attribute payload into a sized buffer
 * @dst: Where to copy the string to.
 * @nla: Attribute to copy the string from.
 * @dstsize: Size of destination buffer.
 *
 * Copies at most dstsize - 1 bytes into the destination buffer.
 * Unlike strlcpy the destination buffer is always padded out.
 *
 * Return:
 * * srclen - Returns @nla length (not including the trailing %NUL).
 * * -E2BIG - If @dstsize is 0 or greater than U16_MAX or @nla length greater
 *            than @dstsize.
 */
ssize_t nla_strscpy(char *dst, const struct nlattr *nla, size_t dstsize)
{
	size_t srclen = nla_len(nla);
	char *src = nla_data(nla);
	ssize_t ret;
	size_t len;

	if (dstsize == 0 || WARN_ON_ONCE(dstsize > U16_MAX))
		return -E2BIG;

	if (srclen > 0 && src[srclen - 1] == '\0')
		srclen--;

	if (srclen >= dstsize) {
		len = dstsize - 1;
		ret = -E2BIG;
	} else {
		len = srclen;
		ret = len;
	}

	memcpy(dst, src, len);
	/* Zero pad end of dst. */
	memset(dst + len, 0, dstsize - len);

	return ret;
}
EXPORT_SYMBOL(nla_strscpy);

/**
 * nla_strdup - Copy string attribute payload into a newly allocated buffer
 * @nla: attribute to copy the string from
 * @flags: the type of memory to allocate (see kmalloc).
 *
 * Returns a pointer to the allocated buffer or NULL on error.
 */
char *nla_strdup(const struct nlattr *nla, gfp_t flags)
{
	size_t srclen = nla_len(nla);
	char *src = nla_data(nla), *dst;

	if (srclen > 0 && src[srclen - 1] == '\0')
		srclen--;

	dst = kmalloc(srclen + 1, flags);
	if (dst != NULL) {
		memcpy(dst, src, srclen);
		dst[srclen] = '\0';
	}
	return dst;
}
EXPORT_SYMBOL(nla_strdup);

/**
 * nla_memcpy - Copy a netlink attribute into another memory area
 * @dest: where to copy to memcpy
 * @src: netlink attribute to copy from
 * @count: size of the destination area
 *
 * Note: The number of bytes copied is limited by the length of
 *       attribute's payload. memcpy
 *
 * Returns the number of bytes copied.
 */
int nla_memcpy(void *dest, const struct nlattr *src, int count)
{
	int minlen = min_t(int, count, nla_len(src));

	memcpy(dest, nla_data(src), minlen);
	if (count > minlen)
		memset(dest + minlen, 0, count - minlen);

	return minlen;
}
EXPORT_SYMBOL(nla_memcpy);

/**
 * nla_memcmp - Compare an attribute with sized memory area
 * @nla: netlink attribute
 * @data: memory area
 * @size: size of memory area
 */
int nla_memcmp(const struct nlattr *nla, const void *data,
			     size_t size)
{
	int d = nla_len(nla) - size;

	if (d == 0)
		d = memcmp(nla_data(nla), data, size);

	return d;
}
EXPORT_SYMBOL(nla_memcmp);

/**
 * nla_strcmp - Compare a string attribute against a string
 * @nla: netlink string attribute
 * @str: another string
 */
int nla_strcmp(const struct nlattr *nla, const char *str)
{
    //比较nla指定的字符串与str是否相等
	int len = strlen(str);
	char *buf = nla_data(nla);
	int attrlen = nla_len(nla);
	int d;

	while (attrlen > 0 && buf[attrlen - 1] == '\0')
		attrlen--;

	d = attrlen - len;
	if (d == 0)
		d = memcmp(nla_data(nla), str, len);

	return d;
}
EXPORT_SYMBOL(nla_strcmp);

#ifdef CONFIG_NET
/**
 * __nla_reserve - reserve room for attribute on the skb
 * @skb: socket buffer to reserve room on
 * @attrtype: attribute type
 * @attrlen: length of attribute payload
 *
 * Adds a netlink attribute header to a socket buffer and reserves
 * room for the payload but does not copy it.
 *
 * The caller is responsible to ensure that the skb provides enough
 * tailroom for the attribute header and payload.
 */
struct nlattr *__nla_reserve(struct sk_buff *skb, int attrtype, int attrlen)
{
	struct nlattr *nla;

	//nlattr填充{len,type}
	nla = skb_put(skb, nla_total_size(attrlen));
	nla->nla_type = attrtype;
	nla->nla_len = nla_attr_size(attrlen);

	//格式化pading的区域为0
	memset((unsigned char *) nla + nla->nla_len, 0, nla_padlen(attrlen));

	return nla;
}
EXPORT_SYMBOL(__nla_reserve);

/**
 * __nla_reserve_64bit - reserve room for attribute on the skb and align it
 * @skb: socket buffer to reserve room on
 * @attrtype: attribute type
 * @attrlen: length of attribute payload
 * @padattr: attribute type for the padding
 *
 * Adds a netlink attribute header to a socket buffer and reserves
 * room for the payload but does not copy it. It also ensure that this
 * attribute will have a 64-bit aligned nla_data() area.
 *
 * The caller is responsible to ensure that the skb provides enough
 * tailroom for the attribute header and payload.
 */
struct nlattr *__nla_reserve_64bit(struct sk_buff *skb, int attrtype,
				   int attrlen, int padattr)
{
	nla_align_64bit(skb, padattr);

	return __nla_reserve(skb, attrtype, attrlen);
}
EXPORT_SYMBOL(__nla_reserve_64bit);

/**
 * __nla_reserve_nohdr - reserve room for attribute without header
 * @skb: socket buffer to reserve room on
 * @attrlen: length of attribute payload
 *
 * Reserves room for attribute payload without a header.
 *
 * The caller is responsible to ensure that the skb provides enough
 * tailroom for the payload.
 */
void *__nla_reserve_nohdr(struct sk_buff *skb, int attrlen)
{
	return skb_put_zero(skb, NLA_ALIGN(attrlen));
}
EXPORT_SYMBOL(__nla_reserve_nohdr);

/**
 * nla_reserve - reserve room for attribute on the skb
 * @skb: socket buffer to reserve room on
 * @attrtype: attribute type
 * @attrlen: length of attribute payload
 *
 * Adds a netlink attribute header to a socket buffer and reserves
 * room for the payload but does not copy it.
 *
 * Returns NULL if the tailroom of the skb is insufficient to store
 * the attribute header and payload.
 */
struct nlattr *nla_reserve(struct sk_buff *skb, int attrtype, int attrlen)
{
	if (unlikely(skb_tailroom(skb) < nla_total_size(attrlen)))
		return NULL;

	return __nla_reserve(skb, attrtype, attrlen);
}
EXPORT_SYMBOL(nla_reserve);

/**
 * nla_reserve_64bit - reserve room for attribute on the skb and align it
 * @skb: socket buffer to reserve room on
 * @attrtype: attribute type
 * @attrlen: length of attribute payload
 * @padattr: attribute type for the padding
 *
 * Adds a netlink attribute header to a socket buffer and reserves
 * room for the payload but does not copy it. It also ensure that this
 * attribute will have a 64-bit aligned nla_data() area.
 *
 * Returns NULL if the tailroom of the skb is insufficient to store
 * the attribute header and payload.
 */
struct nlattr *nla_reserve_64bit(struct sk_buff *skb, int attrtype, int attrlen,
				 int padattr)
{
	size_t len;

	if (nla_need_padding_for_64bit(skb))
		len = nla_total_size_64bit(attrlen);
	else
		len = nla_total_size(attrlen);
	if (unlikely(skb_tailroom(skb) < len))
		return NULL;

	return __nla_reserve_64bit(skb, attrtype, attrlen, padattr);
}
EXPORT_SYMBOL(nla_reserve_64bit);

/**
 * nla_reserve_nohdr - reserve room for attribute without header
 * @skb: socket buffer to reserve room on
 * @attrlen: length of attribute payload
 *
 * Reserves room for attribute payload without a header.
 *
 * Returns NULL if the tailroom of the skb is insufficient to store
 * the attribute payload.
 */
void *nla_reserve_nohdr(struct sk_buff *skb, int attrlen)
{
	if (unlikely(skb_tailroom(skb) < NLA_ALIGN(attrlen)))
		return NULL;

	return __nla_reserve_nohdr(skb, attrlen);
}
EXPORT_SYMBOL(nla_reserve_nohdr);

/**
 * __nla_put - Add a netlink attribute to a socket buffer
 * @skb: socket buffer to add attribute to
 * @attrtype: attribute type
 * @attrlen: length of attribute payload
 * @data: head of attribute payload
 *
 * The caller is responsible to ensure that the skb provides enough
 * tailroom for the attribute header and payload.
 */
void __nla_put(struct sk_buff *skb, int attrtype, int attrlen,
			     const void *data)
{
	struct nlattr *nla;

	nla = __nla_reserve(skb, attrtype, attrlen);
	memcpy(nla_data(nla), data, attrlen);
}
EXPORT_SYMBOL(__nla_put);

/**
 * __nla_put_64bit - Add a netlink attribute to a socket buffer and align it
 * @skb: socket buffer to add attribute to
 * @attrtype: attribute type
 * @attrlen: length of attribute payload
 * @data: head of attribute payload
 * @padattr: attribute type for the padding
 *
 * The caller is responsible to ensure that the skb provides enough
 * tailroom for the attribute header and payload.
 */
void __nla_put_64bit(struct sk_buff *skb, int attrtype, int attrlen,
		     const void *data, int padattr)
{
	struct nlattr *nla;

	nla = __nla_reserve_64bit(skb, attrtype, attrlen, padattr);
	memcpy(nla_data(nla), data, attrlen);
}
EXPORT_SYMBOL(__nla_put_64bit);

/**
 * __nla_put_nohdr - Add a netlink attribute without header
 * @skb: socket buffer to add attribute to
 * @attrlen: length of attribute payload
 * @data: head of attribute payload
 *
 * The caller is responsible to ensure that the skb provides enough
 * tailroom for the attribute payload.
 */
void __nla_put_nohdr(struct sk_buff *skb, int attrlen, const void *data)
{
	void *start;

	start = __nla_reserve_nohdr(skb, attrlen);
	memcpy(start, data, attrlen);
}
EXPORT_SYMBOL(__nla_put_nohdr);

/**
 * nla_put - Add a netlink attribute to a socket buffer
 * @skb: socket buffer to add attribute to
 * @attrtype: attribute type
 * @attrlen: length of attribute payload
 * @data: head of attribute payload
 *
 * Returns -EMSGSIZE if the tailroom of the skb is insufficient to store
 * the attribute header and payload.
 */
int nla_put(struct sk_buff *skb, int attrtype, int attrlen, const void *data)
{
	if (unlikely(skb_tailroom(skb) < nla_total_size(attrlen)))
		return -EMSGSIZE;

	__nla_put(skb, attrtype, attrlen, data);
	return 0;
}
EXPORT_SYMBOL(nla_put);

/**
 * nla_put_64bit - Add a netlink attribute to a socket buffer and align it
 * @skb: socket buffer to add attribute to
 * @attrtype: attribute type
 * @attrlen: length of attribute payload
 * @data: head of attribute payload
 * @padattr: attribute type for the padding
 *
 * Returns -EMSGSIZE if the tailroom of the skb is insufficient to store
 * the attribute header and payload.
 */
int nla_put_64bit(struct sk_buff *skb, int attrtype, int attrlen,
		  const void *data, int padattr)
{
	size_t len;

	if (nla_need_padding_for_64bit(skb))
		len = nla_total_size_64bit(attrlen);
	else
		len = nla_total_size(attrlen);
	if (unlikely(skb_tailroom(skb) < len))
		return -EMSGSIZE;

	__nla_put_64bit(skb, attrtype, attrlen, data, padattr);
	return 0;
}
EXPORT_SYMBOL(nla_put_64bit);

/**
 * nla_put_nohdr - Add a netlink attribute without header
 * @skb: socket buffer to add attribute to
 * @attrlen: length of attribute payload
 * @data: head of attribute payload
 *
 * Returns -EMSGSIZE if the tailroom of the skb is insufficient to store
 * the attribute payload.
 */
int nla_put_nohdr(struct sk_buff *skb, int attrlen, const void *data)
{
	if (unlikely(skb_tailroom(skb) < NLA_ALIGN(attrlen)))
		return -EMSGSIZE;

	__nla_put_nohdr(skb, attrlen, data);
	return 0;
}
EXPORT_SYMBOL(nla_put_nohdr);

/**
 * nla_append - Add a netlink attribute without header or padding
 * @skb: socket buffer to add attribute to
 * @attrlen: length of attribute payload
 * @data: head of attribute payload
 *
 * Returns -EMSGSIZE if the tailroom of the skb is insufficient to store
 * the attribute payload.
 */
int nla_append(struct sk_buff *skb, int attrlen, const void *data)
{
	if (unlikely(skb_tailroom(skb) < NLA_ALIGN(attrlen)))
		return -EMSGSIZE;

	skb_put_data(skb, data, attrlen);
	return 0;
}
EXPORT_SYMBOL(nla_append);
#endif<|MERGE_RESOLUTION|>--- conflicted
+++ resolved
@@ -385,12 +385,8 @@
 		/*类型校验失败*/
 		return 0;
 
-<<<<<<< HEAD
+	type = array_index_nospec(type, maxtype + 1);
 	pt = &policy[type];/*取此类型的policy*/
-=======
-	type = array_index_nospec(type, maxtype + 1);
-	pt = &policy[type];
->>>>>>> fe15c26e
 
 	BUG_ON(pt->type > NLA_TYPE_MAX);
 
@@ -622,11 +618,7 @@
 			}
 			continue;
 		}
-<<<<<<< HEAD
-
-=======
 		type = array_index_nospec(type, maxtype + 1);
->>>>>>> fe15c26e
 		if (policy) {
 			//有policy,采用policy检查字段
 			int err = validate_nla(nla, maxtype, policy,
