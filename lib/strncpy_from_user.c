--- conflicted
+++ resolved
@@ -108,13 +108,8 @@
 	if (unlikely(count <= 0))
 		return 0;//0长度或者不合适的长度，直接返回NULL
 
-<<<<<<< HEAD
 	max_addr = user_addr_max();//当前进程的最大地址
-	src_addr = (unsigned long)src;
-=======
-	max_addr = user_addr_max();
 	src_addr = (unsigned long)untagged_addr(src);
->>>>>>> da05b5ea
 	if (likely(src_addr < max_addr)) {
 		//粗略的计算下src_addr是否为合法地址
 		unsigned long max = max_addr - src_addr;//极限数量(count不能超过max)
