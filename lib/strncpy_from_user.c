--- conflicted
+++ resolved
@@ -120,11 +120,7 @@
 	if (unlikely(count <= 0))
 		return 0;//0长度或者不合适的长度，直接返回NULL
 
-<<<<<<< HEAD
-	max_addr = user_addr_max();//当前进程的最大地址
-=======
-	max_addr = TASK_SIZE_MAX;
->>>>>>> 028192fe
+	max_addr = TASK_SIZE_MAX;//当前进程的最大地址
 	src_addr = (unsigned long)untagged_addr(src);
 	if (likely(src_addr < max_addr)) {
 		//粗略的计算下src_addr是否为合法地址
