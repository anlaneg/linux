// SPDX-License-Identifier: GPL-2.0-only
/*
 * A generic implementation of binary search for the Linux kernel
 *
 * Copyright (C) 2008-2009 Ksplice, Inc.
 * Author: Tim Abbott <tabbott@ksplice.com>
 */

#include <linux/export.h>
#include <linux/bsearch.h>
#include <linux/kprobes.h>

/*
 * bsearch - binary search an array of elements
 * @key: pointer to item being searched for
 * @base: pointer to first element to search
 * @num: number of elements
 * @size: size of each element
 * @cmp: pointer to comparison function
 *
 * This function does a binary search on the given array.  The
 * contents of the array should already be in ascending sorted order
 * under the provided comparison function.
 *
 * Note that the key need not have the same type as the elements in
 * the array, e.g. key could be a string and the comparison function
 * could compare the string with the struct's name field.  However, if
 * the key and elements in the array are of the same type, you can use
 * the same comparison function for both sort() and bsearch().
 */
<<<<<<< HEAD
void *bsearch(const void *key, const void *base, size_t num, size_t size/*元素大小*/,
	      cmp_func_t cmp)
{
	const char *pivot;
	int result;

	while (num > 0) {
		pivot = base + (num >> 1) * size;
		//通过比对函数对key,pivot进行比对
		result = cmp(key, pivot);

		//找到相同的
		if (result == 0)
			return (void *)pivot;

		if (result > 0) {
		    //key > pivot,base右移
			base = pivot + size;
			num--;
		}
		num >>= 1;
	}

	return NULL;
=======
void *bsearch(const void *key, const void *base, size_t num, size_t size, cmp_func_t cmp)
{
	return __inline_bsearch(key, base, num, size, cmp);
>>>>>>> 64677779
}
EXPORT_SYMBOL(bsearch);
NOKPROBE_SYMBOL(bsearch);<|MERGE_RESOLUTION|>--- conflicted
+++ resolved
@@ -28,36 +28,12 @@
  * the key and elements in the array are of the same type, you can use
  * the same comparison function for both sort() and bsearch().
  */
-<<<<<<< HEAD
-void *bsearch(const void *key, const void *base, size_t num, size_t size/*元素大小*/,
-	      cmp_func_t cmp)
+void *bsearch(const void *key, const void *base, size_t num, size_t size/*元素大小*/, cmp_func_t cmp)
 {
-	const char *pivot;
-	int result;
-
-	while (num > 0) {
-		pivot = base + (num >> 1) * size;
-		//通过比对函数对key,pivot进行比对
-		result = cmp(key, pivot);
-
-		//找到相同的
-		if (result == 0)
-			return (void *)pivot;
-
-		if (result > 0) {
-		    //key > pivot,base右移
-			base = pivot + size;
-			num--;
-		}
-		num >>= 1;
-	}
-
-	return NULL;
-=======
-void *bsearch(const void *key, const void *base, size_t num, size_t size, cmp_func_t cmp)
-{
+	//通过比对函数对key,pivot进行比对
+	//找到相同的
+	//key > pivot,base右移
 	return __inline_bsearch(key, base, num, size, cmp);
->>>>>>> 64677779
 }
 EXPORT_SYMBOL(bsearch);
 NOKPROBE_SYMBOL(bsearch);