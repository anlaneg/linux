/*
 * Copyright 2006, Red Hat, Inc., Dave Jones
 * Released under the General Public License (GPL).
 *
 * This file contains the linked list validation and error reporting for
 * LIST_HARDENED and DEBUG_LIST.
 */

#include <linux/export.h>
#include <linux/list.h>
#include <linux/bug.h>
#include <linux/kernel.h>
#include <linux/rculist.h>

/*
 * Check that the data structures for the list manipulations are reasonably
 * valid. Failures here indicate memory corruption (and possibly an exploit
 * attempt).
 */

__list_valid_slowpath
bool __list_add_valid_or_report(struct list_head *new, struct list_head *prev,
				struct list_head *next)
{
	if (CHECK_DATA_CORRUPTION(prev == NULL, NULL,
			"list_add corruption. prev is NULL.\n") ||
	    CHECK_DATA_CORRUPTION(next == NULL, NULL,
			"list_add corruption. next is NULL.\n") ||
	    CHECK_DATA_CORRUPTION(next->prev != prev, next,
			"list_add corruption. next->prev should be prev (%px), but was %px. (next=%px).\n",
			prev, next->prev, next) ||
	    CHECK_DATA_CORRUPTION(prev->next != next, prev,
			"list_add corruption. prev->next should be next (%px), but was %px. (prev=%px).\n",
			next, prev->next, prev) ||
	    CHECK_DATA_CORRUPTION(new == prev || new == next, NULL,
			"list_add double add: new=%px, prev=%px, next=%px.\n",
			new, prev, next))
		return false;

	return true;
}
EXPORT_SYMBOL(__list_add_valid_or_report);

__list_valid_slowpath
bool __list_del_entry_valid_or_report(struct list_head *entry)
{
	struct list_head *prev, *next;

	prev = entry->prev;
	next = entry->next;

	if (CHECK_DATA_CORRUPTION(next == NULL, NULL,
			"list_del corruption, %px->next is NULL\n", entry) ||
	    CHECK_DATA_CORRUPTION(prev == NULL, NULL,
			"list_del corruption, %px->prev is NULL\n", entry) ||
	    CHECK_DATA_CORRUPTION(next == LIST_POISON1, next,
			"list_del corruption, %px->next is LIST_POISON1 (%px)\n",
			entry, LIST_POISON1) ||
	    CHECK_DATA_CORRUPTION(prev == LIST_POISON2, prev,
			"list_del corruption, %px->prev is LIST_POISON2 (%px)\n",
			entry, LIST_POISON2) ||
<<<<<<< HEAD
		/*next指定与预期不符，校验失败*/
	    CHECK_DATA_CORRUPTION(prev->next != entry,
			"list_del corruption. prev->next should be %px, but was %px. (prev=%px)\n",
			entry, prev->next, prev) ||
	    //next的前一个与实际的entry不相同，校验失败
	    CHECK_DATA_CORRUPTION(next->prev != entry,
=======
	    CHECK_DATA_CORRUPTION(prev->next != entry, prev,
			"list_del corruption. prev->next should be %px, but was %px. (prev=%px)\n",
			entry, prev->next, prev) ||
	    CHECK_DATA_CORRUPTION(next->prev != entry, next,
>>>>>>> 155a3c00
			"list_del corruption. next->prev should be %px, but was %px. (next=%px)\n",
			entry, next->prev, next))
		return false;

	return true;
}
EXPORT_SYMBOL(__list_del_entry_valid_or_report);<|MERGE_RESOLUTION|>--- conflicted
+++ resolved
@@ -59,19 +59,12 @@
 	    CHECK_DATA_CORRUPTION(prev == LIST_POISON2, prev,
 			"list_del corruption, %px->prev is LIST_POISON2 (%px)\n",
 			entry, LIST_POISON2) ||
-<<<<<<< HEAD
 		/*next指定与预期不符，校验失败*/
-	    CHECK_DATA_CORRUPTION(prev->next != entry,
+	    CHECK_DATA_CORRUPTION(prev->next != entry, prev,
 			"list_del corruption. prev->next should be %px, but was %px. (prev=%px)\n",
 			entry, prev->next, prev) ||
 	    //next的前一个与实际的entry不相同，校验失败
-	    CHECK_DATA_CORRUPTION(next->prev != entry,
-=======
-	    CHECK_DATA_CORRUPTION(prev->next != entry, prev,
-			"list_del corruption. prev->next should be %px, but was %px. (prev=%px)\n",
-			entry, prev->next, prev) ||
 	    CHECK_DATA_CORRUPTION(next->prev != entry, next,
->>>>>>> 155a3c00
 			"list_del corruption. next->prev should be %px, but was %px. (next=%px)\n",
 			entry, next->prev, next))
 		return false;
