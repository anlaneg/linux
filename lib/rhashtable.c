--- conflicted
+++ resolved
@@ -183,14 +183,10 @@
 	int i;
 	static struct lock_class_key __key;
 
-<<<<<<< HEAD
 	/*tbl的指针指向的是tbl+nbuckets个bucket*/
-	tbl = kvzalloc(struct_size(tbl, buckets, nbuckets), gfp);
-=======
 	tbl = alloc_hooks_tag(ht->alloc_tag,
 			kvmalloc_node_noprof(struct_size(tbl, buckets, nbuckets),
 					     gfp|__GFP_ZERO, NUMA_NO_NODE));
->>>>>>> 155a3c00
 
 	size = nbuckets;
 
@@ -1051,12 +1047,9 @@
 	spin_lock_init(&ht->lock);
 	memcpy(&ht->p, params, sizeof(*params));
 
-<<<<<<< HEAD
+	alloc_tag_record(ht->alloc_tag);
+
 	//规范化min_size
-=======
-	alloc_tag_record(ht->alloc_tag);
-
->>>>>>> 155a3c00
 	if (params->min_size)
 		ht->p.min_size = roundup_pow_of_two(params->min_size);
 
@@ -1119,12 +1112,8 @@
 {
 	int err;
 
-<<<<<<< HEAD
 	/*用参数初始化ht*/
-	err = rhashtable_init(&hlt->ht, params);
-=======
 	err = rhashtable_init_noprof(&hlt->ht, params);
->>>>>>> 155a3c00
 	hlt->ht.rhlist = true;
 	return err;
 }
