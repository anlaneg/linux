// SPDX-License-Identifier: GPL-2.0-only
/*
 * Resizable, Scalable, Concurrent Hash Table
 *
 * Copyright (c) 2015 Herbert Xu <herbert@gondor.apana.org.au>
 * Copyright (c) 2014-2015 Thomas Graf <tgraf@suug.ch>
 * Copyright (c) 2008-2014 Patrick McHardy <kaber@trash.net>
 *
 * Code partially derived from nft_hash
 * Rewritten with rehash code from br_multicast plus single list
 * pointer as suggested by Josh Triplett
 */

#include <linux/atomic.h>
#include <linux/kernel.h>
#include <linux/init.h>
#include <linux/log2.h>
#include <linux/sched.h>
#include <linux/rculist.h>
#include <linux/slab.h>
#include <linux/vmalloc.h>
#include <linux/mm.h>
#include <linux/jhash.h>
#include <linux/random.h>
#include <linux/rhashtable.h>
#include <linux/err.h>
#include <linux/export.h>

#define HASH_DEFAULT_SIZE	64UL
#define HASH_MIN_SIZE		4U

union nested_table {
	union nested_table __rcu *table;
	struct rhash_lock_head __rcu *bucket;
};

static u32 head_hashfn(struct rhashtable *ht,
		       const struct bucket_table *tbl,
		       const struct rhash_head *he)
{
	return rht_head_hashfn(ht, tbl, he, ht->p);
}

#ifdef CONFIG_PROVE_LOCKING
#define ASSERT_RHT_MUTEX(HT) BUG_ON(!lockdep_rht_mutex_is_held(HT))

int lockdep_rht_mutex_is_held(struct rhashtable *ht)
{
	return (debug_locks) ? lockdep_is_held(&ht->mutex) : 1;
}
EXPORT_SYMBOL_GPL(lockdep_rht_mutex_is_held);

int lockdep_rht_bucket_is_held(const struct bucket_table *tbl, u32 hash)
{
	if (!debug_locks)
		return 1;
	if (unlikely(tbl->nest))
		return 1;
	return bit_spin_is_locked(0, (unsigned long *)&tbl->buckets[hash]);
}
EXPORT_SYMBOL_GPL(lockdep_rht_bucket_is_held);
#else
#define ASSERT_RHT_MUTEX(HT)
#endif

static inline union nested_table *nested_table_top(
	const struct bucket_table *tbl)
{
	/* The top-level bucket entry does not need RCU protection
	 * because it's set at the same time as tbl->nest.
	 */
	return (void *)rcu_dereference_protected(tbl->buckets[0], 1);
}

static void nested_table_free(union nested_table *ntbl, unsigned int size)
{
	const unsigned int shift = PAGE_SHIFT - ilog2(sizeof(void *));
	const unsigned int len = 1 << shift;
	unsigned int i;

	ntbl = rcu_dereference_protected(ntbl->table, 1);
	if (!ntbl)
		return;

	if (size > len) {
		size >>= shift;
		for (i = 0; i < len; i++)
			nested_table_free(ntbl + i, size);
	}

	kfree(ntbl);
}

static void nested_bucket_table_free(const struct bucket_table *tbl)
{
	unsigned int size = tbl->size >> tbl->nest;
	unsigned int len = 1 << tbl->nest;
	union nested_table *ntbl;
	unsigned int i;

	ntbl = nested_table_top(tbl);

	for (i = 0; i < len; i++)
		nested_table_free(ntbl + i, size);

	kfree(ntbl);
}

static void bucket_table_free(const struct bucket_table *tbl)
{
	if (tbl->nest)
		nested_bucket_table_free(tbl);

	kvfree(tbl);
}

static void bucket_table_free_rcu(struct rcu_head *head)
{
	bucket_table_free(container_of(head, struct bucket_table, rcu));
}

static union nested_table *nested_table_alloc(struct rhashtable *ht,
					      union nested_table __rcu **prev,
					      bool leaf)
{
	union nested_table *ntbl;
	int i;

	ntbl = rcu_dereference(*prev);
	if (ntbl)
		return ntbl;

	ntbl = kzalloc(PAGE_SIZE, GFP_ATOMIC);

	if (ntbl && leaf) {
		for (i = 0; i < PAGE_SIZE / sizeof(ntbl[0]); i++)
			INIT_RHT_NULLS_HEAD(ntbl[i].bucket);
	}

	if (cmpxchg((union nested_table **)prev, NULL, ntbl) == NULL)
		return ntbl;
	/* Raced with another thread. */
	kfree(ntbl);
	return rcu_dereference(*prev);
}

static struct bucket_table *nested_bucket_table_alloc(struct rhashtable *ht,
						      size_t nbuckets,
						      gfp_t gfp)
{
	const unsigned int shift = PAGE_SHIFT - ilog2(sizeof(void *));
	struct bucket_table *tbl;
	size_t size;

	if (nbuckets < (1 << (shift + 1)))
		return NULL;

	size = sizeof(*tbl) + sizeof(tbl->buckets[0]);

	tbl = kzalloc(size, gfp);
	if (!tbl)
		return NULL;

	if (!nested_table_alloc(ht, (union nested_table __rcu **)tbl->buckets,
				false)) {
		kfree(tbl);
		return NULL;
	}

	tbl->nest = (ilog2(nbuckets) - 1) % shift + 1;

	return tbl;
}

static struct bucket_table *bucket_table_alloc(struct rhashtable *ht,
					       size_t nbuckets,
					       gfp_t gfp)
{
	struct bucket_table *tbl = NULL;
	size_t size;
	int i;
	static struct lock_class_key __key;

	tbl = kvzalloc(struct_size(tbl, buckets, nbuckets), gfp);

	size = nbuckets;

	if (tbl == NULL && (gfp & ~__GFP_NOFAIL) != GFP_KERNEL) {
		tbl = nested_bucket_table_alloc(ht, nbuckets, gfp);
		nbuckets = 0;
	}

	if (tbl == NULL)
		return NULL;

	lockdep_init_map(&tbl->dep_map, "rhashtable_bucket", &__key, 0);

	tbl->size = size;

	rcu_head_init(&tbl->rcu);
	INIT_LIST_HEAD(&tbl->walkers);

	tbl->hash_rnd = get_random_u32();

	for (i = 0; i < nbuckets; i++)
		INIT_RHT_NULLS_HEAD(tbl->buckets[i]);

	return tbl;
}

static struct bucket_table *rhashtable_last_table(struct rhashtable *ht,
						  struct bucket_table *tbl)
{
	struct bucket_table *new_tbl;

	do {
		new_tbl = tbl;
		tbl = rht_dereference_rcu(tbl->future_tbl, ht);
	} while (tbl);

	return new_tbl;
}

static int rhashtable_rehash_one(struct rhashtable *ht,
				 struct rhash_lock_head __rcu **bkt,
				 unsigned int old_hash)
{
	struct bucket_table *old_tbl = rht_dereference(ht->tbl, ht);
	struct bucket_table *new_tbl = rhashtable_last_table(ht, old_tbl);
	int err = -EAGAIN;
	struct rhash_head *head, *next, *entry;
	struct rhash_head __rcu **pprev = NULL;
	unsigned int new_hash;

	if (new_tbl->nest)
		goto out;

	err = -ENOENT;

	rht_for_each_from(entry, rht_ptr(bkt, old_tbl, old_hash),
			  old_tbl, old_hash) {
		err = 0;
		next = rht_dereference_bucket(entry->next, old_tbl, old_hash);

		if (rht_is_a_nulls(next))
			break;

		pprev = &entry->next;
	}

	if (err)
		goto out;

	new_hash = head_hashfn(ht, new_tbl, entry);

	rht_lock_nested(new_tbl, &new_tbl->buckets[new_hash], SINGLE_DEPTH_NESTING);

	head = rht_ptr(new_tbl->buckets + new_hash, new_tbl, new_hash);

	RCU_INIT_POINTER(entry->next, head);

	rht_assign_unlock(new_tbl, &new_tbl->buckets[new_hash], entry);

	if (pprev)
		rcu_assign_pointer(*pprev, next);
	else
		/* Need to preserved the bit lock. */
		rht_assign_locked(bkt, next);

out:
	return err;
}

static int rhashtable_rehash_chain(struct rhashtable *ht,
				    unsigned int old_hash)
{
	struct bucket_table *old_tbl = rht_dereference(ht->tbl, ht);
	struct rhash_lock_head __rcu **bkt = rht_bucket_var(old_tbl, old_hash);
	int err;

	if (!bkt)
		return 0;
	rht_lock(old_tbl, bkt);

	while (!(err = rhashtable_rehash_one(ht, bkt, old_hash)))
		;

	if (err == -ENOENT)
		err = 0;
	rht_unlock(old_tbl, bkt);

	return err;
}

static int rhashtable_rehash_attach(struct rhashtable *ht,
				    struct bucket_table *old_tbl,
				    struct bucket_table *new_tbl)
{
	/* Make insertions go into the new, empty table right away. Deletions
	 * and lookups will be attempted in both tables until we synchronize.
	 * As cmpxchg() provides strong barriers, we do not need
	 * rcu_assign_pointer().
	 */

	if (cmpxchg((struct bucket_table **)&old_tbl->future_tbl, NULL,
		    new_tbl) != NULL)
		return -EEXIST;

	return 0;
}

static int rhashtable_rehash_table(struct rhashtable *ht)
{
	struct bucket_table *old_tbl = rht_dereference(ht->tbl, ht);
	struct bucket_table *new_tbl;
	struct rhashtable_walker *walker;
	unsigned int old_hash;
	int err;

	new_tbl = rht_dereference(old_tbl->future_tbl, ht);
	if (!new_tbl)
		return 0;

	for (old_hash = 0; old_hash < old_tbl->size; old_hash++) {
		err = rhashtable_rehash_chain(ht, old_hash);
		if (err)
			return err;
		cond_resched();
	}

	/* Publish the new table pointer. */
	rcu_assign_pointer(ht->tbl, new_tbl);

	spin_lock(&ht->lock);
	list_for_each_entry(walker, &old_tbl->walkers, list)
		walker->tbl = NULL;

	/* Wait for readers. All new readers will see the new
	 * table, and thus no references to the old table will
	 * remain.
	 * We do this inside the locked region so that
	 * rhashtable_walk_stop() can use rcu_head_after_call_rcu()
	 * to check if it should not re-link the table.
	 */
	call_rcu(&old_tbl->rcu, bucket_table_free_rcu);
	spin_unlock(&ht->lock);

	return rht_dereference(new_tbl->future_tbl, ht) ? -EAGAIN : 0;
}

static int rhashtable_rehash_alloc(struct rhashtable *ht,
				   struct bucket_table *old_tbl,
				   unsigned int size)
{
	struct bucket_table *new_tbl;
	int err;

	ASSERT_RHT_MUTEX(ht);

	new_tbl = bucket_table_alloc(ht, size, GFP_KERNEL);
	if (new_tbl == NULL)
		return -ENOMEM;

	err = rhashtable_rehash_attach(ht, old_tbl, new_tbl);
	if (err)
		bucket_table_free(new_tbl);

	return err;
}

/**
 * rhashtable_shrink - Shrink hash table while allowing concurrent lookups
 * @ht:		the hash table to shrink
 *
 * This function shrinks the hash table to fit, i.e., the smallest
 * size would not cause it to expand right away automatically.
 *
 * The caller must ensure that no concurrent resizing occurs by holding
 * ht->mutex.
 *
 * The caller must ensure that no concurrent table mutations take place.
 * It is however valid to have concurrent lookups if they are RCU protected.
 *
 * It is valid to have concurrent insertions and deletions protected by per
 * bucket locks or concurrent RCU protected lookups and traversals.
 */
static int rhashtable_shrink(struct rhashtable *ht)
{
	struct bucket_table *old_tbl = rht_dereference(ht->tbl, ht);
	unsigned int nelems = atomic_read(&ht->nelems);
	unsigned int size = 0;

	if (nelems)
		size = roundup_pow_of_two(nelems * 3 / 2);
	if (size < ht->p.min_size)
		size = ht->p.min_size;

	if (old_tbl->size <= size)
		return 0;

	if (rht_dereference(old_tbl->future_tbl, ht))
		return -EEXIST;

	return rhashtable_rehash_alloc(ht, old_tbl, size);
}

static void rht_deferred_worker(struct work_struct *work)
{
	struct rhashtable *ht;
	struct bucket_table *tbl;
	int err = 0;

	ht = container_of(work, struct rhashtable, run_work);
	mutex_lock(&ht->mutex);

	tbl = rht_dereference(ht->tbl, ht);
	tbl = rhashtable_last_table(ht, tbl);

	if (rht_grow_above_75(ht, tbl))
		err = rhashtable_rehash_alloc(ht, tbl, tbl->size * 2);
	else if (ht->p.automatic_shrinking && rht_shrink_below_30(ht, tbl))
		err = rhashtable_shrink(ht);
	else if (tbl->nest)
		err = rhashtable_rehash_alloc(ht, tbl, tbl->size);

	if (!err || err == -EEXIST) {
		int nerr;

		nerr = rhashtable_rehash_table(ht);
		err = err ?: nerr;
	}

	mutex_unlock(&ht->mutex);

	if (err)
		schedule_work(&ht->run_work);
}

static int rhashtable_insert_rehash(struct rhashtable *ht,
				    struct bucket_table *tbl)
{
	struct bucket_table *old_tbl;
	struct bucket_table *new_tbl;
	unsigned int size;
	int err;

	old_tbl = rht_dereference_rcu(ht->tbl, ht);

	size = tbl->size;

	err = -EBUSY;

	if (rht_grow_above_75(ht, tbl))
		size *= 2;
	/* Do not schedule more than one rehash */
	else if (old_tbl != tbl)
		goto fail;

	err = -ENOMEM;

	new_tbl = bucket_table_alloc(ht, size, GFP_ATOMIC | __GFP_NOWARN);
	if (new_tbl == NULL)
		goto fail;

	err = rhashtable_rehash_attach(ht, tbl, new_tbl);
	if (err) {
		bucket_table_free(new_tbl);
		if (err == -EEXIST)
			err = 0;
	} else
		schedule_work(&ht->run_work);

	return err;

fail:
	/* Do not fail the insert if someone else did a rehash. */
	if (likely(rcu_access_pointer(tbl->future_tbl)))
		return 0;

	/* Schedule async rehash to retry allocation in process context. */
	if (err == -ENOMEM)
		schedule_work(&ht->run_work);

	return err;
}

static void *rhashtable_lookup_one(struct rhashtable *ht,
				   struct rhash_lock_head __rcu **bkt,
				   struct bucket_table *tbl, unsigned int hash,
				   const void *key, struct rhash_head *obj)
{
	struct rhashtable_compare_arg arg = {
		.ht = ht,
		.key = key,
	};
	struct rhash_head __rcu **pprev = NULL;
	struct rhash_head *head;
	int elasticity;

	elasticity = RHT_ELASTICITY;
	rht_for_each_from(head, rht_ptr(bkt, tbl, hash), tbl, hash) {
		struct rhlist_head *list;
		struct rhlist_head *plist;

		elasticity--;
		if (!key ||
		    (ht->p.obj_cmpfn ?
		     ht->p.obj_cmpfn(&arg, rht_obj(ht, head)) :
		     rhashtable_compare(&arg, rht_obj(ht, head)))) {
			pprev = &head->next;
			continue;
		}

		if (!ht->rhlist)
			return rht_obj(ht, head);

		list = container_of(obj, struct rhlist_head, rhead);
		plist = container_of(head, struct rhlist_head, rhead);

		RCU_INIT_POINTER(list->next, plist);
		head = rht_dereference_bucket(head->next, tbl, hash);
		RCU_INIT_POINTER(list->rhead.next, head);
		if (pprev)
			rcu_assign_pointer(*pprev, obj);
		else
			/* Need to preserve the bit lock */
			rht_assign_locked(bkt, obj);

		return NULL;
	}

	if (elasticity <= 0)
		return ERR_PTR(-EAGAIN);

	return ERR_PTR(-ENOENT);
}

static struct bucket_table *rhashtable_insert_one(
	struct rhashtable *ht, struct rhash_lock_head __rcu **bkt,
	struct bucket_table *tbl, unsigned int hash, struct rhash_head *obj,
	void *data)
{
	struct bucket_table *new_tbl;
	struct rhash_head *head;

	if (!IS_ERR_OR_NULL(data))
		return ERR_PTR(-EEXIST);

	if (PTR_ERR(data) != -EAGAIN && PTR_ERR(data) != -ENOENT)
		return ERR_CAST(data);

	new_tbl = rht_dereference_rcu(tbl->future_tbl, ht);
	if (new_tbl)
		return new_tbl;

	if (PTR_ERR(data) != -ENOENT)
		return ERR_CAST(data);

	if (unlikely(rht_grow_above_max(ht, tbl)))
		return ERR_PTR(-E2BIG);

	if (unlikely(rht_grow_above_100(ht, tbl)))
		return ERR_PTR(-EAGAIN);

	head = rht_ptr(bkt, tbl, hash);

	RCU_INIT_POINTER(obj->next, head);
	if (ht->rhlist) {
		struct rhlist_head *list;

		list = container_of(obj, struct rhlist_head, rhead);
		RCU_INIT_POINTER(list->next, NULL);
	}

	/* bkt is always the head of the list, so it holds
	 * the lock, which we need to preserve
	 */
	rht_assign_locked(bkt, obj);

	atomic_inc(&ht->nelems);
	if (rht_grow_above_75(ht, tbl))
		schedule_work(&ht->run_work);

	return NULL;
}

static void *rhashtable_try_insert(struct rhashtable *ht, const void *key,
				   struct rhash_head *obj)
{
	struct bucket_table *new_tbl;
	struct bucket_table *tbl;
	struct rhash_lock_head __rcu **bkt;
	unsigned int hash;
	void *data;

	new_tbl = rcu_dereference(ht->tbl);

	do {
		tbl = new_tbl;
		hash = rht_head_hashfn(ht, tbl, obj, ht->p);
		if (rcu_access_pointer(tbl->future_tbl))
			/* Failure is OK */
			bkt = rht_bucket_var(tbl, hash);
		else
			bkt = rht_bucket_insert(ht, tbl, hash);
		if (bkt == NULL) {
			new_tbl = rht_dereference_rcu(tbl->future_tbl, ht);
			data = ERR_PTR(-EAGAIN);
		} else {
			rht_lock(tbl, bkt);
			data = rhashtable_lookup_one(ht, bkt, tbl,
						     hash, key, obj);
			new_tbl = rhashtable_insert_one(ht, bkt, tbl,
							hash, obj, data);
			if (PTR_ERR(new_tbl) != -EEXIST)
				data = ERR_CAST(new_tbl);

			rht_unlock(tbl, bkt);
		}
	} while (!IS_ERR_OR_NULL(new_tbl));

	if (PTR_ERR(data) == -EAGAIN)
		data = ERR_PTR(rhashtable_insert_rehash(ht, tbl) ?:
			       -EAGAIN);

	return data;
}

void *rhashtable_insert_slow(struct rhashtable *ht, const void *key,
			     struct rhash_head *obj)
{
	void *data;

	do {
		rcu_read_lock();
		data = rhashtable_try_insert(ht, key, obj);
		rcu_read_unlock();
	} while (PTR_ERR(data) == -EAGAIN);

	return data;
}
EXPORT_SYMBOL_GPL(rhashtable_insert_slow);

/**
 * rhashtable_walk_enter - Initialise an iterator
 * @ht:		Table to walk over
 * @iter:	Hash table Iterator
 *
 * This function prepares a hash table walk.
 *
 * Note that if you restart a walk after rhashtable_walk_stop you
 * may see the same object twice.  Also, you may miss objects if
 * there are removals in between rhashtable_walk_stop and the next
 * call to rhashtable_walk_start.
 *
 * For a completely stable walk you should construct your own data
 * structure outside the hash table.
 *
 * This function may be called from any process context, including
 * non-preemptable context, but cannot be called from softirq or
 * hardirq context.
 *
 * You must call rhashtable_walk_exit after this function returns.
 */
void rhashtable_walk_enter(struct rhashtable *ht, struct rhashtable_iter *iter)
{
	iter->ht = ht;
	iter->p = NULL;
	iter->slot = 0;
	iter->skip = 0;
	iter->end_of_table = 0;

	spin_lock(&ht->lock);
	iter->walker.tbl =
		rcu_dereference_protected(ht->tbl, lockdep_is_held(&ht->lock));
	list_add(&iter->walker.list, &iter->walker.tbl->walkers);
	spin_unlock(&ht->lock);
}
EXPORT_SYMBOL_GPL(rhashtable_walk_enter);

/**
 * rhashtable_walk_exit - Free an iterator
 * @iter:	Hash table Iterator
 *
 * This function frees resources allocated by rhashtable_walk_enter.
 */
void rhashtable_walk_exit(struct rhashtable_iter *iter)
{
	spin_lock(&iter->ht->lock);
	if (iter->walker.tbl)
		list_del(&iter->walker.list);
	spin_unlock(&iter->ht->lock);
}
EXPORT_SYMBOL_GPL(rhashtable_walk_exit);

/**
 * rhashtable_walk_start_check - Start a hash table walk
 * @iter:	Hash table iterator
 *
 * Start a hash table walk at the current iterator position.  Note that we take
 * the RCU lock in all cases including when we return an error.  So you must
 * always call rhashtable_walk_stop to clean up.
 *
 * Returns zero if successful.
 *
 * Returns -EAGAIN if resize event occured.  Note that the iterator
 * will rewind back to the beginning and you may use it immediately
 * by calling rhashtable_walk_next.
 *
 * rhashtable_walk_start is defined as an inline variant that returns
 * void. This is preferred in cases where the caller would ignore
 * resize events and always continue.
 */
int rhashtable_walk_start_check(struct rhashtable_iter *iter)
	__acquires(RCU)
{
	struct rhashtable *ht = iter->ht;
	bool rhlist = ht->rhlist;

	rcu_read_lock();

	spin_lock(&ht->lock);
	if (iter->walker.tbl)
		list_del(&iter->walker.list);
	spin_unlock(&ht->lock);

	if (iter->end_of_table)
		return 0;
	if (!iter->walker.tbl) {
		iter->walker.tbl = rht_dereference_rcu(ht->tbl, ht);
		iter->slot = 0;
		iter->skip = 0;
		return -EAGAIN;
	}

	if (iter->p && !rhlist) {
		/*
		 * We need to validate that 'p' is still in the table, and
		 * if so, update 'skip'
		 */
		struct rhash_head *p;
		int skip = 0;
		rht_for_each_rcu(p, iter->walker.tbl, iter->slot) {
			skip++;
			if (p == iter->p) {
				iter->skip = skip;
				goto found;
			}
		}
		iter->p = NULL;
	} else if (iter->p && rhlist) {
		/* Need to validate that 'list' is still in the table, and
		 * if so, update 'skip' and 'p'.
		 */
		struct rhash_head *p;
		struct rhlist_head *list;
		int skip = 0;
		rht_for_each_rcu(p, iter->walker.tbl, iter->slot) {
			for (list = container_of(p, struct rhlist_head, rhead);
			     list;
			     list = rcu_dereference(list->next)) {
				skip++;
				if (list == iter->list) {
					iter->p = p;
					iter->skip = skip;
					goto found;
				}
			}
		}
		iter->p = NULL;
	}
found:
	return 0;
}
EXPORT_SYMBOL_GPL(rhashtable_walk_start_check);

/**
 * __rhashtable_walk_find_next - Find the next element in a table (or the first
 * one in case of a new walk).
 *
 * @iter:	Hash table iterator
 *
 * Returns the found object or NULL when the end of the table is reached.
 *
 * Returns -EAGAIN if resize event occurred.
 */
static void *__rhashtable_walk_find_next(struct rhashtable_iter *iter)
{
	struct bucket_table *tbl = iter->walker.tbl;
	struct rhlist_head *list = iter->list;
	struct rhashtable *ht = iter->ht;
	struct rhash_head *p = iter->p;
	bool rhlist = ht->rhlist;

	if (!tbl)
		return NULL;

	for (; iter->slot < tbl->size; iter->slot++) {
		int skip = iter->skip;

		rht_for_each_rcu(p, tbl, iter->slot) {
			if (rhlist) {
				list = container_of(p, struct rhlist_head,
						    rhead);
				do {
					if (!skip)
						goto next;
					skip--;
					list = rcu_dereference(list->next);
				} while (list);

				continue;
			}
			if (!skip)
				break;
			skip--;
		}

next:
		if (!rht_is_a_nulls(p)) {
			iter->skip++;
			iter->p = p;
			iter->list = list;
			return rht_obj(ht, rhlist ? &list->rhead : p);
		}

		iter->skip = 0;
	}

	iter->p = NULL;

	/* Ensure we see any new tables. */
	smp_rmb();

	iter->walker.tbl = rht_dereference_rcu(tbl->future_tbl, ht);
	if (iter->walker.tbl) {
		iter->slot = 0;
		iter->skip = 0;
		return ERR_PTR(-EAGAIN);
	} else {
		iter->end_of_table = true;
	}

	return NULL;
}

/**
 * rhashtable_walk_next - Return the next object and advance the iterator
 * @iter:	Hash table iterator
 *
 * Note that you must call rhashtable_walk_stop when you are finished
 * with the walk.
 *
 * Returns the next object or NULL when the end of the table is reached.
 *
 * Returns -EAGAIN if resize event occurred.  Note that the iterator
 * will rewind back to the beginning and you may continue to use it.
 */
void *rhashtable_walk_next(struct rhashtable_iter *iter)
{
	struct rhlist_head *list = iter->list;
	struct rhashtable *ht = iter->ht;
	struct rhash_head *p = iter->p;
	bool rhlist = ht->rhlist;

	if (p) {
		if (!rhlist || !(list = rcu_dereference(list->next))) {
			p = rcu_dereference(p->next);
			list = container_of(p, struct rhlist_head, rhead);
		}
		if (!rht_is_a_nulls(p)) {
			iter->skip++;
			iter->p = p;
			iter->list = list;
			return rht_obj(ht, rhlist ? &list->rhead : p);
		}

		/* At the end of this slot, switch to next one and then find
		 * next entry from that point.
		 */
		iter->skip = 0;
		iter->slot++;
	}

	return __rhashtable_walk_find_next(iter);
}
EXPORT_SYMBOL_GPL(rhashtable_walk_next);

/**
 * rhashtable_walk_peek - Return the next object but don't advance the iterator
 * @iter:	Hash table iterator
 *
 * Returns the next object or NULL when the end of the table is reached.
 *
 * Returns -EAGAIN if resize event occurred.  Note that the iterator
 * will rewind back to the beginning and you may continue to use it.
 */
void *rhashtable_walk_peek(struct rhashtable_iter *iter)
{
	struct rhlist_head *list = iter->list;
	struct rhashtable *ht = iter->ht;
	struct rhash_head *p = iter->p;

	if (p)
		return rht_obj(ht, ht->rhlist ? &list->rhead : p);

	/* No object found in current iter, find next one in the table. */

	if (iter->skip) {
		/* A nonzero skip value points to the next entry in the table
		 * beyond that last one that was found. Decrement skip so
		 * we find the current value. __rhashtable_walk_find_next
		 * will restore the original value of skip assuming that
		 * the table hasn't changed.
		 */
		iter->skip--;
	}

	return __rhashtable_walk_find_next(iter);
}
EXPORT_SYMBOL_GPL(rhashtable_walk_peek);

/**
 * rhashtable_walk_stop - Finish a hash table walk
 * @iter:	Hash table iterator
 *
 * Finish a hash table walk.  Does not reset the iterator to the start of the
 * hash table.
 */
void rhashtable_walk_stop(struct rhashtable_iter *iter)
	__releases(RCU)
{
	struct rhashtable *ht;
	struct bucket_table *tbl = iter->walker.tbl;

	if (!tbl)
		goto out;

	ht = iter->ht;

	spin_lock(&ht->lock);
	if (rcu_head_after_call_rcu(&tbl->rcu, bucket_table_free_rcu))
		/* This bucket table is being freed, don't re-link it. */
		iter->walker.tbl = NULL;
	else
		list_add(&iter->walker.list, &tbl->walkers);
	spin_unlock(&ht->lock);

out:
	rcu_read_unlock();
}
EXPORT_SYMBOL_GPL(rhashtable_walk_stop);

static size_t rounded_hashtable_size(const struct rhashtable_params *params)
{
	size_t retsize;

	if (params->nelem_hint)
		retsize = max(roundup_pow_of_two(params->nelem_hint * 4 / 3),
			      (unsigned long)params->min_size);
	else
		retsize = max(HASH_DEFAULT_SIZE,
			      (unsigned long)params->min_size);

	return retsize;
}

static u32 rhashtable_jhash2(const void *key, u32 length, u32 seed)
{
	return jhash2(key, length, seed);
}

/**
 * rhashtable_init - initialize a new hash table
 * @ht:		hash table to be initialized
 * @params:	configuration parameters
 *
 * Initializes a new hash table based on the provided configuration
 * parameters. A table can be configured either with a variable or
 * fixed length key:
 *
 * Configuration Example 1: Fixed length keys
 * struct test_obj {
 *	int			key;
 *	void *			my_member;
 *	struct rhash_head	node;
 * };
 *
 * struct rhashtable_params params = {
 *	.head_offset = offsetof(struct test_obj, node),
 *	.key_offset = offsetof(struct test_obj, key),
 *	.key_len = sizeof(int),
 *	.hashfn = jhash,
 * };
 *
 * Configuration Example 2: Variable length keys
 * struct test_obj {
 *	[...]
 *	struct rhash_head	node;
 * };
 *
 * u32 my_hash_fn(const void *data, u32 len, u32 seed)
 * {
 *	struct test_obj *obj = data;
 *
 *	return [... hash ...];
 * }
 *
 * struct rhashtable_params params = {
 *	.head_offset = offsetof(struct test_obj, node),
 *	.hashfn = jhash,
 *	.obj_hashfn = my_hash_fn,
 * };
 */
int rhashtable_init(struct rhashtable *ht,
		    const struct rhashtable_params *params)
{
	/*采用参数params初始化hashtable*/
	struct bucket_table *tbl;
	size_t size;

	if ((!params->key_len && !params->obj_hashfn) ||
	    (params->obj_hashfn && !params->obj_cmpfn))
		return -EINVAL;

	memset(ht, 0, sizeof(*ht));
	mutex_init(&ht->mutex);
	spin_lock_init(&ht->lock);
	memcpy(&ht->p, params, sizeof(*params));

	//规范化min_size
	if (params->min_size)
		ht->p.min_size = roundup_pow_of_two(params->min_size);

	/* Cap total entries at 2^31 to avoid nelems overflow. */
	ht->max_elems = 1u << 31;

	if (params->max_size) {
		ht->p.max_size = rounddown_pow_of_two(params->max_size);
		if (ht->p.max_size < ht->max_elems / 2)
			ht->max_elems = ht->p.max_size * 2;
	}

	ht->p.min_size = max_t(u16, ht->p.min_size, HASH_MIN_SIZE);

	size = rounded_hashtable_size(&ht->p);

	ht->key_len = ht->p.key_len;
	if (!params->hashfn) {
		ht->p.hashfn = jhash;//默认使用jhash

		if (!(ht->key_len & (sizeof(u32) - 1))) {
			ht->key_len /= sizeof(u32);
			ht->p.hashfn = rhashtable_jhash2;//或者rhashtable_jhash2
		}
	}

	/*
	 * This is api initialization and thus we need to guarantee the
	 * initial rhashtable allocation. Upon failure, retry with the
	 * smallest possible size with __GFP_NOFAIL semantics.
	 */
	//申请hash桶
	tbl = bucket_table_alloc(ht, size, GFP_KERNEL);
	if (unlikely(tbl == NULL)) {
		size = max_t(u16, ht->p.min_size, HASH_MIN_SIZE);
		tbl = bucket_table_alloc(ht, size, GFP_KERNEL | __GFP_NOFAIL);
	}

	atomic_set(&ht->nelems, 0);

	RCU_INIT_POINTER(ht->tbl, tbl);

	INIT_WORK(&ht->run_work, rht_deferred_worker);

	return 0;
}
EXPORT_SYMBOL_GPL(rhashtable_init);

/**
 * rhltable_init - initialize a new hash list table
 * @hlt:	hash list table to be initialized
 * @params:	configuration parameters
 *
 * Initializes a new hash list table.
 *
 * See documentation for rhashtable_init.
 */
int rhltable_init(struct rhltable *hlt, const struct rhashtable_params *params)
{
	int err;

	err = rhashtable_init(&hlt->ht, params);
	hlt->ht.rhlist = true;
	return err;
}
EXPORT_SYMBOL_GPL(rhltable_init);

static void rhashtable_free_one(struct rhashtable *ht, struct rhash_head *obj,
				void (*free_fn)(void *ptr, void *arg),
				void *arg)
{
	struct rhlist_head *list;

	if (!ht->rhlist) {
		free_fn(rht_obj(ht, obj), arg);
		return;
	}

	list = container_of(obj, struct rhlist_head, rhead);
	do {
		obj = &list->rhead;
		list = rht_dereference(list->next, ht);
		free_fn(rht_obj(ht, obj), arg);
	} while (list);
}

/**
 * rhashtable_free_and_destroy - free elements and destroy hash table
 * @ht:		the hash table to destroy
 * @free_fn:	callback to release resources of element
 * @arg:	pointer passed to free_fn
 *
 * Stops an eventual async resize. If defined, invokes free_fn for each
 * element to releasal resources. Please note that RCU protected
 * readers may still be accessing the elements. Releasing of resources
 * must occur in a compatible manner. Then frees the bucket array.
 *
 * This function will eventually sleep to wait for an async resize
 * to complete. The caller is responsible that no further write operations
 * occurs in parallel.
 */
void rhashtable_free_and_destroy(struct rhashtable *ht,
				 void (*free_fn)(void *ptr, void *arg),
				 void *arg)
{
	struct bucket_table *tbl, *next_tbl;
	unsigned int i;

	cancel_work_sync(&ht->run_work);

	mutex_lock(&ht->mutex);
	tbl = rht_dereference(ht->tbl, ht);
restart:
	if (free_fn) {
		for (i = 0; i < tbl->size; i++) {
			struct rhash_head *pos, *next;

			cond_resched();
			for (pos = rht_ptr_exclusive(rht_bucket(tbl, i)),
			     next = !rht_is_a_nulls(pos) ?
					rht_dereference(pos->next, ht) : NULL;
			     !rht_is_a_nulls(pos);
			     pos = next,
			     next = !rht_is_a_nulls(pos) ?
					rht_dereference(pos->next, ht) : NULL)
				rhashtable_free_one(ht, pos, free_fn, arg);
		}
	}

	next_tbl = rht_dereference(tbl->future_tbl, ht);
	bucket_table_free(tbl);
	if (next_tbl) {
		tbl = next_tbl;
		goto restart;
	}
	mutex_unlock(&ht->mutex);
}
EXPORT_SYMBOL_GPL(rhashtable_free_and_destroy);

void rhashtable_destroy(struct rhashtable *ht)
{
	return rhashtable_free_and_destroy(ht, NULL, NULL);
}
EXPORT_SYMBOL_GPL(rhashtable_destroy);

<<<<<<< HEAD
//通过hash找nested形式表的桶
struct rhash_lock_head **__rht_bucket_nested(const struct bucket_table *tbl,
					     unsigned int hash)
=======
struct rhash_lock_head __rcu **__rht_bucket_nested(
	const struct bucket_table *tbl, unsigned int hash)
>>>>>>> 00e4db51
{
	const unsigned int shift = PAGE_SHIFT - ilog2(sizeof(void *));
	unsigned int index = hash & ((1 << tbl->nest) - 1);
	unsigned int size = tbl->size >> tbl->nest;
	unsigned int subhash = hash;
	union nested_table *ntbl;

	ntbl = nested_table_top(tbl);
	ntbl = rht_dereference_bucket_rcu(ntbl[index].table, tbl, hash);
	subhash >>= tbl->nest;

	while (ntbl && size > (1 << shift)) {
		index = subhash & ((1 << shift) - 1);
		ntbl = rht_dereference_bucket_rcu(ntbl[index].table,
						  tbl, hash);
		size >>= shift;
		subhash >>= shift;
	}

	if (!ntbl)
		return NULL;

	return &ntbl[subhash].bucket;

}
EXPORT_SYMBOL_GPL(__rht_bucket_nested);

struct rhash_lock_head __rcu **rht_bucket_nested(
	const struct bucket_table *tbl, unsigned int hash)
{
	static struct rhash_lock_head __rcu *rhnull;

	if (!rhnull)
		INIT_RHT_NULLS_HEAD(rhnull);
	return __rht_bucket_nested(tbl, hash) ?: &rhnull;
}
EXPORT_SYMBOL_GPL(rht_bucket_nested);

struct rhash_lock_head __rcu **rht_bucket_nested_insert(
	struct rhashtable *ht, struct bucket_table *tbl, unsigned int hash)
{
	const unsigned int shift = PAGE_SHIFT - ilog2(sizeof(void *));
	unsigned int index = hash & ((1 << tbl->nest) - 1);
	unsigned int size = tbl->size >> tbl->nest;
	union nested_table *ntbl;

	ntbl = nested_table_top(tbl);
	hash >>= tbl->nest;
	ntbl = nested_table_alloc(ht, &ntbl[index].table,
				  size <= (1 << shift));

	while (ntbl && size > (1 << shift)) {
		index = hash & ((1 << shift) - 1);
		size >>= shift;
		hash >>= shift;
		ntbl = nested_table_alloc(ht, &ntbl[index].table,
					  size <= (1 << shift));
	}

	if (!ntbl)
		return NULL;

	return &ntbl[hash].bucket;

}
EXPORT_SYMBOL_GPL(rht_bucket_nested_insert);<|MERGE_RESOLUTION|>--- conflicted
+++ resolved
@@ -1174,14 +1174,9 @@
 }
 EXPORT_SYMBOL_GPL(rhashtable_destroy);
 
-<<<<<<< HEAD
 //通过hash找nested形式表的桶
-struct rhash_lock_head **__rht_bucket_nested(const struct bucket_table *tbl,
-					     unsigned int hash)
-=======
 struct rhash_lock_head __rcu **__rht_bucket_nested(
 	const struct bucket_table *tbl, unsigned int hash)
->>>>>>> 00e4db51
 {
 	const unsigned int shift = PAGE_SHIFT - ilog2(sizeof(void *));
 	unsigned int index = hash & ((1 << tbl->nest) - 1);
