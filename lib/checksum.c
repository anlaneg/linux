--- conflicted
+++ resolved
@@ -34,17 +34,6 @@
 #include <asm/byteorder.h>
 
 #ifndef do_csum
-<<<<<<< HEAD
-//将checksum由32bits拆叠后更新为16bits(见checksum计算第4步）
-static inline unsigned short from32to16(unsigned int x)
-{
-	/* add up 16-bit and 16-bit for 16+c bit */
-	x = (x & 0xffff) + (x >> 16);
-	/* add up carry.. */
-	x = (x & 0xffff) + (x >> 16);
-	return x;
-}
-
 //1、 先将需要计算checksum数据中的checksum设为0； 
 //2、 计算checksum的数据按2byte划分开来，每2byte组成一个16bit的值，如果最后有单个byte的数据，补一个byte的0组成2byte； 
 //3、 将所有的16bit值累加到一个32bit的值中； 
@@ -53,8 +42,6 @@
 //5、 将上一步计算所得的16bit值按位取反，即得到checksum值，存入数据的checksum字段即可。
 // 总的来看，此加法是一个需要将16bit的进位加回的算法，故采用32位加时，将多出的进位加回即可。
 //此函数计算checksum,完成2,3,4步运算
-=======
->>>>>>> 155a3c00
 static unsigned int do_csum(const unsigned char *buff, int len)
 {
 	int odd;
@@ -107,12 +94,8 @@
 #else
 		result += (*buff << 8);
 #endif
-<<<<<<< HEAD
-	result = from32to16(result);
-    //解决odd处理导致的问题
-=======
 	result = csum_from32to16(result);
->>>>>>> 155a3c00
+    	//解决odd处理导致的问题
 	if (odd)
 		result = ((result >> 8) & 0xff) | ((result & 0xff) << 8);
 out:
