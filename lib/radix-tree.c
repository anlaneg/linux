--- conflicted
+++ resolved
@@ -331,13 +331,8 @@
 	 */
 	gfp_mask &= ~__GFP_ACCOUNT;
 
-<<<<<<< HEAD
-	preempt_disable();
+	local_lock(&radix_tree_preloads.lock);
 	rtp = this_cpu_ptr(&radix_tree_preloads);//各cpu上进行申请
-=======
-	local_lock(&radix_tree_preloads.lock);
-	rtp = this_cpu_ptr(&radix_tree_preloads);
->>>>>>> 64677779
 	while (rtp->nr < nr) {
 		local_unlock(&radix_tree_preloads.lock);
 		node = kmem_cache_alloc(radix_tree_node_cachep, gfp_mask);
