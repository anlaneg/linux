// SPDX-License-Identifier: GPL-2.0
/*
 * kernel userspace event delivery
 *
 * Copyright (C) 2004 Red Hat, Inc.  All rights reserved.
 * Copyright (C) 2004 Novell, Inc.  All rights reserved.
 * Copyright (C) 2004 IBM, Inc. All rights reserved.
 *
 * Authors:
 *	Robert Love		<rml@novell.com>
 *	Kay Sievers		<kay.sievers@vrfy.org>
 *	Arjan van de Ven	<arjanv@redhat.com>
 *	Greg Kroah-Hartman	<greg@kroah.com>
 */

#include <linux/spinlock.h>
#include <linux/string.h>
#include <linux/kobject.h>
#include <linux/export.h>
#include <linux/kmod.h>
#include <linux/slab.h>
#include <linux/socket.h>
#include <linux/skbuff.h>
#include <linux/netlink.h>
#include <linux/uidgid.h>
#include <linux/uuid.h>
#include <linux/ctype.h>
#include <net/sock.h>
#include <net/netlink.h>
#include <net/net_namespace.h>


u64 uevent_seqnum;
#ifdef CONFIG_UEVENT_HELPER
/*hotplug路径*/
char uevent_helper[UEVENT_HELPER_PATH_LEN] = CONFIG_UEVENT_HELPER_PATH;
#endif

struct uevent_sock {
	struct list_head list;
	struct sock *sk;
};

#ifdef CONFIG_NET
static LIST_HEAD(uevent_sock_list);
#endif

/* This lock protects uevent_seqnum and uevent_sock_list */
static DEFINE_MUTEX(uevent_sock_mutex);

/* the strings here must match the enum in include/linux/kobject.h */
static const char *kobject_actions[] = {
	[KOBJ_ADD] =		"add",
	[KOBJ_REMOVE] =		"remove",
	[KOBJ_CHANGE] =		"change",
	[KOBJ_MOVE] =		"move",
	[KOBJ_ONLINE] =		"online",
	[KOBJ_OFFLINE] =	"offline",
	[KOBJ_BIND] =		"bind",
	[KOBJ_UNBIND] =		"unbind",
};

//解析输出的buf,分析其指定的action及action对应的参数，返回0表示解析成功
//否则参数有误
static int kobject_action_type(const char *buf, size_t count,
			       enum kobject_action *type,
			       const char **args)
{
	enum kobject_action action;
	size_t count_first;
	const char *args_start;
	int ret = -EINVAL;

	if (count && (buf[count-1] == '\n' || buf[count-1] == '\0'))
		count--;//换行与'\0'相同看待，将count减小

	if (!count)
		goto out;//count为0时无法配置

	args_start = strnchr(buf, count, ' ');
	if (args_start) {
		count_first = args_start - buf;//到空格需要跳count_first个字节
		args_start = args_start + 1;//参数起始位置
	} else
		count_first = count;//无参数

	for (action = 0; action < ARRAY_SIZE(kobject_actions); action++) {
		if (strncmp(kobject_actions[action], buf, count_first) != 0)
			continue;
		//到找输出与约定的命令字相配了。
		if (kobject_actions[action][count_first] != '\0')
			continue;//需要保证长度相配，即命令字完全匹配
		if (args)
			*args = args_start;
		*type = action;
		ret = 0;
		break;
	}
out:
	return ret;
}

static const char *action_arg_word_end(const char *buf, const char *buf_end,
				       char delim)
{
	const char *next = buf;

	while (next <= buf_end && *next != delim)
		if (!isalnum(*next++))
			return NULL;

	if (next == buf)
		return NULL;

	return next;
}

static int kobject_action_args(const char *buf, size_t count,
			       struct kobj_uevent_env **ret_env)
{
	struct kobj_uevent_env *env = NULL;
	const char *next, *buf_end, *key;
	int key_len;
	int r = -EINVAL;

	if (count && (buf[count - 1] == '\n' || buf[count - 1] == '\0'))
		count--;

	if (!count)
		return -EINVAL;

	env = kzalloc(sizeof(*env), GFP_KERNEL);
	if (!env)
		return -ENOMEM;

	/* first arg is UUID */
	if (count < UUID_STRING_LEN || !uuid_is_valid(buf) ||
	    add_uevent_var(env, "SYNTH_UUID=%.*s", UUID_STRING_LEN, buf))
		goto out;

	/*
	 * the rest are custom environment variables in KEY=VALUE
	 * format with ' ' delimiter between each KEY=VALUE pair
	 */
	next = buf + UUID_STRING_LEN;
	buf_end = buf + count - 1;

	while (next <= buf_end) {
		if (*next != ' ')
			goto out;

		/* skip the ' ', key must follow */
		key = ++next;
		if (key > buf_end)
			goto out;

		buf = next;
		next = action_arg_word_end(buf, buf_end, '=');
		if (!next || next > buf_end || *next != '=')
			goto out;
		key_len = next - buf;

		/* skip the '=', value must follow */
		if (++next > buf_end)
			goto out;

		buf = next;
		next = action_arg_word_end(buf, buf_end, ' ');
		if (!next)
			goto out;

		if (add_uevent_var(env, "SYNTH_ARG_%.*s=%.*s",
				   key_len, key, (int) (next - buf), buf))
			goto out;
	}

	r = 0;
out:
	if (r)
		kfree(env);
	else
		*ret_env = env;
	return r;
}

/**
 * kobject_synth_uevent - send synthetic uevent with arguments
 *
 * @kobj: struct kobject for which synthetic uevent is to be generated
 * @buf: buffer containing action type and action args, newline is ignored
 * @count: length of buffer
 *
 * Returns 0 if kobject_synthetic_uevent() is completed with success or the
 * corresponding error when it fails.
 */
int kobject_synth_uevent(struct kobject *kobj, const char *buf, size_t count)
{
	char *no_uuid_envp[] = { "SYNTH_UUID=0", NULL };
	enum kobject_action action;
	const char *action_args;
	struct kobj_uevent_env *env;
	const char *msg = NULL, *devpath;
	int r;

	r = kobject_action_type(buf, count, &action, &action_args);
	if (r) {
		//解析失败，传入的参数有误
		msg = "unknown uevent action string";
		goto out;
	}

	if (!action_args) {
		//先处理没有参数的情况
		r = kobject_uevent_env(kobj, action, no_uuid_envp);
		goto out;
	}

	r = kobject_action_args(action_args,
				count - (action_args - buf), &env);
	if (r == -EINVAL) {
		msg = "incorrect uevent action arguments";
		goto out;
	}

	if (r)
		goto out;

	r = kobject_uevent_env(kobj, action, env->envp);
	kfree(env);
out:
	if (r) {
		devpath = kobject_get_path(kobj, GFP_KERNEL);
		pr_warn("synth uevent: %s: %s\n",
		       devpath ?: "unknown device",
		       msg ?: "failed to send uevent");
		kfree(devpath);
	}
	return r;
}

#ifdef CONFIG_UEVENT_HELPER
static int kobj_usermode_filter(struct kobject *kobj)
{
	const struct kobj_ns_type_operations *ops;

	ops = kobj_ns_ops(kobj);
	if (ops) {
		const void *init_ns, *ns;

		ns = kobj->ktype->namespace(kobj);
		init_ns = ops->initial_ns();
		return ns != init_ns;
	}

	return 0;
}

static int init_uevent_argv(struct kobj_uevent_env *env, const char *subsystem)
{
	int buffer_size = sizeof(env->buf) - env->buflen;
	int len;

	len = strlcpy(&env->buf[env->buflen], subsystem, buffer_size);
	if (len >= buffer_size) {
		pr_warn("init_uevent_argv: buffer size of %d too small, needed %d\n",
			buffer_size, len);
		return -ENOMEM;
	}

	/*程序名称*/
	env->argv[0] = uevent_helper;
	env->argv[1] = &env->buf[env->buflen];
	env->argv[2] = NULL;

	env->buflen += len + 1;
	return 0;
}

static void cleanup_uevent_env(struct subprocess_info *info)
{
	kfree(info->data);
}
#endif

#ifdef CONFIG_NET
static struct sk_buff *alloc_uevent_skb(struct kobj_uevent_env *env,
					const char *action_string,
					const char *devpath)
{
	struct netlink_skb_parms *parms;
	struct sk_buff *skb = NULL;
	char *scratch;
	size_t len;

	/* allocate message with maximum possible size */
	len = strlen(action_string) + strlen(devpath) + 2;
	skb = alloc_skb(len + env->buflen, GFP_KERNEL);
	if (!skb)
		return NULL;

	/* add header */
	scratch = skb_put(skb, len);
	sprintf(scratch, "%s@%s", action_string, devpath);

	skb_put_data(skb, env->buf, env->buflen);

	parms = &NETLINK_CB(skb);
	parms->creds.uid = GLOBAL_ROOT_UID;
	parms->creds.gid = GLOBAL_ROOT_GID;
	parms->dst_group = 1;
	parms->portid = 0;

	return skb;
}

static int uevent_net_broadcast_untagged(struct kobj_uevent_env *env,
					 const char *action_string,
					 const char *devpath)
{
	struct sk_buff *skb = NULL;
	struct uevent_sock *ue_sk;
	int retval = 0;

	/* send netlink message */
	//遍历所有uevent_sock_list(每个namespace有一个ue_sk,这里相当于遍历每个namepspace的ue)
	list_for_each_entry(ue_sk, &uevent_sock_list, list) {
		struct sock *uevent_sock = ue_sk->sk;

		//跳过未监听的uevent_sock
		if (!netlink_has_listeners(uevent_sock, 1))
			continue;

		//构造消息对应的skb
		if (!skb) {
			retval = -ENOMEM;
			skb = alloc_uevent_skb(env, action_string, devpath);
			if (!skb)
				continue;
		}

		//广播通知uevent_sock（消息保存在skb中）
		retval = netlink_broadcast(uevent_sock, skb_get(skb), 0, 1,
					   GFP_KERNEL);
		/* ENOBUFS should be handled in userspace */
		if (retval == -ENOBUFS || retval == -ESRCH)
			retval = 0;
	}
	consume_skb(skb);

	return retval;
}

static int uevent_net_broadcast_tagged(struct sock *usk,
				       struct kobj_uevent_env *env,
				       const char *action_string,
				       const char *devpath)
{
	struct user_namespace *owning_user_ns = sock_net(usk)->user_ns;
	struct sk_buff *skb = NULL;
	int ret = 0;

	skb = alloc_uevent_skb(env, action_string, devpath);
	if (!skb)
		return -ENOMEM;

	/* fix credentials */
	if (owning_user_ns != &init_user_ns) {
		struct netlink_skb_parms *parms = &NETLINK_CB(skb);
		kuid_t root_uid;
		kgid_t root_gid;

		/* fix uid */
		root_uid = make_kuid(owning_user_ns, 0);
		if (uid_valid(root_uid))
			parms->creds.uid = root_uid;

		/* fix gid */
		root_gid = make_kgid(owning_user_ns, 0);
		if (gid_valid(root_gid))
			parms->creds.gid = root_gid;
	}

	ret = netlink_broadcast(usk, skb, 0, 1, GFP_KERNEL);
	/* ENOBUFS should be handled in userspace */
	if (ret == -ENOBUFS || ret == -ESRCH)
		ret = 0;

	return ret;
}
#endif

//uevent事件广播
static int kobject_uevent_net_broadcast(struct kobject *kobj,
					struct kobj_uevent_env *env/*环境变量*/,
					const char *action_string,
					const char *devpath)
{
	int ret = 0;

#ifdef CONFIG_NET
	const struct kobj_ns_type_operations *ops;
	const struct net *net = NULL;

	ops = kobj_ns_ops(kobj);
	if (!ops && kobj->kset) {
		struct kobject *ksobj = &kobj->kset->kobj;

		if (ksobj->parent != NULL)
			ops = kobj_ns_ops(ksobj->parent);
	}

	/* kobjects currently only carry network namespace tags and they
	 * are the only tag relevant here since we want to decide which
	 * network namespaces to broadcast the uevent into.
	 */
	if (ops && ops->netlink_ns && kobj->ktype->namespace)
		if (ops->type == KOBJ_NS_TYPE_NET)
			net = kobj->ktype->namespace(kobj);

	if (!net)
		ret = uevent_net_broadcast_untagged(env, action_string,
						    devpath);
	else
		ret = uevent_net_broadcast_tagged(net->uevent_sock->sk, env,
						  action_string, devpath);
#endif

	return ret;
}

static void zap_modalias_env(struct kobj_uevent_env *env)
{
	static const char modalias_prefix[] = "MODALIAS=";
	size_t len;
	int i, j;

	for (i = 0; i < env->envp_idx;) {
		if (strncmp(env->envp[i], modalias_prefix,
			    sizeof(modalias_prefix) - 1)) {
			i++;
			continue;
		}

		len = strlen(env->envp[i]) + 1;

		if (i != env->envp_idx - 1) {
			memmove(env->envp[i], env->envp[i + 1],
				env->buflen - len);

			for (j = i; j < env->envp_idx - 1; j++)
				env->envp[j] = env->envp[j + 1] - len;
		}

		env->envp_idx--;
		env->buflen -= len;
	}
}

/**
 * kobject_uevent_env - send an uevent with environmental data
 *
 * @kobj: struct kobject that the action is happening to
 * @action: action that is happening
 * @envp_ext: pointer to environmental data
 *
 * Returns 0 if kobject_uevent_env() is completed with success or the
 * corresponding error when it fails.
 */
//触发uevent消息
int kobject_uevent_env(struct kobject *kobj, enum kobject_action action,
		       char *envp_ext[]/*附加的环境变量*/)
{
	struct kobj_uevent_env *env;
	//udevent事件名称
	const char *action_string = kobject_actions[action];
	const char *devpath = NULL;
	const char *subsystem;
	struct kobject *top_kobj;
	struct kset *kset;
	const struct kset_uevent_ops *uevent_ops;
	int i = 0;
	int retval = 0;

	/*
	 * Mark "remove" event done regardless of result, for some subsystems
	 * do not want to re-trigger "remove" event via automatic cleanup.
	 */
	if (action == KOBJ_REMOVE)
		kobj->state_remove_uevent_sent = 1;

	pr_debug("kobject: '%s' (%p): %s\n",
		 kobject_name(kobj), kobj, __func__);

	/* search the kset we belong to */
	top_kobj = kobj;
	while (!top_kobj->kset && top_kobj->parent)
		top_kobj = top_kobj->parent;

	if (!top_kobj->kset) {
		pr_debug("kobject: '%s' (%p): %s: attempted to send uevent "
			 "without kset!\n", kobject_name(kobj), kobj,
			 __func__);
		return -EINVAL;
	}

    /*取kset对应的uevent操作集*/
	kset = top_kobj->kset;
	uevent_ops = kset->uevent_ops;

	/* skip the event, if uevent_suppress is set*/
	if (kobj->uevent_suppress) {
		pr_debug("kobject: '%s' (%p): %s: uevent_suppress "
				 "caused the event to drop!\n",
				 kobject_name(kobj), kobj, __func__);
		return 0;
	}
	/* skip the event, if the filter returns zero. */
	if (uevent_ops && uevent_ops->filter)
<<<<<<< HEAD
		if (!uevent_ops->filter(kset, kobj)) {
			//检查此事件是否可以被过滤掉
=======
		if (!uevent_ops->filter(kobj)) {
>>>>>>> 028192fe
			pr_debug("kobject: '%s' (%p): %s: filter function "
				 "caused the event to drop!\n",
				 kobject_name(kobj), kobj, __func__);
			return 0;
		}

	/* originating subsystem */
	//取subsystem,或者来自name回调，或者来自obj name
	if (uevent_ops && uevent_ops->name)
		subsystem = uevent_ops->name(kobj);
	else
		subsystem = kobject_name(&kset->kobj);
	if (!subsystem) {
		pr_debug("kobject: '%s' (%p): %s: unset subsystem caused the "
			 "event to drop!\n", kobject_name(kobj), kobj,
			 __func__);
		return 0;
	}

	/* environment buffer */
	//构造uevent消息
	env = kzalloc(sizeof(struct kobj_uevent_env), GFP_KERNEL);
	if (!env)
		return -ENOMEM;

	/* complete object path */
	//obj到顶层的路径名称
	devpath = kobject_get_path(kobj, GFP_KERNEL);
	if (!devpath) {
		retval = -ENOENT;
		goto exit;
	}

	/* default keys */
	//添加action名称
	retval = add_uevent_var(env, "ACTION=%s", action_string);
	if (retval)
		goto exit;
	//添加devpath，到kobj对应路径
	retval = add_uevent_var(env, "DEVPATH=%s", devpath);
	if (retval)
		goto exit;
	//添加subsystem
	retval = add_uevent_var(env, "SUBSYSTEM=%s", subsystem);
	if (retval)
		goto exit;

	/* keys passed in from the caller */
	//添加扩展的环境变量
	if (envp_ext) {
		for (i = 0; envp_ext[i]; i++) {
			retval = add_uevent_var(env, "%s", envp_ext[i]);
			if (retval)
				goto exit;
		}
	}

	/* let the kset specific function add its stuff */
	if (uevent_ops && uevent_ops->uevent) {
<<<<<<< HEAD
		//让kset添加一些stuff，例如添加专有env
		retval = uevent_ops->uevent(kset, kobj, env);
=======
		retval = uevent_ops->uevent(kobj, env);
>>>>>>> 028192fe
		if (retval) {
			pr_debug("kobject: '%s' (%p): %s: uevent() returned "
				 "%d\n", kobject_name(kobj), kobj,
				 __func__, retval);
			goto exit;
		}
	}

	switch (action) {
	case KOBJ_ADD:
		/*
		 * Mark "add" event so we can make sure we deliver "remove"
		 * event to userspace during automatic cleanup. If
		 * the object did send an "add" event, "remove" will
		 * automatically generated by the core, if not already done
		 * by the caller.
		 */
		kobj->state_add_uevent_sent = 1;
		break;

	case KOBJ_UNBIND:
		zap_modalias_env(env);
		break;

	default:
		break;
	}

	//uevent是Kobject的一部分，用于在Kobject状态发生改变时，例如增加、移除等，通知用户空间程序。用户空间程序收到这样的事件后，
	//会做相应的处理。
	//该机制通常是用来支持热拔插设备的，例如U盘插入后，USB相关的驱动软件会动态创建用于表示该U盘的device结构（相应的也包括其中的kobject），
	//并告知用户空间程序，为该U盘动态的创建/dev/目录下的设备节点，更进一步，可以通知其它的应用程序，将该U盘设备mount到系统中，从而动态的支持该设备。
	//Uevent的机制是比较简单的，设备模型中任何设备有事件需要上报时，会触发Uevent提供的接口。Uevent模块准备好上报事件的格式后，
	//可以通过两个途径把事件上报到用户空间：一种是通过kmod模块，直接调用用户空间的可执行文件；另一种是通过netlink通信机制，
	//将事件从内核空间传递给用户空间。
	//如果采用调用用户空间文件的方式，有个缺点，如果两个事件先后发生，实际上在用户空间里可能无法获知两个事件的先后顺序。
	mutex_lock(&uevent_sock_mutex);
	/* we will send an event, so request a new sequence number */
	//添加seqnum序号
	retval = add_uevent_var(env, "SEQNUM=%llu", ++uevent_seqnum);
	if (retval) {
		mutex_unlock(&uevent_sock_mutex);
		goto exit;
	}
	//通过netlink进行通知
	retval = kobject_uevent_net_broadcast(kobj, env, action_string,
					      devpath);
	mutex_unlock(&uevent_sock_mutex);

#ifdef CONFIG_UEVENT_HELPER
	//通过调用脚本或者应用程序来实现通知
	/* call uevent_helper, usually only enabled during early boot */
	if (uevent_helper[0] && !kobj_usermode_filter(kobj)) {
		struct subprocess_info *info;

		/*为uevent helper添加环境变量*/
		retval = add_uevent_var(env, "HOME=/");
		if (retval)
			goto exit;
		retval = add_uevent_var(env,
					"PATH=/sbin:/bin:/usr/sbin:/usr/bin");
		if (retval)
			goto exit;
		retval = init_uevent_argv(env, subsystem);
		if (retval)
			goto exit;

		retval = -ENOMEM;
		info = call_usermodehelper_setup(env->argv[0], env->argv,
						 env->envp, GFP_KERNEL,
						 NULL, cleanup_uevent_env, env);
		if (info) {
			retval = call_usermodehelper_exec(info, UMH_NO_WAIT);
			env = NULL;	/* freed by cleanup_uevent_env */
		}
	}
#endif

exit:
	kfree(devpath);
	kfree(env);
	return retval;
}
EXPORT_SYMBOL_GPL(kobject_uevent_env);

/**
 * kobject_uevent - notify userspace by sending an uevent
 *
 * @kobj: struct kobject that the action is happening to
 * @action: action that is happening
 *
 * Returns 0 if kobject_uevent() is completed with success or the
 * corresponding error when it fails.
 */
//通知用户态uevent
int kobject_uevent(struct kobject *kobj, enum kobject_action action)
{
	return kobject_uevent_env(kobj, action, NULL);
}
EXPORT_SYMBOL_GPL(kobject_uevent);

/**
 * add_uevent_var - add key value string to the environment buffer
 * @env: environment buffer structure
 * @format: printf format for the key=value pair
 *
 * Returns 0 if environment variable was added successfully or -ENOMEM
 * if no space was available.
 */
int add_uevent_var(struct kobj_uevent_env *env, const char *format, ...)
{
    //格式化format,并将产生的evn添加到env->buf中
	va_list args;
	int len;

	if (env->envp_idx >= ARRAY_SIZE(env->envp)) {
		WARN(1, KERN_ERR "add_uevent_var: too many keys\n");
		return -ENOMEM;
	}

	va_start(args, format);
	//格式化字符串，并将其填充到env->buf中
	len = vsnprintf(&env->buf[env->buflen],
			sizeof(env->buf) - env->buflen,
			format, args);
	va_end(args);

	if (len >= (sizeof(env->buf) - env->buflen)) {
		WARN(1, KERN_ERR "add_uevent_var: buffer size too small\n");
		return -ENOMEM;
	}

	env->envp[env->envp_idx++] = &env->buf[env->buflen];
	env->buflen += len + 1;//增加buf的已用空间
	return 0;
}
EXPORT_SYMBOL_GPL(add_uevent_var);

#if defined(CONFIG_NET)
static int uevent_net_broadcast(struct sock *usk, struct sk_buff *skb,
				struct netlink_ext_ack *extack)
{
	/* u64 to chars: 2^64 - 1 = 21 chars */
	//为了保存seqnum=xx
	char buf[sizeof("SEQNUM=") + 21];
	struct sk_buff *skbc;
	int ret;

	/* bump and prepare sequence number */
	//构造并填充seqnum
	ret = snprintf(buf, sizeof(buf), "SEQNUM=%llu", ++uevent_seqnum);
	if (ret < 0 || (size_t)ret >= sizeof(buf))
		return -ENOMEM;
	ret++;

	/* verify message does not overflow */
	//udevent消息最大不能超过UEVENT_BUFFER_SIZE
	if ((skb->len + ret) > UEVENT_BUFFER_SIZE) {
		NL_SET_ERR_MSG(extack, "uevent message too big");
		return -EINVAL;
	}

	/* copy skb and extend to accommodate sequence number */
	skbc = skb_copy_expand(skb, 0, ret, GFP_KERNEL);
	if (!skbc)
		return -ENOMEM;

	/* append sequence number */
	//append序列号在skbc尾部
	skb_put_data(skbc, buf, ret);

	/* remove msg header */
	skb_pull(skbc, NLMSG_HDRLEN);

	/* set portid 0 to inform userspace message comes from kernel */
	//知会用会态，此消息来源于kernel
	NETLINK_CB(skbc).portid = 0;
	NETLINK_CB(skbc).dst_group = 1;

	ret = netlink_broadcast(usk, skbc, 0, 1, GFP_KERNEL);
	/* ENOBUFS should be handled in userspace */
	if (ret == -ENOBUFS || ret == -ESRCH)
		ret = 0;

	return ret;
}

//收到kernel发送过来的消息，传递给用户态
static int uevent_net_rcv_skb(struct sk_buff *skb, struct nlmsghdr *nlh,
			      struct netlink_ext_ack *extack)
{
	struct net *net;
	int ret;

	if (!nlmsg_data(nlh))
		return -EINVAL;

	/*
	 * Verify that we are allowed to send messages to the target
	 * network namespace. The caller must have CAP_SYS_ADMIN in the
	 * owning user namespace of the target network namespace.
	 */
	net = sock_net(NETLINK_CB(skb).sk);
	if (!netlink_ns_capable(skb, net->user_ns, CAP_SYS_ADMIN)) {
		NL_SET_ERR_MSG(extack, "missing CAP_SYS_ADMIN capability");
		return -EPERM;
	}

	mutex_lock(&uevent_sock_mutex);
	//向外发送uevent消息
	ret = uevent_net_broadcast(net->uevent_sock->sk, skb, extack);
	mutex_unlock(&uevent_sock_mutex);

	return ret;
}

static void uevent_net_rcv(struct sk_buff *skb)
{
	//将收到的消息投递给uevent_net_rcv_skb处理（此消息来源于kernel，送用户态)
	netlink_rcv_skb(skb, &uevent_net_rcv_skb);
}

static int uevent_net_init(struct net *net)
{
	struct uevent_sock *ue_sk;
	struct netlink_kernel_cfg cfg = {
		.groups	= 1,
		//NETLINK_KOBJECT_UEVENT类型消息处理
		.input = uevent_net_rcv,
		.flags	= NL_CFG_F_NONROOT_RECV
	};

	ue_sk = kzalloc(sizeof(*ue_sk), GFP_KERNEL);
	if (!ue_sk)
		return -ENOMEM;

	//注册NETLINK_KOBJECT_UEVENT类型sk
	ue_sk->sk = netlink_kernel_create(net, NETLINK_KOBJECT_UEVENT, &cfg);
	if (!ue_sk->sk) {
		pr_err("kobject_uevent: unable to create netlink socket!\n");
		kfree(ue_sk);
		return -ENODEV;
	}

	//记录负责kobject_uevent的socket（kernel端）
	net->uevent_sock = ue_sk;

	/* Restrict uevents to initial user namespace. */
	if (sock_net(ue_sk->sk)->user_ns == &init_user_ns) {
		mutex_lock(&uevent_sock_mutex);
		list_add_tail(&ue_sk->list, &uevent_sock_list);
		mutex_unlock(&uevent_sock_mutex);
	}

	return 0;
}

//关闭uevent 要socket
static void uevent_net_exit(struct net *net)
{
	struct uevent_sock *ue_sk = net->uevent_sock;

	if (sock_net(ue_sk->sk)->user_ns == &init_user_ns) {
		mutex_lock(&uevent_sock_mutex);
		list_del(&ue_sk->list);
		mutex_unlock(&uevent_sock_mutex);
	}

	netlink_kernel_release(ue_sk->sk);
	kfree(ue_sk);
}

static struct pernet_operations uevent_net_ops = {
	.init	= uevent_net_init,
	.exit	= uevent_net_exit,
};

static int __init kobject_uevent_init(void)
{
	return register_pernet_subsys(&uevent_net_ops);
}


postcore_initcall(kobject_uevent_init);
#endif<|MERGE_RESOLUTION|>--- conflicted
+++ resolved
@@ -516,12 +516,8 @@
 	}
 	/* skip the event, if the filter returns zero. */
 	if (uevent_ops && uevent_ops->filter)
-<<<<<<< HEAD
-		if (!uevent_ops->filter(kset, kobj)) {
+		if (!uevent_ops->filter(kobj)) {
 			//检查此事件是否可以被过滤掉
-=======
-		if (!uevent_ops->filter(kobj)) {
->>>>>>> 028192fe
 			pr_debug("kobject: '%s' (%p): %s: filter function "
 				 "caused the event to drop!\n",
 				 kobject_name(kobj), kobj, __func__);
@@ -581,12 +577,8 @@
 
 	/* let the kset specific function add its stuff */
 	if (uevent_ops && uevent_ops->uevent) {
-<<<<<<< HEAD
 		//让kset添加一些stuff，例如添加专有env
-		retval = uevent_ops->uevent(kset, kobj, env);
-=======
 		retval = uevent_ops->uevent(kobj, env);
->>>>>>> 028192fe
 		if (retval) {
 			pr_debug("kobject: '%s' (%p): %s: uevent() returned "
 				 "%d\n", kobject_name(kobj), kobj,
