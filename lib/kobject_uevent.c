// SPDX-License-Identifier: GPL-2.0
/*
 * kernel userspace event delivery
 *
 * Copyright (C) 2004 Red Hat, Inc.  All rights reserved.
 * Copyright (C) 2004 Novell, Inc.  All rights reserved.
 * Copyright (C) 2004 IBM, Inc. All rights reserved.
 *
 * Authors:
 *	Robert Love		<rml@novell.com>
 *	Kay Sievers		<kay.sievers@vrfy.org>
 *	Arjan van de Ven	<arjanv@redhat.com>
 *	Greg Kroah-Hartman	<greg@kroah.com>
 */

#include <linux/spinlock.h>
#include <linux/string.h>
#include <linux/kobject.h>
#include <linux/export.h>
#include <linux/kmod.h>
#include <linux/slab.h>
#include <linux/socket.h>
#include <linux/skbuff.h>
#include <linux/netlink.h>
#include <linux/uidgid.h>
#include <linux/uuid.h>
#include <linux/ctype.h>
#include <net/sock.h>
#include <net/netlink.h>
#include <net/net_namespace.h>


u64 uevent_seqnum;
#ifdef CONFIG_UEVENT_HELPER
char uevent_helper[UEVENT_HELPER_PATH_LEN] = CONFIG_UEVENT_HELPER_PATH;
#endif

struct uevent_sock {
	struct list_head list;
	struct sock *sk;
};

#ifdef CONFIG_NET
static LIST_HEAD(uevent_sock_list);
#endif

/* This lock protects uevent_seqnum and uevent_sock_list */
static DEFINE_MUTEX(uevent_sock_mutex);

/* the strings here must match the enum in include/linux/kobject.h */
static const char *kobject_actions[] = {
	[KOBJ_ADD] =		"add",
	[KOBJ_REMOVE] =		"remove",
	[KOBJ_CHANGE] =		"change",
	[KOBJ_MOVE] =		"move",
	[KOBJ_ONLINE] =		"online",
	[KOBJ_OFFLINE] =	"offline",
	[KOBJ_BIND] =		"bind",
	[KOBJ_UNBIND] =		"unbind",
};

//解析输出的buf,分析其指定的action及action对应的参数，返回0表示解析成功
//否则参数有误
static int kobject_action_type(const char *buf, size_t count,
			       enum kobject_action *type,
			       const char **args)
{
	enum kobject_action action;
	size_t count_first;
	const char *args_start;
	int ret = -EINVAL;

	if (count && (buf[count-1] == '\n' || buf[count-1] == '\0'))
		count--;//换行与'\0'相同看待，将count减小

	if (!count)
		goto out;//count为0时无法配置

	args_start = strnchr(buf, count, ' ');
	if (args_start) {
		count_first = args_start - buf;//到空格需要跳count_first个字节
		args_start = args_start + 1;//参数起始位置
	} else
		count_first = count;//无参数

	for (action = 0; action < ARRAY_SIZE(kobject_actions); action++) {
		if (strncmp(kobject_actions[action], buf, count_first) != 0)
			continue;
		//到找输出与约定的命令字相配了。
		if (kobject_actions[action][count_first] != '\0')
			continue;//需要保证长度相配，即命令字完全匹配
		if (args)
			*args = args_start;
		*type = action;
		ret = 0;
		break;
	}
out:
	return ret;
}

static const char *action_arg_word_end(const char *buf, const char *buf_end,
				       char delim)
{
	const char *next = buf;

	while (next <= buf_end && *next != delim)
		if (!isalnum(*next++))
			return NULL;

	if (next == buf)
		return NULL;

	return next;
}

static int kobject_action_args(const char *buf, size_t count,
			       struct kobj_uevent_env **ret_env)
{
	struct kobj_uevent_env *env = NULL;
	const char *next, *buf_end, *key;
	int key_len;
	int r = -EINVAL;

	if (count && (buf[count - 1] == '\n' || buf[count - 1] == '\0'))
		count--;

	if (!count)
		return -EINVAL;

	env = kzalloc(sizeof(*env), GFP_KERNEL);
	if (!env)
		return -ENOMEM;

	/* first arg is UUID */
	if (count < UUID_STRING_LEN || !uuid_is_valid(buf) ||
	    add_uevent_var(env, "SYNTH_UUID=%.*s", UUID_STRING_LEN, buf))
		goto out;

	/*
	 * the rest are custom environment variables in KEY=VALUE
	 * format with ' ' delimiter between each KEY=VALUE pair
	 */
	next = buf + UUID_STRING_LEN;
	buf_end = buf + count - 1;

	while (next <= buf_end) {
		if (*next != ' ')
			goto out;

		/* skip the ' ', key must follow */
		key = ++next;
		if (key > buf_end)
			goto out;

		buf = next;
		next = action_arg_word_end(buf, buf_end, '=');
		if (!next || next > buf_end || *next != '=')
			goto out;
		key_len = next - buf;

		/* skip the '=', value must follow */
		if (++next > buf_end)
			goto out;

		buf = next;
		next = action_arg_word_end(buf, buf_end, ' ');
		if (!next)
			goto out;

		if (add_uevent_var(env, "SYNTH_ARG_%.*s=%.*s",
				   key_len, key, (int) (next - buf), buf))
			goto out;
	}

	r = 0;
out:
	if (r)
		kfree(env);
	else
		*ret_env = env;
	return r;
}

/**
 * kobject_synth_uevent - send synthetic uevent with arguments
 *
 * @kobj: struct kobject for which synthetic uevent is to be generated
 * @buf: buffer containing action type and action args, newline is ignored
 * @count: length of buffer
 *
 * Returns 0 if kobject_synthetic_uevent() is completed with success or the
 * corresponding error when it fails.
 */
int kobject_synth_uevent(struct kobject *kobj, const char *buf, size_t count)
{
	char *no_uuid_envp[] = { "SYNTH_UUID=0", NULL };
	enum kobject_action action;
	const char *action_args;
	struct kobj_uevent_env *env;
	const char *msg = NULL, *devpath;
	int r;

	r = kobject_action_type(buf, count, &action, &action_args);
	if (r) {
<<<<<<< HEAD
		//解析失败，传入的参数有误
		msg = "unknown uevent action string\n";
=======
		msg = "unknown uevent action string";
>>>>>>> 12ad143e
		goto out;
	}

	if (!action_args) {
		//先处理没有参数的情况
		r = kobject_uevent_env(kobj, action, no_uuid_envp);
		goto out;
	}

	r = kobject_action_args(action_args,
				count - (action_args - buf), &env);
	if (r == -EINVAL) {
		msg = "incorrect uevent action arguments";
		goto out;
	}

	if (r)
		goto out;

	r = kobject_uevent_env(kobj, action, env->envp);
	kfree(env);
out:
	if (r) {
		devpath = kobject_get_path(kobj, GFP_KERNEL);
		pr_warn("synth uevent: %s: %s\n",
		       devpath ?: "unknown device",
		       msg ?: "failed to send uevent");
		kfree(devpath);
	}
	return r;
}

#ifdef CONFIG_UEVENT_HELPER
static int kobj_usermode_filter(struct kobject *kobj)
{
	const struct kobj_ns_type_operations *ops;

	ops = kobj_ns_ops(kobj);
	if (ops) {
		const void *init_ns, *ns;

		ns = kobj->ktype->namespace(kobj);
		init_ns = ops->initial_ns();
		return ns != init_ns;
	}

	return 0;
}

static int init_uevent_argv(struct kobj_uevent_env *env, const char *subsystem)
{
	int len;

	len = strlcpy(&env->buf[env->buflen], subsystem,
		      sizeof(env->buf) - env->buflen);
	if (len >= (sizeof(env->buf) - env->buflen)) {
		WARN(1, KERN_ERR "init_uevent_argv: buffer size too small\n");
		return -ENOMEM;
	}

	env->argv[0] = uevent_helper;
	env->argv[1] = &env->buf[env->buflen];
	env->argv[2] = NULL;

	env->buflen += len + 1;
	return 0;
}

static void cleanup_uevent_env(struct subprocess_info *info)
{
	kfree(info->data);
}
#endif

#ifdef CONFIG_NET
static struct sk_buff *alloc_uevent_skb(struct kobj_uevent_env *env,
					const char *action_string,
					const char *devpath)
{
	struct netlink_skb_parms *parms;
	struct sk_buff *skb = NULL;
	char *scratch;
	size_t len;

	/* allocate message with maximum possible size */
	len = strlen(action_string) + strlen(devpath) + 2;
	skb = alloc_skb(len + env->buflen, GFP_KERNEL);
	if (!skb)
		return NULL;

	/* add header */
	scratch = skb_put(skb, len);
	sprintf(scratch, "%s@%s", action_string, devpath);

	skb_put_data(skb, env->buf, env->buflen);

	parms = &NETLINK_CB(skb);
	parms->creds.uid = GLOBAL_ROOT_UID;
	parms->creds.gid = GLOBAL_ROOT_GID;
	parms->dst_group = 1;
	parms->portid = 0;

	return skb;
}

static int uevent_net_broadcast_untagged(struct kobj_uevent_env *env,
					 const char *action_string,
					 const char *devpath)
{
	struct sk_buff *skb = NULL;
	struct uevent_sock *ue_sk;
	int retval = 0;

	/* send netlink message */
	//遍历所有uevent_sock_list(每个namespace有一个ue_sk,这里相当于遍历每个namepspace的ue)
	list_for_each_entry(ue_sk, &uevent_sock_list, list) {
		struct sock *uevent_sock = ue_sk->sk;

		//跳过未监听的uevent_sock
		if (!netlink_has_listeners(uevent_sock, 1))
			continue;

		//构造消息对应的skb
		if (!skb) {
			retval = -ENOMEM;
			skb = alloc_uevent_skb(env, action_string, devpath);
			if (!skb)
				continue;
		}

		//广播通知uevent_sock（消息保存在skb中）
		retval = netlink_broadcast(uevent_sock, skb_get(skb), 0, 1,
					   GFP_KERNEL);
		/* ENOBUFS should be handled in userspace */
		if (retval == -ENOBUFS || retval == -ESRCH)
			retval = 0;
	}
	consume_skb(skb);

	return retval;
}

static int uevent_net_broadcast_tagged(struct sock *usk,
				       struct kobj_uevent_env *env,
				       const char *action_string,
				       const char *devpath)
{
	struct user_namespace *owning_user_ns = sock_net(usk)->user_ns;
	struct sk_buff *skb = NULL;
	int ret = 0;

	skb = alloc_uevent_skb(env, action_string, devpath);
	if (!skb)
		return -ENOMEM;

	/* fix credentials */
	if (owning_user_ns != &init_user_ns) {
		struct netlink_skb_parms *parms = &NETLINK_CB(skb);
		kuid_t root_uid;
		kgid_t root_gid;

		/* fix uid */
		root_uid = make_kuid(owning_user_ns, 0);
		if (uid_valid(root_uid))
			parms->creds.uid = root_uid;

		/* fix gid */
		root_gid = make_kgid(owning_user_ns, 0);
		if (gid_valid(root_gid))
			parms->creds.gid = root_gid;
	}

	ret = netlink_broadcast(usk, skb, 0, 1, GFP_KERNEL);
	/* ENOBUFS should be handled in userspace */
	if (ret == -ENOBUFS || ret == -ESRCH)
		ret = 0;

	return ret;
}
#endif

//uevent事件广播
static int kobject_uevent_net_broadcast(struct kobject *kobj,
					struct kobj_uevent_env *env,
					const char *action_string,
					const char *devpath)
{
	int ret = 0;

#ifdef CONFIG_NET
	const struct kobj_ns_type_operations *ops;
	const struct net *net = NULL;

	ops = kobj_ns_ops(kobj);
	if (!ops && kobj->kset) {
		struct kobject *ksobj = &kobj->kset->kobj;

		if (ksobj->parent != NULL)
			ops = kobj_ns_ops(ksobj->parent);
	}

	/* kobjects currently only carry network namespace tags and they
	 * are the only tag relevant here since we want to decide which
	 * network namespaces to broadcast the uevent into.
	 */
	if (ops && ops->netlink_ns && kobj->ktype->namespace)
		if (ops->type == KOBJ_NS_TYPE_NET)
			net = kobj->ktype->namespace(kobj);

	if (!net)
		ret = uevent_net_broadcast_untagged(env, action_string,
						    devpath);
	else
		ret = uevent_net_broadcast_tagged(net->uevent_sock->sk, env,
						  action_string, devpath);
#endif

	return ret;
}

static void zap_modalias_env(struct kobj_uevent_env *env)
{
	static const char modalias_prefix[] = "MODALIAS=";
	size_t len;
	int i, j;

	for (i = 0; i < env->envp_idx;) {
		if (strncmp(env->envp[i], modalias_prefix,
			    sizeof(modalias_prefix) - 1)) {
			i++;
			continue;
		}

		len = strlen(env->envp[i]) + 1;

		if (i != env->envp_idx - 1) {
			memmove(env->envp[i], env->envp[i + 1],
				env->buflen - len);

			for (j = i; j < env->envp_idx - 1; j++)
				env->envp[j] = env->envp[j + 1] - len;
		}

		env->envp_idx--;
		env->buflen -= len;
	}
}

/**
 * kobject_uevent_env - send an uevent with environmental data
 *
 * @kobj: struct kobject that the action is happening to
 * @action: action that is happening
 * @envp_ext: pointer to environmental data
 *
 * Returns 0 if kobject_uevent_env() is completed with success or the
 * corresponding error when it fails.
 */
//触发uevent消息
int kobject_uevent_env(struct kobject *kobj, enum kobject_action action,
		       char *envp_ext[])
{
	struct kobj_uevent_env *env;
	const char *action_string = kobject_actions[action];
	const char *devpath = NULL;
	const char *subsystem;
	struct kobject *top_kobj;
	struct kset *kset;
	const struct kset_uevent_ops *uevent_ops;
	int i = 0;
	int retval = 0;

	pr_debug("kobject: '%s' (%p): %s\n",
		 kobject_name(kobj), kobj, __func__);

	/* search the kset we belong to */
	top_kobj = kobj;
	while (!top_kobj->kset && top_kobj->parent)
		top_kobj = top_kobj->parent;

	if (!top_kobj->kset) {
		pr_debug("kobject: '%s' (%p): %s: attempted to send uevent "
			 "without kset!\n", kobject_name(kobj), kobj,
			 __func__);
		return -EINVAL;
	}

	kset = top_kobj->kset;
	uevent_ops = kset->uevent_ops;

	/* skip the event, if uevent_suppress is set*/
	if (kobj->uevent_suppress) {
		pr_debug("kobject: '%s' (%p): %s: uevent_suppress "
				 "caused the event to drop!\n",
				 kobject_name(kobj), kobj, __func__);
		return 0;
	}
	/* skip the event, if the filter returns zero. */
	if (uevent_ops && uevent_ops->filter)
		if (!uevent_ops->filter(kset, kobj)) {
			//检查此事件是否可以被过滤掉
			pr_debug("kobject: '%s' (%p): %s: filter function "
				 "caused the event to drop!\n",
				 kobject_name(kobj), kobj, __func__);
			return 0;
		}

	/* originating subsystem */
	if (uevent_ops && uevent_ops->name)
		subsystem = uevent_ops->name(kset, kobj);
	else
		subsystem = kobject_name(&kset->kobj);
	if (!subsystem) {
		pr_debug("kobject: '%s' (%p): %s: unset subsystem caused the "
			 "event to drop!\n", kobject_name(kobj), kobj,
			 __func__);
		return 0;
	}

	/* environment buffer */
	//构造uevent消息
	env = kzalloc(sizeof(struct kobj_uevent_env), GFP_KERNEL);
	if (!env)
		return -ENOMEM;

	/* complete object path */
	devpath = kobject_get_path(kobj, GFP_KERNEL);
	if (!devpath) {
		retval = -ENOENT;
		goto exit;
	}

	/* default keys */
	//添加action
	retval = add_uevent_var(env, "ACTION=%s", action_string);
	if (retval)
		goto exit;
	//添加devpath
	retval = add_uevent_var(env, "DEVPATH=%s", devpath);
	if (retval)
		goto exit;
	//添加subsystem
	retval = add_uevent_var(env, "SUBSYSTEM=%s", subsystem);
	if (retval)
		goto exit;

	/* keys passed in from the caller */
	//添加扩展的环境变量
	if (envp_ext) {
		for (i = 0; envp_ext[i]; i++) {
			retval = add_uevent_var(env, "%s", envp_ext[i]);
			if (retval)
				goto exit;
		}
	}

	/* let the kset specific function add its stuff */
	if (uevent_ops && uevent_ops->uevent) {
		//让kset添加一些stuff
		retval = uevent_ops->uevent(kset, kobj, env);
		if (retval) {
			pr_debug("kobject: '%s' (%p): %s: uevent() returned "
				 "%d\n", kobject_name(kobj), kobj,
				 __func__, retval);
			goto exit;
		}
	}

	switch (action) {
	case KOBJ_ADD:
		/*
		 * Mark "add" event so we can make sure we deliver "remove"
		 * event to userspace during automatic cleanup. If
		 * the object did send an "add" event, "remove" will
		 * automatically generated by the core, if not already done
		 * by the caller.
		 */
		kobj->state_add_uevent_sent = 1;
		break;

	case KOBJ_REMOVE:
		kobj->state_remove_uevent_sent = 1;
		break;

	case KOBJ_UNBIND:
		zap_modalias_env(env);
		break;

	default:
		break;
	}

	//uevent是Kobject的一部分，用于在Kobject状态发生改变时，例如增加、移除等，通知用户空间程序。用户空间程序收到这样的事件后，
	//会做相应的处理。
	//该机制通常是用来支持热拔插设备的，例如U盘插入后，USB相关的驱动软件会动态创建用于表示该U盘的device结构（相应的也包括其中的kobject），
	//并告知用户空间程序，为该U盘动态的创建/dev/目录下的设备节点，更进一步，可以通知其它的应用程序，将该U盘设备mount到系统中，从而动态的支持该设备。
	//Uevent的机制是比较简单的，设备模型中任何设备有事件需要上报时，会触发Uevent提供的接口。Uevent模块准备好上报事件的格式后，
	//可以通过两个途径把事件上报到用户空间：一种是通过kmod模块，直接调用用户空间的可执行文件；另一种是通过netlink通信机制，
	//将事件从内核空间传递给用户空间。
	//如果采用调用用户空间文件的方式，有个缺点，如果两个事件先后发生，实际上在用户空间里可能无法获知两个事件的先后顺序。
	mutex_lock(&uevent_sock_mutex);
	/* we will send an event, so request a new sequence number */
	//添加seqnum序号
	retval = add_uevent_var(env, "SEQNUM=%llu", ++uevent_seqnum);
	if (retval) {
		mutex_unlock(&uevent_sock_mutex);
		goto exit;
	}
	//通过netlink进行通知
	retval = kobject_uevent_net_broadcast(kobj, env, action_string,
					      devpath);
	mutex_unlock(&uevent_sock_mutex);

#ifdef CONFIG_UEVENT_HELPER
	//通过调用脚本或者应用程序来实现通知
	/* call uevent_helper, usually only enabled during early boot */
	if (uevent_helper[0] && !kobj_usermode_filter(kobj)) {
		struct subprocess_info *info;

		retval = add_uevent_var(env, "HOME=/");
		if (retval)
			goto exit;
		retval = add_uevent_var(env,
					"PATH=/sbin:/bin:/usr/sbin:/usr/bin");
		if (retval)
			goto exit;
		retval = init_uevent_argv(env, subsystem);
		if (retval)
			goto exit;

		retval = -ENOMEM;
		info = call_usermodehelper_setup(env->argv[0], env->argv,
						 env->envp, GFP_KERNEL,
						 NULL, cleanup_uevent_env, env);
		if (info) {
			retval = call_usermodehelper_exec(info, UMH_NO_WAIT);
			env = NULL;	/* freed by cleanup_uevent_env */
		}
	}
#endif

exit:
	kfree(devpath);
	kfree(env);
	return retval;
}
EXPORT_SYMBOL_GPL(kobject_uevent_env);

/**
 * kobject_uevent - notify userspace by sending an uevent
 *
 * @kobj: struct kobject that the action is happening to
 * @action: action that is happening
 *
 * Returns 0 if kobject_uevent() is completed with success or the
 * corresponding error when it fails.
 */
//通知用户态uevent
int kobject_uevent(struct kobject *kobj, enum kobject_action action)
{
	return kobject_uevent_env(kobj, action, NULL);
}
EXPORT_SYMBOL_GPL(kobject_uevent);

/**
 * add_uevent_var - add key value string to the environment buffer
 * @env: environment buffer structure
 * @format: printf format for the key=value pair
 *
 * Returns 0 if environment variable was added successfully or -ENOMEM
 * if no space was available.
 */
int add_uevent_var(struct kobj_uevent_env *env, const char *format, ...)
{
	va_list args;
	int len;

	if (env->envp_idx >= ARRAY_SIZE(env->envp)) {
		WARN(1, KERN_ERR "add_uevent_var: too many keys\n");
		return -ENOMEM;
	}

	va_start(args, format);
	//格式化字符串，并将其填充到env->buf中
	len = vsnprintf(&env->buf[env->buflen],
			sizeof(env->buf) - env->buflen,
			format, args);
	va_end(args);

	if (len >= (sizeof(env->buf) - env->buflen)) {
		WARN(1, KERN_ERR "add_uevent_var: buffer size too small\n");
		return -ENOMEM;
	}

	env->envp[env->envp_idx++] = &env->buf[env->buflen];
	env->buflen += len + 1;//增加buf的已用空间
	return 0;
}
EXPORT_SYMBOL_GPL(add_uevent_var);

#if defined(CONFIG_NET)
static int uevent_net_broadcast(struct sock *usk, struct sk_buff *skb,
				struct netlink_ext_ack *extack)
{
	/* u64 to chars: 2^64 - 1 = 21 chars */
	//为了保存seqnum=xx
	char buf[sizeof("SEQNUM=") + 21];
	struct sk_buff *skbc;
	int ret;

	/* bump and prepare sequence number */
	//构造并填充seqnum
	ret = snprintf(buf, sizeof(buf), "SEQNUM=%llu", ++uevent_seqnum);
	if (ret < 0 || (size_t)ret >= sizeof(buf))
		return -ENOMEM;
	ret++;

	/* verify message does not overflow */
	//udevent消息最大不能超过UEVENT_BUFFER_SIZE
	if ((skb->len + ret) > UEVENT_BUFFER_SIZE) {
		NL_SET_ERR_MSG(extack, "uevent message too big");
		return -EINVAL;
	}

	/* copy skb and extend to accommodate sequence number */
	skbc = skb_copy_expand(skb, 0, ret, GFP_KERNEL);
	if (!skbc)
		return -ENOMEM;

	/* append sequence number */
	//append序列号在skbc尾部
	skb_put_data(skbc, buf, ret);

	/* remove msg header */
	skb_pull(skbc, NLMSG_HDRLEN);

	/* set portid 0 to inform userspace message comes from kernel */
	//知会用会态，此消息来源于kernel
	NETLINK_CB(skbc).portid = 0;
	NETLINK_CB(skbc).dst_group = 1;

	ret = netlink_broadcast(usk, skbc, 0, 1, GFP_KERNEL);
	/* ENOBUFS should be handled in userspace */
	if (ret == -ENOBUFS || ret == -ESRCH)
		ret = 0;

	return ret;
}

static int uevent_net_rcv_skb(struct sk_buff *skb, struct nlmsghdr *nlh,
			      struct netlink_ext_ack *extack)
{
	struct net *net;
	int ret;

	if (!nlmsg_data(nlh))
		return -EINVAL;

	/*
	 * Verify that we are allowed to send messages to the target
	 * network namespace. The caller must have CAP_SYS_ADMIN in the
	 * owning user namespace of the target network namespace.
	 */
	net = sock_net(NETLINK_CB(skb).sk);
	if (!netlink_ns_capable(skb, net->user_ns, CAP_SYS_ADMIN)) {
		NL_SET_ERR_MSG(extack, "missing CAP_SYS_ADMIN capability");
		return -EPERM;
	}

	mutex_lock(&uevent_sock_mutex);
	//向外发送uevent消息
	ret = uevent_net_broadcast(net->uevent_sock->sk, skb, extack);
	mutex_unlock(&uevent_sock_mutex);

	return ret;
}

static void uevent_net_rcv(struct sk_buff *skb)
{
	//将收到的消息投递给uevent_net_rcv_skb处理（此消息来源于kernel)
	netlink_rcv_skb(skb, &uevent_net_rcv_skb);
}

static int uevent_net_init(struct net *net)
{
	struct uevent_sock *ue_sk;
	struct netlink_kernel_cfg cfg = {
		.groups	= 1,
		.input = uevent_net_rcv,//NETLINK_KOBJECT_UEVENT类型消息处理
		.flags	= NL_CFG_F_NONROOT_RECV
	};

	ue_sk = kzalloc(sizeof(*ue_sk), GFP_KERNEL);
	if (!ue_sk)
		return -ENOMEM;

	//注册NETLINK_KOBJECT_UEVENT类型sk
	ue_sk->sk = netlink_kernel_create(net, NETLINK_KOBJECT_UEVENT, &cfg);
	if (!ue_sk->sk) {
		pr_err("kobject_uevent: unable to create netlink socket!\n");
		kfree(ue_sk);
		return -ENODEV;
	}

	//记录负责kobject_uevent的socket
	net->uevent_sock = ue_sk;

	/* Restrict uevents to initial user namespace. */
	if (sock_net(ue_sk->sk)->user_ns == &init_user_ns) {
		mutex_lock(&uevent_sock_mutex);
		list_add_tail(&ue_sk->list, &uevent_sock_list);
		mutex_unlock(&uevent_sock_mutex);
	}

	return 0;
}

static void uevent_net_exit(struct net *net)
{
	struct uevent_sock *ue_sk = net->uevent_sock;

	if (sock_net(ue_sk->sk)->user_ns == &init_user_ns) {
		mutex_lock(&uevent_sock_mutex);
		list_del(&ue_sk->list);
		mutex_unlock(&uevent_sock_mutex);
	}

	netlink_kernel_release(ue_sk->sk);
	kfree(ue_sk);
}

static struct pernet_operations uevent_net_ops = {
	.init	= uevent_net_init,
	.exit	= uevent_net_exit,
};

static int __init kobject_uevent_init(void)
{
	return register_pernet_subsys(&uevent_net_ops);
}


postcore_initcall(kobject_uevent_init);
#endif<|MERGE_RESOLUTION|>--- conflicted
+++ resolved
@@ -203,12 +203,8 @@
 
 	r = kobject_action_type(buf, count, &action, &action_args);
 	if (r) {
-<<<<<<< HEAD
 		//解析失败，传入的参数有误
-		msg = "unknown uevent action string\n";
-=======
 		msg = "unknown uevent action string";
->>>>>>> 12ad143e
 		goto out;
 	}
 
