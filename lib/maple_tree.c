--- conflicted
+++ resolved
@@ -5412,12 +5412,8 @@
  */
 void *mas_store(struct ma_state *mas, void *entry)
 {
-<<<<<<< HEAD
+	int request;
 	MA_WR_STATE(wr_mas, mas, entry);/*定义初始化变量*/
-=======
-	int request;
-	MA_WR_STATE(wr_mas, mas, entry);
->>>>>>> 155a3c00
 
 	trace_ma_write(__func__, mas, 0, entry);
 #ifdef CONFIG_DEBUG_MAPLE_TREE
