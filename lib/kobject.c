// SPDX-License-Identifier: GPL-2.0
/*
 * kobject.c - library routines for handling generic kernel objects
 *
 * Copyright (c) 2002-2003 Patrick Mochel <mochel@osdl.org>
 * Copyright (c) 2006-2007 Greg Kroah-Hartman <greg@kroah.com>
 * Copyright (c) 2006-2007 Novell Inc.
 *
 * Please see the file Documentation/core-api/kobject.rst for critical information
 * about using the kobject interface.
 */

#define pr_fmt(fmt) KBUILD_MODNAME ": " fmt

#include <linux/kobject.h>
#include <linux/string.h>
#include <linux/export.h>
#include <linux/stat.h>
#include <linux/slab.h>
#include <linux/random.h>

/**
 * kobject_namespace() - Return @kobj's namespace tag.
 * @kobj: kobject in question
 *
 * Returns namespace tag of @kobj if its parent has namespace ops enabled
 * and thus @kobj should have a namespace tag associated with it.  Returns
 * %NULL otherwise.
 */
const void *kobject_namespace(const struct kobject *kobj)
{
	const struct kobj_ns_type_operations *ns_ops = kobj_ns_ops(kobj);

	if (!ns_ops || ns_ops->type == KOBJ_NS_TYPE_NONE)
		return NULL;

	return kobj->ktype->namespace(kobj);
}

/**
 * kobject_get_ownership() - Get sysfs ownership data for @kobj.
 * @kobj: kobject in question
 * @uid: kernel user ID for sysfs objects
 * @gid: kernel group ID for sysfs objects
 *
 * Returns initial uid/gid pair that should be used when creating sysfs
 * representation of given kobject. Normally used to adjust ownership of
 * objects in a container.
 */
void kobject_get_ownership(const struct kobject *kobj, kuid_t *uid, kgid_t *gid)
{
	*uid = GLOBAL_ROOT_UID;
	*gid = GLOBAL_ROOT_GID;

	//取kobj对应的uid,gid
	if (kobj->ktype->get_ownership)
		kobj->ktype->get_ownership(kobj, uid, gid);
}

<<<<<<< HEAD
//创建kobj对应的目录,kobj对应的ktype指明的属性及group
=======
static bool kobj_ns_type_is_valid(enum kobj_ns_type type)
{
	if ((type <= KOBJ_NS_TYPE_NONE) || (type >= KOBJ_NS_TYPES))
		return false;

	return true;
}

>>>>>>> 9d1694dc
static int create_dir(struct kobject *kobj)
{
	const struct kobj_type *ktype = get_ktype(kobj);
	const struct kobj_ns_type_operations *ops;
	int error;

    //创建目录
	error = sysfs_create_dir_ns(kobj, kobject_namespace(kobj));
	if (error)
		return error;

<<<<<<< HEAD
	if (ktype) {
		//创建ktype->default_groups对应的目录及属性
		error = sysfs_create_groups(kobj, ktype->default_groups);
		if (error) {
			sysfs_remove_dir(kobj);
			return error;
		}
=======
	error = sysfs_create_groups(kobj, ktype->default_groups);
	if (error) {
		sysfs_remove_dir(kobj);
		return error;
>>>>>>> 9d1694dc
	}

	/*
	 * @kobj->sd may be deleted by an ancestor going away.  Hold an
	 * extra reference so that it stays until @kobj is gone.
	 */
	sysfs_get(kobj->sd);

	/*
	 * If @kobj has ns_ops, its children need to be filtered based on
	 * their namespace tags.  Enable namespace support on @kobj->sd.
	 */
	ops = kobj_child_ns_ops(kobj);
	if (ops) {
		BUG_ON(!kobj_ns_type_is_valid(ops->type));
		BUG_ON(!kobj_ns_type_registered(ops->type));

		sysfs_enable_ns(kobj->sd);
	}

	return 0;
}

//返回kobj到顶层目录的文件路径长度
static int get_kobj_path_length(const struct kobject *kobj)
{
	int length = 1;
	const struct kobject *parent = kobj;

	/* walk up the ancestors until we hit the one pointing to the
	 * root.
	 * Add 1 to strlen for leading '/' of each level.
	 */
	do {
        //通过递归调用kobject_name来计算从当前文件到
        //父节点的名称长度以（每过一次+1来表示'/')
		if (kobject_name(parent) == NULL)
			return 0;
		length += strlen(kobject_name(parent)) + 1;
		parent = parent->parent;
	} while (parent);
	return length;
}

//填充kobj的路径，这个函数要求path足够大
static int fill_kobj_path(const struct kobject *kobj, char *path, int length)
{
	const struct kobject *parent;

	--length;//跳过'\0'
    //由于自底向上遍历，故填充时，自尾向头填充字符串
	for (parent = kobj; parent; parent = parent->parent) {
		int cur = strlen(kobject_name(parent));
		/* back up enough to print this name with '/' */
		length -= cur;
		if (length <= 0)
			return -EINVAL;
		memcpy(path + length, kobject_name(parent), cur);
		*(path + --length) = '/';
	}

	pr_debug("'%s' (%p): %s: path = '%s'\n", kobject_name(kobj),
		 kobj, __func__, path);

	return 0;
}

/**
 * kobject_get_path() - Allocate memory and fill in the path for @kobj.
 * @kobj:	kobject in question, with which to build the path
 * @gfp_mask:	the allocation type used to allocate the path
 *
 * Return: The newly allocated memory, caller must free with kfree().
 */
char *kobject_get_path(const struct kobject *kobj, gfp_t gfp_mask)
{
	char *path;
	int len;

retry:
    	//取kobj路径长度
	len = get_kobj_path_length(kobj);
	if (len == 0)
		return NULL;
    //申请足够内存
	path = kzalloc(len, gfp_mask);
	if (!path)
		return NULL;
    	//填充kobj路径到path
	if (fill_kobj_path(kobj, path, len)) {
		kfree(path);
		goto retry;
	}

    //返回填充后结果
	return path;
}
EXPORT_SYMBOL_GPL(kobject_get_path);

/* add the kobject to its kset's list */
//将kobj加入到它所属的kset
static void kobj_kset_join(struct kobject *kobj)
{
	if (!kobj->kset)
		//不属于kset，跳出
		return;

	kset_get(kobj->kset);
	spin_lock(&kobj->kset->list_lock);
	//kobj挂接到kset
	list_add_tail(&kobj->entry, &kobj->kset->list);
	spin_unlock(&kobj->kset->list_lock);
}

/* remove the kobject from its kset's list */
//将kobj自其所属的kset上移除
static void kobj_kset_leave(struct kobject *kobj)
{
	if (!kobj->kset)
		return;

	spin_lock(&kobj->kset->list_lock);
	list_del_init(&kobj->entry);
	spin_unlock(&kobj->kset->list_lock);
	kset_put(kobj->kset);
}

//kobject初始化
static void kobject_init_internal(struct kobject *kobj)
{
	if (!kobj)
		return;
	kref_init(&kobj->kref);
	INIT_LIST_HEAD(&kobj->entry);
	kobj->state_in_sysfs = 0;
	kobj->state_add_uevent_sent = 0;
	kobj->state_remove_uevent_sent = 0;
	kobj->state_initialized = 1;//标记已初始化
}

//kobject加入sysfs系统时的内部实现（将为kobj创建目录）
static int kobject_add_internal(struct kobject *kobj)
{
	int error = 0;
	struct kobject *parent;

	if (!kobj)
		return -ENOENT;

    //kobj必须要有名称
	if (!kobj->name || !kobj->name[0]) {
		WARN(1,
		     "kobject: (%p): attempted to be registered with empty name!\n",
		     kobj);
		return -EINVAL;
	}

	//kobj对应的父节点
	parent = kobject_get(kobj->parent);

	/* join kset if set, use it as parent if we do not already have one */
	if (kobj->kset) {
		//如果kobj从属于kset,则其父节点为kobj->kset本身
		if (!parent)
			parent = kobject_get(&kobj->kset->kobj);
		kobj_kset_join(kobj);
		kobj->parent = parent;
	}

	pr_debug("'%s' (%p): %s: parent: '%s', set: '%s'\n",
		 kobject_name(kobj), kobj, __func__,
		 parent ? kobject_name(parent) : "<NULL>",
		 kobj->kset ? kobject_name(&kobj->kset->kobj) : "<NULL>");

    //创建kobj所属的目录
	error = create_dir(kobj);
	if (error) {
		//创建失败，告警
		kobj_kset_leave(kobj);
		kobject_put(parent);
		kobj->parent = NULL;

		/* be noisy on error issues */
		if (error == -EEXIST)
			pr_err("%s failed for %s with -EEXIST, don't try to register things with the same name in the same directory.\n",
			       __func__, kobject_name(kobj));
		else
			pr_err("%s failed for %s (error: %d parent: %s)\n",
			       __func__, kobject_name(kobj), error,
			       parent ? kobject_name(parent) : "'none'");
	} else
		//标明此kobj已被加入到sysfs中了
		kobj->state_in_sysfs = 1;

	return error;
}

/**
 * kobject_set_name_vargs() - Set the name of a kobject.
 * @kobj: struct kobject to set the name of
 * @fmt: format string used to build the name
 * @vargs: vargs to format the string.
 */
//设置kobj名称
int kobject_set_name_vargs(struct kobject *kobj, const char *fmt,
				  va_list vargs)
{
	const char *s;

	if (kobj->name && !fmt)
		return 0;

    //格式化字符串
	s = kvasprintf_const(GFP_KERNEL, fmt, vargs);
	if (!s)
		return -ENOMEM;

	/*
	 * ewww... some of these buggers have '/' in the name ... If
	 * that's the case, we need to make sure we have an actual
	 * allocated copy to modify, since kvasprintf_const may have
	 * returned something from .rodata.
	 */
    //如果字符串含有'/',则将其更换为'!'
	if (strchr(s, '/')) {
		char *t;

		t = kstrdup(s, GFP_KERNEL);
		kfree_const(s);
		if (!t)
			return -ENOMEM;
		s = strreplace(t, '/', '!');
	}
	kfree_const(kobj->name);
	kobj->name = s;//设置kobj的名称

	return 0;
}

/**
 * kobject_set_name() - Set the name of a kobject.
 * @kobj: struct kobject to set the name of
 * @fmt: format string used to build the name
 *
 * This sets the name of the kobject.  If you have already added the
 * kobject to the system, you must call kobject_rename() in order to
 * change the name of the kobject.
 */
int kobject_set_name(struct kobject *kobj, const char *fmt, ...)
{
    //采用格式化串设置kobj->name
	va_list vargs;
	int retval;

	va_start(vargs, fmt);
	retval = kobject_set_name_vargs(kobj, fmt, vargs);
	va_end(vargs);

	return retval;
}
EXPORT_SYMBOL(kobject_set_name);

/**
 * kobject_init() - Initialize a kobject structure.
 * @kobj: pointer to the kobject to initialize
 * @ktype: pointer to the ktype for this kobject.
 *
 * This function will properly initialize a kobject such that it can then
 * be passed to the kobject_add() call.
 *
 * After this function is called, the kobject MUST be cleaned up by a call
 * to kobject_put(), not by a call to kfree directly to ensure that all of
 * the memory is cleaned up properly.
 */
//初始化一个kobj
void kobject_init(struct kobject *kobj, const struct kobj_type *ktype/*object对应的type*/)
{
	char *err_str;

    //参数检查
	if (!kobj) {
		err_str = "invalid kobject pointer!";
		goto error;
	}
	//必须指定type
	if (!ktype) {
		err_str = "must have a ktype to be initialized properly!\n";
		goto error;
	}

    //已执行过初始化，报错
	if (kobj->state_initialized) {
		/* do not error out as sometimes we can recover */
		pr_err("kobject (%p): tried to init an initialized object, something is seriously wrong.\n",
		       kobj);
		dump_stack_lvl(KERN_ERR);
	}

	//进行初始化
	kobject_init_internal(kobj);
	//指定kobj的ktype
	kobj->ktype = ktype;
	return;

error:
	pr_err("kobject (%p): %s\n", kobj, err_str);
	dump_stack_lvl(KERN_ERR);
}
EXPORT_SYMBOL(kobject_init);

//kobj添加，通过格式化名称及父节点填加
static __printf(3, 0) int kobject_add_varg(struct kobject *kobj,
					   struct kobject *parent,
					   const char *fmt, va_list vargs)
{
	int retval;

    //格式化kobj的name
	retval = kobject_set_name_vargs(kobj, fmt, vargs);
	if (retval) {
		pr_err("can not set name properly!\n");
		return retval;
	}
	//设置obj对应的父节点
	kobj->parent = parent;
	//创建obj对应的目录
	return kobject_add_internal(kobj);
}

/**
 * kobject_add() - The main kobject add function.
 * @kobj: the kobject to add
 * @parent: pointer to the parent of the kobject.
 * @fmt: format to name the kobject with.
 *
 * The kobject name is set and added to the kobject hierarchy in this
 * function.
 *
 * If @parent is set, then the parent of the @kobj will be set to it.
 * If @parent is NULL, then the parent of the @kobj will be set to the
 * kobject associated with the kset assigned to this kobject.  If no kset
 * is assigned to the kobject, then the kobject will be located in the
 * root of the sysfs tree.
 *
 * Note, no "add" uevent will be created with this call, the caller should set
 * up all of the necessary sysfs files for the object and then call
 * kobject_uevent() with the UEVENT_ADD parameter to ensure that
 * userspace is properly notified of this kobject's creation.
 *
 * Return: If this function returns an error, kobject_put() must be
 *         called to properly clean up the memory associated with the
 *         object.  Under no instance should the kobject that is passed
 *         to this function be directly freed with a call to kfree(),
 *         that can leak memory.
 *
 *         If this function returns success, kobject_put() must also be called
 *         in order to properly clean up the memory associated with the object.
 *
 *         In short, once this function is called, kobject_put() MUST be called
 *         when the use of the object is finished in order to properly free
 *         everything.
 */
//初始化之后，通过kobject_add()将kobj添加到系统中
//这个函数给kobj指定一个名字，这个名字也就是其在sysfs中的目录名，
//parent用来指明kobj的父节点，即指定了kobj的目录在sysfs中创建的位置。
//如果这个kobj要加入到一个特定的kset中，则在kobject_add()必须给kobj->kset赋值，
//此时parent可以设置为NULL，这样kobj会自动将kobj->kset对应的对象作为自己的parent。
//如果parent设置为NULL，且没有加入到一个kset中，kobject会被创建到/sys顶层目录下。
int kobject_add(struct kobject *kobj, struct kobject *parent,
		const char *fmt, ...)
{
	va_list args;
	int retval;

	if (!kobj)
		return -EINVAL;

    //必须已初始化,否则报错
	if (!kobj->state_initialized) {
		pr_err("kobject '%s' (%p): tried to add an uninitialized object, something is seriously wrong.\n",
		       kobject_name(kobj), kobj);
		dump_stack_lvl(KERN_ERR);
		return -EINVAL;
	}

    //格式化kobj名称
	va_start(args, fmt);
	retval = kobject_add_varg(kobj, parent, fmt, args);
	va_end(args);

	return retval;
}
EXPORT_SYMBOL(kobject_add);

/**
 * kobject_init_and_add() - Initialize a kobject structure and add it to
 *                          the kobject hierarchy.
 * @kobj: pointer to the kobject to initialize
 * @ktype: pointer to the ktype for this kobject.
 * @parent: pointer to the parent of this kobject.
 * @fmt: the name of the kobject.
 *
 * This function combines the call to kobject_init() and kobject_add().
 *
 * If this function returns an error, kobject_put() must be called to
 * properly clean up the memory associated with the object.  This is the
 * same type of error handling after a call to kobject_add() and kobject
 * lifetime rules are the same here.
 */
int kobject_init_and_add(struct kobject *kobj, const struct kobj_type *ktype/*obj类型*/,
			 struct kobject *parent/*obj父节点*/, const char *fmt/*obj名称格式串*/, ...)
{
	va_list args;
	int retval;

	kobject_init(kobj, ktype);

	va_start(args, fmt);
	retval = kobject_add_varg(kobj, parent, fmt, args);
	va_end(args);

	return retval;
}
EXPORT_SYMBOL_GPL(kobject_init_and_add);

/**
 * kobject_rename() - Change the name of an object.
 * @kobj: object in question.
 * @new_name: object's new name
 *
 * It is the responsibility of the caller to provide mutual
 * exclusion between two different calls of kobject_rename
 * on the same kobject and to ensure that new_name is valid and
 * won't conflict with other kobjects.
 */
int kobject_rename(struct kobject *kobj, const char *new_name)
{
	int error = 0;
	const char *devpath = NULL;
	const char *dup_name = NULL, *name;
	char *devpath_string = NULL;
	char *envp[2];

	kobj = kobject_get(kobj);
	if (!kobj)
		return -EINVAL;
	if (!kobj->parent) {
		kobject_put(kobj);
		return -EINVAL;
	}

	devpath = kobject_get_path(kobj, GFP_KERNEL);
	if (!devpath) {
		error = -ENOMEM;
		goto out;
	}
	devpath_string = kmalloc(strlen(devpath) + 15, GFP_KERNEL);
	if (!devpath_string) {
		error = -ENOMEM;
		goto out;
	}
	sprintf(devpath_string, "DEVPATH_OLD=%s", devpath);
	envp[0] = devpath_string;
	envp[1] = NULL;

	name = dup_name = kstrdup_const(new_name, GFP_KERNEL);
	if (!name) {
		error = -ENOMEM;
		goto out;
	}

	error = sysfs_rename_dir_ns(kobj, new_name, kobject_namespace(kobj));
	if (error)
		goto out;

	/* Install the new kobject name */
	dup_name = kobj->name;
	kobj->name = name;

	/* This function is mostly/only used for network interface.
	 * Some hotplug package track interfaces by their name and
	 * therefore want to know when the name is changed by the user. */
	kobject_uevent_env(kobj, KOBJ_MOVE, envp);

out:
	kfree_const(dup_name);
	kfree(devpath_string);
	kfree(devpath);
	kobject_put(kobj);

	return error;
}
EXPORT_SYMBOL_GPL(kobject_rename);

/**
 * kobject_move() - Move object to another parent.
 * @kobj: object in question.
 * @new_parent: object's new parent (can be NULL)
 */
int kobject_move(struct kobject *kobj, struct kobject *new_parent)
{
	int error;
	struct kobject *old_parent;
	const char *devpath = NULL;
	char *devpath_string = NULL;
	char *envp[2];

	kobj = kobject_get(kobj);
	if (!kobj)
		return -EINVAL;
	new_parent = kobject_get(new_parent);
	if (!new_parent) {
		if (kobj->kset)
			new_parent = kobject_get(&kobj->kset->kobj);
	}

	/* old object path */
	devpath = kobject_get_path(kobj, GFP_KERNEL);
	if (!devpath) {
		error = -ENOMEM;
		goto out;
	}
	devpath_string = kmalloc(strlen(devpath) + 15, GFP_KERNEL);
	if (!devpath_string) {
		error = -ENOMEM;
		goto out;
	}
	sprintf(devpath_string, "DEVPATH_OLD=%s", devpath);
	envp[0] = devpath_string;
	envp[1] = NULL;
	error = sysfs_move_dir_ns(kobj, new_parent, kobject_namespace(kobj));
	if (error)
		goto out;
	old_parent = kobj->parent;
	kobj->parent = new_parent;
	new_parent = NULL;
	kobject_put(old_parent);
	kobject_uevent_env(kobj, KOBJ_MOVE, envp);
out:
	kobject_put(new_parent);
	kobject_put(kobj);
	kfree(devpath_string);
	kfree(devpath);
	return error;
}
EXPORT_SYMBOL_GPL(kobject_move);

static void __kobject_del(struct kobject *kobj)
{
	struct kernfs_node *sd;
	const struct kobj_type *ktype;

	sd = kobj->sd;
	ktype = get_ktype(kobj);

	sysfs_remove_groups(kobj, ktype->default_groups);

	/* send "remove" if the caller did not do it but sent "add" */
	if (kobj->state_add_uevent_sent && !kobj->state_remove_uevent_sent) {
		pr_debug("'%s' (%p): auto cleanup 'remove' event\n",
			 kobject_name(kobj), kobj);
		kobject_uevent(kobj, KOBJ_REMOVE);
	}

	sysfs_remove_dir(kobj);
	sysfs_put(sd);

	kobj->state_in_sysfs = 0;
	kobj_kset_leave(kobj);
	kobj->parent = NULL;
}

/**
 * kobject_del() - Unlink kobject from hierarchy.
 * @kobj: object.
 *
 * This is the function that should be called to delete an object
 * successfully added via kobject_add().
 */
void kobject_del(struct kobject *kobj)
{
	struct kobject *parent;

	if (!kobj)
		return;

	parent = kobj->parent;
	__kobject_del(kobj);
	kobject_put(parent);
}
EXPORT_SYMBOL(kobject_del);

/**
 * kobject_get() - Increment refcount for object.
 * @kobj: object.
 */
//增加引用计数（如果kobj不为NULL时）
struct kobject *kobject_get(struct kobject *kobj)
{
	if (kobj) {
		if (!kobj->state_initialized)
			WARN(1, KERN_WARNING
				"kobject: '%s' (%p): is not initialized, yet kobject_get() is being called.\n",
			     kobject_name(kobj), kobj);
		//增加kobj的引用计数
		kref_get(&kobj->kref);
	}
	return kobj;
}
EXPORT_SYMBOL(kobject_get);

struct kobject * __must_check kobject_get_unless_zero(struct kobject *kobj)
{
	if (!kobj)
		return NULL;
	if (!kref_get_unless_zero(&kobj->kref))
		kobj = NULL;
	return kobj;
}
EXPORT_SYMBOL(kobject_get_unless_zero);

/*
 * kobject_cleanup - free kobject resources.
 * @kobj: object to cleanup
 */
static void kobject_cleanup(struct kobject *kobj)
{
	struct kobject *parent = kobj->parent;
	const struct kobj_type *t = get_ktype(kobj);
	const char *name = kobj->name;

	pr_debug("'%s' (%p): %s, parent %p\n",
		 kobject_name(kobj), kobj, __func__, kobj->parent);

	/* remove from sysfs if the caller did not do it */
	if (kobj->state_in_sysfs) {
		pr_debug("'%s' (%p): auto cleanup kobject_del\n",
			 kobject_name(kobj), kobj);
		__kobject_del(kobj);
	} else {
		/* avoid dropping the parent reference unnecessarily */
		parent = NULL;
	}

	if (t->release) {
		pr_debug("'%s' (%p): calling ktype release\n",
			 kobject_name(kobj), kobj);
		t->release(kobj);
	} else {
		pr_debug("'%s' (%p): does not have a release() function, it is broken and must be fixed. See Documentation/core-api/kobject.rst.\n",
			 kobject_name(kobj), kobj);
	}

	/* free name if we allocated it */
	if (name) {
		pr_debug("'%s': free name\n", name);
		kfree_const(name);
	}

	kobject_put(parent);
}

#ifdef CONFIG_DEBUG_KOBJECT_RELEASE
static void kobject_delayed_cleanup(struct work_struct *work)
{
	kobject_cleanup(container_of(to_delayed_work(work),
				     struct kobject, release));
}
#endif

static void kobject_release(struct kref *kref)
{
	struct kobject *kobj = container_of(kref, struct kobject, kref);
#ifdef CONFIG_DEBUG_KOBJECT_RELEASE
	unsigned long delay = HZ + HZ * get_random_u32_below(4);
	pr_info("'%s' (%p): %s, parent %p (delayed %ld)\n",
		kobject_name(kobj), kobj, __func__, kobj->parent, delay);
	INIT_DELAYED_WORK(&kobj->release, kobject_delayed_cleanup);

	schedule_delayed_work(&kobj->release, delay);
#else
	kobject_cleanup(kobj);
#endif
}

/**
 * kobject_put() - Decrement refcount for object.
 * @kobj: object.
 *
 * Decrement the refcount, and if 0, call kobject_cleanup().
 */
void kobject_put(struct kobject *kobj)
{
	if (kobj) {
		if (!kobj->state_initialized)
			WARN(1, KERN_WARNING
				"kobject: '%s' (%p): is not initialized, yet kobject_put() is being called.\n",
			     kobject_name(kobj), kobj);
		//如果引用计数减为0，则调用kobject_release完成对象释放
		kref_put(&kobj->kref, kobject_release);
	}
}
EXPORT_SYMBOL(kobject_put);

static void dynamic_kobj_release(struct kobject *kobj)
{
	pr_debug("(%p): %s\n", kobj, __func__);
	kfree(kobj);
}

static const struct kobj_type dynamic_kobj_ktype = {
	.release	= dynamic_kobj_release,
	.sysfs_ops	= &kobj_sysfs_ops,
};

/**
 * kobject_create() - Create a struct kobject dynamically.
 *
 * This function creates a kobject structure dynamically and sets it up
 * to be a "dynamic" kobject with a default release function set up.
 *
 * If the kobject was not able to be created, NULL will be returned.
 * The kobject structure returned from here must be cleaned up with a
 * call to kobject_put() and not kfree(), as kobject_init() has
 * already been called on this structure.
 */
static struct kobject *kobject_create(void)
{
	struct kobject *kobj;

	kobj = kzalloc(sizeof(*kobj), GFP_KERNEL);
	if (!kobj)
		return NULL;

	kobject_init(kobj, &dynamic_kobj_ktype);
	return kobj;
}

/**
 * kobject_create_and_add() - Create a struct kobject dynamically and
 *                            register it with sysfs.
 * @name: the name for the kobject
 * @parent: the parent kobject of this kobject, if any.
 *
 * This function creates a kobject structure dynamically and registers it
 * with sysfs.  When you are finished with this structure, call
 * kobject_put() and the structure will be dynamically freed when
 * it is no longer being used.
 *
 * If the kobject was not able to be created, NULL will be returned.
 */
//创建一个新的kobj,并将其添加在parent下
struct kobject *kobject_create_and_add(const char *name, struct kobject *parent)
{
	struct kobject *kobj;
	int retval;

	kobj = kobject_create();
	if (!kobj)
		return NULL;

	retval = kobject_add(kobj, parent, "%s", name);
	if (retval) {
		pr_warn("%s: kobject_add error: %d\n", __func__, retval);
		kobject_put(kobj);
		kobj = NULL;
	}
	return kobj;
}
EXPORT_SYMBOL_GPL(kobject_create_and_add);

/**
 * kset_init() - Initialize a kset for use.
 * @k: kset
 */
void kset_init(struct kset *k)
{
	kobject_init_internal(&k->kobj);
	INIT_LIST_HEAD(&k->list);
	spin_lock_init(&k->list_lock);
}

//kobj属性显示函数
/* default kobject attribute operations */
static ssize_t kobj_attr_show(struct kobject *kobj/*kobj_attribute类型*/, struct attribute *attr/*访问的属性*/,
			      char *buf)
{
	struct kobj_attribute *kattr;
	ssize_t ret = -EIO;

	//转为kobj_attrbute后，调用show函数完成显示
	kattr = container_of(attr, struct kobj_attribute, attr);
	if (kattr->show)
		ret = kattr->show(kobj, kattr, buf);
	return ret;
}

//kobj属性设置函数
static ssize_t kobj_attr_store(struct kobject *kobj/*kobj_attribute类型*/, struct attribute *attr,
			       const char *buf, size_t count)
{
	struct kobj_attribute *kattr;
	ssize_t ret = -EIO;

	kattr = container_of(attr, struct kobj_attribute, attr);
	if (kattr->store)
		ret = kattr->store(kobj, kattr, buf, count);
	return ret;
}

/*定义kobj默认的sysfs操作符*/
const struct sysfs_ops kobj_sysfs_ops = {
	.show	= kobj_attr_show,
	.store	= kobj_attr_store,
};
EXPORT_SYMBOL_GPL(kobj_sysfs_ops);

/**
 * kset_register() - Initialize and add a kset.
 * @k: kset.
 *
 * NOTE: On error, the kset.kobj.name allocated by() kobj_set_name()
 * is freed, it can not be used any more.
 */
//会导致创建kset对应的目录，并通知kobj_add事件
int kset_register(struct kset *k)
{
	int err;

	if (!k)
		return -EINVAL;

	if (!k->kobj.ktype) {
		pr_err("must have a ktype to be initialized properly!\n");
		return -EINVAL;
	}

	kset_init(k);
	err = kobject_add_internal(&k->kobj);
	if (err) {
		kfree_const(k->kobj.name);
		/* Set it to NULL to avoid accessing bad pointer in callers. */
		k->kobj.name = NULL;
		return err;
	}
	kobject_uevent(&k->kobj, KOBJ_ADD);
	return 0;
}
EXPORT_SYMBOL(kset_register);

/**
 * kset_unregister() - Remove a kset.
 * @k: kset.
 */
void kset_unregister(struct kset *k)
{
	if (!k)
		return;
	kobject_del(&k->kobj);
	kobject_put(&k->kobj);
}
EXPORT_SYMBOL(kset_unregister);

/**
 * kset_find_obj() - Search for object in kset.
 * @kset: kset we're looking in.
 * @name: object's name.
 *
 * Lock kset via @kset->subsys, and iterate over @kset->list,
 * looking for a matching kobject. If matching object is found
 * take a reference and return the object.
 */
//实现kset中元素查找（通过名称查找）
struct kobject *kset_find_obj(struct kset *kset, const char *name)
{
	struct kobject *k;
	struct kobject *ret = NULL;

	spin_lock(&kset->list_lock);

	list_for_each_entry(k, &kset->list, entry) {
		if (kobject_name(k) && !strcmp(kobject_name(k), name)) {
			ret = kobject_get_unless_zero(k);
			break;//找到了对应的kobject,返回
		}
	}

	spin_unlock(&kset->list_lock);
	return ret;
}
EXPORT_SYMBOL_GPL(kset_find_obj);

//kset节点释放函数
static void kset_release(struct kobject *kobj)
{
	struct kset *kset = container_of(kobj, struct kset, kobj);
	pr_debug("'%s' (%p): %s\n",
		 kobject_name(kobj), kobj, __func__);
	kfree(kset);
}

static void kset_get_ownership(const struct kobject *kobj, kuid_t *uid, kgid_t *gid)
{
	if (kobj->parent)
		kobject_get_ownership(kobj->parent, uid, gid);
}

//定义kset类型（的kobj)
static const struct kobj_type kset_ktype = {
	.sysfs_ops	= &kobj_sysfs_ops,//kset的sysfs操作集
	.release	= kset_release,
	.get_ownership	= kset_get_ownership,
};

/**
 * kset_create() - Create a struct kset dynamically.
 *
 * @name: the name for the kset
 * @uevent_ops: a struct kset_uevent_ops for the kset
 * @parent_kobj: the parent kobject of this kset, if any.
 *
 * This function creates a kset structure dynamically.  This structure can
 * then be registered with the system and show up in sysfs with a call to
 * kset_register().  When you are finished with this structure, if
 * kset_register() has been called, call kset_unregister() and the
 * structure will be dynamically freed when it is no longer being used.
 *
 * If the kset was not able to be created, NULL will be returned.
 */
static struct kset *kset_create(const char *name/*kset名称*/,
				const struct kset_uevent_ops *uevent_ops/*kset对应的uevent操作集*/,
				struct kobject *parent_kobj/*kset对应的父kobj*/)
{
	struct kset *kset;
	int retval;

	kset = kzalloc(sizeof(*kset), GFP_KERNEL);
	if (!kset)
		return NULL;

	//设置kset对应kobj名称
	retval = kobject_set_name(&kset->kobj, "%s", name);
	if (retval) {
		kfree(kset);
		return NULL;
	}

	//kset对应的udevent操作集
	kset->uevent_ops = uevent_ops;
	kset->kobj.parent = parent_kobj;

	/*
	 * The kobject of this kset will have a type of kset_ktype and belong to
	 * no kset itself.  That way we can properly free it when it is
	 * finished being used.
	 */
	kset->kobj.ktype = &kset_ktype;
	kset->kobj.kset = NULL;

	return kset;
}

/**
 * kset_create_and_add() - Create a struct kset dynamically and add it to sysfs.
 *
 * @name: the name for the kset
 * @uevent_ops: a struct kset_uevent_ops for the kset
 * @parent_kobj: the parent kobject of this kset, if any.
 *
 * This function creates a kset structure dynamically and registers it
 * with sysfs.  When you are finished with this structure, call
 * kset_unregister() and the structure will be dynamically freed when it
 * is no longer being used.
 *
 * If the kset was not able to be created, NULL will be returned.
 */
//创建名称为$name的keyset
struct kset *kset_create_and_add(const char *name,
				 const struct kset_uevent_ops *uevent_ops,
				 struct kobject *parent_kobj/*kset对应的父kobject*/)
{
	struct kset *kset;
	int error;

	//创建名称为name的keyset,指明其父kobj
	kset = kset_create(name, uevent_ops, parent_kobj);
	if (!kset)
		return NULL;

	//创建$name的目录
	error = kset_register(kset);
	if (error) {
		kfree(kset);
		return NULL;
	}
	return kset;
}
EXPORT_SYMBOL_GPL(kset_create_and_add);


static DEFINE_SPINLOCK(kobj_ns_type_lock);
static const struct kobj_ns_type_operations *kobj_ns_ops_tbl[KOBJ_NS_TYPES];

int kobj_ns_type_register(const struct kobj_ns_type_operations *ops)
{
	enum kobj_ns_type type = ops->type;
	int error;

	spin_lock(&kobj_ns_type_lock);

	error = -EINVAL;
	if (!kobj_ns_type_is_valid(type))
		goto out;

	error = -EBUSY;
	if (kobj_ns_ops_tbl[type])
		goto out;

	error = 0;
	kobj_ns_ops_tbl[type] = ops;

out:
	spin_unlock(&kobj_ns_type_lock);
	return error;
}

int kobj_ns_type_registered(enum kobj_ns_type type)
{
	int registered = 0;

	spin_lock(&kobj_ns_type_lock);
	if (kobj_ns_type_is_valid(type))
		registered = kobj_ns_ops_tbl[type] != NULL;
	spin_unlock(&kobj_ns_type_lock);

	return registered;
}

const struct kobj_ns_type_operations *kobj_child_ns_ops(const struct kobject *parent)
{
	const struct kobj_ns_type_operations *ops = NULL;

	if (parent && parent->ktype->child_ns_type)
		ops = parent->ktype->child_ns_type(parent);

	return ops;
}

const struct kobj_ns_type_operations *kobj_ns_ops(const struct kobject *kobj)
{
	return kobj_child_ns_ops(kobj->parent);
}

bool kobj_ns_current_may_mount(enum kobj_ns_type type)
{
	bool may_mount = true;

	spin_lock(&kobj_ns_type_lock);
	if (kobj_ns_type_is_valid(type) && kobj_ns_ops_tbl[type])
		may_mount = kobj_ns_ops_tbl[type]->current_may_mount();
	spin_unlock(&kobj_ns_type_lock);

	return may_mount;
}

void *kobj_ns_grab_current(enum kobj_ns_type type)
{
	void *ns = NULL;

	spin_lock(&kobj_ns_type_lock);
	if (kobj_ns_type_is_valid(type) && kobj_ns_ops_tbl[type])
		ns = kobj_ns_ops_tbl[type]->grab_current_ns();
	spin_unlock(&kobj_ns_type_lock);

	return ns;
}
EXPORT_SYMBOL_GPL(kobj_ns_grab_current);

const void *kobj_ns_netlink(enum kobj_ns_type type, struct sock *sk)
{
	const void *ns = NULL;

	spin_lock(&kobj_ns_type_lock);
	if (kobj_ns_type_is_valid(type) && kobj_ns_ops_tbl[type])
		ns = kobj_ns_ops_tbl[type]->netlink_ns(sk);
	spin_unlock(&kobj_ns_type_lock);

	return ns;
}

const void *kobj_ns_initial(enum kobj_ns_type type)
{
	const void *ns = NULL;

	spin_lock(&kobj_ns_type_lock);
	if (kobj_ns_type_is_valid(type) && kobj_ns_ops_tbl[type])
		ns = kobj_ns_ops_tbl[type]->initial_ns();
	spin_unlock(&kobj_ns_type_lock);

	return ns;
}

void kobj_ns_drop(enum kobj_ns_type type, void *ns)
{
	spin_lock(&kobj_ns_type_lock);
	if (kobj_ns_type_is_valid(type) &&
	    kobj_ns_ops_tbl[type] && kobj_ns_ops_tbl[type]->drop_ns)
		kobj_ns_ops_tbl[type]->drop_ns(ns);
	spin_unlock(&kobj_ns_type_lock);
}
EXPORT_SYMBOL_GPL(kobj_ns_drop);<|MERGE_RESOLUTION|>--- conflicted
+++ resolved
@@ -57,9 +57,6 @@
 		kobj->ktype->get_ownership(kobj, uid, gid);
 }
 
-<<<<<<< HEAD
-//创建kobj对应的目录,kobj对应的ktype指明的属性及group
-=======
 static bool kobj_ns_type_is_valid(enum kobj_ns_type type)
 {
 	if ((type <= KOBJ_NS_TYPE_NONE) || (type >= KOBJ_NS_TYPES))
@@ -68,32 +65,23 @@
 	return true;
 }
 
->>>>>>> 9d1694dc
+//创建kobj对应的目录,kobj对应的ktype指明的属性及group
 static int create_dir(struct kobject *kobj)
 {
 	const struct kobj_type *ktype = get_ktype(kobj);
 	const struct kobj_ns_type_operations *ops;
 	int error;
 
-    //创建目录
+	//创建目录
 	error = sysfs_create_dir_ns(kobj, kobject_namespace(kobj));
 	if (error)
 		return error;
 
-<<<<<<< HEAD
-	if (ktype) {
-		//创建ktype->default_groups对应的目录及属性
-		error = sysfs_create_groups(kobj, ktype->default_groups);
-		if (error) {
-			sysfs_remove_dir(kobj);
-			return error;
-		}
-=======
+	//创建ktype->default_groups对应的目录及属性
 	error = sysfs_create_groups(kobj, ktype->default_groups);
 	if (error) {
 		sysfs_remove_dir(kobj);
 		return error;
->>>>>>> 9d1694dc
 	}
 
 	/*
