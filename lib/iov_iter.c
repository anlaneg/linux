--- conflicted
+++ resolved
@@ -123,17 +123,13 @@
 	    /*需要复制的字节数大于实际字节数，截短*/\
 		n = i->count;					\
 	if (likely(n)) {					\
-<<<<<<< HEAD
-		if (likely(iter_is_iovec(i))) {			\
-		    /*iter为io vector类型*/\
-=======
 		if (likely(iter_is_ubuf(i))) {			\
 			void __user *base;			\
 			size_t len;				\
 			iterate_buf(i, n, base, len, off,	\
 						i->ubuf, (I)) 	\
 		} else if (likely(iter_is_iovec(i))) {		\
->>>>>>> 97ee9d1c
+			/*iter为io vector类型*/\
 			const struct iovec *iov = i->iov;	\
 			void __user *base;			\
 			size_t len;				\
