--- conflicted
+++ resolved
@@ -702,12 +702,7 @@
 	WARN_ON(direction & ~(READ | WRITE));
 	*i = (struct iov_iter){
 		.iter_type = ITER_BVEC,
-<<<<<<< HEAD
-		.copy_mc = false,
 		.data_source = direction,/*数据读写方向*/
-=======
-		.data_source = direction,
->>>>>>> 155a3c00
 		.bvec = bvec,
 		.nr_segs = nr_segs,
 		.iov_offset = 0,
