// SPDX-License-Identifier: GPL-2.0-only
#include <linux/export.h>
#include <linux/bvec.h>
#include <linux/fault-inject-usercopy.h>
#include <linux/uio.h>
#include <linux/pagemap.h>
#include <linux/highmem.h>
#include <linux/slab.h>
#include <linux/vmalloc.h>
#include <linux/splice.h>
#include <linux/compat.h>
#include <linux/scatterlist.h>
#include <linux/instrumented.h>
#include <linux/iov_iter.h>

<<<<<<< HEAD
#define PIPE_PARANOIA /* for now */

/* covers ubuf and kbuf alike */
#define iterate_buf(i, n, base, len, off, __p, STEP) {		\
	size_t __maybe_unused off = 0;				\
	len = n;						\
	base = __p + i->iov_offset;				\
	len -= (STEP);						\
	i->iov_offset += len;					\
	n = len;						\
}

/* covers iovec and kvec alike */
#define iterate_iovec(i/*待遍历的iov_iter*/, n/*需要复制的字节数*/, base, len, off, __p, STEP/*复制函数*/) {	\
	size_t off = 0;						\
	size_t skip = i->iov_offset;				\
	do {							\
		/*skip后剩余长度*/\
		len = min(n, __p->iov_len - skip);		\
		if (likely(len)) {				\
	    	/*剩余长度不为0，构造新的__p，命名为__v*/\
			base = __p->iov_base + skip;		\
			len -= (STEP);				\
			off += len;				\
			skip += len;				\
			n -= len;				\
			if (skip < __p->iov_len)		\
				break;				\
		}						\
		__p++;						\
		skip = 0;					\
	} while (n);						\
	i->iov_offset = skip;					\
	n = off;						\
}

#define iterate_bvec(i, n, base, len, off, p, STEP) {		\
	size_t off = 0;						\
	unsigned skip = i->iov_offset;				\
	while (n) {						\
		unsigned offset = p->bv_offset + skip;		\
		unsigned left;					\
		void *kaddr = kmap_local_page(p->bv_page +	\
					offset / PAGE_SIZE);	\
		base = kaddr + offset % PAGE_SIZE;		\
		len = min(min(n, (size_t)(p->bv_len - skip)),	\
		     (size_t)(PAGE_SIZE - offset % PAGE_SIZE));	\
		left = (STEP);					\
		kunmap_local(kaddr);				\
		len -= left;					\
		off += len;					\
		skip += len;					\
		if (skip == p->bv_len) {			\
			skip = 0;				\
			p++;					\
		}						\
		n -= len;					\
		if (left)					\
			break;					\
	}							\
	i->iov_offset = skip;					\
	n = off;						\
}

#define iterate_xarray(i, n, base, len, __off, STEP) {		\
	__label__ __out;					\
	size_t __off = 0;					\
	struct folio *folio;					\
	loff_t start = i->xarray_start + i->iov_offset;		\
	pgoff_t index = start / PAGE_SIZE;			\
	XA_STATE(xas, i->xarray, index);			\
								\
	len = PAGE_SIZE - offset_in_page(start);		\
	rcu_read_lock();					\
	xas_for_each(&xas, folio, ULONG_MAX) {			\
		unsigned left;					\
		size_t offset;					\
		if (xas_retry(&xas, folio))			\
			continue;				\
		if (WARN_ON(xa_is_value(folio)))		\
			break;					\
		if (WARN_ON(folio_test_hugetlb(folio)))		\
			break;					\
		offset = offset_in_folio(folio, start + __off);	\
		while (offset < folio_size(folio)) {		\
			base = kmap_local_folio(folio, offset);	\
			len = min(n, len);			\
			left = (STEP);				\
			kunmap_local(base);			\
			len -= left;				\
			__off += len;				\
			n -= len;				\
			if (left || n == 0)			\
				goto __out;			\
			offset += len;				\
			len = PAGE_SIZE;			\
		}						\
	}							\
__out:								\
	rcu_read_unlock();					\
	i->iov_offset += __off;					\
	n = __off;						\
}

#define __iterate_and_advance(i/*待遍历的iov_iter*/, n/*可复制长度*/, base, len, off, I/*内存复制函数*/, K) {	\
	if (unlikely(i->count < n))				\
	    /*需要复制的字节数大于实际字节数，截短*/\
		n = i->count;					\
	if (likely(n)) {					\
		if (likely(iter_is_ubuf(i))) {			\
			void __user *base;			\
			size_t len;				\
			iterate_buf(i, n, base, len, off,	\
						i->ubuf, (I)) 	\
		} else if (likely(iter_is_iovec(i))) {		\
			/*iter为io vector类型*/\
			const struct iovec *iov = i->iov;	\
			void __user *base;			\
			size_t len;				\
			/*逐个填充iov*/\
			iterate_iovec(i, n, base, len, off,	\
						iov, (I))	\
			i->nr_segs -= iov - i->iov;		\
			i->iov = iov;				\
		} else if (iov_iter_is_bvec(i)) {		\
			const struct bio_vec *bvec = i->bvec;	\
			void *base;				\
			size_t len;				\
			iterate_bvec(i, n, base, len, off,	\
						bvec, (K))	\
			i->nr_segs -= bvec - i->bvec;		\
			i->bvec = bvec;				\
		} else if (iov_iter_is_kvec(i)) {		\
			const struct kvec *kvec = i->kvec;	\
			void *base;				\
			size_t len;				\
			iterate_iovec(i, n, base, len, off,	\
						kvec, (K))	\
			i->nr_segs -= kvec - i->kvec;		\
			i->kvec = kvec;				\
		} else if (iov_iter_is_xarray(i)) {		\
			void *base;				\
			size_t len;				\
			iterate_xarray(i, n, base, len, off,	\
							(K))	\
		}						\
		i->count -= n;					\
	}							\
}
#define iterate_and_advance(i, n, base, len, off, I, K) \
	__iterate_and_advance(i, n, base, len, off, I, ((void)(K),0))

static int copyout(void __user *to, const void *from, size_t n)
=======
static __always_inline
size_t copy_to_user_iter(void __user *iter_to, size_t progress,
			 size_t len, void *from, void *priv2)
>>>>>>> 9d1694dc
{
	if (should_fail_usercopy())
		return len;
	if (access_ok(iter_to, len)) {
		from += progress;
		instrument_copy_to_user(iter_to, from, len);
		len = raw_copy_to_user(iter_to, from, len);
	}
	return len;
}

<<<<<<< HEAD
//自from位置开始复制n个字节到to指向的内存里
static int copyin(void *to, const void __user *from, size_t n)
=======
static __always_inline
size_t copy_to_user_iter_nofault(void __user *iter_to, size_t progress,
				 size_t len, void *from, void *priv2)
>>>>>>> 9d1694dc
{
	ssize_t res;

	if (should_fail_usercopy())
		return len;

	from += progress;
	res = copy_to_user_nofault(iter_to, from, len);
	return res < 0 ? len : res;
}

static __always_inline
size_t copy_from_user_iter(void __user *iter_from, size_t progress,
			   size_t len, void *to, void *priv2)
{
	size_t res = len;

	if (should_fail_usercopy())
		return len;
	if (access_ok(iter_from, len)) {
		to += progress;
		instrument_copy_from_user_before(to, iter_from, len);
		res = raw_copy_from_user(to, iter_from, len);
		instrument_copy_from_user_after(to, iter_from, len, res);
	}
	return res;
}

static __always_inline
size_t memcpy_to_iter(void *iter_to, size_t progress,
		      size_t len, void *from, void *priv2)
{
	memcpy(iter_to, from + progress, len);
	return 0;
}

static __always_inline
size_t memcpy_from_iter(void *iter_from, size_t progress,
			size_t len, void *to, void *priv2)
{
	memcpy(to + progress, iter_from, len);
	return 0;
}

/*
 * fault_in_iov_iter_readable - fault in iov iterator for reading
 * @i: iterator
 * @size: maximum length
 *
 * Fault in one or more iovecs of the given iov_iter, to a maximum length of
 * @size.  For each iovec, fault in each page that constitutes the iovec.
 *
 * Returns the number of bytes not faulted in (like copy_to_user() and
 * copy_from_user()).
 *
 * Always returns 0 for non-userspace iterators.
 */
size_t fault_in_iov_iter_readable(const struct iov_iter *i, size_t size)
{
	if (iter_is_ubuf(i)) {
		size_t n = min(size, iov_iter_count(i));
		n -= fault_in_readable(i->ubuf + i->iov_offset, n);
		return size - n;
	} else if (iter_is_iovec(i)) {
		size_t count = min(size, iov_iter_count(i));
		const struct iovec *p;
		size_t skip;

		size -= count;
		for (p = iter_iov(i), skip = i->iov_offset; count; p++, skip = 0) {
			size_t len = min(count, p->iov_len - skip);
			size_t ret;

			if (unlikely(!len))
				continue;
			ret = fault_in_readable(p->iov_base + skip, len);
			count -= len - ret;
			if (ret)
				break;
		}
		return count + size;
	}
	return 0;
}
EXPORT_SYMBOL(fault_in_iov_iter_readable);

/*
 * fault_in_iov_iter_writeable - fault in iov iterator for writing
 * @i: iterator
 * @size: maximum length
 *
 * Faults in the iterator using get_user_pages(), i.e., without triggering
 * hardware page faults.  This is primarily useful when we already know that
 * some or all of the pages in @i aren't in memory.
 *
 * Returns the number of bytes not faulted in, like copy_to_user() and
 * copy_from_user().
 *
 * Always returns 0 for non-user-space iterators.
 */
size_t fault_in_iov_iter_writeable(const struct iov_iter *i, size_t size)
{
	if (iter_is_ubuf(i)) {
		size_t n = min(size, iov_iter_count(i));
		n -= fault_in_safe_writeable(i->ubuf + i->iov_offset, n);
		return size - n;
	} else if (iter_is_iovec(i)) {
		size_t count = min(size, iov_iter_count(i));
		const struct iovec *p;
		size_t skip;

		size -= count;
		for (p = iter_iov(i), skip = i->iov_offset; count; p++, skip = 0) {
			size_t len = min(count, p->iov_len - skip);
			size_t ret;

			if (unlikely(!len))
				continue;
			ret = fault_in_safe_writeable(p->iov_base + skip, len);
			count -= len - ret;
			if (ret)
				break;
		}
		return count + size;
	}
	return 0;
}
EXPORT_SYMBOL(fault_in_iov_iter_writeable);

/*初始化iov_iter结构体*/
void iov_iter_init(struct iov_iter *i/*出参，待填充*/, unsigned int direction/*操作*/,
			const struct iovec *iov/*io vector指针*/, unsigned long nr_segs/*io vector长度*/,
			size_t count/*io vector总的内容长度*/)
{
    //当前仅支持read/write两种操作方向
	WARN_ON(direction & ~(READ | WRITE));
	*i = (struct iov_iter) {
		.iter_type = ITER_IOVEC,
		.copy_mc = false,
		.nofault = false,
		.data_source = direction,
		.__iov = iov,
		.nr_segs = nr_segs,
		.iov_offset = 0,
		.count = count
	};
}
EXPORT_SYMBOL(iov_iter_init);

<<<<<<< HEAD
// returns the offset in partial buffer (if any)
static inline unsigned int pipe_npages(const struct iov_iter *i, int *npages)
{
	struct pipe_inode_info *pipe = i->pipe;
	int used = pipe->head - pipe->tail;
	int off = i->last_offset;

	*npages = max((int)pipe->max_usage - used, 0);

	if (off > 0 && off < PAGE_SIZE) { // anon and not full
		(*npages)++;
		return off;
	}
	return 0;
}

static size_t copy_pipe_to_iter(const void *addr, size_t bytes,
				struct iov_iter *i)
{
	unsigned int off, chunk;

	if (unlikely(bytes > i->count))
		bytes = i->count;
	if (unlikely(!bytes))
		return 0;

	if (!sanity(i))
		return 0;

	for (size_t n = bytes; n; n -= chunk) {
		struct page *page = append_pipe(i, n, &off);
		chunk = min_t(size_t, n, PAGE_SIZE - off);
		if (!page)
			return bytes - n;
		memcpy_to_page(page, off, addr, chunk);
		addr += chunk;
	}
	return bytes;
}

static __wsum csum_and_memcpy(void *to, const void *from, size_t len,
			      __wsum sum, size_t off)
{
	__wsum next = csum_partial_copy_nocheck(from, to, len);
	return csum_block_add(sum, next, off);
}

static size_t csum_and_copy_to_pipe_iter(const void *addr, size_t bytes,
					 struct iov_iter *i, __wsum *sump)
{
	__wsum sum = *sump;
	size_t off = 0;
	unsigned int chunk, r;

	if (unlikely(bytes > i->count))
		bytes = i->count;
	if (unlikely(!bytes))
		return 0;

	if (!sanity(i))
		return 0;

	while (bytes) {
		struct page *page = append_pipe(i, bytes, &r);
		char *p;

		if (!page)
			break;
		chunk = min_t(size_t, bytes, PAGE_SIZE - r);
		p = kmap_local_page(page);
		sum = csum_and_memcpy(p + r, addr + off, chunk, sum, off);
		kunmap_local(p);
		off += chunk;
		bytes -= chunk;
	}
	*sump = sum;
	return off;
}

/*将from指向的bytes字节内存，复制到i指向的一片或多片内存中*/
size_t _copy_to_iter(const void *addr/*源数据起始位置*/, size_t bytes/*可复制长度*/, struct iov_iter *i/*待填充的iter*/)
=======
size_t _copy_to_iter(const void *addr, size_t bytes, struct iov_iter *i)
>>>>>>> 9d1694dc
{
	if (WARN_ON_ONCE(i->data_source))
		return 0;
	if (user_backed_iter(i))
		might_fault();
	return iterate_and_advance(i, bytes, (void *)addr,
				   copy_to_user_iter, memcpy_to_iter);
}
EXPORT_SYMBOL(_copy_to_iter);

#ifdef CONFIG_ARCH_HAS_COPY_MC
static __always_inline
size_t copy_to_user_iter_mc(void __user *iter_to, size_t progress,
			    size_t len, void *from, void *priv2)
{
	if (access_ok(iter_to, len)) {
		from += progress;
		instrument_copy_to_user(iter_to, from, len);
		len = copy_mc_to_user(iter_to, from, len);
	}
	return len;
}

static __always_inline
size_t memcpy_to_iter_mc(void *iter_to, size_t progress,
			 size_t len, void *from, void *priv2)
{
	return copy_mc_to_kernel(iter_to, from + progress, len);
}

/**
 * _copy_mc_to_iter - copy to iter with source memory error exception handling
 * @addr: source kernel address
 * @bytes: total transfer length
 * @i: destination iterator
 *
 * The pmem driver deploys this for the dax operation
 * (dax_copy_to_iter()) for dax reads (bypass page-cache and the
 * block-layer). Upon #MC read(2) aborts and returns EIO or the bytes
 * successfully copied.
 *
 * The main differences between this and typical _copy_to_iter().
 *
 * * Typical tail/residue handling after a fault retries the copy
 *   byte-by-byte until the fault happens again. Re-triggering machine
 *   checks is potentially fatal so the implementation uses source
 *   alignment and poison alignment assumptions to avoid re-triggering
 *   hardware exceptions.
 *
 * * ITER_KVEC and ITER_BVEC can return short copies.  Compare to
 *   copy_to_iter() where only ITER_IOVEC attempts might return a short copy.
 *
 * Return: number of bytes copied (may be %0)
 */
size_t _copy_mc_to_iter(const void *addr, size_t bytes, struct iov_iter *i)
{
	if (WARN_ON_ONCE(i->data_source))
		return 0;
	if (user_backed_iter(i))
		might_fault();
	return iterate_and_advance(i, bytes, (void *)addr,
				   copy_to_user_iter_mc, memcpy_to_iter_mc);
}
EXPORT_SYMBOL_GPL(_copy_mc_to_iter);
#endif /* CONFIG_ARCH_HAS_COPY_MC */

<<<<<<< HEAD
//将i中的bytes个字节，复制到addr指明的内存里
=======
static __always_inline
size_t memcpy_from_iter_mc(void *iter_from, size_t progress,
			   size_t len, void *to, void *priv2)
{
	return copy_mc_to_kernel(to + progress, iter_from, len);
}

static size_t __copy_from_iter_mc(void *addr, size_t bytes, struct iov_iter *i)
{
	if (unlikely(i->count < bytes))
		bytes = i->count;
	if (unlikely(!bytes))
		return 0;
	return iterate_bvec(i, bytes, addr, NULL, memcpy_from_iter_mc);
}

static __always_inline
size_t __copy_from_iter(void *addr, size_t bytes, struct iov_iter *i)
{
	if (unlikely(iov_iter_is_copy_mc(i)))
		return __copy_from_iter_mc(addr, bytes, i);
	return iterate_and_advance(i, bytes, addr,
				   copy_from_user_iter, memcpy_from_iter);
}

>>>>>>> 9d1694dc
size_t _copy_from_iter(void *addr, size_t bytes, struct iov_iter *i)
{
	if (WARN_ON_ONCE(!i->data_source))
		return 0;

	if (user_backed_iter(i))
		might_fault();
	return __copy_from_iter(addr, bytes, i);
}
EXPORT_SYMBOL(_copy_from_iter);

static __always_inline
size_t copy_from_user_iter_nocache(void __user *iter_from, size_t progress,
				   size_t len, void *to, void *priv2)
{
	return __copy_from_user_inatomic_nocache(to + progress, iter_from, len);
}

size_t _copy_from_iter_nocache(void *addr, size_t bytes, struct iov_iter *i)
{
	if (WARN_ON_ONCE(!i->data_source))
		return 0;

	return iterate_and_advance(i, bytes, addr,
				   copy_from_user_iter_nocache,
				   memcpy_from_iter);
}
EXPORT_SYMBOL(_copy_from_iter_nocache);

#ifdef CONFIG_ARCH_HAS_UACCESS_FLUSHCACHE
static __always_inline
size_t copy_from_user_iter_flushcache(void __user *iter_from, size_t progress,
				      size_t len, void *to, void *priv2)
{
	return __copy_from_user_flushcache(to + progress, iter_from, len);
}

static __always_inline
size_t memcpy_from_iter_flushcache(void *iter_from, size_t progress,
				   size_t len, void *to, void *priv2)
{
	memcpy_flushcache(to + progress, iter_from, len);
	return 0;
}

/**
 * _copy_from_iter_flushcache - write destination through cpu cache
 * @addr: destination kernel address
 * @bytes: total transfer length
 * @i: source iterator
 *
 * The pmem driver arranges for filesystem-dax to use this facility via
 * dax_copy_from_iter() for ensuring that writes to persistent memory
 * are flushed through the CPU cache. It is differentiated from
 * _copy_from_iter_nocache() in that guarantees all data is flushed for
 * all iterator types. The _copy_from_iter_nocache() only attempts to
 * bypass the cache for the ITER_IOVEC case, and on some archs may use
 * instructions that strand dirty-data in the cache.
 *
 * Return: number of bytes copied (may be %0)
 */
size_t _copy_from_iter_flushcache(void *addr, size_t bytes, struct iov_iter *i)
{
	if (WARN_ON_ONCE(!i->data_source))
		return 0;

	return iterate_and_advance(i, bytes, addr,
				   copy_from_user_iter_flushcache,
				   memcpy_from_iter_flushcache);
}
EXPORT_SYMBOL_GPL(_copy_from_iter_flushcache);
#endif

static inline bool page_copy_sane(struct page *page, size_t offset, size_t n)
{
	struct page *head;
	size_t v = n + offset;

	/*
	 * The general case needs to access the page order in order
	 * to compute the page size.
	 * However, we mostly deal with order-0 pages and thus can
	 * avoid a possible cache line miss for requests that fit all
	 * page orders.
	 */
	if (n <= v && v <= PAGE_SIZE)
		return true;

	head = compound_head(page);
	v += (page - head) << PAGE_SHIFT;

	if (WARN_ON(n > v || v > page_size(head)))
		return false;
	return true;
}

size_t copy_page_to_iter(struct page *page, size_t offset, size_t bytes,
			 struct iov_iter *i)
{
	size_t res = 0;
	if (!page_copy_sane(page, offset, bytes))
		return 0;
	if (WARN_ON_ONCE(i->data_source))
		return 0;
	page += offset / PAGE_SIZE; // first subpage
	offset %= PAGE_SIZE;
	while (1) {
		void *kaddr = kmap_local_page(page);
		size_t n = min(bytes, (size_t)PAGE_SIZE - offset);
		n = _copy_to_iter(kaddr + offset, n, i);
		kunmap_local(kaddr);
		res += n;
		bytes -= n;
		if (!bytes || !n)
			break;
		offset += n;
		if (offset == PAGE_SIZE) {
			page++;
			offset = 0;
		}
	}
	return res;
}
EXPORT_SYMBOL(copy_page_to_iter);

size_t copy_page_to_iter_nofault(struct page *page, unsigned offset, size_t bytes,
				 struct iov_iter *i)
{
	size_t res = 0;

	if (!page_copy_sane(page, offset, bytes))
		return 0;
	if (WARN_ON_ONCE(i->data_source))
		return 0;
	page += offset / PAGE_SIZE; // first subpage
	offset %= PAGE_SIZE;
	while (1) {
		void *kaddr = kmap_local_page(page);
		size_t n = min(bytes, (size_t)PAGE_SIZE - offset);

		n = iterate_and_advance(i, n, kaddr + offset,
					copy_to_user_iter_nofault,
					memcpy_to_iter);
		kunmap_local(kaddr);
		res += n;
		bytes -= n;
		if (!bytes || !n)
			break;
		offset += n;
		if (offset == PAGE_SIZE) {
			page++;
			offset = 0;
		}
	}
	return res;
}
EXPORT_SYMBOL(copy_page_to_iter_nofault);

size_t copy_page_from_iter(struct page *page, size_t offset, size_t bytes,
			 struct iov_iter *i)
{
	size_t res = 0;
	if (!page_copy_sane(page, offset, bytes))
		return 0;
	page += offset / PAGE_SIZE; // first subpage
	offset %= PAGE_SIZE;
	while (1) {
		void *kaddr = kmap_local_page(page);
		size_t n = min(bytes, (size_t)PAGE_SIZE - offset);
		n = _copy_from_iter(kaddr + offset, n, i);
		kunmap_local(kaddr);
		res += n;
		bytes -= n;
		if (!bytes || !n)
			break;
		offset += n;
		if (offset == PAGE_SIZE) {
			page++;
			offset = 0;
		}
	}
	return res;
}
EXPORT_SYMBOL(copy_page_from_iter);

static __always_inline
size_t zero_to_user_iter(void __user *iter_to, size_t progress,
			 size_t len, void *priv, void *priv2)
{
	return clear_user(iter_to, len);
}

static __always_inline
size_t zero_to_iter(void *iter_to, size_t progress,
		    size_t len, void *priv, void *priv2)
{
	memset(iter_to, 0, len);
	return 0;
}

size_t iov_iter_zero(size_t bytes, struct iov_iter *i)
{
	return iterate_and_advance(i, bytes, NULL,
				   zero_to_user_iter, zero_to_iter);
}
EXPORT_SYMBOL(iov_iter_zero);

size_t copy_page_from_iter_atomic(struct page *page, size_t offset,
		size_t bytes, struct iov_iter *i)
{
	size_t n, copied = 0;

	if (!page_copy_sane(page, offset, bytes))
		return 0;
	if (WARN_ON_ONCE(!i->data_source))
		return 0;

	do {
		char *p;

		n = bytes - copied;
		if (PageHighMem(page)) {
			page += offset / PAGE_SIZE;
			offset %= PAGE_SIZE;
			n = min_t(size_t, n, PAGE_SIZE - offset);
		}

		p = kmap_atomic(page) + offset;
		n = __copy_from_iter(p, n, i);
		kunmap_atomic(p);
		copied += n;
		offset += n;
	} while (PageHighMem(page) && copied != bytes && n > 0);

	return copied;
}
EXPORT_SYMBOL(copy_page_from_iter_atomic);

static void iov_iter_bvec_advance(struct iov_iter *i, size_t size)
{
	const struct bio_vec *bvec, *end;

	if (!i->count)
		return;
	i->count -= size;

	size += i->iov_offset;

	for (bvec = i->bvec, end = bvec + i->nr_segs; bvec < end; bvec++) {
		if (likely(size < bvec->bv_len))
			break;
		size -= bvec->bv_len;
	}
	i->iov_offset = size;
	i->nr_segs -= bvec - i->bvec;
	i->bvec = bvec;
}

static void iov_iter_iovec_advance(struct iov_iter *i, size_t size)
{
	const struct iovec *iov, *end;

	if (!i->count)
		return;
	i->count -= size;

	size += i->iov_offset; // from beginning of current segment
	for (iov = iter_iov(i), end = iov + i->nr_segs; iov < end; iov++) {
		if (likely(size < iov->iov_len))
			break;
		size -= iov->iov_len;
	}
	i->iov_offset = size;
	i->nr_segs -= iov - iter_iov(i);
	i->__iov = iov;
}

void iov_iter_advance(struct iov_iter *i, size_t size)
{
	if (unlikely(i->count < size))
	    /*i->count过小，以i->count为准*/
		size = i->count;
	if (likely(iter_is_ubuf(i)) || unlikely(iov_iter_is_xarray(i))) {
		i->iov_offset += size;
		i->count -= size;
	} else if (likely(iter_is_iovec(i) || iov_iter_is_kvec(i))) {
		/* iovec and kvec have identical layouts */
		iov_iter_iovec_advance(i, size);
	} else if (iov_iter_is_bvec(i)) {
		iov_iter_bvec_advance(i, size);
	} else if (iov_iter_is_discard(i)) {
		i->count -= size;
	}
}
EXPORT_SYMBOL(iov_iter_advance);

void iov_iter_revert(struct iov_iter *i, size_t unroll)
{
	if (!unroll)
		return;
	if (WARN_ON(unroll > MAX_RW_COUNT))
		return;
	i->count += unroll;
	if (unlikely(iov_iter_is_discard(i)))
		return;
	if (unroll <= i->iov_offset) {
		i->iov_offset -= unroll;
		return;
	}
	unroll -= i->iov_offset;
	if (iov_iter_is_xarray(i) || iter_is_ubuf(i)) {
		BUG(); /* We should never go beyond the start of the specified
			* range since we might then be straying into pages that
			* aren't pinned.
			*/
	} else if (iov_iter_is_bvec(i)) {
		const struct bio_vec *bvec = i->bvec;
		while (1) {
			size_t n = (--bvec)->bv_len;
			i->nr_segs++;
			if (unroll <= n) {
				i->bvec = bvec;
				i->iov_offset = n - unroll;
				return;
			}
			unroll -= n;
		}
	} else { /* same logics for iovec and kvec */
		const struct iovec *iov = iter_iov(i);
		while (1) {
			size_t n = (--iov)->iov_len;
			i->nr_segs++;
			if (unroll <= n) {
				i->__iov = iov;
				i->iov_offset = n - unroll;
				return;
			}
			unroll -= n;
		}
	}
}
EXPORT_SYMBOL(iov_iter_revert);

/*
 * Return the count of just the current iov_iter segment.
 */
size_t iov_iter_single_seg_count(const struct iov_iter *i)
{
	if (i->nr_segs > 1) {
		if (likely(iter_is_iovec(i) || iov_iter_is_kvec(i)))
			return min(i->count, iter_iov(i)->iov_len - i->iov_offset);
		if (iov_iter_is_bvec(i))
			return min(i->count, i->bvec->bv_len - i->iov_offset);
	}
	return i->count;
}
EXPORT_SYMBOL(iov_iter_single_seg_count);

void iov_iter_kvec(struct iov_iter *i, unsigned int direction,
			const struct kvec *kvec, unsigned long nr_segs,
			size_t count)
{
	WARN_ON(direction & ~(READ | WRITE));
	*i = (struct iov_iter){
		.iter_type = ITER_KVEC,
		.copy_mc = false,
		.data_source = direction,
		.kvec = kvec,
		.nr_segs = nr_segs,
		.iov_offset = 0,
		.count = count
	};
}
EXPORT_SYMBOL(iov_iter_kvec);

void iov_iter_bvec(struct iov_iter *i, unsigned int direction,
			const struct bio_vec *bvec, unsigned long nr_segs,
			size_t count)
{
	WARN_ON(direction & ~(READ | WRITE));
	*i = (struct iov_iter){
		.iter_type = ITER_BVEC,
		.copy_mc = false,
		.data_source = direction,
		.bvec = bvec,
		.nr_segs = nr_segs,
		.iov_offset = 0,
		.count = count
	};
}
EXPORT_SYMBOL(iov_iter_bvec);

/**
 * iov_iter_xarray - Initialise an I/O iterator to use the pages in an xarray
 * @i: The iterator to initialise.
 * @direction: The direction of the transfer.
 * @xarray: The xarray to access.
 * @start: The start file position.
 * @count: The size of the I/O buffer in bytes.
 *
 * Set up an I/O iterator to either draw data out of the pages attached to an
 * inode or to inject data into those pages.  The pages *must* be prevented
 * from evaporation, either by taking a ref on them or locking them by the
 * caller.
 */
void iov_iter_xarray(struct iov_iter *i, unsigned int direction,
		     struct xarray *xarray, loff_t start, size_t count)
{
	BUG_ON(direction & ~1);
	*i = (struct iov_iter) {
		.iter_type = ITER_XARRAY,
		.copy_mc = false,
		.data_source = direction,
		.xarray = xarray,
		.xarray_start = start,
		.count = count,
		.iov_offset = 0
	};
}
EXPORT_SYMBOL(iov_iter_xarray);

/**
 * iov_iter_discard - Initialise an I/O iterator that discards data
 * @i: The iterator to initialise.
 * @direction: The direction of the transfer.
 * @count: The size of the I/O buffer in bytes.
 *
 * Set up an I/O iterator that just discards everything that's written to it.
 * It's only available as a READ iterator.
 */
void iov_iter_discard(struct iov_iter *i, unsigned int direction, size_t count)
{
	BUG_ON(direction != READ);
	*i = (struct iov_iter){
		.iter_type = ITER_DISCARD,
		.copy_mc = false,
		.data_source = false,
		.count = count,
		.iov_offset = 0
	};
}
EXPORT_SYMBOL(iov_iter_discard);

static bool iov_iter_aligned_iovec(const struct iov_iter *i, unsigned addr_mask,
				   unsigned len_mask)
{
	size_t size = i->count;
	size_t skip = i->iov_offset;
	unsigned k;

	for (k = 0; k < i->nr_segs; k++, skip = 0) {
		const struct iovec *iov = iter_iov(i) + k;
		size_t len = iov->iov_len - skip;

		if (len > size)
			len = size;
		if (len & len_mask)
			return false;
		if ((unsigned long)(iov->iov_base + skip) & addr_mask)
			return false;

		size -= len;
		if (!size)
			break;
	}
	return true;
}

static bool iov_iter_aligned_bvec(const struct iov_iter *i, unsigned addr_mask,
				  unsigned len_mask)
{
	size_t size = i->count;
	unsigned skip = i->iov_offset;
	unsigned k;

	for (k = 0; k < i->nr_segs; k++, skip = 0) {
		size_t len = i->bvec[k].bv_len - skip;

		if (len > size)
			len = size;
		if (len & len_mask)
			return false;
		if ((unsigned long)(i->bvec[k].bv_offset + skip) & addr_mask)
			return false;

		size -= len;
		if (!size)
			break;
	}
	return true;
}

/**
 * iov_iter_is_aligned() - Check if the addresses and lengths of each segments
 * 	are aligned to the parameters.
 *
 * @i: &struct iov_iter to restore
 * @addr_mask: bit mask to check against the iov element's addresses
 * @len_mask: bit mask to check against the iov element's lengths
 *
 * Return: false if any addresses or lengths intersect with the provided masks
 */
bool iov_iter_is_aligned(const struct iov_iter *i, unsigned addr_mask,
			 unsigned len_mask)
{
	if (likely(iter_is_ubuf(i))) {
		if (i->count & len_mask)
			return false;
		if ((unsigned long)(i->ubuf + i->iov_offset) & addr_mask)
			return false;
		return true;
	}

	if (likely(iter_is_iovec(i) || iov_iter_is_kvec(i)))
		return iov_iter_aligned_iovec(i, addr_mask, len_mask);

	if (iov_iter_is_bvec(i))
		return iov_iter_aligned_bvec(i, addr_mask, len_mask);

	if (iov_iter_is_xarray(i)) {
		if (i->count & len_mask)
			return false;
		if ((i->xarray_start + i->iov_offset) & addr_mask)
			return false;
	}

	return true;
}
EXPORT_SYMBOL_GPL(iov_iter_is_aligned);

static unsigned long iov_iter_alignment_iovec(const struct iov_iter *i)
{
	unsigned long res = 0;
	size_t size = i->count;
	size_t skip = i->iov_offset;
	unsigned k;

	for (k = 0; k < i->nr_segs; k++, skip = 0) {
		const struct iovec *iov = iter_iov(i) + k;
		size_t len = iov->iov_len - skip;
		if (len) {
			res |= (unsigned long)iov->iov_base + skip;
			if (len > size)
				len = size;
			res |= len;
			size -= len;
			if (!size)
				break;
		}
	}
	return res;
}

static unsigned long iov_iter_alignment_bvec(const struct iov_iter *i)
{
	unsigned res = 0;
	size_t size = i->count;
	unsigned skip = i->iov_offset;
	unsigned k;

	for (k = 0; k < i->nr_segs; k++, skip = 0) {
		size_t len = i->bvec[k].bv_len - skip;
		res |= (unsigned long)i->bvec[k].bv_offset + skip;
		if (len > size)
			len = size;
		res |= len;
		size -= len;
		if (!size)
			break;
	}
	return res;
}

unsigned long iov_iter_alignment(const struct iov_iter *i)
{
	if (likely(iter_is_ubuf(i))) {
		size_t size = i->count;
		if (size)
			return ((unsigned long)i->ubuf + i->iov_offset) | size;
		return 0;
	}

	/* iovec and kvec have identical layouts */
	if (likely(iter_is_iovec(i) || iov_iter_is_kvec(i)))
		return iov_iter_alignment_iovec(i);

	if (iov_iter_is_bvec(i))
		return iov_iter_alignment_bvec(i);

	if (iov_iter_is_xarray(i))
		return (i->xarray_start + i->iov_offset) | i->count;

	return 0;
}
EXPORT_SYMBOL(iov_iter_alignment);

unsigned long iov_iter_gap_alignment(const struct iov_iter *i)
{
	unsigned long res = 0;
	unsigned long v = 0;
	size_t size = i->count;
	unsigned k;

	if (iter_is_ubuf(i))
		return 0;

	if (WARN_ON(!iter_is_iovec(i)))
		return ~0U;

	for (k = 0; k < i->nr_segs; k++) {
		const struct iovec *iov = iter_iov(i) + k;
		if (iov->iov_len) {
			unsigned long base = (unsigned long)iov->iov_base;
			if (v) // if not the first one
				res |= base | v; // this start | previous end
			v = base + iov->iov_len;
			if (size <= iov->iov_len)
				break;
			size -= iov->iov_len;
		}
	}
	return res;
}
EXPORT_SYMBOL(iov_iter_gap_alignment);

static int want_pages_array(struct page ***res, size_t size,
			    size_t start, unsigned int maxpages)
{
	unsigned int count = DIV_ROUND_UP(size + start, PAGE_SIZE);

	if (count > maxpages)
		count = maxpages;
	WARN_ON(!count);	// caller should've prevented that
	if (!*res) {
		*res = kvmalloc_array(count, sizeof(struct page *), GFP_KERNEL);
		if (!*res)
			return 0;
	}
	return count;
}

static ssize_t iter_xarray_populate_pages(struct page **pages, struct xarray *xa,
					  pgoff_t index, unsigned int nr_pages)
{
	XA_STATE(xas, xa, index);
	struct page *page;
	unsigned int ret = 0;

	rcu_read_lock();
	for (page = xas_load(&xas); page; page = xas_next(&xas)) {
		if (xas_retry(&xas, page))
			continue;

		/* Has the page moved or been split? */
		if (unlikely(page != xas_reload(&xas))) {
			xas_reset(&xas);
			continue;
		}

		pages[ret] = find_subpage(page, xas.xa_index);
		get_page(pages[ret]);
		if (++ret == nr_pages)
			break;
	}
	rcu_read_unlock();
	return ret;
}

static ssize_t iter_xarray_get_pages(struct iov_iter *i,
				     struct page ***pages, size_t maxsize,
				     unsigned maxpages, size_t *_start_offset)
{
	unsigned nr, offset, count;
	pgoff_t index;
	loff_t pos;

	pos = i->xarray_start + i->iov_offset;
	index = pos >> PAGE_SHIFT;
	offset = pos & ~PAGE_MASK;
	*_start_offset = offset;

	count = want_pages_array(pages, maxsize, offset, maxpages);
	if (!count)
		return -ENOMEM;
	nr = iter_xarray_populate_pages(*pages, i->xarray, index, count);
	if (nr == 0)
		return 0;

	maxsize = min_t(size_t, nr * PAGE_SIZE - offset, maxsize);
	i->iov_offset += maxsize;
	i->count -= maxsize;
	return maxsize;
}

/* must be done on non-empty ITER_UBUF or ITER_IOVEC one */
static unsigned long first_iovec_segment(const struct iov_iter *i, size_t *size)
{
	size_t skip;
	long k;

	if (iter_is_ubuf(i))
		return (unsigned long)i->ubuf + i->iov_offset;

	for (k = 0, skip = i->iov_offset; k < i->nr_segs; k++, skip = 0) {
		const struct iovec *iov = iter_iov(i) + k;
		size_t len = iov->iov_len - skip;

		if (unlikely(!len))
			continue;
		if (*size > len)
			*size = len;
		return (unsigned long)iov->iov_base + skip;
	}
	BUG(); // if it had been empty, we wouldn't get called
}

/* must be done on non-empty ITER_BVEC one */
static struct page *first_bvec_segment(const struct iov_iter *i,
				       size_t *size, size_t *start)
{
	struct page *page;
	size_t skip = i->iov_offset, len;

	len = i->bvec->bv_len - skip;
	if (*size > len)
		*size = len;
	skip += i->bvec->bv_offset;
	page = i->bvec->bv_page + skip / PAGE_SIZE;
	*start = skip % PAGE_SIZE;
	return page;
}

static ssize_t __iov_iter_get_pages_alloc(struct iov_iter *i,
		   struct page ***pages, size_t maxsize,
		   unsigned int maxpages, size_t *start)
{
	unsigned int n, gup_flags = 0;

	if (maxsize > i->count)
		maxsize = i->count;
	if (!maxsize)
		return 0;
	if (maxsize > MAX_RW_COUNT)
		maxsize = MAX_RW_COUNT;

	if (likely(user_backed_iter(i))) {
		unsigned long addr;
		int res;

		if (iov_iter_rw(i) != WRITE)
			gup_flags |= FOLL_WRITE;
		if (i->nofault)
			gup_flags |= FOLL_NOFAULT;

		addr = first_iovec_segment(i, &maxsize);
		*start = addr % PAGE_SIZE;
		addr &= PAGE_MASK;
		n = want_pages_array(pages, maxsize, *start, maxpages);
		if (!n)
			return -ENOMEM;
		res = get_user_pages_fast(addr, n, gup_flags, *pages);
		if (unlikely(res <= 0))
			return res;
		maxsize = min_t(size_t, maxsize, res * PAGE_SIZE - *start);
		iov_iter_advance(i, maxsize);
		return maxsize;
	}
	if (iov_iter_is_bvec(i)) {
		struct page **p;
		struct page *page;

		page = first_bvec_segment(i, &maxsize, start);
		n = want_pages_array(pages, maxsize, *start, maxpages);
		if (!n)
			return -ENOMEM;
		p = *pages;
		for (int k = 0; k < n; k++)
			get_page(p[k] = page + k);
		maxsize = min_t(size_t, maxsize, n * PAGE_SIZE - *start);
		i->count -= maxsize;
		i->iov_offset += maxsize;
		if (i->iov_offset == i->bvec->bv_len) {
			i->iov_offset = 0;
			i->bvec++;
			i->nr_segs--;
		}
		return maxsize;
	}
	if (iov_iter_is_xarray(i))
		return iter_xarray_get_pages(i, pages, maxsize, maxpages, start);
	return -EFAULT;
}

ssize_t iov_iter_get_pages2(struct iov_iter *i, struct page **pages,
		size_t maxsize, unsigned maxpages, size_t *start)
{
	if (!maxpages)
		return 0;
	BUG_ON(!pages);

	return __iov_iter_get_pages_alloc(i, &pages, maxsize, maxpages, start);
}
EXPORT_SYMBOL(iov_iter_get_pages2);

ssize_t iov_iter_get_pages_alloc2(struct iov_iter *i,
		struct page ***pages, size_t maxsize, size_t *start)
{
	ssize_t len;

	*pages = NULL;

	len = __iov_iter_get_pages_alloc(i, pages, maxsize, ~0U, start);
	if (len <= 0) {
		kvfree(*pages);
		*pages = NULL;
	}
	return len;
}
EXPORT_SYMBOL(iov_iter_get_pages_alloc2);

static int iov_npages(const struct iov_iter *i, int maxpages)
{
	size_t skip = i->iov_offset, size = i->count;
	const struct iovec *p;
	int npages = 0;

	for (p = iter_iov(i); size; skip = 0, p++) {
		unsigned offs = offset_in_page(p->iov_base + skip);
		size_t len = min(p->iov_len - skip, size);

		if (len) {
			size -= len;
			npages += DIV_ROUND_UP(offs + len, PAGE_SIZE);
			if (unlikely(npages > maxpages))
				return maxpages;
		}
	}
	return npages;
}

static int bvec_npages(const struct iov_iter *i, int maxpages)
{
	size_t skip = i->iov_offset, size = i->count;
	const struct bio_vec *p;
	int npages = 0;

	for (p = i->bvec; size; skip = 0, p++) {
		unsigned offs = (p->bv_offset + skip) % PAGE_SIZE;
		size_t len = min(p->bv_len - skip, size);

		size -= len;
		npages += DIV_ROUND_UP(offs + len, PAGE_SIZE);
		if (unlikely(npages > maxpages))
			return maxpages;
	}
	return npages;
}

int iov_iter_npages(const struct iov_iter *i, int maxpages)
{
	if (unlikely(!i->count))
		return 0;
	if (likely(iter_is_ubuf(i))) {
		unsigned offs = offset_in_page(i->ubuf + i->iov_offset);
		int npages = DIV_ROUND_UP(offs + i->count, PAGE_SIZE);
		return min(npages, maxpages);
	}
	/* iovec and kvec have identical layouts */
	if (likely(iter_is_iovec(i) || iov_iter_is_kvec(i)))
		return iov_npages(i, maxpages);
	if (iov_iter_is_bvec(i))
		return bvec_npages(i, maxpages);
	if (iov_iter_is_xarray(i)) {
		unsigned offset = (i->xarray_start + i->iov_offset) % PAGE_SIZE;
		int npages = DIV_ROUND_UP(offset + i->count, PAGE_SIZE);
		return min(npages, maxpages);
	}
	return 0;
}
EXPORT_SYMBOL(iov_iter_npages);

const void *dup_iter(struct iov_iter *new, struct iov_iter *old, gfp_t flags)
{
	*new = *old;
	if (iov_iter_is_bvec(new))
		return new->bvec = kmemdup(new->bvec,
				    new->nr_segs * sizeof(struct bio_vec),
				    flags);
	else if (iov_iter_is_kvec(new) || iter_is_iovec(new))
		/* iovec and kvec have identical layout */
		return new->__iov = kmemdup(new->__iov,
				   new->nr_segs * sizeof(struct iovec),
				   flags);
	return NULL;
}
EXPORT_SYMBOL(dup_iter);

static __noclone int copy_compat_iovec_from_user(struct iovec *iov,
		const struct iovec __user *uvec, unsigned long nr_segs)
{
	const struct compat_iovec __user *uiov =
		(const struct compat_iovec __user *)uvec;
	int ret = -EFAULT, i;

	if (!user_access_begin(uiov, nr_segs * sizeof(*uiov)))
		return -EFAULT;

	for (i = 0; i < nr_segs; i++) {
		compat_uptr_t buf;
		compat_ssize_t len;

		unsafe_get_user(len, &uiov[i].iov_len, uaccess_end);
		unsafe_get_user(buf, &uiov[i].iov_base, uaccess_end);

		/* check for compat_size_t not fitting in compat_ssize_t .. */
		if (len < 0) {
			ret = -EINVAL;
			goto uaccess_end;
		}
		iov[i].iov_base = compat_ptr(buf);
		iov[i].iov_len = len;
	}

	ret = 0;
uaccess_end:
	user_access_end();
	return ret;
}

static __noclone int copy_iovec_from_user(struct iovec *iov,
		const struct iovec __user *uiov, unsigned long nr_segs)
{
	int ret = -EFAULT;

	if (!user_access_begin(uiov, nr_segs * sizeof(*uiov)))
		return -EFAULT;

	do {
		void __user *buf;
		ssize_t len;

		unsafe_get_user(len, &uiov->iov_len, uaccess_end);
		unsafe_get_user(buf, &uiov->iov_base, uaccess_end);

		/* check for size_t not fitting in ssize_t .. */
		if (unlikely(len < 0)) {
			ret = -EINVAL;
			goto uaccess_end;
		}
		iov->iov_base = buf;
		iov->iov_len = len;

		uiov++; iov++;
	} while (--nr_segs);

	ret = 0;
uaccess_end:
	user_access_end();
	return ret;
}

struct iovec *iovec_from_user(const struct iovec __user *uvec,
		unsigned long nr_segs, unsigned long fast_segs,
		struct iovec *fast_iov, bool compat)
{
	struct iovec *iov = fast_iov;
	int ret;

	/*
	 * SuS says "The readv() function *may* fail if the iovcnt argument was
	 * less than or equal to 0, or greater than {IOV_MAX}.  Linux has
	 * traditionally returned zero for zero segments, so...
	 */
	if (nr_segs == 0)
		return iov;
	if (nr_segs > UIO_MAXIOV)
		return ERR_PTR(-EINVAL);
	if (nr_segs > fast_segs) {
		iov = kmalloc_array(nr_segs, sizeof(struct iovec), GFP_KERNEL);
		if (!iov)
			return ERR_PTR(-ENOMEM);
	}

	if (unlikely(compat))
		ret = copy_compat_iovec_from_user(iov, uvec, nr_segs);
	else
		ret = copy_iovec_from_user(iov, uvec, nr_segs);
	if (ret) {
		if (iov != fast_iov)
			kfree(iov);
		return ERR_PTR(ret);
	}

	return iov;
}

/*
 * Single segment iovec supplied by the user, import it as ITER_UBUF.
 */
static ssize_t __import_iovec_ubuf(int type, const struct iovec __user *uvec,
				   struct iovec **iovp, struct iov_iter *i,
				   bool compat)
{
	struct iovec *iov = *iovp;
	ssize_t ret;

	if (compat)
		ret = copy_compat_iovec_from_user(iov, uvec, 1);
	else
		ret = copy_iovec_from_user(iov, uvec, 1);
	if (unlikely(ret))
		return ret;

	ret = import_ubuf(type, iov->iov_base, iov->iov_len, i);
	if (unlikely(ret))
		return ret;
	*iovp = NULL;
	return i->count;
}

ssize_t __import_iovec(int type, const struct iovec __user *uvec,
		 unsigned nr_segs, unsigned fast_segs, struct iovec **iovp,
		 struct iov_iter *i, bool compat)
{
	ssize_t total_len = 0;
	unsigned long seg;
	struct iovec *iov;

	if (nr_segs == 1)
		return __import_iovec_ubuf(type, uvec, iovp, i, compat);

	iov = iovec_from_user(uvec, nr_segs, fast_segs, *iovp, compat);
	if (IS_ERR(iov)) {
		*iovp = NULL;
		return PTR_ERR(iov);
	}

	/*
	 * According to the Single Unix Specification we should return EINVAL if
	 * an element length is < 0 when cast to ssize_t or if the total length
	 * would overflow the ssize_t return value of the system call.
	 *
	 * Linux caps all read/write calls to MAX_RW_COUNT, and avoids the
	 * overflow case.
	 */
	for (seg = 0; seg < nr_segs; seg++) {
		ssize_t len = (ssize_t)iov[seg].iov_len;

		if (!access_ok(iov[seg].iov_base, len)) {
			if (iov != *iovp)
				kfree(iov);
			*iovp = NULL;
			return -EFAULT;
		}

		if (len > MAX_RW_COUNT - total_len) {
			len = MAX_RW_COUNT - total_len;
			iov[seg].iov_len = len;
		}
		total_len += len;
	}

	iov_iter_init(i, type, iov, nr_segs, total_len);
	if (iov == *iovp)
		*iovp = NULL;
	else
		*iovp = iov;
	return total_len;
}

/**
 * import_iovec() - Copy an array of &struct iovec from userspace
 *     into the kernel, check that it is valid, and initialize a new
 *     &struct iov_iter iterator to access it.
 *
 * @type: One of %READ or %WRITE.
 * @uvec: Pointer to the userspace array.
 * @nr_segs: Number of elements in userspace array.
 * @fast_segs: Number of elements in @iov.
 * @iovp: (input and output parameter) Pointer to pointer to (usually small
 *     on-stack) kernel array.
 * @i: Pointer to iterator that will be initialized on success.
 *
 * If the array pointed to by *@iov is large enough to hold all @nr_segs,
 * then this function places %NULL in *@iov on return. Otherwise, a new
 * array will be allocated and the result placed in *@iov. This means that
 * the caller may call kfree() on *@iov regardless of whether the small
 * on-stack array was used or not (and regardless of whether this function
 * returns an error or not).
 *
 * Return: Negative error code on error, bytes imported on success
 */
ssize_t import_iovec(int type, const struct iovec __user *uvec,
		 unsigned nr_segs, unsigned fast_segs,
		 struct iovec **iovp, struct iov_iter *i)
{
	return __import_iovec(type, uvec, nr_segs, fast_segs, iovp, i,
			      in_compat_syscall());
}
EXPORT_SYMBOL(import_iovec);

<<<<<<< HEAD
int import_single_range(int rw, void __user *buf/*内容*/, size_t len/*内容长度*/,
		 struct iovec *iov/*出参，初始化要操纵的buffer*/, struct iov_iter *i)
{
	if (len > MAX_RW_COUNT)
		len = MAX_RW_COUNT;
	if (unlikely(!access_ok(buf, len)))
		return -EFAULT;

	iov->iov_base = buf;
	iov->iov_len = len;
	//初始化iov_iter
	iov_iter_init(i, rw, iov, 1, len);
	return 0;
}
EXPORT_SYMBOL(import_single_range);

=======
>>>>>>> 9d1694dc
int import_ubuf(int rw, void __user *buf, size_t len, struct iov_iter *i)
{
	if (len > MAX_RW_COUNT)
		len = MAX_RW_COUNT;
	if (unlikely(!access_ok(buf, len)))
		return -EFAULT;

	iov_iter_ubuf(i, rw, buf, len);
	return 0;
}
EXPORT_SYMBOL_GPL(import_ubuf);

/**
 * iov_iter_restore() - Restore a &struct iov_iter to the same state as when
 *     iov_iter_save_state() was called.
 *
 * @i: &struct iov_iter to restore
 * @state: state to restore from
 *
 * Used after iov_iter_save_state() to bring restore @i, if operations may
 * have advanced it.
 *
 * Note: only works on ITER_IOVEC, ITER_BVEC, and ITER_KVEC
 */
void iov_iter_restore(struct iov_iter *i, struct iov_iter_state *state)
{
	if (WARN_ON_ONCE(!iov_iter_is_bvec(i) && !iter_is_iovec(i) &&
			 !iter_is_ubuf(i)) && !iov_iter_is_kvec(i))
		return;
	i->iov_offset = state->iov_offset;
	i->count = state->count;
	if (iter_is_ubuf(i))
		return;
	/*
	 * For the *vec iters, nr_segs + iov is constant - if we increment
	 * the vec, then we also decrement the nr_segs count. Hence we don't
	 * need to track both of these, just one is enough and we can deduct
	 * the other from that. ITER_KVEC and ITER_IOVEC are the same struct
	 * size, so we can just increment the iov pointer as they are unionzed.
	 * ITER_BVEC _may_ be the same size on some archs, but on others it is
	 * not. Be safe and handle it separately.
	 */
	BUILD_BUG_ON(sizeof(struct iovec) != sizeof(struct kvec));
	if (iov_iter_is_bvec(i))
		i->bvec -= state->nr_segs - i->nr_segs;
	else
		i->__iov -= state->nr_segs - i->nr_segs;
	i->nr_segs = state->nr_segs;
}

/*
 * Extract a list of contiguous pages from an ITER_XARRAY iterator.  This does not
 * get references on the pages, nor does it get a pin on them.
 */
static ssize_t iov_iter_extract_xarray_pages(struct iov_iter *i,
					     struct page ***pages, size_t maxsize,
					     unsigned int maxpages,
					     iov_iter_extraction_t extraction_flags,
					     size_t *offset0)
{
	struct page *page, **p;
	unsigned int nr = 0, offset;
	loff_t pos = i->xarray_start + i->iov_offset;
	pgoff_t index = pos >> PAGE_SHIFT;
	XA_STATE(xas, i->xarray, index);

	offset = pos & ~PAGE_MASK;
	*offset0 = offset;

	maxpages = want_pages_array(pages, maxsize, offset, maxpages);
	if (!maxpages)
		return -ENOMEM;
	p = *pages;

	rcu_read_lock();
	for (page = xas_load(&xas); page; page = xas_next(&xas)) {
		if (xas_retry(&xas, page))
			continue;

		/* Has the page moved or been split? */
		if (unlikely(page != xas_reload(&xas))) {
			xas_reset(&xas);
			continue;
		}

		p[nr++] = find_subpage(page, xas.xa_index);
		if (nr == maxpages)
			break;
	}
	rcu_read_unlock();

	maxsize = min_t(size_t, nr * PAGE_SIZE - offset, maxsize);
	iov_iter_advance(i, maxsize);
	return maxsize;
}

/*
 * Extract a list of contiguous pages from an ITER_BVEC iterator.  This does
 * not get references on the pages, nor does it get a pin on them.
 */
static ssize_t iov_iter_extract_bvec_pages(struct iov_iter *i,
					   struct page ***pages, size_t maxsize,
					   unsigned int maxpages,
					   iov_iter_extraction_t extraction_flags,
					   size_t *offset0)
{
	struct page **p, *page;
	size_t skip = i->iov_offset, offset, size;
	int k;

	for (;;) {
		if (i->nr_segs == 0)
			return 0;
		size = min(maxsize, i->bvec->bv_len - skip);
		if (size)
			break;
		i->iov_offset = 0;
		i->nr_segs--;
		i->bvec++;
		skip = 0;
	}

	skip += i->bvec->bv_offset;
	page = i->bvec->bv_page + skip / PAGE_SIZE;
	offset = skip % PAGE_SIZE;
	*offset0 = offset;

	maxpages = want_pages_array(pages, size, offset, maxpages);
	if (!maxpages)
		return -ENOMEM;
	p = *pages;
	for (k = 0; k < maxpages; k++)
		p[k] = page + k;

	size = min_t(size_t, size, maxpages * PAGE_SIZE - offset);
	iov_iter_advance(i, size);
	return size;
}

/*
 * Extract a list of virtually contiguous pages from an ITER_KVEC iterator.
 * This does not get references on the pages, nor does it get a pin on them.
 */
static ssize_t iov_iter_extract_kvec_pages(struct iov_iter *i,
					   struct page ***pages, size_t maxsize,
					   unsigned int maxpages,
					   iov_iter_extraction_t extraction_flags,
					   size_t *offset0)
{
	struct page **p, *page;
	const void *kaddr;
	size_t skip = i->iov_offset, offset, len, size;
	int k;

	for (;;) {
		if (i->nr_segs == 0)
			return 0;
		size = min(maxsize, i->kvec->iov_len - skip);
		if (size)
			break;
		i->iov_offset = 0;
		i->nr_segs--;
		i->kvec++;
		skip = 0;
	}

	kaddr = i->kvec->iov_base + skip;
	offset = (unsigned long)kaddr & ~PAGE_MASK;
	*offset0 = offset;

	maxpages = want_pages_array(pages, size, offset, maxpages);
	if (!maxpages)
		return -ENOMEM;
	p = *pages;

	kaddr -= offset;
	len = offset + size;
	for (k = 0; k < maxpages; k++) {
		size_t seg = min_t(size_t, len, PAGE_SIZE);

		if (is_vmalloc_or_module_addr(kaddr))
			page = vmalloc_to_page(kaddr);
		else
			page = virt_to_page(kaddr);

		p[k] = page;
		len -= seg;
		kaddr += PAGE_SIZE;
	}

	size = min_t(size_t, size, maxpages * PAGE_SIZE - offset);
	iov_iter_advance(i, size);
	return size;
}

/*
 * Extract a list of contiguous pages from a user iterator and get a pin on
 * each of them.  This should only be used if the iterator is user-backed
 * (IOBUF/UBUF).
 *
 * It does not get refs on the pages, but the pages must be unpinned by the
 * caller once the transfer is complete.
 *
 * This is safe to be used where background IO/DMA *is* going to be modifying
 * the buffer; using a pin rather than a ref makes forces fork() to give the
 * child a copy of the page.
 */
static ssize_t iov_iter_extract_user_pages(struct iov_iter *i,
					   struct page ***pages,
					   size_t maxsize,
					   unsigned int maxpages,
					   iov_iter_extraction_t extraction_flags,
					   size_t *offset0)
{
	unsigned long addr;
	unsigned int gup_flags = 0;
	size_t offset;
	int res;

	if (i->data_source == ITER_DEST)
		gup_flags |= FOLL_WRITE;
	if (extraction_flags & ITER_ALLOW_P2PDMA)
		gup_flags |= FOLL_PCI_P2PDMA;
	if (i->nofault)
		gup_flags |= FOLL_NOFAULT;

	addr = first_iovec_segment(i, &maxsize);
	*offset0 = offset = addr % PAGE_SIZE;
	addr &= PAGE_MASK;
	maxpages = want_pages_array(pages, maxsize, offset, maxpages);
	if (!maxpages)
		return -ENOMEM;
	res = pin_user_pages_fast(addr, maxpages, gup_flags, *pages);
	if (unlikely(res <= 0))
		return res;
	maxsize = min_t(size_t, maxsize, res * PAGE_SIZE - offset);
	iov_iter_advance(i, maxsize);
	return maxsize;
}

/**
 * iov_iter_extract_pages - Extract a list of contiguous pages from an iterator
 * @i: The iterator to extract from
 * @pages: Where to return the list of pages
 * @maxsize: The maximum amount of iterator to extract
 * @maxpages: The maximum size of the list of pages
 * @extraction_flags: Flags to qualify request
 * @offset0: Where to return the starting offset into (*@pages)[0]
 *
 * Extract a list of contiguous pages from the current point of the iterator,
 * advancing the iterator.  The maximum number of pages and the maximum amount
 * of page contents can be set.
 *
 * If *@pages is NULL, a page list will be allocated to the required size and
 * *@pages will be set to its base.  If *@pages is not NULL, it will be assumed
 * that the caller allocated a page list at least @maxpages in size and this
 * will be filled in.
 *
 * @extraction_flags can have ITER_ALLOW_P2PDMA set to request peer-to-peer DMA
 * be allowed on the pages extracted.
 *
 * The iov_iter_extract_will_pin() function can be used to query how cleanup
 * should be performed.
 *
 * Extra refs or pins on the pages may be obtained as follows:
 *
 *  (*) If the iterator is user-backed (ITER_IOVEC/ITER_UBUF), pins will be
 *      added to the pages, but refs will not be taken.
 *      iov_iter_extract_will_pin() will return true.
 *
 *  (*) If the iterator is ITER_KVEC, ITER_BVEC or ITER_XARRAY, the pages are
 *      merely listed; no extra refs or pins are obtained.
 *      iov_iter_extract_will_pin() will return 0.
 *
 * Note also:
 *
 *  (*) Use with ITER_DISCARD is not supported as that has no content.
 *
 * On success, the function sets *@pages to the new pagelist, if allocated, and
 * sets *offset0 to the offset into the first page.
 *
 * It may also return -ENOMEM and -EFAULT.
 */
ssize_t iov_iter_extract_pages(struct iov_iter *i,
			       struct page ***pages,
			       size_t maxsize,
			       unsigned int maxpages,
			       iov_iter_extraction_t extraction_flags,
			       size_t *offset0)
{
	maxsize = min_t(size_t, min_t(size_t, maxsize, i->count), MAX_RW_COUNT);
	if (!maxsize)
		return 0;

	if (likely(user_backed_iter(i)))
		return iov_iter_extract_user_pages(i, pages, maxsize,
						   maxpages, extraction_flags,
						   offset0);
	if (iov_iter_is_kvec(i))
		return iov_iter_extract_kvec_pages(i, pages, maxsize,
						   maxpages, extraction_flags,
						   offset0);
	if (iov_iter_is_bvec(i))
		return iov_iter_extract_bvec_pages(i, pages, maxsize,
						   maxpages, extraction_flags,
						   offset0);
	if (iov_iter_is_xarray(i))
		return iov_iter_extract_xarray_pages(i, pages, maxsize,
						     maxpages, extraction_flags,
						     offset0);
	return -EFAULT;
}
EXPORT_SYMBOL_GPL(iov_iter_extract_pages);<|MERGE_RESOLUTION|>--- conflicted
+++ resolved
@@ -13,165 +13,9 @@
 #include <linux/instrumented.h>
 #include <linux/iov_iter.h>
 
-<<<<<<< HEAD
-#define PIPE_PARANOIA /* for now */
-
-/* covers ubuf and kbuf alike */
-#define iterate_buf(i, n, base, len, off, __p, STEP) {		\
-	size_t __maybe_unused off = 0;				\
-	len = n;						\
-	base = __p + i->iov_offset;				\
-	len -= (STEP);						\
-	i->iov_offset += len;					\
-	n = len;						\
-}
-
-/* covers iovec and kvec alike */
-#define iterate_iovec(i/*待遍历的iov_iter*/, n/*需要复制的字节数*/, base, len, off, __p, STEP/*复制函数*/) {	\
-	size_t off = 0;						\
-	size_t skip = i->iov_offset;				\
-	do {							\
-		/*skip后剩余长度*/\
-		len = min(n, __p->iov_len - skip);		\
-		if (likely(len)) {				\
-	    	/*剩余长度不为0，构造新的__p，命名为__v*/\
-			base = __p->iov_base + skip;		\
-			len -= (STEP);				\
-			off += len;				\
-			skip += len;				\
-			n -= len;				\
-			if (skip < __p->iov_len)		\
-				break;				\
-		}						\
-		__p++;						\
-		skip = 0;					\
-	} while (n);						\
-	i->iov_offset = skip;					\
-	n = off;						\
-}
-
-#define iterate_bvec(i, n, base, len, off, p, STEP) {		\
-	size_t off = 0;						\
-	unsigned skip = i->iov_offset;				\
-	while (n) {						\
-		unsigned offset = p->bv_offset + skip;		\
-		unsigned left;					\
-		void *kaddr = kmap_local_page(p->bv_page +	\
-					offset / PAGE_SIZE);	\
-		base = kaddr + offset % PAGE_SIZE;		\
-		len = min(min(n, (size_t)(p->bv_len - skip)),	\
-		     (size_t)(PAGE_SIZE - offset % PAGE_SIZE));	\
-		left = (STEP);					\
-		kunmap_local(kaddr);				\
-		len -= left;					\
-		off += len;					\
-		skip += len;					\
-		if (skip == p->bv_len) {			\
-			skip = 0;				\
-			p++;					\
-		}						\
-		n -= len;					\
-		if (left)					\
-			break;					\
-	}							\
-	i->iov_offset = skip;					\
-	n = off;						\
-}
-
-#define iterate_xarray(i, n, base, len, __off, STEP) {		\
-	__label__ __out;					\
-	size_t __off = 0;					\
-	struct folio *folio;					\
-	loff_t start = i->xarray_start + i->iov_offset;		\
-	pgoff_t index = start / PAGE_SIZE;			\
-	XA_STATE(xas, i->xarray, index);			\
-								\
-	len = PAGE_SIZE - offset_in_page(start);		\
-	rcu_read_lock();					\
-	xas_for_each(&xas, folio, ULONG_MAX) {			\
-		unsigned left;					\
-		size_t offset;					\
-		if (xas_retry(&xas, folio))			\
-			continue;				\
-		if (WARN_ON(xa_is_value(folio)))		\
-			break;					\
-		if (WARN_ON(folio_test_hugetlb(folio)))		\
-			break;					\
-		offset = offset_in_folio(folio, start + __off);	\
-		while (offset < folio_size(folio)) {		\
-			base = kmap_local_folio(folio, offset);	\
-			len = min(n, len);			\
-			left = (STEP);				\
-			kunmap_local(base);			\
-			len -= left;				\
-			__off += len;				\
-			n -= len;				\
-			if (left || n == 0)			\
-				goto __out;			\
-			offset += len;				\
-			len = PAGE_SIZE;			\
-		}						\
-	}							\
-__out:								\
-	rcu_read_unlock();					\
-	i->iov_offset += __off;					\
-	n = __off;						\
-}
-
-#define __iterate_and_advance(i/*待遍历的iov_iter*/, n/*可复制长度*/, base, len, off, I/*内存复制函数*/, K) {	\
-	if (unlikely(i->count < n))				\
-	    /*需要复制的字节数大于实际字节数，截短*/\
-		n = i->count;					\
-	if (likely(n)) {					\
-		if (likely(iter_is_ubuf(i))) {			\
-			void __user *base;			\
-			size_t len;				\
-			iterate_buf(i, n, base, len, off,	\
-						i->ubuf, (I)) 	\
-		} else if (likely(iter_is_iovec(i))) {		\
-			/*iter为io vector类型*/\
-			const struct iovec *iov = i->iov;	\
-			void __user *base;			\
-			size_t len;				\
-			/*逐个填充iov*/\
-			iterate_iovec(i, n, base, len, off,	\
-						iov, (I))	\
-			i->nr_segs -= iov - i->iov;		\
-			i->iov = iov;				\
-		} else if (iov_iter_is_bvec(i)) {		\
-			const struct bio_vec *bvec = i->bvec;	\
-			void *base;				\
-			size_t len;				\
-			iterate_bvec(i, n, base, len, off,	\
-						bvec, (K))	\
-			i->nr_segs -= bvec - i->bvec;		\
-			i->bvec = bvec;				\
-		} else if (iov_iter_is_kvec(i)) {		\
-			const struct kvec *kvec = i->kvec;	\
-			void *base;				\
-			size_t len;				\
-			iterate_iovec(i, n, base, len, off,	\
-						kvec, (K))	\
-			i->nr_segs -= kvec - i->kvec;		\
-			i->kvec = kvec;				\
-		} else if (iov_iter_is_xarray(i)) {		\
-			void *base;				\
-			size_t len;				\
-			iterate_xarray(i, n, base, len, off,	\
-							(K))	\
-		}						\
-		i->count -= n;					\
-	}							\
-}
-#define iterate_and_advance(i, n, base, len, off, I, K) \
-	__iterate_and_advance(i, n, base, len, off, I, ((void)(K),0))
-
-static int copyout(void __user *to, const void *from, size_t n)
-=======
 static __always_inline
 size_t copy_to_user_iter(void __user *iter_to, size_t progress,
 			 size_t len, void *from, void *priv2)
->>>>>>> 9d1694dc
 {
 	if (should_fail_usercopy())
 		return len;
@@ -183,14 +27,10 @@
 	return len;
 }
 
-<<<<<<< HEAD
 //自from位置开始复制n个字节到to指向的内存里
-static int copyin(void *to, const void __user *from, size_t n)
-=======
 static __always_inline
 size_t copy_to_user_iter_nofault(void __user *iter_to, size_t progress,
 				 size_t len, void *from, void *priv2)
->>>>>>> 9d1694dc
 {
 	ssize_t res;
 
@@ -340,91 +180,8 @@
 }
 EXPORT_SYMBOL(iov_iter_init);
 
-<<<<<<< HEAD
-// returns the offset in partial buffer (if any)
-static inline unsigned int pipe_npages(const struct iov_iter *i, int *npages)
-{
-	struct pipe_inode_info *pipe = i->pipe;
-	int used = pipe->head - pipe->tail;
-	int off = i->last_offset;
-
-	*npages = max((int)pipe->max_usage - used, 0);
-
-	if (off > 0 && off < PAGE_SIZE) { // anon and not full
-		(*npages)++;
-		return off;
-	}
-	return 0;
-}
-
-static size_t copy_pipe_to_iter(const void *addr, size_t bytes,
-				struct iov_iter *i)
-{
-	unsigned int off, chunk;
-
-	if (unlikely(bytes > i->count))
-		bytes = i->count;
-	if (unlikely(!bytes))
-		return 0;
-
-	if (!sanity(i))
-		return 0;
-
-	for (size_t n = bytes; n; n -= chunk) {
-		struct page *page = append_pipe(i, n, &off);
-		chunk = min_t(size_t, n, PAGE_SIZE - off);
-		if (!page)
-			return bytes - n;
-		memcpy_to_page(page, off, addr, chunk);
-		addr += chunk;
-	}
-	return bytes;
-}
-
-static __wsum csum_and_memcpy(void *to, const void *from, size_t len,
-			      __wsum sum, size_t off)
-{
-	__wsum next = csum_partial_copy_nocheck(from, to, len);
-	return csum_block_add(sum, next, off);
-}
-
-static size_t csum_and_copy_to_pipe_iter(const void *addr, size_t bytes,
-					 struct iov_iter *i, __wsum *sump)
-{
-	__wsum sum = *sump;
-	size_t off = 0;
-	unsigned int chunk, r;
-
-	if (unlikely(bytes > i->count))
-		bytes = i->count;
-	if (unlikely(!bytes))
-		return 0;
-
-	if (!sanity(i))
-		return 0;
-
-	while (bytes) {
-		struct page *page = append_pipe(i, bytes, &r);
-		char *p;
-
-		if (!page)
-			break;
-		chunk = min_t(size_t, bytes, PAGE_SIZE - r);
-		p = kmap_local_page(page);
-		sum = csum_and_memcpy(p + r, addr + off, chunk, sum, off);
-		kunmap_local(p);
-		off += chunk;
-		bytes -= chunk;
-	}
-	*sump = sum;
-	return off;
-}
-
 /*将from指向的bytes字节内存，复制到i指向的一片或多片内存中*/
 size_t _copy_to_iter(const void *addr/*源数据起始位置*/, size_t bytes/*可复制长度*/, struct iov_iter *i/*待填充的iter*/)
-=======
-size_t _copy_to_iter(const void *addr, size_t bytes, struct iov_iter *i)
->>>>>>> 9d1694dc
 {
 	if (WARN_ON_ONCE(i->data_source))
 		return 0;
@@ -491,9 +248,6 @@
 EXPORT_SYMBOL_GPL(_copy_mc_to_iter);
 #endif /* CONFIG_ARCH_HAS_COPY_MC */
 
-<<<<<<< HEAD
-//将i中的bytes个字节，复制到addr指明的内存里
-=======
 static __always_inline
 size_t memcpy_from_iter_mc(void *iter_from, size_t progress,
 			   size_t len, void *to, void *priv2)
@@ -519,7 +273,7 @@
 				   copy_from_user_iter, memcpy_from_iter);
 }
 
->>>>>>> 9d1694dc
+//将i中的bytes个字节，复制到addr指明的内存里
 size_t _copy_from_iter(void *addr, size_t bytes, struct iov_iter *i)
 {
 	if (WARN_ON_ONCE(!i->data_source))
@@ -1621,25 +1375,6 @@
 }
 EXPORT_SYMBOL(import_iovec);
 
-<<<<<<< HEAD
-int import_single_range(int rw, void __user *buf/*内容*/, size_t len/*内容长度*/,
-		 struct iovec *iov/*出参，初始化要操纵的buffer*/, struct iov_iter *i)
-{
-	if (len > MAX_RW_COUNT)
-		len = MAX_RW_COUNT;
-	if (unlikely(!access_ok(buf, len)))
-		return -EFAULT;
-
-	iov->iov_base = buf;
-	iov->iov_len = len;
-	//初始化iov_iter
-	iov_iter_init(i, rw, iov, 1, len);
-	return 0;
-}
-EXPORT_SYMBOL(import_single_range);
-
-=======
->>>>>>> 9d1694dc
 int import_ubuf(int rw, void __user *buf, size_t len, struct iov_iter *i)
 {
 	if (len > MAX_RW_COUNT)
