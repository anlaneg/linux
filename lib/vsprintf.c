--- conflicted
+++ resolved
@@ -167,13 +167,8 @@
 }
 EXPORT_SYMBOL(simple_strtoll);
 
-<<<<<<< HEAD
 /*自s中读取数字，遇到非数字退出，返回对应的数字值，为了能变更s,使用了'char**' */
-static noinline_for_stack
-int skip_atoi(const char **s)
-=======
 static inline int skip_atoi(const char **s)
->>>>>>> 155a3c00
 {
 	int i = 0;
 
@@ -2565,9 +2560,12 @@
 	static const unsigned char spec_flag_array[] = {
 		SPEC_CHAR(' ', SPACE),
 		SPEC_CHAR('#', SPECIAL),
+		/*标记执行0填充*/
 		SPEC_CHAR('+', PLUS),
+		/*标记左对齐*/
 		SPEC_CHAR('-', LEFT),
 		SPEC_CHAR('0', ZEROPAD),
+		/*遇到不认识的修饰符*/
 	};
 	c -= 32;
 	return (c < sizeof(spec_flag_array)) ? spec_flag_array[c] : 0;
@@ -2622,52 +2620,18 @@
 	/* By default */
 	fmt.state = FORMAT_STATE_NONE;
 
-<<<<<<< HEAD
 	/*查找%号*/
-	for (; *fmt ; ++fmt) {
-		if (*fmt == '%')
-=======
 	for (; *fmt.str ; fmt.str++) {
 		if (*fmt.str == '%')
->>>>>>> 155a3c00
 			break;
 	}
 
 	/* Return the current non-format string */
-<<<<<<< HEAD
-	if (fmt != start || !*fmt)
+	if (fmt.str != start || !*fmt.str)
 	    /*返回非format串*/
-		return fmt - start;
+		return fmt;
 
 	/*fmt首个字符为%号,故开始解析format对应的串*/
-
-	/* Process flags */
-	spec->flags = 0;
-
-	while (1) { /* this also skips first '%' */
-		bool found = true;
-
-		++fmt;
-
-		switch (*fmt) {
-		/*标记左对齐*/
-		case '-': spec->flags |= LEFT;    break;
-		case '+': spec->flags |= PLUS;    break;
-		case ' ': spec->flags |= SPACE;   break;
-		case '#': spec->flags |= SPECIAL; break;
-		/*标记执行0填充*/
-		case '0': spec->flags |= ZEROPAD; break;
-		/*遇到不认识的修饰符*/
-		default:  found = false;
-		}
-
-		if (!found)
-			break;
-	}
-=======
-	if (fmt.str != start || !*fmt.str)
-		return fmt;
-
 	/* Process flags. This also skips the first '%' */
 	spec->flags = 0;
 	do {
@@ -2675,21 +2639,14 @@
 		flag = spec_flag(*++fmt.str);
 		spec->flags |= flag;
 	} while (flag);
->>>>>>> 155a3c00
 
 	/* get field width */
 	spec->field_width = -1;
 
-<<<<<<< HEAD
-	if (isdigit(*fmt))
+	if (isdigit(*fmt.str))
 	    /*fmt为字符，取位宽要求*/
-		spec->field_width = skip_atoi(&fmt);
-	else if (*fmt == '*') {
-=======
-	if (isdigit(*fmt.str))
 		spec->field_width = skip_atoi(&fmt.str);
 	else if (unlikely(*fmt.str == '*')) {
->>>>>>> 155a3c00
 		/* it's the next argument */
 		fmt.state = FORMAT_STATE_WIDTH;
 		fmt.str++;
@@ -2699,18 +2656,11 @@
 precision:
 	/* get the precision */
 	spec->precision = -1;
-<<<<<<< HEAD
-	if (*fmt == '.') {
-		++fmt;
-		if (isdigit(*fmt)) {
-		    /*明确指定了精度长度，取精度长度*/
-			spec->precision = skip_atoi(&fmt);
-=======
 	if (unlikely(*fmt.str == '.')) {
 		fmt.str++;
 		if (isdigit(*fmt.str)) {
+		    /*明确指定了精度长度，取精度长度*/
 			spec->precision = skip_atoi(&fmt.str);
->>>>>>> 155a3c00
 			if (spec->precision < 0)
 				spec->precision = 0;
 		} else if (*fmt.str == '*') {
@@ -2722,28 +2672,8 @@
 	}
 
 qualifier:
-<<<<<<< HEAD
-	/* get the conversion qualifier */
-	qualifier = 0;
-	if (*fmt == 'h' || _tolower(*fmt) == 'l' ||
-	    *fmt == 'z' || *fmt == 't') {
-		qualifier = *fmt++;
-		if (unlikely(qualifier == *fmt)) {
-			if (qualifier == 'l') {
-				qualifier = 'L';
-				++fmt;
-			} else if (qualifier == 'h') {
-				qualifier = 'H';
-				++fmt;
-			}
-		}
-	}
-
+	/* Set up default numeric format */
 	/*解析数据类型及输出base*/
-	/* default base */
-=======
-	/* Set up default numeric format */
->>>>>>> 155a3c00
 	spec->base = 10;
 	fmt.state = FORMAT_STATE_NUM;
 	fmt.size = sizeof(int);
@@ -2769,38 +2699,12 @@
 
 		// Numerics
 		['o'] = { FORMAT_STATE_NUM, 0, 0, 8 },
-		['x'] = { FORMAT_STATE_NUM, 0, SMALL, 16 },
+		['x'] = { FORMAT_STATE_NUM, 0, SMALL, 16 }, /*标明16进制采用小写*/
 		['X'] = { FORMAT_STATE_NUM, 0, 0, 16 },
 		['d'] = { FORMAT_STATE_NUM, 0, SIGN, 10 },
-		['i'] = { FORMAT_STATE_NUM, 0, SIGN, 10 },
+		['i'] = { FORMAT_STATE_NUM, 0, SIGN, 10 }, /*标明采用有符号数值*/
 		['u'] = { FORMAT_STATE_NUM, 0, 0, 10, },
 
-<<<<<<< HEAD
-	/* integer number formats - set up the flags and "break" */
-	case 'o':
-		spec->base = 8;
-		break;
-
-	case 'x':
-	    /*标明16进制采用小写*/
-		spec->flags |= SMALL;
-		fallthrough;
-
-	case 'X':
-		spec->base = 16;
-		break;
-
-	case 'd':
-	case 'i':
-	    /*标明采用有符号数值*/
-		spec->flags |= SIGN;
-		break;
-	case 'u':
-		break;
-
-	case 'n':
-=======
->>>>>>> 155a3c00
 		/*
 		 * Since %n poses a greater security risk than
 		 * utility, treat it as any other invalid or
@@ -2808,33 +2712,6 @@
 		 */
 	};
 
-<<<<<<< HEAD
-	default:
-		WARN_ONCE(1, "Please remove unsupported %%%c in format string\n", *fmt);
-		spec->type = FORMAT_TYPE_INVALID;
-		return fmt - start;
-	}
-
-	/*指明参数类型*/
-	if (qualifier == 'L')
-		spec->type = FORMAT_TYPE_LONG_LONG;
-	else if (qualifier == 'l') {
-		BUILD_BUG_ON(FORMAT_TYPE_ULONG + SIGN != FORMAT_TYPE_LONG);
-		spec->type = FORMAT_TYPE_ULONG + (spec->flags & SIGN);
-	} else if (qualifier == 'z') {
-		spec->type = FORMAT_TYPE_SIZE_T;
-	} else if (qualifier == 't') {
-		spec->type = FORMAT_TYPE_PTRDIFF;
-	} else if (qualifier == 'H') {
-		BUILD_BUG_ON(FORMAT_TYPE_UBYTE + SIGN != FORMAT_TYPE_BYTE);
-		spec->type = FORMAT_TYPE_UBYTE + (spec->flags & SIGN);
-	} else if (qualifier == 'h') {
-		BUILD_BUG_ON(FORMAT_TYPE_USHORT + SIGN != FORMAT_TYPE_SHORT);
-		spec->type = FORMAT_TYPE_USHORT + (spec->flags & SIGN);
-	} else {
-		BUILD_BUG_ON(FORMAT_TYPE_UINT + SIGN != FORMAT_TYPE_INT);
-		spec->type = FORMAT_TYPE_UINT + (spec->flags & SIGN);
-=======
 	const struct format_state *p = lookup_state + (u8)*fmt.str;
 	if (p->size) {
 		fmt.size = p->size;
@@ -2852,7 +2729,6 @@
 		fmt.state = p->state;
 		fmt.str++;
 		return fmt;
->>>>>>> 155a3c00
 	}
 
 	WARN_ONCE(1, "Please remove unsupported %%%c in format string\n", *fmt.str);
@@ -3199,11 +3075,7 @@
  * If the return value is greater than @size, the resulting bin_buf is NOT
  * valid for bstr_printf().
  */
-<<<<<<< HEAD
-int vbin_printf(u32 *bin_buf, size_t size/*buffer大小(以32bits为基本单位）*/, const char *fmt, va_list args)
-=======
-int vbin_printf(u32 *bin_buf, size_t size, const char *fmt_str, va_list args)
->>>>>>> 155a3c00
+int vbin_printf(u32 *bin_buf, size_t size/*buffer大小(以32bits为基本单位）*/, const char *fmt_str, va_list args)
 {
 	struct fmt fmt = {
 		.str = fmt_str,
@@ -3240,16 +3112,9 @@
 	value;								\
 })
 
-<<<<<<< HEAD
 	/*遍历format串，展开具体内容*/
-	while (*fmt) {
-		int read = format_decode(fmt, &spec);
-
-		fmt += read;
-=======
 	while (*fmt.str) {
 		fmt = format_decode(fmt, &spec);
->>>>>>> 155a3c00
 
 		switch (fmt.state) {
 		case FORMAT_STATE_NONE:
