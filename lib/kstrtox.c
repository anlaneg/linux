--- conflicted
+++ resolved
@@ -22,13 +22,9 @@
 
 #include "kstrtox.h"
 
-<<<<<<< HEAD
 //确定s串，使用的基数
+noinline
 const char *_parse_integer_fixup_radix(const char *s, unsigned int *base/*基数*/)
-=======
-noinline
-const char *_parse_integer_fixup_radix(const char *s, unsigned int *base)
->>>>>>> 028192fe
 {
     //base为0，自动识别基数
 	if (*base == 0) {
@@ -55,12 +51,8 @@
  *
  * Don't you dare use this function.
  */
-<<<<<<< HEAD
+noinline
 unsigned int _parse_integer_limit(const char *s/*整数字符串*/, unsigned int base/*基数*/, unsigned long long *p/*转换后的值*/,
-=======
-noinline
-unsigned int _parse_integer_limit(const char *s, unsigned int base, unsigned long long *p,
->>>>>>> 028192fe
 				  size_t max_chars)
 {
     //按基数解析非负整数
@@ -289,11 +281,8 @@
 }
 EXPORT_SYMBOL(kstrtoint);
 
-<<<<<<< HEAD
 /*kernel 字符串转为u16*/
-=======
-noinline
->>>>>>> 028192fe
+noinline
 int kstrtou16(const char *s, unsigned int base, u16 *res)
 {
 	unsigned long long tmp;
