--- conflicted
+++ resolved
@@ -50,12 +50,8 @@
  *
  * Don't you dare use this function.
  */
-<<<<<<< HEAD
-unsigned int _parse_integer(const char *s/*整数字符串*/, unsigned int base/*基数*/, unsigned long long *p/*转换后的值*/)
-=======
-unsigned int _parse_integer_limit(const char *s, unsigned int base, unsigned long long *p,
+unsigned int _parse_integer_limit(const char *s/*整数字符串*/, unsigned int base/*基数*/, unsigned long long *p/*转换后的值*/,
 				  size_t max_chars)
->>>>>>> 40226a3d
 {
     //按基数解析非负整数
 	unsigned long long res;
