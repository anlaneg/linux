--- conflicted
+++ resolved
@@ -750,12 +750,8 @@
 	int unset_bit;
 	int chunk;
 
-<<<<<<< HEAD
-	while (1) {
-	    //每32位一个region
-=======
+	//每32位一个region
 	for (chunk = 0; ; chunk++) {
->>>>>>> 64677779
 		end = bitmap_find_region_reverse(start, end);
 		if (start > end)
 			break;
@@ -763,16 +759,12 @@
 		if (!chunks--)
 			return -EOVERFLOW;
 
-<<<<<<< HEAD
 		//region转换为一个u32
-		end = bitmap_get_x32_reverse(start, end, bitmap++);
-=======
 #if defined(CONFIG_64BIT) && defined(__BIG_ENDIAN)
 		end = bitmap_get_x32_reverse(start, end, &bitmap[chunk ^ 1]);
 #else
 		end = bitmap_get_x32_reverse(start, end, &bitmap[chunk]);
 #endif
->>>>>>> 64677779
 		if (IS_ERR(end))
 			return PTR_ERR(end);
 	}
