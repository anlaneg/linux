// SPDX-License-Identifier: GPL-2.0-only
/*
 * lib/bitmap.c
 * Helper functions for bitmap.h.
 */

#include <linux/bitmap.h>
#include <linux/bitops.h>
#include <linux/ctype.h>
#include <linux/device.h>
#include <linux/export.h>
#include <linux/slab.h>

/**
 * DOC: bitmap introduction
 *
 * bitmaps provide an array of bits, implemented using an
 * array of unsigned longs.  The number of valid bits in a
 * given bitmap does _not_ need to be an exact multiple of
 * BITS_PER_LONG.
 *
 * The possible unused bits in the last, partially used word
 * of a bitmap are 'don't care'.  The implementation makes
 * no particular effort to keep them zero.  It ensures that
 * their value will not affect the results of any operation.
 * The bitmap operations that return Boolean (bitmap_empty,
 * for example) or scalar (bitmap_weight, for example) results
 * carefully filter out these unused bits from impacting their
 * results.
 *
 * The byte ordering of bitmaps is more natural on little
 * endian architectures.  See the big-endian headers
 * include/asm-ppc64/bitops.h and include/asm-s390/bitops.h
 * for the best explanations of this ordering.
 */

bool __bitmap_equal(const unsigned long *bitmap1,
		    const unsigned long *bitmap2, unsigned int bits)
{
	unsigned int k, lim = bits/BITS_PER_LONG;
	for (k = 0; k < lim; ++k)
		if (bitmap1[k] != bitmap2[k])
			return false;

	if (bits % BITS_PER_LONG)
		if ((bitmap1[k] ^ bitmap2[k]) & BITMAP_LAST_WORD_MASK(bits))
			return false;

	return true;
}
EXPORT_SYMBOL(__bitmap_equal);

bool __bitmap_or_equal(const unsigned long *bitmap1,
		       const unsigned long *bitmap2,
		       const unsigned long *bitmap3,
		       unsigned int bits)
{
	unsigned int k, lim = bits / BITS_PER_LONG;
	unsigned long tmp;

	for (k = 0; k < lim; ++k) {
		if ((bitmap1[k] | bitmap2[k]) != bitmap3[k])
			return false;
	}

	if (!(bits % BITS_PER_LONG))
		return true;

	tmp = (bitmap1[k] | bitmap2[k]) ^ bitmap3[k];
	return (tmp & BITMAP_LAST_WORD_MASK(bits)) == 0;
}

void __bitmap_complement(unsigned long *dst, const unsigned long *src, unsigned int bits)
{
	unsigned int k, lim = BITS_TO_LONGS(bits);
	for (k = 0; k < lim; ++k)
		dst[k] = ~src[k];
}
EXPORT_SYMBOL(__bitmap_complement);

/**
 * __bitmap_shift_right - logical right shift of the bits in a bitmap
 *   @dst : destination bitmap
 *   @src : source bitmap
 *   @shift : shift by this many bits
 *   @nbits : bitmap size, in bits
 *
 * Shifting right (dividing) means moving bits in the MS -> LS bit
 * direction.  Zeros are fed into the vacated MS positions and the
 * LS bits shifted off the bottom are lost.
 */
void __bitmap_shift_right(unsigned long *dst, const unsigned long *src,
			unsigned shift, unsigned nbits)
{
	unsigned k, lim = BITS_TO_LONGS(nbits);
	unsigned off = shift/BITS_PER_LONG, rem = shift % BITS_PER_LONG;
	unsigned long mask = BITMAP_LAST_WORD_MASK(nbits);
	for (k = 0; off + k < lim; ++k) {
		unsigned long upper, lower;

		/*
		 * If shift is not word aligned, take lower rem bits of
		 * word above and make them the top rem bits of result.
		 */
		if (!rem || off + k + 1 >= lim)
			upper = 0;
		else {
			upper = src[off + k + 1];
			if (off + k + 1 == lim - 1)
				upper &= mask;
			upper <<= (BITS_PER_LONG - rem);
		}
		lower = src[off + k];
		if (off + k == lim - 1)
			lower &= mask;
		lower >>= rem;
		dst[k] = lower | upper;
	}
	if (off)
		memset(&dst[lim - off], 0, off*sizeof(unsigned long));
}
EXPORT_SYMBOL(__bitmap_shift_right);


/**
 * __bitmap_shift_left - logical left shift of the bits in a bitmap
 *   @dst : destination bitmap
 *   @src : source bitmap
 *   @shift : shift by this many bits
 *   @nbits : bitmap size, in bits
 *
 * Shifting left (multiplying) means moving bits in the LS -> MS
 * direction.  Zeros are fed into the vacated LS bit positions
 * and those MS bits shifted off the top are lost.
 */

void __bitmap_shift_left(unsigned long *dst, const unsigned long *src,
			unsigned int shift, unsigned int nbits)
{
	int k;
	unsigned int lim = BITS_TO_LONGS(nbits);
	unsigned int off = shift/BITS_PER_LONG, rem = shift % BITS_PER_LONG;
	for (k = lim - off - 1; k >= 0; --k) {
		unsigned long upper, lower;

		/*
		 * If shift is not word aligned, take upper rem bits of
		 * word below and make them the bottom rem bits of result.
		 */
		if (rem && k > 0)
			lower = src[k - 1] >> (BITS_PER_LONG - rem);
		else
			lower = 0;
		upper = src[k] << rem;
		dst[k + off] = lower | upper;
	}
	if (off)
		memset(dst, 0, off*sizeof(unsigned long));
}
EXPORT_SYMBOL(__bitmap_shift_left);

/**
 * bitmap_cut() - remove bit region from bitmap and right shift remaining bits
 * @dst: destination bitmap, might overlap with src
 * @src: source bitmap
 * @first: start bit of region to be removed
 * @cut: number of bits to remove
 * @nbits: bitmap size, in bits
 *
 * Set the n-th bit of @dst iff the n-th bit of @src is set and
 * n is less than @first, or the m-th bit of @src is set for any
 * m such that @first <= n < nbits, and m = n + @cut.
 *
 * In pictures, example for a big-endian 32-bit architecture:
 *
 * The @src bitmap is::
 *
 *   31                                   63
 *   |                                    |
 *   10000000 11000001 11110010 00010101  10000000 11000001 01110010 00010101
 *                   |  |              |                                    |
 *                  16  14             0                                   32
 *
 * if @cut is 3, and @first is 14, bits 14-16 in @src are cut and @dst is::
 *
 *   31                                   63
 *   |                                    |
 *   10110000 00011000 00110010 00010101  00010000 00011000 00101110 01000010
 *                      |              |                                    |
 *                      14 (bit 17     0                                   32
 *                          from @src)
 *
 * Note that @dst and @src might overlap partially or entirely.
 *
 * This is implemented in the obvious way, with a shift and carry
 * step for each moved bit. Optimisation is left as an exercise
 * for the compiler.
 */
void bitmap_cut(unsigned long *dst, const unsigned long *src,
		unsigned int first, unsigned int cut, unsigned int nbits)
{
	unsigned int len = BITS_TO_LONGS(nbits);
	unsigned long keep = 0, carry;
	int i;

	if (first % BITS_PER_LONG) {
		keep = src[first / BITS_PER_LONG] &
		       (~0UL >> (BITS_PER_LONG - first % BITS_PER_LONG));
	}

	memmove(dst, src, len * sizeof(*dst));

	while (cut--) {
		for (i = first / BITS_PER_LONG; i < len; i++) {
			if (i < len - 1)
				carry = dst[i + 1] & 1UL;
			else
				carry = 0;

			dst[i] = (dst[i] >> 1) | (carry << (BITS_PER_LONG - 1));
		}
	}

	dst[first / BITS_PER_LONG] &= ~0UL << (first % BITS_PER_LONG);
	dst[first / BITS_PER_LONG] |= keep;
}
EXPORT_SYMBOL(bitmap_cut);

bool __bitmap_and(unsigned long *dst, const unsigned long *bitmap1,
				const unsigned long *bitmap2, unsigned int bits)
{
	unsigned int k;
	unsigned int lim = bits/BITS_PER_LONG;
	unsigned long result = 0;

	for (k = 0; k < lim; k++)
		result |= (dst[k] = bitmap1[k] & bitmap2[k]);
	if (bits % BITS_PER_LONG)
		result |= (dst[k] = bitmap1[k] & bitmap2[k] &
			   BITMAP_LAST_WORD_MASK(bits));
	return result != 0;
}
EXPORT_SYMBOL(__bitmap_and);

void __bitmap_or(unsigned long *dst, const unsigned long *bitmap1,
				const unsigned long *bitmap2, unsigned int bits)
{
	unsigned int k;
	unsigned int nr = BITS_TO_LONGS(bits);

	for (k = 0; k < nr; k++)
		dst[k] = bitmap1[k] | bitmap2[k];
}
EXPORT_SYMBOL(__bitmap_or);

void __bitmap_xor(unsigned long *dst, const unsigned long *bitmap1,
				const unsigned long *bitmap2, unsigned int bits)
{
	unsigned int k;
	unsigned int nr = BITS_TO_LONGS(bits);

	for (k = 0; k < nr; k++)
		dst[k] = bitmap1[k] ^ bitmap2[k];
}
EXPORT_SYMBOL(__bitmap_xor);

bool __bitmap_andnot(unsigned long *dst, const unsigned long *bitmap1,
				const unsigned long *bitmap2, unsigned int bits)
{
	unsigned int k;
	unsigned int lim = bits/BITS_PER_LONG;
	unsigned long result = 0;

	for (k = 0; k < lim; k++)
		result |= (dst[k] = bitmap1[k] & ~bitmap2[k]);
	if (bits % BITS_PER_LONG)
		result |= (dst[k] = bitmap1[k] & ~bitmap2[k] &
			   BITMAP_LAST_WORD_MASK(bits));
	return result != 0;
}
EXPORT_SYMBOL(__bitmap_andnot);

void __bitmap_replace(unsigned long *dst,
		      const unsigned long *old, const unsigned long *new,
		      const unsigned long *mask, unsigned int nbits)
{
	unsigned int k;
	unsigned int nr = BITS_TO_LONGS(nbits);

	for (k = 0; k < nr; k++)
		dst[k] = (old[k] & ~mask[k]) | (new[k] & mask[k]);
}
EXPORT_SYMBOL(__bitmap_replace);

bool __bitmap_intersects(const unsigned long *bitmap1,
			 const unsigned long *bitmap2, unsigned int bits)
{
	unsigned int k, lim = bits/BITS_PER_LONG;
	for (k = 0; k < lim; ++k)
		if (bitmap1[k] & bitmap2[k])
			return true;

	if (bits % BITS_PER_LONG)
		if ((bitmap1[k] & bitmap2[k]) & BITMAP_LAST_WORD_MASK(bits))
			return true;
	return false;
}
EXPORT_SYMBOL(__bitmap_intersects);

bool __bitmap_subset(const unsigned long *bitmap1,
		     const unsigned long *bitmap2, unsigned int bits)
{
	unsigned int k, lim = bits/BITS_PER_LONG;
	for (k = 0; k < lim; ++k)
		if (bitmap1[k] & ~bitmap2[k])
			return false;

	if (bits % BITS_PER_LONG)
		if ((bitmap1[k] & ~bitmap2[k]) & BITMAP_LAST_WORD_MASK(bits))
			return false;
	return true;
}
EXPORT_SYMBOL(__bitmap_subset);

#define BITMAP_WEIGHT(FETCH, bits)	\
({										\
	unsigned int __bits = (bits), idx, w = 0;				\
										\
	for (idx = 0; idx < __bits / BITS_PER_LONG; idx++)			\
		w += hweight_long(FETCH);					\
										\
	if (__bits % BITS_PER_LONG)						\
		w += hweight_long((FETCH) & BITMAP_LAST_WORD_MASK(__bits));	\
										\
	w;									\
})

unsigned int __bitmap_weight(const unsigned long *bitmap, unsigned int bits)
{
	return BITMAP_WEIGHT(bitmap[idx], bits);
}
EXPORT_SYMBOL(__bitmap_weight);

unsigned int __bitmap_weight_and(const unsigned long *bitmap1,
				const unsigned long *bitmap2, unsigned int bits)
{
	return BITMAP_WEIGHT(bitmap1[idx] & bitmap2[idx], bits);
}
EXPORT_SYMBOL(__bitmap_weight_and);

void __bitmap_set(unsigned long *map, unsigned int start, int len)
{
	unsigned long *p = map + BIT_WORD(start);
	const unsigned int size = start + len;
	int bits_to_set = BITS_PER_LONG - (start % BITS_PER_LONG);
	unsigned long mask_to_set = BITMAP_FIRST_WORD_MASK(start);

	while (len - bits_to_set >= 0) {
		*p |= mask_to_set;
		len -= bits_to_set;
		bits_to_set = BITS_PER_LONG;
		mask_to_set = ~0UL;
		p++;
	}
	if (len) {
		mask_to_set &= BITMAP_LAST_WORD_MASK(size);
		*p |= mask_to_set;
	}
}
EXPORT_SYMBOL(__bitmap_set);

void __bitmap_clear(unsigned long *map, unsigned int start, int len)
{
	unsigned long *p = map + BIT_WORD(start);
	const unsigned int size = start + len;
	int bits_to_clear = BITS_PER_LONG - (start % BITS_PER_LONG);
	unsigned long mask_to_clear = BITMAP_FIRST_WORD_MASK(start);

	while (len - bits_to_clear >= 0) {
		*p &= ~mask_to_clear;
		len -= bits_to_clear;
		bits_to_clear = BITS_PER_LONG;
		mask_to_clear = ~0UL;
		p++;
	}
	if (len) {
		mask_to_clear &= BITMAP_LAST_WORD_MASK(size);
		*p &= ~mask_to_clear;
	}
}
EXPORT_SYMBOL(__bitmap_clear);

/**
 * bitmap_find_next_zero_area_off - find a contiguous aligned zero area
 * @map: The address to base the search on
 * @size: The bitmap size in bits
 * @start: The bitnumber to start searching at
 * @nr: The number of zeroed bits we're looking for
 * @align_mask: Alignment mask for zero area
 * @align_offset: Alignment offset for zero area.
 *
 * The @align_mask should be one less than a power of 2; the effect is that
 * the bit offset of all zero areas this function finds plus @align_offset
 * is multiple of that power of 2.
 */
unsigned long bitmap_find_next_zero_area_off(unsigned long *map,
					     unsigned long size,
					     unsigned long start,
					     unsigned int nr,
					     unsigned long align_mask,
					     unsigned long align_offset)
{
	unsigned long index, end, i;
again:
	index = find_next_zero_bit(map, size, start);

	/* Align allocation */
	index = __ALIGN_MASK(index + align_offset, align_mask) - align_offset;

	end = index + nr;
	if (end > size)
		return end;
	i = find_next_bit(map, end, index);
	if (i < end) {
		start = i + 1;
		goto again;
	}
	return index;
}
EXPORT_SYMBOL(bitmap_find_next_zero_area_off);

<<<<<<< HEAD
/*
 * Bitmap printing & parsing functions: first version by Nadia Yvette Chambers,
 * second version by Paul Jackson, third by Joe Korty.
 */

/**
 * bitmap_parse_user - convert an ASCII hex string in a user buffer into a bitmap
 *
 * @ubuf: pointer to user buffer containing string.
 * @ulen: buffer size in bytes.  If string is smaller than this
 *    then it must be terminated with a \0.
 * @maskp: pointer to bitmap array that will contain result.
 * @nmaskbits: size of bitmap, in bits.
 */
int bitmap_parse_user(const char __user *ubuf,
			unsigned int ulen, unsigned long *maskp,
			int nmaskbits)
{
	char *buf;
	int ret;

	buf = memdup_user_nul(ubuf, ulen);
	if (IS_ERR(buf))
		return PTR_ERR(buf);

	ret = bitmap_parse(buf, UINT_MAX, maskp, nmaskbits);

	kfree(buf);
	return ret;
}
EXPORT_SYMBOL(bitmap_parse_user);

/**
 * bitmap_print_to_pagebuf - convert bitmap to list or hex format ASCII string
 * @list: indicates whether the bitmap must be list
 * @buf: page aligned buffer into which string is placed
 * @maskp: pointer to bitmap to convert
 * @nmaskbits: size of bitmap, in bits
 *
 * Output format is a comma-separated list of decimal numbers and
 * ranges if list is specified or hex digits grouped into comma-separated
 * sets of 8 digits/set. Returns the number of characters written to buf.
 *
 * It is assumed that @buf is a pointer into a PAGE_SIZE, page-aligned
 * area and that sufficient storage remains at @buf to accommodate the
 * bitmap_print_to_pagebuf() output. Returns the number of characters
 * actually printed to @buf, excluding terminating '\0'.
 */
int bitmap_print_to_pagebuf(bool list, char *buf, const unsigned long *maskp,
			    int nmaskbits)
{
	ptrdiff_t len = PAGE_SIZE - offset_in_page(buf);

	return list ? scnprintf(buf, len, "%*pbl\n", nmaskbits, maskp) :
		      scnprintf(buf, len, "%*pb\n", nmaskbits, maskp);
}
EXPORT_SYMBOL(bitmap_print_to_pagebuf);

/**
 * bitmap_print_to_buf  - convert bitmap to list or hex format ASCII string
 * @list: indicates whether the bitmap must be list
 *      true:  print in decimal list format
 *      false: print in hexadecimal bitmask format
 * @buf: buffer into which string is placed
 * @maskp: pointer to bitmap to convert
 * @nmaskbits: size of bitmap, in bits
 * @off: in the string from which we are copying, We copy to @buf
 * @count: the maximum number of bytes to print
 */
static int bitmap_print_to_buf(bool list, char *buf, const unsigned long *maskp,
		int nmaskbits, loff_t off, size_t count)
{
	const char *fmt = list ? "%*pbl\n" : "%*pb\n";
	ssize_t size;
	void *data;

	data = kasprintf(GFP_KERNEL, fmt, nmaskbits, maskp);
	if (!data)
		return -ENOMEM;

	size = memory_read_from_buffer(buf, count, &off, data, strlen(data) + 1);
	kfree(data);

	return size;
}

/**
 * bitmap_print_bitmask_to_buf  - convert bitmap to hex bitmask format ASCII string
 * @buf: buffer into which string is placed
 * @maskp: pointer to bitmap to convert
 * @nmaskbits: size of bitmap, in bits
 * @off: in the string from which we are copying, We copy to @buf
 * @count: the maximum number of bytes to print
 *
 * The bitmap_print_to_pagebuf() is used indirectly via its cpumap wrapper
 * cpumap_print_to_pagebuf() or directly by drivers to export hexadecimal
 * bitmask and decimal list to userspace by sysfs ABI.
 * Drivers might be using a normal attribute for this kind of ABIs. A
 * normal attribute typically has show entry as below::
 *
 *   static ssize_t example_attribute_show(struct device *dev,
 * 		struct device_attribute *attr, char *buf)
 *   {
 * 	...
 * 	return bitmap_print_to_pagebuf(true, buf, &mask, nr_trig_max);
 *   }
 *
 * show entry of attribute has no offset and count parameters and this
 * means the file is limited to one page only.
 * bitmap_print_to_pagebuf() API works terribly well for this kind of
 * normal attribute with buf parameter and without offset, count::
 *
 *   bitmap_print_to_pagebuf(bool list, char *buf, const unsigned long *maskp,
 * 			   int nmaskbits)
 *   {
 *   }
 *
 * The problem is once we have a large bitmap, we have a chance to get a
 * bitmask or list more than one page. Especially for list, it could be
 * as complex as 0,3,5,7,9,... We have no simple way to know it exact size.
 * It turns out bin_attribute is a way to break this limit. bin_attribute
 * has show entry as below::
 *
 *   static ssize_t
 *   example_bin_attribute_show(struct file *filp, struct kobject *kobj,
 * 		struct bin_attribute *attr, char *buf,
 * 		loff_t offset, size_t count)
 *   {
 * 	...
 *   }
 *
 * With the new offset and count parameters, this makes sysfs ABI be able
 * to support file size more than one page. For example, offset could be
 * >= 4096.
 * bitmap_print_bitmask_to_buf(), bitmap_print_list_to_buf() wit their
 * cpumap wrapper cpumap_print_bitmask_to_buf(), cpumap_print_list_to_buf()
 * make those drivers be able to support large bitmask and list after they
 * move to use bin_attribute. In result, we have to pass the corresponding
 * parameters such as off, count from bin_attribute show entry to this API.
 *
 * The role of cpumap_print_bitmask_to_buf() and cpumap_print_list_to_buf()
 * is similar with cpumap_print_to_pagebuf(),  the difference is that
 * bitmap_print_to_pagebuf() mainly serves sysfs attribute with the assumption
 * the destination buffer is exactly one page and won't be more than one page.
 * cpumap_print_bitmask_to_buf() and cpumap_print_list_to_buf(), on the other
 * hand, mainly serves bin_attribute which doesn't work with exact one page,
 * and it can break the size limit of converted decimal list and hexadecimal
 * bitmask.
 *
 * WARNING!
 *
 * This function is not a replacement for sprintf() or bitmap_print_to_pagebuf().
 * It is intended to workaround sysfs limitations discussed above and should be
 * used carefully in general case for the following reasons:
 *
 *  - Time complexity is O(nbits^2/count), comparing to O(nbits) for snprintf().
 *  - Memory complexity is O(nbits), comparing to O(1) for snprintf().
 *  - @off and @count are NOT offset and number of bits to print.
 *  - If printing part of bitmap as list, the resulting string is not a correct
 *    list representation of bitmap. Particularly, some bits within or out of
 *    related interval may be erroneously set or unset. The format of the string
 *    may be broken, so bitmap_parselist-like parser may fail parsing it.
 *  - If printing the whole bitmap as list by parts, user must ensure the order
 *    of calls of the function such that the offset is incremented linearly.
 *  - If printing the whole bitmap as list by parts, user must keep bitmap
 *    unchanged between the very first and very last call. Otherwise concatenated
 *    result may be incorrect, and format may be broken.
 *
 * Returns the number of characters actually printed to @buf
 */
int bitmap_print_bitmask_to_buf(char *buf, const unsigned long *maskp,
				int nmaskbits, loff_t off, size_t count)
{
	return bitmap_print_to_buf(false, buf, maskp, nmaskbits, off, count);
}
EXPORT_SYMBOL(bitmap_print_bitmask_to_buf);

/**
 * bitmap_print_list_to_buf  - convert bitmap to decimal list format ASCII string
 * @buf: buffer into which string is placed
 * @maskp: pointer to bitmap to convert
 * @nmaskbits: size of bitmap, in bits
 * @off: in the string from which we are copying, We copy to @buf
 * @count: the maximum number of bytes to print
 *
 * Everything is same with the above bitmap_print_bitmask_to_buf() except
 * the print format.
 */
int bitmap_print_list_to_buf(char *buf, const unsigned long *maskp,
			     int nmaskbits, loff_t off, size_t count)
{
	return bitmap_print_to_buf(true, buf, maskp, nmaskbits, off, count);
}
EXPORT_SYMBOL(bitmap_print_list_to_buf);

/*
 * Region 9-38:4/10 describes the following bitmap structure:
 * 0	   9  12    18			38	     N
 * .........****......****......****..................
 *	    ^  ^     ^			 ^	     ^
 *      start  off   group_len	       end	 nbits
 */
struct region {
	unsigned int start;
	unsigned int off;
	unsigned int group_len;
	unsigned int end;
	unsigned int nbits;
};

static void bitmap_set_region(const struct region *r, unsigned long *bitmap)
{
	unsigned int start;

	for (start = r->start; start <= r->end; start += r->group_len)
		bitmap_set(bitmap, start, min(r->end - start + 1, r->off));
}

static int bitmap_check_region(const struct region *r)
{
	if (r->start > r->end || r->group_len == 0 || r->off > r->group_len)
		return -EINVAL;

	if (r->end >= r->nbits)
		return -ERANGE;

	return 0;
}

static const char *bitmap_getnum(const char *str, unsigned int *num,
				 unsigned int lastbit)
{
	unsigned long long n;
	unsigned int len;

	if (str[0] == 'N') {
		*num = lastbit;
		return str + 1;
	}

	len = _parse_integer(str, 10, &n);
	if (!len)
		return ERR_PTR(-EINVAL);
	if (len & KSTRTOX_OVERFLOW || n != (unsigned int)n)
		return ERR_PTR(-EOVERFLOW);

	*num = n;
	return str + len;
}

static inline bool end_of_str(char c)
{
	return c == '\0' || c == '\n';
}

//遇到符号','或者' '认为region结束
static inline bool __end_of_region(char c)
{
	return isspace(c) || c == ',';
}

static inline bool end_of_region(char c)
{
	return __end_of_region(c) || end_of_str(c);
}

/*
 * The format allows commas and whitespaces at the beginning
 * of the region.
 */
static const char *bitmap_find_region(const char *str)
{
	while (__end_of_region(*str))
		str++;

	return end_of_str(*str) ? NULL : str;
}

//回退到非region结尾
static const char *bitmap_find_region_reverse(const char *start, const char *end)
{
	while (start <= end && __end_of_region(*end))
		end--;

	return end;
}

static const char *bitmap_parse_region(const char *str, struct region *r)
{
	unsigned int lastbit = r->nbits - 1;

	if (!strncasecmp(str, "all", 3)) {
		r->start = 0;
		r->end = lastbit;
		str += 3;

		goto check_pattern;
	}

	str = bitmap_getnum(str, &r->start, lastbit);
	if (IS_ERR(str))
		return str;

	if (end_of_region(*str))
		goto no_end;

	if (*str != '-')
		return ERR_PTR(-EINVAL);

	str = bitmap_getnum(str + 1, &r->end, lastbit);
	if (IS_ERR(str))
		return str;

check_pattern:
	if (end_of_region(*str))
		goto no_pattern;

	if (*str != ':')
		return ERR_PTR(-EINVAL);

	str = bitmap_getnum(str + 1, &r->off, lastbit);
	if (IS_ERR(str))
		return str;

	if (*str != '/')
		return ERR_PTR(-EINVAL);

	return bitmap_getnum(str + 1, &r->group_len, lastbit);

no_end:
	r->end = r->start;
no_pattern:
	r->off = r->end + 1;
	r->group_len = r->end + 1;

	return end_of_str(*str) ? NULL : str;
}

/**
 * bitmap_parselist - convert list format ASCII string to bitmap
 * @buf: read user string from this buffer; must be terminated
 *    with a \0 or \n.
 * @maskp: write resulting mask here
 * @nmaskbits: number of bits in mask to be written
 *
 * Input format is a comma-separated list of decimal numbers and
 * ranges.  Consecutively set bits are shown as two hyphen-separated
 * decimal numbers, the smallest and largest bit numbers set in
 * the range.
 * Optionally each range can be postfixed to denote that only parts of it
 * should be set. The range will divided to groups of specific size.
 * From each group will be used only defined amount of bits.
 * Syntax: range:used_size/group_size
 * Example: 0-1023:2/256 ==> 0,1,256,257,512,513,768,769
 * The value 'N' can be used as a dynamically substituted token for the
 * maximum allowed value; i.e (nmaskbits - 1).  Keep in mind that it is
 * dynamic, so if system changes cause the bitmap width to change, such
 * as more cores in a CPU list, then any ranges using N will also change.
 *
 * Returns: 0 on success, -errno on invalid input strings. Error values:
 *
 *   - ``-EINVAL``: wrong region format
 *   - ``-EINVAL``: invalid character in string
 *   - ``-ERANGE``: bit number specified too large for mask
 *   - ``-EOVERFLOW``: integer overflow in the input parameters
 */
int bitmap_parselist(const char *buf, unsigned long *maskp, int nmaskbits)
{
	struct region r;
	long ret;

	r.nbits = nmaskbits;
	bitmap_zero(maskp, r.nbits);

	while (buf) {
		buf = bitmap_find_region(buf);
		if (buf == NULL)
			return 0;

		buf = bitmap_parse_region(buf, &r);
		if (IS_ERR(buf))
			return PTR_ERR(buf);

		ret = bitmap_check_region(&r);
		if (ret)
			return ret;

		bitmap_set_region(&r, maskp);
	}

	return 0;
}
EXPORT_SYMBOL(bitmap_parselist);


/**
 * bitmap_parselist_user() - convert user buffer's list format ASCII
 * string to bitmap
 *
 * @ubuf: pointer to user buffer containing string.
 * @ulen: buffer size in bytes.  If string is smaller than this
 *    then it must be terminated with a \0.
 * @maskp: pointer to bitmap array that will contain result.
 * @nmaskbits: size of bitmap, in bits.
 *
 * Wrapper for bitmap_parselist(), providing it with user buffer.
 */
int bitmap_parselist_user(const char __user *ubuf,
			unsigned int ulen, unsigned long *maskp,
			int nmaskbits)
{
	char *buf;
	int ret;

	buf = memdup_user_nul(ubuf, ulen);
	if (IS_ERR(buf))
		return PTR_ERR(buf);

	ret = bitmap_parselist(buf, maskp, nmaskbits);

	kfree(buf);
	return ret;
}
EXPORT_SYMBOL(bitmap_parselist_user);

//从end向前进行转换u32,将转换的值存入到num
static const char *bitmap_get_x32_reverse(const char *start,
					const char *end, u32 *num)
{
	u32 ret = 0;
	int c, i;

	for (i = 0; i < 32; i += 4) {
	    /*从结尾开始将最后一个字符由16进制转为二进制*/
		c = hex_to_bin(*end--);
		if (c < 0)
			return ERR_PTR(-EINVAL);

		//构造结果
		ret |= c << i;

		if (start > end || __end_of_region(*end))
			goto out;
	}

	//格式有误检查
	if (hex_to_bin(*end--) >= 0)
		return ERR_PTR(-EOVERFLOW);
out:
	*num = ret;
	return end;
}

/**
 * bitmap_parse - convert an ASCII hex string into a bitmap.
 * @start: pointer to buffer containing string.
 * @buflen: buffer size in bytes.  If string is smaller than this
 *    then it must be terminated with a \0 or \n. In that case,
 *    UINT_MAX may be provided instead of string length.
 * @maskp: pointer to bitmap array that will contain result.
 * @nmaskbits: size of bitmap, in bits.
 *
 * Commas group hex digits into chunks.  Each chunk defines exactly 32
 * bits of the resultant bitmask.  No chunk may specify a value larger
 * than 32 bits (%-EOVERFLOW), and if a chunk specifies a smaller value
 * then leading 0-bits are prepended.  %-EINVAL is returned for illegal
 * characters. Grouping such as "1,,5", ",44", "," or "" is allowed.
 * Leading, embedded and trailing whitespace accepted.
 */
int bitmap_parse(const char *start, unsigned int buflen,
		unsigned long *maskp, int nmaskbits)
{
    //找配置结束位置
	const char *end = strnchrnul(start, buflen, '\n') - 1;
	int chunks = BITS_TO_U32(nmaskbits);
	u32 *bitmap = (u32 *)maskp;
	int unset_bit;
	int chunk;

	//每32位一个region
	for (chunk = 0; ; chunk++) {
		end = bitmap_find_region_reverse(start, end);
		if (start > end)
			break;

		if (!chunks--)
			return -EOVERFLOW;

		//region转换为一个u32
#if defined(CONFIG_64BIT) && defined(__BIG_ENDIAN)
		end = bitmap_get_x32_reverse(start, end, &bitmap[chunk ^ 1]);
#else
		end = bitmap_get_x32_reverse(start, end, &bitmap[chunk]);
#endif
		if (IS_ERR(end))
			return PTR_ERR(end);
	}

	//获得未转换的bitmap
	unset_bit = (BITS_TO_U32(nmaskbits) - chunks) * 32;
	if (unset_bit < nmaskbits) {
		bitmap_clear(maskp, unset_bit, nmaskbits - unset_bit);
		return 0;
	}

	if (find_next_bit(maskp, unset_bit, nmaskbits) != unset_bit)
		return -EOVERFLOW;

	return 0;
}
EXPORT_SYMBOL(bitmap_parse);

=======
>>>>>>> 9d1694dc
/**
 * bitmap_pos_to_ord - find ordinal of set bit at given position in bitmap
 *	@buf: pointer to a bitmap
 *	@pos: a bit position in @buf (0 <= @pos < @nbits)
 *	@nbits: number of valid bit positions in @buf
 *
 * Map the bit at position @pos in @buf (of length @nbits) to the
 * ordinal of which set bit it is.  If it is not set or if @pos
 * is not a valid bit position, map to -1.
 *
 * If for example, just bits 4 through 7 are set in @buf, then @pos
 * values 4 through 7 will get mapped to 0 through 3, respectively,
 * and other @pos values will get mapped to -1.  When @pos value 7
 * gets mapped to (returns) @ord value 3 in this example, that means
 * that bit 7 is the 3rd (starting with 0th) set bit in @buf.
 *
 * The bit positions 0 through @bits are valid positions in @buf.
 */
static int bitmap_pos_to_ord(const unsigned long *buf, unsigned int pos, unsigned int nbits)
{
	if (pos >= nbits || !test_bit(pos, buf))
		return -1;

	return bitmap_weight(buf, pos);
}

/**
 * bitmap_remap - Apply map defined by a pair of bitmaps to another bitmap
 *	@dst: remapped result
 *	@src: subset to be remapped
 *	@old: defines domain of map
 *	@new: defines range of map
 *	@nbits: number of bits in each of these bitmaps
 *
 * Let @old and @new define a mapping of bit positions, such that
 * whatever position is held by the n-th set bit in @old is mapped
 * to the n-th set bit in @new.  In the more general case, allowing
 * for the possibility that the weight 'w' of @new is less than the
 * weight of @old, map the position of the n-th set bit in @old to
 * the position of the m-th set bit in @new, where m == n % w.
 *
 * If either of the @old and @new bitmaps are empty, or if @src and
 * @dst point to the same location, then this routine copies @src
 * to @dst.
 *
 * The positions of unset bits in @old are mapped to themselves
 * (the identity map).
 *
 * Apply the above specified mapping to @src, placing the result in
 * @dst, clearing any bits previously set in @dst.
 *
 * For example, lets say that @old has bits 4 through 7 set, and
 * @new has bits 12 through 15 set.  This defines the mapping of bit
 * position 4 to 12, 5 to 13, 6 to 14 and 7 to 15, and of all other
 * bit positions unchanged.  So if say @src comes into this routine
 * with bits 1, 5 and 7 set, then @dst should leave with bits 1,
 * 13 and 15 set.
 */
void bitmap_remap(unsigned long *dst, const unsigned long *src,
		const unsigned long *old, const unsigned long *new,
		unsigned int nbits)
{
	unsigned int oldbit, w;

	if (dst == src)		/* following doesn't handle inplace remaps */
		return;
	bitmap_zero(dst, nbits);

	w = bitmap_weight(new, nbits);
	for_each_set_bit(oldbit, src, nbits) {
		int n = bitmap_pos_to_ord(old, oldbit, nbits);

		if (n < 0 || w == 0)
			set_bit(oldbit, dst);	/* identity map */
		else
			set_bit(find_nth_bit(new, nbits, n % w), dst);
	}
}
EXPORT_SYMBOL(bitmap_remap);

/**
 * bitmap_bitremap - Apply map defined by a pair of bitmaps to a single bit
 *	@oldbit: bit position to be mapped
 *	@old: defines domain of map
 *	@new: defines range of map
 *	@bits: number of bits in each of these bitmaps
 *
 * Let @old and @new define a mapping of bit positions, such that
 * whatever position is held by the n-th set bit in @old is mapped
 * to the n-th set bit in @new.  In the more general case, allowing
 * for the possibility that the weight 'w' of @new is less than the
 * weight of @old, map the position of the n-th set bit in @old to
 * the position of the m-th set bit in @new, where m == n % w.
 *
 * The positions of unset bits in @old are mapped to themselves
 * (the identity map).
 *
 * Apply the above specified mapping to bit position @oldbit, returning
 * the new bit position.
 *
 * For example, lets say that @old has bits 4 through 7 set, and
 * @new has bits 12 through 15 set.  This defines the mapping of bit
 * position 4 to 12, 5 to 13, 6 to 14 and 7 to 15, and of all other
 * bit positions unchanged.  So if say @oldbit is 5, then this routine
 * returns 13.
 */
int bitmap_bitremap(int oldbit, const unsigned long *old,
				const unsigned long *new, int bits)
{
	int w = bitmap_weight(new, bits);
	int n = bitmap_pos_to_ord(old, oldbit, bits);
	if (n < 0 || w == 0)
		return oldbit;
	else
		return find_nth_bit(new, bits, n % w);
}
EXPORT_SYMBOL(bitmap_bitremap);

#ifdef CONFIG_NUMA
/**
 * bitmap_onto - translate one bitmap relative to another
 *	@dst: resulting translated bitmap
 * 	@orig: original untranslated bitmap
 * 	@relmap: bitmap relative to which translated
 *	@bits: number of bits in each of these bitmaps
 *
 * Set the n-th bit of @dst iff there exists some m such that the
 * n-th bit of @relmap is set, the m-th bit of @orig is set, and
 * the n-th bit of @relmap is also the m-th _set_ bit of @relmap.
 * (If you understood the previous sentence the first time your
 * read it, you're overqualified for your current job.)
 *
 * In other words, @orig is mapped onto (surjectively) @dst,
 * using the map { <n, m> | the n-th bit of @relmap is the
 * m-th set bit of @relmap }.
 *
 * Any set bits in @orig above bit number W, where W is the
 * weight of (number of set bits in) @relmap are mapped nowhere.
 * In particular, if for all bits m set in @orig, m >= W, then
 * @dst will end up empty.  In situations where the possibility
 * of such an empty result is not desired, one way to avoid it is
 * to use the bitmap_fold() operator, below, to first fold the
 * @orig bitmap over itself so that all its set bits x are in the
 * range 0 <= x < W.  The bitmap_fold() operator does this by
 * setting the bit (m % W) in @dst, for each bit (m) set in @orig.
 *
 * Example [1] for bitmap_onto():
 *  Let's say @relmap has bits 30-39 set, and @orig has bits
 *  1, 3, 5, 7, 9 and 11 set.  Then on return from this routine,
 *  @dst will have bits 31, 33, 35, 37 and 39 set.
 *
 *  When bit 0 is set in @orig, it means turn on the bit in
 *  @dst corresponding to whatever is the first bit (if any)
 *  that is turned on in @relmap.  Since bit 0 was off in the
 *  above example, we leave off that bit (bit 30) in @dst.
 *
 *  When bit 1 is set in @orig (as in the above example), it
 *  means turn on the bit in @dst corresponding to whatever
 *  is the second bit that is turned on in @relmap.  The second
 *  bit in @relmap that was turned on in the above example was
 *  bit 31, so we turned on bit 31 in @dst.
 *
 *  Similarly, we turned on bits 33, 35, 37 and 39 in @dst,
 *  because they were the 4th, 6th, 8th and 10th set bits
 *  set in @relmap, and the 4th, 6th, 8th and 10th bits of
 *  @orig (i.e. bits 3, 5, 7 and 9) were also set.
 *
 *  When bit 11 is set in @orig, it means turn on the bit in
 *  @dst corresponding to whatever is the twelfth bit that is
 *  turned on in @relmap.  In the above example, there were
 *  only ten bits turned on in @relmap (30..39), so that bit
 *  11 was set in @orig had no affect on @dst.
 *
 * Example [2] for bitmap_fold() + bitmap_onto():
 *  Let's say @relmap has these ten bits set::
 *
 *		40 41 42 43 45 48 53 61 74 95
 *
 *  (for the curious, that's 40 plus the first ten terms of the
 *  Fibonacci sequence.)
 *
 *  Further lets say we use the following code, invoking
 *  bitmap_fold() then bitmap_onto, as suggested above to
 *  avoid the possibility of an empty @dst result::
 *
 *	unsigned long *tmp;	// a temporary bitmap's bits
 *
 *	bitmap_fold(tmp, orig, bitmap_weight(relmap, bits), bits);
 *	bitmap_onto(dst, tmp, relmap, bits);
 *
 *  Then this table shows what various values of @dst would be, for
 *  various @orig's.  I list the zero-based positions of each set bit.
 *  The tmp column shows the intermediate result, as computed by
 *  using bitmap_fold() to fold the @orig bitmap modulo ten
 *  (the weight of @relmap):
 *
 *      =============== ============== =================
 *      @orig           tmp            @dst
 *      0                0             40
 *      1                1             41
 *      9                9             95
 *      10               0             40 [#f1]_
 *      1 3 5 7          1 3 5 7       41 43 48 61
 *      0 1 2 3 4        0 1 2 3 4     40 41 42 43 45
 *      0 9 18 27        0 9 8 7       40 61 74 95
 *      0 10 20 30       0             40
 *      0 11 22 33       0 1 2 3       40 41 42 43
 *      0 12 24 36       0 2 4 6       40 42 45 53
 *      78 102 211       1 2 8         41 42 74 [#f1]_
 *      =============== ============== =================
 *
 * .. [#f1]
 *
 *     For these marked lines, if we hadn't first done bitmap_fold()
 *     into tmp, then the @dst result would have been empty.
 *
 * If either of @orig or @relmap is empty (no set bits), then @dst
 * will be returned empty.
 *
 * If (as explained above) the only set bits in @orig are in positions
 * m where m >= W, (where W is the weight of @relmap) then @dst will
 * once again be returned empty.
 *
 * All bits in @dst not set by the above rule are cleared.
 */
void bitmap_onto(unsigned long *dst, const unsigned long *orig,
			const unsigned long *relmap, unsigned int bits)
{
	unsigned int n, m;	/* same meaning as in above comment */

	if (dst == orig)	/* following doesn't handle inplace mappings */
		return;
	bitmap_zero(dst, bits);

	/*
	 * The following code is a more efficient, but less
	 * obvious, equivalent to the loop:
	 *	for (m = 0; m < bitmap_weight(relmap, bits); m++) {
	 *		n = find_nth_bit(orig, bits, m);
	 *		if (test_bit(m, orig))
	 *			set_bit(n, dst);
	 *	}
	 */

	m = 0;
	for_each_set_bit(n, relmap, bits) {
		/* m == bitmap_pos_to_ord(relmap, n, bits) */
		if (test_bit(m, orig))
			set_bit(n, dst);
		m++;
	}
}

/**
 * bitmap_fold - fold larger bitmap into smaller, modulo specified size
 *	@dst: resulting smaller bitmap
 *	@orig: original larger bitmap
 *	@sz: specified size
 *	@nbits: number of bits in each of these bitmaps
 *
 * For each bit oldbit in @orig, set bit oldbit mod @sz in @dst.
 * Clear all other bits in @dst.  See further the comment and
 * Example [2] for bitmap_onto() for why and how to use this.
 */
void bitmap_fold(unsigned long *dst, const unsigned long *orig,
			unsigned int sz, unsigned int nbits)
{
	unsigned int oldbit;

	if (dst == orig)	/* following doesn't handle inplace mappings */
		return;
	bitmap_zero(dst, nbits);

	for_each_set_bit(oldbit, orig, nbits)
		set_bit(oldbit % sz, dst);
}
#endif /* CONFIG_NUMA */

<<<<<<< HEAD
/*
 * Common code for bitmap_*_region() routines.
 *	bitmap: array of unsigned longs corresponding to the bitmap
 *	pos: the beginning of the region
 *	order: region size (log base 2 of number of bits)
 *	reg_op: operation(s) to perform on that region of bitmap
 *
 * Can set, verify and/or release a region of bits in a bitmap,
 * depending on which combination of REG_OP_* flag bits is set.
 *
 * A region of a bitmap is a sequence of bits in the bitmap, of
 * some size '1 << order' (a power of two), aligned to that same
 * '1 << order' power of two.
 *
 * Returns 1 if REG_OP_ISFREE succeeds (region is all zero bits).
 * Returns 0 in all other cases and reg_ops.
 */

enum {
	REG_OP_ISFREE,		/* true if region is all zero bits */
	REG_OP_ALLOC,		/* set all bits in region */
	REG_OP_RELEASE,		/* clear all bits in region */
};

static int __reg_op(unsigned long *bitmap, unsigned int pos, int order, int reg_op)
{
	int nbits_reg;		/* number of bits in region */
	int index;		/* index first long of region in bitmap */
	int offset;		/* bit offset region in bitmap[index] */
	int nlongs_reg;		/* num longs spanned by region in bitmap */
	int nbitsinlong;	/* num bits of region in each spanned long */
	unsigned long mask;	/* bitmask for one long of region */
	int i;			/* scans bitmap by longs */
	int ret = 0;		/* return value */

	/*
	 * Either nlongs_reg == 1 (for small orders that fit in one long)
	 * or (offset == 0 && mask == ~0UL) (for larger multiword orders.)
	 */
	nbits_reg = 1 << order;
	index = pos / BITS_PER_LONG;
	offset = pos - (index * BITS_PER_LONG);
	nlongs_reg = BITS_TO_LONGS(nbits_reg);
	nbitsinlong = min(nbits_reg,  BITS_PER_LONG);

	/*
	 * Can't do "mask = (1UL << nbitsinlong) - 1", as that
	 * overflows if nbitsinlong == BITS_PER_LONG.
	 */
	mask = (1UL << (nbitsinlong - 1));
	mask += mask - 1;
	mask <<= offset;

	switch (reg_op) {
	case REG_OP_ISFREE:
		for (i = 0; i < nlongs_reg; i++) {
			if (bitmap[index + i] & mask)
				goto done;
		}
		ret = 1;	/* all bits in region free (zero) */
		break;

	case REG_OP_ALLOC:
		for (i = 0; i < nlongs_reg; i++)
			bitmap[index + i] |= mask;
		break;

	case REG_OP_RELEASE:
		for (i = 0; i < nlongs_reg; i++)
			bitmap[index + i] &= ~mask;
		break;
	}
done:
	return ret;
}

/**
 * bitmap_find_free_region - find a contiguous aligned mem region
 *	@bitmap: array of unsigned longs corresponding to the bitmap
 *	@bits: number of bits in the bitmap
 *	@order: region size (log base 2 of number of bits) to find
 *
 * Find a region of free (zero) bits in a @bitmap of @bits bits and
 * allocate them (set them to one).  Only consider regions of length
 * a power (@order) of two, aligned to that power of two, which
 * makes the search algorithm much faster.
 *
 * Return the bit offset in bitmap of the allocated region,
 * or -errno on failure.
 */
int bitmap_find_free_region(unsigned long *bitmap, unsigned int bits, int order)
{
	unsigned int pos, end;		/* scans bitmap by regions of size order */

	for (pos = 0 ; (end = pos + (1U << order)) <= bits; pos = end) {
		if (!__reg_op(bitmap, pos, order, REG_OP_ISFREE))
			continue;
		__reg_op(bitmap, pos, order, REG_OP_ALLOC);
		return pos;
	}
	return -ENOMEM;
}
EXPORT_SYMBOL(bitmap_find_free_region);

/**
 * bitmap_release_region - release allocated bitmap region
 *	@bitmap: array of unsigned longs corresponding to the bitmap
 *	@pos: beginning of bit region to release
 *	@order: region size (log base 2 of number of bits) to release
 *
 * This is the complement to __bitmap_find_free_region() and releases
 * the found region (by clearing it in the bitmap).
 *
 * No return value.
 */
void bitmap_release_region(unsigned long *bitmap, unsigned int pos, int order)
{
	__reg_op(bitmap, pos, order, REG_OP_RELEASE);
}
EXPORT_SYMBOL(bitmap_release_region);

/**
 * bitmap_allocate_region - allocate bitmap region
 *	@bitmap: array of unsigned longs corresponding to the bitmap
 *	@pos: beginning of bit region to allocate
 *	@order: region size (log base 2 of number of bits) to allocate
 *
 * Allocate (set bits in) a specified region of a bitmap.
 *
 * Return 0 on success, or %-EBUSY if specified region wasn't
 * free (not all bits were zero).
 */
int bitmap_allocate_region(unsigned long *bitmap, unsigned int pos, int order)
{
	if (!__reg_op(bitmap, pos, order, REG_OP_ISFREE))
		return -EBUSY;
	return __reg_op(bitmap, pos, order, REG_OP_ALLOC);
}
EXPORT_SYMBOL(bitmap_allocate_region);

/**
 * bitmap_copy_le - copy a bitmap, putting the bits into little-endian order.
 * @dst:   destination buffer
 * @src:   bitmap to copy
 * @nbits: number of bits in the bitmap
 *
 * Require nbits % BITS_PER_LONG == 0.
 */
#ifdef __BIG_ENDIAN
void bitmap_copy_le(unsigned long *dst, const unsigned long *src, unsigned int nbits)
{
	unsigned int i;

	for (i = 0; i < nbits/BITS_PER_LONG; i++) {
		if (BITS_PER_LONG == 64)
			dst[i] = cpu_to_le64(src[i]);
		else
			dst[i] = cpu_to_le32(src[i]);
	}
}
EXPORT_SYMBOL(bitmap_copy_le);
#endif

/*创建bitmap*/
=======
>>>>>>> 9d1694dc
unsigned long *bitmap_alloc(unsigned int nbits, gfp_t flags)
{
	return kmalloc_array(BITS_TO_LONGS(nbits), sizeof(unsigned long),
			     flags);
}
EXPORT_SYMBOL(bitmap_alloc);

unsigned long *bitmap_zalloc(unsigned int nbits, gfp_t flags)
{
	return bitmap_alloc(nbits, flags | __GFP_ZERO);
}
EXPORT_SYMBOL(bitmap_zalloc);

unsigned long *bitmap_alloc_node(unsigned int nbits, gfp_t flags, int node)
{
	return kmalloc_array_node(BITS_TO_LONGS(nbits), sizeof(unsigned long),
				  flags, node);
}
EXPORT_SYMBOL(bitmap_alloc_node);

unsigned long *bitmap_zalloc_node(unsigned int nbits, gfp_t flags, int node)
{
	return bitmap_alloc_node(nbits, flags | __GFP_ZERO, node);
}
EXPORT_SYMBOL(bitmap_zalloc_node);

void bitmap_free(const unsigned long *bitmap)
{
	kfree(bitmap);
}
EXPORT_SYMBOL(bitmap_free);

static void devm_bitmap_free(void *data)
{
	unsigned long *bitmap = data;

	bitmap_free(bitmap);
}

unsigned long *devm_bitmap_alloc(struct device *dev,
				 unsigned int nbits, gfp_t flags)
{
	unsigned long *bitmap;
	int ret;

	bitmap = bitmap_alloc(nbits, flags);
	if (!bitmap)
		return NULL;

	ret = devm_add_action_or_reset(dev, devm_bitmap_free, bitmap);
	if (ret)
		return NULL;

	return bitmap;
}
EXPORT_SYMBOL_GPL(devm_bitmap_alloc);

unsigned long *devm_bitmap_zalloc(struct device *dev,
				  unsigned int nbits, gfp_t flags)
{
	return devm_bitmap_alloc(dev, nbits, flags | __GFP_ZERO);
}
EXPORT_SYMBOL_GPL(devm_bitmap_zalloc);

#if BITS_PER_LONG == 64
/**
 * bitmap_from_arr32 - copy the contents of u32 array of bits to bitmap
 *	@bitmap: array of unsigned longs, the destination bitmap
 *	@buf: array of u32 (in host byte order), the source bitmap
 *	@nbits: number of bits in @bitmap
 */
void bitmap_from_arr32(unsigned long *bitmap, const u32 *buf, unsigned int nbits)
{
	unsigned int i, halfwords;

	halfwords = DIV_ROUND_UP(nbits, 32);
	for (i = 0; i < halfwords; i++) {
		bitmap[i/2] = (unsigned long) buf[i];
		if (++i < halfwords)
			bitmap[i/2] |= ((unsigned long) buf[i]) << 32;
	}

	/* Clear tail bits in last word beyond nbits. */
	if (nbits % BITS_PER_LONG)
		bitmap[(halfwords - 1) / 2] &= BITMAP_LAST_WORD_MASK(nbits);
}
EXPORT_SYMBOL(bitmap_from_arr32);

/**
 * bitmap_to_arr32 - copy the contents of bitmap to a u32 array of bits
 *	@buf: array of u32 (in host byte order), the dest bitmap
 *	@bitmap: array of unsigned longs, the source bitmap
 *	@nbits: number of bits in @bitmap
 */
void bitmap_to_arr32(u32 *buf, const unsigned long *bitmap, unsigned int nbits)
{
	unsigned int i, halfwords;

	halfwords = DIV_ROUND_UP(nbits, 32);
	for (i = 0; i < halfwords; i++) {
		buf[i] = (u32) (bitmap[i/2] & UINT_MAX);
		if (++i < halfwords)
			buf[i] = (u32) (bitmap[i/2] >> 32);
	}

	/* Clear tail bits in last element of array beyond nbits. */
	if (nbits % BITS_PER_LONG)
		buf[halfwords - 1] &= (u32) (UINT_MAX >> ((-nbits) & 31));
}
EXPORT_SYMBOL(bitmap_to_arr32);
#endif

#if BITS_PER_LONG == 32
/**
 * bitmap_from_arr64 - copy the contents of u64 array of bits to bitmap
 *	@bitmap: array of unsigned longs, the destination bitmap
 *	@buf: array of u64 (in host byte order), the source bitmap
 *	@nbits: number of bits in @bitmap
 */
void bitmap_from_arr64(unsigned long *bitmap, const u64 *buf, unsigned int nbits)
{
	int n;

	for (n = nbits; n > 0; n -= 64) {
		u64 val = *buf++;

		*bitmap++ = val;
		if (n > 32)
			*bitmap++ = val >> 32;
	}

	/*
	 * Clear tail bits in the last word beyond nbits.
	 *
	 * Negative index is OK because here we point to the word next
	 * to the last word of the bitmap, except for nbits == 0, which
	 * is tested implicitly.
	 */
	if (nbits % BITS_PER_LONG)
		bitmap[-1] &= BITMAP_LAST_WORD_MASK(nbits);
}
EXPORT_SYMBOL(bitmap_from_arr64);

/**
 * bitmap_to_arr64 - copy the contents of bitmap to a u64 array of bits
 *	@buf: array of u64 (in host byte order), the dest bitmap
 *	@bitmap: array of unsigned longs, the source bitmap
 *	@nbits: number of bits in @bitmap
 */
void bitmap_to_arr64(u64 *buf, const unsigned long *bitmap, unsigned int nbits)
{
	const unsigned long *end = bitmap + BITS_TO_LONGS(nbits);

	while (bitmap < end) {
		*buf = *bitmap++;
		if (bitmap < end)
			*buf |= (u64)(*bitmap++) << 32;
		buf++;
	}

	/* Clear tail bits in the last element of array beyond nbits. */
	if (nbits % 64)
		buf[-1] &= GENMASK_ULL((nbits - 1) % 64, 0);
}
EXPORT_SYMBOL(bitmap_to_arr64);
#endif<|MERGE_RESOLUTION|>--- conflicted
+++ resolved
@@ -429,521 +429,6 @@
 }
 EXPORT_SYMBOL(bitmap_find_next_zero_area_off);
 
-<<<<<<< HEAD
-/*
- * Bitmap printing & parsing functions: first version by Nadia Yvette Chambers,
- * second version by Paul Jackson, third by Joe Korty.
- */
-
-/**
- * bitmap_parse_user - convert an ASCII hex string in a user buffer into a bitmap
- *
- * @ubuf: pointer to user buffer containing string.
- * @ulen: buffer size in bytes.  If string is smaller than this
- *    then it must be terminated with a \0.
- * @maskp: pointer to bitmap array that will contain result.
- * @nmaskbits: size of bitmap, in bits.
- */
-int bitmap_parse_user(const char __user *ubuf,
-			unsigned int ulen, unsigned long *maskp,
-			int nmaskbits)
-{
-	char *buf;
-	int ret;
-
-	buf = memdup_user_nul(ubuf, ulen);
-	if (IS_ERR(buf))
-		return PTR_ERR(buf);
-
-	ret = bitmap_parse(buf, UINT_MAX, maskp, nmaskbits);
-
-	kfree(buf);
-	return ret;
-}
-EXPORT_SYMBOL(bitmap_parse_user);
-
-/**
- * bitmap_print_to_pagebuf - convert bitmap to list or hex format ASCII string
- * @list: indicates whether the bitmap must be list
- * @buf: page aligned buffer into which string is placed
- * @maskp: pointer to bitmap to convert
- * @nmaskbits: size of bitmap, in bits
- *
- * Output format is a comma-separated list of decimal numbers and
- * ranges if list is specified or hex digits grouped into comma-separated
- * sets of 8 digits/set. Returns the number of characters written to buf.
- *
- * It is assumed that @buf is a pointer into a PAGE_SIZE, page-aligned
- * area and that sufficient storage remains at @buf to accommodate the
- * bitmap_print_to_pagebuf() output. Returns the number of characters
- * actually printed to @buf, excluding terminating '\0'.
- */
-int bitmap_print_to_pagebuf(bool list, char *buf, const unsigned long *maskp,
-			    int nmaskbits)
-{
-	ptrdiff_t len = PAGE_SIZE - offset_in_page(buf);
-
-	return list ? scnprintf(buf, len, "%*pbl\n", nmaskbits, maskp) :
-		      scnprintf(buf, len, "%*pb\n", nmaskbits, maskp);
-}
-EXPORT_SYMBOL(bitmap_print_to_pagebuf);
-
-/**
- * bitmap_print_to_buf  - convert bitmap to list or hex format ASCII string
- * @list: indicates whether the bitmap must be list
- *      true:  print in decimal list format
- *      false: print in hexadecimal bitmask format
- * @buf: buffer into which string is placed
- * @maskp: pointer to bitmap to convert
- * @nmaskbits: size of bitmap, in bits
- * @off: in the string from which we are copying, We copy to @buf
- * @count: the maximum number of bytes to print
- */
-static int bitmap_print_to_buf(bool list, char *buf, const unsigned long *maskp,
-		int nmaskbits, loff_t off, size_t count)
-{
-	const char *fmt = list ? "%*pbl\n" : "%*pb\n";
-	ssize_t size;
-	void *data;
-
-	data = kasprintf(GFP_KERNEL, fmt, nmaskbits, maskp);
-	if (!data)
-		return -ENOMEM;
-
-	size = memory_read_from_buffer(buf, count, &off, data, strlen(data) + 1);
-	kfree(data);
-
-	return size;
-}
-
-/**
- * bitmap_print_bitmask_to_buf  - convert bitmap to hex bitmask format ASCII string
- * @buf: buffer into which string is placed
- * @maskp: pointer to bitmap to convert
- * @nmaskbits: size of bitmap, in bits
- * @off: in the string from which we are copying, We copy to @buf
- * @count: the maximum number of bytes to print
- *
- * The bitmap_print_to_pagebuf() is used indirectly via its cpumap wrapper
- * cpumap_print_to_pagebuf() or directly by drivers to export hexadecimal
- * bitmask and decimal list to userspace by sysfs ABI.
- * Drivers might be using a normal attribute for this kind of ABIs. A
- * normal attribute typically has show entry as below::
- *
- *   static ssize_t example_attribute_show(struct device *dev,
- * 		struct device_attribute *attr, char *buf)
- *   {
- * 	...
- * 	return bitmap_print_to_pagebuf(true, buf, &mask, nr_trig_max);
- *   }
- *
- * show entry of attribute has no offset and count parameters and this
- * means the file is limited to one page only.
- * bitmap_print_to_pagebuf() API works terribly well for this kind of
- * normal attribute with buf parameter and without offset, count::
- *
- *   bitmap_print_to_pagebuf(bool list, char *buf, const unsigned long *maskp,
- * 			   int nmaskbits)
- *   {
- *   }
- *
- * The problem is once we have a large bitmap, we have a chance to get a
- * bitmask or list more than one page. Especially for list, it could be
- * as complex as 0,3,5,7,9,... We have no simple way to know it exact size.
- * It turns out bin_attribute is a way to break this limit. bin_attribute
- * has show entry as below::
- *
- *   static ssize_t
- *   example_bin_attribute_show(struct file *filp, struct kobject *kobj,
- * 		struct bin_attribute *attr, char *buf,
- * 		loff_t offset, size_t count)
- *   {
- * 	...
- *   }
- *
- * With the new offset and count parameters, this makes sysfs ABI be able
- * to support file size more than one page. For example, offset could be
- * >= 4096.
- * bitmap_print_bitmask_to_buf(), bitmap_print_list_to_buf() wit their
- * cpumap wrapper cpumap_print_bitmask_to_buf(), cpumap_print_list_to_buf()
- * make those drivers be able to support large bitmask and list after they
- * move to use bin_attribute. In result, we have to pass the corresponding
- * parameters such as off, count from bin_attribute show entry to this API.
- *
- * The role of cpumap_print_bitmask_to_buf() and cpumap_print_list_to_buf()
- * is similar with cpumap_print_to_pagebuf(),  the difference is that
- * bitmap_print_to_pagebuf() mainly serves sysfs attribute with the assumption
- * the destination buffer is exactly one page and won't be more than one page.
- * cpumap_print_bitmask_to_buf() and cpumap_print_list_to_buf(), on the other
- * hand, mainly serves bin_attribute which doesn't work with exact one page,
- * and it can break the size limit of converted decimal list and hexadecimal
- * bitmask.
- *
- * WARNING!
- *
- * This function is not a replacement for sprintf() or bitmap_print_to_pagebuf().
- * It is intended to workaround sysfs limitations discussed above and should be
- * used carefully in general case for the following reasons:
- *
- *  - Time complexity is O(nbits^2/count), comparing to O(nbits) for snprintf().
- *  - Memory complexity is O(nbits), comparing to O(1) for snprintf().
- *  - @off and @count are NOT offset and number of bits to print.
- *  - If printing part of bitmap as list, the resulting string is not a correct
- *    list representation of bitmap. Particularly, some bits within or out of
- *    related interval may be erroneously set or unset. The format of the string
- *    may be broken, so bitmap_parselist-like parser may fail parsing it.
- *  - If printing the whole bitmap as list by parts, user must ensure the order
- *    of calls of the function such that the offset is incremented linearly.
- *  - If printing the whole bitmap as list by parts, user must keep bitmap
- *    unchanged between the very first and very last call. Otherwise concatenated
- *    result may be incorrect, and format may be broken.
- *
- * Returns the number of characters actually printed to @buf
- */
-int bitmap_print_bitmask_to_buf(char *buf, const unsigned long *maskp,
-				int nmaskbits, loff_t off, size_t count)
-{
-	return bitmap_print_to_buf(false, buf, maskp, nmaskbits, off, count);
-}
-EXPORT_SYMBOL(bitmap_print_bitmask_to_buf);
-
-/**
- * bitmap_print_list_to_buf  - convert bitmap to decimal list format ASCII string
- * @buf: buffer into which string is placed
- * @maskp: pointer to bitmap to convert
- * @nmaskbits: size of bitmap, in bits
- * @off: in the string from which we are copying, We copy to @buf
- * @count: the maximum number of bytes to print
- *
- * Everything is same with the above bitmap_print_bitmask_to_buf() except
- * the print format.
- */
-int bitmap_print_list_to_buf(char *buf, const unsigned long *maskp,
-			     int nmaskbits, loff_t off, size_t count)
-{
-	return bitmap_print_to_buf(true, buf, maskp, nmaskbits, off, count);
-}
-EXPORT_SYMBOL(bitmap_print_list_to_buf);
-
-/*
- * Region 9-38:4/10 describes the following bitmap structure:
- * 0	   9  12    18			38	     N
- * .........****......****......****..................
- *	    ^  ^     ^			 ^	     ^
- *      start  off   group_len	       end	 nbits
- */
-struct region {
-	unsigned int start;
-	unsigned int off;
-	unsigned int group_len;
-	unsigned int end;
-	unsigned int nbits;
-};
-
-static void bitmap_set_region(const struct region *r, unsigned long *bitmap)
-{
-	unsigned int start;
-
-	for (start = r->start; start <= r->end; start += r->group_len)
-		bitmap_set(bitmap, start, min(r->end - start + 1, r->off));
-}
-
-static int bitmap_check_region(const struct region *r)
-{
-	if (r->start > r->end || r->group_len == 0 || r->off > r->group_len)
-		return -EINVAL;
-
-	if (r->end >= r->nbits)
-		return -ERANGE;
-
-	return 0;
-}
-
-static const char *bitmap_getnum(const char *str, unsigned int *num,
-				 unsigned int lastbit)
-{
-	unsigned long long n;
-	unsigned int len;
-
-	if (str[0] == 'N') {
-		*num = lastbit;
-		return str + 1;
-	}
-
-	len = _parse_integer(str, 10, &n);
-	if (!len)
-		return ERR_PTR(-EINVAL);
-	if (len & KSTRTOX_OVERFLOW || n != (unsigned int)n)
-		return ERR_PTR(-EOVERFLOW);
-
-	*num = n;
-	return str + len;
-}
-
-static inline bool end_of_str(char c)
-{
-	return c == '\0' || c == '\n';
-}
-
-//遇到符号','或者' '认为region结束
-static inline bool __end_of_region(char c)
-{
-	return isspace(c) || c == ',';
-}
-
-static inline bool end_of_region(char c)
-{
-	return __end_of_region(c) || end_of_str(c);
-}
-
-/*
- * The format allows commas and whitespaces at the beginning
- * of the region.
- */
-static const char *bitmap_find_region(const char *str)
-{
-	while (__end_of_region(*str))
-		str++;
-
-	return end_of_str(*str) ? NULL : str;
-}
-
-//回退到非region结尾
-static const char *bitmap_find_region_reverse(const char *start, const char *end)
-{
-	while (start <= end && __end_of_region(*end))
-		end--;
-
-	return end;
-}
-
-static const char *bitmap_parse_region(const char *str, struct region *r)
-{
-	unsigned int lastbit = r->nbits - 1;
-
-	if (!strncasecmp(str, "all", 3)) {
-		r->start = 0;
-		r->end = lastbit;
-		str += 3;
-
-		goto check_pattern;
-	}
-
-	str = bitmap_getnum(str, &r->start, lastbit);
-	if (IS_ERR(str))
-		return str;
-
-	if (end_of_region(*str))
-		goto no_end;
-
-	if (*str != '-')
-		return ERR_PTR(-EINVAL);
-
-	str = bitmap_getnum(str + 1, &r->end, lastbit);
-	if (IS_ERR(str))
-		return str;
-
-check_pattern:
-	if (end_of_region(*str))
-		goto no_pattern;
-
-	if (*str != ':')
-		return ERR_PTR(-EINVAL);
-
-	str = bitmap_getnum(str + 1, &r->off, lastbit);
-	if (IS_ERR(str))
-		return str;
-
-	if (*str != '/')
-		return ERR_PTR(-EINVAL);
-
-	return bitmap_getnum(str + 1, &r->group_len, lastbit);
-
-no_end:
-	r->end = r->start;
-no_pattern:
-	r->off = r->end + 1;
-	r->group_len = r->end + 1;
-
-	return end_of_str(*str) ? NULL : str;
-}
-
-/**
- * bitmap_parselist - convert list format ASCII string to bitmap
- * @buf: read user string from this buffer; must be terminated
- *    with a \0 or \n.
- * @maskp: write resulting mask here
- * @nmaskbits: number of bits in mask to be written
- *
- * Input format is a comma-separated list of decimal numbers and
- * ranges.  Consecutively set bits are shown as two hyphen-separated
- * decimal numbers, the smallest and largest bit numbers set in
- * the range.
- * Optionally each range can be postfixed to denote that only parts of it
- * should be set. The range will divided to groups of specific size.
- * From each group will be used only defined amount of bits.
- * Syntax: range:used_size/group_size
- * Example: 0-1023:2/256 ==> 0,1,256,257,512,513,768,769
- * The value 'N' can be used as a dynamically substituted token for the
- * maximum allowed value; i.e (nmaskbits - 1).  Keep in mind that it is
- * dynamic, so if system changes cause the bitmap width to change, such
- * as more cores in a CPU list, then any ranges using N will also change.
- *
- * Returns: 0 on success, -errno on invalid input strings. Error values:
- *
- *   - ``-EINVAL``: wrong region format
- *   - ``-EINVAL``: invalid character in string
- *   - ``-ERANGE``: bit number specified too large for mask
- *   - ``-EOVERFLOW``: integer overflow in the input parameters
- */
-int bitmap_parselist(const char *buf, unsigned long *maskp, int nmaskbits)
-{
-	struct region r;
-	long ret;
-
-	r.nbits = nmaskbits;
-	bitmap_zero(maskp, r.nbits);
-
-	while (buf) {
-		buf = bitmap_find_region(buf);
-		if (buf == NULL)
-			return 0;
-
-		buf = bitmap_parse_region(buf, &r);
-		if (IS_ERR(buf))
-			return PTR_ERR(buf);
-
-		ret = bitmap_check_region(&r);
-		if (ret)
-			return ret;
-
-		bitmap_set_region(&r, maskp);
-	}
-
-	return 0;
-}
-EXPORT_SYMBOL(bitmap_parselist);
-
-
-/**
- * bitmap_parselist_user() - convert user buffer's list format ASCII
- * string to bitmap
- *
- * @ubuf: pointer to user buffer containing string.
- * @ulen: buffer size in bytes.  If string is smaller than this
- *    then it must be terminated with a \0.
- * @maskp: pointer to bitmap array that will contain result.
- * @nmaskbits: size of bitmap, in bits.
- *
- * Wrapper for bitmap_parselist(), providing it with user buffer.
- */
-int bitmap_parselist_user(const char __user *ubuf,
-			unsigned int ulen, unsigned long *maskp,
-			int nmaskbits)
-{
-	char *buf;
-	int ret;
-
-	buf = memdup_user_nul(ubuf, ulen);
-	if (IS_ERR(buf))
-		return PTR_ERR(buf);
-
-	ret = bitmap_parselist(buf, maskp, nmaskbits);
-
-	kfree(buf);
-	return ret;
-}
-EXPORT_SYMBOL(bitmap_parselist_user);
-
-//从end向前进行转换u32,将转换的值存入到num
-static const char *bitmap_get_x32_reverse(const char *start,
-					const char *end, u32 *num)
-{
-	u32 ret = 0;
-	int c, i;
-
-	for (i = 0; i < 32; i += 4) {
-	    /*从结尾开始将最后一个字符由16进制转为二进制*/
-		c = hex_to_bin(*end--);
-		if (c < 0)
-			return ERR_PTR(-EINVAL);
-
-		//构造结果
-		ret |= c << i;
-
-		if (start > end || __end_of_region(*end))
-			goto out;
-	}
-
-	//格式有误检查
-	if (hex_to_bin(*end--) >= 0)
-		return ERR_PTR(-EOVERFLOW);
-out:
-	*num = ret;
-	return end;
-}
-
-/**
- * bitmap_parse - convert an ASCII hex string into a bitmap.
- * @start: pointer to buffer containing string.
- * @buflen: buffer size in bytes.  If string is smaller than this
- *    then it must be terminated with a \0 or \n. In that case,
- *    UINT_MAX may be provided instead of string length.
- * @maskp: pointer to bitmap array that will contain result.
- * @nmaskbits: size of bitmap, in bits.
- *
- * Commas group hex digits into chunks.  Each chunk defines exactly 32
- * bits of the resultant bitmask.  No chunk may specify a value larger
- * than 32 bits (%-EOVERFLOW), and if a chunk specifies a smaller value
- * then leading 0-bits are prepended.  %-EINVAL is returned for illegal
- * characters. Grouping such as "1,,5", ",44", "," or "" is allowed.
- * Leading, embedded and trailing whitespace accepted.
- */
-int bitmap_parse(const char *start, unsigned int buflen,
-		unsigned long *maskp, int nmaskbits)
-{
-    //找配置结束位置
-	const char *end = strnchrnul(start, buflen, '\n') - 1;
-	int chunks = BITS_TO_U32(nmaskbits);
-	u32 *bitmap = (u32 *)maskp;
-	int unset_bit;
-	int chunk;
-
-	//每32位一个region
-	for (chunk = 0; ; chunk++) {
-		end = bitmap_find_region_reverse(start, end);
-		if (start > end)
-			break;
-
-		if (!chunks--)
-			return -EOVERFLOW;
-
-		//region转换为一个u32
-#if defined(CONFIG_64BIT) && defined(__BIG_ENDIAN)
-		end = bitmap_get_x32_reverse(start, end, &bitmap[chunk ^ 1]);
-#else
-		end = bitmap_get_x32_reverse(start, end, &bitmap[chunk]);
-#endif
-		if (IS_ERR(end))
-			return PTR_ERR(end);
-	}
-
-	//获得未转换的bitmap
-	unset_bit = (BITS_TO_U32(nmaskbits) - chunks) * 32;
-	if (unset_bit < nmaskbits) {
-		bitmap_clear(maskp, unset_bit, nmaskbits - unset_bit);
-		return 0;
-	}
-
-	if (find_next_bit(maskp, unset_bit, nmaskbits) != unset_bit)
-		return -EOVERFLOW;
-
-	return 0;
-}
-EXPORT_SYMBOL(bitmap_parse);
-
-=======
->>>>>>> 9d1694dc
 /**
  * bitmap_pos_to_ord - find ordinal of set bit at given position in bitmap
  *	@buf: pointer to a bitmap
@@ -1222,173 +707,7 @@
 }
 #endif /* CONFIG_NUMA */
 
-<<<<<<< HEAD
-/*
- * Common code for bitmap_*_region() routines.
- *	bitmap: array of unsigned longs corresponding to the bitmap
- *	pos: the beginning of the region
- *	order: region size (log base 2 of number of bits)
- *	reg_op: operation(s) to perform on that region of bitmap
- *
- * Can set, verify and/or release a region of bits in a bitmap,
- * depending on which combination of REG_OP_* flag bits is set.
- *
- * A region of a bitmap is a sequence of bits in the bitmap, of
- * some size '1 << order' (a power of two), aligned to that same
- * '1 << order' power of two.
- *
- * Returns 1 if REG_OP_ISFREE succeeds (region is all zero bits).
- * Returns 0 in all other cases and reg_ops.
- */
-
-enum {
-	REG_OP_ISFREE,		/* true if region is all zero bits */
-	REG_OP_ALLOC,		/* set all bits in region */
-	REG_OP_RELEASE,		/* clear all bits in region */
-};
-
-static int __reg_op(unsigned long *bitmap, unsigned int pos, int order, int reg_op)
-{
-	int nbits_reg;		/* number of bits in region */
-	int index;		/* index first long of region in bitmap */
-	int offset;		/* bit offset region in bitmap[index] */
-	int nlongs_reg;		/* num longs spanned by region in bitmap */
-	int nbitsinlong;	/* num bits of region in each spanned long */
-	unsigned long mask;	/* bitmask for one long of region */
-	int i;			/* scans bitmap by longs */
-	int ret = 0;		/* return value */
-
-	/*
-	 * Either nlongs_reg == 1 (for small orders that fit in one long)
-	 * or (offset == 0 && mask == ~0UL) (for larger multiword orders.)
-	 */
-	nbits_reg = 1 << order;
-	index = pos / BITS_PER_LONG;
-	offset = pos - (index * BITS_PER_LONG);
-	nlongs_reg = BITS_TO_LONGS(nbits_reg);
-	nbitsinlong = min(nbits_reg,  BITS_PER_LONG);
-
-	/*
-	 * Can't do "mask = (1UL << nbitsinlong) - 1", as that
-	 * overflows if nbitsinlong == BITS_PER_LONG.
-	 */
-	mask = (1UL << (nbitsinlong - 1));
-	mask += mask - 1;
-	mask <<= offset;
-
-	switch (reg_op) {
-	case REG_OP_ISFREE:
-		for (i = 0; i < nlongs_reg; i++) {
-			if (bitmap[index + i] & mask)
-				goto done;
-		}
-		ret = 1;	/* all bits in region free (zero) */
-		break;
-
-	case REG_OP_ALLOC:
-		for (i = 0; i < nlongs_reg; i++)
-			bitmap[index + i] |= mask;
-		break;
-
-	case REG_OP_RELEASE:
-		for (i = 0; i < nlongs_reg; i++)
-			bitmap[index + i] &= ~mask;
-		break;
-	}
-done:
-	return ret;
-}
-
-/**
- * bitmap_find_free_region - find a contiguous aligned mem region
- *	@bitmap: array of unsigned longs corresponding to the bitmap
- *	@bits: number of bits in the bitmap
- *	@order: region size (log base 2 of number of bits) to find
- *
- * Find a region of free (zero) bits in a @bitmap of @bits bits and
- * allocate them (set them to one).  Only consider regions of length
- * a power (@order) of two, aligned to that power of two, which
- * makes the search algorithm much faster.
- *
- * Return the bit offset in bitmap of the allocated region,
- * or -errno on failure.
- */
-int bitmap_find_free_region(unsigned long *bitmap, unsigned int bits, int order)
-{
-	unsigned int pos, end;		/* scans bitmap by regions of size order */
-
-	for (pos = 0 ; (end = pos + (1U << order)) <= bits; pos = end) {
-		if (!__reg_op(bitmap, pos, order, REG_OP_ISFREE))
-			continue;
-		__reg_op(bitmap, pos, order, REG_OP_ALLOC);
-		return pos;
-	}
-	return -ENOMEM;
-}
-EXPORT_SYMBOL(bitmap_find_free_region);
-
-/**
- * bitmap_release_region - release allocated bitmap region
- *	@bitmap: array of unsigned longs corresponding to the bitmap
- *	@pos: beginning of bit region to release
- *	@order: region size (log base 2 of number of bits) to release
- *
- * This is the complement to __bitmap_find_free_region() and releases
- * the found region (by clearing it in the bitmap).
- *
- * No return value.
- */
-void bitmap_release_region(unsigned long *bitmap, unsigned int pos, int order)
-{
-	__reg_op(bitmap, pos, order, REG_OP_RELEASE);
-}
-EXPORT_SYMBOL(bitmap_release_region);
-
-/**
- * bitmap_allocate_region - allocate bitmap region
- *	@bitmap: array of unsigned longs corresponding to the bitmap
- *	@pos: beginning of bit region to allocate
- *	@order: region size (log base 2 of number of bits) to allocate
- *
- * Allocate (set bits in) a specified region of a bitmap.
- *
- * Return 0 on success, or %-EBUSY if specified region wasn't
- * free (not all bits were zero).
- */
-int bitmap_allocate_region(unsigned long *bitmap, unsigned int pos, int order)
-{
-	if (!__reg_op(bitmap, pos, order, REG_OP_ISFREE))
-		return -EBUSY;
-	return __reg_op(bitmap, pos, order, REG_OP_ALLOC);
-}
-EXPORT_SYMBOL(bitmap_allocate_region);
-
-/**
- * bitmap_copy_le - copy a bitmap, putting the bits into little-endian order.
- * @dst:   destination buffer
- * @src:   bitmap to copy
- * @nbits: number of bits in the bitmap
- *
- * Require nbits % BITS_PER_LONG == 0.
- */
-#ifdef __BIG_ENDIAN
-void bitmap_copy_le(unsigned long *dst, const unsigned long *src, unsigned int nbits)
-{
-	unsigned int i;
-
-	for (i = 0; i < nbits/BITS_PER_LONG; i++) {
-		if (BITS_PER_LONG == 64)
-			dst[i] = cpu_to_le64(src[i]);
-		else
-			dst[i] = cpu_to_le32(src[i]);
-	}
-}
-EXPORT_SYMBOL(bitmap_copy_le);
-#endif
-
 /*创建bitmap*/
-=======
->>>>>>> 9d1694dc
 unsigned long *bitmap_alloc(unsigned int nbits, gfp_t flags)
 {
 	return kmalloc_array(BITS_TO_LONGS(nbits), sizeof(unsigned long),
