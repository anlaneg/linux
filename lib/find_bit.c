// SPDX-License-Identifier: GPL-2.0-or-later
/* bit search implementation
 *
 * Copyright (C) 2004 Red Hat, Inc. All Rights Reserved.
 * Written by David Howells (dhowells@redhat.com)
 *
 * Copyright (C) 2008 IBM Corporation
 * 'find_last_bit' is written by Rusty Russell <rusty@rustcorp.com.au>
 * (Inspired by David Howell's find_next_bit implementation)
 *
 * Rewritten by Yury Norov <yury.norov@gmail.com> to decrease
 * size and improve performance, 2015.
 */

#include <linux/bitops.h>
#include <linux/bitmap.h>
#include <linux/export.h>
#include <linux/math.h>
#include <linux/minmax.h>
#include <linux/swab.h>

/*
 * Common helper for find_bit() function family
 * @FETCH: The expression that fetches and pre-processes each word of bitmap(s)
 * @MUNGE: The expression that post-processes a word containing found bit (may be empty)
 * @size: The bitmap size in bits
 */
<<<<<<< HEAD
//找一个bit是1的，自start位置开始，最大有nbits位，addr是考虑了掩码情况
//invert是考虑了bitmap中实现时，支持需要找‘0’的情况
unsigned long _find_next_bit(const unsigned long *addr1,
		const unsigned long *addr2, unsigned long nbits/*总bits数目*/,
		unsigned long start/*起始bits位置*/, unsigned long invert/*如果为全1，则反转*/, unsigned long le/*是否小端机器*/)
{
	unsigned long tmp, mask;

	if (unlikely(start >= nbits))
	    //start已超限，返回最大值（无空闲）
		return nbits;

	tmp = addr1[start / BITS_PER_LONG];//取start对应的位置
	if (addr2)
		tmp &= addr2[start / BITS_PER_LONG];
	tmp ^= invert;//如果invert为全1，则tmp会反转，否则tmp不反转

	/* Handle 1st word. */
	//将start位以下的bit置为0
	mask = BITMAP_FIRST_WORD_MASK(start);
	if (le)
		mask = swab(mask);

	tmp &= mask;

	//假如BITS_PER_LONG=64,则start的低5位被置为0（2^6=64)
	start = round_down(start, BITS_PER_LONG);

	while (!tmp) {
		//如果tmp为0，则说明此段已完全分配出去了，则start向后移动一个
		//BITS_PER_LONG长度，并继续查找
		start += BITS_PER_LONG;
		if (start >= nbits)
			return nbits;

		tmp = addr1[start / BITS_PER_LONG];
		if (addr2)
			tmp &= addr2[start / BITS_PER_LONG];
		tmp ^= invert;
	}

	if (le)
		tmp = swab(tmp);

	//此时要么查找了，要么查找失败（故最小返回）
	//__ffs返回tmp中第一个1所在的位号
	return min(start + __ffs(tmp), nbits);
}
EXPORT_SYMBOL(_find_next_bit);
#endif
=======
#define FIND_FIRST_BIT(FETCH, MUNGE, size)					\
({										\
	unsigned long idx, val, sz = (size);					\
										\
	for (idx = 0; idx * BITS_PER_LONG < sz; idx++) {			\
		val = (FETCH);							\
		if (val) {							\
			sz = min(idx * BITS_PER_LONG + __ffs(MUNGE(val)), sz);	\
			break;							\
		}								\
	}									\
										\
	sz;									\
})

/*
 * Common helper for find_next_bit() function family
 * @FETCH: The expression that fetches and pre-processes each word of bitmap(s)
 * @MUNGE: The expression that post-processes a word containing found bit (may be empty)
 * @size: The bitmap size in bits
 * @start: The bitnumber to start searching at
 */
#define FIND_NEXT_BIT(FETCH, MUNGE, size, start)				\
({										\
	unsigned long mask, idx, tmp, sz = (size), __start = (start);		\
										\
	if (unlikely(__start >= sz))						\
		goto out;							\
										\
	mask = MUNGE(BITMAP_FIRST_WORD_MASK(__start));				\
	idx = __start / BITS_PER_LONG;						\
										\
	for (tmp = (FETCH) & mask; !tmp; tmp = (FETCH)) {			\
		if ((idx + 1) * BITS_PER_LONG >= sz)				\
			goto out;						\
		idx++;								\
	}									\
										\
	sz = min(idx * BITS_PER_LONG + __ffs(MUNGE(tmp)), sz);			\
out:										\
	sz;									\
})

#define FIND_NTH_BIT(FETCH, size, num)						\
({										\
	unsigned long sz = (size), nr = (num), idx, w, tmp;			\
										\
	for (idx = 0; (idx + 1) * BITS_PER_LONG <= sz; idx++) {			\
		if (idx * BITS_PER_LONG + nr >= sz)				\
			goto out;						\
										\
		tmp = (FETCH);							\
		w = hweight_long(tmp);						\
		if (w > nr)							\
			goto found;						\
										\
		nr -= w;							\
	}									\
										\
	if (sz % BITS_PER_LONG)							\
		tmp = (FETCH) & BITMAP_LAST_WORD_MASK(sz);			\
found:										\
	sz = min(idx * BITS_PER_LONG + fns(tmp, nr), sz);			\
out:										\
	sz;									\
})
>>>>>>> 97ee9d1c

#ifndef find_first_bit
/*
 * Find the first set bit in a memory region.
 */
unsigned long _find_first_bit(const unsigned long *addr, unsigned long size)
{
	return FIND_FIRST_BIT(addr[idx], /* nop */, size);
}
EXPORT_SYMBOL(_find_first_bit);
#endif

#ifndef find_first_and_bit
/*
 * Find the first set bit in two memory regions.
 */
unsigned long _find_first_and_bit(const unsigned long *addr1,
				  const unsigned long *addr2,
				  unsigned long size)
{
	return FIND_FIRST_BIT(addr1[idx] & addr2[idx], /* nop */, size);
}
EXPORT_SYMBOL(_find_first_and_bit);
#endif

#ifndef find_first_zero_bit
/*
 * Find the first cleared bit in a memory region.
 */
unsigned long _find_first_zero_bit(const unsigned long *addr, unsigned long size)
{
	return FIND_FIRST_BIT(~addr[idx], /* nop */, size);
}
EXPORT_SYMBOL(_find_first_zero_bit);
#endif

<<<<<<< HEAD
	for (idx = 0; idx * BITS_PER_LONG < size; idx++) {
		//addr[idx]不为全1，则可以从中找到一个为0的bit，注:返回值不得大于size
		if (addr[idx] != ~0UL)
			return min(idx * BITS_PER_LONG + ffz(addr[idx]), size);
	}
=======
#ifndef find_next_bit
unsigned long _find_next_bit(const unsigned long *addr, unsigned long nbits, unsigned long start)
{
	return FIND_NEXT_BIT(addr[idx], /* nop */, nbits, start);
}
EXPORT_SYMBOL(_find_next_bit);
#endif
>>>>>>> 97ee9d1c

unsigned long __find_nth_bit(const unsigned long *addr, unsigned long size, unsigned long n)
{
	return FIND_NTH_BIT(addr[idx], size, n);
}
EXPORT_SYMBOL(__find_nth_bit);

unsigned long __find_nth_and_bit(const unsigned long *addr1, const unsigned long *addr2,
				 unsigned long size, unsigned long n)
{
	return FIND_NTH_BIT(addr1[idx] & addr2[idx], size, n);
}
EXPORT_SYMBOL(__find_nth_and_bit);

unsigned long __find_nth_andnot_bit(const unsigned long *addr1, const unsigned long *addr2,
				 unsigned long size, unsigned long n)
{
	return FIND_NTH_BIT(addr1[idx] & ~addr2[idx], size, n);
}
EXPORT_SYMBOL(__find_nth_andnot_bit);

#ifndef find_next_and_bit
unsigned long _find_next_and_bit(const unsigned long *addr1, const unsigned long *addr2,
					unsigned long nbits, unsigned long start)
{
	return FIND_NEXT_BIT(addr1[idx] & addr2[idx], /* nop */, nbits, start);
}
EXPORT_SYMBOL(_find_next_and_bit);
#endif

#ifndef find_next_andnot_bit
unsigned long _find_next_andnot_bit(const unsigned long *addr1, const unsigned long *addr2,
					unsigned long nbits, unsigned long start)
{
	return FIND_NEXT_BIT(addr1[idx] & ~addr2[idx], /* nop */, nbits, start);
}
EXPORT_SYMBOL(_find_next_andnot_bit);
#endif

#ifndef find_next_zero_bit
unsigned long _find_next_zero_bit(const unsigned long *addr, unsigned long nbits,
					 unsigned long start)
{
	return FIND_NEXT_BIT(~addr[idx], /* nop */, nbits, start);
}
EXPORT_SYMBOL(_find_next_zero_bit);
#endif

#ifndef find_last_bit
unsigned long _find_last_bit(const unsigned long *addr, unsigned long size)
{
	if (size) {
		unsigned long val = BITMAP_LAST_WORD_MASK(size);
		unsigned long idx = (size-1) / BITS_PER_LONG;

		do {
			val &= addr[idx];
			if (val)
				return idx * BITS_PER_LONG + __fls(val);

			val = ~0ul;
		} while (idx--);
	}
	return size;
}
EXPORT_SYMBOL(_find_last_bit);
#endif

unsigned long find_next_clump8(unsigned long *clump, const unsigned long *addr,
			       unsigned long size, unsigned long offset)
{
	offset = find_next_bit(addr, size, offset);
	if (offset == size)
		return size;

	offset = round_down(offset, 8);
	*clump = bitmap_get_value8(addr, offset);

	return offset;
}
EXPORT_SYMBOL(find_next_clump8);

#ifdef __BIG_ENDIAN

#ifndef find_first_zero_bit_le
/*
 * Find the first cleared bit in an LE memory region.
 */
unsigned long _find_first_zero_bit_le(const unsigned long *addr, unsigned long size)
{
	return FIND_FIRST_BIT(~addr[idx], swab, size);
}
EXPORT_SYMBOL(_find_first_zero_bit_le);

#endif

#ifndef find_next_zero_bit_le
unsigned long _find_next_zero_bit_le(const unsigned long *addr,
					unsigned long size, unsigned long offset)
{
	return FIND_NEXT_BIT(~addr[idx], swab, size, offset);
}
EXPORT_SYMBOL(_find_next_zero_bit_le);
#endif

#ifndef find_next_bit_le
unsigned long _find_next_bit_le(const unsigned long *addr,
				unsigned long size, unsigned long offset)
{
	return FIND_NEXT_BIT(addr[idx], swab, size, offset);
}
EXPORT_SYMBOL(_find_next_bit_le);

#endif

#endif /* __BIG_ENDIAN */<|MERGE_RESOLUTION|>--- conflicted
+++ resolved
@@ -25,58 +25,6 @@
  * @MUNGE: The expression that post-processes a word containing found bit (may be empty)
  * @size: The bitmap size in bits
  */
-<<<<<<< HEAD
-//找一个bit是1的，自start位置开始，最大有nbits位，addr是考虑了掩码情况
-//invert是考虑了bitmap中实现时，支持需要找‘0’的情况
-unsigned long _find_next_bit(const unsigned long *addr1,
-		const unsigned long *addr2, unsigned long nbits/*总bits数目*/,
-		unsigned long start/*起始bits位置*/, unsigned long invert/*如果为全1，则反转*/, unsigned long le/*是否小端机器*/)
-{
-	unsigned long tmp, mask;
-
-	if (unlikely(start >= nbits))
-	    //start已超限，返回最大值（无空闲）
-		return nbits;
-
-	tmp = addr1[start / BITS_PER_LONG];//取start对应的位置
-	if (addr2)
-		tmp &= addr2[start / BITS_PER_LONG];
-	tmp ^= invert;//如果invert为全1，则tmp会反转，否则tmp不反转
-
-	/* Handle 1st word. */
-	//将start位以下的bit置为0
-	mask = BITMAP_FIRST_WORD_MASK(start);
-	if (le)
-		mask = swab(mask);
-
-	tmp &= mask;
-
-	//假如BITS_PER_LONG=64,则start的低5位被置为0（2^6=64)
-	start = round_down(start, BITS_PER_LONG);
-
-	while (!tmp) {
-		//如果tmp为0，则说明此段已完全分配出去了，则start向后移动一个
-		//BITS_PER_LONG长度，并继续查找
-		start += BITS_PER_LONG;
-		if (start >= nbits)
-			return nbits;
-
-		tmp = addr1[start / BITS_PER_LONG];
-		if (addr2)
-			tmp &= addr2[start / BITS_PER_LONG];
-		tmp ^= invert;
-	}
-
-	if (le)
-		tmp = swab(tmp);
-
-	//此时要么查找了，要么查找失败（故最小返回）
-	//__ffs返回tmp中第一个1所在的位号
-	return min(start + __ffs(tmp), nbits);
-}
-EXPORT_SYMBOL(_find_next_bit);
-#endif
-=======
 #define FIND_FIRST_BIT(FETCH, MUNGE, size)					\
 ({										\
 	unsigned long idx, val, sz = (size);					\
@@ -143,7 +91,6 @@
 out:										\
 	sz;									\
 })
->>>>>>> 97ee9d1c
 
 #ifndef find_first_bit
 /*
@@ -180,21 +127,15 @@
 EXPORT_SYMBOL(_find_first_zero_bit);
 #endif
 
-<<<<<<< HEAD
-	for (idx = 0; idx * BITS_PER_LONG < size; idx++) {
-		//addr[idx]不为全1，则可以从中找到一个为0的bit，注:返回值不得大于size
-		if (addr[idx] != ~0UL)
-			return min(idx * BITS_PER_LONG + ffz(addr[idx]), size);
-	}
-=======
 #ifndef find_next_bit
-unsigned long _find_next_bit(const unsigned long *addr, unsigned long nbits, unsigned long start)
+//找一个bit是1的，自start位置开始，最大有nbits位，addr是考虑了掩码情况
+//invert是考虑了bitmap中实现时，支持需要找‘0’的情况
+unsigned long _find_next_bit(const unsigned long *addr, unsigned long nbits, unsigned long start/*起始bits位置*/)
 {
 	return FIND_NEXT_BIT(addr[idx], /* nop */, nbits, start);
 }
 EXPORT_SYMBOL(_find_next_bit);
 #endif
->>>>>>> 97ee9d1c
 
 unsigned long __find_nth_bit(const unsigned long *addr, unsigned long size, unsigned long n)
 {
