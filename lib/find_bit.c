--- conflicted
+++ resolved
@@ -27,13 +27,9 @@
  *    searching it for one bits.
  *  - The optional "addr2", which is anded with "addr1" if present.
  */
-<<<<<<< HEAD
 //找一个bit是1的，自start位置开始，最大有nbits位，addr是考虑了掩码情况
 //invert是考虑了bitmap中实现时，支持需要找‘0’的情况
-static inline unsigned long _find_next_bit(const unsigned long *addr1,
-=======
 static unsigned long _find_next_bit(const unsigned long *addr1,
->>>>>>> 26dca6db
 		const unsigned long *addr2, unsigned long nbits,
 		unsigned long start, unsigned long invert, unsigned long le)
 {
@@ -48,18 +44,14 @@
 	tmp ^= invert;//如果invert为全1，则tmp会反转，否则tmp不反转
 
 	/* Handle 1st word. */
-<<<<<<< HEAD
-	tmp &= BITMAP_FIRST_WORD_MASK(start);//将start位以下的bit置为0
-
-	//假如BITS_PER_LONG=64,则start的低5位被置为0（2^6=64)
-=======
+	//将start位以下的bit置为0
 	mask = BITMAP_FIRST_WORD_MASK(start);
 	if (le)
 		mask = swab(mask);
 
 	tmp &= mask;
 
->>>>>>> 26dca6db
+	//假如BITS_PER_LONG=64,则start的低5位被置为0（2^6=64)
 	start = round_down(start, BITS_PER_LONG);
 
 	while (!tmp) {
@@ -75,14 +67,11 @@
 		tmp ^= invert;
 	}
 
-<<<<<<< HEAD
+	if (le)
+		tmp = swab(tmp);
+
 	//此时要么查找了，要么查找失败（故最小返回）
 	//__ffs返回tmp中第一个1所在的位号
-=======
-	if (le)
-		tmp = swab(tmp);
-
->>>>>>> 26dca6db
 	return min(start + __ffs(tmp), nbits);
 }
 #endif
