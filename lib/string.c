--- conflicted
+++ resolved
@@ -462,12 +462,8 @@
  */
 char *strnchr(const char *s, size_t count, int c)
 {
-<<<<<<< HEAD
 	//在s中查找c，如果s长度超过count，则查询必须在count前结束，如果不能结束返回NULL
-	for (; count-- && *s != '\0'; ++s)
-=======
 	while (count--) {
->>>>>>> 5f9e832c
 		if (*s == (char)c)
 			return (char *)s;
 		if (*s++ == '\0')
