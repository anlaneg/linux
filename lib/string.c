--- conflicted
+++ resolved
@@ -478,50 +478,6 @@
 EXPORT_SYMBOL(strnchr);
 #endif
 
-<<<<<<< HEAD
-/**
- * skip_spaces - Removes leading whitespace from @str.
- * @str: The string to be stripped.
- *
- * Returns a pointer to the first non-whitespace character in @str.
- */
-char *skip_spaces(const char *str)
-{
-    //跳过自str位置开始的一串连续空格
-	while (isspace(*str))
-		++str;
-	return (char *)str;
-}
-EXPORT_SYMBOL(skip_spaces);
-
-/**
- * strim - Removes leading and trailing whitespace from @s.
- * @s: The string to be stripped.
- *
- * Note that the first trailing whitespace is replaced with a %NUL-terminator
- * in the given string @s. Returns a pointer to the first non-whitespace
- * character in @s.
- */
-char *strim(char *s)
-{
-	size_t size;
-	char *end;
-
-	size = strlen(s);
-	if (!size)
-		return s;
-
-	end = s + size - 1;
-	while (end >= s && isspace(*end))
-		end--;
-	*(end + 1) = '\0';
-
-	return skip_spaces(s);
-}
-EXPORT_SYMBOL(strim);
-
-=======
->>>>>>> ce840177
 #ifndef __HAVE_ARCH_STRLEN
 /**
  * strlen - Find the length of a string
