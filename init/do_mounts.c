--- conflicted
+++ resolved
@@ -402,15 +402,11 @@
 
 	scnprintf(b, BDEVNAME_SIZE, "unknown-block(%u,%u)",
 		  MAJOR(ROOT_DEV), MINOR(ROOT_DEV));
-<<<<<<< HEAD
 	//返回已注册的所有文件系统名称
-	get_fs_names(fs_names);
-=======
 	if (root_fs_names)
 		num_fs = split_fs_names(fs_names, PAGE_SIZE, root_fs_names);
 	else
 		num_fs = list_bdev_fs_names(fs_names, PAGE_SIZE);
->>>>>>> ce840177
 retry:
 	for (i = 0, p = fs_names; i < num_fs; i++, p += strlen(p)+1) {
 		int err;
