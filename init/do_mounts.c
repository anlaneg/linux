// SPDX-License-Identifier: GPL-2.0-only
#include <linux/module.h>
#include <linux/sched.h>
#include <linux/ctype.h>
#include <linux/fd.h>
#include <linux/tty.h>
#include <linux/suspend.h>
#include <linux/root_dev.h>
#include <linux/security.h>
#include <linux/delay.h>
#include <linux/genhd.h>
#include <linux/mount.h>
#include <linux/device.h>
#include <linux/init.h>
#include <linux/fs.h>
#include <linux/initrd.h>
#include <linux/async.h>
#include <linux/fs_struct.h>
#include <linux/slab.h>
#include <linux/ramfs.h>
#include <linux/shmem_fs.h>

#include <linux/nfs_fs.h>
#include <linux/nfs_fs_sb.h>
#include <linux/nfs_mount.h>
#include <uapi/linux/mount.h>

#include "do_mounts.h"

int __initdata rd_doload;	/* 1 = load RAM disk, 0 = don't load */

int root_mountflags = MS_RDONLY | MS_SILENT;
static char * __initdata root_device_name;
static char __initdata saved_root_name[64];
static int root_wait;

dev_t ROOT_DEV;

static int __init load_ramdisk(char *str)
{
	rd_doload = simple_strtol(str,NULL,0) & 3;
	return 1;
}
__setup("load_ramdisk=", load_ramdisk);

static int __init readonly(char *str)
{
	if (*str)
		return 0;
	root_mountflags |= MS_RDONLY;
	return 1;
}

static int __init readwrite(char *str)
{
	if (*str)
		return 0;
	root_mountflags &= ~MS_RDONLY;
	return 1;
}

__setup("ro", readonly);
__setup("rw", readwrite);

#ifdef CONFIG_BLOCK
struct uuidcmp {
	const char *uuid;
	int len;
};

/**
 * match_dev_by_uuid - callback for finding a partition using its uuid
 * @dev:	device passed in by the caller
 * @data:	opaque pointer to the desired struct uuidcmp to match
 *
 * Returns 1 if the device matches, and 0 otherwise.
 */
static int match_dev_by_uuid(struct device *dev, const void *data)
{
	const struct uuidcmp *cmp = data;
	struct hd_struct *part = dev_to_part(dev);

	if (!part->info)
		goto no_match;

	if (strncasecmp(cmp->uuid, part->info->uuid, cmp->len))
		goto no_match;

	return 1;
no_match:
	return 0;
}


/**
 * devt_from_partuuid - looks up the dev_t of a partition by its UUID
 * @uuid_str:	char array containing ascii UUID
 *
 * The function will return the first partition which contains a matching
 * UUID value in its partition_meta_info struct.  This does not search
 * by filesystem UUIDs.
 *
 * If @uuid_str is followed by a "/PARTNROFF=%d", then the number will be
 * extracted and used as an offset from the partition identified by the UUID.
 *
 * Returns the matching dev_t on success or 0 on failure.
 */
static dev_t devt_from_partuuid(const char *uuid_str)
{
	dev_t res = 0;
	struct uuidcmp cmp;
	struct device *dev = NULL;
	struct gendisk *disk;
	struct hd_struct *part;
	int offset = 0;
	bool clear_root_wait = false;
	char *slash;

	cmp.uuid = uuid_str;

	slash = strchr(uuid_str, '/');
	/* Check for optional partition number offset attributes. */
	if (slash) {
		char c = 0;
		/* Explicitly fail on poor PARTUUID syntax. */
		if (sscanf(slash + 1,
			   "PARTNROFF=%d%c", &offset, &c) != 1) {
			clear_root_wait = true;
			goto done;
		}
		cmp.len = slash - uuid_str;
	} else {
		cmp.len = strlen(uuid_str);
	}

	if (!cmp.len) {
		clear_root_wait = true;
		goto done;
	}

	dev = class_find_device(&block_class, NULL, &cmp,
				&match_dev_by_uuid);
	if (!dev)
		goto done;

	res = dev->devt;

	/* Attempt to find the partition by offset. */
	if (!offset)
		goto no_offset;

	res = 0;
	disk = part_to_disk(dev_to_part(dev));
	part = disk_get_part(disk, dev_to_part(dev)->partno + offset);
	if (part) {
		res = part_devt(part);
		put_device(part_to_dev(part));
	}

no_offset:
	put_device(dev);
done:
	if (clear_root_wait) {
		pr_err("VFS: PARTUUID= is invalid.\n"
		       "Expected PARTUUID=<valid-uuid-id>[/PARTNROFF=%%d]\n");
		if (root_wait)
			pr_err("Disabling rootwait; root= is invalid.\n");
		root_wait = 0;
	}
	return res;
}

/**
 * match_dev_by_label - callback for finding a partition using its label
 * @dev:	device passed in by the caller
 * @data:	opaque pointer to the label to match
 *
 * Returns 1 if the device matches, and 0 otherwise.
 */
static int match_dev_by_label(struct device *dev, const void *data)
{
	const char *label = data;
	struct hd_struct *part = dev_to_part(dev);

	if (part->info && !strcmp(label, part->info->volname))
		return 1;

	return 0;
}
#endif

/*
 *	Convert a name into device number.  We accept the following variants:
 *
 *	1) <hex_major><hex_minor> device number in hexadecimal represents itself
 *         no leading 0x, for example b302.
 *	2) /dev/nfs represents Root_NFS (0xff)
 *	3) /dev/<disk_name> represents the device number of disk
 *	4) /dev/<disk_name><decimal> represents the device number
 *         of partition - device number of disk plus the partition number
 *	5) /dev/<disk_name>p<decimal> - same as the above, that form is
 *	   used when disk name of partitioned disk ends on a digit.
 *	6) PARTUUID=00112233-4455-6677-8899-AABBCCDDEEFF representing the
 *	   unique id of a partition if the partition table provides it.
 *	   The UUID may be either an EFI/GPT UUID, or refer to an MSDOS
 *	   partition using the format SSSSSSSS-PP, where SSSSSSSS is a zero-
 *	   filled hex representation of the 32-bit "NT disk signature", and PP
 *	   is a zero-filled hex representation of the 1-based partition number.
 *	7) PARTUUID=<UUID>/PARTNROFF=<int> to select a partition in relation to
 *	   a partition with a known unique id.
 *	8) <major>:<minor> major and minor number of the device separated by
 *	   a colon.
 *	9) PARTLABEL=<name> with name being the GPT partition label.
 *	   MSDOS partitions do not support labels!
 *	10) /dev/cifs represents Root_CIFS (0xfe)
 *
 *	If name doesn't have fall into the categories above, we return (0,0).
 *	block_class is used to check if something is a disk name. If the disk
 *	name contains slashes, the device name has them replaced with
 *	bangs.
 */

dev_t name_to_dev_t(const char *name)
{
	char s[32];
	char *p;
	dev_t res = 0;
	int part;

#ifdef CONFIG_BLOCK
	if (strncmp(name, "PARTUUID=", 9) == 0) {
		name += 9;
		res = devt_from_partuuid(name);
		if (!res)
			goto fail;
		goto done;
	} else if (strncmp(name, "PARTLABEL=", 10) == 0) {
		struct device *dev;

		dev = class_find_device(&block_class, NULL, name + 10,
					&match_dev_by_label);
		if (!dev)
			goto fail;

		res = dev->devt;
		put_device(dev);
		goto done;
	}
#endif

	if (strncmp(name, "/dev/", 5) != 0) {
		unsigned maj, min, offset;
		char dummy;

		if ((sscanf(name, "%u:%u%c", &maj, &min, &dummy) == 2) ||
		    (sscanf(name, "%u:%u:%u:%c", &maj, &min, &offset, &dummy) == 3)) {
			res = MKDEV(maj, min);
			if (maj != MAJOR(res) || min != MINOR(res))
				goto fail;
		} else {
			res = new_decode_dev(simple_strtoul(name, &p, 16));
			if (*p)
				goto fail;
		}
		goto done;
	}

	name += 5;
	res = Root_NFS;
	if (strcmp(name, "nfs") == 0)
		goto done;
	res = Root_CIFS;
	if (strcmp(name, "cifs") == 0)
		goto done;
	res = Root_RAM0;
	if (strcmp(name, "ram") == 0)
		goto done;

	if (strlen(name) > 31)
		goto fail;
	strcpy(s, name);
	for (p = s; *p; p++)
		if (*p == '/')
			*p = '!';
	res = blk_lookup_devt(s, 0);
	if (res)
		goto done;

	/*
	 * try non-existent, but valid partition, which may only exist
	 * after revalidating the disk, like partitioned md devices
	 */
	while (p > s && isdigit(p[-1]))
		p--;
	if (p == s || !*p || *p == '0')
		goto fail;

	/* try disk name without <part number> */
	part = simple_strtoul(p, NULL, 10);
	*p = '\0';
	res = blk_lookup_devt(s, part);
	if (res)
		goto done;

	/* try disk name without p<part number> */
	if (p < s + 2 || !isdigit(p[-2]) || p[-1] != 'p')
		goto fail;
	p[-1] = '\0';
	res = blk_lookup_devt(s, part);
	if (res)
		goto done;

fail:
	return 0;
done:
	return res;
}
EXPORT_SYMBOL_GPL(name_to_dev_t);

static int __init root_dev_setup(char *line)
{
	strlcpy(saved_root_name, line, sizeof(saved_root_name));
	return 1;
}

__setup("root=", root_dev_setup);

static int __init rootwait_setup(char *str)
{
	if (*str)
		return 0;
	root_wait = 1;
	return 1;
}

__setup("rootwait", rootwait_setup);

static char * __initdata root_mount_data;
static int __init root_data_setup(char *str)
{
	root_mount_data = str;
	return 1;
}

static char * __initdata root_fs_names;
static int __init fs_names_setup(char *str)
{
	root_fs_names = str;
	return 1;
}

static unsigned int __initdata root_delay;
static int __init root_delay_setup(char *str)
{
	root_delay = simple_strtoul(str, NULL, 0);
	return 1;
}

__setup("rootflags=", root_data_setup);
__setup("rootfstype=", fs_names_setup);
__setup("rootdelay=", root_delay_setup);

static void __init get_fs_names(char *page)
{
	char *s = page;

	if (root_fs_names) {
		strcpy(page, root_fs_names);
		while (*s++) {
			if (s[-1] == ',')
				s[-1] = '\0';
		}
	} else {
		int len = get_filesystem_list(page);
		char *p, *next;

		page[len] = '\0';
		for (p = page-1; p; p = next) {
			next = strchr(++p, '\n');
			if (*p++ != '\t')
				continue;
			while ((*s++ = *p++) != '\n')
				;
			s[-1] = '\0';
		}
	}
	*s = '\0';
}

static int __init do_mount_root(const char *name, const char *fs,
				 const int flags, const void *data)
{
	struct super_block *s;
	struct page *p = NULL;
	char *data_page = NULL;
	int ret;

	if (data) {
		/* do_mount() requires a full page as fifth argument */
		p = alloc_page(GFP_KERNEL);
		if (!p)
			return -ENOMEM;
		data_page = page_address(p);
		/* zero-pad. do_mount() will make sure it's terminated */
		strncpy(data_page, data, PAGE_SIZE);
	}

	ret = do_mount(name, "/root", fs, flags, data_page);
	if (ret)
		goto out;

	ksys_chdir("/root");
	s = current->fs->pwd.dentry->d_sb;
	ROOT_DEV = s->s_dev;
	printk(KERN_INFO
	       "VFS: Mounted root (%s filesystem)%s on device %u:%u.\n",
	       s->s_type->name,
	       sb_rdonly(s) ? " readonly" : "",
	       MAJOR(ROOT_DEV), MINOR(ROOT_DEV));

out:
	if (p)
		put_page(p);
	return ret;
}

void __init mount_block_root(char *name, int flags)
{
	struct page *page = alloc_page(GFP_KERNEL);
	char *fs_names = page_address(page);
	char *p;
	char b[BDEVNAME_SIZE];

<<<<<<< HEAD
	//返回已注册的所有文件系统名称
=======
	scnprintf(b, BDEVNAME_SIZE, "unknown-block(%u,%u)",
		  MAJOR(ROOT_DEV), MINOR(ROOT_DEV));
>>>>>>> b032227c
	get_fs_names(fs_names);
retry:
	for (p = fs_names; *p; p += strlen(p)+1) {
		int err = do_mount_root(name, p, flags, root_mount_data);
		switch (err) {
			case 0:
				goto out;
			case -EACCES:
			case -EINVAL:
				continue;
		}
	        /*
		 * Allow the user to distinguish between failed sys_open
		 * and bad superblock on root device.
		 * and give them a list of the available devices
		 */
		printk("VFS: Cannot open root device \"%s\" or %s: error %d\n",
				root_device_name, b, err);
		printk("Please append a correct \"root=\" boot option; here are the available partitions:\n");

		printk_all_partitions();
#ifdef CONFIG_DEBUG_BLOCK_EXT_DEVT
		printk("DEBUG_BLOCK_EXT_DEVT is enabled, you need to specify "
		       "explicit textual name for \"root=\" boot option.\n");
#endif
		panic("VFS: Unable to mount root fs on %s", b);
	}
	if (!(flags & SB_RDONLY)) {
		flags |= SB_RDONLY;
		goto retry;
	}

	printk("List of all partitions:\n");
	printk_all_partitions();
	printk("No filesystem could mount root, tried: ");
	for (p = fs_names; *p; p += strlen(p)+1)
		printk(" %s", p);
	printk("\n");
	panic("VFS: Unable to mount root fs on %s", b);
out:
	put_page(page);
}
 
#ifdef CONFIG_ROOT_NFS

#define NFSROOT_TIMEOUT_MIN	5
#define NFSROOT_TIMEOUT_MAX	30
#define NFSROOT_RETRY_MAX	5

static int __init mount_nfs_root(void)
{
	char *root_dev, *root_data;
	unsigned int timeout;
	int try, err;

	err = nfs_root_data(&root_dev, &root_data);
	if (err != 0)
		return 0;

	/*
	 * The server or network may not be ready, so try several
	 * times.  Stop after a few tries in case the client wants
	 * to fall back to other boot methods.
	 */
	timeout = NFSROOT_TIMEOUT_MIN;
	for (try = 1; ; try++) {
		err = do_mount_root(root_dev, "nfs",
					root_mountflags, root_data);
		if (err == 0)
			return 1;
		if (try > NFSROOT_RETRY_MAX)
			break;

		/* Wait, in case the server refused us immediately */
		ssleep(timeout);
		timeout <<= 1;
		if (timeout > NFSROOT_TIMEOUT_MAX)
			timeout = NFSROOT_TIMEOUT_MAX;
	}
	return 0;
}
#endif

#ifdef CONFIG_CIFS_ROOT

extern int cifs_root_data(char **dev, char **opts);

#define CIFSROOT_TIMEOUT_MIN	5
#define CIFSROOT_TIMEOUT_MAX	30
#define CIFSROOT_RETRY_MAX	5

static int __init mount_cifs_root(void)
{
	char *root_dev, *root_data;
	unsigned int timeout;
	int try, err;

	err = cifs_root_data(&root_dev, &root_data);
	if (err != 0)
		return 0;

	timeout = CIFSROOT_TIMEOUT_MIN;
	for (try = 1; ; try++) {
		err = do_mount_root(root_dev, "cifs", root_mountflags,
				    root_data);
		if (err == 0)
			return 1;
		if (try > CIFSROOT_RETRY_MAX)
			break;

		ssleep(timeout);
		timeout <<= 1;
		if (timeout > CIFSROOT_TIMEOUT_MAX)
			timeout = CIFSROOT_TIMEOUT_MAX;
	}
	return 0;
}
#endif

#if defined(CONFIG_BLK_DEV_RAM) || defined(CONFIG_BLK_DEV_FD)
void __init change_floppy(char *fmt, ...)
{
	struct termios termios;
	char buf[80];
	char c;
	int fd;
	va_list args;
	va_start(args, fmt);
	vsprintf(buf, fmt, args);
	va_end(args);
	fd = ksys_open("/dev/root", O_RDWR | O_NDELAY, 0);
	if (fd >= 0) {
		ksys_ioctl(fd, FDEJECT, 0);
		ksys_close(fd);
	}
	printk(KERN_NOTICE "VFS: Insert %s and press ENTER\n", buf);
	fd = ksys_open("/dev/console", O_RDWR, 0);
	if (fd >= 0) {
		ksys_ioctl(fd, TCGETS, (long)&termios);
		termios.c_lflag &= ~ICANON;
		ksys_ioctl(fd, TCSETSF, (long)&termios);
		ksys_read(fd, &c, 1);
		termios.c_lflag |= ICANON;
		ksys_ioctl(fd, TCSETSF, (long)&termios);
		ksys_close(fd);
	}
}
#endif

void __init mount_root(void)
{
#ifdef CONFIG_ROOT_NFS
	if (ROOT_DEV == Root_NFS) {
		if (mount_nfs_root())
			return;

		printk(KERN_ERR "VFS: Unable to mount root fs via NFS, trying floppy.\n");
		ROOT_DEV = Root_FD0;
	}
#endif
#ifdef CONFIG_CIFS_ROOT
	if (ROOT_DEV == Root_CIFS) {
		if (mount_cifs_root())
			return;

		printk(KERN_ERR "VFS: Unable to mount root fs via SMB, trying floppy.\n");
		ROOT_DEV = Root_FD0;
	}
#endif
#ifdef CONFIG_BLK_DEV_FD
	if (MAJOR(ROOT_DEV) == FLOPPY_MAJOR) {
		/* rd_doload is 2 for a dual initrd/ramload setup */
		if (rd_doload==2) {
			if (rd_load_disk(1)) {
				ROOT_DEV = Root_RAM1;
				root_device_name = NULL;
			}
		} else
			change_floppy("root floppy");
	}
#endif
#ifdef CONFIG_BLOCK
	{
		int err = create_dev("/dev/root", ROOT_DEV);

		if (err < 0)
			pr_emerg("Failed to create /dev/root: %d\n", err);
		mount_block_root("/dev/root", root_mountflags);
	}
#endif
}

/*
 * Prepare the namespace - decide what/where to mount, load ramdisks, etc.
 */
void __init prepare_namespace(void)
{
	int is_floppy;

	if (root_delay) {
		printk(KERN_INFO "Waiting %d sec before mounting root device...\n",
		       root_delay);
		ssleep(root_delay);
	}

	/*
	 * wait for the known devices to complete their probing
	 *
	 * Note: this is a potential source of long boot delays.
	 * For example, it is not atypical to wait 5 seconds here
	 * for the touchpad of a laptop to initialize.
	 */
	wait_for_device_probe();

	md_run_setup();

	if (saved_root_name[0]) {
		root_device_name = saved_root_name;
		if (!strncmp(root_device_name, "mtd", 3) ||
		    !strncmp(root_device_name, "ubi", 3)) {
			mount_block_root(root_device_name, root_mountflags);
			goto out;
		}
		ROOT_DEV = name_to_dev_t(root_device_name);
		if (strncmp(root_device_name, "/dev/", 5) == 0)
			root_device_name += 5;
	}

	if (initrd_load())
		goto out;

	/* wait for any asynchronous scanning to complete */
	if ((ROOT_DEV == 0) && root_wait) {
		printk(KERN_INFO "Waiting for root device %s...\n",
			saved_root_name);
		while (driver_probe_done() != 0 ||
			(ROOT_DEV = name_to_dev_t(saved_root_name)) == 0)
			msleep(5);
		async_synchronize_full();
	}

	is_floppy = MAJOR(ROOT_DEV) == FLOPPY_MAJOR;

	if (is_floppy && rd_doload && rd_load_disk(0))
		ROOT_DEV = Root_RAM0;

	mount_root();
out:
	devtmpfs_mount();
	do_mount(".", "/", NULL, MS_MOVE, NULL);
	ksys_chroot(".");
}

static bool is_tmpfs;
static int rootfs_init_fs_context(struct fs_context *fc)
{
	if (IS_ENABLED(CONFIG_TMPFS) && is_tmpfs)
		return shmem_init_fs_context(fc);

	return ramfs_init_fs_context(fc);
}

struct file_system_type rootfs_fs_type = {
	.name		= "rootfs",
	.init_fs_context = rootfs_init_fs_context,
	.kill_sb	= kill_litter_super,
};

void __init init_rootfs(void)
{
	if (IS_ENABLED(CONFIG_TMPFS) && !saved_root_name[0] &&
		(!root_fs_names || strstr(root_fs_names, "tmpfs")))
		is_tmpfs = true;
}<|MERGE_RESOLUTION|>--- conflicted
+++ resolved
@@ -431,12 +431,9 @@
 	char *p;
 	char b[BDEVNAME_SIZE];
 
-<<<<<<< HEAD
-	//返回已注册的所有文件系统名称
-=======
 	scnprintf(b, BDEVNAME_SIZE, "unknown-block(%u,%u)",
 		  MAJOR(ROOT_DEV), MINOR(ROOT_DEV));
->>>>>>> b032227c
+	//返回已注册的所有文件系统名称
 	get_fs_names(fs_names);
 retry:
 	for (p = fs_names; *p; p += strlen(p)+1) {
