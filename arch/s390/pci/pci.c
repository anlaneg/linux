--- conflicted
+++ resolved
@@ -285,12 +285,8 @@
 	struct zpci_dev *zdev =	to_zpci(pdev);
 	int idx;
 
-<<<<<<< HEAD
 	//长度为0时，直接返回NULL
-	if (!pci_resource_len(pdev, bar))
-=======
 	if (!pci_resource_len(pdev, bar) || bar >= PCI_BAR_COUNT)
->>>>>>> 12ad143e
 		return NULL;
 
 	idx = zdev->bars[bar].map_idx;
