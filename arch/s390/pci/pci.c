// SPDX-License-Identifier: GPL-2.0
/*
 * Copyright IBM Corp. 2012
 *
 * Author(s):
 *   Jan Glauber <jang@linux.vnet.ibm.com>
 *
 * The System z PCI code is a rewrite from a prototype by
 * the following people (Kudoz!):
 *   Alexander Schmidt
 *   Christoph Raisch
 *   Hannes Hering
 *   Hoang-Nam Nguyen
 *   Jan-Bernd Themann
 *   Stefan Roscher
 *   Thomas Klein
 */

#define KMSG_COMPONENT "zpci"
#define pr_fmt(fmt) KMSG_COMPONENT ": " fmt

#include <linux/kernel.h>
#include <linux/slab.h>
#include <linux/err.h>
#include <linux/export.h>
#include <linux/delay.h>
#include <linux/seq_file.h>
#include <linux/jump_label.h>
#include <linux/pci.h>

#include <asm/isc.h>
#include <asm/airq.h>
#include <asm/facility.h>
#include <asm/pci_insn.h>
#include <asm/pci_clp.h>
#include <asm/pci_dma.h>

/* list of all detected zpci devices */
static LIST_HEAD(zpci_list);
static DEFINE_SPINLOCK(zpci_list_lock);

static DECLARE_BITMAP(zpci_domain, ZPCI_NR_DEVICES);
static DEFINE_SPINLOCK(zpci_domain_lock);

#define ZPCI_IOMAP_ENTRIES						\
	min(((unsigned long) ZPCI_NR_DEVICES * PCI_BAR_COUNT / 2),	\
	    ZPCI_IOMAP_MAX_ENTRIES)

static DEFINE_SPINLOCK(zpci_iomap_lock);
static unsigned long *zpci_iomap_bitmap;
struct zpci_iomap_entry *zpci_iomap_start;
EXPORT_SYMBOL_GPL(zpci_iomap_start);

DEFINE_STATIC_KEY_FALSE(have_mio);

static struct kmem_cache *zdev_fmb_cache;

struct zpci_dev *get_zdev_by_fid(u32 fid)
{
	struct zpci_dev *tmp, *zdev = NULL;

	spin_lock(&zpci_list_lock);
	list_for_each_entry(tmp, &zpci_list, entry) {
		if (tmp->fid == fid) {
			zdev = tmp;
			break;
		}
	}
	spin_unlock(&zpci_list_lock);
	return zdev;
}

void zpci_remove_reserved_devices(void)
{
	struct zpci_dev *tmp, *zdev;
	enum zpci_state state;
	LIST_HEAD(remove);

	spin_lock(&zpci_list_lock);
	list_for_each_entry_safe(zdev, tmp, &zpci_list, entry) {
		if (zdev->state == ZPCI_FN_STATE_STANDBY &&
		    !clp_get_state(zdev->fid, &state) &&
		    state == ZPCI_FN_STATE_RESERVED)
			list_move_tail(&zdev->entry, &remove);
	}
	spin_unlock(&zpci_list_lock);

	list_for_each_entry_safe(zdev, tmp, &remove, entry)
		zpci_remove_device(zdev);
}

static struct zpci_dev *get_zdev_by_bus(struct pci_bus *bus)
{
	return (bus && bus->sysdata) ? (struct zpci_dev *) bus->sysdata : NULL;
}

int pci_domain_nr(struct pci_bus *bus)
{
	return ((struct zpci_dev *) bus->sysdata)->domain;
}
EXPORT_SYMBOL_GPL(pci_domain_nr);

int pci_proc_domain(struct pci_bus *bus)
{
	return pci_domain_nr(bus);
}
EXPORT_SYMBOL_GPL(pci_proc_domain);

/* Modify PCI: Register I/O address translation parameters */
int zpci_register_ioat(struct zpci_dev *zdev, u8 dmaas,
		       u64 base, u64 limit, u64 iota)
{
	u64 req = ZPCI_CREATE_REQ(zdev->fh, dmaas, ZPCI_MOD_FC_REG_IOAT);
	struct zpci_fib fib = {0};
	u8 status;

	WARN_ON_ONCE(iota & 0x3fff);
	fib.pba = base;
	fib.pal = limit;
	fib.iota = iota | ZPCI_IOTA_RTTO_FLAG;
	return zpci_mod_fc(req, &fib, &status) ? -EIO : 0;
}

/* Modify PCI: Unregister I/O address translation parameters */
int zpci_unregister_ioat(struct zpci_dev *zdev, u8 dmaas)
{
	u64 req = ZPCI_CREATE_REQ(zdev->fh, dmaas, ZPCI_MOD_FC_DEREG_IOAT);
	struct zpci_fib fib = {0};
	u8 cc, status;

	cc = zpci_mod_fc(req, &fib, &status);
	if (cc == 3) /* Function already gone. */
		cc = 0;
	return cc ? -EIO : 0;
}

/* Modify PCI: Set PCI function measurement parameters */
int zpci_fmb_enable_device(struct zpci_dev *zdev)
{
	u64 req = ZPCI_CREATE_REQ(zdev->fh, 0, ZPCI_MOD_FC_SET_MEASURE);
	struct zpci_fib fib = {0};
	u8 cc, status;

	if (zdev->fmb || sizeof(*zdev->fmb) < zdev->fmb_length)
		return -EINVAL;

	zdev->fmb = kmem_cache_zalloc(zdev_fmb_cache, GFP_KERNEL);
	if (!zdev->fmb)
		return -ENOMEM;
	WARN_ON((u64) zdev->fmb & 0xf);

	/* reset software counters */
	atomic64_set(&zdev->allocated_pages, 0);
	atomic64_set(&zdev->mapped_pages, 0);
	atomic64_set(&zdev->unmapped_pages, 0);

	fib.fmb_addr = virt_to_phys(zdev->fmb);
	cc = zpci_mod_fc(req, &fib, &status);
	if (cc) {
		kmem_cache_free(zdev_fmb_cache, zdev->fmb);
		zdev->fmb = NULL;
	}
	return cc ? -EIO : 0;
}

/* Modify PCI: Disable PCI function measurement */
int zpci_fmb_disable_device(struct zpci_dev *zdev)
{
	u64 req = ZPCI_CREATE_REQ(zdev->fh, 0, ZPCI_MOD_FC_SET_MEASURE);
	struct zpci_fib fib = {0};
	u8 cc, status;

	if (!zdev->fmb)
		return -EINVAL;

	/* Function measurement is disabled if fmb address is zero */
	cc = zpci_mod_fc(req, &fib, &status);
	if (cc == 3) /* Function already gone. */
		cc = 0;

	if (!cc) {
		kmem_cache_free(zdev_fmb_cache, zdev->fmb);
		zdev->fmb = NULL;
	}
	return cc ? -EIO : 0;
}

static int zpci_cfg_load(struct zpci_dev *zdev, int offset, u32 *val, u8 len)
{
	u64 req = ZPCI_CREATE_REQ(zdev->fh, ZPCI_PCIAS_CFGSPC, len);
	u64 data;
	int rc;

	rc = __zpci_load(&data, req, offset);
	if (!rc) {
		data = le64_to_cpu((__force __le64) data);
		data >>= (8 - len) * 8;
		*val = (u32) data;
	} else
		*val = 0xffffffff;
	return rc;
}

static int zpci_cfg_store(struct zpci_dev *zdev, int offset, u32 val, u8 len)
{
	u64 req = ZPCI_CREATE_REQ(zdev->fh, ZPCI_PCIAS_CFGSPC, len);
	u64 data = val;
	int rc;

	data <<= (8 - len) * 8;
	data = (__force u64) cpu_to_le64(data);
	rc = __zpci_store(data, req, offset);
	return rc;
}

resource_size_t pcibios_align_resource(void *data, const struct resource *res,
				       resource_size_t size,
				       resource_size_t align)
{
	return 0;
}

/* combine single writes by using store-block insn */
void __iowrite64_copy(void __iomem *to, const void *from, size_t count)
{
       zpci_memcpy_toio(to, from, count);
}

void __iomem *ioremap(unsigned long ioaddr, unsigned long size)
{
	struct vm_struct *area;
	unsigned long offset;

	if (!size)
		return NULL;

	if (!static_branch_unlikely(&have_mio))
		return (void __iomem *) ioaddr;

	offset = ioaddr & ~PAGE_MASK;
	ioaddr &= PAGE_MASK;
	size = PAGE_ALIGN(size + offset);
	area = get_vm_area(size, VM_IOREMAP);
	if (!area)
		return NULL;

	if (ioremap_page_range((unsigned long) area->addr,
			       (unsigned long) area->addr + size,
			       ioaddr, PAGE_KERNEL)) {
		vunmap(area->addr);
		return NULL;
	}
	return (void __iomem *) ((unsigned long) area->addr + offset);
}
EXPORT_SYMBOL(ioremap);

void iounmap(volatile void __iomem *addr)
{
	if (static_branch_likely(&have_mio))
		vunmap((__force void *) ((unsigned long) addr & PAGE_MASK));
}
EXPORT_SYMBOL(iounmap);

/* Create a virtual mapping cookie for a PCI BAR */
static void __iomem *pci_iomap_range_fh(struct pci_dev *pdev, int bar,
					unsigned long offset, unsigned long max)
{
	struct zpci_dev *zdev =	to_zpci(pdev);
	int idx;

<<<<<<< HEAD
	//长度为0时，直接返回NULL
	if (!pci_resource_len(pdev, bar) || bar >= PCI_BAR_COUNT)
		return NULL;

=======
>>>>>>> 3ab4436f
	idx = zdev->bars[bar].map_idx;
	spin_lock(&zpci_iomap_lock);
	/* Detect overrun */
	WARN_ON(!++zpci_iomap_start[idx].count);
	zpci_iomap_start[idx].fh = zdev->fh;
	zpci_iomap_start[idx].bar = bar;
	spin_unlock(&zpci_iomap_lock);

	return (void __iomem *) ZPCI_ADDR(idx) + offset;
}

static void __iomem *pci_iomap_range_mio(struct pci_dev *pdev, int bar,
					 unsigned long offset,
					 unsigned long max)
{
	unsigned long barsize = pci_resource_len(pdev, bar);
	struct zpci_dev *zdev = to_zpci(pdev);
	void __iomem *iova;

	iova = ioremap((unsigned long) zdev->bars[bar].mio_wt, barsize);
	return iova ? iova + offset : iova;
}

void __iomem *pci_iomap_range(struct pci_dev *pdev, int bar,
			      unsigned long offset, unsigned long max)
{
	if (!pci_resource_len(pdev, bar) || bar >= PCI_BAR_COUNT)
		return NULL;

	if (static_branch_likely(&have_mio))
		return pci_iomap_range_mio(pdev, bar, offset, max);
	else
		return pci_iomap_range_fh(pdev, bar, offset, max);
}
EXPORT_SYMBOL(pci_iomap_range);

void __iomem *pci_iomap(struct pci_dev *dev, int bar, unsigned long maxlen)
{
	return pci_iomap_range(dev, bar, 0, maxlen);
}
EXPORT_SYMBOL(pci_iomap);

static void __iomem *pci_iomap_wc_range_mio(struct pci_dev *pdev, int bar,
					    unsigned long offset, unsigned long max)
{
	unsigned long barsize = pci_resource_len(pdev, bar);
	struct zpci_dev *zdev = to_zpci(pdev);
	void __iomem *iova;

	iova = ioremap((unsigned long) zdev->bars[bar].mio_wb, barsize);
	return iova ? iova + offset : iova;
}

void __iomem *pci_iomap_wc_range(struct pci_dev *pdev, int bar,
				 unsigned long offset, unsigned long max)
{
	if (!pci_resource_len(pdev, bar) || bar >= PCI_BAR_COUNT)
		return NULL;

	if (static_branch_likely(&have_mio))
		return pci_iomap_wc_range_mio(pdev, bar, offset, max);
	else
		return pci_iomap_range_fh(pdev, bar, offset, max);
}
EXPORT_SYMBOL(pci_iomap_wc_range);

void __iomem *pci_iomap_wc(struct pci_dev *dev, int bar, unsigned long maxlen)
{
	return pci_iomap_wc_range(dev, bar, 0, maxlen);
}
EXPORT_SYMBOL(pci_iomap_wc);

static void pci_iounmap_fh(struct pci_dev *pdev, void __iomem *addr)
{
	unsigned int idx = ZPCI_IDX(addr);

	spin_lock(&zpci_iomap_lock);
	/* Detect underrun */
	WARN_ON(!zpci_iomap_start[idx].count);
	if (!--zpci_iomap_start[idx].count) {
		zpci_iomap_start[idx].fh = 0;
		zpci_iomap_start[idx].bar = 0;
	}
	spin_unlock(&zpci_iomap_lock);
}

static void pci_iounmap_mio(struct pci_dev *pdev, void __iomem *addr)
{
	iounmap(addr);
}

void pci_iounmap(struct pci_dev *pdev, void __iomem *addr)
{
	if (static_branch_likely(&have_mio))
		pci_iounmap_mio(pdev, addr);
	else
		pci_iounmap_fh(pdev, addr);
}
EXPORT_SYMBOL(pci_iounmap);

static int pci_read(struct pci_bus *bus, unsigned int devfn, int where,
		    int size, u32 *val)
{
	struct zpci_dev *zdev = get_zdev_by_bus(bus);
	int ret;

	if (!zdev || devfn != ZPCI_DEVFN)
		ret = -ENODEV;
	else
		ret = zpci_cfg_load(zdev, where, val, size);

	return ret;
}

static int pci_write(struct pci_bus *bus, unsigned int devfn, int where,
		     int size, u32 val)
{
	struct zpci_dev *zdev = get_zdev_by_bus(bus);
	int ret;

	if (!zdev || devfn != ZPCI_DEVFN)
		ret = -ENODEV;
	else
		ret = zpci_cfg_store(zdev, where, val, size);

	return ret;
}

static struct pci_ops pci_root_ops = {
	.read = pci_read,
	.write = pci_write,
};

#ifdef CONFIG_PCI_IOV
static struct resource iov_res = {
	.name	= "PCI IOV res",
	.start	= 0,
	.end	= -1,
	.flags	= IORESOURCE_MEM,
};
#endif

static void zpci_map_resources(struct pci_dev *pdev)
{
	struct zpci_dev *zdev = to_zpci(pdev);
	resource_size_t len;
	int i;

	for (i = 0; i < PCI_BAR_COUNT; i++) {
		len = pci_resource_len(pdev, i);
		if (!len)
			continue;

		if (static_branch_likely(&have_mio))
			pdev->resource[i].start =
				(resource_size_t __force) zdev->bars[i].mio_wb;
		else
			pdev->resource[i].start =
				(resource_size_t __force) pci_iomap(pdev, i, 0);
		pdev->resource[i].end = pdev->resource[i].start + len - 1;
	}

#ifdef CONFIG_PCI_IOV
	i = PCI_IOV_RESOURCES;

	for (; i < PCI_SRIOV_NUM_BARS + PCI_IOV_RESOURCES; i++) {
		len = pci_resource_len(pdev, i);
		if (!len)
			continue;
		pdev->resource[i].parent = &iov_res;
	}
#endif
}

static void zpci_unmap_resources(struct pci_dev *pdev)
{
	resource_size_t len;
	int i;

	if (static_branch_likely(&have_mio))
		return;

	for (i = 0; i < PCI_BAR_COUNT; i++) {
		len = pci_resource_len(pdev, i);
		if (!len)
			continue;
		pci_iounmap(pdev, (void __iomem __force *)
			    pdev->resource[i].start);
	}
}

static int zpci_alloc_iomap(struct zpci_dev *zdev)
{
	unsigned long entry;

	spin_lock(&zpci_iomap_lock);
	entry = find_first_zero_bit(zpci_iomap_bitmap, ZPCI_IOMAP_ENTRIES);
	if (entry == ZPCI_IOMAP_ENTRIES) {
		spin_unlock(&zpci_iomap_lock);
		return -ENOSPC;
	}
	set_bit(entry, zpci_iomap_bitmap);
	spin_unlock(&zpci_iomap_lock);
	return entry;
}

static void zpci_free_iomap(struct zpci_dev *zdev, int entry)
{
	spin_lock(&zpci_iomap_lock);
	memset(&zpci_iomap_start[entry], 0, sizeof(struct zpci_iomap_entry));
	clear_bit(entry, zpci_iomap_bitmap);
	spin_unlock(&zpci_iomap_lock);
}

static struct resource *__alloc_res(struct zpci_dev *zdev, unsigned long start,
				    unsigned long size, unsigned long flags)
{
	struct resource *r;

	r = kzalloc(sizeof(*r), GFP_KERNEL);
	if (!r)
		return NULL;

	r->start = start;
	r->end = r->start + size - 1;
	r->flags = flags;
	r->name = zdev->res_name;

	if (request_resource(&iomem_resource, r)) {
		kfree(r);
		return NULL;
	}
	return r;
}

static int zpci_setup_bus_resources(struct zpci_dev *zdev,
				    struct list_head *resources)
{
	unsigned long addr, size, flags;
	struct resource *res;
	int i, entry;

	snprintf(zdev->res_name, sizeof(zdev->res_name),
		 "PCI Bus %04x:%02x", zdev->domain, ZPCI_BUS_NR);

	for (i = 0; i < PCI_BAR_COUNT; i++) {
		if (!zdev->bars[i].size)
			continue;
		entry = zpci_alloc_iomap(zdev);
		if (entry < 0)
			return entry;
		zdev->bars[i].map_idx = entry;

		/* only MMIO is supported */
		flags = IORESOURCE_MEM;
		if (zdev->bars[i].val & 8)
			flags |= IORESOURCE_PREFETCH;
		if (zdev->bars[i].val & 4)
			flags |= IORESOURCE_MEM_64;

		if (static_branch_likely(&have_mio))
			addr = (unsigned long) zdev->bars[i].mio_wb;
		else
			addr = ZPCI_ADDR(entry);
		size = 1UL << zdev->bars[i].size;

		res = __alloc_res(zdev, addr, size, flags);
		if (!res) {
			zpci_free_iomap(zdev, entry);
			return -ENOMEM;
		}
		zdev->bars[i].res = res;
		pci_add_resource(resources, res);
	}

	return 0;
}

static void zpci_cleanup_bus_resources(struct zpci_dev *zdev)
{
	int i;

	for (i = 0; i < PCI_BAR_COUNT; i++) {
		if (!zdev->bars[i].size || !zdev->bars[i].res)
			continue;

		zpci_free_iomap(zdev, zdev->bars[i].map_idx);
		release_resource(zdev->bars[i].res);
		kfree(zdev->bars[i].res);
	}
}

int pcibios_add_device(struct pci_dev *pdev)
{
	struct resource *res;
	int i;

	if (pdev->is_physfn)
		pdev->no_vf_scan = 1;

	pdev->dev.groups = zpci_attr_groups;
	pdev->dev.dma_ops = &s390_pci_dma_ops;
	zpci_map_resources(pdev);

	for (i = 0; i < PCI_BAR_COUNT; i++) {
		res = &pdev->resource[i];
		if (res->parent || !res->flags)
			continue;
		pci_claim_resource(pdev, i);
	}

	return 0;
}

void pcibios_release_device(struct pci_dev *pdev)
{
	zpci_unmap_resources(pdev);
}

int pcibios_enable_device(struct pci_dev *pdev, int mask)
{
	struct zpci_dev *zdev = to_zpci(pdev);

	zpci_debug_init_device(zdev, dev_name(&pdev->dev));
	zpci_fmb_enable_device(zdev);

	return pci_enable_resources(pdev, mask);
}

void pcibios_disable_device(struct pci_dev *pdev)
{
	struct zpci_dev *zdev = to_zpci(pdev);

	zpci_fmb_disable_device(zdev);
	zpci_debug_exit_device(zdev);
}

#ifdef CONFIG_HIBERNATE_CALLBACKS
static int zpci_restore(struct device *dev)
{
	struct pci_dev *pdev = to_pci_dev(dev);
	struct zpci_dev *zdev = to_zpci(pdev);
	int ret = 0;

	if (zdev->state != ZPCI_FN_STATE_ONLINE)
		goto out;

	ret = clp_enable_fh(zdev, ZPCI_NR_DMA_SPACES);
	if (ret)
		goto out;

	zpci_map_resources(pdev);
	zpci_register_ioat(zdev, 0, zdev->start_dma, zdev->end_dma,
			   (u64) zdev->dma_table);

out:
	return ret;
}

static int zpci_freeze(struct device *dev)
{
	struct pci_dev *pdev = to_pci_dev(dev);
	struct zpci_dev *zdev = to_zpci(pdev);

	if (zdev->state != ZPCI_FN_STATE_ONLINE)
		return 0;

	zpci_unregister_ioat(zdev, 0);
	zpci_unmap_resources(pdev);
	return clp_disable_fh(zdev);
}

struct dev_pm_ops pcibios_pm_ops = {
	.thaw_noirq = zpci_restore,
	.freeze_noirq = zpci_freeze,
	.restore_noirq = zpci_restore,
	.poweroff_noirq = zpci_freeze,
};
#endif /* CONFIG_HIBERNATE_CALLBACKS */

static int zpci_alloc_domain(struct zpci_dev *zdev)
{
	if (zpci_unique_uid) {
		zdev->domain = (u16) zdev->uid;
		if (zdev->domain >= ZPCI_NR_DEVICES)
			return 0;

		spin_lock(&zpci_domain_lock);
		if (test_bit(zdev->domain, zpci_domain)) {
			spin_unlock(&zpci_domain_lock);
			return -EEXIST;
		}
		set_bit(zdev->domain, zpci_domain);
		spin_unlock(&zpci_domain_lock);
		return 0;
	}

	spin_lock(&zpci_domain_lock);
	zdev->domain = find_first_zero_bit(zpci_domain, ZPCI_NR_DEVICES);
	if (zdev->domain == ZPCI_NR_DEVICES) {
		spin_unlock(&zpci_domain_lock);
		return -ENOSPC;
	}
	set_bit(zdev->domain, zpci_domain);
	spin_unlock(&zpci_domain_lock);
	return 0;
}

static void zpci_free_domain(struct zpci_dev *zdev)
{
	if (zdev->domain >= ZPCI_NR_DEVICES)
		return;

	spin_lock(&zpci_domain_lock);
	clear_bit(zdev->domain, zpci_domain);
	spin_unlock(&zpci_domain_lock);
}

void pcibios_remove_bus(struct pci_bus *bus)
{
	struct zpci_dev *zdev = get_zdev_by_bus(bus);

	zpci_exit_slot(zdev);
	zpci_cleanup_bus_resources(zdev);
	zpci_destroy_iommu(zdev);
	zpci_free_domain(zdev);

	spin_lock(&zpci_list_lock);
	list_del(&zdev->entry);
	spin_unlock(&zpci_list_lock);

	zpci_dbg(3, "rem fid:%x\n", zdev->fid);
	kfree(zdev);
}

static int zpci_scan_bus(struct zpci_dev *zdev)
{
	LIST_HEAD(resources);
	int ret;

	ret = zpci_setup_bus_resources(zdev, &resources);
	if (ret)
		goto error;

	zdev->bus = pci_scan_root_bus(NULL, ZPCI_BUS_NR, &pci_root_ops,
				      zdev, &resources);
	if (!zdev->bus) {
		ret = -EIO;
		goto error;
	}
	zdev->bus->max_bus_speed = zdev->max_bus_speed;
	pci_bus_add_devices(zdev->bus);
	return 0;

error:
	zpci_cleanup_bus_resources(zdev);
	pci_free_resource_list(&resources);
	return ret;
}

int zpci_enable_device(struct zpci_dev *zdev)
{
	int rc;

	rc = clp_enable_fh(zdev, ZPCI_NR_DMA_SPACES);
	if (rc)
		goto out;

	rc = zpci_dma_init_device(zdev);
	if (rc)
		goto out_dma;

	zdev->state = ZPCI_FN_STATE_ONLINE;
	return 0;

out_dma:
	clp_disable_fh(zdev);
out:
	return rc;
}
EXPORT_SYMBOL_GPL(zpci_enable_device);

int zpci_disable_device(struct zpci_dev *zdev)
{
	zpci_dma_exit_device(zdev);
	return clp_disable_fh(zdev);
}
EXPORT_SYMBOL_GPL(zpci_disable_device);

int zpci_create_device(struct zpci_dev *zdev)
{
	int rc;

	rc = zpci_alloc_domain(zdev);
	if (rc)
		goto out;

	rc = zpci_init_iommu(zdev);
	if (rc)
		goto out_free;

	mutex_init(&zdev->lock);
	if (zdev->state == ZPCI_FN_STATE_CONFIGURED) {
		rc = zpci_enable_device(zdev);
		if (rc)
			goto out_destroy_iommu;
	}
	rc = zpci_scan_bus(zdev);
	if (rc)
		goto out_disable;

	spin_lock(&zpci_list_lock);
	list_add_tail(&zdev->entry, &zpci_list);
	spin_unlock(&zpci_list_lock);

	zpci_init_slot(zdev);

	return 0;

out_disable:
	if (zdev->state == ZPCI_FN_STATE_ONLINE)
		zpci_disable_device(zdev);
out_destroy_iommu:
	zpci_destroy_iommu(zdev);
out_free:
	zpci_free_domain(zdev);
out:
	return rc;
}

void zpci_remove_device(struct zpci_dev *zdev)
{
	if (!zdev->bus)
		return;

	pci_stop_root_bus(zdev->bus);
	pci_remove_root_bus(zdev->bus);
}

int zpci_report_error(struct pci_dev *pdev,
		      struct zpci_report_error_header *report)
{
	struct zpci_dev *zdev = to_zpci(pdev);

	return sclp_pci_report(report, zdev->fh, zdev->fid);
}
EXPORT_SYMBOL(zpci_report_error);

static int zpci_mem_init(void)
{
	BUILD_BUG_ON(!is_power_of_2(__alignof__(struct zpci_fmb)) ||
		     __alignof__(struct zpci_fmb) < sizeof(struct zpci_fmb));

	zdev_fmb_cache = kmem_cache_create("PCI_FMB_cache", sizeof(struct zpci_fmb),
					   __alignof__(struct zpci_fmb), 0, NULL);
	if (!zdev_fmb_cache)
		goto error_fmb;

	zpci_iomap_start = kcalloc(ZPCI_IOMAP_ENTRIES,
				   sizeof(*zpci_iomap_start), GFP_KERNEL);
	if (!zpci_iomap_start)
		goto error_iomap;

	zpci_iomap_bitmap = kcalloc(BITS_TO_LONGS(ZPCI_IOMAP_ENTRIES),
				    sizeof(*zpci_iomap_bitmap), GFP_KERNEL);
	if (!zpci_iomap_bitmap)
		goto error_iomap_bitmap;

	return 0;
error_iomap_bitmap:
	kfree(zpci_iomap_start);
error_iomap:
	kmem_cache_destroy(zdev_fmb_cache);
error_fmb:
	return -ENOMEM;
}

static void zpci_mem_exit(void)
{
	kfree(zpci_iomap_bitmap);
	kfree(zpci_iomap_start);
	kmem_cache_destroy(zdev_fmb_cache);
}

static unsigned int s390_pci_probe __initdata = 1;
static unsigned int s390_pci_no_mio __initdata;
unsigned int s390_pci_force_floating __initdata;
static unsigned int s390_pci_initialized;

char * __init pcibios_setup(char *str)
{
	if (!strcmp(str, "off")) {
		s390_pci_probe = 0;
		return NULL;
	}
	if (!strcmp(str, "nomio")) {
		s390_pci_no_mio = 1;
		return NULL;
	}
	if (!strcmp(str, "force_floating")) {
		s390_pci_force_floating = 1;
		return NULL;
	}
	return str;
}

bool zpci_is_enabled(void)
{
	return s390_pci_initialized;
}

static int __init pci_base_init(void)
{
	int rc;

	if (!s390_pci_probe)
		return 0;

	if (!test_facility(69) || !test_facility(71))
		return 0;

	if (test_facility(153) && !s390_pci_no_mio)
		static_branch_enable(&have_mio);

	rc = zpci_debug_init();
	if (rc)
		goto out;

	rc = zpci_mem_init();
	if (rc)
		goto out_mem;

	rc = zpci_irq_init();
	if (rc)
		goto out_irq;

	rc = zpci_dma_init();
	if (rc)
		goto out_dma;

	rc = clp_scan_pci_devices();
	if (rc)
		goto out_find;

	s390_pci_initialized = 1;
	return 0;

out_find:
	zpci_dma_exit();
out_dma:
	zpci_irq_exit();
out_irq:
	zpci_mem_exit();
out_mem:
	zpci_debug_exit();
out:
	return rc;
}
subsys_initcall_sync(pci_base_init);

void zpci_rescan(void)
{
	if (zpci_is_enabled())
		clp_rescan_pci_devices_simple();
}<|MERGE_RESOLUTION|>--- conflicted
+++ resolved
@@ -268,13 +268,6 @@
 	struct zpci_dev *zdev =	to_zpci(pdev);
 	int idx;
 
-<<<<<<< HEAD
-	//长度为0时，直接返回NULL
-	if (!pci_resource_len(pdev, bar) || bar >= PCI_BAR_COUNT)
-		return NULL;
-
-=======
->>>>>>> 3ab4436f
 	idx = zdev->bars[bar].map_idx;
 	spin_lock(&zpci_iomap_lock);
 	/* Detect overrun */
