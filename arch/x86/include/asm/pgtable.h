/* SPDX-License-Identifier: GPL-2.0 */
#ifndef _ASM_X86_PGTABLE_H
#define _ASM_X86_PGTABLE_H

#include <linux/mem_encrypt.h>
#include <asm/page.h>
#include <asm/pgtable_types.h>

/*
 * Macro to mark a page protection value as UC-
 */
#define pgprot_noncached(prot)						\
	((boot_cpu_data.x86 > 3)					\
	 ? (__pgprot(pgprot_val(prot) |					\
		     cachemode2protval(_PAGE_CACHE_MODE_UC_MINUS)))	\
	 : (prot))

#ifndef __ASSEMBLER__
#include <linux/spinlock.h>
#include <asm/x86_init.h>
#include <asm/pkru.h>
#include <asm/fpu/api.h>
#include <asm/coco.h>
#include <asm-generic/pgtable_uffd.h>
#include <linux/page_table_check.h>

extern pgd_t early_top_pgt[PTRS_PER_PGD];
bool __init __early_make_pgtable(unsigned long address, pmdval_t pmd);

struct seq_file;
void ptdump_walk_pgd_level(struct seq_file *m, struct mm_struct *mm);
void ptdump_walk_pgd_level_debugfs(struct seq_file *m, struct mm_struct *mm,
				   bool user);
bool ptdump_walk_pgd_level_checkwx(void);
#define ptdump_check_wx ptdump_walk_pgd_level_checkwx
void ptdump_walk_user_pgd_level_checkwx(void);

/*
 * Macros to add or remove encryption attribute
 */
#define pgprot_encrypted(prot)	__pgprot(cc_mkenc(pgprot_val(prot)))
#define pgprot_decrypted(prot)	__pgprot(cc_mkdec(pgprot_val(prot)))

#ifdef CONFIG_DEBUG_WX
#define debug_checkwx_user()	ptdump_walk_user_pgd_level_checkwx()
#else
#define debug_checkwx_user()	do { } while (0)
#endif

/*
 * ZERO_PAGE is a global shared page that is always zero: used
 * for zero-mapped memory areas etc..
 */
extern unsigned long empty_zero_page[PAGE_SIZE / sizeof(unsigned long)]
	__visible;
#define ZERO_PAGE(vaddr) ((void)(vaddr),virt_to_page(empty_zero_page))

extern spinlock_t pgd_lock;
extern struct list_head pgd_list;

extern struct mm_struct *pgd_page_get_mm(struct page *page);

extern pmdval_t early_pmd_flags;

#ifdef CONFIG_PARAVIRT_XXL
#include <asm/paravirt.h>
#else  /* !CONFIG_PARAVIRT_XXL */
#define set_pte(ptep, pte)		native_set_pte(ptep, pte)

#define set_pte_atomic(ptep, pte)					\
	native_set_pte_atomic(ptep, pte)

#define set_pmd(pmdp, pmd)		native_set_pmd(pmdp, pmd)

#ifndef __PAGETABLE_P4D_FOLDED
#define set_pgd(pgdp, pgd)		native_set_pgd(pgdp, pgd)
#define pgd_clear(pgd)			(pgtable_l5_enabled() ? native_pgd_clear(pgd) : 0)
#endif

#ifndef set_p4d
# define set_p4d(p4dp, p4d)		native_set_p4d(p4dp, p4d)
#endif

#ifndef __PAGETABLE_PUD_FOLDED
#define p4d_clear(p4d)			native_p4d_clear(p4d)
#endif

#ifndef set_pud
# define set_pud(pudp, pud)		native_set_pud(pudp, pud)
#endif

#ifndef __PAGETABLE_PUD_FOLDED
#define pud_clear(pud)			native_pud_clear(pud)
#endif

#define pte_clear(mm, addr, ptep)	native_pte_clear(mm, addr, ptep)
#define pmd_clear(pmd)			native_pmd_clear(pmd)

#define pgd_val(x)	native_pgd_val(x)
#define __pgd(x)	native_make_pgd(x)

#ifndef __PAGETABLE_P4D_FOLDED
#define p4d_val(x)	native_p4d_val(x)
#define __p4d(x)	native_make_p4d(x)
#endif

#ifndef __PAGETABLE_PUD_FOLDED
#define pud_val(x)	native_pud_val(x)
#define __pud(x)	native_make_pud(x)
#endif

#ifndef __PAGETABLE_PMD_FOLDED
#define pmd_val(x)	native_pmd_val(x)
#define __pmd(x)	native_make_pmd(x)
#endif

#define pte_val(x)	native_pte_val(x)
#define __pte(x)	native_make_pte(x)

#define arch_end_context_switch(prev)	do {} while(0)
#endif	/* CONFIG_PARAVIRT_XXL */

static inline pmd_t pmd_set_flags(pmd_t pmd, pmdval_t set)
{
	pmdval_t v = native_pmd_val(pmd);

	return native_make_pmd(v | set);
}

static inline pmd_t pmd_clear_flags(pmd_t pmd, pmdval_t clear)
{
	pmdval_t v = native_pmd_val(pmd);

	return native_make_pmd(v & ~clear);
}

static inline pud_t pud_set_flags(pud_t pud, pudval_t set)
{
	pudval_t v = native_pud_val(pud);

	return native_make_pud(v | set);
}

static inline pud_t pud_clear_flags(pud_t pud, pudval_t clear)
{
	pudval_t v = native_pud_val(pud);

	return native_make_pud(v & ~clear);
}

/*
 * The following only work if pte_present() is true.
 * Undefined behaviour if not..
 */
static inline bool pte_dirty(pte_t pte)
{
	return pte_flags(pte) & _PAGE_DIRTY_BITS;
}

static inline bool pte_shstk(pte_t pte)
{
	return cpu_feature_enabled(X86_FEATURE_SHSTK) &&
	       (pte_flags(pte) & (_PAGE_RW | _PAGE_DIRTY)) == _PAGE_DIRTY;
}

static inline int pte_young(pte_t pte)
{
	return pte_flags(pte) & _PAGE_ACCESSED;
}

static inline bool pte_decrypted(pte_t pte)
{
	return cc_mkdec(pte_val(pte)) == pte_val(pte);
}

#define pmd_dirty pmd_dirty
static inline bool pmd_dirty(pmd_t pmd)
{
	return pmd_flags(pmd) & _PAGE_DIRTY_BITS;
}

static inline bool pmd_shstk(pmd_t pmd)
{
	return cpu_feature_enabled(X86_FEATURE_SHSTK) &&
	       (pmd_flags(pmd) & (_PAGE_RW | _PAGE_DIRTY | _PAGE_PSE)) ==
	       (_PAGE_DIRTY | _PAGE_PSE);
}

#define pmd_young pmd_young
static inline int pmd_young(pmd_t pmd)
{
	return pmd_flags(pmd) & _PAGE_ACCESSED;
}

static inline bool pud_dirty(pud_t pud)
{
	return pud_flags(pud) & _PAGE_DIRTY_BITS;
}

static inline int pud_young(pud_t pud)
{
	return pud_flags(pud) & _PAGE_ACCESSED;
}

static inline bool pud_shstk(pud_t pud)
{
	return cpu_feature_enabled(X86_FEATURE_SHSTK) &&
	       (pud_flags(pud) & (_PAGE_RW | _PAGE_DIRTY | _PAGE_PSE)) ==
	       (_PAGE_DIRTY | _PAGE_PSE);
}

static inline int pte_write(pte_t pte)
{
	/*
	 * Shadow stack pages are logically writable, but do not have
	 * _PAGE_RW.  Check for them separately from _PAGE_RW itself.
	 */
	return (pte_flags(pte) & _PAGE_RW) || pte_shstk(pte);
}

#define pmd_write pmd_write
static inline int pmd_write(pmd_t pmd)
{
	/*
	 * Shadow stack pages are logically writable, but do not have
	 * _PAGE_RW.  Check for them separately from _PAGE_RW itself.
	 */
	return (pmd_flags(pmd) & _PAGE_RW) || pmd_shstk(pmd);
}

#define pud_write pud_write
static inline int pud_write(pud_t pud)
{
	return pud_flags(pud) & _PAGE_RW;
}

static inline int pte_huge(pte_t pte)
{
	return pte_flags(pte) & _PAGE_PSE;
}

static inline int pte_global(pte_t pte)
{
	return pte_flags(pte) & _PAGE_GLOBAL;
}

static inline int pte_exec(pte_t pte)
{
	return !(pte_flags(pte) & _PAGE_NX);
}

static inline int pte_special(pte_t pte)
{
	return pte_flags(pte) & _PAGE_SPECIAL;
}

/* Entries that were set to PROT_NONE are inverted */

static inline u64 protnone_mask(u64 val);

#define PFN_PTE_SHIFT	PAGE_SHIFT

static inline unsigned long pte_pfn(pte_t pte)
{
	phys_addr_t pfn = pte_val(pte);
	pfn ^= protnone_mask(pfn);
	return (pfn & PTE_PFN_MASK) >> PAGE_SHIFT;
}

static inline unsigned long pmd_pfn(pmd_t pmd)
{
	phys_addr_t pfn = pmd_val(pmd);
	pfn ^= protnone_mask(pfn);
	return (pfn & pmd_pfn_mask(pmd)) >> PAGE_SHIFT;
}

#define pud_pfn pud_pfn
static inline unsigned long pud_pfn(pud_t pud)
{
	phys_addr_t pfn = pud_val(pud);
	pfn ^= protnone_mask(pfn);
	return (pfn & pud_pfn_mask(pud)) >> PAGE_SHIFT;
}

static inline unsigned long p4d_pfn(p4d_t p4d)
{
	return (p4d_val(p4d) & p4d_pfn_mask(p4d)) >> PAGE_SHIFT;
}

static inline unsigned long pgd_pfn(pgd_t pgd)
{
	return (pgd_val(pgd) & PTE_PFN_MASK) >> PAGE_SHIFT;
}

#define pte_page(pte)	pfn_to_page(pte_pfn(pte))

#define pmd_leaf pmd_leaf
static inline bool pmd_leaf(pmd_t pte)
{
	return pmd_flags(pte) & _PAGE_PSE;
}

#ifdef CONFIG_TRANSPARENT_HUGEPAGE
/* NOTE: when predicate huge page, consider also pmd_devmap, or use pmd_leaf */
static inline int pmd_trans_huge(pmd_t pmd)
{
	return (pmd_val(pmd) & (_PAGE_PSE|_PAGE_DEVMAP)) == _PAGE_PSE;
}

#ifdef CONFIG_HAVE_ARCH_TRANSPARENT_HUGEPAGE_PUD
static inline int pud_trans_huge(pud_t pud)
{
	return (pud_val(pud) & (_PAGE_PSE|_PAGE_DEVMAP)) == _PAGE_PSE;
}
#endif

#define has_transparent_hugepage has_transparent_hugepage
static inline int has_transparent_hugepage(void)
{
	return boot_cpu_has(X86_FEATURE_PSE);
}

#ifdef CONFIG_ARCH_HAS_PTE_DEVMAP
static inline int pmd_devmap(pmd_t pmd)
{
	return !!(pmd_val(pmd) & _PAGE_DEVMAP);
}

#ifdef CONFIG_HAVE_ARCH_TRANSPARENT_HUGEPAGE_PUD
static inline int pud_devmap(pud_t pud)
{
	return !!(pud_val(pud) & _PAGE_DEVMAP);
}
#else
static inline int pud_devmap(pud_t pud)
{
	return 0;
}
#endif

#ifdef CONFIG_ARCH_SUPPORTS_PMD_PFNMAP
static inline bool pmd_special(pmd_t pmd)
{
	return pmd_flags(pmd) & _PAGE_SPECIAL;
}

static inline pmd_t pmd_mkspecial(pmd_t pmd)
{
	return pmd_set_flags(pmd, _PAGE_SPECIAL);
}
#endif	/* CONFIG_ARCH_SUPPORTS_PMD_PFNMAP */

#ifdef CONFIG_ARCH_SUPPORTS_PUD_PFNMAP
static inline bool pud_special(pud_t pud)
{
	return pud_flags(pud) & _PAGE_SPECIAL;
}

static inline pud_t pud_mkspecial(pud_t pud)
{
	return pud_set_flags(pud, _PAGE_SPECIAL);
}
#endif	/* CONFIG_ARCH_SUPPORTS_PUD_PFNMAP */

static inline int pgd_devmap(pgd_t pgd)
{
	return 0;
}
#endif
#endif /* CONFIG_TRANSPARENT_HUGEPAGE */

static inline pte_t pte_set_flags(pte_t pte, pteval_t set)
{
	pteval_t v = native_pte_val(pte);

	return native_make_pte(v | set);
}

static inline pte_t pte_clear_flags(pte_t pte, pteval_t clear)
{
	pteval_t v = native_pte_val(pte);

	return native_make_pte(v & ~clear);
}

/*
 * Write protection operations can result in Dirty=1,Write=0 PTEs. But in the
 * case of X86_FEATURE_USER_SHSTK, these PTEs denote shadow stack memory. So
 * when creating dirty, write-protected memory, a software bit is used:
 * _PAGE_BIT_SAVED_DIRTY. The following functions take a PTE and transition the
 * Dirty bit to SavedDirty, and vice-vesra.
 *
 * This shifting is only done if needed. In the case of shifting
 * Dirty->SavedDirty, the condition is if the PTE is Write=0. In the case of
 * shifting SavedDirty->Dirty, the condition is Write=1.
 */
static inline pgprotval_t mksaveddirty_shift(pgprotval_t v)
{
	pgprotval_t cond = (~v >> _PAGE_BIT_RW) & 1;

	v |= ((v >> _PAGE_BIT_DIRTY) & cond) << _PAGE_BIT_SAVED_DIRTY;
	v &= ~(cond << _PAGE_BIT_DIRTY);

	return v;
}

static inline pgprotval_t clear_saveddirty_shift(pgprotval_t v)
{
	pgprotval_t cond = (v >> _PAGE_BIT_RW) & 1;

	v |= ((v >> _PAGE_BIT_SAVED_DIRTY) & cond) << _PAGE_BIT_DIRTY;
	v &= ~(cond << _PAGE_BIT_SAVED_DIRTY);

	return v;
}

static inline pte_t pte_mksaveddirty(pte_t pte)
{
	pteval_t v = native_pte_val(pte);

	v = mksaveddirty_shift(v);
	return native_make_pte(v);
}

static inline pte_t pte_clear_saveddirty(pte_t pte)
{
	pteval_t v = native_pte_val(pte);

	v = clear_saveddirty_shift(v);
	return native_make_pte(v);
}

static inline pte_t pte_wrprotect(pte_t pte)
{
	pte = pte_clear_flags(pte, _PAGE_RW);

	/*
	 * Blindly clearing _PAGE_RW might accidentally create
	 * a shadow stack PTE (Write=0,Dirty=1). Move the hardware
	 * dirty value to the software bit, if present.
	 */
	return pte_mksaveddirty(pte);
}

#ifdef CONFIG_HAVE_ARCH_USERFAULTFD_WP
static inline int pte_uffd_wp(pte_t pte)
{
	return pte_flags(pte) & _PAGE_UFFD_WP;
}

static inline pte_t pte_mkuffd_wp(pte_t pte)
{
	return pte_wrprotect(pte_set_flags(pte, _PAGE_UFFD_WP));
}

static inline pte_t pte_clear_uffd_wp(pte_t pte)
{
	return pte_clear_flags(pte, _PAGE_UFFD_WP);
}
#endif /* CONFIG_HAVE_ARCH_USERFAULTFD_WP */

static inline pte_t pte_mkclean(pte_t pte)
{
	return pte_clear_flags(pte, _PAGE_DIRTY_BITS);
}

static inline pte_t pte_mkold(pte_t pte)
{
	return pte_clear_flags(pte, _PAGE_ACCESSED);
}

static inline pte_t pte_mkexec(pte_t pte)
{
	return pte_clear_flags(pte, _PAGE_NX);
}

static inline pte_t pte_mkdirty(pte_t pte)
{
	pte = pte_set_flags(pte, _PAGE_DIRTY | _PAGE_SOFT_DIRTY);

	return pte_mksaveddirty(pte);
}

static inline pte_t pte_mkwrite_shstk(pte_t pte)
{
	pte = pte_clear_flags(pte, _PAGE_RW);

	return pte_set_flags(pte, _PAGE_DIRTY);
}

static inline pte_t pte_mkyoung(pte_t pte)
{
	return pte_set_flags(pte, _PAGE_ACCESSED);
}

static inline pte_t pte_mkwrite_novma(pte_t pte)
{
	return pte_set_flags(pte, _PAGE_RW);
}

struct vm_area_struct;
pte_t pte_mkwrite(pte_t pte, struct vm_area_struct *vma);
#define pte_mkwrite pte_mkwrite

static inline pte_t pte_mkhuge(pte_t pte)
{
	return pte_set_flags(pte, _PAGE_PSE);
}

static inline pte_t pte_clrhuge(pte_t pte)
{
	return pte_clear_flags(pte, _PAGE_PSE);
}

static inline pte_t pte_mkglobal(pte_t pte)
{
	return pte_set_flags(pte, _PAGE_GLOBAL);
}

static inline pte_t pte_clrglobal(pte_t pte)
{
	return pte_clear_flags(pte, _PAGE_GLOBAL);
}

static inline pte_t pte_mkspecial(pte_t pte)
{
	return pte_set_flags(pte, _PAGE_SPECIAL);
}

static inline pte_t pte_mkdevmap(pte_t pte)
{
	return pte_set_flags(pte, _PAGE_SPECIAL|_PAGE_DEVMAP);
}

/* See comments above mksaveddirty_shift() */
static inline pmd_t pmd_mksaveddirty(pmd_t pmd)
{
	pmdval_t v = native_pmd_val(pmd);

	v = mksaveddirty_shift(v);
	return native_make_pmd(v);
}

/* See comments above mksaveddirty_shift() */
static inline pmd_t pmd_clear_saveddirty(pmd_t pmd)
{
	pmdval_t v = native_pmd_val(pmd);

	v = clear_saveddirty_shift(v);
	return native_make_pmd(v);
}

static inline pmd_t pmd_wrprotect(pmd_t pmd)
{
	pmd = pmd_clear_flags(pmd, _PAGE_RW);

	/*
	 * Blindly clearing _PAGE_RW might accidentally create
	 * a shadow stack PMD (RW=0, Dirty=1). Move the hardware
	 * dirty value to the software bit.
	 */
	return pmd_mksaveddirty(pmd);
}

#ifdef CONFIG_HAVE_ARCH_USERFAULTFD_WP
static inline int pmd_uffd_wp(pmd_t pmd)
{
	return pmd_flags(pmd) & _PAGE_UFFD_WP;
}

static inline pmd_t pmd_mkuffd_wp(pmd_t pmd)
{
	return pmd_wrprotect(pmd_set_flags(pmd, _PAGE_UFFD_WP));
}

static inline pmd_t pmd_clear_uffd_wp(pmd_t pmd)
{
	return pmd_clear_flags(pmd, _PAGE_UFFD_WP);
}
#endif /* CONFIG_HAVE_ARCH_USERFAULTFD_WP */

static inline pmd_t pmd_mkold(pmd_t pmd)
{
	return pmd_clear_flags(pmd, _PAGE_ACCESSED);
}

static inline pmd_t pmd_mkclean(pmd_t pmd)
{
	return pmd_clear_flags(pmd, _PAGE_DIRTY_BITS);
}

static inline pmd_t pmd_mkdirty(pmd_t pmd)
{
	pmd = pmd_set_flags(pmd, _PAGE_DIRTY | _PAGE_SOFT_DIRTY);

	return pmd_mksaveddirty(pmd);
}

static inline pmd_t pmd_mkwrite_shstk(pmd_t pmd)
{
	pmd = pmd_clear_flags(pmd, _PAGE_RW);

	return pmd_set_flags(pmd, _PAGE_DIRTY);
}

static inline pmd_t pmd_mkdevmap(pmd_t pmd)
{
	return pmd_set_flags(pmd, _PAGE_DEVMAP);
}

static inline pmd_t pmd_mkhuge(pmd_t pmd)
{
	return pmd_set_flags(pmd, _PAGE_PSE);
}

static inline pmd_t pmd_mkyoung(pmd_t pmd)
{
	return pmd_set_flags(pmd, _PAGE_ACCESSED);
}

static inline pmd_t pmd_mkwrite_novma(pmd_t pmd)
{
	return pmd_set_flags(pmd, _PAGE_RW);
}

pmd_t pmd_mkwrite(pmd_t pmd, struct vm_area_struct *vma);
#define pmd_mkwrite pmd_mkwrite

/* See comments above mksaveddirty_shift() */
static inline pud_t pud_mksaveddirty(pud_t pud)
{
	pudval_t v = native_pud_val(pud);

	v = mksaveddirty_shift(v);
	return native_make_pud(v);
}

/* See comments above mksaveddirty_shift() */
static inline pud_t pud_clear_saveddirty(pud_t pud)
{
	pudval_t v = native_pud_val(pud);

	v = clear_saveddirty_shift(v);
	return native_make_pud(v);
}

static inline pud_t pud_mkold(pud_t pud)
{
	return pud_clear_flags(pud, _PAGE_ACCESSED);
}

static inline pud_t pud_mkclean(pud_t pud)
{
	return pud_clear_flags(pud, _PAGE_DIRTY_BITS);
}

static inline pud_t pud_wrprotect(pud_t pud)
{
	pud = pud_clear_flags(pud, _PAGE_RW);

	/*
	 * Blindly clearing _PAGE_RW might accidentally create
	 * a shadow stack PUD (RW=0, Dirty=1). Move the hardware
	 * dirty value to the software bit.
	 */
	return pud_mksaveddirty(pud);
}

static inline pud_t pud_mkdirty(pud_t pud)
{
	pud = pud_set_flags(pud, _PAGE_DIRTY | _PAGE_SOFT_DIRTY);

	return pud_mksaveddirty(pud);
}

static inline pud_t pud_mkdevmap(pud_t pud)
{
	return pud_set_flags(pud, _PAGE_DEVMAP);
}

static inline pud_t pud_mkhuge(pud_t pud)
{
	return pud_set_flags(pud, _PAGE_PSE);
}

static inline pud_t pud_mkyoung(pud_t pud)
{
	return pud_set_flags(pud, _PAGE_ACCESSED);
}

static inline pud_t pud_mkwrite(pud_t pud)
{
	pud = pud_set_flags(pud, _PAGE_RW);

	return pud_clear_saveddirty(pud);
}

#ifdef CONFIG_HAVE_ARCH_SOFT_DIRTY
static inline int pte_soft_dirty(pte_t pte)
{
	return pte_flags(pte) & _PAGE_SOFT_DIRTY;
}

static inline int pmd_soft_dirty(pmd_t pmd)
{
	return pmd_flags(pmd) & _PAGE_SOFT_DIRTY;
}

static inline int pud_soft_dirty(pud_t pud)
{
	return pud_flags(pud) & _PAGE_SOFT_DIRTY;
}

static inline pte_t pte_mksoft_dirty(pte_t pte)
{
	return pte_set_flags(pte, _PAGE_SOFT_DIRTY);
}

static inline pmd_t pmd_mksoft_dirty(pmd_t pmd)
{
	return pmd_set_flags(pmd, _PAGE_SOFT_DIRTY);
}

static inline pud_t pud_mksoft_dirty(pud_t pud)
{
	return pud_set_flags(pud, _PAGE_SOFT_DIRTY);
}

static inline pte_t pte_clear_soft_dirty(pte_t pte)
{
	return pte_clear_flags(pte, _PAGE_SOFT_DIRTY);
}

static inline pmd_t pmd_clear_soft_dirty(pmd_t pmd)
{
	return pmd_clear_flags(pmd, _PAGE_SOFT_DIRTY);
}

static inline pud_t pud_clear_soft_dirty(pud_t pud)
{
	return pud_clear_flags(pud, _PAGE_SOFT_DIRTY);
}

#endif /* CONFIG_HAVE_ARCH_SOFT_DIRTY */

/*
 * Mask out unsupported bits in a present pgprot.  Non-present pgprots
 * can use those bits for other purposes, so leave them be.
 */
static inline pgprotval_t massage_pgprot(pgprot_t pgprot)
{
	pgprotval_t protval = pgprot_val(pgprot);

	if (protval & _PAGE_PRESENT)
		protval &= __supported_pte_mask;

	return protval;
}

static inline pgprotval_t check_pgprot(pgprot_t pgprot)
{
	pgprotval_t massaged_val = massage_pgprot(pgprot);

	/* mmdebug.h can not be included here because of dependencies */
#ifdef CONFIG_DEBUG_VM
	WARN_ONCE(pgprot_val(pgprot) != massaged_val,
		  "attempted to set unsupported pgprot: %016llx "
		  "bits: %016llx supported: %016llx\n",
		  (u64)pgprot_val(pgprot),
		  (u64)pgprot_val(pgprot) ^ massaged_val,
		  (u64)__supported_pte_mask);
#endif

	return massaged_val;
}

static inline pte_t pfn_pte(unsigned long page_nr, pgprot_t pgprot)
{
<<<<<<< HEAD
	phys_addr_t pfn = (phys_addr_t)page_nr << PAGE_SHIFT;/*页首地址*/
=======
	phys_addr_t pfn = (phys_addr_t)page_nr << PAGE_SHIFT;
	/* This bit combination is used to mark shadow stacks */
	WARN_ON_ONCE((pgprot_val(pgprot) & (_PAGE_DIRTY | _PAGE_RW)) ==
			_PAGE_DIRTY);
>>>>>>> 155a3c00
	pfn ^= protnone_mask(pgprot_val(pgprot));
	pfn &= PTE_PFN_MASK;
	return __pte(pfn | check_pgprot(pgprot));/*构造pte*/
}

static inline pmd_t pfn_pmd(unsigned long page_nr, pgprot_t pgprot)
{
	phys_addr_t pfn = (phys_addr_t)page_nr << PAGE_SHIFT;
	pfn ^= protnone_mask(pgprot_val(pgprot));
	pfn &= PHYSICAL_PMD_PAGE_MASK;
	return __pmd(pfn | check_pgprot(pgprot));
}

static inline pud_t pfn_pud(unsigned long page_nr, pgprot_t pgprot)
{
	phys_addr_t pfn = (phys_addr_t)page_nr << PAGE_SHIFT;
	pfn ^= protnone_mask(pgprot_val(pgprot));
	pfn &= PHYSICAL_PUD_PAGE_MASK;
	return __pud(pfn | check_pgprot(pgprot));
}

static inline pmd_t pmd_mkinvalid(pmd_t pmd)
{
	return pfn_pmd(pmd_pfn(pmd),
		      __pgprot(pmd_flags(pmd) & ~(_PAGE_PRESENT|_PAGE_PROTNONE)));
}

static inline pud_t pud_mkinvalid(pud_t pud)
{
	return pfn_pud(pud_pfn(pud),
		       __pgprot(pud_flags(pud) & ~(_PAGE_PRESENT|_PAGE_PROTNONE)));
}

static inline u64 flip_protnone_guard(u64 oldval, u64 val, u64 mask);

static inline pte_t pte_modify(pte_t pte, pgprot_t newprot)
{
	pteval_t val = pte_val(pte), oldval = val;
	pte_t pte_result;

	/*
	 * Chop off the NX bit (if present), and add the NX portion of
	 * the newprot (if present):
	 */
	val &= _PAGE_CHG_MASK;
	val |= check_pgprot(newprot) & ~_PAGE_CHG_MASK;
	val = flip_protnone_guard(oldval, val, PTE_PFN_MASK);

	pte_result = __pte(val);

	/*
	 * To avoid creating Write=0,Dirty=1 PTEs, pte_modify() needs to avoid:
	 *  1. Marking Write=0 PTEs Dirty=1
	 *  2. Marking Dirty=1 PTEs Write=0
	 *
	 * The first case cannot happen because the _PAGE_CHG_MASK will filter
	 * out any Dirty bit passed in newprot. Handle the second case by
	 * going through the mksaveddirty exercise. Only do this if the old
	 * value was Write=1 to avoid doing this on Shadow Stack PTEs.
	 */
	if (oldval & _PAGE_RW)
		pte_result = pte_mksaveddirty(pte_result);
	else
		pte_result = pte_clear_saveddirty(pte_result);

	return pte_result;
}

static inline pmd_t pmd_modify(pmd_t pmd, pgprot_t newprot)
{
	pmdval_t val = pmd_val(pmd), oldval = val;
	pmd_t pmd_result;

	val &= (_HPAGE_CHG_MASK & ~_PAGE_DIRTY);
	val |= check_pgprot(newprot) & ~_HPAGE_CHG_MASK;
	val = flip_protnone_guard(oldval, val, PHYSICAL_PMD_PAGE_MASK);

	pmd_result = __pmd(val);

	/*
	 * Avoid creating shadow stack PMD by accident.  See comment in
	 * pte_modify().
	 */
	if (oldval & _PAGE_RW)
		pmd_result = pmd_mksaveddirty(pmd_result);
	else
		pmd_result = pmd_clear_saveddirty(pmd_result);

	return pmd_result;
}

static inline pud_t pud_modify(pud_t pud, pgprot_t newprot)
{
	pudval_t val = pud_val(pud), oldval = val;
	pud_t pud_result;

	val &= _HPAGE_CHG_MASK;
	val |= check_pgprot(newprot) & ~_HPAGE_CHG_MASK;
	val = flip_protnone_guard(oldval, val, PHYSICAL_PUD_PAGE_MASK);

	pud_result = __pud(val);

	/*
	 * Avoid creating shadow stack PUD by accident.  See comment in
	 * pte_modify().
	 */
	if (oldval & _PAGE_RW)
		pud_result = pud_mksaveddirty(pud_result);
	else
		pud_result = pud_clear_saveddirty(pud_result);

	return pud_result;
}

/*
 * mprotect needs to preserve PAT and encryption bits when updating
 * vm_page_prot
 */
#define pgprot_modify pgprot_modify
static inline pgprot_t pgprot_modify(pgprot_t oldprot, pgprot_t newprot)
{
	pgprotval_t preservebits = pgprot_val(oldprot) & _PAGE_CHG_MASK;
	pgprotval_t addbits = pgprot_val(newprot) & ~_PAGE_CHG_MASK;
	return __pgprot(preservebits | addbits);
}

#define pte_pgprot(x) __pgprot(pte_flags(x))
#define pmd_pgprot(x) __pgprot(pmd_flags(x))
#define pud_pgprot(x) __pgprot(pud_flags(x))
#define p4d_pgprot(x) __pgprot(p4d_flags(x))

#define canon_pgprot(p) __pgprot(massage_pgprot(p))

static inline int is_new_memtype_allowed(u64 paddr, unsigned long size,
					 enum page_cache_mode pcm,
					 enum page_cache_mode new_pcm)
{
	/*
	 * PAT type is always WB for untracked ranges, so no need to check.
	 */
	if (x86_platform.is_untracked_pat_range(paddr, paddr + size))
		return 1;

	/*
	 * Certain new memtypes are not allowed with certain
	 * requested memtype:
	 * - request is uncached, return cannot be write-back
	 * - request is write-combine, return cannot be write-back
	 * - request is write-through, return cannot be write-back
	 * - request is write-through, return cannot be write-combine
	 */
	if ((pcm == _PAGE_CACHE_MODE_UC_MINUS &&
	     new_pcm == _PAGE_CACHE_MODE_WB) ||
	    (pcm == _PAGE_CACHE_MODE_WC &&
	     new_pcm == _PAGE_CACHE_MODE_WB) ||
	    (pcm == _PAGE_CACHE_MODE_WT &&
	     new_pcm == _PAGE_CACHE_MODE_WB) ||
	    (pcm == _PAGE_CACHE_MODE_WT &&
	     new_pcm == _PAGE_CACHE_MODE_WC)) {
		return 0;
	}

	return 1;
}

pmd_t *populate_extra_pmd(unsigned long vaddr);
pte_t *populate_extra_pte(unsigned long vaddr);

#ifdef CONFIG_MITIGATION_PAGE_TABLE_ISOLATION
pgd_t __pti_set_user_pgtbl(pgd_t *pgdp, pgd_t pgd);

/*
 * Take a PGD location (pgdp) and a pgd value that needs to be set there.
 * Populates the user and returns the resulting PGD that must be set in
 * the kernel copy of the page tables.
 */
static inline pgd_t pti_set_user_pgtbl(pgd_t *pgdp, pgd_t pgd)
{
	if (!static_cpu_has(X86_FEATURE_PTI))
		return pgd;
	return __pti_set_user_pgtbl(pgdp, pgd);
}
#else   /* CONFIG_MITIGATION_PAGE_TABLE_ISOLATION */
static inline pgd_t pti_set_user_pgtbl(pgd_t *pgdp, pgd_t pgd)
{
	return pgd;
}
#endif  /* CONFIG_MITIGATION_PAGE_TABLE_ISOLATION */

#endif	/* __ASSEMBLER__ */


#ifdef CONFIG_X86_32
# include <asm/pgtable_32.h>
#else
# include <asm/pgtable_64.h>
#endif

#ifndef __ASSEMBLER__
#include <linux/mm_types.h>
#include <linux/mmdebug.h>
#include <linux/log2.h>
#include <asm/fixmap.h>

static inline int pte_none(pte_t pte)
{
	return !(pte.pte & ~(_PAGE_KNL_ERRATUM_MASK));
}

#define __HAVE_ARCH_PTE_SAME
static inline int pte_same(pte_t a, pte_t b)
{
	return a.pte == b.pte;
}

static inline pte_t pte_advance_pfn(pte_t pte, unsigned long nr)
{
	if (__pte_needs_invert(pte_val(pte)))
		return __pte(pte_val(pte) - (nr << PFN_PTE_SHIFT));
	return __pte(pte_val(pte) + (nr << PFN_PTE_SHIFT));
}
#define pte_advance_pfn	pte_advance_pfn

static inline int pte_present(pte_t a)
{
	return pte_flags(a) & (_PAGE_PRESENT | _PAGE_PROTNONE);
}

#ifdef CONFIG_ARCH_HAS_PTE_DEVMAP
static inline int pte_devmap(pte_t a)
{
	return (pte_flags(a) & _PAGE_DEVMAP) == _PAGE_DEVMAP;
}
#endif

#define pte_accessible pte_accessible
static inline bool pte_accessible(struct mm_struct *mm, pte_t a)
{
	if (pte_flags(a) & _PAGE_PRESENT)
		return true;

	if ((pte_flags(a) & _PAGE_PROTNONE) &&
			atomic_read(&mm->tlb_flush_pending))
		return true;

	return false;
}

static inline int pmd_present(pmd_t pmd)
{
	/*
	 * Checking for _PAGE_PSE is needed too because
	 * split_huge_page will temporarily clear the present bit (but
	 * the _PAGE_PSE flag will remain set at all times while the
	 * _PAGE_PRESENT bit is clear).
	 */
	return pmd_flags(pmd) & (_PAGE_PRESENT | _PAGE_PROTNONE | _PAGE_PSE);
}

#ifdef CONFIG_NUMA_BALANCING
/*
 * These work without NUMA balancing but the kernel does not care. See the
 * comment in include/linux/pgtable.h
 */
static inline int pte_protnone(pte_t pte)
{
	return (pte_flags(pte) & (_PAGE_PROTNONE | _PAGE_PRESENT))
		== _PAGE_PROTNONE;
}

static inline int pmd_protnone(pmd_t pmd)
{
	return (pmd_flags(pmd) & (_PAGE_PROTNONE | _PAGE_PRESENT))
		== _PAGE_PROTNONE;
}
#endif /* CONFIG_NUMA_BALANCING */

static inline int pmd_none(pmd_t pmd)
{
	/* Only check low word on 32-bit platforms, since it might be
	   out of sync with upper half. */
	unsigned long val = native_pmd_val(pmd);
	return (val & ~_PAGE_KNL_ERRATUM_MASK) == 0;
}

static inline unsigned long pmd_page_vaddr(pmd_t pmd)
{
	return (unsigned long)__va(pmd_val(pmd) & pmd_pfn_mask(pmd));
}

/*
 * Currently stuck as a macro due to indirect forward reference to
 * linux/mmzone.h's __section_mem_map_addr() definition:
 */
#define pmd_page(pmd)	pfn_to_page(pmd_pfn(pmd))

static inline int pmd_bad(pmd_t pmd)
{
	return (pmd_flags(pmd) & ~(_PAGE_USER | _PAGE_ACCESSED)) !=
	       (_KERNPG_TABLE & ~_PAGE_ACCESSED);
}

static inline unsigned long pages_to_mb(unsigned long npg)
{
	return npg >> (20 - PAGE_SHIFT);
}

#if CONFIG_PGTABLE_LEVELS > 2
static inline int pud_none(pud_t pud)
{
	/*检查PUD是否不存在*/
	return (native_pud_val(pud) & ~(_PAGE_KNL_ERRATUM_MASK)) == 0;
}

static inline int pud_present(pud_t pud)
{
	return pud_flags(pud) & _PAGE_PRESENT;
}

static inline pmd_t *pud_pgtable(pud_t pud)
{
	return (pmd_t *)__va(pud_val(pud) & pud_pfn_mask(pud));
}

/*
 * Currently stuck as a macro due to indirect forward reference to
 * linux/mmzone.h's __section_mem_map_addr() definition:
 */
#define pud_page(pud)	pfn_to_page(pud_pfn(pud))

#define pud_leaf pud_leaf
static inline bool pud_leaf(pud_t pud)
{
	return pud_val(pud) & _PAGE_PSE;
}

static inline int pud_bad(pud_t pud)
{
	return (pud_flags(pud) & ~(_KERNPG_TABLE | _PAGE_USER)) != 0;
}
#endif	/* CONFIG_PGTABLE_LEVELS > 2 */

#if CONFIG_PGTABLE_LEVELS > 3
static inline int p4d_none(p4d_t p4d)
{
	/*检查P4D是否不存在*/
	return (native_p4d_val(p4d) & ~(_PAGE_KNL_ERRATUM_MASK)) == 0;
}

static inline int p4d_present(p4d_t p4d)
{
	/*检查此P4D是否有PRESENT标记*/
	return p4d_flags(p4d) & _PAGE_PRESENT;
}

static inline pud_t *p4d_pgtable(p4d_t p4d)
{
	return (pud_t *)__va(p4d_val(p4d) & p4d_pfn_mask(p4d));
}

/*
 * Currently stuck as a macro due to indirect forward reference to
 * linux/mmzone.h's __section_mem_map_addr() definition:
 */
#define p4d_page(p4d)	pfn_to_page(p4d_pfn(p4d))

static inline int p4d_bad(p4d_t p4d)
{
	unsigned long ignore_flags = _KERNPG_TABLE | _PAGE_USER;

	if (IS_ENABLED(CONFIG_MITIGATION_PAGE_TABLE_ISOLATION))
		ignore_flags |= _PAGE_NX;

	return (p4d_flags(p4d) & ~ignore_flags) != 0;
}
#endif  /* CONFIG_PGTABLE_LEVELS > 3 */

static inline unsigned long p4d_index(unsigned long address)
{
	return (address >> P4D_SHIFT) & (PTRS_PER_P4D - 1);
}

#if CONFIG_PGTABLE_LEVELS > 4
static inline int pgd_present(pgd_t pgd)
{
	if (!pgtable_l5_enabled())
		return 1;/*L5未开启,直接返回1*/
	return pgd_flags(pgd) & _PAGE_PRESENT;
}

static inline unsigned long pgd_page_vaddr(pgd_t pgd)
{
	return (unsigned long)__va((unsigned long)pgd_val(pgd) & PTE_PFN_MASK);
}

/*
 * Currently stuck as a macro due to indirect forward reference to
 * linux/mmzone.h's __section_mem_map_addr() definition:
 */
#define pgd_page(pgd)	pfn_to_page(pgd_pfn(pgd))

/* to find an entry in a page-table-directory. */
static inline p4d_t *p4d_offset(pgd_t *pgd, unsigned long address)
{
	if (!pgtable_l5_enabled())
		return (p4d_t *)pgd;
	return (p4d_t *)pgd_page_vaddr(*pgd) + p4d_index(address);
}

static inline int pgd_bad(pgd_t pgd)
{
	unsigned long ignore_flags = _PAGE_USER;

	if (!pgtable_l5_enabled())
		return 0;

	if (IS_ENABLED(CONFIG_MITIGATION_PAGE_TABLE_ISOLATION))
		ignore_flags |= _PAGE_NX;

	return (pgd_flags(pgd) & ~ignore_flags) != _KERNPG_TABLE;
}

static inline int pgd_none(pgd_t pgd)
{
	if (!pgtable_l5_enabled())
		return 0;
	/*
	 * There is no need to do a workaround for the KNL stray
	 * A/D bit erratum here.  PGDs only point to page tables
	 * except on 32-bit non-PAE which is not supported on
	 * KNL.
	 */
	return !native_pgd_val(pgd);
}
#endif	/* CONFIG_PGTABLE_LEVELS > 4 */

#endif	/* __ASSEMBLER__ */

#define KERNEL_PGD_BOUNDARY	pgd_index(PAGE_OFFSET)
#define KERNEL_PGD_PTRS		(PTRS_PER_PGD - KERNEL_PGD_BOUNDARY)

#ifndef __ASSEMBLER__

extern int direct_gbpages;
void init_mem_mapping(void);
void early_alloc_pgt_buf(void);
void __init poking_init(void);
unsigned long init_memory_mapping(unsigned long start,
				  unsigned long end, pgprot_t prot);

#ifdef CONFIG_X86_64
extern pgd_t trampoline_pgd_entry;
#endif

/* local pte updates need not use xchg for locking */
static inline pte_t native_local_ptep_get_and_clear(pte_t *ptep)
{
	pte_t res = *ptep;

	/* Pure native function needs no input for mm, addr */
	native_pte_clear(NULL, 0, ptep);
	return res;
}

static inline pmd_t native_local_pmdp_get_and_clear(pmd_t *pmdp)
{
	pmd_t res = *pmdp;

	native_pmd_clear(pmdp);
	return res;
}

static inline pud_t native_local_pudp_get_and_clear(pud_t *pudp)
{
	pud_t res = *pudp;

	native_pud_clear(pudp);
	return res;
}

static inline void set_pmd_at(struct mm_struct *mm, unsigned long addr,
			      pmd_t *pmdp, pmd_t pmd)
{
	page_table_check_pmd_set(mm, pmdp, pmd);
	set_pmd(pmdp, pmd);
}

static inline void set_pud_at(struct mm_struct *mm, unsigned long addr,
			      pud_t *pudp, pud_t pud)
{
	page_table_check_pud_set(mm, pudp, pud);
	native_set_pud(pudp, pud);
}

/*
 * We only update the dirty/accessed state if we set
 * the dirty bit by hand in the kernel, since the hardware
 * will do the accessed bit for us, and we don't want to
 * race with other CPU's that might be updating the dirty
 * bit at the same time.
 */
struct vm_area_struct;

#define  __HAVE_ARCH_PTEP_SET_ACCESS_FLAGS
extern int ptep_set_access_flags(struct vm_area_struct *vma,
				 unsigned long address, pte_t *ptep,
				 pte_t entry, int dirty);

#define __HAVE_ARCH_PTEP_TEST_AND_CLEAR_YOUNG
extern int ptep_test_and_clear_young(struct vm_area_struct *vma,
				     unsigned long addr, pte_t *ptep);

#define __HAVE_ARCH_PTEP_CLEAR_YOUNG_FLUSH
extern int ptep_clear_flush_young(struct vm_area_struct *vma,
				  unsigned long address, pte_t *ptep);

#define __HAVE_ARCH_PTEP_GET_AND_CLEAR
static inline pte_t ptep_get_and_clear(struct mm_struct *mm, unsigned long addr,
				       pte_t *ptep)
{
	pte_t pte = native_ptep_get_and_clear(ptep);
	page_table_check_pte_clear(mm, pte);
	return pte;
}

#define __HAVE_ARCH_PTEP_GET_AND_CLEAR_FULL
static inline pte_t ptep_get_and_clear_full(struct mm_struct *mm,
					    unsigned long addr, pte_t *ptep,
					    int full)
{
	pte_t pte;
	if (full) {
		/*
		 * Full address destruction in progress; paravirt does not
		 * care about updates and native needs no locking
		 */
		pte = native_local_ptep_get_and_clear(ptep);
		page_table_check_pte_clear(mm, pte);
	} else {
		pte = ptep_get_and_clear(mm, addr, ptep);
	}
	return pte;
}

#define __HAVE_ARCH_PTEP_SET_WRPROTECT
static inline void ptep_set_wrprotect(struct mm_struct *mm,
				      unsigned long addr, pte_t *ptep)
{
	/*
	 * Avoid accidentally creating shadow stack PTEs
	 * (Write=0,Dirty=1).  Use cmpxchg() to prevent races with
	 * the hardware setting Dirty=1.
	 */
	pte_t old_pte, new_pte;

	old_pte = READ_ONCE(*ptep);
	do {
		new_pte = pte_wrprotect(old_pte);
	} while (!try_cmpxchg((long *)&ptep->pte, (long *)&old_pte, *(long *)&new_pte));
}

#define flush_tlb_fix_spurious_fault(vma, address, ptep) do { } while (0)

#define  __HAVE_ARCH_PMDP_SET_ACCESS_FLAGS
extern int pmdp_set_access_flags(struct vm_area_struct *vma,
				 unsigned long address, pmd_t *pmdp,
				 pmd_t entry, int dirty);
extern int pudp_set_access_flags(struct vm_area_struct *vma,
				 unsigned long address, pud_t *pudp,
				 pud_t entry, int dirty);

#define __HAVE_ARCH_PMDP_TEST_AND_CLEAR_YOUNG
extern int pmdp_test_and_clear_young(struct vm_area_struct *vma,
				     unsigned long addr, pmd_t *pmdp);
extern int pudp_test_and_clear_young(struct vm_area_struct *vma,
				     unsigned long addr, pud_t *pudp);

#define __HAVE_ARCH_PMDP_CLEAR_YOUNG_FLUSH
extern int pmdp_clear_flush_young(struct vm_area_struct *vma,
				  unsigned long address, pmd_t *pmdp);


#define __HAVE_ARCH_PMDP_HUGE_GET_AND_CLEAR
static inline pmd_t pmdp_huge_get_and_clear(struct mm_struct *mm, unsigned long addr,
				       pmd_t *pmdp)
{
	pmd_t pmd = native_pmdp_get_and_clear(pmdp);

	page_table_check_pmd_clear(mm, pmd);

	return pmd;
}

#define __HAVE_ARCH_PUDP_HUGE_GET_AND_CLEAR
static inline pud_t pudp_huge_get_and_clear(struct mm_struct *mm,
					unsigned long addr, pud_t *pudp)
{
	pud_t pud = native_pudp_get_and_clear(pudp);

	page_table_check_pud_clear(mm, pud);

	return pud;
}

#define __HAVE_ARCH_PMDP_SET_WRPROTECT
static inline void pmdp_set_wrprotect(struct mm_struct *mm,
				      unsigned long addr, pmd_t *pmdp)
{
	/*
	 * Avoid accidentally creating shadow stack PTEs
	 * (Write=0,Dirty=1).  Use cmpxchg() to prevent races with
	 * the hardware setting Dirty=1.
	 */
	pmd_t old_pmd, new_pmd;

	old_pmd = READ_ONCE(*pmdp);
	do {
		new_pmd = pmd_wrprotect(old_pmd);
	} while (!try_cmpxchg((long *)pmdp, (long *)&old_pmd, *(long *)&new_pmd));
}

#ifndef pmdp_establish
#define pmdp_establish pmdp_establish
static inline pmd_t pmdp_establish(struct vm_area_struct *vma,
		unsigned long address, pmd_t *pmdp, pmd_t pmd)
{
	page_table_check_pmd_set(vma->vm_mm, pmdp, pmd);
	if (IS_ENABLED(CONFIG_SMP)) {
		return xchg(pmdp, pmd);
	} else {
		pmd_t old = *pmdp;
		WRITE_ONCE(*pmdp, pmd);
		return old;
	}
}
#endif

#ifdef CONFIG_HAVE_ARCH_TRANSPARENT_HUGEPAGE_PUD
static inline pud_t pudp_establish(struct vm_area_struct *vma,
		unsigned long address, pud_t *pudp, pud_t pud)
{
	page_table_check_pud_set(vma->vm_mm, pudp, pud);
	if (IS_ENABLED(CONFIG_SMP)) {
		return xchg(pudp, pud);
	} else {
		pud_t old = *pudp;
		WRITE_ONCE(*pudp, pud);
		return old;
	}
}
#endif

#define __HAVE_ARCH_PMDP_INVALIDATE_AD
extern pmd_t pmdp_invalidate_ad(struct vm_area_struct *vma,
				unsigned long address, pmd_t *pmdp);

pud_t pudp_invalidate(struct vm_area_struct *vma, unsigned long address,
		      pud_t *pudp);

/*
 * Page table pages are page-aligned.  The lower half of the top
 * level is used for userspace and the top half for the kernel.
 *
 * Returns true for parts of the PGD that map userspace and
 * false for the parts that map the kernel.
 */
static inline bool pgdp_maps_userspace(void *__ptr)
{
	unsigned long ptr = (unsigned long)__ptr;

	return (((ptr & ~PAGE_MASK) / sizeof(pgd_t)) < PGD_KERNEL_START);
}

#ifdef CONFIG_MITIGATION_PAGE_TABLE_ISOLATION
/*
 * All top-level MITIGATION_PAGE_TABLE_ISOLATION page tables are order-1 pages
 * (8k-aligned and 8k in size).  The kernel one is at the beginning 4k and
 * the user one is in the last 4k.  To switch between them, you
 * just need to flip the 12th bit in their addresses.
 */
#define PTI_PGTABLE_SWITCH_BIT	PAGE_SHIFT

/*
 * This generates better code than the inline assembly in
 * __set_bit().
 */
static inline void *ptr_set_bit(void *ptr, int bit)
{
	unsigned long __ptr = (unsigned long)ptr;

	__ptr |= BIT(bit);
	return (void *)__ptr;
}
static inline void *ptr_clear_bit(void *ptr, int bit)
{
	unsigned long __ptr = (unsigned long)ptr;

	__ptr &= ~BIT(bit);
	return (void *)__ptr;
}

static inline pgd_t *kernel_to_user_pgdp(pgd_t *pgdp)
{
	return ptr_set_bit(pgdp, PTI_PGTABLE_SWITCH_BIT);
}

static inline pgd_t *user_to_kernel_pgdp(pgd_t *pgdp)
{
	return ptr_clear_bit(pgdp, PTI_PGTABLE_SWITCH_BIT);
}

static inline p4d_t *kernel_to_user_p4dp(p4d_t *p4dp)
{
	return ptr_set_bit(p4dp, PTI_PGTABLE_SWITCH_BIT);
}

static inline p4d_t *user_to_kernel_p4dp(p4d_t *p4dp)
{
	return ptr_clear_bit(p4dp, PTI_PGTABLE_SWITCH_BIT);
}
#endif /* CONFIG_MITIGATION_PAGE_TABLE_ISOLATION */

/*
 * clone_pgd_range(pgd_t *dst, pgd_t *src, int count);
 *
 *  dst - pointer to pgd range anywhere on a pgd page
 *  src - ""
 *  count - the number of pgds to copy.
 *
 * dst and src can be on the same page, but the range must not overlap,
 * and must not cross a page boundary.
 */
static inline void clone_pgd_range(pgd_t *dst, pgd_t *src, int count)
{
	memcpy(dst, src, count * sizeof(pgd_t));
#ifdef CONFIG_MITIGATION_PAGE_TABLE_ISOLATION
	if (!static_cpu_has(X86_FEATURE_PTI))
		return;
	/* Clone the user space pgd as well */
	memcpy(kernel_to_user_pgdp(dst), kernel_to_user_pgdp(src),
	       count * sizeof(pgd_t));
#endif
}

#define PTE_SHIFT ilog2(PTRS_PER_PTE)
static inline int page_level_shift(enum pg_level level)
{
	return (PAGE_SHIFT - PTE_SHIFT) + level * PTE_SHIFT;
}
static inline unsigned long page_level_size(enum pg_level level)
{
	return 1UL << page_level_shift(level);
}
static inline unsigned long page_level_mask(enum pg_level level)
{
	return ~(page_level_size(level) - 1);
}

/*
 * The x86 doesn't have any external MMU info: the kernel page
 * tables contain all the necessary information.
 */
static inline void update_mmu_cache(struct vm_area_struct *vma,
		unsigned long addr, pte_t *ptep)
{
}
static inline void update_mmu_cache_range(struct vm_fault *vmf,
		struct vm_area_struct *vma, unsigned long addr,
		pte_t *ptep, unsigned int nr)
{
}
static inline void update_mmu_cache_pmd(struct vm_area_struct *vma,
		unsigned long addr, pmd_t *pmd)
{
}
static inline void update_mmu_cache_pud(struct vm_area_struct *vma,
		unsigned long addr, pud_t *pud)
{
}
static inline pte_t pte_swp_mkexclusive(pte_t pte)
{
	return pte_set_flags(pte, _PAGE_SWP_EXCLUSIVE);
}

static inline bool pte_swp_exclusive(pte_t pte)
{
	return pte_flags(pte) & _PAGE_SWP_EXCLUSIVE;
}

static inline pte_t pte_swp_clear_exclusive(pte_t pte)
{
	return pte_clear_flags(pte, _PAGE_SWP_EXCLUSIVE);
}

#ifdef CONFIG_HAVE_ARCH_SOFT_DIRTY
static inline pte_t pte_swp_mksoft_dirty(pte_t pte)
{
	return pte_set_flags(pte, _PAGE_SWP_SOFT_DIRTY);
}

static inline int pte_swp_soft_dirty(pte_t pte)
{
	return pte_flags(pte) & _PAGE_SWP_SOFT_DIRTY;
}

static inline pte_t pte_swp_clear_soft_dirty(pte_t pte)
{
	return pte_clear_flags(pte, _PAGE_SWP_SOFT_DIRTY);
}

#ifdef CONFIG_ARCH_ENABLE_THP_MIGRATION
static inline pmd_t pmd_swp_mksoft_dirty(pmd_t pmd)
{
	return pmd_set_flags(pmd, _PAGE_SWP_SOFT_DIRTY);
}

static inline int pmd_swp_soft_dirty(pmd_t pmd)
{
	return pmd_flags(pmd) & _PAGE_SWP_SOFT_DIRTY;
}

static inline pmd_t pmd_swp_clear_soft_dirty(pmd_t pmd)
{
	return pmd_clear_flags(pmd, _PAGE_SWP_SOFT_DIRTY);
}
#endif
#endif

#ifdef CONFIG_HAVE_ARCH_USERFAULTFD_WP
static inline pte_t pte_swp_mkuffd_wp(pte_t pte)
{
	return pte_set_flags(pte, _PAGE_SWP_UFFD_WP);
}

static inline int pte_swp_uffd_wp(pte_t pte)
{
	return pte_flags(pte) & _PAGE_SWP_UFFD_WP;
}

static inline pte_t pte_swp_clear_uffd_wp(pte_t pte)
{
	return pte_clear_flags(pte, _PAGE_SWP_UFFD_WP);
}

static inline pmd_t pmd_swp_mkuffd_wp(pmd_t pmd)
{
	return pmd_set_flags(pmd, _PAGE_SWP_UFFD_WP);
}

static inline int pmd_swp_uffd_wp(pmd_t pmd)
{
	return pmd_flags(pmd) & _PAGE_SWP_UFFD_WP;
}

static inline pmd_t pmd_swp_clear_uffd_wp(pmd_t pmd)
{
	return pmd_clear_flags(pmd, _PAGE_SWP_UFFD_WP);
}
#endif /* CONFIG_HAVE_ARCH_USERFAULTFD_WP */

static inline u16 pte_flags_pkey(unsigned long pte_flags)
{
#ifdef CONFIG_X86_INTEL_MEMORY_PROTECTION_KEYS
	/* ifdef to avoid doing 59-bit shift on 32-bit values */
	return (pte_flags & _PAGE_PKEY_MASK) >> _PAGE_BIT_PKEY_BIT0;
#else
	return 0;
#endif
}

static inline bool __pkru_allows_pkey(u16 pkey, bool write)
{
	u32 pkru = read_pkru();

	if (!__pkru_allows_read(pkru, pkey))
		return false;
	if (write && !__pkru_allows_write(pkru, pkey))
		return false;

	return true;
}

/*
 * 'pteval' can come from a PTE, PMD or PUD.  We only check
 * _PAGE_PRESENT, _PAGE_USER, and _PAGE_RW in here which are the
 * same value on all 3 types.
 */
static inline bool __pte_access_permitted(unsigned long pteval, bool write)
{
	unsigned long need_pte_bits = _PAGE_PRESENT|_PAGE_USER;

	/*
	 * Write=0,Dirty=1 PTEs are shadow stack, which the kernel
	 * shouldn't generally allow access to, but since they
	 * are already Write=0, the below logic covers both cases.
	 */
	if (write)
		need_pte_bits |= _PAGE_RW;

	if ((pteval & need_pte_bits) != need_pte_bits)
		return 0;

	return __pkru_allows_pkey(pte_flags_pkey(pteval), write);
}

#define pte_access_permitted pte_access_permitted
static inline bool pte_access_permitted(pte_t pte, bool write)
{
	return __pte_access_permitted(pte_val(pte), write);
}

#define pmd_access_permitted pmd_access_permitted
static inline bool pmd_access_permitted(pmd_t pmd, bool write)
{
	return __pte_access_permitted(pmd_val(pmd), write);
}

#define pud_access_permitted pud_access_permitted
static inline bool pud_access_permitted(pud_t pud, bool write)
{
	return __pte_access_permitted(pud_val(pud), write);
}

#define __HAVE_ARCH_PFN_MODIFY_ALLOWED 1
extern bool pfn_modify_allowed(unsigned long pfn, pgprot_t prot);

static inline bool arch_has_pfn_modify_check(void)
{
	return boot_cpu_has_bug(X86_BUG_L1TF);
}

#define arch_check_zapped_pte arch_check_zapped_pte
void arch_check_zapped_pte(struct vm_area_struct *vma, pte_t pte);

#define arch_check_zapped_pmd arch_check_zapped_pmd
void arch_check_zapped_pmd(struct vm_area_struct *vma, pmd_t pmd);

#define arch_check_zapped_pud arch_check_zapped_pud
void arch_check_zapped_pud(struct vm_area_struct *vma, pud_t pud);

#ifdef CONFIG_XEN_PV
#define arch_has_hw_nonleaf_pmd_young arch_has_hw_nonleaf_pmd_young
static inline bool arch_has_hw_nonleaf_pmd_young(void)
{
	return !cpu_feature_enabled(X86_FEATURE_XENPV);
}
#endif

#ifdef CONFIG_PAGE_TABLE_CHECK
static inline bool pte_user_accessible_page(pte_t pte)
{
	return (pte_val(pte) & _PAGE_PRESENT) && (pte_val(pte) & _PAGE_USER);
}

static inline bool pmd_user_accessible_page(pmd_t pmd)
{
	return pmd_leaf(pmd) && (pmd_val(pmd) & _PAGE_PRESENT) && (pmd_val(pmd) & _PAGE_USER);
}

static inline bool pud_user_accessible_page(pud_t pud)
{
	return pud_leaf(pud) && (pud_val(pud) & _PAGE_PRESENT) && (pud_val(pud) & _PAGE_USER);
}
#endif

#ifdef CONFIG_X86_SGX
int arch_memory_failure(unsigned long pfn, int flags);
#define arch_memory_failure arch_memory_failure

bool arch_is_platform_page(u64 paddr);
#define arch_is_platform_page arch_is_platform_page
#endif

/*
 * Use set_p*_safe(), and elide TLB flushing, when confident that *no*
 * TLB flush will be required as a result of the "set". For example, use
 * in scenarios where it is known ahead of time that the routine is
 * setting non-present entries, or re-setting an existing entry to the
 * same value. Otherwise, use the typical "set" helpers and flush the
 * TLB.
 */
#define set_pte_safe(ptep, pte) \
({ \
	WARN_ON_ONCE(pte_present(*ptep) && !pte_same(*ptep, pte)); \
	set_pte(ptep, pte); \
})

#define set_pmd_safe(pmdp, pmd) \
({ \
	WARN_ON_ONCE(pmd_present(*pmdp) && !pmd_same(*pmdp, pmd)); \
	set_pmd(pmdp, pmd); \
})

#define set_pud_safe(pudp, pud) \
({ \
	WARN_ON_ONCE(pud_present(*pudp) && !pud_same(*pudp, pud)); \
	set_pud(pudp, pud); \
})

#define set_p4d_safe(p4dp, p4d) \
({ \
	WARN_ON_ONCE(p4d_present(*p4dp) && !p4d_same(*p4dp, p4d)); \
	set_p4d(p4dp, p4d); \
})

#define set_pgd_safe(pgdp, pgd) \
({ \
	WARN_ON_ONCE(pgd_present(*pgdp) && !pgd_same(*pgdp, pgd)); \
	set_pgd(pgdp, pgd); \
})
#endif	/* __ASSEMBLER__ */

#endif /* _ASM_X86_PGTABLE_H */<|MERGE_RESOLUTION|>--- conflicted
+++ resolved
@@ -776,14 +776,10 @@
 
 static inline pte_t pfn_pte(unsigned long page_nr, pgprot_t pgprot)
 {
-<<<<<<< HEAD
 	phys_addr_t pfn = (phys_addr_t)page_nr << PAGE_SHIFT;/*页首地址*/
-=======
-	phys_addr_t pfn = (phys_addr_t)page_nr << PAGE_SHIFT;
 	/* This bit combination is used to mark shadow stacks */
 	WARN_ON_ONCE((pgprot_val(pgprot) & (_PAGE_DIRTY | _PAGE_RW)) ==
 			_PAGE_DIRTY);
->>>>>>> 155a3c00
 	pfn ^= protnone_mask(pgprot_val(pgprot));
 	pfn &= PTE_PFN_MASK;
 	return __pte(pfn | check_pgprot(pgprot));/*构造pte*/
