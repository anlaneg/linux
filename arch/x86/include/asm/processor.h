/* SPDX-License-Identifier: GPL-2.0 */
#ifndef _ASM_X86_PROCESSOR_H
#define _ASM_X86_PROCESSOR_H

#include <asm/processor-flags.h>

/* Forward declaration, a strange C thing */
struct task_struct;
struct mm_struct;
struct io_bitmap;
struct vm86;

#include <asm/math_emu.h>
#include <asm/segment.h>
#include <asm/types.h>
#include <uapi/asm/sigcontext.h>
#include <asm/current.h>
#include <asm/cpufeatures.h>
#include <asm/cpuid.h>
#include <asm/page.h>
#include <asm/pgtable_types.h>
#include <asm/percpu.h>
#include <asm/msr.h>
#include <asm/desc_defs.h>
#include <asm/nops.h>
#include <asm/special_insns.h>
#include <asm/fpu/types.h>
#include <asm/unwind_hints.h>
#include <asm/vmxfeatures.h>
#include <asm/vdso/processor.h>

#include <linux/personality.h>
#include <linux/cache.h>
#include <linux/threads.h>
#include <linux/math64.h>
#include <linux/err.h>
#include <linux/irqflags.h>
#include <linux/mem_encrypt.h>

/*
 * We handle most unaligned accesses in hardware.  On the other hand
 * unaligned DMA can be quite expensive on some Nehalem processors.
 *
 * Based on this we disable the IP header alignment in network drivers.
 */
#define NET_IP_ALIGN	0

#define HBP_NUM 4

/*
 * These alignment constraints are for performance in the vSMP case,
 * but in the task_struct case we must also meet hardware imposed
 * alignment requirements of the FPU state:
 */
#ifdef CONFIG_X86_VSMP
# define ARCH_MIN_TASKALIGN		(1 << INTERNODE_CACHE_SHIFT)
# define ARCH_MIN_MMSTRUCT_ALIGN	(1 << INTERNODE_CACHE_SHIFT)
#else
# define ARCH_MIN_TASKALIGN		__alignof__(union fpregs_state)
# define ARCH_MIN_MMSTRUCT_ALIGN	0
#endif

enum tlb_infos {
	ENTRIES,
	NR_INFO
};

extern u16 __read_mostly tlb_lli_4k[NR_INFO];
extern u16 __read_mostly tlb_lli_2m[NR_INFO];
extern u16 __read_mostly tlb_lli_4m[NR_INFO];
extern u16 __read_mostly tlb_lld_4k[NR_INFO];
extern u16 __read_mostly tlb_lld_2m[NR_INFO];
extern u16 __read_mostly tlb_lld_4m[NR_INFO];
extern u16 __read_mostly tlb_lld_1g[NR_INFO];

/*
 *  CPU type and hardware bug flags. Kept separately for each CPU.
 *  Members of this structure are referenced in head_32.S, so think twice
 *  before touching them. [mj]
 */

struct cpuinfo_x86 {
	__u8			x86;		/* CPU family */
	__u8			x86_vendor;	/* CPU vendor */
	__u8			x86_model;
	__u8			x86_stepping;
#ifdef CONFIG_X86_64
	/* Number of 4K pages in DTLB/ITLB combined(in pages): */
	int			x86_tlbsize;
#endif
#ifdef CONFIG_X86_VMX_FEATURE_NAMES
	__u32			vmx_capability[NVMXINTS];
#endif
	__u8			x86_virt_bits;
	__u8			x86_phys_bits;
	/* CPUID returned core id bits: */
	__u8			x86_coreid_bits;
	__u8			cu_id;
	/* Max extended CPUID function supported: */
	__u32			extended_cpuid_level;
	/* Maximum supported CPUID level, -1=no CPUID: */
	int			cpuid_level;
	/*
	 * Align to size of unsigned long because the x86_capability array
	 * is passed to bitops which require the alignment. Use unnamed
	 * union to enforce the array is aligned to size of unsigned long.
	 */
	union {
		__u32		x86_capability[NCAPINTS + NBUGINTS];
		unsigned long	x86_capability_alignment;
	};
	char			x86_vendor_id[16];
	char			x86_model_id[64];
	/* in KB - valid for CPUS which support this call: */
	unsigned int		x86_cache_size;
	int			x86_cache_alignment;	/* In bytes */
	/* Cache QoS architectural values, valid only on the BSP: */
	int			x86_cache_max_rmid;	/* max index */
	int			x86_cache_occ_scale;	/* scale to bytes */
	int			x86_cache_mbm_width_offset;
	int			x86_power;
	unsigned long		loops_per_jiffy;
	/* protected processor identification number */
	u64			ppin;
	/* cpuid returned max cores value: */
	u16			x86_max_cores;
	u16			apicid;
	u16			initial_apicid;
	u16			x86_clflush_size;
	/* number of cores as seen by the OS: */
	u16			booted_cores;
	/* Physical processor id: */
	u16			phys_proc_id;
	/* Logical processor id: */
	u16			logical_proc_id;
	/* Core id: */
	u16			cpu_core_id;
	u16			cpu_die_id;
	u16			logical_die_id;
	/* Index into per_cpu list: */
	u16			cpu_index;
	/*  Is SMT active on this core? */
	bool			smt_active;
	u32			microcode;
	/* Address space bits used by the cache internally */
	u8			x86_cache_bits;
	unsigned		initialized : 1;
} __randomize_layout;

#define X86_VENDOR_INTEL	0
#define X86_VENDOR_CYRIX	1
#define X86_VENDOR_AMD		2
#define X86_VENDOR_UMC		3
#define X86_VENDOR_CENTAUR	5
#define X86_VENDOR_TRANSMETA	7
#define X86_VENDOR_NSC		8
#define X86_VENDOR_HYGON	9
#define X86_VENDOR_ZHAOXIN	10
#define X86_VENDOR_VORTEX	11
#define X86_VENDOR_NUM		12

#define X86_VENDOR_UNKNOWN	0xff

/*
 * capabilities of CPUs
 */
extern struct cpuinfo_x86	boot_cpu_data;
extern struct cpuinfo_x86	new_cpu_data;

extern __u32			cpu_caps_cleared[NCAPINTS + NBUGINTS];
extern __u32			cpu_caps_set[NCAPINTS + NBUGINTS];

#ifdef CONFIG_SMP
DECLARE_PER_CPU_READ_MOSTLY(struct cpuinfo_x86, cpu_info);
#define cpu_data(cpu)		per_cpu(cpu_info, cpu)
#else
#define cpu_info		boot_cpu_data
#define cpu_data(cpu)		boot_cpu_data
#endif

extern const struct seq_operations cpuinfo_op;

//取cache line大小
#define cache_line_size()	(boot_cpu_data.x86_cache_alignment)

extern void cpu_detect(struct cpuinfo_x86 *c);

static inline unsigned long long l1tf_pfn_limit(void)
{
	return BIT_ULL(boot_cpu_data.x86_cache_bits - 1 - PAGE_SHIFT);
}

extern void early_cpu_init(void);
extern void identify_boot_cpu(void);
extern void identify_secondary_cpu(struct cpuinfo_x86 *);
extern void print_cpu_info(struct cpuinfo_x86 *);
void print_cpu_msr(struct cpuinfo_x86 *);

<<<<<<< HEAD
#ifdef CONFIG_X86_32
extern int have_cpuid_p(void);
#else
static inline int have_cpuid_p(void)
{
	return 1;
}
#endif

//调用cpuid
static inline void native_cpuid(unsigned int *eax, unsigned int *ebx,
				unsigned int *ecx, unsigned int *edx)
{
	/* ecx is often an input as well as an output. */
	asm volatile("cpuid"
	    : "=a" (*eax),
	      "=b" (*ebx),
	      "=c" (*ecx),
	      "=d" (*edx)
	    : "0" (*eax), "2" (*ecx)
	    : "memory");
}

#define native_cpuid_reg(reg)					\
static inline unsigned int native_cpuid_##reg(unsigned int op)	\
{								\
	unsigned int eax = op, ebx, ecx = 0, edx;		\
								\
	native_cpuid(&eax, &ebx, &ecx, &edx);			\
								\
	return reg;						\
}

/*
 * Native CPUID functions returning a single datum.
 */
native_cpuid_reg(eax)
native_cpuid_reg(ebx)
native_cpuid_reg(ecx)
native_cpuid_reg(edx)

=======
>>>>>>> fe15c26e
/*
 * Friendlier CR3 helpers.
 */
static inline unsigned long read_cr3_pa(void)
{
	return __read_cr3() & CR3_ADDR_MASK;
}

static inline unsigned long native_read_cr3_pa(void)
{
	return __native_read_cr3() & CR3_ADDR_MASK;
}

static inline void load_cr3(pgd_t *pgdir)
{
	write_cr3(__sme_pa(pgdir));
}

/*
 * Note that while the legacy 'TSS' name comes from 'Task State Segment',
 * on modern x86 CPUs the TSS also holds information important to 64-bit mode,
 * unrelated to the task-switch mechanism:
 */
#ifdef CONFIG_X86_32
/* This is the TSS defined by the hardware. */
struct x86_hw_tss {
	unsigned short		back_link, __blh;
	unsigned long		sp0;
	unsigned short		ss0, __ss0h;
	unsigned long		sp1;

	/*
	 * We don't use ring 1, so ss1 is a convenient scratch space in
	 * the same cacheline as sp0.  We use ss1 to cache the value in
	 * MSR_IA32_SYSENTER_CS.  When we context switch
	 * MSR_IA32_SYSENTER_CS, we first check if the new value being
	 * written matches ss1, and, if it's not, then we wrmsr the new
	 * value and update ss1.
	 *
	 * The only reason we context switch MSR_IA32_SYSENTER_CS is
	 * that we set it to zero in vm86 tasks to avoid corrupting the
	 * stack if we were to go through the sysenter path from vm86
	 * mode.
	 */
	unsigned short		ss1;	/* MSR_IA32_SYSENTER_CS */

	unsigned short		__ss1h;
	unsigned long		sp2;
	unsigned short		ss2, __ss2h;
	unsigned long		__cr3;
	unsigned long		ip;
	unsigned long		flags;
	unsigned long		ax;
	unsigned long		cx;
	unsigned long		dx;
	unsigned long		bx;
	unsigned long		sp;
	unsigned long		bp;
	unsigned long		si;
	unsigned long		di;
	unsigned short		es, __esh;
	unsigned short		cs, __csh;
	unsigned short		ss, __ssh;
	unsigned short		ds, __dsh;
	unsigned short		fs, __fsh;
	unsigned short		gs, __gsh;
	unsigned short		ldt, __ldth;
	unsigned short		trace;
	unsigned short		io_bitmap_base;

} __attribute__((packed));
#else
struct x86_hw_tss {
	u32			reserved1;
	u64			sp0;
	u64			sp1;

	/*
	 * Since Linux does not use ring 2, the 'sp2' slot is unused by
	 * hardware.  entry_SYSCALL_64 uses it as scratch space to stash
	 * the user RSP value.
	 */
	u64			sp2;

	u64			reserved2;
	u64			ist[7];
	u32			reserved3;
	u32			reserved4;
	u16			reserved5;
	u16			io_bitmap_base;

} __attribute__((packed));
#endif

/*
 * IO-bitmap sizes:
 */
#define IO_BITMAP_BITS			65536
#define IO_BITMAP_BYTES			(IO_BITMAP_BITS / BITS_PER_BYTE)
#define IO_BITMAP_LONGS			(IO_BITMAP_BYTES / sizeof(long))

#define IO_BITMAP_OFFSET_VALID_MAP				\
	(offsetof(struct tss_struct, io_bitmap.bitmap) -	\
	 offsetof(struct tss_struct, x86_tss))

#define IO_BITMAP_OFFSET_VALID_ALL				\
	(offsetof(struct tss_struct, io_bitmap.mapall) -	\
	 offsetof(struct tss_struct, x86_tss))

#ifdef CONFIG_X86_IOPL_IOPERM
/*
 * sizeof(unsigned long) coming from an extra "long" at the end of the
 * iobitmap. The limit is inclusive, i.e. the last valid byte.
 */
# define __KERNEL_TSS_LIMIT	\
	(IO_BITMAP_OFFSET_VALID_ALL + IO_BITMAP_BYTES + \
	 sizeof(unsigned long) - 1)
#else
# define __KERNEL_TSS_LIMIT	\
	(offsetof(struct tss_struct, x86_tss) + sizeof(struct x86_hw_tss) - 1)
#endif

/* Base offset outside of TSS_LIMIT so unpriviledged IO causes #GP */
#define IO_BITMAP_OFFSET_INVALID	(__KERNEL_TSS_LIMIT + 1)

struct entry_stack {
	char	stack[PAGE_SIZE];
};

struct entry_stack_page {
	struct entry_stack stack;
} __aligned(PAGE_SIZE);

/*
 * All IO bitmap related data stored in the TSS:
 */
struct x86_io_bitmap {
	/* The sequence number of the last active bitmap. */
	u64			prev_sequence;

	/*
	 * Store the dirty size of the last io bitmap offender. The next
	 * one will have to do the cleanup as the switch out to a non io
	 * bitmap user will just set x86_tss.io_bitmap_base to a value
	 * outside of the TSS limit. So for sane tasks there is no need to
	 * actually touch the io_bitmap at all.
	 */
	unsigned int		prev_max;

	/*
	 * The extra 1 is there because the CPU will access an
	 * additional byte beyond the end of the IO permission
	 * bitmap. The extra byte must be all 1 bits, and must
	 * be within the limit.
	 */
	unsigned long		bitmap[IO_BITMAP_LONGS + 1];

	/*
	 * Special I/O bitmap to emulate IOPL(3). All bytes zero,
	 * except the additional byte at the end.
	 */
	unsigned long		mapall[IO_BITMAP_LONGS + 1];
};

struct tss_struct {
	/*
	 * The fixed hardware portion.  This must not cross a page boundary
	 * at risk of violating the SDM's advice and potentially triggering
	 * errata.
	 */
	struct x86_hw_tss	x86_tss;

	struct x86_io_bitmap	io_bitmap;
} __aligned(PAGE_SIZE);

DECLARE_PER_CPU_PAGE_ALIGNED(struct tss_struct, cpu_tss_rw);

/* Per CPU interrupt stacks */
struct irq_stack {
	char		stack[IRQ_STACK_SIZE];
} __aligned(IRQ_STACK_SIZE);

#ifdef CONFIG_X86_64
struct fixed_percpu_data {
	/*
	 * GCC hardcodes the stack canary as %gs:40.  Since the
	 * irq_stack is the object at %gs:0, we reserve the bottom
	 * 48 bytes of the irq stack for the canary.
	 *
	 * Once we are willing to require -mstack-protector-guard-symbol=
	 * support for x86_64 stackprotector, we can get rid of this.
	 */
	char		gs_base[40];
	unsigned long	stack_canary;
};

DECLARE_PER_CPU_FIRST(struct fixed_percpu_data, fixed_percpu_data) __visible;
DECLARE_INIT_PER_CPU(fixed_percpu_data);

static inline unsigned long cpu_kernelmode_gs_base(int cpu)
{
	return (unsigned long)per_cpu(fixed_percpu_data.gs_base, cpu);
}

extern asmlinkage void ignore_sysret(void);

/* Save actual FS/GS selectors and bases to current->thread */
void current_save_fsgs(void);
#else	/* X86_64 */
#ifdef CONFIG_STACKPROTECTOR
DECLARE_PER_CPU(unsigned long, __stack_chk_guard);
#endif
#endif	/* !X86_64 */

struct perf_event;

struct thread_struct {
	/* Cached TLS descriptors: */
	struct desc_struct	tls_array[GDT_ENTRY_TLS_ENTRIES];
#ifdef CONFIG_X86_32
	unsigned long		sp0;
#endif
	unsigned long		sp;
#ifdef CONFIG_X86_32
	unsigned long		sysenter_cs;
#else
	unsigned short		es;
	unsigned short		ds;
	unsigned short		fsindex;
	unsigned short		gsindex;
#endif

#ifdef CONFIG_X86_64
	unsigned long		fsbase;
	unsigned long		gsbase;
#else
	/*
	 * XXX: this could presumably be unsigned short.  Alternatively,
	 * 32-bit kernels could be taught to use fsindex instead.
	 */
	unsigned long fs;
	unsigned long gs;
#endif

	/* Save middle states of ptrace breakpoints */
	struct perf_event	*ptrace_bps[HBP_NUM];
	/* Debug status used for traps, single steps, etc... */
	unsigned long           virtual_dr6;
	/* Keep track of the exact dr7 value set by the user */
	unsigned long           ptrace_dr7;
	/* Fault info: */
	unsigned long		cr2;
	unsigned long		trap_nr;
	unsigned long		error_code;
#ifdef CONFIG_VM86
	/* Virtual 86 mode info */
	struct vm86		*vm86;
#endif
	/* IO permissions: */
	struct io_bitmap	*io_bitmap;

	/*
	 * IOPL. Privilege level dependent I/O permission which is
	 * emulated via the I/O bitmap to prevent user space from disabling
	 * interrupts.
	 */
	unsigned long		iopl_emul;

	unsigned int		iopl_warn:1;
	unsigned int		sig_on_uaccess_err:1;

	/*
	 * Protection Keys Register for Userspace.  Loaded immediately on
	 * context switch. Store it in thread_struct to avoid a lookup in
	 * the tasks's FPU xstate buffer. This value is only valid when a
	 * task is scheduled out. For 'current' the authoritative source of
	 * PKRU is the hardware itself.
	 */
	u32			pkru;

	/* Floating point and extended processor state */
	struct fpu		fpu;
	/*
	 * WARNING: 'fpu' is dynamically-sized.  It *MUST* be at
	 * the end.
	 */
};

extern void fpu_thread_struct_whitelist(unsigned long *offset, unsigned long *size);

static inline void arch_thread_struct_whitelist(unsigned long *offset,
						unsigned long *size)
{
	fpu_thread_struct_whitelist(offset, size);
}

static inline void
native_load_sp0(unsigned long sp0)
{
	this_cpu_write(cpu_tss_rw.x86_tss.sp0, sp0);
}

static __always_inline void native_swapgs(void)
{
#ifdef CONFIG_X86_64
	asm volatile("swapgs" ::: "memory");
#endif
}

static __always_inline unsigned long current_top_of_stack(void)
{
	/*
	 *  We can't read directly from tss.sp0: sp0 on x86_32 is special in
	 *  and around vm86 mode and sp0 on x86_64 is special because of the
	 *  entry trampoline.
	 */
	return this_cpu_read_stable(pcpu_hot.top_of_stack);
}

static __always_inline bool on_thread_stack(void)
{
	return (unsigned long)(current_top_of_stack() -
			       current_stack_pointer) < THREAD_SIZE;
}

#ifdef CONFIG_PARAVIRT_XXL
#include <asm/paravirt.h>
#else

static inline void load_sp0(unsigned long sp0)
{
	native_load_sp0(sp0);
}

#endif /* CONFIG_PARAVIRT_XXL */

unsigned long __get_wchan(struct task_struct *p);

<<<<<<< HEAD
/*
 * Generic CPUID function
 * clear %ecx since some cpus (Cyrix MII) do not set or clear %ecx
 * resulting in stale register contents being returned.
 */
static inline void cpuid(unsigned int op,
			 unsigned int *eax, unsigned int *ebx,
			 unsigned int *ecx, unsigned int *edx)
{
    //将eax寄存器指定为op,将ecx寄存器清0
	*eax = op;
	*ecx = 0;
	__cpuid(eax, ebx, ecx, edx);
}

/* Some CPUID calls want 'count' to be placed in ecx */
static inline void cpuid_count(unsigned int op, int count,
			       unsigned int *eax, unsigned int *ebx,
			       unsigned int *ecx, unsigned int *edx)
{
	*eax = op;
	*ecx = count;
	__cpuid(eax, ebx, ecx, edx);
}

/*
 * CPUID functions returning a single datum
 */
static inline unsigned int cpuid_eax(unsigned int op)
{
	unsigned int eax, ebx, ecx, edx;

	cpuid(op, &eax, &ebx, &ecx, &edx);

	return eax;
}

static inline unsigned int cpuid_ebx(unsigned int op)
{
	unsigned int eax, ebx, ecx, edx;

	cpuid(op, &eax, &ebx, &ecx, &edx);

	return ebx;
}

//将eax置为op,并执行cpuid指令，并返回ecx寄存器中的值
static inline unsigned int cpuid_ecx(unsigned int op)
{
	unsigned int eax, ebx, ecx, edx;

	cpuid(op, &eax, &ebx, &ecx, &edx);

	return ecx;
}

static inline unsigned int cpuid_edx(unsigned int op)
{
	unsigned int eax, ebx, ecx, edx;

	cpuid(op, &eax, &ebx, &ecx, &edx);

	return edx;
}

=======
>>>>>>> fe15c26e
extern void select_idle_routine(const struct cpuinfo_x86 *c);
extern void amd_e400_c1e_apic_setup(void);

extern unsigned long		boot_option_idle_override;

enum idle_boot_override {IDLE_NO_OVERRIDE=0, IDLE_HALT, IDLE_NOMWAIT,
			 IDLE_POLL};

extern void enable_sep_cpu(void);


/* Defined in head.S */
extern struct desc_ptr		early_gdt_descr;

extern void switch_gdt_and_percpu_base(int);
extern void load_direct_gdt(int);
extern void load_fixmap_gdt(int);
extern void cpu_init(void);
extern void cpu_init_secondary(void);
extern void cpu_init_exception_handling(void);
extern void cr4_init(void);

static inline unsigned long get_debugctlmsr(void)
{
	unsigned long debugctlmsr = 0;

#ifndef CONFIG_X86_DEBUGCTLMSR
	if (boot_cpu_data.x86 < 6)
		return 0;
#endif
	rdmsrl(MSR_IA32_DEBUGCTLMSR, debugctlmsr);

	return debugctlmsr;
}

static inline void update_debugctlmsr(unsigned long debugctlmsr)
{
#ifndef CONFIG_X86_DEBUGCTLMSR
	if (boot_cpu_data.x86 < 6)
		return;
#endif
	wrmsrl(MSR_IA32_DEBUGCTLMSR, debugctlmsr);
}

extern void set_task_blockstep(struct task_struct *task, bool on);

/* Boot loader type from the setup header: */
extern int			bootloader_type;
extern int			bootloader_version;

extern char			ignore_fpu_irq;

#define HAVE_ARCH_PICK_MMAP_LAYOUT 1
#define ARCH_HAS_PREFETCHW
#define ARCH_HAS_SPINLOCK_PREFETCH

#ifdef CONFIG_X86_32
# define BASE_PREFETCH		""
# define ARCH_HAS_PREFETCH
#else
# define BASE_PREFETCH		"prefetcht0 %P1"
#endif

/*
 * Prefetch instructions for Pentium III (+) and AMD Athlon (+)
 *
 * It's not worth to care about 3dnow prefetches for the K6
 * because they are microcoded there and very slow.
 */
static inline void prefetch(const void *x)
{
	alternative_input(BASE_PREFETCH, "prefetchnta %P1",
			  X86_FEATURE_XMM,
			  "m" (*(const char *)x));
}

/*
 * 3dnow prefetch to get an exclusive cache line.
 * Useful for spinlocks to avoid one state transition in the
 * cache coherency protocol:
 */
static __always_inline void prefetchw(const void *x)
{
	alternative_input(BASE_PREFETCH, "prefetchw %P1",
			  X86_FEATURE_3DNOWPREFETCH,
			  "m" (*(const char *)x));
}

static inline void spin_lock_prefetch(const void *x)
{
	prefetchw(x);
}

#define TOP_OF_INIT_STACK ((unsigned long)&init_stack + sizeof(init_stack) - \
			   TOP_OF_KERNEL_STACK_PADDING)

#define task_top_of_stack(task) ((unsigned long)(task_pt_regs(task) + 1))

#define task_pt_regs(task) \
({									\
	unsigned long __ptr = (unsigned long)task_stack_page(task);	\
	__ptr += THREAD_SIZE - TOP_OF_KERNEL_STACK_PADDING;		\
	((struct pt_regs *)__ptr) - 1;					\
})

#ifdef CONFIG_X86_32
#define INIT_THREAD  {							  \
	.sp0			= TOP_OF_INIT_STACK,			  \
	.sysenter_cs		= __KERNEL_CS,				  \
}

#define KSTK_ESP(task)		(task_pt_regs(task)->sp)

#else
#define INIT_THREAD { }

extern unsigned long KSTK_ESP(struct task_struct *task);

#endif /* CONFIG_X86_64 */

extern void start_thread(struct pt_regs *regs, unsigned long new_ip,
					       unsigned long new_sp);

/*
 * This decides where the kernel will search for a free chunk of vm
 * space during mmap's.
 */
#define __TASK_UNMAPPED_BASE(task_size)	(PAGE_ALIGN(task_size / 3))
#define TASK_UNMAPPED_BASE		__TASK_UNMAPPED_BASE(TASK_SIZE_LOW)

#define KSTK_EIP(task)		(task_pt_regs(task)->ip)

/* Get/set a process' ability to use the timestamp counter instruction */
#define GET_TSC_CTL(adr)	get_tsc_mode((adr))
#define SET_TSC_CTL(val)	set_tsc_mode((val))

extern int get_tsc_mode(unsigned long adr);
extern int set_tsc_mode(unsigned int val);

DECLARE_PER_CPU(u64, msr_misc_features_shadow);

extern u16 get_llc_id(unsigned int cpu);

#ifdef CONFIG_CPU_SUP_AMD
extern u32 amd_get_nodes_per_socket(void);
extern u32 amd_get_highest_perf(void);
#else
static inline u32 amd_get_nodes_per_socket(void)	{ return 0; }
static inline u32 amd_get_highest_perf(void)		{ return 0; }
#endif

extern unsigned long arch_align_stack(unsigned long sp);
void free_init_pages(const char *what, unsigned long begin, unsigned long end);
extern void free_kernel_image_pages(const char *what, void *begin, void *end);

void default_idle(void);
#ifdef	CONFIG_XEN
bool xen_set_default_idle(void);
#else
#define xen_set_default_idle 0
#endif

void __noreturn stop_this_cpu(void *dummy);
void microcode_check(struct cpuinfo_x86 *prev_info);
void store_cpu_caps(struct cpuinfo_x86 *info);

enum l1tf_mitigations {
	L1TF_MITIGATION_OFF,
	L1TF_MITIGATION_FLUSH_NOWARN,
	L1TF_MITIGATION_FLUSH,
	L1TF_MITIGATION_FLUSH_NOSMT,
	L1TF_MITIGATION_FULL,
	L1TF_MITIGATION_FULL_FORCE
};

extern enum l1tf_mitigations l1tf_mitigation;

enum mds_mitigations {
	MDS_MITIGATION_OFF,
	MDS_MITIGATION_FULL,
	MDS_MITIGATION_VMWERV,
};

#ifdef CONFIG_X86_SGX
int arch_memory_failure(unsigned long pfn, int flags);
#define arch_memory_failure arch_memory_failure

bool arch_is_platform_page(u64 paddr);
#define arch_is_platform_page arch_is_platform_page
#endif

#endif /* _ASM_X86_PROCESSOR_H */<|MERGE_RESOLUTION|>--- conflicted
+++ resolved
@@ -196,50 +196,6 @@
 extern void print_cpu_info(struct cpuinfo_x86 *);
 void print_cpu_msr(struct cpuinfo_x86 *);
 
-<<<<<<< HEAD
-#ifdef CONFIG_X86_32
-extern int have_cpuid_p(void);
-#else
-static inline int have_cpuid_p(void)
-{
-	return 1;
-}
-#endif
-
-//调用cpuid
-static inline void native_cpuid(unsigned int *eax, unsigned int *ebx,
-				unsigned int *ecx, unsigned int *edx)
-{
-	/* ecx is often an input as well as an output. */
-	asm volatile("cpuid"
-	    : "=a" (*eax),
-	      "=b" (*ebx),
-	      "=c" (*ecx),
-	      "=d" (*edx)
-	    : "0" (*eax), "2" (*ecx)
-	    : "memory");
-}
-
-#define native_cpuid_reg(reg)					\
-static inline unsigned int native_cpuid_##reg(unsigned int op)	\
-{								\
-	unsigned int eax = op, ebx, ecx = 0, edx;		\
-								\
-	native_cpuid(&eax, &ebx, &ecx, &edx);			\
-								\
-	return reg;						\
-}
-
-/*
- * Native CPUID functions returning a single datum.
- */
-native_cpuid_reg(eax)
-native_cpuid_reg(ebx)
-native_cpuid_reg(ecx)
-native_cpuid_reg(edx)
-
-=======
->>>>>>> fe15c26e
 /*
  * Friendlier CR3 helpers.
  */
@@ -578,74 +534,6 @@
 
 unsigned long __get_wchan(struct task_struct *p);
 
-<<<<<<< HEAD
-/*
- * Generic CPUID function
- * clear %ecx since some cpus (Cyrix MII) do not set or clear %ecx
- * resulting in stale register contents being returned.
- */
-static inline void cpuid(unsigned int op,
-			 unsigned int *eax, unsigned int *ebx,
-			 unsigned int *ecx, unsigned int *edx)
-{
-    //将eax寄存器指定为op,将ecx寄存器清0
-	*eax = op;
-	*ecx = 0;
-	__cpuid(eax, ebx, ecx, edx);
-}
-
-/* Some CPUID calls want 'count' to be placed in ecx */
-static inline void cpuid_count(unsigned int op, int count,
-			       unsigned int *eax, unsigned int *ebx,
-			       unsigned int *ecx, unsigned int *edx)
-{
-	*eax = op;
-	*ecx = count;
-	__cpuid(eax, ebx, ecx, edx);
-}
-
-/*
- * CPUID functions returning a single datum
- */
-static inline unsigned int cpuid_eax(unsigned int op)
-{
-	unsigned int eax, ebx, ecx, edx;
-
-	cpuid(op, &eax, &ebx, &ecx, &edx);
-
-	return eax;
-}
-
-static inline unsigned int cpuid_ebx(unsigned int op)
-{
-	unsigned int eax, ebx, ecx, edx;
-
-	cpuid(op, &eax, &ebx, &ecx, &edx);
-
-	return ebx;
-}
-
-//将eax置为op,并执行cpuid指令，并返回ecx寄存器中的值
-static inline unsigned int cpuid_ecx(unsigned int op)
-{
-	unsigned int eax, ebx, ecx, edx;
-
-	cpuid(op, &eax, &ebx, &ecx, &edx);
-
-	return ecx;
-}
-
-static inline unsigned int cpuid_edx(unsigned int op)
-{
-	unsigned int eax, ebx, ecx, edx;
-
-	cpuid(op, &eax, &ebx, &ecx, &edx);
-
-	return edx;
-}
-
-=======
->>>>>>> fe15c26e
 extern void select_idle_routine(const struct cpuinfo_x86 *c);
 extern void amd_e400_c1e_apic_setup(void);
 
