/* SPDX-License-Identifier: GPL-2.0-only */
/*
 * Kernel-based Virtual Machine driver for Linux
 *
 * This header defines architecture specific interfaces, x86 version
 */

#ifndef _ASM_X86_KVM_HOST_H
#define _ASM_X86_KVM_HOST_H

#include <linux/types.h>
#include <linux/mm.h>
#include <linux/mmu_notifier.h>
#include <linux/tracepoint.h>
#include <linux/cpumask.h>
#include <linux/irq_work.h>
#include <linux/irq.h>

#include <linux/kvm.h>
#include <linux/kvm_para.h>
#include <linux/kvm_types.h>
#include <linux/perf_event.h>
#include <linux/pvclock_gtod.h>
#include <linux/clocksource.h>
#include <linux/irqbypass.h>
#include <linux/hyperv.h>

#include <asm/apic.h>
#include <asm/pvclock-abi.h>
#include <asm/desc.h>
#include <asm/mtrr.h>
#include <asm/msr-index.h>
#include <asm/asm.h>
#include <asm/kvm_page_track.h>
#include <asm/kvm_vcpu_regs.h>
#include <asm/hyperv-tlfs.h>

#define __KVM_HAVE_ARCH_VCPU_DEBUGFS

#define KVM_MAX_VCPUS 288
#define KVM_SOFT_MAX_VCPUS 240
#define KVM_MAX_VCPU_ID 1023
#define KVM_USER_MEM_SLOTS 509
/* memory slots that are not exposed to userspace */
#define KVM_PRIVATE_MEM_SLOTS 3
#define KVM_MEM_SLOTS_NUM (KVM_USER_MEM_SLOTS + KVM_PRIVATE_MEM_SLOTS)

#define KVM_HALT_POLL_NS_DEFAULT 200000

#define KVM_IRQCHIP_NUM_PINS  KVM_IOAPIC_NUM_PINS

#define KVM_DIRTY_LOG_MANUAL_CAPS   (KVM_DIRTY_LOG_MANUAL_PROTECT_ENABLE | \
					KVM_DIRTY_LOG_INITIALLY_SET)

/* x86-specific vcpu->requests bit members */
#define KVM_REQ_MIGRATE_TIMER		KVM_ARCH_REQ(0)
#define KVM_REQ_REPORT_TPR_ACCESS	KVM_ARCH_REQ(1)
#define KVM_REQ_TRIPLE_FAULT		KVM_ARCH_REQ(2)
#define KVM_REQ_MMU_SYNC		KVM_ARCH_REQ(3)
#define KVM_REQ_CLOCK_UPDATE		KVM_ARCH_REQ(4)
#define KVM_REQ_LOAD_MMU_PGD		KVM_ARCH_REQ(5)
#define KVM_REQ_EVENT			KVM_ARCH_REQ(6)
#define KVM_REQ_APF_HALT		KVM_ARCH_REQ(7)
#define KVM_REQ_STEAL_UPDATE		KVM_ARCH_REQ(8)
#define KVM_REQ_NMI			KVM_ARCH_REQ(9)
#define KVM_REQ_PMU			KVM_ARCH_REQ(10)
#define KVM_REQ_PMI			KVM_ARCH_REQ(11)
#define KVM_REQ_SMI			KVM_ARCH_REQ(12)
#define KVM_REQ_MASTERCLOCK_UPDATE	KVM_ARCH_REQ(13)
#define KVM_REQ_MCLOCK_INPROGRESS \
	KVM_ARCH_REQ_FLAGS(14, KVM_REQUEST_WAIT | KVM_REQUEST_NO_WAKEUP)
#define KVM_REQ_SCAN_IOAPIC \
	KVM_ARCH_REQ_FLAGS(15, KVM_REQUEST_WAIT | KVM_REQUEST_NO_WAKEUP)
#define KVM_REQ_GLOBAL_CLOCK_UPDATE	KVM_ARCH_REQ(16)
#define KVM_REQ_APIC_PAGE_RELOAD \
	KVM_ARCH_REQ_FLAGS(17, KVM_REQUEST_WAIT | KVM_REQUEST_NO_WAKEUP)
#define KVM_REQ_HV_CRASH		KVM_ARCH_REQ(18)
#define KVM_REQ_IOAPIC_EOI_EXIT		KVM_ARCH_REQ(19)
#define KVM_REQ_HV_RESET		KVM_ARCH_REQ(20)
#define KVM_REQ_HV_EXIT			KVM_ARCH_REQ(21)
#define KVM_REQ_HV_STIMER		KVM_ARCH_REQ(22)
#define KVM_REQ_LOAD_EOI_EXITMAP	KVM_ARCH_REQ(23)
#define KVM_REQ_GET_VMCS12_PAGES	KVM_ARCH_REQ(24)
#define KVM_REQ_APICV_UPDATE \
	KVM_ARCH_REQ_FLAGS(25, KVM_REQUEST_WAIT | KVM_REQUEST_NO_WAKEUP)

#define CR0_RESERVED_BITS                                               \
	(~(unsigned long)(X86_CR0_PE | X86_CR0_MP | X86_CR0_EM | X86_CR0_TS \
			  | X86_CR0_ET | X86_CR0_NE | X86_CR0_WP | X86_CR0_AM \
			  | X86_CR0_NW | X86_CR0_CD | X86_CR0_PG))

#define CR4_RESERVED_BITS                                               \
	(~(unsigned long)(X86_CR4_VME | X86_CR4_PVI | X86_CR4_TSD | X86_CR4_DE\
			  | X86_CR4_PSE | X86_CR4_PAE | X86_CR4_MCE     \
			  | X86_CR4_PGE | X86_CR4_PCE | X86_CR4_OSFXSR | X86_CR4_PCIDE \
			  | X86_CR4_OSXSAVE | X86_CR4_SMEP | X86_CR4_FSGSBASE \
			  | X86_CR4_OSXMMEXCPT | X86_CR4_LA57 | X86_CR4_VMXE \
			  | X86_CR4_SMAP | X86_CR4_PKE | X86_CR4_UMIP))

#define CR8_RESERVED_BITS (~(unsigned long)X86_CR8_TPR)



#define INVALID_PAGE (~(hpa_t)0)
#define VALID_PAGE(x) ((x) != INVALID_PAGE)

#define UNMAPPED_GVA (~(gpa_t)0)

/* KVM Hugepage definitions for x86 */
enum {
	PT_PAGE_TABLE_LEVEL   = 1,
	PT_DIRECTORY_LEVEL    = 2,
	PT_PDPE_LEVEL         = 3,
	/* set max level to the biggest one */
	PT_MAX_HUGEPAGE_LEVEL = PT_PDPE_LEVEL,
};
#define KVM_NR_PAGE_SIZES	(PT_MAX_HUGEPAGE_LEVEL - \
				 PT_PAGE_TABLE_LEVEL + 1)
#define KVM_HPAGE_GFN_SHIFT(x)	(((x) - 1) * 9)
#define KVM_HPAGE_SHIFT(x)	(PAGE_SHIFT + KVM_HPAGE_GFN_SHIFT(x))
#define KVM_HPAGE_SIZE(x)	(1UL << KVM_HPAGE_SHIFT(x))
#define KVM_HPAGE_MASK(x)	(~(KVM_HPAGE_SIZE(x) - 1))
#define KVM_PAGES_PER_HPAGE(x)	(KVM_HPAGE_SIZE(x) / PAGE_SIZE)

static inline gfn_t gfn_to_index(gfn_t gfn, gfn_t base_gfn, int level)
{
	/* KVM_HPAGE_GFN_SHIFT(PT_PAGE_TABLE_LEVEL) must be 0. */
	return (gfn >> KVM_HPAGE_GFN_SHIFT(level)) -
		(base_gfn >> KVM_HPAGE_GFN_SHIFT(level));
}

#define KVM_PERMILLE_MMU_PAGES 20
#define KVM_MIN_ALLOC_MMU_PAGES 64UL
#define KVM_MMU_HASH_SHIFT 12
#define KVM_NUM_MMU_PAGES (1 << KVM_MMU_HASH_SHIFT)
#define KVM_MIN_FREE_MMU_PAGES 5
#define KVM_REFILL_PAGES 25
#define KVM_MAX_CPUID_ENTRIES 80
#define KVM_NR_FIXED_MTRR_REGION 88
#define KVM_NR_VAR_MTRR 8

#define ASYNC_PF_PER_VCPU 64

enum kvm_reg {
	VCPU_REGS_RAX = __VCPU_REGS_RAX,
	VCPU_REGS_RCX = __VCPU_REGS_RCX,
	VCPU_REGS_RDX = __VCPU_REGS_RDX,
	VCPU_REGS_RBX = __VCPU_REGS_RBX,
	VCPU_REGS_RSP = __VCPU_REGS_RSP,
	VCPU_REGS_RBP = __VCPU_REGS_RBP,
	VCPU_REGS_RSI = __VCPU_REGS_RSI,
	VCPU_REGS_RDI = __VCPU_REGS_RDI,
#ifdef CONFIG_X86_64
	VCPU_REGS_R8  = __VCPU_REGS_R8,
	VCPU_REGS_R9  = __VCPU_REGS_R9,
	VCPU_REGS_R10 = __VCPU_REGS_R10,
	VCPU_REGS_R11 = __VCPU_REGS_R11,
	VCPU_REGS_R12 = __VCPU_REGS_R12,
	VCPU_REGS_R13 = __VCPU_REGS_R13,
	VCPU_REGS_R14 = __VCPU_REGS_R14,
	VCPU_REGS_R15 = __VCPU_REGS_R15,
#endif
	VCPU_REGS_RIP,
	NR_VCPU_REGS,

	VCPU_EXREG_PDPTR = NR_VCPU_REGS,
	VCPU_EXREG_CR3,
	VCPU_EXREG_RFLAGS,
	VCPU_EXREG_SEGMENTS,
};

enum {
	VCPU_SREG_ES,
	VCPU_SREG_CS,
	VCPU_SREG_SS,
	VCPU_SREG_DS,
	VCPU_SREG_FS,
	VCPU_SREG_GS,
	VCPU_SREG_TR,
	VCPU_SREG_LDTR,
};

enum exit_fastpath_completion {
	EXIT_FASTPATH_NONE,
	EXIT_FASTPATH_SKIP_EMUL_INS,
};

struct x86_emulate_ctxt;
struct x86_exception;
enum x86_intercept;
enum x86_intercept_stage;

#define KVM_NR_MEM_OBJS 40

#define KVM_NR_DB_REGS	4

#define DR6_BD		(1 << 13)
#define DR6_BS		(1 << 14)
#define DR6_BT		(1 << 15)
#define DR6_RTM		(1 << 16)
#define DR6_FIXED_1	0xfffe0ff0
#define DR6_INIT	0xffff0ff0
#define DR6_VOLATILE	0x0001e00f

#define DR7_BP_EN_MASK	0x000000ff
#define DR7_GE		(1 << 9)
#define DR7_GD		(1 << 13)
#define DR7_FIXED_1	0x00000400
#define DR7_VOLATILE	0xffff2bff

#define PFERR_PRESENT_BIT 0
#define PFERR_WRITE_BIT 1
#define PFERR_USER_BIT 2
#define PFERR_RSVD_BIT 3
#define PFERR_FETCH_BIT 4
#define PFERR_PK_BIT 5
#define PFERR_GUEST_FINAL_BIT 32
#define PFERR_GUEST_PAGE_BIT 33

#define PFERR_PRESENT_MASK (1U << PFERR_PRESENT_BIT)
#define PFERR_WRITE_MASK (1U << PFERR_WRITE_BIT)
#define PFERR_USER_MASK (1U << PFERR_USER_BIT)
#define PFERR_RSVD_MASK (1U << PFERR_RSVD_BIT)
#define PFERR_FETCH_MASK (1U << PFERR_FETCH_BIT)
#define PFERR_PK_MASK (1U << PFERR_PK_BIT)
#define PFERR_GUEST_FINAL_MASK (1ULL << PFERR_GUEST_FINAL_BIT)
#define PFERR_GUEST_PAGE_MASK (1ULL << PFERR_GUEST_PAGE_BIT)

#define PFERR_NESTED_GUEST_PAGE (PFERR_GUEST_PAGE_MASK |	\
				 PFERR_WRITE_MASK |		\
				 PFERR_PRESENT_MASK)

/* apic attention bits */
#define KVM_APIC_CHECK_VAPIC	0
/*
 * The following bit is set with PV-EOI, unset on EOI.
 * We detect PV-EOI changes by guest by comparing
 * this bit with PV-EOI in guest memory.
 * See the implementation in apic_update_pv_eoi.
 */
#define KVM_APIC_PV_EOI_PENDING	1

struct kvm_kernel_irq_routing_entry;

/*
 * We don't want allocation failures within the mmu code, so we preallocate
 * enough memory for a single page fault in a cache.
 */
struct kvm_mmu_memory_cache {
	int nobjs;
	void *objects[KVM_NR_MEM_OBJS];
};

/*
 * the pages used as guest page table on soft mmu are tracked by
 * kvm_memory_slot.arch.gfn_track which is 16 bits, so the role bits used
 * by indirect shadow page can not be more than 15 bits.
 *
 * Currently, we used 14 bits that are @level, @gpte_is_8_bytes, @quadrant, @access,
 * @nxe, @cr0_wp, @smep_andnot_wp and @smap_andnot_wp.
 */
union kvm_mmu_page_role {
	u32 word;
	struct {
		unsigned level:4;
		unsigned gpte_is_8_bytes:1;
		unsigned quadrant:2;
		unsigned direct:1;
		unsigned access:3;
		unsigned invalid:1;
		unsigned nxe:1;
		unsigned cr0_wp:1;
		unsigned smep_andnot_wp:1;
		unsigned smap_andnot_wp:1;
		unsigned ad_disabled:1;
		unsigned guest_mode:1;
		unsigned :6;

		/*
		 * This is left at the top of the word so that
		 * kvm_memslots_for_spte_role can extract it with a
		 * simple shift.  While there is room, give it a whole
		 * byte so it is also faster to load it from memory.
		 */
		unsigned smm:8;
	};
};

union kvm_mmu_extended_role {
/*
 * This structure complements kvm_mmu_page_role caching everything needed for
 * MMU configuration. If nothing in both these structures changed, MMU
 * re-configuration can be skipped. @valid bit is set on first usage so we don't
 * treat all-zero structure as valid data.
 */
	u32 word;
	struct {
		unsigned int valid:1;
		unsigned int execonly:1;
		unsigned int cr0_pg:1;
		unsigned int cr4_pae:1;
		unsigned int cr4_pse:1;
		unsigned int cr4_pke:1;
		unsigned int cr4_smap:1;
		unsigned int cr4_smep:1;
		unsigned int maxphyaddr:6;
	};
};

union kvm_mmu_role {
	u64 as_u64;
	struct {
		union kvm_mmu_page_role base;
		union kvm_mmu_extended_role ext;
	};
};

struct kvm_rmap_head {
	unsigned long val;
};

struct kvm_mmu_page {
	struct list_head link;
	struct hlist_node hash_link;
	struct list_head lpage_disallowed_link;

	bool unsync;
	u8 mmu_valid_gen;
	bool mmio_cached;
	bool lpage_disallowed; /* Can't be replaced by an equiv large page */

	/*
	 * The following two entries are used to key the shadow page in the
	 * hash table.
	 */
	union kvm_mmu_page_role role;
	gfn_t gfn;

	u64 *spt;
	/* hold the gfn of each spte inside spt */
	gfn_t *gfns;
	int root_count;          /* Currently serving as active root */
	unsigned int unsync_children;
	struct kvm_rmap_head parent_ptes; /* rmap pointers to parent sptes */
	DECLARE_BITMAP(unsync_child_bitmap, 512);

#ifdef CONFIG_X86_32
	/*
	 * Used out of the mmu-lock to avoid reading spte values while an
	 * update is in progress; see the comments in __get_spte_lockless().
	 */
	int clear_spte_count;
#endif

	/* Number of writes since the last time traversal visited this page.  */
	atomic_t write_flooding_count;
};

struct kvm_pio_request {
	unsigned long linear_rip;
	unsigned long count;
	int in;
	int port;
	int size;
};

#define PT64_ROOT_MAX_LEVEL 5

struct rsvd_bits_validate {
	u64 rsvd_bits_mask[2][PT64_ROOT_MAX_LEVEL];
	u64 bad_mt_xwr;
};

struct kvm_mmu_root_info {
	gpa_t cr3;
	hpa_t hpa;
};

#define KVM_MMU_ROOT_INFO_INVALID \
	((struct kvm_mmu_root_info) { .cr3 = INVALID_PAGE, .hpa = INVALID_PAGE })

#define KVM_MMU_NUM_PREV_ROOTS 3

/*
 * x86 supports 4 paging modes (5-level 64-bit, 4-level 64-bit, 3-level 32-bit,
 * and 2-level 32-bit).  The kvm_mmu structure abstracts the details of the
 * current mmu mode.
 */
struct kvm_mmu {
	unsigned long (*get_guest_pgd)(struct kvm_vcpu *vcpu);
	u64 (*get_pdptr)(struct kvm_vcpu *vcpu, int index);
	int (*page_fault)(struct kvm_vcpu *vcpu, gpa_t cr2_or_gpa, u32 err,
			  bool prefault);
	void (*inject_page_fault)(struct kvm_vcpu *vcpu,
				  struct x86_exception *fault);
	gpa_t (*gva_to_gpa)(struct kvm_vcpu *vcpu, gpa_t gva_or_gpa,
			    u32 access, struct x86_exception *exception);
	gpa_t (*translate_gpa)(struct kvm_vcpu *vcpu, gpa_t gpa, u32 access,
			       struct x86_exception *exception);
	int (*sync_page)(struct kvm_vcpu *vcpu,
			 struct kvm_mmu_page *sp);
	void (*invlpg)(struct kvm_vcpu *vcpu, gva_t gva, hpa_t root_hpa);
	void (*update_pte)(struct kvm_vcpu *vcpu, struct kvm_mmu_page *sp,
			   u64 *spte, const void *pte);
	hpa_t root_hpa;
	gpa_t root_cr3;
	union kvm_mmu_role mmu_role;
	u8 root_level;
	u8 shadow_root_level;
	u8 ept_ad;
	bool direct_map;
	struct kvm_mmu_root_info prev_roots[KVM_MMU_NUM_PREV_ROOTS];

	/*
	 * Bitmap; bit set = permission fault
	 * Byte index: page fault error code [4:1]
	 * Bit index: pte permissions in ACC_* format
	 */
	u8 permissions[16];

	/*
	* The pkru_mask indicates if protection key checks are needed.  It
	* consists of 16 domains indexed by page fault error code bits [4:1],
	* with PFEC.RSVD replaced by ACC_USER_MASK from the page tables.
	* Each domain has 2 bits which are ANDed with AD and WD from PKRU.
	*/
	u32 pkru_mask;

	u64 *pae_root;
	u64 *lm_root;

	/*
	 * check zero bits on shadow page table entries, these
	 * bits include not only hardware reserved bits but also
	 * the bits spte never used.
	 */
	struct rsvd_bits_validate shadow_zero_check;

	struct rsvd_bits_validate guest_rsvd_check;

	/* Can have large pages at levels 2..last_nonleaf_level-1. */
	u8 last_nonleaf_level;

	bool nx;

	u64 pdptrs[4]; /* pae */
};

struct kvm_tlb_range {
	u64 start_gfn;
	u64 pages;
};

enum pmc_type {
	KVM_PMC_GP = 0,
	KVM_PMC_FIXED,
};

struct kvm_pmc {
	enum pmc_type type;
	u8 idx;
	u64 counter;
	u64 eventsel;
	struct perf_event *perf_event;
	struct kvm_vcpu *vcpu;
	/*
	 * eventsel value for general purpose counters,
	 * ctrl value for fixed counters.
	 */
	u64 current_config;
};

struct kvm_pmu {
	unsigned nr_arch_gp_counters;
	unsigned nr_arch_fixed_counters;
	unsigned available_event_types;
	u64 fixed_ctr_ctrl;
	u64 global_ctrl;
	u64 global_status;
	u64 global_ovf_ctrl;
	u64 counter_bitmask[2];
	u64 global_ctrl_mask;
	u64 global_ovf_ctrl_mask;
	u64 reserved_bits;
	u8 version;
	struct kvm_pmc gp_counters[INTEL_PMC_MAX_GENERIC];
	struct kvm_pmc fixed_counters[INTEL_PMC_MAX_FIXED];
	struct irq_work irq_work;
	DECLARE_BITMAP(reprogram_pmi, X86_PMC_IDX_MAX);
	DECLARE_BITMAP(all_valid_pmc_idx, X86_PMC_IDX_MAX);
	DECLARE_BITMAP(pmc_in_use, X86_PMC_IDX_MAX);

	/*
	 * The gate to release perf_events not marked in
	 * pmc_in_use only once in a vcpu time slice.
	 */
	bool need_cleanup;

	/*
	 * The total number of programmed perf_events and it helps to avoid
	 * redundant check before cleanup if guest don't use vPMU at all.
	 */
	u8 event_count;
};

struct kvm_pmu_ops;

enum {
	KVM_DEBUGREG_BP_ENABLED = 1,
	KVM_DEBUGREG_WONT_EXIT = 2,
	KVM_DEBUGREG_RELOAD = 4,
};

struct kvm_mtrr_range {
	u64 base;
	u64 mask;
	struct list_head node;
};

struct kvm_mtrr {
	struct kvm_mtrr_range var_ranges[KVM_NR_VAR_MTRR];
	mtrr_type fixed_ranges[KVM_NR_FIXED_MTRR_REGION];
	u64 deftype;

	struct list_head head;
};

/* Hyper-V SynIC timer */
struct kvm_vcpu_hv_stimer {
	struct hrtimer timer;
	int index;
	union hv_stimer_config config;
	u64 count;
	u64 exp_time;
	struct hv_message msg;
	bool msg_pending;
};

/* Hyper-V synthetic interrupt controller (SynIC)*/
struct kvm_vcpu_hv_synic {
	u64 version;
	u64 control;
	u64 msg_page;
	u64 evt_page;
	atomic64_t sint[HV_SYNIC_SINT_COUNT];
	atomic_t sint_to_gsi[HV_SYNIC_SINT_COUNT];
	DECLARE_BITMAP(auto_eoi_bitmap, 256);
	DECLARE_BITMAP(vec_bitmap, 256);
	bool active;
	bool dont_zero_synic_pages;
};

/* Hyper-V per vcpu emulation context */
struct kvm_vcpu_hv {
	u32 vp_index;
	u64 hv_vapic;
	s64 runtime_offset;
	struct kvm_vcpu_hv_synic synic;
	struct kvm_hyperv_exit exit;
	struct kvm_vcpu_hv_stimer stimer[HV_SYNIC_STIMER_COUNT];
	DECLARE_BITMAP(stimer_pending_bitmap, HV_SYNIC_STIMER_COUNT);
	cpumask_t tlb_flush;
};

struct kvm_vcpu_arch {
	/*
	 * rip and regs accesses must go through
	 * kvm_{register,rip}_{read,write} functions.
	 */
	unsigned long regs[NR_VCPU_REGS];
	u32 regs_avail;
	u32 regs_dirty;

	unsigned long cr0;
	unsigned long cr0_guest_owned_bits;
	unsigned long cr2;
	unsigned long cr3;
	unsigned long cr4;
	unsigned long cr4_guest_owned_bits;
	unsigned long cr8;
	u32 pkru;
	u32 hflags;
	u64 efer;
	u64 apic_base;
	struct kvm_lapic *apic;    /* kernel irqchip context */
	bool apicv_active;
	bool load_eoi_exitmap_pending;
	DECLARE_BITMAP(ioapic_handled_vectors, 256);
	unsigned long apic_attention;
	int32_t apic_arb_prio;
	int mp_state;
	u64 ia32_misc_enable_msr;
	u64 smbase;
	u64 smi_count;
	bool tpr_access_reporting;
	bool xsaves_enabled;
	u64 ia32_xss;
	u64 microcode_version;
	u64 arch_capabilities;

	/*
	 * Paging state of the vcpu
	 *
	 * If the vcpu runs in guest mode with two level paging this still saves
	 * the paging mode of the l1 guest. This context is always used to
	 * handle faults.
	 */
	struct kvm_mmu *mmu;

	/* Non-nested MMU for L1 */
	struct kvm_mmu root_mmu;

	/* L1 MMU when running nested */
	struct kvm_mmu guest_mmu;

	/*
	 * Paging state of an L2 guest (used for nested npt)
	 *
	 * This context will save all necessary information to walk page tables
	 * of an L2 guest. This context is only initialized for page table
	 * walking and not for faulting since we never handle l2 page faults on
	 * the host.
	 */
	struct kvm_mmu nested_mmu;

	/*
	 * Pointer to the mmu context currently used for
	 * gva_to_gpa translations.
	 */
	struct kvm_mmu *walk_mmu;

	struct kvm_mmu_memory_cache mmu_pte_list_desc_cache;
	struct kvm_mmu_memory_cache mmu_page_cache;
	struct kvm_mmu_memory_cache mmu_page_header_cache;

	/*
	 * QEMU userspace and the guest each have their own FPU state.
	 * In vcpu_run, we switch between the user and guest FPU contexts.
	 * While running a VCPU, the VCPU thread will have the guest FPU
	 * context.
	 *
	 * Note that while the PKRU state lives inside the fpu registers,
	 * it is switched out separately at VMENTER and VMEXIT time. The
	 * "guest_fpu" state here contains the guest FPU context, with the
	 * host PRKU bits.
	 */
	struct fpu *user_fpu;
	struct fpu *guest_fpu;

	u64 xcr0;
	u64 guest_supported_xcr0;
	u32 guest_xstate_size;

	struct kvm_pio_request pio;
	void *pio_data;

	u8 event_exit_inst_len;

	struct kvm_queued_exception {
		bool pending;
		bool injected;
		bool has_error_code;
		u8 nr;
		u32 error_code;
		unsigned long payload;
		bool has_payload;
		u8 nested_apf;
	} exception;

	struct kvm_queued_interrupt {
		bool injected;
		bool soft;
		u8 nr;
	} interrupt;

	int halt_request; /* real mode on Intel only */

	int cpuid_nent;
	struct kvm_cpuid_entry2 cpuid_entries[KVM_MAX_CPUID_ENTRIES];

	int maxphyaddr;

	/* emulate context */

	struct x86_emulate_ctxt *emulate_ctxt;
	bool emulate_regs_need_sync_to_vcpu;
	bool emulate_regs_need_sync_from_vcpu;
	int (*complete_userspace_io)(struct kvm_vcpu *vcpu);

	gpa_t time;
	struct pvclock_vcpu_time_info hv_clock;
	unsigned int hw_tsc_khz;
	struct gfn_to_hva_cache pv_time;
	bool pv_time_enabled;
	/* set guest stopped flag in pvclock flags field */
	bool pvclock_set_guest_stopped_request;

	struct {
		u8 preempted;
		u64 msr_val;
		u64 last_steal;
		struct gfn_to_pfn_cache cache;
	} st;

	u64 tsc_offset;
	u64 last_guest_tsc;
	u64 last_host_tsc;
	u64 tsc_offset_adjustment;
	u64 this_tsc_nsec;
	u64 this_tsc_write;
	u64 this_tsc_generation;
	bool tsc_catchup;
	bool tsc_always_catchup;
	s8 virtual_tsc_shift;
	u32 virtual_tsc_mult;
	u32 virtual_tsc_khz;
	s64 ia32_tsc_adjust_msr;
	u64 msr_ia32_power_ctl;
	u64 tsc_scaling_ratio;

	atomic_t nmi_queued;  /* unprocessed asynchronous NMIs */
	unsigned nmi_pending; /* NMI queued after currently running handler */
	bool nmi_injected;    /* Trying to inject an NMI this entry */
	bool smi_pending;    /* SMI queued after currently running handler */

	struct kvm_mtrr mtrr_state;
	u64 pat;

	unsigned switch_db_regs;
	unsigned long db[KVM_NR_DB_REGS];
	unsigned long dr6;
	unsigned long dr7;
	unsigned long eff_db[KVM_NR_DB_REGS];
	unsigned long guest_debug_dr7;
	u64 msr_platform_info;
	u64 msr_misc_features_enables;

	u64 mcg_cap;
	u64 mcg_status;
	u64 mcg_ctl;
	u64 mcg_ext_ctl;
	u64 *mce_banks;

	/* Cache MMIO info */
	u64 mmio_gva;
	unsigned mmio_access;
	gfn_t mmio_gfn;
	u64 mmio_gen;

	struct kvm_pmu pmu;

	/* used for guest single stepping over the given code position */
	unsigned long singlestep_rip;

	struct kvm_vcpu_hv hyperv;

	cpumask_var_t wbinvd_dirty_mask;

	unsigned long last_retry_eip;
	unsigned long last_retry_addr;

	struct {
		bool halted;
		gfn_t gfns[roundup_pow_of_two(ASYNC_PF_PER_VCPU)];
		struct gfn_to_hva_cache data;
		u64 msr_val;
		u32 id;
		bool send_user_only;
		u32 host_apf_reason;
		unsigned long nested_apf_token;
		bool delivery_as_pf_vmexit;
	} apf;

	/* OSVW MSRs (AMD only) */
	struct {
		u64 length;
		u64 status;
	} osvw;

	struct {
		u64 msr_val;
		struct gfn_to_hva_cache data;
	} pv_eoi;

	u64 msr_kvm_poll_control;

	/*
	 * Indicates the guest is trying to write a gfn that contains one or
	 * more of the PTEs used to translate the write itself, i.e. the access
	 * is changing its own translation in the guest page tables.  KVM exits
	 * to userspace if emulation of the faulting instruction fails and this
	 * flag is set, as KVM cannot make forward progress.
	 *
	 * If emulation fails for a write to guest page tables, KVM unprotects
	 * (zaps) the shadow page for the target gfn and resumes the guest to
	 * retry the non-emulatable instruction (on hardware).  Unprotecting the
	 * gfn doesn't allow forward progress for a self-changing access because
	 * doing so also zaps the translation for the gfn, i.e. retrying the
	 * instruction will hit a !PRESENT fault, which results in a new shadow
	 * page and sends KVM back to square one.
	 */
	bool write_fault_to_shadow_pgtable;

	/* set at EPT violation at this point */
	unsigned long exit_qualification;

	/* pv related host specific info */
	struct {
		bool pv_unhalted;
	} pv;

	int pending_ioapic_eoi;
	int pending_external_vector;

	/* be preempted when it's in kernel-mode(cpl=0) */
	bool preempted_in_kernel;

	/* Flush the L1 Data cache for L1TF mitigation on VMENTER */
	bool l1tf_flush_l1d;

	/* AMD MSRC001_0015 Hardware Configuration */
	u64 msr_hwcr;
};

struct kvm_lpage_info {
	int disallow_lpage;
};

struct kvm_arch_memory_slot {
	struct kvm_rmap_head *rmap[KVM_NR_PAGE_SIZES];
	struct kvm_lpage_info *lpage_info[KVM_NR_PAGE_SIZES - 1];
	unsigned short *gfn_track[KVM_PAGE_TRACK_MAX];
};

/*
 * We use as the mode the number of bits allocated in the LDR for the
 * logical processor ID.  It happens that these are all powers of two.
 * This makes it is very easy to detect cases where the APICs are
 * configured for multiple modes; in that case, we cannot use the map and
 * hence cannot use kvm_irq_delivery_to_apic_fast either.
 */
#define KVM_APIC_MODE_XAPIC_CLUSTER          4
#define KVM_APIC_MODE_XAPIC_FLAT             8
#define KVM_APIC_MODE_X2APIC                16

struct kvm_apic_map {
	struct rcu_head rcu;
	u8 mode;
	u32 max_apic_id;
	union {
		struct kvm_lapic *xapic_flat_map[8];
		struct kvm_lapic *xapic_cluster_map[16][4];
	};
	struct kvm_lapic *phys_map[];
};

/* Hyper-V emulation context */
struct kvm_hv {
	struct mutex hv_lock;
	u64 hv_guest_os_id;
	u64 hv_hypercall;
	u64 hv_tsc_page;

	/* Hyper-v based guest crash (NT kernel bugcheck) parameters */
	u64 hv_crash_param[HV_X64_MSR_CRASH_PARAMS];
	u64 hv_crash_ctl;

	HV_REFERENCE_TSC_PAGE tsc_ref;

	struct idr conn_to_evt;

	u64 hv_reenlightenment_control;
	u64 hv_tsc_emulation_control;
	u64 hv_tsc_emulation_status;

	/* How many vCPUs have VP index != vCPU index */
	atomic_t num_mismatched_vp_indexes;

	struct hv_partition_assist_pg *hv_pa_pg;
};

enum kvm_irqchip_mode {
	KVM_IRQCHIP_NONE,
	KVM_IRQCHIP_KERNEL,       /* created with KVM_CREATE_IRQCHIP */
	KVM_IRQCHIP_SPLIT,        /* created with KVM_CAP_SPLIT_IRQCHIP */
};

#define APICV_INHIBIT_REASON_DISABLE    0
#define APICV_INHIBIT_REASON_HYPERV     1
#define APICV_INHIBIT_REASON_NESTED     2
#define APICV_INHIBIT_REASON_IRQWIN     3
#define APICV_INHIBIT_REASON_PIT_REINJ  4
#define APICV_INHIBIT_REASON_X2APIC	5

struct kvm_arch {
	unsigned long n_used_mmu_pages;
	unsigned long n_requested_mmu_pages;
	unsigned long n_max_mmu_pages;
	unsigned int indirect_shadow_pages;
	u8 mmu_valid_gen;
	struct hlist_head mmu_page_hash[KVM_NUM_MMU_PAGES];
	/*
	 * Hash table of struct kvm_mmu_page.
	 */
	struct list_head active_mmu_pages;
	struct list_head zapped_obsolete_pages;
	struct list_head lpage_disallowed_mmu_pages;
	struct kvm_page_track_notifier_node mmu_sp_tracker;
	struct kvm_page_track_notifier_head track_notifier_head;

	struct list_head assigned_dev_head;
	struct iommu_domain *iommu_domain;
	bool iommu_noncoherent;
#define __KVM_HAVE_ARCH_NONCOHERENT_DMA
	atomic_t noncoherent_dma_count;
#define __KVM_HAVE_ARCH_ASSIGNED_DEVICE
	atomic_t assigned_device_count;
	struct kvm_pic *vpic;
	struct kvm_ioapic *vioapic;
	struct kvm_pit *vpit;
	atomic_t vapics_in_nmi_mode;
	struct mutex apic_map_lock;
	struct kvm_apic_map *apic_map;
	bool apic_map_dirty;

	bool apic_access_page_done;
	unsigned long apicv_inhibit_reasons;

	gpa_t wall_clock;

	bool mwait_in_guest;
	bool hlt_in_guest;
	bool pause_in_guest;
	bool cstate_in_guest;

	unsigned long irq_sources_bitmap;
	s64 kvmclock_offset;
	raw_spinlock_t tsc_write_lock;
	u64 last_tsc_nsec;
	u64 last_tsc_write;
	u32 last_tsc_khz;
	u64 cur_tsc_nsec;
	u64 cur_tsc_write;
	u64 cur_tsc_offset;
	u64 cur_tsc_generation;
	int nr_vcpus_matched_tsc;

	spinlock_t pvclock_gtod_sync_lock;
	bool use_master_clock;
	u64 master_kernel_ns;
	u64 master_cycle_now;
	struct delayed_work kvmclock_update_work;
	struct delayed_work kvmclock_sync_work;

	struct kvm_xen_hvm_config xen_hvm_config;

	/* reads protected by irq_srcu, writes by irq_lock */
	struct hlist_head mask_notifier_list;

	struct kvm_hv hyperv;

	#ifdef CONFIG_KVM_MMU_AUDIT
	int audit_point;
	#endif

	bool backwards_tsc_observed;
	bool boot_vcpu_runs_old_kvmclock;
	u32 bsp_vcpu_id;

	u64 disabled_quirks;

	enum kvm_irqchip_mode irqchip_mode;
	u8 nr_reserved_ioapic_pins;

	bool disabled_lapic_found;

	bool x2apic_format;
	bool x2apic_broadcast_quirk_disabled;

	bool guest_can_read_msr_platform_info;
	bool exception_payload_enabled;

	struct kvm_pmu_event_filter *pmu_event_filter;
	struct task_struct *nx_lpage_recovery_thread;
};

struct kvm_vm_stat {
	ulong mmu_shadow_zapped;
	ulong mmu_pte_write;
	ulong mmu_pte_updated;
	ulong mmu_pde_zapped;
	ulong mmu_flooded;
	ulong mmu_recycled;
	ulong mmu_cache_miss;
	ulong mmu_unsync;
	ulong remote_tlb_flush;
	ulong lpages;
	ulong nx_lpage_splits;
	ulong max_mmu_page_hash_collisions;
};

struct kvm_vcpu_stat {
	u64 pf_fixed;
	u64 pf_guest;
	u64 tlb_flush;
	u64 invlpg;

	u64 exits;
	u64 io_exits;
	u64 mmio_exits;
	u64 signal_exits;
	u64 irq_window_exits;
	u64 nmi_window_exits;
	u64 l1d_flush;
	u64 halt_exits;
	u64 halt_successful_poll;
	u64 halt_attempted_poll;
	u64 halt_poll_invalid;
	u64 halt_wakeup;
	u64 request_irq_exits;
	u64 irq_exits;
	u64 host_state_reload;
	u64 fpu_reload;
	u64 insn_emulation;
	u64 insn_emulation_fail;
	u64 hypercalls;
	u64 irq_injections;
	u64 nmi_injections;
	u64 req_event;
};

struct x86_instruction_info;

struct msr_data {
	bool host_initiated;
	u32 index;
	u64 data;
};

struct kvm_lapic_irq {
	u32 vector;
	u16 delivery_mode;
	u16 dest_mode;
	bool level;
	u16 trig_mode;
	u32 shorthand;
	u32 dest_id;
	bool msi_redir_hint;
};

static inline u16 kvm_lapic_irq_dest_mode(bool dest_mode_logical)
{
	return dest_mode_logical ? APIC_DEST_LOGICAL : APIC_DEST_PHYSICAL;
}

struct kvm_x86_ops {
<<<<<<< HEAD
    //检查cpu是否支持kvm
	int (*cpu_has_kvm_support)(void);          /* __init */
	//检查bios是否禁止kvm
	int (*disabled_by_bios)(void);             /* __init */
=======
>>>>>>> b032227c
	int (*hardware_enable)(void);
	void (*hardware_disable)(void);
	void (*hardware_unsetup)(void);
	bool (*cpu_has_accelerated_tpr)(void);
	bool (*has_emulated_msr)(int index);
	void (*cpuid_update)(struct kvm_vcpu *vcpu);

	unsigned int vm_size;
	int (*vm_init)(struct kvm *kvm);
	void (*vm_destroy)(struct kvm *kvm);

	/* Create, but do not attach this VCPU */
	int (*vcpu_create)(struct kvm_vcpu *vcpu);
	void (*vcpu_free)(struct kvm_vcpu *vcpu);
	void (*vcpu_reset)(struct kvm_vcpu *vcpu, bool init_event);

	void (*prepare_guest_switch)(struct kvm_vcpu *vcpu);
	void (*vcpu_load)(struct kvm_vcpu *vcpu, int cpu);
	void (*vcpu_put)(struct kvm_vcpu *vcpu);

	void (*update_bp_intercept)(struct kvm_vcpu *vcpu);
	int (*get_msr)(struct kvm_vcpu *vcpu, struct msr_data *msr);
	int (*set_msr)(struct kvm_vcpu *vcpu, struct msr_data *msr);
	u64 (*get_segment_base)(struct kvm_vcpu *vcpu, int seg);
	void (*get_segment)(struct kvm_vcpu *vcpu,
			    struct kvm_segment *var, int seg);
	int (*get_cpl)(struct kvm_vcpu *vcpu);
	void (*set_segment)(struct kvm_vcpu *vcpu,
			    struct kvm_segment *var, int seg);
	void (*get_cs_db_l_bits)(struct kvm_vcpu *vcpu, int *db, int *l);
	void (*decache_cr0_guest_bits)(struct kvm_vcpu *vcpu);
	void (*decache_cr4_guest_bits)(struct kvm_vcpu *vcpu);
	void (*set_cr0)(struct kvm_vcpu *vcpu, unsigned long cr0);
	int (*set_cr4)(struct kvm_vcpu *vcpu, unsigned long cr4);
	void (*set_efer)(struct kvm_vcpu *vcpu, u64 efer);
	void (*get_idt)(struct kvm_vcpu *vcpu, struct desc_ptr *dt);
	void (*set_idt)(struct kvm_vcpu *vcpu, struct desc_ptr *dt);
	void (*get_gdt)(struct kvm_vcpu *vcpu, struct desc_ptr *dt);
	void (*set_gdt)(struct kvm_vcpu *vcpu, struct desc_ptr *dt);
	u64 (*get_dr6)(struct kvm_vcpu *vcpu);
	void (*set_dr6)(struct kvm_vcpu *vcpu, unsigned long value);
	void (*sync_dirty_debug_regs)(struct kvm_vcpu *vcpu);
	void (*set_dr7)(struct kvm_vcpu *vcpu, unsigned long value);
	void (*cache_reg)(struct kvm_vcpu *vcpu, enum kvm_reg reg);
	unsigned long (*get_rflags)(struct kvm_vcpu *vcpu);
	void (*set_rflags)(struct kvm_vcpu *vcpu, unsigned long rflags);

	void (*tlb_flush)(struct kvm_vcpu *vcpu, bool invalidate_gpa);
	int  (*tlb_remote_flush)(struct kvm *kvm);
	int  (*tlb_remote_flush_with_range)(struct kvm *kvm,
			struct kvm_tlb_range *range);

	/*
	 * Flush any TLB entries associated with the given GVA.
	 * Does not need to flush GPA->HPA mappings.
	 * Can potentially get non-canonical addresses through INVLPGs, which
	 * the implementation may choose to ignore if appropriate.
	 */
	void (*tlb_flush_gva)(struct kvm_vcpu *vcpu, gva_t addr);

	void (*run)(struct kvm_vcpu *vcpu);
	int (*handle_exit)(struct kvm_vcpu *vcpu,
		enum exit_fastpath_completion exit_fastpath);
	int (*skip_emulated_instruction)(struct kvm_vcpu *vcpu);
	void (*update_emulated_instruction)(struct kvm_vcpu *vcpu);
	void (*set_interrupt_shadow)(struct kvm_vcpu *vcpu, int mask);
	u32 (*get_interrupt_shadow)(struct kvm_vcpu *vcpu);
	void (*patch_hypercall)(struct kvm_vcpu *vcpu,
				unsigned char *hypercall_addr);
	void (*set_irq)(struct kvm_vcpu *vcpu);
	void (*set_nmi)(struct kvm_vcpu *vcpu);
	void (*queue_exception)(struct kvm_vcpu *vcpu);
	void (*cancel_injection)(struct kvm_vcpu *vcpu);
	int (*interrupt_allowed)(struct kvm_vcpu *vcpu);
	int (*nmi_allowed)(struct kvm_vcpu *vcpu);
	bool (*get_nmi_mask)(struct kvm_vcpu *vcpu);
	void (*set_nmi_mask)(struct kvm_vcpu *vcpu, bool masked);
	void (*enable_nmi_window)(struct kvm_vcpu *vcpu);
	void (*enable_irq_window)(struct kvm_vcpu *vcpu);
	void (*update_cr8_intercept)(struct kvm_vcpu *vcpu, int tpr, int irr);
	bool (*check_apicv_inhibit_reasons)(ulong bit);
	void (*pre_update_apicv_exec_ctrl)(struct kvm *kvm, bool activate);
	void (*refresh_apicv_exec_ctrl)(struct kvm_vcpu *vcpu);
	void (*hwapic_irr_update)(struct kvm_vcpu *vcpu, int max_irr);
	void (*hwapic_isr_update)(struct kvm_vcpu *vcpu, int isr);
	bool (*guest_apic_has_interrupt)(struct kvm_vcpu *vcpu);
	void (*load_eoi_exitmap)(struct kvm_vcpu *vcpu, u64 *eoi_exit_bitmap);
	void (*set_virtual_apic_mode)(struct kvm_vcpu *vcpu);
	void (*set_apic_access_page_addr)(struct kvm_vcpu *vcpu, hpa_t hpa);
	int (*deliver_posted_interrupt)(struct kvm_vcpu *vcpu, int vector);
	int (*sync_pir_to_irr)(struct kvm_vcpu *vcpu);
	int (*set_tss_addr)(struct kvm *kvm, unsigned int addr);
	int (*set_identity_map_addr)(struct kvm *kvm, u64 ident_addr);
	int (*get_tdp_level)(struct kvm_vcpu *vcpu);
	u64 (*get_mt_mask)(struct kvm_vcpu *vcpu, gfn_t gfn, bool is_mmio);

	void (*load_mmu_pgd)(struct kvm_vcpu *vcpu, unsigned long cr3);

	bool (*has_wbinvd_exit)(void);

	u64 (*read_l1_tsc_offset)(struct kvm_vcpu *vcpu);
	/* Returns actual tsc_offset set in active VMCS */
	u64 (*write_l1_tsc_offset)(struct kvm_vcpu *vcpu, u64 offset);

	void (*get_exit_info)(struct kvm_vcpu *vcpu, u64 *info1, u64 *info2);

	int (*check_intercept)(struct kvm_vcpu *vcpu,
			       struct x86_instruction_info *info,
			       enum x86_intercept_stage stage,
			       struct x86_exception *exception);
	void (*handle_exit_irqoff)(struct kvm_vcpu *vcpu,
		enum exit_fastpath_completion *exit_fastpath);

	int (*check_nested_events)(struct kvm_vcpu *vcpu);
	void (*request_immediate_exit)(struct kvm_vcpu *vcpu);

	void (*sched_in)(struct kvm_vcpu *kvm, int cpu);

	/*
	 * Arch-specific dirty logging hooks. These hooks are only supposed to
	 * be valid if the specific arch has hardware-accelerated dirty logging
	 * mechanism. Currently only for PML on VMX.
	 *
	 *  - slot_enable_log_dirty:
	 *	called when enabling log dirty mode for the slot.
	 *  - slot_disable_log_dirty:
	 *	called when disabling log dirty mode for the slot.
	 *	also called when slot is created with log dirty disabled.
	 *  - flush_log_dirty:
	 *	called before reporting dirty_bitmap to userspace.
	 *  - enable_log_dirty_pt_masked:
	 *	called when reenabling log dirty for the GFNs in the mask after
	 *	corresponding bits are cleared in slot->dirty_bitmap.
	 */
	void (*slot_enable_log_dirty)(struct kvm *kvm,
				      struct kvm_memory_slot *slot);
	void (*slot_disable_log_dirty)(struct kvm *kvm,
				       struct kvm_memory_slot *slot);
	void (*flush_log_dirty)(struct kvm *kvm);
	void (*enable_log_dirty_pt_masked)(struct kvm *kvm,
					   struct kvm_memory_slot *slot,
					   gfn_t offset, unsigned long mask);
	int (*write_log_dirty)(struct kvm_vcpu *vcpu);

	/* pmu operations of sub-arch */
	const struct kvm_pmu_ops *pmu_ops;

	/*
	 * Architecture specific hooks for vCPU blocking due to
	 * HLT instruction.
	 * Returns for .pre_block():
	 *    - 0 means continue to block the vCPU.
	 *    - 1 means we cannot block the vCPU since some event
	 *        happens during this period, such as, 'ON' bit in
	 *        posted-interrupts descriptor is set.
	 */
	int (*pre_block)(struct kvm_vcpu *vcpu);
	void (*post_block)(struct kvm_vcpu *vcpu);

	void (*vcpu_blocking)(struct kvm_vcpu *vcpu);
	void (*vcpu_unblocking)(struct kvm_vcpu *vcpu);

	int (*update_pi_irte)(struct kvm *kvm, unsigned int host_irq,
			      uint32_t guest_irq, bool set);
	void (*apicv_post_state_restore)(struct kvm_vcpu *vcpu);
	bool (*dy_apicv_has_pending_interrupt)(struct kvm_vcpu *vcpu);

	int (*set_hv_timer)(struct kvm_vcpu *vcpu, u64 guest_deadline_tsc,
			    bool *expired);
	void (*cancel_hv_timer)(struct kvm_vcpu *vcpu);

	void (*setup_mce)(struct kvm_vcpu *vcpu);

	int (*get_nested_state)(struct kvm_vcpu *vcpu,
				struct kvm_nested_state __user *user_kvm_nested_state,
				unsigned user_data_size);
	int (*set_nested_state)(struct kvm_vcpu *vcpu,
				struct kvm_nested_state __user *user_kvm_nested_state,
				struct kvm_nested_state *kvm_state);
	bool (*get_vmcs12_pages)(struct kvm_vcpu *vcpu);

	int (*smi_allowed)(struct kvm_vcpu *vcpu);
	int (*pre_enter_smm)(struct kvm_vcpu *vcpu, char *smstate);
	int (*pre_leave_smm)(struct kvm_vcpu *vcpu, const char *smstate);
	int (*enable_smi_window)(struct kvm_vcpu *vcpu);

	int (*mem_enc_op)(struct kvm *kvm, void __user *argp);
	int (*mem_enc_reg_region)(struct kvm *kvm, struct kvm_enc_region *argp);
	int (*mem_enc_unreg_region)(struct kvm *kvm, struct kvm_enc_region *argp);

	int (*get_msr_feature)(struct kvm_msr_entry *entry);

	int (*nested_enable_evmcs)(struct kvm_vcpu *vcpu,
				   uint16_t *vmcs_version);
	uint16_t (*nested_get_evmcs_version)(struct kvm_vcpu *vcpu);

	bool (*need_emulation_on_page_fault)(struct kvm_vcpu *vcpu);

	bool (*apic_init_signal_blocked)(struct kvm_vcpu *vcpu);
	int (*enable_direct_tlbflush)(struct kvm_vcpu *vcpu);
};

struct kvm_x86_init_ops {
	int (*cpu_has_kvm_support)(void);
	int (*disabled_by_bios)(void);
	int (*check_processor_compatibility)(void);
	int (*hardware_setup)(void);

	struct kvm_x86_ops *runtime_ops;
};

struct kvm_arch_async_pf {
	u32 token;
	gfn_t gfn;
	unsigned long cr3;
	bool direct_map;
};

extern u64 __read_mostly host_efer;

extern struct kvm_x86_ops kvm_x86_ops;
extern struct kmem_cache *x86_fpu_cache;

#define __KVM_HAVE_ARCH_VM_ALLOC
static inline struct kvm *kvm_arch_alloc_vm(void)
{
<<<<<<< HEAD
    //申请一个kvm
	return kvm_x86_ops->vm_alloc();
}

static inline void kvm_arch_free_vm(struct kvm *kvm)
{
	return kvm_x86_ops->vm_free(kvm);
=======
	return __vmalloc(kvm_x86_ops.vm_size,
			 GFP_KERNEL_ACCOUNT | __GFP_ZERO, PAGE_KERNEL);
>>>>>>> b032227c
}
void kvm_arch_free_vm(struct kvm *kvm);

#define __KVM_HAVE_ARCH_FLUSH_REMOTE_TLB
static inline int kvm_arch_flush_remote_tlb(struct kvm *kvm)
{
	if (kvm_x86_ops.tlb_remote_flush &&
	    !kvm_x86_ops.tlb_remote_flush(kvm))
		return 0;
	else
		return -ENOTSUPP;
}

int kvm_mmu_module_init(void);
void kvm_mmu_module_exit(void);

void kvm_mmu_destroy(struct kvm_vcpu *vcpu);
int kvm_mmu_create(struct kvm_vcpu *vcpu);
void kvm_mmu_init_vm(struct kvm *kvm);
void kvm_mmu_uninit_vm(struct kvm *kvm);
void kvm_mmu_set_mask_ptes(u64 user_mask, u64 accessed_mask,
		u64 dirty_mask, u64 nx_mask, u64 x_mask, u64 p_mask,
		u64 acc_track_mask, u64 me_mask);

void kvm_mmu_reset_context(struct kvm_vcpu *vcpu);
void kvm_mmu_slot_remove_write_access(struct kvm *kvm,
				      struct kvm_memory_slot *memslot,
				      int start_level);
void kvm_mmu_zap_collapsible_sptes(struct kvm *kvm,
				   const struct kvm_memory_slot *memslot);
void kvm_mmu_slot_leaf_clear_dirty(struct kvm *kvm,
				   struct kvm_memory_slot *memslot);
void kvm_mmu_slot_largepage_remove_write_access(struct kvm *kvm,
					struct kvm_memory_slot *memslot);
void kvm_mmu_slot_set_dirty(struct kvm *kvm,
			    struct kvm_memory_slot *memslot);
void kvm_mmu_clear_dirty_pt_masked(struct kvm *kvm,
				   struct kvm_memory_slot *slot,
				   gfn_t gfn_offset, unsigned long mask);
void kvm_mmu_zap_all(struct kvm *kvm);
void kvm_mmu_invalidate_mmio_sptes(struct kvm *kvm, u64 gen);
unsigned long kvm_mmu_calculate_default_mmu_pages(struct kvm *kvm);
void kvm_mmu_change_mmu_pages(struct kvm *kvm, unsigned long kvm_nr_mmu_pages);

int load_pdptrs(struct kvm_vcpu *vcpu, struct kvm_mmu *mmu, unsigned long cr3);
bool pdptrs_changed(struct kvm_vcpu *vcpu);

int emulator_write_phys(struct kvm_vcpu *vcpu, gpa_t gpa,
			  const void *val, int bytes);

struct kvm_irq_mask_notifier {
	void (*func)(struct kvm_irq_mask_notifier *kimn, bool masked);
	int irq;
	struct hlist_node link;
};

void kvm_register_irq_mask_notifier(struct kvm *kvm, int irq,
				    struct kvm_irq_mask_notifier *kimn);
void kvm_unregister_irq_mask_notifier(struct kvm *kvm, int irq,
				      struct kvm_irq_mask_notifier *kimn);
void kvm_fire_mask_notifiers(struct kvm *kvm, unsigned irqchip, unsigned pin,
			     bool mask);

extern bool tdp_enabled;

u64 vcpu_tsc_khz(struct kvm_vcpu *vcpu);

/* control of guest tsc rate supported? */
extern bool kvm_has_tsc_control;
/* maximum supported tsc_khz for guests */
extern u32  kvm_max_guest_tsc_khz;
/* number of bits of the fractional part of the TSC scaling ratio */
extern u8   kvm_tsc_scaling_ratio_frac_bits;
/* maximum allowed value of TSC scaling ratio */
extern u64  kvm_max_tsc_scaling_ratio;
/* 1ull << kvm_tsc_scaling_ratio_frac_bits */
extern u64  kvm_default_tsc_scaling_ratio;

extern u64 kvm_mce_cap_supported;

/*
 * EMULTYPE_NO_DECODE - Set when re-emulating an instruction (after completing
 *			userspace I/O) to indicate that the emulation context
 *			should be resued as is, i.e. skip initialization of
 *			emulation context, instruction fetch and decode.
 *
 * EMULTYPE_TRAP_UD - Set when emulating an intercepted #UD from hardware.
 *		      Indicates that only select instructions (tagged with
 *		      EmulateOnUD) should be emulated (to minimize the emulator
 *		      attack surface).  See also EMULTYPE_TRAP_UD_FORCED.
 *
 * EMULTYPE_SKIP - Set when emulating solely to skip an instruction, i.e. to
 *		   decode the instruction length.  For use *only* by
 *		   kvm_x86_ops.skip_emulated_instruction() implementations.
 *
 * EMULTYPE_ALLOW_RETRY_PF - Set when the emulator should resume the guest to
 *			     retry native execution under certain conditions,
 *			     Can only be set in conjunction with EMULTYPE_PF.
 *
 * EMULTYPE_TRAP_UD_FORCED - Set when emulating an intercepted #UD that was
 *			     triggered by KVM's magic "force emulation" prefix,
 *			     which is opt in via module param (off by default).
 *			     Bypasses EmulateOnUD restriction despite emulating
 *			     due to an intercepted #UD (see EMULTYPE_TRAP_UD).
 *			     Used to test the full emulator from userspace.
 *
 * EMULTYPE_VMWARE_GP - Set when emulating an intercepted #GP for VMware
 *			backdoor emulation, which is opt in via module param.
 *			VMware backoor emulation handles select instructions
 *			and reinjects the #GP for all other cases.
 *
 * EMULTYPE_PF - Set when emulating MMIO by way of an intercepted #PF, in which
 *		 case the CR2/GPA value pass on the stack is valid.
 */
#define EMULTYPE_NO_DECODE	    (1 << 0)
#define EMULTYPE_TRAP_UD	    (1 << 1)
#define EMULTYPE_SKIP		    (1 << 2)
#define EMULTYPE_ALLOW_RETRY_PF	    (1 << 3)
#define EMULTYPE_TRAP_UD_FORCED	    (1 << 4)
#define EMULTYPE_VMWARE_GP	    (1 << 5)
#define EMULTYPE_PF		    (1 << 6)

int kvm_emulate_instruction(struct kvm_vcpu *vcpu, int emulation_type);
int kvm_emulate_instruction_from_buffer(struct kvm_vcpu *vcpu,
					void *insn, int insn_len);

void kvm_enable_efer_bits(u64);
bool kvm_valid_efer(struct kvm_vcpu *vcpu, u64 efer);
int __kvm_get_msr(struct kvm_vcpu *vcpu, u32 index, u64 *data, bool host_initiated);
int kvm_get_msr(struct kvm_vcpu *vcpu, u32 index, u64 *data);
int kvm_set_msr(struct kvm_vcpu *vcpu, u32 index, u64 data);
int kvm_emulate_rdmsr(struct kvm_vcpu *vcpu);
int kvm_emulate_wrmsr(struct kvm_vcpu *vcpu);

int kvm_fast_pio(struct kvm_vcpu *vcpu, int size, unsigned short port, int in);
int kvm_emulate_cpuid(struct kvm_vcpu *vcpu);
int kvm_emulate_halt(struct kvm_vcpu *vcpu);
int kvm_vcpu_halt(struct kvm_vcpu *vcpu);
int kvm_emulate_wbinvd(struct kvm_vcpu *vcpu);

void kvm_get_segment(struct kvm_vcpu *vcpu, struct kvm_segment *var, int seg);
int kvm_load_segment_descriptor(struct kvm_vcpu *vcpu, u16 selector, int seg);
void kvm_vcpu_deliver_sipi_vector(struct kvm_vcpu *vcpu, u8 vector);

int kvm_task_switch(struct kvm_vcpu *vcpu, u16 tss_selector, int idt_index,
		    int reason, bool has_error_code, u32 error_code);

int kvm_set_cr0(struct kvm_vcpu *vcpu, unsigned long cr0);
int kvm_set_cr3(struct kvm_vcpu *vcpu, unsigned long cr3);
int kvm_set_cr4(struct kvm_vcpu *vcpu, unsigned long cr4);
int kvm_set_cr8(struct kvm_vcpu *vcpu, unsigned long cr8);
int kvm_set_dr(struct kvm_vcpu *vcpu, int dr, unsigned long val);
int kvm_get_dr(struct kvm_vcpu *vcpu, int dr, unsigned long *val);
unsigned long kvm_get_cr8(struct kvm_vcpu *vcpu);
void kvm_lmsw(struct kvm_vcpu *vcpu, unsigned long msw);
void kvm_get_cs_db_l_bits(struct kvm_vcpu *vcpu, int *db, int *l);
int kvm_set_xcr(struct kvm_vcpu *vcpu, u32 index, u64 xcr);

int kvm_get_msr_common(struct kvm_vcpu *vcpu, struct msr_data *msr);
int kvm_set_msr_common(struct kvm_vcpu *vcpu, struct msr_data *msr);

unsigned long kvm_get_rflags(struct kvm_vcpu *vcpu);
void kvm_set_rflags(struct kvm_vcpu *vcpu, unsigned long rflags);
bool kvm_rdpmc(struct kvm_vcpu *vcpu);

void kvm_queue_exception(struct kvm_vcpu *vcpu, unsigned nr);
void kvm_queue_exception_e(struct kvm_vcpu *vcpu, unsigned nr, u32 error_code);
void kvm_requeue_exception(struct kvm_vcpu *vcpu, unsigned nr);
void kvm_requeue_exception_e(struct kvm_vcpu *vcpu, unsigned nr, u32 error_code);
void kvm_inject_page_fault(struct kvm_vcpu *vcpu, struct x86_exception *fault);
int kvm_read_guest_page_mmu(struct kvm_vcpu *vcpu, struct kvm_mmu *mmu,
			    gfn_t gfn, void *data, int offset, int len,
			    u32 access);
bool kvm_require_cpl(struct kvm_vcpu *vcpu, int required_cpl);
bool kvm_require_dr(struct kvm_vcpu *vcpu, int dr);

static inline int __kvm_irq_line_state(unsigned long *irq_state,
				       int irq_source_id, int level)
{
	/* Logical OR for level trig interrupt */
	if (level)
		__set_bit(irq_source_id, irq_state);
	else
		__clear_bit(irq_source_id, irq_state);

	return !!(*irq_state);
}

#define KVM_MMU_ROOT_CURRENT		BIT(0)
#define KVM_MMU_ROOT_PREVIOUS(i)	BIT(1+i)
#define KVM_MMU_ROOTS_ALL		(~0UL)

int kvm_pic_set_irq(struct kvm_pic *pic, int irq, int irq_source_id, int level);
void kvm_pic_clear_all(struct kvm_pic *pic, int irq_source_id);

void kvm_inject_nmi(struct kvm_vcpu *vcpu);

int kvm_mmu_unprotect_page(struct kvm *kvm, gfn_t gfn);
int kvm_mmu_unprotect_page_virt(struct kvm_vcpu *vcpu, gva_t gva);
void __kvm_mmu_free_some_pages(struct kvm_vcpu *vcpu);
int kvm_mmu_load(struct kvm_vcpu *vcpu);
void kvm_mmu_unload(struct kvm_vcpu *vcpu);
void kvm_mmu_sync_roots(struct kvm_vcpu *vcpu);
void kvm_mmu_free_roots(struct kvm_vcpu *vcpu, struct kvm_mmu *mmu,
			ulong roots_to_free);
gpa_t translate_nested_gpa(struct kvm_vcpu *vcpu, gpa_t gpa, u32 access,
			   struct x86_exception *exception);
gpa_t kvm_mmu_gva_to_gpa_read(struct kvm_vcpu *vcpu, gva_t gva,
			      struct x86_exception *exception);
gpa_t kvm_mmu_gva_to_gpa_fetch(struct kvm_vcpu *vcpu, gva_t gva,
			       struct x86_exception *exception);
gpa_t kvm_mmu_gva_to_gpa_write(struct kvm_vcpu *vcpu, gva_t gva,
			       struct x86_exception *exception);
gpa_t kvm_mmu_gva_to_gpa_system(struct kvm_vcpu *vcpu, gva_t gva,
				struct x86_exception *exception);

bool kvm_apicv_activated(struct kvm *kvm);
void kvm_apicv_init(struct kvm *kvm, bool enable);
void kvm_vcpu_update_apicv(struct kvm_vcpu *vcpu);
void kvm_request_apicv_update(struct kvm *kvm, bool activate,
			      unsigned long bit);

int kvm_emulate_hypercall(struct kvm_vcpu *vcpu);

int kvm_mmu_page_fault(struct kvm_vcpu *vcpu, gpa_t cr2_or_gpa, u64 error_code,
		       void *insn, int insn_len);
void kvm_mmu_invlpg(struct kvm_vcpu *vcpu, gva_t gva);
void kvm_mmu_invpcid_gva(struct kvm_vcpu *vcpu, gva_t gva, unsigned long pcid);
void kvm_mmu_new_cr3(struct kvm_vcpu *vcpu, gpa_t new_cr3, bool skip_tlb_flush);

void kvm_configure_mmu(bool enable_tdp, int tdp_page_level);

static inline gpa_t translate_gpa(struct kvm_vcpu *vcpu, gpa_t gpa, u32 access,
				  struct x86_exception *exception)
{
	return gpa;
}

static inline struct kvm_mmu_page *page_header(hpa_t shadow_page)
{
	struct page *page = pfn_to_page(shadow_page >> PAGE_SHIFT);

	return (struct kvm_mmu_page *)page_private(page);
}

static inline u16 kvm_read_ldt(void)
{
	u16 ldt;
	asm("sldt %0" : "=g"(ldt));
	return ldt;
}

static inline void kvm_load_ldt(u16 sel)
{
	asm("lldt %0" : : "rm"(sel));
}

#ifdef CONFIG_X86_64
static inline unsigned long read_msr(unsigned long msr)
{
	u64 value;

	rdmsrl(msr, value);
	return value;
}
#endif

static inline u32 get_rdx_init_val(void)
{
	return 0x600; /* P6 family */
}

static inline void kvm_inject_gp(struct kvm_vcpu *vcpu, u32 error_code)
{
	kvm_queue_exception_e(vcpu, GP_VECTOR, error_code);
}

#define TSS_IOPB_BASE_OFFSET 0x66
#define TSS_BASE_SIZE 0x68
#define TSS_IOPB_SIZE (65536 / 8)
#define TSS_REDIRECTION_SIZE (256 / 8)
#define RMODE_TSS_SIZE							\
	(TSS_BASE_SIZE + TSS_REDIRECTION_SIZE + TSS_IOPB_SIZE + 1)

enum {
	TASK_SWITCH_CALL = 0,
	TASK_SWITCH_IRET = 1,
	TASK_SWITCH_JMP = 2,
	TASK_SWITCH_GATE = 3,
};

#define HF_GIF_MASK		(1 << 0)
#define HF_HIF_MASK		(1 << 1)
#define HF_VINTR_MASK		(1 << 2)
#define HF_NMI_MASK		(1 << 3)
#define HF_IRET_MASK		(1 << 4)
#define HF_GUEST_MASK		(1 << 5) /* VCPU is in guest-mode */
#define HF_SMM_MASK		(1 << 6)
#define HF_SMM_INSIDE_NMI_MASK	(1 << 7)

#define __KVM_VCPU_MULTIPLE_ADDRESS_SPACE
#define KVM_ADDRESS_SPACE_NUM 2

#define kvm_arch_vcpu_memslots_id(vcpu) ((vcpu)->arch.hflags & HF_SMM_MASK ? 1 : 0)
#define kvm_memslots_for_spte_role(kvm, role) __kvm_memslots(kvm, (role).smm)

asmlinkage void kvm_spurious_fault(void);

/*
 * Hardware virtualization extension instructions may fault if a
 * reboot turns off virtualization while processes are running.
 * Usually after catching the fault we just panic; during reboot
 * instead the instruction is ignored.
 */
#define __kvm_handle_fault_on_reboot(insn)				\
	"666: \n\t"							\
	insn "\n\t"							\
	"jmp	668f \n\t"						\
	"667: \n\t"							\
	"call	kvm_spurious_fault \n\t"				\
	"668: \n\t"							\
	_ASM_EXTABLE(666b, 667b)

#define KVM_ARCH_WANT_MMU_NOTIFIER
int kvm_unmap_hva_range(struct kvm *kvm, unsigned long start, unsigned long end);
int kvm_age_hva(struct kvm *kvm, unsigned long start, unsigned long end);
int kvm_test_age_hva(struct kvm *kvm, unsigned long hva);
int kvm_set_spte_hva(struct kvm *kvm, unsigned long hva, pte_t pte);
int kvm_cpu_has_injectable_intr(struct kvm_vcpu *v);
int kvm_cpu_has_interrupt(struct kvm_vcpu *vcpu);
int kvm_arch_interrupt_allowed(struct kvm_vcpu *vcpu);
int kvm_cpu_get_interrupt(struct kvm_vcpu *v);
void kvm_vcpu_reset(struct kvm_vcpu *vcpu, bool init_event);
void kvm_vcpu_reload_apic_access_page(struct kvm_vcpu *vcpu);

int kvm_pv_send_ipi(struct kvm *kvm, unsigned long ipi_bitmap_low,
		    unsigned long ipi_bitmap_high, u32 min,
		    unsigned long icr, int op_64_bit);

void kvm_define_shared_msr(unsigned index, u32 msr);
int kvm_set_shared_msr(unsigned index, u64 val, u64 mask);

u64 kvm_scale_tsc(struct kvm_vcpu *vcpu, u64 tsc);
u64 kvm_read_l1_tsc(struct kvm_vcpu *vcpu, u64 host_tsc);

unsigned long kvm_get_linear_rip(struct kvm_vcpu *vcpu);
bool kvm_is_linear_rip(struct kvm_vcpu *vcpu, unsigned long linear_rip);

void kvm_make_mclock_inprogress_request(struct kvm *kvm);
void kvm_make_scan_ioapic_request(struct kvm *kvm);
void kvm_make_scan_ioapic_request_mask(struct kvm *kvm,
				       unsigned long *vcpu_bitmap);

void kvm_arch_async_page_not_present(struct kvm_vcpu *vcpu,
				     struct kvm_async_pf *work);
void kvm_arch_async_page_present(struct kvm_vcpu *vcpu,
				 struct kvm_async_pf *work);
void kvm_arch_async_page_ready(struct kvm_vcpu *vcpu,
			       struct kvm_async_pf *work);
bool kvm_arch_can_inject_async_page_present(struct kvm_vcpu *vcpu);
extern bool kvm_find_async_pf_gfn(struct kvm_vcpu *vcpu, gfn_t gfn);

int kvm_skip_emulated_instruction(struct kvm_vcpu *vcpu);
int kvm_complete_insn_gp(struct kvm_vcpu *vcpu, int err);
void __kvm_request_immediate_exit(struct kvm_vcpu *vcpu);

int kvm_is_in_guest(void);

int __x86_set_memory_region(struct kvm *kvm, int id, gpa_t gpa, u32 size);
bool kvm_vcpu_is_reset_bsp(struct kvm_vcpu *vcpu);
bool kvm_vcpu_is_bsp(struct kvm_vcpu *vcpu);

bool kvm_intr_is_single_vcpu(struct kvm *kvm, struct kvm_lapic_irq *irq,
			     struct kvm_vcpu **dest_vcpu);

void kvm_set_msi_irq(struct kvm *kvm, struct kvm_kernel_irq_routing_entry *e,
		     struct kvm_lapic_irq *irq);

static inline bool kvm_irq_is_postable(struct kvm_lapic_irq *irq)
{
	/* We can only post Fixed and LowPrio IRQs */
	return (irq->delivery_mode == dest_Fixed ||
		irq->delivery_mode == dest_LowestPrio);
}

static inline void kvm_arch_vcpu_blocking(struct kvm_vcpu *vcpu)
{
	if (kvm_x86_ops.vcpu_blocking)
		kvm_x86_ops.vcpu_blocking(vcpu);
}

static inline void kvm_arch_vcpu_unblocking(struct kvm_vcpu *vcpu)
{
	if (kvm_x86_ops.vcpu_unblocking)
		kvm_x86_ops.vcpu_unblocking(vcpu);
}

static inline void kvm_arch_vcpu_block_finish(struct kvm_vcpu *vcpu) {}

static inline int kvm_cpu_get_apicid(int mps_cpu)
{
#ifdef CONFIG_X86_LOCAL_APIC
	return default_cpu_present_to_apicid(mps_cpu);
#else
	WARN_ON_ONCE(1);
	return BAD_APICID;
#endif
}

#define put_smstate(type, buf, offset, val)                      \
	*(type *)((buf) + (offset) - 0x7e00) = val

#define GET_SMSTATE(type, buf, offset)		\
	(*(type *)((buf) + (offset) - 0x7e00))

#endif /* _ASM_X86_KVM_HOST_H */<|MERGE_RESOLUTION|>--- conflicted
+++ resolved
@@ -1054,13 +1054,6 @@
 }
 
 struct kvm_x86_ops {
-<<<<<<< HEAD
-    //检查cpu是否支持kvm
-	int (*cpu_has_kvm_support)(void);          /* __init */
-	//检查bios是否禁止kvm
-	int (*disabled_by_bios)(void);             /* __init */
-=======
->>>>>>> b032227c
 	int (*hardware_enable)(void);
 	void (*hardware_disable)(void);
 	void (*hardware_unsetup)(void);
@@ -1287,18 +1280,9 @@
 #define __KVM_HAVE_ARCH_VM_ALLOC
 static inline struct kvm *kvm_arch_alloc_vm(void)
 {
-<<<<<<< HEAD
-    //申请一个kvm
-	return kvm_x86_ops->vm_alloc();
-}
-
-static inline void kvm_arch_free_vm(struct kvm *kvm)
-{
-	return kvm_x86_ops->vm_free(kvm);
-=======
+    	//申请一个kvm
 	return __vmalloc(kvm_x86_ops.vm_size,
 			 GFP_KERNEL_ACCOUNT | __GFP_ZERO, PAGE_KERNEL);
->>>>>>> b032227c
 }
 void kvm_arch_free_vm(struct kvm *kvm);
 
