/* SPDX-License-Identifier: GPL-2.0-only */
/*
 * Kernel-based Virtual Machine driver for Linux
 *
 * This header defines architecture specific interfaces, x86 version
 */

#ifndef _ASM_X86_KVM_HOST_H
#define _ASM_X86_KVM_HOST_H

#include <linux/types.h>
#include <linux/mm.h>
#include <linux/mmu_notifier.h>
#include <linux/tracepoint.h>
#include <linux/cpumask.h>
#include <linux/irq_work.h>
#include <linux/irq.h>

#include <linux/kvm.h>
#include <linux/kvm_para.h>
#include <linux/kvm_types.h>
#include <linux/perf_event.h>
#include <linux/pvclock_gtod.h>
#include <linux/clocksource.h>
#include <linux/irqbypass.h>
#include <linux/hyperv.h>

#include <asm/apic.h>
#include <asm/pvclock-abi.h>
#include <asm/desc.h>
#include <asm/mtrr.h>
#include <asm/msr-index.h>
#include <asm/asm.h>
#include <asm/kvm_page_track.h>
#include <asm/kvm_vcpu_regs.h>
#include <asm/hyperv-tlfs.h>

#define __KVM_HAVE_ARCH_VCPU_DEBUGFS

#define KVM_MAX_VCPUS 288
#define KVM_SOFT_MAX_VCPUS 240
#define KVM_MAX_VCPU_ID 1023
#define KVM_USER_MEM_SLOTS 509
/* memory slots that are not exposed to userspace */
#define KVM_PRIVATE_MEM_SLOTS 3
#define KVM_MEM_SLOTS_NUM (KVM_USER_MEM_SLOTS + KVM_PRIVATE_MEM_SLOTS)

#define KVM_HALT_POLL_NS_DEFAULT 200000

#define KVM_IRQCHIP_NUM_PINS  KVM_IOAPIC_NUM_PINS

#define KVM_DIRTY_LOG_MANUAL_CAPS   (KVM_DIRTY_LOG_MANUAL_PROTECT_ENABLE | \
					KVM_DIRTY_LOG_INITIALLY_SET)

/* x86-specific vcpu->requests bit members */
#define KVM_REQ_MIGRATE_TIMER		KVM_ARCH_REQ(0)
#define KVM_REQ_REPORT_TPR_ACCESS	KVM_ARCH_REQ(1)
#define KVM_REQ_TRIPLE_FAULT		KVM_ARCH_REQ(2)
#define KVM_REQ_MMU_SYNC		KVM_ARCH_REQ(3)
#define KVM_REQ_CLOCK_UPDATE		KVM_ARCH_REQ(4)
#define KVM_REQ_LOAD_MMU_PGD		KVM_ARCH_REQ(5)
#define KVM_REQ_EVENT			KVM_ARCH_REQ(6)
#define KVM_REQ_APF_HALT		KVM_ARCH_REQ(7)
#define KVM_REQ_STEAL_UPDATE		KVM_ARCH_REQ(8)
#define KVM_REQ_NMI			KVM_ARCH_REQ(9)
#define KVM_REQ_PMU			KVM_ARCH_REQ(10)
#define KVM_REQ_PMI			KVM_ARCH_REQ(11)
#define KVM_REQ_SMI			KVM_ARCH_REQ(12)
#define KVM_REQ_MASTERCLOCK_UPDATE	KVM_ARCH_REQ(13)
#define KVM_REQ_MCLOCK_INPROGRESS \
	KVM_ARCH_REQ_FLAGS(14, KVM_REQUEST_WAIT | KVM_REQUEST_NO_WAKEUP)
#define KVM_REQ_SCAN_IOAPIC \
	KVM_ARCH_REQ_FLAGS(15, KVM_REQUEST_WAIT | KVM_REQUEST_NO_WAKEUP)
#define KVM_REQ_GLOBAL_CLOCK_UPDATE	KVM_ARCH_REQ(16)
#define KVM_REQ_APIC_PAGE_RELOAD \
	KVM_ARCH_REQ_FLAGS(17, KVM_REQUEST_WAIT | KVM_REQUEST_NO_WAKEUP)
#define KVM_REQ_HV_CRASH		KVM_ARCH_REQ(18)
#define KVM_REQ_IOAPIC_EOI_EXIT		KVM_ARCH_REQ(19)
#define KVM_REQ_HV_RESET		KVM_ARCH_REQ(20)
#define KVM_REQ_HV_EXIT			KVM_ARCH_REQ(21)
#define KVM_REQ_HV_STIMER		KVM_ARCH_REQ(22)
#define KVM_REQ_LOAD_EOI_EXITMAP	KVM_ARCH_REQ(23)
#define KVM_REQ_GET_VMCS12_PAGES	KVM_ARCH_REQ(24)
#define KVM_REQ_APICV_UPDATE \
	KVM_ARCH_REQ_FLAGS(25, KVM_REQUEST_WAIT | KVM_REQUEST_NO_WAKEUP)
#define KVM_REQ_TLB_FLUSH_CURRENT	KVM_ARCH_REQ(26)
#define KVM_REQ_HV_TLB_FLUSH \
	KVM_ARCH_REQ_FLAGS(27, KVM_REQUEST_NO_WAKEUP)
#define KVM_REQ_APF_READY		KVM_ARCH_REQ(28)

#define CR0_RESERVED_BITS                                               \
	(~(unsigned long)(X86_CR0_PE | X86_CR0_MP | X86_CR0_EM | X86_CR0_TS \
			  | X86_CR0_ET | X86_CR0_NE | X86_CR0_WP | X86_CR0_AM \
			  | X86_CR0_NW | X86_CR0_CD | X86_CR0_PG))

#define CR4_RESERVED_BITS                                               \
	(~(unsigned long)(X86_CR4_VME | X86_CR4_PVI | X86_CR4_TSD | X86_CR4_DE\
			  | X86_CR4_PSE | X86_CR4_PAE | X86_CR4_MCE     \
			  | X86_CR4_PGE | X86_CR4_PCE | X86_CR4_OSFXSR | X86_CR4_PCIDE \
			  | X86_CR4_OSXSAVE | X86_CR4_SMEP | X86_CR4_FSGSBASE \
			  | X86_CR4_OSXMMEXCPT | X86_CR4_LA57 | X86_CR4_VMXE \
			  | X86_CR4_SMAP | X86_CR4_PKE | X86_CR4_UMIP))

#define CR8_RESERVED_BITS (~(unsigned long)X86_CR8_TPR)



#define INVALID_PAGE (~(hpa_t)0)
#define VALID_PAGE(x) ((x) != INVALID_PAGE)

#define UNMAPPED_GVA (~(gpa_t)0)

/* KVM Hugepage definitions for x86 */
#define KVM_MAX_HUGEPAGE_LEVEL	PG_LEVEL_1G
#define KVM_NR_PAGE_SIZES	(KVM_MAX_HUGEPAGE_LEVEL - PG_LEVEL_4K + 1)
#define KVM_HPAGE_GFN_SHIFT(x)	(((x) - 1) * 9)
#define KVM_HPAGE_SHIFT(x)	(PAGE_SHIFT + KVM_HPAGE_GFN_SHIFT(x))
#define KVM_HPAGE_SIZE(x)	(1UL << KVM_HPAGE_SHIFT(x))
#define KVM_HPAGE_MASK(x)	(~(KVM_HPAGE_SIZE(x) - 1))
#define KVM_PAGES_PER_HPAGE(x)	(KVM_HPAGE_SIZE(x) / PAGE_SIZE)

static inline gfn_t gfn_to_index(gfn_t gfn, gfn_t base_gfn, int level)
{
	/* KVM_HPAGE_GFN_SHIFT(PG_LEVEL_4K) must be 0. */
	return (gfn >> KVM_HPAGE_GFN_SHIFT(level)) -
		(base_gfn >> KVM_HPAGE_GFN_SHIFT(level));
}

#define KVM_PERMILLE_MMU_PAGES 20
#define KVM_MIN_ALLOC_MMU_PAGES 64UL
#define KVM_MMU_HASH_SHIFT 12
#define KVM_NUM_MMU_PAGES (1 << KVM_MMU_HASH_SHIFT)
#define KVM_MIN_FREE_MMU_PAGES 5
#define KVM_REFILL_PAGES 25
#define KVM_MAX_CPUID_ENTRIES 80
#define KVM_NR_FIXED_MTRR_REGION 88
#define KVM_NR_VAR_MTRR 8

#define ASYNC_PF_PER_VCPU 64

enum kvm_reg {
	VCPU_REGS_RAX = __VCPU_REGS_RAX,
	VCPU_REGS_RCX = __VCPU_REGS_RCX,
	VCPU_REGS_RDX = __VCPU_REGS_RDX,
	VCPU_REGS_RBX = __VCPU_REGS_RBX,
	VCPU_REGS_RSP = __VCPU_REGS_RSP,
	VCPU_REGS_RBP = __VCPU_REGS_RBP,
	VCPU_REGS_RSI = __VCPU_REGS_RSI,
	VCPU_REGS_RDI = __VCPU_REGS_RDI,
#ifdef CONFIG_X86_64
	VCPU_REGS_R8  = __VCPU_REGS_R8,
	VCPU_REGS_R9  = __VCPU_REGS_R9,
	VCPU_REGS_R10 = __VCPU_REGS_R10,
	VCPU_REGS_R11 = __VCPU_REGS_R11,
	VCPU_REGS_R12 = __VCPU_REGS_R12,
	VCPU_REGS_R13 = __VCPU_REGS_R13,
	VCPU_REGS_R14 = __VCPU_REGS_R14,
	VCPU_REGS_R15 = __VCPU_REGS_R15,
#endif
	VCPU_REGS_RIP,
	NR_VCPU_REGS,

	VCPU_EXREG_PDPTR = NR_VCPU_REGS,
	VCPU_EXREG_CR0,
	VCPU_EXREG_CR3,
	VCPU_EXREG_CR4,
	VCPU_EXREG_RFLAGS,
	VCPU_EXREG_SEGMENTS,
	VCPU_EXREG_EXIT_INFO_1,
	VCPU_EXREG_EXIT_INFO_2,
};

enum {
	VCPU_SREG_ES,
	VCPU_SREG_CS,
	VCPU_SREG_SS,
	VCPU_SREG_DS,
	VCPU_SREG_FS,
	VCPU_SREG_GS,
	VCPU_SREG_TR,
	VCPU_SREG_LDTR,
};

enum exit_fastpath_completion {
	EXIT_FASTPATH_NONE,
	EXIT_FASTPATH_REENTER_GUEST,
	EXIT_FASTPATH_EXIT_HANDLED,
};
typedef enum exit_fastpath_completion fastpath_t;

struct x86_emulate_ctxt;
struct x86_exception;
enum x86_intercept;
enum x86_intercept_stage;

#define KVM_NR_MEM_OBJS 40

#define KVM_NR_DB_REGS	4

#define DR6_BD		(1 << 13)
#define DR6_BS		(1 << 14)
#define DR6_BT		(1 << 15)
#define DR6_RTM		(1 << 16)
#define DR6_FIXED_1	0xfffe0ff0
#define DR6_INIT	0xffff0ff0
#define DR6_VOLATILE	0x0001e00f

#define DR7_BP_EN_MASK	0x000000ff
#define DR7_GE		(1 << 9)
#define DR7_GD		(1 << 13)
#define DR7_FIXED_1	0x00000400
#define DR7_VOLATILE	0xffff2bff

#define PFERR_PRESENT_BIT 0
#define PFERR_WRITE_BIT 1
#define PFERR_USER_BIT 2
#define PFERR_RSVD_BIT 3
#define PFERR_FETCH_BIT 4
#define PFERR_PK_BIT 5
#define PFERR_GUEST_FINAL_BIT 32
#define PFERR_GUEST_PAGE_BIT 33

#define PFERR_PRESENT_MASK (1U << PFERR_PRESENT_BIT)
#define PFERR_WRITE_MASK (1U << PFERR_WRITE_BIT)
#define PFERR_USER_MASK (1U << PFERR_USER_BIT)
#define PFERR_RSVD_MASK (1U << PFERR_RSVD_BIT)
#define PFERR_FETCH_MASK (1U << PFERR_FETCH_BIT)
#define PFERR_PK_MASK (1U << PFERR_PK_BIT)
#define PFERR_GUEST_FINAL_MASK (1ULL << PFERR_GUEST_FINAL_BIT)
#define PFERR_GUEST_PAGE_MASK (1ULL << PFERR_GUEST_PAGE_BIT)

#define PFERR_NESTED_GUEST_PAGE (PFERR_GUEST_PAGE_MASK |	\
				 PFERR_WRITE_MASK |		\
				 PFERR_PRESENT_MASK)

/* apic attention bits */
#define KVM_APIC_CHECK_VAPIC	0
/*
 * The following bit is set with PV-EOI, unset on EOI.
 * We detect PV-EOI changes by guest by comparing
 * this bit with PV-EOI in guest memory.
 * See the implementation in apic_update_pv_eoi.
 */
#define KVM_APIC_PV_EOI_PENDING	1

struct kvm_kernel_irq_routing_entry;

/*
 * We don't want allocation failures within the mmu code, so we preallocate
 * enough memory for a single page fault in a cache.
 */
struct kvm_mmu_memory_cache {
	int nobjs;
	void *objects[KVM_NR_MEM_OBJS];
};

/*
 * the pages used as guest page table on soft mmu are tracked by
 * kvm_memory_slot.arch.gfn_track which is 16 bits, so the role bits used
 * by indirect shadow page can not be more than 15 bits.
 *
 * Currently, we used 14 bits that are @level, @gpte_is_8_bytes, @quadrant, @access,
 * @nxe, @cr0_wp, @smep_andnot_wp and @smap_andnot_wp.
 */
union kvm_mmu_page_role {
	u32 word;
	struct {
		unsigned level:4;
		unsigned gpte_is_8_bytes:1;
		unsigned quadrant:2;
		unsigned direct:1;
		unsigned access:3;
		unsigned invalid:1;
		unsigned nxe:1;
		unsigned cr0_wp:1;
		unsigned smep_andnot_wp:1;
		unsigned smap_andnot_wp:1;
		unsigned ad_disabled:1;
		unsigned guest_mode:1;
		unsigned :6;

		/*
		 * This is left at the top of the word so that
		 * kvm_memslots_for_spte_role can extract it with a
		 * simple shift.  While there is room, give it a whole
		 * byte so it is also faster to load it from memory.
		 */
		unsigned smm:8;
	};
};

union kvm_mmu_extended_role {
/*
 * This structure complements kvm_mmu_page_role caching everything needed for
 * MMU configuration. If nothing in both these structures changed, MMU
 * re-configuration can be skipped. @valid bit is set on first usage so we don't
 * treat all-zero structure as valid data.
 */
	u32 word;
	struct {
		unsigned int valid:1;
		unsigned int execonly:1;
		unsigned int cr0_pg:1;
		unsigned int cr4_pae:1;
		unsigned int cr4_pse:1;
		unsigned int cr4_pke:1;
		unsigned int cr4_smap:1;
		unsigned int cr4_smep:1;
		unsigned int maxphyaddr:6;
	};
};

union kvm_mmu_role {
	u64 as_u64;
	struct {
		union kvm_mmu_page_role base;
		union kvm_mmu_extended_role ext;
	};
};

struct kvm_rmap_head {
	unsigned long val;
};

struct kvm_mmu_page {
	struct list_head link;
	struct hlist_node hash_link;
	struct list_head lpage_disallowed_link;

	bool unsync;
	u8 mmu_valid_gen;
	bool mmio_cached;
	bool lpage_disallowed; /* Can't be replaced by an equiv large page */

	/*
	 * The following two entries are used to key the shadow page in the
	 * hash table.
	 */
	union kvm_mmu_page_role role;
	gfn_t gfn;

	u64 *spt;
	/* hold the gfn of each spte inside spt */
	gfn_t *gfns;
	int root_count;          /* Currently serving as active root */
	unsigned int unsync_children;
	struct kvm_rmap_head parent_ptes; /* rmap pointers to parent sptes */
	DECLARE_BITMAP(unsync_child_bitmap, 512);

#ifdef CONFIG_X86_32
	/*
	 * Used out of the mmu-lock to avoid reading spte values while an
	 * update is in progress; see the comments in __get_spte_lockless().
	 */
	int clear_spte_count;
#endif

	/* Number of writes since the last time traversal visited this page.  */
	atomic_t write_flooding_count;
};

struct kvm_pio_request {
	unsigned long linear_rip;
	unsigned long count;
	int in;
	int port;
	int size;
};

#define PT64_ROOT_MAX_LEVEL 5

struct rsvd_bits_validate {
	u64 rsvd_bits_mask[2][PT64_ROOT_MAX_LEVEL];
	u64 bad_mt_xwr;
};

struct kvm_mmu_root_info {
	gpa_t pgd;
	hpa_t hpa;
};

#define KVM_MMU_ROOT_INFO_INVALID \
	((struct kvm_mmu_root_info) { .pgd = INVALID_PAGE, .hpa = INVALID_PAGE })

#define KVM_MMU_NUM_PREV_ROOTS 3

/*
 * x86 supports 4 paging modes (5-level 64-bit, 4-level 64-bit, 3-level 32-bit,
 * and 2-level 32-bit).  The kvm_mmu structure abstracts the details of the
 * current mmu mode.
 */
struct kvm_mmu {
	unsigned long (*get_guest_pgd)(struct kvm_vcpu *vcpu);
	u64 (*get_pdptr)(struct kvm_vcpu *vcpu, int index);
	int (*page_fault)(struct kvm_vcpu *vcpu, gpa_t cr2_or_gpa, u32 err,
			  bool prefault);
	void (*inject_page_fault)(struct kvm_vcpu *vcpu,
				  struct x86_exception *fault);
	gpa_t (*gva_to_gpa)(struct kvm_vcpu *vcpu, gpa_t gva_or_gpa,
			    u32 access, struct x86_exception *exception);
	gpa_t (*translate_gpa)(struct kvm_vcpu *vcpu, gpa_t gpa, u32 access,
			       struct x86_exception *exception);
	int (*sync_page)(struct kvm_vcpu *vcpu,
			 struct kvm_mmu_page *sp);
	void (*invlpg)(struct kvm_vcpu *vcpu, gva_t gva, hpa_t root_hpa);
	void (*update_pte)(struct kvm_vcpu *vcpu, struct kvm_mmu_page *sp,
			   u64 *spte, const void *pte);
	hpa_t root_hpa;
	gpa_t root_pgd;
	union kvm_mmu_role mmu_role;
	u8 root_level;
	u8 shadow_root_level;
	u8 ept_ad;
	bool direct_map;
	struct kvm_mmu_root_info prev_roots[KVM_MMU_NUM_PREV_ROOTS];

	/*
	 * Bitmap; bit set = permission fault
	 * Byte index: page fault error code [4:1]
	 * Bit index: pte permissions in ACC_* format
	 */
	u8 permissions[16];

	/*
	* The pkru_mask indicates if protection key checks are needed.  It
	* consists of 16 domains indexed by page fault error code bits [4:1],
	* with PFEC.RSVD replaced by ACC_USER_MASK from the page tables.
	* Each domain has 2 bits which are ANDed with AD and WD from PKRU.
	*/
	u32 pkru_mask;

	u64 *pae_root;
	u64 *lm_root;

	/*
	 * check zero bits on shadow page table entries, these
	 * bits include not only hardware reserved bits but also
	 * the bits spte never used.
	 */
	struct rsvd_bits_validate shadow_zero_check;

	struct rsvd_bits_validate guest_rsvd_check;

	/* Can have large pages at levels 2..last_nonleaf_level-1. */
	u8 last_nonleaf_level;

	bool nx;

	u64 pdptrs[4]; /* pae */
};

struct kvm_tlb_range {
	u64 start_gfn;
	u64 pages;
};

enum pmc_type {
	KVM_PMC_GP = 0,
	KVM_PMC_FIXED,
};

struct kvm_pmc {
	enum pmc_type type;
	u8 idx;
	u64 counter;
	u64 eventsel;
	struct perf_event *perf_event;
	struct kvm_vcpu *vcpu;
	/*
	 * eventsel value for general purpose counters,
	 * ctrl value for fixed counters.
	 */
	u64 current_config;
};

struct kvm_pmu {
	unsigned nr_arch_gp_counters;
	unsigned nr_arch_fixed_counters;
	unsigned available_event_types;
	u64 fixed_ctr_ctrl;
	u64 global_ctrl;
	u64 global_status;
	u64 global_ovf_ctrl;
	u64 counter_bitmask[2];
	u64 global_ctrl_mask;
	u64 global_ovf_ctrl_mask;
	u64 reserved_bits;
	u8 version;
	struct kvm_pmc gp_counters[INTEL_PMC_MAX_GENERIC];
	struct kvm_pmc fixed_counters[INTEL_PMC_MAX_FIXED];
	struct irq_work irq_work;
	DECLARE_BITMAP(reprogram_pmi, X86_PMC_IDX_MAX);
	DECLARE_BITMAP(all_valid_pmc_idx, X86_PMC_IDX_MAX);
	DECLARE_BITMAP(pmc_in_use, X86_PMC_IDX_MAX);

	/*
	 * The gate to release perf_events not marked in
	 * pmc_in_use only once in a vcpu time slice.
	 */
	bool need_cleanup;

	/*
	 * The total number of programmed perf_events and it helps to avoid
	 * redundant check before cleanup if guest don't use vPMU at all.
	 */
	u8 event_count;
};

struct kvm_pmu_ops;

enum {
	KVM_DEBUGREG_BP_ENABLED = 1,
	KVM_DEBUGREG_WONT_EXIT = 2,
	KVM_DEBUGREG_RELOAD = 4,
};

struct kvm_mtrr_range {
	u64 base;
	u64 mask;
	struct list_head node;
};

struct kvm_mtrr {
	struct kvm_mtrr_range var_ranges[KVM_NR_VAR_MTRR];
	mtrr_type fixed_ranges[KVM_NR_FIXED_MTRR_REGION];
	u64 deftype;

	struct list_head head;
};

/* Hyper-V SynIC timer */
struct kvm_vcpu_hv_stimer {
	struct hrtimer timer;
	int index;
	union hv_stimer_config config;
	u64 count;
	u64 exp_time;
	struct hv_message msg;
	bool msg_pending;
};

/* Hyper-V synthetic interrupt controller (SynIC)*/
struct kvm_vcpu_hv_synic {
	u64 version;
	u64 control;
	u64 msg_page;
	u64 evt_page;
	atomic64_t sint[HV_SYNIC_SINT_COUNT];
	atomic_t sint_to_gsi[HV_SYNIC_SINT_COUNT];
	DECLARE_BITMAP(auto_eoi_bitmap, 256);
	DECLARE_BITMAP(vec_bitmap, 256);
	bool active;
	bool dont_zero_synic_pages;
};

/* Hyper-V per vcpu emulation context */
struct kvm_vcpu_hv {
	u32 vp_index;
	u64 hv_vapic;
	s64 runtime_offset;
	struct kvm_vcpu_hv_synic synic;
	struct kvm_hyperv_exit exit;
	struct kvm_vcpu_hv_stimer stimer[HV_SYNIC_STIMER_COUNT];
	DECLARE_BITMAP(stimer_pending_bitmap, HV_SYNIC_STIMER_COUNT);
	cpumask_t tlb_flush;
};

struct kvm_vcpu_arch {
	/*
	 * rip and regs accesses must go through
	 * kvm_{register,rip}_{read,write} functions.
	 */
	unsigned long regs[NR_VCPU_REGS];
	u32 regs_avail;
	u32 regs_dirty;

	unsigned long cr0;
	unsigned long cr0_guest_owned_bits;
	unsigned long cr2;
	unsigned long cr3;
	unsigned long cr4;
	unsigned long cr4_guest_owned_bits;
	unsigned long cr8;
	u32 host_pkru;
	u32 pkru;
	u32 hflags;
	u64 efer;
	u64 apic_base;
	struct kvm_lapic *apic;    /* kernel irqchip context */
	bool apicv_active;
	bool load_eoi_exitmap_pending;
	DECLARE_BITMAP(ioapic_handled_vectors, 256);
	unsigned long apic_attention;
	int32_t apic_arb_prio;
	int mp_state;
	u64 ia32_misc_enable_msr;
	u64 smbase;
	u64 smi_count;
	bool tpr_access_reporting;
	bool xsaves_enabled;
	u64 ia32_xss;
	u64 microcode_version;
	u64 arch_capabilities;
	u64 perf_capabilities;

	/*
	 * Paging state of the vcpu
	 *
	 * If the vcpu runs in guest mode with two level paging this still saves
	 * the paging mode of the l1 guest. This context is always used to
	 * handle faults.
	 */
	struct kvm_mmu *mmu;

	/* Non-nested MMU for L1 */
	struct kvm_mmu root_mmu;

	/* L1 MMU when running nested */
	struct kvm_mmu guest_mmu;

	/*
	 * Paging state of an L2 guest (used for nested npt)
	 *
	 * This context will save all necessary information to walk page tables
	 * of an L2 guest. This context is only initialized for page table
	 * walking and not for faulting since we never handle l2 page faults on
	 * the host.
	 */
	struct kvm_mmu nested_mmu;

	/*
	 * Pointer to the mmu context currently used for
	 * gva_to_gpa translations.
	 */
	struct kvm_mmu *walk_mmu;

	struct kvm_mmu_memory_cache mmu_pte_list_desc_cache;
	struct kvm_mmu_memory_cache mmu_page_cache;
	struct kvm_mmu_memory_cache mmu_page_header_cache;

	/*
	 * QEMU userspace and the guest each have their own FPU state.
	 * In vcpu_run, we switch between the user and guest FPU contexts.
	 * While running a VCPU, the VCPU thread will have the guest FPU
	 * context.
	 *
	 * Note that while the PKRU state lives inside the fpu registers,
	 * it is switched out separately at VMENTER and VMEXIT time. The
	 * "guest_fpu" state here contains the guest FPU context, with the
	 * host PRKU bits.
	 */
	struct fpu *user_fpu;
	struct fpu *guest_fpu;

	u64 xcr0;
	u64 guest_supported_xcr0;

	struct kvm_pio_request pio;
	void *pio_data;

	u8 event_exit_inst_len;

	struct kvm_queued_exception {
		bool pending;
		bool injected;
		bool has_error_code;
		u8 nr;
		u32 error_code;
		unsigned long payload;
		bool has_payload;
		u8 nested_apf;
	} exception;

	struct kvm_queued_interrupt {
		bool injected;
		bool soft;
		u8 nr;
	} interrupt;

	int halt_request; /* real mode on Intel only */

	int cpuid_nent;
	struct kvm_cpuid_entry2 cpuid_entries[KVM_MAX_CPUID_ENTRIES];

	int maxphyaddr;
	int tdp_level;

	/* emulate context */

	struct x86_emulate_ctxt *emulate_ctxt;
	bool emulate_regs_need_sync_to_vcpu;
	bool emulate_regs_need_sync_from_vcpu;
	int (*complete_userspace_io)(struct kvm_vcpu *vcpu);

	gpa_t time;
	struct pvclock_vcpu_time_info hv_clock;
	unsigned int hw_tsc_khz;
	struct gfn_to_hva_cache pv_time;
	bool pv_time_enabled;
	/* set guest stopped flag in pvclock flags field */
	bool pvclock_set_guest_stopped_request;

	struct {
		u8 preempted;
		u64 msr_val;
		u64 last_steal;
		struct gfn_to_pfn_cache cache;
	} st;

	u64 l1_tsc_offset;
	u64 tsc_offset;
	u64 last_guest_tsc;
	u64 last_host_tsc;
	u64 tsc_offset_adjustment;
	u64 this_tsc_nsec;
	u64 this_tsc_write;
	u64 this_tsc_generation;
	bool tsc_catchup;
	bool tsc_always_catchup;
	s8 virtual_tsc_shift;
	u32 virtual_tsc_mult;
	u32 virtual_tsc_khz;
	s64 ia32_tsc_adjust_msr;
	u64 msr_ia32_power_ctl;
	u64 tsc_scaling_ratio;

	atomic_t nmi_queued;  /* unprocessed asynchronous NMIs */
	unsigned nmi_pending; /* NMI queued after currently running handler */
	bool nmi_injected;    /* Trying to inject an NMI this entry */
	bool smi_pending;    /* SMI queued after currently running handler */

	struct kvm_mtrr mtrr_state;
	u64 pat;

	unsigned switch_db_regs;
	unsigned long db[KVM_NR_DB_REGS];
	unsigned long dr6;
	unsigned long dr7;
	unsigned long eff_db[KVM_NR_DB_REGS];
	unsigned long guest_debug_dr7;
	u64 msr_platform_info;
	u64 msr_misc_features_enables;

	u64 mcg_cap;
	u64 mcg_status;
	u64 mcg_ctl;
	u64 mcg_ext_ctl;
	u64 *mce_banks;

	/* Cache MMIO info */
	u64 mmio_gva;
	unsigned mmio_access;
	gfn_t mmio_gfn;
	u64 mmio_gen;

	struct kvm_pmu pmu;

	/* used for guest single stepping over the given code position */
	unsigned long singlestep_rip;

	struct kvm_vcpu_hv hyperv;

	cpumask_var_t wbinvd_dirty_mask;

	unsigned long last_retry_eip;
	unsigned long last_retry_addr;

	struct {
		bool halted;
		gfn_t gfns[ASYNC_PF_PER_VCPU];
		struct gfn_to_hva_cache data;
		u64 msr_en_val; /* MSR_KVM_ASYNC_PF_EN */
		u64 msr_int_val; /* MSR_KVM_ASYNC_PF_INT */
		u16 vec;
		u32 id;
		bool send_user_only;
		u32 host_apf_flags;
		unsigned long nested_apf_token;
		bool delivery_as_pf_vmexit;
		bool pageready_pending;
	} apf;

	/* OSVW MSRs (AMD only) */
	struct {
		u64 length;
		u64 status;
	} osvw;

	struct {
		u64 msr_val;
		struct gfn_to_hva_cache data;
	} pv_eoi;

	u64 msr_kvm_poll_control;

	/*
	 * Indicates the guest is trying to write a gfn that contains one or
	 * more of the PTEs used to translate the write itself, i.e. the access
	 * is changing its own translation in the guest page tables.  KVM exits
	 * to userspace if emulation of the faulting instruction fails and this
	 * flag is set, as KVM cannot make forward progress.
	 *
	 * If emulation fails for a write to guest page tables, KVM unprotects
	 * (zaps) the shadow page for the target gfn and resumes the guest to
	 * retry the non-emulatable instruction (on hardware).  Unprotecting the
	 * gfn doesn't allow forward progress for a self-changing access because
	 * doing so also zaps the translation for the gfn, i.e. retrying the
	 * instruction will hit a !PRESENT fault, which results in a new shadow
	 * page and sends KVM back to square one.
	 */
	bool write_fault_to_shadow_pgtable;

	/* set at EPT violation at this point */
	unsigned long exit_qualification;

	/* pv related host specific info */
	struct {
		bool pv_unhalted;
	} pv;

	int pending_ioapic_eoi;
	int pending_external_vector;

	/* be preempted when it's in kernel-mode(cpl=0) */
	bool preempted_in_kernel;

	/* Flush the L1 Data cache for L1TF mitigation on VMENTER */
	bool l1tf_flush_l1d;

	/* AMD MSRC001_0015 Hardware Configuration */
	u64 msr_hwcr;
};

struct kvm_lpage_info {
	int disallow_lpage;
};

struct kvm_arch_memory_slot {
	struct kvm_rmap_head *rmap[KVM_NR_PAGE_SIZES];
	struct kvm_lpage_info *lpage_info[KVM_NR_PAGE_SIZES - 1];
	unsigned short *gfn_track[KVM_PAGE_TRACK_MAX];
};

/*
 * We use as the mode the number of bits allocated in the LDR for the
 * logical processor ID.  It happens that these are all powers of two.
 * This makes it is very easy to detect cases where the APICs are
 * configured for multiple modes; in that case, we cannot use the map and
 * hence cannot use kvm_irq_delivery_to_apic_fast either.
 */
#define KVM_APIC_MODE_XAPIC_CLUSTER          4
#define KVM_APIC_MODE_XAPIC_FLAT             8
#define KVM_APIC_MODE_X2APIC                16

struct kvm_apic_map {
	struct rcu_head rcu;
	u8 mode;
	u32 max_apic_id;
	union {
		struct kvm_lapic *xapic_flat_map[8];
		struct kvm_lapic *xapic_cluster_map[16][4];
	};
	struct kvm_lapic *phys_map[];
};

/* Hyper-V synthetic debugger (SynDbg)*/
struct kvm_hv_syndbg {
	struct {
		u64 control;
		u64 status;
		u64 send_page;
		u64 recv_page;
		u64 pending_page;
	} control;
	u64 options;
};

/* Hyper-V emulation context */
struct kvm_hv {
	struct mutex hv_lock;
	u64 hv_guest_os_id;
	u64 hv_hypercall;
	u64 hv_tsc_page;

	/* Hyper-v based guest crash (NT kernel bugcheck) parameters */
	u64 hv_crash_param[HV_X64_MSR_CRASH_PARAMS];
	u64 hv_crash_ctl;

	struct ms_hyperv_tsc_page tsc_ref;

	struct idr conn_to_evt;

	u64 hv_reenlightenment_control;
	u64 hv_tsc_emulation_control;
	u64 hv_tsc_emulation_status;

	/* How many vCPUs have VP index != vCPU index */
	atomic_t num_mismatched_vp_indexes;

	struct hv_partition_assist_pg *hv_pa_pg;
	struct kvm_hv_syndbg hv_syndbg;
};

enum kvm_irqchip_mode {
	KVM_IRQCHIP_NONE,
	KVM_IRQCHIP_KERNEL,       /* created with KVM_CREATE_IRQCHIP */
	KVM_IRQCHIP_SPLIT,        /* created with KVM_CAP_SPLIT_IRQCHIP */
};

#define APICV_INHIBIT_REASON_DISABLE    0
#define APICV_INHIBIT_REASON_HYPERV     1
#define APICV_INHIBIT_REASON_NESTED     2
#define APICV_INHIBIT_REASON_IRQWIN     3
#define APICV_INHIBIT_REASON_PIT_REINJ  4
#define APICV_INHIBIT_REASON_X2APIC	5

struct kvm_arch {
	unsigned long n_used_mmu_pages;
	unsigned long n_requested_mmu_pages;
	unsigned long n_max_mmu_pages;
	unsigned int indirect_shadow_pages;
	u8 mmu_valid_gen;
	struct hlist_head mmu_page_hash[KVM_NUM_MMU_PAGES];
	/*
	 * Hash table of struct kvm_mmu_page.
	 */
	struct list_head active_mmu_pages;
	struct list_head zapped_obsolete_pages;
	struct list_head lpage_disallowed_mmu_pages;
	struct kvm_page_track_notifier_node mmu_sp_tracker;
	struct kvm_page_track_notifier_head track_notifier_head;

	struct list_head assigned_dev_head;
	struct iommu_domain *iommu_domain;
	bool iommu_noncoherent;
#define __KVM_HAVE_ARCH_NONCOHERENT_DMA
	atomic_t noncoherent_dma_count;
#define __KVM_HAVE_ARCH_ASSIGNED_DEVICE
	atomic_t assigned_device_count;
	struct kvm_pic *vpic;
	struct kvm_ioapic *vioapic;
	struct kvm_pit *vpit;
	atomic_t vapics_in_nmi_mode;
	struct mutex apic_map_lock;
	struct kvm_apic_map *apic_map;
	bool apic_map_dirty;

	bool apic_access_page_done;
	unsigned long apicv_inhibit_reasons;

	gpa_t wall_clock;

	bool mwait_in_guest;
	bool hlt_in_guest;
	bool pause_in_guest;
	bool cstate_in_guest;

	unsigned long irq_sources_bitmap;
	s64 kvmclock_offset;
	raw_spinlock_t tsc_write_lock;
	u64 last_tsc_nsec;
	u64 last_tsc_write;
	u32 last_tsc_khz;
	u64 cur_tsc_nsec;
	u64 cur_tsc_write;
	u64 cur_tsc_offset;
	u64 cur_tsc_generation;
	int nr_vcpus_matched_tsc;

	spinlock_t pvclock_gtod_sync_lock;
	bool use_master_clock;
	u64 master_kernel_ns;
	u64 master_cycle_now;
	struct delayed_work kvmclock_update_work;
	struct delayed_work kvmclock_sync_work;

	struct kvm_xen_hvm_config xen_hvm_config;

	/* reads protected by irq_srcu, writes by irq_lock */
	struct hlist_head mask_notifier_list;

	struct kvm_hv hyperv;

	#ifdef CONFIG_KVM_MMU_AUDIT
	int audit_point;
	#endif

	bool backwards_tsc_observed;
	bool boot_vcpu_runs_old_kvmclock;
	u32 bsp_vcpu_id;

	u64 disabled_quirks;

	enum kvm_irqchip_mode irqchip_mode;
	u8 nr_reserved_ioapic_pins;

	bool disabled_lapic_found;

	bool x2apic_format;
	bool x2apic_broadcast_quirk_disabled;

	bool guest_can_read_msr_platform_info;
	bool exception_payload_enabled;

	struct kvm_pmu_event_filter *pmu_event_filter;
	struct task_struct *nx_lpage_recovery_thread;
};

struct kvm_vm_stat {
	ulong mmu_shadow_zapped;
	ulong mmu_pte_write;
	ulong mmu_pte_updated;
	ulong mmu_pde_zapped;
	ulong mmu_flooded;
	ulong mmu_recycled;
	ulong mmu_cache_miss;
	ulong mmu_unsync;
	ulong remote_tlb_flush;
	ulong lpages;
	ulong nx_lpage_splits;
	ulong max_mmu_page_hash_collisions;
};

struct kvm_vcpu_stat {
	u64 pf_fixed;
	u64 pf_guest;
	u64 tlb_flush;
	u64 invlpg;

	u64 exits;
	u64 io_exits;
	u64 mmio_exits;
	u64 signal_exits;
	u64 irq_window_exits;
	u64 nmi_window_exits;
	u64 l1d_flush;
	u64 halt_exits;
	u64 halt_successful_poll;
	u64 halt_attempted_poll;
	u64 halt_poll_invalid;
	u64 halt_wakeup;
	u64 request_irq_exits;
	u64 irq_exits;
	u64 host_state_reload;
	u64 fpu_reload;
	u64 insn_emulation;
	u64 insn_emulation_fail;
	u64 hypercalls;
	u64 irq_injections;
	u64 nmi_injections;
	u64 req_event;
	u64 halt_poll_success_ns;
	u64 halt_poll_fail_ns;
};

struct x86_instruction_info;

struct msr_data {
	bool host_initiated;
	u32 index;
	u64 data;
};

struct kvm_lapic_irq {
	u32 vector;
	u16 delivery_mode;
	u16 dest_mode;
	bool level;
	u16 trig_mode;
	u32 shorthand;
	u32 dest_id;
	bool msi_redir_hint;
};

static inline u16 kvm_lapic_irq_dest_mode(bool dest_mode_logical)
{
	return dest_mode_logical ? APIC_DEST_LOGICAL : APIC_DEST_PHYSICAL;
}

struct kvm_x86_ops {
	int (*hardware_enable)(void);
	void (*hardware_disable)(void);
	void (*hardware_unsetup)(void);
	bool (*cpu_has_accelerated_tpr)(void);
	bool (*has_emulated_msr)(u32 index);
	void (*cpuid_update)(struct kvm_vcpu *vcpu);

	unsigned int vm_size;
	int (*vm_init)(struct kvm *kvm);
	void (*vm_destroy)(struct kvm *kvm);

	/* Create, but do not attach this VCPU */
	int (*vcpu_create)(struct kvm_vcpu *vcpu);
	void (*vcpu_free)(struct kvm_vcpu *vcpu);
	void (*vcpu_reset)(struct kvm_vcpu *vcpu, bool init_event);

	void (*prepare_guest_switch)(struct kvm_vcpu *vcpu);
	void (*vcpu_load)(struct kvm_vcpu *vcpu, int cpu);
	void (*vcpu_put)(struct kvm_vcpu *vcpu);

	void (*update_bp_intercept)(struct kvm_vcpu *vcpu);
	int (*get_msr)(struct kvm_vcpu *vcpu, struct msr_data *msr);
	int (*set_msr)(struct kvm_vcpu *vcpu, struct msr_data *msr);
	u64 (*get_segment_base)(struct kvm_vcpu *vcpu, int seg);
	void (*get_segment)(struct kvm_vcpu *vcpu,
			    struct kvm_segment *var, int seg);
	int (*get_cpl)(struct kvm_vcpu *vcpu);
	void (*set_segment)(struct kvm_vcpu *vcpu,
			    struct kvm_segment *var, int seg);
	void (*get_cs_db_l_bits)(struct kvm_vcpu *vcpu, int *db, int *l);
	void (*set_cr0)(struct kvm_vcpu *vcpu, unsigned long cr0);
	int (*set_cr4)(struct kvm_vcpu *vcpu, unsigned long cr4);
	void (*set_efer)(struct kvm_vcpu *vcpu, u64 efer);
	void (*get_idt)(struct kvm_vcpu *vcpu, struct desc_ptr *dt);
	void (*set_idt)(struct kvm_vcpu *vcpu, struct desc_ptr *dt);
	void (*get_gdt)(struct kvm_vcpu *vcpu, struct desc_ptr *dt);
	void (*set_gdt)(struct kvm_vcpu *vcpu, struct desc_ptr *dt);
	void (*sync_dirty_debug_regs)(struct kvm_vcpu *vcpu);
	void (*set_dr7)(struct kvm_vcpu *vcpu, unsigned long value);
	void (*cache_reg)(struct kvm_vcpu *vcpu, enum kvm_reg reg);
	unsigned long (*get_rflags)(struct kvm_vcpu *vcpu);
	void (*set_rflags)(struct kvm_vcpu *vcpu, unsigned long rflags);

	void (*tlb_flush_all)(struct kvm_vcpu *vcpu);
	void (*tlb_flush_current)(struct kvm_vcpu *vcpu);
	int  (*tlb_remote_flush)(struct kvm *kvm);
	int  (*tlb_remote_flush_with_range)(struct kvm *kvm,
			struct kvm_tlb_range *range);

	/*
	 * Flush any TLB entries associated with the given GVA.
	 * Does not need to flush GPA->HPA mappings.
	 * Can potentially get non-canonical addresses through INVLPGs, which
	 * the implementation may choose to ignore if appropriate.
	 */
	void (*tlb_flush_gva)(struct kvm_vcpu *vcpu, gva_t addr);

	/*
	 * Flush any TLB entries created by the guest.  Like tlb_flush_gva(),
	 * does not need to flush GPA->HPA mappings.
	 */
	void (*tlb_flush_guest)(struct kvm_vcpu *vcpu);

	enum exit_fastpath_completion (*run)(struct kvm_vcpu *vcpu);
	int (*handle_exit)(struct kvm_vcpu *vcpu,
		enum exit_fastpath_completion exit_fastpath);
	int (*skip_emulated_instruction)(struct kvm_vcpu *vcpu);
	void (*update_emulated_instruction)(struct kvm_vcpu *vcpu);
	void (*set_interrupt_shadow)(struct kvm_vcpu *vcpu, int mask);
	u32 (*get_interrupt_shadow)(struct kvm_vcpu *vcpu);
	void (*patch_hypercall)(struct kvm_vcpu *vcpu,
				unsigned char *hypercall_addr);
	void (*set_irq)(struct kvm_vcpu *vcpu);
	void (*set_nmi)(struct kvm_vcpu *vcpu);
	void (*queue_exception)(struct kvm_vcpu *vcpu);
	void (*cancel_injection)(struct kvm_vcpu *vcpu);
	int (*interrupt_allowed)(struct kvm_vcpu *vcpu, bool for_injection);
	int (*nmi_allowed)(struct kvm_vcpu *vcpu, bool for_injection);
	bool (*get_nmi_mask)(struct kvm_vcpu *vcpu);
	void (*set_nmi_mask)(struct kvm_vcpu *vcpu, bool masked);
	void (*enable_nmi_window)(struct kvm_vcpu *vcpu);
	void (*enable_irq_window)(struct kvm_vcpu *vcpu);
	void (*update_cr8_intercept)(struct kvm_vcpu *vcpu, int tpr, int irr);
	bool (*check_apicv_inhibit_reasons)(ulong bit);
	void (*pre_update_apicv_exec_ctrl)(struct kvm *kvm, bool activate);
	void (*refresh_apicv_exec_ctrl)(struct kvm_vcpu *vcpu);
	void (*hwapic_irr_update)(struct kvm_vcpu *vcpu, int max_irr);
	void (*hwapic_isr_update)(struct kvm_vcpu *vcpu, int isr);
	bool (*guest_apic_has_interrupt)(struct kvm_vcpu *vcpu);
	void (*load_eoi_exitmap)(struct kvm_vcpu *vcpu, u64 *eoi_exit_bitmap);
	void (*set_virtual_apic_mode)(struct kvm_vcpu *vcpu);
	void (*set_apic_access_page_addr)(struct kvm_vcpu *vcpu);
	int (*deliver_posted_interrupt)(struct kvm_vcpu *vcpu, int vector);
	int (*sync_pir_to_irr)(struct kvm_vcpu *vcpu);
	int (*set_tss_addr)(struct kvm *kvm, unsigned int addr);
	int (*set_identity_map_addr)(struct kvm *kvm, u64 ident_addr);
	int (*get_tdp_level)(struct kvm_vcpu *vcpu);
	u64 (*get_mt_mask)(struct kvm_vcpu *vcpu, gfn_t gfn, bool is_mmio);

	void (*load_mmu_pgd)(struct kvm_vcpu *vcpu, unsigned long cr3);

	bool (*has_wbinvd_exit)(void);

	/* Returns actual tsc_offset set in active VMCS */
	u64 (*write_l1_tsc_offset)(struct kvm_vcpu *vcpu, u64 offset);

	void (*get_exit_info)(struct kvm_vcpu *vcpu, u64 *info1, u64 *info2);

	int (*check_intercept)(struct kvm_vcpu *vcpu,
			       struct x86_instruction_info *info,
			       enum x86_intercept_stage stage,
			       struct x86_exception *exception);
	void (*handle_exit_irqoff)(struct kvm_vcpu *vcpu);

	void (*request_immediate_exit)(struct kvm_vcpu *vcpu);

	void (*sched_in)(struct kvm_vcpu *kvm, int cpu);

	/*
	 * Arch-specific dirty logging hooks. These hooks are only supposed to
	 * be valid if the specific arch has hardware-accelerated dirty logging
	 * mechanism. Currently only for PML on VMX.
	 *
	 *  - slot_enable_log_dirty:
	 *	called when enabling log dirty mode for the slot.
	 *  - slot_disable_log_dirty:
	 *	called when disabling log dirty mode for the slot.
	 *	also called when slot is created with log dirty disabled.
	 *  - flush_log_dirty:
	 *	called before reporting dirty_bitmap to userspace.
	 *  - enable_log_dirty_pt_masked:
	 *	called when reenabling log dirty for the GFNs in the mask after
	 *	corresponding bits are cleared in slot->dirty_bitmap.
	 */
	void (*slot_enable_log_dirty)(struct kvm *kvm,
				      struct kvm_memory_slot *slot);
	void (*slot_disable_log_dirty)(struct kvm *kvm,
				       struct kvm_memory_slot *slot);
	void (*flush_log_dirty)(struct kvm *kvm);
	void (*enable_log_dirty_pt_masked)(struct kvm *kvm,
					   struct kvm_memory_slot *slot,
					   gfn_t offset, unsigned long mask);
	int (*write_log_dirty)(struct kvm_vcpu *vcpu);

	/* pmu operations of sub-arch */
	const struct kvm_pmu_ops *pmu_ops;
	const struct kvm_x86_nested_ops *nested_ops;

	/*
	 * Architecture specific hooks for vCPU blocking due to
	 * HLT instruction.
	 * Returns for .pre_block():
	 *    - 0 means continue to block the vCPU.
	 *    - 1 means we cannot block the vCPU since some event
	 *        happens during this period, such as, 'ON' bit in
	 *        posted-interrupts descriptor is set.
	 */
	int (*pre_block)(struct kvm_vcpu *vcpu);
	void (*post_block)(struct kvm_vcpu *vcpu);

	void (*vcpu_blocking)(struct kvm_vcpu *vcpu);
	void (*vcpu_unblocking)(struct kvm_vcpu *vcpu);

	int (*update_pi_irte)(struct kvm *kvm, unsigned int host_irq,
			      uint32_t guest_irq, bool set);
	void (*apicv_post_state_restore)(struct kvm_vcpu *vcpu);
	bool (*dy_apicv_has_pending_interrupt)(struct kvm_vcpu *vcpu);

	int (*set_hv_timer)(struct kvm_vcpu *vcpu, u64 guest_deadline_tsc,
			    bool *expired);
	void (*cancel_hv_timer)(struct kvm_vcpu *vcpu);

	void (*setup_mce)(struct kvm_vcpu *vcpu);

	int (*smi_allowed)(struct kvm_vcpu *vcpu, bool for_injection);
	int (*pre_enter_smm)(struct kvm_vcpu *vcpu, char *smstate);
	int (*pre_leave_smm)(struct kvm_vcpu *vcpu, const char *smstate);
	void (*enable_smi_window)(struct kvm_vcpu *vcpu);

	int (*mem_enc_op)(struct kvm *kvm, void __user *argp);
	int (*mem_enc_reg_region)(struct kvm *kvm, struct kvm_enc_region *argp);
	int (*mem_enc_unreg_region)(struct kvm *kvm, struct kvm_enc_region *argp);

	int (*get_msr_feature)(struct kvm_msr_entry *entry);

	bool (*need_emulation_on_page_fault)(struct kvm_vcpu *vcpu);

	bool (*apic_init_signal_blocked)(struct kvm_vcpu *vcpu);
	int (*enable_direct_tlbflush)(struct kvm_vcpu *vcpu);

	void (*migrate_timers)(struct kvm_vcpu *vcpu);
};

struct kvm_x86_nested_ops {
	int (*check_events)(struct kvm_vcpu *vcpu);
	bool (*hv_timer_pending)(struct kvm_vcpu *vcpu);
	int (*get_state)(struct kvm_vcpu *vcpu,
			 struct kvm_nested_state __user *user_kvm_nested_state,
			 unsigned user_data_size);
	int (*set_state)(struct kvm_vcpu *vcpu,
			 struct kvm_nested_state __user *user_kvm_nested_state,
			 struct kvm_nested_state *kvm_state);
	bool (*get_vmcs12_pages)(struct kvm_vcpu *vcpu);

	int (*enable_evmcs)(struct kvm_vcpu *vcpu,
			    uint16_t *vmcs_version);
	uint16_t (*get_evmcs_version)(struct kvm_vcpu *vcpu);
};

struct kvm_x86_init_ops {
	int (*cpu_has_kvm_support)(void);
	int (*disabled_by_bios)(void);
	int (*check_processor_compatibility)(void);
	int (*hardware_setup)(void);

	struct kvm_x86_ops *runtime_ops;
};

struct kvm_arch_async_pf {
	u32 token;
	gfn_t gfn;
	unsigned long cr3;
	bool direct_map;
};

extern u64 __read_mostly host_efer;

extern struct kvm_x86_ops kvm_x86_ops;

#define __KVM_HAVE_ARCH_VM_ALLOC
static inline struct kvm *kvm_arch_alloc_vm(void)
{
<<<<<<< HEAD
    	//申请一个kvm
	return __vmalloc(kvm_x86_ops.vm_size,
			 GFP_KERNEL_ACCOUNT | __GFP_ZERO, PAGE_KERNEL);
=======
	return __vmalloc(kvm_x86_ops.vm_size, GFP_KERNEL_ACCOUNT | __GFP_ZERO);
>>>>>>> 64677779
}
void kvm_arch_free_vm(struct kvm *kvm);

#define __KVM_HAVE_ARCH_FLUSH_REMOTE_TLB
static inline int kvm_arch_flush_remote_tlb(struct kvm *kvm)
{
	if (kvm_x86_ops.tlb_remote_flush &&
	    !kvm_x86_ops.tlb_remote_flush(kvm))
		return 0;
	else
		return -ENOTSUPP;
}

int kvm_mmu_module_init(void);
void kvm_mmu_module_exit(void);

void kvm_mmu_destroy(struct kvm_vcpu *vcpu);
int kvm_mmu_create(struct kvm_vcpu *vcpu);
void kvm_mmu_init_vm(struct kvm *kvm);
void kvm_mmu_uninit_vm(struct kvm *kvm);
void kvm_mmu_set_mask_ptes(u64 user_mask, u64 accessed_mask,
		u64 dirty_mask, u64 nx_mask, u64 x_mask, u64 p_mask,
		u64 acc_track_mask, u64 me_mask);

void kvm_mmu_reset_context(struct kvm_vcpu *vcpu);
void kvm_mmu_slot_remove_write_access(struct kvm *kvm,
				      struct kvm_memory_slot *memslot,
				      int start_level);
void kvm_mmu_zap_collapsible_sptes(struct kvm *kvm,
				   const struct kvm_memory_slot *memslot);
void kvm_mmu_slot_leaf_clear_dirty(struct kvm *kvm,
				   struct kvm_memory_slot *memslot);
void kvm_mmu_slot_largepage_remove_write_access(struct kvm *kvm,
					struct kvm_memory_slot *memslot);
void kvm_mmu_slot_set_dirty(struct kvm *kvm,
			    struct kvm_memory_slot *memslot);
void kvm_mmu_clear_dirty_pt_masked(struct kvm *kvm,
				   struct kvm_memory_slot *slot,
				   gfn_t gfn_offset, unsigned long mask);
void kvm_mmu_zap_all(struct kvm *kvm);
void kvm_mmu_invalidate_mmio_sptes(struct kvm *kvm, u64 gen);
unsigned long kvm_mmu_calculate_default_mmu_pages(struct kvm *kvm);
void kvm_mmu_change_mmu_pages(struct kvm *kvm, unsigned long kvm_nr_mmu_pages);

int load_pdptrs(struct kvm_vcpu *vcpu, struct kvm_mmu *mmu, unsigned long cr3);
bool pdptrs_changed(struct kvm_vcpu *vcpu);

int emulator_write_phys(struct kvm_vcpu *vcpu, gpa_t gpa,
			  const void *val, int bytes);

struct kvm_irq_mask_notifier {
	void (*func)(struct kvm_irq_mask_notifier *kimn, bool masked);
	int irq;
	struct hlist_node link;
};

void kvm_register_irq_mask_notifier(struct kvm *kvm, int irq,
				    struct kvm_irq_mask_notifier *kimn);
void kvm_unregister_irq_mask_notifier(struct kvm *kvm, int irq,
				      struct kvm_irq_mask_notifier *kimn);
void kvm_fire_mask_notifiers(struct kvm *kvm, unsigned irqchip, unsigned pin,
			     bool mask);

extern bool tdp_enabled;

u64 vcpu_tsc_khz(struct kvm_vcpu *vcpu);

/* control of guest tsc rate supported? */
extern bool kvm_has_tsc_control;
/* maximum supported tsc_khz for guests */
extern u32  kvm_max_guest_tsc_khz;
/* number of bits of the fractional part of the TSC scaling ratio */
extern u8   kvm_tsc_scaling_ratio_frac_bits;
/* maximum allowed value of TSC scaling ratio */
extern u64  kvm_max_tsc_scaling_ratio;
/* 1ull << kvm_tsc_scaling_ratio_frac_bits */
extern u64  kvm_default_tsc_scaling_ratio;

extern u64 kvm_mce_cap_supported;

/*
 * EMULTYPE_NO_DECODE - Set when re-emulating an instruction (after completing
 *			userspace I/O) to indicate that the emulation context
 *			should be resued as is, i.e. skip initialization of
 *			emulation context, instruction fetch and decode.
 *
 * EMULTYPE_TRAP_UD - Set when emulating an intercepted #UD from hardware.
 *		      Indicates that only select instructions (tagged with
 *		      EmulateOnUD) should be emulated (to minimize the emulator
 *		      attack surface).  See also EMULTYPE_TRAP_UD_FORCED.
 *
 * EMULTYPE_SKIP - Set when emulating solely to skip an instruction, i.e. to
 *		   decode the instruction length.  For use *only* by
 *		   kvm_x86_ops.skip_emulated_instruction() implementations.
 *
 * EMULTYPE_ALLOW_RETRY_PF - Set when the emulator should resume the guest to
 *			     retry native execution under certain conditions,
 *			     Can only be set in conjunction with EMULTYPE_PF.
 *
 * EMULTYPE_TRAP_UD_FORCED - Set when emulating an intercepted #UD that was
 *			     triggered by KVM's magic "force emulation" prefix,
 *			     which is opt in via module param (off by default).
 *			     Bypasses EmulateOnUD restriction despite emulating
 *			     due to an intercepted #UD (see EMULTYPE_TRAP_UD).
 *			     Used to test the full emulator from userspace.
 *
 * EMULTYPE_VMWARE_GP - Set when emulating an intercepted #GP for VMware
 *			backdoor emulation, which is opt in via module param.
 *			VMware backoor emulation handles select instructions
 *			and reinjects the #GP for all other cases.
 *
 * EMULTYPE_PF - Set when emulating MMIO by way of an intercepted #PF, in which
 *		 case the CR2/GPA value pass on the stack is valid.
 */
#define EMULTYPE_NO_DECODE	    (1 << 0)
#define EMULTYPE_TRAP_UD	    (1 << 1)
#define EMULTYPE_SKIP		    (1 << 2)
#define EMULTYPE_ALLOW_RETRY_PF	    (1 << 3)
#define EMULTYPE_TRAP_UD_FORCED	    (1 << 4)
#define EMULTYPE_VMWARE_GP	    (1 << 5)
#define EMULTYPE_PF		    (1 << 6)

int kvm_emulate_instruction(struct kvm_vcpu *vcpu, int emulation_type);
int kvm_emulate_instruction_from_buffer(struct kvm_vcpu *vcpu,
					void *insn, int insn_len);

void kvm_enable_efer_bits(u64);
bool kvm_valid_efer(struct kvm_vcpu *vcpu, u64 efer);
int __kvm_get_msr(struct kvm_vcpu *vcpu, u32 index, u64 *data, bool host_initiated);
int kvm_get_msr(struct kvm_vcpu *vcpu, u32 index, u64 *data);
int kvm_set_msr(struct kvm_vcpu *vcpu, u32 index, u64 data);
int kvm_emulate_rdmsr(struct kvm_vcpu *vcpu);
int kvm_emulate_wrmsr(struct kvm_vcpu *vcpu);

int kvm_fast_pio(struct kvm_vcpu *vcpu, int size, unsigned short port, int in);
int kvm_emulate_cpuid(struct kvm_vcpu *vcpu);
int kvm_emulate_halt(struct kvm_vcpu *vcpu);
int kvm_vcpu_halt(struct kvm_vcpu *vcpu);
int kvm_emulate_wbinvd(struct kvm_vcpu *vcpu);

void kvm_get_segment(struct kvm_vcpu *vcpu, struct kvm_segment *var, int seg);
int kvm_load_segment_descriptor(struct kvm_vcpu *vcpu, u16 selector, int seg);
void kvm_vcpu_deliver_sipi_vector(struct kvm_vcpu *vcpu, u8 vector);

int kvm_task_switch(struct kvm_vcpu *vcpu, u16 tss_selector, int idt_index,
		    int reason, bool has_error_code, u32 error_code);

int kvm_set_cr0(struct kvm_vcpu *vcpu, unsigned long cr0);
int kvm_set_cr3(struct kvm_vcpu *vcpu, unsigned long cr3);
int kvm_set_cr4(struct kvm_vcpu *vcpu, unsigned long cr4);
int kvm_set_cr8(struct kvm_vcpu *vcpu, unsigned long cr8);
int kvm_set_dr(struct kvm_vcpu *vcpu, int dr, unsigned long val);
int kvm_get_dr(struct kvm_vcpu *vcpu, int dr, unsigned long *val);
unsigned long kvm_get_cr8(struct kvm_vcpu *vcpu);
void kvm_lmsw(struct kvm_vcpu *vcpu, unsigned long msw);
void kvm_get_cs_db_l_bits(struct kvm_vcpu *vcpu, int *db, int *l);
int kvm_set_xcr(struct kvm_vcpu *vcpu, u32 index, u64 xcr);

int kvm_get_msr_common(struct kvm_vcpu *vcpu, struct msr_data *msr);
int kvm_set_msr_common(struct kvm_vcpu *vcpu, struct msr_data *msr);

unsigned long kvm_get_rflags(struct kvm_vcpu *vcpu);
void kvm_set_rflags(struct kvm_vcpu *vcpu, unsigned long rflags);
bool kvm_rdpmc(struct kvm_vcpu *vcpu);

void kvm_queue_exception(struct kvm_vcpu *vcpu, unsigned nr);
void kvm_queue_exception_e(struct kvm_vcpu *vcpu, unsigned nr, u32 error_code);
void kvm_queue_exception_p(struct kvm_vcpu *vcpu, unsigned nr, unsigned long payload);
void kvm_requeue_exception(struct kvm_vcpu *vcpu, unsigned nr);
void kvm_requeue_exception_e(struct kvm_vcpu *vcpu, unsigned nr, u32 error_code);
void kvm_inject_page_fault(struct kvm_vcpu *vcpu, struct x86_exception *fault);
bool kvm_inject_emulated_page_fault(struct kvm_vcpu *vcpu,
				    struct x86_exception *fault);
int kvm_read_guest_page_mmu(struct kvm_vcpu *vcpu, struct kvm_mmu *mmu,
			    gfn_t gfn, void *data, int offset, int len,
			    u32 access);
bool kvm_require_cpl(struct kvm_vcpu *vcpu, int required_cpl);
bool kvm_require_dr(struct kvm_vcpu *vcpu, int dr);

static inline int __kvm_irq_line_state(unsigned long *irq_state,
				       int irq_source_id, int level)
{
	/* Logical OR for level trig interrupt */
	if (level)
		__set_bit(irq_source_id, irq_state);
	else
		__clear_bit(irq_source_id, irq_state);

	return !!(*irq_state);
}

#define KVM_MMU_ROOT_CURRENT		BIT(0)
#define KVM_MMU_ROOT_PREVIOUS(i)	BIT(1+i)
#define KVM_MMU_ROOTS_ALL		(~0UL)

int kvm_pic_set_irq(struct kvm_pic *pic, int irq, int irq_source_id, int level);
void kvm_pic_clear_all(struct kvm_pic *pic, int irq_source_id);

void kvm_inject_nmi(struct kvm_vcpu *vcpu);

void kvm_update_dr7(struct kvm_vcpu *vcpu);

int kvm_mmu_unprotect_page(struct kvm *kvm, gfn_t gfn);
int kvm_mmu_unprotect_page_virt(struct kvm_vcpu *vcpu, gva_t gva);
void __kvm_mmu_free_some_pages(struct kvm_vcpu *vcpu);
int kvm_mmu_load(struct kvm_vcpu *vcpu);
void kvm_mmu_unload(struct kvm_vcpu *vcpu);
void kvm_mmu_sync_roots(struct kvm_vcpu *vcpu);
void kvm_mmu_free_roots(struct kvm_vcpu *vcpu, struct kvm_mmu *mmu,
			ulong roots_to_free);
gpa_t translate_nested_gpa(struct kvm_vcpu *vcpu, gpa_t gpa, u32 access,
			   struct x86_exception *exception);
gpa_t kvm_mmu_gva_to_gpa_read(struct kvm_vcpu *vcpu, gva_t gva,
			      struct x86_exception *exception);
gpa_t kvm_mmu_gva_to_gpa_fetch(struct kvm_vcpu *vcpu, gva_t gva,
			       struct x86_exception *exception);
gpa_t kvm_mmu_gva_to_gpa_write(struct kvm_vcpu *vcpu, gva_t gva,
			       struct x86_exception *exception);
gpa_t kvm_mmu_gva_to_gpa_system(struct kvm_vcpu *vcpu, gva_t gva,
				struct x86_exception *exception);

bool kvm_apicv_activated(struct kvm *kvm);
void kvm_apicv_init(struct kvm *kvm, bool enable);
void kvm_vcpu_update_apicv(struct kvm_vcpu *vcpu);
void kvm_request_apicv_update(struct kvm *kvm, bool activate,
			      unsigned long bit);

int kvm_emulate_hypercall(struct kvm_vcpu *vcpu);

int kvm_mmu_page_fault(struct kvm_vcpu *vcpu, gpa_t cr2_or_gpa, u64 error_code,
		       void *insn, int insn_len);
void kvm_mmu_invlpg(struct kvm_vcpu *vcpu, gva_t gva);
void kvm_mmu_invalidate_gva(struct kvm_vcpu *vcpu, struct kvm_mmu *mmu,
			    gva_t gva, hpa_t root_hpa);
void kvm_mmu_invpcid_gva(struct kvm_vcpu *vcpu, gva_t gva, unsigned long pcid);
void kvm_mmu_new_pgd(struct kvm_vcpu *vcpu, gpa_t new_pgd, bool skip_tlb_flush,
		     bool skip_mmu_sync);

void kvm_configure_mmu(bool enable_tdp, int tdp_page_level);

static inline gpa_t translate_gpa(struct kvm_vcpu *vcpu, gpa_t gpa, u32 access,
				  struct x86_exception *exception)
{
	return gpa;
}

static inline struct kvm_mmu_page *page_header(hpa_t shadow_page)
{
	struct page *page = pfn_to_page(shadow_page >> PAGE_SHIFT);

	return (struct kvm_mmu_page *)page_private(page);
}

static inline u16 kvm_read_ldt(void)
{
	u16 ldt;
	asm("sldt %0" : "=g"(ldt));
	return ldt;
}

static inline void kvm_load_ldt(u16 sel)
{
	asm("lldt %0" : : "rm"(sel));
}

#ifdef CONFIG_X86_64
static inline unsigned long read_msr(unsigned long msr)
{
	u64 value;

	rdmsrl(msr, value);
	return value;
}
#endif

static inline u32 get_rdx_init_val(void)
{
	return 0x600; /* P6 family */
}

static inline void kvm_inject_gp(struct kvm_vcpu *vcpu, u32 error_code)
{
	kvm_queue_exception_e(vcpu, GP_VECTOR, error_code);
}

#define TSS_IOPB_BASE_OFFSET 0x66
#define TSS_BASE_SIZE 0x68
#define TSS_IOPB_SIZE (65536 / 8)
#define TSS_REDIRECTION_SIZE (256 / 8)
#define RMODE_TSS_SIZE							\
	(TSS_BASE_SIZE + TSS_REDIRECTION_SIZE + TSS_IOPB_SIZE + 1)

enum {
	TASK_SWITCH_CALL = 0,
	TASK_SWITCH_IRET = 1,
	TASK_SWITCH_JMP = 2,
	TASK_SWITCH_GATE = 3,
};

#define HF_GIF_MASK		(1 << 0)
#define HF_NMI_MASK		(1 << 3)
#define HF_IRET_MASK		(1 << 4)
#define HF_GUEST_MASK		(1 << 5) /* VCPU is in guest-mode */
#define HF_SMM_MASK		(1 << 6)
#define HF_SMM_INSIDE_NMI_MASK	(1 << 7)

#define __KVM_VCPU_MULTIPLE_ADDRESS_SPACE
#define KVM_ADDRESS_SPACE_NUM 2

#define kvm_arch_vcpu_memslots_id(vcpu) ((vcpu)->arch.hflags & HF_SMM_MASK ? 1 : 0)
#define kvm_memslots_for_spte_role(kvm, role) __kvm_memslots(kvm, (role).smm)

asmlinkage void kvm_spurious_fault(void);

/*
 * Hardware virtualization extension instructions may fault if a
 * reboot turns off virtualization while processes are running.
 * Usually after catching the fault we just panic; during reboot
 * instead the instruction is ignored.
 */
#define __kvm_handle_fault_on_reboot(insn)				\
	"666: \n\t"							\
	insn "\n\t"							\
	"jmp	668f \n\t"						\
	"667: \n\t"							\
	"call	kvm_spurious_fault \n\t"				\
	"668: \n\t"							\
	_ASM_EXTABLE(666b, 667b)

#define KVM_ARCH_WANT_MMU_NOTIFIER
int kvm_unmap_hva_range(struct kvm *kvm, unsigned long start, unsigned long end);
int kvm_age_hva(struct kvm *kvm, unsigned long start, unsigned long end);
int kvm_test_age_hva(struct kvm *kvm, unsigned long hva);
int kvm_set_spte_hva(struct kvm *kvm, unsigned long hva, pte_t pte);
int kvm_cpu_has_injectable_intr(struct kvm_vcpu *v);
int kvm_cpu_has_interrupt(struct kvm_vcpu *vcpu);
int kvm_arch_interrupt_allowed(struct kvm_vcpu *vcpu);
int kvm_cpu_get_interrupt(struct kvm_vcpu *v);
void kvm_vcpu_reset(struct kvm_vcpu *vcpu, bool init_event);
void kvm_vcpu_reload_apic_access_page(struct kvm_vcpu *vcpu);

int kvm_pv_send_ipi(struct kvm *kvm, unsigned long ipi_bitmap_low,
		    unsigned long ipi_bitmap_high, u32 min,
		    unsigned long icr, int op_64_bit);

void kvm_define_shared_msr(unsigned index, u32 msr);
int kvm_set_shared_msr(unsigned index, u64 val, u64 mask);

u64 kvm_scale_tsc(struct kvm_vcpu *vcpu, u64 tsc);
u64 kvm_read_l1_tsc(struct kvm_vcpu *vcpu, u64 host_tsc);

unsigned long kvm_get_linear_rip(struct kvm_vcpu *vcpu);
bool kvm_is_linear_rip(struct kvm_vcpu *vcpu, unsigned long linear_rip);

void kvm_make_mclock_inprogress_request(struct kvm *kvm);
void kvm_make_scan_ioapic_request(struct kvm *kvm);
void kvm_make_scan_ioapic_request_mask(struct kvm *kvm,
				       unsigned long *vcpu_bitmap);

bool kvm_arch_async_page_not_present(struct kvm_vcpu *vcpu,
				     struct kvm_async_pf *work);
void kvm_arch_async_page_present(struct kvm_vcpu *vcpu,
				 struct kvm_async_pf *work);
void kvm_arch_async_page_ready(struct kvm_vcpu *vcpu,
			       struct kvm_async_pf *work);
void kvm_arch_async_page_present_queued(struct kvm_vcpu *vcpu);
bool kvm_arch_can_dequeue_async_page_present(struct kvm_vcpu *vcpu);
extern bool kvm_find_async_pf_gfn(struct kvm_vcpu *vcpu, gfn_t gfn);

int kvm_skip_emulated_instruction(struct kvm_vcpu *vcpu);
int kvm_complete_insn_gp(struct kvm_vcpu *vcpu, int err);
void __kvm_request_immediate_exit(struct kvm_vcpu *vcpu);

int kvm_is_in_guest(void);

int __x86_set_memory_region(struct kvm *kvm, int id, gpa_t gpa, u32 size);
bool kvm_vcpu_is_reset_bsp(struct kvm_vcpu *vcpu);
bool kvm_vcpu_is_bsp(struct kvm_vcpu *vcpu);

bool kvm_intr_is_single_vcpu(struct kvm *kvm, struct kvm_lapic_irq *irq,
			     struct kvm_vcpu **dest_vcpu);

void kvm_set_msi_irq(struct kvm *kvm, struct kvm_kernel_irq_routing_entry *e,
		     struct kvm_lapic_irq *irq);

static inline bool kvm_irq_is_postable(struct kvm_lapic_irq *irq)
{
	/* We can only post Fixed and LowPrio IRQs */
	return (irq->delivery_mode == APIC_DM_FIXED ||
		irq->delivery_mode == APIC_DM_LOWEST);
}

static inline void kvm_arch_vcpu_blocking(struct kvm_vcpu *vcpu)
{
	if (kvm_x86_ops.vcpu_blocking)
		kvm_x86_ops.vcpu_blocking(vcpu);
}

static inline void kvm_arch_vcpu_unblocking(struct kvm_vcpu *vcpu)
{
	if (kvm_x86_ops.vcpu_unblocking)
		kvm_x86_ops.vcpu_unblocking(vcpu);
}

static inline void kvm_arch_vcpu_block_finish(struct kvm_vcpu *vcpu) {}

static inline int kvm_cpu_get_apicid(int mps_cpu)
{
#ifdef CONFIG_X86_LOCAL_APIC
	return default_cpu_present_to_apicid(mps_cpu);
#else
	WARN_ON_ONCE(1);
	return BAD_APICID;
#endif
}

#define put_smstate(type, buf, offset, val)                      \
	*(type *)((buf) + (offset) - 0x7e00) = val

#define GET_SMSTATE(type, buf, offset)		\
	(*(type *)((buf) + (offset) - 0x7e00))

#endif /* _ASM_X86_KVM_HOST_H */<|MERGE_RESOLUTION|>--- conflicted
+++ resolved
@@ -1310,13 +1310,8 @@
 #define __KVM_HAVE_ARCH_VM_ALLOC
 static inline struct kvm *kvm_arch_alloc_vm(void)
 {
-<<<<<<< HEAD
     	//申请一个kvm
-	return __vmalloc(kvm_x86_ops.vm_size,
-			 GFP_KERNEL_ACCOUNT | __GFP_ZERO, PAGE_KERNEL);
-=======
 	return __vmalloc(kvm_x86_ops.vm_size, GFP_KERNEL_ACCOUNT | __GFP_ZERO);
->>>>>>> 64677779
 }
 void kvm_arch_free_vm(struct kvm *kvm);
 
