/* SPDX-License-Identifier: GPL-2.0-only */
/*
 * Kernel-based Virtual Machine driver for Linux
 *
 * This header defines architecture specific interfaces, x86 version
 */

#ifndef _ASM_X86_KVM_HOST_H
#define _ASM_X86_KVM_HOST_H

#include <linux/types.h>
#include <linux/mm.h>
#include <linux/mmu_notifier.h>
#include <linux/tracepoint.h>
#include <linux/cpumask.h>
#include <linux/irq_work.h>
#include <linux/irq.h>
#include <linux/workqueue.h>

#include <linux/kvm.h>
#include <linux/kvm_para.h>
#include <linux/kvm_types.h>
#include <linux/perf_event.h>
#include <linux/pvclock_gtod.h>
#include <linux/clocksource.h>
#include <linux/irqbypass.h>
#include <linux/kfifo.h>
#include <linux/sched/vhost_task.h>
#include <linux/call_once.h>
#include <linux/atomic.h>

#include <asm/apic.h>
#include <asm/pvclock-abi.h>
#include <asm/debugreg.h>
#include <asm/desc.h>
#include <asm/mtrr.h>
#include <asm/msr-index.h>
#include <asm/msr.h>
#include <asm/asm.h>
#include <asm/irq_remapping.h>
#include <asm/kvm_page_track.h>
#include <asm/kvm_vcpu_regs.h>
#include <asm/reboot.h>
#include <hyperv/hvhdk.h>

#define __KVM_HAVE_ARCH_VCPU_DEBUGFS

/*
 * CONFIG_KVM_MAX_NR_VCPUS is defined iff CONFIG_KVM!=n, provide a dummy max if
 * KVM is disabled (arbitrarily use the default from CONFIG_KVM_MAX_NR_VCPUS).
 */
#ifdef CONFIG_KVM_MAX_NR_VCPUS
#define KVM_MAX_VCPUS CONFIG_KVM_MAX_NR_VCPUS
#else
#define KVM_MAX_VCPUS 1024
#endif

/*
 * In x86, the VCPU ID corresponds to the APIC ID, and APIC IDs
 * might be larger than the actual number of VCPUs because the
 * APIC ID encodes CPU topology information.
 *
 * In the worst case, we'll need less than one extra bit for the
 * Core ID, and less than one extra bit for the Package (Die) ID,
 * so ratio of 4 should be enough.
 */
#define KVM_VCPU_ID_RATIO 4
#define KVM_MAX_VCPU_IDS (KVM_MAX_VCPUS * KVM_VCPU_ID_RATIO)

/* memory slots that are not exposed to userspace */
#define KVM_INTERNAL_MEM_SLOTS 3

#define KVM_HALT_POLL_NS_DEFAULT 200000

#define KVM_IRQCHIP_NUM_PINS  KVM_IOAPIC_NUM_PINS

#define KVM_DIRTY_LOG_MANUAL_CAPS   (KVM_DIRTY_LOG_MANUAL_PROTECT_ENABLE | \
					KVM_DIRTY_LOG_INITIALLY_SET)

#define KVM_BUS_LOCK_DETECTION_VALID_MODE	(KVM_BUS_LOCK_DETECTION_OFF | \
						 KVM_BUS_LOCK_DETECTION_EXIT)

#define KVM_X86_NOTIFY_VMEXIT_VALID_BITS	(KVM_X86_NOTIFY_VMEXIT_ENABLED | \
						 KVM_X86_NOTIFY_VMEXIT_USER)

/* x86-specific vcpu->requests bit members */
#define KVM_REQ_MIGRATE_TIMER		KVM_ARCH_REQ(0)
#define KVM_REQ_REPORT_TPR_ACCESS	KVM_ARCH_REQ(1)
#define KVM_REQ_TRIPLE_FAULT		KVM_ARCH_REQ(2)
#define KVM_REQ_MMU_SYNC		KVM_ARCH_REQ(3)
#define KVM_REQ_CLOCK_UPDATE		KVM_ARCH_REQ(4)
#define KVM_REQ_LOAD_MMU_PGD		KVM_ARCH_REQ(5)
#define KVM_REQ_EVENT			KVM_ARCH_REQ(6)
#define KVM_REQ_APF_HALT		KVM_ARCH_REQ(7)
#define KVM_REQ_STEAL_UPDATE		KVM_ARCH_REQ(8)
#define KVM_REQ_NMI			KVM_ARCH_REQ(9)
#define KVM_REQ_PMU			KVM_ARCH_REQ(10)
#define KVM_REQ_PMI			KVM_ARCH_REQ(11)
#ifdef CONFIG_KVM_SMM
#define KVM_REQ_SMI			KVM_ARCH_REQ(12)
#endif
#define KVM_REQ_MASTERCLOCK_UPDATE	KVM_ARCH_REQ(13)
#define KVM_REQ_MCLOCK_INPROGRESS \
	KVM_ARCH_REQ_FLAGS(14, KVM_REQUEST_WAIT | KVM_REQUEST_NO_WAKEUP)
#define KVM_REQ_SCAN_IOAPIC \
	KVM_ARCH_REQ_FLAGS(15, KVM_REQUEST_WAIT | KVM_REQUEST_NO_WAKEUP)
#define KVM_REQ_GLOBAL_CLOCK_UPDATE	KVM_ARCH_REQ(16)
#define KVM_REQ_APIC_PAGE_RELOAD \
	KVM_ARCH_REQ_FLAGS(17, KVM_REQUEST_WAIT | KVM_REQUEST_NO_WAKEUP)
#define KVM_REQ_HV_CRASH		KVM_ARCH_REQ(18)
#define KVM_REQ_IOAPIC_EOI_EXIT		KVM_ARCH_REQ(19)
#define KVM_REQ_HV_RESET		KVM_ARCH_REQ(20)
#define KVM_REQ_HV_EXIT			KVM_ARCH_REQ(21)
#define KVM_REQ_HV_STIMER		KVM_ARCH_REQ(22)
#define KVM_REQ_LOAD_EOI_EXITMAP	KVM_ARCH_REQ(23)
#define KVM_REQ_GET_NESTED_STATE_PAGES	KVM_ARCH_REQ(24)
#define KVM_REQ_APICV_UPDATE \
	KVM_ARCH_REQ_FLAGS(25, KVM_REQUEST_WAIT | KVM_REQUEST_NO_WAKEUP)
#define KVM_REQ_TLB_FLUSH_CURRENT	KVM_ARCH_REQ(26)
#define KVM_REQ_TLB_FLUSH_GUEST \
	KVM_ARCH_REQ_FLAGS(27, KVM_REQUEST_WAIT | KVM_REQUEST_NO_WAKEUP)
#define KVM_REQ_APF_READY		KVM_ARCH_REQ(28)
#define KVM_REQ_MSR_FILTER_CHANGED	KVM_ARCH_REQ(29)
#define KVM_REQ_UPDATE_CPU_DIRTY_LOGGING \
	KVM_ARCH_REQ_FLAGS(30, KVM_REQUEST_WAIT | KVM_REQUEST_NO_WAKEUP)
#define KVM_REQ_MMU_FREE_OBSOLETE_ROOTS \
	KVM_ARCH_REQ_FLAGS(31, KVM_REQUEST_WAIT | KVM_REQUEST_NO_WAKEUP)
#define KVM_REQ_HV_TLB_FLUSH \
	KVM_ARCH_REQ_FLAGS(32, KVM_REQUEST_WAIT | KVM_REQUEST_NO_WAKEUP)
#define KVM_REQ_UPDATE_PROTECTED_GUEST_STATE \
	KVM_ARCH_REQ_FLAGS(34, KVM_REQUEST_WAIT)

#define CR0_RESERVED_BITS                                               \
	(~(unsigned long)(X86_CR0_PE | X86_CR0_MP | X86_CR0_EM | X86_CR0_TS \
			  | X86_CR0_ET | X86_CR0_NE | X86_CR0_WP | X86_CR0_AM \
			  | X86_CR0_NW | X86_CR0_CD | X86_CR0_PG))

#define CR4_RESERVED_BITS                                               \
	(~(unsigned long)(X86_CR4_VME | X86_CR4_PVI | X86_CR4_TSD | X86_CR4_DE\
			  | X86_CR4_PSE | X86_CR4_PAE | X86_CR4_MCE     \
			  | X86_CR4_PGE | X86_CR4_PCE | X86_CR4_OSFXSR | X86_CR4_PCIDE \
			  | X86_CR4_OSXSAVE | X86_CR4_SMEP | X86_CR4_FSGSBASE \
			  | X86_CR4_OSXMMEXCPT | X86_CR4_LA57 | X86_CR4_VMXE \
			  | X86_CR4_SMAP | X86_CR4_PKE | X86_CR4_UMIP \
			  | X86_CR4_LAM_SUP))

#define CR8_RESERVED_BITS (~(unsigned long)X86_CR8_TPR)



#define INVALID_PAGE (~(hpa_t)0)
#define VALID_PAGE(x) ((x) != INVALID_PAGE)

/* KVM Hugepage definitions for x86 */
#define KVM_MAX_HUGEPAGE_LEVEL	PG_LEVEL_1G
#define KVM_NR_PAGE_SIZES	(KVM_MAX_HUGEPAGE_LEVEL - PG_LEVEL_4K + 1)
#define KVM_HPAGE_GFN_SHIFT(x)	(((x) - 1) * 9)
#define KVM_HPAGE_SHIFT(x)	(PAGE_SHIFT + KVM_HPAGE_GFN_SHIFT(x))
#define KVM_HPAGE_SIZE(x)	(1UL << KVM_HPAGE_SHIFT(x))
#define KVM_HPAGE_MASK(x)	(~(KVM_HPAGE_SIZE(x) - 1))
#define KVM_PAGES_PER_HPAGE(x)	(KVM_HPAGE_SIZE(x) / PAGE_SIZE)

#define KVM_MEMSLOT_PAGES_TO_MMU_PAGES_RATIO 50
#define KVM_MIN_ALLOC_MMU_PAGES 64UL
#define KVM_MMU_HASH_SHIFT 12
#define KVM_NUM_MMU_PAGES (1 << KVM_MMU_HASH_SHIFT)
#define KVM_MIN_FREE_MMU_PAGES 5
#define KVM_REFILL_PAGES 25
#define KVM_MAX_CPUID_ENTRIES 256
#define KVM_NR_VAR_MTRR 8

#define ASYNC_PF_PER_VCPU 64

enum kvm_reg {
	VCPU_REGS_RAX = __VCPU_REGS_RAX,
	VCPU_REGS_RCX = __VCPU_REGS_RCX,
	VCPU_REGS_RDX = __VCPU_REGS_RDX,
	VCPU_REGS_RBX = __VCPU_REGS_RBX,
	VCPU_REGS_RSP = __VCPU_REGS_RSP,
	VCPU_REGS_RBP = __VCPU_REGS_RBP,
	VCPU_REGS_RSI = __VCPU_REGS_RSI,
	VCPU_REGS_RDI = __VCPU_REGS_RDI,
#ifdef CONFIG_X86_64
	VCPU_REGS_R8  = __VCPU_REGS_R8,
	VCPU_REGS_R9  = __VCPU_REGS_R9,
	VCPU_REGS_R10 = __VCPU_REGS_R10,
	VCPU_REGS_R11 = __VCPU_REGS_R11,
	VCPU_REGS_R12 = __VCPU_REGS_R12,
	VCPU_REGS_R13 = __VCPU_REGS_R13,
	VCPU_REGS_R14 = __VCPU_REGS_R14,
	VCPU_REGS_R15 = __VCPU_REGS_R15,
#endif
	VCPU_REGS_RIP,
	NR_VCPU_REGS,

	VCPU_EXREG_PDPTR = NR_VCPU_REGS,
	VCPU_EXREG_CR0,
	VCPU_EXREG_CR3,
	VCPU_EXREG_CR4,
	VCPU_EXREG_RFLAGS,
	VCPU_EXREG_SEGMENTS,
	VCPU_EXREG_EXIT_INFO_1,
	VCPU_EXREG_EXIT_INFO_2,
};

enum {
	VCPU_SREG_ES,
	VCPU_SREG_CS,
	VCPU_SREG_SS,
	VCPU_SREG_DS,
	VCPU_SREG_FS,
	VCPU_SREG_GS,
	VCPU_SREG_TR,
	VCPU_SREG_LDTR,
};

enum exit_fastpath_completion {
	EXIT_FASTPATH_NONE,
	EXIT_FASTPATH_REENTER_GUEST,
	EXIT_FASTPATH_EXIT_HANDLED,
	EXIT_FASTPATH_EXIT_USERSPACE,
};
typedef enum exit_fastpath_completion fastpath_t;

struct x86_emulate_ctxt;
struct x86_exception;
union kvm_smram;
enum x86_intercept;
enum x86_intercept_stage;

#define KVM_NR_DB_REGS	4

#define DR6_BUS_LOCK   (1 << 11)
#define DR6_BD		(1 << 13)
#define DR6_BS		(1 << 14)
#define DR6_BT		(1 << 15)
#define DR6_RTM		(1 << 16)
/*
 * DR6_ACTIVE_LOW combines fixed-1 and active-low bits.
 * We can regard all the bits in DR6_FIXED_1 as active_low bits;
 * they will never be 0 for now, but when they are defined
 * in the future it will require no code change.
 *
 * DR6_ACTIVE_LOW is also used as the init/reset value for DR6.
 */
#define DR6_ACTIVE_LOW	0xffff0ff0
#define DR6_VOLATILE	0x0001e80f
#define DR6_FIXED_1	(DR6_ACTIVE_LOW & ~DR6_VOLATILE)

#define DR7_BP_EN_MASK	0x000000ff
#define DR7_GE		(1 << 9)
#define DR7_GD		(1 << 13)
#define DR7_VOLATILE	0xffff2bff

#define KVM_GUESTDBG_VALID_MASK \
	(KVM_GUESTDBG_ENABLE | \
	KVM_GUESTDBG_SINGLESTEP | \
	KVM_GUESTDBG_USE_HW_BP | \
	KVM_GUESTDBG_USE_SW_BP | \
	KVM_GUESTDBG_INJECT_BP | \
	KVM_GUESTDBG_INJECT_DB | \
	KVM_GUESTDBG_BLOCKIRQ)

#define PFERR_PRESENT_MASK	BIT(0)
#define PFERR_WRITE_MASK	BIT(1)
#define PFERR_USER_MASK		BIT(2)
#define PFERR_RSVD_MASK		BIT(3)
#define PFERR_FETCH_MASK	BIT(4)
#define PFERR_PK_MASK		BIT(5)
#define PFERR_SGX_MASK		BIT(15)
#define PFERR_GUEST_RMP_MASK	BIT_ULL(31)
#define PFERR_GUEST_FINAL_MASK	BIT_ULL(32)
#define PFERR_GUEST_PAGE_MASK	BIT_ULL(33)
#define PFERR_GUEST_ENC_MASK	BIT_ULL(34)
#define PFERR_GUEST_SIZEM_MASK	BIT_ULL(35)
#define PFERR_GUEST_VMPL_MASK	BIT_ULL(36)

/*
 * IMPLICIT_ACCESS is a KVM-defined flag used to correctly perform SMAP checks
 * when emulating instructions that triggers implicit access.
 */
#define PFERR_IMPLICIT_ACCESS	BIT_ULL(48)
/*
 * PRIVATE_ACCESS is a KVM-defined flag us to indicate that a fault occurred
 * when the guest was accessing private memory.
 */
#define PFERR_PRIVATE_ACCESS   BIT_ULL(49)
#define PFERR_SYNTHETIC_MASK   (PFERR_IMPLICIT_ACCESS | PFERR_PRIVATE_ACCESS)

/* apic attention bits */
#define KVM_APIC_CHECK_VAPIC	0
/*
 * The following bit is set with PV-EOI, unset on EOI.
 * We detect PV-EOI changes by guest by comparing
 * this bit with PV-EOI in guest memory.
 * See the implementation in apic_update_pv_eoi.
 */
#define KVM_APIC_PV_EOI_PENDING	1

struct kvm_kernel_irqfd;
struct kvm_kernel_irq_routing_entry;

/*
 * kvm_mmu_page_role tracks the properties of a shadow page (where shadow page
 * also includes TDP pages) to determine whether or not a page can be used in
 * the given MMU context.  This is a subset of the overall kvm_cpu_role to
 * minimize the size of kvm_memory_slot.arch.gfn_write_track, i.e. allows
 * allocating 2 bytes per gfn instead of 4 bytes per gfn.
 *
 * Upper-level shadow pages having gptes are tracked for write-protection via
 * gfn_write_track.  As above, gfn_write_track is a 16 bit counter, so KVM must
 * not create more than 2^16-1 upper-level shadow pages at a single gfn,
 * otherwise gfn_write_track will overflow and explosions will ensue.
 *
 * A unique shadow page (SP) for a gfn is created if and only if an existing SP
 * cannot be reused.  The ability to reuse a SP is tracked by its role, which
 * incorporates various mode bits and properties of the SP.  Roughly speaking,
 * the number of unique SPs that can theoretically be created is 2^n, where n
 * is the number of bits that are used to compute the role.
 *
 * But, even though there are 20 bits in the mask below, not all combinations
 * of modes and flags are possible:
 *
 *   - invalid shadow pages are not accounted, mirror pages are not shadowed,
 *     so the bits are effectively 18.
 *
 *   - quadrant will only be used if has_4_byte_gpte=1 (non-PAE paging);
 *     execonly and ad_disabled are only used for nested EPT which has
 *     has_4_byte_gpte=0.  Therefore, 2 bits are always unused.
 *
 *   - the 4 bits of level are effectively limited to the values 2/3/4/5,
 *     as 4k SPs are not tracked (allowed to go unsync).  In addition non-PAE
 *     paging has exactly one upper level, making level completely redundant
 *     when has_4_byte_gpte=1.
 *
 *   - on top of this, smep_andnot_wp and smap_andnot_wp are only set if
 *     cr0_wp=0, therefore these three bits only give rise to 5 possibilities.
 *
 * Therefore, the maximum number of possible upper-level shadow pages for a
 * single gfn is a bit less than 2^13.
 */
union kvm_mmu_page_role {
	u32 word;
	struct {
		unsigned level:4;
		unsigned has_4_byte_gpte:1;
		unsigned quadrant:2;
		unsigned direct:1;
		unsigned access:3;
		unsigned invalid:1;
		unsigned efer_nx:1;
		unsigned cr0_wp:1;
		unsigned smep_andnot_wp:1;
		unsigned smap_andnot_wp:1;
		unsigned ad_disabled:1;
		unsigned guest_mode:1;
		unsigned passthrough:1;
		unsigned is_mirror:1;
		unsigned :4;

		/*
		 * This is left at the top of the word so that
		 * kvm_memslots_for_spte_role can extract it with a
		 * simple shift.  While there is room, give it a whole
		 * byte so it is also faster to load it from memory.
		 */
		unsigned smm:8;
	};
};

/*
 * kvm_mmu_extended_role complements kvm_mmu_page_role, tracking properties
 * relevant to the current MMU configuration.   When loading CR0, CR4, or EFER,
 * including on nested transitions, if nothing in the full role changes then
 * MMU re-configuration can be skipped. @valid bit is set on first usage so we
 * don't treat all-zero structure as valid data.
 *
 * The properties that are tracked in the extended role but not the page role
 * are for things that either (a) do not affect the validity of the shadow page
 * or (b) are indirectly reflected in the shadow page's role.  For example,
 * CR4.PKE only affects permission checks for software walks of the guest page
 * tables (because KVM doesn't support Protection Keys with shadow paging), and
 * CR0.PG, CR4.PAE, and CR4.PSE are indirectly reflected in role.level.
 *
 * Note, SMEP and SMAP are not redundant with sm*p_andnot_wp in the page role.
 * If CR0.WP=1, KVM can reuse shadow pages for the guest regardless of SMEP and
 * SMAP, but the MMU's permission checks for software walks need to be SMEP and
 * SMAP aware regardless of CR0.WP.
 */
union kvm_mmu_extended_role {
	u32 word;
	struct {
		unsigned int valid:1;
		unsigned int execonly:1;
		unsigned int cr4_pse:1;
		unsigned int cr4_pke:1;
		unsigned int cr4_smap:1;
		unsigned int cr4_smep:1;
		unsigned int cr4_la57:1;
		unsigned int efer_lma:1;
	};
};

union kvm_cpu_role {
	u64 as_u64;
	struct {
		union kvm_mmu_page_role base;
		union kvm_mmu_extended_role ext;
	};
};

struct kvm_rmap_head {
	atomic_long_t val;
};

struct kvm_pio_request {
	unsigned long count;
	int in;
	int port;
	int size;
};

#define PT64_ROOT_MAX_LEVEL 5

struct rsvd_bits_validate {
	u64 rsvd_bits_mask[2][PT64_ROOT_MAX_LEVEL];
	u64 bad_mt_xwr;
};

struct kvm_mmu_root_info {
	gpa_t pgd;
	hpa_t hpa;
};

#define KVM_MMU_ROOT_INFO_INVALID \
	((struct kvm_mmu_root_info) { .pgd = INVALID_PAGE, .hpa = INVALID_PAGE })

#define KVM_MMU_NUM_PREV_ROOTS 3

#define KVM_MMU_ROOT_CURRENT		BIT(0)
#define KVM_MMU_ROOT_PREVIOUS(i)	BIT(1+i)
#define KVM_MMU_ROOTS_ALL		(BIT(1 + KVM_MMU_NUM_PREV_ROOTS) - 1)

#define KVM_HAVE_MMU_RWLOCK

struct kvm_mmu_page;
struct kvm_page_fault;

/*
 * x86 supports 4 paging modes (5-level 64-bit, 4-level 64-bit, 3-level 32-bit,
 * and 2-level 32-bit).  The kvm_mmu structure abstracts the details of the
 * current mmu mode.
 */
struct kvm_mmu {
	unsigned long (*get_guest_pgd)(struct kvm_vcpu *vcpu);
	u64 (*get_pdptr)(struct kvm_vcpu *vcpu, int index);
	int (*page_fault)(struct kvm_vcpu *vcpu, struct kvm_page_fault *fault);
	void (*inject_page_fault)(struct kvm_vcpu *vcpu,
				  struct x86_exception *fault);
	gpa_t (*gva_to_gpa)(struct kvm_vcpu *vcpu, struct kvm_mmu *mmu,
			    gpa_t gva_or_gpa, u64 access,
			    struct x86_exception *exception);
	int (*sync_spte)(struct kvm_vcpu *vcpu,
			 struct kvm_mmu_page *sp, int i);
	struct kvm_mmu_root_info root;
	hpa_t mirror_root_hpa;
	union kvm_cpu_role cpu_role;
	union kvm_mmu_page_role root_role;

	/*
	* The pkru_mask indicates if protection key checks are needed.  It
	* consists of 16 domains indexed by page fault error code bits [4:1],
	* with PFEC.RSVD replaced by ACC_USER_MASK from the page tables.
	* Each domain has 2 bits which are ANDed with AD and WD from PKRU.
	*/
	u32 pkru_mask;

	struct kvm_mmu_root_info prev_roots[KVM_MMU_NUM_PREV_ROOTS];

	/*
	 * Bitmap; bit set = permission fault
	 * Byte index: page fault error code [4:1]
	 * Bit index: pte permissions in ACC_* format
	 */
	u8 permissions[16];

	u64 *pae_root;
	u64 *pml4_root;
	u64 *pml5_root;

	/*
	 * check zero bits on shadow page table entries, these
	 * bits include not only hardware reserved bits but also
	 * the bits spte never used.
	 */
	struct rsvd_bits_validate shadow_zero_check;

	struct rsvd_bits_validate guest_rsvd_check;

	u64 pdptrs[4]; /* pae */
};

enum pmc_type {
	KVM_PMC_GP = 0,
	KVM_PMC_FIXED,
};

struct kvm_pmc {
	enum pmc_type type;
	u8 idx;
	bool is_paused;
	bool intr;
	/*
	 * Base value of the PMC counter, relative to the *consumed* count in
	 * the associated perf_event.  This value includes counter updates from
	 * the perf_event and emulated_count since the last time the counter
	 * was reprogrammed, but it is *not* the current value as seen by the
	 * guest or userspace.
	 *
	 * The count is relative to the associated perf_event so that KVM
	 * doesn't need to reprogram the perf_event every time the guest writes
	 * to the counter.
	 */
	u64 counter;
	/*
	 * PMC events triggered by KVM emulation that haven't been fully
	 * processed, i.e. haven't undergone overflow detection.
	 */
	u64 emulated_counter;
	u64 eventsel;
	struct perf_event *perf_event;
	struct kvm_vcpu *vcpu;
	/*
	 * only for creating or reusing perf_event,
	 * eventsel value for general purpose counters,
	 * ctrl value for fixed counters.
	 */
	u64 current_config;
};

/* More counters may conflict with other existing Architectural MSRs */
#define KVM_MAX(a, b)	((a) >= (b) ? (a) : (b))
#define KVM_MAX_NR_INTEL_GP_COUNTERS	8
#define KVM_MAX_NR_AMD_GP_COUNTERS	6
#define KVM_MAX_NR_GP_COUNTERS		KVM_MAX(KVM_MAX_NR_INTEL_GP_COUNTERS, \
						KVM_MAX_NR_AMD_GP_COUNTERS)

#define KVM_MAX_NR_INTEL_FIXED_COUTNERS	3
#define KVM_MAX_NR_AMD_FIXED_COUTNERS	0
#define KVM_MAX_NR_FIXED_COUNTERS	KVM_MAX(KVM_MAX_NR_INTEL_FIXED_COUTNERS, \
						KVM_MAX_NR_AMD_FIXED_COUTNERS)

struct kvm_pmu {
	u8 version;
	unsigned nr_arch_gp_counters;
	unsigned nr_arch_fixed_counters;
	unsigned available_event_types;
	u64 fixed_ctr_ctrl;
	u64 fixed_ctr_ctrl_rsvd;
	u64 global_ctrl;
	u64 global_status;
	u64 counter_bitmask[2];
	u64 global_ctrl_rsvd;
	u64 global_status_rsvd;
	u64 reserved_bits;
	u64 raw_event_mask;
	struct kvm_pmc gp_counters[KVM_MAX_NR_GP_COUNTERS];
	struct kvm_pmc fixed_counters[KVM_MAX_NR_FIXED_COUNTERS];

	/*
	 * Overlay the bitmap with a 64-bit atomic so that all bits can be
	 * set in a single access, e.g. to reprogram all counters when the PMU
	 * filter changes.
	 */
	union {
		DECLARE_BITMAP(reprogram_pmi, X86_PMC_IDX_MAX);
		atomic64_t __reprogram_pmi;
	};
	DECLARE_BITMAP(all_valid_pmc_idx, X86_PMC_IDX_MAX);
	DECLARE_BITMAP(pmc_in_use, X86_PMC_IDX_MAX);

	u64 ds_area;
	u64 pebs_enable;
	u64 pebs_enable_rsvd;
	u64 pebs_data_cfg;
	u64 pebs_data_cfg_rsvd;

	/*
	 * If a guest counter is cross-mapped to host counter with different
	 * index, its PEBS capability will be temporarily disabled.
	 *
	 * The user should make sure that this mask is updated
	 * after disabling interrupts and before perf_guest_get_msrs();
	 */
	u64 host_cross_mapped_mask;

	/*
	 * The gate to release perf_events not marked in
	 * pmc_in_use only once in a vcpu time slice.
	 */
	bool need_cleanup;

	/*
	 * The total number of programmed perf_events and it helps to avoid
	 * redundant check before cleanup if guest don't use vPMU at all.
	 */
	u8 event_count;
};

struct kvm_pmu_ops;

enum {
	KVM_DEBUGREG_BP_ENABLED		= BIT(0),
	KVM_DEBUGREG_WONT_EXIT		= BIT(1),
	/*
	 * Guest debug registers (DR0-3, DR6 and DR7) are saved/restored by
	 * hardware on exit from or enter to guest. KVM needn't switch them.
	 * DR0-3, DR6 and DR7 are set to their architectural INIT value on VM
	 * exit, host values need to be restored.
	 */
	KVM_DEBUGREG_AUTO_SWITCH	= BIT(2),
};

struct kvm_mtrr {
	u64 var[KVM_NR_VAR_MTRR * 2];
	u64 fixed_64k;
	u64 fixed_16k[2];
	u64 fixed_4k[8];
	u64 deftype;
};

/* Hyper-V SynIC timer */
struct kvm_vcpu_hv_stimer {
	struct hrtimer timer;
	int index;
	union hv_stimer_config config;
	u64 count;
	u64 exp_time;
	struct hv_message msg;
	bool msg_pending;
};

/* Hyper-V synthetic interrupt controller (SynIC)*/
struct kvm_vcpu_hv_synic {
	u64 version;
	u64 control;
	u64 msg_page;
	u64 evt_page;
	atomic64_t sint[HV_SYNIC_SINT_COUNT];
	atomic_t sint_to_gsi[HV_SYNIC_SINT_COUNT];
	DECLARE_BITMAP(auto_eoi_bitmap, 256);
	DECLARE_BITMAP(vec_bitmap, 256);
	bool active;
	bool dont_zero_synic_pages;
};

/* The maximum number of entries on the TLB flush fifo. */
#define KVM_HV_TLB_FLUSH_FIFO_SIZE (16)
/*
 * Note: the following 'magic' entry is made up by KVM to avoid putting
 * anything besides GVA on the TLB flush fifo. It is theoretically possible
 * to observe a request to flush 4095 PFNs starting from 0xfffffffffffff000
 * which will look identical. KVM's action to 'flush everything' instead of
 * flushing these particular addresses is, however, fully legitimate as
 * flushing more than requested is always OK.
 */
#define KVM_HV_TLB_FLUSHALL_ENTRY  ((u64)-1)

enum hv_tlb_flush_fifos {
	HV_L1_TLB_FLUSH_FIFO,
	HV_L2_TLB_FLUSH_FIFO,
	HV_NR_TLB_FLUSH_FIFOS,
};

struct kvm_vcpu_hv_tlb_flush_fifo {
	spinlock_t write_lock;
	DECLARE_KFIFO(entries, u64, KVM_HV_TLB_FLUSH_FIFO_SIZE);
};

/* Hyper-V per vcpu emulation context */
struct kvm_vcpu_hv {
	struct kvm_vcpu *vcpu;
	u32 vp_index;
	u64 hv_vapic;
	s64 runtime_offset;
	struct kvm_vcpu_hv_synic synic;
	struct kvm_hyperv_exit exit;
	struct kvm_vcpu_hv_stimer stimer[HV_SYNIC_STIMER_COUNT];
	DECLARE_BITMAP(stimer_pending_bitmap, HV_SYNIC_STIMER_COUNT);
	bool enforce_cpuid;
	struct {
		u32 features_eax; /* HYPERV_CPUID_FEATURES.EAX */
		u32 features_ebx; /* HYPERV_CPUID_FEATURES.EBX */
		u32 features_edx; /* HYPERV_CPUID_FEATURES.EDX */
		u32 enlightenments_eax; /* HYPERV_CPUID_ENLIGHTMENT_INFO.EAX */
		u32 enlightenments_ebx; /* HYPERV_CPUID_ENLIGHTMENT_INFO.EBX */
		u32 syndbg_cap_eax; /* HYPERV_CPUID_SYNDBG_PLATFORM_CAPABILITIES.EAX */
		u32 nested_eax; /* HYPERV_CPUID_NESTED_FEATURES.EAX */
		u32 nested_ebx; /* HYPERV_CPUID_NESTED_FEATURES.EBX */
	} cpuid_cache;

	struct kvm_vcpu_hv_tlb_flush_fifo tlb_flush_fifo[HV_NR_TLB_FLUSH_FIFOS];

	/*
	 * Preallocated buffers for handling hypercalls that pass sparse vCPU
	 * sets (for high vCPU counts, they're too large to comfortably fit on
	 * the stack).
	 */
	u64 sparse_banks[HV_MAX_SPARSE_VCPU_BANKS];
	DECLARE_BITMAP(vcpu_mask, KVM_MAX_VCPUS);

	struct hv_vp_assist_page vp_assist_page;

	struct {
		u64 pa_page_gpa;
		u64 vm_id;
		u32 vp_id;
	} nested;
};

struct kvm_hypervisor_cpuid {
	u32 base;
	u32 limit;
};

#ifdef CONFIG_KVM_XEN
/* Xen HVM per vcpu emulation context */
struct kvm_vcpu_xen {
	u64 hypercall_rip;
	u32 current_runstate;
	u8 upcall_vector;
	struct gfn_to_pfn_cache vcpu_info_cache;
	struct gfn_to_pfn_cache vcpu_time_info_cache;
	struct gfn_to_pfn_cache runstate_cache;
	struct gfn_to_pfn_cache runstate2_cache;
	u64 last_steal;
	u64 runstate_entry_time;
	u64 runstate_times[4];
	unsigned long evtchn_pending_sel;
	u32 vcpu_id; /* The Xen / ACPI vCPU ID */
	u32 timer_virq;
	u64 timer_expires; /* In guest epoch */
	atomic_t timer_pending;
	struct hrtimer timer;
	int poll_evtchn;
	struct timer_list poll_timer;
	struct kvm_hypervisor_cpuid cpuid;
};
#endif

struct kvm_queued_exception {
	bool pending;
	bool injected;
	bool has_error_code;
	u8 vector;
	u32 error_code;
	unsigned long payload;
	bool has_payload;
};

/*
 * Hardware-defined CPUID leafs that are either scattered by the kernel or are
 * unknown to the kernel, but need to be directly used by KVM.  Note, these
 * word values conflict with the kernel's "bug" caps, but KVM doesn't use those.
 */
enum kvm_only_cpuid_leafs {
	CPUID_12_EAX	 = NCAPINTS,
	CPUID_7_1_EDX,
	CPUID_8000_0007_EDX,
	CPUID_8000_0022_EAX,
	CPUID_7_2_EDX,
	CPUID_24_0_EBX,
	CPUID_8000_0021_ECX,
	NR_KVM_CPU_CAPS,

	NKVMCAPINTS = NR_KVM_CPU_CAPS - NCAPINTS,
};

struct kvm_vcpu_arch {
	/*
	 * rip and regs accesses must go through
	 * kvm_{register,rip}_{read,write} functions.
	 */
	unsigned long regs[NR_VCPU_REGS];
	u32 regs_avail;
	u32 regs_dirty;

	unsigned long cr0;
	unsigned long cr0_guest_owned_bits;
	unsigned long cr2;
	unsigned long cr3;
	unsigned long cr4;
	unsigned long cr4_guest_owned_bits;
	unsigned long cr4_guest_rsvd_bits;
	unsigned long cr8;
	u32 host_pkru;
	u32 pkru;
	u32 hflags;
	u64 efer;
	u64 host_debugctl;
	u64 apic_base;
	struct kvm_lapic *apic;    /* kernel irqchip context */
	bool load_eoi_exitmap_pending;
	DECLARE_BITMAP(ioapic_handled_vectors, 256);
	unsigned long apic_attention;
	int32_t apic_arb_prio;
	int mp_state;
	u64 ia32_misc_enable_msr;
	u64 smbase;
	u64 smi_count;
	bool at_instruction_boundary;
	bool tpr_access_reporting;
	bool xfd_no_write_intercept;
	u64 ia32_xss;
	u64 microcode_version;
	u64 arch_capabilities;
	u64 perf_capabilities;

	/*
	 * Paging state of the vcpu
	 *
	 * If the vcpu runs in guest mode with two level paging this still saves
	 * the paging mode of the l1 guest. This context is always used to
	 * handle faults.
	 */
	struct kvm_mmu *mmu;

	/* Non-nested MMU for L1 */
	struct kvm_mmu root_mmu;

	/* L1 MMU when running nested */
	struct kvm_mmu guest_mmu;

	/*
	 * Paging state of an L2 guest (used for nested npt)
	 *
	 * This context will save all necessary information to walk page tables
	 * of an L2 guest. This context is only initialized for page table
	 * walking and not for faulting since we never handle l2 page faults on
	 * the host.
	 */
	struct kvm_mmu nested_mmu;

	/*
	 * Pointer to the mmu context currently used for
	 * gva_to_gpa translations.
	 */
	struct kvm_mmu *walk_mmu;

	struct kvm_mmu_memory_cache mmu_pte_list_desc_cache;
	struct kvm_mmu_memory_cache mmu_shadow_page_cache;
	struct kvm_mmu_memory_cache mmu_shadowed_info_cache;
	struct kvm_mmu_memory_cache mmu_page_header_cache;
	/*
	 * This cache is to allocate external page table. E.g. private EPT used
	 * by the TDX module.
	 */
	struct kvm_mmu_memory_cache mmu_external_spt_cache;

	/*
	 * QEMU userspace and the guest each have their own FPU state.
	 * In vcpu_run, we switch between the user and guest FPU contexts.
	 * While running a VCPU, the VCPU thread will have the guest FPU
	 * context.
	 *
	 * Note that while the PKRU state lives inside the fpu registers,
	 * it is switched out separately at VMENTER and VMEXIT time. The
	 * "guest_fpstate" state here contains the guest FPU context, with the
	 * host PRKU bits.
	 */
	struct fpu_guest guest_fpu;

	u64 xcr0;
	u64 guest_supported_xcr0;

	struct kvm_pio_request pio;
	void *pio_data;
	void *sev_pio_data;
	unsigned sev_pio_count;

	u8 event_exit_inst_len;

	bool exception_from_userspace;

	/* Exceptions to be injected to the guest. */
	struct kvm_queued_exception exception;
	/* Exception VM-Exits to be synthesized to L1. */
	struct kvm_queued_exception exception_vmexit;

	struct kvm_queued_interrupt {
		bool injected;
		bool soft;
		u8 nr;
	} interrupt;

	int halt_request; /* real mode on Intel only */

	int cpuid_nent;
	struct kvm_cpuid_entry2 *cpuid_entries;
	bool cpuid_dynamic_bits_dirty;
	bool is_amd_compatible;

	/*
	 * cpu_caps holds the effective guest capabilities, i.e. the features
	 * the vCPU is allowed to use.  Typically, but not always, features can
	 * be used by the guest if and only if both KVM and userspace want to
	 * expose the feature to the guest.
	 *
	 * A common exception is for virtualization holes, i.e. when KVM can't
	 * prevent the guest from using a feature, in which case the vCPU "has"
	 * the feature regardless of what KVM or userspace desires.
	 *
	 * Note, features that don't require KVM involvement in any way are
	 * NOT enforced/sanitized by KVM, i.e. are taken verbatim from the
	 * guest CPUID provided by userspace.
	 */
	u32 cpu_caps[NR_KVM_CPU_CAPS];

	u64 reserved_gpa_bits;
	int maxphyaddr;

	/* emulate context */

	struct x86_emulate_ctxt *emulate_ctxt;
	bool emulate_regs_need_sync_to_vcpu;
	bool emulate_regs_need_sync_from_vcpu;
	int (*complete_userspace_io)(struct kvm_vcpu *vcpu);
	unsigned long cui_linear_rip;

	gpa_t time;
	s8  pvclock_tsc_shift;
	u32 pvclock_tsc_mul;
	unsigned int hw_tsc_khz;
	struct gfn_to_pfn_cache pv_time;
	/* set guest stopped flag in pvclock flags field */
	bool pvclock_set_guest_stopped_request;

	struct {
		u8 preempted;
		u64 msr_val;
		u64 last_steal;
		struct gfn_to_hva_cache cache;
	} st;

	u64 l1_tsc_offset;
	u64 tsc_offset; /* current tsc offset */
	u64 last_guest_tsc;
	u64 last_host_tsc;
	u64 tsc_offset_adjustment;
	u64 this_tsc_nsec;
	u64 this_tsc_write;
	u64 this_tsc_generation;
	bool tsc_catchup;
	bool tsc_always_catchup;
	s8 virtual_tsc_shift;
	u32 virtual_tsc_mult;
	u32 virtual_tsc_khz;
	s64 ia32_tsc_adjust_msr;
	u64 msr_ia32_power_ctl;
	u64 l1_tsc_scaling_ratio;
	u64 tsc_scaling_ratio; /* current scaling ratio */

	atomic_t nmi_queued;  /* unprocessed asynchronous NMIs */
	/* Number of NMIs pending injection, not including hardware vNMIs. */
	unsigned int nmi_pending;
	bool nmi_injected;    /* Trying to inject an NMI this entry */
	bool smi_pending;    /* SMI queued after currently running handler */
	u8 handling_intr_from_guest;

	struct kvm_mtrr mtrr_state;
	u64 pat;

	unsigned switch_db_regs;
	unsigned long db[KVM_NR_DB_REGS];
	unsigned long dr6;
	unsigned long dr7;
	unsigned long eff_db[KVM_NR_DB_REGS];
	unsigned long guest_debug_dr7;
	u64 msr_platform_info;
	u64 msr_misc_features_enables;

	u64 mcg_cap;
	u64 mcg_status;
	u64 mcg_ctl;
	u64 mcg_ext_ctl;
	u64 *mce_banks;
	u64 *mci_ctl2_banks;

	/* Cache MMIO info */
	u64 mmio_gva;
	unsigned mmio_access;
	gfn_t mmio_gfn;
	u64 mmio_gen;

	struct kvm_pmu pmu;

	/* used for guest single stepping over the given code position */
	unsigned long singlestep_rip;

#ifdef CONFIG_KVM_HYPERV
	bool hyperv_enabled;
	struct kvm_vcpu_hv *hyperv;
#endif
#ifdef CONFIG_KVM_XEN
	struct kvm_vcpu_xen xen;
#endif
	cpumask_var_t wbinvd_dirty_mask;

	unsigned long last_retry_eip;
	unsigned long last_retry_addr;

	struct {
		bool halted;
		gfn_t gfns[ASYNC_PF_PER_VCPU];
		struct gfn_to_hva_cache data;
		u64 msr_en_val; /* MSR_KVM_ASYNC_PF_EN */
		u64 msr_int_val; /* MSR_KVM_ASYNC_PF_INT */
		u16 vec;
		u32 id;
		u32 host_apf_flags;
		bool send_always;
		bool delivery_as_pf_vmexit;
		bool pageready_pending;
	} apf;

	/* OSVW MSRs (AMD only) */
	struct {
		u64 length;
		u64 status;
	} osvw;

	struct {
		u64 msr_val;
		struct gfn_to_hva_cache data;
	} pv_eoi;

	u64 msr_kvm_poll_control;

	/* pv related host specific info */
	struct {
		bool pv_unhalted;
	} pv;

	int pending_ioapic_eoi;
	int pending_external_vector;
	int highest_stale_pending_ioapic_eoi;

	/* be preempted when it's in kernel-mode(cpl=0) */
	bool preempted_in_kernel;

	/* Flush the L1 Data cache for L1TF mitigation on VMENTER */
	bool l1tf_flush_l1d;

	/* Host CPU on which VM-entry was most recently attempted */
	int last_vmentry_cpu;

	/* AMD MSRC001_0015 Hardware Configuration */
	u64 msr_hwcr;

	/* pv related cpuid info */
	struct {
		/*
		 * value of the eax register in the KVM_CPUID_FEATURES CPUID
		 * leaf.
		 */
		u32 features;

		/*
		 * indicates whether pv emulation should be disabled if features
		 * are not present in the guest's cpuid
		 */
		bool enforce;
	} pv_cpuid;

	/* Protected Guests */
	bool guest_state_protected;
	bool guest_tsc_protected;

	/*
	 * Set when PDPTS were loaded directly by the userspace without
	 * reading the guest memory
	 */
	bool pdptrs_from_userspace;

#if IS_ENABLED(CONFIG_HYPERV)
	hpa_t hv_root_tdp;
#endif
};

struct kvm_lpage_info {
	int disallow_lpage;
};

struct kvm_arch_memory_slot {
	struct kvm_rmap_head *rmap[KVM_NR_PAGE_SIZES];
	struct kvm_lpage_info *lpage_info[KVM_NR_PAGE_SIZES - 1];
	unsigned short *gfn_write_track;
};

/*
 * Track the mode of the optimized logical map, as the rules for decoding the
 * destination vary per mode.  Enabling the optimized logical map requires all
 * software-enabled local APIs to be in the same mode, each addressable APIC to
 * be mapped to only one MDA, and each MDA to map to at most one APIC.
 */
enum kvm_apic_logical_mode {
	/* All local APICs are software disabled. */
	KVM_APIC_MODE_SW_DISABLED,
	/* All software enabled local APICs in xAPIC cluster addressing mode. */
	KVM_APIC_MODE_XAPIC_CLUSTER,
	/* All software enabled local APICs in xAPIC flat addressing mode. */
	KVM_APIC_MODE_XAPIC_FLAT,
	/* All software enabled local APICs in x2APIC mode. */
	KVM_APIC_MODE_X2APIC,
	/*
	 * Optimized map disabled, e.g. not all local APICs in the same logical
	 * mode, same logical ID assigned to multiple APICs, etc.
	 */
	KVM_APIC_MODE_MAP_DISABLED,
};

struct kvm_apic_map {
	struct rcu_head rcu;
	enum kvm_apic_logical_mode logical_mode;
	u32 max_apic_id;
	union {
		struct kvm_lapic *xapic_flat_map[8];
		struct kvm_lapic *xapic_cluster_map[16][4];
	};
	struct kvm_lapic *phys_map[];
};

/* Hyper-V synthetic debugger (SynDbg)*/
struct kvm_hv_syndbg {
	struct {
		u64 control;
		u64 status;
		u64 send_page;
		u64 recv_page;
		u64 pending_page;
	} control;
	u64 options;
};

/* Current state of Hyper-V TSC page clocksource */
enum hv_tsc_page_status {
	/* TSC page was not set up or disabled */
	HV_TSC_PAGE_UNSET = 0,
	/* TSC page MSR was written by the guest, update pending */
	HV_TSC_PAGE_GUEST_CHANGED,
	/* TSC page update was triggered from the host side */
	HV_TSC_PAGE_HOST_CHANGED,
	/* TSC page was properly set up and is currently active  */
	HV_TSC_PAGE_SET,
	/* TSC page was set up with an inaccessible GPA */
	HV_TSC_PAGE_BROKEN,
};

#ifdef CONFIG_KVM_HYPERV
/* Hyper-V emulation context */
struct kvm_hv {
	struct mutex hv_lock;
	u64 hv_guest_os_id;
	u64 hv_hypercall;
	u64 hv_tsc_page;
	enum hv_tsc_page_status hv_tsc_page_status;

	/* Hyper-v based guest crash (NT kernel bugcheck) parameters */
	u64 hv_crash_param[HV_X64_MSR_CRASH_PARAMS];
	u64 hv_crash_ctl;

	struct ms_hyperv_tsc_page tsc_ref;

	struct idr conn_to_evt;

	u64 hv_reenlightenment_control;
	u64 hv_tsc_emulation_control;
	u64 hv_tsc_emulation_status;
	u64 hv_invtsc_control;

	/* How many vCPUs have VP index != vCPU index */
	atomic_t num_mismatched_vp_indexes;

	/*
	 * How many SynICs use 'AutoEOI' feature
	 * (protected by arch.apicv_update_lock)
	 */
	unsigned int synic_auto_eoi_used;

	struct kvm_hv_syndbg hv_syndbg;

	bool xsaves_xsavec_checked;
};
#endif

struct msr_bitmap_range {
	u32 flags;
	u32 nmsrs;
	u32 base;
	unsigned long *bitmap;
};

#ifdef CONFIG_KVM_XEN
/* Xen emulation context */
struct kvm_xen {
	struct mutex xen_lock;
	u32 xen_version;
	bool long_mode;
	bool runstate_update_flag;
	u8 upcall_vector;
	struct gfn_to_pfn_cache shinfo_cache;
	struct idr evtchn_ports;
	unsigned long poll_mask[BITS_TO_LONGS(KVM_MAX_VCPUS)];

	struct kvm_xen_hvm_config hvm_config;
};
#endif

enum kvm_irqchip_mode {
	KVM_IRQCHIP_NONE,
	KVM_IRQCHIP_KERNEL,       /* created with KVM_CREATE_IRQCHIP */
	KVM_IRQCHIP_SPLIT,        /* created with KVM_CAP_SPLIT_IRQCHIP */
};

struct kvm_x86_msr_filter {
	u8 count;
	bool default_allow:1;
	struct msr_bitmap_range ranges[16];
};

struct kvm_x86_pmu_event_filter {
	__u32 action;
	__u32 nevents;
	__u32 fixed_counter_bitmap;
	__u32 flags;
	__u32 nr_includes;
	__u32 nr_excludes;
	__u64 *includes;
	__u64 *excludes;
	__u64 events[];
};

enum kvm_apicv_inhibit {

	/********************************************************************/
	/* INHIBITs that are relevant to both Intel's APICv and AMD's AVIC. */
	/********************************************************************/

	/*
	 * APIC acceleration is disabled by a module parameter
	 * and/or not supported in hardware.
	 */
	APICV_INHIBIT_REASON_DISABLED,

	/*
	 * APIC acceleration is inhibited because AutoEOI feature is
	 * being used by a HyperV guest.
	 */
	APICV_INHIBIT_REASON_HYPERV,

	/*
	 * APIC acceleration is inhibited because the userspace didn't yet
	 * enable the kernel/split irqchip.
	 */
	APICV_INHIBIT_REASON_ABSENT,

	/* APIC acceleration is inhibited because KVM_GUESTDBG_BLOCKIRQ
	 * (out of band, debug measure of blocking all interrupts on this vCPU)
	 * was enabled, to avoid AVIC/APICv bypassing it.
	 */
	APICV_INHIBIT_REASON_BLOCKIRQ,

	/*
	 * APICv is disabled because not all vCPUs have a 1:1 mapping between
	 * APIC ID and vCPU, _and_ KVM is not applying its x2APIC hotplug hack.
	 */
	APICV_INHIBIT_REASON_PHYSICAL_ID_ALIASED,

	/*
	 * For simplicity, the APIC acceleration is inhibited
	 * first time either APIC ID or APIC base are changed by the guest
	 * from their reset values.
	 */
	APICV_INHIBIT_REASON_APIC_ID_MODIFIED,
	APICV_INHIBIT_REASON_APIC_BASE_MODIFIED,

	/******************************************************/
	/* INHIBITs that are relevant only to the AMD's AVIC. */
	/******************************************************/

	/*
	 * AVIC is inhibited on a vCPU because it runs a nested guest.
	 *
	 * This is needed because unlike APICv, the peers of this vCPU
	 * cannot use the doorbell mechanism to signal interrupts via AVIC when
	 * a vCPU runs nested.
	 */
	APICV_INHIBIT_REASON_NESTED,

	/*
	 * On SVM, the wait for the IRQ window is implemented with pending vIRQ,
	 * which cannot be injected when the AVIC is enabled, thus AVIC
	 * is inhibited while KVM waits for IRQ window.
	 */
	APICV_INHIBIT_REASON_IRQWIN,

	/*
	 * PIT (i8254) 're-inject' mode, relies on EOI intercept,
	 * which AVIC doesn't support for edge triggered interrupts.
	 */
	APICV_INHIBIT_REASON_PIT_REINJ,

	/*
	 * AVIC is disabled because SEV doesn't support it.
	 */
	APICV_INHIBIT_REASON_SEV,

	/*
	 * AVIC is disabled because not all vCPUs with a valid LDR have a 1:1
	 * mapping between logical ID and vCPU.
	 */
	APICV_INHIBIT_REASON_LOGICAL_ID_ALIASED,

	/*
	 * AVIC is disabled because the vCPU's APIC ID is beyond the max
	 * supported by AVIC/x2AVIC, i.e. the vCPU is unaddressable.
	 */
	APICV_INHIBIT_REASON_PHYSICAL_ID_TOO_BIG,

	NR_APICV_INHIBIT_REASONS,
};

#define __APICV_INHIBIT_REASON(reason)			\
	{ BIT(APICV_INHIBIT_REASON_##reason), #reason }

#define APICV_INHIBIT_REASONS				\
	__APICV_INHIBIT_REASON(DISABLED),		\
	__APICV_INHIBIT_REASON(HYPERV),			\
	__APICV_INHIBIT_REASON(ABSENT),			\
	__APICV_INHIBIT_REASON(BLOCKIRQ),		\
	__APICV_INHIBIT_REASON(PHYSICAL_ID_ALIASED),	\
	__APICV_INHIBIT_REASON(APIC_ID_MODIFIED),	\
	__APICV_INHIBIT_REASON(APIC_BASE_MODIFIED),	\
	__APICV_INHIBIT_REASON(NESTED),			\
	__APICV_INHIBIT_REASON(IRQWIN),			\
	__APICV_INHIBIT_REASON(PIT_REINJ),		\
	__APICV_INHIBIT_REASON(SEV),			\
	__APICV_INHIBIT_REASON(LOGICAL_ID_ALIASED),	\
	__APICV_INHIBIT_REASON(PHYSICAL_ID_TOO_BIG)

struct kvm_arch {
	unsigned long n_used_mmu_pages;
	unsigned long n_requested_mmu_pages;
	unsigned long n_max_mmu_pages;
	unsigned int indirect_shadow_pages;
	u8 mmu_valid_gen;
	u8 vm_type;
	bool has_private_mem;
	bool has_protected_state;
	bool pre_fault_allowed;
	struct hlist_head *mmu_page_hash;
	struct list_head active_mmu_pages;
	/*
	 * A list of kvm_mmu_page structs that, if zapped, could possibly be
	 * replaced by an NX huge page.  A shadow page is on this list if its
	 * existence disallows an NX huge page (nx_huge_page_disallowed is set)
	 * and there are no other conditions that prevent a huge page, e.g.
	 * the backing host page is huge, dirtly logging is not enabled for its
	 * memslot, etc...  Note, zapping shadow pages on this list doesn't
	 * guarantee an NX huge page will be created in its stead, e.g. if the
	 * guest attempts to execute from the region then KVM obviously can't
	 * create an NX huge page (without hanging the guest).
	 */
	struct list_head possible_nx_huge_pages;
#ifdef CONFIG_KVM_EXTERNAL_WRITE_TRACKING
	struct kvm_page_track_notifier_head track_notifier_head;
#endif
	/*
	 * Protects marking pages unsync during page faults, as TDP MMU page
	 * faults only take mmu_lock for read.  For simplicity, the unsync
	 * pages lock is always taken when marking pages unsync regardless of
	 * whether mmu_lock is held for read or write.
	 */
	spinlock_t mmu_unsync_pages_lock;

	u64 shadow_mmio_value;

#define __KVM_HAVE_ARCH_NONCOHERENT_DMA
	atomic_t noncoherent_dma_count;
	unsigned long nr_possible_bypass_irqs;

#ifdef CONFIG_KVM_IOAPIC
	struct kvm_pic *vpic;
	struct kvm_ioapic *vioapic;
	struct kvm_pit *vpit;
#endif
	atomic_t vapics_in_nmi_mode;
	struct mutex apic_map_lock;
	struct kvm_apic_map __rcu *apic_map;
	atomic_t apic_map_dirty;

	bool apic_access_memslot_enabled;
	bool apic_access_memslot_inhibited;

	/* Protects apicv_inhibit_reasons */
	struct rw_semaphore apicv_update_lock;
	unsigned long apicv_inhibit_reasons;

	gpa_t wall_clock;

	u64 disabled_exits;

	s64 kvmclock_offset;

	/*
	 * This also protects nr_vcpus_matched_tsc which is read from a
	 * preemption-disabled region, so it must be a raw spinlock.
	 */
	raw_spinlock_t tsc_write_lock;
	u64 last_tsc_nsec;
	u64 last_tsc_write;
	u32 last_tsc_khz;
	u64 last_tsc_offset;
	u64 cur_tsc_nsec;
	u64 cur_tsc_write;
	u64 cur_tsc_offset;
	u64 cur_tsc_generation;
	int nr_vcpus_matched_tsc;

	u32 default_tsc_khz;
	bool user_set_tsc;
	u64 apic_bus_cycle_ns;

	seqcount_raw_spinlock_t pvclock_sc;
	bool use_master_clock;
	u64 master_kernel_ns;
	u64 master_cycle_now;
	struct delayed_work kvmclock_update_work;
	struct delayed_work kvmclock_sync_work;

#ifdef CONFIG_KVM_HYPERV
	struct kvm_hv hyperv;
#endif

#ifdef CONFIG_KVM_XEN
	struct kvm_xen xen;
#endif

	bool backwards_tsc_observed;
	bool boot_vcpu_runs_old_kvmclock;
	u32 bsp_vcpu_id;

	u64 disabled_quirks;

	enum kvm_irqchip_mode irqchip_mode;
	u8 nr_reserved_ioapic_pins;

	bool disabled_lapic_found;

	bool x2apic_format;
	bool x2apic_broadcast_quirk_disabled;

	bool has_mapped_host_mmio;
	bool guest_can_read_msr_platform_info;
	bool exception_payload_enabled;

	bool triple_fault_event;

	bool bus_lock_detection_enabled;
	bool enable_pmu;

	u32 notify_window;
	u32 notify_vmexit_flags;
	/*
	 * If exit_on_emulation_error is set, and the in-kernel instruction
	 * emulator fails to emulate an instruction, allow userspace
	 * the opportunity to look at it.
	 */
	bool exit_on_emulation_error;

	/* Deflect RDMSR and WRMSR to user space when they trigger a #GP */
	u32 user_space_msr_mask;
	struct kvm_x86_msr_filter __rcu *msr_filter;

	u32 hypercall_exit_enabled;

	/* Guest can access the SGX PROVISIONKEY. */
	bool sgx_provisioning_allowed;

	struct kvm_x86_pmu_event_filter __rcu *pmu_event_filter;
	struct vhost_task *nx_huge_page_recovery_thread;
	u64 nx_huge_page_last;
	struct once nx_once;

#ifdef CONFIG_X86_64
#ifdef CONFIG_KVM_PROVE_MMU
	/*
	 * The number of TDP MMU pages across all roots.  Used only to sanity
	 * check that KVM isn't leaking TDP MMU pages.
	 */
	atomic64_t tdp_mmu_pages;
#endif

	/*
	 * List of struct kvm_mmu_pages being used as roots.
	 * All struct kvm_mmu_pages in the list should have
	 * tdp_mmu_page set.
	 *
	 * For reads, this list is protected by:
	 *	RCU alone or
	 *	the MMU lock in read mode + RCU or
	 *	the MMU lock in write mode
	 *
	 * For writes, this list is protected by tdp_mmu_pages_lock; see
	 * below for the details.
	 *
	 * Roots will remain in the list until their tdp_mmu_root_count
	 * drops to zero, at which point the thread that decremented the
	 * count to zero should removed the root from the list and clean
	 * it up, freeing the root after an RCU grace period.
	 */
	struct list_head tdp_mmu_roots;

	/*
	 * Protects accesses to the following fields when the MMU lock
	 * is held in read mode:
	 *  - tdp_mmu_roots (above)
	 *  - the link field of kvm_mmu_page structs used by the TDP MMU
	 *  - possible_nx_huge_pages;
	 *  - the possible_nx_huge_page_link field of kvm_mmu_page structs used
	 *    by the TDP MMU
	 * Because the lock is only taken within the MMU lock, strictly
	 * speaking it is redundant to acquire this lock when the thread
	 * holds the MMU lock in write mode.  However it often simplifies
	 * the code to do so.
	 */
	spinlock_t tdp_mmu_pages_lock;
#endif /* CONFIG_X86_64 */

	/*
	 * If set, at least one shadow root has been allocated. This flag
	 * is used as one input when determining whether certain memslot
	 * related allocations are necessary.
	 */
	bool shadow_root_allocated;

#ifdef CONFIG_KVM_EXTERNAL_WRITE_TRACKING
	/*
	 * If set, the VM has (or had) an external write tracking user, and
	 * thus all write tracking metadata has been allocated, even if KVM
	 * itself isn't using write tracking.
	 */
	bool external_write_tracking_enabled;
#endif

#if IS_ENABLED(CONFIG_HYPERV)
	hpa_t	hv_root_tdp;
	spinlock_t hv_root_tdp_lock;
	struct hv_partition_assist_pg *hv_pa_pg;
#endif
	/*
	 * VM-scope maximum vCPU ID. Used to determine the size of structures
	 * that increase along with the maximum vCPU ID, in which case, using
	 * the global KVM_MAX_VCPU_IDS may lead to significant memory waste.
	 */
	u32 max_vcpu_ids;

	bool disable_nx_huge_pages;

	/*
	 * Memory caches used to allocate shadow pages when performing eager
	 * page splitting. No need for a shadowed_info_cache since eager page
	 * splitting only allocates direct shadow pages.
	 *
	 * Protected by kvm->slots_lock.
	 */
	struct kvm_mmu_memory_cache split_shadow_page_cache;
	struct kvm_mmu_memory_cache split_page_header_cache;

	/*
	 * Memory cache used to allocate pte_list_desc structs while splitting
	 * huge pages. In the worst case, to split one huge page, 512
	 * pte_list_desc structs are needed to add each lower level leaf sptep
	 * to the rmap plus 1 to extend the parent_ptes rmap of the lower level
	 * page table.
	 *
	 * Protected by kvm->slots_lock.
	 */
#define SPLIT_DESC_CACHE_MIN_NR_OBJECTS (SPTE_ENT_PER_PAGE + 1)
	struct kvm_mmu_memory_cache split_desc_cache;

	gfn_t gfn_direct_bits;

	/*
	 * Size of the CPU's dirty log buffer, i.e. VMX's PML buffer. A Zero
	 * value indicates CPU dirty logging is unsupported or disabled in
	 * current VM.
	 */
	int cpu_dirty_log_size;
};

struct kvm_vm_stat {
	struct kvm_vm_stat_generic generic;
	u64 mmu_shadow_zapped;
	u64 mmu_pte_write;
	u64 mmu_pde_zapped;
	u64 mmu_flooded;
	u64 mmu_recycled;
	u64 mmu_cache_miss;
	u64 mmu_unsync;
	union {
		struct {
			atomic64_t pages_4k;
			atomic64_t pages_2m;
			atomic64_t pages_1g;
		};
		atomic64_t pages[KVM_NR_PAGE_SIZES];
	};
	u64 nx_lpage_splits;
	u64 max_mmu_page_hash_collisions;
	u64 max_mmu_rmap_size;
};

struct kvm_vcpu_stat {
	struct kvm_vcpu_stat_generic generic;
	u64 pf_taken;
	u64 pf_fixed;
	u64 pf_emulate;
	u64 pf_spurious;
	u64 pf_fast;
	u64 pf_mmio_spte_created;
	u64 pf_guest;
	u64 tlb_flush;
	u64 invlpg;

	u64 exits;
	u64 io_exits;
	u64 mmio_exits;
	u64 signal_exits;
	u64 irq_window_exits;
	u64 nmi_window_exits;
	u64 l1d_flush;
	u64 halt_exits;
	u64 request_irq_exits;
	u64 irq_exits;
	u64 host_state_reload;
	u64 fpu_reload;
	u64 insn_emulation;
	u64 insn_emulation_fail;
	u64 hypercalls;
	u64 irq_injections;
	u64 nmi_injections;
	u64 req_event;
	u64 nested_run;
	u64 directed_yield_attempted;
	u64 directed_yield_successful;
	u64 preemption_reported;
	u64 preemption_other;
	u64 guest_mode;
	u64 notify_window_exits;
};

struct x86_instruction_info;

struct msr_data {
	bool host_initiated;
	u32 index;
	u64 data;
};

struct kvm_lapic_irq {
	u32 vector;
	u16 delivery_mode;
	u16 dest_mode;
	bool level;
	u16 trig_mode;
	u32 shorthand;
	u32 dest_id;
	bool msi_redir_hint;
};

static inline u16 kvm_lapic_irq_dest_mode(bool dest_mode_logical)
{
	return dest_mode_logical ? APIC_DEST_LOGICAL : APIC_DEST_PHYSICAL;
}

enum kvm_x86_run_flags {
	KVM_RUN_FORCE_IMMEDIATE_EXIT	= BIT(0),
	KVM_RUN_LOAD_GUEST_DR6		= BIT(1),
	KVM_RUN_LOAD_DEBUGCTL		= BIT(2),
};

struct kvm_x86_ops {
	const char *name;

	int (*check_processor_compatibility)(void);

	int (*enable_virtualization_cpu)(void);
	void (*disable_virtualization_cpu)(void);
	cpu_emergency_virt_cb *emergency_disable_virtualization_cpu;

	void (*hardware_unsetup)(void);
	bool (*has_emulated_msr)(struct kvm *kvm, u32 index);
	void (*vcpu_after_set_cpuid)(struct kvm_vcpu *vcpu);

	unsigned int vm_size;
	int (*vm_init)(struct kvm *kvm);
	void (*vm_destroy)(struct kvm *kvm);
	void (*vm_pre_destroy)(struct kvm *kvm);

	/* Create, but do not attach this VCPU */
	int (*vcpu_precreate)(struct kvm *kvm);
	int (*vcpu_create)(struct kvm_vcpu *vcpu);
	void (*vcpu_free)(struct kvm_vcpu *vcpu);
	void (*vcpu_reset)(struct kvm_vcpu *vcpu, bool init_event);

	void (*prepare_switch_to_guest)(struct kvm_vcpu *vcpu);
	void (*vcpu_load)(struct kvm_vcpu *vcpu, int cpu);
	void (*vcpu_put)(struct kvm_vcpu *vcpu);

	/*
	 * Mask of DEBUGCTL bits that are owned by the host, i.e. that need to
	 * match the host's value even while the guest is active.
	 */
	const u64 HOST_OWNED_DEBUGCTL;

	void (*update_exception_bitmap)(struct kvm_vcpu *vcpu);
	int (*get_msr)(struct kvm_vcpu *vcpu, struct msr_data *msr);
	int (*set_msr)(struct kvm_vcpu *vcpu, struct msr_data *msr);
	u64 (*get_segment_base)(struct kvm_vcpu *vcpu, int seg);
	void (*get_segment)(struct kvm_vcpu *vcpu,
			    struct kvm_segment *var, int seg);
	int (*get_cpl)(struct kvm_vcpu *vcpu);
	int (*get_cpl_no_cache)(struct kvm_vcpu *vcpu);
	void (*set_segment)(struct kvm_vcpu *vcpu,
			    struct kvm_segment *var, int seg);
	void (*get_cs_db_l_bits)(struct kvm_vcpu *vcpu, int *db, int *l);
	bool (*is_valid_cr0)(struct kvm_vcpu *vcpu, unsigned long cr0);
	void (*set_cr0)(struct kvm_vcpu *vcpu, unsigned long cr0);
	void (*post_set_cr3)(struct kvm_vcpu *vcpu, unsigned long cr3);
	bool (*is_valid_cr4)(struct kvm_vcpu *vcpu, unsigned long cr4);
	void (*set_cr4)(struct kvm_vcpu *vcpu, unsigned long cr4);
	int (*set_efer)(struct kvm_vcpu *vcpu, u64 efer);
	void (*get_idt)(struct kvm_vcpu *vcpu, struct desc_ptr *dt);
	void (*set_idt)(struct kvm_vcpu *vcpu, struct desc_ptr *dt);
	void (*get_gdt)(struct kvm_vcpu *vcpu, struct desc_ptr *dt);
	void (*set_gdt)(struct kvm_vcpu *vcpu, struct desc_ptr *dt);
	void (*sync_dirty_debug_regs)(struct kvm_vcpu *vcpu);
	void (*set_dr7)(struct kvm_vcpu *vcpu, unsigned long value);
	void (*cache_reg)(struct kvm_vcpu *vcpu, enum kvm_reg reg);
	unsigned long (*get_rflags)(struct kvm_vcpu *vcpu);
	void (*set_rflags)(struct kvm_vcpu *vcpu, unsigned long rflags);
	bool (*get_if_flag)(struct kvm_vcpu *vcpu);

	void (*flush_tlb_all)(struct kvm_vcpu *vcpu);
	void (*flush_tlb_current)(struct kvm_vcpu *vcpu);
#if IS_ENABLED(CONFIG_HYPERV)
	int  (*flush_remote_tlbs)(struct kvm *kvm);
	int  (*flush_remote_tlbs_range)(struct kvm *kvm, gfn_t gfn,
					gfn_t nr_pages);
#endif

	/*
	 * Flush any TLB entries associated with the given GVA.
	 * Does not need to flush GPA->HPA mappings.
	 * Can potentially get non-canonical addresses through INVLPGs, which
	 * the implementation may choose to ignore if appropriate.
	 */
	void (*flush_tlb_gva)(struct kvm_vcpu *vcpu, gva_t addr);

	/*
	 * Flush any TLB entries created by the guest.  Like tlb_flush_gva(),
	 * does not need to flush GPA->HPA mappings.
	 */
	void (*flush_tlb_guest)(struct kvm_vcpu *vcpu);

	int (*vcpu_pre_run)(struct kvm_vcpu *vcpu);
	enum exit_fastpath_completion (*vcpu_run)(struct kvm_vcpu *vcpu,
						  u64 run_flags);
	int (*handle_exit)(struct kvm_vcpu *vcpu,
		enum exit_fastpath_completion exit_fastpath);
	int (*skip_emulated_instruction)(struct kvm_vcpu *vcpu);
	void (*update_emulated_instruction)(struct kvm_vcpu *vcpu);
	void (*set_interrupt_shadow)(struct kvm_vcpu *vcpu, int mask);
	u32 (*get_interrupt_shadow)(struct kvm_vcpu *vcpu);
	void (*patch_hypercall)(struct kvm_vcpu *vcpu,
				unsigned char *hypercall_addr);
	void (*inject_irq)(struct kvm_vcpu *vcpu, bool reinjected);
	void (*inject_nmi)(struct kvm_vcpu *vcpu);
	void (*inject_exception)(struct kvm_vcpu *vcpu);
	void (*cancel_injection)(struct kvm_vcpu *vcpu);
	int (*interrupt_allowed)(struct kvm_vcpu *vcpu, bool for_injection);
	int (*nmi_allowed)(struct kvm_vcpu *vcpu, bool for_injection);
	bool (*get_nmi_mask)(struct kvm_vcpu *vcpu);
	void (*set_nmi_mask)(struct kvm_vcpu *vcpu, bool masked);
	/* Whether or not a virtual NMI is pending in hardware. */
	bool (*is_vnmi_pending)(struct kvm_vcpu *vcpu);
	/*
	 * Attempt to pend a virtual NMI in hardware.  Returns %true on success
	 * to allow using static_call_ret0 as the fallback.
	 */
	bool (*set_vnmi_pending)(struct kvm_vcpu *vcpu);
	void (*enable_nmi_window)(struct kvm_vcpu *vcpu);
	void (*enable_irq_window)(struct kvm_vcpu *vcpu);
	void (*update_cr8_intercept)(struct kvm_vcpu *vcpu, int tpr, int irr);

	const bool x2apic_icr_is_split;
	const unsigned long required_apicv_inhibits;
	bool allow_apicv_in_x2apic_without_x2apic_virtualization;
	void (*refresh_apicv_exec_ctrl)(struct kvm_vcpu *vcpu);
	void (*hwapic_isr_update)(struct kvm_vcpu *vcpu, int isr);
	void (*load_eoi_exitmap)(struct kvm_vcpu *vcpu, u64 *eoi_exit_bitmap);
	void (*set_virtual_apic_mode)(struct kvm_vcpu *vcpu);
	void (*set_apic_access_page_addr)(struct kvm_vcpu *vcpu);
	void (*deliver_interrupt)(struct kvm_lapic *apic, int delivery_mode,
				  int trig_mode, int vector);
	int (*sync_pir_to_irr)(struct kvm_vcpu *vcpu);
	int (*set_tss_addr)(struct kvm *kvm, unsigned int addr);
	int (*set_identity_map_addr)(struct kvm *kvm, u64 ident_addr);
	u8 (*get_mt_mask)(struct kvm_vcpu *vcpu, gfn_t gfn, bool is_mmio);

	void (*load_mmu_pgd)(struct kvm_vcpu *vcpu, hpa_t root_hpa,
			     int root_level);

	/* Update external mapping with page table link. */
	int (*link_external_spt)(struct kvm *kvm, gfn_t gfn, enum pg_level level,
				void *external_spt);
	/* Update the external page table from spte getting set. */
	int (*set_external_spte)(struct kvm *kvm, gfn_t gfn, enum pg_level level,
				 kvm_pfn_t pfn_for_gfn);

	/* Update external page tables for page table about to be freed. */
	int (*free_external_spt)(struct kvm *kvm, gfn_t gfn, enum pg_level level,
				 void *external_spt);

	/* Update external page table from spte getting removed, and flush TLB. */
	int (*remove_external_spte)(struct kvm *kvm, gfn_t gfn, enum pg_level level,
				    kvm_pfn_t pfn_for_gfn);

	bool (*has_wbinvd_exit)(void);

	u64 (*get_l2_tsc_offset)(struct kvm_vcpu *vcpu);
	u64 (*get_l2_tsc_multiplier)(struct kvm_vcpu *vcpu);
	void (*write_tsc_offset)(struct kvm_vcpu *vcpu);
	void (*write_tsc_multiplier)(struct kvm_vcpu *vcpu);

	/*
	 * Retrieve somewhat arbitrary exit/entry information.  Intended to
	 * be used only from within tracepoints or error paths.
	 */
	void (*get_exit_info)(struct kvm_vcpu *vcpu, u32 *reason,
			      u64 *info1, u64 *info2,
			      u32 *intr_info, u32 *error_code);

	void (*get_entry_info)(struct kvm_vcpu *vcpu,
			       u32 *intr_info, u32 *error_code);

	int (*check_intercept)(struct kvm_vcpu *vcpu,
			       struct x86_instruction_info *info,
			       enum x86_intercept_stage stage,
			       struct x86_exception *exception);
	void (*handle_exit_irqoff)(struct kvm_vcpu *vcpu);

	void (*update_cpu_dirty_logging)(struct kvm_vcpu *vcpu);

	const struct kvm_x86_nested_ops *nested_ops;

	void (*vcpu_blocking)(struct kvm_vcpu *vcpu);
	void (*vcpu_unblocking)(struct kvm_vcpu *vcpu);

	int (*pi_update_irte)(struct kvm_kernel_irqfd *irqfd, struct kvm *kvm,
			      unsigned int host_irq, uint32_t guest_irq,
			      struct kvm_vcpu *vcpu, u32 vector);
	void (*pi_start_bypass)(struct kvm *kvm);
	void (*apicv_pre_state_restore)(struct kvm_vcpu *vcpu);
	void (*apicv_post_state_restore)(struct kvm_vcpu *vcpu);
	bool (*dy_apicv_has_pending_interrupt)(struct kvm_vcpu *vcpu);
	bool (*protected_apic_has_interrupt)(struct kvm_vcpu *vcpu);

	int (*set_hv_timer)(struct kvm_vcpu *vcpu, u64 guest_deadline_tsc,
			    bool *expired);
	void (*cancel_hv_timer)(struct kvm_vcpu *vcpu);

	void (*setup_mce)(struct kvm_vcpu *vcpu);

#ifdef CONFIG_KVM_SMM
	int (*smi_allowed)(struct kvm_vcpu *vcpu, bool for_injection);
	int (*enter_smm)(struct kvm_vcpu *vcpu, union kvm_smram *smram);
	int (*leave_smm)(struct kvm_vcpu *vcpu, const union kvm_smram *smram);
	void (*enable_smi_window)(struct kvm_vcpu *vcpu);
#endif

	int (*dev_get_attr)(u32 group, u64 attr, u64 *val);
	int (*mem_enc_ioctl)(struct kvm *kvm, void __user *argp);
	int (*vcpu_mem_enc_ioctl)(struct kvm_vcpu *vcpu, void __user *argp);
	int (*mem_enc_register_region)(struct kvm *kvm, struct kvm_enc_region *argp);
	int (*mem_enc_unregister_region)(struct kvm *kvm, struct kvm_enc_region *argp);
	int (*vm_copy_enc_context_from)(struct kvm *kvm, unsigned int source_fd);
	int (*vm_move_enc_context_from)(struct kvm *kvm, unsigned int source_fd);
	void (*guest_memory_reclaimed)(struct kvm *kvm);

	int (*get_feature_msr)(u32 msr, u64 *data);

	int (*check_emulate_instruction)(struct kvm_vcpu *vcpu, int emul_type,
					 void *insn, int insn_len);

	bool (*apic_init_signal_blocked)(struct kvm_vcpu *vcpu);
	int (*enable_l2_tlb_flush)(struct kvm_vcpu *vcpu);

	void (*migrate_timers)(struct kvm_vcpu *vcpu);
	void (*recalc_msr_intercepts)(struct kvm_vcpu *vcpu);
	int (*complete_emulated_msr)(struct kvm_vcpu *vcpu, int err);

	void (*vcpu_deliver_sipi_vector)(struct kvm_vcpu *vcpu, u8 vector);

	/*
	 * Returns vCPU specific APICv inhibit reasons
	 */
	unsigned long (*vcpu_get_apicv_inhibit_reasons)(struct kvm_vcpu *vcpu);

	gva_t (*get_untagged_addr)(struct kvm_vcpu *vcpu, gva_t gva, unsigned int flags);
	void *(*alloc_apic_backing_page)(struct kvm_vcpu *vcpu);
	int (*gmem_prepare)(struct kvm *kvm, kvm_pfn_t pfn, gfn_t gfn, int max_order);
	void (*gmem_invalidate)(kvm_pfn_t start, kvm_pfn_t end);
	int (*private_max_mapping_level)(struct kvm *kvm, kvm_pfn_t pfn);
};

struct kvm_x86_nested_ops {
	void (*leave_nested)(struct kvm_vcpu *vcpu);
	bool (*is_exception_vmexit)(struct kvm_vcpu *vcpu, u8 vector,
				    u32 error_code);
	int (*check_events)(struct kvm_vcpu *vcpu);
	bool (*has_events)(struct kvm_vcpu *vcpu, bool for_injection);
	void (*triple_fault)(struct kvm_vcpu *vcpu);
	int (*get_state)(struct kvm_vcpu *vcpu,
			 struct kvm_nested_state __user *user_kvm_nested_state,
			 unsigned user_data_size);
	int (*set_state)(struct kvm_vcpu *vcpu,
			 struct kvm_nested_state __user *user_kvm_nested_state,
			 struct kvm_nested_state *kvm_state);
	bool (*get_nested_state_pages)(struct kvm_vcpu *vcpu);
	int (*write_log_dirty)(struct kvm_vcpu *vcpu, gpa_t l2_gpa);

	int (*enable_evmcs)(struct kvm_vcpu *vcpu,
			    uint16_t *vmcs_version);
	uint16_t (*get_evmcs_version)(struct kvm_vcpu *vcpu);
	void (*hv_inject_synthetic_vmexit_post_tlb_flush)(struct kvm_vcpu *vcpu);
};

struct kvm_x86_init_ops {
	int (*hardware_setup)(void);
	unsigned int (*handle_intel_pt_intr)(void);

	struct kvm_x86_ops *runtime_ops;
	struct kvm_pmu_ops *pmu_ops;
};

struct kvm_arch_async_pf {
	u32 token;
	gfn_t gfn;
	unsigned long cr3;
	bool direct_map;
	u64 error_code;
};

extern u32 __read_mostly kvm_nr_uret_msrs;
extern bool __read_mostly allow_smaller_maxphyaddr;
extern bool __read_mostly enable_apicv;
extern bool __read_mostly enable_ipiv;
extern bool __read_mostly enable_device_posted_irqs;
extern struct kvm_x86_ops kvm_x86_ops;

#define kvm_x86_call(func) static_call(kvm_x86_##func)
#define kvm_pmu_call(func) static_call(kvm_x86_pmu_##func)

#define KVM_X86_OP(func) \
	DECLARE_STATIC_CALL(kvm_x86_##func, *(((struct kvm_x86_ops *)0)->func));
#define KVM_X86_OP_OPTIONAL KVM_X86_OP
#define KVM_X86_OP_OPTIONAL_RET0 KVM_X86_OP
#include <asm/kvm-x86-ops.h>

int kvm_x86_vendor_init(struct kvm_x86_init_ops *ops);
void kvm_x86_vendor_exit(void);

#define __KVM_HAVE_ARCH_VM_ALLOC
static inline struct kvm *kvm_arch_alloc_vm(void)
{
<<<<<<< HEAD
    	//申请一个kvm
	return __vmalloc(kvm_x86_ops.vm_size, GFP_KERNEL_ACCOUNT | __GFP_ZERO);
=======
	return kvzalloc(kvm_x86_ops.vm_size, GFP_KERNEL_ACCOUNT);
>>>>>>> f2d282e1
}

#define __KVM_HAVE_ARCH_VM_FREE
void kvm_arch_free_vm(struct kvm *kvm);

#if IS_ENABLED(CONFIG_HYPERV)
#define __KVM_HAVE_ARCH_FLUSH_REMOTE_TLBS
static inline int kvm_arch_flush_remote_tlbs(struct kvm *kvm)
{
	if (kvm_x86_ops.flush_remote_tlbs &&
	    !kvm_x86_call(flush_remote_tlbs)(kvm))
		return 0;
	else
		return -ENOTSUPP;
}

#define __KVM_HAVE_ARCH_FLUSH_REMOTE_TLBS_RANGE
static inline int kvm_arch_flush_remote_tlbs_range(struct kvm *kvm, gfn_t gfn,
						   u64 nr_pages)
{
	if (!kvm_x86_ops.flush_remote_tlbs_range)
		return -EOPNOTSUPP;

	return kvm_x86_call(flush_remote_tlbs_range)(kvm, gfn, nr_pages);
}
#endif /* CONFIG_HYPERV */

enum kvm_intr_type {
	/* Values are arbitrary, but must be non-zero. */
	KVM_HANDLING_IRQ = 1,
	KVM_HANDLING_NMI,
};

/* Enable perf NMI and timer modes to work, and minimise false positives. */
#define kvm_arch_pmi_in_guest(vcpu) \
	((vcpu) && (vcpu)->arch.handling_intr_from_guest && \
	 (!!in_nmi() == ((vcpu)->arch.handling_intr_from_guest == KVM_HANDLING_NMI)))

void __init kvm_mmu_x86_module_init(void);
int kvm_mmu_vendor_module_init(void);
void kvm_mmu_vendor_module_exit(void);

void kvm_mmu_destroy(struct kvm_vcpu *vcpu);
int kvm_mmu_create(struct kvm_vcpu *vcpu);
int kvm_mmu_init_vm(struct kvm *kvm);
void kvm_mmu_uninit_vm(struct kvm *kvm);

void kvm_mmu_init_memslot_memory_attributes(struct kvm *kvm,
					    struct kvm_memory_slot *slot);

void kvm_mmu_after_set_cpuid(struct kvm_vcpu *vcpu);
void kvm_mmu_reset_context(struct kvm_vcpu *vcpu);
void kvm_mmu_slot_remove_write_access(struct kvm *kvm,
				      const struct kvm_memory_slot *memslot,
				      int start_level);
void kvm_mmu_slot_try_split_huge_pages(struct kvm *kvm,
				       const struct kvm_memory_slot *memslot,
				       int target_level);
void kvm_mmu_try_split_huge_pages(struct kvm *kvm,
				  const struct kvm_memory_slot *memslot,
				  u64 start, u64 end,
				  int target_level);
void kvm_mmu_recover_huge_pages(struct kvm *kvm,
				const struct kvm_memory_slot *memslot);
void kvm_mmu_slot_leaf_clear_dirty(struct kvm *kvm,
				   const struct kvm_memory_slot *memslot);
void kvm_mmu_invalidate_mmio_sptes(struct kvm *kvm, u64 gen);
void kvm_mmu_change_mmu_pages(struct kvm *kvm, unsigned long kvm_nr_mmu_pages);
void kvm_zap_gfn_range(struct kvm *kvm, gfn_t gfn_start, gfn_t gfn_end);

int load_pdptrs(struct kvm_vcpu *vcpu, unsigned long cr3);

int emulator_write_phys(struct kvm_vcpu *vcpu, gpa_t gpa,
			  const void *val, int bytes);

extern bool tdp_enabled;

u64 vcpu_tsc_khz(struct kvm_vcpu *vcpu);

/*
 * EMULTYPE_NO_DECODE - Set when re-emulating an instruction (after completing
 *			userspace I/O) to indicate that the emulation context
 *			should be reused as is, i.e. skip initialization of
 *			emulation context, instruction fetch and decode.
 *
 * EMULTYPE_TRAP_UD - Set when emulating an intercepted #UD from hardware.
 *		      Indicates that only select instructions (tagged with
 *		      EmulateOnUD) should be emulated (to minimize the emulator
 *		      attack surface).  See also EMULTYPE_TRAP_UD_FORCED.
 *
 * EMULTYPE_SKIP - Set when emulating solely to skip an instruction, i.e. to
 *		   decode the instruction length.  For use *only* by
 *		   kvm_x86_ops.skip_emulated_instruction() implementations if
 *		   EMULTYPE_COMPLETE_USER_EXIT is not set.
 *
 * EMULTYPE_ALLOW_RETRY_PF - Set when the emulator should resume the guest to
 *			     retry native execution under certain conditions,
 *			     Can only be set in conjunction with EMULTYPE_PF.
 *
 * EMULTYPE_TRAP_UD_FORCED - Set when emulating an intercepted #UD that was
 *			     triggered by KVM's magic "force emulation" prefix,
 *			     which is opt in via module param (off by default).
 *			     Bypasses EmulateOnUD restriction despite emulating
 *			     due to an intercepted #UD (see EMULTYPE_TRAP_UD).
 *			     Used to test the full emulator from userspace.
 *
 * EMULTYPE_VMWARE_GP - Set when emulating an intercepted #GP for VMware
 *			backdoor emulation, which is opt in via module param.
 *			VMware backdoor emulation handles select instructions
 *			and reinjects the #GP for all other cases.
 *
 * EMULTYPE_PF - Set when an intercepted #PF triggers the emulation, in which case
 *		 the CR2/GPA value pass on the stack is valid.
 *
 * EMULTYPE_COMPLETE_USER_EXIT - Set when the emulator should update interruptibility
 *				 state and inject single-step #DBs after skipping
 *				 an instruction (after completing userspace I/O).
 *
 * EMULTYPE_WRITE_PF_TO_SP - Set when emulating an intercepted page fault that
 *			     is attempting to write a gfn that contains one or
 *			     more of the PTEs used to translate the write itself,
 *			     and the owning page table is being shadowed by KVM.
 *			     If emulation of the faulting instruction fails and
 *			     this flag is set, KVM will exit to userspace instead
 *			     of retrying emulation as KVM cannot make forward
 *			     progress.
 *
 *			     If emulation fails for a write to guest page tables,
 *			     KVM unprotects (zaps) the shadow page for the target
 *			     gfn and resumes the guest to retry the non-emulatable
 *			     instruction (on hardware).  Unprotecting the gfn
 *			     doesn't allow forward progress for a self-changing
 *			     access because doing so also zaps the translation for
 *			     the gfn, i.e. retrying the instruction will hit a
 *			     !PRESENT fault, which results in a new shadow page
 *			     and sends KVM back to square one.
 */
#define EMULTYPE_NO_DECODE	    (1 << 0)
#define EMULTYPE_TRAP_UD	    (1 << 1)
#define EMULTYPE_SKIP		    (1 << 2)
#define EMULTYPE_ALLOW_RETRY_PF	    (1 << 3)
#define EMULTYPE_TRAP_UD_FORCED	    (1 << 4)
#define EMULTYPE_VMWARE_GP	    (1 << 5)
#define EMULTYPE_PF		    (1 << 6)
#define EMULTYPE_COMPLETE_USER_EXIT (1 << 7)
#define EMULTYPE_WRITE_PF_TO_SP	    (1 << 8)

static inline bool kvm_can_emulate_event_vectoring(int emul_type)
{
	return !(emul_type & EMULTYPE_PF);
}

int kvm_emulate_instruction(struct kvm_vcpu *vcpu, int emulation_type);
int kvm_emulate_instruction_from_buffer(struct kvm_vcpu *vcpu,
					void *insn, int insn_len);
void __kvm_prepare_emulation_failure_exit(struct kvm_vcpu *vcpu,
					  u64 *data, u8 ndata);
void kvm_prepare_emulation_failure_exit(struct kvm_vcpu *vcpu);

void kvm_prepare_event_vectoring_exit(struct kvm_vcpu *vcpu, gpa_t gpa);

void kvm_enable_efer_bits(u64);
bool kvm_valid_efer(struct kvm_vcpu *vcpu, u64 efer);
int kvm_get_msr_with_filter(struct kvm_vcpu *vcpu, u32 index, u64 *data);
int kvm_set_msr_with_filter(struct kvm_vcpu *vcpu, u32 index, u64 data);
int __kvm_get_msr(struct kvm_vcpu *vcpu, u32 index, u64 *data, bool host_initiated);
int kvm_get_msr(struct kvm_vcpu *vcpu, u32 index, u64 *data);
int kvm_set_msr(struct kvm_vcpu *vcpu, u32 index, u64 data);
int kvm_emulate_rdmsr(struct kvm_vcpu *vcpu);
int kvm_emulate_wrmsr(struct kvm_vcpu *vcpu);
int kvm_emulate_as_nop(struct kvm_vcpu *vcpu);
int kvm_emulate_invd(struct kvm_vcpu *vcpu);
int kvm_emulate_mwait(struct kvm_vcpu *vcpu);
int kvm_handle_invalid_op(struct kvm_vcpu *vcpu);
int kvm_emulate_monitor(struct kvm_vcpu *vcpu);

int kvm_fast_pio(struct kvm_vcpu *vcpu, int size, unsigned short port, int in);
int kvm_emulate_cpuid(struct kvm_vcpu *vcpu);
int kvm_emulate_halt(struct kvm_vcpu *vcpu);
int kvm_emulate_halt_noskip(struct kvm_vcpu *vcpu);
int kvm_emulate_ap_reset_hold(struct kvm_vcpu *vcpu);
int kvm_emulate_wbinvd(struct kvm_vcpu *vcpu);

void kvm_get_segment(struct kvm_vcpu *vcpu, struct kvm_segment *var, int seg);
void kvm_set_segment(struct kvm_vcpu *vcpu, struct kvm_segment *var, int seg);
int kvm_load_segment_descriptor(struct kvm_vcpu *vcpu, u16 selector, int seg);
void kvm_vcpu_deliver_sipi_vector(struct kvm_vcpu *vcpu, u8 vector);

int kvm_task_switch(struct kvm_vcpu *vcpu, u16 tss_selector, int idt_index,
		    int reason, bool has_error_code, u32 error_code);

void kvm_post_set_cr0(struct kvm_vcpu *vcpu, unsigned long old_cr0, unsigned long cr0);
void kvm_post_set_cr4(struct kvm_vcpu *vcpu, unsigned long old_cr4, unsigned long cr4);
int kvm_set_cr0(struct kvm_vcpu *vcpu, unsigned long cr0);
int kvm_set_cr3(struct kvm_vcpu *vcpu, unsigned long cr3);
int kvm_set_cr4(struct kvm_vcpu *vcpu, unsigned long cr4);
int kvm_set_cr8(struct kvm_vcpu *vcpu, unsigned long cr8);
int kvm_set_dr(struct kvm_vcpu *vcpu, int dr, unsigned long val);
unsigned long kvm_get_dr(struct kvm_vcpu *vcpu, int dr);
unsigned long kvm_get_cr8(struct kvm_vcpu *vcpu);
void kvm_lmsw(struct kvm_vcpu *vcpu, unsigned long msw);
int kvm_emulate_xsetbv(struct kvm_vcpu *vcpu);

int kvm_get_msr_common(struct kvm_vcpu *vcpu, struct msr_data *msr);
int kvm_set_msr_common(struct kvm_vcpu *vcpu, struct msr_data *msr);

unsigned long kvm_get_rflags(struct kvm_vcpu *vcpu);
void kvm_set_rflags(struct kvm_vcpu *vcpu, unsigned long rflags);
int kvm_emulate_rdpmc(struct kvm_vcpu *vcpu);

void kvm_queue_exception(struct kvm_vcpu *vcpu, unsigned nr);
void kvm_queue_exception_e(struct kvm_vcpu *vcpu, unsigned nr, u32 error_code);
void kvm_queue_exception_p(struct kvm_vcpu *vcpu, unsigned nr, unsigned long payload);
void kvm_requeue_exception(struct kvm_vcpu *vcpu, unsigned int nr,
			   bool has_error_code, u32 error_code);
void kvm_inject_page_fault(struct kvm_vcpu *vcpu, struct x86_exception *fault);
void kvm_inject_emulated_page_fault(struct kvm_vcpu *vcpu,
				    struct x86_exception *fault);
bool kvm_require_cpl(struct kvm_vcpu *vcpu, int required_cpl);
bool kvm_require_dr(struct kvm_vcpu *vcpu, int dr);

static inline int __kvm_irq_line_state(unsigned long *irq_state,
				       int irq_source_id, int level)
{
	/* Logical OR for level trig interrupt */
	if (level)
		__set_bit(irq_source_id, irq_state);
	else
		__clear_bit(irq_source_id, irq_state);

	return !!(*irq_state);
}

void kvm_inject_nmi(struct kvm_vcpu *vcpu);
int kvm_get_nr_pending_nmis(struct kvm_vcpu *vcpu);

void kvm_update_dr7(struct kvm_vcpu *vcpu);

bool __kvm_mmu_unprotect_gfn_and_retry(struct kvm_vcpu *vcpu, gpa_t cr2_or_gpa,
				       bool always_retry);

static inline bool kvm_mmu_unprotect_gfn_and_retry(struct kvm_vcpu *vcpu,
						   gpa_t cr2_or_gpa)
{
	return __kvm_mmu_unprotect_gfn_and_retry(vcpu, cr2_or_gpa, false);
}

void kvm_mmu_free_roots(struct kvm *kvm, struct kvm_mmu *mmu,
			ulong roots_to_free);
void kvm_mmu_free_guest_mode_roots(struct kvm *kvm, struct kvm_mmu *mmu);
gpa_t kvm_mmu_gva_to_gpa_read(struct kvm_vcpu *vcpu, gva_t gva,
			      struct x86_exception *exception);
gpa_t kvm_mmu_gva_to_gpa_write(struct kvm_vcpu *vcpu, gva_t gva,
			       struct x86_exception *exception);
gpa_t kvm_mmu_gva_to_gpa_system(struct kvm_vcpu *vcpu, gva_t gva,
				struct x86_exception *exception);

bool kvm_apicv_activated(struct kvm *kvm);
bool kvm_vcpu_apicv_activated(struct kvm_vcpu *vcpu);
void __kvm_vcpu_update_apicv(struct kvm_vcpu *vcpu);
void __kvm_set_or_clear_apicv_inhibit(struct kvm *kvm,
				      enum kvm_apicv_inhibit reason, bool set);
void kvm_set_or_clear_apicv_inhibit(struct kvm *kvm,
				    enum kvm_apicv_inhibit reason, bool set);

static inline void kvm_set_apicv_inhibit(struct kvm *kvm,
					 enum kvm_apicv_inhibit reason)
{
	kvm_set_or_clear_apicv_inhibit(kvm, reason, true);
}

static inline void kvm_clear_apicv_inhibit(struct kvm *kvm,
					   enum kvm_apicv_inhibit reason)
{
	kvm_set_or_clear_apicv_inhibit(kvm, reason, false);
}

int kvm_mmu_page_fault(struct kvm_vcpu *vcpu, gpa_t cr2_or_gpa, u64 error_code,
		       void *insn, int insn_len);
void kvm_mmu_print_sptes(struct kvm_vcpu *vcpu, gpa_t gpa, const char *msg);
void kvm_mmu_invlpg(struct kvm_vcpu *vcpu, gva_t gva);
void kvm_mmu_invalidate_addr(struct kvm_vcpu *vcpu, struct kvm_mmu *mmu,
			     u64 addr, unsigned long roots);
void kvm_mmu_invpcid_gva(struct kvm_vcpu *vcpu, gva_t gva, unsigned long pcid);
void kvm_mmu_new_pgd(struct kvm_vcpu *vcpu, gpa_t new_pgd);

void kvm_configure_mmu(bool enable_tdp, int tdp_forced_root_level,
		       int tdp_max_root_level, int tdp_huge_page_level);


#ifdef CONFIG_KVM_PRIVATE_MEM
#define kvm_arch_has_private_mem(kvm) ((kvm)->arch.has_private_mem)
#else
#define kvm_arch_has_private_mem(kvm) false
#endif

#define kvm_arch_has_readonly_mem(kvm) (!(kvm)->arch.has_protected_state)

static inline u16 kvm_read_ldt(void)
{
	u16 ldt;
	asm("sldt %0" : "=g"(ldt));
	return ldt;
}

static inline void kvm_load_ldt(u16 sel)
{
	asm("lldt %0" : : "rm"(sel));
}

#ifdef CONFIG_X86_64
static inline unsigned long read_msr(unsigned long msr)
{
	u64 value;

	rdmsrq(msr, value);
	return value;
}
#endif

static inline void kvm_inject_gp(struct kvm_vcpu *vcpu, u32 error_code)
{
	kvm_queue_exception_e(vcpu, GP_VECTOR, error_code);
}

#define TSS_IOPB_BASE_OFFSET 0x66
#define TSS_BASE_SIZE 0x68
#define TSS_IOPB_SIZE (65536 / 8)
#define TSS_REDIRECTION_SIZE (256 / 8)
#define RMODE_TSS_SIZE							\
	(TSS_BASE_SIZE + TSS_REDIRECTION_SIZE + TSS_IOPB_SIZE + 1)

enum {
	TASK_SWITCH_CALL = 0,
	TASK_SWITCH_IRET = 1,
	TASK_SWITCH_JMP = 2,
	TASK_SWITCH_GATE = 3,
};

#define HF_GUEST_MASK		(1 << 0) /* VCPU is in guest-mode */

#ifdef CONFIG_KVM_SMM
#define HF_SMM_MASK		(1 << 1)
#define HF_SMM_INSIDE_NMI_MASK	(1 << 2)

# define KVM_MAX_NR_ADDRESS_SPACES	2
/* SMM is currently unsupported for guests with private memory. */
# define kvm_arch_nr_memslot_as_ids(kvm) (kvm_arch_has_private_mem(kvm) ? 1 : 2)
# define kvm_arch_vcpu_memslots_id(vcpu) ((vcpu)->arch.hflags & HF_SMM_MASK ? 1 : 0)
# define kvm_memslots_for_spte_role(kvm, role) __kvm_memslots(kvm, (role).smm)
#else
# define kvm_memslots_for_spte_role(kvm, role) __kvm_memslots(kvm, 0)
#endif

int kvm_cpu_has_injectable_intr(struct kvm_vcpu *v);
int kvm_cpu_has_interrupt(struct kvm_vcpu *vcpu);
int kvm_cpu_has_extint(struct kvm_vcpu *v);
int kvm_arch_interrupt_allowed(struct kvm_vcpu *vcpu);
int kvm_cpu_get_extint(struct kvm_vcpu *v);
int kvm_cpu_get_interrupt(struct kvm_vcpu *v);
void kvm_vcpu_reset(struct kvm_vcpu *vcpu, bool init_event);

int kvm_pv_send_ipi(struct kvm *kvm, unsigned long ipi_bitmap_low,
		    unsigned long ipi_bitmap_high, u32 min,
		    unsigned long icr, int op_64_bit);

int kvm_add_user_return_msr(u32 msr);
int kvm_find_user_return_msr(u32 msr);
int kvm_set_user_return_msr(unsigned index, u64 val, u64 mask);
void kvm_user_return_msr_update_cache(unsigned int index, u64 val);

static inline bool kvm_is_supported_user_return_msr(u32 msr)
{
	return kvm_find_user_return_msr(msr) >= 0;
}

u64 kvm_scale_tsc(u64 tsc, u64 ratio);
u64 kvm_read_l1_tsc(struct kvm_vcpu *vcpu, u64 host_tsc);
u64 kvm_calc_nested_tsc_offset(u64 l1_offset, u64 l2_offset, u64 l2_multiplier);
u64 kvm_calc_nested_tsc_multiplier(u64 l1_multiplier, u64 l2_multiplier);

unsigned long kvm_get_linear_rip(struct kvm_vcpu *vcpu);
bool kvm_is_linear_rip(struct kvm_vcpu *vcpu, unsigned long linear_rip);

void kvm_make_scan_ioapic_request(struct kvm *kvm);
void kvm_make_scan_ioapic_request_mask(struct kvm *kvm,
				       unsigned long *vcpu_bitmap);

bool kvm_arch_async_page_not_present(struct kvm_vcpu *vcpu,
				     struct kvm_async_pf *work);
void kvm_arch_async_page_present(struct kvm_vcpu *vcpu,
				 struct kvm_async_pf *work);
void kvm_arch_async_page_ready(struct kvm_vcpu *vcpu,
			       struct kvm_async_pf *work);
void kvm_arch_async_page_present_queued(struct kvm_vcpu *vcpu);
bool kvm_arch_can_dequeue_async_page_present(struct kvm_vcpu *vcpu);
extern bool kvm_find_async_pf_gfn(struct kvm_vcpu *vcpu, gfn_t gfn);

int kvm_skip_emulated_instruction(struct kvm_vcpu *vcpu);
int kvm_complete_insn_gp(struct kvm_vcpu *vcpu, int err);

void __user *__x86_set_memory_region(struct kvm *kvm, int id, gpa_t gpa,
				     u32 size);
bool kvm_vcpu_is_reset_bsp(struct kvm_vcpu *vcpu);
bool kvm_vcpu_is_bsp(struct kvm_vcpu *vcpu);

bool kvm_intr_is_single_vcpu(struct kvm *kvm, struct kvm_lapic_irq *irq,
			     struct kvm_vcpu **dest_vcpu);

static inline bool kvm_irq_is_postable(struct kvm_lapic_irq *irq)
{
	/* We can only post Fixed and LowPrio IRQs */
	return (irq->delivery_mode == APIC_DM_FIXED ||
		irq->delivery_mode == APIC_DM_LOWEST);
}

static inline void kvm_arch_vcpu_blocking(struct kvm_vcpu *vcpu)
{
	kvm_x86_call(vcpu_blocking)(vcpu);
}

static inline void kvm_arch_vcpu_unblocking(struct kvm_vcpu *vcpu)
{
	kvm_x86_call(vcpu_unblocking)(vcpu);
}

static inline int kvm_cpu_get_apicid(int mps_cpu)
{
#ifdef CONFIG_X86_LOCAL_APIC
	return default_cpu_present_to_apicid(mps_cpu);
#else
	WARN_ON_ONCE(1);
	return BAD_APICID;
#endif
}

int memslot_rmap_alloc(struct kvm_memory_slot *slot, unsigned long npages);

#define KVM_CLOCK_VALID_FLAGS						\
	(KVM_CLOCK_TSC_STABLE | KVM_CLOCK_REALTIME | KVM_CLOCK_HOST_TSC)

#define KVM_X86_VALID_QUIRKS			\
	(KVM_X86_QUIRK_LINT0_REENABLED |	\
	 KVM_X86_QUIRK_CD_NW_CLEARED |		\
	 KVM_X86_QUIRK_LAPIC_MMIO_HOLE |	\
	 KVM_X86_QUIRK_OUT_7E_INC_RIP |		\
	 KVM_X86_QUIRK_MISC_ENABLE_NO_MWAIT |	\
	 KVM_X86_QUIRK_FIX_HYPERCALL_INSN |	\
	 KVM_X86_QUIRK_MWAIT_NEVER_UD_FAULTS |	\
	 KVM_X86_QUIRK_SLOT_ZAP_ALL |		\
	 KVM_X86_QUIRK_STUFF_FEATURE_MSRS |	\
	 KVM_X86_QUIRK_IGNORE_GUEST_PAT)

#define KVM_X86_CONDITIONAL_QUIRKS		\
	(KVM_X86_QUIRK_CD_NW_CLEARED |		\
	 KVM_X86_QUIRK_IGNORE_GUEST_PAT)

/*
 * KVM previously used a u32 field in kvm_run to indicate the hypercall was
 * initiated from long mode. KVM now sets bit 0 to indicate long mode, but the
 * remaining 31 lower bits must be 0 to preserve ABI.
 */
#define KVM_EXIT_HYPERCALL_MBZ		GENMASK_ULL(31, 1)

static inline bool kvm_arch_has_irq_bypass(void)
{
	return enable_device_posted_irqs;
}

#endif /* _ASM_X86_KVM_HOST_H */<|MERGE_RESOLUTION|>--- conflicted
+++ resolved
@@ -1985,12 +1985,8 @@
 #define __KVM_HAVE_ARCH_VM_ALLOC
 static inline struct kvm *kvm_arch_alloc_vm(void)
 {
-<<<<<<< HEAD
     	//申请一个kvm
-	return __vmalloc(kvm_x86_ops.vm_size, GFP_KERNEL_ACCOUNT | __GFP_ZERO);
-=======
 	return kvzalloc(kvm_x86_ops.vm_size, GFP_KERNEL_ACCOUNT);
->>>>>>> f2d282e1
 }
 
 #define __KVM_HAVE_ARCH_VM_FREE
