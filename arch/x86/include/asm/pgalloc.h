--- conflicted
+++ resolved
@@ -144,28 +144,6 @@
 	set_pgd_safe(pgd, __pgd(_PAGE_TABLE | __pa(p4d)));
 }
 
-<<<<<<< HEAD
-static inline p4d_t *p4d_alloc_one(struct mm_struct *mm, unsigned long addr)
-{
-	gfp_t gfp = GFP_KERNEL_ACCOUNT;
-
-	if (mm == &init_mm)
-		gfp &= ~__GFP_ACCOUNT;
-	/*取一个物理页做为p4d存放,在X86_64情况下占用此结构占用8个字节,可以存入4096/8=512*/
-	return (p4d_t *)get_zeroed_page(gfp);
-}
-
-static inline void p4d_free(struct mm_struct *mm, p4d_t *p4d)
-{
-	if (!pgtable_l5_enabled())
-		return;
-
-	BUG_ON((unsigned long)p4d & (PAGE_SIZE-1));
-	free_page((unsigned long)p4d);
-}
-
-=======
->>>>>>> 155a3c00
 extern void ___p4d_free_tlb(struct mmu_gather *tlb, p4d_t *p4d);
 
 static inline void __p4d_free_tlb(struct mmu_gather *tlb, p4d_t *p4d,
