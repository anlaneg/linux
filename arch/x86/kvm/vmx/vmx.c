// SPDX-License-Identifier: GPL-2.0-only
/*
 * Kernel-based Virtual Machine driver for Linux
 *
 * This module enables machines with Intel VT-x extensions to run virtual
 * machines without emulation or binary translation.
 *
 * Copyright (C) 2006 Qumranet, Inc.
 * Copyright 2010 Red Hat, Inc. and/or its affiliates.
 *
 * Authors:
 *   Avi Kivity   <avi@qumranet.com>
 *   Yaniv Kamay  <yaniv@qumranet.com>
 */

#include <linux/highmem.h>
#include <linux/hrtimer.h>
#include <linux/kernel.h>
#include <linux/kvm_host.h>
#include <linux/module.h>
#include <linux/moduleparam.h>
#include <linux/mod_devicetable.h>
#include <linux/mm.h>
#include <linux/objtool.h>
#include <linux/sched.h>
#include <linux/sched/smt.h>
#include <linux/slab.h>
#include <linux/tboot.h>
#include <linux/trace_events.h>
#include <linux/entry-kvm.h>

#include <asm/apic.h>
#include <asm/asm.h>
#include <asm/cpu.h>
#include <asm/cpu_device_id.h>
#include <asm/debugreg.h>
#include <asm/desc.h>
#include <asm/fpu/api.h>
#include <asm/fpu/xstate.h>
#include <asm/idtentry.h>
#include <asm/io.h>
#include <asm/irq_remapping.h>
#include <asm/kexec.h>
#include <asm/perf_event.h>
#include <asm/mmu_context.h>
#include <asm/mshyperv.h>
#include <asm/mwait.h>
#include <asm/spec-ctrl.h>
#include <asm/virtext.h>
#include <asm/vmx.h>

#include "capabilities.h"
#include "cpuid.h"
#include "evmcs.h"
#include "hyperv.h"
#include "kvm_onhyperv.h"
#include "irq.h"
#include "kvm_cache_regs.h"
#include "lapic.h"
#include "mmu.h"
#include "nested.h"
#include "pmu.h"
#include "sgx.h"
#include "trace.h"
#include "vmcs.h"
#include "vmcs12.h"
#include "vmx.h"
#include "x86.h"

MODULE_AUTHOR("Qumranet");
MODULE_LICENSE("GPL");

#ifdef MODULE
static const struct x86_cpu_id vmx_cpu_id[] = {
	X86_MATCH_FEATURE(X86_FEATURE_VMX, NULL),
	{}
};
MODULE_DEVICE_TABLE(x86cpu, vmx_cpu_id);
#endif

bool __read_mostly enable_vpid = 1;
module_param_named(vpid, enable_vpid, bool, 0444);

static bool __read_mostly enable_vnmi = 1;
module_param_named(vnmi, enable_vnmi, bool, S_IRUGO);

bool __read_mostly flexpriority_enabled = 1;
module_param_named(flexpriority, flexpriority_enabled, bool, S_IRUGO);

bool __read_mostly enable_ept = 1;
module_param_named(ept, enable_ept, bool, S_IRUGO);

bool __read_mostly enable_unrestricted_guest = 1;
module_param_named(unrestricted_guest,
			enable_unrestricted_guest, bool, S_IRUGO);

bool __read_mostly enable_ept_ad_bits = 1;
module_param_named(eptad, enable_ept_ad_bits, bool, S_IRUGO);

static bool __read_mostly emulate_invalid_guest_state = true;
module_param(emulate_invalid_guest_state, bool, S_IRUGO);

static bool __read_mostly fasteoi = 1;
module_param(fasteoi, bool, S_IRUGO);

module_param(enable_apicv, bool, S_IRUGO);

bool __read_mostly enable_ipiv = true;
module_param(enable_ipiv, bool, 0444);

/*
 * If nested=1, nested virtualization is supported, i.e., guests may use
 * VMX and be a hypervisor for its own guests. If nested=0, guests may not
 * use VMX instructions.
 */
static bool __read_mostly nested = 1;
module_param(nested, bool, S_IRUGO);

bool __read_mostly enable_pml = 1;
module_param_named(pml, enable_pml, bool, S_IRUGO);

static bool __read_mostly error_on_inconsistent_vmcs_config = true;
module_param(error_on_inconsistent_vmcs_config, bool, 0444);

static bool __read_mostly dump_invalid_vmcs = 0;
module_param(dump_invalid_vmcs, bool, 0644);

#define MSR_BITMAP_MODE_X2APIC		1
#define MSR_BITMAP_MODE_X2APIC_APICV	2

#define KVM_VMX_TSC_MULTIPLIER_MAX     0xffffffffffffffffULL

/* Guest_tsc -> host_tsc conversion requires 64-bit division.  */
static int __read_mostly cpu_preemption_timer_multi;
static bool __read_mostly enable_preemption_timer = 1;
#ifdef CONFIG_X86_64
module_param_named(preemption_timer, enable_preemption_timer, bool, S_IRUGO);
#endif

extern bool __read_mostly allow_smaller_maxphyaddr;
module_param(allow_smaller_maxphyaddr, bool, S_IRUGO);

#define KVM_VM_CR0_ALWAYS_OFF (X86_CR0_NW | X86_CR0_CD)
#define KVM_VM_CR0_ALWAYS_ON_UNRESTRICTED_GUEST X86_CR0_NE
#define KVM_VM_CR0_ALWAYS_ON				\
	(KVM_VM_CR0_ALWAYS_ON_UNRESTRICTED_GUEST | X86_CR0_PG | X86_CR0_PE)

#define KVM_VM_CR4_ALWAYS_ON_UNRESTRICTED_GUEST X86_CR4_VMXE
#define KVM_PMODE_VM_CR4_ALWAYS_ON (X86_CR4_PAE | X86_CR4_VMXE)
#define KVM_RMODE_VM_CR4_ALWAYS_ON (X86_CR4_VME | X86_CR4_PAE | X86_CR4_VMXE)

#define RMODE_GUEST_OWNED_EFLAGS_BITS (~(X86_EFLAGS_IOPL | X86_EFLAGS_VM))

#define MSR_IA32_RTIT_STATUS_MASK (~(RTIT_STATUS_FILTEREN | \
	RTIT_STATUS_CONTEXTEN | RTIT_STATUS_TRIGGEREN | \
	RTIT_STATUS_ERROR | RTIT_STATUS_STOPPED | \
	RTIT_STATUS_BYTECNT))

/*
 * List of MSRs that can be directly passed to the guest.
 * In addition to these x2apic and PT MSRs are handled specially.
 */
static u32 vmx_possible_passthrough_msrs[MAX_POSSIBLE_PASSTHROUGH_MSRS] = {
	MSR_IA32_SPEC_CTRL,
	MSR_IA32_PRED_CMD,
	MSR_IA32_TSC,
#ifdef CONFIG_X86_64
	MSR_FS_BASE,
	MSR_GS_BASE,
	MSR_KERNEL_GS_BASE,
	MSR_IA32_XFD,
	MSR_IA32_XFD_ERR,
#endif
	MSR_IA32_SYSENTER_CS,
	MSR_IA32_SYSENTER_ESP,
	MSR_IA32_SYSENTER_EIP,
	MSR_CORE_C1_RES,
	MSR_CORE_C3_RESIDENCY,
	MSR_CORE_C6_RESIDENCY,
	MSR_CORE_C7_RESIDENCY,
};

/*
 * These 2 parameters are used to config the controls for Pause-Loop Exiting:
 * ple_gap:    upper bound on the amount of time between two successive
 *             executions of PAUSE in a loop. Also indicate if ple enabled.
 *             According to test, this time is usually smaller than 128 cycles.
 * ple_window: upper bound on the amount of time a guest is allowed to execute
 *             in a PAUSE loop. Tests indicate that most spinlocks are held for
 *             less than 2^12 cycles
 * Time is measured based on a counter that runs at the same rate as the TSC,
 * refer SDM volume 3b section 21.6.13 & 22.1.3.
 */
static unsigned int ple_gap = KVM_DEFAULT_PLE_GAP;
module_param(ple_gap, uint, 0444);

static unsigned int ple_window = KVM_VMX_DEFAULT_PLE_WINDOW;
module_param(ple_window, uint, 0444);

/* Default doubles per-vcpu window every exit. */
static unsigned int ple_window_grow = KVM_DEFAULT_PLE_WINDOW_GROW;
module_param(ple_window_grow, uint, 0444);

/* Default resets per-vcpu window every exit to ple_window. */
static unsigned int ple_window_shrink = KVM_DEFAULT_PLE_WINDOW_SHRINK;
module_param(ple_window_shrink, uint, 0444);

/* Default is to compute the maximum so we can never overflow. */
static unsigned int ple_window_max        = KVM_VMX_DEFAULT_PLE_WINDOW_MAX;
module_param(ple_window_max, uint, 0444);

/* Default is SYSTEM mode, 1 for host-guest mode */
int __read_mostly pt_mode = PT_MODE_SYSTEM;
module_param(pt_mode, int, S_IRUGO);

static DEFINE_STATIC_KEY_FALSE(vmx_l1d_should_flush);
static DEFINE_STATIC_KEY_FALSE(vmx_l1d_flush_cond);
static DEFINE_MUTEX(vmx_l1d_flush_mutex);

/* Storage for pre module init parameter parsing */
static enum vmx_l1d_flush_state __read_mostly vmentry_l1d_flush_param = VMENTER_L1D_FLUSH_AUTO;

static const struct {
	const char *option;
	bool for_parse;
} vmentry_l1d_param[] = {
	[VMENTER_L1D_FLUSH_AUTO]	 = {"auto", true},
	[VMENTER_L1D_FLUSH_NEVER]	 = {"never", true},
	[VMENTER_L1D_FLUSH_COND]	 = {"cond", true},
	[VMENTER_L1D_FLUSH_ALWAYS]	 = {"always", true},
	[VMENTER_L1D_FLUSH_EPT_DISABLED] = {"EPT disabled", false},
	[VMENTER_L1D_FLUSH_NOT_REQUIRED] = {"not required", false},
};

#define L1D_CACHE_ORDER 4
static void *vmx_l1d_flush_pages;

/* Control for disabling CPU Fill buffer clear */
static bool __read_mostly vmx_fb_clear_ctrl_available;

static int vmx_setup_l1d_flush(enum vmx_l1d_flush_state l1tf)
{
	struct page *page;
	unsigned int i;

	if (!boot_cpu_has_bug(X86_BUG_L1TF)) {
		l1tf_vmx_mitigation = VMENTER_L1D_FLUSH_NOT_REQUIRED;
		return 0;
	}

	if (!enable_ept) {
		l1tf_vmx_mitigation = VMENTER_L1D_FLUSH_EPT_DISABLED;
		return 0;
	}

	if (boot_cpu_has(X86_FEATURE_ARCH_CAPABILITIES)) {
		u64 msr;

		rdmsrl(MSR_IA32_ARCH_CAPABILITIES, msr);
		if (msr & ARCH_CAP_SKIP_VMENTRY_L1DFLUSH) {
			l1tf_vmx_mitigation = VMENTER_L1D_FLUSH_NOT_REQUIRED;
			return 0;
		}
	}

	/* If set to auto use the default l1tf mitigation method */
	if (l1tf == VMENTER_L1D_FLUSH_AUTO) {
		switch (l1tf_mitigation) {
		case L1TF_MITIGATION_OFF:
			l1tf = VMENTER_L1D_FLUSH_NEVER;
			break;
		case L1TF_MITIGATION_FLUSH_NOWARN:
		case L1TF_MITIGATION_FLUSH:
		case L1TF_MITIGATION_FLUSH_NOSMT:
			l1tf = VMENTER_L1D_FLUSH_COND;
			break;
		case L1TF_MITIGATION_FULL:
		case L1TF_MITIGATION_FULL_FORCE:
			l1tf = VMENTER_L1D_FLUSH_ALWAYS;
			break;
		}
	} else if (l1tf_mitigation == L1TF_MITIGATION_FULL_FORCE) {
		l1tf = VMENTER_L1D_FLUSH_ALWAYS;
	}

	if (l1tf != VMENTER_L1D_FLUSH_NEVER && !vmx_l1d_flush_pages &&
	    !boot_cpu_has(X86_FEATURE_FLUSH_L1D)) {
		/*
		 * This allocation for vmx_l1d_flush_pages is not tied to a VM
		 * lifetime and so should not be charged to a memcg.
		 */
		page = alloc_pages(GFP_KERNEL, L1D_CACHE_ORDER);
		if (!page)
			return -ENOMEM;
		vmx_l1d_flush_pages = page_address(page);

		/*
		 * Initialize each page with a different pattern in
		 * order to protect against KSM in the nested
		 * virtualization case.
		 */
		for (i = 0; i < 1u << L1D_CACHE_ORDER; ++i) {
			memset(vmx_l1d_flush_pages + i * PAGE_SIZE, i + 1,
			       PAGE_SIZE);
		}
	}

	l1tf_vmx_mitigation = l1tf;

	if (l1tf != VMENTER_L1D_FLUSH_NEVER)
		static_branch_enable(&vmx_l1d_should_flush);
	else
		static_branch_disable(&vmx_l1d_should_flush);

	if (l1tf == VMENTER_L1D_FLUSH_COND)
		static_branch_enable(&vmx_l1d_flush_cond);
	else
		static_branch_disable(&vmx_l1d_flush_cond);
	return 0;
}

static int vmentry_l1d_flush_parse(const char *s)
{
	unsigned int i;

	if (s) {
		for (i = 0; i < ARRAY_SIZE(vmentry_l1d_param); i++) {
			if (vmentry_l1d_param[i].for_parse &&
			    sysfs_streq(s, vmentry_l1d_param[i].option))
				return i;
		}
	}
	return -EINVAL;
}

static int vmentry_l1d_flush_set(const char *s, const struct kernel_param *kp)
{
	int l1tf, ret;

	l1tf = vmentry_l1d_flush_parse(s);
	if (l1tf < 0)
		return l1tf;

	if (!boot_cpu_has(X86_BUG_L1TF))
		return 0;

	/*
	 * Has vmx_init() run already? If not then this is the pre init
	 * parameter parsing. In that case just store the value and let
	 * vmx_init() do the proper setup after enable_ept has been
	 * established.
	 */
	if (l1tf_vmx_mitigation == VMENTER_L1D_FLUSH_AUTO) {
		vmentry_l1d_flush_param = l1tf;
		return 0;
	}

	mutex_lock(&vmx_l1d_flush_mutex);
	ret = vmx_setup_l1d_flush(l1tf);
	mutex_unlock(&vmx_l1d_flush_mutex);
	return ret;
}

static int vmentry_l1d_flush_get(char *s, const struct kernel_param *kp)
{
	if (WARN_ON_ONCE(l1tf_vmx_mitigation >= ARRAY_SIZE(vmentry_l1d_param)))
		return sprintf(s, "???\n");

	return sprintf(s, "%s\n", vmentry_l1d_param[l1tf_vmx_mitigation].option);
}

static void vmx_setup_fb_clear_ctrl(void)
{
	u64 msr;

	if (boot_cpu_has(X86_FEATURE_ARCH_CAPABILITIES) &&
	    !boot_cpu_has_bug(X86_BUG_MDS) &&
	    !boot_cpu_has_bug(X86_BUG_TAA)) {
		rdmsrl(MSR_IA32_ARCH_CAPABILITIES, msr);
		if (msr & ARCH_CAP_FB_CLEAR_CTRL)
			vmx_fb_clear_ctrl_available = true;
	}
}

static __always_inline void vmx_disable_fb_clear(struct vcpu_vmx *vmx)
{
	u64 msr;

	if (!vmx->disable_fb_clear)
		return;

	msr = __rdmsr(MSR_IA32_MCU_OPT_CTRL);
	msr |= FB_CLEAR_DIS;
	native_wrmsrl(MSR_IA32_MCU_OPT_CTRL, msr);
	/* Cache the MSR value to avoid reading it later */
	vmx->msr_ia32_mcu_opt_ctrl = msr;
}

static __always_inline void vmx_enable_fb_clear(struct vcpu_vmx *vmx)
{
	if (!vmx->disable_fb_clear)
		return;

	vmx->msr_ia32_mcu_opt_ctrl &= ~FB_CLEAR_DIS;
	native_wrmsrl(MSR_IA32_MCU_OPT_CTRL, vmx->msr_ia32_mcu_opt_ctrl);
}

static void vmx_update_fb_clear_dis(struct kvm_vcpu *vcpu, struct vcpu_vmx *vmx)
{
	vmx->disable_fb_clear = vmx_fb_clear_ctrl_available;

	/*
	 * If guest will not execute VERW, there is no need to set FB_CLEAR_DIS
	 * at VMEntry. Skip the MSR read/write when a guest has no use case to
	 * execute VERW.
	 */
	if ((vcpu->arch.arch_capabilities & ARCH_CAP_FB_CLEAR) ||
	   ((vcpu->arch.arch_capabilities & ARCH_CAP_MDS_NO) &&
	    (vcpu->arch.arch_capabilities & ARCH_CAP_TAA_NO) &&
	    (vcpu->arch.arch_capabilities & ARCH_CAP_PSDP_NO) &&
	    (vcpu->arch.arch_capabilities & ARCH_CAP_FBSDP_NO) &&
	    (vcpu->arch.arch_capabilities & ARCH_CAP_SBDR_SSDP_NO)))
		vmx->disable_fb_clear = false;
}

static const struct kernel_param_ops vmentry_l1d_flush_ops = {
	.set = vmentry_l1d_flush_set,
	.get = vmentry_l1d_flush_get,
};
module_param_cb(vmentry_l1d_flush, &vmentry_l1d_flush_ops, NULL, 0644);

static u32 vmx_segment_access_rights(struct kvm_segment *var);

void vmx_vmexit(void);

#define vmx_insn_failed(fmt...)		\
do {					\
	WARN_ONCE(1, fmt);		\
	pr_warn_ratelimited(fmt);	\
} while (0)

void vmread_error(unsigned long field, bool fault)
{
	if (fault)
		kvm_spurious_fault();
	else
		vmx_insn_failed("kvm: vmread failed: field=%lx\n", field);
}

noinline void vmwrite_error(unsigned long field, unsigned long value)
{
	vmx_insn_failed("kvm: vmwrite failed: field=%lx val=%lx err=%u\n",
			field, value, vmcs_read32(VM_INSTRUCTION_ERROR));
}

noinline void vmclear_error(struct vmcs *vmcs, u64 phys_addr)
{
	vmx_insn_failed("kvm: vmclear failed: %p/%llx err=%u\n",
			vmcs, phys_addr, vmcs_read32(VM_INSTRUCTION_ERROR));
}

noinline void vmptrld_error(struct vmcs *vmcs, u64 phys_addr)
{
	vmx_insn_failed("kvm: vmptrld failed: %p/%llx err=%u\n",
			vmcs, phys_addr, vmcs_read32(VM_INSTRUCTION_ERROR));
}

noinline void invvpid_error(unsigned long ext, u16 vpid, gva_t gva)
{
	vmx_insn_failed("kvm: invvpid failed: ext=0x%lx vpid=%u gva=0x%lx\n",
			ext, vpid, gva);
}

noinline void invept_error(unsigned long ext, u64 eptp, gpa_t gpa)
{
	vmx_insn_failed("kvm: invept failed: ext=0x%lx eptp=%llx gpa=0x%llx\n",
			ext, eptp, gpa);
}

static DEFINE_PER_CPU(struct vmcs *, vmxarea);
DEFINE_PER_CPU(struct vmcs *, current_vmcs);
/*
 * We maintain a per-CPU linked-list of VMCS loaded on that CPU. This is needed
 * when a CPU is brought down, and we need to VMCLEAR all VMCSs loaded on it.
 */
static DEFINE_PER_CPU(struct list_head, loaded_vmcss_on_cpu);

static DECLARE_BITMAP(vmx_vpid_bitmap, VMX_NR_VPIDS);
static DEFINE_SPINLOCK(vmx_vpid_lock);

struct vmcs_config vmcs_config;
struct vmx_capability vmx_capability;

#define VMX_SEGMENT_FIELD(seg)					\
	[VCPU_SREG_##seg] = {                                   \
		.selector = GUEST_##seg##_SELECTOR,		\
		.base = GUEST_##seg##_BASE,		   	\
		.limit = GUEST_##seg##_LIMIT,		   	\
		.ar_bytes = GUEST_##seg##_AR_BYTES,	   	\
	}

static const struct kvm_vmx_segment_field {
	unsigned selector;
	unsigned base;
	unsigned limit;
	unsigned ar_bytes;
} kvm_vmx_segment_fields[] = {
	VMX_SEGMENT_FIELD(CS),
	VMX_SEGMENT_FIELD(DS),
	VMX_SEGMENT_FIELD(ES),
	VMX_SEGMENT_FIELD(FS),
	VMX_SEGMENT_FIELD(GS),
	VMX_SEGMENT_FIELD(SS),
	VMX_SEGMENT_FIELD(TR),
	VMX_SEGMENT_FIELD(LDTR),
};

static inline void vmx_segment_cache_clear(struct vcpu_vmx *vmx)
{
	vmx->segment_cache.bitmask = 0;
}

static unsigned long host_idt_base;

#if IS_ENABLED(CONFIG_HYPERV)
static bool __read_mostly enlightened_vmcs = true;
module_param(enlightened_vmcs, bool, 0444);

static int hv_enable_direct_tlbflush(struct kvm_vcpu *vcpu)
{
	struct hv_enlightened_vmcs *evmcs;
	struct hv_partition_assist_pg **p_hv_pa_pg =
			&to_kvm_hv(vcpu->kvm)->hv_pa_pg;
	/*
	 * Synthetic VM-Exit is not enabled in current code and so All
	 * evmcs in singe VM shares same assist page.
	 */
	if (!*p_hv_pa_pg)
		*p_hv_pa_pg = kzalloc(PAGE_SIZE, GFP_KERNEL_ACCOUNT);

	if (!*p_hv_pa_pg)
		return -ENOMEM;

	evmcs = (struct hv_enlightened_vmcs *)to_vmx(vcpu)->loaded_vmcs->vmcs;

	evmcs->partition_assist_page =
		__pa(*p_hv_pa_pg);
	evmcs->hv_vm_id = (unsigned long)vcpu->kvm;
	evmcs->hv_enlightenments_control.nested_flush_hypercall = 1;

	return 0;
}

#endif /* IS_ENABLED(CONFIG_HYPERV) */

/*
 * Comment's format: document - errata name - stepping - processor name.
 * Refer from
 * https://www.virtualbox.org/svn/vbox/trunk/src/VBox/VMM/VMMR0/HMR0.cpp
 */
static u32 vmx_preemption_cpu_tfms[] = {
/* 323344.pdf - BA86   - D0 - Xeon 7500 Series */
0x000206E6,
/* 323056.pdf - AAX65  - C2 - Xeon L3406 */
/* 322814.pdf - AAT59  - C2 - i7-600, i5-500, i5-400 and i3-300 Mobile */
/* 322911.pdf - AAU65  - C2 - i5-600, i3-500 Desktop and Pentium G6950 */
0x00020652,
/* 322911.pdf - AAU65  - K0 - i5-600, i3-500 Desktop and Pentium G6950 */
0x00020655,
/* 322373.pdf - AAO95  - B1 - Xeon 3400 Series */
/* 322166.pdf - AAN92  - B1 - i7-800 and i5-700 Desktop */
/*
 * 320767.pdf - AAP86  - B1 -
 * i7-900 Mobile Extreme, i7-800 and i7-700 Mobile
 */
0x000106E5,
/* 321333.pdf - AAM126 - C0 - Xeon 3500 */
0x000106A0,
/* 321333.pdf - AAM126 - C1 - Xeon 3500 */
0x000106A1,
/* 320836.pdf - AAJ124 - C0 - i7-900 Desktop Extreme and i7-900 Desktop */
0x000106A4,
 /* 321333.pdf - AAM126 - D0 - Xeon 3500 */
 /* 321324.pdf - AAK139 - D0 - Xeon 5500 */
 /* 320836.pdf - AAJ124 - D0 - i7-900 Extreme and i7-900 Desktop */
0x000106A5,
 /* Xeon E3-1220 V2 */
0x000306A8,
};

static inline bool cpu_has_broken_vmx_preemption_timer(void)
{
	u32 eax = cpuid_eax(0x00000001), i;

	/* Clear the reserved bits */
	eax &= ~(0x3U << 14 | 0xfU << 28);
	for (i = 0; i < ARRAY_SIZE(vmx_preemption_cpu_tfms); i++)
		if (eax == vmx_preemption_cpu_tfms[i])
			return true;

	return false;
}

static inline bool cpu_need_virtualize_apic_accesses(struct kvm_vcpu *vcpu)
{
	return flexpriority_enabled && lapic_in_kernel(vcpu);
}

static int possible_passthrough_msr_slot(u32 msr)
{
	u32 i;

	for (i = 0; i < ARRAY_SIZE(vmx_possible_passthrough_msrs); i++)
		if (vmx_possible_passthrough_msrs[i] == msr)
			return i;

	return -ENOENT;
}

static bool is_valid_passthrough_msr(u32 msr)
{
	bool r;

	switch (msr) {
	case 0x800 ... 0x8ff:
		/* x2APIC MSRs. These are handled in vmx_update_msr_bitmap_x2apic() */
		return true;
	case MSR_IA32_RTIT_STATUS:
	case MSR_IA32_RTIT_OUTPUT_BASE:
	case MSR_IA32_RTIT_OUTPUT_MASK:
	case MSR_IA32_RTIT_CR3_MATCH:
	case MSR_IA32_RTIT_ADDR0_A ... MSR_IA32_RTIT_ADDR3_B:
		/* PT MSRs. These are handled in pt_update_intercept_for_msr() */
	case MSR_LBR_SELECT:
	case MSR_LBR_TOS:
	case MSR_LBR_INFO_0 ... MSR_LBR_INFO_0 + 31:
	case MSR_LBR_NHM_FROM ... MSR_LBR_NHM_FROM + 31:
	case MSR_LBR_NHM_TO ... MSR_LBR_NHM_TO + 31:
	case MSR_LBR_CORE_FROM ... MSR_LBR_CORE_FROM + 8:
	case MSR_LBR_CORE_TO ... MSR_LBR_CORE_TO + 8:
		/* LBR MSRs. These are handled in vmx_update_intercept_for_lbr_msrs() */
		return true;
	}

	r = possible_passthrough_msr_slot(msr) != -ENOENT;

	WARN(!r, "Invalid MSR %x, please adapt vmx_possible_passthrough_msrs[]", msr);

	return r;
}

struct vmx_uret_msr *vmx_find_uret_msr(struct vcpu_vmx *vmx, u32 msr)
{
	int i;

	i = kvm_find_user_return_msr(msr);
	if (i >= 0)
		return &vmx->guest_uret_msrs[i];
	return NULL;
}

static int vmx_set_guest_uret_msr(struct vcpu_vmx *vmx,
				  struct vmx_uret_msr *msr, u64 data)
{
	unsigned int slot = msr - vmx->guest_uret_msrs;
	int ret = 0;

	if (msr->load_into_hardware) {
		preempt_disable();
		ret = kvm_set_user_return_msr(slot, data, msr->mask);
		preempt_enable();
	}
	if (!ret)
		msr->data = data;
	return ret;
}

#ifdef CONFIG_KEXEC_CORE
static void crash_vmclear_local_loaded_vmcss(void)
{
	int cpu = raw_smp_processor_id();
	struct loaded_vmcs *v;

	list_for_each_entry(v, &per_cpu(loaded_vmcss_on_cpu, cpu),
			    loaded_vmcss_on_cpu_link)
		vmcs_clear(v->vmcs);
}
#endif /* CONFIG_KEXEC_CORE */

static void __loaded_vmcs_clear(void *arg)
{
	struct loaded_vmcs *loaded_vmcs = arg;
	int cpu = raw_smp_processor_id();

	if (loaded_vmcs->cpu != cpu)
		return; /* vcpu migration can race with cpu offline */
	if (per_cpu(current_vmcs, cpu) == loaded_vmcs->vmcs)
		per_cpu(current_vmcs, cpu) = NULL;

	vmcs_clear(loaded_vmcs->vmcs);
	if (loaded_vmcs->shadow_vmcs && loaded_vmcs->launched)
		vmcs_clear(loaded_vmcs->shadow_vmcs);

	list_del(&loaded_vmcs->loaded_vmcss_on_cpu_link);

	/*
	 * Ensure all writes to loaded_vmcs, including deleting it from its
	 * current percpu list, complete before setting loaded_vmcs->cpu to
	 * -1, otherwise a different cpu can see loaded_vmcs->cpu == -1 first
	 * and add loaded_vmcs to its percpu list before it's deleted from this
	 * cpu's list. Pairs with the smp_rmb() in vmx_vcpu_load_vmcs().
	 */
	smp_wmb();

	loaded_vmcs->cpu = -1;
	loaded_vmcs->launched = 0;
}

void loaded_vmcs_clear(struct loaded_vmcs *loaded_vmcs)
{
	int cpu = loaded_vmcs->cpu;

	if (cpu != -1)
		smp_call_function_single(cpu,
			 __loaded_vmcs_clear, loaded_vmcs, 1);
}

static bool vmx_segment_cache_test_set(struct vcpu_vmx *vmx, unsigned seg,
				       unsigned field)
{
	bool ret;
	u32 mask = 1 << (seg * SEG_FIELD_NR + field);

	if (!kvm_register_is_available(&vmx->vcpu, VCPU_EXREG_SEGMENTS)) {
		kvm_register_mark_available(&vmx->vcpu, VCPU_EXREG_SEGMENTS);
		vmx->segment_cache.bitmask = 0;
	}
	ret = vmx->segment_cache.bitmask & mask;
	vmx->segment_cache.bitmask |= mask;
	return ret;
}

static u16 vmx_read_guest_seg_selector(struct vcpu_vmx *vmx, unsigned seg)
{
	u16 *p = &vmx->segment_cache.seg[seg].selector;

	if (!vmx_segment_cache_test_set(vmx, seg, SEG_FIELD_SEL))
		*p = vmcs_read16(kvm_vmx_segment_fields[seg].selector);
	return *p;
}

static ulong vmx_read_guest_seg_base(struct vcpu_vmx *vmx, unsigned seg)
{
	ulong *p = &vmx->segment_cache.seg[seg].base;

	if (!vmx_segment_cache_test_set(vmx, seg, SEG_FIELD_BASE))
		*p = vmcs_readl(kvm_vmx_segment_fields[seg].base);
	return *p;
}

static u32 vmx_read_guest_seg_limit(struct vcpu_vmx *vmx, unsigned seg)
{
	u32 *p = &vmx->segment_cache.seg[seg].limit;

	if (!vmx_segment_cache_test_set(vmx, seg, SEG_FIELD_LIMIT))
		*p = vmcs_read32(kvm_vmx_segment_fields[seg].limit);
	return *p;
}

static u32 vmx_read_guest_seg_ar(struct vcpu_vmx *vmx, unsigned seg)
{
	u32 *p = &vmx->segment_cache.seg[seg].ar;

	if (!vmx_segment_cache_test_set(vmx, seg, SEG_FIELD_AR))
		*p = vmcs_read32(kvm_vmx_segment_fields[seg].ar_bytes);
	return *p;
}

void vmx_update_exception_bitmap(struct kvm_vcpu *vcpu)
{
	u32 eb;

	eb = (1u << PF_VECTOR) | (1u << UD_VECTOR) | (1u << MC_VECTOR) |
	     (1u << DB_VECTOR) | (1u << AC_VECTOR);
	/*
	 * Guest access to VMware backdoor ports could legitimately
	 * trigger #GP because of TSS I/O permission bitmap.
	 * We intercept those #GP and allow access to them anyway
	 * as VMware does.
	 */
	if (enable_vmware_backdoor)
		eb |= (1u << GP_VECTOR);
	if ((vcpu->guest_debug &
	     (KVM_GUESTDBG_ENABLE | KVM_GUESTDBG_USE_SW_BP)) ==
	    (KVM_GUESTDBG_ENABLE | KVM_GUESTDBG_USE_SW_BP))
		eb |= 1u << BP_VECTOR;
	if (to_vmx(vcpu)->rmode.vm86_active)
		eb = ~0;
	if (!vmx_need_pf_intercept(vcpu))
		eb &= ~(1u << PF_VECTOR);

	/* When we are running a nested L2 guest and L1 specified for it a
	 * certain exception bitmap, we must trap the same exceptions and pass
	 * them to L1. When running L2, we will only handle the exceptions
	 * specified above if L1 did not want them.
	 */
	if (is_guest_mode(vcpu))
		eb |= get_vmcs12(vcpu)->exception_bitmap;
        else {
		int mask = 0, match = 0;

		if (enable_ept && (eb & (1u << PF_VECTOR))) {
			/*
			 * If EPT is enabled, #PF is currently only intercepted
			 * if MAXPHYADDR is smaller on the guest than on the
			 * host.  In that case we only care about present,
			 * non-reserved faults.  For vmcs02, however, PFEC_MASK
			 * and PFEC_MATCH are set in prepare_vmcs02_rare.
			 */
			mask = PFERR_PRESENT_MASK | PFERR_RSVD_MASK;
			match = PFERR_PRESENT_MASK;
		}
		vmcs_write32(PAGE_FAULT_ERROR_CODE_MASK, mask);
		vmcs_write32(PAGE_FAULT_ERROR_CODE_MATCH, match);
	}

	/*
	 * Disabling xfd interception indicates that dynamic xfeatures
	 * might be used in the guest. Always trap #NM in this case
	 * to save guest xfd_err timely.
	 */
	if (vcpu->arch.xfd_no_write_intercept)
		eb |= (1u << NM_VECTOR);

	vmcs_write32(EXCEPTION_BITMAP, eb);
}

/*
 * Check if MSR is intercepted for currently loaded MSR bitmap.
 */
static bool msr_write_intercepted(struct vcpu_vmx *vmx, u32 msr)
{
	if (!(exec_controls_get(vmx) & CPU_BASED_USE_MSR_BITMAPS))
		return true;

	return vmx_test_msr_bitmap_write(vmx->loaded_vmcs->msr_bitmap, msr);
}

unsigned int __vmx_vcpu_run_flags(struct vcpu_vmx *vmx)
{
	unsigned int flags = 0;

	if (vmx->loaded_vmcs->launched)
		flags |= VMX_RUN_VMRESUME;

	/*
	 * If writes to the SPEC_CTRL MSR aren't intercepted, the guest is free
	 * to change it directly without causing a vmexit.  In that case read
	 * it after vmexit and store it in vmx->spec_ctrl.
	 */
	if (unlikely(!msr_write_intercepted(vmx, MSR_IA32_SPEC_CTRL)))
		flags |= VMX_RUN_SAVE_SPEC_CTRL;

	return flags;
}

static __always_inline void clear_atomic_switch_msr_special(struct vcpu_vmx *vmx,
		unsigned long entry, unsigned long exit)
{
	vm_entry_controls_clearbit(vmx, entry);
	vm_exit_controls_clearbit(vmx, exit);
}

int vmx_find_loadstore_msr_slot(struct vmx_msrs *m, u32 msr)
{
	unsigned int i;

	for (i = 0; i < m->nr; ++i) {
		if (m->val[i].index == msr)
			return i;
	}
	return -ENOENT;
}

static void clear_atomic_switch_msr(struct vcpu_vmx *vmx, unsigned msr)
{
	int i;
	struct msr_autoload *m = &vmx->msr_autoload;

	switch (msr) {
	case MSR_EFER:
		if (cpu_has_load_ia32_efer()) {
			clear_atomic_switch_msr_special(vmx,
					VM_ENTRY_LOAD_IA32_EFER,
					VM_EXIT_LOAD_IA32_EFER);
			return;
		}
		break;
	case MSR_CORE_PERF_GLOBAL_CTRL:
		if (cpu_has_load_perf_global_ctrl()) {
			clear_atomic_switch_msr_special(vmx,
					VM_ENTRY_LOAD_IA32_PERF_GLOBAL_CTRL,
					VM_EXIT_LOAD_IA32_PERF_GLOBAL_CTRL);
			return;
		}
		break;
	}
	i = vmx_find_loadstore_msr_slot(&m->guest, msr);
	if (i < 0)
		goto skip_guest;
	--m->guest.nr;
	m->guest.val[i] = m->guest.val[m->guest.nr];
	vmcs_write32(VM_ENTRY_MSR_LOAD_COUNT, m->guest.nr);

skip_guest:
	i = vmx_find_loadstore_msr_slot(&m->host, msr);
	if (i < 0)
		return;

	--m->host.nr;
	m->host.val[i] = m->host.val[m->host.nr];
	vmcs_write32(VM_EXIT_MSR_LOAD_COUNT, m->host.nr);
}

static __always_inline void add_atomic_switch_msr_special(struct vcpu_vmx *vmx,
		unsigned long entry, unsigned long exit,
		unsigned long guest_val_vmcs, unsigned long host_val_vmcs,
		u64 guest_val, u64 host_val)
{
	vmcs_write64(guest_val_vmcs, guest_val);
	if (host_val_vmcs != HOST_IA32_EFER)
		vmcs_write64(host_val_vmcs, host_val);
	vm_entry_controls_setbit(vmx, entry);
	vm_exit_controls_setbit(vmx, exit);
}

static void add_atomic_switch_msr(struct vcpu_vmx *vmx, unsigned msr,
				  u64 guest_val, u64 host_val, bool entry_only)
{
	int i, j = 0;
	struct msr_autoload *m = &vmx->msr_autoload;

	switch (msr) {
	case MSR_EFER:
		if (cpu_has_load_ia32_efer()) {
			add_atomic_switch_msr_special(vmx,
					VM_ENTRY_LOAD_IA32_EFER,
					VM_EXIT_LOAD_IA32_EFER,
					GUEST_IA32_EFER,
					HOST_IA32_EFER,
					guest_val, host_val);
			return;
		}
		break;
	case MSR_CORE_PERF_GLOBAL_CTRL:
		if (cpu_has_load_perf_global_ctrl()) {
			add_atomic_switch_msr_special(vmx,
					VM_ENTRY_LOAD_IA32_PERF_GLOBAL_CTRL,
					VM_EXIT_LOAD_IA32_PERF_GLOBAL_CTRL,
					GUEST_IA32_PERF_GLOBAL_CTRL,
					HOST_IA32_PERF_GLOBAL_CTRL,
					guest_val, host_val);
			return;
		}
		break;
	case MSR_IA32_PEBS_ENABLE:
		/* PEBS needs a quiescent period after being disabled (to write
		 * a record).  Disabling PEBS through VMX MSR swapping doesn't
		 * provide that period, so a CPU could write host's record into
		 * guest's memory.
		 */
		wrmsrl(MSR_IA32_PEBS_ENABLE, 0);
	}

	i = vmx_find_loadstore_msr_slot(&m->guest, msr);
	if (!entry_only)
		j = vmx_find_loadstore_msr_slot(&m->host, msr);

	if ((i < 0 && m->guest.nr == MAX_NR_LOADSTORE_MSRS) ||
	    (j < 0 &&  m->host.nr == MAX_NR_LOADSTORE_MSRS)) {
		printk_once(KERN_WARNING "Not enough msr switch entries. "
				"Can't add msr %x\n", msr);
		return;
	}
	if (i < 0) {
		i = m->guest.nr++;
		vmcs_write32(VM_ENTRY_MSR_LOAD_COUNT, m->guest.nr);
	}
	m->guest.val[i].index = msr;
	m->guest.val[i].value = guest_val;

	if (entry_only)
		return;

	if (j < 0) {
		j = m->host.nr++;
		vmcs_write32(VM_EXIT_MSR_LOAD_COUNT, m->host.nr);
	}
	m->host.val[j].index = msr;
	m->host.val[j].value = host_val;
}

static bool update_transition_efer(struct vcpu_vmx *vmx)
{
	u64 guest_efer = vmx->vcpu.arch.efer;
	u64 ignore_bits = 0;
	int i;

	/* Shadow paging assumes NX to be available.  */
	if (!enable_ept)
		guest_efer |= EFER_NX;

	/*
	 * LMA and LME handled by hardware; SCE meaningless outside long mode.
	 */
	ignore_bits |= EFER_SCE;
#ifdef CONFIG_X86_64
	ignore_bits |= EFER_LMA | EFER_LME;
	/* SCE is meaningful only in long mode on Intel */
	if (guest_efer & EFER_LMA)
		ignore_bits &= ~(u64)EFER_SCE;
#endif

	/*
	 * On EPT, we can't emulate NX, so we must switch EFER atomically.
	 * On CPUs that support "load IA32_EFER", always switch EFER
	 * atomically, since it's faster than switching it manually.
	 */
	if (cpu_has_load_ia32_efer() ||
	    (enable_ept && ((vmx->vcpu.arch.efer ^ host_efer) & EFER_NX))) {
		if (!(guest_efer & EFER_LMA))
			guest_efer &= ~EFER_LME;
		if (guest_efer != host_efer)
			add_atomic_switch_msr(vmx, MSR_EFER,
					      guest_efer, host_efer, false);
		else
			clear_atomic_switch_msr(vmx, MSR_EFER);
		return false;
	}

	i = kvm_find_user_return_msr(MSR_EFER);
	if (i < 0)
		return false;

	clear_atomic_switch_msr(vmx, MSR_EFER);

	guest_efer &= ~ignore_bits;
	guest_efer |= host_efer & ignore_bits;

	vmx->guest_uret_msrs[i].data = guest_efer;
	vmx->guest_uret_msrs[i].mask = ~ignore_bits;

	return true;
}

#ifdef CONFIG_X86_32
/*
 * On 32-bit kernels, VM exits still load the FS and GS bases from the
 * VMCS rather than the segment table.  KVM uses this helper to figure
 * out the current bases to poke them into the VMCS before entry.
 */
static unsigned long segment_base(u16 selector)
{
	struct desc_struct *table;
	unsigned long v;

	if (!(selector & ~SEGMENT_RPL_MASK))
		return 0;

	table = get_current_gdt_ro();

	if ((selector & SEGMENT_TI_MASK) == SEGMENT_LDT) {
		u16 ldt_selector = kvm_read_ldt();

		if (!(ldt_selector & ~SEGMENT_RPL_MASK))
			return 0;

		table = (struct desc_struct *)segment_base(ldt_selector);
	}
	v = get_desc_base(&table[selector >> 3]);
	return v;
}
#endif

static inline bool pt_can_write_msr(struct vcpu_vmx *vmx)
{
	return vmx_pt_mode_is_host_guest() &&
	       !(vmx->pt_desc.guest.ctl & RTIT_CTL_TRACEEN);
}

static inline bool pt_output_base_valid(struct kvm_vcpu *vcpu, u64 base)
{
	/* The base must be 128-byte aligned and a legal physical address. */
	return kvm_vcpu_is_legal_aligned_gpa(vcpu, base, 128);
}

static inline void pt_load_msr(struct pt_ctx *ctx, u32 addr_range)
{
	u32 i;

	wrmsrl(MSR_IA32_RTIT_STATUS, ctx->status);
	wrmsrl(MSR_IA32_RTIT_OUTPUT_BASE, ctx->output_base);
	wrmsrl(MSR_IA32_RTIT_OUTPUT_MASK, ctx->output_mask);
	wrmsrl(MSR_IA32_RTIT_CR3_MATCH, ctx->cr3_match);
	for (i = 0; i < addr_range; i++) {
		wrmsrl(MSR_IA32_RTIT_ADDR0_A + i * 2, ctx->addr_a[i]);
		wrmsrl(MSR_IA32_RTIT_ADDR0_B + i * 2, ctx->addr_b[i]);
	}
}

static inline void pt_save_msr(struct pt_ctx *ctx, u32 addr_range)
{
	u32 i;

	rdmsrl(MSR_IA32_RTIT_STATUS, ctx->status);
	rdmsrl(MSR_IA32_RTIT_OUTPUT_BASE, ctx->output_base);
	rdmsrl(MSR_IA32_RTIT_OUTPUT_MASK, ctx->output_mask);
	rdmsrl(MSR_IA32_RTIT_CR3_MATCH, ctx->cr3_match);
	for (i = 0; i < addr_range; i++) {
		rdmsrl(MSR_IA32_RTIT_ADDR0_A + i * 2, ctx->addr_a[i]);
		rdmsrl(MSR_IA32_RTIT_ADDR0_B + i * 2, ctx->addr_b[i]);
	}
}

static void pt_guest_enter(struct vcpu_vmx *vmx)
{
	if (vmx_pt_mode_is_system())
		return;

	/*
	 * GUEST_IA32_RTIT_CTL is already set in the VMCS.
	 * Save host state before VM entry.
	 */
	rdmsrl(MSR_IA32_RTIT_CTL, vmx->pt_desc.host.ctl);
	if (vmx->pt_desc.guest.ctl & RTIT_CTL_TRACEEN) {
		wrmsrl(MSR_IA32_RTIT_CTL, 0);
		pt_save_msr(&vmx->pt_desc.host, vmx->pt_desc.num_address_ranges);
		pt_load_msr(&vmx->pt_desc.guest, vmx->pt_desc.num_address_ranges);
	}
}

static void pt_guest_exit(struct vcpu_vmx *vmx)
{
	if (vmx_pt_mode_is_system())
		return;

	if (vmx->pt_desc.guest.ctl & RTIT_CTL_TRACEEN) {
		pt_save_msr(&vmx->pt_desc.guest, vmx->pt_desc.num_address_ranges);
		pt_load_msr(&vmx->pt_desc.host, vmx->pt_desc.num_address_ranges);
	}

	/*
	 * KVM requires VM_EXIT_CLEAR_IA32_RTIT_CTL to expose PT to the guest,
	 * i.e. RTIT_CTL is always cleared on VM-Exit.  Restore it if necessary.
	 */
	if (vmx->pt_desc.host.ctl)
		wrmsrl(MSR_IA32_RTIT_CTL, vmx->pt_desc.host.ctl);
}

void vmx_set_host_fs_gs(struct vmcs_host_state *host, u16 fs_sel, u16 gs_sel,
			unsigned long fs_base, unsigned long gs_base)
{
	if (unlikely(fs_sel != host->fs_sel)) {
		if (!(fs_sel & 7))
			vmcs_write16(HOST_FS_SELECTOR, fs_sel);
		else
			vmcs_write16(HOST_FS_SELECTOR, 0);
		host->fs_sel = fs_sel;
	}
	if (unlikely(gs_sel != host->gs_sel)) {
		if (!(gs_sel & 7))
			vmcs_write16(HOST_GS_SELECTOR, gs_sel);
		else
			vmcs_write16(HOST_GS_SELECTOR, 0);
		host->gs_sel = gs_sel;
	}
	if (unlikely(fs_base != host->fs_base)) {
		vmcs_writel(HOST_FS_BASE, fs_base);
		host->fs_base = fs_base;
	}
	if (unlikely(gs_base != host->gs_base)) {
		vmcs_writel(HOST_GS_BASE, gs_base);
		host->gs_base = gs_base;
	}
}

void vmx_prepare_switch_to_guest(struct kvm_vcpu *vcpu)
{
	struct vcpu_vmx *vmx = to_vmx(vcpu);
	struct vmcs_host_state *host_state;
#ifdef CONFIG_X86_64
	int cpu = raw_smp_processor_id();
#endif
	unsigned long fs_base, gs_base;
	u16 fs_sel, gs_sel;
	int i;

	vmx->req_immediate_exit = false;

	/*
	 * Note that guest MSRs to be saved/restored can also be changed
	 * when guest state is loaded. This happens when guest transitions
	 * to/from long-mode by setting MSR_EFER.LMA.
	 */
	if (!vmx->guest_uret_msrs_loaded) {
		vmx->guest_uret_msrs_loaded = true;
		for (i = 0; i < kvm_nr_uret_msrs; ++i) {
			if (!vmx->guest_uret_msrs[i].load_into_hardware)
				continue;

			kvm_set_user_return_msr(i,
						vmx->guest_uret_msrs[i].data,
						vmx->guest_uret_msrs[i].mask);
		}
	}

    	if (vmx->nested.need_vmcs12_to_shadow_sync)
		nested_sync_vmcs12_to_shadow(vcpu);

	if (vmx->guest_state_loaded)
		return;

	host_state = &vmx->loaded_vmcs->host_state;

	/*
	 * Set host fs and gs selectors.  Unfortunately, 22.2.3 does not
	 * allow segment selectors with cpl > 0 or ti == 1.
	 */
	host_state->ldt_sel = kvm_read_ldt();

#ifdef CONFIG_X86_64
	savesegment(ds, host_state->ds_sel);
	savesegment(es, host_state->es_sel);

	gs_base = cpu_kernelmode_gs_base(cpu);
	if (likely(is_64bit_mm(current->mm))) {
		current_save_fsgs();
		fs_sel = current->thread.fsindex;
		gs_sel = current->thread.gsindex;
		fs_base = current->thread.fsbase;
		vmx->msr_host_kernel_gs_base = current->thread.gsbase;
	} else {
		savesegment(fs, fs_sel);
		savesegment(gs, gs_sel);
		fs_base = read_msr(MSR_FS_BASE);
		vmx->msr_host_kernel_gs_base = read_msr(MSR_KERNEL_GS_BASE);
	}

	wrmsrl(MSR_KERNEL_GS_BASE, vmx->msr_guest_kernel_gs_base);
#else
	savesegment(fs, fs_sel);
	savesegment(gs, gs_sel);
	fs_base = segment_base(fs_sel);
	gs_base = segment_base(gs_sel);
#endif

	vmx_set_host_fs_gs(host_state, fs_sel, gs_sel, fs_base, gs_base);
	vmx->guest_state_loaded = true;
}

static void vmx_prepare_switch_to_host(struct vcpu_vmx *vmx)
{
	struct vmcs_host_state *host_state;

	if (!vmx->guest_state_loaded)
		return;

	host_state = &vmx->loaded_vmcs->host_state;

	++vmx->vcpu.stat.host_state_reload;

#ifdef CONFIG_X86_64
	rdmsrl(MSR_KERNEL_GS_BASE, vmx->msr_guest_kernel_gs_base);
#endif
	if (host_state->ldt_sel || (host_state->gs_sel & 7)) {
		kvm_load_ldt(host_state->ldt_sel);
#ifdef CONFIG_X86_64
		load_gs_index(host_state->gs_sel);
#else
		loadsegment(gs, host_state->gs_sel);
#endif
	}
	if (host_state->fs_sel & 7)
		loadsegment(fs, host_state->fs_sel);
#ifdef CONFIG_X86_64
	if (unlikely(host_state->ds_sel | host_state->es_sel)) {
		loadsegment(ds, host_state->ds_sel);
		loadsegment(es, host_state->es_sel);
	}
#endif
	invalidate_tss_limit();
#ifdef CONFIG_X86_64
	wrmsrl(MSR_KERNEL_GS_BASE, vmx->msr_host_kernel_gs_base);
#endif
	load_fixmap_gdt(raw_smp_processor_id());
	vmx->guest_state_loaded = false;
	vmx->guest_uret_msrs_loaded = false;
}

#ifdef CONFIG_X86_64
static u64 vmx_read_guest_kernel_gs_base(struct vcpu_vmx *vmx)
{
	preempt_disable();
	if (vmx->guest_state_loaded)
		rdmsrl(MSR_KERNEL_GS_BASE, vmx->msr_guest_kernel_gs_base);
	preempt_enable();
	return vmx->msr_guest_kernel_gs_base;
}

static void vmx_write_guest_kernel_gs_base(struct vcpu_vmx *vmx, u64 data)
{
	preempt_disable();
	if (vmx->guest_state_loaded)
		wrmsrl(MSR_KERNEL_GS_BASE, data);
	preempt_enable();
	vmx->msr_guest_kernel_gs_base = data;
}
#endif

void vmx_vcpu_load_vmcs(struct kvm_vcpu *vcpu, int cpu,
			struct loaded_vmcs *buddy)
{
	struct vcpu_vmx *vmx = to_vmx(vcpu);
	bool already_loaded = vmx->loaded_vmcs->cpu == cpu;
	struct vmcs *prev;

	if (!already_loaded) {
		loaded_vmcs_clear(vmx->loaded_vmcs);
		local_irq_disable();

		/*
		 * Ensure loaded_vmcs->cpu is read before adding loaded_vmcs to
		 * this cpu's percpu list, otherwise it may not yet be deleted
		 * from its previous cpu's percpu list.  Pairs with the
		 * smb_wmb() in __loaded_vmcs_clear().
		 */
		smp_rmb();

		list_add(&vmx->loaded_vmcs->loaded_vmcss_on_cpu_link,
			 &per_cpu(loaded_vmcss_on_cpu, cpu));
		local_irq_enable();
	}

	prev = per_cpu(current_vmcs, cpu);
	if (prev != vmx->loaded_vmcs->vmcs) {
		per_cpu(current_vmcs, cpu) = vmx->loaded_vmcs->vmcs;
		vmcs_load(vmx->loaded_vmcs->vmcs);

		/*
		 * No indirect branch prediction barrier needed when switching
		 * the active VMCS within a guest, e.g. on nested VM-Enter.
		 * The L1 VMM can protect itself with retpolines, IBPB or IBRS.
		 */
		if (!buddy || WARN_ON_ONCE(buddy->vmcs != prev))
			indirect_branch_prediction_barrier();
	}

	if (!already_loaded) {
		void *gdt = get_current_gdt_ro();

		/*
		 * Flush all EPTP/VPID contexts, the new pCPU may have stale
		 * TLB entries from its previous association with the vCPU.
		 */
		kvm_make_request(KVM_REQ_TLB_FLUSH, vcpu);

		/*
		 * Linux uses per-cpu TSS and GDT, so set these when switching
		 * processors.  See 22.2.4.
		 */
		vmcs_writel(HOST_TR_BASE,
			    (unsigned long)&get_cpu_entry_area(cpu)->tss.x86_tss);
		vmcs_writel(HOST_GDTR_BASE, (unsigned long)gdt);   /* 22.2.4 */

		if (IS_ENABLED(CONFIG_IA32_EMULATION) || IS_ENABLED(CONFIG_X86_32)) {
			/* 22.2.3 */
			vmcs_writel(HOST_IA32_SYSENTER_ESP,
				    (unsigned long)(cpu_entry_stack(cpu) + 1));
		}

		vmx->loaded_vmcs->cpu = cpu;
	}
}

/*
 * Switches to specified vcpu, until a matching vcpu_put(), but assumes
 * vcpu mutex is already taken.
 */
static void vmx_vcpu_load(struct kvm_vcpu *vcpu, int cpu)
{
	struct vcpu_vmx *vmx = to_vmx(vcpu);

	vmx_vcpu_load_vmcs(vcpu, cpu, NULL);

	vmx_vcpu_pi_load(vcpu, cpu);

	vmx->host_debugctlmsr = get_debugctlmsr();
}

static void vmx_vcpu_put(struct kvm_vcpu *vcpu)
{
	vmx_vcpu_pi_put(vcpu);

	vmx_prepare_switch_to_host(to_vmx(vcpu));
}

bool vmx_emulation_required(struct kvm_vcpu *vcpu)
{
	return emulate_invalid_guest_state && !vmx_guest_state_valid(vcpu);
}

unsigned long vmx_get_rflags(struct kvm_vcpu *vcpu)
{
	struct vcpu_vmx *vmx = to_vmx(vcpu);
	unsigned long rflags, save_rflags;

	if (!kvm_register_is_available(vcpu, VCPU_EXREG_RFLAGS)) {
		kvm_register_mark_available(vcpu, VCPU_EXREG_RFLAGS);
		rflags = vmcs_readl(GUEST_RFLAGS);
		if (vmx->rmode.vm86_active) {
			rflags &= RMODE_GUEST_OWNED_EFLAGS_BITS;
			save_rflags = vmx->rmode.save_rflags;
			rflags |= save_rflags & ~RMODE_GUEST_OWNED_EFLAGS_BITS;
		}
		vmx->rflags = rflags;
	}
	return vmx->rflags;
}

void vmx_set_rflags(struct kvm_vcpu *vcpu, unsigned long rflags)
{
	struct vcpu_vmx *vmx = to_vmx(vcpu);
	unsigned long old_rflags;

	if (is_unrestricted_guest(vcpu)) {
		kvm_register_mark_available(vcpu, VCPU_EXREG_RFLAGS);
		vmx->rflags = rflags;
		vmcs_writel(GUEST_RFLAGS, rflags);
		return;
	}

	old_rflags = vmx_get_rflags(vcpu);
	vmx->rflags = rflags;
	if (vmx->rmode.vm86_active) {
		vmx->rmode.save_rflags = rflags;
		rflags |= X86_EFLAGS_IOPL | X86_EFLAGS_VM;
	}
	vmcs_writel(GUEST_RFLAGS, rflags);

	if ((old_rflags ^ vmx->rflags) & X86_EFLAGS_VM)
		vmx->emulation_required = vmx_emulation_required(vcpu);
}

static bool vmx_get_if_flag(struct kvm_vcpu *vcpu)
{
	return vmx_get_rflags(vcpu) & X86_EFLAGS_IF;
}

u32 vmx_get_interrupt_shadow(struct kvm_vcpu *vcpu)
{
	u32 interruptibility = vmcs_read32(GUEST_INTERRUPTIBILITY_INFO);
	int ret = 0;

	if (interruptibility & GUEST_INTR_STATE_STI)
		ret |= KVM_X86_SHADOW_INT_STI;
	if (interruptibility & GUEST_INTR_STATE_MOV_SS)
		ret |= KVM_X86_SHADOW_INT_MOV_SS;

	return ret;
}

void vmx_set_interrupt_shadow(struct kvm_vcpu *vcpu, int mask)
{
	u32 interruptibility_old = vmcs_read32(GUEST_INTERRUPTIBILITY_INFO);
	u32 interruptibility = interruptibility_old;

	interruptibility &= ~(GUEST_INTR_STATE_STI | GUEST_INTR_STATE_MOV_SS);

	if (mask & KVM_X86_SHADOW_INT_MOV_SS)
		interruptibility |= GUEST_INTR_STATE_MOV_SS;
	else if (mask & KVM_X86_SHADOW_INT_STI)
		interruptibility |= GUEST_INTR_STATE_STI;

	if ((interruptibility != interruptibility_old))
		vmcs_write32(GUEST_INTERRUPTIBILITY_INFO, interruptibility);
}

static int vmx_rtit_ctl_check(struct kvm_vcpu *vcpu, u64 data)
{
	struct vcpu_vmx *vmx = to_vmx(vcpu);
	unsigned long value;

	/*
	 * Any MSR write that attempts to change bits marked reserved will
	 * case a #GP fault.
	 */
	if (data & vmx->pt_desc.ctl_bitmask)
		return 1;

	/*
	 * Any attempt to modify IA32_RTIT_CTL while TraceEn is set will
	 * result in a #GP unless the same write also clears TraceEn.
	 */
	if ((vmx->pt_desc.guest.ctl & RTIT_CTL_TRACEEN) &&
		((vmx->pt_desc.guest.ctl ^ data) & ~RTIT_CTL_TRACEEN))
		return 1;

	/*
	 * WRMSR to IA32_RTIT_CTL that sets TraceEn but clears this bit
	 * and FabricEn would cause #GP, if
	 * CPUID.(EAX=14H, ECX=0):ECX.SNGLRGNOUT[bit 2] = 0
	 */
	if ((data & RTIT_CTL_TRACEEN) && !(data & RTIT_CTL_TOPA) &&
		!(data & RTIT_CTL_FABRIC_EN) &&
		!intel_pt_validate_cap(vmx->pt_desc.caps,
					PT_CAP_single_range_output))
		return 1;

	/*
	 * MTCFreq, CycThresh and PSBFreq encodings check, any MSR write that
	 * utilize encodings marked reserved will cause a #GP fault.
	 */
	value = intel_pt_validate_cap(vmx->pt_desc.caps, PT_CAP_mtc_periods);
	if (intel_pt_validate_cap(vmx->pt_desc.caps, PT_CAP_mtc) &&
			!test_bit((data & RTIT_CTL_MTC_RANGE) >>
			RTIT_CTL_MTC_RANGE_OFFSET, &value))
		return 1;
	value = intel_pt_validate_cap(vmx->pt_desc.caps,
						PT_CAP_cycle_thresholds);
	if (intel_pt_validate_cap(vmx->pt_desc.caps, PT_CAP_psb_cyc) &&
			!test_bit((data & RTIT_CTL_CYC_THRESH) >>
			RTIT_CTL_CYC_THRESH_OFFSET, &value))
		return 1;
	value = intel_pt_validate_cap(vmx->pt_desc.caps, PT_CAP_psb_periods);
	if (intel_pt_validate_cap(vmx->pt_desc.caps, PT_CAP_psb_cyc) &&
			!test_bit((data & RTIT_CTL_PSB_FREQ) >>
			RTIT_CTL_PSB_FREQ_OFFSET, &value))
		return 1;

	/*
	 * If ADDRx_CFG is reserved or the encodings is >2 will
	 * cause a #GP fault.
	 */
	value = (data & RTIT_CTL_ADDR0) >> RTIT_CTL_ADDR0_OFFSET;
	if ((value && (vmx->pt_desc.num_address_ranges < 1)) || (value > 2))
		return 1;
	value = (data & RTIT_CTL_ADDR1) >> RTIT_CTL_ADDR1_OFFSET;
	if ((value && (vmx->pt_desc.num_address_ranges < 2)) || (value > 2))
		return 1;
	value = (data & RTIT_CTL_ADDR2) >> RTIT_CTL_ADDR2_OFFSET;
	if ((value && (vmx->pt_desc.num_address_ranges < 3)) || (value > 2))
		return 1;
	value = (data & RTIT_CTL_ADDR3) >> RTIT_CTL_ADDR3_OFFSET;
	if ((value && (vmx->pt_desc.num_address_ranges < 4)) || (value > 2))
		return 1;

	return 0;
}

static bool vmx_can_emulate_instruction(struct kvm_vcpu *vcpu, int emul_type,
					void *insn, int insn_len)
{
	/*
	 * Emulation of instructions in SGX enclaves is impossible as RIP does
	 * not point at the failing instruction, and even if it did, the code
	 * stream is inaccessible.  Inject #UD instead of exiting to userspace
	 * so that guest userspace can't DoS the guest simply by triggering
	 * emulation (enclaves are CPL3 only).
	 */
	if (to_vmx(vcpu)->exit_reason.enclave_mode) {
		kvm_queue_exception(vcpu, UD_VECTOR);
		return false;
	}
	return true;
}

static int skip_emulated_instruction(struct kvm_vcpu *vcpu)
{
	union vmx_exit_reason exit_reason = to_vmx(vcpu)->exit_reason;
	unsigned long rip, orig_rip;
	u32 instr_len;

	/*
	 * Using VMCS.VM_EXIT_INSTRUCTION_LEN on EPT misconfig depends on
	 * undefined behavior: Intel's SDM doesn't mandate the VMCS field be
	 * set when EPT misconfig occurs.  In practice, real hardware updates
	 * VM_EXIT_INSTRUCTION_LEN on EPT misconfig, but other hypervisors
	 * (namely Hyper-V) don't set it due to it being undefined behavior,
	 * i.e. we end up advancing IP with some random value.
	 */
	if (!static_cpu_has(X86_FEATURE_HYPERVISOR) ||
	    exit_reason.basic != EXIT_REASON_EPT_MISCONFIG) {
		instr_len = vmcs_read32(VM_EXIT_INSTRUCTION_LEN);

		/*
		 * Emulating an enclave's instructions isn't supported as KVM
		 * cannot access the enclave's memory or its true RIP, e.g. the
		 * vmcs.GUEST_RIP points at the exit point of the enclave, not
		 * the RIP that actually triggered the VM-Exit.  But, because
		 * most instructions that cause VM-Exit will #UD in an enclave,
		 * most instruction-based VM-Exits simply do not occur.
		 *
		 * There are a few exceptions, notably the debug instructions
		 * INT1ICEBRK and INT3, as they are allowed in debug enclaves
		 * and generate #DB/#BP as expected, which KVM might intercept.
		 * But again, the CPU does the dirty work and saves an instr
		 * length of zero so VMMs don't shoot themselves in the foot.
		 * WARN if KVM tries to skip a non-zero length instruction on
		 * a VM-Exit from an enclave.
		 */
		if (!instr_len)
			goto rip_updated;

		WARN(exit_reason.enclave_mode,
		     "KVM: skipping instruction after SGX enclave VM-Exit");

		orig_rip = kvm_rip_read(vcpu);
		rip = orig_rip + instr_len;
#ifdef CONFIG_X86_64
		/*
		 * We need to mask out the high 32 bits of RIP if not in 64-bit
		 * mode, but just finding out that we are in 64-bit mode is
		 * quite expensive.  Only do it if there was a carry.
		 */
		if (unlikely(((rip ^ orig_rip) >> 31) == 3) && !is_64_bit_mode(vcpu))
			rip = (u32)rip;
#endif
		kvm_rip_write(vcpu, rip);
	} else {
		if (!kvm_emulate_instruction(vcpu, EMULTYPE_SKIP))
			return 0;
	}

rip_updated:
	/* skipping an emulated instruction also counts */
	vmx_set_interrupt_shadow(vcpu, 0);

	return 1;
}

/*
 * Recognizes a pending MTF VM-exit and records the nested state for later
 * delivery.
 */
static void vmx_update_emulated_instruction(struct kvm_vcpu *vcpu)
{
	struct vmcs12 *vmcs12 = get_vmcs12(vcpu);
	struct vcpu_vmx *vmx = to_vmx(vcpu);

	if (!is_guest_mode(vcpu))
		return;

	/*
	 * Per the SDM, MTF takes priority over debug-trap exceptions besides
	 * TSS T-bit traps and ICEBP (INT1).  KVM doesn't emulate T-bit traps
	 * or ICEBP (in the emulator proper), and skipping of ICEBP after an
	 * intercepted #DB deliberately avoids single-step #DB and MTF updates
	 * as ICEBP is higher priority than both.  As instruction emulation is
	 * completed at this point (i.e. KVM is at the instruction boundary),
	 * any #DB exception pending delivery must be a debug-trap of lower
	 * priority than MTF.  Record the pending MTF state to be delivered in
	 * vmx_check_nested_events().
	 */
	if (nested_cpu_has_mtf(vmcs12) &&
	    (!vcpu->arch.exception.pending ||
	     vcpu->arch.exception.vector == DB_VECTOR) &&
	    (!vcpu->arch.exception_vmexit.pending ||
	     vcpu->arch.exception_vmexit.vector == DB_VECTOR)) {
		vmx->nested.mtf_pending = true;
		kvm_make_request(KVM_REQ_EVENT, vcpu);
	} else {
		vmx->nested.mtf_pending = false;
	}
}

static int vmx_skip_emulated_instruction(struct kvm_vcpu *vcpu)
{
	vmx_update_emulated_instruction(vcpu);
	return skip_emulated_instruction(vcpu);
}

static void vmx_clear_hlt(struct kvm_vcpu *vcpu)
{
	/*
	 * Ensure that we clear the HLT state in the VMCS.  We don't need to
	 * explicitly skip the instruction because if the HLT state is set,
	 * then the instruction is already executing and RIP has already been
	 * advanced.
	 */
	if (kvm_hlt_in_guest(vcpu->kvm) &&
			vmcs_read32(GUEST_ACTIVITY_STATE) == GUEST_ACTIVITY_HLT)
		vmcs_write32(GUEST_ACTIVITY_STATE, GUEST_ACTIVITY_ACTIVE);
}

static void vmx_inject_exception(struct kvm_vcpu *vcpu)
{
	struct kvm_queued_exception *ex = &vcpu->arch.exception;
	u32 intr_info = ex->vector | INTR_INFO_VALID_MASK;
	struct vcpu_vmx *vmx = to_vmx(vcpu);

	kvm_deliver_exception_payload(vcpu, ex);

	if (ex->has_error_code) {
		/*
		 * Despite the error code being architecturally defined as 32
		 * bits, and the VMCS field being 32 bits, Intel CPUs and thus
		 * VMX don't actually supporting setting bits 31:16.  Hardware
		 * will (should) never provide a bogus error code, but AMD CPUs
		 * do generate error codes with bits 31:16 set, and so KVM's
		 * ABI lets userspace shove in arbitrary 32-bit values.  Drop
		 * the upper bits to avoid VM-Fail, losing information that
		 * does't really exist is preferable to killing the VM.
		 */
		vmcs_write32(VM_ENTRY_EXCEPTION_ERROR_CODE, (u16)ex->error_code);
		intr_info |= INTR_INFO_DELIVER_CODE_MASK;
	}

	if (vmx->rmode.vm86_active) {
		int inc_eip = 0;
		if (kvm_exception_is_soft(ex->vector))
			inc_eip = vcpu->arch.event_exit_inst_len;
		kvm_inject_realmode_interrupt(vcpu, ex->vector, inc_eip);
		return;
	}

	WARN_ON_ONCE(vmx->emulation_required);

	if (kvm_exception_is_soft(ex->vector)) {
		vmcs_write32(VM_ENTRY_INSTRUCTION_LEN,
			     vmx->vcpu.arch.event_exit_inst_len);
		intr_info |= INTR_TYPE_SOFT_EXCEPTION;
	} else
		intr_info |= INTR_TYPE_HARD_EXCEPTION;

	vmcs_write32(VM_ENTRY_INTR_INFO_FIELD, intr_info);

	vmx_clear_hlt(vcpu);
}

static void vmx_setup_uret_msr(struct vcpu_vmx *vmx, unsigned int msr,
			       bool load_into_hardware)
{
	struct vmx_uret_msr *uret_msr;

	uret_msr = vmx_find_uret_msr(vmx, msr);
	if (!uret_msr)
		return;

	uret_msr->load_into_hardware = load_into_hardware;
}

/*
 * Configuring user return MSRs to automatically save, load, and restore MSRs
 * that need to be shoved into hardware when running the guest.  Note, omitting
 * an MSR here does _NOT_ mean it's not emulated, only that it will not be
 * loaded into hardware when running the guest.
 */
static void vmx_setup_uret_msrs(struct vcpu_vmx *vmx)
{
#ifdef CONFIG_X86_64
	bool load_syscall_msrs;

	/*
	 * The SYSCALL MSRs are only needed on long mode guests, and only
	 * when EFER.SCE is set.
	 */
	load_syscall_msrs = is_long_mode(&vmx->vcpu) &&
			    (vmx->vcpu.arch.efer & EFER_SCE);

	vmx_setup_uret_msr(vmx, MSR_STAR, load_syscall_msrs);
	vmx_setup_uret_msr(vmx, MSR_LSTAR, load_syscall_msrs);
	vmx_setup_uret_msr(vmx, MSR_SYSCALL_MASK, load_syscall_msrs);
#endif
	vmx_setup_uret_msr(vmx, MSR_EFER, update_transition_efer(vmx));

	vmx_setup_uret_msr(vmx, MSR_TSC_AUX,
			   guest_cpuid_has(&vmx->vcpu, X86_FEATURE_RDTSCP) ||
			   guest_cpuid_has(&vmx->vcpu, X86_FEATURE_RDPID));

	/*
	 * hle=0, rtm=0, tsx_ctrl=1 can be found with some combinations of new
	 * kernel and old userspace.  If those guests run on a tsx=off host, do
	 * allow guests to use TSX_CTRL, but don't change the value in hardware
	 * so that TSX remains always disabled.
	 */
	vmx_setup_uret_msr(vmx, MSR_IA32_TSX_CTRL, boot_cpu_has(X86_FEATURE_RTM));

	/*
	 * The set of MSRs to load may have changed, reload MSRs before the
	 * next VM-Enter.
	 */
	vmx->guest_uret_msrs_loaded = false;
}

u64 vmx_get_l2_tsc_offset(struct kvm_vcpu *vcpu)
{
	struct vmcs12 *vmcs12 = get_vmcs12(vcpu);

	if (nested_cpu_has(vmcs12, CPU_BASED_USE_TSC_OFFSETTING))
		return vmcs12->tsc_offset;

	return 0;
}

u64 vmx_get_l2_tsc_multiplier(struct kvm_vcpu *vcpu)
{
	struct vmcs12 *vmcs12 = get_vmcs12(vcpu);

	if (nested_cpu_has(vmcs12, CPU_BASED_USE_TSC_OFFSETTING) &&
	    nested_cpu_has2(vmcs12, SECONDARY_EXEC_TSC_SCALING))
		return vmcs12->tsc_multiplier;

	return kvm_caps.default_tsc_scaling_ratio;
}

static void vmx_write_tsc_offset(struct kvm_vcpu *vcpu, u64 offset)
{
	vmcs_write64(TSC_OFFSET, offset);
}

static void vmx_write_tsc_multiplier(struct kvm_vcpu *vcpu, u64 multiplier)
{
	vmcs_write64(TSC_MULTIPLIER, multiplier);
}

/*
 * nested_vmx_allowed() checks whether a guest should be allowed to use VMX
 * instructions and MSRs (i.e., nested VMX). Nested VMX is disabled for
 * all guests if the "nested" module option is off, and can also be disabled
 * for a single guest by disabling its VMX cpuid bit.
 */
bool nested_vmx_allowed(struct kvm_vcpu *vcpu)
{
	return nested && guest_cpuid_has(vcpu, X86_FEATURE_VMX);
}

static inline bool vmx_feature_control_msr_valid(struct kvm_vcpu *vcpu,
						 uint64_t val)
{
	uint64_t valid_bits = to_vmx(vcpu)->msr_ia32_feature_control_valid_bits;

	return !(val & ~valid_bits);
}

static int vmx_get_msr_feature(struct kvm_msr_entry *msr)
{
	switch (msr->index) {
	case MSR_IA32_VMX_BASIC ... MSR_IA32_VMX_VMFUNC:
		if (!nested)
			return 1;
		return vmx_get_vmx_msr(&vmcs_config.nested, msr->index, &msr->data);
	case MSR_IA32_PERF_CAPABILITIES:
		msr->data = vmx_get_perf_capabilities();
		return 0;
	default:
		return KVM_MSR_RET_INVALID;
	}
}

/*
 * Reads an msr value (of 'msr_info->index') into 'msr_info->data'.
 * Returns 0 on success, non-0 otherwise.
 * Assumes vcpu_load() was already called.
 */
static int vmx_get_msr(struct kvm_vcpu *vcpu, struct msr_data *msr_info)
{
	struct vcpu_vmx *vmx = to_vmx(vcpu);
	struct vmx_uret_msr *msr;
	u32 index;

	switch (msr_info->index) {
#ifdef CONFIG_X86_64
	case MSR_FS_BASE:
		msr_info->data = vmcs_readl(GUEST_FS_BASE);
		break;
	case MSR_GS_BASE:
		msr_info->data = vmcs_readl(GUEST_GS_BASE);
		break;
	case MSR_KERNEL_GS_BASE:
		msr_info->data = vmx_read_guest_kernel_gs_base(vmx);
		break;
#endif
	case MSR_EFER:
		return kvm_get_msr_common(vcpu, msr_info);
	case MSR_IA32_TSX_CTRL:
		if (!msr_info->host_initiated &&
		    !(vcpu->arch.arch_capabilities & ARCH_CAP_TSX_CTRL_MSR))
			return 1;
		goto find_uret_msr;
	case MSR_IA32_UMWAIT_CONTROL:
		if (!msr_info->host_initiated && !vmx_has_waitpkg(vmx))
			return 1;

		msr_info->data = vmx->msr_ia32_umwait_control;
		break;
	case MSR_IA32_SPEC_CTRL:
		if (!msr_info->host_initiated &&
		    !guest_has_spec_ctrl_msr(vcpu))
			return 1;

		msr_info->data = to_vmx(vcpu)->spec_ctrl;
		break;
	case MSR_IA32_SYSENTER_CS:
		msr_info->data = vmcs_read32(GUEST_SYSENTER_CS);
		break;
	case MSR_IA32_SYSENTER_EIP:
		msr_info->data = vmcs_readl(GUEST_SYSENTER_EIP);
		break;
	case MSR_IA32_SYSENTER_ESP:
		msr_info->data = vmcs_readl(GUEST_SYSENTER_ESP);
		break;
	case MSR_IA32_BNDCFGS:
		if (!kvm_mpx_supported() ||
		    (!msr_info->host_initiated &&
		     !guest_cpuid_has(vcpu, X86_FEATURE_MPX)))
			return 1;
		msr_info->data = vmcs_read64(GUEST_BNDCFGS);
		break;
	case MSR_IA32_MCG_EXT_CTL:
		if (!msr_info->host_initiated &&
		    !(vmx->msr_ia32_feature_control &
		      FEAT_CTL_LMCE_ENABLED))
			return 1;
		msr_info->data = vcpu->arch.mcg_ext_ctl;
		break;
	case MSR_IA32_FEAT_CTL:
		msr_info->data = vmx->msr_ia32_feature_control;
		break;
	case MSR_IA32_SGXLEPUBKEYHASH0 ... MSR_IA32_SGXLEPUBKEYHASH3:
		if (!msr_info->host_initiated &&
		    !guest_cpuid_has(vcpu, X86_FEATURE_SGX_LC))
			return 1;
		msr_info->data = to_vmx(vcpu)->msr_ia32_sgxlepubkeyhash
			[msr_info->index - MSR_IA32_SGXLEPUBKEYHASH0];
		break;
	case MSR_IA32_VMX_BASIC ... MSR_IA32_VMX_VMFUNC:
		if (!nested_vmx_allowed(vcpu))
			return 1;
		if (vmx_get_vmx_msr(&vmx->nested.msrs, msr_info->index,
				    &msr_info->data))
			return 1;
		/*
		 * Enlightened VMCS v1 doesn't have certain VMCS fields but
		 * instead of just ignoring the features, different Hyper-V
		 * versions are either trying to use them and fail or do some
		 * sanity checking and refuse to boot. Filter all unsupported
		 * features out.
		 */
		if (!msr_info->host_initiated && guest_cpuid_has_evmcs(vcpu))
			nested_evmcs_filter_control_msr(vcpu, msr_info->index,
							&msr_info->data);
		break;
	case MSR_IA32_RTIT_CTL:
		if (!vmx_pt_mode_is_host_guest())
			return 1;
		msr_info->data = vmx->pt_desc.guest.ctl;
		break;
	case MSR_IA32_RTIT_STATUS:
		if (!vmx_pt_mode_is_host_guest())
			return 1;
		msr_info->data = vmx->pt_desc.guest.status;
		break;
	case MSR_IA32_RTIT_CR3_MATCH:
		if (!vmx_pt_mode_is_host_guest() ||
			!intel_pt_validate_cap(vmx->pt_desc.caps,
						PT_CAP_cr3_filtering))
			return 1;
		msr_info->data = vmx->pt_desc.guest.cr3_match;
		break;
	case MSR_IA32_RTIT_OUTPUT_BASE:
		if (!vmx_pt_mode_is_host_guest() ||
			(!intel_pt_validate_cap(vmx->pt_desc.caps,
					PT_CAP_topa_output) &&
			 !intel_pt_validate_cap(vmx->pt_desc.caps,
					PT_CAP_single_range_output)))
			return 1;
		msr_info->data = vmx->pt_desc.guest.output_base;
		break;
	case MSR_IA32_RTIT_OUTPUT_MASK:
		if (!vmx_pt_mode_is_host_guest() ||
			(!intel_pt_validate_cap(vmx->pt_desc.caps,
					PT_CAP_topa_output) &&
			 !intel_pt_validate_cap(vmx->pt_desc.caps,
					PT_CAP_single_range_output)))
			return 1;
		msr_info->data = vmx->pt_desc.guest.output_mask;
		break;
	case MSR_IA32_RTIT_ADDR0_A ... MSR_IA32_RTIT_ADDR3_B:
		index = msr_info->index - MSR_IA32_RTIT_ADDR0_A;
		if (!vmx_pt_mode_is_host_guest() ||
		    (index >= 2 * vmx->pt_desc.num_address_ranges))
			return 1;
		if (index % 2)
			msr_info->data = vmx->pt_desc.guest.addr_b[index / 2];
		else
			msr_info->data = vmx->pt_desc.guest.addr_a[index / 2];
		break;
	case MSR_IA32_DEBUGCTLMSR:
		msr_info->data = vmcs_read64(GUEST_IA32_DEBUGCTL);
		break;
	default:
	find_uret_msr:
		msr = vmx_find_uret_msr(vmx, msr_info->index);
		if (msr) {
			msr_info->data = msr->data;
			break;
		}
		return kvm_get_msr_common(vcpu, msr_info);
	}

	return 0;
}

static u64 nested_vmx_truncate_sysenter_addr(struct kvm_vcpu *vcpu,
						    u64 data)
{
#ifdef CONFIG_X86_64
	if (!guest_cpuid_has(vcpu, X86_FEATURE_LM))
		return (u32)data;
#endif
	return (unsigned long)data;
}

static u64 vmx_get_supported_debugctl(struct kvm_vcpu *vcpu, bool host_initiated)
{
	u64 debugctl = 0;

	if (boot_cpu_has(X86_FEATURE_BUS_LOCK_DETECT) &&
	    (host_initiated || guest_cpuid_has(vcpu, X86_FEATURE_BUS_LOCK_DETECT)))
		debugctl |= DEBUGCTLMSR_BUS_LOCK_DETECT;

	if ((vmx_get_perf_capabilities() & PMU_CAP_LBR_FMT) &&
	    (host_initiated || intel_pmu_lbr_is_enabled(vcpu)))
		debugctl |= DEBUGCTLMSR_LBR | DEBUGCTLMSR_FREEZE_LBRS_ON_PMI;

	return debugctl;
}

/*
 * Writes msr value into the appropriate "register".
 * Returns 0 on success, non-0 otherwise.
 * Assumes vcpu_load() was already called.
 */
static int vmx_set_msr(struct kvm_vcpu *vcpu, struct msr_data *msr_info)
{
	struct vcpu_vmx *vmx = to_vmx(vcpu);
	struct vmx_uret_msr *msr;
	int ret = 0;
	u32 msr_index = msr_info->index;
	u64 data = msr_info->data;
	u32 index;

	switch (msr_index) {
	case MSR_EFER:
		ret = kvm_set_msr_common(vcpu, msr_info);
		break;
#ifdef CONFIG_X86_64
	case MSR_FS_BASE:
		vmx_segment_cache_clear(vmx);
		vmcs_writel(GUEST_FS_BASE, data);
		break;
	case MSR_GS_BASE:
		vmx_segment_cache_clear(vmx);
		vmcs_writel(GUEST_GS_BASE, data);
		break;
	case MSR_KERNEL_GS_BASE:
		vmx_write_guest_kernel_gs_base(vmx, data);
		break;
	case MSR_IA32_XFD:
		ret = kvm_set_msr_common(vcpu, msr_info);
		/*
		 * Always intercepting WRMSR could incur non-negligible
		 * overhead given xfd might be changed frequently in
		 * guest context switch. Disable write interception
		 * upon the first write with a non-zero value (indicating
		 * potential usage on dynamic xfeatures). Also update
		 * exception bitmap to trap #NM for proper virtualization
		 * of guest xfd_err.
		 */
		if (!ret && data) {
			vmx_disable_intercept_for_msr(vcpu, MSR_IA32_XFD,
						      MSR_TYPE_RW);
			vcpu->arch.xfd_no_write_intercept = true;
			vmx_update_exception_bitmap(vcpu);
		}
		break;
#endif
	case MSR_IA32_SYSENTER_CS:
		if (is_guest_mode(vcpu))
			get_vmcs12(vcpu)->guest_sysenter_cs = data;
		vmcs_write32(GUEST_SYSENTER_CS, data);
		break;
	case MSR_IA32_SYSENTER_EIP:
		if (is_guest_mode(vcpu)) {
			data = nested_vmx_truncate_sysenter_addr(vcpu, data);
			get_vmcs12(vcpu)->guest_sysenter_eip = data;
		}
		vmcs_writel(GUEST_SYSENTER_EIP, data);
		break;
	case MSR_IA32_SYSENTER_ESP:
		if (is_guest_mode(vcpu)) {
			data = nested_vmx_truncate_sysenter_addr(vcpu, data);
			get_vmcs12(vcpu)->guest_sysenter_esp = data;
		}
		vmcs_writel(GUEST_SYSENTER_ESP, data);
		break;
	case MSR_IA32_DEBUGCTLMSR: {
		u64 invalid;

		invalid = data & ~vmx_get_supported_debugctl(vcpu, msr_info->host_initiated);
		if (invalid & (DEBUGCTLMSR_BTF|DEBUGCTLMSR_LBR)) {
			if (report_ignored_msrs)
				vcpu_unimpl(vcpu, "%s: BTF|LBR in IA32_DEBUGCTLMSR 0x%llx, nop\n",
					    __func__, data);
			data &= ~(DEBUGCTLMSR_BTF|DEBUGCTLMSR_LBR);
			invalid &= ~(DEBUGCTLMSR_BTF|DEBUGCTLMSR_LBR);
		}

		if (invalid)
			return 1;

		if (is_guest_mode(vcpu) && get_vmcs12(vcpu)->vm_exit_controls &
						VM_EXIT_SAVE_DEBUG_CONTROLS)
			get_vmcs12(vcpu)->guest_ia32_debugctl = data;

		vmcs_write64(GUEST_IA32_DEBUGCTL, data);
		if (intel_pmu_lbr_is_enabled(vcpu) && !to_vmx(vcpu)->lbr_desc.event &&
		    (data & DEBUGCTLMSR_LBR))
			intel_pmu_create_guest_lbr_event(vcpu);
		return 0;
	}
	case MSR_IA32_BNDCFGS:
		if (!kvm_mpx_supported() ||
		    (!msr_info->host_initiated &&
		     !guest_cpuid_has(vcpu, X86_FEATURE_MPX)))
			return 1;
		if (is_noncanonical_address(data & PAGE_MASK, vcpu) ||
		    (data & MSR_IA32_BNDCFGS_RSVD))
			return 1;

		if (is_guest_mode(vcpu) &&
		    ((vmx->nested.msrs.entry_ctls_high & VM_ENTRY_LOAD_BNDCFGS) ||
		     (vmx->nested.msrs.exit_ctls_high & VM_EXIT_CLEAR_BNDCFGS)))
			get_vmcs12(vcpu)->guest_bndcfgs = data;

		vmcs_write64(GUEST_BNDCFGS, data);
		break;
	case MSR_IA32_UMWAIT_CONTROL:
		if (!msr_info->host_initiated && !vmx_has_waitpkg(vmx))
			return 1;

		/* The reserved bit 1 and non-32 bit [63:32] should be zero */
		if (data & (BIT_ULL(1) | GENMASK_ULL(63, 32)))
			return 1;

		vmx->msr_ia32_umwait_control = data;
		break;
	case MSR_IA32_SPEC_CTRL:
		if (!msr_info->host_initiated &&
		    !guest_has_spec_ctrl_msr(vcpu))
			return 1;

		if (kvm_spec_ctrl_test_value(data))
			return 1;

		vmx->spec_ctrl = data;
		if (!data)
			break;

		/*
		 * For non-nested:
		 * When it's written (to non-zero) for the first time, pass
		 * it through.
		 *
		 * For nested:
		 * The handling of the MSR bitmap for L2 guests is done in
		 * nested_vmx_prepare_msr_bitmap. We should not touch the
		 * vmcs02.msr_bitmap here since it gets completely overwritten
		 * in the merging. We update the vmcs01 here for L1 as well
		 * since it will end up touching the MSR anyway now.
		 */
		vmx_disable_intercept_for_msr(vcpu,
					      MSR_IA32_SPEC_CTRL,
					      MSR_TYPE_RW);
		break;
	case MSR_IA32_TSX_CTRL:
		if (!msr_info->host_initiated &&
		    !(vcpu->arch.arch_capabilities & ARCH_CAP_TSX_CTRL_MSR))
			return 1;
		if (data & ~(TSX_CTRL_RTM_DISABLE | TSX_CTRL_CPUID_CLEAR))
			return 1;
		goto find_uret_msr;
	case MSR_IA32_PRED_CMD:
		if (!msr_info->host_initiated &&
		    !guest_has_pred_cmd_msr(vcpu))
			return 1;

		if (data & ~PRED_CMD_IBPB)
			return 1;
		if (!boot_cpu_has(X86_FEATURE_IBPB))
			return 1;
		if (!data)
			break;

		wrmsrl(MSR_IA32_PRED_CMD, PRED_CMD_IBPB);

		/*
		 * For non-nested:
		 * When it's written (to non-zero) for the first time, pass
		 * it through.
		 *
		 * For nested:
		 * The handling of the MSR bitmap for L2 guests is done in
		 * nested_vmx_prepare_msr_bitmap. We should not touch the
		 * vmcs02.msr_bitmap here since it gets completely overwritten
		 * in the merging.
		 */
		vmx_disable_intercept_for_msr(vcpu, MSR_IA32_PRED_CMD, MSR_TYPE_W);
		break;
	case MSR_IA32_CR_PAT:
		if (!kvm_pat_valid(data))
			return 1;

		if (is_guest_mode(vcpu) &&
		    get_vmcs12(vcpu)->vm_exit_controls & VM_EXIT_SAVE_IA32_PAT)
			get_vmcs12(vcpu)->guest_ia32_pat = data;

		if (vmcs_config.vmentry_ctrl & VM_ENTRY_LOAD_IA32_PAT) {
			vmcs_write64(GUEST_IA32_PAT, data);
			vcpu->arch.pat = data;
			break;
		}
		ret = kvm_set_msr_common(vcpu, msr_info);
		break;
	case MSR_IA32_MCG_EXT_CTL:
		if ((!msr_info->host_initiated &&
		     !(to_vmx(vcpu)->msr_ia32_feature_control &
		       FEAT_CTL_LMCE_ENABLED)) ||
		    (data & ~MCG_EXT_CTL_LMCE_EN))
			return 1;
		vcpu->arch.mcg_ext_ctl = data;
		break;
	case MSR_IA32_FEAT_CTL:
		if (!vmx_feature_control_msr_valid(vcpu, data) ||
		    (to_vmx(vcpu)->msr_ia32_feature_control &
		     FEAT_CTL_LOCKED && !msr_info->host_initiated))
			return 1;
		vmx->msr_ia32_feature_control = data;
		if (msr_info->host_initiated && data == 0)
			vmx_leave_nested(vcpu);

		/* SGX may be enabled/disabled by guest's firmware */
		vmx_write_encls_bitmap(vcpu, NULL);
		break;
	case MSR_IA32_SGXLEPUBKEYHASH0 ... MSR_IA32_SGXLEPUBKEYHASH3:
		/*
		 * On real hardware, the LE hash MSRs are writable before
		 * the firmware sets bit 0 in MSR 0x7a ("activating" SGX),
		 * at which point SGX related bits in IA32_FEATURE_CONTROL
		 * become writable.
		 *
		 * KVM does not emulate SGX activation for simplicity, so
		 * allow writes to the LE hash MSRs if IA32_FEATURE_CONTROL
		 * is unlocked.  This is technically not architectural
		 * behavior, but it's close enough.
		 */
		if (!msr_info->host_initiated &&
		    (!guest_cpuid_has(vcpu, X86_FEATURE_SGX_LC) ||
		    ((vmx->msr_ia32_feature_control & FEAT_CTL_LOCKED) &&
		    !(vmx->msr_ia32_feature_control & FEAT_CTL_SGX_LC_ENABLED))))
			return 1;
		vmx->msr_ia32_sgxlepubkeyhash
			[msr_index - MSR_IA32_SGXLEPUBKEYHASH0] = data;
		break;
	case MSR_IA32_VMX_BASIC ... MSR_IA32_VMX_VMFUNC:
		if (!msr_info->host_initiated)
			return 1; /* they are read-only */
		if (!nested_vmx_allowed(vcpu))
			return 1;
		return vmx_set_vmx_msr(vcpu, msr_index, data);
	case MSR_IA32_RTIT_CTL:
		if (!vmx_pt_mode_is_host_guest() ||
			vmx_rtit_ctl_check(vcpu, data) ||
			vmx->nested.vmxon)
			return 1;
		vmcs_write64(GUEST_IA32_RTIT_CTL, data);
		vmx->pt_desc.guest.ctl = data;
		pt_update_intercept_for_msr(vcpu);
		break;
	case MSR_IA32_RTIT_STATUS:
		if (!pt_can_write_msr(vmx))
			return 1;
		if (data & MSR_IA32_RTIT_STATUS_MASK)
			return 1;
		vmx->pt_desc.guest.status = data;
		break;
	case MSR_IA32_RTIT_CR3_MATCH:
		if (!pt_can_write_msr(vmx))
			return 1;
		if (!intel_pt_validate_cap(vmx->pt_desc.caps,
					   PT_CAP_cr3_filtering))
			return 1;
		vmx->pt_desc.guest.cr3_match = data;
		break;
	case MSR_IA32_RTIT_OUTPUT_BASE:
		if (!pt_can_write_msr(vmx))
			return 1;
		if (!intel_pt_validate_cap(vmx->pt_desc.caps,
					   PT_CAP_topa_output) &&
		    !intel_pt_validate_cap(vmx->pt_desc.caps,
					   PT_CAP_single_range_output))
			return 1;
		if (!pt_output_base_valid(vcpu, data))
			return 1;
		vmx->pt_desc.guest.output_base = data;
		break;
	case MSR_IA32_RTIT_OUTPUT_MASK:
		if (!pt_can_write_msr(vmx))
			return 1;
		if (!intel_pt_validate_cap(vmx->pt_desc.caps,
					   PT_CAP_topa_output) &&
		    !intel_pt_validate_cap(vmx->pt_desc.caps,
					   PT_CAP_single_range_output))
			return 1;
		vmx->pt_desc.guest.output_mask = data;
		break;
	case MSR_IA32_RTIT_ADDR0_A ... MSR_IA32_RTIT_ADDR3_B:
		if (!pt_can_write_msr(vmx))
			return 1;
		index = msr_info->index - MSR_IA32_RTIT_ADDR0_A;
		if (index >= 2 * vmx->pt_desc.num_address_ranges)
			return 1;
		if (is_noncanonical_address(data, vcpu))
			return 1;
		if (index % 2)
			vmx->pt_desc.guest.addr_b[index / 2] = data;
		else
			vmx->pt_desc.guest.addr_a[index / 2] = data;
		break;
	case MSR_IA32_PERF_CAPABILITIES:
		if (data && !vcpu_to_pmu(vcpu)->version)
			return 1;
		if (data & PMU_CAP_LBR_FMT) {
			if ((data & PMU_CAP_LBR_FMT) !=
			    (vmx_get_perf_capabilities() & PMU_CAP_LBR_FMT))
				return 1;
			if (!cpuid_model_is_consistent(vcpu))
				return 1;
		}
		if (data & PERF_CAP_PEBS_FORMAT) {
			if ((data & PERF_CAP_PEBS_MASK) !=
			    (vmx_get_perf_capabilities() & PERF_CAP_PEBS_MASK))
				return 1;
			if (!guest_cpuid_has(vcpu, X86_FEATURE_DS))
				return 1;
			if (!guest_cpuid_has(vcpu, X86_FEATURE_DTES64))
				return 1;
			if (!cpuid_model_is_consistent(vcpu))
				return 1;
		}
		ret = kvm_set_msr_common(vcpu, msr_info);
		break;

	default:
	find_uret_msr:
		msr = vmx_find_uret_msr(vmx, msr_index);
		if (msr)
			ret = vmx_set_guest_uret_msr(vmx, msr, data);
		else
			ret = kvm_set_msr_common(vcpu, msr_info);
	}

	/* FB_CLEAR may have changed, also update the FB_CLEAR_DIS behavior */
	if (msr_index == MSR_IA32_ARCH_CAPABILITIES)
		vmx_update_fb_clear_dis(vcpu, vmx);

	return ret;
}

static void vmx_cache_reg(struct kvm_vcpu *vcpu, enum kvm_reg reg)
{
	unsigned long guest_owned_bits;

	kvm_register_mark_available(vcpu, reg);

	switch (reg) {
	case VCPU_REGS_RSP:
		vcpu->arch.regs[VCPU_REGS_RSP] = vmcs_readl(GUEST_RSP);
		break;
	case VCPU_REGS_RIP:
		vcpu->arch.regs[VCPU_REGS_RIP] = vmcs_readl(GUEST_RIP);
		break;
	case VCPU_EXREG_PDPTR:
		if (enable_ept)
			ept_save_pdptrs(vcpu);
		break;
	case VCPU_EXREG_CR0:
		guest_owned_bits = vcpu->arch.cr0_guest_owned_bits;

		vcpu->arch.cr0 &= ~guest_owned_bits;
		vcpu->arch.cr0 |= vmcs_readl(GUEST_CR0) & guest_owned_bits;
		break;
	case VCPU_EXREG_CR3:
		/*
		 * When intercepting CR3 loads, e.g. for shadowing paging, KVM's
		 * CR3 is loaded into hardware, not the guest's CR3.
		 */
		if (!(exec_controls_get(to_vmx(vcpu)) & CPU_BASED_CR3_LOAD_EXITING))
			vcpu->arch.cr3 = vmcs_readl(GUEST_CR3);
		break;
	case VCPU_EXREG_CR4:
		guest_owned_bits = vcpu->arch.cr4_guest_owned_bits;

		vcpu->arch.cr4 &= ~guest_owned_bits;
		vcpu->arch.cr4 |= vmcs_readl(GUEST_CR4) & guest_owned_bits;
		break;
	default:
		KVM_BUG_ON(1, vcpu->kvm);
		break;
	}
}

static __init int cpu_has_kvm_support(void)
{
    //如果cpu有vmx标记，则支持kvm
	return cpu_has_vmx();
}

static __init int vmx_disabled_by_bios(void)
{
	return !boot_cpu_has(X86_FEATURE_MSR_IA32_FEAT_CTL) ||
	       !boot_cpu_has(X86_FEATURE_VMX);
}

static int kvm_cpu_vmxon(u64 vmxon_pointer)
{
	u64 msr;

	cr4_set_bits(X86_CR4_VMXE);

	asm_volatile_goto("1: vmxon %[vmxon_pointer]\n\t"
			  _ASM_EXTABLE(1b, %l[fault])
			  : : [vmxon_pointer] "m"(vmxon_pointer)
			  : : fault);
	return 0;

fault:
	WARN_ONCE(1, "VMXON faulted, MSR_IA32_FEAT_CTL (0x3a) = 0x%llx\n",
		  rdmsrl_safe(MSR_IA32_FEAT_CTL, &msr) ? 0xdeadbeef : msr);
	cr4_clear_bits(X86_CR4_VMXE);

	return -EFAULT;
}

static int vmx_hardware_enable(void)
{
	int cpu = raw_smp_processor_id();
	u64 phys_addr = __pa(per_cpu(vmxarea, cpu));
	int r;

	if (cr4_read_shadow() & X86_CR4_VMXE)
		return -EBUSY;

	/*
	 * This can happen if we hot-added a CPU but failed to allocate
	 * VP assist page for it.
	 */
	if (static_branch_unlikely(&enable_evmcs) &&
	    !hv_get_vp_assist_page(cpu))
		return -EFAULT;

	intel_pt_handle_vmx(1);

	r = kvm_cpu_vmxon(phys_addr);
	if (r) {
		intel_pt_handle_vmx(0);
		return r;
	}

	if (enable_ept)
		ept_sync_global();

	return 0;
}

static void vmclear_local_loaded_vmcss(void)
{
	int cpu = raw_smp_processor_id();
	struct loaded_vmcs *v, *n;

	list_for_each_entry_safe(v, n, &per_cpu(loaded_vmcss_on_cpu, cpu),
				 loaded_vmcss_on_cpu_link)
		__loaded_vmcs_clear(v);
}

static void vmx_hardware_disable(void)
{
	vmclear_local_loaded_vmcss();

	if (cpu_vmxoff())
		kvm_spurious_fault();

	intel_pt_handle_vmx(0);
}

/*
 * There is no X86_FEATURE for SGX yet, but anyway we need to query CPUID
 * directly instead of going through cpu_has(), to ensure KVM is trapping
 * ENCLS whenever it's supported in hardware.  It does not matter whether
 * the host OS supports or has enabled SGX.
 */
static bool cpu_has_sgx(void)
{
	return cpuid_eax(0) >= 0x12 && (cpuid_eax(0x12) & BIT(0));
}

/*
 * Some cpus support VM_{ENTRY,EXIT}_IA32_PERF_GLOBAL_CTRL but they
 * can't be used due to errata where VM Exit may incorrectly clear
 * IA32_PERF_GLOBAL_CTRL[34:32]. Work around the errata by using the
 * MSR load mechanism to switch IA32_PERF_GLOBAL_CTRL.
 */
static bool cpu_has_perf_global_ctrl_bug(void)
{
	if (boot_cpu_data.x86 == 0x6) {
		switch (boot_cpu_data.x86_model) {
		case INTEL_FAM6_NEHALEM_EP:	/* AAK155 */
		case INTEL_FAM6_NEHALEM:	/* AAP115 */
		case INTEL_FAM6_WESTMERE:	/* AAT100 */
		case INTEL_FAM6_WESTMERE_EP:	/* BC86,AAY89,BD102 */
		case INTEL_FAM6_NEHALEM_EX:	/* BA97 */
			return true;
		default:
			break;
		}
	}

	return false;
}

static __init int adjust_vmx_controls(u32 ctl_min, u32 ctl_opt,
				      u32 msr, u32 *result)
{
	u32 vmx_msr_low, vmx_msr_high;
	u32 ctl = ctl_min | ctl_opt;

	rdmsr(msr, vmx_msr_low, vmx_msr_high);

	ctl &= vmx_msr_high; /* bit == 0 in high word ==> must be zero */
	ctl |= vmx_msr_low;  /* bit == 1 in low word  ==> must be one  */

	/* Ensure minimum (required) set of control bits are supported. */
	if (ctl_min & ~ctl)
		return -EIO;

	*result = ctl;
	return 0;
}

static __init u64 adjust_vmx_controls64(u64 ctl_opt, u32 msr)
{
	u64 allowed;

	rdmsrl(msr, allowed);

	return  ctl_opt & allowed;
}

static __init int setup_vmcs_config(struct vmcs_config *vmcs_conf,
				    struct vmx_capability *vmx_cap)
{
	u32 vmx_msr_low, vmx_msr_high;
	u32 _pin_based_exec_control = 0;
	u32 _cpu_based_exec_control = 0;
	u32 _cpu_based_2nd_exec_control = 0;
	u64 _cpu_based_3rd_exec_control = 0;
	u32 _vmexit_control = 0;
	u32 _vmentry_control = 0;
	u64 misc_msr;
	int i;

	/*
	 * LOAD/SAVE_DEBUG_CONTROLS are absent because both are mandatory.
	 * SAVE_IA32_PAT and SAVE_IA32_EFER are absent because KVM always
	 * intercepts writes to PAT and EFER, i.e. never enables those controls.
	 */
	struct {
		u32 entry_control;
		u32 exit_control;
	} const vmcs_entry_exit_pairs[] = {
		{ VM_ENTRY_LOAD_IA32_PERF_GLOBAL_CTRL,	VM_EXIT_LOAD_IA32_PERF_GLOBAL_CTRL },
		{ VM_ENTRY_LOAD_IA32_PAT,		VM_EXIT_LOAD_IA32_PAT },
		{ VM_ENTRY_LOAD_IA32_EFER,		VM_EXIT_LOAD_IA32_EFER },
		{ VM_ENTRY_LOAD_BNDCFGS,		VM_EXIT_CLEAR_BNDCFGS },
		{ VM_ENTRY_LOAD_IA32_RTIT_CTL,		VM_EXIT_CLEAR_IA32_RTIT_CTL },
	};

	memset(vmcs_conf, 0, sizeof(*vmcs_conf));

	if (adjust_vmx_controls(KVM_REQUIRED_VMX_CPU_BASED_VM_EXEC_CONTROL,
				KVM_OPTIONAL_VMX_CPU_BASED_VM_EXEC_CONTROL,
				MSR_IA32_VMX_PROCBASED_CTLS,
				&_cpu_based_exec_control))
		return -EIO;
	if (_cpu_based_exec_control & CPU_BASED_ACTIVATE_SECONDARY_CONTROLS) {
		if (adjust_vmx_controls(KVM_REQUIRED_VMX_SECONDARY_VM_EXEC_CONTROL,
					KVM_OPTIONAL_VMX_SECONDARY_VM_EXEC_CONTROL,
					MSR_IA32_VMX_PROCBASED_CTLS2,
					&_cpu_based_2nd_exec_control))
			return -EIO;
	}
#ifndef CONFIG_X86_64
	if (!(_cpu_based_2nd_exec_control &
				SECONDARY_EXEC_VIRTUALIZE_APIC_ACCESSES))
		_cpu_based_exec_control &= ~CPU_BASED_TPR_SHADOW;
#endif

	if (!(_cpu_based_exec_control & CPU_BASED_TPR_SHADOW))
		_cpu_based_2nd_exec_control &= ~(
				SECONDARY_EXEC_APIC_REGISTER_VIRT |
				SECONDARY_EXEC_VIRTUALIZE_X2APIC_MODE |
				SECONDARY_EXEC_VIRTUAL_INTR_DELIVERY);

	rdmsr_safe(MSR_IA32_VMX_EPT_VPID_CAP,
		&vmx_cap->ept, &vmx_cap->vpid);

	if (!(_cpu_based_2nd_exec_control & SECONDARY_EXEC_ENABLE_EPT) &&
	    vmx_cap->ept) {
		pr_warn_once("EPT CAP should not exist if not support "
				"1-setting enable EPT VM-execution control\n");

		if (error_on_inconsistent_vmcs_config)
			return -EIO;

		vmx_cap->ept = 0;
	}
	if (!(_cpu_based_2nd_exec_control & SECONDARY_EXEC_ENABLE_VPID) &&
	    vmx_cap->vpid) {
		pr_warn_once("VPID CAP should not exist if not support "
				"1-setting enable VPID VM-execution control\n");

		if (error_on_inconsistent_vmcs_config)
			return -EIO;

		vmx_cap->vpid = 0;
	}

	if (!cpu_has_sgx())
		_cpu_based_2nd_exec_control &= ~SECONDARY_EXEC_ENCLS_EXITING;

	if (_cpu_based_exec_control & CPU_BASED_ACTIVATE_TERTIARY_CONTROLS)
		_cpu_based_3rd_exec_control =
			adjust_vmx_controls64(KVM_OPTIONAL_VMX_TERTIARY_VM_EXEC_CONTROL,
					      MSR_IA32_VMX_PROCBASED_CTLS3);

	if (adjust_vmx_controls(KVM_REQUIRED_VMX_VM_EXIT_CONTROLS,
				KVM_OPTIONAL_VMX_VM_EXIT_CONTROLS,
				MSR_IA32_VMX_EXIT_CTLS,
				&_vmexit_control))
		return -EIO;

	if (adjust_vmx_controls(KVM_REQUIRED_VMX_PIN_BASED_VM_EXEC_CONTROL,
				KVM_OPTIONAL_VMX_PIN_BASED_VM_EXEC_CONTROL,
				MSR_IA32_VMX_PINBASED_CTLS,
				&_pin_based_exec_control))
		return -EIO;

	if (cpu_has_broken_vmx_preemption_timer())
		_pin_based_exec_control &= ~PIN_BASED_VMX_PREEMPTION_TIMER;
	if (!(_cpu_based_2nd_exec_control &
		SECONDARY_EXEC_VIRTUAL_INTR_DELIVERY))
		_pin_based_exec_control &= ~PIN_BASED_POSTED_INTR;

	if (adjust_vmx_controls(KVM_REQUIRED_VMX_VM_ENTRY_CONTROLS,
				KVM_OPTIONAL_VMX_VM_ENTRY_CONTROLS,
				MSR_IA32_VMX_ENTRY_CTLS,
				&_vmentry_control))
		return -EIO;

	for (i = 0; i < ARRAY_SIZE(vmcs_entry_exit_pairs); i++) {
		u32 n_ctrl = vmcs_entry_exit_pairs[i].entry_control;
		u32 x_ctrl = vmcs_entry_exit_pairs[i].exit_control;

		if (!(_vmentry_control & n_ctrl) == !(_vmexit_control & x_ctrl))
			continue;

		pr_warn_once("Inconsistent VM-Entry/VM-Exit pair, entry = %x, exit = %x\n",
			     _vmentry_control & n_ctrl, _vmexit_control & x_ctrl);

		if (error_on_inconsistent_vmcs_config)
			return -EIO;

		_vmentry_control &= ~n_ctrl;
		_vmexit_control &= ~x_ctrl;
	}

	rdmsr(MSR_IA32_VMX_BASIC, vmx_msr_low, vmx_msr_high);

	/* IA-32 SDM Vol 3B: VMCS size is never greater than 4kB. */
	if ((vmx_msr_high & 0x1fff) > PAGE_SIZE)
		return -EIO;

#ifdef CONFIG_X86_64
	/* IA-32 SDM Vol 3B: 64-bit CPUs always have VMX_BASIC_MSR[48]==0. */
	if (vmx_msr_high & (1u<<16))
		return -EIO;
#endif

	/* Require Write-Back (WB) memory type for VMCS accesses. */
	if (((vmx_msr_high >> 18) & 15) != 6)
		return -EIO;

	rdmsrl(MSR_IA32_VMX_MISC, misc_msr);

	vmcs_conf->size = vmx_msr_high & 0x1fff;
	vmcs_conf->basic_cap = vmx_msr_high & ~0x1fff;

	vmcs_conf->revision_id = vmx_msr_low;

	vmcs_conf->pin_based_exec_ctrl = _pin_based_exec_control;
	vmcs_conf->cpu_based_exec_ctrl = _cpu_based_exec_control;
	vmcs_conf->cpu_based_2nd_exec_ctrl = _cpu_based_2nd_exec_control;
	vmcs_conf->cpu_based_3rd_exec_ctrl = _cpu_based_3rd_exec_control;
	vmcs_conf->vmexit_ctrl         = _vmexit_control;
	vmcs_conf->vmentry_ctrl        = _vmentry_control;
	vmcs_conf->misc	= misc_msr;

	return 0;
}

struct vmcs *alloc_vmcs_cpu(bool shadow, int cpu, gfp_t flags)
{
	int node = cpu_to_node(cpu);
	struct page *pages;
	struct vmcs *vmcs;

	pages = __alloc_pages_node(node, flags, 0);
	if (!pages)
		return NULL;
	vmcs = page_address(pages);
	memset(vmcs, 0, vmcs_config.size);

	/* KVM supports Enlightened VMCS v1 only */
	if (static_branch_unlikely(&enable_evmcs))
		vmcs->hdr.revision_id = KVM_EVMCS_VERSION;
	else
		vmcs->hdr.revision_id = vmcs_config.revision_id;

	if (shadow)
		vmcs->hdr.shadow_vmcs = 1;
	return vmcs;
}

void free_vmcs(struct vmcs *vmcs)
{
	free_page((unsigned long)vmcs);
}

/*
 * Free a VMCS, but before that VMCLEAR it on the CPU where it was last loaded
 */
void free_loaded_vmcs(struct loaded_vmcs *loaded_vmcs)
{
	if (!loaded_vmcs->vmcs)
		return;
	loaded_vmcs_clear(loaded_vmcs);
	free_vmcs(loaded_vmcs->vmcs);
	loaded_vmcs->vmcs = NULL;
	if (loaded_vmcs->msr_bitmap)
		free_page((unsigned long)loaded_vmcs->msr_bitmap);
	WARN_ON(loaded_vmcs->shadow_vmcs != NULL);
}

int alloc_loaded_vmcs(struct loaded_vmcs *loaded_vmcs)
{
	loaded_vmcs->vmcs = alloc_vmcs(false);
	if (!loaded_vmcs->vmcs)
		return -ENOMEM;

	vmcs_clear(loaded_vmcs->vmcs);

	loaded_vmcs->shadow_vmcs = NULL;
	loaded_vmcs->hv_timer_soft_disabled = false;
	loaded_vmcs->cpu = -1;
	loaded_vmcs->launched = 0;

	if (cpu_has_vmx_msr_bitmap()) {
		loaded_vmcs->msr_bitmap = (unsigned long *)
				__get_free_page(GFP_KERNEL_ACCOUNT);
		if (!loaded_vmcs->msr_bitmap)
			goto out_vmcs;
		memset(loaded_vmcs->msr_bitmap, 0xff, PAGE_SIZE);
	}

	memset(&loaded_vmcs->host_state, 0, sizeof(struct vmcs_host_state));
	memset(&loaded_vmcs->controls_shadow, 0,
		sizeof(struct vmcs_controls_shadow));

	return 0;

out_vmcs:
	free_loaded_vmcs(loaded_vmcs);
	return -ENOMEM;
}

static void free_kvm_area(void)
{
	int cpu;

	for_each_possible_cpu(cpu) {
		free_vmcs(per_cpu(vmxarea, cpu));
		per_cpu(vmxarea, cpu) = NULL;
	}
}

static __init int alloc_kvm_area(void)
{
	int cpu;

	for_each_possible_cpu(cpu) {
		struct vmcs *vmcs;

		vmcs = alloc_vmcs_cpu(false, cpu, GFP_KERNEL);
		if (!vmcs) {
			free_kvm_area();
			return -ENOMEM;
		}

		/*
		 * When eVMCS is enabled, alloc_vmcs_cpu() sets
		 * vmcs->revision_id to KVM_EVMCS_VERSION instead of
		 * revision_id reported by MSR_IA32_VMX_BASIC.
		 *
		 * However, even though not explicitly documented by
		 * TLFS, VMXArea passed as VMXON argument should
		 * still be marked with revision_id reported by
		 * physical CPU.
		 */
		if (static_branch_unlikely(&enable_evmcs))
			vmcs->hdr.revision_id = vmcs_config.revision_id;

		per_cpu(vmxarea, cpu) = vmcs;
	}
	return 0;
}

static void fix_pmode_seg(struct kvm_vcpu *vcpu, int seg,
		struct kvm_segment *save)
{
	if (!emulate_invalid_guest_state) {
		/*
		 * CS and SS RPL should be equal during guest entry according
		 * to VMX spec, but in reality it is not always so. Since vcpu
		 * is in the middle of the transition from real mode to
		 * protected mode it is safe to assume that RPL 0 is a good
		 * default value.
		 */
		if (seg == VCPU_SREG_CS || seg == VCPU_SREG_SS)
			save->selector &= ~SEGMENT_RPL_MASK;
		save->dpl = save->selector & SEGMENT_RPL_MASK;
		save->s = 1;
	}
	__vmx_set_segment(vcpu, save, seg);
}

static void enter_pmode(struct kvm_vcpu *vcpu)
{
	unsigned long flags;
	struct vcpu_vmx *vmx = to_vmx(vcpu);

	/*
	 * Update real mode segment cache. It may be not up-to-date if segment
	 * register was written while vcpu was in a guest mode.
	 */
	vmx_get_segment(vcpu, &vmx->rmode.segs[VCPU_SREG_ES], VCPU_SREG_ES);
	vmx_get_segment(vcpu, &vmx->rmode.segs[VCPU_SREG_DS], VCPU_SREG_DS);
	vmx_get_segment(vcpu, &vmx->rmode.segs[VCPU_SREG_FS], VCPU_SREG_FS);
	vmx_get_segment(vcpu, &vmx->rmode.segs[VCPU_SREG_GS], VCPU_SREG_GS);
	vmx_get_segment(vcpu, &vmx->rmode.segs[VCPU_SREG_SS], VCPU_SREG_SS);
	vmx_get_segment(vcpu, &vmx->rmode.segs[VCPU_SREG_CS], VCPU_SREG_CS);

	vmx->rmode.vm86_active = 0;

	__vmx_set_segment(vcpu, &vmx->rmode.segs[VCPU_SREG_TR], VCPU_SREG_TR);

	flags = vmcs_readl(GUEST_RFLAGS);
	flags &= RMODE_GUEST_OWNED_EFLAGS_BITS;
	flags |= vmx->rmode.save_rflags & ~RMODE_GUEST_OWNED_EFLAGS_BITS;
	vmcs_writel(GUEST_RFLAGS, flags);

	vmcs_writel(GUEST_CR4, (vmcs_readl(GUEST_CR4) & ~X86_CR4_VME) |
			(vmcs_readl(CR4_READ_SHADOW) & X86_CR4_VME));

	vmx_update_exception_bitmap(vcpu);

	fix_pmode_seg(vcpu, VCPU_SREG_CS, &vmx->rmode.segs[VCPU_SREG_CS]);
	fix_pmode_seg(vcpu, VCPU_SREG_SS, &vmx->rmode.segs[VCPU_SREG_SS]);
	fix_pmode_seg(vcpu, VCPU_SREG_ES, &vmx->rmode.segs[VCPU_SREG_ES]);
	fix_pmode_seg(vcpu, VCPU_SREG_DS, &vmx->rmode.segs[VCPU_SREG_DS]);
	fix_pmode_seg(vcpu, VCPU_SREG_FS, &vmx->rmode.segs[VCPU_SREG_FS]);
	fix_pmode_seg(vcpu, VCPU_SREG_GS, &vmx->rmode.segs[VCPU_SREG_GS]);
}

static void fix_rmode_seg(int seg, struct kvm_segment *save)
{
	const struct kvm_vmx_segment_field *sf = &kvm_vmx_segment_fields[seg];
	struct kvm_segment var = *save;

	var.dpl = 0x3;
	if (seg == VCPU_SREG_CS)
		var.type = 0x3;

	if (!emulate_invalid_guest_state) {
		var.selector = var.base >> 4;
		var.base = var.base & 0xffff0;
		var.limit = 0xffff;
		var.g = 0;
		var.db = 0;
		var.present = 1;
		var.s = 1;
		var.l = 0;
		var.unusable = 0;
		var.type = 0x3;
		var.avl = 0;
		if (save->base & 0xf)
			printk_once(KERN_WARNING "kvm: segment base is not "
					"paragraph aligned when entering "
					"protected mode (seg=%d)", seg);
	}

	vmcs_write16(sf->selector, var.selector);
	vmcs_writel(sf->base, var.base);
	vmcs_write32(sf->limit, var.limit);
	vmcs_write32(sf->ar_bytes, vmx_segment_access_rights(&var));
}

static void enter_rmode(struct kvm_vcpu *vcpu)
{
	unsigned long flags;
	struct vcpu_vmx *vmx = to_vmx(vcpu);
	struct kvm_vmx *kvm_vmx = to_kvm_vmx(vcpu->kvm);

	vmx_get_segment(vcpu, &vmx->rmode.segs[VCPU_SREG_TR], VCPU_SREG_TR);
	vmx_get_segment(vcpu, &vmx->rmode.segs[VCPU_SREG_ES], VCPU_SREG_ES);
	vmx_get_segment(vcpu, &vmx->rmode.segs[VCPU_SREG_DS], VCPU_SREG_DS);
	vmx_get_segment(vcpu, &vmx->rmode.segs[VCPU_SREG_FS], VCPU_SREG_FS);
	vmx_get_segment(vcpu, &vmx->rmode.segs[VCPU_SREG_GS], VCPU_SREG_GS);
	vmx_get_segment(vcpu, &vmx->rmode.segs[VCPU_SREG_SS], VCPU_SREG_SS);
	vmx_get_segment(vcpu, &vmx->rmode.segs[VCPU_SREG_CS], VCPU_SREG_CS);

	vmx->rmode.vm86_active = 1;

	/*
	 * Very old userspace does not call KVM_SET_TSS_ADDR before entering
	 * vcpu. Warn the user that an update is overdue.
	 */
	if (!kvm_vmx->tss_addr)
		printk_once(KERN_WARNING "kvm: KVM_SET_TSS_ADDR need to be "
			     "called before entering vcpu\n");

	vmx_segment_cache_clear(vmx);

	vmcs_writel(GUEST_TR_BASE, kvm_vmx->tss_addr);
	vmcs_write32(GUEST_TR_LIMIT, RMODE_TSS_SIZE - 1);
	vmcs_write32(GUEST_TR_AR_BYTES, 0x008b);

	flags = vmcs_readl(GUEST_RFLAGS);
	vmx->rmode.save_rflags = flags;

	flags |= X86_EFLAGS_IOPL | X86_EFLAGS_VM;

	vmcs_writel(GUEST_RFLAGS, flags);
	vmcs_writel(GUEST_CR4, vmcs_readl(GUEST_CR4) | X86_CR4_VME);
	vmx_update_exception_bitmap(vcpu);

	fix_rmode_seg(VCPU_SREG_SS, &vmx->rmode.segs[VCPU_SREG_SS]);
	fix_rmode_seg(VCPU_SREG_CS, &vmx->rmode.segs[VCPU_SREG_CS]);
	fix_rmode_seg(VCPU_SREG_ES, &vmx->rmode.segs[VCPU_SREG_ES]);
	fix_rmode_seg(VCPU_SREG_DS, &vmx->rmode.segs[VCPU_SREG_DS]);
	fix_rmode_seg(VCPU_SREG_GS, &vmx->rmode.segs[VCPU_SREG_GS]);
	fix_rmode_seg(VCPU_SREG_FS, &vmx->rmode.segs[VCPU_SREG_FS]);
}

int vmx_set_efer(struct kvm_vcpu *vcpu, u64 efer)
{
	struct vcpu_vmx *vmx = to_vmx(vcpu);

	/* Nothing to do if hardware doesn't support EFER. */
	if (!vmx_find_uret_msr(vmx, MSR_EFER))
		return 0;

	vcpu->arch.efer = efer;
#ifdef CONFIG_X86_64
	if (efer & EFER_LMA)
		vm_entry_controls_setbit(vmx, VM_ENTRY_IA32E_MODE);
	else
		vm_entry_controls_clearbit(vmx, VM_ENTRY_IA32E_MODE);
#else
	if (KVM_BUG_ON(efer & EFER_LMA, vcpu->kvm))
		return 1;
#endif

	vmx_setup_uret_msrs(vmx);
	return 0;
}

#ifdef CONFIG_X86_64

static void enter_lmode(struct kvm_vcpu *vcpu)
{
	u32 guest_tr_ar;

	vmx_segment_cache_clear(to_vmx(vcpu));

	guest_tr_ar = vmcs_read32(GUEST_TR_AR_BYTES);
	if ((guest_tr_ar & VMX_AR_TYPE_MASK) != VMX_AR_TYPE_BUSY_64_TSS) {
		pr_debug_ratelimited("%s: tss fixup for long mode. \n",
				     __func__);
		vmcs_write32(GUEST_TR_AR_BYTES,
			     (guest_tr_ar & ~VMX_AR_TYPE_MASK)
			     | VMX_AR_TYPE_BUSY_64_TSS);
	}
	vmx_set_efer(vcpu, vcpu->arch.efer | EFER_LMA);
}

static void exit_lmode(struct kvm_vcpu *vcpu)
{
	vmx_set_efer(vcpu, vcpu->arch.efer & ~EFER_LMA);
}

#endif

static void vmx_flush_tlb_all(struct kvm_vcpu *vcpu)
{
	struct vcpu_vmx *vmx = to_vmx(vcpu);

	/*
	 * INVEPT must be issued when EPT is enabled, irrespective of VPID, as
	 * the CPU is not required to invalidate guest-physical mappings on
	 * VM-Entry, even if VPID is disabled.  Guest-physical mappings are
	 * associated with the root EPT structure and not any particular VPID
	 * (INVVPID also isn't required to invalidate guest-physical mappings).
	 */
	if (enable_ept) {
		ept_sync_global();
	} else if (enable_vpid) {
		if (cpu_has_vmx_invvpid_global()) {
			vpid_sync_vcpu_global();
		} else {
			vpid_sync_vcpu_single(vmx->vpid);
			vpid_sync_vcpu_single(vmx->nested.vpid02);
		}
	}
}

static inline int vmx_get_current_vpid(struct kvm_vcpu *vcpu)
{
	if (is_guest_mode(vcpu))
		return nested_get_vpid02(vcpu);
	return to_vmx(vcpu)->vpid;
}

static void vmx_flush_tlb_current(struct kvm_vcpu *vcpu)
{
	struct kvm_mmu *mmu = vcpu->arch.mmu;
	u64 root_hpa = mmu->root.hpa;

	/* No flush required if the current context is invalid. */
	if (!VALID_PAGE(root_hpa))
		return;

	if (enable_ept)
		ept_sync_context(construct_eptp(vcpu, root_hpa,
						mmu->root_role.level));
	else
		vpid_sync_context(vmx_get_current_vpid(vcpu));
}

static void vmx_flush_tlb_gva(struct kvm_vcpu *vcpu, gva_t addr)
{
	/*
	 * vpid_sync_vcpu_addr() is a nop if vpid==0, see the comment in
	 * vmx_flush_tlb_guest() for an explanation of why this is ok.
	 */
	vpid_sync_vcpu_addr(vmx_get_current_vpid(vcpu), addr);
}

static void vmx_flush_tlb_guest(struct kvm_vcpu *vcpu)
{
	/*
	 * vpid_sync_context() is a nop if vpid==0, e.g. if enable_vpid==0 or a
	 * vpid couldn't be allocated for this vCPU.  VM-Enter and VM-Exit are
	 * required to flush GVA->{G,H}PA mappings from the TLB if vpid is
	 * disabled (VM-Enter with vpid enabled and vpid==0 is disallowed),
	 * i.e. no explicit INVVPID is necessary.
	 */
	vpid_sync_context(vmx_get_current_vpid(vcpu));
}

void vmx_ept_load_pdptrs(struct kvm_vcpu *vcpu)
{
	struct kvm_mmu *mmu = vcpu->arch.walk_mmu;

	if (!kvm_register_is_dirty(vcpu, VCPU_EXREG_PDPTR))
		return;

	if (is_pae_paging(vcpu)) {
		vmcs_write64(GUEST_PDPTR0, mmu->pdptrs[0]);
		vmcs_write64(GUEST_PDPTR1, mmu->pdptrs[1]);
		vmcs_write64(GUEST_PDPTR2, mmu->pdptrs[2]);
		vmcs_write64(GUEST_PDPTR3, mmu->pdptrs[3]);
	}
}

void ept_save_pdptrs(struct kvm_vcpu *vcpu)
{
	struct kvm_mmu *mmu = vcpu->arch.walk_mmu;

	if (WARN_ON_ONCE(!is_pae_paging(vcpu)))
		return;

	mmu->pdptrs[0] = vmcs_read64(GUEST_PDPTR0);
	mmu->pdptrs[1] = vmcs_read64(GUEST_PDPTR1);
	mmu->pdptrs[2] = vmcs_read64(GUEST_PDPTR2);
	mmu->pdptrs[3] = vmcs_read64(GUEST_PDPTR3);

	kvm_register_mark_available(vcpu, VCPU_EXREG_PDPTR);
}

#define CR3_EXITING_BITS (CPU_BASED_CR3_LOAD_EXITING | \
			  CPU_BASED_CR3_STORE_EXITING)

void vmx_set_cr0(struct kvm_vcpu *vcpu, unsigned long cr0)
{
	struct vcpu_vmx *vmx = to_vmx(vcpu);
	unsigned long hw_cr0, old_cr0_pg;
	u32 tmp;

	old_cr0_pg = kvm_read_cr0_bits(vcpu, X86_CR0_PG);

	hw_cr0 = (cr0 & ~KVM_VM_CR0_ALWAYS_OFF);
	if (is_unrestricted_guest(vcpu))
		hw_cr0 |= KVM_VM_CR0_ALWAYS_ON_UNRESTRICTED_GUEST;
	else {
		hw_cr0 |= KVM_VM_CR0_ALWAYS_ON;
		if (!enable_ept)
			hw_cr0 |= X86_CR0_WP;

		if (vmx->rmode.vm86_active && (cr0 & X86_CR0_PE))
			enter_pmode(vcpu);

		if (!vmx->rmode.vm86_active && !(cr0 & X86_CR0_PE))
			enter_rmode(vcpu);
	}

	vmcs_writel(CR0_READ_SHADOW, cr0);
	vmcs_writel(GUEST_CR0, hw_cr0);
	vcpu->arch.cr0 = cr0;
	kvm_register_mark_available(vcpu, VCPU_EXREG_CR0);

#ifdef CONFIG_X86_64
	if (vcpu->arch.efer & EFER_LME) {
		if (!old_cr0_pg && (cr0 & X86_CR0_PG))
			enter_lmode(vcpu);
		else if (old_cr0_pg && !(cr0 & X86_CR0_PG))
			exit_lmode(vcpu);
	}
#endif

	if (enable_ept && !is_unrestricted_guest(vcpu)) {
		/*
		 * Ensure KVM has an up-to-date snapshot of the guest's CR3.  If
		 * the below code _enables_ CR3 exiting, vmx_cache_reg() will
		 * (correctly) stop reading vmcs.GUEST_CR3 because it thinks
		 * KVM's CR3 is installed.
		 */
		if (!kvm_register_is_available(vcpu, VCPU_EXREG_CR3))
			vmx_cache_reg(vcpu, VCPU_EXREG_CR3);

		/*
		 * When running with EPT but not unrestricted guest, KVM must
		 * intercept CR3 accesses when paging is _disabled_.  This is
		 * necessary because restricted guests can't actually run with
		 * paging disabled, and so KVM stuffs its own CR3 in order to
		 * run the guest when identity mapped page tables.
		 *
		 * Do _NOT_ check the old CR0.PG, e.g. to optimize away the
		 * update, it may be stale with respect to CR3 interception,
		 * e.g. after nested VM-Enter.
		 *
		 * Lastly, honor L1's desires, i.e. intercept CR3 loads and/or
		 * stores to forward them to L1, even if KVM does not need to
		 * intercept them to preserve its identity mapped page tables.
		 */
		if (!(cr0 & X86_CR0_PG)) {
			exec_controls_setbit(vmx, CR3_EXITING_BITS);
		} else if (!is_guest_mode(vcpu)) {
			exec_controls_clearbit(vmx, CR3_EXITING_BITS);
		} else {
			tmp = exec_controls_get(vmx);
			tmp &= ~CR3_EXITING_BITS;
			tmp |= get_vmcs12(vcpu)->cpu_based_vm_exec_control & CR3_EXITING_BITS;
			exec_controls_set(vmx, tmp);
		}

		/* Note, vmx_set_cr4() consumes the new vcpu->arch.cr0. */
		if ((old_cr0_pg ^ cr0) & X86_CR0_PG)
			vmx_set_cr4(vcpu, kvm_read_cr4(vcpu));

		/*
		 * When !CR0_PG -> CR0_PG, vcpu->arch.cr3 becomes active, but
		 * GUEST_CR3 is still vmx->ept_identity_map_addr if EPT + !URG.
		 */
		if (!(old_cr0_pg & X86_CR0_PG) && (cr0 & X86_CR0_PG))
			kvm_register_mark_dirty(vcpu, VCPU_EXREG_CR3);
	}

	/* depends on vcpu->arch.cr0 to be set to a new value */
	vmx->emulation_required = vmx_emulation_required(vcpu);
}

static int vmx_get_max_tdp_level(void)
{
	if (cpu_has_vmx_ept_5levels())
		return 5;
	return 4;
}

u64 construct_eptp(struct kvm_vcpu *vcpu, hpa_t root_hpa, int root_level)
{
	u64 eptp = VMX_EPTP_MT_WB;

	eptp |= (root_level == 5) ? VMX_EPTP_PWL_5 : VMX_EPTP_PWL_4;

	if (enable_ept_ad_bits &&
	    (!is_guest_mode(vcpu) || nested_ept_ad_enabled(vcpu)))
		eptp |= VMX_EPTP_AD_ENABLE_BIT;
	eptp |= root_hpa;

	return eptp;
}

static void vmx_load_mmu_pgd(struct kvm_vcpu *vcpu, hpa_t root_hpa,
			     int root_level)
{
	struct kvm *kvm = vcpu->kvm;
	bool update_guest_cr3 = true;
	unsigned long guest_cr3;
	u64 eptp;

	if (enable_ept) {
		eptp = construct_eptp(vcpu, root_hpa, root_level);
		vmcs_write64(EPT_POINTER, eptp);

		hv_track_root_tdp(vcpu, root_hpa);

		if (!enable_unrestricted_guest && !is_paging(vcpu))
			guest_cr3 = to_kvm_vmx(kvm)->ept_identity_map_addr;
		else if (kvm_register_is_dirty(vcpu, VCPU_EXREG_CR3))
			guest_cr3 = vcpu->arch.cr3;
		else /* vmcs.GUEST_CR3 is already up-to-date. */
			update_guest_cr3 = false;
		vmx_ept_load_pdptrs(vcpu);
	} else {
		guest_cr3 = root_hpa | kvm_get_active_pcid(vcpu);
	}

	if (update_guest_cr3)
		vmcs_writel(GUEST_CR3, guest_cr3);
}


static bool vmx_is_valid_cr4(struct kvm_vcpu *vcpu, unsigned long cr4)
{
	/*
	 * We operate under the default treatment of SMM, so VMX cannot be
	 * enabled under SMM.  Note, whether or not VMXE is allowed at all,
	 * i.e. is a reserved bit, is handled by common x86 code.
	 */
	if ((cr4 & X86_CR4_VMXE) && is_smm(vcpu))
		return false;

	if (to_vmx(vcpu)->nested.vmxon && !nested_cr4_valid(vcpu, cr4))
		return false;

	return true;
}

void vmx_set_cr4(struct kvm_vcpu *vcpu, unsigned long cr4)
{
	unsigned long old_cr4 = vcpu->arch.cr4;
	struct vcpu_vmx *vmx = to_vmx(vcpu);
	/*
	 * Pass through host's Machine Check Enable value to hw_cr4, which
	 * is in force while we are in guest mode.  Do not let guests control
	 * this bit, even if host CR4.MCE == 0.
	 */
	unsigned long hw_cr4;

	hw_cr4 = (cr4_read_shadow() & X86_CR4_MCE) | (cr4 & ~X86_CR4_MCE);
	if (is_unrestricted_guest(vcpu))
		hw_cr4 |= KVM_VM_CR4_ALWAYS_ON_UNRESTRICTED_GUEST;
	else if (vmx->rmode.vm86_active)
		hw_cr4 |= KVM_RMODE_VM_CR4_ALWAYS_ON;
	else
		hw_cr4 |= KVM_PMODE_VM_CR4_ALWAYS_ON;

	if (!boot_cpu_has(X86_FEATURE_UMIP) && vmx_umip_emulated()) {
		if (cr4 & X86_CR4_UMIP) {
			secondary_exec_controls_setbit(vmx, SECONDARY_EXEC_DESC);
			hw_cr4 &= ~X86_CR4_UMIP;
		} else if (!is_guest_mode(vcpu) ||
			!nested_cpu_has2(get_vmcs12(vcpu), SECONDARY_EXEC_DESC)) {
			secondary_exec_controls_clearbit(vmx, SECONDARY_EXEC_DESC);
		}
	}

	vcpu->arch.cr4 = cr4;
	kvm_register_mark_available(vcpu, VCPU_EXREG_CR4);

	if (!is_unrestricted_guest(vcpu)) {
		if (enable_ept) {
			if (!is_paging(vcpu)) {
				hw_cr4 &= ~X86_CR4_PAE;
				hw_cr4 |= X86_CR4_PSE;
			} else if (!(cr4 & X86_CR4_PAE)) {
				hw_cr4 &= ~X86_CR4_PAE;
			}
		}

		/*
		 * SMEP/SMAP/PKU is disabled if CPU is in non-paging mode in
		 * hardware.  To emulate this behavior, SMEP/SMAP/PKU needs
		 * to be manually disabled when guest switches to non-paging
		 * mode.
		 *
		 * If !enable_unrestricted_guest, the CPU is always running
		 * with CR0.PG=1 and CR4 needs to be modified.
		 * If enable_unrestricted_guest, the CPU automatically
		 * disables SMEP/SMAP/PKU when the guest sets CR0.PG=0.
		 */
		if (!is_paging(vcpu))
			hw_cr4 &= ~(X86_CR4_SMEP | X86_CR4_SMAP | X86_CR4_PKE);
	}

	vmcs_writel(CR4_READ_SHADOW, cr4);
	vmcs_writel(GUEST_CR4, hw_cr4);

	if ((cr4 ^ old_cr4) & (X86_CR4_OSXSAVE | X86_CR4_PKE))
		kvm_update_cpuid_runtime(vcpu);
}

void vmx_get_segment(struct kvm_vcpu *vcpu, struct kvm_segment *var, int seg)
{
	struct vcpu_vmx *vmx = to_vmx(vcpu);
	u32 ar;

	if (vmx->rmode.vm86_active && seg != VCPU_SREG_LDTR) {
		*var = vmx->rmode.segs[seg];
		if (seg == VCPU_SREG_TR
		    || var->selector == vmx_read_guest_seg_selector(vmx, seg))
			return;
		var->base = vmx_read_guest_seg_base(vmx, seg);
		var->selector = vmx_read_guest_seg_selector(vmx, seg);
		return;
	}
	var->base = vmx_read_guest_seg_base(vmx, seg);
	var->limit = vmx_read_guest_seg_limit(vmx, seg);
	var->selector = vmx_read_guest_seg_selector(vmx, seg);
	ar = vmx_read_guest_seg_ar(vmx, seg);
	var->unusable = (ar >> 16) & 1;
	var->type = ar & 15;
	var->s = (ar >> 4) & 1;
	var->dpl = (ar >> 5) & 3;
	/*
	 * Some userspaces do not preserve unusable property. Since usable
	 * segment has to be present according to VMX spec we can use present
	 * property to amend userspace bug by making unusable segment always
	 * nonpresent. vmx_segment_access_rights() already marks nonpresent
	 * segment as unusable.
	 */
	var->present = !var->unusable;
	var->avl = (ar >> 12) & 1;
	var->l = (ar >> 13) & 1;
	var->db = (ar >> 14) & 1;
	var->g = (ar >> 15) & 1;
}

static u64 vmx_get_segment_base(struct kvm_vcpu *vcpu, int seg)
{
	struct kvm_segment s;

	if (to_vmx(vcpu)->rmode.vm86_active) {
		vmx_get_segment(vcpu, &s, seg);
		return s.base;
	}
	return vmx_read_guest_seg_base(to_vmx(vcpu), seg);
}

int vmx_get_cpl(struct kvm_vcpu *vcpu)
{
	struct vcpu_vmx *vmx = to_vmx(vcpu);

	if (unlikely(vmx->rmode.vm86_active))
		return 0;
	else {
		int ar = vmx_read_guest_seg_ar(vmx, VCPU_SREG_SS);
		return VMX_AR_DPL(ar);
	}
}

static u32 vmx_segment_access_rights(struct kvm_segment *var)
{
	u32 ar;

	if (var->unusable || !var->present)
		ar = 1 << 16;
	else {
		ar = var->type & 15;
		ar |= (var->s & 1) << 4;
		ar |= (var->dpl & 3) << 5;
		ar |= (var->present & 1) << 7;
		ar |= (var->avl & 1) << 12;
		ar |= (var->l & 1) << 13;
		ar |= (var->db & 1) << 14;
		ar |= (var->g & 1) << 15;
	}

	return ar;
}

void __vmx_set_segment(struct kvm_vcpu *vcpu, struct kvm_segment *var, int seg)
{
	struct vcpu_vmx *vmx = to_vmx(vcpu);
	const struct kvm_vmx_segment_field *sf = &kvm_vmx_segment_fields[seg];

	vmx_segment_cache_clear(vmx);

	if (vmx->rmode.vm86_active && seg != VCPU_SREG_LDTR) {
		vmx->rmode.segs[seg] = *var;
		if (seg == VCPU_SREG_TR)
			vmcs_write16(sf->selector, var->selector);
		else if (var->s)
			fix_rmode_seg(seg, &vmx->rmode.segs[seg]);
		return;
	}

	vmcs_writel(sf->base, var->base);
	vmcs_write32(sf->limit, var->limit);
	vmcs_write16(sf->selector, var->selector);

	/*
	 *   Fix the "Accessed" bit in AR field of segment registers for older
	 * qemu binaries.
	 *   IA32 arch specifies that at the time of processor reset the
	 * "Accessed" bit in the AR field of segment registers is 1. And qemu
	 * is setting it to 0 in the userland code. This causes invalid guest
	 * state vmexit when "unrestricted guest" mode is turned on.
	 *    Fix for this setup issue in cpu_reset is being pushed in the qemu
	 * tree. Newer qemu binaries with that qemu fix would not need this
	 * kvm hack.
	 */
	if (is_unrestricted_guest(vcpu) && (seg != VCPU_SREG_LDTR))
		var->type |= 0x1; /* Accessed */

	vmcs_write32(sf->ar_bytes, vmx_segment_access_rights(var));
}

static void vmx_set_segment(struct kvm_vcpu *vcpu, struct kvm_segment *var, int seg)
{
	__vmx_set_segment(vcpu, var, seg);

	to_vmx(vcpu)->emulation_required = vmx_emulation_required(vcpu);
}

static void vmx_get_cs_db_l_bits(struct kvm_vcpu *vcpu, int *db, int *l)
{
	u32 ar = vmx_read_guest_seg_ar(to_vmx(vcpu), VCPU_SREG_CS);

	*db = (ar >> 14) & 1;
	*l = (ar >> 13) & 1;
}

static void vmx_get_idt(struct kvm_vcpu *vcpu, struct desc_ptr *dt)
{
	dt->size = vmcs_read32(GUEST_IDTR_LIMIT);
	dt->address = vmcs_readl(GUEST_IDTR_BASE);
}

static void vmx_set_idt(struct kvm_vcpu *vcpu, struct desc_ptr *dt)
{
	vmcs_write32(GUEST_IDTR_LIMIT, dt->size);
	vmcs_writel(GUEST_IDTR_BASE, dt->address);
}

//获取gdt
static void vmx_get_gdt(struct kvm_vcpu *vcpu, struct desc_ptr *dt)
{
	dt->size = vmcs_read32(GUEST_GDTR_LIMIT);
	dt->address = vmcs_readl(GUEST_GDTR_BASE);
}

//设置gdt { Global Descriptor Table (GDT) }
static void vmx_set_gdt(struct kvm_vcpu *vcpu, struct desc_ptr *dt)
{
	vmcs_write32(GUEST_GDTR_LIMIT, dt->size);
	vmcs_writel(GUEST_GDTR_BASE, dt->address);
}

static bool rmode_segment_valid(struct kvm_vcpu *vcpu, int seg)
{
	struct kvm_segment var;
	u32 ar;

	vmx_get_segment(vcpu, &var, seg);
	var.dpl = 0x3;
	if (seg == VCPU_SREG_CS)
		var.type = 0x3;
	ar = vmx_segment_access_rights(&var);

	if (var.base != (var.selector << 4))
		return false;
	if (var.limit != 0xffff)
		return false;
	if (ar != 0xf3)
		return false;

	return true;
}

static bool code_segment_valid(struct kvm_vcpu *vcpu)
{
	struct kvm_segment cs;
	unsigned int cs_rpl;

	vmx_get_segment(vcpu, &cs, VCPU_SREG_CS);
	cs_rpl = cs.selector & SEGMENT_RPL_MASK;

	if (cs.unusable)
		return false;
	if (~cs.type & (VMX_AR_TYPE_CODE_MASK|VMX_AR_TYPE_ACCESSES_MASK))
		return false;
	if (!cs.s)
		return false;
	if (cs.type & VMX_AR_TYPE_WRITEABLE_MASK) {
		if (cs.dpl > cs_rpl)
			return false;
	} else {
		if (cs.dpl != cs_rpl)
			return false;
	}
	if (!cs.present)
		return false;

	/* TODO: Add Reserved field check, this'll require a new member in the kvm_segment_field structure */
	return true;
}

static bool stack_segment_valid(struct kvm_vcpu *vcpu)
{
	struct kvm_segment ss;
	unsigned int ss_rpl;

	vmx_get_segment(vcpu, &ss, VCPU_SREG_SS);
	ss_rpl = ss.selector & SEGMENT_RPL_MASK;

	if (ss.unusable)
		return true;
	if (ss.type != 3 && ss.type != 7)
		return false;
	if (!ss.s)
		return false;
	if (ss.dpl != ss_rpl) /* DPL != RPL */
		return false;
	if (!ss.present)
		return false;

	return true;
}

static bool data_segment_valid(struct kvm_vcpu *vcpu, int seg)
{
	struct kvm_segment var;
	unsigned int rpl;

	vmx_get_segment(vcpu, &var, seg);
	rpl = var.selector & SEGMENT_RPL_MASK;

	if (var.unusable)
		return true;
	if (!var.s)
		return false;
	if (!var.present)
		return false;
	if (~var.type & (VMX_AR_TYPE_CODE_MASK|VMX_AR_TYPE_WRITEABLE_MASK)) {
		if (var.dpl < rpl) /* DPL < RPL */
			return false;
	}

	/* TODO: Add other members to kvm_segment_field to allow checking for other access
	 * rights flags
	 */
	return true;
}

static bool tr_valid(struct kvm_vcpu *vcpu)
{
	struct kvm_segment tr;

	vmx_get_segment(vcpu, &tr, VCPU_SREG_TR);

	if (tr.unusable)
		return false;
	if (tr.selector & SEGMENT_TI_MASK)	/* TI = 1 */
		return false;
	if (tr.type != 3 && tr.type != 11) /* TODO: Check if guest is in IA32e mode */
		return false;
	if (!tr.present)
		return false;

	return true;
}

static bool ldtr_valid(struct kvm_vcpu *vcpu)
{
	struct kvm_segment ldtr;

	vmx_get_segment(vcpu, &ldtr, VCPU_SREG_LDTR);

	if (ldtr.unusable)
		return true;
	if (ldtr.selector & SEGMENT_TI_MASK)	/* TI = 1 */
		return false;
	if (ldtr.type != 2)
		return false;
	if (!ldtr.present)
		return false;

	return true;
}

static bool cs_ss_rpl_check(struct kvm_vcpu *vcpu)
{
	struct kvm_segment cs, ss;

	vmx_get_segment(vcpu, &cs, VCPU_SREG_CS);
	vmx_get_segment(vcpu, &ss, VCPU_SREG_SS);

	return ((cs.selector & SEGMENT_RPL_MASK) ==
		 (ss.selector & SEGMENT_RPL_MASK));
}

/*
 * Check if guest state is valid. Returns true if valid, false if
 * not.
 * We assume that registers are always usable
 */
bool __vmx_guest_state_valid(struct kvm_vcpu *vcpu)
{
	/* real mode guest state checks */
	if (!is_protmode(vcpu) || (vmx_get_rflags(vcpu) & X86_EFLAGS_VM)) {
		if (!rmode_segment_valid(vcpu, VCPU_SREG_CS))
			return false;
		if (!rmode_segment_valid(vcpu, VCPU_SREG_SS))
			return false;
		if (!rmode_segment_valid(vcpu, VCPU_SREG_DS))
			return false;
		if (!rmode_segment_valid(vcpu, VCPU_SREG_ES))
			return false;
		if (!rmode_segment_valid(vcpu, VCPU_SREG_FS))
			return false;
		if (!rmode_segment_valid(vcpu, VCPU_SREG_GS))
			return false;
	} else {
	/* protected mode guest state checks */
		if (!cs_ss_rpl_check(vcpu))
			return false;
		if (!code_segment_valid(vcpu))
			return false;
		if (!stack_segment_valid(vcpu))
			return false;
		if (!data_segment_valid(vcpu, VCPU_SREG_DS))
			return false;
		if (!data_segment_valid(vcpu, VCPU_SREG_ES))
			return false;
		if (!data_segment_valid(vcpu, VCPU_SREG_FS))
			return false;
		if (!data_segment_valid(vcpu, VCPU_SREG_GS))
			return false;
		if (!tr_valid(vcpu))
			return false;
		if (!ldtr_valid(vcpu))
			return false;
	}
	/* TODO:
	 * - Add checks on RIP
	 * - Add checks on RFLAGS
	 */

	return true;
}

static int init_rmode_tss(struct kvm *kvm, void __user *ua)
{
	const void *zero_page = (const void *) __va(page_to_phys(ZERO_PAGE(0)));
	u16 data;
	int i;

	for (i = 0; i < 3; i++) {
		if (__copy_to_user(ua + PAGE_SIZE * i, zero_page, PAGE_SIZE))
			return -EFAULT;
	}

	data = TSS_BASE_SIZE + TSS_REDIRECTION_SIZE;
	if (__copy_to_user(ua + TSS_IOPB_BASE_OFFSET, &data, sizeof(u16)))
		return -EFAULT;

	data = ~0;
	if (__copy_to_user(ua + RMODE_TSS_SIZE - 1, &data, sizeof(u8)))
		return -EFAULT;

	return 0;
}

static int init_rmode_identity_map(struct kvm *kvm)
{
	struct kvm_vmx *kvm_vmx = to_kvm_vmx(kvm);
	int i, r = 0;
	void __user *uaddr;
	u32 tmp;

	/* Protect kvm_vmx->ept_identity_pagetable_done. */
	mutex_lock(&kvm->slots_lock);

	if (likely(kvm_vmx->ept_identity_pagetable_done))
		goto out;

	if (!kvm_vmx->ept_identity_map_addr)
		kvm_vmx->ept_identity_map_addr = VMX_EPT_IDENTITY_PAGETABLE_ADDR;

	uaddr = __x86_set_memory_region(kvm,
					IDENTITY_PAGETABLE_PRIVATE_MEMSLOT,
					kvm_vmx->ept_identity_map_addr,
					PAGE_SIZE);
	if (IS_ERR(uaddr)) {
		r = PTR_ERR(uaddr);
		goto out;
	}

	/* Set up identity-mapping pagetable for EPT in real mode */
	for (i = 0; i < (PAGE_SIZE / sizeof(tmp)); i++) {
		tmp = (i << 22) + (_PAGE_PRESENT | _PAGE_RW | _PAGE_USER |
			_PAGE_ACCESSED | _PAGE_DIRTY | _PAGE_PSE);
		if (__copy_to_user(uaddr + i * sizeof(tmp), &tmp, sizeof(tmp))) {
			r = -EFAULT;
			goto out;
		}
	}
	kvm_vmx->ept_identity_pagetable_done = true;

out:
	mutex_unlock(&kvm->slots_lock);
	return r;
}

static void seg_setup(int seg)
{
	const struct kvm_vmx_segment_field *sf = &kvm_vmx_segment_fields[seg];
	unsigned int ar;

	vmcs_write16(sf->selector, 0);
	vmcs_writel(sf->base, 0);
	vmcs_write32(sf->limit, 0xffff);
	ar = 0x93;
	if (seg == VCPU_SREG_CS)
		ar |= 0x08; /* code segment */

	vmcs_write32(sf->ar_bytes, ar);
}

static int alloc_apic_access_page(struct kvm *kvm)
{
	struct page *page;
	void __user *hva;
	int ret = 0;

	mutex_lock(&kvm->slots_lock);
	if (kvm->arch.apic_access_memslot_enabled)
		goto out;
	hva = __x86_set_memory_region(kvm, APIC_ACCESS_PAGE_PRIVATE_MEMSLOT,
				      APIC_DEFAULT_PHYS_BASE, PAGE_SIZE);
	if (IS_ERR(hva)) {
		ret = PTR_ERR(hva);
		goto out;
	}

	page = gfn_to_page(kvm, APIC_DEFAULT_PHYS_BASE >> PAGE_SHIFT);
	if (is_error_page(page)) {
		ret = -EFAULT;
		goto out;
	}

	/*
	 * Do not pin the page in memory, so that memory hot-unplug
	 * is able to migrate it.
	 */
	put_page(page);
	kvm->arch.apic_access_memslot_enabled = true;
out:
	mutex_unlock(&kvm->slots_lock);
	return ret;
}

//申请一个空闲的vpid
int allocate_vpid(void)
{
	int vpid;

	if (!enable_vpid)
		return 0;
	spin_lock(&vmx_vpid_lock);
	//申请一个未用的vpid
	vpid = find_first_zero_bit(vmx_vpid_bitmap, VMX_NR_VPIDS);
	if (vpid < VMX_NR_VPIDS)
	    //标明vpid占用
		__set_bit(vpid, vmx_vpid_bitmap);
	else
		vpid = 0;
	spin_unlock(&vmx_vpid_lock);
	return vpid;
}

void free_vpid(int vpid)
{
	if (!enable_vpid || vpid == 0)
		return;
	spin_lock(&vmx_vpid_lock);
	__clear_bit(vpid, vmx_vpid_bitmap);
	spin_unlock(&vmx_vpid_lock);
}

static void vmx_msr_bitmap_l01_changed(struct vcpu_vmx *vmx)
{
	/*
	 * When KVM is a nested hypervisor on top of Hyper-V and uses
	 * 'Enlightened MSR Bitmap' feature L0 needs to know that MSR
	 * bitmap has changed.
	 */
	if (static_branch_unlikely(&enable_evmcs))
		evmcs_touch_msr_bitmap();

	vmx->nested.force_msr_bitmap_recalc = true;
}

void vmx_disable_intercept_for_msr(struct kvm_vcpu *vcpu, u32 msr, int type)
{
	struct vcpu_vmx *vmx = to_vmx(vcpu);
	unsigned long *msr_bitmap = vmx->vmcs01.msr_bitmap;

	if (!cpu_has_vmx_msr_bitmap())
		return;

	vmx_msr_bitmap_l01_changed(vmx);

	/*
	 * Mark the desired intercept state in shadow bitmap, this is needed
	 * for resync when the MSR filters change.
	*/
	if (is_valid_passthrough_msr(msr)) {
		int idx = possible_passthrough_msr_slot(msr);

		if (idx != -ENOENT) {
			if (type & MSR_TYPE_R)
				clear_bit(idx, vmx->shadow_msr_intercept.read);
			if (type & MSR_TYPE_W)
				clear_bit(idx, vmx->shadow_msr_intercept.write);
		}
	}

	if ((type & MSR_TYPE_R) &&
	    !kvm_msr_allowed(vcpu, msr, KVM_MSR_FILTER_READ)) {
		vmx_set_msr_bitmap_read(msr_bitmap, msr);
		type &= ~MSR_TYPE_R;
	}

	if ((type & MSR_TYPE_W) &&
	    !kvm_msr_allowed(vcpu, msr, KVM_MSR_FILTER_WRITE)) {
		vmx_set_msr_bitmap_write(msr_bitmap, msr);
		type &= ~MSR_TYPE_W;
	}

	if (type & MSR_TYPE_R)
		vmx_clear_msr_bitmap_read(msr_bitmap, msr);

	if (type & MSR_TYPE_W)
		vmx_clear_msr_bitmap_write(msr_bitmap, msr);
}

void vmx_enable_intercept_for_msr(struct kvm_vcpu *vcpu, u32 msr, int type)
{
	struct vcpu_vmx *vmx = to_vmx(vcpu);
	unsigned long *msr_bitmap = vmx->vmcs01.msr_bitmap;

	if (!cpu_has_vmx_msr_bitmap())
		return;

	vmx_msr_bitmap_l01_changed(vmx);

	/*
	 * Mark the desired intercept state in shadow bitmap, this is needed
	 * for resync when the MSR filter changes.
	*/
	if (is_valid_passthrough_msr(msr)) {
		int idx = possible_passthrough_msr_slot(msr);

		if (idx != -ENOENT) {
			if (type & MSR_TYPE_R)
				set_bit(idx, vmx->shadow_msr_intercept.read);
			if (type & MSR_TYPE_W)
				set_bit(idx, vmx->shadow_msr_intercept.write);
		}
	}

	if (type & MSR_TYPE_R)
		vmx_set_msr_bitmap_read(msr_bitmap, msr);

	if (type & MSR_TYPE_W)
		vmx_set_msr_bitmap_write(msr_bitmap, msr);
}

static void vmx_reset_x2apic_msrs(struct kvm_vcpu *vcpu, u8 mode)
{
	unsigned long *msr_bitmap = to_vmx(vcpu)->vmcs01.msr_bitmap;
	unsigned long read_intercept;
	int msr;

	read_intercept = (mode & MSR_BITMAP_MODE_X2APIC_APICV) ? 0 : ~0;

	for (msr = 0x800; msr <= 0x8ff; msr += BITS_PER_LONG) {
		unsigned int read_idx = msr / BITS_PER_LONG;
		unsigned int write_idx = read_idx + (0x800 / sizeof(long));

		msr_bitmap[read_idx] = read_intercept;
		msr_bitmap[write_idx] = ~0ul;
	}
}

static void vmx_update_msr_bitmap_x2apic(struct kvm_vcpu *vcpu)
{
	struct vcpu_vmx *vmx = to_vmx(vcpu);
	u8 mode;

	if (!cpu_has_vmx_msr_bitmap())
		return;

	if (cpu_has_secondary_exec_ctrls() &&
	    (secondary_exec_controls_get(vmx) &
	     SECONDARY_EXEC_VIRTUALIZE_X2APIC_MODE)) {
		mode = MSR_BITMAP_MODE_X2APIC;
		if (enable_apicv && kvm_vcpu_apicv_active(vcpu))
			mode |= MSR_BITMAP_MODE_X2APIC_APICV;
	} else {
		mode = 0;
	}

	if (mode == vmx->x2apic_msr_bitmap_mode)
		return;

	vmx->x2apic_msr_bitmap_mode = mode;

	vmx_reset_x2apic_msrs(vcpu, mode);

	/*
	 * TPR reads and writes can be virtualized even if virtual interrupt
	 * delivery is not in use.
	 */
	vmx_set_intercept_for_msr(vcpu, X2APIC_MSR(APIC_TASKPRI), MSR_TYPE_RW,
				  !(mode & MSR_BITMAP_MODE_X2APIC));

	if (mode & MSR_BITMAP_MODE_X2APIC_APICV) {
		vmx_enable_intercept_for_msr(vcpu, X2APIC_MSR(APIC_TMCCT), MSR_TYPE_RW);
		vmx_disable_intercept_for_msr(vcpu, X2APIC_MSR(APIC_EOI), MSR_TYPE_W);
		vmx_disable_intercept_for_msr(vcpu, X2APIC_MSR(APIC_SELF_IPI), MSR_TYPE_W);
		if (enable_ipiv)
			vmx_disable_intercept_for_msr(vcpu, X2APIC_MSR(APIC_ICR), MSR_TYPE_RW);
	}
}

void pt_update_intercept_for_msr(struct kvm_vcpu *vcpu)
{
	struct vcpu_vmx *vmx = to_vmx(vcpu);
	bool flag = !(vmx->pt_desc.guest.ctl & RTIT_CTL_TRACEEN);
	u32 i;

	vmx_set_intercept_for_msr(vcpu, MSR_IA32_RTIT_STATUS, MSR_TYPE_RW, flag);
	vmx_set_intercept_for_msr(vcpu, MSR_IA32_RTIT_OUTPUT_BASE, MSR_TYPE_RW, flag);
	vmx_set_intercept_for_msr(vcpu, MSR_IA32_RTIT_OUTPUT_MASK, MSR_TYPE_RW, flag);
	vmx_set_intercept_for_msr(vcpu, MSR_IA32_RTIT_CR3_MATCH, MSR_TYPE_RW, flag);
	for (i = 0; i < vmx->pt_desc.num_address_ranges; i++) {
		vmx_set_intercept_for_msr(vcpu, MSR_IA32_RTIT_ADDR0_A + i * 2, MSR_TYPE_RW, flag);
		vmx_set_intercept_for_msr(vcpu, MSR_IA32_RTIT_ADDR0_B + i * 2, MSR_TYPE_RW, flag);
	}
}

static bool vmx_guest_apic_has_interrupt(struct kvm_vcpu *vcpu)
{
	struct vcpu_vmx *vmx = to_vmx(vcpu);
	void *vapic_page;
	u32 vppr;
	int rvi;

	if (WARN_ON_ONCE(!is_guest_mode(vcpu)) ||
		!nested_cpu_has_vid(get_vmcs12(vcpu)) ||
		WARN_ON_ONCE(!vmx->nested.virtual_apic_map.gfn))
		return false;

	rvi = vmx_get_rvi();

	vapic_page = vmx->nested.virtual_apic_map.hva;
	vppr = *((u32 *)(vapic_page + APIC_PROCPRI));

	return ((rvi & 0xf0) > (vppr & 0xf0));
}

static void vmx_msr_filter_changed(struct kvm_vcpu *vcpu)
{
	struct vcpu_vmx *vmx = to_vmx(vcpu);
	u32 i;

	/*
	 * Redo intercept permissions for MSRs that KVM is passing through to
	 * the guest.  Disabling interception will check the new MSR filter and
	 * ensure that KVM enables interception if usersepace wants to filter
	 * the MSR.  MSRs that KVM is already intercepting don't need to be
	 * refreshed since KVM is going to intercept them regardless of what
	 * userspace wants.
	 */
	for (i = 0; i < ARRAY_SIZE(vmx_possible_passthrough_msrs); i++) {
		u32 msr = vmx_possible_passthrough_msrs[i];

		if (!test_bit(i, vmx->shadow_msr_intercept.read))
			vmx_disable_intercept_for_msr(vcpu, msr, MSR_TYPE_R);

		if (!test_bit(i, vmx->shadow_msr_intercept.write))
			vmx_disable_intercept_for_msr(vcpu, msr, MSR_TYPE_W);
	}

	/* PT MSRs can be passed through iff PT is exposed to the guest. */
	if (vmx_pt_mode_is_host_guest())
		pt_update_intercept_for_msr(vcpu);
}

static inline void kvm_vcpu_trigger_posted_interrupt(struct kvm_vcpu *vcpu,
						     int pi_vec)
{
#ifdef CONFIG_SMP
	if (vcpu->mode == IN_GUEST_MODE) {
		/*
		 * The vector of the virtual has already been set in the PIR.
		 * Send a notification event to deliver the virtual interrupt
		 * unless the vCPU is the currently running vCPU, i.e. the
		 * event is being sent from a fastpath VM-Exit handler, in
		 * which case the PIR will be synced to the vIRR before
		 * re-entering the guest.
		 *
		 * When the target is not the running vCPU, the following
		 * possibilities emerge:
		 *
		 * Case 1: vCPU stays in non-root mode. Sending a notification
		 * event posts the interrupt to the vCPU.
		 *
		 * Case 2: vCPU exits to root mode and is still runnable. The
		 * PIR will be synced to the vIRR before re-entering the guest.
		 * Sending a notification event is ok as the host IRQ handler
		 * will ignore the spurious event.
		 *
		 * Case 3: vCPU exits to root mode and is blocked. vcpu_block()
		 * has already synced PIR to vIRR and never blocks the vCPU if
		 * the vIRR is not empty. Therefore, a blocked vCPU here does
		 * not wait for any requested interrupts in PIR, and sending a
		 * notification event also results in a benign, spurious event.
		 */

		if (vcpu != kvm_get_running_vcpu())
			apic->send_IPI_mask(get_cpu_mask(vcpu->cpu), pi_vec);
		return;
	}
#endif
	/*
	 * The vCPU isn't in the guest; wake the vCPU in case it is blocking,
	 * otherwise do nothing as KVM will grab the highest priority pending
	 * IRQ via ->sync_pir_to_irr() in vcpu_enter_guest().
	 */
	kvm_vcpu_wake_up(vcpu);
}

static int vmx_deliver_nested_posted_interrupt(struct kvm_vcpu *vcpu,
						int vector)
{
	struct vcpu_vmx *vmx = to_vmx(vcpu);

	if (is_guest_mode(vcpu) &&
	    vector == vmx->nested.posted_intr_nv) {
		/*
		 * If a posted intr is not recognized by hardware,
		 * we will accomplish it in the next vmentry.
		 */
		vmx->nested.pi_pending = true;
		kvm_make_request(KVM_REQ_EVENT, vcpu);

		/*
		 * This pairs with the smp_mb_*() after setting vcpu->mode in
		 * vcpu_enter_guest() to guarantee the vCPU sees the event
		 * request if triggering a posted interrupt "fails" because
		 * vcpu->mode != IN_GUEST_MODE.  The extra barrier is needed as
		 * the smb_wmb() in kvm_make_request() only ensures everything
		 * done before making the request is visible when the request
		 * is visible, it doesn't ensure ordering between the store to
		 * vcpu->requests and the load from vcpu->mode.
		 */
		smp_mb__after_atomic();

		/* the PIR and ON have been set by L1. */
		kvm_vcpu_trigger_posted_interrupt(vcpu, POSTED_INTR_NESTED_VECTOR);
		return 0;
	}
	return -1;
}
/*
 * Send interrupt to vcpu via posted interrupt way.
 * 1. If target vcpu is running(non-root mode), send posted interrupt
 * notification to vcpu and hardware will sync PIR to vIRR atomically.
 * 2. If target vcpu isn't running(root mode), kick it to pick up the
 * interrupt from PIR in next vmentry.
 */
static int vmx_deliver_posted_interrupt(struct kvm_vcpu *vcpu, int vector)
{
	struct vcpu_vmx *vmx = to_vmx(vcpu);
	int r;

	r = vmx_deliver_nested_posted_interrupt(vcpu, vector);
	if (!r)
		return 0;

	/* Note, this is called iff the local APIC is in-kernel. */
	if (!vcpu->arch.apic->apicv_active)
		return -1;

	if (pi_test_and_set_pir(vector, &vmx->pi_desc))
		return 0;

	/* If a previous notification has sent the IPI, nothing to do.  */
	if (pi_test_and_set_on(&vmx->pi_desc))
		return 0;

	/*
	 * The implied barrier in pi_test_and_set_on() pairs with the smp_mb_*()
	 * after setting vcpu->mode in vcpu_enter_guest(), thus the vCPU is
	 * guaranteed to see PID.ON=1 and sync the PIR to IRR if triggering a
	 * posted interrupt "fails" because vcpu->mode != IN_GUEST_MODE.
	 */
	kvm_vcpu_trigger_posted_interrupt(vcpu, POSTED_INTR_VECTOR);
	return 0;
}

static void vmx_deliver_interrupt(struct kvm_lapic *apic, int delivery_mode,
				  int trig_mode, int vector)
{
	struct kvm_vcpu *vcpu = apic->vcpu;

	if (vmx_deliver_posted_interrupt(vcpu, vector)) {
		kvm_lapic_set_irr(vector, apic);
		kvm_make_request(KVM_REQ_EVENT, vcpu);
		kvm_vcpu_kick(vcpu);
	} else {
		trace_kvm_apicv_accept_irq(vcpu->vcpu_id, delivery_mode,
					   trig_mode, vector);
	}
}

/*
 * Set up the vmcs's constant host-state fields, i.e., host-state fields that
 * will not change in the lifetime of the guest.
 * Note that host-state that does change is set elsewhere. E.g., host-state
 * that is set differently for each CPU is set in vmx_vcpu_load(), not here.
 */
void vmx_set_constant_host_state(struct vcpu_vmx *vmx)
{
	u32 low32, high32;
	unsigned long tmpl;
	unsigned long cr0, cr3, cr4;

	cr0 = read_cr0();
	WARN_ON(cr0 & X86_CR0_TS);
	vmcs_writel(HOST_CR0, cr0);  /* 22.2.3 */

	/*
	 * Save the most likely value for this task's CR3 in the VMCS.
	 * We can't use __get_current_cr3_fast() because we're not atomic.
	 */
	cr3 = __read_cr3();
	vmcs_writel(HOST_CR3, cr3);		/* 22.2.3  FIXME: shadow tables */
	vmx->loaded_vmcs->host_state.cr3 = cr3;

	/* Save the most likely value for this task's CR4 in the VMCS. */
	cr4 = cr4_read_shadow();
	vmcs_writel(HOST_CR4, cr4);			/* 22.2.3, 22.2.5 */
	vmx->loaded_vmcs->host_state.cr4 = cr4;

	vmcs_write16(HOST_CS_SELECTOR, __KERNEL_CS);  /* 22.2.4 */
#ifdef CONFIG_X86_64
	/*
	 * Load null selectors, so we can avoid reloading them in
	 * vmx_prepare_switch_to_host(), in case userspace uses
	 * the null selectors too (the expected case).
	 */
	vmcs_write16(HOST_DS_SELECTOR, 0);
	vmcs_write16(HOST_ES_SELECTOR, 0);
#else
	vmcs_write16(HOST_DS_SELECTOR, __KERNEL_DS);  /* 22.2.4 */
	vmcs_write16(HOST_ES_SELECTOR, __KERNEL_DS);  /* 22.2.4 */
#endif
	vmcs_write16(HOST_SS_SELECTOR, __KERNEL_DS);  /* 22.2.4 */
	vmcs_write16(HOST_TR_SELECTOR, GDT_ENTRY_TSS*8);  /* 22.2.4 */

	vmcs_writel(HOST_IDTR_BASE, host_idt_base);   /* 22.2.4 */

	vmcs_writel(HOST_RIP, (unsigned long)vmx_vmexit); /* 22.2.5 */

	rdmsr(MSR_IA32_SYSENTER_CS, low32, high32);
	vmcs_write32(HOST_IA32_SYSENTER_CS, low32);

	/*
	 * SYSENTER is used for 32-bit system calls on either 32-bit or
	 * 64-bit kernels.  It is always zero If neither is allowed, otherwise
	 * vmx_vcpu_load_vmcs loads it with the per-CPU entry stack (and may
	 * have already done so!).
	 */
	if (!IS_ENABLED(CONFIG_IA32_EMULATION) && !IS_ENABLED(CONFIG_X86_32))
		vmcs_writel(HOST_IA32_SYSENTER_ESP, 0);

	rdmsrl(MSR_IA32_SYSENTER_EIP, tmpl);
	vmcs_writel(HOST_IA32_SYSENTER_EIP, tmpl);   /* 22.2.3 */

	if (vmcs_config.vmexit_ctrl & VM_EXIT_LOAD_IA32_PAT) {
		rdmsr(MSR_IA32_CR_PAT, low32, high32);
		vmcs_write64(HOST_IA32_PAT, low32 | ((u64) high32 << 32));
	}

	if (cpu_has_load_ia32_efer())
		vmcs_write64(HOST_IA32_EFER, host_efer);
}

void set_cr4_guest_host_mask(struct vcpu_vmx *vmx)
{
	struct kvm_vcpu *vcpu = &vmx->vcpu;

	vcpu->arch.cr4_guest_owned_bits = KVM_POSSIBLE_CR4_GUEST_BITS &
					  ~vcpu->arch.cr4_guest_rsvd_bits;
	if (!enable_ept) {
		vcpu->arch.cr4_guest_owned_bits &= ~X86_CR4_TLBFLUSH_BITS;
		vcpu->arch.cr4_guest_owned_bits &= ~X86_CR4_PDPTR_BITS;
	}
	if (is_guest_mode(&vmx->vcpu))
		vcpu->arch.cr4_guest_owned_bits &=
			~get_vmcs12(vcpu)->cr4_guest_host_mask;
	vmcs_writel(CR4_GUEST_HOST_MASK, ~vcpu->arch.cr4_guest_owned_bits);
}

static u32 vmx_pin_based_exec_ctrl(struct vcpu_vmx *vmx)
{
	u32 pin_based_exec_ctrl = vmcs_config.pin_based_exec_ctrl;

	if (!kvm_vcpu_apicv_active(&vmx->vcpu))
		pin_based_exec_ctrl &= ~PIN_BASED_POSTED_INTR;

	if (!enable_vnmi)
		pin_based_exec_ctrl &= ~PIN_BASED_VIRTUAL_NMIS;

	if (!enable_preemption_timer)
		pin_based_exec_ctrl &= ~PIN_BASED_VMX_PREEMPTION_TIMER;

	return pin_based_exec_ctrl;
}

static u32 vmx_vmentry_ctrl(void)
{
	u32 vmentry_ctrl = vmcs_config.vmentry_ctrl;

	if (vmx_pt_mode_is_system())
		vmentry_ctrl &= ~(VM_ENTRY_PT_CONCEAL_PIP |
				  VM_ENTRY_LOAD_IA32_RTIT_CTL);
	/*
	 * IA32e mode, and loading of EFER and PERF_GLOBAL_CTRL are toggled dynamically.
	 */
	vmentry_ctrl &= ~(VM_ENTRY_LOAD_IA32_PERF_GLOBAL_CTRL |
			  VM_ENTRY_LOAD_IA32_EFER |
			  VM_ENTRY_IA32E_MODE);

	if (cpu_has_perf_global_ctrl_bug())
		vmentry_ctrl &= ~VM_ENTRY_LOAD_IA32_PERF_GLOBAL_CTRL;

	return vmentry_ctrl;
}

static u32 vmx_vmexit_ctrl(void)
{
	u32 vmexit_ctrl = vmcs_config.vmexit_ctrl;

	/*
	 * Not used by KVM and never set in vmcs01 or vmcs02, but emulated for
	 * nested virtualization and thus allowed to be set in vmcs12.
	 */
	vmexit_ctrl &= ~(VM_EXIT_SAVE_IA32_PAT | VM_EXIT_SAVE_IA32_EFER |
			 VM_EXIT_SAVE_VMX_PREEMPTION_TIMER);

	if (vmx_pt_mode_is_system())
		vmexit_ctrl &= ~(VM_EXIT_PT_CONCEAL_PIP |
				 VM_EXIT_CLEAR_IA32_RTIT_CTL);

	if (cpu_has_perf_global_ctrl_bug())
		vmexit_ctrl &= ~VM_EXIT_LOAD_IA32_PERF_GLOBAL_CTRL;

	/* Loading of EFER and PERF_GLOBAL_CTRL are toggled dynamically */
	return vmexit_ctrl &
		~(VM_EXIT_LOAD_IA32_PERF_GLOBAL_CTRL | VM_EXIT_LOAD_IA32_EFER);
}

static void vmx_refresh_apicv_exec_ctrl(struct kvm_vcpu *vcpu)
{
	struct vcpu_vmx *vmx = to_vmx(vcpu);

	if (is_guest_mode(vcpu)) {
		vmx->nested.update_vmcs01_apicv_status = true;
		return;
	}

	pin_controls_set(vmx, vmx_pin_based_exec_ctrl(vmx));

	if (kvm_vcpu_apicv_active(vcpu)) {
		secondary_exec_controls_setbit(vmx,
					       SECONDARY_EXEC_APIC_REGISTER_VIRT |
					       SECONDARY_EXEC_VIRTUAL_INTR_DELIVERY);
		if (enable_ipiv)
			tertiary_exec_controls_setbit(vmx, TERTIARY_EXEC_IPI_VIRT);
	} else {
		secondary_exec_controls_clearbit(vmx,
						 SECONDARY_EXEC_APIC_REGISTER_VIRT |
						 SECONDARY_EXEC_VIRTUAL_INTR_DELIVERY);
		if (enable_ipiv)
			tertiary_exec_controls_clearbit(vmx, TERTIARY_EXEC_IPI_VIRT);
	}

	vmx_update_msr_bitmap_x2apic(vcpu);
}

static u32 vmx_exec_control(struct vcpu_vmx *vmx)
{
	u32 exec_control = vmcs_config.cpu_based_exec_ctrl;

	/*
	 * Not used by KVM, but fully supported for nesting, i.e. are allowed in
	 * vmcs12 and propagated to vmcs02 when set in vmcs12.
	 */
	exec_control &= ~(CPU_BASED_RDTSC_EXITING |
			  CPU_BASED_USE_IO_BITMAPS |
			  CPU_BASED_MONITOR_TRAP_FLAG |
			  CPU_BASED_PAUSE_EXITING);

	/* INTR_WINDOW_EXITING and NMI_WINDOW_EXITING are toggled dynamically */
	exec_control &= ~(CPU_BASED_INTR_WINDOW_EXITING |
			  CPU_BASED_NMI_WINDOW_EXITING);

	if (vmx->vcpu.arch.switch_db_regs & KVM_DEBUGREG_WONT_EXIT)
		exec_control &= ~CPU_BASED_MOV_DR_EXITING;

	if (!cpu_need_tpr_shadow(&vmx->vcpu))
		exec_control &= ~CPU_BASED_TPR_SHADOW;

#ifdef CONFIG_X86_64
	if (exec_control & CPU_BASED_TPR_SHADOW)
		exec_control &= ~(CPU_BASED_CR8_LOAD_EXITING |
				  CPU_BASED_CR8_STORE_EXITING);
	else
		exec_control |= CPU_BASED_CR8_STORE_EXITING |
				CPU_BASED_CR8_LOAD_EXITING;
#endif
	/* No need to intercept CR3 access or INVPLG when using EPT. */
	if (enable_ept)
		exec_control &= ~(CPU_BASED_CR3_LOAD_EXITING |
				  CPU_BASED_CR3_STORE_EXITING |
				  CPU_BASED_INVLPG_EXITING);
	if (kvm_mwait_in_guest(vmx->vcpu.kvm))
		exec_control &= ~(CPU_BASED_MWAIT_EXITING |
				CPU_BASED_MONITOR_EXITING);
	if (kvm_hlt_in_guest(vmx->vcpu.kvm))
		exec_control &= ~CPU_BASED_HLT_EXITING;
	return exec_control;
}

static u64 vmx_tertiary_exec_control(struct vcpu_vmx *vmx)
{
	u64 exec_control = vmcs_config.cpu_based_3rd_exec_ctrl;

	/*
	 * IPI virtualization relies on APICv. Disable IPI virtualization if
	 * APICv is inhibited.
	 */
	if (!enable_ipiv || !kvm_vcpu_apicv_active(&vmx->vcpu))
		exec_control &= ~TERTIARY_EXEC_IPI_VIRT;

	return exec_control;
}

/*
 * Adjust a single secondary execution control bit to intercept/allow an
 * instruction in the guest.  This is usually done based on whether or not a
 * feature has been exposed to the guest in order to correctly emulate faults.
 */
static inline void
vmx_adjust_secondary_exec_control(struct vcpu_vmx *vmx, u32 *exec_control,
				  u32 control, bool enabled, bool exiting)
{
	/*
	 * If the control is for an opt-in feature, clear the control if the
	 * feature is not exposed to the guest, i.e. not enabled.  If the
	 * control is opt-out, i.e. an exiting control, clear the control if
	 * the feature _is_ exposed to the guest, i.e. exiting/interception is
	 * disabled for the associated instruction.  Note, the caller is
	 * responsible presetting exec_control to set all supported bits.
	 */
	if (enabled == exiting)
		*exec_control &= ~control;

	/*
	 * Update the nested MSR settings so that a nested VMM can/can't set
	 * controls for features that are/aren't exposed to the guest.
	 */
	if (nested) {
		if (enabled)
			vmx->nested.msrs.secondary_ctls_high |= control;
		else
			vmx->nested.msrs.secondary_ctls_high &= ~control;
	}
}

/*
 * Wrapper macro for the common case of adjusting a secondary execution control
 * based on a single guest CPUID bit, with a dedicated feature bit.  This also
 * verifies that the control is actually supported by KVM and hardware.
 */
#define vmx_adjust_sec_exec_control(vmx, exec_control, name, feat_name, ctrl_name, exiting) \
({									 \
	bool __enabled;							 \
									 \
	if (cpu_has_vmx_##name()) {					 \
		__enabled = guest_cpuid_has(&(vmx)->vcpu,		 \
					    X86_FEATURE_##feat_name);	 \
		vmx_adjust_secondary_exec_control(vmx, exec_control,	 \
			SECONDARY_EXEC_##ctrl_name, __enabled, exiting); \
	}								 \
})

/* More macro magic for ENABLE_/opt-in versus _EXITING/opt-out controls. */
#define vmx_adjust_sec_exec_feature(vmx, exec_control, lname, uname) \
	vmx_adjust_sec_exec_control(vmx, exec_control, lname, uname, ENABLE_##uname, false)

#define vmx_adjust_sec_exec_exiting(vmx, exec_control, lname, uname) \
	vmx_adjust_sec_exec_control(vmx, exec_control, lname, uname, uname##_EXITING, true)

static u32 vmx_secondary_exec_control(struct vcpu_vmx *vmx)
{
	struct kvm_vcpu *vcpu = &vmx->vcpu;

	u32 exec_control = vmcs_config.cpu_based_2nd_exec_ctrl;

	if (vmx_pt_mode_is_system())
		exec_control &= ~(SECONDARY_EXEC_PT_USE_GPA | SECONDARY_EXEC_PT_CONCEAL_VMX);
	if (!cpu_need_virtualize_apic_accesses(vcpu))
		exec_control &= ~SECONDARY_EXEC_VIRTUALIZE_APIC_ACCESSES;
	if (vmx->vpid == 0)
		exec_control &= ~SECONDARY_EXEC_ENABLE_VPID;
	if (!enable_ept) {
		exec_control &= ~SECONDARY_EXEC_ENABLE_EPT;
		enable_unrestricted_guest = 0;
	}
	if (!enable_unrestricted_guest)
		exec_control &= ~SECONDARY_EXEC_UNRESTRICTED_GUEST;
	if (kvm_pause_in_guest(vmx->vcpu.kvm))
		exec_control &= ~SECONDARY_EXEC_PAUSE_LOOP_EXITING;
	if (!kvm_vcpu_apicv_active(vcpu))
		exec_control &= ~(SECONDARY_EXEC_APIC_REGISTER_VIRT |
				  SECONDARY_EXEC_VIRTUAL_INTR_DELIVERY);
	exec_control &= ~SECONDARY_EXEC_VIRTUALIZE_X2APIC_MODE;

	/* SECONDARY_EXEC_DESC is enabled/disabled on writes to CR4.UMIP,
	 * in vmx_set_cr4.  */
	exec_control &= ~SECONDARY_EXEC_DESC;

	/* SECONDARY_EXEC_SHADOW_VMCS is enabled when L1 executes VMPTRLD
	   (handle_vmptrld).
	   We can NOT enable shadow_vmcs here because we don't have yet
	   a current VMCS12
	*/
	exec_control &= ~SECONDARY_EXEC_SHADOW_VMCS;

	/*
	 * PML is enabled/disabled when dirty logging of memsmlots changes, but
	 * it needs to be set here when dirty logging is already active, e.g.
	 * if this vCPU was created after dirty logging was enabled.
	 */
	if (!vcpu->kvm->arch.cpu_dirty_logging_count)
		exec_control &= ~SECONDARY_EXEC_ENABLE_PML;

	if (cpu_has_vmx_xsaves()) {
		/* Exposing XSAVES only when XSAVE is exposed */
		bool xsaves_enabled =
			boot_cpu_has(X86_FEATURE_XSAVE) &&
			guest_cpuid_has(vcpu, X86_FEATURE_XSAVE) &&
			guest_cpuid_has(vcpu, X86_FEATURE_XSAVES);

		vcpu->arch.xsaves_enabled = xsaves_enabled;

		vmx_adjust_secondary_exec_control(vmx, &exec_control,
						  SECONDARY_EXEC_XSAVES,
						  xsaves_enabled, false);
	}

	/*
	 * RDPID is also gated by ENABLE_RDTSCP, turn on the control if either
	 * feature is exposed to the guest.  This creates a virtualization hole
	 * if both are supported in hardware but only one is exposed to the
	 * guest, but letting the guest execute RDTSCP or RDPID when either one
	 * is advertised is preferable to emulating the advertised instruction
	 * in KVM on #UD, and obviously better than incorrectly injecting #UD.
	 */
	if (cpu_has_vmx_rdtscp()) {
		bool rdpid_or_rdtscp_enabled =
			guest_cpuid_has(vcpu, X86_FEATURE_RDTSCP) ||
			guest_cpuid_has(vcpu, X86_FEATURE_RDPID);

		vmx_adjust_secondary_exec_control(vmx, &exec_control,
						  SECONDARY_EXEC_ENABLE_RDTSCP,
						  rdpid_or_rdtscp_enabled, false);
	}
	vmx_adjust_sec_exec_feature(vmx, &exec_control, invpcid, INVPCID);

	vmx_adjust_sec_exec_exiting(vmx, &exec_control, rdrand, RDRAND);
	vmx_adjust_sec_exec_exiting(vmx, &exec_control, rdseed, RDSEED);

	vmx_adjust_sec_exec_control(vmx, &exec_control, waitpkg, WAITPKG,
				    ENABLE_USR_WAIT_PAUSE, false);

	if (!vcpu->kvm->arch.bus_lock_detection_enabled)
		exec_control &= ~SECONDARY_EXEC_BUS_LOCK_DETECTION;

	if (!kvm_notify_vmexit_enabled(vcpu->kvm))
		exec_control &= ~SECONDARY_EXEC_NOTIFY_VM_EXITING;

	return exec_control;
}

static inline int vmx_get_pid_table_order(struct kvm *kvm)
{
	return get_order(kvm->arch.max_vcpu_ids * sizeof(*to_kvm_vmx(kvm)->pid_table));
}

static int vmx_alloc_ipiv_pid_table(struct kvm *kvm)
{
	struct page *pages;
	struct kvm_vmx *kvm_vmx = to_kvm_vmx(kvm);

	if (!irqchip_in_kernel(kvm) || !enable_ipiv)
		return 0;

	if (kvm_vmx->pid_table)
		return 0;

	pages = alloc_pages(GFP_KERNEL | __GFP_ZERO, vmx_get_pid_table_order(kvm));
	if (!pages)
		return -ENOMEM;

	kvm_vmx->pid_table = (void *)page_address(pages);
	return 0;
}

static int vmx_vcpu_precreate(struct kvm *kvm)
{
	return vmx_alloc_ipiv_pid_table(kvm);
}

#define VMX_XSS_EXIT_BITMAP 0

static void init_vmcs(struct vcpu_vmx *vmx)
{
	struct kvm *kvm = vmx->vcpu.kvm;
	struct kvm_vmx *kvm_vmx = to_kvm_vmx(kvm);

	if (nested)
		nested_vmx_set_vmcs_shadowing_bitmap();

	if (cpu_has_vmx_msr_bitmap())
		vmcs_write64(MSR_BITMAP, __pa(vmx->vmcs01.msr_bitmap));

	vmcs_write64(VMCS_LINK_POINTER, INVALID_GPA); /* 22.3.1.5 */

	/* Control */
	pin_controls_set(vmx, vmx_pin_based_exec_ctrl(vmx));

	exec_controls_set(vmx, vmx_exec_control(vmx));

	if (cpu_has_secondary_exec_ctrls())
		secondary_exec_controls_set(vmx, vmx_secondary_exec_control(vmx));

	if (cpu_has_tertiary_exec_ctrls())
		tertiary_exec_controls_set(vmx, vmx_tertiary_exec_control(vmx));

	if (enable_apicv && lapic_in_kernel(&vmx->vcpu)) {
		vmcs_write64(EOI_EXIT_BITMAP0, 0);
		vmcs_write64(EOI_EXIT_BITMAP1, 0);
		vmcs_write64(EOI_EXIT_BITMAP2, 0);
		vmcs_write64(EOI_EXIT_BITMAP3, 0);

		vmcs_write16(GUEST_INTR_STATUS, 0);

		vmcs_write16(POSTED_INTR_NV, POSTED_INTR_VECTOR);
		vmcs_write64(POSTED_INTR_DESC_ADDR, __pa((&vmx->pi_desc)));
	}

	if (vmx_can_use_ipiv(&vmx->vcpu)) {
		vmcs_write64(PID_POINTER_TABLE, __pa(kvm_vmx->pid_table));
		vmcs_write16(LAST_PID_POINTER_INDEX, kvm->arch.max_vcpu_ids - 1);
	}

	if (!kvm_pause_in_guest(kvm)) {
		vmcs_write32(PLE_GAP, ple_gap);
		vmx->ple_window = ple_window;
		vmx->ple_window_dirty = true;
	}

	if (kvm_notify_vmexit_enabled(kvm))
		vmcs_write32(NOTIFY_WINDOW, kvm->arch.notify_window);

	vmcs_write32(PAGE_FAULT_ERROR_CODE_MASK, 0);
	vmcs_write32(PAGE_FAULT_ERROR_CODE_MATCH, 0);
	vmcs_write32(CR3_TARGET_COUNT, 0);           /* 22.2.1 */

	vmcs_write16(HOST_FS_SELECTOR, 0);            /* 22.2.4 */
	vmcs_write16(HOST_GS_SELECTOR, 0);            /* 22.2.4 */
	vmx_set_constant_host_state(vmx);
	vmcs_writel(HOST_FS_BASE, 0); /* 22.2.4 */
	vmcs_writel(HOST_GS_BASE, 0); /* 22.2.4 */

	if (cpu_has_vmx_vmfunc())
		vmcs_write64(VM_FUNCTION_CONTROL, 0);

	vmcs_write32(VM_EXIT_MSR_STORE_COUNT, 0);
	vmcs_write32(VM_EXIT_MSR_LOAD_COUNT, 0);
	vmcs_write64(VM_EXIT_MSR_LOAD_ADDR, __pa(vmx->msr_autoload.host.val));
	vmcs_write32(VM_ENTRY_MSR_LOAD_COUNT, 0);
	vmcs_write64(VM_ENTRY_MSR_LOAD_ADDR, __pa(vmx->msr_autoload.guest.val));

	if (vmcs_config.vmentry_ctrl & VM_ENTRY_LOAD_IA32_PAT)
		vmcs_write64(GUEST_IA32_PAT, vmx->vcpu.arch.pat);

	vm_exit_controls_set(vmx, vmx_vmexit_ctrl());

	/* 22.2.1, 20.8.1 */
	vm_entry_controls_set(vmx, vmx_vmentry_ctrl());

	vmx->vcpu.arch.cr0_guest_owned_bits = KVM_POSSIBLE_CR0_GUEST_BITS;
	vmcs_writel(CR0_GUEST_HOST_MASK, ~vmx->vcpu.arch.cr0_guest_owned_bits);

	set_cr4_guest_host_mask(vmx);

	if (vmx->vpid != 0)
		vmcs_write16(VIRTUAL_PROCESSOR_ID, vmx->vpid);

	if (cpu_has_vmx_xsaves())
		vmcs_write64(XSS_EXIT_BITMAP, VMX_XSS_EXIT_BITMAP);

	if (enable_pml) {
		vmcs_write64(PML_ADDRESS, page_to_phys(vmx->pml_pg));
		vmcs_write16(GUEST_PML_INDEX, PML_ENTITY_NUM - 1);
	}

	vmx_write_encls_bitmap(&vmx->vcpu, NULL);

	if (vmx_pt_mode_is_host_guest()) {
		memset(&vmx->pt_desc, 0, sizeof(vmx->pt_desc));
		/* Bit[6~0] are forced to 1, writes are ignored. */
		vmx->pt_desc.guest.output_mask = 0x7F;
		vmcs_write64(GUEST_IA32_RTIT_CTL, 0);
	}

	vmcs_write32(GUEST_SYSENTER_CS, 0);
	vmcs_writel(GUEST_SYSENTER_ESP, 0);
	vmcs_writel(GUEST_SYSENTER_EIP, 0);
	vmcs_write64(GUEST_IA32_DEBUGCTL, 0);

	if (cpu_has_vmx_tpr_shadow()) {
		vmcs_write64(VIRTUAL_APIC_PAGE_ADDR, 0);
		if (cpu_need_tpr_shadow(&vmx->vcpu))
			vmcs_write64(VIRTUAL_APIC_PAGE_ADDR,
				     __pa(vmx->vcpu.arch.apic->regs));
		vmcs_write32(TPR_THRESHOLD, 0);
	}

	vmx_setup_uret_msrs(vmx);
}

static void __vmx_vcpu_reset(struct kvm_vcpu *vcpu)
{
	struct vcpu_vmx *vmx = to_vmx(vcpu);

	init_vmcs(vmx);

	if (nested)
		memcpy(&vmx->nested.msrs, &vmcs_config.nested, sizeof(vmx->nested.msrs));

	vcpu_setup_sgx_lepubkeyhash(vcpu);

	vmx->nested.posted_intr_nv = -1;
	vmx->nested.vmxon_ptr = INVALID_GPA;
	vmx->nested.current_vmptr = INVALID_GPA;
	vmx->nested.hv_evmcs_vmptr = EVMPTR_INVALID;

	vcpu->arch.microcode_version = 0x100000000ULL;
	vmx->msr_ia32_feature_control_valid_bits = FEAT_CTL_LOCKED;

	/*
	 * Enforce invariant: pi_desc.nv is always either POSTED_INTR_VECTOR
	 * or POSTED_INTR_WAKEUP_VECTOR.
	 */
	vmx->pi_desc.nv = POSTED_INTR_VECTOR;
	vmx->pi_desc.sn = 1;
}

static void vmx_vcpu_reset(struct kvm_vcpu *vcpu, bool init_event)
{
	struct vcpu_vmx *vmx = to_vmx(vcpu);

	if (!init_event)
		__vmx_vcpu_reset(vcpu);

	vmx->rmode.vm86_active = 0;
	vmx->spec_ctrl = 0;

	vmx->msr_ia32_umwait_control = 0;

	vmx->hv_deadline_tsc = -1;
	kvm_set_cr8(vcpu, 0);

	vmx_segment_cache_clear(vmx);
	kvm_register_mark_available(vcpu, VCPU_EXREG_SEGMENTS);

	seg_setup(VCPU_SREG_CS);
	vmcs_write16(GUEST_CS_SELECTOR, 0xf000);
	vmcs_writel(GUEST_CS_BASE, 0xffff0000ul);

	seg_setup(VCPU_SREG_DS);
	seg_setup(VCPU_SREG_ES);
	seg_setup(VCPU_SREG_FS);
	seg_setup(VCPU_SREG_GS);
	seg_setup(VCPU_SREG_SS);

	vmcs_write16(GUEST_TR_SELECTOR, 0);
	vmcs_writel(GUEST_TR_BASE, 0);
	vmcs_write32(GUEST_TR_LIMIT, 0xffff);
	vmcs_write32(GUEST_TR_AR_BYTES, 0x008b);

	vmcs_write16(GUEST_LDTR_SELECTOR, 0);
	vmcs_writel(GUEST_LDTR_BASE, 0);
	vmcs_write32(GUEST_LDTR_LIMIT, 0xffff);
	vmcs_write32(GUEST_LDTR_AR_BYTES, 0x00082);

	vmcs_writel(GUEST_GDTR_BASE, 0);
	vmcs_write32(GUEST_GDTR_LIMIT, 0xffff);

	vmcs_writel(GUEST_IDTR_BASE, 0);
	vmcs_write32(GUEST_IDTR_LIMIT, 0xffff);

	vmcs_write32(GUEST_ACTIVITY_STATE, GUEST_ACTIVITY_ACTIVE);
	vmcs_write32(GUEST_INTERRUPTIBILITY_INFO, 0);
	vmcs_writel(GUEST_PENDING_DBG_EXCEPTIONS, 0);
	if (kvm_mpx_supported())
		vmcs_write64(GUEST_BNDCFGS, 0);

	vmcs_write32(VM_ENTRY_INTR_INFO_FIELD, 0);  /* 22.2.1 */

	kvm_make_request(KVM_REQ_APIC_PAGE_RELOAD, vcpu);

	vpid_sync_context(vmx->vpid);

	vmx_update_fb_clear_dis(vcpu, vmx);
}

static void vmx_enable_irq_window(struct kvm_vcpu *vcpu)
{
	exec_controls_setbit(to_vmx(vcpu), CPU_BASED_INTR_WINDOW_EXITING);
}

static void vmx_enable_nmi_window(struct kvm_vcpu *vcpu)
{
	if (!enable_vnmi ||
	    vmcs_read32(GUEST_INTERRUPTIBILITY_INFO) & GUEST_INTR_STATE_STI) {
		vmx_enable_irq_window(vcpu);
		return;
	}

	exec_controls_setbit(to_vmx(vcpu), CPU_BASED_NMI_WINDOW_EXITING);
}

<<<<<<< HEAD
//完成中断注入
static void vmx_inject_irq(struct kvm_vcpu *vcpu)
=======
static void vmx_inject_irq(struct kvm_vcpu *vcpu, bool reinjected)
>>>>>>> 97ee9d1c
{
	struct vcpu_vmx *vmx = to_vmx(vcpu);
	uint32_t intr;
	/*取出发生的中断*/
	int irq = vcpu->arch.interrupt.nr;

	trace_kvm_inj_virq(irq, vcpu->arch.interrupt.soft, reinjected);

	++vcpu->stat.irq_injections;/*记录中断发生的次数*/
	if (vmx->rmode.vm86_active) {
		int inc_eip = 0;
		if (vcpu->arch.interrupt.soft)
			inc_eip = vcpu->arch.event_exit_inst_len;
		kvm_inject_realmode_interrupt(vcpu, irq, inc_eip);
		return;
	}
	intr = irq | INTR_INFO_VALID_MASK;
	if (vcpu->arch.interrupt.soft) {
		intr |= INTR_TYPE_SOFT_INTR;
		vmcs_write32(VM_ENTRY_INSTRUCTION_LEN,
			     vmx->vcpu.arch.event_exit_inst_len);
	} else
		intr |= INTR_TYPE_EXT_INTR;
	vmcs_write32(VM_ENTRY_INTR_INFO_FIELD, intr);

	vmx_clear_hlt(vcpu);
}

static void vmx_inject_nmi(struct kvm_vcpu *vcpu)
{
	struct vcpu_vmx *vmx = to_vmx(vcpu);

	if (!enable_vnmi) {
		/*
		 * Tracking the NMI-blocked state in software is built upon
		 * finding the next open IRQ window. This, in turn, depends on
		 * well-behaving guests: They have to keep IRQs disabled at
		 * least as long as the NMI handler runs. Otherwise we may
		 * cause NMI nesting, maybe breaking the guest. But as this is
		 * highly unlikely, we can live with the residual risk.
		 */
		vmx->loaded_vmcs->soft_vnmi_blocked = 1;
		vmx->loaded_vmcs->vnmi_blocked_time = 0;
	}

	++vcpu->stat.nmi_injections;
	vmx->loaded_vmcs->nmi_known_unmasked = false;

	if (vmx->rmode.vm86_active) {
		kvm_inject_realmode_interrupt(vcpu, NMI_VECTOR, 0);
		return;
	}

	vmcs_write32(VM_ENTRY_INTR_INFO_FIELD,
			INTR_TYPE_NMI_INTR | INTR_INFO_VALID_MASK | NMI_VECTOR);

	vmx_clear_hlt(vcpu);
}

bool vmx_get_nmi_mask(struct kvm_vcpu *vcpu)
{
	struct vcpu_vmx *vmx = to_vmx(vcpu);
	bool masked;

	if (!enable_vnmi)
		return vmx->loaded_vmcs->soft_vnmi_blocked;
	if (vmx->loaded_vmcs->nmi_known_unmasked)
		return false;
	masked = vmcs_read32(GUEST_INTERRUPTIBILITY_INFO) & GUEST_INTR_STATE_NMI;
	vmx->loaded_vmcs->nmi_known_unmasked = !masked;
	return masked;
}

void vmx_set_nmi_mask(struct kvm_vcpu *vcpu, bool masked)
{
	struct vcpu_vmx *vmx = to_vmx(vcpu);

	if (!enable_vnmi) {
		if (vmx->loaded_vmcs->soft_vnmi_blocked != masked) {
			vmx->loaded_vmcs->soft_vnmi_blocked = masked;
			vmx->loaded_vmcs->vnmi_blocked_time = 0;
		}
	} else {
		vmx->loaded_vmcs->nmi_known_unmasked = !masked;
		if (masked)
			vmcs_set_bits(GUEST_INTERRUPTIBILITY_INFO,
				      GUEST_INTR_STATE_NMI);
		else
			vmcs_clear_bits(GUEST_INTERRUPTIBILITY_INFO,
					GUEST_INTR_STATE_NMI);
	}
}

bool vmx_nmi_blocked(struct kvm_vcpu *vcpu)
{
	if (is_guest_mode(vcpu) && nested_exit_on_nmi(vcpu))
		return false;

	if (!enable_vnmi && to_vmx(vcpu)->loaded_vmcs->soft_vnmi_blocked)
		return true;

	return (vmcs_read32(GUEST_INTERRUPTIBILITY_INFO) &
		(GUEST_INTR_STATE_MOV_SS | GUEST_INTR_STATE_STI |
		 GUEST_INTR_STATE_NMI));
}

static int vmx_nmi_allowed(struct kvm_vcpu *vcpu, bool for_injection)
{
	if (to_vmx(vcpu)->nested.nested_run_pending)
		return -EBUSY;

	/* An NMI must not be injected into L2 if it's supposed to VM-Exit.  */
	if (for_injection && is_guest_mode(vcpu) && nested_exit_on_nmi(vcpu))
		return -EBUSY;

	return !vmx_nmi_blocked(vcpu);
}

bool vmx_interrupt_blocked(struct kvm_vcpu *vcpu)
{
	if (is_guest_mode(vcpu) && nested_exit_on_intr(vcpu))
		return false;

	return !(vmx_get_rflags(vcpu) & X86_EFLAGS_IF) ||
	       (vmcs_read32(GUEST_INTERRUPTIBILITY_INFO) &
		(GUEST_INTR_STATE_STI | GUEST_INTR_STATE_MOV_SS));
}

static int vmx_interrupt_allowed(struct kvm_vcpu *vcpu, bool for_injection)
{
	if (to_vmx(vcpu)->nested.nested_run_pending)
		return -EBUSY;

       /*
        * An IRQ must not be injected into L2 if it's supposed to VM-Exit,
        * e.g. if the IRQ arrived asynchronously after checking nested events.
        */
	if (for_injection && is_guest_mode(vcpu) && nested_exit_on_intr(vcpu))
		return -EBUSY;

	return !vmx_interrupt_blocked(vcpu);
}

static int vmx_set_tss_addr(struct kvm *kvm, unsigned int addr)
{
	void __user *ret;

	if (enable_unrestricted_guest)
		return 0;

	mutex_lock(&kvm->slots_lock);
	ret = __x86_set_memory_region(kvm, TSS_PRIVATE_MEMSLOT, addr,
				      PAGE_SIZE * 3);
	mutex_unlock(&kvm->slots_lock);

	if (IS_ERR(ret))
		return PTR_ERR(ret);

	to_kvm_vmx(kvm)->tss_addr = addr;

	return init_rmode_tss(kvm, ret);
}

static int vmx_set_identity_map_addr(struct kvm *kvm, u64 ident_addr)
{
	to_kvm_vmx(kvm)->ept_identity_map_addr = ident_addr;
	return 0;
}

static bool rmode_exception(struct kvm_vcpu *vcpu, int vec)
{
	switch (vec) {
	case BP_VECTOR:
		/*
		 * Update instruction length as we may reinject the exception
		 * from user space while in guest debugging mode.
		 */
		to_vmx(vcpu)->vcpu.arch.event_exit_inst_len =
			vmcs_read32(VM_EXIT_INSTRUCTION_LEN);
		if (vcpu->guest_debug & KVM_GUESTDBG_USE_SW_BP)
			return false;
		fallthrough;
	case DB_VECTOR:
		return !(vcpu->guest_debug &
			(KVM_GUESTDBG_SINGLESTEP | KVM_GUESTDBG_USE_HW_BP));
	case DE_VECTOR:
	case OF_VECTOR:
	case BR_VECTOR:
	case UD_VECTOR:
	case DF_VECTOR:
	case SS_VECTOR:
	case GP_VECTOR:
	case MF_VECTOR:
		return true;
	}
	return false;
}

static int handle_rmode_exception(struct kvm_vcpu *vcpu,
				  int vec, u32 err_code)
{
	/*
	 * Instruction with address size override prefix opcode 0x67
	 * Cause the #SS fault with 0 error code in VM86 mode.
	 */
	if (((vec == GP_VECTOR) || (vec == SS_VECTOR)) && err_code == 0) {
		if (kvm_emulate_instruction(vcpu, 0)) {
			if (vcpu->arch.halt_request) {
				vcpu->arch.halt_request = 0;
				return kvm_emulate_halt_noskip(vcpu);
			}
			return 1;
		}
		return 0;
	}

	/*
	 * Forward all other exceptions that are valid in real mode.
	 * FIXME: Breaks guest debugging in real mode, needs to be fixed with
	 *        the required debugging infrastructure rework.
	 */
	kvm_queue_exception(vcpu, vec);
	return 1;
}

static int handle_machine_check(struct kvm_vcpu *vcpu)
{
	/* handled by vmx_vcpu_run() */
	return 1;
}

/*
 * If the host has split lock detection disabled, then #AC is
 * unconditionally injected into the guest, which is the pre split lock
 * detection behaviour.
 *
 * If the host has split lock detection enabled then #AC is
 * only injected into the guest when:
 *  - Guest CPL == 3 (user mode)
 *  - Guest has #AC detection enabled in CR0
 *  - Guest EFLAGS has AC bit set
 */
bool vmx_guest_inject_ac(struct kvm_vcpu *vcpu)
{
	if (!boot_cpu_has(X86_FEATURE_SPLIT_LOCK_DETECT))
		return true;

	return vmx_get_cpl(vcpu) == 3 && kvm_read_cr0_bits(vcpu, X86_CR0_AM) &&
	       (kvm_get_rflags(vcpu) & X86_EFLAGS_AC);
}

static int handle_exception_nmi(struct kvm_vcpu *vcpu)
{
	struct vcpu_vmx *vmx = to_vmx(vcpu);
	struct kvm_run *kvm_run = vcpu->run;
	u32 intr_info, ex_no, error_code;
	unsigned long cr2, dr6;
	u32 vect_info;

	vect_info = vmx->idt_vectoring_info;
	intr_info = vmx_get_intr_info(vcpu);

	if (is_machine_check(intr_info) || is_nmi(intr_info))
		return 1; /* handled by handle_exception_nmi_irqoff() */

	/*
	 * Queue the exception here instead of in handle_nm_fault_irqoff().
	 * This ensures the nested_vmx check is not skipped so vmexit can
	 * be reflected to L1 (when it intercepts #NM) before reaching this
	 * point.
	 */
	if (is_nm_fault(intr_info)) {
		kvm_queue_exception(vcpu, NM_VECTOR);
		return 1;
	}

	if (is_invalid_opcode(intr_info))
		return handle_ud(vcpu);

	error_code = 0;
	if (intr_info & INTR_INFO_DELIVER_CODE_MASK)
		error_code = vmcs_read32(VM_EXIT_INTR_ERROR_CODE);

	if (!vmx->rmode.vm86_active && is_gp_fault(intr_info)) {
		WARN_ON_ONCE(!enable_vmware_backdoor);

		/*
		 * VMware backdoor emulation on #GP interception only handles
		 * IN{S}, OUT{S}, and RDPMC, none of which generate a non-zero
		 * error code on #GP.
		 */
		if (error_code) {
			kvm_queue_exception_e(vcpu, GP_VECTOR, error_code);
			return 1;
		}
		return kvm_emulate_instruction(vcpu, EMULTYPE_VMWARE_GP);
	}

	/*
	 * The #PF with PFEC.RSVD = 1 indicates the guest is accessing
	 * MMIO, it is better to report an internal error.
	 * See the comments in vmx_handle_exit.
	 */
	if ((vect_info & VECTORING_INFO_VALID_MASK) &&
	    !(is_page_fault(intr_info) && !(error_code & PFERR_RSVD_MASK))) {
		vcpu->run->exit_reason = KVM_EXIT_INTERNAL_ERROR;
		vcpu->run->internal.suberror = KVM_INTERNAL_ERROR_SIMUL_EX;
		vcpu->run->internal.ndata = 4;
		vcpu->run->internal.data[0] = vect_info;
		vcpu->run->internal.data[1] = intr_info;
		vcpu->run->internal.data[2] = error_code;
		vcpu->run->internal.data[3] = vcpu->arch.last_vmentry_cpu;
		return 0;
	}

	if (is_page_fault(intr_info)) {
		cr2 = vmx_get_exit_qual(vcpu);
		if (enable_ept && !vcpu->arch.apf.host_apf_flags) {
			/*
			 * EPT will cause page fault only if we need to
			 * detect illegal GPAs.
			 */
			WARN_ON_ONCE(!allow_smaller_maxphyaddr);
			kvm_fixup_and_inject_pf_error(vcpu, cr2, error_code);
			return 1;
		} else
			return kvm_handle_page_fault(vcpu, error_code, cr2, NULL, 0);
	}

	ex_no = intr_info & INTR_INFO_VECTOR_MASK;

	if (vmx->rmode.vm86_active && rmode_exception(vcpu, ex_no))
		return handle_rmode_exception(vcpu, ex_no, error_code);

	switch (ex_no) {
	case DB_VECTOR:
		dr6 = vmx_get_exit_qual(vcpu);
		if (!(vcpu->guest_debug &
		      (KVM_GUESTDBG_SINGLESTEP | KVM_GUESTDBG_USE_HW_BP))) {
			/*
			 * If the #DB was due to ICEBP, a.k.a. INT1, skip the
			 * instruction.  ICEBP generates a trap-like #DB, but
			 * despite its interception control being tied to #DB,
			 * is an instruction intercept, i.e. the VM-Exit occurs
			 * on the ICEBP itself.  Use the inner "skip" helper to
			 * avoid single-step #DB and MTF updates, as ICEBP is
			 * higher priority.  Note, skipping ICEBP still clears
			 * STI and MOVSS blocking.
			 *
			 * For all other #DBs, set vmcs.PENDING_DBG_EXCEPTIONS.BS
			 * if single-step is enabled in RFLAGS and STI or MOVSS
			 * blocking is active, as the CPU doesn't set the bit
			 * on VM-Exit due to #DB interception.  VM-Entry has a
			 * consistency check that a single-step #DB is pending
			 * in this scenario as the previous instruction cannot
			 * have toggled RFLAGS.TF 0=>1 (because STI and POP/MOV
			 * don't modify RFLAGS), therefore the one instruction
			 * delay when activating single-step breakpoints must
			 * have already expired.  Note, the CPU sets/clears BS
			 * as appropriate for all other VM-Exits types.
			 */
			if (is_icebp(intr_info))
				WARN_ON(!skip_emulated_instruction(vcpu));
			else if ((vmx_get_rflags(vcpu) & X86_EFLAGS_TF) &&
				 (vmcs_read32(GUEST_INTERRUPTIBILITY_INFO) &
				  (GUEST_INTR_STATE_STI | GUEST_INTR_STATE_MOV_SS)))
				vmcs_writel(GUEST_PENDING_DBG_EXCEPTIONS,
					    vmcs_readl(GUEST_PENDING_DBG_EXCEPTIONS) | DR6_BS);

			kvm_queue_exception_p(vcpu, DB_VECTOR, dr6);
			return 1;
		}
		kvm_run->debug.arch.dr6 = dr6 | DR6_ACTIVE_LOW;
		kvm_run->debug.arch.dr7 = vmcs_readl(GUEST_DR7);
		fallthrough;
	case BP_VECTOR:
		/*
		 * Update instruction length as we may reinject #BP from
		 * user space while in guest debugging mode. Reading it for
		 * #DB as well causes no harm, it is not used in that case.
		 */
		vmx->vcpu.arch.event_exit_inst_len =
			vmcs_read32(VM_EXIT_INSTRUCTION_LEN);
		kvm_run->exit_reason = KVM_EXIT_DEBUG;
		kvm_run->debug.arch.pc = kvm_get_linear_rip(vcpu);
		kvm_run->debug.arch.exception = ex_no;
		break;
	case AC_VECTOR:
		if (vmx_guest_inject_ac(vcpu)) {
			kvm_queue_exception_e(vcpu, AC_VECTOR, error_code);
			return 1;
		}

		/*
		 * Handle split lock. Depending on detection mode this will
		 * either warn and disable split lock detection for this
		 * task or force SIGBUS on it.
		 */
		if (handle_guest_split_lock(kvm_rip_read(vcpu)))
			return 1;
		fallthrough;
	default:
		kvm_run->exit_reason = KVM_EXIT_EXCEPTION;
		kvm_run->ex.exception = ex_no;
		kvm_run->ex.error_code = error_code;
		break;
	}
	return 0;
}

static __always_inline int handle_external_interrupt(struct kvm_vcpu *vcpu)
{
	++vcpu->stat.irq_exits;
	return 1;
}

static int handle_triple_fault(struct kvm_vcpu *vcpu)
{
	vcpu->run->exit_reason = KVM_EXIT_SHUTDOWN;
	vcpu->mmio_needed = 0;
	return 0;
}

static int handle_io(struct kvm_vcpu *vcpu)
{
	unsigned long exit_qualification;
	int size, in, string;
	unsigned port;

	exit_qualification = vmx_get_exit_qual(vcpu);
	string = (exit_qualification & 16) != 0;

	++vcpu->stat.io_exits;

	if (string)
		return kvm_emulate_instruction(vcpu, 0);

	port = exit_qualification >> 16;
	size = (exit_qualification & 7) + 1;
	in = (exit_qualification & 8) != 0;

	return kvm_fast_pio(vcpu, size, port, in);
}

static void
vmx_patch_hypercall(struct kvm_vcpu *vcpu, unsigned char *hypercall)
{
	/*
	 * Patch in the VMCALL instruction:
	 */
	hypercall[0] = 0x0f;
	hypercall[1] = 0x01;
	hypercall[2] = 0xc1;
}

/* called to set cr0 as appropriate for a mov-to-cr0 exit. */
static int handle_set_cr0(struct kvm_vcpu *vcpu, unsigned long val)
{
	if (is_guest_mode(vcpu)) {
		struct vmcs12 *vmcs12 = get_vmcs12(vcpu);
		unsigned long orig_val = val;

		/*
		 * We get here when L2 changed cr0 in a way that did not change
		 * any of L1's shadowed bits (see nested_vmx_exit_handled_cr),
		 * but did change L0 shadowed bits. So we first calculate the
		 * effective cr0 value that L1 would like to write into the
		 * hardware. It consists of the L2-owned bits from the new
		 * value combined with the L1-owned bits from L1's guest_cr0.
		 */
		val = (val & ~vmcs12->cr0_guest_host_mask) |
			(vmcs12->guest_cr0 & vmcs12->cr0_guest_host_mask);

		if (!nested_guest_cr0_valid(vcpu, val))
			return 1;

		if (kvm_set_cr0(vcpu, val))
			return 1;
		vmcs_writel(CR0_READ_SHADOW, orig_val);
		return 0;
	} else {
		if (to_vmx(vcpu)->nested.vmxon &&
		    !nested_host_cr0_valid(vcpu, val))
			return 1;

		return kvm_set_cr0(vcpu, val);
	}
}

static int handle_set_cr4(struct kvm_vcpu *vcpu, unsigned long val)
{
	if (is_guest_mode(vcpu)) {
		struct vmcs12 *vmcs12 = get_vmcs12(vcpu);
		unsigned long orig_val = val;

		/* analogously to handle_set_cr0 */
		val = (val & ~vmcs12->cr4_guest_host_mask) |
			(vmcs12->guest_cr4 & vmcs12->cr4_guest_host_mask);
		if (kvm_set_cr4(vcpu, val))
			return 1;
		vmcs_writel(CR4_READ_SHADOW, orig_val);
		return 0;
	} else
		return kvm_set_cr4(vcpu, val);
}

static int handle_desc(struct kvm_vcpu *vcpu)
{
	WARN_ON(!(vcpu->arch.cr4 & X86_CR4_UMIP));
	return kvm_emulate_instruction(vcpu, 0);
}

static int handle_cr(struct kvm_vcpu *vcpu)
{
	unsigned long exit_qualification, val;
	int cr;
	int reg;
	int err;
	int ret;

	exit_qualification = vmx_get_exit_qual(vcpu);
	cr = exit_qualification & 15;
	reg = (exit_qualification >> 8) & 15;
	switch ((exit_qualification >> 4) & 3) {
	case 0: /* mov to cr */
		val = kvm_register_read(vcpu, reg);
		trace_kvm_cr_write(cr, val);
		switch (cr) {
		case 0:
			err = handle_set_cr0(vcpu, val);
			return kvm_complete_insn_gp(vcpu, err);
		case 3:
			WARN_ON_ONCE(enable_unrestricted_guest);

			err = kvm_set_cr3(vcpu, val);
			return kvm_complete_insn_gp(vcpu, err);
		case 4:
			err = handle_set_cr4(vcpu, val);
			return kvm_complete_insn_gp(vcpu, err);
		case 8: {
				u8 cr8_prev = kvm_get_cr8(vcpu);
				u8 cr8 = (u8)val;
				err = kvm_set_cr8(vcpu, cr8);
				ret = kvm_complete_insn_gp(vcpu, err);
				if (lapic_in_kernel(vcpu))
					return ret;
				if (cr8_prev <= cr8)
					return ret;
				/*
				 * TODO: we might be squashing a
				 * KVM_GUESTDBG_SINGLESTEP-triggered
				 * KVM_EXIT_DEBUG here.
				 */
				vcpu->run->exit_reason = KVM_EXIT_SET_TPR;
				return 0;
			}
		}
		break;
	case 2: /* clts */
		KVM_BUG(1, vcpu->kvm, "Guest always owns CR0.TS");
		return -EIO;
	case 1: /*mov from cr*/
		switch (cr) {
		case 3:
			WARN_ON_ONCE(enable_unrestricted_guest);

			val = kvm_read_cr3(vcpu);
			kvm_register_write(vcpu, reg, val);
			trace_kvm_cr_read(cr, val);
			return kvm_skip_emulated_instruction(vcpu);
		case 8:
			val = kvm_get_cr8(vcpu);
			kvm_register_write(vcpu, reg, val);
			trace_kvm_cr_read(cr, val);
			return kvm_skip_emulated_instruction(vcpu);
		}
		break;
	case 3: /* lmsw */
		val = (exit_qualification >> LMSW_SOURCE_DATA_SHIFT) & 0x0f;
		trace_kvm_cr_write(0, (kvm_read_cr0(vcpu) & ~0xful) | val);
		kvm_lmsw(vcpu, val);

		return kvm_skip_emulated_instruction(vcpu);
	default:
		break;
	}
	vcpu->run->exit_reason = 0;
	vcpu_unimpl(vcpu, "unhandled control register: op %d cr %d\n",
	       (int)(exit_qualification >> 4) & 3, cr);
	return 0;
}

static int handle_dr(struct kvm_vcpu *vcpu)
{
	unsigned long exit_qualification;
	int dr, dr7, reg;
	int err = 1;

	exit_qualification = vmx_get_exit_qual(vcpu);
	dr = exit_qualification & DEBUG_REG_ACCESS_NUM;

	/* First, if DR does not exist, trigger UD */
	if (!kvm_require_dr(vcpu, dr))
		return 1;

	if (vmx_get_cpl(vcpu) > 0)
		goto out;

	dr7 = vmcs_readl(GUEST_DR7);
	if (dr7 & DR7_GD) {
		/*
		 * As the vm-exit takes precedence over the debug trap, we
		 * need to emulate the latter, either for the host or the
		 * guest debugging itself.
		 */
		if (vcpu->guest_debug & KVM_GUESTDBG_USE_HW_BP) {
			vcpu->run->debug.arch.dr6 = DR6_BD | DR6_ACTIVE_LOW;
			vcpu->run->debug.arch.dr7 = dr7;
			vcpu->run->debug.arch.pc = kvm_get_linear_rip(vcpu);
			vcpu->run->debug.arch.exception = DB_VECTOR;
			vcpu->run->exit_reason = KVM_EXIT_DEBUG;
			return 0;
		} else {
			kvm_queue_exception_p(vcpu, DB_VECTOR, DR6_BD);
			return 1;
		}
	}

	if (vcpu->guest_debug == 0) {
		exec_controls_clearbit(to_vmx(vcpu), CPU_BASED_MOV_DR_EXITING);

		/*
		 * No more DR vmexits; force a reload of the debug registers
		 * and reenter on this instruction.  The next vmexit will
		 * retrieve the full state of the debug registers.
		 */
		vcpu->arch.switch_db_regs |= KVM_DEBUGREG_WONT_EXIT;
		return 1;
	}

	reg = DEBUG_REG_ACCESS_REG(exit_qualification);
	if (exit_qualification & TYPE_MOV_FROM_DR) {
		unsigned long val;

		kvm_get_dr(vcpu, dr, &val);
		kvm_register_write(vcpu, reg, val);
		err = 0;
	} else {
		err = kvm_set_dr(vcpu, dr, kvm_register_read(vcpu, reg));
	}

out:
	return kvm_complete_insn_gp(vcpu, err);
}

static void vmx_sync_dirty_debug_regs(struct kvm_vcpu *vcpu)
{
	get_debugreg(vcpu->arch.db[0], 0);
	get_debugreg(vcpu->arch.db[1], 1);
	get_debugreg(vcpu->arch.db[2], 2);
	get_debugreg(vcpu->arch.db[3], 3);
	get_debugreg(vcpu->arch.dr6, 6);
	vcpu->arch.dr7 = vmcs_readl(GUEST_DR7);

	vcpu->arch.switch_db_regs &= ~KVM_DEBUGREG_WONT_EXIT;
	exec_controls_setbit(to_vmx(vcpu), CPU_BASED_MOV_DR_EXITING);

	/*
	 * exc_debug expects dr6 to be cleared after it runs, avoid that it sees
	 * a stale dr6 from the guest.
	 */
	set_debugreg(DR6_RESERVED, 6);
}

static void vmx_set_dr7(struct kvm_vcpu *vcpu, unsigned long val)
{
	vmcs_writel(GUEST_DR7, val);
}

static int handle_tpr_below_threshold(struct kvm_vcpu *vcpu)
{
	kvm_apic_update_ppr(vcpu);
	return 1;
}

static int handle_interrupt_window(struct kvm_vcpu *vcpu)
{
	exec_controls_clearbit(to_vmx(vcpu), CPU_BASED_INTR_WINDOW_EXITING);

	kvm_make_request(KVM_REQ_EVENT, vcpu);

	++vcpu->stat.irq_window_exits;
	return 1;
}

static int handle_invlpg(struct kvm_vcpu *vcpu)
{
	unsigned long exit_qualification = vmx_get_exit_qual(vcpu);

	kvm_mmu_invlpg(vcpu, exit_qualification);
	return kvm_skip_emulated_instruction(vcpu);
}

static int handle_apic_access(struct kvm_vcpu *vcpu)
{
	if (likely(fasteoi)) {
		unsigned long exit_qualification = vmx_get_exit_qual(vcpu);
		int access_type, offset;

		access_type = exit_qualification & APIC_ACCESS_TYPE;
		offset = exit_qualification & APIC_ACCESS_OFFSET;
		/*
		 * Sane guest uses MOV to write EOI, with written value
		 * not cared. So make a short-circuit here by avoiding
		 * heavy instruction emulation.
		 */
		if ((access_type == TYPE_LINEAR_APIC_INST_WRITE) &&
		    (offset == APIC_EOI)) {
			kvm_lapic_set_eoi(vcpu);
			return kvm_skip_emulated_instruction(vcpu);
		}
	}
	return kvm_emulate_instruction(vcpu, 0);
}

static int handle_apic_eoi_induced(struct kvm_vcpu *vcpu)
{
	unsigned long exit_qualification = vmx_get_exit_qual(vcpu);
	int vector = exit_qualification & 0xff;

	/* EOI-induced VM exit is trap-like and thus no need to adjust IP */
	kvm_apic_set_eoi_accelerated(vcpu, vector);
	return 1;
}

static int handle_apic_write(struct kvm_vcpu *vcpu)
{
	unsigned long exit_qualification = vmx_get_exit_qual(vcpu);

	/*
	 * APIC-write VM-Exit is trap-like, KVM doesn't need to advance RIP and
	 * hardware has done any necessary aliasing, offset adjustments, etc...
	 * for the access.  I.e. the correct value has already been  written to
	 * the vAPIC page for the correct 16-byte chunk.  KVM needs only to
	 * retrieve the register value and emulate the access.
	 */
	u32 offset = exit_qualification & 0xff0;

	kvm_apic_write_nodecode(vcpu, offset);
	return 1;
}

static int handle_task_switch(struct kvm_vcpu *vcpu)
{
	struct vcpu_vmx *vmx = to_vmx(vcpu);
	unsigned long exit_qualification;
	bool has_error_code = false;
	u32 error_code = 0;
	u16 tss_selector;
	int reason, type, idt_v, idt_index;

	idt_v = (vmx->idt_vectoring_info & VECTORING_INFO_VALID_MASK);
	idt_index = (vmx->idt_vectoring_info & VECTORING_INFO_VECTOR_MASK);
	type = (vmx->idt_vectoring_info & VECTORING_INFO_TYPE_MASK);

	exit_qualification = vmx_get_exit_qual(vcpu);

	reason = (u32)exit_qualification >> 30;
	if (reason == TASK_SWITCH_GATE && idt_v) {
		switch (type) {
		case INTR_TYPE_NMI_INTR:
			vcpu->arch.nmi_injected = false;
			vmx_set_nmi_mask(vcpu, true);
			break;
		case INTR_TYPE_EXT_INTR:
		case INTR_TYPE_SOFT_INTR:
			kvm_clear_interrupt_queue(vcpu);
			break;
		case INTR_TYPE_HARD_EXCEPTION:
			if (vmx->idt_vectoring_info &
			    VECTORING_INFO_DELIVER_CODE_MASK) {
				has_error_code = true;
				error_code =
					vmcs_read32(IDT_VECTORING_ERROR_CODE);
			}
			fallthrough;
		case INTR_TYPE_SOFT_EXCEPTION:
			kvm_clear_exception_queue(vcpu);
			break;
		default:
			break;
		}
	}
	tss_selector = exit_qualification;

	if (!idt_v || (type != INTR_TYPE_HARD_EXCEPTION &&
		       type != INTR_TYPE_EXT_INTR &&
		       type != INTR_TYPE_NMI_INTR))
		WARN_ON(!skip_emulated_instruction(vcpu));

	/*
	 * TODO: What about debug traps on tss switch?
	 *       Are we supposed to inject them and update dr6?
	 */
	return kvm_task_switch(vcpu, tss_selector,
			       type == INTR_TYPE_SOFT_INTR ? idt_index : -1,
			       reason, has_error_code, error_code);
}

static int handle_ept_violation(struct kvm_vcpu *vcpu)
{
	unsigned long exit_qualification;
	gpa_t gpa;
	u64 error_code;

	exit_qualification = vmx_get_exit_qual(vcpu);

	/*
	 * EPT violation happened while executing iret from NMI,
	 * "blocked by NMI" bit has to be set before next VM entry.
	 * There are errata that may cause this bit to not be set:
	 * AAK134, BY25.
	 */
	if (!(to_vmx(vcpu)->idt_vectoring_info & VECTORING_INFO_VALID_MASK) &&
			enable_vnmi &&
			(exit_qualification & INTR_INFO_UNBLOCK_NMI))
		vmcs_set_bits(GUEST_INTERRUPTIBILITY_INFO, GUEST_INTR_STATE_NMI);

	gpa = vmcs_read64(GUEST_PHYSICAL_ADDRESS);
	trace_kvm_page_fault(vcpu, gpa, exit_qualification);

	/* Is it a read fault? */
	error_code = (exit_qualification & EPT_VIOLATION_ACC_READ)
		     ? PFERR_USER_MASK : 0;
	/* Is it a write fault? */
	error_code |= (exit_qualification & EPT_VIOLATION_ACC_WRITE)
		      ? PFERR_WRITE_MASK : 0;
	/* Is it a fetch fault? */
	error_code |= (exit_qualification & EPT_VIOLATION_ACC_INSTR)
		      ? PFERR_FETCH_MASK : 0;
	/* ept page table entry is present? */
	error_code |= (exit_qualification & EPT_VIOLATION_RWX_MASK)
		      ? PFERR_PRESENT_MASK : 0;

	error_code |= (exit_qualification & EPT_VIOLATION_GVA_TRANSLATED) != 0 ?
	       PFERR_GUEST_FINAL_MASK : PFERR_GUEST_PAGE_MASK;

	vcpu->arch.exit_qualification = exit_qualification;

	/*
	 * Check that the GPA doesn't exceed physical memory limits, as that is
	 * a guest page fault.  We have to emulate the instruction here, because
	 * if the illegal address is that of a paging structure, then
	 * EPT_VIOLATION_ACC_WRITE bit is set.  Alternatively, if supported we
	 * would also use advanced VM-exit information for EPT violations to
	 * reconstruct the page fault error code.
	 */
	if (unlikely(allow_smaller_maxphyaddr && kvm_vcpu_is_illegal_gpa(vcpu, gpa)))
		return kvm_emulate_instruction(vcpu, 0);

	return kvm_mmu_page_fault(vcpu, gpa, error_code, NULL, 0);
}

static int handle_ept_misconfig(struct kvm_vcpu *vcpu)
{
	gpa_t gpa;

	if (!vmx_can_emulate_instruction(vcpu, EMULTYPE_PF, NULL, 0))
		return 1;

	/*
	 * A nested guest cannot optimize MMIO vmexits, because we have an
	 * nGPA here instead of the required GPA.
	 */
	gpa = vmcs_read64(GUEST_PHYSICAL_ADDRESS);
	if (!is_guest_mode(vcpu) &&
	    !kvm_io_bus_write(vcpu, KVM_FAST_MMIO_BUS, gpa, 0, NULL)) {
		trace_kvm_fast_mmio(gpa);
		return kvm_skip_emulated_instruction(vcpu);
	}

	return kvm_mmu_page_fault(vcpu, gpa, PFERR_RSVD_MASK, NULL, 0);
}

static int handle_nmi_window(struct kvm_vcpu *vcpu)
{
	if (KVM_BUG_ON(!enable_vnmi, vcpu->kvm))
		return -EIO;

	exec_controls_clearbit(to_vmx(vcpu), CPU_BASED_NMI_WINDOW_EXITING);
	++vcpu->stat.nmi_window_exits;
	kvm_make_request(KVM_REQ_EVENT, vcpu);

	return 1;
}

static bool vmx_emulation_required_with_pending_exception(struct kvm_vcpu *vcpu)
{
	struct vcpu_vmx *vmx = to_vmx(vcpu);

	return vmx->emulation_required && !vmx->rmode.vm86_active &&
	       (kvm_is_exception_pending(vcpu) || vcpu->arch.exception.injected);
}

static int handle_invalid_guest_state(struct kvm_vcpu *vcpu)
{
	struct vcpu_vmx *vmx = to_vmx(vcpu);
	bool intr_window_requested;
	unsigned count = 130;

	intr_window_requested = exec_controls_get(vmx) &
				CPU_BASED_INTR_WINDOW_EXITING;

	while (vmx->emulation_required && count-- != 0) {
		if (intr_window_requested && !vmx_interrupt_blocked(vcpu))
			return handle_interrupt_window(&vmx->vcpu);

		if (kvm_test_request(KVM_REQ_EVENT, vcpu))
			return 1;

		if (!kvm_emulate_instruction(vcpu, 0))
			return 0;

		if (vmx_emulation_required_with_pending_exception(vcpu)) {
			kvm_prepare_emulation_failure_exit(vcpu);
			return 0;
		}

		if (vcpu->arch.halt_request) {
			vcpu->arch.halt_request = 0;
			return kvm_emulate_halt_noskip(vcpu);
		}

		/*
		 * Note, return 1 and not 0, vcpu_run() will invoke
		 * xfer_to_guest_mode() which will create a proper return
		 * code.
		 */
		if (__xfer_to_guest_mode_work_pending())
			return 1;
	}

	return 1;
}

static int vmx_vcpu_pre_run(struct kvm_vcpu *vcpu)
{
	if (vmx_emulation_required_with_pending_exception(vcpu)) {
		kvm_prepare_emulation_failure_exit(vcpu);
		return 0;
	}

	return 1;
}

static void grow_ple_window(struct kvm_vcpu *vcpu)
{
	struct vcpu_vmx *vmx = to_vmx(vcpu);
	unsigned int old = vmx->ple_window;

	vmx->ple_window = __grow_ple_window(old, ple_window,
					    ple_window_grow,
					    ple_window_max);

	if (vmx->ple_window != old) {
		vmx->ple_window_dirty = true;
		trace_kvm_ple_window_update(vcpu->vcpu_id,
					    vmx->ple_window, old);
	}
}

static void shrink_ple_window(struct kvm_vcpu *vcpu)
{
	struct vcpu_vmx *vmx = to_vmx(vcpu);
	unsigned int old = vmx->ple_window;

	vmx->ple_window = __shrink_ple_window(old, ple_window,
					      ple_window_shrink,
					      ple_window);

	if (vmx->ple_window != old) {
		vmx->ple_window_dirty = true;
		trace_kvm_ple_window_update(vcpu->vcpu_id,
					    vmx->ple_window, old);
	}
}

/*
 * Indicate a busy-waiting vcpu in spinlock. We do not enable the PAUSE
 * exiting, so only get here on cpu with PAUSE-Loop-Exiting.
 */
static int handle_pause(struct kvm_vcpu *vcpu)
{
	if (!kvm_pause_in_guest(vcpu->kvm))
		grow_ple_window(vcpu);

	/*
	 * Intel sdm vol3 ch-25.1.3 says: The "PAUSE-loop exiting"
	 * VM-execution control is ignored if CPL > 0. OTOH, KVM
	 * never set PAUSE_EXITING and just set PLE if supported,
	 * so the vcpu must be CPL=0 if it gets a PAUSE exit.
	 */
	kvm_vcpu_on_spin(vcpu, true);
	return kvm_skip_emulated_instruction(vcpu);
}

static int handle_monitor_trap(struct kvm_vcpu *vcpu)
{
	return 1;
}

static int handle_invpcid(struct kvm_vcpu *vcpu)
{
	u32 vmx_instruction_info;
	unsigned long type;
	gva_t gva;
	struct {
		u64 pcid;
		u64 gla;
	} operand;
	int gpr_index;

	if (!guest_cpuid_has(vcpu, X86_FEATURE_INVPCID)) {
		kvm_queue_exception(vcpu, UD_VECTOR);
		return 1;
	}

	vmx_instruction_info = vmcs_read32(VMX_INSTRUCTION_INFO);
	gpr_index = vmx_get_instr_info_reg2(vmx_instruction_info);
	type = kvm_register_read(vcpu, gpr_index);

	/* According to the Intel instruction reference, the memory operand
	 * is read even if it isn't needed (e.g., for type==all)
	 */
	if (get_vmx_mem_address(vcpu, vmx_get_exit_qual(vcpu),
				vmx_instruction_info, false,
				sizeof(operand), &gva))
		return 1;

	return kvm_handle_invpcid(vcpu, type, gva);
}

static int handle_pml_full(struct kvm_vcpu *vcpu)
{
	unsigned long exit_qualification;

	trace_kvm_pml_full(vcpu->vcpu_id);

	exit_qualification = vmx_get_exit_qual(vcpu);

	/*
	 * PML buffer FULL happened while executing iret from NMI,
	 * "blocked by NMI" bit has to be set before next VM entry.
	 */
	if (!(to_vmx(vcpu)->idt_vectoring_info & VECTORING_INFO_VALID_MASK) &&
			enable_vnmi &&
			(exit_qualification & INTR_INFO_UNBLOCK_NMI))
		vmcs_set_bits(GUEST_INTERRUPTIBILITY_INFO,
				GUEST_INTR_STATE_NMI);

	/*
	 * PML buffer already flushed at beginning of VMEXIT. Nothing to do
	 * here.., and there's no userspace involvement needed for PML.
	 */
	return 1;
}

static fastpath_t handle_fastpath_preemption_timer(struct kvm_vcpu *vcpu)
{
	struct vcpu_vmx *vmx = to_vmx(vcpu);

	if (!vmx->req_immediate_exit &&
	    !unlikely(vmx->loaded_vmcs->hv_timer_soft_disabled)) {
		kvm_lapic_expired_hv_timer(vcpu);
		return EXIT_FASTPATH_REENTER_GUEST;
	}

	return EXIT_FASTPATH_NONE;
}

static int handle_preemption_timer(struct kvm_vcpu *vcpu)
{
	handle_fastpath_preemption_timer(vcpu);
	return 1;
}

/*
 * When nested=0, all VMX instruction VM Exits filter here.  The handlers
 * are overwritten by nested_vmx_setup() when nested=1.
 */
static int handle_vmx_instruction(struct kvm_vcpu *vcpu)
{
	kvm_queue_exception(vcpu, UD_VECTOR);
	return 1;
}

#ifndef CONFIG_X86_SGX_KVM
static int handle_encls(struct kvm_vcpu *vcpu)
{
	/*
	 * SGX virtualization is disabled.  There is no software enable bit for
	 * SGX, so KVM intercepts all ENCLS leafs and injects a #UD to prevent
	 * the guest from executing ENCLS (when SGX is supported by hardware).
	 */
	kvm_queue_exception(vcpu, UD_VECTOR);
	return 1;
}
#endif /* CONFIG_X86_SGX_KVM */

static int handle_bus_lock_vmexit(struct kvm_vcpu *vcpu)
{
	/*
	 * Hardware may or may not set the BUS_LOCK_DETECTED flag on BUS_LOCK
	 * VM-Exits. Unconditionally set the flag here and leave the handling to
	 * vmx_handle_exit().
	 */
	to_vmx(vcpu)->exit_reason.bus_lock_detected = true;
	return 1;
}

static int handle_notify(struct kvm_vcpu *vcpu)
{
	unsigned long exit_qual = vmx_get_exit_qual(vcpu);
	bool context_invalid = exit_qual & NOTIFY_VM_CONTEXT_INVALID;

	++vcpu->stat.notify_window_exits;

	/*
	 * Notify VM exit happened while executing iret from NMI,
	 * "blocked by NMI" bit has to be set before next VM entry.
	 */
	if (enable_vnmi && (exit_qual & INTR_INFO_UNBLOCK_NMI))
		vmcs_set_bits(GUEST_INTERRUPTIBILITY_INFO,
			      GUEST_INTR_STATE_NMI);

	if (vcpu->kvm->arch.notify_vmexit_flags & KVM_X86_NOTIFY_VMEXIT_USER ||
	    context_invalid) {
		vcpu->run->exit_reason = KVM_EXIT_NOTIFY;
		vcpu->run->notify.flags = context_invalid ?
					  KVM_NOTIFY_CONTEXT_INVALID : 0;
		return 0;
	}

	return 1;
}

/*
 * The exit handlers return 1 if the exit was handled fully and guest execution
 * may resume.  Otherwise they set the kvm_run parameter to indicate what needs
 * to be done to userspace and return 0.
 */
static int (*kvm_vmx_exit_handlers[])(struct kvm_vcpu *vcpu) = {
	[EXIT_REASON_EXCEPTION_NMI]           = handle_exception_nmi,
	[EXIT_REASON_EXTERNAL_INTERRUPT]      = handle_external_interrupt,
	[EXIT_REASON_TRIPLE_FAULT]            = handle_triple_fault,
	[EXIT_REASON_NMI_WINDOW]	      = handle_nmi_window,
	[EXIT_REASON_IO_INSTRUCTION]          = handle_io,
	[EXIT_REASON_CR_ACCESS]               = handle_cr,
	[EXIT_REASON_DR_ACCESS]               = handle_dr,
	[EXIT_REASON_CPUID]                   = kvm_emulate_cpuid,
	[EXIT_REASON_MSR_READ]                = kvm_emulate_rdmsr,
	[EXIT_REASON_MSR_WRITE]               = kvm_emulate_wrmsr,
	[EXIT_REASON_INTERRUPT_WINDOW]        = handle_interrupt_window,
	[EXIT_REASON_HLT]                     = kvm_emulate_halt,
	[EXIT_REASON_INVD]		      = kvm_emulate_invd,
	[EXIT_REASON_INVLPG]		      = handle_invlpg,
	[EXIT_REASON_RDPMC]                   = kvm_emulate_rdpmc,
	[EXIT_REASON_VMCALL]                  = kvm_emulate_hypercall,
	[EXIT_REASON_VMCLEAR]		      = handle_vmx_instruction,
	[EXIT_REASON_VMLAUNCH]		      = handle_vmx_instruction,
	[EXIT_REASON_VMPTRLD]		      = handle_vmx_instruction,
	[EXIT_REASON_VMPTRST]		      = handle_vmx_instruction,
	[EXIT_REASON_VMREAD]		      = handle_vmx_instruction,
	[EXIT_REASON_VMRESUME]		      = handle_vmx_instruction,
	[EXIT_REASON_VMWRITE]		      = handle_vmx_instruction,
	[EXIT_REASON_VMOFF]		      = handle_vmx_instruction,
	[EXIT_REASON_VMON]		      = handle_vmx_instruction,
	[EXIT_REASON_TPR_BELOW_THRESHOLD]     = handle_tpr_below_threshold,
	[EXIT_REASON_APIC_ACCESS]             = handle_apic_access,
	[EXIT_REASON_APIC_WRITE]              = handle_apic_write,
	[EXIT_REASON_EOI_INDUCED]             = handle_apic_eoi_induced,
	[EXIT_REASON_WBINVD]                  = kvm_emulate_wbinvd,
	[EXIT_REASON_XSETBV]                  = kvm_emulate_xsetbv,
	[EXIT_REASON_TASK_SWITCH]             = handle_task_switch,
	[EXIT_REASON_MCE_DURING_VMENTRY]      = handle_machine_check,
	[EXIT_REASON_GDTR_IDTR]		      = handle_desc,
	[EXIT_REASON_LDTR_TR]		      = handle_desc,
	[EXIT_REASON_EPT_VIOLATION]	      = handle_ept_violation,
	[EXIT_REASON_EPT_MISCONFIG]           = handle_ept_misconfig,
	[EXIT_REASON_PAUSE_INSTRUCTION]       = handle_pause,
	[EXIT_REASON_MWAIT_INSTRUCTION]	      = kvm_emulate_mwait,
	[EXIT_REASON_MONITOR_TRAP_FLAG]       = handle_monitor_trap,
	[EXIT_REASON_MONITOR_INSTRUCTION]     = kvm_emulate_monitor,
	[EXIT_REASON_INVEPT]                  = handle_vmx_instruction,
	[EXIT_REASON_INVVPID]                 = handle_vmx_instruction,
	[EXIT_REASON_RDRAND]                  = kvm_handle_invalid_op,
	[EXIT_REASON_RDSEED]                  = kvm_handle_invalid_op,
	[EXIT_REASON_PML_FULL]		      = handle_pml_full,
	[EXIT_REASON_INVPCID]                 = handle_invpcid,
	[EXIT_REASON_VMFUNC]		      = handle_vmx_instruction,
	[EXIT_REASON_PREEMPTION_TIMER]	      = handle_preemption_timer,
	[EXIT_REASON_ENCLS]		      = handle_encls,
	[EXIT_REASON_BUS_LOCK]                = handle_bus_lock_vmexit,
	[EXIT_REASON_NOTIFY]		      = handle_notify,
};

static const int kvm_vmx_max_exit_handlers =
	ARRAY_SIZE(kvm_vmx_exit_handlers);

static void vmx_get_exit_info(struct kvm_vcpu *vcpu, u32 *reason,
			      u64 *info1, u64 *info2,
			      u32 *intr_info, u32 *error_code)
{
	struct vcpu_vmx *vmx = to_vmx(vcpu);

	*reason = vmx->exit_reason.full;
	*info1 = vmx_get_exit_qual(vcpu);
	if (!(vmx->exit_reason.failed_vmentry)) {
		*info2 = vmx->idt_vectoring_info;
		*intr_info = vmx_get_intr_info(vcpu);
		if (is_exception_with_error_code(*intr_info))
			*error_code = vmcs_read32(VM_EXIT_INTR_ERROR_CODE);
		else
			*error_code = 0;
	} else {
		*info2 = 0;
		*intr_info = 0;
		*error_code = 0;
	}
}

static void vmx_destroy_pml_buffer(struct vcpu_vmx *vmx)
{
	if (vmx->pml_pg) {
		__free_page(vmx->pml_pg);
		vmx->pml_pg = NULL;
	}
}

static void vmx_flush_pml_buffer(struct kvm_vcpu *vcpu)
{
	struct vcpu_vmx *vmx = to_vmx(vcpu);
	u64 *pml_buf;
	u16 pml_idx;

	pml_idx = vmcs_read16(GUEST_PML_INDEX);

	/* Do nothing if PML buffer is empty */
	if (pml_idx == (PML_ENTITY_NUM - 1))
		return;

	/* PML index always points to next available PML buffer entity */
	if (pml_idx >= PML_ENTITY_NUM)
		pml_idx = 0;
	else
		pml_idx++;

	pml_buf = page_address(vmx->pml_pg);
	for (; pml_idx < PML_ENTITY_NUM; pml_idx++) {
		u64 gpa;

		gpa = pml_buf[pml_idx];
		WARN_ON(gpa & (PAGE_SIZE - 1));
		kvm_vcpu_mark_page_dirty(vcpu, gpa >> PAGE_SHIFT);
	}

	/* reset PML index */
	vmcs_write16(GUEST_PML_INDEX, PML_ENTITY_NUM - 1);
}

static void vmx_dump_sel(char *name, uint32_t sel)
{
	pr_err("%s sel=0x%04x, attr=0x%05x, limit=0x%08x, base=0x%016lx\n",
	       name, vmcs_read16(sel),
	       vmcs_read32(sel + GUEST_ES_AR_BYTES - GUEST_ES_SELECTOR),
	       vmcs_read32(sel + GUEST_ES_LIMIT - GUEST_ES_SELECTOR),
	       vmcs_readl(sel + GUEST_ES_BASE - GUEST_ES_SELECTOR));
}

static void vmx_dump_dtsel(char *name, uint32_t limit)
{
	pr_err("%s                           limit=0x%08x, base=0x%016lx\n",
	       name, vmcs_read32(limit),
	       vmcs_readl(limit + GUEST_GDTR_BASE - GUEST_GDTR_LIMIT));
}

static void vmx_dump_msrs(char *name, struct vmx_msrs *m)
{
	unsigned int i;
	struct vmx_msr_entry *e;

	pr_err("MSR %s:\n", name);
	for (i = 0, e = m->val; i < m->nr; ++i, ++e)
		pr_err("  %2d: msr=0x%08x value=0x%016llx\n", i, e->index, e->value);
}

void dump_vmcs(struct kvm_vcpu *vcpu)
{
	struct vcpu_vmx *vmx = to_vmx(vcpu);
	u32 vmentry_ctl, vmexit_ctl;
	u32 cpu_based_exec_ctrl, pin_based_exec_ctrl, secondary_exec_control;
	u64 tertiary_exec_control;
	unsigned long cr4;
	int efer_slot;

	if (!dump_invalid_vmcs) {
		pr_warn_ratelimited("set kvm_intel.dump_invalid_vmcs=1 to dump internal KVM state.\n");
		return;
	}

	vmentry_ctl = vmcs_read32(VM_ENTRY_CONTROLS);
	vmexit_ctl = vmcs_read32(VM_EXIT_CONTROLS);
	cpu_based_exec_ctrl = vmcs_read32(CPU_BASED_VM_EXEC_CONTROL);
	pin_based_exec_ctrl = vmcs_read32(PIN_BASED_VM_EXEC_CONTROL);
	cr4 = vmcs_readl(GUEST_CR4);

	if (cpu_has_secondary_exec_ctrls())
		secondary_exec_control = vmcs_read32(SECONDARY_VM_EXEC_CONTROL);
	else
		secondary_exec_control = 0;

	if (cpu_has_tertiary_exec_ctrls())
		tertiary_exec_control = vmcs_read64(TERTIARY_VM_EXEC_CONTROL);
	else
		tertiary_exec_control = 0;

	pr_err("VMCS %p, last attempted VM-entry on CPU %d\n",
	       vmx->loaded_vmcs->vmcs, vcpu->arch.last_vmentry_cpu);
	pr_err("*** Guest State ***\n");
	pr_err("CR0: actual=0x%016lx, shadow=0x%016lx, gh_mask=%016lx\n",
	       vmcs_readl(GUEST_CR0), vmcs_readl(CR0_READ_SHADOW),
	       vmcs_readl(CR0_GUEST_HOST_MASK));
	pr_err("CR4: actual=0x%016lx, shadow=0x%016lx, gh_mask=%016lx\n",
	       cr4, vmcs_readl(CR4_READ_SHADOW), vmcs_readl(CR4_GUEST_HOST_MASK));
	pr_err("CR3 = 0x%016lx\n", vmcs_readl(GUEST_CR3));
	if (cpu_has_vmx_ept()) {
		pr_err("PDPTR0 = 0x%016llx  PDPTR1 = 0x%016llx\n",
		       vmcs_read64(GUEST_PDPTR0), vmcs_read64(GUEST_PDPTR1));
		pr_err("PDPTR2 = 0x%016llx  PDPTR3 = 0x%016llx\n",
		       vmcs_read64(GUEST_PDPTR2), vmcs_read64(GUEST_PDPTR3));
	}
	pr_err("RSP = 0x%016lx  RIP = 0x%016lx\n",
	       vmcs_readl(GUEST_RSP), vmcs_readl(GUEST_RIP));
	pr_err("RFLAGS=0x%08lx         DR7 = 0x%016lx\n",
	       vmcs_readl(GUEST_RFLAGS), vmcs_readl(GUEST_DR7));
	pr_err("Sysenter RSP=%016lx CS:RIP=%04x:%016lx\n",
	       vmcs_readl(GUEST_SYSENTER_ESP),
	       vmcs_read32(GUEST_SYSENTER_CS), vmcs_readl(GUEST_SYSENTER_EIP));
	vmx_dump_sel("CS:  ", GUEST_CS_SELECTOR);
	vmx_dump_sel("DS:  ", GUEST_DS_SELECTOR);
	vmx_dump_sel("SS:  ", GUEST_SS_SELECTOR);
	vmx_dump_sel("ES:  ", GUEST_ES_SELECTOR);
	vmx_dump_sel("FS:  ", GUEST_FS_SELECTOR);
	vmx_dump_sel("GS:  ", GUEST_GS_SELECTOR);
	vmx_dump_dtsel("GDTR:", GUEST_GDTR_LIMIT);
	vmx_dump_sel("LDTR:", GUEST_LDTR_SELECTOR);
	vmx_dump_dtsel("IDTR:", GUEST_IDTR_LIMIT);
	vmx_dump_sel("TR:  ", GUEST_TR_SELECTOR);
	efer_slot = vmx_find_loadstore_msr_slot(&vmx->msr_autoload.guest, MSR_EFER);
	if (vmentry_ctl & VM_ENTRY_LOAD_IA32_EFER)
		pr_err("EFER= 0x%016llx\n", vmcs_read64(GUEST_IA32_EFER));
	else if (efer_slot >= 0)
		pr_err("EFER= 0x%016llx (autoload)\n",
		       vmx->msr_autoload.guest.val[efer_slot].value);
	else if (vmentry_ctl & VM_ENTRY_IA32E_MODE)
		pr_err("EFER= 0x%016llx (effective)\n",
		       vcpu->arch.efer | (EFER_LMA | EFER_LME));
	else
		pr_err("EFER= 0x%016llx (effective)\n",
		       vcpu->arch.efer & ~(EFER_LMA | EFER_LME));
	if (vmentry_ctl & VM_ENTRY_LOAD_IA32_PAT)
		pr_err("PAT = 0x%016llx\n", vmcs_read64(GUEST_IA32_PAT));
	pr_err("DebugCtl = 0x%016llx  DebugExceptions = 0x%016lx\n",
	       vmcs_read64(GUEST_IA32_DEBUGCTL),
	       vmcs_readl(GUEST_PENDING_DBG_EXCEPTIONS));
	if (cpu_has_load_perf_global_ctrl() &&
	    vmentry_ctl & VM_ENTRY_LOAD_IA32_PERF_GLOBAL_CTRL)
		pr_err("PerfGlobCtl = 0x%016llx\n",
		       vmcs_read64(GUEST_IA32_PERF_GLOBAL_CTRL));
	if (vmentry_ctl & VM_ENTRY_LOAD_BNDCFGS)
		pr_err("BndCfgS = 0x%016llx\n", vmcs_read64(GUEST_BNDCFGS));
	pr_err("Interruptibility = %08x  ActivityState = %08x\n",
	       vmcs_read32(GUEST_INTERRUPTIBILITY_INFO),
	       vmcs_read32(GUEST_ACTIVITY_STATE));
	if (secondary_exec_control & SECONDARY_EXEC_VIRTUAL_INTR_DELIVERY)
		pr_err("InterruptStatus = %04x\n",
		       vmcs_read16(GUEST_INTR_STATUS));
	if (vmcs_read32(VM_ENTRY_MSR_LOAD_COUNT) > 0)
		vmx_dump_msrs("guest autoload", &vmx->msr_autoload.guest);
	if (vmcs_read32(VM_EXIT_MSR_STORE_COUNT) > 0)
		vmx_dump_msrs("guest autostore", &vmx->msr_autostore.guest);

	pr_err("*** Host State ***\n");
	pr_err("RIP = 0x%016lx  RSP = 0x%016lx\n",
	       vmcs_readl(HOST_RIP), vmcs_readl(HOST_RSP));
	pr_err("CS=%04x SS=%04x DS=%04x ES=%04x FS=%04x GS=%04x TR=%04x\n",
	       vmcs_read16(HOST_CS_SELECTOR), vmcs_read16(HOST_SS_SELECTOR),
	       vmcs_read16(HOST_DS_SELECTOR), vmcs_read16(HOST_ES_SELECTOR),
	       vmcs_read16(HOST_FS_SELECTOR), vmcs_read16(HOST_GS_SELECTOR),
	       vmcs_read16(HOST_TR_SELECTOR));
	pr_err("FSBase=%016lx GSBase=%016lx TRBase=%016lx\n",
	       vmcs_readl(HOST_FS_BASE), vmcs_readl(HOST_GS_BASE),
	       vmcs_readl(HOST_TR_BASE));
	pr_err("GDTBase=%016lx IDTBase=%016lx\n",
	       vmcs_readl(HOST_GDTR_BASE), vmcs_readl(HOST_IDTR_BASE));
	pr_err("CR0=%016lx CR3=%016lx CR4=%016lx\n",
	       vmcs_readl(HOST_CR0), vmcs_readl(HOST_CR3),
	       vmcs_readl(HOST_CR4));
	pr_err("Sysenter RSP=%016lx CS:RIP=%04x:%016lx\n",
	       vmcs_readl(HOST_IA32_SYSENTER_ESP),
	       vmcs_read32(HOST_IA32_SYSENTER_CS),
	       vmcs_readl(HOST_IA32_SYSENTER_EIP));
	if (vmexit_ctl & VM_EXIT_LOAD_IA32_EFER)
		pr_err("EFER= 0x%016llx\n", vmcs_read64(HOST_IA32_EFER));
	if (vmexit_ctl & VM_EXIT_LOAD_IA32_PAT)
		pr_err("PAT = 0x%016llx\n", vmcs_read64(HOST_IA32_PAT));
	if (cpu_has_load_perf_global_ctrl() &&
	    vmexit_ctl & VM_EXIT_LOAD_IA32_PERF_GLOBAL_CTRL)
		pr_err("PerfGlobCtl = 0x%016llx\n",
		       vmcs_read64(HOST_IA32_PERF_GLOBAL_CTRL));
	if (vmcs_read32(VM_EXIT_MSR_LOAD_COUNT) > 0)
		vmx_dump_msrs("host autoload", &vmx->msr_autoload.host);

	pr_err("*** Control State ***\n");
	pr_err("CPUBased=0x%08x SecondaryExec=0x%08x TertiaryExec=0x%016llx\n",
	       cpu_based_exec_ctrl, secondary_exec_control, tertiary_exec_control);
	pr_err("PinBased=0x%08x EntryControls=%08x ExitControls=%08x\n",
	       pin_based_exec_ctrl, vmentry_ctl, vmexit_ctl);
	pr_err("ExceptionBitmap=%08x PFECmask=%08x PFECmatch=%08x\n",
	       vmcs_read32(EXCEPTION_BITMAP),
	       vmcs_read32(PAGE_FAULT_ERROR_CODE_MASK),
	       vmcs_read32(PAGE_FAULT_ERROR_CODE_MATCH));
	pr_err("VMEntry: intr_info=%08x errcode=%08x ilen=%08x\n",
	       vmcs_read32(VM_ENTRY_INTR_INFO_FIELD),
	       vmcs_read32(VM_ENTRY_EXCEPTION_ERROR_CODE),
	       vmcs_read32(VM_ENTRY_INSTRUCTION_LEN));
	pr_err("VMExit: intr_info=%08x errcode=%08x ilen=%08x\n",
	       vmcs_read32(VM_EXIT_INTR_INFO),
	       vmcs_read32(VM_EXIT_INTR_ERROR_CODE),
	       vmcs_read32(VM_EXIT_INSTRUCTION_LEN));
	pr_err("        reason=%08x qualification=%016lx\n",
	       vmcs_read32(VM_EXIT_REASON), vmcs_readl(EXIT_QUALIFICATION));
	pr_err("IDTVectoring: info=%08x errcode=%08x\n",
	       vmcs_read32(IDT_VECTORING_INFO_FIELD),
	       vmcs_read32(IDT_VECTORING_ERROR_CODE));
	pr_err("TSC Offset = 0x%016llx\n", vmcs_read64(TSC_OFFSET));
	if (secondary_exec_control & SECONDARY_EXEC_TSC_SCALING)
		pr_err("TSC Multiplier = 0x%016llx\n",
		       vmcs_read64(TSC_MULTIPLIER));
	if (cpu_based_exec_ctrl & CPU_BASED_TPR_SHADOW) {
		if (secondary_exec_control & SECONDARY_EXEC_VIRTUAL_INTR_DELIVERY) {
			u16 status = vmcs_read16(GUEST_INTR_STATUS);
			pr_err("SVI|RVI = %02x|%02x ", status >> 8, status & 0xff);
		}
		pr_cont("TPR Threshold = 0x%02x\n", vmcs_read32(TPR_THRESHOLD));
		if (secondary_exec_control & SECONDARY_EXEC_VIRTUALIZE_APIC_ACCESSES)
			pr_err("APIC-access addr = 0x%016llx ", vmcs_read64(APIC_ACCESS_ADDR));
		pr_cont("virt-APIC addr = 0x%016llx\n", vmcs_read64(VIRTUAL_APIC_PAGE_ADDR));
	}
	if (pin_based_exec_ctrl & PIN_BASED_POSTED_INTR)
		pr_err("PostedIntrVec = 0x%02x\n", vmcs_read16(POSTED_INTR_NV));
	if ((secondary_exec_control & SECONDARY_EXEC_ENABLE_EPT))
		pr_err("EPT pointer = 0x%016llx\n", vmcs_read64(EPT_POINTER));
	if (secondary_exec_control & SECONDARY_EXEC_PAUSE_LOOP_EXITING)
		pr_err("PLE Gap=%08x Window=%08x\n",
		       vmcs_read32(PLE_GAP), vmcs_read32(PLE_WINDOW));
	if (secondary_exec_control & SECONDARY_EXEC_ENABLE_VPID)
		pr_err("Virtual processor ID = 0x%04x\n",
		       vmcs_read16(VIRTUAL_PROCESSOR_ID));
}

/*
 * The guest has exited.  See if we can fix it or if we need userspace
 * assistance.
 */
static int __vmx_handle_exit(struct kvm_vcpu *vcpu, fastpath_t exit_fastpath)
{
	struct vcpu_vmx *vmx = to_vmx(vcpu);
	union vmx_exit_reason exit_reason = vmx->exit_reason;
	u32 vectoring_info = vmx->idt_vectoring_info;
	u16 exit_handler_index;

	/*
	 * Flush logged GPAs PML buffer, this will make dirty_bitmap more
	 * updated. Another good is, in kvm_vm_ioctl_get_dirty_log, before
	 * querying dirty_bitmap, we only need to kick all vcpus out of guest
	 * mode as if vcpus is in root mode, the PML buffer must has been
	 * flushed already.  Note, PML is never enabled in hardware while
	 * running L2.
	 */
	if (enable_pml && !is_guest_mode(vcpu))
		vmx_flush_pml_buffer(vcpu);

	/*
	 * KVM should never reach this point with a pending nested VM-Enter.
	 * More specifically, short-circuiting VM-Entry to emulate L2 due to
	 * invalid guest state should never happen as that means KVM knowingly
	 * allowed a nested VM-Enter with an invalid vmcs12.  More below.
	 */
	if (KVM_BUG_ON(vmx->nested.nested_run_pending, vcpu->kvm))
		return -EIO;

	if (is_guest_mode(vcpu)) {
		/*
		 * PML is never enabled when running L2, bail immediately if a
		 * PML full exit occurs as something is horribly wrong.
		 */
		if (exit_reason.basic == EXIT_REASON_PML_FULL)
			goto unexpected_vmexit;

		/*
		 * The host physical addresses of some pages of guest memory
		 * are loaded into the vmcs02 (e.g. vmcs12's Virtual APIC
		 * Page). The CPU may write to these pages via their host
		 * physical address while L2 is running, bypassing any
		 * address-translation-based dirty tracking (e.g. EPT write
		 * protection).
		 *
		 * Mark them dirty on every exit from L2 to prevent them from
		 * getting out of sync with dirty tracking.
		 */
		nested_mark_vmcs12_pages_dirty(vcpu);

		/*
		 * Synthesize a triple fault if L2 state is invalid.  In normal
		 * operation, nested VM-Enter rejects any attempt to enter L2
		 * with invalid state.  However, those checks are skipped if
		 * state is being stuffed via RSM or KVM_SET_NESTED_STATE.  If
		 * L2 state is invalid, it means either L1 modified SMRAM state
		 * or userspace provided bad state.  Synthesize TRIPLE_FAULT as
		 * doing so is architecturally allowed in the RSM case, and is
		 * the least awful solution for the userspace case without
		 * risking false positives.
		 */
		if (vmx->emulation_required) {
			nested_vmx_vmexit(vcpu, EXIT_REASON_TRIPLE_FAULT, 0, 0);
			return 1;
		}

		if (nested_vmx_reflect_vmexit(vcpu))
			return 1;
	}

	/* If guest state is invalid, start emulating.  L2 is handled above. */
	if (vmx->emulation_required)
		return handle_invalid_guest_state(vcpu);

	if (exit_reason.failed_vmentry) {
		dump_vmcs(vcpu);
		vcpu->run->exit_reason = KVM_EXIT_FAIL_ENTRY;
		vcpu->run->fail_entry.hardware_entry_failure_reason
			= exit_reason.full;
		vcpu->run->fail_entry.cpu = vcpu->arch.last_vmentry_cpu;
		return 0;
	}

	if (unlikely(vmx->fail)) {
		dump_vmcs(vcpu);
		vcpu->run->exit_reason = KVM_EXIT_FAIL_ENTRY;
		vcpu->run->fail_entry.hardware_entry_failure_reason
			= vmcs_read32(VM_INSTRUCTION_ERROR);
		vcpu->run->fail_entry.cpu = vcpu->arch.last_vmentry_cpu;
		return 0;
	}

	/*
	 * Note:
	 * Do not try to fix EXIT_REASON_EPT_MISCONFIG if it caused by
	 * delivery event since it indicates guest is accessing MMIO.
	 * The vm-exit can be triggered again after return to guest that
	 * will cause infinite loop.
	 */
	if ((vectoring_info & VECTORING_INFO_VALID_MASK) &&
	    (exit_reason.basic != EXIT_REASON_EXCEPTION_NMI &&
	     exit_reason.basic != EXIT_REASON_EPT_VIOLATION &&
	     exit_reason.basic != EXIT_REASON_PML_FULL &&
	     exit_reason.basic != EXIT_REASON_APIC_ACCESS &&
	     exit_reason.basic != EXIT_REASON_TASK_SWITCH &&
	     exit_reason.basic != EXIT_REASON_NOTIFY)) {
		int ndata = 3;

		vcpu->run->exit_reason = KVM_EXIT_INTERNAL_ERROR;
		vcpu->run->internal.suberror = KVM_INTERNAL_ERROR_DELIVERY_EV;
		vcpu->run->internal.data[0] = vectoring_info;
		vcpu->run->internal.data[1] = exit_reason.full;
		vcpu->run->internal.data[2] = vcpu->arch.exit_qualification;
		if (exit_reason.basic == EXIT_REASON_EPT_MISCONFIG) {
			vcpu->run->internal.data[ndata++] =
				vmcs_read64(GUEST_PHYSICAL_ADDRESS);
		}
		vcpu->run->internal.data[ndata++] = vcpu->arch.last_vmentry_cpu;
		vcpu->run->internal.ndata = ndata;
		return 0;
	}

	if (unlikely(!enable_vnmi &&
		     vmx->loaded_vmcs->soft_vnmi_blocked)) {
		if (!vmx_interrupt_blocked(vcpu)) {
			vmx->loaded_vmcs->soft_vnmi_blocked = 0;
		} else if (vmx->loaded_vmcs->vnmi_blocked_time > 1000000000LL &&
			   vcpu->arch.nmi_pending) {
			/*
			 * This CPU don't support us in finding the end of an
			 * NMI-blocked window if the guest runs with IRQs
			 * disabled. So we pull the trigger after 1 s of
			 * futile waiting, but inform the user about this.
			 */
			printk(KERN_WARNING "%s: Breaking out of NMI-blocked "
			       "state on VCPU %d after 1 s timeout\n",
			       __func__, vcpu->vcpu_id);
			vmx->loaded_vmcs->soft_vnmi_blocked = 0;
		}
	}

	if (exit_fastpath != EXIT_FASTPATH_NONE)
		return 1;

	if (exit_reason.basic >= kvm_vmx_max_exit_handlers)
		goto unexpected_vmexit;
#ifdef CONFIG_RETPOLINE
	if (exit_reason.basic == EXIT_REASON_MSR_WRITE)
		return kvm_emulate_wrmsr(vcpu);
	else if (exit_reason.basic == EXIT_REASON_PREEMPTION_TIMER)
		return handle_preemption_timer(vcpu);
	else if (exit_reason.basic == EXIT_REASON_INTERRUPT_WINDOW)
		return handle_interrupt_window(vcpu);
	else if (exit_reason.basic == EXIT_REASON_EXTERNAL_INTERRUPT)
		return handle_external_interrupt(vcpu);
	else if (exit_reason.basic == EXIT_REASON_HLT)
		return kvm_emulate_halt(vcpu);
	else if (exit_reason.basic == EXIT_REASON_EPT_MISCONFIG)
		return handle_ept_misconfig(vcpu);
#endif

	exit_handler_index = array_index_nospec((u16)exit_reason.basic,
						kvm_vmx_max_exit_handlers);
	if (!kvm_vmx_exit_handlers[exit_handler_index])
		goto unexpected_vmexit;

	return kvm_vmx_exit_handlers[exit_handler_index](vcpu);

unexpected_vmexit:
	vcpu_unimpl(vcpu, "vmx: unexpected exit reason 0x%x\n",
		    exit_reason.full);
	dump_vmcs(vcpu);
	vcpu->run->exit_reason = KVM_EXIT_INTERNAL_ERROR;
	vcpu->run->internal.suberror =
			KVM_INTERNAL_ERROR_UNEXPECTED_EXIT_REASON;
	vcpu->run->internal.ndata = 2;
	vcpu->run->internal.data[0] = exit_reason.full;
	vcpu->run->internal.data[1] = vcpu->arch.last_vmentry_cpu;
	return 0;
}

static int vmx_handle_exit(struct kvm_vcpu *vcpu, fastpath_t exit_fastpath)
{
	int ret = __vmx_handle_exit(vcpu, exit_fastpath);

	/*
	 * Exit to user space when bus lock detected to inform that there is
	 * a bus lock in guest.
	 */
	if (to_vmx(vcpu)->exit_reason.bus_lock_detected) {
		if (ret > 0)
			vcpu->run->exit_reason = KVM_EXIT_X86_BUS_LOCK;

		vcpu->run->flags |= KVM_RUN_X86_BUS_LOCK;
		return 0;
	}
	return ret;
}

/*
 * Software based L1D cache flush which is used when microcode providing
 * the cache control MSR is not loaded.
 *
 * The L1D cache is 32 KiB on Nehalem and later microarchitectures, but to
 * flush it is required to read in 64 KiB because the replacement algorithm
 * is not exactly LRU. This could be sized at runtime via topology
 * information but as all relevant affected CPUs have 32KiB L1D cache size
 * there is no point in doing so.
 */
static noinstr void vmx_l1d_flush(struct kvm_vcpu *vcpu)
{
	int size = PAGE_SIZE << L1D_CACHE_ORDER;

	/*
	 * This code is only executed when the flush mode is 'cond' or
	 * 'always'
	 */
	if (static_branch_likely(&vmx_l1d_flush_cond)) {
		bool flush_l1d;

		/*
		 * Clear the per-vcpu flush bit, it gets set again
		 * either from vcpu_run() or from one of the unsafe
		 * VMEXIT handlers.
		 */
		flush_l1d = vcpu->arch.l1tf_flush_l1d;
		vcpu->arch.l1tf_flush_l1d = false;

		/*
		 * Clear the per-cpu flush bit, it gets set again from
		 * the interrupt handlers.
		 */
		flush_l1d |= kvm_get_cpu_l1tf_flush_l1d();
		kvm_clear_cpu_l1tf_flush_l1d();

		if (!flush_l1d)
			return;
	}

	vcpu->stat.l1d_flush++;

	if (static_cpu_has(X86_FEATURE_FLUSH_L1D)) {
		native_wrmsrl(MSR_IA32_FLUSH_CMD, L1D_FLUSH);
		return;
	}

	asm volatile(
		/* First ensure the pages are in the TLB */
		"xorl	%%eax, %%eax\n"
		".Lpopulate_tlb:\n\t"
		"movzbl	(%[flush_pages], %%" _ASM_AX "), %%ecx\n\t"
		"addl	$4096, %%eax\n\t"
		"cmpl	%%eax, %[size]\n\t"
		"jne	.Lpopulate_tlb\n\t"
		"xorl	%%eax, %%eax\n\t"
		"cpuid\n\t"
		/* Now fill the cache */
		"xorl	%%eax, %%eax\n"
		".Lfill_cache:\n"
		"movzbl	(%[flush_pages], %%" _ASM_AX "), %%ecx\n\t"
		"addl	$64, %%eax\n\t"
		"cmpl	%%eax, %[size]\n\t"
		"jne	.Lfill_cache\n\t"
		"lfence\n"
		:: [flush_pages] "r" (vmx_l1d_flush_pages),
		    [size] "r" (size)
		: "eax", "ebx", "ecx", "edx");
}

static void vmx_update_cr8_intercept(struct kvm_vcpu *vcpu, int tpr, int irr)
{
	struct vmcs12 *vmcs12 = get_vmcs12(vcpu);
	int tpr_threshold;

	if (is_guest_mode(vcpu) &&
		nested_cpu_has(vmcs12, CPU_BASED_TPR_SHADOW))
		return;

	tpr_threshold = (irr == -1 || tpr < irr) ? 0 : irr;
	if (is_guest_mode(vcpu))
		to_vmx(vcpu)->nested.l1_tpr_threshold = tpr_threshold;
	else
		vmcs_write32(TPR_THRESHOLD, tpr_threshold);
}

void vmx_set_virtual_apic_mode(struct kvm_vcpu *vcpu)
{
	struct vcpu_vmx *vmx = to_vmx(vcpu);
	u32 sec_exec_control;

	if (!lapic_in_kernel(vcpu))
		return;

	if (!flexpriority_enabled &&
	    !cpu_has_vmx_virtualize_x2apic_mode())
		return;

	/* Postpone execution until vmcs01 is the current VMCS. */
	if (is_guest_mode(vcpu)) {
		vmx->nested.change_vmcs01_virtual_apic_mode = true;
		return;
	}

	sec_exec_control = secondary_exec_controls_get(vmx);
	sec_exec_control &= ~(SECONDARY_EXEC_VIRTUALIZE_APIC_ACCESSES |
			      SECONDARY_EXEC_VIRTUALIZE_X2APIC_MODE);

	switch (kvm_get_apic_mode(vcpu)) {
	case LAPIC_MODE_INVALID:
		WARN_ONCE(true, "Invalid local APIC state");
		break;
	case LAPIC_MODE_DISABLED:
		break;
	case LAPIC_MODE_XAPIC:
		if (flexpriority_enabled) {
			sec_exec_control |=
				SECONDARY_EXEC_VIRTUALIZE_APIC_ACCESSES;
			kvm_make_request(KVM_REQ_APIC_PAGE_RELOAD, vcpu);

			/*
			 * Flush the TLB, reloading the APIC access page will
			 * only do so if its physical address has changed, but
			 * the guest may have inserted a non-APIC mapping into
			 * the TLB while the APIC access page was disabled.
			 */
			kvm_make_request(KVM_REQ_TLB_FLUSH_CURRENT, vcpu);
		}
		break;
	case LAPIC_MODE_X2APIC:
		if (cpu_has_vmx_virtualize_x2apic_mode())
			sec_exec_control |=
				SECONDARY_EXEC_VIRTUALIZE_X2APIC_MODE;
		break;
	}
	secondary_exec_controls_set(vmx, sec_exec_control);

	vmx_update_msr_bitmap_x2apic(vcpu);
}

static void vmx_set_apic_access_page_addr(struct kvm_vcpu *vcpu)
{
	struct page *page;

	/* Defer reload until vmcs01 is the current VMCS. */
	if (is_guest_mode(vcpu)) {
		to_vmx(vcpu)->nested.reload_vmcs01_apic_access_page = true;
		return;
	}

	if (!(secondary_exec_controls_get(to_vmx(vcpu)) &
	    SECONDARY_EXEC_VIRTUALIZE_APIC_ACCESSES))
		return;

	page = gfn_to_page(vcpu->kvm, APIC_DEFAULT_PHYS_BASE >> PAGE_SHIFT);
	if (is_error_page(page))
		return;

	vmcs_write64(APIC_ACCESS_ADDR, page_to_phys(page));
	vmx_flush_tlb_current(vcpu);

	/*
	 * Do not pin apic access page in memory, the MMU notifier
	 * will call us again if it is migrated or swapped out.
	 */
	put_page(page);
}

static void vmx_hwapic_isr_update(int max_isr)
{
	u16 status;
	u8 old;

	if (max_isr == -1)
		max_isr = 0;

	status = vmcs_read16(GUEST_INTR_STATUS);
	old = status >> 8;
	if (max_isr != old) {
		status &= 0xff;
		status |= max_isr << 8;
		vmcs_write16(GUEST_INTR_STATUS, status);
	}
}

static void vmx_set_rvi(int vector)
{
	u16 status;
	u8 old;

	if (vector == -1)
		vector = 0;

	status = vmcs_read16(GUEST_INTR_STATUS);
	old = (u8)status & 0xff;
	if ((u8)vector != old) {
		status &= ~0xff;
		status |= (u8)vector;
		vmcs_write16(GUEST_INTR_STATUS, status);
	}
}

static void vmx_hwapic_irr_update(struct kvm_vcpu *vcpu, int max_irr)
{
	/*
	 * When running L2, updating RVI is only relevant when
	 * vmcs12 virtual-interrupt-delivery enabled.
	 * However, it can be enabled only when L1 also
	 * intercepts external-interrupts and in that case
	 * we should not update vmcs02 RVI but instead intercept
	 * interrupt. Therefore, do nothing when running L2.
	 */
	if (!is_guest_mode(vcpu))
		vmx_set_rvi(max_irr);
}

static int vmx_sync_pir_to_irr(struct kvm_vcpu *vcpu)
{
	struct vcpu_vmx *vmx = to_vmx(vcpu);
	int max_irr;
	bool got_posted_interrupt;

	if (KVM_BUG_ON(!enable_apicv, vcpu->kvm))
		return -EIO;

	if (pi_test_on(&vmx->pi_desc)) {
		pi_clear_on(&vmx->pi_desc);
		/*
		 * IOMMU can write to PID.ON, so the barrier matters even on UP.
		 * But on x86 this is just a compiler barrier anyway.
		 */
		smp_mb__after_atomic();
		got_posted_interrupt =
			kvm_apic_update_irr(vcpu, vmx->pi_desc.pir, &max_irr);
	} else {
		max_irr = kvm_lapic_find_highest_irr(vcpu);
		got_posted_interrupt = false;
	}

	/*
	 * Newly recognized interrupts are injected via either virtual interrupt
	 * delivery (RVI) or KVM_REQ_EVENT.  Virtual interrupt delivery is
	 * disabled in two cases:
	 *
	 * 1) If L2 is running and the vCPU has a new pending interrupt.  If L1
	 * wants to exit on interrupts, KVM_REQ_EVENT is needed to synthesize a
	 * VM-Exit to L1.  If L1 doesn't want to exit, the interrupt is injected
	 * into L2, but KVM doesn't use virtual interrupt delivery to inject
	 * interrupts into L2, and so KVM_REQ_EVENT is again needed.
	 *
	 * 2) If APICv is disabled for this vCPU, assigned devices may still
	 * attempt to post interrupts.  The posted interrupt vector will cause
	 * a VM-Exit and the subsequent entry will call sync_pir_to_irr.
	 */
	if (!is_guest_mode(vcpu) && kvm_vcpu_apicv_active(vcpu))
		vmx_set_rvi(max_irr);
	else if (got_posted_interrupt)
		kvm_make_request(KVM_REQ_EVENT, vcpu);

	return max_irr;
}

static void vmx_load_eoi_exitmap(struct kvm_vcpu *vcpu, u64 *eoi_exit_bitmap)
{
	if (!kvm_vcpu_apicv_active(vcpu))
		return;

	vmcs_write64(EOI_EXIT_BITMAP0, eoi_exit_bitmap[0]);
	vmcs_write64(EOI_EXIT_BITMAP1, eoi_exit_bitmap[1]);
	vmcs_write64(EOI_EXIT_BITMAP2, eoi_exit_bitmap[2]);
	vmcs_write64(EOI_EXIT_BITMAP3, eoi_exit_bitmap[3]);
}

static void vmx_apicv_post_state_restore(struct kvm_vcpu *vcpu)
{
	struct vcpu_vmx *vmx = to_vmx(vcpu);

	pi_clear_on(&vmx->pi_desc);
	memset(vmx->pi_desc.pir, 0, sizeof(vmx->pi_desc.pir));
}

void vmx_do_interrupt_nmi_irqoff(unsigned long entry);

static void handle_interrupt_nmi_irqoff(struct kvm_vcpu *vcpu,
					unsigned long entry)
{
	bool is_nmi = entry == (unsigned long)asm_exc_nmi_noist;

	kvm_before_interrupt(vcpu, is_nmi ? KVM_HANDLING_NMI : KVM_HANDLING_IRQ);
	vmx_do_interrupt_nmi_irqoff(entry);
	kvm_after_interrupt(vcpu);
}

static void handle_nm_fault_irqoff(struct kvm_vcpu *vcpu)
{
	/*
	 * Save xfd_err to guest_fpu before interrupt is enabled, so the
	 * MSR value is not clobbered by the host activity before the guest
	 * has chance to consume it.
	 *
	 * Do not blindly read xfd_err here, since this exception might
	 * be caused by L1 interception on a platform which doesn't
	 * support xfd at all.
	 *
	 * Do it conditionally upon guest_fpu::xfd. xfd_err matters
	 * only when xfd contains a non-zero value.
	 *
	 * Queuing exception is done in vmx_handle_exit. See comment there.
	 */
	if (vcpu->arch.guest_fpu.fpstate->xfd)
		rdmsrl(MSR_IA32_XFD_ERR, vcpu->arch.guest_fpu.xfd_err);
}

static void handle_exception_nmi_irqoff(struct vcpu_vmx *vmx)
{
	const unsigned long nmi_entry = (unsigned long)asm_exc_nmi_noist;
	u32 intr_info = vmx_get_intr_info(&vmx->vcpu);

	/* if exit due to PF check for async PF */
	if (is_page_fault(intr_info))
		vmx->vcpu.arch.apf.host_apf_flags = kvm_read_and_reset_apf_flags();
	/* if exit due to NM, handle before interrupts are enabled */
	else if (is_nm_fault(intr_info))
		handle_nm_fault_irqoff(&vmx->vcpu);
	/* Handle machine checks before interrupts are enabled */
	else if (is_machine_check(intr_info))
		kvm_machine_check();
	/* We need to handle NMIs before interrupts are enabled */
	else if (is_nmi(intr_info))
		handle_interrupt_nmi_irqoff(&vmx->vcpu, nmi_entry);
}

static void handle_external_interrupt_irqoff(struct kvm_vcpu *vcpu)
{
	u32 intr_info = vmx_get_intr_info(vcpu);
	unsigned int vector = intr_info & INTR_INFO_VECTOR_MASK;
	gate_desc *desc = (gate_desc *)host_idt_base + vector;

	if (KVM_BUG(!is_external_intr(intr_info), vcpu->kvm,
	    "KVM: unexpected VM-Exit interrupt info: 0x%x", intr_info))
		return;

	handle_interrupt_nmi_irqoff(vcpu, gate_offset(desc));
	vcpu->arch.at_instruction_boundary = true;
}

static void vmx_handle_exit_irqoff(struct kvm_vcpu *vcpu)
{
	struct vcpu_vmx *vmx = to_vmx(vcpu);

	if (vmx->emulation_required)
		return;

	if (vmx->exit_reason.basic == EXIT_REASON_EXTERNAL_INTERRUPT)
		handle_external_interrupt_irqoff(vcpu);
	else if (vmx->exit_reason.basic == EXIT_REASON_EXCEPTION_NMI)
		handle_exception_nmi_irqoff(vmx);
}

/*
 * The kvm parameter can be NULL (module initialization, or invocation before
 * VM creation). Be sure to check the kvm parameter before using it.
 */
static bool vmx_has_emulated_msr(struct kvm *kvm, u32 index)
{
	switch (index) {
	case MSR_IA32_SMBASE:
		/*
		 * We cannot do SMM unless we can run the guest in big
		 * real mode.
		 */
		return enable_unrestricted_guest || emulate_invalid_guest_state;
	case MSR_IA32_VMX_BASIC ... MSR_IA32_VMX_VMFUNC:
		return nested;
	case MSR_AMD64_VIRT_SPEC_CTRL:
	case MSR_AMD64_TSC_RATIO:
		/* This is AMD only.  */
		return false;
	default:
		return true;
	}
}

static void vmx_recover_nmi_blocking(struct vcpu_vmx *vmx)
{
	u32 exit_intr_info;
	bool unblock_nmi;
	u8 vector;
	bool idtv_info_valid;

	idtv_info_valid = vmx->idt_vectoring_info & VECTORING_INFO_VALID_MASK;

	if (enable_vnmi) {
		if (vmx->loaded_vmcs->nmi_known_unmasked)
			return;

		exit_intr_info = vmx_get_intr_info(&vmx->vcpu);
		unblock_nmi = (exit_intr_info & INTR_INFO_UNBLOCK_NMI) != 0;
		vector = exit_intr_info & INTR_INFO_VECTOR_MASK;
		/*
		 * SDM 3: 27.7.1.2 (September 2008)
		 * Re-set bit "block by NMI" before VM entry if vmexit caused by
		 * a guest IRET fault.
		 * SDM 3: 23.2.2 (September 2008)
		 * Bit 12 is undefined in any of the following cases:
		 *  If the VM exit sets the valid bit in the IDT-vectoring
		 *   information field.
		 *  If the VM exit is due to a double fault.
		 */
		if ((exit_intr_info & INTR_INFO_VALID_MASK) && unblock_nmi &&
		    vector != DF_VECTOR && !idtv_info_valid)
			vmcs_set_bits(GUEST_INTERRUPTIBILITY_INFO,
				      GUEST_INTR_STATE_NMI);
		else
			vmx->loaded_vmcs->nmi_known_unmasked =
				!(vmcs_read32(GUEST_INTERRUPTIBILITY_INFO)
				  & GUEST_INTR_STATE_NMI);
	} else if (unlikely(vmx->loaded_vmcs->soft_vnmi_blocked))
		vmx->loaded_vmcs->vnmi_blocked_time +=
			ktime_to_ns(ktime_sub(ktime_get(),
					      vmx->loaded_vmcs->entry_time));
}

static void __vmx_complete_interrupts(struct kvm_vcpu *vcpu,
				      u32 idt_vectoring_info,
				      int instr_len_field,
				      int error_code_field)
{
	u8 vector;
	int type;
	bool idtv_info_valid;

	idtv_info_valid = idt_vectoring_info & VECTORING_INFO_VALID_MASK;

	vcpu->arch.nmi_injected = false;
	kvm_clear_exception_queue(vcpu);
	kvm_clear_interrupt_queue(vcpu);

	if (!idtv_info_valid)
		return;

	kvm_make_request(KVM_REQ_EVENT, vcpu);

	vector = idt_vectoring_info & VECTORING_INFO_VECTOR_MASK;
	type = idt_vectoring_info & VECTORING_INFO_TYPE_MASK;

	switch (type) {
	case INTR_TYPE_NMI_INTR:
		vcpu->arch.nmi_injected = true;
		/*
		 * SDM 3: 27.7.1.2 (September 2008)
		 * Clear bit "block by NMI" before VM entry if a NMI
		 * delivery faulted.
		 */
		vmx_set_nmi_mask(vcpu, false);
		break;
	case INTR_TYPE_SOFT_EXCEPTION:
		vcpu->arch.event_exit_inst_len = vmcs_read32(instr_len_field);
		fallthrough;
	case INTR_TYPE_HARD_EXCEPTION:
		if (idt_vectoring_info & VECTORING_INFO_DELIVER_CODE_MASK) {
			u32 err = vmcs_read32(error_code_field);
			kvm_requeue_exception_e(vcpu, vector, err);
		} else
			kvm_requeue_exception(vcpu, vector);
		break;
	case INTR_TYPE_SOFT_INTR:
		vcpu->arch.event_exit_inst_len = vmcs_read32(instr_len_field);
		fallthrough;
	case INTR_TYPE_EXT_INTR:
		kvm_queue_interrupt(vcpu, vector, type == INTR_TYPE_SOFT_INTR);
		break;
	default:
		break;
	}
}

static void vmx_complete_interrupts(struct vcpu_vmx *vmx)
{
	__vmx_complete_interrupts(&vmx->vcpu, vmx->idt_vectoring_info,
				  VM_EXIT_INSTRUCTION_LEN,
				  IDT_VECTORING_ERROR_CODE);
}

static void vmx_cancel_injection(struct kvm_vcpu *vcpu)
{
	__vmx_complete_interrupts(vcpu,
				  vmcs_read32(VM_ENTRY_INTR_INFO_FIELD),
				  VM_ENTRY_INSTRUCTION_LEN,
				  VM_ENTRY_EXCEPTION_ERROR_CODE);

	vmcs_write32(VM_ENTRY_INTR_INFO_FIELD, 0);
}

static void atomic_switch_perf_msrs(struct vcpu_vmx *vmx)
{
	int i, nr_msrs;
	struct perf_guest_switch_msr *msrs;
	struct kvm_pmu *pmu = vcpu_to_pmu(&vmx->vcpu);

	pmu->host_cross_mapped_mask = 0;
	if (pmu->pebs_enable & pmu->global_ctrl)
		intel_pmu_cross_mapped_check(pmu);

	/* Note, nr_msrs may be garbage if perf_guest_get_msrs() returns NULL. */
	msrs = perf_guest_get_msrs(&nr_msrs, (void *)pmu);
	if (!msrs)
		return;

	for (i = 0; i < nr_msrs; i++)
		if (msrs[i].host == msrs[i].guest)
			clear_atomic_switch_msr(vmx, msrs[i].msr);
		else
			add_atomic_switch_msr(vmx, msrs[i].msr, msrs[i].guest,
					msrs[i].host, false);
}

static void vmx_update_hv_timer(struct kvm_vcpu *vcpu)
{
	struct vcpu_vmx *vmx = to_vmx(vcpu);
	u64 tscl;
	u32 delta_tsc;

	if (vmx->req_immediate_exit) {
		vmcs_write32(VMX_PREEMPTION_TIMER_VALUE, 0);
		vmx->loaded_vmcs->hv_timer_soft_disabled = false;
	} else if (vmx->hv_deadline_tsc != -1) {
		tscl = rdtsc();
		if (vmx->hv_deadline_tsc > tscl)
			/* set_hv_timer ensures the delta fits in 32-bits */
			delta_tsc = (u32)((vmx->hv_deadline_tsc - tscl) >>
				cpu_preemption_timer_multi);
		else
			delta_tsc = 0;

		vmcs_write32(VMX_PREEMPTION_TIMER_VALUE, delta_tsc);
		vmx->loaded_vmcs->hv_timer_soft_disabled = false;
	} else if (!vmx->loaded_vmcs->hv_timer_soft_disabled) {
		vmcs_write32(VMX_PREEMPTION_TIMER_VALUE, -1);
		vmx->loaded_vmcs->hv_timer_soft_disabled = true;
	}
}

void noinstr vmx_update_host_rsp(struct vcpu_vmx *vmx, unsigned long host_rsp)
{
	if (unlikely(host_rsp != vmx->loaded_vmcs->host_state.rsp)) {
		vmx->loaded_vmcs->host_state.rsp = host_rsp;
		vmcs_writel(HOST_RSP, host_rsp);
	}
}

void noinstr vmx_spec_ctrl_restore_host(struct vcpu_vmx *vmx,
					unsigned int flags)
{
	u64 hostval = this_cpu_read(x86_spec_ctrl_current);

	if (!cpu_feature_enabled(X86_FEATURE_MSR_SPEC_CTRL))
		return;

	if (flags & VMX_RUN_SAVE_SPEC_CTRL)
		vmx->spec_ctrl = __rdmsr(MSR_IA32_SPEC_CTRL);

	/*
	 * If the guest/host SPEC_CTRL values differ, restore the host value.
	 *
	 * For legacy IBRS, the IBRS bit always needs to be written after
	 * transitioning from a less privileged predictor mode, regardless of
	 * whether the guest/host values differ.
	 */
	if (cpu_feature_enabled(X86_FEATURE_KERNEL_IBRS) ||
	    vmx->spec_ctrl != hostval)
		native_wrmsrl(MSR_IA32_SPEC_CTRL, hostval);

	barrier_nospec();
}

static fastpath_t vmx_exit_handlers_fastpath(struct kvm_vcpu *vcpu)
{
	switch (to_vmx(vcpu)->exit_reason.basic) {
	case EXIT_REASON_MSR_WRITE:
		return handle_fastpath_set_msr_irqoff(vcpu);
	case EXIT_REASON_PREEMPTION_TIMER:
		return handle_fastpath_preemption_timer(vcpu);
	default:
		return EXIT_FASTPATH_NONE;
	}
}

static noinstr void vmx_vcpu_enter_exit(struct kvm_vcpu *vcpu,
					struct vcpu_vmx *vmx,
					unsigned long flags)
{
	guest_state_enter_irqoff();

	/* L1D Flush includes CPU buffer clear to mitigate MDS */
	if (static_branch_unlikely(&vmx_l1d_should_flush))
		vmx_l1d_flush(vcpu);
	else if (static_branch_unlikely(&mds_user_clear))
		mds_clear_cpu_buffers();
	else if (static_branch_unlikely(&mmio_stale_data_clear) &&
		 kvm_arch_has_assigned_device(vcpu->kvm))
		mds_clear_cpu_buffers();

	vmx_disable_fb_clear(vmx);

	if (vcpu->arch.cr2 != native_read_cr2())
		native_write_cr2(vcpu->arch.cr2);

	vmx->fail = __vmx_vcpu_run(vmx, (unsigned long *)&vcpu->arch.regs,
				   flags);

	vcpu->arch.cr2 = native_read_cr2();

	vmx_enable_fb_clear(vmx);

	guest_state_exit_irqoff();
}

static fastpath_t vmx_vcpu_run(struct kvm_vcpu *vcpu)
{
	struct vcpu_vmx *vmx = to_vmx(vcpu);
	unsigned long cr3, cr4;

	/* Record the guest's net vcpu time for enforced NMI injections. */
	if (unlikely(!enable_vnmi &&
		     vmx->loaded_vmcs->soft_vnmi_blocked))
		vmx->loaded_vmcs->entry_time = ktime_get();

	/*
	 * Don't enter VMX if guest state is invalid, let the exit handler
	 * start emulation until we arrive back to a valid state.  Synthesize a
	 * consistency check VM-Exit due to invalid guest state and bail.
	 */
	if (unlikely(vmx->emulation_required)) {
		vmx->fail = 0;

		vmx->exit_reason.full = EXIT_REASON_INVALID_STATE;
		vmx->exit_reason.failed_vmentry = 1;
		kvm_register_mark_available(vcpu, VCPU_EXREG_EXIT_INFO_1);
		vmx->exit_qualification = ENTRY_FAIL_DEFAULT;
		kvm_register_mark_available(vcpu, VCPU_EXREG_EXIT_INFO_2);
		vmx->exit_intr_info = 0;
		return EXIT_FASTPATH_NONE;
	}

	trace_kvm_entry(vcpu);

	if (vmx->ple_window_dirty) {
		vmx->ple_window_dirty = false;
		vmcs_write32(PLE_WINDOW, vmx->ple_window);
	}

	/*
	 * We did this in prepare_switch_to_guest, because it needs to
	 * be within srcu_read_lock.
	 */
	WARN_ON_ONCE(vmx->nested.need_vmcs12_to_shadow_sync);

	if (kvm_register_is_dirty(vcpu, VCPU_REGS_RSP))
		vmcs_writel(GUEST_RSP, vcpu->arch.regs[VCPU_REGS_RSP]);
	if (kvm_register_is_dirty(vcpu, VCPU_REGS_RIP))
		vmcs_writel(GUEST_RIP, vcpu->arch.regs[VCPU_REGS_RIP]);
	vcpu->arch.regs_dirty = 0;

	/*
	 * Refresh vmcs.HOST_CR3 if necessary.  This must be done immediately
	 * prior to VM-Enter, as the kernel may load a new ASID (PCID) any time
	 * it switches back to the current->mm, which can occur in KVM context
	 * when switching to a temporary mm to patch kernel code, e.g. if KVM
	 * toggles a static key while handling a VM-Exit.
	 */
	cr3 = __get_current_cr3_fast();
	if (unlikely(cr3 != vmx->loaded_vmcs->host_state.cr3)) {
		vmcs_writel(HOST_CR3, cr3);
		vmx->loaded_vmcs->host_state.cr3 = cr3;
	}

	cr4 = cr4_read_shadow();
	if (unlikely(cr4 != vmx->loaded_vmcs->host_state.cr4)) {
		vmcs_writel(HOST_CR4, cr4);
		vmx->loaded_vmcs->host_state.cr4 = cr4;
	}

	/* When KVM_DEBUGREG_WONT_EXIT, dr6 is accessible in guest. */
	if (unlikely(vcpu->arch.switch_db_regs & KVM_DEBUGREG_WONT_EXIT))
		set_debugreg(vcpu->arch.dr6, 6);

	/* When single-stepping over STI and MOV SS, we must clear the
	 * corresponding interruptibility bits in the guest state. Otherwise
	 * vmentry fails as it then expects bit 14 (BS) in pending debug
	 * exceptions being set, but that's not correct for the guest debugging
	 * case. */
	if (vcpu->guest_debug & KVM_GUESTDBG_SINGLESTEP)
		vmx_set_interrupt_shadow(vcpu, 0);

	kvm_load_guest_xsave_state(vcpu);

	pt_guest_enter(vmx);

	atomic_switch_perf_msrs(vmx);
	if (intel_pmu_lbr_is_enabled(vcpu))
		vmx_passthrough_lbr_msrs(vcpu);

	if (enable_preemption_timer)
		vmx_update_hv_timer(vcpu);

	kvm_wait_lapic_expire(vcpu);

	/* The actual VMENTER/EXIT is in the .noinstr.text section. */
	vmx_vcpu_enter_exit(vcpu, vmx, __vmx_vcpu_run_flags(vmx));

	/* All fields are clean at this point */
	if (static_branch_unlikely(&enable_evmcs)) {
		current_evmcs->hv_clean_fields |=
			HV_VMX_ENLIGHTENED_CLEAN_FIELD_ALL;

		current_evmcs->hv_vp_id = kvm_hv_get_vpindex(vcpu);
	}

	/* MSR_IA32_DEBUGCTLMSR is zeroed on vmexit. Restore it if needed */
	if (vmx->host_debugctlmsr)
		update_debugctlmsr(vmx->host_debugctlmsr);

#ifndef CONFIG_X86_64
	/*
	 * The sysexit path does not restore ds/es, so we must set them to
	 * a reasonable value ourselves.
	 *
	 * We can't defer this to vmx_prepare_switch_to_host() since that
	 * function may be executed in interrupt context, which saves and
	 * restore segments around it, nullifying its effect.
	 */
	loadsegment(ds, __USER_DS);
	loadsegment(es, __USER_DS);
#endif

	vcpu->arch.regs_avail &= ~VMX_REGS_LAZY_LOAD_SET;

	pt_guest_exit(vmx);

	kvm_load_host_xsave_state(vcpu);

	if (is_guest_mode(vcpu)) {
		/*
		 * Track VMLAUNCH/VMRESUME that have made past guest state
		 * checking.
		 */
		if (vmx->nested.nested_run_pending &&
		    !vmx->exit_reason.failed_vmentry)
			++vcpu->stat.nested_run;

		vmx->nested.nested_run_pending = 0;
	}

	vmx->idt_vectoring_info = 0;

	if (unlikely(vmx->fail)) {
		vmx->exit_reason.full = 0xdead;
		return EXIT_FASTPATH_NONE;
	}

	vmx->exit_reason.full = vmcs_read32(VM_EXIT_REASON);
	if (unlikely((u16)vmx->exit_reason.basic == EXIT_REASON_MCE_DURING_VMENTRY))
		kvm_machine_check();

	if (likely(!vmx->exit_reason.failed_vmentry))
		vmx->idt_vectoring_info = vmcs_read32(IDT_VECTORING_INFO_FIELD);

	trace_kvm_exit(vcpu, KVM_ISA_VMX);

	if (unlikely(vmx->exit_reason.failed_vmentry))
		return EXIT_FASTPATH_NONE;

	vmx->loaded_vmcs->launched = 1;

	vmx_recover_nmi_blocking(vmx);
	vmx_complete_interrupts(vmx);

	if (is_guest_mode(vcpu))
		return EXIT_FASTPATH_NONE;

	return vmx_exit_handlers_fastpath(vcpu);
}

static void vmx_vcpu_free(struct kvm_vcpu *vcpu)
{
	struct vcpu_vmx *vmx = to_vmx(vcpu);

	if (enable_pml)
		vmx_destroy_pml_buffer(vmx);
	free_vpid(vmx->vpid);
	nested_vmx_free_vcpu(vcpu);
	free_loaded_vmcs(vmx->loaded_vmcs);
}

//创建vcpu
static int vmx_vcpu_create(struct kvm_vcpu *vcpu)
{
	struct vmx_uret_msr *tsx_ctrl;
	struct vcpu_vmx *vmx;
	int i, err;

	BUILD_BUG_ON(offsetof(struct vcpu_vmx, vcpu) != 0);
	vmx = to_vmx(vcpu);

	INIT_LIST_HEAD(&vmx->pi_wakeup_list);

	err = -ENOMEM;

	vmx->vpid = allocate_vpid();

	/*
	 * If PML is turned on, failure on enabling PML just results in failure
	 * of creating the vcpu, therefore we can simplify PML logic (by
	 * avoiding dealing with cases, such as enabling PML partially on vcpus
	 * for the guest), etc.
	 */
	if (enable_pml) {
		vmx->pml_pg = alloc_page(GFP_KERNEL_ACCOUNT | __GFP_ZERO);
		if (!vmx->pml_pg)
			goto free_vpid;
	}

	for (i = 0; i < kvm_nr_uret_msrs; ++i)
		vmx->guest_uret_msrs[i].mask = -1ull;
	if (boot_cpu_has(X86_FEATURE_RTM)) {
		/*
		 * TSX_CTRL_CPUID_CLEAR is handled in the CPUID interception.
		 * Keep the host value unchanged to avoid changing CPUID bits
		 * under the host kernel's feet.
		 */
		tsx_ctrl = vmx_find_uret_msr(vmx, MSR_IA32_TSX_CTRL);
		if (tsx_ctrl)
			tsx_ctrl->mask = ~(u64)TSX_CTRL_CPUID_CLEAR;
	}

	err = alloc_loaded_vmcs(&vmx->vmcs01);
	if (err < 0)
		goto free_pml;

	/*
	 * Use Hyper-V 'Enlightened MSR Bitmap' feature when KVM runs as a
	 * nested (L1) hypervisor and Hyper-V in L0 supports it. Enable the
	 * feature only for vmcs01, KVM currently isn't equipped to realize any
	 * performance benefits from enabling it for vmcs02.
	 */
	if (IS_ENABLED(CONFIG_HYPERV) && static_branch_unlikely(&enable_evmcs) &&
	    (ms_hyperv.nested_features & HV_X64_NESTED_MSR_BITMAP)) {
		struct hv_enlightened_vmcs *evmcs = (void *)vmx->vmcs01.vmcs;

		evmcs->hv_enlightenments_control.msr_bitmap = 1;
	}

	/* The MSR bitmap starts with all ones */
	bitmap_fill(vmx->shadow_msr_intercept.read, MAX_POSSIBLE_PASSTHROUGH_MSRS);
	bitmap_fill(vmx->shadow_msr_intercept.write, MAX_POSSIBLE_PASSTHROUGH_MSRS);

	vmx_disable_intercept_for_msr(vcpu, MSR_IA32_TSC, MSR_TYPE_R);
#ifdef CONFIG_X86_64
	vmx_disable_intercept_for_msr(vcpu, MSR_FS_BASE, MSR_TYPE_RW);
	vmx_disable_intercept_for_msr(vcpu, MSR_GS_BASE, MSR_TYPE_RW);
	vmx_disable_intercept_for_msr(vcpu, MSR_KERNEL_GS_BASE, MSR_TYPE_RW);
#endif
	vmx_disable_intercept_for_msr(vcpu, MSR_IA32_SYSENTER_CS, MSR_TYPE_RW);
	vmx_disable_intercept_for_msr(vcpu, MSR_IA32_SYSENTER_ESP, MSR_TYPE_RW);
	vmx_disable_intercept_for_msr(vcpu, MSR_IA32_SYSENTER_EIP, MSR_TYPE_RW);
	if (kvm_cstate_in_guest(vcpu->kvm)) {
		vmx_disable_intercept_for_msr(vcpu, MSR_CORE_C1_RES, MSR_TYPE_R);
		vmx_disable_intercept_for_msr(vcpu, MSR_CORE_C3_RESIDENCY, MSR_TYPE_R);
		vmx_disable_intercept_for_msr(vcpu, MSR_CORE_C6_RESIDENCY, MSR_TYPE_R);
		vmx_disable_intercept_for_msr(vcpu, MSR_CORE_C7_RESIDENCY, MSR_TYPE_R);
	}

	vmx->loaded_vmcs = &vmx->vmcs01;

	if (cpu_need_virtualize_apic_accesses(vcpu)) {
		err = alloc_apic_access_page(vcpu->kvm);
		if (err)
			goto free_vmcs;
	}

	if (enable_ept && !enable_unrestricted_guest) {
		err = init_rmode_identity_map(vcpu->kvm);
		if (err)
			goto free_vmcs;
	}

	if (vmx_can_use_ipiv(vcpu))
		WRITE_ONCE(to_kvm_vmx(vcpu->kvm)->pid_table[vcpu->vcpu_id],
			   __pa(&vmx->pi_desc) | PID_TABLE_ENTRY_VALID);

	return 0;

free_vmcs:
	free_loaded_vmcs(vmx->loaded_vmcs);
free_pml:
	vmx_destroy_pml_buffer(vmx);
free_vpid:
	free_vpid(vmx->vpid);
	return err;
}

#define L1TF_MSG_SMT "L1TF CPU bug present and SMT on, data leak possible. See CVE-2018-3646 and https://www.kernel.org/doc/html/latest/admin-guide/hw-vuln/l1tf.html for details.\n"
#define L1TF_MSG_L1D "L1TF CPU bug present and virtualization mitigation disabled, data leak possible. See CVE-2018-3646 and https://www.kernel.org/doc/html/latest/admin-guide/hw-vuln/l1tf.html for details.\n"

static int vmx_vm_init(struct kvm *kvm)
{
	if (!ple_gap)
		kvm->arch.pause_in_guest = true;

	if (boot_cpu_has(X86_BUG_L1TF) && enable_ept) {
		switch (l1tf_mitigation) {
		case L1TF_MITIGATION_OFF:
		case L1TF_MITIGATION_FLUSH_NOWARN:
			/* 'I explicitly don't care' is set */
			break;
		case L1TF_MITIGATION_FLUSH:
		case L1TF_MITIGATION_FLUSH_NOSMT:
		case L1TF_MITIGATION_FULL:
			/*
			 * Warn upon starting the first VM in a potentially
			 * insecure environment.
			 */
			if (sched_smt_active())
				pr_warn_once(L1TF_MSG_SMT);
			if (l1tf_vmx_mitigation == VMENTER_L1D_FLUSH_NEVER)
				pr_warn_once(L1TF_MSG_L1D);
			break;
		case L1TF_MITIGATION_FULL_FORCE:
			/* Flush is enforced */
			break;
		}
	}
	return 0;
}

static int __init vmx_check_processor_compat(void)
{
	struct vmcs_config vmcs_conf;
	struct vmx_capability vmx_cap;

	if (!this_cpu_has(X86_FEATURE_MSR_IA32_FEAT_CTL) ||
	    !this_cpu_has(X86_FEATURE_VMX)) {
		pr_err("kvm: VMX is disabled on CPU %d\n", smp_processor_id());
		return -EIO;
	}

	if (setup_vmcs_config(&vmcs_conf, &vmx_cap) < 0)
		return -EIO;
	if (nested)
		nested_vmx_setup_ctls_msrs(&vmcs_conf, vmx_cap.ept);
	if (memcmp(&vmcs_config, &vmcs_conf, sizeof(struct vmcs_config)) != 0) {
		printk(KERN_ERR "kvm: CPU %d feature inconsistency!\n",
				smp_processor_id());
		return -EIO;
	}
	return 0;
}

static u8 vmx_get_mt_mask(struct kvm_vcpu *vcpu, gfn_t gfn, bool is_mmio)
{
	u8 cache;

	/* We wanted to honor guest CD/MTRR/PAT, but doing so could result in
	 * memory aliases with conflicting memory types and sometimes MCEs.
	 * We have to be careful as to what are honored and when.
	 *
	 * For MMIO, guest CD/MTRR are ignored.  The EPT memory type is set to
	 * UC.  The effective memory type is UC or WC depending on guest PAT.
	 * This was historically the source of MCEs and we want to be
	 * conservative.
	 *
	 * When there is no need to deal with noncoherent DMA (e.g., no VT-d
	 * or VT-d has snoop control), guest CD/MTRR/PAT are all ignored.  The
	 * EPT memory type is set to WB.  The effective memory type is forced
	 * WB.
	 *
	 * Otherwise, we trust guest.  Guest CD/MTRR/PAT are all honored.  The
	 * EPT memory type is used to emulate guest CD/MTRR.
	 */

	if (is_mmio)
		return MTRR_TYPE_UNCACHABLE << VMX_EPT_MT_EPTE_SHIFT;

	if (!kvm_arch_has_noncoherent_dma(vcpu->kvm))
		return (MTRR_TYPE_WRBACK << VMX_EPT_MT_EPTE_SHIFT) | VMX_EPT_IPAT_BIT;

	if (kvm_read_cr0(vcpu) & X86_CR0_CD) {
		if (kvm_check_has_quirk(vcpu->kvm, KVM_X86_QUIRK_CD_NW_CLEARED))
			cache = MTRR_TYPE_WRBACK;
		else
			cache = MTRR_TYPE_UNCACHABLE;

		return (cache << VMX_EPT_MT_EPTE_SHIFT) | VMX_EPT_IPAT_BIT;
	}

	return kvm_mtrr_get_guest_memory_type(vcpu, gfn) << VMX_EPT_MT_EPTE_SHIFT;
}

static void vmcs_set_secondary_exec_control(struct vcpu_vmx *vmx, u32 new_ctl)
{
	/*
	 * These bits in the secondary execution controls field
	 * are dynamic, the others are mostly based on the hypervisor
	 * architecture and the guest's CPUID.  Do not touch the
	 * dynamic bits.
	 */
	u32 mask =
		SECONDARY_EXEC_SHADOW_VMCS |
		SECONDARY_EXEC_VIRTUALIZE_X2APIC_MODE |
		SECONDARY_EXEC_VIRTUALIZE_APIC_ACCESSES |
		SECONDARY_EXEC_DESC;

	u32 cur_ctl = secondary_exec_controls_get(vmx);

	secondary_exec_controls_set(vmx, (new_ctl & ~mask) | (cur_ctl & mask));
}

/*
 * Generate MSR_IA32_VMX_CR{0,4}_FIXED1 according to CPUID. Only set bits
 * (indicating "allowed-1") if they are supported in the guest's CPUID.
 */
static void nested_vmx_cr_fixed1_bits_update(struct kvm_vcpu *vcpu)
{
	struct vcpu_vmx *vmx = to_vmx(vcpu);
	struct kvm_cpuid_entry2 *entry;

	vmx->nested.msrs.cr0_fixed1 = 0xffffffff;
	vmx->nested.msrs.cr4_fixed1 = X86_CR4_PCE;

#define cr4_fixed1_update(_cr4_mask, _reg, _cpuid_mask) do {		\
	if (entry && (entry->_reg & (_cpuid_mask)))			\
		vmx->nested.msrs.cr4_fixed1 |= (_cr4_mask);	\
} while (0)

	entry = kvm_find_cpuid_entry(vcpu, 0x1);
	cr4_fixed1_update(X86_CR4_VME,        edx, feature_bit(VME));
	cr4_fixed1_update(X86_CR4_PVI,        edx, feature_bit(VME));
	cr4_fixed1_update(X86_CR4_TSD,        edx, feature_bit(TSC));
	cr4_fixed1_update(X86_CR4_DE,         edx, feature_bit(DE));
	cr4_fixed1_update(X86_CR4_PSE,        edx, feature_bit(PSE));
	cr4_fixed1_update(X86_CR4_PAE,        edx, feature_bit(PAE));
	cr4_fixed1_update(X86_CR4_MCE,        edx, feature_bit(MCE));
	cr4_fixed1_update(X86_CR4_PGE,        edx, feature_bit(PGE));
	cr4_fixed1_update(X86_CR4_OSFXSR,     edx, feature_bit(FXSR));
	cr4_fixed1_update(X86_CR4_OSXMMEXCPT, edx, feature_bit(XMM));
	cr4_fixed1_update(X86_CR4_VMXE,       ecx, feature_bit(VMX));
	cr4_fixed1_update(X86_CR4_SMXE,       ecx, feature_bit(SMX));
	cr4_fixed1_update(X86_CR4_PCIDE,      ecx, feature_bit(PCID));
	cr4_fixed1_update(X86_CR4_OSXSAVE,    ecx, feature_bit(XSAVE));

	entry = kvm_find_cpuid_entry_index(vcpu, 0x7, 0);
	cr4_fixed1_update(X86_CR4_FSGSBASE,   ebx, feature_bit(FSGSBASE));
	cr4_fixed1_update(X86_CR4_SMEP,       ebx, feature_bit(SMEP));
	cr4_fixed1_update(X86_CR4_SMAP,       ebx, feature_bit(SMAP));
	cr4_fixed1_update(X86_CR4_PKE,        ecx, feature_bit(PKU));
	cr4_fixed1_update(X86_CR4_UMIP,       ecx, feature_bit(UMIP));
	cr4_fixed1_update(X86_CR4_LA57,       ecx, feature_bit(LA57));

#undef cr4_fixed1_update
}

static void update_intel_pt_cfg(struct kvm_vcpu *vcpu)
{
	struct vcpu_vmx *vmx = to_vmx(vcpu);
	struct kvm_cpuid_entry2 *best = NULL;
	int i;

	for (i = 0; i < PT_CPUID_LEAVES; i++) {
		best = kvm_find_cpuid_entry_index(vcpu, 0x14, i);
		if (!best)
			return;
		vmx->pt_desc.caps[CPUID_EAX + i*PT_CPUID_REGS_NUM] = best->eax;
		vmx->pt_desc.caps[CPUID_EBX + i*PT_CPUID_REGS_NUM] = best->ebx;
		vmx->pt_desc.caps[CPUID_ECX + i*PT_CPUID_REGS_NUM] = best->ecx;
		vmx->pt_desc.caps[CPUID_EDX + i*PT_CPUID_REGS_NUM] = best->edx;
	}

	/* Get the number of configurable Address Ranges for filtering */
	vmx->pt_desc.num_address_ranges = intel_pt_validate_cap(vmx->pt_desc.caps,
						PT_CAP_num_address_ranges);

	/* Initialize and clear the no dependency bits */
	vmx->pt_desc.ctl_bitmask = ~(RTIT_CTL_TRACEEN | RTIT_CTL_OS |
			RTIT_CTL_USR | RTIT_CTL_TSC_EN | RTIT_CTL_DISRETC |
			RTIT_CTL_BRANCH_EN);

	/*
	 * If CPUID.(EAX=14H,ECX=0):EBX[0]=1 CR3Filter can be set otherwise
	 * will inject an #GP
	 */
	if (intel_pt_validate_cap(vmx->pt_desc.caps, PT_CAP_cr3_filtering))
		vmx->pt_desc.ctl_bitmask &= ~RTIT_CTL_CR3EN;

	/*
	 * If CPUID.(EAX=14H,ECX=0):EBX[1]=1 CYCEn, CycThresh and
	 * PSBFreq can be set
	 */
	if (intel_pt_validate_cap(vmx->pt_desc.caps, PT_CAP_psb_cyc))
		vmx->pt_desc.ctl_bitmask &= ~(RTIT_CTL_CYCLEACC |
				RTIT_CTL_CYC_THRESH | RTIT_CTL_PSB_FREQ);

	/*
	 * If CPUID.(EAX=14H,ECX=0):EBX[3]=1 MTCEn and MTCFreq can be set
	 */
	if (intel_pt_validate_cap(vmx->pt_desc.caps, PT_CAP_mtc))
		vmx->pt_desc.ctl_bitmask &= ~(RTIT_CTL_MTC_EN |
					      RTIT_CTL_MTC_RANGE);

	/* If CPUID.(EAX=14H,ECX=0):EBX[4]=1 FUPonPTW and PTWEn can be set */
	if (intel_pt_validate_cap(vmx->pt_desc.caps, PT_CAP_ptwrite))
		vmx->pt_desc.ctl_bitmask &= ~(RTIT_CTL_FUP_ON_PTW |
							RTIT_CTL_PTW_EN);

	/* If CPUID.(EAX=14H,ECX=0):EBX[5]=1 PwrEvEn can be set */
	if (intel_pt_validate_cap(vmx->pt_desc.caps, PT_CAP_power_event_trace))
		vmx->pt_desc.ctl_bitmask &= ~RTIT_CTL_PWR_EVT_EN;

	/* If CPUID.(EAX=14H,ECX=0):ECX[0]=1 ToPA can be set */
	if (intel_pt_validate_cap(vmx->pt_desc.caps, PT_CAP_topa_output))
		vmx->pt_desc.ctl_bitmask &= ~RTIT_CTL_TOPA;

	/* If CPUID.(EAX=14H,ECX=0):ECX[3]=1 FabricEn can be set */
	if (intel_pt_validate_cap(vmx->pt_desc.caps, PT_CAP_output_subsys))
		vmx->pt_desc.ctl_bitmask &= ~RTIT_CTL_FABRIC_EN;

	/* unmask address range configure area */
	for (i = 0; i < vmx->pt_desc.num_address_ranges; i++)
		vmx->pt_desc.ctl_bitmask &= ~(0xfULL << (32 + i * 4));
}

static void vmx_vcpu_after_set_cpuid(struct kvm_vcpu *vcpu)
{
	struct vcpu_vmx *vmx = to_vmx(vcpu);

	/* xsaves_enabled is recomputed in vmx_compute_secondary_exec_control(). */
	vcpu->arch.xsaves_enabled = false;

	vmx_setup_uret_msrs(vmx);

	if (cpu_has_secondary_exec_ctrls())
		vmcs_set_secondary_exec_control(vmx,
						vmx_secondary_exec_control(vmx));

	if (nested_vmx_allowed(vcpu))
		vmx->msr_ia32_feature_control_valid_bits |=
			FEAT_CTL_VMX_ENABLED_INSIDE_SMX |
			FEAT_CTL_VMX_ENABLED_OUTSIDE_SMX;
	else
		vmx->msr_ia32_feature_control_valid_bits &=
			~(FEAT_CTL_VMX_ENABLED_INSIDE_SMX |
			  FEAT_CTL_VMX_ENABLED_OUTSIDE_SMX);

	if (nested_vmx_allowed(vcpu))
		nested_vmx_cr_fixed1_bits_update(vcpu);

	if (boot_cpu_has(X86_FEATURE_INTEL_PT) &&
			guest_cpuid_has(vcpu, X86_FEATURE_INTEL_PT))
		update_intel_pt_cfg(vcpu);

	if (boot_cpu_has(X86_FEATURE_RTM)) {
		struct vmx_uret_msr *msr;
		msr = vmx_find_uret_msr(vmx, MSR_IA32_TSX_CTRL);
		if (msr) {
			bool enabled = guest_cpuid_has(vcpu, X86_FEATURE_RTM);
			vmx_set_guest_uret_msr(vmx, msr, enabled ? 0 : TSX_CTRL_RTM_DISABLE);
		}
	}

	if (kvm_cpu_cap_has(X86_FEATURE_XFD))
		vmx_set_intercept_for_msr(vcpu, MSR_IA32_XFD_ERR, MSR_TYPE_R,
					  !guest_cpuid_has(vcpu, X86_FEATURE_XFD));


	set_cr4_guest_host_mask(vmx);

	vmx_write_encls_bitmap(vcpu, NULL);
	if (guest_cpuid_has(vcpu, X86_FEATURE_SGX))
		vmx->msr_ia32_feature_control_valid_bits |= FEAT_CTL_SGX_ENABLED;
	else
		vmx->msr_ia32_feature_control_valid_bits &= ~FEAT_CTL_SGX_ENABLED;

	if (guest_cpuid_has(vcpu, X86_FEATURE_SGX_LC))
		vmx->msr_ia32_feature_control_valid_bits |=
			FEAT_CTL_SGX_LC_ENABLED;
	else
		vmx->msr_ia32_feature_control_valid_bits &=
			~FEAT_CTL_SGX_LC_ENABLED;

	/* Refresh #PF interception to account for MAXPHYADDR changes. */
	vmx_update_exception_bitmap(vcpu);
}

static __init void vmx_set_cpu_caps(void)
{
	kvm_set_cpu_caps();

	/* CPUID 0x1 */
	if (nested)
		kvm_cpu_cap_set(X86_FEATURE_VMX);

	/* CPUID 0x7 */
	if (kvm_mpx_supported())
		kvm_cpu_cap_check_and_set(X86_FEATURE_MPX);
	if (!cpu_has_vmx_invpcid())
		kvm_cpu_cap_clear(X86_FEATURE_INVPCID);
	if (vmx_pt_mode_is_host_guest())
		kvm_cpu_cap_check_and_set(X86_FEATURE_INTEL_PT);
	if (vmx_pebs_supported()) {
		kvm_cpu_cap_check_and_set(X86_FEATURE_DS);
		kvm_cpu_cap_check_and_set(X86_FEATURE_DTES64);
	}

	if (!enable_pmu)
		kvm_cpu_cap_clear(X86_FEATURE_PDCM);

	if (!enable_sgx) {
		kvm_cpu_cap_clear(X86_FEATURE_SGX);
		kvm_cpu_cap_clear(X86_FEATURE_SGX_LC);
		kvm_cpu_cap_clear(X86_FEATURE_SGX1);
		kvm_cpu_cap_clear(X86_FEATURE_SGX2);
	}

	if (vmx_umip_emulated())
		kvm_cpu_cap_set(X86_FEATURE_UMIP);

	/* CPUID 0xD.1 */
	kvm_caps.supported_xss = 0;
	if (!cpu_has_vmx_xsaves())
		kvm_cpu_cap_clear(X86_FEATURE_XSAVES);

	/* CPUID 0x80000001 and 0x7 (RDPID) */
	if (!cpu_has_vmx_rdtscp()) {
		kvm_cpu_cap_clear(X86_FEATURE_RDTSCP);
		kvm_cpu_cap_clear(X86_FEATURE_RDPID);
	}

	if (cpu_has_vmx_waitpkg())
		kvm_cpu_cap_check_and_set(X86_FEATURE_WAITPKG);
}

static void vmx_request_immediate_exit(struct kvm_vcpu *vcpu)
{
	to_vmx(vcpu)->req_immediate_exit = true;
}

static int vmx_check_intercept_io(struct kvm_vcpu *vcpu,
				  struct x86_instruction_info *info)
{
	struct vmcs12 *vmcs12 = get_vmcs12(vcpu);
	unsigned short port;
	bool intercept;
	int size;

	if (info->intercept == x86_intercept_in ||
	    info->intercept == x86_intercept_ins) {
		port = info->src_val;
		size = info->dst_bytes;
	} else {
		port = info->dst_val;
		size = info->src_bytes;
	}

	/*
	 * If the 'use IO bitmaps' VM-execution control is 0, IO instruction
	 * VM-exits depend on the 'unconditional IO exiting' VM-execution
	 * control.
	 *
	 * Otherwise, IO instruction VM-exits are controlled by the IO bitmaps.
	 */
	if (!nested_cpu_has(vmcs12, CPU_BASED_USE_IO_BITMAPS))
		intercept = nested_cpu_has(vmcs12,
					   CPU_BASED_UNCOND_IO_EXITING);
	else
		intercept = nested_vmx_check_io_bitmaps(vcpu, port, size);

	/* FIXME: produce nested vmexit and return X86EMUL_INTERCEPTED.  */
	return intercept ? X86EMUL_UNHANDLEABLE : X86EMUL_CONTINUE;
}

static int vmx_check_intercept(struct kvm_vcpu *vcpu,
			       struct x86_instruction_info *info,
			       enum x86_intercept_stage stage,
			       struct x86_exception *exception)
{
	struct vmcs12 *vmcs12 = get_vmcs12(vcpu);

	switch (info->intercept) {
	/*
	 * RDPID causes #UD if disabled through secondary execution controls.
	 * Because it is marked as EmulateOnUD, we need to intercept it here.
	 * Note, RDPID is hidden behind ENABLE_RDTSCP.
	 */
	case x86_intercept_rdpid:
		if (!nested_cpu_has2(vmcs12, SECONDARY_EXEC_ENABLE_RDTSCP)) {
			exception->vector = UD_VECTOR;
			exception->error_code_valid = false;
			return X86EMUL_PROPAGATE_FAULT;
		}
		break;

	case x86_intercept_in:
	case x86_intercept_ins:
	case x86_intercept_out:
	case x86_intercept_outs:
		return vmx_check_intercept_io(vcpu, info);

	case x86_intercept_lgdt:
	case x86_intercept_lidt:
	case x86_intercept_lldt:
	case x86_intercept_ltr:
	case x86_intercept_sgdt:
	case x86_intercept_sidt:
	case x86_intercept_sldt:
	case x86_intercept_str:
		if (!nested_cpu_has2(vmcs12, SECONDARY_EXEC_DESC))
			return X86EMUL_CONTINUE;

		/* FIXME: produce nested vmexit and return X86EMUL_INTERCEPTED.  */
		break;

	/* TODO: check more intercepts... */
	default:
		break;
	}

	return X86EMUL_UNHANDLEABLE;
}

#ifdef CONFIG_X86_64
/* (a << shift) / divisor, return 1 if overflow otherwise 0 */
static inline int u64_shl_div_u64(u64 a, unsigned int shift,
				  u64 divisor, u64 *result)
{
	u64 low = a << shift, high = a >> (64 - shift);

	/* To avoid the overflow on divq */
	if (high >= divisor)
		return 1;

	/* Low hold the result, high hold rem which is discarded */
	asm("divq %2\n\t" : "=a" (low), "=d" (high) :
	    "rm" (divisor), "0" (low), "1" (high));
	*result = low;

	return 0;
}

static int vmx_set_hv_timer(struct kvm_vcpu *vcpu, u64 guest_deadline_tsc,
			    bool *expired)
{
	struct vcpu_vmx *vmx;
	u64 tscl, guest_tscl, delta_tsc, lapic_timer_advance_cycles;
	struct kvm_timer *ktimer = &vcpu->arch.apic->lapic_timer;

	vmx = to_vmx(vcpu);
	tscl = rdtsc();
	guest_tscl = kvm_read_l1_tsc(vcpu, tscl);
	delta_tsc = max(guest_deadline_tsc, guest_tscl) - guest_tscl;
	lapic_timer_advance_cycles = nsec_to_cycles(vcpu,
						    ktimer->timer_advance_ns);

	if (delta_tsc > lapic_timer_advance_cycles)
		delta_tsc -= lapic_timer_advance_cycles;
	else
		delta_tsc = 0;

	/* Convert to host delta tsc if tsc scaling is enabled */
	if (vcpu->arch.l1_tsc_scaling_ratio != kvm_caps.default_tsc_scaling_ratio &&
	    delta_tsc && u64_shl_div_u64(delta_tsc,
				kvm_caps.tsc_scaling_ratio_frac_bits,
				vcpu->arch.l1_tsc_scaling_ratio, &delta_tsc))
		return -ERANGE;

	/*
	 * If the delta tsc can't fit in the 32 bit after the multi shift,
	 * we can't use the preemption timer.
	 * It's possible that it fits on later vmentries, but checking
	 * on every vmentry is costly so we just use an hrtimer.
	 */
	if (delta_tsc >> (cpu_preemption_timer_multi + 32))
		return -ERANGE;

	vmx->hv_deadline_tsc = tscl + delta_tsc;
	*expired = !delta_tsc;
	return 0;
}

static void vmx_cancel_hv_timer(struct kvm_vcpu *vcpu)
{
	to_vmx(vcpu)->hv_deadline_tsc = -1;
}
#endif

static void vmx_sched_in(struct kvm_vcpu *vcpu, int cpu)
{
	if (!kvm_pause_in_guest(vcpu->kvm))
		shrink_ple_window(vcpu);
}

void vmx_update_cpu_dirty_logging(struct kvm_vcpu *vcpu)
{
	struct vcpu_vmx *vmx = to_vmx(vcpu);

	if (is_guest_mode(vcpu)) {
		vmx->nested.update_vmcs01_cpu_dirty_logging = true;
		return;
	}

	/*
	 * Note, cpu_dirty_logging_count can be changed concurrent with this
	 * code, but in that case another update request will be made and so
	 * the guest will never run with a stale PML value.
	 */
	if (vcpu->kvm->arch.cpu_dirty_logging_count)
		secondary_exec_controls_setbit(vmx, SECONDARY_EXEC_ENABLE_PML);
	else
		secondary_exec_controls_clearbit(vmx, SECONDARY_EXEC_ENABLE_PML);
}

static void vmx_setup_mce(struct kvm_vcpu *vcpu)
{
	if (vcpu->arch.mcg_cap & MCG_LMCE_P)
		to_vmx(vcpu)->msr_ia32_feature_control_valid_bits |=
			FEAT_CTL_LMCE_ENABLED;
	else
		to_vmx(vcpu)->msr_ia32_feature_control_valid_bits &=
			~FEAT_CTL_LMCE_ENABLED;
}

static int vmx_smi_allowed(struct kvm_vcpu *vcpu, bool for_injection)
{
	/* we need a nested vmexit to enter SMM, postpone if run is pending */
	if (to_vmx(vcpu)->nested.nested_run_pending)
		return -EBUSY;
	return !is_smm(vcpu);
}

static int vmx_enter_smm(struct kvm_vcpu *vcpu, char *smstate)
{
	struct vcpu_vmx *vmx = to_vmx(vcpu);

	/*
	 * TODO: Implement custom flows for forcing the vCPU out/in of L2 on
	 * SMI and RSM.  Using the common VM-Exit + VM-Enter routines is wrong
	 * SMI and RSM only modify state that is saved and restored via SMRAM.
	 * E.g. most MSRs are left untouched, but many are modified by VM-Exit
	 * and VM-Enter, and thus L2's values may be corrupted on SMI+RSM.
	 */
	vmx->nested.smm.guest_mode = is_guest_mode(vcpu);
	if (vmx->nested.smm.guest_mode)
		nested_vmx_vmexit(vcpu, -1, 0, 0);

	vmx->nested.smm.vmxon = vmx->nested.vmxon;
	vmx->nested.vmxon = false;
	vmx_clear_hlt(vcpu);
	return 0;
}

static int vmx_leave_smm(struct kvm_vcpu *vcpu, const char *smstate)
{
	struct vcpu_vmx *vmx = to_vmx(vcpu);
	int ret;

	if (vmx->nested.smm.vmxon) {
		vmx->nested.vmxon = true;
		vmx->nested.smm.vmxon = false;
	}

	if (vmx->nested.smm.guest_mode) {
		ret = nested_vmx_enter_non_root_mode(vcpu, false);
		if (ret)
			return ret;

		vmx->nested.nested_run_pending = 1;
		vmx->nested.smm.guest_mode = false;
	}
	return 0;
}

static void vmx_enable_smi_window(struct kvm_vcpu *vcpu)
{
	/* RSM will cause a vmexit anyway.  */
}

static bool vmx_apic_init_signal_blocked(struct kvm_vcpu *vcpu)
{
	return to_vmx(vcpu)->nested.vmxon && !is_guest_mode(vcpu);
}

static void vmx_migrate_timers(struct kvm_vcpu *vcpu)
{
	if (is_guest_mode(vcpu)) {
		struct hrtimer *timer = &to_vmx(vcpu)->nested.preemption_timer;

		if (hrtimer_try_to_cancel(timer) == 1)
			hrtimer_start_expires(timer, HRTIMER_MODE_ABS_PINNED);
	}
}

static void vmx_hardware_unsetup(void)
{
	kvm_set_posted_intr_wakeup_handler(NULL);

	if (nested)
		nested_vmx_hardware_unsetup();

	free_kvm_area();
}

static bool vmx_check_apicv_inhibit_reasons(enum kvm_apicv_inhibit reason)
{
	ulong supported = BIT(APICV_INHIBIT_REASON_DISABLE) |
			  BIT(APICV_INHIBIT_REASON_ABSENT) |
			  BIT(APICV_INHIBIT_REASON_HYPERV) |
			  BIT(APICV_INHIBIT_REASON_BLOCKIRQ) |
			  BIT(APICV_INHIBIT_REASON_APIC_ID_MODIFIED) |
			  BIT(APICV_INHIBIT_REASON_APIC_BASE_MODIFIED);

	return supported & BIT(reason);
}

static void vmx_vm_destroy(struct kvm *kvm)
{
	struct kvm_vmx *kvm_vmx = to_kvm_vmx(kvm);

	free_pages((unsigned long)kvm_vmx->pid_table, vmx_get_pid_table_order(kvm));
}

static struct kvm_x86_ops vmx_x86_ops __initdata = {
	.name = "kvm_intel",

	.hardware_unsetup = vmx_hardware_unsetup,

	.hardware_enable = vmx_hardware_enable,
	.hardware_disable = vmx_hardware_disable,
	.has_emulated_msr = vmx_has_emulated_msr,

	.vm_size = sizeof(struct kvm_vmx),
	.vm_init = vmx_vm_init,
	.vm_destroy = vmx_vm_destroy,

	.vcpu_precreate = vmx_vcpu_precreate,
	.vcpu_create = vmx_vcpu_create,
	.vcpu_free = vmx_vcpu_free,
	.vcpu_reset = vmx_vcpu_reset,

	.prepare_switch_to_guest = vmx_prepare_switch_to_guest,
	.vcpu_load = vmx_vcpu_load,
	.vcpu_put = vmx_vcpu_put,

	.update_exception_bitmap = vmx_update_exception_bitmap,
	.get_msr_feature = vmx_get_msr_feature,
	.get_msr = vmx_get_msr,
	.set_msr = vmx_set_msr,
	.get_segment_base = vmx_get_segment_base,
	.get_segment = vmx_get_segment,
	.set_segment = vmx_set_segment,
	.get_cpl = vmx_get_cpl,
	.get_cs_db_l_bits = vmx_get_cs_db_l_bits,
	.set_cr0 = vmx_set_cr0,
	.is_valid_cr4 = vmx_is_valid_cr4,
	.set_cr4 = vmx_set_cr4,
	.set_efer = vmx_set_efer,
	.get_idt = vmx_get_idt,
	.set_idt = vmx_set_idt,
	.get_gdt = vmx_get_gdt,
	.set_gdt = vmx_set_gdt,
	.set_dr7 = vmx_set_dr7,
	.sync_dirty_debug_regs = vmx_sync_dirty_debug_regs,
	.cache_reg = vmx_cache_reg,
	.get_rflags = vmx_get_rflags,
	.set_rflags = vmx_set_rflags,
	.get_if_flag = vmx_get_if_flag,

	.flush_tlb_all = vmx_flush_tlb_all,
	.flush_tlb_current = vmx_flush_tlb_current,
	.flush_tlb_gva = vmx_flush_tlb_gva,
	.flush_tlb_guest = vmx_flush_tlb_guest,

	.vcpu_pre_run = vmx_vcpu_pre_run,
	.vcpu_run = vmx_vcpu_run,
	.handle_exit = vmx_handle_exit,
	.skip_emulated_instruction = vmx_skip_emulated_instruction,
	.update_emulated_instruction = vmx_update_emulated_instruction,
	.set_interrupt_shadow = vmx_set_interrupt_shadow,
	.get_interrupt_shadow = vmx_get_interrupt_shadow,
	.patch_hypercall = vmx_patch_hypercall,
	.inject_irq = vmx_inject_irq,
	.inject_nmi = vmx_inject_nmi,
	.inject_exception = vmx_inject_exception,
	.cancel_injection = vmx_cancel_injection,
	.interrupt_allowed = vmx_interrupt_allowed,
	.nmi_allowed = vmx_nmi_allowed,
	.get_nmi_mask = vmx_get_nmi_mask,
	.set_nmi_mask = vmx_set_nmi_mask,
	.enable_nmi_window = vmx_enable_nmi_window,
	.enable_irq_window = vmx_enable_irq_window,
	.update_cr8_intercept = vmx_update_cr8_intercept,
	.set_virtual_apic_mode = vmx_set_virtual_apic_mode,
	.set_apic_access_page_addr = vmx_set_apic_access_page_addr,
	.refresh_apicv_exec_ctrl = vmx_refresh_apicv_exec_ctrl,
	.load_eoi_exitmap = vmx_load_eoi_exitmap,
	.apicv_post_state_restore = vmx_apicv_post_state_restore,
	.check_apicv_inhibit_reasons = vmx_check_apicv_inhibit_reasons,
	.hwapic_irr_update = vmx_hwapic_irr_update,
	.hwapic_isr_update = vmx_hwapic_isr_update,
	.guest_apic_has_interrupt = vmx_guest_apic_has_interrupt,
	.sync_pir_to_irr = vmx_sync_pir_to_irr,
	.deliver_interrupt = vmx_deliver_interrupt,
	.dy_apicv_has_pending_interrupt = pi_has_pending_interrupt,

	.set_tss_addr = vmx_set_tss_addr,
	.set_identity_map_addr = vmx_set_identity_map_addr,
	.get_mt_mask = vmx_get_mt_mask,

	.get_exit_info = vmx_get_exit_info,

	.vcpu_after_set_cpuid = vmx_vcpu_after_set_cpuid,

	.has_wbinvd_exit = cpu_has_vmx_wbinvd_exit,

	.get_l2_tsc_offset = vmx_get_l2_tsc_offset,
	.get_l2_tsc_multiplier = vmx_get_l2_tsc_multiplier,
	.write_tsc_offset = vmx_write_tsc_offset,
	.write_tsc_multiplier = vmx_write_tsc_multiplier,

	.load_mmu_pgd = vmx_load_mmu_pgd,

	.check_intercept = vmx_check_intercept,
	.handle_exit_irqoff = vmx_handle_exit_irqoff,

	.request_immediate_exit = vmx_request_immediate_exit,

	.sched_in = vmx_sched_in,

	.cpu_dirty_log_size = PML_ENTITY_NUM,
	.update_cpu_dirty_logging = vmx_update_cpu_dirty_logging,

	.nested_ops = &vmx_nested_ops,

	.pi_update_irte = vmx_pi_update_irte,
	.pi_start_assignment = vmx_pi_start_assignment,

#ifdef CONFIG_X86_64
	.set_hv_timer = vmx_set_hv_timer,
	.cancel_hv_timer = vmx_cancel_hv_timer,
#endif

	.setup_mce = vmx_setup_mce,

	.smi_allowed = vmx_smi_allowed,
	.enter_smm = vmx_enter_smm,
	.leave_smm = vmx_leave_smm,
	.enable_smi_window = vmx_enable_smi_window,

	.can_emulate_instruction = vmx_can_emulate_instruction,
	.apic_init_signal_blocked = vmx_apic_init_signal_blocked,
	.migrate_timers = vmx_migrate_timers,

	.msr_filter_changed = vmx_msr_filter_changed,
	.complete_emulated_msr = kvm_complete_insn_gp,

	.vcpu_deliver_sipi_vector = kvm_vcpu_deliver_sipi_vector,
};

static unsigned int vmx_handle_intel_pt_intr(void)
{
	struct kvm_vcpu *vcpu = kvm_get_running_vcpu();

	/* '0' on failure so that the !PT case can use a RET0 static call. */
	if (!vcpu || !kvm_handling_nmi_from_guest(vcpu))
		return 0;

	kvm_make_request(KVM_REQ_PMI, vcpu);
	__set_bit(MSR_CORE_PERF_GLOBAL_OVF_CTRL_TRACE_TOPA_PMI_BIT,
		  (unsigned long *)&vcpu->arch.pmu.global_status);
	return 1;
}

static __init void vmx_setup_user_return_msrs(void)
{

	/*
	 * Though SYSCALL is only supported in 64-bit mode on Intel CPUs, kvm
	 * will emulate SYSCALL in legacy mode if the vendor string in guest
	 * CPUID.0:{EBX,ECX,EDX} is "AuthenticAMD" or "AMDisbetter!" To
	 * support this emulation, MSR_STAR is included in the list for i386,
	 * but is never loaded into hardware.  MSR_CSTAR is also never loaded
	 * into hardware and is here purely for emulation purposes.
	 */
	const u32 vmx_uret_msrs_list[] = {
	#ifdef CONFIG_X86_64
		MSR_SYSCALL_MASK, MSR_LSTAR, MSR_CSTAR,
	#endif
		MSR_EFER, MSR_TSC_AUX, MSR_STAR,
		MSR_IA32_TSX_CTRL,
	};
	int i;

	BUILD_BUG_ON(ARRAY_SIZE(vmx_uret_msrs_list) != MAX_NR_USER_RETURN_MSRS);

	for (i = 0; i < ARRAY_SIZE(vmx_uret_msrs_list); ++i)
		kvm_add_user_return_msr(vmx_uret_msrs_list[i]);
}

static void __init vmx_setup_me_spte_mask(void)
{
	u64 me_mask = 0;

	/*
	 * kvm_get_shadow_phys_bits() returns shadow_phys_bits.  Use
	 * the former to avoid exposing shadow_phys_bits.
	 *
	 * On pre-MKTME system, boot_cpu_data.x86_phys_bits equals to
	 * shadow_phys_bits.  On MKTME and/or TDX capable systems,
	 * boot_cpu_data.x86_phys_bits holds the actual physical address
	 * w/o the KeyID bits, and shadow_phys_bits equals to MAXPHYADDR
	 * reported by CPUID.  Those bits between are KeyID bits.
	 */
	if (boot_cpu_data.x86_phys_bits != kvm_get_shadow_phys_bits())
		me_mask = rsvd_bits(boot_cpu_data.x86_phys_bits,
			kvm_get_shadow_phys_bits() - 1);
	/*
	 * Unlike SME, host kernel doesn't support setting up any
	 * MKTME KeyID on Intel platforms.  No memory encryption
	 * bits should be included into the SPTE.
	 */
	kvm_mmu_set_me_spte_mask(0, me_mask);
}

static struct kvm_x86_init_ops vmx_init_ops __initdata;

static __init int hardware_setup(void)
{
	unsigned long host_bndcfgs;
	struct desc_ptr dt;
	int r;

	store_idt(&dt);
	host_idt_base = dt.address;

	vmx_setup_user_return_msrs();

	if (setup_vmcs_config(&vmcs_config, &vmx_capability) < 0)
		return -EIO;

	if (cpu_has_perf_global_ctrl_bug())
		pr_warn_once("kvm: VM_EXIT_LOAD_IA32_PERF_GLOBAL_CTRL "
			     "does not work properly. Using workaround\n");

	if (boot_cpu_has(X86_FEATURE_NX))
		kvm_enable_efer_bits(EFER_NX);

	if (boot_cpu_has(X86_FEATURE_MPX)) {
		rdmsrl(MSR_IA32_BNDCFGS, host_bndcfgs);
		WARN_ONCE(host_bndcfgs, "KVM: BNDCFGS in host will be lost");
	}

	if (!cpu_has_vmx_mpx())
		kvm_caps.supported_xcr0 &= ~(XFEATURE_MASK_BNDREGS |
					     XFEATURE_MASK_BNDCSR);

	if (!cpu_has_vmx_vpid() || !cpu_has_vmx_invvpid() ||
	    !(cpu_has_vmx_invvpid_single() || cpu_has_vmx_invvpid_global()))
		enable_vpid = 0;

	if (!cpu_has_vmx_ept() ||
	    !cpu_has_vmx_ept_4levels() ||
	    !cpu_has_vmx_ept_mt_wb() ||
	    !cpu_has_vmx_invept_global())
		enable_ept = 0;

	/* NX support is required for shadow paging. */
	if (!enable_ept && !boot_cpu_has(X86_FEATURE_NX)) {
		pr_err_ratelimited("kvm: NX (Execute Disable) not supported\n");
		return -EOPNOTSUPP;
	}

	if (!cpu_has_vmx_ept_ad_bits() || !enable_ept)
		enable_ept_ad_bits = 0;

	if (!cpu_has_vmx_unrestricted_guest() || !enable_ept)
		enable_unrestricted_guest = 0;

	if (!cpu_has_vmx_flexpriority())
		flexpriority_enabled = 0;

	if (!cpu_has_virtual_nmis())
		enable_vnmi = 0;

#ifdef CONFIG_X86_SGX_KVM
	if (!cpu_has_vmx_encls_vmexit())
		enable_sgx = false;
#endif

	/*
	 * set_apic_access_page_addr() is used to reload apic access
	 * page upon invalidation.  No need to do anything if not
	 * using the APIC_ACCESS_ADDR VMCS field.
	 */
	if (!flexpriority_enabled)
		vmx_x86_ops.set_apic_access_page_addr = NULL;

	if (!cpu_has_vmx_tpr_shadow())
		vmx_x86_ops.update_cr8_intercept = NULL;

#if IS_ENABLED(CONFIG_HYPERV)
	if (ms_hyperv.nested_features & HV_X64_NESTED_GUEST_MAPPING_FLUSH
	    && enable_ept) {
		vmx_x86_ops.tlb_remote_flush = hv_remote_flush_tlb;
		vmx_x86_ops.tlb_remote_flush_with_range =
				hv_remote_flush_tlb_with_range;
	}
#endif

	if (!cpu_has_vmx_ple()) {
		ple_gap = 0;
		ple_window = 0;
		ple_window_grow = 0;
		ple_window_max = 0;
		ple_window_shrink = 0;
	}

	if (!cpu_has_vmx_apicv())
		enable_apicv = 0;
	if (!enable_apicv)
		vmx_x86_ops.sync_pir_to_irr = NULL;

	if (!enable_apicv || !cpu_has_vmx_ipiv())
		enable_ipiv = false;

	if (cpu_has_vmx_tsc_scaling())
		kvm_caps.has_tsc_control = true;

	kvm_caps.max_tsc_scaling_ratio = KVM_VMX_TSC_MULTIPLIER_MAX;
	kvm_caps.tsc_scaling_ratio_frac_bits = 48;
	kvm_caps.has_bus_lock_exit = cpu_has_vmx_bus_lock_detection();
	kvm_caps.has_notify_vmexit = cpu_has_notify_vmexit();

	set_bit(0, vmx_vpid_bitmap); /* 0 is reserved for host */

	if (enable_ept)
		kvm_mmu_set_ept_masks(enable_ept_ad_bits,
				      cpu_has_vmx_ept_execute_only());

	/*
	 * Setup shadow_me_value/shadow_me_mask to include MKTME KeyID
	 * bits to shadow_zero_check.
	 */
	vmx_setup_me_spte_mask();

	kvm_configure_mmu(enable_ept, 0, vmx_get_max_tdp_level(),
			  ept_caps_to_lpage_level(vmx_capability.ept));

	/*
	 * Only enable PML when hardware supports PML feature, and both EPT
	 * and EPT A/D bit features are enabled -- PML depends on them to work.
	 */
	if (!enable_ept || !enable_ept_ad_bits || !cpu_has_vmx_pml())
		enable_pml = 0;

	if (!enable_pml)
		vmx_x86_ops.cpu_dirty_log_size = 0;

	if (!cpu_has_vmx_preemption_timer())
		enable_preemption_timer = false;

	if (enable_preemption_timer) {
		u64 use_timer_freq = 5000ULL * 1000 * 1000;

		cpu_preemption_timer_multi =
			vmcs_config.misc & VMX_MISC_PREEMPTION_TIMER_RATE_MASK;

		if (tsc_khz)
			use_timer_freq = (u64)tsc_khz * 1000;
		use_timer_freq >>= cpu_preemption_timer_multi;

		/*
		 * KVM "disables" the preemption timer by setting it to its max
		 * value.  Don't use the timer if it might cause spurious exits
		 * at a rate faster than 0.1 Hz (of uninterrupted guest time).
		 */
		if (use_timer_freq > 0xffffffffu / 10)
			enable_preemption_timer = false;
	}

	if (!enable_preemption_timer) {
		vmx_x86_ops.set_hv_timer = NULL;
		vmx_x86_ops.cancel_hv_timer = NULL;
		vmx_x86_ops.request_immediate_exit = __kvm_request_immediate_exit;
	}

	kvm_caps.supported_mce_cap |= MCG_LMCE_P;
	kvm_caps.supported_mce_cap |= MCG_CMCI_P;

	if (pt_mode != PT_MODE_SYSTEM && pt_mode != PT_MODE_HOST_GUEST)
		return -EINVAL;
	if (!enable_ept || !enable_pmu || !cpu_has_vmx_intel_pt())
		pt_mode = PT_MODE_SYSTEM;
	if (pt_mode == PT_MODE_HOST_GUEST)
		vmx_init_ops.handle_intel_pt_intr = vmx_handle_intel_pt_intr;
	else
		vmx_init_ops.handle_intel_pt_intr = NULL;

	setup_default_sgx_lepubkeyhash();

	if (nested) {
		nested_vmx_setup_ctls_msrs(&vmcs_config, vmx_capability.ept);

		r = nested_vmx_hardware_setup(kvm_vmx_exit_handlers);
		if (r)
			return r;
	}

	vmx_set_cpu_caps();

	r = alloc_kvm_area();
	if (r && nested)
		nested_vmx_hardware_unsetup();

	kvm_set_posted_intr_wakeup_handler(pi_wakeup_handler);

	return r;
}

static struct kvm_x86_init_ops vmx_init_ops __initdata = {
	.cpu_has_kvm_support = cpu_has_kvm_support,
	.disabled_by_bios = vmx_disabled_by_bios,
	.check_processor_compatibility = vmx_check_processor_compat,
	.hardware_setup = hardware_setup,
	.handle_intel_pt_intr = NULL,

	.runtime_ops = &vmx_x86_ops,
	.pmu_ops = &intel_pmu_ops,
};

static void vmx_cleanup_l1d_flush(void)
{
	if (vmx_l1d_flush_pages) {
		free_pages((unsigned long)vmx_l1d_flush_pages, L1D_CACHE_ORDER);
		vmx_l1d_flush_pages = NULL;
	}
	/* Restore state so sysfs ignores VMX */
	l1tf_vmx_mitigation = VMENTER_L1D_FLUSH_AUTO;
}

static void vmx_exit(void)
{
#ifdef CONFIG_KEXEC_CORE
	RCU_INIT_POINTER(crash_vmclear_loaded_vmcss, NULL);
	synchronize_rcu();
#endif

	kvm_exit();

#if IS_ENABLED(CONFIG_HYPERV)
	if (static_branch_unlikely(&enable_evmcs)) {
		int cpu;
		struct hv_vp_assist_page *vp_ap;
		/*
		 * Reset everything to support using non-enlightened VMCS
		 * access later (e.g. when we reload the module with
		 * enlightened_vmcs=0)
		 */
		for_each_online_cpu(cpu) {
			vp_ap =	hv_get_vp_assist_page(cpu);

			if (!vp_ap)
				continue;

			vp_ap->nested_control.features.directhypercall = 0;
			vp_ap->current_nested_vmcs = 0;
			vp_ap->enlighten_vmentry = 0;
		}

		static_branch_disable(&enable_evmcs);
	}
#endif
	vmx_cleanup_l1d_flush();

	allow_smaller_maxphyaddr = false;
}
module_exit(vmx_exit);

static int __init vmx_init(void)
{
	int r, cpu;

#if IS_ENABLED(CONFIG_HYPERV)
	/*
	 * Enlightened VMCS usage should be recommended and the host needs
	 * to support eVMCS v1 or above. We can also disable eVMCS support
	 * with module parameter.
	 */
	if (enlightened_vmcs &&
	    ms_hyperv.hints & HV_X64_ENLIGHTENED_VMCS_RECOMMENDED &&
	    (ms_hyperv.nested_features & HV_X64_ENLIGHTENED_VMCS_VERSION) >=
	    KVM_EVMCS_VERSION) {

		/* Check that we have assist pages on all online CPUs */
		for_each_online_cpu(cpu) {
			if (!hv_get_vp_assist_page(cpu)) {
				enlightened_vmcs = false;
				break;
			}
		}

		if (enlightened_vmcs) {
			pr_info("KVM: vmx: using Hyper-V Enlightened VMCS\n");
			static_branch_enable(&enable_evmcs);
		}

		if (ms_hyperv.nested_features & HV_X64_NESTED_DIRECT_FLUSH)
			vmx_x86_ops.enable_direct_tlbflush
				= hv_enable_direct_tlbflush;

	} else {
		enlightened_vmcs = false;
	}
#endif

	r = kvm_init(&vmx_init_ops, sizeof(struct vcpu_vmx),
		     __alignof__(struct vcpu_vmx), THIS_MODULE);
	if (r)
		return r;

	/*
	 * Must be called after kvm_init() so enable_ept is properly set
	 * up. Hand the parameter mitigation value in which was stored in
	 * the pre module init parser. If no parameter was given, it will
	 * contain 'auto' which will be turned into the default 'cond'
	 * mitigation mode.
	 */
	r = vmx_setup_l1d_flush(vmentry_l1d_flush_param);
	if (r) {
		vmx_exit();
		return r;
	}

	vmx_setup_fb_clear_ctrl();

	for_each_possible_cpu(cpu) {
		INIT_LIST_HEAD(&per_cpu(loaded_vmcss_on_cpu, cpu));

		pi_init_cpu(cpu);
	}

#ifdef CONFIG_KEXEC_CORE
	rcu_assign_pointer(crash_vmclear_loaded_vmcss,
			   crash_vmclear_local_loaded_vmcss);
#endif
	vmx_check_vmcs12_offsets();

	/*
	 * Shadow paging doesn't have a (further) performance penalty
	 * from GUEST_MAXPHYADDR < HOST_MAXPHYADDR so enable it
	 * by default
	 */
	if (!enable_ept)
		allow_smaller_maxphyaddr = true;

	return 0;
}

//vmx模块初始化
module_init(vmx_init);<|MERGE_RESOLUTION|>--- conflicted
+++ resolved
@@ -4811,12 +4811,8 @@
 	exec_controls_setbit(to_vmx(vcpu), CPU_BASED_NMI_WINDOW_EXITING);
 }
 
-<<<<<<< HEAD
 //完成中断注入
-static void vmx_inject_irq(struct kvm_vcpu *vcpu)
-=======
 static void vmx_inject_irq(struct kvm_vcpu *vcpu, bool reinjected)
->>>>>>> 97ee9d1c
 {
 	struct vcpu_vmx *vmx = to_vmx(vcpu);
 	uint32_t intr;
