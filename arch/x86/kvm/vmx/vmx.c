--- conflicted
+++ resolved
@@ -7294,13 +7294,8 @@
 	if (static_branch_unlikely(&vmx_l1d_should_flush))
 		vmx_l1d_flush(vcpu);
 	else if (static_branch_unlikely(&cpu_buf_vm_clear) &&
-<<<<<<< HEAD
-		 kvm_arch_has_assigned_device(vcpu->kvm))
+		 (flags & VMX_RUN_CLEAR_CPU_BUFFERS_FOR_MMIO))
 		x86_clear_cpu_buffers();
-=======
-		 (flags & VMX_RUN_CLEAR_CPU_BUFFERS_FOR_MMIO))
-		mds_clear_cpu_buffers();
->>>>>>> 83ebe715
 
 	vmx_disable_fb_clear(vmx);
 
