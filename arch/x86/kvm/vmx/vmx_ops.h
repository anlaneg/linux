/* SPDX-License-Identifier: GPL-2.0 */
#ifndef __KVM_X86_VMX_INSN_H
#define __KVM_X86_VMX_INSN_H

#include <linux/nospec.h>

#include <asm/vmx.h>

#include "vmx_onhyperv.h"
#include "vmcs.h"
#include "../x86.h"

void vmread_error(unsigned long field);
void vmwrite_error(unsigned long field, unsigned long value);
void vmclear_error(struct vmcs *vmcs, u64 phys_addr);
void vmptrld_error(struct vmcs *vmcs, u64 phys_addr);
void invvpid_error(unsigned long ext, u16 vpid, gva_t gva);
void invept_error(unsigned long ext, u64 eptp);

#ifndef CONFIG_CC_HAS_ASM_GOTO_OUTPUT
/*
 * The VMREAD error trampoline _always_ uses the stack to pass parameters, even
 * for 64-bit targets.  Preserving all registers allows the VMREAD inline asm
 * blob to avoid clobbering GPRs, which in turn allows the compiler to better
 * optimize sequences of VMREADs.
 *
 * Declare the trampoline as an opaque label as it's not safe to call from C
 * code; there is no way to tell the compiler to pass params on the stack for
 * 64-bit targets.
 *
 * void vmread_error_trampoline(unsigned long field, bool fault);
 */
extern unsigned long vmread_error_trampoline;

/*
 * The second VMREAD error trampoline, called from the assembly trampoline,
 * exists primarily to enable instrumentation for the VM-Fail path.
 */
void vmread_error_trampoline2(unsigned long field, bool fault);

#endif

static __always_inline void vmcs_check16(unsigned long field)
{
	BUILD_BUG_ON_MSG(__builtin_constant_p(field) && ((field) & 0x6001) == 0x2000,
			 "16-bit accessor invalid for 64-bit field");
	BUILD_BUG_ON_MSG(__builtin_constant_p(field) && ((field) & 0x6001) == 0x2001,
			 "16-bit accessor invalid for 64-bit high field");
	BUILD_BUG_ON_MSG(__builtin_constant_p(field) && ((field) & 0x6000) == 0x4000,
			 "16-bit accessor invalid for 32-bit field");
	BUILD_BUG_ON_MSG(__builtin_constant_p(field) && ((field) & 0x6000) == 0x6000,
			 "16-bit accessor invalid for natural width field");
}

static __always_inline void vmcs_check32(unsigned long field)
{
	BUILD_BUG_ON_MSG(__builtin_constant_p(field) && ((field) & 0x6000) == 0,
			 "32-bit accessor invalid for 16-bit field");
	BUILD_BUG_ON_MSG(__builtin_constant_p(field) && ((field) & 0x6001) == 0x2000,
			 "32-bit accessor invalid for 64-bit field");
	BUILD_BUG_ON_MSG(__builtin_constant_p(field) && ((field) & 0x6001) == 0x2001,
			 "32-bit accessor invalid for 64-bit high field");
	BUILD_BUG_ON_MSG(__builtin_constant_p(field) && ((field) & 0x6000) == 0x6000,
			 "32-bit accessor invalid for natural width field");
}

static __always_inline void vmcs_check64(unsigned long field)
{
	BUILD_BUG_ON_MSG(__builtin_constant_p(field) && ((field) & 0x6000) == 0,
			 "64-bit accessor invalid for 16-bit field");
	BUILD_BUG_ON_MSG(__builtin_constant_p(field) && ((field) & 0x6001) == 0x2001,
			 "64-bit accessor invalid for 64-bit high field");
	BUILD_BUG_ON_MSG(__builtin_constant_p(field) && ((field) & 0x6000) == 0x4000,
			 "64-bit accessor invalid for 32-bit field");
	BUILD_BUG_ON_MSG(__builtin_constant_p(field) && ((field) & 0x6000) == 0x6000,
			 "64-bit accessor invalid for natural width field");
}

static __always_inline void vmcs_checkl(unsigned long field)
{
	BUILD_BUG_ON_MSG(__builtin_constant_p(field) && ((field) & 0x6000) == 0,
			 "Natural width accessor invalid for 16-bit field");
	BUILD_BUG_ON_MSG(__builtin_constant_p(field) && ((field) & 0x6001) == 0x2000,
			 "Natural width accessor invalid for 64-bit field");
	BUILD_BUG_ON_MSG(__builtin_constant_p(field) && ((field) & 0x6001) == 0x2001,
			 "Natural width accessor invalid for 64-bit high field");
	BUILD_BUG_ON_MSG(__builtin_constant_p(field) && ((field) & 0x6000) == 0x4000,
			 "Natural width accessor invalid for 32-bit field");
}

static __always_inline unsigned long __vmcs_readl(unsigned long field)
{
	unsigned long value;

#ifdef CONFIG_CC_HAS_ASM_GOTO_OUTPUT
<<<<<<< HEAD
	/*读VMCS结构体指定域*/
	asm_volatile_goto("1: vmread %[field], %[output]\n\t"
=======

	asm_goto_output("1: vmread %[field], %[output]\n\t"
>>>>>>> 155a3c00
			  "jna %l[do_fail]\n\t"

			  _ASM_EXTABLE(1b, %l[do_exception])

			  : [output] "=r" (value)
			  : [field] "r" (field)
			  : "cc"
			  : do_fail, do_exception);

	return value;

do_fail:
	instrumentation_begin();
	vmread_error(field);
	instrumentation_end();
	return 0;

do_exception:
	kvm_spurious_fault();
	return 0;

#else /* !CONFIG_CC_HAS_ASM_GOTO_OUTPUT */

	asm volatile("1: vmread %[field], %[output]\n\t"
		     ".byte 0x3e\n\t" /* branch taken hint */
		     "ja 3f\n\t"

		     /*
		      * VMREAD failed.  Push '0' for @fault, push the failing
		      * @field, and bounce through the trampoline to preserve
		      * volatile registers.
		      */
		     "xorl %k[output], %k[output]\n\t"
		     "2:\n\t"
		     "push %[output]\n\t"
		     "push %[field]\n\t"
		     "call vmread_error_trampoline\n\t"

		     /*
		      * Unwind the stack.  Note, the trampoline zeros out the
		      * memory for @fault so that the result is '0' on error.
		      */
		     "pop %[field]\n\t"
		     "pop %[output]\n\t"
		     "3:\n\t"

		     /* VMREAD faulted.  As above, except push '1' for @fault. */
		     _ASM_EXTABLE_TYPE_REG(1b, 2b, EX_TYPE_ONE_REG, %[output])

		     : ASM_CALL_CONSTRAINT, [output] "=&r" (value)
		     : [field] "r" (field)
		     : "cc");
	return value;

#endif /* CONFIG_CC_HAS_ASM_GOTO_OUTPUT */
}

static __always_inline u16 vmcs_read16(unsigned long field)
{
	vmcs_check16(field);
	if (kvm_is_using_evmcs())
		return evmcs_read16(field);
	return __vmcs_readl(field);
}

static __always_inline u32 vmcs_read32(unsigned long field)
{
	vmcs_check32(field);
	if (kvm_is_using_evmcs())
		return evmcs_read32(field);
	return __vmcs_readl(field);
}

static __always_inline u64 vmcs_read64(unsigned long field)
{
	vmcs_check64(field);
	if (kvm_is_using_evmcs())
		return evmcs_read64(field);
#ifdef CONFIG_X86_64
	return __vmcs_readl(field);
#else
	return __vmcs_readl(field) | ((u64)__vmcs_readl(field+1) << 32);
#endif
}

static __always_inline unsigned long vmcs_readl(unsigned long field)
{
	vmcs_checkl(field);
	if (kvm_is_using_evmcs())
		return evmcs_read64(field);
	return __vmcs_readl(field);
}

#define vmx_asm1(insn, op1, error_args...)				\
do {									\
	asm goto("1: " __stringify(insn) " %0\n\t"			\
			  ".byte 0x2e\n\t" /* branch not taken hint */	\
			  "jna %l[error]\n\t"				\
			  _ASM_EXTABLE(1b, %l[fault])			\
			  : : op1 : "cc" : error, fault);		\
	return;								\
error:									\
	instrumentation_begin();					\
	insn##_error(error_args);					\
	instrumentation_end();						\
	return;								\
fault:									\
	kvm_spurious_fault();						\
} while (0)

#define vmx_asm2(insn, op1, op2, error_args...)				\
do {									\
	asm goto("1: "  __stringify(insn) " %1, %0\n\t"			\
			  ".byte 0x2e\n\t" /* branch not taken hint */	\
			  "jna %l[error]\n\t"				\
			  _ASM_EXTABLE(1b, %l[fault])			\
			  : : op1, op2 : "cc" : error, fault);		\
	return;								\
error:									\
	instrumentation_begin();					\
	insn##_error(error_args);					\
	instrumentation_end();						\
	return;								\
fault:									\
	kvm_spurious_fault();						\
} while (0)

static __always_inline void __vmcs_writel(unsigned long field, unsigned long value)
{
	vmx_asm2(vmwrite, "r"(field), "rm"(value), field, value);
}

static __always_inline void vmcs_write16(unsigned long field, u16 value)
{
	vmcs_check16(field);
	if (kvm_is_using_evmcs())
		return evmcs_write16(field, value);

	__vmcs_writel(field, value);
}

static __always_inline void vmcs_write32(unsigned long field, u32 value)
{
	vmcs_check32(field);
	if (kvm_is_using_evmcs())
		return evmcs_write32(field, value);

	__vmcs_writel(field, value);
}

static __always_inline void vmcs_write64(unsigned long field, u64 value)
{
	vmcs_check64(field);
	if (kvm_is_using_evmcs())
		return evmcs_write64(field, value);

	__vmcs_writel(field, value);
#ifndef CONFIG_X86_64
	__vmcs_writel(field+1, value >> 32);
#endif
}

static __always_inline void vmcs_writel(unsigned long field, unsigned long value)
{
	vmcs_checkl(field);
	if (kvm_is_using_evmcs())
		return evmcs_write64(field, value);

	__vmcs_writel(field, value);
}

static __always_inline void vmcs_clear_bits(unsigned long field, u32 mask)
{
	BUILD_BUG_ON_MSG(__builtin_constant_p(field) && ((field) & 0x6000) == 0x2000,
			 "vmcs_clear_bits does not support 64-bit fields");
	if (kvm_is_using_evmcs())
		return evmcs_write32(field, evmcs_read32(field) & ~mask);

	__vmcs_writel(field, __vmcs_readl(field) & ~mask);
}

static __always_inline void vmcs_set_bits(unsigned long field, u32 mask)
{
	BUILD_BUG_ON_MSG(__builtin_constant_p(field) && ((field) & 0x6000) == 0x2000,
			 "vmcs_set_bits does not support 64-bit fields");
	if (kvm_is_using_evmcs())
		return evmcs_write32(field, evmcs_read32(field) | mask);

	__vmcs_writel(field, __vmcs_readl(field) | mask);
}

static inline void vmcs_clear(struct vmcs *vmcs)
{
	u64 phys_addr = __pa(vmcs);

	vmx_asm1(vmclear, "m"(phys_addr), vmcs, phys_addr);
}

static inline void vmcs_load(struct vmcs *vmcs)
{
	u64 phys_addr = __pa(vmcs);

	if (kvm_is_using_evmcs())
		return evmcs_load(phys_addr);

	vmx_asm1(vmptrld, "m"(phys_addr), vmcs, phys_addr);
}

static inline void __invvpid(unsigned long ext, u16 vpid, gva_t gva)
{
	struct {
		u64 vpid : 16;
		u64 rsvd : 48;
		u64 gva;
	} operand = { vpid, 0, gva };

	vmx_asm2(invvpid, "r"(ext), "m"(operand), ext, vpid, gva);
}

static inline void __invept(unsigned long ext, u64 eptp)
{
	struct {
		u64 eptp;
		u64 reserved_0;
	} operand = { eptp, 0 };
	vmx_asm2(invept, "r"(ext), "m"(operand), ext, eptp);
}

static inline void vpid_sync_vcpu_single(int vpid)
{
	if (vpid == 0)
		return;

	__invvpid(VMX_VPID_EXTENT_SINGLE_CONTEXT, vpid, 0);
}

static inline void vpid_sync_vcpu_global(void)
{
	__invvpid(VMX_VPID_EXTENT_ALL_CONTEXT, 0, 0);
}

static inline void vpid_sync_context(int vpid)
{
	if (cpu_has_vmx_invvpid_single())
		vpid_sync_vcpu_single(vpid);
	else if (vpid != 0)
		vpid_sync_vcpu_global();
}

static inline void vpid_sync_vcpu_addr(int vpid, gva_t addr)
{
	if (vpid == 0)
		return;

	if (cpu_has_vmx_invvpid_individual_addr())
		__invvpid(VMX_VPID_EXTENT_INDIVIDUAL_ADDR, vpid, addr);
	else
		vpid_sync_context(vpid);
}

static inline void ept_sync_global(void)
{
	__invept(VMX_EPT_EXTENT_GLOBAL, 0);
}

static inline void ept_sync_context(u64 eptp)
{
	if (cpu_has_vmx_invept_context())
		__invept(VMX_EPT_EXTENT_CONTEXT, eptp);
	else
		ept_sync_global();
}

#endif /* __KVM_X86_VMX_INSN_H */<|MERGE_RESOLUTION|>--- conflicted
+++ resolved
@@ -93,13 +93,9 @@
 	unsigned long value;
 
 #ifdef CONFIG_CC_HAS_ASM_GOTO_OUTPUT
-<<<<<<< HEAD
+
 	/*读VMCS结构体指定域*/
-	asm_volatile_goto("1: vmread %[field], %[output]\n\t"
-=======
-
 	asm_goto_output("1: vmread %[field], %[output]\n\t"
->>>>>>> 155a3c00
 			  "jna %l[do_fail]\n\t"
 
 			  _ASM_EXTABLE(1b, %l[do_exception])
