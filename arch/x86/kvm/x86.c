// SPDX-License-Identifier: GPL-2.0-only
/*
 * Kernel-based Virtual Machine driver for Linux
 *
 * derived from drivers/kvm/kvm_main.c
 *
 * Copyright (C) 2006 Qumranet, Inc.
 * Copyright (C) 2008 Qumranet, Inc.
 * Copyright IBM Corporation, 2008
 * Copyright 2010 Red Hat, Inc. and/or its affiliates.
 *
 * Authors:
 *   Avi Kivity   <avi@qumranet.com>
 *   Yaniv Kamay  <yaniv@qumranet.com>
 *   Amit Shah    <amit.shah@qumranet.com>
 *   Ben-Ami Yassour <benami@il.ibm.com>
 */

#include <linux/kvm_host.h>
#include "irq.h"
#include "ioapic.h"
#include "mmu.h"
#include "i8254.h"
#include "tss.h"
#include "kvm_cache_regs.h"
#include "kvm_emulate.h"
#include "x86.h"
#include "cpuid.h"
#include "pmu.h"
#include "hyperv.h"
#include "lapic.h"
#include "xen.h"

#include <linux/clocksource.h>
#include <linux/interrupt.h>
#include <linux/kvm.h>
#include <linux/fs.h>
#include <linux/vmalloc.h>
#include <linux/export.h>
#include <linux/moduleparam.h>
#include <linux/mman.h>
#include <linux/highmem.h>
#include <linux/iommu.h>
#include <linux/intel-iommu.h>
#include <linux/cpufreq.h>
#include <linux/user-return-notifier.h>
#include <linux/srcu.h>
#include <linux/slab.h>
#include <linux/perf_event.h>
#include <linux/uaccess.h>
#include <linux/hash.h>
#include <linux/pci.h>
#include <linux/timekeeper_internal.h>
#include <linux/pvclock_gtod.h>
#include <linux/kvm_irqfd.h>
#include <linux/irqbypass.h>
#include <linux/sched/stat.h>
#include <linux/sched/isolation.h>
#include <linux/mem_encrypt.h>
#include <linux/entry-kvm.h>
#include <linux/suspend.h>

#include <trace/events/kvm.h>

#include <asm/debugreg.h>
#include <asm/msr.h>
#include <asm/desc.h>
#include <asm/mce.h>
#include <asm/pkru.h>
#include <linux/kernel_stat.h>
#include <asm/fpu/api.h>
#include <asm/fpu/xcr.h>
#include <asm/fpu/xstate.h>
#include <asm/pvclock.h>
#include <asm/div64.h>
#include <asm/irq_remapping.h>
#include <asm/mshyperv.h>
#include <asm/hypervisor.h>
#include <asm/tlbflush.h>
#include <asm/intel_pt.h>
#include <asm/emulate_prefix.h>
#include <asm/sgx.h>
#include <clocksource/hyperv_timer.h>

#define CREATE_TRACE_POINTS
#include "trace.h"

#define MAX_IO_MSRS 256
#define KVM_MAX_MCE_BANKS 32
u64 __read_mostly kvm_mce_cap_supported = MCG_CTL_P | MCG_SER_P;
EXPORT_SYMBOL_GPL(kvm_mce_cap_supported);

#define  ERR_PTR_USR(e)  ((void __user *)ERR_PTR(e))

#define emul_to_vcpu(ctxt) \
	((struct kvm_vcpu *)(ctxt)->vcpu)

/* EFER defaults:
 * - enable syscall per default because its emulated by KVM
 * - enable LME and LMA per default on 64 bit KVM
 */
#ifdef CONFIG_X86_64
static
u64 __read_mostly efer_reserved_bits = ~((u64)(EFER_SCE | EFER_LME | EFER_LMA));
#else
static u64 __read_mostly efer_reserved_bits = ~((u64)EFER_SCE);
#endif

static u64 __read_mostly cr4_reserved_bits = CR4_RESERVED_BITS;

#define KVM_EXIT_HYPERCALL_VALID_MASK (1 << KVM_HC_MAP_GPA_RANGE)

#define KVM_CAP_PMU_VALID_MASK KVM_PMU_CAP_DISABLE

#define KVM_X2APIC_API_VALID_FLAGS (KVM_X2APIC_API_USE_32BIT_IDS | \
                                    KVM_X2APIC_API_DISABLE_BROADCAST_QUIRK)

static void update_cr8_intercept(struct kvm_vcpu *vcpu);
static void process_nmi(struct kvm_vcpu *vcpu);
static void process_smi(struct kvm_vcpu *vcpu);
static void enter_smm(struct kvm_vcpu *vcpu);
static void __kvm_set_rflags(struct kvm_vcpu *vcpu, unsigned long rflags);
static void store_regs(struct kvm_vcpu *vcpu);
static int sync_regs(struct kvm_vcpu *vcpu);
static int kvm_vcpu_do_singlestep(struct kvm_vcpu *vcpu);

static int __set_sregs2(struct kvm_vcpu *vcpu, struct kvm_sregs2 *sregs2);
static void __get_sregs2(struct kvm_vcpu *vcpu, struct kvm_sregs2 *sregs2);

struct kvm_x86_ops kvm_x86_ops __read_mostly;

#define KVM_X86_OP(func)					     \
	DEFINE_STATIC_CALL_NULL(kvm_x86_##func,			     \
				*(((struct kvm_x86_ops *)0)->func));
#define KVM_X86_OP_OPTIONAL KVM_X86_OP
#define KVM_X86_OP_OPTIONAL_RET0 KVM_X86_OP
#include <asm/kvm-x86-ops.h>
EXPORT_STATIC_CALL_GPL(kvm_x86_get_cs_db_l_bits);
EXPORT_STATIC_CALL_GPL(kvm_x86_cache_reg);

static bool __read_mostly ignore_msrs = 0;
module_param(ignore_msrs, bool, S_IRUGO | S_IWUSR);

bool __read_mostly report_ignored_msrs = true;
module_param(report_ignored_msrs, bool, S_IRUGO | S_IWUSR);
EXPORT_SYMBOL_GPL(report_ignored_msrs);

unsigned int min_timer_period_us = 200;
module_param(min_timer_period_us, uint, S_IRUGO | S_IWUSR);

static bool __read_mostly kvmclock_periodic_sync = true;
module_param(kvmclock_periodic_sync, bool, S_IRUGO);

bool __read_mostly kvm_has_tsc_control;
EXPORT_SYMBOL_GPL(kvm_has_tsc_control);
u32  __read_mostly kvm_max_guest_tsc_khz;
EXPORT_SYMBOL_GPL(kvm_max_guest_tsc_khz);
u8   __read_mostly kvm_tsc_scaling_ratio_frac_bits;
EXPORT_SYMBOL_GPL(kvm_tsc_scaling_ratio_frac_bits);
u64  __read_mostly kvm_max_tsc_scaling_ratio;
EXPORT_SYMBOL_GPL(kvm_max_tsc_scaling_ratio);
u64 __read_mostly kvm_default_tsc_scaling_ratio;
EXPORT_SYMBOL_GPL(kvm_default_tsc_scaling_ratio);
bool __read_mostly kvm_has_bus_lock_exit;
EXPORT_SYMBOL_GPL(kvm_has_bus_lock_exit);

/* tsc tolerance in parts per million - default to 1/2 of the NTP threshold */
static u32 __read_mostly tsc_tolerance_ppm = 250;
module_param(tsc_tolerance_ppm, uint, S_IRUGO | S_IWUSR);

/*
 * lapic timer advance (tscdeadline mode only) in nanoseconds.  '-1' enables
 * adaptive tuning starting from default advancement of 1000ns.  '0' disables
 * advancement entirely.  Any other value is used as-is and disables adaptive
 * tuning, i.e. allows privileged userspace to set an exact advancement time.
 */
static int __read_mostly lapic_timer_advance_ns = -1;
module_param(lapic_timer_advance_ns, int, S_IRUGO | S_IWUSR);

static bool __read_mostly vector_hashing = true;
module_param(vector_hashing, bool, S_IRUGO);

bool __read_mostly enable_vmware_backdoor = false;
module_param(enable_vmware_backdoor, bool, S_IRUGO);
EXPORT_SYMBOL_GPL(enable_vmware_backdoor);

static bool __read_mostly force_emulation_prefix = false;
module_param(force_emulation_prefix, bool, S_IRUGO);

int __read_mostly pi_inject_timer = -1;
module_param(pi_inject_timer, bint, S_IRUGO | S_IWUSR);

/* Enable/disable PMU virtualization */
bool __read_mostly enable_pmu = true;
EXPORT_SYMBOL_GPL(enable_pmu);
module_param(enable_pmu, bool, 0444);

bool __read_mostly eager_page_split = true;
module_param(eager_page_split, bool, 0644);

/*
 * Restoring the host value for MSRs that are only consumed when running in
 * usermode, e.g. SYSCALL MSRs and TSC_AUX, can be deferred until the CPU
 * returns to userspace, i.e. the kernel can run with the guest's value.
 */
#define KVM_MAX_NR_USER_RETURN_MSRS 16

struct kvm_user_return_msrs {
	struct user_return_notifier urn;
	bool registered;
	struct kvm_user_return_msr_values {
		u64 host;
		u64 curr;
	} values[KVM_MAX_NR_USER_RETURN_MSRS];
};

u32 __read_mostly kvm_nr_uret_msrs;
EXPORT_SYMBOL_GPL(kvm_nr_uret_msrs);
static u32 __read_mostly kvm_uret_msrs_list[KVM_MAX_NR_USER_RETURN_MSRS];
static struct kvm_user_return_msrs __percpu *user_return_msrs;

#define KVM_SUPPORTED_XCR0     (XFEATURE_MASK_FP | XFEATURE_MASK_SSE \
				| XFEATURE_MASK_YMM | XFEATURE_MASK_BNDREGS \
				| XFEATURE_MASK_BNDCSR | XFEATURE_MASK_AVX512 \
				| XFEATURE_MASK_PKRU | XFEATURE_MASK_XTILE)

u64 __read_mostly host_efer;
EXPORT_SYMBOL_GPL(host_efer);

bool __read_mostly allow_smaller_maxphyaddr = 0;
EXPORT_SYMBOL_GPL(allow_smaller_maxphyaddr);

bool __read_mostly enable_apicv = true;
EXPORT_SYMBOL_GPL(enable_apicv);

u64 __read_mostly host_xss;
EXPORT_SYMBOL_GPL(host_xss);
u64 __read_mostly supported_xss;
EXPORT_SYMBOL_GPL(supported_xss);

const struct _kvm_stats_desc kvm_vm_stats_desc[] = {
	KVM_GENERIC_VM_STATS(),
	STATS_DESC_COUNTER(VM, mmu_shadow_zapped),
	STATS_DESC_COUNTER(VM, mmu_pte_write),
	STATS_DESC_COUNTER(VM, mmu_pde_zapped),
	STATS_DESC_COUNTER(VM, mmu_flooded),
	STATS_DESC_COUNTER(VM, mmu_recycled),
	STATS_DESC_COUNTER(VM, mmu_cache_miss),
	STATS_DESC_ICOUNTER(VM, mmu_unsync),
	STATS_DESC_ICOUNTER(VM, pages_4k),
	STATS_DESC_ICOUNTER(VM, pages_2m),
	STATS_DESC_ICOUNTER(VM, pages_1g),
	STATS_DESC_ICOUNTER(VM, nx_lpage_splits),
	STATS_DESC_PCOUNTER(VM, max_mmu_rmap_size),
	STATS_DESC_PCOUNTER(VM, max_mmu_page_hash_collisions)
};

const struct kvm_stats_header kvm_vm_stats_header = {
	.name_size = KVM_STATS_NAME_SIZE,
	.num_desc = ARRAY_SIZE(kvm_vm_stats_desc),
	.id_offset = sizeof(struct kvm_stats_header),
	.desc_offset = sizeof(struct kvm_stats_header) + KVM_STATS_NAME_SIZE,
	.data_offset = sizeof(struct kvm_stats_header) + KVM_STATS_NAME_SIZE +
		       sizeof(kvm_vm_stats_desc),
};

const struct _kvm_stats_desc kvm_vcpu_stats_desc[] = {
	KVM_GENERIC_VCPU_STATS(),
	STATS_DESC_COUNTER(VCPU, pf_fixed),
	STATS_DESC_COUNTER(VCPU, pf_guest),
	STATS_DESC_COUNTER(VCPU, tlb_flush),
	STATS_DESC_COUNTER(VCPU, invlpg),
	STATS_DESC_COUNTER(VCPU, exits),
	STATS_DESC_COUNTER(VCPU, io_exits),
	STATS_DESC_COUNTER(VCPU, mmio_exits),
	STATS_DESC_COUNTER(VCPU, signal_exits),
	STATS_DESC_COUNTER(VCPU, irq_window_exits),
	STATS_DESC_COUNTER(VCPU, nmi_window_exits),
	STATS_DESC_COUNTER(VCPU, l1d_flush),
	STATS_DESC_COUNTER(VCPU, halt_exits),
	STATS_DESC_COUNTER(VCPU, request_irq_exits),
	STATS_DESC_COUNTER(VCPU, irq_exits),
	STATS_DESC_COUNTER(VCPU, host_state_reload),
	STATS_DESC_COUNTER(VCPU, fpu_reload),
	STATS_DESC_COUNTER(VCPU, insn_emulation),
	STATS_DESC_COUNTER(VCPU, insn_emulation_fail),
	STATS_DESC_COUNTER(VCPU, hypercalls),
	STATS_DESC_COUNTER(VCPU, irq_injections),
	STATS_DESC_COUNTER(VCPU, nmi_injections),
	STATS_DESC_COUNTER(VCPU, req_event),
	STATS_DESC_COUNTER(VCPU, nested_run),
	STATS_DESC_COUNTER(VCPU, directed_yield_attempted),
	STATS_DESC_COUNTER(VCPU, directed_yield_successful),
	STATS_DESC_ICOUNTER(VCPU, guest_mode)
};

const struct kvm_stats_header kvm_vcpu_stats_header = {
	.name_size = KVM_STATS_NAME_SIZE,
	.num_desc = ARRAY_SIZE(kvm_vcpu_stats_desc),
	.id_offset = sizeof(struct kvm_stats_header),
	.desc_offset = sizeof(struct kvm_stats_header) + KVM_STATS_NAME_SIZE,
	.data_offset = sizeof(struct kvm_stats_header) + KVM_STATS_NAME_SIZE +
		       sizeof(kvm_vcpu_stats_desc),
};

u64 __read_mostly host_xcr0;
u64 __read_mostly supported_xcr0;
EXPORT_SYMBOL_GPL(supported_xcr0);

static struct kmem_cache *x86_emulator_cache;

/*
 * When called, it means the previous get/set msr reached an invalid msr.
 * Return true if we want to ignore/silent this failed msr access.
 */
static bool kvm_msr_ignored_check(u32 msr, u64 data, bool write)
{
	const char *op = write ? "wrmsr" : "rdmsr";

	if (ignore_msrs) {
		if (report_ignored_msrs)
			kvm_pr_unimpl("ignored %s: 0x%x data 0x%llx\n",
				      op, msr, data);
		/* Mask the error */
		return true;
	} else {
		kvm_debug_ratelimited("unhandled %s: 0x%x data 0x%llx\n",
				      op, msr, data);
		return false;
	}
}

static struct kmem_cache *kvm_alloc_emulator_cache(void)
{
	unsigned int useroffset = offsetof(struct x86_emulate_ctxt, src);
	unsigned int size = sizeof(struct x86_emulate_ctxt);

	return kmem_cache_create_usercopy("x86_emulator", size,
					  __alignof__(struct x86_emulate_ctxt),
					  SLAB_ACCOUNT, useroffset,
					  size - useroffset, NULL);
}

static int emulator_fix_hypercall(struct x86_emulate_ctxt *ctxt);

static inline void kvm_async_pf_hash_reset(struct kvm_vcpu *vcpu)
{
	int i;
	for (i = 0; i < ASYNC_PF_PER_VCPU; i++)
		vcpu->arch.apf.gfns[i] = ~0;
}

static void kvm_on_user_return(struct user_return_notifier *urn)
{
	unsigned slot;
	struct kvm_user_return_msrs *msrs
		= container_of(urn, struct kvm_user_return_msrs, urn);
	struct kvm_user_return_msr_values *values;
	unsigned long flags;

	/*
	 * Disabling irqs at this point since the following code could be
	 * interrupted and executed through kvm_arch_hardware_disable()
	 */
	local_irq_save(flags);
	if (msrs->registered) {
		msrs->registered = false;
		user_return_notifier_unregister(urn);
	}
	local_irq_restore(flags);
	for (slot = 0; slot < kvm_nr_uret_msrs; ++slot) {
		values = &msrs->values[slot];
		if (values->host != values->curr) {
			wrmsrl(kvm_uret_msrs_list[slot], values->host);
			values->curr = values->host;
		}
	}
}

static int kvm_probe_user_return_msr(u32 msr)
{
	u64 val;
	int ret;

	preempt_disable();
	ret = rdmsrl_safe(msr, &val);
	if (ret)
		goto out;
	ret = wrmsrl_safe(msr, val);
out:
	preempt_enable();
	return ret;
}

int kvm_add_user_return_msr(u32 msr)
{
	BUG_ON(kvm_nr_uret_msrs >= KVM_MAX_NR_USER_RETURN_MSRS);

	if (kvm_probe_user_return_msr(msr))
		return -1;

	kvm_uret_msrs_list[kvm_nr_uret_msrs] = msr;
	return kvm_nr_uret_msrs++;
}
EXPORT_SYMBOL_GPL(kvm_add_user_return_msr);

int kvm_find_user_return_msr(u32 msr)
{
	int i;

	for (i = 0; i < kvm_nr_uret_msrs; ++i) {
		if (kvm_uret_msrs_list[i] == msr)
			return i;
	}
	return -1;
}
EXPORT_SYMBOL_GPL(kvm_find_user_return_msr);

static void kvm_user_return_msr_cpu_online(void)
{
	unsigned int cpu = smp_processor_id();
	struct kvm_user_return_msrs *msrs = per_cpu_ptr(user_return_msrs, cpu);
	u64 value;
	int i;

	for (i = 0; i < kvm_nr_uret_msrs; ++i) {
		rdmsrl_safe(kvm_uret_msrs_list[i], &value);
		msrs->values[i].host = value;
		msrs->values[i].curr = value;
	}
}

int kvm_set_user_return_msr(unsigned slot, u64 value, u64 mask)
{
	unsigned int cpu = smp_processor_id();
	struct kvm_user_return_msrs *msrs = per_cpu_ptr(user_return_msrs, cpu);
	int err;

	value = (value & mask) | (msrs->values[slot].host & ~mask);
	if (value == msrs->values[slot].curr)
		return 0;
	err = wrmsrl_safe(kvm_uret_msrs_list[slot], value);
	if (err)
		return 1;

	msrs->values[slot].curr = value;
	if (!msrs->registered) {
		msrs->urn.on_user_return = kvm_on_user_return;
		user_return_notifier_register(&msrs->urn);
		msrs->registered = true;
	}
	return 0;
}
EXPORT_SYMBOL_GPL(kvm_set_user_return_msr);

static void drop_user_return_notifiers(void)
{
	unsigned int cpu = smp_processor_id();
	struct kvm_user_return_msrs *msrs = per_cpu_ptr(user_return_msrs, cpu);

	if (msrs->registered)
		kvm_on_user_return(&msrs->urn);
}

u64 kvm_get_apic_base(struct kvm_vcpu *vcpu)
{
	return vcpu->arch.apic_base;
}
EXPORT_SYMBOL_GPL(kvm_get_apic_base);

enum lapic_mode kvm_get_apic_mode(struct kvm_vcpu *vcpu)
{
	return kvm_apic_mode(kvm_get_apic_base(vcpu));
}
EXPORT_SYMBOL_GPL(kvm_get_apic_mode);

int kvm_set_apic_base(struct kvm_vcpu *vcpu, struct msr_data *msr_info)
{
	enum lapic_mode old_mode = kvm_get_apic_mode(vcpu);
	enum lapic_mode new_mode = kvm_apic_mode(msr_info->data);
	u64 reserved_bits = kvm_vcpu_reserved_gpa_bits_raw(vcpu) | 0x2ff |
		(guest_cpuid_has(vcpu, X86_FEATURE_X2APIC) ? 0 : X2APIC_ENABLE);

	if ((msr_info->data & reserved_bits) != 0 || new_mode == LAPIC_MODE_INVALID)
		return 1;
	if (!msr_info->host_initiated) {
		if (old_mode == LAPIC_MODE_X2APIC && new_mode == LAPIC_MODE_XAPIC)
			return 1;
		if (old_mode == LAPIC_MODE_DISABLED && new_mode == LAPIC_MODE_X2APIC)
			return 1;
	}

	kvm_lapic_set_base(vcpu, msr_info->data);
	kvm_recalculate_apic_map(vcpu->kvm);
	return 0;
}
EXPORT_SYMBOL_GPL(kvm_set_apic_base);

/*
 * Handle a fault on a hardware virtualization (VMX or SVM) instruction.
 *
 * Hardware virtualization extension instructions may fault if a reboot turns
 * off virtualization while processes are running.  Usually after catching the
 * fault we just panic; during reboot instead the instruction is ignored.
 */
noinstr void kvm_spurious_fault(void)
{
	/* Fault while not rebooting.  We want the trace. */
	BUG_ON(!kvm_rebooting);
}
EXPORT_SYMBOL_GPL(kvm_spurious_fault);

#define EXCPT_BENIGN		0
#define EXCPT_CONTRIBUTORY	1
#define EXCPT_PF		2

static int exception_class(int vector)
{
	switch (vector) {
	case PF_VECTOR:
		return EXCPT_PF;
	case DE_VECTOR:
	case TS_VECTOR:
	case NP_VECTOR:
	case SS_VECTOR:
	case GP_VECTOR:
		return EXCPT_CONTRIBUTORY;
	default:
		break;
	}
	return EXCPT_BENIGN;
}

#define EXCPT_FAULT		0
#define EXCPT_TRAP		1
#define EXCPT_ABORT		2
#define EXCPT_INTERRUPT		3

static int exception_type(int vector)
{
	unsigned int mask;

	if (WARN_ON(vector > 31 || vector == NMI_VECTOR))
		return EXCPT_INTERRUPT;

	mask = 1 << vector;

	/* #DB is trap, as instruction watchpoints are handled elsewhere */
	if (mask & ((1 << DB_VECTOR) | (1 << BP_VECTOR) | (1 << OF_VECTOR)))
		return EXCPT_TRAP;

	if (mask & ((1 << DF_VECTOR) | (1 << MC_VECTOR)))
		return EXCPT_ABORT;

	/* Reserved exceptions will result in fault */
	return EXCPT_FAULT;
}

void kvm_deliver_exception_payload(struct kvm_vcpu *vcpu)
{
	unsigned nr = vcpu->arch.exception.nr;
	bool has_payload = vcpu->arch.exception.has_payload;
	unsigned long payload = vcpu->arch.exception.payload;

	if (!has_payload)
		return;

	switch (nr) {
	case DB_VECTOR:
		/*
		 * "Certain debug exceptions may clear bit 0-3.  The
		 * remaining contents of the DR6 register are never
		 * cleared by the processor".
		 */
		vcpu->arch.dr6 &= ~DR_TRAP_BITS;
		/*
		 * In order to reflect the #DB exception payload in guest
		 * dr6, three components need to be considered: active low
		 * bit, FIXED_1 bits and active high bits (e.g. DR6_BD,
		 * DR6_BS and DR6_BT)
		 * DR6_ACTIVE_LOW contains the FIXED_1 and active low bits.
		 * In the target guest dr6:
		 * FIXED_1 bits should always be set.
		 * Active low bits should be cleared if 1-setting in payload.
		 * Active high bits should be set if 1-setting in payload.
		 *
		 * Note, the payload is compatible with the pending debug
		 * exceptions/exit qualification under VMX, that active_low bits
		 * are active high in payload.
		 * So they need to be flipped for DR6.
		 */
		vcpu->arch.dr6 |= DR6_ACTIVE_LOW;
		vcpu->arch.dr6 |= payload;
		vcpu->arch.dr6 ^= payload & DR6_ACTIVE_LOW;

		/*
		 * The #DB payload is defined as compatible with the 'pending
		 * debug exceptions' field under VMX, not DR6. While bit 12 is
		 * defined in the 'pending debug exceptions' field (enabled
		 * breakpoint), it is reserved and must be zero in DR6.
		 */
		vcpu->arch.dr6 &= ~BIT(12);
		break;
	case PF_VECTOR:
		vcpu->arch.cr2 = payload;
		break;
	}

	vcpu->arch.exception.has_payload = false;
	vcpu->arch.exception.payload = 0;
}
EXPORT_SYMBOL_GPL(kvm_deliver_exception_payload);

static void kvm_multiple_exception(struct kvm_vcpu *vcpu,
		unsigned nr, bool has_error, u32 error_code,
	        bool has_payload, unsigned long payload, bool reinject)
{
	u32 prev_nr;
	int class1, class2;

	kvm_make_request(KVM_REQ_EVENT, vcpu);

	if (!vcpu->arch.exception.pending && !vcpu->arch.exception.injected) {
	queue:
		if (reinject) {
			/*
			 * On vmentry, vcpu->arch.exception.pending is only
			 * true if an event injection was blocked by
			 * nested_run_pending.  In that case, however,
			 * vcpu_enter_guest requests an immediate exit,
			 * and the guest shouldn't proceed far enough to
			 * need reinjection.
			 */
			WARN_ON_ONCE(vcpu->arch.exception.pending);
			vcpu->arch.exception.injected = true;
			if (WARN_ON_ONCE(has_payload)) {
				/*
				 * A reinjected event has already
				 * delivered its payload.
				 */
				has_payload = false;
				payload = 0;
			}
		} else {
			vcpu->arch.exception.pending = true;
			vcpu->arch.exception.injected = false;
		}
		vcpu->arch.exception.has_error_code = has_error;
		vcpu->arch.exception.nr = nr;
		vcpu->arch.exception.error_code = error_code;
		vcpu->arch.exception.has_payload = has_payload;
		vcpu->arch.exception.payload = payload;
		if (!is_guest_mode(vcpu))
			kvm_deliver_exception_payload(vcpu);
		return;
	}

	/* to check exception */
	prev_nr = vcpu->arch.exception.nr;
	if (prev_nr == DF_VECTOR) {
		/* triple fault -> shutdown */
		kvm_make_request(KVM_REQ_TRIPLE_FAULT, vcpu);
		return;
	}
	class1 = exception_class(prev_nr);
	class2 = exception_class(nr);
	if ((class1 == EXCPT_CONTRIBUTORY && class2 == EXCPT_CONTRIBUTORY)
		|| (class1 == EXCPT_PF && class2 != EXCPT_BENIGN)) {
		/*
		 * Generate double fault per SDM Table 5-5.  Set
		 * exception.pending = true so that the double fault
		 * can trigger a nested vmexit.
		 */
		vcpu->arch.exception.pending = true;
		vcpu->arch.exception.injected = false;
		vcpu->arch.exception.has_error_code = true;
		vcpu->arch.exception.nr = DF_VECTOR;
		vcpu->arch.exception.error_code = 0;
		vcpu->arch.exception.has_payload = false;
		vcpu->arch.exception.payload = 0;
	} else
		/* replace previous exception with a new one in a hope
		   that instruction re-execution will regenerate lost
		   exception */
		goto queue;
}

void kvm_queue_exception(struct kvm_vcpu *vcpu, unsigned nr)
{
	kvm_multiple_exception(vcpu, nr, false, 0, false, 0, false);
}
EXPORT_SYMBOL_GPL(kvm_queue_exception);

void kvm_requeue_exception(struct kvm_vcpu *vcpu, unsigned nr)
{
	kvm_multiple_exception(vcpu, nr, false, 0, false, 0, true);
}
EXPORT_SYMBOL_GPL(kvm_requeue_exception);

void kvm_queue_exception_p(struct kvm_vcpu *vcpu, unsigned nr,
			   unsigned long payload)
{
	kvm_multiple_exception(vcpu, nr, false, 0, true, payload, false);
}
EXPORT_SYMBOL_GPL(kvm_queue_exception_p);

static void kvm_queue_exception_e_p(struct kvm_vcpu *vcpu, unsigned nr,
				    u32 error_code, unsigned long payload)
{
	kvm_multiple_exception(vcpu, nr, true, error_code,
			       true, payload, false);
}

int kvm_complete_insn_gp(struct kvm_vcpu *vcpu, int err)
{
	if (err)
		kvm_inject_gp(vcpu, 0);
	else
		return kvm_skip_emulated_instruction(vcpu);

	return 1;
}
EXPORT_SYMBOL_GPL(kvm_complete_insn_gp);

static int complete_emulated_insn_gp(struct kvm_vcpu *vcpu, int err)
{
	if (err) {
		kvm_inject_gp(vcpu, 0);
		return 1;
	}

	return kvm_emulate_instruction(vcpu, EMULTYPE_NO_DECODE | EMULTYPE_SKIP |
				       EMULTYPE_COMPLETE_USER_EXIT);
}

void kvm_inject_page_fault(struct kvm_vcpu *vcpu, struct x86_exception *fault)
{
	++vcpu->stat.pf_guest;
	vcpu->arch.exception.nested_apf =
		is_guest_mode(vcpu) && fault->async_page_fault;
	if (vcpu->arch.exception.nested_apf) {
		vcpu->arch.apf.nested_apf_token = fault->address;
		kvm_queue_exception_e(vcpu, PF_VECTOR, fault->error_code);
	} else {
		kvm_queue_exception_e_p(vcpu, PF_VECTOR, fault->error_code,
					fault->address);
	}
}
EXPORT_SYMBOL_GPL(kvm_inject_page_fault);

bool kvm_inject_emulated_page_fault(struct kvm_vcpu *vcpu,
				    struct x86_exception *fault)
{
	struct kvm_mmu *fault_mmu;
	WARN_ON_ONCE(fault->vector != PF_VECTOR);

	fault_mmu = fault->nested_page_fault ? vcpu->arch.mmu :
					       vcpu->arch.walk_mmu;

	/*
	 * Invalidate the TLB entry for the faulting address, if it exists,
	 * else the access will fault indefinitely (and to emulate hardware).
	 */
	if ((fault->error_code & PFERR_PRESENT_MASK) &&
	    !(fault->error_code & PFERR_RSVD_MASK))
		kvm_mmu_invalidate_gva(vcpu, fault_mmu, fault->address,
				       fault_mmu->root.hpa);

	fault_mmu->inject_page_fault(vcpu, fault);
	return fault->nested_page_fault;
}
EXPORT_SYMBOL_GPL(kvm_inject_emulated_page_fault);

void kvm_inject_nmi(struct kvm_vcpu *vcpu)
{
	atomic_inc(&vcpu->arch.nmi_queued);
	kvm_make_request(KVM_REQ_NMI, vcpu);
}
EXPORT_SYMBOL_GPL(kvm_inject_nmi);

void kvm_queue_exception_e(struct kvm_vcpu *vcpu, unsigned nr, u32 error_code)
{
	kvm_multiple_exception(vcpu, nr, true, error_code, false, 0, false);
}
EXPORT_SYMBOL_GPL(kvm_queue_exception_e);

void kvm_requeue_exception_e(struct kvm_vcpu *vcpu, unsigned nr, u32 error_code)
{
	kvm_multiple_exception(vcpu, nr, true, error_code, false, 0, true);
}
EXPORT_SYMBOL_GPL(kvm_requeue_exception_e);

/*
 * Checks if cpl <= required_cpl; if true, return true.  Otherwise queue
 * a #GP and return false.
 */
bool kvm_require_cpl(struct kvm_vcpu *vcpu, int required_cpl)
{
	if (static_call(kvm_x86_get_cpl)(vcpu) <= required_cpl)
		return true;
	kvm_queue_exception_e(vcpu, GP_VECTOR, 0);
	return false;
}
EXPORT_SYMBOL_GPL(kvm_require_cpl);

bool kvm_require_dr(struct kvm_vcpu *vcpu, int dr)
{
	if ((dr != 4 && dr != 5) || !kvm_read_cr4_bits(vcpu, X86_CR4_DE))
		return true;

	kvm_queue_exception(vcpu, UD_VECTOR);
	return false;
}
EXPORT_SYMBOL_GPL(kvm_require_dr);

static inline u64 pdptr_rsvd_bits(struct kvm_vcpu *vcpu)
{
	return vcpu->arch.reserved_gpa_bits | rsvd_bits(5, 8) | rsvd_bits(1, 2);
}

/*
 * Load the pae pdptrs.  Return 1 if they are all valid, 0 otherwise.
 */
int load_pdptrs(struct kvm_vcpu *vcpu, unsigned long cr3)
{
	struct kvm_mmu *mmu = vcpu->arch.walk_mmu;
	gfn_t pdpt_gfn = cr3 >> PAGE_SHIFT;
	gpa_t real_gpa;
	int i;
	int ret;
	u64 pdpte[ARRAY_SIZE(mmu->pdptrs)];

	/*
	 * If the MMU is nested, CR3 holds an L2 GPA and needs to be translated
	 * to an L1 GPA.
	 */
	real_gpa = kvm_translate_gpa(vcpu, mmu, gfn_to_gpa(pdpt_gfn),
				     PFERR_USER_MASK | PFERR_WRITE_MASK, NULL);
	if (real_gpa == UNMAPPED_GVA)
		return 0;

	/* Note the offset, PDPTRs are 32 byte aligned when using PAE paging. */
	ret = kvm_vcpu_read_guest_page(vcpu, gpa_to_gfn(real_gpa), pdpte,
				       cr3 & GENMASK(11, 5), sizeof(pdpte));
	if (ret < 0)
		return 0;

	for (i = 0; i < ARRAY_SIZE(pdpte); ++i) {
		if ((pdpte[i] & PT_PRESENT_MASK) &&
		    (pdpte[i] & pdptr_rsvd_bits(vcpu))) {
			return 0;
		}
	}

	/*
	 * Marking VCPU_EXREG_PDPTR dirty doesn't work for !tdp_enabled.
	 * Shadow page roots need to be reconstructed instead.
	 */
	if (!tdp_enabled && memcmp(mmu->pdptrs, pdpte, sizeof(mmu->pdptrs)))
		kvm_mmu_free_roots(vcpu->kvm, mmu, KVM_MMU_ROOT_CURRENT);

	memcpy(mmu->pdptrs, pdpte, sizeof(mmu->pdptrs));
	kvm_register_mark_dirty(vcpu, VCPU_EXREG_PDPTR);
	kvm_make_request(KVM_REQ_LOAD_MMU_PGD, vcpu);
	vcpu->arch.pdptrs_from_userspace = false;

	return 1;
}
EXPORT_SYMBOL_GPL(load_pdptrs);

void kvm_post_set_cr0(struct kvm_vcpu *vcpu, unsigned long old_cr0, unsigned long cr0)
{
	if ((cr0 ^ old_cr0) & X86_CR0_PG) {
		kvm_clear_async_pf_completion_queue(vcpu);
		kvm_async_pf_hash_reset(vcpu);

		/*
		 * Clearing CR0.PG is defined to flush the TLB from the guest's
		 * perspective.
		 */
		if (!(cr0 & X86_CR0_PG))
			kvm_make_request(KVM_REQ_TLB_FLUSH_GUEST, vcpu);
	}

	if ((cr0 ^ old_cr0) & KVM_MMU_CR0_ROLE_BITS)
		kvm_mmu_reset_context(vcpu);

	if (((cr0 ^ old_cr0) & X86_CR0_CD) &&
	    kvm_arch_has_noncoherent_dma(vcpu->kvm) &&
	    !kvm_check_has_quirk(vcpu->kvm, KVM_X86_QUIRK_CD_NW_CLEARED))
		kvm_zap_gfn_range(vcpu->kvm, 0, ~0ULL);
}
EXPORT_SYMBOL_GPL(kvm_post_set_cr0);

int kvm_set_cr0(struct kvm_vcpu *vcpu, unsigned long cr0)
{
	unsigned long old_cr0 = kvm_read_cr0(vcpu);

	cr0 |= X86_CR0_ET;

#ifdef CONFIG_X86_64
	if (cr0 & 0xffffffff00000000UL)
		return 1;
#endif

	cr0 &= ~CR0_RESERVED_BITS;

	if ((cr0 & X86_CR0_NW) && !(cr0 & X86_CR0_CD))
		return 1;

	if ((cr0 & X86_CR0_PG) && !(cr0 & X86_CR0_PE))
		return 1;

#ifdef CONFIG_X86_64
	if ((vcpu->arch.efer & EFER_LME) && !is_paging(vcpu) &&
	    (cr0 & X86_CR0_PG)) {
		int cs_db, cs_l;

		if (!is_pae(vcpu))
			return 1;
		static_call(kvm_x86_get_cs_db_l_bits)(vcpu, &cs_db, &cs_l);
		if (cs_l)
			return 1;
	}
#endif
	if (!(vcpu->arch.efer & EFER_LME) && (cr0 & X86_CR0_PG) &&
	    is_pae(vcpu) && ((cr0 ^ old_cr0) & X86_CR0_PDPTR_BITS) &&
	    !load_pdptrs(vcpu, kvm_read_cr3(vcpu)))
		return 1;

	if (!(cr0 & X86_CR0_PG) &&
	    (is_64_bit_mode(vcpu) || kvm_read_cr4_bits(vcpu, X86_CR4_PCIDE)))
		return 1;

	static_call(kvm_x86_set_cr0)(vcpu, cr0);

	kvm_post_set_cr0(vcpu, old_cr0, cr0);

	return 0;
}
EXPORT_SYMBOL_GPL(kvm_set_cr0);

void kvm_lmsw(struct kvm_vcpu *vcpu, unsigned long msw)
{
	(void)kvm_set_cr0(vcpu, kvm_read_cr0_bits(vcpu, ~0x0eul) | (msw & 0x0f));
}
EXPORT_SYMBOL_GPL(kvm_lmsw);

void kvm_load_guest_xsave_state(struct kvm_vcpu *vcpu)
{
	if (vcpu->arch.guest_state_protected)
		return;

	if (kvm_read_cr4_bits(vcpu, X86_CR4_OSXSAVE)) {

		if (vcpu->arch.xcr0 != host_xcr0)
			xsetbv(XCR_XFEATURE_ENABLED_MASK, vcpu->arch.xcr0);

		if (vcpu->arch.xsaves_enabled &&
		    vcpu->arch.ia32_xss != host_xss)
			wrmsrl(MSR_IA32_XSS, vcpu->arch.ia32_xss);
	}

	if (static_cpu_has(X86_FEATURE_PKU) &&
	    (kvm_read_cr4_bits(vcpu, X86_CR4_PKE) ||
	     (vcpu->arch.xcr0 & XFEATURE_MASK_PKRU)) &&
	    vcpu->arch.pkru != vcpu->arch.host_pkru)
		write_pkru(vcpu->arch.pkru);
}
EXPORT_SYMBOL_GPL(kvm_load_guest_xsave_state);

void kvm_load_host_xsave_state(struct kvm_vcpu *vcpu)
{
	if (vcpu->arch.guest_state_protected)
		return;

	if (static_cpu_has(X86_FEATURE_PKU) &&
	    (kvm_read_cr4_bits(vcpu, X86_CR4_PKE) ||
	     (vcpu->arch.xcr0 & XFEATURE_MASK_PKRU))) {
		vcpu->arch.pkru = rdpkru();
		if (vcpu->arch.pkru != vcpu->arch.host_pkru)
			write_pkru(vcpu->arch.host_pkru);
	}

	if (kvm_read_cr4_bits(vcpu, X86_CR4_OSXSAVE)) {

		if (vcpu->arch.xcr0 != host_xcr0)
			xsetbv(XCR_XFEATURE_ENABLED_MASK, host_xcr0);

		if (vcpu->arch.xsaves_enabled &&
		    vcpu->arch.ia32_xss != host_xss)
			wrmsrl(MSR_IA32_XSS, host_xss);
	}

}
EXPORT_SYMBOL_GPL(kvm_load_host_xsave_state);

static inline u64 kvm_guest_supported_xcr0(struct kvm_vcpu *vcpu)
{
	return vcpu->arch.guest_fpu.fpstate->user_xfeatures;
}

#ifdef CONFIG_X86_64
static inline u64 kvm_guest_supported_xfd(struct kvm_vcpu *vcpu)
{
	return kvm_guest_supported_xcr0(vcpu) & XFEATURE_MASK_USER_DYNAMIC;
}
#endif

static int __kvm_set_xcr(struct kvm_vcpu *vcpu, u32 index, u64 xcr)
{
	u64 xcr0 = xcr;
	u64 old_xcr0 = vcpu->arch.xcr0;
	u64 valid_bits;

	/* Only support XCR_XFEATURE_ENABLED_MASK(xcr0) now  */
	if (index != XCR_XFEATURE_ENABLED_MASK)
		return 1;
	if (!(xcr0 & XFEATURE_MASK_FP))
		return 1;
	if ((xcr0 & XFEATURE_MASK_YMM) && !(xcr0 & XFEATURE_MASK_SSE))
		return 1;

	/*
	 * Do not allow the guest to set bits that we do not support
	 * saving.  However, xcr0 bit 0 is always set, even if the
	 * emulated CPU does not support XSAVE (see kvm_vcpu_reset()).
	 */
	valid_bits = kvm_guest_supported_xcr0(vcpu) | XFEATURE_MASK_FP;
	if (xcr0 & ~valid_bits)
		return 1;

	if ((!(xcr0 & XFEATURE_MASK_BNDREGS)) !=
	    (!(xcr0 & XFEATURE_MASK_BNDCSR)))
		return 1;

	if (xcr0 & XFEATURE_MASK_AVX512) {
		if (!(xcr0 & XFEATURE_MASK_YMM))
			return 1;
		if ((xcr0 & XFEATURE_MASK_AVX512) != XFEATURE_MASK_AVX512)
			return 1;
	}

	if ((xcr0 & XFEATURE_MASK_XTILE) &&
	    ((xcr0 & XFEATURE_MASK_XTILE) != XFEATURE_MASK_XTILE))
		return 1;

	vcpu->arch.xcr0 = xcr0;

	if ((xcr0 ^ old_xcr0) & XFEATURE_MASK_EXTEND)
		kvm_update_cpuid_runtime(vcpu);
	return 0;
}

int kvm_emulate_xsetbv(struct kvm_vcpu *vcpu)
{
	if (static_call(kvm_x86_get_cpl)(vcpu) != 0 ||
	    __kvm_set_xcr(vcpu, kvm_rcx_read(vcpu), kvm_read_edx_eax(vcpu))) {
		kvm_inject_gp(vcpu, 0);
		return 1;
	}

	return kvm_skip_emulated_instruction(vcpu);
}
EXPORT_SYMBOL_GPL(kvm_emulate_xsetbv);

bool kvm_is_valid_cr4(struct kvm_vcpu *vcpu, unsigned long cr4)
{
	if (cr4 & cr4_reserved_bits)
		return false;

	if (cr4 & vcpu->arch.cr4_guest_rsvd_bits)
		return false;

	return static_call(kvm_x86_is_valid_cr4)(vcpu, cr4);
}
EXPORT_SYMBOL_GPL(kvm_is_valid_cr4);

void kvm_post_set_cr4(struct kvm_vcpu *vcpu, unsigned long old_cr4, unsigned long cr4)
{
	if ((cr4 ^ old_cr4) & KVM_MMU_CR4_ROLE_BITS)
		kvm_mmu_reset_context(vcpu);

	/*
	 * If CR4.PCIDE is changed 0 -> 1, there is no need to flush the TLB
	 * according to the SDM; however, stale prev_roots could be reused
	 * incorrectly in the future after a MOV to CR3 with NOFLUSH=1, so we
	 * free them all.  This is *not* a superset of KVM_REQ_TLB_FLUSH_GUEST
	 * or KVM_REQ_TLB_FLUSH_CURRENT, because the hardware TLB is not flushed,
	 * so fall through.
	 */
	if (!tdp_enabled &&
	    (cr4 & X86_CR4_PCIDE) && !(old_cr4 & X86_CR4_PCIDE))
		kvm_mmu_unload(vcpu);

	/*
	 * The TLB has to be flushed for all PCIDs if any of the following
	 * (architecturally required) changes happen:
	 * - CR4.PCIDE is changed from 1 to 0
	 * - CR4.PGE is toggled
	 *
	 * This is a superset of KVM_REQ_TLB_FLUSH_CURRENT.
	 */
	if (((cr4 ^ old_cr4) & X86_CR4_PGE) ||
	    (!(cr4 & X86_CR4_PCIDE) && (old_cr4 & X86_CR4_PCIDE)))
		kvm_make_request(KVM_REQ_TLB_FLUSH_GUEST, vcpu);

	/*
	 * The TLB has to be flushed for the current PCID if any of the
	 * following (architecturally required) changes happen:
	 * - CR4.SMEP is changed from 0 to 1
	 * - CR4.PAE is toggled
	 */
	else if (((cr4 ^ old_cr4) & X86_CR4_PAE) ||
		 ((cr4 & X86_CR4_SMEP) && !(old_cr4 & X86_CR4_SMEP)))
		kvm_make_request(KVM_REQ_TLB_FLUSH_CURRENT, vcpu);

}
EXPORT_SYMBOL_GPL(kvm_post_set_cr4);

int kvm_set_cr4(struct kvm_vcpu *vcpu, unsigned long cr4)
{
	unsigned long old_cr4 = kvm_read_cr4(vcpu);

	if (!kvm_is_valid_cr4(vcpu, cr4))
		return 1;

	if (is_long_mode(vcpu)) {
		if (!(cr4 & X86_CR4_PAE))
			return 1;
		if ((cr4 ^ old_cr4) & X86_CR4_LA57)
			return 1;
	} else if (is_paging(vcpu) && (cr4 & X86_CR4_PAE)
		   && ((cr4 ^ old_cr4) & X86_CR4_PDPTR_BITS)
		   && !load_pdptrs(vcpu, kvm_read_cr3(vcpu)))
		return 1;

	if ((cr4 & X86_CR4_PCIDE) && !(old_cr4 & X86_CR4_PCIDE)) {
		if (!guest_cpuid_has(vcpu, X86_FEATURE_PCID))
			return 1;

		/* PCID can not be enabled when cr3[11:0]!=000H or EFER.LMA=0 */
		if ((kvm_read_cr3(vcpu) & X86_CR3_PCID_MASK) || !is_long_mode(vcpu))
			return 1;
	}

	static_call(kvm_x86_set_cr4)(vcpu, cr4);

	kvm_post_set_cr4(vcpu, old_cr4, cr4);

	return 0;
}
EXPORT_SYMBOL_GPL(kvm_set_cr4);

static void kvm_invalidate_pcid(struct kvm_vcpu *vcpu, unsigned long pcid)
{
	struct kvm_mmu *mmu = vcpu->arch.mmu;
	unsigned long roots_to_free = 0;
	int i;

	/*
	 * MOV CR3 and INVPCID are usually not intercepted when using TDP, but
	 * this is reachable when running EPT=1 and unrestricted_guest=0,  and
	 * also via the emulator.  KVM's TDP page tables are not in the scope of
	 * the invalidation, but the guest's TLB entries need to be flushed as
	 * the CPU may have cached entries in its TLB for the target PCID.
	 */
	if (unlikely(tdp_enabled)) {
		kvm_make_request(KVM_REQ_TLB_FLUSH_GUEST, vcpu);
		return;
	}

	/*
	 * If neither the current CR3 nor any of the prev_roots use the given
	 * PCID, then nothing needs to be done here because a resync will
	 * happen anyway before switching to any other CR3.
	 */
	if (kvm_get_active_pcid(vcpu) == pcid) {
		kvm_make_request(KVM_REQ_MMU_SYNC, vcpu);
		kvm_make_request(KVM_REQ_TLB_FLUSH_CURRENT, vcpu);
	}

	/*
	 * If PCID is disabled, there is no need to free prev_roots even if the
	 * PCIDs for them are also 0, because MOV to CR3 always flushes the TLB
	 * with PCIDE=0.
	 */
	if (!kvm_read_cr4_bits(vcpu, X86_CR4_PCIDE))
		return;

	for (i = 0; i < KVM_MMU_NUM_PREV_ROOTS; i++)
		if (kvm_get_pcid(vcpu, mmu->prev_roots[i].pgd) == pcid)
			roots_to_free |= KVM_MMU_ROOT_PREVIOUS(i);

	kvm_mmu_free_roots(vcpu->kvm, mmu, roots_to_free);
}

int kvm_set_cr3(struct kvm_vcpu *vcpu, unsigned long cr3)
{
	bool skip_tlb_flush = false;
	unsigned long pcid = 0;
#ifdef CONFIG_X86_64
	bool pcid_enabled = kvm_read_cr4_bits(vcpu, X86_CR4_PCIDE);

	if (pcid_enabled) {
		skip_tlb_flush = cr3 & X86_CR3_PCID_NOFLUSH;
		cr3 &= ~X86_CR3_PCID_NOFLUSH;
		pcid = cr3 & X86_CR3_PCID_MASK;
	}
#endif

	/* PDPTRs are always reloaded for PAE paging. */
	if (cr3 == kvm_read_cr3(vcpu) && !is_pae_paging(vcpu))
		goto handle_tlb_flush;

	/*
	 * Do not condition the GPA check on long mode, this helper is used to
	 * stuff CR3, e.g. for RSM emulation, and there is no guarantee that
	 * the current vCPU mode is accurate.
	 */
	if (kvm_vcpu_is_illegal_gpa(vcpu, cr3))
		return 1;

	if (is_pae_paging(vcpu) && !load_pdptrs(vcpu, cr3))
		return 1;

	if (cr3 != kvm_read_cr3(vcpu))
		kvm_mmu_new_pgd(vcpu, cr3);

	vcpu->arch.cr3 = cr3;
	kvm_register_mark_dirty(vcpu, VCPU_EXREG_CR3);
	/* Do not call post_set_cr3, we do not get here for confidential guests.  */

handle_tlb_flush:
	/*
	 * A load of CR3 that flushes the TLB flushes only the current PCID,
	 * even if PCID is disabled, in which case PCID=0 is flushed.  It's a
	 * moot point in the end because _disabling_ PCID will flush all PCIDs,
	 * and it's impossible to use a non-zero PCID when PCID is disabled,
	 * i.e. only PCID=0 can be relevant.
	 */
	if (!skip_tlb_flush)
		kvm_invalidate_pcid(vcpu, pcid);

	return 0;
}
EXPORT_SYMBOL_GPL(kvm_set_cr3);

int kvm_set_cr8(struct kvm_vcpu *vcpu, unsigned long cr8)
{
	if (cr8 & CR8_RESERVED_BITS)
		return 1;
	if (lapic_in_kernel(vcpu))
		kvm_lapic_set_tpr(vcpu, cr8);
	else
		vcpu->arch.cr8 = cr8;
	return 0;
}
EXPORT_SYMBOL_GPL(kvm_set_cr8);

unsigned long kvm_get_cr8(struct kvm_vcpu *vcpu)
{
	if (lapic_in_kernel(vcpu))
		return kvm_lapic_get_cr8(vcpu);
	else
		return vcpu->arch.cr8;
}
EXPORT_SYMBOL_GPL(kvm_get_cr8);

static void kvm_update_dr0123(struct kvm_vcpu *vcpu)
{
	int i;

	if (!(vcpu->guest_debug & KVM_GUESTDBG_USE_HW_BP)) {
		for (i = 0; i < KVM_NR_DB_REGS; i++)
			vcpu->arch.eff_db[i] = vcpu->arch.db[i];
	}
}

void kvm_update_dr7(struct kvm_vcpu *vcpu)
{
	unsigned long dr7;

	if (vcpu->guest_debug & KVM_GUESTDBG_USE_HW_BP)
		dr7 = vcpu->arch.guest_debug_dr7;
	else
		dr7 = vcpu->arch.dr7;
	static_call(kvm_x86_set_dr7)(vcpu, dr7);
	vcpu->arch.switch_db_regs &= ~KVM_DEBUGREG_BP_ENABLED;
	if (dr7 & DR7_BP_EN_MASK)
		vcpu->arch.switch_db_regs |= KVM_DEBUGREG_BP_ENABLED;
}
EXPORT_SYMBOL_GPL(kvm_update_dr7);

static u64 kvm_dr6_fixed(struct kvm_vcpu *vcpu)
{
	u64 fixed = DR6_FIXED_1;

	if (!guest_cpuid_has(vcpu, X86_FEATURE_RTM))
		fixed |= DR6_RTM;

	if (!guest_cpuid_has(vcpu, X86_FEATURE_BUS_LOCK_DETECT))
		fixed |= DR6_BUS_LOCK;
	return fixed;
}

int kvm_set_dr(struct kvm_vcpu *vcpu, int dr, unsigned long val)
{
	size_t size = ARRAY_SIZE(vcpu->arch.db);

	switch (dr) {
	case 0 ... 3:
		vcpu->arch.db[array_index_nospec(dr, size)] = val;
		if (!(vcpu->guest_debug & KVM_GUESTDBG_USE_HW_BP))
			vcpu->arch.eff_db[dr] = val;
		break;
	case 4:
	case 6:
		if (!kvm_dr6_valid(val))
			return 1; /* #GP */
		vcpu->arch.dr6 = (val & DR6_VOLATILE) | kvm_dr6_fixed(vcpu);
		break;
	case 5:
	default: /* 7 */
		if (!kvm_dr7_valid(val))
			return 1; /* #GP */
		vcpu->arch.dr7 = (val & DR7_VOLATILE) | DR7_FIXED_1;
		kvm_update_dr7(vcpu);
		break;
	}

	return 0;
}
EXPORT_SYMBOL_GPL(kvm_set_dr);

void kvm_get_dr(struct kvm_vcpu *vcpu, int dr, unsigned long *val)
{
	size_t size = ARRAY_SIZE(vcpu->arch.db);

	switch (dr) {
	case 0 ... 3:
		*val = vcpu->arch.db[array_index_nospec(dr, size)];
		break;
	case 4:
	case 6:
		*val = vcpu->arch.dr6;
		break;
	case 5:
	default: /* 7 */
		*val = vcpu->arch.dr7;
		break;
	}
}
EXPORT_SYMBOL_GPL(kvm_get_dr);

int kvm_emulate_rdpmc(struct kvm_vcpu *vcpu)
{
	u32 ecx = kvm_rcx_read(vcpu);
	u64 data;

	if (kvm_pmu_rdpmc(vcpu, ecx, &data)) {
		kvm_inject_gp(vcpu, 0);
		return 1;
	}

	kvm_rax_write(vcpu, (u32)data);
	kvm_rdx_write(vcpu, data >> 32);
	return kvm_skip_emulated_instruction(vcpu);
}
EXPORT_SYMBOL_GPL(kvm_emulate_rdpmc);

/*
 * List of msr numbers which we expose to userspace through KVM_GET_MSRS
 * and KVM_SET_MSRS, and KVM_GET_MSR_INDEX_LIST.
 *
 * The three MSR lists(msrs_to_save, emulated_msrs, msr_based_features)
 * extract the supported MSRs from the related const lists.
 * msrs_to_save is selected from the msrs_to_save_all to reflect the
 * capabilities of the host cpu. This capabilities test skips MSRs that are
 * kvm-specific. Those are put in emulated_msrs_all; filtering of emulated_msrs
 * may depend on host virtualization features rather than host cpu features.
 */

static const u32 msrs_to_save_all[] = {
	MSR_IA32_SYSENTER_CS, MSR_IA32_SYSENTER_ESP, MSR_IA32_SYSENTER_EIP,
	MSR_STAR,
#ifdef CONFIG_X86_64
	MSR_CSTAR, MSR_KERNEL_GS_BASE, MSR_SYSCALL_MASK, MSR_LSTAR,
#endif
	MSR_IA32_TSC, MSR_IA32_CR_PAT, MSR_VM_HSAVE_PA,
	MSR_IA32_FEAT_CTL, MSR_IA32_BNDCFGS, MSR_TSC_AUX,
	MSR_IA32_SPEC_CTRL,
	MSR_IA32_RTIT_CTL, MSR_IA32_RTIT_STATUS, MSR_IA32_RTIT_CR3_MATCH,
	MSR_IA32_RTIT_OUTPUT_BASE, MSR_IA32_RTIT_OUTPUT_MASK,
	MSR_IA32_RTIT_ADDR0_A, MSR_IA32_RTIT_ADDR0_B,
	MSR_IA32_RTIT_ADDR1_A, MSR_IA32_RTIT_ADDR1_B,
	MSR_IA32_RTIT_ADDR2_A, MSR_IA32_RTIT_ADDR2_B,
	MSR_IA32_RTIT_ADDR3_A, MSR_IA32_RTIT_ADDR3_B,
	MSR_IA32_UMWAIT_CONTROL,

	MSR_ARCH_PERFMON_FIXED_CTR0, MSR_ARCH_PERFMON_FIXED_CTR1,
	MSR_ARCH_PERFMON_FIXED_CTR0 + 2,
	MSR_CORE_PERF_FIXED_CTR_CTRL, MSR_CORE_PERF_GLOBAL_STATUS,
	MSR_CORE_PERF_GLOBAL_CTRL, MSR_CORE_PERF_GLOBAL_OVF_CTRL,
	MSR_ARCH_PERFMON_PERFCTR0, MSR_ARCH_PERFMON_PERFCTR1,
	MSR_ARCH_PERFMON_PERFCTR0 + 2, MSR_ARCH_PERFMON_PERFCTR0 + 3,
	MSR_ARCH_PERFMON_PERFCTR0 + 4, MSR_ARCH_PERFMON_PERFCTR0 + 5,
	MSR_ARCH_PERFMON_PERFCTR0 + 6, MSR_ARCH_PERFMON_PERFCTR0 + 7,
	MSR_ARCH_PERFMON_PERFCTR0 + 8, MSR_ARCH_PERFMON_PERFCTR0 + 9,
	MSR_ARCH_PERFMON_PERFCTR0 + 10, MSR_ARCH_PERFMON_PERFCTR0 + 11,
	MSR_ARCH_PERFMON_PERFCTR0 + 12, MSR_ARCH_PERFMON_PERFCTR0 + 13,
	MSR_ARCH_PERFMON_PERFCTR0 + 14, MSR_ARCH_PERFMON_PERFCTR0 + 15,
	MSR_ARCH_PERFMON_PERFCTR0 + 16, MSR_ARCH_PERFMON_PERFCTR0 + 17,
	MSR_ARCH_PERFMON_EVENTSEL0, MSR_ARCH_PERFMON_EVENTSEL1,
	MSR_ARCH_PERFMON_EVENTSEL0 + 2, MSR_ARCH_PERFMON_EVENTSEL0 + 3,
	MSR_ARCH_PERFMON_EVENTSEL0 + 4, MSR_ARCH_PERFMON_EVENTSEL0 + 5,
	MSR_ARCH_PERFMON_EVENTSEL0 + 6, MSR_ARCH_PERFMON_EVENTSEL0 + 7,
	MSR_ARCH_PERFMON_EVENTSEL0 + 8, MSR_ARCH_PERFMON_EVENTSEL0 + 9,
	MSR_ARCH_PERFMON_EVENTSEL0 + 10, MSR_ARCH_PERFMON_EVENTSEL0 + 11,
	MSR_ARCH_PERFMON_EVENTSEL0 + 12, MSR_ARCH_PERFMON_EVENTSEL0 + 13,
	MSR_ARCH_PERFMON_EVENTSEL0 + 14, MSR_ARCH_PERFMON_EVENTSEL0 + 15,
	MSR_ARCH_PERFMON_EVENTSEL0 + 16, MSR_ARCH_PERFMON_EVENTSEL0 + 17,

	MSR_K7_EVNTSEL0, MSR_K7_EVNTSEL1, MSR_K7_EVNTSEL2, MSR_K7_EVNTSEL3,
	MSR_K7_PERFCTR0, MSR_K7_PERFCTR1, MSR_K7_PERFCTR2, MSR_K7_PERFCTR3,
	MSR_F15H_PERF_CTL0, MSR_F15H_PERF_CTL1, MSR_F15H_PERF_CTL2,
	MSR_F15H_PERF_CTL3, MSR_F15H_PERF_CTL4, MSR_F15H_PERF_CTL5,
	MSR_F15H_PERF_CTR0, MSR_F15H_PERF_CTR1, MSR_F15H_PERF_CTR2,
	MSR_F15H_PERF_CTR3, MSR_F15H_PERF_CTR4, MSR_F15H_PERF_CTR5,
	MSR_IA32_XFD, MSR_IA32_XFD_ERR,
};

static u32 msrs_to_save[ARRAY_SIZE(msrs_to_save_all)];
static unsigned num_msrs_to_save;

static const u32 emulated_msrs_all[] = {
	MSR_KVM_SYSTEM_TIME, MSR_KVM_WALL_CLOCK,
	MSR_KVM_SYSTEM_TIME_NEW, MSR_KVM_WALL_CLOCK_NEW,
	HV_X64_MSR_GUEST_OS_ID, HV_X64_MSR_HYPERCALL,
	HV_X64_MSR_TIME_REF_COUNT, HV_X64_MSR_REFERENCE_TSC,
	HV_X64_MSR_TSC_FREQUENCY, HV_X64_MSR_APIC_FREQUENCY,
	HV_X64_MSR_CRASH_P0, HV_X64_MSR_CRASH_P1, HV_X64_MSR_CRASH_P2,
	HV_X64_MSR_CRASH_P3, HV_X64_MSR_CRASH_P4, HV_X64_MSR_CRASH_CTL,
	HV_X64_MSR_RESET,
	HV_X64_MSR_VP_INDEX,
	HV_X64_MSR_VP_RUNTIME,
	HV_X64_MSR_SCONTROL,
	HV_X64_MSR_STIMER0_CONFIG,
	HV_X64_MSR_VP_ASSIST_PAGE,
	HV_X64_MSR_REENLIGHTENMENT_CONTROL, HV_X64_MSR_TSC_EMULATION_CONTROL,
	HV_X64_MSR_TSC_EMULATION_STATUS,
	HV_X64_MSR_SYNDBG_OPTIONS,
	HV_X64_MSR_SYNDBG_CONTROL, HV_X64_MSR_SYNDBG_STATUS,
	HV_X64_MSR_SYNDBG_SEND_BUFFER, HV_X64_MSR_SYNDBG_RECV_BUFFER,
	HV_X64_MSR_SYNDBG_PENDING_BUFFER,

	MSR_KVM_ASYNC_PF_EN, MSR_KVM_STEAL_TIME,
	MSR_KVM_PV_EOI_EN, MSR_KVM_ASYNC_PF_INT, MSR_KVM_ASYNC_PF_ACK,

	MSR_IA32_TSC_ADJUST,
	MSR_IA32_TSC_DEADLINE,
	MSR_IA32_ARCH_CAPABILITIES,
	MSR_IA32_PERF_CAPABILITIES,
	MSR_IA32_MISC_ENABLE,
	MSR_IA32_MCG_STATUS,
	MSR_IA32_MCG_CTL,
	MSR_IA32_MCG_EXT_CTL,
	MSR_IA32_SMBASE,
	MSR_SMI_COUNT,
	MSR_PLATFORM_INFO,
	MSR_MISC_FEATURES_ENABLES,
	MSR_AMD64_VIRT_SPEC_CTRL,
	MSR_AMD64_TSC_RATIO,
	MSR_IA32_POWER_CTL,
	MSR_IA32_UCODE_REV,

	/*
	 * The following list leaves out MSRs whose values are determined
	 * by arch/x86/kvm/vmx/nested.c based on CPUID or other MSRs.
	 * We always support the "true" VMX control MSRs, even if the host
	 * processor does not, so I am putting these registers here rather
	 * than in msrs_to_save_all.
	 */
	MSR_IA32_VMX_BASIC,
	MSR_IA32_VMX_TRUE_PINBASED_CTLS,
	MSR_IA32_VMX_TRUE_PROCBASED_CTLS,
	MSR_IA32_VMX_TRUE_EXIT_CTLS,
	MSR_IA32_VMX_TRUE_ENTRY_CTLS,
	MSR_IA32_VMX_MISC,
	MSR_IA32_VMX_CR0_FIXED0,
	MSR_IA32_VMX_CR4_FIXED0,
	MSR_IA32_VMX_VMCS_ENUM,
	MSR_IA32_VMX_PROCBASED_CTLS2,
	MSR_IA32_VMX_EPT_VPID_CAP,
	MSR_IA32_VMX_VMFUNC,

	MSR_K7_HWCR,
	MSR_KVM_POLL_CONTROL,
};

static u32 emulated_msrs[ARRAY_SIZE(emulated_msrs_all)];
static unsigned num_emulated_msrs;

/*
 * List of msr numbers which are used to expose MSR-based features that
 * can be used by a hypervisor to validate requested CPU features.
 */
static const u32 msr_based_features_all[] = {
	MSR_IA32_VMX_BASIC,
	MSR_IA32_VMX_TRUE_PINBASED_CTLS,
	MSR_IA32_VMX_PINBASED_CTLS,
	MSR_IA32_VMX_TRUE_PROCBASED_CTLS,
	MSR_IA32_VMX_PROCBASED_CTLS,
	MSR_IA32_VMX_TRUE_EXIT_CTLS,
	MSR_IA32_VMX_EXIT_CTLS,
	MSR_IA32_VMX_TRUE_ENTRY_CTLS,
	MSR_IA32_VMX_ENTRY_CTLS,
	MSR_IA32_VMX_MISC,
	MSR_IA32_VMX_CR0_FIXED0,
	MSR_IA32_VMX_CR0_FIXED1,
	MSR_IA32_VMX_CR4_FIXED0,
	MSR_IA32_VMX_CR4_FIXED1,
	MSR_IA32_VMX_VMCS_ENUM,
	MSR_IA32_VMX_PROCBASED_CTLS2,
	MSR_IA32_VMX_EPT_VPID_CAP,
	MSR_IA32_VMX_VMFUNC,

	MSR_F10H_DECFG,
	MSR_IA32_UCODE_REV,
	MSR_IA32_ARCH_CAPABILITIES,
	MSR_IA32_PERF_CAPABILITIES,
};

static u32 msr_based_features[ARRAY_SIZE(msr_based_features_all)];
static unsigned int num_msr_based_features;

static u64 kvm_get_arch_capabilities(void)
{
	u64 data = 0;

	if (boot_cpu_has(X86_FEATURE_ARCH_CAPABILITIES))
		rdmsrl(MSR_IA32_ARCH_CAPABILITIES, data);

	/*
	 * If nx_huge_pages is enabled, KVM's shadow paging will ensure that
	 * the nested hypervisor runs with NX huge pages.  If it is not,
	 * L1 is anyway vulnerable to ITLB_MULTIHIT exploits from other
	 * L1 guests, so it need not worry about its own (L2) guests.
	 */
	data |= ARCH_CAP_PSCHANGE_MC_NO;

	/*
	 * If we're doing cache flushes (either "always" or "cond")
	 * we will do one whenever the guest does a vmlaunch/vmresume.
	 * If an outer hypervisor is doing the cache flush for us
	 * (VMENTER_L1D_FLUSH_NESTED_VM), we can safely pass that
	 * capability to the guest too, and if EPT is disabled we're not
	 * vulnerable.  Overall, only VMENTER_L1D_FLUSH_NEVER will
	 * require a nested hypervisor to do a flush of its own.
	 */
	if (l1tf_vmx_mitigation != VMENTER_L1D_FLUSH_NEVER)
		data |= ARCH_CAP_SKIP_VMENTRY_L1DFLUSH;

	if (!boot_cpu_has_bug(X86_BUG_CPU_MELTDOWN))
		data |= ARCH_CAP_RDCL_NO;
	if (!boot_cpu_has_bug(X86_BUG_SPEC_STORE_BYPASS))
		data |= ARCH_CAP_SSB_NO;
	if (!boot_cpu_has_bug(X86_BUG_MDS))
		data |= ARCH_CAP_MDS_NO;

	if (!boot_cpu_has(X86_FEATURE_RTM)) {
		/*
		 * If RTM=0 because the kernel has disabled TSX, the host might
		 * have TAA_NO or TSX_CTRL.  Clear TAA_NO (the guest sees RTM=0
		 * and therefore knows that there cannot be TAA) but keep
		 * TSX_CTRL: some buggy userspaces leave it set on tsx=on hosts,
		 * and we want to allow migrating those guests to tsx=off hosts.
		 */
		data &= ~ARCH_CAP_TAA_NO;
	} else if (!boot_cpu_has_bug(X86_BUG_TAA)) {
		data |= ARCH_CAP_TAA_NO;
	} else {
		/*
		 * Nothing to do here; we emulate TSX_CTRL if present on the
		 * host so the guest can choose between disabling TSX or
		 * using VERW to clear CPU buffers.
		 */
	}

	return data;
}

static int kvm_get_msr_feature(struct kvm_msr_entry *msr)
{
	switch (msr->index) {
	case MSR_IA32_ARCH_CAPABILITIES:
		msr->data = kvm_get_arch_capabilities();
		break;
	case MSR_IA32_UCODE_REV:
		rdmsrl_safe(msr->index, &msr->data);
		break;
	default:
		return static_call(kvm_x86_get_msr_feature)(msr);
	}
	return 0;
}

static int do_get_msr_feature(struct kvm_vcpu *vcpu, unsigned index, u64 *data)
{
	struct kvm_msr_entry msr;
	int r;

	msr.index = index;
	r = kvm_get_msr_feature(&msr);

	if (r == KVM_MSR_RET_INVALID) {
		/* Unconditionally clear the output for simplicity */
		*data = 0;
		if (kvm_msr_ignored_check(index, 0, false))
			r = 0;
	}

	if (r)
		return r;

	*data = msr.data;

	return 0;
}

static bool __kvm_valid_efer(struct kvm_vcpu *vcpu, u64 efer)
{
	if (efer & EFER_FFXSR && !guest_cpuid_has(vcpu, X86_FEATURE_FXSR_OPT))
		return false;

	if (efer & EFER_SVME && !guest_cpuid_has(vcpu, X86_FEATURE_SVM))
		return false;

	if (efer & (EFER_LME | EFER_LMA) &&
	    !guest_cpuid_has(vcpu, X86_FEATURE_LM))
		return false;

	if (efer & EFER_NX && !guest_cpuid_has(vcpu, X86_FEATURE_NX))
		return false;

	return true;

}
bool kvm_valid_efer(struct kvm_vcpu *vcpu, u64 efer)
{
	if (efer & efer_reserved_bits)
		return false;

	return __kvm_valid_efer(vcpu, efer);
}
EXPORT_SYMBOL_GPL(kvm_valid_efer);

static int set_efer(struct kvm_vcpu *vcpu, struct msr_data *msr_info)
{
	u64 old_efer = vcpu->arch.efer;
	u64 efer = msr_info->data;
	int r;

	if (efer & efer_reserved_bits)
		return 1;

	if (!msr_info->host_initiated) {
		if (!__kvm_valid_efer(vcpu, efer))
			return 1;

		if (is_paging(vcpu) &&
		    (vcpu->arch.efer & EFER_LME) != (efer & EFER_LME))
			return 1;
	}

	efer &= ~EFER_LMA;
	efer |= vcpu->arch.efer & EFER_LMA;

	r = static_call(kvm_x86_set_efer)(vcpu, efer);
	if (r) {
		WARN_ON(r > 0);
		return r;
	}

	if ((efer ^ old_efer) & KVM_MMU_EFER_ROLE_BITS)
		kvm_mmu_reset_context(vcpu);

	return 0;
}

void kvm_enable_efer_bits(u64 mask)
{
       efer_reserved_bits &= ~mask;
}
EXPORT_SYMBOL_GPL(kvm_enable_efer_bits);

bool kvm_msr_allowed(struct kvm_vcpu *vcpu, u32 index, u32 type)
{
	struct kvm_x86_msr_filter *msr_filter;
	struct msr_bitmap_range *ranges;
	struct kvm *kvm = vcpu->kvm;
	bool allowed;
	int idx;
	u32 i;

	/* x2APIC MSRs do not support filtering. */
	if (index >= 0x800 && index <= 0x8ff)
		return true;

	idx = srcu_read_lock(&kvm->srcu);

	msr_filter = srcu_dereference(kvm->arch.msr_filter, &kvm->srcu);
	if (!msr_filter) {
		allowed = true;
		goto out;
	}

	allowed = msr_filter->default_allow;
	ranges = msr_filter->ranges;

	for (i = 0; i < msr_filter->count; i++) {
		u32 start = ranges[i].base;
		u32 end = start + ranges[i].nmsrs;
		u32 flags = ranges[i].flags;
		unsigned long *bitmap = ranges[i].bitmap;

		if ((index >= start) && (index < end) && (flags & type)) {
			allowed = !!test_bit(index - start, bitmap);
			break;
		}
	}

out:
	srcu_read_unlock(&kvm->srcu, idx);

	return allowed;
}
EXPORT_SYMBOL_GPL(kvm_msr_allowed);

/*
 * Write @data into the MSR specified by @index.  Select MSR specific fault
 * checks are bypassed if @host_initiated is %true.
 * Returns 0 on success, non-0 otherwise.
 * Assumes vcpu_load() was already called.
 */
static int __kvm_set_msr(struct kvm_vcpu *vcpu, u32 index, u64 data,
			 bool host_initiated)
{
	struct msr_data msr;

	switch (index) {
	case MSR_FS_BASE:
	case MSR_GS_BASE:
	case MSR_KERNEL_GS_BASE:
	case MSR_CSTAR:
	case MSR_LSTAR:
		if (is_noncanonical_address(data, vcpu))
			return 1;
		break;
	case MSR_IA32_SYSENTER_EIP:
	case MSR_IA32_SYSENTER_ESP:
		/*
		 * IA32_SYSENTER_ESP and IA32_SYSENTER_EIP cause #GP if
		 * non-canonical address is written on Intel but not on
		 * AMD (which ignores the top 32-bits, because it does
		 * not implement 64-bit SYSENTER).
		 *
		 * 64-bit code should hence be able to write a non-canonical
		 * value on AMD.  Making the address canonical ensures that
		 * vmentry does not fail on Intel after writing a non-canonical
		 * value, and that something deterministic happens if the guest
		 * invokes 64-bit SYSENTER.
		 */
		data = __canonical_address(data, vcpu_virt_addr_bits(vcpu));
		break;
	case MSR_TSC_AUX:
		if (!kvm_is_supported_user_return_msr(MSR_TSC_AUX))
			return 1;

		if (!host_initiated &&
		    !guest_cpuid_has(vcpu, X86_FEATURE_RDTSCP) &&
		    !guest_cpuid_has(vcpu, X86_FEATURE_RDPID))
			return 1;

		/*
		 * Per Intel's SDM, bits 63:32 are reserved, but AMD's APM has
		 * incomplete and conflicting architectural behavior.  Current
		 * AMD CPUs completely ignore bits 63:32, i.e. they aren't
		 * reserved and always read as zeros.  Enforce Intel's reserved
		 * bits check if and only if the guest CPU is Intel, and clear
		 * the bits in all other cases.  This ensures cross-vendor
		 * migration will provide consistent behavior for the guest.
		 */
		if (guest_cpuid_is_intel(vcpu) && (data >> 32) != 0)
			return 1;

		data = (u32)data;
		break;
	}

	msr.data = data;
	msr.index = index;
	msr.host_initiated = host_initiated;

	return static_call(kvm_x86_set_msr)(vcpu, &msr);
}

static int kvm_set_msr_ignored_check(struct kvm_vcpu *vcpu,
				     u32 index, u64 data, bool host_initiated)
{
	int ret = __kvm_set_msr(vcpu, index, data, host_initiated);

	if (ret == KVM_MSR_RET_INVALID)
		if (kvm_msr_ignored_check(index, data, true))
			ret = 0;

	return ret;
}

/*
 * Read the MSR specified by @index into @data.  Select MSR specific fault
 * checks are bypassed if @host_initiated is %true.
 * Returns 0 on success, non-0 otherwise.
 * Assumes vcpu_load() was already called.
 */
int __kvm_get_msr(struct kvm_vcpu *vcpu, u32 index, u64 *data,
		  bool host_initiated)
{
	struct msr_data msr;
	int ret;

	switch (index) {
	case MSR_TSC_AUX:
		if (!kvm_is_supported_user_return_msr(MSR_TSC_AUX))
			return 1;

		if (!host_initiated &&
		    !guest_cpuid_has(vcpu, X86_FEATURE_RDTSCP) &&
		    !guest_cpuid_has(vcpu, X86_FEATURE_RDPID))
			return 1;
		break;
	}

	msr.index = index;
	msr.host_initiated = host_initiated;

	ret = static_call(kvm_x86_get_msr)(vcpu, &msr);
	if (!ret)
		*data = msr.data;
	return ret;
}

static int kvm_get_msr_ignored_check(struct kvm_vcpu *vcpu,
				     u32 index, u64 *data, bool host_initiated)
{
	int ret = __kvm_get_msr(vcpu, index, data, host_initiated);

	if (ret == KVM_MSR_RET_INVALID) {
		/* Unconditionally clear *data for simplicity */
		*data = 0;
		if (kvm_msr_ignored_check(index, 0, false))
			ret = 0;
	}

	return ret;
}

static int kvm_get_msr_with_filter(struct kvm_vcpu *vcpu, u32 index, u64 *data)
{
	if (!kvm_msr_allowed(vcpu, index, KVM_MSR_FILTER_READ))
		return KVM_MSR_RET_FILTERED;
	return kvm_get_msr_ignored_check(vcpu, index, data, false);
}

static int kvm_set_msr_with_filter(struct kvm_vcpu *vcpu, u32 index, u64 data)
{
	if (!kvm_msr_allowed(vcpu, index, KVM_MSR_FILTER_WRITE))
		return KVM_MSR_RET_FILTERED;
	return kvm_set_msr_ignored_check(vcpu, index, data, false);
}

int kvm_get_msr(struct kvm_vcpu *vcpu, u32 index, u64 *data)
{
	return kvm_get_msr_ignored_check(vcpu, index, data, false);
}
EXPORT_SYMBOL_GPL(kvm_get_msr);

int kvm_set_msr(struct kvm_vcpu *vcpu, u32 index, u64 data)
{
	return kvm_set_msr_ignored_check(vcpu, index, data, false);
}
EXPORT_SYMBOL_GPL(kvm_set_msr);

static void complete_userspace_rdmsr(struct kvm_vcpu *vcpu)
{
	if (!vcpu->run->msr.error) {
		kvm_rax_write(vcpu, (u32)vcpu->run->msr.data);
		kvm_rdx_write(vcpu, vcpu->run->msr.data >> 32);
	}
}

static int complete_emulated_msr_access(struct kvm_vcpu *vcpu)
{
	return complete_emulated_insn_gp(vcpu, vcpu->run->msr.error);
}

static int complete_emulated_rdmsr(struct kvm_vcpu *vcpu)
{
	complete_userspace_rdmsr(vcpu);
	return complete_emulated_msr_access(vcpu);
}

static int complete_fast_msr_access(struct kvm_vcpu *vcpu)
{
	return static_call(kvm_x86_complete_emulated_msr)(vcpu, vcpu->run->msr.error);
}

static int complete_fast_rdmsr(struct kvm_vcpu *vcpu)
{
	complete_userspace_rdmsr(vcpu);
	return complete_fast_msr_access(vcpu);
}

static u64 kvm_msr_reason(int r)
{
	switch (r) {
	case KVM_MSR_RET_INVALID:
		return KVM_MSR_EXIT_REASON_UNKNOWN;
	case KVM_MSR_RET_FILTERED:
		return KVM_MSR_EXIT_REASON_FILTER;
	default:
		return KVM_MSR_EXIT_REASON_INVAL;
	}
}

static int kvm_msr_user_space(struct kvm_vcpu *vcpu, u32 index,
			      u32 exit_reason, u64 data,
			      int (*completion)(struct kvm_vcpu *vcpu),
			      int r)
{
	u64 msr_reason = kvm_msr_reason(r);

	/* Check if the user wanted to know about this MSR fault */
	if (!(vcpu->kvm->arch.user_space_msr_mask & msr_reason))
		return 0;

	vcpu->run->exit_reason = exit_reason;
	vcpu->run->msr.error = 0;
	memset(vcpu->run->msr.pad, 0, sizeof(vcpu->run->msr.pad));
	vcpu->run->msr.reason = msr_reason;
	vcpu->run->msr.index = index;
	vcpu->run->msr.data = data;
	vcpu->arch.complete_userspace_io = completion;

	return 1;
}

int kvm_emulate_rdmsr(struct kvm_vcpu *vcpu)
{
	u32 ecx = kvm_rcx_read(vcpu);
	u64 data;
	int r;

	r = kvm_get_msr_with_filter(vcpu, ecx, &data);

	if (!r) {
		trace_kvm_msr_read(ecx, data);

		kvm_rax_write(vcpu, data & -1u);
		kvm_rdx_write(vcpu, (data >> 32) & -1u);
	} else {
		/* MSR read failed? See if we should ask user space */
		if (kvm_msr_user_space(vcpu, ecx, KVM_EXIT_X86_RDMSR, 0,
				       complete_fast_rdmsr, r))
			return 0;
		trace_kvm_msr_read_ex(ecx);
	}

	return static_call(kvm_x86_complete_emulated_msr)(vcpu, r);
}
EXPORT_SYMBOL_GPL(kvm_emulate_rdmsr);

int kvm_emulate_wrmsr(struct kvm_vcpu *vcpu)
{
	u32 ecx = kvm_rcx_read(vcpu);
	u64 data = kvm_read_edx_eax(vcpu);
	int r;

	r = kvm_set_msr_with_filter(vcpu, ecx, data);

	if (!r) {
		trace_kvm_msr_write(ecx, data);
	} else {
		/* MSR write failed? See if we should ask user space */
		if (kvm_msr_user_space(vcpu, ecx, KVM_EXIT_X86_WRMSR, data,
				       complete_fast_msr_access, r))
			return 0;
		/* Signal all other negative errors to userspace */
		if (r < 0)
			return r;
		trace_kvm_msr_write_ex(ecx, data);
	}

	return static_call(kvm_x86_complete_emulated_msr)(vcpu, r);
}
EXPORT_SYMBOL_GPL(kvm_emulate_wrmsr);

int kvm_emulate_as_nop(struct kvm_vcpu *vcpu)
{
	return kvm_skip_emulated_instruction(vcpu);
}
EXPORT_SYMBOL_GPL(kvm_emulate_as_nop);

int kvm_emulate_invd(struct kvm_vcpu *vcpu)
{
	/* Treat an INVD instruction as a NOP and just skip it. */
	return kvm_emulate_as_nop(vcpu);
}
EXPORT_SYMBOL_GPL(kvm_emulate_invd);

int kvm_emulate_mwait(struct kvm_vcpu *vcpu)
{
	pr_warn_once("kvm: MWAIT instruction emulated as NOP!\n");
	return kvm_emulate_as_nop(vcpu);
}
EXPORT_SYMBOL_GPL(kvm_emulate_mwait);

int kvm_handle_invalid_op(struct kvm_vcpu *vcpu)
{
	kvm_queue_exception(vcpu, UD_VECTOR);
	return 1;
}
EXPORT_SYMBOL_GPL(kvm_handle_invalid_op);

int kvm_emulate_monitor(struct kvm_vcpu *vcpu)
{
	pr_warn_once("kvm: MONITOR instruction emulated as NOP!\n");
	return kvm_emulate_as_nop(vcpu);
}
EXPORT_SYMBOL_GPL(kvm_emulate_monitor);

static inline bool kvm_vcpu_exit_request(struct kvm_vcpu *vcpu)
{
	xfer_to_guest_mode_prepare();
	return vcpu->mode == EXITING_GUEST_MODE || kvm_request_pending(vcpu) ||
		xfer_to_guest_mode_work_pending();
}

/*
 * The fast path for frequent and performance sensitive wrmsr emulation,
 * i.e. the sending of IPI, sending IPI early in the VM-Exit flow reduces
 * the latency of virtual IPI by avoiding the expensive bits of transitioning
 * from guest to host, e.g. reacquiring KVM's SRCU lock. In contrast to the
 * other cases which must be called after interrupts are enabled on the host.
 */
static int handle_fastpath_set_x2apic_icr_irqoff(struct kvm_vcpu *vcpu, u64 data)
{
	if (!lapic_in_kernel(vcpu) || !apic_x2apic_mode(vcpu->arch.apic))
		return 1;

	if (((data & APIC_SHORT_MASK) == APIC_DEST_NOSHORT) &&
	    ((data & APIC_DEST_MASK) == APIC_DEST_PHYSICAL) &&
	    ((data & APIC_MODE_MASK) == APIC_DM_FIXED) &&
	    ((u32)(data >> 32) != X2APIC_BROADCAST))
		return kvm_x2apic_icr_write(vcpu->arch.apic, data);

	return 1;
}

static int handle_fastpath_set_tscdeadline(struct kvm_vcpu *vcpu, u64 data)
{
	if (!kvm_can_use_hv_timer(vcpu))
		return 1;

	kvm_set_lapic_tscdeadline_msr(vcpu, data);
	return 0;
}

fastpath_t handle_fastpath_set_msr_irqoff(struct kvm_vcpu *vcpu)
{
	u32 msr = kvm_rcx_read(vcpu);
	u64 data;
	fastpath_t ret = EXIT_FASTPATH_NONE;

	switch (msr) {
	case APIC_BASE_MSR + (APIC_ICR >> 4):
		data = kvm_read_edx_eax(vcpu);
		if (!handle_fastpath_set_x2apic_icr_irqoff(vcpu, data)) {
			kvm_skip_emulated_instruction(vcpu);
			ret = EXIT_FASTPATH_EXIT_HANDLED;
		}
		break;
	case MSR_IA32_TSC_DEADLINE:
		data = kvm_read_edx_eax(vcpu);
		if (!handle_fastpath_set_tscdeadline(vcpu, data)) {
			kvm_skip_emulated_instruction(vcpu);
			ret = EXIT_FASTPATH_REENTER_GUEST;
		}
		break;
	default:
		break;
	}

	if (ret != EXIT_FASTPATH_NONE)
		trace_kvm_msr_write(msr, data);

	return ret;
}
EXPORT_SYMBOL_GPL(handle_fastpath_set_msr_irqoff);

/*
 * Adapt set_msr() to msr_io()'s calling convention
 */
static int do_get_msr(struct kvm_vcpu *vcpu, unsigned index, u64 *data)
{
	return kvm_get_msr_ignored_check(vcpu, index, data, true);
}

static int do_set_msr(struct kvm_vcpu *vcpu, unsigned index, u64 *data)
{
	return kvm_set_msr_ignored_check(vcpu, index, *data, true);
}

#ifdef CONFIG_X86_64
struct pvclock_clock {
	int vclock_mode;
	u64 cycle_last;
	u64 mask;
	u32 mult;
	u32 shift;
	u64 base_cycles;
	u64 offset;
};

struct pvclock_gtod_data {
	seqcount_t	seq;

	struct pvclock_clock clock; /* extract of a clocksource struct */
	struct pvclock_clock raw_clock; /* extract of a clocksource struct */

	ktime_t		offs_boot;
	u64		wall_time_sec;
};

static struct pvclock_gtod_data pvclock_gtod_data;

static void update_pvclock_gtod(struct timekeeper *tk)
{
	struct pvclock_gtod_data *vdata = &pvclock_gtod_data;

	write_seqcount_begin(&vdata->seq);

	/* copy pvclock gtod data */
	vdata->clock.vclock_mode	= tk->tkr_mono.clock->vdso_clock_mode;
	vdata->clock.cycle_last		= tk->tkr_mono.cycle_last;
	vdata->clock.mask		= tk->tkr_mono.mask;
	vdata->clock.mult		= tk->tkr_mono.mult;
	vdata->clock.shift		= tk->tkr_mono.shift;
	vdata->clock.base_cycles	= tk->tkr_mono.xtime_nsec;
	vdata->clock.offset		= tk->tkr_mono.base;

	vdata->raw_clock.vclock_mode	= tk->tkr_raw.clock->vdso_clock_mode;
	vdata->raw_clock.cycle_last	= tk->tkr_raw.cycle_last;
	vdata->raw_clock.mask		= tk->tkr_raw.mask;
	vdata->raw_clock.mult		= tk->tkr_raw.mult;
	vdata->raw_clock.shift		= tk->tkr_raw.shift;
	vdata->raw_clock.base_cycles	= tk->tkr_raw.xtime_nsec;
	vdata->raw_clock.offset		= tk->tkr_raw.base;

	vdata->wall_time_sec            = tk->xtime_sec;

	vdata->offs_boot		= tk->offs_boot;

	write_seqcount_end(&vdata->seq);
}

static s64 get_kvmclock_base_ns(void)
{
	/* Count up from boot time, but with the frequency of the raw clock.  */
	return ktime_to_ns(ktime_add(ktime_get_raw(), pvclock_gtod_data.offs_boot));
}
#else
static s64 get_kvmclock_base_ns(void)
{
	/* Master clock not used, so we can just use CLOCK_BOOTTIME.  */
	return ktime_get_boottime_ns();
}
#endif

static void kvm_write_wall_clock(struct kvm *kvm, gpa_t wall_clock, int sec_hi_ofs)
{
	int version;
	int r;
	struct pvclock_wall_clock wc;
	u32 wc_sec_hi;
	u64 wall_nsec;

	if (!wall_clock)
		return;

	r = kvm_read_guest(kvm, wall_clock, &version, sizeof(version));
	if (r)
		return;

	if (version & 1)
		++version;  /* first time write, random junk */

	++version;

	if (kvm_write_guest(kvm, wall_clock, &version, sizeof(version)))
		return;

	/*
	 * The guest calculates current wall clock time by adding
	 * system time (updated by kvm_guest_time_update below) to the
	 * wall clock specified here.  We do the reverse here.
	 */
	wall_nsec = ktime_get_real_ns() - get_kvmclock_ns(kvm);

	wc.nsec = do_div(wall_nsec, 1000000000);
	wc.sec = (u32)wall_nsec; /* overflow in 2106 guest time */
	wc.version = version;

	kvm_write_guest(kvm, wall_clock, &wc, sizeof(wc));

	if (sec_hi_ofs) {
		wc_sec_hi = wall_nsec >> 32;
		kvm_write_guest(kvm, wall_clock + sec_hi_ofs,
				&wc_sec_hi, sizeof(wc_sec_hi));
	}

	version++;
	kvm_write_guest(kvm, wall_clock, &version, sizeof(version));
}

static void kvm_write_system_time(struct kvm_vcpu *vcpu, gpa_t system_time,
				  bool old_msr, bool host_initiated)
{
	struct kvm_arch *ka = &vcpu->kvm->arch;

	if (vcpu->vcpu_id == 0 && !host_initiated) {
		if (ka->boot_vcpu_runs_old_kvmclock != old_msr)
			kvm_make_request(KVM_REQ_MASTERCLOCK_UPDATE, vcpu);

		ka->boot_vcpu_runs_old_kvmclock = old_msr;
	}

	vcpu->arch.time = system_time;
	kvm_make_request(KVM_REQ_GLOBAL_CLOCK_UPDATE, vcpu);

	/* we verify if the enable bit is set... */
	vcpu->arch.pv_time_enabled = false;
	if (!(system_time & 1))
		return;

	if (!kvm_gfn_to_hva_cache_init(vcpu->kvm,
				       &vcpu->arch.pv_time, system_time & ~1ULL,
				       sizeof(struct pvclock_vcpu_time_info)))
		vcpu->arch.pv_time_enabled = true;

	return;
}

static uint32_t div_frac(uint32_t dividend, uint32_t divisor)
{
	do_shl32_div32(dividend, divisor);
	return dividend;
}

static void kvm_get_time_scale(uint64_t scaled_hz, uint64_t base_hz,
			       s8 *pshift, u32 *pmultiplier)
{
	uint64_t scaled64;
	int32_t  shift = 0;
	uint64_t tps64;
	uint32_t tps32;

	tps64 = base_hz;
	scaled64 = scaled_hz;
	while (tps64 > scaled64*2 || tps64 & 0xffffffff00000000ULL) {
		tps64 >>= 1;
		shift--;
	}

	tps32 = (uint32_t)tps64;
	while (tps32 <= scaled64 || scaled64 & 0xffffffff00000000ULL) {
		if (scaled64 & 0xffffffff00000000ULL || tps32 & 0x80000000)
			scaled64 >>= 1;
		else
			tps32 <<= 1;
		shift++;
	}

	*pshift = shift;
	*pmultiplier = div_frac(scaled64, tps32);
}

#ifdef CONFIG_X86_64
static atomic_t kvm_guest_has_master_clock = ATOMIC_INIT(0);
#endif

static DEFINE_PER_CPU(unsigned long, cpu_tsc_khz);
static unsigned long max_tsc_khz;

static u32 adjust_tsc_khz(u32 khz, s32 ppm)
{
	u64 v = (u64)khz * (1000000 + ppm);
	do_div(v, 1000000);
	return v;
}

static void kvm_vcpu_write_tsc_multiplier(struct kvm_vcpu *vcpu, u64 l1_multiplier);

static int set_tsc_khz(struct kvm_vcpu *vcpu, u32 user_tsc_khz, bool scale)
{
	u64 ratio;

	/* Guest TSC same frequency as host TSC? */
	if (!scale) {
		kvm_vcpu_write_tsc_multiplier(vcpu, kvm_default_tsc_scaling_ratio);
		return 0;
	}

	/* TSC scaling supported? */
	if (!kvm_has_tsc_control) {
		if (user_tsc_khz > tsc_khz) {
			vcpu->arch.tsc_catchup = 1;
			vcpu->arch.tsc_always_catchup = 1;
			return 0;
		} else {
			pr_warn_ratelimited("user requested TSC rate below hardware speed\n");
			return -1;
		}
	}

	/* TSC scaling required  - calculate ratio */
	ratio = mul_u64_u32_div(1ULL << kvm_tsc_scaling_ratio_frac_bits,
				user_tsc_khz, tsc_khz);

	if (ratio == 0 || ratio >= kvm_max_tsc_scaling_ratio) {
		pr_warn_ratelimited("Invalid TSC scaling ratio - virtual-tsc-khz=%u\n",
			            user_tsc_khz);
		return -1;
	}

	kvm_vcpu_write_tsc_multiplier(vcpu, ratio);
	return 0;
}

static int kvm_set_tsc_khz(struct kvm_vcpu *vcpu, u32 user_tsc_khz)
{
	u32 thresh_lo, thresh_hi;
	int use_scaling = 0;

	/* tsc_khz can be zero if TSC calibration fails */
	if (user_tsc_khz == 0) {
		/* set tsc_scaling_ratio to a safe value */
		kvm_vcpu_write_tsc_multiplier(vcpu, kvm_default_tsc_scaling_ratio);
		return -1;
	}

	/* Compute a scale to convert nanoseconds in TSC cycles */
	kvm_get_time_scale(user_tsc_khz * 1000LL, NSEC_PER_SEC,
			   &vcpu->arch.virtual_tsc_shift,
			   &vcpu->arch.virtual_tsc_mult);
	vcpu->arch.virtual_tsc_khz = user_tsc_khz;

	/*
	 * Compute the variation in TSC rate which is acceptable
	 * within the range of tolerance and decide if the
	 * rate being applied is within that bounds of the hardware
	 * rate.  If so, no scaling or compensation need be done.
	 */
	thresh_lo = adjust_tsc_khz(tsc_khz, -tsc_tolerance_ppm);
	thresh_hi = adjust_tsc_khz(tsc_khz, tsc_tolerance_ppm);
	if (user_tsc_khz < thresh_lo || user_tsc_khz > thresh_hi) {
		pr_debug("kvm: requested TSC rate %u falls outside tolerance [%u,%u]\n", user_tsc_khz, thresh_lo, thresh_hi);
		use_scaling = 1;
	}
	return set_tsc_khz(vcpu, user_tsc_khz, use_scaling);
}

static u64 compute_guest_tsc(struct kvm_vcpu *vcpu, s64 kernel_ns)
{
	u64 tsc = pvclock_scale_delta(kernel_ns-vcpu->arch.this_tsc_nsec,
				      vcpu->arch.virtual_tsc_mult,
				      vcpu->arch.virtual_tsc_shift);
	tsc += vcpu->arch.this_tsc_write;
	return tsc;
}

#ifdef CONFIG_X86_64
static inline int gtod_is_based_on_tsc(int mode)
{
	return mode == VDSO_CLOCKMODE_TSC || mode == VDSO_CLOCKMODE_HVCLOCK;
}
#endif

static void kvm_track_tsc_matching(struct kvm_vcpu *vcpu)
{
#ifdef CONFIG_X86_64
	bool vcpus_matched;
	struct kvm_arch *ka = &vcpu->kvm->arch;
	struct pvclock_gtod_data *gtod = &pvclock_gtod_data;

	vcpus_matched = (ka->nr_vcpus_matched_tsc + 1 ==
			 atomic_read(&vcpu->kvm->online_vcpus));

	/*
	 * Once the masterclock is enabled, always perform request in
	 * order to update it.
	 *
	 * In order to enable masterclock, the host clocksource must be TSC
	 * and the vcpus need to have matched TSCs.  When that happens,
	 * perform request to enable masterclock.
	 */
	if (ka->use_master_clock ||
	    (gtod_is_based_on_tsc(gtod->clock.vclock_mode) && vcpus_matched))
		kvm_make_request(KVM_REQ_MASTERCLOCK_UPDATE, vcpu);

	trace_kvm_track_tsc(vcpu->vcpu_id, ka->nr_vcpus_matched_tsc,
			    atomic_read(&vcpu->kvm->online_vcpus),
		            ka->use_master_clock, gtod->clock.vclock_mode);
#endif
}

/*
 * Multiply tsc by a fixed point number represented by ratio.
 *
 * The most significant 64-N bits (mult) of ratio represent the
 * integral part of the fixed point number; the remaining N bits
 * (frac) represent the fractional part, ie. ratio represents a fixed
 * point number (mult + frac * 2^(-N)).
 *
 * N equals to kvm_tsc_scaling_ratio_frac_bits.
 */
static inline u64 __scale_tsc(u64 ratio, u64 tsc)
{
	return mul_u64_u64_shr(tsc, ratio, kvm_tsc_scaling_ratio_frac_bits);
}

u64 kvm_scale_tsc(u64 tsc, u64 ratio)
{
	u64 _tsc = tsc;

	if (ratio != kvm_default_tsc_scaling_ratio)
		_tsc = __scale_tsc(ratio, tsc);

	return _tsc;
}
EXPORT_SYMBOL_GPL(kvm_scale_tsc);

static u64 kvm_compute_l1_tsc_offset(struct kvm_vcpu *vcpu, u64 target_tsc)
{
	u64 tsc;

	tsc = kvm_scale_tsc(rdtsc(), vcpu->arch.l1_tsc_scaling_ratio);

	return target_tsc - tsc;
}

u64 kvm_read_l1_tsc(struct kvm_vcpu *vcpu, u64 host_tsc)
{
	return vcpu->arch.l1_tsc_offset +
		kvm_scale_tsc(host_tsc, vcpu->arch.l1_tsc_scaling_ratio);
}
EXPORT_SYMBOL_GPL(kvm_read_l1_tsc);

u64 kvm_calc_nested_tsc_offset(u64 l1_offset, u64 l2_offset, u64 l2_multiplier)
{
	u64 nested_offset;

	if (l2_multiplier == kvm_default_tsc_scaling_ratio)
		nested_offset = l1_offset;
	else
		nested_offset = mul_s64_u64_shr((s64) l1_offset, l2_multiplier,
						kvm_tsc_scaling_ratio_frac_bits);

	nested_offset += l2_offset;
	return nested_offset;
}
EXPORT_SYMBOL_GPL(kvm_calc_nested_tsc_offset);

u64 kvm_calc_nested_tsc_multiplier(u64 l1_multiplier, u64 l2_multiplier)
{
	if (l2_multiplier != kvm_default_tsc_scaling_ratio)
		return mul_u64_u64_shr(l1_multiplier, l2_multiplier,
				       kvm_tsc_scaling_ratio_frac_bits);

	return l1_multiplier;
}
EXPORT_SYMBOL_GPL(kvm_calc_nested_tsc_multiplier);

static void kvm_vcpu_write_tsc_offset(struct kvm_vcpu *vcpu, u64 l1_offset)
{
	trace_kvm_write_tsc_offset(vcpu->vcpu_id,
				   vcpu->arch.l1_tsc_offset,
				   l1_offset);

	vcpu->arch.l1_tsc_offset = l1_offset;

	/*
	 * If we are here because L1 chose not to trap WRMSR to TSC then
	 * according to the spec this should set L1's TSC (as opposed to
	 * setting L1's offset for L2).
	 */
	if (is_guest_mode(vcpu))
		vcpu->arch.tsc_offset = kvm_calc_nested_tsc_offset(
			l1_offset,
			static_call(kvm_x86_get_l2_tsc_offset)(vcpu),
			static_call(kvm_x86_get_l2_tsc_multiplier)(vcpu));
	else
		vcpu->arch.tsc_offset = l1_offset;

	static_call(kvm_x86_write_tsc_offset)(vcpu, vcpu->arch.tsc_offset);
}

static void kvm_vcpu_write_tsc_multiplier(struct kvm_vcpu *vcpu, u64 l1_multiplier)
{
	vcpu->arch.l1_tsc_scaling_ratio = l1_multiplier;

	/* Userspace is changing the multiplier while L2 is active */
	if (is_guest_mode(vcpu))
		vcpu->arch.tsc_scaling_ratio = kvm_calc_nested_tsc_multiplier(
			l1_multiplier,
			static_call(kvm_x86_get_l2_tsc_multiplier)(vcpu));
	else
		vcpu->arch.tsc_scaling_ratio = l1_multiplier;

	if (kvm_has_tsc_control)
		static_call(kvm_x86_write_tsc_multiplier)(
			vcpu, vcpu->arch.tsc_scaling_ratio);
}

static inline bool kvm_check_tsc_unstable(void)
{
#ifdef CONFIG_X86_64
	/*
	 * TSC is marked unstable when we're running on Hyper-V,
	 * 'TSC page' clocksource is good.
	 */
	if (pvclock_gtod_data.clock.vclock_mode == VDSO_CLOCKMODE_HVCLOCK)
		return false;
#endif
	return check_tsc_unstable();
}

/*
 * Infers attempts to synchronize the guest's tsc from host writes. Sets the
 * offset for the vcpu and tracks the TSC matching generation that the vcpu
 * participates in.
 */
static void __kvm_synchronize_tsc(struct kvm_vcpu *vcpu, u64 offset, u64 tsc,
				  u64 ns, bool matched)
{
	struct kvm *kvm = vcpu->kvm;

	lockdep_assert_held(&kvm->arch.tsc_write_lock);

	/*
	 * We also track th most recent recorded KHZ, write and time to
	 * allow the matching interval to be extended at each write.
	 */
	kvm->arch.last_tsc_nsec = ns;
	kvm->arch.last_tsc_write = tsc;
	kvm->arch.last_tsc_khz = vcpu->arch.virtual_tsc_khz;
	kvm->arch.last_tsc_offset = offset;

	vcpu->arch.last_guest_tsc = tsc;

	kvm_vcpu_write_tsc_offset(vcpu, offset);

	if (!matched) {
		/*
		 * We split periods of matched TSC writes into generations.
		 * For each generation, we track the original measured
		 * nanosecond time, offset, and write, so if TSCs are in
		 * sync, we can match exact offset, and if not, we can match
		 * exact software computation in compute_guest_tsc()
		 *
		 * These values are tracked in kvm->arch.cur_xxx variables.
		 */
		kvm->arch.cur_tsc_generation++;
		kvm->arch.cur_tsc_nsec = ns;
		kvm->arch.cur_tsc_write = tsc;
		kvm->arch.cur_tsc_offset = offset;
		kvm->arch.nr_vcpus_matched_tsc = 0;
	} else if (vcpu->arch.this_tsc_generation != kvm->arch.cur_tsc_generation) {
		kvm->arch.nr_vcpus_matched_tsc++;
	}

	/* Keep track of which generation this VCPU has synchronized to */
	vcpu->arch.this_tsc_generation = kvm->arch.cur_tsc_generation;
	vcpu->arch.this_tsc_nsec = kvm->arch.cur_tsc_nsec;
	vcpu->arch.this_tsc_write = kvm->arch.cur_tsc_write;

	kvm_track_tsc_matching(vcpu);
}

static void kvm_synchronize_tsc(struct kvm_vcpu *vcpu, u64 data)
{
	struct kvm *kvm = vcpu->kvm;
	u64 offset, ns, elapsed;
	unsigned long flags;
	bool matched = false;
	bool synchronizing = false;

	raw_spin_lock_irqsave(&kvm->arch.tsc_write_lock, flags);
	offset = kvm_compute_l1_tsc_offset(vcpu, data);
	ns = get_kvmclock_base_ns();
	elapsed = ns - kvm->arch.last_tsc_nsec;

	if (vcpu->arch.virtual_tsc_khz) {
		if (data == 0) {
			/*
			 * detection of vcpu initialization -- need to sync
			 * with other vCPUs. This particularly helps to keep
			 * kvm_clock stable after CPU hotplug
			 */
			synchronizing = true;
		} else {
			u64 tsc_exp = kvm->arch.last_tsc_write +
						nsec_to_cycles(vcpu, elapsed);
			u64 tsc_hz = vcpu->arch.virtual_tsc_khz * 1000LL;
			/*
			 * Special case: TSC write with a small delta (1 second)
			 * of virtual cycle time against real time is
			 * interpreted as an attempt to synchronize the CPU.
			 */
			synchronizing = data < tsc_exp + tsc_hz &&
					data + tsc_hz > tsc_exp;
		}
	}

	/*
	 * For a reliable TSC, we can match TSC offsets, and for an unstable
	 * TSC, we add elapsed time in this computation.  We could let the
	 * compensation code attempt to catch up if we fall behind, but
	 * it's better to try to match offsets from the beginning.
         */
	if (synchronizing &&
	    vcpu->arch.virtual_tsc_khz == kvm->arch.last_tsc_khz) {
		if (!kvm_check_tsc_unstable()) {
			offset = kvm->arch.cur_tsc_offset;
		} else {
			u64 delta = nsec_to_cycles(vcpu, elapsed);
			data += delta;
			offset = kvm_compute_l1_tsc_offset(vcpu, data);
		}
		matched = true;
	}

	__kvm_synchronize_tsc(vcpu, offset, data, ns, matched);
	raw_spin_unlock_irqrestore(&kvm->arch.tsc_write_lock, flags);
}

static inline void adjust_tsc_offset_guest(struct kvm_vcpu *vcpu,
					   s64 adjustment)
{
	u64 tsc_offset = vcpu->arch.l1_tsc_offset;
	kvm_vcpu_write_tsc_offset(vcpu, tsc_offset + adjustment);
}

static inline void adjust_tsc_offset_host(struct kvm_vcpu *vcpu, s64 adjustment)
{
	if (vcpu->arch.l1_tsc_scaling_ratio != kvm_default_tsc_scaling_ratio)
		WARN_ON(adjustment < 0);
	adjustment = kvm_scale_tsc((u64) adjustment,
				   vcpu->arch.l1_tsc_scaling_ratio);
	adjust_tsc_offset_guest(vcpu, adjustment);
}

#ifdef CONFIG_X86_64

static u64 read_tsc(void)
{
	u64 ret = (u64)rdtsc_ordered();
	u64 last = pvclock_gtod_data.clock.cycle_last;

	if (likely(ret >= last))
		return ret;

	/*
	 * GCC likes to generate cmov here, but this branch is extremely
	 * predictable (it's just a function of time and the likely is
	 * very likely) and there's a data dependence, so force GCC
	 * to generate a branch instead.  I don't barrier() because
	 * we don't actually need a barrier, and if this function
	 * ever gets inlined it will generate worse code.
	 */
	asm volatile ("");
	return last;
}

static inline u64 vgettsc(struct pvclock_clock *clock, u64 *tsc_timestamp,
			  int *mode)
{
	long v;
	u64 tsc_pg_val;

	switch (clock->vclock_mode) {
	case VDSO_CLOCKMODE_HVCLOCK:
		tsc_pg_val = hv_read_tsc_page_tsc(hv_get_tsc_page(),
						  tsc_timestamp);
		if (tsc_pg_val != U64_MAX) {
			/* TSC page valid */
			*mode = VDSO_CLOCKMODE_HVCLOCK;
			v = (tsc_pg_val - clock->cycle_last) &
				clock->mask;
		} else {
			/* TSC page invalid */
			*mode = VDSO_CLOCKMODE_NONE;
		}
		break;
	case VDSO_CLOCKMODE_TSC:
		*mode = VDSO_CLOCKMODE_TSC;
		*tsc_timestamp = read_tsc();
		v = (*tsc_timestamp - clock->cycle_last) &
			clock->mask;
		break;
	default:
		*mode = VDSO_CLOCKMODE_NONE;
	}

	if (*mode == VDSO_CLOCKMODE_NONE)
		*tsc_timestamp = v = 0;

	return v * clock->mult;
}

static int do_monotonic_raw(s64 *t, u64 *tsc_timestamp)
{
	struct pvclock_gtod_data *gtod = &pvclock_gtod_data;
	unsigned long seq;
	int mode;
	u64 ns;

	do {
		seq = read_seqcount_begin(&gtod->seq);
		ns = gtod->raw_clock.base_cycles;
		ns += vgettsc(&gtod->raw_clock, tsc_timestamp, &mode);
		ns >>= gtod->raw_clock.shift;
		ns += ktime_to_ns(ktime_add(gtod->raw_clock.offset, gtod->offs_boot));
	} while (unlikely(read_seqcount_retry(&gtod->seq, seq)));
	*t = ns;

	return mode;
}

static int do_realtime(struct timespec64 *ts, u64 *tsc_timestamp)
{
	struct pvclock_gtod_data *gtod = &pvclock_gtod_data;
	unsigned long seq;
	int mode;
	u64 ns;

	do {
		seq = read_seqcount_begin(&gtod->seq);
		ts->tv_sec = gtod->wall_time_sec;
		ns = gtod->clock.base_cycles;
		ns += vgettsc(&gtod->clock, tsc_timestamp, &mode);
		ns >>= gtod->clock.shift;
	} while (unlikely(read_seqcount_retry(&gtod->seq, seq)));

	ts->tv_sec += __iter_div_u64_rem(ns, NSEC_PER_SEC, &ns);
	ts->tv_nsec = ns;

	return mode;
}

/* returns true if host is using TSC based clocksource */
static bool kvm_get_time_and_clockread(s64 *kernel_ns, u64 *tsc_timestamp)
{
	/* checked again under seqlock below */
	if (!gtod_is_based_on_tsc(pvclock_gtod_data.clock.vclock_mode))
		return false;

	return gtod_is_based_on_tsc(do_monotonic_raw(kernel_ns,
						      tsc_timestamp));
}

/* returns true if host is using TSC based clocksource */
static bool kvm_get_walltime_and_clockread(struct timespec64 *ts,
					   u64 *tsc_timestamp)
{
	/* checked again under seqlock below */
	if (!gtod_is_based_on_tsc(pvclock_gtod_data.clock.vclock_mode))
		return false;

	return gtod_is_based_on_tsc(do_realtime(ts, tsc_timestamp));
}
#endif

/*
 *
 * Assuming a stable TSC across physical CPUS, and a stable TSC
 * across virtual CPUs, the following condition is possible.
 * Each numbered line represents an event visible to both
 * CPUs at the next numbered event.
 *
 * "timespecX" represents host monotonic time. "tscX" represents
 * RDTSC value.
 *
 * 		VCPU0 on CPU0		|	VCPU1 on CPU1
 *
 * 1.  read timespec0,tsc0
 * 2.					| timespec1 = timespec0 + N
 * 					| tsc1 = tsc0 + M
 * 3. transition to guest		| transition to guest
 * 4. ret0 = timespec0 + (rdtsc - tsc0) |
 * 5.				        | ret1 = timespec1 + (rdtsc - tsc1)
 * 				        | ret1 = timespec0 + N + (rdtsc - (tsc0 + M))
 *
 * Since ret0 update is visible to VCPU1 at time 5, to obey monotonicity:
 *
 * 	- ret0 < ret1
 *	- timespec0 + (rdtsc - tsc0) < timespec0 + N + (rdtsc - (tsc0 + M))
 *		...
 *	- 0 < N - M => M < N
 *
 * That is, when timespec0 != timespec1, M < N. Unfortunately that is not
 * always the case (the difference between two distinct xtime instances
 * might be smaller then the difference between corresponding TSC reads,
 * when updating guest vcpus pvclock areas).
 *
 * To avoid that problem, do not allow visibility of distinct
 * system_timestamp/tsc_timestamp values simultaneously: use a master
 * copy of host monotonic time values. Update that master copy
 * in lockstep.
 *
 * Rely on synchronization of host TSCs and guest TSCs for monotonicity.
 *
 */

static void pvclock_update_vm_gtod_copy(struct kvm *kvm)
{
#ifdef CONFIG_X86_64
	struct kvm_arch *ka = &kvm->arch;
	int vclock_mode;
	bool host_tsc_clocksource, vcpus_matched;

	lockdep_assert_held(&kvm->arch.tsc_write_lock);
	vcpus_matched = (ka->nr_vcpus_matched_tsc + 1 ==
			atomic_read(&kvm->online_vcpus));

	/*
	 * If the host uses TSC clock, then passthrough TSC as stable
	 * to the guest.
	 */
	host_tsc_clocksource = kvm_get_time_and_clockread(
					&ka->master_kernel_ns,
					&ka->master_cycle_now);

	ka->use_master_clock = host_tsc_clocksource && vcpus_matched
				&& !ka->backwards_tsc_observed
				&& !ka->boot_vcpu_runs_old_kvmclock;

	if (ka->use_master_clock)
		atomic_set(&kvm_guest_has_master_clock, 1);

	vclock_mode = pvclock_gtod_data.clock.vclock_mode;
	trace_kvm_update_master_clock(ka->use_master_clock, vclock_mode,
					vcpus_matched);
#endif
}

static void kvm_make_mclock_inprogress_request(struct kvm *kvm)
{
	kvm_make_all_cpus_request(kvm, KVM_REQ_MCLOCK_INPROGRESS);
}

static void __kvm_start_pvclock_update(struct kvm *kvm)
{
	raw_spin_lock_irq(&kvm->arch.tsc_write_lock);
	write_seqcount_begin(&kvm->arch.pvclock_sc);
}

static void kvm_start_pvclock_update(struct kvm *kvm)
{
	kvm_make_mclock_inprogress_request(kvm);

	/* no guest entries from this point */
	__kvm_start_pvclock_update(kvm);
}

static void kvm_end_pvclock_update(struct kvm *kvm)
{
	struct kvm_arch *ka = &kvm->arch;
	struct kvm_vcpu *vcpu;
	unsigned long i;

	write_seqcount_end(&ka->pvclock_sc);
	raw_spin_unlock_irq(&ka->tsc_write_lock);
	kvm_for_each_vcpu(i, vcpu, kvm)
		kvm_make_request(KVM_REQ_CLOCK_UPDATE, vcpu);

	/* guest entries allowed */
	kvm_for_each_vcpu(i, vcpu, kvm)
		kvm_clear_request(KVM_REQ_MCLOCK_INPROGRESS, vcpu);
}

static void kvm_update_masterclock(struct kvm *kvm)
{
	kvm_hv_request_tsc_page_update(kvm);
	kvm_start_pvclock_update(kvm);
	pvclock_update_vm_gtod_copy(kvm);
	kvm_end_pvclock_update(kvm);
}

/* Called within read_seqcount_begin/retry for kvm->pvclock_sc.  */
static void __get_kvmclock(struct kvm *kvm, struct kvm_clock_data *data)
{
	struct kvm_arch *ka = &kvm->arch;
	struct pvclock_vcpu_time_info hv_clock;

	/* both __this_cpu_read() and rdtsc() should be on the same cpu */
	get_cpu();

	data->flags = 0;
	if (ka->use_master_clock && __this_cpu_read(cpu_tsc_khz)) {
#ifdef CONFIG_X86_64
		struct timespec64 ts;

		if (kvm_get_walltime_and_clockread(&ts, &data->host_tsc)) {
			data->realtime = ts.tv_nsec + NSEC_PER_SEC * ts.tv_sec;
			data->flags |= KVM_CLOCK_REALTIME | KVM_CLOCK_HOST_TSC;
		} else
#endif
		data->host_tsc = rdtsc();

		data->flags |= KVM_CLOCK_TSC_STABLE;
		hv_clock.tsc_timestamp = ka->master_cycle_now;
		hv_clock.system_time = ka->master_kernel_ns + ka->kvmclock_offset;
		kvm_get_time_scale(NSEC_PER_SEC, __this_cpu_read(cpu_tsc_khz) * 1000LL,
				   &hv_clock.tsc_shift,
				   &hv_clock.tsc_to_system_mul);
		data->clock = __pvclock_read_cycles(&hv_clock, data->host_tsc);
	} else {
		data->clock = get_kvmclock_base_ns() + ka->kvmclock_offset;
	}

	put_cpu();
}

static void get_kvmclock(struct kvm *kvm, struct kvm_clock_data *data)
{
	struct kvm_arch *ka = &kvm->arch;
	unsigned seq;

	do {
		seq = read_seqcount_begin(&ka->pvclock_sc);
		__get_kvmclock(kvm, data);
	} while (read_seqcount_retry(&ka->pvclock_sc, seq));
}

u64 get_kvmclock_ns(struct kvm *kvm)
{
	struct kvm_clock_data data;

	get_kvmclock(kvm, &data);
	return data.clock;
}

static void kvm_setup_pvclock_page(struct kvm_vcpu *v,
				   struct gfn_to_hva_cache *cache,
				   unsigned int offset)
{
	struct kvm_vcpu_arch *vcpu = &v->arch;
	struct pvclock_vcpu_time_info guest_hv_clock;

	if (unlikely(kvm_read_guest_offset_cached(v->kvm, cache,
		&guest_hv_clock, offset, sizeof(guest_hv_clock))))
		return;

	/* This VCPU is paused, but it's legal for a guest to read another
	 * VCPU's kvmclock, so we really have to follow the specification where
	 * it says that version is odd if data is being modified, and even after
	 * it is consistent.
	 *
	 * Version field updates must be kept separate.  This is because
	 * kvm_write_guest_cached might use a "rep movs" instruction, and
	 * writes within a string instruction are weakly ordered.  So there
	 * are three writes overall.
	 *
	 * As a small optimization, only write the version field in the first
	 * and third write.  The vcpu->pv_time cache is still valid, because the
	 * version field is the first in the struct.
	 */
	BUILD_BUG_ON(offsetof(struct pvclock_vcpu_time_info, version) != 0);

	if (guest_hv_clock.version & 1)
		++guest_hv_clock.version;  /* first time write, random junk */

	vcpu->hv_clock.version = guest_hv_clock.version + 1;
	kvm_write_guest_offset_cached(v->kvm, cache,
				      &vcpu->hv_clock, offset,
				      sizeof(vcpu->hv_clock.version));

	smp_wmb();

	/* retain PVCLOCK_GUEST_STOPPED if set in guest copy */
	vcpu->hv_clock.flags |= (guest_hv_clock.flags & PVCLOCK_GUEST_STOPPED);

	if (vcpu->pvclock_set_guest_stopped_request) {
		vcpu->hv_clock.flags |= PVCLOCK_GUEST_STOPPED;
		vcpu->pvclock_set_guest_stopped_request = false;
	}

	trace_kvm_pvclock_update(v->vcpu_id, &vcpu->hv_clock);

	kvm_write_guest_offset_cached(v->kvm, cache,
				      &vcpu->hv_clock, offset,
				      sizeof(vcpu->hv_clock));

	smp_wmb();

	vcpu->hv_clock.version++;
	kvm_write_guest_offset_cached(v->kvm, cache,
				     &vcpu->hv_clock, offset,
				     sizeof(vcpu->hv_clock.version));
}

static int kvm_guest_time_update(struct kvm_vcpu *v)
{
	unsigned long flags, tgt_tsc_khz;
	unsigned seq;
	struct kvm_vcpu_arch *vcpu = &v->arch;
	struct kvm_arch *ka = &v->kvm->arch;
	s64 kernel_ns;
	u64 tsc_timestamp, host_tsc;
	u8 pvclock_flags;
	bool use_master_clock;

	kernel_ns = 0;
	host_tsc = 0;

	/*
	 * If the host uses TSC clock, then passthrough TSC as stable
	 * to the guest.
	 */
	do {
		seq = read_seqcount_begin(&ka->pvclock_sc);
		use_master_clock = ka->use_master_clock;
		if (use_master_clock) {
			host_tsc = ka->master_cycle_now;
			kernel_ns = ka->master_kernel_ns;
		}
	} while (read_seqcount_retry(&ka->pvclock_sc, seq));

	/* Keep irq disabled to prevent changes to the clock */
	local_irq_save(flags);
	tgt_tsc_khz = __this_cpu_read(cpu_tsc_khz);
	if (unlikely(tgt_tsc_khz == 0)) {
		local_irq_restore(flags);
		kvm_make_request(KVM_REQ_CLOCK_UPDATE, v);
		return 1;
	}
	if (!use_master_clock) {
		host_tsc = rdtsc();
		kernel_ns = get_kvmclock_base_ns();
	}

	tsc_timestamp = kvm_read_l1_tsc(v, host_tsc);

	/*
	 * We may have to catch up the TSC to match elapsed wall clock
	 * time for two reasons, even if kvmclock is used.
	 *   1) CPU could have been running below the maximum TSC rate
	 *   2) Broken TSC compensation resets the base at each VCPU
	 *      entry to avoid unknown leaps of TSC even when running
	 *      again on the same CPU.  This may cause apparent elapsed
	 *      time to disappear, and the guest to stand still or run
	 *	very slowly.
	 */
	if (vcpu->tsc_catchup) {
		u64 tsc = compute_guest_tsc(v, kernel_ns);
		if (tsc > tsc_timestamp) {
			adjust_tsc_offset_guest(v, tsc - tsc_timestamp);
			tsc_timestamp = tsc;
		}
	}

	local_irq_restore(flags);

	/* With all the info we got, fill in the values */

	if (kvm_has_tsc_control)
		tgt_tsc_khz = kvm_scale_tsc(tgt_tsc_khz,
					    v->arch.l1_tsc_scaling_ratio);

	if (unlikely(vcpu->hw_tsc_khz != tgt_tsc_khz)) {
		kvm_get_time_scale(NSEC_PER_SEC, tgt_tsc_khz * 1000LL,
				   &vcpu->hv_clock.tsc_shift,
				   &vcpu->hv_clock.tsc_to_system_mul);
		vcpu->hw_tsc_khz = tgt_tsc_khz;
	}

	vcpu->hv_clock.tsc_timestamp = tsc_timestamp;
	vcpu->hv_clock.system_time = kernel_ns + v->kvm->arch.kvmclock_offset;
	vcpu->last_guest_tsc = tsc_timestamp;

	/* If the host uses TSC clocksource, then it is stable */
	pvclock_flags = 0;
	if (use_master_clock)
		pvclock_flags |= PVCLOCK_TSC_STABLE_BIT;

	vcpu->hv_clock.flags = pvclock_flags;

	if (vcpu->pv_time_enabled)
		kvm_setup_pvclock_page(v, &vcpu->pv_time, 0);
	if (vcpu->xen.vcpu_info_set)
		kvm_setup_pvclock_page(v, &vcpu->xen.vcpu_info_cache,
				       offsetof(struct compat_vcpu_info, time));
	if (vcpu->xen.vcpu_time_info_set)
		kvm_setup_pvclock_page(v, &vcpu->xen.vcpu_time_info_cache, 0);
	kvm_hv_setup_tsc_page(v->kvm, &vcpu->hv_clock);
	return 0;
}

/*
 * kvmclock updates which are isolated to a given vcpu, such as
 * vcpu->cpu migration, should not allow system_timestamp from
 * the rest of the vcpus to remain static. Otherwise ntp frequency
 * correction applies to one vcpu's system_timestamp but not
 * the others.
 *
 * So in those cases, request a kvmclock update for all vcpus.
 * We need to rate-limit these requests though, as they can
 * considerably slow guests that have a large number of vcpus.
 * The time for a remote vcpu to update its kvmclock is bound
 * by the delay we use to rate-limit the updates.
 */

#define KVMCLOCK_UPDATE_DELAY msecs_to_jiffies(100)

static void kvmclock_update_fn(struct work_struct *work)
{
	unsigned long i;
	struct delayed_work *dwork = to_delayed_work(work);
	struct kvm_arch *ka = container_of(dwork, struct kvm_arch,
					   kvmclock_update_work);
	struct kvm *kvm = container_of(ka, struct kvm, arch);
	struct kvm_vcpu *vcpu;

	kvm_for_each_vcpu(i, vcpu, kvm) {
		kvm_make_request(KVM_REQ_CLOCK_UPDATE, vcpu);
		kvm_vcpu_kick(vcpu);
	}
}

static void kvm_gen_kvmclock_update(struct kvm_vcpu *v)
{
	struct kvm *kvm = v->kvm;

	kvm_make_request(KVM_REQ_CLOCK_UPDATE, v);
	schedule_delayed_work(&kvm->arch.kvmclock_update_work,
					KVMCLOCK_UPDATE_DELAY);
}

#define KVMCLOCK_SYNC_PERIOD (300 * HZ)

static void kvmclock_sync_fn(struct work_struct *work)
{
	struct delayed_work *dwork = to_delayed_work(work);
	struct kvm_arch *ka = container_of(dwork, struct kvm_arch,
					   kvmclock_sync_work);
	struct kvm *kvm = container_of(ka, struct kvm, arch);

	if (!kvmclock_periodic_sync)
		return;

	schedule_delayed_work(&kvm->arch.kvmclock_update_work, 0);
	schedule_delayed_work(&kvm->arch.kvmclock_sync_work,
					KVMCLOCK_SYNC_PERIOD);
}

/*
 * On AMD, HWCR[McStatusWrEn] controls whether setting MCi_STATUS results in #GP.
 */
static bool can_set_mci_status(struct kvm_vcpu *vcpu)
{
	/* McStatusWrEn enabled? */
	if (guest_cpuid_is_amd_or_hygon(vcpu))
		return !!(vcpu->arch.msr_hwcr & BIT_ULL(18));

	return false;
}

static int set_msr_mce(struct kvm_vcpu *vcpu, struct msr_data *msr_info)
{
	u64 mcg_cap = vcpu->arch.mcg_cap;
	unsigned bank_num = mcg_cap & 0xff;
	u32 msr = msr_info->index;
	u64 data = msr_info->data;

	switch (msr) {
	case MSR_IA32_MCG_STATUS:
		vcpu->arch.mcg_status = data;
		break;
	case MSR_IA32_MCG_CTL:
		if (!(mcg_cap & MCG_CTL_P) &&
		    (data || !msr_info->host_initiated))
			return 1;
		if (data != 0 && data != ~(u64)0)
			return 1;
		vcpu->arch.mcg_ctl = data;
		break;
	default:
		if (msr >= MSR_IA32_MC0_CTL &&
		    msr < MSR_IA32_MCx_CTL(bank_num)) {
			u32 offset = array_index_nospec(
				msr - MSR_IA32_MC0_CTL,
				MSR_IA32_MCx_CTL(bank_num) - MSR_IA32_MC0_CTL);

			/* only 0 or all 1s can be written to IA32_MCi_CTL
			 * some Linux kernels though clear bit 10 in bank 4 to
			 * workaround a BIOS/GART TBL issue on AMD K8s, ignore
			 * this to avoid an uncatched #GP in the guest
			 */
			if ((offset & 0x3) == 0 &&
			    data != 0 && (data | (1 << 10)) != ~(u64)0)
				return -1;

			/* MCi_STATUS */
			if (!msr_info->host_initiated &&
			    (offset & 0x3) == 1 && data != 0) {
				if (!can_set_mci_status(vcpu))
					return -1;
			}

			vcpu->arch.mce_banks[offset] = data;
			break;
		}
		return 1;
	}
	return 0;
}

static inline bool kvm_pv_async_pf_enabled(struct kvm_vcpu *vcpu)
{
	u64 mask = KVM_ASYNC_PF_ENABLED | KVM_ASYNC_PF_DELIVERY_AS_INT;

	return (vcpu->arch.apf.msr_en_val & mask) == mask;
}

static int kvm_pv_enable_async_pf(struct kvm_vcpu *vcpu, u64 data)
{
	gpa_t gpa = data & ~0x3f;

	/* Bits 4:5 are reserved, Should be zero */
	if (data & 0x30)
		return 1;

	if (!guest_pv_has(vcpu, KVM_FEATURE_ASYNC_PF_VMEXIT) &&
	    (data & KVM_ASYNC_PF_DELIVERY_AS_PF_VMEXIT))
		return 1;

	if (!guest_pv_has(vcpu, KVM_FEATURE_ASYNC_PF_INT) &&
	    (data & KVM_ASYNC_PF_DELIVERY_AS_INT))
		return 1;

	if (!lapic_in_kernel(vcpu))
		return data ? 1 : 0;

	vcpu->arch.apf.msr_en_val = data;

	if (!kvm_pv_async_pf_enabled(vcpu)) {
		kvm_clear_async_pf_completion_queue(vcpu);
		kvm_async_pf_hash_reset(vcpu);
		return 0;
	}

	if (kvm_gfn_to_hva_cache_init(vcpu->kvm, &vcpu->arch.apf.data, gpa,
					sizeof(u64)))
		return 1;

	vcpu->arch.apf.send_user_only = !(data & KVM_ASYNC_PF_SEND_ALWAYS);
	vcpu->arch.apf.delivery_as_pf_vmexit = data & KVM_ASYNC_PF_DELIVERY_AS_PF_VMEXIT;

	kvm_async_pf_wakeup_all(vcpu);

	return 0;
}

static int kvm_pv_enable_async_pf_int(struct kvm_vcpu *vcpu, u64 data)
{
	/* Bits 8-63 are reserved */
	if (data >> 8)
		return 1;

	if (!lapic_in_kernel(vcpu))
		return 1;

	vcpu->arch.apf.msr_int_val = data;

	vcpu->arch.apf.vec = data & KVM_ASYNC_PF_VEC_MASK;

	return 0;
}

static void kvmclock_reset(struct kvm_vcpu *vcpu)
{
	vcpu->arch.pv_time_enabled = false;
	vcpu->arch.time = 0;
}

static void kvm_vcpu_flush_tlb_all(struct kvm_vcpu *vcpu)
{
	++vcpu->stat.tlb_flush;
	static_call(kvm_x86_flush_tlb_all)(vcpu);
}

static void kvm_vcpu_flush_tlb_guest(struct kvm_vcpu *vcpu)
{
	++vcpu->stat.tlb_flush;

	if (!tdp_enabled) {
		/*
		 * A TLB flush on behalf of the guest is equivalent to
		 * INVPCID(all), toggling CR4.PGE, etc., which requires
		 * a forced sync of the shadow page tables.  Ensure all the
		 * roots are synced and the guest TLB in hardware is clean.
		 */
		kvm_mmu_sync_roots(vcpu);
		kvm_mmu_sync_prev_roots(vcpu);
	}

	static_call(kvm_x86_flush_tlb_guest)(vcpu);
}


static inline void kvm_vcpu_flush_tlb_current(struct kvm_vcpu *vcpu)
{
	++vcpu->stat.tlb_flush;
	static_call(kvm_x86_flush_tlb_current)(vcpu);
}

/*
 * Service "local" TLB flush requests, which are specific to the current MMU
 * context.  In addition to the generic event handling in vcpu_enter_guest(),
 * TLB flushes that are targeted at an MMU context also need to be serviced
 * prior before nested VM-Enter/VM-Exit.
 */
void kvm_service_local_tlb_flush_requests(struct kvm_vcpu *vcpu)
{
	if (kvm_check_request(KVM_REQ_TLB_FLUSH_CURRENT, vcpu))
		kvm_vcpu_flush_tlb_current(vcpu);

	if (kvm_check_request(KVM_REQ_TLB_FLUSH_GUEST, vcpu))
		kvm_vcpu_flush_tlb_guest(vcpu);
}
EXPORT_SYMBOL_GPL(kvm_service_local_tlb_flush_requests);

static void record_steal_time(struct kvm_vcpu *vcpu)
{
	struct gfn_to_hva_cache *ghc = &vcpu->arch.st.cache;
	struct kvm_steal_time __user *st;
	struct kvm_memslots *slots;
	u64 steal;
	u32 version;

	if (kvm_xen_msr_enabled(vcpu->kvm)) {
		kvm_xen_runstate_set_running(vcpu);
		return;
	}

	if (!(vcpu->arch.st.msr_val & KVM_MSR_ENABLED))
		return;

	if (WARN_ON_ONCE(current->mm != vcpu->kvm->mm))
		return;

	slots = kvm_memslots(vcpu->kvm);

	if (unlikely(slots->generation != ghc->generation ||
		     kvm_is_error_hva(ghc->hva) || !ghc->memslot)) {
		gfn_t gfn = vcpu->arch.st.msr_val & KVM_STEAL_VALID_BITS;

		/* We rely on the fact that it fits in a single page. */
		BUILD_BUG_ON((sizeof(*st) - 1) & KVM_STEAL_VALID_BITS);

		if (kvm_gfn_to_hva_cache_init(vcpu->kvm, ghc, gfn, sizeof(*st)) ||
		    kvm_is_error_hva(ghc->hva) || !ghc->memslot)
			return;
	}

	st = (struct kvm_steal_time __user *)ghc->hva;
	/*
	 * Doing a TLB flush here, on the guest's behalf, can avoid
	 * expensive IPIs.
	 */
	if (guest_pv_has(vcpu, KVM_FEATURE_PV_TLB_FLUSH)) {
		u8 st_preempted = 0;
		int err = -EFAULT;

		if (!user_access_begin(st, sizeof(*st)))
			return;

		asm volatile("1: xchgb %0, %2\n"
			     "xor %1, %1\n"
			     "2:\n"
			     _ASM_EXTABLE_UA(1b, 2b)
			     : "+q" (st_preempted),
			       "+&r" (err),
			       "+m" (st->preempted));
		if (err)
			goto out;

		user_access_end();

		vcpu->arch.st.preempted = 0;

		trace_kvm_pv_tlb_flush(vcpu->vcpu_id,
				       st_preempted & KVM_VCPU_FLUSH_TLB);
		if (st_preempted & KVM_VCPU_FLUSH_TLB)
			kvm_vcpu_flush_tlb_guest(vcpu);

		if (!user_access_begin(st, sizeof(*st)))
			goto dirty;
	} else {
		if (!user_access_begin(st, sizeof(*st)))
			return;

		unsafe_put_user(0, &st->preempted, out);
		vcpu->arch.st.preempted = 0;
	}

	unsafe_get_user(version, &st->version, out);
	if (version & 1)
		version += 1;  /* first time write, random junk */

	version += 1;
	unsafe_put_user(version, &st->version, out);

	smp_wmb();

	unsafe_get_user(steal, &st->steal, out);
	steal += current->sched_info.run_delay -
		vcpu->arch.st.last_steal;
	vcpu->arch.st.last_steal = current->sched_info.run_delay;
	unsafe_put_user(steal, &st->steal, out);

	version += 1;
	unsafe_put_user(version, &st->version, out);

 out:
	user_access_end();
 dirty:
	mark_page_dirty_in_slot(vcpu->kvm, ghc->memslot, gpa_to_gfn(ghc->gpa));
}

int kvm_set_msr_common(struct kvm_vcpu *vcpu, struct msr_data *msr_info)
{
	bool pr = false;
	u32 msr = msr_info->index;
	u64 data = msr_info->data;

	if (msr && msr == vcpu->kvm->arch.xen_hvm_config.msr)
		return kvm_xen_write_hypercall_page(vcpu, data);

	switch (msr) {
	case MSR_AMD64_NB_CFG:
	case MSR_IA32_UCODE_WRITE:
	case MSR_VM_HSAVE_PA:
	case MSR_AMD64_PATCH_LOADER:
	case MSR_AMD64_BU_CFG2:
	case MSR_AMD64_DC_CFG:
	case MSR_F15H_EX_CFG:
		break;

	case MSR_IA32_UCODE_REV:
		if (msr_info->host_initiated)
			vcpu->arch.microcode_version = data;
		break;
	case MSR_IA32_ARCH_CAPABILITIES:
		if (!msr_info->host_initiated)
			return 1;
		vcpu->arch.arch_capabilities = data;
		break;
	case MSR_IA32_PERF_CAPABILITIES: {
		struct kvm_msr_entry msr_ent = {.index = msr, .data = 0};

		if (!msr_info->host_initiated)
			return 1;
		if (kvm_get_msr_feature(&msr_ent))
			return 1;
		if (data & ~msr_ent.data)
			return 1;

		vcpu->arch.perf_capabilities = data;

		return 0;
		}
	case MSR_EFER:
		return set_efer(vcpu, msr_info);
	case MSR_K7_HWCR:
		data &= ~(u64)0x40;	/* ignore flush filter disable */
		data &= ~(u64)0x100;	/* ignore ignne emulation enable */
		data &= ~(u64)0x8;	/* ignore TLB cache disable */

		/* Handle McStatusWrEn */
		if (data == BIT_ULL(18)) {
			vcpu->arch.msr_hwcr = data;
		} else if (data != 0) {
			vcpu_unimpl(vcpu, "unimplemented HWCR wrmsr: 0x%llx\n",
				    data);
			return 1;
		}
		break;
	case MSR_FAM10H_MMIO_CONF_BASE:
		if (data != 0) {
			vcpu_unimpl(vcpu, "unimplemented MMIO_CONF_BASE wrmsr: "
				    "0x%llx\n", data);
			return 1;
		}
		break;
	case 0x200 ... 0x2ff:
		return kvm_mtrr_set_msr(vcpu, msr, data);
	case MSR_IA32_APICBASE:
		return kvm_set_apic_base(vcpu, msr_info);
	case APIC_BASE_MSR ... APIC_BASE_MSR + 0xff:
		return kvm_x2apic_msr_write(vcpu, msr, data);
	case MSR_IA32_TSC_DEADLINE:
		kvm_set_lapic_tscdeadline_msr(vcpu, data);
		break;
	case MSR_IA32_TSC_ADJUST:
		if (guest_cpuid_has(vcpu, X86_FEATURE_TSC_ADJUST)) {
			if (!msr_info->host_initiated) {
				s64 adj = data - vcpu->arch.ia32_tsc_adjust_msr;
				adjust_tsc_offset_guest(vcpu, adj);
				/* Before back to guest, tsc_timestamp must be adjusted
				 * as well, otherwise guest's percpu pvclock time could jump.
				 */
				kvm_make_request(KVM_REQ_CLOCK_UPDATE, vcpu);
			}
			vcpu->arch.ia32_tsc_adjust_msr = data;
		}
		break;
	case MSR_IA32_MISC_ENABLE:
		if (!kvm_check_has_quirk(vcpu->kvm, KVM_X86_QUIRK_MISC_ENABLE_NO_MWAIT) &&
		    ((vcpu->arch.ia32_misc_enable_msr ^ data) & MSR_IA32_MISC_ENABLE_MWAIT)) {
			if (!guest_cpuid_has(vcpu, X86_FEATURE_XMM3))
				return 1;
			vcpu->arch.ia32_misc_enable_msr = data;
			kvm_update_cpuid_runtime(vcpu);
		} else {
			vcpu->arch.ia32_misc_enable_msr = data;
		}
		break;
	case MSR_IA32_SMBASE:
		if (!msr_info->host_initiated)
			return 1;
		vcpu->arch.smbase = data;
		break;
	case MSR_IA32_POWER_CTL:
		vcpu->arch.msr_ia32_power_ctl = data;
		break;
	case MSR_IA32_TSC:
		if (msr_info->host_initiated) {
			kvm_synchronize_tsc(vcpu, data);
		} else {
			u64 adj = kvm_compute_l1_tsc_offset(vcpu, data) - vcpu->arch.l1_tsc_offset;
			adjust_tsc_offset_guest(vcpu, adj);
			vcpu->arch.ia32_tsc_adjust_msr += adj;
		}
		break;
	case MSR_IA32_XSS:
		if (!msr_info->host_initiated &&
		    !guest_cpuid_has(vcpu, X86_FEATURE_XSAVES))
			return 1;
		/*
		 * KVM supports exposing PT to the guest, but does not support
		 * IA32_XSS[bit 8]. Guests have to use RDMSR/WRMSR rather than
		 * XSAVES/XRSTORS to save/restore PT MSRs.
		 */
		if (data & ~supported_xss)
			return 1;
		vcpu->arch.ia32_xss = data;
		kvm_update_cpuid_runtime(vcpu);
		break;
	case MSR_SMI_COUNT:
		if (!msr_info->host_initiated)
			return 1;
		vcpu->arch.smi_count = data;
		break;
	case MSR_KVM_WALL_CLOCK_NEW:
		if (!guest_pv_has(vcpu, KVM_FEATURE_CLOCKSOURCE2))
			return 1;

		vcpu->kvm->arch.wall_clock = data;
		kvm_write_wall_clock(vcpu->kvm, data, 0);
		break;
	case MSR_KVM_WALL_CLOCK:
		if (!guest_pv_has(vcpu, KVM_FEATURE_CLOCKSOURCE))
			return 1;

		vcpu->kvm->arch.wall_clock = data;
		kvm_write_wall_clock(vcpu->kvm, data, 0);
		break;
	case MSR_KVM_SYSTEM_TIME_NEW:
		if (!guest_pv_has(vcpu, KVM_FEATURE_CLOCKSOURCE2))
			return 1;

		kvm_write_system_time(vcpu, data, false, msr_info->host_initiated);
		break;
	case MSR_KVM_SYSTEM_TIME:
		if (!guest_pv_has(vcpu, KVM_FEATURE_CLOCKSOURCE))
			return 1;

		kvm_write_system_time(vcpu, data, true,  msr_info->host_initiated);
		break;
	case MSR_KVM_ASYNC_PF_EN:
		if (!guest_pv_has(vcpu, KVM_FEATURE_ASYNC_PF))
			return 1;

		if (kvm_pv_enable_async_pf(vcpu, data))
			return 1;
		break;
	case MSR_KVM_ASYNC_PF_INT:
		if (!guest_pv_has(vcpu, KVM_FEATURE_ASYNC_PF_INT))
			return 1;

		if (kvm_pv_enable_async_pf_int(vcpu, data))
			return 1;
		break;
	case MSR_KVM_ASYNC_PF_ACK:
		if (!guest_pv_has(vcpu, KVM_FEATURE_ASYNC_PF_INT))
			return 1;
		if (data & 0x1) {
			vcpu->arch.apf.pageready_pending = false;
			kvm_check_async_pf_completion(vcpu);
		}
		break;
	case MSR_KVM_STEAL_TIME:
		if (!guest_pv_has(vcpu, KVM_FEATURE_STEAL_TIME))
			return 1;

		if (unlikely(!sched_info_on()))
			return 1;

		if (data & KVM_STEAL_RESERVED_MASK)
			return 1;

		vcpu->arch.st.msr_val = data;

		if (!(data & KVM_MSR_ENABLED))
			break;

		kvm_make_request(KVM_REQ_STEAL_UPDATE, vcpu);

		break;
	case MSR_KVM_PV_EOI_EN:
		if (!guest_pv_has(vcpu, KVM_FEATURE_PV_EOI))
			return 1;

		if (kvm_lapic_set_pv_eoi(vcpu, data, sizeof(u8)))
			return 1;
		break;

	case MSR_KVM_POLL_CONTROL:
		if (!guest_pv_has(vcpu, KVM_FEATURE_POLL_CONTROL))
			return 1;

		/* only enable bit supported */
		if (data & (-1ULL << 1))
			return 1;

		vcpu->arch.msr_kvm_poll_control = data;
		break;

	case MSR_IA32_MCG_CTL:
	case MSR_IA32_MCG_STATUS:
	case MSR_IA32_MC0_CTL ... MSR_IA32_MCx_CTL(KVM_MAX_MCE_BANKS) - 1:
		return set_msr_mce(vcpu, msr_info);

	case MSR_K7_PERFCTR0 ... MSR_K7_PERFCTR3:
	case MSR_P6_PERFCTR0 ... MSR_P6_PERFCTR1:
		pr = true;
		fallthrough;
	case MSR_K7_EVNTSEL0 ... MSR_K7_EVNTSEL3:
	case MSR_P6_EVNTSEL0 ... MSR_P6_EVNTSEL1:
		if (kvm_pmu_is_valid_msr(vcpu, msr))
			return kvm_pmu_set_msr(vcpu, msr_info);

		if (pr || data != 0)
			vcpu_unimpl(vcpu, "disabled perfctr wrmsr: "
				    "0x%x data 0x%llx\n", msr, data);
		break;
	case MSR_K7_CLK_CTL:
		/*
		 * Ignore all writes to this no longer documented MSR.
		 * Writes are only relevant for old K7 processors,
		 * all pre-dating SVM, but a recommended workaround from
		 * AMD for these chips. It is possible to specify the
		 * affected processor models on the command line, hence
		 * the need to ignore the workaround.
		 */
		break;
	case HV_X64_MSR_GUEST_OS_ID ... HV_X64_MSR_SINT15:
	case HV_X64_MSR_SYNDBG_CONTROL ... HV_X64_MSR_SYNDBG_PENDING_BUFFER:
	case HV_X64_MSR_SYNDBG_OPTIONS:
	case HV_X64_MSR_CRASH_P0 ... HV_X64_MSR_CRASH_P4:
	case HV_X64_MSR_CRASH_CTL:
	case HV_X64_MSR_STIMER0_CONFIG ... HV_X64_MSR_STIMER3_COUNT:
	case HV_X64_MSR_REENLIGHTENMENT_CONTROL:
	case HV_X64_MSR_TSC_EMULATION_CONTROL:
	case HV_X64_MSR_TSC_EMULATION_STATUS:
		return kvm_hv_set_msr_common(vcpu, msr, data,
					     msr_info->host_initiated);
	case MSR_IA32_BBL_CR_CTL3:
		/* Drop writes to this legacy MSR -- see rdmsr
		 * counterpart for further detail.
		 */
		if (report_ignored_msrs)
			vcpu_unimpl(vcpu, "ignored wrmsr: 0x%x data 0x%llx\n",
				msr, data);
		break;
	case MSR_AMD64_OSVW_ID_LENGTH:
		if (!guest_cpuid_has(vcpu, X86_FEATURE_OSVW))
			return 1;
		vcpu->arch.osvw.length = data;
		break;
	case MSR_AMD64_OSVW_STATUS:
		if (!guest_cpuid_has(vcpu, X86_FEATURE_OSVW))
			return 1;
		vcpu->arch.osvw.status = data;
		break;
	case MSR_PLATFORM_INFO:
		if (!msr_info->host_initiated ||
		    (!(data & MSR_PLATFORM_INFO_CPUID_FAULT) &&
		     cpuid_fault_enabled(vcpu)))
			return 1;
		vcpu->arch.msr_platform_info = data;
		break;
	case MSR_MISC_FEATURES_ENABLES:
		if (data & ~MSR_MISC_FEATURES_ENABLES_CPUID_FAULT ||
		    (data & MSR_MISC_FEATURES_ENABLES_CPUID_FAULT &&
		     !supports_cpuid_fault(vcpu)))
			return 1;
		vcpu->arch.msr_misc_features_enables = data;
		break;
#ifdef CONFIG_X86_64
	case MSR_IA32_XFD:
		if (!msr_info->host_initiated &&
		    !guest_cpuid_has(vcpu, X86_FEATURE_XFD))
			return 1;

		if (data & ~kvm_guest_supported_xfd(vcpu))
			return 1;

		fpu_update_guest_xfd(&vcpu->arch.guest_fpu, data);
		break;
	case MSR_IA32_XFD_ERR:
		if (!msr_info->host_initiated &&
		    !guest_cpuid_has(vcpu, X86_FEATURE_XFD))
			return 1;

		if (data & ~kvm_guest_supported_xfd(vcpu))
			return 1;

		vcpu->arch.guest_fpu.xfd_err = data;
		break;
#endif
	default:
		if (kvm_pmu_is_valid_msr(vcpu, msr))
			return kvm_pmu_set_msr(vcpu, msr_info);
		return KVM_MSR_RET_INVALID;
	}
	return 0;
}
EXPORT_SYMBOL_GPL(kvm_set_msr_common);

static int get_msr_mce(struct kvm_vcpu *vcpu, u32 msr, u64 *pdata, bool host)
{
	u64 data;
	u64 mcg_cap = vcpu->arch.mcg_cap;
	unsigned bank_num = mcg_cap & 0xff;

	switch (msr) {
	case MSR_IA32_P5_MC_ADDR:
	case MSR_IA32_P5_MC_TYPE:
		data = 0;
		break;
	case MSR_IA32_MCG_CAP:
		data = vcpu->arch.mcg_cap;
		break;
	case MSR_IA32_MCG_CTL:
		if (!(mcg_cap & MCG_CTL_P) && !host)
			return 1;
		data = vcpu->arch.mcg_ctl;
		break;
	case MSR_IA32_MCG_STATUS:
		data = vcpu->arch.mcg_status;
		break;
	default:
		if (msr >= MSR_IA32_MC0_CTL &&
		    msr < MSR_IA32_MCx_CTL(bank_num)) {
			u32 offset = array_index_nospec(
				msr - MSR_IA32_MC0_CTL,
				MSR_IA32_MCx_CTL(bank_num) - MSR_IA32_MC0_CTL);

			data = vcpu->arch.mce_banks[offset];
			break;
		}
		return 1;
	}
	*pdata = data;
	return 0;
}

int kvm_get_msr_common(struct kvm_vcpu *vcpu, struct msr_data *msr_info)
{
	switch (msr_info->index) {
	case MSR_IA32_PLATFORM_ID:
	case MSR_IA32_EBL_CR_POWERON:
	case MSR_IA32_LASTBRANCHFROMIP:
	case MSR_IA32_LASTBRANCHTOIP:
	case MSR_IA32_LASTINTFROMIP:
	case MSR_IA32_LASTINTTOIP:
	case MSR_AMD64_SYSCFG:
	case MSR_K8_TSEG_ADDR:
	case MSR_K8_TSEG_MASK:
	case MSR_VM_HSAVE_PA:
	case MSR_K8_INT_PENDING_MSG:
	case MSR_AMD64_NB_CFG:
	case MSR_FAM10H_MMIO_CONF_BASE:
	case MSR_AMD64_BU_CFG2:
	case MSR_IA32_PERF_CTL:
	case MSR_AMD64_DC_CFG:
	case MSR_F15H_EX_CFG:
	/*
	 * Intel Sandy Bridge CPUs must support the RAPL (running average power
	 * limit) MSRs. Just return 0, as we do not want to expose the host
	 * data here. Do not conditionalize this on CPUID, as KVM does not do
	 * so for existing CPU-specific MSRs.
	 */
	case MSR_RAPL_POWER_UNIT:
	case MSR_PP0_ENERGY_STATUS:	/* Power plane 0 (core) */
	case MSR_PP1_ENERGY_STATUS:	/* Power plane 1 (graphics uncore) */
	case MSR_PKG_ENERGY_STATUS:	/* Total package */
	case MSR_DRAM_ENERGY_STATUS:	/* DRAM controller */
		msr_info->data = 0;
		break;
	case MSR_F15H_PERF_CTL0 ... MSR_F15H_PERF_CTR5:
		if (kvm_pmu_is_valid_msr(vcpu, msr_info->index))
			return kvm_pmu_get_msr(vcpu, msr_info);
		if (!msr_info->host_initiated)
			return 1;
		msr_info->data = 0;
		break;
	case MSR_K7_EVNTSEL0 ... MSR_K7_EVNTSEL3:
	case MSR_K7_PERFCTR0 ... MSR_K7_PERFCTR3:
	case MSR_P6_PERFCTR0 ... MSR_P6_PERFCTR1:
	case MSR_P6_EVNTSEL0 ... MSR_P6_EVNTSEL1:
		if (kvm_pmu_is_valid_msr(vcpu, msr_info->index))
			return kvm_pmu_get_msr(vcpu, msr_info);
		msr_info->data = 0;
		break;
	case MSR_IA32_UCODE_REV:
		msr_info->data = vcpu->arch.microcode_version;
		break;
	case MSR_IA32_ARCH_CAPABILITIES:
		if (!msr_info->host_initiated &&
		    !guest_cpuid_has(vcpu, X86_FEATURE_ARCH_CAPABILITIES))
			return 1;
		msr_info->data = vcpu->arch.arch_capabilities;
		break;
	case MSR_IA32_PERF_CAPABILITIES:
		if (!msr_info->host_initiated &&
		    !guest_cpuid_has(vcpu, X86_FEATURE_PDCM))
			return 1;
		msr_info->data = vcpu->arch.perf_capabilities;
		break;
	case MSR_IA32_POWER_CTL:
		msr_info->data = vcpu->arch.msr_ia32_power_ctl;
		break;
	case MSR_IA32_TSC: {
		/*
		 * Intel SDM states that MSR_IA32_TSC read adds the TSC offset
		 * even when not intercepted. AMD manual doesn't explicitly
		 * state this but appears to behave the same.
		 *
		 * On userspace reads and writes, however, we unconditionally
		 * return L1's TSC value to ensure backwards-compatible
		 * behavior for migration.
		 */
		u64 offset, ratio;

		if (msr_info->host_initiated) {
			offset = vcpu->arch.l1_tsc_offset;
			ratio = vcpu->arch.l1_tsc_scaling_ratio;
		} else {
			offset = vcpu->arch.tsc_offset;
			ratio = vcpu->arch.tsc_scaling_ratio;
		}

		msr_info->data = kvm_scale_tsc(rdtsc(), ratio) + offset;
		break;
	}
	case MSR_MTRRcap:
	case 0x200 ... 0x2ff:
		return kvm_mtrr_get_msr(vcpu, msr_info->index, &msr_info->data);
	case 0xcd: /* fsb frequency */
		msr_info->data = 3;
		break;
		/*
		 * MSR_EBC_FREQUENCY_ID
		 * Conservative value valid for even the basic CPU models.
		 * Models 0,1: 000 in bits 23:21 indicating a bus speed of
		 * 100MHz, model 2 000 in bits 18:16 indicating 100MHz,
		 * and 266MHz for model 3, or 4. Set Core Clock
		 * Frequency to System Bus Frequency Ratio to 1 (bits
		 * 31:24) even though these are only valid for CPU
		 * models > 2, however guests may end up dividing or
		 * multiplying by zero otherwise.
		 */
	case MSR_EBC_FREQUENCY_ID:
		msr_info->data = 1 << 24;
		break;
	case MSR_IA32_APICBASE:
		msr_info->data = kvm_get_apic_base(vcpu);
		break;
	case APIC_BASE_MSR ... APIC_BASE_MSR + 0xff:
		return kvm_x2apic_msr_read(vcpu, msr_info->index, &msr_info->data);
	case MSR_IA32_TSC_DEADLINE:
		msr_info->data = kvm_get_lapic_tscdeadline_msr(vcpu);
		break;
	case MSR_IA32_TSC_ADJUST:
		msr_info->data = (u64)vcpu->arch.ia32_tsc_adjust_msr;
		break;
	case MSR_IA32_MISC_ENABLE:
		msr_info->data = vcpu->arch.ia32_misc_enable_msr;
		break;
	case MSR_IA32_SMBASE:
		if (!msr_info->host_initiated)
			return 1;
		msr_info->data = vcpu->arch.smbase;
		break;
	case MSR_SMI_COUNT:
		msr_info->data = vcpu->arch.smi_count;
		break;
	case MSR_IA32_PERF_STATUS:
		/* TSC increment by tick */
		msr_info->data = 1000ULL;
		/* CPU multiplier */
		msr_info->data |= (((uint64_t)4ULL) << 40);
		break;
	case MSR_EFER:
		msr_info->data = vcpu->arch.efer;
		break;
	case MSR_KVM_WALL_CLOCK:
		if (!guest_pv_has(vcpu, KVM_FEATURE_CLOCKSOURCE))
			return 1;

		msr_info->data = vcpu->kvm->arch.wall_clock;
		break;
	case MSR_KVM_WALL_CLOCK_NEW:
		if (!guest_pv_has(vcpu, KVM_FEATURE_CLOCKSOURCE2))
			return 1;

		msr_info->data = vcpu->kvm->arch.wall_clock;
		break;
	case MSR_KVM_SYSTEM_TIME:
		if (!guest_pv_has(vcpu, KVM_FEATURE_CLOCKSOURCE))
			return 1;

		msr_info->data = vcpu->arch.time;
		break;
	case MSR_KVM_SYSTEM_TIME_NEW:
		if (!guest_pv_has(vcpu, KVM_FEATURE_CLOCKSOURCE2))
			return 1;

		msr_info->data = vcpu->arch.time;
		break;
	case MSR_KVM_ASYNC_PF_EN:
		if (!guest_pv_has(vcpu, KVM_FEATURE_ASYNC_PF))
			return 1;

		msr_info->data = vcpu->arch.apf.msr_en_val;
		break;
	case MSR_KVM_ASYNC_PF_INT:
		if (!guest_pv_has(vcpu, KVM_FEATURE_ASYNC_PF_INT))
			return 1;

		msr_info->data = vcpu->arch.apf.msr_int_val;
		break;
	case MSR_KVM_ASYNC_PF_ACK:
		if (!guest_pv_has(vcpu, KVM_FEATURE_ASYNC_PF_INT))
			return 1;

		msr_info->data = 0;
		break;
	case MSR_KVM_STEAL_TIME:
		if (!guest_pv_has(vcpu, KVM_FEATURE_STEAL_TIME))
			return 1;

		msr_info->data = vcpu->arch.st.msr_val;
		break;
	case MSR_KVM_PV_EOI_EN:
		if (!guest_pv_has(vcpu, KVM_FEATURE_PV_EOI))
			return 1;

		msr_info->data = vcpu->arch.pv_eoi.msr_val;
		break;
	case MSR_KVM_POLL_CONTROL:
		if (!guest_pv_has(vcpu, KVM_FEATURE_POLL_CONTROL))
			return 1;

		msr_info->data = vcpu->arch.msr_kvm_poll_control;
		break;
	case MSR_IA32_P5_MC_ADDR:
	case MSR_IA32_P5_MC_TYPE:
	case MSR_IA32_MCG_CAP:
	case MSR_IA32_MCG_CTL:
	case MSR_IA32_MCG_STATUS:
	case MSR_IA32_MC0_CTL ... MSR_IA32_MCx_CTL(KVM_MAX_MCE_BANKS) - 1:
		return get_msr_mce(vcpu, msr_info->index, &msr_info->data,
				   msr_info->host_initiated);
	case MSR_IA32_XSS:
		if (!msr_info->host_initiated &&
		    !guest_cpuid_has(vcpu, X86_FEATURE_XSAVES))
			return 1;
		msr_info->data = vcpu->arch.ia32_xss;
		break;
	case MSR_K7_CLK_CTL:
		/*
		 * Provide expected ramp-up count for K7. All other
		 * are set to zero, indicating minimum divisors for
		 * every field.
		 *
		 * This prevents guest kernels on AMD host with CPU
		 * type 6, model 8 and higher from exploding due to
		 * the rdmsr failing.
		 */
		msr_info->data = 0x20000000;
		break;
	case HV_X64_MSR_GUEST_OS_ID ... HV_X64_MSR_SINT15:
	case HV_X64_MSR_SYNDBG_CONTROL ... HV_X64_MSR_SYNDBG_PENDING_BUFFER:
	case HV_X64_MSR_SYNDBG_OPTIONS:
	case HV_X64_MSR_CRASH_P0 ... HV_X64_MSR_CRASH_P4:
	case HV_X64_MSR_CRASH_CTL:
	case HV_X64_MSR_STIMER0_CONFIG ... HV_X64_MSR_STIMER3_COUNT:
	case HV_X64_MSR_REENLIGHTENMENT_CONTROL:
	case HV_X64_MSR_TSC_EMULATION_CONTROL:
	case HV_X64_MSR_TSC_EMULATION_STATUS:
		return kvm_hv_get_msr_common(vcpu,
					     msr_info->index, &msr_info->data,
					     msr_info->host_initiated);
	case MSR_IA32_BBL_CR_CTL3:
		/* This legacy MSR exists but isn't fully documented in current
		 * silicon.  It is however accessed by winxp in very narrow
		 * scenarios where it sets bit #19, itself documented as
		 * a "reserved" bit.  Best effort attempt to source coherent
		 * read data here should the balance of the register be
		 * interpreted by the guest:
		 *
		 * L2 cache control register 3: 64GB range, 256KB size,
		 * enabled, latency 0x1, configured
		 */
		msr_info->data = 0xbe702111;
		break;
	case MSR_AMD64_OSVW_ID_LENGTH:
		if (!guest_cpuid_has(vcpu, X86_FEATURE_OSVW))
			return 1;
		msr_info->data = vcpu->arch.osvw.length;
		break;
	case MSR_AMD64_OSVW_STATUS:
		if (!guest_cpuid_has(vcpu, X86_FEATURE_OSVW))
			return 1;
		msr_info->data = vcpu->arch.osvw.status;
		break;
	case MSR_PLATFORM_INFO:
		if (!msr_info->host_initiated &&
		    !vcpu->kvm->arch.guest_can_read_msr_platform_info)
			return 1;
		msr_info->data = vcpu->arch.msr_platform_info;
		break;
	case MSR_MISC_FEATURES_ENABLES:
		msr_info->data = vcpu->arch.msr_misc_features_enables;
		break;
	case MSR_K7_HWCR:
		msr_info->data = vcpu->arch.msr_hwcr;
		break;
#ifdef CONFIG_X86_64
	case MSR_IA32_XFD:
		if (!msr_info->host_initiated &&
		    !guest_cpuid_has(vcpu, X86_FEATURE_XFD))
			return 1;

		msr_info->data = vcpu->arch.guest_fpu.fpstate->xfd;
		break;
	case MSR_IA32_XFD_ERR:
		if (!msr_info->host_initiated &&
		    !guest_cpuid_has(vcpu, X86_FEATURE_XFD))
			return 1;

		msr_info->data = vcpu->arch.guest_fpu.xfd_err;
		break;
#endif
	default:
		if (kvm_pmu_is_valid_msr(vcpu, msr_info->index))
			return kvm_pmu_get_msr(vcpu, msr_info);
		return KVM_MSR_RET_INVALID;
	}
	return 0;
}
EXPORT_SYMBOL_GPL(kvm_get_msr_common);

/*
 * Read or write a bunch of msrs. All parameters are kernel addresses.
 *
 * @return number of msrs set successfully.
 */
static int __msr_io(struct kvm_vcpu *vcpu, struct kvm_msrs *msrs,
		    struct kvm_msr_entry *entries,
		    int (*do_msr)(struct kvm_vcpu *vcpu,
				  unsigned index, u64 *data))
{
	int i;

	for (i = 0; i < msrs->nmsrs; ++i)
		if (do_msr(vcpu, entries[i].index, &entries[i].data))
			break;

	return i;
}

/*
 * Read or write a bunch of msrs. Parameters are user addresses.
 *
 * @return number of msrs set successfully.
 */
static int msr_io(struct kvm_vcpu *vcpu, struct kvm_msrs __user *user_msrs,
		  int (*do_msr)(struct kvm_vcpu *vcpu,
				unsigned index, u64 *data),
		  int writeback)
{
	struct kvm_msrs msrs;
	struct kvm_msr_entry *entries;
	int r, n;
	unsigned size;

	r = -EFAULT;
	if (copy_from_user(&msrs, user_msrs, sizeof(msrs)))
		goto out;

	r = -E2BIG;
	if (msrs.nmsrs >= MAX_IO_MSRS)
		goto out;

	size = sizeof(struct kvm_msr_entry) * msrs.nmsrs;
	entries = memdup_user(user_msrs->entries, size);
	if (IS_ERR(entries)) {
		r = PTR_ERR(entries);
		goto out;
	}

	r = n = __msr_io(vcpu, &msrs, entries, do_msr);
	if (r < 0)
		goto out_free;

	r = -EFAULT;
	if (writeback && copy_to_user(user_msrs->entries, entries, size))
		goto out_free;

	r = n;

out_free:
	kfree(entries);
out:
	return r;
}

static inline bool kvm_can_mwait_in_guest(void)
{
	return boot_cpu_has(X86_FEATURE_MWAIT) &&
		!boot_cpu_has_bug(X86_BUG_MONITOR) &&
		boot_cpu_has(X86_FEATURE_ARAT);
}

static int kvm_ioctl_get_supported_hv_cpuid(struct kvm_vcpu *vcpu,
					    struct kvm_cpuid2 __user *cpuid_arg)
{
	struct kvm_cpuid2 cpuid;
	int r;

	r = -EFAULT;
	if (copy_from_user(&cpuid, cpuid_arg, sizeof(cpuid)))
		return r;

	r = kvm_get_hv_cpuid(vcpu, &cpuid, cpuid_arg->entries);
	if (r)
		return r;

	r = -EFAULT;
	if (copy_to_user(cpuid_arg, &cpuid, sizeof(cpuid)))
		return r;

	return 0;
}

int kvm_vm_ioctl_check_extension(struct kvm *kvm, long ext)
{
	int r = 0;

	switch (ext) {
	case KVM_CAP_IRQCHIP:
	case KVM_CAP_HLT:
	case KVM_CAP_MMU_SHADOW_CACHE_CONTROL:
	case KVM_CAP_SET_TSS_ADDR:
	case KVM_CAP_EXT_CPUID:
	case KVM_CAP_EXT_EMUL_CPUID:
	case KVM_CAP_CLOCKSOURCE:
	case KVM_CAP_PIT:
	case KVM_CAP_NOP_IO_DELAY:
	case KVM_CAP_MP_STATE:
	case KVM_CAP_SYNC_MMU:
	case KVM_CAP_USER_NMI:
	case KVM_CAP_REINJECT_CONTROL:
	case KVM_CAP_IRQ_INJECT_STATUS:
	case KVM_CAP_IOEVENTFD:
	case KVM_CAP_IOEVENTFD_NO_LENGTH:
	case KVM_CAP_PIT2:
	case KVM_CAP_PIT_STATE2:
	case KVM_CAP_SET_IDENTITY_MAP_ADDR:
	case KVM_CAP_VCPU_EVENTS:
	case KVM_CAP_HYPERV:
	case KVM_CAP_HYPERV_VAPIC:
	case KVM_CAP_HYPERV_SPIN:
	case KVM_CAP_HYPERV_SYNIC:
	case KVM_CAP_HYPERV_SYNIC2:
	case KVM_CAP_HYPERV_VP_INDEX:
	case KVM_CAP_HYPERV_EVENTFD:
	case KVM_CAP_HYPERV_TLBFLUSH:
	case KVM_CAP_HYPERV_SEND_IPI:
	case KVM_CAP_HYPERV_CPUID:
	case KVM_CAP_HYPERV_ENFORCE_CPUID:
	case KVM_CAP_SYS_HYPERV_CPUID:
	case KVM_CAP_PCI_SEGMENT:
	case KVM_CAP_DEBUGREGS:
	case KVM_CAP_X86_ROBUST_SINGLESTEP:
	case KVM_CAP_XSAVE:
	case KVM_CAP_ASYNC_PF:
	case KVM_CAP_ASYNC_PF_INT:
	case KVM_CAP_GET_TSC_KHZ:
	case KVM_CAP_KVMCLOCK_CTRL:
	case KVM_CAP_READONLY_MEM:
	case KVM_CAP_HYPERV_TIME:
	case KVM_CAP_IOAPIC_POLARITY_IGNORED:
	case KVM_CAP_TSC_DEADLINE_TIMER:
	case KVM_CAP_DISABLE_QUIRKS:
	case KVM_CAP_SET_BOOT_CPU_ID:
 	case KVM_CAP_SPLIT_IRQCHIP:
	case KVM_CAP_IMMEDIATE_EXIT:
	case KVM_CAP_PMU_EVENT_FILTER:
	case KVM_CAP_GET_MSR_FEATURES:
	case KVM_CAP_MSR_PLATFORM_INFO:
	case KVM_CAP_EXCEPTION_PAYLOAD:
	case KVM_CAP_SET_GUEST_DEBUG:
	case KVM_CAP_LAST_CPU:
	case KVM_CAP_X86_USER_SPACE_MSR:
	case KVM_CAP_X86_MSR_FILTER:
	case KVM_CAP_ENFORCE_PV_FEATURE_CPUID:
#ifdef CONFIG_X86_SGX_KVM
	case KVM_CAP_SGX_ATTRIBUTE:
#endif
	case KVM_CAP_VM_COPY_ENC_CONTEXT_FROM:
	case KVM_CAP_VM_MOVE_ENC_CONTEXT_FROM:
	case KVM_CAP_SREGS2:
	case KVM_CAP_EXIT_ON_EMULATION_FAILURE:
	case KVM_CAP_VCPU_ATTRIBUTES:
	case KVM_CAP_SYS_ATTRIBUTES:
	case KVM_CAP_VAPIC:
	case KVM_CAP_ENABLE_CAP:
		r = 1;
		break;
	case KVM_CAP_EXIT_HYPERCALL:
		r = KVM_EXIT_HYPERCALL_VALID_MASK;
		break;
	case KVM_CAP_SET_GUEST_DEBUG2:
		return KVM_GUESTDBG_VALID_MASK;
#ifdef CONFIG_KVM_XEN
	case KVM_CAP_XEN_HVM:
		r = KVM_XEN_HVM_CONFIG_HYPERCALL_MSR |
		    KVM_XEN_HVM_CONFIG_INTERCEPT_HCALL |
		    KVM_XEN_HVM_CONFIG_SHARED_INFO |
		    KVM_XEN_HVM_CONFIG_EVTCHN_2LEVEL;
		if (sched_info_on())
			r |= KVM_XEN_HVM_CONFIG_RUNSTATE;
		break;
#endif
	case KVM_CAP_SYNC_REGS:
		r = KVM_SYNC_X86_VALID_FIELDS;
		break;
	case KVM_CAP_ADJUST_CLOCK:
		r = KVM_CLOCK_VALID_FLAGS;
		break;
	case KVM_CAP_X86_DISABLE_EXITS:
		r |=  KVM_X86_DISABLE_EXITS_HLT | KVM_X86_DISABLE_EXITS_PAUSE |
		      KVM_X86_DISABLE_EXITS_CSTATE;
		if(kvm_can_mwait_in_guest())
			r |= KVM_X86_DISABLE_EXITS_MWAIT;
		break;
	case KVM_CAP_X86_SMM:
		/* SMBASE is usually relocated above 1M on modern chipsets,
		 * and SMM handlers might indeed rely on 4G segment limits,
		 * so do not report SMM to be available if real mode is
		 * emulated via vm86 mode.  Still, do not go to great lengths
		 * to avoid userspace's usage of the feature, because it is a
		 * fringe case that is not enabled except via specific settings
		 * of the module parameters.
		 */
		r = static_call(kvm_x86_has_emulated_msr)(kvm, MSR_IA32_SMBASE);
		break;
	case KVM_CAP_NR_VCPUS:
		r = min_t(unsigned int, num_online_cpus(), KVM_MAX_VCPUS);
		break;
	case KVM_CAP_MAX_VCPUS:
		r = KVM_MAX_VCPUS;
		break;
	case KVM_CAP_MAX_VCPU_ID:
		r = KVM_MAX_VCPU_IDS;
		break;
	case KVM_CAP_PV_MMU:	/* obsolete */
		r = 0;
		break;
	case KVM_CAP_MCE:
		r = KVM_MAX_MCE_BANKS;
		break;
	case KVM_CAP_XCRS:
		r = boot_cpu_has(X86_FEATURE_XSAVE);
		break;
	case KVM_CAP_TSC_CONTROL:
		r = kvm_has_tsc_control;
		break;
	case KVM_CAP_X2APIC_API:
		r = KVM_X2APIC_API_VALID_FLAGS;
		break;
	case KVM_CAP_NESTED_STATE:
		r = kvm_x86_ops.nested_ops->get_state ?
			kvm_x86_ops.nested_ops->get_state(NULL, NULL, 0) : 0;
		break;
	case KVM_CAP_HYPERV_DIRECT_TLBFLUSH:
		r = kvm_x86_ops.enable_direct_tlbflush != NULL;
		break;
	case KVM_CAP_HYPERV_ENLIGHTENED_VMCS:
		r = kvm_x86_ops.nested_ops->enable_evmcs != NULL;
		break;
	case KVM_CAP_SMALLER_MAXPHYADDR:
		r = (int) allow_smaller_maxphyaddr;
		break;
	case KVM_CAP_STEAL_TIME:
		r = sched_info_on();
		break;
	case KVM_CAP_X86_BUS_LOCK_EXIT:
		if (kvm_has_bus_lock_exit)
			r = KVM_BUS_LOCK_DETECTION_OFF |
			    KVM_BUS_LOCK_DETECTION_EXIT;
		else
			r = 0;
		break;
	case KVM_CAP_XSAVE2: {
		u64 guest_perm = xstate_get_guest_group_perm();

		r = xstate_required_size(supported_xcr0 & guest_perm, false);
		if (r < sizeof(struct kvm_xsave))
			r = sizeof(struct kvm_xsave);
		break;
	case KVM_CAP_PMU_CAPABILITY:
		r = enable_pmu ? KVM_CAP_PMU_VALID_MASK : 0;
		break;
	}
	case KVM_CAP_DISABLE_QUIRKS2:
		r = KVM_X86_VALID_QUIRKS;
		break;
	default:
		break;
	}
	return r;
}

static inline void __user *kvm_get_attr_addr(struct kvm_device_attr *attr)
{
	void __user *uaddr = (void __user*)(unsigned long)attr->addr;

	if ((u64)(unsigned long)uaddr != attr->addr)
		return ERR_PTR_USR(-EFAULT);
	return uaddr;
}

static int kvm_x86_dev_get_attr(struct kvm_device_attr *attr)
{
	u64 __user *uaddr = kvm_get_attr_addr(attr);

	if (attr->group)
		return -ENXIO;

	if (IS_ERR(uaddr))
		return PTR_ERR(uaddr);

	switch (attr->attr) {
	case KVM_X86_XCOMP_GUEST_SUPP:
		if (put_user(supported_xcr0, uaddr))
			return -EFAULT;
		return 0;
	default:
		return -ENXIO;
		break;
	}
}

static int kvm_x86_dev_has_attr(struct kvm_device_attr *attr)
{
	if (attr->group)
		return -ENXIO;

	switch (attr->attr) {
	case KVM_X86_XCOMP_GUEST_SUPP:
		return 0;
	default:
		return -ENXIO;
	}
}

long kvm_arch_dev_ioctl(struct file *filp,
			unsigned int ioctl, unsigned long arg)
{
	void __user *argp = (void __user *)arg;
	long r;

	switch (ioctl) {
	case KVM_GET_MSR_INDEX_LIST: {
		struct kvm_msr_list __user *user_msr_list = argp;
		struct kvm_msr_list msr_list;
		unsigned n;

		r = -EFAULT;
		if (copy_from_user(&msr_list, user_msr_list, sizeof(msr_list)))
			goto out;
		n = msr_list.nmsrs;
		msr_list.nmsrs = num_msrs_to_save + num_emulated_msrs;
		if (copy_to_user(user_msr_list, &msr_list, sizeof(msr_list)))
			goto out;
		r = -E2BIG;
		if (n < msr_list.nmsrs)
			goto out;
		r = -EFAULT;
		if (copy_to_user(user_msr_list->indices, &msrs_to_save,
				 num_msrs_to_save * sizeof(u32)))
			goto out;
		if (copy_to_user(user_msr_list->indices + num_msrs_to_save,
				 &emulated_msrs,
				 num_emulated_msrs * sizeof(u32)))
			goto out;
		r = 0;
		break;
	}
	case KVM_GET_SUPPORTED_CPUID:
	case KVM_GET_EMULATED_CPUID: {
		struct kvm_cpuid2 __user *cpuid_arg = argp;
		struct kvm_cpuid2 cpuid;

		r = -EFAULT;
		if (copy_from_user(&cpuid, cpuid_arg, sizeof(cpuid)))
			goto out;

		r = kvm_dev_ioctl_get_cpuid(&cpuid, cpuid_arg->entries,
					    ioctl);
		if (r)
			goto out;

		r = -EFAULT;
		if (copy_to_user(cpuid_arg, &cpuid, sizeof(cpuid)))
			goto out;
		r = 0;
		break;
	}
	case KVM_X86_GET_MCE_CAP_SUPPORTED:
		r = -EFAULT;
		if (copy_to_user(argp, &kvm_mce_cap_supported,
				 sizeof(kvm_mce_cap_supported)))
			goto out;
		r = 0;
		break;
	case KVM_GET_MSR_FEATURE_INDEX_LIST: {
		struct kvm_msr_list __user *user_msr_list = argp;
		struct kvm_msr_list msr_list;
		unsigned int n;

		r = -EFAULT;
		if (copy_from_user(&msr_list, user_msr_list, sizeof(msr_list)))
			goto out;
		n = msr_list.nmsrs;
		msr_list.nmsrs = num_msr_based_features;
		if (copy_to_user(user_msr_list, &msr_list, sizeof(msr_list)))
			goto out;
		r = -E2BIG;
		if (n < msr_list.nmsrs)
			goto out;
		r = -EFAULT;
		if (copy_to_user(user_msr_list->indices, &msr_based_features,
				 num_msr_based_features * sizeof(u32)))
			goto out;
		r = 0;
		break;
	}
	case KVM_GET_MSRS:
		r = msr_io(NULL, argp, do_get_msr_feature, 1);
		break;
	case KVM_GET_SUPPORTED_HV_CPUID:
		r = kvm_ioctl_get_supported_hv_cpuid(NULL, argp);
		break;
	case KVM_GET_DEVICE_ATTR: {
		struct kvm_device_attr attr;
		r = -EFAULT;
		if (copy_from_user(&attr, (void __user *)arg, sizeof(attr)))
			break;
		r = kvm_x86_dev_get_attr(&attr);
		break;
	}
	case KVM_HAS_DEVICE_ATTR: {
		struct kvm_device_attr attr;
		r = -EFAULT;
		if (copy_from_user(&attr, (void __user *)arg, sizeof(attr)))
			break;
		r = kvm_x86_dev_has_attr(&attr);
		break;
	}
	default:
		r = -EINVAL;
		break;
	}
out:
	return r;
}

static void wbinvd_ipi(void *garbage)
{
	wbinvd();
}

static bool need_emulate_wbinvd(struct kvm_vcpu *vcpu)
{
	return kvm_arch_has_noncoherent_dma(vcpu->kvm);
}

void kvm_arch_vcpu_load(struct kvm_vcpu *vcpu, int cpu)
{
	/* Address WBINVD may be executed by guest */
	if (need_emulate_wbinvd(vcpu)) {
		if (static_call(kvm_x86_has_wbinvd_exit)())
			cpumask_set_cpu(cpu, vcpu->arch.wbinvd_dirty_mask);
		else if (vcpu->cpu != -1 && vcpu->cpu != cpu)
			smp_call_function_single(vcpu->cpu,
					wbinvd_ipi, NULL, 1);
	}

	static_call(kvm_x86_vcpu_load)(vcpu, cpu);

	/* Save host pkru register if supported */
	vcpu->arch.host_pkru = read_pkru();

	/* Apply any externally detected TSC adjustments (due to suspend) */
	if (unlikely(vcpu->arch.tsc_offset_adjustment)) {
		adjust_tsc_offset_host(vcpu, vcpu->arch.tsc_offset_adjustment);
		vcpu->arch.tsc_offset_adjustment = 0;
		kvm_make_request(KVM_REQ_CLOCK_UPDATE, vcpu);
	}

	if (unlikely(vcpu->cpu != cpu) || kvm_check_tsc_unstable()) {
		s64 tsc_delta = !vcpu->arch.last_host_tsc ? 0 :
				rdtsc() - vcpu->arch.last_host_tsc;
		if (tsc_delta < 0)
			mark_tsc_unstable("KVM discovered backwards TSC");

		if (kvm_check_tsc_unstable()) {
			u64 offset = kvm_compute_l1_tsc_offset(vcpu,
						vcpu->arch.last_guest_tsc);
			kvm_vcpu_write_tsc_offset(vcpu, offset);
			vcpu->arch.tsc_catchup = 1;
		}

		if (kvm_lapic_hv_timer_in_use(vcpu))
			kvm_lapic_restart_hv_timer(vcpu);

		/*
		 * On a host with synchronized TSC, there is no need to update
		 * kvmclock on vcpu->cpu migration
		 */
		if (!vcpu->kvm->arch.use_master_clock || vcpu->cpu == -1)
			kvm_make_request(KVM_REQ_GLOBAL_CLOCK_UPDATE, vcpu);
		if (vcpu->cpu != cpu)
			kvm_make_request(KVM_REQ_MIGRATE_TIMER, vcpu);
		vcpu->cpu = cpu;
	}

	kvm_make_request(KVM_REQ_STEAL_UPDATE, vcpu);
}

static void kvm_steal_time_set_preempted(struct kvm_vcpu *vcpu)
{
	struct gfn_to_hva_cache *ghc = &vcpu->arch.st.cache;
	struct kvm_steal_time __user *st;
	struct kvm_memslots *slots;
	static const u8 preempted = KVM_VCPU_PREEMPTED;

	if (!(vcpu->arch.st.msr_val & KVM_MSR_ENABLED))
		return;

	if (vcpu->arch.st.preempted)
		return;

	/* This happens on process exit */
	if (unlikely(current->mm != vcpu->kvm->mm))
		return;

	slots = kvm_memslots(vcpu->kvm);

	if (unlikely(slots->generation != ghc->generation ||
		     kvm_is_error_hva(ghc->hva) || !ghc->memslot))
		return;

	st = (struct kvm_steal_time __user *)ghc->hva;
	BUILD_BUG_ON(sizeof(st->preempted) != sizeof(preempted));

	if (!copy_to_user_nofault(&st->preempted, &preempted, sizeof(preempted)))
		vcpu->arch.st.preempted = KVM_VCPU_PREEMPTED;

	mark_page_dirty_in_slot(vcpu->kvm, ghc->memslot, gpa_to_gfn(ghc->gpa));
}

void kvm_arch_vcpu_put(struct kvm_vcpu *vcpu)
{
	int idx;

	if (vcpu->preempted && !vcpu->arch.guest_state_protected)
		vcpu->arch.preempted_in_kernel = !static_call(kvm_x86_get_cpl)(vcpu);

	/*
	 * Take the srcu lock as memslots will be accessed to check the gfn
	 * cache generation against the memslots generation.
	 */
	idx = srcu_read_lock(&vcpu->kvm->srcu);
	if (kvm_xen_msr_enabled(vcpu->kvm))
		kvm_xen_runstate_set_preempted(vcpu);
	else
		kvm_steal_time_set_preempted(vcpu);
	srcu_read_unlock(&vcpu->kvm->srcu, idx);

	static_call(kvm_x86_vcpu_put)(vcpu);
	vcpu->arch.last_host_tsc = rdtsc();
}

static int kvm_vcpu_ioctl_get_lapic(struct kvm_vcpu *vcpu,
				    struct kvm_lapic_state *s)
{
	static_call_cond(kvm_x86_sync_pir_to_irr)(vcpu);

	return kvm_apic_get_state(vcpu, s);
}

static int kvm_vcpu_ioctl_set_lapic(struct kvm_vcpu *vcpu,
				    struct kvm_lapic_state *s)
{
	int r;

	r = kvm_apic_set_state(vcpu, s);
	if (r)
		return r;
	update_cr8_intercept(vcpu);

	return 0;
}

static int kvm_cpu_accept_dm_intr(struct kvm_vcpu *vcpu)
{
	/*
	 * We can accept userspace's request for interrupt injection
	 * as long as we have a place to store the interrupt number.
	 * The actual injection will happen when the CPU is able to
	 * deliver the interrupt.
	 */
	if (kvm_cpu_has_extint(vcpu))
		return false;

	/* Acknowledging ExtINT does not happen if LINT0 is masked.  */
	return (!lapic_in_kernel(vcpu) ||
		kvm_apic_accept_pic_intr(vcpu));
}

static int kvm_vcpu_ready_for_interrupt_injection(struct kvm_vcpu *vcpu)
{
	/*
	 * Do not cause an interrupt window exit if an exception
	 * is pending or an event needs reinjection; userspace
	 * might want to inject the interrupt manually using KVM_SET_REGS
	 * or KVM_SET_SREGS.  For that to work, we must be at an
	 * instruction boundary and with no events half-injected.
	 */
	return (kvm_arch_interrupt_allowed(vcpu) &&
		kvm_cpu_accept_dm_intr(vcpu) &&
		!kvm_event_needs_reinjection(vcpu) &&
		!vcpu->arch.exception.pending);
}

static int kvm_vcpu_ioctl_interrupt(struct kvm_vcpu *vcpu,
				    struct kvm_interrupt *irq)
{
	if (irq->irq >= KVM_NR_INTERRUPTS)
		return -EINVAL;

	if (!irqchip_in_kernel(vcpu->kvm)) {
		kvm_queue_interrupt(vcpu, irq->irq, false);
		kvm_make_request(KVM_REQ_EVENT, vcpu);
		return 0;
	}

	/*
	 * With in-kernel LAPIC, we only use this to inject EXTINT, so
	 * fail for in-kernel 8259.
	 */
	if (pic_in_kernel(vcpu->kvm))
		return -ENXIO;

	if (vcpu->arch.pending_external_vector != -1)
		return -EEXIST;

	vcpu->arch.pending_external_vector = irq->irq;
	kvm_make_request(KVM_REQ_EVENT, vcpu);
	return 0;
}

static int kvm_vcpu_ioctl_nmi(struct kvm_vcpu *vcpu)
{
	kvm_inject_nmi(vcpu);

	return 0;
}

static int kvm_vcpu_ioctl_smi(struct kvm_vcpu *vcpu)
{
	kvm_make_request(KVM_REQ_SMI, vcpu);

	return 0;
}

static int vcpu_ioctl_tpr_access_reporting(struct kvm_vcpu *vcpu,
					   struct kvm_tpr_access_ctl *tac)
{
	if (tac->flags)
		return -EINVAL;
	vcpu->arch.tpr_access_reporting = !!tac->enabled;
	return 0;
}

static int kvm_vcpu_ioctl_x86_setup_mce(struct kvm_vcpu *vcpu,
					u64 mcg_cap)
{
	int r;
	unsigned bank_num = mcg_cap & 0xff, bank;

	r = -EINVAL;
	if (!bank_num || bank_num > KVM_MAX_MCE_BANKS)
		goto out;
	if (mcg_cap & ~(kvm_mce_cap_supported | 0xff | 0xff0000))
		goto out;
	r = 0;
	vcpu->arch.mcg_cap = mcg_cap;
	/* Init IA32_MCG_CTL to all 1s */
	if (mcg_cap & MCG_CTL_P)
		vcpu->arch.mcg_ctl = ~(u64)0;
	/* Init IA32_MCi_CTL to all 1s */
	for (bank = 0; bank < bank_num; bank++)
		vcpu->arch.mce_banks[bank*4] = ~(u64)0;

	static_call(kvm_x86_setup_mce)(vcpu);
out:
	return r;
}

static int kvm_vcpu_ioctl_x86_set_mce(struct kvm_vcpu *vcpu,
				      struct kvm_x86_mce *mce)
{
	u64 mcg_cap = vcpu->arch.mcg_cap;
	unsigned bank_num = mcg_cap & 0xff;
	u64 *banks = vcpu->arch.mce_banks;

	if (mce->bank >= bank_num || !(mce->status & MCI_STATUS_VAL))
		return -EINVAL;
	/*
	 * if IA32_MCG_CTL is not all 1s, the uncorrected error
	 * reporting is disabled
	 */
	if ((mce->status & MCI_STATUS_UC) && (mcg_cap & MCG_CTL_P) &&
	    vcpu->arch.mcg_ctl != ~(u64)0)
		return 0;
	banks += 4 * mce->bank;
	/*
	 * if IA32_MCi_CTL is not all 1s, the uncorrected error
	 * reporting is disabled for the bank
	 */
	if ((mce->status & MCI_STATUS_UC) && banks[0] != ~(u64)0)
		return 0;
	if (mce->status & MCI_STATUS_UC) {
		if ((vcpu->arch.mcg_status & MCG_STATUS_MCIP) ||
		    !kvm_read_cr4_bits(vcpu, X86_CR4_MCE)) {
			kvm_make_request(KVM_REQ_TRIPLE_FAULT, vcpu);
			return 0;
		}
		if (banks[1] & MCI_STATUS_VAL)
			mce->status |= MCI_STATUS_OVER;
		banks[2] = mce->addr;
		banks[3] = mce->misc;
		vcpu->arch.mcg_status = mce->mcg_status;
		banks[1] = mce->status;
		kvm_queue_exception(vcpu, MC_VECTOR);
	} else if (!(banks[1] & MCI_STATUS_VAL)
		   || !(banks[1] & MCI_STATUS_UC)) {
		if (banks[1] & MCI_STATUS_VAL)
			mce->status |= MCI_STATUS_OVER;
		banks[2] = mce->addr;
		banks[3] = mce->misc;
		banks[1] = mce->status;
	} else
		banks[1] |= MCI_STATUS_OVER;
	return 0;
}

static void kvm_vcpu_ioctl_x86_get_vcpu_events(struct kvm_vcpu *vcpu,
					       struct kvm_vcpu_events *events)
{
	process_nmi(vcpu);

	if (kvm_check_request(KVM_REQ_SMI, vcpu))
		process_smi(vcpu);

	/*
	 * In guest mode, payload delivery should be deferred,
	 * so that the L1 hypervisor can intercept #PF before
	 * CR2 is modified (or intercept #DB before DR6 is
	 * modified under nVMX). Unless the per-VM capability,
	 * KVM_CAP_EXCEPTION_PAYLOAD, is set, we may not defer the delivery of
	 * an exception payload and handle after a KVM_GET_VCPU_EVENTS. Since we
	 * opportunistically defer the exception payload, deliver it if the
	 * capability hasn't been requested before processing a
	 * KVM_GET_VCPU_EVENTS.
	 */
	if (!vcpu->kvm->arch.exception_payload_enabled &&
	    vcpu->arch.exception.pending && vcpu->arch.exception.has_payload)
		kvm_deliver_exception_payload(vcpu);

	/*
	 * The API doesn't provide the instruction length for software
	 * exceptions, so don't report them. As long as the guest RIP
	 * isn't advanced, we should expect to encounter the exception
	 * again.
	 */
	if (kvm_exception_is_soft(vcpu->arch.exception.nr)) {
		events->exception.injected = 0;
		events->exception.pending = 0;
	} else {
		events->exception.injected = vcpu->arch.exception.injected;
		events->exception.pending = vcpu->arch.exception.pending;
		/*
		 * For ABI compatibility, deliberately conflate
		 * pending and injected exceptions when
		 * KVM_CAP_EXCEPTION_PAYLOAD isn't enabled.
		 */
		if (!vcpu->kvm->arch.exception_payload_enabled)
			events->exception.injected |=
				vcpu->arch.exception.pending;
	}
	events->exception.nr = vcpu->arch.exception.nr;
	events->exception.has_error_code = vcpu->arch.exception.has_error_code;
	events->exception.error_code = vcpu->arch.exception.error_code;
	events->exception_has_payload = vcpu->arch.exception.has_payload;
	events->exception_payload = vcpu->arch.exception.payload;

	events->interrupt.injected =
		vcpu->arch.interrupt.injected && !vcpu->arch.interrupt.soft;
	events->interrupt.nr = vcpu->arch.interrupt.nr;
	events->interrupt.soft = 0;
	events->interrupt.shadow = static_call(kvm_x86_get_interrupt_shadow)(vcpu);

	events->nmi.injected = vcpu->arch.nmi_injected;
	events->nmi.pending = vcpu->arch.nmi_pending != 0;
	events->nmi.masked = static_call(kvm_x86_get_nmi_mask)(vcpu);
	events->nmi.pad = 0;

	events->sipi_vector = 0; /* never valid when reporting to user space */

	events->smi.smm = is_smm(vcpu);
	events->smi.pending = vcpu->arch.smi_pending;
	events->smi.smm_inside_nmi =
		!!(vcpu->arch.hflags & HF_SMM_INSIDE_NMI_MASK);
	events->smi.latched_init = kvm_lapic_latched_init(vcpu);

	events->flags = (KVM_VCPUEVENT_VALID_NMI_PENDING
			 | KVM_VCPUEVENT_VALID_SHADOW
			 | KVM_VCPUEVENT_VALID_SMM);
	if (vcpu->kvm->arch.exception_payload_enabled)
		events->flags |= KVM_VCPUEVENT_VALID_PAYLOAD;

	memset(&events->reserved, 0, sizeof(events->reserved));
}

static void kvm_smm_changed(struct kvm_vcpu *vcpu, bool entering_smm);

static int kvm_vcpu_ioctl_x86_set_vcpu_events(struct kvm_vcpu *vcpu,
					      struct kvm_vcpu_events *events)
{
	if (events->flags & ~(KVM_VCPUEVENT_VALID_NMI_PENDING
			      | KVM_VCPUEVENT_VALID_SIPI_VECTOR
			      | KVM_VCPUEVENT_VALID_SHADOW
			      | KVM_VCPUEVENT_VALID_SMM
			      | KVM_VCPUEVENT_VALID_PAYLOAD))
		return -EINVAL;

	if (events->flags & KVM_VCPUEVENT_VALID_PAYLOAD) {
		if (!vcpu->kvm->arch.exception_payload_enabled)
			return -EINVAL;
		if (events->exception.pending)
			events->exception.injected = 0;
		else
			events->exception_has_payload = 0;
	} else {
		events->exception.pending = 0;
		events->exception_has_payload = 0;
	}

	if ((events->exception.injected || events->exception.pending) &&
	    (events->exception.nr > 31 || events->exception.nr == NMI_VECTOR))
		return -EINVAL;

	/* INITs are latched while in SMM */
	if (events->flags & KVM_VCPUEVENT_VALID_SMM &&
	    (events->smi.smm || events->smi.pending) &&
	    vcpu->arch.mp_state == KVM_MP_STATE_INIT_RECEIVED)
		return -EINVAL;

	process_nmi(vcpu);
	vcpu->arch.exception.injected = events->exception.injected;
	vcpu->arch.exception.pending = events->exception.pending;
	vcpu->arch.exception.nr = events->exception.nr;
	vcpu->arch.exception.has_error_code = events->exception.has_error_code;
	vcpu->arch.exception.error_code = events->exception.error_code;
	vcpu->arch.exception.has_payload = events->exception_has_payload;
	vcpu->arch.exception.payload = events->exception_payload;

	vcpu->arch.interrupt.injected = events->interrupt.injected;
	vcpu->arch.interrupt.nr = events->interrupt.nr;
	vcpu->arch.interrupt.soft = events->interrupt.soft;
	if (events->flags & KVM_VCPUEVENT_VALID_SHADOW)
		static_call(kvm_x86_set_interrupt_shadow)(vcpu,
						events->interrupt.shadow);

	vcpu->arch.nmi_injected = events->nmi.injected;
	if (events->flags & KVM_VCPUEVENT_VALID_NMI_PENDING)
		vcpu->arch.nmi_pending = events->nmi.pending;
	static_call(kvm_x86_set_nmi_mask)(vcpu, events->nmi.masked);

	if (events->flags & KVM_VCPUEVENT_VALID_SIPI_VECTOR &&
	    lapic_in_kernel(vcpu))
		vcpu->arch.apic->sipi_vector = events->sipi_vector;

	if (events->flags & KVM_VCPUEVENT_VALID_SMM) {
		if (!!(vcpu->arch.hflags & HF_SMM_MASK) != events->smi.smm) {
			kvm_x86_ops.nested_ops->leave_nested(vcpu);
			kvm_smm_changed(vcpu, events->smi.smm);
		}

		vcpu->arch.smi_pending = events->smi.pending;

		if (events->smi.smm) {
			if (events->smi.smm_inside_nmi)
				vcpu->arch.hflags |= HF_SMM_INSIDE_NMI_MASK;
			else
				vcpu->arch.hflags &= ~HF_SMM_INSIDE_NMI_MASK;
		}

		if (lapic_in_kernel(vcpu)) {
			if (events->smi.latched_init)
				set_bit(KVM_APIC_INIT, &vcpu->arch.apic->pending_events);
			else
				clear_bit(KVM_APIC_INIT, &vcpu->arch.apic->pending_events);
		}
	}

	kvm_make_request(KVM_REQ_EVENT, vcpu);

	return 0;
}

static void kvm_vcpu_ioctl_x86_get_debugregs(struct kvm_vcpu *vcpu,
					     struct kvm_debugregs *dbgregs)
{
	unsigned long val;

	memcpy(dbgregs->db, vcpu->arch.db, sizeof(vcpu->arch.db));
	kvm_get_dr(vcpu, 6, &val);
	dbgregs->dr6 = val;
	dbgregs->dr7 = vcpu->arch.dr7;
	dbgregs->flags = 0;
	memset(&dbgregs->reserved, 0, sizeof(dbgregs->reserved));
}

static int kvm_vcpu_ioctl_x86_set_debugregs(struct kvm_vcpu *vcpu,
					    struct kvm_debugregs *dbgregs)
{
	if (dbgregs->flags)
		return -EINVAL;

	if (!kvm_dr6_valid(dbgregs->dr6))
		return -EINVAL;
	if (!kvm_dr7_valid(dbgregs->dr7))
		return -EINVAL;

	memcpy(vcpu->arch.db, dbgregs->db, sizeof(vcpu->arch.db));
	kvm_update_dr0123(vcpu);
	vcpu->arch.dr6 = dbgregs->dr6;
	vcpu->arch.dr7 = dbgregs->dr7;
	kvm_update_dr7(vcpu);

	return 0;
}

static void kvm_vcpu_ioctl_x86_get_xsave(struct kvm_vcpu *vcpu,
					 struct kvm_xsave *guest_xsave)
{
	if (fpstate_is_confidential(&vcpu->arch.guest_fpu))
		return;

	fpu_copy_guest_fpstate_to_uabi(&vcpu->arch.guest_fpu,
				       guest_xsave->region,
				       sizeof(guest_xsave->region),
				       vcpu->arch.pkru);
}

static void kvm_vcpu_ioctl_x86_get_xsave2(struct kvm_vcpu *vcpu,
					  u8 *state, unsigned int size)
{
	if (fpstate_is_confidential(&vcpu->arch.guest_fpu))
		return;

	fpu_copy_guest_fpstate_to_uabi(&vcpu->arch.guest_fpu,
				       state, size, vcpu->arch.pkru);
}

static int kvm_vcpu_ioctl_x86_set_xsave(struct kvm_vcpu *vcpu,
					struct kvm_xsave *guest_xsave)
{
	if (fpstate_is_confidential(&vcpu->arch.guest_fpu))
		return 0;

	return fpu_copy_uabi_to_guest_fpstate(&vcpu->arch.guest_fpu,
					      guest_xsave->region,
					      supported_xcr0, &vcpu->arch.pkru);
}

static void kvm_vcpu_ioctl_x86_get_xcrs(struct kvm_vcpu *vcpu,
					struct kvm_xcrs *guest_xcrs)
{
	if (!boot_cpu_has(X86_FEATURE_XSAVE)) {
		guest_xcrs->nr_xcrs = 0;
		return;
	}

	guest_xcrs->nr_xcrs = 1;
	guest_xcrs->flags = 0;
	guest_xcrs->xcrs[0].xcr = XCR_XFEATURE_ENABLED_MASK;
	guest_xcrs->xcrs[0].value = vcpu->arch.xcr0;
}

static int kvm_vcpu_ioctl_x86_set_xcrs(struct kvm_vcpu *vcpu,
				       struct kvm_xcrs *guest_xcrs)
{
	int i, r = 0;

	if (!boot_cpu_has(X86_FEATURE_XSAVE))
		return -EINVAL;

	if (guest_xcrs->nr_xcrs > KVM_MAX_XCRS || guest_xcrs->flags)
		return -EINVAL;

	for (i = 0; i < guest_xcrs->nr_xcrs; i++)
		/* Only support XCR0 currently */
		if (guest_xcrs->xcrs[i].xcr == XCR_XFEATURE_ENABLED_MASK) {
			r = __kvm_set_xcr(vcpu, XCR_XFEATURE_ENABLED_MASK,
				guest_xcrs->xcrs[i].value);
			break;
		}
	if (r)
		r = -EINVAL;
	return r;
}

/*
 * kvm_set_guest_paused() indicates to the guest kernel that it has been
 * stopped by the hypervisor.  This function will be called from the host only.
 * EINVAL is returned when the host attempts to set the flag for a guest that
 * does not support pv clocks.
 */
static int kvm_set_guest_paused(struct kvm_vcpu *vcpu)
{
	if (!vcpu->arch.pv_time_enabled)
		return -EINVAL;
	vcpu->arch.pvclock_set_guest_stopped_request = true;
	kvm_make_request(KVM_REQ_CLOCK_UPDATE, vcpu);
	return 0;
}

static int kvm_arch_tsc_has_attr(struct kvm_vcpu *vcpu,
				 struct kvm_device_attr *attr)
{
	int r;

	switch (attr->attr) {
	case KVM_VCPU_TSC_OFFSET:
		r = 0;
		break;
	default:
		r = -ENXIO;
	}

	return r;
}

static int kvm_arch_tsc_get_attr(struct kvm_vcpu *vcpu,
				 struct kvm_device_attr *attr)
{
	u64 __user *uaddr = kvm_get_attr_addr(attr);
	int r;

	if (IS_ERR(uaddr))
		return PTR_ERR(uaddr);

	switch (attr->attr) {
	case KVM_VCPU_TSC_OFFSET:
		r = -EFAULT;
		if (put_user(vcpu->arch.l1_tsc_offset, uaddr))
			break;
		r = 0;
		break;
	default:
		r = -ENXIO;
	}

	return r;
}

static int kvm_arch_tsc_set_attr(struct kvm_vcpu *vcpu,
				 struct kvm_device_attr *attr)
{
	u64 __user *uaddr = kvm_get_attr_addr(attr);
	struct kvm *kvm = vcpu->kvm;
	int r;

	if (IS_ERR(uaddr))
		return PTR_ERR(uaddr);

	switch (attr->attr) {
	case KVM_VCPU_TSC_OFFSET: {
		u64 offset, tsc, ns;
		unsigned long flags;
		bool matched;

		r = -EFAULT;
		if (get_user(offset, uaddr))
			break;

		raw_spin_lock_irqsave(&kvm->arch.tsc_write_lock, flags);

		matched = (vcpu->arch.virtual_tsc_khz &&
			   kvm->arch.last_tsc_khz == vcpu->arch.virtual_tsc_khz &&
			   kvm->arch.last_tsc_offset == offset);

		tsc = kvm_scale_tsc(rdtsc(), vcpu->arch.l1_tsc_scaling_ratio) + offset;
		ns = get_kvmclock_base_ns();

		__kvm_synchronize_tsc(vcpu, offset, tsc, ns, matched);
		raw_spin_unlock_irqrestore(&kvm->arch.tsc_write_lock, flags);

		r = 0;
		break;
	}
	default:
		r = -ENXIO;
	}

	return r;
}

static int kvm_vcpu_ioctl_device_attr(struct kvm_vcpu *vcpu,
				      unsigned int ioctl,
				      void __user *argp)
{
	struct kvm_device_attr attr;
	int r;

	if (copy_from_user(&attr, argp, sizeof(attr)))
		return -EFAULT;

	if (attr.group != KVM_VCPU_TSC_CTRL)
		return -ENXIO;

	switch (ioctl) {
	case KVM_HAS_DEVICE_ATTR:
		r = kvm_arch_tsc_has_attr(vcpu, &attr);
		break;
	case KVM_GET_DEVICE_ATTR:
		r = kvm_arch_tsc_get_attr(vcpu, &attr);
		break;
	case KVM_SET_DEVICE_ATTR:
		r = kvm_arch_tsc_set_attr(vcpu, &attr);
		break;
	}

	return r;
}

static int kvm_vcpu_ioctl_enable_cap(struct kvm_vcpu *vcpu,
				     struct kvm_enable_cap *cap)
{
	int r;
	uint16_t vmcs_version;
	void __user *user_ptr;

	if (cap->flags)
		return -EINVAL;

	switch (cap->cap) {
	case KVM_CAP_HYPERV_SYNIC2:
		if (cap->args[0])
			return -EINVAL;
		fallthrough;

	case KVM_CAP_HYPERV_SYNIC:
		if (!irqchip_in_kernel(vcpu->kvm))
			return -EINVAL;
		return kvm_hv_activate_synic(vcpu, cap->cap ==
					     KVM_CAP_HYPERV_SYNIC2);
	case KVM_CAP_HYPERV_ENLIGHTENED_VMCS:
		if (!kvm_x86_ops.nested_ops->enable_evmcs)
			return -ENOTTY;
		r = kvm_x86_ops.nested_ops->enable_evmcs(vcpu, &vmcs_version);
		if (!r) {
			user_ptr = (void __user *)(uintptr_t)cap->args[0];
			if (copy_to_user(user_ptr, &vmcs_version,
					 sizeof(vmcs_version)))
				r = -EFAULT;
		}
		return r;
	case KVM_CAP_HYPERV_DIRECT_TLBFLUSH:
		if (!kvm_x86_ops.enable_direct_tlbflush)
			return -ENOTTY;

		return static_call(kvm_x86_enable_direct_tlbflush)(vcpu);

	case KVM_CAP_HYPERV_ENFORCE_CPUID:
		return kvm_hv_set_enforce_cpuid(vcpu, cap->args[0]);

	case KVM_CAP_ENFORCE_PV_FEATURE_CPUID:
		vcpu->arch.pv_cpuid.enforce = cap->args[0];
		if (vcpu->arch.pv_cpuid.enforce)
			kvm_update_pv_runtime(vcpu);

		return 0;
	default:
		return -EINVAL;
	}
}

long kvm_arch_vcpu_ioctl(struct file *filp,
			 unsigned int ioctl, unsigned long arg)
{
	struct kvm_vcpu *vcpu = filp->private_data;
	void __user *argp = (void __user *)arg;
	int r;
	union {
		struct kvm_sregs2 *sregs2;
		struct kvm_lapic_state *lapic;
		struct kvm_xsave *xsave;
		struct kvm_xcrs *xcrs;
		void *buffer;
	} u;

	vcpu_load(vcpu);

	u.buffer = NULL;
	switch (ioctl) {
	case KVM_GET_LAPIC: {
		r = -EINVAL;
		if (!lapic_in_kernel(vcpu))
			goto out;
		u.lapic = kzalloc(sizeof(struct kvm_lapic_state),
				GFP_KERNEL_ACCOUNT);

		r = -ENOMEM;
		if (!u.lapic)
			goto out;
		r = kvm_vcpu_ioctl_get_lapic(vcpu, u.lapic);
		if (r)
			goto out;
		r = -EFAULT;
		if (copy_to_user(argp, u.lapic, sizeof(struct kvm_lapic_state)))
			goto out;
		r = 0;
		break;
	}
	case KVM_SET_LAPIC: {
		r = -EINVAL;
		if (!lapic_in_kernel(vcpu))
			goto out;
		u.lapic = memdup_user(argp, sizeof(*u.lapic));
		if (IS_ERR(u.lapic)) {
			r = PTR_ERR(u.lapic);
			goto out_nofree;
		}

		r = kvm_vcpu_ioctl_set_lapic(vcpu, u.lapic);
		break;
	}
	case KVM_INTERRUPT: {
		struct kvm_interrupt irq;

		r = -EFAULT;
		if (copy_from_user(&irq, argp, sizeof(irq)))
			goto out;
		r = kvm_vcpu_ioctl_interrupt(vcpu, &irq);
		break;
	}
	case KVM_NMI: {
		r = kvm_vcpu_ioctl_nmi(vcpu);
		break;
	}
	case KVM_SMI: {
		r = kvm_vcpu_ioctl_smi(vcpu);
		break;
	}
	case KVM_SET_CPUID: {
		struct kvm_cpuid __user *cpuid_arg = argp;
		struct kvm_cpuid cpuid;

		r = -EFAULT;
		if (copy_from_user(&cpuid, cpuid_arg, sizeof(cpuid)))
			goto out;
		r = kvm_vcpu_ioctl_set_cpuid(vcpu, &cpuid, cpuid_arg->entries);
		break;
	}
	case KVM_SET_CPUID2: {
		struct kvm_cpuid2 __user *cpuid_arg = argp;
		struct kvm_cpuid2 cpuid;

		r = -EFAULT;
		if (copy_from_user(&cpuid, cpuid_arg, sizeof(cpuid)))
			goto out;
		r = kvm_vcpu_ioctl_set_cpuid2(vcpu, &cpuid,
					      cpuid_arg->entries);
		break;
	}
	case KVM_GET_CPUID2: {
		struct kvm_cpuid2 __user *cpuid_arg = argp;
		struct kvm_cpuid2 cpuid;

		r = -EFAULT;
		if (copy_from_user(&cpuid, cpuid_arg, sizeof(cpuid)))
			goto out;
		r = kvm_vcpu_ioctl_get_cpuid2(vcpu, &cpuid,
					      cpuid_arg->entries);
		if (r)
			goto out;
		r = -EFAULT;
		if (copy_to_user(cpuid_arg, &cpuid, sizeof(cpuid)))
			goto out;
		r = 0;
		break;
	}
	case KVM_GET_MSRS: {
		int idx = srcu_read_lock(&vcpu->kvm->srcu);
		r = msr_io(vcpu, argp, do_get_msr, 1);
		srcu_read_unlock(&vcpu->kvm->srcu, idx);
		break;
	}
	case KVM_SET_MSRS: {
		int idx = srcu_read_lock(&vcpu->kvm->srcu);
		r = msr_io(vcpu, argp, do_set_msr, 0);
		srcu_read_unlock(&vcpu->kvm->srcu, idx);
		break;
	}
	case KVM_TPR_ACCESS_REPORTING: {
		struct kvm_tpr_access_ctl tac;

		r = -EFAULT;
		if (copy_from_user(&tac, argp, sizeof(tac)))
			goto out;
		r = vcpu_ioctl_tpr_access_reporting(vcpu, &tac);
		if (r)
			goto out;
		r = -EFAULT;
		if (copy_to_user(argp, &tac, sizeof(tac)))
			goto out;
		r = 0;
		break;
	};
	case KVM_SET_VAPIC_ADDR: {
		struct kvm_vapic_addr va;
		int idx;

		r = -EINVAL;
		if (!lapic_in_kernel(vcpu))
			goto out;
		r = -EFAULT;
		if (copy_from_user(&va, argp, sizeof(va)))
			goto out;
		idx = srcu_read_lock(&vcpu->kvm->srcu);
		r = kvm_lapic_set_vapic_addr(vcpu, va.vapic_addr);
		srcu_read_unlock(&vcpu->kvm->srcu, idx);
		break;
	}
	case KVM_X86_SETUP_MCE: {
		u64 mcg_cap;

		r = -EFAULT;
		if (copy_from_user(&mcg_cap, argp, sizeof(mcg_cap)))
			goto out;
		r = kvm_vcpu_ioctl_x86_setup_mce(vcpu, mcg_cap);
		break;
	}
	case KVM_X86_SET_MCE: {
		struct kvm_x86_mce mce;

		r = -EFAULT;
		if (copy_from_user(&mce, argp, sizeof(mce)))
			goto out;
		r = kvm_vcpu_ioctl_x86_set_mce(vcpu, &mce);
		break;
	}
	case KVM_GET_VCPU_EVENTS: {
		struct kvm_vcpu_events events;

		kvm_vcpu_ioctl_x86_get_vcpu_events(vcpu, &events);

		r = -EFAULT;
		if (copy_to_user(argp, &events, sizeof(struct kvm_vcpu_events)))
			break;
		r = 0;
		break;
	}
	case KVM_SET_VCPU_EVENTS: {
		struct kvm_vcpu_events events;

		r = -EFAULT;
		if (copy_from_user(&events, argp, sizeof(struct kvm_vcpu_events)))
			break;

		r = kvm_vcpu_ioctl_x86_set_vcpu_events(vcpu, &events);
		break;
	}
	case KVM_GET_DEBUGREGS: {
		struct kvm_debugregs dbgregs;

		kvm_vcpu_ioctl_x86_get_debugregs(vcpu, &dbgregs);

		r = -EFAULT;
		if (copy_to_user(argp, &dbgregs,
				 sizeof(struct kvm_debugregs)))
			break;
		r = 0;
		break;
	}
	case KVM_SET_DEBUGREGS: {
		struct kvm_debugregs dbgregs;

		r = -EFAULT;
		if (copy_from_user(&dbgregs, argp,
				   sizeof(struct kvm_debugregs)))
			break;

		r = kvm_vcpu_ioctl_x86_set_debugregs(vcpu, &dbgregs);
		break;
	}
	case KVM_GET_XSAVE: {
		r = -EINVAL;
		if (vcpu->arch.guest_fpu.uabi_size > sizeof(struct kvm_xsave))
			break;

		u.xsave = kzalloc(sizeof(struct kvm_xsave), GFP_KERNEL_ACCOUNT);
		r = -ENOMEM;
		if (!u.xsave)
			break;

		kvm_vcpu_ioctl_x86_get_xsave(vcpu, u.xsave);

		r = -EFAULT;
		if (copy_to_user(argp, u.xsave, sizeof(struct kvm_xsave)))
			break;
		r = 0;
		break;
	}
	case KVM_SET_XSAVE: {
		int size = vcpu->arch.guest_fpu.uabi_size;

		u.xsave = memdup_user(argp, size);
		if (IS_ERR(u.xsave)) {
			r = PTR_ERR(u.xsave);
			goto out_nofree;
		}

		r = kvm_vcpu_ioctl_x86_set_xsave(vcpu, u.xsave);
		break;
	}

	case KVM_GET_XSAVE2: {
		int size = vcpu->arch.guest_fpu.uabi_size;

		u.xsave = kzalloc(size, GFP_KERNEL_ACCOUNT);
		r = -ENOMEM;
		if (!u.xsave)
			break;

		kvm_vcpu_ioctl_x86_get_xsave2(vcpu, u.buffer, size);

		r = -EFAULT;
		if (copy_to_user(argp, u.xsave, size))
			break;

		r = 0;
		break;
	}

	case KVM_GET_XCRS: {
		u.xcrs = kzalloc(sizeof(struct kvm_xcrs), GFP_KERNEL_ACCOUNT);
		r = -ENOMEM;
		if (!u.xcrs)
			break;

		kvm_vcpu_ioctl_x86_get_xcrs(vcpu, u.xcrs);

		r = -EFAULT;
		if (copy_to_user(argp, u.xcrs,
				 sizeof(struct kvm_xcrs)))
			break;
		r = 0;
		break;
	}
	case KVM_SET_XCRS: {
		u.xcrs = memdup_user(argp, sizeof(*u.xcrs));
		if (IS_ERR(u.xcrs)) {
			r = PTR_ERR(u.xcrs);
			goto out_nofree;
		}

		r = kvm_vcpu_ioctl_x86_set_xcrs(vcpu, u.xcrs);
		break;
	}
	case KVM_SET_TSC_KHZ: {
		u32 user_tsc_khz;

		r = -EINVAL;
		user_tsc_khz = (u32)arg;

		if (kvm_has_tsc_control &&
		    user_tsc_khz >= kvm_max_guest_tsc_khz)
			goto out;

		if (user_tsc_khz == 0)
			user_tsc_khz = tsc_khz;

		if (!kvm_set_tsc_khz(vcpu, user_tsc_khz))
			r = 0;

		goto out;
	}
	case KVM_GET_TSC_KHZ: {
		r = vcpu->arch.virtual_tsc_khz;
		goto out;
	}
	case KVM_KVMCLOCK_CTRL: {
		r = kvm_set_guest_paused(vcpu);
		goto out;
	}
	case KVM_ENABLE_CAP: {
		struct kvm_enable_cap cap;

		r = -EFAULT;
		if (copy_from_user(&cap, argp, sizeof(cap)))
			goto out;
		r = kvm_vcpu_ioctl_enable_cap(vcpu, &cap);
		break;
	}
	case KVM_GET_NESTED_STATE: {
		struct kvm_nested_state __user *user_kvm_nested_state = argp;
		u32 user_data_size;

		r = -EINVAL;
		if (!kvm_x86_ops.nested_ops->get_state)
			break;

		BUILD_BUG_ON(sizeof(user_data_size) != sizeof(user_kvm_nested_state->size));
		r = -EFAULT;
		if (get_user(user_data_size, &user_kvm_nested_state->size))
			break;

		r = kvm_x86_ops.nested_ops->get_state(vcpu, user_kvm_nested_state,
						     user_data_size);
		if (r < 0)
			break;

		if (r > user_data_size) {
			if (put_user(r, &user_kvm_nested_state->size))
				r = -EFAULT;
			else
				r = -E2BIG;
			break;
		}

		r = 0;
		break;
	}
	case KVM_SET_NESTED_STATE: {
		struct kvm_nested_state __user *user_kvm_nested_state = argp;
		struct kvm_nested_state kvm_state;
		int idx;

		r = -EINVAL;
		if (!kvm_x86_ops.nested_ops->set_state)
			break;

		r = -EFAULT;
		if (copy_from_user(&kvm_state, user_kvm_nested_state, sizeof(kvm_state)))
			break;

		r = -EINVAL;
		if (kvm_state.size < sizeof(kvm_state))
			break;

		if (kvm_state.flags &
		    ~(KVM_STATE_NESTED_RUN_PENDING | KVM_STATE_NESTED_GUEST_MODE
		      | KVM_STATE_NESTED_EVMCS | KVM_STATE_NESTED_MTF_PENDING
		      | KVM_STATE_NESTED_GIF_SET))
			break;

		/* nested_run_pending implies guest_mode.  */
		if ((kvm_state.flags & KVM_STATE_NESTED_RUN_PENDING)
		    && !(kvm_state.flags & KVM_STATE_NESTED_GUEST_MODE))
			break;

		idx = srcu_read_lock(&vcpu->kvm->srcu);
		r = kvm_x86_ops.nested_ops->set_state(vcpu, user_kvm_nested_state, &kvm_state);
		srcu_read_unlock(&vcpu->kvm->srcu, idx);
		break;
	}
	case KVM_GET_SUPPORTED_HV_CPUID:
		r = kvm_ioctl_get_supported_hv_cpuid(vcpu, argp);
		break;
#ifdef CONFIG_KVM_XEN
	case KVM_XEN_VCPU_GET_ATTR: {
		struct kvm_xen_vcpu_attr xva;

		r = -EFAULT;
		if (copy_from_user(&xva, argp, sizeof(xva)))
			goto out;
		r = kvm_xen_vcpu_get_attr(vcpu, &xva);
		if (!r && copy_to_user(argp, &xva, sizeof(xva)))
			r = -EFAULT;
		break;
	}
	case KVM_XEN_VCPU_SET_ATTR: {
		struct kvm_xen_vcpu_attr xva;

		r = -EFAULT;
		if (copy_from_user(&xva, argp, sizeof(xva)))
			goto out;
		r = kvm_xen_vcpu_set_attr(vcpu, &xva);
		break;
	}
#endif
	case KVM_GET_SREGS2: {
		u.sregs2 = kzalloc(sizeof(struct kvm_sregs2), GFP_KERNEL);
		r = -ENOMEM;
		if (!u.sregs2)
			goto out;
		__get_sregs2(vcpu, u.sregs2);
		r = -EFAULT;
		if (copy_to_user(argp, u.sregs2, sizeof(struct kvm_sregs2)))
			goto out;
		r = 0;
		break;
	}
	case KVM_SET_SREGS2: {
		u.sregs2 = memdup_user(argp, sizeof(struct kvm_sregs2));
		if (IS_ERR(u.sregs2)) {
			r = PTR_ERR(u.sregs2);
			u.sregs2 = NULL;
			goto out;
		}
		r = __set_sregs2(vcpu, u.sregs2);
		break;
	}
	case KVM_HAS_DEVICE_ATTR:
	case KVM_GET_DEVICE_ATTR:
	case KVM_SET_DEVICE_ATTR:
		r = kvm_vcpu_ioctl_device_attr(vcpu, ioctl, argp);
		break;
	default:
		r = -EINVAL;
	}
out:
	kfree(u.buffer);
out_nofree:
	vcpu_put(vcpu);
	return r;
}

vm_fault_t kvm_arch_vcpu_fault(struct kvm_vcpu *vcpu, struct vm_fault *vmf)
{
	return VM_FAULT_SIGBUS;
}

static int kvm_vm_ioctl_set_tss_addr(struct kvm *kvm, unsigned long addr)
{
	int ret;

	if (addr > (unsigned int)(-3 * PAGE_SIZE))
		return -EINVAL;
	ret = static_call(kvm_x86_set_tss_addr)(kvm, addr);
	return ret;
}

static int kvm_vm_ioctl_set_identity_map_addr(struct kvm *kvm,
					      u64 ident_addr)
{
	return static_call(kvm_x86_set_identity_map_addr)(kvm, ident_addr);
}

static int kvm_vm_ioctl_set_nr_mmu_pages(struct kvm *kvm,
					 unsigned long kvm_nr_mmu_pages)
{
	if (kvm_nr_mmu_pages < KVM_MIN_ALLOC_MMU_PAGES)
		return -EINVAL;

	mutex_lock(&kvm->slots_lock);

	kvm_mmu_change_mmu_pages(kvm, kvm_nr_mmu_pages);
	kvm->arch.n_requested_mmu_pages = kvm_nr_mmu_pages;

	mutex_unlock(&kvm->slots_lock);
	return 0;
}

static unsigned long kvm_vm_ioctl_get_nr_mmu_pages(struct kvm *kvm)
{
	return kvm->arch.n_max_mmu_pages;
}

static int kvm_vm_ioctl_get_irqchip(struct kvm *kvm, struct kvm_irqchip *chip)
{
	struct kvm_pic *pic = kvm->arch.vpic;
	int r;

	r = 0;
	switch (chip->chip_id) {
	case KVM_IRQCHIP_PIC_MASTER:
		memcpy(&chip->chip.pic, &pic->pics[0],
			sizeof(struct kvm_pic_state));
		break;
	case KVM_IRQCHIP_PIC_SLAVE:
		memcpy(&chip->chip.pic, &pic->pics[1],
			sizeof(struct kvm_pic_state));
		break;
	case KVM_IRQCHIP_IOAPIC:
		kvm_get_ioapic(kvm, &chip->chip.ioapic);
		break;
	default:
		r = -EINVAL;
		break;
	}
	return r;
}

static int kvm_vm_ioctl_set_irqchip(struct kvm *kvm, struct kvm_irqchip *chip)
{
	struct kvm_pic *pic = kvm->arch.vpic;
	int r;

	r = 0;
	switch (chip->chip_id) {
	case KVM_IRQCHIP_PIC_MASTER:
		spin_lock(&pic->lock);
		memcpy(&pic->pics[0], &chip->chip.pic,
			sizeof(struct kvm_pic_state));
		spin_unlock(&pic->lock);
		break;
	case KVM_IRQCHIP_PIC_SLAVE:
		spin_lock(&pic->lock);
		memcpy(&pic->pics[1], &chip->chip.pic,
			sizeof(struct kvm_pic_state));
		spin_unlock(&pic->lock);
		break;
	case KVM_IRQCHIP_IOAPIC:
		kvm_set_ioapic(kvm, &chip->chip.ioapic);
		break;
	default:
		r = -EINVAL;
		break;
	}
	kvm_pic_update_irq(pic);
	return r;
}

static int kvm_vm_ioctl_get_pit(struct kvm *kvm, struct kvm_pit_state *ps)
{
	struct kvm_kpit_state *kps = &kvm->arch.vpit->pit_state;

	BUILD_BUG_ON(sizeof(*ps) != sizeof(kps->channels));

	mutex_lock(&kps->lock);
	memcpy(ps, &kps->channels, sizeof(*ps));
	mutex_unlock(&kps->lock);
	return 0;
}

static int kvm_vm_ioctl_set_pit(struct kvm *kvm, struct kvm_pit_state *ps)
{
	int i;
	struct kvm_pit *pit = kvm->arch.vpit;

	mutex_lock(&pit->pit_state.lock);
	memcpy(&pit->pit_state.channels, ps, sizeof(*ps));
	for (i = 0; i < 3; i++)
		kvm_pit_load_count(pit, i, ps->channels[i].count, 0);
	mutex_unlock(&pit->pit_state.lock);
	return 0;
}

static int kvm_vm_ioctl_get_pit2(struct kvm *kvm, struct kvm_pit_state2 *ps)
{
	mutex_lock(&kvm->arch.vpit->pit_state.lock);
	memcpy(ps->channels, &kvm->arch.vpit->pit_state.channels,
		sizeof(ps->channels));
	ps->flags = kvm->arch.vpit->pit_state.flags;
	mutex_unlock(&kvm->arch.vpit->pit_state.lock);
	memset(&ps->reserved, 0, sizeof(ps->reserved));
	return 0;
}

static int kvm_vm_ioctl_set_pit2(struct kvm *kvm, struct kvm_pit_state2 *ps)
{
	int start = 0;
	int i;
	u32 prev_legacy, cur_legacy;
	struct kvm_pit *pit = kvm->arch.vpit;

	mutex_lock(&pit->pit_state.lock);
	prev_legacy = pit->pit_state.flags & KVM_PIT_FLAGS_HPET_LEGACY;
	cur_legacy = ps->flags & KVM_PIT_FLAGS_HPET_LEGACY;
	if (!prev_legacy && cur_legacy)
		start = 1;
	memcpy(&pit->pit_state.channels, &ps->channels,
	       sizeof(pit->pit_state.channels));
	pit->pit_state.flags = ps->flags;
	for (i = 0; i < 3; i++)
		kvm_pit_load_count(pit, i, pit->pit_state.channels[i].count,
				   start && i == 0);
	mutex_unlock(&pit->pit_state.lock);
	return 0;
}

static int kvm_vm_ioctl_reinject(struct kvm *kvm,
				 struct kvm_reinject_control *control)
{
	struct kvm_pit *pit = kvm->arch.vpit;

	/* pit->pit_state.lock was overloaded to prevent userspace from getting
	 * an inconsistent state after running multiple KVM_REINJECT_CONTROL
	 * ioctls in parallel.  Use a separate lock if that ioctl isn't rare.
	 */
	mutex_lock(&pit->pit_state.lock);
	kvm_pit_set_reinject(pit, control->pit_reinject);
	mutex_unlock(&pit->pit_state.lock);

	return 0;
}

void kvm_arch_sync_dirty_log(struct kvm *kvm, struct kvm_memory_slot *memslot)
{

	/*
	 * Flush all CPUs' dirty log buffers to the  dirty_bitmap.  Called
	 * before reporting dirty_bitmap to userspace.  KVM flushes the buffers
	 * on all VM-Exits, thus we only need to kick running vCPUs to force a
	 * VM-Exit.
	 */
	struct kvm_vcpu *vcpu;
	unsigned long i;

	kvm_for_each_vcpu(i, vcpu, kvm)
		kvm_vcpu_kick(vcpu);
}

int kvm_vm_ioctl_irq_line(struct kvm *kvm, struct kvm_irq_level *irq_event,
			bool line_status)
{
	if (!irqchip_in_kernel(kvm))
		return -ENXIO;

	irq_event->status = kvm_set_irq(kvm, KVM_USERSPACE_IRQ_SOURCE_ID,
					irq_event->irq, irq_event->level,
					line_status);
	return 0;
}

int kvm_vm_ioctl_enable_cap(struct kvm *kvm,
			    struct kvm_enable_cap *cap)
{
	int r;

	if (cap->flags)
		return -EINVAL;

	switch (cap->cap) {
	case KVM_CAP_DISABLE_QUIRKS2:
		r = -EINVAL;
		if (cap->args[0] & ~KVM_X86_VALID_QUIRKS)
			break;
		fallthrough;
	case KVM_CAP_DISABLE_QUIRKS:
		kvm->arch.disabled_quirks = cap->args[0];
		r = 0;
		break;
	case KVM_CAP_SPLIT_IRQCHIP: {
		mutex_lock(&kvm->lock);
		r = -EINVAL;
		if (cap->args[0] > MAX_NR_RESERVED_IOAPIC_PINS)
			goto split_irqchip_unlock;
		r = -EEXIST;
		if (irqchip_in_kernel(kvm))
			goto split_irqchip_unlock;
		if (kvm->created_vcpus)
			goto split_irqchip_unlock;
		r = kvm_setup_empty_irq_routing(kvm);
		if (r)
			goto split_irqchip_unlock;
		/* Pairs with irqchip_in_kernel. */
		smp_wmb();
		kvm->arch.irqchip_mode = KVM_IRQCHIP_SPLIT;
		kvm->arch.nr_reserved_ioapic_pins = cap->args[0];
		kvm_clear_apicv_inhibit(kvm, APICV_INHIBIT_REASON_ABSENT);
		r = 0;
split_irqchip_unlock:
		mutex_unlock(&kvm->lock);
		break;
	}
	case KVM_CAP_X2APIC_API:
		r = -EINVAL;
		if (cap->args[0] & ~KVM_X2APIC_API_VALID_FLAGS)
			break;

		if (cap->args[0] & KVM_X2APIC_API_USE_32BIT_IDS)
			kvm->arch.x2apic_format = true;
		if (cap->args[0] & KVM_X2APIC_API_DISABLE_BROADCAST_QUIRK)
			kvm->arch.x2apic_broadcast_quirk_disabled = true;

		r = 0;
		break;
	case KVM_CAP_X86_DISABLE_EXITS:
		r = -EINVAL;
		if (cap->args[0] & ~KVM_X86_DISABLE_VALID_EXITS)
			break;

		if ((cap->args[0] & KVM_X86_DISABLE_EXITS_MWAIT) &&
			kvm_can_mwait_in_guest())
			kvm->arch.mwait_in_guest = true;
		if (cap->args[0] & KVM_X86_DISABLE_EXITS_HLT)
			kvm->arch.hlt_in_guest = true;
		if (cap->args[0] & KVM_X86_DISABLE_EXITS_PAUSE)
			kvm->arch.pause_in_guest = true;
		if (cap->args[0] & KVM_X86_DISABLE_EXITS_CSTATE)
			kvm->arch.cstate_in_guest = true;
		r = 0;
		break;
	case KVM_CAP_MSR_PLATFORM_INFO:
		kvm->arch.guest_can_read_msr_platform_info = cap->args[0];
		r = 0;
		break;
	case KVM_CAP_EXCEPTION_PAYLOAD:
		kvm->arch.exception_payload_enabled = cap->args[0];
		r = 0;
		break;
	case KVM_CAP_X86_USER_SPACE_MSR:
		kvm->arch.user_space_msr_mask = cap->args[0];
		r = 0;
		break;
	case KVM_CAP_X86_BUS_LOCK_EXIT:
		r = -EINVAL;
		if (cap->args[0] & ~KVM_BUS_LOCK_DETECTION_VALID_MODE)
			break;

		if ((cap->args[0] & KVM_BUS_LOCK_DETECTION_OFF) &&
		    (cap->args[0] & KVM_BUS_LOCK_DETECTION_EXIT))
			break;

		if (kvm_has_bus_lock_exit &&
		    cap->args[0] & KVM_BUS_LOCK_DETECTION_EXIT)
			kvm->arch.bus_lock_detection_enabled = true;
		r = 0;
		break;
#ifdef CONFIG_X86_SGX_KVM
	case KVM_CAP_SGX_ATTRIBUTE: {
		unsigned long allowed_attributes = 0;

		r = sgx_set_attribute(&allowed_attributes, cap->args[0]);
		if (r)
			break;

		/* KVM only supports the PROVISIONKEY privileged attribute. */
		if ((allowed_attributes & SGX_ATTR_PROVISIONKEY) &&
		    !(allowed_attributes & ~SGX_ATTR_PROVISIONKEY))
			kvm->arch.sgx_provisioning_allowed = true;
		else
			r = -EINVAL;
		break;
	}
#endif
	case KVM_CAP_VM_COPY_ENC_CONTEXT_FROM:
		r = -EINVAL;
		if (!kvm_x86_ops.vm_copy_enc_context_from)
			break;

		r = static_call(kvm_x86_vm_copy_enc_context_from)(kvm, cap->args[0]);
		break;
	case KVM_CAP_VM_MOVE_ENC_CONTEXT_FROM:
		r = -EINVAL;
		if (!kvm_x86_ops.vm_move_enc_context_from)
			break;

		r = static_call(kvm_x86_vm_move_enc_context_from)(kvm, cap->args[0]);
		break;
	case KVM_CAP_EXIT_HYPERCALL:
		if (cap->args[0] & ~KVM_EXIT_HYPERCALL_VALID_MASK) {
			r = -EINVAL;
			break;
		}
		kvm->arch.hypercall_exit_enabled = cap->args[0];
		r = 0;
		break;
	case KVM_CAP_EXIT_ON_EMULATION_FAILURE:
		r = -EINVAL;
		if (cap->args[0] & ~1)
			break;
		kvm->arch.exit_on_emulation_error = cap->args[0];
		r = 0;
		break;
	case KVM_CAP_PMU_CAPABILITY:
		r = -EINVAL;
		if (!enable_pmu || (cap->args[0] & ~KVM_CAP_PMU_VALID_MASK))
			break;

		mutex_lock(&kvm->lock);
		if (!kvm->created_vcpus) {
			kvm->arch.enable_pmu = !(cap->args[0] & KVM_PMU_CAP_DISABLE);
			r = 0;
		}
		mutex_unlock(&kvm->lock);
		break;
	default:
		r = -EINVAL;
		break;
	}
	return r;
}

static struct kvm_x86_msr_filter *kvm_alloc_msr_filter(bool default_allow)
{
	struct kvm_x86_msr_filter *msr_filter;

	msr_filter = kzalloc(sizeof(*msr_filter), GFP_KERNEL_ACCOUNT);
	if (!msr_filter)
		return NULL;

	msr_filter->default_allow = default_allow;
	return msr_filter;
}

static void kvm_free_msr_filter(struct kvm_x86_msr_filter *msr_filter)
{
	u32 i;

	if (!msr_filter)
		return;

	for (i = 0; i < msr_filter->count; i++)
		kfree(msr_filter->ranges[i].bitmap);

	kfree(msr_filter);
}

static int kvm_add_msr_filter(struct kvm_x86_msr_filter *msr_filter,
			      struct kvm_msr_filter_range *user_range)
{
	unsigned long *bitmap = NULL;
	size_t bitmap_size;

	if (!user_range->nmsrs)
		return 0;

	if (user_range->flags & ~(KVM_MSR_FILTER_READ | KVM_MSR_FILTER_WRITE))
		return -EINVAL;

	if (!user_range->flags)
		return -EINVAL;

	bitmap_size = BITS_TO_LONGS(user_range->nmsrs) * sizeof(long);
	if (!bitmap_size || bitmap_size > KVM_MSR_FILTER_MAX_BITMAP_SIZE)
		return -EINVAL;

	bitmap = memdup_user((__user u8*)user_range->bitmap, bitmap_size);
	if (IS_ERR(bitmap))
		return PTR_ERR(bitmap);

	msr_filter->ranges[msr_filter->count] = (struct msr_bitmap_range) {
		.flags = user_range->flags,
		.base = user_range->base,
		.nmsrs = user_range->nmsrs,
		.bitmap = bitmap,
	};

	msr_filter->count++;
	return 0;
}

static int kvm_vm_ioctl_set_msr_filter(struct kvm *kvm, void __user *argp)
{
	struct kvm_msr_filter __user *user_msr_filter = argp;
	struct kvm_x86_msr_filter *new_filter, *old_filter;
	struct kvm_msr_filter filter;
	bool default_allow;
	bool empty = true;
	int r = 0;
	u32 i;

	if (copy_from_user(&filter, user_msr_filter, sizeof(filter)))
		return -EFAULT;

	for (i = 0; i < ARRAY_SIZE(filter.ranges); i++)
		empty &= !filter.ranges[i].nmsrs;

	default_allow = !(filter.flags & KVM_MSR_FILTER_DEFAULT_DENY);
	if (empty && !default_allow)
		return -EINVAL;

	new_filter = kvm_alloc_msr_filter(default_allow);
	if (!new_filter)
		return -ENOMEM;

	for (i = 0; i < ARRAY_SIZE(filter.ranges); i++) {
		r = kvm_add_msr_filter(new_filter, &filter.ranges[i]);
		if (r) {
			kvm_free_msr_filter(new_filter);
			return r;
		}
	}

	mutex_lock(&kvm->lock);

	/* The per-VM filter is protected by kvm->lock... */
	old_filter = srcu_dereference_check(kvm->arch.msr_filter, &kvm->srcu, 1);

	rcu_assign_pointer(kvm->arch.msr_filter, new_filter);
	synchronize_srcu(&kvm->srcu);

	kvm_free_msr_filter(old_filter);

	kvm_make_all_cpus_request(kvm, KVM_REQ_MSR_FILTER_CHANGED);
	mutex_unlock(&kvm->lock);

	return 0;
}

#ifdef CONFIG_HAVE_KVM_PM_NOTIFIER
static int kvm_arch_suspend_notifier(struct kvm *kvm)
{
	struct kvm_vcpu *vcpu;
	unsigned long i;
	int ret = 0;

	mutex_lock(&kvm->lock);
	kvm_for_each_vcpu(i, vcpu, kvm) {
		if (!vcpu->arch.pv_time_enabled)
			continue;

		ret = kvm_set_guest_paused(vcpu);
		if (ret) {
			kvm_err("Failed to pause guest VCPU%d: %d\n",
				vcpu->vcpu_id, ret);
			break;
		}
	}
	mutex_unlock(&kvm->lock);

	return ret ? NOTIFY_BAD : NOTIFY_DONE;
}

int kvm_arch_pm_notifier(struct kvm *kvm, unsigned long state)
{
	switch (state) {
	case PM_HIBERNATION_PREPARE:
	case PM_SUSPEND_PREPARE:
		return kvm_arch_suspend_notifier(kvm);
	}

	return NOTIFY_DONE;
}
#endif /* CONFIG_HAVE_KVM_PM_NOTIFIER */

static int kvm_vm_ioctl_get_clock(struct kvm *kvm, void __user *argp)
{
	struct kvm_clock_data data = { 0 };

	get_kvmclock(kvm, &data);
	if (copy_to_user(argp, &data, sizeof(data)))
		return -EFAULT;

	return 0;
}

static int kvm_vm_ioctl_set_clock(struct kvm *kvm, void __user *argp)
{
	struct kvm_arch *ka = &kvm->arch;
	struct kvm_clock_data data;
	u64 now_raw_ns;

	if (copy_from_user(&data, argp, sizeof(data)))
		return -EFAULT;

	/*
	 * Only KVM_CLOCK_REALTIME is used, but allow passing the
	 * result of KVM_GET_CLOCK back to KVM_SET_CLOCK.
	 */
	if (data.flags & ~KVM_CLOCK_VALID_FLAGS)
		return -EINVAL;

	kvm_hv_request_tsc_page_update(kvm);
	kvm_start_pvclock_update(kvm);
	pvclock_update_vm_gtod_copy(kvm);

	/*
	 * This pairs with kvm_guest_time_update(): when masterclock is
	 * in use, we use master_kernel_ns + kvmclock_offset to set
	 * unsigned 'system_time' so if we use get_kvmclock_ns() (which
	 * is slightly ahead) here we risk going negative on unsigned
	 * 'system_time' when 'data.clock' is very small.
	 */
	if (data.flags & KVM_CLOCK_REALTIME) {
		u64 now_real_ns = ktime_get_real_ns();

		/*
		 * Avoid stepping the kvmclock backwards.
		 */
		if (now_real_ns > data.realtime)
			data.clock += now_real_ns - data.realtime;
	}

	if (ka->use_master_clock)
		now_raw_ns = ka->master_kernel_ns;
	else
		now_raw_ns = get_kvmclock_base_ns();
	ka->kvmclock_offset = data.clock - now_raw_ns;
	kvm_end_pvclock_update(kvm);
	return 0;
}

long kvm_arch_vm_ioctl(struct file *filp,
		       unsigned int ioctl, unsigned long arg)
{
	struct kvm *kvm = filp->private_data;
	void __user *argp = (void __user *)arg;
	int r = -ENOTTY;
	/*
	 * This union makes it completely explicit to gcc-3.x
	 * that these two variables' stack usage should be
	 * combined, not added together.
	 */
	union {
		struct kvm_pit_state ps;
		struct kvm_pit_state2 ps2;
		struct kvm_pit_config pit_config;
	} u;

	switch (ioctl) {
	case KVM_SET_TSS_ADDR:
		r = kvm_vm_ioctl_set_tss_addr(kvm, arg);
		break;
	case KVM_SET_IDENTITY_MAP_ADDR: {
		u64 ident_addr;

		mutex_lock(&kvm->lock);
		r = -EINVAL;
		if (kvm->created_vcpus)
			goto set_identity_unlock;
		r = -EFAULT;
		if (copy_from_user(&ident_addr, argp, sizeof(ident_addr)))
			goto set_identity_unlock;
		r = kvm_vm_ioctl_set_identity_map_addr(kvm, ident_addr);
set_identity_unlock:
		mutex_unlock(&kvm->lock);
		break;
	}
	case KVM_SET_NR_MMU_PAGES:
		r = kvm_vm_ioctl_set_nr_mmu_pages(kvm, arg);
		break;
	case KVM_GET_NR_MMU_PAGES:
		r = kvm_vm_ioctl_get_nr_mmu_pages(kvm);
		break;
		//创建中断芯片
	case KVM_CREATE_IRQCHIP: {
		mutex_lock(&kvm->lock);

		r = -EEXIST;
		if (irqchip_in_kernel(kvm))
			goto create_irqchip_unlock;

		r = -EINVAL;
		if (kvm->created_vcpus)
			goto create_irqchip_unlock;

		r = kvm_pic_init(kvm);
		if (r)
			goto create_irqchip_unlock;

		r = kvm_ioapic_init(kvm);
		if (r) {
			kvm_pic_destroy(kvm);
			goto create_irqchip_unlock;
		}

		r = kvm_setup_default_irq_routing(kvm);
		if (r) {
			kvm_ioapic_destroy(kvm);
			kvm_pic_destroy(kvm);
			goto create_irqchip_unlock;
		}
		/* Write kvm->irq_routing before enabling irqchip_in_kernel. */
		smp_wmb();
		kvm->arch.irqchip_mode = KVM_IRQCHIP_KERNEL;
		kvm_clear_apicv_inhibit(kvm, APICV_INHIBIT_REASON_ABSENT);
	create_irqchip_unlock:
		mutex_unlock(&kvm->lock);
		break;
	}
	case KVM_CREATE_PIT:
		u.pit_config.flags = KVM_PIT_SPEAKER_DUMMY;
		goto create_pit;
	case KVM_CREATE_PIT2:
		r = -EFAULT;
		if (copy_from_user(&u.pit_config, argp,
				   sizeof(struct kvm_pit_config)))
			goto out;
	create_pit:
		mutex_lock(&kvm->lock);
		r = -EEXIST;
		if (kvm->arch.vpit)
			goto create_pit_unlock;
		r = -ENOMEM;
		kvm->arch.vpit = kvm_create_pit(kvm, u.pit_config.flags);
		if (kvm->arch.vpit)
			r = 0;
	create_pit_unlock:
		mutex_unlock(&kvm->lock);
		break;
	case KVM_GET_IRQCHIP: {
		/* 0: PIC master, 1: PIC slave, 2: IOAPIC */
		struct kvm_irqchip *chip;

		chip = memdup_user(argp, sizeof(*chip));
		if (IS_ERR(chip)) {
			r = PTR_ERR(chip);
			goto out;
		}

		r = -ENXIO;
		if (!irqchip_kernel(kvm))
			goto get_irqchip_out;
		r = kvm_vm_ioctl_get_irqchip(kvm, chip);
		if (r)
			goto get_irqchip_out;
		r = -EFAULT;
		if (copy_to_user(argp, chip, sizeof(*chip)))
			goto get_irqchip_out;
		r = 0;
	get_irqchip_out:
		kfree(chip);
		break;
	}
	case KVM_SET_IRQCHIP: {
		/* 0: PIC master, 1: PIC slave, 2: IOAPIC */
		struct kvm_irqchip *chip;

		chip = memdup_user(argp, sizeof(*chip));
		if (IS_ERR(chip)) {
			r = PTR_ERR(chip);
			goto out;
		}

		r = -ENXIO;
		if (!irqchip_kernel(kvm))
			goto set_irqchip_out;
		r = kvm_vm_ioctl_set_irqchip(kvm, chip);
	set_irqchip_out:
		kfree(chip);
		break;
	}
	case KVM_GET_PIT: {
		r = -EFAULT;
		if (copy_from_user(&u.ps, argp, sizeof(struct kvm_pit_state)))
			goto out;
		r = -ENXIO;
		if (!kvm->arch.vpit)
			goto out;
		r = kvm_vm_ioctl_get_pit(kvm, &u.ps);
		if (r)
			goto out;
		r = -EFAULT;
		if (copy_to_user(argp, &u.ps, sizeof(struct kvm_pit_state)))
			goto out;
		r = 0;
		break;
	}
	case KVM_SET_PIT: {
		r = -EFAULT;
		if (copy_from_user(&u.ps, argp, sizeof(u.ps)))
			goto out;
		mutex_lock(&kvm->lock);
		r = -ENXIO;
		if (!kvm->arch.vpit)
			goto set_pit_out;
		r = kvm_vm_ioctl_set_pit(kvm, &u.ps);
set_pit_out:
		mutex_unlock(&kvm->lock);
		break;
	}
	case KVM_GET_PIT2: {
		r = -ENXIO;
		if (!kvm->arch.vpit)
			goto out;
		r = kvm_vm_ioctl_get_pit2(kvm, &u.ps2);
		if (r)
			goto out;
		r = -EFAULT;
		if (copy_to_user(argp, &u.ps2, sizeof(u.ps2)))
			goto out;
		r = 0;
		break;
	}
	case KVM_SET_PIT2: {
		r = -EFAULT;
		if (copy_from_user(&u.ps2, argp, sizeof(u.ps2)))
			goto out;
		mutex_lock(&kvm->lock);
		r = -ENXIO;
		if (!kvm->arch.vpit)
			goto set_pit2_out;
		r = kvm_vm_ioctl_set_pit2(kvm, &u.ps2);
set_pit2_out:
		mutex_unlock(&kvm->lock);
		break;
	}
	case KVM_REINJECT_CONTROL: {
		struct kvm_reinject_control control;
		r =  -EFAULT;
		if (copy_from_user(&control, argp, sizeof(control)))
			goto out;
		r = -ENXIO;
		if (!kvm->arch.vpit)
			goto out;
		r = kvm_vm_ioctl_reinject(kvm, &control);
		break;
	}
	case KVM_SET_BOOT_CPU_ID:
		r = 0;
		mutex_lock(&kvm->lock);
		if (kvm->created_vcpus)
			r = -EBUSY;
		else
			kvm->arch.bsp_vcpu_id = arg;
		mutex_unlock(&kvm->lock);
		break;
#ifdef CONFIG_KVM_XEN
	case KVM_XEN_HVM_CONFIG: {
		struct kvm_xen_hvm_config xhc;
		r = -EFAULT;
		if (copy_from_user(&xhc, argp, sizeof(xhc)))
			goto out;
		r = kvm_xen_hvm_config(kvm, &xhc);
		break;
	}
	case KVM_XEN_HVM_GET_ATTR: {
		struct kvm_xen_hvm_attr xha;

		r = -EFAULT;
		if (copy_from_user(&xha, argp, sizeof(xha)))
			goto out;
		r = kvm_xen_hvm_get_attr(kvm, &xha);
		if (!r && copy_to_user(argp, &xha, sizeof(xha)))
			r = -EFAULT;
		break;
	}
	case KVM_XEN_HVM_SET_ATTR: {
		struct kvm_xen_hvm_attr xha;

		r = -EFAULT;
		if (copy_from_user(&xha, argp, sizeof(xha)))
			goto out;
		r = kvm_xen_hvm_set_attr(kvm, &xha);
		break;
	}
#endif
	case KVM_SET_CLOCK:
		r = kvm_vm_ioctl_set_clock(kvm, argp);
		break;
	case KVM_GET_CLOCK:
		r = kvm_vm_ioctl_get_clock(kvm, argp);
		break;
	case KVM_MEMORY_ENCRYPT_OP: {
		r = -ENOTTY;
		if (!kvm_x86_ops.mem_enc_ioctl)
			goto out;

		r = static_call(kvm_x86_mem_enc_ioctl)(kvm, argp);
		break;
	}
	case KVM_MEMORY_ENCRYPT_REG_REGION: {
		struct kvm_enc_region region;

		r = -EFAULT;
		if (copy_from_user(&region, argp, sizeof(region)))
			goto out;

		r = -ENOTTY;
		if (!kvm_x86_ops.mem_enc_register_region)
			goto out;

		r = static_call(kvm_x86_mem_enc_register_region)(kvm, &region);
		break;
	}
	case KVM_MEMORY_ENCRYPT_UNREG_REGION: {
		struct kvm_enc_region region;

		r = -EFAULT;
		if (copy_from_user(&region, argp, sizeof(region)))
			goto out;

		r = -ENOTTY;
		if (!kvm_x86_ops.mem_enc_unregister_region)
			goto out;

		r = static_call(kvm_x86_mem_enc_unregister_region)(kvm, &region);
		break;
	}
	case KVM_HYPERV_EVENTFD: {
		struct kvm_hyperv_eventfd hvevfd;

		r = -EFAULT;
		if (copy_from_user(&hvevfd, argp, sizeof(hvevfd)))
			goto out;
		r = kvm_vm_ioctl_hv_eventfd(kvm, &hvevfd);
		break;
	}
	case KVM_SET_PMU_EVENT_FILTER:
		r = kvm_vm_ioctl_set_pmu_event_filter(kvm, argp);
		break;
	case KVM_X86_SET_MSR_FILTER:
		r = kvm_vm_ioctl_set_msr_filter(kvm, argp);
		break;
	default:
		r = -ENOTTY;
	}
out:
	return r;
}

static void kvm_init_msr_list(void)
{
	struct x86_pmu_capability x86_pmu;
	u32 dummy[2];
	unsigned i;

	BUILD_BUG_ON_MSG(KVM_PMC_MAX_FIXED != 3,
			 "Please update the fixed PMCs in msrs_to_saved_all[]");

	perf_get_x86_pmu_capability(&x86_pmu);

	num_msrs_to_save = 0;
	num_emulated_msrs = 0;
	num_msr_based_features = 0;

	for (i = 0; i < ARRAY_SIZE(msrs_to_save_all); i++) {
		if (rdmsr_safe(msrs_to_save_all[i], &dummy[0], &dummy[1]) < 0)
			continue;

		/*
		 * Even MSRs that are valid in the host may not be exposed
		 * to the guests in some cases.
		 */
		switch (msrs_to_save_all[i]) {
		case MSR_IA32_BNDCFGS:
			if (!kvm_mpx_supported())
				continue;
			break;
		case MSR_TSC_AUX:
			if (!kvm_cpu_cap_has(X86_FEATURE_RDTSCP) &&
			    !kvm_cpu_cap_has(X86_FEATURE_RDPID))
				continue;
			break;
		case MSR_IA32_UMWAIT_CONTROL:
			if (!kvm_cpu_cap_has(X86_FEATURE_WAITPKG))
				continue;
			break;
		case MSR_IA32_RTIT_CTL:
		case MSR_IA32_RTIT_STATUS:
			if (!kvm_cpu_cap_has(X86_FEATURE_INTEL_PT))
				continue;
			break;
		case MSR_IA32_RTIT_CR3_MATCH:
			if (!kvm_cpu_cap_has(X86_FEATURE_INTEL_PT) ||
			    !intel_pt_validate_hw_cap(PT_CAP_cr3_filtering))
				continue;
			break;
		case MSR_IA32_RTIT_OUTPUT_BASE:
		case MSR_IA32_RTIT_OUTPUT_MASK:
			if (!kvm_cpu_cap_has(X86_FEATURE_INTEL_PT) ||
				(!intel_pt_validate_hw_cap(PT_CAP_topa_output) &&
				 !intel_pt_validate_hw_cap(PT_CAP_single_range_output)))
				continue;
			break;
		case MSR_IA32_RTIT_ADDR0_A ... MSR_IA32_RTIT_ADDR3_B:
			if (!kvm_cpu_cap_has(X86_FEATURE_INTEL_PT) ||
				msrs_to_save_all[i] - MSR_IA32_RTIT_ADDR0_A >=
				intel_pt_validate_hw_cap(PT_CAP_num_address_ranges) * 2)
				continue;
			break;
		case MSR_ARCH_PERFMON_PERFCTR0 ... MSR_ARCH_PERFMON_PERFCTR0 + 17:
			if (msrs_to_save_all[i] - MSR_ARCH_PERFMON_PERFCTR0 >=
			    min(INTEL_PMC_MAX_GENERIC, x86_pmu.num_counters_gp))
				continue;
			break;
		case MSR_ARCH_PERFMON_EVENTSEL0 ... MSR_ARCH_PERFMON_EVENTSEL0 + 17:
			if (msrs_to_save_all[i] - MSR_ARCH_PERFMON_EVENTSEL0 >=
			    min(INTEL_PMC_MAX_GENERIC, x86_pmu.num_counters_gp))
				continue;
			break;
		case MSR_IA32_XFD:
		case MSR_IA32_XFD_ERR:
			if (!kvm_cpu_cap_has(X86_FEATURE_XFD))
				continue;
			break;
		default:
			break;
		}

		msrs_to_save[num_msrs_to_save++] = msrs_to_save_all[i];
	}

	for (i = 0; i < ARRAY_SIZE(emulated_msrs_all); i++) {
		if (!static_call(kvm_x86_has_emulated_msr)(NULL, emulated_msrs_all[i]))
			continue;

		emulated_msrs[num_emulated_msrs++] = emulated_msrs_all[i];
	}

	for (i = 0; i < ARRAY_SIZE(msr_based_features_all); i++) {
		struct kvm_msr_entry msr;

		msr.index = msr_based_features_all[i];
		if (kvm_get_msr_feature(&msr))
			continue;

		msr_based_features[num_msr_based_features++] = msr_based_features_all[i];
	}
}

static int vcpu_mmio_write(struct kvm_vcpu *vcpu, gpa_t addr, int len,
			   const void *v)
{
	int handled = 0;
	int n;

	do {
		n = min(len, 8);
		if (!(lapic_in_kernel(vcpu) &&
		      !kvm_iodevice_write(vcpu, &vcpu->arch.apic->dev, addr, n, v))
		    && kvm_io_bus_write(vcpu, KVM_MMIO_BUS, addr, n, v))
			break;
		handled += n;
		addr += n;
		len -= n;
		v += n;
	} while (len);

	return handled;
}

static int vcpu_mmio_read(struct kvm_vcpu *vcpu, gpa_t addr, int len, void *v)
{
	int handled = 0;
	int n;

	do {
		n = min(len, 8);
		if (!(lapic_in_kernel(vcpu) &&
		      !kvm_iodevice_read(vcpu, &vcpu->arch.apic->dev,
					 addr, n, v))
		        //读取mmio_bus上addr
		    && kvm_io_bus_read(vcpu, KVM_MMIO_BUS, addr, n, v))
			break;
		trace_kvm_mmio(KVM_TRACE_MMIO_READ, n, addr, v);
		handled += n;
		addr += n;
		len -= n;
		v += n;
	} while (len);

	return handled;
}

static void kvm_set_segment(struct kvm_vcpu *vcpu,
			struct kvm_segment *var, int seg)
{
	static_call(kvm_x86_set_segment)(vcpu, var, seg);
}

void kvm_get_segment(struct kvm_vcpu *vcpu,
		     struct kvm_segment *var, int seg)
{
	static_call(kvm_x86_get_segment)(vcpu, var, seg);
}

gpa_t translate_nested_gpa(struct kvm_vcpu *vcpu, gpa_t gpa, u64 access,
			   struct x86_exception *exception)
{
	struct kvm_mmu *mmu = vcpu->arch.mmu;
	gpa_t t_gpa;

	BUG_ON(!mmu_is_nested(vcpu));

	/* NPT walks are always user-walks */
	access |= PFERR_USER_MASK;
	t_gpa  = mmu->gva_to_gpa(vcpu, mmu, gpa, access, exception);

	return t_gpa;
}

gpa_t kvm_mmu_gva_to_gpa_read(struct kvm_vcpu *vcpu, gva_t gva,
			      struct x86_exception *exception)
{
	struct kvm_mmu *mmu = vcpu->arch.walk_mmu;

	u64 access = (static_call(kvm_x86_get_cpl)(vcpu) == 3) ? PFERR_USER_MASK : 0;
	return mmu->gva_to_gpa(vcpu, mmu, gva, access, exception);
}
EXPORT_SYMBOL_GPL(kvm_mmu_gva_to_gpa_read);

 gpa_t kvm_mmu_gva_to_gpa_fetch(struct kvm_vcpu *vcpu, gva_t gva,
				struct x86_exception *exception)
{
	struct kvm_mmu *mmu = vcpu->arch.walk_mmu;

	u64 access = (static_call(kvm_x86_get_cpl)(vcpu) == 3) ? PFERR_USER_MASK : 0;
	access |= PFERR_FETCH_MASK;
	return mmu->gva_to_gpa(vcpu, mmu, gva, access, exception);
}

gpa_t kvm_mmu_gva_to_gpa_write(struct kvm_vcpu *vcpu, gva_t gva,
			       struct x86_exception *exception)
{
	struct kvm_mmu *mmu = vcpu->arch.walk_mmu;

	u64 access = (static_call(kvm_x86_get_cpl)(vcpu) == 3) ? PFERR_USER_MASK : 0;
	access |= PFERR_WRITE_MASK;
	return mmu->gva_to_gpa(vcpu, mmu, gva, access, exception);
}
EXPORT_SYMBOL_GPL(kvm_mmu_gva_to_gpa_write);

/* uses this to access any guest's mapped memory without checking CPL */
gpa_t kvm_mmu_gva_to_gpa_system(struct kvm_vcpu *vcpu, gva_t gva,
				struct x86_exception *exception)
{
	struct kvm_mmu *mmu = vcpu->arch.walk_mmu;

	return mmu->gva_to_gpa(vcpu, mmu, gva, 0, exception);
}

static int kvm_read_guest_virt_helper(gva_t addr, void *val, unsigned int bytes,
				      struct kvm_vcpu *vcpu, u64 access,
				      struct x86_exception *exception)
{
	struct kvm_mmu *mmu = vcpu->arch.walk_mmu;
	void *data = val;
	int r = X86EMUL_CONTINUE;

	while (bytes) {
		gpa_t gpa = mmu->gva_to_gpa(vcpu, mmu, addr, access, exception);
		unsigned offset = addr & (PAGE_SIZE-1);
		unsigned toread = min(bytes, (unsigned)PAGE_SIZE - offset);
		int ret;

		if (gpa == UNMAPPED_GVA)
			return X86EMUL_PROPAGATE_FAULT;
		ret = kvm_vcpu_read_guest_page(vcpu, gpa >> PAGE_SHIFT, data,
					       offset, toread);
		if (ret < 0) {
			r = X86EMUL_IO_NEEDED;
			goto out;
		}

		bytes -= toread;
		data += toread;
		addr += toread;
	}
out:
	return r;
}

/* used for instruction fetching */
static int kvm_fetch_guest_virt(struct x86_emulate_ctxt *ctxt,
				gva_t addr, void *val, unsigned int bytes,
				struct x86_exception *exception)
{
	struct kvm_vcpu *vcpu = emul_to_vcpu(ctxt);
	struct kvm_mmu *mmu = vcpu->arch.walk_mmu;
	u64 access = (static_call(kvm_x86_get_cpl)(vcpu) == 3) ? PFERR_USER_MASK : 0;
	unsigned offset;
	int ret;

	/* Inline kvm_read_guest_virt_helper for speed.  */
	gpa_t gpa = mmu->gva_to_gpa(vcpu, mmu, addr, access|PFERR_FETCH_MASK,
				    exception);
	if (unlikely(gpa == UNMAPPED_GVA))
		return X86EMUL_PROPAGATE_FAULT;

	offset = addr & (PAGE_SIZE-1);
	if (WARN_ON(offset + bytes > PAGE_SIZE))
		bytes = (unsigned)PAGE_SIZE - offset;
	ret = kvm_vcpu_read_guest_page(vcpu, gpa >> PAGE_SHIFT, val,
				       offset, bytes);
	if (unlikely(ret < 0))
		return X86EMUL_IO_NEEDED;

	return X86EMUL_CONTINUE;
}

int kvm_read_guest_virt(struct kvm_vcpu *vcpu,
			       gva_t addr, void *val, unsigned int bytes,
			       struct x86_exception *exception)
{
	u64 access = (static_call(kvm_x86_get_cpl)(vcpu) == 3) ? PFERR_USER_MASK : 0;

	/*
	 * FIXME: this should call handle_emulation_failure if X86EMUL_IO_NEEDED
	 * is returned, but our callers are not ready for that and they blindly
	 * call kvm_inject_page_fault.  Ensure that they at least do not leak
	 * uninitialized kernel stack memory into cr2 and error code.
	 */
	memset(exception, 0, sizeof(*exception));
	return kvm_read_guest_virt_helper(addr, val, bytes, vcpu, access,
					  exception);
}
EXPORT_SYMBOL_GPL(kvm_read_guest_virt);

static int emulator_read_std(struct x86_emulate_ctxt *ctxt,
			     gva_t addr, void *val, unsigned int bytes,
			     struct x86_exception *exception, bool system)
{
	struct kvm_vcpu *vcpu = emul_to_vcpu(ctxt);
	u64 access = 0;

	if (system)
		access |= PFERR_IMPLICIT_ACCESS;
	else if (static_call(kvm_x86_get_cpl)(vcpu) == 3)
		access |= PFERR_USER_MASK;

	return kvm_read_guest_virt_helper(addr, val, bytes, vcpu, access, exception);
}

static int kvm_read_guest_phys_system(struct x86_emulate_ctxt *ctxt,
		unsigned long addr, void *val, unsigned int bytes)
{
	struct kvm_vcpu *vcpu = emul_to_vcpu(ctxt);
	int r = kvm_vcpu_read_guest(vcpu, addr, val, bytes);

	return r < 0 ? X86EMUL_IO_NEEDED : X86EMUL_CONTINUE;
}

static int kvm_write_guest_virt_helper(gva_t addr, void *val, unsigned int bytes,
				      struct kvm_vcpu *vcpu, u64 access,
				      struct x86_exception *exception)
{
	struct kvm_mmu *mmu = vcpu->arch.walk_mmu;
	void *data = val;
	int r = X86EMUL_CONTINUE;

	while (bytes) {
		gpa_t gpa = mmu->gva_to_gpa(vcpu, mmu, addr, access, exception);
		unsigned offset = addr & (PAGE_SIZE-1);
		unsigned towrite = min(bytes, (unsigned)PAGE_SIZE - offset);
		int ret;

		if (gpa == UNMAPPED_GVA)
			return X86EMUL_PROPAGATE_FAULT;
		ret = kvm_vcpu_write_guest(vcpu, gpa, data, towrite);
		if (ret < 0) {
			r = X86EMUL_IO_NEEDED;
			goto out;
		}

		bytes -= towrite;
		data += towrite;
		addr += towrite;
	}
out:
	return r;
}

static int emulator_write_std(struct x86_emulate_ctxt *ctxt, gva_t addr, void *val,
			      unsigned int bytes, struct x86_exception *exception,
			      bool system)
{
	struct kvm_vcpu *vcpu = emul_to_vcpu(ctxt);
	u64 access = PFERR_WRITE_MASK;

	if (system)
		access |= PFERR_IMPLICIT_ACCESS;
	else if (static_call(kvm_x86_get_cpl)(vcpu) == 3)
		access |= PFERR_USER_MASK;

	return kvm_write_guest_virt_helper(addr, val, bytes, vcpu,
					   access, exception);
}

int kvm_write_guest_virt_system(struct kvm_vcpu *vcpu, gva_t addr, void *val,
				unsigned int bytes, struct x86_exception *exception)
{
	/* kvm_write_guest_virt_system can pull in tons of pages. */
	vcpu->arch.l1tf_flush_l1d = true;

	return kvm_write_guest_virt_helper(addr, val, bytes, vcpu,
					   PFERR_WRITE_MASK, exception);
}
EXPORT_SYMBOL_GPL(kvm_write_guest_virt_system);

static int kvm_can_emulate_insn(struct kvm_vcpu *vcpu, int emul_type,
				void *insn, int insn_len)
{
	return static_call(kvm_x86_can_emulate_instruction)(vcpu, emul_type,
							    insn, insn_len);
}

int handle_ud(struct kvm_vcpu *vcpu)
{
	static const char kvm_emulate_prefix[] = { __KVM_EMULATE_PREFIX };
	int emul_type = EMULTYPE_TRAP_UD;
	char sig[5]; /* ud2; .ascii "kvm" */
	struct x86_exception e;

	if (unlikely(!kvm_can_emulate_insn(vcpu, emul_type, NULL, 0)))
		return 1;

	if (force_emulation_prefix &&
	    kvm_read_guest_virt(vcpu, kvm_get_linear_rip(vcpu),
				sig, sizeof(sig), &e) == 0 &&
	    memcmp(sig, kvm_emulate_prefix, sizeof(sig)) == 0) {
		kvm_rip_write(vcpu, kvm_rip_read(vcpu) + sizeof(sig));
		emul_type = EMULTYPE_TRAP_UD_FORCED;
	}

	return kvm_emulate_instruction(vcpu, emul_type);
}
EXPORT_SYMBOL_GPL(handle_ud);

static int vcpu_is_mmio_gpa(struct kvm_vcpu *vcpu, unsigned long gva,
			    gpa_t gpa, bool write)
{
	/* For APIC access vmexit */
	if ((gpa & PAGE_MASK) == APIC_DEFAULT_PHYS_BASE)
		return 1;

	if (vcpu_match_mmio_gpa(vcpu, gpa)) {
		trace_vcpu_match_mmio(gva, gpa, write, true);
		return 1;
	}

	return 0;
}

static int vcpu_mmio_gva_to_gpa(struct kvm_vcpu *vcpu, unsigned long gva,
				gpa_t *gpa, struct x86_exception *exception,
				bool write)
{
	struct kvm_mmu *mmu = vcpu->arch.walk_mmu;
	u64 access = ((static_call(kvm_x86_get_cpl)(vcpu) == 3) ? PFERR_USER_MASK : 0)
		| (write ? PFERR_WRITE_MASK : 0);

	/*
	 * currently PKRU is only applied to ept enabled guest so
	 * there is no pkey in EPT page table for L1 guest or EPT
	 * shadow page table for L2 guest.
	 */
	if (vcpu_match_mmio_gva(vcpu, gva) && (!is_paging(vcpu) ||
	    !permission_fault(vcpu, vcpu->arch.walk_mmu,
			      vcpu->arch.mmio_access, 0, access))) {
		*gpa = vcpu->arch.mmio_gfn << PAGE_SHIFT |
					(gva & (PAGE_SIZE - 1));
		trace_vcpu_match_mmio(gva, *gpa, write, false);
		return 1;
	}

	*gpa = mmu->gva_to_gpa(vcpu, mmu, gva, access, exception);

	if (*gpa == UNMAPPED_GVA)
		return -1;

	return vcpu_is_mmio_gpa(vcpu, gva, *gpa, write);
}

int emulator_write_phys(struct kvm_vcpu *vcpu, gpa_t gpa,
			const void *val, int bytes)
{
	int ret;

	ret = kvm_vcpu_write_guest(vcpu, gpa, val, bytes);
	if (ret < 0)
		return 0;
	kvm_page_track_write(vcpu, gpa, val, bytes);
	return 1;
}

struct read_write_emulator_ops {
	int (*read_write_prepare)(struct kvm_vcpu *vcpu, void *val,
				  int bytes);
	int (*read_write_emulate)(struct kvm_vcpu *vcpu, gpa_t gpa,
				  void *val, int bytes);
	int (*read_write_mmio)(struct kvm_vcpu *vcpu, gpa_t gpa,
			       int bytes, void *val);
	int (*read_write_exit_mmio)(struct kvm_vcpu *vcpu, gpa_t gpa,
				    void *val, int bytes);
	bool write;
};

static int read_prepare(struct kvm_vcpu *vcpu, void *val, int bytes)
{
	if (vcpu->mmio_read_completed) {
		trace_kvm_mmio(KVM_TRACE_MMIO_READ, bytes,
			       vcpu->mmio_fragments[0].gpa, val);
		vcpu->mmio_read_completed = 0;
		return 1;
	}

	return 0;
}

static int read_emulate(struct kvm_vcpu *vcpu, gpa_t gpa,
			void *val, int bytes)
{
	return !kvm_vcpu_read_guest(vcpu, gpa, val, bytes);
}

static int write_emulate(struct kvm_vcpu *vcpu, gpa_t gpa,
			 void *val, int bytes)
{
	return emulator_write_phys(vcpu, gpa, val, bytes);
}

static int write_mmio(struct kvm_vcpu *vcpu, gpa_t gpa, int bytes, void *val)
{
	trace_kvm_mmio(KVM_TRACE_MMIO_WRITE, bytes, gpa, val);
	return vcpu_mmio_write(vcpu, gpa, bytes, val);
}

static int read_exit_mmio(struct kvm_vcpu *vcpu, gpa_t gpa,
			  void *val, int bytes)
{
	trace_kvm_mmio(KVM_TRACE_MMIO_READ_UNSATISFIED, bytes, gpa, NULL);
	return X86EMUL_IO_NEEDED;
}

static int write_exit_mmio(struct kvm_vcpu *vcpu, gpa_t gpa,
			   void *val, int bytes)
{
	struct kvm_mmio_fragment *frag = &vcpu->mmio_fragments[0];

	memcpy(vcpu->run->mmio.data, frag->data, min(8u, frag->len));
	return X86EMUL_CONTINUE;
}

static const struct read_write_emulator_ops read_emultor = {
	.read_write_prepare = read_prepare,
	.read_write_emulate = read_emulate,
	.read_write_mmio = vcpu_mmio_read,
	.read_write_exit_mmio = read_exit_mmio,
};

static const struct read_write_emulator_ops write_emultor = {
	.read_write_emulate = write_emulate,
	.read_write_mmio = write_mmio,
	.read_write_exit_mmio = write_exit_mmio,
	.write = true,
};

static int emulator_read_write_onepage(unsigned long addr, void *val,
				       unsigned int bytes,
				       struct x86_exception *exception,
				       struct kvm_vcpu *vcpu,
				       const struct read_write_emulator_ops *ops)
{
	gpa_t gpa;
	int handled, ret;
	bool write = ops->write;
	struct kvm_mmio_fragment *frag;
	struct x86_emulate_ctxt *ctxt = vcpu->arch.emulate_ctxt;

	/*
	 * If the exit was due to a NPF we may already have a GPA.
	 * If the GPA is present, use it to avoid the GVA to GPA table walk.
	 * Note, this cannot be used on string operations since string
	 * operation using rep will only have the initial GPA from the NPF
	 * occurred.
	 */
	if (ctxt->gpa_available && emulator_can_use_gpa(ctxt) &&
	    (addr & ~PAGE_MASK) == (ctxt->gpa_val & ~PAGE_MASK)) {
		gpa = ctxt->gpa_val;
		ret = vcpu_is_mmio_gpa(vcpu, addr, gpa, write);
	} else {
		ret = vcpu_mmio_gva_to_gpa(vcpu, addr, &gpa, exception, write);
		if (ret < 0)
			return X86EMUL_PROPAGATE_FAULT;
	}

	if (!ret && ops->read_write_emulate(vcpu, gpa, val, bytes))
		return X86EMUL_CONTINUE;

	/*
	 * Is this MMIO handled locally?
	 */
	handled = ops->read_write_mmio(vcpu, gpa, bytes, val);
	if (handled == bytes)
		return X86EMUL_CONTINUE;

	gpa += handled;
	bytes -= handled;
	val += handled;

	WARN_ON(vcpu->mmio_nr_fragments >= KVM_MAX_MMIO_FRAGMENTS);
	frag = &vcpu->mmio_fragments[vcpu->mmio_nr_fragments++];
	frag->gpa = gpa;
	frag->data = val;
	frag->len = bytes;
	return X86EMUL_CONTINUE;
}

static int emulator_read_write(struct x86_emulate_ctxt *ctxt,
			unsigned long addr,
			void *val, unsigned int bytes,
			struct x86_exception *exception,
			const struct read_write_emulator_ops *ops)
{
	struct kvm_vcpu *vcpu = emul_to_vcpu(ctxt);
	gpa_t gpa;
	int rc;

	if (ops->read_write_prepare &&
		  ops->read_write_prepare(vcpu, val, bytes))
		return X86EMUL_CONTINUE;

	vcpu->mmio_nr_fragments = 0;

	/* Crossing a page boundary? */
	if (((addr + bytes - 1) ^ addr) & PAGE_MASK) {
		int now;

		now = -addr & ~PAGE_MASK;
		rc = emulator_read_write_onepage(addr, val, now, exception,
						 vcpu, ops);

		if (rc != X86EMUL_CONTINUE)
			return rc;
		addr += now;
		if (ctxt->mode != X86EMUL_MODE_PROT64)
			addr = (u32)addr;
		val += now;
		bytes -= now;
	}

	rc = emulator_read_write_onepage(addr, val, bytes, exception,
					 vcpu, ops);
	if (rc != X86EMUL_CONTINUE)
		return rc;

	if (!vcpu->mmio_nr_fragments)
		return rc;

	gpa = vcpu->mmio_fragments[0].gpa;

	vcpu->mmio_needed = 1;
	vcpu->mmio_cur_fragment = 0;

	vcpu->run->mmio.len = min(8u, vcpu->mmio_fragments[0].len);
	vcpu->run->mmio.is_write = vcpu->mmio_is_write = ops->write;
	vcpu->run->exit_reason = KVM_EXIT_MMIO;
	vcpu->run->mmio.phys_addr = gpa;

	return ops->read_write_exit_mmio(vcpu, gpa, val, bytes);
}

static int emulator_read_emulated(struct x86_emulate_ctxt *ctxt,
				  unsigned long addr,
				  void *val,
				  unsigned int bytes,
				  struct x86_exception *exception)
{
	return emulator_read_write(ctxt, addr, val, bytes,
				   exception, &read_emultor);
}

static int emulator_write_emulated(struct x86_emulate_ctxt *ctxt,
			    unsigned long addr,
			    const void *val,
			    unsigned int bytes,
			    struct x86_exception *exception)
{
	return emulator_read_write(ctxt, addr, (void *)val, bytes,
				   exception, &write_emultor);
}

#define CMPXCHG_TYPE(t, ptr, old, new) \
	(cmpxchg((t *)(ptr), *(t *)(old), *(t *)(new)) == *(t *)(old))

#ifdef CONFIG_X86_64
#  define CMPXCHG64(ptr, old, new) CMPXCHG_TYPE(u64, ptr, old, new)
#else
#  define CMPXCHG64(ptr, old, new) \
	(cmpxchg64((u64 *)(ptr), *(u64 *)(old), *(u64 *)(new)) == *(u64 *)(old))
#endif

static int emulator_cmpxchg_emulated(struct x86_emulate_ctxt *ctxt,
				     unsigned long addr,
				     const void *old,
				     const void *new,
				     unsigned int bytes,
				     struct x86_exception *exception)
{
	struct kvm_host_map map;
	struct kvm_vcpu *vcpu = emul_to_vcpu(ctxt);
	u64 page_line_mask;
	gpa_t gpa;
	char *kaddr;
	bool exchanged;

	/* guests cmpxchg8b have to be emulated atomically */
	if (bytes > 8 || (bytes & (bytes - 1)))
		goto emul_write;

	gpa = kvm_mmu_gva_to_gpa_write(vcpu, addr, NULL);

	if (gpa == UNMAPPED_GVA ||
	    (gpa & PAGE_MASK) == APIC_DEFAULT_PHYS_BASE)
		goto emul_write;

	/*
	 * Emulate the atomic as a straight write to avoid #AC if SLD is
	 * enabled in the host and the access splits a cache line.
	 */
	if (boot_cpu_has(X86_FEATURE_SPLIT_LOCK_DETECT))
		page_line_mask = ~(cache_line_size() - 1);
	else
		page_line_mask = PAGE_MASK;

	if (((gpa + bytes - 1) & page_line_mask) != (gpa & page_line_mask))
		goto emul_write;

	if (kvm_vcpu_map(vcpu, gpa_to_gfn(gpa), &map))
		goto emul_write;

	kaddr = map.hva + offset_in_page(gpa);

	switch (bytes) {
	case 1:
		exchanged = CMPXCHG_TYPE(u8, kaddr, old, new);
		break;
	case 2:
		exchanged = CMPXCHG_TYPE(u16, kaddr, old, new);
		break;
	case 4:
		exchanged = CMPXCHG_TYPE(u32, kaddr, old, new);
		break;
	case 8:
		exchanged = CMPXCHG64(kaddr, old, new);
		break;
	default:
		BUG();
	}

	kvm_vcpu_unmap(vcpu, &map, true);

	if (!exchanged)
		return X86EMUL_CMPXCHG_FAILED;

	kvm_page_track_write(vcpu, gpa, new, bytes);

	return X86EMUL_CONTINUE;

emul_write:
	printk_once(KERN_WARNING "kvm: emulating exchange as write\n");

	return emulator_write_emulated(ctxt, addr, new, bytes, exception);
}

static int kernel_pio(struct kvm_vcpu *vcpu, void *pd)
{
	int r = 0, i;

	for (i = 0; i < vcpu->arch.pio.count; i++) {
		if (vcpu->arch.pio.in)
			r = kvm_io_bus_read(vcpu, KVM_PIO_BUS, vcpu->arch.pio.port,
					    vcpu->arch.pio.size, pd);
		else
			r = kvm_io_bus_write(vcpu, KVM_PIO_BUS,
					     vcpu->arch.pio.port, vcpu->arch.pio.size,
					     pd);
		if (r)
			break;
		pd += vcpu->arch.pio.size;
	}
	return r;
}

static int emulator_pio_in_out(struct kvm_vcpu *vcpu, int size,
			       unsigned short port,
			       unsigned int count, bool in)
{
	vcpu->arch.pio.port = port;
	vcpu->arch.pio.in = in;
	vcpu->arch.pio.count  = count;
	vcpu->arch.pio.size = size;

	if (!kernel_pio(vcpu, vcpu->arch.pio_data))
		return 1;

	vcpu->run->exit_reason = KVM_EXIT_IO;
	vcpu->run->io.direction = in ? KVM_EXIT_IO_IN : KVM_EXIT_IO_OUT;
	vcpu->run->io.size = size;
	vcpu->run->io.data_offset = KVM_PIO_PAGE_OFFSET * PAGE_SIZE;
	vcpu->run->io.count = count;
	vcpu->run->io.port = port;

	return 0;
}

static int __emulator_pio_in(struct kvm_vcpu *vcpu, int size,
			     unsigned short port, unsigned int count)
{
	WARN_ON(vcpu->arch.pio.count);
	memset(vcpu->arch.pio_data, 0, size * count);
	return emulator_pio_in_out(vcpu, size, port, count, true);
}

static void complete_emulator_pio_in(struct kvm_vcpu *vcpu, void *val)
{
	int size = vcpu->arch.pio.size;
	unsigned count = vcpu->arch.pio.count;
	memcpy(val, vcpu->arch.pio_data, size * count);
	trace_kvm_pio(KVM_PIO_IN, vcpu->arch.pio.port, size, count, vcpu->arch.pio_data);
	vcpu->arch.pio.count = 0;
}

static int emulator_pio_in(struct kvm_vcpu *vcpu, int size,
			   unsigned short port, void *val, unsigned int count)
{
	if (vcpu->arch.pio.count) {
		/*
		 * Complete a previous iteration that required userspace I/O.
		 * Note, @count isn't guaranteed to match pio.count as userspace
		 * can modify ECX before rerunning the vCPU.  Ignore any such
		 * shenanigans as KVM doesn't support modifying the rep count,
		 * and the emulator ensures @count doesn't overflow the buffer.
		 */
	} else {
		int r = __emulator_pio_in(vcpu, size, port, count);
		if (!r)
			return r;

		/* Results already available, fall through.  */
	}

	complete_emulator_pio_in(vcpu, val);
	return 1;
}

static int emulator_pio_in_emulated(struct x86_emulate_ctxt *ctxt,
				    int size, unsigned short port, void *val,
				    unsigned int count)
{
	return emulator_pio_in(emul_to_vcpu(ctxt), size, port, val, count);

}

static int emulator_pio_out(struct kvm_vcpu *vcpu, int size,
			    unsigned short port, const void *val,
			    unsigned int count)
{
	int ret;

	memcpy(vcpu->arch.pio_data, val, size * count);
	trace_kvm_pio(KVM_PIO_OUT, port, size, count, vcpu->arch.pio_data);
	ret = emulator_pio_in_out(vcpu, size, port, count, false);
	if (ret)
                vcpu->arch.pio.count = 0;

        return ret;
}

static int emulator_pio_out_emulated(struct x86_emulate_ctxt *ctxt,
				     int size, unsigned short port,
				     const void *val, unsigned int count)
{
	return emulator_pio_out(emul_to_vcpu(ctxt), size, port, val, count);
}

static unsigned long get_segment_base(struct kvm_vcpu *vcpu, int seg)
{
	return static_call(kvm_x86_get_segment_base)(vcpu, seg);
}

static void emulator_invlpg(struct x86_emulate_ctxt *ctxt, ulong address)
{
	kvm_mmu_invlpg(emul_to_vcpu(ctxt), address);
}

static int kvm_emulate_wbinvd_noskip(struct kvm_vcpu *vcpu)
{
	if (!need_emulate_wbinvd(vcpu))
		return X86EMUL_CONTINUE;

	if (static_call(kvm_x86_has_wbinvd_exit)()) {
		int cpu = get_cpu();

		cpumask_set_cpu(cpu, vcpu->arch.wbinvd_dirty_mask);
		on_each_cpu_mask(vcpu->arch.wbinvd_dirty_mask,
				wbinvd_ipi, NULL, 1);
		put_cpu();
		cpumask_clear(vcpu->arch.wbinvd_dirty_mask);
	} else
		wbinvd();
	return X86EMUL_CONTINUE;
}

int kvm_emulate_wbinvd(struct kvm_vcpu *vcpu)
{
	kvm_emulate_wbinvd_noskip(vcpu);
	return kvm_skip_emulated_instruction(vcpu);
}
EXPORT_SYMBOL_GPL(kvm_emulate_wbinvd);



static void emulator_wbinvd(struct x86_emulate_ctxt *ctxt)
{
	kvm_emulate_wbinvd_noskip(emul_to_vcpu(ctxt));
}

static void emulator_get_dr(struct x86_emulate_ctxt *ctxt, int dr,
			    unsigned long *dest)
{
	kvm_get_dr(emul_to_vcpu(ctxt), dr, dest);
}

static int emulator_set_dr(struct x86_emulate_ctxt *ctxt, int dr,
			   unsigned long value)
{

	return kvm_set_dr(emul_to_vcpu(ctxt), dr, value);
}

static u64 mk_cr_64(u64 curr_cr, u32 new_val)
{
	return (curr_cr & ~((1ULL << 32) - 1)) | new_val;
}

static unsigned long emulator_get_cr(struct x86_emulate_ctxt *ctxt, int cr)
{
	struct kvm_vcpu *vcpu = emul_to_vcpu(ctxt);
	unsigned long value;

	switch (cr) {
	case 0:
		value = kvm_read_cr0(vcpu);
		break;
	case 2:
		value = vcpu->arch.cr2;
		break;
	case 3:
		value = kvm_read_cr3(vcpu);
		break;
	case 4:
		value = kvm_read_cr4(vcpu);
		break;
	case 8:
		value = kvm_get_cr8(vcpu);
		break;
	default:
		kvm_err("%s: unexpected cr %u\n", __func__, cr);
		return 0;
	}

	return value;
}

static int emulator_set_cr(struct x86_emulate_ctxt *ctxt, int cr, ulong val)
{
	struct kvm_vcpu *vcpu = emul_to_vcpu(ctxt);
	int res = 0;

	switch (cr) {
	case 0:
		res = kvm_set_cr0(vcpu, mk_cr_64(kvm_read_cr0(vcpu), val));
		break;
	case 2:
		vcpu->arch.cr2 = val;
		break;
	case 3:
		res = kvm_set_cr3(vcpu, val);
		break;
	case 4:
		res = kvm_set_cr4(vcpu, mk_cr_64(kvm_read_cr4(vcpu), val));
		break;
	case 8:
		res = kvm_set_cr8(vcpu, val);
		break;
	default:
		kvm_err("%s: unexpected cr %u\n", __func__, cr);
		res = -1;
	}

	return res;
}

static int emulator_get_cpl(struct x86_emulate_ctxt *ctxt)
{
	return static_call(kvm_x86_get_cpl)(emul_to_vcpu(ctxt));
}

static void emulator_get_gdt(struct x86_emulate_ctxt *ctxt, struct desc_ptr *dt)
{
	static_call(kvm_x86_get_gdt)(emul_to_vcpu(ctxt), dt);
}

static void emulator_get_idt(struct x86_emulate_ctxt *ctxt, struct desc_ptr *dt)
{
	static_call(kvm_x86_get_idt)(emul_to_vcpu(ctxt), dt);
}

static void emulator_set_gdt(struct x86_emulate_ctxt *ctxt, struct desc_ptr *dt)
{
	static_call(kvm_x86_set_gdt)(emul_to_vcpu(ctxt), dt);
}

static void emulator_set_idt(struct x86_emulate_ctxt *ctxt, struct desc_ptr *dt)
{
	static_call(kvm_x86_set_idt)(emul_to_vcpu(ctxt), dt);
}

static unsigned long emulator_get_cached_segment_base(
	struct x86_emulate_ctxt *ctxt, int seg)
{
	return get_segment_base(emul_to_vcpu(ctxt), seg);
}

static bool emulator_get_segment(struct x86_emulate_ctxt *ctxt, u16 *selector,
				 struct desc_struct *desc, u32 *base3,
				 int seg)
{
	struct kvm_segment var;

	kvm_get_segment(emul_to_vcpu(ctxt), &var, seg);
	*selector = var.selector;

	if (var.unusable) {
		memset(desc, 0, sizeof(*desc));
		if (base3)
			*base3 = 0;
		return false;
	}

	if (var.g)
		var.limit >>= 12;
	set_desc_limit(desc, var.limit);
	set_desc_base(desc, (unsigned long)var.base);
#ifdef CONFIG_X86_64
	if (base3)
		*base3 = var.base >> 32;
#endif
	desc->type = var.type;
	desc->s = var.s;
	desc->dpl = var.dpl;
	desc->p = var.present;
	desc->avl = var.avl;
	desc->l = var.l;
	desc->d = var.db;
	desc->g = var.g;

	return true;
}

static void emulator_set_segment(struct x86_emulate_ctxt *ctxt, u16 selector,
				 struct desc_struct *desc, u32 base3,
				 int seg)
{
	struct kvm_vcpu *vcpu = emul_to_vcpu(ctxt);
	struct kvm_segment var;

	var.selector = selector;
	var.base = get_desc_base(desc);
#ifdef CONFIG_X86_64
	var.base |= ((u64)base3) << 32;
#endif
	var.limit = get_desc_limit(desc);
	if (desc->g)
		var.limit = (var.limit << 12) | 0xfff;
	var.type = desc->type;
	var.dpl = desc->dpl;
	var.db = desc->d;
	var.s = desc->s;
	var.l = desc->l;
	var.g = desc->g;
	var.avl = desc->avl;
	var.present = desc->p;
	var.unusable = !var.present;
	var.padding = 0;

	kvm_set_segment(vcpu, &var, seg);
	return;
}

static int emulator_get_msr_with_filter(struct x86_emulate_ctxt *ctxt,
					u32 msr_index, u64 *pdata)
{
	struct kvm_vcpu *vcpu = emul_to_vcpu(ctxt);
	int r;

	r = kvm_get_msr_with_filter(vcpu, msr_index, pdata);

	if (r && kvm_msr_user_space(vcpu, msr_index, KVM_EXIT_X86_RDMSR, 0,
				    complete_emulated_rdmsr, r)) {
		/* Bounce to user space */
		return X86EMUL_IO_NEEDED;
	}

	return r;
}

static int emulator_set_msr_with_filter(struct x86_emulate_ctxt *ctxt,
					u32 msr_index, u64 data)
{
	struct kvm_vcpu *vcpu = emul_to_vcpu(ctxt);
	int r;

	r = kvm_set_msr_with_filter(vcpu, msr_index, data);

	if (r && kvm_msr_user_space(vcpu, msr_index, KVM_EXIT_X86_WRMSR, data,
				    complete_emulated_msr_access, r)) {
		/* Bounce to user space */
		return X86EMUL_IO_NEEDED;
	}

	return r;
}

static int emulator_get_msr(struct x86_emulate_ctxt *ctxt,
			    u32 msr_index, u64 *pdata)
{
	return kvm_get_msr(emul_to_vcpu(ctxt), msr_index, pdata);
}

static int emulator_set_msr(struct x86_emulate_ctxt *ctxt,
			    u32 msr_index, u64 data)
{
	return kvm_set_msr(emul_to_vcpu(ctxt), msr_index, data);
}

static u64 emulator_get_smbase(struct x86_emulate_ctxt *ctxt)
{
	struct kvm_vcpu *vcpu = emul_to_vcpu(ctxt);

	return vcpu->arch.smbase;
}

static void emulator_set_smbase(struct x86_emulate_ctxt *ctxt, u64 smbase)
{
	struct kvm_vcpu *vcpu = emul_to_vcpu(ctxt);

	vcpu->arch.smbase = smbase;
}

static int emulator_check_pmc(struct x86_emulate_ctxt *ctxt,
			      u32 pmc)
{
	if (kvm_pmu_is_valid_rdpmc_ecx(emul_to_vcpu(ctxt), pmc))
		return 0;
	return -EINVAL;
}

static int emulator_read_pmc(struct x86_emulate_ctxt *ctxt,
			     u32 pmc, u64 *pdata)
{
	return kvm_pmu_rdpmc(emul_to_vcpu(ctxt), pmc, pdata);
}

static void emulator_halt(struct x86_emulate_ctxt *ctxt)
{
	emul_to_vcpu(ctxt)->arch.halt_request = 1;
}

static int emulator_intercept(struct x86_emulate_ctxt *ctxt,
			      struct x86_instruction_info *info,
			      enum x86_intercept_stage stage)
{
	return static_call(kvm_x86_check_intercept)(emul_to_vcpu(ctxt), info, stage,
					    &ctxt->exception);
}

static bool emulator_get_cpuid(struct x86_emulate_ctxt *ctxt,
			      u32 *eax, u32 *ebx, u32 *ecx, u32 *edx,
			      bool exact_only)
{
	return kvm_cpuid(emul_to_vcpu(ctxt), eax, ebx, ecx, edx, exact_only);
}

static bool emulator_guest_has_long_mode(struct x86_emulate_ctxt *ctxt)
{
	return guest_cpuid_has(emul_to_vcpu(ctxt), X86_FEATURE_LM);
}

static bool emulator_guest_has_movbe(struct x86_emulate_ctxt *ctxt)
{
	return guest_cpuid_has(emul_to_vcpu(ctxt), X86_FEATURE_MOVBE);
}

static bool emulator_guest_has_fxsr(struct x86_emulate_ctxt *ctxt)
{
	return guest_cpuid_has(emul_to_vcpu(ctxt), X86_FEATURE_FXSR);
}

static bool emulator_guest_has_rdpid(struct x86_emulate_ctxt *ctxt)
{
	return guest_cpuid_has(emul_to_vcpu(ctxt), X86_FEATURE_RDPID);
}

static ulong emulator_read_gpr(struct x86_emulate_ctxt *ctxt, unsigned reg)
{
	return kvm_register_read_raw(emul_to_vcpu(ctxt), reg);
}

static void emulator_write_gpr(struct x86_emulate_ctxt *ctxt, unsigned reg, ulong val)
{
	kvm_register_write_raw(emul_to_vcpu(ctxt), reg, val);
}

static void emulator_set_nmi_mask(struct x86_emulate_ctxt *ctxt, bool masked)
{
	static_call(kvm_x86_set_nmi_mask)(emul_to_vcpu(ctxt), masked);
}

static unsigned emulator_get_hflags(struct x86_emulate_ctxt *ctxt)
{
	return emul_to_vcpu(ctxt)->arch.hflags;
}

static void emulator_exiting_smm(struct x86_emulate_ctxt *ctxt)
{
	struct kvm_vcpu *vcpu = emul_to_vcpu(ctxt);

	kvm_smm_changed(vcpu, false);
}

static int emulator_leave_smm(struct x86_emulate_ctxt *ctxt,
				  const char *smstate)
{
	return static_call(kvm_x86_leave_smm)(emul_to_vcpu(ctxt), smstate);
}

static void emulator_triple_fault(struct x86_emulate_ctxt *ctxt)
{
	kvm_make_request(KVM_REQ_TRIPLE_FAULT, emul_to_vcpu(ctxt));
}

static int emulator_set_xcr(struct x86_emulate_ctxt *ctxt, u32 index, u64 xcr)
{
	return __kvm_set_xcr(emul_to_vcpu(ctxt), index, xcr);
}

static const struct x86_emulate_ops emulate_ops = {
	.read_gpr            = emulator_read_gpr,
	.write_gpr           = emulator_write_gpr,
	.read_std            = emulator_read_std,
	.write_std           = emulator_write_std,
	.read_phys           = kvm_read_guest_phys_system,
	.fetch               = kvm_fetch_guest_virt,
	.read_emulated       = emulator_read_emulated,
	.write_emulated      = emulator_write_emulated,
	.cmpxchg_emulated    = emulator_cmpxchg_emulated,
	.invlpg              = emulator_invlpg,
	.pio_in_emulated     = emulator_pio_in_emulated,
	.pio_out_emulated    = emulator_pio_out_emulated,
	.get_segment         = emulator_get_segment,
	.set_segment         = emulator_set_segment,
	.get_cached_segment_base = emulator_get_cached_segment_base,
	.get_gdt             = emulator_get_gdt,
	.get_idt	     = emulator_get_idt,
	.set_gdt             = emulator_set_gdt,
	.set_idt	     = emulator_set_idt,
	.get_cr              = emulator_get_cr,
	.set_cr              = emulator_set_cr,
	.cpl                 = emulator_get_cpl,
	.get_dr              = emulator_get_dr,
	.set_dr              = emulator_set_dr,
	.get_smbase          = emulator_get_smbase,
	.set_smbase          = emulator_set_smbase,
	.set_msr_with_filter = emulator_set_msr_with_filter,
	.get_msr_with_filter = emulator_get_msr_with_filter,
	.set_msr             = emulator_set_msr,
	.get_msr             = emulator_get_msr,
	.check_pmc	     = emulator_check_pmc,
	.read_pmc            = emulator_read_pmc,
	.halt                = emulator_halt,
	.wbinvd              = emulator_wbinvd,
	.fix_hypercall       = emulator_fix_hypercall,
	.intercept           = emulator_intercept,
	.get_cpuid           = emulator_get_cpuid,
	.guest_has_long_mode = emulator_guest_has_long_mode,
	.guest_has_movbe     = emulator_guest_has_movbe,
	.guest_has_fxsr      = emulator_guest_has_fxsr,
	.guest_has_rdpid     = emulator_guest_has_rdpid,
	.set_nmi_mask        = emulator_set_nmi_mask,
	.get_hflags          = emulator_get_hflags,
	.exiting_smm         = emulator_exiting_smm,
	.leave_smm           = emulator_leave_smm,
	.triple_fault        = emulator_triple_fault,
	.set_xcr             = emulator_set_xcr,
};

static void toggle_interruptibility(struct kvm_vcpu *vcpu, u32 mask)
{
	u32 int_shadow = static_call(kvm_x86_get_interrupt_shadow)(vcpu);
	/*
	 * an sti; sti; sequence only disable interrupts for the first
	 * instruction. So, if the last instruction, be it emulated or
	 * not, left the system with the INT_STI flag enabled, it
	 * means that the last instruction is an sti. We should not
	 * leave the flag on in this case. The same goes for mov ss
	 */
	if (int_shadow & mask)
		mask = 0;
	if (unlikely(int_shadow || mask)) {
		static_call(kvm_x86_set_interrupt_shadow)(vcpu, mask);
		if (!mask)
			kvm_make_request(KVM_REQ_EVENT, vcpu);
	}
}

static bool inject_emulated_exception(struct kvm_vcpu *vcpu)
{
	struct x86_emulate_ctxt *ctxt = vcpu->arch.emulate_ctxt;
	if (ctxt->exception.vector == PF_VECTOR)
		return kvm_inject_emulated_page_fault(vcpu, &ctxt->exception);

	if (ctxt->exception.error_code_valid)
		kvm_queue_exception_e(vcpu, ctxt->exception.vector,
				      ctxt->exception.error_code);
	else
		kvm_queue_exception(vcpu, ctxt->exception.vector);
	return false;
}

static struct x86_emulate_ctxt *alloc_emulate_ctxt(struct kvm_vcpu *vcpu)
{
	struct x86_emulate_ctxt *ctxt;

	ctxt = kmem_cache_zalloc(x86_emulator_cache, GFP_KERNEL_ACCOUNT);
	if (!ctxt) {
		pr_err("kvm: failed to allocate vcpu's emulator\n");
		return NULL;
	}

	ctxt->vcpu = vcpu;
	ctxt->ops = &emulate_ops;
	vcpu->arch.emulate_ctxt = ctxt;

	return ctxt;
}

static void init_emulate_ctxt(struct kvm_vcpu *vcpu)
{
	struct x86_emulate_ctxt *ctxt = vcpu->arch.emulate_ctxt;
	int cs_db, cs_l;

	static_call(kvm_x86_get_cs_db_l_bits)(vcpu, &cs_db, &cs_l);

	ctxt->gpa_available = false;
	ctxt->eflags = kvm_get_rflags(vcpu);
	ctxt->tf = (ctxt->eflags & X86_EFLAGS_TF) != 0;

	ctxt->eip = kvm_rip_read(vcpu);
	ctxt->mode = (!is_protmode(vcpu))		? X86EMUL_MODE_REAL :
		     (ctxt->eflags & X86_EFLAGS_VM)	? X86EMUL_MODE_VM86 :
		     (cs_l && is_long_mode(vcpu))	? X86EMUL_MODE_PROT64 :
		     cs_db				? X86EMUL_MODE_PROT32 :
							  X86EMUL_MODE_PROT16;
	BUILD_BUG_ON(HF_GUEST_MASK != X86EMUL_GUEST_MASK);
	BUILD_BUG_ON(HF_SMM_MASK != X86EMUL_SMM_MASK);
	BUILD_BUG_ON(HF_SMM_INSIDE_NMI_MASK != X86EMUL_SMM_INSIDE_NMI_MASK);

	ctxt->interruptibility = 0;
	ctxt->have_exception = false;
	ctxt->exception.vector = -1;
	ctxt->perm_ok = false;

	init_decode_cache(ctxt);
	vcpu->arch.emulate_regs_need_sync_from_vcpu = false;
}

void kvm_inject_realmode_interrupt(struct kvm_vcpu *vcpu, int irq, int inc_eip)
{
	struct x86_emulate_ctxt *ctxt = vcpu->arch.emulate_ctxt;
	int ret;

	init_emulate_ctxt(vcpu);

	ctxt->op_bytes = 2;
	ctxt->ad_bytes = 2;
	ctxt->_eip = ctxt->eip + inc_eip;
	ret = emulate_int_real(ctxt, irq);

	if (ret != X86EMUL_CONTINUE) {
		kvm_make_request(KVM_REQ_TRIPLE_FAULT, vcpu);
	} else {
		ctxt->eip = ctxt->_eip;
		kvm_rip_write(vcpu, ctxt->eip);
		kvm_set_rflags(vcpu, ctxt->eflags);
	}
}
EXPORT_SYMBOL_GPL(kvm_inject_realmode_interrupt);

static void prepare_emulation_failure_exit(struct kvm_vcpu *vcpu, u64 *data,
					   u8 ndata, u8 *insn_bytes, u8 insn_size)
{
	struct kvm_run *run = vcpu->run;
	u64 info[5];
	u8 info_start;

	/*
	 * Zero the whole array used to retrieve the exit info, as casting to
	 * u32 for select entries will leave some chunks uninitialized.
	 */
	memset(&info, 0, sizeof(info));

	static_call(kvm_x86_get_exit_info)(vcpu, (u32 *)&info[0], &info[1],
					   &info[2], (u32 *)&info[3],
					   (u32 *)&info[4]);

	run->exit_reason = KVM_EXIT_INTERNAL_ERROR;
	run->emulation_failure.suberror = KVM_INTERNAL_ERROR_EMULATION;

	/*
	 * There's currently space for 13 entries, but 5 are used for the exit
	 * reason and info.  Restrict to 4 to reduce the maintenance burden
	 * when expanding kvm_run.emulation_failure in the future.
	 */
	if (WARN_ON_ONCE(ndata > 4))
		ndata = 4;

	/* Always include the flags as a 'data' entry. */
	info_start = 1;
	run->emulation_failure.flags = 0;

	if (insn_size) {
		BUILD_BUG_ON((sizeof(run->emulation_failure.insn_size) +
			      sizeof(run->emulation_failure.insn_bytes) != 16));
		info_start += 2;
		run->emulation_failure.flags |=
			KVM_INTERNAL_ERROR_EMULATION_FLAG_INSTRUCTION_BYTES;
		run->emulation_failure.insn_size = insn_size;
		memset(run->emulation_failure.insn_bytes, 0x90,
		       sizeof(run->emulation_failure.insn_bytes));
		memcpy(run->emulation_failure.insn_bytes, insn_bytes, insn_size);
	}

	memcpy(&run->internal.data[info_start], info, sizeof(info));
	memcpy(&run->internal.data[info_start + ARRAY_SIZE(info)], data,
	       ndata * sizeof(data[0]));

	run->emulation_failure.ndata = info_start + ARRAY_SIZE(info) + ndata;
}

static void prepare_emulation_ctxt_failure_exit(struct kvm_vcpu *vcpu)
{
	struct x86_emulate_ctxt *ctxt = vcpu->arch.emulate_ctxt;

	prepare_emulation_failure_exit(vcpu, NULL, 0, ctxt->fetch.data,
				       ctxt->fetch.end - ctxt->fetch.data);
}

void __kvm_prepare_emulation_failure_exit(struct kvm_vcpu *vcpu, u64 *data,
					  u8 ndata)
{
	prepare_emulation_failure_exit(vcpu, data, ndata, NULL, 0);
}
EXPORT_SYMBOL_GPL(__kvm_prepare_emulation_failure_exit);

void kvm_prepare_emulation_failure_exit(struct kvm_vcpu *vcpu)
{
	__kvm_prepare_emulation_failure_exit(vcpu, NULL, 0);
}
EXPORT_SYMBOL_GPL(kvm_prepare_emulation_failure_exit);

static int handle_emulation_failure(struct kvm_vcpu *vcpu, int emulation_type)
{
	struct kvm *kvm = vcpu->kvm;

	++vcpu->stat.insn_emulation_fail;
	trace_kvm_emulate_insn_failed(vcpu);

	if (emulation_type & EMULTYPE_VMWARE_GP) {
		kvm_queue_exception_e(vcpu, GP_VECTOR, 0);
		return 1;
	}

	if (kvm->arch.exit_on_emulation_error ||
	    (emulation_type & EMULTYPE_SKIP)) {
		prepare_emulation_ctxt_failure_exit(vcpu);
		return 0;
	}

	kvm_queue_exception(vcpu, UD_VECTOR);

	if (!is_guest_mode(vcpu) && static_call(kvm_x86_get_cpl)(vcpu) == 0) {
		prepare_emulation_ctxt_failure_exit(vcpu);
		return 0;
	}

	return 1;
}

static bool reexecute_instruction(struct kvm_vcpu *vcpu, gpa_t cr2_or_gpa,
				  bool write_fault_to_shadow_pgtable,
				  int emulation_type)
{
	gpa_t gpa = cr2_or_gpa;
	kvm_pfn_t pfn;

	if (!(emulation_type & EMULTYPE_ALLOW_RETRY_PF))
		return false;

	if (WARN_ON_ONCE(is_guest_mode(vcpu)) ||
	    WARN_ON_ONCE(!(emulation_type & EMULTYPE_PF)))
		return false;

	if (!vcpu->arch.mmu->direct_map) {
		/*
		 * Write permission should be allowed since only
		 * write access need to be emulated.
		 */
		gpa = kvm_mmu_gva_to_gpa_write(vcpu, cr2_or_gpa, NULL);

		/*
		 * If the mapping is invalid in guest, let cpu retry
		 * it to generate fault.
		 */
		if (gpa == UNMAPPED_GVA)
			return true;
	}

	/*
	 * Do not retry the unhandleable instruction if it faults on the
	 * readonly host memory, otherwise it will goto a infinite loop:
	 * retry instruction -> write #PF -> emulation fail -> retry
	 * instruction -> ...
	 */
	pfn = gfn_to_pfn(vcpu->kvm, gpa_to_gfn(gpa));

	/*
	 * If the instruction failed on the error pfn, it can not be fixed,
	 * report the error to userspace.
	 */
	if (is_error_noslot_pfn(pfn))
		return false;

	kvm_release_pfn_clean(pfn);

	/* The instructions are well-emulated on direct mmu. */
	if (vcpu->arch.mmu->direct_map) {
		unsigned int indirect_shadow_pages;

		write_lock(&vcpu->kvm->mmu_lock);
		indirect_shadow_pages = vcpu->kvm->arch.indirect_shadow_pages;
		write_unlock(&vcpu->kvm->mmu_lock);

		if (indirect_shadow_pages)
			kvm_mmu_unprotect_page(vcpu->kvm, gpa_to_gfn(gpa));

		return true;
	}

	/*
	 * if emulation was due to access to shadowed page table
	 * and it failed try to unshadow page and re-enter the
	 * guest to let CPU execute the instruction.
	 */
	kvm_mmu_unprotect_page(vcpu->kvm, gpa_to_gfn(gpa));

	/*
	 * If the access faults on its page table, it can not
	 * be fixed by unprotecting shadow page and it should
	 * be reported to userspace.
	 */
	return !write_fault_to_shadow_pgtable;
}

static bool retry_instruction(struct x86_emulate_ctxt *ctxt,
			      gpa_t cr2_or_gpa,  int emulation_type)
{
	struct kvm_vcpu *vcpu = emul_to_vcpu(ctxt);
	unsigned long last_retry_eip, last_retry_addr, gpa = cr2_or_gpa;

	last_retry_eip = vcpu->arch.last_retry_eip;
	last_retry_addr = vcpu->arch.last_retry_addr;

	/*
	 * If the emulation is caused by #PF and it is non-page_table
	 * writing instruction, it means the VM-EXIT is caused by shadow
	 * page protected, we can zap the shadow page and retry this
	 * instruction directly.
	 *
	 * Note: if the guest uses a non-page-table modifying instruction
	 * on the PDE that points to the instruction, then we will unmap
	 * the instruction and go to an infinite loop. So, we cache the
	 * last retried eip and the last fault address, if we meet the eip
	 * and the address again, we can break out of the potential infinite
	 * loop.
	 */
	vcpu->arch.last_retry_eip = vcpu->arch.last_retry_addr = 0;

	if (!(emulation_type & EMULTYPE_ALLOW_RETRY_PF))
		return false;

	if (WARN_ON_ONCE(is_guest_mode(vcpu)) ||
	    WARN_ON_ONCE(!(emulation_type & EMULTYPE_PF)))
		return false;

	if (x86_page_table_writing_insn(ctxt))
		return false;

	if (ctxt->eip == last_retry_eip && last_retry_addr == cr2_or_gpa)
		return false;

	vcpu->arch.last_retry_eip = ctxt->eip;
	vcpu->arch.last_retry_addr = cr2_or_gpa;

	if (!vcpu->arch.mmu->direct_map)
		gpa = kvm_mmu_gva_to_gpa_write(vcpu, cr2_or_gpa, NULL);

	kvm_mmu_unprotect_page(vcpu->kvm, gpa_to_gfn(gpa));

	return true;
}

static int complete_emulated_mmio(struct kvm_vcpu *vcpu);
static int complete_emulated_pio(struct kvm_vcpu *vcpu);

static void kvm_smm_changed(struct kvm_vcpu *vcpu, bool entering_smm)
{
	trace_kvm_smm_transition(vcpu->vcpu_id, vcpu->arch.smbase, entering_smm);

	if (entering_smm) {
		vcpu->arch.hflags |= HF_SMM_MASK;
	} else {
		vcpu->arch.hflags &= ~(HF_SMM_MASK | HF_SMM_INSIDE_NMI_MASK);

		/* Process a latched INIT or SMI, if any.  */
		kvm_make_request(KVM_REQ_EVENT, vcpu);

		/*
		 * Even if KVM_SET_SREGS2 loaded PDPTRs out of band,
		 * on SMM exit we still need to reload them from
		 * guest memory
		 */
		vcpu->arch.pdptrs_from_userspace = false;
	}

	kvm_mmu_reset_context(vcpu);
}

static int kvm_vcpu_check_hw_bp(unsigned long addr, u32 type, u32 dr7,
				unsigned long *db)
{
	u32 dr6 = 0;
	int i;
	u32 enable, rwlen;

	enable = dr7;
	rwlen = dr7 >> 16;
	for (i = 0; i < 4; i++, enable >>= 2, rwlen >>= 4)
		if ((enable & 3) && (rwlen & 15) == type && db[i] == addr)
			dr6 |= (1 << i);
	return dr6;
}

static int kvm_vcpu_do_singlestep(struct kvm_vcpu *vcpu)
{
	struct kvm_run *kvm_run = vcpu->run;

	if (vcpu->guest_debug & KVM_GUESTDBG_SINGLESTEP) {
		kvm_run->debug.arch.dr6 = DR6_BS | DR6_ACTIVE_LOW;
		kvm_run->debug.arch.pc = kvm_get_linear_rip(vcpu);
		kvm_run->debug.arch.exception = DB_VECTOR;
		kvm_run->exit_reason = KVM_EXIT_DEBUG;
		return 0;
	}
	kvm_queue_exception_p(vcpu, DB_VECTOR, DR6_BS);
	return 1;
}

int kvm_skip_emulated_instruction(struct kvm_vcpu *vcpu)
{
	unsigned long rflags = static_call(kvm_x86_get_rflags)(vcpu);
	int r;

	r = static_call(kvm_x86_skip_emulated_instruction)(vcpu);
	if (unlikely(!r))
		return 0;

	kvm_pmu_trigger_event(vcpu, PERF_COUNT_HW_INSTRUCTIONS);

	/*
	 * rflags is the old, "raw" value of the flags.  The new value has
	 * not been saved yet.
	 *
	 * This is correct even for TF set by the guest, because "the
	 * processor will not generate this exception after the instruction
	 * that sets the TF flag".
	 */
	if (unlikely(rflags & X86_EFLAGS_TF))
		r = kvm_vcpu_do_singlestep(vcpu);
	return r;
}
EXPORT_SYMBOL_GPL(kvm_skip_emulated_instruction);

static bool kvm_vcpu_check_breakpoint(struct kvm_vcpu *vcpu, int *r)
{
	if (unlikely(vcpu->guest_debug & KVM_GUESTDBG_USE_HW_BP) &&
	    (vcpu->arch.guest_debug_dr7 & DR7_BP_EN_MASK)) {
		struct kvm_run *kvm_run = vcpu->run;
		unsigned long eip = kvm_get_linear_rip(vcpu);
		u32 dr6 = kvm_vcpu_check_hw_bp(eip, 0,
					   vcpu->arch.guest_debug_dr7,
					   vcpu->arch.eff_db);

		if (dr6 != 0) {
			kvm_run->debug.arch.dr6 = dr6 | DR6_ACTIVE_LOW;
			kvm_run->debug.arch.pc = eip;
			kvm_run->debug.arch.exception = DB_VECTOR;
			kvm_run->exit_reason = KVM_EXIT_DEBUG;
			*r = 0;
			return true;
		}
	}

	if (unlikely(vcpu->arch.dr7 & DR7_BP_EN_MASK) &&
	    !(kvm_get_rflags(vcpu) & X86_EFLAGS_RF)) {
		unsigned long eip = kvm_get_linear_rip(vcpu);
		u32 dr6 = kvm_vcpu_check_hw_bp(eip, 0,
					   vcpu->arch.dr7,
					   vcpu->arch.db);

		if (dr6 != 0) {
			kvm_queue_exception_p(vcpu, DB_VECTOR, dr6);
			*r = 1;
			return true;
		}
	}

	return false;
}

static bool is_vmware_backdoor_opcode(struct x86_emulate_ctxt *ctxt)
{
	switch (ctxt->opcode_len) {
	case 1:
		switch (ctxt->b) {
		case 0xe4:	/* IN */
		case 0xe5:
		case 0xec:
		case 0xed:
		case 0xe6:	/* OUT */
		case 0xe7:
		case 0xee:
		case 0xef:
		case 0x6c:	/* INS */
		case 0x6d:
		case 0x6e:	/* OUTS */
		case 0x6f:
			return true;
		}
		break;
	case 2:
		switch (ctxt->b) {
		case 0x33:	/* RDPMC */
			return true;
		}
		break;
	}

	return false;
}

/*
 * Decode to be emulated instruction. Return EMULATION_OK if success.
 */
int x86_decode_emulated_instruction(struct kvm_vcpu *vcpu, int emulation_type,
				    void *insn, int insn_len)
{
	int r = EMULATION_OK;
	struct x86_emulate_ctxt *ctxt = vcpu->arch.emulate_ctxt;

	init_emulate_ctxt(vcpu);

	/*
	 * We will reenter on the same instruction since we do not set
	 * complete_userspace_io. This does not handle watchpoints yet,
	 * those would be handled in the emulate_ops.
	 */
	if (!(emulation_type & EMULTYPE_SKIP) &&
	    kvm_vcpu_check_breakpoint(vcpu, &r))
		return r;

	r = x86_decode_insn(ctxt, insn, insn_len, emulation_type);

	trace_kvm_emulate_insn_start(vcpu);
	++vcpu->stat.insn_emulation;

	return r;
}
EXPORT_SYMBOL_GPL(x86_decode_emulated_instruction);

int x86_emulate_instruction(struct kvm_vcpu *vcpu, gpa_t cr2_or_gpa,
			    int emulation_type, void *insn, int insn_len)
{
	int r;
	struct x86_emulate_ctxt *ctxt = vcpu->arch.emulate_ctxt;
	bool writeback = true;
	bool write_fault_to_spt;

	if (unlikely(!kvm_can_emulate_insn(vcpu, emulation_type, insn, insn_len)))
		return 1;

	vcpu->arch.l1tf_flush_l1d = true;

	/*
	 * Clear write_fault_to_shadow_pgtable here to ensure it is
	 * never reused.
	 */
	write_fault_to_spt = vcpu->arch.write_fault_to_shadow_pgtable;
	vcpu->arch.write_fault_to_shadow_pgtable = false;

	if (!(emulation_type & EMULTYPE_NO_DECODE)) {
		kvm_clear_exception_queue(vcpu);

		r = x86_decode_emulated_instruction(vcpu, emulation_type,
						    insn, insn_len);
		if (r != EMULATION_OK)  {
			if ((emulation_type & EMULTYPE_TRAP_UD) ||
			    (emulation_type & EMULTYPE_TRAP_UD_FORCED)) {
				kvm_queue_exception(vcpu, UD_VECTOR);
				return 1;
			}
			if (reexecute_instruction(vcpu, cr2_or_gpa,
						  write_fault_to_spt,
						  emulation_type))
				return 1;
			if (ctxt->have_exception) {
				/*
				 * #UD should result in just EMULATION_FAILED, and trap-like
				 * exception should not be encountered during decode.
				 */
				WARN_ON_ONCE(ctxt->exception.vector == UD_VECTOR ||
					     exception_type(ctxt->exception.vector) == EXCPT_TRAP);
				inject_emulated_exception(vcpu);
				return 1;
			}
			return handle_emulation_failure(vcpu, emulation_type);
		}
	}

	if ((emulation_type & EMULTYPE_VMWARE_GP) &&
	    !is_vmware_backdoor_opcode(ctxt)) {
		kvm_queue_exception_e(vcpu, GP_VECTOR, 0);
		return 1;
	}

	/*
	 * EMULTYPE_SKIP without EMULTYPE_COMPLETE_USER_EXIT is intended for
	 * use *only* by vendor callbacks for kvm_skip_emulated_instruction().
	 * The caller is responsible for updating interruptibility state and
	 * injecting single-step #DBs.
	 */
	if (emulation_type & EMULTYPE_SKIP) {
		if (ctxt->mode != X86EMUL_MODE_PROT64)
			ctxt->eip = (u32)ctxt->_eip;
		else
			ctxt->eip = ctxt->_eip;

		if (emulation_type & EMULTYPE_COMPLETE_USER_EXIT) {
			r = 1;
			goto writeback;
		}

		kvm_rip_write(vcpu, ctxt->eip);
		if (ctxt->eflags & X86_EFLAGS_RF)
			kvm_set_rflags(vcpu, ctxt->eflags & ~X86_EFLAGS_RF);
		return 1;
	}

	if (retry_instruction(ctxt, cr2_or_gpa, emulation_type))
		return 1;

	/* this is needed for vmware backdoor interface to work since it
	   changes registers values  during IO operation */
	if (vcpu->arch.emulate_regs_need_sync_from_vcpu) {
		vcpu->arch.emulate_regs_need_sync_from_vcpu = false;
		emulator_invalidate_register_cache(ctxt);
	}

restart:
	if (emulation_type & EMULTYPE_PF) {
		/* Save the faulting GPA (cr2) in the address field */
		ctxt->exception.address = cr2_or_gpa;

		/* With shadow page tables, cr2 contains a GVA or nGPA. */
		if (vcpu->arch.mmu->direct_map) {
			ctxt->gpa_available = true;
			ctxt->gpa_val = cr2_or_gpa;
		}
	} else {
		/* Sanitize the address out of an abundance of paranoia. */
		ctxt->exception.address = 0;
	}

	r = x86_emulate_insn(ctxt);

	if (r == EMULATION_INTERCEPTED)
		return 1;

	if (r == EMULATION_FAILED) {
		if (reexecute_instruction(vcpu, cr2_or_gpa, write_fault_to_spt,
					emulation_type))
			return 1;

		return handle_emulation_failure(vcpu, emulation_type);
	}

	if (ctxt->have_exception) {
		r = 1;
		if (inject_emulated_exception(vcpu))
			return r;
	} else if (vcpu->arch.pio.count) {
		if (!vcpu->arch.pio.in) {
			/* FIXME: return into emulator if single-stepping.  */
			vcpu->arch.pio.count = 0;
		} else {
			writeback = false;
			vcpu->arch.complete_userspace_io = complete_emulated_pio;
		}
		r = 0;
	} else if (vcpu->mmio_needed) {
		++vcpu->stat.mmio_exits;

		if (!vcpu->mmio_is_write)
			writeback = false;
		r = 0;
		vcpu->arch.complete_userspace_io = complete_emulated_mmio;
	} else if (vcpu->arch.complete_userspace_io) {
		writeback = false;
		r = 0;
	} else if (r == EMULATION_RESTART)
		goto restart;
	else
		r = 1;

writeback:
	if (writeback) {
		unsigned long rflags = static_call(kvm_x86_get_rflags)(vcpu);
		toggle_interruptibility(vcpu, ctxt->interruptibility);
		vcpu->arch.emulate_regs_need_sync_to_vcpu = false;
		if (!ctxt->have_exception ||
		    exception_type(ctxt->exception.vector) == EXCPT_TRAP) {
			kvm_pmu_trigger_event(vcpu, PERF_COUNT_HW_INSTRUCTIONS);
			if (ctxt->is_branch)
				kvm_pmu_trigger_event(vcpu, PERF_COUNT_HW_BRANCH_INSTRUCTIONS);
			kvm_rip_write(vcpu, ctxt->eip);
			if (r && (ctxt->tf || (vcpu->guest_debug & KVM_GUESTDBG_SINGLESTEP)))
				r = kvm_vcpu_do_singlestep(vcpu);
			static_call_cond(kvm_x86_update_emulated_instruction)(vcpu);
			__kvm_set_rflags(vcpu, ctxt->eflags);
		}

		/*
		 * For STI, interrupts are shadowed; so KVM_REQ_EVENT will
		 * do nothing, and it will be requested again as soon as
		 * the shadow expires.  But we still need to check here,
		 * because POPF has no interrupt shadow.
		 */
		if (unlikely((ctxt->eflags & ~rflags) & X86_EFLAGS_IF))
			kvm_make_request(KVM_REQ_EVENT, vcpu);
	} else
		vcpu->arch.emulate_regs_need_sync_to_vcpu = true;

	return r;
}

int kvm_emulate_instruction(struct kvm_vcpu *vcpu, int emulation_type)
{
	return x86_emulate_instruction(vcpu, 0, emulation_type, NULL, 0);
}
EXPORT_SYMBOL_GPL(kvm_emulate_instruction);

int kvm_emulate_instruction_from_buffer(struct kvm_vcpu *vcpu,
					void *insn, int insn_len)
{
	return x86_emulate_instruction(vcpu, 0, 0, insn, insn_len);
}
EXPORT_SYMBOL_GPL(kvm_emulate_instruction_from_buffer);

static int complete_fast_pio_out_port_0x7e(struct kvm_vcpu *vcpu)
{
	vcpu->arch.pio.count = 0;
	return 1;
}

static int complete_fast_pio_out(struct kvm_vcpu *vcpu)
{
	vcpu->arch.pio.count = 0;

	if (unlikely(!kvm_is_linear_rip(vcpu, vcpu->arch.pio.linear_rip)))
		return 1;

	return kvm_skip_emulated_instruction(vcpu);
}

static int kvm_fast_pio_out(struct kvm_vcpu *vcpu, int size,
			    unsigned short port)
{
	unsigned long val = kvm_rax_read(vcpu);
	int ret = emulator_pio_out(vcpu, size, port, &val, 1);

	if (ret)
		return ret;

	/*
	 * Workaround userspace that relies on old KVM behavior of %rip being
	 * incremented prior to exiting to userspace to handle "OUT 0x7e".
	 */
	if (port == 0x7e &&
	    kvm_check_has_quirk(vcpu->kvm, KVM_X86_QUIRK_OUT_7E_INC_RIP)) {
		vcpu->arch.complete_userspace_io =
			complete_fast_pio_out_port_0x7e;
		kvm_skip_emulated_instruction(vcpu);
	} else {
		vcpu->arch.pio.linear_rip = kvm_get_linear_rip(vcpu);
		vcpu->arch.complete_userspace_io = complete_fast_pio_out;
	}
	return 0;
}

static int complete_fast_pio_in(struct kvm_vcpu *vcpu)
{
	unsigned long val;

	/* We should only ever be called with arch.pio.count equal to 1 */
	BUG_ON(vcpu->arch.pio.count != 1);

	if (unlikely(!kvm_is_linear_rip(vcpu, vcpu->arch.pio.linear_rip))) {
		vcpu->arch.pio.count = 0;
		return 1;
	}

	/* For size less than 4 we merge, else we zero extend */
	val = (vcpu->arch.pio.size < 4) ? kvm_rax_read(vcpu) : 0;

	/*
	 * Since vcpu->arch.pio.count == 1 let emulator_pio_in perform
	 * the copy and tracing
	 */
	emulator_pio_in(vcpu, vcpu->arch.pio.size, vcpu->arch.pio.port, &val, 1);
	kvm_rax_write(vcpu, val);

	return kvm_skip_emulated_instruction(vcpu);
}

static int kvm_fast_pio_in(struct kvm_vcpu *vcpu, int size,
			   unsigned short port)
{
	unsigned long val;
	int ret;

	/* For size less than 4 we merge, else we zero extend */
	val = (size < 4) ? kvm_rax_read(vcpu) : 0;

	ret = emulator_pio_in(vcpu, size, port, &val, 1);
	if (ret) {
		kvm_rax_write(vcpu, val);
		return ret;
	}

	vcpu->arch.pio.linear_rip = kvm_get_linear_rip(vcpu);
	vcpu->arch.complete_userspace_io = complete_fast_pio_in;

	return 0;
}

int kvm_fast_pio(struct kvm_vcpu *vcpu, int size, unsigned short port, int in)
{
	int ret;

	if (in)
		ret = kvm_fast_pio_in(vcpu, size, port);
	else
		ret = kvm_fast_pio_out(vcpu, size, port);
	return ret && kvm_skip_emulated_instruction(vcpu);
}
EXPORT_SYMBOL_GPL(kvm_fast_pio);

static int kvmclock_cpu_down_prep(unsigned int cpu)
{
	__this_cpu_write(cpu_tsc_khz, 0);
	return 0;
}

static void tsc_khz_changed(void *data)
{
	struct cpufreq_freqs *freq = data;
	unsigned long khz = 0;

	if (data)
		khz = freq->new;
	else if (!boot_cpu_has(X86_FEATURE_CONSTANT_TSC))
		khz = cpufreq_quick_get(raw_smp_processor_id());
	if (!khz)
		khz = tsc_khz;
	__this_cpu_write(cpu_tsc_khz, khz);
}

#ifdef CONFIG_X86_64
static void kvm_hyperv_tsc_notifier(void)
{
	struct kvm *kvm;
	int cpu;

	mutex_lock(&kvm_lock);
	list_for_each_entry(kvm, &vm_list, vm_list)
		kvm_make_mclock_inprogress_request(kvm);

	/* no guest entries from this point */
	hyperv_stop_tsc_emulation();

	/* TSC frequency always matches when on Hyper-V */
	for_each_present_cpu(cpu)
		per_cpu(cpu_tsc_khz, cpu) = tsc_khz;
	kvm_max_guest_tsc_khz = tsc_khz;

	list_for_each_entry(kvm, &vm_list, vm_list) {
		__kvm_start_pvclock_update(kvm);
		pvclock_update_vm_gtod_copy(kvm);
		kvm_end_pvclock_update(kvm);
	}

	mutex_unlock(&kvm_lock);
}
#endif

static void __kvmclock_cpufreq_notifier(struct cpufreq_freqs *freq, int cpu)
{
	struct kvm *kvm;
	struct kvm_vcpu *vcpu;
	int send_ipi = 0;
	unsigned long i;

	/*
	 * We allow guests to temporarily run on slowing clocks,
	 * provided we notify them after, or to run on accelerating
	 * clocks, provided we notify them before.  Thus time never
	 * goes backwards.
	 *
	 * However, we have a problem.  We can't atomically update
	 * the frequency of a given CPU from this function; it is
	 * merely a notifier, which can be called from any CPU.
	 * Changing the TSC frequency at arbitrary points in time
	 * requires a recomputation of local variables related to
	 * the TSC for each VCPU.  We must flag these local variables
	 * to be updated and be sure the update takes place with the
	 * new frequency before any guests proceed.
	 *
	 * Unfortunately, the combination of hotplug CPU and frequency
	 * change creates an intractable locking scenario; the order
	 * of when these callouts happen is undefined with respect to
	 * CPU hotplug, and they can race with each other.  As such,
	 * merely setting per_cpu(cpu_tsc_khz) = X during a hotadd is
	 * undefined; you can actually have a CPU frequency change take
	 * place in between the computation of X and the setting of the
	 * variable.  To protect against this problem, all updates of
	 * the per_cpu tsc_khz variable are done in an interrupt
	 * protected IPI, and all callers wishing to update the value
	 * must wait for a synchronous IPI to complete (which is trivial
	 * if the caller is on the CPU already).  This establishes the
	 * necessary total order on variable updates.
	 *
	 * Note that because a guest time update may take place
	 * anytime after the setting of the VCPU's request bit, the
	 * correct TSC value must be set before the request.  However,
	 * to ensure the update actually makes it to any guest which
	 * starts running in hardware virtualization between the set
	 * and the acquisition of the spinlock, we must also ping the
	 * CPU after setting the request bit.
	 *
	 */

	smp_call_function_single(cpu, tsc_khz_changed, freq, 1);

	mutex_lock(&kvm_lock);
	list_for_each_entry(kvm, &vm_list, vm_list) {
		kvm_for_each_vcpu(i, vcpu, kvm) {
			if (vcpu->cpu != cpu)
				continue;
			kvm_make_request(KVM_REQ_CLOCK_UPDATE, vcpu);
			if (vcpu->cpu != raw_smp_processor_id())
				send_ipi = 1;
		}
	}
	mutex_unlock(&kvm_lock);

	if (freq->old < freq->new && send_ipi) {
		/*
		 * We upscale the frequency.  Must make the guest
		 * doesn't see old kvmclock values while running with
		 * the new frequency, otherwise we risk the guest sees
		 * time go backwards.
		 *
		 * In case we update the frequency for another cpu
		 * (which might be in guest context) send an interrupt
		 * to kick the cpu out of guest context.  Next time
		 * guest context is entered kvmclock will be updated,
		 * so the guest will not see stale values.
		 */
		smp_call_function_single(cpu, tsc_khz_changed, freq, 1);
	}
}

static int kvmclock_cpufreq_notifier(struct notifier_block *nb, unsigned long val,
				     void *data)
{
	struct cpufreq_freqs *freq = data;
	int cpu;

	if (val == CPUFREQ_PRECHANGE && freq->old > freq->new)
		return 0;
	if (val == CPUFREQ_POSTCHANGE && freq->old < freq->new)
		return 0;

	for_each_cpu(cpu, freq->policy->cpus)
		__kvmclock_cpufreq_notifier(freq, cpu);

	return 0;
}

static struct notifier_block kvmclock_cpufreq_notifier_block = {
	.notifier_call  = kvmclock_cpufreq_notifier
};

static int kvmclock_cpu_online(unsigned int cpu)
{
	tsc_khz_changed(NULL);
	return 0;
}

static void kvm_timer_init(void)
{
	max_tsc_khz = tsc_khz;

	if (!boot_cpu_has(X86_FEATURE_CONSTANT_TSC)) {
#ifdef CONFIG_CPU_FREQ
		struct cpufreq_policy *policy;
		int cpu;

		cpu = get_cpu();
		policy = cpufreq_cpu_get(cpu);
		if (policy) {
			if (policy->cpuinfo.max_freq)
				max_tsc_khz = policy->cpuinfo.max_freq;
			cpufreq_cpu_put(policy);
		}
		put_cpu();
#endif
		cpufreq_register_notifier(&kvmclock_cpufreq_notifier_block,
					  CPUFREQ_TRANSITION_NOTIFIER);
	}

	cpuhp_setup_state(CPUHP_AP_X86_KVM_CLK_ONLINE, "x86/kvm/clk:online",
			  kvmclock_cpu_online, kvmclock_cpu_down_prep);
}

#ifdef CONFIG_X86_64
static void pvclock_gtod_update_fn(struct work_struct *work)
{
	struct kvm *kvm;
	struct kvm_vcpu *vcpu;
	unsigned long i;

	mutex_lock(&kvm_lock);
	list_for_each_entry(kvm, &vm_list, vm_list)
		kvm_for_each_vcpu(i, vcpu, kvm)
			kvm_make_request(KVM_REQ_MASTERCLOCK_UPDATE, vcpu);
	atomic_set(&kvm_guest_has_master_clock, 0);
	mutex_unlock(&kvm_lock);
}

static DECLARE_WORK(pvclock_gtod_work, pvclock_gtod_update_fn);

/*
 * Indirection to move queue_work() out of the tk_core.seq write held
 * region to prevent possible deadlocks against time accessors which
 * are invoked with work related locks held.
 */
static void pvclock_irq_work_fn(struct irq_work *w)
{
	queue_work(system_long_wq, &pvclock_gtod_work);
}

static DEFINE_IRQ_WORK(pvclock_irq_work, pvclock_irq_work_fn);

/*
 * Notification about pvclock gtod data update.
 */
static int pvclock_gtod_notify(struct notifier_block *nb, unsigned long unused,
			       void *priv)
{
	struct pvclock_gtod_data *gtod = &pvclock_gtod_data;
	struct timekeeper *tk = priv;

	update_pvclock_gtod(tk);

	/*
	 * Disable master clock if host does not trust, or does not use,
	 * TSC based clocksource. Delegate queue_work() to irq_work as
	 * this is invoked with tk_core.seq write held.
	 */
	if (!gtod_is_based_on_tsc(gtod->clock.vclock_mode) &&
	    atomic_read(&kvm_guest_has_master_clock) != 0)
		irq_work_queue(&pvclock_irq_work);
	return 0;
}

static struct notifier_block pvclock_gtod_notifier = {
	.notifier_call = pvclock_gtod_notify,
};
#endif

int kvm_arch_init(void *opaque)
{
	struct kvm_x86_init_ops *ops = opaque;
	int r;

	if (kvm_x86_ops.hardware_enable) {
		pr_err("kvm: already loaded vendor module '%s'\n", kvm_x86_ops.name);
		r = -EEXIST;
		goto out;
	}

	//cpu必须支持kvm
	if (!ops->cpu_has_kvm_support()) {
		pr_err_ratelimited("kvm: no hardware support for '%s'\n",
				   ops->runtime_ops->name);
		r = -EOPNOTSUPP;
		goto out;
	}

	//bios不能禁用kvm
	if (ops->disabled_by_bios()) {
		pr_err_ratelimited("kvm: support for '%s' disabled by bios\n",
				   ops->runtime_ops->name);
		r = -EOPNOTSUPP;
		goto out;
	}

	/*
	 * KVM explicitly assumes that the guest has an FPU and
	 * FXSAVE/FXRSTOR. For example, the KVM_GET_FPU explicitly casts the
	 * vCPU's FPU state as a fxregs_state struct.
	 */
	if (!boot_cpu_has(X86_FEATURE_FPU) || !boot_cpu_has(X86_FEATURE_FXSR)) {
		printk(KERN_ERR "kvm: inadequate fpu\n");
		r = -EOPNOTSUPP;
		goto out;
	}

	if (IS_ENABLED(CONFIG_PREEMPT_RT) && !boot_cpu_has(X86_FEATURE_CONSTANT_TSC)) {
		pr_err("RT requires X86_FEATURE_CONSTANT_TSC\n");
		r = -EOPNOTSUPP;
		goto out;
	}

	r = -ENOMEM;

	x86_emulator_cache = kvm_alloc_emulator_cache();
	if (!x86_emulator_cache) {
		pr_err("kvm: failed to allocate cache for x86 emulator\n");
		goto out;
	}

	user_return_msrs = alloc_percpu(struct kvm_user_return_msrs);
	if (!user_return_msrs) {
		printk(KERN_ERR "kvm: failed to allocate percpu kvm_user_return_msrs\n");
		goto out_free_x86_emulator_cache;
	}
	kvm_nr_uret_msrs = 0;

	r = kvm_mmu_vendor_module_init();
	if (r)
		goto out_free_percpu;

	kvm_timer_init();

	if (boot_cpu_has(X86_FEATURE_XSAVE)) {
		host_xcr0 = xgetbv(XCR_XFEATURE_ENABLED_MASK);
		supported_xcr0 = host_xcr0 & KVM_SUPPORTED_XCR0;
	}

	if (pi_inject_timer == -1)
		pi_inject_timer = housekeeping_enabled(HK_TYPE_TIMER);
#ifdef CONFIG_X86_64
	pvclock_gtod_register_notifier(&pvclock_gtod_notifier);

	if (hypervisor_is_type(X86_HYPER_MS_HYPERV))
		set_hv_tscchange_cb(kvm_hyperv_tsc_notifier);
#endif

	return 0;

out_free_percpu:
	free_percpu(user_return_msrs);
out_free_x86_emulator_cache:
	kmem_cache_destroy(x86_emulator_cache);
out:
	return r;
}

void kvm_arch_exit(void)
{
#ifdef CONFIG_X86_64
	if (hypervisor_is_type(X86_HYPER_MS_HYPERV))
		clear_hv_tscchange_cb();
#endif
	kvm_lapic_exit();

	if (!boot_cpu_has(X86_FEATURE_CONSTANT_TSC))
		cpufreq_unregister_notifier(&kvmclock_cpufreq_notifier_block,
					    CPUFREQ_TRANSITION_NOTIFIER);
	cpuhp_remove_state_nocalls(CPUHP_AP_X86_KVM_CLK_ONLINE);
#ifdef CONFIG_X86_64
	pvclock_gtod_unregister_notifier(&pvclock_gtod_notifier);
	irq_work_sync(&pvclock_irq_work);
	cancel_work_sync(&pvclock_gtod_work);
#endif
	kvm_x86_ops.hardware_enable = NULL;
	kvm_mmu_vendor_module_exit();
	free_percpu(user_return_msrs);
	kmem_cache_destroy(x86_emulator_cache);
#ifdef CONFIG_KVM_XEN
	static_key_deferred_flush(&kvm_xen_enabled);
	WARN_ON(static_branch_unlikely(&kvm_xen_enabled.key));
#endif
}

static int __kvm_emulate_halt(struct kvm_vcpu *vcpu, int state, int reason)
{
	/*
	 * The vCPU has halted, e.g. executed HLT.  Update the run state if the
	 * local APIC is in-kernel, the run loop will detect the non-runnable
	 * state and halt the vCPU.  Exit to userspace if the local APIC is
	 * managed by userspace, in which case userspace is responsible for
	 * handling wake events.
	 */
	++vcpu->stat.halt_exits;
	if (lapic_in_kernel(vcpu)) {
		vcpu->arch.mp_state = state;
		return 1;
	} else {
		vcpu->run->exit_reason = reason;
		return 0;
	}
}

int kvm_emulate_halt_noskip(struct kvm_vcpu *vcpu)
{
	return __kvm_emulate_halt(vcpu, KVM_MP_STATE_HALTED, KVM_EXIT_HLT);
}
EXPORT_SYMBOL_GPL(kvm_emulate_halt_noskip);

int kvm_emulate_halt(struct kvm_vcpu *vcpu)
{
	int ret = kvm_skip_emulated_instruction(vcpu);
	/*
	 * TODO: we might be squashing a GUESTDBG_SINGLESTEP-triggered
	 * KVM_EXIT_DEBUG here.
	 */
	return kvm_emulate_halt_noskip(vcpu) && ret;
}
EXPORT_SYMBOL_GPL(kvm_emulate_halt);

int kvm_emulate_ap_reset_hold(struct kvm_vcpu *vcpu)
{
	int ret = kvm_skip_emulated_instruction(vcpu);

	return __kvm_emulate_halt(vcpu, KVM_MP_STATE_AP_RESET_HOLD,
					KVM_EXIT_AP_RESET_HOLD) && ret;
}
EXPORT_SYMBOL_GPL(kvm_emulate_ap_reset_hold);

#ifdef CONFIG_X86_64
static int kvm_pv_clock_pairing(struct kvm_vcpu *vcpu, gpa_t paddr,
			        unsigned long clock_type)
{
	struct kvm_clock_pairing clock_pairing;
	struct timespec64 ts;
	u64 cycle;
	int ret;

	if (clock_type != KVM_CLOCK_PAIRING_WALLCLOCK)
		return -KVM_EOPNOTSUPP;

	/*
	 * When tsc is in permanent catchup mode guests won't be able to use
	 * pvclock_read_retry loop to get consistent view of pvclock
	 */
	if (vcpu->arch.tsc_always_catchup)
		return -KVM_EOPNOTSUPP;

	if (!kvm_get_walltime_and_clockread(&ts, &cycle))
		return -KVM_EOPNOTSUPP;

	clock_pairing.sec = ts.tv_sec;
	clock_pairing.nsec = ts.tv_nsec;
	clock_pairing.tsc = kvm_read_l1_tsc(vcpu, cycle);
	clock_pairing.flags = 0;
	memset(&clock_pairing.pad, 0, sizeof(clock_pairing.pad));

	ret = 0;
	if (kvm_write_guest(vcpu->kvm, paddr, &clock_pairing,
			    sizeof(struct kvm_clock_pairing)))
		ret = -KVM_EFAULT;

	return ret;
}
#endif

/*
 * kvm_pv_kick_cpu_op:  Kick a vcpu.
 *
 * @apicid - apicid of vcpu to be kicked.
 */
static void kvm_pv_kick_cpu_op(struct kvm *kvm, int apicid)
{
	struct kvm_lapic_irq lapic_irq;

	lapic_irq.shorthand = APIC_DEST_NOSHORT;
	lapic_irq.dest_mode = APIC_DEST_PHYSICAL;
	lapic_irq.level = 0;
	lapic_irq.dest_id = apicid;
	lapic_irq.msi_redir_hint = false;

	lapic_irq.delivery_mode = APIC_DM_REMRD;
	kvm_irq_delivery_to_apic(kvm, NULL, &lapic_irq, NULL);
}

bool kvm_apicv_activated(struct kvm *kvm)
{
	return (READ_ONCE(kvm->arch.apicv_inhibit_reasons) == 0);
}
EXPORT_SYMBOL_GPL(kvm_apicv_activated);


static void set_or_clear_apicv_inhibit(unsigned long *inhibits,
				       enum kvm_apicv_inhibit reason, bool set)
{
	if (set)
		__set_bit(reason, inhibits);
	else
		__clear_bit(reason, inhibits);

	trace_kvm_apicv_inhibit_changed(reason, set, *inhibits);
}

static void kvm_apicv_init(struct kvm *kvm)
{
	unsigned long *inhibits = &kvm->arch.apicv_inhibit_reasons;

	init_rwsem(&kvm->arch.apicv_update_lock);

	set_or_clear_apicv_inhibit(inhibits, APICV_INHIBIT_REASON_ABSENT, true);

	if (!enable_apicv)
		set_or_clear_apicv_inhibit(inhibits,
					   APICV_INHIBIT_REASON_ABSENT, true);
}

static void kvm_sched_yield(struct kvm_vcpu *vcpu, unsigned long dest_id)
{
	struct kvm_vcpu *target = NULL;
	struct kvm_apic_map *map;

	vcpu->stat.directed_yield_attempted++;

	if (single_task_running())
		goto no_yield;

	rcu_read_lock();
	map = rcu_dereference(vcpu->kvm->arch.apic_map);

	if (likely(map) && dest_id <= map->max_apic_id && map->phys_map[dest_id])
		target = map->phys_map[dest_id]->vcpu;

	rcu_read_unlock();

	if (!target || !READ_ONCE(target->ready))
		goto no_yield;

	/* Ignore requests to yield to self */
	if (vcpu == target)
		goto no_yield;

	if (kvm_vcpu_yield_to(target) <= 0)
		goto no_yield;

	vcpu->stat.directed_yield_successful++;

no_yield:
	return;
}

static int complete_hypercall_exit(struct kvm_vcpu *vcpu)
{
	u64 ret = vcpu->run->hypercall.ret;

	if (!is_64_bit_mode(vcpu))
		ret = (u32)ret;
	kvm_rax_write(vcpu, ret);
	++vcpu->stat.hypercalls;
	return kvm_skip_emulated_instruction(vcpu);
}

int kvm_emulate_hypercall(struct kvm_vcpu *vcpu)
{
	unsigned long nr, a0, a1, a2, a3, ret;
	int op_64_bit;

	if (kvm_xen_hypercall_enabled(vcpu->kvm))
		return kvm_xen_hypercall(vcpu);

	if (kvm_hv_hypercall_enabled(vcpu))
		return kvm_hv_hypercall(vcpu);

	nr = kvm_rax_read(vcpu);
	a0 = kvm_rbx_read(vcpu);
	a1 = kvm_rcx_read(vcpu);
	a2 = kvm_rdx_read(vcpu);
	a3 = kvm_rsi_read(vcpu);

	trace_kvm_hypercall(nr, a0, a1, a2, a3);

	op_64_bit = is_64_bit_hypercall(vcpu);
	if (!op_64_bit) {
		nr &= 0xFFFFFFFF;
		a0 &= 0xFFFFFFFF;
		a1 &= 0xFFFFFFFF;
		a2 &= 0xFFFFFFFF;
		a3 &= 0xFFFFFFFF;
	}

	if (static_call(kvm_x86_get_cpl)(vcpu) != 0) {
		ret = -KVM_EPERM;
		goto out;
	}

	ret = -KVM_ENOSYS;

	switch (nr) {
	case KVM_HC_VAPIC_POLL_IRQ:
		ret = 0;
		break;
	case KVM_HC_KICK_CPU:
		if (!guest_pv_has(vcpu, KVM_FEATURE_PV_UNHALT))
			break;

		kvm_pv_kick_cpu_op(vcpu->kvm, a1);
		kvm_sched_yield(vcpu, a1);
		ret = 0;
		break;
#ifdef CONFIG_X86_64
	case KVM_HC_CLOCK_PAIRING:
		ret = kvm_pv_clock_pairing(vcpu, a0, a1);
		break;
#endif
	case KVM_HC_SEND_IPI:
		if (!guest_pv_has(vcpu, KVM_FEATURE_PV_SEND_IPI))
			break;

		ret = kvm_pv_send_ipi(vcpu->kvm, a0, a1, a2, a3, op_64_bit);
		break;
	case KVM_HC_SCHED_YIELD:
		if (!guest_pv_has(vcpu, KVM_FEATURE_PV_SCHED_YIELD))
			break;

		kvm_sched_yield(vcpu, a0);
		ret = 0;
		break;
	case KVM_HC_MAP_GPA_RANGE: {
		u64 gpa = a0, npages = a1, attrs = a2;

		ret = -KVM_ENOSYS;
		if (!(vcpu->kvm->arch.hypercall_exit_enabled & (1 << KVM_HC_MAP_GPA_RANGE)))
			break;

		if (!PAGE_ALIGNED(gpa) || !npages ||
		    gpa_to_gfn(gpa) + npages <= gpa_to_gfn(gpa)) {
			ret = -KVM_EINVAL;
			break;
		}

		vcpu->run->exit_reason        = KVM_EXIT_HYPERCALL;
		vcpu->run->hypercall.nr       = KVM_HC_MAP_GPA_RANGE;
		vcpu->run->hypercall.args[0]  = gpa;
		vcpu->run->hypercall.args[1]  = npages;
		vcpu->run->hypercall.args[2]  = attrs;
		vcpu->run->hypercall.longmode = op_64_bit;
		vcpu->arch.complete_userspace_io = complete_hypercall_exit;
		return 0;
	}
	default:
		ret = -KVM_ENOSYS;
		break;
	}
out:
	if (!op_64_bit)
		ret = (u32)ret;
	kvm_rax_write(vcpu, ret);

	++vcpu->stat.hypercalls;
	return kvm_skip_emulated_instruction(vcpu);
}
EXPORT_SYMBOL_GPL(kvm_emulate_hypercall);

static int emulator_fix_hypercall(struct x86_emulate_ctxt *ctxt)
{
	struct kvm_vcpu *vcpu = emul_to_vcpu(ctxt);
	char instruction[3];
	unsigned long rip = kvm_rip_read(vcpu);

	static_call(kvm_x86_patch_hypercall)(vcpu, instruction);

	return emulator_write_emulated(ctxt, rip, instruction, 3,
		&ctxt->exception);
}

static int dm_request_for_irq_injection(struct kvm_vcpu *vcpu)
{
	return vcpu->run->request_interrupt_window &&
		likely(!pic_in_kernel(vcpu->kvm));
}

/* Called within kvm->srcu read side.  */
static void post_kvm_run_save(struct kvm_vcpu *vcpu)
{
	struct kvm_run *kvm_run = vcpu->run;

	kvm_run->if_flag = static_call(kvm_x86_get_if_flag)(vcpu);
	kvm_run->cr8 = kvm_get_cr8(vcpu);
	kvm_run->apic_base = kvm_get_apic_base(vcpu);

	kvm_run->ready_for_interrupt_injection =
		pic_in_kernel(vcpu->kvm) ||
		kvm_vcpu_ready_for_interrupt_injection(vcpu);

	if (is_smm(vcpu))
		kvm_run->flags |= KVM_RUN_X86_SMM;
}

static void update_cr8_intercept(struct kvm_vcpu *vcpu)
{
	int max_irr, tpr;

	if (!kvm_x86_ops.update_cr8_intercept)
		return;

	if (!lapic_in_kernel(vcpu))
		return;

	if (vcpu->arch.apicv_active)
		return;

	if (!vcpu->arch.apic->vapic_addr)
		max_irr = kvm_lapic_find_highest_irr(vcpu);
	else
		max_irr = -1;

	if (max_irr != -1)
		max_irr >>= 4;

	tpr = kvm_lapic_get_cr8(vcpu);

	static_call(kvm_x86_update_cr8_intercept)(vcpu, tpr, max_irr);
}


int kvm_check_nested_events(struct kvm_vcpu *vcpu)
{
	if (kvm_check_request(KVM_REQ_TRIPLE_FAULT, vcpu)) {
		kvm_x86_ops.nested_ops->triple_fault(vcpu);
		return 1;
	}

	return kvm_x86_ops.nested_ops->check_events(vcpu);
}

static void kvm_inject_exception(struct kvm_vcpu *vcpu)
{
	if (vcpu->arch.exception.error_code && !is_protmode(vcpu))
		vcpu->arch.exception.error_code = false;
	static_call(kvm_x86_queue_exception)(vcpu);
}

static int inject_pending_event(struct kvm_vcpu *vcpu, bool *req_immediate_exit)
{
	int r;
	bool can_inject = true;

	/* try to reinject previous events if any */

	if (vcpu->arch.exception.injected) {
		kvm_inject_exception(vcpu);
		can_inject = false;
	}
	/*
	 * Do not inject an NMI or interrupt if there is a pending
	 * exception.  Exceptions and interrupts are recognized at
	 * instruction boundaries, i.e. the start of an instruction.
	 * Trap-like exceptions, e.g. #DB, have higher priority than
	 * NMIs and interrupts, i.e. traps are recognized before an
	 * NMI/interrupt that's pending on the same instruction.
	 * Fault-like exceptions, e.g. #GP and #PF, are the lowest
	 * priority, but are only generated (pended) during instruction
	 * execution, i.e. a pending fault-like exception means the
	 * fault occurred on the *previous* instruction and must be
	 * serviced prior to recognizing any new events in order to
	 * fully complete the previous instruction.
	 */
	else if (!vcpu->arch.exception.pending) {
		if (vcpu->arch.nmi_injected) {
			static_call(kvm_x86_inject_nmi)(vcpu);
			can_inject = false;
		} else if (vcpu->arch.interrupt.injected) {
			static_call(kvm_x86_inject_irq)(vcpu);
			can_inject = false;
		}
	}

	WARN_ON_ONCE(vcpu->arch.exception.injected &&
		     vcpu->arch.exception.pending);

	/*
	 * Call check_nested_events() even if we reinjected a previous event
	 * in order for caller to determine if it should require immediate-exit
	 * from L2 to L1 due to pending L1 events which require exit
	 * from L2 to L1.
	 */
	if (is_guest_mode(vcpu)) {
		r = kvm_check_nested_events(vcpu);
		if (r < 0)
			goto out;
	}

	/* try to inject new event if pending */
	if (vcpu->arch.exception.pending) {
		trace_kvm_inj_exception(vcpu->arch.exception.nr,
					vcpu->arch.exception.has_error_code,
					vcpu->arch.exception.error_code);

		vcpu->arch.exception.pending = false;
		vcpu->arch.exception.injected = true;

		if (exception_type(vcpu->arch.exception.nr) == EXCPT_FAULT)
			__kvm_set_rflags(vcpu, kvm_get_rflags(vcpu) |
					     X86_EFLAGS_RF);

		if (vcpu->arch.exception.nr == DB_VECTOR) {
			kvm_deliver_exception_payload(vcpu);
			if (vcpu->arch.dr7 & DR7_GD) {
				vcpu->arch.dr7 &= ~DR7_GD;
				kvm_update_dr7(vcpu);
			}
		}

		kvm_inject_exception(vcpu);
		can_inject = false;
	}

	/* Don't inject interrupts if the user asked to avoid doing so */
	if (vcpu->guest_debug & KVM_GUESTDBG_BLOCKIRQ)
		return 0;

	/*
	 * Finally, inject interrupt events.  If an event cannot be injected
	 * due to architectural conditions (e.g. IF=0) a window-open exit
	 * will re-request KVM_REQ_EVENT.  Sometimes however an event is pending
	 * and can architecturally be injected, but we cannot do it right now:
	 * an interrupt could have arrived just now and we have to inject it
	 * as a vmexit, or there could already an event in the queue, which is
	 * indicated by can_inject.  In that case we request an immediate exit
	 * in order to make progress and get back here for another iteration.
	 * The kvm_x86_ops hooks communicate this by returning -EBUSY.
	 */
	if (vcpu->arch.smi_pending) {
		r = can_inject ? static_call(kvm_x86_smi_allowed)(vcpu, true) : -EBUSY;
		if (r < 0)
			goto out;
		if (r) {
			vcpu->arch.smi_pending = false;
			++vcpu->arch.smi_count;
			enter_smm(vcpu);
			can_inject = false;
		} else
			static_call(kvm_x86_enable_smi_window)(vcpu);
	}

	if (vcpu->arch.nmi_pending) {
		r = can_inject ? static_call(kvm_x86_nmi_allowed)(vcpu, true) : -EBUSY;
		if (r < 0)
			goto out;
		if (r) {
			--vcpu->arch.nmi_pending;
			vcpu->arch.nmi_injected = true;
			static_call(kvm_x86_inject_nmi)(vcpu);
			can_inject = false;
			WARN_ON(static_call(kvm_x86_nmi_allowed)(vcpu, true) < 0);
		}
		if (vcpu->arch.nmi_pending)
			static_call(kvm_x86_enable_nmi_window)(vcpu);
	}

	if (kvm_cpu_has_injectable_intr(vcpu)) {
		r = can_inject ? static_call(kvm_x86_interrupt_allowed)(vcpu, true) : -EBUSY;
		if (r < 0)
			goto out;
		if (r) {
			kvm_queue_interrupt(vcpu, kvm_cpu_get_interrupt(vcpu), false);
			static_call(kvm_x86_inject_irq)(vcpu);
			WARN_ON(static_call(kvm_x86_interrupt_allowed)(vcpu, true) < 0);
		}
		if (kvm_cpu_has_injectable_intr(vcpu))
			static_call(kvm_x86_enable_irq_window)(vcpu);
	}

	if (is_guest_mode(vcpu) &&
	    kvm_x86_ops.nested_ops->hv_timer_pending &&
	    kvm_x86_ops.nested_ops->hv_timer_pending(vcpu))
		*req_immediate_exit = true;

	WARN_ON(vcpu->arch.exception.pending);
	return 0;

out:
	if (r == -EBUSY) {
		*req_immediate_exit = true;
		r = 0;
	}
	return r;
}

static void process_nmi(struct kvm_vcpu *vcpu)
{
	unsigned limit = 2;

	/*
	 * x86 is limited to one NMI running, and one NMI pending after it.
	 * If an NMI is already in progress, limit further NMIs to just one.
	 * Otherwise, allow two (and we'll inject the first one immediately).
	 */
	if (static_call(kvm_x86_get_nmi_mask)(vcpu) || vcpu->arch.nmi_injected)
		limit = 1;

	vcpu->arch.nmi_pending += atomic_xchg(&vcpu->arch.nmi_queued, 0);
	vcpu->arch.nmi_pending = min(vcpu->arch.nmi_pending, limit);
	kvm_make_request(KVM_REQ_EVENT, vcpu);
}

static u32 enter_smm_get_segment_flags(struct kvm_segment *seg)
{
	u32 flags = 0;
	flags |= seg->g       << 23;
	flags |= seg->db      << 22;
	flags |= seg->l       << 21;
	flags |= seg->avl     << 20;
	flags |= seg->present << 15;
	flags |= seg->dpl     << 13;
	flags |= seg->s       << 12;
	flags |= seg->type    << 8;
	return flags;
}

static void enter_smm_save_seg_32(struct kvm_vcpu *vcpu, char *buf, int n)
{
	struct kvm_segment seg;
	int offset;

	kvm_get_segment(vcpu, &seg, n);
	put_smstate(u32, buf, 0x7fa8 + n * 4, seg.selector);

	if (n < 3)
		offset = 0x7f84 + n * 12;
	else
		offset = 0x7f2c + (n - 3) * 12;

	put_smstate(u32, buf, offset + 8, seg.base);
	put_smstate(u32, buf, offset + 4, seg.limit);
	put_smstate(u32, buf, offset, enter_smm_get_segment_flags(&seg));
}

#ifdef CONFIG_X86_64
static void enter_smm_save_seg_64(struct kvm_vcpu *vcpu, char *buf, int n)
{
	struct kvm_segment seg;
	int offset;
	u16 flags;

	kvm_get_segment(vcpu, &seg, n);
	offset = 0x7e00 + n * 16;

	flags = enter_smm_get_segment_flags(&seg) >> 8;
	put_smstate(u16, buf, offset, seg.selector);
	put_smstate(u16, buf, offset + 2, flags);
	put_smstate(u32, buf, offset + 4, seg.limit);
	put_smstate(u64, buf, offset + 8, seg.base);
}
#endif

static void enter_smm_save_state_32(struct kvm_vcpu *vcpu, char *buf)
{
	struct desc_ptr dt;
	struct kvm_segment seg;
	unsigned long val;
	int i;

	put_smstate(u32, buf, 0x7ffc, kvm_read_cr0(vcpu));
	put_smstate(u32, buf, 0x7ff8, kvm_read_cr3(vcpu));
	put_smstate(u32, buf, 0x7ff4, kvm_get_rflags(vcpu));
	put_smstate(u32, buf, 0x7ff0, kvm_rip_read(vcpu));

	for (i = 0; i < 8; i++)
		put_smstate(u32, buf, 0x7fd0 + i * 4, kvm_register_read_raw(vcpu, i));

	kvm_get_dr(vcpu, 6, &val);
	put_smstate(u32, buf, 0x7fcc, (u32)val);
	kvm_get_dr(vcpu, 7, &val);
	put_smstate(u32, buf, 0x7fc8, (u32)val);

	kvm_get_segment(vcpu, &seg, VCPU_SREG_TR);
	put_smstate(u32, buf, 0x7fc4, seg.selector);
	put_smstate(u32, buf, 0x7f64, seg.base);
	put_smstate(u32, buf, 0x7f60, seg.limit);
	put_smstate(u32, buf, 0x7f5c, enter_smm_get_segment_flags(&seg));

	kvm_get_segment(vcpu, &seg, VCPU_SREG_LDTR);
	put_smstate(u32, buf, 0x7fc0, seg.selector);
	put_smstate(u32, buf, 0x7f80, seg.base);
	put_smstate(u32, buf, 0x7f7c, seg.limit);
	put_smstate(u32, buf, 0x7f78, enter_smm_get_segment_flags(&seg));

	static_call(kvm_x86_get_gdt)(vcpu, &dt);
	put_smstate(u32, buf, 0x7f74, dt.address);
	put_smstate(u32, buf, 0x7f70, dt.size);

	static_call(kvm_x86_get_idt)(vcpu, &dt);
	put_smstate(u32, buf, 0x7f58, dt.address);
	put_smstate(u32, buf, 0x7f54, dt.size);

	for (i = 0; i < 6; i++)
		enter_smm_save_seg_32(vcpu, buf, i);

	put_smstate(u32, buf, 0x7f14, kvm_read_cr4(vcpu));

	/* revision id */
	put_smstate(u32, buf, 0x7efc, 0x00020000);
	put_smstate(u32, buf, 0x7ef8, vcpu->arch.smbase);
}

#ifdef CONFIG_X86_64
static void enter_smm_save_state_64(struct kvm_vcpu *vcpu, char *buf)
{
	struct desc_ptr dt;
	struct kvm_segment seg;
	unsigned long val;
	int i;

	for (i = 0; i < 16; i++)
		put_smstate(u64, buf, 0x7ff8 - i * 8, kvm_register_read_raw(vcpu, i));

	put_smstate(u64, buf, 0x7f78, kvm_rip_read(vcpu));
	put_smstate(u32, buf, 0x7f70, kvm_get_rflags(vcpu));

	kvm_get_dr(vcpu, 6, &val);
	put_smstate(u64, buf, 0x7f68, val);
	kvm_get_dr(vcpu, 7, &val);
	put_smstate(u64, buf, 0x7f60, val);

	put_smstate(u64, buf, 0x7f58, kvm_read_cr0(vcpu));
	put_smstate(u64, buf, 0x7f50, kvm_read_cr3(vcpu));
	put_smstate(u64, buf, 0x7f48, kvm_read_cr4(vcpu));

	put_smstate(u32, buf, 0x7f00, vcpu->arch.smbase);

	/* revision id */
	put_smstate(u32, buf, 0x7efc, 0x00020064);

	put_smstate(u64, buf, 0x7ed0, vcpu->arch.efer);

	kvm_get_segment(vcpu, &seg, VCPU_SREG_TR);
	put_smstate(u16, buf, 0x7e90, seg.selector);
	put_smstate(u16, buf, 0x7e92, enter_smm_get_segment_flags(&seg) >> 8);
	put_smstate(u32, buf, 0x7e94, seg.limit);
	put_smstate(u64, buf, 0x7e98, seg.base);

	static_call(kvm_x86_get_idt)(vcpu, &dt);
	put_smstate(u32, buf, 0x7e84, dt.size);
	put_smstate(u64, buf, 0x7e88, dt.address);

	kvm_get_segment(vcpu, &seg, VCPU_SREG_LDTR);
	put_smstate(u16, buf, 0x7e70, seg.selector);
	put_smstate(u16, buf, 0x7e72, enter_smm_get_segment_flags(&seg) >> 8);
	put_smstate(u32, buf, 0x7e74, seg.limit);
	put_smstate(u64, buf, 0x7e78, seg.base);

	static_call(kvm_x86_get_gdt)(vcpu, &dt);
	put_smstate(u32, buf, 0x7e64, dt.size);
	put_smstate(u64, buf, 0x7e68, dt.address);

	for (i = 0; i < 6; i++)
		enter_smm_save_seg_64(vcpu, buf, i);
}
#endif

static void enter_smm(struct kvm_vcpu *vcpu)
{
	struct kvm_segment cs, ds;
	struct desc_ptr dt;
	unsigned long cr0;
	char buf[512];

	memset(buf, 0, 512);
#ifdef CONFIG_X86_64
	if (guest_cpuid_has(vcpu, X86_FEATURE_LM))
		enter_smm_save_state_64(vcpu, buf);
	else
#endif
		enter_smm_save_state_32(vcpu, buf);

	/*
	 * Give enter_smm() a chance to make ISA-specific changes to the vCPU
	 * state (e.g. leave guest mode) after we've saved the state into the
	 * SMM state-save area.
	 */
	static_call(kvm_x86_enter_smm)(vcpu, buf);

	kvm_smm_changed(vcpu, true);
	kvm_vcpu_write_guest(vcpu, vcpu->arch.smbase + 0xfe00, buf, sizeof(buf));

	if (static_call(kvm_x86_get_nmi_mask)(vcpu))
		vcpu->arch.hflags |= HF_SMM_INSIDE_NMI_MASK;
	else
		static_call(kvm_x86_set_nmi_mask)(vcpu, true);

	kvm_set_rflags(vcpu, X86_EFLAGS_FIXED);
	kvm_rip_write(vcpu, 0x8000);

	cr0 = vcpu->arch.cr0 & ~(X86_CR0_PE | X86_CR0_EM | X86_CR0_TS | X86_CR0_PG);
	static_call(kvm_x86_set_cr0)(vcpu, cr0);
	vcpu->arch.cr0 = cr0;

	static_call(kvm_x86_set_cr4)(vcpu, 0);

	/* Undocumented: IDT limit is set to zero on entry to SMM.  */
	dt.address = dt.size = 0;
	static_call(kvm_x86_set_idt)(vcpu, &dt);

	kvm_set_dr(vcpu, 7, DR7_FIXED_1);

	cs.selector = (vcpu->arch.smbase >> 4) & 0xffff;
	cs.base = vcpu->arch.smbase;

	ds.selector = 0;
	ds.base = 0;

	cs.limit    = ds.limit = 0xffffffff;
	cs.type     = ds.type = 0x3;
	cs.dpl      = ds.dpl = 0;
	cs.db       = ds.db = 0;
	cs.s        = ds.s = 1;
	cs.l        = ds.l = 0;
	cs.g        = ds.g = 1;
	cs.avl      = ds.avl = 0;
	cs.present  = ds.present = 1;
	cs.unusable = ds.unusable = 0;
	cs.padding  = ds.padding = 0;

	kvm_set_segment(vcpu, &cs, VCPU_SREG_CS);
	kvm_set_segment(vcpu, &ds, VCPU_SREG_DS);
	kvm_set_segment(vcpu, &ds, VCPU_SREG_ES);
	kvm_set_segment(vcpu, &ds, VCPU_SREG_FS);
	kvm_set_segment(vcpu, &ds, VCPU_SREG_GS);
	kvm_set_segment(vcpu, &ds, VCPU_SREG_SS);

#ifdef CONFIG_X86_64
	if (guest_cpuid_has(vcpu, X86_FEATURE_LM))
		static_call(kvm_x86_set_efer)(vcpu, 0);
#endif

	kvm_update_cpuid_runtime(vcpu);
	kvm_mmu_reset_context(vcpu);
}

static void process_smi(struct kvm_vcpu *vcpu)
{
	vcpu->arch.smi_pending = true;
	kvm_make_request(KVM_REQ_EVENT, vcpu);
}

void kvm_make_scan_ioapic_request_mask(struct kvm *kvm,
				       unsigned long *vcpu_bitmap)
{
	kvm_make_vcpus_request_mask(kvm, KVM_REQ_SCAN_IOAPIC, vcpu_bitmap);
}

void kvm_make_scan_ioapic_request(struct kvm *kvm)
{
	kvm_make_all_cpus_request(kvm, KVM_REQ_SCAN_IOAPIC);
}

void kvm_vcpu_update_apicv(struct kvm_vcpu *vcpu)
{
	bool activate;

	if (!lapic_in_kernel(vcpu))
		return;

	down_read(&vcpu->kvm->arch.apicv_update_lock);

	activate = kvm_apicv_activated(vcpu->kvm);
	if (vcpu->arch.apicv_active == activate)
		goto out;

	vcpu->arch.apicv_active = activate;
	kvm_apic_update_apicv(vcpu);
	static_call(kvm_x86_refresh_apicv_exec_ctrl)(vcpu);

	/*
	 * When APICv gets disabled, we may still have injected interrupts
	 * pending. At the same time, KVM_REQ_EVENT may not be set as APICv was
	 * still active when the interrupt got accepted. Make sure
	 * inject_pending_event() is called to check for that.
	 */
	if (!vcpu->arch.apicv_active)
		kvm_make_request(KVM_REQ_EVENT, vcpu);

out:
	up_read(&vcpu->kvm->arch.apicv_update_lock);
}
EXPORT_SYMBOL_GPL(kvm_vcpu_update_apicv);

void __kvm_set_or_clear_apicv_inhibit(struct kvm *kvm,
				      enum kvm_apicv_inhibit reason, bool set)
{
	unsigned long old, new;

	lockdep_assert_held_write(&kvm->arch.apicv_update_lock);

	if (!static_call(kvm_x86_check_apicv_inhibit_reasons)(reason))
		return;

	old = new = kvm->arch.apicv_inhibit_reasons;

	set_or_clear_apicv_inhibit(&new, reason, set);

	if (!!old != !!new) {
		/*
		 * Kick all vCPUs before setting apicv_inhibit_reasons to avoid
		 * false positives in the sanity check WARN in svm_vcpu_run().
		 * This task will wait for all vCPUs to ack the kick IRQ before
		 * updating apicv_inhibit_reasons, and all other vCPUs will
		 * block on acquiring apicv_update_lock so that vCPUs can't
		 * redo svm_vcpu_run() without seeing the new inhibit state.
		 *
		 * Note, holding apicv_update_lock and taking it in the read
		 * side (handling the request) also prevents other vCPUs from
		 * servicing the request with a stale apicv_inhibit_reasons.
		 */
		kvm_make_all_cpus_request(kvm, KVM_REQ_APICV_UPDATE);
		kvm->arch.apicv_inhibit_reasons = new;
		if (new) {
			unsigned long gfn = gpa_to_gfn(APIC_DEFAULT_PHYS_BASE);
			kvm_zap_gfn_range(kvm, gfn, gfn+1);
		}
	} else {
		kvm->arch.apicv_inhibit_reasons = new;
	}
}

void kvm_set_or_clear_apicv_inhibit(struct kvm *kvm,
				    enum kvm_apicv_inhibit reason, bool set)
{
	if (!enable_apicv)
		return;

	down_write(&kvm->arch.apicv_update_lock);
	__kvm_set_or_clear_apicv_inhibit(kvm, reason, set);
	up_write(&kvm->arch.apicv_update_lock);
}
EXPORT_SYMBOL_GPL(kvm_set_or_clear_apicv_inhibit);

static void vcpu_scan_ioapic(struct kvm_vcpu *vcpu)
{
	if (!kvm_apic_present(vcpu))
		return;

	bitmap_zero(vcpu->arch.ioapic_handled_vectors, 256);

	if (irqchip_split(vcpu->kvm))
		kvm_scan_ioapic_routes(vcpu, vcpu->arch.ioapic_handled_vectors);
	else {
		static_call_cond(kvm_x86_sync_pir_to_irr)(vcpu);
		if (ioapic_in_kernel(vcpu->kvm))
			kvm_ioapic_scan_entry(vcpu, vcpu->arch.ioapic_handled_vectors);
	}

	if (is_guest_mode(vcpu))
		vcpu->arch.load_eoi_exitmap_pending = true;
	else
		kvm_make_request(KVM_REQ_LOAD_EOI_EXITMAP, vcpu);
}

static void vcpu_load_eoi_exitmap(struct kvm_vcpu *vcpu)
{
	u64 eoi_exit_bitmap[4];

	if (!kvm_apic_hw_enabled(vcpu->arch.apic))
		return;

	if (to_hv_vcpu(vcpu)) {
		bitmap_or((ulong *)eoi_exit_bitmap,
			  vcpu->arch.ioapic_handled_vectors,
			  to_hv_synic(vcpu)->vec_bitmap, 256);
		static_call_cond(kvm_x86_load_eoi_exitmap)(vcpu, eoi_exit_bitmap);
		return;
	}

	static_call_cond(kvm_x86_load_eoi_exitmap)(
		vcpu, (u64 *)vcpu->arch.ioapic_handled_vectors);
}

void kvm_arch_mmu_notifier_invalidate_range(struct kvm *kvm,
					    unsigned long start, unsigned long end)
{
	unsigned long apic_address;

	/*
	 * The physical address of apic access page is stored in the VMCS.
	 * Update it when it becomes invalid.
	 */
	apic_address = gfn_to_hva(kvm, APIC_DEFAULT_PHYS_BASE >> PAGE_SHIFT);
	if (start <= apic_address && apic_address < end)
		kvm_make_all_cpus_request(kvm, KVM_REQ_APIC_PAGE_RELOAD);
}

static void kvm_vcpu_reload_apic_access_page(struct kvm_vcpu *vcpu)
{
	if (!lapic_in_kernel(vcpu))
		return;

	static_call_cond(kvm_x86_set_apic_access_page_addr)(vcpu);
}

void __kvm_request_immediate_exit(struct kvm_vcpu *vcpu)
{
	smp_send_reschedule(vcpu->cpu);
}
EXPORT_SYMBOL_GPL(__kvm_request_immediate_exit);

/*
 * Called within kvm->srcu read side.
 * Returns 1 to let vcpu_run() continue the guest execution loop without
 * exiting to the userspace.  Otherwise, the value will be returned to the
 * userspace.
 */
static int vcpu_enter_guest(struct kvm_vcpu *vcpu)
{
	int r;
	bool req_int_win =
		dm_request_for_irq_injection(vcpu) &&
		kvm_cpu_accept_dm_intr(vcpu);
	fastpath_t exit_fastpath;

	bool req_immediate_exit = false;

	/* Forbid vmenter if vcpu dirty ring is soft-full */
	if (unlikely(vcpu->kvm->dirty_ring_size &&
		     kvm_dirty_ring_soft_full(&vcpu->dirty_ring))) {
		vcpu->run->exit_reason = KVM_EXIT_DIRTY_RING_FULL;
		trace_kvm_dirty_ring_exit(vcpu);
		r = 0;
		goto out;
	}

	//检查cpu上是否有未绝的请求
	if (kvm_request_pending(vcpu)) {
		if (kvm_check_request(KVM_REQ_VM_DEAD, vcpu)) {
			r = -EIO;
			goto out;
		}
		if (kvm_check_request(KVM_REQ_GET_NESTED_STATE_PAGES, vcpu)) {
			if (unlikely(!kvm_x86_ops.nested_ops->get_nested_state_pages(vcpu))) {
				r = 0;
				goto out;
			}
		}
		if (kvm_check_request(KVM_REQ_MMU_FREE_OBSOLETE_ROOTS, vcpu))
			kvm_mmu_free_obsolete_roots(vcpu);
		if (kvm_check_request(KVM_REQ_MIGRATE_TIMER, vcpu))
			__kvm_migrate_timers(vcpu);
		if (kvm_check_request(KVM_REQ_MASTERCLOCK_UPDATE, vcpu))
			kvm_update_masterclock(vcpu->kvm);
		if (kvm_check_request(KVM_REQ_GLOBAL_CLOCK_UPDATE, vcpu))
			kvm_gen_kvmclock_update(vcpu);
		if (kvm_check_request(KVM_REQ_CLOCK_UPDATE, vcpu)) {
			r = kvm_guest_time_update(vcpu);
			if (unlikely(r))
				goto out;
		}
		if (kvm_check_request(KVM_REQ_MMU_SYNC, vcpu))
			kvm_mmu_sync_roots(vcpu);
		if (kvm_check_request(KVM_REQ_LOAD_MMU_PGD, vcpu))
			kvm_mmu_load_pgd(vcpu);
		/*响应tlb flush*/
		if (kvm_check_request(KVM_REQ_TLB_FLUSH, vcpu)) {
			kvm_vcpu_flush_tlb_all(vcpu);

			/* Flushing all ASIDs flushes the current ASID... */
			kvm_clear_request(KVM_REQ_TLB_FLUSH_CURRENT, vcpu);
		}
		kvm_service_local_tlb_flush_requests(vcpu);

		if (kvm_check_request(KVM_REQ_REPORT_TPR_ACCESS, vcpu)) {
			vcpu->run->exit_reason = KVM_EXIT_TPR_ACCESS;
			r = 0;
			goto out;
		}
		if (kvm_check_request(KVM_REQ_TRIPLE_FAULT, vcpu)) {
			if (is_guest_mode(vcpu)) {
				kvm_x86_ops.nested_ops->triple_fault(vcpu);
			} else {
				vcpu->run->exit_reason = KVM_EXIT_SHUTDOWN;
				vcpu->mmio_needed = 0;
				r = 0;
				goto out;
			}
		}
		if (kvm_check_request(KVM_REQ_APF_HALT, vcpu)) {
			/* Page is swapped out. Do synthetic halt */
			vcpu->arch.apf.halted = true;
			r = 1;
			goto out;
		}
		if (kvm_check_request(KVM_REQ_STEAL_UPDATE, vcpu))
			record_steal_time(vcpu);
		if (kvm_check_request(KVM_REQ_SMI, vcpu))
			process_smi(vcpu);
		if (kvm_check_request(KVM_REQ_NMI, vcpu))
			process_nmi(vcpu);
		if (kvm_check_request(KVM_REQ_PMU, vcpu))
			kvm_pmu_handle_event(vcpu);
		if (kvm_check_request(KVM_REQ_PMI, vcpu))
			kvm_pmu_deliver_pmi(vcpu);
		if (kvm_check_request(KVM_REQ_IOAPIC_EOI_EXIT, vcpu)) {
			BUG_ON(vcpu->arch.pending_ioapic_eoi > 255);
			if (test_bit(vcpu->arch.pending_ioapic_eoi,
				     vcpu->arch.ioapic_handled_vectors)) {
				vcpu->run->exit_reason = KVM_EXIT_IOAPIC_EOI;
				vcpu->run->eoi.vector =
						vcpu->arch.pending_ioapic_eoi;
				r = 0;
				goto out;
			}
		}
		if (kvm_check_request(KVM_REQ_SCAN_IOAPIC, vcpu))
			vcpu_scan_ioapic(vcpu);
		if (kvm_check_request(KVM_REQ_LOAD_EOI_EXITMAP, vcpu))
			vcpu_load_eoi_exitmap(vcpu);
		if (kvm_check_request(KVM_REQ_APIC_PAGE_RELOAD, vcpu))
			kvm_vcpu_reload_apic_access_page(vcpu);
		if (kvm_check_request(KVM_REQ_HV_CRASH, vcpu)) {
			vcpu->run->exit_reason = KVM_EXIT_SYSTEM_EVENT;
			vcpu->run->system_event.type = KVM_SYSTEM_EVENT_CRASH;
			r = 0;
			goto out;
		}
		if (kvm_check_request(KVM_REQ_HV_RESET, vcpu)) {
			vcpu->run->exit_reason = KVM_EXIT_SYSTEM_EVENT;
			vcpu->run->system_event.type = KVM_SYSTEM_EVENT_RESET;
			r = 0;
			goto out;
		}
		if (kvm_check_request(KVM_REQ_HV_EXIT, vcpu)) {
			struct kvm_vcpu_hv *hv_vcpu = to_hv_vcpu(vcpu);

			vcpu->run->exit_reason = KVM_EXIT_HYPERV;
			vcpu->run->hyperv = hv_vcpu->exit;
			r = 0;
			goto out;
		}

		/*
		 * KVM_REQ_HV_STIMER has to be processed after
		 * KVM_REQ_CLOCK_UPDATE, because Hyper-V SynIC timers
		 * depend on the guest clock being up-to-date
		 */
		if (kvm_check_request(KVM_REQ_HV_STIMER, vcpu))
			kvm_hv_process_stimers(vcpu);
		if (kvm_check_request(KVM_REQ_APICV_UPDATE, vcpu))
			kvm_vcpu_update_apicv(vcpu);
		if (kvm_check_request(KVM_REQ_APF_READY, vcpu))
			kvm_check_async_pf_completion(vcpu);
		if (kvm_check_request(KVM_REQ_MSR_FILTER_CHANGED, vcpu))
			static_call(kvm_x86_msr_filter_changed)(vcpu);

		if (kvm_check_request(KVM_REQ_UPDATE_CPU_DIRTY_LOGGING, vcpu))
			static_call(kvm_x86_update_cpu_dirty_logging)(vcpu);
	}

	if (kvm_check_request(KVM_REQ_EVENT, vcpu) || req_int_win ||
	    kvm_xen_has_interrupt(vcpu)) {
		++vcpu->stat.req_event;
		r = kvm_apic_accept_events(vcpu);
		if (r < 0) {
			r = 0;
			goto out;
		}
		if (vcpu->arch.mp_state == KVM_MP_STATE_INIT_RECEIVED) {
			r = 1;
			goto out;
		}

		r = inject_pending_event(vcpu, &req_immediate_exit);
		if (r < 0) {
			r = 0;
			goto out;
		}
		if (req_int_win)
			static_call(kvm_x86_enable_irq_window)(vcpu);

		if (kvm_lapic_enabled(vcpu)) {
			update_cr8_intercept(vcpu);
			kvm_lapic_sync_to_vapic(vcpu);
		}
	}

	r = kvm_mmu_reload(vcpu);
	if (unlikely(r)) {
		goto cancel_injection;
	}

	preempt_disable();

	static_call(kvm_x86_prepare_switch_to_guest)(vcpu);

	/*
	 * Disable IRQs before setting IN_GUEST_MODE.  Posted interrupt
	 * IPI are then delayed after guest entry, which ensures that they
	 * result in virtual interrupt delivery.
	 */
	local_irq_disable();

	/* Store vcpu->apicv_active before vcpu->mode.  */
	smp_store_release(&vcpu->mode, IN_GUEST_MODE);

	srcu_read_unlock(&vcpu->kvm->srcu, vcpu->srcu_idx);

	/*
	 * 1) We should set ->mode before checking ->requests.  Please see
	 * the comment in kvm_vcpu_exiting_guest_mode().
	 *
	 * 2) For APICv, we should set ->mode before checking PID.ON. This
	 * pairs with the memory barrier implicit in pi_test_and_set_on
	 * (see vmx_deliver_posted_interrupt).
	 *
	 * 3) This also orders the write to mode from any reads to the page
	 * tables done while the VCPU is running.  Please see the comment
	 * in kvm_flush_remote_tlbs.
	 */
	smp_mb__after_srcu_read_unlock();

	/*
	 * Process pending posted interrupts to handle the case where the
	 * notification IRQ arrived in the host, or was never sent (because the
	 * target vCPU wasn't running).  Do this regardless of the vCPU's APICv
	 * status, KVM doesn't update assigned devices when APICv is inhibited,
	 * i.e. they can post interrupts even if APICv is temporarily disabled.
	 */
	if (kvm_lapic_enabled(vcpu))
		static_call_cond(kvm_x86_sync_pir_to_irr)(vcpu);

	if (kvm_vcpu_exit_request(vcpu)) {
		vcpu->mode = OUTSIDE_GUEST_MODE;
		smp_wmb();
		local_irq_enable();
		preempt_enable();
		vcpu->srcu_idx = srcu_read_lock(&vcpu->kvm->srcu);
		r = 1;
		goto cancel_injection;
	}

	if (req_immediate_exit) {
		kvm_make_request(KVM_REQ_EVENT, vcpu);
		static_call(kvm_x86_request_immediate_exit)(vcpu);
	}

	fpregs_assert_state_consistent();
	if (test_thread_flag(TIF_NEED_FPU_LOAD))
		switch_fpu_return();

	if (vcpu->arch.guest_fpu.xfd_err)
		wrmsrl(MSR_IA32_XFD_ERR, vcpu->arch.guest_fpu.xfd_err);

	if (unlikely(vcpu->arch.switch_db_regs)) {
		set_debugreg(0, 7);
		set_debugreg(vcpu->arch.eff_db[0], 0);
		set_debugreg(vcpu->arch.eff_db[1], 1);
		set_debugreg(vcpu->arch.eff_db[2], 2);
		set_debugreg(vcpu->arch.eff_db[3], 3);
	} else if (unlikely(hw_breakpoint_active())) {
		set_debugreg(0, 7);
	}

	guest_timing_enter_irqoff();

	for (;;) {
		/*
		 * Assert that vCPU vs. VM APICv state is consistent.  An APICv
		 * update must kick and wait for all vCPUs before toggling the
		 * per-VM state, and responsing vCPUs must wait for the update
		 * to complete before servicing KVM_REQ_APICV_UPDATE.
		 */
		WARN_ON_ONCE(kvm_apicv_activated(vcpu->kvm) != kvm_vcpu_apicv_active(vcpu));

		exit_fastpath = static_call(kvm_x86_vcpu_run)(vcpu);
		if (likely(exit_fastpath != EXIT_FASTPATH_REENTER_GUEST))
			break;

		if (kvm_lapic_enabled(vcpu))
			static_call_cond(kvm_x86_sync_pir_to_irr)(vcpu);

		if (unlikely(kvm_vcpu_exit_request(vcpu))) {
			exit_fastpath = EXIT_FASTPATH_EXIT_HANDLED;
			break;
		}
	}

	/*
	 * Do this here before restoring debug registers on the host.  And
	 * since we do this before handling the vmexit, a DR access vmexit
	 * can (a) read the correct value of the debug registers, (b) set
	 * KVM_DEBUGREG_WONT_EXIT again.
	 */
	if (unlikely(vcpu->arch.switch_db_regs & KVM_DEBUGREG_WONT_EXIT)) {
		WARN_ON(vcpu->guest_debug & KVM_GUESTDBG_USE_HW_BP);
		static_call(kvm_x86_sync_dirty_debug_regs)(vcpu);
		kvm_update_dr0123(vcpu);
		kvm_update_dr7(vcpu);
	}

	/*
	 * If the guest has used debug registers, at least dr7
	 * will be disabled while returning to the host.
	 * If we don't have active breakpoints in the host, we don't
	 * care about the messed up debug address registers. But if
	 * we have some of them active, restore the old state.
	 */
	if (hw_breakpoint_active())
		hw_breakpoint_restore();

	vcpu->arch.last_vmentry_cpu = vcpu->cpu;
	vcpu->arch.last_guest_tsc = kvm_read_l1_tsc(vcpu, rdtsc());

	vcpu->mode = OUTSIDE_GUEST_MODE;
	smp_wmb();

	/*
	 * Sync xfd before calling handle_exit_irqoff() which may
	 * rely on the fact that guest_fpu::xfd is up-to-date (e.g.
	 * in #NM irqoff handler).
	 */
	if (vcpu->arch.xfd_no_write_intercept)
		fpu_sync_guest_vmexit_xfd_state();

	static_call(kvm_x86_handle_exit_irqoff)(vcpu);

	if (vcpu->arch.guest_fpu.xfd_err)
		wrmsrl(MSR_IA32_XFD_ERR, 0);

	/*
	 * Consume any pending interrupts, including the possible source of
	 * VM-Exit on SVM and any ticks that occur between VM-Exit and now.
	 * An instruction is required after local_irq_enable() to fully unblock
	 * interrupts on processors that implement an interrupt shadow, the
	 * stat.exits increment will do nicely.
	 */
	kvm_before_interrupt(vcpu, KVM_HANDLING_IRQ);
	local_irq_enable();
	++vcpu->stat.exits;
	local_irq_disable();
	kvm_after_interrupt(vcpu);

	/*
	 * Wait until after servicing IRQs to account guest time so that any
	 * ticks that occurred while running the guest are properly accounted
	 * to the guest.  Waiting until IRQs are enabled degrades the accuracy
	 * of accounting via context tracking, but the loss of accuracy is
	 * acceptable for all known use cases.
	 */
	guest_timing_exit_irqoff();

	if (lapic_in_kernel(vcpu)) {
		s64 delta = vcpu->arch.apic->lapic_timer.advance_expire_delta;
		if (delta != S64_MIN) {
			trace_kvm_wait_lapic_expire(vcpu->vcpu_id, delta);
			vcpu->arch.apic->lapic_timer.advance_expire_delta = S64_MIN;
		}
	}

	local_irq_enable();
	preempt_enable();

	vcpu->srcu_idx = srcu_read_lock(&vcpu->kvm->srcu);

	/*
	 * Profile KVM exit RIPs:
	 */
	if (unlikely(prof_on == KVM_PROFILING)) {
		unsigned long rip = kvm_rip_read(vcpu);
		profile_hit(KVM_PROFILING, (void *)rip);
	}

	if (unlikely(vcpu->arch.tsc_always_catchup))
		kvm_make_request(KVM_REQ_CLOCK_UPDATE, vcpu);

	if (vcpu->arch.apic_attention)
		kvm_lapic_sync_from_vapic(vcpu);

	r = static_call(kvm_x86_handle_exit)(vcpu, exit_fastpath);
	return r;

cancel_injection:
	if (req_immediate_exit)
		kvm_make_request(KVM_REQ_EVENT, vcpu);
	static_call(kvm_x86_cancel_injection)(vcpu);
	if (unlikely(vcpu->arch.apic_attention))
		kvm_lapic_sync_from_vapic(vcpu);
out:
	return r;
}

/* Called within kvm->srcu read side.  */
static inline int vcpu_block(struct kvm *kvm, struct kvm_vcpu *vcpu)
{
	bool hv_timer;

	if (!kvm_arch_vcpu_runnable(vcpu)) {
		/*
		 * Switch to the software timer before halt-polling/blocking as
		 * the guest's timer may be a break event for the vCPU, and the
		 * hypervisor timer runs only when the CPU is in guest mode.
		 * Switch before halt-polling so that KVM recognizes an expired
		 * timer before blocking.
		 */
		hv_timer = kvm_lapic_hv_timer_in_use(vcpu);
		if (hv_timer)
			kvm_lapic_switch_to_sw_timer(vcpu);

		srcu_read_unlock(&kvm->srcu, vcpu->srcu_idx);
		if (vcpu->arch.mp_state == KVM_MP_STATE_HALTED)
			kvm_vcpu_halt(vcpu);
		else
			kvm_vcpu_block(vcpu);
		vcpu->srcu_idx = srcu_read_lock(&kvm->srcu);

		if (hv_timer)
			kvm_lapic_switch_to_hv_timer(vcpu);

		if (!kvm_check_request(KVM_REQ_UNHALT, vcpu))
			return 1;
	}

	if (kvm_apic_accept_events(vcpu) < 0)
		return 0;
	switch(vcpu->arch.mp_state) {
	case KVM_MP_STATE_HALTED:
	case KVM_MP_STATE_AP_RESET_HOLD:
		vcpu->arch.pv.pv_unhalted = false;
		vcpu->arch.mp_state =
			KVM_MP_STATE_RUNNABLE;
		fallthrough;
	case KVM_MP_STATE_RUNNABLE:
		vcpu->arch.apf.halted = false;
		break;
	case KVM_MP_STATE_INIT_RECEIVED:
		break;
	default:
		return -EINTR;
	}
	return 1;
}

static inline bool kvm_vcpu_running(struct kvm_vcpu *vcpu)
{
	if (is_guest_mode(vcpu))
		kvm_check_nested_events(vcpu);

	return (vcpu->arch.mp_state == KVM_MP_STATE_RUNNABLE &&
		!vcpu->arch.apf.halted);
}

/* Called within kvm->srcu read side.  */
static int vcpu_run(struct kvm_vcpu *vcpu)
{
	int r;
	struct kvm *kvm = vcpu->kvm;

	vcpu->arch.l1tf_flush_l1d = true;

	for (;;) {
		if (kvm_vcpu_running(vcpu)) {
		    //进入guest运行
			r = vcpu_enter_guest(vcpu);
		} else {
			r = vcpu_block(kvm, vcpu);
		}

		if (r <= 0)
			break;

		kvm_clear_request(KVM_REQ_UNBLOCK, vcpu);
		if (kvm_cpu_has_pending_timer(vcpu))
			kvm_inject_pending_timer_irqs(vcpu);

		if (dm_request_for_irq_injection(vcpu) &&
			kvm_vcpu_ready_for_interrupt_injection(vcpu)) {
			r = 0;
			vcpu->run->exit_reason = KVM_EXIT_IRQ_WINDOW_OPEN;
			++vcpu->stat.request_irq_exits;
			break;
		}

		if (__xfer_to_guest_mode_work_pending()) {
			srcu_read_unlock(&kvm->srcu, vcpu->srcu_idx);
			r = xfer_to_guest_mode_handle_work(vcpu);
			vcpu->srcu_idx = srcu_read_lock(&kvm->srcu);
			if (r)
				return r;
		}
	}

	return r;
}

static inline int complete_emulated_io(struct kvm_vcpu *vcpu)
{
	int r;

	vcpu->srcu_idx = srcu_read_lock(&vcpu->kvm->srcu);
	r = kvm_emulate_instruction(vcpu, EMULTYPE_NO_DECODE);
	srcu_read_unlock(&vcpu->kvm->srcu, vcpu->srcu_idx);
	return r;
}

static int complete_emulated_pio(struct kvm_vcpu *vcpu)
{
	BUG_ON(!vcpu->arch.pio.count);

	return complete_emulated_io(vcpu);
}

/*
 * Implements the following, as a state machine:
 *
 * read:
 *   for each fragment
 *     for each mmio piece in the fragment
 *       write gpa, len
 *       exit
 *       copy data
 *   execute insn
 *
 * write:
 *   for each fragment
 *     for each mmio piece in the fragment
 *       write gpa, len
 *       copy data
 *       exit
 */
static int complete_emulated_mmio(struct kvm_vcpu *vcpu)
{
	struct kvm_run *run = vcpu->run;
	struct kvm_mmio_fragment *frag;
	unsigned len;

	BUG_ON(!vcpu->mmio_needed);

	/* Complete previous fragment */
	frag = &vcpu->mmio_fragments[vcpu->mmio_cur_fragment];
	len = min(8u, frag->len);
	if (!vcpu->mmio_is_write)
		memcpy(frag->data, run->mmio.data, len);

	if (frag->len <= 8) {
		/* Switch to the next fragment. */
		frag++;
		vcpu->mmio_cur_fragment++;
	} else {
		/* Go forward to the next mmio piece. */
		frag->data += len;
		frag->gpa += len;
		frag->len -= len;
	}

	if (vcpu->mmio_cur_fragment >= vcpu->mmio_nr_fragments) {
		vcpu->mmio_needed = 0;

		/* FIXME: return into emulator if single-stepping.  */
		if (vcpu->mmio_is_write)
			return 1;
		vcpu->mmio_read_completed = 1;
		return complete_emulated_io(vcpu);
	}

	run->exit_reason = KVM_EXIT_MMIO;
	run->mmio.phys_addr = frag->gpa;
	if (vcpu->mmio_is_write)
		memcpy(run->mmio.data, frag->data, min(8u, frag->len));
	run->mmio.len = min(8u, frag->len);
	run->mmio.is_write = vcpu->mmio_is_write;
	vcpu->arch.complete_userspace_io = complete_emulated_mmio;
	return 0;
}

/* Swap (qemu) user FPU context for the guest FPU context. */
static void kvm_load_guest_fpu(struct kvm_vcpu *vcpu)
{
	/* Exclude PKRU, it's restored separately immediately after VM-Exit. */
	fpu_swap_kvm_fpstate(&vcpu->arch.guest_fpu, true);
	trace_kvm_fpu(1);
}

/* When vcpu_run ends, restore user space FPU context. */
static void kvm_put_guest_fpu(struct kvm_vcpu *vcpu)
{
	fpu_swap_kvm_fpstate(&vcpu->arch.guest_fpu, false);
	++vcpu->stat.fpu_reload;
	trace_kvm_fpu(0);
}

int kvm_arch_vcpu_ioctl_run(struct kvm_vcpu *vcpu)
{
	struct kvm_run *kvm_run = vcpu->run;
	struct kvm *kvm = vcpu->kvm;
	int r;

	vcpu_load(vcpu);
	kvm_sigset_activate(vcpu);
	kvm_run->flags = 0;
	kvm_load_guest_fpu(vcpu);

	vcpu->srcu_idx = srcu_read_lock(&vcpu->kvm->srcu);
	if (unlikely(vcpu->arch.mp_state == KVM_MP_STATE_UNINITIALIZED)) {
		if (kvm_run->immediate_exit) {
			r = -EINTR;
			goto out;
		}
		/*
		 * It should be impossible for the hypervisor timer to be in
		 * use before KVM has ever run the vCPU.
		 */
		WARN_ON_ONCE(kvm_lapic_hv_timer_in_use(vcpu));

		srcu_read_unlock(&kvm->srcu, vcpu->srcu_idx);
		kvm_vcpu_block(vcpu);
		vcpu->srcu_idx = srcu_read_lock(&kvm->srcu);

		if (kvm_apic_accept_events(vcpu) < 0) {
			r = 0;
			goto out;
		}
		kvm_clear_request(KVM_REQ_UNHALT, vcpu);
		r = -EAGAIN;
		if (signal_pending(current)) {
			r = -EINTR;
			kvm_run->exit_reason = KVM_EXIT_INTR;
			++vcpu->stat.signal_exits;
		}
		goto out;
	}

	if ((kvm_run->kvm_valid_regs & ~KVM_SYNC_X86_VALID_FIELDS) ||
	    (kvm_run->kvm_dirty_regs & ~KVM_SYNC_X86_VALID_FIELDS)) {
		r = -EINVAL;
		goto out;
	}

	if (kvm_run->kvm_dirty_regs) {
		r = sync_regs(vcpu);
		if (r != 0)
			goto out;
	}

	/* re-sync apic's tpr */
	if (!lapic_in_kernel(vcpu)) {
		if (kvm_set_cr8(vcpu, kvm_run->cr8) != 0) {
			r = -EINVAL;
			goto out;
		}
	}

	if (unlikely(vcpu->arch.complete_userspace_io)) {
		int (*cui)(struct kvm_vcpu *) = vcpu->arch.complete_userspace_io;
		vcpu->arch.complete_userspace_io = NULL;
		r = cui(vcpu);
		if (r <= 0)
			goto out;
	} else
		WARN_ON(vcpu->arch.pio.count || vcpu->mmio_needed);

	if (kvm_run->immediate_exit) {
		r = -EINTR;
<<<<<<< HEAD
	else
	    //执行vcpu run
		r = vcpu_run(vcpu);
=======
		goto out;
	}

	r = static_call(kvm_x86_vcpu_pre_run)(vcpu);
	if (r <= 0)
		goto out;

	r = vcpu_run(vcpu);
>>>>>>> 028192fe

out:
	kvm_put_guest_fpu(vcpu);
	if (kvm_run->kvm_valid_regs)
		store_regs(vcpu);
	post_kvm_run_save(vcpu);
	srcu_read_unlock(&kvm->srcu, vcpu->srcu_idx);

	kvm_sigset_deactivate(vcpu);
	vcpu_put(vcpu);
	return r;
}

static void __get_regs(struct kvm_vcpu *vcpu, struct kvm_regs *regs)
{
	if (vcpu->arch.emulate_regs_need_sync_to_vcpu) {
		/*
		 * We are here if userspace calls get_regs() in the middle of
		 * instruction emulation. Registers state needs to be copied
		 * back from emulation context to vcpu. Userspace shouldn't do
		 * that usually, but some bad designed PV devices (vmware
		 * backdoor interface) need this to work
		 */
		emulator_writeback_register_cache(vcpu->arch.emulate_ctxt);
		vcpu->arch.emulate_regs_need_sync_to_vcpu = false;
	}
	regs->rax = kvm_rax_read(vcpu);
	regs->rbx = kvm_rbx_read(vcpu);
	regs->rcx = kvm_rcx_read(vcpu);
	regs->rdx = kvm_rdx_read(vcpu);
	regs->rsi = kvm_rsi_read(vcpu);
	regs->rdi = kvm_rdi_read(vcpu);
	regs->rsp = kvm_rsp_read(vcpu);
	regs->rbp = kvm_rbp_read(vcpu);
#ifdef CONFIG_X86_64
	regs->r8 = kvm_r8_read(vcpu);
	regs->r9 = kvm_r9_read(vcpu);
	regs->r10 = kvm_r10_read(vcpu);
	regs->r11 = kvm_r11_read(vcpu);
	regs->r12 = kvm_r12_read(vcpu);
	regs->r13 = kvm_r13_read(vcpu);
	regs->r14 = kvm_r14_read(vcpu);
	regs->r15 = kvm_r15_read(vcpu);
#endif

	regs->rip = kvm_rip_read(vcpu);
	regs->rflags = kvm_get_rflags(vcpu);
}

int kvm_arch_vcpu_ioctl_get_regs(struct kvm_vcpu *vcpu, struct kvm_regs *regs)
{
	vcpu_load(vcpu);
	__get_regs(vcpu, regs);
	vcpu_put(vcpu);
	return 0;
}

static void __set_regs(struct kvm_vcpu *vcpu, struct kvm_regs *regs)
{
	vcpu->arch.emulate_regs_need_sync_from_vcpu = true;
	vcpu->arch.emulate_regs_need_sync_to_vcpu = false;

	kvm_rax_write(vcpu, regs->rax);
	kvm_rbx_write(vcpu, regs->rbx);
	kvm_rcx_write(vcpu, regs->rcx);
	kvm_rdx_write(vcpu, regs->rdx);
	kvm_rsi_write(vcpu, regs->rsi);
	kvm_rdi_write(vcpu, regs->rdi);
	kvm_rsp_write(vcpu, regs->rsp);
	kvm_rbp_write(vcpu, regs->rbp);
#ifdef CONFIG_X86_64
	kvm_r8_write(vcpu, regs->r8);
	kvm_r9_write(vcpu, regs->r9);
	kvm_r10_write(vcpu, regs->r10);
	kvm_r11_write(vcpu, regs->r11);
	kvm_r12_write(vcpu, regs->r12);
	kvm_r13_write(vcpu, regs->r13);
	kvm_r14_write(vcpu, regs->r14);
	kvm_r15_write(vcpu, regs->r15);
#endif

	kvm_rip_write(vcpu, regs->rip);
	kvm_set_rflags(vcpu, regs->rflags | X86_EFLAGS_FIXED);

	vcpu->arch.exception.pending = false;

	kvm_make_request(KVM_REQ_EVENT, vcpu);
}

int kvm_arch_vcpu_ioctl_set_regs(struct kvm_vcpu *vcpu, struct kvm_regs *regs)
{
	vcpu_load(vcpu);
	__set_regs(vcpu, regs);
	vcpu_put(vcpu);
	return 0;
}

static void __get_sregs_common(struct kvm_vcpu *vcpu, struct kvm_sregs *sregs)
{
	struct desc_ptr dt;

	if (vcpu->arch.guest_state_protected)
		goto skip_protected_regs;

	kvm_get_segment(vcpu, &sregs->cs, VCPU_SREG_CS);
	kvm_get_segment(vcpu, &sregs->ds, VCPU_SREG_DS);
	kvm_get_segment(vcpu, &sregs->es, VCPU_SREG_ES);
	kvm_get_segment(vcpu, &sregs->fs, VCPU_SREG_FS);
	kvm_get_segment(vcpu, &sregs->gs, VCPU_SREG_GS);
	kvm_get_segment(vcpu, &sregs->ss, VCPU_SREG_SS);

	kvm_get_segment(vcpu, &sregs->tr, VCPU_SREG_TR);
	kvm_get_segment(vcpu, &sregs->ldt, VCPU_SREG_LDTR);

	static_call(kvm_x86_get_idt)(vcpu, &dt);
	sregs->idt.limit = dt.size;
	sregs->idt.base = dt.address;
	static_call(kvm_x86_get_gdt)(vcpu, &dt);
	sregs->gdt.limit = dt.size;
	sregs->gdt.base = dt.address;

	sregs->cr2 = vcpu->arch.cr2;
	sregs->cr3 = kvm_read_cr3(vcpu);

skip_protected_regs:
	sregs->cr0 = kvm_read_cr0(vcpu);
	sregs->cr4 = kvm_read_cr4(vcpu);
	sregs->cr8 = kvm_get_cr8(vcpu);
	sregs->efer = vcpu->arch.efer;
	sregs->apic_base = kvm_get_apic_base(vcpu);
}

static void __get_sregs(struct kvm_vcpu *vcpu, struct kvm_sregs *sregs)
{
	__get_sregs_common(vcpu, sregs);

	if (vcpu->arch.guest_state_protected)
		return;

	if (vcpu->arch.interrupt.injected && !vcpu->arch.interrupt.soft)
		set_bit(vcpu->arch.interrupt.nr,
			(unsigned long *)sregs->interrupt_bitmap);
}

static void __get_sregs2(struct kvm_vcpu *vcpu, struct kvm_sregs2 *sregs2)
{
	int i;

	__get_sregs_common(vcpu, (struct kvm_sregs *)sregs2);

	if (vcpu->arch.guest_state_protected)
		return;

	if (is_pae_paging(vcpu)) {
		for (i = 0 ; i < 4 ; i++)
			sregs2->pdptrs[i] = kvm_pdptr_read(vcpu, i);
		sregs2->flags |= KVM_SREGS2_FLAGS_PDPTRS_VALID;
	}
}

int kvm_arch_vcpu_ioctl_get_sregs(struct kvm_vcpu *vcpu,
				  struct kvm_sregs *sregs)
{
	vcpu_load(vcpu);
	__get_sregs(vcpu, sregs);
	vcpu_put(vcpu);
	return 0;
}

int kvm_arch_vcpu_ioctl_get_mpstate(struct kvm_vcpu *vcpu,
				    struct kvm_mp_state *mp_state)
{
	int r;

	vcpu_load(vcpu);
	if (kvm_mpx_supported())
		kvm_load_guest_fpu(vcpu);

	r = kvm_apic_accept_events(vcpu);
	if (r < 0)
		goto out;
	r = 0;

	if ((vcpu->arch.mp_state == KVM_MP_STATE_HALTED ||
	     vcpu->arch.mp_state == KVM_MP_STATE_AP_RESET_HOLD) &&
	    vcpu->arch.pv.pv_unhalted)
		mp_state->mp_state = KVM_MP_STATE_RUNNABLE;
	else
		mp_state->mp_state = vcpu->arch.mp_state;

out:
	if (kvm_mpx_supported())
		kvm_put_guest_fpu(vcpu);
	vcpu_put(vcpu);
	return r;
}

int kvm_arch_vcpu_ioctl_set_mpstate(struct kvm_vcpu *vcpu,
				    struct kvm_mp_state *mp_state)
{
	int ret = -EINVAL;

	vcpu_load(vcpu);

	if (!lapic_in_kernel(vcpu) &&
	    mp_state->mp_state != KVM_MP_STATE_RUNNABLE)
		goto out;

	/*
	 * KVM_MP_STATE_INIT_RECEIVED means the processor is in
	 * INIT state; latched init should be reported using
	 * KVM_SET_VCPU_EVENTS, so reject it here.
	 */
	if ((kvm_vcpu_latch_init(vcpu) || vcpu->arch.smi_pending) &&
	    (mp_state->mp_state == KVM_MP_STATE_SIPI_RECEIVED ||
	     mp_state->mp_state == KVM_MP_STATE_INIT_RECEIVED))
		goto out;

	if (mp_state->mp_state == KVM_MP_STATE_SIPI_RECEIVED) {
		vcpu->arch.mp_state = KVM_MP_STATE_INIT_RECEIVED;
		set_bit(KVM_APIC_SIPI, &vcpu->arch.apic->pending_events);
	} else
		vcpu->arch.mp_state = mp_state->mp_state;
	kvm_make_request(KVM_REQ_EVENT, vcpu);

	ret = 0;
out:
	vcpu_put(vcpu);
	return ret;
}

int kvm_task_switch(struct kvm_vcpu *vcpu, u16 tss_selector, int idt_index,
		    int reason, bool has_error_code, u32 error_code)
{
	struct x86_emulate_ctxt *ctxt = vcpu->arch.emulate_ctxt;
	int ret;

	init_emulate_ctxt(vcpu);

	ret = emulator_task_switch(ctxt, tss_selector, idt_index, reason,
				   has_error_code, error_code);
	if (ret) {
		vcpu->run->exit_reason = KVM_EXIT_INTERNAL_ERROR;
		vcpu->run->internal.suberror = KVM_INTERNAL_ERROR_EMULATION;
		vcpu->run->internal.ndata = 0;
		return 0;
	}

	kvm_rip_write(vcpu, ctxt->eip);
	kvm_set_rflags(vcpu, ctxt->eflags);
	return 1;
}
EXPORT_SYMBOL_GPL(kvm_task_switch);

static bool kvm_is_valid_sregs(struct kvm_vcpu *vcpu, struct kvm_sregs *sregs)
{
	if ((sregs->efer & EFER_LME) && (sregs->cr0 & X86_CR0_PG)) {
		/*
		 * When EFER.LME and CR0.PG are set, the processor is in
		 * 64-bit mode (though maybe in a 32-bit code segment).
		 * CR4.PAE and EFER.LMA must be set.
		 */
		if (!(sregs->cr4 & X86_CR4_PAE) || !(sregs->efer & EFER_LMA))
			return false;
		if (kvm_vcpu_is_illegal_gpa(vcpu, sregs->cr3))
			return false;
	} else {
		/*
		 * Not in 64-bit mode: EFER.LMA is clear and the code
		 * segment cannot be 64-bit.
		 */
		if (sregs->efer & EFER_LMA || sregs->cs.l)
			return false;
	}

	return kvm_is_valid_cr4(vcpu, sregs->cr4);
}

static int __set_sregs_common(struct kvm_vcpu *vcpu, struct kvm_sregs *sregs,
		int *mmu_reset_needed, bool update_pdptrs)
{
	struct msr_data apic_base_msr;
	int idx;
	struct desc_ptr dt;

	if (!kvm_is_valid_sregs(vcpu, sregs))
		return -EINVAL;

	apic_base_msr.data = sregs->apic_base;
	apic_base_msr.host_initiated = true;
	if (kvm_set_apic_base(vcpu, &apic_base_msr))
		return -EINVAL;

	if (vcpu->arch.guest_state_protected)
		return 0;

	dt.size = sregs->idt.limit;
	dt.address = sregs->idt.base;
	static_call(kvm_x86_set_idt)(vcpu, &dt);
	dt.size = sregs->gdt.limit;
	dt.address = sregs->gdt.base;
	static_call(kvm_x86_set_gdt)(vcpu, &dt);

	vcpu->arch.cr2 = sregs->cr2;
	*mmu_reset_needed |= kvm_read_cr3(vcpu) != sregs->cr3;
	vcpu->arch.cr3 = sregs->cr3;
	kvm_register_mark_dirty(vcpu, VCPU_EXREG_CR3);
	static_call_cond(kvm_x86_post_set_cr3)(vcpu, sregs->cr3);

	kvm_set_cr8(vcpu, sregs->cr8);

	*mmu_reset_needed |= vcpu->arch.efer != sregs->efer;
	static_call(kvm_x86_set_efer)(vcpu, sregs->efer);

	*mmu_reset_needed |= kvm_read_cr0(vcpu) != sregs->cr0;
	static_call(kvm_x86_set_cr0)(vcpu, sregs->cr0);
	vcpu->arch.cr0 = sregs->cr0;

	*mmu_reset_needed |= kvm_read_cr4(vcpu) != sregs->cr4;
	static_call(kvm_x86_set_cr4)(vcpu, sregs->cr4);

	if (update_pdptrs) {
		idx = srcu_read_lock(&vcpu->kvm->srcu);
		if (is_pae_paging(vcpu)) {
			load_pdptrs(vcpu, kvm_read_cr3(vcpu));
			*mmu_reset_needed = 1;
		}
		srcu_read_unlock(&vcpu->kvm->srcu, idx);
	}

	kvm_set_segment(vcpu, &sregs->cs, VCPU_SREG_CS);
	kvm_set_segment(vcpu, &sregs->ds, VCPU_SREG_DS);
	kvm_set_segment(vcpu, &sregs->es, VCPU_SREG_ES);
	kvm_set_segment(vcpu, &sregs->fs, VCPU_SREG_FS);
	kvm_set_segment(vcpu, &sregs->gs, VCPU_SREG_GS);
	kvm_set_segment(vcpu, &sregs->ss, VCPU_SREG_SS);

	kvm_set_segment(vcpu, &sregs->tr, VCPU_SREG_TR);
	kvm_set_segment(vcpu, &sregs->ldt, VCPU_SREG_LDTR);

	update_cr8_intercept(vcpu);

	/* Older userspace won't unhalt the vcpu on reset. */
	if (kvm_vcpu_is_bsp(vcpu) && kvm_rip_read(vcpu) == 0xfff0 &&
	    sregs->cs.selector == 0xf000 && sregs->cs.base == 0xffff0000 &&
	    !is_protmode(vcpu))
		vcpu->arch.mp_state = KVM_MP_STATE_RUNNABLE;

	return 0;
}

static int __set_sregs(struct kvm_vcpu *vcpu, struct kvm_sregs *sregs)
{
	int pending_vec, max_bits;
	int mmu_reset_needed = 0;
	int ret = __set_sregs_common(vcpu, sregs, &mmu_reset_needed, true);

	if (ret)
		return ret;

	if (mmu_reset_needed)
		kvm_mmu_reset_context(vcpu);

	max_bits = KVM_NR_INTERRUPTS;
	pending_vec = find_first_bit(
		(const unsigned long *)sregs->interrupt_bitmap, max_bits);

	if (pending_vec < max_bits) {
		kvm_queue_interrupt(vcpu, pending_vec, false);
		pr_debug("Set back pending irq %d\n", pending_vec);
		kvm_make_request(KVM_REQ_EVENT, vcpu);
	}
	return 0;
}

static int __set_sregs2(struct kvm_vcpu *vcpu, struct kvm_sregs2 *sregs2)
{
	int mmu_reset_needed = 0;
	bool valid_pdptrs = sregs2->flags & KVM_SREGS2_FLAGS_PDPTRS_VALID;
	bool pae = (sregs2->cr0 & X86_CR0_PG) && (sregs2->cr4 & X86_CR4_PAE) &&
		!(sregs2->efer & EFER_LMA);
	int i, ret;

	if (sregs2->flags & ~KVM_SREGS2_FLAGS_PDPTRS_VALID)
		return -EINVAL;

	if (valid_pdptrs && (!pae || vcpu->arch.guest_state_protected))
		return -EINVAL;

	ret = __set_sregs_common(vcpu, (struct kvm_sregs *)sregs2,
				 &mmu_reset_needed, !valid_pdptrs);
	if (ret)
		return ret;

	if (valid_pdptrs) {
		for (i = 0; i < 4 ; i++)
			kvm_pdptr_write(vcpu, i, sregs2->pdptrs[i]);

		kvm_register_mark_dirty(vcpu, VCPU_EXREG_PDPTR);
		mmu_reset_needed = 1;
		vcpu->arch.pdptrs_from_userspace = true;
	}
	if (mmu_reset_needed)
		kvm_mmu_reset_context(vcpu);
	return 0;
}

int kvm_arch_vcpu_ioctl_set_sregs(struct kvm_vcpu *vcpu,
				  struct kvm_sregs *sregs)
{
	int ret;

	vcpu_load(vcpu);
	ret = __set_sregs(vcpu, sregs);
	vcpu_put(vcpu);
	return ret;
}

static void kvm_arch_vcpu_guestdbg_update_apicv_inhibit(struct kvm *kvm)
{
	bool set = false;
	struct kvm_vcpu *vcpu;
	unsigned long i;

	down_write(&kvm->arch.apicv_update_lock);

	kvm_for_each_vcpu(i, vcpu, kvm) {
		if (vcpu->guest_debug & KVM_GUESTDBG_BLOCKIRQ) {
			set = true;
			break;
		}
	}
	__kvm_set_or_clear_apicv_inhibit(kvm, APICV_INHIBIT_REASON_BLOCKIRQ, set);
	up_write(&kvm->arch.apicv_update_lock);
}

int kvm_arch_vcpu_ioctl_set_guest_debug(struct kvm_vcpu *vcpu,
					struct kvm_guest_debug *dbg)
{
	unsigned long rflags;
	int i, r;

	if (vcpu->arch.guest_state_protected)
		return -EINVAL;

	vcpu_load(vcpu);

	if (dbg->control & (KVM_GUESTDBG_INJECT_DB | KVM_GUESTDBG_INJECT_BP)) {
		r = -EBUSY;
		if (vcpu->arch.exception.pending)
			goto out;
		if (dbg->control & KVM_GUESTDBG_INJECT_DB)
			kvm_queue_exception(vcpu, DB_VECTOR);
		else
			kvm_queue_exception(vcpu, BP_VECTOR);
	}

	/*
	 * Read rflags as long as potentially injected trace flags are still
	 * filtered out.
	 */
	rflags = kvm_get_rflags(vcpu);

	vcpu->guest_debug = dbg->control;
	if (!(vcpu->guest_debug & KVM_GUESTDBG_ENABLE))
		vcpu->guest_debug = 0;

	if (vcpu->guest_debug & KVM_GUESTDBG_USE_HW_BP) {
		for (i = 0; i < KVM_NR_DB_REGS; ++i)
			vcpu->arch.eff_db[i] = dbg->arch.debugreg[i];
		vcpu->arch.guest_debug_dr7 = dbg->arch.debugreg[7];
	} else {
		for (i = 0; i < KVM_NR_DB_REGS; i++)
			vcpu->arch.eff_db[i] = vcpu->arch.db[i];
	}
	kvm_update_dr7(vcpu);

	if (vcpu->guest_debug & KVM_GUESTDBG_SINGLESTEP)
		vcpu->arch.singlestep_rip = kvm_get_linear_rip(vcpu);

	/*
	 * Trigger an rflags update that will inject or remove the trace
	 * flags.
	 */
	kvm_set_rflags(vcpu, rflags);

	static_call(kvm_x86_update_exception_bitmap)(vcpu);

	kvm_arch_vcpu_guestdbg_update_apicv_inhibit(vcpu->kvm);

	r = 0;

out:
	vcpu_put(vcpu);
	return r;
}

/*
 * Translate a guest virtual address to a guest physical address.
 */
int kvm_arch_vcpu_ioctl_translate(struct kvm_vcpu *vcpu,
				    struct kvm_translation *tr)
{
	unsigned long vaddr = tr->linear_address;
	gpa_t gpa;
	int idx;

	vcpu_load(vcpu);

	idx = srcu_read_lock(&vcpu->kvm->srcu);
	gpa = kvm_mmu_gva_to_gpa_system(vcpu, vaddr, NULL);
	srcu_read_unlock(&vcpu->kvm->srcu, idx);
	tr->physical_address = gpa;
	tr->valid = gpa != UNMAPPED_GVA;
	tr->writeable = 1;
	tr->usermode = 0;

	vcpu_put(vcpu);
	return 0;
}

int kvm_arch_vcpu_ioctl_get_fpu(struct kvm_vcpu *vcpu, struct kvm_fpu *fpu)
{
	struct fxregs_state *fxsave;

	if (fpstate_is_confidential(&vcpu->arch.guest_fpu))
		return 0;

	vcpu_load(vcpu);

	fxsave = &vcpu->arch.guest_fpu.fpstate->regs.fxsave;
	memcpy(fpu->fpr, fxsave->st_space, 128);
	fpu->fcw = fxsave->cwd;
	fpu->fsw = fxsave->swd;
	fpu->ftwx = fxsave->twd;
	fpu->last_opcode = fxsave->fop;
	fpu->last_ip = fxsave->rip;
	fpu->last_dp = fxsave->rdp;
	memcpy(fpu->xmm, fxsave->xmm_space, sizeof(fxsave->xmm_space));

	vcpu_put(vcpu);
	return 0;
}

int kvm_arch_vcpu_ioctl_set_fpu(struct kvm_vcpu *vcpu, struct kvm_fpu *fpu)
{
	struct fxregs_state *fxsave;

	if (fpstate_is_confidential(&vcpu->arch.guest_fpu))
		return 0;

	vcpu_load(vcpu);

	fxsave = &vcpu->arch.guest_fpu.fpstate->regs.fxsave;

	memcpy(fxsave->st_space, fpu->fpr, 128);
	fxsave->cwd = fpu->fcw;
	fxsave->swd = fpu->fsw;
	fxsave->twd = fpu->ftwx;
	fxsave->fop = fpu->last_opcode;
	fxsave->rip = fpu->last_ip;
	fxsave->rdp = fpu->last_dp;
	memcpy(fxsave->xmm_space, fpu->xmm, sizeof(fxsave->xmm_space));

	vcpu_put(vcpu);
	return 0;
}

static void store_regs(struct kvm_vcpu *vcpu)
{
	BUILD_BUG_ON(sizeof(struct kvm_sync_regs) > SYNC_REGS_SIZE_BYTES);

	if (vcpu->run->kvm_valid_regs & KVM_SYNC_X86_REGS)
		__get_regs(vcpu, &vcpu->run->s.regs.regs);

	if (vcpu->run->kvm_valid_regs & KVM_SYNC_X86_SREGS)
		__get_sregs(vcpu, &vcpu->run->s.regs.sregs);

	if (vcpu->run->kvm_valid_regs & KVM_SYNC_X86_EVENTS)
		kvm_vcpu_ioctl_x86_get_vcpu_events(
				vcpu, &vcpu->run->s.regs.events);
}

static int sync_regs(struct kvm_vcpu *vcpu)
{
	if (vcpu->run->kvm_dirty_regs & KVM_SYNC_X86_REGS) {
		__set_regs(vcpu, &vcpu->run->s.regs.regs);
		vcpu->run->kvm_dirty_regs &= ~KVM_SYNC_X86_REGS;
	}
	if (vcpu->run->kvm_dirty_regs & KVM_SYNC_X86_SREGS) {
		if (__set_sregs(vcpu, &vcpu->run->s.regs.sregs))
			return -EINVAL;
		vcpu->run->kvm_dirty_regs &= ~KVM_SYNC_X86_SREGS;
	}
	if (vcpu->run->kvm_dirty_regs & KVM_SYNC_X86_EVENTS) {
		if (kvm_vcpu_ioctl_x86_set_vcpu_events(
				vcpu, &vcpu->run->s.regs.events))
			return -EINVAL;
		vcpu->run->kvm_dirty_regs &= ~KVM_SYNC_X86_EVENTS;
	}

	return 0;
}

int kvm_arch_vcpu_precreate(struct kvm *kvm, unsigned int id)
{
	if (kvm_check_tsc_unstable() && atomic_read(&kvm->online_vcpus) != 0)
		pr_warn_once("kvm: SMP vm created on host with unstable TSC; "
			     "guest TSC will not be reliable\n");

	return 0;
}

int kvm_arch_vcpu_create(struct kvm_vcpu *vcpu)
{
	struct page *page;
	int r;

	vcpu->arch.last_vmentry_cpu = -1;
	vcpu->arch.regs_avail = ~0;
	vcpu->arch.regs_dirty = ~0;

	if (!irqchip_in_kernel(vcpu->kvm) || kvm_vcpu_is_reset_bsp(vcpu))
		vcpu->arch.mp_state = KVM_MP_STATE_RUNNABLE;
	else
		vcpu->arch.mp_state = KVM_MP_STATE_UNINITIALIZED;

	r = kvm_mmu_create(vcpu);
	if (r < 0)
		return r;

	if (irqchip_in_kernel(vcpu->kvm)) {
		r = kvm_create_lapic(vcpu, lapic_timer_advance_ns);
		if (r < 0)
			goto fail_mmu_destroy;
		if (kvm_apicv_activated(vcpu->kvm))
			vcpu->arch.apicv_active = true;
	} else
		static_branch_inc(&kvm_has_noapic_vcpu);

	r = -ENOMEM;

	page = alloc_page(GFP_KERNEL_ACCOUNT | __GFP_ZERO);
	if (!page)
		goto fail_free_lapic;
	vcpu->arch.pio_data = page_address(page);

	vcpu->arch.mce_banks = kzalloc(KVM_MAX_MCE_BANKS * sizeof(u64) * 4,
				       GFP_KERNEL_ACCOUNT);
	if (!vcpu->arch.mce_banks)
		goto fail_free_pio_data;
	vcpu->arch.mcg_cap = KVM_MAX_MCE_BANKS;

	if (!zalloc_cpumask_var(&vcpu->arch.wbinvd_dirty_mask,
				GFP_KERNEL_ACCOUNT))
		goto fail_free_mce_banks;

	if (!alloc_emulate_ctxt(vcpu))
		goto free_wbinvd_dirty_mask;

	if (!fpu_alloc_guest_fpstate(&vcpu->arch.guest_fpu)) {
		pr_err("kvm: failed to allocate vcpu's fpu\n");
		goto free_emulate_ctxt;
	}

	vcpu->arch.maxphyaddr = cpuid_query_maxphyaddr(vcpu);
	vcpu->arch.reserved_gpa_bits = kvm_vcpu_reserved_gpa_bits_raw(vcpu);

	vcpu->arch.pat = MSR_IA32_CR_PAT_DEFAULT;

	kvm_async_pf_hash_reset(vcpu);
	kvm_pmu_init(vcpu);

	vcpu->arch.pending_external_vector = -1;
	vcpu->arch.preempted_in_kernel = false;

#if IS_ENABLED(CONFIG_HYPERV)
	vcpu->arch.hv_root_tdp = INVALID_PAGE;
#endif

	r = static_call(kvm_x86_vcpu_create)(vcpu);
	if (r)
		goto free_guest_fpu;

	vcpu->arch.arch_capabilities = kvm_get_arch_capabilities();
	vcpu->arch.msr_platform_info = MSR_PLATFORM_INFO_CPUID_FAULT;
	kvm_vcpu_mtrr_init(vcpu);
	vcpu_load(vcpu);
	kvm_set_tsc_khz(vcpu, max_tsc_khz);
	kvm_vcpu_reset(vcpu, false);
	kvm_init_mmu(vcpu);
	vcpu_put(vcpu);
	return 0;

free_guest_fpu:
	fpu_free_guest_fpstate(&vcpu->arch.guest_fpu);
free_emulate_ctxt:
	kmem_cache_free(x86_emulator_cache, vcpu->arch.emulate_ctxt);
free_wbinvd_dirty_mask:
	free_cpumask_var(vcpu->arch.wbinvd_dirty_mask);
fail_free_mce_banks:
	kfree(vcpu->arch.mce_banks);
fail_free_pio_data:
	free_page((unsigned long)vcpu->arch.pio_data);
fail_free_lapic:
	kvm_free_lapic(vcpu);
fail_mmu_destroy:
	kvm_mmu_destroy(vcpu);
	return r;
}

void kvm_arch_vcpu_postcreate(struct kvm_vcpu *vcpu)
{
	struct kvm *kvm = vcpu->kvm;

	if (mutex_lock_killable(&vcpu->mutex))
		return;
	vcpu_load(vcpu);
	kvm_synchronize_tsc(vcpu, 0);
	vcpu_put(vcpu);

	/* poll control enabled by default */
	vcpu->arch.msr_kvm_poll_control = 1;

	mutex_unlock(&vcpu->mutex);

	if (kvmclock_periodic_sync && vcpu->vcpu_idx == 0)
		schedule_delayed_work(&kvm->arch.kvmclock_sync_work,
						KVMCLOCK_SYNC_PERIOD);
}

void kvm_arch_vcpu_destroy(struct kvm_vcpu *vcpu)
{
	int idx;

	kvmclock_reset(vcpu);

	static_call(kvm_x86_vcpu_free)(vcpu);

	kmem_cache_free(x86_emulator_cache, vcpu->arch.emulate_ctxt);
	free_cpumask_var(vcpu->arch.wbinvd_dirty_mask);
	fpu_free_guest_fpstate(&vcpu->arch.guest_fpu);

	kvm_hv_vcpu_uninit(vcpu);
	kvm_pmu_destroy(vcpu);
	kfree(vcpu->arch.mce_banks);
	kvm_free_lapic(vcpu);
	idx = srcu_read_lock(&vcpu->kvm->srcu);
	kvm_mmu_destroy(vcpu);
	srcu_read_unlock(&vcpu->kvm->srcu, idx);
	free_page((unsigned long)vcpu->arch.pio_data);
	kvfree(vcpu->arch.cpuid_entries);
	if (!lapic_in_kernel(vcpu))
		static_branch_dec(&kvm_has_noapic_vcpu);
}

void kvm_vcpu_reset(struct kvm_vcpu *vcpu, bool init_event)
{
	struct kvm_cpuid_entry2 *cpuid_0x1;
	unsigned long old_cr0 = kvm_read_cr0(vcpu);
	unsigned long new_cr0;

	/*
	 * Several of the "set" flows, e.g. ->set_cr0(), read other registers
	 * to handle side effects.  RESET emulation hits those flows and relies
	 * on emulated/virtualized registers, including those that are loaded
	 * into hardware, to be zeroed at vCPU creation.  Use CRs as a sentinel
	 * to detect improper or missing initialization.
	 */
	WARN_ON_ONCE(!init_event &&
		     (old_cr0 || kvm_read_cr3(vcpu) || kvm_read_cr4(vcpu)));

	kvm_lapic_reset(vcpu, init_event);

	vcpu->arch.hflags = 0;

	vcpu->arch.smi_pending = 0;
	vcpu->arch.smi_count = 0;
	atomic_set(&vcpu->arch.nmi_queued, 0);
	vcpu->arch.nmi_pending = 0;
	vcpu->arch.nmi_injected = false;
	kvm_clear_interrupt_queue(vcpu);
	kvm_clear_exception_queue(vcpu);

	memset(vcpu->arch.db, 0, sizeof(vcpu->arch.db));
	kvm_update_dr0123(vcpu);
	vcpu->arch.dr6 = DR6_ACTIVE_LOW;
	vcpu->arch.dr7 = DR7_FIXED_1;
	kvm_update_dr7(vcpu);

	vcpu->arch.cr2 = 0;

	kvm_make_request(KVM_REQ_EVENT, vcpu);
	vcpu->arch.apf.msr_en_val = 0;
	vcpu->arch.apf.msr_int_val = 0;
	vcpu->arch.st.msr_val = 0;

	kvmclock_reset(vcpu);

	kvm_clear_async_pf_completion_queue(vcpu);
	kvm_async_pf_hash_reset(vcpu);
	vcpu->arch.apf.halted = false;

	if (vcpu->arch.guest_fpu.fpstate && kvm_mpx_supported()) {
		struct fpstate *fpstate = vcpu->arch.guest_fpu.fpstate;

		/*
		 * To avoid have the INIT path from kvm_apic_has_events() that be
		 * called with loaded FPU and does not let userspace fix the state.
		 */
		if (init_event)
			kvm_put_guest_fpu(vcpu);

		fpstate_clear_xstate_component(fpstate, XFEATURE_BNDREGS);
		fpstate_clear_xstate_component(fpstate, XFEATURE_BNDCSR);

		if (init_event)
			kvm_load_guest_fpu(vcpu);
	}

	if (!init_event) {
		kvm_pmu_reset(vcpu);
		vcpu->arch.smbase = 0x30000;

		vcpu->arch.msr_misc_features_enables = 0;

		__kvm_set_xcr(vcpu, 0, XFEATURE_MASK_FP);
		__kvm_set_msr(vcpu, MSR_IA32_XSS, 0, true);
	}

	/* All GPRs except RDX (handled below) are zeroed on RESET/INIT. */
	memset(vcpu->arch.regs, 0, sizeof(vcpu->arch.regs));
	kvm_register_mark_dirty(vcpu, VCPU_REGS_RSP);

	/*
	 * Fall back to KVM's default Family/Model/Stepping of 0x600 (P6/Athlon)
	 * if no CPUID match is found.  Note, it's impossible to get a match at
	 * RESET since KVM emulates RESET before exposing the vCPU to userspace,
	 * i.e. it's impossible for kvm_find_cpuid_entry() to find a valid entry
	 * on RESET.  But, go through the motions in case that's ever remedied.
	 */
	cpuid_0x1 = kvm_find_cpuid_entry(vcpu, 1, 0);
	kvm_rdx_write(vcpu, cpuid_0x1 ? cpuid_0x1->eax : 0x600);

	static_call(kvm_x86_vcpu_reset)(vcpu, init_event);

	kvm_set_rflags(vcpu, X86_EFLAGS_FIXED);
	kvm_rip_write(vcpu, 0xfff0);

	vcpu->arch.cr3 = 0;
	kvm_register_mark_dirty(vcpu, VCPU_EXREG_CR3);

	/*
	 * CR0.CD/NW are set on RESET, preserved on INIT.  Note, some versions
	 * of Intel's SDM list CD/NW as being set on INIT, but they contradict
	 * (or qualify) that with a footnote stating that CD/NW are preserved.
	 */
	new_cr0 = X86_CR0_ET;
	if (init_event)
		new_cr0 |= (old_cr0 & (X86_CR0_NW | X86_CR0_CD));
	else
		new_cr0 |= X86_CR0_NW | X86_CR0_CD;

	static_call(kvm_x86_set_cr0)(vcpu, new_cr0);
	static_call(kvm_x86_set_cr4)(vcpu, 0);
	static_call(kvm_x86_set_efer)(vcpu, 0);
	static_call(kvm_x86_update_exception_bitmap)(vcpu);

	/*
	 * On the standard CR0/CR4/EFER modification paths, there are several
	 * complex conditions determining whether the MMU has to be reset and/or
	 * which PCIDs have to be flushed.  However, CR0.WP and the paging-related
	 * bits in CR4 and EFER are irrelevant if CR0.PG was '0'; and a reset+flush
	 * is needed anyway if CR0.PG was '1' (which can only happen for INIT, as
	 * CR0 will be '0' prior to RESET).  So we only need to check CR0.PG here.
	 */
	if (old_cr0 & X86_CR0_PG) {
		kvm_make_request(KVM_REQ_TLB_FLUSH_GUEST, vcpu);
		kvm_mmu_reset_context(vcpu);
	}

	/*
	 * Intel's SDM states that all TLB entries are flushed on INIT.  AMD's
	 * APM states the TLBs are untouched by INIT, but it also states that
	 * the TLBs are flushed on "External initialization of the processor."
	 * Flush the guest TLB regardless of vendor, there is no meaningful
	 * benefit in relying on the guest to flush the TLB immediately after
	 * INIT.  A spurious TLB flush is benign and likely negligible from a
	 * performance perspective.
	 */
	if (init_event)
		kvm_make_request(KVM_REQ_TLB_FLUSH_GUEST, vcpu);
}
EXPORT_SYMBOL_GPL(kvm_vcpu_reset);

void kvm_vcpu_deliver_sipi_vector(struct kvm_vcpu *vcpu, u8 vector)
{
	struct kvm_segment cs;

	kvm_get_segment(vcpu, &cs, VCPU_SREG_CS);
	cs.selector = vector << 8;
	cs.base = vector << 12;
	kvm_set_segment(vcpu, &cs, VCPU_SREG_CS);
	kvm_rip_write(vcpu, 0);
}
EXPORT_SYMBOL_GPL(kvm_vcpu_deliver_sipi_vector);

int kvm_arch_hardware_enable(void)
{
	struct kvm *kvm;
	struct kvm_vcpu *vcpu;
	unsigned long i;
	int ret;
	u64 local_tsc;
	u64 max_tsc = 0;
	bool stable, backwards_tsc = false;

	kvm_user_return_msr_cpu_online();
	ret = static_call(kvm_x86_hardware_enable)();
	if (ret != 0)
		return ret;

	local_tsc = rdtsc();
	stable = !kvm_check_tsc_unstable();
	list_for_each_entry(kvm, &vm_list, vm_list) {
		kvm_for_each_vcpu(i, vcpu, kvm) {
			if (!stable && vcpu->cpu == smp_processor_id())
				kvm_make_request(KVM_REQ_CLOCK_UPDATE, vcpu);
			if (stable && vcpu->arch.last_host_tsc > local_tsc) {
				backwards_tsc = true;
				if (vcpu->arch.last_host_tsc > max_tsc)
					max_tsc = vcpu->arch.last_host_tsc;
			}
		}
	}

	/*
	 * Sometimes, even reliable TSCs go backwards.  This happens on
	 * platforms that reset TSC during suspend or hibernate actions, but
	 * maintain synchronization.  We must compensate.  Fortunately, we can
	 * detect that condition here, which happens early in CPU bringup,
	 * before any KVM threads can be running.  Unfortunately, we can't
	 * bring the TSCs fully up to date with real time, as we aren't yet far
	 * enough into CPU bringup that we know how much real time has actually
	 * elapsed; our helper function, ktime_get_boottime_ns() will be using boot
	 * variables that haven't been updated yet.
	 *
	 * So we simply find the maximum observed TSC above, then record the
	 * adjustment to TSC in each VCPU.  When the VCPU later gets loaded,
	 * the adjustment will be applied.  Note that we accumulate
	 * adjustments, in case multiple suspend cycles happen before some VCPU
	 * gets a chance to run again.  In the event that no KVM threads get a
	 * chance to run, we will miss the entire elapsed period, as we'll have
	 * reset last_host_tsc, so VCPUs will not have the TSC adjusted and may
	 * loose cycle time.  This isn't too big a deal, since the loss will be
	 * uniform across all VCPUs (not to mention the scenario is extremely
	 * unlikely). It is possible that a second hibernate recovery happens
	 * much faster than a first, causing the observed TSC here to be
	 * smaller; this would require additional padding adjustment, which is
	 * why we set last_host_tsc to the local tsc observed here.
	 *
	 * N.B. - this code below runs only on platforms with reliable TSC,
	 * as that is the only way backwards_tsc is set above.  Also note
	 * that this runs for ALL vcpus, which is not a bug; all VCPUs should
	 * have the same delta_cyc adjustment applied if backwards_tsc
	 * is detected.  Note further, this adjustment is only done once,
	 * as we reset last_host_tsc on all VCPUs to stop this from being
	 * called multiple times (one for each physical CPU bringup).
	 *
	 * Platforms with unreliable TSCs don't have to deal with this, they
	 * will be compensated by the logic in vcpu_load, which sets the TSC to
	 * catchup mode.  This will catchup all VCPUs to real time, but cannot
	 * guarantee that they stay in perfect synchronization.
	 */
	if (backwards_tsc) {
		u64 delta_cyc = max_tsc - local_tsc;
		list_for_each_entry(kvm, &vm_list, vm_list) {
			kvm->arch.backwards_tsc_observed = true;
			kvm_for_each_vcpu(i, vcpu, kvm) {
				vcpu->arch.tsc_offset_adjustment += delta_cyc;
				vcpu->arch.last_host_tsc = local_tsc;
				kvm_make_request(KVM_REQ_MASTERCLOCK_UPDATE, vcpu);
			}

			/*
			 * We have to disable TSC offset matching.. if you were
			 * booting a VM while issuing an S4 host suspend....
			 * you may have some problem.  Solving this issue is
			 * left as an exercise to the reader.
			 */
			kvm->arch.last_tsc_nsec = 0;
			kvm->arch.last_tsc_write = 0;
		}

	}
	return 0;
}

void kvm_arch_hardware_disable(void)
{
	static_call(kvm_x86_hardware_disable)();
	drop_user_return_notifiers();
}

int kvm_arch_hardware_setup(void *opaque)
{
	struct kvm_x86_init_ops *ops = opaque;
	int r;

	rdmsrl_safe(MSR_EFER, &host_efer);

	if (boot_cpu_has(X86_FEATURE_XSAVES))
		rdmsrl(MSR_IA32_XSS, host_xss);

	r = ops->hardware_setup();
	if (r != 0)
		return r;

	memcpy(&kvm_x86_ops, ops->runtime_ops, sizeof(kvm_x86_ops));
	kvm_ops_static_call_update();

	kvm_register_perf_callbacks(ops->handle_intel_pt_intr);

	if (!kvm_cpu_cap_has(X86_FEATURE_XSAVES))
		supported_xss = 0;

#define __kvm_cpu_cap_has(UNUSED_, f) kvm_cpu_cap_has(f)
	cr4_reserved_bits = __cr4_reserved_bits(__kvm_cpu_cap_has, UNUSED_);
#undef __kvm_cpu_cap_has

	if (kvm_has_tsc_control) {
		/*
		 * Make sure the user can only configure tsc_khz values that
		 * fit into a signed integer.
		 * A min value is not calculated because it will always
		 * be 1 on all machines.
		 */
		u64 max = min(0x7fffffffULL,
			      __scale_tsc(kvm_max_tsc_scaling_ratio, tsc_khz));
		kvm_max_guest_tsc_khz = max;
	}
	kvm_default_tsc_scaling_ratio = 1ULL << kvm_tsc_scaling_ratio_frac_bits;
	kvm_init_msr_list();
	return 0;
}

void kvm_arch_hardware_unsetup(void)
{
	kvm_unregister_perf_callbacks();

	static_call(kvm_x86_hardware_unsetup)();
}

int kvm_arch_check_processor_compat(void *opaque)
{
	struct cpuinfo_x86 *c = &cpu_data(smp_processor_id());
	struct kvm_x86_init_ops *ops = opaque;

	WARN_ON(!irqs_disabled());

	if (__cr4_reserved_bits(cpu_has, c) !=
	    __cr4_reserved_bits(cpu_has, &boot_cpu_data))
		return -EIO;

	return ops->check_processor_compatibility();
}

bool kvm_vcpu_is_reset_bsp(struct kvm_vcpu *vcpu)
{
	return vcpu->kvm->arch.bsp_vcpu_id == vcpu->vcpu_id;
}
EXPORT_SYMBOL_GPL(kvm_vcpu_is_reset_bsp);

bool kvm_vcpu_is_bsp(struct kvm_vcpu *vcpu)
{
	return (vcpu->arch.apic_base & MSR_IA32_APICBASE_BSP) != 0;
}

__read_mostly DEFINE_STATIC_KEY_FALSE(kvm_has_noapic_vcpu);
EXPORT_SYMBOL_GPL(kvm_has_noapic_vcpu);

void kvm_arch_sched_in(struct kvm_vcpu *vcpu, int cpu)
{
	struct kvm_pmu *pmu = vcpu_to_pmu(vcpu);

	vcpu->arch.l1tf_flush_l1d = true;
	if (pmu->version && unlikely(pmu->event_count)) {
		pmu->need_cleanup = true;
		kvm_make_request(KVM_REQ_PMU, vcpu);
	}
	static_call(kvm_x86_sched_in)(vcpu, cpu);
}

void kvm_arch_free_vm(struct kvm *kvm)
{
	kfree(to_kvm_hv(kvm)->hv_pa_pg);
	__kvm_arch_free_vm(kvm);
}


int kvm_arch_init_vm(struct kvm *kvm, unsigned long type)
{
	int ret;
	unsigned long flags;

	if (type)
	    /*只支持type为0的vm*/
		return -EINVAL;

	ret = kvm_page_track_init(kvm);
	if (ret)
		goto out;

	ret = kvm_mmu_init_vm(kvm);
	if (ret)
		goto out_page_track;

	INIT_HLIST_HEAD(&kvm->arch.mask_notifier_list);
	INIT_LIST_HEAD(&kvm->arch.assigned_dev_head);
	atomic_set(&kvm->arch.noncoherent_dma_count, 0);

	/* Reserve bit 0 of irq_sources_bitmap for userspace irq source */
	set_bit(KVM_USERSPACE_IRQ_SOURCE_ID, &kvm->arch.irq_sources_bitmap);
	/* Reserve bit 1 of irq_sources_bitmap for irqfd-resampler */
	set_bit(KVM_IRQFD_RESAMPLE_IRQ_SOURCE_ID,
		&kvm->arch.irq_sources_bitmap);

	raw_spin_lock_init(&kvm->arch.tsc_write_lock);
	mutex_init(&kvm->arch.apic_map_lock);
	seqcount_raw_spinlock_init(&kvm->arch.pvclock_sc, &kvm->arch.tsc_write_lock);
	kvm->arch.kvmclock_offset = -get_kvmclock_base_ns();

	raw_spin_lock_irqsave(&kvm->arch.tsc_write_lock, flags);
	pvclock_update_vm_gtod_copy(kvm);
	raw_spin_unlock_irqrestore(&kvm->arch.tsc_write_lock, flags);

	kvm->arch.guest_can_read_msr_platform_info = true;
	kvm->arch.enable_pmu = enable_pmu;

#if IS_ENABLED(CONFIG_HYPERV)
	spin_lock_init(&kvm->arch.hv_root_tdp_lock);
	kvm->arch.hv_root_tdp = INVALID_PAGE;
#endif

	INIT_DELAYED_WORK(&kvm->arch.kvmclock_update_work, kvmclock_update_fn);
	INIT_DELAYED_WORK(&kvm->arch.kvmclock_sync_work, kvmclock_sync_fn);

	kvm_apicv_init(kvm);
	kvm_hv_init_vm(kvm);
	kvm_xen_init_vm(kvm);

	return static_call(kvm_x86_vm_init)(kvm);

out_page_track:
	kvm_page_track_cleanup(kvm);
out:
	return ret;
}

int kvm_arch_post_init_vm(struct kvm *kvm)
{
	return kvm_mmu_post_init_vm(kvm);
}

static void kvm_unload_vcpu_mmu(struct kvm_vcpu *vcpu)
{
	vcpu_load(vcpu);
	kvm_mmu_unload(vcpu);
	vcpu_put(vcpu);
}

static void kvm_free_vcpus(struct kvm *kvm)
{
	unsigned long i;
	struct kvm_vcpu *vcpu;

	/*
	 * Unpin any mmu pages first.
	 */
	kvm_for_each_vcpu(i, vcpu, kvm) {
		kvm_clear_async_pf_completion_queue(vcpu);
		kvm_unload_vcpu_mmu(vcpu);
	}

	kvm_destroy_vcpus(kvm);
}

void kvm_arch_sync_events(struct kvm *kvm)
{
	cancel_delayed_work_sync(&kvm->arch.kvmclock_sync_work);
	cancel_delayed_work_sync(&kvm->arch.kvmclock_update_work);
	kvm_free_pit(kvm);
}

/**
 * __x86_set_memory_region: Setup KVM internal memory slot
 *
 * @kvm: the kvm pointer to the VM.
 * @id: the slot ID to setup.
 * @gpa: the GPA to install the slot (unused when @size == 0).
 * @size: the size of the slot. Set to zero to uninstall a slot.
 *
 * This function helps to setup a KVM internal memory slot.  Specify
 * @size > 0 to install a new slot, while @size == 0 to uninstall a
 * slot.  The return code can be one of the following:
 *
 *   HVA:           on success (uninstall will return a bogus HVA)
 *   -errno:        on error
 *
 * The caller should always use IS_ERR() to check the return value
 * before use.  Note, the KVM internal memory slots are guaranteed to
 * remain valid and unchanged until the VM is destroyed, i.e., the
 * GPA->HVA translation will not change.  However, the HVA is a user
 * address, i.e. its accessibility is not guaranteed, and must be
 * accessed via __copy_{to,from}_user().
 */
void __user * __x86_set_memory_region(struct kvm *kvm, int id, gpa_t gpa,
				      u32 size)
{
	int i, r;
	unsigned long hva, old_npages;
	struct kvm_memslots *slots = kvm_memslots(kvm);
	struct kvm_memory_slot *slot;

	/* Called with kvm->slots_lock held.  */
	if (WARN_ON(id >= KVM_MEM_SLOTS_NUM))
		return ERR_PTR_USR(-EINVAL);

	slot = id_to_memslot(slots, id);
	if (size) {
		if (slot && slot->npages)
			return ERR_PTR_USR(-EEXIST);

		/*
		 * MAP_SHARED to prevent internal slot pages from being moved
		 * by fork()/COW.
		 */
		hva = vm_mmap(NULL, 0, size, PROT_READ | PROT_WRITE,
			      MAP_SHARED | MAP_ANONYMOUS, 0);
		if (IS_ERR((void *)hva))
			return (void __user *)hva;
	} else {
		if (!slot || !slot->npages)
			return NULL;

		old_npages = slot->npages;
		hva = slot->userspace_addr;
	}

	for (i = 0; i < KVM_ADDRESS_SPACE_NUM; i++) {
		struct kvm_userspace_memory_region m;

		m.slot = id | (i << 16);
		m.flags = 0;
		m.guest_phys_addr = gpa;
		m.userspace_addr = hva;
		m.memory_size = size;
		r = __kvm_set_memory_region(kvm, &m);
		if (r < 0)
			return ERR_PTR_USR(r);
	}

	if (!size)
		vm_munmap(hva, old_npages * PAGE_SIZE);

	return (void __user *)hva;
}
EXPORT_SYMBOL_GPL(__x86_set_memory_region);

void kvm_arch_pre_destroy_vm(struct kvm *kvm)
{
	kvm_mmu_pre_destroy_vm(kvm);
}

void kvm_arch_destroy_vm(struct kvm *kvm)
{
	if (current->mm == kvm->mm) {
		/*
		 * Free memory regions allocated on behalf of userspace,
		 * unless the the memory map has changed due to process exit
		 * or fd copying.
		 */
		mutex_lock(&kvm->slots_lock);
		__x86_set_memory_region(kvm, APIC_ACCESS_PAGE_PRIVATE_MEMSLOT,
					0, 0);
		__x86_set_memory_region(kvm, IDENTITY_PAGETABLE_PRIVATE_MEMSLOT,
					0, 0);
		__x86_set_memory_region(kvm, TSS_PRIVATE_MEMSLOT, 0, 0);
		mutex_unlock(&kvm->slots_lock);
	}
	static_call_cond(kvm_x86_vm_destroy)(kvm);
	kvm_free_msr_filter(srcu_dereference_check(kvm->arch.msr_filter, &kvm->srcu, 1));
	kvm_pic_destroy(kvm);
	kvm_ioapic_destroy(kvm);
	kvm_free_vcpus(kvm);
	kvfree(rcu_dereference_check(kvm->arch.apic_map, 1));
	kfree(srcu_dereference_check(kvm->arch.pmu_event_filter, &kvm->srcu, 1));
	kvm_mmu_uninit_vm(kvm);
	kvm_page_track_cleanup(kvm);
	kvm_xen_destroy_vm(kvm);
	kvm_hv_destroy_vm(kvm);
}

static void memslot_rmap_free(struct kvm_memory_slot *slot)
{
	int i;

	for (i = 0; i < KVM_NR_PAGE_SIZES; ++i) {
		kvfree(slot->arch.rmap[i]);
		slot->arch.rmap[i] = NULL;
	}
}

void kvm_arch_free_memslot(struct kvm *kvm, struct kvm_memory_slot *slot)
{
	int i;

	memslot_rmap_free(slot);

	for (i = 1; i < KVM_NR_PAGE_SIZES; ++i) {
		kvfree(slot->arch.lpage_info[i - 1]);
		slot->arch.lpage_info[i - 1] = NULL;
	}

	kvm_page_track_free_memslot(slot);
}

int memslot_rmap_alloc(struct kvm_memory_slot *slot, unsigned long npages)
{
	const int sz = sizeof(*slot->arch.rmap[0]);
	int i;

	for (i = 0; i < KVM_NR_PAGE_SIZES; ++i) {
		int level = i + 1;
		int lpages = __kvm_mmu_slot_lpages(slot, npages, level);

		if (slot->arch.rmap[i])
			continue;

		slot->arch.rmap[i] = __vcalloc(lpages, sz, GFP_KERNEL_ACCOUNT);
		if (!slot->arch.rmap[i]) {
			memslot_rmap_free(slot);
			return -ENOMEM;
		}
	}

	return 0;
}

static int kvm_alloc_memslot_metadata(struct kvm *kvm,
				      struct kvm_memory_slot *slot)
{
	unsigned long npages = slot->npages;
	int i, r;

	/*
	 * Clear out the previous array pointers for the KVM_MR_MOVE case.  The
	 * old arrays will be freed by __kvm_set_memory_region() if installing
	 * the new memslot is successful.
	 */
	memset(&slot->arch, 0, sizeof(slot->arch));

	if (kvm_memslots_have_rmaps(kvm)) {
		r = memslot_rmap_alloc(slot, npages);
		if (r)
			return r;
	}

	for (i = 1; i < KVM_NR_PAGE_SIZES; ++i) {
		struct kvm_lpage_info *linfo;
		unsigned long ugfn;
		int lpages;
		int level = i + 1;

		lpages = __kvm_mmu_slot_lpages(slot, npages, level);

		linfo = __vcalloc(lpages, sizeof(*linfo), GFP_KERNEL_ACCOUNT);
		if (!linfo)
			goto out_free;

		slot->arch.lpage_info[i - 1] = linfo;

		if (slot->base_gfn & (KVM_PAGES_PER_HPAGE(level) - 1))
			linfo[0].disallow_lpage = 1;
		if ((slot->base_gfn + npages) & (KVM_PAGES_PER_HPAGE(level) - 1))
			linfo[lpages - 1].disallow_lpage = 1;
		ugfn = slot->userspace_addr >> PAGE_SHIFT;
		/*
		 * If the gfn and userspace address are not aligned wrt each
		 * other, disable large page support for this slot.
		 */
		if ((slot->base_gfn ^ ugfn) & (KVM_PAGES_PER_HPAGE(level) - 1)) {
			unsigned long j;

			for (j = 0; j < lpages; ++j)
				linfo[j].disallow_lpage = 1;
		}
	}

	if (kvm_page_track_create_memslot(kvm, slot, npages))
		goto out_free;

	return 0;

out_free:
	memslot_rmap_free(slot);

	for (i = 1; i < KVM_NR_PAGE_SIZES; ++i) {
		kvfree(slot->arch.lpage_info[i - 1]);
		slot->arch.lpage_info[i - 1] = NULL;
	}
	return -ENOMEM;
}

void kvm_arch_memslots_updated(struct kvm *kvm, u64 gen)
{
	struct kvm_vcpu *vcpu;
	unsigned long i;

	/*
	 * memslots->generation has been incremented.
	 * mmio generation may have reached its maximum value.
	 */
	kvm_mmu_invalidate_mmio_sptes(kvm, gen);

	/* Force re-initialization of steal_time cache */
	kvm_for_each_vcpu(i, vcpu, kvm)
		kvm_vcpu_kick(vcpu);
}

int kvm_arch_prepare_memory_region(struct kvm *kvm,
				   const struct kvm_memory_slot *old,
				   struct kvm_memory_slot *new,
				   enum kvm_mr_change change)
{
	if (change == KVM_MR_CREATE || change == KVM_MR_MOVE)
		return kvm_alloc_memslot_metadata(kvm, new);

	if (change == KVM_MR_FLAGS_ONLY)
		memcpy(&new->arch, &old->arch, sizeof(old->arch));
	else if (WARN_ON_ONCE(change != KVM_MR_DELETE))
		return -EIO;

	return 0;
}


static void kvm_mmu_update_cpu_dirty_logging(struct kvm *kvm, bool enable)
{
	struct kvm_arch *ka = &kvm->arch;

	if (!kvm_x86_ops.cpu_dirty_log_size)
		return;

	if ((enable && ++ka->cpu_dirty_logging_count == 1) ||
	    (!enable && --ka->cpu_dirty_logging_count == 0))
		kvm_make_all_cpus_request(kvm, KVM_REQ_UPDATE_CPU_DIRTY_LOGGING);

	WARN_ON_ONCE(ka->cpu_dirty_logging_count < 0);
}

static void kvm_mmu_slot_apply_flags(struct kvm *kvm,
				     struct kvm_memory_slot *old,
				     const struct kvm_memory_slot *new,
				     enum kvm_mr_change change)
{
	u32 old_flags = old ? old->flags : 0;
	u32 new_flags = new ? new->flags : 0;
	bool log_dirty_pages = new_flags & KVM_MEM_LOG_DIRTY_PAGES;

	/*
	 * Update CPU dirty logging if dirty logging is being toggled.  This
	 * applies to all operations.
	 */
	if ((old_flags ^ new_flags) & KVM_MEM_LOG_DIRTY_PAGES)
		kvm_mmu_update_cpu_dirty_logging(kvm, log_dirty_pages);

	/*
	 * Nothing more to do for RO slots (which can't be dirtied and can't be
	 * made writable) or CREATE/MOVE/DELETE of a slot.
	 *
	 * For a memslot with dirty logging disabled:
	 * CREATE:      No dirty mappings will already exist.
	 * MOVE/DELETE: The old mappings will already have been cleaned up by
	 *		kvm_arch_flush_shadow_memslot()
	 *
	 * For a memslot with dirty logging enabled:
	 * CREATE:      No shadow pages exist, thus nothing to write-protect
	 *		and no dirty bits to clear.
	 * MOVE/DELETE: The old mappings will already have been cleaned up by
	 *		kvm_arch_flush_shadow_memslot().
	 */
	if ((change != KVM_MR_FLAGS_ONLY) || (new_flags & KVM_MEM_READONLY))
		return;

	/*
	 * READONLY and non-flags changes were filtered out above, and the only
	 * other flag is LOG_DIRTY_PAGES, i.e. something is wrong if dirty
	 * logging isn't being toggled on or off.
	 */
	if (WARN_ON_ONCE(!((old_flags ^ new_flags) & KVM_MEM_LOG_DIRTY_PAGES)))
		return;

	if (!log_dirty_pages) {
		/*
		 * Dirty logging tracks sptes in 4k granularity, meaning that
		 * large sptes have to be split.  If live migration succeeds,
		 * the guest in the source machine will be destroyed and large
		 * sptes will be created in the destination.  However, if the
		 * guest continues to run in the source machine (for example if
		 * live migration fails), small sptes will remain around and
		 * cause bad performance.
		 *
		 * Scan sptes if dirty logging has been stopped, dropping those
		 * which can be collapsed into a single large-page spte.  Later
		 * page faults will create the large-page sptes.
		 */
		kvm_mmu_zap_collapsible_sptes(kvm, new);
	} else {
		/*
		 * Initially-all-set does not require write protecting any page,
		 * because they're all assumed to be dirty.
		 */
		if (kvm_dirty_log_manual_protect_and_init_set(kvm))
			return;

		if (READ_ONCE(eager_page_split))
			kvm_mmu_slot_try_split_huge_pages(kvm, new, PG_LEVEL_4K);

		if (kvm_x86_ops.cpu_dirty_log_size) {
			kvm_mmu_slot_leaf_clear_dirty(kvm, new);
			kvm_mmu_slot_remove_write_access(kvm, new, PG_LEVEL_2M);
		} else {
			kvm_mmu_slot_remove_write_access(kvm, new, PG_LEVEL_4K);
		}
	}
}

void kvm_arch_commit_memory_region(struct kvm *kvm,
				struct kvm_memory_slot *old,
				const struct kvm_memory_slot *new,
				enum kvm_mr_change change)
{
	if (!kvm->arch.n_requested_mmu_pages &&
	    (change == KVM_MR_CREATE || change == KVM_MR_DELETE)) {
		unsigned long nr_mmu_pages;

		nr_mmu_pages = kvm->nr_memslot_pages / KVM_MEMSLOT_PAGES_TO_MMU_PAGES_RATIO;
		nr_mmu_pages = max(nr_mmu_pages, KVM_MIN_ALLOC_MMU_PAGES);
		kvm_mmu_change_mmu_pages(kvm, nr_mmu_pages);
	}

	kvm_mmu_slot_apply_flags(kvm, old, new, change);

	/* Free the arrays associated with the old memslot. */
	if (change == KVM_MR_MOVE)
		kvm_arch_free_memslot(kvm, old);
}

void kvm_arch_flush_shadow_all(struct kvm *kvm)
{
	kvm_mmu_zap_all(kvm);
}

void kvm_arch_flush_shadow_memslot(struct kvm *kvm,
				   struct kvm_memory_slot *slot)
{
	kvm_page_track_flush_slot(kvm, slot);
}

static inline bool kvm_guest_apic_has_interrupt(struct kvm_vcpu *vcpu)
{
	return (is_guest_mode(vcpu) &&
		static_call(kvm_x86_guest_apic_has_interrupt)(vcpu));
}

static inline bool kvm_vcpu_has_events(struct kvm_vcpu *vcpu)
{
	if (!list_empty_careful(&vcpu->async_pf.done))
		return true;

	if (kvm_apic_has_events(vcpu))
		return true;

	if (vcpu->arch.pv.pv_unhalted)
		return true;

	if (vcpu->arch.exception.pending)
		return true;

	if (kvm_test_request(KVM_REQ_NMI, vcpu) ||
	    (vcpu->arch.nmi_pending &&
	     static_call(kvm_x86_nmi_allowed)(vcpu, false)))
		return true;

	if (kvm_test_request(KVM_REQ_SMI, vcpu) ||
	    (vcpu->arch.smi_pending &&
	     static_call(kvm_x86_smi_allowed)(vcpu, false)))
		return true;

	if (kvm_arch_interrupt_allowed(vcpu) &&
	    (kvm_cpu_has_interrupt(vcpu) ||
	    kvm_guest_apic_has_interrupt(vcpu)))
		return true;

	if (kvm_hv_has_stimer_pending(vcpu))
		return true;

	if (is_guest_mode(vcpu) &&
	    kvm_x86_ops.nested_ops->hv_timer_pending &&
	    kvm_x86_ops.nested_ops->hv_timer_pending(vcpu))
		return true;

	return false;
}

int kvm_arch_vcpu_runnable(struct kvm_vcpu *vcpu)
{
	return kvm_vcpu_running(vcpu) || kvm_vcpu_has_events(vcpu);
}

bool kvm_arch_dy_has_pending_interrupt(struct kvm_vcpu *vcpu)
{
	if (vcpu->arch.apicv_active && static_call(kvm_x86_dy_apicv_has_pending_interrupt)(vcpu))
		return true;

	return false;
}

bool kvm_arch_dy_runnable(struct kvm_vcpu *vcpu)
{
	if (READ_ONCE(vcpu->arch.pv.pv_unhalted))
		return true;

	if (kvm_test_request(KVM_REQ_NMI, vcpu) ||
		kvm_test_request(KVM_REQ_SMI, vcpu) ||
		 kvm_test_request(KVM_REQ_EVENT, vcpu))
		return true;

	return kvm_arch_dy_has_pending_interrupt(vcpu);
}

bool kvm_arch_vcpu_in_kernel(struct kvm_vcpu *vcpu)
{
	if (vcpu->arch.guest_state_protected)
		return true;

	return vcpu->arch.preempted_in_kernel;
}

unsigned long kvm_arch_vcpu_get_ip(struct kvm_vcpu *vcpu)
{
	return kvm_rip_read(vcpu);
}

int kvm_arch_vcpu_should_kick(struct kvm_vcpu *vcpu)
{
	return kvm_vcpu_exiting_guest_mode(vcpu) == IN_GUEST_MODE;
}

int kvm_arch_interrupt_allowed(struct kvm_vcpu *vcpu)
{
	return static_call(kvm_x86_interrupt_allowed)(vcpu, false);
}

unsigned long kvm_get_linear_rip(struct kvm_vcpu *vcpu)
{
	/* Can't read the RIP when guest state is protected, just return 0 */
	if (vcpu->arch.guest_state_protected)
		return 0;

	if (is_64_bit_mode(vcpu))
		return kvm_rip_read(vcpu);
	return (u32)(get_segment_base(vcpu, VCPU_SREG_CS) +
		     kvm_rip_read(vcpu));
}
EXPORT_SYMBOL_GPL(kvm_get_linear_rip);

bool kvm_is_linear_rip(struct kvm_vcpu *vcpu, unsigned long linear_rip)
{
	return kvm_get_linear_rip(vcpu) == linear_rip;
}
EXPORT_SYMBOL_GPL(kvm_is_linear_rip);

unsigned long kvm_get_rflags(struct kvm_vcpu *vcpu)
{
	unsigned long rflags;

	rflags = static_call(kvm_x86_get_rflags)(vcpu);
	if (vcpu->guest_debug & KVM_GUESTDBG_SINGLESTEP)
		rflags &= ~X86_EFLAGS_TF;
	return rflags;
}
EXPORT_SYMBOL_GPL(kvm_get_rflags);

static void __kvm_set_rflags(struct kvm_vcpu *vcpu, unsigned long rflags)
{
	if (vcpu->guest_debug & KVM_GUESTDBG_SINGLESTEP &&
	    kvm_is_linear_rip(vcpu, vcpu->arch.singlestep_rip))
		rflags |= X86_EFLAGS_TF;
	static_call(kvm_x86_set_rflags)(vcpu, rflags);
}

void kvm_set_rflags(struct kvm_vcpu *vcpu, unsigned long rflags)
{
	__kvm_set_rflags(vcpu, rflags);
	kvm_make_request(KVM_REQ_EVENT, vcpu);
}
EXPORT_SYMBOL_GPL(kvm_set_rflags);

void kvm_arch_async_page_ready(struct kvm_vcpu *vcpu, struct kvm_async_pf *work)
{
	int r;

	if ((vcpu->arch.mmu->direct_map != work->arch.direct_map) ||
	      work->wakeup_all)
		return;

	r = kvm_mmu_reload(vcpu);
	if (unlikely(r))
		return;

	if (!vcpu->arch.mmu->direct_map &&
	      work->arch.cr3 != vcpu->arch.mmu->get_guest_pgd(vcpu))
		return;

	kvm_mmu_do_page_fault(vcpu, work->cr2_or_gpa, 0, true);
}

static inline u32 kvm_async_pf_hash_fn(gfn_t gfn)
{
	BUILD_BUG_ON(!is_power_of_2(ASYNC_PF_PER_VCPU));

	return hash_32(gfn & 0xffffffff, order_base_2(ASYNC_PF_PER_VCPU));
}

static inline u32 kvm_async_pf_next_probe(u32 key)
{
	return (key + 1) & (ASYNC_PF_PER_VCPU - 1);
}

static void kvm_add_async_pf_gfn(struct kvm_vcpu *vcpu, gfn_t gfn)
{
	u32 key = kvm_async_pf_hash_fn(gfn);

	while (vcpu->arch.apf.gfns[key] != ~0)
		key = kvm_async_pf_next_probe(key);

	vcpu->arch.apf.gfns[key] = gfn;
}

static u32 kvm_async_pf_gfn_slot(struct kvm_vcpu *vcpu, gfn_t gfn)
{
	int i;
	u32 key = kvm_async_pf_hash_fn(gfn);

	for (i = 0; i < ASYNC_PF_PER_VCPU &&
		     (vcpu->arch.apf.gfns[key] != gfn &&
		      vcpu->arch.apf.gfns[key] != ~0); i++)
		key = kvm_async_pf_next_probe(key);

	return key;
}

bool kvm_find_async_pf_gfn(struct kvm_vcpu *vcpu, gfn_t gfn)
{
	return vcpu->arch.apf.gfns[kvm_async_pf_gfn_slot(vcpu, gfn)] == gfn;
}

static void kvm_del_async_pf_gfn(struct kvm_vcpu *vcpu, gfn_t gfn)
{
	u32 i, j, k;

	i = j = kvm_async_pf_gfn_slot(vcpu, gfn);

	if (WARN_ON_ONCE(vcpu->arch.apf.gfns[i] != gfn))
		return;

	while (true) {
		vcpu->arch.apf.gfns[i] = ~0;
		do {
			j = kvm_async_pf_next_probe(j);
			if (vcpu->arch.apf.gfns[j] == ~0)
				return;
			k = kvm_async_pf_hash_fn(vcpu->arch.apf.gfns[j]);
			/*
			 * k lies cyclically in ]i,j]
			 * |    i.k.j |
			 * |....j i.k.| or  |.k..j i...|
			 */
		} while ((i <= j) ? (i < k && k <= j) : (i < k || k <= j));
		vcpu->arch.apf.gfns[i] = vcpu->arch.apf.gfns[j];
		i = j;
	}
}

static inline int apf_put_user_notpresent(struct kvm_vcpu *vcpu)
{
	u32 reason = KVM_PV_REASON_PAGE_NOT_PRESENT;

	return kvm_write_guest_cached(vcpu->kvm, &vcpu->arch.apf.data, &reason,
				      sizeof(reason));
}

static inline int apf_put_user_ready(struct kvm_vcpu *vcpu, u32 token)
{
	unsigned int offset = offsetof(struct kvm_vcpu_pv_apf_data, token);

	return kvm_write_guest_offset_cached(vcpu->kvm, &vcpu->arch.apf.data,
					     &token, offset, sizeof(token));
}

static inline bool apf_pageready_slot_free(struct kvm_vcpu *vcpu)
{
	unsigned int offset = offsetof(struct kvm_vcpu_pv_apf_data, token);
	u32 val;

	if (kvm_read_guest_offset_cached(vcpu->kvm, &vcpu->arch.apf.data,
					 &val, offset, sizeof(val)))
		return false;

	return !val;
}

static bool kvm_can_deliver_async_pf(struct kvm_vcpu *vcpu)
{

	if (!kvm_pv_async_pf_enabled(vcpu))
		return false;

	if (vcpu->arch.apf.send_user_only &&
	    static_call(kvm_x86_get_cpl)(vcpu) == 0)
		return false;

	if (is_guest_mode(vcpu)) {
		/*
		 * L1 needs to opt into the special #PF vmexits that are
		 * used to deliver async page faults.
		 */
		return vcpu->arch.apf.delivery_as_pf_vmexit;
	} else {
		/*
		 * Play it safe in case the guest temporarily disables paging.
		 * The real mode IDT in particular is unlikely to have a #PF
		 * exception setup.
		 */
		return is_paging(vcpu);
	}
}

bool kvm_can_do_async_pf(struct kvm_vcpu *vcpu)
{
	if (unlikely(!lapic_in_kernel(vcpu) ||
		     kvm_event_needs_reinjection(vcpu) ||
		     vcpu->arch.exception.pending))
		return false;

	if (kvm_hlt_in_guest(vcpu->kvm) && !kvm_can_deliver_async_pf(vcpu))
		return false;

	/*
	 * If interrupts are off we cannot even use an artificial
	 * halt state.
	 */
	return kvm_arch_interrupt_allowed(vcpu);
}

bool kvm_arch_async_page_not_present(struct kvm_vcpu *vcpu,
				     struct kvm_async_pf *work)
{
	struct x86_exception fault;

	trace_kvm_async_pf_not_present(work->arch.token, work->cr2_or_gpa);
	kvm_add_async_pf_gfn(vcpu, work->arch.gfn);

	if (kvm_can_deliver_async_pf(vcpu) &&
	    !apf_put_user_notpresent(vcpu)) {
		fault.vector = PF_VECTOR;
		fault.error_code_valid = true;
		fault.error_code = 0;
		fault.nested_page_fault = false;
		fault.address = work->arch.token;
		fault.async_page_fault = true;
		kvm_inject_page_fault(vcpu, &fault);
		return true;
	} else {
		/*
		 * It is not possible to deliver a paravirtualized asynchronous
		 * page fault, but putting the guest in an artificial halt state
		 * can be beneficial nevertheless: if an interrupt arrives, we
		 * can deliver it timely and perhaps the guest will schedule
		 * another process.  When the instruction that triggered a page
		 * fault is retried, hopefully the page will be ready in the host.
		 */
		kvm_make_request(KVM_REQ_APF_HALT, vcpu);
		return false;
	}
}

void kvm_arch_async_page_present(struct kvm_vcpu *vcpu,
				 struct kvm_async_pf *work)
{
	struct kvm_lapic_irq irq = {
		.delivery_mode = APIC_DM_FIXED,
		.vector = vcpu->arch.apf.vec
	};

	if (work->wakeup_all)
		work->arch.token = ~0; /* broadcast wakeup */
	else
		kvm_del_async_pf_gfn(vcpu, work->arch.gfn);
	trace_kvm_async_pf_ready(work->arch.token, work->cr2_or_gpa);

	if ((work->wakeup_all || work->notpresent_injected) &&
	    kvm_pv_async_pf_enabled(vcpu) &&
	    !apf_put_user_ready(vcpu, work->arch.token)) {
		vcpu->arch.apf.pageready_pending = true;
		kvm_apic_set_irq(vcpu, &irq, NULL);
	}

	vcpu->arch.apf.halted = false;
	vcpu->arch.mp_state = KVM_MP_STATE_RUNNABLE;
}

void kvm_arch_async_page_present_queued(struct kvm_vcpu *vcpu)
{
	kvm_make_request(KVM_REQ_APF_READY, vcpu);
	if (!vcpu->arch.apf.pageready_pending)
		kvm_vcpu_kick(vcpu);
}

bool kvm_arch_can_dequeue_async_page_present(struct kvm_vcpu *vcpu)
{
	if (!kvm_pv_async_pf_enabled(vcpu))
		return true;
	else
		return kvm_lapic_enabled(vcpu) && apf_pageready_slot_free(vcpu);
}

void kvm_arch_start_assignment(struct kvm *kvm)
{
	if (atomic_inc_return(&kvm->arch.assigned_device_count) == 1)
		static_call_cond(kvm_x86_pi_start_assignment)(kvm);
}
EXPORT_SYMBOL_GPL(kvm_arch_start_assignment);

void kvm_arch_end_assignment(struct kvm *kvm)
{
	atomic_dec(&kvm->arch.assigned_device_count);
}
EXPORT_SYMBOL_GPL(kvm_arch_end_assignment);

bool kvm_arch_has_assigned_device(struct kvm *kvm)
{
	return atomic_read(&kvm->arch.assigned_device_count);
}
EXPORT_SYMBOL_GPL(kvm_arch_has_assigned_device);

void kvm_arch_register_noncoherent_dma(struct kvm *kvm)
{
	atomic_inc(&kvm->arch.noncoherent_dma_count);
}
EXPORT_SYMBOL_GPL(kvm_arch_register_noncoherent_dma);

void kvm_arch_unregister_noncoherent_dma(struct kvm *kvm)
{
	atomic_dec(&kvm->arch.noncoherent_dma_count);
}
EXPORT_SYMBOL_GPL(kvm_arch_unregister_noncoherent_dma);

bool kvm_arch_has_noncoherent_dma(struct kvm *kvm)
{
	return atomic_read(&kvm->arch.noncoherent_dma_count);
}
EXPORT_SYMBOL_GPL(kvm_arch_has_noncoherent_dma);

bool kvm_arch_has_irq_bypass(void)
{
	return true;
}

int kvm_arch_irq_bypass_add_producer(struct irq_bypass_consumer *cons,
				      struct irq_bypass_producer *prod)
{
	struct kvm_kernel_irqfd *irqfd =
		container_of(cons, struct kvm_kernel_irqfd, consumer);
	int ret;

	irqfd->producer = prod;
	kvm_arch_start_assignment(irqfd->kvm);
	ret = static_call(kvm_x86_pi_update_irte)(irqfd->kvm,
					 prod->irq, irqfd->gsi, 1);

	if (ret)
		kvm_arch_end_assignment(irqfd->kvm);

	return ret;
}

void kvm_arch_irq_bypass_del_producer(struct irq_bypass_consumer *cons,
				      struct irq_bypass_producer *prod)
{
	int ret;
	struct kvm_kernel_irqfd *irqfd =
		container_of(cons, struct kvm_kernel_irqfd, consumer);

	WARN_ON(irqfd->producer != prod);
	irqfd->producer = NULL;

	/*
	 * When producer of consumer is unregistered, we change back to
	 * remapped mode, so we can re-use the current implementation
	 * when the irq is masked/disabled or the consumer side (KVM
	 * int this case doesn't want to receive the interrupts.
	*/
	ret = static_call(kvm_x86_pi_update_irte)(irqfd->kvm, prod->irq, irqfd->gsi, 0);
	if (ret)
		printk(KERN_INFO "irq bypass consumer (token %p) unregistration"
		       " fails: %d\n", irqfd->consumer.token, ret);

	kvm_arch_end_assignment(irqfd->kvm);
}

int kvm_arch_update_irqfd_routing(struct kvm *kvm, unsigned int host_irq,
				   uint32_t guest_irq, bool set)
{
	return static_call(kvm_x86_pi_update_irte)(kvm, host_irq, guest_irq, set);
}

bool kvm_arch_irqfd_route_changed(struct kvm_kernel_irq_routing_entry *old,
				  struct kvm_kernel_irq_routing_entry *new)
{
	if (new->type != KVM_IRQ_ROUTING_MSI)
		return true;

	return !!memcmp(&old->msi, &new->msi, sizeof(new->msi));
}

bool kvm_vector_hashing_enabled(void)
{
	return vector_hashing;
}

bool kvm_arch_no_poll(struct kvm_vcpu *vcpu)
{
	return (vcpu->arch.msr_kvm_poll_control & 1) == 0;
}
EXPORT_SYMBOL_GPL(kvm_arch_no_poll);


int kvm_spec_ctrl_test_value(u64 value)
{
	/*
	 * test that setting IA32_SPEC_CTRL to given value
	 * is allowed by the host processor
	 */

	u64 saved_value;
	unsigned long flags;
	int ret = 0;

	local_irq_save(flags);

	if (rdmsrl_safe(MSR_IA32_SPEC_CTRL, &saved_value))
		ret = 1;
	else if (wrmsrl_safe(MSR_IA32_SPEC_CTRL, value))
		ret = 1;
	else
		wrmsrl(MSR_IA32_SPEC_CTRL, saved_value);

	local_irq_restore(flags);

	return ret;
}
EXPORT_SYMBOL_GPL(kvm_spec_ctrl_test_value);

void kvm_fixup_and_inject_pf_error(struct kvm_vcpu *vcpu, gva_t gva, u16 error_code)
{
	struct kvm_mmu *mmu = vcpu->arch.walk_mmu;
	struct x86_exception fault;
	u64 access = error_code &
		(PFERR_WRITE_MASK | PFERR_FETCH_MASK | PFERR_USER_MASK);

	if (!(error_code & PFERR_PRESENT_MASK) ||
	    mmu->gva_to_gpa(vcpu, mmu, gva, access, &fault) != UNMAPPED_GVA) {
		/*
		 * If vcpu->arch.walk_mmu->gva_to_gpa succeeded, the page
		 * tables probably do not match the TLB.  Just proceed
		 * with the error code that the processor gave.
		 */
		fault.vector = PF_VECTOR;
		fault.error_code_valid = true;
		fault.error_code = error_code;
		fault.nested_page_fault = false;
		fault.address = gva;
	}
	vcpu->arch.walk_mmu->inject_page_fault(vcpu, &fault);
}
EXPORT_SYMBOL_GPL(kvm_fixup_and_inject_pf_error);

/*
 * Handles kvm_read/write_guest_virt*() result and either injects #PF or returns
 * KVM_EXIT_INTERNAL_ERROR for cases not currently handled by KVM. Return value
 * indicates whether exit to userspace is needed.
 */
int kvm_handle_memory_failure(struct kvm_vcpu *vcpu, int r,
			      struct x86_exception *e)
{
	if (r == X86EMUL_PROPAGATE_FAULT) {
		kvm_inject_emulated_page_fault(vcpu, e);
		return 1;
	}

	/*
	 * In case kvm_read/write_guest_virt*() failed with X86EMUL_IO_NEEDED
	 * while handling a VMX instruction KVM could've handled the request
	 * correctly by exiting to userspace and performing I/O but there
	 * doesn't seem to be a real use-case behind such requests, just return
	 * KVM_EXIT_INTERNAL_ERROR for now.
	 */
	kvm_prepare_emulation_failure_exit(vcpu);

	return 0;
}
EXPORT_SYMBOL_GPL(kvm_handle_memory_failure);

int kvm_handle_invpcid(struct kvm_vcpu *vcpu, unsigned long type, gva_t gva)
{
	bool pcid_enabled;
	struct x86_exception e;
	struct {
		u64 pcid;
		u64 gla;
	} operand;
	int r;

	r = kvm_read_guest_virt(vcpu, gva, &operand, sizeof(operand), &e);
	if (r != X86EMUL_CONTINUE)
		return kvm_handle_memory_failure(vcpu, r, &e);

	if (operand.pcid >> 12 != 0) {
		kvm_inject_gp(vcpu, 0);
		return 1;
	}

	pcid_enabled = kvm_read_cr4_bits(vcpu, X86_CR4_PCIDE);

	switch (type) {
	case INVPCID_TYPE_INDIV_ADDR:
		if ((!pcid_enabled && (operand.pcid != 0)) ||
		    is_noncanonical_address(operand.gla, vcpu)) {
			kvm_inject_gp(vcpu, 0);
			return 1;
		}
		kvm_mmu_invpcid_gva(vcpu, operand.gla, operand.pcid);
		return kvm_skip_emulated_instruction(vcpu);

	case INVPCID_TYPE_SINGLE_CTXT:
		if (!pcid_enabled && (operand.pcid != 0)) {
			kvm_inject_gp(vcpu, 0);
			return 1;
		}

		kvm_invalidate_pcid(vcpu, operand.pcid);
		return kvm_skip_emulated_instruction(vcpu);

	case INVPCID_TYPE_ALL_NON_GLOBAL:
		/*
		 * Currently, KVM doesn't mark global entries in the shadow
		 * page tables, so a non-global flush just degenerates to a
		 * global flush. If needed, we could optimize this later by
		 * keeping track of global entries in shadow page tables.
		 */

		fallthrough;
	case INVPCID_TYPE_ALL_INCL_GLOBAL:
		kvm_make_request(KVM_REQ_TLB_FLUSH_GUEST, vcpu);
		return kvm_skip_emulated_instruction(vcpu);

	default:
		kvm_inject_gp(vcpu, 0);
		return 1;
	}
}
EXPORT_SYMBOL_GPL(kvm_handle_invpcid);

static int complete_sev_es_emulated_mmio(struct kvm_vcpu *vcpu)
{
	struct kvm_run *run = vcpu->run;
	struct kvm_mmio_fragment *frag;
	unsigned int len;

	BUG_ON(!vcpu->mmio_needed);

	/* Complete previous fragment */
	frag = &vcpu->mmio_fragments[vcpu->mmio_cur_fragment];
	len = min(8u, frag->len);
	if (!vcpu->mmio_is_write)
		memcpy(frag->data, run->mmio.data, len);

	if (frag->len <= 8) {
		/* Switch to the next fragment. */
		frag++;
		vcpu->mmio_cur_fragment++;
	} else {
		/* Go forward to the next mmio piece. */
		frag->data += len;
		frag->gpa += len;
		frag->len -= len;
	}

	if (vcpu->mmio_cur_fragment >= vcpu->mmio_nr_fragments) {
		vcpu->mmio_needed = 0;

		// VMG change, at this point, we're always done
		// RIP has already been advanced
		return 1;
	}

	// More MMIO is needed
	run->mmio.phys_addr = frag->gpa;
	run->mmio.len = min(8u, frag->len);
	run->mmio.is_write = vcpu->mmio_is_write;
	if (run->mmio.is_write)
		memcpy(run->mmio.data, frag->data, min(8u, frag->len));
	run->exit_reason = KVM_EXIT_MMIO;

	vcpu->arch.complete_userspace_io = complete_sev_es_emulated_mmio;

	return 0;
}

int kvm_sev_es_mmio_write(struct kvm_vcpu *vcpu, gpa_t gpa, unsigned int bytes,
			  void *data)
{
	int handled;
	struct kvm_mmio_fragment *frag;

	if (!data)
		return -EINVAL;

	handled = write_emultor.read_write_mmio(vcpu, gpa, bytes, data);
	if (handled == bytes)
		return 1;

	bytes -= handled;
	gpa += handled;
	data += handled;

	/*TODO: Check if need to increment number of frags */
	frag = vcpu->mmio_fragments;
	vcpu->mmio_nr_fragments = 1;
	frag->len = bytes;
	frag->gpa = gpa;
	frag->data = data;

	vcpu->mmio_needed = 1;
	vcpu->mmio_cur_fragment = 0;

	vcpu->run->mmio.phys_addr = gpa;
	vcpu->run->mmio.len = min(8u, frag->len);
	vcpu->run->mmio.is_write = 1;
	memcpy(vcpu->run->mmio.data, frag->data, min(8u, frag->len));
	vcpu->run->exit_reason = KVM_EXIT_MMIO;

	vcpu->arch.complete_userspace_io = complete_sev_es_emulated_mmio;

	return 0;
}
EXPORT_SYMBOL_GPL(kvm_sev_es_mmio_write);

int kvm_sev_es_mmio_read(struct kvm_vcpu *vcpu, gpa_t gpa, unsigned int bytes,
			 void *data)
{
	int handled;
	struct kvm_mmio_fragment *frag;

	if (!data)
		return -EINVAL;

	handled = read_emultor.read_write_mmio(vcpu, gpa, bytes, data);
	if (handled == bytes)
		return 1;

	bytes -= handled;
	gpa += handled;
	data += handled;

	/*TODO: Check if need to increment number of frags */
	frag = vcpu->mmio_fragments;
	vcpu->mmio_nr_fragments = 1;
	frag->len = bytes;
	frag->gpa = gpa;
	frag->data = data;

	vcpu->mmio_needed = 1;
	vcpu->mmio_cur_fragment = 0;

	vcpu->run->mmio.phys_addr = gpa;
	vcpu->run->mmio.len = min(8u, frag->len);
	vcpu->run->mmio.is_write = 0;
	vcpu->run->exit_reason = KVM_EXIT_MMIO;

	vcpu->arch.complete_userspace_io = complete_sev_es_emulated_mmio;

	return 0;
}
EXPORT_SYMBOL_GPL(kvm_sev_es_mmio_read);

static int kvm_sev_es_outs(struct kvm_vcpu *vcpu, unsigned int size,
			   unsigned int port);

static int complete_sev_es_emulated_outs(struct kvm_vcpu *vcpu)
{
	int size = vcpu->arch.pio.size;
	int port = vcpu->arch.pio.port;

	vcpu->arch.pio.count = 0;
	if (vcpu->arch.sev_pio_count)
		return kvm_sev_es_outs(vcpu, size, port);
	return 1;
}

static int kvm_sev_es_outs(struct kvm_vcpu *vcpu, unsigned int size,
			   unsigned int port)
{
	for (;;) {
		unsigned int count =
			min_t(unsigned int, PAGE_SIZE / size, vcpu->arch.sev_pio_count);
		int ret = emulator_pio_out(vcpu, size, port, vcpu->arch.sev_pio_data, count);

		/* memcpy done already by emulator_pio_out.  */
		vcpu->arch.sev_pio_count -= count;
		vcpu->arch.sev_pio_data += count * vcpu->arch.pio.size;
		if (!ret)
			break;

		/* Emulation done by the kernel.  */
		if (!vcpu->arch.sev_pio_count)
			return 1;
	}

	vcpu->arch.complete_userspace_io = complete_sev_es_emulated_outs;
	return 0;
}

static int kvm_sev_es_ins(struct kvm_vcpu *vcpu, unsigned int size,
			  unsigned int port);

static void advance_sev_es_emulated_ins(struct kvm_vcpu *vcpu)
{
	unsigned count = vcpu->arch.pio.count;
	complete_emulator_pio_in(vcpu, vcpu->arch.sev_pio_data);
	vcpu->arch.sev_pio_count -= count;
	vcpu->arch.sev_pio_data += count * vcpu->arch.pio.size;
}

static int complete_sev_es_emulated_ins(struct kvm_vcpu *vcpu)
{
	int size = vcpu->arch.pio.size;
	int port = vcpu->arch.pio.port;

	advance_sev_es_emulated_ins(vcpu);
	if (vcpu->arch.sev_pio_count)
		return kvm_sev_es_ins(vcpu, size, port);
	return 1;
}

static int kvm_sev_es_ins(struct kvm_vcpu *vcpu, unsigned int size,
			  unsigned int port)
{
	for (;;) {
		unsigned int count =
			min_t(unsigned int, PAGE_SIZE / size, vcpu->arch.sev_pio_count);
		if (!__emulator_pio_in(vcpu, size, port, count))
			break;

		/* Emulation done by the kernel.  */
		advance_sev_es_emulated_ins(vcpu);
		if (!vcpu->arch.sev_pio_count)
			return 1;
	}

	vcpu->arch.complete_userspace_io = complete_sev_es_emulated_ins;
	return 0;
}

int kvm_sev_es_string_io(struct kvm_vcpu *vcpu, unsigned int size,
			 unsigned int port, void *data,  unsigned int count,
			 int in)
{
	vcpu->arch.sev_pio_data = data;
	vcpu->arch.sev_pio_count = count;
	return in ? kvm_sev_es_ins(vcpu, size, port)
		  : kvm_sev_es_outs(vcpu, size, port);
}
EXPORT_SYMBOL_GPL(kvm_sev_es_string_io);

EXPORT_TRACEPOINT_SYMBOL_GPL(kvm_entry);
EXPORT_TRACEPOINT_SYMBOL_GPL(kvm_exit);
EXPORT_TRACEPOINT_SYMBOL_GPL(kvm_fast_mmio);
EXPORT_TRACEPOINT_SYMBOL_GPL(kvm_inj_virq);
EXPORT_TRACEPOINT_SYMBOL_GPL(kvm_page_fault);
EXPORT_TRACEPOINT_SYMBOL_GPL(kvm_msr);
EXPORT_TRACEPOINT_SYMBOL_GPL(kvm_cr);
EXPORT_TRACEPOINT_SYMBOL_GPL(kvm_nested_vmrun);
EXPORT_TRACEPOINT_SYMBOL_GPL(kvm_nested_vmexit);
EXPORT_TRACEPOINT_SYMBOL_GPL(kvm_nested_vmexit_inject);
EXPORT_TRACEPOINT_SYMBOL_GPL(kvm_nested_intr_vmexit);
EXPORT_TRACEPOINT_SYMBOL_GPL(kvm_nested_vmenter_failed);
EXPORT_TRACEPOINT_SYMBOL_GPL(kvm_invlpga);
EXPORT_TRACEPOINT_SYMBOL_GPL(kvm_skinit);
EXPORT_TRACEPOINT_SYMBOL_GPL(kvm_nested_intercepts);
EXPORT_TRACEPOINT_SYMBOL_GPL(kvm_write_tsc_offset);
EXPORT_TRACEPOINT_SYMBOL_GPL(kvm_ple_window_update);
EXPORT_TRACEPOINT_SYMBOL_GPL(kvm_pml_full);
EXPORT_TRACEPOINT_SYMBOL_GPL(kvm_pi_irte_update);
EXPORT_TRACEPOINT_SYMBOL_GPL(kvm_avic_unaccelerated_access);
EXPORT_TRACEPOINT_SYMBOL_GPL(kvm_avic_incomplete_ipi);
EXPORT_TRACEPOINT_SYMBOL_GPL(kvm_avic_ga_log);
EXPORT_TRACEPOINT_SYMBOL_GPL(kvm_apicv_accept_irq);
EXPORT_TRACEPOINT_SYMBOL_GPL(kvm_vmgexit_enter);
EXPORT_TRACEPOINT_SYMBOL_GPL(kvm_vmgexit_exit);
EXPORT_TRACEPOINT_SYMBOL_GPL(kvm_vmgexit_msr_protocol_enter);
EXPORT_TRACEPOINT_SYMBOL_GPL(kvm_vmgexit_msr_protocol_exit);

static int __init kvm_x86_init(void)
{
	kvm_mmu_x86_module_init();
	return 0;
}
module_init(kvm_x86_init);

static void __exit kvm_x86_exit(void)
{
	/*
	 * If module_init() is implemented, module_exit() must also be
	 * implemented to allow module unload.
	 */
}
module_exit(kvm_x86_exit);<|MERGE_RESOLUTION|>--- conflicted
+++ resolved
@@ -10561,11 +10561,6 @@
 
 	if (kvm_run->immediate_exit) {
 		r = -EINTR;
-<<<<<<< HEAD
-	else
-	    //执行vcpu run
-		r = vcpu_run(vcpu);
-=======
 		goto out;
 	}
 
@@ -10573,8 +10568,8 @@
 	if (r <= 0)
 		goto out;
 
+	//执行vcpu run
 	r = vcpu_run(vcpu);
->>>>>>> 028192fe
 
 out:
 	kvm_put_guest_fpu(vcpu);
