// SPDX-License-Identifier: GPL-2.0-only
/*
 * Kernel-based Virtual Machine driver for Linux
 *
 * derived from drivers/kvm/kvm_main.c
 *
 * Copyright (C) 2006 Qumranet, Inc.
 * Copyright (C) 2008 Qumranet, Inc.
 * Copyright IBM Corporation, 2008
 * Copyright 2010 Red Hat, Inc. and/or its affiliates.
 *
 * Authors:
 *   Avi Kivity   <avi@qumranet.com>
 *   Yaniv Kamay  <yaniv@qumranet.com>
 *   Amit Shah    <amit.shah@qumranet.com>
 *   Ben-Ami Yassour <benami@il.ibm.com>
 */
#define pr_fmt(fmt) KBUILD_MODNAME ": " fmt

#include <linux/kvm_host.h>
#include "irq.h"
#include "ioapic.h"
#include "mmu.h"
#include "i8254.h"
#include "tss.h"
#include "kvm_cache_regs.h"
#include "kvm_emulate.h"
#include "mmu/page_track.h"
#include "x86.h"
#include "cpuid.h"
#include "pmu.h"
#include "hyperv.h"
#include "lapic.h"
#include "xen.h"
#include "smm.h"

#include <linux/clocksource.h>
#include <linux/interrupt.h>
#include <linux/kvm.h>
#include <linux/fs.h>
#include <linux/vmalloc.h>
#include <linux/export.h>
#include <linux/moduleparam.h>
#include <linux/mman.h>
#include <linux/highmem.h>
#include <linux/iommu.h>
#include <linux/cpufreq.h>
#include <linux/user-return-notifier.h>
#include <linux/srcu.h>
#include <linux/slab.h>
#include <linux/perf_event.h>
#include <linux/uaccess.h>
#include <linux/hash.h>
#include <linux/pci.h>
#include <linux/timekeeper_internal.h>
#include <linux/pvclock_gtod.h>
#include <linux/kvm_irqfd.h>
#include <linux/irqbypass.h>
#include <linux/sched/stat.h>
#include <linux/sched/isolation.h>
#include <linux/mem_encrypt.h>
#include <linux/entry-kvm.h>
#include <linux/suspend.h>
#include <linux/smp.h>

#include <trace/events/ipi.h>
#include <trace/events/kvm.h>

#include <asm/debugreg.h>
#include <asm/msr.h>
#include <asm/desc.h>
#include <asm/mce.h>
#include <asm/pkru.h>
#include <linux/kernel_stat.h>
#include <asm/fpu/api.h>
#include <asm/fpu/xcr.h>
#include <asm/fpu/xstate.h>
#include <asm/pvclock.h>
#include <asm/div64.h>
#include <asm/irq_remapping.h>
#include <asm/mshyperv.h>
#include <asm/hypervisor.h>
#include <asm/tlbflush.h>
#include <asm/intel_pt.h>
#include <asm/emulate_prefix.h>
#include <asm/sgx.h>
#include <clocksource/hyperv_timer.h>

#define CREATE_TRACE_POINTS
#include "trace.h"

#define MAX_IO_MSRS 256

/*
 * Note, kvm_caps fields should *never* have default values, all fields must be
 * recomputed from scratch during vendor module load, e.g. to account for a
 * vendor module being reloaded with different module parameters.
 */
struct kvm_caps kvm_caps __read_mostly;
EXPORT_SYMBOL_GPL(kvm_caps);

struct kvm_host_values kvm_host __read_mostly;
EXPORT_SYMBOL_GPL(kvm_host);

#define  ERR_PTR_USR(e)  ((void __user *)ERR_PTR(e))

#define emul_to_vcpu(ctxt) \
	((struct kvm_vcpu *)(ctxt)->vcpu)

/* EFER defaults:
 * - enable syscall per default because its emulated by KVM
 * - enable LME and LMA per default on 64 bit KVM
 */
#ifdef CONFIG_X86_64
static
u64 __read_mostly efer_reserved_bits = ~((u64)(EFER_SCE | EFER_LME | EFER_LMA));
#else
static u64 __read_mostly efer_reserved_bits = ~((u64)EFER_SCE);
#endif

#define KVM_EXIT_HYPERCALL_VALID_MASK (1 << KVM_HC_MAP_GPA_RANGE)

#define KVM_CAP_PMU_VALID_MASK KVM_PMU_CAP_DISABLE

#define KVM_X2APIC_API_VALID_FLAGS (KVM_X2APIC_API_USE_32BIT_IDS | \
                                    KVM_X2APIC_API_DISABLE_BROADCAST_QUIRK)

static void update_cr8_intercept(struct kvm_vcpu *vcpu);
static void process_nmi(struct kvm_vcpu *vcpu);
static void __kvm_set_rflags(struct kvm_vcpu *vcpu, unsigned long rflags);
static void store_regs(struct kvm_vcpu *vcpu);
static int sync_regs(struct kvm_vcpu *vcpu);
static int kvm_vcpu_do_singlestep(struct kvm_vcpu *vcpu);

static int __set_sregs2(struct kvm_vcpu *vcpu, struct kvm_sregs2 *sregs2);
static void __get_sregs2(struct kvm_vcpu *vcpu, struct kvm_sregs2 *sregs2);

static DEFINE_MUTEX(vendor_module_lock);
struct kvm_x86_ops kvm_x86_ops __read_mostly;

#define KVM_X86_OP(func)					     \
	DEFINE_STATIC_CALL_NULL(kvm_x86_##func,			     \
				*(((struct kvm_x86_ops *)0)->func));
#define KVM_X86_OP_OPTIONAL KVM_X86_OP
#define KVM_X86_OP_OPTIONAL_RET0 KVM_X86_OP
#include <asm/kvm-x86-ops.h>
EXPORT_STATIC_CALL_GPL(kvm_x86_get_cs_db_l_bits);
EXPORT_STATIC_CALL_GPL(kvm_x86_cache_reg);

static bool __read_mostly ignore_msrs = 0;
module_param(ignore_msrs, bool, 0644);

bool __read_mostly report_ignored_msrs = true;
module_param(report_ignored_msrs, bool, 0644);
EXPORT_SYMBOL_GPL(report_ignored_msrs);

unsigned int min_timer_period_us = 200;
module_param(min_timer_period_us, uint, 0644);

static bool __read_mostly kvmclock_periodic_sync = true;
module_param(kvmclock_periodic_sync, bool, 0444);

/* tsc tolerance in parts per million - default to 1/2 of the NTP threshold */
static u32 __read_mostly tsc_tolerance_ppm = 250;
module_param(tsc_tolerance_ppm, uint, 0644);

static bool __read_mostly vector_hashing = true;
module_param(vector_hashing, bool, 0444);

bool __read_mostly enable_vmware_backdoor = false;
module_param(enable_vmware_backdoor, bool, 0444);
EXPORT_SYMBOL_GPL(enable_vmware_backdoor);

/*
 * Flags to manipulate forced emulation behavior (any non-zero value will
 * enable forced emulation).
 */
#define KVM_FEP_CLEAR_RFLAGS_RF	BIT(1)
static int __read_mostly force_emulation_prefix;
module_param(force_emulation_prefix, int, 0644);

int __read_mostly pi_inject_timer = -1;
module_param(pi_inject_timer, bint, 0644);

/* Enable/disable PMU virtualization */
bool __read_mostly enable_pmu = true;
EXPORT_SYMBOL_GPL(enable_pmu);
module_param(enable_pmu, bool, 0444);

bool __read_mostly eager_page_split = true;
module_param(eager_page_split, bool, 0644);

/* Enable/disable SMT_RSB bug mitigation */
static bool __read_mostly mitigate_smt_rsb;
module_param(mitigate_smt_rsb, bool, 0444);

/*
 * Restoring the host value for MSRs that are only consumed when running in
 * usermode, e.g. SYSCALL MSRs and TSC_AUX, can be deferred until the CPU
 * returns to userspace, i.e. the kernel can run with the guest's value.
 */
#define KVM_MAX_NR_USER_RETURN_MSRS 16

struct kvm_user_return_msrs {
	struct user_return_notifier urn;
	bool registered;
	struct kvm_user_return_msr_values {
		u64 host;
		u64 curr;
	} values[KVM_MAX_NR_USER_RETURN_MSRS];
};

u32 __read_mostly kvm_nr_uret_msrs;
EXPORT_SYMBOL_GPL(kvm_nr_uret_msrs);
static u32 __read_mostly kvm_uret_msrs_list[KVM_MAX_NR_USER_RETURN_MSRS];
static struct kvm_user_return_msrs __percpu *user_return_msrs;

#define KVM_SUPPORTED_XCR0     (XFEATURE_MASK_FP | XFEATURE_MASK_SSE \
				| XFEATURE_MASK_YMM | XFEATURE_MASK_BNDREGS \
				| XFEATURE_MASK_BNDCSR | XFEATURE_MASK_AVX512 \
				| XFEATURE_MASK_PKRU | XFEATURE_MASK_XTILE)

bool __read_mostly allow_smaller_maxphyaddr = 0;
EXPORT_SYMBOL_GPL(allow_smaller_maxphyaddr);

bool __read_mostly enable_apicv = true;
EXPORT_SYMBOL_GPL(enable_apicv);

bool __read_mostly enable_ipiv = true;
EXPORT_SYMBOL_GPL(enable_ipiv);

bool __read_mostly enable_device_posted_irqs = true;
EXPORT_SYMBOL_GPL(enable_device_posted_irqs);

const struct _kvm_stats_desc kvm_vm_stats_desc[] = {
	KVM_GENERIC_VM_STATS(),
	STATS_DESC_COUNTER(VM, mmu_shadow_zapped),
	STATS_DESC_COUNTER(VM, mmu_pte_write),
	STATS_DESC_COUNTER(VM, mmu_pde_zapped),
	STATS_DESC_COUNTER(VM, mmu_flooded),
	STATS_DESC_COUNTER(VM, mmu_recycled),
	STATS_DESC_COUNTER(VM, mmu_cache_miss),
	STATS_DESC_ICOUNTER(VM, mmu_unsync),
	STATS_DESC_ICOUNTER(VM, pages_4k),
	STATS_DESC_ICOUNTER(VM, pages_2m),
	STATS_DESC_ICOUNTER(VM, pages_1g),
	STATS_DESC_ICOUNTER(VM, nx_lpage_splits),
	STATS_DESC_PCOUNTER(VM, max_mmu_rmap_size),
	STATS_DESC_PCOUNTER(VM, max_mmu_page_hash_collisions)
};

const struct kvm_stats_header kvm_vm_stats_header = {
	.name_size = KVM_STATS_NAME_SIZE,
	.num_desc = ARRAY_SIZE(kvm_vm_stats_desc),
	.id_offset = sizeof(struct kvm_stats_header),
	.desc_offset = sizeof(struct kvm_stats_header) + KVM_STATS_NAME_SIZE,
	.data_offset = sizeof(struct kvm_stats_header) + KVM_STATS_NAME_SIZE +
		       sizeof(kvm_vm_stats_desc),
};

const struct _kvm_stats_desc kvm_vcpu_stats_desc[] = {
	KVM_GENERIC_VCPU_STATS(),
	STATS_DESC_COUNTER(VCPU, pf_taken),
	STATS_DESC_COUNTER(VCPU, pf_fixed),
	STATS_DESC_COUNTER(VCPU, pf_emulate),
	STATS_DESC_COUNTER(VCPU, pf_spurious),
	STATS_DESC_COUNTER(VCPU, pf_fast),
	STATS_DESC_COUNTER(VCPU, pf_mmio_spte_created),
	STATS_DESC_COUNTER(VCPU, pf_guest),
	STATS_DESC_COUNTER(VCPU, tlb_flush),
	STATS_DESC_COUNTER(VCPU, invlpg),
	STATS_DESC_COUNTER(VCPU, exits),
	STATS_DESC_COUNTER(VCPU, io_exits),
	STATS_DESC_COUNTER(VCPU, mmio_exits),
	STATS_DESC_COUNTER(VCPU, signal_exits),
	STATS_DESC_COUNTER(VCPU, irq_window_exits),
	STATS_DESC_COUNTER(VCPU, nmi_window_exits),
	STATS_DESC_COUNTER(VCPU, l1d_flush),
	STATS_DESC_COUNTER(VCPU, halt_exits),
	STATS_DESC_COUNTER(VCPU, request_irq_exits),
	STATS_DESC_COUNTER(VCPU, irq_exits),
	STATS_DESC_COUNTER(VCPU, host_state_reload),
	STATS_DESC_COUNTER(VCPU, fpu_reload),
	STATS_DESC_COUNTER(VCPU, insn_emulation),
	STATS_DESC_COUNTER(VCPU, insn_emulation_fail),
	STATS_DESC_COUNTER(VCPU, hypercalls),
	STATS_DESC_COUNTER(VCPU, irq_injections),
	STATS_DESC_COUNTER(VCPU, nmi_injections),
	STATS_DESC_COUNTER(VCPU, req_event),
	STATS_DESC_COUNTER(VCPU, nested_run),
	STATS_DESC_COUNTER(VCPU, directed_yield_attempted),
	STATS_DESC_COUNTER(VCPU, directed_yield_successful),
	STATS_DESC_COUNTER(VCPU, preemption_reported),
	STATS_DESC_COUNTER(VCPU, preemption_other),
	STATS_DESC_IBOOLEAN(VCPU, guest_mode),
	STATS_DESC_COUNTER(VCPU, notify_window_exits),
};

const struct kvm_stats_header kvm_vcpu_stats_header = {
	.name_size = KVM_STATS_NAME_SIZE,
	.num_desc = ARRAY_SIZE(kvm_vcpu_stats_desc),
	.id_offset = sizeof(struct kvm_stats_header),
	.desc_offset = sizeof(struct kvm_stats_header) + KVM_STATS_NAME_SIZE,
	.data_offset = sizeof(struct kvm_stats_header) + KVM_STATS_NAME_SIZE +
		       sizeof(kvm_vcpu_stats_desc),
};

static struct kmem_cache *x86_emulator_cache;

/*
 * The three MSR lists(msrs_to_save, emulated_msrs, msr_based_features) track
 * the set of MSRs that KVM exposes to userspace through KVM_GET_MSRS,
 * KVM_SET_MSRS, and KVM_GET_MSR_INDEX_LIST.  msrs_to_save holds MSRs that
 * require host support, i.e. should be probed via RDMSR.  emulated_msrs holds
 * MSRs that KVM emulates without strictly requiring host support.
 * msr_based_features holds MSRs that enumerate features, i.e. are effectively
 * CPUID leafs.  Note, msr_based_features isn't mutually exclusive with
 * msrs_to_save and emulated_msrs.
 */

static const u32 msrs_to_save_base[] = {
	MSR_IA32_SYSENTER_CS, MSR_IA32_SYSENTER_ESP, MSR_IA32_SYSENTER_EIP,
	MSR_STAR,
#ifdef CONFIG_X86_64
	MSR_CSTAR, MSR_KERNEL_GS_BASE, MSR_SYSCALL_MASK, MSR_LSTAR,
#endif
	MSR_IA32_TSC, MSR_IA32_CR_PAT, MSR_VM_HSAVE_PA,
	MSR_IA32_FEAT_CTL, MSR_IA32_BNDCFGS, MSR_TSC_AUX,
	MSR_IA32_SPEC_CTRL, MSR_IA32_TSX_CTRL,
	MSR_IA32_RTIT_CTL, MSR_IA32_RTIT_STATUS, MSR_IA32_RTIT_CR3_MATCH,
	MSR_IA32_RTIT_OUTPUT_BASE, MSR_IA32_RTIT_OUTPUT_MASK,
	MSR_IA32_RTIT_ADDR0_A, MSR_IA32_RTIT_ADDR0_B,
	MSR_IA32_RTIT_ADDR1_A, MSR_IA32_RTIT_ADDR1_B,
	MSR_IA32_RTIT_ADDR2_A, MSR_IA32_RTIT_ADDR2_B,
	MSR_IA32_RTIT_ADDR3_A, MSR_IA32_RTIT_ADDR3_B,
	MSR_IA32_UMWAIT_CONTROL,

	MSR_IA32_XFD, MSR_IA32_XFD_ERR,
};

static const u32 msrs_to_save_pmu[] = {
	MSR_ARCH_PERFMON_FIXED_CTR0, MSR_ARCH_PERFMON_FIXED_CTR1,
	MSR_ARCH_PERFMON_FIXED_CTR0 + 2,
	MSR_CORE_PERF_FIXED_CTR_CTRL, MSR_CORE_PERF_GLOBAL_STATUS,
	MSR_CORE_PERF_GLOBAL_CTRL,
	MSR_IA32_PEBS_ENABLE, MSR_IA32_DS_AREA, MSR_PEBS_DATA_CFG,

	/* This part of MSRs should match KVM_MAX_NR_INTEL_GP_COUNTERS. */
	MSR_ARCH_PERFMON_PERFCTR0, MSR_ARCH_PERFMON_PERFCTR1,
	MSR_ARCH_PERFMON_PERFCTR0 + 2, MSR_ARCH_PERFMON_PERFCTR0 + 3,
	MSR_ARCH_PERFMON_PERFCTR0 + 4, MSR_ARCH_PERFMON_PERFCTR0 + 5,
	MSR_ARCH_PERFMON_PERFCTR0 + 6, MSR_ARCH_PERFMON_PERFCTR0 + 7,
	MSR_ARCH_PERFMON_EVENTSEL0, MSR_ARCH_PERFMON_EVENTSEL1,
	MSR_ARCH_PERFMON_EVENTSEL0 + 2, MSR_ARCH_PERFMON_EVENTSEL0 + 3,
	MSR_ARCH_PERFMON_EVENTSEL0 + 4, MSR_ARCH_PERFMON_EVENTSEL0 + 5,
	MSR_ARCH_PERFMON_EVENTSEL0 + 6, MSR_ARCH_PERFMON_EVENTSEL0 + 7,

	MSR_K7_EVNTSEL0, MSR_K7_EVNTSEL1, MSR_K7_EVNTSEL2, MSR_K7_EVNTSEL3,
	MSR_K7_PERFCTR0, MSR_K7_PERFCTR1, MSR_K7_PERFCTR2, MSR_K7_PERFCTR3,

	/* This part of MSRs should match KVM_MAX_NR_AMD_GP_COUNTERS. */
	MSR_F15H_PERF_CTL0, MSR_F15H_PERF_CTL1, MSR_F15H_PERF_CTL2,
	MSR_F15H_PERF_CTL3, MSR_F15H_PERF_CTL4, MSR_F15H_PERF_CTL5,
	MSR_F15H_PERF_CTR0, MSR_F15H_PERF_CTR1, MSR_F15H_PERF_CTR2,
	MSR_F15H_PERF_CTR3, MSR_F15H_PERF_CTR4, MSR_F15H_PERF_CTR5,

	MSR_AMD64_PERF_CNTR_GLOBAL_CTL,
	MSR_AMD64_PERF_CNTR_GLOBAL_STATUS,
	MSR_AMD64_PERF_CNTR_GLOBAL_STATUS_CLR,
};

static u32 msrs_to_save[ARRAY_SIZE(msrs_to_save_base) +
			ARRAY_SIZE(msrs_to_save_pmu)];
static unsigned num_msrs_to_save;

static const u32 emulated_msrs_all[] = {
	MSR_KVM_SYSTEM_TIME, MSR_KVM_WALL_CLOCK,
	MSR_KVM_SYSTEM_TIME_NEW, MSR_KVM_WALL_CLOCK_NEW,

#ifdef CONFIG_KVM_HYPERV
	HV_X64_MSR_GUEST_OS_ID, HV_X64_MSR_HYPERCALL,
	HV_X64_MSR_TIME_REF_COUNT, HV_X64_MSR_REFERENCE_TSC,
	HV_X64_MSR_TSC_FREQUENCY, HV_X64_MSR_APIC_FREQUENCY,
	HV_X64_MSR_CRASH_P0, HV_X64_MSR_CRASH_P1, HV_X64_MSR_CRASH_P2,
	HV_X64_MSR_CRASH_P3, HV_X64_MSR_CRASH_P4, HV_X64_MSR_CRASH_CTL,
	HV_X64_MSR_RESET,
	HV_X64_MSR_VP_INDEX,
	HV_X64_MSR_VP_RUNTIME,
	HV_X64_MSR_SCONTROL,
	HV_X64_MSR_STIMER0_CONFIG,
	HV_X64_MSR_VP_ASSIST_PAGE,
	HV_X64_MSR_REENLIGHTENMENT_CONTROL, HV_X64_MSR_TSC_EMULATION_CONTROL,
	HV_X64_MSR_TSC_EMULATION_STATUS, HV_X64_MSR_TSC_INVARIANT_CONTROL,
	HV_X64_MSR_SYNDBG_OPTIONS,
	HV_X64_MSR_SYNDBG_CONTROL, HV_X64_MSR_SYNDBG_STATUS,
	HV_X64_MSR_SYNDBG_SEND_BUFFER, HV_X64_MSR_SYNDBG_RECV_BUFFER,
	HV_X64_MSR_SYNDBG_PENDING_BUFFER,
#endif

	MSR_KVM_ASYNC_PF_EN, MSR_KVM_STEAL_TIME,
	MSR_KVM_PV_EOI_EN, MSR_KVM_ASYNC_PF_INT, MSR_KVM_ASYNC_PF_ACK,

	MSR_IA32_TSC_ADJUST,
	MSR_IA32_TSC_DEADLINE,
	MSR_IA32_ARCH_CAPABILITIES,
	MSR_IA32_PERF_CAPABILITIES,
	MSR_IA32_MISC_ENABLE,
	MSR_IA32_MCG_STATUS,
	MSR_IA32_MCG_CTL,
	MSR_IA32_MCG_EXT_CTL,
	MSR_IA32_SMBASE,
	MSR_SMI_COUNT,
	MSR_PLATFORM_INFO,
	MSR_MISC_FEATURES_ENABLES,
	MSR_AMD64_VIRT_SPEC_CTRL,
	MSR_AMD64_TSC_RATIO,
	MSR_IA32_POWER_CTL,
	MSR_IA32_UCODE_REV,

	/*
	 * KVM always supports the "true" VMX control MSRs, even if the host
	 * does not.  The VMX MSRs as a whole are considered "emulated" as KVM
	 * doesn't strictly require them to exist in the host (ignoring that
	 * KVM would refuse to load in the first place if the core set of MSRs
	 * aren't supported).
	 */
	MSR_IA32_VMX_BASIC,
	MSR_IA32_VMX_TRUE_PINBASED_CTLS,
	MSR_IA32_VMX_TRUE_PROCBASED_CTLS,
	MSR_IA32_VMX_TRUE_EXIT_CTLS,
	MSR_IA32_VMX_TRUE_ENTRY_CTLS,
	MSR_IA32_VMX_MISC,
	MSR_IA32_VMX_CR0_FIXED0,
	MSR_IA32_VMX_CR4_FIXED0,
	MSR_IA32_VMX_VMCS_ENUM,
	MSR_IA32_VMX_PROCBASED_CTLS2,
	MSR_IA32_VMX_EPT_VPID_CAP,
	MSR_IA32_VMX_VMFUNC,

	MSR_K7_HWCR,
	MSR_KVM_POLL_CONTROL,
};

static u32 emulated_msrs[ARRAY_SIZE(emulated_msrs_all)];
static unsigned num_emulated_msrs;

/*
 * List of MSRs that control the existence of MSR-based features, i.e. MSRs
 * that are effectively CPUID leafs.  VMX MSRs are also included in the set of
 * feature MSRs, but are handled separately to allow expedited lookups.
 */
static const u32 msr_based_features_all_except_vmx[] = {
	MSR_AMD64_DE_CFG,
	MSR_IA32_UCODE_REV,
	MSR_IA32_ARCH_CAPABILITIES,
	MSR_IA32_PERF_CAPABILITIES,
	MSR_PLATFORM_INFO,
};

static u32 msr_based_features[ARRAY_SIZE(msr_based_features_all_except_vmx) +
			      (KVM_LAST_EMULATED_VMX_MSR - KVM_FIRST_EMULATED_VMX_MSR + 1)];
static unsigned int num_msr_based_features;

/*
 * All feature MSRs except uCode revID, which tracks the currently loaded uCode
 * patch, are immutable once the vCPU model is defined.
 */
static bool kvm_is_immutable_feature_msr(u32 msr)
{
	int i;

	if (msr >= KVM_FIRST_EMULATED_VMX_MSR && msr <= KVM_LAST_EMULATED_VMX_MSR)
		return true;

	for (i = 0; i < ARRAY_SIZE(msr_based_features_all_except_vmx); i++) {
		if (msr == msr_based_features_all_except_vmx[i])
			return msr != MSR_IA32_UCODE_REV;
	}

	return false;
}

static bool kvm_is_advertised_msr(u32 msr_index)
{
	unsigned int i;

	for (i = 0; i < num_msrs_to_save; i++) {
		if (msrs_to_save[i] == msr_index)
			return true;
	}

	for (i = 0; i < num_emulated_msrs; i++) {
		if (emulated_msrs[i] == msr_index)
			return true;
	}

	return false;
}

typedef int (*msr_access_t)(struct kvm_vcpu *vcpu, u32 index, u64 *data,
			    bool host_initiated);

static __always_inline int kvm_do_msr_access(struct kvm_vcpu *vcpu, u32 msr,
					     u64 *data, bool host_initiated,
					     enum kvm_msr_access rw,
					     msr_access_t msr_access_fn)
{
	const char *op = rw == MSR_TYPE_W ? "wrmsr" : "rdmsr";
	int ret;

	BUILD_BUG_ON(rw != MSR_TYPE_R && rw != MSR_TYPE_W);

	/*
	 * Zero the data on read failures to avoid leaking stack data to the
	 * guest and/or userspace, e.g. if the failure is ignored below.
	 */
	ret = msr_access_fn(vcpu, msr, data, host_initiated);
	if (ret && rw == MSR_TYPE_R)
		*data = 0;

	if (ret != KVM_MSR_RET_UNSUPPORTED)
		return ret;

	/*
	 * Userspace is allowed to read MSRs, and write '0' to MSRs, that KVM
	 * advertises to userspace, even if an MSR isn't fully supported.
	 * Simply check that @data is '0', which covers both the write '0' case
	 * and all reads (in which case @data is zeroed on failure; see above).
	 */
	if (host_initiated && !*data && kvm_is_advertised_msr(msr))
		return 0;

	if (!ignore_msrs) {
		kvm_debug_ratelimited("unhandled %s: 0x%x data 0x%llx\n",
				      op, msr, *data);
		return ret;
	}

	if (report_ignored_msrs)
		kvm_pr_unimpl("ignored %s: 0x%x data 0x%llx\n", op, msr, *data);

	return 0;
}

static struct kmem_cache *kvm_alloc_emulator_cache(void)
{
	unsigned int useroffset = offsetof(struct x86_emulate_ctxt, src);
	unsigned int size = sizeof(struct x86_emulate_ctxt);

	return kmem_cache_create_usercopy("x86_emulator", size,
					  __alignof__(struct x86_emulate_ctxt),
					  SLAB_ACCOUNT, useroffset,
					  size - useroffset, NULL);
}

static int emulator_fix_hypercall(struct x86_emulate_ctxt *ctxt);

static inline void kvm_async_pf_hash_reset(struct kvm_vcpu *vcpu)
{
	int i;
	for (i = 0; i < ASYNC_PF_PER_VCPU; i++)
		vcpu->arch.apf.gfns[i] = ~0;
}

static void kvm_on_user_return(struct user_return_notifier *urn)
{
	unsigned slot;
	struct kvm_user_return_msrs *msrs
		= container_of(urn, struct kvm_user_return_msrs, urn);
	struct kvm_user_return_msr_values *values;
	unsigned long flags;

	/*
	 * Disabling irqs at this point since the following code could be
	 * interrupted and executed through kvm_arch_disable_virtualization_cpu()
	 */
	local_irq_save(flags);
	if (msrs->registered) {
		msrs->registered = false;
		user_return_notifier_unregister(urn);
	}
	local_irq_restore(flags);
	for (slot = 0; slot < kvm_nr_uret_msrs; ++slot) {
		values = &msrs->values[slot];
		if (values->host != values->curr) {
			wrmsrq(kvm_uret_msrs_list[slot], values->host);
			values->curr = values->host;
		}
	}
}

static int kvm_probe_user_return_msr(u32 msr)
{
	u64 val;
	int ret;

	preempt_disable();
	ret = rdmsrq_safe(msr, &val);
	if (ret)
		goto out;
	ret = wrmsrq_safe(msr, val);
out:
	preempt_enable();
	return ret;
}

int kvm_add_user_return_msr(u32 msr)
{
	BUG_ON(kvm_nr_uret_msrs >= KVM_MAX_NR_USER_RETURN_MSRS);

	if (kvm_probe_user_return_msr(msr))
		return -1;

	kvm_uret_msrs_list[kvm_nr_uret_msrs] = msr;
	return kvm_nr_uret_msrs++;
}
EXPORT_SYMBOL_GPL(kvm_add_user_return_msr);

int kvm_find_user_return_msr(u32 msr)
{
	int i;

	for (i = 0; i < kvm_nr_uret_msrs; ++i) {
		if (kvm_uret_msrs_list[i] == msr)
			return i;
	}
	return -1;
}
EXPORT_SYMBOL_GPL(kvm_find_user_return_msr);

static void kvm_user_return_msr_cpu_online(void)
{
	struct kvm_user_return_msrs *msrs = this_cpu_ptr(user_return_msrs);
	u64 value;
	int i;

	for (i = 0; i < kvm_nr_uret_msrs; ++i) {
		rdmsrq_safe(kvm_uret_msrs_list[i], &value);
		msrs->values[i].host = value;
		msrs->values[i].curr = value;
	}
}

static void kvm_user_return_register_notifier(struct kvm_user_return_msrs *msrs)
{
	if (!msrs->registered) {
		msrs->urn.on_user_return = kvm_on_user_return;
		user_return_notifier_register(&msrs->urn);
		msrs->registered = true;
	}
}

int kvm_set_user_return_msr(unsigned slot, u64 value, u64 mask)
{
	struct kvm_user_return_msrs *msrs = this_cpu_ptr(user_return_msrs);
	int err;

	value = (value & mask) | (msrs->values[slot].host & ~mask);
	if (value == msrs->values[slot].curr)
		return 0;
	err = wrmsrq_safe(kvm_uret_msrs_list[slot], value);
	if (err)
		return 1;

	msrs->values[slot].curr = value;
	kvm_user_return_register_notifier(msrs);
	return 0;
}
EXPORT_SYMBOL_GPL(kvm_set_user_return_msr);

void kvm_user_return_msr_update_cache(unsigned int slot, u64 value)
{
	struct kvm_user_return_msrs *msrs = this_cpu_ptr(user_return_msrs);

	msrs->values[slot].curr = value;
	kvm_user_return_register_notifier(msrs);
}
EXPORT_SYMBOL_GPL(kvm_user_return_msr_update_cache);

static void drop_user_return_notifiers(void)
{
	struct kvm_user_return_msrs *msrs = this_cpu_ptr(user_return_msrs);

	if (msrs->registered)
		kvm_on_user_return(&msrs->urn);
}

/*
 * Handle a fault on a hardware virtualization (VMX or SVM) instruction.
 *
 * Hardware virtualization extension instructions may fault if a reboot turns
 * off virtualization while processes are running.  Usually after catching the
 * fault we just panic; during reboot instead the instruction is ignored.
 */
noinstr void kvm_spurious_fault(void)
{
	/* Fault while not rebooting.  We want the trace. */
	BUG_ON(!kvm_rebooting);
}
EXPORT_SYMBOL_GPL(kvm_spurious_fault);

#define EXCPT_BENIGN		0
#define EXCPT_CONTRIBUTORY	1
#define EXCPT_PF		2

static int exception_class(int vector)
{
	switch (vector) {
	case PF_VECTOR:
		return EXCPT_PF;
	case DE_VECTOR:
	case TS_VECTOR:
	case NP_VECTOR:
	case SS_VECTOR:
	case GP_VECTOR:
		return EXCPT_CONTRIBUTORY;
	default:
		break;
	}
	return EXCPT_BENIGN;
}

#define EXCPT_FAULT		0
#define EXCPT_TRAP		1
#define EXCPT_ABORT		2
#define EXCPT_INTERRUPT		3
#define EXCPT_DB		4

static int exception_type(int vector)
{
	unsigned int mask;

	if (WARN_ON(vector > 31 || vector == NMI_VECTOR))
		return EXCPT_INTERRUPT;

	mask = 1 << vector;

	/*
	 * #DBs can be trap-like or fault-like, the caller must check other CPU
	 * state, e.g. DR6, to determine whether a #DB is a trap or fault.
	 */
	if (mask & (1 << DB_VECTOR))
		return EXCPT_DB;

	if (mask & ((1 << BP_VECTOR) | (1 << OF_VECTOR)))
		return EXCPT_TRAP;

	if (mask & ((1 << DF_VECTOR) | (1 << MC_VECTOR)))
		return EXCPT_ABORT;

	/* Reserved exceptions will result in fault */
	return EXCPT_FAULT;
}

void kvm_deliver_exception_payload(struct kvm_vcpu *vcpu,
				   struct kvm_queued_exception *ex)
{
	if (!ex->has_payload)
		return;

	switch (ex->vector) {
	case DB_VECTOR:
		/*
		 * "Certain debug exceptions may clear bit 0-3.  The
		 * remaining contents of the DR6 register are never
		 * cleared by the processor".
		 */
		vcpu->arch.dr6 &= ~DR_TRAP_BITS;
		/*
		 * In order to reflect the #DB exception payload in guest
		 * dr6, three components need to be considered: active low
		 * bit, FIXED_1 bits and active high bits (e.g. DR6_BD,
		 * DR6_BS and DR6_BT)
		 * DR6_ACTIVE_LOW contains the FIXED_1 and active low bits.
		 * In the target guest dr6:
		 * FIXED_1 bits should always be set.
		 * Active low bits should be cleared if 1-setting in payload.
		 * Active high bits should be set if 1-setting in payload.
		 *
		 * Note, the payload is compatible with the pending debug
		 * exceptions/exit qualification under VMX, that active_low bits
		 * are active high in payload.
		 * So they need to be flipped for DR6.
		 */
		vcpu->arch.dr6 |= DR6_ACTIVE_LOW;
		vcpu->arch.dr6 |= ex->payload;
		vcpu->arch.dr6 ^= ex->payload & DR6_ACTIVE_LOW;

		/*
		 * The #DB payload is defined as compatible with the 'pending
		 * debug exceptions' field under VMX, not DR6. While bit 12 is
		 * defined in the 'pending debug exceptions' field (enabled
		 * breakpoint), it is reserved and must be zero in DR6.
		 */
		vcpu->arch.dr6 &= ~BIT(12);
		break;
	case PF_VECTOR:
		vcpu->arch.cr2 = ex->payload;
		break;
	}

	ex->has_payload = false;
	ex->payload = 0;
}
EXPORT_SYMBOL_GPL(kvm_deliver_exception_payload);

static void kvm_queue_exception_vmexit(struct kvm_vcpu *vcpu, unsigned int vector,
				       bool has_error_code, u32 error_code,
				       bool has_payload, unsigned long payload)
{
	struct kvm_queued_exception *ex = &vcpu->arch.exception_vmexit;

	ex->vector = vector;
	ex->injected = false;
	ex->pending = true;
	ex->has_error_code = has_error_code;
	ex->error_code = error_code;
	ex->has_payload = has_payload;
	ex->payload = payload;
}

static void kvm_multiple_exception(struct kvm_vcpu *vcpu, unsigned int nr,
				   bool has_error, u32 error_code,
				   bool has_payload, unsigned long payload)
{
	u32 prev_nr;
	int class1, class2;

	kvm_make_request(KVM_REQ_EVENT, vcpu);

	/*
	 * If the exception is destined for L2, morph it to a VM-Exit if L1
	 * wants to intercept the exception.
	 */
	if (is_guest_mode(vcpu) &&
	    kvm_x86_ops.nested_ops->is_exception_vmexit(vcpu, nr, error_code)) {
		kvm_queue_exception_vmexit(vcpu, nr, has_error, error_code,
					   has_payload, payload);
		return;
	}

	if (!vcpu->arch.exception.pending && !vcpu->arch.exception.injected) {
	queue:
		vcpu->arch.exception.pending = true;
		vcpu->arch.exception.injected = false;

		vcpu->arch.exception.has_error_code = has_error;
		vcpu->arch.exception.vector = nr;
		vcpu->arch.exception.error_code = error_code;
		vcpu->arch.exception.has_payload = has_payload;
		vcpu->arch.exception.payload = payload;
		if (!is_guest_mode(vcpu))
			kvm_deliver_exception_payload(vcpu,
						      &vcpu->arch.exception);
		return;
	}

	/* to check exception */
	prev_nr = vcpu->arch.exception.vector;
	if (prev_nr == DF_VECTOR) {
		/* triple fault -> shutdown */
		kvm_make_request(KVM_REQ_TRIPLE_FAULT, vcpu);
		return;
	}
	class1 = exception_class(prev_nr);
	class2 = exception_class(nr);
	if ((class1 == EXCPT_CONTRIBUTORY && class2 == EXCPT_CONTRIBUTORY) ||
	    (class1 == EXCPT_PF && class2 != EXCPT_BENIGN)) {
		/*
		 * Synthesize #DF.  Clear the previously injected or pending
		 * exception so as not to incorrectly trigger shutdown.
		 */
		vcpu->arch.exception.injected = false;
		vcpu->arch.exception.pending = false;

		kvm_queue_exception_e(vcpu, DF_VECTOR, 0);
	} else {
		/* replace previous exception with a new one in a hope
		   that instruction re-execution will regenerate lost
		   exception */
		goto queue;
	}
}

void kvm_queue_exception(struct kvm_vcpu *vcpu, unsigned nr)
{
	kvm_multiple_exception(vcpu, nr, false, 0, false, 0);
}
EXPORT_SYMBOL_GPL(kvm_queue_exception);


void kvm_queue_exception_p(struct kvm_vcpu *vcpu, unsigned nr,
			   unsigned long payload)
{
	kvm_multiple_exception(vcpu, nr, false, 0, true, payload);
}
EXPORT_SYMBOL_GPL(kvm_queue_exception_p);

static void kvm_queue_exception_e_p(struct kvm_vcpu *vcpu, unsigned nr,
				    u32 error_code, unsigned long payload)
{
	kvm_multiple_exception(vcpu, nr, true, error_code, true, payload);
}

void kvm_requeue_exception(struct kvm_vcpu *vcpu, unsigned int nr,
			   bool has_error_code, u32 error_code)
{

	/*
	 * On VM-Entry, an exception can be pending if and only if event
	 * injection was blocked by nested_run_pending.  In that case, however,
	 * vcpu_enter_guest() requests an immediate exit, and the guest
	 * shouldn't proceed far enough to need reinjection.
	 */
	WARN_ON_ONCE(kvm_is_exception_pending(vcpu));

	/*
	 * Do not check for interception when injecting an event for L2, as the
	 * exception was checked for intercept when it was original queued, and
	 * re-checking is incorrect if _L1_ injected the exception, in which
	 * case it's exempt from interception.
	 */
	kvm_make_request(KVM_REQ_EVENT, vcpu);

	vcpu->arch.exception.injected = true;
	vcpu->arch.exception.has_error_code = has_error_code;
	vcpu->arch.exception.vector = nr;
	vcpu->arch.exception.error_code = error_code;
	vcpu->arch.exception.has_payload = false;
	vcpu->arch.exception.payload = 0;
}
EXPORT_SYMBOL_GPL(kvm_requeue_exception);

int kvm_complete_insn_gp(struct kvm_vcpu *vcpu, int err)
{
	if (err)
		kvm_inject_gp(vcpu, 0);
	else
		return kvm_skip_emulated_instruction(vcpu);

	return 1;
}
EXPORT_SYMBOL_GPL(kvm_complete_insn_gp);

static int complete_emulated_insn_gp(struct kvm_vcpu *vcpu, int err)
{
	if (err) {
		kvm_inject_gp(vcpu, 0);
		return 1;
	}

	return kvm_emulate_instruction(vcpu, EMULTYPE_NO_DECODE | EMULTYPE_SKIP |
				       EMULTYPE_COMPLETE_USER_EXIT);
}

void kvm_inject_page_fault(struct kvm_vcpu *vcpu, struct x86_exception *fault)
{
	++vcpu->stat.pf_guest;

	/*
	 * Async #PF in L2 is always forwarded to L1 as a VM-Exit regardless of
	 * whether or not L1 wants to intercept "regular" #PF.
	 */
	if (is_guest_mode(vcpu) && fault->async_page_fault)
		kvm_queue_exception_vmexit(vcpu, PF_VECTOR,
					   true, fault->error_code,
					   true, fault->address);
	else
		kvm_queue_exception_e_p(vcpu, PF_VECTOR, fault->error_code,
					fault->address);
}

void kvm_inject_emulated_page_fault(struct kvm_vcpu *vcpu,
				    struct x86_exception *fault)
{
	struct kvm_mmu *fault_mmu;
	WARN_ON_ONCE(fault->vector != PF_VECTOR);

	fault_mmu = fault->nested_page_fault ? vcpu->arch.mmu :
					       vcpu->arch.walk_mmu;

	/*
	 * Invalidate the TLB entry for the faulting address, if it exists,
	 * else the access will fault indefinitely (and to emulate hardware).
	 */
	if ((fault->error_code & PFERR_PRESENT_MASK) &&
	    !(fault->error_code & PFERR_RSVD_MASK))
		kvm_mmu_invalidate_addr(vcpu, fault_mmu, fault->address,
					KVM_MMU_ROOT_CURRENT);

	fault_mmu->inject_page_fault(vcpu, fault);
}
EXPORT_SYMBOL_GPL(kvm_inject_emulated_page_fault);

void kvm_inject_nmi(struct kvm_vcpu *vcpu)
{
	atomic_inc(&vcpu->arch.nmi_queued);
	kvm_make_request(KVM_REQ_NMI, vcpu);
}

void kvm_queue_exception_e(struct kvm_vcpu *vcpu, unsigned nr, u32 error_code)
{
	kvm_multiple_exception(vcpu, nr, true, error_code, false, 0);
}
EXPORT_SYMBOL_GPL(kvm_queue_exception_e);

/*
 * Checks if cpl <= required_cpl; if true, return true.  Otherwise queue
 * a #GP and return false.
 */
bool kvm_require_cpl(struct kvm_vcpu *vcpu, int required_cpl)
{
	if (kvm_x86_call(get_cpl)(vcpu) <= required_cpl)
		return true;
	kvm_queue_exception_e(vcpu, GP_VECTOR, 0);
	return false;
}

bool kvm_require_dr(struct kvm_vcpu *vcpu, int dr)
{
	if ((dr != 4 && dr != 5) || !kvm_is_cr4_bit_set(vcpu, X86_CR4_DE))
		return true;

	kvm_queue_exception(vcpu, UD_VECTOR);
	return false;
}
EXPORT_SYMBOL_GPL(kvm_require_dr);

static inline u64 pdptr_rsvd_bits(struct kvm_vcpu *vcpu)
{
	return vcpu->arch.reserved_gpa_bits | rsvd_bits(5, 8) | rsvd_bits(1, 2);
}

/*
 * Load the pae pdptrs.  Return 1 if they are all valid, 0 otherwise.
 */
int load_pdptrs(struct kvm_vcpu *vcpu, unsigned long cr3)
{
	struct kvm_mmu *mmu = vcpu->arch.walk_mmu;
	gfn_t pdpt_gfn = cr3 >> PAGE_SHIFT;
	gpa_t real_gpa;
	int i;
	int ret;
	u64 pdpte[ARRAY_SIZE(mmu->pdptrs)];

	/*
	 * If the MMU is nested, CR3 holds an L2 GPA and needs to be translated
	 * to an L1 GPA.
	 */
	real_gpa = kvm_translate_gpa(vcpu, mmu, gfn_to_gpa(pdpt_gfn),
				     PFERR_USER_MASK | PFERR_WRITE_MASK, NULL);
	if (real_gpa == INVALID_GPA)
		return 0;

	/* Note the offset, PDPTRs are 32 byte aligned when using PAE paging. */
	ret = kvm_vcpu_read_guest_page(vcpu, gpa_to_gfn(real_gpa), pdpte,
				       cr3 & GENMASK(11, 5), sizeof(pdpte));
	if (ret < 0)
		return 0;

	for (i = 0; i < ARRAY_SIZE(pdpte); ++i) {
		if ((pdpte[i] & PT_PRESENT_MASK) &&
		    (pdpte[i] & pdptr_rsvd_bits(vcpu))) {
			return 0;
		}
	}

	/*
	 * Marking VCPU_EXREG_PDPTR dirty doesn't work for !tdp_enabled.
	 * Shadow page roots need to be reconstructed instead.
	 */
	if (!tdp_enabled && memcmp(mmu->pdptrs, pdpte, sizeof(mmu->pdptrs)))
		kvm_mmu_free_roots(vcpu->kvm, mmu, KVM_MMU_ROOT_CURRENT);

	memcpy(mmu->pdptrs, pdpte, sizeof(mmu->pdptrs));
	kvm_register_mark_dirty(vcpu, VCPU_EXREG_PDPTR);
	kvm_make_request(KVM_REQ_LOAD_MMU_PGD, vcpu);
	vcpu->arch.pdptrs_from_userspace = false;

	return 1;
}
EXPORT_SYMBOL_GPL(load_pdptrs);

static bool kvm_is_valid_cr0(struct kvm_vcpu *vcpu, unsigned long cr0)
{
#ifdef CONFIG_X86_64
	if (cr0 & 0xffffffff00000000UL)
		return false;
#endif

	if ((cr0 & X86_CR0_NW) && !(cr0 & X86_CR0_CD))
		return false;

	if ((cr0 & X86_CR0_PG) && !(cr0 & X86_CR0_PE))
		return false;

	return kvm_x86_call(is_valid_cr0)(vcpu, cr0);
}

void kvm_post_set_cr0(struct kvm_vcpu *vcpu, unsigned long old_cr0, unsigned long cr0)
{
	/*
	 * CR0.WP is incorporated into the MMU role, but only for non-nested,
	 * indirect shadow MMUs.  If paging is disabled, no updates are needed
	 * as there are no permission bits to emulate.  If TDP is enabled, the
	 * MMU's metadata needs to be updated, e.g. so that emulating guest
	 * translations does the right thing, but there's no need to unload the
	 * root as CR0.WP doesn't affect SPTEs.
	 */
	if ((cr0 ^ old_cr0) == X86_CR0_WP) {
		if (!(cr0 & X86_CR0_PG))
			return;

		if (tdp_enabled) {
			kvm_init_mmu(vcpu);
			return;
		}
	}

	if ((cr0 ^ old_cr0) & X86_CR0_PG) {
		kvm_clear_async_pf_completion_queue(vcpu);
		kvm_async_pf_hash_reset(vcpu);

		/*
		 * Clearing CR0.PG is defined to flush the TLB from the guest's
		 * perspective.
		 */
		if (!(cr0 & X86_CR0_PG))
			kvm_make_request(KVM_REQ_TLB_FLUSH_GUEST, vcpu);
	}

	if ((cr0 ^ old_cr0) & KVM_MMU_CR0_ROLE_BITS)
		kvm_mmu_reset_context(vcpu);
}
EXPORT_SYMBOL_GPL(kvm_post_set_cr0);

int kvm_set_cr0(struct kvm_vcpu *vcpu, unsigned long cr0)
{
	unsigned long old_cr0 = kvm_read_cr0(vcpu);

	if (!kvm_is_valid_cr0(vcpu, cr0))
		return 1;

	cr0 |= X86_CR0_ET;

	/* Write to CR0 reserved bits are ignored, even on Intel. */
	cr0 &= ~CR0_RESERVED_BITS;

#ifdef CONFIG_X86_64
	if ((vcpu->arch.efer & EFER_LME) && !is_paging(vcpu) &&
	    (cr0 & X86_CR0_PG)) {
		int cs_db, cs_l;

		if (!is_pae(vcpu))
			return 1;
		kvm_x86_call(get_cs_db_l_bits)(vcpu, &cs_db, &cs_l);
		if (cs_l)
			return 1;
	}
#endif
	if (!(vcpu->arch.efer & EFER_LME) && (cr0 & X86_CR0_PG) &&
	    is_pae(vcpu) && ((cr0 ^ old_cr0) & X86_CR0_PDPTR_BITS) &&
	    !load_pdptrs(vcpu, kvm_read_cr3(vcpu)))
		return 1;

	if (!(cr0 & X86_CR0_PG) &&
	    (is_64_bit_mode(vcpu) || kvm_is_cr4_bit_set(vcpu, X86_CR4_PCIDE)))
		return 1;

	kvm_x86_call(set_cr0)(vcpu, cr0);

	kvm_post_set_cr0(vcpu, old_cr0, cr0);

	return 0;
}
EXPORT_SYMBOL_GPL(kvm_set_cr0);

void kvm_lmsw(struct kvm_vcpu *vcpu, unsigned long msw)
{
	(void)kvm_set_cr0(vcpu, kvm_read_cr0_bits(vcpu, ~0x0eul) | (msw & 0x0f));
}
EXPORT_SYMBOL_GPL(kvm_lmsw);

void kvm_load_guest_xsave_state(struct kvm_vcpu *vcpu)
{
	if (vcpu->arch.guest_state_protected)
		return;

	if (kvm_is_cr4_bit_set(vcpu, X86_CR4_OSXSAVE)) {

		if (vcpu->arch.xcr0 != kvm_host.xcr0)
			xsetbv(XCR_XFEATURE_ENABLED_MASK, vcpu->arch.xcr0);

		if (guest_cpu_cap_has(vcpu, X86_FEATURE_XSAVES) &&
		    vcpu->arch.ia32_xss != kvm_host.xss)
			wrmsrq(MSR_IA32_XSS, vcpu->arch.ia32_xss);
	}

	if (cpu_feature_enabled(X86_FEATURE_PKU) &&
	    vcpu->arch.pkru != vcpu->arch.host_pkru &&
	    ((vcpu->arch.xcr0 & XFEATURE_MASK_PKRU) ||
	     kvm_is_cr4_bit_set(vcpu, X86_CR4_PKE)))
		wrpkru(vcpu->arch.pkru);
}
EXPORT_SYMBOL_GPL(kvm_load_guest_xsave_state);

void kvm_load_host_xsave_state(struct kvm_vcpu *vcpu)
{
	if (vcpu->arch.guest_state_protected)
		return;

	if (cpu_feature_enabled(X86_FEATURE_PKU) &&
	    ((vcpu->arch.xcr0 & XFEATURE_MASK_PKRU) ||
	     kvm_is_cr4_bit_set(vcpu, X86_CR4_PKE))) {
		vcpu->arch.pkru = rdpkru();
		if (vcpu->arch.pkru != vcpu->arch.host_pkru)
			wrpkru(vcpu->arch.host_pkru);
	}

	if (kvm_is_cr4_bit_set(vcpu, X86_CR4_OSXSAVE)) {

		if (vcpu->arch.xcr0 != kvm_host.xcr0)
			xsetbv(XCR_XFEATURE_ENABLED_MASK, kvm_host.xcr0);

		if (guest_cpu_cap_has(vcpu, X86_FEATURE_XSAVES) &&
		    vcpu->arch.ia32_xss != kvm_host.xss)
			wrmsrq(MSR_IA32_XSS, kvm_host.xss);
	}

}
EXPORT_SYMBOL_GPL(kvm_load_host_xsave_state);

#ifdef CONFIG_X86_64
static inline u64 kvm_guest_supported_xfd(struct kvm_vcpu *vcpu)
{
	return vcpu->arch.guest_supported_xcr0 & XFEATURE_MASK_USER_DYNAMIC;
}
#endif

static int __kvm_set_xcr(struct kvm_vcpu *vcpu, u32 index, u64 xcr)
{
	u64 xcr0 = xcr;
	u64 old_xcr0 = vcpu->arch.xcr0;
	u64 valid_bits;

	/* Only support XCR_XFEATURE_ENABLED_MASK(xcr0) now  */
	if (index != XCR_XFEATURE_ENABLED_MASK)
		return 1;
	if (!(xcr0 & XFEATURE_MASK_FP))
		return 1;
	if ((xcr0 & XFEATURE_MASK_YMM) && !(xcr0 & XFEATURE_MASK_SSE))
		return 1;

	/*
	 * Do not allow the guest to set bits that we do not support
	 * saving.  However, xcr0 bit 0 is always set, even if the
	 * emulated CPU does not support XSAVE (see kvm_vcpu_reset()).
	 */
	valid_bits = vcpu->arch.guest_supported_xcr0 | XFEATURE_MASK_FP;
	if (xcr0 & ~valid_bits)
		return 1;

	if ((!(xcr0 & XFEATURE_MASK_BNDREGS)) !=
	    (!(xcr0 & XFEATURE_MASK_BNDCSR)))
		return 1;

	if (xcr0 & XFEATURE_MASK_AVX512) {
		if (!(xcr0 & XFEATURE_MASK_YMM))
			return 1;
		if ((xcr0 & XFEATURE_MASK_AVX512) != XFEATURE_MASK_AVX512)
			return 1;
	}

	if ((xcr0 & XFEATURE_MASK_XTILE) &&
	    ((xcr0 & XFEATURE_MASK_XTILE) != XFEATURE_MASK_XTILE))
		return 1;

	vcpu->arch.xcr0 = xcr0;

	if ((xcr0 ^ old_xcr0) & XFEATURE_MASK_EXTEND)
		vcpu->arch.cpuid_dynamic_bits_dirty = true;
	return 0;
}

int kvm_emulate_xsetbv(struct kvm_vcpu *vcpu)
{
	/* Note, #UD due to CR4.OSXSAVE=0 has priority over the intercept. */
	if (kvm_x86_call(get_cpl)(vcpu) != 0 ||
	    __kvm_set_xcr(vcpu, kvm_rcx_read(vcpu), kvm_read_edx_eax(vcpu))) {
		kvm_inject_gp(vcpu, 0);
		return 1;
	}

	return kvm_skip_emulated_instruction(vcpu);
}
EXPORT_SYMBOL_GPL(kvm_emulate_xsetbv);

static bool kvm_is_valid_cr4(struct kvm_vcpu *vcpu, unsigned long cr4)
{
	return __kvm_is_valid_cr4(vcpu, cr4) &&
	       kvm_x86_call(is_valid_cr4)(vcpu, cr4);
}

void kvm_post_set_cr4(struct kvm_vcpu *vcpu, unsigned long old_cr4, unsigned long cr4)
{
	if ((cr4 ^ old_cr4) & KVM_MMU_CR4_ROLE_BITS)
		kvm_mmu_reset_context(vcpu);

	/*
	 * If CR4.PCIDE is changed 0 -> 1, there is no need to flush the TLB
	 * according to the SDM; however, stale prev_roots could be reused
	 * incorrectly in the future after a MOV to CR3 with NOFLUSH=1, so we
	 * free them all.  This is *not* a superset of KVM_REQ_TLB_FLUSH_GUEST
	 * or KVM_REQ_TLB_FLUSH_CURRENT, because the hardware TLB is not flushed,
	 * so fall through.
	 */
	if (!tdp_enabled &&
	    (cr4 & X86_CR4_PCIDE) && !(old_cr4 & X86_CR4_PCIDE))
		kvm_mmu_unload(vcpu);

	/*
	 * The TLB has to be flushed for all PCIDs if any of the following
	 * (architecturally required) changes happen:
	 * - CR4.PCIDE is changed from 1 to 0
	 * - CR4.PGE is toggled
	 *
	 * This is a superset of KVM_REQ_TLB_FLUSH_CURRENT.
	 */
	if (((cr4 ^ old_cr4) & X86_CR4_PGE) ||
	    (!(cr4 & X86_CR4_PCIDE) && (old_cr4 & X86_CR4_PCIDE)))
		kvm_make_request(KVM_REQ_TLB_FLUSH_GUEST, vcpu);

	/*
	 * The TLB has to be flushed for the current PCID if any of the
	 * following (architecturally required) changes happen:
	 * - CR4.SMEP is changed from 0 to 1
	 * - CR4.PAE is toggled
	 */
	else if (((cr4 ^ old_cr4) & X86_CR4_PAE) ||
		 ((cr4 & X86_CR4_SMEP) && !(old_cr4 & X86_CR4_SMEP)))
		kvm_make_request(KVM_REQ_TLB_FLUSH_CURRENT, vcpu);

}
EXPORT_SYMBOL_GPL(kvm_post_set_cr4);

int kvm_set_cr4(struct kvm_vcpu *vcpu, unsigned long cr4)
{
	unsigned long old_cr4 = kvm_read_cr4(vcpu);

	if (!kvm_is_valid_cr4(vcpu, cr4))
		return 1;

	if (is_long_mode(vcpu)) {
		if (!(cr4 & X86_CR4_PAE))
			return 1;
		if ((cr4 ^ old_cr4) & X86_CR4_LA57)
			return 1;
	} else if (is_paging(vcpu) && (cr4 & X86_CR4_PAE)
		   && ((cr4 ^ old_cr4) & X86_CR4_PDPTR_BITS)
		   && !load_pdptrs(vcpu, kvm_read_cr3(vcpu)))
		return 1;

	if ((cr4 & X86_CR4_PCIDE) && !(old_cr4 & X86_CR4_PCIDE)) {
		/* PCID can not be enabled when cr3[11:0]!=000H or EFER.LMA=0 */
		if ((kvm_read_cr3(vcpu) & X86_CR3_PCID_MASK) || !is_long_mode(vcpu))
			return 1;
	}

	kvm_x86_call(set_cr4)(vcpu, cr4);

	kvm_post_set_cr4(vcpu, old_cr4, cr4);

	return 0;
}
EXPORT_SYMBOL_GPL(kvm_set_cr4);

static void kvm_invalidate_pcid(struct kvm_vcpu *vcpu, unsigned long pcid)
{
	struct kvm_mmu *mmu = vcpu->arch.mmu;
	unsigned long roots_to_free = 0;
	int i;

	/*
	 * MOV CR3 and INVPCID are usually not intercepted when using TDP, but
	 * this is reachable when running EPT=1 and unrestricted_guest=0,  and
	 * also via the emulator.  KVM's TDP page tables are not in the scope of
	 * the invalidation, but the guest's TLB entries need to be flushed as
	 * the CPU may have cached entries in its TLB for the target PCID.
	 */
	if (unlikely(tdp_enabled)) {
		kvm_make_request(KVM_REQ_TLB_FLUSH_GUEST, vcpu);
		return;
	}

	/*
	 * If neither the current CR3 nor any of the prev_roots use the given
	 * PCID, then nothing needs to be done here because a resync will
	 * happen anyway before switching to any other CR3.
	 */
	if (kvm_get_active_pcid(vcpu) == pcid) {
		kvm_make_request(KVM_REQ_MMU_SYNC, vcpu);
		kvm_make_request(KVM_REQ_TLB_FLUSH_CURRENT, vcpu);
	}

	/*
	 * If PCID is disabled, there is no need to free prev_roots even if the
	 * PCIDs for them are also 0, because MOV to CR3 always flushes the TLB
	 * with PCIDE=0.
	 */
	if (!kvm_is_cr4_bit_set(vcpu, X86_CR4_PCIDE))
		return;

	for (i = 0; i < KVM_MMU_NUM_PREV_ROOTS; i++)
		if (kvm_get_pcid(vcpu, mmu->prev_roots[i].pgd) == pcid)
			roots_to_free |= KVM_MMU_ROOT_PREVIOUS(i);

	kvm_mmu_free_roots(vcpu->kvm, mmu, roots_to_free);
}

int kvm_set_cr3(struct kvm_vcpu *vcpu, unsigned long cr3)
{
	bool skip_tlb_flush = false;
	unsigned long pcid = 0;
#ifdef CONFIG_X86_64
	if (kvm_is_cr4_bit_set(vcpu, X86_CR4_PCIDE)) {
		skip_tlb_flush = cr3 & X86_CR3_PCID_NOFLUSH;
		cr3 &= ~X86_CR3_PCID_NOFLUSH;
		pcid = cr3 & X86_CR3_PCID_MASK;
	}
#endif

	/* PDPTRs are always reloaded for PAE paging. */
	if (cr3 == kvm_read_cr3(vcpu) && !is_pae_paging(vcpu))
		goto handle_tlb_flush;

	/*
	 * Do not condition the GPA check on long mode, this helper is used to
	 * stuff CR3, e.g. for RSM emulation, and there is no guarantee that
	 * the current vCPU mode is accurate.
	 */
	if (!kvm_vcpu_is_legal_cr3(vcpu, cr3))
		return 1;

	if (is_pae_paging(vcpu) && !load_pdptrs(vcpu, cr3))
		return 1;

	if (cr3 != kvm_read_cr3(vcpu))
		kvm_mmu_new_pgd(vcpu, cr3);

	vcpu->arch.cr3 = cr3;
	kvm_register_mark_dirty(vcpu, VCPU_EXREG_CR3);
	/* Do not call post_set_cr3, we do not get here for confidential guests.  */

handle_tlb_flush:
	/*
	 * A load of CR3 that flushes the TLB flushes only the current PCID,
	 * even if PCID is disabled, in which case PCID=0 is flushed.  It's a
	 * moot point in the end because _disabling_ PCID will flush all PCIDs,
	 * and it's impossible to use a non-zero PCID when PCID is disabled,
	 * i.e. only PCID=0 can be relevant.
	 */
	if (!skip_tlb_flush)
		kvm_invalidate_pcid(vcpu, pcid);

	return 0;
}
EXPORT_SYMBOL_GPL(kvm_set_cr3);

int kvm_set_cr8(struct kvm_vcpu *vcpu, unsigned long cr8)
{
	if (cr8 & CR8_RESERVED_BITS)
		return 1;
	if (lapic_in_kernel(vcpu))
		kvm_lapic_set_tpr(vcpu, cr8);
	else
		vcpu->arch.cr8 = cr8;
	return 0;
}
EXPORT_SYMBOL_GPL(kvm_set_cr8);

unsigned long kvm_get_cr8(struct kvm_vcpu *vcpu)
{
	if (lapic_in_kernel(vcpu))
		return kvm_lapic_get_cr8(vcpu);
	else
		return vcpu->arch.cr8;
}
EXPORT_SYMBOL_GPL(kvm_get_cr8);

static void kvm_update_dr0123(struct kvm_vcpu *vcpu)
{
	int i;

	if (!(vcpu->guest_debug & KVM_GUESTDBG_USE_HW_BP)) {
		for (i = 0; i < KVM_NR_DB_REGS; i++)
			vcpu->arch.eff_db[i] = vcpu->arch.db[i];
	}
}

void kvm_update_dr7(struct kvm_vcpu *vcpu)
{
	unsigned long dr7;

	if (vcpu->guest_debug & KVM_GUESTDBG_USE_HW_BP)
		dr7 = vcpu->arch.guest_debug_dr7;
	else
		dr7 = vcpu->arch.dr7;
	kvm_x86_call(set_dr7)(vcpu, dr7);
	vcpu->arch.switch_db_regs &= ~KVM_DEBUGREG_BP_ENABLED;
	if (dr7 & DR7_BP_EN_MASK)
		vcpu->arch.switch_db_regs |= KVM_DEBUGREG_BP_ENABLED;
}
EXPORT_SYMBOL_GPL(kvm_update_dr7);

static u64 kvm_dr6_fixed(struct kvm_vcpu *vcpu)
{
	u64 fixed = DR6_FIXED_1;

	if (!guest_cpu_cap_has(vcpu, X86_FEATURE_RTM))
		fixed |= DR6_RTM;

	if (!guest_cpu_cap_has(vcpu, X86_FEATURE_BUS_LOCK_DETECT))
		fixed |= DR6_BUS_LOCK;
	return fixed;
}

int kvm_set_dr(struct kvm_vcpu *vcpu, int dr, unsigned long val)
{
	size_t size = ARRAY_SIZE(vcpu->arch.db);

	switch (dr) {
	case 0 ... 3:
		vcpu->arch.db[array_index_nospec(dr, size)] = val;
		if (!(vcpu->guest_debug & KVM_GUESTDBG_USE_HW_BP))
			vcpu->arch.eff_db[dr] = val;
		break;
	case 4:
	case 6:
		if (!kvm_dr6_valid(val))
			return 1; /* #GP */
		vcpu->arch.dr6 = (val & DR6_VOLATILE) | kvm_dr6_fixed(vcpu);
		break;
	case 5:
	default: /* 7 */
		if (!kvm_dr7_valid(val))
			return 1; /* #GP */
		vcpu->arch.dr7 = (val & DR7_VOLATILE) | DR7_FIXED_1;
		kvm_update_dr7(vcpu);
		break;
	}

	return 0;
}
EXPORT_SYMBOL_GPL(kvm_set_dr);

unsigned long kvm_get_dr(struct kvm_vcpu *vcpu, int dr)
{
	size_t size = ARRAY_SIZE(vcpu->arch.db);

	switch (dr) {
	case 0 ... 3:
		return vcpu->arch.db[array_index_nospec(dr, size)];
	case 4:
	case 6:
		return vcpu->arch.dr6;
	case 5:
	default: /* 7 */
		return vcpu->arch.dr7;
	}
}
EXPORT_SYMBOL_GPL(kvm_get_dr);

int kvm_emulate_rdpmc(struct kvm_vcpu *vcpu)
{
	u32 ecx = kvm_rcx_read(vcpu);
	u64 data;

	if (kvm_pmu_rdpmc(vcpu, ecx, &data)) {
		kvm_inject_gp(vcpu, 0);
		return 1;
	}

	kvm_rax_write(vcpu, (u32)data);
	kvm_rdx_write(vcpu, data >> 32);
	return kvm_skip_emulated_instruction(vcpu);
}
EXPORT_SYMBOL_GPL(kvm_emulate_rdpmc);

/*
 * Some IA32_ARCH_CAPABILITIES bits have dependencies on MSRs that KVM
 * does not yet virtualize. These include:
 *   10 - MISC_PACKAGE_CTRLS
 *   11 - ENERGY_FILTERING_CTL
 *   12 - DOITM
 *   18 - FB_CLEAR_CTRL
 *   21 - XAPIC_DISABLE_STATUS
 *   23 - OVERCLOCKING_STATUS
 */

#define KVM_SUPPORTED_ARCH_CAP \
	(ARCH_CAP_RDCL_NO | ARCH_CAP_IBRS_ALL | ARCH_CAP_RSBA | \
	 ARCH_CAP_SKIP_VMENTRY_L1DFLUSH | ARCH_CAP_SSB_NO | ARCH_CAP_MDS_NO | \
	 ARCH_CAP_PSCHANGE_MC_NO | ARCH_CAP_TSX_CTRL_MSR | ARCH_CAP_TAA_NO | \
	 ARCH_CAP_SBDR_SSDP_NO | ARCH_CAP_FBSDP_NO | ARCH_CAP_PSDP_NO | \
	 ARCH_CAP_FB_CLEAR | ARCH_CAP_RRSBA | ARCH_CAP_PBRSB_NO | ARCH_CAP_GDS_NO | \
	 ARCH_CAP_RFDS_NO | ARCH_CAP_RFDS_CLEAR | ARCH_CAP_BHI_NO | ARCH_CAP_ITS_NO)

static u64 kvm_get_arch_capabilities(void)
{
	u64 data = kvm_host.arch_capabilities & KVM_SUPPORTED_ARCH_CAP;

	/*
	 * If nx_huge_pages is enabled, KVM's shadow paging will ensure that
	 * the nested hypervisor runs with NX huge pages.  If it is not,
	 * L1 is anyway vulnerable to ITLB_MULTIHIT exploits from other
	 * L1 guests, so it need not worry about its own (L2) guests.
	 */
	data |= ARCH_CAP_PSCHANGE_MC_NO;

	/*
	 * If we're doing cache flushes (either "always" or "cond")
	 * we will do one whenever the guest does a vmlaunch/vmresume.
	 * If an outer hypervisor is doing the cache flush for us
	 * (ARCH_CAP_SKIP_VMENTRY_L1DFLUSH), we can safely pass that
	 * capability to the guest too, and if EPT is disabled we're not
	 * vulnerable.  Overall, only VMENTER_L1D_FLUSH_NEVER will
	 * require a nested hypervisor to do a flush of its own.
	 */
	if (l1tf_vmx_mitigation != VMENTER_L1D_FLUSH_NEVER)
		data |= ARCH_CAP_SKIP_VMENTRY_L1DFLUSH;

	if (!boot_cpu_has_bug(X86_BUG_CPU_MELTDOWN))
		data |= ARCH_CAP_RDCL_NO;
	if (!boot_cpu_has_bug(X86_BUG_SPEC_STORE_BYPASS))
		data |= ARCH_CAP_SSB_NO;
	if (!boot_cpu_has_bug(X86_BUG_MDS))
		data |= ARCH_CAP_MDS_NO;
	if (!boot_cpu_has_bug(X86_BUG_RFDS))
		data |= ARCH_CAP_RFDS_NO;
	if (!boot_cpu_has_bug(X86_BUG_ITS))
		data |= ARCH_CAP_ITS_NO;

	if (!boot_cpu_has(X86_FEATURE_RTM)) {
		/*
		 * If RTM=0 because the kernel has disabled TSX, the host might
		 * have TAA_NO or TSX_CTRL.  Clear TAA_NO (the guest sees RTM=0
		 * and therefore knows that there cannot be TAA) but keep
		 * TSX_CTRL: some buggy userspaces leave it set on tsx=on hosts,
		 * and we want to allow migrating those guests to tsx=off hosts.
		 */
		data &= ~ARCH_CAP_TAA_NO;
	} else if (!boot_cpu_has_bug(X86_BUG_TAA)) {
		data |= ARCH_CAP_TAA_NO;
	} else {
		/*
		 * Nothing to do here; we emulate TSX_CTRL if present on the
		 * host so the guest can choose between disabling TSX or
		 * using VERW to clear CPU buffers.
		 */
	}

	if (!boot_cpu_has_bug(X86_BUG_GDS) || gds_ucode_mitigated())
		data |= ARCH_CAP_GDS_NO;

	return data;
}

static int kvm_get_feature_msr(struct kvm_vcpu *vcpu, u32 index, u64 *data,
			       bool host_initiated)
{
	WARN_ON_ONCE(!host_initiated);

	switch (index) {
	case MSR_IA32_ARCH_CAPABILITIES:
		*data = kvm_get_arch_capabilities();
		break;
	case MSR_IA32_PERF_CAPABILITIES:
		*data = kvm_caps.supported_perf_cap;
		break;
	case MSR_PLATFORM_INFO:
		*data = MSR_PLATFORM_INFO_CPUID_FAULT;
		break;
	case MSR_IA32_UCODE_REV:
		rdmsrq_safe(index, data);
		break;
	default:
		return kvm_x86_call(get_feature_msr)(index, data);
	}
	return 0;
}

static int do_get_feature_msr(struct kvm_vcpu *vcpu, unsigned index, u64 *data)
{
	return kvm_do_msr_access(vcpu, index, data, true, MSR_TYPE_R,
				 kvm_get_feature_msr);
}

static bool __kvm_valid_efer(struct kvm_vcpu *vcpu, u64 efer)
{
	if (efer & EFER_AUTOIBRS && !guest_cpu_cap_has(vcpu, X86_FEATURE_AUTOIBRS))
		return false;

	if (efer & EFER_FFXSR && !guest_cpu_cap_has(vcpu, X86_FEATURE_FXSR_OPT))
		return false;

	if (efer & EFER_SVME && !guest_cpu_cap_has(vcpu, X86_FEATURE_SVM))
		return false;

	if (efer & (EFER_LME | EFER_LMA) &&
	    !guest_cpu_cap_has(vcpu, X86_FEATURE_LM))
		return false;

	if (efer & EFER_NX && !guest_cpu_cap_has(vcpu, X86_FEATURE_NX))
		return false;

	return true;

}
bool kvm_valid_efer(struct kvm_vcpu *vcpu, u64 efer)
{
	if (efer & efer_reserved_bits)
		return false;

	return __kvm_valid_efer(vcpu, efer);
}
EXPORT_SYMBOL_GPL(kvm_valid_efer);

static int set_efer(struct kvm_vcpu *vcpu, struct msr_data *msr_info)
{
	u64 old_efer = vcpu->arch.efer;
	u64 efer = msr_info->data;
	int r;

	if (efer & efer_reserved_bits)
		return 1;

	if (!msr_info->host_initiated) {
		if (!__kvm_valid_efer(vcpu, efer))
			return 1;

		if (is_paging(vcpu) &&
		    (vcpu->arch.efer & EFER_LME) != (efer & EFER_LME))
			return 1;
	}

	efer &= ~EFER_LMA;
	efer |= vcpu->arch.efer & EFER_LMA;

	r = kvm_x86_call(set_efer)(vcpu, efer);
	if (r) {
		WARN_ON(r > 0);
		return r;
	}

	if ((efer ^ old_efer) & KVM_MMU_EFER_ROLE_BITS)
		kvm_mmu_reset_context(vcpu);

	if (!static_cpu_has(X86_FEATURE_XSAVES) &&
	    (efer & EFER_SVME))
		kvm_hv_xsaves_xsavec_maybe_warn(vcpu);

	return 0;
}

void kvm_enable_efer_bits(u64 mask)
{
       efer_reserved_bits &= ~mask;
}
EXPORT_SYMBOL_GPL(kvm_enable_efer_bits);

bool kvm_msr_allowed(struct kvm_vcpu *vcpu, u32 index, u32 type)
{
	struct kvm_x86_msr_filter *msr_filter;
	struct msr_bitmap_range *ranges;
	struct kvm *kvm = vcpu->kvm;
	bool allowed;
	int idx;
	u32 i;

	/* x2APIC MSRs do not support filtering. */
	if (index >= 0x800 && index <= 0x8ff)
		return true;

	idx = srcu_read_lock(&kvm->srcu);

	msr_filter = srcu_dereference(kvm->arch.msr_filter, &kvm->srcu);
	if (!msr_filter) {
		allowed = true;
		goto out;
	}

	allowed = msr_filter->default_allow;
	ranges = msr_filter->ranges;

	for (i = 0; i < msr_filter->count; i++) {
		u32 start = ranges[i].base;
		u32 end = start + ranges[i].nmsrs;
		u32 flags = ranges[i].flags;
		unsigned long *bitmap = ranges[i].bitmap;

		if ((index >= start) && (index < end) && (flags & type)) {
			allowed = test_bit(index - start, bitmap);
			break;
		}
	}

out:
	srcu_read_unlock(&kvm->srcu, idx);

	return allowed;
}
EXPORT_SYMBOL_GPL(kvm_msr_allowed);

/*
 * Write @data into the MSR specified by @index.  Select MSR specific fault
 * checks are bypassed if @host_initiated is %true.
 * Returns 0 on success, non-0 otherwise.
 * Assumes vcpu_load() was already called.
 */
static int __kvm_set_msr(struct kvm_vcpu *vcpu, u32 index, u64 data,
			 bool host_initiated)
{
	struct msr_data msr;

	switch (index) {
	case MSR_FS_BASE:
	case MSR_GS_BASE:
	case MSR_KERNEL_GS_BASE:
	case MSR_CSTAR:
	case MSR_LSTAR:
		if (is_noncanonical_msr_address(data, vcpu))
			return 1;
		break;
	case MSR_IA32_SYSENTER_EIP:
	case MSR_IA32_SYSENTER_ESP:
		/*
		 * IA32_SYSENTER_ESP and IA32_SYSENTER_EIP cause #GP if
		 * non-canonical address is written on Intel but not on
		 * AMD (which ignores the top 32-bits, because it does
		 * not implement 64-bit SYSENTER).
		 *
		 * 64-bit code should hence be able to write a non-canonical
		 * value on AMD.  Making the address canonical ensures that
		 * vmentry does not fail on Intel after writing a non-canonical
		 * value, and that something deterministic happens if the guest
		 * invokes 64-bit SYSENTER.
		 */
		data = __canonical_address(data, max_host_virt_addr_bits());
		break;
	case MSR_TSC_AUX:
		if (!kvm_is_supported_user_return_msr(MSR_TSC_AUX))
			return 1;

		if (!host_initiated &&
		    !guest_cpu_cap_has(vcpu, X86_FEATURE_RDTSCP) &&
		    !guest_cpu_cap_has(vcpu, X86_FEATURE_RDPID))
			return 1;

		/*
		 * Per Intel's SDM, bits 63:32 are reserved, but AMD's APM has
		 * incomplete and conflicting architectural behavior.  Current
		 * AMD CPUs completely ignore bits 63:32, i.e. they aren't
		 * reserved and always read as zeros.  Enforce Intel's reserved
		 * bits check if the guest CPU is Intel compatible, otherwise
		 * clear the bits.  This ensures cross-vendor migration will
		 * provide consistent behavior for the guest.
		 */
		if (guest_cpuid_is_intel_compatible(vcpu) && (data >> 32) != 0)
			return 1;

		data = (u32)data;
		break;
	}

	msr.data = data;
	msr.index = index;
	msr.host_initiated = host_initiated;

	return kvm_x86_call(set_msr)(vcpu, &msr);
}

static int _kvm_set_msr(struct kvm_vcpu *vcpu, u32 index, u64 *data,
			bool host_initiated)
{
	return __kvm_set_msr(vcpu, index, *data, host_initiated);
}

static int kvm_set_msr_ignored_check(struct kvm_vcpu *vcpu,
				     u32 index, u64 data, bool host_initiated)
{
	return kvm_do_msr_access(vcpu, index, &data, host_initiated, MSR_TYPE_W,
				 _kvm_set_msr);
}

/*
 * Read the MSR specified by @index into @data.  Select MSR specific fault
 * checks are bypassed if @host_initiated is %true.
 * Returns 0 on success, non-0 otherwise.
 * Assumes vcpu_load() was already called.
 */
int __kvm_get_msr(struct kvm_vcpu *vcpu, u32 index, u64 *data,
		  bool host_initiated)
{
	struct msr_data msr;
	int ret;

	switch (index) {
	case MSR_TSC_AUX:
		if (!kvm_is_supported_user_return_msr(MSR_TSC_AUX))
			return 1;

		if (!host_initiated &&
		    !guest_cpu_cap_has(vcpu, X86_FEATURE_RDTSCP) &&
		    !guest_cpu_cap_has(vcpu, X86_FEATURE_RDPID))
			return 1;
		break;
	}

	msr.index = index;
	msr.host_initiated = host_initiated;

	ret = kvm_x86_call(get_msr)(vcpu, &msr);
	if (!ret)
		*data = msr.data;
	return ret;
}

static int kvm_get_msr_ignored_check(struct kvm_vcpu *vcpu,
				     u32 index, u64 *data, bool host_initiated)
{
	return kvm_do_msr_access(vcpu, index, data, host_initiated, MSR_TYPE_R,
				 __kvm_get_msr);
}

int kvm_get_msr_with_filter(struct kvm_vcpu *vcpu, u32 index, u64 *data)
{
	if (!kvm_msr_allowed(vcpu, index, KVM_MSR_FILTER_READ))
		return KVM_MSR_RET_FILTERED;
	return kvm_get_msr_ignored_check(vcpu, index, data, false);
}
EXPORT_SYMBOL_GPL(kvm_get_msr_with_filter);

int kvm_set_msr_with_filter(struct kvm_vcpu *vcpu, u32 index, u64 data)
{
	if (!kvm_msr_allowed(vcpu, index, KVM_MSR_FILTER_WRITE))
		return KVM_MSR_RET_FILTERED;
	return kvm_set_msr_ignored_check(vcpu, index, data, false);
}
EXPORT_SYMBOL_GPL(kvm_set_msr_with_filter);

int kvm_get_msr(struct kvm_vcpu *vcpu, u32 index, u64 *data)
{
	return kvm_get_msr_ignored_check(vcpu, index, data, false);
}
EXPORT_SYMBOL_GPL(kvm_get_msr);

int kvm_set_msr(struct kvm_vcpu *vcpu, u32 index, u64 data)
{
	return kvm_set_msr_ignored_check(vcpu, index, data, false);
}
EXPORT_SYMBOL_GPL(kvm_set_msr);

static void complete_userspace_rdmsr(struct kvm_vcpu *vcpu)
{
	if (!vcpu->run->msr.error) {
		kvm_rax_write(vcpu, (u32)vcpu->run->msr.data);
		kvm_rdx_write(vcpu, vcpu->run->msr.data >> 32);
	}
}

static int complete_emulated_msr_access(struct kvm_vcpu *vcpu)
{
	return complete_emulated_insn_gp(vcpu, vcpu->run->msr.error);
}

static int complete_emulated_rdmsr(struct kvm_vcpu *vcpu)
{
	complete_userspace_rdmsr(vcpu);
	return complete_emulated_msr_access(vcpu);
}

static int complete_fast_msr_access(struct kvm_vcpu *vcpu)
{
	return kvm_x86_call(complete_emulated_msr)(vcpu, vcpu->run->msr.error);
}

static int complete_fast_rdmsr(struct kvm_vcpu *vcpu)
{
	complete_userspace_rdmsr(vcpu);
	return complete_fast_msr_access(vcpu);
}

static u64 kvm_msr_reason(int r)
{
	switch (r) {
	case KVM_MSR_RET_UNSUPPORTED:
		return KVM_MSR_EXIT_REASON_UNKNOWN;
	case KVM_MSR_RET_FILTERED:
		return KVM_MSR_EXIT_REASON_FILTER;
	default:
		return KVM_MSR_EXIT_REASON_INVAL;
	}
}

static int kvm_msr_user_space(struct kvm_vcpu *vcpu, u32 index,
			      u32 exit_reason, u64 data,
			      int (*completion)(struct kvm_vcpu *vcpu),
			      int r)
{
	u64 msr_reason = kvm_msr_reason(r);

	/* Check if the user wanted to know about this MSR fault */
	if (!(vcpu->kvm->arch.user_space_msr_mask & msr_reason))
		return 0;

	vcpu->run->exit_reason = exit_reason;
	vcpu->run->msr.error = 0;
	memset(vcpu->run->msr.pad, 0, sizeof(vcpu->run->msr.pad));
	vcpu->run->msr.reason = msr_reason;
	vcpu->run->msr.index = index;
	vcpu->run->msr.data = data;
	vcpu->arch.complete_userspace_io = completion;

	return 1;
}

int kvm_emulate_rdmsr(struct kvm_vcpu *vcpu)
{
	u32 ecx = kvm_rcx_read(vcpu);
	u64 data;
	int r;

	r = kvm_get_msr_with_filter(vcpu, ecx, &data);

	if (!r) {
		trace_kvm_msr_read(ecx, data);

		kvm_rax_write(vcpu, data & -1u);
		kvm_rdx_write(vcpu, (data >> 32) & -1u);
	} else {
		/* MSR read failed? See if we should ask user space */
		if (kvm_msr_user_space(vcpu, ecx, KVM_EXIT_X86_RDMSR, 0,
				       complete_fast_rdmsr, r))
			return 0;
		trace_kvm_msr_read_ex(ecx);
	}

	return kvm_x86_call(complete_emulated_msr)(vcpu, r);
}
EXPORT_SYMBOL_GPL(kvm_emulate_rdmsr);

int kvm_emulate_wrmsr(struct kvm_vcpu *vcpu)
{
	u32 ecx = kvm_rcx_read(vcpu);
	u64 data = kvm_read_edx_eax(vcpu);
	int r;

	r = kvm_set_msr_with_filter(vcpu, ecx, data);

	if (!r) {
		trace_kvm_msr_write(ecx, data);
	} else {
		/* MSR write failed? See if we should ask user space */
		if (kvm_msr_user_space(vcpu, ecx, KVM_EXIT_X86_WRMSR, data,
				       complete_fast_msr_access, r))
			return 0;
		/* Signal all other negative errors to userspace */
		if (r < 0)
			return r;
		trace_kvm_msr_write_ex(ecx, data);
	}

	return kvm_x86_call(complete_emulated_msr)(vcpu, r);
}
EXPORT_SYMBOL_GPL(kvm_emulate_wrmsr);

int kvm_emulate_as_nop(struct kvm_vcpu *vcpu)
{
	return kvm_skip_emulated_instruction(vcpu);
}

int kvm_emulate_invd(struct kvm_vcpu *vcpu)
{
	/* Treat an INVD instruction as a NOP and just skip it. */
	return kvm_emulate_as_nop(vcpu);
}
EXPORT_SYMBOL_GPL(kvm_emulate_invd);

int kvm_handle_invalid_op(struct kvm_vcpu *vcpu)
{
	kvm_queue_exception(vcpu, UD_VECTOR);
	return 1;
}
EXPORT_SYMBOL_GPL(kvm_handle_invalid_op);


static int kvm_emulate_monitor_mwait(struct kvm_vcpu *vcpu, const char *insn)
{
	bool enabled;

	if (kvm_check_has_quirk(vcpu->kvm, KVM_X86_QUIRK_MWAIT_NEVER_UD_FAULTS))
		goto emulate_as_nop;

	if (kvm_check_has_quirk(vcpu->kvm, KVM_X86_QUIRK_MISC_ENABLE_NO_MWAIT))
		enabled = guest_cpu_cap_has(vcpu, X86_FEATURE_MWAIT);
	else
		enabled = vcpu->arch.ia32_misc_enable_msr & MSR_IA32_MISC_ENABLE_MWAIT;

	if (!enabled)
		return kvm_handle_invalid_op(vcpu);

emulate_as_nop:
	pr_warn_once("%s instruction emulated as NOP!\n", insn);
	return kvm_emulate_as_nop(vcpu);
}
int kvm_emulate_mwait(struct kvm_vcpu *vcpu)
{
	return kvm_emulate_monitor_mwait(vcpu, "MWAIT");
}
EXPORT_SYMBOL_GPL(kvm_emulate_mwait);

int kvm_emulate_monitor(struct kvm_vcpu *vcpu)
{
	return kvm_emulate_monitor_mwait(vcpu, "MONITOR");
}
EXPORT_SYMBOL_GPL(kvm_emulate_monitor);

static inline bool kvm_vcpu_exit_request(struct kvm_vcpu *vcpu)
{
	xfer_to_guest_mode_prepare();

	return READ_ONCE(vcpu->mode) == EXITING_GUEST_MODE ||
	       kvm_request_pending(vcpu) || xfer_to_guest_mode_work_pending();
}

/*
 * The fast path for frequent and performance sensitive wrmsr emulation,
 * i.e. the sending of IPI, sending IPI early in the VM-Exit flow reduces
 * the latency of virtual IPI by avoiding the expensive bits of transitioning
 * from guest to host, e.g. reacquiring KVM's SRCU lock. In contrast to the
 * other cases which must be called after interrupts are enabled on the host.
 */
static int handle_fastpath_set_x2apic_icr_irqoff(struct kvm_vcpu *vcpu, u64 data)
{
	if (!lapic_in_kernel(vcpu) || !apic_x2apic_mode(vcpu->arch.apic))
		return 1;

	if (((data & APIC_SHORT_MASK) == APIC_DEST_NOSHORT) &&
	    ((data & APIC_DEST_MASK) == APIC_DEST_PHYSICAL) &&
	    ((data & APIC_MODE_MASK) == APIC_DM_FIXED) &&
	    ((u32)(data >> 32) != X2APIC_BROADCAST))
		return kvm_x2apic_icr_write(vcpu->arch.apic, data);

	return 1;
}

static int handle_fastpath_set_tscdeadline(struct kvm_vcpu *vcpu, u64 data)
{
	if (!kvm_can_use_hv_timer(vcpu))
		return 1;

	kvm_set_lapic_tscdeadline_msr(vcpu, data);
	return 0;
}

fastpath_t handle_fastpath_set_msr_irqoff(struct kvm_vcpu *vcpu)
{
	u32 msr = kvm_rcx_read(vcpu);
	u64 data;
	fastpath_t ret;
	bool handled;

	kvm_vcpu_srcu_read_lock(vcpu);

	switch (msr) {
	case APIC_BASE_MSR + (APIC_ICR >> 4):
		data = kvm_read_edx_eax(vcpu);
		handled = !handle_fastpath_set_x2apic_icr_irqoff(vcpu, data);
		break;
	case MSR_IA32_TSC_DEADLINE:
		data = kvm_read_edx_eax(vcpu);
		handled = !handle_fastpath_set_tscdeadline(vcpu, data);
		break;
	default:
		handled = false;
		break;
	}

	if (handled) {
		if (!kvm_skip_emulated_instruction(vcpu))
			ret = EXIT_FASTPATH_EXIT_USERSPACE;
		else
			ret = EXIT_FASTPATH_REENTER_GUEST;
		trace_kvm_msr_write(msr, data);
	} else {
		ret = EXIT_FASTPATH_NONE;
	}

	kvm_vcpu_srcu_read_unlock(vcpu);

	return ret;
}
EXPORT_SYMBOL_GPL(handle_fastpath_set_msr_irqoff);

/*
 * Adapt set_msr() to msr_io()'s calling convention
 */
static int do_get_msr(struct kvm_vcpu *vcpu, unsigned index, u64 *data)
{
	return kvm_get_msr_ignored_check(vcpu, index, data, true);
}

static int do_set_msr(struct kvm_vcpu *vcpu, unsigned index, u64 *data)
{
	u64 val;

	/*
	 * Disallow writes to immutable feature MSRs after KVM_RUN.  KVM does
	 * not support modifying the guest vCPU model on the fly, e.g. changing
	 * the nVMX capabilities while L2 is running is nonsensical.  Allow
	 * writes of the same value, e.g. to allow userspace to blindly stuff
	 * all MSRs when emulating RESET.
	 */
	if (kvm_vcpu_has_run(vcpu) && kvm_is_immutable_feature_msr(index) &&
	    (do_get_msr(vcpu, index, &val) || *data != val))
		return -EINVAL;

	return kvm_set_msr_ignored_check(vcpu, index, *data, true);
}

#ifdef CONFIG_X86_64
struct pvclock_clock {
	int vclock_mode;
	u64 cycle_last;
	u64 mask;
	u32 mult;
	u32 shift;
	u64 base_cycles;
	u64 offset;
};

struct pvclock_gtod_data {
	seqcount_t	seq;

	struct pvclock_clock clock; /* extract of a clocksource struct */
	struct pvclock_clock raw_clock; /* extract of a clocksource struct */

	ktime_t		offs_boot;
	u64		wall_time_sec;
};

static struct pvclock_gtod_data pvclock_gtod_data;

static void update_pvclock_gtod(struct timekeeper *tk)
{
	struct pvclock_gtod_data *vdata = &pvclock_gtod_data;

	write_seqcount_begin(&vdata->seq);

	/* copy pvclock gtod data */
	vdata->clock.vclock_mode	= tk->tkr_mono.clock->vdso_clock_mode;
	vdata->clock.cycle_last		= tk->tkr_mono.cycle_last;
	vdata->clock.mask		= tk->tkr_mono.mask;
	vdata->clock.mult		= tk->tkr_mono.mult;
	vdata->clock.shift		= tk->tkr_mono.shift;
	vdata->clock.base_cycles	= tk->tkr_mono.xtime_nsec;
	vdata->clock.offset		= tk->tkr_mono.base;

	vdata->raw_clock.vclock_mode	= tk->tkr_raw.clock->vdso_clock_mode;
	vdata->raw_clock.cycle_last	= tk->tkr_raw.cycle_last;
	vdata->raw_clock.mask		= tk->tkr_raw.mask;
	vdata->raw_clock.mult		= tk->tkr_raw.mult;
	vdata->raw_clock.shift		= tk->tkr_raw.shift;
	vdata->raw_clock.base_cycles	= tk->tkr_raw.xtime_nsec;
	vdata->raw_clock.offset		= tk->tkr_raw.base;

	vdata->wall_time_sec            = tk->xtime_sec;

	vdata->offs_boot		= tk->offs_boot;

	write_seqcount_end(&vdata->seq);
}

static s64 get_kvmclock_base_ns(void)
{
	/* Count up from boot time, but with the frequency of the raw clock.  */
	return ktime_to_ns(ktime_add(ktime_get_raw(), pvclock_gtod_data.offs_boot));
}
#else
static s64 get_kvmclock_base_ns(void)
{
	/* Master clock not used, so we can just use CLOCK_BOOTTIME.  */
	return ktime_get_boottime_ns();
}
#endif

static void kvm_write_wall_clock(struct kvm *kvm, gpa_t wall_clock, int sec_hi_ofs)
{
	int version;
	int r;
	struct pvclock_wall_clock wc;
	u32 wc_sec_hi;
	u64 wall_nsec;

	if (!wall_clock)
		return;

	r = kvm_read_guest(kvm, wall_clock, &version, sizeof(version));
	if (r)
		return;

	if (version & 1)
		++version;  /* first time write, random junk */

	++version;

	if (kvm_write_guest(kvm, wall_clock, &version, sizeof(version)))
		return;

	wall_nsec = kvm_get_wall_clock_epoch(kvm);

	wc.nsec = do_div(wall_nsec, NSEC_PER_SEC);
	wc.sec = (u32)wall_nsec; /* overflow in 2106 guest time */
	wc.version = version;

	kvm_write_guest(kvm, wall_clock, &wc, sizeof(wc));

	if (sec_hi_ofs) {
		wc_sec_hi = wall_nsec >> 32;
		kvm_write_guest(kvm, wall_clock + sec_hi_ofs,
				&wc_sec_hi, sizeof(wc_sec_hi));
	}

	version++;
	kvm_write_guest(kvm, wall_clock, &version, sizeof(version));
}

static void kvm_write_system_time(struct kvm_vcpu *vcpu, gpa_t system_time,
				  bool old_msr, bool host_initiated)
{
	struct kvm_arch *ka = &vcpu->kvm->arch;

	if (vcpu->vcpu_id == 0 && !host_initiated) {
		if (ka->boot_vcpu_runs_old_kvmclock != old_msr)
			kvm_make_request(KVM_REQ_MASTERCLOCK_UPDATE, vcpu);

		ka->boot_vcpu_runs_old_kvmclock = old_msr;
	}

	vcpu->arch.time = system_time;
	kvm_make_request(KVM_REQ_GLOBAL_CLOCK_UPDATE, vcpu);

	/* we verify if the enable bit is set... */
	if (system_time & 1)
		kvm_gpc_activate(&vcpu->arch.pv_time, system_time & ~1ULL,
				 sizeof(struct pvclock_vcpu_time_info));
	else
		kvm_gpc_deactivate(&vcpu->arch.pv_time);

	return;
}

static uint32_t div_frac(uint32_t dividend, uint32_t divisor)
{
	do_shl32_div32(dividend, divisor);
	return dividend;
}

static void kvm_get_time_scale(uint64_t scaled_hz, uint64_t base_hz,
			       s8 *pshift, u32 *pmultiplier)
{
	uint64_t scaled64;
	int32_t  shift = 0;
	uint64_t tps64;
	uint32_t tps32;

	tps64 = base_hz;
	scaled64 = scaled_hz;
	while (tps64 > scaled64*2 || tps64 & 0xffffffff00000000ULL) {
		tps64 >>= 1;
		shift--;
	}

	tps32 = (uint32_t)tps64;
	while (tps32 <= scaled64 || scaled64 & 0xffffffff00000000ULL) {
		if (scaled64 & 0xffffffff00000000ULL || tps32 & 0x80000000)
			scaled64 >>= 1;
		else
			tps32 <<= 1;
		shift++;
	}

	*pshift = shift;
	*pmultiplier = div_frac(scaled64, tps32);
}

#ifdef CONFIG_X86_64
static atomic_t kvm_guest_has_master_clock = ATOMIC_INIT(0);
#endif

static DEFINE_PER_CPU(unsigned long, cpu_tsc_khz);
static unsigned long max_tsc_khz;

static u32 adjust_tsc_khz(u32 khz, s32 ppm)
{
	u64 v = (u64)khz * (1000000 + ppm);
	do_div(v, 1000000);
	return v;
}

static void kvm_vcpu_write_tsc_multiplier(struct kvm_vcpu *vcpu, u64 l1_multiplier);

static int set_tsc_khz(struct kvm_vcpu *vcpu, u32 user_tsc_khz, bool scale)
{
	u64 ratio;

	/* Guest TSC same frequency as host TSC? */
	if (!scale) {
		kvm_vcpu_write_tsc_multiplier(vcpu, kvm_caps.default_tsc_scaling_ratio);
		return 0;
	}

	/* TSC scaling supported? */
	if (!kvm_caps.has_tsc_control) {
		if (user_tsc_khz > tsc_khz) {
			vcpu->arch.tsc_catchup = 1;
			vcpu->arch.tsc_always_catchup = 1;
			return 0;
		} else {
			pr_warn_ratelimited("user requested TSC rate below hardware speed\n");
			return -1;
		}
	}

	/* TSC scaling required  - calculate ratio */
	ratio = mul_u64_u32_div(1ULL << kvm_caps.tsc_scaling_ratio_frac_bits,
				user_tsc_khz, tsc_khz);

	if (ratio == 0 || ratio >= kvm_caps.max_tsc_scaling_ratio) {
		pr_warn_ratelimited("Invalid TSC scaling ratio - virtual-tsc-khz=%u\n",
			            user_tsc_khz);
		return -1;
	}

	kvm_vcpu_write_tsc_multiplier(vcpu, ratio);
	return 0;
}

static int kvm_set_tsc_khz(struct kvm_vcpu *vcpu, u32 user_tsc_khz)
{
	u32 thresh_lo, thresh_hi;
	int use_scaling = 0;

	/* tsc_khz can be zero if TSC calibration fails */
	if (user_tsc_khz == 0) {
		/* set tsc_scaling_ratio to a safe value */
		kvm_vcpu_write_tsc_multiplier(vcpu, kvm_caps.default_tsc_scaling_ratio);
		return -1;
	}

	/* Compute a scale to convert nanoseconds in TSC cycles */
	kvm_get_time_scale(user_tsc_khz * 1000LL, NSEC_PER_SEC,
			   &vcpu->arch.virtual_tsc_shift,
			   &vcpu->arch.virtual_tsc_mult);
	vcpu->arch.virtual_tsc_khz = user_tsc_khz;

	/*
	 * Compute the variation in TSC rate which is acceptable
	 * within the range of tolerance and decide if the
	 * rate being applied is within that bounds of the hardware
	 * rate.  If so, no scaling or compensation need be done.
	 */
	thresh_lo = adjust_tsc_khz(tsc_khz, -tsc_tolerance_ppm);
	thresh_hi = adjust_tsc_khz(tsc_khz, tsc_tolerance_ppm);
	if (user_tsc_khz < thresh_lo || user_tsc_khz > thresh_hi) {
		pr_debug("requested TSC rate %u falls outside tolerance [%u,%u]\n",
			 user_tsc_khz, thresh_lo, thresh_hi);
		use_scaling = 1;
	}
	return set_tsc_khz(vcpu, user_tsc_khz, use_scaling);
}

static u64 compute_guest_tsc(struct kvm_vcpu *vcpu, s64 kernel_ns)
{
	u64 tsc = pvclock_scale_delta(kernel_ns-vcpu->arch.this_tsc_nsec,
				      vcpu->arch.virtual_tsc_mult,
				      vcpu->arch.virtual_tsc_shift);
	tsc += vcpu->arch.this_tsc_write;
	return tsc;
}

#ifdef CONFIG_X86_64
static inline bool gtod_is_based_on_tsc(int mode)
{
	return mode == VDSO_CLOCKMODE_TSC || mode == VDSO_CLOCKMODE_HVCLOCK;
}
#endif

static void kvm_track_tsc_matching(struct kvm_vcpu *vcpu, bool new_generation)
{
#ifdef CONFIG_X86_64
	struct kvm_arch *ka = &vcpu->kvm->arch;
	struct pvclock_gtod_data *gtod = &pvclock_gtod_data;

	/*
	 * To use the masterclock, the host clocksource must be based on TSC
	 * and all vCPUs must have matching TSCs.  Note, the count for matching
	 * vCPUs doesn't include the reference vCPU, hence "+1".
	 */
	bool use_master_clock = (ka->nr_vcpus_matched_tsc + 1 ==
				 atomic_read(&vcpu->kvm->online_vcpus)) &&
				gtod_is_based_on_tsc(gtod->clock.vclock_mode);

	/*
	 * Request a masterclock update if the masterclock needs to be toggled
	 * on/off, or when starting a new generation and the masterclock is
	 * enabled (compute_guest_tsc() requires the masterclock snapshot to be
	 * taken _after_ the new generation is created).
	 */
	if ((ka->use_master_clock && new_generation) ||
	    (ka->use_master_clock != use_master_clock))
		kvm_make_request(KVM_REQ_MASTERCLOCK_UPDATE, vcpu);

	trace_kvm_track_tsc(vcpu->vcpu_id, ka->nr_vcpus_matched_tsc,
			    atomic_read(&vcpu->kvm->online_vcpus),
		            ka->use_master_clock, gtod->clock.vclock_mode);
#endif
}

/*
 * Multiply tsc by a fixed point number represented by ratio.
 *
 * The most significant 64-N bits (mult) of ratio represent the
 * integral part of the fixed point number; the remaining N bits
 * (frac) represent the fractional part, ie. ratio represents a fixed
 * point number (mult + frac * 2^(-N)).
 *
 * N equals to kvm_caps.tsc_scaling_ratio_frac_bits.
 */
static inline u64 __scale_tsc(u64 ratio, u64 tsc)
{
	return mul_u64_u64_shr(tsc, ratio, kvm_caps.tsc_scaling_ratio_frac_bits);
}

u64 kvm_scale_tsc(u64 tsc, u64 ratio)
{
	u64 _tsc = tsc;

	if (ratio != kvm_caps.default_tsc_scaling_ratio)
		_tsc = __scale_tsc(ratio, tsc);

	return _tsc;
}

static u64 kvm_compute_l1_tsc_offset(struct kvm_vcpu *vcpu, u64 target_tsc)
{
	u64 tsc;

	tsc = kvm_scale_tsc(rdtsc(), vcpu->arch.l1_tsc_scaling_ratio);

	return target_tsc - tsc;
}

u64 kvm_read_l1_tsc(struct kvm_vcpu *vcpu, u64 host_tsc)
{
	return vcpu->arch.l1_tsc_offset +
		kvm_scale_tsc(host_tsc, vcpu->arch.l1_tsc_scaling_ratio);
}
EXPORT_SYMBOL_GPL(kvm_read_l1_tsc);

u64 kvm_calc_nested_tsc_offset(u64 l1_offset, u64 l2_offset, u64 l2_multiplier)
{
	u64 nested_offset;

	if (l2_multiplier == kvm_caps.default_tsc_scaling_ratio)
		nested_offset = l1_offset;
	else
		nested_offset = mul_s64_u64_shr((s64) l1_offset, l2_multiplier,
						kvm_caps.tsc_scaling_ratio_frac_bits);

	nested_offset += l2_offset;
	return nested_offset;
}
EXPORT_SYMBOL_GPL(kvm_calc_nested_tsc_offset);

u64 kvm_calc_nested_tsc_multiplier(u64 l1_multiplier, u64 l2_multiplier)
{
	if (l2_multiplier != kvm_caps.default_tsc_scaling_ratio)
		return mul_u64_u64_shr(l1_multiplier, l2_multiplier,
				       kvm_caps.tsc_scaling_ratio_frac_bits);

	return l1_multiplier;
}
EXPORT_SYMBOL_GPL(kvm_calc_nested_tsc_multiplier);

static void kvm_vcpu_write_tsc_offset(struct kvm_vcpu *vcpu, u64 l1_offset)
{
	if (vcpu->arch.guest_tsc_protected)
		return;

	trace_kvm_write_tsc_offset(vcpu->vcpu_id,
				   vcpu->arch.l1_tsc_offset,
				   l1_offset);

	vcpu->arch.l1_tsc_offset = l1_offset;

	/*
	 * If we are here because L1 chose not to trap WRMSR to TSC then
	 * according to the spec this should set L1's TSC (as opposed to
	 * setting L1's offset for L2).
	 */
	if (is_guest_mode(vcpu))
		vcpu->arch.tsc_offset = kvm_calc_nested_tsc_offset(
			l1_offset,
			kvm_x86_call(get_l2_tsc_offset)(vcpu),
			kvm_x86_call(get_l2_tsc_multiplier)(vcpu));
	else
		vcpu->arch.tsc_offset = l1_offset;

	kvm_x86_call(write_tsc_offset)(vcpu);
}

static void kvm_vcpu_write_tsc_multiplier(struct kvm_vcpu *vcpu, u64 l1_multiplier)
{
	vcpu->arch.l1_tsc_scaling_ratio = l1_multiplier;

	/* Userspace is changing the multiplier while L2 is active */
	if (is_guest_mode(vcpu))
		vcpu->arch.tsc_scaling_ratio = kvm_calc_nested_tsc_multiplier(
			l1_multiplier,
			kvm_x86_call(get_l2_tsc_multiplier)(vcpu));
	else
		vcpu->arch.tsc_scaling_ratio = l1_multiplier;

	if (kvm_caps.has_tsc_control)
		kvm_x86_call(write_tsc_multiplier)(vcpu);
}

static inline bool kvm_check_tsc_unstable(void)
{
#ifdef CONFIG_X86_64
	/*
	 * TSC is marked unstable when we're running on Hyper-V,
	 * 'TSC page' clocksource is good.
	 */
	if (pvclock_gtod_data.clock.vclock_mode == VDSO_CLOCKMODE_HVCLOCK)
		return false;
#endif
	return check_tsc_unstable();
}

/*
 * Infers attempts to synchronize the guest's tsc from host writes. Sets the
 * offset for the vcpu and tracks the TSC matching generation that the vcpu
 * participates in.
 */
static void __kvm_synchronize_tsc(struct kvm_vcpu *vcpu, u64 offset, u64 tsc,
				  u64 ns, bool matched, bool user_set_tsc)
{
	struct kvm *kvm = vcpu->kvm;

	lockdep_assert_held(&kvm->arch.tsc_write_lock);

	if (vcpu->arch.guest_tsc_protected)
		return;

	if (user_set_tsc)
		vcpu->kvm->arch.user_set_tsc = true;

	/*
	 * We also track th most recent recorded KHZ, write and time to
	 * allow the matching interval to be extended at each write.
	 */
	kvm->arch.last_tsc_nsec = ns;
	kvm->arch.last_tsc_write = tsc;
	kvm->arch.last_tsc_khz = vcpu->arch.virtual_tsc_khz;
	kvm->arch.last_tsc_offset = offset;

	vcpu->arch.last_guest_tsc = tsc;

	kvm_vcpu_write_tsc_offset(vcpu, offset);

	if (!matched) {
		/*
		 * We split periods of matched TSC writes into generations.
		 * For each generation, we track the original measured
		 * nanosecond time, offset, and write, so if TSCs are in
		 * sync, we can match exact offset, and if not, we can match
		 * exact software computation in compute_guest_tsc()
		 *
		 * These values are tracked in kvm->arch.cur_xxx variables.
		 */
		kvm->arch.cur_tsc_generation++;
		kvm->arch.cur_tsc_nsec = ns;
		kvm->arch.cur_tsc_write = tsc;
		kvm->arch.cur_tsc_offset = offset;
		kvm->arch.nr_vcpus_matched_tsc = 0;
	} else if (vcpu->arch.this_tsc_generation != kvm->arch.cur_tsc_generation) {
		kvm->arch.nr_vcpus_matched_tsc++;
	}

	/* Keep track of which generation this VCPU has synchronized to */
	vcpu->arch.this_tsc_generation = kvm->arch.cur_tsc_generation;
	vcpu->arch.this_tsc_nsec = kvm->arch.cur_tsc_nsec;
	vcpu->arch.this_tsc_write = kvm->arch.cur_tsc_write;

	kvm_track_tsc_matching(vcpu, !matched);
}

static void kvm_synchronize_tsc(struct kvm_vcpu *vcpu, u64 *user_value)
{
	u64 data = user_value ? *user_value : 0;
	struct kvm *kvm = vcpu->kvm;
	u64 offset, ns, elapsed;
	unsigned long flags;
	bool matched = false;
	bool synchronizing = false;

	raw_spin_lock_irqsave(&kvm->arch.tsc_write_lock, flags);
	offset = kvm_compute_l1_tsc_offset(vcpu, data);
	ns = get_kvmclock_base_ns();
	elapsed = ns - kvm->arch.last_tsc_nsec;

	if (vcpu->arch.virtual_tsc_khz) {
		if (data == 0) {
			/*
			 * Force synchronization when creating a vCPU, or when
			 * userspace explicitly writes a zero value.
			 */
			synchronizing = true;
		} else if (kvm->arch.user_set_tsc) {
			u64 tsc_exp = kvm->arch.last_tsc_write +
						nsec_to_cycles(vcpu, elapsed);
			u64 tsc_hz = vcpu->arch.virtual_tsc_khz * 1000LL;
			/*
			 * Here lies UAPI baggage: when a user-initiated TSC write has
			 * a small delta (1 second) of virtual cycle time against the
			 * previously set vCPU, we assume that they were intended to be
			 * in sync and the delta was only due to the racy nature of the
			 * legacy API.
			 *
			 * This trick falls down when restoring a guest which genuinely
			 * has been running for less time than the 1 second of imprecision
			 * which we allow for in the legacy API. In this case, the first
			 * value written by userspace (on any vCPU) should not be subject
			 * to this 'correction' to make it sync up with values that only
			 * come from the kernel's default vCPU creation. Make the 1-second
			 * slop hack only trigger if the user_set_tsc flag is already set.
			 */
			synchronizing = data < tsc_exp + tsc_hz &&
					data + tsc_hz > tsc_exp;
		}
	}


	/*
	 * For a reliable TSC, we can match TSC offsets, and for an unstable
	 * TSC, we add elapsed time in this computation.  We could let the
	 * compensation code attempt to catch up if we fall behind, but
	 * it's better to try to match offsets from the beginning.
         */
	if (synchronizing &&
	    vcpu->arch.virtual_tsc_khz == kvm->arch.last_tsc_khz) {
		if (!kvm_check_tsc_unstable()) {
			offset = kvm->arch.cur_tsc_offset;
		} else {
			u64 delta = nsec_to_cycles(vcpu, elapsed);
			data += delta;
			offset = kvm_compute_l1_tsc_offset(vcpu, data);
		}
		matched = true;
	}

	__kvm_synchronize_tsc(vcpu, offset, data, ns, matched, !!user_value);
	raw_spin_unlock_irqrestore(&kvm->arch.tsc_write_lock, flags);
}

static inline void adjust_tsc_offset_guest(struct kvm_vcpu *vcpu,
					   s64 adjustment)
{
	u64 tsc_offset = vcpu->arch.l1_tsc_offset;
	kvm_vcpu_write_tsc_offset(vcpu, tsc_offset + adjustment);
}

static inline void adjust_tsc_offset_host(struct kvm_vcpu *vcpu, s64 adjustment)
{
	if (vcpu->arch.l1_tsc_scaling_ratio != kvm_caps.default_tsc_scaling_ratio)
		WARN_ON(adjustment < 0);
	adjustment = kvm_scale_tsc((u64) adjustment,
				   vcpu->arch.l1_tsc_scaling_ratio);
	adjust_tsc_offset_guest(vcpu, adjustment);
}

#ifdef CONFIG_X86_64

static u64 read_tsc(void)
{
	u64 ret = (u64)rdtsc_ordered();
	u64 last = pvclock_gtod_data.clock.cycle_last;

	if (likely(ret >= last))
		return ret;

	/*
	 * GCC likes to generate cmov here, but this branch is extremely
	 * predictable (it's just a function of time and the likely is
	 * very likely) and there's a data dependence, so force GCC
	 * to generate a branch instead.  I don't barrier() because
	 * we don't actually need a barrier, and if this function
	 * ever gets inlined it will generate worse code.
	 */
	asm volatile ("");
	return last;
}

static inline u64 vgettsc(struct pvclock_clock *clock, u64 *tsc_timestamp,
			  int *mode)
{
	u64 tsc_pg_val;
	long v;

	switch (clock->vclock_mode) {
	case VDSO_CLOCKMODE_HVCLOCK:
		if (hv_read_tsc_page_tsc(hv_get_tsc_page(),
					 tsc_timestamp, &tsc_pg_val)) {
			/* TSC page valid */
			*mode = VDSO_CLOCKMODE_HVCLOCK;
			v = (tsc_pg_val - clock->cycle_last) &
				clock->mask;
		} else {
			/* TSC page invalid */
			*mode = VDSO_CLOCKMODE_NONE;
		}
		break;
	case VDSO_CLOCKMODE_TSC:
		*mode = VDSO_CLOCKMODE_TSC;
		*tsc_timestamp = read_tsc();
		v = (*tsc_timestamp - clock->cycle_last) &
			clock->mask;
		break;
	default:
		*mode = VDSO_CLOCKMODE_NONE;
	}

	if (*mode == VDSO_CLOCKMODE_NONE)
		*tsc_timestamp = v = 0;

	return v * clock->mult;
}

/*
 * As with get_kvmclock_base_ns(), this counts from boot time, at the
 * frequency of CLOCK_MONOTONIC_RAW (hence adding gtos->offs_boot).
 */
static int do_kvmclock_base(s64 *t, u64 *tsc_timestamp)
{
	struct pvclock_gtod_data *gtod = &pvclock_gtod_data;
	unsigned long seq;
	int mode;
	u64 ns;

	do {
		seq = read_seqcount_begin(&gtod->seq);
		ns = gtod->raw_clock.base_cycles;
		ns += vgettsc(&gtod->raw_clock, tsc_timestamp, &mode);
		ns >>= gtod->raw_clock.shift;
		ns += ktime_to_ns(ktime_add(gtod->raw_clock.offset, gtod->offs_boot));
	} while (unlikely(read_seqcount_retry(&gtod->seq, seq)));
	*t = ns;

	return mode;
}

/*
 * This calculates CLOCK_MONOTONIC at the time of the TSC snapshot, with
 * no boot time offset.
 */
static int do_monotonic(s64 *t, u64 *tsc_timestamp)
{
	struct pvclock_gtod_data *gtod = &pvclock_gtod_data;
	unsigned long seq;
	int mode;
	u64 ns;

	do {
		seq = read_seqcount_begin(&gtod->seq);
		ns = gtod->clock.base_cycles;
		ns += vgettsc(&gtod->clock, tsc_timestamp, &mode);
		ns >>= gtod->clock.shift;
		ns += ktime_to_ns(gtod->clock.offset);
	} while (unlikely(read_seqcount_retry(&gtod->seq, seq)));
	*t = ns;

	return mode;
}

static int do_realtime(struct timespec64 *ts, u64 *tsc_timestamp)
{
	struct pvclock_gtod_data *gtod = &pvclock_gtod_data;
	unsigned long seq;
	int mode;
	u64 ns;

	do {
		seq = read_seqcount_begin(&gtod->seq);
		ts->tv_sec = gtod->wall_time_sec;
		ns = gtod->clock.base_cycles;
		ns += vgettsc(&gtod->clock, tsc_timestamp, &mode);
		ns >>= gtod->clock.shift;
	} while (unlikely(read_seqcount_retry(&gtod->seq, seq)));

	ts->tv_sec += __iter_div_u64_rem(ns, NSEC_PER_SEC, &ns);
	ts->tv_nsec = ns;

	return mode;
}

/*
 * Calculates the kvmclock_base_ns (CLOCK_MONOTONIC_RAW + boot time) and
 * reports the TSC value from which it do so. Returns true if host is
 * using TSC based clocksource.
 */
static bool kvm_get_time_and_clockread(s64 *kernel_ns, u64 *tsc_timestamp)
{
	/* checked again under seqlock below */
	if (!gtod_is_based_on_tsc(pvclock_gtod_data.clock.vclock_mode))
		return false;

	return gtod_is_based_on_tsc(do_kvmclock_base(kernel_ns,
						     tsc_timestamp));
}

/*
 * Calculates CLOCK_MONOTONIC and reports the TSC value from which it did
 * so. Returns true if host is using TSC based clocksource.
 */
bool kvm_get_monotonic_and_clockread(s64 *kernel_ns, u64 *tsc_timestamp)
{
	/* checked again under seqlock below */
	if (!gtod_is_based_on_tsc(pvclock_gtod_data.clock.vclock_mode))
		return false;

	return gtod_is_based_on_tsc(do_monotonic(kernel_ns,
						 tsc_timestamp));
}

/*
 * Calculates CLOCK_REALTIME and reports the TSC value from which it did
 * so. Returns true if host is using TSC based clocksource.
 *
 * DO NOT USE this for anything related to migration. You want CLOCK_TAI
 * for that.
 */
static bool kvm_get_walltime_and_clockread(struct timespec64 *ts,
					   u64 *tsc_timestamp)
{
	/* checked again under seqlock below */
	if (!gtod_is_based_on_tsc(pvclock_gtod_data.clock.vclock_mode))
		return false;

	return gtod_is_based_on_tsc(do_realtime(ts, tsc_timestamp));
}
#endif

/*
 *
 * Assuming a stable TSC across physical CPUS, and a stable TSC
 * across virtual CPUs, the following condition is possible.
 * Each numbered line represents an event visible to both
 * CPUs at the next numbered event.
 *
 * "timespecX" represents host monotonic time. "tscX" represents
 * RDTSC value.
 *
 * 		VCPU0 on CPU0		|	VCPU1 on CPU1
 *
 * 1.  read timespec0,tsc0
 * 2.					| timespec1 = timespec0 + N
 * 					| tsc1 = tsc0 + M
 * 3. transition to guest		| transition to guest
 * 4. ret0 = timespec0 + (rdtsc - tsc0) |
 * 5.				        | ret1 = timespec1 + (rdtsc - tsc1)
 * 				        | ret1 = timespec0 + N + (rdtsc - (tsc0 + M))
 *
 * Since ret0 update is visible to VCPU1 at time 5, to obey monotonicity:
 *
 * 	- ret0 < ret1
 *	- timespec0 + (rdtsc - tsc0) < timespec0 + N + (rdtsc - (tsc0 + M))
 *		...
 *	- 0 < N - M => M < N
 *
 * That is, when timespec0 != timespec1, M < N. Unfortunately that is not
 * always the case (the difference between two distinct xtime instances
 * might be smaller then the difference between corresponding TSC reads,
 * when updating guest vcpus pvclock areas).
 *
 * To avoid that problem, do not allow visibility of distinct
 * system_timestamp/tsc_timestamp values simultaneously: use a master
 * copy of host monotonic time values. Update that master copy
 * in lockstep.
 *
 * Rely on synchronization of host TSCs and guest TSCs for monotonicity.
 *
 */

static void pvclock_update_vm_gtod_copy(struct kvm *kvm)
{
#ifdef CONFIG_X86_64
	struct kvm_arch *ka = &kvm->arch;
	int vclock_mode;
	bool host_tsc_clocksource, vcpus_matched;

	lockdep_assert_held(&kvm->arch.tsc_write_lock);
	vcpus_matched = (ka->nr_vcpus_matched_tsc + 1 ==
			atomic_read(&kvm->online_vcpus));

	/*
	 * If the host uses TSC clock, then passthrough TSC as stable
	 * to the guest.
	 */
	host_tsc_clocksource = kvm_get_time_and_clockread(
					&ka->master_kernel_ns,
					&ka->master_cycle_now);

	ka->use_master_clock = host_tsc_clocksource && vcpus_matched
				&& !ka->backwards_tsc_observed
				&& !ka->boot_vcpu_runs_old_kvmclock;

	if (ka->use_master_clock)
		atomic_set(&kvm_guest_has_master_clock, 1);

	vclock_mode = pvclock_gtod_data.clock.vclock_mode;
	trace_kvm_update_master_clock(ka->use_master_clock, vclock_mode,
					vcpus_matched);
#endif
}

static void kvm_make_mclock_inprogress_request(struct kvm *kvm)
{
	kvm_make_all_cpus_request(kvm, KVM_REQ_MCLOCK_INPROGRESS);
}

static void __kvm_start_pvclock_update(struct kvm *kvm)
{
	raw_spin_lock_irq(&kvm->arch.tsc_write_lock);
	write_seqcount_begin(&kvm->arch.pvclock_sc);
}

static void kvm_start_pvclock_update(struct kvm *kvm)
{
	kvm_make_mclock_inprogress_request(kvm);

	/* no guest entries from this point */
	__kvm_start_pvclock_update(kvm);
}

static void kvm_end_pvclock_update(struct kvm *kvm)
{
	struct kvm_arch *ka = &kvm->arch;
	struct kvm_vcpu *vcpu;
	unsigned long i;

	write_seqcount_end(&ka->pvclock_sc);
	raw_spin_unlock_irq(&ka->tsc_write_lock);
	kvm_for_each_vcpu(i, vcpu, kvm)
		kvm_make_request(KVM_REQ_CLOCK_UPDATE, vcpu);

	/* guest entries allowed */
	kvm_for_each_vcpu(i, vcpu, kvm)
		kvm_clear_request(KVM_REQ_MCLOCK_INPROGRESS, vcpu);
}

static void kvm_update_masterclock(struct kvm *kvm)
{
	kvm_hv_request_tsc_page_update(kvm);
	kvm_start_pvclock_update(kvm);
	pvclock_update_vm_gtod_copy(kvm);
	kvm_end_pvclock_update(kvm);
}

/*
 * Use the kernel's tsc_khz directly if the TSC is constant, otherwise use KVM's
 * per-CPU value (which may be zero if a CPU is going offline).  Note, tsc_khz
 * can change during boot even if the TSC is constant, as it's possible for KVM
 * to be loaded before TSC calibration completes.  Ideally, KVM would get a
 * notification when calibration completes, but practically speaking calibration
 * will complete before userspace is alive enough to create VMs.
 */
static unsigned long get_cpu_tsc_khz(void)
{
	if (static_cpu_has(X86_FEATURE_CONSTANT_TSC))
		return tsc_khz;
	else
		return __this_cpu_read(cpu_tsc_khz);
}

/* Called within read_seqcount_begin/retry for kvm->pvclock_sc.  */
static void __get_kvmclock(struct kvm *kvm, struct kvm_clock_data *data)
{
	struct kvm_arch *ka = &kvm->arch;
	struct pvclock_vcpu_time_info hv_clock;

	/* both __this_cpu_read() and rdtsc() should be on the same cpu */
	get_cpu();

	data->flags = 0;
	if (ka->use_master_clock &&
	    (static_cpu_has(X86_FEATURE_CONSTANT_TSC) || __this_cpu_read(cpu_tsc_khz))) {
#ifdef CONFIG_X86_64
		struct timespec64 ts;

		if (kvm_get_walltime_and_clockread(&ts, &data->host_tsc)) {
			data->realtime = ts.tv_nsec + NSEC_PER_SEC * ts.tv_sec;
			data->flags |= KVM_CLOCK_REALTIME | KVM_CLOCK_HOST_TSC;
		} else
#endif
		data->host_tsc = rdtsc();

		data->flags |= KVM_CLOCK_TSC_STABLE;
		hv_clock.tsc_timestamp = ka->master_cycle_now;
		hv_clock.system_time = ka->master_kernel_ns + ka->kvmclock_offset;
		kvm_get_time_scale(NSEC_PER_SEC, get_cpu_tsc_khz() * 1000LL,
				   &hv_clock.tsc_shift,
				   &hv_clock.tsc_to_system_mul);
		data->clock = __pvclock_read_cycles(&hv_clock, data->host_tsc);
	} else {
		data->clock = get_kvmclock_base_ns() + ka->kvmclock_offset;
	}

	put_cpu();
}

static void get_kvmclock(struct kvm *kvm, struct kvm_clock_data *data)
{
	struct kvm_arch *ka = &kvm->arch;
	unsigned seq;

	do {
		seq = read_seqcount_begin(&ka->pvclock_sc);
		__get_kvmclock(kvm, data);
	} while (read_seqcount_retry(&ka->pvclock_sc, seq));
}

u64 get_kvmclock_ns(struct kvm *kvm)
{
	struct kvm_clock_data data;

	get_kvmclock(kvm, &data);
	return data.clock;
}

static void kvm_setup_guest_pvclock(struct pvclock_vcpu_time_info *ref_hv_clock,
				    struct kvm_vcpu *vcpu,
				    struct gfn_to_pfn_cache *gpc,
				    unsigned int offset)
{
	struct pvclock_vcpu_time_info *guest_hv_clock;
	struct pvclock_vcpu_time_info hv_clock;
	unsigned long flags;

	memcpy(&hv_clock, ref_hv_clock, sizeof(hv_clock));

	read_lock_irqsave(&gpc->lock, flags);
	while (!kvm_gpc_check(gpc, offset + sizeof(*guest_hv_clock))) {
		read_unlock_irqrestore(&gpc->lock, flags);

		if (kvm_gpc_refresh(gpc, offset + sizeof(*guest_hv_clock)))
			return;

		read_lock_irqsave(&gpc->lock, flags);
	}

	guest_hv_clock = (void *)(gpc->khva + offset);

	/*
	 * This VCPU is paused, but it's legal for a guest to read another
	 * VCPU's kvmclock, so we really have to follow the specification where
	 * it says that version is odd if data is being modified, and even after
	 * it is consistent.
	 */

	guest_hv_clock->version = hv_clock.version = (guest_hv_clock->version + 1) | 1;
	smp_wmb();

	/* retain PVCLOCK_GUEST_STOPPED if set in guest copy */
	hv_clock.flags |= (guest_hv_clock->flags & PVCLOCK_GUEST_STOPPED);

	memcpy(guest_hv_clock, &hv_clock, sizeof(*guest_hv_clock));

	smp_wmb();

	guest_hv_clock->version = ++hv_clock.version;

	kvm_gpc_mark_dirty_in_slot(gpc);
	read_unlock_irqrestore(&gpc->lock, flags);

	trace_kvm_pvclock_update(vcpu->vcpu_id, &hv_clock);
}

int kvm_guest_time_update(struct kvm_vcpu *v)
{
	struct pvclock_vcpu_time_info hv_clock = {};
	unsigned long flags, tgt_tsc_khz;
	unsigned seq;
	struct kvm_vcpu_arch *vcpu = &v->arch;
	struct kvm_arch *ka = &v->kvm->arch;
	s64 kernel_ns;
	u64 tsc_timestamp, host_tsc;
	bool use_master_clock;

	kernel_ns = 0;
	host_tsc = 0;

	/*
	 * If the host uses TSC clock, then passthrough TSC as stable
	 * to the guest.
	 */
	do {
		seq = read_seqcount_begin(&ka->pvclock_sc);
		use_master_clock = ka->use_master_clock;
		if (use_master_clock) {
			host_tsc = ka->master_cycle_now;
			kernel_ns = ka->master_kernel_ns;
		}
	} while (read_seqcount_retry(&ka->pvclock_sc, seq));

	/* Keep irq disabled to prevent changes to the clock */
	local_irq_save(flags);
	tgt_tsc_khz = get_cpu_tsc_khz();
	if (unlikely(tgt_tsc_khz == 0)) {
		local_irq_restore(flags);
		kvm_make_request(KVM_REQ_CLOCK_UPDATE, v);
		return 1;
	}
	if (!use_master_clock) {
		host_tsc = rdtsc();
		kernel_ns = get_kvmclock_base_ns();
	}

	tsc_timestamp = kvm_read_l1_tsc(v, host_tsc);

	/*
	 * We may have to catch up the TSC to match elapsed wall clock
	 * time for two reasons, even if kvmclock is used.
	 *   1) CPU could have been running below the maximum TSC rate
	 *   2) Broken TSC compensation resets the base at each VCPU
	 *      entry to avoid unknown leaps of TSC even when running
	 *      again on the same CPU.  This may cause apparent elapsed
	 *      time to disappear, and the guest to stand still or run
	 *	very slowly.
	 */
	if (vcpu->tsc_catchup) {
		u64 tsc = compute_guest_tsc(v, kernel_ns);
		if (tsc > tsc_timestamp) {
			adjust_tsc_offset_guest(v, tsc - tsc_timestamp);
			tsc_timestamp = tsc;
		}
	}

	local_irq_restore(flags);

	/* With all the info we got, fill in the values */

	if (kvm_caps.has_tsc_control) {
		tgt_tsc_khz = kvm_scale_tsc(tgt_tsc_khz,
					    v->arch.l1_tsc_scaling_ratio);
		tgt_tsc_khz = tgt_tsc_khz ? : 1;
	}

	if (unlikely(vcpu->hw_tsc_khz != tgt_tsc_khz)) {
		kvm_get_time_scale(NSEC_PER_SEC, tgt_tsc_khz * 1000LL,
				   &vcpu->pvclock_tsc_shift,
				   &vcpu->pvclock_tsc_mul);
		vcpu->hw_tsc_khz = tgt_tsc_khz;
	}

	hv_clock.tsc_shift = vcpu->pvclock_tsc_shift;
	hv_clock.tsc_to_system_mul = vcpu->pvclock_tsc_mul;
	hv_clock.tsc_timestamp = tsc_timestamp;
	hv_clock.system_time = kernel_ns + v->kvm->arch.kvmclock_offset;
	vcpu->last_guest_tsc = tsc_timestamp;

	/* If the host uses TSC clocksource, then it is stable */
	hv_clock.flags = 0;
	if (use_master_clock)
		hv_clock.flags |= PVCLOCK_TSC_STABLE_BIT;

	if (vcpu->pv_time.active) {
		/*
		 * GUEST_STOPPED is only supported by kvmclock, and KVM's
		 * historic behavior is to only process the request if kvmclock
		 * is active/enabled.
		 */
		if (vcpu->pvclock_set_guest_stopped_request) {
			hv_clock.flags |= PVCLOCK_GUEST_STOPPED;
			vcpu->pvclock_set_guest_stopped_request = false;
		}
		kvm_setup_guest_pvclock(&hv_clock, v, &vcpu->pv_time, 0);

		hv_clock.flags &= ~PVCLOCK_GUEST_STOPPED;
	}

	kvm_hv_setup_tsc_page(v->kvm, &hv_clock);

#ifdef CONFIG_KVM_XEN
	/*
	 * For Xen guests we may need to override PVCLOCK_TSC_STABLE_BIT as unless
	 * explicitly told to use TSC as its clocksource Xen will not set this bit.
	 * This default behaviour led to bugs in some guest kernels which cause
	 * problems if they observe PVCLOCK_TSC_STABLE_BIT in the pvclock flags.
	 *
	 * Note!  Clear TSC_STABLE only for Xen clocks, i.e. the order matters!
	 */
	if (ka->xen.hvm_config.flags & KVM_XEN_HVM_CONFIG_PVCLOCK_TSC_UNSTABLE)
		hv_clock.flags &= ~PVCLOCK_TSC_STABLE_BIT;

	if (vcpu->xen.vcpu_info_cache.active)
		kvm_setup_guest_pvclock(&hv_clock, v, &vcpu->xen.vcpu_info_cache,
					offsetof(struct compat_vcpu_info, time));
	if (vcpu->xen.vcpu_time_info_cache.active)
		kvm_setup_guest_pvclock(&hv_clock, v, &vcpu->xen.vcpu_time_info_cache, 0);
#endif
	return 0;
}

/*
 * The pvclock_wall_clock ABI tells the guest the wall clock time at
 * which it started (i.e. its epoch, when its kvmclock was zero).
 *
 * In fact those clocks are subtly different; wall clock frequency is
 * adjusted by NTP and has leap seconds, while the kvmclock is a
 * simple function of the TSC without any such adjustment.
 *
 * Perhaps the ABI should have exposed CLOCK_TAI and a ratio between
 * that and kvmclock, but even that would be subject to change over
 * time.
 *
 * Attempt to calculate the epoch at a given moment using the *same*
 * TSC reading via kvm_get_walltime_and_clockread() to obtain both
 * wallclock and kvmclock times, and subtracting one from the other.
 *
 * Fall back to using their values at slightly different moments by
 * calling ktime_get_real_ns() and get_kvmclock_ns() separately.
 */
uint64_t kvm_get_wall_clock_epoch(struct kvm *kvm)
{
#ifdef CONFIG_X86_64
	struct pvclock_vcpu_time_info hv_clock;
	struct kvm_arch *ka = &kvm->arch;
	unsigned long seq, local_tsc_khz;
	struct timespec64 ts;
	uint64_t host_tsc;

	do {
		seq = read_seqcount_begin(&ka->pvclock_sc);

		local_tsc_khz = 0;
		if (!ka->use_master_clock)
			break;

		/*
		 * The TSC read and the call to get_cpu_tsc_khz() must happen
		 * on the same CPU.
		 */
		get_cpu();

		local_tsc_khz = get_cpu_tsc_khz();

		if (local_tsc_khz &&
		    !kvm_get_walltime_and_clockread(&ts, &host_tsc))
			local_tsc_khz = 0; /* Fall back to old method */

		put_cpu();

		/*
		 * These values must be snapshotted within the seqcount loop.
		 * After that, it's just mathematics which can happen on any
		 * CPU at any time.
		 */
		hv_clock.tsc_timestamp = ka->master_cycle_now;
		hv_clock.system_time = ka->master_kernel_ns + ka->kvmclock_offset;

	} while (read_seqcount_retry(&ka->pvclock_sc, seq));

	/*
	 * If the conditions were right, and obtaining the wallclock+TSC was
	 * successful, calculate the KVM clock at the corresponding time and
	 * subtract one from the other to get the guest's epoch in nanoseconds
	 * since 1970-01-01.
	 */
	if (local_tsc_khz) {
		kvm_get_time_scale(NSEC_PER_SEC, local_tsc_khz * NSEC_PER_USEC,
				   &hv_clock.tsc_shift,
				   &hv_clock.tsc_to_system_mul);
		return ts.tv_nsec + NSEC_PER_SEC * ts.tv_sec -
			__pvclock_read_cycles(&hv_clock, host_tsc);
	}
#endif
	return ktime_get_real_ns() - get_kvmclock_ns(kvm);
}

/*
 * kvmclock updates which are isolated to a given vcpu, such as
 * vcpu->cpu migration, should not allow system_timestamp from
 * the rest of the vcpus to remain static. Otherwise ntp frequency
 * correction applies to one vcpu's system_timestamp but not
 * the others.
 *
 * So in those cases, request a kvmclock update for all vcpus.
 * We need to rate-limit these requests though, as they can
 * considerably slow guests that have a large number of vcpus.
 * The time for a remote vcpu to update its kvmclock is bound
 * by the delay we use to rate-limit the updates.
 */

#define KVMCLOCK_UPDATE_DELAY msecs_to_jiffies(100)

static void kvmclock_update_fn(struct work_struct *work)
{
	unsigned long i;
	struct delayed_work *dwork = to_delayed_work(work);
	struct kvm_arch *ka = container_of(dwork, struct kvm_arch,
					   kvmclock_update_work);
	struct kvm *kvm = container_of(ka, struct kvm, arch);
	struct kvm_vcpu *vcpu;

	kvm_for_each_vcpu(i, vcpu, kvm) {
		kvm_make_request(KVM_REQ_CLOCK_UPDATE, vcpu);
		kvm_vcpu_kick(vcpu);
	}
}

static void kvm_gen_kvmclock_update(struct kvm_vcpu *v)
{
	struct kvm *kvm = v->kvm;

	kvm_make_request(KVM_REQ_CLOCK_UPDATE, v);
	schedule_delayed_work(&kvm->arch.kvmclock_update_work,
					KVMCLOCK_UPDATE_DELAY);
}

#define KVMCLOCK_SYNC_PERIOD (300 * HZ)

static void kvmclock_sync_fn(struct work_struct *work)
{
	struct delayed_work *dwork = to_delayed_work(work);
	struct kvm_arch *ka = container_of(dwork, struct kvm_arch,
					   kvmclock_sync_work);
	struct kvm *kvm = container_of(ka, struct kvm, arch);

	schedule_delayed_work(&kvm->arch.kvmclock_update_work, 0);
	schedule_delayed_work(&kvm->arch.kvmclock_sync_work,
					KVMCLOCK_SYNC_PERIOD);
}

/* These helpers are safe iff @msr is known to be an MCx bank MSR. */
static bool is_mci_control_msr(u32 msr)
{
	return (msr & 3) == 0;
}
static bool is_mci_status_msr(u32 msr)
{
	return (msr & 3) == 1;
}

/*
 * On AMD, HWCR[McStatusWrEn] controls whether setting MCi_STATUS results in #GP.
 */
static bool can_set_mci_status(struct kvm_vcpu *vcpu)
{
	/* McStatusWrEn enabled? */
	if (guest_cpuid_is_amd_compatible(vcpu))
		return !!(vcpu->arch.msr_hwcr & BIT_ULL(18));

	return false;
}

static int set_msr_mce(struct kvm_vcpu *vcpu, struct msr_data *msr_info)
{
	u64 mcg_cap = vcpu->arch.mcg_cap;
	unsigned bank_num = mcg_cap & 0xff;
	u32 msr = msr_info->index;
	u64 data = msr_info->data;
	u32 offset, last_msr;

	switch (msr) {
	case MSR_IA32_MCG_STATUS:
		vcpu->arch.mcg_status = data;
		break;
	case MSR_IA32_MCG_CTL:
		if (!(mcg_cap & MCG_CTL_P) &&
		    (data || !msr_info->host_initiated))
			return 1;
		if (data != 0 && data != ~(u64)0)
			return 1;
		vcpu->arch.mcg_ctl = data;
		break;
	case MSR_IA32_MC0_CTL2 ... MSR_IA32_MCx_CTL2(KVM_MAX_MCE_BANKS) - 1:
		last_msr = MSR_IA32_MCx_CTL2(bank_num) - 1;
		if (msr > last_msr)
			return 1;

		if (!(mcg_cap & MCG_CMCI_P) && (data || !msr_info->host_initiated))
			return 1;
		/* An attempt to write a 1 to a reserved bit raises #GP */
		if (data & ~(MCI_CTL2_CMCI_EN | MCI_CTL2_CMCI_THRESHOLD_MASK))
			return 1;
		offset = array_index_nospec(msr - MSR_IA32_MC0_CTL2,
					    last_msr + 1 - MSR_IA32_MC0_CTL2);
		vcpu->arch.mci_ctl2_banks[offset] = data;
		break;
	case MSR_IA32_MC0_CTL ... MSR_IA32_MCx_CTL(KVM_MAX_MCE_BANKS) - 1:
		last_msr = MSR_IA32_MCx_CTL(bank_num) - 1;
		if (msr > last_msr)
			return 1;

		/*
		 * Only 0 or all 1s can be written to IA32_MCi_CTL, all other
		 * values are architecturally undefined.  But, some Linux
		 * kernels clear bit 10 in bank 4 to workaround a BIOS/GART TLB
		 * issue on AMD K8s, allow bit 10 to be clear when setting all
		 * other bits in order to avoid an uncaught #GP in the guest.
		 *
		 * UNIXWARE clears bit 0 of MC1_CTL to ignore correctable,
		 * single-bit ECC data errors.
		 */
		if (is_mci_control_msr(msr) &&
		    data != 0 && (data | (1 << 10) | 1) != ~(u64)0)
			return 1;

		/*
		 * All CPUs allow writing 0 to MCi_STATUS MSRs to clear the MSR.
		 * AMD-based CPUs allow non-zero values, but if and only if
		 * HWCR[McStatusWrEn] is set.
		 */
		if (!msr_info->host_initiated && is_mci_status_msr(msr) &&
		    data != 0 && !can_set_mci_status(vcpu))
			return 1;

		offset = array_index_nospec(msr - MSR_IA32_MC0_CTL,
					    last_msr + 1 - MSR_IA32_MC0_CTL);
		vcpu->arch.mce_banks[offset] = data;
		break;
	default:
		return 1;
	}
	return 0;
}

static inline bool kvm_pv_async_pf_enabled(struct kvm_vcpu *vcpu)
{
	u64 mask = KVM_ASYNC_PF_ENABLED | KVM_ASYNC_PF_DELIVERY_AS_INT;

	return (vcpu->arch.apf.msr_en_val & mask) == mask;
}

static int kvm_pv_enable_async_pf(struct kvm_vcpu *vcpu, u64 data)
{
	gpa_t gpa = data & ~0x3f;

	/* Bits 4:5 are reserved, Should be zero */
	if (data & 0x30)
		return 1;

	if (!guest_pv_has(vcpu, KVM_FEATURE_ASYNC_PF_VMEXIT) &&
	    (data & KVM_ASYNC_PF_DELIVERY_AS_PF_VMEXIT))
		return 1;

	if (!guest_pv_has(vcpu, KVM_FEATURE_ASYNC_PF_INT) &&
	    (data & KVM_ASYNC_PF_DELIVERY_AS_INT))
		return 1;

	if (!lapic_in_kernel(vcpu))
		return data ? 1 : 0;

	vcpu->arch.apf.msr_en_val = data;

	if (!kvm_pv_async_pf_enabled(vcpu)) {
		kvm_clear_async_pf_completion_queue(vcpu);
		kvm_async_pf_hash_reset(vcpu);
		return 0;
	}

	if (kvm_gfn_to_hva_cache_init(vcpu->kvm, &vcpu->arch.apf.data, gpa,
					sizeof(u64)))
		return 1;

	vcpu->arch.apf.send_always = (data & KVM_ASYNC_PF_SEND_ALWAYS);
	vcpu->arch.apf.delivery_as_pf_vmexit = data & KVM_ASYNC_PF_DELIVERY_AS_PF_VMEXIT;

	kvm_async_pf_wakeup_all(vcpu);

	return 0;
}

static int kvm_pv_enable_async_pf_int(struct kvm_vcpu *vcpu, u64 data)
{
	/* Bits 8-63 are reserved */
	if (data >> 8)
		return 1;

	if (!lapic_in_kernel(vcpu))
		return 1;

	vcpu->arch.apf.msr_int_val = data;

	vcpu->arch.apf.vec = data & KVM_ASYNC_PF_VEC_MASK;

	return 0;
}

static void kvmclock_reset(struct kvm_vcpu *vcpu)
{
	kvm_gpc_deactivate(&vcpu->arch.pv_time);
	vcpu->arch.time = 0;
}

static void kvm_vcpu_flush_tlb_all(struct kvm_vcpu *vcpu)
{
	++vcpu->stat.tlb_flush;
	kvm_x86_call(flush_tlb_all)(vcpu);

	/* Flushing all ASIDs flushes the current ASID... */
	kvm_clear_request(KVM_REQ_TLB_FLUSH_CURRENT, vcpu);
}

static void kvm_vcpu_flush_tlb_guest(struct kvm_vcpu *vcpu)
{
	++vcpu->stat.tlb_flush;

	if (!tdp_enabled) {
		/*
		 * A TLB flush on behalf of the guest is equivalent to
		 * INVPCID(all), toggling CR4.PGE, etc., which requires
		 * a forced sync of the shadow page tables.  Ensure all the
		 * roots are synced and the guest TLB in hardware is clean.
		 */
		kvm_mmu_sync_roots(vcpu);
		kvm_mmu_sync_prev_roots(vcpu);
	}

	kvm_x86_call(flush_tlb_guest)(vcpu);

	/*
	 * Flushing all "guest" TLB is always a superset of Hyper-V's fine
	 * grained flushing.
	 */
	kvm_hv_vcpu_purge_flush_tlb(vcpu);
}


static inline void kvm_vcpu_flush_tlb_current(struct kvm_vcpu *vcpu)
{
	++vcpu->stat.tlb_flush;
	kvm_x86_call(flush_tlb_current)(vcpu);
}

/*
 * Service "local" TLB flush requests, which are specific to the current MMU
 * context.  In addition to the generic event handling in vcpu_enter_guest(),
 * TLB flushes that are targeted at an MMU context also need to be serviced
 * prior before nested VM-Enter/VM-Exit.
 */
void kvm_service_local_tlb_flush_requests(struct kvm_vcpu *vcpu)
{
	if (kvm_check_request(KVM_REQ_TLB_FLUSH_CURRENT, vcpu))
		kvm_vcpu_flush_tlb_current(vcpu);

	if (kvm_check_request(KVM_REQ_TLB_FLUSH_GUEST, vcpu))
		kvm_vcpu_flush_tlb_guest(vcpu);
}
EXPORT_SYMBOL_GPL(kvm_service_local_tlb_flush_requests);

static void record_steal_time(struct kvm_vcpu *vcpu)
{
	struct gfn_to_hva_cache *ghc = &vcpu->arch.st.cache;
	struct kvm_steal_time __user *st;
	struct kvm_memslots *slots;
	gpa_t gpa = vcpu->arch.st.msr_val & KVM_STEAL_VALID_BITS;
	u64 steal;
	u32 version;

	if (kvm_xen_msr_enabled(vcpu->kvm)) {
		kvm_xen_runstate_set_running(vcpu);
		return;
	}

	if (!(vcpu->arch.st.msr_val & KVM_MSR_ENABLED))
		return;

	if (WARN_ON_ONCE(current->mm != vcpu->kvm->mm))
		return;

	slots = kvm_memslots(vcpu->kvm);

	if (unlikely(slots->generation != ghc->generation ||
		     gpa != ghc->gpa ||
		     kvm_is_error_hva(ghc->hva) || !ghc->memslot)) {
		/* We rely on the fact that it fits in a single page. */
		BUILD_BUG_ON((sizeof(*st) - 1) & KVM_STEAL_VALID_BITS);

		if (kvm_gfn_to_hva_cache_init(vcpu->kvm, ghc, gpa, sizeof(*st)) ||
		    kvm_is_error_hva(ghc->hva) || !ghc->memslot)
			return;
	}

	st = (struct kvm_steal_time __user *)ghc->hva;
	/*
	 * Doing a TLB flush here, on the guest's behalf, can avoid
	 * expensive IPIs.
	 */
	if (guest_pv_has(vcpu, KVM_FEATURE_PV_TLB_FLUSH)) {
		u8 st_preempted = 0;
		int err = -EFAULT;

		if (!user_access_begin(st, sizeof(*st)))
			return;

		asm volatile("1: xchgb %0, %2\n"
			     "xor %1, %1\n"
			     "2:\n"
			     _ASM_EXTABLE_UA(1b, 2b)
			     : "+q" (st_preempted),
			       "+&r" (err),
			       "+m" (st->preempted));
		if (err)
			goto out;

		user_access_end();

		vcpu->arch.st.preempted = 0;

		trace_kvm_pv_tlb_flush(vcpu->vcpu_id,
				       st_preempted & KVM_VCPU_FLUSH_TLB);
		if (st_preempted & KVM_VCPU_FLUSH_TLB)
			kvm_vcpu_flush_tlb_guest(vcpu);

		if (!user_access_begin(st, sizeof(*st)))
			goto dirty;
	} else {
		if (!user_access_begin(st, sizeof(*st)))
			return;

		unsafe_put_user(0, &st->preempted, out);
		vcpu->arch.st.preempted = 0;
	}

	unsafe_get_user(version, &st->version, out);
	if (version & 1)
		version += 1;  /* first time write, random junk */

	version += 1;
	unsafe_put_user(version, &st->version, out);

	smp_wmb();

	unsafe_get_user(steal, &st->steal, out);
	steal += current->sched_info.run_delay -
		vcpu->arch.st.last_steal;
	vcpu->arch.st.last_steal = current->sched_info.run_delay;
	unsafe_put_user(steal, &st->steal, out);

	version += 1;
	unsafe_put_user(version, &st->version, out);

 out:
	user_access_end();
 dirty:
	mark_page_dirty_in_slot(vcpu->kvm, ghc->memslot, gpa_to_gfn(ghc->gpa));
}

int kvm_set_msr_common(struct kvm_vcpu *vcpu, struct msr_data *msr_info)
{
	u32 msr = msr_info->index;
	u64 data = msr_info->data;

	/*
	 * Do not allow host-initiated writes to trigger the Xen hypercall
	 * page setup; it could incur locking paths which are not expected
	 * if userspace sets the MSR in an unusual location.
	 */
	if (kvm_xen_is_hypercall_page_msr(vcpu->kvm, msr) &&
	    !msr_info->host_initiated)
		return kvm_xen_write_hypercall_page(vcpu, data);

	switch (msr) {
	case MSR_AMD64_NB_CFG:
	case MSR_IA32_UCODE_WRITE:
	case MSR_VM_HSAVE_PA:
	case MSR_AMD64_PATCH_LOADER:
	case MSR_AMD64_BU_CFG2:
	case MSR_AMD64_DC_CFG:
	case MSR_AMD64_TW_CFG:
	case MSR_F15H_EX_CFG:
		break;

	case MSR_IA32_UCODE_REV:
		if (msr_info->host_initiated)
			vcpu->arch.microcode_version = data;
		break;
	case MSR_IA32_ARCH_CAPABILITIES:
		if (!msr_info->host_initiated ||
		    !guest_cpu_cap_has(vcpu, X86_FEATURE_ARCH_CAPABILITIES))
			return KVM_MSR_RET_UNSUPPORTED;
		vcpu->arch.arch_capabilities = data;
		break;
	case MSR_IA32_PERF_CAPABILITIES:
		if (!msr_info->host_initiated ||
		    !guest_cpu_cap_has(vcpu, X86_FEATURE_PDCM))
			return KVM_MSR_RET_UNSUPPORTED;

		if (data & ~kvm_caps.supported_perf_cap)
			return 1;

		/*
		 * Note, this is not just a performance optimization!  KVM
		 * disallows changing feature MSRs after the vCPU has run; PMU
		 * refresh will bug the VM if called after the vCPU has run.
		 */
		if (vcpu->arch.perf_capabilities == data)
			break;

		vcpu->arch.perf_capabilities = data;
		kvm_pmu_refresh(vcpu);
		break;
	case MSR_IA32_PRED_CMD: {
		u64 reserved_bits = ~(PRED_CMD_IBPB | PRED_CMD_SBPB);

		if (!msr_info->host_initiated) {
			if ((!guest_has_pred_cmd_msr(vcpu)))
				return 1;

			if (!guest_cpu_cap_has(vcpu, X86_FEATURE_SPEC_CTRL) &&
			    !guest_cpu_cap_has(vcpu, X86_FEATURE_AMD_IBPB))
				reserved_bits |= PRED_CMD_IBPB;

			if (!guest_cpu_cap_has(vcpu, X86_FEATURE_SBPB))
				reserved_bits |= PRED_CMD_SBPB;
		}

		if (!boot_cpu_has(X86_FEATURE_IBPB))
			reserved_bits |= PRED_CMD_IBPB;

		if (!boot_cpu_has(X86_FEATURE_SBPB))
			reserved_bits |= PRED_CMD_SBPB;

		if (data & reserved_bits)
			return 1;

		if (!data)
			break;

		wrmsrq(MSR_IA32_PRED_CMD, data);
		break;
	}
	case MSR_IA32_FLUSH_CMD:
		if (!msr_info->host_initiated &&
		    !guest_cpu_cap_has(vcpu, X86_FEATURE_FLUSH_L1D))
			return 1;

		if (!boot_cpu_has(X86_FEATURE_FLUSH_L1D) || (data & ~L1D_FLUSH))
			return 1;
		if (!data)
			break;

		wrmsrq(MSR_IA32_FLUSH_CMD, L1D_FLUSH);
		break;
	case MSR_EFER:
		return set_efer(vcpu, msr_info);
	case MSR_K7_HWCR:
		data &= ~(u64)0x40;	/* ignore flush filter disable */
		data &= ~(u64)0x100;	/* ignore ignne emulation enable */
		data &= ~(u64)0x8;	/* ignore TLB cache disable */

		/*
		 * Allow McStatusWrEn and TscFreqSel. (Linux guests from v3.2
		 * through at least v6.6 whine if TscFreqSel is clear,
		 * depending on F/M/S.
		 */
		if (data & ~(BIT_ULL(18) | BIT_ULL(24))) {
			kvm_pr_unimpl_wrmsr(vcpu, msr, data);
			return 1;
		}
		vcpu->arch.msr_hwcr = data;
		break;
	case MSR_FAM10H_MMIO_CONF_BASE:
		if (data != 0) {
			kvm_pr_unimpl_wrmsr(vcpu, msr, data);
			return 1;
		}
		break;
	case MSR_IA32_CR_PAT:
		if (!kvm_pat_valid(data))
			return 1;

		vcpu->arch.pat = data;
		break;
	case MTRRphysBase_MSR(0) ... MSR_MTRRfix4K_F8000:
	case MSR_MTRRdefType:
		return kvm_mtrr_set_msr(vcpu, msr, data);
	case MSR_IA32_APICBASE:
		return kvm_apic_set_base(vcpu, data, msr_info->host_initiated);
	case APIC_BASE_MSR ... APIC_BASE_MSR + 0xff:
		return kvm_x2apic_msr_write(vcpu, msr, data);
	case MSR_IA32_TSC_DEADLINE:
		kvm_set_lapic_tscdeadline_msr(vcpu, data);
		break;
	case MSR_IA32_TSC_ADJUST:
		if (guest_cpu_cap_has(vcpu, X86_FEATURE_TSC_ADJUST)) {
			if (!msr_info->host_initiated) {
				s64 adj = data - vcpu->arch.ia32_tsc_adjust_msr;
				adjust_tsc_offset_guest(vcpu, adj);
				/* Before back to guest, tsc_timestamp must be adjusted
				 * as well, otherwise guest's percpu pvclock time could jump.
				 */
				kvm_make_request(KVM_REQ_CLOCK_UPDATE, vcpu);
			}
			vcpu->arch.ia32_tsc_adjust_msr = data;
		}
		break;
	case MSR_IA32_MISC_ENABLE: {
		u64 old_val = vcpu->arch.ia32_misc_enable_msr;

		if (!msr_info->host_initiated) {
			/* RO bits */
			if ((old_val ^ data) & MSR_IA32_MISC_ENABLE_PMU_RO_MASK)
				return 1;

			/* R bits, i.e. writes are ignored, but don't fault. */
			data = data & ~MSR_IA32_MISC_ENABLE_EMON;
			data |= old_val & MSR_IA32_MISC_ENABLE_EMON;
		}

		if (!kvm_check_has_quirk(vcpu->kvm, KVM_X86_QUIRK_MISC_ENABLE_NO_MWAIT) &&
		    ((old_val ^ data)  & MSR_IA32_MISC_ENABLE_MWAIT)) {
			if (!guest_cpu_cap_has(vcpu, X86_FEATURE_XMM3))
				return 1;
			vcpu->arch.ia32_misc_enable_msr = data;
			vcpu->arch.cpuid_dynamic_bits_dirty = true;
		} else {
			vcpu->arch.ia32_misc_enable_msr = data;
		}
		break;
	}
	case MSR_IA32_SMBASE:
		if (!IS_ENABLED(CONFIG_KVM_SMM) || !msr_info->host_initiated)
			return 1;
		vcpu->arch.smbase = data;
		break;
	case MSR_IA32_POWER_CTL:
		vcpu->arch.msr_ia32_power_ctl = data;
		break;
	case MSR_IA32_TSC:
		if (msr_info->host_initiated) {
			kvm_synchronize_tsc(vcpu, &data);
		} else if (!vcpu->arch.guest_tsc_protected) {
			u64 adj = kvm_compute_l1_tsc_offset(vcpu, data) - vcpu->arch.l1_tsc_offset;
			adjust_tsc_offset_guest(vcpu, adj);
			vcpu->arch.ia32_tsc_adjust_msr += adj;
		}
		break;
	case MSR_IA32_XSS:
		if (!msr_info->host_initiated &&
		    !guest_cpuid_has(vcpu, X86_FEATURE_XSAVES))
			return 1;
		/*
		 * KVM supports exposing PT to the guest, but does not support
		 * IA32_XSS[bit 8]. Guests have to use RDMSR/WRMSR rather than
		 * XSAVES/XRSTORS to save/restore PT MSRs.
		 */
		if (data & ~kvm_caps.supported_xss)
			return 1;
		vcpu->arch.ia32_xss = data;
		vcpu->arch.cpuid_dynamic_bits_dirty = true;
		break;
	case MSR_SMI_COUNT:
		if (!msr_info->host_initiated)
			return 1;
		vcpu->arch.smi_count = data;
		break;
	case MSR_KVM_WALL_CLOCK_NEW:
		if (!guest_pv_has(vcpu, KVM_FEATURE_CLOCKSOURCE2))
			return 1;

		vcpu->kvm->arch.wall_clock = data;
		kvm_write_wall_clock(vcpu->kvm, data, 0);
		break;
	case MSR_KVM_WALL_CLOCK:
		if (!guest_pv_has(vcpu, KVM_FEATURE_CLOCKSOURCE))
			return 1;

		vcpu->kvm->arch.wall_clock = data;
		kvm_write_wall_clock(vcpu->kvm, data, 0);
		break;
	case MSR_KVM_SYSTEM_TIME_NEW:
		if (!guest_pv_has(vcpu, KVM_FEATURE_CLOCKSOURCE2))
			return 1;

		kvm_write_system_time(vcpu, data, false, msr_info->host_initiated);
		break;
	case MSR_KVM_SYSTEM_TIME:
		if (!guest_pv_has(vcpu, KVM_FEATURE_CLOCKSOURCE))
			return 1;

		kvm_write_system_time(vcpu, data, true,  msr_info->host_initiated);
		break;
	case MSR_KVM_ASYNC_PF_EN:
		if (!guest_pv_has(vcpu, KVM_FEATURE_ASYNC_PF))
			return 1;

		if (kvm_pv_enable_async_pf(vcpu, data))
			return 1;
		break;
	case MSR_KVM_ASYNC_PF_INT:
		if (!guest_pv_has(vcpu, KVM_FEATURE_ASYNC_PF_INT))
			return 1;

		if (kvm_pv_enable_async_pf_int(vcpu, data))
			return 1;
		break;
	case MSR_KVM_ASYNC_PF_ACK:
		if (!guest_pv_has(vcpu, KVM_FEATURE_ASYNC_PF_INT))
			return 1;
		if (data & 0x1) {
			vcpu->arch.apf.pageready_pending = false;
			kvm_check_async_pf_completion(vcpu);
		}
		break;
	case MSR_KVM_STEAL_TIME:
		if (!guest_pv_has(vcpu, KVM_FEATURE_STEAL_TIME))
			return 1;

		if (unlikely(!sched_info_on()))
			return 1;

		if (data & KVM_STEAL_RESERVED_MASK)
			return 1;

		vcpu->arch.st.msr_val = data;

		if (!(data & KVM_MSR_ENABLED))
			break;

		kvm_make_request(KVM_REQ_STEAL_UPDATE, vcpu);

		break;
	case MSR_KVM_PV_EOI_EN:
		if (!guest_pv_has(vcpu, KVM_FEATURE_PV_EOI))
			return 1;

		if (kvm_lapic_set_pv_eoi(vcpu, data, sizeof(u8)))
			return 1;
		break;

	case MSR_KVM_POLL_CONTROL:
		if (!guest_pv_has(vcpu, KVM_FEATURE_POLL_CONTROL))
			return 1;

		/* only enable bit supported */
		if (data & (-1ULL << 1))
			return 1;

		vcpu->arch.msr_kvm_poll_control = data;
		break;

	case MSR_IA32_MCG_CTL:
	case MSR_IA32_MCG_STATUS:
	case MSR_IA32_MC0_CTL ... MSR_IA32_MCx_CTL(KVM_MAX_MCE_BANKS) - 1:
	case MSR_IA32_MC0_CTL2 ... MSR_IA32_MCx_CTL2(KVM_MAX_MCE_BANKS) - 1:
		return set_msr_mce(vcpu, msr_info);

	case MSR_K7_PERFCTR0 ... MSR_K7_PERFCTR3:
	case MSR_P6_PERFCTR0 ... MSR_P6_PERFCTR1:
	case MSR_K7_EVNTSEL0 ... MSR_K7_EVNTSEL3:
	case MSR_P6_EVNTSEL0 ... MSR_P6_EVNTSEL1:
		if (kvm_pmu_is_valid_msr(vcpu, msr))
			return kvm_pmu_set_msr(vcpu, msr_info);

		if (data)
			kvm_pr_unimpl_wrmsr(vcpu, msr, data);
		break;
	case MSR_K7_CLK_CTL:
		/*
		 * Ignore all writes to this no longer documented MSR.
		 * Writes are only relevant for old K7 processors,
		 * all pre-dating SVM, but a recommended workaround from
		 * AMD for these chips. It is possible to specify the
		 * affected processor models on the command line, hence
		 * the need to ignore the workaround.
		 */
		break;
#ifdef CONFIG_KVM_HYPERV
	case HV_X64_MSR_GUEST_OS_ID ... HV_X64_MSR_SINT15:
	case HV_X64_MSR_SYNDBG_CONTROL ... HV_X64_MSR_SYNDBG_PENDING_BUFFER:
	case HV_X64_MSR_SYNDBG_OPTIONS:
	case HV_X64_MSR_CRASH_P0 ... HV_X64_MSR_CRASH_P4:
	case HV_X64_MSR_CRASH_CTL:
	case HV_X64_MSR_STIMER0_CONFIG ... HV_X64_MSR_STIMER3_COUNT:
	case HV_X64_MSR_REENLIGHTENMENT_CONTROL:
	case HV_X64_MSR_TSC_EMULATION_CONTROL:
	case HV_X64_MSR_TSC_EMULATION_STATUS:
	case HV_X64_MSR_TSC_INVARIANT_CONTROL:
		return kvm_hv_set_msr_common(vcpu, msr, data,
					     msr_info->host_initiated);
#endif
	case MSR_IA32_BBL_CR_CTL3:
		/* Drop writes to this legacy MSR -- see rdmsr
		 * counterpart for further detail.
		 */
		kvm_pr_unimpl_wrmsr(vcpu, msr, data);
		break;
	case MSR_AMD64_OSVW_ID_LENGTH:
		if (!guest_cpu_cap_has(vcpu, X86_FEATURE_OSVW))
			return 1;
		vcpu->arch.osvw.length = data;
		break;
	case MSR_AMD64_OSVW_STATUS:
		if (!guest_cpu_cap_has(vcpu, X86_FEATURE_OSVW))
			return 1;
		vcpu->arch.osvw.status = data;
		break;
	case MSR_PLATFORM_INFO:
		if (!msr_info->host_initiated)
			return 1;
		vcpu->arch.msr_platform_info = data;
		break;
	case MSR_MISC_FEATURES_ENABLES:
		if (data & ~MSR_MISC_FEATURES_ENABLES_CPUID_FAULT ||
		    (data & MSR_MISC_FEATURES_ENABLES_CPUID_FAULT &&
		     !supports_cpuid_fault(vcpu)))
			return 1;
		vcpu->arch.msr_misc_features_enables = data;
		break;
#ifdef CONFIG_X86_64
	case MSR_IA32_XFD:
		if (!msr_info->host_initiated &&
		    !guest_cpu_cap_has(vcpu, X86_FEATURE_XFD))
			return 1;

		if (data & ~kvm_guest_supported_xfd(vcpu))
			return 1;

		fpu_update_guest_xfd(&vcpu->arch.guest_fpu, data);
		break;
	case MSR_IA32_XFD_ERR:
		if (!msr_info->host_initiated &&
		    !guest_cpu_cap_has(vcpu, X86_FEATURE_XFD))
			return 1;

		if (data & ~kvm_guest_supported_xfd(vcpu))
			return 1;

		vcpu->arch.guest_fpu.xfd_err = data;
		break;
#endif
	default:
		if (kvm_pmu_is_valid_msr(vcpu, msr))
			return kvm_pmu_set_msr(vcpu, msr_info);

		return KVM_MSR_RET_UNSUPPORTED;
	}
	return 0;
}
EXPORT_SYMBOL_GPL(kvm_set_msr_common);

static int get_msr_mce(struct kvm_vcpu *vcpu, u32 msr, u64 *pdata, bool host)
{
	u64 data;
	u64 mcg_cap = vcpu->arch.mcg_cap;
	unsigned bank_num = mcg_cap & 0xff;
	u32 offset, last_msr;

	switch (msr) {
	case MSR_IA32_P5_MC_ADDR:
	case MSR_IA32_P5_MC_TYPE:
		data = 0;
		break;
	case MSR_IA32_MCG_CAP:
		data = vcpu->arch.mcg_cap;
		break;
	case MSR_IA32_MCG_CTL:
		if (!(mcg_cap & MCG_CTL_P) && !host)
			return 1;
		data = vcpu->arch.mcg_ctl;
		break;
	case MSR_IA32_MCG_STATUS:
		data = vcpu->arch.mcg_status;
		break;
	case MSR_IA32_MC0_CTL2 ... MSR_IA32_MCx_CTL2(KVM_MAX_MCE_BANKS) - 1:
		last_msr = MSR_IA32_MCx_CTL2(bank_num) - 1;
		if (msr > last_msr)
			return 1;

		if (!(mcg_cap & MCG_CMCI_P) && !host)
			return 1;
		offset = array_index_nospec(msr - MSR_IA32_MC0_CTL2,
					    last_msr + 1 - MSR_IA32_MC0_CTL2);
		data = vcpu->arch.mci_ctl2_banks[offset];
		break;
	case MSR_IA32_MC0_CTL ... MSR_IA32_MCx_CTL(KVM_MAX_MCE_BANKS) - 1:
		last_msr = MSR_IA32_MCx_CTL(bank_num) - 1;
		if (msr > last_msr)
			return 1;

		offset = array_index_nospec(msr - MSR_IA32_MC0_CTL,
					    last_msr + 1 - MSR_IA32_MC0_CTL);
		data = vcpu->arch.mce_banks[offset];
		break;
	default:
		return 1;
	}
	*pdata = data;
	return 0;
}

int kvm_get_msr_common(struct kvm_vcpu *vcpu, struct msr_data *msr_info)
{
	switch (msr_info->index) {
	case MSR_IA32_PLATFORM_ID:
	case MSR_IA32_EBL_CR_POWERON:
	case MSR_IA32_LASTBRANCHFROMIP:
	case MSR_IA32_LASTBRANCHTOIP:
	case MSR_IA32_LASTINTFROMIP:
	case MSR_IA32_LASTINTTOIP:
	case MSR_AMD64_SYSCFG:
	case MSR_K8_TSEG_ADDR:
	case MSR_K8_TSEG_MASK:
	case MSR_VM_HSAVE_PA:
	case MSR_K8_INT_PENDING_MSG:
	case MSR_AMD64_NB_CFG:
	case MSR_FAM10H_MMIO_CONF_BASE:
	case MSR_AMD64_BU_CFG2:
	case MSR_IA32_PERF_CTL:
	case MSR_AMD64_DC_CFG:
	case MSR_AMD64_TW_CFG:
	case MSR_F15H_EX_CFG:
	/*
	 * Intel Sandy Bridge CPUs must support the RAPL (running average power
	 * limit) MSRs. Just return 0, as we do not want to expose the host
	 * data here. Do not conditionalize this on CPUID, as KVM does not do
	 * so for existing CPU-specific MSRs.
	 */
	case MSR_RAPL_POWER_UNIT:
	case MSR_PP0_ENERGY_STATUS:	/* Power plane 0 (core) */
	case MSR_PP1_ENERGY_STATUS:	/* Power plane 1 (graphics uncore) */
	case MSR_PKG_ENERGY_STATUS:	/* Total package */
	case MSR_DRAM_ENERGY_STATUS:	/* DRAM controller */
		msr_info->data = 0;
		break;
	case MSR_K7_EVNTSEL0 ... MSR_K7_EVNTSEL3:
	case MSR_K7_PERFCTR0 ... MSR_K7_PERFCTR3:
	case MSR_P6_PERFCTR0 ... MSR_P6_PERFCTR1:
	case MSR_P6_EVNTSEL0 ... MSR_P6_EVNTSEL1:
		if (kvm_pmu_is_valid_msr(vcpu, msr_info->index))
			return kvm_pmu_get_msr(vcpu, msr_info);
		msr_info->data = 0;
		break;
	case MSR_IA32_UCODE_REV:
		msr_info->data = vcpu->arch.microcode_version;
		break;
	case MSR_IA32_ARCH_CAPABILITIES:
		if (!guest_cpu_cap_has(vcpu, X86_FEATURE_ARCH_CAPABILITIES))
			return KVM_MSR_RET_UNSUPPORTED;
		msr_info->data = vcpu->arch.arch_capabilities;
		break;
	case MSR_IA32_PERF_CAPABILITIES:
		if (!guest_cpu_cap_has(vcpu, X86_FEATURE_PDCM))
			return KVM_MSR_RET_UNSUPPORTED;
		msr_info->data = vcpu->arch.perf_capabilities;
		break;
	case MSR_IA32_POWER_CTL:
		msr_info->data = vcpu->arch.msr_ia32_power_ctl;
		break;
	case MSR_IA32_TSC: {
		/*
		 * Intel SDM states that MSR_IA32_TSC read adds the TSC offset
		 * even when not intercepted. AMD manual doesn't explicitly
		 * state this but appears to behave the same.
		 *
		 * On userspace reads and writes, however, we unconditionally
		 * return L1's TSC value to ensure backwards-compatible
		 * behavior for migration.
		 */
		u64 offset, ratio;

		if (msr_info->host_initiated) {
			offset = vcpu->arch.l1_tsc_offset;
			ratio = vcpu->arch.l1_tsc_scaling_ratio;
		} else {
			offset = vcpu->arch.tsc_offset;
			ratio = vcpu->arch.tsc_scaling_ratio;
		}

		msr_info->data = kvm_scale_tsc(rdtsc(), ratio) + offset;
		break;
	}
	case MSR_IA32_CR_PAT:
		msr_info->data = vcpu->arch.pat;
		break;
	case MSR_MTRRcap:
	case MTRRphysBase_MSR(0) ... MSR_MTRRfix4K_F8000:
	case MSR_MTRRdefType:
		return kvm_mtrr_get_msr(vcpu, msr_info->index, &msr_info->data);
	case 0xcd: /* fsb frequency */
		msr_info->data = 3;
		break;
		/*
		 * MSR_EBC_FREQUENCY_ID
		 * Conservative value valid for even the basic CPU models.
		 * Models 0,1: 000 in bits 23:21 indicating a bus speed of
		 * 100MHz, model 2 000 in bits 18:16 indicating 100MHz,
		 * and 266MHz for model 3, or 4. Set Core Clock
		 * Frequency to System Bus Frequency Ratio to 1 (bits
		 * 31:24) even though these are only valid for CPU
		 * models > 2, however guests may end up dividing or
		 * multiplying by zero otherwise.
		 */
	case MSR_EBC_FREQUENCY_ID:
		msr_info->data = 1 << 24;
		break;
	case MSR_IA32_APICBASE:
		msr_info->data = vcpu->arch.apic_base;
		break;
	case APIC_BASE_MSR ... APIC_BASE_MSR + 0xff:
		return kvm_x2apic_msr_read(vcpu, msr_info->index, &msr_info->data);
	case MSR_IA32_TSC_DEADLINE:
		msr_info->data = kvm_get_lapic_tscdeadline_msr(vcpu);
		break;
	case MSR_IA32_TSC_ADJUST:
		msr_info->data = (u64)vcpu->arch.ia32_tsc_adjust_msr;
		break;
	case MSR_IA32_MISC_ENABLE:
		msr_info->data = vcpu->arch.ia32_misc_enable_msr;
		break;
	case MSR_IA32_SMBASE:
		if (!IS_ENABLED(CONFIG_KVM_SMM) || !msr_info->host_initiated)
			return 1;
		msr_info->data = vcpu->arch.smbase;
		break;
	case MSR_SMI_COUNT:
		msr_info->data = vcpu->arch.smi_count;
		break;
	case MSR_IA32_PERF_STATUS:
		/* TSC increment by tick */
		msr_info->data = 1000ULL;
		/* CPU multiplier */
		msr_info->data |= (((uint64_t)4ULL) << 40);
		break;
	case MSR_EFER:
		msr_info->data = vcpu->arch.efer;
		break;
	case MSR_KVM_WALL_CLOCK:
		if (!guest_pv_has(vcpu, KVM_FEATURE_CLOCKSOURCE))
			return 1;

		msr_info->data = vcpu->kvm->arch.wall_clock;
		break;
	case MSR_KVM_WALL_CLOCK_NEW:
		if (!guest_pv_has(vcpu, KVM_FEATURE_CLOCKSOURCE2))
			return 1;

		msr_info->data = vcpu->kvm->arch.wall_clock;
		break;
	case MSR_KVM_SYSTEM_TIME:
		if (!guest_pv_has(vcpu, KVM_FEATURE_CLOCKSOURCE))
			return 1;

		msr_info->data = vcpu->arch.time;
		break;
	case MSR_KVM_SYSTEM_TIME_NEW:
		if (!guest_pv_has(vcpu, KVM_FEATURE_CLOCKSOURCE2))
			return 1;

		msr_info->data = vcpu->arch.time;
		break;
	case MSR_KVM_ASYNC_PF_EN:
		if (!guest_pv_has(vcpu, KVM_FEATURE_ASYNC_PF))
			return 1;

		msr_info->data = vcpu->arch.apf.msr_en_val;
		break;
	case MSR_KVM_ASYNC_PF_INT:
		if (!guest_pv_has(vcpu, KVM_FEATURE_ASYNC_PF_INT))
			return 1;

		msr_info->data = vcpu->arch.apf.msr_int_val;
		break;
	case MSR_KVM_ASYNC_PF_ACK:
		if (!guest_pv_has(vcpu, KVM_FEATURE_ASYNC_PF_INT))
			return 1;

		msr_info->data = 0;
		break;
	case MSR_KVM_STEAL_TIME:
		if (!guest_pv_has(vcpu, KVM_FEATURE_STEAL_TIME))
			return 1;

		msr_info->data = vcpu->arch.st.msr_val;
		break;
	case MSR_KVM_PV_EOI_EN:
		if (!guest_pv_has(vcpu, KVM_FEATURE_PV_EOI))
			return 1;

		msr_info->data = vcpu->arch.pv_eoi.msr_val;
		break;
	case MSR_KVM_POLL_CONTROL:
		if (!guest_pv_has(vcpu, KVM_FEATURE_POLL_CONTROL))
			return 1;

		msr_info->data = vcpu->arch.msr_kvm_poll_control;
		break;
	case MSR_IA32_P5_MC_ADDR:
	case MSR_IA32_P5_MC_TYPE:
	case MSR_IA32_MCG_CAP:
	case MSR_IA32_MCG_CTL:
	case MSR_IA32_MCG_STATUS:
	case MSR_IA32_MC0_CTL ... MSR_IA32_MCx_CTL(KVM_MAX_MCE_BANKS) - 1:
	case MSR_IA32_MC0_CTL2 ... MSR_IA32_MCx_CTL2(KVM_MAX_MCE_BANKS) - 1:
		return get_msr_mce(vcpu, msr_info->index, &msr_info->data,
				   msr_info->host_initiated);
	case MSR_IA32_XSS:
		if (!msr_info->host_initiated &&
		    !guest_cpuid_has(vcpu, X86_FEATURE_XSAVES))
			return 1;
		msr_info->data = vcpu->arch.ia32_xss;
		break;
	case MSR_K7_CLK_CTL:
		/*
		 * Provide expected ramp-up count for K7. All other
		 * are set to zero, indicating minimum divisors for
		 * every field.
		 *
		 * This prevents guest kernels on AMD host with CPU
		 * type 6, model 8 and higher from exploding due to
		 * the rdmsr failing.
		 */
		msr_info->data = 0x20000000;
		break;
#ifdef CONFIG_KVM_HYPERV
	case HV_X64_MSR_GUEST_OS_ID ... HV_X64_MSR_SINT15:
	case HV_X64_MSR_SYNDBG_CONTROL ... HV_X64_MSR_SYNDBG_PENDING_BUFFER:
	case HV_X64_MSR_SYNDBG_OPTIONS:
	case HV_X64_MSR_CRASH_P0 ... HV_X64_MSR_CRASH_P4:
	case HV_X64_MSR_CRASH_CTL:
	case HV_X64_MSR_STIMER0_CONFIG ... HV_X64_MSR_STIMER3_COUNT:
	case HV_X64_MSR_REENLIGHTENMENT_CONTROL:
	case HV_X64_MSR_TSC_EMULATION_CONTROL:
	case HV_X64_MSR_TSC_EMULATION_STATUS:
	case HV_X64_MSR_TSC_INVARIANT_CONTROL:
		return kvm_hv_get_msr_common(vcpu,
					     msr_info->index, &msr_info->data,
					     msr_info->host_initiated);
#endif
	case MSR_IA32_BBL_CR_CTL3:
		/* This legacy MSR exists but isn't fully documented in current
		 * silicon.  It is however accessed by winxp in very narrow
		 * scenarios where it sets bit #19, itself documented as
		 * a "reserved" bit.  Best effort attempt to source coherent
		 * read data here should the balance of the register be
		 * interpreted by the guest:
		 *
		 * L2 cache control register 3: 64GB range, 256KB size,
		 * enabled, latency 0x1, configured
		 */
		msr_info->data = 0xbe702111;
		break;
	case MSR_AMD64_OSVW_ID_LENGTH:
		if (!guest_cpu_cap_has(vcpu, X86_FEATURE_OSVW))
			return 1;
		msr_info->data = vcpu->arch.osvw.length;
		break;
	case MSR_AMD64_OSVW_STATUS:
		if (!guest_cpu_cap_has(vcpu, X86_FEATURE_OSVW))
			return 1;
		msr_info->data = vcpu->arch.osvw.status;
		break;
	case MSR_PLATFORM_INFO:
		if (!msr_info->host_initiated &&
		    !vcpu->kvm->arch.guest_can_read_msr_platform_info)
			return 1;
		msr_info->data = vcpu->arch.msr_platform_info;
		break;
	case MSR_MISC_FEATURES_ENABLES:
		msr_info->data = vcpu->arch.msr_misc_features_enables;
		break;
	case MSR_K7_HWCR:
		msr_info->data = vcpu->arch.msr_hwcr;
		break;
#ifdef CONFIG_X86_64
	case MSR_IA32_XFD:
		if (!msr_info->host_initiated &&
		    !guest_cpu_cap_has(vcpu, X86_FEATURE_XFD))
			return 1;

		msr_info->data = vcpu->arch.guest_fpu.fpstate->xfd;
		break;
	case MSR_IA32_XFD_ERR:
		if (!msr_info->host_initiated &&
		    !guest_cpu_cap_has(vcpu, X86_FEATURE_XFD))
			return 1;

		msr_info->data = vcpu->arch.guest_fpu.xfd_err;
		break;
#endif
	default:
		if (kvm_pmu_is_valid_msr(vcpu, msr_info->index))
			return kvm_pmu_get_msr(vcpu, msr_info);

		return KVM_MSR_RET_UNSUPPORTED;
	}
	return 0;
}
EXPORT_SYMBOL_GPL(kvm_get_msr_common);

/*
 * Read or write a bunch of msrs. All parameters are kernel addresses.
 *
 * @return number of msrs set successfully.
 */
static int __msr_io(struct kvm_vcpu *vcpu, struct kvm_msrs *msrs,
		    struct kvm_msr_entry *entries,
		    int (*do_msr)(struct kvm_vcpu *vcpu,
				  unsigned index, u64 *data))
{
	int i;

	for (i = 0; i < msrs->nmsrs; ++i)
		if (do_msr(vcpu, entries[i].index, &entries[i].data))
			break;

	return i;
}

/*
 * Read or write a bunch of msrs. Parameters are user addresses.
 *
 * @return number of msrs set successfully.
 */
static int msr_io(struct kvm_vcpu *vcpu, struct kvm_msrs __user *user_msrs,
		  int (*do_msr)(struct kvm_vcpu *vcpu,
				unsigned index, u64 *data),
		  int writeback)
{
	struct kvm_msrs msrs;
	struct kvm_msr_entry *entries;
	unsigned size;
	int r;

	r = -EFAULT;
	if (copy_from_user(&msrs, user_msrs, sizeof(msrs)))
		goto out;

	r = -E2BIG;
	if (msrs.nmsrs >= MAX_IO_MSRS)
		goto out;

	size = sizeof(struct kvm_msr_entry) * msrs.nmsrs;
	entries = memdup_user(user_msrs->entries, size);
	if (IS_ERR(entries)) {
		r = PTR_ERR(entries);
		goto out;
	}

	r = __msr_io(vcpu, &msrs, entries, do_msr);

	if (writeback && copy_to_user(user_msrs->entries, entries, size))
		r = -EFAULT;

	kfree(entries);
out:
	return r;
}

static inline bool kvm_can_mwait_in_guest(void)
{
	return boot_cpu_has(X86_FEATURE_MWAIT) &&
		!boot_cpu_has_bug(X86_BUG_MONITOR) &&
		boot_cpu_has(X86_FEATURE_ARAT);
}

static u64 kvm_get_allowed_disable_exits(void)
{
	u64 r = KVM_X86_DISABLE_EXITS_PAUSE;

	if (boot_cpu_has(X86_FEATURE_APERFMPERF))
		r |= KVM_X86_DISABLE_EXITS_APERFMPERF;

	if (!mitigate_smt_rsb) {
		r |= KVM_X86_DISABLE_EXITS_HLT |
			KVM_X86_DISABLE_EXITS_CSTATE;

		if (kvm_can_mwait_in_guest())
			r |= KVM_X86_DISABLE_EXITS_MWAIT;
	}
	return r;
}

#ifdef CONFIG_KVM_HYPERV
static int kvm_ioctl_get_supported_hv_cpuid(struct kvm_vcpu *vcpu,
					    struct kvm_cpuid2 __user *cpuid_arg)
{
	struct kvm_cpuid2 cpuid;
	int r;

	r = -EFAULT;
	if (copy_from_user(&cpuid, cpuid_arg, sizeof(cpuid)))
		return r;

	r = kvm_get_hv_cpuid(vcpu, &cpuid, cpuid_arg->entries);
	if (r)
		return r;

	r = -EFAULT;
	if (copy_to_user(cpuid_arg, &cpuid, sizeof(cpuid)))
		return r;

	return 0;
}
#endif

static bool kvm_is_vm_type_supported(unsigned long type)
{
	return type < 32 && (kvm_caps.supported_vm_types & BIT(type));
}

static inline u64 kvm_sync_valid_fields(struct kvm *kvm)
{
	return kvm && kvm->arch.has_protected_state ? 0 : KVM_SYNC_X86_VALID_FIELDS;
}

int kvm_vm_ioctl_check_extension(struct kvm *kvm, long ext)
{
	int r = 0;

	switch (ext) {
	case KVM_CAP_IRQCHIP:
	case KVM_CAP_HLT:
	case KVM_CAP_MMU_SHADOW_CACHE_CONTROL:
	case KVM_CAP_SET_TSS_ADDR:
	case KVM_CAP_EXT_CPUID:
	case KVM_CAP_EXT_EMUL_CPUID:
	case KVM_CAP_CLOCKSOURCE:
#ifdef CONFIG_KVM_IOAPIC
	case KVM_CAP_PIT:
	case KVM_CAP_PIT2:
	case KVM_CAP_PIT_STATE2:
	case KVM_CAP_REINJECT_CONTROL:
#endif
	case KVM_CAP_NOP_IO_DELAY:
	case KVM_CAP_MP_STATE:
	case KVM_CAP_SYNC_MMU:
	case KVM_CAP_USER_NMI:
	case KVM_CAP_IRQ_INJECT_STATUS:
	case KVM_CAP_IOEVENTFD:
	case KVM_CAP_IOEVENTFD_NO_LENGTH:

	case KVM_CAP_SET_IDENTITY_MAP_ADDR:
	case KVM_CAP_VCPU_EVENTS:
#ifdef CONFIG_KVM_HYPERV
	case KVM_CAP_HYPERV:
	case KVM_CAP_HYPERV_VAPIC:
	case KVM_CAP_HYPERV_SPIN:
	case KVM_CAP_HYPERV_TIME:
	case KVM_CAP_HYPERV_SYNIC:
	case KVM_CAP_HYPERV_SYNIC2:
	case KVM_CAP_HYPERV_VP_INDEX:
	case KVM_CAP_HYPERV_EVENTFD:
	case KVM_CAP_HYPERV_TLBFLUSH:
	case KVM_CAP_HYPERV_SEND_IPI:
	case KVM_CAP_HYPERV_CPUID:
	case KVM_CAP_HYPERV_ENFORCE_CPUID:
	case KVM_CAP_SYS_HYPERV_CPUID:
#endif
	case KVM_CAP_PCI_SEGMENT:
	case KVM_CAP_DEBUGREGS:
	case KVM_CAP_X86_ROBUST_SINGLESTEP:
	case KVM_CAP_XSAVE:
	case KVM_CAP_ASYNC_PF:
	case KVM_CAP_ASYNC_PF_INT:
	case KVM_CAP_GET_TSC_KHZ:
	case KVM_CAP_KVMCLOCK_CTRL:
	case KVM_CAP_IOAPIC_POLARITY_IGNORED:
	case KVM_CAP_TSC_DEADLINE_TIMER:
	case KVM_CAP_DISABLE_QUIRKS:
	case KVM_CAP_SET_BOOT_CPU_ID:
 	case KVM_CAP_SPLIT_IRQCHIP:
	case KVM_CAP_IMMEDIATE_EXIT:
	case KVM_CAP_PMU_EVENT_FILTER:
	case KVM_CAP_PMU_EVENT_MASKED_EVENTS:
	case KVM_CAP_GET_MSR_FEATURES:
	case KVM_CAP_MSR_PLATFORM_INFO:
	case KVM_CAP_EXCEPTION_PAYLOAD:
	case KVM_CAP_X86_TRIPLE_FAULT_EVENT:
	case KVM_CAP_SET_GUEST_DEBUG:
	case KVM_CAP_LAST_CPU:
	case KVM_CAP_X86_USER_SPACE_MSR:
	case KVM_CAP_X86_MSR_FILTER:
	case KVM_CAP_ENFORCE_PV_FEATURE_CPUID:
#ifdef CONFIG_X86_SGX_KVM
	case KVM_CAP_SGX_ATTRIBUTE:
#endif
	case KVM_CAP_VM_COPY_ENC_CONTEXT_FROM:
	case KVM_CAP_VM_MOVE_ENC_CONTEXT_FROM:
	case KVM_CAP_SREGS2:
	case KVM_CAP_EXIT_ON_EMULATION_FAILURE:
	case KVM_CAP_VCPU_ATTRIBUTES:
	case KVM_CAP_SYS_ATTRIBUTES:
	case KVM_CAP_VAPIC:
	case KVM_CAP_ENABLE_CAP:
	case KVM_CAP_VM_DISABLE_NX_HUGE_PAGES:
	case KVM_CAP_IRQFD_RESAMPLE:
	case KVM_CAP_MEMORY_FAULT_INFO:
	case KVM_CAP_X86_GUEST_MODE:
		r = 1;
		break;
	case KVM_CAP_PRE_FAULT_MEMORY:
		r = tdp_enabled;
		break;
	case KVM_CAP_X86_APIC_BUS_CYCLES_NS:
		r = APIC_BUS_CYCLE_NS_DEFAULT;
		break;
	case KVM_CAP_EXIT_HYPERCALL:
		r = KVM_EXIT_HYPERCALL_VALID_MASK;
		break;
	case KVM_CAP_SET_GUEST_DEBUG2:
		return KVM_GUESTDBG_VALID_MASK;
#ifdef CONFIG_KVM_XEN
	case KVM_CAP_XEN_HVM:
		r = KVM_XEN_HVM_CONFIG_HYPERCALL_MSR |
		    KVM_XEN_HVM_CONFIG_INTERCEPT_HCALL |
		    KVM_XEN_HVM_CONFIG_SHARED_INFO |
		    KVM_XEN_HVM_CONFIG_EVTCHN_2LEVEL |
		    KVM_XEN_HVM_CONFIG_EVTCHN_SEND |
		    KVM_XEN_HVM_CONFIG_PVCLOCK_TSC_UNSTABLE |
		    KVM_XEN_HVM_CONFIG_SHARED_INFO_HVA;
		if (sched_info_on())
			r |= KVM_XEN_HVM_CONFIG_RUNSTATE |
			     KVM_XEN_HVM_CONFIG_RUNSTATE_UPDATE_FLAG;
		break;
#endif
	case KVM_CAP_SYNC_REGS:
		r = kvm_sync_valid_fields(kvm);
		break;
	case KVM_CAP_ADJUST_CLOCK:
		r = KVM_CLOCK_VALID_FLAGS;
		break;
	case KVM_CAP_X86_DISABLE_EXITS:
		r = kvm_get_allowed_disable_exits();
		break;
	case KVM_CAP_X86_SMM:
		if (!IS_ENABLED(CONFIG_KVM_SMM))
			break;

		/* SMBASE is usually relocated above 1M on modern chipsets,
		 * and SMM handlers might indeed rely on 4G segment limits,
		 * so do not report SMM to be available if real mode is
		 * emulated via vm86 mode.  Still, do not go to great lengths
		 * to avoid userspace's usage of the feature, because it is a
		 * fringe case that is not enabled except via specific settings
		 * of the module parameters.
		 */
		r = kvm_x86_call(has_emulated_msr)(kvm, MSR_IA32_SMBASE);
		break;
	case KVM_CAP_NR_VCPUS:
		r = min_t(unsigned int, num_online_cpus(), KVM_MAX_VCPUS);
		break;
	case KVM_CAP_MAX_VCPUS:
		r = KVM_MAX_VCPUS;
		if (kvm)
			r = kvm->max_vcpus;
		break;
	case KVM_CAP_MAX_VCPU_ID:
		r = KVM_MAX_VCPU_IDS;
		break;
	case KVM_CAP_PV_MMU:	/* obsolete */
		r = 0;
		break;
	case KVM_CAP_MCE:
		r = KVM_MAX_MCE_BANKS;
		break;
	case KVM_CAP_XCRS:
		r = boot_cpu_has(X86_FEATURE_XSAVE);
		break;
	case KVM_CAP_TSC_CONTROL:
	case KVM_CAP_VM_TSC_CONTROL:
		r = kvm_caps.has_tsc_control;
		break;
	case KVM_CAP_X2APIC_API:
		r = KVM_X2APIC_API_VALID_FLAGS;
		break;
	case KVM_CAP_NESTED_STATE:
		r = kvm_x86_ops.nested_ops->get_state ?
			kvm_x86_ops.nested_ops->get_state(NULL, NULL, 0) : 0;
		break;
#ifdef CONFIG_KVM_HYPERV
	case KVM_CAP_HYPERV_DIRECT_TLBFLUSH:
		r = kvm_x86_ops.enable_l2_tlb_flush != NULL;
		break;
	case KVM_CAP_HYPERV_ENLIGHTENED_VMCS:
		r = kvm_x86_ops.nested_ops->enable_evmcs != NULL;
		break;
#endif
	case KVM_CAP_SMALLER_MAXPHYADDR:
		r = (int) allow_smaller_maxphyaddr;
		break;
	case KVM_CAP_STEAL_TIME:
		r = sched_info_on();
		break;
	case KVM_CAP_X86_BUS_LOCK_EXIT:
		if (kvm_caps.has_bus_lock_exit)
			r = KVM_BUS_LOCK_DETECTION_OFF |
			    KVM_BUS_LOCK_DETECTION_EXIT;
		else
			r = 0;
		break;
	case KVM_CAP_XSAVE2: {
		r = xstate_required_size(kvm_get_filtered_xcr0(), false);
		if (r < sizeof(struct kvm_xsave))
			r = sizeof(struct kvm_xsave);
		break;
	}
	case KVM_CAP_PMU_CAPABILITY:
		r = enable_pmu ? KVM_CAP_PMU_VALID_MASK : 0;
		break;
	case KVM_CAP_DISABLE_QUIRKS2:
		r = kvm_caps.supported_quirks;
		break;
	case KVM_CAP_X86_NOTIFY_VMEXIT:
		r = kvm_caps.has_notify_vmexit;
		break;
	case KVM_CAP_VM_TYPES:
		r = kvm_caps.supported_vm_types;
		break;
	case KVM_CAP_READONLY_MEM:
		r = kvm ? kvm_arch_has_readonly_mem(kvm) : 1;
		break;
	default:
		break;
	}
	return r;
}

static int __kvm_x86_dev_get_attr(struct kvm_device_attr *attr, u64 *val)
{
	if (attr->group) {
		if (kvm_x86_ops.dev_get_attr)
			return kvm_x86_call(dev_get_attr)(attr->group, attr->attr, val);
		return -ENXIO;
	}

	switch (attr->attr) {
	case KVM_X86_XCOMP_GUEST_SUPP:
		*val = kvm_caps.supported_xcr0;
		return 0;
	default:
		return -ENXIO;
	}
}

static int kvm_x86_dev_get_attr(struct kvm_device_attr *attr)
{
	u64 __user *uaddr = u64_to_user_ptr(attr->addr);
	int r;
	u64 val;

	r = __kvm_x86_dev_get_attr(attr, &val);
	if (r < 0)
		return r;

	if (put_user(val, uaddr))
		return -EFAULT;

	return 0;
}

static int kvm_x86_dev_has_attr(struct kvm_device_attr *attr)
{
	u64 val;

	return __kvm_x86_dev_get_attr(attr, &val);
}

long kvm_arch_dev_ioctl(struct file *filp,
			unsigned int ioctl, unsigned long arg)
{
	void __user *argp = (void __user *)arg;
	long r;

	switch (ioctl) {
	case KVM_GET_MSR_INDEX_LIST: {
		struct kvm_msr_list __user *user_msr_list = argp;
		struct kvm_msr_list msr_list;
		unsigned n;

		r = -EFAULT;
		if (copy_from_user(&msr_list, user_msr_list, sizeof(msr_list)))
			goto out;
		n = msr_list.nmsrs;
		msr_list.nmsrs = num_msrs_to_save + num_emulated_msrs;
		if (copy_to_user(user_msr_list, &msr_list, sizeof(msr_list)))
			goto out;
		r = -E2BIG;
		if (n < msr_list.nmsrs)
			goto out;
		r = -EFAULT;
		if (copy_to_user(user_msr_list->indices, &msrs_to_save,
				 num_msrs_to_save * sizeof(u32)))
			goto out;
		if (copy_to_user(user_msr_list->indices + num_msrs_to_save,
				 &emulated_msrs,
				 num_emulated_msrs * sizeof(u32)))
			goto out;
		r = 0;
		break;
	}
	case KVM_GET_SUPPORTED_CPUID:
	case KVM_GET_EMULATED_CPUID: {
		struct kvm_cpuid2 __user *cpuid_arg = argp;
		struct kvm_cpuid2 cpuid;

		r = -EFAULT;
		if (copy_from_user(&cpuid, cpuid_arg, sizeof(cpuid)))
			goto out;

		r = kvm_dev_ioctl_get_cpuid(&cpuid, cpuid_arg->entries,
					    ioctl);
		if (r)
			goto out;

		r = -EFAULT;
		if (copy_to_user(cpuid_arg, &cpuid, sizeof(cpuid)))
			goto out;
		r = 0;
		break;
	}
	case KVM_X86_GET_MCE_CAP_SUPPORTED:
		r = -EFAULT;
		if (copy_to_user(argp, &kvm_caps.supported_mce_cap,
				 sizeof(kvm_caps.supported_mce_cap)))
			goto out;
		r = 0;
		break;
	case KVM_GET_MSR_FEATURE_INDEX_LIST: {
		struct kvm_msr_list __user *user_msr_list = argp;
		struct kvm_msr_list msr_list;
		unsigned int n;

		r = -EFAULT;
		if (copy_from_user(&msr_list, user_msr_list, sizeof(msr_list)))
			goto out;
		n = msr_list.nmsrs;
		msr_list.nmsrs = num_msr_based_features;
		if (copy_to_user(user_msr_list, &msr_list, sizeof(msr_list)))
			goto out;
		r = -E2BIG;
		if (n < msr_list.nmsrs)
			goto out;
		r = -EFAULT;
		if (copy_to_user(user_msr_list->indices, &msr_based_features,
				 num_msr_based_features * sizeof(u32)))
			goto out;
		r = 0;
		break;
	}
	case KVM_GET_MSRS:
		r = msr_io(NULL, argp, do_get_feature_msr, 1);
		break;
#ifdef CONFIG_KVM_HYPERV
	case KVM_GET_SUPPORTED_HV_CPUID:
		r = kvm_ioctl_get_supported_hv_cpuid(NULL, argp);
		break;
#endif
	case KVM_GET_DEVICE_ATTR: {
		struct kvm_device_attr attr;
		r = -EFAULT;
		if (copy_from_user(&attr, (void __user *)arg, sizeof(attr)))
			break;
		r = kvm_x86_dev_get_attr(&attr);
		break;
	}
	case KVM_HAS_DEVICE_ATTR: {
		struct kvm_device_attr attr;
		r = -EFAULT;
		if (copy_from_user(&attr, (void __user *)arg, sizeof(attr)))
			break;
		r = kvm_x86_dev_has_attr(&attr);
		break;
	}
	default:
		r = -EINVAL;
		break;
	}
out:
	return r;
}

static bool need_emulate_wbinvd(struct kvm_vcpu *vcpu)
{
	return kvm_arch_has_noncoherent_dma(vcpu->kvm);
}

static DEFINE_PER_CPU(struct kvm_vcpu *, last_vcpu);

void kvm_arch_vcpu_load(struct kvm_vcpu *vcpu, int cpu)
{
	struct kvm_pmu *pmu = vcpu_to_pmu(vcpu);

	vcpu->arch.l1tf_flush_l1d = true;

	if (vcpu->scheduled_out && pmu->version && pmu->event_count) {
		pmu->need_cleanup = true;
		kvm_make_request(KVM_REQ_PMU, vcpu);
	}

	/* Address WBINVD may be executed by guest */
	if (need_emulate_wbinvd(vcpu)) {
		if (kvm_x86_call(has_wbinvd_exit)())
			cpumask_set_cpu(cpu, vcpu->arch.wbinvd_dirty_mask);
		else if (vcpu->cpu != -1 && vcpu->cpu != cpu)
			wbinvd_on_cpu(vcpu->cpu);
	}

	kvm_x86_call(vcpu_load)(vcpu, cpu);

	if (vcpu != per_cpu(last_vcpu, cpu)) {
		/*
		 * Flush the branch predictor when switching vCPUs on the same
		 * physical CPU, as each vCPU needs its own branch prediction
		 * domain.  No IBPB is needed when switching between L1 and L2
		 * on the same vCPU unless IBRS is advertised to the vCPU; that
		 * is handled on the nested VM-Exit path.
		 */
		if (static_branch_likely(&switch_vcpu_ibpb))
			indirect_branch_prediction_barrier();
		per_cpu(last_vcpu, cpu) = vcpu;
	}

	/* Save host pkru register if supported */
	vcpu->arch.host_pkru = read_pkru();

	/* Apply any externally detected TSC adjustments (due to suspend) */
	if (unlikely(vcpu->arch.tsc_offset_adjustment)) {
		adjust_tsc_offset_host(vcpu, vcpu->arch.tsc_offset_adjustment);
		vcpu->arch.tsc_offset_adjustment = 0;
		kvm_make_request(KVM_REQ_CLOCK_UPDATE, vcpu);
	}

	if (unlikely(vcpu->cpu != cpu) || kvm_check_tsc_unstable()) {
		s64 tsc_delta = !vcpu->arch.last_host_tsc ? 0 :
				rdtsc() - vcpu->arch.last_host_tsc;
		if (tsc_delta < 0)
			mark_tsc_unstable("KVM discovered backwards TSC");

		if (kvm_check_tsc_unstable()) {
			u64 offset = kvm_compute_l1_tsc_offset(vcpu,
						vcpu->arch.last_guest_tsc);
			kvm_vcpu_write_tsc_offset(vcpu, offset);
			if (!vcpu->arch.guest_tsc_protected)
				vcpu->arch.tsc_catchup = 1;
		}

		if (kvm_lapic_hv_timer_in_use(vcpu))
			kvm_lapic_restart_hv_timer(vcpu);

		/*
		 * On a host with synchronized TSC, there is no need to update
		 * kvmclock on vcpu->cpu migration
		 */
		if (!vcpu->kvm->arch.use_master_clock || vcpu->cpu == -1)
			kvm_make_request(KVM_REQ_GLOBAL_CLOCK_UPDATE, vcpu);
		if (vcpu->cpu != cpu)
			kvm_make_request(KVM_REQ_MIGRATE_TIMER, vcpu);
		vcpu->cpu = cpu;
	}

	kvm_make_request(KVM_REQ_STEAL_UPDATE, vcpu);
}

static void kvm_steal_time_set_preempted(struct kvm_vcpu *vcpu)
{
	struct gfn_to_hva_cache *ghc = &vcpu->arch.st.cache;
	struct kvm_steal_time __user *st;
	struct kvm_memslots *slots;
	static const u8 preempted = KVM_VCPU_PREEMPTED;
	gpa_t gpa = vcpu->arch.st.msr_val & KVM_STEAL_VALID_BITS;

	/*
	 * The vCPU can be marked preempted if and only if the VM-Exit was on
	 * an instruction boundary and will not trigger guest emulation of any
	 * kind (see vcpu_run).  Vendor specific code controls (conservatively)
	 * when this is true, for example allowing the vCPU to be marked
	 * preempted if and only if the VM-Exit was due to a host interrupt.
	 */
	if (!vcpu->arch.at_instruction_boundary) {
		vcpu->stat.preemption_other++;
		return;
	}

	vcpu->stat.preemption_reported++;
	if (!(vcpu->arch.st.msr_val & KVM_MSR_ENABLED))
		return;

	if (vcpu->arch.st.preempted)
		return;

	/* This happens on process exit */
	if (unlikely(current->mm != vcpu->kvm->mm))
		return;

	slots = kvm_memslots(vcpu->kvm);

	if (unlikely(slots->generation != ghc->generation ||
		     gpa != ghc->gpa ||
		     kvm_is_error_hva(ghc->hva) || !ghc->memslot))
		return;

	st = (struct kvm_steal_time __user *)ghc->hva;
	BUILD_BUG_ON(sizeof(st->preempted) != sizeof(preempted));

	if (!copy_to_user_nofault(&st->preempted, &preempted, sizeof(preempted)))
		vcpu->arch.st.preempted = KVM_VCPU_PREEMPTED;

	mark_page_dirty_in_slot(vcpu->kvm, ghc->memslot, gpa_to_gfn(ghc->gpa));
}

void kvm_arch_vcpu_put(struct kvm_vcpu *vcpu)
{
	int idx;

	if (vcpu->preempted) {
		/*
		 * Assume protected guests are in-kernel.  Inefficient yielding
		 * due to false positives is preferable to never yielding due
		 * to false negatives.
		 */
		vcpu->arch.preempted_in_kernel = vcpu->arch.guest_state_protected ||
						 !kvm_x86_call(get_cpl_no_cache)(vcpu);

		/*
		 * Take the srcu lock as memslots will be accessed to check the gfn
		 * cache generation against the memslots generation.
		 */
		idx = srcu_read_lock(&vcpu->kvm->srcu);
		if (kvm_xen_msr_enabled(vcpu->kvm))
			kvm_xen_runstate_set_preempted(vcpu);
		else
			kvm_steal_time_set_preempted(vcpu);
		srcu_read_unlock(&vcpu->kvm->srcu, idx);
	}

	kvm_x86_call(vcpu_put)(vcpu);
	vcpu->arch.last_host_tsc = rdtsc();
}

static int kvm_vcpu_ioctl_get_lapic(struct kvm_vcpu *vcpu,
				    struct kvm_lapic_state *s)
{
	if (vcpu->arch.apic->guest_apic_protected)
		return -EINVAL;

	kvm_x86_call(sync_pir_to_irr)(vcpu);

	return kvm_apic_get_state(vcpu, s);
}

static int kvm_vcpu_ioctl_set_lapic(struct kvm_vcpu *vcpu,
				    struct kvm_lapic_state *s)
{
	int r;

	if (vcpu->arch.apic->guest_apic_protected)
		return -EINVAL;

	r = kvm_apic_set_state(vcpu, s);
	if (r)
		return r;
	update_cr8_intercept(vcpu);

	return 0;
}

static int kvm_cpu_accept_dm_intr(struct kvm_vcpu *vcpu)
{
	/*
	 * We can accept userspace's request for interrupt injection
	 * as long as we have a place to store the interrupt number.
	 * The actual injection will happen when the CPU is able to
	 * deliver the interrupt.
	 */
	if (kvm_cpu_has_extint(vcpu))
		return false;

	/* Acknowledging ExtINT does not happen if LINT0 is masked.  */
	return (!lapic_in_kernel(vcpu) ||
		kvm_apic_accept_pic_intr(vcpu));
}

static int kvm_vcpu_ready_for_interrupt_injection(struct kvm_vcpu *vcpu)
{
	/*
	 * Do not cause an interrupt window exit if an exception
	 * is pending or an event needs reinjection; userspace
	 * might want to inject the interrupt manually using KVM_SET_REGS
	 * or KVM_SET_SREGS.  For that to work, we must be at an
	 * instruction boundary and with no events half-injected.
	 */
	return (kvm_arch_interrupt_allowed(vcpu) &&
		kvm_cpu_accept_dm_intr(vcpu) &&
		!kvm_event_needs_reinjection(vcpu) &&
		!kvm_is_exception_pending(vcpu));
}

static int kvm_vcpu_ioctl_interrupt(struct kvm_vcpu *vcpu,
				    struct kvm_interrupt *irq)
{
	if (irq->irq >= KVM_NR_INTERRUPTS)
		return -EINVAL;

	if (!irqchip_in_kernel(vcpu->kvm)) {
		kvm_queue_interrupt(vcpu, irq->irq, false);
		kvm_make_request(KVM_REQ_EVENT, vcpu);
		return 0;
	}

	/*
	 * With in-kernel LAPIC, we only use this to inject EXTINT, so
	 * fail for in-kernel 8259.
	 */
	if (pic_in_kernel(vcpu->kvm))
		return -ENXIO;

	if (vcpu->arch.pending_external_vector != -1)
		return -EEXIST;

	vcpu->arch.pending_external_vector = irq->irq;
	kvm_make_request(KVM_REQ_EVENT, vcpu);
	return 0;
}

static int kvm_vcpu_ioctl_nmi(struct kvm_vcpu *vcpu)
{
	kvm_inject_nmi(vcpu);

	return 0;
}

static int vcpu_ioctl_tpr_access_reporting(struct kvm_vcpu *vcpu,
					   struct kvm_tpr_access_ctl *tac)
{
	if (tac->flags)
		return -EINVAL;
	vcpu->arch.tpr_access_reporting = !!tac->enabled;
	return 0;
}

static int kvm_vcpu_ioctl_x86_setup_mce(struct kvm_vcpu *vcpu,
					u64 mcg_cap)
{
	int r;
	unsigned bank_num = mcg_cap & 0xff, bank;

	r = -EINVAL;
	if (!bank_num || bank_num > KVM_MAX_MCE_BANKS)
		goto out;
	if (mcg_cap & ~(kvm_caps.supported_mce_cap | 0xff | 0xff0000))
		goto out;
	r = 0;
	vcpu->arch.mcg_cap = mcg_cap;
	/* Init IA32_MCG_CTL to all 1s */
	if (mcg_cap & MCG_CTL_P)
		vcpu->arch.mcg_ctl = ~(u64)0;
	/* Init IA32_MCi_CTL to all 1s, IA32_MCi_CTL2 to all 0s */
	for (bank = 0; bank < bank_num; bank++) {
		vcpu->arch.mce_banks[bank*4] = ~(u64)0;
		if (mcg_cap & MCG_CMCI_P)
			vcpu->arch.mci_ctl2_banks[bank] = 0;
	}

	kvm_apic_after_set_mcg_cap(vcpu);

	kvm_x86_call(setup_mce)(vcpu);
out:
	return r;
}

/*
 * Validate this is an UCNA (uncorrectable no action) error by checking the
 * MCG_STATUS and MCi_STATUS registers:
 * - none of the bits for Machine Check Exceptions are set
 * - both the VAL (valid) and UC (uncorrectable) bits are set
 * MCI_STATUS_PCC - Processor Context Corrupted
 * MCI_STATUS_S - Signaled as a Machine Check Exception
 * MCI_STATUS_AR - Software recoverable Action Required
 */
static bool is_ucna(struct kvm_x86_mce *mce)
{
	return	!mce->mcg_status &&
		!(mce->status & (MCI_STATUS_PCC | MCI_STATUS_S | MCI_STATUS_AR)) &&
		(mce->status & MCI_STATUS_VAL) &&
		(mce->status & MCI_STATUS_UC);
}

static int kvm_vcpu_x86_set_ucna(struct kvm_vcpu *vcpu, struct kvm_x86_mce *mce, u64* banks)
{
	u64 mcg_cap = vcpu->arch.mcg_cap;

	banks[1] = mce->status;
	banks[2] = mce->addr;
	banks[3] = mce->misc;
	vcpu->arch.mcg_status = mce->mcg_status;

	if (!(mcg_cap & MCG_CMCI_P) ||
	    !(vcpu->arch.mci_ctl2_banks[mce->bank] & MCI_CTL2_CMCI_EN))
		return 0;

	if (lapic_in_kernel(vcpu))
		kvm_apic_local_deliver(vcpu->arch.apic, APIC_LVTCMCI);

	return 0;
}

static int kvm_vcpu_ioctl_x86_set_mce(struct kvm_vcpu *vcpu,
				      struct kvm_x86_mce *mce)
{
	u64 mcg_cap = vcpu->arch.mcg_cap;
	unsigned bank_num = mcg_cap & 0xff;
	u64 *banks = vcpu->arch.mce_banks;

	if (mce->bank >= bank_num || !(mce->status & MCI_STATUS_VAL))
		return -EINVAL;

	banks += array_index_nospec(4 * mce->bank, 4 * bank_num);

	if (is_ucna(mce))
		return kvm_vcpu_x86_set_ucna(vcpu, mce, banks);

	/*
	 * if IA32_MCG_CTL is not all 1s, the uncorrected error
	 * reporting is disabled
	 */
	if ((mce->status & MCI_STATUS_UC) && (mcg_cap & MCG_CTL_P) &&
	    vcpu->arch.mcg_ctl != ~(u64)0)
		return 0;
	/*
	 * if IA32_MCi_CTL is not all 1s, the uncorrected error
	 * reporting is disabled for the bank
	 */
	if ((mce->status & MCI_STATUS_UC) && banks[0] != ~(u64)0)
		return 0;
	if (mce->status & MCI_STATUS_UC) {
		if ((vcpu->arch.mcg_status & MCG_STATUS_MCIP) ||
		    !kvm_is_cr4_bit_set(vcpu, X86_CR4_MCE)) {
			kvm_make_request(KVM_REQ_TRIPLE_FAULT, vcpu);
			return 0;
		}
		if (banks[1] & MCI_STATUS_VAL)
			mce->status |= MCI_STATUS_OVER;
		banks[2] = mce->addr;
		banks[3] = mce->misc;
		vcpu->arch.mcg_status = mce->mcg_status;
		banks[1] = mce->status;
		kvm_queue_exception(vcpu, MC_VECTOR);
	} else if (!(banks[1] & MCI_STATUS_VAL)
		   || !(banks[1] & MCI_STATUS_UC)) {
		if (banks[1] & MCI_STATUS_VAL)
			mce->status |= MCI_STATUS_OVER;
		banks[2] = mce->addr;
		banks[3] = mce->misc;
		banks[1] = mce->status;
	} else
		banks[1] |= MCI_STATUS_OVER;
	return 0;
}

static void kvm_vcpu_ioctl_x86_get_vcpu_events(struct kvm_vcpu *vcpu,
					       struct kvm_vcpu_events *events)
{
	struct kvm_queued_exception *ex;

	process_nmi(vcpu);

#ifdef CONFIG_KVM_SMM
	if (kvm_check_request(KVM_REQ_SMI, vcpu))
		process_smi(vcpu);
#endif

	/*
	 * KVM's ABI only allows for one exception to be migrated.  Luckily,
	 * the only time there can be two queued exceptions is if there's a
	 * non-exiting _injected_ exception, and a pending exiting exception.
	 * In that case, ignore the VM-Exiting exception as it's an extension
	 * of the injected exception.
	 */
	if (vcpu->arch.exception_vmexit.pending &&
	    !vcpu->arch.exception.pending &&
	    !vcpu->arch.exception.injected)
		ex = &vcpu->arch.exception_vmexit;
	else
		ex = &vcpu->arch.exception;

	/*
	 * In guest mode, payload delivery should be deferred if the exception
	 * will be intercepted by L1, e.g. KVM should not modifying CR2 if L1
	 * intercepts #PF, ditto for DR6 and #DBs.  If the per-VM capability,
	 * KVM_CAP_EXCEPTION_PAYLOAD, is not set, userspace may or may not
	 * propagate the payload and so it cannot be safely deferred.  Deliver
	 * the payload if the capability hasn't been requested.
	 */
	if (!vcpu->kvm->arch.exception_payload_enabled &&
	    ex->pending && ex->has_payload)
		kvm_deliver_exception_payload(vcpu, ex);

	memset(events, 0, sizeof(*events));

	/*
	 * The API doesn't provide the instruction length for software
	 * exceptions, so don't report them. As long as the guest RIP
	 * isn't advanced, we should expect to encounter the exception
	 * again.
	 */
	if (!kvm_exception_is_soft(ex->vector)) {
		events->exception.injected = ex->injected;
		events->exception.pending = ex->pending;
		/*
		 * For ABI compatibility, deliberately conflate
		 * pending and injected exceptions when
		 * KVM_CAP_EXCEPTION_PAYLOAD isn't enabled.
		 */
		if (!vcpu->kvm->arch.exception_payload_enabled)
			events->exception.injected |= ex->pending;
	}
	events->exception.nr = ex->vector;
	events->exception.has_error_code = ex->has_error_code;
	events->exception.error_code = ex->error_code;
	events->exception_has_payload = ex->has_payload;
	events->exception_payload = ex->payload;

	events->interrupt.injected =
		vcpu->arch.interrupt.injected && !vcpu->arch.interrupt.soft;
	events->interrupt.nr = vcpu->arch.interrupt.nr;
	events->interrupt.shadow = kvm_x86_call(get_interrupt_shadow)(vcpu);

	events->nmi.injected = vcpu->arch.nmi_injected;
	events->nmi.pending = kvm_get_nr_pending_nmis(vcpu);
	events->nmi.masked = kvm_x86_call(get_nmi_mask)(vcpu);

	/* events->sipi_vector is never valid when reporting to user space */

#ifdef CONFIG_KVM_SMM
	events->smi.smm = is_smm(vcpu);
	events->smi.pending = vcpu->arch.smi_pending;
	events->smi.smm_inside_nmi =
		!!(vcpu->arch.hflags & HF_SMM_INSIDE_NMI_MASK);
#endif
	events->smi.latched_init = kvm_lapic_latched_init(vcpu);

	events->flags = (KVM_VCPUEVENT_VALID_NMI_PENDING
			 | KVM_VCPUEVENT_VALID_SHADOW
			 | KVM_VCPUEVENT_VALID_SMM);
	if (vcpu->kvm->arch.exception_payload_enabled)
		events->flags |= KVM_VCPUEVENT_VALID_PAYLOAD;
	if (vcpu->kvm->arch.triple_fault_event) {
		events->triple_fault.pending = kvm_test_request(KVM_REQ_TRIPLE_FAULT, vcpu);
		events->flags |= KVM_VCPUEVENT_VALID_TRIPLE_FAULT;
	}
}

static int kvm_vcpu_ioctl_x86_set_vcpu_events(struct kvm_vcpu *vcpu,
					      struct kvm_vcpu_events *events)
{
	if (events->flags & ~(KVM_VCPUEVENT_VALID_NMI_PENDING
			      | KVM_VCPUEVENT_VALID_SIPI_VECTOR
			      | KVM_VCPUEVENT_VALID_SHADOW
			      | KVM_VCPUEVENT_VALID_SMM
			      | KVM_VCPUEVENT_VALID_PAYLOAD
			      | KVM_VCPUEVENT_VALID_TRIPLE_FAULT))
		return -EINVAL;

	if (events->flags & KVM_VCPUEVENT_VALID_PAYLOAD) {
		if (!vcpu->kvm->arch.exception_payload_enabled)
			return -EINVAL;
		if (events->exception.pending)
			events->exception.injected = 0;
		else
			events->exception_has_payload = 0;
	} else {
		events->exception.pending = 0;
		events->exception_has_payload = 0;
	}

	if ((events->exception.injected || events->exception.pending) &&
	    (events->exception.nr > 31 || events->exception.nr == NMI_VECTOR))
		return -EINVAL;

	process_nmi(vcpu);

	/*
	 * Flag that userspace is stuffing an exception, the next KVM_RUN will
	 * morph the exception to a VM-Exit if appropriate.  Do this only for
	 * pending exceptions, already-injected exceptions are not subject to
	 * intercpetion.  Note, userspace that conflates pending and injected
	 * is hosed, and will incorrectly convert an injected exception into a
	 * pending exception, which in turn may cause a spurious VM-Exit.
	 */
	vcpu->arch.exception_from_userspace = events->exception.pending;

	vcpu->arch.exception_vmexit.pending = false;

	vcpu->arch.exception.injected = events->exception.injected;
	vcpu->arch.exception.pending = events->exception.pending;
	vcpu->arch.exception.vector = events->exception.nr;
	vcpu->arch.exception.has_error_code = events->exception.has_error_code;
	vcpu->arch.exception.error_code = events->exception.error_code;
	vcpu->arch.exception.has_payload = events->exception_has_payload;
	vcpu->arch.exception.payload = events->exception_payload;

	vcpu->arch.interrupt.injected = events->interrupt.injected;
	vcpu->arch.interrupt.nr = events->interrupt.nr;
	vcpu->arch.interrupt.soft = events->interrupt.soft;
	if (events->flags & KVM_VCPUEVENT_VALID_SHADOW)
		kvm_x86_call(set_interrupt_shadow)(vcpu,
						   events->interrupt.shadow);

	vcpu->arch.nmi_injected = events->nmi.injected;
	if (events->flags & KVM_VCPUEVENT_VALID_NMI_PENDING) {
		vcpu->arch.nmi_pending = 0;
		atomic_set(&vcpu->arch.nmi_queued, events->nmi.pending);
		if (events->nmi.pending)
			kvm_make_request(KVM_REQ_NMI, vcpu);
	}
	kvm_x86_call(set_nmi_mask)(vcpu, events->nmi.masked);

	if (events->flags & KVM_VCPUEVENT_VALID_SIPI_VECTOR &&
	    lapic_in_kernel(vcpu))
		vcpu->arch.apic->sipi_vector = events->sipi_vector;

	if (events->flags & KVM_VCPUEVENT_VALID_SMM) {
#ifdef CONFIG_KVM_SMM
		if (!!(vcpu->arch.hflags & HF_SMM_MASK) != events->smi.smm) {
			kvm_leave_nested(vcpu);
			kvm_smm_changed(vcpu, events->smi.smm);
		}

		vcpu->arch.smi_pending = events->smi.pending;

		if (events->smi.smm) {
			if (events->smi.smm_inside_nmi)
				vcpu->arch.hflags |= HF_SMM_INSIDE_NMI_MASK;
			else
				vcpu->arch.hflags &= ~HF_SMM_INSIDE_NMI_MASK;
		}

#else
		if (events->smi.smm || events->smi.pending ||
		    events->smi.smm_inside_nmi)
			return -EINVAL;
#endif

		if (lapic_in_kernel(vcpu)) {
			if (events->smi.latched_init)
				set_bit(KVM_APIC_INIT, &vcpu->arch.apic->pending_events);
			else
				clear_bit(KVM_APIC_INIT, &vcpu->arch.apic->pending_events);
		}
	}

	if (events->flags & KVM_VCPUEVENT_VALID_TRIPLE_FAULT) {
		if (!vcpu->kvm->arch.triple_fault_event)
			return -EINVAL;
		if (events->triple_fault.pending)
			kvm_make_request(KVM_REQ_TRIPLE_FAULT, vcpu);
		else
			kvm_clear_request(KVM_REQ_TRIPLE_FAULT, vcpu);
	}

	kvm_make_request(KVM_REQ_EVENT, vcpu);

	return 0;
}

static int kvm_vcpu_ioctl_x86_get_debugregs(struct kvm_vcpu *vcpu,
					    struct kvm_debugregs *dbgregs)
{
	unsigned int i;

	if (vcpu->kvm->arch.has_protected_state &&
	    vcpu->arch.guest_state_protected)
		return -EINVAL;

	memset(dbgregs, 0, sizeof(*dbgregs));

	BUILD_BUG_ON(ARRAY_SIZE(vcpu->arch.db) != ARRAY_SIZE(dbgregs->db));
	for (i = 0; i < ARRAY_SIZE(vcpu->arch.db); i++)
		dbgregs->db[i] = vcpu->arch.db[i];

	dbgregs->dr6 = vcpu->arch.dr6;
	dbgregs->dr7 = vcpu->arch.dr7;
	return 0;
}

static int kvm_vcpu_ioctl_x86_set_debugregs(struct kvm_vcpu *vcpu,
					    struct kvm_debugregs *dbgregs)
{
	unsigned int i;

	if (vcpu->kvm->arch.has_protected_state &&
	    vcpu->arch.guest_state_protected)
		return -EINVAL;

	if (dbgregs->flags)
		return -EINVAL;

	if (!kvm_dr6_valid(dbgregs->dr6))
		return -EINVAL;
	if (!kvm_dr7_valid(dbgregs->dr7))
		return -EINVAL;

	for (i = 0; i < ARRAY_SIZE(vcpu->arch.db); i++)
		vcpu->arch.db[i] = dbgregs->db[i];

	kvm_update_dr0123(vcpu);
	vcpu->arch.dr6 = dbgregs->dr6;
	vcpu->arch.dr7 = dbgregs->dr7;
	kvm_update_dr7(vcpu);

	return 0;
}


static int kvm_vcpu_ioctl_x86_get_xsave2(struct kvm_vcpu *vcpu,
					 u8 *state, unsigned int size)
{
	/*
	 * Only copy state for features that are enabled for the guest.  The
	 * state itself isn't problematic, but setting bits in the header for
	 * features that are supported in *this* host but not exposed to the
	 * guest can result in KVM_SET_XSAVE failing when live migrating to a
	 * compatible host without the features that are NOT exposed to the
	 * guest.
	 *
	 * FP+SSE can always be saved/restored via KVM_{G,S}ET_XSAVE, even if
	 * XSAVE/XCRO are not exposed to the guest, and even if XSAVE isn't
	 * supported by the host.
	 */
	u64 supported_xcr0 = vcpu->arch.guest_supported_xcr0 |
			     XFEATURE_MASK_FPSSE;

	if (fpstate_is_confidential(&vcpu->arch.guest_fpu))
		return vcpu->kvm->arch.has_protected_state ? -EINVAL : 0;

	fpu_copy_guest_fpstate_to_uabi(&vcpu->arch.guest_fpu, state, size,
				       supported_xcr0, vcpu->arch.pkru);
	return 0;
}

static int kvm_vcpu_ioctl_x86_get_xsave(struct kvm_vcpu *vcpu,
					struct kvm_xsave *guest_xsave)
{
	return kvm_vcpu_ioctl_x86_get_xsave2(vcpu, (void *)guest_xsave->region,
					     sizeof(guest_xsave->region));
}

static int kvm_vcpu_ioctl_x86_set_xsave(struct kvm_vcpu *vcpu,
					struct kvm_xsave *guest_xsave)
{
	if (fpstate_is_confidential(&vcpu->arch.guest_fpu))
		return vcpu->kvm->arch.has_protected_state ? -EINVAL : 0;

	return fpu_copy_uabi_to_guest_fpstate(&vcpu->arch.guest_fpu,
					      guest_xsave->region,
					      kvm_caps.supported_xcr0,
					      &vcpu->arch.pkru);
}

static int kvm_vcpu_ioctl_x86_get_xcrs(struct kvm_vcpu *vcpu,
				       struct kvm_xcrs *guest_xcrs)
{
	if (vcpu->kvm->arch.has_protected_state &&
	    vcpu->arch.guest_state_protected)
		return -EINVAL;

	if (!boot_cpu_has(X86_FEATURE_XSAVE)) {
		guest_xcrs->nr_xcrs = 0;
		return 0;
	}

	guest_xcrs->nr_xcrs = 1;
	guest_xcrs->flags = 0;
	guest_xcrs->xcrs[0].xcr = XCR_XFEATURE_ENABLED_MASK;
	guest_xcrs->xcrs[0].value = vcpu->arch.xcr0;
	return 0;
}

static int kvm_vcpu_ioctl_x86_set_xcrs(struct kvm_vcpu *vcpu,
				       struct kvm_xcrs *guest_xcrs)
{
	int i, r = 0;

	if (vcpu->kvm->arch.has_protected_state &&
	    vcpu->arch.guest_state_protected)
		return -EINVAL;

	if (!boot_cpu_has(X86_FEATURE_XSAVE))
		return -EINVAL;

	if (guest_xcrs->nr_xcrs > KVM_MAX_XCRS || guest_xcrs->flags)
		return -EINVAL;

	for (i = 0; i < guest_xcrs->nr_xcrs; i++)
		/* Only support XCR0 currently */
		if (guest_xcrs->xcrs[i].xcr == XCR_XFEATURE_ENABLED_MASK) {
			r = __kvm_set_xcr(vcpu, XCR_XFEATURE_ENABLED_MASK,
				guest_xcrs->xcrs[i].value);
			break;
		}
	if (r)
		r = -EINVAL;
	return r;
}

/*
 * kvm_set_guest_paused() indicates to the guest kernel that it has been
 * stopped by the hypervisor.  This function will be called from the host only.
 * EINVAL is returned when the host attempts to set the flag for a guest that
 * does not support pv clocks.
 */
static int kvm_set_guest_paused(struct kvm_vcpu *vcpu)
{
	if (!vcpu->arch.pv_time.active)
		return -EINVAL;
	vcpu->arch.pvclock_set_guest_stopped_request = true;
	kvm_make_request(KVM_REQ_CLOCK_UPDATE, vcpu);
	return 0;
}

static int kvm_arch_tsc_has_attr(struct kvm_vcpu *vcpu,
				 struct kvm_device_attr *attr)
{
	int r;

	switch (attr->attr) {
	case KVM_VCPU_TSC_OFFSET:
		r = 0;
		break;
	default:
		r = -ENXIO;
	}

	return r;
}

static int kvm_arch_tsc_get_attr(struct kvm_vcpu *vcpu,
				 struct kvm_device_attr *attr)
{
	u64 __user *uaddr = u64_to_user_ptr(attr->addr);
	int r;

	switch (attr->attr) {
	case KVM_VCPU_TSC_OFFSET:
		r = -EFAULT;
		if (put_user(vcpu->arch.l1_tsc_offset, uaddr))
			break;
		r = 0;
		break;
	default:
		r = -ENXIO;
	}

	return r;
}

static int kvm_arch_tsc_set_attr(struct kvm_vcpu *vcpu,
				 struct kvm_device_attr *attr)
{
	u64 __user *uaddr = u64_to_user_ptr(attr->addr);
	struct kvm *kvm = vcpu->kvm;
	int r;

	switch (attr->attr) {
	case KVM_VCPU_TSC_OFFSET: {
		u64 offset, tsc, ns;
		unsigned long flags;
		bool matched;

		r = -EFAULT;
		if (get_user(offset, uaddr))
			break;

		raw_spin_lock_irqsave(&kvm->arch.tsc_write_lock, flags);

		matched = (vcpu->arch.virtual_tsc_khz &&
			   kvm->arch.last_tsc_khz == vcpu->arch.virtual_tsc_khz &&
			   kvm->arch.last_tsc_offset == offset);

		tsc = kvm_scale_tsc(rdtsc(), vcpu->arch.l1_tsc_scaling_ratio) + offset;
		ns = get_kvmclock_base_ns();

		__kvm_synchronize_tsc(vcpu, offset, tsc, ns, matched, true);
		raw_spin_unlock_irqrestore(&kvm->arch.tsc_write_lock, flags);

		r = 0;
		break;
	}
	default:
		r = -ENXIO;
	}

	return r;
}

static int kvm_vcpu_ioctl_device_attr(struct kvm_vcpu *vcpu,
				      unsigned int ioctl,
				      void __user *argp)
{
	struct kvm_device_attr attr;
	int r;

	if (copy_from_user(&attr, argp, sizeof(attr)))
		return -EFAULT;

	if (attr.group != KVM_VCPU_TSC_CTRL)
		return -ENXIO;

	switch (ioctl) {
	case KVM_HAS_DEVICE_ATTR:
		r = kvm_arch_tsc_has_attr(vcpu, &attr);
		break;
	case KVM_GET_DEVICE_ATTR:
		r = kvm_arch_tsc_get_attr(vcpu, &attr);
		break;
	case KVM_SET_DEVICE_ATTR:
		r = kvm_arch_tsc_set_attr(vcpu, &attr);
		break;
	}

	return r;
}

static int kvm_vcpu_ioctl_enable_cap(struct kvm_vcpu *vcpu,
				     struct kvm_enable_cap *cap)
{
	if (cap->flags)
		return -EINVAL;

	switch (cap->cap) {
#ifdef CONFIG_KVM_HYPERV
	case KVM_CAP_HYPERV_SYNIC2:
		if (cap->args[0])
			return -EINVAL;
		fallthrough;

	case KVM_CAP_HYPERV_SYNIC:
		if (!irqchip_in_kernel(vcpu->kvm))
			return -EINVAL;
		return kvm_hv_activate_synic(vcpu, cap->cap ==
					     KVM_CAP_HYPERV_SYNIC2);
	case KVM_CAP_HYPERV_ENLIGHTENED_VMCS:
		{
			int r;
			uint16_t vmcs_version;
			void __user *user_ptr;

			if (!kvm_x86_ops.nested_ops->enable_evmcs)
				return -ENOTTY;
			r = kvm_x86_ops.nested_ops->enable_evmcs(vcpu, &vmcs_version);
			if (!r) {
				user_ptr = (void __user *)(uintptr_t)cap->args[0];
				if (copy_to_user(user_ptr, &vmcs_version,
						 sizeof(vmcs_version)))
					r = -EFAULT;
			}
			return r;
		}
	case KVM_CAP_HYPERV_DIRECT_TLBFLUSH:
		if (!kvm_x86_ops.enable_l2_tlb_flush)
			return -ENOTTY;

		return kvm_x86_call(enable_l2_tlb_flush)(vcpu);

	case KVM_CAP_HYPERV_ENFORCE_CPUID:
		return kvm_hv_set_enforce_cpuid(vcpu, cap->args[0]);
#endif

	case KVM_CAP_ENFORCE_PV_FEATURE_CPUID:
		vcpu->arch.pv_cpuid.enforce = cap->args[0];
		return 0;
	default:
		return -EINVAL;
	}
}

long kvm_arch_vcpu_ioctl(struct file *filp,
			 unsigned int ioctl, unsigned long arg)
{
	struct kvm_vcpu *vcpu = filp->private_data;
	void __user *argp = (void __user *)arg;
	int r;
	union {
		struct kvm_sregs2 *sregs2;
		struct kvm_lapic_state *lapic;
		struct kvm_xsave *xsave;
		struct kvm_xcrs *xcrs;
		void *buffer;
	} u;

	vcpu_load(vcpu);

	u.buffer = NULL;
	switch (ioctl) {
	case KVM_GET_LAPIC: {
		r = -EINVAL;
		if (!lapic_in_kernel(vcpu))
			goto out;
		u.lapic = kzalloc(sizeof(struct kvm_lapic_state), GFP_KERNEL);

		r = -ENOMEM;
		if (!u.lapic)
			goto out;
		r = kvm_vcpu_ioctl_get_lapic(vcpu, u.lapic);
		if (r)
			goto out;
		r = -EFAULT;
		if (copy_to_user(argp, u.lapic, sizeof(struct kvm_lapic_state)))
			goto out;
		r = 0;
		break;
	}
	case KVM_SET_LAPIC: {
		r = -EINVAL;
		if (!lapic_in_kernel(vcpu))
			goto out;
		u.lapic = memdup_user(argp, sizeof(*u.lapic));
		if (IS_ERR(u.lapic)) {
			r = PTR_ERR(u.lapic);
			goto out_nofree;
		}

		r = kvm_vcpu_ioctl_set_lapic(vcpu, u.lapic);
		break;
	}
	case KVM_INTERRUPT: {
		struct kvm_interrupt irq;

		r = -EFAULT;
		if (copy_from_user(&irq, argp, sizeof(irq)))
			goto out;
		r = kvm_vcpu_ioctl_interrupt(vcpu, &irq);
		break;
	}
	case KVM_NMI: {
		r = kvm_vcpu_ioctl_nmi(vcpu);
		break;
	}
	case KVM_SMI: {
		r = kvm_inject_smi(vcpu);
		break;
	}
	case KVM_SET_CPUID: {
		struct kvm_cpuid __user *cpuid_arg = argp;
		struct kvm_cpuid cpuid;

		r = -EFAULT;
		if (copy_from_user(&cpuid, cpuid_arg, sizeof(cpuid)))
			goto out;
		r = kvm_vcpu_ioctl_set_cpuid(vcpu, &cpuid, cpuid_arg->entries);
		break;
	}
	case KVM_SET_CPUID2: {
		struct kvm_cpuid2 __user *cpuid_arg = argp;
		struct kvm_cpuid2 cpuid;

		r = -EFAULT;
		if (copy_from_user(&cpuid, cpuid_arg, sizeof(cpuid)))
			goto out;
		r = kvm_vcpu_ioctl_set_cpuid2(vcpu, &cpuid,
					      cpuid_arg->entries);
		break;
	}
	case KVM_GET_CPUID2: {
		struct kvm_cpuid2 __user *cpuid_arg = argp;
		struct kvm_cpuid2 cpuid;

		r = -EFAULT;
		if (copy_from_user(&cpuid, cpuid_arg, sizeof(cpuid)))
			goto out;
		r = kvm_vcpu_ioctl_get_cpuid2(vcpu, &cpuid,
					      cpuid_arg->entries);
		if (r)
			goto out;
		r = -EFAULT;
		if (copy_to_user(cpuid_arg, &cpuid, sizeof(cpuid)))
			goto out;
		r = 0;
		break;
	}
	case KVM_GET_MSRS: {
		int idx = srcu_read_lock(&vcpu->kvm->srcu);
		r = msr_io(vcpu, argp, do_get_msr, 1);
		srcu_read_unlock(&vcpu->kvm->srcu, idx);
		break;
	}
	case KVM_SET_MSRS: {
		int idx = srcu_read_lock(&vcpu->kvm->srcu);
		r = msr_io(vcpu, argp, do_set_msr, 0);
		srcu_read_unlock(&vcpu->kvm->srcu, idx);
		break;
	}
	case KVM_TPR_ACCESS_REPORTING: {
		struct kvm_tpr_access_ctl tac;

		r = -EFAULT;
		if (copy_from_user(&tac, argp, sizeof(tac)))
			goto out;
		r = vcpu_ioctl_tpr_access_reporting(vcpu, &tac);
		if (r)
			goto out;
		r = -EFAULT;
		if (copy_to_user(argp, &tac, sizeof(tac)))
			goto out;
		r = 0;
		break;
	};
	case KVM_SET_VAPIC_ADDR: {
		struct kvm_vapic_addr va;
		int idx;

		r = -EINVAL;
		if (!lapic_in_kernel(vcpu))
			goto out;
		r = -EFAULT;
		if (copy_from_user(&va, argp, sizeof(va)))
			goto out;
		idx = srcu_read_lock(&vcpu->kvm->srcu);
		r = kvm_lapic_set_vapic_addr(vcpu, va.vapic_addr);
		srcu_read_unlock(&vcpu->kvm->srcu, idx);
		break;
	}
	case KVM_X86_SETUP_MCE: {
		u64 mcg_cap;

		r = -EFAULT;
		if (copy_from_user(&mcg_cap, argp, sizeof(mcg_cap)))
			goto out;
		r = kvm_vcpu_ioctl_x86_setup_mce(vcpu, mcg_cap);
		break;
	}
	case KVM_X86_SET_MCE: {
		struct kvm_x86_mce mce;

		r = -EFAULT;
		if (copy_from_user(&mce, argp, sizeof(mce)))
			goto out;
		r = kvm_vcpu_ioctl_x86_set_mce(vcpu, &mce);
		break;
	}
	case KVM_GET_VCPU_EVENTS: {
		struct kvm_vcpu_events events;

		kvm_vcpu_ioctl_x86_get_vcpu_events(vcpu, &events);

		r = -EFAULT;
		if (copy_to_user(argp, &events, sizeof(struct kvm_vcpu_events)))
			break;
		r = 0;
		break;
	}
	case KVM_SET_VCPU_EVENTS: {
		struct kvm_vcpu_events events;

		r = -EFAULT;
		if (copy_from_user(&events, argp, sizeof(struct kvm_vcpu_events)))
			break;

		kvm_vcpu_srcu_read_lock(vcpu);
		r = kvm_vcpu_ioctl_x86_set_vcpu_events(vcpu, &events);
		kvm_vcpu_srcu_read_unlock(vcpu);
		break;
	}
	case KVM_GET_DEBUGREGS: {
		struct kvm_debugregs dbgregs;

		r = kvm_vcpu_ioctl_x86_get_debugregs(vcpu, &dbgregs);
		if (r < 0)
			break;

		r = -EFAULT;
		if (copy_to_user(argp, &dbgregs,
				 sizeof(struct kvm_debugregs)))
			break;
		r = 0;
		break;
	}
	case KVM_SET_DEBUGREGS: {
		struct kvm_debugregs dbgregs;

		r = -EFAULT;
		if (copy_from_user(&dbgregs, argp,
				   sizeof(struct kvm_debugregs)))
			break;

		r = kvm_vcpu_ioctl_x86_set_debugregs(vcpu, &dbgregs);
		break;
	}
	case KVM_GET_XSAVE: {
		r = -EINVAL;
		if (vcpu->arch.guest_fpu.uabi_size > sizeof(struct kvm_xsave))
			break;

		u.xsave = kzalloc(sizeof(struct kvm_xsave), GFP_KERNEL);
		r = -ENOMEM;
		if (!u.xsave)
			break;

		r = kvm_vcpu_ioctl_x86_get_xsave(vcpu, u.xsave);
		if (r < 0)
			break;

		r = -EFAULT;
		if (copy_to_user(argp, u.xsave, sizeof(struct kvm_xsave)))
			break;
		r = 0;
		break;
	}
	case KVM_SET_XSAVE: {
		int size = vcpu->arch.guest_fpu.uabi_size;

		u.xsave = memdup_user(argp, size);
		if (IS_ERR(u.xsave)) {
			r = PTR_ERR(u.xsave);
			goto out_nofree;
		}

		r = kvm_vcpu_ioctl_x86_set_xsave(vcpu, u.xsave);
		break;
	}

	case KVM_GET_XSAVE2: {
		int size = vcpu->arch.guest_fpu.uabi_size;

		u.xsave = kzalloc(size, GFP_KERNEL);
		r = -ENOMEM;
		if (!u.xsave)
			break;

		r = kvm_vcpu_ioctl_x86_get_xsave2(vcpu, u.buffer, size);
		if (r < 0)
			break;

		r = -EFAULT;
		if (copy_to_user(argp, u.xsave, size))
			break;

		r = 0;
		break;
	}

	case KVM_GET_XCRS: {
		u.xcrs = kzalloc(sizeof(struct kvm_xcrs), GFP_KERNEL);
		r = -ENOMEM;
		if (!u.xcrs)
			break;

		r = kvm_vcpu_ioctl_x86_get_xcrs(vcpu, u.xcrs);
		if (r < 0)
			break;

		r = -EFAULT;
		if (copy_to_user(argp, u.xcrs,
				 sizeof(struct kvm_xcrs)))
			break;
		r = 0;
		break;
	}
	case KVM_SET_XCRS: {
		u.xcrs = memdup_user(argp, sizeof(*u.xcrs));
		if (IS_ERR(u.xcrs)) {
			r = PTR_ERR(u.xcrs);
			goto out_nofree;
		}

		r = kvm_vcpu_ioctl_x86_set_xcrs(vcpu, u.xcrs);
		break;
	}
	case KVM_SET_TSC_KHZ: {
		u32 user_tsc_khz;

		r = -EINVAL;

		if (vcpu->arch.guest_tsc_protected)
			goto out;

		user_tsc_khz = (u32)arg;

		if (kvm_caps.has_tsc_control &&
		    user_tsc_khz >= kvm_caps.max_guest_tsc_khz)
			goto out;

		if (user_tsc_khz == 0)
			user_tsc_khz = tsc_khz;

		if (!kvm_set_tsc_khz(vcpu, user_tsc_khz))
			r = 0;

		goto out;
	}
	case KVM_GET_TSC_KHZ: {
		r = vcpu->arch.virtual_tsc_khz;
		goto out;
	}
	case KVM_KVMCLOCK_CTRL: {
		r = kvm_set_guest_paused(vcpu);
		goto out;
	}
	case KVM_ENABLE_CAP: {
		struct kvm_enable_cap cap;

		r = -EFAULT;
		if (copy_from_user(&cap, argp, sizeof(cap)))
			goto out;
		r = kvm_vcpu_ioctl_enable_cap(vcpu, &cap);
		break;
	}
	case KVM_GET_NESTED_STATE: {
		struct kvm_nested_state __user *user_kvm_nested_state = argp;
		u32 user_data_size;

		r = -EINVAL;
		if (!kvm_x86_ops.nested_ops->get_state)
			break;

		BUILD_BUG_ON(sizeof(user_data_size) != sizeof(user_kvm_nested_state->size));
		r = -EFAULT;
		if (get_user(user_data_size, &user_kvm_nested_state->size))
			break;

		r = kvm_x86_ops.nested_ops->get_state(vcpu, user_kvm_nested_state,
						     user_data_size);
		if (r < 0)
			break;

		if (r > user_data_size) {
			if (put_user(r, &user_kvm_nested_state->size))
				r = -EFAULT;
			else
				r = -E2BIG;
			break;
		}

		r = 0;
		break;
	}
	case KVM_SET_NESTED_STATE: {
		struct kvm_nested_state __user *user_kvm_nested_state = argp;
		struct kvm_nested_state kvm_state;
		int idx;

		r = -EINVAL;
		if (!kvm_x86_ops.nested_ops->set_state)
			break;

		r = -EFAULT;
		if (copy_from_user(&kvm_state, user_kvm_nested_state, sizeof(kvm_state)))
			break;

		r = -EINVAL;
		if (kvm_state.size < sizeof(kvm_state))
			break;

		if (kvm_state.flags &
		    ~(KVM_STATE_NESTED_RUN_PENDING | KVM_STATE_NESTED_GUEST_MODE
		      | KVM_STATE_NESTED_EVMCS | KVM_STATE_NESTED_MTF_PENDING
		      | KVM_STATE_NESTED_GIF_SET))
			break;

		/* nested_run_pending implies guest_mode.  */
		if ((kvm_state.flags & KVM_STATE_NESTED_RUN_PENDING)
		    && !(kvm_state.flags & KVM_STATE_NESTED_GUEST_MODE))
			break;

		idx = srcu_read_lock(&vcpu->kvm->srcu);
		r = kvm_x86_ops.nested_ops->set_state(vcpu, user_kvm_nested_state, &kvm_state);
		srcu_read_unlock(&vcpu->kvm->srcu, idx);
		break;
	}
#ifdef CONFIG_KVM_HYPERV
	case KVM_GET_SUPPORTED_HV_CPUID:
		r = kvm_ioctl_get_supported_hv_cpuid(vcpu, argp);
		break;
#endif
#ifdef CONFIG_KVM_XEN
	case KVM_XEN_VCPU_GET_ATTR: {
		struct kvm_xen_vcpu_attr xva;

		r = -EFAULT;
		if (copy_from_user(&xva, argp, sizeof(xva)))
			goto out;
		r = kvm_xen_vcpu_get_attr(vcpu, &xva);
		if (!r && copy_to_user(argp, &xva, sizeof(xva)))
			r = -EFAULT;
		break;
	}
	case KVM_XEN_VCPU_SET_ATTR: {
		struct kvm_xen_vcpu_attr xva;

		r = -EFAULT;
		if (copy_from_user(&xva, argp, sizeof(xva)))
			goto out;
		r = kvm_xen_vcpu_set_attr(vcpu, &xva);
		break;
	}
#endif
	case KVM_GET_SREGS2: {
		r = -EINVAL;
		if (vcpu->kvm->arch.has_protected_state &&
		    vcpu->arch.guest_state_protected)
			goto out;

		u.sregs2 = kzalloc(sizeof(struct kvm_sregs2), GFP_KERNEL);
		r = -ENOMEM;
		if (!u.sregs2)
			goto out;
		__get_sregs2(vcpu, u.sregs2);
		r = -EFAULT;
		if (copy_to_user(argp, u.sregs2, sizeof(struct kvm_sregs2)))
			goto out;
		r = 0;
		break;
	}
	case KVM_SET_SREGS2: {
		r = -EINVAL;
		if (vcpu->kvm->arch.has_protected_state &&
		    vcpu->arch.guest_state_protected)
			goto out;

		u.sregs2 = memdup_user(argp, sizeof(struct kvm_sregs2));
		if (IS_ERR(u.sregs2)) {
			r = PTR_ERR(u.sregs2);
			u.sregs2 = NULL;
			goto out;
		}
		r = __set_sregs2(vcpu, u.sregs2);
		break;
	}
	case KVM_HAS_DEVICE_ATTR:
	case KVM_GET_DEVICE_ATTR:
	case KVM_SET_DEVICE_ATTR:
		r = kvm_vcpu_ioctl_device_attr(vcpu, ioctl, argp);
		break;
	case KVM_MEMORY_ENCRYPT_OP:
		r = -ENOTTY;
		if (!kvm_x86_ops.vcpu_mem_enc_ioctl)
			goto out;
		r = kvm_x86_ops.vcpu_mem_enc_ioctl(vcpu, argp);
		break;
	default:
		r = -EINVAL;
	}
out:
	kfree(u.buffer);
out_nofree:
	vcpu_put(vcpu);
	return r;
}

vm_fault_t kvm_arch_vcpu_fault(struct kvm_vcpu *vcpu, struct vm_fault *vmf)
{
	return VM_FAULT_SIGBUS;
}

static int kvm_vm_ioctl_set_tss_addr(struct kvm *kvm, unsigned long addr)
{
	int ret;

	if (addr > (unsigned int)(-3 * PAGE_SIZE))
		return -EINVAL;
	ret = kvm_x86_call(set_tss_addr)(kvm, addr);
	return ret;
}

static int kvm_vm_ioctl_set_identity_map_addr(struct kvm *kvm,
					      u64 ident_addr)
{
	return kvm_x86_call(set_identity_map_addr)(kvm, ident_addr);
}

static int kvm_vm_ioctl_set_nr_mmu_pages(struct kvm *kvm,
					 unsigned long kvm_nr_mmu_pages)
{
	if (kvm_nr_mmu_pages < KVM_MIN_ALLOC_MMU_PAGES)
		return -EINVAL;

	mutex_lock(&kvm->slots_lock);

	kvm_mmu_change_mmu_pages(kvm, kvm_nr_mmu_pages);
	kvm->arch.n_requested_mmu_pages = kvm_nr_mmu_pages;

	mutex_unlock(&kvm->slots_lock);
	return 0;
}

void kvm_arch_sync_dirty_log(struct kvm *kvm, struct kvm_memory_slot *memslot)
{

	/*
	 * Flush all CPUs' dirty log buffers to the  dirty_bitmap.  Called
	 * before reporting dirty_bitmap to userspace.  KVM flushes the buffers
	 * on all VM-Exits, thus we only need to kick running vCPUs to force a
	 * VM-Exit.
	 */
	struct kvm_vcpu *vcpu;
	unsigned long i;

	if (!kvm->arch.cpu_dirty_log_size)
		return;

	kvm_for_each_vcpu(i, vcpu, kvm)
		kvm_vcpu_kick(vcpu);
}

int kvm_vm_ioctl_enable_cap(struct kvm *kvm,
			    struct kvm_enable_cap *cap)
{
	int r;

	if (cap->flags)
		return -EINVAL;

	switch (cap->cap) {
	case KVM_CAP_DISABLE_QUIRKS2:
		r = -EINVAL;
		if (cap->args[0] & ~kvm_caps.supported_quirks)
			break;
		fallthrough;
	case KVM_CAP_DISABLE_QUIRKS:
		kvm->arch.disabled_quirks |= cap->args[0] & kvm_caps.supported_quirks;
		r = 0;
		break;
	case KVM_CAP_SPLIT_IRQCHIP: {
		mutex_lock(&kvm->lock);
		r = -EINVAL;
		if (cap->args[0] > MAX_NR_RESERVED_IOAPIC_PINS)
			goto split_irqchip_unlock;
		r = -EEXIST;
		if (irqchip_in_kernel(kvm))
			goto split_irqchip_unlock;
		if (kvm->created_vcpus)
			goto split_irqchip_unlock;
		/* Pairs with irqchip_in_kernel. */
		smp_wmb();
		kvm->arch.irqchip_mode = KVM_IRQCHIP_SPLIT;
		kvm->arch.nr_reserved_ioapic_pins = cap->args[0];
		kvm_clear_apicv_inhibit(kvm, APICV_INHIBIT_REASON_ABSENT);
		r = 0;
split_irqchip_unlock:
		mutex_unlock(&kvm->lock);
		break;
	}
	case KVM_CAP_X2APIC_API:
		r = -EINVAL;
		if (cap->args[0] & ~KVM_X2APIC_API_VALID_FLAGS)
			break;

		if (cap->args[0] & KVM_X2APIC_API_USE_32BIT_IDS)
			kvm->arch.x2apic_format = true;
		if (cap->args[0] & KVM_X2APIC_API_DISABLE_BROADCAST_QUIRK)
			kvm->arch.x2apic_broadcast_quirk_disabled = true;

		r = 0;
		break;
	case KVM_CAP_X86_DISABLE_EXITS:
		r = -EINVAL;
		if (cap->args[0] & ~kvm_get_allowed_disable_exits())
			break;

		mutex_lock(&kvm->lock);
		if (kvm->created_vcpus)
			goto disable_exits_unlock;

#define SMT_RSB_MSG "This processor is affected by the Cross-Thread Return Predictions vulnerability. " \
		    "KVM_CAP_X86_DISABLE_EXITS should only be used with SMT disabled or trusted guests."

		if (!mitigate_smt_rsb && boot_cpu_has_bug(X86_BUG_SMT_RSB) &&
		    cpu_smt_possible() &&
		    (cap->args[0] & ~(KVM_X86_DISABLE_EXITS_PAUSE |
				      KVM_X86_DISABLE_EXITS_APERFMPERF)))
			pr_warn_once(SMT_RSB_MSG);

		kvm_disable_exits(kvm, cap->args[0]);
		r = 0;
disable_exits_unlock:
		mutex_unlock(&kvm->lock);
		break;
	case KVM_CAP_MSR_PLATFORM_INFO:
		kvm->arch.guest_can_read_msr_platform_info = cap->args[0];
		r = 0;
		break;
	case KVM_CAP_EXCEPTION_PAYLOAD:
		kvm->arch.exception_payload_enabled = cap->args[0];
		r = 0;
		break;
	case KVM_CAP_X86_TRIPLE_FAULT_EVENT:
		kvm->arch.triple_fault_event = cap->args[0];
		r = 0;
		break;
	case KVM_CAP_X86_USER_SPACE_MSR:
		r = -EINVAL;
		if (cap->args[0] & ~KVM_MSR_EXIT_REASON_VALID_MASK)
			break;
		kvm->arch.user_space_msr_mask = cap->args[0];
		r = 0;
		break;
	case KVM_CAP_X86_BUS_LOCK_EXIT:
		r = -EINVAL;
		if (cap->args[0] & ~KVM_BUS_LOCK_DETECTION_VALID_MODE)
			break;

		if ((cap->args[0] & KVM_BUS_LOCK_DETECTION_OFF) &&
		    (cap->args[0] & KVM_BUS_LOCK_DETECTION_EXIT))
			break;

		if (kvm_caps.has_bus_lock_exit &&
		    cap->args[0] & KVM_BUS_LOCK_DETECTION_EXIT)
			kvm->arch.bus_lock_detection_enabled = true;
		r = 0;
		break;
#ifdef CONFIG_X86_SGX_KVM
	case KVM_CAP_SGX_ATTRIBUTE: {
		unsigned long allowed_attributes = 0;

		r = sgx_set_attribute(&allowed_attributes, cap->args[0]);
		if (r)
			break;

		/* KVM only supports the PROVISIONKEY privileged attribute. */
		if ((allowed_attributes & SGX_ATTR_PROVISIONKEY) &&
		    !(allowed_attributes & ~SGX_ATTR_PROVISIONKEY))
			kvm->arch.sgx_provisioning_allowed = true;
		else
			r = -EINVAL;
		break;
	}
#endif
	case KVM_CAP_VM_COPY_ENC_CONTEXT_FROM:
		r = -EINVAL;
		if (!kvm_x86_ops.vm_copy_enc_context_from)
			break;

		r = kvm_x86_call(vm_copy_enc_context_from)(kvm, cap->args[0]);
		break;
	case KVM_CAP_VM_MOVE_ENC_CONTEXT_FROM:
		r = -EINVAL;
		if (!kvm_x86_ops.vm_move_enc_context_from)
			break;

		r = kvm_x86_call(vm_move_enc_context_from)(kvm, cap->args[0]);
		break;
	case KVM_CAP_EXIT_HYPERCALL:
		if (cap->args[0] & ~KVM_EXIT_HYPERCALL_VALID_MASK) {
			r = -EINVAL;
			break;
		}
		kvm->arch.hypercall_exit_enabled = cap->args[0];
		r = 0;
		break;
	case KVM_CAP_EXIT_ON_EMULATION_FAILURE:
		r = -EINVAL;
		if (cap->args[0] & ~1)
			break;
		kvm->arch.exit_on_emulation_error = cap->args[0];
		r = 0;
		break;
	case KVM_CAP_PMU_CAPABILITY:
		r = -EINVAL;
		if (!enable_pmu || (cap->args[0] & ~KVM_CAP_PMU_VALID_MASK))
			break;

		mutex_lock(&kvm->lock);
		if (!kvm->created_vcpus) {
			kvm->arch.enable_pmu = !(cap->args[0] & KVM_PMU_CAP_DISABLE);
			r = 0;
		}
		mutex_unlock(&kvm->lock);
		break;
	case KVM_CAP_MAX_VCPU_ID:
		r = -EINVAL;
		if (cap->args[0] > KVM_MAX_VCPU_IDS)
			break;

		mutex_lock(&kvm->lock);
		if (kvm->arch.bsp_vcpu_id > cap->args[0]) {
			;
		} else if (kvm->arch.max_vcpu_ids == cap->args[0]) {
			r = 0;
		} else if (!kvm->arch.max_vcpu_ids) {
			kvm->arch.max_vcpu_ids = cap->args[0];
			r = 0;
		}
		mutex_unlock(&kvm->lock);
		break;
	case KVM_CAP_X86_NOTIFY_VMEXIT:
		r = -EINVAL;
		if ((u32)cap->args[0] & ~KVM_X86_NOTIFY_VMEXIT_VALID_BITS)
			break;
		if (!kvm_caps.has_notify_vmexit)
			break;
		if (!((u32)cap->args[0] & KVM_X86_NOTIFY_VMEXIT_ENABLED))
			break;
		mutex_lock(&kvm->lock);
		if (!kvm->created_vcpus) {
			kvm->arch.notify_window = cap->args[0] >> 32;
			kvm->arch.notify_vmexit_flags = (u32)cap->args[0];
			r = 0;
		}
		mutex_unlock(&kvm->lock);
		break;
	case KVM_CAP_VM_DISABLE_NX_HUGE_PAGES:
		r = -EINVAL;

		/*
		 * Since the risk of disabling NX hugepages is a guest crashing
		 * the system, ensure the userspace process has permission to
		 * reboot the system.
		 *
		 * Note that unlike the reboot() syscall, the process must have
		 * this capability in the root namespace because exposing
		 * /dev/kvm into a container does not limit the scope of the
		 * iTLB multihit bug to that container. In other words,
		 * this must use capable(), not ns_capable().
		 */
		if (!capable(CAP_SYS_BOOT)) {
			r = -EPERM;
			break;
		}

		if (cap->args[0])
			break;

		mutex_lock(&kvm->lock);
		if (!kvm->created_vcpus) {
			kvm->arch.disable_nx_huge_pages = true;
			r = 0;
		}
		mutex_unlock(&kvm->lock);
		break;
	case KVM_CAP_X86_APIC_BUS_CYCLES_NS: {
		u64 bus_cycle_ns = cap->args[0];
		u64 unused;

		/*
		 * Guard against overflow in tmict_to_ns(). 128 is the highest
		 * divide value that can be programmed in APIC_TDCR.
		 */
		r = -EINVAL;
		if (!bus_cycle_ns ||
		    check_mul_overflow((u64)U32_MAX * 128, bus_cycle_ns, &unused))
			break;

		r = 0;
		mutex_lock(&kvm->lock);
		if (!irqchip_in_kernel(kvm))
			r = -ENXIO;
		else if (kvm->created_vcpus)
			r = -EINVAL;
		else
			kvm->arch.apic_bus_cycle_ns = bus_cycle_ns;
		mutex_unlock(&kvm->lock);
		break;
	}
	default:
		r = -EINVAL;
		break;
	}
	return r;
}

static struct kvm_x86_msr_filter *kvm_alloc_msr_filter(bool default_allow)
{
	struct kvm_x86_msr_filter *msr_filter;

	msr_filter = kzalloc(sizeof(*msr_filter), GFP_KERNEL_ACCOUNT);
	if (!msr_filter)
		return NULL;

	msr_filter->default_allow = default_allow;
	return msr_filter;
}

static void kvm_free_msr_filter(struct kvm_x86_msr_filter *msr_filter)
{
	u32 i;

	if (!msr_filter)
		return;

	for (i = 0; i < msr_filter->count; i++)
		kfree(msr_filter->ranges[i].bitmap);

	kfree(msr_filter);
}

static int kvm_add_msr_filter(struct kvm_x86_msr_filter *msr_filter,
			      struct kvm_msr_filter_range *user_range)
{
	unsigned long *bitmap;
	size_t bitmap_size;

	if (!user_range->nmsrs)
		return 0;

	if (user_range->flags & ~KVM_MSR_FILTER_RANGE_VALID_MASK)
		return -EINVAL;

	if (!user_range->flags)
		return -EINVAL;

	bitmap_size = BITS_TO_LONGS(user_range->nmsrs) * sizeof(long);
	if (!bitmap_size || bitmap_size > KVM_MSR_FILTER_MAX_BITMAP_SIZE)
		return -EINVAL;

	bitmap = memdup_user((__user u8*)user_range->bitmap, bitmap_size);
	if (IS_ERR(bitmap))
		return PTR_ERR(bitmap);

	msr_filter->ranges[msr_filter->count] = (struct msr_bitmap_range) {
		.flags = user_range->flags,
		.base = user_range->base,
		.nmsrs = user_range->nmsrs,
		.bitmap = bitmap,
	};

	msr_filter->count++;
	return 0;
}

static int kvm_vm_ioctl_set_msr_filter(struct kvm *kvm,
				       struct kvm_msr_filter *filter)
{
	struct kvm_x86_msr_filter *new_filter, *old_filter;
	bool default_allow;
	bool empty = true;
	int r;
	u32 i;

	if (filter->flags & ~KVM_MSR_FILTER_VALID_MASK)
		return -EINVAL;

	for (i = 0; i < ARRAY_SIZE(filter->ranges); i++)
		empty &= !filter->ranges[i].nmsrs;

	default_allow = !(filter->flags & KVM_MSR_FILTER_DEFAULT_DENY);
	if (empty && !default_allow)
		return -EINVAL;

	new_filter = kvm_alloc_msr_filter(default_allow);
	if (!new_filter)
		return -ENOMEM;

	for (i = 0; i < ARRAY_SIZE(filter->ranges); i++) {
		r = kvm_add_msr_filter(new_filter, &filter->ranges[i]);
		if (r) {
			kvm_free_msr_filter(new_filter);
			return r;
		}
	}

	mutex_lock(&kvm->lock);
	old_filter = rcu_replace_pointer(kvm->arch.msr_filter, new_filter,
					 mutex_is_locked(&kvm->lock));
	mutex_unlock(&kvm->lock);
	synchronize_srcu(&kvm->srcu);

	kvm_free_msr_filter(old_filter);

	kvm_make_all_cpus_request(kvm, KVM_REQ_MSR_FILTER_CHANGED);

	return 0;
}

#ifdef CONFIG_KVM_COMPAT
/* for KVM_X86_SET_MSR_FILTER */
struct kvm_msr_filter_range_compat {
	__u32 flags;
	__u32 nmsrs;
	__u32 base;
	__u32 bitmap;
};

struct kvm_msr_filter_compat {
	__u32 flags;
	struct kvm_msr_filter_range_compat ranges[KVM_MSR_FILTER_MAX_RANGES];
};

#define KVM_X86_SET_MSR_FILTER_COMPAT _IOW(KVMIO, 0xc6, struct kvm_msr_filter_compat)

long kvm_arch_vm_compat_ioctl(struct file *filp, unsigned int ioctl,
			      unsigned long arg)
{
	void __user *argp = (void __user *)arg;
	struct kvm *kvm = filp->private_data;
	long r = -ENOTTY;

	switch (ioctl) {
	case KVM_X86_SET_MSR_FILTER_COMPAT: {
		struct kvm_msr_filter __user *user_msr_filter = argp;
		struct kvm_msr_filter_compat filter_compat;
		struct kvm_msr_filter filter;
		int i;

		if (copy_from_user(&filter_compat, user_msr_filter,
				   sizeof(filter_compat)))
			return -EFAULT;

		filter.flags = filter_compat.flags;
		for (i = 0; i < ARRAY_SIZE(filter.ranges); i++) {
			struct kvm_msr_filter_range_compat *cr;

			cr = &filter_compat.ranges[i];
			filter.ranges[i] = (struct kvm_msr_filter_range) {
				.flags = cr->flags,
				.nmsrs = cr->nmsrs,
				.base = cr->base,
				.bitmap = (__u8 *)(ulong)cr->bitmap,
			};
		}

		r = kvm_vm_ioctl_set_msr_filter(kvm, &filter);
		break;
	}
	}

	return r;
}
#endif

#ifdef CONFIG_HAVE_KVM_PM_NOTIFIER
static int kvm_arch_suspend_notifier(struct kvm *kvm)
{
	struct kvm_vcpu *vcpu;
	unsigned long i;

	/*
	 * Ignore the return, marking the guest paused only "fails" if the vCPU
	 * isn't using kvmclock; continuing on is correct and desirable.
	 */
	kvm_for_each_vcpu(i, vcpu, kvm)
		(void)kvm_set_guest_paused(vcpu);

	return NOTIFY_DONE;
}

int kvm_arch_pm_notifier(struct kvm *kvm, unsigned long state)
{
	switch (state) {
	case PM_HIBERNATION_PREPARE:
	case PM_SUSPEND_PREPARE:
		return kvm_arch_suspend_notifier(kvm);
	}

	return NOTIFY_DONE;
}
#endif /* CONFIG_HAVE_KVM_PM_NOTIFIER */

static int kvm_vm_ioctl_get_clock(struct kvm *kvm, void __user *argp)
{
	struct kvm_clock_data data = { 0 };

	get_kvmclock(kvm, &data);
	if (copy_to_user(argp, &data, sizeof(data)))
		return -EFAULT;

	return 0;
}

static int kvm_vm_ioctl_set_clock(struct kvm *kvm, void __user *argp)
{
	struct kvm_arch *ka = &kvm->arch;
	struct kvm_clock_data data;
	u64 now_raw_ns;

	if (copy_from_user(&data, argp, sizeof(data)))
		return -EFAULT;

	/*
	 * Only KVM_CLOCK_REALTIME is used, but allow passing the
	 * result of KVM_GET_CLOCK back to KVM_SET_CLOCK.
	 */
	if (data.flags & ~KVM_CLOCK_VALID_FLAGS)
		return -EINVAL;

	kvm_hv_request_tsc_page_update(kvm);
	kvm_start_pvclock_update(kvm);
	pvclock_update_vm_gtod_copy(kvm);

	/*
	 * This pairs with kvm_guest_time_update(): when masterclock is
	 * in use, we use master_kernel_ns + kvmclock_offset to set
	 * unsigned 'system_time' so if we use get_kvmclock_ns() (which
	 * is slightly ahead) here we risk going negative on unsigned
	 * 'system_time' when 'data.clock' is very small.
	 */
	if (data.flags & KVM_CLOCK_REALTIME) {
		u64 now_real_ns = ktime_get_real_ns();

		/*
		 * Avoid stepping the kvmclock backwards.
		 */
		if (now_real_ns > data.realtime)
			data.clock += now_real_ns - data.realtime;
	}

	if (ka->use_master_clock)
		now_raw_ns = ka->master_kernel_ns;
	else
		now_raw_ns = get_kvmclock_base_ns();
	ka->kvmclock_offset = data.clock - now_raw_ns;
	kvm_end_pvclock_update(kvm);
	return 0;
}

int kvm_arch_vm_ioctl(struct file *filp, unsigned int ioctl, unsigned long arg)
{
	struct kvm *kvm = filp->private_data;
	void __user *argp = (void __user *)arg;
	int r = -ENOTTY;

#ifdef CONFIG_KVM_IOAPIC
	/*
	 * This union makes it completely explicit to gcc-3.x
	 * that these three variables' stack usage should be
	 * combined, not added together.
	 */
	union {
		struct kvm_pit_state ps;
		struct kvm_pit_state2 ps2;
		struct kvm_pit_config pit_config;
	} u;
#endif

	switch (ioctl) {
	case KVM_SET_TSS_ADDR:
		r = kvm_vm_ioctl_set_tss_addr(kvm, arg);
		break;
	case KVM_SET_IDENTITY_MAP_ADDR: {
		u64 ident_addr;

		mutex_lock(&kvm->lock);
		r = -EINVAL;
		if (kvm->created_vcpus)
			goto set_identity_unlock;
		r = -EFAULT;
		if (copy_from_user(&ident_addr, argp, sizeof(ident_addr)))
			goto set_identity_unlock;
		r = kvm_vm_ioctl_set_identity_map_addr(kvm, ident_addr);
set_identity_unlock:
		mutex_unlock(&kvm->lock);
		break;
	}
	case KVM_SET_NR_MMU_PAGES:
		r = kvm_vm_ioctl_set_nr_mmu_pages(kvm, arg);
		break;
<<<<<<< HEAD
		//创建中断芯片
=======
#ifdef CONFIG_KVM_IOAPIC
>>>>>>> f2d282e1
	case KVM_CREATE_IRQCHIP: {
		mutex_lock(&kvm->lock);

		r = -EEXIST;
		if (irqchip_in_kernel(kvm))
			goto create_irqchip_unlock;

		r = -EINVAL;
		if (kvm->created_vcpus)
			goto create_irqchip_unlock;

		r = kvm_pic_init(kvm);
		if (r)
			goto create_irqchip_unlock;

		r = kvm_ioapic_init(kvm);
		if (r) {
			kvm_pic_destroy(kvm);
			goto create_irqchip_unlock;
		}

		r = kvm_setup_default_ioapic_and_pic_routing(kvm);
		if (r) {
			kvm_ioapic_destroy(kvm);
			kvm_pic_destroy(kvm);
			goto create_irqchip_unlock;
		}
		/* Write kvm->irq_routing before enabling irqchip_in_kernel. */
		smp_wmb();
		kvm->arch.irqchip_mode = KVM_IRQCHIP_KERNEL;
		kvm_clear_apicv_inhibit(kvm, APICV_INHIBIT_REASON_ABSENT);
	create_irqchip_unlock:
		mutex_unlock(&kvm->lock);
		break;
	}
	case KVM_CREATE_PIT:
		u.pit_config.flags = KVM_PIT_SPEAKER_DUMMY;
		goto create_pit;
	case KVM_CREATE_PIT2:
		r = -EFAULT;
		if (copy_from_user(&u.pit_config, argp,
				   sizeof(struct kvm_pit_config)))
			goto out;
	create_pit:
		mutex_lock(&kvm->lock);
		r = -EEXIST;
		if (kvm->arch.vpit)
			goto create_pit_unlock;
		r = -ENOENT;
		if (!pic_in_kernel(kvm))
			goto create_pit_unlock;
		r = -ENOMEM;
		kvm->arch.vpit = kvm_create_pit(kvm, u.pit_config.flags);
		if (kvm->arch.vpit)
			r = 0;
	create_pit_unlock:
		mutex_unlock(&kvm->lock);
		break;
	case KVM_GET_IRQCHIP: {
		/* 0: PIC master, 1: PIC slave, 2: IOAPIC */
		struct kvm_irqchip *chip;

		chip = memdup_user(argp, sizeof(*chip));
		if (IS_ERR(chip)) {
			r = PTR_ERR(chip);
			goto out;
		}

		r = -ENXIO;
		if (!irqchip_full(kvm))
			goto get_irqchip_out;
		r = kvm_vm_ioctl_get_irqchip(kvm, chip);
		if (r)
			goto get_irqchip_out;
		r = -EFAULT;
		if (copy_to_user(argp, chip, sizeof(*chip)))
			goto get_irqchip_out;
		r = 0;
	get_irqchip_out:
		kfree(chip);
		break;
	}
	case KVM_SET_IRQCHIP: {
		/* 0: PIC master, 1: PIC slave, 2: IOAPIC */
		struct kvm_irqchip *chip;

		chip = memdup_user(argp, sizeof(*chip));
		if (IS_ERR(chip)) {
			r = PTR_ERR(chip);
			goto out;
		}

		r = -ENXIO;
		if (!irqchip_full(kvm))
			goto set_irqchip_out;
		r = kvm_vm_ioctl_set_irqchip(kvm, chip);
	set_irqchip_out:
		kfree(chip);
		break;
	}
	case KVM_GET_PIT: {
		r = -EFAULT;
		if (copy_from_user(&u.ps, argp, sizeof(struct kvm_pit_state)))
			goto out;
		r = -ENXIO;
		if (!kvm->arch.vpit)
			goto out;
		r = kvm_vm_ioctl_get_pit(kvm, &u.ps);
		if (r)
			goto out;
		r = -EFAULT;
		if (copy_to_user(argp, &u.ps, sizeof(struct kvm_pit_state)))
			goto out;
		r = 0;
		break;
	}
	case KVM_SET_PIT: {
		r = -EFAULT;
		if (copy_from_user(&u.ps, argp, sizeof(u.ps)))
			goto out;
		mutex_lock(&kvm->lock);
		r = -ENXIO;
		if (!kvm->arch.vpit)
			goto set_pit_out;
		r = kvm_vm_ioctl_set_pit(kvm, &u.ps);
set_pit_out:
		mutex_unlock(&kvm->lock);
		break;
	}
	case KVM_GET_PIT2: {
		r = -ENXIO;
		if (!kvm->arch.vpit)
			goto out;
		r = kvm_vm_ioctl_get_pit2(kvm, &u.ps2);
		if (r)
			goto out;
		r = -EFAULT;
		if (copy_to_user(argp, &u.ps2, sizeof(u.ps2)))
			goto out;
		r = 0;
		break;
	}
	case KVM_SET_PIT2: {
		r = -EFAULT;
		if (copy_from_user(&u.ps2, argp, sizeof(u.ps2)))
			goto out;
		mutex_lock(&kvm->lock);
		r = -ENXIO;
		if (!kvm->arch.vpit)
			goto set_pit2_out;
		r = kvm_vm_ioctl_set_pit2(kvm, &u.ps2);
set_pit2_out:
		mutex_unlock(&kvm->lock);
		break;
	}
	case KVM_REINJECT_CONTROL: {
		struct kvm_reinject_control control;
		r =  -EFAULT;
		if (copy_from_user(&control, argp, sizeof(control)))
			goto out;
		r = -ENXIO;
		if (!kvm->arch.vpit)
			goto out;
		r = kvm_vm_ioctl_reinject(kvm, &control);
		break;
	}
#endif
	case KVM_SET_BOOT_CPU_ID:
		r = 0;
		mutex_lock(&kvm->lock);
		if (kvm->created_vcpus)
			r = -EBUSY;
		else if (arg > KVM_MAX_VCPU_IDS ||
			 (kvm->arch.max_vcpu_ids && arg > kvm->arch.max_vcpu_ids))
			r = -EINVAL;
		else
			kvm->arch.bsp_vcpu_id = arg;
		mutex_unlock(&kvm->lock);
		break;
#ifdef CONFIG_KVM_XEN
	case KVM_XEN_HVM_CONFIG: {
		struct kvm_xen_hvm_config xhc;
		r = -EFAULT;
		if (copy_from_user(&xhc, argp, sizeof(xhc)))
			goto out;
		r = kvm_xen_hvm_config(kvm, &xhc);
		break;
	}
	case KVM_XEN_HVM_GET_ATTR: {
		struct kvm_xen_hvm_attr xha;

		r = -EFAULT;
		if (copy_from_user(&xha, argp, sizeof(xha)))
			goto out;
		r = kvm_xen_hvm_get_attr(kvm, &xha);
		if (!r && copy_to_user(argp, &xha, sizeof(xha)))
			r = -EFAULT;
		break;
	}
	case KVM_XEN_HVM_SET_ATTR: {
		struct kvm_xen_hvm_attr xha;

		r = -EFAULT;
		if (copy_from_user(&xha, argp, sizeof(xha)))
			goto out;
		r = kvm_xen_hvm_set_attr(kvm, &xha);
		break;
	}
	case KVM_XEN_HVM_EVTCHN_SEND: {
		struct kvm_irq_routing_xen_evtchn uxe;

		r = -EFAULT;
		if (copy_from_user(&uxe, argp, sizeof(uxe)))
			goto out;
		r = kvm_xen_hvm_evtchn_send(kvm, &uxe);
		break;
	}
#endif
	case KVM_SET_CLOCK:
		r = kvm_vm_ioctl_set_clock(kvm, argp);
		break;
	case KVM_GET_CLOCK:
		r = kvm_vm_ioctl_get_clock(kvm, argp);
		break;
	case KVM_SET_TSC_KHZ: {
		u32 user_tsc_khz;

		r = -EINVAL;
		user_tsc_khz = (u32)arg;

		if (kvm_caps.has_tsc_control &&
		    user_tsc_khz >= kvm_caps.max_guest_tsc_khz)
			goto out;

		if (user_tsc_khz == 0)
			user_tsc_khz = tsc_khz;

		mutex_lock(&kvm->lock);
		if (!kvm->created_vcpus) {
			WRITE_ONCE(kvm->arch.default_tsc_khz, user_tsc_khz);
			r = 0;
		}
		mutex_unlock(&kvm->lock);
		goto out;
	}
	case KVM_GET_TSC_KHZ: {
		r = READ_ONCE(kvm->arch.default_tsc_khz);
		goto out;
	}
	case KVM_MEMORY_ENCRYPT_OP:
		r = -ENOTTY;
		if (!kvm_x86_ops.mem_enc_ioctl)
			goto out;

		r = kvm_x86_call(mem_enc_ioctl)(kvm, argp);
		break;
	case KVM_MEMORY_ENCRYPT_REG_REGION: {
		struct kvm_enc_region region;

		r = -EFAULT;
		if (copy_from_user(&region, argp, sizeof(region)))
			goto out;

		r = -ENOTTY;
		if (!kvm_x86_ops.mem_enc_register_region)
			goto out;

		r = kvm_x86_call(mem_enc_register_region)(kvm, &region);
		break;
	}
	case KVM_MEMORY_ENCRYPT_UNREG_REGION: {
		struct kvm_enc_region region;

		r = -EFAULT;
		if (copy_from_user(&region, argp, sizeof(region)))
			goto out;

		r = -ENOTTY;
		if (!kvm_x86_ops.mem_enc_unregister_region)
			goto out;

		r = kvm_x86_call(mem_enc_unregister_region)(kvm, &region);
		break;
	}
#ifdef CONFIG_KVM_HYPERV
	case KVM_HYPERV_EVENTFD: {
		struct kvm_hyperv_eventfd hvevfd;

		r = -EFAULT;
		if (copy_from_user(&hvevfd, argp, sizeof(hvevfd)))
			goto out;
		r = kvm_vm_ioctl_hv_eventfd(kvm, &hvevfd);
		break;
	}
#endif
	case KVM_SET_PMU_EVENT_FILTER:
		r = kvm_vm_ioctl_set_pmu_event_filter(kvm, argp);
		break;
	case KVM_X86_SET_MSR_FILTER: {
		struct kvm_msr_filter __user *user_msr_filter = argp;
		struct kvm_msr_filter filter;

		if (copy_from_user(&filter, user_msr_filter, sizeof(filter)))
			return -EFAULT;

		r = kvm_vm_ioctl_set_msr_filter(kvm, &filter);
		break;
	}
	default:
		r = -ENOTTY;
	}
out:
	return r;
}

static void kvm_probe_feature_msr(u32 msr_index)
{
	u64 data;

	if (kvm_get_feature_msr(NULL, msr_index, &data, true))
		return;

	msr_based_features[num_msr_based_features++] = msr_index;
}

static void kvm_probe_msr_to_save(u32 msr_index)
{
	u32 dummy[2];

	if (rdmsr_safe(msr_index, &dummy[0], &dummy[1]))
		return;

	/*
	 * Even MSRs that are valid in the host may not be exposed to guests in
	 * some cases.
	 */
	switch (msr_index) {
	case MSR_IA32_BNDCFGS:
		if (!kvm_mpx_supported())
			return;
		break;
	case MSR_TSC_AUX:
		if (!kvm_cpu_cap_has(X86_FEATURE_RDTSCP) &&
		    !kvm_cpu_cap_has(X86_FEATURE_RDPID))
			return;
		break;
	case MSR_IA32_UMWAIT_CONTROL:
		if (!kvm_cpu_cap_has(X86_FEATURE_WAITPKG))
			return;
		break;
	case MSR_IA32_RTIT_CTL:
	case MSR_IA32_RTIT_STATUS:
		if (!kvm_cpu_cap_has(X86_FEATURE_INTEL_PT))
			return;
		break;
	case MSR_IA32_RTIT_CR3_MATCH:
		if (!kvm_cpu_cap_has(X86_FEATURE_INTEL_PT) ||
		    !intel_pt_validate_hw_cap(PT_CAP_cr3_filtering))
			return;
		break;
	case MSR_IA32_RTIT_OUTPUT_BASE:
	case MSR_IA32_RTIT_OUTPUT_MASK:
		if (!kvm_cpu_cap_has(X86_FEATURE_INTEL_PT) ||
		    (!intel_pt_validate_hw_cap(PT_CAP_topa_output) &&
		     !intel_pt_validate_hw_cap(PT_CAP_single_range_output)))
			return;
		break;
	case MSR_IA32_RTIT_ADDR0_A ... MSR_IA32_RTIT_ADDR3_B:
		if (!kvm_cpu_cap_has(X86_FEATURE_INTEL_PT) ||
		    (msr_index - MSR_IA32_RTIT_ADDR0_A >=
		     intel_pt_validate_hw_cap(PT_CAP_num_address_ranges) * 2))
			return;
		break;
	case MSR_ARCH_PERFMON_PERFCTR0 ...
	     MSR_ARCH_PERFMON_PERFCTR0 + KVM_MAX_NR_GP_COUNTERS - 1:
		if (msr_index - MSR_ARCH_PERFMON_PERFCTR0 >=
		    kvm_pmu_cap.num_counters_gp)
			return;
		break;
	case MSR_ARCH_PERFMON_EVENTSEL0 ...
	     MSR_ARCH_PERFMON_EVENTSEL0 + KVM_MAX_NR_GP_COUNTERS - 1:
		if (msr_index - MSR_ARCH_PERFMON_EVENTSEL0 >=
		    kvm_pmu_cap.num_counters_gp)
			return;
		break;
	case MSR_ARCH_PERFMON_FIXED_CTR0 ...
	     MSR_ARCH_PERFMON_FIXED_CTR0 + KVM_MAX_NR_FIXED_COUNTERS - 1:
		if (msr_index - MSR_ARCH_PERFMON_FIXED_CTR0 >=
		    kvm_pmu_cap.num_counters_fixed)
			return;
		break;
	case MSR_AMD64_PERF_CNTR_GLOBAL_CTL:
	case MSR_AMD64_PERF_CNTR_GLOBAL_STATUS:
	case MSR_AMD64_PERF_CNTR_GLOBAL_STATUS_CLR:
		if (!kvm_cpu_cap_has(X86_FEATURE_PERFMON_V2))
			return;
		break;
	case MSR_IA32_XFD:
	case MSR_IA32_XFD_ERR:
		if (!kvm_cpu_cap_has(X86_FEATURE_XFD))
			return;
		break;
	case MSR_IA32_TSX_CTRL:
		if (!(kvm_get_arch_capabilities() & ARCH_CAP_TSX_CTRL_MSR))
			return;
		break;
	default:
		break;
	}

	msrs_to_save[num_msrs_to_save++] = msr_index;
}

static void kvm_init_msr_lists(void)
{
	unsigned i;

	BUILD_BUG_ON_MSG(KVM_MAX_NR_FIXED_COUNTERS != 3,
			 "Please update the fixed PMCs in msrs_to_save_pmu[]");

	num_msrs_to_save = 0;
	num_emulated_msrs = 0;
	num_msr_based_features = 0;

	for (i = 0; i < ARRAY_SIZE(msrs_to_save_base); i++)
		kvm_probe_msr_to_save(msrs_to_save_base[i]);

	if (enable_pmu) {
		for (i = 0; i < ARRAY_SIZE(msrs_to_save_pmu); i++)
			kvm_probe_msr_to_save(msrs_to_save_pmu[i]);
	}

	for (i = 0; i < ARRAY_SIZE(emulated_msrs_all); i++) {
		if (!kvm_x86_call(has_emulated_msr)(NULL,
						    emulated_msrs_all[i]))
			continue;

		emulated_msrs[num_emulated_msrs++] = emulated_msrs_all[i];
	}

	for (i = KVM_FIRST_EMULATED_VMX_MSR; i <= KVM_LAST_EMULATED_VMX_MSR; i++)
		kvm_probe_feature_msr(i);

	for (i = 0; i < ARRAY_SIZE(msr_based_features_all_except_vmx); i++)
		kvm_probe_feature_msr(msr_based_features_all_except_vmx[i]);
}

static int vcpu_mmio_write(struct kvm_vcpu *vcpu, gpa_t addr, int len,
			   const void *v)
{
	int handled = 0;
	int n;

	do {
		n = min(len, 8);
		if (!(lapic_in_kernel(vcpu) &&
		      !kvm_iodevice_write(vcpu, &vcpu->arch.apic->dev, addr, n, v))
		    && kvm_io_bus_write(vcpu, KVM_MMIO_BUS, addr, n, v))
			break;
		handled += n;
		addr += n;
		len -= n;
		v += n;
	} while (len);

	return handled;
}

static int vcpu_mmio_read(struct kvm_vcpu *vcpu, gpa_t addr, int len, void *v)
{
	int handled = 0;
	int n;

	do {
		n = min(len, 8);
		if (!(lapic_in_kernel(vcpu) &&
		      !kvm_iodevice_read(vcpu, &vcpu->arch.apic->dev,
					 addr, n, v))
		    //读取mmio_bus上addr
		    && kvm_io_bus_read(vcpu, KVM_MMIO_BUS, addr, n, v))
			break;
		trace_kvm_mmio(KVM_TRACE_MMIO_READ, n, addr, v);
		handled += n;
		addr += n;
		len -= n;
		v += n;
	} while (len);

	return handled;
}

void kvm_set_segment(struct kvm_vcpu *vcpu,
		     struct kvm_segment *var, int seg)
{
	kvm_x86_call(set_segment)(vcpu, var, seg);
}

void kvm_get_segment(struct kvm_vcpu *vcpu,
		     struct kvm_segment *var, int seg)
{
	kvm_x86_call(get_segment)(vcpu, var, seg);
}

gpa_t translate_nested_gpa(struct kvm_vcpu *vcpu, gpa_t gpa, u64 access,
			   struct x86_exception *exception)
{
	struct kvm_mmu *mmu = vcpu->arch.mmu;
	gpa_t t_gpa;

	BUG_ON(!mmu_is_nested(vcpu));

	/* NPT walks are always user-walks */
	access |= PFERR_USER_MASK;
	t_gpa  = mmu->gva_to_gpa(vcpu, mmu, gpa, access, exception);

	return t_gpa;
}

gpa_t kvm_mmu_gva_to_gpa_read(struct kvm_vcpu *vcpu, gva_t gva,
			      struct x86_exception *exception)
{
	struct kvm_mmu *mmu = vcpu->arch.walk_mmu;

	u64 access = (kvm_x86_call(get_cpl)(vcpu) == 3) ? PFERR_USER_MASK : 0;
	return mmu->gva_to_gpa(vcpu, mmu, gva, access, exception);
}
EXPORT_SYMBOL_GPL(kvm_mmu_gva_to_gpa_read);

gpa_t kvm_mmu_gva_to_gpa_write(struct kvm_vcpu *vcpu, gva_t gva,
			       struct x86_exception *exception)
{
	struct kvm_mmu *mmu = vcpu->arch.walk_mmu;

	u64 access = (kvm_x86_call(get_cpl)(vcpu) == 3) ? PFERR_USER_MASK : 0;
	access |= PFERR_WRITE_MASK;
	return mmu->gva_to_gpa(vcpu, mmu, gva, access, exception);
}
EXPORT_SYMBOL_GPL(kvm_mmu_gva_to_gpa_write);

/* uses this to access any guest's mapped memory without checking CPL */
gpa_t kvm_mmu_gva_to_gpa_system(struct kvm_vcpu *vcpu, gva_t gva,
				struct x86_exception *exception)
{
	struct kvm_mmu *mmu = vcpu->arch.walk_mmu;

	return mmu->gva_to_gpa(vcpu, mmu, gva, 0, exception);
}

static int kvm_read_guest_virt_helper(gva_t addr, void *val, unsigned int bytes,
				      struct kvm_vcpu *vcpu, u64 access,
				      struct x86_exception *exception)
{
	struct kvm_mmu *mmu = vcpu->arch.walk_mmu;
	void *data = val;
	int r = X86EMUL_CONTINUE;

	while (bytes) {
		gpa_t gpa = mmu->gva_to_gpa(vcpu, mmu, addr, access, exception);
		unsigned offset = addr & (PAGE_SIZE-1);
		unsigned toread = min(bytes, (unsigned)PAGE_SIZE - offset);
		int ret;

		if (gpa == INVALID_GPA)
			return X86EMUL_PROPAGATE_FAULT;
		ret = kvm_vcpu_read_guest_page(vcpu, gpa >> PAGE_SHIFT, data,
					       offset, toread);
		if (ret < 0) {
			r = X86EMUL_IO_NEEDED;
			goto out;
		}

		bytes -= toread;
		data += toread;
		addr += toread;
	}
out:
	return r;
}

/* used for instruction fetching */
static int kvm_fetch_guest_virt(struct x86_emulate_ctxt *ctxt,
				gva_t addr, void *val, unsigned int bytes,
				struct x86_exception *exception)
{
	struct kvm_vcpu *vcpu = emul_to_vcpu(ctxt);
	struct kvm_mmu *mmu = vcpu->arch.walk_mmu;
	u64 access = (kvm_x86_call(get_cpl)(vcpu) == 3) ? PFERR_USER_MASK : 0;
	unsigned offset;
	int ret;

	/* Inline kvm_read_guest_virt_helper for speed.  */
	gpa_t gpa = mmu->gva_to_gpa(vcpu, mmu, addr, access|PFERR_FETCH_MASK,
				    exception);
	if (unlikely(gpa == INVALID_GPA))
		return X86EMUL_PROPAGATE_FAULT;

	offset = addr & (PAGE_SIZE-1);
	if (WARN_ON(offset + bytes > PAGE_SIZE))
		bytes = (unsigned)PAGE_SIZE - offset;
	ret = kvm_vcpu_read_guest_page(vcpu, gpa >> PAGE_SHIFT, val,
				       offset, bytes);
	if (unlikely(ret < 0))
		return X86EMUL_IO_NEEDED;

	return X86EMUL_CONTINUE;
}

int kvm_read_guest_virt(struct kvm_vcpu *vcpu,
			       gva_t addr, void *val, unsigned int bytes,
			       struct x86_exception *exception)
{
	u64 access = (kvm_x86_call(get_cpl)(vcpu) == 3) ? PFERR_USER_MASK : 0;

	/*
	 * FIXME: this should call handle_emulation_failure if X86EMUL_IO_NEEDED
	 * is returned, but our callers are not ready for that and they blindly
	 * call kvm_inject_page_fault.  Ensure that they at least do not leak
	 * uninitialized kernel stack memory into cr2 and error code.
	 */
	memset(exception, 0, sizeof(*exception));
	return kvm_read_guest_virt_helper(addr, val, bytes, vcpu, access,
					  exception);
}
EXPORT_SYMBOL_GPL(kvm_read_guest_virt);

static int emulator_read_std(struct x86_emulate_ctxt *ctxt,
			     gva_t addr, void *val, unsigned int bytes,
			     struct x86_exception *exception, bool system)
{
	struct kvm_vcpu *vcpu = emul_to_vcpu(ctxt);
	u64 access = 0;

	if (system)
		access |= PFERR_IMPLICIT_ACCESS;
	else if (kvm_x86_call(get_cpl)(vcpu) == 3)
		access |= PFERR_USER_MASK;

	return kvm_read_guest_virt_helper(addr, val, bytes, vcpu, access, exception);
}

static int kvm_write_guest_virt_helper(gva_t addr, void *val, unsigned int bytes,
				      struct kvm_vcpu *vcpu, u64 access,
				      struct x86_exception *exception)
{
	struct kvm_mmu *mmu = vcpu->arch.walk_mmu;
	void *data = val;
	int r = X86EMUL_CONTINUE;

	while (bytes) {
		gpa_t gpa = mmu->gva_to_gpa(vcpu, mmu, addr, access, exception);
		unsigned offset = addr & (PAGE_SIZE-1);
		unsigned towrite = min(bytes, (unsigned)PAGE_SIZE - offset);
		int ret;

		if (gpa == INVALID_GPA)
			return X86EMUL_PROPAGATE_FAULT;
		ret = kvm_vcpu_write_guest(vcpu, gpa, data, towrite);
		if (ret < 0) {
			r = X86EMUL_IO_NEEDED;
			goto out;
		}

		bytes -= towrite;
		data += towrite;
		addr += towrite;
	}
out:
	return r;
}

static int emulator_write_std(struct x86_emulate_ctxt *ctxt, gva_t addr, void *val,
			      unsigned int bytes, struct x86_exception *exception,
			      bool system)
{
	struct kvm_vcpu *vcpu = emul_to_vcpu(ctxt);
	u64 access = PFERR_WRITE_MASK;

	if (system)
		access |= PFERR_IMPLICIT_ACCESS;
	else if (kvm_x86_call(get_cpl)(vcpu) == 3)
		access |= PFERR_USER_MASK;

	return kvm_write_guest_virt_helper(addr, val, bytes, vcpu,
					   access, exception);
}

int kvm_write_guest_virt_system(struct kvm_vcpu *vcpu, gva_t addr, void *val,
				unsigned int bytes, struct x86_exception *exception)
{
	/* kvm_write_guest_virt_system can pull in tons of pages. */
	vcpu->arch.l1tf_flush_l1d = true;

	return kvm_write_guest_virt_helper(addr, val, bytes, vcpu,
					   PFERR_WRITE_MASK, exception);
}
EXPORT_SYMBOL_GPL(kvm_write_guest_virt_system);

static int kvm_check_emulate_insn(struct kvm_vcpu *vcpu, int emul_type,
				  void *insn, int insn_len)
{
	return kvm_x86_call(check_emulate_instruction)(vcpu, emul_type,
						       insn, insn_len);
}

int handle_ud(struct kvm_vcpu *vcpu)
{
	static const char kvm_emulate_prefix[] = { __KVM_EMULATE_PREFIX };
	int fep_flags = READ_ONCE(force_emulation_prefix);
	int emul_type = EMULTYPE_TRAP_UD;
	char sig[5]; /* ud2; .ascii "kvm" */
	struct x86_exception e;
	int r;

	r = kvm_check_emulate_insn(vcpu, emul_type, NULL, 0);
	if (r != X86EMUL_CONTINUE)
		return 1;

	if (fep_flags &&
	    kvm_read_guest_virt(vcpu, kvm_get_linear_rip(vcpu),
				sig, sizeof(sig), &e) == 0 &&
	    memcmp(sig, kvm_emulate_prefix, sizeof(sig)) == 0) {
		if (fep_flags & KVM_FEP_CLEAR_RFLAGS_RF)
			kvm_set_rflags(vcpu, kvm_get_rflags(vcpu) & ~X86_EFLAGS_RF);
		kvm_rip_write(vcpu, kvm_rip_read(vcpu) + sizeof(sig));
		emul_type = EMULTYPE_TRAP_UD_FORCED;
	}

	return kvm_emulate_instruction(vcpu, emul_type);
}
EXPORT_SYMBOL_GPL(handle_ud);

static int vcpu_is_mmio_gpa(struct kvm_vcpu *vcpu, unsigned long gva,
			    gpa_t gpa, bool write)
{
	/* For APIC access vmexit */
	if ((gpa & PAGE_MASK) == APIC_DEFAULT_PHYS_BASE)
		return 1;

	if (vcpu_match_mmio_gpa(vcpu, gpa)) {
		trace_vcpu_match_mmio(gva, gpa, write, true);
		return 1;
	}

	return 0;
}

static int vcpu_mmio_gva_to_gpa(struct kvm_vcpu *vcpu, unsigned long gva,
				gpa_t *gpa, struct x86_exception *exception,
				bool write)
{
	struct kvm_mmu *mmu = vcpu->arch.walk_mmu;
	u64 access = ((kvm_x86_call(get_cpl)(vcpu) == 3) ? PFERR_USER_MASK : 0)
		     | (write ? PFERR_WRITE_MASK : 0);

	/*
	 * currently PKRU is only applied to ept enabled guest so
	 * there is no pkey in EPT page table for L1 guest or EPT
	 * shadow page table for L2 guest.
	 */
	if (vcpu_match_mmio_gva(vcpu, gva) && (!is_paging(vcpu) ||
	    !permission_fault(vcpu, vcpu->arch.walk_mmu,
			      vcpu->arch.mmio_access, 0, access))) {
		*gpa = vcpu->arch.mmio_gfn << PAGE_SHIFT |
					(gva & (PAGE_SIZE - 1));
		trace_vcpu_match_mmio(gva, *gpa, write, false);
		return 1;
	}

	*gpa = mmu->gva_to_gpa(vcpu, mmu, gva, access, exception);

	if (*gpa == INVALID_GPA)
		return -1;

	return vcpu_is_mmio_gpa(vcpu, gva, *gpa, write);
}

int emulator_write_phys(struct kvm_vcpu *vcpu, gpa_t gpa,
			const void *val, int bytes)
{
	int ret;

	ret = kvm_vcpu_write_guest(vcpu, gpa, val, bytes);
	if (ret < 0)
		return 0;
	kvm_page_track_write(vcpu, gpa, val, bytes);
	return 1;
}

struct read_write_emulator_ops {
	int (*read_write_prepare)(struct kvm_vcpu *vcpu, void *val,
				  int bytes);
	int (*read_write_emulate)(struct kvm_vcpu *vcpu, gpa_t gpa,
				  void *val, int bytes);
	int (*read_write_mmio)(struct kvm_vcpu *vcpu, gpa_t gpa,
			       int bytes, void *val);
	int (*read_write_exit_mmio)(struct kvm_vcpu *vcpu, gpa_t gpa,
				    void *val, int bytes);
	bool write;
};

static int read_prepare(struct kvm_vcpu *vcpu, void *val, int bytes)
{
	if (vcpu->mmio_read_completed) {
		trace_kvm_mmio(KVM_TRACE_MMIO_READ, bytes,
			       vcpu->mmio_fragments[0].gpa, val);
		vcpu->mmio_read_completed = 0;
		return 1;
	}

	return 0;
}

static int read_emulate(struct kvm_vcpu *vcpu, gpa_t gpa,
			void *val, int bytes)
{
	return !kvm_vcpu_read_guest(vcpu, gpa, val, bytes);
}

static int write_emulate(struct kvm_vcpu *vcpu, gpa_t gpa,
			 void *val, int bytes)
{
	return emulator_write_phys(vcpu, gpa, val, bytes);
}

static int write_mmio(struct kvm_vcpu *vcpu, gpa_t gpa, int bytes, void *val)
{
	trace_kvm_mmio(KVM_TRACE_MMIO_WRITE, bytes, gpa, val);
	return vcpu_mmio_write(vcpu, gpa, bytes, val);
}

static int read_exit_mmio(struct kvm_vcpu *vcpu, gpa_t gpa,
			  void *val, int bytes)
{
	trace_kvm_mmio(KVM_TRACE_MMIO_READ_UNSATISFIED, bytes, gpa, NULL);
	return X86EMUL_IO_NEEDED;
}

static int write_exit_mmio(struct kvm_vcpu *vcpu, gpa_t gpa,
			   void *val, int bytes)
{
	struct kvm_mmio_fragment *frag = &vcpu->mmio_fragments[0];

	memcpy(vcpu->run->mmio.data, frag->data, min(8u, frag->len));
	return X86EMUL_CONTINUE;
}

static const struct read_write_emulator_ops read_emultor = {
	.read_write_prepare = read_prepare,
	.read_write_emulate = read_emulate,
	.read_write_mmio = vcpu_mmio_read,
	.read_write_exit_mmio = read_exit_mmio,
};

static const struct read_write_emulator_ops write_emultor = {
	.read_write_emulate = write_emulate,
	.read_write_mmio = write_mmio,
	.read_write_exit_mmio = write_exit_mmio,
	.write = true,
};

static int emulator_read_write_onepage(unsigned long addr, void *val,
				       unsigned int bytes,
				       struct x86_exception *exception,
				       struct kvm_vcpu *vcpu,
				       const struct read_write_emulator_ops *ops)
{
	gpa_t gpa;
	int handled, ret;
	bool write = ops->write;
	struct kvm_mmio_fragment *frag;
	struct x86_emulate_ctxt *ctxt = vcpu->arch.emulate_ctxt;

	/*
	 * If the exit was due to a NPF we may already have a GPA.
	 * If the GPA is present, use it to avoid the GVA to GPA table walk.
	 * Note, this cannot be used on string operations since string
	 * operation using rep will only have the initial GPA from the NPF
	 * occurred.
	 */
	if (ctxt->gpa_available && emulator_can_use_gpa(ctxt) &&
	    (addr & ~PAGE_MASK) == (ctxt->gpa_val & ~PAGE_MASK)) {
		gpa = ctxt->gpa_val;
		ret = vcpu_is_mmio_gpa(vcpu, addr, gpa, write);
	} else {
		ret = vcpu_mmio_gva_to_gpa(vcpu, addr, &gpa, exception, write);
		if (ret < 0)
			return X86EMUL_PROPAGATE_FAULT;
	}

	if (!ret && ops->read_write_emulate(vcpu, gpa, val, bytes))
		return X86EMUL_CONTINUE;

	/*
	 * Is this MMIO handled locally?
	 */
	handled = ops->read_write_mmio(vcpu, gpa, bytes, val);
	if (handled == bytes)
		return X86EMUL_CONTINUE;

	gpa += handled;
	bytes -= handled;
	val += handled;

	WARN_ON(vcpu->mmio_nr_fragments >= KVM_MAX_MMIO_FRAGMENTS);
	frag = &vcpu->mmio_fragments[vcpu->mmio_nr_fragments++];
	frag->gpa = gpa;
	frag->data = val;
	frag->len = bytes;
	return X86EMUL_CONTINUE;
}

static int emulator_read_write(struct x86_emulate_ctxt *ctxt,
			unsigned long addr,
			void *val, unsigned int bytes,
			struct x86_exception *exception,
			const struct read_write_emulator_ops *ops)
{
	struct kvm_vcpu *vcpu = emul_to_vcpu(ctxt);
	gpa_t gpa;
	int rc;

	if (ops->read_write_prepare &&
		  ops->read_write_prepare(vcpu, val, bytes))
		return X86EMUL_CONTINUE;

	vcpu->mmio_nr_fragments = 0;

	/* Crossing a page boundary? */
	if (((addr + bytes - 1) ^ addr) & PAGE_MASK) {
		int now;

		now = -addr & ~PAGE_MASK;
		rc = emulator_read_write_onepage(addr, val, now, exception,
						 vcpu, ops);

		if (rc != X86EMUL_CONTINUE)
			return rc;
		addr += now;
		if (ctxt->mode != X86EMUL_MODE_PROT64)
			addr = (u32)addr;
		val += now;
		bytes -= now;
	}

	rc = emulator_read_write_onepage(addr, val, bytes, exception,
					 vcpu, ops);
	if (rc != X86EMUL_CONTINUE)
		return rc;

	if (!vcpu->mmio_nr_fragments)
		return X86EMUL_CONTINUE;

	gpa = vcpu->mmio_fragments[0].gpa;

	vcpu->mmio_needed = 1;
	vcpu->mmio_cur_fragment = 0;

	vcpu->run->mmio.len = min(8u, vcpu->mmio_fragments[0].len);
	vcpu->run->mmio.is_write = vcpu->mmio_is_write = ops->write;
	vcpu->run->exit_reason = KVM_EXIT_MMIO;
	vcpu->run->mmio.phys_addr = gpa;

	return ops->read_write_exit_mmio(vcpu, gpa, val, bytes);
}

static int emulator_read_emulated(struct x86_emulate_ctxt *ctxt,
				  unsigned long addr,
				  void *val,
				  unsigned int bytes,
				  struct x86_exception *exception)
{
	return emulator_read_write(ctxt, addr, val, bytes,
				   exception, &read_emultor);
}

static int emulator_write_emulated(struct x86_emulate_ctxt *ctxt,
			    unsigned long addr,
			    const void *val,
			    unsigned int bytes,
			    struct x86_exception *exception)
{
	return emulator_read_write(ctxt, addr, (void *)val, bytes,
				   exception, &write_emultor);
}

#define emulator_try_cmpxchg_user(t, ptr, old, new) \
	(__try_cmpxchg_user((t __user *)(ptr), (t *)(old), *(t *)(new), efault ## t))

static int emulator_cmpxchg_emulated(struct x86_emulate_ctxt *ctxt,
				     unsigned long addr,
				     const void *old,
				     const void *new,
				     unsigned int bytes,
				     struct x86_exception *exception)
{
	struct kvm_vcpu *vcpu = emul_to_vcpu(ctxt);
	u64 page_line_mask;
	unsigned long hva;
	gpa_t gpa;
	int r;

	/* guests cmpxchg8b have to be emulated atomically */
	if (bytes > 8 || (bytes & (bytes - 1)))
		goto emul_write;

	gpa = kvm_mmu_gva_to_gpa_write(vcpu, addr, NULL);

	if (gpa == INVALID_GPA ||
	    (gpa & PAGE_MASK) == APIC_DEFAULT_PHYS_BASE)
		goto emul_write;

	/*
	 * Emulate the atomic as a straight write to avoid #AC if SLD is
	 * enabled in the host and the access splits a cache line.
	 */
	if (boot_cpu_has(X86_FEATURE_SPLIT_LOCK_DETECT))
		page_line_mask = ~(cache_line_size() - 1);
	else
		page_line_mask = PAGE_MASK;

	if (((gpa + bytes - 1) & page_line_mask) != (gpa & page_line_mask))
		goto emul_write;

	hva = kvm_vcpu_gfn_to_hva(vcpu, gpa_to_gfn(gpa));
	if (kvm_is_error_hva(hva))
		goto emul_write;

	hva += offset_in_page(gpa);

	switch (bytes) {
	case 1:
		r = emulator_try_cmpxchg_user(u8, hva, old, new);
		break;
	case 2:
		r = emulator_try_cmpxchg_user(u16, hva, old, new);
		break;
	case 4:
		r = emulator_try_cmpxchg_user(u32, hva, old, new);
		break;
	case 8:
		r = emulator_try_cmpxchg_user(u64, hva, old, new);
		break;
	default:
		BUG();
	}

	if (r < 0)
		return X86EMUL_UNHANDLEABLE;

	/*
	 * Mark the page dirty _before_ checking whether or not the CMPXCHG was
	 * successful, as the old value is written back on failure.  Note, for
	 * live migration, this is unnecessarily conservative as CMPXCHG writes
	 * back the original value and the access is atomic, but KVM's ABI is
	 * that all writes are dirty logged, regardless of the value written.
	 */
	kvm_vcpu_mark_page_dirty(vcpu, gpa_to_gfn(gpa));

	if (r)
		return X86EMUL_CMPXCHG_FAILED;

	kvm_page_track_write(vcpu, gpa, new, bytes);

	return X86EMUL_CONTINUE;

emul_write:
	pr_warn_once("emulating exchange as write\n");

	return emulator_write_emulated(ctxt, addr, new, bytes, exception);
}

static int emulator_pio_in_out(struct kvm_vcpu *vcpu, int size,
			       unsigned short port, void *data,
			       unsigned int count, bool in)
{
	unsigned i;
	int r;

	WARN_ON_ONCE(vcpu->arch.pio.count);
	for (i = 0; i < count; i++) {
		if (in)
			r = kvm_io_bus_read(vcpu, KVM_PIO_BUS, port, size, data);
		else
			r = kvm_io_bus_write(vcpu, KVM_PIO_BUS, port, size, data);

		if (r) {
			if (i == 0)
				goto userspace_io;

			/*
			 * Userspace must have unregistered the device while PIO
			 * was running.  Drop writes / read as 0.
			 */
			if (in)
				memset(data, 0, size * (count - i));
			break;
		}

		data += size;
	}
	return 1;

userspace_io:
	vcpu->arch.pio.port = port;
	vcpu->arch.pio.in = in;
	vcpu->arch.pio.count = count;
	vcpu->arch.pio.size = size;

	if (in)
		memset(vcpu->arch.pio_data, 0, size * count);
	else
		memcpy(vcpu->arch.pio_data, data, size * count);

	vcpu->run->exit_reason = KVM_EXIT_IO;
	vcpu->run->io.direction = in ? KVM_EXIT_IO_IN : KVM_EXIT_IO_OUT;
	vcpu->run->io.size = size;
	vcpu->run->io.data_offset = KVM_PIO_PAGE_OFFSET * PAGE_SIZE;
	vcpu->run->io.count = count;
	vcpu->run->io.port = port;
	return 0;
}

static int emulator_pio_in(struct kvm_vcpu *vcpu, int size,
      			   unsigned short port, void *val, unsigned int count)
{
	int r = emulator_pio_in_out(vcpu, size, port, val, count, true);
	if (r)
		trace_kvm_pio(KVM_PIO_IN, port, size, count, val);

	return r;
}

static void complete_emulator_pio_in(struct kvm_vcpu *vcpu, void *val)
{
	int size = vcpu->arch.pio.size;
	unsigned int count = vcpu->arch.pio.count;
	memcpy(val, vcpu->arch.pio_data, size * count);
	trace_kvm_pio(KVM_PIO_IN, vcpu->arch.pio.port, size, count, vcpu->arch.pio_data);
	vcpu->arch.pio.count = 0;
}

static int emulator_pio_in_emulated(struct x86_emulate_ctxt *ctxt,
				    int size, unsigned short port, void *val,
				    unsigned int count)
{
	struct kvm_vcpu *vcpu = emul_to_vcpu(ctxt);
	if (vcpu->arch.pio.count) {
		/*
		 * Complete a previous iteration that required userspace I/O.
		 * Note, @count isn't guaranteed to match pio.count as userspace
		 * can modify ECX before rerunning the vCPU.  Ignore any such
		 * shenanigans as KVM doesn't support modifying the rep count,
		 * and the emulator ensures @count doesn't overflow the buffer.
		 */
		complete_emulator_pio_in(vcpu, val);
		return 1;
	}

	return emulator_pio_in(vcpu, size, port, val, count);
}

static int emulator_pio_out(struct kvm_vcpu *vcpu, int size,
			    unsigned short port, const void *val,
			    unsigned int count)
{
	trace_kvm_pio(KVM_PIO_OUT, port, size, count, val);
	return emulator_pio_in_out(vcpu, size, port, (void *)val, count, false);
}

static int emulator_pio_out_emulated(struct x86_emulate_ctxt *ctxt,
				     int size, unsigned short port,
				     const void *val, unsigned int count)
{
	return emulator_pio_out(emul_to_vcpu(ctxt), size, port, val, count);
}

static unsigned long get_segment_base(struct kvm_vcpu *vcpu, int seg)
{
	return kvm_x86_call(get_segment_base)(vcpu, seg);
}

static void emulator_invlpg(struct x86_emulate_ctxt *ctxt, ulong address)
{
	kvm_mmu_invlpg(emul_to_vcpu(ctxt), address);
}

static int kvm_emulate_wbinvd_noskip(struct kvm_vcpu *vcpu)
{
	if (!need_emulate_wbinvd(vcpu))
		return X86EMUL_CONTINUE;

	if (kvm_x86_call(has_wbinvd_exit)()) {
		int cpu = get_cpu();

		cpumask_set_cpu(cpu, vcpu->arch.wbinvd_dirty_mask);
		wbinvd_on_cpus_mask(vcpu->arch.wbinvd_dirty_mask);
		put_cpu();
		cpumask_clear(vcpu->arch.wbinvd_dirty_mask);
	} else
		wbinvd();
	return X86EMUL_CONTINUE;
}

int kvm_emulate_wbinvd(struct kvm_vcpu *vcpu)
{
	kvm_emulate_wbinvd_noskip(vcpu);
	return kvm_skip_emulated_instruction(vcpu);
}
EXPORT_SYMBOL_GPL(kvm_emulate_wbinvd);



static void emulator_wbinvd(struct x86_emulate_ctxt *ctxt)
{
	kvm_emulate_wbinvd_noskip(emul_to_vcpu(ctxt));
}

static unsigned long emulator_get_dr(struct x86_emulate_ctxt *ctxt, int dr)
{
	return kvm_get_dr(emul_to_vcpu(ctxt), dr);
}

static int emulator_set_dr(struct x86_emulate_ctxt *ctxt, int dr,
			   unsigned long value)
{

	return kvm_set_dr(emul_to_vcpu(ctxt), dr, value);
}

static u64 mk_cr_64(u64 curr_cr, u32 new_val)
{
	return (curr_cr & ~((1ULL << 32) - 1)) | new_val;
}

static unsigned long emulator_get_cr(struct x86_emulate_ctxt *ctxt, int cr)
{
	struct kvm_vcpu *vcpu = emul_to_vcpu(ctxt);
	unsigned long value;

	switch (cr) {
	case 0:
		value = kvm_read_cr0(vcpu);
		break;
	case 2:
		value = vcpu->arch.cr2;
		break;
	case 3:
		value = kvm_read_cr3(vcpu);
		break;
	case 4:
		value = kvm_read_cr4(vcpu);
		break;
	case 8:
		value = kvm_get_cr8(vcpu);
		break;
	default:
		kvm_err("%s: unexpected cr %u\n", __func__, cr);
		return 0;
	}

	return value;
}

static int emulator_set_cr(struct x86_emulate_ctxt *ctxt, int cr, ulong val)
{
	struct kvm_vcpu *vcpu = emul_to_vcpu(ctxt);
	int res = 0;

	switch (cr) {
	case 0:
		res = kvm_set_cr0(vcpu, mk_cr_64(kvm_read_cr0(vcpu), val));
		break;
	case 2:
		vcpu->arch.cr2 = val;
		break;
	case 3:
		res = kvm_set_cr3(vcpu, val);
		break;
	case 4:
		res = kvm_set_cr4(vcpu, mk_cr_64(kvm_read_cr4(vcpu), val));
		break;
	case 8:
		res = kvm_set_cr8(vcpu, val);
		break;
	default:
		kvm_err("%s: unexpected cr %u\n", __func__, cr);
		res = -1;
	}

	return res;
}

static int emulator_get_cpl(struct x86_emulate_ctxt *ctxt)
{
	return kvm_x86_call(get_cpl)(emul_to_vcpu(ctxt));
}

static void emulator_get_gdt(struct x86_emulate_ctxt *ctxt, struct desc_ptr *dt)
{
	kvm_x86_call(get_gdt)(emul_to_vcpu(ctxt), dt);
}

static void emulator_get_idt(struct x86_emulate_ctxt *ctxt, struct desc_ptr *dt)
{
	kvm_x86_call(get_idt)(emul_to_vcpu(ctxt), dt);
}

static void emulator_set_gdt(struct x86_emulate_ctxt *ctxt, struct desc_ptr *dt)
{
	kvm_x86_call(set_gdt)(emul_to_vcpu(ctxt), dt);
}

static void emulator_set_idt(struct x86_emulate_ctxt *ctxt, struct desc_ptr *dt)
{
	kvm_x86_call(set_idt)(emul_to_vcpu(ctxt), dt);
}

static unsigned long emulator_get_cached_segment_base(
	struct x86_emulate_ctxt *ctxt, int seg)
{
	return get_segment_base(emul_to_vcpu(ctxt), seg);
}

static bool emulator_get_segment(struct x86_emulate_ctxt *ctxt, u16 *selector,
				 struct desc_struct *desc, u32 *base3,
				 int seg)
{
	struct kvm_segment var;

	kvm_get_segment(emul_to_vcpu(ctxt), &var, seg);
	*selector = var.selector;

	if (var.unusable) {
		memset(desc, 0, sizeof(*desc));
		if (base3)
			*base3 = 0;
		return false;
	}

	if (var.g)
		var.limit >>= 12;
	set_desc_limit(desc, var.limit);
	set_desc_base(desc, (unsigned long)var.base);
#ifdef CONFIG_X86_64
	if (base3)
		*base3 = var.base >> 32;
#endif
	desc->type = var.type;
	desc->s = var.s;
	desc->dpl = var.dpl;
	desc->p = var.present;
	desc->avl = var.avl;
	desc->l = var.l;
	desc->d = var.db;
	desc->g = var.g;

	return true;
}

static void emulator_set_segment(struct x86_emulate_ctxt *ctxt, u16 selector,
				 struct desc_struct *desc, u32 base3,
				 int seg)
{
	struct kvm_vcpu *vcpu = emul_to_vcpu(ctxt);
	struct kvm_segment var;

	var.selector = selector;
	var.base = get_desc_base(desc);
#ifdef CONFIG_X86_64
	var.base |= ((u64)base3) << 32;
#endif
	var.limit = get_desc_limit(desc);
	if (desc->g)
		var.limit = (var.limit << 12) | 0xfff;
	var.type = desc->type;
	var.dpl = desc->dpl;
	var.db = desc->d;
	var.s = desc->s;
	var.l = desc->l;
	var.g = desc->g;
	var.avl = desc->avl;
	var.present = desc->p;
	var.unusable = !var.present;
	var.padding = 0;

	kvm_set_segment(vcpu, &var, seg);
	return;
}

static int emulator_get_msr_with_filter(struct x86_emulate_ctxt *ctxt,
					u32 msr_index, u64 *pdata)
{
	struct kvm_vcpu *vcpu = emul_to_vcpu(ctxt);
	int r;

	r = kvm_get_msr_with_filter(vcpu, msr_index, pdata);
	if (r < 0)
		return X86EMUL_UNHANDLEABLE;

	if (r) {
		if (kvm_msr_user_space(vcpu, msr_index, KVM_EXIT_X86_RDMSR, 0,
				       complete_emulated_rdmsr, r))
			return X86EMUL_IO_NEEDED;

		trace_kvm_msr_read_ex(msr_index);
		return X86EMUL_PROPAGATE_FAULT;
	}

	trace_kvm_msr_read(msr_index, *pdata);
	return X86EMUL_CONTINUE;
}

static int emulator_set_msr_with_filter(struct x86_emulate_ctxt *ctxt,
					u32 msr_index, u64 data)
{
	struct kvm_vcpu *vcpu = emul_to_vcpu(ctxt);
	int r;

	r = kvm_set_msr_with_filter(vcpu, msr_index, data);
	if (r < 0)
		return X86EMUL_UNHANDLEABLE;

	if (r) {
		if (kvm_msr_user_space(vcpu, msr_index, KVM_EXIT_X86_WRMSR, data,
				       complete_emulated_msr_access, r))
			return X86EMUL_IO_NEEDED;

		trace_kvm_msr_write_ex(msr_index, data);
		return X86EMUL_PROPAGATE_FAULT;
	}

	trace_kvm_msr_write(msr_index, data);
	return X86EMUL_CONTINUE;
}

static int emulator_get_msr(struct x86_emulate_ctxt *ctxt,
			    u32 msr_index, u64 *pdata)
{
	return kvm_get_msr(emul_to_vcpu(ctxt), msr_index, pdata);
}

static int emulator_check_rdpmc_early(struct x86_emulate_ctxt *ctxt, u32 pmc)
{
	return kvm_pmu_check_rdpmc_early(emul_to_vcpu(ctxt), pmc);
}

static int emulator_read_pmc(struct x86_emulate_ctxt *ctxt,
			     u32 pmc, u64 *pdata)
{
	return kvm_pmu_rdpmc(emul_to_vcpu(ctxt), pmc, pdata);
}

static void emulator_halt(struct x86_emulate_ctxt *ctxt)
{
	emul_to_vcpu(ctxt)->arch.halt_request = 1;
}

static int emulator_intercept(struct x86_emulate_ctxt *ctxt,
			      struct x86_instruction_info *info,
			      enum x86_intercept_stage stage)
{
	return kvm_x86_call(check_intercept)(emul_to_vcpu(ctxt), info, stage,
					     &ctxt->exception);
}

static bool emulator_get_cpuid(struct x86_emulate_ctxt *ctxt,
			      u32 *eax, u32 *ebx, u32 *ecx, u32 *edx,
			      bool exact_only)
{
	return kvm_cpuid(emul_to_vcpu(ctxt), eax, ebx, ecx, edx, exact_only);
}

static bool emulator_guest_has_movbe(struct x86_emulate_ctxt *ctxt)
{
	return guest_cpu_cap_has(emul_to_vcpu(ctxt), X86_FEATURE_MOVBE);
}

static bool emulator_guest_has_fxsr(struct x86_emulate_ctxt *ctxt)
{
	return guest_cpu_cap_has(emul_to_vcpu(ctxt), X86_FEATURE_FXSR);
}

static bool emulator_guest_has_rdpid(struct x86_emulate_ctxt *ctxt)
{
	return guest_cpu_cap_has(emul_to_vcpu(ctxt), X86_FEATURE_RDPID);
}

static bool emulator_guest_cpuid_is_intel_compatible(struct x86_emulate_ctxt *ctxt)
{
	return guest_cpuid_is_intel_compatible(emul_to_vcpu(ctxt));
}

static ulong emulator_read_gpr(struct x86_emulate_ctxt *ctxt, unsigned reg)
{
	return kvm_register_read_raw(emul_to_vcpu(ctxt), reg);
}

static void emulator_write_gpr(struct x86_emulate_ctxt *ctxt, unsigned reg, ulong val)
{
	kvm_register_write_raw(emul_to_vcpu(ctxt), reg, val);
}

static void emulator_set_nmi_mask(struct x86_emulate_ctxt *ctxt, bool masked)
{
	kvm_x86_call(set_nmi_mask)(emul_to_vcpu(ctxt), masked);
}

static bool emulator_is_smm(struct x86_emulate_ctxt *ctxt)
{
	return is_smm(emul_to_vcpu(ctxt));
}

static bool emulator_is_guest_mode(struct x86_emulate_ctxt *ctxt)
{
	return is_guest_mode(emul_to_vcpu(ctxt));
}

#ifndef CONFIG_KVM_SMM
static int emulator_leave_smm(struct x86_emulate_ctxt *ctxt)
{
	WARN_ON_ONCE(1);
	return X86EMUL_UNHANDLEABLE;
}
#endif

static void emulator_triple_fault(struct x86_emulate_ctxt *ctxt)
{
	kvm_make_request(KVM_REQ_TRIPLE_FAULT, emul_to_vcpu(ctxt));
}

static int emulator_set_xcr(struct x86_emulate_ctxt *ctxt, u32 index, u64 xcr)
{
	return __kvm_set_xcr(emul_to_vcpu(ctxt), index, xcr);
}

static void emulator_vm_bugged(struct x86_emulate_ctxt *ctxt)
{
	struct kvm *kvm = emul_to_vcpu(ctxt)->kvm;

	if (!kvm->vm_bugged)
		kvm_vm_bugged(kvm);
}

static gva_t emulator_get_untagged_addr(struct x86_emulate_ctxt *ctxt,
					gva_t addr, unsigned int flags)
{
	if (!kvm_x86_ops.get_untagged_addr)
		return addr;

	return kvm_x86_call(get_untagged_addr)(emul_to_vcpu(ctxt),
					       addr, flags);
}

static bool emulator_is_canonical_addr(struct x86_emulate_ctxt *ctxt,
				       gva_t addr, unsigned int flags)
{
	return !is_noncanonical_address(addr, emul_to_vcpu(ctxt), flags);
}

static const struct x86_emulate_ops emulate_ops = {
	.vm_bugged           = emulator_vm_bugged,
	.read_gpr            = emulator_read_gpr,
	.write_gpr           = emulator_write_gpr,
	.read_std            = emulator_read_std,
	.write_std           = emulator_write_std,
	.fetch               = kvm_fetch_guest_virt,
	.read_emulated       = emulator_read_emulated,
	.write_emulated      = emulator_write_emulated,
	.cmpxchg_emulated    = emulator_cmpxchg_emulated,
	.invlpg              = emulator_invlpg,
	.pio_in_emulated     = emulator_pio_in_emulated,
	.pio_out_emulated    = emulator_pio_out_emulated,
	.get_segment         = emulator_get_segment,
	.set_segment         = emulator_set_segment,
	.get_cached_segment_base = emulator_get_cached_segment_base,
	.get_gdt             = emulator_get_gdt,
	.get_idt	     = emulator_get_idt,
	.set_gdt             = emulator_set_gdt,
	.set_idt	     = emulator_set_idt,
	.get_cr              = emulator_get_cr,
	.set_cr              = emulator_set_cr,
	.cpl                 = emulator_get_cpl,
	.get_dr              = emulator_get_dr,
	.set_dr              = emulator_set_dr,
	.set_msr_with_filter = emulator_set_msr_with_filter,
	.get_msr_with_filter = emulator_get_msr_with_filter,
	.get_msr             = emulator_get_msr,
	.check_rdpmc_early   = emulator_check_rdpmc_early,
	.read_pmc            = emulator_read_pmc,
	.halt                = emulator_halt,
	.wbinvd              = emulator_wbinvd,
	.fix_hypercall       = emulator_fix_hypercall,
	.intercept           = emulator_intercept,
	.get_cpuid           = emulator_get_cpuid,
	.guest_has_movbe     = emulator_guest_has_movbe,
	.guest_has_fxsr      = emulator_guest_has_fxsr,
	.guest_has_rdpid     = emulator_guest_has_rdpid,
	.guest_cpuid_is_intel_compatible = emulator_guest_cpuid_is_intel_compatible,
	.set_nmi_mask        = emulator_set_nmi_mask,
	.is_smm              = emulator_is_smm,
	.is_guest_mode       = emulator_is_guest_mode,
	.leave_smm           = emulator_leave_smm,
	.triple_fault        = emulator_triple_fault,
	.set_xcr             = emulator_set_xcr,
	.get_untagged_addr   = emulator_get_untagged_addr,
	.is_canonical_addr   = emulator_is_canonical_addr,
};

static void toggle_interruptibility(struct kvm_vcpu *vcpu, u32 mask)
{
	u32 int_shadow = kvm_x86_call(get_interrupt_shadow)(vcpu);
	/*
	 * an sti; sti; sequence only disable interrupts for the first
	 * instruction. So, if the last instruction, be it emulated or
	 * not, left the system with the INT_STI flag enabled, it
	 * means that the last instruction is an sti. We should not
	 * leave the flag on in this case. The same goes for mov ss
	 */
	if (int_shadow & mask)
		mask = 0;
	if (unlikely(int_shadow || mask)) {
		kvm_x86_call(set_interrupt_shadow)(vcpu, mask);
		if (!mask)
			kvm_make_request(KVM_REQ_EVENT, vcpu);
	}
}

static void inject_emulated_exception(struct kvm_vcpu *vcpu)
{
	struct x86_emulate_ctxt *ctxt = vcpu->arch.emulate_ctxt;

	if (ctxt->exception.vector == PF_VECTOR)
		kvm_inject_emulated_page_fault(vcpu, &ctxt->exception);
	else if (ctxt->exception.error_code_valid)
		kvm_queue_exception_e(vcpu, ctxt->exception.vector,
				      ctxt->exception.error_code);
	else
		kvm_queue_exception(vcpu, ctxt->exception.vector);
}

static struct x86_emulate_ctxt *alloc_emulate_ctxt(struct kvm_vcpu *vcpu)
{
	struct x86_emulate_ctxt *ctxt;

	ctxt = kmem_cache_zalloc(x86_emulator_cache, GFP_KERNEL_ACCOUNT);
	if (!ctxt) {
		pr_err("failed to allocate vcpu's emulator\n");
		return NULL;
	}

	ctxt->vcpu = vcpu;
	ctxt->ops = &emulate_ops;
	vcpu->arch.emulate_ctxt = ctxt;

	return ctxt;
}

static void init_emulate_ctxt(struct kvm_vcpu *vcpu)
{
	struct x86_emulate_ctxt *ctxt = vcpu->arch.emulate_ctxt;
	int cs_db, cs_l;

	kvm_x86_call(get_cs_db_l_bits)(vcpu, &cs_db, &cs_l);

	ctxt->gpa_available = false;
	ctxt->eflags = kvm_get_rflags(vcpu);
	ctxt->tf = (ctxt->eflags & X86_EFLAGS_TF) != 0;

	ctxt->eip = kvm_rip_read(vcpu);
	ctxt->mode = (!is_protmode(vcpu))		? X86EMUL_MODE_REAL :
		     (ctxt->eflags & X86_EFLAGS_VM)	? X86EMUL_MODE_VM86 :
		     (cs_l && is_long_mode(vcpu))	? X86EMUL_MODE_PROT64 :
		     cs_db				? X86EMUL_MODE_PROT32 :
							  X86EMUL_MODE_PROT16;
	ctxt->interruptibility = 0;
	ctxt->have_exception = false;
	ctxt->exception.vector = -1;
	ctxt->perm_ok = false;

	init_decode_cache(ctxt);
	vcpu->arch.emulate_regs_need_sync_from_vcpu = false;
}

void kvm_inject_realmode_interrupt(struct kvm_vcpu *vcpu, int irq, int inc_eip)
{
	struct x86_emulate_ctxt *ctxt = vcpu->arch.emulate_ctxt;
	int ret;

	init_emulate_ctxt(vcpu);

	ctxt->op_bytes = 2;
	ctxt->ad_bytes = 2;
	ctxt->_eip = ctxt->eip + inc_eip;
	ret = emulate_int_real(ctxt, irq);

	if (ret != X86EMUL_CONTINUE) {
		kvm_make_request(KVM_REQ_TRIPLE_FAULT, vcpu);
	} else {
		ctxt->eip = ctxt->_eip;
		kvm_rip_write(vcpu, ctxt->eip);
		kvm_set_rflags(vcpu, ctxt->eflags);
	}
}
EXPORT_SYMBOL_GPL(kvm_inject_realmode_interrupt);

static void prepare_emulation_failure_exit(struct kvm_vcpu *vcpu, u64 *data,
					   u8 ndata, u8 *insn_bytes, u8 insn_size)
{
	struct kvm_run *run = vcpu->run;
	u64 info[5];
	u8 info_start;

	/*
	 * Zero the whole array used to retrieve the exit info, as casting to
	 * u32 for select entries will leave some chunks uninitialized.
	 */
	memset(&info, 0, sizeof(info));

	kvm_x86_call(get_exit_info)(vcpu, (u32 *)&info[0], &info[1], &info[2],
				    (u32 *)&info[3], (u32 *)&info[4]);

	run->exit_reason = KVM_EXIT_INTERNAL_ERROR;
	run->emulation_failure.suberror = KVM_INTERNAL_ERROR_EMULATION;

	/*
	 * There's currently space for 13 entries, but 5 are used for the exit
	 * reason and info.  Restrict to 4 to reduce the maintenance burden
	 * when expanding kvm_run.emulation_failure in the future.
	 */
	if (WARN_ON_ONCE(ndata > 4))
		ndata = 4;

	/* Always include the flags as a 'data' entry. */
	info_start = 1;
	run->emulation_failure.flags = 0;

	if (insn_size) {
		BUILD_BUG_ON((sizeof(run->emulation_failure.insn_size) +
			      sizeof(run->emulation_failure.insn_bytes) != 16));
		info_start += 2;
		run->emulation_failure.flags |=
			KVM_INTERNAL_ERROR_EMULATION_FLAG_INSTRUCTION_BYTES;
		run->emulation_failure.insn_size = insn_size;
		memset(run->emulation_failure.insn_bytes, 0x90,
		       sizeof(run->emulation_failure.insn_bytes));
		memcpy(run->emulation_failure.insn_bytes, insn_bytes, insn_size);
	}

	memcpy(&run->internal.data[info_start], info, sizeof(info));
	memcpy(&run->internal.data[info_start + ARRAY_SIZE(info)], data,
	       ndata * sizeof(data[0]));

	run->emulation_failure.ndata = info_start + ARRAY_SIZE(info) + ndata;
}

static void prepare_emulation_ctxt_failure_exit(struct kvm_vcpu *vcpu)
{
	struct x86_emulate_ctxt *ctxt = vcpu->arch.emulate_ctxt;

	prepare_emulation_failure_exit(vcpu, NULL, 0, ctxt->fetch.data,
				       ctxt->fetch.end - ctxt->fetch.data);
}

void __kvm_prepare_emulation_failure_exit(struct kvm_vcpu *vcpu, u64 *data,
					  u8 ndata)
{
	prepare_emulation_failure_exit(vcpu, data, ndata, NULL, 0);
}
EXPORT_SYMBOL_GPL(__kvm_prepare_emulation_failure_exit);

void kvm_prepare_emulation_failure_exit(struct kvm_vcpu *vcpu)
{
	__kvm_prepare_emulation_failure_exit(vcpu, NULL, 0);
}
EXPORT_SYMBOL_GPL(kvm_prepare_emulation_failure_exit);

void kvm_prepare_event_vectoring_exit(struct kvm_vcpu *vcpu, gpa_t gpa)
{
	u32 reason, intr_info, error_code;
	struct kvm_run *run = vcpu->run;
	u64 info1, info2;
	int ndata = 0;

	kvm_x86_call(get_exit_info)(vcpu, &reason, &info1, &info2,
				    &intr_info, &error_code);

	run->internal.data[ndata++] = info2;
	run->internal.data[ndata++] = reason;
	run->internal.data[ndata++] = info1;
	run->internal.data[ndata++] = gpa;
	run->internal.data[ndata++] = vcpu->arch.last_vmentry_cpu;

	run->exit_reason = KVM_EXIT_INTERNAL_ERROR;
	run->internal.suberror = KVM_INTERNAL_ERROR_DELIVERY_EV;
	run->internal.ndata = ndata;
}
EXPORT_SYMBOL_GPL(kvm_prepare_event_vectoring_exit);

static int handle_emulation_failure(struct kvm_vcpu *vcpu, int emulation_type)
{
	struct kvm *kvm = vcpu->kvm;

	++vcpu->stat.insn_emulation_fail;
	trace_kvm_emulate_insn_failed(vcpu);

	if (emulation_type & EMULTYPE_VMWARE_GP) {
		kvm_queue_exception_e(vcpu, GP_VECTOR, 0);
		return 1;
	}

	if (kvm->arch.exit_on_emulation_error ||
	    (emulation_type & EMULTYPE_SKIP)) {
		prepare_emulation_ctxt_failure_exit(vcpu);
		return 0;
	}

	kvm_queue_exception(vcpu, UD_VECTOR);

	if (!is_guest_mode(vcpu) && kvm_x86_call(get_cpl)(vcpu) == 0) {
		prepare_emulation_ctxt_failure_exit(vcpu);
		return 0;
	}

	return 1;
}

static bool kvm_unprotect_and_retry_on_failure(struct kvm_vcpu *vcpu,
					       gpa_t cr2_or_gpa,
					       int emulation_type)
{
	if (!(emulation_type & EMULTYPE_ALLOW_RETRY_PF))
		return false;

	/*
	 * If the failed instruction faulted on an access to page tables that
	 * are used to translate any part of the instruction, KVM can't resolve
	 * the issue by unprotecting the gfn, as zapping the shadow page will
	 * result in the instruction taking a !PRESENT page fault and thus put
	 * the vCPU into an infinite loop of page faults.  E.g. KVM will create
	 * a SPTE and write-protect the gfn to resolve the !PRESENT fault, and
	 * then zap the SPTE to unprotect the gfn, and then do it all over
	 * again.  Report the error to userspace.
	 */
	if (emulation_type & EMULTYPE_WRITE_PF_TO_SP)
		return false;

	/*
	 * If emulation may have been triggered by a write to a shadowed page
	 * table, unprotect the gfn (zap any relevant SPTEs) and re-enter the
	 * guest to let the CPU re-execute the instruction in the hope that the
	 * CPU can cleanly execute the instruction that KVM failed to emulate.
	 */
	__kvm_mmu_unprotect_gfn_and_retry(vcpu, cr2_or_gpa, true);

	/*
	 * Retry even if _this_ vCPU didn't unprotect the gfn, as it's possible
	 * all SPTEs were already zapped by a different task.  The alternative
	 * is to report the error to userspace and likely terminate the guest,
	 * and the last_retry_{eip,addr} checks will prevent retrying the page
	 * fault indefinitely, i.e. there's nothing to lose by retrying.
	 */
	return true;
}

static int complete_emulated_mmio(struct kvm_vcpu *vcpu);
static int complete_emulated_pio(struct kvm_vcpu *vcpu);

static int kvm_vcpu_check_hw_bp(unsigned long addr, u32 type, u32 dr7,
				unsigned long *db)
{
	u32 dr6 = 0;
	int i;
	u32 enable, rwlen;

	enable = dr7;
	rwlen = dr7 >> 16;
	for (i = 0; i < 4; i++, enable >>= 2, rwlen >>= 4)
		if ((enable & 3) && (rwlen & 15) == type && db[i] == addr)
			dr6 |= (1 << i);
	return dr6;
}

static int kvm_vcpu_do_singlestep(struct kvm_vcpu *vcpu)
{
	struct kvm_run *kvm_run = vcpu->run;

	if (vcpu->guest_debug & KVM_GUESTDBG_SINGLESTEP) {
		kvm_run->debug.arch.dr6 = DR6_BS | DR6_ACTIVE_LOW;
		kvm_run->debug.arch.pc = kvm_get_linear_rip(vcpu);
		kvm_run->debug.arch.exception = DB_VECTOR;
		kvm_run->exit_reason = KVM_EXIT_DEBUG;
		return 0;
	}
	kvm_queue_exception_p(vcpu, DB_VECTOR, DR6_BS);
	return 1;
}

int kvm_skip_emulated_instruction(struct kvm_vcpu *vcpu)
{
	unsigned long rflags = kvm_x86_call(get_rflags)(vcpu);
	int r;

	r = kvm_x86_call(skip_emulated_instruction)(vcpu);
	if (unlikely(!r))
		return 0;

	kvm_pmu_trigger_event(vcpu, kvm_pmu_eventsel.INSTRUCTIONS_RETIRED);

	/*
	 * rflags is the old, "raw" value of the flags.  The new value has
	 * not been saved yet.
	 *
	 * This is correct even for TF set by the guest, because "the
	 * processor will not generate this exception after the instruction
	 * that sets the TF flag".
	 */
	if (unlikely(rflags & X86_EFLAGS_TF))
		r = kvm_vcpu_do_singlestep(vcpu);
	return r;
}
EXPORT_SYMBOL_GPL(kvm_skip_emulated_instruction);

static bool kvm_is_code_breakpoint_inhibited(struct kvm_vcpu *vcpu)
{
	if (kvm_get_rflags(vcpu) & X86_EFLAGS_RF)
		return true;

	/*
	 * Intel compatible CPUs inhibit code #DBs when MOV/POP SS blocking is
	 * active, but AMD compatible CPUs do not.
	 */
	if (!guest_cpuid_is_intel_compatible(vcpu))
		return false;

	return kvm_x86_call(get_interrupt_shadow)(vcpu) & KVM_X86_SHADOW_INT_MOV_SS;
}

static bool kvm_vcpu_check_code_breakpoint(struct kvm_vcpu *vcpu,
					   int emulation_type, int *r)
{
	WARN_ON_ONCE(emulation_type & EMULTYPE_NO_DECODE);

	/*
	 * Do not check for code breakpoints if hardware has already done the
	 * checks, as inferred from the emulation type.  On NO_DECODE and SKIP,
	 * the instruction has passed all exception checks, and all intercepted
	 * exceptions that trigger emulation have lower priority than code
	 * breakpoints, i.e. the fact that the intercepted exception occurred
	 * means any code breakpoints have already been serviced.
	 *
	 * Note, KVM needs to check for code #DBs on EMULTYPE_TRAP_UD_FORCED as
	 * hardware has checked the RIP of the magic prefix, but not the RIP of
	 * the instruction being emulated.  The intent of forced emulation is
	 * to behave as if KVM intercepted the instruction without an exception
	 * and without a prefix.
	 */
	if (emulation_type & (EMULTYPE_NO_DECODE | EMULTYPE_SKIP |
			      EMULTYPE_TRAP_UD | EMULTYPE_VMWARE_GP | EMULTYPE_PF))
		return false;

	if (unlikely(vcpu->guest_debug & KVM_GUESTDBG_USE_HW_BP) &&
	    (vcpu->arch.guest_debug_dr7 & DR7_BP_EN_MASK)) {
		struct kvm_run *kvm_run = vcpu->run;
		unsigned long eip = kvm_get_linear_rip(vcpu);
		u32 dr6 = kvm_vcpu_check_hw_bp(eip, 0,
					   vcpu->arch.guest_debug_dr7,
					   vcpu->arch.eff_db);

		if (dr6 != 0) {
			kvm_run->debug.arch.dr6 = dr6 | DR6_ACTIVE_LOW;
			kvm_run->debug.arch.pc = eip;
			kvm_run->debug.arch.exception = DB_VECTOR;
			kvm_run->exit_reason = KVM_EXIT_DEBUG;
			*r = 0;
			return true;
		}
	}

	if (unlikely(vcpu->arch.dr7 & DR7_BP_EN_MASK) &&
	    !kvm_is_code_breakpoint_inhibited(vcpu)) {
		unsigned long eip = kvm_get_linear_rip(vcpu);
		u32 dr6 = kvm_vcpu_check_hw_bp(eip, 0,
					   vcpu->arch.dr7,
					   vcpu->arch.db);

		if (dr6 != 0) {
			kvm_queue_exception_p(vcpu, DB_VECTOR, dr6);
			*r = 1;
			return true;
		}
	}

	return false;
}

static bool is_vmware_backdoor_opcode(struct x86_emulate_ctxt *ctxt)
{
	switch (ctxt->opcode_len) {
	case 1:
		switch (ctxt->b) {
		case 0xe4:	/* IN */
		case 0xe5:
		case 0xec:
		case 0xed:
		case 0xe6:	/* OUT */
		case 0xe7:
		case 0xee:
		case 0xef:
		case 0x6c:	/* INS */
		case 0x6d:
		case 0x6e:	/* OUTS */
		case 0x6f:
			return true;
		}
		break;
	case 2:
		switch (ctxt->b) {
		case 0x33:	/* RDPMC */
			return true;
		}
		break;
	}

	return false;
}

/*
 * Decode an instruction for emulation.  The caller is responsible for handling
 * code breakpoints.  Note, manually detecting code breakpoints is unnecessary
 * (and wrong) when emulating on an intercepted fault-like exception[*], as
 * code breakpoints have higher priority and thus have already been done by
 * hardware.
 *
 * [*] Except #MC, which is higher priority, but KVM should never emulate in
 *     response to a machine check.
 */
int x86_decode_emulated_instruction(struct kvm_vcpu *vcpu, int emulation_type,
				    void *insn, int insn_len)
{
	struct x86_emulate_ctxt *ctxt = vcpu->arch.emulate_ctxt;
	int r;

	init_emulate_ctxt(vcpu);

	r = x86_decode_insn(ctxt, insn, insn_len, emulation_type);

	trace_kvm_emulate_insn_start(vcpu);
	++vcpu->stat.insn_emulation;

	return r;
}
EXPORT_SYMBOL_GPL(x86_decode_emulated_instruction);

int x86_emulate_instruction(struct kvm_vcpu *vcpu, gpa_t cr2_or_gpa,
			    int emulation_type, void *insn, int insn_len)
{
	int r;
	struct x86_emulate_ctxt *ctxt = vcpu->arch.emulate_ctxt;
	bool writeback = true;

	if ((emulation_type & EMULTYPE_ALLOW_RETRY_PF) &&
	    (WARN_ON_ONCE(is_guest_mode(vcpu)) ||
	     WARN_ON_ONCE(!(emulation_type & EMULTYPE_PF))))
		emulation_type &= ~EMULTYPE_ALLOW_RETRY_PF;

	r = kvm_check_emulate_insn(vcpu, emulation_type, insn, insn_len);
	if (r != X86EMUL_CONTINUE) {
		if (r == X86EMUL_RETRY_INSTR || r == X86EMUL_PROPAGATE_FAULT)
			return 1;

		if (kvm_unprotect_and_retry_on_failure(vcpu, cr2_or_gpa,
						       emulation_type))
			return 1;

		if (r == X86EMUL_UNHANDLEABLE_VECTORING) {
			kvm_prepare_event_vectoring_exit(vcpu, cr2_or_gpa);
			return 0;
		}

		WARN_ON_ONCE(r != X86EMUL_UNHANDLEABLE);
		return handle_emulation_failure(vcpu, emulation_type);
	}

	vcpu->arch.l1tf_flush_l1d = true;

	if (!(emulation_type & EMULTYPE_NO_DECODE)) {
		kvm_clear_exception_queue(vcpu);

		/*
		 * Return immediately if RIP hits a code breakpoint, such #DBs
		 * are fault-like and are higher priority than any faults on
		 * the code fetch itself.
		 */
		if (kvm_vcpu_check_code_breakpoint(vcpu, emulation_type, &r))
			return r;

		r = x86_decode_emulated_instruction(vcpu, emulation_type,
						    insn, insn_len);
		if (r != EMULATION_OK)  {
			if ((emulation_type & EMULTYPE_TRAP_UD) ||
			    (emulation_type & EMULTYPE_TRAP_UD_FORCED)) {
				kvm_queue_exception(vcpu, UD_VECTOR);
				return 1;
			}
			if (kvm_unprotect_and_retry_on_failure(vcpu, cr2_or_gpa,
							       emulation_type))
				return 1;

			if (ctxt->have_exception &&
			    !(emulation_type & EMULTYPE_SKIP)) {
				/*
				 * #UD should result in just EMULATION_FAILED, and trap-like
				 * exception should not be encountered during decode.
				 */
				WARN_ON_ONCE(ctxt->exception.vector == UD_VECTOR ||
					     exception_type(ctxt->exception.vector) == EXCPT_TRAP);
				inject_emulated_exception(vcpu);
				return 1;
			}
			return handle_emulation_failure(vcpu, emulation_type);
		}
	}

	if ((emulation_type & EMULTYPE_VMWARE_GP) &&
	    !is_vmware_backdoor_opcode(ctxt)) {
		kvm_queue_exception_e(vcpu, GP_VECTOR, 0);
		return 1;
	}

	/*
	 * EMULTYPE_SKIP without EMULTYPE_COMPLETE_USER_EXIT is intended for
	 * use *only* by vendor callbacks for kvm_skip_emulated_instruction().
	 * The caller is responsible for updating interruptibility state and
	 * injecting single-step #DBs.
	 */
	if (emulation_type & EMULTYPE_SKIP) {
		if (ctxt->mode != X86EMUL_MODE_PROT64)
			ctxt->eip = (u32)ctxt->_eip;
		else
			ctxt->eip = ctxt->_eip;

		if (emulation_type & EMULTYPE_COMPLETE_USER_EXIT) {
			r = 1;
			goto writeback;
		}

		kvm_rip_write(vcpu, ctxt->eip);
		if (ctxt->eflags & X86_EFLAGS_RF)
			kvm_set_rflags(vcpu, ctxt->eflags & ~X86_EFLAGS_RF);
		return 1;
	}

	/*
	 * If emulation was caused by a write-protection #PF on a non-page_table
	 * writing instruction, try to unprotect the gfn, i.e. zap shadow pages,
	 * and retry the instruction, as the vCPU is likely no longer using the
	 * gfn as a page table.
	 */
	if ((emulation_type & EMULTYPE_ALLOW_RETRY_PF) &&
	    !x86_page_table_writing_insn(ctxt) &&
	    kvm_mmu_unprotect_gfn_and_retry(vcpu, cr2_or_gpa))
		return 1;

	/* this is needed for vmware backdoor interface to work since it
	   changes registers values  during IO operation */
	if (vcpu->arch.emulate_regs_need_sync_from_vcpu) {
		vcpu->arch.emulate_regs_need_sync_from_vcpu = false;
		emulator_invalidate_register_cache(ctxt);
	}

restart:
	if (emulation_type & EMULTYPE_PF) {
		/* Save the faulting GPA (cr2) in the address field */
		ctxt->exception.address = cr2_or_gpa;

		/* With shadow page tables, cr2 contains a GVA or nGPA. */
		if (vcpu->arch.mmu->root_role.direct) {
			ctxt->gpa_available = true;
			ctxt->gpa_val = cr2_or_gpa;
		}
	} else {
		/* Sanitize the address out of an abundance of paranoia. */
		ctxt->exception.address = 0;
	}

	r = x86_emulate_insn(ctxt);

	if (r == EMULATION_INTERCEPTED)
		return 1;

	if (r == EMULATION_FAILED) {
		if (kvm_unprotect_and_retry_on_failure(vcpu, cr2_or_gpa,
						       emulation_type))
			return 1;

		return handle_emulation_failure(vcpu, emulation_type);
	}

	if (ctxt->have_exception) {
		WARN_ON_ONCE(vcpu->mmio_needed && !vcpu->mmio_is_write);
		vcpu->mmio_needed = false;
		r = 1;
		inject_emulated_exception(vcpu);
	} else if (vcpu->arch.pio.count) {
		if (!vcpu->arch.pio.in) {
			/* FIXME: return into emulator if single-stepping.  */
			vcpu->arch.pio.count = 0;
		} else {
			writeback = false;
			vcpu->arch.complete_userspace_io = complete_emulated_pio;
		}
		r = 0;
	} else if (vcpu->mmio_needed) {
		++vcpu->stat.mmio_exits;

		if (!vcpu->mmio_is_write)
			writeback = false;
		r = 0;
		vcpu->arch.complete_userspace_io = complete_emulated_mmio;
	} else if (vcpu->arch.complete_userspace_io) {
		writeback = false;
		r = 0;
	} else if (r == EMULATION_RESTART)
		goto restart;
	else
		r = 1;

writeback:
	if (writeback) {
		unsigned long rflags = kvm_x86_call(get_rflags)(vcpu);
		toggle_interruptibility(vcpu, ctxt->interruptibility);
		vcpu->arch.emulate_regs_need_sync_to_vcpu = false;

		/*
		 * Note, EXCPT_DB is assumed to be fault-like as the emulator
		 * only supports code breakpoints and general detect #DB, both
		 * of which are fault-like.
		 */
		if (!ctxt->have_exception ||
		    exception_type(ctxt->exception.vector) == EXCPT_TRAP) {
			kvm_pmu_trigger_event(vcpu, kvm_pmu_eventsel.INSTRUCTIONS_RETIRED);
			if (ctxt->is_branch)
				kvm_pmu_trigger_event(vcpu, kvm_pmu_eventsel.BRANCH_INSTRUCTIONS_RETIRED);
			kvm_rip_write(vcpu, ctxt->eip);
			if (r && (ctxt->tf || (vcpu->guest_debug & KVM_GUESTDBG_SINGLESTEP)))
				r = kvm_vcpu_do_singlestep(vcpu);
			kvm_x86_call(update_emulated_instruction)(vcpu);
			__kvm_set_rflags(vcpu, ctxt->eflags);
		}

		/*
		 * For STI, interrupts are shadowed; so KVM_REQ_EVENT will
		 * do nothing, and it will be requested again as soon as
		 * the shadow expires.  But we still need to check here,
		 * because POPF has no interrupt shadow.
		 */
		if (unlikely((ctxt->eflags & ~rflags) & X86_EFLAGS_IF))
			kvm_make_request(KVM_REQ_EVENT, vcpu);
	} else
		vcpu->arch.emulate_regs_need_sync_to_vcpu = true;

	return r;
}

int kvm_emulate_instruction(struct kvm_vcpu *vcpu, int emulation_type)
{
	return x86_emulate_instruction(vcpu, 0, emulation_type, NULL, 0);
}
EXPORT_SYMBOL_GPL(kvm_emulate_instruction);

int kvm_emulate_instruction_from_buffer(struct kvm_vcpu *vcpu,
					void *insn, int insn_len)
{
	return x86_emulate_instruction(vcpu, 0, 0, insn, insn_len);
}
EXPORT_SYMBOL_GPL(kvm_emulate_instruction_from_buffer);

static int complete_fast_pio_out_port_0x7e(struct kvm_vcpu *vcpu)
{
	vcpu->arch.pio.count = 0;
	return 1;
}

static int complete_fast_pio_out(struct kvm_vcpu *vcpu)
{
	vcpu->arch.pio.count = 0;

	if (unlikely(!kvm_is_linear_rip(vcpu, vcpu->arch.cui_linear_rip)))
		return 1;

	return kvm_skip_emulated_instruction(vcpu);
}

static int kvm_fast_pio_out(struct kvm_vcpu *vcpu, int size,
			    unsigned short port)
{
	unsigned long val = kvm_rax_read(vcpu);
	int ret = emulator_pio_out(vcpu, size, port, &val, 1);

	if (ret)
		return ret;

	/*
	 * Workaround userspace that relies on old KVM behavior of %rip being
	 * incremented prior to exiting to userspace to handle "OUT 0x7e".
	 */
	if (port == 0x7e &&
	    kvm_check_has_quirk(vcpu->kvm, KVM_X86_QUIRK_OUT_7E_INC_RIP)) {
		vcpu->arch.complete_userspace_io =
			complete_fast_pio_out_port_0x7e;
		kvm_skip_emulated_instruction(vcpu);
	} else {
		vcpu->arch.cui_linear_rip = kvm_get_linear_rip(vcpu);
		vcpu->arch.complete_userspace_io = complete_fast_pio_out;
	}
	return 0;
}

static int complete_fast_pio_in(struct kvm_vcpu *vcpu)
{
	unsigned long val;

	/* We should only ever be called with arch.pio.count equal to 1 */
	BUG_ON(vcpu->arch.pio.count != 1);

	if (unlikely(!kvm_is_linear_rip(vcpu, vcpu->arch.cui_linear_rip))) {
		vcpu->arch.pio.count = 0;
		return 1;
	}

	/* For size less than 4 we merge, else we zero extend */
	val = (vcpu->arch.pio.size < 4) ? kvm_rax_read(vcpu) : 0;

	complete_emulator_pio_in(vcpu, &val);
	kvm_rax_write(vcpu, val);

	return kvm_skip_emulated_instruction(vcpu);
}

static int kvm_fast_pio_in(struct kvm_vcpu *vcpu, int size,
			   unsigned short port)
{
	unsigned long val;
	int ret;

	/* For size less than 4 we merge, else we zero extend */
	val = (size < 4) ? kvm_rax_read(vcpu) : 0;

	ret = emulator_pio_in(vcpu, size, port, &val, 1);
	if (ret) {
		kvm_rax_write(vcpu, val);
		return ret;
	}

	vcpu->arch.cui_linear_rip = kvm_get_linear_rip(vcpu);
	vcpu->arch.complete_userspace_io = complete_fast_pio_in;

	return 0;
}

int kvm_fast_pio(struct kvm_vcpu *vcpu, int size, unsigned short port, int in)
{
	int ret;

	if (in)
		ret = kvm_fast_pio_in(vcpu, size, port);
	else
		ret = kvm_fast_pio_out(vcpu, size, port);
	return ret && kvm_skip_emulated_instruction(vcpu);
}
EXPORT_SYMBOL_GPL(kvm_fast_pio);

static int kvmclock_cpu_down_prep(unsigned int cpu)
{
	__this_cpu_write(cpu_tsc_khz, 0);
	return 0;
}

static void tsc_khz_changed(void *data)
{
	struct cpufreq_freqs *freq = data;
	unsigned long khz;

	WARN_ON_ONCE(boot_cpu_has(X86_FEATURE_CONSTANT_TSC));

	if (data)
		khz = freq->new;
	else
		khz = cpufreq_quick_get(raw_smp_processor_id());
	if (!khz)
		khz = tsc_khz;
	__this_cpu_write(cpu_tsc_khz, khz);
}

#ifdef CONFIG_X86_64
static void kvm_hyperv_tsc_notifier(void)
{
	struct kvm *kvm;
	int cpu;

	mutex_lock(&kvm_lock);
	list_for_each_entry(kvm, &vm_list, vm_list)
		kvm_make_mclock_inprogress_request(kvm);

	/* no guest entries from this point */
	hyperv_stop_tsc_emulation();

	/* TSC frequency always matches when on Hyper-V */
	if (!boot_cpu_has(X86_FEATURE_CONSTANT_TSC)) {
		for_each_present_cpu(cpu)
			per_cpu(cpu_tsc_khz, cpu) = tsc_khz;
	}
	kvm_caps.max_guest_tsc_khz = tsc_khz;

	list_for_each_entry(kvm, &vm_list, vm_list) {
		__kvm_start_pvclock_update(kvm);
		pvclock_update_vm_gtod_copy(kvm);
		kvm_end_pvclock_update(kvm);
	}

	mutex_unlock(&kvm_lock);
}
#endif

static void __kvmclock_cpufreq_notifier(struct cpufreq_freqs *freq, int cpu)
{
	struct kvm *kvm;
	struct kvm_vcpu *vcpu;
	int send_ipi = 0;
	unsigned long i;

	/*
	 * We allow guests to temporarily run on slowing clocks,
	 * provided we notify them after, or to run on accelerating
	 * clocks, provided we notify them before.  Thus time never
	 * goes backwards.
	 *
	 * However, we have a problem.  We can't atomically update
	 * the frequency of a given CPU from this function; it is
	 * merely a notifier, which can be called from any CPU.
	 * Changing the TSC frequency at arbitrary points in time
	 * requires a recomputation of local variables related to
	 * the TSC for each VCPU.  We must flag these local variables
	 * to be updated and be sure the update takes place with the
	 * new frequency before any guests proceed.
	 *
	 * Unfortunately, the combination of hotplug CPU and frequency
	 * change creates an intractable locking scenario; the order
	 * of when these callouts happen is undefined with respect to
	 * CPU hotplug, and they can race with each other.  As such,
	 * merely setting per_cpu(cpu_tsc_khz) = X during a hotadd is
	 * undefined; you can actually have a CPU frequency change take
	 * place in between the computation of X and the setting of the
	 * variable.  To protect against this problem, all updates of
	 * the per_cpu tsc_khz variable are done in an interrupt
	 * protected IPI, and all callers wishing to update the value
	 * must wait for a synchronous IPI to complete (which is trivial
	 * if the caller is on the CPU already).  This establishes the
	 * necessary total order on variable updates.
	 *
	 * Note that because a guest time update may take place
	 * anytime after the setting of the VCPU's request bit, the
	 * correct TSC value must be set before the request.  However,
	 * to ensure the update actually makes it to any guest which
	 * starts running in hardware virtualization between the set
	 * and the acquisition of the spinlock, we must also ping the
	 * CPU after setting the request bit.
	 *
	 */

	smp_call_function_single(cpu, tsc_khz_changed, freq, 1);

	mutex_lock(&kvm_lock);
	list_for_each_entry(kvm, &vm_list, vm_list) {
		kvm_for_each_vcpu(i, vcpu, kvm) {
			if (vcpu->cpu != cpu)
				continue;
			kvm_make_request(KVM_REQ_CLOCK_UPDATE, vcpu);
			if (vcpu->cpu != raw_smp_processor_id())
				send_ipi = 1;
		}
	}
	mutex_unlock(&kvm_lock);

	if (freq->old < freq->new && send_ipi) {
		/*
		 * We upscale the frequency.  Must make the guest
		 * doesn't see old kvmclock values while running with
		 * the new frequency, otherwise we risk the guest sees
		 * time go backwards.
		 *
		 * In case we update the frequency for another cpu
		 * (which might be in guest context) send an interrupt
		 * to kick the cpu out of guest context.  Next time
		 * guest context is entered kvmclock will be updated,
		 * so the guest will not see stale values.
		 */
		smp_call_function_single(cpu, tsc_khz_changed, freq, 1);
	}
}

static int kvmclock_cpufreq_notifier(struct notifier_block *nb, unsigned long val,
				     void *data)
{
	struct cpufreq_freqs *freq = data;
	int cpu;

	if (val == CPUFREQ_PRECHANGE && freq->old > freq->new)
		return 0;
	if (val == CPUFREQ_POSTCHANGE && freq->old < freq->new)
		return 0;

	for_each_cpu(cpu, freq->policy->cpus)
		__kvmclock_cpufreq_notifier(freq, cpu);

	return 0;
}

static struct notifier_block kvmclock_cpufreq_notifier_block = {
	.notifier_call  = kvmclock_cpufreq_notifier
};

static int kvmclock_cpu_online(unsigned int cpu)
{
	tsc_khz_changed(NULL);
	return 0;
}

static void kvm_timer_init(void)
{
	if (!boot_cpu_has(X86_FEATURE_CONSTANT_TSC)) {
		max_tsc_khz = tsc_khz;

		if (IS_ENABLED(CONFIG_CPU_FREQ)) {
			struct cpufreq_policy *policy;
			int cpu;

			cpu = get_cpu();
			policy = cpufreq_cpu_get(cpu);
			if (policy) {
				if (policy->cpuinfo.max_freq)
					max_tsc_khz = policy->cpuinfo.max_freq;
				cpufreq_cpu_put(policy);
			}
			put_cpu();
		}
		cpufreq_register_notifier(&kvmclock_cpufreq_notifier_block,
					  CPUFREQ_TRANSITION_NOTIFIER);

		cpuhp_setup_state(CPUHP_AP_X86_KVM_CLK_ONLINE, "x86/kvm/clk:online",
				  kvmclock_cpu_online, kvmclock_cpu_down_prep);
	}
}

#ifdef CONFIG_X86_64
static void pvclock_gtod_update_fn(struct work_struct *work)
{
	struct kvm *kvm;
	struct kvm_vcpu *vcpu;
	unsigned long i;

	mutex_lock(&kvm_lock);
	list_for_each_entry(kvm, &vm_list, vm_list)
		kvm_for_each_vcpu(i, vcpu, kvm)
			kvm_make_request(KVM_REQ_MASTERCLOCK_UPDATE, vcpu);
	atomic_set(&kvm_guest_has_master_clock, 0);
	mutex_unlock(&kvm_lock);
}

static DECLARE_WORK(pvclock_gtod_work, pvclock_gtod_update_fn);

/*
 * Indirection to move queue_work() out of the tk_core.seq write held
 * region to prevent possible deadlocks against time accessors which
 * are invoked with work related locks held.
 */
static void pvclock_irq_work_fn(struct irq_work *w)
{
	queue_work(system_long_wq, &pvclock_gtod_work);
}

static DEFINE_IRQ_WORK(pvclock_irq_work, pvclock_irq_work_fn);

/*
 * Notification about pvclock gtod data update.
 */
static int pvclock_gtod_notify(struct notifier_block *nb, unsigned long unused,
			       void *priv)
{
	struct pvclock_gtod_data *gtod = &pvclock_gtod_data;
	struct timekeeper *tk = priv;

	update_pvclock_gtod(tk);

	/*
	 * Disable master clock if host does not trust, or does not use,
	 * TSC based clocksource. Delegate queue_work() to irq_work as
	 * this is invoked with tk_core.seq write held.
	 */
	if (!gtod_is_based_on_tsc(gtod->clock.vclock_mode) &&
	    atomic_read(&kvm_guest_has_master_clock) != 0)
		irq_work_queue(&pvclock_irq_work);
	return 0;
}

static struct notifier_block pvclock_gtod_notifier = {
	.notifier_call = pvclock_gtod_notify,
};
#endif

static inline void kvm_ops_update(struct kvm_x86_init_ops *ops)
{
	memcpy(&kvm_x86_ops, ops->runtime_ops, sizeof(kvm_x86_ops));

#define __KVM_X86_OP(func) \
	static_call_update(kvm_x86_##func, kvm_x86_ops.func);
#define KVM_X86_OP(func) \
	WARN_ON(!kvm_x86_ops.func); __KVM_X86_OP(func)
#define KVM_X86_OP_OPTIONAL __KVM_X86_OP
#define KVM_X86_OP_OPTIONAL_RET0(func) \
	static_call_update(kvm_x86_##func, (void *)kvm_x86_ops.func ? : \
					   (void *)__static_call_return0);
#include <asm/kvm-x86-ops.h>
#undef __KVM_X86_OP

	kvm_pmu_ops_update(ops->pmu_ops);
}

static int kvm_x86_check_processor_compatibility(void)
{
	int cpu = smp_processor_id();
	struct cpuinfo_x86 *c = &cpu_data(cpu);

	/*
	 * Compatibility checks are done when loading KVM and when enabling
	 * hardware, e.g. during CPU hotplug, to ensure all online CPUs are
	 * compatible, i.e. KVM should never perform a compatibility check on
	 * an offline CPU.
	 */
	WARN_ON(!cpu_online(cpu));

	if (__cr4_reserved_bits(cpu_has, c) !=
	    __cr4_reserved_bits(cpu_has, &boot_cpu_data))
		return -EIO;

	return kvm_x86_call(check_processor_compatibility)();
}

static void kvm_x86_check_cpu_compat(void *ret)
{
	*(int *)ret = kvm_x86_check_processor_compatibility();
}

int kvm_x86_vendor_init(struct kvm_x86_init_ops *ops)
{
	u64 host_pat;
	int r, cpu;

	guard(mutex)(&vendor_module_lock);

	if (kvm_x86_ops.enable_virtualization_cpu) {
		pr_err("already loaded vendor module '%s'\n", kvm_x86_ops.name);
		return -EEXIST;
	}

	/*
	 * KVM explicitly assumes that the guest has an FPU and
	 * FXSAVE/FXRSTOR. For example, the KVM_GET_FPU explicitly casts the
	 * vCPU's FPU state as a fxregs_state struct.
	 */
	if (!boot_cpu_has(X86_FEATURE_FPU) || !boot_cpu_has(X86_FEATURE_FXSR)) {
		pr_err("inadequate fpu\n");
		return -EOPNOTSUPP;
	}

	if (IS_ENABLED(CONFIG_PREEMPT_RT) && !boot_cpu_has(X86_FEATURE_CONSTANT_TSC)) {
		pr_err("RT requires X86_FEATURE_CONSTANT_TSC\n");
		return -EOPNOTSUPP;
	}

	/*
	 * KVM assumes that PAT entry '0' encodes WB memtype and simply zeroes
	 * the PAT bits in SPTEs.  Bail if PAT[0] is programmed to something
	 * other than WB.  Note, EPT doesn't utilize the PAT, but don't bother
	 * with an exception.  PAT[0] is set to WB on RESET and also by the
	 * kernel, i.e. failure indicates a kernel bug or broken firmware.
	 */
	if (rdmsrq_safe(MSR_IA32_CR_PAT, &host_pat) ||
	    (host_pat & GENMASK(2, 0)) != 6) {
		pr_err("host PAT[0] is not WB\n");
		return -EIO;
	}

	memset(&kvm_caps, 0, sizeof(kvm_caps));

	x86_emulator_cache = kvm_alloc_emulator_cache();
	if (!x86_emulator_cache) {
		pr_err("failed to allocate cache for x86 emulator\n");
		return -ENOMEM;
	}

	user_return_msrs = alloc_percpu(struct kvm_user_return_msrs);
	if (!user_return_msrs) {
		pr_err("failed to allocate percpu kvm_user_return_msrs\n");
		r = -ENOMEM;
		goto out_free_x86_emulator_cache;
	}
	kvm_nr_uret_msrs = 0;

	r = kvm_mmu_vendor_module_init();
	if (r)
		goto out_free_percpu;

	kvm_caps.supported_vm_types = BIT(KVM_X86_DEFAULT_VM);
	kvm_caps.supported_mce_cap = MCG_CTL_P | MCG_SER_P;

	if (boot_cpu_has(X86_FEATURE_XSAVE)) {
		kvm_host.xcr0 = xgetbv(XCR_XFEATURE_ENABLED_MASK);
		kvm_caps.supported_xcr0 = kvm_host.xcr0 & KVM_SUPPORTED_XCR0;
	}
	kvm_caps.supported_quirks = KVM_X86_VALID_QUIRKS;
	kvm_caps.inapplicable_quirks = KVM_X86_CONDITIONAL_QUIRKS;

	rdmsrq_safe(MSR_EFER, &kvm_host.efer);

	if (boot_cpu_has(X86_FEATURE_XSAVES))
		rdmsrq(MSR_IA32_XSS, kvm_host.xss);

	kvm_init_pmu_capability(ops->pmu_ops);

	if (boot_cpu_has(X86_FEATURE_ARCH_CAPABILITIES))
		rdmsrq(MSR_IA32_ARCH_CAPABILITIES, kvm_host.arch_capabilities);

	r = ops->hardware_setup();
	if (r != 0)
		goto out_mmu_exit;

	enable_device_posted_irqs &= enable_apicv &&
				     irq_remapping_cap(IRQ_POSTING_CAP);

	kvm_ops_update(ops);

	for_each_online_cpu(cpu) {
		smp_call_function_single(cpu, kvm_x86_check_cpu_compat, &r, 1);
		if (r < 0)
			goto out_unwind_ops;
	}

	/*
	 * Point of no return!  DO NOT add error paths below this point unless
	 * absolutely necessary, as most operations from this point forward
	 * require unwinding.
	 */
	kvm_timer_init();

	if (pi_inject_timer == -1)
		pi_inject_timer = housekeeping_enabled(HK_TYPE_TIMER);
#ifdef CONFIG_X86_64
	pvclock_gtod_register_notifier(&pvclock_gtod_notifier);

	if (hypervisor_is_type(X86_HYPER_MS_HYPERV))
		set_hv_tscchange_cb(kvm_hyperv_tsc_notifier);
#endif

	kvm_register_perf_callbacks(ops->handle_intel_pt_intr);

	if (IS_ENABLED(CONFIG_KVM_SW_PROTECTED_VM) && tdp_mmu_enabled)
		kvm_caps.supported_vm_types |= BIT(KVM_X86_SW_PROTECTED_VM);

	/* KVM always ignores guest PAT for shadow paging.  */
	if (!tdp_enabled)
		kvm_caps.supported_quirks &= ~KVM_X86_QUIRK_IGNORE_GUEST_PAT;

	if (!kvm_cpu_cap_has(X86_FEATURE_XSAVES))
		kvm_caps.supported_xss = 0;

	if (kvm_caps.has_tsc_control) {
		/*
		 * Make sure the user can only configure tsc_khz values that
		 * fit into a signed integer.
		 * A min value is not calculated because it will always
		 * be 1 on all machines.
		 */
		u64 max = min(0x7fffffffULL,
			      __scale_tsc(kvm_caps.max_tsc_scaling_ratio, tsc_khz));
		kvm_caps.max_guest_tsc_khz = max;
	}
	kvm_caps.default_tsc_scaling_ratio = 1ULL << kvm_caps.tsc_scaling_ratio_frac_bits;
	kvm_init_msr_lists();
	return 0;

out_unwind_ops:
	kvm_x86_ops.enable_virtualization_cpu = NULL;
	kvm_x86_call(hardware_unsetup)();
out_mmu_exit:
	kvm_mmu_vendor_module_exit();
out_free_percpu:
	free_percpu(user_return_msrs);
out_free_x86_emulator_cache:
	kmem_cache_destroy(x86_emulator_cache);
	return r;
}
EXPORT_SYMBOL_GPL(kvm_x86_vendor_init);

void kvm_x86_vendor_exit(void)
{
	kvm_unregister_perf_callbacks();

#ifdef CONFIG_X86_64
	if (hypervisor_is_type(X86_HYPER_MS_HYPERV))
		clear_hv_tscchange_cb();
#endif
	kvm_lapic_exit();

	if (!boot_cpu_has(X86_FEATURE_CONSTANT_TSC)) {
		cpufreq_unregister_notifier(&kvmclock_cpufreq_notifier_block,
					    CPUFREQ_TRANSITION_NOTIFIER);
		cpuhp_remove_state_nocalls(CPUHP_AP_X86_KVM_CLK_ONLINE);
	}
#ifdef CONFIG_X86_64
	pvclock_gtod_unregister_notifier(&pvclock_gtod_notifier);
	irq_work_sync(&pvclock_irq_work);
	cancel_work_sync(&pvclock_gtod_work);
#endif
	kvm_x86_call(hardware_unsetup)();
	kvm_mmu_vendor_module_exit();
	free_percpu(user_return_msrs);
	kmem_cache_destroy(x86_emulator_cache);
#ifdef CONFIG_KVM_XEN
	static_key_deferred_flush(&kvm_xen_enabled);
	WARN_ON(static_branch_unlikely(&kvm_xen_enabled.key));
#endif
	mutex_lock(&vendor_module_lock);
	kvm_x86_ops.enable_virtualization_cpu = NULL;
	mutex_unlock(&vendor_module_lock);
}
EXPORT_SYMBOL_GPL(kvm_x86_vendor_exit);

#ifdef CONFIG_X86_64
static int kvm_pv_clock_pairing(struct kvm_vcpu *vcpu, gpa_t paddr,
			        unsigned long clock_type)
{
	struct kvm_clock_pairing clock_pairing;
	struct timespec64 ts;
	u64 cycle;
	int ret;

	if (clock_type != KVM_CLOCK_PAIRING_WALLCLOCK)
		return -KVM_EOPNOTSUPP;

	/*
	 * When tsc is in permanent catchup mode guests won't be able to use
	 * pvclock_read_retry loop to get consistent view of pvclock
	 */
	if (vcpu->arch.tsc_always_catchup)
		return -KVM_EOPNOTSUPP;

	if (!kvm_get_walltime_and_clockread(&ts, &cycle))
		return -KVM_EOPNOTSUPP;

	clock_pairing.sec = ts.tv_sec;
	clock_pairing.nsec = ts.tv_nsec;
	clock_pairing.tsc = kvm_read_l1_tsc(vcpu, cycle);
	clock_pairing.flags = 0;
	memset(&clock_pairing.pad, 0, sizeof(clock_pairing.pad));

	ret = 0;
	if (kvm_write_guest(vcpu->kvm, paddr, &clock_pairing,
			    sizeof(struct kvm_clock_pairing)))
		ret = -KVM_EFAULT;

	return ret;
}
#endif

/*
 * kvm_pv_kick_cpu_op:  Kick a vcpu.
 *
 * @apicid - apicid of vcpu to be kicked.
 */
static void kvm_pv_kick_cpu_op(struct kvm *kvm, int apicid)
{
	/*
	 * All other fields are unused for APIC_DM_REMRD, but may be consumed by
	 * common code, e.g. for tracing. Defer initialization to the compiler.
	 */
	struct kvm_lapic_irq lapic_irq = {
		.delivery_mode = APIC_DM_REMRD,
		.dest_mode = APIC_DEST_PHYSICAL,
		.shorthand = APIC_DEST_NOSHORT,
		.dest_id = apicid,
	};

	kvm_irq_delivery_to_apic(kvm, NULL, &lapic_irq, NULL);
}

bool kvm_apicv_activated(struct kvm *kvm)
{
	return (READ_ONCE(kvm->arch.apicv_inhibit_reasons) == 0);
}
EXPORT_SYMBOL_GPL(kvm_apicv_activated);

bool kvm_vcpu_apicv_activated(struct kvm_vcpu *vcpu)
{
	ulong vm_reasons = READ_ONCE(vcpu->kvm->arch.apicv_inhibit_reasons);
	ulong vcpu_reasons =
			kvm_x86_call(vcpu_get_apicv_inhibit_reasons)(vcpu);

	return (vm_reasons | vcpu_reasons) == 0;
}
EXPORT_SYMBOL_GPL(kvm_vcpu_apicv_activated);

static void set_or_clear_apicv_inhibit(unsigned long *inhibits,
				       enum kvm_apicv_inhibit reason, bool set)
{
	const struct trace_print_flags apicv_inhibits[] = { APICV_INHIBIT_REASONS };

	BUILD_BUG_ON(ARRAY_SIZE(apicv_inhibits) != NR_APICV_INHIBIT_REASONS);

	if (set)
		__set_bit(reason, inhibits);
	else
		__clear_bit(reason, inhibits);

	trace_kvm_apicv_inhibit_changed(reason, set, *inhibits);
}

static void kvm_apicv_init(struct kvm *kvm)
{
	enum kvm_apicv_inhibit reason = enable_apicv ? APICV_INHIBIT_REASON_ABSENT :
						       APICV_INHIBIT_REASON_DISABLED;

	set_or_clear_apicv_inhibit(&kvm->arch.apicv_inhibit_reasons, reason, true);

	init_rwsem(&kvm->arch.apicv_update_lock);
}

static void kvm_sched_yield(struct kvm_vcpu *vcpu, unsigned long dest_id)
{
	struct kvm_vcpu *target = NULL;
	struct kvm_apic_map *map;

	vcpu->stat.directed_yield_attempted++;

	if (single_task_running())
		goto no_yield;

	rcu_read_lock();
	map = rcu_dereference(vcpu->kvm->arch.apic_map);

	if (likely(map) && dest_id <= map->max_apic_id && map->phys_map[dest_id])
		target = map->phys_map[dest_id]->vcpu;

	rcu_read_unlock();

	if (!target || !READ_ONCE(target->ready))
		goto no_yield;

	/* Ignore requests to yield to self */
	if (vcpu == target)
		goto no_yield;

	if (kvm_vcpu_yield_to(target) <= 0)
		goto no_yield;

	vcpu->stat.directed_yield_successful++;

no_yield:
	return;
}

static int complete_hypercall_exit(struct kvm_vcpu *vcpu)
{
	u64 ret = vcpu->run->hypercall.ret;

	if (!is_64_bit_hypercall(vcpu))
		ret = (u32)ret;
	kvm_rax_write(vcpu, ret);
	return kvm_skip_emulated_instruction(vcpu);
}

int ____kvm_emulate_hypercall(struct kvm_vcpu *vcpu, int cpl,
			      int (*complete_hypercall)(struct kvm_vcpu *))
{
	unsigned long ret;
	unsigned long nr = kvm_rax_read(vcpu);
	unsigned long a0 = kvm_rbx_read(vcpu);
	unsigned long a1 = kvm_rcx_read(vcpu);
	unsigned long a2 = kvm_rdx_read(vcpu);
	unsigned long a3 = kvm_rsi_read(vcpu);
	int op_64_bit = is_64_bit_hypercall(vcpu);

	++vcpu->stat.hypercalls;

	trace_kvm_hypercall(nr, a0, a1, a2, a3);

	if (!op_64_bit) {
		nr &= 0xFFFFFFFF;
		a0 &= 0xFFFFFFFF;
		a1 &= 0xFFFFFFFF;
		a2 &= 0xFFFFFFFF;
		a3 &= 0xFFFFFFFF;
	}

	if (cpl) {
		ret = -KVM_EPERM;
		goto out;
	}

	ret = -KVM_ENOSYS;

	switch (nr) {
	case KVM_HC_VAPIC_POLL_IRQ:
		ret = 0;
		break;
	case KVM_HC_KICK_CPU:
		if (!guest_pv_has(vcpu, KVM_FEATURE_PV_UNHALT))
			break;

		kvm_pv_kick_cpu_op(vcpu->kvm, a1);
		kvm_sched_yield(vcpu, a1);
		ret = 0;
		break;
#ifdef CONFIG_X86_64
	case KVM_HC_CLOCK_PAIRING:
		ret = kvm_pv_clock_pairing(vcpu, a0, a1);
		break;
#endif
	case KVM_HC_SEND_IPI:
		if (!guest_pv_has(vcpu, KVM_FEATURE_PV_SEND_IPI))
			break;

		ret = kvm_pv_send_ipi(vcpu->kvm, a0, a1, a2, a3, op_64_bit);
		break;
	case KVM_HC_SCHED_YIELD:
		if (!guest_pv_has(vcpu, KVM_FEATURE_PV_SCHED_YIELD))
			break;

		kvm_sched_yield(vcpu, a0);
		ret = 0;
		break;
	case KVM_HC_MAP_GPA_RANGE: {
		u64 gpa = a0, npages = a1, attrs = a2;

		ret = -KVM_ENOSYS;
		if (!user_exit_on_hypercall(vcpu->kvm, KVM_HC_MAP_GPA_RANGE))
			break;

		if (!PAGE_ALIGNED(gpa) || !npages ||
		    gpa_to_gfn(gpa) + npages <= gpa_to_gfn(gpa)) {
			ret = -KVM_EINVAL;
			break;
		}

		vcpu->run->exit_reason        = KVM_EXIT_HYPERCALL;
		vcpu->run->hypercall.nr       = KVM_HC_MAP_GPA_RANGE;
		/*
		 * In principle this should have been -KVM_ENOSYS, but userspace (QEMU <=9.2)
		 * assumed that vcpu->run->hypercall.ret is never changed by KVM and thus that
		 * it was always zero on KVM_EXIT_HYPERCALL.  Since KVM is now overwriting
		 * vcpu->run->hypercall.ret, ensuring that it is zero to not break QEMU.
		 */
		vcpu->run->hypercall.ret = 0;
		vcpu->run->hypercall.args[0]  = gpa;
		vcpu->run->hypercall.args[1]  = npages;
		vcpu->run->hypercall.args[2]  = attrs;
		vcpu->run->hypercall.flags    = 0;
		if (op_64_bit)
			vcpu->run->hypercall.flags |= KVM_EXIT_HYPERCALL_LONG_MODE;

		WARN_ON_ONCE(vcpu->run->hypercall.flags & KVM_EXIT_HYPERCALL_MBZ);
		vcpu->arch.complete_userspace_io = complete_hypercall;
		return 0;
	}
	default:
		ret = -KVM_ENOSYS;
		break;
	}

out:
	vcpu->run->hypercall.ret = ret;
	return 1;
}
EXPORT_SYMBOL_GPL(____kvm_emulate_hypercall);

int kvm_emulate_hypercall(struct kvm_vcpu *vcpu)
{
	if (kvm_xen_hypercall_enabled(vcpu->kvm))
		return kvm_xen_hypercall(vcpu);

	if (kvm_hv_hypercall_enabled(vcpu))
		return kvm_hv_hypercall(vcpu);

	return __kvm_emulate_hypercall(vcpu, kvm_x86_call(get_cpl)(vcpu),
				       complete_hypercall_exit);
}
EXPORT_SYMBOL_GPL(kvm_emulate_hypercall);

static int emulator_fix_hypercall(struct x86_emulate_ctxt *ctxt)
{
	struct kvm_vcpu *vcpu = emul_to_vcpu(ctxt);
	char instruction[3];
	unsigned long rip = kvm_rip_read(vcpu);

	/*
	 * If the quirk is disabled, synthesize a #UD and let the guest pick up
	 * the pieces.
	 */
	if (!kvm_check_has_quirk(vcpu->kvm, KVM_X86_QUIRK_FIX_HYPERCALL_INSN)) {
		ctxt->exception.error_code_valid = false;
		ctxt->exception.vector = UD_VECTOR;
		ctxt->have_exception = true;
		return X86EMUL_PROPAGATE_FAULT;
	}

	kvm_x86_call(patch_hypercall)(vcpu, instruction);

	return emulator_write_emulated(ctxt, rip, instruction, 3,
		&ctxt->exception);
}

static int dm_request_for_irq_injection(struct kvm_vcpu *vcpu)
{
	return vcpu->run->request_interrupt_window &&
		likely(!pic_in_kernel(vcpu->kvm));
}

/* Called within kvm->srcu read side.  */
static void post_kvm_run_save(struct kvm_vcpu *vcpu)
{
	struct kvm_run *kvm_run = vcpu->run;

	kvm_run->if_flag = kvm_x86_call(get_if_flag)(vcpu);
	kvm_run->cr8 = kvm_get_cr8(vcpu);
	kvm_run->apic_base = vcpu->arch.apic_base;

	kvm_run->ready_for_interrupt_injection =
		pic_in_kernel(vcpu->kvm) ||
		kvm_vcpu_ready_for_interrupt_injection(vcpu);

	if (is_smm(vcpu))
		kvm_run->flags |= KVM_RUN_X86_SMM;
	if (is_guest_mode(vcpu))
		kvm_run->flags |= KVM_RUN_X86_GUEST_MODE;
}

static void update_cr8_intercept(struct kvm_vcpu *vcpu)
{
	int max_irr, tpr;

	if (!kvm_x86_ops.update_cr8_intercept)
		return;

	if (!lapic_in_kernel(vcpu))
		return;

	if (vcpu->arch.apic->apicv_active)
		return;

	if (!vcpu->arch.apic->vapic_addr)
		max_irr = kvm_lapic_find_highest_irr(vcpu);
	else
		max_irr = -1;

	if (max_irr != -1)
		max_irr >>= 4;

	tpr = kvm_lapic_get_cr8(vcpu);

	kvm_x86_call(update_cr8_intercept)(vcpu, tpr, max_irr);
}


int kvm_check_nested_events(struct kvm_vcpu *vcpu)
{
	if (kvm_test_request(KVM_REQ_TRIPLE_FAULT, vcpu)) {
		kvm_x86_ops.nested_ops->triple_fault(vcpu);
		return 1;
	}

	return kvm_x86_ops.nested_ops->check_events(vcpu);
}

static void kvm_inject_exception(struct kvm_vcpu *vcpu)
{
	/*
	 * Suppress the error code if the vCPU is in Real Mode, as Real Mode
	 * exceptions don't report error codes.  The presence of an error code
	 * is carried with the exception and only stripped when the exception
	 * is injected as intercepted #PF VM-Exits for AMD's Paged Real Mode do
	 * report an error code despite the CPU being in Real Mode.
	 */
	vcpu->arch.exception.has_error_code &= is_protmode(vcpu);

	trace_kvm_inj_exception(vcpu->arch.exception.vector,
				vcpu->arch.exception.has_error_code,
				vcpu->arch.exception.error_code,
				vcpu->arch.exception.injected);

	kvm_x86_call(inject_exception)(vcpu);
}

/*
 * Check for any event (interrupt or exception) that is ready to be injected,
 * and if there is at least one event, inject the event with the highest
 * priority.  This handles both "pending" events, i.e. events that have never
 * been injected into the guest, and "injected" events, i.e. events that were
 * injected as part of a previous VM-Enter, but weren't successfully delivered
 * and need to be re-injected.
 *
 * Note, this is not guaranteed to be invoked on a guest instruction boundary,
 * i.e. doesn't guarantee that there's an event window in the guest.  KVM must
 * be able to inject exceptions in the "middle" of an instruction, and so must
 * also be able to re-inject NMIs and IRQs in the middle of an instruction.
 * I.e. for exceptions and re-injected events, NOT invoking this on instruction
 * boundaries is necessary and correct.
 *
 * For simplicity, KVM uses a single path to inject all events (except events
 * that are injected directly from L1 to L2) and doesn't explicitly track
 * instruction boundaries for asynchronous events.  However, because VM-Exits
 * that can occur during instruction execution typically result in KVM skipping
 * the instruction or injecting an exception, e.g. instruction and exception
 * intercepts, and because pending exceptions have higher priority than pending
 * interrupts, KVM still honors instruction boundaries in most scenarios.
 *
 * But, if a VM-Exit occurs during instruction execution, and KVM does NOT skip
 * the instruction or inject an exception, then KVM can incorrecty inject a new
 * asynchronous event if the event became pending after the CPU fetched the
 * instruction (in the guest).  E.g. if a page fault (#PF, #NPF, EPT violation)
 * occurs and is resolved by KVM, a coincident NMI, SMI, IRQ, etc... can be
 * injected on the restarted instruction instead of being deferred until the
 * instruction completes.
 *
 * In practice, this virtualization hole is unlikely to be observed by the
 * guest, and even less likely to cause functional problems.  To detect the
 * hole, the guest would have to trigger an event on a side effect of an early
 * phase of instruction execution, e.g. on the instruction fetch from memory.
 * And for it to be a functional problem, the guest would need to depend on the
 * ordering between that side effect, the instruction completing, _and_ the
 * delivery of the asynchronous event.
 */
static int kvm_check_and_inject_events(struct kvm_vcpu *vcpu,
				       bool *req_immediate_exit)
{
	bool can_inject;
	int r;

	/*
	 * Process nested events first, as nested VM-Exit supersedes event
	 * re-injection.  If there's an event queued for re-injection, it will
	 * be saved into the appropriate vmc{b,s}12 fields on nested VM-Exit.
	 */
	if (is_guest_mode(vcpu))
		r = kvm_check_nested_events(vcpu);
	else
		r = 0;

	/*
	 * Re-inject exceptions and events *especially* if immediate entry+exit
	 * to/from L2 is needed, as any event that has already been injected
	 * into L2 needs to complete its lifecycle before injecting a new event.
	 *
	 * Don't re-inject an NMI or interrupt if there is a pending exception.
	 * This collision arises if an exception occurred while vectoring the
	 * injected event, KVM intercepted said exception, and KVM ultimately
	 * determined the fault belongs to the guest and queues the exception
	 * for injection back into the guest.
	 *
	 * "Injected" interrupts can also collide with pending exceptions if
	 * userspace ignores the "ready for injection" flag and blindly queues
	 * an interrupt.  In that case, prioritizing the exception is correct,
	 * as the exception "occurred" before the exit to userspace.  Trap-like
	 * exceptions, e.g. most #DBs, have higher priority than interrupts.
	 * And while fault-like exceptions, e.g. #GP and #PF, are the lowest
	 * priority, they're only generated (pended) during instruction
	 * execution, and interrupts are recognized at instruction boundaries.
	 * Thus a pending fault-like exception means the fault occurred on the
	 * *previous* instruction and must be serviced prior to recognizing any
	 * new events in order to fully complete the previous instruction.
	 */
	if (vcpu->arch.exception.injected)
		kvm_inject_exception(vcpu);
	else if (kvm_is_exception_pending(vcpu))
		; /* see above */
	else if (vcpu->arch.nmi_injected)
		kvm_x86_call(inject_nmi)(vcpu);
	else if (vcpu->arch.interrupt.injected)
		kvm_x86_call(inject_irq)(vcpu, true);

	/*
	 * Exceptions that morph to VM-Exits are handled above, and pending
	 * exceptions on top of injected exceptions that do not VM-Exit should
	 * either morph to #DF or, sadly, override the injected exception.
	 */
	WARN_ON_ONCE(vcpu->arch.exception.injected &&
		     vcpu->arch.exception.pending);

	/*
	 * Bail if immediate entry+exit to/from the guest is needed to complete
	 * nested VM-Enter or event re-injection so that a different pending
	 * event can be serviced (or if KVM needs to exit to userspace).
	 *
	 * Otherwise, continue processing events even if VM-Exit occurred.  The
	 * VM-Exit will have cleared exceptions that were meant for L2, but
	 * there may now be events that can be injected into L1.
	 */
	if (r < 0)
		goto out;

	/*
	 * A pending exception VM-Exit should either result in nested VM-Exit
	 * or force an immediate re-entry and exit to/from L2, and exception
	 * VM-Exits cannot be injected (flag should _never_ be set).
	 */
	WARN_ON_ONCE(vcpu->arch.exception_vmexit.injected ||
		     vcpu->arch.exception_vmexit.pending);

	/*
	 * New events, other than exceptions, cannot be injected if KVM needs
	 * to re-inject a previous event.  See above comments on re-injecting
	 * for why pending exceptions get priority.
	 */
	can_inject = !kvm_event_needs_reinjection(vcpu);

	if (vcpu->arch.exception.pending) {
		/*
		 * Fault-class exceptions, except #DBs, set RF=1 in the RFLAGS
		 * value pushed on the stack.  Trap-like exception and all #DBs
		 * leave RF as-is (KVM follows Intel's behavior in this regard;
		 * AMD states that code breakpoint #DBs excplitly clear RF=0).
		 *
		 * Note, most versions of Intel's SDM and AMD's APM incorrectly
		 * describe the behavior of General Detect #DBs, which are
		 * fault-like.  They do _not_ set RF, a la code breakpoints.
		 */
		if (exception_type(vcpu->arch.exception.vector) == EXCPT_FAULT)
			__kvm_set_rflags(vcpu, kvm_get_rflags(vcpu) |
					     X86_EFLAGS_RF);

		if (vcpu->arch.exception.vector == DB_VECTOR) {
			kvm_deliver_exception_payload(vcpu, &vcpu->arch.exception);
			if (vcpu->arch.dr7 & DR7_GD) {
				vcpu->arch.dr7 &= ~DR7_GD;
				kvm_update_dr7(vcpu);
			}
		}

		kvm_inject_exception(vcpu);

		vcpu->arch.exception.pending = false;
		vcpu->arch.exception.injected = true;

		can_inject = false;
	}

	/* Don't inject interrupts if the user asked to avoid doing so */
	if (vcpu->guest_debug & KVM_GUESTDBG_BLOCKIRQ)
		return 0;

	/*
	 * Finally, inject interrupt events.  If an event cannot be injected
	 * due to architectural conditions (e.g. IF=0) a window-open exit
	 * will re-request KVM_REQ_EVENT.  Sometimes however an event is pending
	 * and can architecturally be injected, but we cannot do it right now:
	 * an interrupt could have arrived just now and we have to inject it
	 * as a vmexit, or there could already an event in the queue, which is
	 * indicated by can_inject.  In that case we request an immediate exit
	 * in order to make progress and get back here for another iteration.
	 * The kvm_x86_ops hooks communicate this by returning -EBUSY.
	 */
#ifdef CONFIG_KVM_SMM
	if (vcpu->arch.smi_pending) {
		r = can_inject ? kvm_x86_call(smi_allowed)(vcpu, true) :
				 -EBUSY;
		if (r < 0)
			goto out;
		if (r) {
			vcpu->arch.smi_pending = false;
			++vcpu->arch.smi_count;
			enter_smm(vcpu);
			can_inject = false;
		} else
			kvm_x86_call(enable_smi_window)(vcpu);
	}
#endif

	if (vcpu->arch.nmi_pending) {
		r = can_inject ? kvm_x86_call(nmi_allowed)(vcpu, true) :
				 -EBUSY;
		if (r < 0)
			goto out;
		if (r) {
			--vcpu->arch.nmi_pending;
			vcpu->arch.nmi_injected = true;
			kvm_x86_call(inject_nmi)(vcpu);
			can_inject = false;
			WARN_ON(kvm_x86_call(nmi_allowed)(vcpu, true) < 0);
		}
		if (vcpu->arch.nmi_pending)
			kvm_x86_call(enable_nmi_window)(vcpu);
	}

	if (kvm_cpu_has_injectable_intr(vcpu)) {
		r = can_inject ? kvm_x86_call(interrupt_allowed)(vcpu, true) :
				 -EBUSY;
		if (r < 0)
			goto out;
		if (r) {
			int irq = kvm_cpu_get_interrupt(vcpu);

			if (!WARN_ON_ONCE(irq == -1)) {
				kvm_queue_interrupt(vcpu, irq, false);
				kvm_x86_call(inject_irq)(vcpu, false);
				WARN_ON(kvm_x86_call(interrupt_allowed)(vcpu, true) < 0);
			}
		}
		if (kvm_cpu_has_injectable_intr(vcpu))
			kvm_x86_call(enable_irq_window)(vcpu);
	}

	if (is_guest_mode(vcpu) &&
	    kvm_x86_ops.nested_ops->has_events &&
	    kvm_x86_ops.nested_ops->has_events(vcpu, true))
		*req_immediate_exit = true;

	/*
	 * KVM must never queue a new exception while injecting an event; KVM
	 * is done emulating and should only propagate the to-be-injected event
	 * to the VMCS/VMCB.  Queueing a new exception can put the vCPU into an
	 * infinite loop as KVM will bail from VM-Enter to inject the pending
	 * exception and start the cycle all over.
	 *
	 * Exempt triple faults as they have special handling and won't put the
	 * vCPU into an infinite loop.  Triple fault can be queued when running
	 * VMX without unrestricted guest, as that requires KVM to emulate Real
	 * Mode events (see kvm_inject_realmode_interrupt()).
	 */
	WARN_ON_ONCE(vcpu->arch.exception.pending ||
		     vcpu->arch.exception_vmexit.pending);
	return 0;

out:
	if (r == -EBUSY) {
		*req_immediate_exit = true;
		r = 0;
	}
	return r;
}

static void process_nmi(struct kvm_vcpu *vcpu)
{
	unsigned int limit;

	/*
	 * x86 is limited to one NMI pending, but because KVM can't react to
	 * incoming NMIs as quickly as bare metal, e.g. if the vCPU is
	 * scheduled out, KVM needs to play nice with two queued NMIs showing
	 * up at the same time.  To handle this scenario, allow two NMIs to be
	 * (temporarily) pending so long as NMIs are not blocked and KVM is not
	 * waiting for a previous NMI injection to complete (which effectively
	 * blocks NMIs).  KVM will immediately inject one of the two NMIs, and
	 * will request an NMI window to handle the second NMI.
	 */
	if (kvm_x86_call(get_nmi_mask)(vcpu) || vcpu->arch.nmi_injected)
		limit = 1;
	else
		limit = 2;

	/*
	 * Adjust the limit to account for pending virtual NMIs, which aren't
	 * tracked in vcpu->arch.nmi_pending.
	 */
	if (kvm_x86_call(is_vnmi_pending)(vcpu))
		limit--;

	vcpu->arch.nmi_pending += atomic_xchg(&vcpu->arch.nmi_queued, 0);
	vcpu->arch.nmi_pending = min(vcpu->arch.nmi_pending, limit);

	if (vcpu->arch.nmi_pending &&
	    (kvm_x86_call(set_vnmi_pending)(vcpu)))
		vcpu->arch.nmi_pending--;

	if (vcpu->arch.nmi_pending)
		kvm_make_request(KVM_REQ_EVENT, vcpu);
}

/* Return total number of NMIs pending injection to the VM */
int kvm_get_nr_pending_nmis(struct kvm_vcpu *vcpu)
{
	return vcpu->arch.nmi_pending +
	       kvm_x86_call(is_vnmi_pending)(vcpu);
}

void kvm_make_scan_ioapic_request_mask(struct kvm *kvm,
				       unsigned long *vcpu_bitmap)
{
	kvm_make_vcpus_request_mask(kvm, KVM_REQ_SCAN_IOAPIC, vcpu_bitmap);
}

void kvm_make_scan_ioapic_request(struct kvm *kvm)
{
	kvm_make_all_cpus_request(kvm, KVM_REQ_SCAN_IOAPIC);
}

void __kvm_vcpu_update_apicv(struct kvm_vcpu *vcpu)
{
	struct kvm_lapic *apic = vcpu->arch.apic;
	bool activate;

	if (!lapic_in_kernel(vcpu))
		return;

	down_read(&vcpu->kvm->arch.apicv_update_lock);
	preempt_disable();

	/* Do not activate APICV when APIC is disabled */
	activate = kvm_vcpu_apicv_activated(vcpu) &&
		   (kvm_get_apic_mode(vcpu) != LAPIC_MODE_DISABLED);

	if (apic->apicv_active == activate)
		goto out;

	apic->apicv_active = activate;
	kvm_apic_update_apicv(vcpu);
	kvm_x86_call(refresh_apicv_exec_ctrl)(vcpu);

	/*
	 * When APICv gets disabled, we may still have injected interrupts
	 * pending. At the same time, KVM_REQ_EVENT may not be set as APICv was
	 * still active when the interrupt got accepted. Make sure
	 * kvm_check_and_inject_events() is called to check for that.
	 */
	if (!apic->apicv_active)
		kvm_make_request(KVM_REQ_EVENT, vcpu);

out:
	preempt_enable();
	up_read(&vcpu->kvm->arch.apicv_update_lock);
}
EXPORT_SYMBOL_GPL(__kvm_vcpu_update_apicv);

static void kvm_vcpu_update_apicv(struct kvm_vcpu *vcpu)
{
	if (!lapic_in_kernel(vcpu))
		return;

	/*
	 * Due to sharing page tables across vCPUs, the xAPIC memslot must be
	 * deleted if any vCPU has xAPIC virtualization and x2APIC enabled, but
	 * and hardware doesn't support x2APIC virtualization.  E.g. some AMD
	 * CPUs support AVIC but not x2APIC.  KVM still allows enabling AVIC in
	 * this case so that KVM can use the AVIC doorbell to inject interrupts
	 * to running vCPUs, but KVM must not create SPTEs for the APIC base as
	 * the vCPU would incorrectly be able to access the vAPIC page via MMIO
	 * despite being in x2APIC mode.  For simplicity, inhibiting the APIC
	 * access page is sticky.
	 */
	if (apic_x2apic_mode(vcpu->arch.apic) &&
	    kvm_x86_ops.allow_apicv_in_x2apic_without_x2apic_virtualization)
		kvm_inhibit_apic_access_page(vcpu);

	__kvm_vcpu_update_apicv(vcpu);
}

void __kvm_set_or_clear_apicv_inhibit(struct kvm *kvm,
				      enum kvm_apicv_inhibit reason, bool set)
{
	unsigned long old, new;

	lockdep_assert_held_write(&kvm->arch.apicv_update_lock);

	if (!(kvm_x86_ops.required_apicv_inhibits & BIT(reason)))
		return;

	old = new = kvm->arch.apicv_inhibit_reasons;

	set_or_clear_apicv_inhibit(&new, reason, set);

	if (!!old != !!new) {
		/*
		 * Kick all vCPUs before setting apicv_inhibit_reasons to avoid
		 * false positives in the sanity check WARN in vcpu_enter_guest().
		 * This task will wait for all vCPUs to ack the kick IRQ before
		 * updating apicv_inhibit_reasons, and all other vCPUs will
		 * block on acquiring apicv_update_lock so that vCPUs can't
		 * redo vcpu_enter_guest() without seeing the new inhibit state.
		 *
		 * Note, holding apicv_update_lock and taking it in the read
		 * side (handling the request) also prevents other vCPUs from
		 * servicing the request with a stale apicv_inhibit_reasons.
		 */
		kvm_make_all_cpus_request(kvm, KVM_REQ_APICV_UPDATE);
		kvm->arch.apicv_inhibit_reasons = new;
		if (new) {
			unsigned long gfn = gpa_to_gfn(APIC_DEFAULT_PHYS_BASE);
			int idx = srcu_read_lock(&kvm->srcu);

			kvm_zap_gfn_range(kvm, gfn, gfn+1);
			srcu_read_unlock(&kvm->srcu, idx);
		}
	} else {
		kvm->arch.apicv_inhibit_reasons = new;
	}
}

void kvm_set_or_clear_apicv_inhibit(struct kvm *kvm,
				    enum kvm_apicv_inhibit reason, bool set)
{
	if (!enable_apicv)
		return;

	down_write(&kvm->arch.apicv_update_lock);
	__kvm_set_or_clear_apicv_inhibit(kvm, reason, set);
	up_write(&kvm->arch.apicv_update_lock);
}
EXPORT_SYMBOL_GPL(kvm_set_or_clear_apicv_inhibit);

static void vcpu_scan_ioapic(struct kvm_vcpu *vcpu)
{
	if (!kvm_apic_present(vcpu))
		return;

	bitmap_zero(vcpu->arch.ioapic_handled_vectors, 256);
	vcpu->arch.highest_stale_pending_ioapic_eoi = -1;

	kvm_x86_call(sync_pir_to_irr)(vcpu);

	if (irqchip_split(vcpu->kvm))
		kvm_scan_ioapic_routes(vcpu, vcpu->arch.ioapic_handled_vectors);
#ifdef CONFIG_KVM_IOAPIC
	else if (ioapic_in_kernel(vcpu->kvm))
		kvm_ioapic_scan_entry(vcpu, vcpu->arch.ioapic_handled_vectors);
#endif

	if (is_guest_mode(vcpu))
		vcpu->arch.load_eoi_exitmap_pending = true;
	else
		kvm_make_request(KVM_REQ_LOAD_EOI_EXITMAP, vcpu);
}

static void vcpu_load_eoi_exitmap(struct kvm_vcpu *vcpu)
{
	if (!kvm_apic_hw_enabled(vcpu->arch.apic))
		return;

#ifdef CONFIG_KVM_HYPERV
	if (to_hv_vcpu(vcpu)) {
		u64 eoi_exit_bitmap[4];

		bitmap_or((ulong *)eoi_exit_bitmap,
			  vcpu->arch.ioapic_handled_vectors,
			  to_hv_synic(vcpu)->vec_bitmap, 256);
		kvm_x86_call(load_eoi_exitmap)(vcpu, eoi_exit_bitmap);
		return;
	}
#endif
	kvm_x86_call(load_eoi_exitmap)(
		vcpu, (u64 *)vcpu->arch.ioapic_handled_vectors);
}

void kvm_arch_guest_memory_reclaimed(struct kvm *kvm)
{
	kvm_x86_call(guest_memory_reclaimed)(kvm);
}

static void kvm_vcpu_reload_apic_access_page(struct kvm_vcpu *vcpu)
{
	if (!lapic_in_kernel(vcpu))
		return;

	kvm_x86_call(set_apic_access_page_addr)(vcpu);
}

/*
 * Called within kvm->srcu read side.
 * Returns 1 to let vcpu_run() continue the guest execution loop without
 * exiting to the userspace.  Otherwise, the value will be returned to the
 * userspace.
 */
static int vcpu_enter_guest(struct kvm_vcpu *vcpu)
{
	int r;
	bool req_int_win =
		dm_request_for_irq_injection(vcpu) &&
		kvm_cpu_accept_dm_intr(vcpu);
	fastpath_t exit_fastpath;
	u64 run_flags, debug_ctl;

	bool req_immediate_exit = false;

	//检查cpu上是否有未绝的请求
	if (kvm_request_pending(vcpu)) {
		if (kvm_check_request(KVM_REQ_VM_DEAD, vcpu)) {
			r = -EIO;
			goto out;
		}

		if (kvm_dirty_ring_check_request(vcpu)) {
			r = 0;
			goto out;
		}

		if (kvm_check_request(KVM_REQ_GET_NESTED_STATE_PAGES, vcpu)) {
			if (unlikely(!kvm_x86_ops.nested_ops->get_nested_state_pages(vcpu))) {
				r = 0;
				goto out;
			}
		}
		if (kvm_check_request(KVM_REQ_MMU_FREE_OBSOLETE_ROOTS, vcpu))
			kvm_mmu_free_obsolete_roots(vcpu);
		if (kvm_check_request(KVM_REQ_MIGRATE_TIMER, vcpu))
			__kvm_migrate_timers(vcpu);
		if (kvm_check_request(KVM_REQ_MASTERCLOCK_UPDATE, vcpu))
			kvm_update_masterclock(vcpu->kvm);
		if (kvm_check_request(KVM_REQ_GLOBAL_CLOCK_UPDATE, vcpu))
			kvm_gen_kvmclock_update(vcpu);
		if (kvm_check_request(KVM_REQ_CLOCK_UPDATE, vcpu)) {
			r = kvm_guest_time_update(vcpu);
			if (unlikely(r))
				goto out;
		}
		if (kvm_check_request(KVM_REQ_MMU_SYNC, vcpu))
			kvm_mmu_sync_roots(vcpu);
		if (kvm_check_request(KVM_REQ_LOAD_MMU_PGD, vcpu))
			kvm_mmu_load_pgd(vcpu);

		/*
		 * Note, the order matters here, as flushing "all" TLB entries
		 * also flushes the "current" TLB entries, i.e. servicing the
		 * flush "all" will clear any request to flush "current".
		 */
		/*响应tlb flush*/
		if (kvm_check_request(KVM_REQ_TLB_FLUSH, vcpu))
			kvm_vcpu_flush_tlb_all(vcpu);

		kvm_service_local_tlb_flush_requests(vcpu);

		/*
		 * Fall back to a "full" guest flush if Hyper-V's precise
		 * flushing fails.  Note, Hyper-V's flushing is per-vCPU, but
		 * the flushes are considered "remote" and not "local" because
		 * the requests can be initiated from other vCPUs.
		 */
#ifdef CONFIG_KVM_HYPERV
		if (kvm_check_request(KVM_REQ_HV_TLB_FLUSH, vcpu) &&
		    kvm_hv_vcpu_flush_tlb(vcpu))
			kvm_vcpu_flush_tlb_guest(vcpu);
#endif

		if (kvm_check_request(KVM_REQ_REPORT_TPR_ACCESS, vcpu)) {
			vcpu->run->exit_reason = KVM_EXIT_TPR_ACCESS;
			r = 0;
			goto out;
		}
		if (kvm_test_request(KVM_REQ_TRIPLE_FAULT, vcpu)) {
			if (is_guest_mode(vcpu))
				kvm_x86_ops.nested_ops->triple_fault(vcpu);

			if (kvm_check_request(KVM_REQ_TRIPLE_FAULT, vcpu)) {
				vcpu->run->exit_reason = KVM_EXIT_SHUTDOWN;
				vcpu->mmio_needed = 0;
				r = 0;
				goto out;
			}
		}
		if (kvm_check_request(KVM_REQ_APF_HALT, vcpu)) {
			/* Page is swapped out. Do synthetic halt */
			vcpu->arch.apf.halted = true;
			r = 1;
			goto out;
		}
		if (kvm_check_request(KVM_REQ_STEAL_UPDATE, vcpu))
			record_steal_time(vcpu);
		if (kvm_check_request(KVM_REQ_PMU, vcpu))
			kvm_pmu_handle_event(vcpu);
		if (kvm_check_request(KVM_REQ_PMI, vcpu))
			kvm_pmu_deliver_pmi(vcpu);
#ifdef CONFIG_KVM_SMM
		if (kvm_check_request(KVM_REQ_SMI, vcpu))
			process_smi(vcpu);
#endif
		if (kvm_check_request(KVM_REQ_NMI, vcpu))
			process_nmi(vcpu);
		if (kvm_check_request(KVM_REQ_IOAPIC_EOI_EXIT, vcpu)) {
			BUG_ON(vcpu->arch.pending_ioapic_eoi > 255);
			if (test_bit(vcpu->arch.pending_ioapic_eoi,
				     vcpu->arch.ioapic_handled_vectors)) {
				vcpu->run->exit_reason = KVM_EXIT_IOAPIC_EOI;
				vcpu->run->eoi.vector =
						vcpu->arch.pending_ioapic_eoi;
				r = 0;
				goto out;
			}
		}
		if (kvm_check_request(KVM_REQ_SCAN_IOAPIC, vcpu))
			vcpu_scan_ioapic(vcpu);
		if (kvm_check_request(KVM_REQ_LOAD_EOI_EXITMAP, vcpu))
			vcpu_load_eoi_exitmap(vcpu);
		if (kvm_check_request(KVM_REQ_APIC_PAGE_RELOAD, vcpu))
			kvm_vcpu_reload_apic_access_page(vcpu);
#ifdef CONFIG_KVM_HYPERV
		if (kvm_check_request(KVM_REQ_HV_CRASH, vcpu)) {
			vcpu->run->exit_reason = KVM_EXIT_SYSTEM_EVENT;
			vcpu->run->system_event.type = KVM_SYSTEM_EVENT_CRASH;
			vcpu->run->system_event.ndata = 0;
			r = 0;
			goto out;
		}
		if (kvm_check_request(KVM_REQ_HV_RESET, vcpu)) {
			vcpu->run->exit_reason = KVM_EXIT_SYSTEM_EVENT;
			vcpu->run->system_event.type = KVM_SYSTEM_EVENT_RESET;
			vcpu->run->system_event.ndata = 0;
			r = 0;
			goto out;
		}
		if (kvm_check_request(KVM_REQ_HV_EXIT, vcpu)) {
			struct kvm_vcpu_hv *hv_vcpu = to_hv_vcpu(vcpu);

			vcpu->run->exit_reason = KVM_EXIT_HYPERV;
			vcpu->run->hyperv = hv_vcpu->exit;
			r = 0;
			goto out;
		}

		/*
		 * KVM_REQ_HV_STIMER has to be processed after
		 * KVM_REQ_CLOCK_UPDATE, because Hyper-V SynIC timers
		 * depend on the guest clock being up-to-date
		 */
		if (kvm_check_request(KVM_REQ_HV_STIMER, vcpu))
			kvm_hv_process_stimers(vcpu);
#endif
		if (kvm_check_request(KVM_REQ_APICV_UPDATE, vcpu))
			kvm_vcpu_update_apicv(vcpu);
		if (kvm_check_request(KVM_REQ_APF_READY, vcpu))
			kvm_check_async_pf_completion(vcpu);

		/*
		 * Recalc MSR intercepts as userspace may want to intercept
		 * accesses to MSRs that KVM would otherwise pass through to
		 * the guest.
		 */
		if (kvm_check_request(KVM_REQ_MSR_FILTER_CHANGED, vcpu))
			kvm_x86_call(recalc_msr_intercepts)(vcpu);

		if (kvm_check_request(KVM_REQ_UPDATE_CPU_DIRTY_LOGGING, vcpu))
			kvm_x86_call(update_cpu_dirty_logging)(vcpu);

		if (kvm_check_request(KVM_REQ_UPDATE_PROTECTED_GUEST_STATE, vcpu)) {
			kvm_vcpu_reset(vcpu, true);
			if (vcpu->arch.mp_state != KVM_MP_STATE_RUNNABLE) {
				r = 1;
				goto out;
			}
		}
	}

	if (kvm_check_request(KVM_REQ_EVENT, vcpu) || req_int_win ||
	    kvm_xen_has_interrupt(vcpu)) {
		++vcpu->stat.req_event;
		r = kvm_apic_accept_events(vcpu);
		if (r < 0) {
			r = 0;
			goto out;
		}
		if (vcpu->arch.mp_state == KVM_MP_STATE_INIT_RECEIVED) {
			r = 1;
			goto out;
		}

		r = kvm_check_and_inject_events(vcpu, &req_immediate_exit);
		if (r < 0) {
			r = 0;
			goto out;
		}
		if (req_int_win)
			kvm_x86_call(enable_irq_window)(vcpu);

		if (kvm_lapic_enabled(vcpu)) {
			update_cr8_intercept(vcpu);
			kvm_lapic_sync_to_vapic(vcpu);
		}
	}

	r = kvm_mmu_reload(vcpu);
	if (unlikely(r)) {
		goto cancel_injection;
	}

	preempt_disable();

	kvm_x86_call(prepare_switch_to_guest)(vcpu);

	/*
	 * Disable IRQs before setting IN_GUEST_MODE.  Posted interrupt
	 * IPI are then delayed after guest entry, which ensures that they
	 * result in virtual interrupt delivery.
	 */
	local_irq_disable();

	/* Store vcpu->apicv_active before vcpu->mode.  */
	smp_store_release(&vcpu->mode, IN_GUEST_MODE);

	kvm_vcpu_srcu_read_unlock(vcpu);

	/*
	 * 1) We should set ->mode before checking ->requests.  Please see
	 * the comment in kvm_vcpu_exiting_guest_mode().
	 *
	 * 2) For APICv, we should set ->mode before checking PID.ON. This
	 * pairs with the memory barrier implicit in pi_test_and_set_on
	 * (see vmx_deliver_posted_interrupt).
	 *
	 * 3) This also orders the write to mode from any reads to the page
	 * tables done while the VCPU is running.  Please see the comment
	 * in kvm_flush_remote_tlbs.
	 */
	smp_mb__after_srcu_read_unlock();

	/*
	 * Process pending posted interrupts to handle the case where the
	 * notification IRQ arrived in the host, or was never sent (because the
	 * target vCPU wasn't running).  Do this regardless of the vCPU's APICv
	 * status, KVM doesn't update assigned devices when APICv is inhibited,
	 * i.e. they can post interrupts even if APICv is temporarily disabled.
	 */
	if (kvm_lapic_enabled(vcpu))
		kvm_x86_call(sync_pir_to_irr)(vcpu);

	if (kvm_vcpu_exit_request(vcpu)) {
		vcpu->mode = OUTSIDE_GUEST_MODE;
		smp_wmb();
		local_irq_enable();
		preempt_enable();
		kvm_vcpu_srcu_read_lock(vcpu);
		r = 1;
		goto cancel_injection;
	}

	run_flags = 0;
	if (req_immediate_exit) {
		run_flags |= KVM_RUN_FORCE_IMMEDIATE_EXIT;
		kvm_make_request(KVM_REQ_EVENT, vcpu);
	}

	fpregs_assert_state_consistent();
	if (test_thread_flag(TIF_NEED_FPU_LOAD))
		switch_fpu_return();

	if (vcpu->arch.guest_fpu.xfd_err)
		wrmsrq(MSR_IA32_XFD_ERR, vcpu->arch.guest_fpu.xfd_err);

	if (unlikely(vcpu->arch.switch_db_regs &&
		     !(vcpu->arch.switch_db_regs & KVM_DEBUGREG_AUTO_SWITCH))) {
		set_debugreg(DR7_FIXED_1, 7);
		set_debugreg(vcpu->arch.eff_db[0], 0);
		set_debugreg(vcpu->arch.eff_db[1], 1);
		set_debugreg(vcpu->arch.eff_db[2], 2);
		set_debugreg(vcpu->arch.eff_db[3], 3);
		/* When KVM_DEBUGREG_WONT_EXIT, dr6 is accessible in guest. */
		if (unlikely(vcpu->arch.switch_db_regs & KVM_DEBUGREG_WONT_EXIT))
			run_flags |= KVM_RUN_LOAD_GUEST_DR6;
	} else if (unlikely(hw_breakpoint_active())) {
		set_debugreg(DR7_FIXED_1, 7);
	}

	/*
	 * Refresh the host DEBUGCTL snapshot after disabling IRQs, as DEBUGCTL
	 * can be modified in IRQ context, e.g. via SMP function calls.  Inform
	 * vendor code if any host-owned bits were changed, e.g. so that the
	 * value loaded into hardware while running the guest can be updated.
	 */
	debug_ctl = get_debugctlmsr();
	if ((debug_ctl ^ vcpu->arch.host_debugctl) & kvm_x86_ops.HOST_OWNED_DEBUGCTL &&
	    !vcpu->arch.guest_state_protected)
		run_flags |= KVM_RUN_LOAD_DEBUGCTL;
	vcpu->arch.host_debugctl = debug_ctl;

	guest_timing_enter_irqoff();

	for (;;) {
		/*
		 * Assert that vCPU vs. VM APICv state is consistent.  An APICv
		 * update must kick and wait for all vCPUs before toggling the
		 * per-VM state, and responding vCPUs must wait for the update
		 * to complete before servicing KVM_REQ_APICV_UPDATE.
		 */
		WARN_ON_ONCE((kvm_vcpu_apicv_activated(vcpu) != kvm_vcpu_apicv_active(vcpu)) &&
			     (kvm_get_apic_mode(vcpu) != LAPIC_MODE_DISABLED));

		exit_fastpath = kvm_x86_call(vcpu_run)(vcpu, run_flags);
		if (likely(exit_fastpath != EXIT_FASTPATH_REENTER_GUEST))
			break;

		if (kvm_lapic_enabled(vcpu))
			kvm_x86_call(sync_pir_to_irr)(vcpu);

		if (unlikely(kvm_vcpu_exit_request(vcpu))) {
			exit_fastpath = EXIT_FASTPATH_EXIT_HANDLED;
			break;
		}

		run_flags = 0;

		/* Note, VM-Exits that go down the "slow" path are accounted below. */
		++vcpu->stat.exits;
	}

	/*
	 * Do this here before restoring debug registers on the host.  And
	 * since we do this before handling the vmexit, a DR access vmexit
	 * can (a) read the correct value of the debug registers, (b) set
	 * KVM_DEBUGREG_WONT_EXIT again.
	 */
	if (unlikely(vcpu->arch.switch_db_regs & KVM_DEBUGREG_WONT_EXIT)) {
		WARN_ON(vcpu->guest_debug & KVM_GUESTDBG_USE_HW_BP);
		WARN_ON(vcpu->arch.switch_db_regs & KVM_DEBUGREG_AUTO_SWITCH);
		kvm_x86_call(sync_dirty_debug_regs)(vcpu);
		kvm_update_dr0123(vcpu);
		kvm_update_dr7(vcpu);
	}

	/*
	 * If the guest has used debug registers, at least dr7
	 * will be disabled while returning to the host.
	 * If we don't have active breakpoints in the host, we don't
	 * care about the messed up debug address registers. But if
	 * we have some of them active, restore the old state.
	 */
	if (hw_breakpoint_active())
		hw_breakpoint_restore();

	vcpu->arch.last_vmentry_cpu = vcpu->cpu;
	vcpu->arch.last_guest_tsc = kvm_read_l1_tsc(vcpu, rdtsc());

	vcpu->mode = OUTSIDE_GUEST_MODE;
	smp_wmb();

	/*
	 * Sync xfd before calling handle_exit_irqoff() which may
	 * rely on the fact that guest_fpu::xfd is up-to-date (e.g.
	 * in #NM irqoff handler).
	 */
	if (vcpu->arch.xfd_no_write_intercept)
		fpu_sync_guest_vmexit_xfd_state();

	kvm_x86_call(handle_exit_irqoff)(vcpu);

	if (vcpu->arch.guest_fpu.xfd_err)
		wrmsrq(MSR_IA32_XFD_ERR, 0);

	/*
	 * Consume any pending interrupts, including the possible source of
	 * VM-Exit on SVM and any ticks that occur between VM-Exit and now.
	 * An instruction is required after local_irq_enable() to fully unblock
	 * interrupts on processors that implement an interrupt shadow, the
	 * stat.exits increment will do nicely.
	 */
	kvm_before_interrupt(vcpu, KVM_HANDLING_IRQ);
	local_irq_enable();
	++vcpu->stat.exits;
	local_irq_disable();
	kvm_after_interrupt(vcpu);

	/*
	 * Wait until after servicing IRQs to account guest time so that any
	 * ticks that occurred while running the guest are properly accounted
	 * to the guest.  Waiting until IRQs are enabled degrades the accuracy
	 * of accounting via context tracking, but the loss of accuracy is
	 * acceptable for all known use cases.
	 */
	guest_timing_exit_irqoff();

	local_irq_enable();
	preempt_enable();

	kvm_vcpu_srcu_read_lock(vcpu);

	/*
	 * Call this to ensure WC buffers in guest are evicted after each VM
	 * Exit, so that the evicted WC writes can be snooped across all cpus
	 */
	smp_mb__after_srcu_read_lock();

	/*
	 * Profile KVM exit RIPs:
	 */
	if (unlikely(prof_on == KVM_PROFILING &&
		     !vcpu->arch.guest_state_protected)) {
		unsigned long rip = kvm_rip_read(vcpu);
		profile_hit(KVM_PROFILING, (void *)rip);
	}

	if (unlikely(vcpu->arch.tsc_always_catchup))
		kvm_make_request(KVM_REQ_CLOCK_UPDATE, vcpu);

	if (vcpu->arch.apic_attention)
		kvm_lapic_sync_from_vapic(vcpu);

	if (unlikely(exit_fastpath == EXIT_FASTPATH_EXIT_USERSPACE))
		return 0;

	r = kvm_x86_call(handle_exit)(vcpu, exit_fastpath);
	return r;

cancel_injection:
	if (req_immediate_exit)
		kvm_make_request(KVM_REQ_EVENT, vcpu);
	kvm_x86_call(cancel_injection)(vcpu);
	if (unlikely(vcpu->arch.apic_attention))
		kvm_lapic_sync_from_vapic(vcpu);
out:
	return r;
}

static bool kvm_vcpu_running(struct kvm_vcpu *vcpu)
{
	return (vcpu->arch.mp_state == KVM_MP_STATE_RUNNABLE &&
		!vcpu->arch.apf.halted);
}

bool kvm_vcpu_has_events(struct kvm_vcpu *vcpu)
{
	if (!list_empty_careful(&vcpu->async_pf.done))
		return true;

	if (kvm_apic_has_pending_init_or_sipi(vcpu) &&
	    kvm_apic_init_sipi_allowed(vcpu))
		return true;

	if (kvm_is_exception_pending(vcpu))
		return true;

	if (kvm_test_request(KVM_REQ_NMI, vcpu) ||
	    (vcpu->arch.nmi_pending &&
	     kvm_x86_call(nmi_allowed)(vcpu, false)))
		return true;

#ifdef CONFIG_KVM_SMM
	if (kvm_test_request(KVM_REQ_SMI, vcpu) ||
	    (vcpu->arch.smi_pending &&
	     kvm_x86_call(smi_allowed)(vcpu, false)))
		return true;
#endif

	if (kvm_test_request(KVM_REQ_PMI, vcpu))
		return true;

	if (kvm_test_request(KVM_REQ_UPDATE_PROTECTED_GUEST_STATE, vcpu))
		return true;

	if (kvm_arch_interrupt_allowed(vcpu) && kvm_cpu_has_interrupt(vcpu))
		return true;

	if (kvm_hv_has_stimer_pending(vcpu))
		return true;

	if (is_guest_mode(vcpu) &&
	    kvm_x86_ops.nested_ops->has_events &&
	    kvm_x86_ops.nested_ops->has_events(vcpu, false))
		return true;

	if (kvm_xen_has_pending_events(vcpu))
		return true;

	return false;
}
EXPORT_SYMBOL_GPL(kvm_vcpu_has_events);

int kvm_arch_vcpu_runnable(struct kvm_vcpu *vcpu)
{
	return kvm_vcpu_running(vcpu) || vcpu->arch.pv.pv_unhalted ||
	       kvm_vcpu_has_events(vcpu);
}

/* Called within kvm->srcu read side.  */
static inline int vcpu_block(struct kvm_vcpu *vcpu)
{
	bool hv_timer;

	if (!kvm_arch_vcpu_runnable(vcpu)) {
		/*
		 * Switch to the software timer before halt-polling/blocking as
		 * the guest's timer may be a break event for the vCPU, and the
		 * hypervisor timer runs only when the CPU is in guest mode.
		 * Switch before halt-polling so that KVM recognizes an expired
		 * timer before blocking.
		 */
		hv_timer = kvm_lapic_hv_timer_in_use(vcpu);
		if (hv_timer)
			kvm_lapic_switch_to_sw_timer(vcpu);

		kvm_vcpu_srcu_read_unlock(vcpu);
		if (vcpu->arch.mp_state == KVM_MP_STATE_HALTED)
			kvm_vcpu_halt(vcpu);
		else
			kvm_vcpu_block(vcpu);
		kvm_vcpu_srcu_read_lock(vcpu);

		if (hv_timer)
			kvm_lapic_switch_to_hv_timer(vcpu);

		/*
		 * If the vCPU is not runnable, a signal or another host event
		 * of some kind is pending; service it without changing the
		 * vCPU's activity state.
		 */
		if (!kvm_arch_vcpu_runnable(vcpu))
			return 1;
	}

	/*
	 * Evaluate nested events before exiting the halted state.  This allows
	 * the halt state to be recorded properly in the VMCS12's activity
	 * state field (AMD does not have a similar field and a VM-Exit always
	 * causes a spurious wakeup from HLT).
	 */
	if (is_guest_mode(vcpu)) {
		int r = kvm_check_nested_events(vcpu);

		WARN_ON_ONCE(r == -EBUSY);
		if (r < 0)
			return 0;
	}

	if (kvm_apic_accept_events(vcpu) < 0)
		return 0;
	switch(vcpu->arch.mp_state) {
	case KVM_MP_STATE_HALTED:
	case KVM_MP_STATE_AP_RESET_HOLD:
		kvm_set_mp_state(vcpu, KVM_MP_STATE_RUNNABLE);
		fallthrough;
	case KVM_MP_STATE_RUNNABLE:
		vcpu->arch.apf.halted = false;
		break;
	case KVM_MP_STATE_INIT_RECEIVED:
		break;
	default:
		WARN_ON_ONCE(1);
		break;
	}
	return 1;
}

/* Called within kvm->srcu read side.  */
static int vcpu_run(struct kvm_vcpu *vcpu)
{
	int r;

	vcpu->run->exit_reason = KVM_EXIT_UNKNOWN;

	for (;;) {
		/*
		 * If another guest vCPU requests a PV TLB flush in the middle
		 * of instruction emulation, the rest of the emulation could
		 * use a stale page translation. Assume that any code after
		 * this point can start executing an instruction.
		 */
		vcpu->arch.at_instruction_boundary = false;
		if (kvm_vcpu_running(vcpu)) {
		    //进入guest运行
			r = vcpu_enter_guest(vcpu);
		} else {
			r = vcpu_block(vcpu);
		}

		if (r <= 0)
			break;

		kvm_clear_request(KVM_REQ_UNBLOCK, vcpu);
		if (kvm_xen_has_pending_events(vcpu))
			kvm_xen_inject_pending_events(vcpu);

		if (kvm_cpu_has_pending_timer(vcpu))
			kvm_inject_pending_timer_irqs(vcpu);

		if (dm_request_for_irq_injection(vcpu) &&
			kvm_vcpu_ready_for_interrupt_injection(vcpu)) {
			r = 0;
			vcpu->run->exit_reason = KVM_EXIT_IRQ_WINDOW_OPEN;
			++vcpu->stat.request_irq_exits;
			break;
		}

		if (__xfer_to_guest_mode_work_pending()) {
			kvm_vcpu_srcu_read_unlock(vcpu);
			r = xfer_to_guest_mode_handle_work(vcpu);
			kvm_vcpu_srcu_read_lock(vcpu);
			if (r)
				return r;
		}
	}

	return r;
}

static int __kvm_emulate_halt(struct kvm_vcpu *vcpu, int state, int reason)
{
	/*
	 * The vCPU has halted, e.g. executed HLT.  Update the run state if the
	 * local APIC is in-kernel, the run loop will detect the non-runnable
	 * state and halt the vCPU.  Exit to userspace if the local APIC is
	 * managed by userspace, in which case userspace is responsible for
	 * handling wake events.
	 */
	++vcpu->stat.halt_exits;
	if (lapic_in_kernel(vcpu)) {
		if (kvm_vcpu_has_events(vcpu) || vcpu->arch.pv.pv_unhalted)
			state = KVM_MP_STATE_RUNNABLE;
		kvm_set_mp_state(vcpu, state);
		return 1;
	} else {
		vcpu->run->exit_reason = reason;
		return 0;
	}
}

int kvm_emulate_halt_noskip(struct kvm_vcpu *vcpu)
{
	return __kvm_emulate_halt(vcpu, KVM_MP_STATE_HALTED, KVM_EXIT_HLT);
}
EXPORT_SYMBOL_GPL(kvm_emulate_halt_noskip);

int kvm_emulate_halt(struct kvm_vcpu *vcpu)
{
	int ret = kvm_skip_emulated_instruction(vcpu);
	/*
	 * TODO: we might be squashing a GUESTDBG_SINGLESTEP-triggered
	 * KVM_EXIT_DEBUG here.
	 */
	return kvm_emulate_halt_noskip(vcpu) && ret;
}
EXPORT_SYMBOL_GPL(kvm_emulate_halt);

fastpath_t handle_fastpath_hlt(struct kvm_vcpu *vcpu)
{
	int ret;

	kvm_vcpu_srcu_read_lock(vcpu);
	ret = kvm_emulate_halt(vcpu);
	kvm_vcpu_srcu_read_unlock(vcpu);

	if (!ret)
		return EXIT_FASTPATH_EXIT_USERSPACE;

	if (kvm_vcpu_running(vcpu))
		return EXIT_FASTPATH_REENTER_GUEST;

	return EXIT_FASTPATH_EXIT_HANDLED;
}
EXPORT_SYMBOL_GPL(handle_fastpath_hlt);

int kvm_emulate_ap_reset_hold(struct kvm_vcpu *vcpu)
{
	int ret = kvm_skip_emulated_instruction(vcpu);

	return __kvm_emulate_halt(vcpu, KVM_MP_STATE_AP_RESET_HOLD,
					KVM_EXIT_AP_RESET_HOLD) && ret;
}
EXPORT_SYMBOL_GPL(kvm_emulate_ap_reset_hold);

bool kvm_arch_dy_has_pending_interrupt(struct kvm_vcpu *vcpu)
{
	return kvm_vcpu_apicv_active(vcpu) &&
	       kvm_x86_call(dy_apicv_has_pending_interrupt)(vcpu);
}

bool kvm_arch_vcpu_preempted_in_kernel(struct kvm_vcpu *vcpu)
{
	return vcpu->arch.preempted_in_kernel;
}

bool kvm_arch_dy_runnable(struct kvm_vcpu *vcpu)
{
	if (READ_ONCE(vcpu->arch.pv.pv_unhalted))
		return true;

	if (kvm_test_request(KVM_REQ_NMI, vcpu) ||
#ifdef CONFIG_KVM_SMM
		kvm_test_request(KVM_REQ_SMI, vcpu) ||
#endif
		 kvm_test_request(KVM_REQ_EVENT, vcpu))
		return true;

	return kvm_arch_dy_has_pending_interrupt(vcpu);
}

static inline int complete_emulated_io(struct kvm_vcpu *vcpu)
{
	return kvm_emulate_instruction(vcpu, EMULTYPE_NO_DECODE);
}

static int complete_emulated_pio(struct kvm_vcpu *vcpu)
{
	BUG_ON(!vcpu->arch.pio.count);

	return complete_emulated_io(vcpu);
}

/*
 * Implements the following, as a state machine:
 *
 * read:
 *   for each fragment
 *     for each mmio piece in the fragment
 *       write gpa, len
 *       exit
 *       copy data
 *   execute insn
 *
 * write:
 *   for each fragment
 *     for each mmio piece in the fragment
 *       write gpa, len
 *       copy data
 *       exit
 */
static int complete_emulated_mmio(struct kvm_vcpu *vcpu)
{
	struct kvm_run *run = vcpu->run;
	struct kvm_mmio_fragment *frag;
	unsigned len;

	BUG_ON(!vcpu->mmio_needed);

	/* Complete previous fragment */
	frag = &vcpu->mmio_fragments[vcpu->mmio_cur_fragment];
	len = min(8u, frag->len);
	if (!vcpu->mmio_is_write)
		memcpy(frag->data, run->mmio.data, len);

	if (frag->len <= 8) {
		/* Switch to the next fragment. */
		frag++;
		vcpu->mmio_cur_fragment++;
	} else {
		/* Go forward to the next mmio piece. */
		frag->data += len;
		frag->gpa += len;
		frag->len -= len;
	}

	if (vcpu->mmio_cur_fragment >= vcpu->mmio_nr_fragments) {
		vcpu->mmio_needed = 0;

		/* FIXME: return into emulator if single-stepping.  */
		if (vcpu->mmio_is_write)
			return 1;
		vcpu->mmio_read_completed = 1;
		return complete_emulated_io(vcpu);
	}

	run->exit_reason = KVM_EXIT_MMIO;
	run->mmio.phys_addr = frag->gpa;
	if (vcpu->mmio_is_write)
		memcpy(run->mmio.data, frag->data, min(8u, frag->len));
	run->mmio.len = min(8u, frag->len);
	run->mmio.is_write = vcpu->mmio_is_write;
	vcpu->arch.complete_userspace_io = complete_emulated_mmio;
	return 0;
}

/* Swap (qemu) user FPU context for the guest FPU context. */
static void kvm_load_guest_fpu(struct kvm_vcpu *vcpu)
{
	/* Exclude PKRU, it's restored separately immediately after VM-Exit. */
	fpu_swap_kvm_fpstate(&vcpu->arch.guest_fpu, true);
	trace_kvm_fpu(1);
}

/* When vcpu_run ends, restore user space FPU context. */
static void kvm_put_guest_fpu(struct kvm_vcpu *vcpu)
{
	fpu_swap_kvm_fpstate(&vcpu->arch.guest_fpu, false);
	++vcpu->stat.fpu_reload;
	trace_kvm_fpu(0);
}

static int kvm_x86_vcpu_pre_run(struct kvm_vcpu *vcpu)
{
	/*
	 * SIPI_RECEIVED is obsolete; KVM leaves the vCPU in Wait-For-SIPI and
	 * tracks the pending SIPI separately.  SIPI_RECEIVED is still accepted
	 * by KVM_SET_VCPU_EVENTS for backwards compatibility, but should be
	 * converted to INIT_RECEIVED.
	 */
	if (WARN_ON_ONCE(vcpu->arch.mp_state == KVM_MP_STATE_SIPI_RECEIVED))
		return -EINVAL;

	/*
	 * Disallow running the vCPU if userspace forced it into an impossible
	 * MP_STATE, e.g. if the vCPU is in WFS but SIPI is blocked.
	 */
	if (vcpu->arch.mp_state == KVM_MP_STATE_INIT_RECEIVED &&
	    !kvm_apic_init_sipi_allowed(vcpu))
		return -EINVAL;

	return kvm_x86_call(vcpu_pre_run)(vcpu);
}

int kvm_arch_vcpu_ioctl_run(struct kvm_vcpu *vcpu)
{
	struct kvm_queued_exception *ex = &vcpu->arch.exception;
	struct kvm_run *kvm_run = vcpu->run;
	u64 sync_valid_fields;
	int r;

	r = kvm_mmu_post_init_vm(vcpu->kvm);
	if (r)
		return r;

	vcpu_load(vcpu);
	kvm_sigset_activate(vcpu);
	kvm_run->flags = 0;
	kvm_load_guest_fpu(vcpu);

	kvm_vcpu_srcu_read_lock(vcpu);
	if (unlikely(vcpu->arch.mp_state == KVM_MP_STATE_UNINITIALIZED)) {
		if (!vcpu->wants_to_run) {
			r = -EINTR;
			goto out;
		}

		/*
		 * Don't bother switching APIC timer emulation from the
		 * hypervisor timer to the software timer, the only way for the
		 * APIC timer to be active is if userspace stuffed vCPU state,
		 * i.e. put the vCPU into a nonsensical state.  Only an INIT
		 * will transition the vCPU out of UNINITIALIZED (without more
		 * state stuffing from userspace), which will reset the local
		 * APIC and thus cancel the timer or drop the IRQ (if the timer
		 * already expired).
		 */
		kvm_vcpu_srcu_read_unlock(vcpu);
		kvm_vcpu_block(vcpu);
		kvm_vcpu_srcu_read_lock(vcpu);

		if (kvm_apic_accept_events(vcpu) < 0) {
			r = 0;
			goto out;
		}
		r = -EAGAIN;
		if (signal_pending(current)) {
			r = -EINTR;
			kvm_run->exit_reason = KVM_EXIT_INTR;
			++vcpu->stat.signal_exits;
		}
		goto out;
	}

	sync_valid_fields = kvm_sync_valid_fields(vcpu->kvm);
	if ((kvm_run->kvm_valid_regs & ~sync_valid_fields) ||
	    (kvm_run->kvm_dirty_regs & ~sync_valid_fields)) {
		r = -EINVAL;
		goto out;
	}

	if (kvm_run->kvm_dirty_regs) {
		r = sync_regs(vcpu);
		if (r != 0)
			goto out;
	}

	/* re-sync apic's tpr */
	if (!lapic_in_kernel(vcpu)) {
		if (kvm_set_cr8(vcpu, kvm_run->cr8) != 0) {
			r = -EINVAL;
			goto out;
		}
	}

	/*
	 * If userspace set a pending exception and L2 is active, convert it to
	 * a pending VM-Exit if L1 wants to intercept the exception.
	 */
	if (vcpu->arch.exception_from_userspace && is_guest_mode(vcpu) &&
	    kvm_x86_ops.nested_ops->is_exception_vmexit(vcpu, ex->vector,
							ex->error_code)) {
		kvm_queue_exception_vmexit(vcpu, ex->vector,
					   ex->has_error_code, ex->error_code,
					   ex->has_payload, ex->payload);
		ex->injected = false;
		ex->pending = false;
	}
	vcpu->arch.exception_from_userspace = false;

	if (unlikely(vcpu->arch.complete_userspace_io)) {
		int (*cui)(struct kvm_vcpu *) = vcpu->arch.complete_userspace_io;
		vcpu->arch.complete_userspace_io = NULL;
		r = cui(vcpu);
		if (r <= 0)
			goto out;
	} else {
		WARN_ON_ONCE(vcpu->arch.pio.count);
		WARN_ON_ONCE(vcpu->mmio_needed);
	}

	if (!vcpu->wants_to_run) {
		r = -EINTR;
		goto out;
	}

	r = kvm_x86_vcpu_pre_run(vcpu);
	if (r <= 0)
		goto out;

	//执行vcpu run
	r = vcpu_run(vcpu);

out:
	kvm_put_guest_fpu(vcpu);
	if (kvm_run->kvm_valid_regs && likely(!vcpu->arch.guest_state_protected))
		store_regs(vcpu);
	post_kvm_run_save(vcpu);
	kvm_vcpu_srcu_read_unlock(vcpu);

	kvm_sigset_deactivate(vcpu);
	vcpu_put(vcpu);
	return r;
}

static void __get_regs(struct kvm_vcpu *vcpu, struct kvm_regs *regs)
{
	if (vcpu->arch.emulate_regs_need_sync_to_vcpu) {
		/*
		 * We are here if userspace calls get_regs() in the middle of
		 * instruction emulation. Registers state needs to be copied
		 * back from emulation context to vcpu. Userspace shouldn't do
		 * that usually, but some bad designed PV devices (vmware
		 * backdoor interface) need this to work
		 */
		emulator_writeback_register_cache(vcpu->arch.emulate_ctxt);
		vcpu->arch.emulate_regs_need_sync_to_vcpu = false;
	}
	regs->rax = kvm_rax_read(vcpu);
	regs->rbx = kvm_rbx_read(vcpu);
	regs->rcx = kvm_rcx_read(vcpu);
	regs->rdx = kvm_rdx_read(vcpu);
	regs->rsi = kvm_rsi_read(vcpu);
	regs->rdi = kvm_rdi_read(vcpu);
	regs->rsp = kvm_rsp_read(vcpu);
	regs->rbp = kvm_rbp_read(vcpu);
#ifdef CONFIG_X86_64
	regs->r8 = kvm_r8_read(vcpu);
	regs->r9 = kvm_r9_read(vcpu);
	regs->r10 = kvm_r10_read(vcpu);
	regs->r11 = kvm_r11_read(vcpu);
	regs->r12 = kvm_r12_read(vcpu);
	regs->r13 = kvm_r13_read(vcpu);
	regs->r14 = kvm_r14_read(vcpu);
	regs->r15 = kvm_r15_read(vcpu);
#endif

	regs->rip = kvm_rip_read(vcpu);
	regs->rflags = kvm_get_rflags(vcpu);
}

int kvm_arch_vcpu_ioctl_get_regs(struct kvm_vcpu *vcpu, struct kvm_regs *regs)
{
	if (vcpu->kvm->arch.has_protected_state &&
	    vcpu->arch.guest_state_protected)
		return -EINVAL;

	vcpu_load(vcpu);
	__get_regs(vcpu, regs);
	vcpu_put(vcpu);
	return 0;
}

static void __set_regs(struct kvm_vcpu *vcpu, struct kvm_regs *regs)
{
	vcpu->arch.emulate_regs_need_sync_from_vcpu = true;
	vcpu->arch.emulate_regs_need_sync_to_vcpu = false;

	kvm_rax_write(vcpu, regs->rax);
	kvm_rbx_write(vcpu, regs->rbx);
	kvm_rcx_write(vcpu, regs->rcx);
	kvm_rdx_write(vcpu, regs->rdx);
	kvm_rsi_write(vcpu, regs->rsi);
	kvm_rdi_write(vcpu, regs->rdi);
	kvm_rsp_write(vcpu, regs->rsp);
	kvm_rbp_write(vcpu, regs->rbp);
#ifdef CONFIG_X86_64
	kvm_r8_write(vcpu, regs->r8);
	kvm_r9_write(vcpu, regs->r9);
	kvm_r10_write(vcpu, regs->r10);
	kvm_r11_write(vcpu, regs->r11);
	kvm_r12_write(vcpu, regs->r12);
	kvm_r13_write(vcpu, regs->r13);
	kvm_r14_write(vcpu, regs->r14);
	kvm_r15_write(vcpu, regs->r15);
#endif

	kvm_rip_write(vcpu, regs->rip);
	kvm_set_rflags(vcpu, regs->rflags | X86_EFLAGS_FIXED);

	vcpu->arch.exception.pending = false;
	vcpu->arch.exception_vmexit.pending = false;

	kvm_make_request(KVM_REQ_EVENT, vcpu);
}

int kvm_arch_vcpu_ioctl_set_regs(struct kvm_vcpu *vcpu, struct kvm_regs *regs)
{
	if (vcpu->kvm->arch.has_protected_state &&
	    vcpu->arch.guest_state_protected)
		return -EINVAL;

	vcpu_load(vcpu);
	__set_regs(vcpu, regs);
	vcpu_put(vcpu);
	return 0;
}

static void __get_sregs_common(struct kvm_vcpu *vcpu, struct kvm_sregs *sregs)
{
	struct desc_ptr dt;

	if (vcpu->arch.guest_state_protected)
		goto skip_protected_regs;

	kvm_get_segment(vcpu, &sregs->cs, VCPU_SREG_CS);
	kvm_get_segment(vcpu, &sregs->ds, VCPU_SREG_DS);
	kvm_get_segment(vcpu, &sregs->es, VCPU_SREG_ES);
	kvm_get_segment(vcpu, &sregs->fs, VCPU_SREG_FS);
	kvm_get_segment(vcpu, &sregs->gs, VCPU_SREG_GS);
	kvm_get_segment(vcpu, &sregs->ss, VCPU_SREG_SS);

	kvm_get_segment(vcpu, &sregs->tr, VCPU_SREG_TR);
	kvm_get_segment(vcpu, &sregs->ldt, VCPU_SREG_LDTR);

	kvm_x86_call(get_idt)(vcpu, &dt);
	sregs->idt.limit = dt.size;
	sregs->idt.base = dt.address;
	kvm_x86_call(get_gdt)(vcpu, &dt);
	sregs->gdt.limit = dt.size;
	sregs->gdt.base = dt.address;

	sregs->cr2 = vcpu->arch.cr2;
	sregs->cr3 = kvm_read_cr3(vcpu);

skip_protected_regs:
	sregs->cr0 = kvm_read_cr0(vcpu);
	sregs->cr4 = kvm_read_cr4(vcpu);
	sregs->cr8 = kvm_get_cr8(vcpu);
	sregs->efer = vcpu->arch.efer;
	sregs->apic_base = vcpu->arch.apic_base;
}

static void __get_sregs(struct kvm_vcpu *vcpu, struct kvm_sregs *sregs)
{
	__get_sregs_common(vcpu, sregs);

	if (vcpu->arch.guest_state_protected)
		return;

	if (vcpu->arch.interrupt.injected && !vcpu->arch.interrupt.soft)
		set_bit(vcpu->arch.interrupt.nr,
			(unsigned long *)sregs->interrupt_bitmap);
}

static void __get_sregs2(struct kvm_vcpu *vcpu, struct kvm_sregs2 *sregs2)
{
	int i;

	__get_sregs_common(vcpu, (struct kvm_sregs *)sregs2);

	if (vcpu->arch.guest_state_protected)
		return;

	if (is_pae_paging(vcpu)) {
		for (i = 0 ; i < 4 ; i++)
			sregs2->pdptrs[i] = kvm_pdptr_read(vcpu, i);
		sregs2->flags |= KVM_SREGS2_FLAGS_PDPTRS_VALID;
	}
}

int kvm_arch_vcpu_ioctl_get_sregs(struct kvm_vcpu *vcpu,
				  struct kvm_sregs *sregs)
{
	if (vcpu->kvm->arch.has_protected_state &&
	    vcpu->arch.guest_state_protected)
		return -EINVAL;

	vcpu_load(vcpu);
	__get_sregs(vcpu, sregs);
	vcpu_put(vcpu);
	return 0;
}

int kvm_arch_vcpu_ioctl_get_mpstate(struct kvm_vcpu *vcpu,
				    struct kvm_mp_state *mp_state)
{
	int r;

	vcpu_load(vcpu);
	if (kvm_mpx_supported())
		kvm_load_guest_fpu(vcpu);

	kvm_vcpu_srcu_read_lock(vcpu);

	r = kvm_apic_accept_events(vcpu);
	if (r < 0)
		goto out;
	r = 0;

	if ((vcpu->arch.mp_state == KVM_MP_STATE_HALTED ||
	     vcpu->arch.mp_state == KVM_MP_STATE_AP_RESET_HOLD) &&
	    vcpu->arch.pv.pv_unhalted)
		mp_state->mp_state = KVM_MP_STATE_RUNNABLE;
	else
		mp_state->mp_state = vcpu->arch.mp_state;

out:
	kvm_vcpu_srcu_read_unlock(vcpu);

	if (kvm_mpx_supported())
		kvm_put_guest_fpu(vcpu);
	vcpu_put(vcpu);
	return r;
}

int kvm_arch_vcpu_ioctl_set_mpstate(struct kvm_vcpu *vcpu,
				    struct kvm_mp_state *mp_state)
{
	int ret = -EINVAL;

	vcpu_load(vcpu);

	switch (mp_state->mp_state) {
	case KVM_MP_STATE_UNINITIALIZED:
	case KVM_MP_STATE_HALTED:
	case KVM_MP_STATE_AP_RESET_HOLD:
	case KVM_MP_STATE_INIT_RECEIVED:
	case KVM_MP_STATE_SIPI_RECEIVED:
		if (!lapic_in_kernel(vcpu))
			goto out;
		break;

	case KVM_MP_STATE_RUNNABLE:
		break;

	default:
		goto out;
	}

	/*
	 * SIPI_RECEIVED is obsolete and no longer used internally; KVM instead
	 * leaves the vCPU in INIT_RECIEVED (Wait-For-SIPI) and pends the SIPI.
	 * Translate SIPI_RECEIVED as appropriate for backwards compatibility.
	 */
	if (mp_state->mp_state == KVM_MP_STATE_SIPI_RECEIVED) {
		mp_state->mp_state = KVM_MP_STATE_INIT_RECEIVED;
		set_bit(KVM_APIC_SIPI, &vcpu->arch.apic->pending_events);
	}

	kvm_set_mp_state(vcpu, mp_state->mp_state);
	kvm_make_request(KVM_REQ_EVENT, vcpu);

	ret = 0;
out:
	vcpu_put(vcpu);
	return ret;
}

int kvm_task_switch(struct kvm_vcpu *vcpu, u16 tss_selector, int idt_index,
		    int reason, bool has_error_code, u32 error_code)
{
	struct x86_emulate_ctxt *ctxt = vcpu->arch.emulate_ctxt;
	int ret;

	init_emulate_ctxt(vcpu);

	ret = emulator_task_switch(ctxt, tss_selector, idt_index, reason,
				   has_error_code, error_code);

	/*
	 * Report an error userspace if MMIO is needed, as KVM doesn't support
	 * MMIO during a task switch (or any other complex operation).
	 */
	if (ret || vcpu->mmio_needed) {
		vcpu->mmio_needed = false;
		vcpu->run->exit_reason = KVM_EXIT_INTERNAL_ERROR;
		vcpu->run->internal.suberror = KVM_INTERNAL_ERROR_EMULATION;
		vcpu->run->internal.ndata = 0;
		return 0;
	}

	kvm_rip_write(vcpu, ctxt->eip);
	kvm_set_rflags(vcpu, ctxt->eflags);
	return 1;
}
EXPORT_SYMBOL_GPL(kvm_task_switch);

static bool kvm_is_valid_sregs(struct kvm_vcpu *vcpu, struct kvm_sregs *sregs)
{
	if ((sregs->efer & EFER_LME) && (sregs->cr0 & X86_CR0_PG)) {
		/*
		 * When EFER.LME and CR0.PG are set, the processor is in
		 * 64-bit mode (though maybe in a 32-bit code segment).
		 * CR4.PAE and EFER.LMA must be set.
		 */
		if (!(sregs->cr4 & X86_CR4_PAE) || !(sregs->efer & EFER_LMA))
			return false;
		if (!kvm_vcpu_is_legal_cr3(vcpu, sregs->cr3))
			return false;
	} else {
		/*
		 * Not in 64-bit mode: EFER.LMA is clear and the code
		 * segment cannot be 64-bit.
		 */
		if (sregs->efer & EFER_LMA || sregs->cs.l)
			return false;
	}

	return kvm_is_valid_cr4(vcpu, sregs->cr4) &&
	       kvm_is_valid_cr0(vcpu, sregs->cr0);
}

static int __set_sregs_common(struct kvm_vcpu *vcpu, struct kvm_sregs *sregs,
		int *mmu_reset_needed, bool update_pdptrs)
{
	int idx;
	struct desc_ptr dt;

	if (!kvm_is_valid_sregs(vcpu, sregs))
		return -EINVAL;

	if (kvm_apic_set_base(vcpu, sregs->apic_base, true))
		return -EINVAL;

	if (vcpu->arch.guest_state_protected)
		return 0;

	dt.size = sregs->idt.limit;
	dt.address = sregs->idt.base;
	kvm_x86_call(set_idt)(vcpu, &dt);
	dt.size = sregs->gdt.limit;
	dt.address = sregs->gdt.base;
	kvm_x86_call(set_gdt)(vcpu, &dt);

	vcpu->arch.cr2 = sregs->cr2;
	*mmu_reset_needed |= kvm_read_cr3(vcpu) != sregs->cr3;
	vcpu->arch.cr3 = sregs->cr3;
	kvm_register_mark_dirty(vcpu, VCPU_EXREG_CR3);
	kvm_x86_call(post_set_cr3)(vcpu, sregs->cr3);

	kvm_set_cr8(vcpu, sregs->cr8);

	*mmu_reset_needed |= vcpu->arch.efer != sregs->efer;
	kvm_x86_call(set_efer)(vcpu, sregs->efer);

	*mmu_reset_needed |= kvm_read_cr0(vcpu) != sregs->cr0;
	kvm_x86_call(set_cr0)(vcpu, sregs->cr0);

	*mmu_reset_needed |= kvm_read_cr4(vcpu) != sregs->cr4;
	kvm_x86_call(set_cr4)(vcpu, sregs->cr4);

	if (update_pdptrs) {
		idx = srcu_read_lock(&vcpu->kvm->srcu);
		if (is_pae_paging(vcpu)) {
			load_pdptrs(vcpu, kvm_read_cr3(vcpu));
			*mmu_reset_needed = 1;
		}
		srcu_read_unlock(&vcpu->kvm->srcu, idx);
	}

	kvm_set_segment(vcpu, &sregs->cs, VCPU_SREG_CS);
	kvm_set_segment(vcpu, &sregs->ds, VCPU_SREG_DS);
	kvm_set_segment(vcpu, &sregs->es, VCPU_SREG_ES);
	kvm_set_segment(vcpu, &sregs->fs, VCPU_SREG_FS);
	kvm_set_segment(vcpu, &sregs->gs, VCPU_SREG_GS);
	kvm_set_segment(vcpu, &sregs->ss, VCPU_SREG_SS);

	kvm_set_segment(vcpu, &sregs->tr, VCPU_SREG_TR);
	kvm_set_segment(vcpu, &sregs->ldt, VCPU_SREG_LDTR);

	update_cr8_intercept(vcpu);

	/* Older userspace won't unhalt the vcpu on reset. */
	if (kvm_vcpu_is_bsp(vcpu) && kvm_rip_read(vcpu) == 0xfff0 &&
	    sregs->cs.selector == 0xf000 && sregs->cs.base == 0xffff0000 &&
	    !is_protmode(vcpu))
		kvm_set_mp_state(vcpu, KVM_MP_STATE_RUNNABLE);

	return 0;
}

static int __set_sregs(struct kvm_vcpu *vcpu, struct kvm_sregs *sregs)
{
	int pending_vec, max_bits;
	int mmu_reset_needed = 0;
	int ret = __set_sregs_common(vcpu, sregs, &mmu_reset_needed, true);

	if (ret)
		return ret;

	if (mmu_reset_needed) {
		kvm_mmu_reset_context(vcpu);
		kvm_make_request(KVM_REQ_TLB_FLUSH_GUEST, vcpu);
	}

	max_bits = KVM_NR_INTERRUPTS;
	pending_vec = find_first_bit(
		(const unsigned long *)sregs->interrupt_bitmap, max_bits);

	if (pending_vec < max_bits) {
		kvm_queue_interrupt(vcpu, pending_vec, false);
		pr_debug("Set back pending irq %d\n", pending_vec);
		kvm_make_request(KVM_REQ_EVENT, vcpu);
	}
	return 0;
}

static int __set_sregs2(struct kvm_vcpu *vcpu, struct kvm_sregs2 *sregs2)
{
	int mmu_reset_needed = 0;
	bool valid_pdptrs = sregs2->flags & KVM_SREGS2_FLAGS_PDPTRS_VALID;
	bool pae = (sregs2->cr0 & X86_CR0_PG) && (sregs2->cr4 & X86_CR4_PAE) &&
		!(sregs2->efer & EFER_LMA);
	int i, ret;

	if (sregs2->flags & ~KVM_SREGS2_FLAGS_PDPTRS_VALID)
		return -EINVAL;

	if (valid_pdptrs && (!pae || vcpu->arch.guest_state_protected))
		return -EINVAL;

	ret = __set_sregs_common(vcpu, (struct kvm_sregs *)sregs2,
				 &mmu_reset_needed, !valid_pdptrs);
	if (ret)
		return ret;

	if (valid_pdptrs) {
		for (i = 0; i < 4 ; i++)
			kvm_pdptr_write(vcpu, i, sregs2->pdptrs[i]);

		kvm_register_mark_dirty(vcpu, VCPU_EXREG_PDPTR);
		mmu_reset_needed = 1;
		vcpu->arch.pdptrs_from_userspace = true;
	}
	if (mmu_reset_needed) {
		kvm_mmu_reset_context(vcpu);
		kvm_make_request(KVM_REQ_TLB_FLUSH_GUEST, vcpu);
	}
	return 0;
}

int kvm_arch_vcpu_ioctl_set_sregs(struct kvm_vcpu *vcpu,
				  struct kvm_sregs *sregs)
{
	int ret;

	if (vcpu->kvm->arch.has_protected_state &&
	    vcpu->arch.guest_state_protected)
		return -EINVAL;

	vcpu_load(vcpu);
	ret = __set_sregs(vcpu, sregs);
	vcpu_put(vcpu);
	return ret;
}

static void kvm_arch_vcpu_guestdbg_update_apicv_inhibit(struct kvm *kvm)
{
	bool set = false;
	struct kvm_vcpu *vcpu;
	unsigned long i;

	if (!enable_apicv)
		return;

	down_write(&kvm->arch.apicv_update_lock);

	kvm_for_each_vcpu(i, vcpu, kvm) {
		if (vcpu->guest_debug & KVM_GUESTDBG_BLOCKIRQ) {
			set = true;
			break;
		}
	}
	__kvm_set_or_clear_apicv_inhibit(kvm, APICV_INHIBIT_REASON_BLOCKIRQ, set);
	up_write(&kvm->arch.apicv_update_lock);
}

int kvm_arch_vcpu_ioctl_set_guest_debug(struct kvm_vcpu *vcpu,
					struct kvm_guest_debug *dbg)
{
	unsigned long rflags;
	int i, r;

	if (vcpu->arch.guest_state_protected)
		return -EINVAL;

	vcpu_load(vcpu);

	if (dbg->control & (KVM_GUESTDBG_INJECT_DB | KVM_GUESTDBG_INJECT_BP)) {
		r = -EBUSY;
		if (kvm_is_exception_pending(vcpu))
			goto out;
		if (dbg->control & KVM_GUESTDBG_INJECT_DB)
			kvm_queue_exception(vcpu, DB_VECTOR);
		else
			kvm_queue_exception(vcpu, BP_VECTOR);
	}

	/*
	 * Read rflags as long as potentially injected trace flags are still
	 * filtered out.
	 */
	rflags = kvm_get_rflags(vcpu);

	vcpu->guest_debug = dbg->control;
	if (!(vcpu->guest_debug & KVM_GUESTDBG_ENABLE))
		vcpu->guest_debug = 0;

	if (vcpu->guest_debug & KVM_GUESTDBG_USE_HW_BP) {
		for (i = 0; i < KVM_NR_DB_REGS; ++i)
			vcpu->arch.eff_db[i] = dbg->arch.debugreg[i];
		vcpu->arch.guest_debug_dr7 = dbg->arch.debugreg[7];
	} else {
		for (i = 0; i < KVM_NR_DB_REGS; i++)
			vcpu->arch.eff_db[i] = vcpu->arch.db[i];
	}
	kvm_update_dr7(vcpu);

	if (vcpu->guest_debug & KVM_GUESTDBG_SINGLESTEP)
		vcpu->arch.singlestep_rip = kvm_get_linear_rip(vcpu);

	/*
	 * Trigger an rflags update that will inject or remove the trace
	 * flags.
	 */
	kvm_set_rflags(vcpu, rflags);

	kvm_x86_call(update_exception_bitmap)(vcpu);

	kvm_arch_vcpu_guestdbg_update_apicv_inhibit(vcpu->kvm);

	r = 0;

out:
	vcpu_put(vcpu);
	return r;
}

/*
 * Translate a guest virtual address to a guest physical address.
 */
int kvm_arch_vcpu_ioctl_translate(struct kvm_vcpu *vcpu,
				    struct kvm_translation *tr)
{
	unsigned long vaddr = tr->linear_address;
	gpa_t gpa;
	int idx;

	vcpu_load(vcpu);

	idx = srcu_read_lock(&vcpu->kvm->srcu);
	gpa = kvm_mmu_gva_to_gpa_system(vcpu, vaddr, NULL);
	srcu_read_unlock(&vcpu->kvm->srcu, idx);
	tr->physical_address = gpa;
	tr->valid = gpa != INVALID_GPA;
	tr->writeable = 1;
	tr->usermode = 0;

	vcpu_put(vcpu);
	return 0;
}

int kvm_arch_vcpu_ioctl_get_fpu(struct kvm_vcpu *vcpu, struct kvm_fpu *fpu)
{
	struct fxregs_state *fxsave;

	if (fpstate_is_confidential(&vcpu->arch.guest_fpu))
		return vcpu->kvm->arch.has_protected_state ? -EINVAL : 0;

	vcpu_load(vcpu);

	fxsave = &vcpu->arch.guest_fpu.fpstate->regs.fxsave;
	memcpy(fpu->fpr, fxsave->st_space, 128);
	fpu->fcw = fxsave->cwd;
	fpu->fsw = fxsave->swd;
	fpu->ftwx = fxsave->twd;
	fpu->last_opcode = fxsave->fop;
	fpu->last_ip = fxsave->rip;
	fpu->last_dp = fxsave->rdp;
	memcpy(fpu->xmm, fxsave->xmm_space, sizeof(fxsave->xmm_space));

	vcpu_put(vcpu);
	return 0;
}

int kvm_arch_vcpu_ioctl_set_fpu(struct kvm_vcpu *vcpu, struct kvm_fpu *fpu)
{
	struct fxregs_state *fxsave;

	if (fpstate_is_confidential(&vcpu->arch.guest_fpu))
		return vcpu->kvm->arch.has_protected_state ? -EINVAL : 0;

	vcpu_load(vcpu);

	fxsave = &vcpu->arch.guest_fpu.fpstate->regs.fxsave;

	memcpy(fxsave->st_space, fpu->fpr, 128);
	fxsave->cwd = fpu->fcw;
	fxsave->swd = fpu->fsw;
	fxsave->twd = fpu->ftwx;
	fxsave->fop = fpu->last_opcode;
	fxsave->rip = fpu->last_ip;
	fxsave->rdp = fpu->last_dp;
	memcpy(fxsave->xmm_space, fpu->xmm, sizeof(fxsave->xmm_space));

	vcpu_put(vcpu);
	return 0;
}

static void store_regs(struct kvm_vcpu *vcpu)
{
	BUILD_BUG_ON(sizeof(struct kvm_sync_regs) > SYNC_REGS_SIZE_BYTES);

	if (vcpu->run->kvm_valid_regs & KVM_SYNC_X86_REGS)
		__get_regs(vcpu, &vcpu->run->s.regs.regs);

	if (vcpu->run->kvm_valid_regs & KVM_SYNC_X86_SREGS)
		__get_sregs(vcpu, &vcpu->run->s.regs.sregs);

	if (vcpu->run->kvm_valid_regs & KVM_SYNC_X86_EVENTS)
		kvm_vcpu_ioctl_x86_get_vcpu_events(
				vcpu, &vcpu->run->s.regs.events);
}

static int sync_regs(struct kvm_vcpu *vcpu)
{
	if (vcpu->run->kvm_dirty_regs & KVM_SYNC_X86_REGS) {
		__set_regs(vcpu, &vcpu->run->s.regs.regs);
		vcpu->run->kvm_dirty_regs &= ~KVM_SYNC_X86_REGS;
	}

	if (vcpu->run->kvm_dirty_regs & KVM_SYNC_X86_SREGS) {
		struct kvm_sregs sregs = vcpu->run->s.regs.sregs;

		if (__set_sregs(vcpu, &sregs))
			return -EINVAL;

		vcpu->run->kvm_dirty_regs &= ~KVM_SYNC_X86_SREGS;
	}

	if (vcpu->run->kvm_dirty_regs & KVM_SYNC_X86_EVENTS) {
		struct kvm_vcpu_events events = vcpu->run->s.regs.events;

		if (kvm_vcpu_ioctl_x86_set_vcpu_events(vcpu, &events))
			return -EINVAL;

		vcpu->run->kvm_dirty_regs &= ~KVM_SYNC_X86_EVENTS;
	}

	return 0;
}

int kvm_arch_vcpu_precreate(struct kvm *kvm, unsigned int id)
{
	if (kvm_check_tsc_unstable() && kvm->created_vcpus)
		pr_warn_once("SMP vm created on host with unstable TSC; "
			     "guest TSC will not be reliable\n");

	if (!kvm->arch.max_vcpu_ids)
		kvm->arch.max_vcpu_ids = KVM_MAX_VCPU_IDS;

	if (id >= kvm->arch.max_vcpu_ids)
		return -EINVAL;

	return kvm_x86_call(vcpu_precreate)(kvm);
}

int kvm_arch_vcpu_create(struct kvm_vcpu *vcpu)
{
	struct page *page;
	int r;

	vcpu->arch.last_vmentry_cpu = -1;
	vcpu->arch.regs_avail = ~0;
	vcpu->arch.regs_dirty = ~0;

	kvm_gpc_init(&vcpu->arch.pv_time, vcpu->kvm);

	if (!irqchip_in_kernel(vcpu->kvm) || kvm_vcpu_is_reset_bsp(vcpu))
		kvm_set_mp_state(vcpu, KVM_MP_STATE_RUNNABLE);
	else
		kvm_set_mp_state(vcpu, KVM_MP_STATE_UNINITIALIZED);

	r = kvm_mmu_create(vcpu);
	if (r < 0)
		return r;

	r = kvm_create_lapic(vcpu);
	if (r < 0)
		goto fail_mmu_destroy;

	r = -ENOMEM;

	page = alloc_page(GFP_KERNEL_ACCOUNT | __GFP_ZERO);
	if (!page)
		goto fail_free_lapic;
	vcpu->arch.pio_data = page_address(page);

	vcpu->arch.mce_banks = kcalloc(KVM_MAX_MCE_BANKS * 4, sizeof(u64),
				       GFP_KERNEL_ACCOUNT);
	vcpu->arch.mci_ctl2_banks = kcalloc(KVM_MAX_MCE_BANKS, sizeof(u64),
					    GFP_KERNEL_ACCOUNT);
	if (!vcpu->arch.mce_banks || !vcpu->arch.mci_ctl2_banks)
		goto fail_free_mce_banks;
	vcpu->arch.mcg_cap = KVM_MAX_MCE_BANKS;

	if (!zalloc_cpumask_var(&vcpu->arch.wbinvd_dirty_mask,
				GFP_KERNEL_ACCOUNT))
		goto fail_free_mce_banks;

	if (!alloc_emulate_ctxt(vcpu))
		goto free_wbinvd_dirty_mask;

	if (!fpu_alloc_guest_fpstate(&vcpu->arch.guest_fpu)) {
		pr_err("failed to allocate vcpu's fpu\n");
		goto free_emulate_ctxt;
	}

	kvm_async_pf_hash_reset(vcpu);

	if (kvm_check_has_quirk(vcpu->kvm, KVM_X86_QUIRK_STUFF_FEATURE_MSRS)) {
		vcpu->arch.arch_capabilities = kvm_get_arch_capabilities();
		vcpu->arch.msr_platform_info = MSR_PLATFORM_INFO_CPUID_FAULT;
		vcpu->arch.perf_capabilities = kvm_caps.supported_perf_cap;
	}
	kvm_pmu_init(vcpu);

	vcpu->arch.pending_external_vector = -1;
	vcpu->arch.preempted_in_kernel = false;

#if IS_ENABLED(CONFIG_HYPERV)
	vcpu->arch.hv_root_tdp = INVALID_PAGE;
#endif

	r = kvm_x86_call(vcpu_create)(vcpu);
	if (r)
		goto free_guest_fpu;

	kvm_xen_init_vcpu(vcpu);
	vcpu_load(vcpu);
	kvm_vcpu_after_set_cpuid(vcpu);
	kvm_set_tsc_khz(vcpu, vcpu->kvm->arch.default_tsc_khz);
	kvm_vcpu_reset(vcpu, false);
	kvm_init_mmu(vcpu);
	vcpu_put(vcpu);
	return 0;

free_guest_fpu:
	fpu_free_guest_fpstate(&vcpu->arch.guest_fpu);
free_emulate_ctxt:
	kmem_cache_free(x86_emulator_cache, vcpu->arch.emulate_ctxt);
free_wbinvd_dirty_mask:
	free_cpumask_var(vcpu->arch.wbinvd_dirty_mask);
fail_free_mce_banks:
	kfree(vcpu->arch.mce_banks);
	kfree(vcpu->arch.mci_ctl2_banks);
	free_page((unsigned long)vcpu->arch.pio_data);
fail_free_lapic:
	kvm_free_lapic(vcpu);
fail_mmu_destroy:
	kvm_mmu_destroy(vcpu);
	return r;
}

void kvm_arch_vcpu_postcreate(struct kvm_vcpu *vcpu)
{
	struct kvm *kvm = vcpu->kvm;

	if (mutex_lock_killable(&vcpu->mutex))
		return;
	vcpu_load(vcpu);
	kvm_synchronize_tsc(vcpu, NULL);
	vcpu_put(vcpu);

	/* poll control enabled by default */
	vcpu->arch.msr_kvm_poll_control = 1;

	mutex_unlock(&vcpu->mutex);

	if (kvmclock_periodic_sync && vcpu->vcpu_idx == 0)
		schedule_delayed_work(&kvm->arch.kvmclock_sync_work,
						KVMCLOCK_SYNC_PERIOD);
}

void kvm_arch_vcpu_destroy(struct kvm_vcpu *vcpu)
{
	int idx, cpu;

	kvm_clear_async_pf_completion_queue(vcpu);
	kvm_mmu_unload(vcpu);

	kvmclock_reset(vcpu);

	for_each_possible_cpu(cpu)
		cmpxchg(per_cpu_ptr(&last_vcpu, cpu), vcpu, NULL);

	kvm_x86_call(vcpu_free)(vcpu);

	kmem_cache_free(x86_emulator_cache, vcpu->arch.emulate_ctxt);
	free_cpumask_var(vcpu->arch.wbinvd_dirty_mask);
	fpu_free_guest_fpstate(&vcpu->arch.guest_fpu);

	kvm_xen_destroy_vcpu(vcpu);
	kvm_hv_vcpu_uninit(vcpu);
	kvm_pmu_destroy(vcpu);
	kfree(vcpu->arch.mce_banks);
	kfree(vcpu->arch.mci_ctl2_banks);
	kvm_free_lapic(vcpu);
	idx = srcu_read_lock(&vcpu->kvm->srcu);
	kvm_mmu_destroy(vcpu);
	srcu_read_unlock(&vcpu->kvm->srcu, idx);
	free_page((unsigned long)vcpu->arch.pio_data);
	kvfree(vcpu->arch.cpuid_entries);
}

void kvm_vcpu_reset(struct kvm_vcpu *vcpu, bool init_event)
{
	struct kvm_cpuid_entry2 *cpuid_0x1;
	unsigned long old_cr0 = kvm_read_cr0(vcpu);
	unsigned long new_cr0;

	/*
	 * Several of the "set" flows, e.g. ->set_cr0(), read other registers
	 * to handle side effects.  RESET emulation hits those flows and relies
	 * on emulated/virtualized registers, including those that are loaded
	 * into hardware, to be zeroed at vCPU creation.  Use CRs as a sentinel
	 * to detect improper or missing initialization.
	 */
	WARN_ON_ONCE(!init_event &&
		     (old_cr0 || kvm_read_cr3(vcpu) || kvm_read_cr4(vcpu)));

	/*
	 * SVM doesn't unconditionally VM-Exit on INIT and SHUTDOWN, thus it's
	 * possible to INIT the vCPU while L2 is active.  Force the vCPU back
	 * into L1 as EFER.SVME is cleared on INIT (along with all other EFER
	 * bits), i.e. virtualization is disabled.
	 */
	if (is_guest_mode(vcpu))
		kvm_leave_nested(vcpu);

	kvm_lapic_reset(vcpu, init_event);

	WARN_ON_ONCE(is_guest_mode(vcpu) || is_smm(vcpu));
	vcpu->arch.hflags = 0;

	vcpu->arch.smi_pending = 0;
	vcpu->arch.smi_count = 0;
	atomic_set(&vcpu->arch.nmi_queued, 0);
	vcpu->arch.nmi_pending = 0;
	vcpu->arch.nmi_injected = false;
	kvm_clear_interrupt_queue(vcpu);
	kvm_clear_exception_queue(vcpu);

	memset(vcpu->arch.db, 0, sizeof(vcpu->arch.db));
	kvm_update_dr0123(vcpu);
	vcpu->arch.dr6 = DR6_ACTIVE_LOW;
	vcpu->arch.dr7 = DR7_FIXED_1;
	kvm_update_dr7(vcpu);

	vcpu->arch.cr2 = 0;

	kvm_make_request(KVM_REQ_EVENT, vcpu);
	vcpu->arch.apf.msr_en_val = 0;
	vcpu->arch.apf.msr_int_val = 0;
	vcpu->arch.st.msr_val = 0;

	kvmclock_reset(vcpu);

	kvm_clear_async_pf_completion_queue(vcpu);
	kvm_async_pf_hash_reset(vcpu);
	vcpu->arch.apf.halted = false;

	if (vcpu->arch.guest_fpu.fpstate && kvm_mpx_supported()) {
		struct fpstate *fpstate = vcpu->arch.guest_fpu.fpstate;

		/*
		 * All paths that lead to INIT are required to load the guest's
		 * FPU state (because most paths are buried in KVM_RUN).
		 */
		if (init_event)
			kvm_put_guest_fpu(vcpu);

		fpstate_clear_xstate_component(fpstate, XFEATURE_BNDREGS);
		fpstate_clear_xstate_component(fpstate, XFEATURE_BNDCSR);

		if (init_event)
			kvm_load_guest_fpu(vcpu);
	}

	if (!init_event) {
		vcpu->arch.smbase = 0x30000;

		vcpu->arch.pat = MSR_IA32_CR_PAT_DEFAULT;

		vcpu->arch.msr_misc_features_enables = 0;
		vcpu->arch.ia32_misc_enable_msr = MSR_IA32_MISC_ENABLE_PEBS_UNAVAIL |
						  MSR_IA32_MISC_ENABLE_BTS_UNAVAIL;

		__kvm_set_xcr(vcpu, 0, XFEATURE_MASK_FP);
		__kvm_set_msr(vcpu, MSR_IA32_XSS, 0, true);
	}

	/* All GPRs except RDX (handled below) are zeroed on RESET/INIT. */
	memset(vcpu->arch.regs, 0, sizeof(vcpu->arch.regs));
	kvm_register_mark_dirty(vcpu, VCPU_REGS_RSP);

	/*
	 * Fall back to KVM's default Family/Model/Stepping of 0x600 (P6/Athlon)
	 * if no CPUID match is found.  Note, it's impossible to get a match at
	 * RESET since KVM emulates RESET before exposing the vCPU to userspace,
	 * i.e. it's impossible for kvm_find_cpuid_entry() to find a valid entry
	 * on RESET.  But, go through the motions in case that's ever remedied.
	 */
	cpuid_0x1 = kvm_find_cpuid_entry(vcpu, 1);
	kvm_rdx_write(vcpu, cpuid_0x1 ? cpuid_0x1->eax : 0x600);

	kvm_x86_call(vcpu_reset)(vcpu, init_event);

	kvm_set_rflags(vcpu, X86_EFLAGS_FIXED);
	kvm_rip_write(vcpu, 0xfff0);

	vcpu->arch.cr3 = 0;
	kvm_register_mark_dirty(vcpu, VCPU_EXREG_CR3);

	/*
	 * CR0.CD/NW are set on RESET, preserved on INIT.  Note, some versions
	 * of Intel's SDM list CD/NW as being set on INIT, but they contradict
	 * (or qualify) that with a footnote stating that CD/NW are preserved.
	 */
	new_cr0 = X86_CR0_ET;
	if (init_event)
		new_cr0 |= (old_cr0 & (X86_CR0_NW | X86_CR0_CD));
	else
		new_cr0 |= X86_CR0_NW | X86_CR0_CD;

	kvm_x86_call(set_cr0)(vcpu, new_cr0);
	kvm_x86_call(set_cr4)(vcpu, 0);
	kvm_x86_call(set_efer)(vcpu, 0);
	kvm_x86_call(update_exception_bitmap)(vcpu);

	/*
	 * On the standard CR0/CR4/EFER modification paths, there are several
	 * complex conditions determining whether the MMU has to be reset and/or
	 * which PCIDs have to be flushed.  However, CR0.WP and the paging-related
	 * bits in CR4 and EFER are irrelevant if CR0.PG was '0'; and a reset+flush
	 * is needed anyway if CR0.PG was '1' (which can only happen for INIT, as
	 * CR0 will be '0' prior to RESET).  So we only need to check CR0.PG here.
	 */
	if (old_cr0 & X86_CR0_PG) {
		kvm_make_request(KVM_REQ_TLB_FLUSH_GUEST, vcpu);
		kvm_mmu_reset_context(vcpu);
	}

	/*
	 * Intel's SDM states that all TLB entries are flushed on INIT.  AMD's
	 * APM states the TLBs are untouched by INIT, but it also states that
	 * the TLBs are flushed on "External initialization of the processor."
	 * Flush the guest TLB regardless of vendor, there is no meaningful
	 * benefit in relying on the guest to flush the TLB immediately after
	 * INIT.  A spurious TLB flush is benign and likely negligible from a
	 * performance perspective.
	 */
	if (init_event)
		kvm_make_request(KVM_REQ_TLB_FLUSH_GUEST, vcpu);
}
EXPORT_SYMBOL_GPL(kvm_vcpu_reset);

void kvm_vcpu_deliver_sipi_vector(struct kvm_vcpu *vcpu, u8 vector)
{
	struct kvm_segment cs;

	kvm_get_segment(vcpu, &cs, VCPU_SREG_CS);
	cs.selector = vector << 8;
	cs.base = vector << 12;
	kvm_set_segment(vcpu, &cs, VCPU_SREG_CS);
	kvm_rip_write(vcpu, 0);
}
EXPORT_SYMBOL_GPL(kvm_vcpu_deliver_sipi_vector);

void kvm_arch_enable_virtualization(void)
{
	cpu_emergency_register_virt_callback(kvm_x86_ops.emergency_disable_virtualization_cpu);
}

void kvm_arch_disable_virtualization(void)
{
	cpu_emergency_unregister_virt_callback(kvm_x86_ops.emergency_disable_virtualization_cpu);
}

int kvm_arch_enable_virtualization_cpu(void)
{
	struct kvm *kvm;
	struct kvm_vcpu *vcpu;
	unsigned long i;
	int ret;
	u64 local_tsc;
	u64 max_tsc = 0;
	bool stable, backwards_tsc = false;

	kvm_user_return_msr_cpu_online();

	ret = kvm_x86_check_processor_compatibility();
	if (ret)
		return ret;

	ret = kvm_x86_call(enable_virtualization_cpu)();
	if (ret != 0)
		return ret;

	local_tsc = rdtsc();
	stable = !kvm_check_tsc_unstable();
	list_for_each_entry(kvm, &vm_list, vm_list) {
		kvm_for_each_vcpu(i, vcpu, kvm) {
			if (!stable && vcpu->cpu == smp_processor_id())
				kvm_make_request(KVM_REQ_CLOCK_UPDATE, vcpu);
			if (stable && vcpu->arch.last_host_tsc > local_tsc) {
				backwards_tsc = true;
				if (vcpu->arch.last_host_tsc > max_tsc)
					max_tsc = vcpu->arch.last_host_tsc;
			}
		}
	}

	/*
	 * Sometimes, even reliable TSCs go backwards.  This happens on
	 * platforms that reset TSC during suspend or hibernate actions, but
	 * maintain synchronization.  We must compensate.  Fortunately, we can
	 * detect that condition here, which happens early in CPU bringup,
	 * before any KVM threads can be running.  Unfortunately, we can't
	 * bring the TSCs fully up to date with real time, as we aren't yet far
	 * enough into CPU bringup that we know how much real time has actually
	 * elapsed; our helper function, ktime_get_boottime_ns() will be using boot
	 * variables that haven't been updated yet.
	 *
	 * So we simply find the maximum observed TSC above, then record the
	 * adjustment to TSC in each VCPU.  When the VCPU later gets loaded,
	 * the adjustment will be applied.  Note that we accumulate
	 * adjustments, in case multiple suspend cycles happen before some VCPU
	 * gets a chance to run again.  In the event that no KVM threads get a
	 * chance to run, we will miss the entire elapsed period, as we'll have
	 * reset last_host_tsc, so VCPUs will not have the TSC adjusted and may
	 * loose cycle time.  This isn't too big a deal, since the loss will be
	 * uniform across all VCPUs (not to mention the scenario is extremely
	 * unlikely). It is possible that a second hibernate recovery happens
	 * much faster than a first, causing the observed TSC here to be
	 * smaller; this would require additional padding adjustment, which is
	 * why we set last_host_tsc to the local tsc observed here.
	 *
	 * N.B. - this code below runs only on platforms with reliable TSC,
	 * as that is the only way backwards_tsc is set above.  Also note
	 * that this runs for ALL vcpus, which is not a bug; all VCPUs should
	 * have the same delta_cyc adjustment applied if backwards_tsc
	 * is detected.  Note further, this adjustment is only done once,
	 * as we reset last_host_tsc on all VCPUs to stop this from being
	 * called multiple times (one for each physical CPU bringup).
	 *
	 * Platforms with unreliable TSCs don't have to deal with this, they
	 * will be compensated by the logic in vcpu_load, which sets the TSC to
	 * catchup mode.  This will catchup all VCPUs to real time, but cannot
	 * guarantee that they stay in perfect synchronization.
	 */
	if (backwards_tsc) {
		u64 delta_cyc = max_tsc - local_tsc;
		list_for_each_entry(kvm, &vm_list, vm_list) {
			kvm->arch.backwards_tsc_observed = true;
			kvm_for_each_vcpu(i, vcpu, kvm) {
				vcpu->arch.tsc_offset_adjustment += delta_cyc;
				vcpu->arch.last_host_tsc = local_tsc;
				kvm_make_request(KVM_REQ_MASTERCLOCK_UPDATE, vcpu);
			}

			/*
			 * We have to disable TSC offset matching.. if you were
			 * booting a VM while issuing an S4 host suspend....
			 * you may have some problem.  Solving this issue is
			 * left as an exercise to the reader.
			 */
			kvm->arch.last_tsc_nsec = 0;
			kvm->arch.last_tsc_write = 0;
		}

	}
	return 0;
}

void kvm_arch_disable_virtualization_cpu(void)
{
	kvm_x86_call(disable_virtualization_cpu)();
	drop_user_return_notifiers();
}

bool kvm_vcpu_is_reset_bsp(struct kvm_vcpu *vcpu)
{
	return vcpu->kvm->arch.bsp_vcpu_id == vcpu->vcpu_id;
}
EXPORT_SYMBOL_GPL(kvm_vcpu_is_reset_bsp);

bool kvm_vcpu_is_bsp(struct kvm_vcpu *vcpu)
{
	return (vcpu->arch.apic_base & MSR_IA32_APICBASE_BSP) != 0;
}

void kvm_arch_free_vm(struct kvm *kvm)
{
#if IS_ENABLED(CONFIG_HYPERV)
	kfree(kvm->arch.hv_pa_pg);
#endif
	__kvm_arch_free_vm(kvm);
}


int kvm_arch_init_vm(struct kvm *kvm, unsigned long type)
{
	int ret;
	unsigned long flags;

	if (!kvm_is_vm_type_supported(type))
	    /*只支持type为0的vm*/
		return -EINVAL;

	kvm->arch.vm_type = type;
	kvm->arch.has_private_mem =
		(type == KVM_X86_SW_PROTECTED_VM);
	/* Decided by the vendor code for other VM types.  */
	kvm->arch.pre_fault_allowed =
		type == KVM_X86_DEFAULT_VM || type == KVM_X86_SW_PROTECTED_VM;
	kvm->arch.disabled_quirks = kvm_caps.inapplicable_quirks & kvm_caps.supported_quirks;

	ret = kvm_page_track_init(kvm);
	if (ret)
		goto out;

	ret = kvm_mmu_init_vm(kvm);
	if (ret)
		goto out_cleanup_page_track;

	ret = kvm_x86_call(vm_init)(kvm);
	if (ret)
		goto out_uninit_mmu;

	atomic_set(&kvm->arch.noncoherent_dma_count, 0);

	raw_spin_lock_init(&kvm->arch.tsc_write_lock);
	mutex_init(&kvm->arch.apic_map_lock);
	seqcount_raw_spinlock_init(&kvm->arch.pvclock_sc, &kvm->arch.tsc_write_lock);
	kvm->arch.kvmclock_offset = -get_kvmclock_base_ns();

	raw_spin_lock_irqsave(&kvm->arch.tsc_write_lock, flags);
	pvclock_update_vm_gtod_copy(kvm);
	raw_spin_unlock_irqrestore(&kvm->arch.tsc_write_lock, flags);

	kvm->arch.default_tsc_khz = max_tsc_khz ? : tsc_khz;
	kvm->arch.apic_bus_cycle_ns = APIC_BUS_CYCLE_NS_DEFAULT;
	kvm->arch.guest_can_read_msr_platform_info = true;
	kvm->arch.enable_pmu = enable_pmu;

#if IS_ENABLED(CONFIG_HYPERV)
	spin_lock_init(&kvm->arch.hv_root_tdp_lock);
	kvm->arch.hv_root_tdp = INVALID_PAGE;
#endif

	INIT_DELAYED_WORK(&kvm->arch.kvmclock_update_work, kvmclock_update_fn);
	INIT_DELAYED_WORK(&kvm->arch.kvmclock_sync_work, kvmclock_sync_fn);

	kvm_apicv_init(kvm);
	kvm_hv_init_vm(kvm);
	kvm_xen_init_vm(kvm);

	if (ignore_msrs && !report_ignored_msrs) {
		pr_warn_once("Running KVM with ignore_msrs=1 and report_ignored_msrs=0 is not a\n"
			     "a supported configuration.  Lying to the guest about the existence of MSRs\n"
			     "may cause the guest operating system to hang or produce errors.  If a guest\n"
			     "does not run without ignore_msrs=1, please report it to kvm@vger.kernel.org.\n");
	}

	once_init(&kvm->arch.nx_once);
	return 0;

out_uninit_mmu:
	kvm_mmu_uninit_vm(kvm);
out_cleanup_page_track:
	kvm_page_track_cleanup(kvm);
out:
	return ret;
}

/**
 * __x86_set_memory_region: Setup KVM internal memory slot
 *
 * @kvm: the kvm pointer to the VM.
 * @id: the slot ID to setup.
 * @gpa: the GPA to install the slot (unused when @size == 0).
 * @size: the size of the slot. Set to zero to uninstall a slot.
 *
 * This function helps to setup a KVM internal memory slot.  Specify
 * @size > 0 to install a new slot, while @size == 0 to uninstall a
 * slot.  The return code can be one of the following:
 *
 *   HVA:           on success (uninstall will return a bogus HVA)
 *   -errno:        on error
 *
 * The caller should always use IS_ERR() to check the return value
 * before use.  Note, the KVM internal memory slots are guaranteed to
 * remain valid and unchanged until the VM is destroyed, i.e., the
 * GPA->HVA translation will not change.  However, the HVA is a user
 * address, i.e. its accessibility is not guaranteed, and must be
 * accessed via __copy_{to,from}_user().
 */
void __user * __x86_set_memory_region(struct kvm *kvm, int id, gpa_t gpa,
				      u32 size)
{
	int i, r;
	unsigned long hva, old_npages;
	struct kvm_memslots *slots = kvm_memslots(kvm);
	struct kvm_memory_slot *slot;

	lockdep_assert_held(&kvm->slots_lock);

	if (WARN_ON(id >= KVM_MEM_SLOTS_NUM))
		return ERR_PTR_USR(-EINVAL);

	slot = id_to_memslot(slots, id);
	if (size) {
		if (slot && slot->npages)
			return ERR_PTR_USR(-EEXIST);

		/*
		 * MAP_SHARED to prevent internal slot pages from being moved
		 * by fork()/COW.
		 */
		hva = vm_mmap(NULL, 0, size, PROT_READ | PROT_WRITE,
			      MAP_SHARED | MAP_ANONYMOUS, 0);
		if (IS_ERR_VALUE(hva))
			return (void __user *)hva;
	} else {
		if (!slot || !slot->npages)
			return NULL;

		old_npages = slot->npages;
		hva = slot->userspace_addr;
	}

	for (i = 0; i < kvm_arch_nr_memslot_as_ids(kvm); i++) {
		struct kvm_userspace_memory_region2 m;

		m.slot = id | (i << 16);
		m.flags = 0;
		m.guest_phys_addr = gpa;
		m.userspace_addr = hva;
		m.memory_size = size;
		r = kvm_set_internal_memslot(kvm, &m);
		if (r < 0)
			return ERR_PTR_USR(r);
	}

	if (!size)
		vm_munmap(hva, old_npages * PAGE_SIZE);

	return (void __user *)hva;
}
EXPORT_SYMBOL_GPL(__x86_set_memory_region);

void kvm_arch_pre_destroy_vm(struct kvm *kvm)
{
	/*
	 * Stop all background workers and kthreads before destroying vCPUs, as
	 * iterating over vCPUs in a different task while vCPUs are being freed
	 * is unsafe, i.e. will lead to use-after-free.  The PIT also needs to
	 * be stopped before IRQ routing is freed.
	 */
	cancel_delayed_work_sync(&kvm->arch.kvmclock_sync_work);
	cancel_delayed_work_sync(&kvm->arch.kvmclock_update_work);

#ifdef CONFIG_KVM_IOAPIC
	kvm_free_pit(kvm);
#endif

	kvm_mmu_pre_destroy_vm(kvm);
	static_call_cond(kvm_x86_vm_pre_destroy)(kvm);
}

void kvm_arch_destroy_vm(struct kvm *kvm)
{
	if (current->mm == kvm->mm) {
		/*
		 * Free memory regions allocated on behalf of userspace,
		 * unless the memory map has changed due to process exit
		 * or fd copying.
		 */
		mutex_lock(&kvm->slots_lock);
		__x86_set_memory_region(kvm, APIC_ACCESS_PAGE_PRIVATE_MEMSLOT,
					0, 0);
		__x86_set_memory_region(kvm, IDENTITY_PAGETABLE_PRIVATE_MEMSLOT,
					0, 0);
		__x86_set_memory_region(kvm, TSS_PRIVATE_MEMSLOT, 0, 0);
		mutex_unlock(&kvm->slots_lock);
	}
	kvm_destroy_vcpus(kvm);
	kvm_free_msr_filter(srcu_dereference_check(kvm->arch.msr_filter, &kvm->srcu, 1));
#ifdef CONFIG_KVM_IOAPIC
	kvm_pic_destroy(kvm);
	kvm_ioapic_destroy(kvm);
#endif
	kvfree(rcu_dereference_check(kvm->arch.apic_map, 1));
	kfree(srcu_dereference_check(kvm->arch.pmu_event_filter, &kvm->srcu, 1));
	kvm_mmu_uninit_vm(kvm);
	kvm_page_track_cleanup(kvm);
	kvm_xen_destroy_vm(kvm);
	kvm_hv_destroy_vm(kvm);
	kvm_x86_call(vm_destroy)(kvm);
}

static void memslot_rmap_free(struct kvm_memory_slot *slot)
{
	int i;

	for (i = 0; i < KVM_NR_PAGE_SIZES; ++i) {
		vfree(slot->arch.rmap[i]);
		slot->arch.rmap[i] = NULL;
	}
}

void kvm_arch_free_memslot(struct kvm *kvm, struct kvm_memory_slot *slot)
{
	int i;

	memslot_rmap_free(slot);

	for (i = 1; i < KVM_NR_PAGE_SIZES; ++i) {
		vfree(slot->arch.lpage_info[i - 1]);
		slot->arch.lpage_info[i - 1] = NULL;
	}

	kvm_page_track_free_memslot(slot);
}

int memslot_rmap_alloc(struct kvm_memory_slot *slot, unsigned long npages)
{
	const int sz = sizeof(*slot->arch.rmap[0]);
	int i;

	for (i = 0; i < KVM_NR_PAGE_SIZES; ++i) {
		int level = i + 1;
		int lpages = __kvm_mmu_slot_lpages(slot, npages, level);

		if (slot->arch.rmap[i])
			continue;

		slot->arch.rmap[i] = __vcalloc(lpages, sz, GFP_KERNEL_ACCOUNT);
		if (!slot->arch.rmap[i]) {
			memslot_rmap_free(slot);
			return -ENOMEM;
		}
	}

	return 0;
}

static int kvm_alloc_memslot_metadata(struct kvm *kvm,
				      struct kvm_memory_slot *slot)
{
	unsigned long npages = slot->npages;
	int i, r;

	/*
	 * Clear out the previous array pointers for the KVM_MR_MOVE case.  The
	 * old arrays will be freed by kvm_set_memory_region() if installing
	 * the new memslot is successful.
	 */
	memset(&slot->arch, 0, sizeof(slot->arch));

	if (kvm_memslots_have_rmaps(kvm)) {
		r = memslot_rmap_alloc(slot, npages);
		if (r)
			return r;
	}

	for (i = 1; i < KVM_NR_PAGE_SIZES; ++i) {
		struct kvm_lpage_info *linfo;
		unsigned long ugfn;
		int lpages;
		int level = i + 1;

		lpages = __kvm_mmu_slot_lpages(slot, npages, level);

		linfo = __vcalloc(lpages, sizeof(*linfo), GFP_KERNEL_ACCOUNT);
		if (!linfo)
			goto out_free;

		slot->arch.lpage_info[i - 1] = linfo;

		if (slot->base_gfn & (KVM_PAGES_PER_HPAGE(level) - 1))
			linfo[0].disallow_lpage = 1;
		if ((slot->base_gfn + npages) & (KVM_PAGES_PER_HPAGE(level) - 1))
			linfo[lpages - 1].disallow_lpage = 1;
		ugfn = slot->userspace_addr >> PAGE_SHIFT;
		/*
		 * If the gfn and userspace address are not aligned wrt each
		 * other, disable large page support for this slot.
		 */
		if ((slot->base_gfn ^ ugfn) & (KVM_PAGES_PER_HPAGE(level) - 1)) {
			unsigned long j;

			for (j = 0; j < lpages; ++j)
				linfo[j].disallow_lpage = 1;
		}
	}

#ifdef CONFIG_KVM_GENERIC_MEMORY_ATTRIBUTES
	kvm_mmu_init_memslot_memory_attributes(kvm, slot);
#endif

	if (kvm_page_track_create_memslot(kvm, slot, npages))
		goto out_free;

	return 0;

out_free:
	memslot_rmap_free(slot);

	for (i = 1; i < KVM_NR_PAGE_SIZES; ++i) {
		vfree(slot->arch.lpage_info[i - 1]);
		slot->arch.lpage_info[i - 1] = NULL;
	}
	return -ENOMEM;
}

void kvm_arch_memslots_updated(struct kvm *kvm, u64 gen)
{
	struct kvm_vcpu *vcpu;
	unsigned long i;

	/*
	 * memslots->generation has been incremented.
	 * mmio generation may have reached its maximum value.
	 */
	kvm_mmu_invalidate_mmio_sptes(kvm, gen);

	/* Force re-initialization of steal_time cache */
	kvm_for_each_vcpu(i, vcpu, kvm)
		kvm_vcpu_kick(vcpu);
}

int kvm_arch_prepare_memory_region(struct kvm *kvm,
				   const struct kvm_memory_slot *old,
				   struct kvm_memory_slot *new,
				   enum kvm_mr_change change)
{
	/*
	 * KVM doesn't support moving memslots when there are external page
	 * trackers attached to the VM, i.e. if KVMGT is in use.
	 */
	if (change == KVM_MR_MOVE && kvm_page_track_has_external_user(kvm))
		return -EINVAL;

	if (change == KVM_MR_CREATE || change == KVM_MR_MOVE) {
		if ((new->base_gfn + new->npages - 1) > kvm_mmu_max_gfn())
			return -EINVAL;

		if (kvm_is_gfn_alias(kvm, new->base_gfn + new->npages - 1))
			return -EINVAL;

		return kvm_alloc_memslot_metadata(kvm, new);
	}

	if (change == KVM_MR_FLAGS_ONLY)
		memcpy(&new->arch, &old->arch, sizeof(old->arch));
	else if (WARN_ON_ONCE(change != KVM_MR_DELETE))
		return -EIO;

	return 0;
}


static void kvm_mmu_update_cpu_dirty_logging(struct kvm *kvm, bool enable)
{
	int nr_slots;

	if (!kvm->arch.cpu_dirty_log_size)
		return;

	nr_slots = atomic_read(&kvm->nr_memslots_dirty_logging);
	if ((enable && nr_slots == 1) || !nr_slots)
		kvm_make_all_cpus_request(kvm, KVM_REQ_UPDATE_CPU_DIRTY_LOGGING);
}

static void kvm_mmu_slot_apply_flags(struct kvm *kvm,
				     struct kvm_memory_slot *old,
				     const struct kvm_memory_slot *new,
				     enum kvm_mr_change change)
{
	u32 old_flags = old ? old->flags : 0;
	u32 new_flags = new ? new->flags : 0;
	bool log_dirty_pages = new_flags & KVM_MEM_LOG_DIRTY_PAGES;

	/*
	 * Update CPU dirty logging if dirty logging is being toggled.  This
	 * applies to all operations.
	 */
	if ((old_flags ^ new_flags) & KVM_MEM_LOG_DIRTY_PAGES)
		kvm_mmu_update_cpu_dirty_logging(kvm, log_dirty_pages);

	/*
	 * Nothing more to do for RO slots (which can't be dirtied and can't be
	 * made writable) or CREATE/MOVE/DELETE of a slot.
	 *
	 * For a memslot with dirty logging disabled:
	 * CREATE:      No dirty mappings will already exist.
	 * MOVE/DELETE: The old mappings will already have been cleaned up by
	 *		kvm_arch_flush_shadow_memslot()
	 *
	 * For a memslot with dirty logging enabled:
	 * CREATE:      No shadow pages exist, thus nothing to write-protect
	 *		and no dirty bits to clear.
	 * MOVE/DELETE: The old mappings will already have been cleaned up by
	 *		kvm_arch_flush_shadow_memslot().
	 */
	if ((change != KVM_MR_FLAGS_ONLY) || (new_flags & KVM_MEM_READONLY))
		return;

	/*
	 * READONLY and non-flags changes were filtered out above, and the only
	 * other flag is LOG_DIRTY_PAGES, i.e. something is wrong if dirty
	 * logging isn't being toggled on or off.
	 */
	if (WARN_ON_ONCE(!((old_flags ^ new_flags) & KVM_MEM_LOG_DIRTY_PAGES)))
		return;

	if (!log_dirty_pages) {
		/*
		 * Recover huge page mappings in the slot now that dirty logging
		 * is disabled, i.e. now that KVM does not have to track guest
		 * writes at 4KiB granularity.
		 *
		 * Dirty logging might be disabled by userspace if an ongoing VM
		 * live migration is cancelled and the VM must continue running
		 * on the source.
		 */
		kvm_mmu_recover_huge_pages(kvm, new);
	} else {
		/*
		 * Initially-all-set does not require write protecting any page,
		 * because they're all assumed to be dirty.
		 */
		if (kvm_dirty_log_manual_protect_and_init_set(kvm))
			return;

		if (READ_ONCE(eager_page_split))
			kvm_mmu_slot_try_split_huge_pages(kvm, new, PG_LEVEL_4K);

		if (kvm->arch.cpu_dirty_log_size) {
			kvm_mmu_slot_leaf_clear_dirty(kvm, new);
			kvm_mmu_slot_remove_write_access(kvm, new, PG_LEVEL_2M);
		} else {
			kvm_mmu_slot_remove_write_access(kvm, new, PG_LEVEL_4K);
		}

		/*
		 * Unconditionally flush the TLBs after enabling dirty logging.
		 * A flush is almost always going to be necessary (see below),
		 * and unconditionally flushing allows the helpers to omit
		 * the subtly complex checks when removing write access.
		 *
		 * Do the flush outside of mmu_lock to reduce the amount of
		 * time mmu_lock is held.  Flushing after dropping mmu_lock is
		 * safe as KVM only needs to guarantee the slot is fully
		 * write-protected before returning to userspace, i.e. before
		 * userspace can consume the dirty status.
		 *
		 * Flushing outside of mmu_lock requires KVM to be careful when
		 * making decisions based on writable status of an SPTE, e.g. a
		 * !writable SPTE doesn't guarantee a CPU can't perform writes.
		 *
		 * Specifically, KVM also write-protects guest page tables to
		 * monitor changes when using shadow paging, and must guarantee
		 * no CPUs can write to those page before mmu_lock is dropped.
		 * Because CPUs may have stale TLB entries at this point, a
		 * !writable SPTE doesn't guarantee CPUs can't perform writes.
		 *
		 * KVM also allows making SPTES writable outside of mmu_lock,
		 * e.g. to allow dirty logging without taking mmu_lock.
		 *
		 * To handle these scenarios, KVM uses a separate software-only
		 * bit (MMU-writable) to track if a SPTE is !writable due to
		 * a guest page table being write-protected (KVM clears the
		 * MMU-writable flag when write-protecting for shadow paging).
		 *
		 * The use of MMU-writable is also the primary motivation for
		 * the unconditional flush.  Because KVM must guarantee that a
		 * CPU doesn't contain stale, writable TLB entries for a
		 * !MMU-writable SPTE, KVM must flush if it encounters any
		 * MMU-writable SPTE regardless of whether the actual hardware
		 * writable bit was set.  I.e. KVM is almost guaranteed to need
		 * to flush, while unconditionally flushing allows the "remove
		 * write access" helpers to ignore MMU-writable entirely.
		 *
		 * See is_writable_pte() for more details (the case involving
		 * access-tracked SPTEs is particularly relevant).
		 */
		kvm_flush_remote_tlbs_memslot(kvm, new);
	}
}

void kvm_arch_commit_memory_region(struct kvm *kvm,
				struct kvm_memory_slot *old,
				const struct kvm_memory_slot *new,
				enum kvm_mr_change change)
{
	if (change == KVM_MR_DELETE)
		kvm_page_track_delete_slot(kvm, old);

	if (!kvm->arch.n_requested_mmu_pages &&
	    (change == KVM_MR_CREATE || change == KVM_MR_DELETE)) {
		unsigned long nr_mmu_pages;

		nr_mmu_pages = kvm->nr_memslot_pages / KVM_MEMSLOT_PAGES_TO_MMU_PAGES_RATIO;
		nr_mmu_pages = max(nr_mmu_pages, KVM_MIN_ALLOC_MMU_PAGES);
		kvm_mmu_change_mmu_pages(kvm, nr_mmu_pages);
	}

	kvm_mmu_slot_apply_flags(kvm, old, new, change);

	/* Free the arrays associated with the old memslot. */
	if (change == KVM_MR_MOVE)
		kvm_arch_free_memslot(kvm, old);
}

bool kvm_arch_vcpu_in_kernel(struct kvm_vcpu *vcpu)
{
	WARN_ON_ONCE(!kvm_arch_pmi_in_guest(vcpu));

	if (vcpu->arch.guest_state_protected)
		return true;

	return kvm_x86_call(get_cpl)(vcpu) == 0;
}

unsigned long kvm_arch_vcpu_get_ip(struct kvm_vcpu *vcpu)
{
	WARN_ON_ONCE(!kvm_arch_pmi_in_guest(vcpu));

	if (vcpu->arch.guest_state_protected)
		return 0;

	return kvm_rip_read(vcpu);
}

int kvm_arch_vcpu_should_kick(struct kvm_vcpu *vcpu)
{
	return kvm_vcpu_exiting_guest_mode(vcpu) == IN_GUEST_MODE;
}

int kvm_arch_interrupt_allowed(struct kvm_vcpu *vcpu)
{
	return kvm_x86_call(interrupt_allowed)(vcpu, false);
}

unsigned long kvm_get_linear_rip(struct kvm_vcpu *vcpu)
{
	/* Can't read the RIP when guest state is protected, just return 0 */
	if (vcpu->arch.guest_state_protected)
		return 0;

	if (is_64_bit_mode(vcpu))
		return kvm_rip_read(vcpu);
	return (u32)(get_segment_base(vcpu, VCPU_SREG_CS) +
		     kvm_rip_read(vcpu));
}
EXPORT_SYMBOL_GPL(kvm_get_linear_rip);

bool kvm_is_linear_rip(struct kvm_vcpu *vcpu, unsigned long linear_rip)
{
	return kvm_get_linear_rip(vcpu) == linear_rip;
}
EXPORT_SYMBOL_GPL(kvm_is_linear_rip);

unsigned long kvm_get_rflags(struct kvm_vcpu *vcpu)
{
	unsigned long rflags;

	rflags = kvm_x86_call(get_rflags)(vcpu);
	if (vcpu->guest_debug & KVM_GUESTDBG_SINGLESTEP)
		rflags &= ~X86_EFLAGS_TF;
	return rflags;
}
EXPORT_SYMBOL_GPL(kvm_get_rflags);

static void __kvm_set_rflags(struct kvm_vcpu *vcpu, unsigned long rflags)
{
	if (vcpu->guest_debug & KVM_GUESTDBG_SINGLESTEP &&
	    kvm_is_linear_rip(vcpu, vcpu->arch.singlestep_rip))
		rflags |= X86_EFLAGS_TF;
	kvm_x86_call(set_rflags)(vcpu, rflags);
}

void kvm_set_rflags(struct kvm_vcpu *vcpu, unsigned long rflags)
{
	__kvm_set_rflags(vcpu, rflags);
	kvm_make_request(KVM_REQ_EVENT, vcpu);
}
EXPORT_SYMBOL_GPL(kvm_set_rflags);

static inline u32 kvm_async_pf_hash_fn(gfn_t gfn)
{
	BUILD_BUG_ON(!is_power_of_2(ASYNC_PF_PER_VCPU));

	return hash_32(gfn & 0xffffffff, order_base_2(ASYNC_PF_PER_VCPU));
}

static inline u32 kvm_async_pf_next_probe(u32 key)
{
	return (key + 1) & (ASYNC_PF_PER_VCPU - 1);
}

static void kvm_add_async_pf_gfn(struct kvm_vcpu *vcpu, gfn_t gfn)
{
	u32 key = kvm_async_pf_hash_fn(gfn);

	while (vcpu->arch.apf.gfns[key] != ~0)
		key = kvm_async_pf_next_probe(key);

	vcpu->arch.apf.gfns[key] = gfn;
}

static u32 kvm_async_pf_gfn_slot(struct kvm_vcpu *vcpu, gfn_t gfn)
{
	int i;
	u32 key = kvm_async_pf_hash_fn(gfn);

	for (i = 0; i < ASYNC_PF_PER_VCPU &&
		     (vcpu->arch.apf.gfns[key] != gfn &&
		      vcpu->arch.apf.gfns[key] != ~0); i++)
		key = kvm_async_pf_next_probe(key);

	return key;
}

bool kvm_find_async_pf_gfn(struct kvm_vcpu *vcpu, gfn_t gfn)
{
	return vcpu->arch.apf.gfns[kvm_async_pf_gfn_slot(vcpu, gfn)] == gfn;
}

static void kvm_del_async_pf_gfn(struct kvm_vcpu *vcpu, gfn_t gfn)
{
	u32 i, j, k;

	i = j = kvm_async_pf_gfn_slot(vcpu, gfn);

	if (WARN_ON_ONCE(vcpu->arch.apf.gfns[i] != gfn))
		return;

	while (true) {
		vcpu->arch.apf.gfns[i] = ~0;
		do {
			j = kvm_async_pf_next_probe(j);
			if (vcpu->arch.apf.gfns[j] == ~0)
				return;
			k = kvm_async_pf_hash_fn(vcpu->arch.apf.gfns[j]);
			/*
			 * k lies cyclically in ]i,j]
			 * |    i.k.j |
			 * |....j i.k.| or  |.k..j i...|
			 */
		} while ((i <= j) ? (i < k && k <= j) : (i < k || k <= j));
		vcpu->arch.apf.gfns[i] = vcpu->arch.apf.gfns[j];
		i = j;
	}
}

static inline int apf_put_user_notpresent(struct kvm_vcpu *vcpu)
{
	u32 reason = KVM_PV_REASON_PAGE_NOT_PRESENT;

	return kvm_write_guest_cached(vcpu->kvm, &vcpu->arch.apf.data, &reason,
				      sizeof(reason));
}

static inline int apf_put_user_ready(struct kvm_vcpu *vcpu, u32 token)
{
	unsigned int offset = offsetof(struct kvm_vcpu_pv_apf_data, token);

	return kvm_write_guest_offset_cached(vcpu->kvm, &vcpu->arch.apf.data,
					     &token, offset, sizeof(token));
}

static inline bool apf_pageready_slot_free(struct kvm_vcpu *vcpu)
{
	unsigned int offset = offsetof(struct kvm_vcpu_pv_apf_data, token);
	u32 val;

	if (kvm_read_guest_offset_cached(vcpu->kvm, &vcpu->arch.apf.data,
					 &val, offset, sizeof(val)))
		return false;

	return !val;
}

static bool kvm_can_deliver_async_pf(struct kvm_vcpu *vcpu)
{

	if (!kvm_pv_async_pf_enabled(vcpu))
		return false;

	if (!vcpu->arch.apf.send_always &&
	    (vcpu->arch.guest_state_protected || !kvm_x86_call(get_cpl)(vcpu)))
		return false;

	if (is_guest_mode(vcpu)) {
		/*
		 * L1 needs to opt into the special #PF vmexits that are
		 * used to deliver async page faults.
		 */
		return vcpu->arch.apf.delivery_as_pf_vmexit;
	} else {
		/*
		 * Play it safe in case the guest temporarily disables paging.
		 * The real mode IDT in particular is unlikely to have a #PF
		 * exception setup.
		 */
		return is_paging(vcpu);
	}
}

bool kvm_can_do_async_pf(struct kvm_vcpu *vcpu)
{
	if (unlikely(!lapic_in_kernel(vcpu) ||
		     kvm_event_needs_reinjection(vcpu) ||
		     kvm_is_exception_pending(vcpu)))
		return false;

	if (kvm_hlt_in_guest(vcpu->kvm) && !kvm_can_deliver_async_pf(vcpu))
		return false;

	/*
	 * If interrupts are off we cannot even use an artificial
	 * halt state.
	 */
	return kvm_arch_interrupt_allowed(vcpu);
}

bool kvm_arch_async_page_not_present(struct kvm_vcpu *vcpu,
				     struct kvm_async_pf *work)
{
	struct x86_exception fault;

	trace_kvm_async_pf_not_present(work->arch.token, work->cr2_or_gpa);
	kvm_add_async_pf_gfn(vcpu, work->arch.gfn);

	if (kvm_can_deliver_async_pf(vcpu) &&
	    !apf_put_user_notpresent(vcpu)) {
		fault.vector = PF_VECTOR;
		fault.error_code_valid = true;
		fault.error_code = 0;
		fault.nested_page_fault = false;
		fault.address = work->arch.token;
		fault.async_page_fault = true;
		kvm_inject_page_fault(vcpu, &fault);
		return true;
	} else {
		/*
		 * It is not possible to deliver a paravirtualized asynchronous
		 * page fault, but putting the guest in an artificial halt state
		 * can be beneficial nevertheless: if an interrupt arrives, we
		 * can deliver it timely and perhaps the guest will schedule
		 * another process.  When the instruction that triggered a page
		 * fault is retried, hopefully the page will be ready in the host.
		 */
		kvm_make_request(KVM_REQ_APF_HALT, vcpu);
		return false;
	}
}

void kvm_arch_async_page_present(struct kvm_vcpu *vcpu,
				 struct kvm_async_pf *work)
{
	struct kvm_lapic_irq irq = {
		.delivery_mode = APIC_DM_FIXED,
		.vector = vcpu->arch.apf.vec
	};

	if (work->wakeup_all)
		work->arch.token = ~0; /* broadcast wakeup */
	else
		kvm_del_async_pf_gfn(vcpu, work->arch.gfn);
	trace_kvm_async_pf_ready(work->arch.token, work->cr2_or_gpa);

	if ((work->wakeup_all || work->notpresent_injected) &&
	    kvm_pv_async_pf_enabled(vcpu) &&
	    !apf_put_user_ready(vcpu, work->arch.token)) {
		vcpu->arch.apf.pageready_pending = true;
		kvm_apic_set_irq(vcpu, &irq, NULL);
	}

	vcpu->arch.apf.halted = false;
	kvm_set_mp_state(vcpu, KVM_MP_STATE_RUNNABLE);
}

void kvm_arch_async_page_present_queued(struct kvm_vcpu *vcpu)
{
	kvm_make_request(KVM_REQ_APF_READY, vcpu);
	if (!vcpu->arch.apf.pageready_pending)
		kvm_vcpu_kick(vcpu);
}

bool kvm_arch_can_dequeue_async_page_present(struct kvm_vcpu *vcpu)
{
	if (!kvm_pv_async_pf_enabled(vcpu))
		return true;
	else
		return kvm_lapic_enabled(vcpu) && apf_pageready_slot_free(vcpu);
}

static void kvm_noncoherent_dma_assignment_start_or_stop(struct kvm *kvm)
{
	/*
	 * Non-coherent DMA assignment and de-assignment may affect whether or
	 * not KVM honors guest PAT, and thus may cause changes in EPT SPTEs
	 * due to toggling the "ignore PAT" bit.  Zap all SPTEs when the first
	 * (or last) non-coherent device is (un)registered to so that new SPTEs
	 * with the correct "ignore guest PAT" setting are created.
	 *
	 * If KVM always honors guest PAT, however, there is nothing to do.
	 */
	if (kvm_check_has_quirk(kvm, KVM_X86_QUIRK_IGNORE_GUEST_PAT))
		kvm_zap_gfn_range(kvm, gpa_to_gfn(0), gpa_to_gfn(~0ULL));
}

void kvm_arch_register_noncoherent_dma(struct kvm *kvm)
{
	if (atomic_inc_return(&kvm->arch.noncoherent_dma_count) == 1)
		kvm_noncoherent_dma_assignment_start_or_stop(kvm);
}
EXPORT_SYMBOL_GPL(kvm_arch_register_noncoherent_dma);

void kvm_arch_unregister_noncoherent_dma(struct kvm *kvm)
{
	if (!atomic_dec_return(&kvm->arch.noncoherent_dma_count))
		kvm_noncoherent_dma_assignment_start_or_stop(kvm);
}
EXPORT_SYMBOL_GPL(kvm_arch_unregister_noncoherent_dma);

bool kvm_arch_has_noncoherent_dma(struct kvm *kvm)
{
	return atomic_read(&kvm->arch.noncoherent_dma_count);
}
EXPORT_SYMBOL_GPL(kvm_arch_has_noncoherent_dma);

bool kvm_vector_hashing_enabled(void)
{
	return vector_hashing;
}

bool kvm_arch_no_poll(struct kvm_vcpu *vcpu)
{
	return (vcpu->arch.msr_kvm_poll_control & 1) == 0;
}
EXPORT_SYMBOL_GPL(kvm_arch_no_poll);

#ifdef CONFIG_HAVE_KVM_ARCH_GMEM_PREPARE
int kvm_arch_gmem_prepare(struct kvm *kvm, gfn_t gfn, kvm_pfn_t pfn, int max_order)
{
	return kvm_x86_call(gmem_prepare)(kvm, pfn, gfn, max_order);
}
#endif

#ifdef CONFIG_HAVE_KVM_ARCH_GMEM_INVALIDATE
void kvm_arch_gmem_invalidate(kvm_pfn_t start, kvm_pfn_t end)
{
	kvm_x86_call(gmem_invalidate)(start, end);
}
#endif

int kvm_spec_ctrl_test_value(u64 value)
{
	/*
	 * test that setting IA32_SPEC_CTRL to given value
	 * is allowed by the host processor
	 */

	u64 saved_value;
	unsigned long flags;
	int ret = 0;

	local_irq_save(flags);

	if (rdmsrq_safe(MSR_IA32_SPEC_CTRL, &saved_value))
		ret = 1;
	else if (wrmsrq_safe(MSR_IA32_SPEC_CTRL, value))
		ret = 1;
	else
		wrmsrq(MSR_IA32_SPEC_CTRL, saved_value);

	local_irq_restore(flags);

	return ret;
}
EXPORT_SYMBOL_GPL(kvm_spec_ctrl_test_value);

void kvm_fixup_and_inject_pf_error(struct kvm_vcpu *vcpu, gva_t gva, u16 error_code)
{
	struct kvm_mmu *mmu = vcpu->arch.walk_mmu;
	struct x86_exception fault;
	u64 access = error_code &
		(PFERR_WRITE_MASK | PFERR_FETCH_MASK | PFERR_USER_MASK);

	if (!(error_code & PFERR_PRESENT_MASK) ||
	    mmu->gva_to_gpa(vcpu, mmu, gva, access, &fault) != INVALID_GPA) {
		/*
		 * If vcpu->arch.walk_mmu->gva_to_gpa succeeded, the page
		 * tables probably do not match the TLB.  Just proceed
		 * with the error code that the processor gave.
		 */
		fault.vector = PF_VECTOR;
		fault.error_code_valid = true;
		fault.error_code = error_code;
		fault.nested_page_fault = false;
		fault.address = gva;
		fault.async_page_fault = false;
	}
	vcpu->arch.walk_mmu->inject_page_fault(vcpu, &fault);
}
EXPORT_SYMBOL_GPL(kvm_fixup_and_inject_pf_error);

/*
 * Handles kvm_read/write_guest_virt*() result and either injects #PF or returns
 * KVM_EXIT_INTERNAL_ERROR for cases not currently handled by KVM. Return value
 * indicates whether exit to userspace is needed.
 */
int kvm_handle_memory_failure(struct kvm_vcpu *vcpu, int r,
			      struct x86_exception *e)
{
	if (r == X86EMUL_PROPAGATE_FAULT) {
		if (KVM_BUG_ON(!e, vcpu->kvm))
			return -EIO;

		kvm_inject_emulated_page_fault(vcpu, e);
		return 1;
	}

	/*
	 * In case kvm_read/write_guest_virt*() failed with X86EMUL_IO_NEEDED
	 * while handling a VMX instruction KVM could've handled the request
	 * correctly by exiting to userspace and performing I/O but there
	 * doesn't seem to be a real use-case behind such requests, just return
	 * KVM_EXIT_INTERNAL_ERROR for now.
	 */
	kvm_prepare_emulation_failure_exit(vcpu);

	return 0;
}
EXPORT_SYMBOL_GPL(kvm_handle_memory_failure);

int kvm_handle_invpcid(struct kvm_vcpu *vcpu, unsigned long type, gva_t gva)
{
	bool pcid_enabled;
	struct x86_exception e;
	struct {
		u64 pcid;
		u64 gla;
	} operand;
	int r;

	r = kvm_read_guest_virt(vcpu, gva, &operand, sizeof(operand), &e);
	if (r != X86EMUL_CONTINUE)
		return kvm_handle_memory_failure(vcpu, r, &e);

	if (operand.pcid >> 12 != 0) {
		kvm_inject_gp(vcpu, 0);
		return 1;
	}

	pcid_enabled = kvm_is_cr4_bit_set(vcpu, X86_CR4_PCIDE);

	switch (type) {
	case INVPCID_TYPE_INDIV_ADDR:
		/*
		 * LAM doesn't apply to addresses that are inputs to TLB
		 * invalidation.
		 */
		if ((!pcid_enabled && (operand.pcid != 0)) ||
		    is_noncanonical_invlpg_address(operand.gla, vcpu)) {
			kvm_inject_gp(vcpu, 0);
			return 1;
		}
		kvm_mmu_invpcid_gva(vcpu, operand.gla, operand.pcid);
		return kvm_skip_emulated_instruction(vcpu);

	case INVPCID_TYPE_SINGLE_CTXT:
		if (!pcid_enabled && (operand.pcid != 0)) {
			kvm_inject_gp(vcpu, 0);
			return 1;
		}

		kvm_invalidate_pcid(vcpu, operand.pcid);
		return kvm_skip_emulated_instruction(vcpu);

	case INVPCID_TYPE_ALL_NON_GLOBAL:
		/*
		 * Currently, KVM doesn't mark global entries in the shadow
		 * page tables, so a non-global flush just degenerates to a
		 * global flush. If needed, we could optimize this later by
		 * keeping track of global entries in shadow page tables.
		 */

		fallthrough;
	case INVPCID_TYPE_ALL_INCL_GLOBAL:
		kvm_make_request(KVM_REQ_TLB_FLUSH_GUEST, vcpu);
		return kvm_skip_emulated_instruction(vcpu);

	default:
		kvm_inject_gp(vcpu, 0);
		return 1;
	}
}
EXPORT_SYMBOL_GPL(kvm_handle_invpcid);

static int complete_sev_es_emulated_mmio(struct kvm_vcpu *vcpu)
{
	struct kvm_run *run = vcpu->run;
	struct kvm_mmio_fragment *frag;
	unsigned int len;

	BUG_ON(!vcpu->mmio_needed);

	/* Complete previous fragment */
	frag = &vcpu->mmio_fragments[vcpu->mmio_cur_fragment];
	len = min(8u, frag->len);
	if (!vcpu->mmio_is_write)
		memcpy(frag->data, run->mmio.data, len);

	if (frag->len <= 8) {
		/* Switch to the next fragment. */
		frag++;
		vcpu->mmio_cur_fragment++;
	} else {
		/* Go forward to the next mmio piece. */
		frag->data += len;
		frag->gpa += len;
		frag->len -= len;
	}

	if (vcpu->mmio_cur_fragment >= vcpu->mmio_nr_fragments) {
		vcpu->mmio_needed = 0;

		// VMG change, at this point, we're always done
		// RIP has already been advanced
		return 1;
	}

	// More MMIO is needed
	run->mmio.phys_addr = frag->gpa;
	run->mmio.len = min(8u, frag->len);
	run->mmio.is_write = vcpu->mmio_is_write;
	if (run->mmio.is_write)
		memcpy(run->mmio.data, frag->data, min(8u, frag->len));
	run->exit_reason = KVM_EXIT_MMIO;

	vcpu->arch.complete_userspace_io = complete_sev_es_emulated_mmio;

	return 0;
}

int kvm_sev_es_mmio_write(struct kvm_vcpu *vcpu, gpa_t gpa, unsigned int bytes,
			  void *data)
{
	int handled;
	struct kvm_mmio_fragment *frag;

	if (!data)
		return -EINVAL;

	handled = write_emultor.read_write_mmio(vcpu, gpa, bytes, data);
	if (handled == bytes)
		return 1;

	bytes -= handled;
	gpa += handled;
	data += handled;

	/*TODO: Check if need to increment number of frags */
	frag = vcpu->mmio_fragments;
	vcpu->mmio_nr_fragments = 1;
	frag->len = bytes;
	frag->gpa = gpa;
	frag->data = data;

	vcpu->mmio_needed = 1;
	vcpu->mmio_cur_fragment = 0;

	vcpu->run->mmio.phys_addr = gpa;
	vcpu->run->mmio.len = min(8u, frag->len);
	vcpu->run->mmio.is_write = 1;
	memcpy(vcpu->run->mmio.data, frag->data, min(8u, frag->len));
	vcpu->run->exit_reason = KVM_EXIT_MMIO;

	vcpu->arch.complete_userspace_io = complete_sev_es_emulated_mmio;

	return 0;
}
EXPORT_SYMBOL_GPL(kvm_sev_es_mmio_write);

int kvm_sev_es_mmio_read(struct kvm_vcpu *vcpu, gpa_t gpa, unsigned int bytes,
			 void *data)
{
	int handled;
	struct kvm_mmio_fragment *frag;

	if (!data)
		return -EINVAL;

	handled = read_emultor.read_write_mmio(vcpu, gpa, bytes, data);
	if (handled == bytes)
		return 1;

	bytes -= handled;
	gpa += handled;
	data += handled;

	/*TODO: Check if need to increment number of frags */
	frag = vcpu->mmio_fragments;
	vcpu->mmio_nr_fragments = 1;
	frag->len = bytes;
	frag->gpa = gpa;
	frag->data = data;

	vcpu->mmio_needed = 1;
	vcpu->mmio_cur_fragment = 0;

	vcpu->run->mmio.phys_addr = gpa;
	vcpu->run->mmio.len = min(8u, frag->len);
	vcpu->run->mmio.is_write = 0;
	vcpu->run->exit_reason = KVM_EXIT_MMIO;

	vcpu->arch.complete_userspace_io = complete_sev_es_emulated_mmio;

	return 0;
}
EXPORT_SYMBOL_GPL(kvm_sev_es_mmio_read);

static void advance_sev_es_emulated_pio(struct kvm_vcpu *vcpu, unsigned count, int size)
{
	vcpu->arch.sev_pio_count -= count;
	vcpu->arch.sev_pio_data += count * size;
}

static int kvm_sev_es_outs(struct kvm_vcpu *vcpu, unsigned int size,
			   unsigned int port);

static int complete_sev_es_emulated_outs(struct kvm_vcpu *vcpu)
{
	int size = vcpu->arch.pio.size;
	int port = vcpu->arch.pio.port;

	vcpu->arch.pio.count = 0;
	if (vcpu->arch.sev_pio_count)
		return kvm_sev_es_outs(vcpu, size, port);
	return 1;
}

static int kvm_sev_es_outs(struct kvm_vcpu *vcpu, unsigned int size,
			   unsigned int port)
{
	for (;;) {
		unsigned int count =
			min_t(unsigned int, PAGE_SIZE / size, vcpu->arch.sev_pio_count);
		int ret = emulator_pio_out(vcpu, size, port, vcpu->arch.sev_pio_data, count);

		/* memcpy done already by emulator_pio_out.  */
		advance_sev_es_emulated_pio(vcpu, count, size);
		if (!ret)
			break;

		/* Emulation done by the kernel.  */
		if (!vcpu->arch.sev_pio_count)
			return 1;
	}

	vcpu->arch.complete_userspace_io = complete_sev_es_emulated_outs;
	return 0;
}

static int kvm_sev_es_ins(struct kvm_vcpu *vcpu, unsigned int size,
			  unsigned int port);

static int complete_sev_es_emulated_ins(struct kvm_vcpu *vcpu)
{
	unsigned count = vcpu->arch.pio.count;
	int size = vcpu->arch.pio.size;
	int port = vcpu->arch.pio.port;

	complete_emulator_pio_in(vcpu, vcpu->arch.sev_pio_data);
	advance_sev_es_emulated_pio(vcpu, count, size);
	if (vcpu->arch.sev_pio_count)
		return kvm_sev_es_ins(vcpu, size, port);
	return 1;
}

static int kvm_sev_es_ins(struct kvm_vcpu *vcpu, unsigned int size,
			  unsigned int port)
{
	for (;;) {
		unsigned int count =
			min_t(unsigned int, PAGE_SIZE / size, vcpu->arch.sev_pio_count);
		if (!emulator_pio_in(vcpu, size, port, vcpu->arch.sev_pio_data, count))
			break;

		/* Emulation done by the kernel.  */
		advance_sev_es_emulated_pio(vcpu, count, size);
		if (!vcpu->arch.sev_pio_count)
			return 1;
	}

	vcpu->arch.complete_userspace_io = complete_sev_es_emulated_ins;
	return 0;
}

int kvm_sev_es_string_io(struct kvm_vcpu *vcpu, unsigned int size,
			 unsigned int port, void *data,  unsigned int count,
			 int in)
{
	vcpu->arch.sev_pio_data = data;
	vcpu->arch.sev_pio_count = count;
	return in ? kvm_sev_es_ins(vcpu, size, port)
		  : kvm_sev_es_outs(vcpu, size, port);
}
EXPORT_SYMBOL_GPL(kvm_sev_es_string_io);

EXPORT_TRACEPOINT_SYMBOL_GPL(kvm_entry);
EXPORT_TRACEPOINT_SYMBOL_GPL(kvm_exit);
EXPORT_TRACEPOINT_SYMBOL_GPL(kvm_mmio);
EXPORT_TRACEPOINT_SYMBOL_GPL(kvm_fast_mmio);
EXPORT_TRACEPOINT_SYMBOL_GPL(kvm_inj_virq);
EXPORT_TRACEPOINT_SYMBOL_GPL(kvm_page_fault);
EXPORT_TRACEPOINT_SYMBOL_GPL(kvm_msr);
EXPORT_TRACEPOINT_SYMBOL_GPL(kvm_cr);
EXPORT_TRACEPOINT_SYMBOL_GPL(kvm_nested_vmenter);
EXPORT_TRACEPOINT_SYMBOL_GPL(kvm_nested_vmexit);
EXPORT_TRACEPOINT_SYMBOL_GPL(kvm_nested_vmexit_inject);
EXPORT_TRACEPOINT_SYMBOL_GPL(kvm_nested_intr_vmexit);
EXPORT_TRACEPOINT_SYMBOL_GPL(kvm_nested_vmenter_failed);
EXPORT_TRACEPOINT_SYMBOL_GPL(kvm_invlpga);
EXPORT_TRACEPOINT_SYMBOL_GPL(kvm_skinit);
EXPORT_TRACEPOINT_SYMBOL_GPL(kvm_nested_intercepts);
EXPORT_TRACEPOINT_SYMBOL_GPL(kvm_write_tsc_offset);
EXPORT_TRACEPOINT_SYMBOL_GPL(kvm_ple_window_update);
EXPORT_TRACEPOINT_SYMBOL_GPL(kvm_pml_full);
EXPORT_TRACEPOINT_SYMBOL_GPL(kvm_avic_unaccelerated_access);
EXPORT_TRACEPOINT_SYMBOL_GPL(kvm_avic_incomplete_ipi);
EXPORT_TRACEPOINT_SYMBOL_GPL(kvm_avic_ga_log);
EXPORT_TRACEPOINT_SYMBOL_GPL(kvm_avic_kick_vcpu_slowpath);
EXPORT_TRACEPOINT_SYMBOL_GPL(kvm_avic_doorbell);
EXPORT_TRACEPOINT_SYMBOL_GPL(kvm_apicv_accept_irq);
EXPORT_TRACEPOINT_SYMBOL_GPL(kvm_vmgexit_enter);
EXPORT_TRACEPOINT_SYMBOL_GPL(kvm_vmgexit_exit);
EXPORT_TRACEPOINT_SYMBOL_GPL(kvm_vmgexit_msr_protocol_enter);
EXPORT_TRACEPOINT_SYMBOL_GPL(kvm_vmgexit_msr_protocol_exit);
EXPORT_TRACEPOINT_SYMBOL_GPL(kvm_rmp_fault);

static int __init kvm_x86_init(void)
{
	kvm_init_xstate_sizes();

	kvm_mmu_x86_module_init();
	mitigate_smt_rsb &= boot_cpu_has_bug(X86_BUG_SMT_RSB) && cpu_smt_possible();
	return 0;
}
module_init(kvm_x86_init);

static void __exit kvm_x86_exit(void)
{
	WARN_ON_ONCE(static_branch_unlikely(&kvm_has_noapic_vcpu));
}
module_exit(kvm_x86_exit);<|MERGE_RESOLUTION|>--- conflicted
+++ resolved
@@ -6958,11 +6958,8 @@
 	case KVM_SET_NR_MMU_PAGES:
 		r = kvm_vm_ioctl_set_nr_mmu_pages(kvm, arg);
 		break;
-<<<<<<< HEAD
+#ifdef CONFIG_KVM_IOAPIC
 		//创建中断芯片
-=======
-#ifdef CONFIG_KVM_IOAPIC
->>>>>>> f2d282e1
 	case KVM_CREATE_IRQCHIP: {
 		mutex_lock(&kvm->lock);
 
