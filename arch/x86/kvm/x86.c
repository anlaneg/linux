--- conflicted
+++ resolved
@@ -8783,9 +8783,6 @@
 
 	bool req_immediate_exit = false;
 
-<<<<<<< HEAD
-	//检查cpu上是否有未绝的请求
-=======
 	/* Forbid vmenter if vcpu dirty ring is soft-full */
 	if (unlikely(vcpu->kvm->dirty_ring_size &&
 		     kvm_dirty_ring_soft_full(&vcpu->dirty_ring))) {
@@ -8795,7 +8792,7 @@
 		goto out;
 	}
 
->>>>>>> e71ba945
+	//检查cpu上是否有未绝的请求
 	if (kvm_request_pending(vcpu)) {
 		if (kvm_check_request(KVM_REQ_GET_NESTED_STATE_PAGES, vcpu)) {
 			if (unlikely(!kvm_x86_ops.nested_ops->get_nested_state_pages(vcpu))) {
