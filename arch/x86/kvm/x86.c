--- conflicted
+++ resolved
@@ -6968,13 +6968,7 @@
 	case KVM_SET_NR_MMU_PAGES:
 		r = kvm_vm_ioctl_set_nr_mmu_pages(kvm, arg);
 		break;
-<<<<<<< HEAD
-	case KVM_GET_NR_MMU_PAGES:
-		r = kvm_vm_ioctl_get_nr_mmu_pages(kvm);
-		break;
 		//创建中断芯片
-=======
->>>>>>> 9d1694dc
 	case KVM_CREATE_IRQCHIP: {
 		mutex_lock(&kvm->lock);
 
@@ -12520,12 +12514,8 @@
 	int ret;
 	unsigned long flags;
 
-<<<<<<< HEAD
-	if (type)
+	if (!kvm_is_vm_type_supported(type))
 	    /*只支持type为0的vm*/
-=======
-	if (!kvm_is_vm_type_supported(type))
->>>>>>> 9d1694dc
 		return -EINVAL;
 
 	kvm->arch.vm_type = type;
