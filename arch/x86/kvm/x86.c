--- conflicted
+++ resolved
@@ -7369,12 +7369,6 @@
 	if (r)
 		goto out_free_percpu;
 
-<<<<<<< HEAD
-	/*设置kvm_x86对应的ops*/
-	kvm_x86_ops = ops;
-
-=======
->>>>>>> b032227c
 	kvm_mmu_set_mask_ptes(PT_USER_MASK, PT_ACCESSED_MASK,
 			PT_DIRTY_MASK, PT64_NX_MASK, 0,
 			PT_PRESENT_MASK, 0, sme_me_mask);
@@ -8212,14 +8206,9 @@
 		}
 		if (kvm_check_request(KVM_REQ_MMU_SYNC, vcpu))
 			kvm_mmu_sync_roots(vcpu);
-<<<<<<< HEAD
-		if (kvm_check_request(KVM_REQ_LOAD_CR3, vcpu))
-			kvm_mmu_load_cr3(vcpu);
-		/*响应tlb flush*/
-=======
 		if (kvm_check_request(KVM_REQ_LOAD_MMU_PGD, vcpu))
 			kvm_mmu_load_pgd(vcpu);
->>>>>>> b032227c
+		/*响应tlb flush*/
 		if (kvm_check_request(KVM_REQ_TLB_FLUSH, vcpu))
 			kvm_vcpu_flush_tlb(vcpu, true);
 		if (kvm_check_request(KVM_REQ_REPORT_TPR_ACCESS, vcpu)) {
