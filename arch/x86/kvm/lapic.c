--- conflicted
+++ resolved
@@ -2069,9 +2069,6 @@
 	}
 }
 
-<<<<<<< HEAD
-//写lapic寄存器
-=======
 static void kvm_lapic_xapic_id_updated(struct kvm_lapic *apic)
 {
 	struct kvm *kvm = apic->vcpu->kvm;
@@ -2095,7 +2092,7 @@
 			(reg - APIC_LVTT) >> 4, KVM_APIC_MAX_NR_LVT_ENTRIES);
 }
 
->>>>>>> 97ee9d1c
+//写lapic寄存器
 static int kvm_lapic_reg_write(struct kvm_lapic *apic, u32 reg, u32 val)
 {
 	int ret = 0;
