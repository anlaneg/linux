// SPDX-License-Identifier: GPL-2.0-only
/*
 * Common interrupt code for 32 and 64 bit
 */
#include <linux/cpu.h>
#include <linux/interrupt.h>
#include <linux/kernel_stat.h>
#include <linux/of.h>
#include <linux/seq_file.h>
#include <linux/smp.h>
#include <linux/ftrace.h>
#include <linux/delay.h>
#include <linux/export.h>
#include <linux/irq.h>

#include <asm/apic.h>
#include <asm/io_apic.h>
#include <asm/irq.h>
#include <asm/mce.h>
#include <asm/hw_irq.h>
#include <asm/desc.h>

#define CREATE_TRACE_POINTS
#include <asm/trace/irq_vectors.h>

DEFINE_PER_CPU_SHARED_ALIGNED(irq_cpustat_t, irq_stat);
EXPORT_PER_CPU_SYMBOL(irq_stat);

DEFINE_PER_CPU(struct pt_regs *, irq_regs);
EXPORT_PER_CPU_SYMBOL(irq_regs);

atomic_t irq_err_count;

/*
 * 'what should we do if we get a hw irq event on an illegal vector'.
 * each architecture has to answer this themselves.
 */
void ack_bad_irq(unsigned int irq)
{
	if (printk_ratelimit())
		pr_err("unexpected IRQ trap at vector %02x\n", irq);

	/*
	 * Currently unexpected vectors happen only on SMP and APIC.
	 * We _must_ ack these because every local APIC has only N
	 * irq slots per priority level, and a 'hanging, unacked' IRQ
	 * holds up an irq slot - in excessive cases (when multiple
	 * unexpected vectors occur) that might lock up the APIC
	 * completely.
	 * But only ack when the APIC is enabled -AK
	 */
	ack_APIC_irq();
}

#define irq_stats(x)		(&per_cpu(irq_stat, x))
/*
 * /proc/interrupts printing for arch specific interrupts
 */
int arch_show_interrupts(struct seq_file *p, int prec)
{
	int j;

	seq_printf(p, "%*s: ", prec, "NMI");
	for_each_online_cpu(j)
		seq_printf(p, "%10u ", irq_stats(j)->__nmi_count);
	seq_puts(p, "  Non-maskable interrupts\n");
#ifdef CONFIG_X86_LOCAL_APIC
	seq_printf(p, "%*s: ", prec, "LOC");
	for_each_online_cpu(j)
		seq_printf(p, "%10u ", irq_stats(j)->apic_timer_irqs);
	seq_puts(p, "  Local timer interrupts\n");

	seq_printf(p, "%*s: ", prec, "SPU");
	for_each_online_cpu(j)
		seq_printf(p, "%10u ", irq_stats(j)->irq_spurious_count);
	seq_puts(p, "  Spurious interrupts\n");
	seq_printf(p, "%*s: ", prec, "PMI");
	for_each_online_cpu(j)
		seq_printf(p, "%10u ", irq_stats(j)->apic_perf_irqs);
	seq_puts(p, "  Performance monitoring interrupts\n");
	seq_printf(p, "%*s: ", prec, "IWI");
	for_each_online_cpu(j)
		seq_printf(p, "%10u ", irq_stats(j)->apic_irq_work_irqs);
	seq_puts(p, "  IRQ work interrupts\n");
	seq_printf(p, "%*s: ", prec, "RTR");
	for_each_online_cpu(j)
		seq_printf(p, "%10u ", irq_stats(j)->icr_read_retry_count);
	seq_puts(p, "  APIC ICR read retries\n");
	if (x86_platform_ipi_callback) {
		seq_printf(p, "%*s: ", prec, "PLT");
		for_each_online_cpu(j)
			seq_printf(p, "%10u ", irq_stats(j)->x86_platform_ipis);
		seq_puts(p, "  Platform interrupts\n");
	}
#endif
#ifdef CONFIG_SMP
	seq_printf(p, "%*s: ", prec, "RES");
	for_each_online_cpu(j)
		seq_printf(p, "%10u ", irq_stats(j)->irq_resched_count);
	seq_puts(p, "  Rescheduling interrupts\n");
	seq_printf(p, "%*s: ", prec, "CAL");
	for_each_online_cpu(j)
		seq_printf(p, "%10u ", irq_stats(j)->irq_call_count);
	seq_puts(p, "  Function call interrupts\n");
	seq_printf(p, "%*s: ", prec, "TLB");
	for_each_online_cpu(j)
		seq_printf(p, "%10u ", irq_stats(j)->irq_tlb_count);
	seq_puts(p, "  TLB shootdowns\n");
#endif
#ifdef CONFIG_X86_THERMAL_VECTOR
	seq_printf(p, "%*s: ", prec, "TRM");
	for_each_online_cpu(j)
		seq_printf(p, "%10u ", irq_stats(j)->irq_thermal_count);
	seq_puts(p, "  Thermal event interrupts\n");
#endif
#ifdef CONFIG_X86_MCE_THRESHOLD
	seq_printf(p, "%*s: ", prec, "THR");
	for_each_online_cpu(j)
		seq_printf(p, "%10u ", irq_stats(j)->irq_threshold_count);
	seq_puts(p, "  Threshold APIC interrupts\n");
#endif
#ifdef CONFIG_X86_MCE_AMD
	seq_printf(p, "%*s: ", prec, "DFR");
	for_each_online_cpu(j)
		seq_printf(p, "%10u ", irq_stats(j)->irq_deferred_error_count);
	seq_puts(p, "  Deferred Error APIC interrupts\n");
#endif
#ifdef CONFIG_X86_MCE
	seq_printf(p, "%*s: ", prec, "MCE");
	for_each_online_cpu(j)
		seq_printf(p, "%10u ", per_cpu(mce_exception_count, j));
	seq_puts(p, "  Machine check exceptions\n");
	seq_printf(p, "%*s: ", prec, "MCP");
	for_each_online_cpu(j)
		seq_printf(p, "%10u ", per_cpu(mce_poll_count, j));
	seq_puts(p, "  Machine check polls\n");
#endif
#ifdef CONFIG_X86_HV_CALLBACK_VECTOR
	if (test_bit(HYPERVISOR_CALLBACK_VECTOR, system_vectors)) {
		seq_printf(p, "%*s: ", prec, "HYP");
		for_each_online_cpu(j)
			seq_printf(p, "%10u ",
				   irq_stats(j)->irq_hv_callback_count);
		seq_puts(p, "  Hypervisor callback interrupts\n");
	}
#endif
#if IS_ENABLED(CONFIG_HYPERV)
	if (test_bit(HYPERV_REENLIGHTENMENT_VECTOR, system_vectors)) {
		seq_printf(p, "%*s: ", prec, "HRE");
		for_each_online_cpu(j)
			seq_printf(p, "%10u ",
				   irq_stats(j)->irq_hv_reenlightenment_count);
		seq_puts(p, "  Hyper-V reenlightenment interrupts\n");
	}
	if (test_bit(HYPERV_STIMER0_VECTOR, system_vectors)) {
		seq_printf(p, "%*s: ", prec, "HVS");
		for_each_online_cpu(j)
			seq_printf(p, "%10u ",
				   irq_stats(j)->hyperv_stimer0_count);
		seq_puts(p, "  Hyper-V stimer0 interrupts\n");
	}
#endif
	seq_printf(p, "%*s: %10u\n", prec, "ERR", atomic_read(&irq_err_count));
#if defined(CONFIG_X86_IO_APIC)
	seq_printf(p, "%*s: %10u\n", prec, "MIS", atomic_read(&irq_mis_count));
#endif
#ifdef CONFIG_HAVE_KVM
	seq_printf(p, "%*s: ", prec, "PIN");
	for_each_online_cpu(j)
		seq_printf(p, "%10u ", irq_stats(j)->kvm_posted_intr_ipis);
	seq_puts(p, "  Posted-interrupt notification event\n");

	seq_printf(p, "%*s: ", prec, "NPI");
	for_each_online_cpu(j)
		seq_printf(p, "%10u ",
			   irq_stats(j)->kvm_posted_intr_nested_ipis);
	seq_puts(p, "  Nested posted-interrupt event\n");

	seq_printf(p, "%*s: ", prec, "PIW");
	for_each_online_cpu(j)
		seq_printf(p, "%10u ",
			   irq_stats(j)->kvm_posted_intr_wakeup_ipis);
	seq_puts(p, "  Posted-interrupt wakeup event\n");
#endif
	return 0;
}

/*
 * /proc/stat helpers
 */
u64 arch_irq_stat_cpu(unsigned int cpu)
{
	u64 sum = irq_stats(cpu)->__nmi_count;

#ifdef CONFIG_X86_LOCAL_APIC
	sum += irq_stats(cpu)->apic_timer_irqs;
	sum += irq_stats(cpu)->irq_spurious_count;
	sum += irq_stats(cpu)->apic_perf_irqs;
	sum += irq_stats(cpu)->apic_irq_work_irqs;
	sum += irq_stats(cpu)->icr_read_retry_count;
	if (x86_platform_ipi_callback)
		sum += irq_stats(cpu)->x86_platform_ipis;
#endif
#ifdef CONFIG_SMP
	sum += irq_stats(cpu)->irq_resched_count;
	sum += irq_stats(cpu)->irq_call_count;
#endif
#ifdef CONFIG_X86_THERMAL_VECTOR
	sum += irq_stats(cpu)->irq_thermal_count;
#endif
#ifdef CONFIG_X86_MCE_THRESHOLD
	sum += irq_stats(cpu)->irq_threshold_count;
#endif
#ifdef CONFIG_X86_MCE
	sum += per_cpu(mce_exception_count, cpu);
	sum += per_cpu(mce_poll_count, cpu);
#endif
	return sum;
}

u64 arch_irq_stat(void)
{
	u64 sum = atomic_read(&irq_err_count);
	return sum;
}


/*
 * do_IRQ handles all normal device IRQ's (the special
 * SMP cross-CPU interrupts have their own specific
 * handlers).
 */
__visible unsigned int __irq_entry do_IRQ(struct pt_regs *regs)
{
	struct pt_regs *old_regs = set_irq_regs(regs);
	struct irq_desc * desc;
	/* high bit used in ret_from_ code  */
	unsigned vector = ~regs->orig_ax;

	entering_irq();

	/* entering_irq() tells RCU that we're not quiescent.  Check it. */
	RCU_LOCKDEP_WARN(!rcu_is_watching(), "IRQ failed to wake up RCU");

	//取得中断向量对应的中断描述信息
	desc = __this_cpu_read(vector_irq[vector]);
<<<<<<< HEAD

	//处理中断
	if (!handle_irq(desc, regs)) {
=======
	if (likely(!IS_ERR_OR_NULL(desc))) {
		if (IS_ENABLED(CONFIG_X86_32))
			handle_irq(desc, regs);
		else
			generic_handle_irq_desc(desc);
	} else {
>>>>>>> 619e17cf
		ack_APIC_irq();

		if (desc == VECTOR_UNUSED) {
			pr_emerg_ratelimited("%s: %d.%d No irq handler for vector\n",
					     __func__, smp_processor_id(),
					     vector);
		} else {
			__this_cpu_write(vector_irq[vector], VECTOR_UNUSED);
		}
	}

	//中断退出，还原寄存器
	exiting_irq();

	set_irq_regs(old_regs);
	return 1;
}

#ifdef CONFIG_X86_LOCAL_APIC
/* Function pointer for generic interrupt vector handling */
void (*x86_platform_ipi_callback)(void) = NULL;
/*
 * Handler for X86_PLATFORM_IPI_VECTOR.
 */
__visible void __irq_entry smp_x86_platform_ipi(struct pt_regs *regs)
{
	struct pt_regs *old_regs = set_irq_regs(regs);

	entering_ack_irq();
	trace_x86_platform_ipi_entry(X86_PLATFORM_IPI_VECTOR);
	inc_irq_stat(x86_platform_ipis);
	if (x86_platform_ipi_callback)
		x86_platform_ipi_callback();
	trace_x86_platform_ipi_exit(X86_PLATFORM_IPI_VECTOR);
	exiting_irq();
	set_irq_regs(old_regs);
}
#endif

#ifdef CONFIG_HAVE_KVM
static void dummy_handler(void) {}
static void (*kvm_posted_intr_wakeup_handler)(void) = dummy_handler;

void kvm_set_posted_intr_wakeup_handler(void (*handler)(void))
{
	if (handler)
		kvm_posted_intr_wakeup_handler = handler;
	else
		kvm_posted_intr_wakeup_handler = dummy_handler;
}
EXPORT_SYMBOL_GPL(kvm_set_posted_intr_wakeup_handler);

/*
 * Handler for POSTED_INTERRUPT_VECTOR.
 */
__visible void smp_kvm_posted_intr_ipi(struct pt_regs *regs)
{
	struct pt_regs *old_regs = set_irq_regs(regs);

	entering_ack_irq();
	inc_irq_stat(kvm_posted_intr_ipis);
	exiting_irq();
	set_irq_regs(old_regs);
}

/*
 * Handler for POSTED_INTERRUPT_WAKEUP_VECTOR.
 */
__visible void smp_kvm_posted_intr_wakeup_ipi(struct pt_regs *regs)
{
	struct pt_regs *old_regs = set_irq_regs(regs);

	entering_ack_irq();
	inc_irq_stat(kvm_posted_intr_wakeup_ipis);
	kvm_posted_intr_wakeup_handler();
	exiting_irq();
	set_irq_regs(old_regs);
}

/*
 * Handler for POSTED_INTERRUPT_NESTED_VECTOR.
 */
__visible void smp_kvm_posted_intr_nested_ipi(struct pt_regs *regs)
{
	struct pt_regs *old_regs = set_irq_regs(regs);

	entering_ack_irq();
	inc_irq_stat(kvm_posted_intr_nested_ipis);
	exiting_irq();
	set_irq_regs(old_regs);
}
#endif


#ifdef CONFIG_HOTPLUG_CPU
/* A cpu has been removed from cpu_online_mask.  Reset irq affinities. */
void fixup_irqs(void)
{
	unsigned int irr, vector;
	struct irq_desc *desc;
	struct irq_data *data;
	struct irq_chip *chip;

	irq_migrate_all_off_this_cpu();

	/*
	 * We can remove mdelay() and then send spuriuous interrupts to
	 * new cpu targets for all the irqs that were handled previously by
	 * this cpu. While it works, I have seen spurious interrupt messages
	 * (nothing wrong but still...).
	 *
	 * So for now, retain mdelay(1) and check the IRR and then send those
	 * interrupts to new targets as this cpu is already offlined...
	 */
	mdelay(1);

	/*
	 * We can walk the vector array of this cpu without holding
	 * vector_lock because the cpu is already marked !online, so
	 * nothing else will touch it.
	 */
	for (vector = FIRST_EXTERNAL_VECTOR; vector < NR_VECTORS; vector++) {
		if (IS_ERR_OR_NULL(__this_cpu_read(vector_irq[vector])))
			continue;

		irr = apic_read(APIC_IRR + (vector / 32 * 0x10));
		if (irr  & (1 << (vector % 32))) {
			desc = __this_cpu_read(vector_irq[vector]);

			raw_spin_lock(&desc->lock);
			data = irq_desc_get_irq_data(desc);
			chip = irq_data_get_irq_chip(data);
			if (chip->irq_retrigger) {
				chip->irq_retrigger(data);
				__this_cpu_write(vector_irq[vector], VECTOR_RETRIGGERED);
			}
			raw_spin_unlock(&desc->lock);
		}
		if (__this_cpu_read(vector_irq[vector]) != VECTOR_RETRIGGERED)
			__this_cpu_write(vector_irq[vector], VECTOR_UNUSED);
	}
}
#endif<|MERGE_RESOLUTION|>--- conflicted
+++ resolved
@@ -244,18 +244,13 @@
 
 	//取得中断向量对应的中断描述信息
 	desc = __this_cpu_read(vector_irq[vector]);
-<<<<<<< HEAD
-
 	//处理中断
-	if (!handle_irq(desc, regs)) {
-=======
 	if (likely(!IS_ERR_OR_NULL(desc))) {
 		if (IS_ENABLED(CONFIG_X86_32))
 			handle_irq(desc, regs);
 		else
 			generic_handle_irq_desc(desc);
 	} else {
->>>>>>> 619e17cf
 		ack_APIC_irq();
 
 		if (desc == VECTOR_UNUSED) {
