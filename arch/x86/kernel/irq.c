// SPDX-License-Identifier: GPL-2.0-only
/*
 * Common interrupt code for 32 and 64 bit
 */
#include <linux/cpu.h>
#include <linux/interrupt.h>
#include <linux/kernel_stat.h>
#include <linux/of.h>
#include <linux/seq_file.h>
#include <linux/smp.h>
#include <linux/ftrace.h>
#include <linux/delay.h>
#include <linux/export.h>
#include <linux/irq.h>

#include <asm/irq_stack.h>
#include <asm/apic.h>
#include <asm/io_apic.h>
#include <asm/irq.h>
#include <asm/mce.h>
#include <asm/hw_irq.h>
#include <asm/desc.h>
#include <asm/traps.h>
#include <asm/thermal.h>
#include <asm/posted_intr.h>
#include <asm/irq_remapping.h>

#if defined(CONFIG_X86_LOCAL_APIC) || defined(CONFIG_X86_THERMAL_VECTOR)
#define CREATE_TRACE_POINTS
#include <asm/trace/irq_vectors.h>
#endif

DEFINE_PER_CPU_SHARED_ALIGNED(irq_cpustat_t, irq_stat);
EXPORT_PER_CPU_SYMBOL(irq_stat);

DEFINE_PER_CPU_CACHE_HOT(u16, __softirq_pending);
EXPORT_PER_CPU_SYMBOL(__softirq_pending);

DEFINE_PER_CPU_CACHE_HOT(struct irq_stack *, hardirq_stack_ptr);

atomic_t irq_err_count;

/*
 * 'what should we do if we get a hw irq event on an illegal vector'.
 * each architecture has to answer this themselves.
 */
void ack_bad_irq(unsigned int irq)
{
	if (printk_ratelimit())
		pr_err("unexpected IRQ trap at vector %02x\n", irq);

	/*
	 * Currently unexpected vectors happen only on SMP and APIC.
	 * We _must_ ack these because every local APIC has only N
	 * irq slots per priority level, and a 'hanging, unacked' IRQ
	 * holds up an irq slot - in excessive cases (when multiple
	 * unexpected vectors occur) that might lock up the APIC
	 * completely.
	 * But only ack when the APIC is enabled -AK
	 */
	apic_eoi();
}

#define irq_stats(x)		(&per_cpu(irq_stat, x))
/*
 * /proc/interrupts printing for arch specific interrupts
 */
int arch_show_interrupts(struct seq_file *p, int prec)
{
	int j;

	seq_printf(p, "%*s: ", prec, "NMI");
	for_each_online_cpu(j)
		seq_printf(p, "%10u ", irq_stats(j)->__nmi_count);
	seq_puts(p, "  Non-maskable interrupts\n");
#ifdef CONFIG_X86_LOCAL_APIC
	seq_printf(p, "%*s: ", prec, "LOC");
	for_each_online_cpu(j)
		seq_printf(p, "%10u ", irq_stats(j)->apic_timer_irqs);
	seq_puts(p, "  Local timer interrupts\n");

	seq_printf(p, "%*s: ", prec, "SPU");
	for_each_online_cpu(j)
		seq_printf(p, "%10u ", irq_stats(j)->irq_spurious_count);
	seq_puts(p, "  Spurious interrupts\n");
	seq_printf(p, "%*s: ", prec, "PMI");
	for_each_online_cpu(j)
		seq_printf(p, "%10u ", irq_stats(j)->apic_perf_irqs);
	seq_puts(p, "  Performance monitoring interrupts\n");
	seq_printf(p, "%*s: ", prec, "IWI");
	for_each_online_cpu(j)
		seq_printf(p, "%10u ", irq_stats(j)->apic_irq_work_irqs);
	seq_puts(p, "  IRQ work interrupts\n");
	seq_printf(p, "%*s: ", prec, "RTR");
	for_each_online_cpu(j)
		seq_printf(p, "%10u ", irq_stats(j)->icr_read_retry_count);
	seq_puts(p, "  APIC ICR read retries\n");
	if (x86_platform_ipi_callback) {
		seq_printf(p, "%*s: ", prec, "PLT");
		for_each_online_cpu(j)
			seq_printf(p, "%10u ", irq_stats(j)->x86_platform_ipis);
		seq_puts(p, "  Platform interrupts\n");
	}
#endif
#ifdef CONFIG_SMP
	seq_printf(p, "%*s: ", prec, "RES");
	for_each_online_cpu(j)
		seq_printf(p, "%10u ", irq_stats(j)->irq_resched_count);
	seq_puts(p, "  Rescheduling interrupts\n");
	seq_printf(p, "%*s: ", prec, "CAL");
	for_each_online_cpu(j)
		seq_printf(p, "%10u ", irq_stats(j)->irq_call_count);
	seq_puts(p, "  Function call interrupts\n");
	seq_printf(p, "%*s: ", prec, "TLB");
	for_each_online_cpu(j)
		seq_printf(p, "%10u ", irq_stats(j)->irq_tlb_count);
	seq_puts(p, "  TLB shootdowns\n");
#endif
#ifdef CONFIG_X86_THERMAL_VECTOR
	seq_printf(p, "%*s: ", prec, "TRM");
	for_each_online_cpu(j)
		seq_printf(p, "%10u ", irq_stats(j)->irq_thermal_count);
	seq_puts(p, "  Thermal event interrupts\n");
#endif
#ifdef CONFIG_X86_MCE_THRESHOLD
	seq_printf(p, "%*s: ", prec, "THR");
	for_each_online_cpu(j)
		seq_printf(p, "%10u ", irq_stats(j)->irq_threshold_count);
	seq_puts(p, "  Threshold APIC interrupts\n");
#endif
#ifdef CONFIG_X86_MCE_AMD
	seq_printf(p, "%*s: ", prec, "DFR");
	for_each_online_cpu(j)
		seq_printf(p, "%10u ", irq_stats(j)->irq_deferred_error_count);
	seq_puts(p, "  Deferred Error APIC interrupts\n");
#endif
#ifdef CONFIG_X86_MCE
	seq_printf(p, "%*s: ", prec, "MCE");
	for_each_online_cpu(j)
		seq_printf(p, "%10u ", per_cpu(mce_exception_count, j));
	seq_puts(p, "  Machine check exceptions\n");
	seq_printf(p, "%*s: ", prec, "MCP");
	for_each_online_cpu(j)
		seq_printf(p, "%10u ", per_cpu(mce_poll_count, j));
	seq_puts(p, "  Machine check polls\n");
#endif
#ifdef CONFIG_X86_HV_CALLBACK_VECTOR
	if (test_bit(HYPERVISOR_CALLBACK_VECTOR, system_vectors)) {
		seq_printf(p, "%*s: ", prec, "HYP");
		for_each_online_cpu(j)
			seq_printf(p, "%10u ",
				   irq_stats(j)->irq_hv_callback_count);
		seq_puts(p, "  Hypervisor callback interrupts\n");
	}
#endif
#if IS_ENABLED(CONFIG_HYPERV)
	if (test_bit(HYPERV_REENLIGHTENMENT_VECTOR, system_vectors)) {
		seq_printf(p, "%*s: ", prec, "HRE");
		for_each_online_cpu(j)
			seq_printf(p, "%10u ",
				   irq_stats(j)->irq_hv_reenlightenment_count);
		seq_puts(p, "  Hyper-V reenlightenment interrupts\n");
	}
	if (test_bit(HYPERV_STIMER0_VECTOR, system_vectors)) {
		seq_printf(p, "%*s: ", prec, "HVS");
		for_each_online_cpu(j)
			seq_printf(p, "%10u ",
				   irq_stats(j)->hyperv_stimer0_count);
		seq_puts(p, "  Hyper-V stimer0 interrupts\n");
	}
#endif
	seq_printf(p, "%*s: %10u\n", prec, "ERR", atomic_read(&irq_err_count));
#if defined(CONFIG_X86_IO_APIC)
	seq_printf(p, "%*s: %10u\n", prec, "MIS", atomic_read(&irq_mis_count));
#endif
#if IS_ENABLED(CONFIG_KVM)
	seq_printf(p, "%*s: ", prec, "PIN");
	for_each_online_cpu(j)
		seq_printf(p, "%10u ", irq_stats(j)->kvm_posted_intr_ipis);
	seq_puts(p, "  Posted-interrupt notification event\n");

	seq_printf(p, "%*s: ", prec, "NPI");
	for_each_online_cpu(j)
		seq_printf(p, "%10u ",
			   irq_stats(j)->kvm_posted_intr_nested_ipis);
	seq_puts(p, "  Nested posted-interrupt event\n");

	seq_printf(p, "%*s: ", prec, "PIW");
	for_each_online_cpu(j)
		seq_printf(p, "%10u ",
			   irq_stats(j)->kvm_posted_intr_wakeup_ipis);
	seq_puts(p, "  Posted-interrupt wakeup event\n");
#endif
#ifdef CONFIG_X86_POSTED_MSI
	seq_printf(p, "%*s: ", prec, "PMN");
	for_each_online_cpu(j)
		seq_printf(p, "%10u ",
			   irq_stats(j)->posted_msi_notification_count);
	seq_puts(p, "  Posted MSI notification event\n");
#endif
	return 0;
}

/*
 * /proc/stat helpers
 */
u64 arch_irq_stat_cpu(unsigned int cpu)
{
	u64 sum = irq_stats(cpu)->__nmi_count;

#ifdef CONFIG_X86_LOCAL_APIC
	sum += irq_stats(cpu)->apic_timer_irqs;
	sum += irq_stats(cpu)->irq_spurious_count;
	sum += irq_stats(cpu)->apic_perf_irqs;
	sum += irq_stats(cpu)->apic_irq_work_irqs;
	sum += irq_stats(cpu)->icr_read_retry_count;
	if (x86_platform_ipi_callback)
		sum += irq_stats(cpu)->x86_platform_ipis;
#endif
#ifdef CONFIG_SMP
	sum += irq_stats(cpu)->irq_resched_count;
	sum += irq_stats(cpu)->irq_call_count;
#endif
#ifdef CONFIG_X86_THERMAL_VECTOR
	sum += irq_stats(cpu)->irq_thermal_count;
#endif
#ifdef CONFIG_X86_MCE_THRESHOLD
	sum += irq_stats(cpu)->irq_threshold_count;
#endif
#ifdef CONFIG_X86_HV_CALLBACK_VECTOR
	sum += irq_stats(cpu)->irq_hv_callback_count;
#endif
#if IS_ENABLED(CONFIG_HYPERV)
	sum += irq_stats(cpu)->irq_hv_reenlightenment_count;
	sum += irq_stats(cpu)->hyperv_stimer0_count;
#endif
#ifdef CONFIG_X86_MCE
	sum += per_cpu(mce_exception_count, cpu);
	sum += per_cpu(mce_poll_count, cpu);
#endif
	return sum;
}

u64 arch_irq_stat(void)
{
	u64 sum = atomic_read(&irq_err_count);
	return sum;
}

static __always_inline void handle_irq(struct irq_desc *desc,
				       struct pt_regs *regs)
{
	if (IS_ENABLED(CONFIG_X86_64))
		generic_handle_irq_desc(desc);/*触发中断回调*/
	else
		__handle_irq(desc, regs);
}

static __always_inline int call_irq_handler(int vector, struct pt_regs *regs)
{
	struct irq_desc *desc;
	int ret = 0;

	//取得中断向量对应的中断描述信息
	desc = __this_cpu_read(vector_irq[vector]);
	//处理中断
	if (likely(!IS_ERR_OR_NULL(desc))) {
		handle_irq(desc, regs);
	} else {
		ret = -EINVAL;
		if (desc == VECTOR_UNUSED) {
			pr_emerg_ratelimited("%s: %d.%u No irq handler for vector\n",
					     __func__, smp_processor_id(),
					     vector);
		} else {
			__this_cpu_write(vector_irq[vector], VECTOR_UNUSED);
		}
	}

<<<<<<< HEAD
	//中断退出，还原寄存器
=======
	return ret;
}

/*
 * common_interrupt() handles all normal device IRQ's (the special SMP
 * cross-CPU interrupts have their own entry points).
 */
DEFINE_IDTENTRY_IRQ(common_interrupt)
{
	struct pt_regs *old_regs = set_irq_regs(regs);

	/* entry code tells RCU that we're not quiescent.  Check it. */
	RCU_LOCKDEP_WARN(!rcu_is_watching(), "IRQ failed to wake up RCU");

	if (unlikely(call_irq_handler(vector, regs)))
		apic_eoi();

>>>>>>> 155a3c00
	set_irq_regs(old_regs);
}

#ifdef CONFIG_X86_LOCAL_APIC
/* Function pointer for generic interrupt vector handling */
void (*x86_platform_ipi_callback)(void) = NULL;
/*
 * Handler for X86_PLATFORM_IPI_VECTOR.
 */
DEFINE_IDTENTRY_SYSVEC(sysvec_x86_platform_ipi)
{
	struct pt_regs *old_regs = set_irq_regs(regs);

	apic_eoi();
	trace_x86_platform_ipi_entry(X86_PLATFORM_IPI_VECTOR);
	inc_irq_stat(x86_platform_ipis);
	if (x86_platform_ipi_callback)
		x86_platform_ipi_callback();
	trace_x86_platform_ipi_exit(X86_PLATFORM_IPI_VECTOR);
	set_irq_regs(old_regs);
}
#endif

#if IS_ENABLED(CONFIG_KVM)
static void dummy_handler(void) {}
static void (*kvm_posted_intr_wakeup_handler)(void) = dummy_handler;

void kvm_set_posted_intr_wakeup_handler(void (*handler)(void))
{
	if (handler)
		kvm_posted_intr_wakeup_handler = handler;
	else {
		kvm_posted_intr_wakeup_handler = dummy_handler;
		synchronize_rcu();
	}
}
EXPORT_SYMBOL_GPL(kvm_set_posted_intr_wakeup_handler);

/*
 * Handler for POSTED_INTERRUPT_VECTOR.
 */
DEFINE_IDTENTRY_SYSVEC_SIMPLE(sysvec_kvm_posted_intr_ipi)
{
	apic_eoi();
	inc_irq_stat(kvm_posted_intr_ipis);
}

/*
 * Handler for POSTED_INTERRUPT_WAKEUP_VECTOR.
 */
DEFINE_IDTENTRY_SYSVEC(sysvec_kvm_posted_intr_wakeup_ipi)
{
	apic_eoi();
	inc_irq_stat(kvm_posted_intr_wakeup_ipis);
	kvm_posted_intr_wakeup_handler();
}

/*
 * Handler for POSTED_INTERRUPT_NESTED_VECTOR.
 */
DEFINE_IDTENTRY_SYSVEC_SIMPLE(sysvec_kvm_posted_intr_nested_ipi)
{
	apic_eoi();
	inc_irq_stat(kvm_posted_intr_nested_ipis);
}
#endif

#ifdef CONFIG_X86_POSTED_MSI

/* Posted Interrupt Descriptors for coalesced MSIs to be posted */
DEFINE_PER_CPU_ALIGNED(struct pi_desc, posted_msi_pi_desc);

void intel_posted_msi_init(void)
{
	u32 destination;
	u32 apic_id;

	this_cpu_write(posted_msi_pi_desc.nv, POSTED_MSI_NOTIFICATION_VECTOR);

	/*
	 * APIC destination ID is stored in bit 8:15 while in XAPIC mode.
	 * VT-d spec. CH 9.11
	 */
	apic_id = this_cpu_read(x86_cpu_to_apicid);
	destination = x2apic_enabled() ? apic_id : apic_id << 8;
	this_cpu_write(posted_msi_pi_desc.ndst, destination);
}

static __always_inline bool handle_pending_pir(unsigned long *pir, struct pt_regs *regs)
{
	unsigned long pir_copy[NR_PIR_WORDS];
	int vec = FIRST_EXTERNAL_VECTOR;

	if (!pi_harvest_pir(pir, pir_copy))
		return false;

	for_each_set_bit_from(vec, pir_copy, FIRST_SYSTEM_VECTOR)
		call_irq_handler(vec, regs);

	return true;
}

/*
 * Performance data shows that 3 is good enough to harvest 90+% of the benefit
 * on high IRQ rate workload.
 */
#define MAX_POSTED_MSI_COALESCING_LOOP 3

/*
 * For MSIs that are delivered as posted interrupts, the CPU notifications
 * can be coalesced if the MSIs arrive in high frequency bursts.
 */
DEFINE_IDTENTRY_SYSVEC(sysvec_posted_msi_notification)
{
	struct pt_regs *old_regs = set_irq_regs(regs);
	struct pi_desc *pid;
	int i = 0;

	pid = this_cpu_ptr(&posted_msi_pi_desc);

	inc_irq_stat(posted_msi_notification_count);
	irq_enter();

	/*
	 * Max coalescing count includes the extra round of handle_pending_pir
	 * after clearing the outstanding notification bit. Hence, at most
	 * MAX_POSTED_MSI_COALESCING_LOOP - 1 loops are executed here.
	 */
	while (++i < MAX_POSTED_MSI_COALESCING_LOOP) {
		if (!handle_pending_pir(pid->pir, regs))
			break;
	}

	/*
	 * Clear outstanding notification bit to allow new IRQ notifications,
	 * do this last to maximize the window of interrupt coalescing.
	 */
	pi_clear_on(pid);

	/*
	 * There could be a race of PI notification and the clearing of ON bit,
	 * process PIR bits one last time such that handling the new interrupts
	 * are not delayed until the next IRQ.
	 */
	handle_pending_pir(pid->pir, regs);

	apic_eoi();
	irq_exit();
	set_irq_regs(old_regs);
}
#endif /* X86_POSTED_MSI */

#ifdef CONFIG_HOTPLUG_CPU
/* A cpu has been removed from cpu_online_mask.  Reset irq affinities. */
void fixup_irqs(void)
{
	unsigned int vector;
	struct irq_desc *desc;
	struct irq_data *data;
	struct irq_chip *chip;

	irq_migrate_all_off_this_cpu();

	/*
	 * We can remove mdelay() and then send spurious interrupts to
	 * new cpu targets for all the irqs that were handled previously by
	 * this cpu. While it works, I have seen spurious interrupt messages
	 * (nothing wrong but still...).
	 *
	 * So for now, retain mdelay(1) and check the IRR and then send those
	 * interrupts to new targets as this cpu is already offlined...
	 */
	mdelay(1);

	/*
	 * We can walk the vector array of this cpu without holding
	 * vector_lock because the cpu is already marked !online, so
	 * nothing else will touch it.
	 */
	for (vector = FIRST_EXTERNAL_VECTOR; vector < NR_VECTORS; vector++) {
		if (IS_ERR_OR_NULL(__this_cpu_read(vector_irq[vector])))
			continue;

		if (is_vector_pending(vector)) {
			desc = __this_cpu_read(vector_irq[vector]);

			raw_spin_lock(&desc->lock);
			data = irq_desc_get_irq_data(desc);
			chip = irq_data_get_irq_chip(data);
			if (chip->irq_retrigger) {
				chip->irq_retrigger(data);
				__this_cpu_write(vector_irq[vector], VECTOR_RETRIGGERED);
			}
			raw_spin_unlock(&desc->lock);
		}
		if (__this_cpu_read(vector_irq[vector]) != VECTOR_RETRIGGERED)
			__this_cpu_write(vector_irq[vector], VECTOR_UNUSED);
	}
}
#endif

#ifdef CONFIG_X86_THERMAL_VECTOR
static void smp_thermal_vector(void)
{
	if (x86_thermal_enabled())
		intel_thermal_interrupt();
	else
		pr_err("CPU%d: Unexpected LVT thermal interrupt!\n",
		       smp_processor_id());
}

DEFINE_IDTENTRY_SYSVEC(sysvec_thermal)
{
	trace_thermal_apic_entry(THERMAL_APIC_VECTOR);
	inc_irq_stat(irq_thermal_count);
	smp_thermal_vector();
	trace_thermal_apic_exit(THERMAL_APIC_VECTOR);
	apic_eoi();
}
#endif<|MERGE_RESOLUTION|>--- conflicted
+++ resolved
@@ -277,9 +277,6 @@
 		}
 	}
 
-<<<<<<< HEAD
-	//中断退出，还原寄存器
-=======
 	return ret;
 }
 
@@ -297,7 +294,7 @@
 	if (unlikely(call_irq_handler(vector, regs)))
 		apic_eoi();
 
->>>>>>> 155a3c00
+	//中断退出，还原寄存器
 	set_irq_regs(old_regs);
 }
 
