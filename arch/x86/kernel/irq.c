// SPDX-License-Identifier: GPL-2.0-only
/*
 * Common interrupt code for 32 and 64 bit
 */
#include <linux/cpu.h>
#include <linux/interrupt.h>
#include <linux/kernel_stat.h>
#include <linux/of.h>
#include <linux/seq_file.h>
#include <linux/smp.h>
#include <linux/ftrace.h>
#include <linux/delay.h>
#include <linux/export.h>
#include <linux/irq.h>

#include <asm/irq_stack.h>
#include <asm/apic.h>
#include <asm/io_apic.h>
#include <asm/irq.h>
#include <asm/mce.h>
#include <asm/hw_irq.h>
#include <asm/desc.h>
#include <asm/traps.h>

#define CREATE_TRACE_POINTS
#include <asm/trace/irq_vectors.h>

DEFINE_PER_CPU_SHARED_ALIGNED(irq_cpustat_t, irq_stat);
EXPORT_PER_CPU_SYMBOL(irq_stat);

atomic_t irq_err_count;

/*
 * 'what should we do if we get a hw irq event on an illegal vector'.
 * each architecture has to answer this themselves.
 */
void ack_bad_irq(unsigned int irq)
{
	if (printk_ratelimit())
		pr_err("unexpected IRQ trap at vector %02x\n", irq);

	/*
	 * Currently unexpected vectors happen only on SMP and APIC.
	 * We _must_ ack these because every local APIC has only N
	 * irq slots per priority level, and a 'hanging, unacked' IRQ
	 * holds up an irq slot - in excessive cases (when multiple
	 * unexpected vectors occur) that might lock up the APIC
	 * completely.
	 * But only ack when the APIC is enabled -AK
	 */
	ack_APIC_irq();
}

#define irq_stats(x)		(&per_cpu(irq_stat, x))
/*
 * /proc/interrupts printing for arch specific interrupts
 */
int arch_show_interrupts(struct seq_file *p, int prec)
{
	int j;

	seq_printf(p, "%*s: ", prec, "NMI");
	for_each_online_cpu(j)
		seq_printf(p, "%10u ", irq_stats(j)->__nmi_count);
	seq_puts(p, "  Non-maskable interrupts\n");
#ifdef CONFIG_X86_LOCAL_APIC
	seq_printf(p, "%*s: ", prec, "LOC");
	for_each_online_cpu(j)
		seq_printf(p, "%10u ", irq_stats(j)->apic_timer_irqs);
	seq_puts(p, "  Local timer interrupts\n");

	seq_printf(p, "%*s: ", prec, "SPU");
	for_each_online_cpu(j)
		seq_printf(p, "%10u ", irq_stats(j)->irq_spurious_count);
	seq_puts(p, "  Spurious interrupts\n");
	seq_printf(p, "%*s: ", prec, "PMI");
	for_each_online_cpu(j)
		seq_printf(p, "%10u ", irq_stats(j)->apic_perf_irqs);
	seq_puts(p, "  Performance monitoring interrupts\n");
	seq_printf(p, "%*s: ", prec, "IWI");
	for_each_online_cpu(j)
		seq_printf(p, "%10u ", irq_stats(j)->apic_irq_work_irqs);
	seq_puts(p, "  IRQ work interrupts\n");
	seq_printf(p, "%*s: ", prec, "RTR");
	for_each_online_cpu(j)
		seq_printf(p, "%10u ", irq_stats(j)->icr_read_retry_count);
	seq_puts(p, "  APIC ICR read retries\n");
	if (x86_platform_ipi_callback) {
		seq_printf(p, "%*s: ", prec, "PLT");
		for_each_online_cpu(j)
			seq_printf(p, "%10u ", irq_stats(j)->x86_platform_ipis);
		seq_puts(p, "  Platform interrupts\n");
	}
#endif
#ifdef CONFIG_SMP
	seq_printf(p, "%*s: ", prec, "RES");
	for_each_online_cpu(j)
		seq_printf(p, "%10u ", irq_stats(j)->irq_resched_count);
	seq_puts(p, "  Rescheduling interrupts\n");
	seq_printf(p, "%*s: ", prec, "CAL");
	for_each_online_cpu(j)
		seq_printf(p, "%10u ", irq_stats(j)->irq_call_count);
	seq_puts(p, "  Function call interrupts\n");
	seq_printf(p, "%*s: ", prec, "TLB");
	for_each_online_cpu(j)
		seq_printf(p, "%10u ", irq_stats(j)->irq_tlb_count);
	seq_puts(p, "  TLB shootdowns\n");
#endif
#ifdef CONFIG_X86_THERMAL_VECTOR
	seq_printf(p, "%*s: ", prec, "TRM");
	for_each_online_cpu(j)
		seq_printf(p, "%10u ", irq_stats(j)->irq_thermal_count);
	seq_puts(p, "  Thermal event interrupts\n");
#endif
#ifdef CONFIG_X86_MCE_THRESHOLD
	seq_printf(p, "%*s: ", prec, "THR");
	for_each_online_cpu(j)
		seq_printf(p, "%10u ", irq_stats(j)->irq_threshold_count);
	seq_puts(p, "  Threshold APIC interrupts\n");
#endif
#ifdef CONFIG_X86_MCE_AMD
	seq_printf(p, "%*s: ", prec, "DFR");
	for_each_online_cpu(j)
		seq_printf(p, "%10u ", irq_stats(j)->irq_deferred_error_count);
	seq_puts(p, "  Deferred Error APIC interrupts\n");
#endif
#ifdef CONFIG_X86_MCE
	seq_printf(p, "%*s: ", prec, "MCE");
	for_each_online_cpu(j)
		seq_printf(p, "%10u ", per_cpu(mce_exception_count, j));
	seq_puts(p, "  Machine check exceptions\n");
	seq_printf(p, "%*s: ", prec, "MCP");
	for_each_online_cpu(j)
		seq_printf(p, "%10u ", per_cpu(mce_poll_count, j));
	seq_puts(p, "  Machine check polls\n");
#endif
#ifdef CONFIG_X86_HV_CALLBACK_VECTOR
	if (test_bit(HYPERVISOR_CALLBACK_VECTOR, system_vectors)) {
		seq_printf(p, "%*s: ", prec, "HYP");
		for_each_online_cpu(j)
			seq_printf(p, "%10u ",
				   irq_stats(j)->irq_hv_callback_count);
		seq_puts(p, "  Hypervisor callback interrupts\n");
	}
#endif
#if IS_ENABLED(CONFIG_HYPERV)
	if (test_bit(HYPERV_REENLIGHTENMENT_VECTOR, system_vectors)) {
		seq_printf(p, "%*s: ", prec, "HRE");
		for_each_online_cpu(j)
			seq_printf(p, "%10u ",
				   irq_stats(j)->irq_hv_reenlightenment_count);
		seq_puts(p, "  Hyper-V reenlightenment interrupts\n");
	}
	if (test_bit(HYPERV_STIMER0_VECTOR, system_vectors)) {
		seq_printf(p, "%*s: ", prec, "HVS");
		for_each_online_cpu(j)
			seq_printf(p, "%10u ",
				   irq_stats(j)->hyperv_stimer0_count);
		seq_puts(p, "  Hyper-V stimer0 interrupts\n");
	}
#endif
	seq_printf(p, "%*s: %10u\n", prec, "ERR", atomic_read(&irq_err_count));
#if defined(CONFIG_X86_IO_APIC)
	seq_printf(p, "%*s: %10u\n", prec, "MIS", atomic_read(&irq_mis_count));
#endif
#ifdef CONFIG_HAVE_KVM
	seq_printf(p, "%*s: ", prec, "PIN");
	for_each_online_cpu(j)
		seq_printf(p, "%10u ", irq_stats(j)->kvm_posted_intr_ipis);
	seq_puts(p, "  Posted-interrupt notification event\n");

	seq_printf(p, "%*s: ", prec, "NPI");
	for_each_online_cpu(j)
		seq_printf(p, "%10u ",
			   irq_stats(j)->kvm_posted_intr_nested_ipis);
	seq_puts(p, "  Nested posted-interrupt event\n");

	seq_printf(p, "%*s: ", prec, "PIW");
	for_each_online_cpu(j)
		seq_printf(p, "%10u ",
			   irq_stats(j)->kvm_posted_intr_wakeup_ipis);
	seq_puts(p, "  Posted-interrupt wakeup event\n");
#endif
	return 0;
}

/*
 * /proc/stat helpers
 */
u64 arch_irq_stat_cpu(unsigned int cpu)
{
	u64 sum = irq_stats(cpu)->__nmi_count;

#ifdef CONFIG_X86_LOCAL_APIC
	sum += irq_stats(cpu)->apic_timer_irqs;
	sum += irq_stats(cpu)->irq_spurious_count;
	sum += irq_stats(cpu)->apic_perf_irqs;
	sum += irq_stats(cpu)->apic_irq_work_irqs;
	sum += irq_stats(cpu)->icr_read_retry_count;
	if (x86_platform_ipi_callback)
		sum += irq_stats(cpu)->x86_platform_ipis;
#endif
#ifdef CONFIG_SMP
	sum += irq_stats(cpu)->irq_resched_count;
	sum += irq_stats(cpu)->irq_call_count;
#endif
#ifdef CONFIG_X86_THERMAL_VECTOR
	sum += irq_stats(cpu)->irq_thermal_count;
#endif
#ifdef CONFIG_X86_MCE_THRESHOLD
	sum += irq_stats(cpu)->irq_threshold_count;
#endif
#ifdef CONFIG_X86_MCE
	sum += per_cpu(mce_exception_count, cpu);
	sum += per_cpu(mce_poll_count, cpu);
#endif
	return sum;
}

u64 arch_irq_stat(void)
{
	u64 sum = atomic_read(&irq_err_count);
	return sum;
}

static __always_inline void handle_irq(struct irq_desc *desc,
				       struct pt_regs *regs)
{
	if (IS_ENABLED(CONFIG_X86_64))
		run_on_irqstack_cond(desc->handle_irq, desc, regs);
	else
		__handle_irq(desc, regs);
}

/*
 * common_interrupt() handles all normal device IRQ's (the special SMP
 * cross-CPU interrupts have their own entry points).
 */
DEFINE_IDTENTRY_IRQ(common_interrupt)
{
	struct pt_regs *old_regs = set_irq_regs(regs);
	struct irq_desc *desc;

	/* entry code tells RCU that we're not quiescent.  Check it. */
	RCU_LOCKDEP_WARN(!rcu_is_watching(), "IRQ failed to wake up RCU");

	//取得中断向量对应的中断描述信息
	desc = __this_cpu_read(vector_irq[vector]);
	//处理中断
	if (likely(!IS_ERR_OR_NULL(desc))) {
		handle_irq(desc, regs);
	} else {
		ack_APIC_irq();

		if (desc == VECTOR_UNUSED) {
			pr_emerg_ratelimited("%s: %d.%u No irq handler for vector\n",
					     __func__, smp_processor_id(),
					     vector);
		} else {
			__this_cpu_write(vector_irq[vector], VECTOR_UNUSED);
		}
	}

<<<<<<< HEAD
	//中断退出，还原寄存器
	exiting_irq();

=======
>>>>>>> 64677779
	set_irq_regs(old_regs);
}

#ifdef CONFIG_X86_LOCAL_APIC
/* Function pointer for generic interrupt vector handling */
void (*x86_platform_ipi_callback)(void) = NULL;
/*
 * Handler for X86_PLATFORM_IPI_VECTOR.
 */
DEFINE_IDTENTRY_SYSVEC(sysvec_x86_platform_ipi)
{
	struct pt_regs *old_regs = set_irq_regs(regs);

	ack_APIC_irq();
	trace_x86_platform_ipi_entry(X86_PLATFORM_IPI_VECTOR);
	inc_irq_stat(x86_platform_ipis);
	if (x86_platform_ipi_callback)
		x86_platform_ipi_callback();
	trace_x86_platform_ipi_exit(X86_PLATFORM_IPI_VECTOR);
	set_irq_regs(old_regs);
}
#endif

#ifdef CONFIG_HAVE_KVM
static void dummy_handler(void) {}
static void (*kvm_posted_intr_wakeup_handler)(void) = dummy_handler;

void kvm_set_posted_intr_wakeup_handler(void (*handler)(void))
{
	if (handler)
		kvm_posted_intr_wakeup_handler = handler;
	else
		kvm_posted_intr_wakeup_handler = dummy_handler;
}
EXPORT_SYMBOL_GPL(kvm_set_posted_intr_wakeup_handler);

/*
 * Handler for POSTED_INTERRUPT_VECTOR.
 */
DEFINE_IDTENTRY_SYSVEC_SIMPLE(sysvec_kvm_posted_intr_ipi)
{
	ack_APIC_irq();
	inc_irq_stat(kvm_posted_intr_ipis);
}

/*
 * Handler for POSTED_INTERRUPT_WAKEUP_VECTOR.
 */
DEFINE_IDTENTRY_SYSVEC(sysvec_kvm_posted_intr_wakeup_ipi)
{
	ack_APIC_irq();
	inc_irq_stat(kvm_posted_intr_wakeup_ipis);
	kvm_posted_intr_wakeup_handler();
}

/*
 * Handler for POSTED_INTERRUPT_NESTED_VECTOR.
 */
DEFINE_IDTENTRY_SYSVEC_SIMPLE(sysvec_kvm_posted_intr_nested_ipi)
{
	ack_APIC_irq();
	inc_irq_stat(kvm_posted_intr_nested_ipis);
}
#endif


#ifdef CONFIG_HOTPLUG_CPU
/* A cpu has been removed from cpu_online_mask.  Reset irq affinities. */
void fixup_irqs(void)
{
	unsigned int irr, vector;
	struct irq_desc *desc;
	struct irq_data *data;
	struct irq_chip *chip;

	irq_migrate_all_off_this_cpu();

	/*
	 * We can remove mdelay() and then send spuriuous interrupts to
	 * new cpu targets for all the irqs that were handled previously by
	 * this cpu. While it works, I have seen spurious interrupt messages
	 * (nothing wrong but still...).
	 *
	 * So for now, retain mdelay(1) and check the IRR and then send those
	 * interrupts to new targets as this cpu is already offlined...
	 */
	mdelay(1);

	/*
	 * We can walk the vector array of this cpu without holding
	 * vector_lock because the cpu is already marked !online, so
	 * nothing else will touch it.
	 */
	for (vector = FIRST_EXTERNAL_VECTOR; vector < NR_VECTORS; vector++) {
		if (IS_ERR_OR_NULL(__this_cpu_read(vector_irq[vector])))
			continue;

		irr = apic_read(APIC_IRR + (vector / 32 * 0x10));
		if (irr  & (1 << (vector % 32))) {
			desc = __this_cpu_read(vector_irq[vector]);

			raw_spin_lock(&desc->lock);
			data = irq_desc_get_irq_data(desc);
			chip = irq_data_get_irq_chip(data);
			if (chip->irq_retrigger) {
				chip->irq_retrigger(data);
				__this_cpu_write(vector_irq[vector], VECTOR_RETRIGGERED);
			}
			raw_spin_unlock(&desc->lock);
		}
		if (__this_cpu_read(vector_irq[vector]) != VECTOR_RETRIGGERED)
			__this_cpu_write(vector_irq[vector], VECTOR_UNUSED);
	}
}
#endif<|MERGE_RESOLUTION|>--- conflicted
+++ resolved
@@ -261,12 +261,7 @@
 		}
 	}
 
-<<<<<<< HEAD
 	//中断退出，还原寄存器
-	exiting_irq();
-
-=======
->>>>>>> 64677779
 	set_irq_regs(old_regs);
 }
 
