// SPDX-License-Identifier: GPL-2.0
#include <linux/compat.h>
#include <linux/errno.h>
#include <linux/sched.h>
#include <linux/sched/mm.h>
#include <linux/syscalls.h>
#include <linux/mm.h>
#include <linux/fs.h>
#include <linux/smp.h>
#include <linux/sem.h>
#include <linux/msg.h>
#include <linux/shm.h>
#include <linux/stat.h>
#include <linux/mman.h>
#include <linux/file.h>
#include <linux/utsname.h>
#include <linux/personality.h>
#include <linux/random.h>
#include <linux/uaccess.h>
#include <linux/elf.h>
#include <linux/hugetlb.h>

#include <asm/elf.h>
#include <asm/ia32.h>

/*
 * Align a virtual address to avoid aliasing in the I$ on AMD F15h.
 */
static unsigned long get_align_mask(struct file *filp)
{
	if (filp && is_file_hugepages(filp))
		return huge_page_mask_align(filp);
	/* handle 32- and 64-bit case with a single conditional */
	if (va_align.flags < 0 || !(va_align.flags & (2 - mmap_is_ia32())))
		return 0;

	if (!(current->flags & PF_RANDOMIZE))
		return 0;

	return va_align.mask;
}

/*
 * To avoid aliasing in the I$ on AMD F15h, the bits defined by the
 * va_align.bits, [12:upper_bit), are set to a random value instead of
 * zeroing them. This random value is computed once per boot. This form
 * of ASLR is known as "per-boot ASLR".
 *
 * To achieve this, the random value is added to the info.align_offset
 * value before calling vm_unmapped_area() or ORed directly to the
 * address.
 */
static unsigned long get_align_bits(void)
{
	return va_align.bits & get_align_mask(NULL);
}

static int __init control_va_addr_alignment(char *str)
{
	/* guard against enabling this on other CPU families */
	if (va_align.flags < 0)
		return 1;

	if (*str == 0)
		return 1;

	if (!strcmp(str, "32"))
		va_align.flags = ALIGN_VA_32;
	else if (!strcmp(str, "64"))
		va_align.flags = ALIGN_VA_64;
	else if (!strcmp(str, "off"))
		va_align.flags = 0;
	else if (!strcmp(str, "on"))
		va_align.flags = ALIGN_VA_32 | ALIGN_VA_64;
	else
		pr_warn("invalid option value: 'align_va_addr=%s'\n", str);

	return 1;
}
__setup("align_va_addr=", control_va_addr_alignment);

/*mmap系统调用定义*/
SYSCALL_DEFINE6(mmap, unsigned long, addr, unsigned long, len,
		unsigned long, prot, unsigned long, flags,
		unsigned long, fd, unsigned long, off)
{
	/*off 必须为页size的整数倍*/
	if (off & ~PAGE_MASK)
		/*offset在页size范围内，报错*/
		return -EINVAL;

	return ksys_mmap_pgoff(addr, len, prot, flags, fd, off >> PAGE_SHIFT/*变更为页数*/);
}

static void find_start_end(unsigned long addr, unsigned long flags,
		unsigned long *begin, unsigned long *end)
{
	if (!in_32bit_syscall() && (flags & MAP_32BIT)) {
		/* This is usually used needed to map code in small
		   model, so it needs to be in the first 31bit. Limit
		   it to that.  This means we need to move the
		   unmapped base down for this case. This can give
		   conflicts with the heap, but we assume that glibc
		   malloc knows how to fall back to mmap. Give it 1GB
		   of playground for now. -AK */
		*begin = 0x40000000;
		*end = 0x80000000;
		if (current->flags & PF_RANDOMIZE) {
			*begin = randomize_page(*begin, 0x02000000);
		}
		return;
	}

	*begin	= get_mmap_base(1);/*mmap base地址*/
	if (in_32bit_syscall())
		*end = task_size_32bit();
	else
		*end = task_size_64bit(addr > DEFAULT_MAP_WINDOW);
}

static inline unsigned long stack_guard_placement(vm_flags_t vm_flags)
{
	if (vm_flags & VM_SHADOW_STACK)
		return PAGE_SIZE;

	return 0;
}

unsigned long
arch_get_unmapped_area(struct file *filp, unsigned long addr, unsigned long len,
		       unsigned long pgoff, unsigned long flags, vm_flags_t vm_flags)
{
	struct mm_struct *mm = current->mm;
	struct vm_area_struct *vma;
	struct vm_unmapped_area_info info = {};
	unsigned long begin, end;

	if (flags & MAP_FIXED)
		/*固定地址，直接返回*/
		return addr;

	/*确定可查找范围*/
	find_start_end(addr, flags, &begin, &end);

	if (len > end)
		return -ENOMEM;

	if (addr) {
		addr = PAGE_ALIGN(addr);/*地址转为页对齐*/
		vma = find_vma(mm, addr);/*查找此地址所在的vma*/
		if (end - len >= addr &&
		    (!vma || addr + len <= vm_start_gap(vma)))
			return addr;
	}

<<<<<<< HEAD
	info.flags = 0;
	info.length = len;/*要查找的空间长度*/
	info.low_limit = begin;/*查找范围起始地址*/
	info.high_limit = end;/*查找范围终止地址*/
	info.align_mask = 0;
	info.align_offset = pgoff << PAGE_SHIFT;
=======
	info.length = len;
	info.low_limit = begin;
	info.high_limit = end;
	if (!(filp && is_file_hugepages(filp))) {
		info.align_offset = pgoff << PAGE_SHIFT;
		info.start_gap = stack_guard_placement(vm_flags);
	}
>>>>>>> 155a3c00
	if (filp) {
		info.align_mask = get_align_mask(filp);
		info.align_offset += get_align_bits();
	}

	return vm_unmapped_area(&info);
}

unsigned long
arch_get_unmapped_area_topdown(struct file *filp, unsigned long addr0,
			  unsigned long len, unsigned long pgoff,
			  unsigned long flags, vm_flags_t vm_flags)
{
	struct vm_area_struct *vma;
	struct mm_struct *mm = current->mm;
	unsigned long addr = addr0;
	struct vm_unmapped_area_info info = {};

	/* requested length too big for entire address space */
	if (len > TASK_SIZE)
		return -ENOMEM;

	/* No address checking. See comment at mmap_address_hint_valid() */
	if (flags & MAP_FIXED)
		return addr;

	/* for MAP_32BIT mappings we force the legacy mmap base */
	if (!in_32bit_syscall() && (flags & MAP_32BIT))
		goto bottomup;

	/* requesting a specific address */
	if (addr) {
		addr &= PAGE_MASK;
		if (!mmap_address_hint_valid(addr, len))
			goto get_unmapped_area;

		vma = find_vma(mm, addr);
		if (!vma || addr + len <= vm_start_gap(vma))
			return addr;
	}
get_unmapped_area:

	info.flags = VM_UNMAPPED_AREA_TOPDOWN;
	info.length = len;
	if (!in_32bit_syscall() && (flags & MAP_ABOVE4G))
		info.low_limit = SZ_4G;
	else
		info.low_limit = PAGE_SIZE;

	info.high_limit = get_mmap_base(0);
	if (!(filp && is_file_hugepages(filp))) {
		info.start_gap = stack_guard_placement(vm_flags);
		info.align_offset = pgoff << PAGE_SHIFT;
	}

	/*
	 * If hint address is above DEFAULT_MAP_WINDOW, look for unmapped area
	 * in the full address space.
	 *
	 * !in_32bit_syscall() check to avoid high addresses for x32
	 * (and make it no op on native i386).
	 */
	if (addr > DEFAULT_MAP_WINDOW && !in_32bit_syscall())
		info.high_limit += TASK_SIZE_MAX - DEFAULT_MAP_WINDOW;

	if (filp) {
		info.align_mask = get_align_mask(filp);
		info.align_offset += get_align_bits();
	}
	addr = vm_unmapped_area(&info);
	if (!(addr & ~PAGE_MASK))
		return addr;
	VM_BUG_ON(addr != -ENOMEM);

bottomup:
	/*
	 * A failed mmap() very likely causes application failure,
	 * so fall back to the bottom-up function here. This scenario
	 * can happen with large stack limits and large mmap()
	 * allocations.
	 */
	return arch_get_unmapped_area(filp, addr0, len, pgoff, flags, 0);
}<|MERGE_RESOLUTION|>--- conflicted
+++ resolved
@@ -153,22 +153,13 @@
 			return addr;
 	}
 
-<<<<<<< HEAD
-	info.flags = 0;
 	info.length = len;/*要查找的空间长度*/
 	info.low_limit = begin;/*查找范围起始地址*/
 	info.high_limit = end;/*查找范围终止地址*/
-	info.align_mask = 0;
-	info.align_offset = pgoff << PAGE_SHIFT;
-=======
-	info.length = len;
-	info.low_limit = begin;
-	info.high_limit = end;
 	if (!(filp && is_file_hugepages(filp))) {
 		info.align_offset = pgoff << PAGE_SHIFT;
 		info.start_gap = stack_guard_placement(vm_flags);
 	}
->>>>>>> 155a3c00
 	if (filp) {
 		info.align_mask = get_align_mask(filp);
 		info.align_offset += get_align_bits();
