--- conflicted
+++ resolved
@@ -14,15 +14,6 @@
 #include <linux/version.h>
 #include <asm/cache.h>
 
-<<<<<<< HEAD
-static int __init atomic_pool_init(void)
-{
-	return dma_atomic_pool_init(GFP_KERNEL, pgprot_noncached(PAGE_KERNEL));
-}
-postcore_initcall(atomic_pool_init);
-
-=======
->>>>>>> cc3a7bfe
 static inline void cache_op(phys_addr_t paddr, size_t size,
 			    void (*fn)(unsigned long start, unsigned long end))
 {
