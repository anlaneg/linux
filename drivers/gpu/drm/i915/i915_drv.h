--- conflicted
+++ resolved
@@ -545,111 +545,6 @@
 
 struct vlv_s0ix_state;
 
-<<<<<<< HEAD
-=======
-struct intel_rps_ei {
-	ktime_t ktime;
-	u32 render_c0;
-	u32 media_c0;
-};
-
-struct intel_rps {
-	struct mutex lock; /* protects enabling and the worker */
-
-	/*
-	 * work, interrupts_enabled and pm_iir are protected by
-	 * dev_priv->irq_lock
-	 */
-	struct work_struct work;
-	bool interrupts_enabled;
-	u32 pm_iir;
-
-	/* PM interrupt bits that should never be masked */
-	u32 pm_intrmsk_mbz;
-
-	/* Frequencies are stored in potentially platform dependent multiples.
-	 * In other words, *_freq needs to be multiplied by X to be interesting.
-	 * Soft limits are those which are used for the dynamic reclocking done
-	 * by the driver (raise frequencies under heavy loads, and lower for
-	 * lighter loads). Hard limits are those imposed by the hardware.
-	 *
-	 * A distinction is made for overclocking, which is never enabled by
-	 * default, and is considered to be above the hard limit if it's
-	 * possible at all.
-	 */
-	u8 cur_freq;		/* Current frequency (cached, may not == HW) */
-	u8 min_freq_softlimit;	/* Minimum frequency permitted by the driver */
-	u8 max_freq_softlimit;	/* Max frequency permitted by the driver */
-	u8 max_freq;		/* Maximum frequency, RP0 if not overclocking */
-	u8 min_freq;		/* AKA RPn. Minimum frequency */
-	u8 boost_freq;		/* Frequency to request when wait boosting */
-	u8 idle_freq;		/* Frequency to request when we are idle */
-	u8 efficient_freq;	/* AKA RPe. Pre-determined balanced frequency */
-	u8 rp1_freq;		/* "less than" RP0 power/freqency */
-	u8 rp0_freq;		/* Non-overclocked max frequency. */
-	u16 gpll_ref_freq;	/* vlv/chv GPLL reference frequency */
-
-	int last_adj;
-
-	struct {
-		struct mutex mutex;
-
-		enum { LOW_POWER, BETWEEN, HIGH_POWER } mode;
-		unsigned int interactive;
-
-		u8 up_threshold; /* Current %busy required to uplock */
-		u8 down_threshold; /* Current %busy required to downclock */
-	} power;
-
-	bool enabled;
-	atomic_t num_waiters;
-	atomic_t boosts;
-
-	/* manual wa residency calculations */
-	struct intel_rps_ei ei;
-};
-
-struct intel_rc6 {
-	bool enabled;
-	bool ctx_corrupted;
-	intel_wakeref_t ctx_corrupted_wakeref;
-	u64 prev_hw_residency[4];
-	u64 cur_residency[4];
-};
-
-struct intel_llc_pstate {
-	bool enabled;
-};
-
-struct intel_gen6_power_mgmt {
-	struct intel_rps rps;
-	struct intel_rc6 rc6;
-	struct intel_llc_pstate llc_pstate;
-};
-
-/* defined intel_pm.c */
-extern spinlock_t mchdev_lock;
-
-struct intel_ilk_power_mgmt {
-	u8 cur_delay;
-	u8 min_delay;
-	u8 max_delay;
-	u8 fmax;
-	u8 fstart;
-
-	u64 last_count1;
-	unsigned long last_time1;
-	unsigned long chipset_power;
-	u64 last_count2;
-	u64 last_time2;
-	unsigned long gfx_power;
-	u8 corr;
-
-	int c_m;
-	int r_t;
-};
-
->>>>>>> ea0b163b
 #define MAX_L3_SLICES 2
 struct intel_l3_parity {
 	u32 *remap_info[MAX_L3_SLICES];
