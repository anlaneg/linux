/*
 * Copyright © 2006-2010 Intel Corporation
 * Copyright (c) 2006 Dave Airlie <airlied@linux.ie>
 *
 * Permission is hereby granted, free of charge, to any person obtaining a
 * copy of this software and associated documentation files (the "Software"),
 * to deal in the Software without restriction, including without limitation
 * the rights to use, copy, modify, merge, publish, distribute, sublicense,
 * and/or sell copies of the Software, and to permit persons to whom the
 * Software is furnished to do so, subject to the following conditions:
 *
 * The above copyright notice and this permission notice (including the next
 * paragraph) shall be included in all copies or substantial portions of the
 * Software.
 *
 * THE SOFTWARE IS PROVIDED "AS IS", WITHOUT WARRANTY OF ANY KIND, EXPRESS OR
 * IMPLIED, INCLUDING BUT NOT LIMITED TO THE WARRANTIES OF MERCHANTABILITY,
 * FITNESS FOR A PARTICULAR PURPOSE AND NONINFRINGEMENT.  IN NO EVENT SHALL
 * THE AUTHORS OR COPYRIGHT HOLDERS BE LIABLE FOR ANY CLAIM, DAMAGES OR OTHER
 * LIABILITY, WHETHER IN AN ACTION OF CONTRACT, TORT OR OTHERWISE, ARISING
 * FROM, OUT OF OR IN CONNECTION WITH THE SOFTWARE OR THE USE OR OTHER
 * DEALINGS IN THE SOFTWARE.
 *
 * Authors:
 *	Eric Anholt <eric@anholt.net>
 *      Dave Airlie <airlied@linux.ie>
 *      Jesse Barnes <jesse.barnes@intel.com>
 *      Chris Wilson <chris@chris-wilson.co.uk>
 */

#include <linux/kernel.h>
#include <linux/pwm.h>

#include <drm/drm_edid.h>

#include "i915_reg.h"
#include "intel_backlight.h"
#include "intel_connector.h"
#include "intel_de.h"
#include "intel_display_driver.h"
#include "intel_display_types.h"
#include "intel_drrs.h"
#include "intel_lvds_regs.h"
#include "intel_panel.h"
#include "intel_quirks.h"
#include "intel_vrr.h"

bool intel_panel_use_ssc(struct drm_i915_private *i915)
{
<<<<<<< HEAD
	if (i915->display.params.panel_use_ssc >= 0)
		return i915->display.params.panel_use_ssc != 0;
	return i915->display.vbt.lvds_use_ssc &&
		!intel_has_quirk(i915, QUIRK_LVDS_SSC_DISABLE);
=======
	struct intel_display *display = &i915->display;

	if (display->params.panel_use_ssc >= 0)
		return display->params.panel_use_ssc != 0;
	return display->vbt.lvds_use_ssc &&
		!intel_has_quirk(display, QUIRK_LVDS_SSC_DISABLE);
>>>>>>> 0c383648
}

const struct drm_display_mode *
intel_panel_preferred_fixed_mode(struct intel_connector *connector)
{
	return list_first_entry_or_null(&connector->panel.fixed_modes,
					struct drm_display_mode, head);
}

static bool is_best_fixed_mode(struct intel_connector *connector,
			       int vrefresh, int fixed_mode_vrefresh,
			       const struct drm_display_mode *best_mode)
{
	/* we want to always return something */
	if (!best_mode)
		return true;

	/*
	 * With VRR always pick a mode with equal/higher than requested
	 * vrefresh, which we can then reduce to match the requested
	 * vrefresh by extending the vblank length.
	 */
	if (intel_vrr_is_in_range(connector, vrefresh) &&
	    intel_vrr_is_in_range(connector, fixed_mode_vrefresh) &&
	    fixed_mode_vrefresh < vrefresh)
		return false;

	/* pick the fixed_mode that is closest in terms of vrefresh */
	return abs(fixed_mode_vrefresh - vrefresh) <
		abs(drm_mode_vrefresh(best_mode) - vrefresh);
}

const struct drm_display_mode *
intel_panel_fixed_mode(struct intel_connector *connector,
		       const struct drm_display_mode *mode)
{
	const struct drm_display_mode *fixed_mode, *best_mode = NULL;
	int vrefresh = drm_mode_vrefresh(mode);

	list_for_each_entry(fixed_mode, &connector->panel.fixed_modes, head) {
		int fixed_mode_vrefresh = drm_mode_vrefresh(fixed_mode);

		if (is_best_fixed_mode(connector, vrefresh,
				       fixed_mode_vrefresh, best_mode))
			best_mode = fixed_mode;
	}

	return best_mode;
}

static bool is_alt_drrs_mode(const struct drm_display_mode *mode,
			     const struct drm_display_mode *preferred_mode)
{
	return drm_mode_match(mode, preferred_mode,
			      DRM_MODE_MATCH_TIMINGS |
			      DRM_MODE_MATCH_FLAGS |
			      DRM_MODE_MATCH_3D_FLAGS) &&
		mode->clock != preferred_mode->clock;
}

static bool is_alt_fixed_mode(const struct drm_display_mode *mode,
			      const struct drm_display_mode *preferred_mode)
{
	u32 sync_flags = DRM_MODE_FLAG_PHSYNC | DRM_MODE_FLAG_NHSYNC |
		DRM_MODE_FLAG_PVSYNC | DRM_MODE_FLAG_NVSYNC;

	return (mode->flags & ~sync_flags) == (preferred_mode->flags & ~sync_flags) &&
		mode->hdisplay == preferred_mode->hdisplay &&
		mode->vdisplay == preferred_mode->vdisplay;
}

const struct drm_display_mode *
intel_panel_downclock_mode(struct intel_connector *connector,
			   const struct drm_display_mode *adjusted_mode)
{
	const struct drm_display_mode *fixed_mode, *best_mode = NULL;
	int min_vrefresh = connector->panel.vbt.seamless_drrs_min_refresh_rate;
	int max_vrefresh = drm_mode_vrefresh(adjusted_mode);

	/* pick the fixed_mode with the lowest refresh rate */
	list_for_each_entry(fixed_mode, &connector->panel.fixed_modes, head) {
		int vrefresh = drm_mode_vrefresh(fixed_mode);

		if (is_alt_drrs_mode(fixed_mode, adjusted_mode) &&
		    vrefresh >= min_vrefresh && vrefresh < max_vrefresh) {
			max_vrefresh = vrefresh;
			best_mode = fixed_mode;
		}
	}

	return best_mode;
}

const struct drm_display_mode *
intel_panel_highest_mode(struct intel_connector *connector,
			 const struct drm_display_mode *adjusted_mode)
{
	const struct drm_display_mode *fixed_mode, *best_mode = adjusted_mode;

	/* pick the fixed_mode that has the highest clock */
	list_for_each_entry(fixed_mode, &connector->panel.fixed_modes, head) {
		if (fixed_mode->clock > best_mode->clock)
			best_mode = fixed_mode;
	}

	return best_mode;
}

int intel_panel_get_modes(struct intel_connector *connector)
{
	const struct drm_display_mode *fixed_mode;
	int num_modes = 0;

	list_for_each_entry(fixed_mode, &connector->panel.fixed_modes, head) {
		struct drm_display_mode *mode;

		mode = drm_mode_duplicate(connector->base.dev, fixed_mode);
		if (mode) {
			drm_mode_probed_add(&connector->base, mode);
			num_modes++;
		}
	}

	return num_modes;
}

static bool has_drrs_modes(struct intel_connector *connector)
{
	const struct drm_display_mode *mode1;

	list_for_each_entry(mode1, &connector->panel.fixed_modes, head) {
		const struct drm_display_mode *mode2 = mode1;

		list_for_each_entry_continue(mode2, &connector->panel.fixed_modes, head) {
			if (is_alt_drrs_mode(mode1, mode2))
				return true;
		}
	}

	return false;
}

enum drrs_type intel_panel_drrs_type(struct intel_connector *connector)
{
	return connector->panel.vbt.drrs_type;
}

int intel_panel_compute_config(struct intel_connector *connector,
			       struct drm_display_mode *adjusted_mode)
{
	const struct drm_display_mode *fixed_mode =
		intel_panel_fixed_mode(connector, adjusted_mode);
	int vrefresh, fixed_mode_vrefresh;
	bool is_vrr;

	if (!fixed_mode)
		return 0;

	vrefresh = drm_mode_vrefresh(adjusted_mode);
	fixed_mode_vrefresh = drm_mode_vrefresh(fixed_mode);

	/*
	 * Assume that we shouldn't muck about with the
	 * timings if they don't land in the VRR range.
	 */
	is_vrr = intel_vrr_is_in_range(connector, vrefresh) &&
		intel_vrr_is_in_range(connector, fixed_mode_vrefresh);

	if (!is_vrr) {
		/*
		 * We don't want to lie too much to the user about the refresh
		 * rate they're going to get. But we have to allow a bit of latitude
		 * for Xorg since it likes to automagically cook up modes with slightly
		 * off refresh rates.
		 */
		if (abs(vrefresh - fixed_mode_vrefresh) > 1) {
			drm_dbg_kms(connector->base.dev,
				    "[CONNECTOR:%d:%s] Requested mode vrefresh (%d Hz) does not match fixed mode vrefresh (%d Hz)\n",
				    connector->base.base.id, connector->base.name,
				    vrefresh, fixed_mode_vrefresh);

			return -EINVAL;
		}
	}

	drm_mode_copy(adjusted_mode, fixed_mode);

	if (is_vrr && fixed_mode_vrefresh != vrefresh)
		adjusted_mode->vtotal =
			DIV_ROUND_CLOSEST(adjusted_mode->clock * 1000,
					  adjusted_mode->htotal * vrefresh);

	drm_mode_set_crtcinfo(adjusted_mode, 0);

	return 0;
}

static void intel_panel_add_edid_alt_fixed_modes(struct intel_connector *connector)
{
	struct drm_i915_private *dev_priv = to_i915(connector->base.dev);
	const struct drm_display_mode *preferred_mode =
		intel_panel_preferred_fixed_mode(connector);
	struct drm_display_mode *mode, *next;

	list_for_each_entry_safe(mode, next, &connector->base.probed_modes, head) {
		if (!is_alt_fixed_mode(mode, preferred_mode))
			continue;

		drm_dbg_kms(&dev_priv->drm,
			    "[CONNECTOR:%d:%s] using alternate EDID fixed mode: " DRM_MODE_FMT "\n",
			    connector->base.base.id, connector->base.name,
			    DRM_MODE_ARG(mode));

		list_move_tail(&mode->head, &connector->panel.fixed_modes);
	}
}

static void intel_panel_add_edid_preferred_mode(struct intel_connector *connector)
{
	struct drm_i915_private *dev_priv = to_i915(connector->base.dev);
	struct drm_display_mode *scan, *fixed_mode = NULL;

	if (list_empty(&connector->base.probed_modes))
		return;

	/* make sure the preferred mode is first */
	list_for_each_entry(scan, &connector->base.probed_modes, head) {
		if (scan->type & DRM_MODE_TYPE_PREFERRED) {
			fixed_mode = scan;
			break;
		}
	}

	if (!fixed_mode)
		fixed_mode = list_first_entry(&connector->base.probed_modes,
					      typeof(*fixed_mode), head);

	drm_dbg_kms(&dev_priv->drm,
		    "[CONNECTOR:%d:%s] using %s EDID fixed mode: " DRM_MODE_FMT "\n",
		    connector->base.base.id, connector->base.name,
		    fixed_mode->type & DRM_MODE_TYPE_PREFERRED ? "preferred" : "first",
		    DRM_MODE_ARG(fixed_mode));

	fixed_mode->type |= DRM_MODE_TYPE_PREFERRED;

	list_move_tail(&fixed_mode->head, &connector->panel.fixed_modes);
}

static void intel_panel_destroy_probed_modes(struct intel_connector *connector)
{
	struct drm_i915_private *i915 = to_i915(connector->base.dev);
	struct drm_display_mode *mode, *next;

	list_for_each_entry_safe(mode, next, &connector->base.probed_modes, head) {
		drm_dbg_kms(&i915->drm,
			    "[CONNECTOR:%d:%s] not using EDID mode: " DRM_MODE_FMT "\n",
			    connector->base.base.id, connector->base.name,
			    DRM_MODE_ARG(mode));
		list_del(&mode->head);
		drm_mode_destroy(&i915->drm, mode);
	}
}

void intel_panel_add_edid_fixed_modes(struct intel_connector *connector,
				      bool use_alt_fixed_modes)
{
	intel_panel_add_edid_preferred_mode(connector);
	if (intel_panel_preferred_fixed_mode(connector) && use_alt_fixed_modes)
		intel_panel_add_edid_alt_fixed_modes(connector);
	intel_panel_destroy_probed_modes(connector);
}

static void intel_panel_add_fixed_mode(struct intel_connector *connector,
				       struct drm_display_mode *fixed_mode,
				       const char *type)
{
	struct drm_i915_private *i915 = to_i915(connector->base.dev);
	struct drm_display_info *info = &connector->base.display_info;

	if (!fixed_mode)
		return;

	fixed_mode->type |= DRM_MODE_TYPE_PREFERRED | DRM_MODE_TYPE_DRIVER;

	info->width_mm = fixed_mode->width_mm;
	info->height_mm = fixed_mode->height_mm;

	drm_dbg_kms(&i915->drm, "[CONNECTOR:%d:%s] using %s fixed mode: " DRM_MODE_FMT "\n",
		    connector->base.base.id, connector->base.name, type,
		    DRM_MODE_ARG(fixed_mode));

	list_add_tail(&fixed_mode->head, &connector->panel.fixed_modes);
}

void intel_panel_add_vbt_lfp_fixed_mode(struct intel_connector *connector)
{
	struct drm_i915_private *i915 = to_i915(connector->base.dev);
	const struct drm_display_mode *mode;

	mode = connector->panel.vbt.lfp_lvds_vbt_mode;
	if (!mode)
		return;

	intel_panel_add_fixed_mode(connector,
				   drm_mode_duplicate(&i915->drm, mode),
				   "VBT LFP");
}

void intel_panel_add_vbt_sdvo_fixed_mode(struct intel_connector *connector)
{
	struct drm_i915_private *i915 = to_i915(connector->base.dev);
	const struct drm_display_mode *mode;

	mode = connector->panel.vbt.sdvo_lvds_vbt_mode;
	if (!mode)
		return;

	intel_panel_add_fixed_mode(connector,
				   drm_mode_duplicate(&i915->drm, mode),
				   "VBT SDVO");
}

void intel_panel_add_encoder_fixed_mode(struct intel_connector *connector,
					struct intel_encoder *encoder)
{
	intel_panel_add_fixed_mode(connector,
				   intel_encoder_current_mode(encoder),
				   "current (BIOS)");
}

/* adjusted_mode has been preset to be the panel's fixed mode */
static int pch_panel_fitting(struct intel_crtc_state *crtc_state,
			     const struct drm_connector_state *conn_state)
{
	const struct drm_display_mode *adjusted_mode =
		&crtc_state->hw.adjusted_mode;
	int pipe_src_w = drm_rect_width(&crtc_state->pipe_src);
	int pipe_src_h = drm_rect_height(&crtc_state->pipe_src);
	int x, y, width, height;

	/* Native modes don't need fitting */
	if (adjusted_mode->crtc_hdisplay == pipe_src_w &&
	    adjusted_mode->crtc_vdisplay == pipe_src_h &&
	    crtc_state->output_format != INTEL_OUTPUT_FORMAT_YCBCR420)
		return 0;

	switch (conn_state->scaling_mode) {
	case DRM_MODE_SCALE_CENTER:
		width = pipe_src_w;
		height = pipe_src_h;
		x = (adjusted_mode->crtc_hdisplay - width + 1)/2;
		y = (adjusted_mode->crtc_vdisplay - height + 1)/2;
		break;

	case DRM_MODE_SCALE_ASPECT:
		/* Scale but preserve the aspect ratio */
		{
			u32 scaled_width = adjusted_mode->crtc_hdisplay * pipe_src_h;
			u32 scaled_height = pipe_src_w * adjusted_mode->crtc_vdisplay;
			if (scaled_width > scaled_height) { /* pillar */
				width = scaled_height / pipe_src_h;
				if (width & 1)
					width++;
				x = (adjusted_mode->crtc_hdisplay - width + 1) / 2;
				y = 0;
				height = adjusted_mode->crtc_vdisplay;
			} else if (scaled_width < scaled_height) { /* letter */
				height = scaled_width / pipe_src_w;
				if (height & 1)
				    height++;
				y = (adjusted_mode->crtc_vdisplay - height + 1) / 2;
				x = 0;
				width = adjusted_mode->crtc_hdisplay;
			} else {
				x = y = 0;
				width = adjusted_mode->crtc_hdisplay;
				height = adjusted_mode->crtc_vdisplay;
			}
		}
		break;

	case DRM_MODE_SCALE_NONE:
		WARN_ON(adjusted_mode->crtc_hdisplay != pipe_src_w);
		WARN_ON(adjusted_mode->crtc_vdisplay != pipe_src_h);
		fallthrough;
	case DRM_MODE_SCALE_FULLSCREEN:
		x = y = 0;
		width = adjusted_mode->crtc_hdisplay;
		height = adjusted_mode->crtc_vdisplay;
		break;

	default:
		MISSING_CASE(conn_state->scaling_mode);
		return -EINVAL;
	}

	drm_rect_init(&crtc_state->pch_pfit.dst,
		      x, y, width, height);
	crtc_state->pch_pfit.enabled = true;

	return 0;
}

static void
centre_horizontally(struct drm_display_mode *adjusted_mode,
		    int width)
{
	u32 border, sync_pos, blank_width, sync_width;

	/* keep the hsync and hblank widths constant */
	sync_width = adjusted_mode->crtc_hsync_end - adjusted_mode->crtc_hsync_start;
	blank_width = adjusted_mode->crtc_hblank_end - adjusted_mode->crtc_hblank_start;
	sync_pos = (blank_width - sync_width + 1) / 2;

	border = (adjusted_mode->crtc_hdisplay - width + 1) / 2;
	border += border & 1; /* make the border even */

	adjusted_mode->crtc_hdisplay = width;
	adjusted_mode->crtc_hblank_start = width + border;
	adjusted_mode->crtc_hblank_end = adjusted_mode->crtc_hblank_start + blank_width;

	adjusted_mode->crtc_hsync_start = adjusted_mode->crtc_hblank_start + sync_pos;
	adjusted_mode->crtc_hsync_end = adjusted_mode->crtc_hsync_start + sync_width;
}

static void
centre_vertically(struct drm_display_mode *adjusted_mode,
		  int height)
{
	u32 border, sync_pos, blank_width, sync_width;

	/* keep the vsync and vblank widths constant */
	sync_width = adjusted_mode->crtc_vsync_end - adjusted_mode->crtc_vsync_start;
	blank_width = adjusted_mode->crtc_vblank_end - adjusted_mode->crtc_vblank_start;
	sync_pos = (blank_width - sync_width + 1) / 2;

	border = (adjusted_mode->crtc_vdisplay - height + 1) / 2;

	adjusted_mode->crtc_vdisplay = height;
	adjusted_mode->crtc_vblank_start = height + border;
	adjusted_mode->crtc_vblank_end = adjusted_mode->crtc_vblank_start + blank_width;

	adjusted_mode->crtc_vsync_start = adjusted_mode->crtc_vblank_start + sync_pos;
	adjusted_mode->crtc_vsync_end = adjusted_mode->crtc_vsync_start + sync_width;
}

static u32 panel_fitter_scaling(u32 source, u32 target)
{
	/*
	 * Floating point operation is not supported. So the FACTOR
	 * is defined, which can avoid the floating point computation
	 * when calculating the panel ratio.
	 */
#define ACCURACY 12
#define FACTOR (1 << ACCURACY)
	u32 ratio = source * FACTOR / target;
	return (FACTOR * ratio + FACTOR/2) / FACTOR;
}

static void i965_scale_aspect(struct intel_crtc_state *crtc_state,
			      u32 *pfit_control)
{
	const struct drm_display_mode *adjusted_mode =
		&crtc_state->hw.adjusted_mode;
	int pipe_src_w = drm_rect_width(&crtc_state->pipe_src);
	int pipe_src_h = drm_rect_height(&crtc_state->pipe_src);
	u32 scaled_width = adjusted_mode->crtc_hdisplay * pipe_src_h;
	u32 scaled_height = pipe_src_w * adjusted_mode->crtc_vdisplay;

	/* 965+ is easy, it does everything in hw */
	if (scaled_width > scaled_height)
		*pfit_control |= PFIT_ENABLE |
			PFIT_SCALING_PILLAR;
	else if (scaled_width < scaled_height)
		*pfit_control |= PFIT_ENABLE |
			PFIT_SCALING_LETTER;
	else if (adjusted_mode->crtc_hdisplay != pipe_src_w)
		*pfit_control |= PFIT_ENABLE | PFIT_SCALING_AUTO;
}

static void i9xx_scale_aspect(struct intel_crtc_state *crtc_state,
			      u32 *pfit_control, u32 *pfit_pgm_ratios,
			      u32 *border)
{
	struct drm_display_mode *adjusted_mode = &crtc_state->hw.adjusted_mode;
	int pipe_src_w = drm_rect_width(&crtc_state->pipe_src);
	int pipe_src_h = drm_rect_height(&crtc_state->pipe_src);
	u32 scaled_width = adjusted_mode->crtc_hdisplay * pipe_src_h;
	u32 scaled_height = pipe_src_w * adjusted_mode->crtc_vdisplay;
	u32 bits;

	/*
	 * For earlier chips we have to calculate the scaling
	 * ratio by hand and program it into the
	 * PFIT_PGM_RATIO register
	 */
	if (scaled_width > scaled_height) { /* pillar */
		centre_horizontally(adjusted_mode,
				    scaled_height / pipe_src_h);

		*border = LVDS_BORDER_ENABLE;
		if (pipe_src_h != adjusted_mode->crtc_vdisplay) {
			bits = panel_fitter_scaling(pipe_src_h,
						    adjusted_mode->crtc_vdisplay);

			*pfit_pgm_ratios |= (PFIT_HORIZ_SCALE(bits) |
					     PFIT_VERT_SCALE(bits));
			*pfit_control |= (PFIT_ENABLE |
					  PFIT_VERT_INTERP_BILINEAR |
					  PFIT_HORIZ_INTERP_BILINEAR);
		}
	} else if (scaled_width < scaled_height) { /* letter */
		centre_vertically(adjusted_mode,
				  scaled_width / pipe_src_w);

		*border = LVDS_BORDER_ENABLE;
		if (pipe_src_w != adjusted_mode->crtc_hdisplay) {
			bits = panel_fitter_scaling(pipe_src_w,
						    adjusted_mode->crtc_hdisplay);

			*pfit_pgm_ratios |= (PFIT_HORIZ_SCALE(bits) |
					     PFIT_VERT_SCALE(bits));
			*pfit_control |= (PFIT_ENABLE |
					  PFIT_VERT_INTERP_BILINEAR |
					  PFIT_HORIZ_INTERP_BILINEAR);
		}
	} else {
		/* Aspects match, Let hw scale both directions */
		*pfit_control |= (PFIT_ENABLE |
				  PFIT_VERT_AUTO_SCALE |
				  PFIT_HORIZ_AUTO_SCALE |
				  PFIT_VERT_INTERP_BILINEAR |
				  PFIT_HORIZ_INTERP_BILINEAR);
	}
}

static int gmch_panel_fitting(struct intel_crtc_state *crtc_state,
			      const struct drm_connector_state *conn_state)
{
	struct intel_crtc *crtc = to_intel_crtc(crtc_state->uapi.crtc);
	struct drm_i915_private *dev_priv = to_i915(crtc->base.dev);
	u32 pfit_control = 0, pfit_pgm_ratios = 0, border = 0;
	struct drm_display_mode *adjusted_mode = &crtc_state->hw.adjusted_mode;
	int pipe_src_w = drm_rect_width(&crtc_state->pipe_src);
	int pipe_src_h = drm_rect_height(&crtc_state->pipe_src);

	/* Native modes don't need fitting */
	if (adjusted_mode->crtc_hdisplay == pipe_src_w &&
	    adjusted_mode->crtc_vdisplay == pipe_src_h)
		goto out;

	switch (conn_state->scaling_mode) {
	case DRM_MODE_SCALE_CENTER:
		/*
		 * For centered modes, we have to calculate border widths &
		 * heights and modify the values programmed into the CRTC.
		 */
		centre_horizontally(adjusted_mode, pipe_src_w);
		centre_vertically(adjusted_mode, pipe_src_h);
		border = LVDS_BORDER_ENABLE;
		break;
	case DRM_MODE_SCALE_ASPECT:
		/* Scale but preserve the aspect ratio */
		if (DISPLAY_VER(dev_priv) >= 4)
			i965_scale_aspect(crtc_state, &pfit_control);
		else
			i9xx_scale_aspect(crtc_state, &pfit_control,
					  &pfit_pgm_ratios, &border);
		break;
	case DRM_MODE_SCALE_FULLSCREEN:
		/*
		 * Full scaling, even if it changes the aspect ratio.
		 * Fortunately this is all done for us in hw.
		 */
		if (pipe_src_h != adjusted_mode->crtc_vdisplay ||
		    pipe_src_w != adjusted_mode->crtc_hdisplay) {
			pfit_control |= PFIT_ENABLE;
			if (DISPLAY_VER(dev_priv) >= 4)
				pfit_control |= PFIT_SCALING_AUTO;
			else
				pfit_control |= (PFIT_VERT_AUTO_SCALE |
						 PFIT_VERT_INTERP_BILINEAR |
						 PFIT_HORIZ_AUTO_SCALE |
						 PFIT_HORIZ_INTERP_BILINEAR);
		}
		break;
	default:
		MISSING_CASE(conn_state->scaling_mode);
		return -EINVAL;
	}

	/* 965+ wants fuzzy fitting */
	/* FIXME: handle multiple panels by failing gracefully */
	if (DISPLAY_VER(dev_priv) >= 4)
		pfit_control |= PFIT_PIPE(crtc->pipe) | PFIT_FILTER_FUZZY;

out:
	if ((pfit_control & PFIT_ENABLE) == 0) {
		pfit_control = 0;
		pfit_pgm_ratios = 0;
	}

	/* Make sure pre-965 set dither correctly for 18bpp panels. */
	if (DISPLAY_VER(dev_priv) < 4 && crtc_state->pipe_bpp == 18)
		pfit_control |= PFIT_PANEL_8TO6_DITHER_ENABLE;

	crtc_state->gmch_pfit.control = pfit_control;
	crtc_state->gmch_pfit.pgm_ratios = pfit_pgm_ratios;
	crtc_state->gmch_pfit.lvds_border_bits = border;

	return 0;
}

int intel_panel_fitting(struct intel_crtc_state *crtc_state,
			const struct drm_connector_state *conn_state)
{
	struct intel_crtc *crtc = to_intel_crtc(crtc_state->uapi.crtc);
	struct drm_i915_private *i915 = to_i915(crtc->base.dev);

	if (HAS_GMCH(i915))
		return gmch_panel_fitting(crtc_state, conn_state);
	else
		return pch_panel_fitting(crtc_state, conn_state);
}

enum drm_connector_status
intel_panel_detect(struct drm_connector *connector, bool force)
{
	struct drm_i915_private *i915 = to_i915(connector->dev);

	if (!intel_display_device_enabled(i915))
		return connector_status_disconnected;

	if (!intel_display_driver_check_access(i915))
		return connector->status;

	return connector_status_connected;
}

enum drm_mode_status
intel_panel_mode_valid(struct intel_connector *connector,
		       const struct drm_display_mode *mode)
{
	const struct drm_display_mode *fixed_mode =
		intel_panel_fixed_mode(connector, mode);

	if (!fixed_mode)
		return MODE_OK;

	if (mode->hdisplay != fixed_mode->hdisplay)
		return MODE_PANEL;

	if (mode->vdisplay != fixed_mode->vdisplay)
		return MODE_PANEL;

	if (drm_mode_vrefresh(mode) != drm_mode_vrefresh(fixed_mode))
		return MODE_PANEL;

	return MODE_OK;
}

void intel_panel_init_alloc(struct intel_connector *connector)
{
	struct intel_panel *panel = &connector->panel;

	connector->panel.vbt.panel_type = -1;
	connector->panel.vbt.backlight.controller = -1;
	INIT_LIST_HEAD(&panel->fixed_modes);
}

int intel_panel_init(struct intel_connector *connector,
		     const struct drm_edid *fixed_edid)
{
	struct intel_panel *panel = &connector->panel;

	panel->fixed_edid = fixed_edid;

	intel_backlight_init_funcs(panel);

	if (!has_drrs_modes(connector))
		connector->panel.vbt.drrs_type = DRRS_TYPE_NONE;

	drm_dbg_kms(connector->base.dev,
		    "[CONNECTOR:%d:%s] DRRS type: %s\n",
		    connector->base.base.id, connector->base.name,
		    intel_drrs_type_str(intel_panel_drrs_type(connector)));

	return 0;
}

void intel_panel_fini(struct intel_connector *connector)
{
	struct intel_panel *panel = &connector->panel;
	struct drm_display_mode *fixed_mode, *next;

	if (!IS_ERR_OR_NULL(panel->fixed_edid))
		drm_edid_free(panel->fixed_edid);

	intel_backlight_destroy(panel);

	intel_bios_fini_panel(panel);

	list_for_each_entry_safe(fixed_mode, next, &panel->fixed_modes, head) {
		list_del(&fixed_mode->head);
		drm_mode_destroy(connector->base.dev, fixed_mode);
	}
}<|MERGE_RESOLUTION|>--- conflicted
+++ resolved
@@ -47,19 +47,12 @@
 
 bool intel_panel_use_ssc(struct drm_i915_private *i915)
 {
-<<<<<<< HEAD
-	if (i915->display.params.panel_use_ssc >= 0)
-		return i915->display.params.panel_use_ssc != 0;
-	return i915->display.vbt.lvds_use_ssc &&
-		!intel_has_quirk(i915, QUIRK_LVDS_SSC_DISABLE);
-=======
 	struct intel_display *display = &i915->display;
 
 	if (display->params.panel_use_ssc >= 0)
 		return display->params.panel_use_ssc != 0;
 	return display->vbt.lvds_use_ssc &&
 		!intel_has_quirk(display, QUIRK_LVDS_SSC_DISABLE);
->>>>>>> 0c383648
 }
 
 const struct drm_display_mode *
