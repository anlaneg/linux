--- conflicted
+++ resolved
@@ -3059,19 +3059,11 @@
 
 	BUILD_BUG_ON(vbt_signature_len != sizeof(vbt_signature) - 1);
 	BUILD_BUG_ON(vbt_signature_len != sizeof(u32));
-<<<<<<< HEAD
 
 	offset = intel_rom_find(rom, *(const u32 *)vbt_signature);
 	if (offset < 0)
 		goto err_free_rom;
 
-=======
-
-	offset = intel_rom_find(rom, *(const u32 *)vbt_signature);
-	if (offset < 0)
-		goto err_free_rom;
-
->>>>>>> 82ab75c4
 	if (sizeof(struct vbt_header) > intel_rom_size(rom) - offset) {
 		drm_dbg_kms(display->drm, "VBT header incomplete\n");
 		goto err_free_rom;
