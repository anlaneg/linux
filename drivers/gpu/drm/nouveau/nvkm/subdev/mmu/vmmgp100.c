--- conflicted
+++ resolved
@@ -313,18 +313,12 @@
 	dma_addr_t addr;
 
 	nvkm_kmap(pt->memory);
-<<<<<<< HEAD
 	for (; ptes; ptes--, map->pfn++) {
 		u64 data = 0;
 
 		if (!(*map->pfn & NVKM_VMM_PFN_V))
 			continue;
 
-=======
-	while (ptes--) {
-		u64 data = 0;
-
->>>>>>> dc100bc8
 		if (!(*map->pfn & NVKM_VMM_PFN_W))
 			data |= BIT_ULL(6); /* RO. */
 
@@ -344,10 +338,6 @@
 		}
 
 		VMM_WO064(pt, vmm, ptei++ * 16, data);
-<<<<<<< HEAD
-=======
-		map->pfn++;
->>>>>>> dc100bc8
 	}
 	nvkm_done(pt->memory);
 }
