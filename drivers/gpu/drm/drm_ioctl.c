/*
 * Created: Fri Jan  8 09:01:26 1999 by faith@valinux.com
 *
 * Copyright 1999 Precision Insight, Inc., Cedar Park, Texas.
 * Copyright 2000 VA Linux Systems, Inc., Sunnyvale, California.
 * All Rights Reserved.
 *
 * Author Rickard E. (Rik) Faith <faith@valinux.com>
 * Author Gareth Hughes <gareth@valinux.com>
 *
 * Permission is hereby granted, free of charge, to any person obtaining a
 * copy of this software and associated documentation files (the "Software"),
 * to deal in the Software without restriction, including without limitation
 * the rights to use, copy, modify, merge, publish, distribute, sublicense,
 * and/or sell copies of the Software, and to permit persons to whom the
 * Software is furnished to do so, subject to the following conditions:
 *
 * The above copyright notice and this permission notice (including the next
 * paragraph) shall be included in all copies or substantial portions of the
 * Software.
 *
 * THE SOFTWARE IS PROVIDED "AS IS", WITHOUT WARRANTY OF ANY KIND, EXPRESS OR
 * IMPLIED, INCLUDING BUT NOT LIMITED TO THE WARRANTIES OF MERCHANTABILITY,
 * FITNESS FOR A PARTICULAR PURPOSE AND NONINFRINGEMENT.  IN NO EVENT SHALL
 * VA LINUX SYSTEMS AND/OR ITS SUPPLIERS BE LIABLE FOR ANY CLAIM, DAMAGES OR
 * OTHER LIABILITY, WHETHER IN AN ACTION OF CONTRACT, TORT OR OTHERWISE,
 * ARISING FROM, OUT OF OR IN CONNECTION WITH THE SOFTWARE OR THE USE OR
 * OTHER DEALINGS IN THE SOFTWARE.
 */

#include <linux/export.h>
#include <linux/nospec.h>
#include <linux/pci.h>
#include <linux/uaccess.h>

#include <drm/drm_auth.h>
#include <drm/drm_crtc.h>
#include <drm/drm_drv.h>
#include <drm/drm_file.h>
#include <drm/drm_ioctl.h>
#include <drm/drm_print.h>

#include "drm_crtc_internal.h"
#include "drm_internal.h"

/**
 * DOC: getunique and setversion story
 *
 * BEWARE THE DRAGONS! MIND THE TRAPDOORS!
 *
 * In an attempt to warn anyone else who's trying to figure out what's going
 * on here, I'll try to summarize the story. First things first, let's clear up
 * the names, because the kernel internals, libdrm and the ioctls are all named
 * differently:
 *
 *  - GET_UNIQUE ioctl, implemented by drm_getunique is wrapped up in libdrm
 *    through the drmGetBusid function.
 *  - The libdrm drmSetBusid function is backed by the SET_UNIQUE ioctl. All
 *    that code is nerved in the kernel with drm_invalid_op().
 *  - The internal set_busid kernel functions and driver callbacks are
 *    exclusively use by the SET_VERSION ioctl, because only drm 1.0 (which is
 *    nerved) allowed userspace to set the busid through the above ioctl.
 *  - Other ioctls and functions involved are named consistently.
 *
 * For anyone wondering what's the difference between drm 1.1 and 1.4: Correctly
 * handling pci domains in the busid on ppc. Doing this correctly was only
 * implemented in libdrm in 2010, hence can't be nerved yet. No one knows what's
 * special with drm 1.2 and 1.3.
 *
 * Now the actual horror story of how device lookup in drm works. At large,
 * there's 2 different ways, either by busid, or by device driver name.
 *
 * Opening by busid is fairly simple:
 *
 * 1. First call SET_VERSION to make sure pci domains are handled properly. As a
 *    side-effect this fills out the unique name in the master structure.
 * 2. Call GET_UNIQUE to read out the unique name from the master structure,
 *    which matches the busid thanks to step 1. If it doesn't, proceed to try
 *    the next device node.
 *
 * Opening by name is slightly different:
 *
 * 1. Directly call VERSION to get the version and to match against the driver
 *    name returned by that ioctl. Note that SET_VERSION is not called, which
 *    means the unique name for the master node just opening is _not_ filled
 *    out. This despite that with current drm device nodes are always bound to
 *    one device, and can't be runtime assigned like with drm 1.0.
 * 2. Match driver name. If it mismatches, proceed to the next device node.
 * 3. Call GET_UNIQUE, and check whether the unique name has length zero (by
 *    checking that the first byte in the string is 0). If that's not the case
 *    libdrm skips and proceeds to the next device node. Probably this is just
 *    copypasta from drm 1.0 times where a set unique name meant that the driver
 *    was in use already, but that's just conjecture.
 *
 * Long story short: To keep the open by name logic working, GET_UNIQUE must
 * _not_ return a unique string when SET_VERSION hasn't been called yet,
 * otherwise libdrm breaks. Even when that unique string can't ever change, and
 * is totally irrelevant for actually opening the device because runtime
 * assignable device instances were only support in drm 1.0, which is long dead.
 * But the libdrm code in drmOpenByName somehow survived, hence this can't be
 * broken.
 */

/*
 * Get the bus id.
 *
 * \param inode device inode.
 * \param file_priv DRM file private.
 * \param cmd command.
 * \param arg user argument, pointing to a drm_unique structure.
 * \return zero on success or a negative number on failure.
 *
 * Copies the bus id from drm_device::unique into user space.
 */
int drm_getunique(struct drm_device *dev, void *data,
		  struct drm_file *file_priv)
{
	struct drm_unique *u = data;
	struct drm_master *master;

	mutex_lock(&dev->master_mutex);
	master = file_priv->master;
	if (u->unique_len >= master->unique_len) {
		if (copy_to_user(u->unique, master->unique, master->unique_len)) {
			mutex_unlock(&dev->master_mutex);
			return -EFAULT;
		}
	}
	u->unique_len = master->unique_len;
	mutex_unlock(&dev->master_mutex);

	return 0;
}

static void
drm_unset_busid(struct drm_device *dev,
		struct drm_master *master)
{
	kfree(master->unique);
	master->unique = NULL;
	master->unique_len = 0;
}

static int drm_set_busid(struct drm_device *dev, struct drm_file *file_priv)
{
	struct drm_master *master = file_priv->master;
	int ret;

	if (master->unique != NULL)
		drm_unset_busid(dev, master);

	if (dev->dev && dev_is_pci(dev->dev)) {
		ret = drm_pci_set_busid(dev, master);
		if (ret) {
			drm_unset_busid(dev, master);
			return ret;
		}
	} else {
		WARN_ON(!dev->unique);
		master->unique = kstrdup(dev->unique, GFP_KERNEL);
		if (master->unique)
			master->unique_len = strlen(dev->unique);
	}

	return 0;
}

/*
 * Get client information.
 *
 * \param inode device inode.
 * \param file_priv DRM file private.
 * \param cmd command.
 * \param arg user argument, pointing to a drm_client structure.
 *
 * \return zero on success or a negative number on failure.
 *
 * Searches for the client with the specified index and copies its information
 * into userspace
 */
int drm_getclient(struct drm_device *dev, void *data,
		  struct drm_file *file_priv)
{
	struct drm_client *client = data;

	/*
	 * Hollowed-out getclient ioctl to keep some dead old drm tests/tools
	 * not breaking completely. Userspace tools stop enumerating one they
	 * get -EINVAL, hence this is the return value we need to hand back for
	 * no clients tracked.
	 *
	 * Unfortunately some clients (*cough* libva *cough*) use this in a fun
	 * attempt to figure out whether they're authenticated or not. Since
	 * that's the only thing they care about, give it to the directly
	 * instead of walking one giant list.
	 */
	if (client->idx == 0) {
		client->auth = file_priv->authenticated;
		client->pid = task_pid_vnr(current);
		client->uid = overflowuid;
		client->magic = 0;
		client->iocs = 0;

		return 0;
	} else {
		return -EINVAL;
	}
}

/*
 * Get statistics information.
 *
 * \param inode device inode.
 * \param file_priv DRM file private.
 * \param cmd command.
 * \param arg user argument, pointing to a drm_stats structure.
 *
 * \return zero on success or a negative number on failure.
 */
static int drm_getstats(struct drm_device *dev, void *data,
		 struct drm_file *file_priv)
{
	struct drm_stats *stats = data;

	/* Clear stats to prevent userspace from eating its stack garbage. */
	memset(stats, 0, sizeof(*stats));

	return 0;
}

/*
 * Get device/driver capabilities
 */
static int drm_getcap(struct drm_device *dev, void *data, struct drm_file *file_priv)
{
	struct drm_get_cap *req = data;
	struct drm_crtc *crtc;

	req->value = 0;

	/* Only some caps make sense with UMS/render-only drivers. */
	switch (req->capability) {
	case DRM_CAP_TIMESTAMP_MONOTONIC:
		req->value = 1;
		return 0;
	case DRM_CAP_PRIME:
		req->value = DRM_PRIME_CAP_IMPORT | DRM_PRIME_CAP_EXPORT;
		return 0;
	case DRM_CAP_SYNCOBJ:
		req->value = drm_core_check_feature(dev, DRIVER_SYNCOBJ);
		return 0;
	case DRM_CAP_SYNCOBJ_TIMELINE:
		req->value = drm_core_check_feature(dev, DRIVER_SYNCOBJ_TIMELINE);
		return 0;
	}

	/* Other caps only work with KMS drivers */
	if (!drm_core_check_feature(dev, DRIVER_MODESET))
		return -EOPNOTSUPP;

	switch (req->capability) {
	case DRM_CAP_DUMB_BUFFER:
		if (dev->driver->dumb_create)
			req->value = 1;
		break;
	case DRM_CAP_VBLANK_HIGH_CRTC:
		req->value = 1;
		break;
	case DRM_CAP_DUMB_PREFERRED_DEPTH:
		req->value = dev->mode_config.preferred_depth;
		break;
	case DRM_CAP_DUMB_PREFER_SHADOW:
		req->value = dev->mode_config.prefer_shadow;
		break;
	case DRM_CAP_ASYNC_PAGE_FLIP:
		req->value = dev->mode_config.async_page_flip;
		break;
	case DRM_CAP_PAGE_FLIP_TARGET:
		req->value = 1;
		drm_for_each_crtc(crtc, dev) {
			if (!crtc->funcs->page_flip_target)
				req->value = 0;
		}
		break;
	case DRM_CAP_CURSOR_WIDTH:
		if (dev->mode_config.cursor_width)
			req->value = dev->mode_config.cursor_width;
		else
			req->value = 64;
		break;
	case DRM_CAP_CURSOR_HEIGHT:
		if (dev->mode_config.cursor_height)
			req->value = dev->mode_config.cursor_height;
		else
			req->value = 64;
		break;
	case DRM_CAP_ADDFB2_MODIFIERS:
		req->value = !dev->mode_config.fb_modifiers_not_supported;
		break;
	case DRM_CAP_CRTC_IN_VBLANK_EVENT:
		req->value = 1;
		break;
	case DRM_CAP_ATOMIC_ASYNC_PAGE_FLIP:
		req->value = drm_core_check_feature(dev, DRIVER_ATOMIC) &&
			     dev->mode_config.async_page_flip;
		break;
	default:
		return -EINVAL;
	}
	return 0;
}

/*
 * Set device/driver capabilities
 */
static int
drm_setclientcap(struct drm_device *dev, void *data, struct drm_file *file_priv)
{
	struct drm_set_client_cap *req = data;

	/* No render-only settable capabilities for now */

	/* Below caps that only works with KMS drivers */
	if (!drm_core_check_feature(dev, DRIVER_MODESET))
		return -EOPNOTSUPP;

	switch (req->capability) {
	case DRM_CLIENT_CAP_STEREO_3D:
		if (req->value > 1)
			return -EINVAL;
		file_priv->stereo_allowed = req->value;
		break;
	case DRM_CLIENT_CAP_UNIVERSAL_PLANES:
		if (req->value > 1)
			return -EINVAL;
		file_priv->universal_planes = req->value;
		break;
	case DRM_CLIENT_CAP_ATOMIC:
		if (!drm_core_check_feature(dev, DRIVER_ATOMIC))
			return -EOPNOTSUPP;
		/* The modesetting DDX has a totally broken idea of atomic. */
		if (current->comm[0] == 'X' && req->value == 1) {
			pr_info("broken atomic modeset userspace detected, disabling atomic\n");
			return -EOPNOTSUPP;
		}
		if (req->value > 2)
			return -EINVAL;
		file_priv->atomic = req->value;
		file_priv->universal_planes = req->value;
		/*
		 * No atomic user-space blows up on aspect ratio mode bits.
		 */
		file_priv->aspect_ratio_allowed = req->value;
		break;
	case DRM_CLIENT_CAP_ASPECT_RATIO:
		if (req->value > 1)
			return -EINVAL;
		file_priv->aspect_ratio_allowed = req->value;
		break;
	case DRM_CLIENT_CAP_WRITEBACK_CONNECTORS:
		if (!file_priv->atomic)
			return -EINVAL;
		if (req->value > 1)
			return -EINVAL;
		file_priv->writeback_connectors = req->value;
		break;
	case DRM_CLIENT_CAP_CURSOR_PLANE_HOTSPOT:
		if (!drm_core_check_feature(dev, DRIVER_CURSOR_HOTSPOT))
			return -EOPNOTSUPP;
		if (!file_priv->atomic)
			return -EINVAL;
		if (req->value > 1)
			return -EINVAL;
		file_priv->supports_virtualized_cursor_plane = req->value;
		break;
	default:
		return -EINVAL;
	}

	return 0;
}

/*
 * Setversion ioctl.
 *
 * \param inode device inode.
 * \param file_priv DRM file private.
 * \param cmd command.
 * \param arg user argument, pointing to a drm_lock structure.
 * \return zero on success or negative number on failure.
 *
 * Sets the requested interface version
 */
static int drm_setversion(struct drm_device *dev, void *data, struct drm_file *file_priv)
{
	struct drm_set_version *sv = data;
	int if_version, retcode = 0;

	mutex_lock(&dev->master_mutex);
	if (sv->drm_di_major != -1) {
		if (sv->drm_di_major != DRM_IF_MAJOR ||
		    sv->drm_di_minor < 0 || sv->drm_di_minor > DRM_IF_MINOR) {
			retcode = -EINVAL;
			goto done;
		}
		if_version = DRM_IF_VERSION(sv->drm_di_major,
					    sv->drm_di_minor);
		dev->if_version = max(if_version, dev->if_version);
		if (sv->drm_di_minor >= 1) {
			/*
			 * Version 1.1 includes tying of DRM to specific device
			 * Version 1.4 has proper PCI domain support
			 */
			retcode = drm_set_busid(dev, file_priv);
			if (retcode)
				goto done;
		}
	}

	if (sv->drm_dd_major != -1) {
		if (sv->drm_dd_major != dev->driver->major ||
		    sv->drm_dd_minor < 0 || sv->drm_dd_minor >
		    dev->driver->minor) {
			retcode = -EINVAL;
			goto done;
		}
	}

done:
	sv->drm_di_major = DRM_IF_MAJOR;
	sv->drm_di_minor = DRM_IF_MINOR;
	sv->drm_dd_major = dev->driver->major;
	sv->drm_dd_minor = dev->driver->minor;
	mutex_unlock(&dev->master_mutex);

	return retcode;
}

/**
 * drm_noop - DRM no-op ioctl implementation
 * @dev: DRM device for the ioctl
 * @data: data pointer for the ioctl
 * @file_priv: DRM file for the ioctl call
 *
 * This no-op implementation for drm ioctls is useful for deprecated
 * functionality where we can't return a failure code because existing userspace
 * checks the result of the ioctl, but doesn't care about the action.
 *
 * Always returns successfully with 0.
 */
int drm_noop(struct drm_device *dev, void *data,
	     struct drm_file *file_priv)
{
	drm_dbg_core(dev, "\n");
	return 0;
}
EXPORT_SYMBOL(drm_noop);

/**
 * drm_invalid_op - DRM invalid ioctl implementation
 * @dev: DRM device for the ioctl
 * @data: data pointer for the ioctl
 * @file_priv: DRM file for the ioctl call
 *
 * This no-op implementation for drm ioctls is useful for deprecated
 * functionality where we really don't want to allow userspace to call the ioctl
 * any more. This is the case for old ums interfaces for drivers that
 * transitioned to kms gradually and so kept the old legacy tables around. This
 * only applies to radeon and i915 kms drivers, other drivers shouldn't need to
 * use this function.
 *
 * Always fails with a return value of -EINVAL.
 */
int drm_invalid_op(struct drm_device *dev, void *data,
		   struct drm_file *file_priv)
{
	return -EINVAL;
}
EXPORT_SYMBOL(drm_invalid_op);

/*
 * Copy and IOCTL return string to user space
 */
static int drm_copy_field(char __user *buf, size_t *buf_len, const char *value)
{
	size_t len;

	/* don't attempt to copy a NULL pointer */
	if (WARN_ONCE(!value, "BUG: the value to copy was not set!")) {
		*buf_len = 0;
		return 0;
	}

	/* don't overflow userbuf */
	len = strlen(value);
	if (len > *buf_len)
		len = *buf_len;

	/* let userspace know exact length of driver value (which could be
	 * larger than the userspace-supplied buffer) */
	*buf_len = strlen(value);

	/* finally, try filling in the userbuf */
	if (len && buf)
		if (copy_to_user(buf, value, len))
			return -EFAULT;
	return 0;
}

/*
 * Get version information
 *
 * \param inode device inode.
 * \param filp file pointer.
 * \param cmd command.
 * \param arg user argument, pointing to a drm_version structure.
 * \return zero on success or negative number on failure.
 *
 * Fills in the version information in \p arg.
 */
int drm_version(struct drm_device *dev, void *data,
		       struct drm_file *file_priv)
{
	struct drm_version *version = data;
	int err;

	/*获取版本信息*/
	version->version_major = dev->driver->major;
	version->version_minor = dev->driver->minor;
	version->version_patchlevel = dev->driver->patchlevel;
	err = drm_copy_field(version->name, &version->name_len,
<<<<<<< HEAD
			dev->driver->name);/*驱动名称*/
	if (!err)
		err = drm_copy_field(version->date, &version->date_len,
				dev->driver->date);/*驱动时间*/
=======
			dev->driver->name);

	/* Driver date is deprecated. Userspace expects a non-empty string. */
	if (!err)
		err = drm_copy_field(version->date, &version->date_len, "0");
>>>>>>> 155a3c00
	if (!err)
		err = drm_copy_field(version->desc, &version->desc_len,
				dev->driver->desc);/*描述信息*/

	return err;
}

/*
 * Check if the passed string contains control char or spaces or
 * anything that would mess up a formatted output.
 */
static int drm_validate_value_string(const char *value, size_t len)
{
	int i;

	for (i = 0; i < len; i++) {
		if (!isascii(value[i]) || !isgraph(value[i]))
			return -EINVAL;
	}
	return 0;
}

static int drm_set_client_name(struct drm_device *dev, void *data,
			       struct drm_file *file_priv)
{
	struct drm_set_client_name *name = data;
	size_t len = name->name_len;
	void __user *user_ptr;
	char *new_name;

	if (len > DRM_CLIENT_NAME_MAX_LEN) {
		return -EINVAL;
	} else if (len) {
		user_ptr = u64_to_user_ptr(name->name);

		new_name = memdup_user_nul(user_ptr, len);
		if (IS_ERR(new_name))
			return PTR_ERR(new_name);

		if (strlen(new_name) != len ||
		    drm_validate_value_string(new_name, len) < 0) {
			kfree(new_name);
			return -EINVAL;
		}
	} else {
		new_name = NULL;
	}

	mutex_lock(&file_priv->client_name_lock);
	kfree(file_priv->client_name);
	file_priv->client_name = new_name;
	mutex_unlock(&file_priv->client_name_lock);

	return 0;
}

static int drm_ioctl_permit(u32 flags, struct drm_file *file_priv)
{
	/* ROOT_ONLY is only for CAP_SYS_ADMIN */
	if (unlikely((flags & DRM_ROOT_ONLY) && !capable(CAP_SYS_ADMIN)))
		return -EACCES;

	/* AUTH is only for authenticated or render client */
	if (unlikely((flags & DRM_AUTH) && !drm_is_render_client(file_priv) &&
		     !file_priv->authenticated))
		return -EACCES;

	/* MASTER is only for master or control clients */
	if (unlikely((flags & DRM_MASTER) &&
		     !drm_is_current_master(file_priv)))
		return -EACCES;

	/* Render clients must be explicitly allowed */
	if (unlikely(!(flags & DRM_RENDER_ALLOW) &&
		     drm_is_render_client(file_priv)))
		return -EACCES;

	return 0;
}

#define DRM_IOCTL_DEF(ioctl, _func, _flags)	\
	[DRM_IOCTL_NR(ioctl)] = {		\
		.cmd = ioctl,			\
		.func = _func,			\
		.flags = _flags,		\
		.name = #ioctl			\
	}

/* Ioctl table */
static const struct drm_ioctl_desc drm_ioctls[] = {
		/*获取驱动版本*/
	DRM_IOCTL_DEF(DRM_IOCTL_VERSION, drm_version, DRM_RENDER_ALLOW),
	DRM_IOCTL_DEF(DRM_IOCTL_GET_UNIQUE, drm_getunique, 0),
	DRM_IOCTL_DEF(DRM_IOCTL_GET_MAGIC, drm_getmagic, 0),

	DRM_IOCTL_DEF(DRM_IOCTL_GET_CLIENT, drm_getclient, 0),
	DRM_IOCTL_DEF(DRM_IOCTL_GET_STATS, drm_getstats, 0),
	DRM_IOCTL_DEF(DRM_IOCTL_GET_CAP, drm_getcap, DRM_RENDER_ALLOW),
	DRM_IOCTL_DEF(DRM_IOCTL_SET_CLIENT_CAP, drm_setclientcap, 0),
	DRM_IOCTL_DEF(DRM_IOCTL_SET_VERSION, drm_setversion, DRM_MASTER),

	DRM_IOCTL_DEF(DRM_IOCTL_SET_UNIQUE, drm_invalid_op, DRM_AUTH|DRM_MASTER|DRM_ROOT_ONLY),
	DRM_IOCTL_DEF(DRM_IOCTL_BLOCK, drm_noop, DRM_AUTH|DRM_MASTER|DRM_ROOT_ONLY),
	DRM_IOCTL_DEF(DRM_IOCTL_UNBLOCK, drm_noop, DRM_AUTH|DRM_MASTER|DRM_ROOT_ONLY),
	DRM_IOCTL_DEF(DRM_IOCTL_AUTH_MAGIC, drm_authmagic, DRM_MASTER),

	DRM_IOCTL_DEF(DRM_IOCTL_SET_MASTER, drm_setmaster_ioctl, 0),
	DRM_IOCTL_DEF(DRM_IOCTL_DROP_MASTER, drm_dropmaster_ioctl, 0),

	DRM_IOCTL_DEF(DRM_IOCTL_ADD_DRAW, drm_noop, DRM_AUTH|DRM_MASTER|DRM_ROOT_ONLY),
	DRM_IOCTL_DEF(DRM_IOCTL_RM_DRAW, drm_noop, DRM_AUTH|DRM_MASTER|DRM_ROOT_ONLY),

	DRM_IOCTL_DEF(DRM_IOCTL_FINISH, drm_noop, DRM_AUTH),

	DRM_IOCTL_DEF(DRM_IOCTL_WAIT_VBLANK, drm_wait_vblank_ioctl, 0),

	DRM_IOCTL_DEF(DRM_IOCTL_UPDATE_DRAW, drm_noop, DRM_AUTH|DRM_MASTER|DRM_ROOT_ONLY),

	DRM_IOCTL_DEF(DRM_IOCTL_GEM_CLOSE, drm_gem_close_ioctl, DRM_RENDER_ALLOW),
	DRM_IOCTL_DEF(DRM_IOCTL_GEM_FLINK, drm_gem_flink_ioctl, DRM_AUTH),
	DRM_IOCTL_DEF(DRM_IOCTL_GEM_OPEN, drm_gem_open_ioctl, DRM_AUTH),

	DRM_IOCTL_DEF(DRM_IOCTL_MODE_GETRESOURCES, drm_mode_getresources, 0),

	DRM_IOCTL_DEF(DRM_IOCTL_PRIME_HANDLE_TO_FD, drm_prime_handle_to_fd_ioctl, DRM_RENDER_ALLOW),
	DRM_IOCTL_DEF(DRM_IOCTL_PRIME_FD_TO_HANDLE, drm_prime_fd_to_handle_ioctl, DRM_RENDER_ALLOW),

	DRM_IOCTL_DEF(DRM_IOCTL_SET_CLIENT_NAME, drm_set_client_name, DRM_RENDER_ALLOW),

	DRM_IOCTL_DEF(DRM_IOCTL_MODE_GETPLANERESOURCES, drm_mode_getplane_res, 0),
	DRM_IOCTL_DEF(DRM_IOCTL_MODE_GETCRTC, drm_mode_getcrtc, 0),
	DRM_IOCTL_DEF(DRM_IOCTL_MODE_SETCRTC, drm_mode_setcrtc, DRM_MASTER),
	DRM_IOCTL_DEF(DRM_IOCTL_MODE_GETPLANE, drm_mode_getplane, 0),
	DRM_IOCTL_DEF(DRM_IOCTL_MODE_SETPLANE, drm_mode_setplane, DRM_MASTER),
	DRM_IOCTL_DEF(DRM_IOCTL_MODE_CURSOR, drm_mode_cursor_ioctl, DRM_MASTER),
	DRM_IOCTL_DEF(DRM_IOCTL_MODE_GETGAMMA, drm_mode_gamma_get_ioctl, 0),
	DRM_IOCTL_DEF(DRM_IOCTL_MODE_SETGAMMA, drm_mode_gamma_set_ioctl, DRM_MASTER),
	DRM_IOCTL_DEF(DRM_IOCTL_MODE_GETENCODER, drm_mode_getencoder, 0),
	DRM_IOCTL_DEF(DRM_IOCTL_MODE_GETCONNECTOR, drm_mode_getconnector, 0),
	DRM_IOCTL_DEF(DRM_IOCTL_MODE_ATTACHMODE, drm_noop, DRM_MASTER),
	DRM_IOCTL_DEF(DRM_IOCTL_MODE_DETACHMODE, drm_noop, DRM_MASTER),
	DRM_IOCTL_DEF(DRM_IOCTL_MODE_GETPROPERTY, drm_mode_getproperty_ioctl, 0),
	DRM_IOCTL_DEF(DRM_IOCTL_MODE_SETPROPERTY, drm_connector_property_set_ioctl, DRM_MASTER),
	DRM_IOCTL_DEF(DRM_IOCTL_MODE_GETPROPBLOB, drm_mode_getblob_ioctl, 0),
	DRM_IOCTL_DEF(DRM_IOCTL_MODE_GETFB, drm_mode_getfb, 0),
	DRM_IOCTL_DEF(DRM_IOCTL_MODE_GETFB2, drm_mode_getfb2_ioctl, 0),
	DRM_IOCTL_DEF(DRM_IOCTL_MODE_ADDFB, drm_mode_addfb_ioctl, 0),
	DRM_IOCTL_DEF(DRM_IOCTL_MODE_ADDFB2, drm_mode_addfb2_ioctl, 0),
	DRM_IOCTL_DEF(DRM_IOCTL_MODE_RMFB, drm_mode_rmfb_ioctl, 0),
	DRM_IOCTL_DEF(DRM_IOCTL_MODE_CLOSEFB, drm_mode_closefb_ioctl, 0),
	DRM_IOCTL_DEF(DRM_IOCTL_MODE_PAGE_FLIP, drm_mode_page_flip_ioctl, DRM_MASTER),
	DRM_IOCTL_DEF(DRM_IOCTL_MODE_DIRTYFB, drm_mode_dirtyfb_ioctl, DRM_MASTER),
	DRM_IOCTL_DEF(DRM_IOCTL_MODE_CREATE_DUMB, drm_mode_create_dumb_ioctl, 0),
	DRM_IOCTL_DEF(DRM_IOCTL_MODE_MAP_DUMB, drm_mode_mmap_dumb_ioctl, 0),
	DRM_IOCTL_DEF(DRM_IOCTL_MODE_DESTROY_DUMB, drm_mode_destroy_dumb_ioctl, 0),
	DRM_IOCTL_DEF(DRM_IOCTL_MODE_OBJ_GETPROPERTIES, drm_mode_obj_get_properties_ioctl, 0),
	DRM_IOCTL_DEF(DRM_IOCTL_MODE_OBJ_SETPROPERTY, drm_mode_obj_set_property_ioctl, DRM_MASTER),
	DRM_IOCTL_DEF(DRM_IOCTL_MODE_CURSOR2, drm_mode_cursor2_ioctl, DRM_MASTER),
	DRM_IOCTL_DEF(DRM_IOCTL_MODE_ATOMIC, drm_mode_atomic_ioctl, DRM_MASTER),
	DRM_IOCTL_DEF(DRM_IOCTL_MODE_CREATEPROPBLOB, drm_mode_createblob_ioctl, 0),
	DRM_IOCTL_DEF(DRM_IOCTL_MODE_DESTROYPROPBLOB, drm_mode_destroyblob_ioctl, 0),

	DRM_IOCTL_DEF(DRM_IOCTL_SYNCOBJ_CREATE, drm_syncobj_create_ioctl,
		      DRM_RENDER_ALLOW),
	DRM_IOCTL_DEF(DRM_IOCTL_SYNCOBJ_DESTROY, drm_syncobj_destroy_ioctl,
		      DRM_RENDER_ALLOW),
	DRM_IOCTL_DEF(DRM_IOCTL_SYNCOBJ_HANDLE_TO_FD, drm_syncobj_handle_to_fd_ioctl,
		      DRM_RENDER_ALLOW),
	DRM_IOCTL_DEF(DRM_IOCTL_SYNCOBJ_FD_TO_HANDLE, drm_syncobj_fd_to_handle_ioctl,
		      DRM_RENDER_ALLOW),
	DRM_IOCTL_DEF(DRM_IOCTL_SYNCOBJ_TRANSFER, drm_syncobj_transfer_ioctl,
		      DRM_RENDER_ALLOW),
	DRM_IOCTL_DEF(DRM_IOCTL_SYNCOBJ_WAIT, drm_syncobj_wait_ioctl,
		      DRM_RENDER_ALLOW),
	DRM_IOCTL_DEF(DRM_IOCTL_SYNCOBJ_TIMELINE_WAIT, drm_syncobj_timeline_wait_ioctl,
		      DRM_RENDER_ALLOW),
	DRM_IOCTL_DEF(DRM_IOCTL_SYNCOBJ_EVENTFD, drm_syncobj_eventfd_ioctl,
		      DRM_RENDER_ALLOW),
	DRM_IOCTL_DEF(DRM_IOCTL_SYNCOBJ_RESET, drm_syncobj_reset_ioctl,
		      DRM_RENDER_ALLOW),
	DRM_IOCTL_DEF(DRM_IOCTL_SYNCOBJ_SIGNAL, drm_syncobj_signal_ioctl,
		      DRM_RENDER_ALLOW),
	DRM_IOCTL_DEF(DRM_IOCTL_SYNCOBJ_TIMELINE_SIGNAL, drm_syncobj_timeline_signal_ioctl,
		      DRM_RENDER_ALLOW),
	DRM_IOCTL_DEF(DRM_IOCTL_SYNCOBJ_QUERY, drm_syncobj_query_ioctl,
		      DRM_RENDER_ALLOW),
	DRM_IOCTL_DEF(DRM_IOCTL_CRTC_GET_SEQUENCE, drm_crtc_get_sequence_ioctl, 0),
	DRM_IOCTL_DEF(DRM_IOCTL_CRTC_QUEUE_SEQUENCE, drm_crtc_queue_sequence_ioctl, 0),
	DRM_IOCTL_DEF(DRM_IOCTL_MODE_CREATE_LEASE, drm_mode_create_lease_ioctl, DRM_MASTER),
	DRM_IOCTL_DEF(DRM_IOCTL_MODE_LIST_LESSEES, drm_mode_list_lessees_ioctl, DRM_MASTER),
	DRM_IOCTL_DEF(DRM_IOCTL_MODE_GET_LEASE, drm_mode_get_lease_ioctl, DRM_MASTER),
	DRM_IOCTL_DEF(DRM_IOCTL_MODE_REVOKE_LEASE, drm_mode_revoke_lease_ioctl, DRM_MASTER),
};

#define DRM_CORE_IOCTL_COUNT	ARRAY_SIZE(drm_ioctls)

/**
 * DOC: driver specific ioctls
 *
 * First things first, driver private IOCTLs should only be needed for drivers
 * supporting rendering. Kernel modesetting is all standardized, and extended
 * through properties. There are a few exceptions in some existing drivers,
 * which define IOCTL for use by the display DRM master, but they all predate
 * properties.
 *
 * Now if you do have a render driver you always have to support it through
 * driver private properties. There's a few steps needed to wire all the things
 * up.
 *
 * First you need to define the structure for your IOCTL in your driver private
 * UAPI header in ``include/uapi/drm/my_driver_drm.h``::
 *
 *     struct my_driver_operation {
 *             u32 some_thing;
 *             u32 another_thing;
 *     };
 *
 * Please make sure that you follow all the best practices from
 * ``Documentation/process/botching-up-ioctls.rst``. Note that drm_ioctl()
 * automatically zero-extends structures, hence make sure you can add more stuff
 * at the end, i.e. don't put a variable sized array there.
 *
 * Then you need to define your IOCTL number, using one of DRM_IO(), DRM_IOR(),
 * DRM_IOW() or DRM_IOWR(). It must start with the DRM_IOCTL\_ prefix::
 *
 *     ##define DRM_IOCTL_MY_DRIVER_OPERATION \
 *         DRM_IOW(DRM_COMMAND_BASE, struct my_driver_operation)
 *
 * DRM driver private IOCTL must be in the range from DRM_COMMAND_BASE to
 * DRM_COMMAND_END. Finally you need an array of &struct drm_ioctl_desc to wire
 * up the handlers and set the access rights::
 *
 *     static const struct drm_ioctl_desc my_driver_ioctls[] = {
 *         DRM_IOCTL_DEF_DRV(MY_DRIVER_OPERATION, my_driver_operation,
 *                 DRM_AUTH|DRM_RENDER_ALLOW),
 *     };
 *
 * And then assign this to the &drm_driver.ioctls field in your driver
 * structure.
 *
 * See the separate chapter on :ref:`file operations<drm_driver_fops>` for how
 * the driver-specific IOCTLs are wired up.
 */

long drm_ioctl_kernel(struct file *file, drm_ioctl_t *func, void *kdata,
		      u32 flags)
{
	struct drm_file *file_priv = file->private_data;
	struct drm_device *dev = file_priv->minor->dev;
	int ret;

	/* Update drm_file owner if fd was passed along. */
	drm_file_update_pid(file_priv);

	if (drm_dev_is_unplugged(dev))
		return -ENODEV;

	ret = drm_ioctl_permit(flags, file_priv);
	if (unlikely(ret))
		return ret;

	return func(dev, kdata, file_priv);/*执行ioctl cmd对应的回调*/
}
EXPORT_SYMBOL(drm_ioctl_kernel);

/**
 * drm_ioctl - ioctl callback implementation for DRM drivers
 * @filp: file this ioctl is called on
 * @cmd: ioctl cmd number
 * @arg: user argument
 *
 * Looks up the ioctl function in the DRM core and the driver dispatch table,
 * stored in &drm_driver.ioctls. It checks for necessary permission by calling
 * drm_ioctl_permit(), and dispatches to the respective function.
 *
 * Returns:
 * Zero on success, negative error code on failure.
 */
long drm_ioctl(struct file *filp,
	      unsigned int cmd, unsigned long arg)
{
	struct drm_file *file_priv = filp->private_data;
	struct drm_device *dev;
	const struct drm_ioctl_desc *ioctl = NULL;
	drm_ioctl_t *func;
	unsigned int nr = DRM_IOCTL_NR(cmd);
	int retcode = -EINVAL;
	char stack_kdata[128];
	char *kdata = NULL;
	unsigned int in_size, out_size, drv_size, ksize;
	bool is_driver_ioctl;

	dev = file_priv->minor->dev;

	if (drm_dev_is_unplugged(dev))
		return -ENODEV;

	if (DRM_IOCTL_TYPE(cmd) != DRM_IOCTL_BASE)
		return -ENOTTY;

	is_driver_ioctl = nr >= DRM_COMMAND_BASE && nr < DRM_COMMAND_END;

	if (is_driver_ioctl) {
		/* driver ioctl */
		unsigned int index = nr - DRM_COMMAND_BASE;

		if (index >= dev->driver->num_ioctls)
			goto err_i1;
		index = array_index_nospec(index, dev->driver->num_ioctls);
		ioctl = &dev->driver->ioctls[index];/*指明的为驱动提供的ioctl命令*/
	} else {
		/* core ioctl */
		if (nr >= DRM_CORE_IOCTL_COUNT)
			goto err_i1;
		nr = array_index_nospec(nr, DRM_CORE_IOCTL_COUNT);
		ioctl = &drm_ioctls[nr];/*获得ioctl cmd描述符*/
	}

	drv_size = _IOC_SIZE(ioctl->cmd);
	out_size = in_size = _IOC_SIZE(cmd);
	if ((cmd & ioctl->cmd & IOC_IN) == 0)
		in_size = 0;
	if ((cmd & ioctl->cmd & IOC_OUT) == 0)
		out_size = 0;
	ksize = max(max(in_size, out_size), drv_size);

	drm_dbg_core(dev, "comm=\"%s\" pid=%d, dev=0x%lx, auth=%d, %s\n",
		     current->comm, task_pid_nr(current),
		     (long)old_encode_dev(file_priv->minor->kdev->devt),
		     file_priv->authenticated, ioctl->name);

	/* Do not trust userspace, use our own definition */
	func = ioctl->func;/*取得回调函数*/

	if (unlikely(!func)) {
		drm_dbg_core(dev, "no function\n");
		retcode = -EINVAL;
		goto err_i1;
	}

	if (ksize <= sizeof(stack_kdata)) {
		kdata = stack_kdata;
	} else {
		kdata = kmalloc(ksize, GFP_KERNEL);
		if (!kdata) {
			retcode = -ENOMEM;
			goto err_i1;
		}
	}

	if (copy_from_user(kdata, (void __user *)arg, in_size) != 0) {
		retcode = -EFAULT;
		goto err_i1;
	}

	if (ksize > in_size)
		memset(kdata + in_size, 0, ksize - in_size);

	retcode = drm_ioctl_kernel(filp, func/*ioctl cmd函数*/, kdata, ioctl->flags);
	if (copy_to_user((void __user *)arg, kdata, out_size) != 0)
		retcode = -EFAULT;

      err_i1:
	if (!ioctl)
		drm_dbg_core(dev,
			     "invalid ioctl: comm=\"%s\", pid=%d, dev=0x%lx, auth=%d, cmd=0x%02x, nr=0x%02x\n",
			     current->comm, task_pid_nr(current),
			     (long)old_encode_dev(file_priv->minor->kdev->devt),
			     file_priv->authenticated, cmd, nr);

	if (kdata != stack_kdata)
		kfree(kdata);
	if (retcode)
		drm_dbg_core(dev, "comm=\"%s\", pid=%d, ret=%d\n",
			     current->comm, task_pid_nr(current), retcode);
	return retcode;
}
EXPORT_SYMBOL(drm_ioctl);

/**
 * drm_ioctl_flags - Check for core ioctl and return ioctl permission flags
 * @nr: ioctl number
 * @flags: where to return the ioctl permission flags
 *
 * This ioctl is only used by the vmwgfx driver to augment the access checks
 * done by the drm core and insofar a pretty decent layering violation. This
 * shouldn't be used by any drivers.
 *
 * Returns:
 * True if the @nr corresponds to a DRM core ioctl number, false otherwise.
 */
bool drm_ioctl_flags(unsigned int nr, unsigned int *flags)
{
	if (nr >= DRM_COMMAND_BASE && nr < DRM_COMMAND_END)
		return false;

	if (nr >= DRM_CORE_IOCTL_COUNT)
		return false;
	nr = array_index_nospec(nr, DRM_CORE_IOCTL_COUNT);

	*flags = drm_ioctls[nr].flags;
	return true;
}
EXPORT_SYMBOL(drm_ioctl_flags);<|MERGE_RESOLUTION|>--- conflicted
+++ resolved
@@ -529,18 +529,11 @@
 	version->version_minor = dev->driver->minor;
 	version->version_patchlevel = dev->driver->patchlevel;
 	err = drm_copy_field(version->name, &version->name_len,
-<<<<<<< HEAD
 			dev->driver->name);/*驱动名称*/
-	if (!err)
-		err = drm_copy_field(version->date, &version->date_len,
-				dev->driver->date);/*驱动时间*/
-=======
-			dev->driver->name);
 
 	/* Driver date is deprecated. Userspace expects a non-empty string. */
 	if (!err)
-		err = drm_copy_field(version->date, &version->date_len, "0");
->>>>>>> 155a3c00
+		err = drm_copy_field(version->date, &version->date_len, "0");/*驱动时间*/
 	if (!err)
 		err = drm_copy_field(version->desc, &version->desc_len,
 				dev->driver->desc);/*描述信息*/
