/*
 * Copyright 2014 Advanced Micro Devices, Inc.
 *
 * Permission is hereby granted, free of charge, to any person obtaining a
 * copy of this software and associated documentation files (the "Software"),
 * to deal in the Software without restriction, including without limitation
 * the rights to use, copy, modify, merge, publish, distribute, sublicense,
 * and/or sell copies of the Software, and to permit persons to whom the
 * Software is furnished to do so, subject to the following conditions:
 *
 * The above copyright notice and this permission notice shall be included in
 * all copies or substantial portions of the Software.
 *
 * THE SOFTWARE IS PROVIDED "AS IS", WITHOUT WARRANTY OF ANY KIND, EXPRESS OR
 * IMPLIED, INCLUDING BUT NOT LIMITED TO THE WARRANTIES OF MERCHANTABILITY,
 * FITNESS FOR A PARTICULAR PURPOSE AND NONINFRINGEMENT.  IN NO EVENT SHALL
 * THE COPYRIGHT HOLDER(S) OR AUTHOR(S) BE LIABLE FOR ANY CLAIM, DAMAGES OR
 * OTHER LIABILITY, WHETHER IN AN ACTION OF CONTRACT, TORT OR OTHERWISE,
 * ARISING FROM, OUT OF OR IN CONNECTION WITH THE SOFTWARE OR THE USE OR
 * OTHER DEALINGS IN THE SOFTWARE.
 *
 */

#include <linux/firmware.h>
#include <linux/slab.h>
#include <linux/module.h>

#include "amdgpu.h"
#include "amdgpu_ucode.h"

static void amdgpu_ucode_print_common_hdr(const struct common_firmware_header *hdr)
{
	DRM_DEBUG("size_bytes: %u\n", le32_to_cpu(hdr->size_bytes));
	DRM_DEBUG("header_size_bytes: %u\n", le32_to_cpu(hdr->header_size_bytes));
	DRM_DEBUG("header_version_major: %u\n", le16_to_cpu(hdr->header_version_major));
	DRM_DEBUG("header_version_minor: %u\n", le16_to_cpu(hdr->header_version_minor));
	DRM_DEBUG("ip_version_major: %u\n", le16_to_cpu(hdr->ip_version_major));
	DRM_DEBUG("ip_version_minor: %u\n", le16_to_cpu(hdr->ip_version_minor));
	DRM_DEBUG("ucode_version: 0x%08x\n", le32_to_cpu(hdr->ucode_version));
	DRM_DEBUG("ucode_size_bytes: %u\n", le32_to_cpu(hdr->ucode_size_bytes));
	DRM_DEBUG("ucode_array_offset_bytes: %u\n",
		  le32_to_cpu(hdr->ucode_array_offset_bytes));
	DRM_DEBUG("crc32: 0x%08x\n", le32_to_cpu(hdr->crc32));
}

void amdgpu_ucode_print_mc_hdr(const struct common_firmware_header *hdr)
{
	uint16_t version_major = le16_to_cpu(hdr->header_version_major);
	uint16_t version_minor = le16_to_cpu(hdr->header_version_minor);

	DRM_DEBUG("MC\n");
	amdgpu_ucode_print_common_hdr(hdr);

	if (version_major == 1) {
		const struct mc_firmware_header_v1_0 *mc_hdr =
			container_of(hdr, struct mc_firmware_header_v1_0, header);

		DRM_DEBUG("io_debug_size_bytes: %u\n",
			  le32_to_cpu(mc_hdr->io_debug_size_bytes));
		DRM_DEBUG("io_debug_array_offset_bytes: %u\n",
			  le32_to_cpu(mc_hdr->io_debug_array_offset_bytes));
	} else {
		DRM_ERROR("Unknown MC ucode version: %u.%u\n", version_major, version_minor);
	}
}

void amdgpu_ucode_print_smc_hdr(const struct common_firmware_header *hdr)
{
	uint16_t version_major = le16_to_cpu(hdr->header_version_major);
	uint16_t version_minor = le16_to_cpu(hdr->header_version_minor);
	const struct smc_firmware_header_v1_0 *v1_0_hdr;
	const struct smc_firmware_header_v2_0 *v2_0_hdr;
	const struct smc_firmware_header_v2_1 *v2_1_hdr;

	DRM_DEBUG("SMC\n");
	amdgpu_ucode_print_common_hdr(hdr);

	if (version_major == 1) {
		v1_0_hdr = container_of(hdr, struct smc_firmware_header_v1_0, header);
		DRM_DEBUG("ucode_start_addr: %u\n", le32_to_cpu(v1_0_hdr->ucode_start_addr));
	} else if (version_major == 2) {
		switch (version_minor) {
		case 0:
			v2_0_hdr = container_of(hdr, struct smc_firmware_header_v2_0, v1_0.header);
			DRM_DEBUG("ppt_offset_bytes: %u\n", le32_to_cpu(v2_0_hdr->ppt_offset_bytes));
			DRM_DEBUG("ppt_size_bytes: %u\n", le32_to_cpu(v2_0_hdr->ppt_size_bytes));
			break;
		case 1:
			v2_1_hdr = container_of(hdr, struct smc_firmware_header_v2_1, v1_0.header);
			DRM_DEBUG("pptable_count: %u\n", le32_to_cpu(v2_1_hdr->pptable_count));
			DRM_DEBUG("pptable_entry_offset: %u\n", le32_to_cpu(v2_1_hdr->pptable_entry_offset));
			break;
		default:
			break;
		}

	} else {
		DRM_ERROR("Unknown SMC ucode version: %u.%u\n", version_major, version_minor);
	}
}

void amdgpu_ucode_print_gfx_hdr(const struct common_firmware_header *hdr)
{
	uint16_t version_major = le16_to_cpu(hdr->header_version_major);
	uint16_t version_minor = le16_to_cpu(hdr->header_version_minor);

	DRM_DEBUG("GFX\n");
	amdgpu_ucode_print_common_hdr(hdr);

	if (version_major == 1) {
		const struct gfx_firmware_header_v1_0 *gfx_hdr =
			container_of(hdr, struct gfx_firmware_header_v1_0, header);

		DRM_DEBUG("ucode_feature_version: %u\n",
			  le32_to_cpu(gfx_hdr->ucode_feature_version));
		DRM_DEBUG("jt_offset: %u\n", le32_to_cpu(gfx_hdr->jt_offset));
		DRM_DEBUG("jt_size: %u\n", le32_to_cpu(gfx_hdr->jt_size));
	} else {
		DRM_ERROR("Unknown GFX ucode version: %u.%u\n", version_major, version_minor);
	}
}

void amdgpu_ucode_print_rlc_hdr(const struct common_firmware_header *hdr)
{
	uint16_t version_major = le16_to_cpu(hdr->header_version_major);
	uint16_t version_minor = le16_to_cpu(hdr->header_version_minor);

	DRM_DEBUG("RLC\n");
	amdgpu_ucode_print_common_hdr(hdr);

	if (version_major == 1) {
		const struct rlc_firmware_header_v1_0 *rlc_hdr =
			container_of(hdr, struct rlc_firmware_header_v1_0, header);

		DRM_DEBUG("ucode_feature_version: %u\n",
			  le32_to_cpu(rlc_hdr->ucode_feature_version));
		DRM_DEBUG("save_and_restore_offset: %u\n",
			  le32_to_cpu(rlc_hdr->save_and_restore_offset));
		DRM_DEBUG("clear_state_descriptor_offset: %u\n",
			  le32_to_cpu(rlc_hdr->clear_state_descriptor_offset));
		DRM_DEBUG("avail_scratch_ram_locations: %u\n",
			  le32_to_cpu(rlc_hdr->avail_scratch_ram_locations));
		DRM_DEBUG("master_pkt_description_offset: %u\n",
			  le32_to_cpu(rlc_hdr->master_pkt_description_offset));
	} else if (version_major == 2) {
		const struct rlc_firmware_header_v2_0 *rlc_hdr =
			container_of(hdr, struct rlc_firmware_header_v2_0, header);

		DRM_DEBUG("ucode_feature_version: %u\n",
			  le32_to_cpu(rlc_hdr->ucode_feature_version));
		DRM_DEBUG("jt_offset: %u\n", le32_to_cpu(rlc_hdr->jt_offset));
		DRM_DEBUG("jt_size: %u\n", le32_to_cpu(rlc_hdr->jt_size));
		DRM_DEBUG("save_and_restore_offset: %u\n",
			  le32_to_cpu(rlc_hdr->save_and_restore_offset));
		DRM_DEBUG("clear_state_descriptor_offset: %u\n",
			  le32_to_cpu(rlc_hdr->clear_state_descriptor_offset));
		DRM_DEBUG("avail_scratch_ram_locations: %u\n",
			  le32_to_cpu(rlc_hdr->avail_scratch_ram_locations));
		DRM_DEBUG("reg_restore_list_size: %u\n",
			  le32_to_cpu(rlc_hdr->reg_restore_list_size));
		DRM_DEBUG("reg_list_format_start: %u\n",
			  le32_to_cpu(rlc_hdr->reg_list_format_start));
		DRM_DEBUG("reg_list_format_separate_start: %u\n",
			  le32_to_cpu(rlc_hdr->reg_list_format_separate_start));
		DRM_DEBUG("starting_offsets_start: %u\n",
			  le32_to_cpu(rlc_hdr->starting_offsets_start));
		DRM_DEBUG("reg_list_format_size_bytes: %u\n",
			  le32_to_cpu(rlc_hdr->reg_list_format_size_bytes));
		DRM_DEBUG("reg_list_format_array_offset_bytes: %u\n",
			  le32_to_cpu(rlc_hdr->reg_list_format_array_offset_bytes));
		DRM_DEBUG("reg_list_size_bytes: %u\n",
			  le32_to_cpu(rlc_hdr->reg_list_size_bytes));
		DRM_DEBUG("reg_list_array_offset_bytes: %u\n",
			  le32_to_cpu(rlc_hdr->reg_list_array_offset_bytes));
		DRM_DEBUG("reg_list_format_separate_size_bytes: %u\n",
			  le32_to_cpu(rlc_hdr->reg_list_format_separate_size_bytes));
		DRM_DEBUG("reg_list_format_separate_array_offset_bytes: %u\n",
			  le32_to_cpu(rlc_hdr->reg_list_format_separate_array_offset_bytes));
		DRM_DEBUG("reg_list_separate_size_bytes: %u\n",
			  le32_to_cpu(rlc_hdr->reg_list_separate_size_bytes));
		DRM_DEBUG("reg_list_separate_array_offset_bytes: %u\n",
			  le32_to_cpu(rlc_hdr->reg_list_separate_array_offset_bytes));
		if (version_minor == 1) {
			const struct rlc_firmware_header_v2_1 *v2_1 =
				container_of(rlc_hdr, struct rlc_firmware_header_v2_1, v2_0);
			DRM_DEBUG("reg_list_format_direct_reg_list_length: %u\n",
				  le32_to_cpu(v2_1->reg_list_format_direct_reg_list_length));
			DRM_DEBUG("save_restore_list_cntl_ucode_ver: %u\n",
				  le32_to_cpu(v2_1->save_restore_list_cntl_ucode_ver));
			DRM_DEBUG("save_restore_list_cntl_feature_ver: %u\n",
				  le32_to_cpu(v2_1->save_restore_list_cntl_feature_ver));
			DRM_DEBUG("save_restore_list_cntl_size_bytes %u\n",
				  le32_to_cpu(v2_1->save_restore_list_cntl_size_bytes));
			DRM_DEBUG("save_restore_list_cntl_offset_bytes: %u\n",
				  le32_to_cpu(v2_1->save_restore_list_cntl_offset_bytes));
			DRM_DEBUG("save_restore_list_gpm_ucode_ver: %u\n",
				  le32_to_cpu(v2_1->save_restore_list_gpm_ucode_ver));
			DRM_DEBUG("save_restore_list_gpm_feature_ver: %u\n",
				  le32_to_cpu(v2_1->save_restore_list_gpm_feature_ver));
			DRM_DEBUG("save_restore_list_gpm_size_bytes %u\n",
				  le32_to_cpu(v2_1->save_restore_list_gpm_size_bytes));
			DRM_DEBUG("save_restore_list_gpm_offset_bytes: %u\n",
				  le32_to_cpu(v2_1->save_restore_list_gpm_offset_bytes));
			DRM_DEBUG("save_restore_list_srm_ucode_ver: %u\n",
				  le32_to_cpu(v2_1->save_restore_list_srm_ucode_ver));
			DRM_DEBUG("save_restore_list_srm_feature_ver: %u\n",
				  le32_to_cpu(v2_1->save_restore_list_srm_feature_ver));
			DRM_DEBUG("save_restore_list_srm_size_bytes %u\n",
				  le32_to_cpu(v2_1->save_restore_list_srm_size_bytes));
			DRM_DEBUG("save_restore_list_srm_offset_bytes: %u\n",
				  le32_to_cpu(v2_1->save_restore_list_srm_offset_bytes));
		}
	} else {
		DRM_ERROR("Unknown RLC ucode version: %u.%u\n", version_major, version_minor);
	}
}

void amdgpu_ucode_print_sdma_hdr(const struct common_firmware_header *hdr)
{
	uint16_t version_major = le16_to_cpu(hdr->header_version_major);
	uint16_t version_minor = le16_to_cpu(hdr->header_version_minor);

	DRM_DEBUG("SDMA\n");
	amdgpu_ucode_print_common_hdr(hdr);

	if (version_major == 1) {
		const struct sdma_firmware_header_v1_0 *sdma_hdr =
			container_of(hdr, struct sdma_firmware_header_v1_0, header);

		DRM_DEBUG("ucode_feature_version: %u\n",
			  le32_to_cpu(sdma_hdr->ucode_feature_version));
		DRM_DEBUG("ucode_change_version: %u\n",
			  le32_to_cpu(sdma_hdr->ucode_change_version));
		DRM_DEBUG("jt_offset: %u\n", le32_to_cpu(sdma_hdr->jt_offset));
		DRM_DEBUG("jt_size: %u\n", le32_to_cpu(sdma_hdr->jt_size));
		if (version_minor >= 1) {
			const struct sdma_firmware_header_v1_1 *sdma_v1_1_hdr =
				container_of(sdma_hdr, struct sdma_firmware_header_v1_1, v1_0);
			DRM_DEBUG("digest_size: %u\n", le32_to_cpu(sdma_v1_1_hdr->digest_size));
		}
	} else {
		DRM_ERROR("Unknown SDMA ucode version: %u.%u\n",
			  version_major, version_minor);
	}
}

void amdgpu_ucode_print_psp_hdr(const struct common_firmware_header *hdr)
{
	uint16_t version_major = le16_to_cpu(hdr->header_version_major);
	uint16_t version_minor = le16_to_cpu(hdr->header_version_minor);

	DRM_DEBUG("PSP\n");
	amdgpu_ucode_print_common_hdr(hdr);

	if (version_major == 1) {
		const struct psp_firmware_header_v1_0 *psp_hdr =
			container_of(hdr, struct psp_firmware_header_v1_0, header);

		DRM_DEBUG("ucode_feature_version: %u\n",
			  le32_to_cpu(psp_hdr->sos.fw_version));
		DRM_DEBUG("sos_offset_bytes: %u\n",
			  le32_to_cpu(psp_hdr->sos.offset_bytes));
		DRM_DEBUG("sos_size_bytes: %u\n",
			  le32_to_cpu(psp_hdr->sos.size_bytes));
		if (version_minor == 1) {
			const struct psp_firmware_header_v1_1 *psp_hdr_v1_1 =
				container_of(psp_hdr, struct psp_firmware_header_v1_1, v1_0);
			DRM_DEBUG("toc_header_version: %u\n",
				  le32_to_cpu(psp_hdr_v1_1->toc.fw_version));
			DRM_DEBUG("toc_offset_bytes: %u\n",
				  le32_to_cpu(psp_hdr_v1_1->toc.offset_bytes));
			DRM_DEBUG("toc_size_bytes: %u\n",
				  le32_to_cpu(psp_hdr_v1_1->toc.size_bytes));
			DRM_DEBUG("kdb_header_version: %u\n",
				  le32_to_cpu(psp_hdr_v1_1->kdb.fw_version));
			DRM_DEBUG("kdb_offset_bytes: %u\n",
				  le32_to_cpu(psp_hdr_v1_1->kdb.offset_bytes));
			DRM_DEBUG("kdb_size_bytes: %u\n",
				  le32_to_cpu(psp_hdr_v1_1->kdb.size_bytes));
		}
		if (version_minor == 2) {
			const struct psp_firmware_header_v1_2 *psp_hdr_v1_2 =
				container_of(psp_hdr, struct psp_firmware_header_v1_2, v1_0);
			DRM_DEBUG("kdb_header_version: %u\n",
				  le32_to_cpu(psp_hdr_v1_2->kdb.fw_version));
			DRM_DEBUG("kdb_offset_bytes: %u\n",
				  le32_to_cpu(psp_hdr_v1_2->kdb.offset_bytes));
			DRM_DEBUG("kdb_size_bytes: %u\n",
				  le32_to_cpu(psp_hdr_v1_2->kdb.size_bytes));
		}
		if (version_minor == 3) {
			const struct psp_firmware_header_v1_1 *psp_hdr_v1_1 =
				container_of(psp_hdr, struct psp_firmware_header_v1_1, v1_0);
			const struct psp_firmware_header_v1_3 *psp_hdr_v1_3 =
				container_of(psp_hdr_v1_1, struct psp_firmware_header_v1_3, v1_1);
			DRM_DEBUG("toc_header_version: %u\n",
				  le32_to_cpu(psp_hdr_v1_3->v1_1.toc.fw_version));
			DRM_DEBUG("toc_offset_bytes: %u\n",
				  le32_to_cpu(psp_hdr_v1_3->v1_1.toc.offset_bytes));
			DRM_DEBUG("toc_size_bytes: %u\n",
				  le32_to_cpu(psp_hdr_v1_3->v1_1.toc.size_bytes));
			DRM_DEBUG("kdb_header_version: %u\n",
				  le32_to_cpu(psp_hdr_v1_3->v1_1.kdb.fw_version));
			DRM_DEBUG("kdb_offset_bytes: %u\n",
				  le32_to_cpu(psp_hdr_v1_3->v1_1.kdb.offset_bytes));
			DRM_DEBUG("kdb_size_bytes: %u\n",
				  le32_to_cpu(psp_hdr_v1_3->v1_1.kdb.size_bytes));
			DRM_DEBUG("spl_header_version: %u\n",
				  le32_to_cpu(psp_hdr_v1_3->spl.fw_version));
			DRM_DEBUG("spl_offset_bytes: %u\n",
				  le32_to_cpu(psp_hdr_v1_3->spl.offset_bytes));
			DRM_DEBUG("spl_size_bytes: %u\n",
				  le32_to_cpu(psp_hdr_v1_3->spl.size_bytes));
		}
	} else {
		DRM_ERROR("Unknown PSP ucode version: %u.%u\n",
			  version_major, version_minor);
	}
}

void amdgpu_ucode_print_gpu_info_hdr(const struct common_firmware_header *hdr)
{
	uint16_t version_major = le16_to_cpu(hdr->header_version_major);
	uint16_t version_minor = le16_to_cpu(hdr->header_version_minor);

	DRM_DEBUG("GPU_INFO\n");
	amdgpu_ucode_print_common_hdr(hdr);

	if (version_major == 1) {
		const struct gpu_info_firmware_header_v1_0 *gpu_info_hdr =
			container_of(hdr, struct gpu_info_firmware_header_v1_0, header);

		DRM_DEBUG("version_major: %u\n",
			  le16_to_cpu(gpu_info_hdr->version_major));
		DRM_DEBUG("version_minor: %u\n",
			  le16_to_cpu(gpu_info_hdr->version_minor));
	} else {
		DRM_ERROR("Unknown gpu_info ucode version: %u.%u\n", version_major, version_minor);
	}
}

int amdgpu_ucode_validate(const struct firmware *fw)
{
	const struct common_firmware_header *hdr =
		(const struct common_firmware_header *)fw->data;

	if (fw->size == le32_to_cpu(hdr->size_bytes))
		return 0;

	return -EINVAL;
}

bool amdgpu_ucode_hdr_version(union amdgpu_firmware_header *hdr,
				uint16_t hdr_major, uint16_t hdr_minor)
{
	if ((hdr->common.header_version_major == hdr_major) &&
		(hdr->common.header_version_minor == hdr_minor))
		return false;
	return true;
}

enum amdgpu_firmware_load_type
amdgpu_ucode_get_load_type(struct amdgpu_device *adev, int load_type)
{
	switch (adev->asic_type) {
#ifdef CONFIG_DRM_AMDGPU_SI
	case CHIP_TAHITI:
	case CHIP_PITCAIRN:
	case CHIP_VERDE:
	case CHIP_OLAND:
	case CHIP_HAINAN:
		return AMDGPU_FW_LOAD_DIRECT;
#endif
#ifdef CONFIG_DRM_AMDGPU_CIK
	case CHIP_BONAIRE:
	case CHIP_KAVERI:
	case CHIP_KABINI:
	case CHIP_HAWAII:
	case CHIP_MULLINS:
		return AMDGPU_FW_LOAD_DIRECT;
#endif
	case CHIP_TOPAZ:
	case CHIP_TONGA:
	case CHIP_FIJI:
	case CHIP_CARRIZO:
	case CHIP_STONEY:
	case CHIP_POLARIS10:
	case CHIP_POLARIS11:
	case CHIP_POLARIS12:
	case CHIP_VEGAM:
		return AMDGPU_FW_LOAD_SMU;
	case CHIP_VEGA10:
	case CHIP_RAVEN:
	case CHIP_VEGA12:
	case CHIP_VEGA20:
	case CHIP_ARCTURUS:
	case CHIP_RENOIR:
	case CHIP_NAVI10:
	case CHIP_NAVI14:
	case CHIP_NAVI12:
	case CHIP_SIENNA_CICHLID:
	case CHIP_NAVY_FLOUNDER:
	case CHIP_VANGOGH:
	case CHIP_DIMGREY_CAVEFISH:
	case CHIP_ALDEBARAN:
	case CHIP_BEIGE_GOBY:
	case CHIP_YELLOW_CARP:
		if (!load_type)
			return AMDGPU_FW_LOAD_DIRECT;
		else
			return AMDGPU_FW_LOAD_PSP;
	case CHIP_CYAN_SKILLFISH:
		if (!(load_type &&
		      adev->apu_flags & AMD_APU_IS_CYAN_SKILLFISH2))
			return AMDGPU_FW_LOAD_DIRECT;
		else
			return AMDGPU_FW_LOAD_PSP;
	default:
		if (!load_type)
			return AMDGPU_FW_LOAD_DIRECT;
		else
			return AMDGPU_FW_LOAD_PSP;
	}
}

const char *amdgpu_ucode_name(enum AMDGPU_UCODE_ID ucode_id)
{
	switch (ucode_id) {
	case AMDGPU_UCODE_ID_SDMA0:
		return "SDMA0";
	case AMDGPU_UCODE_ID_SDMA1:
		return "SDMA1";
	case AMDGPU_UCODE_ID_SDMA2:
		return "SDMA2";
	case AMDGPU_UCODE_ID_SDMA3:
		return "SDMA3";
	case AMDGPU_UCODE_ID_SDMA4:
		return "SDMA4";
	case AMDGPU_UCODE_ID_SDMA5:
		return "SDMA5";
	case AMDGPU_UCODE_ID_SDMA6:
		return "SDMA6";
	case AMDGPU_UCODE_ID_SDMA7:
		return "SDMA7";
	case AMDGPU_UCODE_ID_CP_CE:
		return "CP_CE";
	case AMDGPU_UCODE_ID_CP_PFP:
		return "CP_PFP";
	case AMDGPU_UCODE_ID_CP_ME:
		return "CP_ME";
	case AMDGPU_UCODE_ID_CP_MEC1:
		return "CP_MEC1";
	case AMDGPU_UCODE_ID_CP_MEC1_JT:
		return "CP_MEC1_JT";
	case AMDGPU_UCODE_ID_CP_MEC2:
		return "CP_MEC2";
	case AMDGPU_UCODE_ID_CP_MEC2_JT:
		return "CP_MEC2_JT";
	case AMDGPU_UCODE_ID_CP_MES:
		return "CP_MES";
	case AMDGPU_UCODE_ID_CP_MES_DATA:
		return "CP_MES_DATA";
	case AMDGPU_UCODE_ID_RLC_RESTORE_LIST_CNTL:
		return "RLC_RESTORE_LIST_CNTL";
	case AMDGPU_UCODE_ID_RLC_RESTORE_LIST_GPM_MEM:
		return "RLC_RESTORE_LIST_GPM_MEM";
	case AMDGPU_UCODE_ID_RLC_RESTORE_LIST_SRM_MEM:
		return "RLC_RESTORE_LIST_SRM_MEM";
	case AMDGPU_UCODE_ID_RLC_IRAM:
		return "RLC_IRAM";
	case AMDGPU_UCODE_ID_RLC_DRAM:
		return "RLC_DRAM";
	case AMDGPU_UCODE_ID_RLC_G:
		return "RLC_G";
	case AMDGPU_UCODE_ID_STORAGE:
		return "STORAGE";
	case AMDGPU_UCODE_ID_SMC:
		return "SMC";
	case AMDGPU_UCODE_ID_UVD:
		return "UVD";
	case AMDGPU_UCODE_ID_UVD1:
		return "UVD1";
	case AMDGPU_UCODE_ID_VCE:
		return "VCE";
	case AMDGPU_UCODE_ID_VCN:
		return "VCN";
	case AMDGPU_UCODE_ID_VCN1:
		return "VCN1";
	case AMDGPU_UCODE_ID_DMCU_ERAM:
		return "DMCU_ERAM";
	case AMDGPU_UCODE_ID_DMCU_INTV:
		return "DMCU_INTV";
	case AMDGPU_UCODE_ID_VCN0_RAM:
		return "VCN0_RAM";
	case AMDGPU_UCODE_ID_VCN1_RAM:
		return "VCN1_RAM";
	case AMDGPU_UCODE_ID_DMCUB:
		return "DMCUB";
	default:
		return "UNKNOWN UCODE";
	}
}

const char *amdgpu_ucode_name(enum AMDGPU_UCODE_ID ucode_id)
{
	switch (ucode_id) {
	case AMDGPU_UCODE_ID_SDMA0:
		return "SDMA0";
	case AMDGPU_UCODE_ID_SDMA1:
		return "SDMA1";
	case AMDGPU_UCODE_ID_SDMA2:
		return "SDMA2";
	case AMDGPU_UCODE_ID_SDMA3:
		return "SDMA3";
	case AMDGPU_UCODE_ID_SDMA4:
		return "SDMA4";
	case AMDGPU_UCODE_ID_SDMA5:
		return "SDMA5";
	case AMDGPU_UCODE_ID_SDMA6:
		return "SDMA6";
	case AMDGPU_UCODE_ID_SDMA7:
		return "SDMA7";
	case AMDGPU_UCODE_ID_CP_CE:
		return "CP_CE";
	case AMDGPU_UCODE_ID_CP_PFP:
		return "CP_PFP";
	case AMDGPU_UCODE_ID_CP_ME:
		return "CP_ME";
	case AMDGPU_UCODE_ID_CP_MEC1:
		return "CP_MEC1";
	case AMDGPU_UCODE_ID_CP_MEC1_JT:
		return "CP_MEC1_JT";
	case AMDGPU_UCODE_ID_CP_MEC2:
		return "CP_MEC2";
	case AMDGPU_UCODE_ID_CP_MEC2_JT:
		return "CP_MEC2_JT";
	case AMDGPU_UCODE_ID_CP_MES:
		return "CP_MES";
	case AMDGPU_UCODE_ID_CP_MES_DATA:
		return "CP_MES_DATA";
	case AMDGPU_UCODE_ID_RLC_RESTORE_LIST_CNTL:
		return "RLC_RESTORE_LIST_CNTL";
	case AMDGPU_UCODE_ID_RLC_RESTORE_LIST_GPM_MEM:
		return "RLC_RESTORE_LIST_GPM_MEM";
	case AMDGPU_UCODE_ID_RLC_RESTORE_LIST_SRM_MEM:
		return "RLC_RESTORE_LIST_SRM_MEM";
	case AMDGPU_UCODE_ID_RLC_IRAM:
		return "RLC_IRAM";
	case AMDGPU_UCODE_ID_RLC_DRAM:
		return "RLC_DRAM";
	case AMDGPU_UCODE_ID_RLC_G:
		return "RLC_G";
	case AMDGPU_UCODE_ID_STORAGE:
		return "STORAGE";
	case AMDGPU_UCODE_ID_SMC:
		return "SMC";
	case AMDGPU_UCODE_ID_UVD:
		return "UVD";
	case AMDGPU_UCODE_ID_UVD1:
		return "UVD1";
	case AMDGPU_UCODE_ID_VCE:
		return "VCE";
	case AMDGPU_UCODE_ID_VCN:
		return "VCN";
	case AMDGPU_UCODE_ID_VCN1:
		return "VCN1";
	case AMDGPU_UCODE_ID_DMCU_ERAM:
		return "DMCU_ERAM";
	case AMDGPU_UCODE_ID_DMCU_INTV:
		return "DMCU_INTV";
	case AMDGPU_UCODE_ID_VCN0_RAM:
		return "VCN0_RAM";
	case AMDGPU_UCODE_ID_VCN1_RAM:
		return "VCN1_RAM";
	case AMDGPU_UCODE_ID_DMCUB:
		return "DMCUB";
	default:
		return "UNKNOWN UCODE";
	}
}

#define FW_VERSION_ATTR(name, mode, field)				\
static ssize_t show_##name(struct device *dev,				\
			  struct device_attribute *attr,		\
			  char *buf)					\
{									\
	struct drm_device *ddev = dev_get_drvdata(dev);			\
	struct amdgpu_device *adev = drm_to_adev(ddev);			\
									\
	return sysfs_emit(buf, "0x%08x\n", adev->field);	\
}									\
static DEVICE_ATTR(name, mode, show_##name, NULL)

FW_VERSION_ATTR(vce_fw_version, 0444, vce.fw_version);
FW_VERSION_ATTR(uvd_fw_version, 0444, uvd.fw_version);
FW_VERSION_ATTR(mc_fw_version, 0444, gmc.fw_version);
FW_VERSION_ATTR(me_fw_version, 0444, gfx.me_fw_version);
FW_VERSION_ATTR(pfp_fw_version, 0444, gfx.pfp_fw_version);
FW_VERSION_ATTR(ce_fw_version, 0444, gfx.ce_fw_version);
FW_VERSION_ATTR(rlc_fw_version, 0444, gfx.rlc_fw_version);
FW_VERSION_ATTR(rlc_srlc_fw_version, 0444, gfx.rlc_srlc_fw_version);
FW_VERSION_ATTR(rlc_srlg_fw_version, 0444, gfx.rlc_srlg_fw_version);
FW_VERSION_ATTR(rlc_srls_fw_version, 0444, gfx.rlc_srls_fw_version);
FW_VERSION_ATTR(mec_fw_version, 0444, gfx.mec_fw_version);
FW_VERSION_ATTR(mec2_fw_version, 0444, gfx.mec2_fw_version);
FW_VERSION_ATTR(sos_fw_version, 0444, psp.sos.fw_version);
<<<<<<< HEAD
FW_VERSION_ATTR(asd_fw_version, 0444, psp.asd.fw_version);
FW_VERSION_ATTR(ta_ras_fw_version, 0444, psp.ras.feature_version);
FW_VERSION_ATTR(ta_xgmi_fw_version, 0444, psp.xgmi.feature_version);
=======
FW_VERSION_ATTR(asd_fw_version, 0444, psp.asd_context.bin_desc.fw_version);
FW_VERSION_ATTR(ta_ras_fw_version, 0444, psp.ras_context.context.bin_desc.fw_version);
FW_VERSION_ATTR(ta_xgmi_fw_version, 0444, psp.xgmi_context.context.bin_desc.fw_version);
>>>>>>> df0cc57e
FW_VERSION_ATTR(smc_fw_version, 0444, pm.fw_version);
FW_VERSION_ATTR(sdma_fw_version, 0444, sdma.instance[0].fw_version);
FW_VERSION_ATTR(sdma2_fw_version, 0444, sdma.instance[1].fw_version);
FW_VERSION_ATTR(vcn_fw_version, 0444, vcn.fw_version);
FW_VERSION_ATTR(dmcu_fw_version, 0444, dm.dmcu_fw_version);

static struct attribute *fw_attrs[] = {
	&dev_attr_vce_fw_version.attr, &dev_attr_uvd_fw_version.attr,
	&dev_attr_mc_fw_version.attr, &dev_attr_me_fw_version.attr,
	&dev_attr_pfp_fw_version.attr, &dev_attr_ce_fw_version.attr,
	&dev_attr_rlc_fw_version.attr, &dev_attr_rlc_srlc_fw_version.attr,
	&dev_attr_rlc_srlg_fw_version.attr, &dev_attr_rlc_srls_fw_version.attr,
	&dev_attr_mec_fw_version.attr, &dev_attr_mec2_fw_version.attr,
	&dev_attr_sos_fw_version.attr, &dev_attr_asd_fw_version.attr,
	&dev_attr_ta_ras_fw_version.attr, &dev_attr_ta_xgmi_fw_version.attr,
	&dev_attr_smc_fw_version.attr, &dev_attr_sdma_fw_version.attr,
	&dev_attr_sdma2_fw_version.attr, &dev_attr_vcn_fw_version.attr,
	&dev_attr_dmcu_fw_version.attr, NULL
};

static const struct attribute_group fw_attr_group = {
	.name = "fw_version",
	.attrs = fw_attrs
};

int amdgpu_ucode_sysfs_init(struct amdgpu_device *adev)
{
	return sysfs_create_group(&adev->dev->kobj, &fw_attr_group);
}

void amdgpu_ucode_sysfs_fini(struct amdgpu_device *adev)
{
	sysfs_remove_group(&adev->dev->kobj, &fw_attr_group);
}

static int amdgpu_ucode_init_single_fw(struct amdgpu_device *adev,
				       struct amdgpu_firmware_info *ucode,
				       uint64_t mc_addr, void *kptr)
{
	const struct common_firmware_header *header = NULL;
	const struct gfx_firmware_header_v1_0 *cp_hdr = NULL;
	const struct dmcu_firmware_header_v1_0 *dmcu_hdr = NULL;
	const struct dmcub_firmware_header_v1_0 *dmcub_hdr = NULL;
	const struct mes_firmware_header_v1_0 *mes_hdr = NULL;
	u8 *ucode_addr;

	if (NULL == ucode->fw)
		return 0;

	ucode->mc_addr = mc_addr;
	ucode->kaddr = kptr;

	if (ucode->ucode_id == AMDGPU_UCODE_ID_STORAGE)
		return 0;

	header = (const struct common_firmware_header *)ucode->fw->data;
	cp_hdr = (const struct gfx_firmware_header_v1_0 *)ucode->fw->data;
	dmcu_hdr = (const struct dmcu_firmware_header_v1_0 *)ucode->fw->data;
	dmcub_hdr = (const struct dmcub_firmware_header_v1_0 *)ucode->fw->data;
	mes_hdr = (const struct mes_firmware_header_v1_0 *)ucode->fw->data;

	if (adev->firmware.load_type == AMDGPU_FW_LOAD_PSP) {
		switch (ucode->ucode_id) {
		case AMDGPU_UCODE_ID_CP_MEC1:
		case AMDGPU_UCODE_ID_CP_MEC2:
			ucode->ucode_size = le32_to_cpu(header->ucode_size_bytes) -
				le32_to_cpu(cp_hdr->jt_size) * 4;
			ucode_addr = (u8 *)ucode->fw->data +
				le32_to_cpu(header->ucode_array_offset_bytes);
			break;
		case AMDGPU_UCODE_ID_CP_MEC1_JT:
		case AMDGPU_UCODE_ID_CP_MEC2_JT:
			ucode->ucode_size = le32_to_cpu(cp_hdr->jt_size) * 4;
			ucode_addr = (u8 *)ucode->fw->data +
				le32_to_cpu(header->ucode_array_offset_bytes) +
				le32_to_cpu(cp_hdr->jt_offset) * 4;
			break;
		case AMDGPU_UCODE_ID_RLC_RESTORE_LIST_CNTL:
			ucode->ucode_size = adev->gfx.rlc.save_restore_list_cntl_size_bytes;
			ucode_addr = adev->gfx.rlc.save_restore_list_cntl;
			break;
		case AMDGPU_UCODE_ID_RLC_RESTORE_LIST_GPM_MEM:
			ucode->ucode_size = adev->gfx.rlc.save_restore_list_gpm_size_bytes;
			ucode_addr = adev->gfx.rlc.save_restore_list_gpm;
			break;
		case AMDGPU_UCODE_ID_RLC_RESTORE_LIST_SRM_MEM:
			ucode->ucode_size = adev->gfx.rlc.save_restore_list_srm_size_bytes;
			ucode_addr = adev->gfx.rlc.save_restore_list_srm;
			break;
		case AMDGPU_UCODE_ID_RLC_IRAM:
			ucode->ucode_size = adev->gfx.rlc.rlc_iram_ucode_size_bytes;
			ucode_addr = adev->gfx.rlc.rlc_iram_ucode;
			break;
		case AMDGPU_UCODE_ID_RLC_DRAM:
			ucode->ucode_size = adev->gfx.rlc.rlc_dram_ucode_size_bytes;
			ucode_addr = adev->gfx.rlc.rlc_dram_ucode;
			break;
		case AMDGPU_UCODE_ID_CP_MES:
			ucode->ucode_size = le32_to_cpu(mes_hdr->mes_ucode_size_bytes);
			ucode_addr = (u8 *)ucode->fw->data +
				le32_to_cpu(mes_hdr->mes_ucode_offset_bytes);
			break;
		case AMDGPU_UCODE_ID_CP_MES_DATA:
			ucode->ucode_size = le32_to_cpu(mes_hdr->mes_ucode_data_size_bytes);
			ucode_addr = (u8 *)ucode->fw->data +
				le32_to_cpu(mes_hdr->mes_ucode_data_offset_bytes);
			break;
		case AMDGPU_UCODE_ID_DMCU_ERAM:
			ucode->ucode_size = le32_to_cpu(header->ucode_size_bytes) -
				le32_to_cpu(dmcu_hdr->intv_size_bytes);
			ucode_addr = (u8 *)ucode->fw->data +
				le32_to_cpu(header->ucode_array_offset_bytes);
			break;
		case AMDGPU_UCODE_ID_DMCU_INTV:
			ucode->ucode_size = le32_to_cpu(dmcu_hdr->intv_size_bytes);
			ucode_addr = (u8 *)ucode->fw->data +
				le32_to_cpu(header->ucode_array_offset_bytes) +
				le32_to_cpu(dmcu_hdr->intv_offset_bytes);
			break;
		case AMDGPU_UCODE_ID_DMCUB:
			ucode->ucode_size = le32_to_cpu(dmcub_hdr->inst_const_bytes);
			ucode_addr = (u8 *)ucode->fw->data +
				le32_to_cpu(header->ucode_array_offset_bytes);
			break;
		default:
			ucode->ucode_size = le32_to_cpu(header->ucode_size_bytes);
			ucode_addr = (u8 *)ucode->fw->data +
				le32_to_cpu(header->ucode_array_offset_bytes);
			break;
		}
	} else {
		ucode->ucode_size = le32_to_cpu(header->ucode_size_bytes);
		ucode_addr = (u8 *)ucode->fw->data +
			le32_to_cpu(header->ucode_array_offset_bytes);
	}

	memcpy(ucode->kaddr, ucode_addr, ucode->ucode_size);

	return 0;
}

static int amdgpu_ucode_patch_jt(struct amdgpu_firmware_info *ucode,
				uint64_t mc_addr, void *kptr)
{
	const struct gfx_firmware_header_v1_0 *header = NULL;
	const struct common_firmware_header *comm_hdr = NULL;
	uint8_t *src_addr = NULL;
	uint8_t *dst_addr = NULL;

	if (NULL == ucode->fw)
		return 0;

	comm_hdr = (const struct common_firmware_header *)ucode->fw->data;
	header = (const struct gfx_firmware_header_v1_0 *)ucode->fw->data;
	dst_addr = ucode->kaddr +
			   ALIGN(le32_to_cpu(comm_hdr->ucode_size_bytes),
			   PAGE_SIZE);
	src_addr = (uint8_t *)ucode->fw->data +
			   le32_to_cpu(comm_hdr->ucode_array_offset_bytes) +
			   (le32_to_cpu(header->jt_offset) * 4);
	memcpy(dst_addr, src_addr, le32_to_cpu(header->jt_size) * 4);

	return 0;
}

int amdgpu_ucode_create_bo(struct amdgpu_device *adev)
{
	if (adev->firmware.load_type != AMDGPU_FW_LOAD_DIRECT) {
		amdgpu_bo_create_kernel(adev, adev->firmware.fw_size, PAGE_SIZE,
			amdgpu_sriov_vf(adev) ? AMDGPU_GEM_DOMAIN_VRAM : AMDGPU_GEM_DOMAIN_GTT,
			&adev->firmware.fw_buf,
			&adev->firmware.fw_buf_mc,
			&adev->firmware.fw_buf_ptr);
		if (!adev->firmware.fw_buf) {
			dev_err(adev->dev, "failed to create kernel buffer for firmware.fw_buf\n");
			return -ENOMEM;
		} else if (amdgpu_sriov_vf(adev)) {
			memset(adev->firmware.fw_buf_ptr, 0, adev->firmware.fw_size);
		}
	}
	return 0;
}

void amdgpu_ucode_free_bo(struct amdgpu_device *adev)
{
	if (adev->firmware.load_type != AMDGPU_FW_LOAD_DIRECT)
		amdgpu_bo_free_kernel(&adev->firmware.fw_buf,
		&adev->firmware.fw_buf_mc,
		&adev->firmware.fw_buf_ptr);
}

int amdgpu_ucode_init_bo(struct amdgpu_device *adev)
{
	uint64_t fw_offset = 0;
	int i;
	struct amdgpu_firmware_info *ucode = NULL;

 /* for baremetal, the ucode is allocated in gtt, so don't need to fill the bo when reset/suspend */
	if (!amdgpu_sriov_vf(adev) && (amdgpu_in_reset(adev) || adev->in_suspend))
		return 0;
	/*
	 * if SMU loaded firmware, it needn't add SMC, UVD, and VCE
	 * ucode info here
	 */
	if (adev->firmware.load_type != AMDGPU_FW_LOAD_PSP) {
		if (amdgpu_sriov_vf(adev))
			adev->firmware.max_ucodes = AMDGPU_UCODE_ID_MAXIMUM - 3;
		else
			adev->firmware.max_ucodes = AMDGPU_UCODE_ID_MAXIMUM - 4;
	} else {
		adev->firmware.max_ucodes = AMDGPU_UCODE_ID_MAXIMUM;
	}

	for (i = 0; i < adev->firmware.max_ucodes; i++) {
		ucode = &adev->firmware.ucode[i];
		if (ucode->fw) {
			amdgpu_ucode_init_single_fw(adev, ucode, adev->firmware.fw_buf_mc + fw_offset,
						    adev->firmware.fw_buf_ptr + fw_offset);
			if (i == AMDGPU_UCODE_ID_CP_MEC1 &&
			    adev->firmware.load_type != AMDGPU_FW_LOAD_PSP) {
				const struct gfx_firmware_header_v1_0 *cp_hdr;
				cp_hdr = (const struct gfx_firmware_header_v1_0 *)ucode->fw->data;
				amdgpu_ucode_patch_jt(ucode,  adev->firmware.fw_buf_mc + fw_offset,
						    adev->firmware.fw_buf_ptr + fw_offset);
				fw_offset += ALIGN(le32_to_cpu(cp_hdr->jt_size) << 2, PAGE_SIZE);
			}
			fw_offset += ALIGN(ucode->ucode_size, PAGE_SIZE);
		}
	}
	return 0;
}<|MERGE_RESOLUTION|>--- conflicted
+++ resolved
@@ -501,84 +501,6 @@
 	}
 }
 
-const char *amdgpu_ucode_name(enum AMDGPU_UCODE_ID ucode_id)
-{
-	switch (ucode_id) {
-	case AMDGPU_UCODE_ID_SDMA0:
-		return "SDMA0";
-	case AMDGPU_UCODE_ID_SDMA1:
-		return "SDMA1";
-	case AMDGPU_UCODE_ID_SDMA2:
-		return "SDMA2";
-	case AMDGPU_UCODE_ID_SDMA3:
-		return "SDMA3";
-	case AMDGPU_UCODE_ID_SDMA4:
-		return "SDMA4";
-	case AMDGPU_UCODE_ID_SDMA5:
-		return "SDMA5";
-	case AMDGPU_UCODE_ID_SDMA6:
-		return "SDMA6";
-	case AMDGPU_UCODE_ID_SDMA7:
-		return "SDMA7";
-	case AMDGPU_UCODE_ID_CP_CE:
-		return "CP_CE";
-	case AMDGPU_UCODE_ID_CP_PFP:
-		return "CP_PFP";
-	case AMDGPU_UCODE_ID_CP_ME:
-		return "CP_ME";
-	case AMDGPU_UCODE_ID_CP_MEC1:
-		return "CP_MEC1";
-	case AMDGPU_UCODE_ID_CP_MEC1_JT:
-		return "CP_MEC1_JT";
-	case AMDGPU_UCODE_ID_CP_MEC2:
-		return "CP_MEC2";
-	case AMDGPU_UCODE_ID_CP_MEC2_JT:
-		return "CP_MEC2_JT";
-	case AMDGPU_UCODE_ID_CP_MES:
-		return "CP_MES";
-	case AMDGPU_UCODE_ID_CP_MES_DATA:
-		return "CP_MES_DATA";
-	case AMDGPU_UCODE_ID_RLC_RESTORE_LIST_CNTL:
-		return "RLC_RESTORE_LIST_CNTL";
-	case AMDGPU_UCODE_ID_RLC_RESTORE_LIST_GPM_MEM:
-		return "RLC_RESTORE_LIST_GPM_MEM";
-	case AMDGPU_UCODE_ID_RLC_RESTORE_LIST_SRM_MEM:
-		return "RLC_RESTORE_LIST_SRM_MEM";
-	case AMDGPU_UCODE_ID_RLC_IRAM:
-		return "RLC_IRAM";
-	case AMDGPU_UCODE_ID_RLC_DRAM:
-		return "RLC_DRAM";
-	case AMDGPU_UCODE_ID_RLC_G:
-		return "RLC_G";
-	case AMDGPU_UCODE_ID_STORAGE:
-		return "STORAGE";
-	case AMDGPU_UCODE_ID_SMC:
-		return "SMC";
-	case AMDGPU_UCODE_ID_UVD:
-		return "UVD";
-	case AMDGPU_UCODE_ID_UVD1:
-		return "UVD1";
-	case AMDGPU_UCODE_ID_VCE:
-		return "VCE";
-	case AMDGPU_UCODE_ID_VCN:
-		return "VCN";
-	case AMDGPU_UCODE_ID_VCN1:
-		return "VCN1";
-	case AMDGPU_UCODE_ID_DMCU_ERAM:
-		return "DMCU_ERAM";
-	case AMDGPU_UCODE_ID_DMCU_INTV:
-		return "DMCU_INTV";
-	case AMDGPU_UCODE_ID_VCN0_RAM:
-		return "VCN0_RAM";
-	case AMDGPU_UCODE_ID_VCN1_RAM:
-		return "VCN1_RAM";
-	case AMDGPU_UCODE_ID_DMCUB:
-		return "DMCUB";
-	default:
-		return "UNKNOWN UCODE";
-	}
-}
-
 #define FW_VERSION_ATTR(name, mode, field)				\
 static ssize_t show_##name(struct device *dev,				\
 			  struct device_attribute *attr,		\
@@ -604,15 +526,9 @@
 FW_VERSION_ATTR(mec_fw_version, 0444, gfx.mec_fw_version);
 FW_VERSION_ATTR(mec2_fw_version, 0444, gfx.mec2_fw_version);
 FW_VERSION_ATTR(sos_fw_version, 0444, psp.sos.fw_version);
-<<<<<<< HEAD
-FW_VERSION_ATTR(asd_fw_version, 0444, psp.asd.fw_version);
-FW_VERSION_ATTR(ta_ras_fw_version, 0444, psp.ras.feature_version);
-FW_VERSION_ATTR(ta_xgmi_fw_version, 0444, psp.xgmi.feature_version);
-=======
 FW_VERSION_ATTR(asd_fw_version, 0444, psp.asd_context.bin_desc.fw_version);
 FW_VERSION_ATTR(ta_ras_fw_version, 0444, psp.ras_context.context.bin_desc.fw_version);
 FW_VERSION_ATTR(ta_xgmi_fw_version, 0444, psp.xgmi_context.context.bin_desc.fw_version);
->>>>>>> df0cc57e
 FW_VERSION_ATTR(smc_fw_version, 0444, pm.fw_version);
 FW_VERSION_ATTR(sdma_fw_version, 0444, sdma.instance[0].fw_version);
 FW_VERSION_ATTR(sdma2_fw_version, 0444, sdma.instance[1].fw_version);
