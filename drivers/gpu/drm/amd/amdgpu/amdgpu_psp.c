/*
 * Copyright 2016 Advanced Micro Devices, Inc.
 *
 * Permission is hereby granted, free of charge, to any person obtaining a
 * copy of this software and associated documentation files (the "Software"),
 * to deal in the Software without restriction, including without limitation
 * the rights to use, copy, modify, merge, publish, distribute, sublicense,
 * and/or sell copies of the Software, and to permit persons to whom the
 * Software is furnished to do so, subject to the following conditions:
 *
 * The above copyright notice and this permission notice shall be included in
 * all copies or substantial portions of the Software.
 *
 * THE SOFTWARE IS PROVIDED "AS IS", WITHOUT WARRANTY OF ANY KIND, EXPRESS OR
 * IMPLIED, INCLUDING BUT NOT LIMITED TO THE WARRANTIES OF MERCHANTABILITY,
 * FITNESS FOR A PARTICULAR PURPOSE AND NONINFRINGEMENT.  IN NO EVENT SHALL
 * THE COPYRIGHT HOLDER(S) OR AUTHOR(S) BE LIABLE FOR ANY CLAIM, DAMAGES OR
 * OTHER LIABILITY, WHETHER IN AN ACTION OF CONTRACT, TORT OR OTHERWISE,
 * ARISING FROM, OUT OF OR IN CONNECTION WITH THE SOFTWARE OR THE USE OR
 * OTHER DEALINGS IN THE SOFTWARE.
 *
 * Author: Huang Rui
 *
 */

#include <linux/firmware.h>
#include <drm/drmP.h>
#include "amdgpu.h"
#include "amdgpu_psp.h"
#include "amdgpu_ucode.h"
#include "soc15_common.h"
#include "psp_v3_1.h"
#include "psp_v10_0.h"

static void psp_set_funcs(struct amdgpu_device *adev);

static int psp_early_init(void *handle)
{
	struct amdgpu_device *adev = (struct amdgpu_device *)handle;

	psp_set_funcs(adev);

	return 0;
}

static int psp_sw_init(void *handle)
{
	struct amdgpu_device *adev = (struct amdgpu_device *)handle;
	struct psp_context *psp = &adev->psp;
	int ret;

	switch (adev->asic_type) {
	case CHIP_VEGA10:
		psp->init_microcode = psp_v3_1_init_microcode;
		psp->bootloader_load_sysdrv = psp_v3_1_bootloader_load_sysdrv;
		psp->bootloader_load_sos = psp_v3_1_bootloader_load_sos;
		psp->prep_cmd_buf = psp_v3_1_prep_cmd_buf;
		psp->ring_init = psp_v3_1_ring_init;
		psp->ring_create = psp_v3_1_ring_create;
		psp->ring_stop = psp_v3_1_ring_stop;
		psp->ring_destroy = psp_v3_1_ring_destroy;
		psp->cmd_submit = psp_v3_1_cmd_submit;
		psp->compare_sram_data = psp_v3_1_compare_sram_data;
		psp->smu_reload_quirk = psp_v3_1_smu_reload_quirk;
		psp->mode1_reset = psp_v3_1_mode1_reset;
		break;
	case CHIP_RAVEN:
		psp->init_microcode = psp_v10_0_init_microcode;
		psp->prep_cmd_buf = psp_v10_0_prep_cmd_buf;
		psp->ring_init = psp_v10_0_ring_init;
		psp->ring_create = psp_v10_0_ring_create;
		psp->ring_stop = psp_v10_0_ring_stop;
		psp->ring_destroy = psp_v10_0_ring_destroy;
		psp->cmd_submit = psp_v10_0_cmd_submit;
		psp->compare_sram_data = psp_v10_0_compare_sram_data;
		psp->mode1_reset = psp_v10_0_mode1_reset;
		break;
	default:
		return -EINVAL;
	}

	psp->adev = adev;

	ret = psp_init_microcode(psp);
	if (ret) {
		DRM_ERROR("Failed to load psp firmware!\n");
		return ret;
	}

	return 0;
}

static int psp_sw_fini(void *handle)
{
	struct amdgpu_device *adev = (struct amdgpu_device *)handle;

	release_firmware(adev->psp.sos_fw);
	adev->psp.sos_fw = NULL;
	release_firmware(adev->psp.asd_fw);
	adev->psp.asd_fw = NULL;
	return 0;
}

int psp_wait_for(struct psp_context *psp, uint32_t reg_index,
		 uint32_t reg_val, uint32_t mask, bool check_changed)
{
	uint32_t val;
	int i;
	struct amdgpu_device *adev = psp->adev;

	for (i = 0; i < adev->usec_timeout; i++) {
		val = RREG32(reg_index);
		if (check_changed) {
			if (val != reg_val)
				return 0;
		} else {
			if ((val & mask) == reg_val)
				return 0;
		}
		udelay(1);
	}

	return -ETIME;
}

static int
psp_cmd_submit_buf(struct psp_context *psp,
		   struct amdgpu_firmware_info *ucode,
		   struct psp_gfx_cmd_resp *cmd, uint64_t fence_mc_addr,
		   int index)
{
	int ret;

	memset(psp->cmd_buf_mem, 0, PSP_CMD_BUFFER_SIZE);

	memcpy(psp->cmd_buf_mem, cmd, sizeof(struct psp_gfx_cmd_resp));

	ret = psp_cmd_submit(psp, ucode, psp->cmd_buf_mc_addr,
			     fence_mc_addr, index);

	while (*((unsigned int *)psp->fence_buf) != index) {
		msleep(1);
	}

	return ret;
}

static void psp_prep_tmr_cmd_buf(struct psp_gfx_cmd_resp *cmd,
				 uint64_t tmr_mc, uint32_t size)
{
	cmd->cmd_id = GFX_CMD_ID_SETUP_TMR;
	cmd->cmd.cmd_setup_tmr.buf_phy_addr_lo = lower_32_bits(tmr_mc);
	cmd->cmd.cmd_setup_tmr.buf_phy_addr_hi = upper_32_bits(tmr_mc);
	cmd->cmd.cmd_setup_tmr.buf_size = size;
}

/* Set up Trusted Memory Region */
static int psp_tmr_init(struct psp_context *psp)
{
	int ret;

	/*
	 * Allocate 3M memory aligned to 1M from Frame Buffer (local
	 * physical).
	 *
	 * Note: this memory need be reserved till the driver
	 * uninitializes.
	 */
	ret = amdgpu_bo_create_kernel(psp->adev, 0x300000, 0x100000,
				      AMDGPU_GEM_DOMAIN_VRAM,
				      &psp->tmr_bo, &psp->tmr_mc_addr, &psp->tmr_buf);

	return ret;
}

static int psp_tmr_load(struct psp_context *psp)
{
	int ret;
	struct psp_gfx_cmd_resp *cmd;

	cmd = kzalloc(sizeof(struct psp_gfx_cmd_resp), GFP_KERNEL);
	if (!cmd)
		return -ENOMEM;

	psp_prep_tmr_cmd_buf(cmd, psp->tmr_mc_addr, 0x300000);

	ret = psp_cmd_submit_buf(psp, NULL, cmd,
				 psp->fence_buf_mc_addr, 1);
	if (ret)
		goto failed;

	kfree(cmd);

	return 0;

failed:
	kfree(cmd);
	return ret;
}

static void psp_prep_asd_cmd_buf(struct psp_gfx_cmd_resp *cmd,
				 uint64_t asd_mc, uint64_t asd_mc_shared,
				 uint32_t size, uint32_t shared_size)
{
	cmd->cmd_id = GFX_CMD_ID_LOAD_ASD;
	cmd->cmd.cmd_load_ta.app_phy_addr_lo = lower_32_bits(asd_mc);
	cmd->cmd.cmd_load_ta.app_phy_addr_hi = upper_32_bits(asd_mc);
	cmd->cmd.cmd_load_ta.app_len = size;

	cmd->cmd.cmd_load_ta.cmd_buf_phy_addr_lo = lower_32_bits(asd_mc_shared);
	cmd->cmd.cmd_load_ta.cmd_buf_phy_addr_hi = upper_32_bits(asd_mc_shared);
	cmd->cmd.cmd_load_ta.cmd_buf_len = shared_size;
}

static int psp_asd_init(struct psp_context *psp)
{
	int ret;

	/*
	 * Allocate 16k memory aligned to 4k from Frame Buffer (local
	 * physical) for shared ASD <-> Driver
	 */
	ret = amdgpu_bo_create_kernel(psp->adev, PSP_ASD_SHARED_MEM_SIZE,
				      PAGE_SIZE, AMDGPU_GEM_DOMAIN_VRAM,
				      &psp->asd_shared_bo,
				      &psp->asd_shared_mc_addr,
				      &psp->asd_shared_buf);

	return ret;
}

static int psp_asd_load(struct psp_context *psp)
{
	int ret;
	struct psp_gfx_cmd_resp *cmd;

	/* If PSP version doesn't match ASD version, asd loading will be failed.
	 * add workaround to bypass it for sriov now.
	 * TODO: add version check to make it common
	 */
	if (amdgpu_sriov_vf(psp->adev))
		return 0;

	cmd = kzalloc(sizeof(struct psp_gfx_cmd_resp), GFP_KERNEL);
	if (!cmd)
		return -ENOMEM;

	memset(psp->fw_pri_buf, 0, PSP_1_MEG);
	memcpy(psp->fw_pri_buf, psp->asd_start_addr, psp->asd_ucode_size);

	psp_prep_asd_cmd_buf(cmd, psp->fw_pri_mc_addr, psp->asd_shared_mc_addr,
			     psp->asd_ucode_size, PSP_ASD_SHARED_MEM_SIZE);

	ret = psp_cmd_submit_buf(psp, NULL, cmd,
				 psp->fence_buf_mc_addr, 2);

	kfree(cmd);

	return ret;
}

static int psp_hw_start(struct psp_context *psp)
{
	struct amdgpu_device *adev = psp->adev;
	int ret;

<<<<<<< HEAD
	if (!amdgpu_sriov_vf(adev) || !adev->in_sriov_reset) {
=======
	if (!amdgpu_sriov_vf(adev) || !adev->in_gpu_reset) {
>>>>>>> 661e50bc
		ret = psp_bootloader_load_sysdrv(psp);
		if (ret)
			return ret;

		ret = psp_bootloader_load_sos(psp);
		if (ret)
			return ret;
	}

	ret = psp_ring_create(psp, PSP_RING_TYPE__KM);
	if (ret)
		return ret;

	ret = psp_tmr_load(psp);
	if (ret)
		return ret;

	ret = psp_asd_load(psp);
	if (ret)
		return ret;

	return 0;
}

static int psp_np_fw_load(struct psp_context *psp)
{
	int i, ret;
	struct amdgpu_firmware_info *ucode;
	struct amdgpu_device* adev = psp->adev;

	for (i = 0; i < adev->firmware.max_ucodes; i++) {
		ucode = &adev->firmware.ucode[i];
		if (!ucode->fw)
			continue;

		if (ucode->ucode_id == AMDGPU_UCODE_ID_SMC &&
		    psp_smu_reload_quirk(psp))
			continue;
		if (amdgpu_sriov_vf(adev) &&
		   (ucode->ucode_id == AMDGPU_UCODE_ID_SDMA0
		    || ucode->ucode_id == AMDGPU_UCODE_ID_SDMA1
		    || ucode->ucode_id == AMDGPU_UCODE_ID_RLC_G))
			/*skip ucode loading in SRIOV VF */
			continue;

		ret = psp_prep_cmd_buf(ucode, psp->cmd);
		if (ret)
			return ret;

		ret = psp_cmd_submit_buf(psp, ucode, psp->cmd,
					 psp->fence_buf_mc_addr, i + 3);
		if (ret)
			return ret;

#if 0
		/* check if firmware loaded sucessfully */
		if (!amdgpu_psp_check_fw_loading_status(adev, i))
			return -EINVAL;
#endif
	}

	return 0;
}

static int psp_load_fw(struct amdgpu_device *adev)
{
	int ret;
	struct psp_context *psp = &adev->psp;

	if (amdgpu_sriov_vf(adev) && adev->in_gpu_reset != 0)
		goto skip_memalloc;

	psp->cmd = kzalloc(sizeof(struct psp_gfx_cmd_resp), GFP_KERNEL);
	if (!psp->cmd)
		return -ENOMEM;

	ret = amdgpu_bo_create_kernel(adev, PSP_1_MEG, PSP_1_MEG,
					AMDGPU_GEM_DOMAIN_GTT,
					&psp->fw_pri_bo,
					&psp->fw_pri_mc_addr,
					&psp->fw_pri_buf);
	if (ret)
		goto failed;

	ret = amdgpu_bo_create_kernel(adev, PSP_FENCE_BUFFER_SIZE, PAGE_SIZE,
					AMDGPU_GEM_DOMAIN_VRAM,
					&psp->fence_buf_bo,
					&psp->fence_buf_mc_addr,
					&psp->fence_buf);
	if (ret)
		goto failed_mem2;

	ret = amdgpu_bo_create_kernel(adev, PSP_CMD_BUFFER_SIZE, PAGE_SIZE,
				      AMDGPU_GEM_DOMAIN_VRAM,
				      &psp->cmd_buf_bo, &psp->cmd_buf_mc_addr,
				      (void **)&psp->cmd_buf_mem);
	if (ret)
		goto failed_mem1;

	memset(psp->fence_buf, 0, PSP_FENCE_BUFFER_SIZE);

	ret = psp_ring_init(psp, PSP_RING_TYPE__KM);
	if (ret)
		goto failed_mem;

	ret = psp_tmr_init(psp);
	if (ret)
		goto failed_mem;

	ret = psp_asd_init(psp);
	if (ret)
		goto failed_mem;

skip_memalloc:
	ret = psp_hw_start(psp);
	if (ret)
		goto failed_mem;

	ret = psp_np_fw_load(psp);
	if (ret)
		goto failed_mem;

	return 0;

failed_mem:
	amdgpu_bo_free_kernel(&psp->cmd_buf_bo,
			      &psp->cmd_buf_mc_addr,
			      (void **)&psp->cmd_buf_mem);
failed_mem1:
	amdgpu_bo_free_kernel(&psp->fence_buf_bo,
			      &psp->fence_buf_mc_addr, &psp->fence_buf);
failed_mem2:
	amdgpu_bo_free_kernel(&psp->fw_pri_bo,
			      &psp->fw_pri_mc_addr, &psp->fw_pri_buf);
failed:
	kfree(psp->cmd);
	psp->cmd = NULL;
	return ret;
}

static int psp_hw_init(void *handle)
{
	int ret;
	struct amdgpu_device *adev = (struct amdgpu_device *)handle;


	if (adev->firmware.load_type != AMDGPU_FW_LOAD_PSP)
		return 0;

	mutex_lock(&adev->firmware.mutex);
	/*
	 * This sequence is just used on hw_init only once, no need on
	 * resume.
	 */
	ret = amdgpu_ucode_init_bo(adev);
	if (ret)
		goto failed;

	ret = psp_load_fw(adev);
	if (ret) {
		DRM_ERROR("PSP firmware loading failed\n");
		goto failed;
	}

	mutex_unlock(&adev->firmware.mutex);
	return 0;

failed:
	adev->firmware.load_type = AMDGPU_FW_LOAD_DIRECT;
	mutex_unlock(&adev->firmware.mutex);
	return -EINVAL;
}

static int psp_hw_fini(void *handle)
{
	struct amdgpu_device *adev = (struct amdgpu_device *)handle;
	struct psp_context *psp = &adev->psp;

	if (adev->firmware.load_type != AMDGPU_FW_LOAD_PSP)
		return 0;

	amdgpu_ucode_fini_bo(adev);

	psp_ring_destroy(psp, PSP_RING_TYPE__KM);

	amdgpu_bo_free_kernel(&psp->tmr_bo, &psp->tmr_mc_addr, &psp->tmr_buf);
	amdgpu_bo_free_kernel(&psp->fw_pri_bo,
			      &psp->fw_pri_mc_addr, &psp->fw_pri_buf);
	amdgpu_bo_free_kernel(&psp->fence_buf_bo,
			      &psp->fence_buf_mc_addr, &psp->fence_buf);
	amdgpu_bo_free_kernel(&psp->asd_shared_bo, &psp->asd_shared_mc_addr,
			      &psp->asd_shared_buf);
	amdgpu_bo_free_kernel(&psp->cmd_buf_bo, &psp->cmd_buf_mc_addr,
			      (void **)&psp->cmd_buf_mem);

	kfree(psp->cmd);
	psp->cmd = NULL;

	return 0;
}

static int psp_suspend(void *handle)
{
	int ret;
	struct amdgpu_device *adev = (struct amdgpu_device *)handle;
	struct psp_context *psp = &adev->psp;

	ret = psp_ring_stop(psp, PSP_RING_TYPE__KM);
	if (ret) {
		DRM_ERROR("PSP ring stop failed\n");
		return ret;
	}

	return 0;
}

static int psp_resume(void *handle)
{
	int ret;
	struct amdgpu_device *adev = (struct amdgpu_device *)handle;
	struct psp_context *psp = &adev->psp;

	if (adev->firmware.load_type != AMDGPU_FW_LOAD_PSP)
		return 0;

	DRM_INFO("PSP is resuming...\n");

	mutex_lock(&adev->firmware.mutex);

	ret = psp_hw_start(psp);
	if (ret)
		goto failed;

	ret = psp_np_fw_load(psp);
	if (ret)
		goto failed;

	mutex_unlock(&adev->firmware.mutex);

	return 0;

failed:
	DRM_ERROR("PSP resume failed\n");
	mutex_unlock(&adev->firmware.mutex);
	return ret;
}

static bool psp_check_reset(void* handle)
{
	struct amdgpu_device *adev = (struct amdgpu_device *)handle;

	if (adev->flags & AMD_IS_APU)
		return true;

	return false;
}

static int psp_reset(void* handle)
{
	struct amdgpu_device *adev = (struct amdgpu_device *)handle;
	return psp_mode1_reset(&adev->psp);
}

static bool psp_check_fw_loading_status(struct amdgpu_device *adev,
					enum AMDGPU_UCODE_ID ucode_type)
{
	struct amdgpu_firmware_info *ucode = NULL;

	if (adev->firmware.load_type != AMDGPU_FW_LOAD_PSP) {
		DRM_INFO("firmware is not loaded by PSP\n");
		return true;
	}

	if (!adev->firmware.fw_size)
		return false;

	ucode = &adev->firmware.ucode[ucode_type];
	if (!ucode->fw || !ucode->ucode_size)
		return false;

	return psp_compare_sram_data(&adev->psp, ucode, ucode_type);
}

static int psp_set_clockgating_state(void *handle,
				     enum amd_clockgating_state state)
{
	return 0;
}

static int psp_set_powergating_state(void *handle,
				     enum amd_powergating_state state)
{
	return 0;
}

const struct amd_ip_funcs psp_ip_funcs = {
	.name = "psp",
	.early_init = psp_early_init,
	.late_init = NULL,
	.sw_init = psp_sw_init,
	.sw_fini = psp_sw_fini,
	.hw_init = psp_hw_init,
	.hw_fini = psp_hw_fini,
	.suspend = psp_suspend,
	.resume = psp_resume,
	.is_idle = NULL,
	.check_soft_reset = psp_check_reset,
	.wait_for_idle = NULL,
	.soft_reset = psp_reset,
	.set_clockgating_state = psp_set_clockgating_state,
	.set_powergating_state = psp_set_powergating_state,
};

static const struct amdgpu_psp_funcs psp_funcs = {
	.check_fw_loading_status = psp_check_fw_loading_status,
};

static void psp_set_funcs(struct amdgpu_device *adev)
{
	if (NULL == adev->firmware.funcs)
		adev->firmware.funcs = &psp_funcs;
}

const struct amdgpu_ip_block_version psp_v3_1_ip_block =
{
	.type = AMD_IP_BLOCK_TYPE_PSP,
	.major = 3,
	.minor = 1,
	.rev = 0,
	.funcs = &psp_ip_funcs,
};

const struct amdgpu_ip_block_version psp_v10_0_ip_block =
{
	.type = AMD_IP_BLOCK_TYPE_PSP,
	.major = 10,
	.minor = 0,
	.rev = 0,
	.funcs = &psp_ip_funcs,
};<|MERGE_RESOLUTION|>--- conflicted
+++ resolved
@@ -264,11 +264,7 @@
 	struct amdgpu_device *adev = psp->adev;
 	int ret;
 
-<<<<<<< HEAD
-	if (!amdgpu_sriov_vf(adev) || !adev->in_sriov_reset) {
-=======
 	if (!amdgpu_sriov_vf(adev) || !adev->in_gpu_reset) {
->>>>>>> 661e50bc
 		ret = psp_bootloader_load_sysdrv(psp);
 		if (ret)
 			return ret;
