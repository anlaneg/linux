// SPDX-License-Identifier: GPL-2.0-or-later
/*
 * Linux I2C core
 *
 * Copyright (C) 1995-99 Simon G. Vogl
 *   With some changes from Kyösti Mälkki <kmalkki@cc.hut.fi>
 *   Mux support by Rodolfo Giometti <giometti@enneenne.com> and
 *   Michael Lawnick <michael.lawnick.ext@nsn.com>
 *
 * Copyright (C) 2013-2017 Wolfram Sang <wsa@kernel.org>
 */

#define pr_fmt(fmt) "i2c-core: " fmt

#include <dt-bindings/i2c/i2c.h>
#include <linux/acpi.h>
#include <linux/clk/clk-conf.h>
#include <linux/completion.h>
#include <linux/debugfs.h>
#include <linux/delay.h>
#include <linux/err.h>
#include <linux/errno.h>
#include <linux/gpio/consumer.h>
#include <linux/i2c.h>
#include <linux/i2c-smbus.h>
#include <linux/idr.h>
#include <linux/init.h>
#include <linux/interrupt.h>
#include <linux/irqflags.h>
#include <linux/jump_label.h>
#include <linux/kernel.h>
#include <linux/module.h>
#include <linux/mutex.h>
#include <linux/of_device.h>
#include <linux/of.h>
#include <linux/of_irq.h>
#include <linux/pinctrl/consumer.h>
#include <linux/pinctrl/devinfo.h>
#include <linux/pm_domain.h>
#include <linux/pm_runtime.h>
#include <linux/pm_wakeirq.h>
#include <linux/property.h>
#include <linux/rwsem.h>
#include <linux/slab.h>

#include "i2c-core.h"

#define CREATE_TRACE_POINTS
#include <trace/events/i2c.h>

#define I2C_ADDR_OFFSET_TEN_BIT	0xa000
#define I2C_ADDR_OFFSET_SLAVE	0x1000

#define I2C_ADDR_7BITS_MAX	0x77
#define I2C_ADDR_7BITS_COUNT	(I2C_ADDR_7BITS_MAX + 1)

#define I2C_ADDR_DEVICE_ID	0x7c

/*
 * core_lock protects i2c_adapter_idr, and guarantees that device detection,
 * deletion of detected devices are serialized
 */
static DEFINE_MUTEX(core_lock);
static DEFINE_IDR(i2c_adapter_idr);

static int i2c_detect(struct i2c_adapter *adapter, struct i2c_driver *driver);

static DEFINE_STATIC_KEY_FALSE(i2c_trace_msg_key);
static bool is_registered;

static struct dentry *i2c_debugfs_root;

int i2c_transfer_trace_reg(void)
{
	static_branch_inc(&i2c_trace_msg_key);
	return 0;
}

void i2c_transfer_trace_unreg(void)
{
	static_branch_dec(&i2c_trace_msg_key);
}

const char *i2c_freq_mode_string(u32 bus_freq_hz)
{
	switch (bus_freq_hz) {
	case I2C_MAX_STANDARD_MODE_FREQ:
		return "Standard Mode (100 kHz)";
	case I2C_MAX_FAST_MODE_FREQ:
		return "Fast Mode (400 kHz)";
	case I2C_MAX_FAST_MODE_PLUS_FREQ:
		return "Fast Mode Plus (1.0 MHz)";
	case I2C_MAX_TURBO_MODE_FREQ:
		return "Turbo Mode (1.4 MHz)";
	case I2C_MAX_HIGH_SPEED_MODE_FREQ:
		return "High Speed Mode (3.4 MHz)";
	case I2C_MAX_ULTRA_FAST_MODE_FREQ:
		return "Ultra Fast Mode (5.0 MHz)";
	default:
		return "Unknown Mode";
	}
}
EXPORT_SYMBOL_GPL(i2c_freq_mode_string);

const struct i2c_device_id *i2c_match_id(const struct i2c_device_id *id,
						const struct i2c_client *client)
{
	if (!(id && client))
		return NULL;

	while (id->name[0]) {
		if (strcmp(client->name, id->name) == 0)
			return id;
		id++;
	}
	return NULL;
}
EXPORT_SYMBOL_GPL(i2c_match_id);

const void *i2c_get_match_data(const struct i2c_client *client)
{
	struct i2c_driver *driver = to_i2c_driver(client->dev.driver);
	const struct i2c_device_id *match;
	const void *data;

	data = device_get_match_data(&client->dev);
	if (!data) {
		match = i2c_match_id(driver->id_table, client);
		if (!match)
			return NULL;

		data = (const void *)match->driver_data;
	}

	return data;
}
EXPORT_SYMBOL(i2c_get_match_data);

static int i2c_device_match(struct device *dev, struct device_driver *drv)
{
	struct i2c_client	*client = i2c_verify_client(dev);
	struct i2c_driver	*driver;


	/* Attempt an OF style match */
	if (i2c_of_match_device(drv->of_match_table, client))
		return 1;

	/* Then ACPI style match */
	if (acpi_driver_match_device(dev, drv))
		return 1;

	driver = to_i2c_driver(drv);

	/* Finally an I2C match */
	if (i2c_match_id(driver->id_table, client))
		return 1;

	return 0;
}

static int i2c_device_uevent(const struct device *dev, struct kobj_uevent_env *env)
{
	const struct i2c_client *client = to_i2c_client(dev);
	int rc;

	rc = of_device_uevent_modalias(dev, env);
	if (rc != -ENODEV)
		return rc;

	rc = acpi_device_uevent_modalias(dev, env);
	if (rc != -ENODEV)
		return rc;

	return add_uevent_var(env, "MODALIAS=%s%s", I2C_MODULE_PREFIX, client->name);
}

/* i2c bus recovery routines */
static int get_scl_gpio_value(struct i2c_adapter *adap)
{
	return gpiod_get_value_cansleep(adap->bus_recovery_info->scl_gpiod);
}

static void set_scl_gpio_value(struct i2c_adapter *adap, int val)
{
	gpiod_set_value_cansleep(adap->bus_recovery_info->scl_gpiod, val);
}

static int get_sda_gpio_value(struct i2c_adapter *adap)
{
	return gpiod_get_value_cansleep(adap->bus_recovery_info->sda_gpiod);
}

static void set_sda_gpio_value(struct i2c_adapter *adap, int val)
{
	gpiod_set_value_cansleep(adap->bus_recovery_info->sda_gpiod, val);
}

static int i2c_generic_bus_free(struct i2c_adapter *adap)
{
	struct i2c_bus_recovery_info *bri = adap->bus_recovery_info;
	int ret = -EOPNOTSUPP;

	if (bri->get_bus_free)
		ret = bri->get_bus_free(adap);
	else if (bri->get_sda)
		ret = bri->get_sda(adap);

	if (ret < 0)
		return ret;

	return ret ? 0 : -EBUSY;
}

/*
 * We are generating clock pulses. ndelay() determines durating of clk pulses.
 * We will generate clock with rate 100 KHz and so duration of both clock levels
 * is: delay in ns = (10^6 / 100) / 2
 */
#define RECOVERY_NDELAY		5000
#define RECOVERY_CLK_CNT	9

int i2c_generic_scl_recovery(struct i2c_adapter *adap)
{
	struct i2c_bus_recovery_info *bri = adap->bus_recovery_info;
	int i = 0, scl = 1, ret = 0;

	if (bri->prepare_recovery)
		bri->prepare_recovery(adap);
	if (bri->pinctrl)
		pinctrl_select_state(bri->pinctrl, bri->pins_gpio);

	/*
	 * If we can set SDA, we will always create a STOP to ensure additional
	 * pulses will do no harm. This is achieved by letting SDA follow SCL
	 * half a cycle later. Check the 'incomplete_write_byte' fault injector
	 * for details. Note that we must honour tsu:sto, 4us, but lets use 5us
	 * here for simplicity.
	 */
	bri->set_scl(adap, scl);
	ndelay(RECOVERY_NDELAY);
	if (bri->set_sda)
		bri->set_sda(adap, scl);
	ndelay(RECOVERY_NDELAY / 2);

	/*
	 * By this time SCL is high, as we need to give 9 falling-rising edges
	 */
	while (i++ < RECOVERY_CLK_CNT * 2) {
		if (scl) {
			/* SCL shouldn't be low here */
			if (!bri->get_scl(adap)) {
				dev_err(&adap->dev,
					"SCL is stuck low, exit recovery\n");
				ret = -EBUSY;
				break;
			}
		}

		scl = !scl;
		bri->set_scl(adap, scl);
		/* Creating STOP again, see above */
		if (scl)  {
			/* Honour minimum tsu:sto */
			ndelay(RECOVERY_NDELAY);
		} else {
			/* Honour minimum tf and thd:dat */
			ndelay(RECOVERY_NDELAY / 2);
		}
		if (bri->set_sda)
			bri->set_sda(adap, scl);
		ndelay(RECOVERY_NDELAY / 2);

		if (scl) {
			ret = i2c_generic_bus_free(adap);
			if (ret == 0)
				break;
		}
	}

	/* If we can't check bus status, assume recovery worked */
	if (ret == -EOPNOTSUPP)
		ret = 0;

	if (bri->unprepare_recovery)
		bri->unprepare_recovery(adap);
	if (bri->pinctrl)
		pinctrl_select_state(bri->pinctrl, bri->pins_default);

	return ret;
}
EXPORT_SYMBOL_GPL(i2c_generic_scl_recovery);

int i2c_recover_bus(struct i2c_adapter *adap)
{
	if (!adap->bus_recovery_info)
		return -EBUSY;

	dev_dbg(&adap->dev, "Trying i2c bus recovery\n");
	return adap->bus_recovery_info->recover_bus(adap);
}
EXPORT_SYMBOL_GPL(i2c_recover_bus);

static void i2c_gpio_init_pinctrl_recovery(struct i2c_adapter *adap)
{
	struct i2c_bus_recovery_info *bri = adap->bus_recovery_info;
	struct device *dev = &adap->dev;
	struct pinctrl *p = bri->pinctrl ?: dev_pinctrl(dev->parent);

	bri->pinctrl = p;

	/*
	 * we can't change states without pinctrl, so remove the states if
	 * populated
	 */
	if (!p) {
		bri->pins_default = NULL;
		bri->pins_gpio = NULL;
		return;
	}

	if (!bri->pins_default) {
		bri->pins_default = pinctrl_lookup_state(p,
							 PINCTRL_STATE_DEFAULT);
		if (IS_ERR(bri->pins_default)) {
			dev_dbg(dev, PINCTRL_STATE_DEFAULT " state not found for GPIO recovery\n");
			bri->pins_default = NULL;
		}
	}
	if (!bri->pins_gpio) {
		bri->pins_gpio = pinctrl_lookup_state(p, "gpio");
		if (IS_ERR(bri->pins_gpio))
			bri->pins_gpio = pinctrl_lookup_state(p, "recovery");

		if (IS_ERR(bri->pins_gpio)) {
			dev_dbg(dev, "no gpio or recovery state found for GPIO recovery\n");
			bri->pins_gpio = NULL;
		}
	}

	/* for pinctrl state changes, we need all the information */
	if (bri->pins_default && bri->pins_gpio) {
		dev_info(dev, "using pinctrl states for GPIO recovery");
	} else {
		bri->pinctrl = NULL;
		bri->pins_default = NULL;
		bri->pins_gpio = NULL;
	}
}

static int i2c_gpio_init_generic_recovery(struct i2c_adapter *adap)
{
	struct i2c_bus_recovery_info *bri = adap->bus_recovery_info;
	struct device *dev = &adap->dev;
	struct gpio_desc *gpiod;
	int ret = 0;

	/*
	 * don't touch the recovery information if the driver is not using
	 * generic SCL recovery
	 */
	if (bri->recover_bus && bri->recover_bus != i2c_generic_scl_recovery)
		return 0;

	/*
	 * pins might be taken as GPIO, so we should inform pinctrl about
	 * this and move the state to GPIO
	 */
	if (bri->pinctrl)
		pinctrl_select_state(bri->pinctrl, bri->pins_gpio);

	/*
	 * if there is incomplete or no recovery information, see if generic
	 * GPIO recovery is available
	 */
	if (!bri->scl_gpiod) {
		gpiod = devm_gpiod_get(dev, "scl", GPIOD_OUT_HIGH_OPEN_DRAIN);
		if (PTR_ERR(gpiod) == -EPROBE_DEFER) {
			ret  = -EPROBE_DEFER;
			goto cleanup_pinctrl_state;
		}
		if (!IS_ERR(gpiod)) {
			bri->scl_gpiod = gpiod;
			bri->recover_bus = i2c_generic_scl_recovery;
			dev_info(dev, "using generic GPIOs for recovery\n");
		}
	}

	/* SDA GPIOD line is optional, so we care about DEFER only */
	if (!bri->sda_gpiod) {
		/*
		 * We have SCL. Pull SCL low and wait a bit so that SDA glitches
		 * have no effect.
		 */
		gpiod_direction_output(bri->scl_gpiod, 0);
		udelay(10);
		gpiod = devm_gpiod_get(dev, "sda", GPIOD_IN);

		/* Wait a bit in case of a SDA glitch, and then release SCL. */
		udelay(10);
		gpiod_direction_output(bri->scl_gpiod, 1);

		if (PTR_ERR(gpiod) == -EPROBE_DEFER) {
			ret = -EPROBE_DEFER;
			goto cleanup_pinctrl_state;
		}
		if (!IS_ERR(gpiod))
			bri->sda_gpiod = gpiod;
	}

cleanup_pinctrl_state:
	/* change the state of the pins back to their default state */
	if (bri->pinctrl)
		pinctrl_select_state(bri->pinctrl, bri->pins_default);

	return ret;
}

static int i2c_gpio_init_recovery(struct i2c_adapter *adap)
{
	i2c_gpio_init_pinctrl_recovery(adap);
	return i2c_gpio_init_generic_recovery(adap);
}

static int i2c_init_recovery(struct i2c_adapter *adap)
{
	struct i2c_bus_recovery_info *bri = adap->bus_recovery_info;
	bool is_error_level = true;
	char *err_str;

	if (!bri)
		return 0;

	if (i2c_gpio_init_recovery(adap) == -EPROBE_DEFER)
		return -EPROBE_DEFER;

	if (!bri->recover_bus) {
		err_str = "no suitable method provided";
		is_error_level = false;
		goto err;
	}

	if (bri->scl_gpiod && bri->recover_bus == i2c_generic_scl_recovery) {
		bri->get_scl = get_scl_gpio_value;
		bri->set_scl = set_scl_gpio_value;
		if (bri->sda_gpiod) {
			bri->get_sda = get_sda_gpio_value;
			/* FIXME: add proper flag instead of '0' once available */
			if (gpiod_get_direction(bri->sda_gpiod) == 0)
				bri->set_sda = set_sda_gpio_value;
		}
	} else if (bri->recover_bus == i2c_generic_scl_recovery) {
		/* Generic SCL recovery */
		if (!bri->set_scl || !bri->get_scl) {
			err_str = "no {get|set}_scl() found";
			goto err;
		}
		if (!bri->set_sda && !bri->get_sda) {
			err_str = "either get_sda() or set_sda() needed";
			goto err;
		}
	}

	return 0;
 err:
	if (is_error_level)
		dev_err(&adap->dev, "Not using recovery: %s\n", err_str);
	else
		dev_dbg(&adap->dev, "Not using recovery: %s\n", err_str);
	adap->bus_recovery_info = NULL;

	return -EINVAL;
}

static int i2c_smbus_host_notify_to_irq(const struct i2c_client *client)
{
	struct i2c_adapter *adap = client->adapter;
	unsigned int irq;

	if (!adap->host_notify_domain)
		return -ENXIO;

	if (client->flags & I2C_CLIENT_TEN)
		return -EINVAL;

	irq = irq_create_mapping(adap->host_notify_domain, client->addr);

	return irq > 0 ? irq : -ENXIO;
}

static int i2c_device_probe(struct device *dev)
{
	struct i2c_client	*client = i2c_verify_client(dev);
	struct i2c_driver	*driver;
	bool do_power_on;
	int status;

	if (!client)
		return 0;

	client->irq = client->init_irq;

	if (!client->irq) {
		int irq = -ENOENT;

		if (client->flags & I2C_CLIENT_HOST_NOTIFY) {
			dev_dbg(dev, "Using Host Notify IRQ\n");
			/* Keep adapter active when Host Notify is required */
			pm_runtime_get_sync(&client->adapter->dev);
			irq = i2c_smbus_host_notify_to_irq(client);
		} else if (dev->of_node) {
			irq = of_irq_get_byname(dev->of_node, "irq");
			if (irq == -EINVAL || irq == -ENODATA)
				irq = of_irq_get(dev->of_node, 0);
		} else if (ACPI_COMPANION(dev)) {
			bool wake_capable;

			irq = i2c_acpi_get_irq(client, &wake_capable);
			if (irq > 0 && wake_capable)
				client->flags |= I2C_CLIENT_WAKE;
		}
		if (irq == -EPROBE_DEFER) {
			status = irq;
			goto put_sync_adapter;
		}

		if (irq < 0)
			irq = 0;

		client->irq = irq;
	}

	driver = to_i2c_driver(dev->driver);

	/*
	 * An I2C ID table is not mandatory, if and only if, a suitable OF
	 * or ACPI ID table is supplied for the probing device.
	 */
	if (!driver->id_table &&
	    !acpi_driver_match_device(dev, dev->driver) &&
	    !i2c_of_match_device(dev->driver->of_match_table, client)) {
		status = -ENODEV;
		goto put_sync_adapter;
	}

	if (client->flags & I2C_CLIENT_WAKE) {
		int wakeirq;

		wakeirq = of_irq_get_byname(dev->of_node, "wakeup");
		if (wakeirq == -EPROBE_DEFER) {
			status = wakeirq;
			goto put_sync_adapter;
		}

		device_init_wakeup(&client->dev, true);

		if (wakeirq > 0 && wakeirq != client->irq)
			status = dev_pm_set_dedicated_wake_irq(dev, wakeirq);
		else if (client->irq > 0)
			status = dev_pm_set_wake_irq(dev, client->irq);
		else
			status = 0;

		if (status)
			dev_warn(&client->dev, "failed to set up wakeup irq\n");
	}

	dev_dbg(dev, "probe\n");

	status = of_clk_set_defaults(dev->of_node, false);
	if (status < 0)
		goto err_clear_wakeup_irq;

	do_power_on = !i2c_acpi_waive_d0_probe(dev);
	status = dev_pm_domain_attach(&client->dev, do_power_on);
	if (status)
		goto err_clear_wakeup_irq;

	client->devres_group_id = devres_open_group(&client->dev, NULL,
						    GFP_KERNEL);
	if (!client->devres_group_id) {
		status = -ENOMEM;
		goto err_detach_pm_domain;
	}

<<<<<<< HEAD
	/*
	 * When there are no more users of probe(),
	 * rename probe_new to probe.
	 */
	if (driver->probe_new)
		status = driver->probe_new(client);
	else if (driver->probe)
	    /*驱动有probe函数，执行probe*/
		status = driver->probe(client,
				       i2c_match_id(driver->id_table, client));
=======
	if (driver->probe)
		status = driver->probe(client);
>>>>>>> 9d1694dc
	else
		status = -EINVAL;

	/*
	 * Note that we are not closing the devres group opened above so
	 * even resources that were attached to the device after probe is
	 * run are released when i2c_device_remove() is executed. This is
	 * needed as some drivers would allocate additional resources,
	 * for example when updating firmware.
	 */

	if (status)
		goto err_release_driver_resources;

	return 0;

err_release_driver_resources:
	devres_release_group(&client->dev, client->devres_group_id);
err_detach_pm_domain:
	dev_pm_domain_detach(&client->dev, do_power_on);
err_clear_wakeup_irq:
	dev_pm_clear_wake_irq(&client->dev);
	device_init_wakeup(&client->dev, false);
put_sync_adapter:
	if (client->flags & I2C_CLIENT_HOST_NOTIFY)
		pm_runtime_put_sync(&client->adapter->dev);

	return status;
}

static void i2c_device_remove(struct device *dev)
{
	struct i2c_client	*client = to_i2c_client(dev);
	struct i2c_driver	*driver;

	driver = to_i2c_driver(dev->driver);
	if (driver->remove) {
		dev_dbg(dev, "remove\n");

		driver->remove(client);
	}

	devres_release_group(&client->dev, client->devres_group_id);

	dev_pm_domain_detach(&client->dev, true);

	dev_pm_clear_wake_irq(&client->dev);
	device_init_wakeup(&client->dev, false);

	client->irq = 0;
	if (client->flags & I2C_CLIENT_HOST_NOTIFY)
		pm_runtime_put(&client->adapter->dev);
}

static void i2c_device_shutdown(struct device *dev)
{
	struct i2c_client *client = i2c_verify_client(dev);
	struct i2c_driver *driver;

	if (!client || !dev->driver)
		return;
	driver = to_i2c_driver(dev->driver);
	if (driver->shutdown)
		driver->shutdown(client);
	else if (client->irq > 0)
		disable_irq(client->irq);
}

static void i2c_client_dev_release(struct device *dev)
{
	kfree(to_i2c_client(dev));
}

static ssize_t
name_show(struct device *dev, struct device_attribute *attr, char *buf)
{
	return sprintf(buf, "%s\n", dev->type == &i2c_client_type ?
		       to_i2c_client(dev)->name : to_i2c_adapter(dev)->name);
}
static DEVICE_ATTR_RO(name);

static ssize_t
modalias_show(struct device *dev, struct device_attribute *attr, char *buf)
{
	struct i2c_client *client = to_i2c_client(dev);
	int len;

	len = of_device_modalias(dev, buf, PAGE_SIZE);
	if (len != -ENODEV)
		return len;

	len = acpi_device_modalias(dev, buf, PAGE_SIZE - 1);
	if (len != -ENODEV)
		return len;

	return sprintf(buf, "%s%s\n", I2C_MODULE_PREFIX, client->name);
}
static DEVICE_ATTR_RO(modalias);

static struct attribute *i2c_dev_attrs[] = {
	&dev_attr_name.attr,
	/* modalias helps coldplug:  modprobe $(cat .../modalias) */
	&dev_attr_modalias.attr,
	NULL
};
ATTRIBUTE_GROUPS(i2c_dev);

const struct bus_type i2c_bus_type = {
	.name		= "i2c",
	.match		= i2c_device_match,
	.probe		= i2c_device_probe,
	.remove		= i2c_device_remove,
	.shutdown	= i2c_device_shutdown,
};
EXPORT_SYMBOL_GPL(i2c_bus_type);

struct device_type i2c_client_type = {
	.groups		= i2c_dev_groups,
	.uevent		= i2c_device_uevent,
	.release	= i2c_client_dev_release,
};
EXPORT_SYMBOL_GPL(i2c_client_type);


/**
 * i2c_verify_client - return parameter as i2c_client, or NULL
 * @dev: device, probably from some driver model iterator
 *
 * When traversing the driver model tree, perhaps using driver model
 * iterators like @device_for_each_child(), you can't assume very much
 * about the nodes you find.  Use this function to avoid oopses caused
 * by wrongly treating some non-I2C device as an i2c_client.
 */
struct i2c_client *i2c_verify_client(struct device *dev)
{
	return (dev->type == &i2c_client_type)
			? to_i2c_client(dev)
			: NULL;
}
EXPORT_SYMBOL(i2c_verify_client);


/* Return a unique address which takes the flags of the client into account */
static unsigned short i2c_encode_flags_to_addr(struct i2c_client *client)
{
	unsigned short addr = client->addr;

	/* For some client flags, add an arbitrary offset to avoid collisions */
	if (client->flags & I2C_CLIENT_TEN)
		addr |= I2C_ADDR_OFFSET_TEN_BIT;

	if (client->flags & I2C_CLIENT_SLAVE)
		addr |= I2C_ADDR_OFFSET_SLAVE;

	return addr;
}

/* This is a permissive address validity check, I2C address map constraints
 * are purposely not enforced, except for the general call address. */
static int i2c_check_addr_validity(unsigned int addr, unsigned short flags)
{
	if (flags & I2C_CLIENT_TEN) {
		/* 10-bit address, all values are valid */
		if (addr > 0x3ff)
			return -EINVAL;
	} else {
		/* 7-bit address, reject the general call address */
		if (addr == 0x00 || addr > 0x7f)
			return -EINVAL;
	}
	return 0;
}

/* And this is a strict address validity check, used when probing. If a
 * device uses a reserved address, then it shouldn't be probed. 7-bit
 * addressing is assumed, 10-bit address devices are rare and should be
 * explicitly enumerated. */
int i2c_check_7bit_addr_validity_strict(unsigned short addr)
{
	/*
	 * Reserved addresses per I2C specification:
	 *  0x00       General call address / START byte
	 *  0x01       CBUS address
	 *  0x02       Reserved for different bus format
	 *  0x03       Reserved for future purposes
	 *  0x04-0x07  Hs-mode master code
	 *  0x78-0x7b  10-bit slave addressing
	 *  0x7c-0x7f  Reserved for future purposes
	 */
	if (addr < 0x08 || addr > 0x77)
		return -EINVAL;
	return 0;
}

static int __i2c_check_addr_busy(struct device *dev, void *addrp)
{
	struct i2c_client	*client = i2c_verify_client(dev);
	int			addr = *(int *)addrp;

	if (client && i2c_encode_flags_to_addr(client) == addr)
		return -EBUSY;
	return 0;
}

/* walk up mux tree */
static int i2c_check_mux_parents(struct i2c_adapter *adapter, int addr)
{
	struct i2c_adapter *parent = i2c_parent_is_i2c_adapter(adapter);
	int result;

	result = device_for_each_child(&adapter->dev, &addr,
					__i2c_check_addr_busy);

	if (!result && parent)
		result = i2c_check_mux_parents(parent, addr);

	return result;
}

/* recurse down mux tree */
static int i2c_check_mux_children(struct device *dev, void *addrp)
{
	int result;

	if (dev->type == &i2c_adapter_type)
		result = device_for_each_child(dev, addrp,
						i2c_check_mux_children);
	else
		result = __i2c_check_addr_busy(dev, addrp);

	return result;
}

static int i2c_check_addr_busy(struct i2c_adapter *adapter, int addr)
{
	struct i2c_adapter *parent = i2c_parent_is_i2c_adapter(adapter);
	int result = 0;

	if (parent)
		result = i2c_check_mux_parents(parent, addr);

	if (!result)
		result = device_for_each_child(&adapter->dev, &addr,
						i2c_check_mux_children);

	return result;
}

/**
 * i2c_adapter_lock_bus - Get exclusive access to an I2C bus segment
 * @adapter: Target I2C bus segment
 * @flags: I2C_LOCK_ROOT_ADAPTER locks the root i2c adapter, I2C_LOCK_SEGMENT
 *	locks only this branch in the adapter tree
 */
static void i2c_adapter_lock_bus(struct i2c_adapter *adapter,
				 unsigned int flags)
{
	rt_mutex_lock_nested(&adapter->bus_lock, i2c_adapter_depth(adapter));
}

/**
 * i2c_adapter_trylock_bus - Try to get exclusive access to an I2C bus segment
 * @adapter: Target I2C bus segment
 * @flags: I2C_LOCK_ROOT_ADAPTER trylocks the root i2c adapter, I2C_LOCK_SEGMENT
 *	trylocks only this branch in the adapter tree
 */
static int i2c_adapter_trylock_bus(struct i2c_adapter *adapter,
				   unsigned int flags)
{
	return rt_mutex_trylock(&adapter->bus_lock);
}

/**
 * i2c_adapter_unlock_bus - Release exclusive access to an I2C bus segment
 * @adapter: Target I2C bus segment
 * @flags: I2C_LOCK_ROOT_ADAPTER unlocks the root i2c adapter, I2C_LOCK_SEGMENT
 *	unlocks only this branch in the adapter tree
 */
static void i2c_adapter_unlock_bus(struct i2c_adapter *adapter,
				   unsigned int flags)
{
	rt_mutex_unlock(&adapter->bus_lock);
}

static void i2c_dev_set_name(struct i2c_adapter *adap,
			     struct i2c_client *client,
			     struct i2c_board_info const *info)
{
	struct acpi_device *adev = ACPI_COMPANION(&client->dev);

	if (info && info->dev_name) {
		dev_set_name(&client->dev, "i2c-%s", info->dev_name);
		return;
	}

	if (adev) {
		dev_set_name(&client->dev, "i2c-%s", acpi_dev_name(adev));
		return;
	}

	dev_set_name(&client->dev, "%d-%04x", i2c_adapter_id(adap),
		     i2c_encode_flags_to_addr(client));
}

int i2c_dev_irq_from_resources(const struct resource *resources,
			       unsigned int num_resources)
{
	struct irq_data *irqd;
	int i;

	for (i = 0; i < num_resources; i++) {
		const struct resource *r = &resources[i];

		if (resource_type(r) != IORESOURCE_IRQ)
			continue;

		if (r->flags & IORESOURCE_BITS) {
			irqd = irq_get_irq_data(r->start);
			if (!irqd)
				break;

			irqd_set_trigger_type(irqd, r->flags & IORESOURCE_BITS);
		}

		return r->start;
	}

	return 0;
}

/**
 * i2c_new_client_device - instantiate an i2c device
 * @adap: the adapter managing the device
 * @info: describes one I2C device; bus_num is ignored
 * Context: can sleep
 *
 * Create an i2c device. Binding is handled through driver model
 * probe()/remove() methods.  A driver may be bound to this device when we
 * return from this function, or any later moment (e.g. maybe hotplugging will
 * load the driver module).  This call is not appropriate for use by mainboard
 * initialization logic, which usually runs during an arch_initcall() long
 * before any i2c_adapter could exist.
 *
 * This returns the new i2c client, which may be saved for later use with
 * i2c_unregister_device(); or an ERR_PTR to describe the error.
 */
struct i2c_client *
i2c_new_client_device(struct i2c_adapter *adap, struct i2c_board_info const *info)
{
	struct i2c_client *client;
	bool need_put = false;
	int status;

	client = kzalloc(sizeof *client, GFP_KERNEL);
	if (!client)
		return ERR_PTR(-ENOMEM);

	client->adapter = adap;

	client->dev.platform_data = info->platform_data;
	client->flags = info->flags;
	client->addr = info->addr;

	client->init_irq = info->irq;
	if (!client->init_irq)
		client->init_irq = i2c_dev_irq_from_resources(info->resources,
							 info->num_resources);

	strscpy(client->name, info->type, sizeof(client->name));

	status = i2c_check_addr_validity(client->addr, client->flags);
	if (status) {
		dev_err(&adap->dev, "Invalid %d-bit I2C address 0x%02hx\n",
			client->flags & I2C_CLIENT_TEN ? 10 : 7, client->addr);
		goto out_err_silent;
	}

	/* Check for address business */
	status = i2c_check_addr_busy(adap, i2c_encode_flags_to_addr(client));
	if (status)
		goto out_err;

	client->dev.parent = &client->adapter->dev;
	client->dev.bus = &i2c_bus_type;
	client->dev.type = &i2c_client_type;
	client->dev.of_node = of_node_get(info->of_node);
	client->dev.fwnode = info->fwnode;

	device_enable_async_suspend(&client->dev);

	if (info->swnode) {
		status = device_add_software_node(&client->dev, info->swnode);
		if (status) {
			dev_err(&adap->dev,
				"Failed to add software node to client %s: %d\n",
				client->name, status);
			goto out_err_put_of_node;
		}
	}

	i2c_dev_set_name(adap, client, info);
	status = device_register(&client->dev);
	if (status)
		goto out_remove_swnode;

	dev_dbg(&adap->dev, "client [%s] registered with bus id %s\n",
		client->name, dev_name(&client->dev));

	return client;

out_remove_swnode:
	device_remove_software_node(&client->dev);
	need_put = true;
out_err_put_of_node:
	of_node_put(info->of_node);
out_err:
	dev_err(&adap->dev,
		"Failed to register i2c client %s at 0x%02x (%d)\n",
		client->name, client->addr, status);
out_err_silent:
	if (need_put)
		put_device(&client->dev);
	else
		kfree(client);
	return ERR_PTR(status);
}
EXPORT_SYMBOL_GPL(i2c_new_client_device);

/**
 * i2c_unregister_device - reverse effect of i2c_new_*_device()
 * @client: value returned from i2c_new_*_device()
 * Context: can sleep
 */
void i2c_unregister_device(struct i2c_client *client)
{
	if (IS_ERR_OR_NULL(client))
		return;

	if (client->dev.of_node) {
		of_node_clear_flag(client->dev.of_node, OF_POPULATED);
		of_node_put(client->dev.of_node);
	}

	if (ACPI_COMPANION(&client->dev))
		acpi_device_clear_enumerated(ACPI_COMPANION(&client->dev));
	device_remove_software_node(&client->dev);
	device_unregister(&client->dev);
}
EXPORT_SYMBOL_GPL(i2c_unregister_device);

/**
 * i2c_find_device_by_fwnode() - find an i2c_client for the fwnode
 * @fwnode: &struct fwnode_handle corresponding to the &struct i2c_client
 *
 * Look up and return the &struct i2c_client corresponding to the @fwnode.
 * If no client can be found, or @fwnode is NULL, this returns NULL.
 *
 * The user must call put_device(&client->dev) once done with the i2c client.
 */
struct i2c_client *i2c_find_device_by_fwnode(struct fwnode_handle *fwnode)
{
	struct i2c_client *client;
	struct device *dev;

	if (!fwnode)
		return NULL;

	dev = bus_find_device_by_fwnode(&i2c_bus_type, fwnode);
	if (!dev)
		return NULL;

	client = i2c_verify_client(dev);
	if (!client)
		put_device(dev);

	return client;
}
EXPORT_SYMBOL(i2c_find_device_by_fwnode);


static const struct i2c_device_id dummy_id[] = {
	{ "dummy", 0 },
	{ },
};

static int dummy_probe(struct i2c_client *client)
{
	return 0;
}

static struct i2c_driver dummy_driver = {
	.driver.name	= "dummy",
	.probe		= dummy_probe,
	.id_table	= dummy_id,
};

/**
 * i2c_new_dummy_device - return a new i2c device bound to a dummy driver
 * @adapter: the adapter managing the device
 * @address: seven bit address to be used
 * Context: can sleep
 *
 * This returns an I2C client bound to the "dummy" driver, intended for use
 * with devices that consume multiple addresses.  Examples of such chips
 * include various EEPROMS (like 24c04 and 24c08 models).
 *
 * These dummy devices have two main uses.  First, most I2C and SMBus calls
 * except i2c_transfer() need a client handle; the dummy will be that handle.
 * And second, this prevents the specified address from being bound to a
 * different driver.
 *
 * This returns the new i2c client, which should be saved for later use with
 * i2c_unregister_device(); or an ERR_PTR to describe the error.
 */
struct i2c_client *i2c_new_dummy_device(struct i2c_adapter *adapter, u16 address)
{
	struct i2c_board_info info = {
		I2C_BOARD_INFO("dummy", address),
	};

	return i2c_new_client_device(adapter, &info);
}
EXPORT_SYMBOL_GPL(i2c_new_dummy_device);

static void devm_i2c_release_dummy(void *client)
{
	i2c_unregister_device(client);
}

/**
 * devm_i2c_new_dummy_device - return a new i2c device bound to a dummy driver
 * @dev: device the managed resource is bound to
 * @adapter: the adapter managing the device
 * @address: seven bit address to be used
 * Context: can sleep
 *
 * This is the device-managed version of @i2c_new_dummy_device. It returns the
 * new i2c client or an ERR_PTR in case of an error.
 */
struct i2c_client *devm_i2c_new_dummy_device(struct device *dev,
					     struct i2c_adapter *adapter,
					     u16 address)
{
	struct i2c_client *client;
	int ret;

	client = i2c_new_dummy_device(adapter, address);
	if (IS_ERR(client))
		return client;

	ret = devm_add_action_or_reset(dev, devm_i2c_release_dummy, client);
	if (ret)
		return ERR_PTR(ret);

	return client;
}
EXPORT_SYMBOL_GPL(devm_i2c_new_dummy_device);

/**
 * i2c_new_ancillary_device - Helper to get the instantiated secondary address
 * and create the associated device
 * @client: Handle to the primary client
 * @name: Handle to specify which secondary address to get
 * @default_addr: Used as a fallback if no secondary address was specified
 * Context: can sleep
 *
 * I2C clients can be composed of multiple I2C slaves bound together in a single
 * component. The I2C client driver then binds to the master I2C slave and needs
 * to create I2C dummy clients to communicate with all the other slaves.
 *
 * This function creates and returns an I2C dummy client whose I2C address is
 * retrieved from the platform firmware based on the given slave name. If no
 * address is specified by the firmware default_addr is used.
 *
 * On DT-based platforms the address is retrieved from the "reg" property entry
 * cell whose "reg-names" value matches the slave name.
 *
 * This returns the new i2c client, which should be saved for later use with
 * i2c_unregister_device(); or an ERR_PTR to describe the error.
 */
struct i2c_client *i2c_new_ancillary_device(struct i2c_client *client,
						const char *name,
						u16 default_addr)
{
	struct device_node *np = client->dev.of_node;
	u32 addr = default_addr;
	int i;

	if (np) {
		i = of_property_match_string(np, "reg-names", name);
		if (i >= 0)
			of_property_read_u32_index(np, "reg", i, &addr);
	}

	dev_dbg(&client->adapter->dev, "Address for %s : 0x%x\n", name, addr);
	return i2c_new_dummy_device(client->adapter, addr);
}
EXPORT_SYMBOL_GPL(i2c_new_ancillary_device);

/* ------------------------------------------------------------------------- */

/* I2C bus adapters -- one roots each I2C or SMBUS segment */

static void i2c_adapter_dev_release(struct device *dev)
{
	struct i2c_adapter *adap = to_i2c_adapter(dev);
	complete(&adap->dev_released);
}

unsigned int i2c_adapter_depth(struct i2c_adapter *adapter)
{
	unsigned int depth = 0;
	struct device *parent;

	for (parent = adapter->dev.parent; parent; parent = parent->parent)
		if (parent->type == &i2c_adapter_type)
			depth++;

	WARN_ONCE(depth >= MAX_LOCKDEP_SUBCLASSES,
		  "adapter depth exceeds lockdep subclass limit\n");

	return depth;
}
EXPORT_SYMBOL_GPL(i2c_adapter_depth);

/*
 * Let users instantiate I2C devices through sysfs. This can be used when
 * platform initialization code doesn't contain the proper data for
 * whatever reason. Also useful for drivers that do device detection and
 * detection fails, either because the device uses an unexpected address,
 * or this is a compatible device with different ID register values.
 *
 * Parameter checking may look overzealous, but we really don't want
 * the user to provide incorrect parameters.
 */
static ssize_t
new_device_store(struct device *dev, struct device_attribute *attr,
		 const char *buf, size_t count)
{
	struct i2c_adapter *adap = to_i2c_adapter(dev);
	struct i2c_board_info info;
	struct i2c_client *client;
	char *blank, end;
	int res;

	memset(&info, 0, sizeof(struct i2c_board_info));

	blank = strchr(buf, ' ');
	if (!blank) {
		dev_err(dev, "%s: Missing parameters\n", "new_device");
		return -EINVAL;
	}
	if (blank - buf > I2C_NAME_SIZE - 1) {
		dev_err(dev, "%s: Invalid device name\n", "new_device");
		return -EINVAL;
	}
	memcpy(info.type, buf, blank - buf);

	/* Parse remaining parameters, reject extra parameters */
	res = sscanf(++blank, "%hi%c", &info.addr, &end);
	if (res < 1) {
		dev_err(dev, "%s: Can't parse I2C address\n", "new_device");
		return -EINVAL;
	}
	if (res > 1  && end != '\n') {
		dev_err(dev, "%s: Extra parameters\n", "new_device");
		return -EINVAL;
	}

	if ((info.addr & I2C_ADDR_OFFSET_TEN_BIT) == I2C_ADDR_OFFSET_TEN_BIT) {
		info.addr &= ~I2C_ADDR_OFFSET_TEN_BIT;
		info.flags |= I2C_CLIENT_TEN;
	}

	if (info.addr & I2C_ADDR_OFFSET_SLAVE) {
		info.addr &= ~I2C_ADDR_OFFSET_SLAVE;
		info.flags |= I2C_CLIENT_SLAVE;
	}

	client = i2c_new_client_device(adap, &info);
	if (IS_ERR(client))
		return PTR_ERR(client);

	/* Keep track of the added device */
	mutex_lock(&adap->userspace_clients_lock);
	list_add_tail(&client->detected, &adap->userspace_clients);
	mutex_unlock(&adap->userspace_clients_lock);
	dev_info(dev, "%s: Instantiated device %s at 0x%02hx\n", "new_device",
		 info.type, info.addr);

	return count;
}
static DEVICE_ATTR_WO(new_device);

/*
 * And of course let the users delete the devices they instantiated, if
 * they got it wrong. This interface can only be used to delete devices
 * instantiated by i2c_sysfs_new_device above. This guarantees that we
 * don't delete devices to which some kernel code still has references.
 *
 * Parameter checking may look overzealous, but we really don't want
 * the user to delete the wrong device.
 */
static ssize_t
delete_device_store(struct device *dev, struct device_attribute *attr,
		    const char *buf, size_t count)
{
	struct i2c_adapter *adap = to_i2c_adapter(dev);
	struct i2c_client *client, *next;
	unsigned short addr;
	char end;
	int res;

	/* Parse parameters, reject extra parameters */
	res = sscanf(buf, "%hi%c", &addr, &end);
	if (res < 1) {
		dev_err(dev, "%s: Can't parse I2C address\n", "delete_device");
		return -EINVAL;
	}
	if (res > 1  && end != '\n') {
		dev_err(dev, "%s: Extra parameters\n", "delete_device");
		return -EINVAL;
	}

	/* Make sure the device was added through sysfs */
	res = -ENOENT;
	mutex_lock_nested(&adap->userspace_clients_lock,
			  i2c_adapter_depth(adap));
	list_for_each_entry_safe(client, next, &adap->userspace_clients,
				 detected) {
		if (i2c_encode_flags_to_addr(client) == addr) {
			dev_info(dev, "%s: Deleting device %s at 0x%02hx\n",
				 "delete_device", client->name, client->addr);

			list_del(&client->detected);
			i2c_unregister_device(client);
			res = count;
			break;
		}
	}
	mutex_unlock(&adap->userspace_clients_lock);

	if (res < 0)
		dev_err(dev, "%s: Can't find device in list\n",
			"delete_device");
	return res;
}
static DEVICE_ATTR_IGNORE_LOCKDEP(delete_device, S_IWUSR, NULL,
				  delete_device_store);

static struct attribute *i2c_adapter_attrs[] = {
	&dev_attr_name.attr,
	&dev_attr_new_device.attr,
	&dev_attr_delete_device.attr,
	NULL
};
ATTRIBUTE_GROUPS(i2c_adapter);

struct device_type i2c_adapter_type = {
	.groups		= i2c_adapter_groups,
	.release	= i2c_adapter_dev_release,
};
EXPORT_SYMBOL_GPL(i2c_adapter_type);

/**
 * i2c_verify_adapter - return parameter as i2c_adapter or NULL
 * @dev: device, probably from some driver model iterator
 *
 * When traversing the driver model tree, perhaps using driver model
 * iterators like @device_for_each_child(), you can't assume very much
 * about the nodes you find.  Use this function to avoid oopses caused
 * by wrongly treating some non-I2C device as an i2c_adapter.
 */
struct i2c_adapter *i2c_verify_adapter(struct device *dev)
{
	return (dev->type == &i2c_adapter_type)
			? to_i2c_adapter(dev)
			: NULL;
}
EXPORT_SYMBOL(i2c_verify_adapter);

#ifdef CONFIG_I2C_COMPAT
static struct class_compat *i2c_adapter_compat_class;
#endif

static void i2c_scan_static_board_info(struct i2c_adapter *adapter)
{
	struct i2c_devinfo	*devinfo;

	down_read(&__i2c_board_lock);
	list_for_each_entry(devinfo, &__i2c_board_list, list) {
		if (devinfo->busnum == adapter->nr &&
		    IS_ERR(i2c_new_client_device(adapter, &devinfo->board_info)))
			dev_err(&adapter->dev,
				"Can't create device at 0x%02x\n",
				devinfo->board_info.addr);
	}
	up_read(&__i2c_board_lock);
}

static int i2c_do_add_adapter(struct i2c_driver *driver,
			      struct i2c_adapter *adap)
{
	/* Detect supported devices on that bus, and instantiate them */
	i2c_detect(adap, driver);

	return 0;
}

static int __process_new_adapter(struct device_driver *d, void *data)
{
	return i2c_do_add_adapter(to_i2c_driver(d), data);
}

static const struct i2c_lock_operations i2c_adapter_lock_ops = {
	.lock_bus =    i2c_adapter_lock_bus,
	.trylock_bus = i2c_adapter_trylock_bus,
	.unlock_bus =  i2c_adapter_unlock_bus,
};

static void i2c_host_notify_irq_teardown(struct i2c_adapter *adap)
{
	struct irq_domain *domain = adap->host_notify_domain;
	irq_hw_number_t hwirq;

	if (!domain)
		return;

	for (hwirq = 0 ; hwirq < I2C_ADDR_7BITS_COUNT ; hwirq++)
		irq_dispose_mapping(irq_find_mapping(domain, hwirq));

	irq_domain_remove(domain);
	adap->host_notify_domain = NULL;
}

static int i2c_host_notify_irq_map(struct irq_domain *h,
					  unsigned int virq,
					  irq_hw_number_t hw_irq_num)
{
	irq_set_chip_and_handler(virq, &dummy_irq_chip, handle_simple_irq);

	return 0;
}

static const struct irq_domain_ops i2c_host_notify_irq_ops = {
	.map = i2c_host_notify_irq_map,
};

static int i2c_setup_host_notify_irq_domain(struct i2c_adapter *adap)
{
	struct irq_domain *domain;

	if (!i2c_check_functionality(adap, I2C_FUNC_SMBUS_HOST_NOTIFY))
		return 0;

	domain = irq_domain_create_linear(adap->dev.parent->fwnode,
					  I2C_ADDR_7BITS_COUNT,
					  &i2c_host_notify_irq_ops, adap);
	if (!domain)
		return -ENOMEM;

	adap->host_notify_domain = domain;

	return 0;
}

/**
 * i2c_handle_smbus_host_notify - Forward a Host Notify event to the correct
 * I2C client.
 * @adap: the adapter
 * @addr: the I2C address of the notifying device
 * Context: can't sleep
 *
 * Helper function to be called from an I2C bus driver's interrupt
 * handler. It will schedule the Host Notify IRQ.
 */
int i2c_handle_smbus_host_notify(struct i2c_adapter *adap, unsigned short addr)
{
	int irq;

	if (!adap)
		return -EINVAL;

	irq = irq_find_mapping(adap->host_notify_domain, addr);
	if (irq <= 0)
		return -ENXIO;

	generic_handle_irq_safe(irq);

	return 0;
}
EXPORT_SYMBOL_GPL(i2c_handle_smbus_host_notify);

static int i2c_register_adapter(struct i2c_adapter *adap)
{
	int res = -EINVAL;

	/* Can't register until after driver model init */
	if (WARN_ON(!is_registered)) {
		res = -EAGAIN;
		goto out_list;
	}

	/* Sanity checks */
	if (WARN(!adap->name[0], "i2c adapter has no name"))
		goto out_list;

	if (!adap->algo) {
		pr_err("adapter '%s': no algo supplied!\n", adap->name);
		goto out_list;
	}

	if (!adap->lock_ops)
		adap->lock_ops = &i2c_adapter_lock_ops;

	adap->locked_flags = 0;
	rt_mutex_init(&adap->bus_lock);
	rt_mutex_init(&adap->mux_lock);
	mutex_init(&adap->userspace_clients_lock);
	INIT_LIST_HEAD(&adap->userspace_clients);

	/* Set default timeout to 1 second if not already set */
	if (adap->timeout == 0)
		adap->timeout = HZ;

	/* register soft irqs for Host Notify */
	res = i2c_setup_host_notify_irq_domain(adap);
	if (res) {
		pr_err("adapter '%s': can't create Host Notify IRQs (%d)\n",
		       adap->name, res);
		goto out_list;
	}

	dev_set_name(&adap->dev, "i2c-%d", adap->nr);
	adap->dev.bus = &i2c_bus_type;
	adap->dev.type = &i2c_adapter_type;
	res = device_register(&adap->dev);
	if (res) {
		pr_err("adapter '%s': can't register device (%d)\n", adap->name, res);
		goto out_list;
	}

	adap->debugfs = debugfs_create_dir(dev_name(&adap->dev), i2c_debugfs_root);

	res = i2c_setup_smbus_alert(adap);
	if (res)
		goto out_reg;

	device_enable_async_suspend(&adap->dev);
	pm_runtime_no_callbacks(&adap->dev);
	pm_suspend_ignore_children(&adap->dev, true);
	pm_runtime_enable(&adap->dev);

	res = i2c_init_recovery(adap);
	if (res == -EPROBE_DEFER)
		goto out_reg;

	dev_dbg(&adap->dev, "adapter [%s] registered\n", adap->name);

#ifdef CONFIG_I2C_COMPAT
	res = class_compat_create_link(i2c_adapter_compat_class, &adap->dev,
				       adap->dev.parent);
	if (res)
		dev_warn(&adap->dev,
			 "Failed to create compatibility class link\n");
#endif

	/* create pre-declared device nodes */
	of_i2c_register_devices(adap);
	i2c_acpi_install_space_handler(adap);
	i2c_acpi_register_devices(adap);

	if (adap->nr < __i2c_first_dynamic_bus_num)
		i2c_scan_static_board_info(adap);

	/* Notify drivers */
	mutex_lock(&core_lock);
	bus_for_each_drv(&i2c_bus_type, NULL, adap, __process_new_adapter);
	mutex_unlock(&core_lock);

	return 0;

out_reg:
	debugfs_remove_recursive(adap->debugfs);
	init_completion(&adap->dev_released);
	device_unregister(&adap->dev);
	wait_for_completion(&adap->dev_released);
out_list:
	mutex_lock(&core_lock);
	idr_remove(&i2c_adapter_idr, adap->nr);
	mutex_unlock(&core_lock);
	return res;
}

/**
 * __i2c_add_numbered_adapter - i2c_add_numbered_adapter where nr is never -1
 * @adap: the adapter to register (with adap->nr initialized)
 * Context: can sleep
 *
 * See i2c_add_numbered_adapter() for details.
 */
static int __i2c_add_numbered_adapter(struct i2c_adapter *adap)
{
	int id;

	mutex_lock(&core_lock);
	id = idr_alloc(&i2c_adapter_idr, adap, adap->nr, adap->nr + 1, GFP_KERNEL);
	mutex_unlock(&core_lock);
	if (WARN(id < 0, "couldn't get idr"))
		return id == -ENOSPC ? -EBUSY : id;

	return i2c_register_adapter(adap);
}

/**
 * i2c_add_adapter - declare i2c adapter, use dynamic bus number
 * @adapter: the adapter to add
 * Context: can sleep
 *
 * This routine is used to declare an I2C adapter when its bus number
 * doesn't matter or when its bus number is specified by an dt alias.
 * Examples of bases when the bus number doesn't matter: I2C adapters
 * dynamically added by USB links or PCI plugin cards.
 *
 * When this returns zero, a new bus number was allocated and stored
 * in adap->nr, and the specified adapter became available for clients.
 * Otherwise, a negative errno value is returned.
 */
int i2c_add_adapter(struct i2c_adapter *adapter)
{
	struct device *dev = &adapter->dev;
	int id;

	if (dev->of_node) {
		id = of_alias_get_id(dev->of_node, "i2c");
		if (id >= 0) {
			adapter->nr = id;
			return __i2c_add_numbered_adapter(adapter);
		}
	}

	mutex_lock(&core_lock);
	id = idr_alloc(&i2c_adapter_idr, adapter,
		       __i2c_first_dynamic_bus_num, 0, GFP_KERNEL);
	mutex_unlock(&core_lock);
	if (WARN(id < 0, "couldn't get idr"))
		return id;

	adapter->nr = id;

	return i2c_register_adapter(adapter);
}
EXPORT_SYMBOL(i2c_add_adapter);

/**
 * i2c_add_numbered_adapter - declare i2c adapter, use static bus number
 * @adap: the adapter to register (with adap->nr initialized)
 * Context: can sleep
 *
 * This routine is used to declare an I2C adapter when its bus number
 * matters.  For example, use it for I2C adapters from system-on-chip CPUs,
 * or otherwise built in to the system's mainboard, and where i2c_board_info
 * is used to properly configure I2C devices.
 *
 * If the requested bus number is set to -1, then this function will behave
 * identically to i2c_add_adapter, and will dynamically assign a bus number.
 *
 * If no devices have pre-been declared for this bus, then be sure to
 * register the adapter before any dynamically allocated ones.  Otherwise
 * the required bus ID may not be available.
 *
 * When this returns zero, the specified adapter became available for
 * clients using the bus number provided in adap->nr.  Also, the table
 * of I2C devices pre-declared using i2c_register_board_info() is scanned,
 * and the appropriate driver model device nodes are created.  Otherwise, a
 * negative errno value is returned.
 */
int i2c_add_numbered_adapter(struct i2c_adapter *adap)
{
	if (adap->nr == -1) /* -1 means dynamically assign bus id */
		return i2c_add_adapter(adap);

	return __i2c_add_numbered_adapter(adap);
}
EXPORT_SYMBOL_GPL(i2c_add_numbered_adapter);

static void i2c_do_del_adapter(struct i2c_driver *driver,
			      struct i2c_adapter *adapter)
{
	struct i2c_client *client, *_n;

	/* Remove the devices we created ourselves as the result of hardware
	 * probing (using a driver's detect method) */
	list_for_each_entry_safe(client, _n, &driver->clients, detected) {
		if (client->adapter == adapter) {
			dev_dbg(&adapter->dev, "Removing %s at 0x%x\n",
				client->name, client->addr);
			list_del(&client->detected);
			i2c_unregister_device(client);
		}
	}
}

static int __unregister_client(struct device *dev, void *dummy)
{
	struct i2c_client *client = i2c_verify_client(dev);
	if (client && strcmp(client->name, "dummy"))
		i2c_unregister_device(client);
	return 0;
}

static int __unregister_dummy(struct device *dev, void *dummy)
{
	struct i2c_client *client = i2c_verify_client(dev);
	i2c_unregister_device(client);
	return 0;
}

static int __process_removed_adapter(struct device_driver *d, void *data)
{
	i2c_do_del_adapter(to_i2c_driver(d), data);
	return 0;
}

/**
 * i2c_del_adapter - unregister I2C adapter
 * @adap: the adapter being unregistered
 * Context: can sleep
 *
 * This unregisters an I2C adapter which was previously registered
 * by @i2c_add_adapter or @i2c_add_numbered_adapter.
 */
void i2c_del_adapter(struct i2c_adapter *adap)
{
	struct i2c_adapter *found;
	struct i2c_client *client, *next;

	/* First make sure that this adapter was ever added */
	mutex_lock(&core_lock);
	found = idr_find(&i2c_adapter_idr, adap->nr);
	mutex_unlock(&core_lock);
	if (found != adap) {
		pr_debug("attempting to delete unregistered adapter [%s]\n", adap->name);
		return;
	}

	i2c_acpi_remove_space_handler(adap);
	/* Tell drivers about this removal */
	mutex_lock(&core_lock);
	bus_for_each_drv(&i2c_bus_type, NULL, adap,
			       __process_removed_adapter);
	mutex_unlock(&core_lock);

	/* Remove devices instantiated from sysfs */
	mutex_lock_nested(&adap->userspace_clients_lock,
			  i2c_adapter_depth(adap));
	list_for_each_entry_safe(client, next, &adap->userspace_clients,
				 detected) {
		dev_dbg(&adap->dev, "Removing %s at 0x%x\n", client->name,
			client->addr);
		list_del(&client->detected);
		i2c_unregister_device(client);
	}
	mutex_unlock(&adap->userspace_clients_lock);

	/* Detach any active clients. This can't fail, thus we do not
	 * check the returned value. This is a two-pass process, because
	 * we can't remove the dummy devices during the first pass: they
	 * could have been instantiated by real devices wishing to clean
	 * them up properly, so we give them a chance to do that first. */
	device_for_each_child(&adap->dev, NULL, __unregister_client);
	device_for_each_child(&adap->dev, NULL, __unregister_dummy);

#ifdef CONFIG_I2C_COMPAT
	class_compat_remove_link(i2c_adapter_compat_class, &adap->dev,
				 adap->dev.parent);
#endif

	/* device name is gone after device_unregister */
	dev_dbg(&adap->dev, "adapter [%s] unregistered\n", adap->name);

	pm_runtime_disable(&adap->dev);

	i2c_host_notify_irq_teardown(adap);

	debugfs_remove_recursive(adap->debugfs);

	/* wait until all references to the device are gone
	 *
	 * FIXME: This is old code and should ideally be replaced by an
	 * alternative which results in decoupling the lifetime of the struct
	 * device from the i2c_adapter, like spi or netdev do. Any solution
	 * should be thoroughly tested with DEBUG_KOBJECT_RELEASE enabled!
	 */
	init_completion(&adap->dev_released);
	device_unregister(&adap->dev);
	wait_for_completion(&adap->dev_released);

	/* free bus id */
	mutex_lock(&core_lock);
	idr_remove(&i2c_adapter_idr, adap->nr);
	mutex_unlock(&core_lock);

	/* Clear the device structure in case this adapter is ever going to be
	   added again */
	memset(&adap->dev, 0, sizeof(adap->dev));
}
EXPORT_SYMBOL(i2c_del_adapter);

static void devm_i2c_del_adapter(void *adapter)
{
	i2c_del_adapter(adapter);
}

/**
 * devm_i2c_add_adapter - device-managed variant of i2c_add_adapter()
 * @dev: managing device for adding this I2C adapter
 * @adapter: the adapter to add
 * Context: can sleep
 *
 * Add adapter with dynamic bus number, same with i2c_add_adapter()
 * but the adapter will be auto deleted on driver detach.
 */
int devm_i2c_add_adapter(struct device *dev, struct i2c_adapter *adapter)
{
	int ret;

	ret = i2c_add_adapter(adapter);
	if (ret)
		return ret;

	return devm_add_action_or_reset(dev, devm_i2c_del_adapter, adapter);
}
EXPORT_SYMBOL_GPL(devm_i2c_add_adapter);

static int i2c_dev_or_parent_fwnode_match(struct device *dev, const void *data)
{
	if (dev_fwnode(dev) == data)
		return 1;

	if (dev->parent && dev_fwnode(dev->parent) == data)
		return 1;

	return 0;
}

/**
 * i2c_find_adapter_by_fwnode() - find an i2c_adapter for the fwnode
 * @fwnode: &struct fwnode_handle corresponding to the &struct i2c_adapter
 *
 * Look up and return the &struct i2c_adapter corresponding to the @fwnode.
 * If no adapter can be found, or @fwnode is NULL, this returns NULL.
 *
 * The user must call put_device(&adapter->dev) once done with the i2c adapter.
 */
struct i2c_adapter *i2c_find_adapter_by_fwnode(struct fwnode_handle *fwnode)
{
	struct i2c_adapter *adapter;
	struct device *dev;

	if (!fwnode)
		return NULL;

	dev = bus_find_device(&i2c_bus_type, NULL, fwnode,
			      i2c_dev_or_parent_fwnode_match);
	if (!dev)
		return NULL;

	adapter = i2c_verify_adapter(dev);
	if (!adapter)
		put_device(dev);

	return adapter;
}
EXPORT_SYMBOL(i2c_find_adapter_by_fwnode);

/**
 * i2c_get_adapter_by_fwnode() - find an i2c_adapter for the fwnode
 * @fwnode: &struct fwnode_handle corresponding to the &struct i2c_adapter
 *
 * Look up and return the &struct i2c_adapter corresponding to the @fwnode,
 * and increment the adapter module's use count. If no adapter can be found,
 * or @fwnode is NULL, this returns NULL.
 *
 * The user must call i2c_put_adapter(adapter) once done with the i2c adapter.
 * Note that this is different from i2c_find_adapter_by_node().
 */
struct i2c_adapter *i2c_get_adapter_by_fwnode(struct fwnode_handle *fwnode)
{
	struct i2c_adapter *adapter;

	adapter = i2c_find_adapter_by_fwnode(fwnode);
	if (!adapter)
		return NULL;

	if (!try_module_get(adapter->owner)) {
		put_device(&adapter->dev);
		adapter = NULL;
	}

	return adapter;
}
EXPORT_SYMBOL(i2c_get_adapter_by_fwnode);

static void i2c_parse_timing(struct device *dev, char *prop_name, u32 *cur_val_p,
			    u32 def_val, bool use_def)
{
	int ret;

	ret = device_property_read_u32(dev, prop_name, cur_val_p);
	if (ret && use_def)
		*cur_val_p = def_val;

	dev_dbg(dev, "%s: %u\n", prop_name, *cur_val_p);
}

/**
 * i2c_parse_fw_timings - get I2C related timing parameters from firmware
 * @dev: The device to scan for I2C timing properties
 * @t: the i2c_timings struct to be filled with values
 * @use_defaults: bool to use sane defaults derived from the I2C specification
 *		  when properties are not found, otherwise don't update
 *
 * Scan the device for the generic I2C properties describing timing parameters
 * for the signal and fill the given struct with the results. If a property was
 * not found and use_defaults was true, then maximum timings are assumed which
 * are derived from the I2C specification. If use_defaults is not used, the
 * results will be as before, so drivers can apply their own defaults before
 * calling this helper. The latter is mainly intended for avoiding regressions
 * of existing drivers which want to switch to this function. New drivers
 * almost always should use the defaults.
 */
void i2c_parse_fw_timings(struct device *dev, struct i2c_timings *t, bool use_defaults)
{
	bool u = use_defaults;
	u32 d;

	i2c_parse_timing(dev, "clock-frequency", &t->bus_freq_hz,
			 I2C_MAX_STANDARD_MODE_FREQ, u);

	d = t->bus_freq_hz <= I2C_MAX_STANDARD_MODE_FREQ ? 1000 :
	    t->bus_freq_hz <= I2C_MAX_FAST_MODE_FREQ ? 300 : 120;
	i2c_parse_timing(dev, "i2c-scl-rising-time-ns", &t->scl_rise_ns, d, u);

	d = t->bus_freq_hz <= I2C_MAX_FAST_MODE_FREQ ? 300 : 120;
	i2c_parse_timing(dev, "i2c-scl-falling-time-ns", &t->scl_fall_ns, d, u);

	i2c_parse_timing(dev, "i2c-scl-internal-delay-ns",
			 &t->scl_int_delay_ns, 0, u);
	i2c_parse_timing(dev, "i2c-sda-falling-time-ns", &t->sda_fall_ns,
			 t->scl_fall_ns, u);
	i2c_parse_timing(dev, "i2c-sda-hold-time-ns", &t->sda_hold_ns, 0, u);
	i2c_parse_timing(dev, "i2c-digital-filter-width-ns",
			 &t->digital_filter_width_ns, 0, u);
	i2c_parse_timing(dev, "i2c-analog-filter-cutoff-frequency",
			 &t->analog_filter_cutoff_freq_hz, 0, u);
}
EXPORT_SYMBOL_GPL(i2c_parse_fw_timings);

/* ------------------------------------------------------------------------- */

int i2c_for_each_dev(void *data, int (*fn)(struct device *dev, void *data))
{
	int res;

	mutex_lock(&core_lock);
	res = bus_for_each_dev(&i2c_bus_type, NULL, data, fn);
	mutex_unlock(&core_lock);

	return res;
}
EXPORT_SYMBOL_GPL(i2c_for_each_dev);

static int __process_new_driver(struct device *dev, void *data)
{
	if (dev->type != &i2c_adapter_type)
		return 0;
	return i2c_do_add_adapter(data, to_i2c_adapter(dev));
}

/*
 * An i2c_driver is used with one or more i2c_client (device) nodes to access
 * i2c slave chips, on a bus instance associated with some i2c_adapter.
 */

int i2c_register_driver(struct module *owner, struct i2c_driver *driver)
{
	int res;

	/* Can't register until after driver model init */
	if (WARN_ON(!is_registered))
		return -EAGAIN;

	/* add the driver to the list of i2c drivers in the driver core */
	driver->driver.owner = owner;
	driver->driver.bus = &i2c_bus_type;
	INIT_LIST_HEAD(&driver->clients);

	/* When registration returns, the driver core
	 * will have called probe() for all matching-but-unbound devices.
	 */
	res = driver_register(&driver->driver);
	if (res)
		return res;

	pr_debug("driver [%s] registered\n", driver->driver.name);

	/* Walk the adapters that are already present */
	i2c_for_each_dev(driver, __process_new_driver);

	return 0;
}
EXPORT_SYMBOL(i2c_register_driver);

static int __process_removed_driver(struct device *dev, void *data)
{
	if (dev->type == &i2c_adapter_type)
		i2c_do_del_adapter(data, to_i2c_adapter(dev));
	return 0;
}

/**
 * i2c_del_driver - unregister I2C driver
 * @driver: the driver being unregistered
 * Context: can sleep
 */
void i2c_del_driver(struct i2c_driver *driver)
{
	i2c_for_each_dev(driver, __process_removed_driver);

	driver_unregister(&driver->driver);
	pr_debug("driver [%s] unregistered\n", driver->driver.name);
}
EXPORT_SYMBOL(i2c_del_driver);

/* ------------------------------------------------------------------------- */

struct i2c_cmd_arg {
	unsigned	cmd;
	void		*arg;
};

static int i2c_cmd(struct device *dev, void *_arg)
{
	struct i2c_client	*client = i2c_verify_client(dev);
	struct i2c_cmd_arg	*arg = _arg;
	struct i2c_driver	*driver;

	if (!client || !client->dev.driver)
		return 0;

	driver = to_i2c_driver(client->dev.driver);
	if (driver->command)
		driver->command(client, arg->cmd, arg->arg);
	return 0;
}

void i2c_clients_command(struct i2c_adapter *adap, unsigned int cmd, void *arg)
{
	struct i2c_cmd_arg	cmd_arg;

	cmd_arg.cmd = cmd;
	cmd_arg.arg = arg;
	device_for_each_child(&adap->dev, &cmd_arg, i2c_cmd);
}
EXPORT_SYMBOL(i2c_clients_command);

static int __init i2c_init(void)
{
	int retval;

	retval = of_alias_get_highest_id("i2c");

	down_write(&__i2c_board_lock);
	if (retval >= __i2c_first_dynamic_bus_num)
		__i2c_first_dynamic_bus_num = retval + 1;
	up_write(&__i2c_board_lock);

	retval = bus_register(&i2c_bus_type);
	if (retval)
		return retval;

	is_registered = true;

	i2c_debugfs_root = debugfs_create_dir("i2c", NULL);

#ifdef CONFIG_I2C_COMPAT
	i2c_adapter_compat_class = class_compat_register("i2c-adapter");
	if (!i2c_adapter_compat_class) {
		retval = -ENOMEM;
		goto bus_err;
	}
#endif
	retval = i2c_add_driver(&dummy_driver);
	if (retval)
		goto class_err;

	if (IS_ENABLED(CONFIG_OF_DYNAMIC))
		WARN_ON(of_reconfig_notifier_register(&i2c_of_notifier));
	if (IS_ENABLED(CONFIG_ACPI))
		WARN_ON(acpi_reconfig_notifier_register(&i2c_acpi_notifier));

	return 0;

class_err:
#ifdef CONFIG_I2C_COMPAT
	class_compat_unregister(i2c_adapter_compat_class);
bus_err:
#endif
	is_registered = false;
	bus_unregister(&i2c_bus_type);
	return retval;
}

static void __exit i2c_exit(void)
{
	if (IS_ENABLED(CONFIG_ACPI))
		WARN_ON(acpi_reconfig_notifier_unregister(&i2c_acpi_notifier));
	if (IS_ENABLED(CONFIG_OF_DYNAMIC))
		WARN_ON(of_reconfig_notifier_unregister(&i2c_of_notifier));
	i2c_del_driver(&dummy_driver);
#ifdef CONFIG_I2C_COMPAT
	class_compat_unregister(i2c_adapter_compat_class);
#endif
	debugfs_remove_recursive(i2c_debugfs_root);
	bus_unregister(&i2c_bus_type);
	tracepoint_synchronize_unregister();
}

/* We must initialize early, because some subsystems register i2c drivers
 * in subsys_initcall() code, but are linked (and initialized) before i2c.
 */
postcore_initcall(i2c_init);
module_exit(i2c_exit);

/* ----------------------------------------------------
 * the functional interface to the i2c busses.
 * ----------------------------------------------------
 */

/* Check if val is exceeding the quirk IFF quirk is non 0 */
#define i2c_quirk_exceeded(val, quirk) ((quirk) && ((val) > (quirk)))

static int i2c_quirk_error(struct i2c_adapter *adap, struct i2c_msg *msg, char *err_msg)
{
	dev_err_ratelimited(&adap->dev, "adapter quirk: %s (addr 0x%04x, size %u, %s)\n",
			    err_msg, msg->addr, msg->len,
			    msg->flags & I2C_M_RD ? "read" : "write");
	return -EOPNOTSUPP;
}

static int i2c_check_for_quirks(struct i2c_adapter *adap, struct i2c_msg *msgs, int num)
{
	const struct i2c_adapter_quirks *q = adap->quirks;
	int max_num = q->max_num_msgs, i;
	bool do_len_check = true;

	if (q->flags & I2C_AQ_COMB) {
		max_num = 2;

		/* special checks for combined messages */
		if (num == 2) {
			if (q->flags & I2C_AQ_COMB_WRITE_FIRST && msgs[0].flags & I2C_M_RD)
				return i2c_quirk_error(adap, &msgs[0], "1st comb msg must be write");

			if (q->flags & I2C_AQ_COMB_READ_SECOND && !(msgs[1].flags & I2C_M_RD))
				return i2c_quirk_error(adap, &msgs[1], "2nd comb msg must be read");

			if (q->flags & I2C_AQ_COMB_SAME_ADDR && msgs[0].addr != msgs[1].addr)
				return i2c_quirk_error(adap, &msgs[0], "comb msg only to same addr");

			if (i2c_quirk_exceeded(msgs[0].len, q->max_comb_1st_msg_len))
				return i2c_quirk_error(adap, &msgs[0], "msg too long");

			if (i2c_quirk_exceeded(msgs[1].len, q->max_comb_2nd_msg_len))
				return i2c_quirk_error(adap, &msgs[1], "msg too long");

			do_len_check = false;
		}
	}

	if (i2c_quirk_exceeded(num, max_num))
		return i2c_quirk_error(adap, &msgs[0], "too many messages");

	for (i = 0; i < num; i++) {
		u16 len = msgs[i].len;

		if (msgs[i].flags & I2C_M_RD) {
			if (do_len_check && i2c_quirk_exceeded(len, q->max_read_len))
				return i2c_quirk_error(adap, &msgs[i], "msg too long");

			if (q->flags & I2C_AQ_NO_ZERO_LEN_READ && len == 0)
				return i2c_quirk_error(adap, &msgs[i], "no zero length");
		} else {
			if (do_len_check && i2c_quirk_exceeded(len, q->max_write_len))
				return i2c_quirk_error(adap, &msgs[i], "msg too long");

			if (q->flags & I2C_AQ_NO_ZERO_LEN_WRITE && len == 0)
				return i2c_quirk_error(adap, &msgs[i], "no zero length");
		}
	}

	return 0;
}

/**
 * __i2c_transfer - unlocked flavor of i2c_transfer
 * @adap: Handle to I2C bus
 * @msgs: One or more messages to execute before STOP is issued to
 *	terminate the operation; each message begins with a START.
 * @num: Number of messages to be executed.
 *
 * Returns negative errno, else the number of messages executed.
 *
 * Adapter lock must be held when calling this function. No debug logging
 * takes place. adap->algo->master_xfer existence isn't checked.
 */
int __i2c_transfer(struct i2c_adapter *adap, struct i2c_msg *msgs, int num)
{
	unsigned long orig_jiffies;
	int ret, try;

	if (WARN_ON(!msgs || num < 1))
		return -EINVAL;

	ret = __i2c_check_suspended(adap);
	if (ret)
		return ret;

	if (adap->quirks && i2c_check_for_quirks(adap, msgs, num))
		return -EOPNOTSUPP;

	/*
	 * i2c_trace_msg_key gets enabled when tracepoint i2c_transfer gets
	 * enabled.  This is an efficient way of keeping the for-loop from
	 * being executed when not needed.
	 */
	if (static_branch_unlikely(&i2c_trace_msg_key)) {
		int i;
		for (i = 0; i < num; i++)
			if (msgs[i].flags & I2C_M_RD)
				trace_i2c_read(adap, &msgs[i], i);
			else
				trace_i2c_write(adap, &msgs[i], i);
	}

	/* Retry automatically on arbitration loss */
	orig_jiffies = jiffies;
	for (ret = 0, try = 0; try <= adap->retries; try++) {
		if (i2c_in_atomic_xfer_mode() && adap->algo->master_xfer_atomic)
			ret = adap->algo->master_xfer_atomic(adap, msgs, num);
		else
			ret = adap->algo->master_xfer(adap, msgs, num);

		if (ret != -EAGAIN)
			break;
		if (time_after(jiffies, orig_jiffies + adap->timeout))
			break;
	}

	if (static_branch_unlikely(&i2c_trace_msg_key)) {
		int i;
		for (i = 0; i < ret; i++)
			if (msgs[i].flags & I2C_M_RD)
				trace_i2c_reply(adap, &msgs[i], i);
		trace_i2c_result(adap, num, ret);
	}

	return ret;
}
EXPORT_SYMBOL(__i2c_transfer);

/**
 * i2c_transfer - execute a single or combined I2C message
 * @adap: Handle to I2C bus
 * @msgs: One or more messages to execute before STOP is issued to
 *	terminate the operation; each message begins with a START.
 * @num: Number of messages to be executed.
 *
 * Returns negative errno, else the number of messages executed.
 *
 * Note that there is no requirement that each message be sent to
 * the same slave address, although that is the most common model.
 */
int i2c_transfer(struct i2c_adapter *adap, struct i2c_msg *msgs, int num)
{
	int ret;

	if (!adap->algo->master_xfer) {
		dev_dbg(&adap->dev, "I2C level transfers not supported\n");
		return -EOPNOTSUPP;
	}

	/* REVISIT the fault reporting model here is weak:
	 *
	 *  - When we get an error after receiving N bytes from a slave,
	 *    there is no way to report "N".
	 *
	 *  - When we get a NAK after transmitting N bytes to a slave,
	 *    there is no way to report "N" ... or to let the master
	 *    continue executing the rest of this combined message, if
	 *    that's the appropriate response.
	 *
	 *  - When for example "num" is two and we successfully complete
	 *    the first message but get an error part way through the
	 *    second, it's unclear whether that should be reported as
	 *    one (discarding status on the second message) or errno
	 *    (discarding status on the first one).
	 */
	ret = __i2c_lock_bus_helper(adap);
	if (ret)
		return ret;

	ret = __i2c_transfer(adap, msgs, num);
	i2c_unlock_bus(adap, I2C_LOCK_SEGMENT);

	return ret;
}
EXPORT_SYMBOL(i2c_transfer);

/**
 * i2c_transfer_buffer_flags - issue a single I2C message transferring data
 *			       to/from a buffer
 * @client: Handle to slave device
 * @buf: Where the data is stored
 * @count: How many bytes to transfer, must be less than 64k since msg.len is u16
 * @flags: The flags to be used for the message, e.g. I2C_M_RD for reads
 *
 * Returns negative errno, or else the number of bytes transferred.
 */
int i2c_transfer_buffer_flags(const struct i2c_client *client, char *buf,
			      int count, u16 flags)
{
	int ret;
	struct i2c_msg msg = {
		.addr = client->addr,
		.flags = flags | (client->flags & I2C_M_TEN),
		.len = count,
		.buf = buf,
	};

	ret = i2c_transfer(client->adapter, &msg, 1);

	/*
	 * If everything went ok (i.e. 1 msg transferred), return #bytes
	 * transferred, else error code.
	 */
	return (ret == 1) ? count : ret;
}
EXPORT_SYMBOL(i2c_transfer_buffer_flags);

/**
 * i2c_get_device_id - get manufacturer, part id and die revision of a device
 * @client: The device to query
 * @id: The queried information
 *
 * Returns negative errno on error, zero on success.
 */
int i2c_get_device_id(const struct i2c_client *client,
		      struct i2c_device_identity *id)
{
	struct i2c_adapter *adap = client->adapter;
	union i2c_smbus_data raw_id;
	int ret;

	if (!i2c_check_functionality(adap, I2C_FUNC_SMBUS_READ_I2C_BLOCK))
		return -EOPNOTSUPP;

	raw_id.block[0] = 3;
	ret = i2c_smbus_xfer(adap, I2C_ADDR_DEVICE_ID, 0,
			     I2C_SMBUS_READ, client->addr << 1,
			     I2C_SMBUS_I2C_BLOCK_DATA, &raw_id);
	if (ret)
		return ret;

	id->manufacturer_id = (raw_id.block[1] << 4) | (raw_id.block[2] >> 4);
	id->part_id = ((raw_id.block[2] & 0xf) << 5) | (raw_id.block[3] >> 3);
	id->die_revision = raw_id.block[3] & 0x7;
	return 0;
}
EXPORT_SYMBOL_GPL(i2c_get_device_id);

/**
 * i2c_client_get_device_id - get the driver match table entry of a device
 * @client: the device to query. The device must be bound to a driver
 *
 * Returns a pointer to the matching entry if found, NULL otherwise.
 */
const struct i2c_device_id *i2c_client_get_device_id(const struct i2c_client *client)
{
	const struct i2c_driver *drv = to_i2c_driver(client->dev.driver);

	return i2c_match_id(drv->id_table, client);
}
EXPORT_SYMBOL_GPL(i2c_client_get_device_id);

/* ----------------------------------------------------
 * the i2c address scanning function
 * Will not work for 10-bit addresses!
 * ----------------------------------------------------
 */

/*
 * Legacy default probe function, mostly relevant for SMBus. The default
 * probe method is a quick write, but it is known to corrupt the 24RF08
 * EEPROMs due to a state machine bug, and could also irreversibly
 * write-protect some EEPROMs, so for address ranges 0x30-0x37 and 0x50-0x5f,
 * we use a short byte read instead. Also, some bus drivers don't implement
 * quick write, so we fallback to a byte read in that case too.
 * On x86, there is another special case for FSC hardware monitoring chips,
 * which want regular byte reads (address 0x73.) Fortunately, these are the
 * only known chips using this I2C address on PC hardware.
 * Returns 1 if probe succeeded, 0 if not.
 */
static int i2c_default_probe(struct i2c_adapter *adap, unsigned short addr)
{
	int err;
	union i2c_smbus_data dummy;

#ifdef CONFIG_X86
	if (addr == 0x73 && (adap->class & I2C_CLASS_HWMON)
	 && i2c_check_functionality(adap, I2C_FUNC_SMBUS_READ_BYTE_DATA))
		err = i2c_smbus_xfer(adap, addr, 0, I2C_SMBUS_READ, 0,
				     I2C_SMBUS_BYTE_DATA, &dummy);
	else
#endif
	if (!((addr & ~0x07) == 0x30 || (addr & ~0x0f) == 0x50)
	 && i2c_check_functionality(adap, I2C_FUNC_SMBUS_QUICK))
		err = i2c_smbus_xfer(adap, addr, 0, I2C_SMBUS_WRITE, 0,
				     I2C_SMBUS_QUICK, NULL);
	else if (i2c_check_functionality(adap, I2C_FUNC_SMBUS_READ_BYTE))
		err = i2c_smbus_xfer(adap, addr, 0, I2C_SMBUS_READ, 0,
				     I2C_SMBUS_BYTE, &dummy);
	else {
		dev_warn(&adap->dev, "No suitable probing method supported for address 0x%02X\n",
			 addr);
		err = -EOPNOTSUPP;
	}

	return err >= 0;
}

static int i2c_detect_address(struct i2c_client *temp_client,
			      struct i2c_driver *driver)
{
	struct i2c_board_info info;
	struct i2c_adapter *adapter = temp_client->adapter;
	int addr = temp_client->addr;
	int err;

	/* Make sure the address is valid */
	err = i2c_check_7bit_addr_validity_strict(addr);
	if (err) {
		dev_warn(&adapter->dev, "Invalid probe address 0x%02x\n",
			 addr);
		return err;
	}

	/* Skip if already in use (7 bit, no need to encode flags) */
	if (i2c_check_addr_busy(adapter, addr))
		return 0;

	/* Make sure there is something at this address */
	if (!i2c_default_probe(adapter, addr))
		return 0;

	/* Finally call the custom detection function */
	memset(&info, 0, sizeof(struct i2c_board_info));
	info.addr = addr;
	err = driver->detect(temp_client, &info);
	if (err) {
		/* -ENODEV is returned if the detection fails. We catch it
		   here as this isn't an error. */
		return err == -ENODEV ? 0 : err;
	}

	/* Consistency check */
	if (info.type[0] == '\0') {
		dev_err(&adapter->dev,
			"%s detection function provided no name for 0x%x\n",
			driver->driver.name, addr);
	} else {
		struct i2c_client *client;

		/* Detection succeeded, instantiate the device */
		if (adapter->class & I2C_CLASS_DEPRECATED)
			dev_warn(&adapter->dev,
				"This adapter will soon drop class based instantiation of devices. "
				"Please make sure client 0x%02x gets instantiated by other means. "
				"Check 'Documentation/i2c/instantiating-devices.rst' for details.\n",
				info.addr);

		dev_dbg(&adapter->dev, "Creating %s at 0x%02x\n",
			info.type, info.addr);
		client = i2c_new_client_device(adapter, &info);
		if (!IS_ERR(client))
			list_add_tail(&client->detected, &driver->clients);
		else
			dev_err(&adapter->dev, "Failed creating %s at 0x%02x\n",
				info.type, info.addr);
	}
	return 0;
}

static int i2c_detect(struct i2c_adapter *adapter, struct i2c_driver *driver)
{
	const unsigned short *address_list;
	struct i2c_client *temp_client;
	int i, err = 0;

	address_list = driver->address_list;
	if (!driver->detect || !address_list)
		return 0;

	/* Warn that the adapter lost class based instantiation */
	if (adapter->class == I2C_CLASS_DEPRECATED) {
		dev_dbg(&adapter->dev,
			"This adapter dropped support for I2C classes and won't auto-detect %s devices anymore. "
			"If you need it, check 'Documentation/i2c/instantiating-devices.rst' for alternatives.\n",
			driver->driver.name);
		return 0;
	}

	/* Stop here if the classes do not match */
	if (!(adapter->class & driver->class))
		return 0;

	/* Set up a temporary client to help detect callback */
	temp_client = kzalloc(sizeof(struct i2c_client), GFP_KERNEL);
	if (!temp_client)
		return -ENOMEM;
	temp_client->adapter = adapter;

	for (i = 0; address_list[i] != I2C_CLIENT_END; i += 1) {
		dev_dbg(&adapter->dev,
			"found normal entry for adapter %d, addr 0x%02x\n",
			i2c_adapter_id(adapter), address_list[i]);
		temp_client->addr = address_list[i];
		err = i2c_detect_address(temp_client, driver);
		if (unlikely(err))
			break;
	}

	kfree(temp_client);
	return err;
}

int i2c_probe_func_quick_read(struct i2c_adapter *adap, unsigned short addr)
{
	return i2c_smbus_xfer(adap, addr, 0, I2C_SMBUS_READ, 0,
			      I2C_SMBUS_QUICK, NULL) >= 0;
}
EXPORT_SYMBOL_GPL(i2c_probe_func_quick_read);

struct i2c_client *
i2c_new_scanned_device(struct i2c_adapter *adap,
		       struct i2c_board_info *info,
		       unsigned short const *addr_list,
		       int (*probe)(struct i2c_adapter *adap, unsigned short addr))
{
	int i;

	if (!probe)
		probe = i2c_default_probe;

	for (i = 0; addr_list[i] != I2C_CLIENT_END; i++) {
		/* Check address validity */
		if (i2c_check_7bit_addr_validity_strict(addr_list[i]) < 0) {
			dev_warn(&adap->dev, "Invalid 7-bit address 0x%02x\n",
				 addr_list[i]);
			continue;
		}

		/* Check address availability (7 bit, no need to encode flags) */
		if (i2c_check_addr_busy(adap, addr_list[i])) {
			dev_dbg(&adap->dev,
				"Address 0x%02x already in use, not probing\n",
				addr_list[i]);
			continue;
		}

		/* Test address responsiveness */
		if (probe(adap, addr_list[i]))
			break;
	}

	if (addr_list[i] == I2C_CLIENT_END) {
		dev_dbg(&adap->dev, "Probing failed, no device found\n");
		return ERR_PTR(-ENODEV);
	}

	info->addr = addr_list[i];
	return i2c_new_client_device(adap, info);
}
EXPORT_SYMBOL_GPL(i2c_new_scanned_device);

struct i2c_adapter *i2c_get_adapter(int nr)
{
	struct i2c_adapter *adapter;

	mutex_lock(&core_lock);
	adapter = idr_find(&i2c_adapter_idr, nr);
	if (!adapter)
		goto exit;

	if (try_module_get(adapter->owner))
		get_device(&adapter->dev);
	else
		adapter = NULL;

 exit:
	mutex_unlock(&core_lock);
	return adapter;
}
EXPORT_SYMBOL(i2c_get_adapter);

void i2c_put_adapter(struct i2c_adapter *adap)
{
	if (!adap)
		return;

	module_put(adap->owner);
	/* Should be last, otherwise we risk use-after-free with 'adap' */
	put_device(&adap->dev);
}
EXPORT_SYMBOL(i2c_put_adapter);

/**
 * i2c_get_dma_safe_msg_buf() - get a DMA safe buffer for the given i2c_msg
 * @msg: the message to be checked
 * @threshold: the minimum number of bytes for which using DMA makes sense.
 *	       Should at least be 1.
 *
 * Return: NULL if a DMA safe buffer was not obtained. Use msg->buf with PIO.
 *	   Or a valid pointer to be used with DMA. After use, release it by
 *	   calling i2c_put_dma_safe_msg_buf().
 *
 * This function must only be called from process context!
 */
u8 *i2c_get_dma_safe_msg_buf(struct i2c_msg *msg, unsigned int threshold)
{
	/* also skip 0-length msgs for bogus thresholds of 0 */
	if (!threshold)
		pr_debug("DMA buffer for addr=0x%02x with length 0 is bogus\n",
			 msg->addr);
	if (msg->len < threshold || msg->len == 0)
		return NULL;

	if (msg->flags & I2C_M_DMA_SAFE)
		return msg->buf;

	pr_debug("using bounce buffer for addr=0x%02x, len=%d\n",
		 msg->addr, msg->len);

	if (msg->flags & I2C_M_RD)
		return kzalloc(msg->len, GFP_KERNEL);
	else
		return kmemdup(msg->buf, msg->len, GFP_KERNEL);
}
EXPORT_SYMBOL_GPL(i2c_get_dma_safe_msg_buf);

/**
 * i2c_put_dma_safe_msg_buf - release DMA safe buffer and sync with i2c_msg
 * @buf: the buffer obtained from i2c_get_dma_safe_msg_buf(). May be NULL.
 * @msg: the message which the buffer corresponds to
 * @xferred: bool saying if the message was transferred
 */
void i2c_put_dma_safe_msg_buf(u8 *buf, struct i2c_msg *msg, bool xferred)
{
	if (!buf || buf == msg->buf)
		return;

	if (xferred && msg->flags & I2C_M_RD)
		memcpy(msg->buf, buf, msg->len);

	kfree(buf);
}
EXPORT_SYMBOL_GPL(i2c_put_dma_safe_msg_buf);

MODULE_AUTHOR("Simon G. Vogl <simon@tk.uni-linz.ac.at>");
MODULE_DESCRIPTION("I2C-Bus main module");
MODULE_LICENSE("GPL");<|MERGE_RESOLUTION|>--- conflicted
+++ resolved
@@ -583,21 +583,9 @@
 		goto err_detach_pm_domain;
 	}
 
-<<<<<<< HEAD
-	/*
-	 * When there are no more users of probe(),
-	 * rename probe_new to probe.
-	 */
-	if (driver->probe_new)
-		status = driver->probe_new(client);
-	else if (driver->probe)
-	    /*驱动有probe函数，执行probe*/
-		status = driver->probe(client,
-				       i2c_match_id(driver->id_table, client));
-=======
 	if (driver->probe)
+		/*驱动有probe函数，执行probe*/
 		status = driver->probe(client);
->>>>>>> 9d1694dc
 	else
 		status = -EINVAL;
 
