// SPDX-License-Identifier: GPL-2.0
/*
 *  linux/drivers/char/mem.c
 *
 *  Copyright (C) 1991, 1992  Linus Torvalds
 *
 *  Added devfs support.
 *    Jan-11-1998, C. Scott Ananian <cananian@alumni.princeton.edu>
 *  Shared /dev/zero mmapping support, Feb 2000, Kanoj Sarcar <kanoj@sgi.com>
 */

#include <linux/mm.h>
#include <linux/miscdevice.h>
#include <linux/slab.h>
#include <linux/vmalloc.h>
#include <linux/mman.h>
#include <linux/random.h>
#include <linux/init.h>
#include <linux/tty.h>
#include <linux/capability.h>
#include <linux/ptrace.h>
#include <linux/device.h>
#include <linux/highmem.h>
#include <linux/backing-dev.h>
#include <linux/shmem_fs.h>
#include <linux/splice.h>
#include <linux/pfn.h>
#include <linux/export.h>
#include <linux/io.h>
#include <linux/uio.h>
#include <linux/uaccess.h>
#include <linux/security.h>

#define DEVMEM_MINOR	1
#define DEVPORT_MINOR	4

static inline unsigned long size_inside_page(unsigned long start,
					     unsigned long size)
{
	unsigned long sz;

	sz = PAGE_SIZE - (start & (PAGE_SIZE - 1));

	return min(sz, size);
}

#ifndef ARCH_HAS_VALID_PHYS_ADDR_RANGE
static inline int valid_phys_addr_range(phys_addr_t addr, size_t count)
{
	return addr + count <= __pa(high_memory);
}

static inline int valid_mmap_phys_addr_range(unsigned long pfn, size_t size)
{
	return 1;
}
#endif

#ifdef CONFIG_STRICT_DEVMEM
static inline int page_is_allowed(unsigned long pfn)
{
	return devmem_is_allowed(pfn);
}
#else
static inline int page_is_allowed(unsigned long pfn)
{
	return 1;
}
#endif

static inline bool should_stop_iteration(void)
{
	if (need_resched())
		cond_resched();
	return signal_pending(current);
}

/*
 * This funcion reads the *physical* memory. The f_pos points directly to the
 * memory location.
 */
static ssize_t read_mem(struct file *file, char __user *buf,
			size_t count, loff_t *ppos)
{
	phys_addr_t p = *ppos;
	ssize_t read, sz;
	void *ptr;
	char *bounce;
	int err;

	if (p != *ppos)
		return 0;

	if (!valid_phys_addr_range(p, count))
		return -EFAULT;
	read = 0;
#ifdef __ARCH_HAS_NO_PAGE_ZERO_MAPPED
	/* we don't have page 0 mapped on sparc and m68k.. */
	if (p < PAGE_SIZE) {
		sz = size_inside_page(p, count);
		if (sz > 0) {
			if (clear_user(buf, sz))
				return -EFAULT;
			buf += sz;
			p += sz;
			count -= sz;
			read += sz;
		}
	}
#endif

	bounce = kmalloc(PAGE_SIZE, GFP_KERNEL);
	if (!bounce)
		return -ENOMEM;

	while (count > 0) {
		unsigned long remaining;
		int allowed, probe;

		sz = size_inside_page(p, count);

		err = -EPERM;
		allowed = page_is_allowed(p >> PAGE_SHIFT);
		if (!allowed)
			goto failed;

		err = -EFAULT;
		if (allowed == 2) {
			/* Show zeros for restricted memory. */
			remaining = clear_user(buf, sz);
		} else {
			/*
			 * On ia64 if a page has been mapped somewhere as
			 * uncached, then it must also be accessed uncached
			 * by the kernel or data corruption may occur.
			 */
			ptr = xlate_dev_mem_ptr(p);
			if (!ptr)
				goto failed;

			probe = copy_from_kernel_nofault(bounce, ptr, sz);
			unxlate_dev_mem_ptr(p, ptr);
			if (probe)
				goto failed;

			remaining = copy_to_user(buf, bounce, sz);
		}

		if (remaining)
			goto failed;

		buf += sz;
		p += sz;
		count -= sz;
		read += sz;
		if (should_stop_iteration())
			break;
	}
	kfree(bounce);

	*ppos += read;
	return read;

failed:
	kfree(bounce);
	return err;
}

static ssize_t write_mem(struct file *file, const char __user *buf,
			 size_t count, loff_t *ppos)
{
	phys_addr_t p = *ppos;
	ssize_t written, sz;
	unsigned long copied;
	void *ptr;

	if (p != *ppos)
		return -EFBIG;

	if (!valid_phys_addr_range(p, count))
		return -EFAULT;

	written = 0;

#ifdef __ARCH_HAS_NO_PAGE_ZERO_MAPPED
	/* we don't have page 0 mapped on sparc and m68k.. */
	if (p < PAGE_SIZE) {
		sz = size_inside_page(p, count);
		/* Hmm. Do something? */
		buf += sz;
		p += sz;
		count -= sz;
		written += sz;
	}
#endif

	while (count > 0) {
		int allowed;

		sz = size_inside_page(p, count);

		allowed = page_is_allowed(p >> PAGE_SHIFT);
		if (!allowed)
			return -EPERM;

		/* Skip actual writing when a page is marked as restricted. */
		if (allowed == 1) {
			/*
			 * On ia64 if a page has been mapped somewhere as
			 * uncached, then it must also be accessed uncached
			 * by the kernel or data corruption may occur.
			 */
			ptr = xlate_dev_mem_ptr(p);
			if (!ptr) {
				if (written)
					break;
				return -EFAULT;
			}

			copied = copy_from_user(ptr, buf, sz);
			unxlate_dev_mem_ptr(p, ptr);
			if (copied) {
				written += sz - copied;
				if (written)
					break;
				return -EFAULT;
			}
		}

		buf += sz;
		p += sz;
		count -= sz;
		written += sz;
		if (should_stop_iteration())
			break;
	}

	*ppos += written;
	return written;
}

int __weak phys_mem_access_prot_allowed(struct file *file,
	unsigned long pfn, unsigned long size, pgprot_t *vma_prot)
{
	return 1;
}

#ifndef __HAVE_PHYS_MEM_ACCESS_PROT

/*
 * Architectures vary in how they handle caching for addresses
 * outside of main memory.
 *
 */
#ifdef pgprot_noncached
static int uncached_access(struct file *file, phys_addr_t addr)
{
	/*
	 * Accessing memory above the top the kernel knows about or through a
	 * file pointer
	 * that was marked O_DSYNC will be done non-cached.
	 */
	if (file->f_flags & O_DSYNC)
		return 1;
	return addr >= __pa(high_memory);
}
#endif

static pgprot_t phys_mem_access_prot(struct file *file, unsigned long pfn,
				     unsigned long size, pgprot_t vma_prot)
{
#ifdef pgprot_noncached
	phys_addr_t offset = pfn << PAGE_SHIFT;

	if (uncached_access(file, offset))
		return pgprot_noncached(vma_prot);
#endif
	return vma_prot;
}
#endif

#ifndef CONFIG_MMU
static unsigned long get_unmapped_area_mem(struct file *file,
					   unsigned long addr,
					   unsigned long len,
					   unsigned long pgoff,
					   unsigned long flags)
{
	if (!valid_mmap_phys_addr_range(pgoff, len))
		return (unsigned long) -EINVAL;
	return pgoff << PAGE_SHIFT;
}

/* permit direct mmap, for read, write or exec */
static unsigned memory_mmap_capabilities(struct file *file)
{
	return NOMMU_MAP_DIRECT |
		NOMMU_MAP_READ | NOMMU_MAP_WRITE | NOMMU_MAP_EXEC;
}

static unsigned zero_mmap_capabilities(struct file *file)
{
	return NOMMU_MAP_COPY;
}

/* can't do an in-place private mapping if there's no MMU */
static inline int private_mapping_ok(struct vm_area_struct *vma)
{
	return is_nommu_shared_mapping(vma->vm_flags);
}
#else

static inline int private_mapping_ok(struct vm_area_struct *vma)
{
	return 1;
}
#endif

static const struct vm_operations_struct mmap_mem_ops = {
#ifdef CONFIG_HAVE_IOREMAP_PROT
	.access = generic_access_phys
#endif
};

static int mmap_mem(struct file *file, struct vm_area_struct *vma)
{
	size_t size = vma->vm_end - vma->vm_start;
	phys_addr_t offset = (phys_addr_t)vma->vm_pgoff << PAGE_SHIFT;

	/* Does it even fit in phys_addr_t? */
	if (offset >> PAGE_SHIFT != vma->vm_pgoff)
		return -EINVAL;

	/* It's illegal to wrap around the end of the physical address space. */
	if (offset + (phys_addr_t)size - 1 < offset)
		return -EINVAL;

	if (!valid_mmap_phys_addr_range(vma->vm_pgoff, size))
		return -EINVAL;

	if (!private_mapping_ok(vma))
		return -ENOSYS;

	if (!range_is_allowed(vma->vm_pgoff, size))
		return -EPERM;

	if (!phys_mem_access_prot_allowed(file, vma->vm_pgoff, size,
						&vma->vm_page_prot))
		return -EINVAL;

	vma->vm_page_prot = phys_mem_access_prot(file, vma->vm_pgoff,
						 size,
						 vma->vm_page_prot);

	vma->vm_ops = &mmap_mem_ops;

	/* Remap-pfn-range will mark the range VM_IO */
	if (remap_pfn_range(vma,
			    vma->vm_start,
			    vma->vm_pgoff,
			    size,
			    vma->vm_page_prot)) {
		return -EAGAIN;
	}
	return 0;
}

#ifdef CONFIG_DEVPORT
static ssize_t read_port(struct file *file, char __user *buf,
			 size_t count, loff_t *ppos)
{
	unsigned long i = *ppos;
	char __user *tmp = buf;

	if (!access_ok(buf, count))
		return -EFAULT;
	while (count-- > 0 && i < 65536) {
		if (__put_user(inb(i), tmp) < 0)
			return -EFAULT;
		i++;
		tmp++;
	}
	*ppos = i;
	return tmp-buf;
}

static ssize_t write_port(struct file *file, const char __user *buf,
			  size_t count, loff_t *ppos)
{
	unsigned long i = *ppos;
	const char __user *tmp = buf;

	if (!access_ok(buf, count))
		return -EFAULT;
	while (count-- > 0 && i < 65536) {
		char c;

		if (__get_user(c, tmp)) {
			if (tmp > buf)
				break;
			return -EFAULT;
		}
		outb(c, i);
		i++;
		tmp++;
	}
	*ppos = i;
	return tmp-buf;
}
#endif

static ssize_t read_null(struct file *file, char __user *buf,
			 size_t count, loff_t *ppos)
{
	return 0;
}

static ssize_t write_null(struct file *file, const char __user *buf,
			  size_t count, loff_t *ppos)
{
	/*null设备针对写入的内容，只返回长度，不实际写入*/
	return count;
}

static ssize_t read_iter_null(struct kiocb *iocb, struct iov_iter *to)
{
	/*null设备读取到的内容长度总为0*/
	return 0;
}

static ssize_t write_iter_null(struct kiocb *iocb, struct iov_iter *from)
{
	size_t count = iov_iter_count(from);
	iov_iter_advance(from, count);
	return count;
}

static int pipe_to_null(struct pipe_inode_info *info, struct pipe_buffer *buf,
			struct splice_desc *sd)
{
	return sd->len;
}

static ssize_t splice_write_null(struct pipe_inode_info *pipe, struct file *out,
				 loff_t *ppos, size_t len, unsigned int flags)
{
	return splice_from_pipe(pipe, out, ppos, len, flags, pipe_to_null);
}

static int uring_cmd_null(struct io_uring_cmd *ioucmd, unsigned int issue_flags)
{
	return 0;
}

static ssize_t read_iter_zero(struct kiocb *iocb, struct iov_iter *iter)
{
	size_t written = 0;

	while (iov_iter_count(iter)) {
		size_t chunk = iov_iter_count(iter), n;

		if (chunk > PAGE_SIZE)
			chunk = PAGE_SIZE;	/* Just for latency reasons */
		n = iov_iter_zero(chunk, iter);
		if (!n && iov_iter_count(iter))
			return written ? written : -EFAULT;
		written += n;
		if (signal_pending(current))
			return written ? written : -ERESTARTSYS;
		if (!need_resched())
			continue;
		if (iocb->ki_flags & IOCB_NOWAIT)
			return written ? written : -EAGAIN;
		cond_resched();
	}
	return written;
}

static ssize_t read_zero(struct file *file, char __user *buf,
			 size_t count, loff_t *ppos)
{
	size_t cleared = 0;

	while (count) {
		size_t chunk = min_t(size_t, count, PAGE_SIZE);
		size_t left;

		left = clear_user(buf + cleared, chunk);
		if (unlikely(left)) {
			cleared += (chunk - left);
			if (!cleared)
				return -EFAULT;
			break;
		}
		cleared += chunk;
		count -= chunk;

		if (signal_pending(current))
			break;
		cond_resched();
	}

	return cleared;
}

static int mmap_zero(struct file *file, struct vm_area_struct *vma)
{
#ifndef CONFIG_MMU
	return -ENOSYS;
#endif
	if (vma->vm_flags & VM_SHARED)
		return shmem_zero_setup(vma);
	vma_set_anonymous(vma);
	return 0;
}

static unsigned long get_unmapped_area_zero(struct file *file,
				unsigned long addr, unsigned long len,
				unsigned long pgoff, unsigned long flags)
{
#ifdef CONFIG_MMU
	if (flags & MAP_SHARED) {
		/*
		 * mmap_zero() will call shmem_zero_setup() to create a file,
		 * so use shmem's get_unmapped_area in case it can be huge;
		 * and pass NULL for file as in mmap.c's get_unmapped_area(),
		 * so as not to confuse shmem with our handle on "/dev/zero".
		 */
		return shmem_get_unmapped_area(NULL, addr, len, pgoff, flags);
	}

	/* Otherwise flags & MAP_PRIVATE: with no shmem object beneath it */
	return mm_get_unmapped_area(current->mm, file, addr, len, pgoff, flags);
#else
	return -ENOSYS;
#endif
}

static ssize_t write_full(struct file *file, const char __user *buf,
			  size_t count, loff_t *ppos)
{
	/*针对向/dev/full中的写，总返回空间满*/
	return -ENOSPC;
}

/*
 * Special lseek() function for /dev/null and /dev/zero.  Most notably, you
 * can fopen() both devices with "a" now.  This was previously impossible.
 * -- SRB.
 */
static loff_t null_lseek(struct file *file, loff_t offset, int orig)
{
	return file->f_pos = 0;
}

/*
 * The memory devices use the full 32/64 bits of the offset, and so we cannot
 * check against negative addresses: they are ok. The return value is weird,
 * though, in that case (0).
 *
 * also note that seeking relative to the "end of file" isn't supported:
 * it has no meaning, so it returns -EINVAL.
 */
static loff_t memory_lseek(struct file *file, loff_t offset, int orig)
{
	loff_t ret;

	inode_lock(file_inode(file));
	switch (orig) {
	case SEEK_CUR:
		offset += file->f_pos;
		fallthrough;
	case SEEK_SET:
		/* to avoid userland mistaking f_pos=-9 as -EBADF=-9 */
		if ((unsigned long long)offset >= -MAX_ERRNO) {
			ret = -EOVERFLOW;
			break;
		}
		file->f_pos = offset;
		ret = file->f_pos;
		force_successful_syscall_return();
		break;
	default:
		ret = -EINVAL;
	}
	inode_unlock(file_inode(file));
	return ret;
}

static int open_port(struct inode *inode, struct file *filp)
{
	int rc;

	if (!capable(CAP_SYS_RAWIO))
		return -EPERM;

	rc = security_locked_down(LOCKDOWN_DEV_MEM);
	if (rc)
		return rc;

	if (iminor(inode) != DEVMEM_MINOR)
		return 0;

	/*
	 * Use a unified address space to have a single point to manage
	 * revocations when drivers want to take over a /dev/mem mapped
	 * range.
	 */
	filp->f_mapping = iomem_get_mapping();

	return 0;
}

#define zero_lseek	null_lseek
#define full_lseek      null_lseek
#define write_zero	write_null
#define write_iter_zero	write_iter_null
#define splice_write_zero	splice_write_null
#define open_mem	open_port

static const struct file_operations __maybe_unused mem_fops = {
	.llseek		= memory_lseek,
	.read		= read_mem,
	.write		= write_mem,
	.mmap		= mmap_mem,
	.open		= open_mem,
#ifndef CONFIG_MMU
	.get_unmapped_area = get_unmapped_area_mem,
	.mmap_capabilities = memory_mmap_capabilities,
#endif
	.fop_flags	= FOP_UNSIGNED_OFFSET,
};

static const struct file_operations null_fops = {
	.llseek		= null_lseek,
	.read		= read_null,
	.write		= write_null,/*null设备写操作*/
	.read_iter	= read_iter_null,
	.write_iter	= write_iter_null,
	.splice_write	= splice_write_null,
	.uring_cmd	= uring_cmd_null,
};

#ifdef CONFIG_DEVPORT
static const struct file_operations port_fops = {
	.llseek		= memory_lseek,
	.read		= read_port,
	.write		= write_port,
	.open		= open_port,
};
#endif

static const struct file_operations zero_fops = {
	.llseek		= zero_lseek,
	.write		= write_zero,
	.read_iter	= read_iter_zero,
	.read		= read_zero,
	.write_iter	= write_iter_zero,
	.splice_read	= copy_splice_read,
	.splice_write	= splice_write_zero,
	.mmap		= mmap_zero,
	.get_unmapped_area = get_unmapped_area_zero,
#ifndef CONFIG_MMU
	.mmap_capabilities = zero_mmap_capabilities,
#endif
};

static const struct file_operations full_fops = {
	.llseek		= full_lseek,
	.read_iter	= read_iter_zero,
	.write		= write_full,
	.splice_read	= copy_splice_read,
};

static const struct memdev {
	const char *name;
	const struct file_operations *fops;
	fmode_t fmode;
	umode_t mode;
} devlist[] = {
#ifdef CONFIG_DEVMEM
<<<<<<< HEAD
	[DEVMEM_MINOR] = { "mem", &mem_fops, FMODE_UNSIGNED_OFFSET, 0 },/* dev/mem设备*/
=======
	[DEVMEM_MINOR] = { "mem", &mem_fops, 0, 0 },
>>>>>>> 155a3c00
#endif
	[3] = { "null", &null_fops, FMODE_NOWAIT, 0666 },/* dev/null设备 */
#ifdef CONFIG_DEVPORT
	[4] = { "port", &port_fops, 0, 0 },
#endif
	[5] = { "zero", &zero_fops, FMODE_NOWAIT, 0666 },/*对应 dev/zero设备*/
	[7] = { "full", &full_fops, 0, 0666 },
	[8] = { "random", &random_fops, FMODE_NOWAIT, 0666 },
	[9] = { "urandom", &urandom_fops, FMODE_NOWAIT, 0666 },
#ifdef CONFIG_PRINTK
	[11] = { "kmsg", &kmsg_fops, 0, 0644 },
#endif
};

static int memory_open(struct inode *inode, struct file *filp)
{
	int minor;
	const struct memdev *dev;

	minor = iminor(inode);
	/*minor不得大于devlist长度（内定的minor)*/
	if (minor >= ARRAY_SIZE(devlist))
		return -ENXIO;

	/*依据minor取对应的设备,例如minor=3时，获得/dev/null*/
	dev = &devlist[minor];
	if (!dev->fops)
	    /*设备没有提供fops*/
		return -ENXIO;

	/*设置file的ops及mode*/
	filp->f_op = dev->fops;
	filp->f_mode |= dev->fmode;

	/*如果有open回调，则在此处解发*/
	if (dev->fops->open)
		return dev->fops->open(inode, filp);

	return 0;
}

static const struct file_operations memory_fops = {
	.open = memory_open,
	.llseek = noop_llseek,/*不支持Seek,返回当前位置*/
};

static char *mem_devnode(const struct device *dev, umode_t *mode)
{
	if (mode && devlist[MINOR(dev->devt)].mode)
		*mode = devlist[MINOR(dev->devt)].mode;
	return NULL;/*对于mem字符设备，不返回nodedev*/
}

static const struct class mem_class = {
	.name		= "mem",
	.devnode	= mem_devnode,
};

static int __init chr_dev_init(void)
{
	int retval;
	int minor;

	/*注册mem字符设备*/
	if (register_chrdev(MEM_MAJOR, "mem", &memory_fops))
		printk("unable to get major %d for memory devs\n", MEM_MAJOR);

	retval = class_register(&mem_class);
	if (retval)
		return retval;

	for (minor = 1; minor < ARRAY_SIZE(devlist); minor++) {
		if (!devlist[minor].name)
		    /*忽略掉没有name的设备*/
			continue;

		/*
		 * Create /dev/port?
		 */
		if ((minor == DEVPORT_MINOR) && !arch_has_dev_port())
		    /*如果此体系不支持dev/port,则忽略*/
			continue;

		device_create(&mem_class, NULL, MKDEV(MEM_MAJOR, minor),
			      NULL, devlist[minor].name);
	}

	/*初始化tty设备*/
	return tty_init();
}

fs_initcall(chr_dev_init);<|MERGE_RESOLUTION|>--- conflicted
+++ resolved
@@ -679,11 +679,7 @@
 	umode_t mode;
 } devlist[] = {
 #ifdef CONFIG_DEVMEM
-<<<<<<< HEAD
-	[DEVMEM_MINOR] = { "mem", &mem_fops, FMODE_UNSIGNED_OFFSET, 0 },/* dev/mem设备*/
-=======
-	[DEVMEM_MINOR] = { "mem", &mem_fops, 0, 0 },
->>>>>>> 155a3c00
+	[DEVMEM_MINOR] = { "mem", &mem_fops, 0, 0 },/* dev/mem设备*/
 #endif
 	[3] = { "null", &null_fops, FMODE_NOWAIT, 0666 },/* dev/null设备 */
 #ifdef CONFIG_DEVPORT
