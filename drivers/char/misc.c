--- conflicted
+++ resolved
@@ -253,13 +253,8 @@
 	dev = MKDEV(MISC_MAJOR, misc->minor);
 
 	misc->this_device =
-<<<<<<< HEAD
-		device_create_with_groups(misc_class, misc->parent, dev,
+		device_create_with_groups(&misc_class, misc->parent, dev,
 					  misc/*驱动的私有数据*/, misc->groups, "%s", misc->name);
-=======
-		device_create_with_groups(&misc_class, misc->parent, dev,
-					  misc, misc->groups, "%s", misc->name);
->>>>>>> 9d1694dc
 	if (IS_ERR(misc->this_device)) {
 	    //注册失败，回退动态minor占用的那个编号
 		if (is_dynamic) {
@@ -296,13 +291,8 @@
 		return;
 
 	mutex_lock(&misc_mtx);
-<<<<<<< HEAD
 	list_del(&misc->list);/*移除注册*/
-	device_destroy(misc_class, MKDEV(MISC_MAJOR, misc->minor));
-=======
-	list_del(&misc->list);
 	device_destroy(&misc_class, MKDEV(MISC_MAJOR, misc->minor));
->>>>>>> 9d1694dc
 	misc_minor_free(misc->minor);
 	mutex_unlock(&misc_mtx);
 }
@@ -315,15 +305,9 @@
 
 	/*创建/proc/misc文件，显示各misc设备对应的minor*/
 	ret = proc_create_seq("misc", 0, NULL, &misc_seq_ops);
-<<<<<<< HEAD
 	/*注册misc class*/
-	misc_class = class_create(THIS_MODULE, "misc");
-	err = PTR_ERR(misc_class);
-	if (IS_ERR(misc_class))
-=======
 	err = class_register(&misc_class);
 	if (err)
->>>>>>> 9d1694dc
 		goto fail_remove;
 
 	err = -EIO;
