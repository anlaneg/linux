--- conflicted
+++ resolved
@@ -309,25 +309,16 @@
 	int err;
 	struct proc_dir_entry *misc_proc_file;
 
-<<<<<<< HEAD
 	/*创建/proc/misc文件，显示各misc设备对应的minor*/
-	ret = proc_create_seq("misc", 0, NULL, &misc_seq_ops);
+	misc_proc_file = proc_create_seq("misc", 0, NULL, &misc_seq_ops);
 	/*注册misc class*/
-=======
-	misc_proc_file = proc_create_seq("misc", 0, NULL, &misc_seq_ops);
->>>>>>> f2d282e1
 	err = class_register(&misc_class);
 	if (err)
 		goto fail_remove;
 
-<<<<<<< HEAD
-	err = -EIO;
 	/*先注册misc字符设备，通过其可定位具体的misc设备*/
-	if (__register_chrdev(MISC_MAJOR, 0, MINORMASK + 1, "misc", &misc_fops))
-=======
 	err = __register_chrdev(MISC_MAJOR, 0, MINORMASK + 1, "misc", &misc_fops);
 	if (err < 0)
->>>>>>> f2d282e1
 		goto fail_printk;
 	return 0;
 
