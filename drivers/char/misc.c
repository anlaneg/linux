// SPDX-License-Identifier: GPL-2.0
/*
 * linux/drivers/char/misc.c
 *
 * Generic misc open routine by Johan Myreen
 *
 * Based on code from Linus
 *
 * Teemu Rantanen's Microsoft Busmouse support and Derrick Cole's
 *   changes incorporated into 0.97pl4
 *   by Peter Cervasio (pete%q106fm.uucp@wupost.wustl.edu) (08SEP92)
 *   See busmouse.c for particulars.
 *
 * Made things a lot mode modular - easy to compile in just one or two
 * of the misc drivers, as they are now completely independent. Linus.
 *
 * Support for loadable modules. 8-Sep-95 Philip Blundell <pjb27@cam.ac.uk>
 *
 * Fixed a failing symbol register to free the device registration
 *		Alan Cox <alan@lxorguk.ukuu.org.uk> 21-Jan-96
 *
 * Dynamic minors and /proc/mice by Alessandro Rubini. 26-Mar-96
 *
 * Renamed to misc and miscdevice to be more accurate. Alan Cox 26-Mar-96
 *
 * Handling of mouse minor numbers for kerneld:
 *  Idea by Jacques Gelinas <jack@solucorp.qc.ca>,
 *  adapted by Bjorn Ekwall <bj0rn@blox.se>
 *  corrected by Alan Cox <alan@lxorguk.ukuu.org.uk>
 *
 * Changes for kmod (from kerneld):
 *	Cyrus Durgin <cider@speakeasy.org>
 *
 * Added devfs support. Richard Gooch <rgooch@atnf.csiro.au>  10-Jan-1998
 */

#include <linux/module.h>

#include <linux/fs.h>
#include <linux/errno.h>
#include <linux/miscdevice.h>
#include <linux/kernel.h>
#include <linux/major.h>
#include <linux/mutex.h>
#include <linux/proc_fs.h>
#include <linux/seq_file.h>
#include <linux/stat.h>
#include <linux/init.h>
#include <linux/device.h>
#include <linux/tty.h>
#include <linux/kmod.h>
#include <linux/gfp.h>

/*
 * Head entry for the doubly linked miscdevice list
 */
static LIST_HEAD(misc_list);/*记录系统中所有misc设备*/
static DEFINE_MUTEX(misc_mtx);

/*
 * Assigned numbers, used for dynamic minors
 */
#define DYNAMIC_MINORS 128 /* like dynamic majors */
<<<<<<< HEAD
//记录哪些动态minors已分配（bitmap)
static DECLARE_BITMAP(misc_minors, DYNAMIC_MINORS);
=======
static DEFINE_IDA(misc_minors_ida);

static int misc_minor_alloc(void)
{
	int ret;

	ret = ida_alloc_max(&misc_minors_ida, DYNAMIC_MINORS - 1, GFP_KERNEL);
	if (ret >= 0) {
		ret = DYNAMIC_MINORS - ret - 1;
	} else {
		ret = ida_alloc_range(&misc_minors_ida, MISC_DYNAMIC_MINOR + 1,
				      MINORMASK, GFP_KERNEL);
	}
	return ret;
}

static void misc_minor_free(int minor)
{
	if (minor < DYNAMIC_MINORS)
		ida_free(&misc_minors_ida, DYNAMIC_MINORS - minor - 1);
	else if (minor > MISC_DYNAMIC_MINOR)
		ida_free(&misc_minors_ida, minor);
}
>>>>>>> fe15c26e

#ifdef CONFIG_PROC_FS
static void *misc_seq_start(struct seq_file *seq, loff_t *pos)
{
	mutex_lock(&misc_mtx);
	return seq_list_start(&misc_list, *pos);
}

static void *misc_seq_next(struct seq_file *seq, void *v, loff_t *pos)
{
	return seq_list_next(v, &misc_list, pos);
}

static void misc_seq_stop(struct seq_file *seq, void *v)
{
	mutex_unlock(&misc_mtx);
}

static int misc_seq_show(struct seq_file *seq, void *v)
{
	const struct miscdevice *p = list_entry(v, struct miscdevice, list);

	/*显示minor及设备名称*/
	seq_printf(seq, "%3i %s\n", p->minor, p->name ? p->name : "");
	return 0;
}

/*遍历misc_list，显示系统中所有misc设备的minor及名称，用于/proc/misc文件显示函数*/
static const struct seq_operations misc_seq_ops = {
	.start = misc_seq_start,
	.next  = misc_seq_next,
	.stop  = misc_seq_stop,
	.show  = misc_seq_show,
};
#endif

static int misc_open(struct inode *inode, struct file *file)
{
	int minor = iminor(inode);
	struct miscdevice *c = NULL, *iter;
	int err = -ENODEV;
	const struct file_operations *new_fops = NULL;

	mutex_lock(&misc_mtx);

	/*遍历misc_list上串连的misc设备*/
	list_for_each_entry(iter, &misc_list, list) {
		if (iter->minor != minor)
			/*minor不相等，忽略*/
			continue;
		/*匹配，返回其对应的设备及操作集*/
		c = iter;
		new_fops = fops_get(iter->fops);
		break;
	}

	if (!new_fops) {
		/*没有查找到设备，动态请求加载模块*/
		mutex_unlock(&misc_mtx);
		request_module("char-major-%d-%d", MISC_MAJOR, minor);
		mutex_lock(&misc_mtx);

		/*再查询一遍*/
		list_for_each_entry(iter, &misc_list, list) {
			if (iter->minor != minor)
				continue;
			c = iter;
			new_fops = fops_get(iter->fops);
			break;
		}
		if (!new_fops)
			goto fail;
	}

	/*
	 * Place the miscdevice in the file's
	 * private_data so it can be used by the
	 * file operations, including f_op->open below
	 */
	file->private_data = c;/*更新私有数据为misc设备*/

	err = 0;
	replace_fops(file, new_fops);/*更新fops*/
	if (file->f_op->open)
		/*使用新的fops->open进行进一步处理*/
		err = file->f_op->open(inode, file);
fail:
	mutex_unlock(&misc_mtx);
	return err;
}

static struct class *misc_class;

static const struct file_operations misc_fops = {
	.owner		= THIS_MODULE,
	.open		= misc_open,
	.llseek		= noop_llseek,
};

/**
 *	misc_register	-	register a miscellaneous device
 *	@misc: device structure
 *
 *	Register a miscellaneous device with the kernel. If the minor
 *	number is set to %MISC_DYNAMIC_MINOR a minor number is assigned
 *	and placed in the minor field of the structure. For other cases
 *	the minor number requested is used.
 *
 *	The structure passed is linked into the kernel and may not be
 *	destroyed until it has been unregistered. By default, an open()
 *	syscall to the device sets file->private_data to point to the
 *	structure. Drivers don't need open in fops for this.
 *
 *	A zero is returned on success and a negative errno code for
 *	failure.
 */

int misc_register(struct miscdevice *misc)
{
	dev_t dev;
	int err = 0;
	//使用动态编号
	bool is_dynamic = (misc->minor == MISC_DYNAMIC_MINOR);

	INIT_LIST_HEAD(&misc->list);

	mutex_lock(&misc_mtx);

	if (is_dynamic) {
<<<<<<< HEAD
	    //为动态minor分配一个编号
		int i = find_first_zero_bit(misc_minors, DYNAMIC_MINORS);

		if (i >= DYNAMIC_MINORS) {
		    //查找不到时，返回最大值
			err = -EBUSY;
			goto out;
		}

		//自最后一个位置开始分配，方便bitmap的查询更快速（起始情况下时）
		misc->minor = DYNAMIC_MINORS - i - 1;
		set_bit(i, misc_minors);
=======
		int i = misc_minor_alloc();

		if (i < 0) {
			err = -EBUSY;
			goto out;
		}
		misc->minor = i;
>>>>>>> fe15c26e
	} else {
	    //指定了minor，故先检查是否此minor是否已分配
		struct miscdevice *c;

		list_for_each_entry(c, &misc_list, list) {
			if (c->minor == misc->minor) {
				err = -EBUSY;
				goto out;
			}
		}
	}

	dev = MKDEV(MISC_MAJOR, misc->minor);

	misc->this_device =
		device_create_with_groups(misc_class, misc->parent, dev,
					  misc/*驱动的私有数据*/, misc->groups, "%s", misc->name);
	if (IS_ERR(misc->this_device)) {
	    //注册失败，回退动态minor占用的那个编号
		if (is_dynamic) {
			misc_minor_free(misc->minor);
			misc->minor = MISC_DYNAMIC_MINOR;
		}
		err = PTR_ERR(misc->this_device);
		goto out;
	}

	/*
	 * Add it to the front, so that later devices can "override"
	 * earlier defaults
	 */
	list_add(&misc->list, &misc_list);
 out:
	mutex_unlock(&misc_mtx);
	return err;
}
EXPORT_SYMBOL(misc_register);

/**
 *	misc_deregister - unregister a miscellaneous device
 *	@misc: device to unregister
 *
 *	Unregister a miscellaneous device that was previously
 *	successfully registered with misc_register().
 */
//解注册misc类设备
void misc_deregister(struct miscdevice *misc)
{
<<<<<<< HEAD
	int i = DYNAMIC_MINORS - misc->minor - 1;

	//检查是否已被解注册
=======
>>>>>>> fe15c26e
	if (WARN_ON(list_empty(&misc->list)))
		return;

	mutex_lock(&misc_mtx);
	list_del(&misc->list);/*移除注册*/
	device_destroy(misc_class, MKDEV(MISC_MAJOR, misc->minor));
	misc_minor_free(misc->minor);
	mutex_unlock(&misc_mtx);
}
EXPORT_SYMBOL(misc_deregister);

static char *misc_devnode(const struct device *dev, umode_t *mode)
{
	const struct miscdevice *c = dev_get_drvdata(dev);

	if (mode && c->mode)
		*mode = c->mode;
	if (c->nodename)
		return kstrdup(c->nodename, GFP_KERNEL);
	return NULL;
}

static int __init misc_init(void)
{
	int err;
	struct proc_dir_entry *ret;

	/*创建/proc/misc文件，显示各misc设备对应的minor*/
	ret = proc_create_seq("misc", 0, NULL, &misc_seq_ops);
	/*注册misc class*/
	misc_class = class_create(THIS_MODULE, "misc");
	err = PTR_ERR(misc_class);
	if (IS_ERR(misc_class))
		goto fail_remove;

	err = -EIO;
	/*注册misc字符设备，通过其可定位具体的misc设备*/
	if (register_chrdev(MISC_MAJOR, "misc", &misc_fops))
		goto fail_printk;
	misc_class->devnode = misc_devnode;
	return 0;

fail_printk:
	pr_err("unable to get major %d for misc devices\n", MISC_MAJOR);
	class_destroy(misc_class);
fail_remove:
	if (ret)
		remove_proc_entry("misc", NULL);
	return err;
}
subsys_initcall(misc_init);<|MERGE_RESOLUTION|>--- conflicted
+++ resolved
@@ -61,10 +61,7 @@
  * Assigned numbers, used for dynamic minors
  */
 #define DYNAMIC_MINORS 128 /* like dynamic majors */
-<<<<<<< HEAD
 //记录哪些动态minors已分配（bitmap)
-static DECLARE_BITMAP(misc_minors, DYNAMIC_MINORS);
-=======
 static DEFINE_IDA(misc_minors_ida);
 
 static int misc_minor_alloc(void)
@@ -88,7 +85,6 @@
 	else if (minor > MISC_DYNAMIC_MINOR)
 		ida_free(&misc_minors_ida, minor);
 }
->>>>>>> fe15c26e
 
 #ifdef CONFIG_PROC_FS
 static void *misc_seq_start(struct seq_file *seq, loff_t *pos)
@@ -218,28 +214,16 @@
 	mutex_lock(&misc_mtx);
 
 	if (is_dynamic) {
-<<<<<<< HEAD
-	    //为动态minor分配一个编号
-		int i = find_first_zero_bit(misc_minors, DYNAMIC_MINORS);
-
-		if (i >= DYNAMIC_MINORS) {
-		    //查找不到时，返回最大值
+	    	//为动态minor分配一个编号
+		int i = misc_minor_alloc();
+
+		if (i < 0) {
+		    	//查找不到时，返回最大值
 			err = -EBUSY;
 			goto out;
 		}
-
 		//自最后一个位置开始分配，方便bitmap的查询更快速（起始情况下时）
-		misc->minor = DYNAMIC_MINORS - i - 1;
-		set_bit(i, misc_minors);
-=======
-		int i = misc_minor_alloc();
-
-		if (i < 0) {
-			err = -EBUSY;
-			goto out;
-		}
 		misc->minor = i;
->>>>>>> fe15c26e
 	} else {
 	    //指定了minor，故先检查是否此minor是否已分配
 		struct miscdevice *c;
@@ -288,12 +272,7 @@
 //解注册misc类设备
 void misc_deregister(struct miscdevice *misc)
 {
-<<<<<<< HEAD
-	int i = DYNAMIC_MINORS - misc->minor - 1;
-
 	//检查是否已被解注册
-=======
->>>>>>> fe15c26e
 	if (WARN_ON(list_empty(&misc->list)))
 		return;
 
