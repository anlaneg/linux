// SPDX-License-Identifier: GPL-2.0
#include <linux/pci.h>
#include <linux/module.h>
#include <linux/slab.h>
#include <linux/ioport.h>
#include <linux/wait.h>

#include "pci.h"

/*
 * This interrupt-safe spinlock protects all accesses to PCI
 * configuration space.
 */

DEFINE_RAW_SPINLOCK(pci_lock);

/*
 * Wrappers for all PCI configuration access functions.  They just check
 * alignment, do locking and call the low-level functions pointed to
 * by pci_dev->ops.
 */

#define PCI_byte_BAD 0
#define PCI_word_BAD (pos & 1)
#define PCI_dword_BAD (pos & 3)

#ifdef CONFIG_PCI_LOCKLESS_CONFIG
# define pci_lock_config(f)	do { (void)(f); } while (0)
# define pci_unlock_config(f)	do { (void)(f); } while (0)
#else
# define pci_lock_config(f)	raw_spin_lock_irqsave(&pci_lock, f)
# define pci_unlock_config(f)	raw_spin_unlock_irqrestore(&pci_lock, f)
#endif

//定义pci操作函数(读，写指定大小字节）
//通过执行pci的操作集中写义的read,write函数来完成
#define PCI_OP_READ(size, type, len) \
int noinline pci_bus_read_config_##size \
	(struct pci_bus *bus, unsigned int devfn, int pos, type *value)	\
{									\
	unsigned long flags;						\
	u32 data = 0;							\
	int res;							\
									\
	if (PCI_##size##_BAD)						\
		return PCIBIOS_BAD_REGISTER_NUMBER;			\
									\
	pci_lock_config(flags);						\
	/*调用bus的read函数完成寄存器读取*/\
	res = bus->ops->read(bus, devfn, pos, len, &data);		\
	if (res)							\
		PCI_SET_ERROR_RESPONSE(value);				\
	else								\
		*value = (type)data;					\
	pci_unlock_config(flags);					\
									\
	return res;							\
}

#define PCI_OP_WRITE(size, type, len) \
int noinline pci_bus_write_config_##size \
	(struct pci_bus *bus, unsigned int devfn, int pos, type value)	\
{									\
	unsigned long flags;						\
	int res;							\
									\
	if (PCI_##size##_BAD)						\
		return PCIBIOS_BAD_REGISTER_NUMBER;			\
									\
	pci_lock_config(flags);						\
	res = bus->ops->write(bus, devfn, pos, len, value);		\
	pci_unlock_config(flags);					\
									\
	return res;							\
}

//定义不同长度的数据读写函数(名称后续,返回值,输入值类型，读取,写入字节数）
PCI_OP_READ(byte, u8, 1)
PCI_OP_READ(word, u16, 2)
PCI_OP_READ(dword, u32, 4)
PCI_OP_WRITE(byte, u8, 1)
PCI_OP_WRITE(word, u16, 2)
PCI_OP_WRITE(dword, u32, 4)

EXPORT_SYMBOL(pci_bus_read_config_byte);
EXPORT_SYMBOL(pci_bus_read_config_word);
EXPORT_SYMBOL(pci_bus_read_config_dword);
EXPORT_SYMBOL(pci_bus_write_config_byte);
EXPORT_SYMBOL(pci_bus_write_config_word);
EXPORT_SYMBOL(pci_bus_write_config_dword);

int pci_generic_config_read(struct pci_bus *bus, unsigned int devfn,
			    int where, int size, u32 *val)
{
	void __iomem *addr;

	addr = bus->ops->map_bus(bus, devfn, where);
	if (!addr)
		return PCIBIOS_DEVICE_NOT_FOUND;

	if (size == 1)
		*val = readb(addr);
	else if (size == 2)
		*val = readw(addr);
	else
		*val = readl(addr);

	return PCIBIOS_SUCCESSFUL;
}
EXPORT_SYMBOL_GPL(pci_generic_config_read);

int pci_generic_config_write(struct pci_bus *bus, unsigned int devfn,
			     int where, int size, u32 val)
{
	void __iomem *addr;

	addr = bus->ops->map_bus(bus, devfn, where);
	if (!addr)
		return PCIBIOS_DEVICE_NOT_FOUND;

	if (size == 1)
		writeb(val, addr);
	else if (size == 2)
		writew(val, addr);
	else
		writel(val, addr);

	return PCIBIOS_SUCCESSFUL;
}
EXPORT_SYMBOL_GPL(pci_generic_config_write);

int pci_generic_config_read32(struct pci_bus *bus, unsigned int devfn,
			      int where, int size, u32 *val)
{
	void __iomem *addr;

	addr = bus->ops->map_bus(bus, devfn, where & ~0x3);
	if (!addr)
		return PCIBIOS_DEVICE_NOT_FOUND;

	*val = readl(addr);

	if (size <= 2)
		*val = (*val >> (8 * (where & 3))) & ((1 << (size * 8)) - 1);

	return PCIBIOS_SUCCESSFUL;
}
EXPORT_SYMBOL_GPL(pci_generic_config_read32);

int pci_generic_config_write32(struct pci_bus *bus, unsigned int devfn,
			       int where, int size, u32 val)
{
	void __iomem *addr;
	u32 mask, tmp;

	addr = bus->ops->map_bus(bus, devfn, where & ~0x3);
	if (!addr)
		return PCIBIOS_DEVICE_NOT_FOUND;

	if (size == 4) {
		writel(val, addr);
		return PCIBIOS_SUCCESSFUL;
	}

	/*
	 * In general, hardware that supports only 32-bit writes on PCI is
	 * not spec-compliant.  For example, software may perform a 16-bit
	 * write.  If the hardware only supports 32-bit accesses, we must
	 * do a 32-bit read, merge in the 16 bits we intend to write,
	 * followed by a 32-bit write.  If the 16 bits we *don't* intend to
	 * write happen to have any RW1C (write-one-to-clear) bits set, we
	 * just inadvertently cleared something we shouldn't have.
	 */
	if (!bus->unsafe_warn) {
		dev_warn(&bus->dev, "%d-byte config write to %04x:%02x:%02x.%d offset %#x may corrupt adjacent RW1C bits\n",
			 size, pci_domain_nr(bus), bus->number,
			 PCI_SLOT(devfn), PCI_FUNC(devfn), where);
		bus->unsafe_warn = 1;
	}

	mask = ~(((1 << (size * 8)) - 1) << ((where & 0x3) * 8));
	tmp = readl(addr) & mask;
	tmp |= val << ((where & 0x3) * 8);
	writel(tmp, addr);

	return PCIBIOS_SUCCESSFUL;
}
EXPORT_SYMBOL_GPL(pci_generic_config_write32);

/**
 * pci_bus_set_ops - Set raw operations of pci bus
 * @bus:	pci bus struct
 * @ops:	new raw operations
 *
 * Return previous raw operations
 */
struct pci_ops *pci_bus_set_ops(struct pci_bus *bus, struct pci_ops *ops)
{
	struct pci_ops *old_ops;
	unsigned long flags;

	raw_spin_lock_irqsave(&pci_lock, flags);
	old_ops = bus->ops;
	bus->ops = ops;
	raw_spin_unlock_irqrestore(&pci_lock, flags);
	return old_ops;
}
EXPORT_SYMBOL(pci_bus_set_ops);

/*
 * The following routines are to prevent the user from accessing PCI config
 * space when it's unsafe to do so.  Some devices require this during BIST and
 * we're required to prevent it during D-state transitions.
 *
 * We have a bit per device to indicate it's blocked and a global wait queue
 * for callers to sleep on until devices are unblocked.
 */
static DECLARE_WAIT_QUEUE_HEAD(pci_cfg_wait);

static noinline void pci_wait_cfg(struct pci_dev *dev)
	__must_hold(&pci_lock)
{
	do {
		raw_spin_unlock_irq(&pci_lock);
		wait_event(pci_cfg_wait, !dev->block_cfg_access);
		raw_spin_lock_irq(&pci_lock);
	} while (dev->block_cfg_access);
}

/* Returns 0 on success, negative values indicate error. */
#define PCI_USER_READ_CONFIG(size, type)				\
int pci_user_read_config_##size						\
	(struct pci_dev *dev, int pos, type *val)			\
{									\
	u32 data = -1;							\
<<<<<<< HEAD
	/*检查pos是否对齐，如果没对齐，则报错*/\
=======
	int ret;							\
									\
>>>>>>> 155a3c00
	if (PCI_##size##_BAD)						\
		return -EINVAL;						\
									\
	raw_spin_lock_irq(&pci_lock);					\
	if (unlikely(dev->block_cfg_access))				\
		pci_wait_cfg(dev);					\
		/*通过bus中的ops进行read*/\
	ret = dev->bus->ops->read(dev->bus, dev->devfn,			\
<<<<<<< HEAD
					pos, sizeof(type), &data/*出参*/);	\
	raw_spin_unlock_irq(&pci_lock);				\
=======
				  pos, sizeof(type), &data);		\
	raw_spin_unlock_irq(&pci_lock);					\
>>>>>>> 155a3c00
	if (ret)							\
		PCI_SET_ERROR_RESPONSE(val);				\
	else								\
		*val = (type)data;					\
									\
	return pcibios_err_to_errno(ret);				\
}									\
EXPORT_SYMBOL_GPL(pci_user_read_config_##size);

/* Returns 0 on success, negative values indicate error. */
#define PCI_USER_WRITE_CONFIG(size, type)				\
int pci_user_write_config_##size					\
	(struct pci_dev *dev, int pos, type val)			\
{									\
<<<<<<< HEAD
	int ret = PCIBIOS_SUCCESSFUL;					\
	/*对齐检查*/\
=======
	int ret;							\
									\
>>>>>>> 155a3c00
	if (PCI_##size##_BAD)						\
		return -EINVAL;						\
									\
	raw_spin_lock_irq(&pci_lock);					\
	if (unlikely(dev->block_cfg_access))				\
		pci_wait_cfg(dev);					\
	/*通过bus完成写操作*/\
	ret = dev->bus->ops->write(dev->bus, dev->devfn,		\
				   pos, sizeof(type), val);		\
	raw_spin_unlock_irq(&pci_lock);					\
									\
	return pcibios_err_to_errno(ret);				\
}									\
EXPORT_SYMBOL_GPL(pci_user_write_config_##size);

/*借助的pci设备的bus->ops->read读取u8*/
PCI_USER_READ_CONFIG(byte, u8)
PCI_USER_READ_CONFIG(word, u16)
PCI_USER_READ_CONFIG(dword, u32)
/*借助的pci设备的bus->ops->write写u8*/
PCI_USER_WRITE_CONFIG(byte, u8)
PCI_USER_WRITE_CONFIG(word, u16)
PCI_USER_WRITE_CONFIG(dword, u32)

/**
 * pci_cfg_access_lock - Lock PCI config reads/writes
 * @dev:	pci device struct
 *
 * When access is locked, any userspace reads or writes to config
 * space and concurrent lock requests will sleep until access is
 * allowed via pci_cfg_access_unlock() again.
 */
void pci_cfg_access_lock(struct pci_dev *dev)
{
	might_sleep();

	raw_spin_lock_irq(&pci_lock);
	if (dev->block_cfg_access)
		pci_wait_cfg(dev);
	dev->block_cfg_access = 1;
	raw_spin_unlock_irq(&pci_lock);
}
EXPORT_SYMBOL_GPL(pci_cfg_access_lock);

/**
 * pci_cfg_access_trylock - try to lock PCI config reads/writes
 * @dev:	pci device struct
 *
 * Same as pci_cfg_access_lock, but will return 0 if access is
 * already locked, 1 otherwise. This function can be used from
 * atomic contexts.
 */
bool pci_cfg_access_trylock(struct pci_dev *dev)
{
	unsigned long flags;
	bool locked = true;

	raw_spin_lock_irqsave(&pci_lock, flags);
	if (dev->block_cfg_access)
		locked = false;
	else
		dev->block_cfg_access = 1;
	raw_spin_unlock_irqrestore(&pci_lock, flags);

	return locked;
}
EXPORT_SYMBOL_GPL(pci_cfg_access_trylock);

/**
 * pci_cfg_access_unlock - Unlock PCI config reads/writes
 * @dev:	pci device struct
 *
 * This function allows PCI config accesses to resume.
 */
void pci_cfg_access_unlock(struct pci_dev *dev)
{
	unsigned long flags;

	raw_spin_lock_irqsave(&pci_lock, flags);

	/*
	 * This indicates a problem in the caller, but we don't need
	 * to kill them, unlike a double-block above.
	 */
	WARN_ON(!dev->block_cfg_access);

	dev->block_cfg_access = 0;
	raw_spin_unlock_irqrestore(&pci_lock, flags);

	wake_up_all(&pci_cfg_wait);
}
EXPORT_SYMBOL_GPL(pci_cfg_access_unlock);

static inline int pcie_cap_version(const struct pci_dev *dev)
{
	return pcie_caps_reg(dev) & PCI_EXP_FLAGS_VERS;
}

bool pcie_cap_has_lnkctl(const struct pci_dev *dev)
{
	int type = pci_pcie_type(dev);

	return type == PCI_EXP_TYPE_ENDPOINT ||
	       type == PCI_EXP_TYPE_LEG_END ||
	       type == PCI_EXP_TYPE_ROOT_PORT ||
	       type == PCI_EXP_TYPE_UPSTREAM ||
	       type == PCI_EXP_TYPE_DOWNSTREAM ||
	       type == PCI_EXP_TYPE_PCI_BRIDGE ||
	       type == PCI_EXP_TYPE_PCIE_BRIDGE;
}

bool pcie_cap_has_lnkctl2(const struct pci_dev *dev)
{
	return pcie_cap_has_lnkctl(dev) && pcie_cap_version(dev) > 1;
}

static inline bool pcie_cap_has_sltctl(const struct pci_dev *dev)
{
	return pcie_downstream_port(dev) &&
	       pcie_caps_reg(dev) & PCI_EXP_FLAGS_SLOT;
}

bool pcie_cap_has_rtctl(const struct pci_dev *dev)
{
	int type = pci_pcie_type(dev);

	return type == PCI_EXP_TYPE_ROOT_PORT ||
	       type == PCI_EXP_TYPE_RC_EC;
}

static bool pcie_capability_reg_implemented(struct pci_dev *dev, int pos)
{
	if (!pci_is_pcie(dev))
		return false;

	switch (pos) {
	case PCI_EXP_FLAGS:
		return true;
	case PCI_EXP_DEVCAP:
	case PCI_EXP_DEVCTL:
	case PCI_EXP_DEVSTA:
		return true;
	case PCI_EXP_LNKCAP:
	case PCI_EXP_LNKCTL:
	case PCI_EXP_LNKSTA:
		return pcie_cap_has_lnkctl(dev);
	case PCI_EXP_SLTCAP:
	case PCI_EXP_SLTCTL:
	case PCI_EXP_SLTSTA:
		return pcie_cap_has_sltctl(dev);
	case PCI_EXP_RTCTL:
	case PCI_EXP_RTCAP:
	case PCI_EXP_RTSTA:
		return pcie_cap_has_rtctl(dev);
	case PCI_EXP_DEVCAP2:
	case PCI_EXP_DEVCTL2:
		return pcie_cap_version(dev) > 1;
	case PCI_EXP_LNKCAP2:
	case PCI_EXP_LNKCTL2:
	case PCI_EXP_LNKSTA2:
		return pcie_cap_has_lnkctl2(dev);
	default:
		return false;
	}
}

/*
 * Note that these accessor functions are only for the "PCI Express
 * Capability" (see PCIe spec r3.0, sec 7.8).  They do not apply to the
 * other "PCI Express Extended Capabilities" (AER, VC, ACS, MFVC, etc.)
 */
int pcie_capability_read_word(struct pci_dev *dev, int pos, u16 *val)
{
	int ret;

	*val = 0;
	if (pos & 1)
		return PCIBIOS_BAD_REGISTER_NUMBER;

	if (pcie_capability_reg_implemented(dev, pos)) {
		ret = pci_read_config_word(dev, pci_pcie_cap(dev) + pos, val);
		/*
		 * Reset *val to 0 if pci_read_config_word() fails; it may
		 * have been written as 0xFFFF (PCI_ERROR_RESPONSE) if the
		 * config read failed on PCI.
		 */
		if (ret)
			*val = 0;
		return ret;
	}

	/*
	 * For Functions that do not implement the Slot Capabilities,
	 * Slot Status, and Slot Control registers, these spaces must
	 * be hardwired to 0b, with the exception of the Presence Detect
	 * State bit in the Slot Status register of Downstream Ports,
	 * which must be hardwired to 1b.  (PCIe Base Spec 3.0, sec 7.8)
	 */
	if (pci_is_pcie(dev) && pcie_downstream_port(dev) &&
	    pos == PCI_EXP_SLTSTA)
		*val = PCI_EXP_SLTSTA_PDS;

	return 0;
}
EXPORT_SYMBOL(pcie_capability_read_word);

int pcie_capability_read_dword(struct pci_dev *dev, int pos, u32 *val)
{
	int ret;

	*val = 0;
	if (pos & 3)
		return PCIBIOS_BAD_REGISTER_NUMBER;

	if (pcie_capability_reg_implemented(dev, pos)) {
		ret = pci_read_config_dword(dev, pci_pcie_cap(dev) + pos, val);
		/*
		 * Reset *val to 0 if pci_read_config_dword() fails; it may
		 * have been written as 0xFFFFFFFF (PCI_ERROR_RESPONSE) if
		 * the config read failed on PCI.
		 */
		if (ret)
			*val = 0;
		return ret;
	}

	if (pci_is_pcie(dev) && pcie_downstream_port(dev) &&
	    pos == PCI_EXP_SLTSTA)
		*val = PCI_EXP_SLTSTA_PDS;

	return 0;
}
EXPORT_SYMBOL(pcie_capability_read_dword);

int pcie_capability_write_word(struct pci_dev *dev, int pos, u16 val)
{
	if (pos & 1)
		return PCIBIOS_BAD_REGISTER_NUMBER;

	if (!pcie_capability_reg_implemented(dev, pos))
		return 0;

	return pci_write_config_word(dev, pci_pcie_cap(dev) + pos, val);
}
EXPORT_SYMBOL(pcie_capability_write_word);

int pcie_capability_write_dword(struct pci_dev *dev, int pos, u32 val)
{
	if (pos & 3)
		return PCIBIOS_BAD_REGISTER_NUMBER;

	if (!pcie_capability_reg_implemented(dev, pos))
		return 0;

	return pci_write_config_dword(dev, pci_pcie_cap(dev) + pos, val);
}
EXPORT_SYMBOL(pcie_capability_write_dword);

int pcie_capability_clear_and_set_word_unlocked(struct pci_dev *dev, int pos,
						u16 clear, u16 set)
{
	int ret;
	u16 val;

	ret = pcie_capability_read_word(dev, pos, &val);
	if (ret)
		return ret;

	val &= ~clear;
	val |= set;
	return pcie_capability_write_word(dev, pos, val);
}
EXPORT_SYMBOL(pcie_capability_clear_and_set_word_unlocked);

int pcie_capability_clear_and_set_word_locked(struct pci_dev *dev, int pos,
					      u16 clear, u16 set)
{
	unsigned long flags;
	int ret;

	spin_lock_irqsave(&dev->pcie_cap_lock, flags);
	ret = pcie_capability_clear_and_set_word_unlocked(dev, pos, clear, set);
	spin_unlock_irqrestore(&dev->pcie_cap_lock, flags);

	return ret;
}
EXPORT_SYMBOL(pcie_capability_clear_and_set_word_locked);

int pcie_capability_clear_and_set_dword(struct pci_dev *dev, int pos,
					u32 clear, u32 set)
{
	int ret;
	u32 val;

	ret = pcie_capability_read_dword(dev, pos, &val);
	if (ret)
		return ret;

	val &= ~clear;
	val |= set;
	return pcie_capability_write_dword(dev, pos, val);
}
EXPORT_SYMBOL(pcie_capability_clear_and_set_dword);

//读取pci配置寄存器
int pci_read_config_byte(const struct pci_dev *dev, int where, u8 *val)
{
	//设备未连接时，报错
	if (pci_dev_is_disconnected(dev)) {
		PCI_SET_ERROR_RESPONSE(val);
		return PCIBIOS_DEVICE_NOT_FOUND;
	}

	return pci_bus_read_config_byte(dev->bus, dev->devfn, where, val);
}
EXPORT_SYMBOL(pci_read_config_byte);

//自dev的where位置读取16bits数组
int pci_read_config_word(const struct pci_dev *dev, int where, u16 *val)
{
	if (pci_dev_is_disconnected(dev)) {
		PCI_SET_ERROR_RESPONSE(val);
		return PCIBIOS_DEVICE_NOT_FOUND;
	}
	return pci_bus_read_config_word(dev->bus, dev->devfn, where, val);
}
EXPORT_SYMBOL(pci_read_config_word);

int pci_read_config_dword(const struct pci_dev *dev, int where,
					u32 *val)
{
	if (pci_dev_is_disconnected(dev)) {
		PCI_SET_ERROR_RESPONSE(val);
		return PCIBIOS_DEVICE_NOT_FOUND;
	}
	return pci_bus_read_config_dword(dev->bus, dev->devfn, where, val);
}
EXPORT_SYMBOL(pci_read_config_dword);

int pci_write_config_byte(const struct pci_dev *dev, int where, u8 val)
{
	if (pci_dev_is_disconnected(dev))
		return PCIBIOS_DEVICE_NOT_FOUND;
	return pci_bus_write_config_byte(dev->bus, dev->devfn, where, val);
}
EXPORT_SYMBOL(pci_write_config_byte);

int pci_write_config_word(const struct pci_dev *dev, int where, u16 val)
{
	if (pci_dev_is_disconnected(dev))
		return PCIBIOS_DEVICE_NOT_FOUND;
	return pci_bus_write_config_word(dev->bus, dev->devfn, where, val);
}
EXPORT_SYMBOL(pci_write_config_word);

int pci_write_config_dword(const struct pci_dev *dev, int where,
					 u32 val)
{
	if (pci_dev_is_disconnected(dev))
		return PCIBIOS_DEVICE_NOT_FOUND;
	return pci_bus_write_config_dword(dev->bus, dev->devfn, where, val);
}
EXPORT_SYMBOL(pci_write_config_dword);

void pci_clear_and_set_config_dword(const struct pci_dev *dev, int pos,
				    u32 clear, u32 set)
{
	u32 val;

	pci_read_config_dword(dev, pos, &val);
	val &= ~clear;
	val |= set;
	pci_write_config_dword(dev, pos, val);
}
EXPORT_SYMBOL(pci_clear_and_set_config_dword);<|MERGE_RESOLUTION|>--- conflicted
+++ resolved
@@ -233,12 +233,9 @@
 	(struct pci_dev *dev, int pos, type *val)			\
 {									\
 	u32 data = -1;							\
-<<<<<<< HEAD
+	int ret;							\
+									\
 	/*检查pos是否对齐，如果没对齐，则报错*/\
-=======
-	int ret;							\
-									\
->>>>>>> 155a3c00
 	if (PCI_##size##_BAD)						\
 		return -EINVAL;						\
 									\
@@ -247,13 +244,8 @@
 		pci_wait_cfg(dev);					\
 		/*通过bus中的ops进行read*/\
 	ret = dev->bus->ops->read(dev->bus, dev->devfn,			\
-<<<<<<< HEAD
-					pos, sizeof(type), &data/*出参*/);	\
-	raw_spin_unlock_irq(&pci_lock);				\
-=======
-				  pos, sizeof(type), &data);		\
+				  pos, sizeof(type), &data/*出参*/);		\
 	raw_spin_unlock_irq(&pci_lock);					\
->>>>>>> 155a3c00
 	if (ret)							\
 		PCI_SET_ERROR_RESPONSE(val);				\
 	else								\
@@ -268,13 +260,9 @@
 int pci_user_write_config_##size					\
 	(struct pci_dev *dev, int pos, type val)			\
 {									\
-<<<<<<< HEAD
-	int ret = PCIBIOS_SUCCESSFUL;					\
+	int ret;							\
+									\
 	/*对齐检查*/\
-=======
-	int ret;							\
-									\
->>>>>>> 155a3c00
 	if (PCI_##size##_BAD)						\
 		return -EINVAL;						\
 									\
