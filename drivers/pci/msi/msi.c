--- conflicted
+++ resolved
@@ -758,18 +758,6 @@
 	/* Disable INTX */
 	pci_intx_for_msi(dev, 0);
 
-<<<<<<< HEAD
-	/*
-	 * Ensure that all table entries are masked to prevent
-	 * stale entries from firing in a crash kernel.
-	 *
-	 * Done late to deal with a broken Marvell NVME device
-	 * which takes the MSI-X mask bits into account even
-	 * when MSI-X is disabled, which prevents MSI delivery.
-	 */
-	msix_mask_all(dev->msix_base, tsize);
-	//清掉所有中断的maskall标记
-=======
 	if (!pci_msi_domain_supports(dev, MSI_FLAG_NO_MASK, DENY_LEGACY)) {
 		/*
 		 * Ensure that all table entries are masked to prevent
@@ -781,7 +769,7 @@
 		 */
 		msix_mask_all(dev->msix_base, tsize);
 	}
->>>>>>> 155a3c00
+	//清掉所有中断的maskall标记
 	pci_msix_clear_and_set_ctrl(dev, PCI_MSIX_FLAGS_MASKALL, 0);
 
 	pcibios_free_irq(dev);
