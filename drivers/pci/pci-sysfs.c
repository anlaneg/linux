// SPDX-License-Identifier: GPL-2.0
/*
 * (C) Copyright 2002-2004 Greg Kroah-Hartman <greg@kroah.com>
 * (C) Copyright 2002-2004 IBM Corp.
 * (C) Copyright 2003 Matthew Wilcox
 * (C) Copyright 2003 Hewlett-Packard
 * (C) Copyright 2004 Jon Smirl <jonsmirl@yahoo.com>
 * (C) Copyright 2004 Silicon Graphics, Inc. Jesse Barnes <jbarnes@sgi.com>
 *
 * File attributes for PCI devices
 *
 * Modeled after usb's driverfs.c
 */


#include <linux/kernel.h>
#include <linux/sched.h>
#include <linux/pci.h>
#include <linux/stat.h>
#include <linux/export.h>
#include <linux/topology.h>
#include <linux/mm.h>
#include <linux/fs.h>
#include <linux/capability.h>
#include <linux/security.h>
#include <linux/slab.h>
#include <linux/vgaarb.h>
#include <linux/pm_runtime.h>
#include <linux/msi.h>
#include <linux/of.h>
#include <linux/aperture.h>
#include "pci.h"

static int sysfs_initialized;	/* = 0 */

/* show configuration fields */
//定义show函数（指定字段名称，指定字段的格式化字符串）
#define pci_config_attr(field, format_string)				\
static ssize_t								\
field##_show(struct device *dev, struct device_attribute *attr, char *buf)				\
{									\
	struct pci_dev *pdev;						\
									\
	pdev = to_pci_dev(dev);						\
	return sysfs_emit(buf, format_string, pdev->field);		\
}									\
static DEVICE_ATTR_RO(field)

//定义PCI设备对应的属性显示方法
pci_config_attr(vendor, "0x%04x\n");
pci_config_attr(device, "0x%04x\n");
pci_config_attr(subsystem_vendor, "0x%04x\n");
pci_config_attr(subsystem_device, "0x%04x\n");
pci_config_attr(revision, "0x%02x\n");
pci_config_attr(class, "0x%06x\n");

static ssize_t irq_show(struct device *dev,
			struct device_attribute *attr,
			char *buf)
{
	struct pci_dev *pdev = to_pci_dev(dev);

#ifdef CONFIG_PCI_MSI
	/*
	 * For MSI, show the first MSI IRQ; for all other cases including
	 * MSI-X, show the legacy INTx IRQ.
	 */
	if (pdev->msi_enabled)
		return sysfs_emit(buf, "%u\n", pci_irq_vector(pdev, 0));
#endif

	return sysfs_emit(buf, "%u\n", pdev->irq);
}
static DEVICE_ATTR_RO(irq);

static ssize_t broken_parity_status_show(struct device *dev,
					 struct device_attribute *attr,
					 char *buf)
{
	struct pci_dev *pdev = to_pci_dev(dev);
	return sysfs_emit(buf, "%u\n", pdev->broken_parity_status);
}

static ssize_t broken_parity_status_store(struct device *dev,
					  struct device_attribute *attr,
					  const char *buf, size_t count)
{
	struct pci_dev *pdev = to_pci_dev(dev);
	unsigned long val;

	if (kstrtoul(buf, 0, &val) < 0)
		return -EINVAL;

	pdev->broken_parity_status = !!val;

	return count;
}
//定义broken_parity_status属性的显示及属性的设置
static DEVICE_ATTR_RW(broken_parity_status);

static ssize_t pci_dev_show_local_cpu(struct device *dev, bool list,
				      struct device_attribute *attr, char *buf)
{
	const struct cpumask *mask;

#ifdef CONFIG_NUMA
	if (dev_to_node(dev) == NUMA_NO_NODE)
		mask = cpu_online_mask;
	else
		mask = cpumask_of_node(dev_to_node(dev));
#else
	mask = cpumask_of_pcibus(to_pci_dev(dev)->bus);
#endif
	return cpumap_print_to_pagebuf(list, buf, mask);
}

static ssize_t local_cpus_show(struct device *dev,
			       struct device_attribute *attr, char *buf)
{
	return pci_dev_show_local_cpu(dev, false, attr, buf);
}

//定义只读的local_cpus属性
static DEVICE_ATTR_RO(local_cpus);

static ssize_t local_cpulist_show(struct device *dev,
				  struct device_attribute *attr, char *buf)
{
	return pci_dev_show_local_cpu(dev, true, attr, buf);
}
//定义local_cpulist属性
static DEVICE_ATTR_RO(local_cpulist);

/*
 * PCI Bus Class Devices
 */
static ssize_t cpuaffinity_show(struct device *dev,
				struct device_attribute *attr, char *buf)
{
	const struct cpumask *cpumask = cpumask_of_pcibus(to_pci_bus(dev));

	return cpumap_print_to_pagebuf(false, buf, cpumask);
}
static DEVICE_ATTR_RO(cpuaffinity);

static ssize_t cpulistaffinity_show(struct device *dev,
				    struct device_attribute *attr, char *buf)
{
	const struct cpumask *cpumask = cpumask_of_pcibus(to_pci_bus(dev));

	return cpumap_print_to_pagebuf(true, buf, cpumask);
}
static DEVICE_ATTR_RO(cpulistaffinity);

static ssize_t power_state_show(struct device *dev,
				struct device_attribute *attr, char *buf)
{
	struct pci_dev *pdev = to_pci_dev(dev);

	return sysfs_emit(buf, "%s\n", pci_power_name(pdev->current_state));
}
static DEVICE_ATTR_RO(power_state);

/* show resources */
//显示pci的resource信息
static ssize_t resource_show(struct device *dev, struct device_attribute *attr,
			     char *buf)
{
	struct pci_dev *pci_dev = to_pci_dev(dev);
	int i;
	int max;
	resource_size_t start, end;
	size_t len = 0;

	if (pci_dev->subordinate)
		max = DEVICE_COUNT_RESOURCE;
	else
		max = PCI_BRIDGE_RESOURCES;

	for (i = 0; i < max; i++) {
		struct resource *res =  &pci_dev->resource[i];
		//在x86_64上，直接设置start,end
		pci_resource_to_user(pci_dev, i, res, &start, &end);
		//格式化后输出start,end,flags
		len += sysfs_emit_at(buf, len, "0x%016llx 0x%016llx 0x%016llx\n",
				     (unsigned long long)start,
				     (unsigned long long)end,
				     (unsigned long long)res->flags);
	}
	return len;
}
static DEVICE_ATTR_RO(resource);

static ssize_t max_link_speed_show(struct device *dev,
				   struct device_attribute *attr, char *buf)
{
	struct pci_dev *pdev = to_pci_dev(dev);

	return sysfs_emit(buf, "%s\n",
			  pci_speed_string(pcie_get_speed_cap(pdev)));
}
static DEVICE_ATTR_RO(max_link_speed);

static ssize_t max_link_width_show(struct device *dev,
				   struct device_attribute *attr, char *buf)
{
	struct pci_dev *pdev = to_pci_dev(dev);

	return sysfs_emit(buf, "%u\n", pcie_get_width_cap(pdev));
}
static DEVICE_ATTR_RO(max_link_width);

static ssize_t current_link_speed_show(struct device *dev,
				       struct device_attribute *attr, char *buf)
{
	struct pci_dev *pci_dev = to_pci_dev(dev);
	u16 linkstat;
	int err;
	enum pci_bus_speed speed;

	err = pcie_capability_read_word(pci_dev, PCI_EXP_LNKSTA, &linkstat);
	if (err)
		return -EINVAL;

	speed = pcie_link_speed[linkstat & PCI_EXP_LNKSTA_CLS];

	return sysfs_emit(buf, "%s\n", pci_speed_string(speed));
}
static DEVICE_ATTR_RO(current_link_speed);

static ssize_t current_link_width_show(struct device *dev,
				       struct device_attribute *attr, char *buf)
{
	struct pci_dev *pci_dev = to_pci_dev(dev);
	u16 linkstat;
	int err;

	err = pcie_capability_read_word(pci_dev, PCI_EXP_LNKSTA, &linkstat);
	if (err)
		return -EINVAL;

	return sysfs_emit(buf, "%u\n",
		(linkstat & PCI_EXP_LNKSTA_NLW) >> PCI_EXP_LNKSTA_NLW_SHIFT);
}
static DEVICE_ATTR_RO(current_link_width);

static ssize_t secondary_bus_number_show(struct device *dev,
					 struct device_attribute *attr,
					 char *buf)
{
	struct pci_dev *pci_dev = to_pci_dev(dev);
	u8 sec_bus;
	int err;

	err = pci_read_config_byte(pci_dev, PCI_SECONDARY_BUS, &sec_bus);
	if (err)
		return -EINVAL;

	return sysfs_emit(buf, "%u\n", sec_bus);
}
static DEVICE_ATTR_RO(secondary_bus_number);

static ssize_t subordinate_bus_number_show(struct device *dev,
					   struct device_attribute *attr,
					   char *buf)
{
	struct pci_dev *pci_dev = to_pci_dev(dev);
	u8 sub_bus;
	int err;

	err = pci_read_config_byte(pci_dev, PCI_SUBORDINATE_BUS, &sub_bus);
	if (err)
		return -EINVAL;

	return sysfs_emit(buf, "%u\n", sub_bus);
}
static DEVICE_ATTR_RO(subordinate_bus_number);

static ssize_t ari_enabled_show(struct device *dev,
				struct device_attribute *attr,
				char *buf)
{
	struct pci_dev *pci_dev = to_pci_dev(dev);

	return sysfs_emit(buf, "%u\n", pci_ari_enabled(pci_dev->bus));
}
static DEVICE_ATTR_RO(ari_enabled);

static ssize_t modalias_show(struct device *dev, struct device_attribute *attr,
			     char *buf)
{
	struct pci_dev *pci_dev = to_pci_dev(dev);

	return sysfs_emit(buf, "pci:v%08Xd%08Xsv%08Xsd%08Xbc%02Xsc%02Xi%02X\n",
			  pci_dev->vendor, pci_dev->device,
			  pci_dev->subsystem_vendor, pci_dev->subsystem_device,
			  (u8)(pci_dev->class >> 16), (u8)(pci_dev->class >> 8),
			  (u8)(pci_dev->class));
}
static DEVICE_ATTR_RO(modalias);

static ssize_t enable_store(struct device *dev, struct device_attribute *attr,
			     const char *buf, size_t count)
{
	struct pci_dev *pdev = to_pci_dev(dev);
	unsigned long val;
	ssize_t result = 0;

	/* this can crash the machine when done on the "wrong" device */
	if (!capable(CAP_SYS_ADMIN))
		return -EPERM;

	if (kstrtoul(buf, 0, &val) < 0)
		return -EINVAL;

	device_lock(dev);
	if (dev->driver)
		result = -EBUSY;
	else if (val)
		result = pci_enable_device(pdev);
	else if (pci_is_enabled(pdev))
		pci_disable_device(pdev);
	else
		result = -EIO;
	device_unlock(dev);

	return result < 0 ? result : count;
}

static ssize_t enable_show(struct device *dev, struct device_attribute *attr,
			    char *buf)
{
	struct pci_dev *pdev;

	pdev = to_pci_dev(dev);
	return sysfs_emit(buf, "%u\n", atomic_read(&pdev->enable_cnt));
}
static DEVICE_ATTR_RW(enable);

#ifdef CONFIG_NUMA
static ssize_t numa_node_store(struct device *dev,
			       struct device_attribute *attr, const char *buf,
			       size_t count)
{
	struct pci_dev *pdev = to_pci_dev(dev);
	int node;

	if (!capable(CAP_SYS_ADMIN))
		return -EPERM;

	if (kstrtoint(buf, 0, &node) < 0)
		return -EINVAL;

	if ((node < 0 && node != NUMA_NO_NODE) || node >= MAX_NUMNODES)
		return -EINVAL;

	if (node != NUMA_NO_NODE && !node_online(node))
		return -EINVAL;

	add_taint(TAINT_FIRMWARE_WORKAROUND, LOCKDEP_STILL_OK);
	pci_alert(pdev, FW_BUG "Overriding NUMA node to %d.  Contact your vendor for updates.",
		  node);

	dev->numa_node = node;
	return count;
}

static ssize_t numa_node_show(struct device *dev, struct device_attribute *attr,
			      char *buf)
{
	return sysfs_emit(buf, "%d\n", dev->numa_node);
}
static DEVICE_ATTR_RW(numa_node);
#endif

static ssize_t dma_mask_bits_show(struct device *dev,
				  struct device_attribute *attr, char *buf)
{
	struct pci_dev *pdev = to_pci_dev(dev);

	return sysfs_emit(buf, "%d\n", fls64(pdev->dma_mask));
}
static DEVICE_ATTR_RO(dma_mask_bits);

static ssize_t consistent_dma_mask_bits_show(struct device *dev,
					     struct device_attribute *attr,
					     char *buf)
{
	return sysfs_emit(buf, "%d\n", fls64(dev->coherent_dma_mask));
}
static DEVICE_ATTR_RO(consistent_dma_mask_bits);

static ssize_t msi_bus_show(struct device *dev, struct device_attribute *attr,
			    char *buf)
{
	struct pci_dev *pdev = to_pci_dev(dev);
	struct pci_bus *subordinate = pdev->subordinate;

	return sysfs_emit(buf, "%u\n", subordinate ?
			  !(subordinate->bus_flags & PCI_BUS_FLAGS_NO_MSI)
			    : !pdev->no_msi);
}

static ssize_t msi_bus_store(struct device *dev, struct device_attribute *attr,
			     const char *buf, size_t count)
{
	struct pci_dev *pdev = to_pci_dev(dev);
	struct pci_bus *subordinate = pdev->subordinate;
	unsigned long val;

	if (!capable(CAP_SYS_ADMIN))
		return -EPERM;

	if (kstrtoul(buf, 0, &val) < 0)
		return -EINVAL;

	/*
	 * "no_msi" and "bus_flags" only affect what happens when a driver
	 * requests MSI or MSI-X.  They don't affect any drivers that have
	 * already requested MSI or MSI-X.
	 */
	if (!subordinate) {
		pdev->no_msi = !val;
		pci_info(pdev, "MSI/MSI-X %s for future drivers\n",
			 val ? "allowed" : "disallowed");
		return count;
	}

	if (val)
		subordinate->bus_flags &= ~PCI_BUS_FLAGS_NO_MSI;
	else
		subordinate->bus_flags |= PCI_BUS_FLAGS_NO_MSI;

	dev_info(&subordinate->dev, "MSI/MSI-X %s for future drivers of devices on this bus\n",
		 val ? "allowed" : "disallowed");
	return count;
}
static DEVICE_ATTR_RW(msi_bus);

static ssize_t rescan_store(struct bus_type *bus, const char *buf, size_t count)
{
	unsigned long val;
	struct pci_bus *b = NULL;

	if (kstrtoul(buf, 0, &val) < 0)
		return -EINVAL;

	if (val) {
		pci_lock_rescan_remove();
		while ((b = pci_find_next_bus(b)) != NULL)
			pci_rescan_bus(b);
		pci_unlock_rescan_remove();
	}
	return count;
}
static BUS_ATTR_WO(rescan);

static struct attribute *pci_bus_attrs[] = {
	&bus_attr_rescan.attr,
	NULL,
};

static const struct attribute_group pci_bus_group = {
	.attrs = pci_bus_attrs,
};

//定义pci bus的属性组
const struct attribute_group *pci_bus_groups[] = {
	&pci_bus_group,
	NULL,
};

static ssize_t dev_rescan_store(struct device *dev,
				struct device_attribute *attr, const char *buf,
				size_t count)
{
	unsigned long val;
	struct pci_dev *pdev = to_pci_dev(dev);

	if (kstrtoul(buf, 0, &val) < 0)
		return -EINVAL;

	if (val) {
		pci_lock_rescan_remove();
		pci_rescan_bus(pdev->bus);
		pci_unlock_rescan_remove();
	}
	return count;
}
static struct device_attribute dev_attr_dev_rescan = __ATTR(rescan, 0200, NULL,
							    dev_rescan_store);

static ssize_t remove_store(struct device *dev, struct device_attribute *attr,
			    const char *buf, size_t count)
{
	unsigned long val;

	if (kstrtoul(buf, 0, &val) < 0)
		return -EINVAL;

	if (val && device_remove_file_self(dev, attr))
		pci_stop_and_remove_bus_device_locked(to_pci_dev(dev));
	return count;
}
static DEVICE_ATTR_IGNORE_LOCKDEP(remove, 0220, NULL,
				  remove_store);

static ssize_t bus_rescan_store(struct device *dev,
				struct device_attribute *attr,
				const char *buf, size_t count)
{
	unsigned long val;
	struct pci_bus *bus = to_pci_bus(dev);

	if (kstrtoul(buf, 0, &val) < 0)
		return -EINVAL;

	if (val) {
		pci_lock_rescan_remove();
		if (!pci_is_root_bus(bus) && list_empty(&bus->devices))
			pci_rescan_bus_bridge_resize(bus->self);
		else
			pci_rescan_bus(bus);
		pci_unlock_rescan_remove();
	}
	return count;
}
static struct device_attribute dev_attr_bus_rescan = __ATTR(rescan, 0200, NULL,
							    bus_rescan_store);

#if defined(CONFIG_PM) && defined(CONFIG_ACPI)
static ssize_t d3cold_allowed_store(struct device *dev,
				    struct device_attribute *attr,
				    const char *buf, size_t count)
{
	struct pci_dev *pdev = to_pci_dev(dev);
	unsigned long val;

	if (kstrtoul(buf, 0, &val) < 0)
		return -EINVAL;

	pdev->d3cold_allowed = !!val;
	if (pdev->d3cold_allowed)
		pci_d3cold_enable(pdev);
	else
		pci_d3cold_disable(pdev);

	pm_runtime_resume(dev);

	return count;
}

static ssize_t d3cold_allowed_show(struct device *dev,
				   struct device_attribute *attr, char *buf)
{
	struct pci_dev *pdev = to_pci_dev(dev);
	return sysfs_emit(buf, "%u\n", pdev->d3cold_allowed);
}
static DEVICE_ATTR_RW(d3cold_allowed);
#endif

#ifdef CONFIG_OF
static ssize_t devspec_show(struct device *dev,
			    struct device_attribute *attr, char *buf)
{
	struct pci_dev *pdev = to_pci_dev(dev);
	struct device_node *np = pci_device_to_OF_node(pdev);

	if (np == NULL)
		return 0;
	return sysfs_emit(buf, "%pOF\n", np);
}
static DEVICE_ATTR_RO(devspec);
#endif

static ssize_t driver_override_store(struct device *dev,
				     struct device_attribute *attr,
				     const char *buf, size_t count)
{
	struct pci_dev *pdev = to_pci_dev(dev);
	int ret;

	ret = driver_set_override(dev, &pdev->driver_override, buf, count);
	if (ret)
		return ret;

	return count;
}

static ssize_t driver_override_show(struct device *dev,
				    struct device_attribute *attr, char *buf)
{
	struct pci_dev *pdev = to_pci_dev(dev);
	ssize_t len;

	device_lock(dev);
	len = sysfs_emit(buf, "%s\n", pdev->driver_override);
	device_unlock(dev);
	return len;
}
static DEVICE_ATTR_RW(driver_override);

static struct attribute *pci_dev_attrs[] = {
	&dev_attr_power_state.attr,
	&dev_attr_resource.attr,
	&dev_attr_vendor.attr,
	&dev_attr_device.attr,
	&dev_attr_subsystem_vendor.attr,
	&dev_attr_subsystem_device.attr,
	&dev_attr_revision.attr,
	&dev_attr_class.attr,
	&dev_attr_irq.attr,
	&dev_attr_local_cpus.attr,
	&dev_attr_local_cpulist.attr,
	&dev_attr_modalias.attr,
#ifdef CONFIG_NUMA
	&dev_attr_numa_node.attr,
#endif
	&dev_attr_dma_mask_bits.attr,
	&dev_attr_consistent_dma_mask_bits.attr,
	&dev_attr_enable.attr,
	&dev_attr_broken_parity_status.attr,
	&dev_attr_msi_bus.attr,
#if defined(CONFIG_PM) && defined(CONFIG_ACPI)
	&dev_attr_d3cold_allowed.attr,
#endif
#ifdef CONFIG_OF
	&dev_attr_devspec.attr,
#endif
	&dev_attr_driver_override.attr,
	&dev_attr_ari_enabled.attr,
	NULL,
};

static struct attribute *pci_bridge_attrs[] = {
	&dev_attr_subordinate_bus_number.attr,
	&dev_attr_secondary_bus_number.attr,
	NULL,
};

static struct attribute *pcie_dev_attrs[] = {
	&dev_attr_current_link_speed.attr,
	&dev_attr_current_link_width.attr,
	&dev_attr_max_link_width.attr,
	&dev_attr_max_link_speed.attr,
	NULL,
};

static struct attribute *pcibus_attrs[] = {
	&dev_attr_bus_rescan.attr,
	&dev_attr_cpuaffinity.attr,
	&dev_attr_cpulistaffinity.attr,
	NULL,
};

static const struct attribute_group pcibus_group = {
	.attrs = pcibus_attrs,
};

const struct attribute_group *pcibus_groups[] = {
	&pcibus_group,
	NULL,
};

static ssize_t boot_vga_show(struct device *dev, struct device_attribute *attr,
			     char *buf)
{
	struct pci_dev *pdev = to_pci_dev(dev);
	struct pci_dev *vga_dev = vga_default_device();

	if (vga_dev)
		return sysfs_emit(buf, "%u\n", (pdev == vga_dev));

	return sysfs_emit(buf, "%u\n",
			  !!(pdev->resource[PCI_ROM_RESOURCE].flags &
			     IORESOURCE_ROM_SHADOW));
}
static DEVICE_ATTR_RO(boot_vga);

static ssize_t pci_read_config(struct file *filp, struct kobject *kobj,
			       struct bin_attribute *bin_attr, char *buf,
			       loff_t off, size_t count)
{
	struct pci_dev *dev = to_pci_dev(kobj_to_dev(kobj));
	unsigned int size = 64;
	loff_t init_off = off;
	u8 *data = (u8 *) buf;

	/* Several chips lock up trying to read undefined config space */
	if (file_ns_capable(filp, &init_user_ns, CAP_SYS_ADMIN))
		size = dev->cfg_size;
	else if (dev->hdr_type == PCI_HEADER_TYPE_CARDBUS)
		size = 128;

	if (off > size)
		return 0;
	if (off + count > size) {
		size -= off;
		count = size;
	} else {
		size = count;
	}

	pci_config_pm_runtime_get(dev);

	if ((off & 1) && size) {
		u8 val;
		pci_user_read_config_byte(dev, off, &val);
		data[off - init_off] = val;
		off++;
		size--;
	}

	if ((off & 3) && size > 2) {
		u16 val;
		pci_user_read_config_word(dev, off, &val);
		data[off - init_off] = val & 0xff;
		data[off - init_off + 1] = (val >> 8) & 0xff;
		off += 2;
		size -= 2;
	}

	while (size > 3) {
		u32 val;
		pci_user_read_config_dword(dev, off, &val);
		data[off - init_off] = val & 0xff;
		data[off - init_off + 1] = (val >> 8) & 0xff;
		data[off - init_off + 2] = (val >> 16) & 0xff;
		data[off - init_off + 3] = (val >> 24) & 0xff;
		off += 4;
		size -= 4;
		cond_resched();
	}

	if (size >= 2) {
		u16 val;
		pci_user_read_config_word(dev, off, &val);
		data[off - init_off] = val & 0xff;
		data[off - init_off + 1] = (val >> 8) & 0xff;
		off += 2;
		size -= 2;
	}

	if (size > 0) {
		u8 val;
		pci_user_read_config_byte(dev, off, &val);
		data[off - init_off] = val;
	}

	pci_config_pm_runtime_put(dev);

	return count;
}

static ssize_t pci_write_config(struct file *filp, struct kobject *kobj,
				struct bin_attribute *bin_attr, char *buf,
				loff_t off, size_t count)
{
	struct pci_dev *dev = to_pci_dev(kobj_to_dev(kobj));
	unsigned int size = count;
	loff_t init_off = off;
	u8 *data = (u8 *) buf;
	int ret;

	ret = security_locked_down(LOCKDOWN_PCI_ACCESS);
	if (ret)
		return ret;

	if (resource_is_exclusive(&dev->driver_exclusive_resource, off,
				  count)) {
		pci_warn_once(dev, "%s: Unexpected write to kernel-exclusive config offset %llx",
			      current->comm, off);
		add_taint(TAINT_USER, LOCKDEP_STILL_OK);
	}

	if (off > dev->cfg_size)
		return 0;
	if (off + count > dev->cfg_size) {
		size = dev->cfg_size - off;
		count = size;
	}

	pci_config_pm_runtime_get(dev);

	if ((off & 1) && size) {
		pci_user_write_config_byte(dev, off, data[off - init_off]);
		off++;
		size--;
	}

	if ((off & 3) && size > 2) {
		u16 val = data[off - init_off];
		val |= (u16) data[off - init_off + 1] << 8;
		pci_user_write_config_word(dev, off, val);
		off += 2;
		size -= 2;
	}

	while (size > 3) {
		u32 val = data[off - init_off];
		val |= (u32) data[off - init_off + 1] << 8;
		val |= (u32) data[off - init_off + 2] << 16;
		val |= (u32) data[off - init_off + 3] << 24;
		pci_user_write_config_dword(dev, off, val);
		off += 4;
		size -= 4;
	}

	if (size >= 2) {
		u16 val = data[off - init_off];
		val |= (u16) data[off - init_off + 1] << 8;
		pci_user_write_config_word(dev, off, val);
		off += 2;
		size -= 2;
	}

	if (size)
		pci_user_write_config_byte(dev, off, data[off - init_off]);

	pci_config_pm_runtime_put(dev);

	return count;
}
static BIN_ATTR(config, 0644, pci_read_config, pci_write_config, 0);

static struct bin_attribute *pci_dev_config_attrs[] = {
	&bin_attr_config,
	NULL,
};

static umode_t pci_dev_config_attr_is_visible(struct kobject *kobj,
					      struct bin_attribute *a, int n)
{
	struct pci_dev *pdev = to_pci_dev(kobj_to_dev(kobj));

	a->size = PCI_CFG_SPACE_SIZE;
	if (pdev->cfg_size > PCI_CFG_SPACE_SIZE)
		a->size = PCI_CFG_SPACE_EXP_SIZE;

	return a->attr.mode;
}

static const struct attribute_group pci_dev_config_attr_group = {
	.bin_attrs = pci_dev_config_attrs,
	.is_bin_visible = pci_dev_config_attr_is_visible,
};

#ifdef HAVE_PCI_LEGACY
/**
 * pci_read_legacy_io - read byte(s) from legacy I/O port space
 * @filp: open sysfs file
 * @kobj: kobject corresponding to file to read from
 * @bin_attr: struct bin_attribute for this file
 * @buf: buffer to store results
 * @off: offset into legacy I/O port space
 * @count: number of bytes to read
 *
 * Reads 1, 2, or 4 bytes from legacy I/O port space using an arch specific
 * callback routine (pci_legacy_read).
 */
static ssize_t pci_read_legacy_io(struct file *filp, struct kobject *kobj,
				  struct bin_attribute *bin_attr, char *buf,
				  loff_t off, size_t count)
{
	struct pci_bus *bus = to_pci_bus(kobj_to_dev(kobj));

	/* Only support 1, 2 or 4 byte accesses */
	if (count != 1 && count != 2 && count != 4)
		return -EINVAL;

	return pci_legacy_read(bus, off, (u32 *)buf, count);
}

/**
 * pci_write_legacy_io - write byte(s) to legacy I/O port space
 * @filp: open sysfs file
 * @kobj: kobject corresponding to file to read from
 * @bin_attr: struct bin_attribute for this file
 * @buf: buffer containing value to be written
 * @off: offset into legacy I/O port space
 * @count: number of bytes to write
 *
 * Writes 1, 2, or 4 bytes from legacy I/O port space using an arch specific
 * callback routine (pci_legacy_write).
 */
static ssize_t pci_write_legacy_io(struct file *filp, struct kobject *kobj,
				   struct bin_attribute *bin_attr, char *buf,
				   loff_t off, size_t count)
{
	struct pci_bus *bus = to_pci_bus(kobj_to_dev(kobj));

	/* Only support 1, 2 or 4 byte accesses */
	if (count != 1 && count != 2 && count != 4)
		return -EINVAL;

	return pci_legacy_write(bus, off, *(u32 *)buf, count);
}

/**
 * pci_mmap_legacy_mem - map legacy PCI memory into user memory space
 * @filp: open sysfs file
 * @kobj: kobject corresponding to device to be mapped
 * @attr: struct bin_attribute for this file
 * @vma: struct vm_area_struct passed to mmap
 *
 * Uses an arch specific callback, pci_mmap_legacy_mem_page_range, to mmap
 * legacy memory space (first meg of bus space) into application virtual
 * memory space.
 */
static int pci_mmap_legacy_mem(struct file *filp, struct kobject *kobj,
			       struct bin_attribute *attr,
			       struct vm_area_struct *vma)
{
	struct pci_bus *bus = to_pci_bus(kobj_to_dev(kobj));

	return pci_mmap_legacy_page_range(bus, vma, pci_mmap_mem);
}

/**
 * pci_mmap_legacy_io - map legacy PCI IO into user memory space
 * @filp: open sysfs file
 * @kobj: kobject corresponding to device to be mapped
 * @attr: struct bin_attribute for this file
 * @vma: struct vm_area_struct passed to mmap
 *
 * Uses an arch specific callback, pci_mmap_legacy_io_page_range, to mmap
 * legacy IO space (first meg of bus space) into application virtual
 * memory space. Returns -ENOSYS if the operation isn't supported
 */
static int pci_mmap_legacy_io(struct file *filp, struct kobject *kobj,
			      struct bin_attribute *attr,
			      struct vm_area_struct *vma)
{
	struct pci_bus *bus = to_pci_bus(kobj_to_dev(kobj));

	return pci_mmap_legacy_page_range(bus, vma, pci_mmap_io);
}

/**
 * pci_adjust_legacy_attr - adjustment of legacy file attributes
 * @b: bus to create files under
 * @mmap_type: I/O port or memory
 *
 * Stub implementation. Can be overridden by arch if necessary.
 */
void __weak pci_adjust_legacy_attr(struct pci_bus *b,
				   enum pci_mmap_state mmap_type)
{
}

/**
 * pci_create_legacy_files - create legacy I/O port and memory files
 * @b: bus to create files under
 *
 * Some platforms allow access to legacy I/O port and ISA memory space on
 * a per-bus basis.  This routine creates the files and ties them into
 * their associated read, write and mmap files from pci-sysfs.c
 *
 * On error unwind, but don't propagate the error to the caller
 * as it is ok to set up the PCI bus without these files.
 */
void pci_create_legacy_files(struct pci_bus *b)
{
	int error;

	if (!sysfs_initialized)
		return;

	b->legacy_io = kcalloc(2, sizeof(struct bin_attribute),
			       GFP_ATOMIC);
	if (!b->legacy_io)
		goto kzalloc_err;

	sysfs_bin_attr_init(b->legacy_io);
	b->legacy_io->attr.name = "legacy_io";
	b->legacy_io->size = 0xffff;
	b->legacy_io->attr.mode = 0600;
	b->legacy_io->read = pci_read_legacy_io;
	b->legacy_io->write = pci_write_legacy_io;
	b->legacy_io->mmap = pci_mmap_legacy_io;
	b->legacy_io->f_mapping = iomem_get_mapping;
	pci_adjust_legacy_attr(b, pci_mmap_io);
	error = device_create_bin_file(&b->dev, b->legacy_io);
	if (error)
		goto legacy_io_err;

	/* Allocated above after the legacy_io struct */
	b->legacy_mem = b->legacy_io + 1;
	sysfs_bin_attr_init(b->legacy_mem);
	b->legacy_mem->attr.name = "legacy_mem";
	b->legacy_mem->size = 1024*1024;
	b->legacy_mem->attr.mode = 0600;
	b->legacy_mem->mmap = pci_mmap_legacy_mem;
	b->legacy_mem->f_mapping = iomem_get_mapping;
	pci_adjust_legacy_attr(b, pci_mmap_mem);
	error = device_create_bin_file(&b->dev, b->legacy_mem);
	if (error)
		goto legacy_mem_err;

	return;

legacy_mem_err:
	device_remove_bin_file(&b->dev, b->legacy_io);
legacy_io_err:
	kfree(b->legacy_io);
	b->legacy_io = NULL;
kzalloc_err:
	dev_warn(&b->dev, "could not create legacy I/O port and ISA memory resources in sysfs\n");
}

void pci_remove_legacy_files(struct pci_bus *b)
{
	if (b->legacy_io) {
		device_remove_bin_file(&b->dev, b->legacy_io);
		device_remove_bin_file(&b->dev, b->legacy_mem);
		kfree(b->legacy_io); /* both are allocated here */
	}
}
#endif /* HAVE_PCI_LEGACY */

#if defined(HAVE_PCI_MMAP) || defined(ARCH_GENERIC_PCI_MMAP_RESOURCE)

int pci_mmap_fits(struct pci_dev *pdev, int resno, struct vm_area_struct *vma,
		  enum pci_mmap_api mmap_api)
{
	unsigned long nr, start, size;
	resource_size_t pci_start = 0, pci_end;

	if (pci_resource_len(pdev, resno) == 0)
		return 0;
	nr = vma_pages(vma);
	start = vma->vm_pgoff;
	size = ((pci_resource_len(pdev, resno) - 1) >> PAGE_SHIFT) + 1;
	if (mmap_api == PCI_MMAP_PROCFS) {
		pci_resource_to_user(pdev, resno, &pdev->resource[resno],
				     &pci_start, &pci_end);
		pci_start >>= PAGE_SHIFT;
	}
	if (start >= pci_start && start < pci_start + size &&
			start + nr <= pci_start + size)
		return 1;
	return 0;
}

/**
 * pci_mmap_resource - map a PCI resource into user memory space
 * @kobj: kobject for mapping
 * @attr: struct bin_attribute for the file being mapped
 * @vma: struct vm_area_struct passed into the mmap
 * @write_combine: 1 for write_combine mapping
 *
 * Use the regular PCI mapping routines to map a PCI resource into userspace.
 */
static int pci_mmap_resource(struct kobject *kobj, struct bin_attribute *attr,
			     struct vm_area_struct *vma, int write_combine)
{
	struct pci_dev *pdev = to_pci_dev(kobj_to_dev(kobj));
	int bar = (unsigned long)attr->private;
	enum pci_mmap_state mmap_type;
	struct resource *res = &pdev->resource[bar];
	int ret;

	ret = security_locked_down(LOCKDOWN_PCI_ACCESS);
	if (ret)
		return ret;

	if (res->flags & IORESOURCE_MEM && iomem_is_exclusive(res->start))
		return -EINVAL;

	if (!pci_mmap_fits(pdev, bar, vma, PCI_MMAP_SYSFS))
		return -EINVAL;

	mmap_type = res->flags & IORESOURCE_MEM ? pci_mmap_mem : pci_mmap_io;

	return pci_mmap_resource_range(pdev, bar, vma, mmap_type, write_combine);
}

static int pci_mmap_resource_uc(struct file *filp, struct kobject *kobj,
				struct bin_attribute *attr,
				struct vm_area_struct *vma)
{
	return pci_mmap_resource(kobj, attr, vma, 0);
}

static int pci_mmap_resource_wc(struct file *filp, struct kobject *kobj,
				struct bin_attribute *attr,
				struct vm_area_struct *vma)
{
	return pci_mmap_resource(kobj, attr, vma, 1);
}

static ssize_t pci_resource_io(struct file *filp, struct kobject *kobj,
			       struct bin_attribute *attr, char *buf,
			       loff_t off, size_t count, bool write)
{
	struct pci_dev *pdev = to_pci_dev(kobj_to_dev(kobj));
	int bar = (unsigned long)attr->private;
	unsigned long port = off;

	port += pci_resource_start(pdev, bar);

	if (port > pci_resource_end(pdev, bar))
		return 0;

	if (port + count - 1 > pci_resource_end(pdev, bar))
		return -EINVAL;

	switch (count) {
	case 1:
		if (write)
			outb(*(u8 *)buf, port);
		else
			*(u8 *)buf = inb(port);
		return 1;
	case 2:
		if (write)
			outw(*(u16 *)buf, port);
		else
			*(u16 *)buf = inw(port);
		return 2;
	case 4:
		if (write)
			outl(*(u32 *)buf, port);
		else
			*(u32 *)buf = inl(port);
		return 4;
	}
	return -EINVAL;
}

static ssize_t pci_read_resource_io(struct file *filp, struct kobject *kobj,
				    struct bin_attribute *attr, char *buf,
				    loff_t off, size_t count)
{
	return pci_resource_io(filp, kobj, attr, buf, off, count, false);
}

static ssize_t pci_write_resource_io(struct file *filp, struct kobject *kobj,
				     struct bin_attribute *attr, char *buf,
				     loff_t off, size_t count)
{
	int ret;

	ret = security_locked_down(LOCKDOWN_PCI_ACCESS);
	if (ret)
		return ret;

	return pci_resource_io(filp, kobj, attr, buf, off, count, true);
}

/**
 * pci_remove_resource_files - cleanup resource files
 * @pdev: dev to cleanup
 *
 * If we created resource files for @pdev, remove them from sysfs and
 * free their resources.
 */
static void pci_remove_resource_files(struct pci_dev *pdev)
{
	int i;

	for (i = 0; i < PCI_STD_NUM_BARS; i++) {
		struct bin_attribute *res_attr;

		res_attr = pdev->res_attr[i];
		if (res_attr) {
			sysfs_remove_bin_file(&pdev->dev.kobj, res_attr);
			kfree(res_attr);
		}

		res_attr = pdev->res_attr_wc[i];
		if (res_attr) {
			sysfs_remove_bin_file(&pdev->dev.kobj, res_attr);
			kfree(res_attr);
		}
	}
}

static int pci_create_attr(struct pci_dev *pdev, int num, int write_combine)
{
	/* allocate attribute structure, piggyback attribute name */
	int name_len = write_combine ? 13 : 10;
	struct bin_attribute *res_attr;
	char *res_attr_name;
	int retval;

	res_attr = kzalloc(sizeof(*res_attr) + name_len, GFP_ATOMIC);
	if (!res_attr)
		return -ENOMEM;

	res_attr_name = (char *)(res_attr + 1);

	sysfs_bin_attr_init(res_attr);
	if (write_combine) {
		sprintf(res_attr_name, "resource%d_wc", num);
		res_attr->mmap = pci_mmap_resource_wc;
	} else {
<<<<<<< HEAD
		//生成pci下的resource%d文件
		pdev->res_attr[num] = res_attr;
=======
>>>>>>> fe15c26e
		sprintf(res_attr_name, "resource%d", num);
		if (pci_resource_flags(pdev, num) & IORESOURCE_IO) {
			//io资源
			res_attr->read = pci_read_resource_io;
			res_attr->write = pci_write_resource_io;
			if (arch_can_pci_mmap_io())
				res_attr->mmap = pci_mmap_resource_uc;
		} else {
			//memroy资源时提供mmap函数
			res_attr->mmap = pci_mmap_resource_uc;
		}
	}
	if (res_attr->mmap)
		res_attr->f_mapping = iomem_get_mapping;
	res_attr->attr.name = res_attr_name;
	res_attr->attr.mode = 0600;
	res_attr->size = pci_resource_len(pdev, num);
	res_attr->private = (void *)(unsigned long)num;
	retval = sysfs_create_bin_file(&pdev->dev.kobj, res_attr);
	if (retval) {
		kfree(res_attr);
		return retval;
	}

	if (write_combine)
		pdev->res_attr_wc[num] = res_attr;
	else
		pdev->res_attr[num] = res_attr;

	return 0;
}

/**
 * pci_create_resource_files - create resource files in sysfs for @dev
 * @pdev: dev in question
 *
 * Walk the resources in @pdev creating files for each resource available.
 */
static int pci_create_resource_files(struct pci_dev *pdev)
{
	int i;
	int retval;

	/* Expose the PCI resources from this device as files */
	for (i = 0; i < PCI_STD_NUM_BARS; i++) {

		/* skip empty resources */
		//跳过空的资源文件
		if (!pci_resource_len(pdev, i))
			continue;

		retval = pci_create_attr(pdev, i, 0);
		/* for prefetchable resources, create a WC mappable file */
		if (!retval && arch_can_pci_mmap_wc() &&
		    pdev->resource[i].flags & IORESOURCE_PREFETCH)
			retval = pci_create_attr(pdev, i, 1);
		if (retval) {
			pci_remove_resource_files(pdev);
			return retval;
		}
	}
	return 0;
}
#else /* !(defined(HAVE_PCI_MMAP) || defined(ARCH_GENERIC_PCI_MMAP_RESOURCE)) */
int __weak pci_create_resource_files(struct pci_dev *dev) { return 0; }
void __weak pci_remove_resource_files(struct pci_dev *dev) { return; }
#endif

/**
 * pci_write_rom - used to enable access to the PCI ROM display
 * @filp: sysfs file
 * @kobj: kernel object handle
 * @bin_attr: struct bin_attribute for this file
 * @buf: user input
 * @off: file offset
 * @count: number of byte in input
 *
 * writing anything except 0 enables it
 */
static ssize_t pci_write_rom(struct file *filp, struct kobject *kobj,
			     struct bin_attribute *bin_attr, char *buf,
			     loff_t off, size_t count)
{
	struct pci_dev *pdev = to_pci_dev(kobj_to_dev(kobj));

	if ((off ==  0) && (*buf == '0') && (count == 2))
		pdev->rom_attr_enabled = 0;
	else
		pdev->rom_attr_enabled = 1;

	return count;
}

/**
 * pci_read_rom - read a PCI ROM
 * @filp: sysfs file
 * @kobj: kernel object handle
 * @bin_attr: struct bin_attribute for this file
 * @buf: where to put the data we read from the ROM
 * @off: file offset
 * @count: number of bytes to read
 *
 * Put @count bytes starting at @off into @buf from the ROM in the PCI
 * device corresponding to @kobj.
 */
static ssize_t pci_read_rom(struct file *filp, struct kobject *kobj,
			    struct bin_attribute *bin_attr, char *buf,
			    loff_t off, size_t count)
{
	struct pci_dev *pdev = to_pci_dev(kobj_to_dev(kobj));
	void __iomem *rom;
	size_t size;

	if (!pdev->rom_attr_enabled)
		return -EINVAL;

	rom = pci_map_rom(pdev, &size);	/* size starts out as PCI window size */
	if (!rom || !size)
		return -EIO;

	if (off >= size)
		count = 0;
	else {
		if (off + count > size)
			count = size - off;

		memcpy_fromio(buf, rom + off, count);
	}
	pci_unmap_rom(pdev, rom);

	return count;
}
static BIN_ATTR(rom, 0600, pci_read_rom, pci_write_rom, 0);

static struct bin_attribute *pci_dev_rom_attrs[] = {
	&bin_attr_rom,
	NULL,
};

static umode_t pci_dev_rom_attr_is_visible(struct kobject *kobj,
					   struct bin_attribute *a, int n)
{
	struct pci_dev *pdev = to_pci_dev(kobj_to_dev(kobj));
	size_t rom_size;

	/* If the device has a ROM, try to expose it in sysfs. */
	rom_size = pci_resource_len(pdev, PCI_ROM_RESOURCE);
	if (!rom_size)
		return 0;

	a->size = rom_size;

	return a->attr.mode;
}

static const struct attribute_group pci_dev_rom_attr_group = {
	.bin_attrs = pci_dev_rom_attrs,
	.is_bin_visible = pci_dev_rom_attr_is_visible,
};

static ssize_t reset_store(struct device *dev, struct device_attribute *attr,
			   const char *buf, size_t count)
{
	struct pci_dev *pdev = to_pci_dev(dev);
	unsigned long val;
	ssize_t result;

	if (kstrtoul(buf, 0, &val) < 0)
		return -EINVAL;

	if (val != 1)
		return -EINVAL;

	pm_runtime_get_sync(dev);
	result = pci_reset_function(pdev);
	pm_runtime_put(dev);
	if (result < 0)
		return result;

	return count;
}
static DEVICE_ATTR_WO(reset);

static struct attribute *pci_dev_reset_attrs[] = {
	&dev_attr_reset.attr,
	NULL,
};

static umode_t pci_dev_reset_attr_is_visible(struct kobject *kobj,
					     struct attribute *a, int n)
{
	struct pci_dev *pdev = to_pci_dev(kobj_to_dev(kobj));

	if (!pci_reset_supported(pdev))
		return 0;

	return a->mode;
}

static const struct attribute_group pci_dev_reset_attr_group = {
	.attrs = pci_dev_reset_attrs,
	.is_visible = pci_dev_reset_attr_is_visible,
};

#define pci_dev_resource_resize_attr(n)					\
static ssize_t resource##n##_resize_show(struct device *dev,		\
					 struct device_attribute *attr,	\
					 char * buf)			\
{									\
	struct pci_dev *pdev = to_pci_dev(dev);				\
	ssize_t ret;							\
									\
	pci_config_pm_runtime_get(pdev);				\
									\
	ret = sysfs_emit(buf, "%016llx\n",				\
			 (u64)pci_rebar_get_possible_sizes(pdev, n));	\
									\
	pci_config_pm_runtime_put(pdev);				\
									\
	return ret;							\
}									\
									\
static ssize_t resource##n##_resize_store(struct device *dev,		\
					  struct device_attribute *attr,\
					  const char *buf, size_t count)\
{									\
	struct pci_dev *pdev = to_pci_dev(dev);				\
	unsigned long size, flags;					\
	int ret, i;							\
	u16 cmd;							\
									\
	if (kstrtoul(buf, 0, &size) < 0)				\
		return -EINVAL;						\
									\
	device_lock(dev);						\
	if (dev->driver) {						\
		ret = -EBUSY;						\
		goto unlock;						\
	}								\
									\
	pci_config_pm_runtime_get(pdev);				\
									\
	if ((pdev->class >> 8) == PCI_CLASS_DISPLAY_VGA) {		\
		ret = aperture_remove_conflicting_pci_devices(pdev,	\
						"resourceN_resize");	\
		if (ret)						\
			goto pm_put;					\
	}								\
									\
	pci_read_config_word(pdev, PCI_COMMAND, &cmd);			\
	pci_write_config_word(pdev, PCI_COMMAND,			\
			      cmd & ~PCI_COMMAND_MEMORY);		\
									\
	flags = pci_resource_flags(pdev, n);				\
									\
	pci_remove_resource_files(pdev);				\
									\
	for (i = 0; i < PCI_STD_NUM_BARS; i++) {			\
		if (pci_resource_len(pdev, i) &&			\
		    pci_resource_flags(pdev, i) == flags)		\
			pci_release_resource(pdev, i);			\
	}								\
									\
	ret = pci_resize_resource(pdev, n, size);			\
									\
	pci_assign_unassigned_bus_resources(pdev->bus);			\
									\
	if (pci_create_resource_files(pdev))				\
		pci_warn(pdev, "Failed to recreate resource files after BAR resizing\n");\
									\
	pci_write_config_word(pdev, PCI_COMMAND, cmd);			\
pm_put:									\
	pci_config_pm_runtime_put(pdev);				\
unlock:									\
	device_unlock(dev);						\
									\
	return ret ? ret : count;					\
}									\
static DEVICE_ATTR_RW(resource##n##_resize)

pci_dev_resource_resize_attr(0);
pci_dev_resource_resize_attr(1);
pci_dev_resource_resize_attr(2);
pci_dev_resource_resize_attr(3);
pci_dev_resource_resize_attr(4);
pci_dev_resource_resize_attr(5);

static struct attribute *resource_resize_attrs[] = {
	&dev_attr_resource0_resize.attr,
	&dev_attr_resource1_resize.attr,
	&dev_attr_resource2_resize.attr,
	&dev_attr_resource3_resize.attr,
	&dev_attr_resource4_resize.attr,
	&dev_attr_resource5_resize.attr,
	NULL,
};

static umode_t resource_resize_is_visible(struct kobject *kobj,
					  struct attribute *a, int n)
{
	struct pci_dev *pdev = to_pci_dev(kobj_to_dev(kobj));

	return pci_rebar_get_current_size(pdev, n) < 0 ? 0 : a->mode;
}

static const struct attribute_group pci_dev_resource_resize_group = {
	.attrs = resource_resize_attrs,
	.is_visible = resource_resize_is_visible,
};

int __must_check pci_create_sysfs_dev_files(struct pci_dev *pdev)
{
	if (!sysfs_initialized)
		return -EACCES;
	return pci_create_resource_files(pdev);
}

/**
 * pci_remove_sysfs_dev_files - cleanup PCI specific sysfs files
 * @pdev: device whose entries we should free
 *
 * Cleanup when @pdev is removed from sysfs.
 */
void pci_remove_sysfs_dev_files(struct pci_dev *pdev)
{
	if (!sysfs_initialized)
		return;

	pci_remove_resource_files(pdev);
}

static int __init pci_sysfs_init(void)
{
	struct pci_dev *pdev = NULL;
	struct pci_bus *pbus = NULL;
	int retval;

	sysfs_initialized = 1;
	for_each_pci_dev(pdev) {
		retval = pci_create_sysfs_dev_files(pdev);
		if (retval) {
			pci_dev_put(pdev);
			return retval;
		}
	}

	while ((pbus = pci_find_next_bus(pbus)))
		pci_create_legacy_files(pbus);

	return 0;
}
late_initcall(pci_sysfs_init);

static struct attribute *pci_dev_dev_attrs[] = {
	&dev_attr_boot_vga.attr,
	NULL,
};

static umode_t pci_dev_attrs_are_visible(struct kobject *kobj,
					 struct attribute *a, int n)
{
	struct device *dev = kobj_to_dev(kobj);
	struct pci_dev *pdev = to_pci_dev(dev);

	if (a == &dev_attr_boot_vga.attr)
		if ((pdev->class >> 8) != PCI_CLASS_DISPLAY_VGA)
			return 0;

	return a->mode;
}

static struct attribute *pci_dev_hp_attrs[] = {
	&dev_attr_remove.attr,
	&dev_attr_dev_rescan.attr,
	NULL,
};

static umode_t pci_dev_hp_attrs_are_visible(struct kobject *kobj,
					    struct attribute *a, int n)
{
	struct device *dev = kobj_to_dev(kobj);
	struct pci_dev *pdev = to_pci_dev(dev);

	if (pdev->is_virtfn)
		return 0;

	return a->mode;
}

static umode_t pci_bridge_attrs_are_visible(struct kobject *kobj,
					    struct attribute *a, int n)
{
	struct device *dev = kobj_to_dev(kobj);
	struct pci_dev *pdev = to_pci_dev(dev);

	if (pci_is_bridge(pdev))
		return a->mode;

	return 0;
}

static umode_t pcie_dev_attrs_are_visible(struct kobject *kobj,
					  struct attribute *a, int n)
{
	struct device *dev = kobj_to_dev(kobj);
	struct pci_dev *pdev = to_pci_dev(dev);

	if (pci_is_pcie(pdev))
		return a->mode;

	return 0;
}

//定义pci设备的属性组
static const struct attribute_group pci_dev_group = {
	.attrs = pci_dev_attrs,
};

const struct attribute_group *pci_dev_groups[] = {
	&pci_dev_group,
	&pci_dev_config_attr_group,
	&pci_dev_rom_attr_group,
	&pci_dev_reset_attr_group,
	&pci_dev_reset_method_attr_group,
	&pci_dev_vpd_attr_group,
#ifdef CONFIG_DMI
	&pci_dev_smbios_attr_group,
#endif
#ifdef CONFIG_ACPI
	&pci_dev_acpi_attr_group,
#endif
	&pci_dev_resource_resize_group,
	NULL,
};

static const struct attribute_group pci_dev_hp_attr_group = {
	.attrs = pci_dev_hp_attrs,
	.is_visible = pci_dev_hp_attrs_are_visible,
};

static const struct attribute_group pci_dev_attr_group = {
	.attrs = pci_dev_dev_attrs,
	.is_visible = pci_dev_attrs_are_visible,
};

static const struct attribute_group pci_bridge_attr_group = {
	.attrs = pci_bridge_attrs,
	.is_visible = pci_bridge_attrs_are_visible,
};

static const struct attribute_group pcie_dev_attr_group = {
	.attrs = pcie_dev_attrs,
	.is_visible = pcie_dev_attrs_are_visible,
};

static const struct attribute_group *pci_dev_attr_groups[] = {
	&pci_dev_attr_group,
	&pci_dev_hp_attr_group,
#ifdef CONFIG_PCI_IOV
	&sriov_pf_dev_attr_group,
	&sriov_vf_dev_attr_group,
#endif
	&pci_bridge_attr_group,
	&pcie_dev_attr_group,
#ifdef CONFIG_PCIEAER
	&aer_stats_attr_group,
#endif
#ifdef CONFIG_PCIEASPM
	&aspm_ctrl_attr_group,
#endif
	NULL,
};

const struct device_type pci_dev_type = {
	.groups = pci_dev_attr_groups,
};<|MERGE_RESOLUTION|>--- conflicted
+++ resolved
@@ -1195,11 +1195,7 @@
 		sprintf(res_attr_name, "resource%d_wc", num);
 		res_attr->mmap = pci_mmap_resource_wc;
 	} else {
-<<<<<<< HEAD
 		//生成pci下的resource%d文件
-		pdev->res_attr[num] = res_attr;
-=======
->>>>>>> fe15c26e
 		sprintf(res_attr_name, "resource%d", num);
 		if (pci_resource_flags(pdev, num) & IORESOURCE_IO) {
 			//io资源
