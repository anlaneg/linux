--- conflicted
+++ resolved
@@ -159,18 +159,11 @@
 		struct resource *res =  &pci_dev->resource[i];
 		//在x86_64上，直接设置start,end
 		pci_resource_to_user(pci_dev, i, res, &start, &end);
-<<<<<<< HEAD
 		//格式化后输出start,end,flags
-		str += sprintf(str, "0x%016llx 0x%016llx 0x%016llx\n",
-			       (unsigned long long)start,
-			       (unsigned long long)end,
-			       (unsigned long long)res->flags);
-=======
 		len += sysfs_emit_at(buf, len, "0x%016llx 0x%016llx 0x%016llx\n",
 				     (unsigned long long)start,
 				     (unsigned long long)end,
 				     (unsigned long long)res->flags);
->>>>>>> 40226a3d
 	}
 	return len;
 }
@@ -1403,79 +1396,7 @@
 {
 	if (!sysfs_initialized)
 		return -EACCES;
-
-<<<<<<< HEAD
-	if (pdev->cfg_size > PCI_CFG_SPACE_SIZE)
-		retval = sysfs_create_bin_file(&pdev->dev.kobj, &pcie_config_attr);
-	else
-		retval = sysfs_create_bin_file(&pdev->dev.kobj, &pci_config_attr);
-	if (retval)
-		goto err;
-
-	//创建resource文件
-	retval = pci_create_resource_files(pdev);
-	if (retval)
-		goto err_config_file;
-
-	/* If the device has a ROM, try to expose it in sysfs. */
-	//有rom资源
-	rom_size = pci_resource_len(pdev, PCI_ROM_RESOURCE);
-	if (rom_size) {
-		attr = kzalloc(sizeof(*attr), GFP_ATOMIC);
-		if (!attr) {
-			retval = -ENOMEM;
-			goto err_resource_files;
-		}
-		sysfs_bin_attr_init(attr);
-		attr->size = rom_size;
-		attr->attr.name = "rom";
-		attr->attr.mode = 0600;
-		attr->read = pci_read_rom;
-		attr->write = pci_write_rom;
-		retval = sysfs_create_bin_file(&pdev->dev.kobj, attr);//创建rom文件
-		if (retval) {
-			kfree(attr);
-			goto err_resource_files;
-		}
-		pdev->rom_attr = attr;
-	}
-
-	/* add sysfs entries for various capabilities */
-	retval = pci_create_capabilities_sysfs(pdev);
-	if (retval)
-		goto err_rom_file;
-
-	pci_create_firmware_label_files(pdev);
-
-	return 0;
-
-err_rom_file:
-	if (pdev->rom_attr) {
-		sysfs_remove_bin_file(&pdev->dev.kobj, pdev->rom_attr);
-		kfree(pdev->rom_attr);
-		pdev->rom_attr = NULL;
-	}
-err_resource_files:
-	pci_remove_resource_files(pdev);
-err_config_file:
-	if (pdev->cfg_size > PCI_CFG_SPACE_SIZE)
-		sysfs_remove_bin_file(&pdev->dev.kobj, &pcie_config_attr);
-	else
-		sysfs_remove_bin_file(&pdev->dev.kobj, &pci_config_attr);
-err:
-	return retval;
-}
-
-static void pci_remove_capabilities_sysfs(struct pci_dev *dev)
-{
-	pcie_vpd_remove_sysfs_dev_files(dev);
-	if (dev->reset_fn) {
-		device_remove_file(&dev->dev, &dev_attr_reset);
-		dev->reset_fn = 0;
-	}
-=======
 	return pci_create_resource_files(pdev);
->>>>>>> 40226a3d
 }
 
 /**
