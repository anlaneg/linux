--- conflicted
+++ resolved
@@ -2250,14 +2250,9 @@
 	return true;
 }
 
-<<<<<<< HEAD
 //尝试读取指定slot上的device_id,vendor_id(读32bit)
-bool pci_bus_read_dev_vendor_id(struct pci_bus *bus, int devfn, u32 *l,
-				int timeout)
-=======
 bool pci_bus_generic_read_dev_vendor_id(struct pci_bus *bus, int devfn, u32 *l,
 					int timeout)
->>>>>>> 58c3f14f
 {
     //尝试读取32bit的vendor_id + device_id,将读取的值存在l中
 	if (pci_bus_read_config_dword(bus, devfn, PCI_VENDOR_ID, l))
