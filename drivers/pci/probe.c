--- conflicted
+++ resolved
@@ -607,12 +607,8 @@
 	kfree(to_pci_host_bridge(dev));
 }
 
-<<<<<<< HEAD
 //申请并创建host_bridge
-struct pci_host_bridge *pci_alloc_host_bridge(size_t priv)
-=======
 static void pci_init_host_bridge(struct pci_host_bridge *bridge)
->>>>>>> 3ab4436f
 {
 	INIT_LIST_HEAD(&bridge->windows);
 	INIT_LIST_HEAD(&bridge->dma_ranges);
@@ -1779,12 +1775,8 @@
 	dev->revision = class & 0xff;
 	dev->class = class >> 8;		    /* upper 3 bytes */
 
-<<<<<<< HEAD
 	//在dmesg中显示发现的设备
-	pci_printk(KERN_DEBUG, dev, "[%04x:%04x] type %02x class %#08x\n",
-=======
 	pci_info(dev, "[%04x:%04x] type %02x class %#08x\n",
->>>>>>> 3ab4436f
 		   dev->vendor, dev->device, dev->hdr_type, dev->class);
 
 	if (pci_early_dump)
