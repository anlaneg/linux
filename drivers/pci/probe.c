// SPDX-License-Identifier: GPL-2.0
/*
 * PCI detection and setup code
 */

#include <linux/kernel.h>
#include <linux/delay.h>
#include <linux/init.h>
#include <linux/pci.h>
#include <linux/msi.h>
#include <linux/of_device.h>
#include <linux/of_pci.h>
#include <linux/pci_hotplug.h>
#include <linux/slab.h>
#include <linux/module.h>
#include <linux/cpumask.h>
#include <linux/aer.h>
#include <linux/acpi.h>
#include <linux/hypervisor.h>
#include <linux/irqdomain.h>
#include <linux/pm_runtime.h>
#include <linux/bitfield.h>
#include "pci.h"

#define CARDBUS_LATENCY_TIMER	176	/* secondary latency timer */
#define CARDBUS_RESERVE_BUSNR	3

static struct resource busn_resource = {
	.name	= "PCI busn",
	.start	= 0,
	.end	= 255,
	.flags	= IORESOURCE_BUS,
};

/* Ugh.  Need to stop exporting this to modules. */
LIST_HEAD(pci_root_buses);
EXPORT_SYMBOL(pci_root_buses);

static LIST_HEAD(pci_domain_busn_res_list);

struct pci_domain_busn_res {
	struct list_head list;
	struct resource res;
	int domain_nr;
};

static struct resource *get_pci_domain_busn_res(int domain_nr)
{
	struct pci_domain_busn_res *r;

	list_for_each_entry(r, &pci_domain_busn_res_list, list)
		if (r->domain_nr == domain_nr)
			return &r->res;

	r = kzalloc(sizeof(*r), GFP_KERNEL);
	if (!r)
		return NULL;

	r->domain_nr = domain_nr;
	r->res.start = 0;
	r->res.end = 0xff;
	r->res.flags = IORESOURCE_BUS | IORESOURCE_PCI_FIXED;

	list_add_tail(&r->list, &pci_domain_busn_res_list);

	return &r->res;
}

/*
 * Some device drivers need know if PCI is initiated.
 * Basically, we think PCI is not initiated when there
 * is no device to be found on the pci_bus_type.
 */
int no_pci_devices(void)
{
	struct device *dev;
	int no_devices;

	dev = bus_find_next_device(&pci_bus_type, NULL);
	no_devices = (dev == NULL);
	put_device(dev);
	return no_devices;
}
EXPORT_SYMBOL(no_pci_devices);

/*
 * PCI Bus Class
 */
static void release_pcibus_dev(struct device *dev)
{
	struct pci_bus *pci_bus = to_pci_bus(dev);

	put_device(pci_bus->bridge);
	pci_bus_remove_resources(pci_bus);
	pci_release_bus_of_node(pci_bus);
	kfree(pci_bus);
}

static struct class pcibus_class = {
	.name		= "pci_bus",
	.dev_release	= &release_pcibus_dev,
	.dev_groups	= pcibus_groups,
};

static int __init pcibus_class_init(void)
{
	return class_register(&pcibus_class);
}
postcore_initcall(pcibus_class_init);

static u64 pci_size(u64 base, u64 maxbase, u64 mask)
{
	u64 size = mask & maxbase;	/* Find the significant bits */
	if (!size)
		return 0;

	/*
	 * Get the lowest of them to find the decode size, and from that
	 * the extent.
	 */
	size = size & ~(size-1);

	/*
	 * base == maxbase can be valid only if the BAR has already been
	 * programmed with all 1s.
	 */
	if (base == maxbase && ((base | (size - 1)) & mask) != mask)
		return 0;

	return size;
}

static inline unsigned long decode_bar(struct pci_dev *dev, u32 bar)
{
	u32 mem_type;
	unsigned long flags;

	//如果bar值的0号bit为1，则表示其要求使用io space,为其置io标记
	//当采用io时，其0bit为1，1bit reverted且为0
	if ((bar & PCI_BASE_ADDRESS_SPACE) == PCI_BASE_ADDRESS_SPACE_IO) {
		flags = bar & ~PCI_BASE_ADDRESS_IO_MASK;//提取io的flag
		flags |= IORESOURCE_IO;
		return flags;
	}

	//此时bar的0号bit为0，bit1,bit2合起来表示4种状态，其中00表示32位地址;
	//01，11 reverted,10表示采用64位地址;bit3表示是否可预取
	//由下面代码可知如果为01时按1M mem处理
	flags = bar & ~PCI_BASE_ADDRESS_MEM_MASK;//取flag
	flags |= IORESOURCE_MEM;
	if (flags & PCI_BASE_ADDRESS_MEM_PREFETCH)
		flags |= IORESOURCE_PREFETCH;

	//检查地址类型
	mem_type = bar & PCI_BASE_ADDRESS_MEM_TYPE_MASK;
	switch (mem_type) {
	case PCI_BASE_ADDRESS_MEM_TYPE_32:
		break;
	case PCI_BASE_ADDRESS_MEM_TYPE_1M:
		/* 1M mem BAR treated as 32-bit BAR */
		break;
	case PCI_BASE_ADDRESS_MEM_TYPE_64:
		flags |= IORESOURCE_MEM_64;//采用64位地址
		break;
	default:
		/* mem unknown type treated as 32-bit BAR */
		break;
	}
	return flags;
}

#define PCI_COMMAND_DECODE_ENABLE	(PCI_COMMAND_MEMORY | PCI_COMMAND_IO)

/**
 * __pci_read_base - Read a PCI BAR
 * @dev: the PCI device
 * @type: type of the BAR
 * @res: resource buffer to be filled in
 * @pos: BAR position in the config space
 *
 * Returns 1 if the BAR is 64-bit, or 0 if 32-bit.
 */
//读取pci的base address register
int __pci_read_base(struct pci_dev *dev, enum pci_bar_type type,
		    struct resource *res, unsigned int pos)
{
	u32 l = 0, sz = 0, mask;
	u64 l64, sz64, mask64;
	u16 orig_cmd;
	struct pci_bus_region region, inverted_region;

	//当type为pci_bar_unknown时，mask为全1
	mask = type ? PCI_ROM_ADDRESS_MASK : ~0;

	/* No printks while decoding is disabled! */
	if (!dev->mmio_always_on) {
		pci_read_config_word(dev, PCI_COMMAND, &orig_cmd);
		if (orig_cmd & PCI_COMMAND_DECODE_ENABLE) {
			pci_write_config_word(dev, PCI_COMMAND,
				orig_cmd & ~PCI_COMMAND_DECODE_ENABLE);
		}
	}

	res->name = pci_name(dev);

	//读pos对应的base address register(4字节），备份旧值
	pci_read_config_dword(dev, pos, &l);
	//向pos中写入l|mask (在type为0时，写入为全1）
	pci_write_config_dword(dev, pos, l | mask);
	//自pos对应的bar中再读出
	pci_read_config_dword(dev, pos, &sz);
	//还原寄存器中旧值
	pci_write_config_dword(dev, pos, l);

	/*
	 * All bits set in sz means the device isn't working properly.
	 * If the BAR isn't implemented, all bits must be 0.  If it's a
	 * memory BAR or a ROM, bit 0 must be clear; if it's an io BAR, bit
	 * 1 must be clear.
	 */
	if (PCI_POSSIBLE_ERROR(sz))
		sz = 0;

	/*
	 * I don't know how l can have all bits set.  Copied from old code.
	 * Maybe it fixes a bug on some ancient platform.
	 */
	if (PCI_POSSIBLE_ERROR(l))
		l = 0;

	if (type == pci_bar_unknown) {
		res->flags = decode_bar(dev, l);
		res->flags |= IORESOURCE_SIZEALIGN;
		if (res->flags & IORESOURCE_IO) {
			//取io的base地址
			l64 = l & PCI_BASE_ADDRESS_IO_MASK;
			sz64 = sz & PCI_BASE_ADDRESS_IO_MASK;
			mask64 = PCI_BASE_ADDRESS_IO_MASK & (u32)IO_SPACE_LIMIT;
		} else {
			//取memory的base地址
			l64 = l & PCI_BASE_ADDRESS_MEM_MASK;
			sz64 = sz & PCI_BASE_ADDRESS_MEM_MASK;
			mask64 = (u32)PCI_BASE_ADDRESS_MEM_MASK;
		}
	} else {
		if (l & PCI_ROM_ADDRESS_ENABLE)
			res->flags |= IORESOURCE_ROM_ENABLE;
		l64 = l & PCI_ROM_ADDRESS_MASK;
		sz64 = sz & PCI_ROM_ADDRESS_MASK;
		mask64 = PCI_ROM_ADDRESS_MASK;
	}

	if (res->flags & IORESOURCE_MEM_64) {
		//如果采用的是64位地址，我们还需要再读取4个字节
		pci_read_config_dword(dev, pos + 4, &l);
		pci_write_config_dword(dev, pos + 4, ~0);
		pci_read_config_dword(dev, pos + 4, &sz);
		pci_write_config_dword(dev, pos + 4, l);

		l64 |= ((u64)l << 32);
		sz64 |= ((u64)sz << 32);
		mask64 |= ((u64)~0 << 32);
	}

	if (!dev->mmio_always_on && (orig_cmd & PCI_COMMAND_DECODE_ENABLE))
		pci_write_config_word(dev, PCI_COMMAND, orig_cmd);

	if (!sz64)
		goto fail;

	//获得bar的大小
	sz64 = pci_size(l64, sz64, mask64);
	if (!sz64) {
		pci_info(dev, FW_BUG "reg 0x%x: invalid BAR (can't size)\n",
			 pos);
		goto fail;
	}

	if (res->flags & IORESOURCE_MEM_64) {
		if ((sizeof(pci_bus_addr_t) < 8 || sizeof(resource_size_t) < 8)
		    && sz64 > 0x100000000ULL) {
			res->flags |= IORESOURCE_UNSET | IORESOURCE_DISABLED;
			res->start = 0;
			res->end = 0;
			pci_err(dev, "reg 0x%x: can't handle BAR larger than 4GB (size %#010llx)\n",
				pos, (unsigned long long)sz64);
			goto out;
		}

		if ((sizeof(pci_bus_addr_t) < 8) && l) {
			/* Above 32-bit boundary; try to reallocate */
			res->flags |= IORESOURCE_UNSET;
			res->start = 0;
			res->end = sz64 - 1;
			pci_info(dev, "reg 0x%x: can't handle BAR above 4GB (bus address %#010llx)\n",
				 pos, (unsigned long long)l64);
			goto out;
		}
	}

	//记录起始地址，结束地址
	region.start = l64;
	region.end = l64 + sz64 - 1;

	//设置资源的start,end地址
	pcibios_bus_to_resource(dev->bus, res, &region);
	pcibios_resource_to_bus(dev->bus, &inverted_region, res);

	/*
	 * If "A" is a BAR value (a bus address), "bus_to_resource(A)" is
	 * the corresponding resource address (the physical address used by
	 * the CPU.  Converting that resource address back to a bus address
	 * should yield the original BAR value:
	 *
	 *     resource_to_bus(bus_to_resource(A)) == A
	 *
	 * If it doesn't, CPU accesses to "bus_to_resource(A)" will not
	 * be claimed by the device.
	 */
	if (inverted_region.start != region.start) {
		res->flags |= IORESOURCE_UNSET;
		res->start = 0;
		res->end = region.end - region.start;
		pci_info(dev, "reg 0x%x: initial BAR value %#010llx invalid\n",
			 pos, (unsigned long long)region.start);
	}

	goto out;


fail:
	res->flags = 0;
out:
	if (res->flags)
		pci_info(dev, "reg 0x%x: %pR\n", pos, res);

	return (res->flags & IORESOURCE_MEM_64) ? 1 : 0;
}

static void pci_read_bases(struct pci_dev *dev, unsigned int howmany, int rom)
{
	unsigned int pos, reg;

	if (dev->non_compliant_bars)
		return;

	/* Per PCIe r4.0, sec 9.3.4.1.11, the VF BARs are all RO Zero */
	//vf的base address registers均为0，如上示见相关手册，故不获取
	if (dev->is_virtfn)
		return;

	//读取每个base address register
	for (pos = 0; pos < howmany; pos++) {
		struct resource *res = &dev->resource[pos];
		//由于每个base address register的长度为4字节，故自base address 0开始，总是增加pos*4
		//取得reg对应的offset
		reg = PCI_BASE_ADDRESS_0 + (pos << 2);
		pos += __pci_read_base(dev, pci_bar_unknown, res, reg);
	}

	if (rom) {
		struct resource *res = &dev->resource[PCI_ROM_RESOURCE];
		dev->rom_base_reg = rom;
		res->flags = IORESOURCE_MEM | IORESOURCE_PREFETCH |
				IORESOURCE_READONLY | IORESOURCE_SIZEALIGN;
		__pci_read_base(dev, pci_bar_mem32, res, rom);
	}
}

static void pci_read_bridge_windows(struct pci_dev *bridge)
{
	u16 io;
	u32 pmem, tmp;

	pci_read_config_word(bridge, PCI_IO_BASE, &io);
	if (!io) {
		pci_write_config_word(bridge, PCI_IO_BASE, 0xe0f0);
		pci_read_config_word(bridge, PCI_IO_BASE, &io);
		pci_write_config_word(bridge, PCI_IO_BASE, 0x0);
	}
	if (io)
		bridge->io_window = 1;

	/*
	 * DECchip 21050 pass 2 errata: the bridge may miss an address
	 * disconnect boundary by one PCI data phase.  Workaround: do not
	 * use prefetching on this device.
	 */
	if (bridge->vendor == PCI_VENDOR_ID_DEC && bridge->device == 0x0001)
		return;

	pci_read_config_dword(bridge, PCI_PREF_MEMORY_BASE, &pmem);
	if (!pmem) {
		pci_write_config_dword(bridge, PCI_PREF_MEMORY_BASE,
					       0xffe0fff0);
		pci_read_config_dword(bridge, PCI_PREF_MEMORY_BASE, &pmem);
		pci_write_config_dword(bridge, PCI_PREF_MEMORY_BASE, 0x0);
	}
	if (!pmem)
		return;

	bridge->pref_window = 1;

	if ((pmem & PCI_PREF_RANGE_TYPE_MASK) == PCI_PREF_RANGE_TYPE_64) {

		/*
		 * Bridge claims to have a 64-bit prefetchable memory
		 * window; verify that the upper bits are actually
		 * writable.
		 */
		pci_read_config_dword(bridge, PCI_PREF_BASE_UPPER32, &pmem);
		pci_write_config_dword(bridge, PCI_PREF_BASE_UPPER32,
				       0xffffffff);
		pci_read_config_dword(bridge, PCI_PREF_BASE_UPPER32, &tmp);
		pci_write_config_dword(bridge, PCI_PREF_BASE_UPPER32, pmem);
		if (tmp)
			bridge->pref_64_window = 1;
	}
}

static void pci_read_bridge_io(struct pci_bus *child)
{
	struct pci_dev *dev = child->self;
	u8 io_base_lo, io_limit_lo;
	unsigned long io_mask, io_granularity, base, limit;
	struct pci_bus_region region;
	struct resource *res;

	io_mask = PCI_IO_RANGE_MASK;
	io_granularity = 0x1000;
	if (dev->io_window_1k) {
		/* Support 1K I/O space granularity */
		io_mask = PCI_IO_1K_RANGE_MASK;
		io_granularity = 0x400;
	}

	res = child->resource[0];
	pci_read_config_byte(dev, PCI_IO_BASE, &io_base_lo);
	pci_read_config_byte(dev, PCI_IO_LIMIT, &io_limit_lo);
	base = (io_base_lo & io_mask) << 8;
	limit = (io_limit_lo & io_mask) << 8;

	if ((io_base_lo & PCI_IO_RANGE_TYPE_MASK) == PCI_IO_RANGE_TYPE_32) {
		u16 io_base_hi, io_limit_hi;

		pci_read_config_word(dev, PCI_IO_BASE_UPPER16, &io_base_hi);
		pci_read_config_word(dev, PCI_IO_LIMIT_UPPER16, &io_limit_hi);
		base |= ((unsigned long) io_base_hi << 16);
		limit |= ((unsigned long) io_limit_hi << 16);
	}

	if (base <= limit) {
		res->flags = (io_base_lo & PCI_IO_RANGE_TYPE_MASK) | IORESOURCE_IO;
		region.start = base;
		region.end = limit + io_granularity - 1;
		pcibios_bus_to_resource(dev->bus, res, &region);
		pci_info(dev, "  bridge window %pR\n", res);
	}
}

static void pci_read_bridge_mmio(struct pci_bus *child)
{
	struct pci_dev *dev = child->self;
	u16 mem_base_lo, mem_limit_lo;
	unsigned long base, limit;
	struct pci_bus_region region;
	struct resource *res;

	res = child->resource[1];
	pci_read_config_word(dev, PCI_MEMORY_BASE, &mem_base_lo);
	pci_read_config_word(dev, PCI_MEMORY_LIMIT, &mem_limit_lo);
	base = ((unsigned long) mem_base_lo & PCI_MEMORY_RANGE_MASK) << 16;
	limit = ((unsigned long) mem_limit_lo & PCI_MEMORY_RANGE_MASK) << 16;
	if (base <= limit) {
		res->flags = (mem_base_lo & PCI_MEMORY_RANGE_TYPE_MASK) | IORESOURCE_MEM;
		region.start = base;
		region.end = limit + 0xfffff;
		pcibios_bus_to_resource(dev->bus, res, &region);
		pci_info(dev, "  bridge window %pR\n", res);
	}
}

static void pci_read_bridge_mmio_pref(struct pci_bus *child)
{
	struct pci_dev *dev = child->self;
	u16 mem_base_lo, mem_limit_lo;
	u64 base64, limit64;
	pci_bus_addr_t base, limit;
	struct pci_bus_region region;
	struct resource *res;

	res = child->resource[2];
	pci_read_config_word(dev, PCI_PREF_MEMORY_BASE, &mem_base_lo);
	pci_read_config_word(dev, PCI_PREF_MEMORY_LIMIT, &mem_limit_lo);
	base64 = (mem_base_lo & PCI_PREF_RANGE_MASK) << 16;
	limit64 = (mem_limit_lo & PCI_PREF_RANGE_MASK) << 16;

	if ((mem_base_lo & PCI_PREF_RANGE_TYPE_MASK) == PCI_PREF_RANGE_TYPE_64) {
		u32 mem_base_hi, mem_limit_hi;

		pci_read_config_dword(dev, PCI_PREF_BASE_UPPER32, &mem_base_hi);
		pci_read_config_dword(dev, PCI_PREF_LIMIT_UPPER32, &mem_limit_hi);

		/*
		 * Some bridges set the base > limit by default, and some
		 * (broken) BIOSes do not initialize them.  If we find
		 * this, just assume they are not being used.
		 */
		if (mem_base_hi <= mem_limit_hi) {
			base64 |= (u64) mem_base_hi << 32;
			limit64 |= (u64) mem_limit_hi << 32;
		}
	}

	base = (pci_bus_addr_t) base64;
	limit = (pci_bus_addr_t) limit64;

	if (base != base64) {
		pci_err(dev, "can't handle bridge window above 4GB (bus address %#010llx)\n",
			(unsigned long long) base64);
		return;
	}

	if (base <= limit) {
		res->flags = (mem_base_lo & PCI_PREF_RANGE_TYPE_MASK) |
					 IORESOURCE_MEM | IORESOURCE_PREFETCH;
		if (res->flags & PCI_PREF_RANGE_TYPE_64)
			res->flags |= IORESOURCE_MEM_64;
		region.start = base;
		region.end = limit + 0xfffff;
		pcibios_bus_to_resource(dev->bus, res, &region);
		pci_info(dev, "  bridge window %pR\n", res);
	}
}

void pci_read_bridge_bases(struct pci_bus *child)
{
	struct pci_dev *dev = child->self;
	struct resource *res;
	int i;

	if (pci_is_root_bus(child))	/* It's a host bus, nothing to read */
		return;

	pci_info(dev, "PCI bridge to %pR%s\n",
		 &child->busn_res,
		 dev->transparent ? " (subtractive decode)" : "");

	pci_bus_remove_resources(child);
	for (i = 0; i < PCI_BRIDGE_RESOURCE_NUM; i++)
		child->resource[i] = &dev->resource[PCI_BRIDGE_RESOURCES+i];

	pci_read_bridge_io(child);
	pci_read_bridge_mmio(child);
	pci_read_bridge_mmio_pref(child);

	if (dev->transparent) {
		pci_bus_for_each_resource(child->parent, res, i) {
			if (res && res->flags) {
				pci_bus_add_resource(child, res,
						     PCI_SUBTRACTIVE_DECODE);
				pci_info(dev, "  bridge window %pR (subtractive decode)\n",
					   res);
			}
		}
	}
}

static struct pci_bus *pci_alloc_bus(struct pci_bus *parent)
{
	struct pci_bus *b;

	b = kzalloc(sizeof(*b), GFP_KERNEL);
	if (!b)
		return NULL;

	INIT_LIST_HEAD(&b->node);
	INIT_LIST_HEAD(&b->children);
	INIT_LIST_HEAD(&b->devices);
	INIT_LIST_HEAD(&b->slots);
	INIT_LIST_HEAD(&b->resources);
	b->max_bus_speed = PCI_SPEED_UNKNOWN;
	b->cur_bus_speed = PCI_SPEED_UNKNOWN;
#ifdef CONFIG_PCI_DOMAINS_GENERIC
	if (parent)
		b->domain_nr = parent->domain_nr;
#endif
	return b;
}

static void pci_release_host_bridge_dev(struct device *dev)
{
	struct pci_host_bridge *bridge = to_pci_host_bridge(dev);

	if (bridge->release_fn)
		bridge->release_fn(bridge);

	pci_free_resource_list(&bridge->windows);
	pci_free_resource_list(&bridge->dma_ranges);
	kfree(bridge);
}

//申请并创建host_bridge
static void pci_init_host_bridge(struct pci_host_bridge *bridge)
{
	INIT_LIST_HEAD(&bridge->windows);
	INIT_LIST_HEAD(&bridge->dma_ranges);

	/*
	 * We assume we can manage these PCIe features.  Some systems may
	 * reserve these for use by the platform itself, e.g., an ACPI BIOS
	 * may implement its own AER handling and use _OSC to prevent the
	 * OS from interfering.
	 */
	bridge->native_aer = 1;
	bridge->native_pcie_hotplug = 1;
	bridge->native_shpc_hotplug = 1;
	bridge->native_pme = 1;
	bridge->native_ltr = 1;
	bridge->native_dpc = 1;
	bridge->domain_nr = PCI_DOMAIN_NR_NOT_SET;

	device_initialize(&bridge->dev);
}

struct pci_host_bridge *pci_alloc_host_bridge(size_t priv)
{
	struct pci_host_bridge *bridge;

	bridge = kzalloc(sizeof(*bridge) + priv, GFP_KERNEL);
	if (!bridge)
		return NULL;

	pci_init_host_bridge(bridge);
	bridge->dev.release = pci_release_host_bridge_dev;

	return bridge;
}
EXPORT_SYMBOL(pci_alloc_host_bridge);

static void devm_pci_alloc_host_bridge_release(void *data)
{
	pci_free_host_bridge(data);
}

struct pci_host_bridge *devm_pci_alloc_host_bridge(struct device *dev,
						   size_t priv)
{
	int ret;
	struct pci_host_bridge *bridge;

	bridge = pci_alloc_host_bridge(priv);
	if (!bridge)
		return NULL;

	bridge->dev.parent = dev;

	ret = devm_add_action_or_reset(dev, devm_pci_alloc_host_bridge_release,
				       bridge);
	if (ret)
		return NULL;

	ret = devm_of_pci_bridge_init(dev, bridge);
	if (ret)
		return NULL;

	return bridge;
}
EXPORT_SYMBOL(devm_pci_alloc_host_bridge);

void pci_free_host_bridge(struct pci_host_bridge *bridge)
{
	put_device(&bridge->dev);
}
EXPORT_SYMBOL(pci_free_host_bridge);

/* Indexed by PCI_X_SSTATUS_FREQ (secondary bus mode and frequency) */
static const unsigned char pcix_bus_speed[] = {
	PCI_SPEED_UNKNOWN,		/* 0 */
	PCI_SPEED_66MHz_PCIX,		/* 1 */
	PCI_SPEED_100MHz_PCIX,		/* 2 */
	PCI_SPEED_133MHz_PCIX,		/* 3 */
	PCI_SPEED_UNKNOWN,		/* 4 */
	PCI_SPEED_66MHz_PCIX_ECC,	/* 5 */
	PCI_SPEED_100MHz_PCIX_ECC,	/* 6 */
	PCI_SPEED_133MHz_PCIX_ECC,	/* 7 */
	PCI_SPEED_UNKNOWN,		/* 8 */
	PCI_SPEED_66MHz_PCIX_266,	/* 9 */
	PCI_SPEED_100MHz_PCIX_266,	/* A */
	PCI_SPEED_133MHz_PCIX_266,	/* B */
	PCI_SPEED_UNKNOWN,		/* C */
	PCI_SPEED_66MHz_PCIX_533,	/* D */
	PCI_SPEED_100MHz_PCIX_533,	/* E */
	PCI_SPEED_133MHz_PCIX_533	/* F */
};

/* Indexed by PCI_EXP_LNKCAP_SLS, PCI_EXP_LNKSTA_CLS */
const unsigned char pcie_link_speed[] = {
	PCI_SPEED_UNKNOWN,		/* 0 */
	PCIE_SPEED_2_5GT,		/* 1 */
	PCIE_SPEED_5_0GT,		/* 2 */
	PCIE_SPEED_8_0GT,		/* 3 */
	PCIE_SPEED_16_0GT,		/* 4 */
	PCIE_SPEED_32_0GT,		/* 5 */
	PCIE_SPEED_64_0GT,		/* 6 */
	PCI_SPEED_UNKNOWN,		/* 7 */
	PCI_SPEED_UNKNOWN,		/* 8 */
	PCI_SPEED_UNKNOWN,		/* 9 */
	PCI_SPEED_UNKNOWN,		/* A */
	PCI_SPEED_UNKNOWN,		/* B */
	PCI_SPEED_UNKNOWN,		/* C */
	PCI_SPEED_UNKNOWN,		/* D */
	PCI_SPEED_UNKNOWN,		/* E */
	PCI_SPEED_UNKNOWN		/* F */
};
EXPORT_SYMBOL_GPL(pcie_link_speed);

const char *pci_speed_string(enum pci_bus_speed speed)
{
	/* Indexed by the pci_bus_speed enum */
	static const char *speed_strings[] = {
	    "33 MHz PCI",		/* 0x00 */
	    "66 MHz PCI",		/* 0x01 */
	    "66 MHz PCI-X",		/* 0x02 */
	    "100 MHz PCI-X",		/* 0x03 */
	    "133 MHz PCI-X",		/* 0x04 */
	    NULL,			/* 0x05 */
	    NULL,			/* 0x06 */
	    NULL,			/* 0x07 */
	    NULL,			/* 0x08 */
	    "66 MHz PCI-X 266",		/* 0x09 */
	    "100 MHz PCI-X 266",	/* 0x0a */
	    "133 MHz PCI-X 266",	/* 0x0b */
	    "Unknown AGP",		/* 0x0c */
	    "1x AGP",			/* 0x0d */
	    "2x AGP",			/* 0x0e */
	    "4x AGP",			/* 0x0f */
	    "8x AGP",			/* 0x10 */
	    "66 MHz PCI-X 533",		/* 0x11 */
	    "100 MHz PCI-X 533",	/* 0x12 */
	    "133 MHz PCI-X 533",	/* 0x13 */
	    "2.5 GT/s PCIe",		/* 0x14 */
	    "5.0 GT/s PCIe",		/* 0x15 */
	    "8.0 GT/s PCIe",		/* 0x16 */
	    "16.0 GT/s PCIe",		/* 0x17 */
	    "32.0 GT/s PCIe",		/* 0x18 */
	    "64.0 GT/s PCIe",		/* 0x19 */
	};

	if (speed < ARRAY_SIZE(speed_strings))
		return speed_strings[speed];
	return "Unknown";
}
EXPORT_SYMBOL_GPL(pci_speed_string);

void pcie_update_link_speed(struct pci_bus *bus, u16 linksta)
{
	bus->cur_bus_speed = pcie_link_speed[linksta & PCI_EXP_LNKSTA_CLS];
}
EXPORT_SYMBOL_GPL(pcie_update_link_speed);

static unsigned char agp_speeds[] = {
	AGP_UNKNOWN,
	AGP_1X,
	AGP_2X,
	AGP_4X,
	AGP_8X
};

static enum pci_bus_speed agp_speed(int agp3, int agpstat)
{
	int index = 0;

	if (agpstat & 4)
		index = 3;
	else if (agpstat & 2)
		index = 2;
	else if (agpstat & 1)
		index = 1;
	else
		goto out;

	if (agp3) {
		index += 2;
		if (index == 5)
			index = 0;
	}

 out:
	return agp_speeds[index];
}

static void pci_set_bus_speed(struct pci_bus *bus)
{
	struct pci_dev *bridge = bus->self;
	int pos;

	pos = pci_find_capability(bridge, PCI_CAP_ID_AGP);
	if (!pos)
		pos = pci_find_capability(bridge, PCI_CAP_ID_AGP3);
	if (pos) {
		u32 agpstat, agpcmd;

		pci_read_config_dword(bridge, pos + PCI_AGP_STATUS, &agpstat);
		bus->max_bus_speed = agp_speed(agpstat & 8, agpstat & 7);

		pci_read_config_dword(bridge, pos + PCI_AGP_COMMAND, &agpcmd);
		bus->cur_bus_speed = agp_speed(agpstat & 8, agpcmd & 7);
	}

	pos = pci_find_capability(bridge, PCI_CAP_ID_PCIX);
	if (pos) {
		u16 status;
		enum pci_bus_speed max;

		pci_read_config_word(bridge, pos + PCI_X_BRIDGE_SSTATUS,
				     &status);

		if (status & PCI_X_SSTATUS_533MHZ) {
			max = PCI_SPEED_133MHz_PCIX_533;
		} else if (status & PCI_X_SSTATUS_266MHZ) {
			max = PCI_SPEED_133MHz_PCIX_266;
		} else if (status & PCI_X_SSTATUS_133MHZ) {
			if ((status & PCI_X_SSTATUS_VERS) == PCI_X_SSTATUS_V2)
				max = PCI_SPEED_133MHz_PCIX_ECC;
			else
				max = PCI_SPEED_133MHz_PCIX;
		} else {
			max = PCI_SPEED_66MHz_PCIX;
		}

		bus->max_bus_speed = max;
		bus->cur_bus_speed = pcix_bus_speed[
			(status & PCI_X_SSTATUS_FREQ) >> 6];

		return;
	}

	if (pci_is_pcie(bridge)) {
		u32 linkcap;
		u16 linksta;

		pcie_capability_read_dword(bridge, PCI_EXP_LNKCAP, &linkcap);
		bus->max_bus_speed = pcie_link_speed[linkcap & PCI_EXP_LNKCAP_SLS];
		bridge->link_active_reporting = !!(linkcap & PCI_EXP_LNKCAP_DLLLARC);

		pcie_capability_read_word(bridge, PCI_EXP_LNKSTA, &linksta);
		pcie_update_link_speed(bus, linksta);
	}
}

static struct irq_domain *pci_host_bridge_msi_domain(struct pci_bus *bus)
{
	struct irq_domain *d;

	/* If the host bridge driver sets a MSI domain of the bridge, use it */
	d = dev_get_msi_domain(bus->bridge);

	/*
	 * Any firmware interface that can resolve the msi_domain
	 * should be called from here.
	 */
	if (!d)
		d = pci_host_bridge_of_msi_domain(bus);
	if (!d)
		d = pci_host_bridge_acpi_msi_domain(bus);

#ifdef CONFIG_PCI_MSI_IRQ_DOMAIN
	/*
	 * If no IRQ domain was found via the OF tree, try looking it up
	 * directly through the fwnode_handle.
	 */
	if (!d) {
		struct fwnode_handle *fwnode = pci_root_bus_fwnode(bus);

		if (fwnode)
			d = irq_find_matching_fwnode(fwnode,
						     DOMAIN_BUS_PCI_MSI);
	}
#endif

	return d;
}

static void pci_set_bus_msi_domain(struct pci_bus *bus)
{
	struct irq_domain *d;
	struct pci_bus *b;

	/*
	 * The bus can be a root bus, a subordinate bus, or a virtual bus
	 * created by an SR-IOV device.  Walk up to the first bridge device
	 * found or derive the domain from the host bridge.
	 */
	for (b = bus, d = NULL; !d && !pci_is_root_bus(b); b = b->parent) {
		if (b->self)
			d = dev_get_msi_domain(&b->self->dev);
	}

	if (!d)
		d = pci_host_bridge_msi_domain(b);

	dev_set_msi_domain(&bus->dev, d);
}

static int pci_register_host_bridge(struct pci_host_bridge *bridge)
{
	struct device *parent = bridge->dev.parent;
	struct resource_entry *window, *next, *n;
	struct pci_bus *bus, *b;
	resource_size_t offset, next_offset;
	LIST_HEAD(resources);
	struct resource *res, *next_res;
	char addr[64], *fmt;
	const char *name;
	int err;

	bus = pci_alloc_bus(NULL);
	if (!bus)
		return -ENOMEM;

	bridge->bus = bus;

	bus->sysdata = bridge->sysdata;
	bus->ops = bridge->ops;
	bus->number = bus->busn_res.start = bridge->busnr;
#ifdef CONFIG_PCI_DOMAINS_GENERIC
	if (bridge->domain_nr == PCI_DOMAIN_NR_NOT_SET)
		bus->domain_nr = pci_bus_find_domain_nr(bus, parent);
	else
		bus->domain_nr = bridge->domain_nr;
#endif

	b = pci_find_bus(pci_domain_nr(bus), bridge->busnr);
	if (b) {
		/* Ignore it if we already got here via a different bridge */
		dev_dbg(&b->dev, "bus already known\n");
		err = -EEXIST;
		goto free;
	}

	dev_set_name(&bridge->dev, "pci%04x:%02x", pci_domain_nr(bus),
		     bridge->busnr);

	err = pcibios_root_bridge_prepare(bridge);
	if (err)
		goto free;

	/* Temporarily move resources off the list */
	list_splice_init(&bridge->windows, &resources);
	err = device_add(&bridge->dev);
	if (err) {
		put_device(&bridge->dev);
		goto free;
	}
	bus->bridge = get_device(&bridge->dev);
	device_enable_async_suspend(bus->bridge);
	pci_set_bus_of_node(bus);
	pci_set_bus_msi_domain(bus);
	if (bridge->msi_domain && !dev_get_msi_domain(&bus->dev) &&
	    !pci_host_of_has_msi_map(parent))
		bus->bus_flags |= PCI_BUS_FLAGS_NO_MSI;

	if (!parent)
		set_dev_node(bus->bridge, pcibus_to_node(bus));

	bus->dev.class = &pcibus_class;
	bus->dev.parent = bus->bridge;

	dev_set_name(&bus->dev, "%04x:%02x", pci_domain_nr(bus), bus->number);
	name = dev_name(&bus->dev);

	err = device_register(&bus->dev);
	if (err)
		goto unregister;

	pcibios_add_bus(bus);

	if (bus->ops->add_bus) {
		err = bus->ops->add_bus(bus);
		if (WARN_ON(err < 0))
			dev_err(&bus->dev, "failed to add bus: %d\n", err);
	}

	/* Create legacy_io and legacy_mem files for this bus */
	pci_create_legacy_files(bus);

	if (parent)
		dev_info(parent, "PCI host bridge to bus %s\n", name);
	else
		pr_info("PCI host bridge to bus %s\n", name);

	if (nr_node_ids > 1 && pcibus_to_node(bus) == NUMA_NO_NODE)
		dev_warn(&bus->dev, "Unknown NUMA node; performance will be reduced\n");

	/* Coalesce contiguous windows */
	resource_list_for_each_entry_safe(window, n, &resources) {
		if (list_is_last(&window->node, &resources))
			break;

		next = list_next_entry(window, node);
		offset = window->offset;
		res = window->res;
		next_offset = next->offset;
		next_res = next->res;

		if (res->flags != next_res->flags || offset != next_offset)
			continue;

		if (res->end + 1 == next_res->start) {
			next_res->start = res->start;
			res->flags = res->start = res->end = 0;
		}
	}

	/* Add initial resources to the bus */
	resource_list_for_each_entry_safe(window, n, &resources) {
		offset = window->offset;
		res = window->res;
		if (!res->end)
			continue;

		list_move_tail(&window->node, &bridge->windows);

		if (res->flags & IORESOURCE_BUS)
			pci_bus_insert_busn_res(bus, bus->number, res->end);
		else
			pci_bus_add_resource(bus, res, 0);

		if (offset) {
			if (resource_type(res) == IORESOURCE_IO)
				fmt = " (bus address [%#06llx-%#06llx])";
			else
				fmt = " (bus address [%#010llx-%#010llx])";

			snprintf(addr, sizeof(addr), fmt,
				 (unsigned long long)(res->start - offset),
				 (unsigned long long)(res->end - offset));
		} else
			addr[0] = '\0';

		dev_info(&bus->dev, "root bus resource %pR%s\n", res, addr);
	}

	down_write(&pci_bus_sem);
	list_add_tail(&bus->node, &pci_root_buses);
	up_write(&pci_bus_sem);

	return 0;

unregister:
	put_device(&bridge->dev);
	device_del(&bridge->dev);

free:
	kfree(bus);
	return err;
}

static bool pci_bridge_child_ext_cfg_accessible(struct pci_dev *bridge)
{
	int pos;
	u32 status;

	/*
	 * If extended config space isn't accessible on a bridge's primary
	 * bus, we certainly can't access it on the secondary bus.
	 */
	if (bridge->bus->bus_flags & PCI_BUS_FLAGS_NO_EXTCFG)
		return false;

	/*
	 * PCIe Root Ports and switch ports are PCIe on both sides, so if
	 * extended config space is accessible on the primary, it's also
	 * accessible on the secondary.
	 */
	if (pci_is_pcie(bridge) &&
	    (pci_pcie_type(bridge) == PCI_EXP_TYPE_ROOT_PORT ||
	     pci_pcie_type(bridge) == PCI_EXP_TYPE_UPSTREAM ||
	     pci_pcie_type(bridge) == PCI_EXP_TYPE_DOWNSTREAM))
		return true;

	/*
	 * For the other bridge types:
	 *   - PCI-to-PCI bridges
	 *   - PCIe-to-PCI/PCI-X forward bridges
	 *   - PCI/PCI-X-to-PCIe reverse bridges
	 * extended config space on the secondary side is only accessible
	 * if the bridge supports PCI-X Mode 2.
	 */
	pos = pci_find_capability(bridge, PCI_CAP_ID_PCIX);
	if (!pos)
		return false;

	pci_read_config_dword(bridge, pos + PCI_X_STATUS, &status);
	return status & (PCI_X_STATUS_266MHZ | PCI_X_STATUS_533MHZ);
}

static struct pci_bus *pci_alloc_child_bus(struct pci_bus *parent,
					   struct pci_dev *bridge, int busnr)
{
	struct pci_bus *child;
	struct pci_host_bridge *host;
	int i;
	int ret;

	/* Allocate a new bus and inherit stuff from the parent */
	child = pci_alloc_bus(parent);
	if (!child)
		return NULL;

	child->parent = parent;
	child->sysdata = parent->sysdata;
	child->bus_flags = parent->bus_flags;

	host = pci_find_host_bridge(parent);
	if (host->child_ops)
		child->ops = host->child_ops;
	else
		child->ops = parent->ops;

	/*
	 * Initialize some portions of the bus device, but don't register
	 * it now as the parent is not properly set up yet.
	 */
	child->dev.class = &pcibus_class;
	dev_set_name(&child->dev, "%04x:%02x", pci_domain_nr(child), busnr);

	/* Set up the primary, secondary and subordinate bus numbers */
	child->number = child->busn_res.start = busnr;
	child->primary = parent->busn_res.start;
	child->busn_res.end = 0xff;

	if (!bridge) {
		child->dev.parent = parent->bridge;
		goto add_dev;
	}

	child->self = bridge;
	child->bridge = get_device(&bridge->dev);
	child->dev.parent = child->bridge;
	pci_set_bus_of_node(child);
	pci_set_bus_speed(child);

	/*
	 * Check whether extended config space is accessible on the child
	 * bus.  Note that we currently assume it is always accessible on
	 * the root bus.
	 */
	if (!pci_bridge_child_ext_cfg_accessible(bridge)) {
		child->bus_flags |= PCI_BUS_FLAGS_NO_EXTCFG;
		pci_info(child, "extended config space not accessible\n");
	}

	/* Set up default resource pointers and names */
	for (i = 0; i < PCI_BRIDGE_RESOURCE_NUM; i++) {
		child->resource[i] = &bridge->resource[PCI_BRIDGE_RESOURCES+i];
		child->resource[i]->name = child->name;
	}
	bridge->subordinate = child;

add_dev:
	pci_set_bus_msi_domain(child);
	ret = device_register(&child->dev);
	WARN_ON(ret < 0);

	pcibios_add_bus(child);

	if (child->ops->add_bus) {
		ret = child->ops->add_bus(child);
		if (WARN_ON(ret < 0))
			dev_err(&child->dev, "failed to add bus: %d\n", ret);
	}

	/* Create legacy_io and legacy_mem files for this bus */
	pci_create_legacy_files(child);

	return child;
}

struct pci_bus *pci_add_new_bus(struct pci_bus *parent, struct pci_dev *dev,
				int busnr)
{
	struct pci_bus *child;

	child = pci_alloc_child_bus(parent, dev, busnr);
	if (child) {
		down_write(&pci_bus_sem);
		list_add_tail(&child->node, &parent->children);
		up_write(&pci_bus_sem);
	}
	return child;
}
EXPORT_SYMBOL(pci_add_new_bus);

static void pci_enable_crs(struct pci_dev *pdev)
{
	u16 root_cap = 0;

	/* Enable CRS Software Visibility if supported */
	pcie_capability_read_word(pdev, PCI_EXP_RTCAP, &root_cap);
	if (root_cap & PCI_EXP_RTCAP_CRSVIS)
		pcie_capability_set_word(pdev, PCI_EXP_RTCTL,
					 PCI_EXP_RTCTL_CRSSVE);
}

static unsigned int pci_scan_child_bus_extend(struct pci_bus *bus,
					      unsigned int available_buses);
/**
 * pci_ea_fixed_busnrs() - Read fixed Secondary and Subordinate bus
 * numbers from EA capability.
 * @dev: Bridge
 * @sec: updated with secondary bus number from EA
 * @sub: updated with subordinate bus number from EA
 *
 * If @dev is a bridge with EA capability that specifies valid secondary
 * and subordinate bus numbers, return true with the bus numbers in @sec
 * and @sub.  Otherwise return false.
 */
static bool pci_ea_fixed_busnrs(struct pci_dev *dev, u8 *sec, u8 *sub)
{
	int ea, offset;
	u32 dw;
	u8 ea_sec, ea_sub;

	if (dev->hdr_type != PCI_HEADER_TYPE_BRIDGE)
		return false;

	/* find PCI EA capability in list */
	ea = pci_find_capability(dev, PCI_CAP_ID_EA);
	if (!ea)
		return false;

	offset = ea + PCI_EA_FIRST_ENT;
	pci_read_config_dword(dev, offset, &dw);
	ea_sec =  dw & PCI_EA_SEC_BUS_MASK;
	ea_sub = (dw & PCI_EA_SUB_BUS_MASK) >> PCI_EA_SUB_BUS_SHIFT;
	if (ea_sec  == 0 || ea_sub < ea_sec)
		return false;

	*sec = ea_sec;
	*sub = ea_sub;
	return true;
}

/*
 * pci_scan_bridge_extend() - Scan buses behind a bridge
 * @bus: Parent bus the bridge is on
 * @dev: Bridge itself
 * @max: Starting subordinate number of buses behind this bridge
 * @available_buses: Total number of buses available for this bridge and
 *		     the devices below. After the minimal bus space has
 *		     been allocated the remaining buses will be
 *		     distributed equally between hotplug-capable bridges.
 * @pass: Either %0 (scan already configured bridges) or %1 (scan bridges
 *        that need to be reconfigured.
 *
 * If it's a bridge, configure it and scan the bus behind it.
 * For CardBus bridges, we don't scan behind as the devices will
 * be handled by the bridge driver itself.
 *
 * We need to process bridges in two passes -- first we scan those
 * already configured by the BIOS and after we are done with all of
 * them, we proceed to assigning numbers to the remaining buses in
 * order to avoid overlaps between old and new bus numbers.
 *
 * Return: New subordinate number covering all buses behind this bridge.
 */
static int pci_scan_bridge_extend(struct pci_bus *bus, struct pci_dev *dev,
				  int max, unsigned int available_buses,
				  int pass)
{
	struct pci_bus *child;
	int is_cardbus = (dev->hdr_type == PCI_HEADER_TYPE_CARDBUS);
	u32 buses, i, j = 0;
	u16 bctl;
	u8 primary, secondary, subordinate;
	int broken = 0;
	bool fixed_buses;
	u8 fixed_sec, fixed_sub;
	int next_busnr;

	/*
	 * Make sure the bridge is powered on to be able to access config
	 * space of devices below it.
	 */
	pm_runtime_get_sync(&dev->dev);

	pci_read_config_dword(dev, PCI_PRIMARY_BUS, &buses);
	primary = buses & 0xFF;
	secondary = (buses >> 8) & 0xFF;
	subordinate = (buses >> 16) & 0xFF;

	pci_dbg(dev, "scanning [bus %02x-%02x] behind bridge, pass %d\n",
		secondary, subordinate, pass);

	if (!primary && (primary != bus->number) && secondary && subordinate) {
		pci_warn(dev, "Primary bus is hard wired to 0\n");
		primary = bus->number;
	}

	/* Check if setup is sensible at all */
	if (!pass &&
	    (primary != bus->number || secondary <= bus->number ||
	     secondary > subordinate)) {
		pci_info(dev, "bridge configuration invalid ([bus %02x-%02x]), reconfiguring\n",
			 secondary, subordinate);
		broken = 1;
	}

	/*
	 * Disable Master-Abort Mode during probing to avoid reporting of
	 * bus errors in some architectures.
	 */
	pci_read_config_word(dev, PCI_BRIDGE_CONTROL, &bctl);
	pci_write_config_word(dev, PCI_BRIDGE_CONTROL,
			      bctl & ~PCI_BRIDGE_CTL_MASTER_ABORT);

	pci_enable_crs(dev);

	if ((secondary || subordinate) && !pcibios_assign_all_busses() &&
	    !is_cardbus && !broken) {
		unsigned int cmax, buses;

		/*
		 * Bus already configured by firmware, process it in the
		 * first pass and just note the configuration.
		 */
		if (pass)
			goto out;

		/*
		 * The bus might already exist for two reasons: Either we
		 * are rescanning the bus or the bus is reachable through
		 * more than one bridge. The second case can happen with
		 * the i450NX chipset.
		 */
		child = pci_find_bus(pci_domain_nr(bus), secondary);
		if (!child) {
			child = pci_add_new_bus(bus, dev, secondary);
			if (!child)
				goto out;
			child->primary = primary;
			pci_bus_insert_busn_res(child, secondary, subordinate);
			child->bridge_ctl = bctl;
		}

		buses = subordinate - secondary;
		cmax = pci_scan_child_bus_extend(child, buses);
		if (cmax > subordinate)
			pci_warn(dev, "bridge has subordinate %02x but max busn %02x\n",
				 subordinate, cmax);

		/* Subordinate should equal child->busn_res.end */
		if (subordinate > max)
			max = subordinate;
	} else {

		/*
		 * We need to assign a number to this bus which we always
		 * do in the second pass.
		 */
		if (!pass) {
			if (pcibios_assign_all_busses() || broken || is_cardbus)

				/*
				 * Temporarily disable forwarding of the
				 * configuration cycles on all bridges in
				 * this bus segment to avoid possible
				 * conflicts in the second pass between two
				 * bridges programmed with overlapping bus
				 * ranges.
				 */
				pci_write_config_dword(dev, PCI_PRIMARY_BUS,
						       buses & ~0xffffff);
			goto out;
		}

		/* Clear errors */
		pci_write_config_word(dev, PCI_STATUS, 0xffff);

		/* Read bus numbers from EA Capability (if present) */
		fixed_buses = pci_ea_fixed_busnrs(dev, &fixed_sec, &fixed_sub);
		if (fixed_buses)
			next_busnr = fixed_sec;
		else
			next_busnr = max + 1;

		/*
		 * Prevent assigning a bus number that already exists.
		 * This can happen when a bridge is hot-plugged, so in this
		 * case we only re-scan this bus.
		 */
		child = pci_find_bus(pci_domain_nr(bus), next_busnr);
		if (!child) {
			child = pci_add_new_bus(bus, dev, next_busnr);
			if (!child)
				goto out;
			pci_bus_insert_busn_res(child, next_busnr,
						bus->busn_res.end);
		}
		max++;
		if (available_buses)
			available_buses--;

		buses = (buses & 0xff000000)
		      | ((unsigned int)(child->primary)     <<  0)
		      | ((unsigned int)(child->busn_res.start)   <<  8)
		      | ((unsigned int)(child->busn_res.end) << 16);

		/*
		 * yenta.c forces a secondary latency timer of 176.
		 * Copy that behaviour here.
		 */
		if (is_cardbus) {
			buses &= ~0xff000000;
			buses |= CARDBUS_LATENCY_TIMER << 24;
		}

		/* We need to blast all three values with a single write */
		pci_write_config_dword(dev, PCI_PRIMARY_BUS, buses);

		if (!is_cardbus) {
			child->bridge_ctl = bctl;
			max = pci_scan_child_bus_extend(child, available_buses);
		} else {

			/*
			 * For CardBus bridges, we leave 4 bus numbers as
			 * cards with a PCI-to-PCI bridge can be inserted
			 * later.
			 */
			for (i = 0; i < CARDBUS_RESERVE_BUSNR; i++) {
				struct pci_bus *parent = bus;
				if (pci_find_bus(pci_domain_nr(bus),
							max+i+1))
					break;
				while (parent->parent) {
					if ((!pcibios_assign_all_busses()) &&
					    (parent->busn_res.end > max) &&
					    (parent->busn_res.end <= max+i)) {
						j = 1;
					}
					parent = parent->parent;
				}
				if (j) {

					/*
					 * Often, there are two CardBus
					 * bridges -- try to leave one
					 * valid bus number for each one.
					 */
					i /= 2;
					break;
				}
			}
			max += i;
		}

		/*
		 * Set subordinate bus number to its real value.
		 * If fixed subordinate bus number exists from EA
		 * capability then use it.
		 */
		if (fixed_buses)
			max = fixed_sub;
		pci_bus_update_busn_res_end(child, max);
		pci_write_config_byte(dev, PCI_SUBORDINATE_BUS, max);
	}

	sprintf(child->name,
		(is_cardbus ? "PCI CardBus %04x:%02x" : "PCI Bus %04x:%02x"),
		pci_domain_nr(bus), child->number);

	/* Check that all devices are accessible */
	while (bus->parent) {
		if ((child->busn_res.end > bus->busn_res.end) ||
		    (child->number > bus->busn_res.end) ||
		    (child->number < bus->number) ||
		    (child->busn_res.end < bus->number)) {
			dev_info(&dev->dev, "devices behind bridge are unusable because %pR cannot be assigned for them\n",
				 &child->busn_res);
			break;
		}
		bus = bus->parent;
	}

out:
	pci_write_config_word(dev, PCI_BRIDGE_CONTROL, bctl);

	pm_runtime_put(&dev->dev);

	return max;
}

/*
 * pci_scan_bridge() - Scan buses behind a bridge
 * @bus: Parent bus the bridge is on
 * @dev: Bridge itself
 * @max: Starting subordinate number of buses behind this bridge
 * @pass: Either %0 (scan already configured bridges) or %1 (scan bridges
 *        that need to be reconfigured.
 *
 * If it's a bridge, configure it and scan the bus behind it.
 * For CardBus bridges, we don't scan behind as the devices will
 * be handled by the bridge driver itself.
 *
 * We need to process bridges in two passes -- first we scan those
 * already configured by the BIOS and after we are done with all of
 * them, we proceed to assigning numbers to the remaining buses in
 * order to avoid overlaps between old and new bus numbers.
 *
 * Return: New subordinate number covering all buses behind this bridge.
 */
int pci_scan_bridge(struct pci_bus *bus, struct pci_dev *dev, int max, int pass)
{
	return pci_scan_bridge_extend(bus, dev, max, 0, pass);
}
EXPORT_SYMBOL(pci_scan_bridge);

/*
 * Read interrupt line and base address registers.
 * The architecture-dependent code can tweak these, of course.
 */
static void pci_read_irq(struct pci_dev *dev)
{
	unsigned char irq;

	/* VFs are not allowed to use INTx, so skip the config reads */
	if (dev->is_virtfn) {
		dev->pin = 0;
		dev->irq = 0;
		return;
	}

	pci_read_config_byte(dev, PCI_INTERRUPT_PIN, &irq);
	dev->pin = irq;
	if (irq)
		pci_read_config_byte(dev, PCI_INTERRUPT_LINE, &irq);
	dev->irq = irq;
}

void set_pcie_port_type(struct pci_dev *pdev)
{
	int pos;
	u16 reg16;
	int type;
	struct pci_dev *parent;

	pos = pci_find_capability(pdev, PCI_CAP_ID_EXP);
	if (!pos)
		return;

	pdev->pcie_cap = pos;
	pci_read_config_word(pdev, pos + PCI_EXP_FLAGS, &reg16);
	pdev->pcie_flags_reg = reg16;
	pci_read_config_dword(pdev, pos + PCI_EXP_DEVCAP, &pdev->devcap);
	pdev->pcie_mpss = FIELD_GET(PCI_EXP_DEVCAP_PAYLOAD, pdev->devcap);

	parent = pci_upstream_bridge(pdev);
	if (!parent)
		return;

	/*
	 * Some systems do not identify their upstream/downstream ports
	 * correctly so detect impossible configurations here and correct
	 * the port type accordingly.
	 */
	type = pci_pcie_type(pdev);
	if (type == PCI_EXP_TYPE_DOWNSTREAM) {
		/*
		 * If pdev claims to be downstream port but the parent
		 * device is also downstream port assume pdev is actually
		 * upstream port.
		 */
		if (pcie_downstream_port(parent)) {
			pci_info(pdev, "claims to be downstream port but is acting as upstream port, correcting type\n");
			pdev->pcie_flags_reg &= ~PCI_EXP_FLAGS_TYPE;
			pdev->pcie_flags_reg |= PCI_EXP_TYPE_UPSTREAM;
		}
	} else if (type == PCI_EXP_TYPE_UPSTREAM) {
		/*
		 * If pdev claims to be upstream port but the parent
		 * device is also upstream port assume pdev is actually
		 * downstream port.
		 */
		if (pci_pcie_type(parent) == PCI_EXP_TYPE_UPSTREAM) {
			pci_info(pdev, "claims to be upstream port but is acting as downstream port, correcting type\n");
			pdev->pcie_flags_reg &= ~PCI_EXP_FLAGS_TYPE;
			pdev->pcie_flags_reg |= PCI_EXP_TYPE_DOWNSTREAM;
		}
	}
}

void set_pcie_hotplug_bridge(struct pci_dev *pdev)
{
	u32 reg32;

	pcie_capability_read_dword(pdev, PCI_EXP_SLTCAP, &reg32);
	if (reg32 & PCI_EXP_SLTCAP_HPC)
		pdev->is_hotplug_bridge = 1;
}

static void set_pcie_thunderbolt(struct pci_dev *dev)
{
	u16 vsec;

	/* Is the device part of a Thunderbolt controller? */
	vsec = pci_find_vsec_capability(dev, PCI_VENDOR_ID_INTEL, PCI_VSEC_ID_INTEL_TBT);
	if (vsec)
		dev->is_thunderbolt = 1;
}

static void set_pcie_untrusted(struct pci_dev *dev)
{
	struct pci_dev *parent;

	/*
	 * If the upstream bridge is untrusted we treat this device
	 * untrusted as well.
	 */
	parent = pci_upstream_bridge(dev);
	if (parent && (parent->untrusted || parent->external_facing))
		dev->untrusted = true;
}

static void pci_set_removable(struct pci_dev *dev)
{
	struct pci_dev *parent = pci_upstream_bridge(dev);

	/*
	 * We (only) consider everything downstream from an external_facing
	 * device to be removable by the user. We're mainly concerned with
	 * consumer platforms with user accessible thunderbolt ports that are
	 * vulnerable to DMA attacks, and we expect those ports to be marked by
	 * the firmware as external_facing. Devices in traditional hotplug
	 * slots can technically be removed, but the expectation is that unless
	 * the port is marked with external_facing, such devices are less
	 * accessible to user / may not be removed by end user, and thus not
	 * exposed as "removable" to userspace.
	 */
	if (parent &&
	    (parent->external_facing || dev_is_removable(&parent->dev)))
		dev_set_removable(&dev->dev, DEVICE_REMOVABLE);
}

/**
 * pci_ext_cfg_is_aliased - Is ext config space just an alias of std config?
 * @dev: PCI device
 *
 * PCI Express to PCI/PCI-X Bridge Specification, rev 1.0, 4.1.4 says that
 * when forwarding a type1 configuration request the bridge must check that
 * the extended register address field is zero.  The bridge is not permitted
 * to forward the transactions and must handle it as an Unsupported Request.
 * Some bridges do not follow this rule and simply drop the extended register
 * bits, resulting in the standard config space being aliased, every 256
 * bytes across the entire configuration space.  Test for this condition by
 * comparing the first dword of each potential alias to the vendor/device ID.
 * Known offenders:
 *   ASM1083/1085 PCIe-to-PCI Reversible Bridge (1b21:1080, rev 01 & 03)
 *   AMD/ATI SBx00 PCI to PCI Bridge (1002:4384, rev 40)
 */
static bool pci_ext_cfg_is_aliased(struct pci_dev *dev)
{
#ifdef CONFIG_PCI_QUIRKS
	int pos;
	u32 header, tmp;

	pci_read_config_dword(dev, PCI_VENDOR_ID, &header);

	for (pos = PCI_CFG_SPACE_SIZE;
	     pos < PCI_CFG_SPACE_EXP_SIZE; pos += PCI_CFG_SPACE_SIZE) {
		if (pci_read_config_dword(dev, pos, &tmp) != PCIBIOS_SUCCESSFUL
		    || header != tmp)
			return false;
	}

	return true;
#else
	return false;
#endif
}

/**
 * pci_cfg_space_size_ext - Get the configuration space size of the PCI device
 * @dev: PCI device
 *
 * Regular PCI devices have 256 bytes, but PCI-X 2 and PCI Express devices
 * have 4096 bytes.  Even if the device is capable, that doesn't mean we can
 * access it.  Maybe we don't have a way to generate extended config space
 * accesses, or the device is behind a reverse Express bridge.  So we try
 * reading the dword at 0x100 which must either be 0 or a valid extended
 * capability header.
 */
static int pci_cfg_space_size_ext(struct pci_dev *dev)
{
	u32 status;
	int pos = PCI_CFG_SPACE_SIZE;

	//尝试读取256字节处，如果读取失败，则配置space只有256字节
	if (pci_read_config_dword(dev, pos, &status) != PCIBIOS_SUCCESSFUL)
		return PCI_CFG_SPACE_SIZE;
	if (PCI_POSSIBLE_ERROR(status) || pci_ext_cfg_is_aliased(dev))
		return PCI_CFG_SPACE_SIZE;

	return PCI_CFG_SPACE_EXP_SIZE;
}

//获取dev的配置space大小
int pci_cfg_space_size(struct pci_dev *dev)
{
	int pos;
	u32 status;
	u16 class;

#ifdef CONFIG_PCI_IOV
	/*
	 * Per the SR-IOV specification (rev 1.1, sec 3.5), VFs are required to
	 * implement a PCIe capability and therefore must implement extended
	 * config space.  We can skip the NO_EXTCFG test below and the
	 * reachability/aliasing test in pci_cfg_space_size_ext() by virtue of
	 * the fact that the SR-IOV capability on the PF resides in extended
	 * config space and must be accessible and non-aliased to have enabled
	 * support for this VF.  This is a micro performance optimization for
	 * systems supporting many VFs.
	 */
	if (dev->is_virtfn)
		return PCI_CFG_SPACE_EXP_SIZE;
#endif

	if (dev->bus->bus_flags & PCI_BUS_FLAGS_NO_EXTCFG)
		return PCI_CFG_SPACE_SIZE;

	class = dev->class >> 8;
	if (class == PCI_CLASS_BRIDGE_HOST)
		return pci_cfg_space_size_ext(dev);

	//检查此设备是否为pcie设备
	if (pci_is_pcie(dev))
		//返回配置space大小
		return pci_cfg_space_size_ext(dev);

	pos = pci_find_capability(dev, PCI_CAP_ID_PCIX);
	if (!pos)
		return PCI_CFG_SPACE_SIZE;

	pci_read_config_dword(dev, pos + PCI_X_STATUS, &status);
	if (status & (PCI_X_STATUS_266MHZ | PCI_X_STATUS_533MHZ))
		return pci_cfg_space_size_ext(dev);

	return PCI_CFG_SPACE_SIZE;
}

//读取Pci设备的class code 与revision
static u32 pci_class(struct pci_dev *dev)
{
	u32 class;

#ifdef CONFIG_PCI_IOV
	if (dev->is_virtfn)
		return dev->physfn->sriov->class;
#endif
	pci_read_config_dword(dev, PCI_CLASS_REVISION, &class);
	return class;
}

static void pci_subsystem_ids(struct pci_dev *dev, u16 *vendor, u16 *device)
{
#ifdef CONFIG_PCI_IOV
	if (dev->is_virtfn) {
		*vendor = dev->physfn->sriov->subsystem_vendor;
		*device = dev->physfn->sriov->subsystem_device;
		return;
	}
#endif
	pci_read_config_word(dev, PCI_SUBSYSTEM_VENDOR_ID, vendor);
	pci_read_config_word(dev, PCI_SUBSYSTEM_ID, device);
}

//读取pci设备dev的头标类型
static u8 pci_hdr_type(struct pci_dev *dev)
{
	u8 hdr_type;

#ifdef CONFIG_PCI_IOV
	if (dev->is_virtfn)
		return dev->physfn->sriov->hdr_type;
#endif
	//取配置空间PCI_HEADER_TYPE，即pci设备的头标类型（目前有三类设备0，普通pci设备;1.pci桥设备;2PCI-CardBus桥)
	//注第7bit位用来标明是否为多功能设备，1表示多功能设备，0表示为单功能设备
	pci_read_config_byte(dev, PCI_HEADER_TYPE, &hdr_type);
	return hdr_type;
}

#define LEGACY_IO_RESOURCE	(IORESOURCE_IO | IORESOURCE_PCI_FIXED)

/**
 * pci_intx_mask_broken - Test PCI_COMMAND_INTX_DISABLE writability
 * @dev: PCI device
 *
 * Test whether PCI_COMMAND_INTX_DISABLE is writable for @dev.  Check this
 * at enumeration-time to avoid modifying PCI_COMMAND at run-time.
 */
static int pci_intx_mask_broken(struct pci_dev *dev)
{
	u16 orig, toggle, new;

	pci_read_config_word(dev, PCI_COMMAND, &orig);
	toggle = orig ^ PCI_COMMAND_INTX_DISABLE;
	pci_write_config_word(dev, PCI_COMMAND, toggle);
	pci_read_config_word(dev, PCI_COMMAND, &new);

	pci_write_config_word(dev, PCI_COMMAND, orig);

	/*
	 * PCI_COMMAND_INTX_DISABLE was reserved and read-only prior to PCI
	 * r2.3, so strictly speaking, a device is not *broken* if it's not
	 * writable.  But we'll live with the misnomer for now.
	 */
	if (new != toggle)
		return 1;
	return 0;
}

static void early_dump_pci_device(struct pci_dev *pdev)
{
	u32 value[256 / 4];
	int i;

	pci_info(pdev, "config space:\n");

	for (i = 0; i < 256; i += 4)
		pci_read_config_dword(pdev, i, &value[i / 4]);

	print_hex_dump(KERN_INFO, "", DUMP_PREFIX_OFFSET, 16, 1,
		       value, 256, false);
}

/**
 * pci_setup_device - Fill in class and map information of a device
 * @dev: the device structure to fill
 *
 * Initialize the device structure with information about the device's
 * vendor,class,memory and IO-space addresses, IRQ lines etc.
 * Called at initialisation of the PCI subsystem and by CardBus services.
 * Returns 0 on success and negative if unknown type of device (not normal,
 * bridge or CardBus).
 */
int pci_setup_device(struct pci_dev *dev)
{
	u32 class;
	u16 cmd;
	u8 hdr_type;
	int pos = 0;
	struct pci_bus_region region;
	struct resource *res;

	hdr_type = pci_hdr_type(dev);

	dev->sysdata = dev->bus->sysdata;
	dev->dev.parent = dev->bus->bridge;
	dev->dev.bus = &pci_bus_type;
	dev->hdr_type = hdr_type & 0x7f;//指出头标类型
	dev->multifunction = !!(hdr_type & 0x80);//检查是否为多功能设备
	dev->error_state = pci_channel_io_normal;
	set_pcie_port_type(dev);

	pci_set_of_node(dev);
	pci_set_acpi_fwnode(dev);

	pci_dev_assign_slot(dev);

	/*
	 * Assume 32-bit PCI; let 64-bit PCI cards (which are far rarer)
	 * set this higher, assuming the system even supports it.
	 */
	dev->dma_mask = 0xffffffff;

	//设置设备名称，domain:bus:device：function
	dev_set_name(&dev->dev, "%04x:%02x:%02x.%d", pci_domain_nr(dev->bus),
		     dev->bus->number, PCI_SLOT(dev->devfn),
		     PCI_FUNC(dev->devfn));

	//提取设备的class类型与revision
	class = pci_class(dev);

	dev->revision = class & 0xff;
	dev->class = class >> 8;		    /* upper 3 bytes */

	if (pci_early_dump)
		early_dump_pci_device(dev);

	/* Need to have dev->class ready */
	dev->cfg_size = pci_cfg_space_size(dev);

	/* Need to have dev->cfg_size ready */
	set_pcie_thunderbolt(dev);

	set_pcie_untrusted(dev);

	/* "Unknown power state" */
	dev->current_state = PCI_UNKNOWN;

	/* Early fixups, before probing the BARs */
	pci_fixup_device(pci_fixup_early, dev);

	pci_set_removable(dev);

	pci_info(dev, "[%04x:%04x] type %02x class %#08x\n",
		 dev->vendor, dev->device, dev->hdr_type, dev->class);

	/* Device class may be changed after fixup */
	class = dev->class >> 8;

	if (dev->non_compliant_bars && !dev->mmio_always_on) {
		pci_read_config_word(dev, PCI_COMMAND, &cmd);
		if (cmd & (PCI_COMMAND_IO | PCI_COMMAND_MEMORY)) {
			pci_info(dev, "device has non-compliant BARs; disabling IO/MEM decoding\n");
			cmd &= ~PCI_COMMAND_IO;
			cmd &= ~PCI_COMMAND_MEMORY;
			pci_write_config_word(dev, PCI_COMMAND, cmd);
		}
	}

	dev->broken_intx_masking = pci_intx_mask_broken(dev);

	/* Clear errors left from system firmware */
	pci_write_config_word(dev, PCI_STATUS, 0xffff);

	switch (dev->hdr_type) {		    /* header type */
	//‘0’型头部用于一般的pci设备
	case PCI_HEADER_TYPE_NORMAL:		    /* standard header */
		if (class == PCI_CLASS_BRIDGE_PCI)
			goto bad;
		pci_read_irq(dev);//读取中断引脚等寄存器
		pci_read_bases(dev, 6, PCI_ROM_ADDRESS);

		pci_subsystem_ids(dev, &dev->subsystem_vendor, &dev->subsystem_device);

		/*
		 * Do the ugly legacy mode stuff here rather than broken chip
		 * quirk code. Legacy mode ATA controllers have fixed
		 * addresses. These are not always echoed in BAR0-3, and
		 * BAR0-3 in a few cases contain junk!
		 */
		if (class == PCI_CLASS_STORAGE_IDE) {
			u8 progif;
			pci_read_config_byte(dev, PCI_CLASS_PROG, &progif);
			if ((progif & 1) == 0) {
				region.start = 0x1F0;
				region.end = 0x1F7;
				res = &dev->resource[0];
				res->flags = LEGACY_IO_RESOURCE;
				//设置资源
				pcibios_bus_to_resource(dev->bus, res, &region);
				pci_info(dev, "legacy IDE quirk: reg 0x10: %pR\n",
					 res);
				region.start = 0x3F6;
				region.end = 0x3F6;
				res = &dev->resource[1];
				res->flags = LEGACY_IO_RESOURCE;
				pcibios_bus_to_resource(dev->bus, res, &region);
				pci_info(dev, "legacy IDE quirk: reg 0x14: %pR\n",
					 res);
			}
			if ((progif & 4) == 0) {
				region.start = 0x170;
				region.end = 0x177;
				res = &dev->resource[2];
				res->flags = LEGACY_IO_RESOURCE;
				pcibios_bus_to_resource(dev->bus, res, &region);
				pci_info(dev, "legacy IDE quirk: reg 0x18: %pR\n",
					 res);
				region.start = 0x376;
				region.end = 0x376;
				res = &dev->resource[3];
				res->flags = LEGACY_IO_RESOURCE;
				pcibios_bus_to_resource(dev->bus, res, &region);
				pci_info(dev, "legacy IDE quirk: reg 0x1c: %pR\n",
					 res);
			}
		}
		break;

	//'1'型头部用于PCI桥
	case PCI_HEADER_TYPE_BRIDGE:		    /* bridge header */
		/*
		 * The PCI-to-PCI bridge spec requires that subtractive
		 * decoding (i.e. transparent) bridge must have programming
		 * interface code of 0x01.
		 */
		pci_read_irq(dev);
		dev->transparent = ((dev->class & 0xff) == 1);
		pci_read_bases(dev, 2, PCI_ROM_ADDRESS1);
		pci_read_bridge_windows(dev);
		set_pcie_hotplug_bridge(dev);
		pos = pci_find_capability(dev, PCI_CAP_ID_SSVID);
		if (pos) {
			pci_read_config_word(dev, pos + PCI_SSVID_VENDOR_ID, &dev->subsystem_vendor);
			pci_read_config_word(dev, pos + PCI_SSVID_DEVICE_ID, &dev->subsystem_device);
		}
		break;

	//2号类型用于PCI-CardBus桥 （不常见）
	case PCI_HEADER_TYPE_CARDBUS:		    /* CardBus bridge header */
		if (class != PCI_CLASS_BRIDGE_CARDBUS)
			goto bad;
		pci_read_irq(dev);
		pci_read_bases(dev, 1, 0);
		pci_read_config_word(dev, PCI_CB_SUBSYSTEM_VENDOR_ID, &dev->subsystem_vendor);
		pci_read_config_word(dev, PCI_CB_SUBSYSTEM_ID, &dev->subsystem_device);
		break;

	default:				    /* unknown header */
		pci_err(dev, "unknown header type %02x, ignoring device\n",
			dev->hdr_type);
		pci_release_of_node(dev);
		return -EIO;

	bad:
		pci_err(dev, "ignoring class %#08x (doesn't match header type %02x)\n",
			dev->class, dev->hdr_type);
		dev->class = PCI_CLASS_NOT_DEFINED << 8;
	}

	/* We found a fine healthy device, go go go... */
	return 0;
}

static void pci_configure_mps(struct pci_dev *dev)
{
	struct pci_dev *bridge = pci_upstream_bridge(dev);
	int mps, mpss, p_mps, rc;

	if (!pci_is_pcie(dev))
		return;

	/* MPS and MRRS fields are of type 'RsvdP' for VFs, short-circuit out */
	if (dev->is_virtfn)
		return;

	/*
	 * For Root Complex Integrated Endpoints, program the maximum
	 * supported value unless limited by the PCIE_BUS_PEER2PEER case.
	 */
	if (pci_pcie_type(dev) == PCI_EXP_TYPE_RC_END) {
		if (pcie_bus_config == PCIE_BUS_PEER2PEER)
			mps = 128;
		else
			mps = 128 << dev->pcie_mpss;
		rc = pcie_set_mps(dev, mps);
		if (rc) {
			pci_warn(dev, "can't set Max Payload Size to %d; if necessary, use \"pci=pcie_bus_safe\" and report a bug\n",
				 mps);
		}
		return;
	}

	if (!bridge || !pci_is_pcie(bridge))
		return;

	mps = pcie_get_mps(dev);
	p_mps = pcie_get_mps(bridge);

	if (mps == p_mps)
		return;

	if (pcie_bus_config == PCIE_BUS_TUNE_OFF) {
		pci_warn(dev, "Max Payload Size %d, but upstream %s set to %d; if necessary, use \"pci=pcie_bus_safe\" and report a bug\n",
			 mps, pci_name(bridge), p_mps);
		return;
	}

	/*
	 * Fancier MPS configuration is done later by
	 * pcie_bus_configure_settings()
	 */
	if (pcie_bus_config != PCIE_BUS_DEFAULT)
		return;

	mpss = 128 << dev->pcie_mpss;
	if (mpss < p_mps && pci_pcie_type(bridge) == PCI_EXP_TYPE_ROOT_PORT) {
		pcie_set_mps(bridge, mpss);
		pci_info(dev, "Upstream bridge's Max Payload Size set to %d (was %d, max %d)\n",
			 mpss, p_mps, 128 << bridge->pcie_mpss);
		p_mps = pcie_get_mps(bridge);
	}

	rc = pcie_set_mps(dev, p_mps);
	if (rc) {
		pci_warn(dev, "can't set Max Payload Size to %d; if necessary, use \"pci=pcie_bus_safe\" and report a bug\n",
			 p_mps);
		return;
	}

	pci_info(dev, "Max Payload Size set to %d (was %d, max %d)\n",
		 p_mps, mps, mpss);
}

int pci_configure_extended_tags(struct pci_dev *dev, void *ign)
{
	struct pci_host_bridge *host;
	u32 cap;
	u16 ctl;
	int ret;

	if (!pci_is_pcie(dev))
		return 0;

	ret = pcie_capability_read_dword(dev, PCI_EXP_DEVCAP, &cap);
	if (ret)
		return 0;

	if (!(cap & PCI_EXP_DEVCAP_EXT_TAG))
		return 0;

	ret = pcie_capability_read_word(dev, PCI_EXP_DEVCTL, &ctl);
	if (ret)
		return 0;

	host = pci_find_host_bridge(dev->bus);
	if (!host)
		return 0;

	/*
	 * If some device in the hierarchy doesn't handle Extended Tags
	 * correctly, make sure they're disabled.
	 */
	if (host->no_ext_tags) {
		if (ctl & PCI_EXP_DEVCTL_EXT_TAG) {
			pci_info(dev, "disabling Extended Tags\n");
			pcie_capability_clear_word(dev, PCI_EXP_DEVCTL,
						   PCI_EXP_DEVCTL_EXT_TAG);
		}
		return 0;
	}

	if (!(ctl & PCI_EXP_DEVCTL_EXT_TAG)) {
		pci_info(dev, "enabling Extended Tags\n");
		pcie_capability_set_word(dev, PCI_EXP_DEVCTL,
					 PCI_EXP_DEVCTL_EXT_TAG);
	}
	return 0;
}

/**
 * pcie_relaxed_ordering_enabled - Probe for PCIe relaxed ordering enable
 * @dev: PCI device to query
 *
 * Returns true if the device has enabled relaxed ordering attribute.
 */
bool pcie_relaxed_ordering_enabled(struct pci_dev *dev)
{
	u16 v;

	pcie_capability_read_word(dev, PCI_EXP_DEVCTL, &v);

	return !!(v & PCI_EXP_DEVCTL_RELAX_EN);
}
EXPORT_SYMBOL(pcie_relaxed_ordering_enabled);

static void pci_configure_relaxed_ordering(struct pci_dev *dev)
{
	struct pci_dev *root;

	/* PCI_EXP_DEVICE_RELAX_EN is RsvdP in VFs */
	if (dev->is_virtfn)
		return;

	if (!pcie_relaxed_ordering_enabled(dev))
		return;

	/*
	 * For now, we only deal with Relaxed Ordering issues with Root
	 * Ports. Peer-to-Peer DMA is another can of worms.
	 */
	root = pcie_find_root_port(dev);
	if (!root)
		return;

	if (root->dev_flags & PCI_DEV_FLAGS_NO_RELAXED_ORDERING) {
		pcie_capability_clear_word(dev, PCI_EXP_DEVCTL,
					   PCI_EXP_DEVCTL_RELAX_EN);
		pci_info(dev, "Relaxed Ordering disabled because the Root Port didn't support it\n");
	}
}

static void pci_configure_ltr(struct pci_dev *dev)
{
#ifdef CONFIG_PCIEASPM
	struct pci_host_bridge *host = pci_find_host_bridge(dev->bus);
	struct pci_dev *bridge;
	u32 cap, ctl;

	if (!pci_is_pcie(dev))
		return;

	/* Read L1 PM substate capabilities */
	dev->l1ss = pci_find_ext_capability(dev, PCI_EXT_CAP_ID_L1SS);

	pcie_capability_read_dword(dev, PCI_EXP_DEVCAP2, &cap);
	if (!(cap & PCI_EXP_DEVCAP2_LTR))
		return;

	pcie_capability_read_dword(dev, PCI_EXP_DEVCTL2, &ctl);
	if (ctl & PCI_EXP_DEVCTL2_LTR_EN) {
		if (pci_pcie_type(dev) == PCI_EXP_TYPE_ROOT_PORT) {
			dev->ltr_path = 1;
			return;
		}

		bridge = pci_upstream_bridge(dev);
		if (bridge && bridge->ltr_path)
			dev->ltr_path = 1;

		return;
	}

	if (!host->native_ltr)
		return;

	/*
	 * Software must not enable LTR in an Endpoint unless the Root
	 * Complex and all intermediate Switches indicate support for LTR.
	 * PCIe r4.0, sec 6.18.
	 */
	if (pci_pcie_type(dev) == PCI_EXP_TYPE_ROOT_PORT) {
		pcie_capability_set_word(dev, PCI_EXP_DEVCTL2,
					 PCI_EXP_DEVCTL2_LTR_EN);
		dev->ltr_path = 1;
		return;
	}

	/*
	 * If we're configuring a hot-added device, LTR was likely
	 * disabled in the upstream bridge, so re-enable it before enabling
	 * it in the new device.
	 */
	bridge = pci_upstream_bridge(dev);
	if (bridge && bridge->ltr_path) {
		pci_bridge_reconfigure_ltr(dev);
		pcie_capability_set_word(dev, PCI_EXP_DEVCTL2,
					 PCI_EXP_DEVCTL2_LTR_EN);
		dev->ltr_path = 1;
	}
#endif
}

static void pci_configure_eetlp_prefix(struct pci_dev *dev)
{
#ifdef CONFIG_PCI_PASID
	struct pci_dev *bridge;
	int pcie_type;
	u32 cap;

	if (!pci_is_pcie(dev))
		return;

	pcie_capability_read_dword(dev, PCI_EXP_DEVCAP2, &cap);
	if (!(cap & PCI_EXP_DEVCAP2_EE_PREFIX))
		return;

	pcie_type = pci_pcie_type(dev);
	if (pcie_type == PCI_EXP_TYPE_ROOT_PORT ||
	    pcie_type == PCI_EXP_TYPE_RC_END)
		dev->eetlp_prefix_path = 1;
	else {
		bridge = pci_upstream_bridge(dev);
		if (bridge && bridge->eetlp_prefix_path)
			dev->eetlp_prefix_path = 1;
	}
#endif
}

static void pci_configure_serr(struct pci_dev *dev)
{
	u16 control;

	if (dev->hdr_type == PCI_HEADER_TYPE_BRIDGE) {

		/*
		 * A bridge will not forward ERR_ messages coming from an
		 * endpoint unless SERR# forwarding is enabled.
		 */
		pci_read_config_word(dev, PCI_BRIDGE_CONTROL, &control);
		if (!(control & PCI_BRIDGE_CTL_SERR)) {
			control |= PCI_BRIDGE_CTL_SERR;
			pci_write_config_word(dev, PCI_BRIDGE_CONTROL, control);
		}
	}
}

static void pci_configure_device(struct pci_dev *dev)
{
	pci_configure_mps(dev);
	pci_configure_extended_tags(dev, NULL);
	pci_configure_relaxed_ordering(dev);
	pci_configure_ltr(dev);
	pci_configure_eetlp_prefix(dev);
	pci_configure_serr(dev);

	pci_acpi_program_hp_params(dev);
}

static void pci_release_capabilities(struct pci_dev *dev)
{
	pci_aer_exit(dev);
	pci_rcec_exit(dev);
	pci_iov_release(dev);
	pci_free_cap_save_buffers(dev);
}

/**
 * pci_release_dev - Free a PCI device structure when all users of it are
 *		     finished
 * @dev: device that's been disconnected
 *
 * Will be called only by the device core when all users of this PCI device are
 * done.
 */
static void pci_release_dev(struct device *dev)
{
	struct pci_dev *pci_dev;

	pci_dev = to_pci_dev(dev);
	pci_release_capabilities(pci_dev);
	pci_release_of_node(pci_dev);
	pcibios_release_device(pci_dev);
	pci_bus_put(pci_dev->bus);
	kfree(pci_dev->driver_override);
	bitmap_free(pci_dev->dma_alias_mask);
	dev_dbg(dev, "device released\n");
	kfree(pci_dev);
}

//申请pci设备内存
struct pci_dev *pci_alloc_dev(struct pci_bus *bus)
{
	struct pci_dev *dev;

	dev = kzalloc(sizeof(struct pci_dev), GFP_KERNEL);
	if (!dev)
		return NULL;

	INIT_LIST_HEAD(&dev->bus_list);
	dev->dev.type = &pci_dev_type;
	dev->bus = pci_bus_get(bus);
#ifdef CONFIG_PCI_MSI
	raw_spin_lock_init(&dev->msi_lock);
#endif
	return dev;
}
EXPORT_SYMBOL(pci_alloc_dev);

static bool pci_bus_crs_vendor_id(u32 l)
{
<<<<<<< HEAD
	return (l & 0xffff) == 0x0001;//vendor_id==1是revert的，不参与分配
=======
	return (l & 0xffff) == PCI_VENDOR_ID_PCI_SIG;
>>>>>>> 97ee9d1c
}

static bool pci_bus_wait_crs(struct pci_bus *bus, int devfn, u32 *l,
			     int timeout)
{
	int delay = 1;

	if (!pci_bus_crs_vendor_id(*l))
		return true;	/* not a CRS completion */

	if (!timeout)
		return false;	/* CRS, but caller doesn't want to wait */

	/*
	 * We got the reserved Vendor ID that indicates a completion with
	 * Configuration Request Retry Status (CRS).  Retry until we get a
	 * valid Vendor ID or we time out.
	 */
	while (pci_bus_crs_vendor_id(*l)) {
		if (delay > timeout) {
			pr_warn("pci %04x:%02x:%02x.%d: not ready after %dms; giving up\n",
				pci_domain_nr(bus), bus->number,
				PCI_SLOT(devfn), PCI_FUNC(devfn), delay - 1);

			return false;
		}
		if (delay >= 1000)
			pr_info("pci %04x:%02x:%02x.%d: not ready after %dms; waiting\n",
				pci_domain_nr(bus), bus->number,
				PCI_SLOT(devfn), PCI_FUNC(devfn), delay - 1);

        //等待一段时间再读
		msleep(delay);
		delay *= 2;

        //重新读取
		if (pci_bus_read_config_dword(bus, devfn, PCI_VENDOR_ID, l))
			return false;
	}

	if (delay >= 1000)
		pr_info("pci %04x:%02x:%02x.%d: ready after %dms\n",
			pci_domain_nr(bus), bus->number,
			PCI_SLOT(devfn), PCI_FUNC(devfn), delay - 1);

	return true;
}

//尝试读取指定slot上的device_id,vendor_id(读32bit)
bool pci_bus_generic_read_dev_vendor_id(struct pci_bus *bus, int devfn, u32 *l,
					int timeout)
{
    //尝试读取32bit的vendor_id + device_id,将读取的值存在l中
	if (pci_bus_read_config_dword(bus, devfn, PCI_VENDOR_ID, l))
		return false;

	/* Some broken boards return 0 or ~0 (PCI_ERROR_RESPONSE) if a slot is empty: */
	if (PCI_POSSIBLE_ERROR(*l) || *l == 0x00000000 ||
	    *l == 0x0000ffff || *l == 0xffff0000)
		return false;//设备不存在

	if (pci_bus_crs_vendor_id(*l))
        //延迟后重读
		return pci_bus_wait_crs(bus, devfn, l, timeout);

	return true;
}

bool pci_bus_read_dev_vendor_id(struct pci_bus *bus, int devfn, u32 *l,
				int timeout)
{
#ifdef CONFIG_PCI_QUIRKS
	struct pci_dev *bridge = bus->self;

	/*
	 * Certain IDT switches have an issue where they improperly trigger
	 * ACS Source Validation errors on completions for config reads.
	 */
	if (bridge && bridge->vendor == PCI_VENDOR_ID_IDT &&
	    bridge->device == 0x80b5)
		return pci_idt_bus_quirk(bus, devfn, l, timeout);
#endif

	return pci_bus_generic_read_dev_vendor_id(bus, devfn, l, timeout);
}
EXPORT_SYMBOL(pci_bus_read_dev_vendor_id);

/*
 * Read the config data for a PCI device, sanity-check it,
 * and fill in the dev structure.
 */
//扫描设备，并创建pci_dev
static struct pci_dev *pci_scan_device(struct pci_bus *bus, int devfn)
{
	struct pci_dev *dev;
	u32 l;

    //尝试读取device_id,vendor_id,超时时间为6s,读取的内存存放在l中
	if (!pci_bus_read_dev_vendor_id(bus, devfn, &l, 60*1000))
		return NULL;//如果设备不存在，则返回NULL

	//此设备存在，为其创建dev
	dev = pci_alloc_dev(bus);
	if (!dev)
		return NULL;

	dev->devfn = devfn;//设置devcieid＋function_id
	dev->vendor = l & 0xffff;//vendor_id的低16位为vendor
	dev->device = (l >> 16) & 0xffff;//vendor_id的高16位为device

	if (pci_setup_device(dev)) {
		pci_bus_put(dev->bus);
		kfree(dev);
		return NULL;
	}

	return dev;
}

void pcie_report_downtraining(struct pci_dev *dev)
{
	if (!pci_is_pcie(dev))
		return;

	/* Look from the device up to avoid downstream ports with no devices */
	if ((pci_pcie_type(dev) != PCI_EXP_TYPE_ENDPOINT) &&
	    (pci_pcie_type(dev) != PCI_EXP_TYPE_LEG_END) &&
	    (pci_pcie_type(dev) != PCI_EXP_TYPE_UPSTREAM))
		return;

	/* Multi-function PCIe devices share the same link/status */
	if (PCI_FUNC(dev->devfn) != 0 || dev->is_virtfn)
		return;

	/* Print link status only if the device is constrained by the fabric */
	__pcie_print_link_status(dev, false);
}

static void pci_init_capabilities(struct pci_dev *dev)
{
	pci_ea_init(dev);		/* Enhanced Allocation */
	pci_msi_init(dev);		/* Disable MSI */
	pci_msix_init(dev);		/* Disable MSI-X */

	/* Buffers for saving PCIe and PCI-X capabilities */
	pci_allocate_cap_save_buffers(dev);

	pci_pm_init(dev);		/* Power Management */
	pci_vpd_init(dev);		/* Vital Product Data */
	pci_configure_ari(dev);		/* Alternative Routing-ID Forwarding */
	pci_iov_init(dev);		/* Single Root I/O Virtualization */
	pci_ats_init(dev);		/* Address Translation Services */
	pci_pri_init(dev);		/* Page Request Interface */
	pci_pasid_init(dev);		/* Process Address Space ID */
	pci_acs_init(dev);		/* Access Control Services */
	pci_ptm_init(dev);		/* Precision Time Measurement */
	pci_aer_init(dev);		/* Advanced Error Reporting */
	pci_dpc_init(dev);		/* Downstream Port Containment */
	pci_rcec_init(dev);		/* Root Complex Event Collector */

	pcie_report_downtraining(dev);
	pci_init_reset_methods(dev);
}

/*
 * This is the equivalent of pci_host_bridge_msi_domain() that acts on
 * devices. Firmware interfaces that can select the MSI domain on a
 * per-device basis should be called from here.
 */
static struct irq_domain *pci_dev_msi_domain(struct pci_dev *dev)
{
	struct irq_domain *d;

	/*
	 * If a domain has been set through the pcibios_device_add()
	 * callback, then this is the one (platform code knows best).
	 */
	d = dev_get_msi_domain(&dev->dev);
	if (d)
		return d;

	/*
	 * Let's see if we have a firmware interface able to provide
	 * the domain.
	 */
	d = pci_msi_get_device_domain(dev);
	if (d)
		return d;

	return NULL;
}

static void pci_set_msi_domain(struct pci_dev *dev)
{
	struct irq_domain *d;

	/*
	 * If the platform or firmware interfaces cannot supply a
	 * device-specific MSI domain, then inherit the default domain
	 * from the host bridge itself.
	 */
	d = pci_dev_msi_domain(dev);
	if (!d)
		d = dev_get_msi_domain(&dev->bus->dev);

	dev_set_msi_domain(&dev->dev, d);
}

//添加pci设备
void pci_device_add(struct pci_dev *dev, struct pci_bus *bus)
{
	int ret;

	pci_configure_device(dev);

	device_initialize(&dev->dev);
	dev->dev.release = pci_release_dev;

	set_dev_node(&dev->dev, pcibus_to_node(bus));
	dev->dev.dma_mask = &dev->dma_mask;
	dev->dev.dma_parms = &dev->dma_parms;
	dev->dev.coherent_dma_mask = 0xffffffffull;

	dma_set_max_seg_size(&dev->dev, 65536);
	dma_set_seg_boundary(&dev->dev, 0xffffffff);

	/* Fix up broken headers */
	pci_fixup_device(pci_fixup_header, dev);

	pci_reassigndev_resource_alignment(dev);

	dev->state_saved = false;

	pci_init_capabilities(dev);

	/*
	 * Add the device to our list of discovered devices
	 * and the bus list for fixup functions, etc.
	 */
	down_write(&pci_bus_sem);
	list_add_tail(&dev->bus_list, &bus->devices);
	up_write(&pci_bus_sem);

	ret = pcibios_device_add(dev);
	WARN_ON(ret < 0);

	/* Set up MSI IRQ domain */
	pci_set_msi_domain(dev);

	/* Notifier could use PCI capabilities */
	dev->match_driver = false;
	ret = device_add(&dev->dev);//一般设备添加
	WARN_ON(ret < 0);
}

//在bus上检测devfn设备
struct pci_dev *pci_scan_single_device(struct pci_bus *bus, int devfn)
{
	struct pci_dev *dev;

    //先在bus的设备列表中查找，如果找到，则直接返回
	dev = pci_get_slot(bus, devfn);
	if (dev) {
		pci_dev_put(dev);
		return dev;
	}

    //扫描并创建对应设备
	dev = pci_scan_device(bus, devfn);
	if (!dev)
		return NULL;

	pci_device_add(dev, bus);

	return dev;
}
EXPORT_SYMBOL(pci_scan_single_device);

static int next_ari_fn(struct pci_bus *bus, struct pci_dev *dev, int fn)
{
	int pos;
	u16 cap = 0;
	unsigned int next_fn;

	if (!dev)
		return -ENODEV;

	pos = pci_find_ext_capability(dev, PCI_EXT_CAP_ID_ARI);
	if (!pos)
		return -ENODEV;

	pci_read_config_word(dev, pos + PCI_ARI_CAP, &cap);
	next_fn = PCI_ARI_CAP_NFN(cap);
	if (next_fn <= fn)
		return -ENODEV;	/* protect against malformed list */

	return next_fn;
}

static int next_fn(struct pci_bus *bus, struct pci_dev *dev, int fn)
{
	if (pci_ari_enabled(bus))
		return next_ari_fn(bus, dev, fn);

	if (fn >= 7)
		return -ENODEV;
	/* only multifunction devices may have more functions */
	if (dev && !dev->multifunction)
		return -ENODEV;

	return fn + 1;
}

static int only_one_child(struct pci_bus *bus)
{
	struct pci_dev *bridge = bus->self;

	/*
	 * Systems with unusual topologies set PCI_SCAN_ALL_PCIE_DEVS so
	 * we scan for all possible devices, not just Device 0.
	 */
	if (pci_has_flag(PCI_SCAN_ALL_PCIE_DEVS))
		return 0;

	/*
	 * A PCIe Downstream Port normally leads to a Link with only Device
	 * 0 on it (PCIe spec r3.1, sec 7.3.1).  As an optimization, scan
	 * only for Device 0 in that situation.
	 */
	if (bridge && pci_is_pcie(bridge) && pcie_downstream_port(bridge))
		return 1;

	return 0;
}

/**
 * pci_scan_slot - Scan a PCI slot on a bus for devices
 * @bus: PCI bus to scan
 * @devfn: slot number to scan (must have zero function)
 *
 * Scan a PCI slot on the specified PCI bus for devices, adding
 * discovered devices to the @bus->devices list.  New devices
 * will not have is_added set.
 *
 * Returns the number of new devices found.
 */
//在$bus上扫描devfn(这里dev和fn被和在一起了，每个设备最多有８个fn）
int pci_scan_slot(struct pci_bus *bus, int devfn)
{
	struct pci_dev *dev;
	int fn = 0, nr = 0;

	if (only_one_child(bus) && (devfn > 0))
		return 0; /* Already scanned the entire slot */

<<<<<<< HEAD
	//扫描一个设备，function为0
	dev = pci_scan_single_device(bus, devfn);
	if (!dev)
		return 0;//没有扫出来device,退出
	if (!pci_dev_is_added(dev))
		nr++;

    //扫描下一个fn
	for (fn = next_fn(bus, dev, 0); fn > 0; fn = next_fn(bus, dev, fn)) {
=======
	do {
>>>>>>> 97ee9d1c
		dev = pci_scan_single_device(bus, devfn + fn);
		if (dev) {
			if (!pci_dev_is_added(dev))
				nr++;
			if (fn > 0)
				dev->multifunction = 1;
		} else if (fn == 0) {
			/*
			 * Function 0 is required unless we are running on
			 * a hypervisor that passes through individual PCI
			 * functions.
			 */
			if (!hypervisor_isolated_pci_functions())
				break;
		}
		fn = next_fn(bus, dev, fn);
	} while (fn >= 0);

	/* Only one slot has PCIe device */
	if (bus->self && nr)
		pcie_aspm_init_link_state(bus->self);

	return nr;//返回扫出来的设备数
}
EXPORT_SYMBOL(pci_scan_slot);

static int pcie_find_smpss(struct pci_dev *dev, void *data)
{
	u8 *smpss = data;

	if (!pci_is_pcie(dev))
		return 0;

	/*
	 * We don't have a way to change MPS settings on devices that have
	 * drivers attached.  A hot-added device might support only the minimum
	 * MPS setting (MPS=128).  Therefore, if the fabric contains a bridge
	 * where devices may be hot-added, we limit the fabric MPS to 128 so
	 * hot-added devices will work correctly.
	 *
	 * However, if we hot-add a device to a slot directly below a Root
	 * Port, it's impossible for there to be other existing devices below
	 * the port.  We don't limit the MPS in this case because we can
	 * reconfigure MPS on both the Root Port and the hot-added device,
	 * and there are no other devices involved.
	 *
	 * Note that this PCIE_BUS_SAFE path assumes no peer-to-peer DMA.
	 */
	if (dev->is_hotplug_bridge &&
	    pci_pcie_type(dev) != PCI_EXP_TYPE_ROOT_PORT)
		*smpss = 0;

	if (*smpss > dev->pcie_mpss)
		*smpss = dev->pcie_mpss;

	return 0;
}

static void pcie_write_mps(struct pci_dev *dev, int mps)
{
	int rc;

	if (pcie_bus_config == PCIE_BUS_PERFORMANCE) {
		mps = 128 << dev->pcie_mpss;

		if (pci_pcie_type(dev) != PCI_EXP_TYPE_ROOT_PORT &&
		    dev->bus->self)

			/*
			 * For "Performance", the assumption is made that
			 * downstream communication will never be larger than
			 * the MRRS.  So, the MPS only needs to be configured
			 * for the upstream communication.  This being the case,
			 * walk from the top down and set the MPS of the child
			 * to that of the parent bus.
			 *
			 * Configure the device MPS with the smaller of the
			 * device MPSS or the bridge MPS (which is assumed to be
			 * properly configured at this point to the largest
			 * allowable MPS based on its parent bus).
			 */
			mps = min(mps, pcie_get_mps(dev->bus->self));
	}

	rc = pcie_set_mps(dev, mps);
	if (rc)
		pci_err(dev, "Failed attempting to set the MPS\n");
}

static void pcie_write_mrrs(struct pci_dev *dev)
{
	int rc, mrrs;

	/*
	 * In the "safe" case, do not configure the MRRS.  There appear to be
	 * issues with setting MRRS to 0 on a number of devices.
	 */
	if (pcie_bus_config != PCIE_BUS_PERFORMANCE)
		return;

	/*
	 * For max performance, the MRRS must be set to the largest supported
	 * value.  However, it cannot be configured larger than the MPS the
	 * device or the bus can support.  This should already be properly
	 * configured by a prior call to pcie_write_mps().
	 */
	mrrs = pcie_get_mps(dev);

	/*
	 * MRRS is a R/W register.  Invalid values can be written, but a
	 * subsequent read will verify if the value is acceptable or not.
	 * If the MRRS value provided is not acceptable (e.g., too large),
	 * shrink the value until it is acceptable to the HW.
	 */
	while (mrrs != pcie_get_readrq(dev) && mrrs >= 128) {
		rc = pcie_set_readrq(dev, mrrs);
		if (!rc)
			break;

		pci_warn(dev, "Failed attempting to set the MRRS\n");
		mrrs /= 2;
	}

	if (mrrs < 128)
		pci_err(dev, "MRRS was unable to be configured with a safe value.  If problems are experienced, try running with pci=pcie_bus_safe\n");
}

static int pcie_bus_configure_set(struct pci_dev *dev, void *data)
{
	int mps, orig_mps;

	if (!pci_is_pcie(dev))
		return 0;

	if (pcie_bus_config == PCIE_BUS_TUNE_OFF ||
	    pcie_bus_config == PCIE_BUS_DEFAULT)
		return 0;

	mps = 128 << *(u8 *)data;
	orig_mps = pcie_get_mps(dev);

	pcie_write_mps(dev, mps);
	pcie_write_mrrs(dev);

	pci_info(dev, "Max Payload Size set to %4d/%4d (was %4d), Max Read Rq %4d\n",
		 pcie_get_mps(dev), 128 << dev->pcie_mpss,
		 orig_mps, pcie_get_readrq(dev));

	return 0;
}

/*
 * pcie_bus_configure_settings() requires that pci_walk_bus work in a top-down,
 * parents then children fashion.  If this changes, then this code will not
 * work as designed.
 */
void pcie_bus_configure_settings(struct pci_bus *bus)
{
	u8 smpss = 0;

	if (!bus->self)
		return;

	if (!pci_is_pcie(bus->self))
		return;

	/*
	 * FIXME - Peer to peer DMA is possible, though the endpoint would need
	 * to be aware of the MPS of the destination.  To work around this,
	 * simply force the MPS of the entire system to the smallest possible.
	 */
	if (pcie_bus_config == PCIE_BUS_PEER2PEER)
		smpss = 0;

	if (pcie_bus_config == PCIE_BUS_SAFE) {
		smpss = bus->self->pcie_mpss;

		pcie_find_smpss(bus->self, &smpss);
		pci_walk_bus(bus, pcie_find_smpss, &smpss);
	}

	pcie_bus_configure_set(bus->self, &smpss);
	pci_walk_bus(bus, pcie_bus_configure_set, &smpss);
}
EXPORT_SYMBOL_GPL(pcie_bus_configure_settings);

/*
 * Called after each bus is probed, but before its children are examined.  This
 * is marked as __weak because multiple architectures define it.
 */
void __weak pcibios_fixup_bus(struct pci_bus *bus)
{
       /* nothing to do, expected to be removed in the future */
}

/**
 * pci_scan_child_bus_extend() - Scan devices below a bus
 * @bus: Bus to scan for devices
 * @available_buses: Total number of buses available (%0 does not try to
 *		     extend beyond the minimal)
 *
 * Scans devices below @bus including subordinate buses. Returns new
 * subordinate number including all the found devices. Passing
 * @available_buses causes the remaining bus space to be distributed
 * equally between hotplug-capable bridges to allow future extension of the
 * hierarchy.
 */
static unsigned int pci_scan_child_bus_extend(struct pci_bus *bus,
					      unsigned int available_buses)
{
	unsigned int used_buses, normal_bridges = 0, hotplug_bridges = 0;
	unsigned int start = bus->busn_res.start;
	unsigned int devfn, cmax, max = start;
	struct pci_dev *dev;

	dev_dbg(&bus->dev, "scanning bus\n");

	/* Go find them, Rover! */
<<<<<<< HEAD
    //最多支持0x100(256)个dev-function,每个pci_san_slot尝试扫8个
    //每个设备最多有8个function
	for (devfn = 0; devfn < 256; devfn += 8) {
		nr_devs = pci_scan_slot(bus, devfn);

		/*
		 * The Jailhouse hypervisor may pass individual functions of a
		 * multi-function device to a guest without passing function 0.
		 * Look for them as well.
		 */
		if (jailhouse_paravirt() && nr_devs == 0) {
			for (fn = 1; fn < 8; fn++) {
				dev = pci_scan_single_device(bus, devfn + fn);
				if (dev)
					dev->multifunction = 1;
			}
		}
	}
=======
	for (devfn = 0; devfn < 256; devfn += 8)
		pci_scan_slot(bus, devfn);
>>>>>>> 97ee9d1c

	/* Reserve buses for SR-IOV capability */
	used_buses = pci_iov_bus_range(bus);
	max += used_buses;

	/*
	 * After performing arch-dependent fixup of the bus, look behind
	 * all PCI-to-PCI bridges on this bus.
	 */
	if (!bus->is_added) {
		dev_dbg(&bus->dev, "fixups for bus\n");
		pcibios_fixup_bus(bus);
		bus->is_added = 1;
	}

	/*
	 * Calculate how many hotplug bridges and normal bridges there
	 * are on this bus. We will distribute the additional available
	 * buses between hotplug bridges.
	 */
	for_each_pci_bridge(dev, bus) {
		if (dev->is_hotplug_bridge)
			hotplug_bridges++;
		else
			normal_bridges++;
	}

	/*
	 * Scan bridges that are already configured. We don't touch them
	 * unless they are misconfigured (which will be done in the second
	 * scan below).
	 */
	for_each_pci_bridge(dev, bus) {
		cmax = max;
		max = pci_scan_bridge_extend(bus, dev, max, 0, 0);

		/*
		 * Reserve one bus for each bridge now to avoid extending
		 * hotplug bridges too much during the second scan below.
		 */
		used_buses++;
		if (max - cmax > 1)
			used_buses += max - cmax - 1;
	}

	/* Scan bridges that need to be reconfigured */
	for_each_pci_bridge(dev, bus) {
		unsigned int buses = 0;

		if (!hotplug_bridges && normal_bridges == 1) {
			/*
			 * There is only one bridge on the bus (upstream
			 * port) so it gets all available buses which it
			 * can then distribute to the possible hotplug
			 * bridges below.
			 */
			buses = available_buses;
		} else if (dev->is_hotplug_bridge) {
			/*
			 * Distribute the extra buses between hotplug
			 * bridges if any.
			 */
			buses = available_buses / hotplug_bridges;
			buses = min(buses, available_buses - used_buses + 1);
		}

		cmax = max;
		max = pci_scan_bridge_extend(bus, dev, cmax, buses, 1);
		/* One bus is already accounted so don't add it again */
		if (max - cmax > 1)
			used_buses += max - cmax - 1;
	}

	/*
	 * Make sure a hotplug bridge has at least the minimum requested
	 * number of buses but allow it to grow up to the maximum available
	 * bus number if there is room.
	 */
	if (bus->self && bus->self->is_hotplug_bridge) {
		used_buses = max_t(unsigned int, available_buses,
				   pci_hotplug_bus_size - 1);
		if (max - start < used_buses) {
			max = start + used_buses;

			/* Do not allocate more buses than we have room left */
			if (max > bus->busn_res.end)
				max = bus->busn_res.end;

			dev_dbg(&bus->dev, "%pR extended by %#02x\n",
				&bus->busn_res, max - start);
		}
	}

	/*
	 * We've scanned the bus and so we know all about what's on
	 * the other side of any bridges that may be on this bus plus
	 * any devices.
	 *
	 * Return how far we've got finding sub-buses.
	 */
	dev_dbg(&bus->dev, "bus scan returning with max=%02x\n", max);
	return max;
}

/**
 * pci_scan_child_bus() - Scan devices below a bus
 * @bus: Bus to scan for devices
 *
 * Scans devices below @bus including subordinate buses. Returns new
 * subordinate number including all the found devices.
 */
//扫描pci 指定bus下的所有设备
unsigned int pci_scan_child_bus(struct pci_bus *bus)
{
	return pci_scan_child_bus_extend(bus, 0);
}
EXPORT_SYMBOL_GPL(pci_scan_child_bus);

/**
 * pcibios_root_bridge_prepare - Platform-specific host bridge setup
 * @bridge: Host bridge to set up
 *
 * Default empty implementation.  Replace with an architecture-specific setup
 * routine, if necessary.
 */
int __weak pcibios_root_bridge_prepare(struct pci_host_bridge *bridge)
{
	return 0;
}

void __weak pcibios_add_bus(struct pci_bus *bus)
{
}

void __weak pcibios_remove_bus(struct pci_bus *bus)
{
}

struct pci_bus *pci_create_root_bus(struct device *parent, int bus,
		struct pci_ops *ops, void *sysdata, struct list_head *resources)
{
	int error;
	struct pci_host_bridge *bridge;

	bridge = pci_alloc_host_bridge(0);
	if (!bridge)
		return NULL;

	//指明其父设备
	bridge->dev.parent = parent;

	list_splice_init(resources, &bridge->windows);
	bridge->sysdata = sysdata;
	bridge->busnr = bus;
	bridge->ops = ops;

	error = pci_register_host_bridge(bridge);
	if (error < 0)
		goto err_out;

	return bridge->bus;

err_out:
	put_device(&bridge->dev);
	return NULL;
}
EXPORT_SYMBOL_GPL(pci_create_root_bus);

int pci_host_probe(struct pci_host_bridge *bridge)
{
	struct pci_bus *bus, *child;
	int ret;

	ret = pci_scan_root_bus_bridge(bridge);
	if (ret < 0) {
		dev_err(bridge->dev.parent, "Scanning root bridge failed");
		return ret;
	}

	bus = bridge->bus;

	/*
	 * We insert PCI resources into the iomem_resource and
	 * ioport_resource trees in either pci_bus_claim_resources()
	 * or pci_bus_assign_resources().
	 */
	if (pci_has_flag(PCI_PROBE_ONLY)) {
		pci_bus_claim_resources(bus);
	} else {
		pci_bus_size_bridges(bus);
		pci_bus_assign_resources(bus);

		list_for_each_entry(child, &bus->children, node)
			pcie_bus_configure_settings(child);
	}

	pci_bus_add_devices(bus);
	return 0;
}
EXPORT_SYMBOL_GPL(pci_host_probe);

int pci_bus_insert_busn_res(struct pci_bus *b, int bus, int bus_max)
{
	struct resource *res = &b->busn_res;
	struct resource *parent_res, *conflict;

	res->start = bus;
	res->end = bus_max;
	res->flags = IORESOURCE_BUS;

	if (!pci_is_root_bus(b))
		parent_res = &b->parent->busn_res;
	else {
		parent_res = get_pci_domain_busn_res(pci_domain_nr(b));
		res->flags |= IORESOURCE_PCI_FIXED;
	}

	conflict = request_resource_conflict(parent_res, res);

	if (conflict)
		dev_info(&b->dev,
			   "busn_res: can not insert %pR under %s%pR (conflicts with %s %pR)\n",
			    res, pci_is_root_bus(b) ? "domain " : "",
			    parent_res, conflict->name, conflict);

	return conflict == NULL;
}

int pci_bus_update_busn_res_end(struct pci_bus *b, int bus_max)
{
	struct resource *res = &b->busn_res;
	struct resource old_res = *res;
	resource_size_t size;
	int ret;

	if (res->start > bus_max)
		return -EINVAL;

	size = bus_max - res->start + 1;
	ret = adjust_resource(res, res->start, size);
	dev_info(&b->dev, "busn_res: %pR end %s updated to %02x\n",
			&old_res, ret ? "can not be" : "is", bus_max);

	if (!ret && !res->parent)
		pci_bus_insert_busn_res(b, res->start, res->end);

	return ret;
}

void pci_bus_release_busn_res(struct pci_bus *b)
{
	struct resource *res = &b->busn_res;
	int ret;

	if (!res->flags || !res->parent)
		return;

	ret = release_resource(res);
	dev_info(&b->dev, "busn_res: %pR %s released\n",
			res, ret ? "can not be" : "is");
}

int pci_scan_root_bus_bridge(struct pci_host_bridge *bridge)
{
	struct resource_entry *window;
	bool found = false;
	struct pci_bus *b;
	int max, bus, ret;

	if (!bridge)
		return -EINVAL;

	resource_list_for_each_entry(window, &bridge->windows)
		if (window->res->flags & IORESOURCE_BUS) {
			bridge->busnr = window->res->start;
			found = true;
			break;
		}

	ret = pci_register_host_bridge(bridge);
	if (ret < 0)
		return ret;

	b = bridge->bus;
	bus = bridge->busnr;

	if (!found) {
		dev_info(&b->dev,
		 "No busn resource found for root bus, will use [bus %02x-ff]\n",
			bus);
		pci_bus_insert_busn_res(b, bus, 255);
	}

	max = pci_scan_child_bus(b);

	if (!found)
		pci_bus_update_busn_res_end(b, max);

	return 0;
}
EXPORT_SYMBOL(pci_scan_root_bus_bridge);

struct pci_bus *pci_scan_root_bus(struct device *parent, int bus,
		struct pci_ops *ops, void *sysdata, struct list_head *resources)
{
	struct resource_entry *window;
	bool found = false;
	struct pci_bus *b;
	int max;

	resource_list_for_each_entry(window, resources)
		if (window->res->flags & IORESOURCE_BUS) {
			found = true;
			break;
		}

	//创建根桥
	b = pci_create_root_bus(parent, bus, ops, sysdata, resources);
	if (!b)
		return NULL;

	if (!found) {
		dev_info(&b->dev,
		 "No busn resource found for root bus, will use [bus %02x-ff]\n",
			bus);
		pci_bus_insert_busn_res(b, bus, 255);
	}

	//扫描b上的设备
	max = pci_scan_child_bus(b);

	if (!found)
		pci_bus_update_busn_res_end(b, max);

	return b;
}
EXPORT_SYMBOL(pci_scan_root_bus);

struct pci_bus *pci_scan_bus(int bus, struct pci_ops *ops,
					void *sysdata)
{
	LIST_HEAD(resources);
	struct pci_bus *b;

	pci_add_resource(&resources, &ioport_resource);
	pci_add_resource(&resources, &iomem_resource);
	pci_add_resource(&resources, &busn_resource);
	b = pci_create_root_bus(NULL, bus, ops, sysdata, &resources);
	if (b) {
		pci_scan_child_bus(b);
	} else {
		pci_free_resource_list(&resources);
	}
	return b;
}
EXPORT_SYMBOL(pci_scan_bus);

/**
 * pci_rescan_bus_bridge_resize - Scan a PCI bus for devices
 * @bridge: PCI bridge for the bus to scan
 *
 * Scan a PCI bus and child buses for new devices, add them,
 * and enable them, resizing bridge mmio/io resource if necessary
 * and possible.  The caller must ensure the child devices are already
 * removed for resizing to occur.
 *
 * Returns the max number of subordinate bus discovered.
 */
unsigned int pci_rescan_bus_bridge_resize(struct pci_dev *bridge)
{
	unsigned int max;
	struct pci_bus *bus = bridge->subordinate;

	max = pci_scan_child_bus(bus);

	pci_assign_unassigned_bridge_resources(bridge);

	pci_bus_add_devices(bus);

	return max;
}

/**
 * pci_rescan_bus - Scan a PCI bus for devices
 * @bus: PCI bus to scan
 *
 * Scan a PCI bus and child buses for new devices, add them,
 * and enable them.
 *
 * Returns the max number of subordinate bus discovered.
 */
unsigned int pci_rescan_bus(struct pci_bus *bus)
{
	unsigned int max;

	max = pci_scan_child_bus(bus);
	pci_assign_unassigned_bus_resources(bus);
	pci_bus_add_devices(bus);

	return max;
}
EXPORT_SYMBOL_GPL(pci_rescan_bus);

/*
 * pci_rescan_bus(), pci_rescan_bus_bridge_resize() and PCI device removal
 * routines should always be executed under this mutex.
 */
static DEFINE_MUTEX(pci_rescan_remove_lock);

void pci_lock_rescan_remove(void)
{
	mutex_lock(&pci_rescan_remove_lock);
}
EXPORT_SYMBOL_GPL(pci_lock_rescan_remove);

void pci_unlock_rescan_remove(void)
{
	mutex_unlock(&pci_rescan_remove_lock);
}
EXPORT_SYMBOL_GPL(pci_unlock_rescan_remove);

static int __init pci_sort_bf_cmp(const struct device *d_a,
				  const struct device *d_b)
{
	const struct pci_dev *a = to_pci_dev(d_a);
	const struct pci_dev *b = to_pci_dev(d_b);

	if      (pci_domain_nr(a->bus) < pci_domain_nr(b->bus)) return -1;
	else if (pci_domain_nr(a->bus) > pci_domain_nr(b->bus)) return  1;

	if      (a->bus->number < b->bus->number) return -1;
	else if (a->bus->number > b->bus->number) return  1;

	if      (a->devfn < b->devfn) return -1;
	else if (a->devfn > b->devfn) return  1;

	return 0;
}

void __init pci_sort_breadthfirst(void)
{
	bus_sort_breadthfirst(&pci_bus_type, &pci_sort_bf_cmp);
}

int pci_hp_add_bridge(struct pci_dev *dev)
{
	struct pci_bus *parent = dev->bus;
	int busnr, start = parent->busn_res.start;
	unsigned int available_buses = 0;
	int end = parent->busn_res.end;

	for (busnr = start; busnr <= end; busnr++) {
		if (!pci_find_bus(pci_domain_nr(parent), busnr))
			break;
	}
	if (busnr-- > end) {
		pci_err(dev, "No bus number available for hot-added bridge\n");
		return -1;
	}

	/* Scan bridges that are already configured */
	busnr = pci_scan_bridge(parent, dev, busnr, 0);

	/*
	 * Distribute the available bus numbers between hotplug-capable
	 * bridges to make extending the chain later possible.
	 */
	available_buses = end - busnr;

	/* Scan bridges that need to be reconfigured */
	pci_scan_bridge_extend(parent, dev, busnr, available_buses, 1);

	if (!dev->subordinate)
		return -1;

	return 0;
}
EXPORT_SYMBOL_GPL(pci_hp_add_bridge);<|MERGE_RESOLUTION|>--- conflicted
+++ resolved
@@ -2354,11 +2354,7 @@
 
 static bool pci_bus_crs_vendor_id(u32 l)
 {
-<<<<<<< HEAD
-	return (l & 0xffff) == 0x0001;//vendor_id==1是revert的，不参与分配
-=======
-	return (l & 0xffff) == PCI_VENDOR_ID_PCI_SIG;
->>>>>>> 97ee9d1c
+	return (l & 0xffff) == PCI_VENDOR_ID_PCI_SIG;//vendor_id==1是revert的，不参与分配
 }
 
 static bool pci_bus_wait_crs(struct pci_bus *bus, int devfn, u32 *l,
@@ -2714,19 +2710,8 @@
 	if (only_one_child(bus) && (devfn > 0))
 		return 0; /* Already scanned the entire slot */
 
-<<<<<<< HEAD
-	//扫描一个设备，function为0
-	dev = pci_scan_single_device(bus, devfn);
-	if (!dev)
-		return 0;//没有扫出来device,退出
-	if (!pci_dev_is_added(dev))
-		nr++;
-
-    //扫描下一个fn
-	for (fn = next_fn(bus, dev, 0); fn > 0; fn = next_fn(bus, dev, fn)) {
-=======
 	do {
->>>>>>> 97ee9d1c
+		//扫描一个设备，function为0
 		dev = pci_scan_single_device(bus, devfn + fn);
 		if (dev) {
 			if (!pci_dev_is_added(dev))
@@ -2742,6 +2727,7 @@
 			if (!hypervisor_isolated_pci_functions())
 				break;
 		}
+		//扫描下一个fn
 		fn = next_fn(bus, dev, fn);
 	} while (fn >= 0);
 
@@ -2945,29 +2931,10 @@
 	dev_dbg(&bus->dev, "scanning bus\n");
 
 	/* Go find them, Rover! */
-<<<<<<< HEAD
-    //最多支持0x100(256)个dev-function,每个pci_san_slot尝试扫8个
-    //每个设备最多有8个function
-	for (devfn = 0; devfn < 256; devfn += 8) {
-		nr_devs = pci_scan_slot(bus, devfn);
-
-		/*
-		 * The Jailhouse hypervisor may pass individual functions of a
-		 * multi-function device to a guest without passing function 0.
-		 * Look for them as well.
-		 */
-		if (jailhouse_paravirt() && nr_devs == 0) {
-			for (fn = 1; fn < 8; fn++) {
-				dev = pci_scan_single_device(bus, devfn + fn);
-				if (dev)
-					dev->multifunction = 1;
-			}
-		}
-	}
-=======
+	//最多支持0x100(256)个dev-function,每个pci_san_slot尝试扫8个
+	//每个设备最多有8个function
 	for (devfn = 0; devfn < 256; devfn += 8)
 		pci_scan_slot(bus, devfn);
->>>>>>> 97ee9d1c
 
 	/* Reserve buses for SR-IOV capability */
 	used_buses = pci_iov_bus_range(bus);
