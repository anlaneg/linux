--- conflicted
+++ resolved
@@ -2599,11 +2599,8 @@
 	dev_dbg(&bus->dev, "scanning bus\n");
 
 	/* Go find them, Rover! */
-<<<<<<< HEAD
     //最多支持0x100(256)个dev-function,每个pci_san_slot尝试扫8个
-	for (devfn = 0; devfn < 0x100; devfn += 8)
-		pci_scan_slot(bus, devfn);
-=======
+    //每个设备最多有8个function
 	for (devfn = 0; devfn < 256; devfn += 8) {
 		nr_devs = pci_scan_slot(bus, devfn);
 
@@ -2620,7 +2617,6 @@
 			}
 		}
 	}
->>>>>>> 2d618bdf
 
 	/* Reserve buses for SR-IOV capability */
 	used_buses = pci_iov_bus_range(bus);
