// SPDX-License-Identifier: GPL-2.0
/*
 * This file contains work-arounds for many known PCI hardware bugs.
 * Devices present only on certain architectures (host bridges et cetera)
 * should be handled in arch-specific code.
 *
 * Note: any quirks for hotpluggable devices must _NOT_ be declared __init.
 *
 * Copyright (c) 1999 Martin Mares <mj@ucw.cz>
 *
 * Init/reset quirks for USB host controllers should be in the USB quirks
 * file, where their drivers can use them.
 */

#include <linux/types.h>
#include <linux/kernel.h>
#include <linux/export.h>
#include <linux/pci.h>
#include <linux/init.h>
#include <linux/delay.h>
#include <linux/acpi.h>
#include <linux/dmi.h>
#include <linux/pci-aspm.h>
#include <linux/ioport.h>
#include <linux/sched.h>
#include <linux/ktime.h>
#include <linux/mm.h>
#include <linux/nvme.h>
#include <linux/platform_data/x86/apple.h>
#include <linux/pm_runtime.h>
#include <linux/switchtec.h>
#include <asm/dma.h>	/* isa_dma_bridge_buggy */
#include "pci.h"

static ktime_t fixup_debug_start(struct pci_dev *dev,
				 void (*fn)(struct pci_dev *dev))
{
	if (initcall_debug)
		pci_info(dev, "calling  %pF @ %i\n", fn, task_pid_nr(current));

	return ktime_get();
}

static void fixup_debug_report(struct pci_dev *dev, ktime_t calltime,
			       void (*fn)(struct pci_dev *dev))
{
	ktime_t delta, rettime;
	unsigned long long duration;

	rettime = ktime_get();
	delta = ktime_sub(rettime, calltime);
	duration = (unsigned long long) ktime_to_ns(delta) >> 10;
	if (initcall_debug || duration > 10000)
		pci_info(dev, "%pF took %lld usecs\n", fn, duration);
}

//对dev设备执行f到end之间的hook(如果hook可匹配此设备）
static void pci_do_fixups(struct pci_dev *dev, struct pci_fixup *f,
			  struct pci_fixup *end)
{
	ktime_t calltime;

	for (; f < end; f++)
		if ((f->class == (u32) (dev->class >> f->class_shift) ||
		     f->class == (u32) PCI_ANY_ID) &&
		    (f->vendor == dev->vendor ||
		     f->vendor == (u16) PCI_ANY_ID) &&
		    (f->device == dev->device ||
		     f->device == (u16) PCI_ANY_ID)) {
<<<<<<< HEAD
			//如果设备与hook可匹配，则执行相应hook
			calltime = fixup_debug_start(dev, f->hook);
			f->hook(dev);
			fixup_debug_report(dev, calltime, f->hook);
=======
			void (*hook)(struct pci_dev *dev);
#ifdef CONFIG_HAVE_ARCH_PREL32_RELOCATIONS
			hook = offset_to_ptr(&f->hook_offset);
#else
			hook = f->hook;
#endif
			calltime = fixup_debug_start(dev, hook);
			hook(dev);
			fixup_debug_report(dev, calltime, hook);
>>>>>>> 58c3f14f
		}
}

extern struct pci_fixup __start_pci_fixups_early[];
extern struct pci_fixup __end_pci_fixups_early[];
extern struct pci_fixup __start_pci_fixups_header[];
extern struct pci_fixup __end_pci_fixups_header[];
extern struct pci_fixup __start_pci_fixups_final[];
extern struct pci_fixup __end_pci_fixups_final[];
extern struct pci_fixup __start_pci_fixups_enable[];
extern struct pci_fixup __end_pci_fixups_enable[];
extern struct pci_fixup __start_pci_fixups_resume[];
extern struct pci_fixup __end_pci_fixups_resume[];
extern struct pci_fixup __start_pci_fixups_resume_early[];
extern struct pci_fixup __end_pci_fixups_resume_early[];
extern struct pci_fixup __start_pci_fixups_suspend[];
extern struct pci_fixup __end_pci_fixups_suspend[];
extern struct pci_fixup __start_pci_fixups_suspend_late[];
extern struct pci_fixup __end_pci_fixups_suspend_late[];

static bool pci_apply_fixup_final_quirks;

//通过pass找到相应的Hooks,执行fixup hook
void pci_fixup_device(enum pci_fixup_pass pass, struct pci_dev *dev)
{
	struct pci_fixup *start, *end;

	switch (pass) {
	case pci_fixup_early:
		start = __start_pci_fixups_early;
		end = __end_pci_fixups_early;
		break;

	case pci_fixup_header:
		start = __start_pci_fixups_header;
		end = __end_pci_fixups_header;
		break;

	case pci_fixup_final:
		if (!pci_apply_fixup_final_quirks)
			return;
		start = __start_pci_fixups_final;
		end = __end_pci_fixups_final;
		break;

	case pci_fixup_enable:
		start = __start_pci_fixups_enable;
		end = __end_pci_fixups_enable;
		break;

	case pci_fixup_resume:
		start = __start_pci_fixups_resume;
		end = __end_pci_fixups_resume;
		break;

	case pci_fixup_resume_early:
		start = __start_pci_fixups_resume_early;
		end = __end_pci_fixups_resume_early;
		break;

	case pci_fixup_suspend:
		start = __start_pci_fixups_suspend;
		end = __end_pci_fixups_suspend;
		break;

	case pci_fixup_suspend_late:
		start = __start_pci_fixups_suspend_late;
		end = __end_pci_fixups_suspend_late;
		break;

	default:
		/* stupid compiler warning, you would think with an enum... */
		return;
	}
	pci_do_fixups(dev, start, end);
}
EXPORT_SYMBOL(pci_fixup_device);

static int __init pci_apply_final_quirks(void)
{
	struct pci_dev *dev = NULL;
	u8 cls = 0;
	u8 tmp;

	if (pci_cache_line_size)
		printk(KERN_DEBUG "PCI: CLS %u bytes\n",
		       pci_cache_line_size << 2);

	pci_apply_fixup_final_quirks = true;
	for_each_pci_dev(dev) {
		pci_fixup_device(pci_fixup_final, dev);
		/*
		 * If arch hasn't set it explicitly yet, use the CLS
		 * value shared by all PCI devices.  If there's a
		 * mismatch, fall back to the default value.
		 */
		if (!pci_cache_line_size) {
			pci_read_config_byte(dev, PCI_CACHE_LINE_SIZE, &tmp);
			if (!cls)
				cls = tmp;
			if (!tmp || cls == tmp)
				continue;

			printk(KERN_DEBUG "PCI: CLS mismatch (%u != %u), using %u bytes\n",
			       cls << 2, tmp << 2,
			       pci_dfl_cache_line_size << 2);
			pci_cache_line_size = pci_dfl_cache_line_size;
		}
	}

	if (!pci_cache_line_size) {
		printk(KERN_DEBUG "PCI: CLS %u bytes, default %u\n",
		       cls << 2, pci_dfl_cache_line_size << 2);
		pci_cache_line_size = cls ? cls : pci_dfl_cache_line_size;
	}

	return 0;
}
fs_initcall_sync(pci_apply_final_quirks);

/*
 * Decoding should be disabled for a PCI device during BAR sizing to avoid
 * conflict. But doing so may cause problems on host bridge and perhaps other
 * key system devices. For devices that need to have mmio decoding always-on,
 * we need to set the dev->mmio_always_on bit.
 */
static void quirk_mmio_always_on(struct pci_dev *dev)
{
	dev->mmio_always_on = 1;
}
DECLARE_PCI_FIXUP_CLASS_EARLY(PCI_ANY_ID, PCI_ANY_ID,
				PCI_CLASS_BRIDGE_HOST, 8, quirk_mmio_always_on);

/*
 * The Mellanox Tavor device gives false positive parity errors.  Mark this
 * device with a broken_parity_status to allow PCI scanning code to "skip"
 * this now blacklisted device.
 */
static void quirk_mellanox_tavor(struct pci_dev *dev)
{
	dev->broken_parity_status = 1;	/* This device gives false positives */
}
DECLARE_PCI_FIXUP_FINAL(PCI_VENDOR_ID_MELLANOX, PCI_DEVICE_ID_MELLANOX_TAVOR, quirk_mellanox_tavor);
DECLARE_PCI_FIXUP_FINAL(PCI_VENDOR_ID_MELLANOX, PCI_DEVICE_ID_MELLANOX_TAVOR_BRIDGE, quirk_mellanox_tavor);

/*
 * Deal with broken BIOSes that neglect to enable passive release,
 * which can cause problems in combination with the 82441FX/PPro MTRRs
 */
static void quirk_passive_release(struct pci_dev *dev)
{
	struct pci_dev *d = NULL;
	unsigned char dlc;

	/*
	 * We have to make sure a particular bit is set in the PIIX3
	 * ISA bridge, so we have to go out and find it.
	 */
	while ((d = pci_get_device(PCI_VENDOR_ID_INTEL, PCI_DEVICE_ID_INTEL_82371SB_0, d))) {
		pci_read_config_byte(d, 0x82, &dlc);
		if (!(dlc & 1<<1)) {
			pci_info(d, "PIIX3: Enabling Passive Release\n");
			dlc |= 1<<1;
			pci_write_config_byte(d, 0x82, dlc);
		}
	}
}
DECLARE_PCI_FIXUP_FINAL(PCI_VENDOR_ID_INTEL,	PCI_DEVICE_ID_INTEL_82441,	quirk_passive_release);
DECLARE_PCI_FIXUP_RESUME(PCI_VENDOR_ID_INTEL,	PCI_DEVICE_ID_INTEL_82441,	quirk_passive_release);

/*
 * The VIA VP2/VP3/MVP3 seem to have some 'features'. There may be a
 * workaround but VIA don't answer queries. If you happen to have good
 * contacts at VIA ask them for me please -- Alan
 *
 * This appears to be BIOS not version dependent. So presumably there is a
 * chipset level fix.
 */
static void quirk_isa_dma_hangs(struct pci_dev *dev)
{
	if (!isa_dma_bridge_buggy) {
		isa_dma_bridge_buggy = 1;
		pci_info(dev, "Activating ISA DMA hang workarounds\n");
	}
}
/*
 * It's not totally clear which chipsets are the problematic ones.  We know
 * 82C586 and 82C596 variants are affected.
 */
DECLARE_PCI_FIXUP_FINAL(PCI_VENDOR_ID_VIA,	PCI_DEVICE_ID_VIA_82C586_0,	quirk_isa_dma_hangs);
DECLARE_PCI_FIXUP_FINAL(PCI_VENDOR_ID_VIA,	PCI_DEVICE_ID_VIA_82C596,	quirk_isa_dma_hangs);
DECLARE_PCI_FIXUP_FINAL(PCI_VENDOR_ID_INTEL,    PCI_DEVICE_ID_INTEL_82371SB_0,  quirk_isa_dma_hangs);
DECLARE_PCI_FIXUP_FINAL(PCI_VENDOR_ID_AL,	PCI_DEVICE_ID_AL_M1533,		quirk_isa_dma_hangs);
DECLARE_PCI_FIXUP_FINAL(PCI_VENDOR_ID_NEC,	PCI_DEVICE_ID_NEC_CBUS_1,	quirk_isa_dma_hangs);
DECLARE_PCI_FIXUP_FINAL(PCI_VENDOR_ID_NEC,	PCI_DEVICE_ID_NEC_CBUS_2,	quirk_isa_dma_hangs);
DECLARE_PCI_FIXUP_FINAL(PCI_VENDOR_ID_NEC,	PCI_DEVICE_ID_NEC_CBUS_3,	quirk_isa_dma_hangs);

/*
 * Intel NM10 "TigerPoint" LPC PM1a_STS.BM_STS must be clear
 * for some HT machines to use C4 w/o hanging.
 */
static void quirk_tigerpoint_bm_sts(struct pci_dev *dev)
{
	u32 pmbase;
	u16 pm1a;

	pci_read_config_dword(dev, 0x40, &pmbase);
	pmbase = pmbase & 0xff80;
	pm1a = inw(pmbase);

	if (pm1a & 0x10) {
		pci_info(dev, FW_BUG "TigerPoint LPC.BM_STS cleared\n");
		outw(0x10, pmbase);
	}
}
DECLARE_PCI_FIXUP_HEADER(PCI_VENDOR_ID_INTEL, PCI_DEVICE_ID_INTEL_TGP_LPC, quirk_tigerpoint_bm_sts);

/* Chipsets where PCI->PCI transfers vanish or hang */
static void quirk_nopcipci(struct pci_dev *dev)
{
	if ((pci_pci_problems & PCIPCI_FAIL) == 0) {
		pci_info(dev, "Disabling direct PCI/PCI transfers\n");
		pci_pci_problems |= PCIPCI_FAIL;
	}
}
DECLARE_PCI_FIXUP_FINAL(PCI_VENDOR_ID_SI,	PCI_DEVICE_ID_SI_5597,		quirk_nopcipci);
DECLARE_PCI_FIXUP_FINAL(PCI_VENDOR_ID_SI,	PCI_DEVICE_ID_SI_496,		quirk_nopcipci);

static void quirk_nopciamd(struct pci_dev *dev)
{
	u8 rev;
	pci_read_config_byte(dev, 0x08, &rev);
	if (rev == 0x13) {
		/* Erratum 24 */
		pci_info(dev, "Chipset erratum: Disabling direct PCI/AGP transfers\n");
		pci_pci_problems |= PCIAGP_FAIL;
	}
}
DECLARE_PCI_FIXUP_FINAL(PCI_VENDOR_ID_AMD,	PCI_DEVICE_ID_AMD_8151_0,	quirk_nopciamd);

/* Triton requires workarounds to be used by the drivers */
static void quirk_triton(struct pci_dev *dev)
{
	if ((pci_pci_problems&PCIPCI_TRITON) == 0) {
		pci_info(dev, "Limiting direct PCI/PCI transfers\n");
		pci_pci_problems |= PCIPCI_TRITON;
	}
}
DECLARE_PCI_FIXUP_FINAL(PCI_VENDOR_ID_INTEL,	PCI_DEVICE_ID_INTEL_82437,	quirk_triton);
DECLARE_PCI_FIXUP_FINAL(PCI_VENDOR_ID_INTEL,	PCI_DEVICE_ID_INTEL_82437VX,	quirk_triton);
DECLARE_PCI_FIXUP_FINAL(PCI_VENDOR_ID_INTEL,	PCI_DEVICE_ID_INTEL_82439,	quirk_triton);
DECLARE_PCI_FIXUP_FINAL(PCI_VENDOR_ID_INTEL,	PCI_DEVICE_ID_INTEL_82439TX,	quirk_triton);

/*
 * VIA Apollo KT133 needs PCI latency patch
 * Made according to a Windows driver-based patch by George E. Breese;
 * see PCI Latency Adjust on http://www.viahardware.com/download/viatweak.shtm
 * Also see http://www.au-ja.org/review-kt133a-1-en.phtml for the info on
 * which Mr Breese based his work.
 *
 * Updated based on further information from the site and also on
 * information provided by VIA
 */
static void quirk_vialatency(struct pci_dev *dev)
{
	struct pci_dev *p;
	u8 busarb;

	/*
	 * Ok, we have a potential problem chipset here. Now see if we have
	 * a buggy southbridge.
	 */
	p = pci_get_device(PCI_VENDOR_ID_VIA, PCI_DEVICE_ID_VIA_82C686, NULL);
	if (p != NULL) {

		/*
		 * 0x40 - 0x4f == 686B, 0x10 - 0x2f == 686A;
		 * thanks Dan Hollis.
		 * Check for buggy part revisions
		 */
		if (p->revision < 0x40 || p->revision > 0x42)
			goto exit;
	} else {
		p = pci_get_device(PCI_VENDOR_ID_VIA, PCI_DEVICE_ID_VIA_8231, NULL);
		if (p == NULL)	/* No problem parts */
			goto exit;

		/* Check for buggy part revisions */
		if (p->revision < 0x10 || p->revision > 0x12)
			goto exit;
	}

	/*
	 * Ok we have the problem. Now set the PCI master grant to occur
	 * every master grant. The apparent bug is that under high PCI load
	 * (quite common in Linux of course) you can get data loss when the
	 * CPU is held off the bus for 3 bus master requests.  This happens
	 * to include the IDE controllers....
	 *
	 * VIA only apply this fix when an SB Live! is present but under
	 * both Linux and Windows this isn't enough, and we have seen
	 * corruption without SB Live! but with things like 3 UDMA IDE
	 * controllers. So we ignore that bit of the VIA recommendation..
	 */
	pci_read_config_byte(dev, 0x76, &busarb);

	/*
	 * Set bit 4 and bit 5 of byte 76 to 0x01
	 * "Master priority rotation on every PCI master grant"
	 */
	busarb &= ~(1<<5);
	busarb |= (1<<4);
	pci_write_config_byte(dev, 0x76, busarb);
	pci_info(dev, "Applying VIA southbridge workaround\n");
exit:
	pci_dev_put(p);
}
DECLARE_PCI_FIXUP_FINAL(PCI_VENDOR_ID_VIA,	PCI_DEVICE_ID_VIA_8363_0,	quirk_vialatency);
DECLARE_PCI_FIXUP_FINAL(PCI_VENDOR_ID_VIA,	PCI_DEVICE_ID_VIA_8371_1,	quirk_vialatency);
DECLARE_PCI_FIXUP_FINAL(PCI_VENDOR_ID_VIA,	PCI_DEVICE_ID_VIA_8361,		quirk_vialatency);
/* Must restore this on a resume from RAM */
DECLARE_PCI_FIXUP_RESUME(PCI_VENDOR_ID_VIA,	PCI_DEVICE_ID_VIA_8363_0,	quirk_vialatency);
DECLARE_PCI_FIXUP_RESUME(PCI_VENDOR_ID_VIA,	PCI_DEVICE_ID_VIA_8371_1,	quirk_vialatency);
DECLARE_PCI_FIXUP_RESUME(PCI_VENDOR_ID_VIA,	PCI_DEVICE_ID_VIA_8361,		quirk_vialatency);

/* VIA Apollo VP3 needs ETBF on BT848/878 */
static void quirk_viaetbf(struct pci_dev *dev)
{
	if ((pci_pci_problems&PCIPCI_VIAETBF) == 0) {
		pci_info(dev, "Limiting direct PCI/PCI transfers\n");
		pci_pci_problems |= PCIPCI_VIAETBF;
	}
}
DECLARE_PCI_FIXUP_FINAL(PCI_VENDOR_ID_VIA,	PCI_DEVICE_ID_VIA_82C597_0,	quirk_viaetbf);

static void quirk_vsfx(struct pci_dev *dev)
{
	if ((pci_pci_problems&PCIPCI_VSFX) == 0) {
		pci_info(dev, "Limiting direct PCI/PCI transfers\n");
		pci_pci_problems |= PCIPCI_VSFX;
	}
}
DECLARE_PCI_FIXUP_FINAL(PCI_VENDOR_ID_VIA,	PCI_DEVICE_ID_VIA_82C576,	quirk_vsfx);

/*
 * ALi Magik requires workarounds to be used by the drivers that DMA to AGP
 * space. Latency must be set to 0xA and Triton workaround applied too.
 * [Info kindly provided by ALi]
 */
static void quirk_alimagik(struct pci_dev *dev)
{
	if ((pci_pci_problems&PCIPCI_ALIMAGIK) == 0) {
		pci_info(dev, "Limiting direct PCI/PCI transfers\n");
		pci_pci_problems |= PCIPCI_ALIMAGIK|PCIPCI_TRITON;
	}
}
DECLARE_PCI_FIXUP_FINAL(PCI_VENDOR_ID_AL,	PCI_DEVICE_ID_AL_M1647,		quirk_alimagik);
DECLARE_PCI_FIXUP_FINAL(PCI_VENDOR_ID_AL,	PCI_DEVICE_ID_AL_M1651,		quirk_alimagik);

/* Natoma has some interesting boundary conditions with Zoran stuff at least */
static void quirk_natoma(struct pci_dev *dev)
{
	if ((pci_pci_problems&PCIPCI_NATOMA) == 0) {
		pci_info(dev, "Limiting direct PCI/PCI transfers\n");
		pci_pci_problems |= PCIPCI_NATOMA;
	}
}
DECLARE_PCI_FIXUP_FINAL(PCI_VENDOR_ID_INTEL,	PCI_DEVICE_ID_INTEL_82441,	quirk_natoma);
DECLARE_PCI_FIXUP_FINAL(PCI_VENDOR_ID_INTEL,	PCI_DEVICE_ID_INTEL_82443LX_0,	quirk_natoma);
DECLARE_PCI_FIXUP_FINAL(PCI_VENDOR_ID_INTEL,	PCI_DEVICE_ID_INTEL_82443LX_1,	quirk_natoma);
DECLARE_PCI_FIXUP_FINAL(PCI_VENDOR_ID_INTEL,	PCI_DEVICE_ID_INTEL_82443BX_0,	quirk_natoma);
DECLARE_PCI_FIXUP_FINAL(PCI_VENDOR_ID_INTEL,	PCI_DEVICE_ID_INTEL_82443BX_1,	quirk_natoma);
DECLARE_PCI_FIXUP_FINAL(PCI_VENDOR_ID_INTEL,	PCI_DEVICE_ID_INTEL_82443BX_2,	quirk_natoma);

/*
 * This chip can cause PCI parity errors if config register 0xA0 is read
 * while DMAs are occurring.
 */
static void quirk_citrine(struct pci_dev *dev)
{
	dev->cfg_size = 0xA0;
}
DECLARE_PCI_FIXUP_HEADER(PCI_VENDOR_ID_IBM,	PCI_DEVICE_ID_IBM_CITRINE,	quirk_citrine);

/*
 * This chip can cause bus lockups if config addresses above 0x600
 * are read or written.
 */
static void quirk_nfp6000(struct pci_dev *dev)
{
	dev->cfg_size = 0x600;
}
DECLARE_PCI_FIXUP_HEADER(PCI_VENDOR_ID_NETRONOME,	PCI_DEVICE_ID_NETRONOME_NFP4000,	quirk_nfp6000);
DECLARE_PCI_FIXUP_HEADER(PCI_VENDOR_ID_NETRONOME,	PCI_DEVICE_ID_NETRONOME_NFP6000,	quirk_nfp6000);
DECLARE_PCI_FIXUP_HEADER(PCI_VENDOR_ID_NETRONOME,	PCI_DEVICE_ID_NETRONOME_NFP5000,	quirk_nfp6000);
DECLARE_PCI_FIXUP_HEADER(PCI_VENDOR_ID_NETRONOME,	PCI_DEVICE_ID_NETRONOME_NFP6000_VF,	quirk_nfp6000);

/*  On IBM Crocodile ipr SAS adapters, expand BAR to system page size */
static void quirk_extend_bar_to_page(struct pci_dev *dev)
{
	int i;

	for (i = 0; i <= PCI_STD_RESOURCE_END; i++) {
		struct resource *r = &dev->resource[i];

		if (r->flags & IORESOURCE_MEM && resource_size(r) < PAGE_SIZE) {
			r->end = PAGE_SIZE - 1;
			r->start = 0;
			r->flags |= IORESOURCE_UNSET;
			pci_info(dev, "expanded BAR %d to page size: %pR\n",
				 i, r);
		}
	}
}
DECLARE_PCI_FIXUP_HEADER(PCI_VENDOR_ID_IBM, 0x034a, quirk_extend_bar_to_page);

/*
 * S3 868 and 968 chips report region size equal to 32M, but they decode 64M.
 * If it's needed, re-allocate the region.
 */
static void quirk_s3_64M(struct pci_dev *dev)
{
	struct resource *r = &dev->resource[0];

	if ((r->start & 0x3ffffff) || r->end != r->start + 0x3ffffff) {
		r->flags |= IORESOURCE_UNSET;
		r->start = 0;
		r->end = 0x3ffffff;
	}
}
DECLARE_PCI_FIXUP_HEADER(PCI_VENDOR_ID_S3,	PCI_DEVICE_ID_S3_868,		quirk_s3_64M);
DECLARE_PCI_FIXUP_HEADER(PCI_VENDOR_ID_S3,	PCI_DEVICE_ID_S3_968,		quirk_s3_64M);

static void quirk_io(struct pci_dev *dev, int pos, unsigned size,
		     const char *name)
{
	u32 region;
	struct pci_bus_region bus_region;
	struct resource *res = dev->resource + pos;

	pci_read_config_dword(dev, PCI_BASE_ADDRESS_0 + (pos << 2), &region);

	if (!region)
		return;

	res->name = pci_name(dev);
	res->flags = region & ~PCI_BASE_ADDRESS_IO_MASK;
	res->flags |=
		(IORESOURCE_IO | IORESOURCE_PCI_FIXED | IORESOURCE_SIZEALIGN);
	region &= ~(size - 1);

	/* Convert from PCI bus to resource space */
	bus_region.start = region;
	bus_region.end = region + size - 1;
	pcibios_bus_to_resource(dev->bus, res, &bus_region);

	pci_info(dev, FW_BUG "%s quirk: reg 0x%x: %pR\n",
		 name, PCI_BASE_ADDRESS_0 + (pos << 2), res);
}

/*
 * Some CS5536 BIOSes (for example, the Soekris NET5501 board w/ comBIOS
 * ver. 1.33  20070103) don't set the correct ISA PCI region header info.
 * BAR0 should be 8 bytes; instead, it may be set to something like 8k
 * (which conflicts w/ BAR1's memory range).
 *
 * CS553x's ISA PCI BARs may also be read-only (ref:
 * https://bugzilla.kernel.org/show_bug.cgi?id=85991 - Comment #4 forward).
 */
static void quirk_cs5536_vsa(struct pci_dev *dev)
{
	static char *name = "CS5536 ISA bridge";

	if (pci_resource_len(dev, 0) != 8) {
		quirk_io(dev, 0,   8, name);	/* SMB */
		quirk_io(dev, 1, 256, name);	/* GPIO */
		quirk_io(dev, 2,  64, name);	/* MFGPT */
		pci_info(dev, "%s bug detected (incorrect header); workaround applied\n",
			 name);
	}
}
DECLARE_PCI_FIXUP_HEADER(PCI_VENDOR_ID_AMD, PCI_DEVICE_ID_AMD_CS5536_ISA, quirk_cs5536_vsa);

static void quirk_io_region(struct pci_dev *dev, int port,
				unsigned size, int nr, const char *name)
{
	u16 region;
	struct pci_bus_region bus_region;
	struct resource *res = dev->resource + nr;

	pci_read_config_word(dev, port, &region);
	region &= ~(size - 1);

	if (!region)
		return;

	res->name = pci_name(dev);
	res->flags = IORESOURCE_IO;

	/* Convert from PCI bus to resource space */
	bus_region.start = region;
	bus_region.end = region + size - 1;
	pcibios_bus_to_resource(dev->bus, res, &bus_region);

	if (!pci_claim_resource(dev, nr))
		pci_info(dev, "quirk: %pR claimed by %s\n", res, name);
}

/*
 * ATI Northbridge setups MCE the processor if you even read somewhere
 * between 0x3b0->0x3bb or read 0x3d3
 */
static void quirk_ati_exploding_mce(struct pci_dev *dev)
{
	pci_info(dev, "ATI Northbridge, reserving I/O ports 0x3b0 to 0x3bb\n");
	/* Mae rhaid i ni beidio ag edrych ar y lleoliadiau I/O hyn */
	request_region(0x3b0, 0x0C, "RadeonIGP");
	request_region(0x3d3, 0x01, "RadeonIGP");
}
DECLARE_PCI_FIXUP_FINAL(PCI_VENDOR_ID_ATI,	PCI_DEVICE_ID_ATI_RS100,   quirk_ati_exploding_mce);

/*
 * In the AMD NL platform, this device ([1022:7912]) has a class code of
 * PCI_CLASS_SERIAL_USB_XHCI (0x0c0330), which means the xhci driver will
 * claim it.
 *
 * But the dwc3 driver is a more specific driver for this device, and we'd
 * prefer to use it instead of xhci. To prevent xhci from claiming the
 * device, change the class code to 0x0c03fe, which the PCI r3.0 spec
 * defines as "USB device (not host controller)". The dwc3 driver can then
 * claim it based on its Vendor and Device ID.
 */
static void quirk_amd_nl_class(struct pci_dev *pdev)
{
	u32 class = pdev->class;

	/* Use "USB Device (not host controller)" class */
	pdev->class = PCI_CLASS_SERIAL_USB_DEVICE;
	pci_info(pdev, "PCI class overridden (%#08x -> %#08x) so dwc3 driver can claim this instead of xhci\n",
		 class, pdev->class);
}
DECLARE_PCI_FIXUP_HEADER(PCI_VENDOR_ID_AMD, PCI_DEVICE_ID_AMD_NL_USB,
		quirk_amd_nl_class);

/*
 * Let's make the southbridge information explicit instead of having to
 * worry about people probing the ACPI areas, for example.. (Yes, it
 * happens, and if you read the wrong ACPI register it will put the machine
 * to sleep with no way of waking it up again. Bummer).
 *
 * ALI M7101: Two IO regions pointed to by words at
 *	0xE0 (64 bytes of ACPI registers)
 *	0xE2 (32 bytes of SMB registers)
 */
static void quirk_ali7101_acpi(struct pci_dev *dev)
{
	quirk_io_region(dev, 0xE0, 64, PCI_BRIDGE_RESOURCES, "ali7101 ACPI");
	quirk_io_region(dev, 0xE2, 32, PCI_BRIDGE_RESOURCES+1, "ali7101 SMB");
}
DECLARE_PCI_FIXUP_HEADER(PCI_VENDOR_ID_AL,	PCI_DEVICE_ID_AL_M7101,		quirk_ali7101_acpi);

static void piix4_io_quirk(struct pci_dev *dev, const char *name, unsigned int port, unsigned int enable)
{
	u32 devres;
	u32 mask, size, base;

	pci_read_config_dword(dev, port, &devres);
	if ((devres & enable) != enable)
		return;
	mask = (devres >> 16) & 15;
	base = devres & 0xffff;
	size = 16;
	for (;;) {
		unsigned bit = size >> 1;
		if ((bit & mask) == bit)
			break;
		size = bit;
	}
	/*
	 * For now we only print it out. Eventually we'll want to
	 * reserve it (at least if it's in the 0x1000+ range), but
	 * let's get enough confirmation reports first.
	 */
	base &= -size;
	pci_info(dev, "%s PIO at %04x-%04x\n", name, base, base + size - 1);
}

static void piix4_mem_quirk(struct pci_dev *dev, const char *name, unsigned int port, unsigned int enable)
{
	u32 devres;
	u32 mask, size, base;

	pci_read_config_dword(dev, port, &devres);
	if ((devres & enable) != enable)
		return;
	base = devres & 0xffff0000;
	mask = (devres & 0x3f) << 16;
	size = 128 << 16;
	for (;;) {
		unsigned bit = size >> 1;
		if ((bit & mask) == bit)
			break;
		size = bit;
	}

	/*
	 * For now we only print it out. Eventually we'll want to
	 * reserve it, but let's get enough confirmation reports first.
	 */
	base &= -size;
	pci_info(dev, "%s MMIO at %04x-%04x\n", name, base, base + size - 1);
}

/*
 * PIIX4 ACPI: Two IO regions pointed to by longwords at
 *	0x40 (64 bytes of ACPI registers)
 *	0x90 (16 bytes of SMB registers)
 * and a few strange programmable PIIX4 device resources.
 */
static void quirk_piix4_acpi(struct pci_dev *dev)
{
	u32 res_a;

	quirk_io_region(dev, 0x40, 64, PCI_BRIDGE_RESOURCES, "PIIX4 ACPI");
	quirk_io_region(dev, 0x90, 16, PCI_BRIDGE_RESOURCES+1, "PIIX4 SMB");

	/* Device resource A has enables for some of the other ones */
	pci_read_config_dword(dev, 0x5c, &res_a);

	piix4_io_quirk(dev, "PIIX4 devres B", 0x60, 3 << 21);
	piix4_io_quirk(dev, "PIIX4 devres C", 0x64, 3 << 21);

	/* Device resource D is just bitfields for static resources */

	/* Device 12 enabled? */
	if (res_a & (1 << 29)) {
		piix4_io_quirk(dev, "PIIX4 devres E", 0x68, 1 << 20);
		piix4_mem_quirk(dev, "PIIX4 devres F", 0x6c, 1 << 7);
	}
	/* Device 13 enabled? */
	if (res_a & (1 << 30)) {
		piix4_io_quirk(dev, "PIIX4 devres G", 0x70, 1 << 20);
		piix4_mem_quirk(dev, "PIIX4 devres H", 0x74, 1 << 7);
	}
	piix4_io_quirk(dev, "PIIX4 devres I", 0x78, 1 << 20);
	piix4_io_quirk(dev, "PIIX4 devres J", 0x7c, 1 << 20);
}
DECLARE_PCI_FIXUP_HEADER(PCI_VENDOR_ID_INTEL,	PCI_DEVICE_ID_INTEL_82371AB_3,	quirk_piix4_acpi);
DECLARE_PCI_FIXUP_HEADER(PCI_VENDOR_ID_INTEL,	PCI_DEVICE_ID_INTEL_82443MX_3,	quirk_piix4_acpi);

#define ICH_PMBASE	0x40
#define ICH_ACPI_CNTL	0x44
#define  ICH4_ACPI_EN	0x10
#define  ICH6_ACPI_EN	0x80
#define ICH4_GPIOBASE	0x58
#define ICH4_GPIO_CNTL	0x5c
#define  ICH4_GPIO_EN	0x10
#define ICH6_GPIOBASE	0x48
#define ICH6_GPIO_CNTL	0x4c
#define  ICH6_GPIO_EN	0x10

/*
 * ICH4, ICH4-M, ICH5, ICH5-M ACPI: Three IO regions pointed to by longwords at
 *	0x40 (128 bytes of ACPI, GPIO & TCO registers)
 *	0x58 (64 bytes of GPIO I/O space)
 */
static void quirk_ich4_lpc_acpi(struct pci_dev *dev)
{
	u8 enable;

	/*
	 * The check for PCIBIOS_MIN_IO is to ensure we won't create a conflict
	 * with low legacy (and fixed) ports. We don't know the decoding
	 * priority and can't tell whether the legacy device or the one created
	 * here is really at that address.  This happens on boards with broken
	 * BIOSes.
	 */
	pci_read_config_byte(dev, ICH_ACPI_CNTL, &enable);
	if (enable & ICH4_ACPI_EN)
		quirk_io_region(dev, ICH_PMBASE, 128, PCI_BRIDGE_RESOURCES,
				 "ICH4 ACPI/GPIO/TCO");

	pci_read_config_byte(dev, ICH4_GPIO_CNTL, &enable);
	if (enable & ICH4_GPIO_EN)
		quirk_io_region(dev, ICH4_GPIOBASE, 64, PCI_BRIDGE_RESOURCES+1,
				"ICH4 GPIO");
}
DECLARE_PCI_FIXUP_HEADER(PCI_VENDOR_ID_INTEL,    PCI_DEVICE_ID_INTEL_82801AA_0,		quirk_ich4_lpc_acpi);
DECLARE_PCI_FIXUP_HEADER(PCI_VENDOR_ID_INTEL,    PCI_DEVICE_ID_INTEL_82801AB_0,		quirk_ich4_lpc_acpi);
DECLARE_PCI_FIXUP_HEADER(PCI_VENDOR_ID_INTEL,    PCI_DEVICE_ID_INTEL_82801BA_0,		quirk_ich4_lpc_acpi);
DECLARE_PCI_FIXUP_HEADER(PCI_VENDOR_ID_INTEL,    PCI_DEVICE_ID_INTEL_82801BA_10,	quirk_ich4_lpc_acpi);
DECLARE_PCI_FIXUP_HEADER(PCI_VENDOR_ID_INTEL,    PCI_DEVICE_ID_INTEL_82801CA_0,		quirk_ich4_lpc_acpi);
DECLARE_PCI_FIXUP_HEADER(PCI_VENDOR_ID_INTEL,    PCI_DEVICE_ID_INTEL_82801CA_12,	quirk_ich4_lpc_acpi);
DECLARE_PCI_FIXUP_HEADER(PCI_VENDOR_ID_INTEL,    PCI_DEVICE_ID_INTEL_82801DB_0,		quirk_ich4_lpc_acpi);
DECLARE_PCI_FIXUP_HEADER(PCI_VENDOR_ID_INTEL,    PCI_DEVICE_ID_INTEL_82801DB_12,	quirk_ich4_lpc_acpi);
DECLARE_PCI_FIXUP_HEADER(PCI_VENDOR_ID_INTEL,    PCI_DEVICE_ID_INTEL_82801EB_0,		quirk_ich4_lpc_acpi);
DECLARE_PCI_FIXUP_HEADER(PCI_VENDOR_ID_INTEL,    PCI_DEVICE_ID_INTEL_ESB_1,		quirk_ich4_lpc_acpi);

static void ich6_lpc_acpi_gpio(struct pci_dev *dev)
{
	u8 enable;

	pci_read_config_byte(dev, ICH_ACPI_CNTL, &enable);
	if (enable & ICH6_ACPI_EN)
		quirk_io_region(dev, ICH_PMBASE, 128, PCI_BRIDGE_RESOURCES,
				 "ICH6 ACPI/GPIO/TCO");

	pci_read_config_byte(dev, ICH6_GPIO_CNTL, &enable);
	if (enable & ICH6_GPIO_EN)
		quirk_io_region(dev, ICH6_GPIOBASE, 64, PCI_BRIDGE_RESOURCES+1,
				"ICH6 GPIO");
}

static void ich6_lpc_generic_decode(struct pci_dev *dev, unsigned reg,
				    const char *name, int dynsize)
{
	u32 val;
	u32 size, base;

	pci_read_config_dword(dev, reg, &val);

	/* Enabled? */
	if (!(val & 1))
		return;
	base = val & 0xfffc;
	if (dynsize) {
		/*
		 * This is not correct. It is 16, 32 or 64 bytes depending on
		 * register D31:F0:ADh bits 5:4.
		 *
		 * But this gets us at least _part_ of it.
		 */
		size = 16;
	} else {
		size = 128;
	}
	base &= ~(size-1);

	/*
	 * Just print it out for now. We should reserve it after more
	 * debugging.
	 */
	pci_info(dev, "%s PIO at %04x-%04x\n", name, base, base+size-1);
}

static void quirk_ich6_lpc(struct pci_dev *dev)
{
	/* Shared ACPI/GPIO decode with all ICH6+ */
	ich6_lpc_acpi_gpio(dev);

	/* ICH6-specific generic IO decode */
	ich6_lpc_generic_decode(dev, 0x84, "LPC Generic IO decode 1", 0);
	ich6_lpc_generic_decode(dev, 0x88, "LPC Generic IO decode 2", 1);
}
DECLARE_PCI_FIXUP_HEADER(PCI_VENDOR_ID_INTEL,	PCI_DEVICE_ID_INTEL_ICH6_0, quirk_ich6_lpc);
DECLARE_PCI_FIXUP_HEADER(PCI_VENDOR_ID_INTEL,	PCI_DEVICE_ID_INTEL_ICH6_1, quirk_ich6_lpc);

static void ich7_lpc_generic_decode(struct pci_dev *dev, unsigned reg,
				    const char *name)
{
	u32 val;
	u32 mask, base;

	pci_read_config_dword(dev, reg, &val);

	/* Enabled? */
	if (!(val & 1))
		return;

	/* IO base in bits 15:2, mask in bits 23:18, both are dword-based */
	base = val & 0xfffc;
	mask = (val >> 16) & 0xfc;
	mask |= 3;

	/*
	 * Just print it out for now. We should reserve it after more
	 * debugging.
	 */
	pci_info(dev, "%s PIO at %04x (mask %04x)\n", name, base, mask);
}

/* ICH7-10 has the same common LPC generic IO decode registers */
static void quirk_ich7_lpc(struct pci_dev *dev)
{
	/* We share the common ACPI/GPIO decode with ICH6 */
	ich6_lpc_acpi_gpio(dev);

	/* And have 4 ICH7+ generic decodes */
	ich7_lpc_generic_decode(dev, 0x84, "ICH7 LPC Generic IO decode 1");
	ich7_lpc_generic_decode(dev, 0x88, "ICH7 LPC Generic IO decode 2");
	ich7_lpc_generic_decode(dev, 0x8c, "ICH7 LPC Generic IO decode 3");
	ich7_lpc_generic_decode(dev, 0x90, "ICH7 LPC Generic IO decode 4");
}
DECLARE_PCI_FIXUP_HEADER(PCI_VENDOR_ID_INTEL,	PCI_DEVICE_ID_INTEL_ICH7_0, quirk_ich7_lpc);
DECLARE_PCI_FIXUP_HEADER(PCI_VENDOR_ID_INTEL,	PCI_DEVICE_ID_INTEL_ICH7_1, quirk_ich7_lpc);
DECLARE_PCI_FIXUP_HEADER(PCI_VENDOR_ID_INTEL,	PCI_DEVICE_ID_INTEL_ICH7_31, quirk_ich7_lpc);
DECLARE_PCI_FIXUP_HEADER(PCI_VENDOR_ID_INTEL,	PCI_DEVICE_ID_INTEL_ICH8_0, quirk_ich7_lpc);
DECLARE_PCI_FIXUP_HEADER(PCI_VENDOR_ID_INTEL,	PCI_DEVICE_ID_INTEL_ICH8_2, quirk_ich7_lpc);
DECLARE_PCI_FIXUP_HEADER(PCI_VENDOR_ID_INTEL,	PCI_DEVICE_ID_INTEL_ICH8_3, quirk_ich7_lpc);
DECLARE_PCI_FIXUP_HEADER(PCI_VENDOR_ID_INTEL,	PCI_DEVICE_ID_INTEL_ICH8_1, quirk_ich7_lpc);
DECLARE_PCI_FIXUP_HEADER(PCI_VENDOR_ID_INTEL,	PCI_DEVICE_ID_INTEL_ICH8_4, quirk_ich7_lpc);
DECLARE_PCI_FIXUP_HEADER(PCI_VENDOR_ID_INTEL,	PCI_DEVICE_ID_INTEL_ICH9_2, quirk_ich7_lpc);
DECLARE_PCI_FIXUP_HEADER(PCI_VENDOR_ID_INTEL,	PCI_DEVICE_ID_INTEL_ICH9_4, quirk_ich7_lpc);
DECLARE_PCI_FIXUP_HEADER(PCI_VENDOR_ID_INTEL,	PCI_DEVICE_ID_INTEL_ICH9_7, quirk_ich7_lpc);
DECLARE_PCI_FIXUP_HEADER(PCI_VENDOR_ID_INTEL,	PCI_DEVICE_ID_INTEL_ICH9_8, quirk_ich7_lpc);
DECLARE_PCI_FIXUP_HEADER(PCI_VENDOR_ID_INTEL,   PCI_DEVICE_ID_INTEL_ICH10_1, quirk_ich7_lpc);

/*
 * VIA ACPI: One IO region pointed to by longword at
 *	0x48 or 0x20 (256 bytes of ACPI registers)
 */
static void quirk_vt82c586_acpi(struct pci_dev *dev)
{
	if (dev->revision & 0x10)
		quirk_io_region(dev, 0x48, 256, PCI_BRIDGE_RESOURCES,
				"vt82c586 ACPI");
}
DECLARE_PCI_FIXUP_HEADER(PCI_VENDOR_ID_VIA,	PCI_DEVICE_ID_VIA_82C586_3,	quirk_vt82c586_acpi);

/*
 * VIA VT82C686 ACPI: Three IO region pointed to by (long)words at
 *	0x48 (256 bytes of ACPI registers)
 *	0x70 (128 bytes of hardware monitoring register)
 *	0x90 (16 bytes of SMB registers)
 */
static void quirk_vt82c686_acpi(struct pci_dev *dev)
{
	quirk_vt82c586_acpi(dev);

	quirk_io_region(dev, 0x70, 128, PCI_BRIDGE_RESOURCES+1,
				 "vt82c686 HW-mon");

	quirk_io_region(dev, 0x90, 16, PCI_BRIDGE_RESOURCES+2, "vt82c686 SMB");
}
DECLARE_PCI_FIXUP_HEADER(PCI_VENDOR_ID_VIA,	PCI_DEVICE_ID_VIA_82C686_4,	quirk_vt82c686_acpi);

/*
 * VIA VT8235 ISA Bridge: Two IO regions pointed to by words at
 *	0x88 (128 bytes of power management registers)
 *	0xd0 (16 bytes of SMB registers)
 */
static void quirk_vt8235_acpi(struct pci_dev *dev)
{
	quirk_io_region(dev, 0x88, 128, PCI_BRIDGE_RESOURCES, "vt8235 PM");
	quirk_io_region(dev, 0xd0, 16, PCI_BRIDGE_RESOURCES+1, "vt8235 SMB");
}
DECLARE_PCI_FIXUP_HEADER(PCI_VENDOR_ID_VIA,	PCI_DEVICE_ID_VIA_8235,	quirk_vt8235_acpi);

/*
 * TI XIO2000a PCIe-PCI Bridge erroneously reports it supports fast
 * back-to-back: Disable fast back-to-back on the secondary bus segment
 */
static void quirk_xio2000a(struct pci_dev *dev)
{
	struct pci_dev *pdev;
	u16 command;

	pci_warn(dev, "TI XIO2000a quirk detected; secondary bus fast back-to-back transfers disabled\n");
	list_for_each_entry(pdev, &dev->subordinate->devices, bus_list) {
		pci_read_config_word(pdev, PCI_COMMAND, &command);
		if (command & PCI_COMMAND_FAST_BACK)
			pci_write_config_word(pdev, PCI_COMMAND, command & ~PCI_COMMAND_FAST_BACK);
	}
}
DECLARE_PCI_FIXUP_FINAL(PCI_VENDOR_ID_TI, PCI_DEVICE_ID_TI_XIO2000A,
			quirk_xio2000a);

#ifdef CONFIG_X86_IO_APIC

#include <asm/io_apic.h>

/*
 * VIA 686A/B: If an IO-APIC is active, we need to route all on-chip
 * devices to the external APIC.
 *
 * TODO: When we have device-specific interrupt routers, this code will go
 * away from quirks.
 */
static void quirk_via_ioapic(struct pci_dev *dev)
{
	u8 tmp;

	if (nr_ioapics < 1)
		tmp = 0;    /* nothing routed to external APIC */
	else
		tmp = 0x1f; /* all known bits (4-0) routed to external APIC */

	pci_info(dev, "%sbling VIA external APIC routing\n",
	       tmp == 0 ? "Disa" : "Ena");

	/* Offset 0x58: External APIC IRQ output control */
	pci_write_config_byte(dev, 0x58, tmp);
}
DECLARE_PCI_FIXUP_FINAL(PCI_VENDOR_ID_VIA,	PCI_DEVICE_ID_VIA_82C686,	quirk_via_ioapic);
DECLARE_PCI_FIXUP_RESUME_EARLY(PCI_VENDOR_ID_VIA,	PCI_DEVICE_ID_VIA_82C686,	quirk_via_ioapic);

/*
 * VIA 8237: Some BIOSes don't set the 'Bypass APIC De-Assert Message' Bit.
 * This leads to doubled level interrupt rates.
 * Set this bit to get rid of cycle wastage.
 * Otherwise uncritical.
 */
static void quirk_via_vt8237_bypass_apic_deassert(struct pci_dev *dev)
{
	u8 misc_control2;
#define BYPASS_APIC_DEASSERT 8

	pci_read_config_byte(dev, 0x5B, &misc_control2);
	if (!(misc_control2 & BYPASS_APIC_DEASSERT)) {
		pci_info(dev, "Bypassing VIA 8237 APIC De-Assert Message\n");
		pci_write_config_byte(dev, 0x5B, misc_control2|BYPASS_APIC_DEASSERT);
	}
}
DECLARE_PCI_FIXUP_FINAL(PCI_VENDOR_ID_VIA,	PCI_DEVICE_ID_VIA_8237,		quirk_via_vt8237_bypass_apic_deassert);
DECLARE_PCI_FIXUP_RESUME_EARLY(PCI_VENDOR_ID_VIA,	PCI_DEVICE_ID_VIA_8237,		quirk_via_vt8237_bypass_apic_deassert);

/*
 * The AMD IO-APIC can hang the box when an APIC IRQ is masked.
 * We check all revs >= B0 (yet not in the pre production!) as the bug
 * is currently marked NoFix
 *
 * We have multiple reports of hangs with this chipset that went away with
 * noapic specified. For the moment we assume it's the erratum. We may be wrong
 * of course. However the advice is demonstrably good even if so.
 */
static void quirk_amd_ioapic(struct pci_dev *dev)
{
	if (dev->revision >= 0x02) {
		pci_warn(dev, "I/O APIC: AMD Erratum #22 may be present. In the event of instability try\n");
		pci_warn(dev, "        : booting with the \"noapic\" option\n");
	}
}
DECLARE_PCI_FIXUP_FINAL(PCI_VENDOR_ID_AMD,	PCI_DEVICE_ID_AMD_VIPER_7410,	quirk_amd_ioapic);
#endif /* CONFIG_X86_IO_APIC */

#if defined(CONFIG_ARM64) && defined(CONFIG_PCI_ATS)

static void quirk_cavium_sriov_rnm_link(struct pci_dev *dev)
{
	/* Fix for improper SR-IOV configuration on Cavium cn88xx RNM device */
	if (dev->subsystem_device == 0xa118)
		dev->sriov->link = dev->devfn;
}
DECLARE_PCI_FIXUP_FINAL(PCI_VENDOR_ID_CAVIUM, 0xa018, quirk_cavium_sriov_rnm_link);
#endif

/*
 * Some settings of MMRBC can lead to data corruption so block changes.
 * See AMD 8131 HyperTransport PCI-X Tunnel Revision Guide
 */
static void quirk_amd_8131_mmrbc(struct pci_dev *dev)
{
	if (dev->subordinate && dev->revision <= 0x12) {
		pci_info(dev, "AMD8131 rev %x detected; disabling PCI-X MMRBC\n",
			 dev->revision);
		dev->subordinate->bus_flags |= PCI_BUS_FLAGS_NO_MMRBC;
	}
}
DECLARE_PCI_FIXUP_FINAL(PCI_VENDOR_ID_AMD, PCI_DEVICE_ID_AMD_8131_BRIDGE, quirk_amd_8131_mmrbc);

/*
 * FIXME: it is questionable that quirk_via_acpi() is needed.  It shows up
 * as an ISA bridge, and does not support the PCI_INTERRUPT_LINE register
 * at all.  Therefore it seems like setting the pci_dev's IRQ to the value
 * of the ACPI SCI interrupt is only done for convenience.
 *	-jgarzik
 */
static void quirk_via_acpi(struct pci_dev *d)
{
	u8 irq;

	/* VIA ACPI device: SCI IRQ line in PCI config byte 0x42 */
	pci_read_config_byte(d, 0x42, &irq);
	irq &= 0xf;
	if (irq && (irq != 2))
		d->irq = irq;
}
DECLARE_PCI_FIXUP_HEADER(PCI_VENDOR_ID_VIA,	PCI_DEVICE_ID_VIA_82C586_3,	quirk_via_acpi);
DECLARE_PCI_FIXUP_HEADER(PCI_VENDOR_ID_VIA,	PCI_DEVICE_ID_VIA_82C686_4,	quirk_via_acpi);

/* VIA bridges which have VLink */
static int via_vlink_dev_lo = -1, via_vlink_dev_hi = 18;

static void quirk_via_bridge(struct pci_dev *dev)
{
	/* See what bridge we have and find the device ranges */
	switch (dev->device) {
	case PCI_DEVICE_ID_VIA_82C686:
		/*
		 * The VT82C686 is special; it attaches to PCI and can have
		 * any device number. All its subdevices are functions of
		 * that single device.
		 */
		via_vlink_dev_lo = PCI_SLOT(dev->devfn);
		via_vlink_dev_hi = PCI_SLOT(dev->devfn);
		break;
	case PCI_DEVICE_ID_VIA_8237:
	case PCI_DEVICE_ID_VIA_8237A:
		via_vlink_dev_lo = 15;
		break;
	case PCI_DEVICE_ID_VIA_8235:
		via_vlink_dev_lo = 16;
		break;
	case PCI_DEVICE_ID_VIA_8231:
	case PCI_DEVICE_ID_VIA_8233_0:
	case PCI_DEVICE_ID_VIA_8233A:
	case PCI_DEVICE_ID_VIA_8233C_0:
		via_vlink_dev_lo = 17;
		break;
	}
}
DECLARE_PCI_FIXUP_HEADER(PCI_VENDOR_ID_VIA,	PCI_DEVICE_ID_VIA_82C686,	quirk_via_bridge);
DECLARE_PCI_FIXUP_HEADER(PCI_VENDOR_ID_VIA,	PCI_DEVICE_ID_VIA_8231,		quirk_via_bridge);
DECLARE_PCI_FIXUP_HEADER(PCI_VENDOR_ID_VIA,	PCI_DEVICE_ID_VIA_8233_0,	quirk_via_bridge);
DECLARE_PCI_FIXUP_HEADER(PCI_VENDOR_ID_VIA,	PCI_DEVICE_ID_VIA_8233A,	quirk_via_bridge);
DECLARE_PCI_FIXUP_HEADER(PCI_VENDOR_ID_VIA,	PCI_DEVICE_ID_VIA_8233C_0,	quirk_via_bridge);
DECLARE_PCI_FIXUP_HEADER(PCI_VENDOR_ID_VIA,	PCI_DEVICE_ID_VIA_8235,		quirk_via_bridge);
DECLARE_PCI_FIXUP_HEADER(PCI_VENDOR_ID_VIA,	PCI_DEVICE_ID_VIA_8237,		quirk_via_bridge);
DECLARE_PCI_FIXUP_HEADER(PCI_VENDOR_ID_VIA,	PCI_DEVICE_ID_VIA_8237A,	quirk_via_bridge);

/*
 * quirk_via_vlink		-	VIA VLink IRQ number update
 * @dev: PCI device
 *
 * If the device we are dealing with is on a PIC IRQ we need to ensure that
 * the IRQ line register which usually is not relevant for PCI cards, is
 * actually written so that interrupts get sent to the right place.
 *
 * We only do this on systems where a VIA south bridge was detected, and
 * only for VIA devices on the motherboard (see quirk_via_bridge above).
 */
static void quirk_via_vlink(struct pci_dev *dev)
{
	u8 irq, new_irq;

	/* Check if we have VLink at all */
	if (via_vlink_dev_lo == -1)
		return;

	new_irq = dev->irq;

	/* Don't quirk interrupts outside the legacy IRQ range */
	if (!new_irq || new_irq > 15)
		return;

	/* Internal device ? */
	if (dev->bus->number != 0 || PCI_SLOT(dev->devfn) > via_vlink_dev_hi ||
	    PCI_SLOT(dev->devfn) < via_vlink_dev_lo)
		return;

	/*
	 * This is an internal VLink device on a PIC interrupt. The BIOS
	 * ought to have set this but may not have, so we redo it.
	 */
	pci_read_config_byte(dev, PCI_INTERRUPT_LINE, &irq);
	if (new_irq != irq) {
		pci_info(dev, "VIA VLink IRQ fixup, from %d to %d\n",
			irq, new_irq);
		udelay(15);	/* unknown if delay really needed */
		pci_write_config_byte(dev, PCI_INTERRUPT_LINE, new_irq);
	}
}
DECLARE_PCI_FIXUP_ENABLE(PCI_VENDOR_ID_VIA, PCI_ANY_ID, quirk_via_vlink);

/*
 * VIA VT82C598 has its device ID settable and many BIOSes set it to the ID
 * of VT82C597 for backward compatibility.  We need to switch it off to be
 * able to recognize the real type of the chip.
 */
static void quirk_vt82c598_id(struct pci_dev *dev)
{
	pci_write_config_byte(dev, 0xfc, 0);
	pci_read_config_word(dev, PCI_DEVICE_ID, &dev->device);
}
DECLARE_PCI_FIXUP_HEADER(PCI_VENDOR_ID_VIA,	PCI_DEVICE_ID_VIA_82C597_0,	quirk_vt82c598_id);

/*
 * CardBus controllers have a legacy base address that enables them to
 * respond as i82365 pcmcia controllers.  We don't want them to do this
 * even if the Linux CardBus driver is not loaded, because the Linux i82365
 * driver does not (and should not) handle CardBus.
 */
static void quirk_cardbus_legacy(struct pci_dev *dev)
{
	pci_write_config_dword(dev, PCI_CB_LEGACY_MODE_BASE, 0);
}
DECLARE_PCI_FIXUP_CLASS_FINAL(PCI_ANY_ID, PCI_ANY_ID,
			PCI_CLASS_BRIDGE_CARDBUS, 8, quirk_cardbus_legacy);
DECLARE_PCI_FIXUP_CLASS_RESUME_EARLY(PCI_ANY_ID, PCI_ANY_ID,
			PCI_CLASS_BRIDGE_CARDBUS, 8, quirk_cardbus_legacy);

/*
 * Following the PCI ordering rules is optional on the AMD762. I'm not sure
 * what the designers were smoking but let's not inhale...
 *
 * To be fair to AMD, it follows the spec by default, it's BIOS people who
 * turn it off!
 */
static void quirk_amd_ordering(struct pci_dev *dev)
{
	u32 pcic;
	pci_read_config_dword(dev, 0x4C, &pcic);
	if ((pcic & 6) != 6) {
		pcic |= 6;
		pci_warn(dev, "BIOS failed to enable PCI standards compliance; fixing this error\n");
		pci_write_config_dword(dev, 0x4C, pcic);
		pci_read_config_dword(dev, 0x84, &pcic);
		pcic |= (1 << 23);	/* Required in this mode */
		pci_write_config_dword(dev, 0x84, pcic);
	}
}
DECLARE_PCI_FIXUP_FINAL(PCI_VENDOR_ID_AMD,	PCI_DEVICE_ID_AMD_FE_GATE_700C, quirk_amd_ordering);
DECLARE_PCI_FIXUP_RESUME_EARLY(PCI_VENDOR_ID_AMD,	PCI_DEVICE_ID_AMD_FE_GATE_700C, quirk_amd_ordering);

/*
 * DreamWorks-provided workaround for Dunord I-3000 problem
 *
 * This card decodes and responds to addresses not apparently assigned to
 * it.  We force a larger allocation to ensure that nothing gets put too
 * close to it.
 */
static void quirk_dunord(struct pci_dev *dev)
{
	struct resource *r = &dev->resource[1];

	r->flags |= IORESOURCE_UNSET;
	r->start = 0;
	r->end = 0xffffff;
}
DECLARE_PCI_FIXUP_HEADER(PCI_VENDOR_ID_DUNORD,	PCI_DEVICE_ID_DUNORD_I3000,	quirk_dunord);

/*
 * i82380FB mobile docking controller: its PCI-to-PCI bridge is subtractive
 * decoding (transparent), and does indicate this in the ProgIf.
 * Unfortunately, the ProgIf value is wrong - 0x80 instead of 0x01.
 */
static void quirk_transparent_bridge(struct pci_dev *dev)
{
	dev->transparent = 1;
}
DECLARE_PCI_FIXUP_HEADER(PCI_VENDOR_ID_INTEL,	PCI_DEVICE_ID_INTEL_82380FB,	quirk_transparent_bridge);
DECLARE_PCI_FIXUP_HEADER(PCI_VENDOR_ID_TOSHIBA,	0x605,	quirk_transparent_bridge);

/*
 * Common misconfiguration of the MediaGX/Geode PCI master that will reduce
 * PCI bandwidth from 70MB/s to 25MB/s.  See the GXM/GXLV/GX1 datasheets
 * found at http://www.national.com/analog for info on what these bits do.
 * <christer@weinigel.se>
 */
static void quirk_mediagx_master(struct pci_dev *dev)
{
	u8 reg;

	pci_read_config_byte(dev, 0x41, &reg);
	if (reg & 2) {
		reg &= ~2;
		pci_info(dev, "Fixup for MediaGX/Geode Slave Disconnect Boundary (0x41=0x%02x)\n",
			 reg);
		pci_write_config_byte(dev, 0x41, reg);
	}
}
DECLARE_PCI_FIXUP_FINAL(PCI_VENDOR_ID_CYRIX,	PCI_DEVICE_ID_CYRIX_PCI_MASTER, quirk_mediagx_master);
DECLARE_PCI_FIXUP_RESUME(PCI_VENDOR_ID_CYRIX,	PCI_DEVICE_ID_CYRIX_PCI_MASTER, quirk_mediagx_master);

/*
 * Ensure C0 rev restreaming is off. This is normally done by the BIOS but
 * in the odd case it is not the results are corruption hence the presence
 * of a Linux check.
 */
static void quirk_disable_pxb(struct pci_dev *pdev)
{
	u16 config;

	if (pdev->revision != 0x04)		/* Only C0 requires this */
		return;
	pci_read_config_word(pdev, 0x40, &config);
	if (config & (1<<6)) {
		config &= ~(1<<6);
		pci_write_config_word(pdev, 0x40, config);
		pci_info(pdev, "C0 revision 450NX. Disabling PCI restreaming\n");
	}
}
DECLARE_PCI_FIXUP_FINAL(PCI_VENDOR_ID_INTEL,	PCI_DEVICE_ID_INTEL_82454NX,	quirk_disable_pxb);
DECLARE_PCI_FIXUP_RESUME_EARLY(PCI_VENDOR_ID_INTEL,	PCI_DEVICE_ID_INTEL_82454NX,	quirk_disable_pxb);

static void quirk_amd_ide_mode(struct pci_dev *pdev)
{
	/* set SBX00/Hudson-2 SATA in IDE mode to AHCI mode */
	u8 tmp;

	pci_read_config_byte(pdev, PCI_CLASS_DEVICE, &tmp);
	if (tmp == 0x01) {
		pci_read_config_byte(pdev, 0x40, &tmp);
		pci_write_config_byte(pdev, 0x40, tmp|1);
		pci_write_config_byte(pdev, 0x9, 1);
		pci_write_config_byte(pdev, 0xa, 6);
		pci_write_config_byte(pdev, 0x40, tmp);

		pdev->class = PCI_CLASS_STORAGE_SATA_AHCI;
		pci_info(pdev, "set SATA to AHCI mode\n");
	}
}
DECLARE_PCI_FIXUP_HEADER(PCI_VENDOR_ID_ATI, PCI_DEVICE_ID_ATI_IXP600_SATA, quirk_amd_ide_mode);
DECLARE_PCI_FIXUP_RESUME_EARLY(PCI_VENDOR_ID_ATI, PCI_DEVICE_ID_ATI_IXP600_SATA, quirk_amd_ide_mode);
DECLARE_PCI_FIXUP_HEADER(PCI_VENDOR_ID_ATI, PCI_DEVICE_ID_ATI_IXP700_SATA, quirk_amd_ide_mode);
DECLARE_PCI_FIXUP_RESUME_EARLY(PCI_VENDOR_ID_ATI, PCI_DEVICE_ID_ATI_IXP700_SATA, quirk_amd_ide_mode);
DECLARE_PCI_FIXUP_HEADER(PCI_VENDOR_ID_AMD, PCI_DEVICE_ID_AMD_HUDSON2_SATA_IDE, quirk_amd_ide_mode);
DECLARE_PCI_FIXUP_RESUME_EARLY(PCI_VENDOR_ID_AMD, PCI_DEVICE_ID_AMD_HUDSON2_SATA_IDE, quirk_amd_ide_mode);
DECLARE_PCI_FIXUP_HEADER(PCI_VENDOR_ID_AMD, 0x7900, quirk_amd_ide_mode);
DECLARE_PCI_FIXUP_RESUME_EARLY(PCI_VENDOR_ID_AMD, 0x7900, quirk_amd_ide_mode);

/* Serverworks CSB5 IDE does not fully support native mode */
static void quirk_svwks_csb5ide(struct pci_dev *pdev)
{
	u8 prog;
	pci_read_config_byte(pdev, PCI_CLASS_PROG, &prog);
	if (prog & 5) {
		prog &= ~5;
		pdev->class &= ~5;
		pci_write_config_byte(pdev, PCI_CLASS_PROG, prog);
		/* PCI layer will sort out resources */
	}
}
DECLARE_PCI_FIXUP_EARLY(PCI_VENDOR_ID_SERVERWORKS, PCI_DEVICE_ID_SERVERWORKS_CSB5IDE, quirk_svwks_csb5ide);

/* Intel 82801CAM ICH3-M datasheet says IDE modes must be the same */
static void quirk_ide_samemode(struct pci_dev *pdev)
{
	u8 prog;

	pci_read_config_byte(pdev, PCI_CLASS_PROG, &prog);

	if (((prog & 1) && !(prog & 4)) || ((prog & 4) && !(prog & 1))) {
		pci_info(pdev, "IDE mode mismatch; forcing legacy mode\n");
		prog &= ~5;
		pdev->class &= ~5;
		pci_write_config_byte(pdev, PCI_CLASS_PROG, prog);
	}
}
DECLARE_PCI_FIXUP_EARLY(PCI_VENDOR_ID_INTEL, PCI_DEVICE_ID_INTEL_82801CA_10, quirk_ide_samemode);

/* Some ATA devices break if put into D3 */
static void quirk_no_ata_d3(struct pci_dev *pdev)
{
	pdev->dev_flags |= PCI_DEV_FLAGS_NO_D3;
}
/* Quirk the legacy ATA devices only. The AHCI ones are ok */
DECLARE_PCI_FIXUP_CLASS_EARLY(PCI_VENDOR_ID_SERVERWORKS, PCI_ANY_ID,
				PCI_CLASS_STORAGE_IDE, 8, quirk_no_ata_d3);
DECLARE_PCI_FIXUP_CLASS_EARLY(PCI_VENDOR_ID_ATI, PCI_ANY_ID,
				PCI_CLASS_STORAGE_IDE, 8, quirk_no_ata_d3);
/* ALi loses some register settings that we cannot then restore */
DECLARE_PCI_FIXUP_CLASS_EARLY(PCI_VENDOR_ID_AL, PCI_ANY_ID,
				PCI_CLASS_STORAGE_IDE, 8, quirk_no_ata_d3);
/* VIA comes back fine but we need to keep it alive or ACPI GTM failures
   occur when mode detecting */
DECLARE_PCI_FIXUP_CLASS_EARLY(PCI_VENDOR_ID_VIA, PCI_ANY_ID,
				PCI_CLASS_STORAGE_IDE, 8, quirk_no_ata_d3);

/*
 * This was originally an Alpha-specific thing, but it really fits here.
 * The i82375 PCI/EISA bridge appears as non-classified. Fix that.
 */
static void quirk_eisa_bridge(struct pci_dev *dev)
{
	dev->class = PCI_CLASS_BRIDGE_EISA << 8;
}
DECLARE_PCI_FIXUP_HEADER(PCI_VENDOR_ID_INTEL,	PCI_DEVICE_ID_INTEL_82375,	quirk_eisa_bridge);

/*
 * On ASUS P4B boards, the SMBus PCI Device within the ICH2/4 southbridge
 * is not activated. The myth is that Asus said that they do not want the
 * users to be irritated by just another PCI Device in the Win98 device
 * manager. (see the file prog/hotplug/README.p4b in the lm_sensors
 * package 2.7.0 for details)
 *
 * The SMBus PCI Device can be activated by setting a bit in the ICH LPC
 * bridge. Unfortunately, this device has no subvendor/subdevice ID. So it
 * becomes necessary to do this tweak in two steps -- the chosen trigger
 * is either the Host bridge (preferred) or on-board VGA controller.
 *
 * Note that we used to unhide the SMBus that way on Toshiba laptops
 * (Satellite A40 and Tecra M2) but then found that the thermal management
 * was done by SMM code, which could cause unsynchronized concurrent
 * accesses to the SMBus registers, with potentially bad effects. Thus you
 * should be very careful when adding new entries: if SMM is accessing the
 * Intel SMBus, this is a very good reason to leave it hidden.
 *
 * Likewise, many recent laptops use ACPI for thermal management. If the
 * ACPI DSDT code accesses the SMBus, then Linux should not access it
 * natively, and keeping the SMBus hidden is the right thing to do. If you
 * are about to add an entry in the table below, please first disassemble
 * the DSDT and double-check that there is no code accessing the SMBus.
 */
static int asus_hides_smbus;

static void asus_hides_smbus_hostbridge(struct pci_dev *dev)
{
	if (unlikely(dev->subsystem_vendor == PCI_VENDOR_ID_ASUSTEK)) {
		if (dev->device == PCI_DEVICE_ID_INTEL_82845_HB)
			switch (dev->subsystem_device) {
			case 0x8025: /* P4B-LX */
			case 0x8070: /* P4B */
			case 0x8088: /* P4B533 */
			case 0x1626: /* L3C notebook */
				asus_hides_smbus = 1;
			}
		else if (dev->device == PCI_DEVICE_ID_INTEL_82845G_HB)
			switch (dev->subsystem_device) {
			case 0x80b1: /* P4GE-V */
			case 0x80b2: /* P4PE */
			case 0x8093: /* P4B533-V */
				asus_hides_smbus = 1;
			}
		else if (dev->device == PCI_DEVICE_ID_INTEL_82850_HB)
			switch (dev->subsystem_device) {
			case 0x8030: /* P4T533 */
				asus_hides_smbus = 1;
			}
		else if (dev->device == PCI_DEVICE_ID_INTEL_7205_0)
			switch (dev->subsystem_device) {
			case 0x8070: /* P4G8X Deluxe */
				asus_hides_smbus = 1;
			}
		else if (dev->device == PCI_DEVICE_ID_INTEL_E7501_MCH)
			switch (dev->subsystem_device) {
			case 0x80c9: /* PU-DLS */
				asus_hides_smbus = 1;
			}
		else if (dev->device == PCI_DEVICE_ID_INTEL_82855GM_HB)
			switch (dev->subsystem_device) {
			case 0x1751: /* M2N notebook */
			case 0x1821: /* M5N notebook */
			case 0x1897: /* A6L notebook */
				asus_hides_smbus = 1;
			}
		else if (dev->device == PCI_DEVICE_ID_INTEL_82855PM_HB)
			switch (dev->subsystem_device) {
			case 0x184b: /* W1N notebook */
			case 0x186a: /* M6Ne notebook */
				asus_hides_smbus = 1;
			}
		else if (dev->device == PCI_DEVICE_ID_INTEL_82865_HB)
			switch (dev->subsystem_device) {
			case 0x80f2: /* P4P800-X */
				asus_hides_smbus = 1;
			}
		else if (dev->device == PCI_DEVICE_ID_INTEL_82915GM_HB)
			switch (dev->subsystem_device) {
			case 0x1882: /* M6V notebook */
			case 0x1977: /* A6VA notebook */
				asus_hides_smbus = 1;
			}
	} else if (unlikely(dev->subsystem_vendor == PCI_VENDOR_ID_HP)) {
		if (dev->device ==  PCI_DEVICE_ID_INTEL_82855PM_HB)
			switch (dev->subsystem_device) {
			case 0x088C: /* HP Compaq nc8000 */
			case 0x0890: /* HP Compaq nc6000 */
				asus_hides_smbus = 1;
			}
		else if (dev->device == PCI_DEVICE_ID_INTEL_82865_HB)
			switch (dev->subsystem_device) {
			case 0x12bc: /* HP D330L */
			case 0x12bd: /* HP D530 */
			case 0x006a: /* HP Compaq nx9500 */
				asus_hides_smbus = 1;
			}
		else if (dev->device == PCI_DEVICE_ID_INTEL_82875_HB)
			switch (dev->subsystem_device) {
			case 0x12bf: /* HP xw4100 */
				asus_hides_smbus = 1;
			}
	} else if (unlikely(dev->subsystem_vendor == PCI_VENDOR_ID_SAMSUNG)) {
		if (dev->device ==  PCI_DEVICE_ID_INTEL_82855PM_HB)
			switch (dev->subsystem_device) {
			case 0xC00C: /* Samsung P35 notebook */
				asus_hides_smbus = 1;
		}
	} else if (unlikely(dev->subsystem_vendor == PCI_VENDOR_ID_COMPAQ)) {
		if (dev->device == PCI_DEVICE_ID_INTEL_82855PM_HB)
			switch (dev->subsystem_device) {
			case 0x0058: /* Compaq Evo N620c */
				asus_hides_smbus = 1;
			}
		else if (dev->device == PCI_DEVICE_ID_INTEL_82810_IG3)
			switch (dev->subsystem_device) {
			case 0xB16C: /* Compaq Deskpro EP 401963-001 (PCA# 010174) */
				/* Motherboard doesn't have Host bridge
				 * subvendor/subdevice IDs, therefore checking
				 * its on-board VGA controller */
				asus_hides_smbus = 1;
			}
		else if (dev->device == PCI_DEVICE_ID_INTEL_82801DB_2)
			switch (dev->subsystem_device) {
			case 0x00b8: /* Compaq Evo D510 CMT */
			case 0x00b9: /* Compaq Evo D510 SFF */
			case 0x00ba: /* Compaq Evo D510 USDT */
				/* Motherboard doesn't have Host bridge
				 * subvendor/subdevice IDs and on-board VGA
				 * controller is disabled if an AGP card is
				 * inserted, therefore checking USB UHCI
				 * Controller #1 */
				asus_hides_smbus = 1;
			}
		else if (dev->device == PCI_DEVICE_ID_INTEL_82815_CGC)
			switch (dev->subsystem_device) {
			case 0x001A: /* Compaq Deskpro EN SSF P667 815E */
				/* Motherboard doesn't have host bridge
				 * subvendor/subdevice IDs, therefore checking
				 * its on-board VGA controller */
				asus_hides_smbus = 1;
			}
	}
}
DECLARE_PCI_FIXUP_HEADER(PCI_VENDOR_ID_INTEL,	PCI_DEVICE_ID_INTEL_82845_HB,	asus_hides_smbus_hostbridge);
DECLARE_PCI_FIXUP_HEADER(PCI_VENDOR_ID_INTEL,	PCI_DEVICE_ID_INTEL_82845G_HB,	asus_hides_smbus_hostbridge);
DECLARE_PCI_FIXUP_HEADER(PCI_VENDOR_ID_INTEL,	PCI_DEVICE_ID_INTEL_82850_HB,	asus_hides_smbus_hostbridge);
DECLARE_PCI_FIXUP_HEADER(PCI_VENDOR_ID_INTEL,	PCI_DEVICE_ID_INTEL_82865_HB,	asus_hides_smbus_hostbridge);
DECLARE_PCI_FIXUP_HEADER(PCI_VENDOR_ID_INTEL,	PCI_DEVICE_ID_INTEL_82875_HB,	asus_hides_smbus_hostbridge);
DECLARE_PCI_FIXUP_HEADER(PCI_VENDOR_ID_INTEL,	PCI_DEVICE_ID_INTEL_7205_0,	asus_hides_smbus_hostbridge);
DECLARE_PCI_FIXUP_HEADER(PCI_VENDOR_ID_INTEL,	PCI_DEVICE_ID_INTEL_E7501_MCH,	asus_hides_smbus_hostbridge);
DECLARE_PCI_FIXUP_HEADER(PCI_VENDOR_ID_INTEL,	PCI_DEVICE_ID_INTEL_82855PM_HB,	asus_hides_smbus_hostbridge);
DECLARE_PCI_FIXUP_HEADER(PCI_VENDOR_ID_INTEL,	PCI_DEVICE_ID_INTEL_82855GM_HB,	asus_hides_smbus_hostbridge);
DECLARE_PCI_FIXUP_HEADER(PCI_VENDOR_ID_INTEL,	PCI_DEVICE_ID_INTEL_82915GM_HB, asus_hides_smbus_hostbridge);

DECLARE_PCI_FIXUP_HEADER(PCI_VENDOR_ID_INTEL,	PCI_DEVICE_ID_INTEL_82810_IG3,	asus_hides_smbus_hostbridge);
DECLARE_PCI_FIXUP_HEADER(PCI_VENDOR_ID_INTEL,	PCI_DEVICE_ID_INTEL_82801DB_2,	asus_hides_smbus_hostbridge);
DECLARE_PCI_FIXUP_HEADER(PCI_VENDOR_ID_INTEL,	PCI_DEVICE_ID_INTEL_82815_CGC,	asus_hides_smbus_hostbridge);

static void asus_hides_smbus_lpc(struct pci_dev *dev)
{
	u16 val;

	if (likely(!asus_hides_smbus))
		return;

	pci_read_config_word(dev, 0xF2, &val);
	if (val & 0x8) {
		pci_write_config_word(dev, 0xF2, val & (~0x8));
		pci_read_config_word(dev, 0xF2, &val);
		if (val & 0x8)
			pci_info(dev, "i801 SMBus device continues to play 'hide and seek'! 0x%x\n",
				 val);
		else
			pci_info(dev, "Enabled i801 SMBus device\n");
	}
}
DECLARE_PCI_FIXUP_HEADER(PCI_VENDOR_ID_INTEL,	PCI_DEVICE_ID_INTEL_82801AA_0,	asus_hides_smbus_lpc);
DECLARE_PCI_FIXUP_HEADER(PCI_VENDOR_ID_INTEL,	PCI_DEVICE_ID_INTEL_82801DB_0,	asus_hides_smbus_lpc);
DECLARE_PCI_FIXUP_HEADER(PCI_VENDOR_ID_INTEL,	PCI_DEVICE_ID_INTEL_82801BA_0,	asus_hides_smbus_lpc);
DECLARE_PCI_FIXUP_HEADER(PCI_VENDOR_ID_INTEL,	PCI_DEVICE_ID_INTEL_82801CA_0,	asus_hides_smbus_lpc);
DECLARE_PCI_FIXUP_HEADER(PCI_VENDOR_ID_INTEL,	PCI_DEVICE_ID_INTEL_82801CA_12,	asus_hides_smbus_lpc);
DECLARE_PCI_FIXUP_HEADER(PCI_VENDOR_ID_INTEL,	PCI_DEVICE_ID_INTEL_82801DB_12,	asus_hides_smbus_lpc);
DECLARE_PCI_FIXUP_HEADER(PCI_VENDOR_ID_INTEL,	PCI_DEVICE_ID_INTEL_82801EB_0,	asus_hides_smbus_lpc);
DECLARE_PCI_FIXUP_RESUME_EARLY(PCI_VENDOR_ID_INTEL,	PCI_DEVICE_ID_INTEL_82801AA_0,	asus_hides_smbus_lpc);
DECLARE_PCI_FIXUP_RESUME_EARLY(PCI_VENDOR_ID_INTEL,	PCI_DEVICE_ID_INTEL_82801DB_0,	asus_hides_smbus_lpc);
DECLARE_PCI_FIXUP_RESUME_EARLY(PCI_VENDOR_ID_INTEL,	PCI_DEVICE_ID_INTEL_82801BA_0,	asus_hides_smbus_lpc);
DECLARE_PCI_FIXUP_RESUME_EARLY(PCI_VENDOR_ID_INTEL,	PCI_DEVICE_ID_INTEL_82801CA_0,	asus_hides_smbus_lpc);
DECLARE_PCI_FIXUP_RESUME_EARLY(PCI_VENDOR_ID_INTEL,	PCI_DEVICE_ID_INTEL_82801CA_12,	asus_hides_smbus_lpc);
DECLARE_PCI_FIXUP_RESUME_EARLY(PCI_VENDOR_ID_INTEL,	PCI_DEVICE_ID_INTEL_82801DB_12,	asus_hides_smbus_lpc);
DECLARE_PCI_FIXUP_RESUME_EARLY(PCI_VENDOR_ID_INTEL,	PCI_DEVICE_ID_INTEL_82801EB_0,	asus_hides_smbus_lpc);

/* It appears we just have one such device. If not, we have a warning */
static void __iomem *asus_rcba_base;
static void asus_hides_smbus_lpc_ich6_suspend(struct pci_dev *dev)
{
	u32 rcba;

	if (likely(!asus_hides_smbus))
		return;
	WARN_ON(asus_rcba_base);

	pci_read_config_dword(dev, 0xF0, &rcba);
	/* use bits 31:14, 16 kB aligned */
	asus_rcba_base = ioremap_nocache(rcba & 0xFFFFC000, 0x4000);
	if (asus_rcba_base == NULL)
		return;
}

static void asus_hides_smbus_lpc_ich6_resume_early(struct pci_dev *dev)
{
	u32 val;

	if (likely(!asus_hides_smbus || !asus_rcba_base))
		return;

	/* read the Function Disable register, dword mode only */
	val = readl(asus_rcba_base + 0x3418);

	/* enable the SMBus device */
	writel(val & 0xFFFFFFF7, asus_rcba_base + 0x3418);
}

static void asus_hides_smbus_lpc_ich6_resume(struct pci_dev *dev)
{
	if (likely(!asus_hides_smbus || !asus_rcba_base))
		return;

	iounmap(asus_rcba_base);
	asus_rcba_base = NULL;
	pci_info(dev, "Enabled ICH6/i801 SMBus device\n");
}

static void asus_hides_smbus_lpc_ich6(struct pci_dev *dev)
{
	asus_hides_smbus_lpc_ich6_suspend(dev);
	asus_hides_smbus_lpc_ich6_resume_early(dev);
	asus_hides_smbus_lpc_ich6_resume(dev);
}
DECLARE_PCI_FIXUP_HEADER(PCI_VENDOR_ID_INTEL,	PCI_DEVICE_ID_INTEL_ICH6_1,	asus_hides_smbus_lpc_ich6);
DECLARE_PCI_FIXUP_SUSPEND(PCI_VENDOR_ID_INTEL,	PCI_DEVICE_ID_INTEL_ICH6_1,	asus_hides_smbus_lpc_ich6_suspend);
DECLARE_PCI_FIXUP_RESUME(PCI_VENDOR_ID_INTEL,	PCI_DEVICE_ID_INTEL_ICH6_1,	asus_hides_smbus_lpc_ich6_resume);
DECLARE_PCI_FIXUP_RESUME_EARLY(PCI_VENDOR_ID_INTEL,	PCI_DEVICE_ID_INTEL_ICH6_1,	asus_hides_smbus_lpc_ich6_resume_early);

/* SiS 96x south bridge: BIOS typically hides SMBus device...  */
static void quirk_sis_96x_smbus(struct pci_dev *dev)
{
	u8 val = 0;
	pci_read_config_byte(dev, 0x77, &val);
	if (val & 0x10) {
		pci_info(dev, "Enabling SiS 96x SMBus\n");
		pci_write_config_byte(dev, 0x77, val & ~0x10);
	}
}
DECLARE_PCI_FIXUP_HEADER(PCI_VENDOR_ID_SI,	PCI_DEVICE_ID_SI_961,		quirk_sis_96x_smbus);
DECLARE_PCI_FIXUP_HEADER(PCI_VENDOR_ID_SI,	PCI_DEVICE_ID_SI_962,		quirk_sis_96x_smbus);
DECLARE_PCI_FIXUP_HEADER(PCI_VENDOR_ID_SI,	PCI_DEVICE_ID_SI_963,		quirk_sis_96x_smbus);
DECLARE_PCI_FIXUP_HEADER(PCI_VENDOR_ID_SI,	PCI_DEVICE_ID_SI_LPC,		quirk_sis_96x_smbus);
DECLARE_PCI_FIXUP_RESUME_EARLY(PCI_VENDOR_ID_SI,	PCI_DEVICE_ID_SI_961,		quirk_sis_96x_smbus);
DECLARE_PCI_FIXUP_RESUME_EARLY(PCI_VENDOR_ID_SI,	PCI_DEVICE_ID_SI_962,		quirk_sis_96x_smbus);
DECLARE_PCI_FIXUP_RESUME_EARLY(PCI_VENDOR_ID_SI,	PCI_DEVICE_ID_SI_963,		quirk_sis_96x_smbus);
DECLARE_PCI_FIXUP_RESUME_EARLY(PCI_VENDOR_ID_SI,	PCI_DEVICE_ID_SI_LPC,		quirk_sis_96x_smbus);

/*
 * ... This is further complicated by the fact that some SiS96x south
 * bridges pretend to be 85C503/5513 instead.  In that case see if we
 * spotted a compatible north bridge to make sure.
 * (pci_find_device() doesn't work yet)
 *
 * We can also enable the sis96x bit in the discovery register..
 */
#define SIS_DETECT_REGISTER 0x40

static void quirk_sis_503(struct pci_dev *dev)
{
	u8 reg;
	u16 devid;

	pci_read_config_byte(dev, SIS_DETECT_REGISTER, &reg);
	pci_write_config_byte(dev, SIS_DETECT_REGISTER, reg | (1 << 6));
	pci_read_config_word(dev, PCI_DEVICE_ID, &devid);
	if (((devid & 0xfff0) != 0x0960) && (devid != 0x0018)) {
		pci_write_config_byte(dev, SIS_DETECT_REGISTER, reg);
		return;
	}

	/*
	 * Ok, it now shows up as a 96x.  Run the 96x quirk by hand in case
	 * it has already been processed.  (Depends on link order, which is
	 * apparently not guaranteed)
	 */
	dev->device = devid;
	quirk_sis_96x_smbus(dev);
}
DECLARE_PCI_FIXUP_HEADER(PCI_VENDOR_ID_SI,	PCI_DEVICE_ID_SI_503,		quirk_sis_503);
DECLARE_PCI_FIXUP_RESUME_EARLY(PCI_VENDOR_ID_SI,	PCI_DEVICE_ID_SI_503,		quirk_sis_503);

/*
 * On ASUS A8V and A8V Deluxe boards, the onboard AC97 audio controller
 * and MC97 modem controller are disabled when a second PCI soundcard is
 * present. This patch, tweaking the VT8237 ISA bridge, enables them.
 * -- bjd
 */
static void asus_hides_ac97_lpc(struct pci_dev *dev)
{
	u8 val;
	int asus_hides_ac97 = 0;

	if (likely(dev->subsystem_vendor == PCI_VENDOR_ID_ASUSTEK)) {
		if (dev->device == PCI_DEVICE_ID_VIA_8237)
			asus_hides_ac97 = 1;
	}

	if (!asus_hides_ac97)
		return;

	pci_read_config_byte(dev, 0x50, &val);
	if (val & 0xc0) {
		pci_write_config_byte(dev, 0x50, val & (~0xc0));
		pci_read_config_byte(dev, 0x50, &val);
		if (val & 0xc0)
			pci_info(dev, "Onboard AC97/MC97 devices continue to play 'hide and seek'! 0x%x\n",
				 val);
		else
			pci_info(dev, "Enabled onboard AC97/MC97 devices\n");
	}
}
DECLARE_PCI_FIXUP_HEADER(PCI_VENDOR_ID_VIA,	PCI_DEVICE_ID_VIA_8237, asus_hides_ac97_lpc);
DECLARE_PCI_FIXUP_RESUME_EARLY(PCI_VENDOR_ID_VIA,	PCI_DEVICE_ID_VIA_8237, asus_hides_ac97_lpc);

#if defined(CONFIG_ATA) || defined(CONFIG_ATA_MODULE)

/*
 * If we are using libata we can drive this chip properly but must do this
 * early on to make the additional device appear during the PCI scanning.
 */
static void quirk_jmicron_ata(struct pci_dev *pdev)
{
	u32 conf1, conf5, class;
	u8 hdr;

	/* Only poke fn 0 */
	if (PCI_FUNC(pdev->devfn))
		return;

	pci_read_config_dword(pdev, 0x40, &conf1);
	pci_read_config_dword(pdev, 0x80, &conf5);

	conf1 &= ~0x00CFF302; /* Clear bit 1, 8, 9, 12-19, 22, 23 */
	conf5 &= ~(1 << 24);  /* Clear bit 24 */

	switch (pdev->device) {
	case PCI_DEVICE_ID_JMICRON_JMB360: /* SATA single port */
	case PCI_DEVICE_ID_JMICRON_JMB362: /* SATA dual ports */
	case PCI_DEVICE_ID_JMICRON_JMB364: /* SATA dual ports */
		/* The controller should be in single function ahci mode */
		conf1 |= 0x0002A100; /* Set 8, 13, 15, 17 */
		break;

	case PCI_DEVICE_ID_JMICRON_JMB365:
	case PCI_DEVICE_ID_JMICRON_JMB366:
		/* Redirect IDE second PATA port to the right spot */
		conf5 |= (1 << 24);
		/* Fall through */
	case PCI_DEVICE_ID_JMICRON_JMB361:
	case PCI_DEVICE_ID_JMICRON_JMB363:
	case PCI_DEVICE_ID_JMICRON_JMB369:
		/* Enable dual function mode, AHCI on fn 0, IDE fn1 */
		/* Set the class codes correctly and then direct IDE 0 */
		conf1 |= 0x00C2A1B3; /* Set 0, 1, 4, 5, 7, 8, 13, 15, 17, 22, 23 */
		break;

	case PCI_DEVICE_ID_JMICRON_JMB368:
		/* The controller should be in single function IDE mode */
		conf1 |= 0x00C00000; /* Set 22, 23 */
		break;
	}

	pci_write_config_dword(pdev, 0x40, conf1);
	pci_write_config_dword(pdev, 0x80, conf5);

	/* Update pdev accordingly */
	pci_read_config_byte(pdev, PCI_HEADER_TYPE, &hdr);
	pdev->hdr_type = hdr & 0x7f;
	pdev->multifunction = !!(hdr & 0x80);

	pci_read_config_dword(pdev, PCI_CLASS_REVISION, &class);
	pdev->class = class >> 8;
}
DECLARE_PCI_FIXUP_EARLY(PCI_VENDOR_ID_JMICRON, PCI_DEVICE_ID_JMICRON_JMB360, quirk_jmicron_ata);
DECLARE_PCI_FIXUP_EARLY(PCI_VENDOR_ID_JMICRON, PCI_DEVICE_ID_JMICRON_JMB361, quirk_jmicron_ata);
DECLARE_PCI_FIXUP_EARLY(PCI_VENDOR_ID_JMICRON, PCI_DEVICE_ID_JMICRON_JMB362, quirk_jmicron_ata);
DECLARE_PCI_FIXUP_EARLY(PCI_VENDOR_ID_JMICRON, PCI_DEVICE_ID_JMICRON_JMB363, quirk_jmicron_ata);
DECLARE_PCI_FIXUP_EARLY(PCI_VENDOR_ID_JMICRON, PCI_DEVICE_ID_JMICRON_JMB364, quirk_jmicron_ata);
DECLARE_PCI_FIXUP_EARLY(PCI_VENDOR_ID_JMICRON, PCI_DEVICE_ID_JMICRON_JMB365, quirk_jmicron_ata);
DECLARE_PCI_FIXUP_EARLY(PCI_VENDOR_ID_JMICRON, PCI_DEVICE_ID_JMICRON_JMB366, quirk_jmicron_ata);
DECLARE_PCI_FIXUP_EARLY(PCI_VENDOR_ID_JMICRON, PCI_DEVICE_ID_JMICRON_JMB368, quirk_jmicron_ata);
DECLARE_PCI_FIXUP_EARLY(PCI_VENDOR_ID_JMICRON, PCI_DEVICE_ID_JMICRON_JMB369, quirk_jmicron_ata);
DECLARE_PCI_FIXUP_RESUME_EARLY(PCI_VENDOR_ID_JMICRON, PCI_DEVICE_ID_JMICRON_JMB360, quirk_jmicron_ata);
DECLARE_PCI_FIXUP_RESUME_EARLY(PCI_VENDOR_ID_JMICRON, PCI_DEVICE_ID_JMICRON_JMB361, quirk_jmicron_ata);
DECLARE_PCI_FIXUP_RESUME_EARLY(PCI_VENDOR_ID_JMICRON, PCI_DEVICE_ID_JMICRON_JMB362, quirk_jmicron_ata);
DECLARE_PCI_FIXUP_RESUME_EARLY(PCI_VENDOR_ID_JMICRON, PCI_DEVICE_ID_JMICRON_JMB363, quirk_jmicron_ata);
DECLARE_PCI_FIXUP_RESUME_EARLY(PCI_VENDOR_ID_JMICRON, PCI_DEVICE_ID_JMICRON_JMB364, quirk_jmicron_ata);
DECLARE_PCI_FIXUP_RESUME_EARLY(PCI_VENDOR_ID_JMICRON, PCI_DEVICE_ID_JMICRON_JMB365, quirk_jmicron_ata);
DECLARE_PCI_FIXUP_RESUME_EARLY(PCI_VENDOR_ID_JMICRON, PCI_DEVICE_ID_JMICRON_JMB366, quirk_jmicron_ata);
DECLARE_PCI_FIXUP_RESUME_EARLY(PCI_VENDOR_ID_JMICRON, PCI_DEVICE_ID_JMICRON_JMB368, quirk_jmicron_ata);
DECLARE_PCI_FIXUP_RESUME_EARLY(PCI_VENDOR_ID_JMICRON, PCI_DEVICE_ID_JMICRON_JMB369, quirk_jmicron_ata);

#endif

static void quirk_jmicron_async_suspend(struct pci_dev *dev)
{
	if (dev->multifunction) {
		device_disable_async_suspend(&dev->dev);
		pci_info(dev, "async suspend disabled to avoid multi-function power-on ordering issue\n");
	}
}
DECLARE_PCI_FIXUP_CLASS_FINAL(PCI_VENDOR_ID_JMICRON, PCI_ANY_ID, PCI_CLASS_STORAGE_IDE, 8, quirk_jmicron_async_suspend);
DECLARE_PCI_FIXUP_CLASS_FINAL(PCI_VENDOR_ID_JMICRON, PCI_ANY_ID, PCI_CLASS_STORAGE_SATA_AHCI, 0, quirk_jmicron_async_suspend);
DECLARE_PCI_FIXUP_FINAL(PCI_VENDOR_ID_JMICRON, 0x2362, quirk_jmicron_async_suspend);
DECLARE_PCI_FIXUP_FINAL(PCI_VENDOR_ID_JMICRON, 0x236f, quirk_jmicron_async_suspend);

#ifdef CONFIG_X86_IO_APIC
static void quirk_alder_ioapic(struct pci_dev *pdev)
{
	int i;

	if ((pdev->class >> 8) != 0xff00)
		return;

	/*
	 * The first BAR is the location of the IO-APIC... we must
	 * not touch this (and it's already covered by the fixmap), so
	 * forcibly insert it into the resource tree.
	 */
	if (pci_resource_start(pdev, 0) && pci_resource_len(pdev, 0))
		insert_resource(&iomem_resource, &pdev->resource[0]);

	/*
	 * The next five BARs all seem to be rubbish, so just clean
	 * them out.
	 */
	for (i = 1; i < 6; i++)
		memset(&pdev->resource[i], 0, sizeof(pdev->resource[i]));
}
DECLARE_PCI_FIXUP_HEADER(PCI_VENDOR_ID_INTEL,	PCI_DEVICE_ID_INTEL_EESSC,	quirk_alder_ioapic);
#endif

static void quirk_pcie_mch(struct pci_dev *pdev)
{
	pdev->no_msi = 1;
}
DECLARE_PCI_FIXUP_FINAL(PCI_VENDOR_ID_INTEL,	PCI_DEVICE_ID_INTEL_E7520_MCH,	quirk_pcie_mch);
DECLARE_PCI_FIXUP_FINAL(PCI_VENDOR_ID_INTEL,	PCI_DEVICE_ID_INTEL_E7320_MCH,	quirk_pcie_mch);
DECLARE_PCI_FIXUP_FINAL(PCI_VENDOR_ID_INTEL,	PCI_DEVICE_ID_INTEL_E7525_MCH,	quirk_pcie_mch);

DECLARE_PCI_FIXUP_CLASS_FINAL(PCI_VENDOR_ID_HUAWEI, 0x1610, PCI_CLASS_BRIDGE_PCI, 8, quirk_pcie_mch);

/*
 * It's possible for the MSI to get corrupted if SHPC and ACPI are used
 * together on certain PXH-based systems.
 */
static void quirk_pcie_pxh(struct pci_dev *dev)
{
	dev->no_msi = 1;
	pci_warn(dev, "PXH quirk detected; SHPC device MSI disabled\n");
}
DECLARE_PCI_FIXUP_EARLY(PCI_VENDOR_ID_INTEL,	PCI_DEVICE_ID_INTEL_PXHD_0,	quirk_pcie_pxh);
DECLARE_PCI_FIXUP_EARLY(PCI_VENDOR_ID_INTEL,	PCI_DEVICE_ID_INTEL_PXHD_1,	quirk_pcie_pxh);
DECLARE_PCI_FIXUP_EARLY(PCI_VENDOR_ID_INTEL,	PCI_DEVICE_ID_INTEL_PXH_0,	quirk_pcie_pxh);
DECLARE_PCI_FIXUP_EARLY(PCI_VENDOR_ID_INTEL,	PCI_DEVICE_ID_INTEL_PXH_1,	quirk_pcie_pxh);
DECLARE_PCI_FIXUP_EARLY(PCI_VENDOR_ID_INTEL,	PCI_DEVICE_ID_INTEL_PXHV,	quirk_pcie_pxh);

/*
 * Some Intel PCI Express chipsets have trouble with downstream device
 * power management.
 */
static void quirk_intel_pcie_pm(struct pci_dev *dev)
{
	pci_pm_d3_delay = 120;
	dev->no_d1d2 = 1;
}
DECLARE_PCI_FIXUP_FINAL(PCI_VENDOR_ID_INTEL,	0x25e2, quirk_intel_pcie_pm);
DECLARE_PCI_FIXUP_FINAL(PCI_VENDOR_ID_INTEL,	0x25e3, quirk_intel_pcie_pm);
DECLARE_PCI_FIXUP_FINAL(PCI_VENDOR_ID_INTEL,	0x25e4, quirk_intel_pcie_pm);
DECLARE_PCI_FIXUP_FINAL(PCI_VENDOR_ID_INTEL,	0x25e5, quirk_intel_pcie_pm);
DECLARE_PCI_FIXUP_FINAL(PCI_VENDOR_ID_INTEL,	0x25e6, quirk_intel_pcie_pm);
DECLARE_PCI_FIXUP_FINAL(PCI_VENDOR_ID_INTEL,	0x25e7, quirk_intel_pcie_pm);
DECLARE_PCI_FIXUP_FINAL(PCI_VENDOR_ID_INTEL,	0x25f7, quirk_intel_pcie_pm);
DECLARE_PCI_FIXUP_FINAL(PCI_VENDOR_ID_INTEL,	0x25f8, quirk_intel_pcie_pm);
DECLARE_PCI_FIXUP_FINAL(PCI_VENDOR_ID_INTEL,	0x25f9, quirk_intel_pcie_pm);
DECLARE_PCI_FIXUP_FINAL(PCI_VENDOR_ID_INTEL,	0x25fa, quirk_intel_pcie_pm);
DECLARE_PCI_FIXUP_FINAL(PCI_VENDOR_ID_INTEL,	0x2601, quirk_intel_pcie_pm);
DECLARE_PCI_FIXUP_FINAL(PCI_VENDOR_ID_INTEL,	0x2602, quirk_intel_pcie_pm);
DECLARE_PCI_FIXUP_FINAL(PCI_VENDOR_ID_INTEL,	0x2603, quirk_intel_pcie_pm);
DECLARE_PCI_FIXUP_FINAL(PCI_VENDOR_ID_INTEL,	0x2604, quirk_intel_pcie_pm);
DECLARE_PCI_FIXUP_FINAL(PCI_VENDOR_ID_INTEL,	0x2605, quirk_intel_pcie_pm);
DECLARE_PCI_FIXUP_FINAL(PCI_VENDOR_ID_INTEL,	0x2606, quirk_intel_pcie_pm);
DECLARE_PCI_FIXUP_FINAL(PCI_VENDOR_ID_INTEL,	0x2607, quirk_intel_pcie_pm);
DECLARE_PCI_FIXUP_FINAL(PCI_VENDOR_ID_INTEL,	0x2608, quirk_intel_pcie_pm);
DECLARE_PCI_FIXUP_FINAL(PCI_VENDOR_ID_INTEL,	0x2609, quirk_intel_pcie_pm);
DECLARE_PCI_FIXUP_FINAL(PCI_VENDOR_ID_INTEL,	0x260a, quirk_intel_pcie_pm);
DECLARE_PCI_FIXUP_FINAL(PCI_VENDOR_ID_INTEL,	0x260b, quirk_intel_pcie_pm);

static void quirk_radeon_pm(struct pci_dev *dev)
{
	if (dev->subsystem_vendor == PCI_VENDOR_ID_APPLE &&
	    dev->subsystem_device == 0x00e2) {
		if (dev->d3_delay < 20) {
			dev->d3_delay = 20;
			pci_info(dev, "extending delay after power-on from D3 to %d msec\n",
				 dev->d3_delay);
		}
	}
}
DECLARE_PCI_FIXUP_FINAL(PCI_VENDOR_ID_ATI, 0x6741, quirk_radeon_pm);

#ifdef CONFIG_X86_IO_APIC
static int dmi_disable_ioapicreroute(const struct dmi_system_id *d)
{
	noioapicreroute = 1;
	pr_info("%s detected: disable boot interrupt reroute\n", d->ident);

	return 0;
}

static const struct dmi_system_id boot_interrupt_dmi_table[] = {
	/*
	 * Systems to exclude from boot interrupt reroute quirks
	 */
	{
		.callback = dmi_disable_ioapicreroute,
		.ident = "ASUSTek Computer INC. M2N-LR",
		.matches = {
			DMI_MATCH(DMI_SYS_VENDOR, "ASUSTek Computer INC."),
			DMI_MATCH(DMI_PRODUCT_NAME, "M2N-LR"),
		},
	},
	{}
};

/*
 * Boot interrupts on some chipsets cannot be turned off. For these chipsets,
 * remap the original interrupt in the Linux kernel to the boot interrupt, so
 * that a PCI device's interrupt handler is installed on the boot interrupt
 * line instead.
 */
static void quirk_reroute_to_boot_interrupts_intel(struct pci_dev *dev)
{
	dmi_check_system(boot_interrupt_dmi_table);
	if (noioapicquirk || noioapicreroute)
		return;

	dev->irq_reroute_variant = INTEL_IRQ_REROUTE_VARIANT;
	pci_info(dev, "rerouting interrupts for [%04x:%04x]\n",
		 dev->vendor, dev->device);
}
DECLARE_PCI_FIXUP_FINAL(PCI_VENDOR_ID_INTEL,	PCI_DEVICE_ID_INTEL_80333_0,	quirk_reroute_to_boot_interrupts_intel);
DECLARE_PCI_FIXUP_FINAL(PCI_VENDOR_ID_INTEL,	PCI_DEVICE_ID_INTEL_80333_1,	quirk_reroute_to_boot_interrupts_intel);
DECLARE_PCI_FIXUP_FINAL(PCI_VENDOR_ID_INTEL,	PCI_DEVICE_ID_INTEL_ESB2_0,	quirk_reroute_to_boot_interrupts_intel);
DECLARE_PCI_FIXUP_FINAL(PCI_VENDOR_ID_INTEL,	PCI_DEVICE_ID_INTEL_PXH_0,	quirk_reroute_to_boot_interrupts_intel);
DECLARE_PCI_FIXUP_FINAL(PCI_VENDOR_ID_INTEL,	PCI_DEVICE_ID_INTEL_PXH_1,	quirk_reroute_to_boot_interrupts_intel);
DECLARE_PCI_FIXUP_FINAL(PCI_VENDOR_ID_INTEL,	PCI_DEVICE_ID_INTEL_PXHV,	quirk_reroute_to_boot_interrupts_intel);
DECLARE_PCI_FIXUP_FINAL(PCI_VENDOR_ID_INTEL,	PCI_DEVICE_ID_INTEL_80332_0,	quirk_reroute_to_boot_interrupts_intel);
DECLARE_PCI_FIXUP_FINAL(PCI_VENDOR_ID_INTEL,	PCI_DEVICE_ID_INTEL_80332_1,	quirk_reroute_to_boot_interrupts_intel);
DECLARE_PCI_FIXUP_RESUME(PCI_VENDOR_ID_INTEL,	PCI_DEVICE_ID_INTEL_80333_0,	quirk_reroute_to_boot_interrupts_intel);
DECLARE_PCI_FIXUP_RESUME(PCI_VENDOR_ID_INTEL,	PCI_DEVICE_ID_INTEL_80333_1,	quirk_reroute_to_boot_interrupts_intel);
DECLARE_PCI_FIXUP_RESUME(PCI_VENDOR_ID_INTEL,	PCI_DEVICE_ID_INTEL_ESB2_0,	quirk_reroute_to_boot_interrupts_intel);
DECLARE_PCI_FIXUP_RESUME(PCI_VENDOR_ID_INTEL,	PCI_DEVICE_ID_INTEL_PXH_0,	quirk_reroute_to_boot_interrupts_intel);
DECLARE_PCI_FIXUP_RESUME(PCI_VENDOR_ID_INTEL,	PCI_DEVICE_ID_INTEL_PXH_1,	quirk_reroute_to_boot_interrupts_intel);
DECLARE_PCI_FIXUP_RESUME(PCI_VENDOR_ID_INTEL,	PCI_DEVICE_ID_INTEL_PXHV,	quirk_reroute_to_boot_interrupts_intel);
DECLARE_PCI_FIXUP_RESUME(PCI_VENDOR_ID_INTEL,	PCI_DEVICE_ID_INTEL_80332_0,	quirk_reroute_to_boot_interrupts_intel);
DECLARE_PCI_FIXUP_RESUME(PCI_VENDOR_ID_INTEL,	PCI_DEVICE_ID_INTEL_80332_1,	quirk_reroute_to_boot_interrupts_intel);

/*
 * On some chipsets we can disable the generation of legacy INTx boot
 * interrupts.
 */

/*
 * IO-APIC1 on 6300ESB generates boot interrupts, see Intel order no
 * 300641-004US, section 5.7.3.
 */
#define INTEL_6300_IOAPIC_ABAR		0x40
#define INTEL_6300_DISABLE_BOOT_IRQ	(1<<14)

static void quirk_disable_intel_boot_interrupt(struct pci_dev *dev)
{
	u16 pci_config_word;

	if (noioapicquirk)
		return;

	pci_read_config_word(dev, INTEL_6300_IOAPIC_ABAR, &pci_config_word);
	pci_config_word |= INTEL_6300_DISABLE_BOOT_IRQ;
	pci_write_config_word(dev, INTEL_6300_IOAPIC_ABAR, pci_config_word);

	pci_info(dev, "disabled boot interrupts on device [%04x:%04x]\n",
		 dev->vendor, dev->device);
}
DECLARE_PCI_FIXUP_FINAL(PCI_VENDOR_ID_INTEL,   PCI_DEVICE_ID_INTEL_ESB_10,	quirk_disable_intel_boot_interrupt);
DECLARE_PCI_FIXUP_RESUME(PCI_VENDOR_ID_INTEL,   PCI_DEVICE_ID_INTEL_ESB_10,	quirk_disable_intel_boot_interrupt);

/* Disable boot interrupts on HT-1000 */
#define BC_HT1000_FEATURE_REG		0x64
#define BC_HT1000_PIC_REGS_ENABLE	(1<<0)
#define BC_HT1000_MAP_IDX		0xC00
#define BC_HT1000_MAP_DATA		0xC01

static void quirk_disable_broadcom_boot_interrupt(struct pci_dev *dev)
{
	u32 pci_config_dword;
	u8 irq;

	if (noioapicquirk)
		return;

	pci_read_config_dword(dev, BC_HT1000_FEATURE_REG, &pci_config_dword);
	pci_write_config_dword(dev, BC_HT1000_FEATURE_REG, pci_config_dword |
			BC_HT1000_PIC_REGS_ENABLE);

	for (irq = 0x10; irq < 0x10 + 32; irq++) {
		outb(irq, BC_HT1000_MAP_IDX);
		outb(0x00, BC_HT1000_MAP_DATA);
	}

	pci_write_config_dword(dev, BC_HT1000_FEATURE_REG, pci_config_dword);

	pci_info(dev, "disabled boot interrupts on device [%04x:%04x]\n",
		 dev->vendor, dev->device);
}
DECLARE_PCI_FIXUP_FINAL(PCI_VENDOR_ID_SERVERWORKS,   PCI_DEVICE_ID_SERVERWORKS_HT1000SB,	quirk_disable_broadcom_boot_interrupt);
DECLARE_PCI_FIXUP_RESUME(PCI_VENDOR_ID_SERVERWORKS,   PCI_DEVICE_ID_SERVERWORKS_HT1000SB,	quirk_disable_broadcom_boot_interrupt);

/* Disable boot interrupts on AMD and ATI chipsets */

/*
 * NOIOAMODE needs to be disabled to disable "boot interrupts". For AMD 8131
 * rev. A0 and B0, NOIOAMODE needs to be disabled anyway to fix IO-APIC mode
 * (due to an erratum).
 */
#define AMD_813X_MISC			0x40
#define AMD_813X_NOIOAMODE		(1<<0)
#define AMD_813X_REV_B1			0x12
#define AMD_813X_REV_B2			0x13

static void quirk_disable_amd_813x_boot_interrupt(struct pci_dev *dev)
{
	u32 pci_config_dword;

	if (noioapicquirk)
		return;
	if ((dev->revision == AMD_813X_REV_B1) ||
	    (dev->revision == AMD_813X_REV_B2))
		return;

	pci_read_config_dword(dev, AMD_813X_MISC, &pci_config_dword);
	pci_config_dword &= ~AMD_813X_NOIOAMODE;
	pci_write_config_dword(dev, AMD_813X_MISC, pci_config_dword);

	pci_info(dev, "disabled boot interrupts on device [%04x:%04x]\n",
		 dev->vendor, dev->device);
}
DECLARE_PCI_FIXUP_FINAL(PCI_VENDOR_ID_AMD,	PCI_DEVICE_ID_AMD_8131_BRIDGE,	quirk_disable_amd_813x_boot_interrupt);
DECLARE_PCI_FIXUP_RESUME(PCI_VENDOR_ID_AMD,	PCI_DEVICE_ID_AMD_8131_BRIDGE,	quirk_disable_amd_813x_boot_interrupt);
DECLARE_PCI_FIXUP_FINAL(PCI_VENDOR_ID_AMD,	PCI_DEVICE_ID_AMD_8132_BRIDGE,	quirk_disable_amd_813x_boot_interrupt);
DECLARE_PCI_FIXUP_RESUME(PCI_VENDOR_ID_AMD,	PCI_DEVICE_ID_AMD_8132_BRIDGE,	quirk_disable_amd_813x_boot_interrupt);

#define AMD_8111_PCI_IRQ_ROUTING	0x56

static void quirk_disable_amd_8111_boot_interrupt(struct pci_dev *dev)
{
	u16 pci_config_word;

	if (noioapicquirk)
		return;

	pci_read_config_word(dev, AMD_8111_PCI_IRQ_ROUTING, &pci_config_word);
	if (!pci_config_word) {
		pci_info(dev, "boot interrupts on device [%04x:%04x] already disabled\n",
			 dev->vendor, dev->device);
		return;
	}
	pci_write_config_word(dev, AMD_8111_PCI_IRQ_ROUTING, 0);
	pci_info(dev, "disabled boot interrupts on device [%04x:%04x]\n",
		 dev->vendor, dev->device);
}
DECLARE_PCI_FIXUP_FINAL(PCI_VENDOR_ID_AMD,   PCI_DEVICE_ID_AMD_8111_SMBUS,	quirk_disable_amd_8111_boot_interrupt);
DECLARE_PCI_FIXUP_RESUME(PCI_VENDOR_ID_AMD,   PCI_DEVICE_ID_AMD_8111_SMBUS,	quirk_disable_amd_8111_boot_interrupt);
#endif /* CONFIG_X86_IO_APIC */

/*
 * Toshiba TC86C001 IDE controller reports the standard 8-byte BAR0 size
 * but the PIO transfers won't work if BAR0 falls at the odd 8 bytes.
 * Re-allocate the region if needed...
 */
static void quirk_tc86c001_ide(struct pci_dev *dev)
{
	struct resource *r = &dev->resource[0];

	if (r->start & 0x8) {
		r->flags |= IORESOURCE_UNSET;
		r->start = 0;
		r->end = 0xf;
	}
}
DECLARE_PCI_FIXUP_HEADER(PCI_VENDOR_ID_TOSHIBA_2,
			 PCI_DEVICE_ID_TOSHIBA_TC86C001_IDE,
			 quirk_tc86c001_ide);

/*
 * PLX PCI 9050 PCI Target bridge controller has an erratum that prevents the
 * local configuration registers accessible via BAR0 (memory) or BAR1 (i/o)
 * being read correctly if bit 7 of the base address is set.
 * The BAR0 or BAR1 region may be disabled (size 0) or enabled (size 128).
 * Re-allocate the regions to a 256-byte boundary if necessary.
 */
static void quirk_plx_pci9050(struct pci_dev *dev)
{
	unsigned int bar;

	/* Fixed in revision 2 (PCI 9052). */
	if (dev->revision >= 2)
		return;
	for (bar = 0; bar <= 1; bar++)
		if (pci_resource_len(dev, bar) == 0x80 &&
		    (pci_resource_start(dev, bar) & 0x80)) {
			struct resource *r = &dev->resource[bar];
			pci_info(dev, "Re-allocating PLX PCI 9050 BAR %u to length 256 to avoid bit 7 bug\n",
				 bar);
			r->flags |= IORESOURCE_UNSET;
			r->start = 0;
			r->end = 0xff;
		}
}
DECLARE_PCI_FIXUP_HEADER(PCI_VENDOR_ID_PLX, PCI_DEVICE_ID_PLX_9050,
			 quirk_plx_pci9050);
/*
 * The following Meilhaus (vendor ID 0x1402) device IDs (amongst others)
 * may be using the PLX PCI 9050: 0x0630, 0x0940, 0x0950, 0x0960, 0x100b,
 * 0x1400, 0x140a, 0x140b, 0x14e0, 0x14ea, 0x14eb, 0x1604, 0x1608, 0x160c,
 * 0x168f, 0x2000, 0x2600, 0x3000, 0x810a, 0x810b.
 *
 * Currently, device IDs 0x2000 and 0x2600 are used by the Comedi "me_daq"
 * driver.
 */
DECLARE_PCI_FIXUP_HEADER(0x1402, 0x2000, quirk_plx_pci9050);
DECLARE_PCI_FIXUP_HEADER(0x1402, 0x2600, quirk_plx_pci9050);

static void quirk_netmos(struct pci_dev *dev)
{
	unsigned int num_parallel = (dev->subsystem_device & 0xf0) >> 4;
	unsigned int num_serial = dev->subsystem_device & 0xf;

	/*
	 * These Netmos parts are multiport serial devices with optional
	 * parallel ports.  Even when parallel ports are present, they
	 * are identified as class SERIAL, which means the serial driver
	 * will claim them.  To prevent this, mark them as class OTHER.
	 * These combo devices should be claimed by parport_serial.
	 *
	 * The subdevice ID is of the form 0x00PS, where <P> is the number
	 * of parallel ports and <S> is the number of serial ports.
	 */
	switch (dev->device) {
	case PCI_DEVICE_ID_NETMOS_9835:
		/* Well, this rule doesn't hold for the following 9835 device */
		if (dev->subsystem_vendor == PCI_VENDOR_ID_IBM &&
				dev->subsystem_device == 0x0299)
			return;
		/* else: fall through */
	case PCI_DEVICE_ID_NETMOS_9735:
	case PCI_DEVICE_ID_NETMOS_9745:
	case PCI_DEVICE_ID_NETMOS_9845:
	case PCI_DEVICE_ID_NETMOS_9855:
		if (num_parallel) {
			pci_info(dev, "Netmos %04x (%u parallel, %u serial); changing class SERIAL to OTHER (use parport_serial)\n",
				dev->device, num_parallel, num_serial);
			dev->class = (PCI_CLASS_COMMUNICATION_OTHER << 8) |
			    (dev->class & 0xff);
		}
	}
}
DECLARE_PCI_FIXUP_CLASS_HEADER(PCI_VENDOR_ID_NETMOS, PCI_ANY_ID,
			 PCI_CLASS_COMMUNICATION_SERIAL, 8, quirk_netmos);

static void quirk_e100_interrupt(struct pci_dev *dev)
{
	u16 command, pmcsr;
	u8 __iomem *csr;
	u8 cmd_hi;

	switch (dev->device) {
	/* PCI IDs taken from drivers/net/e100.c */
	case 0x1029:
	case 0x1030 ... 0x1034:
	case 0x1038 ... 0x103E:
	case 0x1050 ... 0x1057:
	case 0x1059:
	case 0x1064 ... 0x106B:
	case 0x1091 ... 0x1095:
	case 0x1209:
	case 0x1229:
	case 0x2449:
	case 0x2459:
	case 0x245D:
	case 0x27DC:
		break;
	default:
		return;
	}

	/*
	 * Some firmware hands off the e100 with interrupts enabled,
	 * which can cause a flood of interrupts if packets are
	 * received before the driver attaches to the device.  So
	 * disable all e100 interrupts here.  The driver will
	 * re-enable them when it's ready.
	 */
	pci_read_config_word(dev, PCI_COMMAND, &command);

	if (!(command & PCI_COMMAND_MEMORY) || !pci_resource_start(dev, 0))
		return;

	/*
	 * Check that the device is in the D0 power state. If it's not,
	 * there is no point to look any further.
	 */
	if (dev->pm_cap) {
		pci_read_config_word(dev, dev->pm_cap + PCI_PM_CTRL, &pmcsr);
		if ((pmcsr & PCI_PM_CTRL_STATE_MASK) != PCI_D0)
			return;
	}

	/* Convert from PCI bus to resource space.  */
	csr = ioremap(pci_resource_start(dev, 0), 8);
	if (!csr) {
		pci_warn(dev, "Can't map e100 registers\n");
		return;
	}

	cmd_hi = readb(csr + 3);
	if (cmd_hi == 0) {
		pci_warn(dev, "Firmware left e100 interrupts enabled; disabling\n");
		writeb(1, csr + 3);
	}

	iounmap(csr);
}
DECLARE_PCI_FIXUP_CLASS_FINAL(PCI_VENDOR_ID_INTEL, PCI_ANY_ID,
			PCI_CLASS_NETWORK_ETHERNET, 8, quirk_e100_interrupt);

/*
 * The 82575 and 82598 may experience data corruption issues when transitioning
 * out of L0S.  To prevent this we need to disable L0S on the PCIe link.
 */
static void quirk_disable_aspm_l0s(struct pci_dev *dev)
{
	pci_info(dev, "Disabling L0s\n");
	pci_disable_link_state(dev, PCIE_LINK_STATE_L0S);
}
DECLARE_PCI_FIXUP_FINAL(PCI_VENDOR_ID_INTEL, 0x10a7, quirk_disable_aspm_l0s);
DECLARE_PCI_FIXUP_FINAL(PCI_VENDOR_ID_INTEL, 0x10a9, quirk_disable_aspm_l0s);
DECLARE_PCI_FIXUP_FINAL(PCI_VENDOR_ID_INTEL, 0x10b6, quirk_disable_aspm_l0s);
DECLARE_PCI_FIXUP_FINAL(PCI_VENDOR_ID_INTEL, 0x10c6, quirk_disable_aspm_l0s);
DECLARE_PCI_FIXUP_FINAL(PCI_VENDOR_ID_INTEL, 0x10c7, quirk_disable_aspm_l0s);
DECLARE_PCI_FIXUP_FINAL(PCI_VENDOR_ID_INTEL, 0x10c8, quirk_disable_aspm_l0s);
DECLARE_PCI_FIXUP_FINAL(PCI_VENDOR_ID_INTEL, 0x10d6, quirk_disable_aspm_l0s);
DECLARE_PCI_FIXUP_FINAL(PCI_VENDOR_ID_INTEL, 0x10db, quirk_disable_aspm_l0s);
DECLARE_PCI_FIXUP_FINAL(PCI_VENDOR_ID_INTEL, 0x10dd, quirk_disable_aspm_l0s);
DECLARE_PCI_FIXUP_FINAL(PCI_VENDOR_ID_INTEL, 0x10e1, quirk_disable_aspm_l0s);
DECLARE_PCI_FIXUP_FINAL(PCI_VENDOR_ID_INTEL, 0x10ec, quirk_disable_aspm_l0s);
DECLARE_PCI_FIXUP_FINAL(PCI_VENDOR_ID_INTEL, 0x10f1, quirk_disable_aspm_l0s);
DECLARE_PCI_FIXUP_FINAL(PCI_VENDOR_ID_INTEL, 0x10f4, quirk_disable_aspm_l0s);
DECLARE_PCI_FIXUP_FINAL(PCI_VENDOR_ID_INTEL, 0x1508, quirk_disable_aspm_l0s);

static void fixup_rev1_53c810(struct pci_dev *dev)
{
	u32 class = dev->class;

	/*
	 * rev 1 ncr53c810 chips don't set the class at all which means
	 * they don't get their resources remapped. Fix that here.
	 */
	if (class)
		return;

	dev->class = PCI_CLASS_STORAGE_SCSI << 8;
	pci_info(dev, "NCR 53c810 rev 1 PCI class overridden (%#08x -> %#08x)\n",
		 class, dev->class);
}
DECLARE_PCI_FIXUP_HEADER(PCI_VENDOR_ID_NCR, PCI_DEVICE_ID_NCR_53C810, fixup_rev1_53c810);

/* Enable 1k I/O space granularity on the Intel P64H2 */
static void quirk_p64h2_1k_io(struct pci_dev *dev)
{
	u16 en1k;

	pci_read_config_word(dev, 0x40, &en1k);

	if (en1k & 0x200) {
		pci_info(dev, "Enable I/O Space to 1KB granularity\n");
		dev->io_window_1k = 1;
	}
}
DECLARE_PCI_FIXUP_HEADER(PCI_VENDOR_ID_INTEL, 0x1460, quirk_p64h2_1k_io);

/*
 * Under some circumstances, AER is not linked with extended capabilities.
 * Force it to be linked by setting the corresponding control bit in the
 * config space.
 */
static void quirk_nvidia_ck804_pcie_aer_ext_cap(struct pci_dev *dev)
{
	uint8_t b;

	if (pci_read_config_byte(dev, 0xf41, &b) == 0) {
		if (!(b & 0x20)) {
			pci_write_config_byte(dev, 0xf41, b | 0x20);
			pci_info(dev, "Linking AER extended capability\n");
		}
	}
}
DECLARE_PCI_FIXUP_FINAL(PCI_VENDOR_ID_NVIDIA,  PCI_DEVICE_ID_NVIDIA_CK804_PCIE,
			quirk_nvidia_ck804_pcie_aer_ext_cap);
DECLARE_PCI_FIXUP_RESUME_EARLY(PCI_VENDOR_ID_NVIDIA,  PCI_DEVICE_ID_NVIDIA_CK804_PCIE,
			quirk_nvidia_ck804_pcie_aer_ext_cap);

static void quirk_via_cx700_pci_parking_caching(struct pci_dev *dev)
{
	/*
	 * Disable PCI Bus Parking and PCI Master read caching on CX700
	 * which causes unspecified timing errors with a VT6212L on the PCI
	 * bus leading to USB2.0 packet loss.
	 *
	 * This quirk is only enabled if a second (on the external PCI bus)
	 * VT6212L is found -- the CX700 core itself also contains a USB
	 * host controller with the same PCI ID as the VT6212L.
	 */

	/* Count VT6212L instances */
	struct pci_dev *p = pci_get_device(PCI_VENDOR_ID_VIA,
		PCI_DEVICE_ID_VIA_8235_USB_2, NULL);
	uint8_t b;

	/*
	 * p should contain the first (internal) VT6212L -- see if we have
	 * an external one by searching again.
	 */
	p = pci_get_device(PCI_VENDOR_ID_VIA, PCI_DEVICE_ID_VIA_8235_USB_2, p);
	if (!p)
		return;
	pci_dev_put(p);

	if (pci_read_config_byte(dev, 0x76, &b) == 0) {
		if (b & 0x40) {
			/* Turn off PCI Bus Parking */
			pci_write_config_byte(dev, 0x76, b ^ 0x40);

			pci_info(dev, "Disabling VIA CX700 PCI parking\n");
		}
	}

	if (pci_read_config_byte(dev, 0x72, &b) == 0) {
		if (b != 0) {
			/* Turn off PCI Master read caching */
			pci_write_config_byte(dev, 0x72, 0x0);

			/* Set PCI Master Bus time-out to "1x16 PCLK" */
			pci_write_config_byte(dev, 0x75, 0x1);

			/* Disable "Read FIFO Timer" */
			pci_write_config_byte(dev, 0x77, 0x0);

			pci_info(dev, "Disabling VIA CX700 PCI caching\n");
		}
	}
}
DECLARE_PCI_FIXUP_FINAL(PCI_VENDOR_ID_VIA, 0x324e, quirk_via_cx700_pci_parking_caching);

static void quirk_brcm_5719_limit_mrrs(struct pci_dev *dev)
{
	u32 rev;

	pci_read_config_dword(dev, 0xf4, &rev);

	/* Only CAP the MRRS if the device is a 5719 A0 */
	if (rev == 0x05719000) {
		int readrq = pcie_get_readrq(dev);
		if (readrq > 2048)
			pcie_set_readrq(dev, 2048);
	}
}
DECLARE_PCI_FIXUP_ENABLE(PCI_VENDOR_ID_BROADCOM,
			 PCI_DEVICE_ID_TIGON3_5719,
			 quirk_brcm_5719_limit_mrrs);

#ifdef CONFIG_PCIE_IPROC_PLATFORM
static void quirk_paxc_bridge(struct pci_dev *pdev)
{
	/*
	 * The PCI config space is shared with the PAXC root port and the first
	 * Ethernet device.  So, we need to workaround this by telling the PCI
	 * code that the bridge is not an Ethernet device.
	 */
	if (pdev->hdr_type == PCI_HEADER_TYPE_BRIDGE)
		pdev->class = PCI_CLASS_BRIDGE_PCI << 8;

	/*
	 * MPSS is not being set properly (as it is currently 0).  This is
	 * because that area of the PCI config space is hard coded to zero, and
	 * is not modifiable by firmware.  Set this to 2 (e.g., 512 byte MPS)
	 * so that the MPS can be set to the real max value.
	 */
	pdev->pcie_mpss = 2;
}
DECLARE_PCI_FIXUP_EARLY(PCI_VENDOR_ID_BROADCOM, 0x16cd, quirk_paxc_bridge);
DECLARE_PCI_FIXUP_EARLY(PCI_VENDOR_ID_BROADCOM, 0x16f0, quirk_paxc_bridge);
DECLARE_PCI_FIXUP_EARLY(PCI_VENDOR_ID_BROADCOM, 0xd750, quirk_paxc_bridge);
DECLARE_PCI_FIXUP_EARLY(PCI_VENDOR_ID_BROADCOM, 0xd802, quirk_paxc_bridge);
DECLARE_PCI_FIXUP_EARLY(PCI_VENDOR_ID_BROADCOM, 0xd804, quirk_paxc_bridge);
#endif

/*
 * Originally in EDAC sources for i82875P: Intel tells BIOS developers to
 * hide device 6 which configures the overflow device access containing the
 * DRBs - this is where we expose device 6.
 * http://www.x86-secret.com/articles/tweak/pat/patsecrets-2.htm
 */
static void quirk_unhide_mch_dev6(struct pci_dev *dev)
{
	u8 reg;

	if (pci_read_config_byte(dev, 0xF4, &reg) == 0 && !(reg & 0x02)) {
		pci_info(dev, "Enabling MCH 'Overflow' Device\n");
		pci_write_config_byte(dev, 0xF4, reg | 0x02);
	}
}
DECLARE_PCI_FIXUP_EARLY(PCI_VENDOR_ID_INTEL, PCI_DEVICE_ID_INTEL_82865_HB,
			quirk_unhide_mch_dev6);
DECLARE_PCI_FIXUP_EARLY(PCI_VENDOR_ID_INTEL, PCI_DEVICE_ID_INTEL_82875_HB,
			quirk_unhide_mch_dev6);

#ifdef CONFIG_PCI_MSI
/*
 * Some chipsets do not support MSI. We cannot easily rely on setting
 * PCI_BUS_FLAGS_NO_MSI in its bus flags because there are actually some
 * other buses controlled by the chipset even if Linux is not aware of it.
 * Instead of setting the flag on all buses in the machine, simply disable
 * MSI globally.
 */
static void quirk_disable_all_msi(struct pci_dev *dev)
{
	pci_no_msi();
	pci_warn(dev, "MSI quirk detected; MSI disabled\n");
}
DECLARE_PCI_FIXUP_FINAL(PCI_VENDOR_ID_SERVERWORKS, PCI_DEVICE_ID_SERVERWORKS_GCNB_LE, quirk_disable_all_msi);
DECLARE_PCI_FIXUP_FINAL(PCI_VENDOR_ID_ATI, PCI_DEVICE_ID_ATI_RS400_200, quirk_disable_all_msi);
DECLARE_PCI_FIXUP_FINAL(PCI_VENDOR_ID_ATI, PCI_DEVICE_ID_ATI_RS480, quirk_disable_all_msi);
DECLARE_PCI_FIXUP_FINAL(PCI_VENDOR_ID_VIA, PCI_DEVICE_ID_VIA_VT3336, quirk_disable_all_msi);
DECLARE_PCI_FIXUP_FINAL(PCI_VENDOR_ID_VIA, PCI_DEVICE_ID_VIA_VT3351, quirk_disable_all_msi);
DECLARE_PCI_FIXUP_FINAL(PCI_VENDOR_ID_VIA, PCI_DEVICE_ID_VIA_VT3364, quirk_disable_all_msi);
DECLARE_PCI_FIXUP_FINAL(PCI_VENDOR_ID_VIA, PCI_DEVICE_ID_VIA_8380_0, quirk_disable_all_msi);
DECLARE_PCI_FIXUP_FINAL(PCI_VENDOR_ID_SI, 0x0761, quirk_disable_all_msi);

/* Disable MSI on chipsets that are known to not support it */
static void quirk_disable_msi(struct pci_dev *dev)
{
	if (dev->subordinate) {
		pci_warn(dev, "MSI quirk detected; subordinate MSI disabled\n");
		dev->subordinate->bus_flags |= PCI_BUS_FLAGS_NO_MSI;
	}
}
DECLARE_PCI_FIXUP_FINAL(PCI_VENDOR_ID_AMD, PCI_DEVICE_ID_AMD_8131_BRIDGE, quirk_disable_msi);
DECLARE_PCI_FIXUP_FINAL(PCI_VENDOR_ID_VIA, 0xa238, quirk_disable_msi);
DECLARE_PCI_FIXUP_FINAL(PCI_VENDOR_ID_ATI, 0x5a3f, quirk_disable_msi);

/*
 * The APC bridge device in AMD 780 family northbridges has some random
 * OEM subsystem ID in its vendor ID register (erratum 18), so instead
 * we use the possible vendor/device IDs of the host bridge for the
 * declared quirk, and search for the APC bridge by slot number.
 */
static void quirk_amd_780_apc_msi(struct pci_dev *host_bridge)
{
	struct pci_dev *apc_bridge;

	apc_bridge = pci_get_slot(host_bridge->bus, PCI_DEVFN(1, 0));
	if (apc_bridge) {
		if (apc_bridge->device == 0x9602)
			quirk_disable_msi(apc_bridge);
		pci_dev_put(apc_bridge);
	}
}
DECLARE_PCI_FIXUP_FINAL(PCI_VENDOR_ID_AMD, 0x9600, quirk_amd_780_apc_msi);
DECLARE_PCI_FIXUP_FINAL(PCI_VENDOR_ID_AMD, 0x9601, quirk_amd_780_apc_msi);

/*
 * Go through the list of HyperTransport capabilities and return 1 if a HT
 * MSI capability is found and enabled.
 */
static int msi_ht_cap_enabled(struct pci_dev *dev)
{
	int pos, ttl = PCI_FIND_CAP_TTL;

	pos = pci_find_ht_capability(dev, HT_CAPTYPE_MSI_MAPPING);
	while (pos && ttl--) {
		u8 flags;

		if (pci_read_config_byte(dev, pos + HT_MSI_FLAGS,
					 &flags) == 0) {
			pci_info(dev, "Found %s HT MSI Mapping\n",
				flags & HT_MSI_FLAGS_ENABLE ?
				"enabled" : "disabled");
			return (flags & HT_MSI_FLAGS_ENABLE) != 0;
		}

		pos = pci_find_next_ht_capability(dev, pos,
						  HT_CAPTYPE_MSI_MAPPING);
	}
	return 0;
}

/* Check the HyperTransport MSI mapping to know whether MSI is enabled or not */
static void quirk_msi_ht_cap(struct pci_dev *dev)
{
	if (dev->subordinate && !msi_ht_cap_enabled(dev)) {
		pci_warn(dev, "MSI quirk detected; subordinate MSI disabled\n");
		dev->subordinate->bus_flags |= PCI_BUS_FLAGS_NO_MSI;
	}
}
DECLARE_PCI_FIXUP_FINAL(PCI_VENDOR_ID_SERVERWORKS, PCI_DEVICE_ID_SERVERWORKS_HT2000_PCIE,
			quirk_msi_ht_cap);

/*
 * The nVidia CK804 chipset may have 2 HT MSI mappings.  MSI is supported
 * if the MSI capability is set in any of these mappings.
 */
static void quirk_nvidia_ck804_msi_ht_cap(struct pci_dev *dev)
{
	struct pci_dev *pdev;

	if (!dev->subordinate)
		return;

	/*
	 * Check HT MSI cap on this chipset and the root one.  A single one
	 * having MSI is enough to be sure that MSI is supported.
	 */
	pdev = pci_get_slot(dev->bus, 0);
	if (!pdev)
		return;
	if (!msi_ht_cap_enabled(dev) && !msi_ht_cap_enabled(pdev)) {
		pci_warn(dev, "MSI quirk detected; subordinate MSI disabled\n");
		dev->subordinate->bus_flags |= PCI_BUS_FLAGS_NO_MSI;
	}
	pci_dev_put(pdev);
}
DECLARE_PCI_FIXUP_FINAL(PCI_VENDOR_ID_NVIDIA, PCI_DEVICE_ID_NVIDIA_CK804_PCIE,
			quirk_nvidia_ck804_msi_ht_cap);

/* Force enable MSI mapping capability on HT bridges */
static void ht_enable_msi_mapping(struct pci_dev *dev)
{
	int pos, ttl = PCI_FIND_CAP_TTL;

	pos = pci_find_ht_capability(dev, HT_CAPTYPE_MSI_MAPPING);
	while (pos && ttl--) {
		u8 flags;

		if (pci_read_config_byte(dev, pos + HT_MSI_FLAGS,
					 &flags) == 0) {
			pci_info(dev, "Enabling HT MSI Mapping\n");

			pci_write_config_byte(dev, pos + HT_MSI_FLAGS,
					      flags | HT_MSI_FLAGS_ENABLE);
		}
		pos = pci_find_next_ht_capability(dev, pos,
						  HT_CAPTYPE_MSI_MAPPING);
	}
}
DECLARE_PCI_FIXUP_HEADER(PCI_VENDOR_ID_SERVERWORKS,
			 PCI_DEVICE_ID_SERVERWORKS_HT1000_PXB,
			 ht_enable_msi_mapping);
DECLARE_PCI_FIXUP_HEADER(PCI_VENDOR_ID_AMD, PCI_DEVICE_ID_AMD_8132_BRIDGE,
			 ht_enable_msi_mapping);

/*
 * The P5N32-SLI motherboards from Asus have a problem with MSI
 * for the MCP55 NIC. It is not yet determined whether the MSI problem
 * also affects other devices. As for now, turn off MSI for this device.
 */
static void nvenet_msi_disable(struct pci_dev *dev)
{
	const char *board_name = dmi_get_system_info(DMI_BOARD_NAME);

	if (board_name &&
	    (strstr(board_name, "P5N32-SLI PREMIUM") ||
	     strstr(board_name, "P5N32-E SLI"))) {
		pci_info(dev, "Disabling MSI for MCP55 NIC on P5N32-SLI\n");
		dev->no_msi = 1;
	}
}
DECLARE_PCI_FIXUP_EARLY(PCI_VENDOR_ID_NVIDIA,
			PCI_DEVICE_ID_NVIDIA_NVENET_15,
			nvenet_msi_disable);

/*
 * Some versions of the MCP55 bridge from Nvidia have a legacy IRQ routing
 * config register.  This register controls the routing of legacy
 * interrupts from devices that route through the MCP55.  If this register
 * is misprogrammed, interrupts are only sent to the BSP, unlike
 * conventional systems where the IRQ is broadcast to all online CPUs.  Not
 * having this register set properly prevents kdump from booting up
 * properly, so let's make sure that we have it set correctly.
 * Note that this is an undocumented register.
 */
static void nvbridge_check_legacy_irq_routing(struct pci_dev *dev)
{
	u32 cfg;

	if (!pci_find_capability(dev, PCI_CAP_ID_HT))
		return;

	pci_read_config_dword(dev, 0x74, &cfg);

	if (cfg & ((1 << 2) | (1 << 15))) {
		printk(KERN_INFO "Rewriting IRQ routing register on MCP55\n");
		cfg &= ~((1 << 2) | (1 << 15));
		pci_write_config_dword(dev, 0x74, cfg);
	}
}
DECLARE_PCI_FIXUP_EARLY(PCI_VENDOR_ID_NVIDIA,
			PCI_DEVICE_ID_NVIDIA_MCP55_BRIDGE_V0,
			nvbridge_check_legacy_irq_routing);
DECLARE_PCI_FIXUP_EARLY(PCI_VENDOR_ID_NVIDIA,
			PCI_DEVICE_ID_NVIDIA_MCP55_BRIDGE_V4,
			nvbridge_check_legacy_irq_routing);

static int ht_check_msi_mapping(struct pci_dev *dev)
{
	int pos, ttl = PCI_FIND_CAP_TTL;
	int found = 0;

	/* Check if there is HT MSI cap or enabled on this device */
	pos = pci_find_ht_capability(dev, HT_CAPTYPE_MSI_MAPPING);
	while (pos && ttl--) {
		u8 flags;

		if (found < 1)
			found = 1;
		if (pci_read_config_byte(dev, pos + HT_MSI_FLAGS,
					 &flags) == 0) {
			if (flags & HT_MSI_FLAGS_ENABLE) {
				if (found < 2) {
					found = 2;
					break;
				}
			}
		}
		pos = pci_find_next_ht_capability(dev, pos,
						  HT_CAPTYPE_MSI_MAPPING);
	}

	return found;
}

static int host_bridge_with_leaf(struct pci_dev *host_bridge)
{
	struct pci_dev *dev;
	int pos;
	int i, dev_no;
	int found = 0;

	dev_no = host_bridge->devfn >> 3;
	for (i = dev_no + 1; i < 0x20; i++) {
		dev = pci_get_slot(host_bridge->bus, PCI_DEVFN(i, 0));
		if (!dev)
			continue;

		/* found next host bridge? */
		pos = pci_find_ht_capability(dev, HT_CAPTYPE_SLAVE);
		if (pos != 0) {
			pci_dev_put(dev);
			break;
		}

		if (ht_check_msi_mapping(dev)) {
			found = 1;
			pci_dev_put(dev);
			break;
		}
		pci_dev_put(dev);
	}

	return found;
}

#define PCI_HT_CAP_SLAVE_CTRL0     4    /* link control */
#define PCI_HT_CAP_SLAVE_CTRL1     8    /* link control to */

static int is_end_of_ht_chain(struct pci_dev *dev)
{
	int pos, ctrl_off;
	int end = 0;
	u16 flags, ctrl;

	pos = pci_find_ht_capability(dev, HT_CAPTYPE_SLAVE);

	if (!pos)
		goto out;

	pci_read_config_word(dev, pos + PCI_CAP_FLAGS, &flags);

	ctrl_off = ((flags >> 10) & 1) ?
			PCI_HT_CAP_SLAVE_CTRL0 : PCI_HT_CAP_SLAVE_CTRL1;
	pci_read_config_word(dev, pos + ctrl_off, &ctrl);

	if (ctrl & (1 << 6))
		end = 1;

out:
	return end;
}

static void nv_ht_enable_msi_mapping(struct pci_dev *dev)
{
	struct pci_dev *host_bridge;
	int pos;
	int i, dev_no;
	int found = 0;

	dev_no = dev->devfn >> 3;
	for (i = dev_no; i >= 0; i--) {
		host_bridge = pci_get_slot(dev->bus, PCI_DEVFN(i, 0));
		if (!host_bridge)
			continue;

		pos = pci_find_ht_capability(host_bridge, HT_CAPTYPE_SLAVE);
		if (pos != 0) {
			found = 1;
			break;
		}
		pci_dev_put(host_bridge);
	}

	if (!found)
		return;

	/* don't enable end_device/host_bridge with leaf directly here */
	if (host_bridge == dev && is_end_of_ht_chain(host_bridge) &&
	    host_bridge_with_leaf(host_bridge))
		goto out;

	/* root did that ! */
	if (msi_ht_cap_enabled(host_bridge))
		goto out;

	ht_enable_msi_mapping(dev);

out:
	pci_dev_put(host_bridge);
}

static void ht_disable_msi_mapping(struct pci_dev *dev)
{
	int pos, ttl = PCI_FIND_CAP_TTL;

	pos = pci_find_ht_capability(dev, HT_CAPTYPE_MSI_MAPPING);
	while (pos && ttl--) {
		u8 flags;

		if (pci_read_config_byte(dev, pos + HT_MSI_FLAGS,
					 &flags) == 0) {
			pci_info(dev, "Disabling HT MSI Mapping\n");

			pci_write_config_byte(dev, pos + HT_MSI_FLAGS,
					      flags & ~HT_MSI_FLAGS_ENABLE);
		}
		pos = pci_find_next_ht_capability(dev, pos,
						  HT_CAPTYPE_MSI_MAPPING);
	}
}

static void __nv_msi_ht_cap_quirk(struct pci_dev *dev, int all)
{
	struct pci_dev *host_bridge;
	int pos;
	int found;

	if (!pci_msi_enabled())
		return;

	/* check if there is HT MSI cap or enabled on this device */
	found = ht_check_msi_mapping(dev);

	/* no HT MSI CAP */
	if (found == 0)
		return;

	/*
	 * HT MSI mapping should be disabled on devices that are below
	 * a non-Hypertransport host bridge. Locate the host bridge...
	 */
	host_bridge = pci_get_domain_bus_and_slot(pci_domain_nr(dev->bus), 0,
						  PCI_DEVFN(0, 0));
	if (host_bridge == NULL) {
		pci_warn(dev, "nv_msi_ht_cap_quirk didn't locate host bridge\n");
		return;
	}

	pos = pci_find_ht_capability(host_bridge, HT_CAPTYPE_SLAVE);
	if (pos != 0) {
		/* Host bridge is to HT */
		if (found == 1) {
			/* it is not enabled, try to enable it */
			if (all)
				ht_enable_msi_mapping(dev);
			else
				nv_ht_enable_msi_mapping(dev);
		}
		goto out;
	}

	/* HT MSI is not enabled */
	if (found == 1)
		goto out;

	/* Host bridge is not to HT, disable HT MSI mapping on this device */
	ht_disable_msi_mapping(dev);

out:
	pci_dev_put(host_bridge);
}

static void nv_msi_ht_cap_quirk_all(struct pci_dev *dev)
{
	return __nv_msi_ht_cap_quirk(dev, 1);
}
DECLARE_PCI_FIXUP_FINAL(PCI_VENDOR_ID_AL, PCI_ANY_ID, nv_msi_ht_cap_quirk_all);
DECLARE_PCI_FIXUP_RESUME_EARLY(PCI_VENDOR_ID_AL, PCI_ANY_ID, nv_msi_ht_cap_quirk_all);

static void nv_msi_ht_cap_quirk_leaf(struct pci_dev *dev)
{
	return __nv_msi_ht_cap_quirk(dev, 0);
}
DECLARE_PCI_FIXUP_FINAL(PCI_VENDOR_ID_NVIDIA, PCI_ANY_ID, nv_msi_ht_cap_quirk_leaf);
DECLARE_PCI_FIXUP_RESUME_EARLY(PCI_VENDOR_ID_NVIDIA, PCI_ANY_ID, nv_msi_ht_cap_quirk_leaf);

static void quirk_msi_intx_disable_bug(struct pci_dev *dev)
{
	dev->dev_flags |= PCI_DEV_FLAGS_MSI_INTX_DISABLE_BUG;
}

static void quirk_msi_intx_disable_ati_bug(struct pci_dev *dev)
{
	struct pci_dev *p;

	/*
	 * SB700 MSI issue will be fixed at HW level from revision A21;
	 * we need check PCI REVISION ID of SMBus controller to get SB700
	 * revision.
	 */
	p = pci_get_device(PCI_VENDOR_ID_ATI, PCI_DEVICE_ID_ATI_SBX00_SMBUS,
			   NULL);
	if (!p)
		return;

	if ((p->revision < 0x3B) && (p->revision >= 0x30))
		dev->dev_flags |= PCI_DEV_FLAGS_MSI_INTX_DISABLE_BUG;
	pci_dev_put(p);
}

static void quirk_msi_intx_disable_qca_bug(struct pci_dev *dev)
{
	/* AR816X/AR817X/E210X MSI is fixed at HW level from revision 0x18 */
	if (dev->revision < 0x18) {
		pci_info(dev, "set MSI_INTX_DISABLE_BUG flag\n");
		dev->dev_flags |= PCI_DEV_FLAGS_MSI_INTX_DISABLE_BUG;
	}
}
DECLARE_PCI_FIXUP_FINAL(PCI_VENDOR_ID_BROADCOM,
			PCI_DEVICE_ID_TIGON3_5780,
			quirk_msi_intx_disable_bug);
DECLARE_PCI_FIXUP_FINAL(PCI_VENDOR_ID_BROADCOM,
			PCI_DEVICE_ID_TIGON3_5780S,
			quirk_msi_intx_disable_bug);
DECLARE_PCI_FIXUP_FINAL(PCI_VENDOR_ID_BROADCOM,
			PCI_DEVICE_ID_TIGON3_5714,
			quirk_msi_intx_disable_bug);
DECLARE_PCI_FIXUP_FINAL(PCI_VENDOR_ID_BROADCOM,
			PCI_DEVICE_ID_TIGON3_5714S,
			quirk_msi_intx_disable_bug);
DECLARE_PCI_FIXUP_FINAL(PCI_VENDOR_ID_BROADCOM,
			PCI_DEVICE_ID_TIGON3_5715,
			quirk_msi_intx_disable_bug);
DECLARE_PCI_FIXUP_FINAL(PCI_VENDOR_ID_BROADCOM,
			PCI_DEVICE_ID_TIGON3_5715S,
			quirk_msi_intx_disable_bug);

DECLARE_PCI_FIXUP_FINAL(PCI_VENDOR_ID_ATI, 0x4390,
			quirk_msi_intx_disable_ati_bug);
DECLARE_PCI_FIXUP_FINAL(PCI_VENDOR_ID_ATI, 0x4391,
			quirk_msi_intx_disable_ati_bug);
DECLARE_PCI_FIXUP_FINAL(PCI_VENDOR_ID_ATI, 0x4392,
			quirk_msi_intx_disable_ati_bug);
DECLARE_PCI_FIXUP_FINAL(PCI_VENDOR_ID_ATI, 0x4393,
			quirk_msi_intx_disable_ati_bug);
DECLARE_PCI_FIXUP_FINAL(PCI_VENDOR_ID_ATI, 0x4394,
			quirk_msi_intx_disable_ati_bug);

DECLARE_PCI_FIXUP_FINAL(PCI_VENDOR_ID_ATI, 0x4373,
			quirk_msi_intx_disable_bug);
DECLARE_PCI_FIXUP_FINAL(PCI_VENDOR_ID_ATI, 0x4374,
			quirk_msi_intx_disable_bug);
DECLARE_PCI_FIXUP_FINAL(PCI_VENDOR_ID_ATI, 0x4375,
			quirk_msi_intx_disable_bug);

DECLARE_PCI_FIXUP_FINAL(PCI_VENDOR_ID_ATTANSIC, 0x1062,
			quirk_msi_intx_disable_bug);
DECLARE_PCI_FIXUP_FINAL(PCI_VENDOR_ID_ATTANSIC, 0x1063,
			quirk_msi_intx_disable_bug);
DECLARE_PCI_FIXUP_FINAL(PCI_VENDOR_ID_ATTANSIC, 0x2060,
			quirk_msi_intx_disable_bug);
DECLARE_PCI_FIXUP_FINAL(PCI_VENDOR_ID_ATTANSIC, 0x2062,
			quirk_msi_intx_disable_bug);
DECLARE_PCI_FIXUP_FINAL(PCI_VENDOR_ID_ATTANSIC, 0x1073,
			quirk_msi_intx_disable_bug);
DECLARE_PCI_FIXUP_FINAL(PCI_VENDOR_ID_ATTANSIC, 0x1083,
			quirk_msi_intx_disable_bug);
DECLARE_PCI_FIXUP_FINAL(PCI_VENDOR_ID_ATTANSIC, 0x1090,
			quirk_msi_intx_disable_qca_bug);
DECLARE_PCI_FIXUP_FINAL(PCI_VENDOR_ID_ATTANSIC, 0x1091,
			quirk_msi_intx_disable_qca_bug);
DECLARE_PCI_FIXUP_FINAL(PCI_VENDOR_ID_ATTANSIC, 0x10a0,
			quirk_msi_intx_disable_qca_bug);
DECLARE_PCI_FIXUP_FINAL(PCI_VENDOR_ID_ATTANSIC, 0x10a1,
			quirk_msi_intx_disable_qca_bug);
DECLARE_PCI_FIXUP_FINAL(PCI_VENDOR_ID_ATTANSIC, 0xe091,
			quirk_msi_intx_disable_qca_bug);
#endif /* CONFIG_PCI_MSI */

/*
 * Allow manual resource allocation for PCI hotplug bridges via
 * pci=hpmemsize=nnM and pci=hpiosize=nnM parameters. For some PCI-PCI
 * hotplug bridges, like PLX 6254 (former HINT HB6), kernel fails to
 * allocate resources when hotplug device is inserted and PCI bus is
 * rescanned.
 */
static void quirk_hotplug_bridge(struct pci_dev *dev)
{
	dev->is_hotplug_bridge = 1;
}
DECLARE_PCI_FIXUP_HEADER(PCI_VENDOR_ID_HINT, 0x0020, quirk_hotplug_bridge);

/*
 * This is a quirk for the Ricoh MMC controller found as a part of some
 * multifunction chips.
 *
 * This is very similar and based on the ricoh_mmc driver written by
 * Philip Langdale. Thank you for these magic sequences.
 *
 * These chips implement the four main memory card controllers (SD, MMC,
 * MS, xD) and one or both of CardBus or FireWire.
 *
 * It happens that they implement SD and MMC support as separate
 * controllers (and PCI functions). The Linux SDHCI driver supports MMC
 * cards but the chip detects MMC cards in hardware and directs them to the
 * MMC controller - so the SDHCI driver never sees them.
 *
 * To get around this, we must disable the useless MMC controller.  At that
 * point, the SDHCI controller will start seeing them.  It seems to be the
 * case that the relevant PCI registers to deactivate the MMC controller
 * live on PCI function 0, which might be the CardBus controller or the
 * FireWire controller, depending on the particular chip in question
 *
 * This has to be done early, because as soon as we disable the MMC controller
 * other PCI functions shift up one level, e.g. function #2 becomes function
 * #1, and this will confuse the PCI core.
 */
#ifdef CONFIG_MMC_RICOH_MMC
static void ricoh_mmc_fixup_rl5c476(struct pci_dev *dev)
{
	u8 write_enable;
	u8 write_target;
	u8 disable;

	/*
	 * Disable via CardBus interface
	 *
	 * This must be done via function #0
	 */
	if (PCI_FUNC(dev->devfn))
		return;

	pci_read_config_byte(dev, 0xB7, &disable);
	if (disable & 0x02)
		return;

	pci_read_config_byte(dev, 0x8E, &write_enable);
	pci_write_config_byte(dev, 0x8E, 0xAA);
	pci_read_config_byte(dev, 0x8D, &write_target);
	pci_write_config_byte(dev, 0x8D, 0xB7);
	pci_write_config_byte(dev, 0xB7, disable | 0x02);
	pci_write_config_byte(dev, 0x8E, write_enable);
	pci_write_config_byte(dev, 0x8D, write_target);

	pci_notice(dev, "proprietary Ricoh MMC controller disabled (via CardBus function)\n");
	pci_notice(dev, "MMC cards are now supported by standard SDHCI controller\n");
}
DECLARE_PCI_FIXUP_EARLY(PCI_VENDOR_ID_RICOH, PCI_DEVICE_ID_RICOH_RL5C476, ricoh_mmc_fixup_rl5c476);
DECLARE_PCI_FIXUP_RESUME_EARLY(PCI_VENDOR_ID_RICOH, PCI_DEVICE_ID_RICOH_RL5C476, ricoh_mmc_fixup_rl5c476);

static void ricoh_mmc_fixup_r5c832(struct pci_dev *dev)
{
	u8 write_enable;
	u8 disable;

	/*
	 * Disable via FireWire interface
	 *
	 * This must be done via function #0
	 */
	if (PCI_FUNC(dev->devfn))
		return;
	/*
	 * RICOH 0xe822 and 0xe823 SD/MMC card readers fail to recognize
	 * certain types of SD/MMC cards. Lowering the SD base clock
	 * frequency from 200Mhz to 50Mhz fixes this issue.
	 *
	 * 0x150 - SD2.0 mode enable for changing base clock
	 *	   frequency to 50Mhz
	 * 0xe1  - Base clock frequency
	 * 0x32  - 50Mhz new clock frequency
	 * 0xf9  - Key register for 0x150
	 * 0xfc  - key register for 0xe1
	 */
	if (dev->device == PCI_DEVICE_ID_RICOH_R5CE822 ||
	    dev->device == PCI_DEVICE_ID_RICOH_R5CE823) {
		pci_write_config_byte(dev, 0xf9, 0xfc);
		pci_write_config_byte(dev, 0x150, 0x10);
		pci_write_config_byte(dev, 0xf9, 0x00);
		pci_write_config_byte(dev, 0xfc, 0x01);
		pci_write_config_byte(dev, 0xe1, 0x32);
		pci_write_config_byte(dev, 0xfc, 0x00);

		pci_notice(dev, "MMC controller base frequency changed to 50Mhz.\n");
	}

	pci_read_config_byte(dev, 0xCB, &disable);

	if (disable & 0x02)
		return;

	pci_read_config_byte(dev, 0xCA, &write_enable);
	pci_write_config_byte(dev, 0xCA, 0x57);
	pci_write_config_byte(dev, 0xCB, disable | 0x02);
	pci_write_config_byte(dev, 0xCA, write_enable);

	pci_notice(dev, "proprietary Ricoh MMC controller disabled (via FireWire function)\n");
	pci_notice(dev, "MMC cards are now supported by standard SDHCI controller\n");

}
DECLARE_PCI_FIXUP_EARLY(PCI_VENDOR_ID_RICOH, PCI_DEVICE_ID_RICOH_R5C832, ricoh_mmc_fixup_r5c832);
DECLARE_PCI_FIXUP_RESUME_EARLY(PCI_VENDOR_ID_RICOH, PCI_DEVICE_ID_RICOH_R5C832, ricoh_mmc_fixup_r5c832);
DECLARE_PCI_FIXUP_EARLY(PCI_VENDOR_ID_RICOH, PCI_DEVICE_ID_RICOH_R5CE822, ricoh_mmc_fixup_r5c832);
DECLARE_PCI_FIXUP_RESUME_EARLY(PCI_VENDOR_ID_RICOH, PCI_DEVICE_ID_RICOH_R5CE822, ricoh_mmc_fixup_r5c832);
DECLARE_PCI_FIXUP_EARLY(PCI_VENDOR_ID_RICOH, PCI_DEVICE_ID_RICOH_R5CE823, ricoh_mmc_fixup_r5c832);
DECLARE_PCI_FIXUP_RESUME_EARLY(PCI_VENDOR_ID_RICOH, PCI_DEVICE_ID_RICOH_R5CE823, ricoh_mmc_fixup_r5c832);
#endif /*CONFIG_MMC_RICOH_MMC*/

#ifdef CONFIG_DMAR_TABLE
#define VTUNCERRMSK_REG	0x1ac
#define VTD_MSK_SPEC_ERRORS	(1 << 31)
/*
 * This is a quirk for masking VT-d spec-defined errors to platform error
 * handling logic. Without this, platforms using Intel 7500, 5500 chipsets
 * (and the derivative chipsets like X58 etc) seem to generate NMI/SMI (based
 * on the RAS config settings of the platform) when a VT-d fault happens.
 * The resulting SMI caused the system to hang.
 *
 * VT-d spec-related errors are already handled by the VT-d OS code, so no
 * need to report the same error through other channels.
 */
static void vtd_mask_spec_errors(struct pci_dev *dev)
{
	u32 word;

	pci_read_config_dword(dev, VTUNCERRMSK_REG, &word);
	pci_write_config_dword(dev, VTUNCERRMSK_REG, word | VTD_MSK_SPEC_ERRORS);
}
DECLARE_PCI_FIXUP_EARLY(PCI_VENDOR_ID_INTEL, 0x342e, vtd_mask_spec_errors);
DECLARE_PCI_FIXUP_EARLY(PCI_VENDOR_ID_INTEL, 0x3c28, vtd_mask_spec_errors);
#endif

static void fixup_ti816x_class(struct pci_dev *dev)
{
	u32 class = dev->class;

	/* TI 816x devices do not have class code set when in PCIe boot mode */
	dev->class = PCI_CLASS_MULTIMEDIA_VIDEO << 8;
	pci_info(dev, "PCI class overridden (%#08x -> %#08x)\n",
		 class, dev->class);
}
DECLARE_PCI_FIXUP_CLASS_EARLY(PCI_VENDOR_ID_TI, 0xb800,
			      PCI_CLASS_NOT_DEFINED, 8, fixup_ti816x_class);

/*
 * Some PCIe devices do not work reliably with the claimed maximum
 * payload size supported.
 */
static void fixup_mpss_256(struct pci_dev *dev)
{
	dev->pcie_mpss = 1; /* 256 bytes */
}
DECLARE_PCI_FIXUP_HEADER(PCI_VENDOR_ID_SOLARFLARE,
			 PCI_DEVICE_ID_SOLARFLARE_SFC4000A_0, fixup_mpss_256);
DECLARE_PCI_FIXUP_HEADER(PCI_VENDOR_ID_SOLARFLARE,
			 PCI_DEVICE_ID_SOLARFLARE_SFC4000A_1, fixup_mpss_256);
DECLARE_PCI_FIXUP_HEADER(PCI_VENDOR_ID_SOLARFLARE,
			 PCI_DEVICE_ID_SOLARFLARE_SFC4000B, fixup_mpss_256);

/*
 * Intel 5000 and 5100 Memory controllers have an erratum with read completion
 * coalescing (which is enabled by default on some BIOSes) and MPS of 256B.
 * Since there is no way of knowing what the PCIe MPS on each fabric will be
 * until all of the devices are discovered and buses walked, read completion
 * coalescing must be disabled.  Unfortunately, it cannot be re-enabled because
 * it is possible to hotplug a device with MPS of 256B.
 */
static void quirk_intel_mc_errata(struct pci_dev *dev)
{
	int err;
	u16 rcc;

	if (pcie_bus_config == PCIE_BUS_TUNE_OFF ||
	    pcie_bus_config == PCIE_BUS_DEFAULT)
		return;

	/*
	 * Intel erratum specifies bits to change but does not say what
	 * they are.  Keeping them magical until such time as the registers
	 * and values can be explained.
	 */
	err = pci_read_config_word(dev, 0x48, &rcc);
	if (err) {
		pci_err(dev, "Error attempting to read the read completion coalescing register\n");
		return;
	}

	if (!(rcc & (1 << 10)))
		return;

	rcc &= ~(1 << 10);

	err = pci_write_config_word(dev, 0x48, rcc);
	if (err) {
		pci_err(dev, "Error attempting to write the read completion coalescing register\n");
		return;
	}

	pr_info_once("Read completion coalescing disabled due to hardware erratum relating to 256B MPS\n");
}
/* Intel 5000 series memory controllers and ports 2-7 */
DECLARE_PCI_FIXUP_HEADER(PCI_VENDOR_ID_INTEL, 0x25c0, quirk_intel_mc_errata);
DECLARE_PCI_FIXUP_HEADER(PCI_VENDOR_ID_INTEL, 0x25d0, quirk_intel_mc_errata);
DECLARE_PCI_FIXUP_HEADER(PCI_VENDOR_ID_INTEL, 0x25d4, quirk_intel_mc_errata);
DECLARE_PCI_FIXUP_HEADER(PCI_VENDOR_ID_INTEL, 0x25d8, quirk_intel_mc_errata);
DECLARE_PCI_FIXUP_HEADER(PCI_VENDOR_ID_INTEL, 0x25e2, quirk_intel_mc_errata);
DECLARE_PCI_FIXUP_HEADER(PCI_VENDOR_ID_INTEL, 0x25e3, quirk_intel_mc_errata);
DECLARE_PCI_FIXUP_HEADER(PCI_VENDOR_ID_INTEL, 0x25e4, quirk_intel_mc_errata);
DECLARE_PCI_FIXUP_HEADER(PCI_VENDOR_ID_INTEL, 0x25e5, quirk_intel_mc_errata);
DECLARE_PCI_FIXUP_HEADER(PCI_VENDOR_ID_INTEL, 0x25e6, quirk_intel_mc_errata);
DECLARE_PCI_FIXUP_HEADER(PCI_VENDOR_ID_INTEL, 0x25e7, quirk_intel_mc_errata);
DECLARE_PCI_FIXUP_HEADER(PCI_VENDOR_ID_INTEL, 0x25f7, quirk_intel_mc_errata);
DECLARE_PCI_FIXUP_HEADER(PCI_VENDOR_ID_INTEL, 0x25f8, quirk_intel_mc_errata);
DECLARE_PCI_FIXUP_HEADER(PCI_VENDOR_ID_INTEL, 0x25f9, quirk_intel_mc_errata);
DECLARE_PCI_FIXUP_HEADER(PCI_VENDOR_ID_INTEL, 0x25fa, quirk_intel_mc_errata);
/* Intel 5100 series memory controllers and ports 2-7 */
DECLARE_PCI_FIXUP_HEADER(PCI_VENDOR_ID_INTEL, 0x65c0, quirk_intel_mc_errata);
DECLARE_PCI_FIXUP_HEADER(PCI_VENDOR_ID_INTEL, 0x65e2, quirk_intel_mc_errata);
DECLARE_PCI_FIXUP_HEADER(PCI_VENDOR_ID_INTEL, 0x65e3, quirk_intel_mc_errata);
DECLARE_PCI_FIXUP_HEADER(PCI_VENDOR_ID_INTEL, 0x65e4, quirk_intel_mc_errata);
DECLARE_PCI_FIXUP_HEADER(PCI_VENDOR_ID_INTEL, 0x65e5, quirk_intel_mc_errata);
DECLARE_PCI_FIXUP_HEADER(PCI_VENDOR_ID_INTEL, 0x65e6, quirk_intel_mc_errata);
DECLARE_PCI_FIXUP_HEADER(PCI_VENDOR_ID_INTEL, 0x65e7, quirk_intel_mc_errata);
DECLARE_PCI_FIXUP_HEADER(PCI_VENDOR_ID_INTEL, 0x65f7, quirk_intel_mc_errata);
DECLARE_PCI_FIXUP_HEADER(PCI_VENDOR_ID_INTEL, 0x65f8, quirk_intel_mc_errata);
DECLARE_PCI_FIXUP_HEADER(PCI_VENDOR_ID_INTEL, 0x65f9, quirk_intel_mc_errata);
DECLARE_PCI_FIXUP_HEADER(PCI_VENDOR_ID_INTEL, 0x65fa, quirk_intel_mc_errata);

/*
 * Ivytown NTB BAR sizes are misreported by the hardware due to an erratum.
 * To work around this, query the size it should be configured to by the
 * device and modify the resource end to correspond to this new size.
 */
static void quirk_intel_ntb(struct pci_dev *dev)
{
	int rc;
	u8 val;

	rc = pci_read_config_byte(dev, 0x00D0, &val);
	if (rc)
		return;

	dev->resource[2].end = dev->resource[2].start + ((u64) 1 << val) - 1;

	rc = pci_read_config_byte(dev, 0x00D1, &val);
	if (rc)
		return;

	dev->resource[4].end = dev->resource[4].start + ((u64) 1 << val) - 1;
}
DECLARE_PCI_FIXUP_HEADER(PCI_VENDOR_ID_INTEL, 0x0e08, quirk_intel_ntb);
DECLARE_PCI_FIXUP_HEADER(PCI_VENDOR_ID_INTEL, 0x0e0d, quirk_intel_ntb);

/*
 * Some BIOS implementations leave the Intel GPU interrupts enabled, even
 * though no one is handling them (e.g., if the i915 driver is never
 * loaded).  Additionally the interrupt destination is not set up properly
 * and the interrupt ends up -somewhere-.
 *
 * These spurious interrupts are "sticky" and the kernel disables the
 * (shared) interrupt line after 100,000+ generated interrupts.
 *
 * Fix it by disabling the still enabled interrupts.  This resolves crashes
 * often seen on monitor unplug.
 */
#define I915_DEIER_REG 0x4400c
static void disable_igfx_irq(struct pci_dev *dev)
{
	void __iomem *regs = pci_iomap(dev, 0, 0);
	if (regs == NULL) {
		pci_warn(dev, "igfx quirk: Can't iomap PCI device\n");
		return;
	}

	/* Check if any interrupt line is still enabled */
	if (readl(regs + I915_DEIER_REG) != 0) {
		pci_warn(dev, "BIOS left Intel GPU interrupts enabled; disabling\n");

		writel(0, regs + I915_DEIER_REG);
	}

	pci_iounmap(dev, regs);
}
DECLARE_PCI_FIXUP_FINAL(PCI_VENDOR_ID_INTEL, 0x0102, disable_igfx_irq);
DECLARE_PCI_FIXUP_FINAL(PCI_VENDOR_ID_INTEL, 0x010a, disable_igfx_irq);
DECLARE_PCI_FIXUP_FINAL(PCI_VENDOR_ID_INTEL, 0x0152, disable_igfx_irq);

/*
 * PCI devices which are on Intel chips can skip the 10ms delay
 * before entering D3 mode.
 */
static void quirk_remove_d3_delay(struct pci_dev *dev)
{
	dev->d3_delay = 0;
}
/* C600 Series devices do not need 10ms d3_delay */
DECLARE_PCI_FIXUP_FINAL(PCI_VENDOR_ID_INTEL, 0x0412, quirk_remove_d3_delay);
DECLARE_PCI_FIXUP_FINAL(PCI_VENDOR_ID_INTEL, 0x0c00, quirk_remove_d3_delay);
DECLARE_PCI_FIXUP_FINAL(PCI_VENDOR_ID_INTEL, 0x0c0c, quirk_remove_d3_delay);
/* Lynxpoint-H PCH devices do not need 10ms d3_delay */
DECLARE_PCI_FIXUP_FINAL(PCI_VENDOR_ID_INTEL, 0x8c02, quirk_remove_d3_delay);
DECLARE_PCI_FIXUP_FINAL(PCI_VENDOR_ID_INTEL, 0x8c18, quirk_remove_d3_delay);
DECLARE_PCI_FIXUP_FINAL(PCI_VENDOR_ID_INTEL, 0x8c1c, quirk_remove_d3_delay);
DECLARE_PCI_FIXUP_FINAL(PCI_VENDOR_ID_INTEL, 0x8c20, quirk_remove_d3_delay);
DECLARE_PCI_FIXUP_FINAL(PCI_VENDOR_ID_INTEL, 0x8c22, quirk_remove_d3_delay);
DECLARE_PCI_FIXUP_FINAL(PCI_VENDOR_ID_INTEL, 0x8c26, quirk_remove_d3_delay);
DECLARE_PCI_FIXUP_FINAL(PCI_VENDOR_ID_INTEL, 0x8c2d, quirk_remove_d3_delay);
DECLARE_PCI_FIXUP_FINAL(PCI_VENDOR_ID_INTEL, 0x8c31, quirk_remove_d3_delay);
DECLARE_PCI_FIXUP_FINAL(PCI_VENDOR_ID_INTEL, 0x8c3a, quirk_remove_d3_delay);
DECLARE_PCI_FIXUP_FINAL(PCI_VENDOR_ID_INTEL, 0x8c3d, quirk_remove_d3_delay);
DECLARE_PCI_FIXUP_FINAL(PCI_VENDOR_ID_INTEL, 0x8c4e, quirk_remove_d3_delay);
/* Intel Cherrytrail devices do not need 10ms d3_delay */
DECLARE_PCI_FIXUP_FINAL(PCI_VENDOR_ID_INTEL, 0x2280, quirk_remove_d3_delay);
DECLARE_PCI_FIXUP_FINAL(PCI_VENDOR_ID_INTEL, 0x2298, quirk_remove_d3_delay);
DECLARE_PCI_FIXUP_FINAL(PCI_VENDOR_ID_INTEL, 0x229c, quirk_remove_d3_delay);
DECLARE_PCI_FIXUP_FINAL(PCI_VENDOR_ID_INTEL, 0x22b0, quirk_remove_d3_delay);
DECLARE_PCI_FIXUP_FINAL(PCI_VENDOR_ID_INTEL, 0x22b5, quirk_remove_d3_delay);
DECLARE_PCI_FIXUP_FINAL(PCI_VENDOR_ID_INTEL, 0x22b7, quirk_remove_d3_delay);
DECLARE_PCI_FIXUP_FINAL(PCI_VENDOR_ID_INTEL, 0x22b8, quirk_remove_d3_delay);
DECLARE_PCI_FIXUP_FINAL(PCI_VENDOR_ID_INTEL, 0x22d8, quirk_remove_d3_delay);
DECLARE_PCI_FIXUP_FINAL(PCI_VENDOR_ID_INTEL, 0x22dc, quirk_remove_d3_delay);

/*
 * Some devices may pass our check in pci_intx_mask_supported() if
 * PCI_COMMAND_INTX_DISABLE works though they actually do not properly
 * support this feature.
 */
static void quirk_broken_intx_masking(struct pci_dev *dev)
{
	dev->broken_intx_masking = 1;
}
DECLARE_PCI_FIXUP_FINAL(PCI_VENDOR_ID_CHELSIO, 0x0030,
			quirk_broken_intx_masking);
DECLARE_PCI_FIXUP_FINAL(0x1814, 0x0601, /* Ralink RT2800 802.11n PCI */
			quirk_broken_intx_masking);
DECLARE_PCI_FIXUP_FINAL(0x1b7c, 0x0004, /* Ceton InfiniTV4 */
			quirk_broken_intx_masking);

/*
 * Realtek RTL8169 PCI Gigabit Ethernet Controller (rev 10)
 * Subsystem: Realtek RTL8169/8110 Family PCI Gigabit Ethernet NIC
 *
 * RTL8110SC - Fails under PCI device assignment using DisINTx masking.
 */
DECLARE_PCI_FIXUP_FINAL(PCI_VENDOR_ID_REALTEK, 0x8169,
			quirk_broken_intx_masking);

/*
 * Intel i40e (XL710/X710) 10/20/40GbE NICs all have broken INTx masking,
 * DisINTx can be set but the interrupt status bit is non-functional.
 */
DECLARE_PCI_FIXUP_FINAL(PCI_VENDOR_ID_INTEL, 0x1572, quirk_broken_intx_masking);
DECLARE_PCI_FIXUP_FINAL(PCI_VENDOR_ID_INTEL, 0x1574, quirk_broken_intx_masking);
DECLARE_PCI_FIXUP_FINAL(PCI_VENDOR_ID_INTEL, 0x1580, quirk_broken_intx_masking);
DECLARE_PCI_FIXUP_FINAL(PCI_VENDOR_ID_INTEL, 0x1581, quirk_broken_intx_masking);
DECLARE_PCI_FIXUP_FINAL(PCI_VENDOR_ID_INTEL, 0x1583, quirk_broken_intx_masking);
DECLARE_PCI_FIXUP_FINAL(PCI_VENDOR_ID_INTEL, 0x1584, quirk_broken_intx_masking);
DECLARE_PCI_FIXUP_FINAL(PCI_VENDOR_ID_INTEL, 0x1585, quirk_broken_intx_masking);
DECLARE_PCI_FIXUP_FINAL(PCI_VENDOR_ID_INTEL, 0x1586, quirk_broken_intx_masking);
DECLARE_PCI_FIXUP_FINAL(PCI_VENDOR_ID_INTEL, 0x1587, quirk_broken_intx_masking);
DECLARE_PCI_FIXUP_FINAL(PCI_VENDOR_ID_INTEL, 0x1588, quirk_broken_intx_masking);
DECLARE_PCI_FIXUP_FINAL(PCI_VENDOR_ID_INTEL, 0x1589, quirk_broken_intx_masking);
DECLARE_PCI_FIXUP_FINAL(PCI_VENDOR_ID_INTEL, 0x158a, quirk_broken_intx_masking);
DECLARE_PCI_FIXUP_FINAL(PCI_VENDOR_ID_INTEL, 0x158b, quirk_broken_intx_masking);
DECLARE_PCI_FIXUP_FINAL(PCI_VENDOR_ID_INTEL, 0x37d0, quirk_broken_intx_masking);
DECLARE_PCI_FIXUP_FINAL(PCI_VENDOR_ID_INTEL, 0x37d1, quirk_broken_intx_masking);
DECLARE_PCI_FIXUP_FINAL(PCI_VENDOR_ID_INTEL, 0x37d2, quirk_broken_intx_masking);

static u16 mellanox_broken_intx_devs[] = {
	PCI_DEVICE_ID_MELLANOX_HERMON_SDR,
	PCI_DEVICE_ID_MELLANOX_HERMON_DDR,
	PCI_DEVICE_ID_MELLANOX_HERMON_QDR,
	PCI_DEVICE_ID_MELLANOX_HERMON_DDR_GEN2,
	PCI_DEVICE_ID_MELLANOX_HERMON_QDR_GEN2,
	PCI_DEVICE_ID_MELLANOX_HERMON_EN,
	PCI_DEVICE_ID_MELLANOX_HERMON_EN_GEN2,
	PCI_DEVICE_ID_MELLANOX_CONNECTX_EN,
	PCI_DEVICE_ID_MELLANOX_CONNECTX_EN_T_GEN2,
	PCI_DEVICE_ID_MELLANOX_CONNECTX_EN_GEN2,
	PCI_DEVICE_ID_MELLANOX_CONNECTX_EN_5_GEN2,
	PCI_DEVICE_ID_MELLANOX_CONNECTX2,
	PCI_DEVICE_ID_MELLANOX_CONNECTX3,
	PCI_DEVICE_ID_MELLANOX_CONNECTX3_PRO,
};

#define CONNECTX_4_CURR_MAX_MINOR 99
#define CONNECTX_4_INTX_SUPPORT_MINOR 14

/*
 * Check ConnectX-4/LX FW version to see if it supports legacy interrupts.
 * If so, don't mark it as broken.
 * FW minor > 99 means older FW version format and no INTx masking support.
 * FW minor < 14 means new FW version format and no INTx masking support.
 */
static void mellanox_check_broken_intx_masking(struct pci_dev *pdev)
{
	__be32 __iomem *fw_ver;
	u16 fw_major;
	u16 fw_minor;
	u16 fw_subminor;
	u32 fw_maj_min;
	u32 fw_sub_min;
	int i;

	for (i = 0; i < ARRAY_SIZE(mellanox_broken_intx_devs); i++) {
		if (pdev->device == mellanox_broken_intx_devs[i]) {
			pdev->broken_intx_masking = 1;
			return;
		}
	}

	/*
	 * Getting here means Connect-IB cards and up. Connect-IB has no INTx
	 * support so shouldn't be checked further
	 */
	if (pdev->device == PCI_DEVICE_ID_MELLANOX_CONNECTIB)
		return;

	if (pdev->device != PCI_DEVICE_ID_MELLANOX_CONNECTX4 &&
	    pdev->device != PCI_DEVICE_ID_MELLANOX_CONNECTX4_LX)
		return;

	/* For ConnectX-4 and ConnectX-4LX, need to check FW support */
	if (pci_enable_device_mem(pdev)) {
		pci_warn(pdev, "Can't enable device memory\n");
		return;
	}

	fw_ver = ioremap(pci_resource_start(pdev, 0), 4);
	if (!fw_ver) {
		pci_warn(pdev, "Can't map ConnectX-4 initialization segment\n");
		goto out;
	}

	/* Reading from resource space should be 32b aligned */
	fw_maj_min = ioread32be(fw_ver);
	fw_sub_min = ioread32be(fw_ver + 1);
	fw_major = fw_maj_min & 0xffff;
	fw_minor = fw_maj_min >> 16;
	fw_subminor = fw_sub_min & 0xffff;
	if (fw_minor > CONNECTX_4_CURR_MAX_MINOR ||
	    fw_minor < CONNECTX_4_INTX_SUPPORT_MINOR) {
		pci_warn(pdev, "ConnectX-4: FW %u.%u.%u doesn't support INTx masking, disabling. Please upgrade FW to %d.14.1100 and up for INTx support\n",
			 fw_major, fw_minor, fw_subminor, pdev->device ==
			 PCI_DEVICE_ID_MELLANOX_CONNECTX4 ? 12 : 14);
		pdev->broken_intx_masking = 1;
	}

	iounmap(fw_ver);

out:
	pci_disable_device(pdev);
}
DECLARE_PCI_FIXUP_FINAL(PCI_VENDOR_ID_MELLANOX, PCI_ANY_ID,
			mellanox_check_broken_intx_masking);

static void quirk_no_bus_reset(struct pci_dev *dev)
{
	dev->dev_flags |= PCI_DEV_FLAGS_NO_BUS_RESET;
}

/*
 * Some Atheros AR9xxx and QCA988x chips do not behave after a bus reset.
 * The device will throw a Link Down error on AER-capable systems and
 * regardless of AER, config space of the device is never accessible again
 * and typically causes the system to hang or reset when access is attempted.
 * http://www.spinics.net/lists/linux-pci/msg34797.html
 */
DECLARE_PCI_FIXUP_HEADER(PCI_VENDOR_ID_ATHEROS, 0x0030, quirk_no_bus_reset);
DECLARE_PCI_FIXUP_HEADER(PCI_VENDOR_ID_ATHEROS, 0x0032, quirk_no_bus_reset);
DECLARE_PCI_FIXUP_HEADER(PCI_VENDOR_ID_ATHEROS, 0x003c, quirk_no_bus_reset);
DECLARE_PCI_FIXUP_HEADER(PCI_VENDOR_ID_ATHEROS, 0x0033, quirk_no_bus_reset);

/*
 * Root port on some Cavium CN8xxx chips do not successfully complete a bus
 * reset when used with certain child devices.  After the reset, config
 * accesses to the child may fail.
 */
DECLARE_PCI_FIXUP_HEADER(PCI_VENDOR_ID_CAVIUM, 0xa100, quirk_no_bus_reset);

static void quirk_no_pm_reset(struct pci_dev *dev)
{
	/*
	 * We can't do a bus reset on root bus devices, but an ineffective
	 * PM reset may be better than nothing.
	 */
	if (!pci_is_root_bus(dev->bus))
		dev->dev_flags |= PCI_DEV_FLAGS_NO_PM_RESET;
}

/*
 * Some AMD/ATI GPUS (HD8570 - Oland) report that a D3hot->D0 transition
 * causes a reset (i.e., they advertise NoSoftRst-).  This transition seems
 * to have no effect on the device: it retains the framebuffer contents and
 * monitor sync.  Advertising this support makes other layers, like VFIO,
 * assume pci_reset_function() is viable for this device.  Mark it as
 * unavailable to skip it when testing reset methods.
 */
DECLARE_PCI_FIXUP_CLASS_HEADER(PCI_VENDOR_ID_ATI, PCI_ANY_ID,
			       PCI_CLASS_DISPLAY_VGA, 8, quirk_no_pm_reset);

/*
 * Thunderbolt controllers with broken MSI hotplug signaling:
 * Entire 1st generation (Light Ridge, Eagle Ridge, Light Peak) and part
 * of the 2nd generation (Cactus Ridge 4C up to revision 1, Port Ridge).
 */
static void quirk_thunderbolt_hotplug_msi(struct pci_dev *pdev)
{
	if (pdev->is_hotplug_bridge &&
	    (pdev->device != PCI_DEVICE_ID_INTEL_CACTUS_RIDGE_4C ||
	     pdev->revision <= 1))
		pdev->no_msi = 1;
}
DECLARE_PCI_FIXUP_FINAL(PCI_VENDOR_ID_INTEL, PCI_DEVICE_ID_INTEL_LIGHT_RIDGE,
			quirk_thunderbolt_hotplug_msi);
DECLARE_PCI_FIXUP_FINAL(PCI_VENDOR_ID_INTEL, PCI_DEVICE_ID_INTEL_EAGLE_RIDGE,
			quirk_thunderbolt_hotplug_msi);
DECLARE_PCI_FIXUP_FINAL(PCI_VENDOR_ID_INTEL, PCI_DEVICE_ID_INTEL_LIGHT_PEAK,
			quirk_thunderbolt_hotplug_msi);
DECLARE_PCI_FIXUP_FINAL(PCI_VENDOR_ID_INTEL, PCI_DEVICE_ID_INTEL_CACTUS_RIDGE_4C,
			quirk_thunderbolt_hotplug_msi);
DECLARE_PCI_FIXUP_FINAL(PCI_VENDOR_ID_INTEL, PCI_DEVICE_ID_INTEL_PORT_RIDGE,
			quirk_thunderbolt_hotplug_msi);

#ifdef CONFIG_ACPI
/*
 * Apple: Shutdown Cactus Ridge Thunderbolt controller.
 *
 * On Apple hardware the Cactus Ridge Thunderbolt controller needs to be
 * shutdown before suspend. Otherwise the native host interface (NHI) will not
 * be present after resume if a device was plugged in before suspend.
 *
 * The Thunderbolt controller consists of a PCIe switch with downstream
 * bridges leading to the NHI and to the tunnel PCI bridges.
 *
 * This quirk cuts power to the whole chip. Therefore we have to apply it
 * during suspend_noirq of the upstream bridge.
 *
 * Power is automagically restored before resume. No action is needed.
 */
static void quirk_apple_poweroff_thunderbolt(struct pci_dev *dev)
{
	acpi_handle bridge, SXIO, SXFP, SXLV;

	if (!x86_apple_machine)
		return;
	if (pci_pcie_type(dev) != PCI_EXP_TYPE_UPSTREAM)
		return;
	bridge = ACPI_HANDLE(&dev->dev);
	if (!bridge)
		return;

	/*
	 * SXIO and SXLV are present only on machines requiring this quirk.
	 * Thunderbolt bridges in external devices might have the same
	 * device ID as those on the host, but they will not have the
	 * associated ACPI methods. This implicitly checks that we are at
	 * the right bridge.
	 */
	if (ACPI_FAILURE(acpi_get_handle(bridge, "DSB0.NHI0.SXIO", &SXIO))
	    || ACPI_FAILURE(acpi_get_handle(bridge, "DSB0.NHI0.SXFP", &SXFP))
	    || ACPI_FAILURE(acpi_get_handle(bridge, "DSB0.NHI0.SXLV", &SXLV)))
		return;
	pci_info(dev, "quirk: cutting power to Thunderbolt controller...\n");

	/* magic sequence */
	acpi_execute_simple_method(SXIO, NULL, 1);
	acpi_execute_simple_method(SXFP, NULL, 0);
	msleep(300);
	acpi_execute_simple_method(SXLV, NULL, 0);
	acpi_execute_simple_method(SXIO, NULL, 0);
	acpi_execute_simple_method(SXLV, NULL, 0);
}
DECLARE_PCI_FIXUP_SUSPEND_LATE(PCI_VENDOR_ID_INTEL,
			       PCI_DEVICE_ID_INTEL_CACTUS_RIDGE_4C,
			       quirk_apple_poweroff_thunderbolt);

/*
 * Apple: Wait for the Thunderbolt controller to reestablish PCI tunnels
 *
 * During suspend the Thunderbolt controller is reset and all PCI
 * tunnels are lost. The NHI driver will try to reestablish all tunnels
 * during resume. We have to manually wait for the NHI since there is
 * no parent child relationship between the NHI and the tunneled
 * bridges.
 */
static void quirk_apple_wait_for_thunderbolt(struct pci_dev *dev)
{
	struct pci_dev *sibling = NULL;
	struct pci_dev *nhi = NULL;

	if (!x86_apple_machine)
		return;
	if (pci_pcie_type(dev) != PCI_EXP_TYPE_DOWNSTREAM)
		return;

	/*
	 * Find the NHI and confirm that we are a bridge on the Thunderbolt
	 * host controller and not on a Thunderbolt endpoint.
	 */
	sibling = pci_get_slot(dev->bus, 0x0);
	if (sibling == dev)
		goto out; /* we are the downstream bridge to the NHI */
	if (!sibling || !sibling->subordinate)
		goto out;
	nhi = pci_get_slot(sibling->subordinate, 0x0);
	if (!nhi)
		goto out;
	if (nhi->vendor != PCI_VENDOR_ID_INTEL
		    || (nhi->device != PCI_DEVICE_ID_INTEL_LIGHT_RIDGE &&
			nhi->device != PCI_DEVICE_ID_INTEL_CACTUS_RIDGE_4C &&
			nhi->device != PCI_DEVICE_ID_INTEL_FALCON_RIDGE_2C_NHI &&
			nhi->device != PCI_DEVICE_ID_INTEL_FALCON_RIDGE_4C_NHI)
		    || nhi->class != PCI_CLASS_SYSTEM_OTHER << 8)
		goto out;
	pci_info(dev, "quirk: waiting for Thunderbolt to reestablish PCI tunnels...\n");
	device_pm_wait_for_dev(&dev->dev, &nhi->dev);
out:
	pci_dev_put(nhi);
	pci_dev_put(sibling);
}
DECLARE_PCI_FIXUP_RESUME_EARLY(PCI_VENDOR_ID_INTEL,
			       PCI_DEVICE_ID_INTEL_LIGHT_RIDGE,
			       quirk_apple_wait_for_thunderbolt);
DECLARE_PCI_FIXUP_RESUME_EARLY(PCI_VENDOR_ID_INTEL,
			       PCI_DEVICE_ID_INTEL_CACTUS_RIDGE_4C,
			       quirk_apple_wait_for_thunderbolt);
DECLARE_PCI_FIXUP_RESUME_EARLY(PCI_VENDOR_ID_INTEL,
			       PCI_DEVICE_ID_INTEL_FALCON_RIDGE_2C_BRIDGE,
			       quirk_apple_wait_for_thunderbolt);
DECLARE_PCI_FIXUP_RESUME_EARLY(PCI_VENDOR_ID_INTEL,
			       PCI_DEVICE_ID_INTEL_FALCON_RIDGE_4C_BRIDGE,
			       quirk_apple_wait_for_thunderbolt);
#endif

/*
 * Following are device-specific reset methods which can be used to
 * reset a single function if other methods (e.g. FLR, PM D0->D3) are
 * not available.
 */
static int reset_intel_82599_sfp_virtfn(struct pci_dev *dev, int probe)
{
	/*
	 * http://www.intel.com/content/dam/doc/datasheet/82599-10-gbe-controller-datasheet.pdf
	 *
	 * The 82599 supports FLR on VFs, but FLR support is reported only
	 * in the PF DEVCAP (sec 9.3.10.4), not in the VF DEVCAP (sec 9.5).
	 * Thus we must call pcie_flr() directly without first checking if it is
	 * supported.
	 */
	if (!probe)
		pcie_flr(dev);
	return 0;
}

#define SOUTH_CHICKEN2		0xc2004
#define PCH_PP_STATUS		0xc7200
#define PCH_PP_CONTROL		0xc7204
#define MSG_CTL			0x45010
#define NSDE_PWR_STATE		0xd0100
#define IGD_OPERATION_TIMEOUT	10000     /* set timeout 10 seconds */

static int reset_ivb_igd(struct pci_dev *dev, int probe)
{
	void __iomem *mmio_base;
	unsigned long timeout;
	u32 val;

	if (probe)
		return 0;

	mmio_base = pci_iomap(dev, 0, 0);
	if (!mmio_base)
		return -ENOMEM;

	iowrite32(0x00000002, mmio_base + MSG_CTL);

	/*
	 * Clobbering SOUTH_CHICKEN2 register is fine only if the next
	 * driver loaded sets the right bits. However, this's a reset and
	 * the bits have been set by i915 previously, so we clobber
	 * SOUTH_CHICKEN2 register directly here.
	 */
	iowrite32(0x00000005, mmio_base + SOUTH_CHICKEN2);

	val = ioread32(mmio_base + PCH_PP_CONTROL) & 0xfffffffe;
	iowrite32(val, mmio_base + PCH_PP_CONTROL);

	timeout = jiffies + msecs_to_jiffies(IGD_OPERATION_TIMEOUT);
	do {
		val = ioread32(mmio_base + PCH_PP_STATUS);
		if ((val & 0xb0000000) == 0)
			goto reset_complete;
		msleep(10);
	} while (time_before(jiffies, timeout));
	pci_warn(dev, "timeout during reset\n");

reset_complete:
	iowrite32(0x00000002, mmio_base + NSDE_PWR_STATE);

	pci_iounmap(dev, mmio_base);
	return 0;
}

/* Device-specific reset method for Chelsio T4-based adapters */
static int reset_chelsio_generic_dev(struct pci_dev *dev, int probe)
{
	u16 old_command;
	u16 msix_flags;

	/*
	 * If this isn't a Chelsio T4-based device, return -ENOTTY indicating
	 * that we have no device-specific reset method.
	 */
	if ((dev->device & 0xf000) != 0x4000)
		return -ENOTTY;

	/*
	 * If this is the "probe" phase, return 0 indicating that we can
	 * reset this device.
	 */
	if (probe)
		return 0;

	/*
	 * T4 can wedge if there are DMAs in flight within the chip and Bus
	 * Master has been disabled.  We need to have it on till the Function
	 * Level Reset completes.  (BUS_MASTER is disabled in
	 * pci_reset_function()).
	 */
	pci_read_config_word(dev, PCI_COMMAND, &old_command);
	pci_write_config_word(dev, PCI_COMMAND,
			      old_command | PCI_COMMAND_MASTER);

	/*
	 * Perform the actual device function reset, saving and restoring
	 * configuration information around the reset.
	 */
	pci_save_state(dev);

	/*
	 * T4 also suffers a Head-Of-Line blocking problem if MSI-X interrupts
	 * are disabled when an MSI-X interrupt message needs to be delivered.
	 * So we briefly re-enable MSI-X interrupts for the duration of the
	 * FLR.  The pci_restore_state() below will restore the original
	 * MSI-X state.
	 */
	pci_read_config_word(dev, dev->msix_cap+PCI_MSIX_FLAGS, &msix_flags);
	if ((msix_flags & PCI_MSIX_FLAGS_ENABLE) == 0)
		pci_write_config_word(dev, dev->msix_cap+PCI_MSIX_FLAGS,
				      msix_flags |
				      PCI_MSIX_FLAGS_ENABLE |
				      PCI_MSIX_FLAGS_MASKALL);

	pcie_flr(dev);

	/*
	 * Restore the configuration information (BAR values, etc.) including
	 * the original PCI Configuration Space Command word, and return
	 * success.
	 */
	pci_restore_state(dev);
	pci_write_config_word(dev, PCI_COMMAND, old_command);
	return 0;
}

#define PCI_DEVICE_ID_INTEL_82599_SFP_VF   0x10ed
#define PCI_DEVICE_ID_INTEL_IVB_M_VGA      0x0156
#define PCI_DEVICE_ID_INTEL_IVB_M2_VGA     0x0166

/*
 * The Samsung SM961/PM961 controller can sometimes enter a fatal state after
 * FLR where config space reads from the device return -1.  We seem to be
 * able to avoid this condition if we disable the NVMe controller prior to
 * FLR.  This quirk is generic for any NVMe class device requiring similar
 * assistance to quiesce the device prior to FLR.
 *
 * NVMe specification: https://nvmexpress.org/resources/specifications/
 * Revision 1.0e:
 *    Chapter 2: Required and optional PCI config registers
 *    Chapter 3: NVMe control registers
 *    Chapter 7.3: Reset behavior
 */
static int nvme_disable_and_flr(struct pci_dev *dev, int probe)
{
	void __iomem *bar;
	u16 cmd;
	u32 cfg;

	if (dev->class != PCI_CLASS_STORAGE_EXPRESS ||
	    !pcie_has_flr(dev) || !pci_resource_start(dev, 0))
		return -ENOTTY;

	if (probe)
		return 0;

	bar = pci_iomap(dev, 0, NVME_REG_CC + sizeof(cfg));
	if (!bar)
		return -ENOTTY;

	pci_read_config_word(dev, PCI_COMMAND, &cmd);
	pci_write_config_word(dev, PCI_COMMAND, cmd | PCI_COMMAND_MEMORY);

	cfg = readl(bar + NVME_REG_CC);

	/* Disable controller if enabled */
	if (cfg & NVME_CC_ENABLE) {
		u32 cap = readl(bar + NVME_REG_CAP);
		unsigned long timeout;

		/*
		 * Per nvme_disable_ctrl() skip shutdown notification as it
		 * could complete commands to the admin queue.  We only intend
		 * to quiesce the device before reset.
		 */
		cfg &= ~(NVME_CC_SHN_MASK | NVME_CC_ENABLE);

		writel(cfg, bar + NVME_REG_CC);

		/*
		 * Some controllers require an additional delay here, see
		 * NVME_QUIRK_DELAY_BEFORE_CHK_RDY.  None of those are yet
		 * supported by this quirk.
		 */

		/* Cap register provides max timeout in 500ms increments */
		timeout = ((NVME_CAP_TIMEOUT(cap) + 1) * HZ / 2) + jiffies;

		for (;;) {
			u32 status = readl(bar + NVME_REG_CSTS);

			/* Ready status becomes zero on disable complete */
			if (!(status & NVME_CSTS_RDY))
				break;

			msleep(100);

			if (time_after(jiffies, timeout)) {
				pci_warn(dev, "Timeout waiting for NVMe ready status to clear after disable\n");
				break;
			}
		}
	}

	pci_iounmap(dev, bar);

	pcie_flr(dev);

	return 0;
}

/*
 * Intel DC P3700 NVMe controller will timeout waiting for ready status
 * to change after NVMe enable if the driver starts interacting with the
 * device too soon after FLR.  A 250ms delay after FLR has heuristically
 * proven to produce reliably working results for device assignment cases.
 */
static int delay_250ms_after_flr(struct pci_dev *dev, int probe)
{
	if (!pcie_has_flr(dev))
		return -ENOTTY;

	if (probe)
		return 0;

	pcie_flr(dev);

	msleep(250);

	return 0;
}

static const struct pci_dev_reset_methods pci_dev_reset_methods[] = {
	{ PCI_VENDOR_ID_INTEL, PCI_DEVICE_ID_INTEL_82599_SFP_VF,
		 reset_intel_82599_sfp_virtfn },
	{ PCI_VENDOR_ID_INTEL, PCI_DEVICE_ID_INTEL_IVB_M_VGA,
		reset_ivb_igd },
	{ PCI_VENDOR_ID_INTEL, PCI_DEVICE_ID_INTEL_IVB_M2_VGA,
		reset_ivb_igd },
	{ PCI_VENDOR_ID_SAMSUNG, 0xa804, nvme_disable_and_flr },
	{ PCI_VENDOR_ID_INTEL, 0x0953, delay_250ms_after_flr },
	{ PCI_VENDOR_ID_CHELSIO, PCI_ANY_ID,
		reset_chelsio_generic_dev },
	{ 0 }
};

/*
 * These device-specific reset methods are here rather than in a driver
 * because when a host assigns a device to a guest VM, the host may need
 * to reset the device but probably doesn't have a driver for it.
 */
int pci_dev_specific_reset(struct pci_dev *dev, int probe)
{
	const struct pci_dev_reset_methods *i;

	for (i = pci_dev_reset_methods; i->reset; i++) {
		if ((i->vendor == dev->vendor ||
		     i->vendor == (u16)PCI_ANY_ID) &&
		    (i->device == dev->device ||
		     i->device == (u16)PCI_ANY_ID))
			return i->reset(dev, probe);
	}

	return -ENOTTY;
}

static void quirk_dma_func0_alias(struct pci_dev *dev)
{
	if (PCI_FUNC(dev->devfn) != 0)
		pci_add_dma_alias(dev, PCI_DEVFN(PCI_SLOT(dev->devfn), 0));
}

/*
 * https://bugzilla.redhat.com/show_bug.cgi?id=605888
 *
 * Some Ricoh devices use function 0 as the PCIe requester ID for DMA.
 */
DECLARE_PCI_FIXUP_HEADER(PCI_VENDOR_ID_RICOH, 0xe832, quirk_dma_func0_alias);
DECLARE_PCI_FIXUP_HEADER(PCI_VENDOR_ID_RICOH, 0xe476, quirk_dma_func0_alias);

static void quirk_dma_func1_alias(struct pci_dev *dev)
{
	if (PCI_FUNC(dev->devfn) != 1)
		pci_add_dma_alias(dev, PCI_DEVFN(PCI_SLOT(dev->devfn), 1));
}

/*
 * Marvell 88SE9123 uses function 1 as the requester ID for DMA.  In some
 * SKUs function 1 is present and is a legacy IDE controller, in other
 * SKUs this function is not present, making this a ghost requester.
 * https://bugzilla.kernel.org/show_bug.cgi?id=42679
 */
DECLARE_PCI_FIXUP_HEADER(PCI_VENDOR_ID_MARVELL_EXT, 0x9120,
			 quirk_dma_func1_alias);
DECLARE_PCI_FIXUP_HEADER(PCI_VENDOR_ID_MARVELL_EXT, 0x9123,
			 quirk_dma_func1_alias);
DECLARE_PCI_FIXUP_HEADER(PCI_VENDOR_ID_MARVELL_EXT, 0x9128,
			 quirk_dma_func1_alias);
/* https://bugzilla.kernel.org/show_bug.cgi?id=42679#c14 */
DECLARE_PCI_FIXUP_HEADER(PCI_VENDOR_ID_MARVELL_EXT, 0x9130,
			 quirk_dma_func1_alias);
/* https://bugzilla.kernel.org/show_bug.cgi?id=42679#c47 + c57 */
DECLARE_PCI_FIXUP_HEADER(PCI_VENDOR_ID_MARVELL_EXT, 0x9172,
			 quirk_dma_func1_alias);
/* https://bugzilla.kernel.org/show_bug.cgi?id=42679#c59 */
DECLARE_PCI_FIXUP_HEADER(PCI_VENDOR_ID_MARVELL_EXT, 0x917a,
			 quirk_dma_func1_alias);
/* https://bugzilla.kernel.org/show_bug.cgi?id=42679#c78 */
DECLARE_PCI_FIXUP_HEADER(PCI_VENDOR_ID_MARVELL_EXT, 0x9182,
			 quirk_dma_func1_alias);
/* https://bugzilla.kernel.org/show_bug.cgi?id=42679#c134 */
DECLARE_PCI_FIXUP_HEADER(PCI_VENDOR_ID_MARVELL_EXT, 0x9183,
			 quirk_dma_func1_alias);
/* https://bugzilla.kernel.org/show_bug.cgi?id=42679#c46 */
DECLARE_PCI_FIXUP_HEADER(PCI_VENDOR_ID_MARVELL_EXT, 0x91a0,
			 quirk_dma_func1_alias);
/* https://bugzilla.kernel.org/show_bug.cgi?id=42679#c127 */
DECLARE_PCI_FIXUP_HEADER(PCI_VENDOR_ID_MARVELL_EXT, 0x9220,
			 quirk_dma_func1_alias);
/* https://bugzilla.kernel.org/show_bug.cgi?id=42679#c49 */
DECLARE_PCI_FIXUP_HEADER(PCI_VENDOR_ID_MARVELL_EXT, 0x9230,
			 quirk_dma_func1_alias);
DECLARE_PCI_FIXUP_HEADER(PCI_VENDOR_ID_TTI, 0x0642,
			 quirk_dma_func1_alias);
DECLARE_PCI_FIXUP_HEADER(PCI_VENDOR_ID_TTI, 0x0645,
			 quirk_dma_func1_alias);
/* https://bugs.gentoo.org/show_bug.cgi?id=497630 */
DECLARE_PCI_FIXUP_HEADER(PCI_VENDOR_ID_JMICRON,
			 PCI_DEVICE_ID_JMICRON_JMB388_ESD,
			 quirk_dma_func1_alias);
/* https://bugzilla.kernel.org/show_bug.cgi?id=42679#c117 */
DECLARE_PCI_FIXUP_HEADER(0x1c28, /* Lite-On */
			 0x0122, /* Plextor M6E (Marvell 88SS9183)*/
			 quirk_dma_func1_alias);

/*
 * Some devices DMA with the wrong devfn, not just the wrong function.
 * quirk_fixed_dma_alias() uses this table to create fixed aliases, where
 * the alias is "fixed" and independent of the device devfn.
 *
 * For example, the Adaptec 3405 is a PCIe card with an Intel 80333 I/O
 * processor.  To software, this appears as a PCIe-to-PCI/X bridge with a
 * single device on the secondary bus.  In reality, the single exposed
 * device at 0e.0 is the Address Translation Unit (ATU) of the controller
 * that provides a bridge to the internal bus of the I/O processor.  The
 * controller supports private devices, which can be hidden from PCI config
 * space.  In the case of the Adaptec 3405, a private device at 01.0
 * appears to be the DMA engine, which therefore needs to become a DMA
 * alias for the device.
 */
static const struct pci_device_id fixed_dma_alias_tbl[] = {
	{ PCI_DEVICE_SUB(PCI_VENDOR_ID_ADAPTEC2, 0x0285,
			 PCI_VENDOR_ID_ADAPTEC2, 0x02bb), /* Adaptec 3405 */
	  .driver_data = PCI_DEVFN(1, 0) },
	{ PCI_DEVICE_SUB(PCI_VENDOR_ID_ADAPTEC2, 0x0285,
			 PCI_VENDOR_ID_ADAPTEC2, 0x02bc), /* Adaptec 3805 */
	  .driver_data = PCI_DEVFN(1, 0) },
	{ 0 }
};

static void quirk_fixed_dma_alias(struct pci_dev *dev)
{
	const struct pci_device_id *id;

	id = pci_match_id(fixed_dma_alias_tbl, dev);
	if (id)
		pci_add_dma_alias(dev, id->driver_data);
}

DECLARE_PCI_FIXUP_HEADER(PCI_VENDOR_ID_ADAPTEC2, 0x0285, quirk_fixed_dma_alias);

/*
 * A few PCIe-to-PCI bridges fail to expose a PCIe capability, resulting in
 * using the wrong DMA alias for the device.  Some of these devices can be
 * used as either forward or reverse bridges, so we need to test whether the
 * device is operating in the correct mode.  We could probably apply this
 * quirk to PCI_ANY_ID, but for now we'll just use known offenders.  The test
 * is for a non-root, non-PCIe bridge where the upstream device is PCIe and
 * is not a PCIe-to-PCI bridge, then @pdev is actually a PCIe-to-PCI bridge.
 */
static void quirk_use_pcie_bridge_dma_alias(struct pci_dev *pdev)
{
	if (!pci_is_root_bus(pdev->bus) &&
	    pdev->hdr_type == PCI_HEADER_TYPE_BRIDGE &&
	    !pci_is_pcie(pdev) && pci_is_pcie(pdev->bus->self) &&
	    pci_pcie_type(pdev->bus->self) != PCI_EXP_TYPE_PCI_BRIDGE)
		pdev->dev_flags |= PCI_DEV_FLAG_PCIE_BRIDGE_ALIAS;
}
/* ASM1083/1085, https://bugzilla.kernel.org/show_bug.cgi?id=44881#c46 */
DECLARE_PCI_FIXUP_HEADER(PCI_VENDOR_ID_ASMEDIA, 0x1080,
			 quirk_use_pcie_bridge_dma_alias);
/* Tundra 8113, https://bugzilla.kernel.org/show_bug.cgi?id=44881#c43 */
DECLARE_PCI_FIXUP_HEADER(0x10e3, 0x8113, quirk_use_pcie_bridge_dma_alias);
/* ITE 8892, https://bugzilla.kernel.org/show_bug.cgi?id=73551 */
DECLARE_PCI_FIXUP_HEADER(0x1283, 0x8892, quirk_use_pcie_bridge_dma_alias);
/* ITE 8893 has the same problem as the 8892 */
DECLARE_PCI_FIXUP_HEADER(0x1283, 0x8893, quirk_use_pcie_bridge_dma_alias);
/* Intel 82801, https://bugzilla.kernel.org/show_bug.cgi?id=44881#c49 */
DECLARE_PCI_FIXUP_HEADER(0x8086, 0x244e, quirk_use_pcie_bridge_dma_alias);

/*
 * MIC x200 NTB forwards PCIe traffic using multiple alien RIDs. They have to
 * be added as aliases to the DMA device in order to allow buffer access
 * when IOMMU is enabled. Following devfns have to match RIT-LUT table
 * programmed in the EEPROM.
 */
static void quirk_mic_x200_dma_alias(struct pci_dev *pdev)
{
	pci_add_dma_alias(pdev, PCI_DEVFN(0x10, 0x0));
	pci_add_dma_alias(pdev, PCI_DEVFN(0x11, 0x0));
	pci_add_dma_alias(pdev, PCI_DEVFN(0x12, 0x3));
}
DECLARE_PCI_FIXUP_HEADER(PCI_VENDOR_ID_INTEL, 0x2260, quirk_mic_x200_dma_alias);
DECLARE_PCI_FIXUP_HEADER(PCI_VENDOR_ID_INTEL, 0x2264, quirk_mic_x200_dma_alias);

/*
 * The IOMMU and interrupt controller on Broadcom Vulcan/Cavium ThunderX2 are
 * associated not at the root bus, but at a bridge below. This quirk avoids
 * generating invalid DMA aliases.
 */
static void quirk_bridge_cavm_thrx2_pcie_root(struct pci_dev *pdev)
{
	pdev->dev_flags |= PCI_DEV_FLAGS_BRIDGE_XLATE_ROOT;
}
DECLARE_PCI_FIXUP_HEADER(PCI_VENDOR_ID_BROADCOM, 0x9000,
				quirk_bridge_cavm_thrx2_pcie_root);
DECLARE_PCI_FIXUP_HEADER(PCI_VENDOR_ID_BROADCOM, 0x9084,
				quirk_bridge_cavm_thrx2_pcie_root);

/*
 * Intersil/Techwell TW686[4589]-based video capture cards have an empty (zero)
 * class code.  Fix it.
 */
static void quirk_tw686x_class(struct pci_dev *pdev)
{
	u32 class = pdev->class;

	/* Use "Multimedia controller" class */
	pdev->class = (PCI_CLASS_MULTIMEDIA_OTHER << 8) | 0x01;
	pci_info(pdev, "TW686x PCI class overridden (%#08x -> %#08x)\n",
		 class, pdev->class);
}
DECLARE_PCI_FIXUP_CLASS_EARLY(0x1797, 0x6864, PCI_CLASS_NOT_DEFINED, 8,
			      quirk_tw686x_class);
DECLARE_PCI_FIXUP_CLASS_EARLY(0x1797, 0x6865, PCI_CLASS_NOT_DEFINED, 8,
			      quirk_tw686x_class);
DECLARE_PCI_FIXUP_CLASS_EARLY(0x1797, 0x6868, PCI_CLASS_NOT_DEFINED, 8,
			      quirk_tw686x_class);
DECLARE_PCI_FIXUP_CLASS_EARLY(0x1797, 0x6869, PCI_CLASS_NOT_DEFINED, 8,
			      quirk_tw686x_class);

/*
 * Some devices have problems with Transaction Layer Packets with the Relaxed
 * Ordering Attribute set.  Such devices should mark themselves and other
 * device drivers should check before sending TLPs with RO set.
 */
static void quirk_relaxedordering_disable(struct pci_dev *dev)
{
	dev->dev_flags |= PCI_DEV_FLAGS_NO_RELAXED_ORDERING;
	pci_info(dev, "Disable Relaxed Ordering Attributes to avoid PCIe Completion erratum\n");
}

/*
 * Intel Xeon processors based on Broadwell/Haswell microarchitecture Root
 * Complex have a Flow Control Credit issue which can cause performance
 * problems with Upstream Transaction Layer Packets with Relaxed Ordering set.
 */
DECLARE_PCI_FIXUP_CLASS_EARLY(PCI_VENDOR_ID_INTEL, 0x6f01, PCI_CLASS_NOT_DEFINED, 8,
			      quirk_relaxedordering_disable);
DECLARE_PCI_FIXUP_CLASS_EARLY(PCI_VENDOR_ID_INTEL, 0x6f02, PCI_CLASS_NOT_DEFINED, 8,
			      quirk_relaxedordering_disable);
DECLARE_PCI_FIXUP_CLASS_EARLY(PCI_VENDOR_ID_INTEL, 0x6f03, PCI_CLASS_NOT_DEFINED, 8,
			      quirk_relaxedordering_disable);
DECLARE_PCI_FIXUP_CLASS_EARLY(PCI_VENDOR_ID_INTEL, 0x6f04, PCI_CLASS_NOT_DEFINED, 8,
			      quirk_relaxedordering_disable);
DECLARE_PCI_FIXUP_CLASS_EARLY(PCI_VENDOR_ID_INTEL, 0x6f05, PCI_CLASS_NOT_DEFINED, 8,
			      quirk_relaxedordering_disable);
DECLARE_PCI_FIXUP_CLASS_EARLY(PCI_VENDOR_ID_INTEL, 0x6f06, PCI_CLASS_NOT_DEFINED, 8,
			      quirk_relaxedordering_disable);
DECLARE_PCI_FIXUP_CLASS_EARLY(PCI_VENDOR_ID_INTEL, 0x6f07, PCI_CLASS_NOT_DEFINED, 8,
			      quirk_relaxedordering_disable);
DECLARE_PCI_FIXUP_CLASS_EARLY(PCI_VENDOR_ID_INTEL, 0x6f08, PCI_CLASS_NOT_DEFINED, 8,
			      quirk_relaxedordering_disable);
DECLARE_PCI_FIXUP_CLASS_EARLY(PCI_VENDOR_ID_INTEL, 0x6f09, PCI_CLASS_NOT_DEFINED, 8,
			      quirk_relaxedordering_disable);
DECLARE_PCI_FIXUP_CLASS_EARLY(PCI_VENDOR_ID_INTEL, 0x6f0a, PCI_CLASS_NOT_DEFINED, 8,
			      quirk_relaxedordering_disable);
DECLARE_PCI_FIXUP_CLASS_EARLY(PCI_VENDOR_ID_INTEL, 0x6f0b, PCI_CLASS_NOT_DEFINED, 8,
			      quirk_relaxedordering_disable);
DECLARE_PCI_FIXUP_CLASS_EARLY(PCI_VENDOR_ID_INTEL, 0x6f0c, PCI_CLASS_NOT_DEFINED, 8,
			      quirk_relaxedordering_disable);
DECLARE_PCI_FIXUP_CLASS_EARLY(PCI_VENDOR_ID_INTEL, 0x6f0d, PCI_CLASS_NOT_DEFINED, 8,
			      quirk_relaxedordering_disable);
DECLARE_PCI_FIXUP_CLASS_EARLY(PCI_VENDOR_ID_INTEL, 0x6f0e, PCI_CLASS_NOT_DEFINED, 8,
			      quirk_relaxedordering_disable);
DECLARE_PCI_FIXUP_CLASS_EARLY(PCI_VENDOR_ID_INTEL, 0x2f01, PCI_CLASS_NOT_DEFINED, 8,
			      quirk_relaxedordering_disable);
DECLARE_PCI_FIXUP_CLASS_EARLY(PCI_VENDOR_ID_INTEL, 0x2f02, PCI_CLASS_NOT_DEFINED, 8,
			      quirk_relaxedordering_disable);
DECLARE_PCI_FIXUP_CLASS_EARLY(PCI_VENDOR_ID_INTEL, 0x2f03, PCI_CLASS_NOT_DEFINED, 8,
			      quirk_relaxedordering_disable);
DECLARE_PCI_FIXUP_CLASS_EARLY(PCI_VENDOR_ID_INTEL, 0x2f04, PCI_CLASS_NOT_DEFINED, 8,
			      quirk_relaxedordering_disable);
DECLARE_PCI_FIXUP_CLASS_EARLY(PCI_VENDOR_ID_INTEL, 0x2f05, PCI_CLASS_NOT_DEFINED, 8,
			      quirk_relaxedordering_disable);
DECLARE_PCI_FIXUP_CLASS_EARLY(PCI_VENDOR_ID_INTEL, 0x2f06, PCI_CLASS_NOT_DEFINED, 8,
			      quirk_relaxedordering_disable);
DECLARE_PCI_FIXUP_CLASS_EARLY(PCI_VENDOR_ID_INTEL, 0x2f07, PCI_CLASS_NOT_DEFINED, 8,
			      quirk_relaxedordering_disable);
DECLARE_PCI_FIXUP_CLASS_EARLY(PCI_VENDOR_ID_INTEL, 0x2f08, PCI_CLASS_NOT_DEFINED, 8,
			      quirk_relaxedordering_disable);
DECLARE_PCI_FIXUP_CLASS_EARLY(PCI_VENDOR_ID_INTEL, 0x2f09, PCI_CLASS_NOT_DEFINED, 8,
			      quirk_relaxedordering_disable);
DECLARE_PCI_FIXUP_CLASS_EARLY(PCI_VENDOR_ID_INTEL, 0x2f0a, PCI_CLASS_NOT_DEFINED, 8,
			      quirk_relaxedordering_disable);
DECLARE_PCI_FIXUP_CLASS_EARLY(PCI_VENDOR_ID_INTEL, 0x2f0b, PCI_CLASS_NOT_DEFINED, 8,
			      quirk_relaxedordering_disable);
DECLARE_PCI_FIXUP_CLASS_EARLY(PCI_VENDOR_ID_INTEL, 0x2f0c, PCI_CLASS_NOT_DEFINED, 8,
			      quirk_relaxedordering_disable);
DECLARE_PCI_FIXUP_CLASS_EARLY(PCI_VENDOR_ID_INTEL, 0x2f0d, PCI_CLASS_NOT_DEFINED, 8,
			      quirk_relaxedordering_disable);
DECLARE_PCI_FIXUP_CLASS_EARLY(PCI_VENDOR_ID_INTEL, 0x2f0e, PCI_CLASS_NOT_DEFINED, 8,
			      quirk_relaxedordering_disable);

/*
 * The AMD ARM A1100 (aka "SEATTLE") SoC has a bug in its PCIe Root Complex
 * where Upstream Transaction Layer Packets with the Relaxed Ordering
 * Attribute clear are allowed to bypass earlier TLPs with Relaxed Ordering
 * set.  This is a violation of the PCIe 3.0 Transaction Ordering Rules
 * outlined in Section 2.4.1 (PCI Express(r) Base Specification Revision 3.0
 * November 10, 2010).  As a result, on this platform we can't use Relaxed
 * Ordering for Upstream TLPs.
 */
DECLARE_PCI_FIXUP_CLASS_EARLY(PCI_VENDOR_ID_AMD, 0x1a00, PCI_CLASS_NOT_DEFINED, 8,
			      quirk_relaxedordering_disable);
DECLARE_PCI_FIXUP_CLASS_EARLY(PCI_VENDOR_ID_AMD, 0x1a01, PCI_CLASS_NOT_DEFINED, 8,
			      quirk_relaxedordering_disable);
DECLARE_PCI_FIXUP_CLASS_EARLY(PCI_VENDOR_ID_AMD, 0x1a02, PCI_CLASS_NOT_DEFINED, 8,
			      quirk_relaxedordering_disable);

/*
 * Per PCIe r3.0, sec 2.2.9, "Completion headers must supply the same
 * values for the Attribute as were supplied in the header of the
 * corresponding Request, except as explicitly allowed when IDO is used."
 *
 * If a non-compliant device generates a completion with a different
 * attribute than the request, the receiver may accept it (which itself
 * seems non-compliant based on sec 2.3.2), or it may handle it as a
 * Malformed TLP or an Unexpected Completion, which will probably lead to a
 * device access timeout.
 *
 * If the non-compliant device generates completions with zero attributes
 * (instead of copying the attributes from the request), we can work around
 * this by disabling the "Relaxed Ordering" and "No Snoop" attributes in
 * upstream devices so they always generate requests with zero attributes.
 *
 * This affects other devices under the same Root Port, but since these
 * attributes are performance hints, there should be no functional problem.
 *
 * Note that Configuration Space accesses are never supposed to have TLP
 * Attributes, so we're safe waiting till after any Configuration Space
 * accesses to do the Root Port fixup.
 */
static void quirk_disable_root_port_attributes(struct pci_dev *pdev)
{
	struct pci_dev *root_port = pci_find_pcie_root_port(pdev);

	if (!root_port) {
		pci_warn(pdev, "PCIe Completion erratum may cause device errors\n");
		return;
	}

	pci_info(root_port, "Disabling No Snoop/Relaxed Ordering Attributes to avoid PCIe Completion erratum in %s\n",
		 dev_name(&pdev->dev));
	pcie_capability_clear_and_set_word(root_port, PCI_EXP_DEVCTL,
					   PCI_EXP_DEVCTL_RELAX_EN |
					   PCI_EXP_DEVCTL_NOSNOOP_EN, 0);
}

/*
 * The Chelsio T5 chip fails to copy TLP Attributes from a Request to the
 * Completion it generates.
 */
static void quirk_chelsio_T5_disable_root_port_attributes(struct pci_dev *pdev)
{
	/*
	 * This mask/compare operation selects for Physical Function 4 on a
	 * T5.  We only need to fix up the Root Port once for any of the
	 * PFs.  PF[0..3] have PCI Device IDs of 0x50xx, but PF4 is uniquely
	 * 0x54xx so we use that one.
	 */
	if ((pdev->device & 0xff00) == 0x5400)
		quirk_disable_root_port_attributes(pdev);
}
DECLARE_PCI_FIXUP_HEADER(PCI_VENDOR_ID_CHELSIO, PCI_ANY_ID,
			 quirk_chelsio_T5_disable_root_port_attributes);

/*
 * AMD has indicated that the devices below do not support peer-to-peer
 * in any system where they are found in the southbridge with an AMD
 * IOMMU in the system.  Multifunction devices that do not support
 * peer-to-peer between functions can claim to support a subset of ACS.
 * Such devices effectively enable request redirect (RR) and completion
 * redirect (CR) since all transactions are redirected to the upstream
 * root complex.
 *
 * http://permalink.gmane.org/gmane.comp.emulators.kvm.devel/94086
 * http://permalink.gmane.org/gmane.comp.emulators.kvm.devel/94102
 * http://permalink.gmane.org/gmane.comp.emulators.kvm.devel/99402
 *
 * 1002:4385 SBx00 SMBus Controller
 * 1002:439c SB7x0/SB8x0/SB9x0 IDE Controller
 * 1002:4383 SBx00 Azalia (Intel HDA)
 * 1002:439d SB7x0/SB8x0/SB9x0 LPC host controller
 * 1002:4384 SBx00 PCI to PCI Bridge
 * 1002:4399 SB7x0/SB8x0/SB9x0 USB OHCI2 Controller
 *
 * https://bugzilla.kernel.org/show_bug.cgi?id=81841#c15
 *
 * 1022:780f [AMD] FCH PCI Bridge
 * 1022:7809 [AMD] FCH USB OHCI Controller
 */
static int pci_quirk_amd_sb_acs(struct pci_dev *dev, u16 acs_flags)
{
#ifdef CONFIG_ACPI
	struct acpi_table_header *header = NULL;
	acpi_status status;

	/* Targeting multifunction devices on the SB (appears on root bus) */
	if (!dev->multifunction || !pci_is_root_bus(dev->bus))
		return -ENODEV;

	/* The IVRS table describes the AMD IOMMU */
	status = acpi_get_table("IVRS", 0, &header);
	if (ACPI_FAILURE(status))
		return -ENODEV;

	/* Filter out flags not applicable to multifunction */
	acs_flags &= (PCI_ACS_RR | PCI_ACS_CR | PCI_ACS_EC | PCI_ACS_DT);

	return acs_flags & ~(PCI_ACS_RR | PCI_ACS_CR) ? 0 : 1;
#else
	return -ENODEV;
#endif
}

static bool pci_quirk_cavium_acs_match(struct pci_dev *dev)
{
	/*
	 * Effectively selects all downstream ports for whole ThunderX 1
	 * family by 0xf800 mask (which represents 8 SoCs), while the lower
	 * bits of device ID are used to indicate which subdevice is used
	 * within the SoC.
	 */
	return (pci_is_pcie(dev) &&
		(pci_pcie_type(dev) == PCI_EXP_TYPE_ROOT_PORT) &&
		((dev->device & 0xf800) == 0xa000));
}

static int pci_quirk_cavium_acs(struct pci_dev *dev, u16 acs_flags)
{
	/*
	 * Cavium root ports don't advertise an ACS capability.  However,
	 * the RTL internally implements similar protection as if ACS had
	 * Request Redirection, Completion Redirection, Source Validation,
	 * and Upstream Forwarding features enabled.  Assert that the
	 * hardware implements and enables equivalent ACS functionality for
	 * these flags.
	 */
	acs_flags &= ~(PCI_ACS_RR | PCI_ACS_CR | PCI_ACS_SV | PCI_ACS_UF);

	if (!pci_quirk_cavium_acs_match(dev))
		return -ENOTTY;

	return acs_flags ? 0 : 1;
}

static int pci_quirk_xgene_acs(struct pci_dev *dev, u16 acs_flags)
{
	/*
	 * X-Gene Root Ports matching this quirk do not allow peer-to-peer
	 * transactions with others, allowing masking out these bits as if they
	 * were unimplemented in the ACS capability.
	 */
	acs_flags &= ~(PCI_ACS_SV | PCI_ACS_RR | PCI_ACS_CR | PCI_ACS_UF);

	return acs_flags ? 0 : 1;
}

/*
 * Many Intel PCH root ports do provide ACS-like features to disable peer
 * transactions and validate bus numbers in requests, but do not provide an
 * actual PCIe ACS capability.  This is the list of device IDs known to fall
 * into that category as provided by Intel in Red Hat bugzilla 1037684.
 */
static const u16 pci_quirk_intel_pch_acs_ids[] = {
	/* Ibexpeak PCH */
	0x3b42, 0x3b43, 0x3b44, 0x3b45, 0x3b46, 0x3b47, 0x3b48, 0x3b49,
	0x3b4a, 0x3b4b, 0x3b4c, 0x3b4d, 0x3b4e, 0x3b4f, 0x3b50, 0x3b51,
	/* Cougarpoint PCH */
	0x1c10, 0x1c11, 0x1c12, 0x1c13, 0x1c14, 0x1c15, 0x1c16, 0x1c17,
	0x1c18, 0x1c19, 0x1c1a, 0x1c1b, 0x1c1c, 0x1c1d, 0x1c1e, 0x1c1f,
	/* Pantherpoint PCH */
	0x1e10, 0x1e11, 0x1e12, 0x1e13, 0x1e14, 0x1e15, 0x1e16, 0x1e17,
	0x1e18, 0x1e19, 0x1e1a, 0x1e1b, 0x1e1c, 0x1e1d, 0x1e1e, 0x1e1f,
	/* Lynxpoint-H PCH */
	0x8c10, 0x8c11, 0x8c12, 0x8c13, 0x8c14, 0x8c15, 0x8c16, 0x8c17,
	0x8c18, 0x8c19, 0x8c1a, 0x8c1b, 0x8c1c, 0x8c1d, 0x8c1e, 0x8c1f,
	/* Lynxpoint-LP PCH */
	0x9c10, 0x9c11, 0x9c12, 0x9c13, 0x9c14, 0x9c15, 0x9c16, 0x9c17,
	0x9c18, 0x9c19, 0x9c1a, 0x9c1b,
	/* Wildcat PCH */
	0x9c90, 0x9c91, 0x9c92, 0x9c93, 0x9c94, 0x9c95, 0x9c96, 0x9c97,
	0x9c98, 0x9c99, 0x9c9a, 0x9c9b,
	/* Patsburg (X79) PCH */
	0x1d10, 0x1d12, 0x1d14, 0x1d16, 0x1d18, 0x1d1a, 0x1d1c, 0x1d1e,
	/* Wellsburg (X99) PCH */
	0x8d10, 0x8d11, 0x8d12, 0x8d13, 0x8d14, 0x8d15, 0x8d16, 0x8d17,
	0x8d18, 0x8d19, 0x8d1a, 0x8d1b, 0x8d1c, 0x8d1d, 0x8d1e,
	/* Lynx Point (9 series) PCH */
	0x8c90, 0x8c92, 0x8c94, 0x8c96, 0x8c98, 0x8c9a, 0x8c9c, 0x8c9e,
};

static bool pci_quirk_intel_pch_acs_match(struct pci_dev *dev)
{
	int i;

	/* Filter out a few obvious non-matches first */
	if (!pci_is_pcie(dev) || pci_pcie_type(dev) != PCI_EXP_TYPE_ROOT_PORT)
		return false;

	for (i = 0; i < ARRAY_SIZE(pci_quirk_intel_pch_acs_ids); i++)
		if (pci_quirk_intel_pch_acs_ids[i] == dev->device)
			return true;

	return false;
}

#define INTEL_PCH_ACS_FLAGS (PCI_ACS_RR | PCI_ACS_CR | PCI_ACS_UF | PCI_ACS_SV)

static int pci_quirk_intel_pch_acs(struct pci_dev *dev, u16 acs_flags)
{
	u16 flags = dev->dev_flags & PCI_DEV_FLAGS_ACS_ENABLED_QUIRK ?
		    INTEL_PCH_ACS_FLAGS : 0;

	if (!pci_quirk_intel_pch_acs_match(dev))
		return -ENOTTY;

	return acs_flags & ~flags ? 0 : 1;
}

/*
 * These QCOM root ports do provide ACS-like features to disable peer
 * transactions and validate bus numbers in requests, but do not provide an
 * actual PCIe ACS capability.  Hardware supports source validation but it
 * will report the issue as Completer Abort instead of ACS Violation.
 * Hardware doesn't support peer-to-peer and each root port is a root
 * complex with unique segment numbers.  It is not possible for one root
 * port to pass traffic to another root port.  All PCIe transactions are
 * terminated inside the root port.
 */
static int pci_quirk_qcom_rp_acs(struct pci_dev *dev, u16 acs_flags)
{
	u16 flags = (PCI_ACS_RR | PCI_ACS_CR | PCI_ACS_UF | PCI_ACS_SV);
	int ret = acs_flags & ~flags ? 0 : 1;

	pci_info(dev, "Using QCOM ACS Quirk (%d)\n", ret);

	return ret;
}

/*
 * Sunrise Point PCH root ports implement ACS, but unfortunately as shown in
 * the datasheet (Intel 100 Series Chipset Family PCH Datasheet, Vol. 2,
 * 12.1.46, 12.1.47)[1] this chipset uses dwords for the ACS capability and
 * control registers whereas the PCIe spec packs them into words (Rev 3.0,
 * 7.16 ACS Extended Capability).  The bit definitions are correct, but the
 * control register is at offset 8 instead of 6 and we should probably use
 * dword accesses to them.  This applies to the following PCI Device IDs, as
 * found in volume 1 of the datasheet[2]:
 *
 * 0xa110-0xa11f Sunrise Point-H PCI Express Root Port #{0-16}
 * 0xa167-0xa16a Sunrise Point-H PCI Express Root Port #{17-20}
 *
 * N.B. This doesn't fix what lspci shows.
 *
 * The 100 series chipset specification update includes this as errata #23[3].
 *
 * The 200 series chipset (Union Point) has the same bug according to the
 * specification update (Intel 200 Series Chipset Family Platform Controller
 * Hub, Specification Update, January 2017, Revision 001, Document# 335194-001,
 * Errata 22)[4].  Per the datasheet[5], root port PCI Device IDs for this
 * chipset include:
 *
 * 0xa290-0xa29f PCI Express Root port #{0-16}
 * 0xa2e7-0xa2ee PCI Express Root port #{17-24}
 *
 * Mobile chipsets are also affected, 7th & 8th Generation
 * Specification update confirms ACS errata 22, status no fix: (7th Generation
 * Intel Processor Family I/O for U/Y Platforms and 8th Generation Intel
 * Processor Family I/O for U Quad Core Platforms Specification Update,
 * August 2017, Revision 002, Document#: 334660-002)[6]
 * Device IDs from I/O datasheet: (7th Generation Intel Processor Family I/O
 * for U/Y Platforms and 8th Generation Intel ® Processor Family I/O for U
 * Quad Core Platforms, Vol 1 of 2, August 2017, Document#: 334658-003)[7]
 *
 * 0x9d10-0x9d1b PCI Express Root port #{1-12}
 *
 * The 300 series chipset suffers from the same bug so include those root
 * ports here as well.
 *
 * 0xa32c-0xa343 PCI Express Root port #{0-24}
 *
 * [1] http://www.intel.com/content/www/us/en/chipsets/100-series-chipset-datasheet-vol-2.html
 * [2] http://www.intel.com/content/www/us/en/chipsets/100-series-chipset-datasheet-vol-1.html
 * [3] http://www.intel.com/content/www/us/en/chipsets/100-series-chipset-spec-update.html
 * [4] http://www.intel.com/content/www/us/en/chipsets/200-series-chipset-pch-spec-update.html
 * [5] http://www.intel.com/content/www/us/en/chipsets/200-series-chipset-pch-datasheet-vol-1.html
 * [6] https://www.intel.com/content/www/us/en/processors/core/7th-gen-core-family-mobile-u-y-processor-lines-i-o-spec-update.html
 * [7] https://www.intel.com/content/www/us/en/processors/core/7th-gen-core-family-mobile-u-y-processor-lines-i-o-datasheet-vol-1.html
 */
static bool pci_quirk_intel_spt_pch_acs_match(struct pci_dev *dev)
{
	if (!pci_is_pcie(dev) || pci_pcie_type(dev) != PCI_EXP_TYPE_ROOT_PORT)
		return false;

	switch (dev->device) {
	case 0xa110 ... 0xa11f: case 0xa167 ... 0xa16a: /* Sunrise Point */
	case 0xa290 ... 0xa29f: case 0xa2e7 ... 0xa2ee: /* Union Point */
	case 0x9d10 ... 0x9d1b: /* 7th & 8th Gen Mobile */
	case 0xa32c ... 0xa343:				/* 300 series */
		return true;
	}

	return false;
}

#define INTEL_SPT_ACS_CTRL (PCI_ACS_CAP + 4)

static int pci_quirk_intel_spt_pch_acs(struct pci_dev *dev, u16 acs_flags)
{
	int pos;
	u32 cap, ctrl;

	if (!pci_quirk_intel_spt_pch_acs_match(dev))
		return -ENOTTY;

	pos = pci_find_ext_capability(dev, PCI_EXT_CAP_ID_ACS);
	if (!pos)
		return -ENOTTY;

	/* see pci_acs_flags_enabled() */
	pci_read_config_dword(dev, pos + PCI_ACS_CAP, &cap);
	acs_flags &= (cap | PCI_ACS_EC);

	pci_read_config_dword(dev, pos + INTEL_SPT_ACS_CTRL, &ctrl);

	return acs_flags & ~ctrl ? 0 : 1;
}

static int pci_quirk_mf_endpoint_acs(struct pci_dev *dev, u16 acs_flags)
{
	/*
	 * SV, TB, and UF are not relevant to multifunction endpoints.
	 *
	 * Multifunction devices are only required to implement RR, CR, and DT
	 * in their ACS capability if they support peer-to-peer transactions.
	 * Devices matching this quirk have been verified by the vendor to not
	 * perform peer-to-peer with other functions, allowing us to mask out
	 * these bits as if they were unimplemented in the ACS capability.
	 */
	acs_flags &= ~(PCI_ACS_SV | PCI_ACS_TB | PCI_ACS_RR |
		       PCI_ACS_CR | PCI_ACS_UF | PCI_ACS_DT);

	return acs_flags ? 0 : 1;
}

static const struct pci_dev_acs_enabled {
	u16 vendor;
	u16 device;
	int (*acs_enabled)(struct pci_dev *dev, u16 acs_flags);
} pci_dev_acs_enabled[] = {
	{ PCI_VENDOR_ID_ATI, 0x4385, pci_quirk_amd_sb_acs },
	{ PCI_VENDOR_ID_ATI, 0x439c, pci_quirk_amd_sb_acs },
	{ PCI_VENDOR_ID_ATI, 0x4383, pci_quirk_amd_sb_acs },
	{ PCI_VENDOR_ID_ATI, 0x439d, pci_quirk_amd_sb_acs },
	{ PCI_VENDOR_ID_ATI, 0x4384, pci_quirk_amd_sb_acs },
	{ PCI_VENDOR_ID_ATI, 0x4399, pci_quirk_amd_sb_acs },
	{ PCI_VENDOR_ID_AMD, 0x780f, pci_quirk_amd_sb_acs },
	{ PCI_VENDOR_ID_AMD, 0x7809, pci_quirk_amd_sb_acs },
	{ PCI_VENDOR_ID_SOLARFLARE, 0x0903, pci_quirk_mf_endpoint_acs },
	{ PCI_VENDOR_ID_SOLARFLARE, 0x0923, pci_quirk_mf_endpoint_acs },
	{ PCI_VENDOR_ID_SOLARFLARE, 0x0A03, pci_quirk_mf_endpoint_acs },
	{ PCI_VENDOR_ID_INTEL, 0x10C6, pci_quirk_mf_endpoint_acs },
	{ PCI_VENDOR_ID_INTEL, 0x10DB, pci_quirk_mf_endpoint_acs },
	{ PCI_VENDOR_ID_INTEL, 0x10DD, pci_quirk_mf_endpoint_acs },
	{ PCI_VENDOR_ID_INTEL, 0x10E1, pci_quirk_mf_endpoint_acs },
	{ PCI_VENDOR_ID_INTEL, 0x10F1, pci_quirk_mf_endpoint_acs },
	{ PCI_VENDOR_ID_INTEL, 0x10F7, pci_quirk_mf_endpoint_acs },
	{ PCI_VENDOR_ID_INTEL, 0x10F8, pci_quirk_mf_endpoint_acs },
	{ PCI_VENDOR_ID_INTEL, 0x10F9, pci_quirk_mf_endpoint_acs },
	{ PCI_VENDOR_ID_INTEL, 0x10FA, pci_quirk_mf_endpoint_acs },
	{ PCI_VENDOR_ID_INTEL, 0x10FB, pci_quirk_mf_endpoint_acs },
	{ PCI_VENDOR_ID_INTEL, 0x10FC, pci_quirk_mf_endpoint_acs },
	{ PCI_VENDOR_ID_INTEL, 0x1507, pci_quirk_mf_endpoint_acs },
	{ PCI_VENDOR_ID_INTEL, 0x1514, pci_quirk_mf_endpoint_acs },
	{ PCI_VENDOR_ID_INTEL, 0x151C, pci_quirk_mf_endpoint_acs },
	{ PCI_VENDOR_ID_INTEL, 0x1529, pci_quirk_mf_endpoint_acs },
	{ PCI_VENDOR_ID_INTEL, 0x152A, pci_quirk_mf_endpoint_acs },
	{ PCI_VENDOR_ID_INTEL, 0x154D, pci_quirk_mf_endpoint_acs },
	{ PCI_VENDOR_ID_INTEL, 0x154F, pci_quirk_mf_endpoint_acs },
	{ PCI_VENDOR_ID_INTEL, 0x1551, pci_quirk_mf_endpoint_acs },
	{ PCI_VENDOR_ID_INTEL, 0x1558, pci_quirk_mf_endpoint_acs },
	/* 82580 */
	{ PCI_VENDOR_ID_INTEL, 0x1509, pci_quirk_mf_endpoint_acs },
	{ PCI_VENDOR_ID_INTEL, 0x150E, pci_quirk_mf_endpoint_acs },
	{ PCI_VENDOR_ID_INTEL, 0x150F, pci_quirk_mf_endpoint_acs },
	{ PCI_VENDOR_ID_INTEL, 0x1510, pci_quirk_mf_endpoint_acs },
	{ PCI_VENDOR_ID_INTEL, 0x1511, pci_quirk_mf_endpoint_acs },
	{ PCI_VENDOR_ID_INTEL, 0x1516, pci_quirk_mf_endpoint_acs },
	{ PCI_VENDOR_ID_INTEL, 0x1527, pci_quirk_mf_endpoint_acs },
	/* 82576 */
	{ PCI_VENDOR_ID_INTEL, 0x10C9, pci_quirk_mf_endpoint_acs },
	{ PCI_VENDOR_ID_INTEL, 0x10E6, pci_quirk_mf_endpoint_acs },
	{ PCI_VENDOR_ID_INTEL, 0x10E7, pci_quirk_mf_endpoint_acs },
	{ PCI_VENDOR_ID_INTEL, 0x10E8, pci_quirk_mf_endpoint_acs },
	{ PCI_VENDOR_ID_INTEL, 0x150A, pci_quirk_mf_endpoint_acs },
	{ PCI_VENDOR_ID_INTEL, 0x150D, pci_quirk_mf_endpoint_acs },
	{ PCI_VENDOR_ID_INTEL, 0x1518, pci_quirk_mf_endpoint_acs },
	{ PCI_VENDOR_ID_INTEL, 0x1526, pci_quirk_mf_endpoint_acs },
	/* 82575 */
	{ PCI_VENDOR_ID_INTEL, 0x10A7, pci_quirk_mf_endpoint_acs },
	{ PCI_VENDOR_ID_INTEL, 0x10A9, pci_quirk_mf_endpoint_acs },
	{ PCI_VENDOR_ID_INTEL, 0x10D6, pci_quirk_mf_endpoint_acs },
	/* I350 */
	{ PCI_VENDOR_ID_INTEL, 0x1521, pci_quirk_mf_endpoint_acs },
	{ PCI_VENDOR_ID_INTEL, 0x1522, pci_quirk_mf_endpoint_acs },
	{ PCI_VENDOR_ID_INTEL, 0x1523, pci_quirk_mf_endpoint_acs },
	{ PCI_VENDOR_ID_INTEL, 0x1524, pci_quirk_mf_endpoint_acs },
	/* 82571 (Quads omitted due to non-ACS switch) */
	{ PCI_VENDOR_ID_INTEL, 0x105E, pci_quirk_mf_endpoint_acs },
	{ PCI_VENDOR_ID_INTEL, 0x105F, pci_quirk_mf_endpoint_acs },
	{ PCI_VENDOR_ID_INTEL, 0x1060, pci_quirk_mf_endpoint_acs },
	{ PCI_VENDOR_ID_INTEL, 0x10D9, pci_quirk_mf_endpoint_acs },
	/* I219 */
	{ PCI_VENDOR_ID_INTEL, 0x15b7, pci_quirk_mf_endpoint_acs },
	{ PCI_VENDOR_ID_INTEL, 0x15b8, pci_quirk_mf_endpoint_acs },
	/* QCOM QDF2xxx root ports */
	{ PCI_VENDOR_ID_QCOM, 0x0400, pci_quirk_qcom_rp_acs },
	{ PCI_VENDOR_ID_QCOM, 0x0401, pci_quirk_qcom_rp_acs },
	/* Intel PCH root ports */
	{ PCI_VENDOR_ID_INTEL, PCI_ANY_ID, pci_quirk_intel_pch_acs },
	{ PCI_VENDOR_ID_INTEL, PCI_ANY_ID, pci_quirk_intel_spt_pch_acs },
	{ 0x19a2, 0x710, pci_quirk_mf_endpoint_acs }, /* Emulex BE3-R */
	{ 0x10df, 0x720, pci_quirk_mf_endpoint_acs }, /* Emulex Skyhawk-R */
	/* Cavium ThunderX */
	{ PCI_VENDOR_ID_CAVIUM, PCI_ANY_ID, pci_quirk_cavium_acs },
	/* APM X-Gene */
	{ PCI_VENDOR_ID_AMCC, 0xE004, pci_quirk_xgene_acs },
	/* Ampere Computing */
	{ PCI_VENDOR_ID_AMPERE, 0xE005, pci_quirk_xgene_acs },
	{ PCI_VENDOR_ID_AMPERE, 0xE006, pci_quirk_xgene_acs },
	{ PCI_VENDOR_ID_AMPERE, 0xE007, pci_quirk_xgene_acs },
	{ PCI_VENDOR_ID_AMPERE, 0xE008, pci_quirk_xgene_acs },
	{ PCI_VENDOR_ID_AMPERE, 0xE009, pci_quirk_xgene_acs },
	{ PCI_VENDOR_ID_AMPERE, 0xE00A, pci_quirk_xgene_acs },
	{ PCI_VENDOR_ID_AMPERE, 0xE00B, pci_quirk_xgene_acs },
	{ PCI_VENDOR_ID_AMPERE, 0xE00C, pci_quirk_xgene_acs },
	{ 0 }
};

int pci_dev_specific_acs_enabled(struct pci_dev *dev, u16 acs_flags)
{
	const struct pci_dev_acs_enabled *i;
	int ret;

	/*
	 * Allow devices that do not expose standard PCIe ACS capabilities
	 * or control to indicate their support here.  Multi-function express
	 * devices which do not allow internal peer-to-peer between functions,
	 * but do not implement PCIe ACS may wish to return true here.
	 */
	for (i = pci_dev_acs_enabled; i->acs_enabled; i++) {
		if ((i->vendor == dev->vendor ||
		     i->vendor == (u16)PCI_ANY_ID) &&
		    (i->device == dev->device ||
		     i->device == (u16)PCI_ANY_ID)) {
			ret = i->acs_enabled(dev, acs_flags);
			if (ret >= 0)
				return ret;
		}
	}

	return -ENOTTY;
}

/* Config space offset of Root Complex Base Address register */
#define INTEL_LPC_RCBA_REG 0xf0
/* 31:14 RCBA address */
#define INTEL_LPC_RCBA_MASK 0xffffc000
/* RCBA Enable */
#define INTEL_LPC_RCBA_ENABLE (1 << 0)

/* Backbone Scratch Pad Register */
#define INTEL_BSPR_REG 0x1104
/* Backbone Peer Non-Posted Disable */
#define INTEL_BSPR_REG_BPNPD (1 << 8)
/* Backbone Peer Posted Disable */
#define INTEL_BSPR_REG_BPPD  (1 << 9)

/* Upstream Peer Decode Configuration Register */
#define INTEL_UPDCR_REG 0x1114
/* 5:0 Peer Decode Enable bits */
#define INTEL_UPDCR_REG_MASK 0x3f

static int pci_quirk_enable_intel_lpc_acs(struct pci_dev *dev)
{
	u32 rcba, bspr, updcr;
	void __iomem *rcba_mem;

	/*
	 * Read the RCBA register from the LPC (D31:F0).  PCH root ports
	 * are D28:F* and therefore get probed before LPC, thus we can't
	 * use pci_get_slot()/pci_read_config_dword() here.
	 */
	pci_bus_read_config_dword(dev->bus, PCI_DEVFN(31, 0),
				  INTEL_LPC_RCBA_REG, &rcba);
	if (!(rcba & INTEL_LPC_RCBA_ENABLE))
		return -EINVAL;

	rcba_mem = ioremap_nocache(rcba & INTEL_LPC_RCBA_MASK,
				   PAGE_ALIGN(INTEL_UPDCR_REG));
	if (!rcba_mem)
		return -ENOMEM;

	/*
	 * The BSPR can disallow peer cycles, but it's set by soft strap and
	 * therefore read-only.  If both posted and non-posted peer cycles are
	 * disallowed, we're ok.  If either are allowed, then we need to use
	 * the UPDCR to disable peer decodes for each port.  This provides the
	 * PCIe ACS equivalent of PCI_ACS_RR | PCI_ACS_CR | PCI_ACS_UF
	 */
	bspr = readl(rcba_mem + INTEL_BSPR_REG);
	bspr &= INTEL_BSPR_REG_BPNPD | INTEL_BSPR_REG_BPPD;
	if (bspr != (INTEL_BSPR_REG_BPNPD | INTEL_BSPR_REG_BPPD)) {
		updcr = readl(rcba_mem + INTEL_UPDCR_REG);
		if (updcr & INTEL_UPDCR_REG_MASK) {
			pci_info(dev, "Disabling UPDCR peer decodes\n");
			updcr &= ~INTEL_UPDCR_REG_MASK;
			writel(updcr, rcba_mem + INTEL_UPDCR_REG);
		}
	}

	iounmap(rcba_mem);
	return 0;
}

/* Miscellaneous Port Configuration register */
#define INTEL_MPC_REG 0xd8
/* MPC: Invalid Receive Bus Number Check Enable */
#define INTEL_MPC_REG_IRBNCE (1 << 26)

static void pci_quirk_enable_intel_rp_mpc_acs(struct pci_dev *dev)
{
	u32 mpc;

	/*
	 * When enabled, the IRBNCE bit of the MPC register enables the
	 * equivalent of PCI ACS Source Validation (PCI_ACS_SV), which
	 * ensures that requester IDs fall within the bus number range
	 * of the bridge.  Enable if not already.
	 */
	pci_read_config_dword(dev, INTEL_MPC_REG, &mpc);
	if (!(mpc & INTEL_MPC_REG_IRBNCE)) {
		pci_info(dev, "Enabling MPC IRBNCE\n");
		mpc |= INTEL_MPC_REG_IRBNCE;
		pci_write_config_word(dev, INTEL_MPC_REG, mpc);
	}
}

static int pci_quirk_enable_intel_pch_acs(struct pci_dev *dev)
{
	if (!pci_quirk_intel_pch_acs_match(dev))
		return -ENOTTY;

	if (pci_quirk_enable_intel_lpc_acs(dev)) {
		pci_warn(dev, "Failed to enable Intel PCH ACS quirk\n");
		return 0;
	}

	pci_quirk_enable_intel_rp_mpc_acs(dev);

	dev->dev_flags |= PCI_DEV_FLAGS_ACS_ENABLED_QUIRK;

	pci_info(dev, "Intel PCH root port ACS workaround enabled\n");

	return 0;
}

static int pci_quirk_enable_intel_spt_pch_acs(struct pci_dev *dev)
{
	int pos;
	u32 cap, ctrl;

	if (!pci_quirk_intel_spt_pch_acs_match(dev))
		return -ENOTTY;

	pos = pci_find_ext_capability(dev, PCI_EXT_CAP_ID_ACS);
	if (!pos)
		return -ENOTTY;

	pci_read_config_dword(dev, pos + PCI_ACS_CAP, &cap);
	pci_read_config_dword(dev, pos + INTEL_SPT_ACS_CTRL, &ctrl);

	ctrl |= (cap & PCI_ACS_SV);
	ctrl |= (cap & PCI_ACS_RR);
	ctrl |= (cap & PCI_ACS_CR);
	ctrl |= (cap & PCI_ACS_UF);

	pci_write_config_dword(dev, pos + INTEL_SPT_ACS_CTRL, ctrl);

	pci_info(dev, "Intel SPT PCH root port ACS workaround enabled\n");

	return 0;
}

static int pci_quirk_disable_intel_spt_pch_acs_redir(struct pci_dev *dev)
{
	int pos;
	u32 cap, ctrl;

	if (!pci_quirk_intel_spt_pch_acs_match(dev))
		return -ENOTTY;

	pos = pci_find_ext_capability(dev, PCI_EXT_CAP_ID_ACS);
	if (!pos)
		return -ENOTTY;

	pci_read_config_dword(dev, pos + PCI_ACS_CAP, &cap);
	pci_read_config_dword(dev, pos + INTEL_SPT_ACS_CTRL, &ctrl);

	ctrl &= ~(PCI_ACS_RR | PCI_ACS_CR | PCI_ACS_EC);

	pci_write_config_dword(dev, pos + INTEL_SPT_ACS_CTRL, ctrl);

	pci_info(dev, "Intel SPT PCH root port workaround: disabled ACS redirect\n");

	return 0;
}

static const struct pci_dev_acs_ops {
	u16 vendor;
	u16 device;
	int (*enable_acs)(struct pci_dev *dev);
	int (*disable_acs_redir)(struct pci_dev *dev);
} pci_dev_acs_ops[] = {
	{ PCI_VENDOR_ID_INTEL, PCI_ANY_ID,
	    .enable_acs = pci_quirk_enable_intel_pch_acs,
	},
	{ PCI_VENDOR_ID_INTEL, PCI_ANY_ID,
	    .enable_acs = pci_quirk_enable_intel_spt_pch_acs,
	    .disable_acs_redir = pci_quirk_disable_intel_spt_pch_acs_redir,
	},
};

int pci_dev_specific_enable_acs(struct pci_dev *dev)
{
	const struct pci_dev_acs_ops *p;
	int i, ret;

	for (i = 0; i < ARRAY_SIZE(pci_dev_acs_ops); i++) {
		p = &pci_dev_acs_ops[i];
		if ((p->vendor == dev->vendor ||
		     p->vendor == (u16)PCI_ANY_ID) &&
		    (p->device == dev->device ||
		     p->device == (u16)PCI_ANY_ID) &&
		    p->enable_acs) {
			ret = p->enable_acs(dev);
			if (ret >= 0)
				return ret;
		}
	}

	return -ENOTTY;
}

int pci_dev_specific_disable_acs_redir(struct pci_dev *dev)
{
	const struct pci_dev_acs_ops *p;
	int i, ret;

	for (i = 0; i < ARRAY_SIZE(pci_dev_acs_ops); i++) {
		p = &pci_dev_acs_ops[i];
		if ((p->vendor == dev->vendor ||
		     p->vendor == (u16)PCI_ANY_ID) &&
		    (p->device == dev->device ||
		     p->device == (u16)PCI_ANY_ID) &&
		    p->disable_acs_redir) {
			ret = p->disable_acs_redir(dev);
			if (ret >= 0)
				return ret;
		}
	}

	return -ENOTTY;
}

/*
 * The PCI capabilities list for Intel DH895xCC VFs (device ID 0x0443) with
 * QuickAssist Technology (QAT) is prematurely terminated in hardware.  The
 * Next Capability pointer in the MSI Capability Structure should point to
 * the PCIe Capability Structure but is incorrectly hardwired as 0 terminating
 * the list.
 */
static void quirk_intel_qat_vf_cap(struct pci_dev *pdev)
{
	int pos, i = 0;
	u8 next_cap;
	u16 reg16, *cap;
	struct pci_cap_saved_state *state;

	/* Bail if the hardware bug is fixed */
	if (pdev->pcie_cap || pci_find_capability(pdev, PCI_CAP_ID_EXP))
		return;

	/* Bail if MSI Capability Structure is not found for some reason */
	pos = pci_find_capability(pdev, PCI_CAP_ID_MSI);
	if (!pos)
		return;

	/*
	 * Bail if Next Capability pointer in the MSI Capability Structure
	 * is not the expected incorrect 0x00.
	 */
	pci_read_config_byte(pdev, pos + 1, &next_cap);
	if (next_cap)
		return;

	/*
	 * PCIe Capability Structure is expected to be at 0x50 and should
	 * terminate the list (Next Capability pointer is 0x00).  Verify
	 * Capability Id and Next Capability pointer is as expected.
	 * Open-code some of set_pcie_port_type() and pci_cfg_space_size_ext()
	 * to correctly set kernel data structures which have already been
	 * set incorrectly due to the hardware bug.
	 */
	pos = 0x50;
	pci_read_config_word(pdev, pos, &reg16);
	if (reg16 == (0x0000 | PCI_CAP_ID_EXP)) {
		u32 status;
#ifndef PCI_EXP_SAVE_REGS
#define PCI_EXP_SAVE_REGS     7
#endif
		int size = PCI_EXP_SAVE_REGS * sizeof(u16);

		pdev->pcie_cap = pos;
		pci_read_config_word(pdev, pos + PCI_EXP_FLAGS, &reg16);
		pdev->pcie_flags_reg = reg16;
		pci_read_config_word(pdev, pos + PCI_EXP_DEVCAP, &reg16);
		pdev->pcie_mpss = reg16 & PCI_EXP_DEVCAP_PAYLOAD;

		pdev->cfg_size = PCI_CFG_SPACE_EXP_SIZE;
		if (pci_read_config_dword(pdev, PCI_CFG_SPACE_SIZE, &status) !=
		    PCIBIOS_SUCCESSFUL || (status == 0xffffffff))
			pdev->cfg_size = PCI_CFG_SPACE_SIZE;

		if (pci_find_saved_cap(pdev, PCI_CAP_ID_EXP))
			return;

		/* Save PCIe cap */
		state = kzalloc(sizeof(*state) + size, GFP_KERNEL);
		if (!state)
			return;

		state->cap.cap_nr = PCI_CAP_ID_EXP;
		state->cap.cap_extended = 0;
		state->cap.size = size;
		cap = (u16 *)&state->cap.data[0];
		pcie_capability_read_word(pdev, PCI_EXP_DEVCTL, &cap[i++]);
		pcie_capability_read_word(pdev, PCI_EXP_LNKCTL, &cap[i++]);
		pcie_capability_read_word(pdev, PCI_EXP_SLTCTL, &cap[i++]);
		pcie_capability_read_word(pdev, PCI_EXP_RTCTL,  &cap[i++]);
		pcie_capability_read_word(pdev, PCI_EXP_DEVCTL2, &cap[i++]);
		pcie_capability_read_word(pdev, PCI_EXP_LNKCTL2, &cap[i++]);
		pcie_capability_read_word(pdev, PCI_EXP_SLTCTL2, &cap[i++]);
		hlist_add_head(&state->next, &pdev->saved_cap_space);
	}
}
DECLARE_PCI_FIXUP_EARLY(PCI_VENDOR_ID_INTEL, 0x443, quirk_intel_qat_vf_cap);

/* FLR may cause some 82579 devices to hang */
static void quirk_intel_no_flr(struct pci_dev *dev)
{
	dev->dev_flags |= PCI_DEV_FLAGS_NO_FLR_RESET;
}
DECLARE_PCI_FIXUP_EARLY(PCI_VENDOR_ID_INTEL, 0x1502, quirk_intel_no_flr);
DECLARE_PCI_FIXUP_EARLY(PCI_VENDOR_ID_INTEL, 0x1503, quirk_intel_no_flr);

static void quirk_no_ext_tags(struct pci_dev *pdev)
{
	struct pci_host_bridge *bridge = pci_find_host_bridge(pdev->bus);

	if (!bridge)
		return;

	bridge->no_ext_tags = 1;
	pci_info(pdev, "disabling Extended Tags (this device can't handle them)\n");

	pci_walk_bus(bridge->bus, pci_configure_extended_tags, NULL);
}
DECLARE_PCI_FIXUP_EARLY(PCI_VENDOR_ID_SERVERWORKS, 0x0132, quirk_no_ext_tags);
DECLARE_PCI_FIXUP_EARLY(PCI_VENDOR_ID_SERVERWORKS, 0x0140, quirk_no_ext_tags);
DECLARE_PCI_FIXUP_EARLY(PCI_VENDOR_ID_SERVERWORKS, 0x0141, quirk_no_ext_tags);
DECLARE_PCI_FIXUP_EARLY(PCI_VENDOR_ID_SERVERWORKS, 0x0142, quirk_no_ext_tags);
DECLARE_PCI_FIXUP_EARLY(PCI_VENDOR_ID_SERVERWORKS, 0x0144, quirk_no_ext_tags);
DECLARE_PCI_FIXUP_EARLY(PCI_VENDOR_ID_SERVERWORKS, 0x0420, quirk_no_ext_tags);
DECLARE_PCI_FIXUP_EARLY(PCI_VENDOR_ID_SERVERWORKS, 0x0422, quirk_no_ext_tags);

#ifdef CONFIG_PCI_ATS
/*
 * Some devices have a broken ATS implementation causing IOMMU stalls.
 * Don't use ATS for those devices.
 */
static void quirk_no_ats(struct pci_dev *pdev)
{
	pci_info(pdev, "disabling ATS (broken on this device)\n");
	pdev->ats_cap = 0;
}

/* AMD Stoney platform GPU */
DECLARE_PCI_FIXUP_FINAL(PCI_VENDOR_ID_ATI, 0x98e4, quirk_no_ats);
#endif /* CONFIG_PCI_ATS */

/* Freescale PCIe doesn't support MSI in RC mode */
static void quirk_fsl_no_msi(struct pci_dev *pdev)
{
	if (pci_pcie_type(pdev) == PCI_EXP_TYPE_ROOT_PORT)
		pdev->no_msi = 1;
}
DECLARE_PCI_FIXUP_FINAL(PCI_VENDOR_ID_FREESCALE, PCI_ANY_ID, quirk_fsl_no_msi);

/*
 * GPUs with integrated HDA controller for streaming audio to attached displays
 * need a device link from the HDA controller (consumer) to the GPU (supplier)
 * so that the GPU is powered up whenever the HDA controller is accessed.
 * The GPU and HDA controller are functions 0 and 1 of the same PCI device.
 * The device link stays in place until shutdown (or removal of the PCI device
 * if it's hotplugged).  Runtime PM is allowed by default on the HDA controller
 * to prevent it from permanently keeping the GPU awake.
 */
static void quirk_gpu_hda(struct pci_dev *hda)
{
	struct pci_dev *gpu;

	if (PCI_FUNC(hda->devfn) != 1)
		return;

	gpu = pci_get_domain_bus_and_slot(pci_domain_nr(hda->bus),
					  hda->bus->number,
					  PCI_DEVFN(PCI_SLOT(hda->devfn), 0));
	if (!gpu || (gpu->class >> 16) != PCI_BASE_CLASS_DISPLAY) {
		pci_dev_put(gpu);
		return;
	}

	if (!device_link_add(&hda->dev, &gpu->dev,
			     DL_FLAG_STATELESS | DL_FLAG_PM_RUNTIME))
		pci_err(hda, "cannot link HDA to GPU %s\n", pci_name(gpu));

	pm_runtime_allow(&hda->dev);
	pci_dev_put(gpu);
}
DECLARE_PCI_FIXUP_CLASS_FINAL(PCI_VENDOR_ID_ATI, PCI_ANY_ID,
			      PCI_CLASS_MULTIMEDIA_HD_AUDIO, 8, quirk_gpu_hda);
DECLARE_PCI_FIXUP_CLASS_FINAL(PCI_VENDOR_ID_AMD, PCI_ANY_ID,
			      PCI_CLASS_MULTIMEDIA_HD_AUDIO, 8, quirk_gpu_hda);
DECLARE_PCI_FIXUP_CLASS_FINAL(PCI_VENDOR_ID_NVIDIA, PCI_ANY_ID,
			      PCI_CLASS_MULTIMEDIA_HD_AUDIO, 8, quirk_gpu_hda);

/*
 * Some IDT switches incorrectly flag an ACS Source Validation error on
 * completions for config read requests even though PCIe r4.0, sec
 * 6.12.1.1, says that completions are never affected by ACS Source
 * Validation.  Here's the text of IDT 89H32H8G3-YC, erratum #36:
 *
 *   Item #36 - Downstream port applies ACS Source Validation to Completions
 *   Section 6.12.1.1 of the PCI Express Base Specification 3.1 states that
 *   completions are never affected by ACS Source Validation.  However,
 *   completions received by a downstream port of the PCIe switch from a
 *   device that has not yet captured a PCIe bus number are incorrectly
 *   dropped by ACS Source Validation by the switch downstream port.
 *
 * The workaround suggested by IDT is to issue a config write to the
 * downstream device before issuing the first config read.  This allows the
 * downstream device to capture its bus and device numbers (see PCIe r4.0,
 * sec 2.2.9), thus avoiding the ACS error on the completion.
 *
 * However, we don't know when the device is ready to accept the config
 * write, so we do config reads until we receive a non-Config Request Retry
 * Status, then do the config write.
 *
 * To avoid hitting the erratum when doing the config reads, we disable ACS
 * SV around this process.
 */
int pci_idt_bus_quirk(struct pci_bus *bus, int devfn, u32 *l, int timeout)
{
	int pos;
	u16 ctrl = 0;
	bool found;
	struct pci_dev *bridge = bus->self;

	pos = pci_find_ext_capability(bridge, PCI_EXT_CAP_ID_ACS);

	/* Disable ACS SV before initial config reads */
	if (pos) {
		pci_read_config_word(bridge, pos + PCI_ACS_CTRL, &ctrl);
		if (ctrl & PCI_ACS_SV)
			pci_write_config_word(bridge, pos + PCI_ACS_CTRL,
					      ctrl & ~PCI_ACS_SV);
	}

	found = pci_bus_generic_read_dev_vendor_id(bus, devfn, l, timeout);

	/* Write Vendor ID (read-only) so the endpoint latches its bus/dev */
	if (found)
		pci_bus_write_config_word(bus, devfn, PCI_VENDOR_ID, 0);

	/* Re-enable ACS_SV if it was previously enabled */
	if (ctrl & PCI_ACS_SV)
		pci_write_config_word(bridge, pos + PCI_ACS_CTRL, ctrl);

	return found;
}

/*
 * Microsemi Switchtec NTB uses devfn proxy IDs to move TLPs between
 * NT endpoints via the internal switch fabric. These IDs replace the
 * originating requestor ID TLPs which access host memory on peer NTB
 * ports. Therefore, all proxy IDs must be aliased to the NTB device
 * to permit access when the IOMMU is turned on.
 */
static void quirk_switchtec_ntb_dma_alias(struct pci_dev *pdev)
{
	void __iomem *mmio;
	struct ntb_info_regs __iomem *mmio_ntb;
	struct ntb_ctrl_regs __iomem *mmio_ctrl;
	struct sys_info_regs __iomem *mmio_sys_info;
	u64 partition_map;
	u8 partition;
	int pp;

	if (pci_enable_device(pdev)) {
		pci_err(pdev, "Cannot enable Switchtec device\n");
		return;
	}

	mmio = pci_iomap(pdev, 0, 0);
	if (mmio == NULL) {
		pci_disable_device(pdev);
		pci_err(pdev, "Cannot iomap Switchtec device\n");
		return;
	}

	pci_info(pdev, "Setting Switchtec proxy ID aliases\n");

	mmio_ntb = mmio + SWITCHTEC_GAS_NTB_OFFSET;
	mmio_ctrl = (void __iomem *) mmio_ntb + SWITCHTEC_NTB_REG_CTRL_OFFSET;
	mmio_sys_info = mmio + SWITCHTEC_GAS_SYS_INFO_OFFSET;

	partition = ioread8(&mmio_ntb->partition_id);

	partition_map = ioread32(&mmio_ntb->ep_map);
	partition_map |= ((u64) ioread32(&mmio_ntb->ep_map + 4)) << 32;
	partition_map &= ~(1ULL << partition);

	for (pp = 0; pp < (sizeof(partition_map) * 8); pp++) {
		struct ntb_ctrl_regs __iomem *mmio_peer_ctrl;
		u32 table_sz = 0;
		int te;

		if (!(partition_map & (1ULL << pp)))
			continue;

		pci_dbg(pdev, "Processing partition %d\n", pp);

		mmio_peer_ctrl = &mmio_ctrl[pp];

		table_sz = ioread16(&mmio_peer_ctrl->req_id_table_size);
		if (!table_sz) {
			pci_warn(pdev, "Partition %d table_sz 0\n", pp);
			continue;
		}

		if (table_sz > 512) {
			pci_warn(pdev,
				 "Invalid Switchtec partition %d table_sz %d\n",
				 pp, table_sz);
			continue;
		}

		for (te = 0; te < table_sz; te++) {
			u32 rid_entry;
			u8 devfn;

			rid_entry = ioread32(&mmio_peer_ctrl->req_id_table[te]);
			devfn = (rid_entry >> 1) & 0xFF;
			pci_dbg(pdev,
				"Aliasing Partition %d Proxy ID %02x.%d\n",
				pp, PCI_SLOT(devfn), PCI_FUNC(devfn));
			pci_add_dma_alias(pdev, devfn);
		}
	}

	pci_iounmap(pdev, mmio);
	pci_disable_device(pdev);
}
DECLARE_PCI_FIXUP_FINAL(PCI_VENDOR_ID_MICROSEMI, 0x8531,
			quirk_switchtec_ntb_dma_alias);
DECLARE_PCI_FIXUP_FINAL(PCI_VENDOR_ID_MICROSEMI, 0x8532,
			quirk_switchtec_ntb_dma_alias);
DECLARE_PCI_FIXUP_FINAL(PCI_VENDOR_ID_MICROSEMI, 0x8533,
			quirk_switchtec_ntb_dma_alias);
DECLARE_PCI_FIXUP_FINAL(PCI_VENDOR_ID_MICROSEMI, 0x8534,
			quirk_switchtec_ntb_dma_alias);
DECLARE_PCI_FIXUP_FINAL(PCI_VENDOR_ID_MICROSEMI, 0x8535,
			quirk_switchtec_ntb_dma_alias);
DECLARE_PCI_FIXUP_FINAL(PCI_VENDOR_ID_MICROSEMI, 0x8536,
			quirk_switchtec_ntb_dma_alias);
DECLARE_PCI_FIXUP_FINAL(PCI_VENDOR_ID_MICROSEMI, 0x8543,
			quirk_switchtec_ntb_dma_alias);
DECLARE_PCI_FIXUP_FINAL(PCI_VENDOR_ID_MICROSEMI, 0x8544,
			quirk_switchtec_ntb_dma_alias);
DECLARE_PCI_FIXUP_FINAL(PCI_VENDOR_ID_MICROSEMI, 0x8545,
			quirk_switchtec_ntb_dma_alias);
DECLARE_PCI_FIXUP_FINAL(PCI_VENDOR_ID_MICROSEMI, 0x8546,
			quirk_switchtec_ntb_dma_alias);
DECLARE_PCI_FIXUP_FINAL(PCI_VENDOR_ID_MICROSEMI, 0x8551,
			quirk_switchtec_ntb_dma_alias);
DECLARE_PCI_FIXUP_FINAL(PCI_VENDOR_ID_MICROSEMI, 0x8552,
			quirk_switchtec_ntb_dma_alias);
DECLARE_PCI_FIXUP_FINAL(PCI_VENDOR_ID_MICROSEMI, 0x8553,
			quirk_switchtec_ntb_dma_alias);
DECLARE_PCI_FIXUP_FINAL(PCI_VENDOR_ID_MICROSEMI, 0x8554,
			quirk_switchtec_ntb_dma_alias);
DECLARE_PCI_FIXUP_FINAL(PCI_VENDOR_ID_MICROSEMI, 0x8555,
			quirk_switchtec_ntb_dma_alias);
DECLARE_PCI_FIXUP_FINAL(PCI_VENDOR_ID_MICROSEMI, 0x8556,
			quirk_switchtec_ntb_dma_alias);
DECLARE_PCI_FIXUP_FINAL(PCI_VENDOR_ID_MICROSEMI, 0x8561,
			quirk_switchtec_ntb_dma_alias);
DECLARE_PCI_FIXUP_FINAL(PCI_VENDOR_ID_MICROSEMI, 0x8562,
			quirk_switchtec_ntb_dma_alias);
DECLARE_PCI_FIXUP_FINAL(PCI_VENDOR_ID_MICROSEMI, 0x8563,
			quirk_switchtec_ntb_dma_alias);
DECLARE_PCI_FIXUP_FINAL(PCI_VENDOR_ID_MICROSEMI, 0x8564,
			quirk_switchtec_ntb_dma_alias);
DECLARE_PCI_FIXUP_FINAL(PCI_VENDOR_ID_MICROSEMI, 0x8565,
			quirk_switchtec_ntb_dma_alias);
DECLARE_PCI_FIXUP_FINAL(PCI_VENDOR_ID_MICROSEMI, 0x8566,
			quirk_switchtec_ntb_dma_alias);
DECLARE_PCI_FIXUP_FINAL(PCI_VENDOR_ID_MICROSEMI, 0x8571,
			quirk_switchtec_ntb_dma_alias);
DECLARE_PCI_FIXUP_FINAL(PCI_VENDOR_ID_MICROSEMI, 0x8572,
			quirk_switchtec_ntb_dma_alias);
DECLARE_PCI_FIXUP_FINAL(PCI_VENDOR_ID_MICROSEMI, 0x8573,
			quirk_switchtec_ntb_dma_alias);
DECLARE_PCI_FIXUP_FINAL(PCI_VENDOR_ID_MICROSEMI, 0x8574,
			quirk_switchtec_ntb_dma_alias);
DECLARE_PCI_FIXUP_FINAL(PCI_VENDOR_ID_MICROSEMI, 0x8575,
			quirk_switchtec_ntb_dma_alias);
DECLARE_PCI_FIXUP_FINAL(PCI_VENDOR_ID_MICROSEMI, 0x8576,
			quirk_switchtec_ntb_dma_alias);<|MERGE_RESOLUTION|>--- conflicted
+++ resolved
@@ -67,22 +67,16 @@
 		     f->vendor == (u16) PCI_ANY_ID) &&
 		    (f->device == dev->device ||
 		     f->device == (u16) PCI_ANY_ID)) {
-<<<<<<< HEAD
-			//如果设备与hook可匹配，则执行相应hook
-			calltime = fixup_debug_start(dev, f->hook);
-			f->hook(dev);
-			fixup_debug_report(dev, calltime, f->hook);
-=======
 			void (*hook)(struct pci_dev *dev);
 #ifdef CONFIG_HAVE_ARCH_PREL32_RELOCATIONS
 			hook = offset_to_ptr(&f->hook_offset);
 #else
 			hook = f->hook;
 #endif
+			//如果设备与hook可匹配，则执行相应hook
 			calltime = fixup_debug_start(dev, hook);
 			hook(dev);
 			fixup_debug_report(dev, calltime, hook);
->>>>>>> 58c3f14f
 		}
 }
 
