// SPDX-License-Identifier: GPL-2.0
/*
 * (C) Copyright 2002-2004, 2007 Greg Kroah-Hartman <greg@kroah.com>
 * (C) Copyright 2007 Novell Inc.
 */

#include <linux/pci.h>
#include <linux/module.h>
#include <linux/init.h>
#include <linux/device.h>
#include <linux/mempolicy.h>
#include <linux/string.h>
#include <linux/slab.h>
#include <linux/sched.h>
#include <linux/sched/isolation.h>
#include <linux/cpu.h>
#include <linux/pm_runtime.h>
#include <linux/suspend.h>
#include <linux/kexec.h>
#include <linux/of_device.h>
#include <linux/acpi.h>
#include "pci.h"
#include "pcie/portdrv.h"

struct pci_dynid {
	struct list_head node;
	struct pci_device_id id;
};

/**
 * pci_add_dynid - add a new PCI device ID to this driver and re-probe devices
 * @drv: target pci driver
 * @vendor: PCI vendor ID
 * @device: PCI device ID
 * @subvendor: PCI subvendor ID
 * @subdevice: PCI subdevice ID
 * @class: PCI class
 * @class_mask: PCI class mask
 * @driver_data: private driver data
 *
 * Adds a new dynamic pci device ID to this driver and causes the
 * driver to probe for all devices again.  @drv must have been
 * registered prior to calling this function.
 *
 * CONTEXT:
 * Does GFP_KERNEL allocation.
 *
 * RETURNS:
 * 0 on success, -errno on failure.
 */
int pci_add_dynid(struct pci_driver *drv,
		  unsigned int vendor, unsigned int device,
		  unsigned int subvendor, unsigned int subdevice,
		  unsigned int class, unsigned int class_mask,
		  unsigned long driver_data)
{
    //创建dynid
	struct pci_dynid *dynid;

	dynid = kzalloc(sizeof(*dynid), GFP_KERNEL);
	if (!dynid)
		return -ENOMEM;

	dynid->id.vendor = vendor;
	dynid->id.device = device;
	dynid->id.subvendor = subvendor;
	dynid->id.subdevice = subdevice;
	dynid->id.class = class;
	dynid->id.class_mask = class_mask;
	dynid->id.driver_data = driver_data;

	spin_lock(&drv->dynids.lock);
	//添加动态id
	list_add_tail(&dynid->node, &drv->dynids.list);
	spin_unlock(&drv->dynids.lock);

	return driver_attach(&drv->driver);
}
EXPORT_SYMBOL_GPL(pci_add_dynid);

static void pci_free_dynids(struct pci_driver *drv)
{
	struct pci_dynid *dynid, *n;

	spin_lock(&drv->dynids.lock);
	list_for_each_entry_safe(dynid, n, &drv->dynids.list, node) {
		list_del(&dynid->node);
		kfree(dynid);
	}
	spin_unlock(&drv->dynids.lock);
}

/**
 * store_new_id - sysfs frontend to pci_add_dynid()
 * @driver: target device driver
 * @buf: buffer for scanning device ID data
 * @count: input size
 *
 * Allow PCI IDs to be added to an existing driver via sysfs.
 */
static ssize_t new_id_store(struct device_driver *driver, const char *buf,
			    size_t count)
{
	struct pci_driver *pdrv = to_pci_driver(driver);
	const struct pci_device_id *ids = pdrv->id_table;
	u32 vendor, device, subvendor = PCI_ANY_ID,
		subdevice = PCI_ANY_ID, class = 0, class_mask = 0;
	unsigned long driver_data = 0;
	int fields = 0;
	int retval = 0;

	//必须至少指定2个值
	fields = sscanf(buf, "%x %x %x %x %x %x %lx",
			&vendor, &device, &subvendor, &subdevice,
			&class, &class_mask, &driver_data);
	if (fields < 2)
		return -EINVAL;

	//如果是7个值，则填充
	if (fields != 7) {
		struct pci_dev *pdev = kzalloc(sizeof(*pdev), GFP_KERNEL);
		if (!pdev)
			return -ENOMEM;

		pdev->vendor = vendor;
		pdev->device = device;
		pdev->subsystem_vendor = subvendor;
		pdev->subsystem_device = subdevice;
		pdev->class = class;

		//如果已存在，则直接返回
		if (pci_match_id(pdrv->id_table, pdev))
			retval = -EEXIST;

		kfree(pdev);

		if (retval)
			return retval;
	}

	/* Only accept driver_data values that match an existing id_table
	   entry */
	if (ids) {
	    /*如果ids存在，则必须driver_data是匹配的*/
		retval = -EINVAL;
		while (ids->vendor || ids->subvendor || ids->class_mask) {
			if (driver_data == ids->driver_data) {
				retval = 0;
				break;
			}
			ids++;
		}
		if (retval)	/* No match */
			return retval;
	}

	/*添加专门的动态id tables*/
	retval = pci_add_dynid(pdrv, vendor, device, subvendor, subdevice,
			       class, class_mask, driver_data);
	if (retval)
		return retval;
	return count;
}
//提供new_id来添加新的动态id table项
static DRIVER_ATTR_WO(new_id);

/**
 * store_remove_id - remove a PCI device ID from this driver
 * @driver: target device driver
 * @buf: buffer for scanning device ID data
 * @count: input size
 *
 * Removes a dynamic pci device ID to this driver.
 */
static ssize_t remove_id_store(struct device_driver *driver, const char *buf,
			       size_t count)
{
	struct pci_dynid *dynid, *n;
	struct pci_driver *pdrv = to_pci_driver(driver);
	u32 vendor, device, subvendor = PCI_ANY_ID,
		subdevice = PCI_ANY_ID, class = 0, class_mask = 0;
	int fields = 0;
	size_t retval = -ENODEV;

	fields = sscanf(buf, "%x %x %x %x %x %x",
			&vendor, &device, &subvendor, &subdevice,
			&class, &class_mask);
	if (fields < 2)
		return -EINVAL;

	spin_lock(&pdrv->dynids.lock);
	//将指定动态id自驱动中移除
	list_for_each_entry_safe(dynid, n, &pdrv->dynids.list, node) {
		struct pci_device_id *id = &dynid->id;
		if ((id->vendor == vendor) &&
		    (id->device == device) &&
		    (subvendor == PCI_ANY_ID || id->subvendor == subvendor) &&
		    (subdevice == PCI_ANY_ID || id->subdevice == subdevice) &&
		    !((id->class ^ class) & class_mask)) {
			list_del(&dynid->node);
			kfree(dynid);
			retval = count;
			break;
		}
	}
	spin_unlock(&pdrv->dynids.lock);

	return retval;
}

//实现驱动ids的移除
static DRIVER_ATTR_WO(remove_id);

static struct attribute *pci_drv_attrs[] = {
	&driver_attr_new_id.attr,
	&driver_attr_remove_id.attr,
	NULL,
};

//给pci驱动添加动态ids
ATTRIBUTE_GROUPS(pci_drv);

/**
 * pci_match_id - See if a pci device matches a given pci_id table
 * @ids: array of PCI device id structures to search in
 * @dev: the PCI device structure to match against.
 *
 * Used by a driver to check whether a PCI device present in the
 * system is in its list of supported devices.  Returns the matching
 * pci_device_id structure or %NULL if there is no match.
 *
 * Deprecated, don't use this as it will not catch any dynamic ids
 * that a driver might want to check for.
 */
const struct pci_device_id *pci_match_id(const struct pci_device_id *ids,
					 struct pci_dev *dev)
{
	if (ids) {
		//如果有ids,则匹配ids中指定的vendor,subvendor等
		while (ids->vendor || ids->subvendor || ids->class_mask) {
			if (pci_match_one_device(ids, dev))
				return ids;
			ids++;
		}
	}
	//无ids时，直接返回NULL
	return NULL;
}
EXPORT_SYMBOL(pci_match_id);

static const struct pci_device_id pci_device_id_any = {
	.vendor = PCI_ANY_ID,
	.device = PCI_ANY_ID,
	.subvendor = PCI_ANY_ID,
	.subdevice = PCI_ANY_ID,
};

/**
 * pci_match_device - Tell if a PCI device structure has a matching PCI device id structure
 * @drv: the PCI driver to match against
 * @dev: the PCI device structure to match against
 *
 * Used by a driver to check whether a PCI device present in the
 * system is in its list of supported devices.  Returns the matching
 * pci_device_id structure or %NULL if there is no match.
 */
//用于实现pci bus上驱动与设备之间的匹配定义
static const struct pci_device_id *pci_match_device(struct pci_driver *drv,
						    struct pci_dev *dev)
{
	struct pci_dynid *dynid;
	const struct pci_device_id *found_id = NULL;

	/* When driver_override is set, only bind to the matching driver */
	if (dev->driver_override && strcmp(dev->driver_override, drv->name))
		return NULL;

	/* Look at the dynamic ids first, before the static ones */
	spin_lock(&drv->dynids.lock);
	/*先进行动态ids的匹配*/
	list_for_each_entry(dynid, &drv->dynids.list, node) {
		if (pci_match_one_device(&dynid->id, dev)) {
			found_id = &dynid->id;
			break;
		}
	}
	spin_unlock(&drv->dynids.lock);

	/*没有找到，再进行id_table式的匹配*/
	if (!found_id)
		found_id = pci_match_id(drv->id_table, dev);

	/* driver_override will always match, send a dummy id */
	/*没有找到，则直接检查设备指定的驱动*/
	if (!found_id && dev->driver_override)
		found_id = &pci_device_id_any;

	return found_id;//返回匹配到的pci id
}

struct drv_dev_and_id {
	struct pci_driver *drv;
	struct pci_dev *dev;
	//设备id信息
	const struct pci_device_id *id;
};

static long local_pci_probe(void *_ddi)
{
	struct drv_dev_and_id *ddi = _ddi;
	struct pci_dev *pci_dev = ddi->dev;//探测的设备
	struct pci_driver *pci_drv = ddi->drv;//用来尝试的驱动
	struct device *dev = &pci_dev->dev;//更一般形式的驱动
	int rc;

	/*
	 * Unbound PCI devices are always put in D0, regardless of
	 * runtime PM status.  During probe, the device is set to
	 * active and the usage count is incremented.  If the driver
	 * supports runtime PM, it should call pm_runtime_put_noidle(),
	 * or any other runtime PM helper function decrementing the usage
	 * count, in its probe routine and pm_runtime_get_noresume() in
	 * its remove routine.
	 */
	pm_runtime_get_sync(dev);
	//先假设此驱动为此设备对应的驱动，并执行probe函数
	pci_dev->driver = pci_drv;
	//调用驱动的probe函数对设备pci_dev按pci_drv进行探测，检查是否可以匹配
	//传入dev,传入id(匹配id)
	rc = pci_drv->probe(pci_dev, ddi->id);
	if (!rc)
		return rc;//成功匹配
	if (rc < 0) {
		//匹配失败，消除假设
		pci_dev->driver = NULL;
		pm_runtime_put_sync(dev);
		return rc;
	}
	/*
	 * Probe function should return < 0 for failure, 0 for success
	 * Treat values > 0 as success, but warn.
	 */
	pci_warn(pci_dev, "Driver probe function unexpectedly returned %d\n",
		 rc);
	return 0;
}

static bool pci_physfn_is_probed(struct pci_dev *dev)
{
#ifdef CONFIG_PCI_IOV
	return dev->is_virtfn && dev->physfn->is_probed;
#else
	return false;
#endif
}

//通过driver->probe实现设备的probe
static int pci_call_probe(struct pci_driver *drv, struct pci_dev *dev,
			  const struct pci_device_id *id)
{
	int error, node, cpu;
	int hk_flags = HK_FLAG_DOMAIN | HK_FLAG_WQ;
	struct drv_dev_and_id ddi = { drv, dev, id };

	/*
	 * Execute driver initialization on node where the device is
	 * attached.  This way the driver likely allocates its local memory
	 * on the right node.
	 */
	node = dev_to_node(&dev->dev);//取设备所处的numa节点
	dev->is_probed = 1;

	cpu_hotplug_disable();

	/*
	 * Prevent nesting work_on_cpu() for the case where a Virtual Function
	 * device is probed from work_on_cpu() of the Physical device.
	 */
	if (node < 0 || node >= MAX_NUMNODES || !node_online(node) ||
	    pci_physfn_is_probed(dev))
		cpu = nr_cpu_ids;
	else
<<<<<<< HEAD
		//取node所属的一个在线cpu
		cpu = cpumask_any_and(cpumask_of_node(node), cpu_online_mask);
=======
		cpu = cpumask_any_and(cpumask_of_node(node),
				      housekeeping_cpumask(hk_flags));
>>>>>>> 00e4db51

	if (cpu < nr_cpu_ids)
		//在$cpu上直接执行local_pci_probe
		error = work_on_cpu(cpu, local_pci_probe, &ddi);
	else
		//在本cpu上执行local_pci_probe
		error = local_pci_probe(&ddi);

	dev->is_probed = 0;
	cpu_hotplug_enable();
	return error;
}

/**
 * __pci_device_probe - check if a driver wants to claim a specific PCI device
 * @drv: driver to call to check if it wants the PCI device
 * @pci_dev: PCI device being probed
 *
 * returns 0 on success, else error.
 * side-effect: pci_dev->driver is set to drv when drv claims pci_dev.
 */
//检查drv是否匹配设备pci_dev
static int __pci_device_probe(struct pci_driver *drv, struct pci_dev *pci_dev)
{
	const struct pci_device_id *id;
	int error = 0;

	if (!pci_dev->driver && drv->probe) {
		error = -ENODEV;

		id = pci_match_device(drv, pci_dev);
		if (id)
			error = pci_call_probe(drv, pci_dev, id);
	}
	//未命中时，返回error
	return error;
}

int __weak pcibios_alloc_irq(struct pci_dev *dev)
{
	return 0;
}

void __weak pcibios_free_irq(struct pci_dev *dev)
{
}

#ifdef CONFIG_PCI_IOV
static inline bool pci_device_can_probe(struct pci_dev *pdev)
{
	return (!pdev->is_virtfn || pdev->physfn->sriov->drivers_autoprobe ||
		pdev->driver_override);
}
#else
static inline bool pci_device_can_probe(struct pci_dev *pdev)
{
	return true;
}
#endif

//为探测dev的驱动dev->driver（检查两者是否可匹配）
static int pci_device_probe(struct device *dev)
{
	int error;
	//当前是pci bus,故要探测的设备为pci设备
	struct pci_dev *pci_dev = to_pci_dev(dev);
	struct pci_driver *drv = to_pci_driver(dev->driver);

	if (!pci_device_can_probe(pci_dev))
		return -ENODEV;

	pci_assign_irq(pci_dev);

	error = pcibios_alloc_irq(pci_dev);
	if (error < 0)
		return error;

	pci_dev_get(pci_dev);
	//检查测试是否可探测
	//具体执行设备probe
	error = __pci_device_probe(drv, pci_dev);
	if (error) {
		pcibios_free_irq(pci_dev);
		pci_dev_put(pci_dev);
	}

	return error;
}

static int pci_device_remove(struct device *dev)
{
	struct pci_dev *pci_dev = to_pci_dev(dev);
	struct pci_driver *drv = pci_dev->driver;

	if (drv) {
		if (drv->remove) {
			pm_runtime_get_sync(dev);
			drv->remove(pci_dev);
			pm_runtime_put_noidle(dev);
		}
		pcibios_free_irq(pci_dev);
		pci_dev->driver = NULL;
		pci_iov_remove(pci_dev);
	}

	/* Undo the runtime PM settings in local_pci_probe() */
	pm_runtime_put_sync(dev);

	/*
	 * If the device is still on, set the power state as "unknown",
	 * since it might change by the next time we load the driver.
	 */
	if (pci_dev->current_state == PCI_D0)
		pci_dev->current_state = PCI_UNKNOWN;

	/*
	 * We would love to complain here if pci_dev->is_enabled is set, that
	 * the driver should have called pci_disable_device(), but the
	 * unfortunate fact is there are too many odd BIOS and bridge setups
	 * that don't like drivers doing that all of the time.
	 * Oh well, we can dream of sane hardware when we sleep, no matter how
	 * horrible the crap we have to deal with is when we are awake...
	 */

	pci_dev_put(pci_dev);
	return 0;
}

static void pci_device_shutdown(struct device *dev)
{
	struct pci_dev *pci_dev = to_pci_dev(dev);
	struct pci_driver *drv = pci_dev->driver;

	pm_runtime_resume(dev);

	if (drv && drv->shutdown)
		drv->shutdown(pci_dev);

	/*
	 * If this is a kexec reboot, turn off Bus Master bit on the
	 * device to tell it to not continue to do DMA. Don't touch
	 * devices in D3cold or unknown states.
	 * If it is not a kexec reboot, firmware will hit the PCI
	 * devices with big hammer and stop their DMA any way.
	 */
	if (kexec_in_progress && (pci_dev->current_state <= PCI_D3hot))
		pci_clear_master(pci_dev);
}

#ifdef CONFIG_PM

/* Auxiliary functions used for system resume and run-time resume. */

/**
 * pci_restore_standard_config - restore standard config registers of PCI device
 * @pci_dev: PCI device to handle
 */
static int pci_restore_standard_config(struct pci_dev *pci_dev)
{
	pci_update_current_state(pci_dev, PCI_UNKNOWN);

	if (pci_dev->current_state != PCI_D0) {
		int error = pci_set_power_state(pci_dev, PCI_D0);
		if (error)
			return error;
	}

	pci_restore_state(pci_dev);
	pci_pme_restore(pci_dev);
	return 0;
}

static void pci_pm_default_resume(struct pci_dev *pci_dev)
{
	pci_fixup_device(pci_fixup_resume, pci_dev);
	pci_enable_wake(pci_dev, PCI_D0, false);
}

#endif

#ifdef CONFIG_PM_SLEEP

static void pci_pm_default_resume_early(struct pci_dev *pci_dev)
{
	pci_power_up(pci_dev);
	pci_update_current_state(pci_dev, PCI_D0);
	pci_restore_state(pci_dev);
	pci_pme_restore(pci_dev);
}

/*
 * Default "suspend" method for devices that have no driver provided suspend,
 * or not even a driver at all (second part).
 */
static void pci_pm_set_unknown_state(struct pci_dev *pci_dev)
{
	/*
	 * mark its power state as "unknown", since we don't know if
	 * e.g. the BIOS will change its device state when we suspend.
	 */
	if (pci_dev->current_state == PCI_D0)
		pci_dev->current_state = PCI_UNKNOWN;
}

/*
 * Default "resume" method for devices that have no driver provided resume,
 * or not even a driver at all (second part).
 */
static int pci_pm_reenable_device(struct pci_dev *pci_dev)
{
	int retval;

	/* if the device was enabled before suspend, reenable */
	retval = pci_reenable_device(pci_dev);
	/*
	 * if the device was busmaster before the suspend, make it busmaster
	 * again
	 */
	if (pci_dev->is_busmaster)
		pci_set_master(pci_dev);

	return retval;
}

static int pci_legacy_suspend(struct device *dev, pm_message_t state)
{
	struct pci_dev *pci_dev = to_pci_dev(dev);
	struct pci_driver *drv = pci_dev->driver;

	if (drv && drv->suspend) {
		pci_power_t prev = pci_dev->current_state;
		int error;

		error = drv->suspend(pci_dev, state);
		suspend_report_result(drv->suspend, error);
		if (error)
			return error;

		if (!pci_dev->state_saved && pci_dev->current_state != PCI_D0
		    && pci_dev->current_state != PCI_UNKNOWN) {
			pci_WARN_ONCE(pci_dev, pci_dev->current_state != prev,
				      "PCI PM: Device state not saved by %pS\n",
				      drv->suspend);
		}
	}

	pci_fixup_device(pci_fixup_suspend, pci_dev);

	return 0;
}

static int pci_legacy_suspend_late(struct device *dev, pm_message_t state)
{
	struct pci_dev *pci_dev = to_pci_dev(dev);

	if (!pci_dev->state_saved)
		pci_save_state(pci_dev);

	pci_pm_set_unknown_state(pci_dev);

	pci_fixup_device(pci_fixup_suspend_late, pci_dev);

	return 0;
}

static int pci_legacy_resume(struct device *dev)
{
	struct pci_dev *pci_dev = to_pci_dev(dev);
	struct pci_driver *drv = pci_dev->driver;

	pci_fixup_device(pci_fixup_resume, pci_dev);

	return drv && drv->resume ?
			drv->resume(pci_dev) : pci_pm_reenable_device(pci_dev);
}

/* Auxiliary functions used by the new power management framework */

static void pci_pm_default_suspend(struct pci_dev *pci_dev)
{
	/* Disable non-bridge devices without PM support */
	if (!pci_has_subordinate(pci_dev))
		pci_disable_enabled_device(pci_dev);
}

static bool pci_has_legacy_pm_support(struct pci_dev *pci_dev)
{
	struct pci_driver *drv = pci_dev->driver;
	bool ret = drv && (drv->suspend || drv->resume);

	/*
	 * Legacy PM support is used by default, so warn if the new framework is
	 * supported as well.  Drivers are supposed to support either the
	 * former, or the latter, but not both at the same time.
	 */
	pci_WARN(pci_dev, ret && drv->driver.pm, "device %04x:%04x\n",
		 pci_dev->vendor, pci_dev->device);

	return ret;
}

/* New power management framework */

static int pci_pm_prepare(struct device *dev)
{
	struct pci_dev *pci_dev = to_pci_dev(dev);
	const struct dev_pm_ops *pm = dev->driver ? dev->driver->pm : NULL;

	if (pm && pm->prepare) {
		int error = pm->prepare(dev);
		if (error < 0)
			return error;

		if (!error && dev_pm_test_driver_flags(dev, DPM_FLAG_SMART_PREPARE))
			return 0;
	}
	if (pci_dev_need_resume(pci_dev))
		return 0;

	/*
	 * The PME setting needs to be adjusted here in case the direct-complete
	 * optimization is used with respect to this device.
	 */
	pci_dev_adjust_pme(pci_dev);
	return 1;
}

static void pci_pm_complete(struct device *dev)
{
	struct pci_dev *pci_dev = to_pci_dev(dev);

	pci_dev_complete_resume(pci_dev);
	pm_generic_complete(dev);

	/* Resume device if platform firmware has put it in reset-power-on */
	if (pm_runtime_suspended(dev) && pm_resume_via_firmware()) {
		pci_power_t pre_sleep_state = pci_dev->current_state;

		pci_refresh_power_state(pci_dev);
		/*
		 * On platforms with ACPI this check may also trigger for
		 * devices sharing power resources if one of those power
		 * resources has been activated as a result of a change of the
		 * power state of another device sharing it.  However, in that
		 * case it is also better to resume the device, in general.
		 */
		if (pci_dev->current_state < pre_sleep_state)
			pm_request_resume(dev);
	}
}

#else /* !CONFIG_PM_SLEEP */

#define pci_pm_prepare	NULL
#define pci_pm_complete	NULL

#endif /* !CONFIG_PM_SLEEP */

#ifdef CONFIG_SUSPEND
static void pcie_pme_root_status_cleanup(struct pci_dev *pci_dev)
{
	/*
	 * Some BIOSes forget to clear Root PME Status bits after system
	 * wakeup, which breaks ACPI-based runtime wakeup on PCI Express.
	 * Clear those bits now just in case (shouldn't hurt).
	 */
	if (pci_is_pcie(pci_dev) &&
	    (pci_pcie_type(pci_dev) == PCI_EXP_TYPE_ROOT_PORT ||
	     pci_pcie_type(pci_dev) == PCI_EXP_TYPE_RC_EC))
		pcie_clear_root_pme_status(pci_dev);
}

static int pci_pm_suspend(struct device *dev)
{
	struct pci_dev *pci_dev = to_pci_dev(dev);
	const struct dev_pm_ops *pm = dev->driver ? dev->driver->pm : NULL;

	pci_dev->skip_bus_pm = false;

	if (pci_has_legacy_pm_support(pci_dev))
		return pci_legacy_suspend(dev, PMSG_SUSPEND);

	if (!pm) {
		pci_pm_default_suspend(pci_dev);
		return 0;
	}

	/*
	 * PCI devices suspended at run time may need to be resumed at this
	 * point, because in general it may be necessary to reconfigure them for
	 * system suspend.  Namely, if the device is expected to wake up the
	 * system from the sleep state, it may have to be reconfigured for this
	 * purpose, or if the device is not expected to wake up the system from
	 * the sleep state, it should be prevented from signaling wakeup events
	 * going forward.
	 *
	 * Also if the driver of the device does not indicate that its system
	 * suspend callbacks can cope with runtime-suspended devices, it is
	 * better to resume the device from runtime suspend here.
	 */
	if (!dev_pm_test_driver_flags(dev, DPM_FLAG_SMART_SUSPEND) ||
	    pci_dev_need_resume(pci_dev)) {
		pm_runtime_resume(dev);
		pci_dev->state_saved = false;
	} else {
		pci_dev_adjust_pme(pci_dev);
	}

	if (pm->suspend) {
		pci_power_t prev = pci_dev->current_state;
		int error;

		error = pm->suspend(dev);
		suspend_report_result(pm->suspend, error);
		if (error)
			return error;

		if (!pci_dev->state_saved && pci_dev->current_state != PCI_D0
		    && pci_dev->current_state != PCI_UNKNOWN) {
			pci_WARN_ONCE(pci_dev, pci_dev->current_state != prev,
				      "PCI PM: State of device not saved by %pS\n",
				      pm->suspend);
		}
	}

	return 0;
}

static int pci_pm_suspend_late(struct device *dev)
{
	if (dev_pm_skip_suspend(dev))
		return 0;

	pci_fixup_device(pci_fixup_suspend, to_pci_dev(dev));

	return pm_generic_suspend_late(dev);
}

static int pci_pm_suspend_noirq(struct device *dev)
{
	struct pci_dev *pci_dev = to_pci_dev(dev);
	const struct dev_pm_ops *pm = dev->driver ? dev->driver->pm : NULL;

	if (dev_pm_skip_suspend(dev))
		return 0;

	if (pci_has_legacy_pm_support(pci_dev))
		return pci_legacy_suspend_late(dev, PMSG_SUSPEND);

	if (!pm) {
		pci_save_state(pci_dev);
		goto Fixup;
	}

	if (pm->suspend_noirq) {
		pci_power_t prev = pci_dev->current_state;
		int error;

		error = pm->suspend_noirq(dev);
		suspend_report_result(pm->suspend_noirq, error);
		if (error)
			return error;

		if (!pci_dev->state_saved && pci_dev->current_state != PCI_D0
		    && pci_dev->current_state != PCI_UNKNOWN) {
			pci_WARN_ONCE(pci_dev, pci_dev->current_state != prev,
				      "PCI PM: State of device not saved by %pS\n",
				      pm->suspend_noirq);
			goto Fixup;
		}
	}

	if (pci_dev->skip_bus_pm) {
		/*
		 * Either the device is a bridge with a child in D0 below it, or
		 * the function is running for the second time in a row without
		 * going through full resume, which is possible only during
		 * suspend-to-idle in a spurious wakeup case.  The device should
		 * be in D0 at this point, but if it is a bridge, it may be
		 * necessary to save its state.
		 */
		if (!pci_dev->state_saved)
			pci_save_state(pci_dev);
	} else if (!pci_dev->state_saved) {
		pci_save_state(pci_dev);
		if (pci_power_manageable(pci_dev))
			pci_prepare_to_sleep(pci_dev);
	}

	pci_dbg(pci_dev, "PCI PM: Suspend power state: %s\n",
		pci_power_name(pci_dev->current_state));

	if (pci_dev->current_state == PCI_D0) {
		pci_dev->skip_bus_pm = true;
		/*
		 * Per PCI PM r1.2, table 6-1, a bridge must be in D0 if any
		 * downstream device is in D0, so avoid changing the power state
		 * of the parent bridge by setting the skip_bus_pm flag for it.
		 */
		if (pci_dev->bus->self)
			pci_dev->bus->self->skip_bus_pm = true;
	}

	if (pci_dev->skip_bus_pm && pm_suspend_no_platform()) {
		pci_dbg(pci_dev, "PCI PM: Skipped\n");
		goto Fixup;
	}

	pci_pm_set_unknown_state(pci_dev);

	/*
	 * Some BIOSes from ASUS have a bug: If a USB EHCI host controller's
	 * PCI COMMAND register isn't 0, the BIOS assumes that the controller
	 * hasn't been quiesced and tries to turn it off.  If the controller
	 * is already in D3, this can hang or cause memory corruption.
	 *
	 * Since the value of the COMMAND register doesn't matter once the
	 * device has been suspended, we can safely set it to 0 here.
	 */
	if (pci_dev->class == PCI_CLASS_SERIAL_USB_EHCI)
		pci_write_config_word(pci_dev, PCI_COMMAND, 0);

Fixup:
	pci_fixup_device(pci_fixup_suspend_late, pci_dev);

	/*
	 * If the target system sleep state is suspend-to-idle, it is sufficient
	 * to check whether or not the device's wakeup settings are good for
	 * runtime PM.  Otherwise, the pm_resume_via_firmware() check will cause
	 * pci_pm_complete() to take care of fixing up the device's state
	 * anyway, if need be.
	 */
	if (device_can_wakeup(dev) && !device_may_wakeup(dev))
		dev->power.may_skip_resume = false;

	return 0;
}

static int pci_pm_resume_noirq(struct device *dev)
{
	struct pci_dev *pci_dev = to_pci_dev(dev);
	const struct dev_pm_ops *pm = dev->driver ? dev->driver->pm : NULL;
	pci_power_t prev_state = pci_dev->current_state;
	bool skip_bus_pm = pci_dev->skip_bus_pm;

	if (dev_pm_skip_resume(dev))
		return 0;

	/*
	 * In the suspend-to-idle case, devices left in D0 during suspend will
	 * stay in D0, so it is not necessary to restore or update their
	 * configuration here and attempting to put them into D0 again is
	 * pointless, so avoid doing that.
	 */
	if (!(skip_bus_pm && pm_suspend_no_platform()))
		pci_pm_default_resume_early(pci_dev);

	pci_fixup_device(pci_fixup_resume_early, pci_dev);
	pcie_pme_root_status_cleanup(pci_dev);

	if (!skip_bus_pm && prev_state == PCI_D3cold)
		pci_bridge_wait_for_secondary_bus(pci_dev);

	if (pci_has_legacy_pm_support(pci_dev))
		return 0;

	if (pm && pm->resume_noirq)
		return pm->resume_noirq(dev);

	return 0;
}

static int pci_pm_resume_early(struct device *dev)
{
	if (dev_pm_skip_resume(dev))
		return 0;

	return pm_generic_resume_early(dev);
}

static int pci_pm_resume(struct device *dev)
{
	struct pci_dev *pci_dev = to_pci_dev(dev);
	const struct dev_pm_ops *pm = dev->driver ? dev->driver->pm : NULL;

	/*
	 * This is necessary for the suspend error path in which resume is
	 * called without restoring the standard config registers of the device.
	 */
	if (pci_dev->state_saved)
		pci_restore_standard_config(pci_dev);

	if (pci_has_legacy_pm_support(pci_dev))
		return pci_legacy_resume(dev);

	pci_pm_default_resume(pci_dev);

	if (pm) {
		if (pm->resume)
			return pm->resume(dev);
	} else {
		pci_pm_reenable_device(pci_dev);
	}

	return 0;
}

#else /* !CONFIG_SUSPEND */

#define pci_pm_suspend		NULL
#define pci_pm_suspend_late	NULL
#define pci_pm_suspend_noirq	NULL
#define pci_pm_resume		NULL
#define pci_pm_resume_early	NULL
#define pci_pm_resume_noirq	NULL

#endif /* !CONFIG_SUSPEND */

#ifdef CONFIG_HIBERNATE_CALLBACKS

/*
 * pcibios_pm_ops - provide arch-specific hooks when a PCI device is doing
 * a hibernate transition
 */
struct dev_pm_ops __weak pcibios_pm_ops;

static int pci_pm_freeze(struct device *dev)
{
	struct pci_dev *pci_dev = to_pci_dev(dev);
	const struct dev_pm_ops *pm = dev->driver ? dev->driver->pm : NULL;

	if (pci_has_legacy_pm_support(pci_dev))
		return pci_legacy_suspend(dev, PMSG_FREEZE);

	if (!pm) {
		pci_pm_default_suspend(pci_dev);
		return 0;
	}

	/*
	 * Resume all runtime-suspended devices before creating a snapshot
	 * image of system memory, because the restore kernel generally cannot
	 * be expected to always handle them consistently and they need to be
	 * put into the runtime-active metastate during system resume anyway,
	 * so it is better to ensure that the state saved in the image will be
	 * always consistent with that.
	 */
	pm_runtime_resume(dev);
	pci_dev->state_saved = false;

	if (pm->freeze) {
		int error;

		error = pm->freeze(dev);
		suspend_report_result(pm->freeze, error);
		if (error)
			return error;
	}

	return 0;
}

static int pci_pm_freeze_noirq(struct device *dev)
{
	struct pci_dev *pci_dev = to_pci_dev(dev);
	const struct dev_pm_ops *pm = dev->driver ? dev->driver->pm : NULL;

	if (pci_has_legacy_pm_support(pci_dev))
		return pci_legacy_suspend_late(dev, PMSG_FREEZE);

	if (pm && pm->freeze_noirq) {
		int error;

		error = pm->freeze_noirq(dev);
		suspend_report_result(pm->freeze_noirq, error);
		if (error)
			return error;
	}

	if (!pci_dev->state_saved)
		pci_save_state(pci_dev);

	pci_pm_set_unknown_state(pci_dev);

	if (pcibios_pm_ops.freeze_noirq)
		return pcibios_pm_ops.freeze_noirq(dev);

	return 0;
}

static int pci_pm_thaw_noirq(struct device *dev)
{
	struct pci_dev *pci_dev = to_pci_dev(dev);
	const struct dev_pm_ops *pm = dev->driver ? dev->driver->pm : NULL;
	int error;

	if (pcibios_pm_ops.thaw_noirq) {
		error = pcibios_pm_ops.thaw_noirq(dev);
		if (error)
			return error;
	}

	/*
	 * The pm->thaw_noirq() callback assumes the device has been
	 * returned to D0 and its config state has been restored.
	 *
	 * In addition, pci_restore_state() restores MSI-X state in MMIO
	 * space, which requires the device to be in D0, so return it to D0
	 * in case the driver's "freeze" callbacks put it into a low-power
	 * state.
	 */
	pci_set_power_state(pci_dev, PCI_D0);
	pci_restore_state(pci_dev);

	if (pci_has_legacy_pm_support(pci_dev))
		return 0;

	if (pm && pm->thaw_noirq)
		return pm->thaw_noirq(dev);

	return 0;
}

static int pci_pm_thaw(struct device *dev)
{
	struct pci_dev *pci_dev = to_pci_dev(dev);
	const struct dev_pm_ops *pm = dev->driver ? dev->driver->pm : NULL;
	int error = 0;

	if (pci_has_legacy_pm_support(pci_dev))
		return pci_legacy_resume(dev);

	if (pm) {
		if (pm->thaw)
			error = pm->thaw(dev);
	} else {
		pci_pm_reenable_device(pci_dev);
	}

	pci_dev->state_saved = false;

	return error;
}

static int pci_pm_poweroff(struct device *dev)
{
	struct pci_dev *pci_dev = to_pci_dev(dev);
	const struct dev_pm_ops *pm = dev->driver ? dev->driver->pm : NULL;

	if (pci_has_legacy_pm_support(pci_dev))
		return pci_legacy_suspend(dev, PMSG_HIBERNATE);

	if (!pm) {
		pci_pm_default_suspend(pci_dev);
		return 0;
	}

	/* The reason to do that is the same as in pci_pm_suspend(). */
	if (!dev_pm_test_driver_flags(dev, DPM_FLAG_SMART_SUSPEND) ||
	    pci_dev_need_resume(pci_dev)) {
		pm_runtime_resume(dev);
		pci_dev->state_saved = false;
	} else {
		pci_dev_adjust_pme(pci_dev);
	}

	if (pm->poweroff) {
		int error;

		error = pm->poweroff(dev);
		suspend_report_result(pm->poweroff, error);
		if (error)
			return error;
	}

	return 0;
}

static int pci_pm_poweroff_late(struct device *dev)
{
	if (dev_pm_skip_suspend(dev))
		return 0;

	pci_fixup_device(pci_fixup_suspend, to_pci_dev(dev));

	return pm_generic_poweroff_late(dev);
}

static int pci_pm_poweroff_noirq(struct device *dev)
{
	struct pci_dev *pci_dev = to_pci_dev(dev);
	const struct dev_pm_ops *pm = dev->driver ? dev->driver->pm : NULL;

	if (dev_pm_skip_suspend(dev))
		return 0;

	if (pci_has_legacy_pm_support(pci_dev))
		return pci_legacy_suspend_late(dev, PMSG_HIBERNATE);

	if (!pm) {
		pci_fixup_device(pci_fixup_suspend_late, pci_dev);
		return 0;
	}

	if (pm->poweroff_noirq) {
		int error;

		error = pm->poweroff_noirq(dev);
		suspend_report_result(pm->poweroff_noirq, error);
		if (error)
			return error;
	}

	if (!pci_dev->state_saved && !pci_has_subordinate(pci_dev))
		pci_prepare_to_sleep(pci_dev);

	/*
	 * The reason for doing this here is the same as for the analogous code
	 * in pci_pm_suspend_noirq().
	 */
	if (pci_dev->class == PCI_CLASS_SERIAL_USB_EHCI)
		pci_write_config_word(pci_dev, PCI_COMMAND, 0);

	pci_fixup_device(pci_fixup_suspend_late, pci_dev);

	if (pcibios_pm_ops.poweroff_noirq)
		return pcibios_pm_ops.poweroff_noirq(dev);

	return 0;
}

static int pci_pm_restore_noirq(struct device *dev)
{
	struct pci_dev *pci_dev = to_pci_dev(dev);
	const struct dev_pm_ops *pm = dev->driver ? dev->driver->pm : NULL;
	int error;

	if (pcibios_pm_ops.restore_noirq) {
		error = pcibios_pm_ops.restore_noirq(dev);
		if (error)
			return error;
	}

	pci_pm_default_resume_early(pci_dev);
	pci_fixup_device(pci_fixup_resume_early, pci_dev);

	if (pci_has_legacy_pm_support(pci_dev))
		return 0;

	if (pm && pm->restore_noirq)
		return pm->restore_noirq(dev);

	return 0;
}

static int pci_pm_restore(struct device *dev)
{
	struct pci_dev *pci_dev = to_pci_dev(dev);
	const struct dev_pm_ops *pm = dev->driver ? dev->driver->pm : NULL;

	/*
	 * This is necessary for the hibernation error path in which restore is
	 * called without restoring the standard config registers of the device.
	 */
	if (pci_dev->state_saved)
		pci_restore_standard_config(pci_dev);

	if (pci_has_legacy_pm_support(pci_dev))
		return pci_legacy_resume(dev);

	pci_pm_default_resume(pci_dev);

	if (pm) {
		if (pm->restore)
			return pm->restore(dev);
	} else {
		pci_pm_reenable_device(pci_dev);
	}

	return 0;
}

#else /* !CONFIG_HIBERNATE_CALLBACKS */

#define pci_pm_freeze		NULL
#define pci_pm_freeze_noirq	NULL
#define pci_pm_thaw		NULL
#define pci_pm_thaw_noirq	NULL
#define pci_pm_poweroff		NULL
#define pci_pm_poweroff_late	NULL
#define pci_pm_poweroff_noirq	NULL
#define pci_pm_restore		NULL
#define pci_pm_restore_noirq	NULL

#endif /* !CONFIG_HIBERNATE_CALLBACKS */

#ifdef CONFIG_PM

static int pci_pm_runtime_suspend(struct device *dev)
{
	struct pci_dev *pci_dev = to_pci_dev(dev);
	const struct dev_pm_ops *pm = dev->driver ? dev->driver->pm : NULL;
	pci_power_t prev = pci_dev->current_state;
	int error;

	/*
	 * If pci_dev->driver is not set (unbound), we leave the device in D0,
	 * but it may go to D3cold when the bridge above it runtime suspends.
	 * Save its config space in case that happens.
	 */
	if (!pci_dev->driver) {
		pci_save_state(pci_dev);
		return 0;
	}

	pci_dev->state_saved = false;
	if (pm && pm->runtime_suspend) {
		error = pm->runtime_suspend(dev);
		/*
		 * -EBUSY and -EAGAIN is used to request the runtime PM core
		 * to schedule a new suspend, so log the event only with debug
		 * log level.
		 */
		if (error == -EBUSY || error == -EAGAIN) {
			pci_dbg(pci_dev, "can't suspend now (%ps returned %d)\n",
				pm->runtime_suspend, error);
			return error;
		} else if (error) {
			pci_err(pci_dev, "can't suspend (%ps returned %d)\n",
				pm->runtime_suspend, error);
			return error;
		}
	}

	pci_fixup_device(pci_fixup_suspend, pci_dev);

	if (pm && pm->runtime_suspend
	    && !pci_dev->state_saved && pci_dev->current_state != PCI_D0
	    && pci_dev->current_state != PCI_UNKNOWN) {
		pci_WARN_ONCE(pci_dev, pci_dev->current_state != prev,
			      "PCI PM: State of device not saved by %pS\n",
			      pm->runtime_suspend);
		return 0;
	}

	if (!pci_dev->state_saved) {
		pci_save_state(pci_dev);
		pci_finish_runtime_suspend(pci_dev);
	}

	return 0;
}

static int pci_pm_runtime_resume(struct device *dev)
{
	struct pci_dev *pci_dev = to_pci_dev(dev);
	const struct dev_pm_ops *pm = dev->driver ? dev->driver->pm : NULL;
	pci_power_t prev_state = pci_dev->current_state;
	int error = 0;

	/*
	 * Restoring config space is necessary even if the device is not bound
	 * to a driver because although we left it in D0, it may have gone to
	 * D3cold when the bridge above it runtime suspended.
	 */
	pci_restore_standard_config(pci_dev);

	if (!pci_dev->driver)
		return 0;

	pci_fixup_device(pci_fixup_resume_early, pci_dev);
	pci_pm_default_resume(pci_dev);

	if (prev_state == PCI_D3cold)
		pci_bridge_wait_for_secondary_bus(pci_dev);

	if (pm && pm->runtime_resume)
		error = pm->runtime_resume(dev);

	pci_dev->runtime_d3cold = false;

	return error;
}

static int pci_pm_runtime_idle(struct device *dev)
{
	struct pci_dev *pci_dev = to_pci_dev(dev);
	const struct dev_pm_ops *pm = dev->driver ? dev->driver->pm : NULL;

	/*
	 * If pci_dev->driver is not set (unbound), the device should
	 * always remain in D0 regardless of the runtime PM status
	 */
	if (!pci_dev->driver)
		return 0;

	if (!pm)
		return -ENOSYS;

	if (pm->runtime_idle)
		return pm->runtime_idle(dev);

	return 0;
}

static const struct dev_pm_ops pci_dev_pm_ops = {
	.prepare = pci_pm_prepare,
	.complete = pci_pm_complete,
	.suspend = pci_pm_suspend,
	.suspend_late = pci_pm_suspend_late,
	.resume = pci_pm_resume,
	.resume_early = pci_pm_resume_early,
	.freeze = pci_pm_freeze,
	.thaw = pci_pm_thaw,
	.poweroff = pci_pm_poweroff,
	.poweroff_late = pci_pm_poweroff_late,
	.restore = pci_pm_restore,
	.suspend_noirq = pci_pm_suspend_noirq,
	.resume_noirq = pci_pm_resume_noirq,
	.freeze_noirq = pci_pm_freeze_noirq,
	.thaw_noirq = pci_pm_thaw_noirq,
	.poweroff_noirq = pci_pm_poweroff_noirq,
	.restore_noirq = pci_pm_restore_noirq,
	.runtime_suspend = pci_pm_runtime_suspend,
	.runtime_resume = pci_pm_runtime_resume,
	.runtime_idle = pci_pm_runtime_idle,
};

#define PCI_PM_OPS_PTR	(&pci_dev_pm_ops)

#else /* !CONFIG_PM */

#define pci_pm_runtime_suspend	NULL
#define pci_pm_runtime_resume	NULL
#define pci_pm_runtime_idle	NULL

#define PCI_PM_OPS_PTR	NULL

#endif /* !CONFIG_PM */

/**
 * __pci_register_driver - register a new pci driver
 * @drv: the driver structure to register
 * @owner: owner module of drv
 * @mod_name: module name string
 *
 * Adds the driver structure to the list of registered drivers.
 * Returns a negative value on error, otherwise 0.
 * If no error occurred, the driver remains registered even if
 * no device was claimed during registration.
 */
//注册一个新的pci设备驱动
int __pci_register_driver(struct pci_driver *drv, struct module *owner,
			  const char *mod_name)
{
	/* initialize common driver fields */
	drv->driver.name = drv->name;
	drv->driver.bus = &pci_bus_type;//使driver指向pci bus
	drv->driver.owner = owner;//从属于那个模块
	drv->driver.mod_name = mod_name;
	drv->driver.groups = drv->groups;

	spin_lock_init(&drv->dynids.lock);
	INIT_LIST_HEAD(&drv->dynids.list);

	/* register with core */
	//驱动注册
	return driver_register(&drv->driver);
}
EXPORT_SYMBOL(__pci_register_driver);

/**
 * pci_unregister_driver - unregister a pci driver
 * @drv: the driver structure to unregister
 *
 * Deletes the driver structure from the list of registered PCI drivers,
 * gives it a chance to clean up by calling its remove() function for
 * each device it was responsible for, and marks those devices as
 * driverless.
 */

void pci_unregister_driver(struct pci_driver *drv)
{
	driver_unregister(&drv->driver);
	pci_free_dynids(drv);
}
EXPORT_SYMBOL(pci_unregister_driver);

static struct pci_driver pci_compat_driver = {
	.name = "compat"
};

/**
 * pci_dev_driver - get the pci_driver of a device
 * @dev: the device to query
 *
 * Returns the appropriate pci_driver structure or %NULL if there is no
 * registered driver for the device.
 */
struct pci_driver *pci_dev_driver(const struct pci_dev *dev)
{
	if (dev->driver)
		return dev->driver;
	else {
		int i;
		for (i = 0; i <= PCI_ROM_RESOURCE; i++)
			if (dev->resource[i].flags & IORESOURCE_BUSY)
				return &pci_compat_driver;
	}
	return NULL;
}
EXPORT_SYMBOL(pci_dev_driver);

/**
 * pci_bus_match - Tell if a PCI device structure has a matching PCI device id structure
 * @dev: the PCI device structure to match against
 * @drv: the device driver to search for matching PCI device id structures
 *
 * Used by a driver to check whether a PCI device present in the
 * system is in its list of supported devices. Returns the matching
 * pci_device_id structure or %NULL if there is no match.
 */
static int pci_bus_match(struct device *dev, struct device_driver *drv)
{
	struct pci_dev *pci_dev = to_pci_dev(dev);
	struct pci_driver *pci_drv;
	const struct pci_device_id *found_id;

	if (!pci_dev->match_driver)
		return 0;

	pci_drv = to_pci_driver(drv);
	found_id = pci_match_device(pci_drv, pci_dev);
	if (found_id)
		return 1;

	return 0;
}

/**
 * pci_dev_get - increments the reference count of the pci device structure
 * @dev: the device being referenced
 *
 * Each live reference to a device should be refcounted.
 *
 * Drivers for PCI devices should normally record such references in
 * their probe() methods, when they bind to a device, and release
 * them by calling pci_dev_put(), in their disconnect() methods.
 *
 * A pointer to the device with the incremented reference counter is returned.
 */
struct pci_dev *pci_dev_get(struct pci_dev *dev)
{
	if (dev)
		get_device(&dev->dev);
	return dev;
}
EXPORT_SYMBOL(pci_dev_get);

/**
 * pci_dev_put - release a use of the pci device structure
 * @dev: device that's been disconnected
 *
 * Must be called when a user of a device is finished with it.  When the last
 * user of the device calls this function, the memory of the device is freed.
 */
void pci_dev_put(struct pci_dev *dev)
{
	if (dev)
		put_device(&dev->dev);
}
EXPORT_SYMBOL(pci_dev_put);

static int pci_uevent(struct device *dev, struct kobj_uevent_env *env)
{
	struct pci_dev *pdev;

	if (!dev)
		return -ENODEV;

	pdev = to_pci_dev(dev);

	if (add_uevent_var(env, "PCI_CLASS=%04X", pdev->class))
		return -ENOMEM;

	if (add_uevent_var(env, "PCI_ID=%04X:%04X", pdev->vendor, pdev->device))
		return -ENOMEM;

	//填充subsystem_vendor,subsystem_device
	if (add_uevent_var(env, "PCI_SUBSYS_ID=%04X:%04X", pdev->subsystem_vendor,
			   pdev->subsystem_device))
		return -ENOMEM;

	//pci对应的slot名称
	if (add_uevent_var(env, "PCI_SLOT_NAME=%s", pci_name(pdev)))
		return -ENOMEM;

	if (add_uevent_var(env, "MODALIAS=pci:v%08Xd%08Xsv%08Xsd%08Xbc%02Xsc%02Xi%02X",
			   pdev->vendor, pdev->device,
			   pdev->subsystem_vendor, pdev->subsystem_device,
			   (u8)(pdev->class >> 16), (u8)(pdev->class >> 8),
			   (u8)(pdev->class)))
		return -ENOMEM;

	return 0;
}

#if defined(CONFIG_PCIEPORTBUS) || defined(CONFIG_EEH)
/**
 * pci_uevent_ers - emit a uevent during recovery path of PCI device
 * @pdev: PCI device undergoing error recovery
 * @err_type: type of error event
 */
void pci_uevent_ers(struct pci_dev *pdev, enum pci_ers_result err_type)
{
	int idx = 0;
	char *envp[3];

	switch (err_type) {
	case PCI_ERS_RESULT_NONE:
	case PCI_ERS_RESULT_CAN_RECOVER:
		envp[idx++] = "ERROR_EVENT=BEGIN_RECOVERY";
		envp[idx++] = "DEVICE_ONLINE=0";
		break;
	case PCI_ERS_RESULT_RECOVERED:
		envp[idx++] = "ERROR_EVENT=SUCCESSFUL_RECOVERY";
		envp[idx++] = "DEVICE_ONLINE=1";
		break;
	case PCI_ERS_RESULT_DISCONNECT:
		envp[idx++] = "ERROR_EVENT=FAILED_RECOVERY";
		envp[idx++] = "DEVICE_ONLINE=0";
		break;
	default:
		break;
	}

	if (idx > 0) {
		envp[idx++] = NULL;
		kobject_uevent_env(&pdev->dev.kobj, KOBJ_CHANGE, envp);
	}
}
#endif

static int pci_bus_num_vf(struct device *dev)
{
	return pci_num_vf(to_pci_dev(dev));
}

/**
 * pci_dma_configure - Setup DMA configuration
 * @dev: ptr to dev structure
 *
 * Function to update PCI devices's DMA configuration using the same
 * info from the OF node or ACPI node of host bridge's parent (if any).
 */
static int pci_dma_configure(struct device *dev)
{
	struct device *bridge;
	int ret = 0;

	bridge = pci_get_host_bridge_device(to_pci_dev(dev));

	if (IS_ENABLED(CONFIG_OF) && bridge->parent &&
	    bridge->parent->of_node) {
		ret = of_dma_configure(dev, bridge->parent->of_node, true);
	} else if (has_acpi_companion(bridge)) {
		struct acpi_device *adev = to_acpi_device_node(bridge->fwnode);

		ret = acpi_dma_configure(dev, acpi_get_dma_attr(adev));
	}

	pci_put_host_bridge_device(bridge);
	return ret;
}

struct bus_type pci_bus_type = {
	.name		= "pci",
	//定义pci总线如何实现驱动与bus之间的匹配
	.match		= pci_bus_match,
	//pci bus在通知uevent时要添加的uevent env
	.uevent		= pci_uevent,
	//定义pci设备的probe函数(由于pci定义了probe函数，故此函数将先与pci driver先调用）
	.probe		= pci_device_probe,
	.remove		= pci_device_remove,
	.shutdown	= pci_device_shutdown,
	.dev_groups	= pci_dev_groups,//设备属性组
	.bus_groups	= pci_bus_groups,
	.drv_groups	= pci_drv_groups,
	.pm		= PCI_PM_OPS_PTR,
	.num_vf		= pci_bus_num_vf,
	.dma_configure	= pci_dma_configure,
};
EXPORT_SYMBOL(pci_bus_type);

#ifdef CONFIG_PCIEPORTBUS
static int pcie_port_bus_match(struct device *dev, struct device_driver *drv)
{
	struct pcie_device *pciedev;
	struct pcie_port_service_driver *driver;

	if (drv->bus != &pcie_port_bus_type || dev->bus != &pcie_port_bus_type)
		return 0;

	pciedev = to_pcie_device(dev);
	driver = to_service_driver(drv);

	if (driver->service != pciedev->service)
		return 0;

	if (driver->port_type != PCIE_ANY_PORT &&
	    driver->port_type != pci_pcie_type(pciedev->port))
		return 0;

	return 1;
}

//pcie对应的bus
struct bus_type pcie_port_bus_type = {
	.name		= "pci_express",
	.match		= pcie_port_bus_match,
};
EXPORT_SYMBOL_GPL(pcie_port_bus_type);
#endif

//pci驱动初始化，创建/sys/bus/pci目录，方便其它drvier引用bus
static int __init pci_driver_init(void)
{
	int ret;

	//为pci创建相应的/sys/bus/pci目录
	ret = bus_register(&pci_bus_type);
	if (ret)
		return ret;

#ifdef CONFIG_PCIEPORTBUS
	//为pcie创建相应的sysfs目录
	ret = bus_register(&pcie_port_bus_type);
	if (ret)
		return ret;
#endif
	dma_debug_add_bus(&pci_bus_type);
	return 0;
}
postcore_initcall(pci_driver_init);<|MERGE_RESOLUTION|>--- conflicted
+++ resolved
@@ -380,13 +380,9 @@
 	    pci_physfn_is_probed(dev))
 		cpu = nr_cpu_ids;
 	else
-<<<<<<< HEAD
 		//取node所属的一个在线cpu
-		cpu = cpumask_any_and(cpumask_of_node(node), cpu_online_mask);
-=======
 		cpu = cpumask_any_and(cpumask_of_node(node),
 				      housekeeping_cpumask(hk_flags));
->>>>>>> 00e4db51
 
 	if (cpu < nr_cpu_ids)
 		//在$cpu上直接执行local_pci_probe
