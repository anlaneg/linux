// SPDX-License-Identifier: GPL-2.0
/*
 * (C) Copyright 2002-2004, 2007 Greg Kroah-Hartman <greg@kroah.com>
 * (C) Copyright 2007 Novell Inc.
 */

#include <linux/pci.h>
#include <linux/module.h>
#include <linux/init.h>
#include <linux/device.h>
#include <linux/mempolicy.h>
#include <linux/string.h>
#include <linux/slab.h>
#include <linux/sched.h>
#include <linux/sched/isolation.h>
#include <linux/cpu.h>
#include <linux/pm_runtime.h>
#include <linux/suspend.h>
#include <linux/kexec.h>
#include <linux/of_device.h>
#include <linux/acpi.h>
#include <linux/dma-map-ops.h>
#include <linux/iommu.h>
#include "pci.h"
#include "pcie/portdrv.h"

struct pci_dynid {
	struct list_head node;
	struct pci_device_id id;
};

/**
 * pci_add_dynid - add a new PCI device ID to this driver and re-probe devices
 * @drv: target pci driver
 * @vendor: PCI vendor ID
 * @device: PCI device ID
 * @subvendor: PCI subvendor ID
 * @subdevice: PCI subdevice ID
 * @class: PCI class
 * @class_mask: PCI class mask
 * @driver_data: private driver data
 *
 * Adds a new dynamic pci device ID to this driver and causes the
 * driver to probe for all devices again.  @drv must have been
 * registered prior to calling this function.
 *
 * CONTEXT:
 * Does GFP_KERNEL allocation.
 *
 * RETURNS:
 * 0 on success, -errno on failure.
 */
int pci_add_dynid(struct pci_driver *drv,
		  unsigned int vendor, unsigned int device,
		  unsigned int subvendor, unsigned int subdevice,
		  unsigned int class, unsigned int class_mask,
		  unsigned long driver_data)
{
    //创建dynid
	struct pci_dynid *dynid;

	dynid = kzalloc(sizeof(*dynid), GFP_KERNEL);
	if (!dynid)
		return -ENOMEM;

	dynid->id.vendor = vendor;
	dynid->id.device = device;
	dynid->id.subvendor = subvendor;
	dynid->id.subdevice = subdevice;
	dynid->id.class = class;
	dynid->id.class_mask = class_mask;
	dynid->id.driver_data = driver_data;

	spin_lock(&drv->dynids.lock);
	//添加动态id
	list_add_tail(&dynid->node, &drv->dynids.list);
	spin_unlock(&drv->dynids.lock);

	return driver_attach(&drv->driver);
}
EXPORT_SYMBOL_GPL(pci_add_dynid);

static void pci_free_dynids(struct pci_driver *drv)
{
	struct pci_dynid *dynid, *n;

	spin_lock(&drv->dynids.lock);
	list_for_each_entry_safe(dynid, n, &drv->dynids.list, node) {
		list_del(&dynid->node);
		kfree(dynid);
	}
	spin_unlock(&drv->dynids.lock);
}

/**
 * pci_match_id - See if a PCI device matches a given pci_id table
 * @ids: array of PCI device ID structures to search in
 * @dev: the PCI device structure to match against.
 *
 * Used by a driver to check whether a PCI device is in its list of
 * supported devices.  Returns the matching pci_device_id structure or
 * %NULL if there is no match.
 *
 * Deprecated; don't use this as it will not catch any dynamic IDs
 * that a driver might want to check for.
 */
const struct pci_device_id *pci_match_id(const struct pci_device_id *ids,
					 struct pci_dev *dev)
{
	if (ids) {
		//如果有ids,则匹配ids中指定的vendor,subvendor等
		while (ids->vendor || ids->subvendor || ids->class_mask) {
			if (pci_match_one_device(ids, dev))
				return ids;
			ids++;
		}
	}
	//无ids时，直接返回NULL
	return NULL;
}
EXPORT_SYMBOL(pci_match_id);

static const struct pci_device_id pci_device_id_any = {
	.vendor = PCI_ANY_ID,
	.device = PCI_ANY_ID,
	.subvendor = PCI_ANY_ID,
	.subdevice = PCI_ANY_ID,
};

/**
 * pci_match_device - See if a device matches a driver's list of IDs
 * @drv: the PCI driver to match against
 * @dev: the PCI device structure to match against
 *
 * Used by a driver to check whether a PCI device is in its list of
 * supported devices or in the dynids list, which may have been augmented
 * via the sysfs "new_id" file.  Returns the matching pci_device_id
 * structure or %NULL if there is no match.
 */
//用于实现pci bus上驱动与设备之间的匹配定义
static const struct pci_device_id *pci_match_device(struct pci_driver *drv,
						    struct pci_dev *dev)
{
	struct pci_dynid *dynid;
	const struct pci_device_id *found_id = NULL, *ids;

	/* When driver_override is set, only bind to the matching driver */
	if (dev->driver_override && strcmp(dev->driver_override, drv->name))
		return NULL;

	/* Look at the dynamic ids first, before the static ones */
	spin_lock(&drv->dynids.lock);
	/*先进行动态ids的匹配*/
	list_for_each_entry(dynid, &drv->dynids.list, node) {
		if (pci_match_one_device(&dynid->id, dev)) {
			found_id = &dynid->id;
			break;
		}
	}
	spin_unlock(&drv->dynids.lock);

	if (found_id)
		/*找到了，直接返回*/
		return found_id;

	/*没有找到，针对驱动中指定的id_table尝试匹配，直接检查设备指定的驱动*/
	for (ids = drv->id_table; (found_id = pci_match_id(ids, dev));
	     ids = found_id + 1) {
		/*
		 * The match table is split based on driver_override.
		 * In case override_only was set, enforce driver_override
		 * matching.
		 */
		if (found_id->override_only) {
			if (dev->driver_override)
				return found_id;
		} else {
			return found_id;
		}
	}

	/* driver_override will always match, send a dummy id */
	if (dev->driver_override)
		return &pci_device_id_any;
	return NULL;
}

/**
 * new_id_store - sysfs frontend to pci_add_dynid()
 * @driver: target device driver
 * @buf: buffer for scanning device ID data
 * @count: input size
 *
 * Allow PCI IDs to be added to an existing driver via sysfs.
 */
static ssize_t new_id_store(struct device_driver *driver, const char *buf,
			    size_t count)
{
	struct pci_driver *pdrv = to_pci_driver(driver);
	const struct pci_device_id *ids = pdrv->id_table;
	u32 vendor, device, subvendor = PCI_ANY_ID,
		subdevice = PCI_ANY_ID, class = 0, class_mask = 0;
	unsigned long driver_data = 0;
	int fields;
	int retval = 0;

	//必须至少指定2个值
	fields = sscanf(buf, "%x %x %x %x %x %x %lx",
			&vendor, &device, &subvendor, &subdevice,
			&class, &class_mask, &driver_data);
	if (fields < 2)
		/*不得小于两个值*/
		return -EINVAL;

	//如果不是7个值，则填充
	if (fields != 7) {
		struct pci_dev *pdev = kzalloc(sizeof(*pdev), GFP_KERNEL);
		if (!pdev)
			return -ENOMEM;

		pdev->vendor = vendor;
		pdev->device = device;
		pdev->subsystem_vendor = subvendor;
		pdev->subsystem_device = subdevice;
		pdev->class = class;

		//如果已存在，则直接返回
		if (pci_match_device(pdrv, pdev))
			retval = -EEXIST;

		kfree(pdev);

		if (retval)
			return retval;
	}

	/* Only accept driver_data values that match an existing id_table
	   entry */
	if (ids) {
	    /*如果ids存在，则必须driver_data是匹配的*/
		retval = -EINVAL;
		while (ids->vendor || ids->subvendor || ids->class_mask) {
			if (driver_data == ids->driver_data) {
				retval = 0;
				break;
			}
			ids++;
		}
		if (retval)	/* No match */
			return retval;
	}

	/*添加专门的动态id tables*/
	retval = pci_add_dynid(pdrv, vendor, device, subvendor, subdevice,
			       class, class_mask, driver_data);
	if (retval)
		return retval;
	return count;
}
//提供new_id来添加新的动态id table项
static DRIVER_ATTR_WO(new_id);

/**
 * remove_id_store - remove a PCI device ID from this driver
 * @driver: target device driver
 * @buf: buffer for scanning device ID data
 * @count: input size
 *
 * Removes a dynamic pci device ID to this driver.
 */
static ssize_t remove_id_store(struct device_driver *driver, const char *buf,
			       size_t count)
{
	struct pci_dynid *dynid, *n;
	struct pci_driver *pdrv = to_pci_driver(driver);
	u32 vendor, device, subvendor = PCI_ANY_ID,
		subdevice = PCI_ANY_ID, class = 0, class_mask = 0;
	int fields;
	size_t retval = -ENODEV;

	fields = sscanf(buf, "%x %x %x %x %x %x",
			&vendor, &device, &subvendor, &subdevice,
			&class, &class_mask);
	if (fields < 2)
		return -EINVAL;

	spin_lock(&pdrv->dynids.lock);
	//将指定动态id自驱动中移除
	list_for_each_entry_safe(dynid, n, &pdrv->dynids.list, node) {
		struct pci_device_id *id = &dynid->id;
		if ((id->vendor == vendor) &&
		    (id->device == device) &&
		    (subvendor == PCI_ANY_ID || id->subvendor == subvendor) &&
		    (subdevice == PCI_ANY_ID || id->subdevice == subdevice) &&
		    !((id->class ^ class) & class_mask)) {
			list_del(&dynid->node);
			kfree(dynid);
			retval = count;
			break;
		}
	}
	spin_unlock(&pdrv->dynids.lock);

	return retval;
}

//实现驱动ids的移除
static DRIVER_ATTR_WO(remove_id);

static struct attribute *pci_drv_attrs[] = {
	&driver_attr_new_id.attr,
	&driver_attr_remove_id.attr,
	NULL,
};

//给pci驱动添加动态ids
ATTRIBUTE_GROUPS(pci_drv);

struct drv_dev_and_id {
	struct pci_driver *drv;
	struct pci_dev *dev;
	//设备id信息
	const struct pci_device_id *id;
};

static long local_pci_probe(void *_ddi)
{
	struct drv_dev_and_id *ddi = _ddi;
	struct pci_dev *pci_dev = ddi->dev;//探测的设备
	struct pci_driver *pci_drv = ddi->drv;//用来尝试的驱动
	struct device *dev = &pci_dev->dev;//更一般形式的驱动
	int rc;

	/*
	 * Unbound PCI devices are always put in D0, regardless of
	 * runtime PM status.  During probe, the device is set to
	 * active and the usage count is incremented.  If the driver
	 * supports runtime PM, it should call pm_runtime_put_noidle(),
	 * or any other runtime PM helper function decrementing the usage
	 * count, in its probe routine and pm_runtime_get_noresume() in
	 * its remove routine.
	 */
	pm_runtime_get_sync(dev);
	//先假设此驱动为此设备对应的驱动，并执行probe函数
	pci_dev->driver = pci_drv;
	//调用驱动的probe函数对设备pci_dev按pci_drv进行探测，检查是否可以匹配
	//传入dev,传入id(匹配id)
	rc = pci_drv->probe(pci_dev, ddi->id);
	if (!rc)
		return rc;//成功匹配
	if (rc < 0) {
		//匹配失败，消除假设
		pci_dev->driver = NULL;
		pm_runtime_put_sync(dev);
		return rc;
	}
	/*
	 * Probe function should return < 0 for failure, 0 for success
	 * Treat values > 0 as success, but warn.
	 */
	pci_warn(pci_dev, "Driver probe function unexpectedly returned %d\n",
		 rc);
	return 0;
}

static bool pci_physfn_is_probed(struct pci_dev *dev)
{
#ifdef CONFIG_PCI_IOV
	return dev->is_virtfn && dev->physfn->is_probed;
#else
	return false;
#endif
}

//通过driver->probe实现设备的probe
static int pci_call_probe(struct pci_driver *drv, struct pci_dev *dev,
			  const struct pci_device_id *id)
{
	int error, node, cpu;
	struct drv_dev_and_id ddi = { drv, dev, id };

	/*
	 * Execute driver initialization on node where the device is
	 * attached.  This way the driver likely allocates its local memory
	 * on the right node.
	 */
	node = dev_to_node(&dev->dev);//取设备所处的numa节点
	dev->is_probed = 1;

	cpu_hotplug_disable();

	/*
	 * Prevent nesting work_on_cpu() for the case where a Virtual Function
	 * device is probed from work_on_cpu() of the Physical device.
	 */
	if (node < 0 || node >= MAX_NUMNODES || !node_online(node) ||
	    pci_physfn_is_probed(dev)) {
		cpu = nr_cpu_ids;
	} else {
		//取node所属的一个在线cpu
		cpumask_var_t wq_domain_mask;

		if (!zalloc_cpumask_var(&wq_domain_mask, GFP_KERNEL)) {
			error = -ENOMEM;
			goto out;
		}
		cpumask_and(wq_domain_mask,
			    housekeeping_cpumask(HK_TYPE_WQ),
			    housekeeping_cpumask(HK_TYPE_DOMAIN));

		cpu = cpumask_any_and(cpumask_of_node(node),
				      wq_domain_mask);
		free_cpumask_var(wq_domain_mask);
	}

	if (cpu < nr_cpu_ids)
		//在$cpu上直接执行local_pci_probe
		error = work_on_cpu(cpu, local_pci_probe, &ddi);
	else
		//在本cpu上执行local_pci_probe
		error = local_pci_probe(&ddi);
out:
	dev->is_probed = 0;
	cpu_hotplug_enable();
	return error;
}

/**
 * __pci_device_probe - check if a driver wants to claim a specific PCI device
 * @drv: driver to call to check if it wants the PCI device
 * @pci_dev: PCI device being probed
 *
 * returns 0 on success, else error.
 * side-effect: pci_dev->driver is set to drv when drv claims pci_dev.
 */
//检查drv是否匹配设备pci_dev
static int __pci_device_probe(struct pci_driver *drv, struct pci_dev *pci_dev)
{
	const struct pci_device_id *id;
	int error = 0;

	if (drv->probe) {
		error = -ENODEV;

		id = pci_match_device(drv, pci_dev);
		if (id)
			error = pci_call_probe(drv, pci_dev, id);
	}
	//未命中时，返回error
	return error;
}

#ifdef CONFIG_PCI_IOV
static inline bool pci_device_can_probe(struct pci_dev *pdev)
{
    /*检查是否容许设备probe*/
	return (!pdev->is_virtfn || pdev->physfn->sriov->drivers_autoprobe ||
		pdev->driver_override);
}
#else
static inline bool pci_device_can_probe(struct pci_dev *pdev)
{
	return true;
}
#endif

//为探测dev的驱动dev->driver（检查两者是否可匹配）
static int pci_device_probe(struct device *dev)
{
	int error;
	//当前是pci bus,故要探测的设备为pci设备
	struct pci_dev *pci_dev = to_pci_dev(dev);
	struct pci_driver *drv = to_pci_driver(dev->driver);

	if (!pci_device_can_probe(pci_dev))
		return -ENODEV;

	pci_assign_irq(pci_dev);

	error = pcibios_alloc_irq(pci_dev);
	if (error < 0)
		return error;

	pci_dev_get(pci_dev);
	//检查测试是否可探测
	//具体执行设备probe
	error = __pci_device_probe(drv, pci_dev);
	if (error) {
		pcibios_free_irq(pci_dev);
		pci_dev_put(pci_dev);
	}

	return error;
}

static void pci_device_remove(struct device *dev)
{
	struct pci_dev *pci_dev = to_pci_dev(dev);
	struct pci_driver *drv = pci_dev->driver;

	if (drv->remove) {
		pm_runtime_get_sync(dev);
		/*
		 * If the driver provides a .runtime_idle() callback and it has
		 * started to run already, it may continue to run in parallel
		 * with the code below, so wait until all of the runtime PM
		 * activity has completed.
		 */
		pm_runtime_barrier(dev);
		drv->remove(pci_dev);
		pm_runtime_put_noidle(dev);
	}
	pcibios_free_irq(pci_dev);
	pci_dev->driver = NULL;
	pci_iov_remove(pci_dev);

	/* Undo the runtime PM settings in local_pci_probe() */
	pm_runtime_put_sync(dev);

	/*
	 * If the device is still on, set the power state as "unknown",
	 * since it might change by the next time we load the driver.
	 */
	if (pci_dev->current_state == PCI_D0)
		pci_dev->current_state = PCI_UNKNOWN;

	/*
	 * We would love to complain here if pci_dev->is_enabled is set, that
	 * the driver should have called pci_disable_device(), but the
	 * unfortunate fact is there are too many odd BIOS and bridge setups
	 * that don't like drivers doing that all of the time.
	 * Oh well, we can dream of sane hardware when we sleep, no matter how
	 * horrible the crap we have to deal with is when we are awake...
	 */

	pci_dev_put(pci_dev);
}

static void pci_device_shutdown(struct device *dev)
{
	struct pci_dev *pci_dev = to_pci_dev(dev);
	struct pci_driver *drv = pci_dev->driver;

	pm_runtime_resume(dev);

	if (drv && drv->shutdown)
		drv->shutdown(pci_dev);

	/*
	 * If this is a kexec reboot, turn off Bus Master bit on the
	 * device to tell it to not continue to do DMA. Don't touch
	 * devices in D3cold or unknown states.
	 * If it is not a kexec reboot, firmware will hit the PCI
	 * devices with big hammer and stop their DMA any way.
	 */
	if (kexec_in_progress && (pci_dev->current_state <= PCI_D3hot))
		pci_clear_master(pci_dev);
}

#ifdef CONFIG_PM_SLEEP

/* Auxiliary functions used for system resume */

/**
 * pci_restore_standard_config - restore standard config registers of PCI device
 * @pci_dev: PCI device to handle
 */
static int pci_restore_standard_config(struct pci_dev *pci_dev)
{
	pci_update_current_state(pci_dev, PCI_UNKNOWN);

	if (pci_dev->current_state != PCI_D0) {
		int error = pci_set_power_state(pci_dev, PCI_D0);
		if (error)
			return error;
	}

	pci_restore_state(pci_dev);
	pci_pme_restore(pci_dev);
	return 0;
}
#endif /* CONFIG_PM_SLEEP */

#ifdef CONFIG_PM

/* Auxiliary functions used for system resume and run-time resume */

static void pci_pm_default_resume(struct pci_dev *pci_dev)
{
	pci_fixup_device(pci_fixup_resume, pci_dev);
	pci_enable_wake(pci_dev, PCI_D0, false);
}

static void pci_pm_default_resume_early(struct pci_dev *pci_dev)
{
	pci_pm_power_up_and_verify_state(pci_dev);
	pci_restore_state(pci_dev);
	pci_pme_restore(pci_dev);
}

static void pci_pm_bridge_power_up_actions(struct pci_dev *pci_dev)
{
	int ret;

	ret = pci_bridge_wait_for_secondary_bus(pci_dev, "resume");
	if (ret) {
		/*
		 * The downstream link failed to come up, so mark the
		 * devices below as disconnected to make sure we don't
		 * attempt to resume them.
		 */
		pci_walk_bus(pci_dev->subordinate, pci_dev_set_disconnected,
			     NULL);
		return;
	}

	/*
	 * When powering on a bridge from D3cold, the whole hierarchy may be
	 * powered on into D0uninitialized state, resume them to give them a
	 * chance to suspend again
	 */
	pci_resume_bus(pci_dev->subordinate);
}

#endif /* CONFIG_PM */

#ifdef CONFIG_PM_SLEEP

/*
 * Default "suspend" method for devices that have no driver provided suspend,
 * or not even a driver at all (second part).
 */
static void pci_pm_set_unknown_state(struct pci_dev *pci_dev)
{
	/*
	 * mark its power state as "unknown", since we don't know if
	 * e.g. the BIOS will change its device state when we suspend.
	 */
	if (pci_dev->current_state == PCI_D0)
		pci_dev->current_state = PCI_UNKNOWN;
}

/*
 * Default "resume" method for devices that have no driver provided resume,
 * or not even a driver at all (second part).
 */
static int pci_pm_reenable_device(struct pci_dev *pci_dev)
{
	int retval;

	/* if the device was enabled before suspend, re-enable */
	retval = pci_reenable_device(pci_dev);
	/*
	 * if the device was busmaster before the suspend, make it busmaster
	 * again
	 */
	if (pci_dev->is_busmaster)
		pci_set_master(pci_dev);

	return retval;
}

static int pci_legacy_suspend(struct device *dev, pm_message_t state)
{
	struct pci_dev *pci_dev = to_pci_dev(dev);
	struct pci_driver *drv = pci_dev->driver;

	if (drv && drv->suspend) {
		pci_power_t prev = pci_dev->current_state;
		int error;

		error = drv->suspend(pci_dev, state);
		suspend_report_result(dev, drv->suspend, error);
		if (error)
			return error;

		if (!pci_dev->state_saved && pci_dev->current_state != PCI_D0
		    && pci_dev->current_state != PCI_UNKNOWN) {
			pci_WARN_ONCE(pci_dev, pci_dev->current_state != prev,
				      "PCI PM: Device state not saved by %pS\n",
				      drv->suspend);
		}
	}

	pci_fixup_device(pci_fixup_suspend, pci_dev);

	return 0;
}

static int pci_legacy_suspend_late(struct device *dev)
{
	struct pci_dev *pci_dev = to_pci_dev(dev);

	if (!pci_dev->state_saved)
		pci_save_state(pci_dev);

	pci_pm_set_unknown_state(pci_dev);

	pci_fixup_device(pci_fixup_suspend_late, pci_dev);

	return 0;
}

static int pci_legacy_resume(struct device *dev)
{
	struct pci_dev *pci_dev = to_pci_dev(dev);
	struct pci_driver *drv = pci_dev->driver;

	pci_fixup_device(pci_fixup_resume, pci_dev);

	return drv && drv->resume ?
			drv->resume(pci_dev) : pci_pm_reenable_device(pci_dev);
}

/* Auxiliary functions used by the new power management framework */

static void pci_pm_default_suspend(struct pci_dev *pci_dev)
{
	/* Disable non-bridge devices without PM support */
	if (!pci_has_subordinate(pci_dev))
		pci_disable_enabled_device(pci_dev);
}

static bool pci_has_legacy_pm_support(struct pci_dev *pci_dev)
{
	struct pci_driver *drv = pci_dev->driver;
	bool ret = drv && (drv->suspend || drv->resume);

	/*
	 * Legacy PM support is used by default, so warn if the new framework is
	 * supported as well.  Drivers are supposed to support either the
	 * former, or the latter, but not both at the same time.
	 */
	pci_WARN(pci_dev, ret && drv->driver.pm, "device %04x:%04x\n",
		 pci_dev->vendor, pci_dev->device);

	return ret;
}

/* New power management framework */

static int pci_pm_prepare(struct device *dev)
{
	struct pci_dev *pci_dev = to_pci_dev(dev);
	const struct dev_pm_ops *pm = dev->driver ? dev->driver->pm : NULL;

	if (pm && pm->prepare) {
		int error = pm->prepare(dev);
		if (error < 0)
			return error;

		if (!error && dev_pm_test_driver_flags(dev, DPM_FLAG_SMART_PREPARE))
			return 0;
	}
	if (pci_dev_need_resume(pci_dev))
		return 0;

	/*
	 * The PME setting needs to be adjusted here in case the direct-complete
	 * optimization is used with respect to this device.
	 */
	pci_dev_adjust_pme(pci_dev);
	return 1;
}

static void pci_pm_complete(struct device *dev)
{
	struct pci_dev *pci_dev = to_pci_dev(dev);

	pci_dev_complete_resume(pci_dev);
	pm_generic_complete(dev);

	/* Resume device if platform firmware has put it in reset-power-on */
	if (pm_runtime_suspended(dev) && pm_resume_via_firmware()) {
		pci_power_t pre_sleep_state = pci_dev->current_state;

		pci_refresh_power_state(pci_dev);
		/*
		 * On platforms with ACPI this check may also trigger for
		 * devices sharing power resources if one of those power
		 * resources has been activated as a result of a change of the
		 * power state of another device sharing it.  However, in that
		 * case it is also better to resume the device, in general.
		 */
		if (pci_dev->current_state < pre_sleep_state)
			pm_request_resume(dev);
	}
}

#else /* !CONFIG_PM_SLEEP */

#define pci_pm_prepare	NULL
#define pci_pm_complete	NULL

#endif /* !CONFIG_PM_SLEEP */

#ifdef CONFIG_SUSPEND
static void pcie_pme_root_status_cleanup(struct pci_dev *pci_dev)
{
	/*
	 * Some BIOSes forget to clear Root PME Status bits after system
	 * wakeup, which breaks ACPI-based runtime wakeup on PCI Express.
	 * Clear those bits now just in case (shouldn't hurt).
	 */
	if (pci_is_pcie(pci_dev) &&
	    (pci_pcie_type(pci_dev) == PCI_EXP_TYPE_ROOT_PORT ||
	     pci_pcie_type(pci_dev) == PCI_EXP_TYPE_RC_EC))
		pcie_clear_root_pme_status(pci_dev);
}

static int pci_pm_suspend(struct device *dev)
{
	struct pci_dev *pci_dev = to_pci_dev(dev);
	const struct dev_pm_ops *pm = dev->driver ? dev->driver->pm : NULL;

	pci_dev->skip_bus_pm = false;

	/*
	 * Disabling PTM allows some systems, e.g., Intel mobile chips
	 * since Coffee Lake, to enter a lower-power PM state.
	 */
	pci_suspend_ptm(pci_dev);

	if (pci_has_legacy_pm_support(pci_dev))
		return pci_legacy_suspend(dev, PMSG_SUSPEND);

	if (!pm) {
		pci_pm_default_suspend(pci_dev);
		return 0;
	}

	/*
	 * PCI devices suspended at run time may need to be resumed at this
	 * point, because in general it may be necessary to reconfigure them for
	 * system suspend.  Namely, if the device is expected to wake up the
	 * system from the sleep state, it may have to be reconfigured for this
	 * purpose, or if the device is not expected to wake up the system from
	 * the sleep state, it should be prevented from signaling wakeup events
	 * going forward.
	 *
	 * Also if the driver of the device does not indicate that its system
	 * suspend callbacks can cope with runtime-suspended devices, it is
	 * better to resume the device from runtime suspend here.
	 */
	if (!dev_pm_smart_suspend(dev) || pci_dev_need_resume(pci_dev)) {
		pm_runtime_resume(dev);
		pci_dev->state_saved = false;
	} else {
		pci_dev_adjust_pme(pci_dev);
	}

	if (pm->suspend) {
		pci_power_t prev = pci_dev->current_state;
		int error;

		error = pm->suspend(dev);
		suspend_report_result(dev, pm->suspend, error);
		if (error)
			return error;

		if (!pci_dev->state_saved && pci_dev->current_state != PCI_D0
		    && pci_dev->current_state != PCI_UNKNOWN) {
			pci_WARN_ONCE(pci_dev, pci_dev->current_state != prev,
				      "PCI PM: State of device not saved by %pS\n",
				      pm->suspend);
		}
	}

	return 0;
}

static int pci_pm_suspend_late(struct device *dev)
{
	if (dev_pm_skip_suspend(dev))
		return 0;

	pci_fixup_device(pci_fixup_suspend, to_pci_dev(dev));

	return pm_generic_suspend_late(dev);
}

static int pci_pm_suspend_noirq(struct device *dev)
{
	struct pci_dev *pci_dev = to_pci_dev(dev);
	const struct dev_pm_ops *pm = dev->driver ? dev->driver->pm : NULL;

	if (dev_pm_skip_suspend(dev))
		return 0;

	if (pci_has_legacy_pm_support(pci_dev))
		return pci_legacy_suspend_late(dev);

	if (!pm) {
		pci_save_state(pci_dev);
		goto Fixup;
	}

	if (pm->suspend_noirq) {
		pci_power_t prev = pci_dev->current_state;
		int error;

		error = pm->suspend_noirq(dev);
		suspend_report_result(dev, pm->suspend_noirq, error);
		if (error)
			return error;

		if (!pci_dev->state_saved && pci_dev->current_state != PCI_D0
		    && pci_dev->current_state != PCI_UNKNOWN) {
			pci_WARN_ONCE(pci_dev, pci_dev->current_state != prev,
				      "PCI PM: State of device not saved by %pS\n",
				      pm->suspend_noirq);
			goto Fixup;
		}
	}

	if (!pci_dev->state_saved) {
		pci_save_state(pci_dev);

		/*
		 * If the device is a bridge with a child in D0 below it,
		 * it needs to stay in D0, so check skip_bus_pm to avoid
		 * putting it into a low-power state in that case.
		 */
		if (!pci_dev->skip_bus_pm && pci_power_manageable(pci_dev))
			pci_prepare_to_sleep(pci_dev);
	}

	pci_dbg(pci_dev, "PCI PM: Suspend power state: %s\n",
		pci_power_name(pci_dev->current_state));

	if (pci_dev->current_state == PCI_D0) {
		pci_dev->skip_bus_pm = true;
		/*
		 * Per PCI PM r1.2, table 6-1, a bridge must be in D0 if any
		 * downstream device is in D0, so avoid changing the power state
		 * of the parent bridge by setting the skip_bus_pm flag for it.
		 */
		if (pci_dev->bus->self)
			pci_dev->bus->self->skip_bus_pm = true;
	}

	if (pci_dev->skip_bus_pm && pm_suspend_no_platform()) {
		pci_dbg(pci_dev, "PCI PM: Skipped\n");
		goto Fixup;
	}

	pci_pm_set_unknown_state(pci_dev);

	/*
	 * Some BIOSes from ASUS have a bug: If a USB EHCI host controller's
	 * PCI COMMAND register isn't 0, the BIOS assumes that the controller
	 * hasn't been quiesced and tries to turn it off.  If the controller
	 * is already in D3, this can hang or cause memory corruption.
	 *
	 * Since the value of the COMMAND register doesn't matter once the
	 * device has been suspended, we can safely set it to 0 here.
	 */
	if (pci_dev->class == PCI_CLASS_SERIAL_USB_EHCI)
		pci_write_config_word(pci_dev, PCI_COMMAND, 0);

Fixup:
	pci_fixup_device(pci_fixup_suspend_late, pci_dev);

	/*
	 * If the target system sleep state is suspend-to-idle, it is sufficient
	 * to check whether or not the device's wakeup settings are good for
	 * runtime PM.  Otherwise, the pm_resume_via_firmware() check will cause
	 * pci_pm_complete() to take care of fixing up the device's state
	 * anyway, if need be.
	 */
	if (device_can_wakeup(dev) && !device_may_wakeup(dev))
		dev->power.may_skip_resume = false;

	return 0;
}

static int pci_pm_resume_noirq(struct device *dev)
{
	struct pci_dev *pci_dev = to_pci_dev(dev);
	const struct dev_pm_ops *pm = dev->driver ? dev->driver->pm : NULL;
	pci_power_t prev_state = pci_dev->current_state;
	bool skip_bus_pm = pci_dev->skip_bus_pm;

	if (dev_pm_skip_resume(dev))
		return 0;

	/*
	 * In the suspend-to-idle case, devices left in D0 during suspend will
	 * stay in D0, so it is not necessary to restore or update their
	 * configuration here and attempting to put them into D0 again is
	 * pointless, so avoid doing that.
	 */
	if (!(skip_bus_pm && pm_suspend_no_platform()))
		pci_pm_default_resume_early(pci_dev);

	pci_fixup_device(pci_fixup_resume_early, pci_dev);
	pcie_pme_root_status_cleanup(pci_dev);

	if (!skip_bus_pm && prev_state == PCI_D3cold)
		pci_pm_bridge_power_up_actions(pci_dev);

	if (pci_has_legacy_pm_support(pci_dev))
		return 0;

	if (pm && pm->resume_noirq)
		return pm->resume_noirq(dev);

	return 0;
}

static int pci_pm_resume_early(struct device *dev)
{
	if (dev_pm_skip_resume(dev))
		return 0;

	return pm_generic_resume_early(dev);
}

static int pci_pm_resume(struct device *dev)
{
	struct pci_dev *pci_dev = to_pci_dev(dev);
	const struct dev_pm_ops *pm = dev->driver ? dev->driver->pm : NULL;

	/*
	 * This is necessary for the suspend error path in which resume is
	 * called without restoring the standard config registers of the device.
	 */
	if (pci_dev->state_saved)
		pci_restore_standard_config(pci_dev);

	pci_resume_ptm(pci_dev);

	if (pci_has_legacy_pm_support(pci_dev))
		return pci_legacy_resume(dev);

	pci_pm_default_resume(pci_dev);

	if (pm) {
		if (pm->resume)
			return pm->resume(dev);
	} else {
		pci_pm_reenable_device(pci_dev);
	}

	return 0;
}

#else /* !CONFIG_SUSPEND */

#define pci_pm_suspend		NULL
#define pci_pm_suspend_late	NULL
#define pci_pm_suspend_noirq	NULL
#define pci_pm_resume		NULL
#define pci_pm_resume_early	NULL
#define pci_pm_resume_noirq	NULL

#endif /* !CONFIG_SUSPEND */

#ifdef CONFIG_HIBERNATE_CALLBACKS

static int pci_pm_freeze(struct device *dev)
{
	struct pci_dev *pci_dev = to_pci_dev(dev);
	const struct dev_pm_ops *pm = dev->driver ? dev->driver->pm : NULL;

	if (pci_has_legacy_pm_support(pci_dev))
		return pci_legacy_suspend(dev, PMSG_FREEZE);

	if (!pm) {
		pci_pm_default_suspend(pci_dev);
		return 0;
	}

	/*
	 * Resume all runtime-suspended devices before creating a snapshot
	 * image of system memory, because the restore kernel generally cannot
	 * be expected to always handle them consistently and they need to be
	 * put into the runtime-active metastate during system resume anyway,
	 * so it is better to ensure that the state saved in the image will be
	 * always consistent with that.
	 */
	pm_runtime_resume(dev);
	pci_dev->state_saved = false;

	if (pm->freeze) {
		int error;

		error = pm->freeze(dev);
		suspend_report_result(dev, pm->freeze, error);
		if (error)
			return error;
	}

	return 0;
}

static int pci_pm_freeze_noirq(struct device *dev)
{
	struct pci_dev *pci_dev = to_pci_dev(dev);
	const struct dev_pm_ops *pm = dev->driver ? dev->driver->pm : NULL;

	if (pci_has_legacy_pm_support(pci_dev))
		return pci_legacy_suspend_late(dev);

	if (pm && pm->freeze_noirq) {
		int error;

		error = pm->freeze_noirq(dev);
		suspend_report_result(dev, pm->freeze_noirq, error);
		if (error)
			return error;
	}

	if (!pci_dev->state_saved)
		pci_save_state(pci_dev);

	pci_pm_set_unknown_state(pci_dev);

	return 0;
}

static int pci_pm_thaw_noirq(struct device *dev)
{
	struct pci_dev *pci_dev = to_pci_dev(dev);
	const struct dev_pm_ops *pm = dev->driver ? dev->driver->pm : NULL;

	/*
	 * The pm->thaw_noirq() callback assumes the device has been
	 * returned to D0 and its config state has been restored.
	 *
	 * In addition, pci_restore_state() restores MSI-X state in MMIO
	 * space, which requires the device to be in D0, so return it to D0
	 * in case the driver's "freeze" callbacks put it into a low-power
	 * state.
	 */
	pci_pm_power_up_and_verify_state(pci_dev);
	pci_restore_state(pci_dev);

	if (pci_has_legacy_pm_support(pci_dev))
		return 0;

	if (pm && pm->thaw_noirq)
		return pm->thaw_noirq(dev);

	return 0;
}

static int pci_pm_thaw(struct device *dev)
{
	struct pci_dev *pci_dev = to_pci_dev(dev);
	const struct dev_pm_ops *pm = dev->driver ? dev->driver->pm : NULL;
	int error = 0;

	if (pci_has_legacy_pm_support(pci_dev))
		return pci_legacy_resume(dev);

	if (pm) {
		if (pm->thaw)
			error = pm->thaw(dev);
	} else {
		pci_pm_reenable_device(pci_dev);
	}

	pci_dev->state_saved = false;

	return error;
}

static int pci_pm_poweroff(struct device *dev)
{
	struct pci_dev *pci_dev = to_pci_dev(dev);
	const struct dev_pm_ops *pm = dev->driver ? dev->driver->pm : NULL;

	if (pci_has_legacy_pm_support(pci_dev))
		return pci_legacy_suspend(dev, PMSG_HIBERNATE);

	if (!pm) {
		pci_pm_default_suspend(pci_dev);
		return 0;
	}

	/* The reason to do that is the same as in pci_pm_suspend(). */
	if (!dev_pm_smart_suspend(dev) || pci_dev_need_resume(pci_dev)) {
		pm_runtime_resume(dev);
		pci_dev->state_saved = false;
	} else {
		pci_dev_adjust_pme(pci_dev);
	}

	if (pm->poweroff) {
		int error;

		error = pm->poweroff(dev);
		suspend_report_result(dev, pm->poweroff, error);
		if (error)
			return error;
	}

	return 0;
}

static int pci_pm_poweroff_late(struct device *dev)
{
	if (dev_pm_skip_suspend(dev))
		return 0;

	pci_fixup_device(pci_fixup_suspend, to_pci_dev(dev));

	return pm_generic_poweroff_late(dev);
}

static int pci_pm_poweroff_noirq(struct device *dev)
{
	struct pci_dev *pci_dev = to_pci_dev(dev);
	const struct dev_pm_ops *pm = dev->driver ? dev->driver->pm : NULL;

	if (dev_pm_skip_suspend(dev))
		return 0;

	if (pci_has_legacy_pm_support(pci_dev))
		return pci_legacy_suspend_late(dev);

	if (!pm) {
		pci_fixup_device(pci_fixup_suspend_late, pci_dev);
		return 0;
	}

	if (pm->poweroff_noirq) {
		int error;

		error = pm->poweroff_noirq(dev);
		suspend_report_result(dev, pm->poweroff_noirq, error);
		if (error)
			return error;
	}

	if (!pci_dev->state_saved && !pci_has_subordinate(pci_dev))
		pci_prepare_to_sleep(pci_dev);

	/*
	 * The reason for doing this here is the same as for the analogous code
	 * in pci_pm_suspend_noirq().
	 */
	if (pci_dev->class == PCI_CLASS_SERIAL_USB_EHCI)
		pci_write_config_word(pci_dev, PCI_COMMAND, 0);

	pci_fixup_device(pci_fixup_suspend_late, pci_dev);

	return 0;
}

static int pci_pm_restore_noirq(struct device *dev)
{
	struct pci_dev *pci_dev = to_pci_dev(dev);
	const struct dev_pm_ops *pm = dev->driver ? dev->driver->pm : NULL;

	pci_pm_default_resume_early(pci_dev);
	pci_fixup_device(pci_fixup_resume_early, pci_dev);

	if (pci_has_legacy_pm_support(pci_dev))
		return 0;

	if (pm && pm->restore_noirq)
		return pm->restore_noirq(dev);

	return 0;
}

static int pci_pm_restore(struct device *dev)
{
	struct pci_dev *pci_dev = to_pci_dev(dev);
	const struct dev_pm_ops *pm = dev->driver ? dev->driver->pm : NULL;

	/*
	 * This is necessary for the hibernation error path in which restore is
	 * called without restoring the standard config registers of the device.
	 */
	if (pci_dev->state_saved)
		pci_restore_standard_config(pci_dev);

	if (pci_has_legacy_pm_support(pci_dev))
		return pci_legacy_resume(dev);

	pci_pm_default_resume(pci_dev);

	if (pm) {
		if (pm->restore)
			return pm->restore(dev);
	} else {
		pci_pm_reenable_device(pci_dev);
	}

	return 0;
}

#else /* !CONFIG_HIBERNATE_CALLBACKS */

#define pci_pm_freeze		NULL
#define pci_pm_freeze_noirq	NULL
#define pci_pm_thaw		NULL
#define pci_pm_thaw_noirq	NULL
#define pci_pm_poweroff		NULL
#define pci_pm_poweroff_late	NULL
#define pci_pm_poweroff_noirq	NULL
#define pci_pm_restore		NULL
#define pci_pm_restore_noirq	NULL

#endif /* !CONFIG_HIBERNATE_CALLBACKS */

#ifdef CONFIG_PM

static int pci_pm_runtime_suspend(struct device *dev)
{
	struct pci_dev *pci_dev = to_pci_dev(dev);
	const struct dev_pm_ops *pm = dev->driver ? dev->driver->pm : NULL;
	pci_power_t prev = pci_dev->current_state;
	int error;

	pci_suspend_ptm(pci_dev);

	/*
	 * If pci_dev->driver is not set (unbound), we leave the device in D0,
	 * but it may go to D3cold when the bridge above it runtime suspends.
	 * Save its config space in case that happens.
	 */
	if (!pci_dev->driver) {
		pci_save_state(pci_dev);
		return 0;
	}

	pci_dev->state_saved = false;
	if (pm && pm->runtime_suspend) {
		error = pm->runtime_suspend(dev);
		/*
		 * -EBUSY and -EAGAIN is used to request the runtime PM core
		 * to schedule a new suspend, so log the event only with debug
		 * log level.
		 */
		if (error == -EBUSY || error == -EAGAIN) {
			pci_dbg(pci_dev, "can't suspend now (%ps returned %d)\n",
				pm->runtime_suspend, error);
			return error;
		} else if (error) {
			pci_err(pci_dev, "can't suspend (%ps returned %d)\n",
				pm->runtime_suspend, error);
			return error;
		}
	}

	pci_fixup_device(pci_fixup_suspend, pci_dev);

	if (pm && pm->runtime_suspend
	    && !pci_dev->state_saved && pci_dev->current_state != PCI_D0
	    && pci_dev->current_state != PCI_UNKNOWN) {
		pci_WARN_ONCE(pci_dev, pci_dev->current_state != prev,
			      "PCI PM: State of device not saved by %pS\n",
			      pm->runtime_suspend);
		return 0;
	}

	if (!pci_dev->state_saved) {
		pci_save_state(pci_dev);
		pci_finish_runtime_suspend(pci_dev);
	}

	return 0;
}

static int pci_pm_runtime_resume(struct device *dev)
{
	struct pci_dev *pci_dev = to_pci_dev(dev);
	const struct dev_pm_ops *pm = dev->driver ? dev->driver->pm : NULL;
	pci_power_t prev_state = pci_dev->current_state;
	int error = 0;

	/*
	 * Restoring config space is necessary even if the device is not bound
	 * to a driver because although we left it in D0, it may have gone to
	 * D3cold when the bridge above it runtime suspended.
	 */
	pci_pm_default_resume_early(pci_dev);
	pci_resume_ptm(pci_dev);

	if (!pci_dev->driver)
		return 0;

	pci_fixup_device(pci_fixup_resume_early, pci_dev);
	pci_pm_default_resume(pci_dev);

	if (prev_state == PCI_D3cold)
		pci_pm_bridge_power_up_actions(pci_dev);

	if (pm && pm->runtime_resume)
		error = pm->runtime_resume(dev);

	return error;
}

static int pci_pm_runtime_idle(struct device *dev)
{
	struct pci_dev *pci_dev = to_pci_dev(dev);
	const struct dev_pm_ops *pm = dev->driver ? dev->driver->pm : NULL;

	/*
	 * If pci_dev->driver is not set (unbound), the device should
	 * always remain in D0 regardless of the runtime PM status
	 */
	if (!pci_dev->driver)
		return 0;

	if (pm && pm->runtime_idle)
		return pm->runtime_idle(dev);

	return 0;
}

static const struct dev_pm_ops pci_dev_pm_ops = {
	.prepare = pci_pm_prepare,
	.complete = pci_pm_complete,
	.suspend = pci_pm_suspend,
	.suspend_late = pci_pm_suspend_late,
	.resume = pci_pm_resume,
	.resume_early = pci_pm_resume_early,
	.freeze = pci_pm_freeze,
	.thaw = pci_pm_thaw,
	.poweroff = pci_pm_poweroff,
	.poweroff_late = pci_pm_poweroff_late,
	.restore = pci_pm_restore,
	.suspend_noirq = pci_pm_suspend_noirq,
	.resume_noirq = pci_pm_resume_noirq,
	.freeze_noirq = pci_pm_freeze_noirq,
	.thaw_noirq = pci_pm_thaw_noirq,
	.poweroff_noirq = pci_pm_poweroff_noirq,
	.restore_noirq = pci_pm_restore_noirq,
	.runtime_suspend = pci_pm_runtime_suspend,
	.runtime_resume = pci_pm_runtime_resume,
	.runtime_idle = pci_pm_runtime_idle,
};

#define PCI_PM_OPS_PTR	(&pci_dev_pm_ops)

#else /* !CONFIG_PM */

#define pci_pm_runtime_suspend	NULL
#define pci_pm_runtime_resume	NULL
#define pci_pm_runtime_idle	NULL

#define PCI_PM_OPS_PTR	NULL

#endif /* !CONFIG_PM */

/**
 * __pci_register_driver - register a new pci driver
 * @drv: the driver structure to register
 * @owner: owner module of drv
 * @mod_name: module name string
 *
 * Adds the driver structure to the list of registered drivers.
 * Returns a negative value on error, otherwise 0.
 * If no error occurred, the driver remains registered even if
 * no device was claimed during registration.
 */
//注册一个新的pci设备驱动
int __pci_register_driver(struct pci_driver *drv, struct module *owner,
			  const char *mod_name)
{
	/* initialize common driver fields */
	drv->driver.name = drv->name;
	drv->driver.bus = &pci_bus_type;//使driver指向pci bus
	drv->driver.owner = owner;//从属于那个模块
	drv->driver.mod_name = mod_name;
	drv->driver.groups = drv->groups;
	drv->driver.dev_groups = drv->dev_groups;

	spin_lock_init(&drv->dynids.lock);
	INIT_LIST_HEAD(&drv->dynids.list);

	/* register with core */
	//驱动注册
	return driver_register(&drv->driver);
}
EXPORT_SYMBOL(__pci_register_driver);

/**
 * pci_unregister_driver - unregister a pci driver
 * @drv: the driver structure to unregister
 *
 * Deletes the driver structure from the list of registered PCI drivers,
 * gives it a chance to clean up by calling its remove() function for
 * each device it was responsible for, and marks those devices as
 * driverless.
 */

void pci_unregister_driver(struct pci_driver *drv)
{
	driver_unregister(&drv->driver);
	pci_free_dynids(drv);
}
EXPORT_SYMBOL(pci_unregister_driver);

static struct pci_driver pci_compat_driver = {
	.name = "compat"
};

/**
 * pci_dev_driver - get the pci_driver of a device
 * @dev: the device to query
 *
 * Returns the appropriate pci_driver structure or %NULL if there is no
 * registered driver for the device.
 */
struct pci_driver *pci_dev_driver(const struct pci_dev *dev)
{
	int i;

	if (dev->driver)
		return dev->driver;

	for (i = 0; i <= PCI_ROM_RESOURCE; i++)
		if (dev->resource[i].flags & IORESOURCE_BUSY)
			return &pci_compat_driver;

	return NULL;
}
EXPORT_SYMBOL(pci_dev_driver);

/**
 * pci_bus_match - Tell if a PCI device structure has a matching PCI device id structure
 * @dev: the PCI device structure to match against
 * @drv: the device driver to search for matching PCI device id structures
 *
 * Used by a driver to check whether a PCI device present in the
 * system is in its list of supported devices. Returns the matching
 * pci_device_id structure or %NULL if there is no match.
 */
static int pci_bus_match(struct device *dev, const struct device_driver *drv)
{
	struct pci_dev *pci_dev = to_pci_dev(dev);
	struct pci_driver *pci_drv;
	const struct pci_device_id *found_id;

	if (pci_dev_binding_disallowed(pci_dev))
		return 0;

	pci_drv = (struct pci_driver *)to_pci_driver(drv);
	found_id = pci_match_device(pci_drv, pci_dev);
	if (found_id)
		return 1;

	return 0;
}

/**
 * pci_dev_get - increments the reference count of the pci device structure
 * @dev: the device being referenced
 *
 * Each live reference to a device should be refcounted.
 *
 * Drivers for PCI devices should normally record such references in
 * their probe() methods, when they bind to a device, and release
 * them by calling pci_dev_put(), in their disconnect() methods.
 *
 * A pointer to the device with the incremented reference counter is returned.
 */
struct pci_dev *pci_dev_get(struct pci_dev *dev)
{
	if (dev)
		get_device(&dev->dev);
	return dev;
}
EXPORT_SYMBOL(pci_dev_get);

/**
 * pci_dev_put - release a use of the pci device structure
 * @dev: device that's been disconnected
 *
 * Must be called when a user of a device is finished with it.  When the last
 * user of the device calls this function, the memory of the device is freed.
 */
void pci_dev_put(struct pci_dev *dev)
{
	if (dev)
		put_device(&dev->dev);
}
EXPORT_SYMBOL(pci_dev_put);

static int pci_uevent(const struct device *dev, struct kobj_uevent_env *env)
{
	const struct pci_dev *pdev;

	if (!dev)
		return -ENODEV;

	pdev = to_pci_dev(dev);

	if (add_uevent_var(env, "PCI_CLASS=%04X", pdev->class))
		return -ENOMEM;

	if (add_uevent_var(env, "PCI_ID=%04X:%04X", pdev->vendor, pdev->device))
		return -ENOMEM;

	//填充subsystem_vendor,subsystem_device
	if (add_uevent_var(env, "PCI_SUBSYS_ID=%04X:%04X", pdev->subsystem_vendor,
			   pdev->subsystem_device))
		return -ENOMEM;

	//pci对应的slot名称
	if (add_uevent_var(env, "PCI_SLOT_NAME=%s", pci_name(pdev)))
		return -ENOMEM;

	if (add_uevent_var(env, "MODALIAS=pci:v%08Xd%08Xsv%08Xsd%08Xbc%02Xsc%02Xi%02X",
			   pdev->vendor, pdev->device,
			   pdev->subsystem_vendor, pdev->subsystem_device,
			   (u8)(pdev->class >> 16), (u8)(pdev->class >> 8),
			   (u8)(pdev->class)))
		return -ENOMEM;

	return 0;
}

#if defined(CONFIG_PCIEAER) || defined(CONFIG_EEH)
/**
 * pci_uevent_ers - emit a uevent during recovery path of PCI device
 * @pdev: PCI device undergoing error recovery
 * @err_type: type of error event
 */
void pci_uevent_ers(struct pci_dev *pdev, enum pci_ers_result err_type)
{
	int idx = 0;
	char *envp[3];

	switch (err_type) {
	case PCI_ERS_RESULT_NONE:
	case PCI_ERS_RESULT_CAN_RECOVER:
		envp[idx++] = "ERROR_EVENT=BEGIN_RECOVERY";
		envp[idx++] = "DEVICE_ONLINE=0";
		break;
	case PCI_ERS_RESULT_RECOVERED:
		envp[idx++] = "ERROR_EVENT=SUCCESSFUL_RECOVERY";
		envp[idx++] = "DEVICE_ONLINE=1";
		break;
	case PCI_ERS_RESULT_DISCONNECT:
		envp[idx++] = "ERROR_EVENT=FAILED_RECOVERY";
		envp[idx++] = "DEVICE_ONLINE=0";
		break;
	default:
		break;
	}

	if (idx > 0) {
		envp[idx++] = NULL;
		kobject_uevent_env(&pdev->dev.kobj, KOBJ_CHANGE, envp);
	}
}
#endif

static int pci_bus_num_vf(struct device *dev)
{
	return pci_num_vf(to_pci_dev(dev));
}

/**
 * pci_dma_configure - Setup DMA configuration
 * @dev: ptr to dev structure
 *
 * Function to update PCI devices's DMA configuration using the same
 * info from the OF node or ACPI node of host bridge's parent (if any).
 */
static int pci_dma_configure(struct device *dev)
{
	struct pci_driver *driver = to_pci_driver(dev->driver);
	struct device *bridge;
	int ret = 0;

	bridge = pci_get_host_bridge_device(to_pci_dev(dev));

	if (IS_ENABLED(CONFIG_OF) && bridge->parent &&
	    bridge->parent->of_node) {
		ret = of_dma_configure(dev, bridge->parent->of_node, true);
	} else if (has_acpi_companion(bridge)) {
		struct acpi_device *adev = to_acpi_device_node(bridge->fwnode);

		ret = acpi_dma_configure(dev, acpi_get_dma_attr(adev));
	}

	pci_put_host_bridge_device(bridge);

	/* @driver may not be valid when we're called from the IOMMU layer */
	if (!ret && dev->driver && !driver->driver_managed_dma) {
		ret = iommu_device_use_default_domain(dev);
		if (ret)
			arch_teardown_dma_ops(dev);
	}

	return ret;
}

static void pci_dma_cleanup(struct device *dev)
{
	struct pci_driver *driver = to_pci_driver(dev->driver);

	if (!driver->driver_managed_dma)
		iommu_device_unuse_default_domain(dev);
}

/*
 * pci_device_irq_get_affinity - get IRQ affinity mask for device
 * @dev: ptr to dev structure
 * @irq_vec: interrupt vector number
 *
 * Return the CPU affinity mask for @dev and @irq_vec.
 */
static const struct cpumask *pci_device_irq_get_affinity(struct device *dev,
					unsigned int irq_vec)
{
	return pci_irq_get_affinity(to_pci_dev(dev), irq_vec);
}

const struct bus_type pci_bus_type = {
	.name		= "pci",
	//定义pci总线如何实现驱动与bus之间的匹配
	.match		= pci_bus_match,
	//pci bus在通知uevent时要添加的uevent env
	.uevent		= pci_uevent,
	//定义pci设备的probe函数(由于pci定义了probe函数，故此函数将先与pci driver先调用）
	.probe		= pci_device_probe,
	.remove		= pci_device_remove,
	.shutdown	= pci_device_shutdown,
<<<<<<< HEAD
	.dev_groups	= pci_dev_groups,//设备属性组
	.bus_groups	= pci_bus_groups,/*见pci_bus_attrs，当前有rescan一个*/
	.drv_groups	= pci_drv_groups,/*见pci_drv_attrs，当前有new_id,remove_id两个*/
=======
	.irq_get_affinity = pci_device_irq_get_affinity,
	.dev_groups	= pci_dev_groups,
	.bus_groups	= pci_bus_groups,
	.drv_groups	= pci_drv_groups,
>>>>>>> 155a3c00
	.pm		= PCI_PM_OPS_PTR,
	.num_vf		= pci_bus_num_vf,
	.dma_configure	= pci_dma_configure,
	.dma_cleanup	= pci_dma_cleanup,
};
EXPORT_SYMBOL(pci_bus_type);

#ifdef CONFIG_PCIEPORTBUS
static int pcie_port_bus_match(struct device *dev, const struct device_driver *drv)
{
	struct pcie_device *pciedev;
	const struct pcie_port_service_driver *driver;

	if (drv->bus != &pcie_port_bus_type || dev->bus != &pcie_port_bus_type)
		return 0;

	pciedev = to_pcie_device(dev);
	driver = to_service_driver(drv);

	if (driver->service != pciedev->service)
		return 0;

	if (driver->port_type != PCIE_ANY_PORT &&
	    driver->port_type != pci_pcie_type(pciedev->port))
		return 0;

	return 1;
}

<<<<<<< HEAD
//pcie对应的bus
struct bus_type pcie_port_bus_type = {
=======
const struct bus_type pcie_port_bus_type = {
>>>>>>> 155a3c00
	.name		= "pci_express",
	.match		= pcie_port_bus_match,
};
#endif

//pci驱动初始化，创建/sys/bus/pci目录，方便其它drvier引用bus
static int __init pci_driver_init(void)
{
	int ret;

	//为pci创建相应的/sys/bus/pci目录
	ret = bus_register(&pci_bus_type);
	if (ret)
		return ret;

#ifdef CONFIG_PCIEPORTBUS
	//为pcie创建相应的sysfs目录
	ret = bus_register(&pcie_port_bus_type);
	if (ret)
		return ret;
#endif
	dma_debug_add_bus(&pci_bus_type);
	return 0;
}
postcore_initcall(pci_driver_init);<|MERGE_RESOLUTION|>--- conflicted
+++ resolved
@@ -1726,16 +1726,10 @@
 	.probe		= pci_device_probe,
 	.remove		= pci_device_remove,
 	.shutdown	= pci_device_shutdown,
-<<<<<<< HEAD
+	.irq_get_affinity = pci_device_irq_get_affinity,
 	.dev_groups	= pci_dev_groups,//设备属性组
 	.bus_groups	= pci_bus_groups,/*见pci_bus_attrs，当前有rescan一个*/
 	.drv_groups	= pci_drv_groups,/*见pci_drv_attrs，当前有new_id,remove_id两个*/
-=======
-	.irq_get_affinity = pci_device_irq_get_affinity,
-	.dev_groups	= pci_dev_groups,
-	.bus_groups	= pci_bus_groups,
-	.drv_groups	= pci_drv_groups,
->>>>>>> 155a3c00
 	.pm		= PCI_PM_OPS_PTR,
 	.num_vf		= pci_bus_num_vf,
 	.dma_configure	= pci_dma_configure,
@@ -1765,12 +1759,8 @@
 	return 1;
 }
 
-<<<<<<< HEAD
 //pcie对应的bus
-struct bus_type pcie_port_bus_type = {
-=======
 const struct bus_type pcie_port_bus_type = {
->>>>>>> 155a3c00
 	.name		= "pci_express",
 	.match		= pcie_port_bus_match,
 };
