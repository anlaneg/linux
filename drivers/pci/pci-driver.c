// SPDX-License-Identifier: GPL-2.0
/*
 * (C) Copyright 2002-2004, 2007 Greg Kroah-Hartman <greg@kroah.com>
 * (C) Copyright 2007 Novell Inc.
 */

#include <linux/pci.h>
#include <linux/module.h>
#include <linux/init.h>
#include <linux/device.h>
#include <linux/mempolicy.h>
#include <linux/string.h>
#include <linux/slab.h>
#include <linux/sched.h>
#include <linux/sched/isolation.h>
#include <linux/cpu.h>
#include <linux/pm_runtime.h>
#include <linux/suspend.h>
#include <linux/kexec.h>
#include <linux/of_device.h>
#include <linux/acpi.h>
#include <linux/dma-map-ops.h>
#include "pci.h"
#include "pcie/portdrv.h"

struct pci_dynid {
	struct list_head node;
	struct pci_device_id id;
};

/**
 * pci_add_dynid - add a new PCI device ID to this driver and re-probe devices
 * @drv: target pci driver
 * @vendor: PCI vendor ID
 * @device: PCI device ID
 * @subvendor: PCI subvendor ID
 * @subdevice: PCI subdevice ID
 * @class: PCI class
 * @class_mask: PCI class mask
 * @driver_data: private driver data
 *
 * Adds a new dynamic pci device ID to this driver and causes the
 * driver to probe for all devices again.  @drv must have been
 * registered prior to calling this function.
 *
 * CONTEXT:
 * Does GFP_KERNEL allocation.
 *
 * RETURNS:
 * 0 on success, -errno on failure.
 */
int pci_add_dynid(struct pci_driver *drv,
		  unsigned int vendor, unsigned int device,
		  unsigned int subvendor, unsigned int subdevice,
		  unsigned int class, unsigned int class_mask,
		  unsigned long driver_data)
{
    //创建dynid
	struct pci_dynid *dynid;

	dynid = kzalloc(sizeof(*dynid), GFP_KERNEL);
	if (!dynid)
		return -ENOMEM;

	dynid->id.vendor = vendor;
	dynid->id.device = device;
	dynid->id.subvendor = subvendor;
	dynid->id.subdevice = subdevice;
	dynid->id.class = class;
	dynid->id.class_mask = class_mask;
	dynid->id.driver_data = driver_data;

	spin_lock(&drv->dynids.lock);
	//添加动态id
	list_add_tail(&dynid->node, &drv->dynids.list);
	spin_unlock(&drv->dynids.lock);

	return driver_attach(&drv->driver);
}
EXPORT_SYMBOL_GPL(pci_add_dynid);

static void pci_free_dynids(struct pci_driver *drv)
{
	struct pci_dynid *dynid, *n;

	spin_lock(&drv->dynids.lock);
	list_for_each_entry_safe(dynid, n, &drv->dynids.list, node) {
		list_del(&dynid->node);
		kfree(dynid);
	}
	spin_unlock(&drv->dynids.lock);
}

/**
 * pci_match_id - See if a PCI device matches a given pci_id table
 * @ids: array of PCI device ID structures to search in
 * @dev: the PCI device structure to match against.
 *
 * Used by a driver to check whether a PCI device is in its list of
 * supported devices.  Returns the matching pci_device_id structure or
 * %NULL if there is no match.
 *
 * Deprecated; don't use this as it will not catch any dynamic IDs
 * that a driver might want to check for.
 */
const struct pci_device_id *pci_match_id(const struct pci_device_id *ids,
					 struct pci_dev *dev)
{
	if (ids) {
		while (ids->vendor || ids->subvendor || ids->class_mask) {
			if (pci_match_one_device(ids, dev))
				return ids;
			ids++;
		}
	}
	return NULL;
}
EXPORT_SYMBOL(pci_match_id);

static const struct pci_device_id pci_device_id_any = {
	.vendor = PCI_ANY_ID,
	.device = PCI_ANY_ID,
	.subvendor = PCI_ANY_ID,
	.subdevice = PCI_ANY_ID,
};

/**
 * pci_match_device - See if a device matches a driver's list of IDs
 * @drv: the PCI driver to match against
 * @dev: the PCI device structure to match against
 *
 * Used by a driver to check whether a PCI device is in its list of
 * supported devices or in the dynids list, which may have been augmented
 * via the sysfs "new_id" file.  Returns the matching pci_device_id
 * structure or %NULL if there is no match.
 */
static const struct pci_device_id *pci_match_device(struct pci_driver *drv,
						    struct pci_dev *dev)
{
	struct pci_dynid *dynid;
	const struct pci_device_id *found_id = NULL;

	/* When driver_override is set, only bind to the matching driver */
	if (dev->driver_override && strcmp(dev->driver_override, drv->name))
		return NULL;

	/* Look at the dynamic ids first, before the static ones */
	spin_lock(&drv->dynids.lock);
	list_for_each_entry(dynid, &drv->dynids.list, node) {
		if (pci_match_one_device(&dynid->id, dev)) {
			found_id = &dynid->id;
			break;
		}
	}
	spin_unlock(&drv->dynids.lock);

	if (!found_id)
		found_id = pci_match_id(drv->id_table, dev);

	/* driver_override will always match, send a dummy id */
	if (!found_id && dev->driver_override)
		found_id = &pci_device_id_any;

	return found_id;
}

/**
 * new_id_store - sysfs frontend to pci_add_dynid()
 * @driver: target device driver
 * @buf: buffer for scanning device ID data
 * @count: input size
 *
 * Allow PCI IDs to be added to an existing driver via sysfs.
 */
static ssize_t new_id_store(struct device_driver *driver, const char *buf,
			    size_t count)
{
	struct pci_driver *pdrv = to_pci_driver(driver);
	const struct pci_device_id *ids = pdrv->id_table;
	u32 vendor, device, subvendor = PCI_ANY_ID,
		subdevice = PCI_ANY_ID, class = 0, class_mask = 0;
	unsigned long driver_data = 0;
	int fields = 0;
	int retval = 0;

	//必须至少指定2个值
	fields = sscanf(buf, "%x %x %x %x %x %x %lx",
			&vendor, &device, &subvendor, &subdevice,
			&class, &class_mask, &driver_data);
	if (fields < 2)
		return -EINVAL;

	//如果是7个值，则填充
	if (fields != 7) {
		struct pci_dev *pdev = kzalloc(sizeof(*pdev), GFP_KERNEL);
		if (!pdev)
			return -ENOMEM;

		pdev->vendor = vendor;
		pdev->device = device;
		pdev->subsystem_vendor = subvendor;
		pdev->subsystem_device = subdevice;
		pdev->class = class;

<<<<<<< HEAD
		//如果已存在，则直接返回
		if (pci_match_id(pdrv->id_table, pdev))
=======
		if (pci_match_device(pdrv, pdev))
>>>>>>> e71ba945
			retval = -EEXIST;

		kfree(pdev);

		if (retval)
			return retval;
	}

	/* Only accept driver_data values that match an existing id_table
	   entry */
	if (ids) {
	    /*如果ids存在，则必须driver_data是匹配的*/
		retval = -EINVAL;
		while (ids->vendor || ids->subvendor || ids->class_mask) {
			if (driver_data == ids->driver_data) {
				retval = 0;
				break;
			}
			ids++;
		}
		if (retval)	/* No match */
			return retval;
	}

	/*添加专门的动态id tables*/
	retval = pci_add_dynid(pdrv, vendor, device, subvendor, subdevice,
			       class, class_mask, driver_data);
	if (retval)
		return retval;
	return count;
}
//提供new_id来添加新的动态id table项
static DRIVER_ATTR_WO(new_id);

/**
 * remove_id_store - remove a PCI device ID from this driver
 * @driver: target device driver
 * @buf: buffer for scanning device ID data
 * @count: input size
 *
 * Removes a dynamic pci device ID to this driver.
 */
static ssize_t remove_id_store(struct device_driver *driver, const char *buf,
			       size_t count)
{
	struct pci_dynid *dynid, *n;
	struct pci_driver *pdrv = to_pci_driver(driver);
	u32 vendor, device, subvendor = PCI_ANY_ID,
		subdevice = PCI_ANY_ID, class = 0, class_mask = 0;
	int fields = 0;
	size_t retval = -ENODEV;

	fields = sscanf(buf, "%x %x %x %x %x %x",
			&vendor, &device, &subvendor, &subdevice,
			&class, &class_mask);
	if (fields < 2)
		return -EINVAL;

	spin_lock(&pdrv->dynids.lock);
	//将指定动态id自驱动中移除
	list_for_each_entry_safe(dynid, n, &pdrv->dynids.list, node) {
		struct pci_device_id *id = &dynid->id;
		if ((id->vendor == vendor) &&
		    (id->device == device) &&
		    (subvendor == PCI_ANY_ID || id->subvendor == subvendor) &&
		    (subdevice == PCI_ANY_ID || id->subdevice == subdevice) &&
		    !((id->class ^ class) & class_mask)) {
			list_del(&dynid->node);
			kfree(dynid);
			retval = count;
			break;
		}
	}
	spin_unlock(&pdrv->dynids.lock);

	return retval;
}

//实现驱动ids的移除
static DRIVER_ATTR_WO(remove_id);

static struct attribute *pci_drv_attrs[] = {
	&driver_attr_new_id.attr,
	&driver_attr_remove_id.attr,
	NULL,
};

//给pci驱动添加动态ids
ATTRIBUTE_GROUPS(pci_drv);

<<<<<<< HEAD
/**
 * pci_match_id - See if a pci device matches a given pci_id table
 * @ids: array of PCI device id structures to search in
 * @dev: the PCI device structure to match against.
 *
 * Used by a driver to check whether a PCI device present in the
 * system is in its list of supported devices.  Returns the matching
 * pci_device_id structure or %NULL if there is no match.
 *
 * Deprecated, don't use this as it will not catch any dynamic ids
 * that a driver might want to check for.
 */
const struct pci_device_id *pci_match_id(const struct pci_device_id *ids,
					 struct pci_dev *dev)
{
	if (ids) {
		//如果有ids,则匹配ids中指定的vendor,subvendor等
		while (ids->vendor || ids->subvendor || ids->class_mask) {
			if (pci_match_one_device(ids, dev))
				return ids;
			ids++;
		}
	}
	//无ids时，直接返回NULL
	return NULL;
}
EXPORT_SYMBOL(pci_match_id);

static const struct pci_device_id pci_device_id_any = {
	.vendor = PCI_ANY_ID,
	.device = PCI_ANY_ID,
	.subvendor = PCI_ANY_ID,
	.subdevice = PCI_ANY_ID,
};

/**
 * pci_match_device - Tell if a PCI device structure has a matching PCI device id structure
 * @drv: the PCI driver to match against
 * @dev: the PCI device structure to match against
 *
 * Used by a driver to check whether a PCI device present in the
 * system is in its list of supported devices.  Returns the matching
 * pci_device_id structure or %NULL if there is no match.
 */
//用于实现pci bus上驱动与设备之间的匹配定义
static const struct pci_device_id *pci_match_device(struct pci_driver *drv,
						    struct pci_dev *dev)
{
	struct pci_dynid *dynid;
	const struct pci_device_id *found_id = NULL;

	/* When driver_override is set, only bind to the matching driver */
	if (dev->driver_override && strcmp(dev->driver_override, drv->name))
		return NULL;

	/* Look at the dynamic ids first, before the static ones */
	spin_lock(&drv->dynids.lock);
	/*先进行动态ids的匹配*/
	list_for_each_entry(dynid, &drv->dynids.list, node) {
		if (pci_match_one_device(&dynid->id, dev)) {
			found_id = &dynid->id;
			break;
		}
	}
	spin_unlock(&drv->dynids.lock);

	/*没有找到，再进行id_table式的匹配*/
	if (!found_id)
		found_id = pci_match_id(drv->id_table, dev);

	/* driver_override will always match, send a dummy id */
	/*没有找到，则直接检查设备指定的驱动*/
	if (!found_id && dev->driver_override)
		found_id = &pci_device_id_any;

	return found_id;//返回匹配到的pci id
}

=======
>>>>>>> e71ba945
struct drv_dev_and_id {
	struct pci_driver *drv;
	struct pci_dev *dev;
	//设备id信息
	const struct pci_device_id *id;
};

static long local_pci_probe(void *_ddi)
{
	struct drv_dev_and_id *ddi = _ddi;
	struct pci_dev *pci_dev = ddi->dev;//探测的设备
	struct pci_driver *pci_drv = ddi->drv;//用来尝试的驱动
	struct device *dev = &pci_dev->dev;//更一般形式的驱动
	int rc;

	/*
	 * Unbound PCI devices are always put in D0, regardless of
	 * runtime PM status.  During probe, the device is set to
	 * active and the usage count is incremented.  If the driver
	 * supports runtime PM, it should call pm_runtime_put_noidle(),
	 * or any other runtime PM helper function decrementing the usage
	 * count, in its probe routine and pm_runtime_get_noresume() in
	 * its remove routine.
	 */
	pm_runtime_get_sync(dev);
	//先假设此驱动为此设备对应的驱动，并执行probe函数
	pci_dev->driver = pci_drv;
	//调用驱动的probe函数对设备pci_dev按pci_drv进行探测，检查是否可以匹配
	//传入dev,传入id(匹配id)
	rc = pci_drv->probe(pci_dev, ddi->id);
	if (!rc)
		return rc;//成功匹配
	if (rc < 0) {
		//匹配失败，消除假设
		pci_dev->driver = NULL;
		pm_runtime_put_sync(dev);
		return rc;
	}
	/*
	 * Probe function should return < 0 for failure, 0 for success
	 * Treat values > 0 as success, but warn.
	 */
	pci_warn(pci_dev, "Driver probe function unexpectedly returned %d\n",
		 rc);
	return 0;
}

static bool pci_physfn_is_probed(struct pci_dev *dev)
{
#ifdef CONFIG_PCI_IOV
	return dev->is_virtfn && dev->physfn->is_probed;
#else
	return false;
#endif
}

//通过driver->probe实现设备的probe
static int pci_call_probe(struct pci_driver *drv, struct pci_dev *dev,
			  const struct pci_device_id *id)
{
	int error, node, cpu;
	int hk_flags = HK_FLAG_DOMAIN | HK_FLAG_WQ;
	struct drv_dev_and_id ddi = { drv, dev, id };

	/*
	 * Execute driver initialization on node where the device is
	 * attached.  This way the driver likely allocates its local memory
	 * on the right node.
	 */
	node = dev_to_node(&dev->dev);//取设备所处的numa节点
	dev->is_probed = 1;

	cpu_hotplug_disable();

	/*
	 * Prevent nesting work_on_cpu() for the case where a Virtual Function
	 * device is probed from work_on_cpu() of the Physical device.
	 */
	if (node < 0 || node >= MAX_NUMNODES || !node_online(node) ||
	    pci_physfn_is_probed(dev))
		cpu = nr_cpu_ids;
	else
		//取node所属的一个在线cpu
		cpu = cpumask_any_and(cpumask_of_node(node),
				      housekeeping_cpumask(hk_flags));

	if (cpu < nr_cpu_ids)
		//在$cpu上直接执行local_pci_probe
		error = work_on_cpu(cpu, local_pci_probe, &ddi);
	else
		//在本cpu上执行local_pci_probe
		error = local_pci_probe(&ddi);

	dev->is_probed = 0;
	cpu_hotplug_enable();
	return error;
}

/**
 * __pci_device_probe - check if a driver wants to claim a specific PCI device
 * @drv: driver to call to check if it wants the PCI device
 * @pci_dev: PCI device being probed
 *
 * returns 0 on success, else error.
 * side-effect: pci_dev->driver is set to drv when drv claims pci_dev.
 */
//检查drv是否匹配设备pci_dev
static int __pci_device_probe(struct pci_driver *drv, struct pci_dev *pci_dev)
{
	const struct pci_device_id *id;
	int error = 0;

	if (!pci_dev->driver && drv->probe) {
		error = -ENODEV;

		id = pci_match_device(drv, pci_dev);
		if (id)
			error = pci_call_probe(drv, pci_dev, id);
	}
	//未命中时，返回error
	return error;
}

int __weak pcibios_alloc_irq(struct pci_dev *dev)
{
	return 0;
}

void __weak pcibios_free_irq(struct pci_dev *dev)
{
}

#ifdef CONFIG_PCI_IOV
static inline bool pci_device_can_probe(struct pci_dev *pdev)
{
	return (!pdev->is_virtfn || pdev->physfn->sriov->drivers_autoprobe ||
		pdev->driver_override);
}
#else
static inline bool pci_device_can_probe(struct pci_dev *pdev)
{
	return true;
}
#endif

//为探测dev的驱动dev->driver（检查两者是否可匹配）
static int pci_device_probe(struct device *dev)
{
	int error;
	//当前是pci bus,故要探测的设备为pci设备
	struct pci_dev *pci_dev = to_pci_dev(dev);
	struct pci_driver *drv = to_pci_driver(dev->driver);

	if (!pci_device_can_probe(pci_dev))
		return -ENODEV;

	pci_assign_irq(pci_dev);

	error = pcibios_alloc_irq(pci_dev);
	if (error < 0)
		return error;

	pci_dev_get(pci_dev);
	//检查测试是否可探测
	//具体执行设备probe
	error = __pci_device_probe(drv, pci_dev);
	if (error) {
		pcibios_free_irq(pci_dev);
		pci_dev_put(pci_dev);
	}

	return error;
}

static int pci_device_remove(struct device *dev)
{
	struct pci_dev *pci_dev = to_pci_dev(dev);
	struct pci_driver *drv = pci_dev->driver;

	if (drv) {
		if (drv->remove) {
			pm_runtime_get_sync(dev);
			drv->remove(pci_dev);
			pm_runtime_put_noidle(dev);
		}
		pcibios_free_irq(pci_dev);
		pci_dev->driver = NULL;
		pci_iov_remove(pci_dev);
	}

	/* Undo the runtime PM settings in local_pci_probe() */
	pm_runtime_put_sync(dev);

	/*
	 * If the device is still on, set the power state as "unknown",
	 * since it might change by the next time we load the driver.
	 */
	if (pci_dev->current_state == PCI_D0)
		pci_dev->current_state = PCI_UNKNOWN;

	/*
	 * We would love to complain here if pci_dev->is_enabled is set, that
	 * the driver should have called pci_disable_device(), but the
	 * unfortunate fact is there are too many odd BIOS and bridge setups
	 * that don't like drivers doing that all of the time.
	 * Oh well, we can dream of sane hardware when we sleep, no matter how
	 * horrible the crap we have to deal with is when we are awake...
	 */

	pci_dev_put(pci_dev);
	return 0;
}

static void pci_device_shutdown(struct device *dev)
{
	struct pci_dev *pci_dev = to_pci_dev(dev);
	struct pci_driver *drv = pci_dev->driver;

	pm_runtime_resume(dev);

	if (drv && drv->shutdown)
		drv->shutdown(pci_dev);

	/*
	 * If this is a kexec reboot, turn off Bus Master bit on the
	 * device to tell it to not continue to do DMA. Don't touch
	 * devices in D3cold or unknown states.
	 * If it is not a kexec reboot, firmware will hit the PCI
	 * devices with big hammer and stop their DMA any way.
	 */
	if (kexec_in_progress && (pci_dev->current_state <= PCI_D3hot))
		pci_clear_master(pci_dev);
}

#ifdef CONFIG_PM

/* Auxiliary functions used for system resume and run-time resume. */

/**
 * pci_restore_standard_config - restore standard config registers of PCI device
 * @pci_dev: PCI device to handle
 */
static int pci_restore_standard_config(struct pci_dev *pci_dev)
{
	pci_update_current_state(pci_dev, PCI_UNKNOWN);

	if (pci_dev->current_state != PCI_D0) {
		int error = pci_set_power_state(pci_dev, PCI_D0);
		if (error)
			return error;
	}

	pci_restore_state(pci_dev);
	pci_pme_restore(pci_dev);
	return 0;
}

static void pci_pm_default_resume(struct pci_dev *pci_dev)
{
	pci_fixup_device(pci_fixup_resume, pci_dev);
	pci_enable_wake(pci_dev, PCI_D0, false);
}

#endif

#ifdef CONFIG_PM_SLEEP

static void pci_pm_default_resume_early(struct pci_dev *pci_dev)
{
	pci_power_up(pci_dev);
	pci_update_current_state(pci_dev, PCI_D0);
	pci_restore_state(pci_dev);
	pci_pme_restore(pci_dev);
}

/*
 * Default "suspend" method for devices that have no driver provided suspend,
 * or not even a driver at all (second part).
 */
static void pci_pm_set_unknown_state(struct pci_dev *pci_dev)
{
	/*
	 * mark its power state as "unknown", since we don't know if
	 * e.g. the BIOS will change its device state when we suspend.
	 */
	if (pci_dev->current_state == PCI_D0)
		pci_dev->current_state = PCI_UNKNOWN;
}

/*
 * Default "resume" method for devices that have no driver provided resume,
 * or not even a driver at all (second part).
 */
static int pci_pm_reenable_device(struct pci_dev *pci_dev)
{
	int retval;

	/* if the device was enabled before suspend, reenable */
	retval = pci_reenable_device(pci_dev);
	/*
	 * if the device was busmaster before the suspend, make it busmaster
	 * again
	 */
	if (pci_dev->is_busmaster)
		pci_set_master(pci_dev);

	return retval;
}

static int pci_legacy_suspend(struct device *dev, pm_message_t state)
{
	struct pci_dev *pci_dev = to_pci_dev(dev);
	struct pci_driver *drv = pci_dev->driver;

	if (drv && drv->suspend) {
		pci_power_t prev = pci_dev->current_state;
		int error;

		error = drv->suspend(pci_dev, state);
		suspend_report_result(drv->suspend, error);
		if (error)
			return error;

		if (!pci_dev->state_saved && pci_dev->current_state != PCI_D0
		    && pci_dev->current_state != PCI_UNKNOWN) {
			pci_WARN_ONCE(pci_dev, pci_dev->current_state != prev,
				      "PCI PM: Device state not saved by %pS\n",
				      drv->suspend);
		}
	}

	pci_fixup_device(pci_fixup_suspend, pci_dev);

	return 0;
}

static int pci_legacy_suspend_late(struct device *dev, pm_message_t state)
{
	struct pci_dev *pci_dev = to_pci_dev(dev);

	if (!pci_dev->state_saved)
		pci_save_state(pci_dev);

	pci_pm_set_unknown_state(pci_dev);

	pci_fixup_device(pci_fixup_suspend_late, pci_dev);

	return 0;
}

static int pci_legacy_resume(struct device *dev)
{
	struct pci_dev *pci_dev = to_pci_dev(dev);
	struct pci_driver *drv = pci_dev->driver;

	pci_fixup_device(pci_fixup_resume, pci_dev);

	return drv && drv->resume ?
			drv->resume(pci_dev) : pci_pm_reenable_device(pci_dev);
}

/* Auxiliary functions used by the new power management framework */

static void pci_pm_default_suspend(struct pci_dev *pci_dev)
{
	/* Disable non-bridge devices without PM support */
	if (!pci_has_subordinate(pci_dev))
		pci_disable_enabled_device(pci_dev);
}

static bool pci_has_legacy_pm_support(struct pci_dev *pci_dev)
{
	struct pci_driver *drv = pci_dev->driver;
	bool ret = drv && (drv->suspend || drv->resume);

	/*
	 * Legacy PM support is used by default, so warn if the new framework is
	 * supported as well.  Drivers are supposed to support either the
	 * former, or the latter, but not both at the same time.
	 */
	pci_WARN(pci_dev, ret && drv->driver.pm, "device %04x:%04x\n",
		 pci_dev->vendor, pci_dev->device);

	return ret;
}

/* New power management framework */

static int pci_pm_prepare(struct device *dev)
{
	struct pci_dev *pci_dev = to_pci_dev(dev);
	const struct dev_pm_ops *pm = dev->driver ? dev->driver->pm : NULL;

	if (pm && pm->prepare) {
		int error = pm->prepare(dev);
		if (error < 0)
			return error;

		if (!error && dev_pm_test_driver_flags(dev, DPM_FLAG_SMART_PREPARE))
			return 0;
	}
	if (pci_dev_need_resume(pci_dev))
		return 0;

	/*
	 * The PME setting needs to be adjusted here in case the direct-complete
	 * optimization is used with respect to this device.
	 */
	pci_dev_adjust_pme(pci_dev);
	return 1;
}

static void pci_pm_complete(struct device *dev)
{
	struct pci_dev *pci_dev = to_pci_dev(dev);

	pci_dev_complete_resume(pci_dev);
	pm_generic_complete(dev);

	/* Resume device if platform firmware has put it in reset-power-on */
	if (pm_runtime_suspended(dev) && pm_resume_via_firmware()) {
		pci_power_t pre_sleep_state = pci_dev->current_state;

		pci_refresh_power_state(pci_dev);
		/*
		 * On platforms with ACPI this check may also trigger for
		 * devices sharing power resources if one of those power
		 * resources has been activated as a result of a change of the
		 * power state of another device sharing it.  However, in that
		 * case it is also better to resume the device, in general.
		 */
		if (pci_dev->current_state < pre_sleep_state)
			pm_request_resume(dev);
	}
}

#else /* !CONFIG_PM_SLEEP */

#define pci_pm_prepare	NULL
#define pci_pm_complete	NULL

#endif /* !CONFIG_PM_SLEEP */

#ifdef CONFIG_SUSPEND
static void pcie_pme_root_status_cleanup(struct pci_dev *pci_dev)
{
	/*
	 * Some BIOSes forget to clear Root PME Status bits after system
	 * wakeup, which breaks ACPI-based runtime wakeup on PCI Express.
	 * Clear those bits now just in case (shouldn't hurt).
	 */
	if (pci_is_pcie(pci_dev) &&
	    (pci_pcie_type(pci_dev) == PCI_EXP_TYPE_ROOT_PORT ||
	     pci_pcie_type(pci_dev) == PCI_EXP_TYPE_RC_EC))
		pcie_clear_root_pme_status(pci_dev);
}

static int pci_pm_suspend(struct device *dev)
{
	struct pci_dev *pci_dev = to_pci_dev(dev);
	const struct dev_pm_ops *pm = dev->driver ? dev->driver->pm : NULL;

	pci_dev->skip_bus_pm = false;

	if (pci_has_legacy_pm_support(pci_dev))
		return pci_legacy_suspend(dev, PMSG_SUSPEND);

	if (!pm) {
		pci_pm_default_suspend(pci_dev);
		return 0;
	}

	/*
	 * PCI devices suspended at run time may need to be resumed at this
	 * point, because in general it may be necessary to reconfigure them for
	 * system suspend.  Namely, if the device is expected to wake up the
	 * system from the sleep state, it may have to be reconfigured for this
	 * purpose, or if the device is not expected to wake up the system from
	 * the sleep state, it should be prevented from signaling wakeup events
	 * going forward.
	 *
	 * Also if the driver of the device does not indicate that its system
	 * suspend callbacks can cope with runtime-suspended devices, it is
	 * better to resume the device from runtime suspend here.
	 */
	if (!dev_pm_test_driver_flags(dev, DPM_FLAG_SMART_SUSPEND) ||
	    pci_dev_need_resume(pci_dev)) {
		pm_runtime_resume(dev);
		pci_dev->state_saved = false;
	} else {
		pci_dev_adjust_pme(pci_dev);
	}

	if (pm->suspend) {
		pci_power_t prev = pci_dev->current_state;
		int error;

		error = pm->suspend(dev);
		suspend_report_result(pm->suspend, error);
		if (error)
			return error;

		if (!pci_dev->state_saved && pci_dev->current_state != PCI_D0
		    && pci_dev->current_state != PCI_UNKNOWN) {
			pci_WARN_ONCE(pci_dev, pci_dev->current_state != prev,
				      "PCI PM: State of device not saved by %pS\n",
				      pm->suspend);
		}
	}

	return 0;
}

static int pci_pm_suspend_late(struct device *dev)
{
	if (dev_pm_skip_suspend(dev))
		return 0;

	pci_fixup_device(pci_fixup_suspend, to_pci_dev(dev));

	return pm_generic_suspend_late(dev);
}

static int pci_pm_suspend_noirq(struct device *dev)
{
	struct pci_dev *pci_dev = to_pci_dev(dev);
	const struct dev_pm_ops *pm = dev->driver ? dev->driver->pm : NULL;

	if (dev_pm_skip_suspend(dev))
		return 0;

	if (pci_has_legacy_pm_support(pci_dev))
		return pci_legacy_suspend_late(dev, PMSG_SUSPEND);

	if (!pm) {
		pci_save_state(pci_dev);
		goto Fixup;
	}

	if (pm->suspend_noirq) {
		pci_power_t prev = pci_dev->current_state;
		int error;

		error = pm->suspend_noirq(dev);
		suspend_report_result(pm->suspend_noirq, error);
		if (error)
			return error;

		if (!pci_dev->state_saved && pci_dev->current_state != PCI_D0
		    && pci_dev->current_state != PCI_UNKNOWN) {
			pci_WARN_ONCE(pci_dev, pci_dev->current_state != prev,
				      "PCI PM: State of device not saved by %pS\n",
				      pm->suspend_noirq);
			goto Fixup;
		}
	}

	if (pci_dev->skip_bus_pm) {
		/*
		 * Either the device is a bridge with a child in D0 below it, or
		 * the function is running for the second time in a row without
		 * going through full resume, which is possible only during
		 * suspend-to-idle in a spurious wakeup case.  The device should
		 * be in D0 at this point, but if it is a bridge, it may be
		 * necessary to save its state.
		 */
		if (!pci_dev->state_saved)
			pci_save_state(pci_dev);
	} else if (!pci_dev->state_saved) {
		pci_save_state(pci_dev);
		if (pci_power_manageable(pci_dev))
			pci_prepare_to_sleep(pci_dev);
	}

	pci_dbg(pci_dev, "PCI PM: Suspend power state: %s\n",
		pci_power_name(pci_dev->current_state));

	if (pci_dev->current_state == PCI_D0) {
		pci_dev->skip_bus_pm = true;
		/*
		 * Per PCI PM r1.2, table 6-1, a bridge must be in D0 if any
		 * downstream device is in D0, so avoid changing the power state
		 * of the parent bridge by setting the skip_bus_pm flag for it.
		 */
		if (pci_dev->bus->self)
			pci_dev->bus->self->skip_bus_pm = true;
	}

	if (pci_dev->skip_bus_pm && pm_suspend_no_platform()) {
		pci_dbg(pci_dev, "PCI PM: Skipped\n");
		goto Fixup;
	}

	pci_pm_set_unknown_state(pci_dev);

	/*
	 * Some BIOSes from ASUS have a bug: If a USB EHCI host controller's
	 * PCI COMMAND register isn't 0, the BIOS assumes that the controller
	 * hasn't been quiesced and tries to turn it off.  If the controller
	 * is already in D3, this can hang or cause memory corruption.
	 *
	 * Since the value of the COMMAND register doesn't matter once the
	 * device has been suspended, we can safely set it to 0 here.
	 */
	if (pci_dev->class == PCI_CLASS_SERIAL_USB_EHCI)
		pci_write_config_word(pci_dev, PCI_COMMAND, 0);

Fixup:
	pci_fixup_device(pci_fixup_suspend_late, pci_dev);

	/*
	 * If the target system sleep state is suspend-to-idle, it is sufficient
	 * to check whether or not the device's wakeup settings are good for
	 * runtime PM.  Otherwise, the pm_resume_via_firmware() check will cause
	 * pci_pm_complete() to take care of fixing up the device's state
	 * anyway, if need be.
	 */
	if (device_can_wakeup(dev) && !device_may_wakeup(dev))
		dev->power.may_skip_resume = false;

	return 0;
}

static int pci_pm_resume_noirq(struct device *dev)
{
	struct pci_dev *pci_dev = to_pci_dev(dev);
	const struct dev_pm_ops *pm = dev->driver ? dev->driver->pm : NULL;
	pci_power_t prev_state = pci_dev->current_state;
	bool skip_bus_pm = pci_dev->skip_bus_pm;

	if (dev_pm_skip_resume(dev))
		return 0;

	/*
	 * In the suspend-to-idle case, devices left in D0 during suspend will
	 * stay in D0, so it is not necessary to restore or update their
	 * configuration here and attempting to put them into D0 again is
	 * pointless, so avoid doing that.
	 */
	if (!(skip_bus_pm && pm_suspend_no_platform()))
		pci_pm_default_resume_early(pci_dev);

	pci_fixup_device(pci_fixup_resume_early, pci_dev);
	pcie_pme_root_status_cleanup(pci_dev);

	if (!skip_bus_pm && prev_state == PCI_D3cold)
		pci_bridge_wait_for_secondary_bus(pci_dev);

	if (pci_has_legacy_pm_support(pci_dev))
		return 0;

	if (pm && pm->resume_noirq)
		return pm->resume_noirq(dev);

	return 0;
}

static int pci_pm_resume_early(struct device *dev)
{
	if (dev_pm_skip_resume(dev))
		return 0;

	return pm_generic_resume_early(dev);
}

static int pci_pm_resume(struct device *dev)
{
	struct pci_dev *pci_dev = to_pci_dev(dev);
	const struct dev_pm_ops *pm = dev->driver ? dev->driver->pm : NULL;

	/*
	 * This is necessary for the suspend error path in which resume is
	 * called without restoring the standard config registers of the device.
	 */
	if (pci_dev->state_saved)
		pci_restore_standard_config(pci_dev);

	if (pci_has_legacy_pm_support(pci_dev))
		return pci_legacy_resume(dev);

	pci_pm_default_resume(pci_dev);

	if (pm) {
		if (pm->resume)
			return pm->resume(dev);
	} else {
		pci_pm_reenable_device(pci_dev);
	}

	return 0;
}

#else /* !CONFIG_SUSPEND */

#define pci_pm_suspend		NULL
#define pci_pm_suspend_late	NULL
#define pci_pm_suspend_noirq	NULL
#define pci_pm_resume		NULL
#define pci_pm_resume_early	NULL
#define pci_pm_resume_noirq	NULL

#endif /* !CONFIG_SUSPEND */

#ifdef CONFIG_HIBERNATE_CALLBACKS

static int pci_pm_freeze(struct device *dev)
{
	struct pci_dev *pci_dev = to_pci_dev(dev);
	const struct dev_pm_ops *pm = dev->driver ? dev->driver->pm : NULL;

	if (pci_has_legacy_pm_support(pci_dev))
		return pci_legacy_suspend(dev, PMSG_FREEZE);

	if (!pm) {
		pci_pm_default_suspend(pci_dev);
		return 0;
	}

	/*
	 * Resume all runtime-suspended devices before creating a snapshot
	 * image of system memory, because the restore kernel generally cannot
	 * be expected to always handle them consistently and they need to be
	 * put into the runtime-active metastate during system resume anyway,
	 * so it is better to ensure that the state saved in the image will be
	 * always consistent with that.
	 */
	pm_runtime_resume(dev);
	pci_dev->state_saved = false;

	if (pm->freeze) {
		int error;

		error = pm->freeze(dev);
		suspend_report_result(pm->freeze, error);
		if (error)
			return error;
	}

	return 0;
}

static int pci_pm_freeze_noirq(struct device *dev)
{
	struct pci_dev *pci_dev = to_pci_dev(dev);
	const struct dev_pm_ops *pm = dev->driver ? dev->driver->pm : NULL;

	if (pci_has_legacy_pm_support(pci_dev))
		return pci_legacy_suspend_late(dev, PMSG_FREEZE);

	if (pm && pm->freeze_noirq) {
		int error;

		error = pm->freeze_noirq(dev);
		suspend_report_result(pm->freeze_noirq, error);
		if (error)
			return error;
	}

	if (!pci_dev->state_saved)
		pci_save_state(pci_dev);

	pci_pm_set_unknown_state(pci_dev);

	return 0;
}

static int pci_pm_thaw_noirq(struct device *dev)
{
	struct pci_dev *pci_dev = to_pci_dev(dev);
	const struct dev_pm_ops *pm = dev->driver ? dev->driver->pm : NULL;

	/*
	 * The pm->thaw_noirq() callback assumes the device has been
	 * returned to D0 and its config state has been restored.
	 *
	 * In addition, pci_restore_state() restores MSI-X state in MMIO
	 * space, which requires the device to be in D0, so return it to D0
	 * in case the driver's "freeze" callbacks put it into a low-power
	 * state.
	 */
	pci_set_power_state(pci_dev, PCI_D0);
	pci_restore_state(pci_dev);

	if (pci_has_legacy_pm_support(pci_dev))
		return 0;

	if (pm && pm->thaw_noirq)
		return pm->thaw_noirq(dev);

	return 0;
}

static int pci_pm_thaw(struct device *dev)
{
	struct pci_dev *pci_dev = to_pci_dev(dev);
	const struct dev_pm_ops *pm = dev->driver ? dev->driver->pm : NULL;
	int error = 0;

	if (pci_has_legacy_pm_support(pci_dev))
		return pci_legacy_resume(dev);

	if (pm) {
		if (pm->thaw)
			error = pm->thaw(dev);
	} else {
		pci_pm_reenable_device(pci_dev);
	}

	pci_dev->state_saved = false;

	return error;
}

static int pci_pm_poweroff(struct device *dev)
{
	struct pci_dev *pci_dev = to_pci_dev(dev);
	const struct dev_pm_ops *pm = dev->driver ? dev->driver->pm : NULL;

	if (pci_has_legacy_pm_support(pci_dev))
		return pci_legacy_suspend(dev, PMSG_HIBERNATE);

	if (!pm) {
		pci_pm_default_suspend(pci_dev);
		return 0;
	}

	/* The reason to do that is the same as in pci_pm_suspend(). */
	if (!dev_pm_test_driver_flags(dev, DPM_FLAG_SMART_SUSPEND) ||
	    pci_dev_need_resume(pci_dev)) {
		pm_runtime_resume(dev);
		pci_dev->state_saved = false;
	} else {
		pci_dev_adjust_pme(pci_dev);
	}

	if (pm->poweroff) {
		int error;

		error = pm->poweroff(dev);
		suspend_report_result(pm->poweroff, error);
		if (error)
			return error;
	}

	return 0;
}

static int pci_pm_poweroff_late(struct device *dev)
{
	if (dev_pm_skip_suspend(dev))
		return 0;

	pci_fixup_device(pci_fixup_suspend, to_pci_dev(dev));

	return pm_generic_poweroff_late(dev);
}

static int pci_pm_poweroff_noirq(struct device *dev)
{
	struct pci_dev *pci_dev = to_pci_dev(dev);
	const struct dev_pm_ops *pm = dev->driver ? dev->driver->pm : NULL;

	if (dev_pm_skip_suspend(dev))
		return 0;

	if (pci_has_legacy_pm_support(pci_dev))
		return pci_legacy_suspend_late(dev, PMSG_HIBERNATE);

	if (!pm) {
		pci_fixup_device(pci_fixup_suspend_late, pci_dev);
		return 0;
	}

	if (pm->poweroff_noirq) {
		int error;

		error = pm->poweroff_noirq(dev);
		suspend_report_result(pm->poweroff_noirq, error);
		if (error)
			return error;
	}

	if (!pci_dev->state_saved && !pci_has_subordinate(pci_dev))
		pci_prepare_to_sleep(pci_dev);

	/*
	 * The reason for doing this here is the same as for the analogous code
	 * in pci_pm_suspend_noirq().
	 */
	if (pci_dev->class == PCI_CLASS_SERIAL_USB_EHCI)
		pci_write_config_word(pci_dev, PCI_COMMAND, 0);

	pci_fixup_device(pci_fixup_suspend_late, pci_dev);

	return 0;
}

static int pci_pm_restore_noirq(struct device *dev)
{
	struct pci_dev *pci_dev = to_pci_dev(dev);
	const struct dev_pm_ops *pm = dev->driver ? dev->driver->pm : NULL;

	pci_pm_default_resume_early(pci_dev);
	pci_fixup_device(pci_fixup_resume_early, pci_dev);

	if (pci_has_legacy_pm_support(pci_dev))
		return 0;

	if (pm && pm->restore_noirq)
		return pm->restore_noirq(dev);

	return 0;
}

static int pci_pm_restore(struct device *dev)
{
	struct pci_dev *pci_dev = to_pci_dev(dev);
	const struct dev_pm_ops *pm = dev->driver ? dev->driver->pm : NULL;

	/*
	 * This is necessary for the hibernation error path in which restore is
	 * called without restoring the standard config registers of the device.
	 */
	if (pci_dev->state_saved)
		pci_restore_standard_config(pci_dev);

	if (pci_has_legacy_pm_support(pci_dev))
		return pci_legacy_resume(dev);

	pci_pm_default_resume(pci_dev);

	if (pm) {
		if (pm->restore)
			return pm->restore(dev);
	} else {
		pci_pm_reenable_device(pci_dev);
	}

	return 0;
}

#else /* !CONFIG_HIBERNATE_CALLBACKS */

#define pci_pm_freeze		NULL
#define pci_pm_freeze_noirq	NULL
#define pci_pm_thaw		NULL
#define pci_pm_thaw_noirq	NULL
#define pci_pm_poweroff		NULL
#define pci_pm_poweroff_late	NULL
#define pci_pm_poweroff_noirq	NULL
#define pci_pm_restore		NULL
#define pci_pm_restore_noirq	NULL

#endif /* !CONFIG_HIBERNATE_CALLBACKS */

#ifdef CONFIG_PM

static int pci_pm_runtime_suspend(struct device *dev)
{
	struct pci_dev *pci_dev = to_pci_dev(dev);
	const struct dev_pm_ops *pm = dev->driver ? dev->driver->pm : NULL;
	pci_power_t prev = pci_dev->current_state;
	int error;

	/*
	 * If pci_dev->driver is not set (unbound), we leave the device in D0,
	 * but it may go to D3cold when the bridge above it runtime suspends.
	 * Save its config space in case that happens.
	 */
	if (!pci_dev->driver) {
		pci_save_state(pci_dev);
		return 0;
	}

	pci_dev->state_saved = false;
	if (pm && pm->runtime_suspend) {
		error = pm->runtime_suspend(dev);
		/*
		 * -EBUSY and -EAGAIN is used to request the runtime PM core
		 * to schedule a new suspend, so log the event only with debug
		 * log level.
		 */
		if (error == -EBUSY || error == -EAGAIN) {
			pci_dbg(pci_dev, "can't suspend now (%ps returned %d)\n",
				pm->runtime_suspend, error);
			return error;
		} else if (error) {
			pci_err(pci_dev, "can't suspend (%ps returned %d)\n",
				pm->runtime_suspend, error);
			return error;
		}
	}

	pci_fixup_device(pci_fixup_suspend, pci_dev);

	if (pm && pm->runtime_suspend
	    && !pci_dev->state_saved && pci_dev->current_state != PCI_D0
	    && pci_dev->current_state != PCI_UNKNOWN) {
		pci_WARN_ONCE(pci_dev, pci_dev->current_state != prev,
			      "PCI PM: State of device not saved by %pS\n",
			      pm->runtime_suspend);
		return 0;
	}

	if (!pci_dev->state_saved) {
		pci_save_state(pci_dev);
		pci_finish_runtime_suspend(pci_dev);
	}

	return 0;
}

static int pci_pm_runtime_resume(struct device *dev)
{
	struct pci_dev *pci_dev = to_pci_dev(dev);
	const struct dev_pm_ops *pm = dev->driver ? dev->driver->pm : NULL;
	pci_power_t prev_state = pci_dev->current_state;
	int error = 0;

	/*
	 * Restoring config space is necessary even if the device is not bound
	 * to a driver because although we left it in D0, it may have gone to
	 * D3cold when the bridge above it runtime suspended.
	 */
	pci_restore_standard_config(pci_dev);

	if (!pci_dev->driver)
		return 0;

	pci_fixup_device(pci_fixup_resume_early, pci_dev);
	pci_pm_default_resume(pci_dev);

	if (prev_state == PCI_D3cold)
		pci_bridge_wait_for_secondary_bus(pci_dev);

	if (pm && pm->runtime_resume)
		error = pm->runtime_resume(dev);

	pci_dev->runtime_d3cold = false;

	return error;
}

static int pci_pm_runtime_idle(struct device *dev)
{
	struct pci_dev *pci_dev = to_pci_dev(dev);
	const struct dev_pm_ops *pm = dev->driver ? dev->driver->pm : NULL;

	/*
	 * If pci_dev->driver is not set (unbound), the device should
	 * always remain in D0 regardless of the runtime PM status
	 */
	if (!pci_dev->driver)
		return 0;

	if (!pm)
		return -ENOSYS;

	if (pm->runtime_idle)
		return pm->runtime_idle(dev);

	return 0;
}

static const struct dev_pm_ops pci_dev_pm_ops = {
	.prepare = pci_pm_prepare,
	.complete = pci_pm_complete,
	.suspend = pci_pm_suspend,
	.suspend_late = pci_pm_suspend_late,
	.resume = pci_pm_resume,
	.resume_early = pci_pm_resume_early,
	.freeze = pci_pm_freeze,
	.thaw = pci_pm_thaw,
	.poweroff = pci_pm_poweroff,
	.poweroff_late = pci_pm_poweroff_late,
	.restore = pci_pm_restore,
	.suspend_noirq = pci_pm_suspend_noirq,
	.resume_noirq = pci_pm_resume_noirq,
	.freeze_noirq = pci_pm_freeze_noirq,
	.thaw_noirq = pci_pm_thaw_noirq,
	.poweroff_noirq = pci_pm_poweroff_noirq,
	.restore_noirq = pci_pm_restore_noirq,
	.runtime_suspend = pci_pm_runtime_suspend,
	.runtime_resume = pci_pm_runtime_resume,
	.runtime_idle = pci_pm_runtime_idle,
};

#define PCI_PM_OPS_PTR	(&pci_dev_pm_ops)

#else /* !CONFIG_PM */

#define pci_pm_runtime_suspend	NULL
#define pci_pm_runtime_resume	NULL
#define pci_pm_runtime_idle	NULL

#define PCI_PM_OPS_PTR	NULL

#endif /* !CONFIG_PM */

/**
 * __pci_register_driver - register a new pci driver
 * @drv: the driver structure to register
 * @owner: owner module of drv
 * @mod_name: module name string
 *
 * Adds the driver structure to the list of registered drivers.
 * Returns a negative value on error, otherwise 0.
 * If no error occurred, the driver remains registered even if
 * no device was claimed during registration.
 */
//注册一个新的pci设备驱动
int __pci_register_driver(struct pci_driver *drv, struct module *owner,
			  const char *mod_name)
{
	/* initialize common driver fields */
	drv->driver.name = drv->name;
	drv->driver.bus = &pci_bus_type;//使driver指向pci bus
	drv->driver.owner = owner;//从属于那个模块
	drv->driver.mod_name = mod_name;
	drv->driver.groups = drv->groups;

	spin_lock_init(&drv->dynids.lock);
	INIT_LIST_HEAD(&drv->dynids.list);

	/* register with core */
	//驱动注册
	return driver_register(&drv->driver);
}
EXPORT_SYMBOL(__pci_register_driver);

/**
 * pci_unregister_driver - unregister a pci driver
 * @drv: the driver structure to unregister
 *
 * Deletes the driver structure from the list of registered PCI drivers,
 * gives it a chance to clean up by calling its remove() function for
 * each device it was responsible for, and marks those devices as
 * driverless.
 */

void pci_unregister_driver(struct pci_driver *drv)
{
	driver_unregister(&drv->driver);
	pci_free_dynids(drv);
}
EXPORT_SYMBOL(pci_unregister_driver);

static struct pci_driver pci_compat_driver = {
	.name = "compat"
};

/**
 * pci_dev_driver - get the pci_driver of a device
 * @dev: the device to query
 *
 * Returns the appropriate pci_driver structure or %NULL if there is no
 * registered driver for the device.
 */
struct pci_driver *pci_dev_driver(const struct pci_dev *dev)
{
	if (dev->driver)
		return dev->driver;
	else {
		int i;
		for (i = 0; i <= PCI_ROM_RESOURCE; i++)
			if (dev->resource[i].flags & IORESOURCE_BUSY)
				return &pci_compat_driver;
	}
	return NULL;
}
EXPORT_SYMBOL(pci_dev_driver);

/**
 * pci_bus_match - Tell if a PCI device structure has a matching PCI device id structure
 * @dev: the PCI device structure to match against
 * @drv: the device driver to search for matching PCI device id structures
 *
 * Used by a driver to check whether a PCI device present in the
 * system is in its list of supported devices. Returns the matching
 * pci_device_id structure or %NULL if there is no match.
 */
static int pci_bus_match(struct device *dev, struct device_driver *drv)
{
	struct pci_dev *pci_dev = to_pci_dev(dev);
	struct pci_driver *pci_drv;
	const struct pci_device_id *found_id;

	if (!pci_dev->match_driver)
		return 0;

	pci_drv = to_pci_driver(drv);
	found_id = pci_match_device(pci_drv, pci_dev);
	if (found_id)
		return 1;

	return 0;
}

/**
 * pci_dev_get - increments the reference count of the pci device structure
 * @dev: the device being referenced
 *
 * Each live reference to a device should be refcounted.
 *
 * Drivers for PCI devices should normally record such references in
 * their probe() methods, when they bind to a device, and release
 * them by calling pci_dev_put(), in their disconnect() methods.
 *
 * A pointer to the device with the incremented reference counter is returned.
 */
struct pci_dev *pci_dev_get(struct pci_dev *dev)
{
	if (dev)
		get_device(&dev->dev);
	return dev;
}
EXPORT_SYMBOL(pci_dev_get);

/**
 * pci_dev_put - release a use of the pci device structure
 * @dev: device that's been disconnected
 *
 * Must be called when a user of a device is finished with it.  When the last
 * user of the device calls this function, the memory of the device is freed.
 */
void pci_dev_put(struct pci_dev *dev)
{
	if (dev)
		put_device(&dev->dev);
}
EXPORT_SYMBOL(pci_dev_put);

static int pci_uevent(struct device *dev, struct kobj_uevent_env *env)
{
	struct pci_dev *pdev;

	if (!dev)
		return -ENODEV;

	pdev = to_pci_dev(dev);

	if (add_uevent_var(env, "PCI_CLASS=%04X", pdev->class))
		return -ENOMEM;

	if (add_uevent_var(env, "PCI_ID=%04X:%04X", pdev->vendor, pdev->device))
		return -ENOMEM;

	//填充subsystem_vendor,subsystem_device
	if (add_uevent_var(env, "PCI_SUBSYS_ID=%04X:%04X", pdev->subsystem_vendor,
			   pdev->subsystem_device))
		return -ENOMEM;

	//pci对应的slot名称
	if (add_uevent_var(env, "PCI_SLOT_NAME=%s", pci_name(pdev)))
		return -ENOMEM;

	if (add_uevent_var(env, "MODALIAS=pci:v%08Xd%08Xsv%08Xsd%08Xbc%02Xsc%02Xi%02X",
			   pdev->vendor, pdev->device,
			   pdev->subsystem_vendor, pdev->subsystem_device,
			   (u8)(pdev->class >> 16), (u8)(pdev->class >> 8),
			   (u8)(pdev->class)))
		return -ENOMEM;

	return 0;
}

#if defined(CONFIG_PCIEPORTBUS) || defined(CONFIG_EEH)
/**
 * pci_uevent_ers - emit a uevent during recovery path of PCI device
 * @pdev: PCI device undergoing error recovery
 * @err_type: type of error event
 */
void pci_uevent_ers(struct pci_dev *pdev, enum pci_ers_result err_type)
{
	int idx = 0;
	char *envp[3];

	switch (err_type) {
	case PCI_ERS_RESULT_NONE:
	case PCI_ERS_RESULT_CAN_RECOVER:
		envp[idx++] = "ERROR_EVENT=BEGIN_RECOVERY";
		envp[idx++] = "DEVICE_ONLINE=0";
		break;
	case PCI_ERS_RESULT_RECOVERED:
		envp[idx++] = "ERROR_EVENT=SUCCESSFUL_RECOVERY";
		envp[idx++] = "DEVICE_ONLINE=1";
		break;
	case PCI_ERS_RESULT_DISCONNECT:
		envp[idx++] = "ERROR_EVENT=FAILED_RECOVERY";
		envp[idx++] = "DEVICE_ONLINE=0";
		break;
	default:
		break;
	}

	if (idx > 0) {
		envp[idx++] = NULL;
		kobject_uevent_env(&pdev->dev.kobj, KOBJ_CHANGE, envp);
	}
}
#endif

static int pci_bus_num_vf(struct device *dev)
{
	return pci_num_vf(to_pci_dev(dev));
}

/**
 * pci_dma_configure - Setup DMA configuration
 * @dev: ptr to dev structure
 *
 * Function to update PCI devices's DMA configuration using the same
 * info from the OF node or ACPI node of host bridge's parent (if any).
 */
static int pci_dma_configure(struct device *dev)
{
	struct device *bridge;
	int ret = 0;

	bridge = pci_get_host_bridge_device(to_pci_dev(dev));

	if (IS_ENABLED(CONFIG_OF) && bridge->parent &&
	    bridge->parent->of_node) {
		ret = of_dma_configure(dev, bridge->parent->of_node, true);
	} else if (has_acpi_companion(bridge)) {
		struct acpi_device *adev = to_acpi_device_node(bridge->fwnode);

		ret = acpi_dma_configure(dev, acpi_get_dma_attr(adev));
	}

	pci_put_host_bridge_device(bridge);
	return ret;
}

struct bus_type pci_bus_type = {
	.name		= "pci",
	//定义pci总线如何实现驱动与bus之间的匹配
	.match		= pci_bus_match,
	//pci bus在通知uevent时要添加的uevent env
	.uevent		= pci_uevent,
	//定义pci设备的probe函数(由于pci定义了probe函数，故此函数将先与pci driver先调用）
	.probe		= pci_device_probe,
	.remove		= pci_device_remove,
	.shutdown	= pci_device_shutdown,
	.dev_groups	= pci_dev_groups,//设备属性组
	.bus_groups	= pci_bus_groups,
	.drv_groups	= pci_drv_groups,
	.pm		= PCI_PM_OPS_PTR,
	.num_vf		= pci_bus_num_vf,
	.dma_configure	= pci_dma_configure,
};
EXPORT_SYMBOL(pci_bus_type);

#ifdef CONFIG_PCIEPORTBUS
static int pcie_port_bus_match(struct device *dev, struct device_driver *drv)
{
	struct pcie_device *pciedev;
	struct pcie_port_service_driver *driver;

	if (drv->bus != &pcie_port_bus_type || dev->bus != &pcie_port_bus_type)
		return 0;

	pciedev = to_pcie_device(dev);
	driver = to_service_driver(drv);

	if (driver->service != pciedev->service)
		return 0;

	if (driver->port_type != PCIE_ANY_PORT &&
	    driver->port_type != pci_pcie_type(pciedev->port))
		return 0;

	return 1;
}

//pcie对应的bus
struct bus_type pcie_port_bus_type = {
	.name		= "pci_express",
	.match		= pcie_port_bus_match,
};
EXPORT_SYMBOL_GPL(pcie_port_bus_type);
#endif

//pci驱动初始化，创建/sys/bus/pci目录，方便其它drvier引用bus
static int __init pci_driver_init(void)
{
	int ret;

	//为pci创建相应的/sys/bus/pci目录
	ret = bus_register(&pci_bus_type);
	if (ret)
		return ret;

#ifdef CONFIG_PCIEPORTBUS
	//为pcie创建相应的sysfs目录
	ret = bus_register(&pcie_port_bus_type);
	if (ret)
		return ret;
#endif
	dma_debug_add_bus(&pci_bus_type);
	return 0;
}
postcore_initcall(pci_driver_init);<|MERGE_RESOLUTION|>--- conflicted
+++ resolved
@@ -107,12 +107,14 @@
 					 struct pci_dev *dev)
 {
 	if (ids) {
+		//如果有ids,则匹配ids中指定的vendor,subvendor等
 		while (ids->vendor || ids->subvendor || ids->class_mask) {
 			if (pci_match_one_device(ids, dev))
 				return ids;
 			ids++;
 		}
 	}
+	//无ids时，直接返回NULL
 	return NULL;
 }
 EXPORT_SYMBOL(pci_match_id);
@@ -134,6 +136,7 @@
  * via the sysfs "new_id" file.  Returns the matching pci_device_id
  * structure or %NULL if there is no match.
  */
+//用于实现pci bus上驱动与设备之间的匹配定义
 static const struct pci_device_id *pci_match_device(struct pci_driver *drv,
 						    struct pci_dev *dev)
 {
@@ -146,6 +149,7 @@
 
 	/* Look at the dynamic ids first, before the static ones */
 	spin_lock(&drv->dynids.lock);
+	/*先进行动态ids的匹配*/
 	list_for_each_entry(dynid, &drv->dynids.list, node) {
 		if (pci_match_one_device(&dynid->id, dev)) {
 			found_id = &dynid->id;
@@ -154,13 +158,16 @@
 	}
 	spin_unlock(&drv->dynids.lock);
 
+	/*没有找到，再进行id_table式的匹配*/
 	if (!found_id)
 		found_id = pci_match_id(drv->id_table, dev);
 
 	/* driver_override will always match, send a dummy id */
+	/*没有找到，则直接检查设备指定的驱动*/
 	if (!found_id && dev->driver_override)
 		found_id = &pci_device_id_any;
 
+	//返回匹配到的pci id
 	return found_id;
 }
 
@@ -202,12 +209,8 @@
 		pdev->subsystem_device = subdevice;
 		pdev->class = class;
 
-<<<<<<< HEAD
 		//如果已存在，则直接返回
-		if (pci_match_id(pdrv->id_table, pdev))
-=======
 		if (pci_match_device(pdrv, pdev))
->>>>>>> e71ba945
 			retval = -EEXIST;
 
 		kfree(pdev);
@@ -298,87 +301,6 @@
 //给pci驱动添加动态ids
 ATTRIBUTE_GROUPS(pci_drv);
 
-<<<<<<< HEAD
-/**
- * pci_match_id - See if a pci device matches a given pci_id table
- * @ids: array of PCI device id structures to search in
- * @dev: the PCI device structure to match against.
- *
- * Used by a driver to check whether a PCI device present in the
- * system is in its list of supported devices.  Returns the matching
- * pci_device_id structure or %NULL if there is no match.
- *
- * Deprecated, don't use this as it will not catch any dynamic ids
- * that a driver might want to check for.
- */
-const struct pci_device_id *pci_match_id(const struct pci_device_id *ids,
-					 struct pci_dev *dev)
-{
-	if (ids) {
-		//如果有ids,则匹配ids中指定的vendor,subvendor等
-		while (ids->vendor || ids->subvendor || ids->class_mask) {
-			if (pci_match_one_device(ids, dev))
-				return ids;
-			ids++;
-		}
-	}
-	//无ids时，直接返回NULL
-	return NULL;
-}
-EXPORT_SYMBOL(pci_match_id);
-
-static const struct pci_device_id pci_device_id_any = {
-	.vendor = PCI_ANY_ID,
-	.device = PCI_ANY_ID,
-	.subvendor = PCI_ANY_ID,
-	.subdevice = PCI_ANY_ID,
-};
-
-/**
- * pci_match_device - Tell if a PCI device structure has a matching PCI device id structure
- * @drv: the PCI driver to match against
- * @dev: the PCI device structure to match against
- *
- * Used by a driver to check whether a PCI device present in the
- * system is in its list of supported devices.  Returns the matching
- * pci_device_id structure or %NULL if there is no match.
- */
-//用于实现pci bus上驱动与设备之间的匹配定义
-static const struct pci_device_id *pci_match_device(struct pci_driver *drv,
-						    struct pci_dev *dev)
-{
-	struct pci_dynid *dynid;
-	const struct pci_device_id *found_id = NULL;
-
-	/* When driver_override is set, only bind to the matching driver */
-	if (dev->driver_override && strcmp(dev->driver_override, drv->name))
-		return NULL;
-
-	/* Look at the dynamic ids first, before the static ones */
-	spin_lock(&drv->dynids.lock);
-	/*先进行动态ids的匹配*/
-	list_for_each_entry(dynid, &drv->dynids.list, node) {
-		if (pci_match_one_device(&dynid->id, dev)) {
-			found_id = &dynid->id;
-			break;
-		}
-	}
-	spin_unlock(&drv->dynids.lock);
-
-	/*没有找到，再进行id_table式的匹配*/
-	if (!found_id)
-		found_id = pci_match_id(drv->id_table, dev);
-
-	/* driver_override will always match, send a dummy id */
-	/*没有找到，则直接检查设备指定的驱动*/
-	if (!found_id && dev->driver_override)
-		found_id = &pci_device_id_any;
-
-	return found_id;//返回匹配到的pci id
-}
-
-=======
->>>>>>> e71ba945
 struct drv_dev_and_id {
 	struct pci_driver *drv;
 	struct pci_dev *dev;
