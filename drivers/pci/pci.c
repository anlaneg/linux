// SPDX-License-Identifier: GPL-2.0
/*
 * PCI Bus Services, see include/linux/pci.h for further explanation.
 *
 * Copyright 1993 -- 1997 Drew Eckhardt, Frederic Potter,
 * David Mosberger-Tang
 *
 * Copyright 1997 -- 2000 Martin Mares <mj@ucw.cz>
 */

#include <linux/acpi.h>
#include <linux/kernel.h>
#include <linux/delay.h>
#include <linux/dmi.h>
#include <linux/init.h>
#include <linux/msi.h>
#include <linux/of.h>
#include <linux/pci.h>
#include <linux/pm.h>
#include <linux/slab.h>
#include <linux/module.h>
#include <linux/spinlock.h>
#include <linux/string.h>
#include <linux/log2.h>
#include <linux/logic_pio.h>
#include <linux/device.h>
#include <linux/pm_runtime.h>
#include <linux/pci_hotplug.h>
#include <linux/vmalloc.h>
#include <asm/dma.h>
#include <linux/aer.h>
#include <linux/bitfield.h>
#include "pci.h"

DEFINE_MUTEX(pci_slot_mutex);

const char *pci_power_names[] = {
	"error", "D0", "D1", "D2", "D3hot", "D3cold", "unknown",
};
EXPORT_SYMBOL_GPL(pci_power_names);

#ifdef CONFIG_X86_32
int isa_dma_bridge_buggy;
EXPORT_SYMBOL(isa_dma_bridge_buggy);
#endif

int pci_pci_problems;
EXPORT_SYMBOL(pci_pci_problems);

unsigned int pci_pm_d3hot_delay;

static void pci_pme_list_scan(struct work_struct *work);

static LIST_HEAD(pci_pme_list);
static DEFINE_MUTEX(pci_pme_list_mutex);
static DECLARE_DELAYED_WORK(pci_pme_work, pci_pme_list_scan);

struct pci_pme_device {
	struct list_head list;
	struct pci_dev *dev;
};

#define PME_TIMEOUT 1000 /* How long between PME checks */

/*
 * Following exit from Conventional Reset, devices must be ready within 1 sec
 * (PCIe r6.0 sec 6.6.1).  A D3cold to D0 transition implies a Conventional
 * Reset (PCIe r6.0 sec 5.8).
 */
#define PCI_RESET_WAIT 1000 /* msec */

/*
 * Devices may extend the 1 sec period through Request Retry Status
 * completions (PCIe r6.0 sec 2.3.1).  The spec does not provide an upper
 * limit, but 60 sec ought to be enough for any device to become
 * responsive.
 */
#define PCIE_RESET_READY_POLL_MS 60000 /* msec */

static void pci_dev_d3_sleep(struct pci_dev *dev)
{
	unsigned int delay_ms = max(dev->d3hot_delay, pci_pm_d3hot_delay);
	unsigned int upper;

	if (delay_ms) {
		/* Use a 20% upper bound, 1ms minimum */
		upper = max(DIV_ROUND_CLOSEST(delay_ms, 5), 1U);
		usleep_range(delay_ms * USEC_PER_MSEC,
			     (delay_ms + upper) * USEC_PER_MSEC);
	}
}

bool pci_reset_supported(struct pci_dev *dev)
{
	return dev->reset_methods[0] != 0;
}

#ifdef CONFIG_PCI_DOMAINS
int pci_domains_supported = 1;
#endif

#define DEFAULT_CARDBUS_IO_SIZE		(256)
#define DEFAULT_CARDBUS_MEM_SIZE	(64*1024*1024)
/* pci=cbmemsize=nnM,cbiosize=nn can override this */
unsigned long pci_cardbus_io_size = DEFAULT_CARDBUS_IO_SIZE;
unsigned long pci_cardbus_mem_size = DEFAULT_CARDBUS_MEM_SIZE;

#define DEFAULT_HOTPLUG_IO_SIZE		(256)
#define DEFAULT_HOTPLUG_MMIO_SIZE	(2*1024*1024)
#define DEFAULT_HOTPLUG_MMIO_PREF_SIZE	(2*1024*1024)
/* hpiosize=nn can override this */
unsigned long pci_hotplug_io_size  = DEFAULT_HOTPLUG_IO_SIZE;
/*
 * pci=hpmmiosize=nnM overrides non-prefetchable MMIO size,
 * pci=hpmmioprefsize=nnM overrides prefetchable MMIO size;
 * pci=hpmemsize=nnM overrides both
 */
unsigned long pci_hotplug_mmio_size = DEFAULT_HOTPLUG_MMIO_SIZE;
unsigned long pci_hotplug_mmio_pref_size = DEFAULT_HOTPLUG_MMIO_PREF_SIZE;

#define DEFAULT_HOTPLUG_BUS_SIZE	1
unsigned long pci_hotplug_bus_size = DEFAULT_HOTPLUG_BUS_SIZE;


/* PCIe MPS/MRRS strategy; can be overridden by kernel command-line param */
#ifdef CONFIG_PCIE_BUS_TUNE_OFF
enum pcie_bus_config_types pcie_bus_config = PCIE_BUS_TUNE_OFF;
#elif defined CONFIG_PCIE_BUS_SAFE
enum pcie_bus_config_types pcie_bus_config = PCIE_BUS_SAFE;
#elif defined CONFIG_PCIE_BUS_PERFORMANCE
enum pcie_bus_config_types pcie_bus_config = PCIE_BUS_PERFORMANCE;
#elif defined CONFIG_PCIE_BUS_PEER2PEER
enum pcie_bus_config_types pcie_bus_config = PCIE_BUS_PEER2PEER;
#else
enum pcie_bus_config_types pcie_bus_config = PCIE_BUS_DEFAULT;
#endif

/*
 * The default CLS is used if arch didn't set CLS explicitly and not
 * all pci devices agree on the same value.  Arch can override either
 * the dfl or actual value as it sees fit.  Don't forget this is
 * measured in 32-bit words, not bytes.
 */
u8 pci_dfl_cache_line_size __ro_after_init = L1_CACHE_BYTES >> 2;
u8 pci_cache_line_size __ro_after_init ;

/*
 * If we set up a device for bus mastering, we need to check the latency
 * timer as certain BIOSes forget to set it properly.
 */
unsigned int pcibios_max_latency = 255;

/* If set, the PCIe ARI capability will not be used. */
static bool pcie_ari_disabled;

/* If set, the PCIe ATS capability will not be used. */
static bool pcie_ats_disabled;

/* If set, the PCI config space of each device is printed during boot. */
bool pci_early_dump;

bool pci_ats_disabled(void)
{
	return pcie_ats_disabled;
}
EXPORT_SYMBOL_GPL(pci_ats_disabled);

/* Disable bridge_d3 for all PCIe ports */
static bool pci_bridge_d3_disable;
/* Force bridge_d3 for all PCIe ports */
static bool pci_bridge_d3_force;

static int __init pcie_port_pm_setup(char *str)
{
	if (!strcmp(str, "off"))
		pci_bridge_d3_disable = true;
	else if (!strcmp(str, "force"))
		pci_bridge_d3_force = true;
	return 1;
}
__setup("pcie_port_pm=", pcie_port_pm_setup);

/**
 * pci_bus_max_busnr - returns maximum PCI bus number of given bus' children
 * @bus: pointer to PCI bus structure to search
 *
 * Given a PCI bus, returns the highest PCI bus number present in the set
 * including the given PCI bus and its list of child PCI buses.
 */
unsigned char pci_bus_max_busnr(struct pci_bus *bus)
{
	struct pci_bus *tmp;
	unsigned char max, n;

	max = bus->busn_res.end;
	list_for_each_entry(tmp, &bus->children, node) {
		n = pci_bus_max_busnr(tmp);
		if (n > max)
			max = n;
	}
	return max;
}
EXPORT_SYMBOL_GPL(pci_bus_max_busnr);

/**
 * pci_status_get_and_clear_errors - return and clear error bits in PCI_STATUS
 * @pdev: the PCI device
 *
 * Returns error bits set in PCI_STATUS and clears them.
 */
int pci_status_get_and_clear_errors(struct pci_dev *pdev)
{
	u16 status;
	int ret;

	ret = pci_read_config_word(pdev, PCI_STATUS, &status);
	if (ret != PCIBIOS_SUCCESSFUL)
		return -EIO;

	status &= PCI_STATUS_ERROR_BITS;
	if (status)
		pci_write_config_word(pdev, PCI_STATUS, status);

	return status;
}
EXPORT_SYMBOL_GPL(pci_status_get_and_clear_errors);

#ifdef CONFIG_HAS_IOMEM
//实现对bar对应的resource资源映射到cpu space,返回新映射的虚拟地址
static void __iomem *__pci_ioremap_resource(struct pci_dev *pdev, int bar,
					    bool write_combine)
{
	struct resource *res = &pdev->resource[bar];
	resource_size_t start = res->start;
	resource_size_t size = resource_size(res);

	/*
	 * Make sure the BAR is actually a memory resource, not an IO resource
	 */
	//必须是开启了memory space的bar
	if (res->flags & IORESOURCE_UNSET || !(res->flags & IORESOURCE_MEM)) {
		pci_err(pdev, "can't ioremap BAR %d: %pR\n", bar, res);
		return NULL;
	}

	if (write_combine)
		return ioremap_wc(start, size);

	return ioremap(start, size);
}

void __iomem *pci_ioremap_bar(struct pci_dev *pdev, int bar)
{
	return __pci_ioremap_resource(pdev, bar, false);
}
EXPORT_SYMBOL_GPL(pci_ioremap_bar);

void __iomem *pci_ioremap_wc_bar(struct pci_dev *pdev, int bar)
{
	return __pci_ioremap_resource(pdev, bar, true);
}
EXPORT_SYMBOL_GPL(pci_ioremap_wc_bar);
#endif

/**
 * pci_dev_str_match_path - test if a path string matches a device
 * @dev: the PCI device to test
 * @path: string to match the device against
 * @endptr: pointer to the string after the match
 *
 * Test if a string (typically from a kernel parameter) formatted as a
 * path of device/function addresses matches a PCI device. The string must
 * be of the form:
 *
 *   [<domain>:]<bus>:<device>.<func>[/<device>.<func>]*
 *
 * A path for a device can be obtained using 'lspci -t'.  Using a path
 * is more robust against bus renumbering than using only a single bus,
 * device and function address.
 *
 * Returns 1 if the string matches the device, 0 if it does not and
 * a negative error code if it fails to parse the string.
 */
static int pci_dev_str_match_path(struct pci_dev *dev, const char *path,
				  const char **endptr)
{
	int ret;
	unsigned int seg, bus, slot, func;
	char *wpath, *p;
	char end;

	*endptr = strchrnul(path, ';');

	wpath = kmemdup_nul(path, *endptr - path, GFP_ATOMIC);
	if (!wpath)
		return -ENOMEM;

	while (1) {
		p = strrchr(wpath, '/');
		if (!p)
			break;
		ret = sscanf(p, "/%x.%x%c", &slot, &func, &end);
		if (ret != 2) {
			ret = -EINVAL;
			goto free_and_exit;
		}

		if (dev->devfn != PCI_DEVFN(slot, func)) {
			ret = 0;
			goto free_and_exit;
		}

		/*
		 * Note: we don't need to get a reference to the upstream
		 * bridge because we hold a reference to the top level
		 * device which should hold a reference to the bridge,
		 * and so on.
		 */
		dev = pci_upstream_bridge(dev);
		if (!dev) {
			ret = 0;
			goto free_and_exit;
		}

		*p = 0;
	}

	ret = sscanf(wpath, "%x:%x:%x.%x%c", &seg, &bus, &slot,
		     &func, &end);
	if (ret != 4) {
		seg = 0;
		ret = sscanf(wpath, "%x:%x.%x%c", &bus, &slot, &func, &end);
		if (ret != 3) {
			ret = -EINVAL;
			goto free_and_exit;
		}
	}

	ret = (seg == pci_domain_nr(dev->bus) &&
	       bus == dev->bus->number &&
	       dev->devfn == PCI_DEVFN(slot, func));

free_and_exit:
	kfree(wpath);
	return ret;
}

/**
 * pci_dev_str_match - test if a string matches a device
 * @dev: the PCI device to test
 * @p: string to match the device against
 * @endptr: pointer to the string after the match
 *
 * Test if a string (typically from a kernel parameter) matches a specified
 * PCI device. The string may be of one of the following formats:
 *
 *   [<domain>:]<bus>:<device>.<func>[/<device>.<func>]*
 *   pci:<vendor>:<device>[:<subvendor>:<subdevice>]
 *
 * The first format specifies a PCI bus/device/function address which
 * may change if new hardware is inserted, if motherboard firmware changes,
 * or due to changes caused in kernel parameters. If the domain is
 * left unspecified, it is taken to be 0.  In order to be robust against
 * bus renumbering issues, a path of PCI device/function numbers may be used
 * to address the specific device.  The path for a device can be determined
 * through the use of 'lspci -t'.
 *
 * The second format matches devices using IDs in the configuration
 * space which may match multiple devices in the system. A value of 0
 * for any field will match all devices. (Note: this differs from
 * in-kernel code that uses PCI_ANY_ID which is ~0; this is for
 * legacy reasons and convenience so users don't have to specify
 * FFFFFFFFs on the command line.)
 *
 * Returns 1 if the string matches the device, 0 if it does not and
 * a negative error code if the string cannot be parsed.
 */
static int pci_dev_str_match(struct pci_dev *dev, const char *p,
			     const char **endptr)
{
	int ret;
	int count;
	unsigned short vendor, device, subsystem_vendor, subsystem_device;

	if (strncmp(p, "pci:", 4) == 0) {
		/* PCI vendor/device (subvendor/subdevice) IDs are specified */
		p += 4;
		ret = sscanf(p, "%hx:%hx:%hx:%hx%n", &vendor, &device,
			     &subsystem_vendor, &subsystem_device, &count);
		if (ret != 4) {
			ret = sscanf(p, "%hx:%hx%n", &vendor, &device, &count);
			if (ret != 2)
				return -EINVAL;

			subsystem_vendor = 0;
			subsystem_device = 0;
		}

		p += count;

		if ((!vendor || vendor == dev->vendor) &&
		    (!device || device == dev->device) &&
		    (!subsystem_vendor ||
			    subsystem_vendor == dev->subsystem_vendor) &&
		    (!subsystem_device ||
			    subsystem_device == dev->subsystem_device))
			goto found;
	} else {
		/*
		 * PCI Bus, Device, Function IDs are specified
		 * (optionally, may include a path of devfns following it)
		 */
		ret = pci_dev_str_match_path(dev, p, &p);
		if (ret < 0)
			return ret;
		else if (ret)
			goto found;
	}

	*endptr = p;
	return 0;

found:
	*endptr = p;
	return 1;
}

//自pos位置开始，遍历查找cap特性，最多遍历ttl个节点
static u8 __pci_find_next_cap_ttl(struct pci_bus *bus, unsigned int devfn,
				  u8 pos, int cap, int *ttl)
{
	u8 id;
	u16 ent;

	//自pos处读取存放capability的位置
	//以下内容摘自pci spec,用于说明下面的代码
	//Each capability in the list consists of an 8-bit ID field assigned by the PCI SIG, an 8 bit
	//pointer in configuration space to the next capability, and some number of additional
	//registers immediately following the pointer to implement that capability. Each capability
	//must be DWORD aligned. The bottom two bits of all pointers (including the initial pointer
	//at 34h) are reserved and must be implemented as 00b although software must mask them to
	//allow for future uses of these bits. A pointer value of 00h is used to indicate the last
	//capability in the list.
	pci_bus_read_config_byte(bus, devfn, pos, &pos);

	while ((*ttl)--) {
		if (pos < 0x40)
			break;//不能在0x40空间内
		pos &= ~3;
		//读取pos位置的capability项及next值
		//其中capability项在低8位，next值在高8位
		pci_bus_read_config_word(bus, devfn, pos, &ent);

		id = ent & 0xff;
		if (id == 0xff)
			break;/*结束了，退出*/
		if (id == cap)
			return pos;/*遇到相等的cap,返回其对应的位置*/
		pos = (ent >> 8);/*尝试下一个cap*/
	}
	return 0;
}

//自pos位置查找cap，如果找到返回其对应的索引号
static u8 __pci_find_next_cap(struct pci_bus *bus, unsigned int devfn,
			      u8 pos, int cap)
{
	int ttl = PCI_FIND_CAP_TTL;

	return __pci_find_next_cap_ttl(bus, devfn, pos, cap, &ttl);
}

//获取自pos位置开始查找下一个指定的cap
u8 pci_find_next_capability(struct pci_dev *dev, u8 pos, int cap)
{
	return __pci_find_next_cap(dev->bus, dev->devfn,
				   pos + PCI_CAP_LIST_NEXT, cap);
}
EXPORT_SYMBOL_GPL(pci_find_next_capability);

//返回devfn的capbility list的起始offset
static u8 __pci_bus_find_cap_start(struct pci_bus *bus,
				    unsigned int devfn, u8 hdr_type)
{
	u16 status;

	//读取配置空间status寄存器，检查是否有0x10标记，如果没有返回0，否则
	//返回capability_list的offset
	pci_bus_read_config_word(bus, devfn, PCI_STATUS, &status);
	if (!(status & PCI_STATUS_CAP_LIST))
		/*不支持cap list*/
		return 0;

	switch (hdr_type) {
	case PCI_HEADER_TYPE_NORMAL:
	case PCI_HEADER_TYPE_BRIDGE:
		//对于普通设备及桥设备，返回PCI_CAPABILITY_LIST(即52字节处）
		return PCI_CAPABILITY_LIST;
	case PCI_HEADER_TYPE_CARDBUS:
		return PCI_CB_CAPABILITY_LIST;
	}

	return 0;
}

/**
 * pci_find_capability - query for devices' capabilities
 * @dev: PCI device to query
 * @cap: capability code
 *
 * Tell if a device supports a given PCI capability.
 * Returns the address of the requested capability structure within the
 * device's PCI configuration space or 0 in case the device does not
 * support it.  Possible values for @cap include:
 *
 *  %PCI_CAP_ID_PM           Power Management
 *  %PCI_CAP_ID_AGP          Accelerated Graphics Port
 *  %PCI_CAP_ID_VPD          Vital Product Data
 *  %PCI_CAP_ID_SLOTID       Slot Identification
 *  %PCI_CAP_ID_MSI          Message Signalled Interrupts
 *  %PCI_CAP_ID_CHSWP        CompactPCI HotSwap
 *  %PCI_CAP_ID_PCIX         PCI-X
 *  %PCI_CAP_ID_EXP          PCI Express
 */
//检查设备是否支持cap能力
u8 pci_find_capability(struct pci_dev *dev, int cap)
{
	u8 pos;

	pos = __pci_bus_find_cap_start(dev->bus, dev->devfn, dev->hdr_type);
	//pos必须非0，否则无效
	if (pos)
		pos = __pci_find_next_cap(dev->bus, dev->devfn, pos/*起始位置*/, cap);

	return pos;
}
EXPORT_SYMBOL(pci_find_capability);

/**
 * pci_bus_find_capability - query for devices' capabilities
 * @bus: the PCI bus to query
 * @devfn: PCI device to query
 * @cap: capability code
 *
 * Like pci_find_capability() but works for PCI devices that do not have a
 * pci_dev structure set up yet.
 *
 * Returns the address of the requested capability structure within the
 * device's PCI configuration space or 0 in case the device does not
 * support it.
 */
u8 pci_bus_find_capability(struct pci_bus *bus, unsigned int devfn, int cap)
{
	u8 hdr_type, pos;

	pci_bus_read_config_byte(bus, devfn, PCI_HEADER_TYPE, &hdr_type);

	pos = __pci_bus_find_cap_start(bus, devfn, hdr_type & PCI_HEADER_TYPE_MASK);
	if (pos)
		//查找cap所在的capability list中的索引，查不到返回0
		pos = __pci_find_next_cap(bus, devfn, pos, cap);

	return pos;
}
EXPORT_SYMBOL(pci_bus_find_capability);

/**
 * pci_find_next_ext_capability - Find an extended capability
 * @dev: PCI device to query
 * @start: address at which to start looking (0 to start at beginning of list)
 * @cap: capability code
 *
 * Returns the address of the next matching extended capability structure
 * within the device's PCI configuration space or 0 if the device does
 * not support it.  Some capabilities can occur several times, e.g., the
 * vendor-specific capability, and this provides a way to find them all.
 */
u16 pci_find_next_ext_capability(struct pci_dev *dev, u16 start, int cap)
{
	u32 header;
	int ttl;
	u16 pos = PCI_CFG_SPACE_SIZE;

	/* minimum 8 bytes per capability */
	ttl = (PCI_CFG_SPACE_EXP_SIZE - PCI_CFG_SPACE_SIZE) / 8;

	if (dev->cfg_size <= PCI_CFG_SPACE_SIZE)
		/*无扩展配置空间，直接返回0*/
		return 0;

	if (start)
		pos = start;

	if (pci_read_config_dword(dev, pos, &header) != PCIBIOS_SUCCESSFUL)
		return 0;

	/*
	 * If we have no capabilities, this is indicated by cap ID,
	 * cap version and next pointer all being 0.
	 */
	if (header == 0)
		return 0;

	while (ttl-- > 0) {
		if (PCI_EXT_CAP_ID(header) == cap && pos != start)
			/*遇到我们要查找的CAP,返回对应的位置*/
			return pos;

		pos = PCI_EXT_CAP_NEXT(header);
		if (pos < PCI_CFG_SPACE_SIZE)
			break;

		if (pci_read_config_dword(dev, pos, &header) != PCIBIOS_SUCCESSFUL)
			break;
	}

	return 0;
}
EXPORT_SYMBOL_GPL(pci_find_next_ext_capability);

/**
 * pci_find_ext_capability - Find an extended capability
 * @dev: PCI device to query
 * @cap: capability code
 *
 * Returns the address of the requested extended capability structure
 * within the device's PCI configuration space or 0 if the device does
 * not support it.  Possible values for @cap include:
 *
 *  %PCI_EXT_CAP_ID_ERR		Advanced Error Reporting
 *  %PCI_EXT_CAP_ID_VC		Virtual Channel
 *  %PCI_EXT_CAP_ID_DSN		Device Serial Number
 *  %PCI_EXT_CAP_ID_PWR		Power Budgeting
 */
u16 pci_find_ext_capability(struct pci_dev *dev, int cap)
{
	return pci_find_next_ext_capability(dev, 0, cap);
}
EXPORT_SYMBOL_GPL(pci_find_ext_capability);

/**
 * pci_get_dsn - Read and return the 8-byte Device Serial Number
 * @dev: PCI device to query
 *
 * Looks up the PCI_EXT_CAP_ID_DSN and reads the 8 bytes of the Device Serial
 * Number.
 *
 * Returns the DSN, or zero if the capability does not exist.
 */
u64 pci_get_dsn(struct pci_dev *dev)
{
	u32 dword;
	u64 dsn;
	int pos;

	pos = pci_find_ext_capability(dev, PCI_EXT_CAP_ID_DSN);
	if (!pos)
		return 0;

	/*
	 * The Device Serial Number is two dwords offset 4 bytes from the
	 * capability position. The specification says that the first dword is
	 * the lower half, and the second dword is the upper half.
	 */
	pos += 4;
	pci_read_config_dword(dev, pos, &dword);
	dsn = (u64)dword;
	pci_read_config_dword(dev, pos + 4, &dword);
	dsn |= ((u64)dword) << 32;

	return dsn;
}
EXPORT_SYMBOL_GPL(pci_get_dsn);

static u8 __pci_find_next_ht_cap(struct pci_dev *dev, u8 pos, int ht_cap)
{
	int rc, ttl = PCI_FIND_CAP_TTL;
	u8 cap, mask;

	if (ht_cap == HT_CAPTYPE_SLAVE || ht_cap == HT_CAPTYPE_HOST)
		mask = HT_3BIT_CAP_MASK;
	else
		mask = HT_5BIT_CAP_MASK;

	pos = __pci_find_next_cap_ttl(dev->bus, dev->devfn, pos,
				      PCI_CAP_ID_HT, &ttl);
	while (pos) {
		rc = pci_read_config_byte(dev, pos + 3, &cap);
		if (rc != PCIBIOS_SUCCESSFUL)
			return 0;

		if ((cap & mask) == ht_cap)
			return pos;

		pos = __pci_find_next_cap_ttl(dev->bus, dev->devfn,
					      pos + PCI_CAP_LIST_NEXT,
					      PCI_CAP_ID_HT, &ttl);
	}

	return 0;
}

/**
 * pci_find_next_ht_capability - query a device's HyperTransport capabilities
 * @dev: PCI device to query
 * @pos: Position from which to continue searching
 * @ht_cap: HyperTransport capability code
 *
 * To be used in conjunction with pci_find_ht_capability() to search for
 * all capabilities matching @ht_cap. @pos should always be a value returned
 * from pci_find_ht_capability().
 *
 * NB. To be 100% safe against broken PCI devices, the caller should take
 * steps to avoid an infinite loop.
 */
u8 pci_find_next_ht_capability(struct pci_dev *dev, u8 pos, int ht_cap)
{
	return __pci_find_next_ht_cap(dev, pos + PCI_CAP_LIST_NEXT, ht_cap);
}
EXPORT_SYMBOL_GPL(pci_find_next_ht_capability);

/**
 * pci_find_ht_capability - query a device's HyperTransport capabilities
 * @dev: PCI device to query
 * @ht_cap: HyperTransport capability code
 *
 * Tell if a device supports a given HyperTransport capability.
 * Returns an address within the device's PCI configuration space
 * or 0 in case the device does not support the request capability.
 * The address points to the PCI capability, of type PCI_CAP_ID_HT,
 * which has a HyperTransport capability matching @ht_cap.
 */
u8 pci_find_ht_capability(struct pci_dev *dev, int ht_cap)
{
	u8 pos;

	pos = __pci_bus_find_cap_start(dev->bus, dev->devfn, dev->hdr_type);
	if (pos)
		pos = __pci_find_next_ht_cap(dev, pos, ht_cap);

	return pos;
}
EXPORT_SYMBOL_GPL(pci_find_ht_capability);

/**
 * pci_find_vsec_capability - Find a vendor-specific extended capability
 * @dev: PCI device to query
 * @vendor: Vendor ID for which capability is defined
 * @cap: Vendor-specific capability ID
 *
 * If @dev has Vendor ID @vendor, search for a VSEC capability with
 * VSEC ID @cap. If found, return the capability offset in
 * config space; otherwise return 0.
 */
u16 pci_find_vsec_capability(struct pci_dev *dev, u16 vendor, int cap)
{
	u16 vsec = 0;
	u32 header;
	int ret;

	if (vendor != dev->vendor)
		return 0;

	while ((vsec = pci_find_next_ext_capability(dev, vsec,
						     PCI_EXT_CAP_ID_VNDR))) {
		ret = pci_read_config_dword(dev, vsec + PCI_VNDR_HEADER, &header);
		if (ret != PCIBIOS_SUCCESSFUL)
			continue;

		if (PCI_VNDR_HEADER_ID(header) == cap)
			return vsec;
	}

	return 0;
}
EXPORT_SYMBOL_GPL(pci_find_vsec_capability);

/**
 * pci_find_dvsec_capability - Find DVSEC for vendor
 * @dev: PCI device to query
 * @vendor: Vendor ID to match for the DVSEC
 * @dvsec: Designated Vendor-specific capability ID
 *
 * If DVSEC has Vendor ID @vendor and DVSEC ID @dvsec return the capability
 * offset in config space; otherwise return 0.
 */
u16 pci_find_dvsec_capability(struct pci_dev *dev, u16 vendor, u16 dvsec)
{
	int pos;

	pos = pci_find_ext_capability(dev, PCI_EXT_CAP_ID_DVSEC);
	if (!pos)
		return 0;

	while (pos) {
		u16 v, id;

		pci_read_config_word(dev, pos + PCI_DVSEC_HEADER1, &v);
		pci_read_config_word(dev, pos + PCI_DVSEC_HEADER2, &id);
		if (vendor == v && dvsec == id)
			return pos;

		pos = pci_find_next_ext_capability(dev, pos, PCI_EXT_CAP_ID_DVSEC);
	}

	return 0;
}
EXPORT_SYMBOL_GPL(pci_find_dvsec_capability);

/**
 * pci_find_parent_resource - return resource region of parent bus of given
 *			      region
 * @dev: PCI device structure contains resources to be searched
 * @res: child resource record for which parent is sought
 *
 * For given resource region of given device, return the resource region of
 * parent bus the given region is contained in.
 */
struct resource *pci_find_parent_resource(const struct pci_dev *dev,
					  struct resource *res)
{
	const struct pci_bus *bus = dev->bus;
	struct resource *r;

	pci_bus_for_each_resource(bus, r) {
		if (!r)
			continue;
		if (resource_contains(r, res)) {

			/*
			 * If the window is prefetchable but the BAR is
			 * not, the allocator made a mistake.
			 */
			if (r->flags & IORESOURCE_PREFETCH &&
			    !(res->flags & IORESOURCE_PREFETCH))
				return NULL;

			/*
			 * If we're below a transparent bridge, there may
			 * be both a positively-decoded aperture and a
			 * subtractively-decoded region that contain the BAR.
			 * We want the positively-decoded one, so this depends
			 * on pci_bus_for_each_resource() giving us those
			 * first.
			 */
			return r;
		}
	}
	return NULL;
}
EXPORT_SYMBOL(pci_find_parent_resource);

/**
 * pci_find_resource - Return matching PCI device resource
 * @dev: PCI device to query
 * @res: Resource to look for
 *
 * Goes over standard PCI resources (BARs) and checks if the given resource
 * is partially or fully contained in any of them. In that case the
 * matching resource is returned, %NULL otherwise.
 */
struct resource *pci_find_resource(struct pci_dev *dev, struct resource *res)
{
	int i;

	for (i = 0; i < PCI_STD_NUM_BARS; i++) {
		struct resource *r = &dev->resource[i];

		if (r->start && resource_contains(r, res))
			return r;
	}

	return NULL;
}
EXPORT_SYMBOL(pci_find_resource);

/**
 * pci_resource_name - Return the name of the PCI resource
 * @dev: PCI device to query
 * @i: index of the resource
 *
 * Return the standard PCI resource (BAR) name according to their index.
 */
const char *pci_resource_name(struct pci_dev *dev, unsigned int i)
{
	static const char * const bar_name[] = {
		"BAR 0",
		"BAR 1",
		"BAR 2",
		"BAR 3",
		"BAR 4",
		"BAR 5",
		"ROM",
#ifdef CONFIG_PCI_IOV
		"VF BAR 0",
		"VF BAR 1",
		"VF BAR 2",
		"VF BAR 3",
		"VF BAR 4",
		"VF BAR 5",
#endif
		"bridge window",	/* "io" included in %pR */
		"bridge window",	/* "mem" included in %pR */
		"bridge window",	/* "mem pref" included in %pR */
	};
	static const char * const cardbus_name[] = {
		"BAR 1",
		"unknown",
		"unknown",
		"unknown",
		"unknown",
		"unknown",
#ifdef CONFIG_PCI_IOV
		"unknown",
		"unknown",
		"unknown",
		"unknown",
		"unknown",
		"unknown",
#endif
		"CardBus bridge window 0",	/* I/O */
		"CardBus bridge window 1",	/* I/O */
		"CardBus bridge window 0",	/* mem */
		"CardBus bridge window 1",	/* mem */
	};

	if (dev->hdr_type == PCI_HEADER_TYPE_CARDBUS &&
	    i < ARRAY_SIZE(cardbus_name))
		return cardbus_name[i];

	if (i < ARRAY_SIZE(bar_name))
		return bar_name[i];

	return "unknown";
}

/**
 * pci_wait_for_pending - wait for @mask bit(s) to clear in status word @pos
 * @dev: the PCI device to operate on
 * @pos: config space offset of status word
 * @mask: mask of bit(s) to care about in status word
 *
 * Return 1 when mask bit(s) in status word clear, 0 otherwise.
 */
int pci_wait_for_pending(struct pci_dev *dev, int pos, u16 mask)
{
	int i;

	/* Wait for Transaction Pending bit clean */
	for (i = 0; i < 4; i++) {
		u16 status;
		if (i)
			msleep((1 << (i - 1)) * 100);

		pci_read_config_word(dev, pos, &status);
		if (!(status & mask))
			return 1;
	}

	return 0;
}

static int pci_acs_enable;

/**
 * pci_request_acs - ask for ACS to be enabled if supported
 */
void pci_request_acs(void)
{
	pci_acs_enable = 1;
}

static const char *disable_acs_redir_param;
static const char *config_acs_param;

struct pci_acs {
	u16 cap;
	u16 ctrl;
	u16 fw_ctrl;
};

static void __pci_config_acs(struct pci_dev *dev, struct pci_acs *caps,
			     const char *p, const u16 acs_mask, const u16 acs_flags)
{
	u16 flags = acs_flags;
	u16 mask = acs_mask;
	char *delimit;
	int ret = 0;

	if (!p)
		return;

	while (*p) {
		if (!acs_mask) {
			/* Check for ACS flags */
			delimit = strstr(p, "@");
			if (delimit) {
				int end;
				u32 shift = 0;

				end = delimit - p - 1;
				mask = 0;
				flags = 0;

				while (end > -1) {
					if (*(p + end) == '0') {
						mask |= 1 << shift;
						shift++;
						end--;
					} else if (*(p + end) == '1') {
						mask |= 1 << shift;
						flags |= 1 << shift;
						shift++;
						end--;
					} else if ((*(p + end) == 'x') || (*(p + end) == 'X')) {
						shift++;
						end--;
					} else {
						pci_err(dev, "Invalid ACS flags... Ignoring\n");
						return;
					}
				}
				p = delimit + 1;
			} else {
				pci_err(dev, "ACS Flags missing\n");
				return;
			}
		}

		if (mask & ~(PCI_ACS_SV | PCI_ACS_TB | PCI_ACS_RR | PCI_ACS_CR |
			    PCI_ACS_UF | PCI_ACS_EC | PCI_ACS_DT)) {
			pci_err(dev, "Invalid ACS flags specified\n");
			return;
		}

		ret = pci_dev_str_match(dev, p, &p);
		if (ret < 0) {
			pr_info_once("PCI: Can't parse ACS command line parameter\n");
			break;
		} else if (ret == 1) {
			/* Found a match */
			break;
		}

		if (*p != ';' && *p != ',') {
			/* End of param or invalid format */
			break;
		}
		p++;
	}

	if (ret != 1)
		return;

	if (!pci_dev_specific_disable_acs_redir(dev))
		return;

	pci_dbg(dev, "ACS mask  = %#06x\n", mask);
	pci_dbg(dev, "ACS flags = %#06x\n", flags);
	pci_dbg(dev, "ACS control = %#06x\n", caps->ctrl);
	pci_dbg(dev, "ACS fw_ctrl = %#06x\n", caps->fw_ctrl);

	/*
	 * For mask bits that are 0, copy them from the firmware setting
	 * and apply flags for all the mask bits that are 1.
	 */
	caps->ctrl = (caps->fw_ctrl & ~mask) | (flags & mask);

	pci_info(dev, "Configured ACS to %#06x\n", caps->ctrl);
}

/**
 * pci_std_enable_acs - enable ACS on devices using standard ACS capabilities
 * @dev: the PCI device
 * @caps: default ACS controls
 */
static void pci_std_enable_acs(struct pci_dev *dev, struct pci_acs *caps)
{
	/* Source Validation */
	caps->ctrl |= (caps->cap & PCI_ACS_SV);

	/* P2P Request Redirect */
	caps->ctrl |= (caps->cap & PCI_ACS_RR);

	/* P2P Completion Redirect */
	caps->ctrl |= (caps->cap & PCI_ACS_CR);

	/* Upstream Forwarding */
	caps->ctrl |= (caps->cap & PCI_ACS_UF);

	/* Enable Translation Blocking for external devices and noats */
	if (pci_ats_disabled() || dev->external_facing || dev->untrusted)
		caps->ctrl |= (caps->cap & PCI_ACS_TB);
}

/**
 * pci_enable_acs - enable ACS if hardware support it
 * @dev: the PCI device
 */
static void pci_enable_acs(struct pci_dev *dev)
{
	struct pci_acs caps;
	bool enable_acs = false;
	int pos;

	/* If an iommu is present we start with kernel default caps */
	if (pci_acs_enable) {
		if (pci_dev_specific_enable_acs(dev))
			enable_acs = true;
	}

	pos = dev->acs_cap;
	if (!pos)
		return;

	pci_read_config_word(dev, pos + PCI_ACS_CAP, &caps.cap);
	pci_read_config_word(dev, pos + PCI_ACS_CTRL, &caps.ctrl);
	caps.fw_ctrl = caps.ctrl;

	if (enable_acs)
		pci_std_enable_acs(dev, &caps);

	/*
	 * Always apply caps from the command line, even if there is no iommu.
	 * Trust that the admin has a reason to change the ACS settings.
	 */
	__pci_config_acs(dev, &caps, disable_acs_redir_param,
			 PCI_ACS_RR | PCI_ACS_CR | PCI_ACS_EC,
			 ~(PCI_ACS_RR | PCI_ACS_CR | PCI_ACS_EC));
	__pci_config_acs(dev, &caps, config_acs_param, 0, 0);

	pci_write_config_word(dev, pos + PCI_ACS_CTRL, caps.ctrl);
}

/**
 * pci_restore_bars - restore a device's BAR values (e.g. after wake-up)
 * @dev: PCI device to have its BARs restored
 *
 * Restore the BAR values for a given device, so as to make it
 * accessible by its driver.
 */
static void pci_restore_bars(struct pci_dev *dev)
{
	int i;

	for (i = 0; i < PCI_BRIDGE_RESOURCES; i++)
		pci_update_resource(dev, i);
}

static inline bool platform_pci_power_manageable(struct pci_dev *dev)
{
	if (pci_use_mid_pm())
		return true;

	return acpi_pci_power_manageable(dev);
}

static inline int platform_pci_set_power_state(struct pci_dev *dev,
					       pci_power_t t)
{
	if (pci_use_mid_pm())
		return mid_pci_set_power_state(dev, t);

	return acpi_pci_set_power_state(dev, t);
}

static inline pci_power_t platform_pci_get_power_state(struct pci_dev *dev)
{
	if (pci_use_mid_pm())
		return mid_pci_get_power_state(dev);

	return acpi_pci_get_power_state(dev);
}

static inline void platform_pci_refresh_power_state(struct pci_dev *dev)
{
	if (!pci_use_mid_pm())
		acpi_pci_refresh_power_state(dev);
}

static inline pci_power_t platform_pci_choose_state(struct pci_dev *dev)
{
	if (pci_use_mid_pm())
		return PCI_POWER_ERROR;

	return acpi_pci_choose_state(dev);
}

static inline int platform_pci_set_wakeup(struct pci_dev *dev, bool enable)
{
	if (pci_use_mid_pm())
		return PCI_POWER_ERROR;

	return acpi_pci_wakeup(dev, enable);
}

static inline bool platform_pci_need_resume(struct pci_dev *dev)
{
	if (pci_use_mid_pm())
		return false;

	return acpi_pci_need_resume(dev);
}

static inline bool platform_pci_bridge_d3(struct pci_dev *dev)
{
	if (pci_use_mid_pm())
		return false;

	return acpi_pci_bridge_d3(dev);
}

/**
 * pci_update_current_state - Read power state of given device and cache it
 * @dev: PCI device to handle.
 * @state: State to cache in case the device doesn't have the PM capability
 *
 * The power state is read from the PMCSR register, which however is
 * inaccessible in D3cold.  The platform firmware is therefore queried first
 * to detect accessibility of the register.  In case the platform firmware
 * reports an incorrect state or the device isn't power manageable by the
 * platform at all, we try to detect D3cold by testing accessibility of the
 * vendor ID in config space.
 */
void pci_update_current_state(struct pci_dev *dev, pci_power_t state)
{
	if (platform_pci_get_power_state(dev) == PCI_D3cold) {
		dev->current_state = PCI_D3cold;
	} else if (dev->pm_cap) {
		u16 pmcsr;

		pci_read_config_word(dev, dev->pm_cap + PCI_PM_CTRL, &pmcsr);
		if (PCI_POSSIBLE_ERROR(pmcsr)) {
			dev->current_state = PCI_D3cold;
			return;
		}
		dev->current_state = pmcsr & PCI_PM_CTRL_STATE_MASK;
	} else {
		dev->current_state = state;
	}
}

/**
 * pci_refresh_power_state - Refresh the given device's power state data
 * @dev: Target PCI device.
 *
 * Ask the platform to refresh the devices power state information and invoke
 * pci_update_current_state() to update its current PCI power state.
 */
void pci_refresh_power_state(struct pci_dev *dev)
{
	platform_pci_refresh_power_state(dev);
	pci_update_current_state(dev, dev->current_state);
}

/**
 * pci_platform_power_transition - Use platform to change device power state
 * @dev: PCI device to handle.
 * @state: State to put the device into.
 */
int pci_platform_power_transition(struct pci_dev *dev, pci_power_t state)
{
	int error;

	error = platform_pci_set_power_state(dev, state);
	if (!error)
		pci_update_current_state(dev, state);
	else if (!dev->pm_cap) /* Fall back to PCI_D0 */
		dev->current_state = PCI_D0;

	return error;
}
EXPORT_SYMBOL_GPL(pci_platform_power_transition);

static int pci_resume_one(struct pci_dev *pci_dev, void *ign)
{
	pm_request_resume(&pci_dev->dev);
	return 0;
}

/**
 * pci_resume_bus - Walk given bus and runtime resume devices on it
 * @bus: Top bus of the subtree to walk.
 */
void pci_resume_bus(struct pci_bus *bus)
{
	if (bus)
		pci_walk_bus(bus, pci_resume_one, NULL);
}

static int pci_dev_wait(struct pci_dev *dev, char *reset_type, int timeout)
{
	int delay = 1;
	bool retrain = false;
	struct pci_dev *root, *bridge;

	root = pcie_find_root_port(dev);

	if (pci_is_pcie(dev)) {
		bridge = pci_upstream_bridge(dev);
		if (bridge)
			retrain = true;
	}

	/*
	 * The caller has already waited long enough after a reset that the
	 * device should respond to config requests, but it may respond
	 * with Request Retry Status (RRS) if it needs more time to
	 * initialize.
	 *
	 * If the device is below a Root Port with Configuration RRS
	 * Software Visibility enabled, reading the Vendor ID returns a
	 * special data value if the device responded with RRS.  Read the
	 * Vendor ID until we get non-RRS status.
	 *
	 * If there's no Root Port or Configuration RRS Software Visibility
	 * is not enabled, the device may still respond with RRS, but
	 * hardware may retry the config request.  If no retries receive
	 * Successful Completion, hardware generally synthesizes ~0
	 * (PCI_ERROR_RESPONSE) data to complete the read.  Reading Vendor
	 * ID for VFs and non-existent devices also returns ~0, so read the
	 * Command register until it returns something other than ~0.
	 */
	for (;;) {
		u32 id;

		if (pci_dev_is_disconnected(dev)) {
			pci_dbg(dev, "disconnected; not waiting\n");
			return -ENOTTY;
		}

		if (root && root->config_rrs_sv) {
			pci_read_config_dword(dev, PCI_VENDOR_ID, &id);
			if (!pci_bus_rrs_vendor_id(id))
				break;
		} else {
			pci_read_config_dword(dev, PCI_COMMAND, &id);
			if (!PCI_POSSIBLE_ERROR(id))
				break;
		}

		if (delay > timeout) {
			pci_warn(dev, "not ready %dms after %s; giving up\n",
				 delay - 1, reset_type);
			return -ENOTTY;
		}

		if (delay > PCI_RESET_WAIT) {
			if (retrain) {
				retrain = false;
				if (pcie_failed_link_retrain(bridge) == 0) {
					delay = 1;
					continue;
				}
			}
			pci_info(dev, "not ready %dms after %s; waiting\n",
				 delay - 1, reset_type);
		}

		msleep(delay);
		delay *= 2;
	}

	if (delay > PCI_RESET_WAIT)
		pci_info(dev, "ready %dms after %s\n", delay - 1,
			 reset_type);
	else
		pci_dbg(dev, "ready %dms after %s\n", delay - 1,
			reset_type);

	return 0;
}

/**
 * pci_power_up - Put the given device into D0
 * @dev: PCI device to power up
 *
 * On success, return 0 or 1, depending on whether or not it is necessary to
 * restore the device's BARs subsequently (1 is returned in that case).
 *
 * On failure, return a negative error code.  Always return failure if @dev
 * lacks a Power Management Capability, even if the platform was able to
 * put the device in D0 via non-PCI means.
 */
int pci_power_up(struct pci_dev *dev)
{
	bool need_restore;
	pci_power_t state;
	u16 pmcsr;

	platform_pci_set_power_state(dev, PCI_D0);

	if (!dev->pm_cap) {
		state = platform_pci_get_power_state(dev);
		if (state == PCI_UNKNOWN)
			dev->current_state = PCI_D0;
		else
			dev->current_state = state;

		return -EIO;
	}

	pci_read_config_word(dev, dev->pm_cap + PCI_PM_CTRL, &pmcsr);
	if (PCI_POSSIBLE_ERROR(pmcsr)) {
		pci_err(dev, "Unable to change power state from %s to D0, device inaccessible\n",
			pci_power_name(dev->current_state));
		dev->current_state = PCI_D3cold;
		return -EIO;
	}

	state = pmcsr & PCI_PM_CTRL_STATE_MASK;

	need_restore = (state == PCI_D3hot || dev->current_state >= PCI_D3hot) &&
			!(pmcsr & PCI_PM_CTRL_NO_SOFT_RESET);

	if (state == PCI_D0)
		goto end;

	/*
	 * Force the entire word to 0. This doesn't affect PME_Status, disables
	 * PME_En, and sets PowerState to 0.
	 */
	pci_write_config_word(dev, dev->pm_cap + PCI_PM_CTRL, 0);

	/* Mandatory transition delays; see PCI PM 1.2. */
	if (state == PCI_D3hot)
		pci_dev_d3_sleep(dev);
	else if (state == PCI_D2)
		udelay(PCI_PM_D2_DELAY);

end:
	dev->current_state = PCI_D0;
	if (need_restore)
		return 1;

	return 0;
}

/**
 * pci_set_full_power_state - Put a PCI device into D0 and update its state
 * @dev: PCI device to power up
 * @locked: whether pci_bus_sem is held
 *
 * Call pci_power_up() to put @dev into D0, read from its PCI_PM_CTRL register
 * to confirm the state change, restore its BARs if they might be lost and
 * reconfigure ASPM in accordance with the new power state.
 *
 * If pci_restore_state() is going to be called right after a power state change
 * to D0, it is more efficient to use pci_power_up() directly instead of this
 * function.
 */
static int pci_set_full_power_state(struct pci_dev *dev, bool locked)
{
	u16 pmcsr;
	int ret;

	ret = pci_power_up(dev);
	if (ret < 0) {
		if (dev->current_state == PCI_D0)
			return 0;

		return ret;
	}

	pci_read_config_word(dev, dev->pm_cap + PCI_PM_CTRL, &pmcsr);
	dev->current_state = pmcsr & PCI_PM_CTRL_STATE_MASK;
	if (dev->current_state != PCI_D0) {
		pci_info_ratelimited(dev, "Refused to change power state from %s to D0\n",
				     pci_power_name(dev->current_state));
	} else if (ret > 0) {
		/*
		 * According to section 5.4.1 of the "PCI BUS POWER MANAGEMENT
		 * INTERFACE SPECIFICATION, REV. 1.2", a device transitioning
		 * from D3hot to D0 _may_ perform an internal reset, thereby
		 * going to "D0 Uninitialized" rather than "D0 Initialized".
		 * For example, at least some versions of the 3c905B and the
		 * 3c556B exhibit this behaviour.
		 *
		 * At least some laptop BIOSen (e.g. the Thinkpad T21) leave
		 * devices in a D3hot state at boot.  Consequently, we need to
		 * restore at least the BARs so that the device will be
		 * accessible to its driver.
		 */
		pci_restore_bars(dev);
	}

	if (dev->bus->self)
		pcie_aspm_pm_state_change(dev->bus->self, locked);

	return 0;
}

/**
 * __pci_dev_set_current_state - Set current state of a PCI device
 * @dev: Device to handle
 * @data: pointer to state to be set
 */
static int __pci_dev_set_current_state(struct pci_dev *dev, void *data)
{
	pci_power_t state = *(pci_power_t *)data;

	dev->current_state = state;
	return 0;
}

/**
 * pci_bus_set_current_state - Walk given bus and set current state of devices
 * @bus: Top bus of the subtree to walk.
 * @state: state to be set
 */
void pci_bus_set_current_state(struct pci_bus *bus, pci_power_t state)
{
	if (bus)
		pci_walk_bus(bus, __pci_dev_set_current_state, &state);
}

static void __pci_bus_set_current_state(struct pci_bus *bus, pci_power_t state, bool locked)
{
	if (!bus)
		return;

	if (locked)
		pci_walk_bus_locked(bus, __pci_dev_set_current_state, &state);
	else
		pci_walk_bus(bus, __pci_dev_set_current_state, &state);
}

/**
 * pci_set_low_power_state - Put a PCI device into a low-power state.
 * @dev: PCI device to handle.
 * @state: PCI power state (D1, D2, D3hot) to put the device into.
 * @locked: whether pci_bus_sem is held
 *
 * Use the device's PCI_PM_CTRL register to put it into a low-power state.
 *
 * RETURN VALUE:
 * -EINVAL if the requested state is invalid.
 * -EIO if device does not support PCI PM or its PM capabilities register has a
 * wrong version, or device doesn't support the requested state.
 * 0 if device already is in the requested state.
 * 0 if device's power state has been successfully changed.
 */
static int pci_set_low_power_state(struct pci_dev *dev, pci_power_t state, bool locked)
{
	u16 pmcsr;

	if (!dev->pm_cap)
		return -EIO;

	/*
	 * Validate transition: We can enter D0 from any state, but if
	 * we're already in a low-power state, we can only go deeper.  E.g.,
	 * we can go from D1 to D3, but we can't go directly from D3 to D1;
	 * we'd have to go from D3 to D0, then to D1.
	 */
	if (dev->current_state <= PCI_D3cold && dev->current_state > state) {
		pci_dbg(dev, "Invalid power transition (from %s to %s)\n",
			pci_power_name(dev->current_state),
			pci_power_name(state));
		return -EINVAL;
	}

	/* Check if this device supports the desired state */
	if ((state == PCI_D1 && !dev->d1_support)
	   || (state == PCI_D2 && !dev->d2_support))
		return -EIO;

	pci_read_config_word(dev, dev->pm_cap + PCI_PM_CTRL, &pmcsr);
	if (PCI_POSSIBLE_ERROR(pmcsr)) {
		pci_err(dev, "Unable to change power state from %s to %s, device inaccessible\n",
			pci_power_name(dev->current_state),
			pci_power_name(state));
		dev->current_state = PCI_D3cold;
		return -EIO;
	}

	pmcsr &= ~PCI_PM_CTRL_STATE_MASK;
	pmcsr |= state;

	/* Enter specified state */
	pci_write_config_word(dev, dev->pm_cap + PCI_PM_CTRL, pmcsr);

	/* Mandatory power management transition delays; see PCI PM 1.2. */
	if (state == PCI_D3hot)
		pci_dev_d3_sleep(dev);
	else if (state == PCI_D2)
		udelay(PCI_PM_D2_DELAY);

	pci_read_config_word(dev, dev->pm_cap + PCI_PM_CTRL, &pmcsr);
	dev->current_state = pmcsr & PCI_PM_CTRL_STATE_MASK;
	if (dev->current_state != state)
		pci_info_ratelimited(dev, "Refused to change power state from %s to %s\n",
				     pci_power_name(dev->current_state),
				     pci_power_name(state));

	if (dev->bus->self)
		pcie_aspm_pm_state_change(dev->bus->self, locked);

	return 0;
}

static int __pci_set_power_state(struct pci_dev *dev, pci_power_t state, bool locked)
{
	int error;

	/* Bound the state we're entering */
	if (state > PCI_D3cold)
		state = PCI_D3cold;
	else if (state < PCI_D0)
		state = PCI_D0;
	else if ((state == PCI_D1 || state == PCI_D2) && pci_no_d1d2(dev))

		/*
		 * If the device or the parent bridge do not support PCI
		 * PM, ignore the request if we're doing anything other
		 * than putting it into D0 (which would only happen on
		 * boot).
		 */
		return 0;

	/* Check if we're already there */
	if (dev->current_state == state)
		return 0;

	if (state == PCI_D0)
		return pci_set_full_power_state(dev, locked);

	/*
	 * This device is quirked not to be put into D3, so don't put it in
	 * D3
	 */
	if (state >= PCI_D3hot && (dev->dev_flags & PCI_DEV_FLAGS_NO_D3))
		return 0;

	if (state == PCI_D3cold) {
		/*
		 * To put the device in D3cold, put it into D3hot in the native
		 * way, then put it into D3cold using platform ops.
		 */
		error = pci_set_low_power_state(dev, PCI_D3hot, locked);

		if (pci_platform_power_transition(dev, PCI_D3cold))
			return error;

		/* Powering off a bridge may power off the whole hierarchy */
		if (dev->current_state == PCI_D3cold)
			__pci_bus_set_current_state(dev->subordinate, PCI_D3cold, locked);
	} else {
		error = pci_set_low_power_state(dev, state, locked);

		if (pci_platform_power_transition(dev, state))
			return error;
	}

	return 0;
}

/**
 * pci_set_power_state - Set the power state of a PCI device
 * @dev: PCI device to handle.
 * @state: PCI power state (D0, D1, D2, D3hot) to put the device into.
 *
 * Transition a device to a new power state, using the platform firmware and/or
 * the device's PCI PM registers.
 *
 * RETURN VALUE:
 * -EINVAL if the requested state is invalid.
 * -EIO if device does not support PCI PM or its PM capabilities register has a
 * wrong version, or device doesn't support the requested state.
 * 0 if the transition is to D1 or D2 but D1 and D2 are not supported.
 * 0 if device already is in the requested state.
 * 0 if the transition is to D3 but D3 is not supported.
 * 0 if device's power state has been successfully changed.
 */
int pci_set_power_state(struct pci_dev *dev, pci_power_t state)
{
	return __pci_set_power_state(dev, state, false);
}
EXPORT_SYMBOL(pci_set_power_state);

int pci_set_power_state_locked(struct pci_dev *dev, pci_power_t state)
{
	lockdep_assert_held(&pci_bus_sem);

	return __pci_set_power_state(dev, state, true);
}
EXPORT_SYMBOL(pci_set_power_state_locked);

#define PCI_EXP_SAVE_REGS	7

static struct pci_cap_saved_state *_pci_find_saved_cap(struct pci_dev *pci_dev,
						       u16 cap, bool extended)
{
	struct pci_cap_saved_state *tmp;

	hlist_for_each_entry(tmp, &pci_dev->saved_cap_space, next) {
		if (tmp->cap.cap_extended == extended && tmp->cap.cap_nr == cap)
			return tmp;
	}
	return NULL;
}

struct pci_cap_saved_state *pci_find_saved_cap(struct pci_dev *dev, char cap)
{
	return _pci_find_saved_cap(dev, cap, false);
}

struct pci_cap_saved_state *pci_find_saved_ext_cap(struct pci_dev *dev, u16 cap)
{
	return _pci_find_saved_cap(dev, cap, true);
}

static int pci_save_pcie_state(struct pci_dev *dev)
{
	int i = 0;
	struct pci_cap_saved_state *save_state;
	u16 *cap;

	if (!pci_is_pcie(dev))
		return 0;

	save_state = pci_find_saved_cap(dev, PCI_CAP_ID_EXP);
	if (!save_state) {
		pci_err(dev, "buffer not found in %s\n", __func__);
		return -ENOMEM;
	}

	cap = (u16 *)&save_state->cap.data[0];
	pcie_capability_read_word(dev, PCI_EXP_DEVCTL, &cap[i++]);
	pcie_capability_read_word(dev, PCI_EXP_LNKCTL, &cap[i++]);
	pcie_capability_read_word(dev, PCI_EXP_SLTCTL, &cap[i++]);
	pcie_capability_read_word(dev, PCI_EXP_RTCTL,  &cap[i++]);
	pcie_capability_read_word(dev, PCI_EXP_DEVCTL2, &cap[i++]);
	pcie_capability_read_word(dev, PCI_EXP_LNKCTL2, &cap[i++]);
	pcie_capability_read_word(dev, PCI_EXP_SLTCTL2, &cap[i++]);

	pci_save_aspm_l1ss_state(dev);
	pci_save_ltr_state(dev);

	return 0;
}

static void pci_restore_pcie_state(struct pci_dev *dev)
{
	int i = 0;
	struct pci_cap_saved_state *save_state;
	u16 *cap;

	/*
	 * Restore max latencies (in the LTR capability) before enabling
	 * LTR itself in PCI_EXP_DEVCTL2.
	 */
	pci_restore_ltr_state(dev);
	pci_restore_aspm_l1ss_state(dev);

	save_state = pci_find_saved_cap(dev, PCI_CAP_ID_EXP);
	if (!save_state)
		return;

	/*
	 * Downstream ports reset the LTR enable bit when link goes down.
	 * Check and re-configure the bit here before restoring device.
	 * PCIe r5.0, sec 7.5.3.16.
	 */
	pci_bridge_reconfigure_ltr(dev);

	cap = (u16 *)&save_state->cap.data[0];
	pcie_capability_write_word(dev, PCI_EXP_DEVCTL, cap[i++]);
	pcie_capability_write_word(dev, PCI_EXP_LNKCTL, cap[i++]);
	pcie_capability_write_word(dev, PCI_EXP_SLTCTL, cap[i++]);
	pcie_capability_write_word(dev, PCI_EXP_RTCTL, cap[i++]);
	pcie_capability_write_word(dev, PCI_EXP_DEVCTL2, cap[i++]);
	pcie_capability_write_word(dev, PCI_EXP_LNKCTL2, cap[i++]);
	pcie_capability_write_word(dev, PCI_EXP_SLTCTL2, cap[i++]);
}

static int pci_save_pcix_state(struct pci_dev *dev)
{
	int pos;
	struct pci_cap_saved_state *save_state;

	pos = pci_find_capability(dev, PCI_CAP_ID_PCIX);
	if (!pos)
		return 0;

	save_state = pci_find_saved_cap(dev, PCI_CAP_ID_PCIX);
	if (!save_state) {
		pci_err(dev, "buffer not found in %s\n", __func__);
		return -ENOMEM;
	}

	pci_read_config_word(dev, pos + PCI_X_CMD,
			     (u16 *)save_state->cap.data);

	return 0;
}

static void pci_restore_pcix_state(struct pci_dev *dev)
{
	int i = 0, pos;
	struct pci_cap_saved_state *save_state;
	u16 *cap;

	save_state = pci_find_saved_cap(dev, PCI_CAP_ID_PCIX);
	pos = pci_find_capability(dev, PCI_CAP_ID_PCIX);
	if (!save_state || !pos)
		return;
	cap = (u16 *)&save_state->cap.data[0];

	pci_write_config_word(dev, pos + PCI_X_CMD, cap[i++]);
}

/**
 * pci_save_state - save the PCI configuration space of a device before
 *		    suspending
 * @dev: PCI device that we're dealing with
 */
int pci_save_state(struct pci_dev *dev)
{
	int i;
	/* XXX: 100% dword access ok here? */
	for (i = 0; i < 16; i++) {
		pci_read_config_dword(dev, i * 4, &dev->saved_config_space[i]);
		pci_dbg(dev, "save config %#04x: %#010x\n",
			i * 4, dev->saved_config_space[i]);
	}
	dev->state_saved = true;

	i = pci_save_pcie_state(dev);
	if (i != 0)
		return i;

	i = pci_save_pcix_state(dev);
	if (i != 0)
		return i;

	pci_save_dpc_state(dev);
	pci_save_aer_state(dev);
	pci_save_ptm_state(dev);
	pci_save_tph_state(dev);
	return pci_save_vc_state(dev);
}
EXPORT_SYMBOL(pci_save_state);

static void pci_restore_config_dword(struct pci_dev *pdev, int offset,
				     u32 saved_val, int retry, bool force)
{
	u32 val;

	pci_read_config_dword(pdev, offset, &val);
	if (!force && val == saved_val)
		return;

	for (;;) {
		pci_dbg(pdev, "restore config %#04x: %#010x -> %#010x\n",
			offset, val, saved_val);
		pci_write_config_dword(pdev, offset, saved_val);
		if (retry-- <= 0)
			return;

		pci_read_config_dword(pdev, offset, &val);
		if (val == saved_val)
			return;

		mdelay(1);
	}
}

static void pci_restore_config_space_range(struct pci_dev *pdev,
					   int start, int end, int retry,
					   bool force)
{
	int index;

	for (index = end; index >= start; index--)
		pci_restore_config_dword(pdev, 4 * index,
					 pdev->saved_config_space[index],
					 retry, force);
}

static void pci_restore_config_space(struct pci_dev *pdev)
{
	if (pdev->hdr_type == PCI_HEADER_TYPE_NORMAL) {
		pci_restore_config_space_range(pdev, 10, 15, 0, false);
		/* Restore BARs before the command register. */
		pci_restore_config_space_range(pdev, 4, 9, 10, false);
		pci_restore_config_space_range(pdev, 0, 3, 0, false);
	} else if (pdev->hdr_type == PCI_HEADER_TYPE_BRIDGE) {
		pci_restore_config_space_range(pdev, 12, 15, 0, false);

		/*
		 * Force rewriting of prefetch registers to avoid S3 resume
		 * issues on Intel PCI bridges that occur when these
		 * registers are not explicitly written.
		 */
		pci_restore_config_space_range(pdev, 9, 11, 0, true);
		pci_restore_config_space_range(pdev, 0, 8, 0, false);
	} else {
		pci_restore_config_space_range(pdev, 0, 15, 0, false);
	}
}

static void pci_restore_rebar_state(struct pci_dev *pdev)
{
	unsigned int pos, nbars, i;
	u32 ctrl;

	pos = pdev->rebar_cap;
	if (!pos)
		return;

	pci_read_config_dword(pdev, pos + PCI_REBAR_CTRL, &ctrl);
	nbars = FIELD_GET(PCI_REBAR_CTRL_NBAR_MASK, ctrl);

	for (i = 0; i < nbars; i++, pos += 8) {
		struct resource *res;
		int bar_idx, size;

		pci_read_config_dword(pdev, pos + PCI_REBAR_CTRL, &ctrl);
		bar_idx = ctrl & PCI_REBAR_CTRL_BAR_IDX;
		res = pci_resource_n(pdev, bar_idx);
		size = pci_rebar_bytes_to_size(resource_size(res));
		ctrl &= ~PCI_REBAR_CTRL_BAR_SIZE;
		ctrl |= FIELD_PREP(PCI_REBAR_CTRL_BAR_SIZE, size);
		pci_write_config_dword(pdev, pos + PCI_REBAR_CTRL, ctrl);
	}
}

/**
 * pci_restore_state - Restore the saved state of a PCI device
 * @dev: PCI device that we're dealing with
 */
void pci_restore_state(struct pci_dev *dev)
{
	if (!dev->state_saved)
		return;

	pci_restore_pcie_state(dev);
	pci_restore_pasid_state(dev);
	pci_restore_pri_state(dev);
	pci_restore_ats_state(dev);
	pci_restore_vc_state(dev);
	pci_restore_rebar_state(dev);
	pci_restore_dpc_state(dev);
	pci_restore_ptm_state(dev);
	pci_restore_tph_state(dev);

	pci_aer_clear_status(dev);
	pci_restore_aer_state(dev);

	pci_restore_config_space(dev);

	pci_restore_pcix_state(dev);
	pci_restore_msi_state(dev);

	/* Restore ACS and IOV configuration state */
	pci_enable_acs(dev);
	pci_restore_iov_state(dev);

	dev->state_saved = false;
}
EXPORT_SYMBOL(pci_restore_state);

struct pci_saved_state {
	u32 config_space[16];
	struct pci_cap_saved_data cap[];
};

/**
 * pci_store_saved_state - Allocate and return an opaque struct containing
 *			   the device saved state.
 * @dev: PCI device that we're dealing with
 *
 * Return NULL if no state or error.
 */
struct pci_saved_state *pci_store_saved_state(struct pci_dev *dev)
{
	struct pci_saved_state *state;
	struct pci_cap_saved_state *tmp;
	struct pci_cap_saved_data *cap;
	size_t size;

	if (!dev->state_saved)
		return NULL;

	size = sizeof(*state) + sizeof(struct pci_cap_saved_data);

	hlist_for_each_entry(tmp, &dev->saved_cap_space, next)
		size += sizeof(struct pci_cap_saved_data) + tmp->cap.size;

	state = kzalloc(size, GFP_KERNEL);
	if (!state)
		return NULL;

	memcpy(state->config_space, dev->saved_config_space,
	       sizeof(state->config_space));

	cap = state->cap;
	hlist_for_each_entry(tmp, &dev->saved_cap_space, next) {
		size_t len = sizeof(struct pci_cap_saved_data) + tmp->cap.size;
		memcpy(cap, &tmp->cap, len);
		cap = (struct pci_cap_saved_data *)((u8 *)cap + len);
	}
	/* Empty cap_save terminates list */

	return state;
}
EXPORT_SYMBOL_GPL(pci_store_saved_state);

/**
 * pci_load_saved_state - Reload the provided save state into struct pci_dev.
 * @dev: PCI device that we're dealing with
 * @state: Saved state returned from pci_store_saved_state()
 */
int pci_load_saved_state(struct pci_dev *dev,
			 struct pci_saved_state *state)
{
	struct pci_cap_saved_data *cap;

	dev->state_saved = false;

	if (!state)
		return 0;

	memcpy(dev->saved_config_space, state->config_space,
	       sizeof(state->config_space));

	cap = state->cap;
	while (cap->size) {
		struct pci_cap_saved_state *tmp;

		tmp = _pci_find_saved_cap(dev, cap->cap_nr, cap->cap_extended);
		if (!tmp || tmp->cap.size != cap->size)
			return -EINVAL;

		memcpy(tmp->cap.data, cap->data, tmp->cap.size);
		cap = (struct pci_cap_saved_data *)((u8 *)cap +
		       sizeof(struct pci_cap_saved_data) + cap->size);
	}

	dev->state_saved = true;
	return 0;
}
EXPORT_SYMBOL_GPL(pci_load_saved_state);

/**
 * pci_load_and_free_saved_state - Reload the save state pointed to by state,
 *				   and free the memory allocated for it.
 * @dev: PCI device that we're dealing with
 * @state: Pointer to saved state returned from pci_store_saved_state()
 */
int pci_load_and_free_saved_state(struct pci_dev *dev,
				  struct pci_saved_state **state)
{
	int ret = pci_load_saved_state(dev, *state);
	kfree(*state);
	*state = NULL;
	return ret;
}
EXPORT_SYMBOL_GPL(pci_load_and_free_saved_state);

int __weak pcibios_enable_device(struct pci_dev *dev, int bars)
{
	return pci_enable_resources(dev, bars);
}

<<<<<<< HEAD
//使能设备
=======
static int pci_host_bridge_enable_device(struct pci_dev *dev)
{
	struct pci_host_bridge *host_bridge = pci_find_host_bridge(dev->bus);
	int err;

	if (host_bridge && host_bridge->enable_device) {
		err = host_bridge->enable_device(host_bridge, dev);
		if (err)
			return err;
	}

	return 0;
}

static void pci_host_bridge_disable_device(struct pci_dev *dev)
{
	struct pci_host_bridge *host_bridge = pci_find_host_bridge(dev->bus);

	if (host_bridge && host_bridge->disable_device)
		host_bridge->disable_device(host_bridge, dev);
}

>>>>>>> 155a3c00
static int do_pci_enable_device(struct pci_dev *dev, int bars)
{
	int err;
	struct pci_dev *bridge;
	u16 cmd;
	u8 pin;

	//设置设备power状态为最大power
	err = pci_set_power_state(dev, PCI_D0);
	if (err < 0 && err != -EIO)
		return err;

	bridge = pci_upstream_bridge(dev);
	if (bridge)
		pcie_aspm_powersave_config_link(bridge);

	err = pci_host_bridge_enable_device(dev);
	if (err)
		return err;

	err = pcibios_enable_device(dev, bars);
	if (err < 0)
		goto err_enable;
	pci_fixup_device(pci_fixup_enable, dev);

	//如果未开启中断，则直接返
	if (dev->msi_enabled || dev->msix_enabled)
		return 0;

	//读取中断引脚
	pci_read_config_byte(dev, PCI_INTERRUPT_PIN, &pin);
	if (pin) {
		pci_read_config_word(dev, PCI_COMMAND, &cmd);
		/*
		 * 有中断引脚，开启中断
		 * This bit disables the device/function from asserting INTx#. A value of
			0 enables the assertion of its INTx# signal. A value of 1 disables the
			assertion of its INTx# signal. This bit’s state after RST# is 0. Refer to
			Section 6.8.1.3 for control of MSI.
		 */
		if (cmd & PCI_COMMAND_INTX_DISABLE)
			pci_write_config_word(dev, PCI_COMMAND,
					      cmd & ~PCI_COMMAND_INTX_DISABLE);
	}

	return 0;

err_enable:
	pci_host_bridge_disable_device(dev);

	return err;

}

/**
 * pci_reenable_device - Resume abandoned device
 * @dev: PCI device to be resumed
 *
 * NOTE: This function is a backend of pci_default_resume() and is not supposed
 * to be called by normal code, write proper resume handler and use it instead.
 */
int pci_reenable_device(struct pci_dev *dev)
{
	if (pci_is_enabled(dev))
		return do_pci_enable_device(dev, (1 << PCI_NUM_RESOURCES) - 1);
	return 0;
}
EXPORT_SYMBOL(pci_reenable_device);

static void pci_enable_bridge(struct pci_dev *dev)
{
	struct pci_dev *bridge;
	int retval;

	bridge = pci_upstream_bridge(dev);
	if (bridge)
		pci_enable_bridge(bridge);

	if (pci_is_enabled(dev)) {
		if (!dev->is_busmaster)
			pci_set_master(dev);
		return;
	}

	retval = pci_enable_device(dev);
	if (retval)
		pci_err(dev, "Error enabling bridge (%d), continuing\n",
			retval);
	pci_set_master(dev);
}

//按flags使能设备（例如memory space ,io space)
static int pci_enable_device_flags(struct pci_dev *dev, unsigned long flags)
{
	struct pci_dev *bridge;
	int err;
	int i, bars = 0;

	/*
	 * Power state could be unknown at this point, either due to a fresh
	 * boot or a device removal call.  So get the current power state
	 * so that things like MSI message writing will behave as expected
	 * (e.g. if the device really is in D0 at enable time).
	 */
	pci_update_current_state(dev, dev->current_state);

	//如果设备已enable，则直接返回
	if (atomic_inc_return(&dev->enable_cnt) > 1)
		return 0;		/* already enabled */

	//取dev对应的上游的桥
	bridge = pci_upstream_bridge(dev);
	if (bridge)
		pci_enable_bridge(bridge);

	/* only skip sriov related */
	//获取哪些资源idx支持这些flags
	for (i = 0; i <= PCI_ROM_RESOURCE; i++)
		if (dev->resource[i].flags & flags)
			bars |= (1 << i);
	for (i = PCI_BRIDGE_RESOURCES; i < DEVICE_COUNT_RESOURCE; i++)
		if (dev->resource[i].flags & flags)
			bars |= (1 << i);

	//使能bars掩码指出的bars
	err = do_pci_enable_device(dev, bars);
	if (err < 0)
		atomic_dec(&dev->enable_cnt);
	return err;
}

/**
 * pci_enable_device_mem - Initialize a device for use with Memory space
 * @dev: PCI device to be initialized
 *
 * Initialize device before it's used by a driver. Ask low-level code
 * to enable Memory resources. Wake up the device if it was suspended.
 * Beware, this function can fail.
 */
//开启memory space
int pci_enable_device_mem(struct pci_dev *dev)
{
	return pci_enable_device_flags(dev, IORESOURCE_MEM);
}
EXPORT_SYMBOL(pci_enable_device_mem);

/**
 * pci_enable_device - Initialize device before it's used by a driver.
 * @dev: PCI device to be initialized
 *
 * Initialize device before it's used by a driver. Ask low-level code
 * to enable I/O and memory. Wake up the device if it was suspended.
 * Beware, this function can fail.
 *
 * Note we don't actually enable the device many times if we call
 * this function repeatedly (we just increment the count).
 */
//设备在被驱动使用前进行初始化
int pci_enable_device(struct pci_dev *dev)
{
	return pci_enable_device_flags(dev, IORESOURCE_MEM | IORESOURCE_IO);
}
EXPORT_SYMBOL(pci_enable_device);

/*
<<<<<<< HEAD
 * Managed PCI resources.  This manages device on/off, INTx/MSI/MSI-X
 * on/off and BAR regions.  pci_dev itself records MSI/MSI-X status, so
 * there's no need to track it separately.  pci_devres is initialized
 * when a device is enabled using managed PCI device enable interface.
 */
struct pci_devres {
	unsigned int enabled:1;
	unsigned int pinned:1;
	unsigned int orig_intx:1;
	unsigned int restore_intx:1;
	unsigned int mwi:1;
	u32 region_mask;//那些bar被启用了
};

static void pcim_release(struct device *gendev, void *res)
{
	struct pci_dev *dev = to_pci_dev(gendev);
	struct pci_devres *this = res;
	int i;

	for (i = 0; i < DEVICE_COUNT_RESOURCE; i++)
		if (this->region_mask & (1 << i))
			pci_release_region(dev, i);

	if (this->mwi)
		pci_clear_mwi(dev);

	if (this->restore_intx)
		pci_intx(dev, this->orig_intx);

	if (this->enabled && !this->pinned)
		pci_disable_device(dev);
}

static struct pci_devres *get_pci_dr(struct pci_dev *pdev)
{
	struct pci_devres *dr, *new_dr;

	dr = devres_find(&pdev->dev, pcim_release, NULL, NULL);
	if (dr)
		return dr;

	new_dr = devres_alloc(pcim_release, sizeof(*new_dr), GFP_KERNEL);
	if (!new_dr)
		return NULL;
	return devres_get(&pdev->dev, new_dr, NULL, NULL);
}

static struct pci_devres *find_pci_dr(struct pci_dev *pdev)
{
	if (pci_is_managed(pdev))
		return devres_find(&pdev->dev, pcim_release, NULL, NULL);
	return NULL;
}

/**
 * pcim_enable_device - Managed pci_enable_device()
 * @pdev: PCI device to be initialized
 *
 * Managed pci_enable_device().
 */
int pcim_enable_device(struct pci_dev *pdev)
{
	struct pci_devres *dr;
	int rc;

	dr = get_pci_dr(pdev);
	if (unlikely(!dr))
		return -ENOMEM;
	if (dr->enabled)
		return 0;

	rc = pci_enable_device(pdev);
	if (!rc) {
		pdev->is_managed = 1;
		dr->enabled = 1;
	}
	return rc;
}
EXPORT_SYMBOL(pcim_enable_device);

/**
 * pcim_pin_device - Pin managed PCI device
 * @pdev: PCI device to pin
 *
 * Pin managed PCI device @pdev.  Pinned device won't be disabled on
 * driver detach.  @pdev must have been enabled with
 * pcim_enable_device().
 */
void pcim_pin_device(struct pci_dev *pdev)
{
	struct pci_devres *dr;

	dr = find_pci_dr(pdev);
	WARN_ON(!dr || !dr->enabled);
	if (dr)
		dr->pinned = 1;
}
EXPORT_SYMBOL(pcim_pin_device);

/*
=======
>>>>>>> 155a3c00
 * pcibios_device_add - provide arch specific hooks when adding device dev
 * @dev: the PCI device being added
 *
 * Permits the platform to provide architecture specific functionality when
 * devices are added. This is the default implementation. Architecture
 * implementations can override this.
 */
int __weak pcibios_device_add(struct pci_dev *dev)
{
	return 0;
}

/**
 * pcibios_release_device - provide arch specific hooks when releasing
 *			    device dev
 * @dev: the PCI device being released
 *
 * Permits the platform to provide architecture specific functionality when
 * devices are released. This is the default implementation. Architecture
 * implementations can override this.
 */
void __weak pcibios_release_device(struct pci_dev *dev) {}

/**
 * pcibios_disable_device - disable arch specific PCI resources for device dev
 * @dev: the PCI device to disable
 *
 * Disables architecture specific PCI resources for the device. This
 * is the default implementation. Architecture implementations can
 * override this.
 */
void __weak pcibios_disable_device(struct pci_dev *dev) {}

static void do_pci_disable_device(struct pci_dev *dev)
{
	u16 pci_command;

	pci_read_config_word(dev, PCI_COMMAND, &pci_command);
	if (pci_command & PCI_COMMAND_MASTER) {
		pci_command &= ~PCI_COMMAND_MASTER;
		pci_write_config_word(dev, PCI_COMMAND, pci_command);
	}

	pcibios_disable_device(dev);
}

/**
 * pci_disable_enabled_device - Disable device without updating enable_cnt
 * @dev: PCI device to disable
 *
 * NOTE: This function is a backend of PCI power management routines and is
 * not supposed to be called drivers.
 */
void pci_disable_enabled_device(struct pci_dev *dev)
{
	if (pci_is_enabled(dev))
		do_pci_disable_device(dev);
}

/**
 * pci_disable_device - Disable PCI device after use
 * @dev: PCI device to be disabled
 *
 * Signal to the system that the PCI device is not in use by the system
 * anymore.  This only involves disabling PCI bus-mastering, if active.
 *
 * Note we don't actually disable the device until all callers of
 * pci_enable_device() have called pci_disable_device().
 */
void pci_disable_device(struct pci_dev *dev)
{
	dev_WARN_ONCE(&dev->dev, atomic_read(&dev->enable_cnt) <= 0,
		      "disabling already-disabled device");

	if (atomic_dec_return(&dev->enable_cnt) != 0)
		return;

	pci_host_bridge_disable_device(dev);

	do_pci_disable_device(dev);

	dev->is_busmaster = 0;
}
EXPORT_SYMBOL(pci_disable_device);

/**
 * pcibios_set_pcie_reset_state - set reset state for device dev
 * @dev: the PCIe device reset
 * @state: Reset state to enter into
 *
 * Set the PCIe reset state for the device. This is the default
 * implementation. Architecture implementations can override this.
 */
int __weak pcibios_set_pcie_reset_state(struct pci_dev *dev,
					enum pcie_reset_state state)
{
	return -EINVAL;
}

/**
 * pci_set_pcie_reset_state - set reset state for device dev
 * @dev: the PCIe device reset
 * @state: Reset state to enter into
 *
 * Sets the PCI reset state for the device.
 */
int pci_set_pcie_reset_state(struct pci_dev *dev, enum pcie_reset_state state)
{
	return pcibios_set_pcie_reset_state(dev, state);
}
EXPORT_SYMBOL_GPL(pci_set_pcie_reset_state);

#ifdef CONFIG_PCIEAER
void pcie_clear_device_status(struct pci_dev *dev)
{
	u16 sta;

	pcie_capability_read_word(dev, PCI_EXP_DEVSTA, &sta);
	pcie_capability_write_word(dev, PCI_EXP_DEVSTA, sta);
}
#endif

/**
 * pcie_clear_root_pme_status - Clear root port PME interrupt status.
 * @dev: PCIe root port or event collector.
 */
void pcie_clear_root_pme_status(struct pci_dev *dev)
{
	pcie_capability_set_dword(dev, PCI_EXP_RTSTA, PCI_EXP_RTSTA_PME);
}

/**
 * pci_check_pme_status - Check if given device has generated PME.
 * @dev: Device to check.
 *
 * Check the PME status of the device and if set, clear it and clear PME enable
 * (if set).  Return 'true' if PME status and PME enable were both set or
 * 'false' otherwise.
 */
bool pci_check_pme_status(struct pci_dev *dev)
{
	int pmcsr_pos;
	u16 pmcsr;
	bool ret = false;

	if (!dev->pm_cap)
		return false;

	pmcsr_pos = dev->pm_cap + PCI_PM_CTRL;
	pci_read_config_word(dev, pmcsr_pos, &pmcsr);
	if (!(pmcsr & PCI_PM_CTRL_PME_STATUS))
		return false;

	/* Clear PME status. */
	pmcsr |= PCI_PM_CTRL_PME_STATUS;
	if (pmcsr & PCI_PM_CTRL_PME_ENABLE) {
		/* Disable PME to avoid interrupt flood. */
		pmcsr &= ~PCI_PM_CTRL_PME_ENABLE;
		ret = true;
	}

	pci_write_config_word(dev, pmcsr_pos, pmcsr);

	return ret;
}

/**
 * pci_pme_wakeup - Wake up a PCI device if its PME Status bit is set.
 * @dev: Device to handle.
 * @pme_poll_reset: Whether or not to reset the device's pme_poll flag.
 *
 * Check if @dev has generated PME and queue a resume request for it in that
 * case.
 */
static int pci_pme_wakeup(struct pci_dev *dev, void *pme_poll_reset)
{
	if (pme_poll_reset && dev->pme_poll)
		dev->pme_poll = false;

	if (pci_check_pme_status(dev)) {
		pci_wakeup_event(dev);
		pm_request_resume(&dev->dev);
	}
	return 0;
}

/**
 * pci_pme_wakeup_bus - Walk given bus and wake up devices on it, if necessary.
 * @bus: Top bus of the subtree to walk.
 */
void pci_pme_wakeup_bus(struct pci_bus *bus)
{
	if (bus)
		pci_walk_bus(bus, pci_pme_wakeup, (void *)true);
}


/**
 * pci_pme_capable - check the capability of PCI device to generate PME#
 * @dev: PCI device to handle.
 * @state: PCI state from which device will issue PME#.
 */
bool pci_pme_capable(struct pci_dev *dev, pci_power_t state)
{
	if (!dev->pm_cap)
		return false;

	return !!(dev->pme_support & (1 << state));
}
EXPORT_SYMBOL(pci_pme_capable);

static void pci_pme_list_scan(struct work_struct *work)
{
	struct pci_pme_device *pme_dev, *n;

	mutex_lock(&pci_pme_list_mutex);
	list_for_each_entry_safe(pme_dev, n, &pci_pme_list, list) {
		struct pci_dev *pdev = pme_dev->dev;

		if (pdev->pme_poll) {
			struct pci_dev *bridge = pdev->bus->self;
			struct device *dev = &pdev->dev;
			struct device *bdev = bridge ? &bridge->dev : NULL;
			int bref = 0;

			/*
			 * If we have a bridge, it should be in an active/D0
			 * state or the configuration space of subordinate
			 * devices may not be accessible or stable over the
			 * course of the call.
			 */
			if (bdev) {
				bref = pm_runtime_get_if_active(bdev);
				if (!bref)
					continue;

				if (bridge->current_state != PCI_D0)
					goto put_bridge;
			}

			/*
			 * The device itself should be suspended but config
			 * space must be accessible, therefore it cannot be in
			 * D3cold.
			 */
			if (pm_runtime_suspended(dev) &&
			    pdev->current_state != PCI_D3cold)
				pci_pme_wakeup(pdev, NULL);

put_bridge:
			if (bref > 0)
				pm_runtime_put(bdev);
		} else {
			list_del(&pme_dev->list);
			kfree(pme_dev);
		}
	}
	if (!list_empty(&pci_pme_list))
		queue_delayed_work(system_freezable_wq, &pci_pme_work,
				   msecs_to_jiffies(PME_TIMEOUT));
	mutex_unlock(&pci_pme_list_mutex);
}

static void __pci_pme_active(struct pci_dev *dev, bool enable)
{
	u16 pmcsr;

	if (!dev->pme_support)
		return;

	pci_read_config_word(dev, dev->pm_cap + PCI_PM_CTRL, &pmcsr);
	/* Clear PME_Status by writing 1 to it and enable PME# */
	pmcsr |= PCI_PM_CTRL_PME_STATUS | PCI_PM_CTRL_PME_ENABLE;
	if (!enable)
		pmcsr &= ~PCI_PM_CTRL_PME_ENABLE;

	pci_write_config_word(dev, dev->pm_cap + PCI_PM_CTRL, pmcsr);
}

/**
 * pci_pme_restore - Restore PME configuration after config space restore.
 * @dev: PCI device to update.
 */
void pci_pme_restore(struct pci_dev *dev)
{
	u16 pmcsr;

	if (!dev->pme_support)
		return;

	pci_read_config_word(dev, dev->pm_cap + PCI_PM_CTRL, &pmcsr);
	if (dev->wakeup_prepared) {
		pmcsr |= PCI_PM_CTRL_PME_ENABLE;
		pmcsr &= ~PCI_PM_CTRL_PME_STATUS;
	} else {
		pmcsr &= ~PCI_PM_CTRL_PME_ENABLE;
		pmcsr |= PCI_PM_CTRL_PME_STATUS;
	}
	pci_write_config_word(dev, dev->pm_cap + PCI_PM_CTRL, pmcsr);
}

/**
 * pci_pme_active - enable or disable PCI device's PME# function
 * @dev: PCI device to handle.
 * @enable: 'true' to enable PME# generation; 'false' to disable it.
 *
 * The caller must verify that the device is capable of generating PME# before
 * calling this function with @enable equal to 'true'.
 */
void pci_pme_active(struct pci_dev *dev, bool enable)
{
	__pci_pme_active(dev, enable);

	/*
	 * PCI (as opposed to PCIe) PME requires that the device have
	 * its PME# line hooked up correctly. Not all hardware vendors
	 * do this, so the PME never gets delivered and the device
	 * remains asleep. The easiest way around this is to
	 * periodically walk the list of suspended devices and check
	 * whether any have their PME flag set. The assumption is that
	 * we'll wake up often enough anyway that this won't be a huge
	 * hit, and the power savings from the devices will still be a
	 * win.
	 *
	 * Although PCIe uses in-band PME message instead of PME# line
	 * to report PME, PME does not work for some PCIe devices in
	 * reality.  For example, there are devices that set their PME
	 * status bits, but don't really bother to send a PME message;
	 * there are PCI Express Root Ports that don't bother to
	 * trigger interrupts when they receive PME messages from the
	 * devices below.  So PME poll is used for PCIe devices too.
	 */

	if (dev->pme_poll) {
		struct pci_pme_device *pme_dev;
		if (enable) {
			pme_dev = kmalloc(sizeof(struct pci_pme_device),
					  GFP_KERNEL);
			if (!pme_dev) {
				pci_warn(dev, "can't enable PME#\n");
				return;
			}
			pme_dev->dev = dev;
			mutex_lock(&pci_pme_list_mutex);
			list_add(&pme_dev->list, &pci_pme_list);
			if (list_is_singular(&pci_pme_list))
				queue_delayed_work(system_freezable_wq,
						   &pci_pme_work,
						   msecs_to_jiffies(PME_TIMEOUT));
			mutex_unlock(&pci_pme_list_mutex);
		} else {
			mutex_lock(&pci_pme_list_mutex);
			list_for_each_entry(pme_dev, &pci_pme_list, list) {
				if (pme_dev->dev == dev) {
					list_del(&pme_dev->list);
					kfree(pme_dev);
					break;
				}
			}
			mutex_unlock(&pci_pme_list_mutex);
		}
	}

	pci_dbg(dev, "PME# %s\n", enable ? "enabled" : "disabled");
}
EXPORT_SYMBOL(pci_pme_active);

/**
 * __pci_enable_wake - enable PCI device as wakeup event source
 * @dev: PCI device affected
 * @state: PCI state from which device will issue wakeup events
 * @enable: True to enable event generation; false to disable
 *
 * This enables the device as a wakeup event source, or disables it.
 * When such events involves platform-specific hooks, those hooks are
 * called automatically by this routine.
 *
 * Devices with legacy power management (no standard PCI PM capabilities)
 * always require such platform hooks.
 *
 * RETURN VALUE:
 * 0 is returned on success
 * -EINVAL is returned if device is not supposed to wake up the system
 * Error code depending on the platform is returned if both the platform and
 * the native mechanism fail to enable the generation of wake-up events
 */
static int __pci_enable_wake(struct pci_dev *dev, pci_power_t state, bool enable)
{
	int ret = 0;

	/*
	 * Bridges that are not power-manageable directly only signal
	 * wakeup on behalf of subordinate devices which is set up
	 * elsewhere, so skip them. However, bridges that are
	 * power-manageable may signal wakeup for themselves (for example,
	 * on a hotplug event) and they need to be covered here.
	 */
	if (!pci_power_manageable(dev))
		return 0;

	/* Don't do the same thing twice in a row for one device. */
	if (!!enable == !!dev->wakeup_prepared)
		return 0;

	/*
	 * According to "PCI System Architecture" 4th ed. by Tom Shanley & Don
	 * Anderson we should be doing PME# wake enable followed by ACPI wake
	 * enable.  To disable wake-up we call the platform first, for symmetry.
	 */

	if (enable) {
		int error;

		/*
		 * Enable PME signaling if the device can signal PME from
		 * D3cold regardless of whether or not it can signal PME from
		 * the current target state, because that will allow it to
		 * signal PME when the hierarchy above it goes into D3cold and
		 * the device itself ends up in D3cold as a result of that.
		 */
		if (pci_pme_capable(dev, state) || pci_pme_capable(dev, PCI_D3cold))
			pci_pme_active(dev, true);
		else
			ret = 1;
		error = platform_pci_set_wakeup(dev, true);
		if (ret)
			ret = error;
		if (!ret)
			dev->wakeup_prepared = true;
	} else {
		platform_pci_set_wakeup(dev, false);
		pci_pme_active(dev, false);
		dev->wakeup_prepared = false;
	}

	return ret;
}

/**
 * pci_enable_wake - change wakeup settings for a PCI device
 * @pci_dev: Target device
 * @state: PCI state from which device will issue wakeup events
 * @enable: Whether or not to enable event generation
 *
 * If @enable is set, check device_may_wakeup() for the device before calling
 * __pci_enable_wake() for it.
 */
int pci_enable_wake(struct pci_dev *pci_dev, pci_power_t state, bool enable)
{
	if (enable && !device_may_wakeup(&pci_dev->dev))
		return -EINVAL;

	return __pci_enable_wake(pci_dev, state, enable);
}
EXPORT_SYMBOL(pci_enable_wake);

/**
 * pci_wake_from_d3 - enable/disable device to wake up from D3_hot or D3_cold
 * @dev: PCI device to prepare
 * @enable: True to enable wake-up event generation; false to disable
 *
 * Many drivers want the device to wake up the system from D3_hot or D3_cold
 * and this function allows them to set that up cleanly - pci_enable_wake()
 * should not be called twice in a row to enable wake-up due to PCI PM vs ACPI
 * ordering constraints.
 *
 * This function only returns error code if the device is not allowed to wake
 * up the system from sleep or it is not capable of generating PME# from both
 * D3_hot and D3_cold and the platform is unable to enable wake-up power for it.
 */
int pci_wake_from_d3(struct pci_dev *dev, bool enable)
{
	return pci_pme_capable(dev, PCI_D3cold) ?
			pci_enable_wake(dev, PCI_D3cold, enable) :
			pci_enable_wake(dev, PCI_D3hot, enable);
}
EXPORT_SYMBOL(pci_wake_from_d3);

/**
 * pci_target_state - find an appropriate low power state for a given PCI dev
 * @dev: PCI device
 * @wakeup: Whether or not wakeup functionality will be enabled for the device.
 *
 * Use underlying platform code to find a supported low power state for @dev.
 * If the platform can't manage @dev, return the deepest state from which it
 * can generate wake events, based on any available PME info.
 */
static pci_power_t pci_target_state(struct pci_dev *dev, bool wakeup)
{
	if (platform_pci_power_manageable(dev)) {
		/*
		 * Call the platform to find the target state for the device.
		 */
		pci_power_t state = platform_pci_choose_state(dev);

		switch (state) {
		case PCI_POWER_ERROR:
		case PCI_UNKNOWN:
			return PCI_D3hot;

		case PCI_D1:
		case PCI_D2:
			if (pci_no_d1d2(dev))
				return PCI_D3hot;
		}

		return state;
	}

	/*
	 * If the device is in D3cold even though it's not power-manageable by
	 * the platform, it may have been powered down by non-standard means.
	 * Best to let it slumber.
	 */
	if (dev->current_state == PCI_D3cold)
		return PCI_D3cold;
	else if (!dev->pm_cap)
		return PCI_D0;

	if (wakeup && dev->pme_support) {
		pci_power_t state = PCI_D3hot;

		/*
		 * Find the deepest state from which the device can generate
		 * PME#.
		 */
		while (state && !(dev->pme_support & (1 << state)))
			state--;

		if (state)
			return state;
		else if (dev->pme_support & 1)
			return PCI_D0;
	}

	return PCI_D3hot;
}

/**
 * pci_prepare_to_sleep - prepare PCI device for system-wide transition
 *			  into a sleep state
 * @dev: Device to handle.
 *
 * Choose the power state appropriate for the device depending on whether
 * it can wake up the system and/or is power manageable by the platform
 * (PCI_D3hot is the default) and put the device into that state.
 */
int pci_prepare_to_sleep(struct pci_dev *dev)
{
	bool wakeup = device_may_wakeup(&dev->dev);
	pci_power_t target_state = pci_target_state(dev, wakeup);
	int error;

	if (target_state == PCI_POWER_ERROR)
		return -EIO;

	pci_enable_wake(dev, target_state, wakeup);

	error = pci_set_power_state(dev, target_state);

	if (error)
		pci_enable_wake(dev, target_state, false);

	return error;
}
EXPORT_SYMBOL(pci_prepare_to_sleep);

/**
 * pci_back_from_sleep - turn PCI device on during system-wide transition
 *			 into working state
 * @dev: Device to handle.
 *
 * Disable device's system wake-up capability and put it into D0.
 */
int pci_back_from_sleep(struct pci_dev *dev)
{
	int ret = pci_set_power_state(dev, PCI_D0);

	if (ret)
		return ret;

	pci_enable_wake(dev, PCI_D0, false);
	return 0;
}
EXPORT_SYMBOL(pci_back_from_sleep);

/**
 * pci_finish_runtime_suspend - Carry out PCI-specific part of runtime suspend.
 * @dev: PCI device being suspended.
 *
 * Prepare @dev to generate wake-up events at run time and put it into a low
 * power state.
 */
int pci_finish_runtime_suspend(struct pci_dev *dev)
{
	pci_power_t target_state;
	int error;

	target_state = pci_target_state(dev, device_can_wakeup(&dev->dev));
	if (target_state == PCI_POWER_ERROR)
		return -EIO;

	__pci_enable_wake(dev, target_state, pci_dev_run_wake(dev));

	error = pci_set_power_state(dev, target_state);

	if (error)
		pci_enable_wake(dev, target_state, false);

	return error;
}

/**
 * pci_dev_run_wake - Check if device can generate run-time wake-up events.
 * @dev: Device to check.
 *
 * Return true if the device itself is capable of generating wake-up events
 * (through the platform or using the native PCIe PME) or if the device supports
 * PME and one of its upstream bridges can generate wake-up events.
 */
bool pci_dev_run_wake(struct pci_dev *dev)
{
	struct pci_bus *bus = dev->bus;

	if (!dev->pme_support)
		return false;

	/* PME-capable in principle, but not from the target power state */
	if (!pci_pme_capable(dev, pci_target_state(dev, true)))
		return false;

	if (device_can_wakeup(&dev->dev))
		return true;

	while (bus->parent) {
		struct pci_dev *bridge = bus->self;

		if (device_can_wakeup(&bridge->dev))
			return true;

		bus = bus->parent;
	}

	/* We have reached the root bus. */
	if (bus->bridge)
		return device_can_wakeup(bus->bridge);

	return false;
}
EXPORT_SYMBOL_GPL(pci_dev_run_wake);

/**
 * pci_dev_need_resume - Check if it is necessary to resume the device.
 * @pci_dev: Device to check.
 *
 * Return 'true' if the device is not runtime-suspended or it has to be
 * reconfigured due to wakeup settings difference between system and runtime
 * suspend, or the current power state of it is not suitable for the upcoming
 * (system-wide) transition.
 */
bool pci_dev_need_resume(struct pci_dev *pci_dev)
{
	struct device *dev = &pci_dev->dev;
	pci_power_t target_state;

	if (!pm_runtime_suspended(dev) || platform_pci_need_resume(pci_dev))
		return true;

	target_state = pci_target_state(pci_dev, device_may_wakeup(dev));

	/*
	 * If the earlier platform check has not triggered, D3cold is just power
	 * removal on top of D3hot, so no need to resume the device in that
	 * case.
	 */
	return target_state != pci_dev->current_state &&
		target_state != PCI_D3cold &&
		pci_dev->current_state != PCI_D3hot;
}

/**
 * pci_dev_adjust_pme - Adjust PME setting for a suspended device.
 * @pci_dev: Device to check.
 *
 * If the device is suspended and it is not configured for system wakeup,
 * disable PME for it to prevent it from waking up the system unnecessarily.
 *
 * Note that if the device's power state is D3cold and the platform check in
 * pci_dev_need_resume() has not triggered, the device's configuration need not
 * be changed.
 */
void pci_dev_adjust_pme(struct pci_dev *pci_dev)
{
	struct device *dev = &pci_dev->dev;

	spin_lock_irq(&dev->power.lock);

	if (pm_runtime_suspended(dev) && !device_may_wakeup(dev) &&
	    pci_dev->current_state < PCI_D3cold)
		__pci_pme_active(pci_dev, false);

	spin_unlock_irq(&dev->power.lock);
}

/**
 * pci_dev_complete_resume - Finalize resume from system sleep for a device.
 * @pci_dev: Device to handle.
 *
 * If the device is runtime suspended and wakeup-capable, enable PME for it as
 * it might have been disabled during the prepare phase of system suspend if
 * the device was not configured for system wakeup.
 */
void pci_dev_complete_resume(struct pci_dev *pci_dev)
{
	struct device *dev = &pci_dev->dev;

	if (!pci_dev_run_wake(pci_dev))
		return;

	spin_lock_irq(&dev->power.lock);

	if (pm_runtime_suspended(dev) && pci_dev->current_state < PCI_D3cold)
		__pci_pme_active(pci_dev, true);

	spin_unlock_irq(&dev->power.lock);
}

/**
 * pci_choose_state - Choose the power state of a PCI device.
 * @dev: Target PCI device.
 * @state: Target state for the whole system.
 *
 * Returns PCI power state suitable for @dev and @state.
 */
pci_power_t pci_choose_state(struct pci_dev *dev, pm_message_t state)
{
	if (state.event == PM_EVENT_ON)
		return PCI_D0;

	return pci_target_state(dev, false);
}
EXPORT_SYMBOL(pci_choose_state);

void pci_config_pm_runtime_get(struct pci_dev *pdev)
{
	struct device *dev = &pdev->dev;
	struct device *parent = dev->parent;

	if (parent)
		pm_runtime_get_sync(parent);
	pm_runtime_get_noresume(dev);
	/*
	 * pdev->current_state is set to PCI_D3cold during suspending,
	 * so wait until suspending completes
	 */
	pm_runtime_barrier(dev);
	/*
	 * Only need to resume devices in D3cold, because config
	 * registers are still accessible for devices suspended but
	 * not in D3cold.
	 */
	if (pdev->current_state == PCI_D3cold)
		pm_runtime_resume(dev);
}

void pci_config_pm_runtime_put(struct pci_dev *pdev)
{
	struct device *dev = &pdev->dev;
	struct device *parent = dev->parent;

	pm_runtime_put(dev);
	if (parent)
		pm_runtime_put_sync(parent);
}

static const struct dmi_system_id bridge_d3_blacklist[] = {
#ifdef CONFIG_X86
	{
		/*
		 * Gigabyte X299 root port is not marked as hotplug capable
		 * which allows Linux to power manage it.  However, this
		 * confuses the BIOS SMI handler so don't power manage root
		 * ports on that system.
		 */
		.ident = "X299 DESIGNARE EX-CF",
		.matches = {
			DMI_MATCH(DMI_BOARD_VENDOR, "Gigabyte Technology Co., Ltd."),
			DMI_MATCH(DMI_BOARD_NAME, "X299 DESIGNARE EX-CF"),
		},
	},
	{
		/*
		 * Downstream device is not accessible after putting a root port
		 * into D3cold and back into D0 on Elo Continental Z2 board
		 */
		.ident = "Elo Continental Z2",
		.matches = {
			DMI_MATCH(DMI_BOARD_VENDOR, "Elo Touch Solutions"),
			DMI_MATCH(DMI_BOARD_NAME, "Geminilake"),
			DMI_MATCH(DMI_BOARD_VERSION, "Continental Z2"),
		},
	},
	{
		/*
		 * Changing power state of root port dGPU is connected fails
		 * https://gitlab.freedesktop.org/drm/amd/-/issues/3229
		 */
		.ident = "Hewlett-Packard HP Pavilion 17 Notebook PC/1972",
		.matches = {
			DMI_MATCH(DMI_BOARD_VENDOR, "Hewlett-Packard"),
			DMI_MATCH(DMI_BOARD_NAME, "1972"),
			DMI_MATCH(DMI_BOARD_VERSION, "95.33"),
		},
	},
#endif
	{ }
};

/**
 * pci_bridge_d3_possible - Is it possible to put the bridge into D3
 * @bridge: Bridge to check
 *
 * This function checks if it is possible to move the bridge to D3.
 * Currently we only allow D3 for some PCIe ports and for Thunderbolt.
 */
bool pci_bridge_d3_possible(struct pci_dev *bridge)
{
	if (!pci_is_pcie(bridge))
		return false;

	switch (pci_pcie_type(bridge)) {
	case PCI_EXP_TYPE_ROOT_PORT:
	case PCI_EXP_TYPE_UPSTREAM:
	case PCI_EXP_TYPE_DOWNSTREAM:
		if (pci_bridge_d3_disable)
			return false;

		/*
		 * Hotplug ports handled by firmware in System Management Mode
		 * may not be put into D3 by the OS (Thunderbolt on non-Macs).
		 */
		if (bridge->is_hotplug_bridge && !pciehp_is_native(bridge))
			return false;

		if (pci_bridge_d3_force)
			return true;

		/* Even the oldest 2010 Thunderbolt controller supports D3. */
		if (bridge->is_thunderbolt)
			return true;

		/* Platform might know better if the bridge supports D3 */
		if (platform_pci_bridge_d3(bridge))
			return true;

		/*
		 * Hotplug ports handled natively by the OS were not validated
		 * by vendors for runtime D3 at least until 2018 because there
		 * was no OS support.
		 */
		if (bridge->is_hotplug_bridge)
			return false;

		if (dmi_check_system(bridge_d3_blacklist))
			return false;

		/*
		 * Out of caution, we only allow PCIe ports from 2015 or newer
		 * into D3 on x86.
		 */
		if (!IS_ENABLED(CONFIG_X86) || dmi_get_bios_year() >= 2015)
			return true;
		break;
	}

	return false;
}

static int pci_dev_check_d3cold(struct pci_dev *dev, void *data)
{
	bool *d3cold_ok = data;

	if (/* The device needs to be allowed to go D3cold ... */
	    dev->no_d3cold || !dev->d3cold_allowed ||

	    /* ... and if it is wakeup capable to do so from D3cold. */
	    (device_may_wakeup(&dev->dev) &&
	     !pci_pme_capable(dev, PCI_D3cold)) ||

	    /* If it is a bridge it must be allowed to go to D3. */
	    !pci_power_manageable(dev))

		*d3cold_ok = false;

	return !*d3cold_ok;
}

/*
 * pci_bridge_d3_update - Update bridge D3 capabilities
 * @dev: PCI device which is changed
 *
 * Update upstream bridge PM capabilities accordingly depending on if the
 * device PM configuration was changed or the device is being removed.  The
 * change is also propagated upstream.
 */
void pci_bridge_d3_update(struct pci_dev *dev)
{
	bool remove = !device_is_registered(&dev->dev);
	struct pci_dev *bridge;
	bool d3cold_ok = true;

	bridge = pci_upstream_bridge(dev);
	if (!bridge || !pci_bridge_d3_possible(bridge))
		return;

	/*
	 * If D3 is currently allowed for the bridge, removing one of its
	 * children won't change that.
	 */
	if (remove && bridge->bridge_d3)
		return;

	/*
	 * If D3 is currently allowed for the bridge and a child is added or
	 * changed, disallowance of D3 can only be caused by that child, so
	 * we only need to check that single device, not any of its siblings.
	 *
	 * If D3 is currently not allowed for the bridge, checking the device
	 * first may allow us to skip checking its siblings.
	 */
	if (!remove)
		pci_dev_check_d3cold(dev, &d3cold_ok);

	/*
	 * If D3 is currently not allowed for the bridge, this may be caused
	 * either by the device being changed/removed or any of its siblings,
	 * so we need to go through all children to find out if one of them
	 * continues to block D3.
	 */
	if (d3cold_ok && !bridge->bridge_d3)
		pci_walk_bus(bridge->subordinate, pci_dev_check_d3cold,
			     &d3cold_ok);

	if (bridge->bridge_d3 != d3cold_ok) {
		bridge->bridge_d3 = d3cold_ok;
		/* Propagate change to upstream bridges */
		pci_bridge_d3_update(bridge);
	}
}

/**
 * pci_d3cold_enable - Enable D3cold for device
 * @dev: PCI device to handle
 *
 * This function can be used in drivers to enable D3cold from the device
 * they handle.  It also updates upstream PCI bridge PM capabilities
 * accordingly.
 */
void pci_d3cold_enable(struct pci_dev *dev)
{
	if (dev->no_d3cold) {
		dev->no_d3cold = false;
		pci_bridge_d3_update(dev);
	}
}
EXPORT_SYMBOL_GPL(pci_d3cold_enable);

/**
 * pci_d3cold_disable - Disable D3cold for device
 * @dev: PCI device to handle
 *
 * This function can be used in drivers to disable D3cold from the device
 * they handle.  It also updates upstream PCI bridge PM capabilities
 * accordingly.
 */
void pci_d3cold_disable(struct pci_dev *dev)
{
	if (!dev->no_d3cold) {
		dev->no_d3cold = true;
		pci_bridge_d3_update(dev);
	}
}
EXPORT_SYMBOL_GPL(pci_d3cold_disable);

void pci_pm_power_up_and_verify_state(struct pci_dev *pci_dev)
{
	pci_power_up(pci_dev);
	pci_update_current_state(pci_dev, PCI_D0);
}

/**
 * pci_pm_init - Initialize PM functions of given PCI device
 * @dev: PCI device to handle.
 */
void pci_pm_init(struct pci_dev *dev)
{
	int pm;
	u16 status;
	u16 pmc;

	device_enable_async_suspend(&dev->dev);
	dev->wakeup_prepared = false;

	dev->pm_cap = 0;
	dev->pme_support = 0;

	/* find PCI PM capability in list */
	pm = pci_find_capability(dev, PCI_CAP_ID_PM);
	if (!pm)
<<<<<<< HEAD
		//设备不具有电源管理能务，跳出
		return;
=======
		goto poweron;
>>>>>>> 155a3c00
	/* Check device's ability to generate PME# */
	//参见pci power management spec可知pm+2是跳过 capability id + next item ptr
	pci_read_config_word(dev, pm + PCI_PM_PMC, &pmc);

	if ((pmc & PCI_PM_CAP_VER_MASK) > 3) {
		pci_err(dev, "unsupported PM cap regs version (%u)\n",
			pmc & PCI_PM_CAP_VER_MASK);
		goto poweron;
	}

	//设备电源管理能力配置区间的offset(自pci配置空间0位置算起的偏移）
	dev->pm_cap = pm;
	dev->d3hot_delay = PCI_PM_D3HOT_WAIT;
	dev->d3cold_delay = PCI_PM_D3COLD_WAIT;
	dev->bridge_d3 = pci_bridge_d3_possible(dev);
	dev->d3cold_allowed = true;

	dev->d1_support = false;
	dev->d2_support = false;
	if (!pci_no_d1d2(dev)) {
		if (pmc & PCI_PM_CAP_D1)
			dev->d1_support = true;
		if (pmc & PCI_PM_CAP_D2)
			dev->d2_support = true;

		if (dev->d1_support || dev->d2_support)
			pci_info(dev, "supports%s%s\n",
				   dev->d1_support ? " D1" : "",
				   dev->d2_support ? " D2" : "");
	}

	pmc &= PCI_PM_CAP_PME_MASK;
	if (pmc) {
		pci_info(dev, "PME# supported from%s%s%s%s%s\n",
			 (pmc & PCI_PM_CAP_PME_D0) ? " D0" : "",
			 (pmc & PCI_PM_CAP_PME_D1) ? " D1" : "",
			 (pmc & PCI_PM_CAP_PME_D2) ? " D2" : "",
			 (pmc & PCI_PM_CAP_PME_D3hot) ? " D3hot" : "",
			 (pmc & PCI_PM_CAP_PME_D3cold) ? " D3cold" : "");
		dev->pme_support = FIELD_GET(PCI_PM_CAP_PME_MASK, pmc);
		dev->pme_poll = true;
		/*
		 * Make device's PM flags reflect the wake-up capability, but
		 * let the user space enable it to wake up the system as needed.
		 */
		device_set_wakeup_capable(&dev->dev, true);
		/* Disable the PME# generation functionality */
		pci_pme_active(dev, false);
	}

	pci_read_config_word(dev, PCI_STATUS, &status);
	if (status & PCI_STATUS_IMM_READY)
		dev->imm_ready = 1;
poweron:
	pci_pm_power_up_and_verify_state(dev);
	pm_runtime_forbid(&dev->dev);
	pm_runtime_set_active(&dev->dev);
	pm_runtime_enable(&dev->dev);
}

static unsigned long pci_ea_flags(struct pci_dev *dev, u8 prop)
{
	unsigned long flags = IORESOURCE_PCI_FIXED | IORESOURCE_PCI_EA_BEI;

	switch (prop) {
	case PCI_EA_P_MEM:
	case PCI_EA_P_VF_MEM:
		flags |= IORESOURCE_MEM;
		break;
	case PCI_EA_P_MEM_PREFETCH:
	case PCI_EA_P_VF_MEM_PREFETCH:
		flags |= IORESOURCE_MEM | IORESOURCE_PREFETCH;
		break;
	case PCI_EA_P_IO:
		flags |= IORESOURCE_IO;
		break;
	default:
		return 0;
	}

	return flags;
}

static struct resource *pci_ea_get_resource(struct pci_dev *dev, u8 bei,
					    u8 prop)
{
	if (bei <= PCI_EA_BEI_BAR5 && prop <= PCI_EA_P_IO)
		return &dev->resource[bei];
#ifdef CONFIG_PCI_IOV
	else if (bei >= PCI_EA_BEI_VF_BAR0 && bei <= PCI_EA_BEI_VF_BAR5 &&
		 (prop == PCI_EA_P_VF_MEM || prop == PCI_EA_P_VF_MEM_PREFETCH))
		return &dev->resource[PCI_IOV_RESOURCES +
				      bei - PCI_EA_BEI_VF_BAR0];
#endif
	else if (bei == PCI_EA_BEI_ROM)
		return &dev->resource[PCI_ROM_RESOURCE];
	else
		return NULL;
}

/* Read an Enhanced Allocation (EA) entry */
static int pci_ea_read(struct pci_dev *dev, int offset)
{
	struct resource *res;
	const char *res_name;
	int ent_size, ent_offset = offset;
	resource_size_t start, end;
	unsigned long flags;
	u32 dw0, bei, base, max_offset;
	u8 prop;
	bool support_64 = (sizeof(resource_size_t) >= 8);

	pci_read_config_dword(dev, ent_offset, &dw0);
	ent_offset += 4;

	/* Entry size field indicates DWORDs after 1st */
	ent_size = (FIELD_GET(PCI_EA_ES, dw0) + 1) << 2;

	if (!(dw0 & PCI_EA_ENABLE)) /* Entry not enabled */
		goto out;

	bei = FIELD_GET(PCI_EA_BEI, dw0);
	prop = FIELD_GET(PCI_EA_PP, dw0);

	/*
	 * If the Property is in the reserved range, try the Secondary
	 * Property instead.
	 */
	if (prop > PCI_EA_P_BRIDGE_IO && prop < PCI_EA_P_MEM_RESERVED)
		prop = FIELD_GET(PCI_EA_SP, dw0);
	if (prop > PCI_EA_P_BRIDGE_IO)
		goto out;

	res = pci_ea_get_resource(dev, bei, prop);
	res_name = pci_resource_name(dev, bei);
	if (!res) {
		pci_err(dev, "Unsupported EA entry BEI: %u\n", bei);
		goto out;
	}

	flags = pci_ea_flags(dev, prop);
	if (!flags) {
		pci_err(dev, "Unsupported EA properties: %#x\n", prop);
		goto out;
	}

	/* Read Base */
	pci_read_config_dword(dev, ent_offset, &base);
	start = (base & PCI_EA_FIELD_MASK);
	ent_offset += 4;

	/* Read MaxOffset */
	pci_read_config_dword(dev, ent_offset, &max_offset);
	ent_offset += 4;

	/* Read Base MSBs (if 64-bit entry) */
	if (base & PCI_EA_IS_64) {
		u32 base_upper;

		pci_read_config_dword(dev, ent_offset, &base_upper);
		ent_offset += 4;

		flags |= IORESOURCE_MEM_64;

		/* entry starts above 32-bit boundary, can't use */
		if (!support_64 && base_upper)
			goto out;

		if (support_64)
			start |= ((u64)base_upper << 32);
	}

	end = start + (max_offset | 0x03);

	/* Read MaxOffset MSBs (if 64-bit entry) */
	if (max_offset & PCI_EA_IS_64) {
		u32 max_offset_upper;

		pci_read_config_dword(dev, ent_offset, &max_offset_upper);
		ent_offset += 4;

		flags |= IORESOURCE_MEM_64;

		/* entry too big, can't use */
		if (!support_64 && max_offset_upper)
			goto out;

		if (support_64)
			end += ((u64)max_offset_upper << 32);
	}

	if (end < start) {
		pci_err(dev, "EA Entry crosses address boundary\n");
		goto out;
	}

	if (ent_size != ent_offset - offset) {
		pci_err(dev, "EA Entry Size (%d) does not match length read (%d)\n",
			ent_size, ent_offset - offset);
		goto out;
	}

	res->name = pci_name(dev);
	res->start = start;
	res->end = end;
	res->flags = flags;

	if (bei <= PCI_EA_BEI_BAR5)
		pci_info(dev, "%s %pR: from Enhanced Allocation, properties %#02x\n",
			 res_name, res, prop);
	else if (bei == PCI_EA_BEI_ROM)
		pci_info(dev, "%s %pR: from Enhanced Allocation, properties %#02x\n",
			 res_name, res, prop);
	else if (bei >= PCI_EA_BEI_VF_BAR0 && bei <= PCI_EA_BEI_VF_BAR5)
		pci_info(dev, "%s %pR: from Enhanced Allocation, properties %#02x\n",
			 res_name, res, prop);
	else
		pci_info(dev, "BEI %d %pR: from Enhanced Allocation, properties %#02x\n",
			   bei, res, prop);

out:
	return offset + ent_size;
}

/* Enhanced Allocation Initialization */
void pci_ea_init(struct pci_dev *dev)
{
	int ea;
	u8 num_ent;
	int offset;
	int i;

	/* find PCI EA capability in list */
	ea = pci_find_capability(dev, PCI_CAP_ID_EA);
	if (!ea)
		return;

	/* determine the number of entries */
	pci_bus_read_config_byte(dev->bus, dev->devfn, ea + PCI_EA_NUM_ENT,
					&num_ent);
	num_ent &= PCI_EA_NUM_ENT_MASK;

	offset = ea + PCI_EA_FIRST_ENT;

	/* Skip DWORD 2 for type 1 functions */
	if (dev->hdr_type == PCI_HEADER_TYPE_BRIDGE)
		offset += 4;

	/* parse each EA entry */
	for (i = 0; i < num_ent; ++i)
		offset = pci_ea_read(dev, offset);
}

static void pci_add_saved_cap(struct pci_dev *pci_dev,
	struct pci_cap_saved_state *new_cap)
{
	hlist_add_head(&new_cap->next, &pci_dev->saved_cap_space);
}

/**
 * _pci_add_cap_save_buffer - allocate buffer for saving given
 *			      capability registers
 * @dev: the PCI device
 * @cap: the capability to allocate the buffer for
 * @extended: Standard or Extended capability ID
 * @size: requested size of the buffer
 */
static int _pci_add_cap_save_buffer(struct pci_dev *dev, u16 cap,
				    bool extended, unsigned int size)
{
	int pos;
	struct pci_cap_saved_state *save_state;

	if (extended)
		pos = pci_find_ext_capability(dev, cap);
	else
		pos = pci_find_capability(dev, cap);

	if (!pos)
		return 0;

	save_state = kzalloc(sizeof(*save_state) + size, GFP_KERNEL);
	if (!save_state)
		return -ENOMEM;

	save_state->cap.cap_nr = cap;
	save_state->cap.cap_extended = extended;
	save_state->cap.size = size;
	pci_add_saved_cap(dev, save_state);

	return 0;
}

int pci_add_cap_save_buffer(struct pci_dev *dev, char cap, unsigned int size)
{
	return _pci_add_cap_save_buffer(dev, cap, false, size);
}

int pci_add_ext_cap_save_buffer(struct pci_dev *dev, u16 cap, unsigned int size)
{
	return _pci_add_cap_save_buffer(dev, cap, true, size);
}

/**
 * pci_allocate_cap_save_buffers - allocate buffers for saving capabilities
 * @dev: the PCI device
 */
void pci_allocate_cap_save_buffers(struct pci_dev *dev)
{
	int error;

	error = pci_add_cap_save_buffer(dev, PCI_CAP_ID_EXP,
					PCI_EXP_SAVE_REGS * sizeof(u16));
	if (error)
		pci_err(dev, "unable to preallocate PCI Express save buffer\n");

	error = pci_add_cap_save_buffer(dev, PCI_CAP_ID_PCIX, sizeof(u16));
	if (error)
		pci_err(dev, "unable to preallocate PCI-X save buffer\n");

	error = pci_add_ext_cap_save_buffer(dev, PCI_EXT_CAP_ID_LTR,
					    2 * sizeof(u16));
	if (error)
		pci_err(dev, "unable to allocate suspend buffer for LTR\n");

	pci_allocate_vc_save_buffers(dev);
}

void pci_free_cap_save_buffers(struct pci_dev *dev)
{
	struct pci_cap_saved_state *tmp;
	struct hlist_node *n;

	hlist_for_each_entry_safe(tmp, n, &dev->saved_cap_space, next)
		kfree(tmp);
}

/**
 * pci_configure_ari - enable or disable ARI forwarding
 * @dev: the PCI device
 *
 * If @dev and its upstream bridge both support ARI, enable ARI in the
 * bridge.  Otherwise, disable ARI in the bridge.
 */
void pci_configure_ari(struct pci_dev *dev)
{
	u32 cap;
	struct pci_dev *bridge;

	if (pcie_ari_disabled || !pci_is_pcie(dev) || dev->devfn)
		return;

	bridge = dev->bus->self;
	if (!bridge)
		return;

	pcie_capability_read_dword(bridge, PCI_EXP_DEVCAP2, &cap);
	if (!(cap & PCI_EXP_DEVCAP2_ARI))
		return;

	if (pci_find_ext_capability(dev, PCI_EXT_CAP_ID_ARI)) {
		pcie_capability_set_word(bridge, PCI_EXP_DEVCTL2,
					 PCI_EXP_DEVCTL2_ARI);
		bridge->ari_enabled = 1;
	} else {
		pcie_capability_clear_word(bridge, PCI_EXP_DEVCTL2,
					   PCI_EXP_DEVCTL2_ARI);
		bridge->ari_enabled = 0;
	}
}

static bool pci_acs_flags_enabled(struct pci_dev *pdev, u16 acs_flags)
{
	int pos;
	u16 cap, ctrl;

	pos = pdev->acs_cap;
	if (!pos)
		return false;

	/*
	 * Except for egress control, capabilities are either required
	 * or only required if controllable.  Features missing from the
	 * capability field can therefore be assumed as hard-wired enabled.
	 */
	pci_read_config_word(pdev, pos + PCI_ACS_CAP, &cap);
	acs_flags &= (cap | PCI_ACS_EC);

	pci_read_config_word(pdev, pos + PCI_ACS_CTRL, &ctrl);
	return (ctrl & acs_flags) == acs_flags;
}

/**
 * pci_acs_enabled - test ACS against required flags for a given device
 * @pdev: device to test
 * @acs_flags: required PCI ACS flags
 *
 * Return true if the device supports the provided flags.  Automatically
 * filters out flags that are not implemented on multifunction devices.
 *
 * Note that this interface checks the effective ACS capabilities of the
 * device rather than the actual capabilities.  For instance, most single
 * function endpoints are not required to support ACS because they have no
 * opportunity for peer-to-peer access.  We therefore return 'true'
 * regardless of whether the device exposes an ACS capability.  This makes
 * it much easier for callers of this function to ignore the actual type
 * or topology of the device when testing ACS support.
 */
bool pci_acs_enabled(struct pci_dev *pdev, u16 acs_flags)
{
	int ret;

	ret = pci_dev_specific_acs_enabled(pdev, acs_flags);
	if (ret >= 0)
		return ret > 0;

	/*
	 * Conventional PCI and PCI-X devices never support ACS, either
	 * effectively or actually.  The shared bus topology implies that
	 * any device on the bus can receive or snoop DMA.
	 */
	if (!pci_is_pcie(pdev))
		return false;

	switch (pci_pcie_type(pdev)) {
	/*
	 * PCI/X-to-PCIe bridges are not specifically mentioned by the spec,
	 * but since their primary interface is PCI/X, we conservatively
	 * handle them as we would a non-PCIe device.
	 */
	case PCI_EXP_TYPE_PCIE_BRIDGE:
	/*
	 * PCIe 3.0, 6.12.1 excludes ACS on these devices.  "ACS is never
	 * applicable... must never implement an ACS Extended Capability...".
	 * This seems arbitrary, but we take a conservative interpretation
	 * of this statement.
	 */
	case PCI_EXP_TYPE_PCI_BRIDGE:
	case PCI_EXP_TYPE_RC_EC:
		return false;
	/*
	 * PCIe 3.0, 6.12.1.1 specifies that downstream and root ports should
	 * implement ACS in order to indicate their peer-to-peer capabilities,
	 * regardless of whether they are single- or multi-function devices.
	 */
	case PCI_EXP_TYPE_DOWNSTREAM:
	case PCI_EXP_TYPE_ROOT_PORT:
		return pci_acs_flags_enabled(pdev, acs_flags);
	/*
	 * PCIe 3.0, 6.12.1.2 specifies ACS capabilities that should be
	 * implemented by the remaining PCIe types to indicate peer-to-peer
	 * capabilities, but only when they are part of a multifunction
	 * device.  The footnote for section 6.12 indicates the specific
	 * PCIe types included here.
	 */
	case PCI_EXP_TYPE_ENDPOINT:
	case PCI_EXP_TYPE_UPSTREAM:
	case PCI_EXP_TYPE_LEG_END:
	case PCI_EXP_TYPE_RC_END:
		if (!pdev->multifunction)
			break;

		return pci_acs_flags_enabled(pdev, acs_flags);
	}

	/*
	 * PCIe 3.0, 6.12.1.3 specifies no ACS capabilities are applicable
	 * to single function devices with the exception of downstream ports.
	 */
	return true;
}

/**
 * pci_acs_path_enabled - test ACS flags from start to end in a hierarchy
 * @start: starting downstream device
 * @end: ending upstream device or NULL to search to the root bus
 * @acs_flags: required flags
 *
 * Walk up a device tree from start to end testing PCI ACS support.  If
 * any step along the way does not support the required flags, return false.
 */
bool pci_acs_path_enabled(struct pci_dev *start,
			  struct pci_dev *end, u16 acs_flags)
{
	struct pci_dev *pdev, *parent = start;

	do {
		pdev = parent;

		if (!pci_acs_enabled(pdev, acs_flags))
			return false;

		if (pci_is_root_bus(pdev->bus))
			return (end == NULL);

		parent = pdev->bus->self;
	} while (pdev != end);

	return true;
}

/**
 * pci_acs_init - Initialize ACS if hardware supports it
 * @dev: the PCI device
 */
void pci_acs_init(struct pci_dev *dev)
{
	dev->acs_cap = pci_find_ext_capability(dev, PCI_EXT_CAP_ID_ACS);

	/*
	 * Attempt to enable ACS regardless of capability because some Root
	 * Ports (e.g. those quirked with *_intel_pch_acs_*) do not have
	 * the standard ACS capability but still support ACS via those
	 * quirks.
	 */
	pci_enable_acs(dev);
}

void pci_rebar_init(struct pci_dev *pdev)
{
	pdev->rebar_cap = pci_find_ext_capability(pdev, PCI_EXT_CAP_ID_REBAR);
}

/**
 * pci_rebar_find_pos - find position of resize ctrl reg for BAR
 * @pdev: PCI device
 * @bar: BAR to find
 *
 * Helper to find the position of the ctrl register for a BAR.
 * Returns -ENOTSUPP if resizable BARs are not supported at all.
 * Returns -ENOENT if no ctrl register for the BAR could be found.
 */
static int pci_rebar_find_pos(struct pci_dev *pdev, int bar)
{
	unsigned int pos, nbars, i;
	u32 ctrl;

	pos = pdev->rebar_cap;
	if (!pos)
		return -ENOTSUPP;

	pci_read_config_dword(pdev, pos + PCI_REBAR_CTRL, &ctrl);
	nbars = FIELD_GET(PCI_REBAR_CTRL_NBAR_MASK, ctrl);

	for (i = 0; i < nbars; i++, pos += 8) {
		int bar_idx;

		pci_read_config_dword(pdev, pos + PCI_REBAR_CTRL, &ctrl);
		bar_idx = FIELD_GET(PCI_REBAR_CTRL_BAR_IDX, ctrl);
		if (bar_idx == bar)
			return pos;
	}

	return -ENOENT;
}

/**
 * pci_rebar_get_possible_sizes - get possible sizes for BAR
 * @pdev: PCI device
 * @bar: BAR to query
 *
 * Get the possible sizes of a resizable BAR as bitmask defined in the spec
 * (bit 0=1MB, bit 31=128TB). Returns 0 if BAR isn't resizable.
 */
u32 pci_rebar_get_possible_sizes(struct pci_dev *pdev, int bar)
{
	int pos;
	u32 cap;

	pos = pci_rebar_find_pos(pdev, bar);
	if (pos < 0)
		return 0;

	pci_read_config_dword(pdev, pos + PCI_REBAR_CAP, &cap);
	cap = FIELD_GET(PCI_REBAR_CAP_SIZES, cap);

	/* Sapphire RX 5600 XT Pulse has an invalid cap dword for BAR 0 */
	if (pdev->vendor == PCI_VENDOR_ID_ATI && pdev->device == 0x731f &&
	    bar == 0 && cap == 0x700)
		return 0x3f00;

	return cap;
}
EXPORT_SYMBOL(pci_rebar_get_possible_sizes);

/**
 * pci_rebar_get_current_size - get the current size of a BAR
 * @pdev: PCI device
 * @bar: BAR to set size to
 *
 * Read the size of a BAR from the resizable BAR config.
 * Returns size if found or negative error code.
 */
int pci_rebar_get_current_size(struct pci_dev *pdev, int bar)
{
	int pos;
	u32 ctrl;

	pos = pci_rebar_find_pos(pdev, bar);
	if (pos < 0)
		return pos;

	pci_read_config_dword(pdev, pos + PCI_REBAR_CTRL, &ctrl);
	return FIELD_GET(PCI_REBAR_CTRL_BAR_SIZE, ctrl);
}

/**
 * pci_rebar_set_size - set a new size for a BAR
 * @pdev: PCI device
 * @bar: BAR to set size to
 * @size: new size as defined in the spec (0=1MB, 31=128TB)
 *
 * Set the new size of a BAR as defined in the spec.
 * Returns zero if resizing was successful, error code otherwise.
 */
int pci_rebar_set_size(struct pci_dev *pdev, int bar, int size)
{
	int pos;
	u32 ctrl;

	pos = pci_rebar_find_pos(pdev, bar);
	if (pos < 0)
		return pos;

	pci_read_config_dword(pdev, pos + PCI_REBAR_CTRL, &ctrl);
	ctrl &= ~PCI_REBAR_CTRL_BAR_SIZE;
	ctrl |= FIELD_PREP(PCI_REBAR_CTRL_BAR_SIZE, size);
	pci_write_config_dword(pdev, pos + PCI_REBAR_CTRL, ctrl);
	return 0;
}

/**
 * pci_enable_atomic_ops_to_root - enable AtomicOp requests to root port
 * @dev: the PCI device
 * @cap_mask: mask of desired AtomicOp sizes, including one or more of:
 *	PCI_EXP_DEVCAP2_ATOMIC_COMP32
 *	PCI_EXP_DEVCAP2_ATOMIC_COMP64
 *	PCI_EXP_DEVCAP2_ATOMIC_COMP128
 *
 * Return 0 if all upstream bridges support AtomicOp routing, egress
 * blocking is disabled on all upstream ports, and the root port supports
 * the requested completion capabilities (32-bit, 64-bit and/or 128-bit
 * AtomicOp completion), or negative otherwise.
 */
int pci_enable_atomic_ops_to_root(struct pci_dev *dev, u32 cap_mask)
{
	struct pci_bus *bus = dev->bus;
	struct pci_dev *bridge;
	u32 cap, ctl2;

	/*
	 * Per PCIe r5.0, sec 9.3.5.10, the AtomicOp Requester Enable bit
	 * in Device Control 2 is reserved in VFs and the PF value applies
	 * to all associated VFs.
	 */
	if (dev->is_virtfn)
		return -EINVAL;

	if (!pci_is_pcie(dev))
		return -EINVAL;

	/*
	 * Per PCIe r4.0, sec 6.15, endpoints and root ports may be
	 * AtomicOp requesters.  For now, we only support endpoints as
	 * requesters and root ports as completers.  No endpoints as
	 * completers, and no peer-to-peer.
	 */

	switch (pci_pcie_type(dev)) {
	case PCI_EXP_TYPE_ENDPOINT:
	case PCI_EXP_TYPE_LEG_END:
	case PCI_EXP_TYPE_RC_END:
		break;
	default:
		return -EINVAL;
	}

	while (bus->parent) {
		bridge = bus->self;

		pcie_capability_read_dword(bridge, PCI_EXP_DEVCAP2, &cap);

		switch (pci_pcie_type(bridge)) {
		/* Ensure switch ports support AtomicOp routing */
		case PCI_EXP_TYPE_UPSTREAM:
		case PCI_EXP_TYPE_DOWNSTREAM:
			if (!(cap & PCI_EXP_DEVCAP2_ATOMIC_ROUTE))
				return -EINVAL;
			break;

		/* Ensure root port supports all the sizes we care about */
		case PCI_EXP_TYPE_ROOT_PORT:
			if ((cap & cap_mask) != cap_mask)
				return -EINVAL;
			break;
		}

		/* Ensure upstream ports don't block AtomicOps on egress */
		if (pci_pcie_type(bridge) == PCI_EXP_TYPE_UPSTREAM) {
			pcie_capability_read_dword(bridge, PCI_EXP_DEVCTL2,
						   &ctl2);
			if (ctl2 & PCI_EXP_DEVCTL2_ATOMIC_EGRESS_BLOCK)
				return -EINVAL;
		}

		bus = bus->parent;
	}

	pcie_capability_set_word(dev, PCI_EXP_DEVCTL2,
				 PCI_EXP_DEVCTL2_ATOMIC_REQ);
	return 0;
}
EXPORT_SYMBOL(pci_enable_atomic_ops_to_root);

/**
 * pci_release_region - Release a PCI bar
 * @pdev: PCI device whose resources were previously reserved by
 *	  pci_request_region()
 * @bar: BAR to release
 *
 * Releases the PCI I/O and memory resources previously reserved by a
 * successful call to pci_request_region().  Call this function only
 * after all use of the PCI regions has ceased.
 */
void pci_release_region(struct pci_dev *pdev, int bar)
{
	if (!pci_bar_index_is_valid(bar))
		return;

	if (pci_resource_len(pdev, bar) == 0)
		return;
	if (pci_resource_flags(pdev, bar) & IORESOURCE_IO)
		release_region(pci_resource_start(pdev, bar),
				pci_resource_len(pdev, bar));
	else if (pci_resource_flags(pdev, bar) & IORESOURCE_MEM)
		release_mem_region(pci_resource_start(pdev, bar),
				pci_resource_len(pdev, bar));
}
EXPORT_SYMBOL(pci_release_region);

/**
 * __pci_request_region - Reserved PCI I/O and memory resource
 * @pdev: PCI device whose resources are to be reserved
 * @bar: BAR to be reserved
 * @name: name of the driver requesting the resource
 * @exclusive: whether the region access is exclusive or not
 *
 * Returns: 0 on success, negative error code on failure.
 *
 * Mark the PCI region associated with PCI device @pdev BAR @bar as being
 * reserved by owner @name. Do not access any address inside the PCI regions
 * unless this call returns successfully.
 *
 * If @exclusive is set, then the region is marked so that userspace
 * is explicitly not allowed to map the resource via /dev/mem or
 * sysfs MMIO access.
 *
 * Returns 0 on success, or %EBUSY on error.  A warning
 * message is also printed on failure.
 */
<<<<<<< HEAD
static int __pci_request_region(struct pci_dev *pdev, int bar/*bar编号*/,
				const char *res_name, int exclusive)
=======
static int __pci_request_region(struct pci_dev *pdev, int bar,
				const char *name, int exclusive)
>>>>>>> 155a3c00
{
	if (!pci_bar_index_is_valid(bar))
		return -EINVAL;

	//如果dev[bar]资源为0，则跳过
	if (pci_resource_len(pdev, bar) == 0)
		return 0;

	//如果bar上有io标记时，优先使用io
	if (pci_resource_flags(pdev, bar) & IORESOURCE_IO) {
		if (!request_region(pci_resource_start(pdev, bar),
			    pci_resource_len(pdev, bar), name))
			goto err_out;
	} else if (pci_resource_flags(pdev, bar) & IORESOURCE_MEM) {
<<<<<<< HEAD
		//memory space region请求(申请并占用对应的resource)
		if (!__request_mem_region(pci_resource_start(pdev, bar)/*起始地址*/,
					pci_resource_len(pdev, bar)/*资源长度*/, res_name,
=======
		if (!__request_mem_region(pci_resource_start(pdev, bar),
					pci_resource_len(pdev, bar), name,
>>>>>>> 155a3c00
					exclusive))
			goto err_out;
	}

	return 0;

err_out:
	pci_warn(pdev, "BAR %d: can't reserve %pR\n", bar,
		 &pdev->resource[bar]);
	return -EBUSY;
}

/**
 * pci_request_region - Reserve PCI I/O and memory resource
 * @pdev: PCI device whose resources are to be reserved
 * @bar: BAR to be reserved
 * @name: name of the driver requesting the resource
 *
 * Returns: 0 on success, negative error code on failure.
 *
 * Mark the PCI region associated with PCI device @pdev BAR @bar as being
 * reserved by owner @name. Do not access any address inside the PCI regions
 * unless this call returns successfully.
 *
 * Returns 0 on success, or %EBUSY on error.  A warning
 * message is also printed on failure.
 */
int pci_request_region(struct pci_dev *pdev, int bar, const char *name)
{
	return __pci_request_region(pdev, bar, name, 0);
}
EXPORT_SYMBOL(pci_request_region);

/**
 * pci_release_selected_regions - Release selected PCI I/O and memory resources
 * @pdev: PCI device whose resources were previously reserved
 * @bars: Bitmask of BARs to be released
 *
 * Release selected PCI I/O and memory resources previously reserved.
 * Call this function only after all use of the PCI regions has ceased.
 */
void pci_release_selected_regions(struct pci_dev *pdev, int bars)
{
	int i;

	for (i = 0; i < PCI_STD_NUM_BARS; i++)
		if (bars & (1 << i))
			pci_release_region(pdev, i);
}
EXPORT_SYMBOL(pci_release_selected_regions);

//bars是base address register的索引掩码，按掩码请求region(memory或者io)
static int __pci_request_selected_regions(struct pci_dev *pdev, int bars,
					  const char *name, int excl)
{
	int i;

	for (i = 0; i < PCI_STD_NUM_BARS; i++)
		if (bars & (1 << i))
<<<<<<< HEAD
			//掩码命中，此BAR被要求了，处理
			if (__pci_request_region(pdev, i, res_name, excl))
=======
			if (__pci_request_region(pdev, i, name, excl))
>>>>>>> 155a3c00
				goto err_out;
	return 0;

err_out:
	while (--i >= 0)
		if (bars & (1 << i))
			pci_release_region(pdev, i);

	return -EBUSY;
}


/**
 * pci_request_selected_regions - Reserve selected PCI I/O and memory resources
 * @pdev: PCI device whose resources are to be reserved
 * @bars: Bitmask of BARs to be requested
 * @name: Name of the driver requesting the resources
 *
 * Returns: 0 on success, negative error code on failure.
 */
int pci_request_selected_regions(struct pci_dev *pdev, int bars,
				 const char *name)
{
	return __pci_request_selected_regions(pdev, bars, name, 0);
}
EXPORT_SYMBOL(pci_request_selected_regions);

/**
 * pci_request_selected_regions_exclusive - Request regions exclusively
 * @pdev: PCI device to request regions from
 * @bars: bit mask of BARs to request
 * @name: name of the driver requesting the resources
 *
 * Returns: 0 on success, negative error code on failure.
 */
int pci_request_selected_regions_exclusive(struct pci_dev *pdev, int bars,
					   const char *name)
{
	return __pci_request_selected_regions(pdev, bars, name,
			IORESOURCE_EXCLUSIVE);
}
EXPORT_SYMBOL(pci_request_selected_regions_exclusive);

/**
 * pci_release_regions - Release reserved PCI I/O and memory resources
 * @pdev: PCI device whose resources were previously reserved by
 *	  pci_request_regions()
 *
 * Releases all PCI I/O and memory resources previously reserved by a
 * successful call to pci_request_regions().  Call this function only
 * after all use of the PCI regions has ceased.
 */
void pci_release_regions(struct pci_dev *pdev)
{
	pci_release_selected_regions(pdev, (1 << PCI_STD_NUM_BARS) - 1);
}
EXPORT_SYMBOL(pci_release_regions);

/**
 * pci_request_regions - Reserve PCI I/O and memory resources
 * @pdev: PCI device whose resources are to be reserved
 * @name: name of the driver requesting the resources
 *
 * Mark all PCI regions associated with PCI device @pdev as being reserved by
 * owner @name. Do not access any address inside the PCI regions unless this
 * call returns successfully.
 *
 * Returns 0 on success, or %EBUSY on error.  A warning
 * message is also printed on failure.
 */
int pci_request_regions(struct pci_dev *pdev, const char *name)
{
	return pci_request_selected_regions(pdev,
			((1 << PCI_STD_NUM_BARS) - 1), name);
}
EXPORT_SYMBOL(pci_request_regions);

/**
 * pci_request_regions_exclusive - Reserve PCI I/O and memory resources
 * @pdev: PCI device whose resources are to be reserved
 * @name: name of the driver requesting the resources
 *
 * Returns: 0 on success, negative error code on failure.
 *
 * Mark all PCI regions associated with PCI device @pdev as being reserved
 * by owner @name. Do not access any address inside the PCI regions
 * unless this call returns successfully.
 *
 * pci_request_regions_exclusive() will mark the region so that /dev/mem
 * and the sysfs MMIO access will not be allowed.
 *
 * Returns 0 on success, or %EBUSY on error.  A warning message is also
 * printed on failure.
 */
int pci_request_regions_exclusive(struct pci_dev *pdev, const char *name)
{
	return pci_request_selected_regions_exclusive(pdev,
				((1 << PCI_STD_NUM_BARS) - 1), name);
}
EXPORT_SYMBOL(pci_request_regions_exclusive);

/*
 * Record the PCI IO range (expressed as CPU physical address + size).
 * Return a negative value if an error has occurred, zero otherwise
 */
int pci_register_io_range(const struct fwnode_handle *fwnode, phys_addr_t addr,
			resource_size_t	size)
{
	int ret = 0;
#ifdef PCI_IOBASE
	struct logic_pio_hwaddr *range;

	if (!size || addr + size < addr)
		return -EINVAL;

	range = kzalloc(sizeof(*range), GFP_ATOMIC);
	if (!range)
		return -ENOMEM;

	range->fwnode = fwnode;
	range->size = size;
	range->hw_start = addr;
	range->flags = LOGIC_PIO_CPU_MMIO;

	ret = logic_pio_register_range(range);
	if (ret)
		kfree(range);

	/* Ignore duplicates due to deferred probing */
	if (ret == -EEXIST)
		ret = 0;
#endif

	return ret;
}

phys_addr_t pci_pio_to_address(unsigned long pio)
{
#ifdef PCI_IOBASE
	if (pio < MMIO_UPPER_LIMIT)
		return logic_pio_to_hwaddr(pio);
#endif

	return (phys_addr_t) OF_BAD_ADDR;
}
EXPORT_SYMBOL_GPL(pci_pio_to_address);

unsigned long __weak pci_address_to_pio(phys_addr_t address)
{
#ifdef PCI_IOBASE
	return logic_pio_trans_cpuaddr(address);
#else
	if (address > IO_SPACE_LIMIT)
		return (unsigned long)-1;

	return (unsigned long) address;
#endif
}

/**
 * pci_remap_iospace - Remap the memory mapped I/O space
 * @res: Resource describing the I/O space
 * @phys_addr: physical address of range to be mapped
 *
 * Remap the memory mapped I/O space described by the @res and the CPU
 * physical address @phys_addr into virtual address space.  Only
 * architectures that have memory mapped IO functions defined (and the
 * PCI_IOBASE value defined) should call this function.
 */
#ifndef pci_remap_iospace
int pci_remap_iospace(const struct resource *res, phys_addr_t phys_addr)
{
#if defined(PCI_IOBASE)
	unsigned long vaddr = (unsigned long)PCI_IOBASE + res->start;

	if (!(res->flags & IORESOURCE_IO))
		return -EINVAL;

	if (res->end > IO_SPACE_LIMIT)
		return -EINVAL;

	return vmap_page_range(vaddr, vaddr + resource_size(res), phys_addr,
			       pgprot_device(PAGE_KERNEL));
#else
	/*
	 * This architecture does not have memory mapped I/O space,
	 * so this function should never be called
	 */
	WARN_ONCE(1, "This architecture does not support memory mapped I/O\n");
	return -ENODEV;
#endif
}
EXPORT_SYMBOL(pci_remap_iospace);
#endif

/**
 * pci_unmap_iospace - Unmap the memory mapped I/O space
 * @res: resource to be unmapped
 *
 * Unmap the CPU virtual address @res from virtual address space.  Only
 * architectures that have memory mapped IO functions defined (and the
 * PCI_IOBASE value defined) should call this function.
 */
void pci_unmap_iospace(struct resource *res)
{
#if defined(PCI_IOBASE)
	unsigned long vaddr = (unsigned long)PCI_IOBASE + res->start;

	vunmap_range(vaddr, vaddr + resource_size(res));
#endif
}
EXPORT_SYMBOL(pci_unmap_iospace);

static void __pci_set_master(struct pci_dev *dev, bool enable)
{
	u16 old_cmd, cmd;

	//读取command register
	pci_read_config_word(dev, PCI_COMMAND, &old_cmd);
	if (enable)
		//如果enable，则置上master标记
		cmd = old_cmd | PCI_COMMAND_MASTER;
	else
		//否则清掉master标记
		cmd = old_cmd & ~PCI_COMMAND_MASTER;
	if (cmd != old_cmd) {
		pci_dbg(dev, "%s bus mastering\n",
			enable ? "enabling" : "disabling");
		pci_write_config_word(dev, PCI_COMMAND, cmd);
	}
	dev->is_busmaster = enable;
}

/**
 * pcibios_setup - process "pci=" kernel boot arguments
 * @str: string used to pass in "pci=" kernel boot arguments
 *
 * Process kernel boot arguments.  This is the default implementation.
 * Architecture specific implementations can override this as necessary.
 */
char * __weak __init pcibios_setup(char *str)
{
	return str;
}

/**
 * pcibios_set_master - enable PCI bus-mastering for device dev
 * @dev: the PCI device to enable
 *
 * Enables PCI bus-mastering for the device.  This is the default
 * implementation.  Architecture specific implementations can override
 * this if necessary.
 */
//配置latency timer
void __weak pcibios_set_master(struct pci_dev *dev)
{
	u8 lat;

	/* The latency timer doesn't apply to PCIe (either Type 0 or Type 1) */
	if (pci_is_pcie(dev))
		//pcie设备直接退出
		return;

	//读取letency timer,并配置latency定时器为64或者pcibios_max_latency
	pci_read_config_byte(dev, PCI_LATENCY_TIMER, &lat);
	if (lat < 16)
		lat = (64 <= pcibios_max_latency) ? 64 : pcibios_max_latency;
	else if (lat > pcibios_max_latency)
		lat = pcibios_max_latency;
	else
		return;

	pci_write_config_byte(dev, PCI_LATENCY_TIMER, lat);
}

/**
 * pci_set_master - enables bus-mastering for device dev
 * @dev: the PCI device to enable
 *
 * Enables bus-mastering on the device and calls pcibios_set_master()
 * to do the needed arch specific settings.
 */
void pci_set_master(struct pci_dev *dev)
{
	//为设备设置为master,设置latency timer寄存器
	__pci_set_master(dev, true);
	pcibios_set_master(dev);
}
EXPORT_SYMBOL(pci_set_master);

/**
 * pci_clear_master - disables bus-mastering for device dev
 * @dev: the PCI device to disable
 */
void pci_clear_master(struct pci_dev *dev)
{
	__pci_set_master(dev, false);
}
EXPORT_SYMBOL(pci_clear_master);

/**
 * pci_set_cacheline_size - ensure the CACHE_LINE_SIZE register is programmed
 * @dev: the PCI device for which MWI is to be enabled
 *
 * Helper function for pci_set_mwi.
 * Originally copied from drivers/net/acenic.c.
 * Copyright 1998-2001 by Jes Sorensen, <jes@trained-monkey.org>.
 *
 * RETURNS: An appropriate -ERRNO error value on error, or zero for success.
 */
int pci_set_cacheline_size(struct pci_dev *dev)
{
	u8 cacheline_size;

	if (!pci_cache_line_size)
		return -EINVAL;

	/* Validate current setting: the PCI_CACHE_LINE_SIZE must be
	   equal to or multiple of the right value. */
	pci_read_config_byte(dev, PCI_CACHE_LINE_SIZE, &cacheline_size);
	if (cacheline_size >= pci_cache_line_size &&
	    (cacheline_size % pci_cache_line_size) == 0)
		return 0;

	/* Write the correct value. */
	pci_write_config_byte(dev, PCI_CACHE_LINE_SIZE, pci_cache_line_size);
	/* Read it back. */
	pci_read_config_byte(dev, PCI_CACHE_LINE_SIZE, &cacheline_size);
	if (cacheline_size == pci_cache_line_size)
		return 0;

	pci_dbg(dev, "cache line size of %d is not supported\n",
		   pci_cache_line_size << 2);

	return -EINVAL;
}
EXPORT_SYMBOL_GPL(pci_set_cacheline_size);

/**
 * pci_set_mwi - enables memory-write-invalidate PCI transaction
 * @dev: the PCI device for which MWI is enabled
 *
 * Enables the Memory-Write-Invalidate transaction in %PCI_COMMAND.
 *
 * RETURNS: An appropriate -ERRNO error value on error, or zero for success.
 */
int pci_set_mwi(struct pci_dev *dev)
{
#ifdef PCI_DISABLE_MWI
	return 0;
#else
	int rc;
	u16 cmd;

	rc = pci_set_cacheline_size(dev);
	if (rc)
		return rc;

	pci_read_config_word(dev, PCI_COMMAND, &cmd);
	if (!(cmd & PCI_COMMAND_INVALIDATE)) {
		pci_dbg(dev, "enabling Mem-Wr-Inval\n");
		cmd |= PCI_COMMAND_INVALIDATE;
		pci_write_config_word(dev, PCI_COMMAND, cmd);
	}
	return 0;
#endif
}
EXPORT_SYMBOL(pci_set_mwi);

/**
 * pci_try_set_mwi - enables memory-write-invalidate PCI transaction
 * @dev: the PCI device for which MWI is enabled
 *
 * Enables the Memory-Write-Invalidate transaction in %PCI_COMMAND.
 * Callers are not required to check the return value.
 *
 * RETURNS: An appropriate -ERRNO error value on error, or zero for success.
 */
int pci_try_set_mwi(struct pci_dev *dev)
{
#ifdef PCI_DISABLE_MWI
	return 0;
#else
	return pci_set_mwi(dev);
#endif
}
EXPORT_SYMBOL(pci_try_set_mwi);

/**
 * pci_clear_mwi - disables Memory-Write-Invalidate for device dev
 * @dev: the PCI device to disable
 *
 * Disables PCI Memory-Write-Invalidate transaction on the device
 */
void pci_clear_mwi(struct pci_dev *dev)
{
#ifndef PCI_DISABLE_MWI
	u16 cmd;

	pci_read_config_word(dev, PCI_COMMAND, &cmd);
	if (cmd & PCI_COMMAND_INVALIDATE) {
		cmd &= ~PCI_COMMAND_INVALIDATE;
		pci_write_config_word(dev, PCI_COMMAND, cmd);
	}
#endif
}
EXPORT_SYMBOL(pci_clear_mwi);

/**
 * pci_disable_parity - disable parity checking for device
 * @dev: the PCI device to operate on
 *
 * Disable parity checking for device @dev
 */
void pci_disable_parity(struct pci_dev *dev)
{
	u16 cmd;

	pci_read_config_word(dev, PCI_COMMAND, &cmd);
	if (cmd & PCI_COMMAND_PARITY) {
		cmd &= ~PCI_COMMAND_PARITY;
		pci_write_config_word(dev, PCI_COMMAND, cmd);
	}
}

/**
 * pci_intx - enables/disables PCI INTx for device dev
 * @pdev: the PCI device to operate on
 * @enable: boolean: whether to enable or disable PCI INTx
 *
 * Enables/disables PCI INTx for device @pdev
 */
void pci_intx(struct pci_dev *pdev, int enable)
{
    //开启或禁止pdev设备的中断
	u16 pci_command, new;

	//读command寄存器
	pci_read_config_word(pdev, PCI_COMMAND, &pci_command);

	if (enable)
	    /*如果开启中断，则command寄存器去掉disable标记*/
		new = pci_command & ~PCI_COMMAND_INTX_DISABLE;
	else
		new = pci_command | PCI_COMMAND_INTX_DISABLE;

<<<<<<< HEAD
	//command前后不一致，则写相应command配置
	if (new != pci_command) {
		struct pci_devres *dr;

		pci_write_config_word(pdev, PCI_COMMAND, new);
=======
	if (new == pci_command)
		return;
>>>>>>> 155a3c00

	pci_write_config_word(pdev, PCI_COMMAND, new);
}
EXPORT_SYMBOL_GPL(pci_intx);

/**
 * pci_wait_for_pending_transaction - wait for pending transaction
 * @dev: the PCI device to operate on
 *
 * Return 0 if transaction is pending 1 otherwise.
 */
int pci_wait_for_pending_transaction(struct pci_dev *dev)
{
	if (!pci_is_pcie(dev))
		return 1;

	return pci_wait_for_pending(dev, pci_pcie_cap(dev) + PCI_EXP_DEVSTA,
				    PCI_EXP_DEVSTA_TRPND);
}
EXPORT_SYMBOL(pci_wait_for_pending_transaction);

/**
 * pcie_flr - initiate a PCIe function level reset
 * @dev: device to reset
 *
 * Initiate a function level reset unconditionally on @dev without
 * checking any flags and DEVCAP
 */
int pcie_flr(struct pci_dev *dev)
{
	if (!pci_wait_for_pending_transaction(dev))
		pci_err(dev, "timed out waiting for pending transaction; performing function level reset anyway\n");

	pcie_capability_set_word(dev, PCI_EXP_DEVCTL, PCI_EXP_DEVCTL_BCR_FLR);

	if (dev->imm_ready)
		return 0;

	/*
	 * Per PCIe r4.0, sec 6.6.2, a device must complete an FLR within
	 * 100ms, but may silently discard requests while the FLR is in
	 * progress.  Wait 100ms before trying to access the device.
	 */
	msleep(100);

	return pci_dev_wait(dev, "FLR", PCIE_RESET_READY_POLL_MS);
}
EXPORT_SYMBOL_GPL(pcie_flr);

/**
 * pcie_reset_flr - initiate a PCIe function level reset
 * @dev: device to reset
 * @probe: if true, return 0 if device can be reset this way
 *
 * Initiate a function level reset on @dev.
 */
int pcie_reset_flr(struct pci_dev *dev, bool probe)
{
	if (dev->dev_flags & PCI_DEV_FLAGS_NO_FLR_RESET)
		return -ENOTTY;

	if (!(dev->devcap & PCI_EXP_DEVCAP_FLR))
		return -ENOTTY;

	if (probe)
		return 0;

	return pcie_flr(dev);
}
EXPORT_SYMBOL_GPL(pcie_reset_flr);

static int pci_af_flr(struct pci_dev *dev, bool probe)
{
	int pos;
	u8 cap;

	pos = pci_find_capability(dev, PCI_CAP_ID_AF);
	if (!pos)
		return -ENOTTY;

	if (dev->dev_flags & PCI_DEV_FLAGS_NO_FLR_RESET)
		return -ENOTTY;

	pci_read_config_byte(dev, pos + PCI_AF_CAP, &cap);
	if (!(cap & PCI_AF_CAP_TP) || !(cap & PCI_AF_CAP_FLR))
		return -ENOTTY;

	if (probe)
		return 0;

	/*
	 * Wait for Transaction Pending bit to clear.  A word-aligned test
	 * is used, so we use the control offset rather than status and shift
	 * the test bit to match.
	 */
	if (!pci_wait_for_pending(dev, pos + PCI_AF_CTRL,
				 PCI_AF_STATUS_TP << 8))
		pci_err(dev, "timed out waiting for pending transaction; performing AF function level reset anyway\n");

	pci_write_config_byte(dev, pos + PCI_AF_CTRL, PCI_AF_CTRL_FLR);

	if (dev->imm_ready)
		return 0;

	/*
	 * Per Advanced Capabilities for Conventional PCI ECN, 13 April 2006,
	 * updated 27 July 2006; a device must complete an FLR within
	 * 100ms, but may silently discard requests while the FLR is in
	 * progress.  Wait 100ms before trying to access the device.
	 */
	msleep(100);

	return pci_dev_wait(dev, "AF_FLR", PCIE_RESET_READY_POLL_MS);
}

/**
 * pci_pm_reset - Put device into PCI_D3 and back into PCI_D0.
 * @dev: Device to reset.
 * @probe: if true, return 0 if the device can be reset this way.
 *
 * If @dev supports native PCI PM and its PCI_PM_CTRL_NO_SOFT_RESET flag is
 * unset, it will be reinitialized internally when going from PCI_D3hot to
 * PCI_D0.  If that's the case and the device is not in a low-power state
 * already, force it into PCI_D3hot and back to PCI_D0, causing it to be reset.
 *
 * NOTE: This causes the caller to sleep for twice the device power transition
 * cooldown period, which for the D0->D3hot and D3hot->D0 transitions is 10 ms
 * by default (i.e. unless the @dev's d3hot_delay field has a different value).
 * Moreover, only devices in D0 can be reset by this function.
 */
static int pci_pm_reset(struct pci_dev *dev, bool probe)
{
	u16 csr;

	if (!dev->pm_cap || dev->dev_flags & PCI_DEV_FLAGS_NO_PM_RESET)
		return -ENOTTY;

	pci_read_config_word(dev, dev->pm_cap + PCI_PM_CTRL, &csr);
	if (csr & PCI_PM_CTRL_NO_SOFT_RESET)
		return -ENOTTY;

	if (probe)
		return 0;

	if (dev->current_state != PCI_D0)
		return -EINVAL;

	csr &= ~PCI_PM_CTRL_STATE_MASK;
	csr |= PCI_D3hot;
	pci_write_config_word(dev, dev->pm_cap + PCI_PM_CTRL, csr);
	pci_dev_d3_sleep(dev);

	csr &= ~PCI_PM_CTRL_STATE_MASK;
	csr |= PCI_D0;
	pci_write_config_word(dev, dev->pm_cap + PCI_PM_CTRL, csr);
	pci_dev_d3_sleep(dev);

	return pci_dev_wait(dev, "PM D3hot->D0", PCIE_RESET_READY_POLL_MS);
}

/**
 * pcie_wait_for_link_status - Wait for link status change
 * @pdev: Device whose link to wait for.
 * @use_lt: Use the LT bit if TRUE, or the DLLLA bit if FALSE.
 * @active: Waiting for active or inactive?
 *
 * Return 0 if successful, or -ETIMEDOUT if status has not changed within
 * PCIE_LINK_RETRAIN_TIMEOUT_MS milliseconds.
 */
static int pcie_wait_for_link_status(struct pci_dev *pdev,
				     bool use_lt, bool active)
{
	u16 lnksta_mask, lnksta_match;
	unsigned long end_jiffies;
	u16 lnksta;

	lnksta_mask = use_lt ? PCI_EXP_LNKSTA_LT : PCI_EXP_LNKSTA_DLLLA;
	lnksta_match = active ? lnksta_mask : 0;

	end_jiffies = jiffies + msecs_to_jiffies(PCIE_LINK_RETRAIN_TIMEOUT_MS);
	do {
		pcie_capability_read_word(pdev, PCI_EXP_LNKSTA, &lnksta);
		if ((lnksta & lnksta_mask) == lnksta_match)
			return 0;
		msleep(1);
	} while (time_before(jiffies, end_jiffies));

	return -ETIMEDOUT;
}

/**
 * pcie_retrain_link - Request a link retrain and wait for it to complete
 * @pdev: Device whose link to retrain.
 * @use_lt: Use the LT bit if TRUE, or the DLLLA bit if FALSE, for status.
 *
 * Trigger retraining of the PCIe Link and wait for the completion of the
 * retraining. As link retraining is known to asserts LBMS and may change
 * the Link Speed, LBMS is cleared after the retraining and the Link Speed
 * of the subordinate bus is updated.
 *
 * Retrain completion status is retrieved from the Link Status Register
 * according to @use_lt.  It is not verified whether the use of the DLLLA
 * bit is valid.
 *
 * Return 0 if successful, or -ETIMEDOUT if training has not completed
 * within PCIE_LINK_RETRAIN_TIMEOUT_MS milliseconds.
 */
int pcie_retrain_link(struct pci_dev *pdev, bool use_lt)
{
	int rc;

	/*
	 * Ensure the updated LNKCTL parameters are used during link
	 * training by checking that there is no ongoing link training that
	 * may have started before link parameters were changed, so as to
	 * avoid LTSSM race as recommended in Implementation Note at the end
	 * of PCIe r6.1 sec 7.5.3.7.
	 */
	rc = pcie_wait_for_link_status(pdev, true, false);
	if (rc)
		return rc;

	pcie_capability_set_word(pdev, PCI_EXP_LNKCTL, PCI_EXP_LNKCTL_RL);
	if (pdev->clear_retrain_link) {
		/*
		 * Due to an erratum in some devices the Retrain Link bit
		 * needs to be cleared again manually to allow the link
		 * training to succeed.
		 */
		pcie_capability_clear_word(pdev, PCI_EXP_LNKCTL, PCI_EXP_LNKCTL_RL);
	}

	rc = pcie_wait_for_link_status(pdev, use_lt, !use_lt);

	/*
	 * Clear LBMS after a manual retrain so that the bit can be used
	 * to track link speed or width changes made by hardware itself
	 * in attempt to correct unreliable link operation.
	 */
	pcie_reset_lbms(pdev);

	/*
	 * Ensure the Link Speed updates after retraining in case the Link
	 * Speed was changed because of the retraining. While the bwctrl's
	 * IRQ handler normally picks up the new Link Speed, clearing LBMS
	 * races with the IRQ handler reading the Link Status register and
	 * can result in the handler returning early without updating the
	 * Link Speed.
	 */
	if (pdev->subordinate)
		pcie_update_link_speed(pdev->subordinate);

	return rc;
}

/**
 * pcie_wait_for_link_delay - Wait until link is active or inactive
 * @pdev: Bridge device
 * @active: waiting for active or inactive?
 * @delay: Delay to wait after link has become active (in ms)
 *
 * Use this to wait till link becomes active or inactive.
 */
static bool pcie_wait_for_link_delay(struct pci_dev *pdev, bool active,
				     int delay)
{
	int rc;

	/*
	 * Some controllers might not implement link active reporting. In this
	 * case, we wait for 1000 ms + any delay requested by the caller.
	 */
	if (!pdev->link_active_reporting) {
		msleep(PCIE_LINK_RETRAIN_TIMEOUT_MS + delay);
		return true;
	}

	/*
	 * PCIe r4.0 sec 6.6.1, a component must enter LTSSM Detect within 20ms,
	 * after which we should expect the link to be active if the reset was
	 * successful. If so, software must wait a minimum 100ms before sending
	 * configuration requests to devices downstream this port.
	 *
	 * If the link fails to activate, either the device was physically
	 * removed or the link is permanently failed.
	 */
	if (active)
		msleep(20);
	rc = pcie_wait_for_link_status(pdev, false, active);
	if (active) {
		if (rc)
			rc = pcie_failed_link_retrain(pdev);
		if (rc)
			return false;

		msleep(delay);
		return true;
	}

	if (rc)
		return false;

	return true;
}

/**
 * pcie_wait_for_link - Wait until link is active or inactive
 * @pdev: Bridge device
 * @active: waiting for active or inactive?
 *
 * Use this to wait till link becomes active or inactive.
 */
bool pcie_wait_for_link(struct pci_dev *pdev, bool active)
{
	return pcie_wait_for_link_delay(pdev, active, 100);
}

/*
 * Find maximum D3cold delay required by all the devices on the bus.  The
 * spec says 100 ms, but firmware can lower it and we allow drivers to
 * increase it as well.
 *
 * Called with @pci_bus_sem locked for reading.
 */
static int pci_bus_max_d3cold_delay(const struct pci_bus *bus)
{
	const struct pci_dev *pdev;
	int min_delay = 100;
	int max_delay = 0;

	list_for_each_entry(pdev, &bus->devices, bus_list) {
		if (pdev->d3cold_delay < min_delay)
			min_delay = pdev->d3cold_delay;
		if (pdev->d3cold_delay > max_delay)
			max_delay = pdev->d3cold_delay;
	}

	return max(min_delay, max_delay);
}

/**
 * pci_bridge_wait_for_secondary_bus - Wait for secondary bus to be accessible
 * @dev: PCI bridge
 * @reset_type: reset type in human-readable form
 *
 * Handle necessary delays before access to the devices on the secondary
 * side of the bridge are permitted after D3cold to D0 transition
 * or Conventional Reset.
 *
 * For PCIe this means the delays in PCIe 5.0 section 6.6.1. For
 * conventional PCI it means Tpvrh + Trhfa specified in PCI 3.0 section
 * 4.3.2.
 *
 * Return 0 on success or -ENOTTY if the first device on the secondary bus
 * failed to become accessible.
 */
int pci_bridge_wait_for_secondary_bus(struct pci_dev *dev, char *reset_type)
{
	struct pci_dev *child __free(pci_dev_put) = NULL;
	int delay;

	if (pci_dev_is_disconnected(dev))
		return 0;

	if (!pci_is_bridge(dev))
		return 0;

	down_read(&pci_bus_sem);

	/*
	 * We only deal with devices that are present currently on the bus.
	 * For any hot-added devices the access delay is handled in pciehp
	 * board_added(). In case of ACPI hotplug the firmware is expected
	 * to configure the devices before OS is notified.
	 */
	if (!dev->subordinate || list_empty(&dev->subordinate->devices)) {
		up_read(&pci_bus_sem);
		return 0;
	}

	/* Take d3cold_delay requirements into account */
	delay = pci_bus_max_d3cold_delay(dev->subordinate);
	if (!delay) {
		up_read(&pci_bus_sem);
		return 0;
	}

	child = pci_dev_get(list_first_entry(&dev->subordinate->devices,
					     struct pci_dev, bus_list));
	up_read(&pci_bus_sem);

	/*
	 * Conventional PCI and PCI-X we need to wait Tpvrh + Trhfa before
	 * accessing the device after reset (that is 1000 ms + 100 ms).
	 */
	if (!pci_is_pcie(dev)) {
		pci_dbg(dev, "waiting %d ms for secondary bus\n", 1000 + delay);
		msleep(1000 + delay);
		return 0;
	}

	/*
	 * For PCIe downstream and root ports that do not support speeds
	 * greater than 5 GT/s need to wait minimum 100 ms. For higher
	 * speeds (gen3) we need to wait first for the data link layer to
	 * become active.
	 *
	 * However, 100 ms is the minimum and the PCIe spec says the
	 * software must allow at least 1s before it can determine that the
	 * device that did not respond is a broken device. Also device can
	 * take longer than that to respond if it indicates so through Request
	 * Retry Status completions.
	 *
	 * Therefore we wait for 100 ms and check for the device presence
	 * until the timeout expires.
	 */
	if (!pcie_downstream_port(dev))
		return 0;

	if (pcie_get_speed_cap(dev) <= PCIE_SPEED_5_0GT) {
		u16 status;

		pci_dbg(dev, "waiting %d ms for downstream link\n", delay);
		msleep(delay);

		if (!pci_dev_wait(child, reset_type, PCI_RESET_WAIT - delay))
			return 0;

		/*
		 * If the port supports active link reporting we now check
		 * whether the link is active and if not bail out early with
		 * the assumption that the device is not present anymore.
		 */
		if (!dev->link_active_reporting)
			return -ENOTTY;

		pcie_capability_read_word(dev, PCI_EXP_LNKSTA, &status);
		if (!(status & PCI_EXP_LNKSTA_DLLLA))
			return -ENOTTY;

		return pci_dev_wait(child, reset_type,
				    PCIE_RESET_READY_POLL_MS - PCI_RESET_WAIT);
	}

	pci_dbg(dev, "waiting %d ms for downstream link, after activation\n",
		delay);
	if (!pcie_wait_for_link_delay(dev, true, delay)) {
		/* Did not train, no need to wait any further */
		pci_info(dev, "Data Link Layer Link Active not set in %d msec\n", delay);
		return -ENOTTY;
	}

	return pci_dev_wait(child, reset_type,
			    PCIE_RESET_READY_POLL_MS - delay);
}

void pci_reset_secondary_bus(struct pci_dev *dev)
{
	u16 ctrl;

	pci_read_config_word(dev, PCI_BRIDGE_CONTROL, &ctrl);
	ctrl |= PCI_BRIDGE_CTL_BUS_RESET;
	pci_write_config_word(dev, PCI_BRIDGE_CONTROL, ctrl);

	/*
	 * PCI spec v3.0 7.6.4.2 requires minimum Trst of 1ms.  Double
	 * this to 2ms to ensure that we meet the minimum requirement.
	 */
	msleep(2);

	ctrl &= ~PCI_BRIDGE_CTL_BUS_RESET;
	pci_write_config_word(dev, PCI_BRIDGE_CONTROL, ctrl);
}

void __weak pcibios_reset_secondary_bus(struct pci_dev *dev)
{
	pci_reset_secondary_bus(dev);
}

/**
 * pci_bridge_secondary_bus_reset - Reset the secondary bus on a PCI bridge.
 * @dev: Bridge device
 *
 * Use the bridge control register to assert reset on the secondary bus.
 * Devices on the secondary bus are left in power-on state.
 */
int pci_bridge_secondary_bus_reset(struct pci_dev *dev)
{
	if (!dev->block_cfg_access)
		pci_warn_once(dev, "unlocked secondary bus reset via: %pS\n",
			      __builtin_return_address(0));
	pcibios_reset_secondary_bus(dev);

	return pci_bridge_wait_for_secondary_bus(dev, "bus reset");
}
EXPORT_SYMBOL_GPL(pci_bridge_secondary_bus_reset);

static int pci_parent_bus_reset(struct pci_dev *dev, bool probe)
{
	struct pci_dev *pdev;

	if (pci_is_root_bus(dev->bus) || dev->subordinate ||
	    !dev->bus->self || dev->dev_flags & PCI_DEV_FLAGS_NO_BUS_RESET)
		return -ENOTTY;

	list_for_each_entry(pdev, &dev->bus->devices, bus_list)
		if (pdev != dev)
			return -ENOTTY;

	if (probe)
		return 0;

	return pci_bridge_secondary_bus_reset(dev->bus->self);
}

static int pci_reset_hotplug_slot(struct hotplug_slot *hotplug, bool probe)
{
	int rc = -ENOTTY;

	if (!hotplug || !try_module_get(hotplug->owner))
		return rc;

	if (hotplug->ops->reset_slot)
		rc = hotplug->ops->reset_slot(hotplug, probe);

	module_put(hotplug->owner);

	return rc;
}

static int pci_dev_reset_slot_function(struct pci_dev *dev, bool probe)
{
	if (dev->multifunction || dev->subordinate || !dev->slot ||
	    dev->dev_flags & PCI_DEV_FLAGS_NO_BUS_RESET)
		return -ENOTTY;

	return pci_reset_hotplug_slot(dev->slot->hotplug, probe);
}

static u16 cxl_port_dvsec(struct pci_dev *dev)
{
	return pci_find_dvsec_capability(dev, PCI_VENDOR_ID_CXL,
					 PCI_DVSEC_CXL_PORT);
}

static bool cxl_sbr_masked(struct pci_dev *dev)
{
	u16 dvsec, reg;
	int rc;

	dvsec = cxl_port_dvsec(dev);
	if (!dvsec)
		return false;

	rc = pci_read_config_word(dev, dvsec + PCI_DVSEC_CXL_PORT_CTL, &reg);
	if (rc || PCI_POSSIBLE_ERROR(reg))
		return false;

	/*
	 * Per CXL spec r3.1, sec 8.1.5.2, when "Unmask SBR" is 0, the SBR
	 * bit in Bridge Control has no effect.  When 1, the Port generates
	 * hot reset when the SBR bit is set to 1.
	 */
	if (reg & PCI_DVSEC_CXL_PORT_CTL_UNMASK_SBR)
		return false;

	return true;
}

static int pci_reset_bus_function(struct pci_dev *dev, bool probe)
{
	struct pci_dev *bridge = pci_upstream_bridge(dev);
	int rc;

	/*
	 * If "dev" is below a CXL port that has SBR control masked, SBR
	 * won't do anything, so return error.
	 */
	if (bridge && cxl_sbr_masked(bridge)) {
		if (probe)
			return 0;

		return -ENOTTY;
	}

	rc = pci_dev_reset_slot_function(dev, probe);
	if (rc != -ENOTTY)
		return rc;
	return pci_parent_bus_reset(dev, probe);
}

static int cxl_reset_bus_function(struct pci_dev *dev, bool probe)
{
	struct pci_dev *bridge;
	u16 dvsec, reg, val;
	int rc;

	bridge = pci_upstream_bridge(dev);
	if (!bridge)
		return -ENOTTY;

	dvsec = cxl_port_dvsec(bridge);
	if (!dvsec)
		return -ENOTTY;

	if (probe)
		return 0;

	rc = pci_read_config_word(bridge, dvsec + PCI_DVSEC_CXL_PORT_CTL, &reg);
	if (rc)
		return -ENOTTY;

	if (reg & PCI_DVSEC_CXL_PORT_CTL_UNMASK_SBR) {
		val = reg;
	} else {
		val = reg | PCI_DVSEC_CXL_PORT_CTL_UNMASK_SBR;
		pci_write_config_word(bridge, dvsec + PCI_DVSEC_CXL_PORT_CTL,
				      val);
	}

	rc = pci_reset_bus_function(dev, probe);

	if (reg != val)
		pci_write_config_word(bridge, dvsec + PCI_DVSEC_CXL_PORT_CTL,
				      reg);

	return rc;
}

void pci_dev_lock(struct pci_dev *dev)
{
	/* block PM suspend, driver probe, etc. */
	device_lock(&dev->dev);
	pci_cfg_access_lock(dev);
}
EXPORT_SYMBOL_GPL(pci_dev_lock);

/* Return 1 on successful lock, 0 on contention */
int pci_dev_trylock(struct pci_dev *dev)
{
	if (device_trylock(&dev->dev)) {
		if (pci_cfg_access_trylock(dev))
			return 1;
		device_unlock(&dev->dev);
	}

	return 0;
}
EXPORT_SYMBOL_GPL(pci_dev_trylock);

void pci_dev_unlock(struct pci_dev *dev)
{
	pci_cfg_access_unlock(dev);
	device_unlock(&dev->dev);
}
EXPORT_SYMBOL_GPL(pci_dev_unlock);

static void pci_dev_save_and_disable(struct pci_dev *dev)
{
	const struct pci_error_handlers *err_handler =
			dev->driver ? dev->driver->err_handler : NULL;

	/*
	 * dev->driver->err_handler->reset_prepare() is protected against
	 * races with ->remove() by the device lock, which must be held by
	 * the caller.
	 */
	if (err_handler && err_handler->reset_prepare)
		err_handler->reset_prepare(dev);
	else if (dev->driver)
		pci_warn(dev, "resetting");

	/*
	 * Wake-up device prior to save.  PM registers default to D0 after
	 * reset and a simple register restore doesn't reliably return
	 * to a non-D0 state anyway.
	 */
	pci_set_power_state(dev, PCI_D0);

	pci_save_state(dev);
	/*
	 * Disable the device by clearing the Command register, except for
	 * INTx-disable which is set.  This not only disables MMIO and I/O port
	 * BARs, but also prevents the device from being Bus Master, preventing
	 * DMA from the device including MSI/MSI-X interrupts.  For PCI 2.3
	 * compliant devices, INTx-disable prevents legacy interrupts.
	 */
	pci_write_config_word(dev, PCI_COMMAND, PCI_COMMAND_INTX_DISABLE);
}

static void pci_dev_restore(struct pci_dev *dev)
{
	const struct pci_error_handlers *err_handler =
			dev->driver ? dev->driver->err_handler : NULL;

	pci_restore_state(dev);

	/*
	 * dev->driver->err_handler->reset_done() is protected against
	 * races with ->remove() by the device lock, which must be held by
	 * the caller.
	 */
	if (err_handler && err_handler->reset_done)
		err_handler->reset_done(dev);
	else if (dev->driver)
		pci_warn(dev, "reset done");
}

/* dev->reset_methods[] is a 0-terminated list of indices into this array */
const struct pci_reset_fn_method pci_reset_fn_methods[] = {
	{ },
	{ pci_dev_specific_reset, .name = "device_specific" },
	{ pci_dev_acpi_reset, .name = "acpi" },
	{ pcie_reset_flr, .name = "flr" },
	{ pci_af_flr, .name = "af_flr" },
	{ pci_pm_reset, .name = "pm" },
	{ pci_reset_bus_function, .name = "bus" },
	{ cxl_reset_bus_function, .name = "cxl_bus" },
};

/**
 * __pci_reset_function_locked - reset a PCI device function while holding
 * the @dev mutex lock.
 * @dev: PCI device to reset
 *
 * Some devices allow an individual function to be reset without affecting
 * other functions in the same device.  The PCI device must be responsive
 * to PCI config space in order to use this function.
 *
 * The device function is presumed to be unused and the caller is holding
 * the device mutex lock when this function is called.
 *
 * Resetting the device will make the contents of PCI configuration space
 * random, so any caller of this must be prepared to reinitialise the
 * device including MSI, bus mastering, BARs, decoding IO and memory spaces,
 * etc.
 *
 * Returns 0 if the device function was successfully reset or negative if the
 * device doesn't support resetting a single function.
 */
int __pci_reset_function_locked(struct pci_dev *dev)
{
	int i, m, rc;
	const struct pci_reset_fn_method *method;

	might_sleep();

	/*
	 * A reset method returns -ENOTTY if it doesn't support this device and
	 * we should try the next method.
	 *
	 * If it returns 0 (success), we're finished.  If it returns any other
	 * error, we're also finished: this indicates that further reset
	 * mechanisms might be broken on the device.
	 */
	for (i = 0; i < PCI_NUM_RESET_METHODS; i++) {
		m = dev->reset_methods[i];
		if (!m)
			return -ENOTTY;

		method = &pci_reset_fn_methods[m];
		pci_dbg(dev, "reset via %s\n", method->name);
		rc = method->reset_fn(dev, PCI_RESET_DO_RESET);
		if (!rc)
			return 0;

		pci_dbg(dev, "%s failed with %d\n", method->name, rc);
		if (rc != -ENOTTY)
			return rc;
	}

	return -ENOTTY;
}
EXPORT_SYMBOL_GPL(__pci_reset_function_locked);

/**
 * pci_init_reset_methods - check whether device can be safely reset
 * and store supported reset mechanisms.
 * @dev: PCI device to check for reset mechanisms
 *
 * Some devices allow an individual function to be reset without affecting
 * other functions in the same device.  The PCI device must be in D0-D3hot
 * state.
 *
 * Stores reset mechanisms supported by device in reset_methods byte array
 * which is a member of struct pci_dev.
 */
void pci_init_reset_methods(struct pci_dev *dev)
{
	int m, i, rc;

	BUILD_BUG_ON(ARRAY_SIZE(pci_reset_fn_methods) != PCI_NUM_RESET_METHODS);

	might_sleep();

	i = 0;
	for (m = 1; m < PCI_NUM_RESET_METHODS; m++) {
		rc = pci_reset_fn_methods[m].reset_fn(dev, PCI_RESET_PROBE);
		if (!rc)
			dev->reset_methods[i++] = m;
		else if (rc != -ENOTTY)
			break;
	}

	dev->reset_methods[i] = 0;
}

/**
 * pci_reset_function - quiesce and reset a PCI device function
 * @dev: PCI device to reset
 *
 * Some devices allow an individual function to be reset without affecting
 * other functions in the same device.  The PCI device must be responsive
 * to PCI config space in order to use this function.
 *
 * This function does not just reset the PCI portion of a device, but
 * clears all the state associated with the device.  This function differs
 * from __pci_reset_function_locked() in that it saves and restores device state
 * over the reset and takes the PCI device lock.
 *
 * Returns 0 if the device function was successfully reset or negative if the
 * device doesn't support resetting a single function.
 */
int pci_reset_function(struct pci_dev *dev)
{
	struct pci_dev *bridge;
	int rc;

	if (!pci_reset_supported(dev))
		return -ENOTTY;

	/*
	 * If there's no upstream bridge, no locking is needed since there is
	 * no upstream bridge configuration to hold consistent.
	 */
	bridge = pci_upstream_bridge(dev);
	if (bridge)
		pci_dev_lock(bridge);

	pci_dev_lock(dev);
	pci_dev_save_and_disable(dev);

	rc = __pci_reset_function_locked(dev);

	pci_dev_restore(dev);
	pci_dev_unlock(dev);

	if (bridge)
		pci_dev_unlock(bridge);

	return rc;
}
EXPORT_SYMBOL_GPL(pci_reset_function);

/**
 * pci_reset_function_locked - quiesce and reset a PCI device function
 * @dev: PCI device to reset
 *
 * Some devices allow an individual function to be reset without affecting
 * other functions in the same device.  The PCI device must be responsive
 * to PCI config space in order to use this function.
 *
 * This function does not just reset the PCI portion of a device, but
 * clears all the state associated with the device.  This function differs
 * from __pci_reset_function_locked() in that it saves and restores device state
 * over the reset.  It also differs from pci_reset_function() in that it
 * requires the PCI device lock to be held.
 *
 * Returns 0 if the device function was successfully reset or negative if the
 * device doesn't support resetting a single function.
 */
int pci_reset_function_locked(struct pci_dev *dev)
{
	int rc;

	if (!pci_reset_supported(dev))
		return -ENOTTY;

	pci_dev_save_and_disable(dev);

	rc = __pci_reset_function_locked(dev);

	pci_dev_restore(dev);

	return rc;
}
EXPORT_SYMBOL_GPL(pci_reset_function_locked);

/**
 * pci_try_reset_function - quiesce and reset a PCI device function
 * @dev: PCI device to reset
 *
 * Same as above, except return -EAGAIN if unable to lock device.
 */
int pci_try_reset_function(struct pci_dev *dev)
{
	int rc;

	if (!pci_reset_supported(dev))
		return -ENOTTY;

	if (!pci_dev_trylock(dev))
		return -EAGAIN;

	pci_dev_save_and_disable(dev);
	rc = __pci_reset_function_locked(dev);
	pci_dev_restore(dev);
	pci_dev_unlock(dev);

	return rc;
}
EXPORT_SYMBOL_GPL(pci_try_reset_function);

/* Do any devices on or below this bus prevent a bus reset? */
static bool pci_bus_resettable(struct pci_bus *bus)
{
	struct pci_dev *dev;


	if (bus->self && (bus->self->dev_flags & PCI_DEV_FLAGS_NO_BUS_RESET))
		return false;

	list_for_each_entry(dev, &bus->devices, bus_list) {
		if (dev->dev_flags & PCI_DEV_FLAGS_NO_BUS_RESET ||
		    (dev->subordinate && !pci_bus_resettable(dev->subordinate)))
			return false;
	}

	return true;
}

/* Lock devices from the top of the tree down */
static void pci_bus_lock(struct pci_bus *bus)
{
	struct pci_dev *dev;

	pci_dev_lock(bus->self);
	list_for_each_entry(dev, &bus->devices, bus_list) {
		if (dev->subordinate)
			pci_bus_lock(dev->subordinate);
		else
			pci_dev_lock(dev);
	}
}

/* Unlock devices from the bottom of the tree up */
static void pci_bus_unlock(struct pci_bus *bus)
{
	struct pci_dev *dev;

	list_for_each_entry(dev, &bus->devices, bus_list) {
		if (dev->subordinate)
			pci_bus_unlock(dev->subordinate);
		else
			pci_dev_unlock(dev);
	}
	pci_dev_unlock(bus->self);
}

/* Return 1 on successful lock, 0 on contention */
static int pci_bus_trylock(struct pci_bus *bus)
{
	struct pci_dev *dev;

	if (!pci_dev_trylock(bus->self))
		return 0;

	list_for_each_entry(dev, &bus->devices, bus_list) {
		if (dev->subordinate) {
			if (!pci_bus_trylock(dev->subordinate))
				goto unlock;
		} else if (!pci_dev_trylock(dev))
			goto unlock;
	}
	return 1;

unlock:
	list_for_each_entry_continue_reverse(dev, &bus->devices, bus_list) {
		if (dev->subordinate)
			pci_bus_unlock(dev->subordinate);
		else
			pci_dev_unlock(dev);
	}
	pci_dev_unlock(bus->self);
	return 0;
}

/* Do any devices on or below this slot prevent a bus reset? */
static bool pci_slot_resettable(struct pci_slot *slot)
{
	struct pci_dev *dev;

	if (slot->bus->self &&
	    (slot->bus->self->dev_flags & PCI_DEV_FLAGS_NO_BUS_RESET))
		return false;

	list_for_each_entry(dev, &slot->bus->devices, bus_list) {
		if (!dev->slot || dev->slot != slot)
			continue;
		if (dev->dev_flags & PCI_DEV_FLAGS_NO_BUS_RESET ||
		    (dev->subordinate && !pci_bus_resettable(dev->subordinate)))
			return false;
	}

	return true;
}

/* Lock devices from the top of the tree down */
static void pci_slot_lock(struct pci_slot *slot)
{
	struct pci_dev *dev;

	list_for_each_entry(dev, &slot->bus->devices, bus_list) {
		if (!dev->slot || dev->slot != slot)
			continue;
		if (dev->subordinate)
			pci_bus_lock(dev->subordinate);
		else
			pci_dev_lock(dev);
	}
}

/* Unlock devices from the bottom of the tree up */
static void pci_slot_unlock(struct pci_slot *slot)
{
	struct pci_dev *dev;

	list_for_each_entry(dev, &slot->bus->devices, bus_list) {
		if (!dev->slot || dev->slot != slot)
			continue;
		if (dev->subordinate)
			pci_bus_unlock(dev->subordinate);
		else
			pci_dev_unlock(dev);
	}
}

/* Return 1 on successful lock, 0 on contention */
static int pci_slot_trylock(struct pci_slot *slot)
{
	struct pci_dev *dev;

	list_for_each_entry(dev, &slot->bus->devices, bus_list) {
		if (!dev->slot || dev->slot != slot)
			continue;
		if (dev->subordinate) {
			if (!pci_bus_trylock(dev->subordinate)) {
				pci_dev_unlock(dev);
				goto unlock;
			}
		} else if (!pci_dev_trylock(dev))
			goto unlock;
	}
	return 1;

unlock:
	list_for_each_entry_continue_reverse(dev,
					     &slot->bus->devices, bus_list) {
		if (!dev->slot || dev->slot != slot)
			continue;
		if (dev->subordinate)
			pci_bus_unlock(dev->subordinate);
		else
			pci_dev_unlock(dev);
	}
	return 0;
}

/*
 * Save and disable devices from the top of the tree down while holding
 * the @dev mutex lock for the entire tree.
 */
static void pci_bus_save_and_disable_locked(struct pci_bus *bus)
{
	struct pci_dev *dev;

	list_for_each_entry(dev, &bus->devices, bus_list) {
		pci_dev_save_and_disable(dev);
		if (dev->subordinate)
			pci_bus_save_and_disable_locked(dev->subordinate);
	}
}

/*
 * Restore devices from top of the tree down while holding @dev mutex lock
 * for the entire tree.  Parent bridges need to be restored before we can
 * get to subordinate devices.
 */
static void pci_bus_restore_locked(struct pci_bus *bus)
{
	struct pci_dev *dev;

	list_for_each_entry(dev, &bus->devices, bus_list) {
		pci_dev_restore(dev);
		if (dev->subordinate) {
			pci_bridge_wait_for_secondary_bus(dev, "bus reset");
			pci_bus_restore_locked(dev->subordinate);
		}
	}
}

/*
 * Save and disable devices from the top of the tree down while holding
 * the @dev mutex lock for the entire tree.
 */
static void pci_slot_save_and_disable_locked(struct pci_slot *slot)
{
	struct pci_dev *dev;

	list_for_each_entry(dev, &slot->bus->devices, bus_list) {
		if (!dev->slot || dev->slot != slot)
			continue;
		pci_dev_save_and_disable(dev);
		if (dev->subordinate)
			pci_bus_save_and_disable_locked(dev->subordinate);
	}
}

/*
 * Restore devices from top of the tree down while holding @dev mutex lock
 * for the entire tree.  Parent bridges need to be restored before we can
 * get to subordinate devices.
 */
static void pci_slot_restore_locked(struct pci_slot *slot)
{
	struct pci_dev *dev;

	list_for_each_entry(dev, &slot->bus->devices, bus_list) {
		if (!dev->slot || dev->slot != slot)
			continue;
		pci_dev_restore(dev);
		if (dev->subordinate) {
			pci_bridge_wait_for_secondary_bus(dev, "slot reset");
			pci_bus_restore_locked(dev->subordinate);
		}
	}
}

static int pci_slot_reset(struct pci_slot *slot, bool probe)
{
	int rc;

	if (!slot || !pci_slot_resettable(slot))
		return -ENOTTY;

	if (!probe)
		pci_slot_lock(slot);

	might_sleep();

	rc = pci_reset_hotplug_slot(slot->hotplug, probe);

	if (!probe)
		pci_slot_unlock(slot);

	return rc;
}

/**
 * pci_probe_reset_slot - probe whether a PCI slot can be reset
 * @slot: PCI slot to probe
 *
 * Return 0 if slot can be reset, negative if a slot reset is not supported.
 */
int pci_probe_reset_slot(struct pci_slot *slot)
{
	return pci_slot_reset(slot, PCI_RESET_PROBE);
}
EXPORT_SYMBOL_GPL(pci_probe_reset_slot);

/**
 * __pci_reset_slot - Try to reset a PCI slot
 * @slot: PCI slot to reset
 *
 * A PCI bus may host multiple slots, each slot may support a reset mechanism
 * independent of other slots.  For instance, some slots may support slot power
 * control.  In the case of a 1:1 bus to slot architecture, this function may
 * wrap the bus reset to avoid spurious slot related events such as hotplug.
 * Generally a slot reset should be attempted before a bus reset.  All of the
 * function of the slot and any subordinate buses behind the slot are reset
 * through this function.  PCI config space of all devices in the slot and
 * behind the slot is saved before and restored after reset.
 *
 * Same as above except return -EAGAIN if the slot cannot be locked
 */
static int __pci_reset_slot(struct pci_slot *slot)
{
	int rc;

	rc = pci_slot_reset(slot, PCI_RESET_PROBE);
	if (rc)
		return rc;

	if (pci_slot_trylock(slot)) {
		pci_slot_save_and_disable_locked(slot);
		might_sleep();
		rc = pci_reset_hotplug_slot(slot->hotplug, PCI_RESET_DO_RESET);
		pci_slot_restore_locked(slot);
		pci_slot_unlock(slot);
	} else
		rc = -EAGAIN;

	return rc;
}

static int pci_bus_reset(struct pci_bus *bus, bool probe)
{
	int ret;

	if (!bus->self || !pci_bus_resettable(bus))
		return -ENOTTY;

	if (probe)
		return 0;

	pci_bus_lock(bus);

	might_sleep();

	ret = pci_bridge_secondary_bus_reset(bus->self);

	pci_bus_unlock(bus);

	return ret;
}

/**
 * pci_bus_error_reset - reset the bridge's subordinate bus
 * @bridge: The parent device that connects to the bus to reset
 *
 * This function will first try to reset the slots on this bus if the method is
 * available. If slot reset fails or is not available, this will fall back to a
 * secondary bus reset.
 */
int pci_bus_error_reset(struct pci_dev *bridge)
{
	struct pci_bus *bus = bridge->subordinate;
	struct pci_slot *slot;

	if (!bus)
		return -ENOTTY;

	mutex_lock(&pci_slot_mutex);
	if (list_empty(&bus->slots))
		goto bus_reset;

	list_for_each_entry(slot, &bus->slots, list)
		if (pci_probe_reset_slot(slot))
			goto bus_reset;

	list_for_each_entry(slot, &bus->slots, list)
		if (pci_slot_reset(slot, PCI_RESET_DO_RESET))
			goto bus_reset;

	mutex_unlock(&pci_slot_mutex);
	return 0;
bus_reset:
	mutex_unlock(&pci_slot_mutex);
	return pci_bus_reset(bridge->subordinate, PCI_RESET_DO_RESET);
}

/**
 * pci_probe_reset_bus - probe whether a PCI bus can be reset
 * @bus: PCI bus to probe
 *
 * Return 0 if bus can be reset, negative if a bus reset is not supported.
 */
int pci_probe_reset_bus(struct pci_bus *bus)
{
	return pci_bus_reset(bus, PCI_RESET_PROBE);
}
EXPORT_SYMBOL_GPL(pci_probe_reset_bus);

/**
 * __pci_reset_bus - Try to reset a PCI bus
 * @bus: top level PCI bus to reset
 *
 * Same as above except return -EAGAIN if the bus cannot be locked
 */
int __pci_reset_bus(struct pci_bus *bus)
{
	int rc;

	rc = pci_bus_reset(bus, PCI_RESET_PROBE);
	if (rc)
		return rc;

	if (pci_bus_trylock(bus)) {
		pci_bus_save_and_disable_locked(bus);
		might_sleep();
		rc = pci_bridge_secondary_bus_reset(bus->self);
		pci_bus_restore_locked(bus);
		pci_bus_unlock(bus);
	} else
		rc = -EAGAIN;

	return rc;
}

/**
 * pci_reset_bus - Try to reset a PCI bus
 * @pdev: top level PCI device to reset via slot/bus
 *
 * Same as above except return -EAGAIN if the bus cannot be locked
 */
int pci_reset_bus(struct pci_dev *pdev)
{
	return (!pci_probe_reset_slot(pdev->slot)) ?
	    __pci_reset_slot(pdev->slot) : __pci_reset_bus(pdev->bus);
}
EXPORT_SYMBOL_GPL(pci_reset_bus);

/**
 * pcix_get_max_mmrbc - get PCI-X maximum designed memory read byte count
 * @dev: PCI device to query
 *
 * Returns mmrbc: maximum designed memory read count in bytes or
 * appropriate error value.
 */
int pcix_get_max_mmrbc(struct pci_dev *dev)
{
	int cap;
	u32 stat;

	cap = pci_find_capability(dev, PCI_CAP_ID_PCIX);
	if (!cap)
		return -EINVAL;

	if (pci_read_config_dword(dev, cap + PCI_X_STATUS, &stat))
		return -EINVAL;

	return 512 << FIELD_GET(PCI_X_STATUS_MAX_READ, stat);
}
EXPORT_SYMBOL(pcix_get_max_mmrbc);

/**
 * pcix_get_mmrbc - get PCI-X maximum memory read byte count
 * @dev: PCI device to query
 *
 * Returns mmrbc: maximum memory read count in bytes or appropriate error
 * value.
 */
int pcix_get_mmrbc(struct pci_dev *dev)
{
	int cap;
	u16 cmd;

	cap = pci_find_capability(dev, PCI_CAP_ID_PCIX);
	if (!cap)
		return -EINVAL;

	if (pci_read_config_word(dev, cap + PCI_X_CMD, &cmd))
		return -EINVAL;

	return 512 << FIELD_GET(PCI_X_CMD_MAX_READ, cmd);
}
EXPORT_SYMBOL(pcix_get_mmrbc);

/**
 * pcix_set_mmrbc - set PCI-X maximum memory read byte count
 * @dev: PCI device to query
 * @mmrbc: maximum memory read count in bytes
 *    valid values are 512, 1024, 2048, 4096
 *
 * If possible sets maximum memory read byte count, some bridges have errata
 * that prevent this.
 */
int pcix_set_mmrbc(struct pci_dev *dev, int mmrbc)
{
	int cap;
	u32 stat, v, o;
	u16 cmd;

	if (mmrbc < 512 || mmrbc > 4096 || !is_power_of_2(mmrbc))
		return -EINVAL;

	v = ffs(mmrbc) - 10;

	cap = pci_find_capability(dev, PCI_CAP_ID_PCIX);
	if (!cap)
		return -EINVAL;

	if (pci_read_config_dword(dev, cap + PCI_X_STATUS, &stat))
		return -EINVAL;

	if (v > FIELD_GET(PCI_X_STATUS_MAX_READ, stat))
		return -E2BIG;

	if (pci_read_config_word(dev, cap + PCI_X_CMD, &cmd))
		return -EINVAL;

	o = FIELD_GET(PCI_X_CMD_MAX_READ, cmd);
	if (o != v) {
		if (v > o && (dev->bus->bus_flags & PCI_BUS_FLAGS_NO_MMRBC))
			return -EIO;

		cmd &= ~PCI_X_CMD_MAX_READ;
		cmd |= FIELD_PREP(PCI_X_CMD_MAX_READ, v);
		if (pci_write_config_word(dev, cap + PCI_X_CMD, cmd))
			return -EIO;
	}
	return 0;
}
EXPORT_SYMBOL(pcix_set_mmrbc);

/**
 * pcie_get_readrq - get PCI Express read request size
 * @dev: PCI device to query
 *
 * Returns maximum memory read request in bytes or appropriate error value.
 */
int pcie_get_readrq(struct pci_dev *dev)
{
	u16 ctl;

	pcie_capability_read_word(dev, PCI_EXP_DEVCTL, &ctl);

	return 128 << FIELD_GET(PCI_EXP_DEVCTL_READRQ, ctl);
}
EXPORT_SYMBOL(pcie_get_readrq);

/**
 * pcie_set_readrq - set PCI Express maximum memory read request
 * @dev: PCI device to query
 * @rq: maximum memory read count in bytes
 *    valid values are 128, 256, 512, 1024, 2048, 4096
 *
 * If possible sets maximum memory read request in bytes
 */
int pcie_set_readrq(struct pci_dev *dev, int rq)
{
	u16 v;
	int ret;
	struct pci_host_bridge *bridge = pci_find_host_bridge(dev->bus);

	if (rq < 128 || rq > 4096 || !is_power_of_2(rq))
		return -EINVAL;

	/*
	 * If using the "performance" PCIe config, we clamp the read rq
	 * size to the max packet size to keep the host bridge from
	 * generating requests larger than we can cope with.
	 */
	if (pcie_bus_config == PCIE_BUS_PERFORMANCE) {
		int mps = pcie_get_mps(dev);

		if (mps < rq)
			rq = mps;
	}

	v = FIELD_PREP(PCI_EXP_DEVCTL_READRQ, ffs(rq) - 8);

	if (bridge->no_inc_mrrs) {
		int max_mrrs = pcie_get_readrq(dev);

		if (rq > max_mrrs) {
			pci_info(dev, "can't set Max_Read_Request_Size to %d; max is %d\n", rq, max_mrrs);
			return -EINVAL;
		}
	}

	ret = pcie_capability_clear_and_set_word(dev, PCI_EXP_DEVCTL,
						  PCI_EXP_DEVCTL_READRQ, v);

	return pcibios_err_to_errno(ret);
}
EXPORT_SYMBOL(pcie_set_readrq);

/**
 * pcie_get_mps - get PCI Express maximum payload size
 * @dev: PCI device to query
 *
 * Returns maximum payload size in bytes
 */
int pcie_get_mps(struct pci_dev *dev)
{
	u16 ctl;

	pcie_capability_read_word(dev, PCI_EXP_DEVCTL, &ctl);

	return 128 << FIELD_GET(PCI_EXP_DEVCTL_PAYLOAD, ctl);
}
EXPORT_SYMBOL(pcie_get_mps);

/**
 * pcie_set_mps - set PCI Express maximum payload size
 * @dev: PCI device to query
 * @mps: maximum payload size in bytes
 *    valid values are 128, 256, 512, 1024, 2048, 4096
 *
 * If possible sets maximum payload size
 */
int pcie_set_mps(struct pci_dev *dev, int mps)
{
	u16 v;
	int ret;

	if (mps < 128 || mps > 4096 || !is_power_of_2(mps))
		return -EINVAL;

	v = ffs(mps) - 8;
	if (v > dev->pcie_mpss)
		return -EINVAL;
	v = FIELD_PREP(PCI_EXP_DEVCTL_PAYLOAD, v);

	ret = pcie_capability_clear_and_set_word(dev, PCI_EXP_DEVCTL,
						  PCI_EXP_DEVCTL_PAYLOAD, v);

	return pcibios_err_to_errno(ret);
}
EXPORT_SYMBOL(pcie_set_mps);

static enum pci_bus_speed to_pcie_link_speed(u16 lnksta)
{
	return pcie_link_speed[FIELD_GET(PCI_EXP_LNKSTA_CLS, lnksta)];
}

int pcie_link_speed_mbps(struct pci_dev *pdev)
{
	u16 lnksta;
	int err;

	err = pcie_capability_read_word(pdev, PCI_EXP_LNKSTA, &lnksta);
	if (err)
		return err;

	return pcie_dev_speed_mbps(to_pcie_link_speed(lnksta));
}
EXPORT_SYMBOL(pcie_link_speed_mbps);

/**
 * pcie_bandwidth_available - determine minimum link settings of a PCIe
 *			      device and its bandwidth limitation
 * @dev: PCI device to query
 * @limiting_dev: storage for device causing the bandwidth limitation
 * @speed: storage for speed of limiting device
 * @width: storage for width of limiting device
 *
 * Walk up the PCI device chain and find the point where the minimum
 * bandwidth is available.  Return the bandwidth available there and (if
 * limiting_dev, speed, and width pointers are supplied) information about
 * that point.  The bandwidth returned is in Mb/s, i.e., megabits/second of
 * raw bandwidth.
 */
u32 pcie_bandwidth_available(struct pci_dev *dev, struct pci_dev **limiting_dev,
			     enum pci_bus_speed *speed,
			     enum pcie_link_width *width)
{
	u16 lnksta;
	enum pci_bus_speed next_speed;
	enum pcie_link_width next_width;
	u32 bw, next_bw;

	if (speed)
		*speed = PCI_SPEED_UNKNOWN;
	if (width)
		*width = PCIE_LNK_WIDTH_UNKNOWN;

	bw = 0;

	while (dev) {
		pcie_capability_read_word(dev, PCI_EXP_LNKSTA, &lnksta);

		next_speed = to_pcie_link_speed(lnksta);
		next_width = FIELD_GET(PCI_EXP_LNKSTA_NLW, lnksta);

		next_bw = next_width * PCIE_SPEED2MBS_ENC(next_speed);

		/* Check if current device limits the total bandwidth */
		if (!bw || next_bw <= bw) {
			bw = next_bw;

			if (limiting_dev)
				*limiting_dev = dev;
			if (speed)
				*speed = next_speed;
			if (width)
				*width = next_width;
		}

		dev = pci_upstream_bridge(dev);
	}

	return bw;
}
EXPORT_SYMBOL(pcie_bandwidth_available);

/**
 * pcie_get_supported_speeds - query Supported Link Speed Vector
 * @dev: PCI device to query
 *
 * Query @dev supported link speeds.
 *
 * Implementation Note in PCIe r6.0 sec 7.5.3.18 recommends determining
 * supported link speeds using the Supported Link Speeds Vector in the Link
 * Capabilities 2 Register (when available).
 *
 * Link Capabilities 2 was added in PCIe r3.0, sec 7.8.18.
 *
 * Without Link Capabilities 2, i.e., prior to PCIe r3.0, Supported Link
 * Speeds field in Link Capabilities is used and only 2.5 GT/s and 5.0 GT/s
 * speeds were defined.
 *
 * For @dev without Supported Link Speed Vector, the field is synthesized
 * from the Max Link Speed field in the Link Capabilities Register.
 *
 * Return: Supported Link Speeds Vector (+ reserved 0 at LSB).
 */
u8 pcie_get_supported_speeds(struct pci_dev *dev)
{
	u32 lnkcap2, lnkcap;
	u8 speeds;

	/*
	 * Speeds retain the reserved 0 at LSB before PCIe Supported Link
	 * Speeds Vector to allow using SLS Vector bit defines directly.
	 */
	pcie_capability_read_dword(dev, PCI_EXP_LNKCAP2, &lnkcap2);
	speeds = lnkcap2 & PCI_EXP_LNKCAP2_SLS;

	/* Ignore speeds higher than Max Link Speed */
	pcie_capability_read_dword(dev, PCI_EXP_LNKCAP, &lnkcap);
	speeds &= GENMASK(lnkcap & PCI_EXP_LNKCAP_SLS, 0);

	/* PCIe r3.0-compliant */
	if (speeds)
		return speeds;

	/* Synthesize from the Max Link Speed field */
	if ((lnkcap & PCI_EXP_LNKCAP_SLS) == PCI_EXP_LNKCAP_SLS_5_0GB)
		speeds = PCI_EXP_LNKCAP2_SLS_5_0GB | PCI_EXP_LNKCAP2_SLS_2_5GB;
	else if ((lnkcap & PCI_EXP_LNKCAP_SLS) == PCI_EXP_LNKCAP_SLS_2_5GB)
		speeds = PCI_EXP_LNKCAP2_SLS_2_5GB;

	return speeds;
}

/**
 * pcie_get_speed_cap - query for the PCI device's link speed capability
 * @dev: PCI device to query
 *
 * Query the PCI device speed capability.
 *
 * Return: the maximum link speed supported by the device.
 */
enum pci_bus_speed pcie_get_speed_cap(struct pci_dev *dev)
{
	return PCIE_LNKCAP2_SLS2SPEED(dev->supported_speeds);
}
EXPORT_SYMBOL(pcie_get_speed_cap);

/**
 * pcie_get_width_cap - query for the PCI device's link width capability
 * @dev: PCI device to query
 *
 * Query the PCI device width capability.  Return the maximum link width
 * supported by the device.
 */
enum pcie_link_width pcie_get_width_cap(struct pci_dev *dev)
{
	u32 lnkcap;

	pcie_capability_read_dword(dev, PCI_EXP_LNKCAP, &lnkcap);
	if (lnkcap)
		return FIELD_GET(PCI_EXP_LNKCAP_MLW, lnkcap);

	return PCIE_LNK_WIDTH_UNKNOWN;
}
EXPORT_SYMBOL(pcie_get_width_cap);

/**
 * pcie_bandwidth_capable - calculate a PCI device's link bandwidth capability
 * @dev: PCI device
 * @speed: storage for link speed
 * @width: storage for link width
 *
 * Calculate a PCI device's link bandwidth by querying for its link speed
 * and width, multiplying them, and applying encoding overhead.  The result
 * is in Mb/s, i.e., megabits/second of raw bandwidth.
 */
static u32 pcie_bandwidth_capable(struct pci_dev *dev,
				  enum pci_bus_speed *speed,
				  enum pcie_link_width *width)
{
	*speed = pcie_get_speed_cap(dev);
	*width = pcie_get_width_cap(dev);

	if (*speed == PCI_SPEED_UNKNOWN || *width == PCIE_LNK_WIDTH_UNKNOWN)
		return 0;

	return *width * PCIE_SPEED2MBS_ENC(*speed);
}

/**
 * __pcie_print_link_status - Report the PCI device's link speed and width
 * @dev: PCI device to query
 * @verbose: Print info even when enough bandwidth is available
 *
 * If the available bandwidth at the device is less than the device is
 * capable of, report the device's maximum possible bandwidth and the
 * upstream link that limits its performance.  If @verbose, always print
 * the available bandwidth, even if the device isn't constrained.
 */
void __pcie_print_link_status(struct pci_dev *dev, bool verbose)
{
	enum pcie_link_width width, width_cap;
	enum pci_bus_speed speed, speed_cap;
	struct pci_dev *limiting_dev = NULL;
	u32 bw_avail, bw_cap;
	char *flit_mode = "";

	bw_cap = pcie_bandwidth_capable(dev, &speed_cap, &width_cap);
	bw_avail = pcie_bandwidth_available(dev, &limiting_dev, &speed, &width);

	if (dev->bus && dev->bus->flit_mode)
		flit_mode = ", in Flit mode";

	if (bw_avail >= bw_cap && verbose)
		pci_info(dev, "%u.%03u Gb/s available PCIe bandwidth (%s x%d link)%s\n",
			 bw_cap / 1000, bw_cap % 1000,
			 pci_speed_string(speed_cap), width_cap, flit_mode);
	else if (bw_avail < bw_cap)
		pci_info(dev, "%u.%03u Gb/s available PCIe bandwidth, limited by %s x%d link at %s (capable of %u.%03u Gb/s with %s x%d link)%s\n",
			 bw_avail / 1000, bw_avail % 1000,
			 pci_speed_string(speed), width,
			 limiting_dev ? pci_name(limiting_dev) : "<unknown>",
			 bw_cap / 1000, bw_cap % 1000,
			 pci_speed_string(speed_cap), width_cap, flit_mode);
}

/**
 * pcie_print_link_status - Report the PCI device's link speed and width
 * @dev: PCI device to query
 *
 * Report the available bandwidth at the device.
 */
void pcie_print_link_status(struct pci_dev *dev)
{
	__pcie_print_link_status(dev, true);
}
EXPORT_SYMBOL(pcie_print_link_status);

/**
 * pci_select_bars - Make BAR mask from the type of resource
 * @dev: the PCI device for which BAR mask is made
 * @flags: resource type mask to be selected
 *
 * This helper routine makes bar mask from the type of resource.
 */
//检查dev中哪些资源具有flags,返回值是索引的掩码形式
int pci_select_bars(struct pci_dev *dev, unsigned long flags)
{
	int i, bars = 0;
	for (i = 0; i < PCI_NUM_RESOURCES; i++)
		if (pci_resource_flags(dev, i) & flags)
			bars |= (1 << i);/*匹配，记录bar索引*/
	return bars;
}
EXPORT_SYMBOL(pci_select_bars);

/* Some architectures require additional programming to enable VGA */
static arch_set_vga_state_t arch_set_vga_state;

void __init pci_register_set_vga_state(arch_set_vga_state_t func)
{
	arch_set_vga_state = func;	/* NULL disables */
}

static int pci_set_vga_state_arch(struct pci_dev *dev, bool decode,
				  unsigned int command_bits, u32 flags)
{
	if (arch_set_vga_state)
		return arch_set_vga_state(dev, decode, command_bits,
						flags);
	return 0;
}

/**
 * pci_set_vga_state - set VGA decode state on device and parents if requested
 * @dev: the PCI device
 * @decode: true = enable decoding, false = disable decoding
 * @command_bits: PCI_COMMAND_IO and/or PCI_COMMAND_MEMORY
 * @flags: traverse ancestors and change bridges
 * CHANGE_BRIDGE_ONLY / CHANGE_BRIDGE
 */
int pci_set_vga_state(struct pci_dev *dev, bool decode,
		      unsigned int command_bits, u32 flags)
{
	struct pci_bus *bus;
	struct pci_dev *bridge;
	u16 cmd;
	int rc;

	WARN_ON((flags & PCI_VGA_STATE_CHANGE_DECODES) && (command_bits & ~(PCI_COMMAND_IO|PCI_COMMAND_MEMORY)));

	/* ARCH specific VGA enables */
	rc = pci_set_vga_state_arch(dev, decode, command_bits, flags);
	if (rc)
		return rc;

	if (flags & PCI_VGA_STATE_CHANGE_DECODES) {
		pci_read_config_word(dev, PCI_COMMAND, &cmd);
		if (decode)
			cmd |= command_bits;
		else
			cmd &= ~command_bits;
		pci_write_config_word(dev, PCI_COMMAND, cmd);
	}

	if (!(flags & PCI_VGA_STATE_CHANGE_BRIDGE))
		return 0;

	bus = dev->bus;
	while (bus) {
		bridge = bus->self;
		if (bridge) {
			pci_read_config_word(bridge, PCI_BRIDGE_CONTROL,
					     &cmd);
			if (decode)
				cmd |= PCI_BRIDGE_CTL_VGA;
			else
				cmd &= ~PCI_BRIDGE_CTL_VGA;
			pci_write_config_word(bridge, PCI_BRIDGE_CONTROL,
					      cmd);
		}
		bus = bus->parent;
	}
	return 0;
}

#ifdef CONFIG_ACPI
bool pci_pr3_present(struct pci_dev *pdev)
{
	struct acpi_device *adev;

	if (acpi_disabled)
		return false;

	adev = ACPI_COMPANION(&pdev->dev);
	if (!adev)
		return false;

	return adev->power.flags.power_resources &&
		acpi_has_method(adev->handle, "_PR3");
}
EXPORT_SYMBOL_GPL(pci_pr3_present);
#endif

/**
 * pci_add_dma_alias - Add a DMA devfn alias for a device
 * @dev: the PCI device for which alias is added
 * @devfn_from: alias slot and function
 * @nr_devfns: number of subsequent devfns to alias
 *
 * This helper encodes an 8-bit devfn as a bit number in dma_alias_mask
 * which is used to program permissible bus-devfn source addresses for DMA
 * requests in an IOMMU.  These aliases factor into IOMMU group creation
 * and are useful for devices generating DMA requests beyond or different
 * from their logical bus-devfn.  Examples include device quirks where the
 * device simply uses the wrong devfn, as well as non-transparent bridges
 * where the alias may be a proxy for devices in another domain.
 *
 * IOMMU group creation is performed during device discovery or addition,
 * prior to any potential DMA mapping and therefore prior to driver probing
 * (especially for userspace assigned devices where IOMMU group definition
 * cannot be left as a userspace activity).  DMA aliases should therefore
 * be configured via quirks, such as the PCI fixup header quirk.
 */
void pci_add_dma_alias(struct pci_dev *dev, u8 devfn_from,
		       unsigned int nr_devfns)
{
	int devfn_to;

	nr_devfns = min(nr_devfns, (unsigned int)MAX_NR_DEVFNS - devfn_from);
	devfn_to = devfn_from + nr_devfns - 1;

	if (!dev->dma_alias_mask)
		dev->dma_alias_mask = bitmap_zalloc(MAX_NR_DEVFNS, GFP_KERNEL);
	if (!dev->dma_alias_mask) {
		pci_warn(dev, "Unable to allocate DMA alias mask\n");
		return;
	}

	bitmap_set(dev->dma_alias_mask, devfn_from, nr_devfns);

	if (nr_devfns == 1)
		pci_info(dev, "Enabling fixed DMA alias to %02x.%d\n",
				PCI_SLOT(devfn_from), PCI_FUNC(devfn_from));
	else if (nr_devfns > 1)
		pci_info(dev, "Enabling fixed DMA alias for devfn range from %02x.%d to %02x.%d\n",
				PCI_SLOT(devfn_from), PCI_FUNC(devfn_from),
				PCI_SLOT(devfn_to), PCI_FUNC(devfn_to));
}

bool pci_devs_are_dma_aliases(struct pci_dev *dev1, struct pci_dev *dev2)
{
	return (dev1->dma_alias_mask &&
		test_bit(dev2->devfn, dev1->dma_alias_mask)) ||
	       (dev2->dma_alias_mask &&
		test_bit(dev1->devfn, dev2->dma_alias_mask)) ||
	       pci_real_dma_dev(dev1) == dev2 ||
	       pci_real_dma_dev(dev2) == dev1;
}

bool pci_device_is_present(struct pci_dev *pdev)
{
	u32 v;

	/* Check PF if pdev is a VF, since VF Vendor/Device IDs are 0xffff */
	pdev = pci_physfn(pdev);
	if (pci_dev_is_disconnected(pdev))
		return false;
	return pci_bus_read_dev_vendor_id(pdev->bus, pdev->devfn, &v, 0);
}
EXPORT_SYMBOL_GPL(pci_device_is_present);

void pci_ignore_hotplug(struct pci_dev *dev)
{
	struct pci_dev *bridge = dev->bus->self;

	dev->ignore_hotplug = 1;
	/* Propagate the "ignore hotplug" setting to the parent bridge. */
	if (bridge)
		bridge->ignore_hotplug = 1;
}
EXPORT_SYMBOL_GPL(pci_ignore_hotplug);

/**
 * pci_real_dma_dev - Get PCI DMA device for PCI device
 * @dev: the PCI device that may have a PCI DMA alias
 *
 * Permits the platform to provide architecture-specific functionality to
 * devices needing to alias DMA to another PCI device on another PCI bus. If
 * the PCI device is on the same bus, it is recommended to use
 * pci_add_dma_alias(). This is the default implementation. Architecture
 * implementations can override this.
 */
struct pci_dev __weak *pci_real_dma_dev(struct pci_dev *dev)
{
	return dev;
}

resource_size_t __weak pcibios_default_alignment(void)
{
	return 0;
}

/*
 * Arches that don't want to expose struct resource to userland as-is in
 * sysfs and /proc can implement their own pci_resource_to_user().
 */
void __weak pci_resource_to_user(const struct pci_dev *dev, int bar,
				 const struct resource *rsrc,
				 resource_size_t *start, resource_size_t *end)
{
	*start = rsrc->start;
	*end = rsrc->end;
}

static char *resource_alignment_param;
static DEFINE_SPINLOCK(resource_alignment_lock);

/**
 * pci_specified_resource_alignment - get resource alignment specified by user.
 * @dev: the PCI device to get
 * @resize: whether or not to change resources' size when reassigning alignment
 *
 * RETURNS: Resource alignment if it is specified.
 *          Zero if it is not specified.
 */
static resource_size_t pci_specified_resource_alignment(struct pci_dev *dev,
							bool *resize)
{
	int align_order, count;
	resource_size_t align = pcibios_default_alignment();
	const char *p;
	int ret;

	spin_lock(&resource_alignment_lock);
	p = resource_alignment_param;
	if (!p || !*p)
		goto out;
	if (pci_has_flag(PCI_PROBE_ONLY)) {
		align = 0;
		pr_info_once("PCI: Ignoring requested alignments (PCI_PROBE_ONLY)\n");
		goto out;
	}

	while (*p) {
		count = 0;
		if (sscanf(p, "%d%n", &align_order, &count) == 1 &&
		    p[count] == '@') {
			p += count + 1;
			if (align_order > 63) {
				pr_err("PCI: Invalid requested alignment (order %d)\n",
				       align_order);
				align_order = PAGE_SHIFT;
			}
		} else {
			align_order = PAGE_SHIFT;
		}

		ret = pci_dev_str_match(dev, p, &p);
		if (ret == 1) {
			*resize = true;
			align = 1ULL << align_order;
			break;
		} else if (ret < 0) {
			pr_err("PCI: Can't parse resource_alignment parameter: %s\n",
			       p);
			break;
		}

		if (*p != ';' && *p != ',') {
			/* End of param or invalid format */
			break;
		}
		p++;
	}
out:
	spin_unlock(&resource_alignment_lock);
	return align;
}

static void pci_request_resource_alignment(struct pci_dev *dev, int bar,
					   resource_size_t align, bool resize)
{
	struct resource *r = &dev->resource[bar];
	const char *r_name = pci_resource_name(dev, bar);
	resource_size_t size;

	if (!(r->flags & IORESOURCE_MEM))
		return;

	if (r->flags & IORESOURCE_PCI_FIXED) {
		pci_info(dev, "%s %pR: ignoring requested alignment %#llx\n",
			 r_name, r, (unsigned long long)align);
		return;
	}

	size = resource_size(r);
	if (size >= align)
		return;

	/*
	 * Increase the alignment of the resource.  There are two ways we
	 * can do this:
	 *
	 * 1) Increase the size of the resource.  BARs are aligned on their
	 *    size, so when we reallocate space for this resource, we'll
	 *    allocate it with the larger alignment.  This also prevents
	 *    assignment of any other BARs inside the alignment region, so
	 *    if we're requesting page alignment, this means no other BARs
	 *    will share the page.
	 *
	 *    The disadvantage is that this makes the resource larger than
	 *    the hardware BAR, which may break drivers that compute things
	 *    based on the resource size, e.g., to find registers at a
	 *    fixed offset before the end of the BAR.
	 *
	 * 2) Retain the resource size, but use IORESOURCE_STARTALIGN and
	 *    set r->start to the desired alignment.  By itself this
	 *    doesn't prevent other BARs being put inside the alignment
	 *    region, but if we realign *every* resource of every device in
	 *    the system, none of them will share an alignment region.
	 *
	 * When the user has requested alignment for only some devices via
	 * the "pci=resource_alignment" argument, "resize" is true and we
	 * use the first method.  Otherwise we assume we're aligning all
	 * devices and we use the second.
	 */

	pci_info(dev, "%s %pR: requesting alignment to %#llx\n",
		 r_name, r, (unsigned long long)align);

	if (resize) {
		r->start = 0;
		r->end = align - 1;
	} else {
		r->flags &= ~IORESOURCE_SIZEALIGN;
		r->flags |= IORESOURCE_STARTALIGN;
		resource_set_range(r, align, size);
	}
	r->flags |= IORESOURCE_UNSET;
}

/*
 * This function disables memory decoding and releases memory resources
 * of the device specified by kernel's boot parameter 'pci=resource_alignment='.
 * It also rounds up size to specified alignment.
 * Later on, the kernel will assign page-aligned memory resource back
 * to the device.
 */
void pci_reassigndev_resource_alignment(struct pci_dev *dev)
{
	int i;
	struct resource *r;
	resource_size_t align;
	u16 command;
	bool resize = false;

	/*
	 * VF BARs are read-only zero according to SR-IOV spec r1.1, sec
	 * 3.4.1.11.  Their resources are allocated from the space
	 * described by the VF BARx register in the PF's SR-IOV capability.
	 * We can't influence their alignment here.
	 */
	if (dev->is_virtfn)
		return;

	/* check if specified PCI is target device to reassign */
	align = pci_specified_resource_alignment(dev, &resize);
	if (!align)
		return;

	if (dev->hdr_type == PCI_HEADER_TYPE_NORMAL &&
	    (dev->class >> 8) == PCI_CLASS_BRIDGE_HOST) {
		pci_warn(dev, "Can't reassign resources to host bridge\n");
		return;
	}

	pci_read_config_word(dev, PCI_COMMAND, &command);
	command &= ~PCI_COMMAND_MEMORY;
	pci_write_config_word(dev, PCI_COMMAND, command);

	for (i = 0; i <= PCI_ROM_RESOURCE; i++)
		pci_request_resource_alignment(dev, i, align, resize);

	/*
	 * Need to disable bridge's resource window,
	 * to enable the kernel to reassign new resource
	 * window later on.
	 */
	if (dev->hdr_type == PCI_HEADER_TYPE_BRIDGE) {
		for (i = PCI_BRIDGE_RESOURCES; i < PCI_NUM_RESOURCES; i++) {
			r = &dev->resource[i];
			if (!(r->flags & IORESOURCE_MEM))
				continue;
			r->flags |= IORESOURCE_UNSET;
			r->end = resource_size(r) - 1;
			r->start = 0;
		}
		pci_disable_bridge_window(dev);
	}
}

static ssize_t resource_alignment_show(const struct bus_type *bus, char *buf)
{
	size_t count = 0;

	spin_lock(&resource_alignment_lock);
	if (resource_alignment_param)
		count = sysfs_emit(buf, "%s\n", resource_alignment_param);
	spin_unlock(&resource_alignment_lock);

	return count;
}

static ssize_t resource_alignment_store(const struct bus_type *bus,
					const char *buf, size_t count)
{
	char *param, *old, *end;

	if (count >= (PAGE_SIZE - 1))
		return -EINVAL;

	param = kstrndup(buf, count, GFP_KERNEL);
	if (!param)
		return -ENOMEM;

	end = strchr(param, '\n');
	if (end)
		*end = '\0';

	spin_lock(&resource_alignment_lock);
	old = resource_alignment_param;
	if (strlen(param)) {
		resource_alignment_param = param;
	} else {
		kfree(param);
		resource_alignment_param = NULL;
	}
	spin_unlock(&resource_alignment_lock);

	kfree(old);

	return count;
}

static BUS_ATTR_RW(resource_alignment);

static int __init pci_resource_alignment_sysfs_init(void)
{
	return bus_create_file(&pci_bus_type,
					&bus_attr_resource_alignment);
}
late_initcall(pci_resource_alignment_sysfs_init);

static void pci_no_domains(void)
{
#ifdef CONFIG_PCI_DOMAINS
	pci_domains_supported = 0;
#endif
}

#ifdef CONFIG_PCI_DOMAINS_GENERIC
static DEFINE_IDA(pci_domain_nr_static_ida);
static DEFINE_IDA(pci_domain_nr_dynamic_ida);

static void of_pci_reserve_static_domain_nr(void)
{
	struct device_node *np;
	int domain_nr;

	for_each_node_by_type(np, "pci") {
		domain_nr = of_get_pci_domain_nr(np);
		if (domain_nr < 0)
			continue;
		/*
		 * Permanently allocate domain_nr in dynamic_ida
		 * to prevent it from dynamic allocation.
		 */
		ida_alloc_range(&pci_domain_nr_dynamic_ida,
				domain_nr, domain_nr, GFP_KERNEL);
	}
}

static int of_pci_bus_find_domain_nr(struct device *parent)
{
	static bool static_domains_reserved = false;
	int domain_nr;

	/* On the first call scan device tree for static allocations. */
	if (!static_domains_reserved) {
		of_pci_reserve_static_domain_nr();
		static_domains_reserved = true;
	}

	if (parent) {
		/*
		 * If domain is in DT, allocate it in static IDA.  This
		 * prevents duplicate static allocations in case of errors
		 * in DT.
		 */
		domain_nr = of_get_pci_domain_nr(parent->of_node);
		if (domain_nr >= 0)
			return ida_alloc_range(&pci_domain_nr_static_ida,
					       domain_nr, domain_nr,
					       GFP_KERNEL);
	}

	/*
	 * If domain was not specified in DT, choose a free ID from dynamic
	 * allocations. All domain numbers from DT are permanently in
	 * dynamic allocations to prevent assigning them to other DT nodes
	 * without static domain.
	 */
	return ida_alloc(&pci_domain_nr_dynamic_ida, GFP_KERNEL);
}

static void of_pci_bus_release_domain_nr(struct device *parent, int domain_nr)
{
	if (domain_nr < 0)
		return;

	/* Release domain from IDA where it was allocated. */
	if (of_get_pci_domain_nr(parent->of_node) == domain_nr)
		ida_free(&pci_domain_nr_static_ida, domain_nr);
	else
		ida_free(&pci_domain_nr_dynamic_ida, domain_nr);
}

int pci_bus_find_domain_nr(struct pci_bus *bus, struct device *parent)
{
	return acpi_disabled ? of_pci_bus_find_domain_nr(parent) :
			       acpi_pci_bus_find_domain_nr(bus);
}

void pci_bus_release_domain_nr(struct device *parent, int domain_nr)
{
	if (!acpi_disabled)
		return;
	of_pci_bus_release_domain_nr(parent, domain_nr);
}
#endif

/**
 * pci_ext_cfg_avail - can we access extended PCI config space?
 *
 * Returns 1 if we can access PCI extended config space (offsets
 * greater than 0xff). This is the default implementation. Architecture
 * implementations can override this.
 */
int __weak pci_ext_cfg_avail(void)
{
	return 1;
}

static int __init pci_setup(char *str)
{
	while (str) {
		char *k = strchr(str, ',');
		if (k)
			*k++ = 0;
		if (*str && (str = pcibios_setup(str)) && *str) {
			if (!strcmp(str, "nomsi")) {
				pci_no_msi();
			} else if (!strncmp(str, "noats", 5)) {
				pr_info("PCIe: ATS is disabled\n");
				pcie_ats_disabled = true;
			} else if (!strcmp(str, "noaer")) {
				pci_no_aer();
			} else if (!strcmp(str, "earlydump")) {
				pci_early_dump = true;
			} else if (!strncmp(str, "realloc=", 8)) {
				pci_realloc_get_opt(str + 8);
			} else if (!strncmp(str, "realloc", 7)) {
				pci_realloc_get_opt("on");
			} else if (!strcmp(str, "nodomains")) {
				pci_no_domains();
			} else if (!strncmp(str, "noari", 5)) {
				pcie_ari_disabled = true;
			} else if (!strncmp(str, "notph", 5)) {
				pci_no_tph();
			} else if (!strncmp(str, "cbiosize=", 9)) {
				pci_cardbus_io_size = memparse(str + 9, &str);
			} else if (!strncmp(str, "cbmemsize=", 10)) {
				pci_cardbus_mem_size = memparse(str + 10, &str);
			} else if (!strncmp(str, "resource_alignment=", 19)) {
				resource_alignment_param = str + 19;
			} else if (!strncmp(str, "ecrc=", 5)) {
				pcie_ecrc_get_policy(str + 5);
			} else if (!strncmp(str, "hpiosize=", 9)) {
				pci_hotplug_io_size = memparse(str + 9, &str);
			} else if (!strncmp(str, "hpmmiosize=", 11)) {
				pci_hotplug_mmio_size = memparse(str + 11, &str);
			} else if (!strncmp(str, "hpmmioprefsize=", 15)) {
				pci_hotplug_mmio_pref_size = memparse(str + 15, &str);
			} else if (!strncmp(str, "hpmemsize=", 10)) {
				pci_hotplug_mmio_size = memparse(str + 10, &str);
				pci_hotplug_mmio_pref_size = pci_hotplug_mmio_size;
			} else if (!strncmp(str, "hpbussize=", 10)) {
				pci_hotplug_bus_size =
					simple_strtoul(str + 10, &str, 0);
				if (pci_hotplug_bus_size > 0xff)
					pci_hotplug_bus_size = DEFAULT_HOTPLUG_BUS_SIZE;
			} else if (!strncmp(str, "pcie_bus_tune_off", 17)) {
				pcie_bus_config = PCIE_BUS_TUNE_OFF;
			} else if (!strncmp(str, "pcie_bus_safe", 13)) {
				pcie_bus_config = PCIE_BUS_SAFE;
			} else if (!strncmp(str, "pcie_bus_perf", 13)) {
				pcie_bus_config = PCIE_BUS_PERFORMANCE;
			} else if (!strncmp(str, "pcie_bus_peer2peer", 18)) {
				pcie_bus_config = PCIE_BUS_PEER2PEER;
			} else if (!strncmp(str, "pcie_scan_all", 13)) {
				pci_add_flags(PCI_SCAN_ALL_PCIE_DEVS);
			} else if (!strncmp(str, "disable_acs_redir=", 18)) {
				disable_acs_redir_param = str + 18;
			} else if (!strncmp(str, "config_acs=", 11)) {
				config_acs_param = str + 11;
			} else {
				pr_err("PCI: Unknown option `%s'\n", str);
			}
		}
		str = k;
	}
	return 0;
}
early_param("pci", pci_setup);

/*
 * 'resource_alignment_param' and 'disable_acs_redir_param' are initialized
 * in pci_setup(), above, to point to data in the __initdata section which
 * will be freed after the init sequence is complete. We can't allocate memory
 * in pci_setup() because some architectures do not have any memory allocation
 * service available during an early_param() call. So we allocate memory and
 * copy the variable here before the init section is freed.
 *
 */
static int __init pci_realloc_setup_params(void)
{
	resource_alignment_param = kstrdup(resource_alignment_param,
					   GFP_KERNEL);
	disable_acs_redir_param = kstrdup(disable_acs_redir_param, GFP_KERNEL);
	config_acs_param = kstrdup(config_acs_param, GFP_KERNEL);

	return 0;
}
pure_initcall(pci_realloc_setup_params);<|MERGE_RESOLUTION|>--- conflicted
+++ resolved
@@ -2064,9 +2064,6 @@
 	return pci_enable_resources(dev, bars);
 }
 
-<<<<<<< HEAD
-//使能设备
-=======
 static int pci_host_bridge_enable_device(struct pci_dev *dev)
 {
 	struct pci_host_bridge *host_bridge = pci_find_host_bridge(dev->bus);
@@ -2089,7 +2086,7 @@
 		host_bridge->disable_device(host_bridge, dev);
 }
 
->>>>>>> 155a3c00
+//使能设备
 static int do_pci_enable_device(struct pci_dev *dev, int bars)
 {
 	int err;
@@ -2255,110 +2252,6 @@
 EXPORT_SYMBOL(pci_enable_device);
 
 /*
-<<<<<<< HEAD
- * Managed PCI resources.  This manages device on/off, INTx/MSI/MSI-X
- * on/off and BAR regions.  pci_dev itself records MSI/MSI-X status, so
- * there's no need to track it separately.  pci_devres is initialized
- * when a device is enabled using managed PCI device enable interface.
- */
-struct pci_devres {
-	unsigned int enabled:1;
-	unsigned int pinned:1;
-	unsigned int orig_intx:1;
-	unsigned int restore_intx:1;
-	unsigned int mwi:1;
-	u32 region_mask;//那些bar被启用了
-};
-
-static void pcim_release(struct device *gendev, void *res)
-{
-	struct pci_dev *dev = to_pci_dev(gendev);
-	struct pci_devres *this = res;
-	int i;
-
-	for (i = 0; i < DEVICE_COUNT_RESOURCE; i++)
-		if (this->region_mask & (1 << i))
-			pci_release_region(dev, i);
-
-	if (this->mwi)
-		pci_clear_mwi(dev);
-
-	if (this->restore_intx)
-		pci_intx(dev, this->orig_intx);
-
-	if (this->enabled && !this->pinned)
-		pci_disable_device(dev);
-}
-
-static struct pci_devres *get_pci_dr(struct pci_dev *pdev)
-{
-	struct pci_devres *dr, *new_dr;
-
-	dr = devres_find(&pdev->dev, pcim_release, NULL, NULL);
-	if (dr)
-		return dr;
-
-	new_dr = devres_alloc(pcim_release, sizeof(*new_dr), GFP_KERNEL);
-	if (!new_dr)
-		return NULL;
-	return devres_get(&pdev->dev, new_dr, NULL, NULL);
-}
-
-static struct pci_devres *find_pci_dr(struct pci_dev *pdev)
-{
-	if (pci_is_managed(pdev))
-		return devres_find(&pdev->dev, pcim_release, NULL, NULL);
-	return NULL;
-}
-
-/**
- * pcim_enable_device - Managed pci_enable_device()
- * @pdev: PCI device to be initialized
- *
- * Managed pci_enable_device().
- */
-int pcim_enable_device(struct pci_dev *pdev)
-{
-	struct pci_devres *dr;
-	int rc;
-
-	dr = get_pci_dr(pdev);
-	if (unlikely(!dr))
-		return -ENOMEM;
-	if (dr->enabled)
-		return 0;
-
-	rc = pci_enable_device(pdev);
-	if (!rc) {
-		pdev->is_managed = 1;
-		dr->enabled = 1;
-	}
-	return rc;
-}
-EXPORT_SYMBOL(pcim_enable_device);
-
-/**
- * pcim_pin_device - Pin managed PCI device
- * @pdev: PCI device to pin
- *
- * Pin managed PCI device @pdev.  Pinned device won't be disabled on
- * driver detach.  @pdev must have been enabled with
- * pcim_enable_device().
- */
-void pcim_pin_device(struct pci_dev *pdev)
-{
-	struct pci_devres *dr;
-
-	dr = find_pci_dr(pdev);
-	WARN_ON(!dr || !dr->enabled);
-	if (dr)
-		dr->pinned = 1;
-}
-EXPORT_SYMBOL(pcim_pin_device);
-
-/*
-=======
->>>>>>> 155a3c00
  * pcibios_device_add - provide arch specific hooks when adding device dev
  * @dev: the PCI device being added
  *
@@ -3368,12 +3261,8 @@
 	/* find PCI PM capability in list */
 	pm = pci_find_capability(dev, PCI_CAP_ID_PM);
 	if (!pm)
-<<<<<<< HEAD
 		//设备不具有电源管理能务，跳出
-		return;
-=======
 		goto poweron;
->>>>>>> 155a3c00
 	/* Check device's ability to generate PME# */
 	//参见pci power management spec可知pm+2是跳过 capability id + next item ptr
 	pci_read_config_word(dev, pm + PCI_PM_PMC, &pmc);
@@ -4134,13 +4023,8 @@
  * Returns 0 on success, or %EBUSY on error.  A warning
  * message is also printed on failure.
  */
-<<<<<<< HEAD
 static int __pci_request_region(struct pci_dev *pdev, int bar/*bar编号*/,
-				const char *res_name, int exclusive)
-=======
-static int __pci_request_region(struct pci_dev *pdev, int bar,
 				const char *name, int exclusive)
->>>>>>> 155a3c00
 {
 	if (!pci_bar_index_is_valid(bar))
 		return -EINVAL;
@@ -4155,14 +4039,9 @@
 			    pci_resource_len(pdev, bar), name))
 			goto err_out;
 	} else if (pci_resource_flags(pdev, bar) & IORESOURCE_MEM) {
-<<<<<<< HEAD
 		//memory space region请求(申请并占用对应的resource)
 		if (!__request_mem_region(pci_resource_start(pdev, bar)/*起始地址*/,
-					pci_resource_len(pdev, bar)/*资源长度*/, res_name,
-=======
-		if (!__request_mem_region(pci_resource_start(pdev, bar),
-					pci_resource_len(pdev, bar), name,
->>>>>>> 155a3c00
+					pci_resource_len(pdev, bar)/*资源长度*/, name,
 					exclusive))
 			goto err_out;
 	}
@@ -4222,12 +4101,8 @@
 
 	for (i = 0; i < PCI_STD_NUM_BARS; i++)
 		if (bars & (1 << i))
-<<<<<<< HEAD
 			//掩码命中，此BAR被要求了，处理
-			if (__pci_request_region(pdev, i, res_name, excl))
-=======
 			if (__pci_request_region(pdev, i, name, excl))
->>>>>>> 155a3c00
 				goto err_out;
 	return 0;
 
@@ -4674,16 +4549,9 @@
 	else
 		new = pci_command | PCI_COMMAND_INTX_DISABLE;
 
-<<<<<<< HEAD
 	//command前后不一致，则写相应command配置
-	if (new != pci_command) {
-		struct pci_devres *dr;
-
-		pci_write_config_word(pdev, PCI_COMMAND, new);
-=======
 	if (new == pci_command)
 		return;
->>>>>>> 155a3c00
 
 	pci_write_config_word(pdev, PCI_COMMAND, new);
 }
