// SPDX-License-Identifier: GPL-2.0
/*
 * PCI Bus Services, see include/linux/pci.h for further explanation.
 *
 * Copyright 1993 -- 1997 Drew Eckhardt, Frederic Potter,
 * David Mosberger-Tang
 *
 * Copyright 1997 -- 2000 Martin Mares <mj@ucw.cz>
 */

#include <linux/acpi.h>
#include <linux/kernel.h>
#include <linux/delay.h>
#include <linux/dmi.h>
#include <linux/init.h>
#include <linux/msi.h>
#include <linux/of.h>
#include <linux/pci.h>
#include <linux/pm.h>
#include <linux/slab.h>
#include <linux/module.h>
#include <linux/spinlock.h>
#include <linux/string.h>
#include <linux/log2.h>
#include <linux/logic_pio.h>
#include <linux/pm_wakeup.h>
#include <linux/interrupt.h>
#include <linux/device.h>
#include <linux/pm_runtime.h>
#include <linux/pci_hotplug.h>
#include <linux/vmalloc.h>
#include <asm/dma.h>
#include <linux/aer.h>
#include "pci.h"

DEFINE_MUTEX(pci_slot_mutex);

const char *pci_power_names[] = {
	"error", "D0", "D1", "D2", "D3hot", "D3cold", "unknown",
};
EXPORT_SYMBOL_GPL(pci_power_names);

int isa_dma_bridge_buggy;
EXPORT_SYMBOL(isa_dma_bridge_buggy);

int pci_pci_problems;
EXPORT_SYMBOL(pci_pci_problems);

unsigned int pci_pm_d3hot_delay;

static void pci_pme_list_scan(struct work_struct *work);

static LIST_HEAD(pci_pme_list);
static DEFINE_MUTEX(pci_pme_list_mutex);
static DECLARE_DELAYED_WORK(pci_pme_work, pci_pme_list_scan);

struct pci_pme_device {
	struct list_head list;
	struct pci_dev *dev;
};

#define PME_TIMEOUT 1000 /* How long between PME checks */

static void pci_dev_d3_sleep(struct pci_dev *dev)
{
	unsigned int delay = dev->d3hot_delay;

	if (delay < pci_pm_d3hot_delay)
		delay = pci_pm_d3hot_delay;

	if (delay)
		msleep(delay);
}

#ifdef CONFIG_PCI_DOMAINS
int pci_domains_supported = 1;
#endif

#define DEFAULT_CARDBUS_IO_SIZE		(256)
#define DEFAULT_CARDBUS_MEM_SIZE	(64*1024*1024)
/* pci=cbmemsize=nnM,cbiosize=nn can override this */
unsigned long pci_cardbus_io_size = DEFAULT_CARDBUS_IO_SIZE;
unsigned long pci_cardbus_mem_size = DEFAULT_CARDBUS_MEM_SIZE;

#define DEFAULT_HOTPLUG_IO_SIZE		(256)
#define DEFAULT_HOTPLUG_MMIO_SIZE	(2*1024*1024)
#define DEFAULT_HOTPLUG_MMIO_PREF_SIZE	(2*1024*1024)
/* hpiosize=nn can override this */
unsigned long pci_hotplug_io_size  = DEFAULT_HOTPLUG_IO_SIZE;
/*
 * pci=hpmmiosize=nnM overrides non-prefetchable MMIO size,
 * pci=hpmmioprefsize=nnM overrides prefetchable MMIO size;
 * pci=hpmemsize=nnM overrides both
 */
unsigned long pci_hotplug_mmio_size = DEFAULT_HOTPLUG_MMIO_SIZE;
unsigned long pci_hotplug_mmio_pref_size = DEFAULT_HOTPLUG_MMIO_PREF_SIZE;

#define DEFAULT_HOTPLUG_BUS_SIZE	1
unsigned long pci_hotplug_bus_size = DEFAULT_HOTPLUG_BUS_SIZE;


/* PCIe MPS/MRRS strategy; can be overridden by kernel command-line param */
#ifdef CONFIG_PCIE_BUS_TUNE_OFF
enum pcie_bus_config_types pcie_bus_config = PCIE_BUS_TUNE_OFF;
#elif defined CONFIG_PCIE_BUS_SAFE
enum pcie_bus_config_types pcie_bus_config = PCIE_BUS_SAFE;
#elif defined CONFIG_PCIE_BUS_PERFORMANCE
enum pcie_bus_config_types pcie_bus_config = PCIE_BUS_PERFORMANCE;
#elif defined CONFIG_PCIE_BUS_PEER2PEER
enum pcie_bus_config_types pcie_bus_config = PCIE_BUS_PEER2PEER;
#else
enum pcie_bus_config_types pcie_bus_config = PCIE_BUS_DEFAULT;
#endif

/*
 * The default CLS is used if arch didn't set CLS explicitly and not
 * all pci devices agree on the same value.  Arch can override either
 * the dfl or actual value as it sees fit.  Don't forget this is
 * measured in 32-bit words, not bytes.
 */
u8 pci_dfl_cache_line_size = L1_CACHE_BYTES >> 2;
u8 pci_cache_line_size;

/*
 * If we set up a device for bus mastering, we need to check the latency
 * timer as certain BIOSes forget to set it properly.
 */
unsigned int pcibios_max_latency = 255;

/* If set, the PCIe ARI capability will not be used. */
static bool pcie_ari_disabled;

/* If set, the PCIe ATS capability will not be used. */
static bool pcie_ats_disabled;

/* If set, the PCI config space of each device is printed during boot. */
bool pci_early_dump;

bool pci_ats_disabled(void)
{
	return pcie_ats_disabled;
}
EXPORT_SYMBOL_GPL(pci_ats_disabled);

/* Disable bridge_d3 for all PCIe ports */
static bool pci_bridge_d3_disable;
/* Force bridge_d3 for all PCIe ports */
static bool pci_bridge_d3_force;

static int __init pcie_port_pm_setup(char *str)
{
	if (!strcmp(str, "off"))
		pci_bridge_d3_disable = true;
	else if (!strcmp(str, "force"))
		pci_bridge_d3_force = true;
	return 1;
}
__setup("pcie_port_pm=", pcie_port_pm_setup);

/* Time to wait after a reset for device to become responsive */
#define PCIE_RESET_READY_POLL_MS 60000

/**
 * pci_bus_max_busnr - returns maximum PCI bus number of given bus' children
 * @bus: pointer to PCI bus structure to search
 *
 * Given a PCI bus, returns the highest PCI bus number present in the set
 * including the given PCI bus and its list of child PCI buses.
 */
unsigned char pci_bus_max_busnr(struct pci_bus *bus)
{
	struct pci_bus *tmp;
	unsigned char max, n;

	max = bus->busn_res.end;
	list_for_each_entry(tmp, &bus->children, node) {
		n = pci_bus_max_busnr(tmp);
		if (n > max)
			max = n;
	}
	return max;
}
EXPORT_SYMBOL_GPL(pci_bus_max_busnr);

/**
 * pci_status_get_and_clear_errors - return and clear error bits in PCI_STATUS
 * @pdev: the PCI device
 *
 * Returns error bits set in PCI_STATUS and clears them.
 */
int pci_status_get_and_clear_errors(struct pci_dev *pdev)
{
	u16 status;
	int ret;

	ret = pci_read_config_word(pdev, PCI_STATUS, &status);
	if (ret != PCIBIOS_SUCCESSFUL)
		return -EIO;

	status &= PCI_STATUS_ERROR_BITS;
	if (status)
		pci_write_config_word(pdev, PCI_STATUS, status);

	return status;
}
EXPORT_SYMBOL_GPL(pci_status_get_and_clear_errors);

#ifdef CONFIG_HAS_IOMEM
//实现对bar对应的resource资源映射到cpu space,返回新映射的虚拟地址
void __iomem *pci_ioremap_bar(struct pci_dev *pdev, int bar)
{
	struct resource *res = &pdev->resource[bar];

	/*
	 * Make sure the BAR is actually a memory resource, not an IO resource
	 */
	//必须是开启了memory space的bar
	if (res->flags & IORESOURCE_UNSET || !(res->flags & IORESOURCE_MEM)) {
		pci_warn(pdev, "can't ioremap BAR %d: %pR\n", bar, res);
		return NULL;
	}
	return ioremap(res->start, resource_size(res));
}
EXPORT_SYMBOL_GPL(pci_ioremap_bar);

void __iomem *pci_ioremap_wc_bar(struct pci_dev *pdev, int bar)
{
	/*
	 * Make sure the BAR is actually a memory resource, not an IO resource
	 */
	if (!(pci_resource_flags(pdev, bar) & IORESOURCE_MEM)) {
		WARN_ON(1);
		return NULL;
	}
	return ioremap_wc(pci_resource_start(pdev, bar),
			  pci_resource_len(pdev, bar));
}
EXPORT_SYMBOL_GPL(pci_ioremap_wc_bar);
#endif

/**
 * pci_dev_str_match_path - test if a path string matches a device
 * @dev: the PCI device to test
 * @path: string to match the device against
 * @endptr: pointer to the string after the match
 *
 * Test if a string (typically from a kernel parameter) formatted as a
 * path of device/function addresses matches a PCI device. The string must
 * be of the form:
 *
 *   [<domain>:]<bus>:<device>.<func>[/<device>.<func>]*
 *
 * A path for a device can be obtained using 'lspci -t'.  Using a path
 * is more robust against bus renumbering than using only a single bus,
 * device and function address.
 *
 * Returns 1 if the string matches the device, 0 if it does not and
 * a negative error code if it fails to parse the string.
 */
static int pci_dev_str_match_path(struct pci_dev *dev, const char *path,
				  const char **endptr)
{
	int ret;
	int seg, bus, slot, func;
	char *wpath, *p;
	char end;

	*endptr = strchrnul(path, ';');

	wpath = kmemdup_nul(path, *endptr - path, GFP_KERNEL);
	if (!wpath)
		return -ENOMEM;

	while (1) {
		p = strrchr(wpath, '/');
		if (!p)
			break;
		ret = sscanf(p, "/%x.%x%c", &slot, &func, &end);
		if (ret != 2) {
			ret = -EINVAL;
			goto free_and_exit;
		}

		if (dev->devfn != PCI_DEVFN(slot, func)) {
			ret = 0;
			goto free_and_exit;
		}

		/*
		 * Note: we don't need to get a reference to the upstream
		 * bridge because we hold a reference to the top level
		 * device which should hold a reference to the bridge,
		 * and so on.
		 */
		dev = pci_upstream_bridge(dev);
		if (!dev) {
			ret = 0;
			goto free_and_exit;
		}

		*p = 0;
	}

	ret = sscanf(wpath, "%x:%x:%x.%x%c", &seg, &bus, &slot,
		     &func, &end);
	if (ret != 4) {
		seg = 0;
		ret = sscanf(wpath, "%x:%x.%x%c", &bus, &slot, &func, &end);
		if (ret != 3) {
			ret = -EINVAL;
			goto free_and_exit;
		}
	}

	ret = (seg == pci_domain_nr(dev->bus) &&
	       bus == dev->bus->number &&
	       dev->devfn == PCI_DEVFN(slot, func));

free_and_exit:
	kfree(wpath);
	return ret;
}

/**
 * pci_dev_str_match - test if a string matches a device
 * @dev: the PCI device to test
 * @p: string to match the device against
 * @endptr: pointer to the string after the match
 *
 * Test if a string (typically from a kernel parameter) matches a specified
 * PCI device. The string may be of one of the following formats:
 *
 *   [<domain>:]<bus>:<device>.<func>[/<device>.<func>]*
 *   pci:<vendor>:<device>[:<subvendor>:<subdevice>]
 *
 * The first format specifies a PCI bus/device/function address which
 * may change if new hardware is inserted, if motherboard firmware changes,
 * or due to changes caused in kernel parameters. If the domain is
 * left unspecified, it is taken to be 0.  In order to be robust against
 * bus renumbering issues, a path of PCI device/function numbers may be used
 * to address the specific device.  The path for a device can be determined
 * through the use of 'lspci -t'.
 *
 * The second format matches devices using IDs in the configuration
 * space which may match multiple devices in the system. A value of 0
 * for any field will match all devices. (Note: this differs from
 * in-kernel code that uses PCI_ANY_ID which is ~0; this is for
 * legacy reasons and convenience so users don't have to specify
 * FFFFFFFFs on the command line.)
 *
 * Returns 1 if the string matches the device, 0 if it does not and
 * a negative error code if the string cannot be parsed.
 */
static int pci_dev_str_match(struct pci_dev *dev, const char *p,
			     const char **endptr)
{
	int ret;
	int count;
	unsigned short vendor, device, subsystem_vendor, subsystem_device;

	if (strncmp(p, "pci:", 4) == 0) {
		/* PCI vendor/device (subvendor/subdevice) IDs are specified */
		p += 4;
		ret = sscanf(p, "%hx:%hx:%hx:%hx%n", &vendor, &device,
			     &subsystem_vendor, &subsystem_device, &count);
		if (ret != 4) {
			ret = sscanf(p, "%hx:%hx%n", &vendor, &device, &count);
			if (ret != 2)
				return -EINVAL;

			subsystem_vendor = 0;
			subsystem_device = 0;
		}

		p += count;

		if ((!vendor || vendor == dev->vendor) &&
		    (!device || device == dev->device) &&
		    (!subsystem_vendor ||
			    subsystem_vendor == dev->subsystem_vendor) &&
		    (!subsystem_device ||
			    subsystem_device == dev->subsystem_device))
			goto found;
	} else {
		/*
		 * PCI Bus, Device, Function IDs are specified
		 * (optionally, may include a path of devfns following it)
		 */
		ret = pci_dev_str_match_path(dev, p, &p);
		if (ret < 0)
			return ret;
		else if (ret)
			goto found;
	}

	*endptr = p;
	return 0;

found:
	*endptr = p;
	return 1;
}

<<<<<<< HEAD
//自pos位置开始，遍历查找cap特性，最多遍历ttl个节点
static int __pci_find_next_cap_ttl(struct pci_bus *bus, unsigned int devfn,
				   u8 pos, int cap, int *ttl)
=======
static u8 __pci_find_next_cap_ttl(struct pci_bus *bus, unsigned int devfn,
				  u8 pos, int cap, int *ttl)
>>>>>>> e71ba945
{
	u8 id;
	u16 ent;

	//自pos处读取存放capability的位置
	//以下内容摘自pci spec,用于说明下面的代码
	//Each capability in the list consists of an 8-bit ID field assigned by the PCI SIG, an 8 bit
	//pointer in configuration space to the next capability, and some number of additional
	//registers immediately following the pointer to implement that capability. Each capability
	//must be DWORD aligned. The bottom two bits of all pointers (including the initial pointer
	//at 34h) are reserved and must be implemented as 00b although software must mask them to
	//allow for future uses of these bits. A pointer value of 00h is used to indicate the last
	//capability in the list.
	pci_bus_read_config_byte(bus, devfn, pos, &pos);

	while ((*ttl)--) {
		if (pos < 0x40)
			break;//不能在0x40空间内
		pos &= ~3;
		//读取pos位置的capability项及next值
		//其中capability项在低8位，next值在高8位
		pci_bus_read_config_word(bus, devfn, pos, &ent);

		id = ent & 0xff;
		if (id == 0xff)
			break;
		if (id == cap)
			return pos;
		pos = (ent >> 8);
	}
	return 0;
}

<<<<<<< HEAD
//自pos位置查找cap，如果找到返回其对应的索引号
static int __pci_find_next_cap(struct pci_bus *bus, unsigned int devfn,
			       u8 pos, int cap)
=======
static u8 __pci_find_next_cap(struct pci_bus *bus, unsigned int devfn,
			      u8 pos, int cap)
>>>>>>> e71ba945
{
	int ttl = PCI_FIND_CAP_TTL;

	return __pci_find_next_cap_ttl(bus, devfn, pos, cap, &ttl);
}

<<<<<<< HEAD
//获取自pos位置开始查找下一个指定的cap
int pci_find_next_capability(struct pci_dev *dev, u8 pos, int cap)
=======
u8 pci_find_next_capability(struct pci_dev *dev, u8 pos, int cap)
>>>>>>> e71ba945
{
	return __pci_find_next_cap(dev->bus, dev->devfn,
				   pos + PCI_CAP_LIST_NEXT, cap);
}
EXPORT_SYMBOL_GPL(pci_find_next_capability);

<<<<<<< HEAD
//返回devfn的capbility list的起始offset
static int __pci_bus_find_cap_start(struct pci_bus *bus,
=======
static u8 __pci_bus_find_cap_start(struct pci_bus *bus,
>>>>>>> e71ba945
				    unsigned int devfn, u8 hdr_type)
{
	u16 status;

	//读取配置空间status寄存器，检查是否有0x10标记，如果没有返回0，否则
	//返回capability_list的offset
	pci_bus_read_config_word(bus, devfn, PCI_STATUS, &status);
	if (!(status & PCI_STATUS_CAP_LIST))
		return 0;

	switch (hdr_type) {
	case PCI_HEADER_TYPE_NORMAL:
	case PCI_HEADER_TYPE_BRIDGE:
		//对于普通设备及桥设备，返回PCI_CAPABILITY_LIST
		return PCI_CAPABILITY_LIST;
	case PCI_HEADER_TYPE_CARDBUS:
		return PCI_CB_CAPABILITY_LIST;
	}

	return 0;
}

/**
 * pci_find_capability - query for devices' capabilities
 * @dev: PCI device to query
 * @cap: capability code
 *
 * Tell if a device supports a given PCI capability.
 * Returns the address of the requested capability structure within the
 * device's PCI configuration space or 0 in case the device does not
 * support it.  Possible values for @cap include:
 *
 *  %PCI_CAP_ID_PM           Power Management
 *  %PCI_CAP_ID_AGP          Accelerated Graphics Port
 *  %PCI_CAP_ID_VPD          Vital Product Data
 *  %PCI_CAP_ID_SLOTID       Slot Identification
 *  %PCI_CAP_ID_MSI          Message Signalled Interrupts
 *  %PCI_CAP_ID_CHSWP        CompactPCI HotSwap
 *  %PCI_CAP_ID_PCIX         PCI-X
 *  %PCI_CAP_ID_EXP          PCI Express
 */
<<<<<<< HEAD
//检查设备是否支持cap能力
int pci_find_capability(struct pci_dev *dev, int cap)
=======
u8 pci_find_capability(struct pci_dev *dev, int cap)
>>>>>>> e71ba945
{
	u8 pos;

	pos = __pci_bus_find_cap_start(dev->bus, dev->devfn, dev->hdr_type);
	//pos必须非0，否则无效
	if (pos)
		pos = __pci_find_next_cap(dev->bus, dev->devfn, pos, cap);

	return pos;
}
EXPORT_SYMBOL(pci_find_capability);

/**
 * pci_bus_find_capability - query for devices' capabilities
 * @bus: the PCI bus to query
 * @devfn: PCI device to query
 * @cap: capability code
 *
 * Like pci_find_capability() but works for PCI devices that do not have a
 * pci_dev structure set up yet.
 *
 * Returns the address of the requested capability structure within the
 * device's PCI configuration space or 0 in case the device does not
 * support it.
 */
u8 pci_bus_find_capability(struct pci_bus *bus, unsigned int devfn, int cap)
{
	u8 hdr_type, pos;

	pci_bus_read_config_byte(bus, devfn, PCI_HEADER_TYPE, &hdr_type);

	pos = __pci_bus_find_cap_start(bus, devfn, hdr_type & 0x7f);
	if (pos)
		//查找cap所在的capability list中的索引，查不到返回0
		pos = __pci_find_next_cap(bus, devfn, pos, cap);

	return pos;
}
EXPORT_SYMBOL(pci_bus_find_capability);

/**
 * pci_find_next_ext_capability - Find an extended capability
 * @dev: PCI device to query
 * @start: address at which to start looking (0 to start at beginning of list)
 * @cap: capability code
 *
 * Returns the address of the next matching extended capability structure
 * within the device's PCI configuration space or 0 if the device does
 * not support it.  Some capabilities can occur several times, e.g., the
 * vendor-specific capability, and this provides a way to find them all.
 */
u16 pci_find_next_ext_capability(struct pci_dev *dev, u16 start, int cap)
{
	u32 header;
	int ttl;
	u16 pos = PCI_CFG_SPACE_SIZE;

	/* minimum 8 bytes per capability */
	ttl = (PCI_CFG_SPACE_EXP_SIZE - PCI_CFG_SPACE_SIZE) / 8;

	if (dev->cfg_size <= PCI_CFG_SPACE_SIZE)
		return 0;

	if (start)
		pos = start;

	if (pci_read_config_dword(dev, pos, &header) != PCIBIOS_SUCCESSFUL)
		return 0;

	/*
	 * If we have no capabilities, this is indicated by cap ID,
	 * cap version and next pointer all being 0.
	 */
	if (header == 0)
		return 0;

	while (ttl-- > 0) {
		if (PCI_EXT_CAP_ID(header) == cap && pos != start)
			return pos;

		pos = PCI_EXT_CAP_NEXT(header);
		if (pos < PCI_CFG_SPACE_SIZE)
			break;

		if (pci_read_config_dword(dev, pos, &header) != PCIBIOS_SUCCESSFUL)
			break;
	}

	return 0;
}
EXPORT_SYMBOL_GPL(pci_find_next_ext_capability);

/**
 * pci_find_ext_capability - Find an extended capability
 * @dev: PCI device to query
 * @cap: capability code
 *
 * Returns the address of the requested extended capability structure
 * within the device's PCI configuration space or 0 if the device does
 * not support it.  Possible values for @cap include:
 *
 *  %PCI_EXT_CAP_ID_ERR		Advanced Error Reporting
 *  %PCI_EXT_CAP_ID_VC		Virtual Channel
 *  %PCI_EXT_CAP_ID_DSN		Device Serial Number
 *  %PCI_EXT_CAP_ID_PWR		Power Budgeting
 */
u16 pci_find_ext_capability(struct pci_dev *dev, int cap)
{
	return pci_find_next_ext_capability(dev, 0, cap);
}
EXPORT_SYMBOL_GPL(pci_find_ext_capability);

/**
 * pci_get_dsn - Read and return the 8-byte Device Serial Number
 * @dev: PCI device to query
 *
 * Looks up the PCI_EXT_CAP_ID_DSN and reads the 8 bytes of the Device Serial
 * Number.
 *
 * Returns the DSN, or zero if the capability does not exist.
 */
u64 pci_get_dsn(struct pci_dev *dev)
{
	u32 dword;
	u64 dsn;
	int pos;

	pos = pci_find_ext_capability(dev, PCI_EXT_CAP_ID_DSN);
	if (!pos)
		return 0;

	/*
	 * The Device Serial Number is two dwords offset 4 bytes from the
	 * capability position. The specification says that the first dword is
	 * the lower half, and the second dword is the upper half.
	 */
	pos += 4;
	pci_read_config_dword(dev, pos, &dword);
	dsn = (u64)dword;
	pci_read_config_dword(dev, pos + 4, &dword);
	dsn |= ((u64)dword) << 32;

	return dsn;
}
EXPORT_SYMBOL_GPL(pci_get_dsn);

static u8 __pci_find_next_ht_cap(struct pci_dev *dev, u8 pos, int ht_cap)
{
	int rc, ttl = PCI_FIND_CAP_TTL;
	u8 cap, mask;

	if (ht_cap == HT_CAPTYPE_SLAVE || ht_cap == HT_CAPTYPE_HOST)
		mask = HT_3BIT_CAP_MASK;
	else
		mask = HT_5BIT_CAP_MASK;

	pos = __pci_find_next_cap_ttl(dev->bus, dev->devfn, pos,
				      PCI_CAP_ID_HT, &ttl);
	while (pos) {
		rc = pci_read_config_byte(dev, pos + 3, &cap);
		if (rc != PCIBIOS_SUCCESSFUL)
			return 0;

		if ((cap & mask) == ht_cap)
			return pos;

		pos = __pci_find_next_cap_ttl(dev->bus, dev->devfn,
					      pos + PCI_CAP_LIST_NEXT,
					      PCI_CAP_ID_HT, &ttl);
	}

	return 0;
}

/**
 * pci_find_next_ht_capability - query a device's HyperTransport capabilities
 * @dev: PCI device to query
 * @pos: Position from which to continue searching
 * @ht_cap: HyperTransport capability code
 *
 * To be used in conjunction with pci_find_ht_capability() to search for
 * all capabilities matching @ht_cap. @pos should always be a value returned
 * from pci_find_ht_capability().
 *
 * NB. To be 100% safe against broken PCI devices, the caller should take
 * steps to avoid an infinite loop.
 */
u8 pci_find_next_ht_capability(struct pci_dev *dev, u8 pos, int ht_cap)
{
	return __pci_find_next_ht_cap(dev, pos + PCI_CAP_LIST_NEXT, ht_cap);
}
EXPORT_SYMBOL_GPL(pci_find_next_ht_capability);

/**
 * pci_find_ht_capability - query a device's HyperTransport capabilities
 * @dev: PCI device to query
 * @ht_cap: HyperTransport capability code
 *
 * Tell if a device supports a given HyperTransport capability.
 * Returns an address within the device's PCI configuration space
 * or 0 in case the device does not support the request capability.
 * The address points to the PCI capability, of type PCI_CAP_ID_HT,
 * which has a HyperTransport capability matching @ht_cap.
 */
u8 pci_find_ht_capability(struct pci_dev *dev, int ht_cap)
{
	u8 pos;

	pos = __pci_bus_find_cap_start(dev->bus, dev->devfn, dev->hdr_type);
	if (pos)
		pos = __pci_find_next_ht_cap(dev, pos, ht_cap);

	return pos;
}
EXPORT_SYMBOL_GPL(pci_find_ht_capability);

/**
 * pci_find_parent_resource - return resource region of parent bus of given
 *			      region
 * @dev: PCI device structure contains resources to be searched
 * @res: child resource record for which parent is sought
 *
 * For given resource region of given device, return the resource region of
 * parent bus the given region is contained in.
 */
struct resource *pci_find_parent_resource(const struct pci_dev *dev,
					  struct resource *res)
{
	const struct pci_bus *bus = dev->bus;
	struct resource *r;
	int i;

	pci_bus_for_each_resource(bus, r, i) {
		if (!r)
			continue;
		if (resource_contains(r, res)) {

			/*
			 * If the window is prefetchable but the BAR is
			 * not, the allocator made a mistake.
			 */
			if (r->flags & IORESOURCE_PREFETCH &&
			    !(res->flags & IORESOURCE_PREFETCH))
				return NULL;

			/*
			 * If we're below a transparent bridge, there may
			 * be both a positively-decoded aperture and a
			 * subtractively-decoded region that contain the BAR.
			 * We want the positively-decoded one, so this depends
			 * on pci_bus_for_each_resource() giving us those
			 * first.
			 */
			return r;
		}
	}
	return NULL;
}
EXPORT_SYMBOL(pci_find_parent_resource);

/**
 * pci_find_resource - Return matching PCI device resource
 * @dev: PCI device to query
 * @res: Resource to look for
 *
 * Goes over standard PCI resources (BARs) and checks if the given resource
 * is partially or fully contained in any of them. In that case the
 * matching resource is returned, %NULL otherwise.
 */
struct resource *pci_find_resource(struct pci_dev *dev, struct resource *res)
{
	int i;

	for (i = 0; i < PCI_STD_NUM_BARS; i++) {
		struct resource *r = &dev->resource[i];

		if (r->start && resource_contains(r, res))
			return r;
	}

	return NULL;
}
EXPORT_SYMBOL(pci_find_resource);

/**
 * pci_wait_for_pending - wait for @mask bit(s) to clear in status word @pos
 * @dev: the PCI device to operate on
 * @pos: config space offset of status word
 * @mask: mask of bit(s) to care about in status word
 *
 * Return 1 when mask bit(s) in status word clear, 0 otherwise.
 */
int pci_wait_for_pending(struct pci_dev *dev, int pos, u16 mask)
{
	int i;

	/* Wait for Transaction Pending bit clean */
	for (i = 0; i < 4; i++) {
		u16 status;
		if (i)
			msleep((1 << (i - 1)) * 100);

		pci_read_config_word(dev, pos, &status);
		if (!(status & mask))
			return 1;
	}

	return 0;
}

static int pci_acs_enable;

/**
 * pci_request_acs - ask for ACS to be enabled if supported
 */
void pci_request_acs(void)
{
	pci_acs_enable = 1;
}

static const char *disable_acs_redir_param;

/**
 * pci_disable_acs_redir - disable ACS redirect capabilities
 * @dev: the PCI device
 *
 * For only devices specified in the disable_acs_redir parameter.
 */
static void pci_disable_acs_redir(struct pci_dev *dev)
{
	int ret = 0;
	const char *p;
	int pos;
	u16 ctrl;

	if (!disable_acs_redir_param)
		return;

	p = disable_acs_redir_param;
	while (*p) {
		ret = pci_dev_str_match(dev, p, &p);
		if (ret < 0) {
			pr_info_once("PCI: Can't parse disable_acs_redir parameter: %s\n",
				     disable_acs_redir_param);

			break;
		} else if (ret == 1) {
			/* Found a match */
			break;
		}

		if (*p != ';' && *p != ',') {
			/* End of param or invalid format */
			break;
		}
		p++;
	}

	if (ret != 1)
		return;

	if (!pci_dev_specific_disable_acs_redir(dev))
		return;

	pos = dev->acs_cap;
	if (!pos) {
		pci_warn(dev, "cannot disable ACS redirect for this hardware as it does not have ACS capabilities\n");
		return;
	}

	pci_read_config_word(dev, pos + PCI_ACS_CTRL, &ctrl);

	/* P2P Request & Completion Redirect */
	ctrl &= ~(PCI_ACS_RR | PCI_ACS_CR | PCI_ACS_EC);

	pci_write_config_word(dev, pos + PCI_ACS_CTRL, ctrl);

	pci_info(dev, "disabled ACS redirect\n");
}

/**
 * pci_std_enable_acs - enable ACS on devices using standard ACS capabilities
 * @dev: the PCI device
 */
static void pci_std_enable_acs(struct pci_dev *dev)
{
	int pos;
	u16 cap;
	u16 ctrl;

	pos = dev->acs_cap;
	if (!pos)
		return;

	pci_read_config_word(dev, pos + PCI_ACS_CAP, &cap);
	pci_read_config_word(dev, pos + PCI_ACS_CTRL, &ctrl);

	/* Source Validation */
	ctrl |= (cap & PCI_ACS_SV);

	/* P2P Request Redirect */
	ctrl |= (cap & PCI_ACS_RR);

	/* P2P Completion Redirect */
	ctrl |= (cap & PCI_ACS_CR);

	/* Upstream Forwarding */
	ctrl |= (cap & PCI_ACS_UF);

	/* Enable Translation Blocking for external devices */
	if (dev->external_facing || dev->untrusted)
		ctrl |= (cap & PCI_ACS_TB);

	pci_write_config_word(dev, pos + PCI_ACS_CTRL, ctrl);
}

/**
 * pci_enable_acs - enable ACS if hardware support it
 * @dev: the PCI device
 */
static void pci_enable_acs(struct pci_dev *dev)
{
	if (!pci_acs_enable)
		goto disable_acs_redir;

	if (!pci_dev_specific_enable_acs(dev))
		goto disable_acs_redir;

	pci_std_enable_acs(dev);

disable_acs_redir:
	/*
	 * Note: pci_disable_acs_redir() must be called even if ACS was not
	 * enabled by the kernel because it may have been enabled by
	 * platform firmware.  So if we are told to disable it, we should
	 * always disable it after setting the kernel's default
	 * preferences.
	 */
	pci_disable_acs_redir(dev);
}

/**
 * pci_restore_bars - restore a device's BAR values (e.g. after wake-up)
 * @dev: PCI device to have its BARs restored
 *
 * Restore the BAR values for a given device, so as to make it
 * accessible by its driver.
 */
static void pci_restore_bars(struct pci_dev *dev)
{
	int i;

	for (i = 0; i < PCI_BRIDGE_RESOURCES; i++)
		pci_update_resource(dev, i);
}

static const struct pci_platform_pm_ops *pci_platform_pm;

int pci_set_platform_pm(const struct pci_platform_pm_ops *ops)
{
	if (!ops->is_manageable || !ops->set_state  || !ops->get_state ||
	    !ops->choose_state  || !ops->set_wakeup || !ops->need_resume)
		return -EINVAL;
	pci_platform_pm = ops;
	return 0;
}

static inline bool platform_pci_power_manageable(struct pci_dev *dev)
{
	return pci_platform_pm ? pci_platform_pm->is_manageable(dev) : false;
}

static inline int platform_pci_set_power_state(struct pci_dev *dev,
					       pci_power_t t)
{
	return pci_platform_pm ? pci_platform_pm->set_state(dev, t) : -ENOSYS;
}

static inline pci_power_t platform_pci_get_power_state(struct pci_dev *dev)
{
	return pci_platform_pm ? pci_platform_pm->get_state(dev) : PCI_UNKNOWN;
}

static inline void platform_pci_refresh_power_state(struct pci_dev *dev)
{
	if (pci_platform_pm && pci_platform_pm->refresh_state)
		pci_platform_pm->refresh_state(dev);
}

static inline pci_power_t platform_pci_choose_state(struct pci_dev *dev)
{
	return pci_platform_pm ?
			pci_platform_pm->choose_state(dev) : PCI_POWER_ERROR;
}

static inline int platform_pci_set_wakeup(struct pci_dev *dev, bool enable)
{
	return pci_platform_pm ?
			pci_platform_pm->set_wakeup(dev, enable) : -ENODEV;
}

static inline bool platform_pci_need_resume(struct pci_dev *dev)
{
	return pci_platform_pm ? pci_platform_pm->need_resume(dev) : false;
}

static inline bool platform_pci_bridge_d3(struct pci_dev *dev)
{
	if (pci_platform_pm && pci_platform_pm->bridge_d3)
		return pci_platform_pm->bridge_d3(dev);
	return false;
}

/**
 * pci_raw_set_power_state - Use PCI PM registers to set the power state of
 *			     given PCI device
 * @dev: PCI device to handle.
 * @state: PCI power state (D0, D1, D2, D3hot) to put the device into.
 *
 * RETURN VALUE:
 * -EINVAL if the requested state is invalid.
 * -EIO if device does not support PCI PM or its PM capabilities register has a
 * wrong version, or device doesn't support the requested state.
 * 0 if device already is in the requested state.
 * 0 if device's power state has been successfully changed.
 */
static int pci_raw_set_power_state(struct pci_dev *dev, pci_power_t state)
{
	u16 pmcsr;
	bool need_restore = false;

	/* Check if we're already there */
	if (dev->current_state == state)
		return 0;

	if (!dev->pm_cap)
		return -EIO;

	if (state < PCI_D0 || state > PCI_D3hot)
		return -EINVAL;

	/*
	 * Validate transition: We can enter D0 from any state, but if
	 * we're already in a low-power state, we can only go deeper.  E.g.,
	 * we can go from D1 to D3, but we can't go directly from D3 to D1;
	 * we'd have to go from D3 to D0, then to D1.
	 */
	if (state != PCI_D0 && dev->current_state <= PCI_D3cold
	    && dev->current_state > state) {
		pci_err(dev, "invalid power transition (from %s to %s)\n",
			pci_power_name(dev->current_state),
			pci_power_name(state));
		return -EINVAL;
	}

	/* Check if this device supports the desired state */
	if ((state == PCI_D1 && !dev->d1_support)
	   || (state == PCI_D2 && !dev->d2_support))
		return -EIO;

	pci_read_config_word(dev, dev->pm_cap + PCI_PM_CTRL, &pmcsr);
	if (pmcsr == (u16) ~0) {
		pci_err(dev, "can't change power state from %s to %s (config space inaccessible)\n",
			pci_power_name(dev->current_state),
			pci_power_name(state));
		return -EIO;
	}

	/*
	 * If we're (effectively) in D3, force entire word to 0.
	 * This doesn't affect PME_Status, disables PME_En, and
	 * sets PowerState to 0.
	 */
	switch (dev->current_state) {
	case PCI_D0:
	case PCI_D1:
	case PCI_D2:
		pmcsr &= ~PCI_PM_CTRL_STATE_MASK;
		pmcsr |= state;
		break;
	case PCI_D3hot:
	case PCI_D3cold:
	case PCI_UNKNOWN: /* Boot-up */
		if ((pmcsr & PCI_PM_CTRL_STATE_MASK) == PCI_D3hot
		 && !(pmcsr & PCI_PM_CTRL_NO_SOFT_RESET))
			need_restore = true;
		fallthrough;	/* force to D0 */
	default:
		pmcsr = 0;
		break;
	}

	/* Enter specified state */
	pci_write_config_word(dev, dev->pm_cap + PCI_PM_CTRL, pmcsr);

	/*
	 * Mandatory power management transition delays; see PCI PM 1.1
	 * 5.6.1 table 18
	 */
	if (state == PCI_D3hot || dev->current_state == PCI_D3hot)
		pci_dev_d3_sleep(dev);
	else if (state == PCI_D2 || dev->current_state == PCI_D2)
		udelay(PCI_PM_D2_DELAY);

	pci_read_config_word(dev, dev->pm_cap + PCI_PM_CTRL, &pmcsr);
	dev->current_state = (pmcsr & PCI_PM_CTRL_STATE_MASK);
	if (dev->current_state != state)
		pci_info_ratelimited(dev, "refused to change power state from %s to %s\n",
			 pci_power_name(dev->current_state),
			 pci_power_name(state));

	/*
	 * According to section 5.4.1 of the "PCI BUS POWER MANAGEMENT
	 * INTERFACE SPECIFICATION, REV. 1.2", a device transitioning
	 * from D3hot to D0 _may_ perform an internal reset, thereby
	 * going to "D0 Uninitialized" rather than "D0 Initialized".
	 * For example, at least some versions of the 3c905B and the
	 * 3c556B exhibit this behaviour.
	 *
	 * At least some laptop BIOSen (e.g. the Thinkpad T21) leave
	 * devices in a D3hot state at boot.  Consequently, we need to
	 * restore at least the BARs so that the device will be
	 * accessible to its driver.
	 */
	if (need_restore)
		pci_restore_bars(dev);

	if (dev->bus->self)
		pcie_aspm_pm_state_change(dev->bus->self);

	return 0;
}

/**
 * pci_update_current_state - Read power state of given device and cache it
 * @dev: PCI device to handle.
 * @state: State to cache in case the device doesn't have the PM capability
 *
 * The power state is read from the PMCSR register, which however is
 * inaccessible in D3cold.  The platform firmware is therefore queried first
 * to detect accessibility of the register.  In case the platform firmware
 * reports an incorrect state or the device isn't power manageable by the
 * platform at all, we try to detect D3cold by testing accessibility of the
 * vendor ID in config space.
 */
void pci_update_current_state(struct pci_dev *dev, pci_power_t state)
{
	if (platform_pci_get_power_state(dev) == PCI_D3cold ||
	    !pci_device_is_present(dev)) {
		dev->current_state = PCI_D3cold;
	} else if (dev->pm_cap) {
		u16 pmcsr;

		pci_read_config_word(dev, dev->pm_cap + PCI_PM_CTRL, &pmcsr);
		dev->current_state = (pmcsr & PCI_PM_CTRL_STATE_MASK);
	} else {
		dev->current_state = state;
	}
}

/**
 * pci_refresh_power_state - Refresh the given device's power state data
 * @dev: Target PCI device.
 *
 * Ask the platform to refresh the devices power state information and invoke
 * pci_update_current_state() to update its current PCI power state.
 */
void pci_refresh_power_state(struct pci_dev *dev)
{
	if (platform_pci_power_manageable(dev))
		platform_pci_refresh_power_state(dev);

	pci_update_current_state(dev, dev->current_state);
}

/**
 * pci_platform_power_transition - Use platform to change device power state
 * @dev: PCI device to handle.
 * @state: State to put the device into.
 */
int pci_platform_power_transition(struct pci_dev *dev, pci_power_t state)
{
	int error;

	if (platform_pci_power_manageable(dev)) {
		error = platform_pci_set_power_state(dev, state);
		if (!error)
			pci_update_current_state(dev, state);
	} else
		error = -ENODEV;

	if (error && !dev->pm_cap) /* Fall back to PCI_D0 */
		dev->current_state = PCI_D0;

	return error;
}
EXPORT_SYMBOL_GPL(pci_platform_power_transition);

static int pci_resume_one(struct pci_dev *pci_dev, void *ign)
{
	pm_request_resume(&pci_dev->dev);
	return 0;
}

/**
 * pci_resume_bus - Walk given bus and runtime resume devices on it
 * @bus: Top bus of the subtree to walk.
 */
void pci_resume_bus(struct pci_bus *bus)
{
	if (bus)
		pci_walk_bus(bus, pci_resume_one, NULL);
}

static int pci_dev_wait(struct pci_dev *dev, char *reset_type, int timeout)
{
	int delay = 1;
	u32 id;

	/*
	 * After reset, the device should not silently discard config
	 * requests, but it may still indicate that it needs more time by
	 * responding to them with CRS completions.  The Root Port will
	 * generally synthesize ~0 data to complete the read (except when
	 * CRS SV is enabled and the read was for the Vendor ID; in that
	 * case it synthesizes 0x0001 data).
	 *
	 * Wait for the device to return a non-CRS completion.  Read the
	 * Command register instead of Vendor ID so we don't have to
	 * contend with the CRS SV value.
	 */
	pci_read_config_dword(dev, PCI_COMMAND, &id);
	while (id == ~0) {
		if (delay > timeout) {
			pci_warn(dev, "not ready %dms after %s; giving up\n",
				 delay - 1, reset_type);
			return -ENOTTY;
		}

		if (delay > 1000)
			pci_info(dev, "not ready %dms after %s; waiting\n",
				 delay - 1, reset_type);

		msleep(delay);
		delay *= 2;
		pci_read_config_dword(dev, PCI_COMMAND, &id);
	}

	if (delay > 1000)
		pci_info(dev, "ready %dms after %s\n", delay - 1,
			 reset_type);

	return 0;
}

/**
 * pci_power_up - Put the given device into D0
 * @dev: PCI device to power up
 */
int pci_power_up(struct pci_dev *dev)
{
	pci_platform_power_transition(dev, PCI_D0);

	/*
	 * Mandatory power management transition delays are handled in
	 * pci_pm_resume_noirq() and pci_pm_runtime_resume() of the
	 * corresponding bridge.
	 */
	if (dev->runtime_d3cold) {
		/*
		 * When powering on a bridge from D3cold, the whole hierarchy
		 * may be powered on into D0uninitialized state, resume them to
		 * give them a chance to suspend again
		 */
		pci_resume_bus(dev->subordinate);
	}

	return pci_raw_set_power_state(dev, PCI_D0);
}

/**
 * __pci_dev_set_current_state - Set current state of a PCI device
 * @dev: Device to handle
 * @data: pointer to state to be set
 */
static int __pci_dev_set_current_state(struct pci_dev *dev, void *data)
{
	pci_power_t state = *(pci_power_t *)data;

	dev->current_state = state;
	return 0;
}

/**
 * pci_bus_set_current_state - Walk given bus and set current state of devices
 * @bus: Top bus of the subtree to walk.
 * @state: state to be set
 */
void pci_bus_set_current_state(struct pci_bus *bus, pci_power_t state)
{
	if (bus)
		pci_walk_bus(bus, __pci_dev_set_current_state, &state);
}

/**
 * pci_set_power_state - Set the power state of a PCI device
 * @dev: PCI device to handle.
 * @state: PCI power state (D0, D1, D2, D3hot) to put the device into.
 *
 * Transition a device to a new power state, using the platform firmware and/or
 * the device's PCI PM registers.
 *
 * RETURN VALUE:
 * -EINVAL if the requested state is invalid.
 * -EIO if device does not support PCI PM or its PM capabilities register has a
 * wrong version, or device doesn't support the requested state.
 * 0 if the transition is to D1 or D2 but D1 and D2 are not supported.
 * 0 if device already is in the requested state.
 * 0 if the transition is to D3 but D3 is not supported.
 * 0 if device's power state has been successfully changed.
 */
int pci_set_power_state(struct pci_dev *dev, pci_power_t state)
{
	int error;

	/* Bound the state we're entering */
	if (state > PCI_D3cold)
		state = PCI_D3cold;
	else if (state < PCI_D0)
		state = PCI_D0;
	else if ((state == PCI_D1 || state == PCI_D2) && pci_no_d1d2(dev))

		/*
		 * If the device or the parent bridge do not support PCI
		 * PM, ignore the request if we're doing anything other
		 * than putting it into D0 (which would only happen on
		 * boot).
		 */
		return 0;

	/* Check if we're already there */
	if (dev->current_state == state)
		return 0;

	if (state == PCI_D0)
		return pci_power_up(dev);

	/*
	 * This device is quirked not to be put into D3, so don't put it in
	 * D3
	 */
	if (state >= PCI_D3hot && (dev->dev_flags & PCI_DEV_FLAGS_NO_D3))
		return 0;

	/*
	 * To put device in D3cold, we put device into D3hot in native
	 * way, then put device into D3cold with platform ops
	 */
	error = pci_raw_set_power_state(dev, state > PCI_D3hot ?
					PCI_D3hot : state);

	if (pci_platform_power_transition(dev, state))
		return error;

	/* Powering off a bridge may power off the whole hierarchy */
	if (state == PCI_D3cold)
		pci_bus_set_current_state(dev->subordinate, PCI_D3cold);

	return 0;
}
EXPORT_SYMBOL(pci_set_power_state);

/**
 * pci_choose_state - Choose the power state of a PCI device
 * @dev: PCI device to be suspended
 * @state: target sleep state for the whole system. This is the value
 *	   that is passed to suspend() function.
 *
 * Returns PCI power state suitable for given device and given system
 * message.
 */
pci_power_t pci_choose_state(struct pci_dev *dev, pm_message_t state)
{
	pci_power_t ret;

	if (!dev->pm_cap)
		return PCI_D0;

	ret = platform_pci_choose_state(dev);
	if (ret != PCI_POWER_ERROR)
		return ret;

	switch (state.event) {
	case PM_EVENT_ON:
		return PCI_D0;
	case PM_EVENT_FREEZE:
	case PM_EVENT_PRETHAW:
		/* REVISIT both freeze and pre-thaw "should" use D0 */
	case PM_EVENT_SUSPEND:
	case PM_EVENT_HIBERNATE:
		return PCI_D3hot;
	default:
		pci_info(dev, "unrecognized suspend event %d\n",
			 state.event);
		BUG();
	}
	return PCI_D0;
}
EXPORT_SYMBOL(pci_choose_state);

#define PCI_EXP_SAVE_REGS	7

static struct pci_cap_saved_state *_pci_find_saved_cap(struct pci_dev *pci_dev,
						       u16 cap, bool extended)
{
	struct pci_cap_saved_state *tmp;

	hlist_for_each_entry(tmp, &pci_dev->saved_cap_space, next) {
		if (tmp->cap.cap_extended == extended && tmp->cap.cap_nr == cap)
			return tmp;
	}
	return NULL;
}

struct pci_cap_saved_state *pci_find_saved_cap(struct pci_dev *dev, char cap)
{
	return _pci_find_saved_cap(dev, cap, false);
}

struct pci_cap_saved_state *pci_find_saved_ext_cap(struct pci_dev *dev, u16 cap)
{
	return _pci_find_saved_cap(dev, cap, true);
}

static int pci_save_pcie_state(struct pci_dev *dev)
{
	int i = 0;
	struct pci_cap_saved_state *save_state;
	u16 *cap;

	if (!pci_is_pcie(dev))
		return 0;

	save_state = pci_find_saved_cap(dev, PCI_CAP_ID_EXP);
	if (!save_state) {
		pci_err(dev, "buffer not found in %s\n", __func__);
		return -ENOMEM;
	}

	cap = (u16 *)&save_state->cap.data[0];
	pcie_capability_read_word(dev, PCI_EXP_DEVCTL, &cap[i++]);
	pcie_capability_read_word(dev, PCI_EXP_LNKCTL, &cap[i++]);
	pcie_capability_read_word(dev, PCI_EXP_SLTCTL, &cap[i++]);
	pcie_capability_read_word(dev, PCI_EXP_RTCTL,  &cap[i++]);
	pcie_capability_read_word(dev, PCI_EXP_DEVCTL2, &cap[i++]);
	pcie_capability_read_word(dev, PCI_EXP_LNKCTL2, &cap[i++]);
	pcie_capability_read_word(dev, PCI_EXP_SLTCTL2, &cap[i++]);

	return 0;
}

static void pci_restore_pcie_state(struct pci_dev *dev)
{
	int i = 0;
	struct pci_cap_saved_state *save_state;
	u16 *cap;

	save_state = pci_find_saved_cap(dev, PCI_CAP_ID_EXP);
	if (!save_state)
		return;

	cap = (u16 *)&save_state->cap.data[0];
	pcie_capability_write_word(dev, PCI_EXP_DEVCTL, cap[i++]);
	pcie_capability_write_word(dev, PCI_EXP_LNKCTL, cap[i++]);
	pcie_capability_write_word(dev, PCI_EXP_SLTCTL, cap[i++]);
	pcie_capability_write_word(dev, PCI_EXP_RTCTL, cap[i++]);
	pcie_capability_write_word(dev, PCI_EXP_DEVCTL2, cap[i++]);
	pcie_capability_write_word(dev, PCI_EXP_LNKCTL2, cap[i++]);
	pcie_capability_write_word(dev, PCI_EXP_SLTCTL2, cap[i++]);
}

static int pci_save_pcix_state(struct pci_dev *dev)
{
	int pos;
	struct pci_cap_saved_state *save_state;

	pos = pci_find_capability(dev, PCI_CAP_ID_PCIX);
	if (!pos)
		return 0;

	save_state = pci_find_saved_cap(dev, PCI_CAP_ID_PCIX);
	if (!save_state) {
		pci_err(dev, "buffer not found in %s\n", __func__);
		return -ENOMEM;
	}

	pci_read_config_word(dev, pos + PCI_X_CMD,
			     (u16 *)save_state->cap.data);

	return 0;
}

static void pci_restore_pcix_state(struct pci_dev *dev)
{
	int i = 0, pos;
	struct pci_cap_saved_state *save_state;
	u16 *cap;

	save_state = pci_find_saved_cap(dev, PCI_CAP_ID_PCIX);
	pos = pci_find_capability(dev, PCI_CAP_ID_PCIX);
	if (!save_state || !pos)
		return;
	cap = (u16 *)&save_state->cap.data[0];

	pci_write_config_word(dev, pos + PCI_X_CMD, cap[i++]);
}

static void pci_save_ltr_state(struct pci_dev *dev)
{
	int ltr;
	struct pci_cap_saved_state *save_state;
	u16 *cap;

	if (!pci_is_pcie(dev))
		return;

	ltr = pci_find_ext_capability(dev, PCI_EXT_CAP_ID_LTR);
	if (!ltr)
		return;

	save_state = pci_find_saved_ext_cap(dev, PCI_EXT_CAP_ID_LTR);
	if (!save_state) {
		pci_err(dev, "no suspend buffer for LTR; ASPM issues possible after resume\n");
		return;
	}

	cap = (u16 *)&save_state->cap.data[0];
	pci_read_config_word(dev, ltr + PCI_LTR_MAX_SNOOP_LAT, cap++);
	pci_read_config_word(dev, ltr + PCI_LTR_MAX_NOSNOOP_LAT, cap++);
}

static void pci_restore_ltr_state(struct pci_dev *dev)
{
	struct pci_cap_saved_state *save_state;
	int ltr;
	u16 *cap;

	save_state = pci_find_saved_ext_cap(dev, PCI_EXT_CAP_ID_LTR);
	ltr = pci_find_ext_capability(dev, PCI_EXT_CAP_ID_LTR);
	if (!save_state || !ltr)
		return;

	cap = (u16 *)&save_state->cap.data[0];
	pci_write_config_word(dev, ltr + PCI_LTR_MAX_SNOOP_LAT, *cap++);
	pci_write_config_word(dev, ltr + PCI_LTR_MAX_NOSNOOP_LAT, *cap++);
}

/**
 * pci_save_state - save the PCI configuration space of a device before
 *		    suspending
 * @dev: PCI device that we're dealing with
 */
int pci_save_state(struct pci_dev *dev)
{
	int i;
	/* XXX: 100% dword access ok here? */
	for (i = 0; i < 16; i++) {
		pci_read_config_dword(dev, i * 4, &dev->saved_config_space[i]);
		pci_dbg(dev, "saving config space at offset %#x (reading %#x)\n",
			i * 4, dev->saved_config_space[i]);
	}
	dev->state_saved = true;

	i = pci_save_pcie_state(dev);
	if (i != 0)
		return i;

	i = pci_save_pcix_state(dev);
	if (i != 0)
		return i;

	pci_save_ltr_state(dev);
	pci_save_aspm_l1ss_state(dev);
	pci_save_dpc_state(dev);
	pci_save_aer_state(dev);
	pci_save_ptm_state(dev);
	return pci_save_vc_state(dev);
}
EXPORT_SYMBOL(pci_save_state);

static void pci_restore_config_dword(struct pci_dev *pdev, int offset,
				     u32 saved_val, int retry, bool force)
{
	u32 val;

	pci_read_config_dword(pdev, offset, &val);
	if (!force && val == saved_val)
		return;

	for (;;) {
		pci_dbg(pdev, "restoring config space at offset %#x (was %#x, writing %#x)\n",
			offset, val, saved_val);
		pci_write_config_dword(pdev, offset, saved_val);
		if (retry-- <= 0)
			return;

		pci_read_config_dword(pdev, offset, &val);
		if (val == saved_val)
			return;

		mdelay(1);
	}
}

static void pci_restore_config_space_range(struct pci_dev *pdev,
					   int start, int end, int retry,
					   bool force)
{
	int index;

	for (index = end; index >= start; index--)
		pci_restore_config_dword(pdev, 4 * index,
					 pdev->saved_config_space[index],
					 retry, force);
}

static void pci_restore_config_space(struct pci_dev *pdev)
{
	if (pdev->hdr_type == PCI_HEADER_TYPE_NORMAL) {
		pci_restore_config_space_range(pdev, 10, 15, 0, false);
		/* Restore BARs before the command register. */
		pci_restore_config_space_range(pdev, 4, 9, 10, false);
		pci_restore_config_space_range(pdev, 0, 3, 0, false);
	} else if (pdev->hdr_type == PCI_HEADER_TYPE_BRIDGE) {
		pci_restore_config_space_range(pdev, 12, 15, 0, false);

		/*
		 * Force rewriting of prefetch registers to avoid S3 resume
		 * issues on Intel PCI bridges that occur when these
		 * registers are not explicitly written.
		 */
		pci_restore_config_space_range(pdev, 9, 11, 0, true);
		pci_restore_config_space_range(pdev, 0, 8, 0, false);
	} else {
		pci_restore_config_space_range(pdev, 0, 15, 0, false);
	}
}

static void pci_restore_rebar_state(struct pci_dev *pdev)
{
	unsigned int pos, nbars, i;
	u32 ctrl;

	pos = pci_find_ext_capability(pdev, PCI_EXT_CAP_ID_REBAR);
	if (!pos)
		return;

	pci_read_config_dword(pdev, pos + PCI_REBAR_CTRL, &ctrl);
	nbars = (ctrl & PCI_REBAR_CTRL_NBAR_MASK) >>
		    PCI_REBAR_CTRL_NBAR_SHIFT;

	for (i = 0; i < nbars; i++, pos += 8) {
		struct resource *res;
		int bar_idx, size;

		pci_read_config_dword(pdev, pos + PCI_REBAR_CTRL, &ctrl);
		bar_idx = ctrl & PCI_REBAR_CTRL_BAR_IDX;
		res = pdev->resource + bar_idx;
		size = ilog2(resource_size(res)) - 20;
		ctrl &= ~PCI_REBAR_CTRL_BAR_SIZE;
		ctrl |= size << PCI_REBAR_CTRL_BAR_SHIFT;
		pci_write_config_dword(pdev, pos + PCI_REBAR_CTRL, ctrl);
	}
}

/**
 * pci_restore_state - Restore the saved state of a PCI device
 * @dev: PCI device that we're dealing with
 */
void pci_restore_state(struct pci_dev *dev)
{
	if (!dev->state_saved)
		return;

	/*
	 * Restore max latencies (in the LTR capability) before enabling
	 * LTR itself (in the PCIe capability).
	 */
	pci_restore_ltr_state(dev);
	pci_restore_aspm_l1ss_state(dev);

	pci_restore_pcie_state(dev);
	pci_restore_pasid_state(dev);
	pci_restore_pri_state(dev);
	pci_restore_ats_state(dev);
	pci_restore_vc_state(dev);
	pci_restore_rebar_state(dev);
	pci_restore_dpc_state(dev);
	pci_restore_ptm_state(dev);

	pci_aer_clear_status(dev);
	pci_restore_aer_state(dev);

	pci_restore_config_space(dev);

	pci_restore_pcix_state(dev);
	pci_restore_msi_state(dev);

	/* Restore ACS and IOV configuration state */
	pci_enable_acs(dev);
	pci_restore_iov_state(dev);

	dev->state_saved = false;
}
EXPORT_SYMBOL(pci_restore_state);

struct pci_saved_state {
	u32 config_space[16];
	struct pci_cap_saved_data cap[];
};

/**
 * pci_store_saved_state - Allocate and return an opaque struct containing
 *			   the device saved state.
 * @dev: PCI device that we're dealing with
 *
 * Return NULL if no state or error.
 */
struct pci_saved_state *pci_store_saved_state(struct pci_dev *dev)
{
	struct pci_saved_state *state;
	struct pci_cap_saved_state *tmp;
	struct pci_cap_saved_data *cap;
	size_t size;

	if (!dev->state_saved)
		return NULL;

	size = sizeof(*state) + sizeof(struct pci_cap_saved_data);

	hlist_for_each_entry(tmp, &dev->saved_cap_space, next)
		size += sizeof(struct pci_cap_saved_data) + tmp->cap.size;

	state = kzalloc(size, GFP_KERNEL);
	if (!state)
		return NULL;

	memcpy(state->config_space, dev->saved_config_space,
	       sizeof(state->config_space));

	cap = state->cap;
	hlist_for_each_entry(tmp, &dev->saved_cap_space, next) {
		size_t len = sizeof(struct pci_cap_saved_data) + tmp->cap.size;
		memcpy(cap, &tmp->cap, len);
		cap = (struct pci_cap_saved_data *)((u8 *)cap + len);
	}
	/* Empty cap_save terminates list */

	return state;
}
EXPORT_SYMBOL_GPL(pci_store_saved_state);

/**
 * pci_load_saved_state - Reload the provided save state into struct pci_dev.
 * @dev: PCI device that we're dealing with
 * @state: Saved state returned from pci_store_saved_state()
 */
int pci_load_saved_state(struct pci_dev *dev,
			 struct pci_saved_state *state)
{
	struct pci_cap_saved_data *cap;

	dev->state_saved = false;

	if (!state)
		return 0;

	memcpy(dev->saved_config_space, state->config_space,
	       sizeof(state->config_space));

	cap = state->cap;
	while (cap->size) {
		struct pci_cap_saved_state *tmp;

		tmp = _pci_find_saved_cap(dev, cap->cap_nr, cap->cap_extended);
		if (!tmp || tmp->cap.size != cap->size)
			return -EINVAL;

		memcpy(tmp->cap.data, cap->data, tmp->cap.size);
		cap = (struct pci_cap_saved_data *)((u8 *)cap +
		       sizeof(struct pci_cap_saved_data) + cap->size);
	}

	dev->state_saved = true;
	return 0;
}
EXPORT_SYMBOL_GPL(pci_load_saved_state);

/**
 * pci_load_and_free_saved_state - Reload the save state pointed to by state,
 *				   and free the memory allocated for it.
 * @dev: PCI device that we're dealing with
 * @state: Pointer to saved state returned from pci_store_saved_state()
 */
int pci_load_and_free_saved_state(struct pci_dev *dev,
				  struct pci_saved_state **state)
{
	int ret = pci_load_saved_state(dev, *state);
	kfree(*state);
	*state = NULL;
	return ret;
}
EXPORT_SYMBOL_GPL(pci_load_and_free_saved_state);

int __weak pcibios_enable_device(struct pci_dev *dev, int bars)
{
	return pci_enable_resources(dev, bars);
}

//使能设备
static int do_pci_enable_device(struct pci_dev *dev, int bars)
{
	int err;
	struct pci_dev *bridge;
	u16 cmd;
	u8 pin;

	//设置设备power状态为最大power
	err = pci_set_power_state(dev, PCI_D0);
	if (err < 0 && err != -EIO)
		return err;

	bridge = pci_upstream_bridge(dev);
	if (bridge)
		pcie_aspm_powersave_config_link(bridge);

	err = pcibios_enable_device(dev, bars);
	if (err < 0)
		return err;
	pci_fixup_device(pci_fixup_enable, dev);

	//如果未开启中断，则直接返
	if (dev->msi_enabled || dev->msix_enabled)
		return 0;

	//读取中断引脚
	pci_read_config_byte(dev, PCI_INTERRUPT_PIN, &pin);
	if (pin) {
		pci_read_config_word(dev, PCI_COMMAND, &cmd);
		/*
		 * 有中断引脚，开启中断
		 * This bit disables the device/function from asserting INTx#. A value of
			0 enables the assertion of its INTx# signal. A value of 1 disables the
			assertion of its INTx# signal. This bit’s state after RST# is 0. Refer to
			Section 6.8.1.3 for control of MSI.
		 */
		if (cmd & PCI_COMMAND_INTX_DISABLE)
			pci_write_config_word(dev, PCI_COMMAND,
					      cmd & ~PCI_COMMAND_INTX_DISABLE);
	}

	return 0;
}

/**
 * pci_reenable_device - Resume abandoned device
 * @dev: PCI device to be resumed
 *
 * NOTE: This function is a backend of pci_default_resume() and is not supposed
 * to be called by normal code, write proper resume handler and use it instead.
 */
int pci_reenable_device(struct pci_dev *dev)
{
	if (pci_is_enabled(dev))
		return do_pci_enable_device(dev, (1 << PCI_NUM_RESOURCES) - 1);
	return 0;
}
EXPORT_SYMBOL(pci_reenable_device);

static void pci_enable_bridge(struct pci_dev *dev)
{
	struct pci_dev *bridge;
	int retval;

	bridge = pci_upstream_bridge(dev);
	if (bridge)
		pci_enable_bridge(bridge);

	if (pci_is_enabled(dev)) {
		if (!dev->is_busmaster)
			pci_set_master(dev);
		return;
	}

	retval = pci_enable_device(dev);
	if (retval)
		pci_err(dev, "Error enabling bridge (%d), continuing\n",
			retval);
	pci_set_master(dev);
}

//按flags使能设备（例如memory space ,io space)
static int pci_enable_device_flags(struct pci_dev *dev, unsigned long flags)
{
	struct pci_dev *bridge;
	int err;
	int i, bars = 0;

	/*
	 * Power state could be unknown at this point, either due to a fresh
	 * boot or a device removal call.  So get the current power state
	 * so that things like MSI message writing will behave as expected
	 * (e.g. if the device really is in D0 at enable time).
	 */
	if (dev->pm_cap) {
		//pm为电源管理，这里获取电源状态d0,d1,d2,d3 4种状态
		u16 pmcsr;
		pci_read_config_word(dev, dev->pm_cap + PCI_PM_CTRL, &pmcsr);
		dev->current_state = (pmcsr & PCI_PM_CTRL_STATE_MASK);
	}

	//如果设备已enable，则直接返回
	if (atomic_inc_return(&dev->enable_cnt) > 1)
		return 0;		/* already enabled */

	//取dev对应的上游的桥
	bridge = pci_upstream_bridge(dev);
	if (bridge)
		pci_enable_bridge(bridge);

	/* only skip sriov related */
	//获取哪些资源idx支持这些flags
	for (i = 0; i <= PCI_ROM_RESOURCE; i++)
		if (dev->resource[i].flags & flags)
			bars |= (1 << i);
	for (i = PCI_BRIDGE_RESOURCES; i < DEVICE_COUNT_RESOURCE; i++)
		if (dev->resource[i].flags & flags)
			bars |= (1 << i);

	//使能bars掩码指出的bars
	err = do_pci_enable_device(dev, bars);
	if (err < 0)
		atomic_dec(&dev->enable_cnt);
	return err;
}

/**
 * pci_enable_device_io - Initialize a device for use with IO space
 * @dev: PCI device to be initialized
 *
 * Initialize device before it's used by a driver. Ask low-level code
 * to enable I/O resources. Wake up the device if it was suspended.
 * Beware, this function can fail.
 */
int pci_enable_device_io(struct pci_dev *dev)
{
	return pci_enable_device_flags(dev, IORESOURCE_IO);
}
EXPORT_SYMBOL(pci_enable_device_io);

/**
 * pci_enable_device_mem - Initialize a device for use with Memory space
 * @dev: PCI device to be initialized
 *
 * Initialize device before it's used by a driver. Ask low-level code
 * to enable Memory resources. Wake up the device if it was suspended.
 * Beware, this function can fail.
 */
//开启memory space
int pci_enable_device_mem(struct pci_dev *dev)
{
	return pci_enable_device_flags(dev, IORESOURCE_MEM);
}
EXPORT_SYMBOL(pci_enable_device_mem);

/**
 * pci_enable_device - Initialize device before it's used by a driver.
 * @dev: PCI device to be initialized
 *
 * Initialize device before it's used by a driver. Ask low-level code
 * to enable I/O and memory. Wake up the device if it was suspended.
 * Beware, this function can fail.
 *
 * Note we don't actually enable the device many times if we call
 * this function repeatedly (we just increment the count).
 */
//设备在被驱动使用前进行初始化
int pci_enable_device(struct pci_dev *dev)
{
	return pci_enable_device_flags(dev, IORESOURCE_MEM | IORESOURCE_IO);
}
EXPORT_SYMBOL(pci_enable_device);

/*
 * Managed PCI resources.  This manages device on/off, INTx/MSI/MSI-X
 * on/off and BAR regions.  pci_dev itself records MSI/MSI-X status, so
 * there's no need to track it separately.  pci_devres is initialized
 * when a device is enabled using managed PCI device enable interface.
 */
struct pci_devres {
	unsigned int enabled:1;
	unsigned int pinned:1;
	unsigned int orig_intx:1;
	unsigned int restore_intx:1;
	unsigned int mwi:1;
	u32 region_mask;//那些bar被启用了
};

static void pcim_release(struct device *gendev, void *res)
{
	struct pci_dev *dev = to_pci_dev(gendev);
	struct pci_devres *this = res;
	int i;

	if (dev->msi_enabled)
		pci_disable_msi(dev);
	if (dev->msix_enabled)
		pci_disable_msix(dev);

	for (i = 0; i < DEVICE_COUNT_RESOURCE; i++)
		if (this->region_mask & (1 << i))
			pci_release_region(dev, i);

	if (this->mwi)
		pci_clear_mwi(dev);

	if (this->restore_intx)
		pci_intx(dev, this->orig_intx);

	if (this->enabled && !this->pinned)
		pci_disable_device(dev);
}

static struct pci_devres *get_pci_dr(struct pci_dev *pdev)
{
	struct pci_devres *dr, *new_dr;

	dr = devres_find(&pdev->dev, pcim_release, NULL, NULL);
	if (dr)
		return dr;

	new_dr = devres_alloc(pcim_release, sizeof(*new_dr), GFP_KERNEL);
	if (!new_dr)
		return NULL;
	return devres_get(&pdev->dev, new_dr, NULL, NULL);
}

static struct pci_devres *find_pci_dr(struct pci_dev *pdev)
{
	if (pci_is_managed(pdev))
		return devres_find(&pdev->dev, pcim_release, NULL, NULL);
	return NULL;
}

/**
 * pcim_enable_device - Managed pci_enable_device()
 * @pdev: PCI device to be initialized
 *
 * Managed pci_enable_device().
 */
int pcim_enable_device(struct pci_dev *pdev)
{
	struct pci_devres *dr;
	int rc;

	dr = get_pci_dr(pdev);
	if (unlikely(!dr))
		return -ENOMEM;
	if (dr->enabled)
		return 0;

	rc = pci_enable_device(pdev);
	if (!rc) {
		pdev->is_managed = 1;
		dr->enabled = 1;
	}
	return rc;
}
EXPORT_SYMBOL(pcim_enable_device);

/**
 * pcim_pin_device - Pin managed PCI device
 * @pdev: PCI device to pin
 *
 * Pin managed PCI device @pdev.  Pinned device won't be disabled on
 * driver detach.  @pdev must have been enabled with
 * pcim_enable_device().
 */
void pcim_pin_device(struct pci_dev *pdev)
{
	struct pci_devres *dr;

	dr = find_pci_dr(pdev);
	WARN_ON(!dr || !dr->enabled);
	if (dr)
		dr->pinned = 1;
}
EXPORT_SYMBOL(pcim_pin_device);

/*
 * pcibios_add_device - provide arch specific hooks when adding device dev
 * @dev: the PCI device being added
 *
 * Permits the platform to provide architecture specific functionality when
 * devices are added. This is the default implementation. Architecture
 * implementations can override this.
 */
int __weak pcibios_add_device(struct pci_dev *dev)
{
	return 0;
}

/**
 * pcibios_release_device - provide arch specific hooks when releasing
 *			    device dev
 * @dev: the PCI device being released
 *
 * Permits the platform to provide architecture specific functionality when
 * devices are released. This is the default implementation. Architecture
 * implementations can override this.
 */
void __weak pcibios_release_device(struct pci_dev *dev) {}

/**
 * pcibios_disable_device - disable arch specific PCI resources for device dev
 * @dev: the PCI device to disable
 *
 * Disables architecture specific PCI resources for the device. This
 * is the default implementation. Architecture implementations can
 * override this.
 */
void __weak pcibios_disable_device(struct pci_dev *dev) {}

/**
 * pcibios_penalize_isa_irq - penalize an ISA IRQ
 * @irq: ISA IRQ to penalize
 * @active: IRQ active or not
 *
 * Permits the platform to provide architecture-specific functionality when
 * penalizing ISA IRQs. This is the default implementation. Architecture
 * implementations can override this.
 */
void __weak pcibios_penalize_isa_irq(int irq, int active) {}

static void do_pci_disable_device(struct pci_dev *dev)
{
	u16 pci_command;

	pci_read_config_word(dev, PCI_COMMAND, &pci_command);
	if (pci_command & PCI_COMMAND_MASTER) {
		pci_command &= ~PCI_COMMAND_MASTER;
		pci_write_config_word(dev, PCI_COMMAND, pci_command);
	}

	pcibios_disable_device(dev);
}

/**
 * pci_disable_enabled_device - Disable device without updating enable_cnt
 * @dev: PCI device to disable
 *
 * NOTE: This function is a backend of PCI power management routines and is
 * not supposed to be called drivers.
 */
void pci_disable_enabled_device(struct pci_dev *dev)
{
	if (pci_is_enabled(dev))
		do_pci_disable_device(dev);
}

/**
 * pci_disable_device - Disable PCI device after use
 * @dev: PCI device to be disabled
 *
 * Signal to the system that the PCI device is not in use by the system
 * anymore.  This only involves disabling PCI bus-mastering, if active.
 *
 * Note we don't actually disable the device until all callers of
 * pci_enable_device() have called pci_disable_device().
 */
void pci_disable_device(struct pci_dev *dev)
{
	struct pci_devres *dr;

	dr = find_pci_dr(dev);
	if (dr)
		dr->enabled = 0;

	dev_WARN_ONCE(&dev->dev, atomic_read(&dev->enable_cnt) <= 0,
		      "disabling already-disabled device");

	if (atomic_dec_return(&dev->enable_cnt) != 0)
		return;

	do_pci_disable_device(dev);

	dev->is_busmaster = 0;
}
EXPORT_SYMBOL(pci_disable_device);

/**
 * pcibios_set_pcie_reset_state - set reset state for device dev
 * @dev: the PCIe device reset
 * @state: Reset state to enter into
 *
 * Set the PCIe reset state for the device. This is the default
 * implementation. Architecture implementations can override this.
 */
int __weak pcibios_set_pcie_reset_state(struct pci_dev *dev,
					enum pcie_reset_state state)
{
	return -EINVAL;
}

/**
 * pci_set_pcie_reset_state - set reset state for device dev
 * @dev: the PCIe device reset
 * @state: Reset state to enter into
 *
 * Sets the PCI reset state for the device.
 */
int pci_set_pcie_reset_state(struct pci_dev *dev, enum pcie_reset_state state)
{
	return pcibios_set_pcie_reset_state(dev, state);
}
EXPORT_SYMBOL_GPL(pci_set_pcie_reset_state);

void pcie_clear_device_status(struct pci_dev *dev)
{
	u16 sta;

	pcie_capability_read_word(dev, PCI_EXP_DEVSTA, &sta);
	pcie_capability_write_word(dev, PCI_EXP_DEVSTA, sta);
}

/**
 * pcie_clear_root_pme_status - Clear root port PME interrupt status.
 * @dev: PCIe root port or event collector.
 */
void pcie_clear_root_pme_status(struct pci_dev *dev)
{
	pcie_capability_set_dword(dev, PCI_EXP_RTSTA, PCI_EXP_RTSTA_PME);
}

/**
 * pci_check_pme_status - Check if given device has generated PME.
 * @dev: Device to check.
 *
 * Check the PME status of the device and if set, clear it and clear PME enable
 * (if set).  Return 'true' if PME status and PME enable were both set or
 * 'false' otherwise.
 */
bool pci_check_pme_status(struct pci_dev *dev)
{
	int pmcsr_pos;
	u16 pmcsr;
	bool ret = false;

	if (!dev->pm_cap)
		return false;

	pmcsr_pos = dev->pm_cap + PCI_PM_CTRL;
	pci_read_config_word(dev, pmcsr_pos, &pmcsr);
	if (!(pmcsr & PCI_PM_CTRL_PME_STATUS))
		return false;

	/* Clear PME status. */
	pmcsr |= PCI_PM_CTRL_PME_STATUS;
	if (pmcsr & PCI_PM_CTRL_PME_ENABLE) {
		/* Disable PME to avoid interrupt flood. */
		pmcsr &= ~PCI_PM_CTRL_PME_ENABLE;
		ret = true;
	}

	pci_write_config_word(dev, pmcsr_pos, pmcsr);

	return ret;
}

/**
 * pci_pme_wakeup - Wake up a PCI device if its PME Status bit is set.
 * @dev: Device to handle.
 * @pme_poll_reset: Whether or not to reset the device's pme_poll flag.
 *
 * Check if @dev has generated PME and queue a resume request for it in that
 * case.
 */
static int pci_pme_wakeup(struct pci_dev *dev, void *pme_poll_reset)
{
	if (pme_poll_reset && dev->pme_poll)
		dev->pme_poll = false;

	if (pci_check_pme_status(dev)) {
		pci_wakeup_event(dev);
		pm_request_resume(&dev->dev);
	}
	return 0;
}

/**
 * pci_pme_wakeup_bus - Walk given bus and wake up devices on it, if necessary.
 * @bus: Top bus of the subtree to walk.
 */
void pci_pme_wakeup_bus(struct pci_bus *bus)
{
	if (bus)
		pci_walk_bus(bus, pci_pme_wakeup, (void *)true);
}


/**
 * pci_pme_capable - check the capability of PCI device to generate PME#
 * @dev: PCI device to handle.
 * @state: PCI state from which device will issue PME#.
 */
bool pci_pme_capable(struct pci_dev *dev, pci_power_t state)
{
	if (!dev->pm_cap)
		return false;

	return !!(dev->pme_support & (1 << state));
}
EXPORT_SYMBOL(pci_pme_capable);

static void pci_pme_list_scan(struct work_struct *work)
{
	struct pci_pme_device *pme_dev, *n;

	mutex_lock(&pci_pme_list_mutex);
	list_for_each_entry_safe(pme_dev, n, &pci_pme_list, list) {
		if (pme_dev->dev->pme_poll) {
			struct pci_dev *bridge;

			bridge = pme_dev->dev->bus->self;
			/*
			 * If bridge is in low power state, the
			 * configuration space of subordinate devices
			 * may be not accessible
			 */
			if (bridge && bridge->current_state != PCI_D0)
				continue;
			/*
			 * If the device is in D3cold it should not be
			 * polled either.
			 */
			if (pme_dev->dev->current_state == PCI_D3cold)
				continue;

			pci_pme_wakeup(pme_dev->dev, NULL);
		} else {
			list_del(&pme_dev->list);
			kfree(pme_dev);
		}
	}
	if (!list_empty(&pci_pme_list))
		queue_delayed_work(system_freezable_wq, &pci_pme_work,
				   msecs_to_jiffies(PME_TIMEOUT));
	mutex_unlock(&pci_pme_list_mutex);
}

static void __pci_pme_active(struct pci_dev *dev, bool enable)
{
	u16 pmcsr;

	if (!dev->pme_support)
		return;

	pci_read_config_word(dev, dev->pm_cap + PCI_PM_CTRL, &pmcsr);
	/* Clear PME_Status by writing 1 to it and enable PME# */
	pmcsr |= PCI_PM_CTRL_PME_STATUS | PCI_PM_CTRL_PME_ENABLE;
	if (!enable)
		pmcsr &= ~PCI_PM_CTRL_PME_ENABLE;

	pci_write_config_word(dev, dev->pm_cap + PCI_PM_CTRL, pmcsr);
}

/**
 * pci_pme_restore - Restore PME configuration after config space restore.
 * @dev: PCI device to update.
 */
void pci_pme_restore(struct pci_dev *dev)
{
	u16 pmcsr;

	if (!dev->pme_support)
		return;

	pci_read_config_word(dev, dev->pm_cap + PCI_PM_CTRL, &pmcsr);
	if (dev->wakeup_prepared) {
		pmcsr |= PCI_PM_CTRL_PME_ENABLE;
		pmcsr &= ~PCI_PM_CTRL_PME_STATUS;
	} else {
		pmcsr &= ~PCI_PM_CTRL_PME_ENABLE;
		pmcsr |= PCI_PM_CTRL_PME_STATUS;
	}
	pci_write_config_word(dev, dev->pm_cap + PCI_PM_CTRL, pmcsr);
}

/**
 * pci_pme_active - enable or disable PCI device's PME# function
 * @dev: PCI device to handle.
 * @enable: 'true' to enable PME# generation; 'false' to disable it.
 *
 * The caller must verify that the device is capable of generating PME# before
 * calling this function with @enable equal to 'true'.
 */
void pci_pme_active(struct pci_dev *dev, bool enable)
{
	__pci_pme_active(dev, enable);

	/*
	 * PCI (as opposed to PCIe) PME requires that the device have
	 * its PME# line hooked up correctly. Not all hardware vendors
	 * do this, so the PME never gets delivered and the device
	 * remains asleep. The easiest way around this is to
	 * periodically walk the list of suspended devices and check
	 * whether any have their PME flag set. The assumption is that
	 * we'll wake up often enough anyway that this won't be a huge
	 * hit, and the power savings from the devices will still be a
	 * win.
	 *
	 * Although PCIe uses in-band PME message instead of PME# line
	 * to report PME, PME does not work for some PCIe devices in
	 * reality.  For example, there are devices that set their PME
	 * status bits, but don't really bother to send a PME message;
	 * there are PCI Express Root Ports that don't bother to
	 * trigger interrupts when they receive PME messages from the
	 * devices below.  So PME poll is used for PCIe devices too.
	 */

	if (dev->pme_poll) {
		struct pci_pme_device *pme_dev;
		if (enable) {
			pme_dev = kmalloc(sizeof(struct pci_pme_device),
					  GFP_KERNEL);
			if (!pme_dev) {
				pci_warn(dev, "can't enable PME#\n");
				return;
			}
			pme_dev->dev = dev;
			mutex_lock(&pci_pme_list_mutex);
			list_add(&pme_dev->list, &pci_pme_list);
			if (list_is_singular(&pci_pme_list))
				queue_delayed_work(system_freezable_wq,
						   &pci_pme_work,
						   msecs_to_jiffies(PME_TIMEOUT));
			mutex_unlock(&pci_pme_list_mutex);
		} else {
			mutex_lock(&pci_pme_list_mutex);
			list_for_each_entry(pme_dev, &pci_pme_list, list) {
				if (pme_dev->dev == dev) {
					list_del(&pme_dev->list);
					kfree(pme_dev);
					break;
				}
			}
			mutex_unlock(&pci_pme_list_mutex);
		}
	}

	pci_dbg(dev, "PME# %s\n", enable ? "enabled" : "disabled");
}
EXPORT_SYMBOL(pci_pme_active);

/**
 * __pci_enable_wake - enable PCI device as wakeup event source
 * @dev: PCI device affected
 * @state: PCI state from which device will issue wakeup events
 * @enable: True to enable event generation; false to disable
 *
 * This enables the device as a wakeup event source, or disables it.
 * When such events involves platform-specific hooks, those hooks are
 * called automatically by this routine.
 *
 * Devices with legacy power management (no standard PCI PM capabilities)
 * always require such platform hooks.
 *
 * RETURN VALUE:
 * 0 is returned on success
 * -EINVAL is returned if device is not supposed to wake up the system
 * Error code depending on the platform is returned if both the platform and
 * the native mechanism fail to enable the generation of wake-up events
 */
static int __pci_enable_wake(struct pci_dev *dev, pci_power_t state, bool enable)
{
	int ret = 0;

	/*
	 * Bridges that are not power-manageable directly only signal
	 * wakeup on behalf of subordinate devices which is set up
	 * elsewhere, so skip them. However, bridges that are
	 * power-manageable may signal wakeup for themselves (for example,
	 * on a hotplug event) and they need to be covered here.
	 */
	if (!pci_power_manageable(dev))
		return 0;

	/* Don't do the same thing twice in a row for one device. */
	if (!!enable == !!dev->wakeup_prepared)
		return 0;

	/*
	 * According to "PCI System Architecture" 4th ed. by Tom Shanley & Don
	 * Anderson we should be doing PME# wake enable followed by ACPI wake
	 * enable.  To disable wake-up we call the platform first, for symmetry.
	 */

	if (enable) {
		int error;

		if (pci_pme_capable(dev, state))
			pci_pme_active(dev, true);
		else
			ret = 1;
		error = platform_pci_set_wakeup(dev, true);
		if (ret)
			ret = error;
		if (!ret)
			dev->wakeup_prepared = true;
	} else {
		platform_pci_set_wakeup(dev, false);
		pci_pme_active(dev, false);
		dev->wakeup_prepared = false;
	}

	return ret;
}

/**
 * pci_enable_wake - change wakeup settings for a PCI device
 * @pci_dev: Target device
 * @state: PCI state from which device will issue wakeup events
 * @enable: Whether or not to enable event generation
 *
 * If @enable is set, check device_may_wakeup() for the device before calling
 * __pci_enable_wake() for it.
 */
int pci_enable_wake(struct pci_dev *pci_dev, pci_power_t state, bool enable)
{
	if (enable && !device_may_wakeup(&pci_dev->dev))
		return -EINVAL;

	return __pci_enable_wake(pci_dev, state, enable);
}
EXPORT_SYMBOL(pci_enable_wake);

/**
 * pci_wake_from_d3 - enable/disable device to wake up from D3_hot or D3_cold
 * @dev: PCI device to prepare
 * @enable: True to enable wake-up event generation; false to disable
 *
 * Many drivers want the device to wake up the system from D3_hot or D3_cold
 * and this function allows them to set that up cleanly - pci_enable_wake()
 * should not be called twice in a row to enable wake-up due to PCI PM vs ACPI
 * ordering constraints.
 *
 * This function only returns error code if the device is not allowed to wake
 * up the system from sleep or it is not capable of generating PME# from both
 * D3_hot and D3_cold and the platform is unable to enable wake-up power for it.
 */
int pci_wake_from_d3(struct pci_dev *dev, bool enable)
{
	return pci_pme_capable(dev, PCI_D3cold) ?
			pci_enable_wake(dev, PCI_D3cold, enable) :
			pci_enable_wake(dev, PCI_D3hot, enable);
}
EXPORT_SYMBOL(pci_wake_from_d3);

/**
 * pci_target_state - find an appropriate low power state for a given PCI dev
 * @dev: PCI device
 * @wakeup: Whether or not wakeup functionality will be enabled for the device.
 *
 * Use underlying platform code to find a supported low power state for @dev.
 * If the platform can't manage @dev, return the deepest state from which it
 * can generate wake events, based on any available PME info.
 */
static pci_power_t pci_target_state(struct pci_dev *dev, bool wakeup)
{
	pci_power_t target_state = PCI_D3hot;

	if (platform_pci_power_manageable(dev)) {
		/*
		 * Call the platform to find the target state for the device.
		 */
		pci_power_t state = platform_pci_choose_state(dev);

		switch (state) {
		case PCI_POWER_ERROR:
		case PCI_UNKNOWN:
			break;
		case PCI_D1:
		case PCI_D2:
			if (pci_no_d1d2(dev))
				break;
			fallthrough;
		default:
			target_state = state;
		}

		return target_state;
	}

	if (!dev->pm_cap)
		target_state = PCI_D0;

	/*
	 * If the device is in D3cold even though it's not power-manageable by
	 * the platform, it may have been powered down by non-standard means.
	 * Best to let it slumber.
	 */
	if (dev->current_state == PCI_D3cold)
		target_state = PCI_D3cold;

	if (wakeup) {
		/*
		 * Find the deepest state from which the device can generate
		 * PME#.
		 */
		if (dev->pme_support) {
			while (target_state
			      && !(dev->pme_support & (1 << target_state)))
				target_state--;
		}
	}

	return target_state;
}

/**
 * pci_prepare_to_sleep - prepare PCI device for system-wide transition
 *			  into a sleep state
 * @dev: Device to handle.
 *
 * Choose the power state appropriate for the device depending on whether
 * it can wake up the system and/or is power manageable by the platform
 * (PCI_D3hot is the default) and put the device into that state.
 */
int pci_prepare_to_sleep(struct pci_dev *dev)
{
	bool wakeup = device_may_wakeup(&dev->dev);
	pci_power_t target_state = pci_target_state(dev, wakeup);
	int error;

	if (target_state == PCI_POWER_ERROR)
		return -EIO;

	/*
	 * There are systems (for example, Intel mobile chips since Coffee
	 * Lake) where the power drawn while suspended can be significantly
	 * reduced by disabling PTM on PCIe root ports as this allows the
	 * port to enter a lower-power PM state and the SoC to reach a
	 * lower-power idle state as a whole.
	 */
	if (pci_pcie_type(dev) == PCI_EXP_TYPE_ROOT_PORT)
		pci_disable_ptm(dev);

	pci_enable_wake(dev, target_state, wakeup);

	error = pci_set_power_state(dev, target_state);

	if (error) {
		pci_enable_wake(dev, target_state, false);
		pci_restore_ptm_state(dev);
	}

	return error;
}
EXPORT_SYMBOL(pci_prepare_to_sleep);

/**
 * pci_back_from_sleep - turn PCI device on during system-wide transition
 *			 into working state
 * @dev: Device to handle.
 *
 * Disable device's system wake-up capability and put it into D0.
 */
int pci_back_from_sleep(struct pci_dev *dev)
{
	pci_enable_wake(dev, PCI_D0, false);
	return pci_set_power_state(dev, PCI_D0);
}
EXPORT_SYMBOL(pci_back_from_sleep);

/**
 * pci_finish_runtime_suspend - Carry out PCI-specific part of runtime suspend.
 * @dev: PCI device being suspended.
 *
 * Prepare @dev to generate wake-up events at run time and put it into a low
 * power state.
 */
int pci_finish_runtime_suspend(struct pci_dev *dev)
{
	pci_power_t target_state;
	int error;

	target_state = pci_target_state(dev, device_can_wakeup(&dev->dev));
	if (target_state == PCI_POWER_ERROR)
		return -EIO;

	dev->runtime_d3cold = target_state == PCI_D3cold;

	/*
	 * There are systems (for example, Intel mobile chips since Coffee
	 * Lake) where the power drawn while suspended can be significantly
	 * reduced by disabling PTM on PCIe root ports as this allows the
	 * port to enter a lower-power PM state and the SoC to reach a
	 * lower-power idle state as a whole.
	 */
	if (pci_pcie_type(dev) == PCI_EXP_TYPE_ROOT_PORT)
		pci_disable_ptm(dev);

	__pci_enable_wake(dev, target_state, pci_dev_run_wake(dev));

	error = pci_set_power_state(dev, target_state);

	if (error) {
		pci_enable_wake(dev, target_state, false);
		pci_restore_ptm_state(dev);
		dev->runtime_d3cold = false;
	}

	return error;
}

/**
 * pci_dev_run_wake - Check if device can generate run-time wake-up events.
 * @dev: Device to check.
 *
 * Return true if the device itself is capable of generating wake-up events
 * (through the platform or using the native PCIe PME) or if the device supports
 * PME and one of its upstream bridges can generate wake-up events.
 */
bool pci_dev_run_wake(struct pci_dev *dev)
{
	struct pci_bus *bus = dev->bus;

	if (!dev->pme_support)
		return false;

	/* PME-capable in principle, but not from the target power state */
	if (!pci_pme_capable(dev, pci_target_state(dev, true)))
		return false;

	if (device_can_wakeup(&dev->dev))
		return true;

	while (bus->parent) {
		struct pci_dev *bridge = bus->self;

		if (device_can_wakeup(&bridge->dev))
			return true;

		bus = bus->parent;
	}

	/* We have reached the root bus. */
	if (bus->bridge)
		return device_can_wakeup(bus->bridge);

	return false;
}
EXPORT_SYMBOL_GPL(pci_dev_run_wake);

/**
 * pci_dev_need_resume - Check if it is necessary to resume the device.
 * @pci_dev: Device to check.
 *
 * Return 'true' if the device is not runtime-suspended or it has to be
 * reconfigured due to wakeup settings difference between system and runtime
 * suspend, or the current power state of it is not suitable for the upcoming
 * (system-wide) transition.
 */
bool pci_dev_need_resume(struct pci_dev *pci_dev)
{
	struct device *dev = &pci_dev->dev;
	pci_power_t target_state;

	if (!pm_runtime_suspended(dev) || platform_pci_need_resume(pci_dev))
		return true;

	target_state = pci_target_state(pci_dev, device_may_wakeup(dev));

	/*
	 * If the earlier platform check has not triggered, D3cold is just power
	 * removal on top of D3hot, so no need to resume the device in that
	 * case.
	 */
	return target_state != pci_dev->current_state &&
		target_state != PCI_D3cold &&
		pci_dev->current_state != PCI_D3hot;
}

/**
 * pci_dev_adjust_pme - Adjust PME setting for a suspended device.
 * @pci_dev: Device to check.
 *
 * If the device is suspended and it is not configured for system wakeup,
 * disable PME for it to prevent it from waking up the system unnecessarily.
 *
 * Note that if the device's power state is D3cold and the platform check in
 * pci_dev_need_resume() has not triggered, the device's configuration need not
 * be changed.
 */
void pci_dev_adjust_pme(struct pci_dev *pci_dev)
{
	struct device *dev = &pci_dev->dev;

	spin_lock_irq(&dev->power.lock);

	if (pm_runtime_suspended(dev) && !device_may_wakeup(dev) &&
	    pci_dev->current_state < PCI_D3cold)
		__pci_pme_active(pci_dev, false);

	spin_unlock_irq(&dev->power.lock);
}

/**
 * pci_dev_complete_resume - Finalize resume from system sleep for a device.
 * @pci_dev: Device to handle.
 *
 * If the device is runtime suspended and wakeup-capable, enable PME for it as
 * it might have been disabled during the prepare phase of system suspend if
 * the device was not configured for system wakeup.
 */
void pci_dev_complete_resume(struct pci_dev *pci_dev)
{
	struct device *dev = &pci_dev->dev;

	if (!pci_dev_run_wake(pci_dev))
		return;

	spin_lock_irq(&dev->power.lock);

	if (pm_runtime_suspended(dev) && pci_dev->current_state < PCI_D3cold)
		__pci_pme_active(pci_dev, true);

	spin_unlock_irq(&dev->power.lock);
}

void pci_config_pm_runtime_get(struct pci_dev *pdev)
{
	struct device *dev = &pdev->dev;
	struct device *parent = dev->parent;

	if (parent)
		pm_runtime_get_sync(parent);
	pm_runtime_get_noresume(dev);
	/*
	 * pdev->current_state is set to PCI_D3cold during suspending,
	 * so wait until suspending completes
	 */
	pm_runtime_barrier(dev);
	/*
	 * Only need to resume devices in D3cold, because config
	 * registers are still accessible for devices suspended but
	 * not in D3cold.
	 */
	if (pdev->current_state == PCI_D3cold)
		pm_runtime_resume(dev);
}

void pci_config_pm_runtime_put(struct pci_dev *pdev)
{
	struct device *dev = &pdev->dev;
	struct device *parent = dev->parent;

	pm_runtime_put(dev);
	if (parent)
		pm_runtime_put_sync(parent);
}

static const struct dmi_system_id bridge_d3_blacklist[] = {
#ifdef CONFIG_X86
	{
		/*
		 * Gigabyte X299 root port is not marked as hotplug capable
		 * which allows Linux to power manage it.  However, this
		 * confuses the BIOS SMI handler so don't power manage root
		 * ports on that system.
		 */
		.ident = "X299 DESIGNARE EX-CF",
		.matches = {
			DMI_MATCH(DMI_BOARD_VENDOR, "Gigabyte Technology Co., Ltd."),
			DMI_MATCH(DMI_BOARD_NAME, "X299 DESIGNARE EX-CF"),
		},
	},
#endif
	{ }
};

/**
 * pci_bridge_d3_possible - Is it possible to put the bridge into D3
 * @bridge: Bridge to check
 *
 * This function checks if it is possible to move the bridge to D3.
 * Currently we only allow D3 for recent enough PCIe ports and Thunderbolt.
 */
bool pci_bridge_d3_possible(struct pci_dev *bridge)
{
	if (!pci_is_pcie(bridge))
		return false;

	switch (pci_pcie_type(bridge)) {
	case PCI_EXP_TYPE_ROOT_PORT:
	case PCI_EXP_TYPE_UPSTREAM:
	case PCI_EXP_TYPE_DOWNSTREAM:
		if (pci_bridge_d3_disable)
			return false;

		/*
		 * Hotplug ports handled by firmware in System Management Mode
		 * may not be put into D3 by the OS (Thunderbolt on non-Macs).
		 */
		if (bridge->is_hotplug_bridge && !pciehp_is_native(bridge))
			return false;

		if (pci_bridge_d3_force)
			return true;

		/* Even the oldest 2010 Thunderbolt controller supports D3. */
		if (bridge->is_thunderbolt)
			return true;

		/* Platform might know better if the bridge supports D3 */
		if (platform_pci_bridge_d3(bridge))
			return true;

		/*
		 * Hotplug ports handled natively by the OS were not validated
		 * by vendors for runtime D3 at least until 2018 because there
		 * was no OS support.
		 */
		if (bridge->is_hotplug_bridge)
			return false;

		if (dmi_check_system(bridge_d3_blacklist))
			return false;

		/*
		 * It should be safe to put PCIe ports from 2015 or newer
		 * to D3.
		 */
		if (dmi_get_bios_year() >= 2015)
			return true;
		break;
	}

	return false;
}

static int pci_dev_check_d3cold(struct pci_dev *dev, void *data)
{
	bool *d3cold_ok = data;

	if (/* The device needs to be allowed to go D3cold ... */
	    dev->no_d3cold || !dev->d3cold_allowed ||

	    /* ... and if it is wakeup capable to do so from D3cold. */
	    (device_may_wakeup(&dev->dev) &&
	     !pci_pme_capable(dev, PCI_D3cold)) ||

	    /* If it is a bridge it must be allowed to go to D3. */
	    !pci_power_manageable(dev))

		*d3cold_ok = false;

	return !*d3cold_ok;
}

/*
 * pci_bridge_d3_update - Update bridge D3 capabilities
 * @dev: PCI device which is changed
 *
 * Update upstream bridge PM capabilities accordingly depending on if the
 * device PM configuration was changed or the device is being removed.  The
 * change is also propagated upstream.
 */
void pci_bridge_d3_update(struct pci_dev *dev)
{
	bool remove = !device_is_registered(&dev->dev);
	struct pci_dev *bridge;
	bool d3cold_ok = true;

	bridge = pci_upstream_bridge(dev);
	if (!bridge || !pci_bridge_d3_possible(bridge))
		return;

	/*
	 * If D3 is currently allowed for the bridge, removing one of its
	 * children won't change that.
	 */
	if (remove && bridge->bridge_d3)
		return;

	/*
	 * If D3 is currently allowed for the bridge and a child is added or
	 * changed, disallowance of D3 can only be caused by that child, so
	 * we only need to check that single device, not any of its siblings.
	 *
	 * If D3 is currently not allowed for the bridge, checking the device
	 * first may allow us to skip checking its siblings.
	 */
	if (!remove)
		pci_dev_check_d3cold(dev, &d3cold_ok);

	/*
	 * If D3 is currently not allowed for the bridge, this may be caused
	 * either by the device being changed/removed or any of its siblings,
	 * so we need to go through all children to find out if one of them
	 * continues to block D3.
	 */
	if (d3cold_ok && !bridge->bridge_d3)
		pci_walk_bus(bridge->subordinate, pci_dev_check_d3cold,
			     &d3cold_ok);

	if (bridge->bridge_d3 != d3cold_ok) {
		bridge->bridge_d3 = d3cold_ok;
		/* Propagate change to upstream bridges */
		pci_bridge_d3_update(bridge);
	}
}

/**
 * pci_d3cold_enable - Enable D3cold for device
 * @dev: PCI device to handle
 *
 * This function can be used in drivers to enable D3cold from the device
 * they handle.  It also updates upstream PCI bridge PM capabilities
 * accordingly.
 */
void pci_d3cold_enable(struct pci_dev *dev)
{
	if (dev->no_d3cold) {
		dev->no_d3cold = false;
		pci_bridge_d3_update(dev);
	}
}
EXPORT_SYMBOL_GPL(pci_d3cold_enable);

/**
 * pci_d3cold_disable - Disable D3cold for device
 * @dev: PCI device to handle
 *
 * This function can be used in drivers to disable D3cold from the device
 * they handle.  It also updates upstream PCI bridge PM capabilities
 * accordingly.
 */
void pci_d3cold_disable(struct pci_dev *dev)
{
	if (!dev->no_d3cold) {
		dev->no_d3cold = true;
		pci_bridge_d3_update(dev);
	}
}
EXPORT_SYMBOL_GPL(pci_d3cold_disable);

/**
 * pci_pm_init - Initialize PM functions of given PCI device
 * @dev: PCI device to handle.
 */
void pci_pm_init(struct pci_dev *dev)
{
	int pm;
	u16 status;
	u16 pmc;

	pm_runtime_forbid(&dev->dev);
	pm_runtime_set_active(&dev->dev);
	pm_runtime_enable(&dev->dev);
	device_enable_async_suspend(&dev->dev);
	dev->wakeup_prepared = false;

	dev->pm_cap = 0;
	dev->pme_support = 0;

	/* find PCI PM capability in list */
	pm = pci_find_capability(dev, PCI_CAP_ID_PM);
	if (!pm)
		//设备不具有电源管理能务，跳出
		return;
	/* Check device's ability to generate PME# */
	//参见pci power management spec可知pm+2是跳过 capability id + next item ptr
	pci_read_config_word(dev, pm + PCI_PM_PMC, &pmc);

	if ((pmc & PCI_PM_CAP_VER_MASK) > 3) {
		pci_err(dev, "unsupported PM cap regs version (%u)\n",
			pmc & PCI_PM_CAP_VER_MASK);
		return;
	}

	//设备电源管理能力配置区间的offset(自pci配置空间0位置算起的偏移）
	dev->pm_cap = pm;
	dev->d3hot_delay = PCI_PM_D3HOT_WAIT;
	dev->d3cold_delay = PCI_PM_D3COLD_WAIT;
	dev->bridge_d3 = pci_bridge_d3_possible(dev);
	dev->d3cold_allowed = true;

	dev->d1_support = false;
	dev->d2_support = false;
	if (!pci_no_d1d2(dev)) {
		if (pmc & PCI_PM_CAP_D1)
			dev->d1_support = true;
		if (pmc & PCI_PM_CAP_D2)
			dev->d2_support = true;

		if (dev->d1_support || dev->d2_support)
			pci_info(dev, "supports%s%s\n",
				   dev->d1_support ? " D1" : "",
				   dev->d2_support ? " D2" : "");
	}

	pmc &= PCI_PM_CAP_PME_MASK;
	if (pmc) {
		pci_info(dev, "PME# supported from%s%s%s%s%s\n",
			 (pmc & PCI_PM_CAP_PME_D0) ? " D0" : "",
			 (pmc & PCI_PM_CAP_PME_D1) ? " D1" : "",
			 (pmc & PCI_PM_CAP_PME_D2) ? " D2" : "",
			 (pmc & PCI_PM_CAP_PME_D3hot) ? " D3hot" : "",
			 (pmc & PCI_PM_CAP_PME_D3cold) ? " D3cold" : "");
		dev->pme_support = pmc >> PCI_PM_CAP_PME_SHIFT;
		dev->pme_poll = true;
		/*
		 * Make device's PM flags reflect the wake-up capability, but
		 * let the user space enable it to wake up the system as needed.
		 */
		device_set_wakeup_capable(&dev->dev, true);
		/* Disable the PME# generation functionality */
		pci_pme_active(dev, false);
	}

	pci_read_config_word(dev, PCI_STATUS, &status);
	if (status & PCI_STATUS_IMM_READY)
		dev->imm_ready = 1;
}

static unsigned long pci_ea_flags(struct pci_dev *dev, u8 prop)
{
	unsigned long flags = IORESOURCE_PCI_FIXED | IORESOURCE_PCI_EA_BEI;

	switch (prop) {
	case PCI_EA_P_MEM:
	case PCI_EA_P_VF_MEM:
		flags |= IORESOURCE_MEM;
		break;
	case PCI_EA_P_MEM_PREFETCH:
	case PCI_EA_P_VF_MEM_PREFETCH:
		flags |= IORESOURCE_MEM | IORESOURCE_PREFETCH;
		break;
	case PCI_EA_P_IO:
		flags |= IORESOURCE_IO;
		break;
	default:
		return 0;
	}

	return flags;
}

static struct resource *pci_ea_get_resource(struct pci_dev *dev, u8 bei,
					    u8 prop)
{
	if (bei <= PCI_EA_BEI_BAR5 && prop <= PCI_EA_P_IO)
		return &dev->resource[bei];
#ifdef CONFIG_PCI_IOV
	else if (bei >= PCI_EA_BEI_VF_BAR0 && bei <= PCI_EA_BEI_VF_BAR5 &&
		 (prop == PCI_EA_P_VF_MEM || prop == PCI_EA_P_VF_MEM_PREFETCH))
		return &dev->resource[PCI_IOV_RESOURCES +
				      bei - PCI_EA_BEI_VF_BAR0];
#endif
	else if (bei == PCI_EA_BEI_ROM)
		return &dev->resource[PCI_ROM_RESOURCE];
	else
		return NULL;
}

/* Read an Enhanced Allocation (EA) entry */
static int pci_ea_read(struct pci_dev *dev, int offset)
{
	struct resource *res;
	int ent_size, ent_offset = offset;
	resource_size_t start, end;
	unsigned long flags;
	u32 dw0, bei, base, max_offset;
	u8 prop;
	bool support_64 = (sizeof(resource_size_t) >= 8);

	pci_read_config_dword(dev, ent_offset, &dw0);
	ent_offset += 4;

	/* Entry size field indicates DWORDs after 1st */
	ent_size = ((dw0 & PCI_EA_ES) + 1) << 2;

	if (!(dw0 & PCI_EA_ENABLE)) /* Entry not enabled */
		goto out;

	bei = (dw0 & PCI_EA_BEI) >> 4;
	prop = (dw0 & PCI_EA_PP) >> 8;

	/*
	 * If the Property is in the reserved range, try the Secondary
	 * Property instead.
	 */
	if (prop > PCI_EA_P_BRIDGE_IO && prop < PCI_EA_P_MEM_RESERVED)
		prop = (dw0 & PCI_EA_SP) >> 16;
	if (prop > PCI_EA_P_BRIDGE_IO)
		goto out;

	res = pci_ea_get_resource(dev, bei, prop);
	if (!res) {
		pci_err(dev, "Unsupported EA entry BEI: %u\n", bei);
		goto out;
	}

	flags = pci_ea_flags(dev, prop);
	if (!flags) {
		pci_err(dev, "Unsupported EA properties: %#x\n", prop);
		goto out;
	}

	/* Read Base */
	pci_read_config_dword(dev, ent_offset, &base);
	start = (base & PCI_EA_FIELD_MASK);
	ent_offset += 4;

	/* Read MaxOffset */
	pci_read_config_dword(dev, ent_offset, &max_offset);
	ent_offset += 4;

	/* Read Base MSBs (if 64-bit entry) */
	if (base & PCI_EA_IS_64) {
		u32 base_upper;

		pci_read_config_dword(dev, ent_offset, &base_upper);
		ent_offset += 4;

		flags |= IORESOURCE_MEM_64;

		/* entry starts above 32-bit boundary, can't use */
		if (!support_64 && base_upper)
			goto out;

		if (support_64)
			start |= ((u64)base_upper << 32);
	}

	end = start + (max_offset | 0x03);

	/* Read MaxOffset MSBs (if 64-bit entry) */
	if (max_offset & PCI_EA_IS_64) {
		u32 max_offset_upper;

		pci_read_config_dword(dev, ent_offset, &max_offset_upper);
		ent_offset += 4;

		flags |= IORESOURCE_MEM_64;

		/* entry too big, can't use */
		if (!support_64 && max_offset_upper)
			goto out;

		if (support_64)
			end += ((u64)max_offset_upper << 32);
	}

	if (end < start) {
		pci_err(dev, "EA Entry crosses address boundary\n");
		goto out;
	}

	if (ent_size != ent_offset - offset) {
		pci_err(dev, "EA Entry Size (%d) does not match length read (%d)\n",
			ent_size, ent_offset - offset);
		goto out;
	}

	res->name = pci_name(dev);
	res->start = start;
	res->end = end;
	res->flags = flags;

	if (bei <= PCI_EA_BEI_BAR5)
		pci_info(dev, "BAR %d: %pR (from Enhanced Allocation, properties %#02x)\n",
			   bei, res, prop);
	else if (bei == PCI_EA_BEI_ROM)
		pci_info(dev, "ROM: %pR (from Enhanced Allocation, properties %#02x)\n",
			   res, prop);
	else if (bei >= PCI_EA_BEI_VF_BAR0 && bei <= PCI_EA_BEI_VF_BAR5)
		pci_info(dev, "VF BAR %d: %pR (from Enhanced Allocation, properties %#02x)\n",
			   bei - PCI_EA_BEI_VF_BAR0, res, prop);
	else
		pci_info(dev, "BEI %d res: %pR (from Enhanced Allocation, properties %#02x)\n",
			   bei, res, prop);

out:
	return offset + ent_size;
}

/* Enhanced Allocation Initialization */
void pci_ea_init(struct pci_dev *dev)
{
	int ea;
	u8 num_ent;
	int offset;
	int i;

	/* find PCI EA capability in list */
	ea = pci_find_capability(dev, PCI_CAP_ID_EA);
	if (!ea)
		return;

	/* determine the number of entries */
	pci_bus_read_config_byte(dev->bus, dev->devfn, ea + PCI_EA_NUM_ENT,
					&num_ent);
	num_ent &= PCI_EA_NUM_ENT_MASK;

	offset = ea + PCI_EA_FIRST_ENT;

	/* Skip DWORD 2 for type 1 functions */
	if (dev->hdr_type == PCI_HEADER_TYPE_BRIDGE)
		offset += 4;

	/* parse each EA entry */
	for (i = 0; i < num_ent; ++i)
		offset = pci_ea_read(dev, offset);
}

static void pci_add_saved_cap(struct pci_dev *pci_dev,
	struct pci_cap_saved_state *new_cap)
{
	hlist_add_head(&new_cap->next, &pci_dev->saved_cap_space);
}

/**
 * _pci_add_cap_save_buffer - allocate buffer for saving given
 *			      capability registers
 * @dev: the PCI device
 * @cap: the capability to allocate the buffer for
 * @extended: Standard or Extended capability ID
 * @size: requested size of the buffer
 */
static int _pci_add_cap_save_buffer(struct pci_dev *dev, u16 cap,
				    bool extended, unsigned int size)
{
	int pos;
	struct pci_cap_saved_state *save_state;

	if (extended)
		pos = pci_find_ext_capability(dev, cap);
	else
		pos = pci_find_capability(dev, cap);

	if (!pos)
		return 0;

	save_state = kzalloc(sizeof(*save_state) + size, GFP_KERNEL);
	if (!save_state)
		return -ENOMEM;

	save_state->cap.cap_nr = cap;
	save_state->cap.cap_extended = extended;
	save_state->cap.size = size;
	pci_add_saved_cap(dev, save_state);

	return 0;
}

int pci_add_cap_save_buffer(struct pci_dev *dev, char cap, unsigned int size)
{
	return _pci_add_cap_save_buffer(dev, cap, false, size);
}

int pci_add_ext_cap_save_buffer(struct pci_dev *dev, u16 cap, unsigned int size)
{
	return _pci_add_cap_save_buffer(dev, cap, true, size);
}

/**
 * pci_allocate_cap_save_buffers - allocate buffers for saving capabilities
 * @dev: the PCI device
 */
void pci_allocate_cap_save_buffers(struct pci_dev *dev)
{
	int error;

	error = pci_add_cap_save_buffer(dev, PCI_CAP_ID_EXP,
					PCI_EXP_SAVE_REGS * sizeof(u16));
	if (error)
		pci_err(dev, "unable to preallocate PCI Express save buffer\n");

	error = pci_add_cap_save_buffer(dev, PCI_CAP_ID_PCIX, sizeof(u16));
	if (error)
		pci_err(dev, "unable to preallocate PCI-X save buffer\n");

	error = pci_add_ext_cap_save_buffer(dev, PCI_EXT_CAP_ID_LTR,
					    2 * sizeof(u16));
	if (error)
		pci_err(dev, "unable to allocate suspend buffer for LTR\n");

	error = pci_add_ext_cap_save_buffer(dev, PCI_EXT_CAP_ID_L1SS,
					    2 * sizeof(u32));
	if (error)
		pci_err(dev, "unable to allocate suspend buffer for ASPM-L1SS\n");

	pci_allocate_vc_save_buffers(dev);
}

void pci_free_cap_save_buffers(struct pci_dev *dev)
{
	struct pci_cap_saved_state *tmp;
	struct hlist_node *n;

	hlist_for_each_entry_safe(tmp, n, &dev->saved_cap_space, next)
		kfree(tmp);
}

/**
 * pci_configure_ari - enable or disable ARI forwarding
 * @dev: the PCI device
 *
 * If @dev and its upstream bridge both support ARI, enable ARI in the
 * bridge.  Otherwise, disable ARI in the bridge.
 */
void pci_configure_ari(struct pci_dev *dev)
{
	u32 cap;
	struct pci_dev *bridge;

	if (pcie_ari_disabled || !pci_is_pcie(dev) || dev->devfn)
		return;

	bridge = dev->bus->self;
	if (!bridge)
		return;

	pcie_capability_read_dword(bridge, PCI_EXP_DEVCAP2, &cap);
	if (!(cap & PCI_EXP_DEVCAP2_ARI))
		return;

	if (pci_find_ext_capability(dev, PCI_EXT_CAP_ID_ARI)) {
		pcie_capability_set_word(bridge, PCI_EXP_DEVCTL2,
					 PCI_EXP_DEVCTL2_ARI);
		bridge->ari_enabled = 1;
	} else {
		pcie_capability_clear_word(bridge, PCI_EXP_DEVCTL2,
					   PCI_EXP_DEVCTL2_ARI);
		bridge->ari_enabled = 0;
	}
}

static bool pci_acs_flags_enabled(struct pci_dev *pdev, u16 acs_flags)
{
	int pos;
	u16 cap, ctrl;

	pos = pdev->acs_cap;
	if (!pos)
		return false;

	/*
	 * Except for egress control, capabilities are either required
	 * or only required if controllable.  Features missing from the
	 * capability field can therefore be assumed as hard-wired enabled.
	 */
	pci_read_config_word(pdev, pos + PCI_ACS_CAP, &cap);
	acs_flags &= (cap | PCI_ACS_EC);

	pci_read_config_word(pdev, pos + PCI_ACS_CTRL, &ctrl);
	return (ctrl & acs_flags) == acs_flags;
}

/**
 * pci_acs_enabled - test ACS against required flags for a given device
 * @pdev: device to test
 * @acs_flags: required PCI ACS flags
 *
 * Return true if the device supports the provided flags.  Automatically
 * filters out flags that are not implemented on multifunction devices.
 *
 * Note that this interface checks the effective ACS capabilities of the
 * device rather than the actual capabilities.  For instance, most single
 * function endpoints are not required to support ACS because they have no
 * opportunity for peer-to-peer access.  We therefore return 'true'
 * regardless of whether the device exposes an ACS capability.  This makes
 * it much easier for callers of this function to ignore the actual type
 * or topology of the device when testing ACS support.
 */
bool pci_acs_enabled(struct pci_dev *pdev, u16 acs_flags)
{
	int ret;

	ret = pci_dev_specific_acs_enabled(pdev, acs_flags);
	if (ret >= 0)
		return ret > 0;

	/*
	 * Conventional PCI and PCI-X devices never support ACS, either
	 * effectively or actually.  The shared bus topology implies that
	 * any device on the bus can receive or snoop DMA.
	 */
	if (!pci_is_pcie(pdev))
		return false;

	switch (pci_pcie_type(pdev)) {
	/*
	 * PCI/X-to-PCIe bridges are not specifically mentioned by the spec,
	 * but since their primary interface is PCI/X, we conservatively
	 * handle them as we would a non-PCIe device.
	 */
	case PCI_EXP_TYPE_PCIE_BRIDGE:
	/*
	 * PCIe 3.0, 6.12.1 excludes ACS on these devices.  "ACS is never
	 * applicable... must never implement an ACS Extended Capability...".
	 * This seems arbitrary, but we take a conservative interpretation
	 * of this statement.
	 */
	case PCI_EXP_TYPE_PCI_BRIDGE:
	case PCI_EXP_TYPE_RC_EC:
		return false;
	/*
	 * PCIe 3.0, 6.12.1.1 specifies that downstream and root ports should
	 * implement ACS in order to indicate their peer-to-peer capabilities,
	 * regardless of whether they are single- or multi-function devices.
	 */
	case PCI_EXP_TYPE_DOWNSTREAM:
	case PCI_EXP_TYPE_ROOT_PORT:
		return pci_acs_flags_enabled(pdev, acs_flags);
	/*
	 * PCIe 3.0, 6.12.1.2 specifies ACS capabilities that should be
	 * implemented by the remaining PCIe types to indicate peer-to-peer
	 * capabilities, but only when they are part of a multifunction
	 * device.  The footnote for section 6.12 indicates the specific
	 * PCIe types included here.
	 */
	case PCI_EXP_TYPE_ENDPOINT:
	case PCI_EXP_TYPE_UPSTREAM:
	case PCI_EXP_TYPE_LEG_END:
	case PCI_EXP_TYPE_RC_END:
		if (!pdev->multifunction)
			break;

		return pci_acs_flags_enabled(pdev, acs_flags);
	}

	/*
	 * PCIe 3.0, 6.12.1.3 specifies no ACS capabilities are applicable
	 * to single function devices with the exception of downstream ports.
	 */
	return true;
}

/**
 * pci_acs_path_enabled - test ACS flags from start to end in a hierarchy
 * @start: starting downstream device
 * @end: ending upstream device or NULL to search to the root bus
 * @acs_flags: required flags
 *
 * Walk up a device tree from start to end testing PCI ACS support.  If
 * any step along the way does not support the required flags, return false.
 */
bool pci_acs_path_enabled(struct pci_dev *start,
			  struct pci_dev *end, u16 acs_flags)
{
	struct pci_dev *pdev, *parent = start;

	do {
		pdev = parent;

		if (!pci_acs_enabled(pdev, acs_flags))
			return false;

		if (pci_is_root_bus(pdev->bus))
			return (end == NULL);

		parent = pdev->bus->self;
	} while (pdev != end);

	return true;
}

/**
 * pci_acs_init - Initialize ACS if hardware supports it
 * @dev: the PCI device
 */
void pci_acs_init(struct pci_dev *dev)
{
	dev->acs_cap = pci_find_ext_capability(dev, PCI_EXT_CAP_ID_ACS);

	/*
	 * Attempt to enable ACS regardless of capability because some Root
	 * Ports (e.g. those quirked with *_intel_pch_acs_*) do not have
	 * the standard ACS capability but still support ACS via those
	 * quirks.
	 */
	pci_enable_acs(dev);
}

/**
 * pci_rebar_find_pos - find position of resize ctrl reg for BAR
 * @pdev: PCI device
 * @bar: BAR to find
 *
 * Helper to find the position of the ctrl register for a BAR.
 * Returns -ENOTSUPP if resizable BARs are not supported at all.
 * Returns -ENOENT if no ctrl register for the BAR could be found.
 */
static int pci_rebar_find_pos(struct pci_dev *pdev, int bar)
{
	unsigned int pos, nbars, i;
	u32 ctrl;

	pos = pci_find_ext_capability(pdev, PCI_EXT_CAP_ID_REBAR);
	if (!pos)
		return -ENOTSUPP;

	pci_read_config_dword(pdev, pos + PCI_REBAR_CTRL, &ctrl);
	nbars = (ctrl & PCI_REBAR_CTRL_NBAR_MASK) >>
		    PCI_REBAR_CTRL_NBAR_SHIFT;

	for (i = 0; i < nbars; i++, pos += 8) {
		int bar_idx;

		pci_read_config_dword(pdev, pos + PCI_REBAR_CTRL, &ctrl);
		bar_idx = ctrl & PCI_REBAR_CTRL_BAR_IDX;
		if (bar_idx == bar)
			return pos;
	}

	return -ENOENT;
}

/**
 * pci_rebar_get_possible_sizes - get possible sizes for BAR
 * @pdev: PCI device
 * @bar: BAR to query
 *
 * Get the possible sizes of a resizable BAR as bitmask defined in the spec
 * (bit 0=1MB, bit 19=512GB). Returns 0 if BAR isn't resizable.
 */
u32 pci_rebar_get_possible_sizes(struct pci_dev *pdev, int bar)
{
	int pos;
	u32 cap;

	pos = pci_rebar_find_pos(pdev, bar);
	if (pos < 0)
		return 0;

	pci_read_config_dword(pdev, pos + PCI_REBAR_CAP, &cap);
	return (cap & PCI_REBAR_CAP_SIZES) >> 4;
}

/**
 * pci_rebar_get_current_size - get the current size of a BAR
 * @pdev: PCI device
 * @bar: BAR to set size to
 *
 * Read the size of a BAR from the resizable BAR config.
 * Returns size if found or negative error code.
 */
int pci_rebar_get_current_size(struct pci_dev *pdev, int bar)
{
	int pos;
	u32 ctrl;

	pos = pci_rebar_find_pos(pdev, bar);
	if (pos < 0)
		return pos;

	pci_read_config_dword(pdev, pos + PCI_REBAR_CTRL, &ctrl);
	return (ctrl & PCI_REBAR_CTRL_BAR_SIZE) >> PCI_REBAR_CTRL_BAR_SHIFT;
}

/**
 * pci_rebar_set_size - set a new size for a BAR
 * @pdev: PCI device
 * @bar: BAR to set size to
 * @size: new size as defined in the spec (0=1MB, 19=512GB)
 *
 * Set the new size of a BAR as defined in the spec.
 * Returns zero if resizing was successful, error code otherwise.
 */
int pci_rebar_set_size(struct pci_dev *pdev, int bar, int size)
{
	int pos;
	u32 ctrl;

	pos = pci_rebar_find_pos(pdev, bar);
	if (pos < 0)
		return pos;

	pci_read_config_dword(pdev, pos + PCI_REBAR_CTRL, &ctrl);
	ctrl &= ~PCI_REBAR_CTRL_BAR_SIZE;
	ctrl |= size << PCI_REBAR_CTRL_BAR_SHIFT;
	pci_write_config_dword(pdev, pos + PCI_REBAR_CTRL, ctrl);
	return 0;
}

/**
 * pci_enable_atomic_ops_to_root - enable AtomicOp requests to root port
 * @dev: the PCI device
 * @cap_mask: mask of desired AtomicOp sizes, including one or more of:
 *	PCI_EXP_DEVCAP2_ATOMIC_COMP32
 *	PCI_EXP_DEVCAP2_ATOMIC_COMP64
 *	PCI_EXP_DEVCAP2_ATOMIC_COMP128
 *
 * Return 0 if all upstream bridges support AtomicOp routing, egress
 * blocking is disabled on all upstream ports, and the root port supports
 * the requested completion capabilities (32-bit, 64-bit and/or 128-bit
 * AtomicOp completion), or negative otherwise.
 */
int pci_enable_atomic_ops_to_root(struct pci_dev *dev, u32 cap_mask)
{
	struct pci_bus *bus = dev->bus;
	struct pci_dev *bridge;
	u32 cap, ctl2;

	if (!pci_is_pcie(dev))
		return -EINVAL;

	/*
	 * Per PCIe r4.0, sec 6.15, endpoints and root ports may be
	 * AtomicOp requesters.  For now, we only support endpoints as
	 * requesters and root ports as completers.  No endpoints as
	 * completers, and no peer-to-peer.
	 */

	switch (pci_pcie_type(dev)) {
	case PCI_EXP_TYPE_ENDPOINT:
	case PCI_EXP_TYPE_LEG_END:
	case PCI_EXP_TYPE_RC_END:
		break;
	default:
		return -EINVAL;
	}

	while (bus->parent) {
		bridge = bus->self;

		pcie_capability_read_dword(bridge, PCI_EXP_DEVCAP2, &cap);

		switch (pci_pcie_type(bridge)) {
		/* Ensure switch ports support AtomicOp routing */
		case PCI_EXP_TYPE_UPSTREAM:
		case PCI_EXP_TYPE_DOWNSTREAM:
			if (!(cap & PCI_EXP_DEVCAP2_ATOMIC_ROUTE))
				return -EINVAL;
			break;

		/* Ensure root port supports all the sizes we care about */
		case PCI_EXP_TYPE_ROOT_PORT:
			if ((cap & cap_mask) != cap_mask)
				return -EINVAL;
			break;
		}

		/* Ensure upstream ports don't block AtomicOps on egress */
		if (pci_pcie_type(bridge) == PCI_EXP_TYPE_UPSTREAM) {
			pcie_capability_read_dword(bridge, PCI_EXP_DEVCTL2,
						   &ctl2);
			if (ctl2 & PCI_EXP_DEVCTL2_ATOMIC_EGRESS_BLOCK)
				return -EINVAL;
		}

		bus = bus->parent;
	}

	pcie_capability_set_word(dev, PCI_EXP_DEVCTL2,
				 PCI_EXP_DEVCTL2_ATOMIC_REQ);
	return 0;
}
EXPORT_SYMBOL(pci_enable_atomic_ops_to_root);

/**
 * pci_swizzle_interrupt_pin - swizzle INTx for device behind bridge
 * @dev: the PCI device
 * @pin: the INTx pin (1=INTA, 2=INTB, 3=INTC, 4=INTD)
 *
 * Perform INTx swizzling for a device behind one level of bridge.  This is
 * required by section 9.1 of the PCI-to-PCI bridge specification for devices
 * behind bridges on add-in cards.  For devices with ARI enabled, the slot
 * number is always 0 (see the Implementation Note in section 2.2.8.1 of
 * the PCI Express Base Specification, Revision 2.1)
 */
u8 pci_swizzle_interrupt_pin(const struct pci_dev *dev, u8 pin)
{
	int slot;

	if (pci_ari_enabled(dev->bus))
		slot = 0;
	else
		slot = PCI_SLOT(dev->devfn);

	return (((pin - 1) + slot) % 4) + 1;
}

int pci_get_interrupt_pin(struct pci_dev *dev, struct pci_dev **bridge)
{
	u8 pin;

	pin = dev->pin;
	if (!pin)
		return -1;

	while (!pci_is_root_bus(dev->bus)) {
		pin = pci_swizzle_interrupt_pin(dev, pin);
		dev = dev->bus->self;
	}
	*bridge = dev;
	return pin;
}

/**
 * pci_common_swizzle - swizzle INTx all the way to root bridge
 * @dev: the PCI device
 * @pinp: pointer to the INTx pin value (1=INTA, 2=INTB, 3=INTD, 4=INTD)
 *
 * Perform INTx swizzling for a device.  This traverses through all PCI-to-PCI
 * bridges all the way up to a PCI root bus.
 */
u8 pci_common_swizzle(struct pci_dev *dev, u8 *pinp)
{
	u8 pin = *pinp;

	while (!pci_is_root_bus(dev->bus)) {
		pin = pci_swizzle_interrupt_pin(dev, pin);
		dev = dev->bus->self;
	}
	*pinp = pin;
	return PCI_SLOT(dev->devfn);
}
EXPORT_SYMBOL_GPL(pci_common_swizzle);

/**
 * pci_release_region - Release a PCI bar
 * @pdev: PCI device whose resources were previously reserved by
 *	  pci_request_region()
 * @bar: BAR to release
 *
 * Releases the PCI I/O and memory resources previously reserved by a
 * successful call to pci_request_region().  Call this function only
 * after all use of the PCI regions has ceased.
 */
void pci_release_region(struct pci_dev *pdev, int bar)
{
	struct pci_devres *dr;

	if (pci_resource_len(pdev, bar) == 0)
		return;
	if (pci_resource_flags(pdev, bar) & IORESOURCE_IO)
		release_region(pci_resource_start(pdev, bar),
				pci_resource_len(pdev, bar));
	else if (pci_resource_flags(pdev, bar) & IORESOURCE_MEM)
		release_mem_region(pci_resource_start(pdev, bar),
				pci_resource_len(pdev, bar));

	dr = find_pci_dr(pdev);
	if (dr)
		dr->region_mask &= ~(1 << bar);
}
EXPORT_SYMBOL(pci_release_region);

/**
 * __pci_request_region - Reserved PCI I/O and memory resource
 * @pdev: PCI device whose resources are to be reserved
 * @bar: BAR to be reserved
 * @res_name: Name to be associated with resource.
 * @exclusive: whether the region access is exclusive or not
 *
 * Mark the PCI region associated with PCI device @pdev BAR @bar as
 * being reserved by owner @res_name.  Do not access any
 * address inside the PCI regions unless this call returns
 * successfully.
 *
 * If @exclusive is set, then the region is marked so that userspace
 * is explicitly not allowed to map the resource via /dev/mem or
 * sysfs MMIO access.
 *
 * Returns 0 on success, or %EBUSY on error.  A warning
 * message is also printed on failure.
 */
static int __pci_request_region(struct pci_dev *pdev, int bar,
				const char *res_name, int exclusive)
{
	struct pci_devres *dr;

	//如果dev[bar]资源为0，则跳过
	if (pci_resource_len(pdev, bar) == 0)
		return 0;

	//如果bar上有io标记时，优先使用io
	if (pci_resource_flags(pdev, bar) & IORESOURCE_IO) {
		if (!request_region(pci_resource_start(pdev, bar),
			    pci_resource_len(pdev, bar), res_name))
			goto err_out;
	} else if (pci_resource_flags(pdev, bar) & IORESOURCE_MEM) {
		//memory space region请求(申请并占用对应的resource)
		if (!__request_mem_region(pci_resource_start(pdev, bar),
					pci_resource_len(pdev, bar), res_name,
					exclusive))
			goto err_out;
	}

	dr = find_pci_dr(pdev);
	if (dr)
		dr->region_mask |= 1 << bar;

	return 0;

err_out:
	pci_warn(pdev, "BAR %d: can't reserve %pR\n", bar,
		 &pdev->resource[bar]);
	return -EBUSY;
}

/**
 * pci_request_region - Reserve PCI I/O and memory resource
 * @pdev: PCI device whose resources are to be reserved
 * @bar: BAR to be reserved
 * @res_name: Name to be associated with resource
 *
 * Mark the PCI region associated with PCI device @pdev BAR @bar as
 * being reserved by owner @res_name.  Do not access any
 * address inside the PCI regions unless this call returns
 * successfully.
 *
 * Returns 0 on success, or %EBUSY on error.  A warning
 * message is also printed on failure.
 */
int pci_request_region(struct pci_dev *pdev, int bar, const char *res_name)
{
	return __pci_request_region(pdev, bar, res_name, 0);
}
EXPORT_SYMBOL(pci_request_region);

/**
 * pci_release_selected_regions - Release selected PCI I/O and memory resources
 * @pdev: PCI device whose resources were previously reserved
 * @bars: Bitmask of BARs to be released
 *
 * Release selected PCI I/O and memory resources previously reserved.
 * Call this function only after all use of the PCI regions has ceased.
 */
void pci_release_selected_regions(struct pci_dev *pdev, int bars)
{
	int i;

	for (i = 0; i < PCI_STD_NUM_BARS; i++)
		if (bars & (1 << i))
			pci_release_region(pdev, i);
}
EXPORT_SYMBOL(pci_release_selected_regions);

//bars是base address register的索引掩码，按掩码请求region(memory或者io)
static int __pci_request_selected_regions(struct pci_dev *pdev, int bars,
					  const char *res_name, int excl)
{
	int i;

	for (i = 0; i < PCI_STD_NUM_BARS; i++)
		if (bars & (1 << i))
			//此BAR被要求了，处理
			if (__pci_request_region(pdev, i, res_name, excl))
				goto err_out;
	return 0;

err_out:
	while (--i >= 0)
		if (bars & (1 << i))
			pci_release_region(pdev, i);

	return -EBUSY;
}


/**
 * pci_request_selected_regions - Reserve selected PCI I/O and memory resources
 * @pdev: PCI device whose resources are to be reserved
 * @bars: Bitmask of BARs to be requested
 * @res_name: Name to be associated with resource
 */
int pci_request_selected_regions(struct pci_dev *pdev, int bars,
				 const char *res_name)
{
	return __pci_request_selected_regions(pdev, bars, res_name, 0);
}
EXPORT_SYMBOL(pci_request_selected_regions);

int pci_request_selected_regions_exclusive(struct pci_dev *pdev, int bars,
					   const char *res_name)
{
	return __pci_request_selected_regions(pdev, bars, res_name,
			IORESOURCE_EXCLUSIVE);
}
EXPORT_SYMBOL(pci_request_selected_regions_exclusive);

/**
 * pci_release_regions - Release reserved PCI I/O and memory resources
 * @pdev: PCI device whose resources were previously reserved by
 *	  pci_request_regions()
 *
 * Releases all PCI I/O and memory resources previously reserved by a
 * successful call to pci_request_regions().  Call this function only
 * after all use of the PCI regions has ceased.
 */

void pci_release_regions(struct pci_dev *pdev)
{
	pci_release_selected_regions(pdev, (1 << PCI_STD_NUM_BARS) - 1);
}
EXPORT_SYMBOL(pci_release_regions);

/**
 * pci_request_regions - Reserve PCI I/O and memory resources
 * @pdev: PCI device whose resources are to be reserved
 * @res_name: Name to be associated with resource.
 *
 * Mark all PCI regions associated with PCI device @pdev as
 * being reserved by owner @res_name.  Do not access any
 * address inside the PCI regions unless this call returns
 * successfully.
 *
 * Returns 0 on success, or %EBUSY on error.  A warning
 * message is also printed on failure.
 */
int pci_request_regions(struct pci_dev *pdev, const char *res_name)
{
	return pci_request_selected_regions(pdev,
			((1 << PCI_STD_NUM_BARS) - 1), res_name);
}
EXPORT_SYMBOL(pci_request_regions);

/**
 * pci_request_regions_exclusive - Reserve PCI I/O and memory resources
 * @pdev: PCI device whose resources are to be reserved
 * @res_name: Name to be associated with resource.
 *
 * Mark all PCI regions associated with PCI device @pdev as being reserved
 * by owner @res_name.  Do not access any address inside the PCI regions
 * unless this call returns successfully.
 *
 * pci_request_regions_exclusive() will mark the region so that /dev/mem
 * and the sysfs MMIO access will not be allowed.
 *
 * Returns 0 on success, or %EBUSY on error.  A warning message is also
 * printed on failure.
 */
int pci_request_regions_exclusive(struct pci_dev *pdev, const char *res_name)
{
	return pci_request_selected_regions_exclusive(pdev,
				((1 << PCI_STD_NUM_BARS) - 1), res_name);
}
EXPORT_SYMBOL(pci_request_regions_exclusive);

/*
 * Record the PCI IO range (expressed as CPU physical address + size).
 * Return a negative value if an error has occurred, zero otherwise
 */
int pci_register_io_range(struct fwnode_handle *fwnode, phys_addr_t addr,
			resource_size_t	size)
{
	int ret = 0;
#ifdef PCI_IOBASE
	struct logic_pio_hwaddr *range;

	if (!size || addr + size < addr)
		return -EINVAL;

	range = kzalloc(sizeof(*range), GFP_ATOMIC);
	if (!range)
		return -ENOMEM;

	range->fwnode = fwnode;
	range->size = size;
	range->hw_start = addr;
	range->flags = LOGIC_PIO_CPU_MMIO;

	ret = logic_pio_register_range(range);
	if (ret)
		kfree(range);
#endif

	return ret;
}

phys_addr_t pci_pio_to_address(unsigned long pio)
{
	phys_addr_t address = (phys_addr_t)OF_BAD_ADDR;

#ifdef PCI_IOBASE
	if (pio >= MMIO_UPPER_LIMIT)
		return address;

	address = logic_pio_to_hwaddr(pio);
#endif

	return address;
}

unsigned long __weak pci_address_to_pio(phys_addr_t address)
{
#ifdef PCI_IOBASE
	return logic_pio_trans_cpuaddr(address);
#else
	if (address > IO_SPACE_LIMIT)
		return (unsigned long)-1;

	return (unsigned long) address;
#endif
}

/**
 * pci_remap_iospace - Remap the memory mapped I/O space
 * @res: Resource describing the I/O space
 * @phys_addr: physical address of range to be mapped
 *
 * Remap the memory mapped I/O space described by the @res and the CPU
 * physical address @phys_addr into virtual address space.  Only
 * architectures that have memory mapped IO functions defined (and the
 * PCI_IOBASE value defined) should call this function.
 */
int pci_remap_iospace(const struct resource *res, phys_addr_t phys_addr)
{
#if defined(PCI_IOBASE) && defined(CONFIG_MMU)
	unsigned long vaddr = (unsigned long)PCI_IOBASE + res->start;

	if (!(res->flags & IORESOURCE_IO))
		return -EINVAL;

	if (res->end > IO_SPACE_LIMIT)
		return -EINVAL;

	return ioremap_page_range(vaddr, vaddr + resource_size(res), phys_addr,
				  pgprot_device(PAGE_KERNEL));
#else
	/*
	 * This architecture does not have memory mapped I/O space,
	 * so this function should never be called
	 */
	WARN_ONCE(1, "This architecture does not support memory mapped I/O\n");
	return -ENODEV;
#endif
}
EXPORT_SYMBOL(pci_remap_iospace);

/**
 * pci_unmap_iospace - Unmap the memory mapped I/O space
 * @res: resource to be unmapped
 *
 * Unmap the CPU virtual address @res from virtual address space.  Only
 * architectures that have memory mapped IO functions defined (and the
 * PCI_IOBASE value defined) should call this function.
 */
void pci_unmap_iospace(struct resource *res)
{
#if defined(PCI_IOBASE) && defined(CONFIG_MMU)
	unsigned long vaddr = (unsigned long)PCI_IOBASE + res->start;

	unmap_kernel_range(vaddr, resource_size(res));
#endif
}
EXPORT_SYMBOL(pci_unmap_iospace);

static void devm_pci_unmap_iospace(struct device *dev, void *ptr)
{
	struct resource **res = ptr;

	pci_unmap_iospace(*res);
}

/**
 * devm_pci_remap_iospace - Managed pci_remap_iospace()
 * @dev: Generic device to remap IO address for
 * @res: Resource describing the I/O space
 * @phys_addr: physical address of range to be mapped
 *
 * Managed pci_remap_iospace().  Map is automatically unmapped on driver
 * detach.
 */
int devm_pci_remap_iospace(struct device *dev, const struct resource *res,
			   phys_addr_t phys_addr)
{
	const struct resource **ptr;
	int error;

	ptr = devres_alloc(devm_pci_unmap_iospace, sizeof(*ptr), GFP_KERNEL);
	if (!ptr)
		return -ENOMEM;

	error = pci_remap_iospace(res, phys_addr);
	if (error) {
		devres_free(ptr);
	} else	{
		*ptr = res;
		devres_add(dev, ptr);
	}

	return error;
}
EXPORT_SYMBOL(devm_pci_remap_iospace);

/**
 * devm_pci_remap_cfgspace - Managed pci_remap_cfgspace()
 * @dev: Generic device to remap IO address for
 * @offset: Resource address to map
 * @size: Size of map
 *
 * Managed pci_remap_cfgspace().  Map is automatically unmapped on driver
 * detach.
 */
void __iomem *devm_pci_remap_cfgspace(struct device *dev,
				      resource_size_t offset,
				      resource_size_t size)
{
	void __iomem **ptr, *addr;

	ptr = devres_alloc(devm_ioremap_release, sizeof(*ptr), GFP_KERNEL);
	if (!ptr)
		return NULL;

	addr = pci_remap_cfgspace(offset, size);
	if (addr) {
		*ptr = addr;
		devres_add(dev, ptr);
	} else
		devres_free(ptr);

	return addr;
}
EXPORT_SYMBOL(devm_pci_remap_cfgspace);

/**
 * devm_pci_remap_cfg_resource - check, request region and ioremap cfg resource
 * @dev: generic device to handle the resource for
 * @res: configuration space resource to be handled
 *
 * Checks that a resource is a valid memory region, requests the memory
 * region and ioremaps with pci_remap_cfgspace() API that ensures the
 * proper PCI configuration space memory attributes are guaranteed.
 *
 * All operations are managed and will be undone on driver detach.
 *
 * Returns a pointer to the remapped memory or an ERR_PTR() encoded error code
 * on failure. Usage example::
 *
 *	res = platform_get_resource(pdev, IORESOURCE_MEM, 0);
 *	base = devm_pci_remap_cfg_resource(&pdev->dev, res);
 *	if (IS_ERR(base))
 *		return PTR_ERR(base);
 */
void __iomem *devm_pci_remap_cfg_resource(struct device *dev,
					  struct resource *res)
{
	resource_size_t size;
	const char *name;
	void __iomem *dest_ptr;

	BUG_ON(!dev);

	if (!res || resource_type(res) != IORESOURCE_MEM) {
		dev_err(dev, "invalid resource\n");
		return IOMEM_ERR_PTR(-EINVAL);
	}

	size = resource_size(res);

	if (res->name)
		name = devm_kasprintf(dev, GFP_KERNEL, "%s %s", dev_name(dev),
				      res->name);
	else
		name = devm_kstrdup(dev, dev_name(dev), GFP_KERNEL);
	if (!name)
		return IOMEM_ERR_PTR(-ENOMEM);

	if (!devm_request_mem_region(dev, res->start, size, name)) {
		dev_err(dev, "can't request region for resource %pR\n", res);
		return IOMEM_ERR_PTR(-EBUSY);
	}

	dest_ptr = devm_pci_remap_cfgspace(dev, res->start, size);
	if (!dest_ptr) {
		dev_err(dev, "ioremap failed for resource %pR\n", res);
		devm_release_mem_region(dev, res->start, size);
		dest_ptr = IOMEM_ERR_PTR(-ENOMEM);
	}

	return dest_ptr;
}
EXPORT_SYMBOL(devm_pci_remap_cfg_resource);

static void __pci_set_master(struct pci_dev *dev, bool enable)
{
	u16 old_cmd, cmd;

	//读取command register
	pci_read_config_word(dev, PCI_COMMAND, &old_cmd);
	if (enable)
		//如果enable，则置上master标记
		cmd = old_cmd | PCI_COMMAND_MASTER;
	else
		//否则清掉master标记
		cmd = old_cmd & ~PCI_COMMAND_MASTER;
	if (cmd != old_cmd) {
		pci_dbg(dev, "%s bus mastering\n",
			enable ? "enabling" : "disabling");
		pci_write_config_word(dev, PCI_COMMAND, cmd);
	}
	dev->is_busmaster = enable;
}

/**
 * pcibios_setup - process "pci=" kernel boot arguments
 * @str: string used to pass in "pci=" kernel boot arguments
 *
 * Process kernel boot arguments.  This is the default implementation.
 * Architecture specific implementations can override this as necessary.
 */
char * __weak __init pcibios_setup(char *str)
{
	return str;
}

/**
 * pcibios_set_master - enable PCI bus-mastering for device dev
 * @dev: the PCI device to enable
 *
 * Enables PCI bus-mastering for the device.  This is the default
 * implementation.  Architecture specific implementations can override
 * this if necessary.
 */
//配置latency timer
void __weak pcibios_set_master(struct pci_dev *dev)
{
	u8 lat;

	/* The latency timer doesn't apply to PCIe (either Type 0 or Type 1) */
	if (pci_is_pcie(dev))
		//pcie设备直接退出
		return;

	//读取letency timer,并配置latency定时器为64或者pcibios_max_latency
	pci_read_config_byte(dev, PCI_LATENCY_TIMER, &lat);
	if (lat < 16)
		lat = (64 <= pcibios_max_latency) ? 64 : pcibios_max_latency;
	else if (lat > pcibios_max_latency)
		lat = pcibios_max_latency;
	else
		return;

	pci_write_config_byte(dev, PCI_LATENCY_TIMER, lat);
}

/**
 * pci_set_master - enables bus-mastering for device dev
 * @dev: the PCI device to enable
 *
 * Enables bus-mastering on the device and calls pcibios_set_master()
 * to do the needed arch specific settings.
 */
void pci_set_master(struct pci_dev *dev)
{
	//为设备设置为master,设置latency timer寄存器
	__pci_set_master(dev, true);
	pcibios_set_master(dev);
}
EXPORT_SYMBOL(pci_set_master);

/**
 * pci_clear_master - disables bus-mastering for device dev
 * @dev: the PCI device to disable
 */
void pci_clear_master(struct pci_dev *dev)
{
	__pci_set_master(dev, false);
}
EXPORT_SYMBOL(pci_clear_master);

/**
 * pci_set_cacheline_size - ensure the CACHE_LINE_SIZE register is programmed
 * @dev: the PCI device for which MWI is to be enabled
 *
 * Helper function for pci_set_mwi.
 * Originally copied from drivers/net/acenic.c.
 * Copyright 1998-2001 by Jes Sorensen, <jes@trained-monkey.org>.
 *
 * RETURNS: An appropriate -ERRNO error value on error, or zero for success.
 */
int pci_set_cacheline_size(struct pci_dev *dev)
{
	u8 cacheline_size;

	if (!pci_cache_line_size)
		return -EINVAL;

	/* Validate current setting: the PCI_CACHE_LINE_SIZE must be
	   equal to or multiple of the right value. */
	pci_read_config_byte(dev, PCI_CACHE_LINE_SIZE, &cacheline_size);
	if (cacheline_size >= pci_cache_line_size &&
	    (cacheline_size % pci_cache_line_size) == 0)
		return 0;

	/* Write the correct value. */
	pci_write_config_byte(dev, PCI_CACHE_LINE_SIZE, pci_cache_line_size);
	/* Read it back. */
	pci_read_config_byte(dev, PCI_CACHE_LINE_SIZE, &cacheline_size);
	if (cacheline_size == pci_cache_line_size)
		return 0;

	pci_dbg(dev, "cache line size of %d is not supported\n",
		   pci_cache_line_size << 2);

	return -EINVAL;
}
EXPORT_SYMBOL_GPL(pci_set_cacheline_size);

/**
 * pci_set_mwi - enables memory-write-invalidate PCI transaction
 * @dev: the PCI device for which MWI is enabled
 *
 * Enables the Memory-Write-Invalidate transaction in %PCI_COMMAND.
 *
 * RETURNS: An appropriate -ERRNO error value on error, or zero for success.
 */
int pci_set_mwi(struct pci_dev *dev)
{
#ifdef PCI_DISABLE_MWI
	return 0;
#else
	int rc;
	u16 cmd;

	rc = pci_set_cacheline_size(dev);
	if (rc)
		return rc;

	pci_read_config_word(dev, PCI_COMMAND, &cmd);
	if (!(cmd & PCI_COMMAND_INVALIDATE)) {
		pci_dbg(dev, "enabling Mem-Wr-Inval\n");
		cmd |= PCI_COMMAND_INVALIDATE;
		pci_write_config_word(dev, PCI_COMMAND, cmd);
	}
	return 0;
#endif
}
EXPORT_SYMBOL(pci_set_mwi);

/**
 * pcim_set_mwi - a device-managed pci_set_mwi()
 * @dev: the PCI device for which MWI is enabled
 *
 * Managed pci_set_mwi().
 *
 * RETURNS: An appropriate -ERRNO error value on error, or zero for success.
 */
int pcim_set_mwi(struct pci_dev *dev)
{
	struct pci_devres *dr;

	dr = find_pci_dr(dev);
	if (!dr)
		return -ENOMEM;

	dr->mwi = 1;
	return pci_set_mwi(dev);
}
EXPORT_SYMBOL(pcim_set_mwi);

/**
 * pci_try_set_mwi - enables memory-write-invalidate PCI transaction
 * @dev: the PCI device for which MWI is enabled
 *
 * Enables the Memory-Write-Invalidate transaction in %PCI_COMMAND.
 * Callers are not required to check the return value.
 *
 * RETURNS: An appropriate -ERRNO error value on error, or zero for success.
 */
int pci_try_set_mwi(struct pci_dev *dev)
{
#ifdef PCI_DISABLE_MWI
	return 0;
#else
	return pci_set_mwi(dev);
#endif
}
EXPORT_SYMBOL(pci_try_set_mwi);

/**
 * pci_clear_mwi - disables Memory-Write-Invalidate for device dev
 * @dev: the PCI device to disable
 *
 * Disables PCI Memory-Write-Invalidate transaction on the device
 */
void pci_clear_mwi(struct pci_dev *dev)
{
#ifndef PCI_DISABLE_MWI
	u16 cmd;

	pci_read_config_word(dev, PCI_COMMAND, &cmd);
	if (cmd & PCI_COMMAND_INVALIDATE) {
		cmd &= ~PCI_COMMAND_INVALIDATE;
		pci_write_config_word(dev, PCI_COMMAND, cmd);
	}
#endif
}
EXPORT_SYMBOL(pci_clear_mwi);

/**
 * pci_intx - enables/disables PCI INTx for device dev
 * @pdev: the PCI device to operate on
 * @enable: boolean: whether to enable or disable PCI INTx
 *
 * Enables/disables PCI INTx for device @pdev
 */
void pci_intx(struct pci_dev *pdev, int enable)
{
    //开启或禁止pdev设备的中断
	u16 pci_command, new;

	//读command寄存器
	pci_read_config_word(pdev, PCI_COMMAND, &pci_command);

	if (enable)
	    /*如果开启中断，则command寄存器去掉disable标记*/
		new = pci_command & ~PCI_COMMAND_INTX_DISABLE;
	else
		new = pci_command | PCI_COMMAND_INTX_DISABLE;

	//command前后不一致，则写相应command配置
	if (new != pci_command) {
		struct pci_devres *dr;

		pci_write_config_word(pdev, PCI_COMMAND, new);

		dr = find_pci_dr(pdev);
		if (dr && !dr->restore_intx) {
			dr->restore_intx = 1;
			dr->orig_intx = !enable;
		}
	}
}
EXPORT_SYMBOL_GPL(pci_intx);

static bool pci_check_and_set_intx_mask(struct pci_dev *dev, bool mask)
{
	struct pci_bus *bus = dev->bus;
	bool mask_updated = true;
	u32 cmd_status_dword;
	u16 origcmd, newcmd;
	unsigned long flags;
	bool irq_pending;

	/*
	 * We do a single dword read to retrieve both command and status.
	 * Document assumptions that make this possible.
	 */
	BUILD_BUG_ON(PCI_COMMAND % 4);
	BUILD_BUG_ON(PCI_COMMAND + 2 != PCI_STATUS);

	raw_spin_lock_irqsave(&pci_lock, flags);

	bus->ops->read(bus, dev->devfn, PCI_COMMAND, 4, &cmd_status_dword);

	irq_pending = (cmd_status_dword >> 16) & PCI_STATUS_INTERRUPT;

	/*
	 * Check interrupt status register to see whether our device
	 * triggered the interrupt (when masking) or the next IRQ is
	 * already pending (when unmasking).
	 */
	if (mask != irq_pending) {
		mask_updated = false;
		goto done;
	}

	origcmd = cmd_status_dword;
	newcmd = origcmd & ~PCI_COMMAND_INTX_DISABLE;
	if (mask)
		newcmd |= PCI_COMMAND_INTX_DISABLE;
	if (newcmd != origcmd)
		bus->ops->write(bus, dev->devfn, PCI_COMMAND, 2, newcmd);

done:
	raw_spin_unlock_irqrestore(&pci_lock, flags);

	return mask_updated;
}

/**
 * pci_check_and_mask_intx - mask INTx on pending interrupt
 * @dev: the PCI device to operate on
 *
 * Check if the device dev has its INTx line asserted, mask it and return
 * true in that case. False is returned if no interrupt was pending.
 */
bool pci_check_and_mask_intx(struct pci_dev *dev)
{
	return pci_check_and_set_intx_mask(dev, true);
}
EXPORT_SYMBOL_GPL(pci_check_and_mask_intx);

/**
 * pci_check_and_unmask_intx - unmask INTx if no interrupt is pending
 * @dev: the PCI device to operate on
 *
 * Check if the device dev has its INTx line asserted, unmask it if not and
 * return true. False is returned and the mask remains active if there was
 * still an interrupt pending.
 */
bool pci_check_and_unmask_intx(struct pci_dev *dev)
{
	return pci_check_and_set_intx_mask(dev, false);
}
EXPORT_SYMBOL_GPL(pci_check_and_unmask_intx);

/**
 * pci_wait_for_pending_transaction - wait for pending transaction
 * @dev: the PCI device to operate on
 *
 * Return 0 if transaction is pending 1 otherwise.
 */
int pci_wait_for_pending_transaction(struct pci_dev *dev)
{
	if (!pci_is_pcie(dev))
		return 1;

	return pci_wait_for_pending(dev, pci_pcie_cap(dev) + PCI_EXP_DEVSTA,
				    PCI_EXP_DEVSTA_TRPND);
}
EXPORT_SYMBOL(pci_wait_for_pending_transaction);

/**
 * pcie_has_flr - check if a device supports function level resets
 * @dev: device to check
 *
 * Returns true if the device advertises support for PCIe function level
 * resets.
 */
bool pcie_has_flr(struct pci_dev *dev)
{
	u32 cap;

	if (dev->dev_flags & PCI_DEV_FLAGS_NO_FLR_RESET)
		return false;

	pcie_capability_read_dword(dev, PCI_EXP_DEVCAP, &cap);
	return cap & PCI_EXP_DEVCAP_FLR;
}
EXPORT_SYMBOL_GPL(pcie_has_flr);

/**
 * pcie_flr - initiate a PCIe function level reset
 * @dev: device to reset
 *
 * Initiate a function level reset on @dev.  The caller should ensure the
 * device supports FLR before calling this function, e.g. by using the
 * pcie_has_flr() helper.
 */
int pcie_flr(struct pci_dev *dev)
{
	if (!pci_wait_for_pending_transaction(dev))
		pci_err(dev, "timed out waiting for pending transaction; performing function level reset anyway\n");

	pcie_capability_set_word(dev, PCI_EXP_DEVCTL, PCI_EXP_DEVCTL_BCR_FLR);

	if (dev->imm_ready)
		return 0;

	/*
	 * Per PCIe r4.0, sec 6.6.2, a device must complete an FLR within
	 * 100ms, but may silently discard requests while the FLR is in
	 * progress.  Wait 100ms before trying to access the device.
	 */
	msleep(100);

	return pci_dev_wait(dev, "FLR", PCIE_RESET_READY_POLL_MS);
}
EXPORT_SYMBOL_GPL(pcie_flr);

static int pci_af_flr(struct pci_dev *dev, int probe)
{
	int pos;
	u8 cap;

	pos = pci_find_capability(dev, PCI_CAP_ID_AF);
	if (!pos)
		return -ENOTTY;

	if (dev->dev_flags & PCI_DEV_FLAGS_NO_FLR_RESET)
		return -ENOTTY;

	pci_read_config_byte(dev, pos + PCI_AF_CAP, &cap);
	if (!(cap & PCI_AF_CAP_TP) || !(cap & PCI_AF_CAP_FLR))
		return -ENOTTY;

	if (probe)
		return 0;

	/*
	 * Wait for Transaction Pending bit to clear.  A word-aligned test
	 * is used, so we use the control offset rather than status and shift
	 * the test bit to match.
	 */
	if (!pci_wait_for_pending(dev, pos + PCI_AF_CTRL,
				 PCI_AF_STATUS_TP << 8))
		pci_err(dev, "timed out waiting for pending transaction; performing AF function level reset anyway\n");

	pci_write_config_byte(dev, pos + PCI_AF_CTRL, PCI_AF_CTRL_FLR);

	if (dev->imm_ready)
		return 0;

	/*
	 * Per Advanced Capabilities for Conventional PCI ECN, 13 April 2006,
	 * updated 27 July 2006; a device must complete an FLR within
	 * 100ms, but may silently discard requests while the FLR is in
	 * progress.  Wait 100ms before trying to access the device.
	 */
	msleep(100);

	return pci_dev_wait(dev, "AF_FLR", PCIE_RESET_READY_POLL_MS);
}

/**
 * pci_pm_reset - Put device into PCI_D3 and back into PCI_D0.
 * @dev: Device to reset.
 * @probe: If set, only check if the device can be reset this way.
 *
 * If @dev supports native PCI PM and its PCI_PM_CTRL_NO_SOFT_RESET flag is
 * unset, it will be reinitialized internally when going from PCI_D3hot to
 * PCI_D0.  If that's the case and the device is not in a low-power state
 * already, force it into PCI_D3hot and back to PCI_D0, causing it to be reset.
 *
 * NOTE: This causes the caller to sleep for twice the device power transition
 * cooldown period, which for the D0->D3hot and D3hot->D0 transitions is 10 ms
 * by default (i.e. unless the @dev's d3hot_delay field has a different value).
 * Moreover, only devices in D0 can be reset by this function.
 */
static int pci_pm_reset(struct pci_dev *dev, int probe)
{
	u16 csr;

	if (!dev->pm_cap || dev->dev_flags & PCI_DEV_FLAGS_NO_PM_RESET)
		return -ENOTTY;

	pci_read_config_word(dev, dev->pm_cap + PCI_PM_CTRL, &csr);
	if (csr & PCI_PM_CTRL_NO_SOFT_RESET)
		return -ENOTTY;

	if (probe)
		return 0;

	if (dev->current_state != PCI_D0)
		return -EINVAL;

	csr &= ~PCI_PM_CTRL_STATE_MASK;
	csr |= PCI_D3hot;
	pci_write_config_word(dev, dev->pm_cap + PCI_PM_CTRL, csr);
	pci_dev_d3_sleep(dev);

	csr &= ~PCI_PM_CTRL_STATE_MASK;
	csr |= PCI_D0;
	pci_write_config_word(dev, dev->pm_cap + PCI_PM_CTRL, csr);
	pci_dev_d3_sleep(dev);

	return pci_dev_wait(dev, "PM D3hot->D0", PCIE_RESET_READY_POLL_MS);
}

/**
 * pcie_wait_for_link_delay - Wait until link is active or inactive
 * @pdev: Bridge device
 * @active: waiting for active or inactive?
 * @delay: Delay to wait after link has become active (in ms)
 *
 * Use this to wait till link becomes active or inactive.
 */
static bool pcie_wait_for_link_delay(struct pci_dev *pdev, bool active,
				     int delay)
{
	int timeout = 1000;
	bool ret;
	u16 lnk_status;

	/*
	 * Some controllers might not implement link active reporting. In this
	 * case, we wait for 1000 ms + any delay requested by the caller.
	 */
	if (!pdev->link_active_reporting) {
		msleep(timeout + delay);
		return true;
	}

	/*
	 * PCIe r4.0 sec 6.6.1, a component must enter LTSSM Detect within 20ms,
	 * after which we should expect an link active if the reset was
	 * successful. If so, software must wait a minimum 100ms before sending
	 * configuration requests to devices downstream this port.
	 *
	 * If the link fails to activate, either the device was physically
	 * removed or the link is permanently failed.
	 */
	if (active)
		msleep(20);
	for (;;) {
		pcie_capability_read_word(pdev, PCI_EXP_LNKSTA, &lnk_status);
		ret = !!(lnk_status & PCI_EXP_LNKSTA_DLLLA);
		if (ret == active)
			break;
		if (timeout <= 0)
			break;
		msleep(10);
		timeout -= 10;
	}
	if (active && ret)
		msleep(delay);

	return ret == active;
}

/**
 * pcie_wait_for_link - Wait until link is active or inactive
 * @pdev: Bridge device
 * @active: waiting for active or inactive?
 *
 * Use this to wait till link becomes active or inactive.
 */
bool pcie_wait_for_link(struct pci_dev *pdev, bool active)
{
	return pcie_wait_for_link_delay(pdev, active, 100);
}

/*
 * Find maximum D3cold delay required by all the devices on the bus.  The
 * spec says 100 ms, but firmware can lower it and we allow drivers to
 * increase it as well.
 *
 * Called with @pci_bus_sem locked for reading.
 */
static int pci_bus_max_d3cold_delay(const struct pci_bus *bus)
{
	const struct pci_dev *pdev;
	int min_delay = 100;
	int max_delay = 0;

	list_for_each_entry(pdev, &bus->devices, bus_list) {
		if (pdev->d3cold_delay < min_delay)
			min_delay = pdev->d3cold_delay;
		if (pdev->d3cold_delay > max_delay)
			max_delay = pdev->d3cold_delay;
	}

	return max(min_delay, max_delay);
}

/**
 * pci_bridge_wait_for_secondary_bus - Wait for secondary bus to be accessible
 * @dev: PCI bridge
 *
 * Handle necessary delays before access to the devices on the secondary
 * side of the bridge are permitted after D3cold to D0 transition.
 *
 * For PCIe this means the delays in PCIe 5.0 section 6.6.1. For
 * conventional PCI it means Tpvrh + Trhfa specified in PCI 3.0 section
 * 4.3.2.
 */
void pci_bridge_wait_for_secondary_bus(struct pci_dev *dev)
{
	struct pci_dev *child;
	int delay;

	if (pci_dev_is_disconnected(dev))
		return;

	if (!pci_is_bridge(dev) || !dev->bridge_d3)
		return;

	down_read(&pci_bus_sem);

	/*
	 * We only deal with devices that are present currently on the bus.
	 * For any hot-added devices the access delay is handled in pciehp
	 * board_added(). In case of ACPI hotplug the firmware is expected
	 * to configure the devices before OS is notified.
	 */
	if (!dev->subordinate || list_empty(&dev->subordinate->devices)) {
		up_read(&pci_bus_sem);
		return;
	}

	/* Take d3cold_delay requirements into account */
	delay = pci_bus_max_d3cold_delay(dev->subordinate);
	if (!delay) {
		up_read(&pci_bus_sem);
		return;
	}

	child = list_first_entry(&dev->subordinate->devices, struct pci_dev,
				 bus_list);
	up_read(&pci_bus_sem);

	/*
	 * Conventional PCI and PCI-X we need to wait Tpvrh + Trhfa before
	 * accessing the device after reset (that is 1000 ms + 100 ms). In
	 * practice this should not be needed because we don't do power
	 * management for them (see pci_bridge_d3_possible()).
	 */
	if (!pci_is_pcie(dev)) {
		pci_dbg(dev, "waiting %d ms for secondary bus\n", 1000 + delay);
		msleep(1000 + delay);
		return;
	}

	/*
	 * For PCIe downstream and root ports that do not support speeds
	 * greater than 5 GT/s need to wait minimum 100 ms. For higher
	 * speeds (gen3) we need to wait first for the data link layer to
	 * become active.
	 *
	 * However, 100 ms is the minimum and the PCIe spec says the
	 * software must allow at least 1s before it can determine that the
	 * device that did not respond is a broken device. There is
	 * evidence that 100 ms is not always enough, for example certain
	 * Titan Ridge xHCI controller does not always respond to
	 * configuration requests if we only wait for 100 ms (see
	 * https://bugzilla.kernel.org/show_bug.cgi?id=203885).
	 *
	 * Therefore we wait for 100 ms and check for the device presence.
	 * If it is still not present give it an additional 100 ms.
	 */
	if (!pcie_downstream_port(dev))
		return;

	if (pcie_get_speed_cap(dev) <= PCIE_SPEED_5_0GT) {
		pci_dbg(dev, "waiting %d ms for downstream link\n", delay);
		msleep(delay);
	} else {
		pci_dbg(dev, "waiting %d ms for downstream link, after activation\n",
			delay);
		if (!pcie_wait_for_link_delay(dev, true, delay)) {
			/* Did not train, no need to wait any further */
			pci_info(dev, "Data Link Layer Link Active not set in 1000 msec\n");
			return;
		}
	}

	if (!pci_device_is_present(child)) {
		pci_dbg(child, "waiting additional %d ms to become accessible\n", delay);
		msleep(delay);
	}
}

void pci_reset_secondary_bus(struct pci_dev *dev)
{
	u16 ctrl;

	pci_read_config_word(dev, PCI_BRIDGE_CONTROL, &ctrl);
	ctrl |= PCI_BRIDGE_CTL_BUS_RESET;
	pci_write_config_word(dev, PCI_BRIDGE_CONTROL, ctrl);

	/*
	 * PCI spec v3.0 7.6.4.2 requires minimum Trst of 1ms.  Double
	 * this to 2ms to ensure that we meet the minimum requirement.
	 */
	msleep(2);

	ctrl &= ~PCI_BRIDGE_CTL_BUS_RESET;
	pci_write_config_word(dev, PCI_BRIDGE_CONTROL, ctrl);

	/*
	 * Trhfa for conventional PCI is 2^25 clock cycles.
	 * Assuming a minimum 33MHz clock this results in a 1s
	 * delay before we can consider subordinate devices to
	 * be re-initialized.  PCIe has some ways to shorten this,
	 * but we don't make use of them yet.
	 */
	ssleep(1);
}

void __weak pcibios_reset_secondary_bus(struct pci_dev *dev)
{
	pci_reset_secondary_bus(dev);
}

/**
 * pci_bridge_secondary_bus_reset - Reset the secondary bus on a PCI bridge.
 * @dev: Bridge device
 *
 * Use the bridge control register to assert reset on the secondary bus.
 * Devices on the secondary bus are left in power-on state.
 */
int pci_bridge_secondary_bus_reset(struct pci_dev *dev)
{
	pcibios_reset_secondary_bus(dev);

	return pci_dev_wait(dev, "bus reset", PCIE_RESET_READY_POLL_MS);
}
EXPORT_SYMBOL_GPL(pci_bridge_secondary_bus_reset);

static int pci_parent_bus_reset(struct pci_dev *dev, int probe)
{
	struct pci_dev *pdev;

	if (pci_is_root_bus(dev->bus) || dev->subordinate ||
	    !dev->bus->self || dev->dev_flags & PCI_DEV_FLAGS_NO_BUS_RESET)
		return -ENOTTY;

	list_for_each_entry(pdev, &dev->bus->devices, bus_list)
		if (pdev != dev)
			return -ENOTTY;

	if (probe)
		return 0;

	return pci_bridge_secondary_bus_reset(dev->bus->self);
}

static int pci_reset_hotplug_slot(struct hotplug_slot *hotplug, int probe)
{
	int rc = -ENOTTY;

	if (!hotplug || !try_module_get(hotplug->owner))
		return rc;

	if (hotplug->ops->reset_slot)
		rc = hotplug->ops->reset_slot(hotplug, probe);

	module_put(hotplug->owner);

	return rc;
}

static int pci_dev_reset_slot_function(struct pci_dev *dev, int probe)
{
	if (dev->multifunction || dev->subordinate || !dev->slot ||
	    dev->dev_flags & PCI_DEV_FLAGS_NO_BUS_RESET)
		return -ENOTTY;

	return pci_reset_hotplug_slot(dev->slot->hotplug, probe);
}

static void pci_dev_lock(struct pci_dev *dev)
{
	pci_cfg_access_lock(dev);
	/* block PM suspend, driver probe, etc. */
	device_lock(&dev->dev);
}

/* Return 1 on successful lock, 0 on contention */
static int pci_dev_trylock(struct pci_dev *dev)
{
	if (pci_cfg_access_trylock(dev)) {
		if (device_trylock(&dev->dev))
			return 1;
		pci_cfg_access_unlock(dev);
	}

	return 0;
}

static void pci_dev_unlock(struct pci_dev *dev)
{
	device_unlock(&dev->dev);
	pci_cfg_access_unlock(dev);
}

static void pci_dev_save_and_disable(struct pci_dev *dev)
{
	const struct pci_error_handlers *err_handler =
			dev->driver ? dev->driver->err_handler : NULL;

	/*
	 * dev->driver->err_handler->reset_prepare() is protected against
	 * races with ->remove() by the device lock, which must be held by
	 * the caller.
	 */
	if (err_handler && err_handler->reset_prepare)
		err_handler->reset_prepare(dev);

	/*
	 * Wake-up device prior to save.  PM registers default to D0 after
	 * reset and a simple register restore doesn't reliably return
	 * to a non-D0 state anyway.
	 */
	pci_set_power_state(dev, PCI_D0);

	pci_save_state(dev);
	/*
	 * Disable the device by clearing the Command register, except for
	 * INTx-disable which is set.  This not only disables MMIO and I/O port
	 * BARs, but also prevents the device from being Bus Master, preventing
	 * DMA from the device including MSI/MSI-X interrupts.  For PCI 2.3
	 * compliant devices, INTx-disable prevents legacy interrupts.
	 */
	pci_write_config_word(dev, PCI_COMMAND, PCI_COMMAND_INTX_DISABLE);
}

static void pci_dev_restore(struct pci_dev *dev)
{
	const struct pci_error_handlers *err_handler =
			dev->driver ? dev->driver->err_handler : NULL;

	pci_restore_state(dev);

	/*
	 * dev->driver->err_handler->reset_done() is protected against
	 * races with ->remove() by the device lock, which must be held by
	 * the caller.
	 */
	if (err_handler && err_handler->reset_done)
		err_handler->reset_done(dev);
}

/**
 * __pci_reset_function_locked - reset a PCI device function while holding
 * the @dev mutex lock.
 * @dev: PCI device to reset
 *
 * Some devices allow an individual function to be reset without affecting
 * other functions in the same device.  The PCI device must be responsive
 * to PCI config space in order to use this function.
 *
 * The device function is presumed to be unused and the caller is holding
 * the device mutex lock when this function is called.
 *
 * Resetting the device will make the contents of PCI configuration space
 * random, so any caller of this must be prepared to reinitialise the
 * device including MSI, bus mastering, BARs, decoding IO and memory spaces,
 * etc.
 *
 * Returns 0 if the device function was successfully reset or negative if the
 * device doesn't support resetting a single function.
 */
int __pci_reset_function_locked(struct pci_dev *dev)
{
	int rc;

	might_sleep();

	/*
	 * A reset method returns -ENOTTY if it doesn't support this device
	 * and we should try the next method.
	 *
	 * If it returns 0 (success), we're finished.  If it returns any
	 * other error, we're also finished: this indicates that further
	 * reset mechanisms might be broken on the device.
	 */
	rc = pci_dev_specific_reset(dev, 0);
	if (rc != -ENOTTY)
		return rc;
	if (pcie_has_flr(dev)) {
		rc = pcie_flr(dev);
		if (rc != -ENOTTY)
			return rc;
	}
	rc = pci_af_flr(dev, 0);
	if (rc != -ENOTTY)
		return rc;
	rc = pci_pm_reset(dev, 0);
	if (rc != -ENOTTY)
		return rc;
	rc = pci_dev_reset_slot_function(dev, 0);
	if (rc != -ENOTTY)
		return rc;
	return pci_parent_bus_reset(dev, 0);
}
EXPORT_SYMBOL_GPL(__pci_reset_function_locked);

/**
 * pci_probe_reset_function - check whether the device can be safely reset
 * @dev: PCI device to reset
 *
 * Some devices allow an individual function to be reset without affecting
 * other functions in the same device.  The PCI device must be responsive
 * to PCI config space in order to use this function.
 *
 * Returns 0 if the device function can be reset or negative if the
 * device doesn't support resetting a single function.
 */
int pci_probe_reset_function(struct pci_dev *dev)
{
	int rc;

	might_sleep();

	rc = pci_dev_specific_reset(dev, 1);
	if (rc != -ENOTTY)
		return rc;
	if (pcie_has_flr(dev))
		return 0;
	rc = pci_af_flr(dev, 1);
	if (rc != -ENOTTY)
		return rc;
	rc = pci_pm_reset(dev, 1);
	if (rc != -ENOTTY)
		return rc;
	rc = pci_dev_reset_slot_function(dev, 1);
	if (rc != -ENOTTY)
		return rc;

	return pci_parent_bus_reset(dev, 1);
}

/**
 * pci_reset_function - quiesce and reset a PCI device function
 * @dev: PCI device to reset
 *
 * Some devices allow an individual function to be reset without affecting
 * other functions in the same device.  The PCI device must be responsive
 * to PCI config space in order to use this function.
 *
 * This function does not just reset the PCI portion of a device, but
 * clears all the state associated with the device.  This function differs
 * from __pci_reset_function_locked() in that it saves and restores device state
 * over the reset and takes the PCI device lock.
 *
 * Returns 0 if the device function was successfully reset or negative if the
 * device doesn't support resetting a single function.
 */
int pci_reset_function(struct pci_dev *dev)
{
	int rc;

	if (!dev->reset_fn)
		return -ENOTTY;

	pci_dev_lock(dev);
	pci_dev_save_and_disable(dev);

	rc = __pci_reset_function_locked(dev);

	pci_dev_restore(dev);
	pci_dev_unlock(dev);

	return rc;
}
EXPORT_SYMBOL_GPL(pci_reset_function);

/**
 * pci_reset_function_locked - quiesce and reset a PCI device function
 * @dev: PCI device to reset
 *
 * Some devices allow an individual function to be reset without affecting
 * other functions in the same device.  The PCI device must be responsive
 * to PCI config space in order to use this function.
 *
 * This function does not just reset the PCI portion of a device, but
 * clears all the state associated with the device.  This function differs
 * from __pci_reset_function_locked() in that it saves and restores device state
 * over the reset.  It also differs from pci_reset_function() in that it
 * requires the PCI device lock to be held.
 *
 * Returns 0 if the device function was successfully reset or negative if the
 * device doesn't support resetting a single function.
 */
int pci_reset_function_locked(struct pci_dev *dev)
{
	int rc;

	if (!dev->reset_fn)
		return -ENOTTY;

	pci_dev_save_and_disable(dev);

	rc = __pci_reset_function_locked(dev);

	pci_dev_restore(dev);

	return rc;
}
EXPORT_SYMBOL_GPL(pci_reset_function_locked);

/**
 * pci_try_reset_function - quiesce and reset a PCI device function
 * @dev: PCI device to reset
 *
 * Same as above, except return -EAGAIN if unable to lock device.
 */
int pci_try_reset_function(struct pci_dev *dev)
{
	int rc;

	if (!dev->reset_fn)
		return -ENOTTY;

	if (!pci_dev_trylock(dev))
		return -EAGAIN;

	pci_dev_save_and_disable(dev);
	rc = __pci_reset_function_locked(dev);
	pci_dev_restore(dev);
	pci_dev_unlock(dev);

	return rc;
}
EXPORT_SYMBOL_GPL(pci_try_reset_function);

/* Do any devices on or below this bus prevent a bus reset? */
static bool pci_bus_resetable(struct pci_bus *bus)
{
	struct pci_dev *dev;


	if (bus->self && (bus->self->dev_flags & PCI_DEV_FLAGS_NO_BUS_RESET))
		return false;

	list_for_each_entry(dev, &bus->devices, bus_list) {
		if (dev->dev_flags & PCI_DEV_FLAGS_NO_BUS_RESET ||
		    (dev->subordinate && !pci_bus_resetable(dev->subordinate)))
			return false;
	}

	return true;
}

/* Lock devices from the top of the tree down */
static void pci_bus_lock(struct pci_bus *bus)
{
	struct pci_dev *dev;

	list_for_each_entry(dev, &bus->devices, bus_list) {
		pci_dev_lock(dev);
		if (dev->subordinate)
			pci_bus_lock(dev->subordinate);
	}
}

/* Unlock devices from the bottom of the tree up */
static void pci_bus_unlock(struct pci_bus *bus)
{
	struct pci_dev *dev;

	list_for_each_entry(dev, &bus->devices, bus_list) {
		if (dev->subordinate)
			pci_bus_unlock(dev->subordinate);
		pci_dev_unlock(dev);
	}
}

/* Return 1 on successful lock, 0 on contention */
static int pci_bus_trylock(struct pci_bus *bus)
{
	struct pci_dev *dev;

	list_for_each_entry(dev, &bus->devices, bus_list) {
		if (!pci_dev_trylock(dev))
			goto unlock;
		if (dev->subordinate) {
			if (!pci_bus_trylock(dev->subordinate)) {
				pci_dev_unlock(dev);
				goto unlock;
			}
		}
	}
	return 1;

unlock:
	list_for_each_entry_continue_reverse(dev, &bus->devices, bus_list) {
		if (dev->subordinate)
			pci_bus_unlock(dev->subordinate);
		pci_dev_unlock(dev);
	}
	return 0;
}

/* Do any devices on or below this slot prevent a bus reset? */
static bool pci_slot_resetable(struct pci_slot *slot)
{
	struct pci_dev *dev;

	if (slot->bus->self &&
	    (slot->bus->self->dev_flags & PCI_DEV_FLAGS_NO_BUS_RESET))
		return false;

	list_for_each_entry(dev, &slot->bus->devices, bus_list) {
		if (!dev->slot || dev->slot != slot)
			continue;
		if (dev->dev_flags & PCI_DEV_FLAGS_NO_BUS_RESET ||
		    (dev->subordinate && !pci_bus_resetable(dev->subordinate)))
			return false;
	}

	return true;
}

/* Lock devices from the top of the tree down */
static void pci_slot_lock(struct pci_slot *slot)
{
	struct pci_dev *dev;

	list_for_each_entry(dev, &slot->bus->devices, bus_list) {
		if (!dev->slot || dev->slot != slot)
			continue;
		pci_dev_lock(dev);
		if (dev->subordinate)
			pci_bus_lock(dev->subordinate);
	}
}

/* Unlock devices from the bottom of the tree up */
static void pci_slot_unlock(struct pci_slot *slot)
{
	struct pci_dev *dev;

	list_for_each_entry(dev, &slot->bus->devices, bus_list) {
		if (!dev->slot || dev->slot != slot)
			continue;
		if (dev->subordinate)
			pci_bus_unlock(dev->subordinate);
		pci_dev_unlock(dev);
	}
}

/* Return 1 on successful lock, 0 on contention */
static int pci_slot_trylock(struct pci_slot *slot)
{
	struct pci_dev *dev;

	list_for_each_entry(dev, &slot->bus->devices, bus_list) {
		if (!dev->slot || dev->slot != slot)
			continue;
		if (!pci_dev_trylock(dev))
			goto unlock;
		if (dev->subordinate) {
			if (!pci_bus_trylock(dev->subordinate)) {
				pci_dev_unlock(dev);
				goto unlock;
			}
		}
	}
	return 1;

unlock:
	list_for_each_entry_continue_reverse(dev,
					     &slot->bus->devices, bus_list) {
		if (!dev->slot || dev->slot != slot)
			continue;
		if (dev->subordinate)
			pci_bus_unlock(dev->subordinate);
		pci_dev_unlock(dev);
	}
	return 0;
}

/*
 * Save and disable devices from the top of the tree down while holding
 * the @dev mutex lock for the entire tree.
 */
static void pci_bus_save_and_disable_locked(struct pci_bus *bus)
{
	struct pci_dev *dev;

	list_for_each_entry(dev, &bus->devices, bus_list) {
		pci_dev_save_and_disable(dev);
		if (dev->subordinate)
			pci_bus_save_and_disable_locked(dev->subordinate);
	}
}

/*
 * Restore devices from top of the tree down while holding @dev mutex lock
 * for the entire tree.  Parent bridges need to be restored before we can
 * get to subordinate devices.
 */
static void pci_bus_restore_locked(struct pci_bus *bus)
{
	struct pci_dev *dev;

	list_for_each_entry(dev, &bus->devices, bus_list) {
		pci_dev_restore(dev);
		if (dev->subordinate)
			pci_bus_restore_locked(dev->subordinate);
	}
}

/*
 * Save and disable devices from the top of the tree down while holding
 * the @dev mutex lock for the entire tree.
 */
static void pci_slot_save_and_disable_locked(struct pci_slot *slot)
{
	struct pci_dev *dev;

	list_for_each_entry(dev, &slot->bus->devices, bus_list) {
		if (!dev->slot || dev->slot != slot)
			continue;
		pci_dev_save_and_disable(dev);
		if (dev->subordinate)
			pci_bus_save_and_disable_locked(dev->subordinate);
	}
}

/*
 * Restore devices from top of the tree down while holding @dev mutex lock
 * for the entire tree.  Parent bridges need to be restored before we can
 * get to subordinate devices.
 */
static void pci_slot_restore_locked(struct pci_slot *slot)
{
	struct pci_dev *dev;

	list_for_each_entry(dev, &slot->bus->devices, bus_list) {
		if (!dev->slot || dev->slot != slot)
			continue;
		pci_dev_restore(dev);
		if (dev->subordinate)
			pci_bus_restore_locked(dev->subordinate);
	}
}

static int pci_slot_reset(struct pci_slot *slot, int probe)
{
	int rc;

	if (!slot || !pci_slot_resetable(slot))
		return -ENOTTY;

	if (!probe)
		pci_slot_lock(slot);

	might_sleep();

	rc = pci_reset_hotplug_slot(slot->hotplug, probe);

	if (!probe)
		pci_slot_unlock(slot);

	return rc;
}

/**
 * pci_probe_reset_slot - probe whether a PCI slot can be reset
 * @slot: PCI slot to probe
 *
 * Return 0 if slot can be reset, negative if a slot reset is not supported.
 */
int pci_probe_reset_slot(struct pci_slot *slot)
{
	return pci_slot_reset(slot, 1);
}
EXPORT_SYMBOL_GPL(pci_probe_reset_slot);

/**
 * __pci_reset_slot - Try to reset a PCI slot
 * @slot: PCI slot to reset
 *
 * A PCI bus may host multiple slots, each slot may support a reset mechanism
 * independent of other slots.  For instance, some slots may support slot power
 * control.  In the case of a 1:1 bus to slot architecture, this function may
 * wrap the bus reset to avoid spurious slot related events such as hotplug.
 * Generally a slot reset should be attempted before a bus reset.  All of the
 * function of the slot and any subordinate buses behind the slot are reset
 * through this function.  PCI config space of all devices in the slot and
 * behind the slot is saved before and restored after reset.
 *
 * Same as above except return -EAGAIN if the slot cannot be locked
 */
static int __pci_reset_slot(struct pci_slot *slot)
{
	int rc;

	rc = pci_slot_reset(slot, 1);
	if (rc)
		return rc;

	if (pci_slot_trylock(slot)) {
		pci_slot_save_and_disable_locked(slot);
		might_sleep();
		rc = pci_reset_hotplug_slot(slot->hotplug, 0);
		pci_slot_restore_locked(slot);
		pci_slot_unlock(slot);
	} else
		rc = -EAGAIN;

	return rc;
}

static int pci_bus_reset(struct pci_bus *bus, int probe)
{
	int ret;

	if (!bus->self || !pci_bus_resetable(bus))
		return -ENOTTY;

	if (probe)
		return 0;

	pci_bus_lock(bus);

	might_sleep();

	ret = pci_bridge_secondary_bus_reset(bus->self);

	pci_bus_unlock(bus);

	return ret;
}

/**
 * pci_bus_error_reset - reset the bridge's subordinate bus
 * @bridge: The parent device that connects to the bus to reset
 *
 * This function will first try to reset the slots on this bus if the method is
 * available. If slot reset fails or is not available, this will fall back to a
 * secondary bus reset.
 */
int pci_bus_error_reset(struct pci_dev *bridge)
{
	struct pci_bus *bus = bridge->subordinate;
	struct pci_slot *slot;

	if (!bus)
		return -ENOTTY;

	mutex_lock(&pci_slot_mutex);
	if (list_empty(&bus->slots))
		goto bus_reset;

	list_for_each_entry(slot, &bus->slots, list)
		if (pci_probe_reset_slot(slot))
			goto bus_reset;

	list_for_each_entry(slot, &bus->slots, list)
		if (pci_slot_reset(slot, 0))
			goto bus_reset;

	mutex_unlock(&pci_slot_mutex);
	return 0;
bus_reset:
	mutex_unlock(&pci_slot_mutex);
	return pci_bus_reset(bridge->subordinate, 0);
}

/**
 * pci_probe_reset_bus - probe whether a PCI bus can be reset
 * @bus: PCI bus to probe
 *
 * Return 0 if bus can be reset, negative if a bus reset is not supported.
 */
int pci_probe_reset_bus(struct pci_bus *bus)
{
	return pci_bus_reset(bus, 1);
}
EXPORT_SYMBOL_GPL(pci_probe_reset_bus);

/**
 * __pci_reset_bus - Try to reset a PCI bus
 * @bus: top level PCI bus to reset
 *
 * Same as above except return -EAGAIN if the bus cannot be locked
 */
static int __pci_reset_bus(struct pci_bus *bus)
{
	int rc;

	rc = pci_bus_reset(bus, 1);
	if (rc)
		return rc;

	if (pci_bus_trylock(bus)) {
		pci_bus_save_and_disable_locked(bus);
		might_sleep();
		rc = pci_bridge_secondary_bus_reset(bus->self);
		pci_bus_restore_locked(bus);
		pci_bus_unlock(bus);
	} else
		rc = -EAGAIN;

	return rc;
}

/**
 * pci_reset_bus - Try to reset a PCI bus
 * @pdev: top level PCI device to reset via slot/bus
 *
 * Same as above except return -EAGAIN if the bus cannot be locked
 */
int pci_reset_bus(struct pci_dev *pdev)
{
	return (!pci_probe_reset_slot(pdev->slot)) ?
	    __pci_reset_slot(pdev->slot) : __pci_reset_bus(pdev->bus);
}
EXPORT_SYMBOL_GPL(pci_reset_bus);

/**
 * pcix_get_max_mmrbc - get PCI-X maximum designed memory read byte count
 * @dev: PCI device to query
 *
 * Returns mmrbc: maximum designed memory read count in bytes or
 * appropriate error value.
 */
int pcix_get_max_mmrbc(struct pci_dev *dev)
{
	int cap;
	u32 stat;

	cap = pci_find_capability(dev, PCI_CAP_ID_PCIX);
	if (!cap)
		return -EINVAL;

	if (pci_read_config_dword(dev, cap + PCI_X_STATUS, &stat))
		return -EINVAL;

	return 512 << ((stat & PCI_X_STATUS_MAX_READ) >> 21);
}
EXPORT_SYMBOL(pcix_get_max_mmrbc);

/**
 * pcix_get_mmrbc - get PCI-X maximum memory read byte count
 * @dev: PCI device to query
 *
 * Returns mmrbc: maximum memory read count in bytes or appropriate error
 * value.
 */
int pcix_get_mmrbc(struct pci_dev *dev)
{
	int cap;
	u16 cmd;

	cap = pci_find_capability(dev, PCI_CAP_ID_PCIX);
	if (!cap)
		return -EINVAL;

	if (pci_read_config_word(dev, cap + PCI_X_CMD, &cmd))
		return -EINVAL;

	return 512 << ((cmd & PCI_X_CMD_MAX_READ) >> 2);
}
EXPORT_SYMBOL(pcix_get_mmrbc);

/**
 * pcix_set_mmrbc - set PCI-X maximum memory read byte count
 * @dev: PCI device to query
 * @mmrbc: maximum memory read count in bytes
 *    valid values are 512, 1024, 2048, 4096
 *
 * If possible sets maximum memory read byte count, some bridges have errata
 * that prevent this.
 */
int pcix_set_mmrbc(struct pci_dev *dev, int mmrbc)
{
	int cap;
	u32 stat, v, o;
	u16 cmd;

	if (mmrbc < 512 || mmrbc > 4096 || !is_power_of_2(mmrbc))
		return -EINVAL;

	v = ffs(mmrbc) - 10;

	cap = pci_find_capability(dev, PCI_CAP_ID_PCIX);
	if (!cap)
		return -EINVAL;

	if (pci_read_config_dword(dev, cap + PCI_X_STATUS, &stat))
		return -EINVAL;

	if (v > (stat & PCI_X_STATUS_MAX_READ) >> 21)
		return -E2BIG;

	if (pci_read_config_word(dev, cap + PCI_X_CMD, &cmd))
		return -EINVAL;

	o = (cmd & PCI_X_CMD_MAX_READ) >> 2;
	if (o != v) {
		if (v > o && (dev->bus->bus_flags & PCI_BUS_FLAGS_NO_MMRBC))
			return -EIO;

		cmd &= ~PCI_X_CMD_MAX_READ;
		cmd |= v << 2;
		if (pci_write_config_word(dev, cap + PCI_X_CMD, cmd))
			return -EIO;
	}
	return 0;
}
EXPORT_SYMBOL(pcix_set_mmrbc);

/**
 * pcie_get_readrq - get PCI Express read request size
 * @dev: PCI device to query
 *
 * Returns maximum memory read request in bytes or appropriate error value.
 */
int pcie_get_readrq(struct pci_dev *dev)
{
	u16 ctl;

	pcie_capability_read_word(dev, PCI_EXP_DEVCTL, &ctl);

	return 128 << ((ctl & PCI_EXP_DEVCTL_READRQ) >> 12);
}
EXPORT_SYMBOL(pcie_get_readrq);

/**
 * pcie_set_readrq - set PCI Express maximum memory read request
 * @dev: PCI device to query
 * @rq: maximum memory read count in bytes
 *    valid values are 128, 256, 512, 1024, 2048, 4096
 *
 * If possible sets maximum memory read request in bytes
 */
int pcie_set_readrq(struct pci_dev *dev, int rq)
{
	u16 v;
	int ret;

	if (rq < 128 || rq > 4096 || !is_power_of_2(rq))
		return -EINVAL;

	/*
	 * If using the "performance" PCIe config, we clamp the read rq
	 * size to the max packet size to keep the host bridge from
	 * generating requests larger than we can cope with.
	 */
	if (pcie_bus_config == PCIE_BUS_PERFORMANCE) {
		int mps = pcie_get_mps(dev);

		if (mps < rq)
			rq = mps;
	}

	v = (ffs(rq) - 8) << 12;

	ret = pcie_capability_clear_and_set_word(dev, PCI_EXP_DEVCTL,
						  PCI_EXP_DEVCTL_READRQ, v);

	return pcibios_err_to_errno(ret);
}
EXPORT_SYMBOL(pcie_set_readrq);

/**
 * pcie_get_mps - get PCI Express maximum payload size
 * @dev: PCI device to query
 *
 * Returns maximum payload size in bytes
 */
int pcie_get_mps(struct pci_dev *dev)
{
	u16 ctl;

	pcie_capability_read_word(dev, PCI_EXP_DEVCTL, &ctl);

	return 128 << ((ctl & PCI_EXP_DEVCTL_PAYLOAD) >> 5);
}
EXPORT_SYMBOL(pcie_get_mps);

/**
 * pcie_set_mps - set PCI Express maximum payload size
 * @dev: PCI device to query
 * @mps: maximum payload size in bytes
 *    valid values are 128, 256, 512, 1024, 2048, 4096
 *
 * If possible sets maximum payload size
 */
int pcie_set_mps(struct pci_dev *dev, int mps)
{
	u16 v;
	int ret;

	if (mps < 128 || mps > 4096 || !is_power_of_2(mps))
		return -EINVAL;

	v = ffs(mps) - 8;
	if (v > dev->pcie_mpss)
		return -EINVAL;
	v <<= 5;

	ret = pcie_capability_clear_and_set_word(dev, PCI_EXP_DEVCTL,
						  PCI_EXP_DEVCTL_PAYLOAD, v);

	return pcibios_err_to_errno(ret);
}
EXPORT_SYMBOL(pcie_set_mps);

/**
 * pcie_bandwidth_available - determine minimum link settings of a PCIe
 *			      device and its bandwidth limitation
 * @dev: PCI device to query
 * @limiting_dev: storage for device causing the bandwidth limitation
 * @speed: storage for speed of limiting device
 * @width: storage for width of limiting device
 *
 * Walk up the PCI device chain and find the point where the minimum
 * bandwidth is available.  Return the bandwidth available there and (if
 * limiting_dev, speed, and width pointers are supplied) information about
 * that point.  The bandwidth returned is in Mb/s, i.e., megabits/second of
 * raw bandwidth.
 */
u32 pcie_bandwidth_available(struct pci_dev *dev, struct pci_dev **limiting_dev,
			     enum pci_bus_speed *speed,
			     enum pcie_link_width *width)
{
	u16 lnksta;
	enum pci_bus_speed next_speed;
	enum pcie_link_width next_width;
	u32 bw, next_bw;

	if (speed)
		*speed = PCI_SPEED_UNKNOWN;
	if (width)
		*width = PCIE_LNK_WIDTH_UNKNOWN;

	bw = 0;

	while (dev) {
		pcie_capability_read_word(dev, PCI_EXP_LNKSTA, &lnksta);

		next_speed = pcie_link_speed[lnksta & PCI_EXP_LNKSTA_CLS];
		next_width = (lnksta & PCI_EXP_LNKSTA_NLW) >>
			PCI_EXP_LNKSTA_NLW_SHIFT;

		next_bw = next_width * PCIE_SPEED2MBS_ENC(next_speed);

		/* Check if current device limits the total bandwidth */
		if (!bw || next_bw <= bw) {
			bw = next_bw;

			if (limiting_dev)
				*limiting_dev = dev;
			if (speed)
				*speed = next_speed;
			if (width)
				*width = next_width;
		}

		dev = pci_upstream_bridge(dev);
	}

	return bw;
}
EXPORT_SYMBOL(pcie_bandwidth_available);

/**
 * pcie_get_speed_cap - query for the PCI device's link speed capability
 * @dev: PCI device to query
 *
 * Query the PCI device speed capability.  Return the maximum link speed
 * supported by the device.
 */
enum pci_bus_speed pcie_get_speed_cap(struct pci_dev *dev)
{
	u32 lnkcap2, lnkcap;

	/*
	 * Link Capabilities 2 was added in PCIe r3.0, sec 7.8.18.  The
	 * implementation note there recommends using the Supported Link
	 * Speeds Vector in Link Capabilities 2 when supported.
	 *
	 * Without Link Capabilities 2, i.e., prior to PCIe r3.0, software
	 * should use the Supported Link Speeds field in Link Capabilities,
	 * where only 2.5 GT/s and 5.0 GT/s speeds were defined.
	 */
	pcie_capability_read_dword(dev, PCI_EXP_LNKCAP2, &lnkcap2);

	/* PCIe r3.0-compliant */
	if (lnkcap2)
		return PCIE_LNKCAP2_SLS2SPEED(lnkcap2);

	pcie_capability_read_dword(dev, PCI_EXP_LNKCAP, &lnkcap);
	if ((lnkcap & PCI_EXP_LNKCAP_SLS) == PCI_EXP_LNKCAP_SLS_5_0GB)
		return PCIE_SPEED_5_0GT;
	else if ((lnkcap & PCI_EXP_LNKCAP_SLS) == PCI_EXP_LNKCAP_SLS_2_5GB)
		return PCIE_SPEED_2_5GT;

	return PCI_SPEED_UNKNOWN;
}
EXPORT_SYMBOL(pcie_get_speed_cap);

/**
 * pcie_get_width_cap - query for the PCI device's link width capability
 * @dev: PCI device to query
 *
 * Query the PCI device width capability.  Return the maximum link width
 * supported by the device.
 */
enum pcie_link_width pcie_get_width_cap(struct pci_dev *dev)
{
	u32 lnkcap;

	pcie_capability_read_dword(dev, PCI_EXP_LNKCAP, &lnkcap);
	if (lnkcap)
		return (lnkcap & PCI_EXP_LNKCAP_MLW) >> 4;

	return PCIE_LNK_WIDTH_UNKNOWN;
}
EXPORT_SYMBOL(pcie_get_width_cap);

/**
 * pcie_bandwidth_capable - calculate a PCI device's link bandwidth capability
 * @dev: PCI device
 * @speed: storage for link speed
 * @width: storage for link width
 *
 * Calculate a PCI device's link bandwidth by querying for its link speed
 * and width, multiplying them, and applying encoding overhead.  The result
 * is in Mb/s, i.e., megabits/second of raw bandwidth.
 */
u32 pcie_bandwidth_capable(struct pci_dev *dev, enum pci_bus_speed *speed,
			   enum pcie_link_width *width)
{
	*speed = pcie_get_speed_cap(dev);
	*width = pcie_get_width_cap(dev);

	if (*speed == PCI_SPEED_UNKNOWN || *width == PCIE_LNK_WIDTH_UNKNOWN)
		return 0;

	return *width * PCIE_SPEED2MBS_ENC(*speed);
}

/**
 * __pcie_print_link_status - Report the PCI device's link speed and width
 * @dev: PCI device to query
 * @verbose: Print info even when enough bandwidth is available
 *
 * If the available bandwidth at the device is less than the device is
 * capable of, report the device's maximum possible bandwidth and the
 * upstream link that limits its performance.  If @verbose, always print
 * the available bandwidth, even if the device isn't constrained.
 */
void __pcie_print_link_status(struct pci_dev *dev, bool verbose)
{
	enum pcie_link_width width, width_cap;
	enum pci_bus_speed speed, speed_cap;
	struct pci_dev *limiting_dev = NULL;
	u32 bw_avail, bw_cap;

	bw_cap = pcie_bandwidth_capable(dev, &speed_cap, &width_cap);
	bw_avail = pcie_bandwidth_available(dev, &limiting_dev, &speed, &width);

	if (bw_avail >= bw_cap && verbose)
		pci_info(dev, "%u.%03u Gb/s available PCIe bandwidth (%s x%d link)\n",
			 bw_cap / 1000, bw_cap % 1000,
			 pci_speed_string(speed_cap), width_cap);
	else if (bw_avail < bw_cap)
		pci_info(dev, "%u.%03u Gb/s available PCIe bandwidth, limited by %s x%d link at %s (capable of %u.%03u Gb/s with %s x%d link)\n",
			 bw_avail / 1000, bw_avail % 1000,
			 pci_speed_string(speed), width,
			 limiting_dev ? pci_name(limiting_dev) : "<unknown>",
			 bw_cap / 1000, bw_cap % 1000,
			 pci_speed_string(speed_cap), width_cap);
}

/**
 * pcie_print_link_status - Report the PCI device's link speed and width
 * @dev: PCI device to query
 *
 * Report the available bandwidth at the device.
 */
void pcie_print_link_status(struct pci_dev *dev)
{
	__pcie_print_link_status(dev, true);
}
EXPORT_SYMBOL(pcie_print_link_status);

/**
 * pci_select_bars - Make BAR mask from the type of resource
 * @dev: the PCI device for which BAR mask is made
 * @flags: resource type mask to be selected
 *
 * This helper routine makes bar mask from the type of resource.
 */
//检查dev中哪些资源具有flags,返回值是索引的掩码形式
int pci_select_bars(struct pci_dev *dev, unsigned long flags)
{
	int i, bars = 0;
	for (i = 0; i < PCI_NUM_RESOURCES; i++)
		if (pci_resource_flags(dev, i) & flags)
			bars |= (1 << i);
	return bars;
}
EXPORT_SYMBOL(pci_select_bars);

/* Some architectures require additional programming to enable VGA */
static arch_set_vga_state_t arch_set_vga_state;

void __init pci_register_set_vga_state(arch_set_vga_state_t func)
{
	arch_set_vga_state = func;	/* NULL disables */
}

static int pci_set_vga_state_arch(struct pci_dev *dev, bool decode,
				  unsigned int command_bits, u32 flags)
{
	if (arch_set_vga_state)
		return arch_set_vga_state(dev, decode, command_bits,
						flags);
	return 0;
}

/**
 * pci_set_vga_state - set VGA decode state on device and parents if requested
 * @dev: the PCI device
 * @decode: true = enable decoding, false = disable decoding
 * @command_bits: PCI_COMMAND_IO and/or PCI_COMMAND_MEMORY
 * @flags: traverse ancestors and change bridges
 * CHANGE_BRIDGE_ONLY / CHANGE_BRIDGE
 */
int pci_set_vga_state(struct pci_dev *dev, bool decode,
		      unsigned int command_bits, u32 flags)
{
	struct pci_bus *bus;
	struct pci_dev *bridge;
	u16 cmd;
	int rc;

	WARN_ON((flags & PCI_VGA_STATE_CHANGE_DECODES) && (command_bits & ~(PCI_COMMAND_IO|PCI_COMMAND_MEMORY)));

	/* ARCH specific VGA enables */
	rc = pci_set_vga_state_arch(dev, decode, command_bits, flags);
	if (rc)
		return rc;

	if (flags & PCI_VGA_STATE_CHANGE_DECODES) {
		pci_read_config_word(dev, PCI_COMMAND, &cmd);
		if (decode)
			cmd |= command_bits;
		else
			cmd &= ~command_bits;
		pci_write_config_word(dev, PCI_COMMAND, cmd);
	}

	if (!(flags & PCI_VGA_STATE_CHANGE_BRIDGE))
		return 0;

	bus = dev->bus;
	while (bus) {
		bridge = bus->self;
		if (bridge) {
			pci_read_config_word(bridge, PCI_BRIDGE_CONTROL,
					     &cmd);
			if (decode)
				cmd |= PCI_BRIDGE_CTL_VGA;
			else
				cmd &= ~PCI_BRIDGE_CTL_VGA;
			pci_write_config_word(bridge, PCI_BRIDGE_CONTROL,
					      cmd);
		}
		bus = bus->parent;
	}
	return 0;
}

#ifdef CONFIG_ACPI
bool pci_pr3_present(struct pci_dev *pdev)
{
	struct acpi_device *adev;

	if (acpi_disabled)
		return false;

	adev = ACPI_COMPANION(&pdev->dev);
	if (!adev)
		return false;

	return adev->power.flags.power_resources &&
		acpi_has_method(adev->handle, "_PR3");
}
EXPORT_SYMBOL_GPL(pci_pr3_present);
#endif

/**
 * pci_add_dma_alias - Add a DMA devfn alias for a device
 * @dev: the PCI device for which alias is added
 * @devfn_from: alias slot and function
 * @nr_devfns: number of subsequent devfns to alias
 *
 * This helper encodes an 8-bit devfn as a bit number in dma_alias_mask
 * which is used to program permissible bus-devfn source addresses for DMA
 * requests in an IOMMU.  These aliases factor into IOMMU group creation
 * and are useful for devices generating DMA requests beyond or different
 * from their logical bus-devfn.  Examples include device quirks where the
 * device simply uses the wrong devfn, as well as non-transparent bridges
 * where the alias may be a proxy for devices in another domain.
 *
 * IOMMU group creation is performed during device discovery or addition,
 * prior to any potential DMA mapping and therefore prior to driver probing
 * (especially for userspace assigned devices where IOMMU group definition
 * cannot be left as a userspace activity).  DMA aliases should therefore
 * be configured via quirks, such as the PCI fixup header quirk.
 */
void pci_add_dma_alias(struct pci_dev *dev, u8 devfn_from, unsigned nr_devfns)
{
	int devfn_to;

	nr_devfns = min(nr_devfns, (unsigned) MAX_NR_DEVFNS - devfn_from);
	devfn_to = devfn_from + nr_devfns - 1;

	if (!dev->dma_alias_mask)
		dev->dma_alias_mask = bitmap_zalloc(MAX_NR_DEVFNS, GFP_KERNEL);
	if (!dev->dma_alias_mask) {
		pci_warn(dev, "Unable to allocate DMA alias mask\n");
		return;
	}

	bitmap_set(dev->dma_alias_mask, devfn_from, nr_devfns);

	if (nr_devfns == 1)
		pci_info(dev, "Enabling fixed DMA alias to %02x.%d\n",
				PCI_SLOT(devfn_from), PCI_FUNC(devfn_from));
	else if (nr_devfns > 1)
		pci_info(dev, "Enabling fixed DMA alias for devfn range from %02x.%d to %02x.%d\n",
				PCI_SLOT(devfn_from), PCI_FUNC(devfn_from),
				PCI_SLOT(devfn_to), PCI_FUNC(devfn_to));
}

bool pci_devs_are_dma_aliases(struct pci_dev *dev1, struct pci_dev *dev2)
{
	return (dev1->dma_alias_mask &&
		test_bit(dev2->devfn, dev1->dma_alias_mask)) ||
	       (dev2->dma_alias_mask &&
		test_bit(dev1->devfn, dev2->dma_alias_mask)) ||
	       pci_real_dma_dev(dev1) == dev2 ||
	       pci_real_dma_dev(dev2) == dev1;
}

bool pci_device_is_present(struct pci_dev *pdev)
{
	u32 v;

	if (pci_dev_is_disconnected(pdev))
		return false;
	return pci_bus_read_dev_vendor_id(pdev->bus, pdev->devfn, &v, 0);
}
EXPORT_SYMBOL_GPL(pci_device_is_present);

void pci_ignore_hotplug(struct pci_dev *dev)
{
	struct pci_dev *bridge = dev->bus->self;

	dev->ignore_hotplug = 1;
	/* Propagate the "ignore hotplug" setting to the parent bridge. */
	if (bridge)
		bridge->ignore_hotplug = 1;
}
EXPORT_SYMBOL_GPL(pci_ignore_hotplug);

/**
 * pci_real_dma_dev - Get PCI DMA device for PCI device
 * @dev: the PCI device that may have a PCI DMA alias
 *
 * Permits the platform to provide architecture-specific functionality to
 * devices needing to alias DMA to another PCI device on another PCI bus. If
 * the PCI device is on the same bus, it is recommended to use
 * pci_add_dma_alias(). This is the default implementation. Architecture
 * implementations can override this.
 */
struct pci_dev __weak *pci_real_dma_dev(struct pci_dev *dev)
{
	return dev;
}

resource_size_t __weak pcibios_default_alignment(void)
{
	return 0;
}

/*
 * Arches that don't want to expose struct resource to userland as-is in
 * sysfs and /proc can implement their own pci_resource_to_user().
 */
void __weak pci_resource_to_user(const struct pci_dev *dev, int bar,
				 const struct resource *rsrc,
				 resource_size_t *start, resource_size_t *end)
{
	*start = rsrc->start;
	*end = rsrc->end;
}

static char *resource_alignment_param;
static DEFINE_SPINLOCK(resource_alignment_lock);

/**
 * pci_specified_resource_alignment - get resource alignment specified by user.
 * @dev: the PCI device to get
 * @resize: whether or not to change resources' size when reassigning alignment
 *
 * RETURNS: Resource alignment if it is specified.
 *          Zero if it is not specified.
 */
static resource_size_t pci_specified_resource_alignment(struct pci_dev *dev,
							bool *resize)
{
	int align_order, count;
	resource_size_t align = pcibios_default_alignment();
	const char *p;
	int ret;

	spin_lock(&resource_alignment_lock);
	p = resource_alignment_param;
	if (!p || !*p)
		goto out;
	if (pci_has_flag(PCI_PROBE_ONLY)) {
		align = 0;
		pr_info_once("PCI: Ignoring requested alignments (PCI_PROBE_ONLY)\n");
		goto out;
	}

	while (*p) {
		count = 0;
		if (sscanf(p, "%d%n", &align_order, &count) == 1 &&
		    p[count] == '@') {
			p += count + 1;
			if (align_order > 63) {
				pr_err("PCI: Invalid requested alignment (order %d)\n",
				       align_order);
				align_order = PAGE_SHIFT;
			}
		} else {
			align_order = PAGE_SHIFT;
		}

		ret = pci_dev_str_match(dev, p, &p);
		if (ret == 1) {
			*resize = true;
			align = 1ULL << align_order;
			break;
		} else if (ret < 0) {
			pr_err("PCI: Can't parse resource_alignment parameter: %s\n",
			       p);
			break;
		}

		if (*p != ';' && *p != ',') {
			/* End of param or invalid format */
			break;
		}
		p++;
	}
out:
	spin_unlock(&resource_alignment_lock);
	return align;
}

static void pci_request_resource_alignment(struct pci_dev *dev, int bar,
					   resource_size_t align, bool resize)
{
	struct resource *r = &dev->resource[bar];
	resource_size_t size;

	if (!(r->flags & IORESOURCE_MEM))
		return;

	if (r->flags & IORESOURCE_PCI_FIXED) {
		pci_info(dev, "BAR%d %pR: ignoring requested alignment %#llx\n",
			 bar, r, (unsigned long long)align);
		return;
	}

	size = resource_size(r);
	if (size >= align)
		return;

	/*
	 * Increase the alignment of the resource.  There are two ways we
	 * can do this:
	 *
	 * 1) Increase the size of the resource.  BARs are aligned on their
	 *    size, so when we reallocate space for this resource, we'll
	 *    allocate it with the larger alignment.  This also prevents
	 *    assignment of any other BARs inside the alignment region, so
	 *    if we're requesting page alignment, this means no other BARs
	 *    will share the page.
	 *
	 *    The disadvantage is that this makes the resource larger than
	 *    the hardware BAR, which may break drivers that compute things
	 *    based on the resource size, e.g., to find registers at a
	 *    fixed offset before the end of the BAR.
	 *
	 * 2) Retain the resource size, but use IORESOURCE_STARTALIGN and
	 *    set r->start to the desired alignment.  By itself this
	 *    doesn't prevent other BARs being put inside the alignment
	 *    region, but if we realign *every* resource of every device in
	 *    the system, none of them will share an alignment region.
	 *
	 * When the user has requested alignment for only some devices via
	 * the "pci=resource_alignment" argument, "resize" is true and we
	 * use the first method.  Otherwise we assume we're aligning all
	 * devices and we use the second.
	 */

	pci_info(dev, "BAR%d %pR: requesting alignment to %#llx\n",
		 bar, r, (unsigned long long)align);

	if (resize) {
		r->start = 0;
		r->end = align - 1;
	} else {
		r->flags &= ~IORESOURCE_SIZEALIGN;
		r->flags |= IORESOURCE_STARTALIGN;
		r->start = align;
		r->end = r->start + size - 1;
	}
	r->flags |= IORESOURCE_UNSET;
}

/*
 * This function disables memory decoding and releases memory resources
 * of the device specified by kernel's boot parameter 'pci=resource_alignment='.
 * It also rounds up size to specified alignment.
 * Later on, the kernel will assign page-aligned memory resource back
 * to the device.
 */
void pci_reassigndev_resource_alignment(struct pci_dev *dev)
{
	int i;
	struct resource *r;
	resource_size_t align;
	u16 command;
	bool resize = false;

	/*
	 * VF BARs are read-only zero according to SR-IOV spec r1.1, sec
	 * 3.4.1.11.  Their resources are allocated from the space
	 * described by the VF BARx register in the PF's SR-IOV capability.
	 * We can't influence their alignment here.
	 */
	if (dev->is_virtfn)
		return;

	/* check if specified PCI is target device to reassign */
	align = pci_specified_resource_alignment(dev, &resize);
	if (!align)
		return;

	if (dev->hdr_type == PCI_HEADER_TYPE_NORMAL &&
	    (dev->class >> 8) == PCI_CLASS_BRIDGE_HOST) {
		pci_warn(dev, "Can't reassign resources to host bridge\n");
		return;
	}

	pci_read_config_word(dev, PCI_COMMAND, &command);
	command &= ~PCI_COMMAND_MEMORY;
	pci_write_config_word(dev, PCI_COMMAND, command);

	for (i = 0; i <= PCI_ROM_RESOURCE; i++)
		pci_request_resource_alignment(dev, i, align, resize);

	/*
	 * Need to disable bridge's resource window,
	 * to enable the kernel to reassign new resource
	 * window later on.
	 */
	if (dev->hdr_type == PCI_HEADER_TYPE_BRIDGE) {
		for (i = PCI_BRIDGE_RESOURCES; i < PCI_NUM_RESOURCES; i++) {
			r = &dev->resource[i];
			if (!(r->flags & IORESOURCE_MEM))
				continue;
			r->flags |= IORESOURCE_UNSET;
			r->end = resource_size(r) - 1;
			r->start = 0;
		}
		pci_disable_bridge_window(dev);
	}
}

static ssize_t resource_alignment_show(struct bus_type *bus, char *buf)
{
	size_t count = 0;

	spin_lock(&resource_alignment_lock);
	if (resource_alignment_param)
		count = scnprintf(buf, PAGE_SIZE, "%s", resource_alignment_param);
	spin_unlock(&resource_alignment_lock);

	/*
	 * When set by the command line, resource_alignment_param will not
	 * have a trailing line feed, which is ugly. So conditionally add
	 * it here.
	 */
	if (count >= 2 && buf[count - 2] != '\n' && count < PAGE_SIZE - 1) {
		buf[count - 1] = '\n';
		buf[count++] = 0;
	}

	return count;
}

static ssize_t resource_alignment_store(struct bus_type *bus,
					const char *buf, size_t count)
{
	char *param = kstrndup(buf, count, GFP_KERNEL);

	if (!param)
		return -ENOMEM;

	spin_lock(&resource_alignment_lock);
	kfree(resource_alignment_param);
	resource_alignment_param = param;
	spin_unlock(&resource_alignment_lock);
	return count;
}

static BUS_ATTR_RW(resource_alignment);

static int __init pci_resource_alignment_sysfs_init(void)
{
	return bus_create_file(&pci_bus_type,
					&bus_attr_resource_alignment);
}
late_initcall(pci_resource_alignment_sysfs_init);

static void pci_no_domains(void)
{
#ifdef CONFIG_PCI_DOMAINS
	pci_domains_supported = 0;
#endif
}

#ifdef CONFIG_PCI_DOMAINS_GENERIC
static atomic_t __domain_nr = ATOMIC_INIT(-1);

static int pci_get_new_domain_nr(void)
{
	return atomic_inc_return(&__domain_nr);
}

static int of_pci_bus_find_domain_nr(struct device *parent)
{
	static int use_dt_domains = -1;
	int domain = -1;

	if (parent)
		domain = of_get_pci_domain_nr(parent->of_node);

	/*
	 * Check DT domain and use_dt_domains values.
	 *
	 * If DT domain property is valid (domain >= 0) and
	 * use_dt_domains != 0, the DT assignment is valid since this means
	 * we have not previously allocated a domain number by using
	 * pci_get_new_domain_nr(); we should also update use_dt_domains to
	 * 1, to indicate that we have just assigned a domain number from
	 * DT.
	 *
	 * If DT domain property value is not valid (ie domain < 0), and we
	 * have not previously assigned a domain number from DT
	 * (use_dt_domains != 1) we should assign a domain number by
	 * using the:
	 *
	 * pci_get_new_domain_nr()
	 *
	 * API and update the use_dt_domains value to keep track of method we
	 * are using to assign domain numbers (use_dt_domains = 0).
	 *
	 * All other combinations imply we have a platform that is trying
	 * to mix domain numbers obtained from DT and pci_get_new_domain_nr(),
	 * which is a recipe for domain mishandling and it is prevented by
	 * invalidating the domain value (domain = -1) and printing a
	 * corresponding error.
	 */
	if (domain >= 0 && use_dt_domains) {
		use_dt_domains = 1;
	} else if (domain < 0 && use_dt_domains != 1) {
		use_dt_domains = 0;
		domain = pci_get_new_domain_nr();
	} else {
		if (parent)
			pr_err("Node %pOF has ", parent->of_node);
		pr_err("Inconsistent \"linux,pci-domain\" property in DT\n");
		domain = -1;
	}

	return domain;
}

int pci_bus_find_domain_nr(struct pci_bus *bus, struct device *parent)
{
	return acpi_disabled ? of_pci_bus_find_domain_nr(parent) :
			       acpi_pci_bus_find_domain_nr(bus);
}
#endif

/**
 * pci_ext_cfg_avail - can we access extended PCI config space?
 *
 * Returns 1 if we can access PCI extended config space (offsets
 * greater than 0xff). This is the default implementation. Architecture
 * implementations can override this.
 */
int __weak pci_ext_cfg_avail(void)
{
	return 1;
}

void __weak pci_fixup_cardbus(struct pci_bus *bus)
{
}
EXPORT_SYMBOL(pci_fixup_cardbus);

static int __init pci_setup(char *str)
{
	while (str) {
		char *k = strchr(str, ',');
		if (k)
			*k++ = 0;
		if (*str && (str = pcibios_setup(str)) && *str) {
			if (!strcmp(str, "nomsi")) {
				pci_no_msi();
			} else if (!strncmp(str, "noats", 5)) {
				pr_info("PCIe: ATS is disabled\n");
				pcie_ats_disabled = true;
			} else if (!strcmp(str, "noaer")) {
				pci_no_aer();
			} else if (!strcmp(str, "earlydump")) {
				pci_early_dump = true;
			} else if (!strncmp(str, "realloc=", 8)) {
				pci_realloc_get_opt(str + 8);
			} else if (!strncmp(str, "realloc", 7)) {
				pci_realloc_get_opt("on");
			} else if (!strcmp(str, "nodomains")) {
				pci_no_domains();
			} else if (!strncmp(str, "noari", 5)) {
				pcie_ari_disabled = true;
			} else if (!strncmp(str, "cbiosize=", 9)) {
				pci_cardbus_io_size = memparse(str + 9, &str);
			} else if (!strncmp(str, "cbmemsize=", 10)) {
				pci_cardbus_mem_size = memparse(str + 10, &str);
			} else if (!strncmp(str, "resource_alignment=", 19)) {
				resource_alignment_param = str + 19;
			} else if (!strncmp(str, "ecrc=", 5)) {
				pcie_ecrc_get_policy(str + 5);
			} else if (!strncmp(str, "hpiosize=", 9)) {
				pci_hotplug_io_size = memparse(str + 9, &str);
			} else if (!strncmp(str, "hpmmiosize=", 11)) {
				pci_hotplug_mmio_size = memparse(str + 11, &str);
			} else if (!strncmp(str, "hpmmioprefsize=", 15)) {
				pci_hotplug_mmio_pref_size = memparse(str + 15, &str);
			} else if (!strncmp(str, "hpmemsize=", 10)) {
				pci_hotplug_mmio_size = memparse(str + 10, &str);
				pci_hotplug_mmio_pref_size = pci_hotplug_mmio_size;
			} else if (!strncmp(str, "hpbussize=", 10)) {
				pci_hotplug_bus_size =
					simple_strtoul(str + 10, &str, 0);
				if (pci_hotplug_bus_size > 0xff)
					pci_hotplug_bus_size = DEFAULT_HOTPLUG_BUS_SIZE;
			} else if (!strncmp(str, "pcie_bus_tune_off", 17)) {
				pcie_bus_config = PCIE_BUS_TUNE_OFF;
			} else if (!strncmp(str, "pcie_bus_safe", 13)) {
				pcie_bus_config = PCIE_BUS_SAFE;
			} else if (!strncmp(str, "pcie_bus_perf", 13)) {
				pcie_bus_config = PCIE_BUS_PERFORMANCE;
			} else if (!strncmp(str, "pcie_bus_peer2peer", 18)) {
				pcie_bus_config = PCIE_BUS_PEER2PEER;
			} else if (!strncmp(str, "pcie_scan_all", 13)) {
				pci_add_flags(PCI_SCAN_ALL_PCIE_DEVS);
			} else if (!strncmp(str, "disable_acs_redir=", 18)) {
				disable_acs_redir_param = str + 18;
			} else {
				pr_err("PCI: Unknown option `%s'\n", str);
			}
		}
		str = k;
	}
	return 0;
}
early_param("pci", pci_setup);

/*
 * 'resource_alignment_param' and 'disable_acs_redir_param' are initialized
 * in pci_setup(), above, to point to data in the __initdata section which
 * will be freed after the init sequence is complete. We can't allocate memory
 * in pci_setup() because some architectures do not have any memory allocation
 * service available during an early_param() call. So we allocate memory and
 * copy the variable here before the init section is freed.
 *
 */
static int __init pci_realloc_setup_params(void)
{
	resource_alignment_param = kstrdup(resource_alignment_param,
					   GFP_KERNEL);
	disable_acs_redir_param = kstrdup(disable_acs_redir_param, GFP_KERNEL);

	return 0;
}
pure_initcall(pci_realloc_setup_params);<|MERGE_RESOLUTION|>--- conflicted
+++ resolved
@@ -401,14 +401,9 @@
 	return 1;
 }
 
-<<<<<<< HEAD
 //自pos位置开始，遍历查找cap特性，最多遍历ttl个节点
-static int __pci_find_next_cap_ttl(struct pci_bus *bus, unsigned int devfn,
-				   u8 pos, int cap, int *ttl)
-=======
 static u8 __pci_find_next_cap_ttl(struct pci_bus *bus, unsigned int devfn,
 				  u8 pos, int cap, int *ttl)
->>>>>>> e71ba945
 {
 	u8 id;
 	u16 ent;
@@ -442,38 +437,25 @@
 	return 0;
 }
 
-<<<<<<< HEAD
 //自pos位置查找cap，如果找到返回其对应的索引号
-static int __pci_find_next_cap(struct pci_bus *bus, unsigned int devfn,
-			       u8 pos, int cap)
-=======
 static u8 __pci_find_next_cap(struct pci_bus *bus, unsigned int devfn,
 			      u8 pos, int cap)
->>>>>>> e71ba945
 {
 	int ttl = PCI_FIND_CAP_TTL;
 
 	return __pci_find_next_cap_ttl(bus, devfn, pos, cap, &ttl);
 }
 
-<<<<<<< HEAD
 //获取自pos位置开始查找下一个指定的cap
-int pci_find_next_capability(struct pci_dev *dev, u8 pos, int cap)
-=======
 u8 pci_find_next_capability(struct pci_dev *dev, u8 pos, int cap)
->>>>>>> e71ba945
 {
 	return __pci_find_next_cap(dev->bus, dev->devfn,
 				   pos + PCI_CAP_LIST_NEXT, cap);
 }
 EXPORT_SYMBOL_GPL(pci_find_next_capability);
 
-<<<<<<< HEAD
 //返回devfn的capbility list的起始offset
-static int __pci_bus_find_cap_start(struct pci_bus *bus,
-=======
 static u8 __pci_bus_find_cap_start(struct pci_bus *bus,
->>>>>>> e71ba945
 				    unsigned int devfn, u8 hdr_type)
 {
 	u16 status;
@@ -515,12 +497,8 @@
  *  %PCI_CAP_ID_PCIX         PCI-X
  *  %PCI_CAP_ID_EXP          PCI Express
  */
-<<<<<<< HEAD
 //检查设备是否支持cap能力
-int pci_find_capability(struct pci_dev *dev, int cap)
-=======
 u8 pci_find_capability(struct pci_dev *dev, int cap)
->>>>>>> e71ba945
 {
 	u8 pos;
 
