// SPDX-License-Identifier: GPL-2.0-only
/*
 * vDPA bus.
 *
 * Copyright (c) 2020, Red Hat. All rights reserved.
 *     Author: Jason Wang <jasowang@redhat.com>
 *
 */

#include <linux/module.h>
#include <linux/idr.h>
#include <linux/slab.h>
#include <linux/vdpa.h>
#include <uapi/linux/vdpa.h>
#include <net/genetlink.h>
#include <linux/mod_devicetable.h>
#include <linux/virtio_ids.h>

static LIST_HEAD(mdev_head);
/* A global mutex that protects vdpa management device and device level operations. */
static DEFINE_MUTEX(vdpa_dev_mutex);
/*负责vdpa设备的index分配*/
static DEFINE_IDA(vdpa_index_ida);

static struct genl_family vdpa_nl_family;

//执行vdpa设备与vdpa驱动适配
static int vdpa_dev_probe(struct device *d)
{
    /*设备为vdpa设备*/
	struct vdpa_device *vdev = dev_to_vdpa(d);
	/*驱动为vdpa驱动*/
	struct vdpa_driver *drv = drv_to_vdpa(vdev->dev.driver);
	const struct vdpa_config_ops *ops = vdev->config;
	u32 max_num, min_num = 1;
	int ret = 0;

<<<<<<< HEAD
	/*采用vdpa驱动probe此vdpa设备*/
=======
	max_num = ops->get_vq_num_max(vdev);
	if (ops->get_vq_num_min)
		min_num = ops->get_vq_num_min(vdev);
	if (max_num < min_num)
		return -EINVAL;

>>>>>>> ce840177
	if (drv && drv->probe)
		ret = drv->probe(vdev);

	return ret;
}

<<<<<<< HEAD
/*指定d对应的vdpa驱动移除设备*/
static int vdpa_dev_remove(struct device *d)
=======
static void vdpa_dev_remove(struct device *d)
>>>>>>> ce840177
{
	struct vdpa_device *vdev = dev_to_vdpa(d);
	struct vdpa_driver *drv = drv_to_vdpa(vdev->dev.driver);

	if (drv && drv->remove)
		drv->remove(vdev);
}

/*vdpa对应的虚拟bus*/
static struct bus_type vdpa_bus = {
	.name  = "vdpa",
	.probe = vdpa_dev_probe,
	.remove = vdpa_dev_remove,
};

/*vdpa设备释放*/
static void vdpa_release_dev(struct device *d)
{
	struct vdpa_device *vdev = dev_to_vdpa(d);
	const struct vdpa_config_ops *ops = vdev->config;

	/*释放此vdpa设备*/
	if (ops->free)
		ops->free(vdev);

	/*归还vdpa设备对应的index*/
	ida_simple_remove(&vdpa_index_ida, vdev->index);
	mutex_destroy(&vdev->cf_mutex);
	kfree(vdev);
}

/**
 * __vdpa_alloc_device - allocate and initilaize a vDPA device
 * This allows driver to some prepartion after device is
 * initialized but before registered.
 * @parent: the parent device
 * @config: the bus operations that is supported by this device
 * @size: size of the parent structure that contains private data
 * @name: name of the vdpa device; optional.
 * @use_va: indicate whether virtual address must be used by this device
 *
 * Driver should use vdpa_alloc_device() wrapper macro instead of
 * using this directly.
 *
 * Return: Returns an error when parent/config/dma_dev is not set or fail to get
 *	   ida.
 */
<<<<<<< HEAD
struct vdpa_device *__vdpa_alloc_device(struct device *parent/*父设备*/,
					const struct vdpa_config_ops *config/*vdpa操作集*/,
					size_t size/*vdpa设备空间大小（含私有空间）*/, const char *name)
=======
struct vdpa_device *__vdpa_alloc_device(struct device *parent,
					const struct vdpa_config_ops *config,
					size_t size, const char *name,
					bool use_va)
>>>>>>> ce840177
{
    //vdap设备申请及初始化
	struct vdpa_device *vdev;
	int err = -EINVAL;

	if (!config)
		goto err;

	/*dma_map与dma_unmap必须成对出现*/
	if (!!config->dma_map != !!config->dma_unmap)
		goto err;

<<<<<<< HEAD
	/*申请vdpa空间*/
=======
	/* It should only work for the device that use on-chip IOMMU */
	if (use_va && !(config->dma_map || config->set_map))
		goto err;

>>>>>>> ce840177
	err = -ENOMEM;
	vdev = kzalloc(size, GFP_KERNEL);
	if (!vdev)
		goto err;

	/*申请空闲id号做为设备索引*/
	err = ida_alloc(&vdpa_index_ida, GFP_KERNEL);
	if (err < 0)
		goto err_ida;

	vdev->dev.bus = &vdpa_bus;/*vdpa虚拟总线*/
	vdev->dev.parent = parent;
	vdev->dev.release = vdpa_release_dev;
	vdev->index = err;
	vdev->config = config;/*设置vdpa设备操作集*/
	vdev->features_valid = false;
	vdev->use_va = use_va;

	//设置vdpa设备名称
	if (name)
		err = dev_set_name(&vdev->dev, "%s", name);
	else
		err = dev_set_name(&vdev->dev, "vdpa%u", vdev->index);
	if (err)
		goto err_name;

	mutex_init(&vdev->cf_mutex);
	device_initialize(&vdev->dev);

	return vdev;

err_name:
    /*释放为此dev申请的index*/
	ida_simple_remove(&vdpa_index_ida, vdev->index);
err_ida:
	kfree(vdev);
err:
	return ERR_PTR(err);
}
EXPORT_SYMBOL_GPL(__vdpa_alloc_device);

static int vdpa_name_match(struct device *dev, const void *data)
{
	struct vdpa_device *vdev = container_of(dev, struct vdpa_device, dev);

	return (strcmp(dev_name(&vdev->dev), data) == 0);
}

static int __vdpa_register_device(struct vdpa_device *vdev, int nvqs)
{
	struct device *dev;

	vdev->nvqs = nvqs;

	lockdep_assert_held(&vdpa_dev_mutex);
	dev = bus_find_device(&vdpa_bus, NULL, dev_name(&vdev->dev), vdpa_name_match);
	if (dev) {
		put_device(dev);
		return -EEXIST;
	}
	return device_add(&vdev->dev);
}

/**
 * _vdpa_register_device - register a vDPA device with vdpa lock held
 * Caller must have a succeed call of vdpa_alloc_device() before.
 * Caller must invoke this routine in the management device dev_add()
 * callback after setting up valid mgmtdev for this vdpa device.
 * @vdev: the vdpa device to be registered to vDPA bus
 * @nvqs: number of virtqueues supported by this device
 *
 * Return: Returns an error when fail to add device to vDPA bus
 */
int _vdpa_register_device(struct vdpa_device *vdev, int nvqs)
{
	if (!vdev->mdev)
		return -EINVAL;

	return __vdpa_register_device(vdev, nvqs);
}
EXPORT_SYMBOL_GPL(_vdpa_register_device);

/**
 * vdpa_register_device - register a vDPA device
 * Callers must have a succeed call of vdpa_alloc_device() before.
 * @vdev: the vdpa device to be registered to vDPA bus
 * @nvqs: number of virtqueues supported by this device
 *
 * Return: Returns an error when fail to add to vDPA bus
 */
int vdpa_register_device(struct vdpa_device *vdev, int nvqs)
{
	int err;

	mutex_lock(&vdpa_dev_mutex);
    	/*添加此device到sysfs*/
	err = __vdpa_register_device(vdev, nvqs);
	mutex_unlock(&vdpa_dev_mutex);
	return err;
}
EXPORT_SYMBOL_GPL(vdpa_register_device);

/**
 * _vdpa_unregister_device - unregister a vDPA device
 * Caller must invoke this routine as part of management device dev_del()
 * callback.
 * @vdev: the vdpa device to be unregisted from vDPA bus
 */
void _vdpa_unregister_device(struct vdpa_device *vdev)
{
	lockdep_assert_held(&vdpa_dev_mutex);
	WARN_ON(!vdev->mdev);
	device_unregister(&vdev->dev);
}
EXPORT_SYMBOL_GPL(_vdpa_unregister_device);

/**
 * vdpa_unregister_device - unregister a vDPA device
 * @vdev: the vdpa device to be unregisted from vDPA bus
 */
void vdpa_unregister_device(struct vdpa_device *vdev)
{
	mutex_lock(&vdpa_dev_mutex);
	device_unregister(&vdev->dev);
	mutex_unlock(&vdpa_dev_mutex);
}
EXPORT_SYMBOL_GPL(vdpa_unregister_device);

/**
 * __vdpa_register_driver - register a vDPA device driver
 * @drv: the vdpa device driver to be registered
 * @owner: module owner of the driver
 *
 * Return: Returns an err when fail to do the registration
 */
int __vdpa_register_driver(struct vdpa_driver *drv, struct module *owner)
{
    //vdpa驱动注册
	drv->driver.bus = &vdpa_bus;
	drv->driver.owner = owner;

	return driver_register(&drv->driver);
}
EXPORT_SYMBOL_GPL(__vdpa_register_driver);

/**
 * vdpa_unregister_driver - unregister a vDPA device driver
 * @drv: the vdpa device driver to be unregistered
 */
void vdpa_unregister_driver(struct vdpa_driver *drv)
{
	driver_unregister(&drv->driver);
}
EXPORT_SYMBOL_GPL(vdpa_unregister_driver);

/**
 * vdpa_mgmtdev_register - register a vdpa management device
 *
 * @mdev: Pointer to vdpa management device
 * vdpa_mgmtdev_register() register a vdpa management device which supports
 * vdpa device management.
 * Return: Returns 0 on success or failure when required callback ops are not
 *         initialized.
 */
int vdpa_mgmtdev_register(struct vdpa_mgmt_dev *mdev)
{
	if (!mdev->device || !mdev->ops || !mdev->ops->dev_add || !mdev->ops->dev_del)
		return -EINVAL;

	INIT_LIST_HEAD(&mdev->list);
	mutex_lock(&vdpa_dev_mutex);
	list_add_tail(&mdev->list, &mdev_head);
	mutex_unlock(&vdpa_dev_mutex);
	return 0;
}
EXPORT_SYMBOL_GPL(vdpa_mgmtdev_register);

static int vdpa_match_remove(struct device *dev, void *data)
{
	struct vdpa_device *vdev = container_of(dev, struct vdpa_device, dev);
	struct vdpa_mgmt_dev *mdev = vdev->mdev;

	if (mdev == data)
		mdev->ops->dev_del(mdev, vdev);
	return 0;
}

void vdpa_mgmtdev_unregister(struct vdpa_mgmt_dev *mdev)
{
	mutex_lock(&vdpa_dev_mutex);

	list_del(&mdev->list);

	/* Filter out all the entries belong to this management device and delete it. */
	bus_for_each_dev(&vdpa_bus, NULL, mdev, vdpa_match_remove);

	mutex_unlock(&vdpa_dev_mutex);
}
EXPORT_SYMBOL_GPL(vdpa_mgmtdev_unregister);

/**
 * vdpa_get_config - Get one or more device configuration fields.
 * @vdev: vdpa device to operate on
 * @offset: starting byte offset of the field
 * @buf: buffer pointer to read to
 * @len: length of the configuration fields in bytes
 */
void vdpa_get_config(struct vdpa_device *vdev, unsigned int offset,
		     void *buf, unsigned int len)
{
	const struct vdpa_config_ops *ops = vdev->config;

	mutex_lock(&vdev->cf_mutex);
	/*
	 * Config accesses aren't supposed to trigger before features are set.
	 * If it does happen we assume a legacy guest.
	 */
	if (!vdev->features_valid)
		vdpa_set_features(vdev, 0);
	ops->get_config(vdev, offset, buf, len);
	mutex_unlock(&vdev->cf_mutex);
}
EXPORT_SYMBOL_GPL(vdpa_get_config);

/**
 * vdpa_set_config - Set one or more device configuration fields.
 * @vdev: vdpa device to operate on
 * @offset: starting byte offset of the field
 * @buf: buffer pointer to read from
 * @length: length of the configuration fields in bytes
 */
void vdpa_set_config(struct vdpa_device *vdev, unsigned int offset,
		     const void *buf, unsigned int length)
{
	mutex_lock(&vdev->cf_mutex);
	vdev->config->set_config(vdev, offset, buf, length);
	mutex_unlock(&vdev->cf_mutex);
}
EXPORT_SYMBOL_GPL(vdpa_set_config);

static bool mgmtdev_handle_match(const struct vdpa_mgmt_dev *mdev,
				 const char *busname, const char *devname)
{
	/* Bus name is optional for simulated management device, so ignore the
	 * device with bus if bus attribute is provided.
	 */
	if ((busname && !mdev->device->bus) || (!busname && mdev->device->bus))
		return false;

	if (!busname && strcmp(dev_name(mdev->device), devname) == 0)
		return true;

	if (busname && (strcmp(mdev->device->bus->name, busname) == 0) &&
	    (strcmp(dev_name(mdev->device), devname) == 0))
		return true;

	return false;
}

static struct vdpa_mgmt_dev *vdpa_mgmtdev_get_from_attr(struct nlattr **attrs)
{
	struct vdpa_mgmt_dev *mdev;
	const char *busname = NULL;
	const char *devname;

	if (!attrs[VDPA_ATTR_MGMTDEV_DEV_NAME])
		return ERR_PTR(-EINVAL);
	devname = nla_data(attrs[VDPA_ATTR_MGMTDEV_DEV_NAME]);
	if (attrs[VDPA_ATTR_MGMTDEV_BUS_NAME])
		busname = nla_data(attrs[VDPA_ATTR_MGMTDEV_BUS_NAME]);

	list_for_each_entry(mdev, &mdev_head, list) {
		if (mgmtdev_handle_match(mdev, busname, devname))
			return mdev;
	}
	return ERR_PTR(-ENODEV);
}

static int vdpa_nl_mgmtdev_handle_fill(struct sk_buff *msg, const struct vdpa_mgmt_dev *mdev)
{
	if (mdev->device->bus &&
	    nla_put_string(msg, VDPA_ATTR_MGMTDEV_BUS_NAME, mdev->device->bus->name))
		return -EMSGSIZE;
	if (nla_put_string(msg, VDPA_ATTR_MGMTDEV_DEV_NAME, dev_name(mdev->device)))
		return -EMSGSIZE;
	return 0;
}

static int vdpa_mgmtdev_fill(const struct vdpa_mgmt_dev *mdev, struct sk_buff *msg,
			     u32 portid, u32 seq, int flags)
{
	u64 supported_classes = 0;
	void *hdr;
	int i = 0;
	int err;

	hdr = genlmsg_put(msg, portid, seq, &vdpa_nl_family, flags, VDPA_CMD_MGMTDEV_NEW);
	if (!hdr)
		return -EMSGSIZE;
	err = vdpa_nl_mgmtdev_handle_fill(msg, mdev);
	if (err)
		goto msg_err;

	while (mdev->id_table[i].device) {
		supported_classes |= BIT(mdev->id_table[i].device);
		i++;
	}

	if (nla_put_u64_64bit(msg, VDPA_ATTR_MGMTDEV_SUPPORTED_CLASSES,
			      supported_classes, VDPA_ATTR_UNSPEC)) {
		err = -EMSGSIZE;
		goto msg_err;
	}

	genlmsg_end(msg, hdr);
	return 0;

msg_err:
	genlmsg_cancel(msg, hdr);
	return err;
}

static int vdpa_nl_cmd_mgmtdev_get_doit(struct sk_buff *skb, struct genl_info *info)
{
	struct vdpa_mgmt_dev *mdev;
	struct sk_buff *msg;
	int err;

	msg = nlmsg_new(NLMSG_DEFAULT_SIZE, GFP_KERNEL);
	if (!msg)
		return -ENOMEM;

	mutex_lock(&vdpa_dev_mutex);
	mdev = vdpa_mgmtdev_get_from_attr(info->attrs);
	if (IS_ERR(mdev)) {
		mutex_unlock(&vdpa_dev_mutex);
		NL_SET_ERR_MSG_MOD(info->extack, "Fail to find the specified mgmt device");
		err = PTR_ERR(mdev);
		goto out;
	}

	err = vdpa_mgmtdev_fill(mdev, msg, info->snd_portid, info->snd_seq, 0);
	mutex_unlock(&vdpa_dev_mutex);
	if (err)
		goto out;
	err = genlmsg_reply(msg, info);
	return err;

out:
	nlmsg_free(msg);
	return err;
}

static int
vdpa_nl_cmd_mgmtdev_get_dumpit(struct sk_buff *msg, struct netlink_callback *cb)
{
	struct vdpa_mgmt_dev *mdev;
	int start = cb->args[0];
	int idx = 0;
	int err;

	mutex_lock(&vdpa_dev_mutex);
	list_for_each_entry(mdev, &mdev_head, list) {
		if (idx < start) {
			idx++;
			continue;
		}
		err = vdpa_mgmtdev_fill(mdev, msg, NETLINK_CB(cb->skb).portid,
					cb->nlh->nlmsg_seq, NLM_F_MULTI);
		if (err)
			goto out;
		idx++;
	}
out:
	mutex_unlock(&vdpa_dev_mutex);
	cb->args[0] = idx;
	return msg->len;
}

#define VDPA_DEV_NET_ATTRS_MASK ((1 << VDPA_ATTR_DEV_NET_CFG_MACADDR) | \
				 (1 << VDPA_ATTR_DEV_NET_CFG_MTU))

static int vdpa_nl_cmd_dev_add_set_doit(struct sk_buff *skb, struct genl_info *info)
{
	struct vdpa_dev_set_config config = {};
	struct nlattr **nl_attrs = info->attrs;
	struct vdpa_mgmt_dev *mdev;
	const u8 *macaddr;
	const char *name;
	int err = 0;

	if (!info->attrs[VDPA_ATTR_DEV_NAME])
		return -EINVAL;

	name = nla_data(info->attrs[VDPA_ATTR_DEV_NAME]);

	if (nl_attrs[VDPA_ATTR_DEV_NET_CFG_MACADDR]) {
		macaddr = nla_data(nl_attrs[VDPA_ATTR_DEV_NET_CFG_MACADDR]);
		memcpy(config.net.mac, macaddr, sizeof(config.net.mac));
		config.mask |= (1 << VDPA_ATTR_DEV_NET_CFG_MACADDR);
	}
	if (nl_attrs[VDPA_ATTR_DEV_NET_CFG_MTU]) {
		config.net.mtu =
			nla_get_u16(nl_attrs[VDPA_ATTR_DEV_NET_CFG_MTU]);
		config.mask |= (1 << VDPA_ATTR_DEV_NET_CFG_MTU);
	}

	/* Skip checking capability if user didn't prefer to configure any
	 * device networking attributes. It is likely that user might have used
	 * a device specific method to configure such attributes or using device
	 * default attributes.
	 */
	if ((config.mask & VDPA_DEV_NET_ATTRS_MASK) &&
	    !netlink_capable(skb, CAP_NET_ADMIN))
		return -EPERM;

	mutex_lock(&vdpa_dev_mutex);
	mdev = vdpa_mgmtdev_get_from_attr(info->attrs);
	if (IS_ERR(mdev)) {
		NL_SET_ERR_MSG_MOD(info->extack, "Fail to find the specified management device");
		err = PTR_ERR(mdev);
		goto err;
	}
	if ((config.mask & mdev->config_attr_mask) != config.mask) {
		NL_SET_ERR_MSG_MOD(info->extack,
				   "All provided attributes are not supported");
		err = -EOPNOTSUPP;
		goto err;
	}

	err = mdev->ops->dev_add(mdev, name, &config);
err:
	mutex_unlock(&vdpa_dev_mutex);
	return err;
}

static int vdpa_nl_cmd_dev_del_set_doit(struct sk_buff *skb, struct genl_info *info)
{
	struct vdpa_mgmt_dev *mdev;
	struct vdpa_device *vdev;
	struct device *dev;
	const char *name;
	int err = 0;

	if (!info->attrs[VDPA_ATTR_DEV_NAME])
		return -EINVAL;
	name = nla_data(info->attrs[VDPA_ATTR_DEV_NAME]);

	mutex_lock(&vdpa_dev_mutex);
	dev = bus_find_device(&vdpa_bus, NULL, name, vdpa_name_match);
	if (!dev) {
		NL_SET_ERR_MSG_MOD(info->extack, "device not found");
		err = -ENODEV;
		goto dev_err;
	}
	vdev = container_of(dev, struct vdpa_device, dev);
	if (!vdev->mdev) {
		NL_SET_ERR_MSG_MOD(info->extack, "Only user created device can be deleted by user");
		err = -EINVAL;
		goto mdev_err;
	}
	mdev = vdev->mdev;
	mdev->ops->dev_del(mdev, vdev);
mdev_err:
	put_device(dev);
dev_err:
	mutex_unlock(&vdpa_dev_mutex);
	return err;
}

static int
vdpa_dev_fill(struct vdpa_device *vdev, struct sk_buff *msg, u32 portid, u32 seq,
	      int flags, struct netlink_ext_ack *extack)
{
	u16 max_vq_size;
	u16 min_vq_size = 1;
	u32 device_id;
	u32 vendor_id;
	void *hdr;
	int err;

	hdr = genlmsg_put(msg, portid, seq, &vdpa_nl_family, flags, VDPA_CMD_DEV_NEW);
	if (!hdr)
		return -EMSGSIZE;

	err = vdpa_nl_mgmtdev_handle_fill(msg, vdev->mdev);
	if (err)
		goto msg_err;

	device_id = vdev->config->get_device_id(vdev);
	vendor_id = vdev->config->get_vendor_id(vdev);
	max_vq_size = vdev->config->get_vq_num_max(vdev);
	if (vdev->config->get_vq_num_min)
		min_vq_size = vdev->config->get_vq_num_min(vdev);

	err = -EMSGSIZE;
	if (nla_put_string(msg, VDPA_ATTR_DEV_NAME, dev_name(&vdev->dev)))
		goto msg_err;
	if (nla_put_u32(msg, VDPA_ATTR_DEV_ID, device_id))
		goto msg_err;
	if (nla_put_u32(msg, VDPA_ATTR_DEV_VENDOR_ID, vendor_id))
		goto msg_err;
	if (nla_put_u32(msg, VDPA_ATTR_DEV_MAX_VQS, vdev->nvqs))
		goto msg_err;
	if (nla_put_u16(msg, VDPA_ATTR_DEV_MAX_VQ_SIZE, max_vq_size))
		goto msg_err;
	if (nla_put_u16(msg, VDPA_ATTR_DEV_MIN_VQ_SIZE, min_vq_size))
		goto msg_err;

	genlmsg_end(msg, hdr);
	return 0;

msg_err:
	genlmsg_cancel(msg, hdr);
	return err;
}

static int vdpa_nl_cmd_dev_get_doit(struct sk_buff *skb, struct genl_info *info)
{
	struct vdpa_device *vdev;
	struct sk_buff *msg;
	const char *devname;
	struct device *dev;
	int err;

	if (!info->attrs[VDPA_ATTR_DEV_NAME])
		return -EINVAL;
	devname = nla_data(info->attrs[VDPA_ATTR_DEV_NAME]);
	msg = nlmsg_new(NLMSG_DEFAULT_SIZE, GFP_KERNEL);
	if (!msg)
		return -ENOMEM;

	mutex_lock(&vdpa_dev_mutex);
	dev = bus_find_device(&vdpa_bus, NULL, devname, vdpa_name_match);
	if (!dev) {
		NL_SET_ERR_MSG_MOD(info->extack, "device not found");
		err = -ENODEV;
		goto err;
	}
	vdev = container_of(dev, struct vdpa_device, dev);
	if (!vdev->mdev) {
		err = -EINVAL;
		goto mdev_err;
	}
	err = vdpa_dev_fill(vdev, msg, info->snd_portid, info->snd_seq, 0, info->extack);
	if (!err)
		err = genlmsg_reply(msg, info);
mdev_err:
	put_device(dev);
err:
	mutex_unlock(&vdpa_dev_mutex);
	if (err)
		nlmsg_free(msg);
	return err;
}

struct vdpa_dev_dump_info {
	struct sk_buff *msg;
	struct netlink_callback *cb;
	int start_idx;
	int idx;
};

static int vdpa_dev_dump(struct device *dev, void *data)
{
	struct vdpa_device *vdev = container_of(dev, struct vdpa_device, dev);
	struct vdpa_dev_dump_info *info = data;
	int err;

	if (!vdev->mdev)
		return 0;
	if (info->idx < info->start_idx) {
		info->idx++;
		return 0;
	}
	err = vdpa_dev_fill(vdev, info->msg, NETLINK_CB(info->cb->skb).portid,
			    info->cb->nlh->nlmsg_seq, NLM_F_MULTI, info->cb->extack);
	if (err)
		return err;

	info->idx++;
	return 0;
}

static int vdpa_nl_cmd_dev_get_dumpit(struct sk_buff *msg, struct netlink_callback *cb)
{
	struct vdpa_dev_dump_info info;

	info.msg = msg;
	info.cb = cb;
	info.start_idx = cb->args[0];
	info.idx = 0;

	mutex_lock(&vdpa_dev_mutex);
	bus_for_each_dev(&vdpa_bus, NULL, &info, vdpa_dev_dump);
	mutex_unlock(&vdpa_dev_mutex);
	cb->args[0] = info.idx;
	return msg->len;
}

static int vdpa_dev_net_mq_config_fill(struct vdpa_device *vdev,
				       struct sk_buff *msg, u64 features,
				       const struct virtio_net_config *config)
{
	u16 val_u16;

	if ((features & (1ULL << VIRTIO_NET_F_MQ)) == 0)
		return 0;

	val_u16 = le16_to_cpu(config->max_virtqueue_pairs);
	return nla_put_u16(msg, VDPA_ATTR_DEV_NET_CFG_MAX_VQP, val_u16);
}

static int vdpa_dev_net_config_fill(struct vdpa_device *vdev, struct sk_buff *msg)
{
	struct virtio_net_config config = {};
	u64 features;
	u16 val_u16;

	vdpa_get_config(vdev, 0, &config, sizeof(config));

	if (nla_put(msg, VDPA_ATTR_DEV_NET_CFG_MACADDR, sizeof(config.mac),
		    config.mac))
		return -EMSGSIZE;

	val_u16 = le16_to_cpu(config.status);
	if (nla_put_u16(msg, VDPA_ATTR_DEV_NET_STATUS, val_u16))
		return -EMSGSIZE;

	val_u16 = le16_to_cpu(config.mtu);
	if (nla_put_u16(msg, VDPA_ATTR_DEV_NET_CFG_MTU, val_u16))
		return -EMSGSIZE;

	features = vdev->config->get_features(vdev);

	return vdpa_dev_net_mq_config_fill(vdev, msg, features, &config);
}

static int
vdpa_dev_config_fill(struct vdpa_device *vdev, struct sk_buff *msg, u32 portid, u32 seq,
		     int flags, struct netlink_ext_ack *extack)
{
	u32 device_id;
	void *hdr;
	int err;

	hdr = genlmsg_put(msg, portid, seq, &vdpa_nl_family, flags,
			  VDPA_CMD_DEV_CONFIG_GET);
	if (!hdr)
		return -EMSGSIZE;

	if (nla_put_string(msg, VDPA_ATTR_DEV_NAME, dev_name(&vdev->dev))) {
		err = -EMSGSIZE;
		goto msg_err;
	}

	device_id = vdev->config->get_device_id(vdev);
	if (nla_put_u32(msg, VDPA_ATTR_DEV_ID, device_id)) {
		err = -EMSGSIZE;
		goto msg_err;
	}

	switch (device_id) {
	case VIRTIO_ID_NET:
		err = vdpa_dev_net_config_fill(vdev, msg);
		break;
	default:
		err = -EOPNOTSUPP;
		break;
	}
	if (err)
		goto msg_err;

	genlmsg_end(msg, hdr);
	return 0;

msg_err:
	genlmsg_cancel(msg, hdr);
	return err;
}

static int vdpa_nl_cmd_dev_config_get_doit(struct sk_buff *skb, struct genl_info *info)
{
	struct vdpa_device *vdev;
	struct sk_buff *msg;
	const char *devname;
	struct device *dev;
	int err;

	if (!info->attrs[VDPA_ATTR_DEV_NAME])
		return -EINVAL;
	devname = nla_data(info->attrs[VDPA_ATTR_DEV_NAME]);
	msg = nlmsg_new(NLMSG_DEFAULT_SIZE, GFP_KERNEL);
	if (!msg)
		return -ENOMEM;

	mutex_lock(&vdpa_dev_mutex);
	dev = bus_find_device(&vdpa_bus, NULL, devname, vdpa_name_match);
	if (!dev) {
		NL_SET_ERR_MSG_MOD(info->extack, "device not found");
		err = -ENODEV;
		goto dev_err;
	}
	vdev = container_of(dev, struct vdpa_device, dev);
	if (!vdev->mdev) {
		NL_SET_ERR_MSG_MOD(info->extack, "unmanaged vdpa device");
		err = -EINVAL;
		goto mdev_err;
	}
	err = vdpa_dev_config_fill(vdev, msg, info->snd_portid, info->snd_seq,
				   0, info->extack);
	if (!err)
		err = genlmsg_reply(msg, info);

mdev_err:
	put_device(dev);
dev_err:
	mutex_unlock(&vdpa_dev_mutex);
	if (err)
		nlmsg_free(msg);
	return err;
}

static int vdpa_dev_config_dump(struct device *dev, void *data)
{
	struct vdpa_device *vdev = container_of(dev, struct vdpa_device, dev);
	struct vdpa_dev_dump_info *info = data;
	int err;

	if (!vdev->mdev)
		return 0;
	if (info->idx < info->start_idx) {
		info->idx++;
		return 0;
	}
	err = vdpa_dev_config_fill(vdev, info->msg, NETLINK_CB(info->cb->skb).portid,
				   info->cb->nlh->nlmsg_seq, NLM_F_MULTI,
				   info->cb->extack);
	if (err)
		return err;

	info->idx++;
	return 0;
}

static int
vdpa_nl_cmd_dev_config_get_dumpit(struct sk_buff *msg, struct netlink_callback *cb)
{
	struct vdpa_dev_dump_info info;

	info.msg = msg;
	info.cb = cb;
	info.start_idx = cb->args[0];
	info.idx = 0;

	mutex_lock(&vdpa_dev_mutex);
	bus_for_each_dev(&vdpa_bus, NULL, &info, vdpa_dev_config_dump);
	mutex_unlock(&vdpa_dev_mutex);
	cb->args[0] = info.idx;
	return msg->len;
}

static const struct nla_policy vdpa_nl_policy[VDPA_ATTR_MAX + 1] = {
	[VDPA_ATTR_MGMTDEV_BUS_NAME] = { .type = NLA_NUL_STRING },
	[VDPA_ATTR_MGMTDEV_DEV_NAME] = { .type = NLA_STRING },
	[VDPA_ATTR_DEV_NAME] = { .type = NLA_STRING },
	[VDPA_ATTR_DEV_NET_CFG_MACADDR] = NLA_POLICY_ETH_ADDR,
	/* virtio spec 1.1 section 5.1.4.1 for valid MTU range */
	[VDPA_ATTR_DEV_NET_CFG_MTU] = NLA_POLICY_MIN(NLA_U16, 68),
};

static const struct genl_ops vdpa_nl_ops[] = {
	{
		.cmd = VDPA_CMD_MGMTDEV_GET,
		.validate = GENL_DONT_VALIDATE_STRICT | GENL_DONT_VALIDATE_DUMP,
		.doit = vdpa_nl_cmd_mgmtdev_get_doit,
		.dumpit = vdpa_nl_cmd_mgmtdev_get_dumpit,
	},
	{
		.cmd = VDPA_CMD_DEV_NEW,
		.validate = GENL_DONT_VALIDATE_STRICT | GENL_DONT_VALIDATE_DUMP,
		.doit = vdpa_nl_cmd_dev_add_set_doit,
		.flags = GENL_ADMIN_PERM,
	},
	{
		.cmd = VDPA_CMD_DEV_DEL,
		.validate = GENL_DONT_VALIDATE_STRICT | GENL_DONT_VALIDATE_DUMP,
		.doit = vdpa_nl_cmd_dev_del_set_doit,
		.flags = GENL_ADMIN_PERM,
	},
	{
		.cmd = VDPA_CMD_DEV_GET,
		.validate = GENL_DONT_VALIDATE_STRICT | GENL_DONT_VALIDATE_DUMP,
		.doit = vdpa_nl_cmd_dev_get_doit,
		.dumpit = vdpa_nl_cmd_dev_get_dumpit,
	},
	{
		.cmd = VDPA_CMD_DEV_CONFIG_GET,
		.validate = GENL_DONT_VALIDATE_STRICT | GENL_DONT_VALIDATE_DUMP,
		.doit = vdpa_nl_cmd_dev_config_get_doit,
		.dumpit = vdpa_nl_cmd_dev_config_get_dumpit,
	},
};

static struct genl_family vdpa_nl_family __ro_after_init = {
	.name = VDPA_GENL_NAME,
	.version = VDPA_GENL_VERSION,
	.maxattr = VDPA_ATTR_MAX,
	.policy = vdpa_nl_policy,
	.netnsok = false,
	.module = THIS_MODULE,
	.ops = vdpa_nl_ops,
	.n_ops = ARRAY_SIZE(vdpa_nl_ops),
};

static int vdpa_init(void)
{
	int err;

    	/*注册vdpa bus*/
	err = bus_register(&vdpa_bus);
	if (err)
		return err;
	err = genl_register_family(&vdpa_nl_family);
	if (err)
		goto err;
	return 0;

err:
	bus_unregister(&vdpa_bus);
	return err;
}

static void __exit vdpa_exit(void)
{
	genl_unregister_family(&vdpa_nl_family);
	bus_unregister(&vdpa_bus);
	ida_destroy(&vdpa_index_ida);
}
core_initcall(vdpa_init);
module_exit(vdpa_exit);

MODULE_AUTHOR("Jason Wang <jasowang@redhat.com>");
MODULE_LICENSE("GPL v2");<|MERGE_RESOLUTION|>--- conflicted
+++ resolved
@@ -35,28 +35,21 @@
 	u32 max_num, min_num = 1;
 	int ret = 0;
 
-<<<<<<< HEAD
-	/*采用vdpa驱动probe此vdpa设备*/
-=======
 	max_num = ops->get_vq_num_max(vdev);
 	if (ops->get_vq_num_min)
 		min_num = ops->get_vq_num_min(vdev);
 	if (max_num < min_num)
 		return -EINVAL;
 
->>>>>>> ce840177
+	/*采用vdpa驱动probe此vdpa设备*/
 	if (drv && drv->probe)
 		ret = drv->probe(vdev);
 
 	return ret;
 }
 
-<<<<<<< HEAD
 /*指定d对应的vdpa驱动移除设备*/
-static int vdpa_dev_remove(struct device *d)
-=======
 static void vdpa_dev_remove(struct device *d)
->>>>>>> ce840177
 {
 	struct vdpa_device *vdev = dev_to_vdpa(d);
 	struct vdpa_driver *drv = drv_to_vdpa(vdev->dev.driver);
@@ -104,16 +97,10 @@
  * Return: Returns an error when parent/config/dma_dev is not set or fail to get
  *	   ida.
  */
-<<<<<<< HEAD
 struct vdpa_device *__vdpa_alloc_device(struct device *parent/*父设备*/,
 					const struct vdpa_config_ops *config/*vdpa操作集*/,
-					size_t size/*vdpa设备空间大小（含私有空间）*/, const char *name)
-=======
-struct vdpa_device *__vdpa_alloc_device(struct device *parent,
-					const struct vdpa_config_ops *config,
-					size_t size, const char *name,
+					size_t size/*vdpa设备空间大小（含私有空间）*/, const char *name,
 					bool use_va)
->>>>>>> ce840177
 {
     //vdap设备申请及初始化
 	struct vdpa_device *vdev;
@@ -126,14 +113,11 @@
 	if (!!config->dma_map != !!config->dma_unmap)
 		goto err;
 
-<<<<<<< HEAD
-	/*申请vdpa空间*/
-=======
 	/* It should only work for the device that use on-chip IOMMU */
 	if (use_va && !(config->dma_map || config->set_map))
 		goto err;
 
->>>>>>> ce840177
+	/*申请vdpa空间*/
 	err = -ENOMEM;
 	vdev = kzalloc(size, GFP_KERNEL);
 	if (!vdev)
