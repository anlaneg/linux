// SPDX-License-Identifier: GPL-2.0-only
/*
 * vDPA bus.
 *
 * Copyright (c) 2020, Red Hat. All rights reserved.
 *     Author: Jason Wang <jasowang@redhat.com>
 *
 */

#include <linux/module.h>
#include <linux/idr.h>
#include <linux/slab.h>
#include <linux/vdpa.h>

static DEFINE_IDA(vdpa_index_ida);

//执行vdpa设备与vdpa驱动适配
static int vdpa_dev_probe(struct device *d)
{
	struct vdpa_device *vdev = dev_to_vdpa(d);
	struct vdpa_driver *drv = drv_to_vdpa(vdev->dev.driver);
	int ret = 0;

	if (drv && drv->probe)
		ret = drv->probe(vdev);

	return ret;
}

static int vdpa_dev_remove(struct device *d)
{
	struct vdpa_device *vdev = dev_to_vdpa(d);
	struct vdpa_driver *drv = drv_to_vdpa(vdev->dev.driver);

	if (drv && drv->remove)
		drv->remove(vdev);

	return 0;
}

static struct bus_type vdpa_bus = {
	.name  = "vdpa",
	.probe = vdpa_dev_probe,
	.remove = vdpa_dev_remove,
};

static void vdpa_release_dev(struct device *d)
{
	struct vdpa_device *vdev = dev_to_vdpa(d);
	const struct vdpa_config_ops *ops = vdev->config;

	if (ops->free)
		ops->free(vdev);

	ida_simple_remove(&vdpa_index_ida, vdev->index);
	kfree(vdev);
}

/**
 * __vdpa_alloc_device - allocate and initilaize a vDPA device
 * This allows driver to some prepartion after device is
 * initialized but before registered.
 * @parent: the parent device
 * @config: the bus operations that is supported by this device
 * @nvqs: number of virtqueues supported by this device
 * @size: size of the parent structure that contains private data
 *
 * Driver should use vdpa_alloc_device() wrapper macro instead of
 * using this directly.
 *
 * Returns an error when parent/config/dma_dev is not set or fail to get
 * ida.
 */
struct vdpa_device *__vdpa_alloc_device(struct device *parent,
					const struct vdpa_config_ops *config/*vdpa操作集*/,
					int nvqs,
					size_t size)
{
    //vdap设备申请及初始化
	struct vdpa_device *vdev;
	int err = -EINVAL;

	if (!config)
		goto err;

	if (!!config->dma_map != !!config->dma_unmap)
		goto err;

	err = -ENOMEM;
	vdev = kzalloc(size, GFP_KERNEL);
	if (!vdev)
		goto err;

<<<<<<< HEAD
	/*申请空闲id号做为设备索引*/
	err = ida_simple_get(&vdpa_index_ida, 0, 0, GFP_KERNEL);
=======
	err = ida_alloc(&vdpa_index_ida, GFP_KERNEL);
>>>>>>> e71ba945
	if (err < 0)
		goto err_ida;

	vdev->dev.bus = &vdpa_bus;/*vdpa虚拟总线*/
	vdev->dev.parent = parent;
	vdev->dev.release = vdpa_release_dev;
	vdev->index = err;
	vdev->config = config;/*设置vdpa设备操作集*/
	vdev->features_valid = false;
	vdev->nvqs = nvqs;

	//设置vdpa设备名称
	err = dev_set_name(&vdev->dev, "vdpa%u", vdev->index);
	if (err)
		goto err_name;

	device_initialize(&vdev->dev);

	return vdev;

err_name:
	ida_simple_remove(&vdpa_index_ida, vdev->index);
err_ida:
	kfree(vdev);
err:
	return ERR_PTR(err);
}
EXPORT_SYMBOL_GPL(__vdpa_alloc_device);

/**
 * vdpa_register_device - register a vDPA device
 * Callers must have a succeed call of vdpa_alloc_device() before.
 * @vdev: the vdpa device to be registered to vDPA bus
 *
 * Returns an error when fail to add to vDPA bus
 */
int vdpa_register_device(struct vdpa_device *vdev)
{
	return device_add(&vdev->dev);
}
EXPORT_SYMBOL_GPL(vdpa_register_device);

/**
 * vdpa_unregister_device - unregister a vDPA device
 * @vdev: the vdpa device to be unregisted from vDPA bus
 */
void vdpa_unregister_device(struct vdpa_device *vdev)
{
	device_unregister(&vdev->dev);
}
EXPORT_SYMBOL_GPL(vdpa_unregister_device);

/**
 * __vdpa_register_driver - register a vDPA device driver
 * @drv: the vdpa device driver to be registered
 * @owner: module owner of the driver
 *
 * Returns an err when fail to do the registration
 */
int __vdpa_register_driver(struct vdpa_driver *drv, struct module *owner)
{
    //vdpa驱动注册
	drv->driver.bus = &vdpa_bus;
	drv->driver.owner = owner;

	return driver_register(&drv->driver);
}
EXPORT_SYMBOL_GPL(__vdpa_register_driver);

/**
 * vdpa_unregister_driver - unregister a vDPA device driver
 * @drv: the vdpa device driver to be unregistered
 */
void vdpa_unregister_driver(struct vdpa_driver *drv)
{
	driver_unregister(&drv->driver);
}
EXPORT_SYMBOL_GPL(vdpa_unregister_driver);

static int vdpa_init(void)
{
	return bus_register(&vdpa_bus);
}

static void __exit vdpa_exit(void)
{
	bus_unregister(&vdpa_bus);
	ida_destroy(&vdpa_index_ida);
}
core_initcall(vdpa_init);
module_exit(vdpa_exit);

MODULE_AUTHOR("Jason Wang <jasowang@redhat.com>");
MODULE_LICENSE("GPL v2");<|MERGE_RESOLUTION|>--- conflicted
+++ resolved
@@ -91,12 +91,8 @@
 	if (!vdev)
 		goto err;
 
-<<<<<<< HEAD
 	/*申请空闲id号做为设备索引*/
-	err = ida_simple_get(&vdpa_index_ida, 0, 0, GFP_KERNEL);
-=======
 	err = ida_alloc(&vdpa_index_ida, GFP_KERNEL);
->>>>>>> e71ba945
 	if (err < 0)
 		goto err_ida;
 
