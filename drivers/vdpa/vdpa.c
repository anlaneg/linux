// SPDX-License-Identifier: GPL-2.0-only
/*
 * vDPA bus.
 *
 * Copyright (c) 2020, Red Hat. All rights reserved.
 *     Author: Jason Wang <jasowang@redhat.com>
 *
 */

#include <linux/module.h>
#include <linux/idr.h>
#include <linux/slab.h>
#include <linux/vdpa.h>
#include <uapi/linux/vdpa.h>
#include <net/genetlink.h>
#include <linux/mod_devicetable.h>
#include <linux/virtio_ids.h>

static LIST_HEAD(mdev_head);
/* A global mutex that protects vdpa management device and device level operations. */
static DECLARE_RWSEM(vdpa_dev_lock);
/*负责vdpa设备的index分配*/
static DEFINE_IDA(vdpa_index_ida);

void vdpa_set_status(struct vdpa_device *vdev, u8 status)
{
	down_write(&vdev->cf_lock);
	vdev->config->set_status(vdev, status);
	up_write(&vdev->cf_lock);
}
EXPORT_SYMBOL(vdpa_set_status);

static struct genl_family vdpa_nl_family;

//执行vdpa设备与vdpa驱动适配
static int vdpa_dev_probe(struct device *d)
{
    /*设备为vdpa设备*/
	struct vdpa_device *vdev = dev_to_vdpa(d);
	/*驱动为vdpa驱动*/
	struct vdpa_driver *drv = drv_to_vdpa(vdev->dev.driver);
	const struct vdpa_config_ops *ops = vdev->config;
	u32 max_num, min_num = 1;
	int ret = 0;

	d->dma_mask = &d->coherent_dma_mask;
	ret = dma_set_mask_and_coherent(d, DMA_BIT_MASK(64));
	if (ret)
		return ret;

	max_num = ops->get_vq_num_max(vdev);
	if (ops->get_vq_num_min)
		min_num = ops->get_vq_num_min(vdev);
	if (max_num < min_num)
		return -EINVAL;

	/*采用vdpa驱动probe此vdpa设备*/
	if (drv && drv->probe)
		ret = drv->probe(vdev);

	return ret;
}

/*指定d对应的vdpa驱动移除设备*/
static void vdpa_dev_remove(struct device *d)
{
	struct vdpa_device *vdev = dev_to_vdpa(d);
	struct vdpa_driver *drv = drv_to_vdpa(vdev->dev.driver);

	if (drv && drv->remove)
		drv->remove(vdev);
}

static int vdpa_dev_match(struct device *dev, struct device_driver *drv)
{
	struct vdpa_device *vdev = dev_to_vdpa(dev);

	/* Check override first, and if set, only use the named driver */
	if (vdev->driver_override)
		return strcmp(vdev->driver_override, drv->name) == 0;

	/* Currently devices must be supported by all vDPA bus drivers */
	return 1;
}

static ssize_t driver_override_store(struct device *dev,
				     struct device_attribute *attr,
				     const char *buf, size_t count)
{
	struct vdpa_device *vdev = dev_to_vdpa(dev);
	int ret;

	ret = driver_set_override(dev, &vdev->driver_override, buf, count);
	if (ret)
		return ret;

	return count;
}

static ssize_t driver_override_show(struct device *dev,
				    struct device_attribute *attr, char *buf)
{
	struct vdpa_device *vdev = dev_to_vdpa(dev);
	ssize_t len;

	device_lock(dev);
	len = snprintf(buf, PAGE_SIZE, "%s\n", vdev->driver_override);
	device_unlock(dev);

	return len;
}
static DEVICE_ATTR_RW(driver_override);

static struct attribute *vdpa_dev_attrs[] = {
	&dev_attr_driver_override.attr,
	NULL,
};

static const struct attribute_group vdpa_dev_group = {
	.attrs  = vdpa_dev_attrs,
};
__ATTRIBUTE_GROUPS(vdpa_dev);

/*vdpa对应的虚拟bus*/
static struct bus_type vdpa_bus = {
	.name  = "vdpa",
	.dev_groups = vdpa_dev_groups,
	.match = vdpa_dev_match,
	.probe = vdpa_dev_probe,
	.remove = vdpa_dev_remove,
};

/*vdpa设备释放*/
static void vdpa_release_dev(struct device *d)
{
	struct vdpa_device *vdev = dev_to_vdpa(d);
	const struct vdpa_config_ops *ops = vdev->config;

	/*释放此vdpa设备*/
	if (ops->free)
		ops->free(vdev);

<<<<<<< HEAD
	/*归还vdpa设备对应的index*/
	ida_simple_remove(&vdpa_index_ida, vdev->index);
=======
	ida_free(&vdpa_index_ida, vdev->index);
>>>>>>> 9d1694dc
	kfree(vdev->driver_override);
	kfree(vdev);
}

/**
 * __vdpa_alloc_device - allocate and initilaize a vDPA device
 * This allows driver to some prepartion after device is
 * initialized but before registered.
 * @parent: the parent device
 * @config: the bus operations that is supported by this device
 * @ngroups: number of groups supported by this device
 * @nas: number of address spaces supported by this device
 * @size: size of the parent structure that contains private data
 * @name: name of the vdpa device; optional.
 * @use_va: indicate whether virtual address must be used by this device
 *
 * Driver should use vdpa_alloc_device() wrapper macro instead of
 * using this directly.
 *
 * Return: Returns an error when parent/config/dma_dev is not set or fail to get
 *	   ida.
 */
struct vdpa_device *__vdpa_alloc_device(struct device *parent/*父设备*/,
					const struct vdpa_config_ops *config/*vdpa操作集*/,
					unsigned int ngroups, unsigned int nas,
					size_t size/*vdpa设备空间大小（含私有空间）*/, const char *name,
					bool use_va)
{
    //vdap设备申请及初始化
	struct vdpa_device *vdev;
	int err = -EINVAL;

	if (!config)
		goto err;

	/*dma_map与dma_unmap必须成对出现*/
	if (!!config->dma_map != !!config->dma_unmap)
		goto err;

	/* It should only work for the device that use on-chip IOMMU */
	if (use_va && !(config->dma_map || config->set_map))
		goto err;

	/*申请vdpa空间*/
	err = -ENOMEM;
	vdev = kzalloc(size, GFP_KERNEL);
	if (!vdev)
		goto err;

	/*申请空闲id号做为设备索引*/
	err = ida_alloc(&vdpa_index_ida, GFP_KERNEL);
	if (err < 0)
		goto err_ida;

	vdev->dev.bus = &vdpa_bus;/*vdpa虚拟总线*/
	vdev->dev.parent = parent;
	vdev->dev.release = vdpa_release_dev;
	vdev->index = err;
	vdev->config = config;/*设置vdpa设备操作集*/
	vdev->features_valid = false;
	vdev->use_va = use_va;
	vdev->ngroups = ngroups;
	vdev->nas = nas;

	//设置vdpa设备名称
	if (name)
		err = dev_set_name(&vdev->dev, "%s", name);
	else
		err = dev_set_name(&vdev->dev, "vdpa%u", vdev->index);
	if (err)
		goto err_name;

	init_rwsem(&vdev->cf_lock);
	device_initialize(&vdev->dev);

	return vdev;

err_name:
<<<<<<< HEAD
    /*释放为此dev申请的index*/
	ida_simple_remove(&vdpa_index_ida, vdev->index);
=======
	ida_free(&vdpa_index_ida, vdev->index);
>>>>>>> 9d1694dc
err_ida:
	kfree(vdev);
err:
	return ERR_PTR(err);
}
EXPORT_SYMBOL_GPL(__vdpa_alloc_device);

static int vdpa_name_match(struct device *dev, const void *data)
{
	struct vdpa_device *vdev = container_of(dev, struct vdpa_device, dev);

	return (strcmp(dev_name(&vdev->dev), data) == 0);
}

static int __vdpa_register_device(struct vdpa_device *vdev, u32 nvqs)
{
	struct device *dev;

	vdev->nvqs = nvqs;

	lockdep_assert_held(&vdpa_dev_lock);
	dev = bus_find_device(&vdpa_bus, NULL, dev_name(&vdev->dev), vdpa_name_match);
	if (dev) {
		put_device(dev);
		return -EEXIST;
	}
	return device_add(&vdev->dev);
}

/**
 * _vdpa_register_device - register a vDPA device with vdpa lock held
 * Caller must have a succeed call of vdpa_alloc_device() before.
 * Caller must invoke this routine in the management device dev_add()
 * callback after setting up valid mgmtdev for this vdpa device.
 * @vdev: the vdpa device to be registered to vDPA bus
 * @nvqs: number of virtqueues supported by this device
 *
 * Return: Returns an error when fail to add device to vDPA bus
 */
int _vdpa_register_device(struct vdpa_device *vdev, u32 nvqs)
{
	if (!vdev->mdev)
		return -EINVAL;

	return __vdpa_register_device(vdev, nvqs);
}
EXPORT_SYMBOL_GPL(_vdpa_register_device);

/**
 * vdpa_register_device - register a vDPA device
 * Callers must have a succeed call of vdpa_alloc_device() before.
 * @vdev: the vdpa device to be registered to vDPA bus
 * @nvqs: number of virtqueues supported by this device
 *
 * Return: Returns an error when fail to add to vDPA bus
 */
int vdpa_register_device(struct vdpa_device *vdev, u32 nvqs)
{
	int err;

	down_write(&vdpa_dev_lock);
    	/*添加此device到sysfs*/
	err = __vdpa_register_device(vdev, nvqs);
	up_write(&vdpa_dev_lock);
	return err;
}
EXPORT_SYMBOL_GPL(vdpa_register_device);

/**
 * _vdpa_unregister_device - unregister a vDPA device
 * Caller must invoke this routine as part of management device dev_del()
 * callback.
 * @vdev: the vdpa device to be unregisted from vDPA bus
 */
void _vdpa_unregister_device(struct vdpa_device *vdev)
{
	lockdep_assert_held(&vdpa_dev_lock);
	WARN_ON(!vdev->mdev);
	device_unregister(&vdev->dev);
}
EXPORT_SYMBOL_GPL(_vdpa_unregister_device);

/**
 * vdpa_unregister_device - unregister a vDPA device
 * @vdev: the vdpa device to be unregisted from vDPA bus
 */
void vdpa_unregister_device(struct vdpa_device *vdev)
{
	down_write(&vdpa_dev_lock);
	device_unregister(&vdev->dev);
	up_write(&vdpa_dev_lock);
}
EXPORT_SYMBOL_GPL(vdpa_unregister_device);

/**
 * __vdpa_register_driver - register a vDPA device driver
 * @drv: the vdpa device driver to be registered
 * @owner: module owner of the driver
 *
 * Return: Returns an err when fail to do the registration
 */
int __vdpa_register_driver(struct vdpa_driver *drv, struct module *owner)
{
    //vdpa驱动注册
	drv->driver.bus = &vdpa_bus;
	drv->driver.owner = owner;

	return driver_register(&drv->driver);
}
EXPORT_SYMBOL_GPL(__vdpa_register_driver);

/**
 * vdpa_unregister_driver - unregister a vDPA device driver
 * @drv: the vdpa device driver to be unregistered
 */
void vdpa_unregister_driver(struct vdpa_driver *drv)
{
	driver_unregister(&drv->driver);
}
EXPORT_SYMBOL_GPL(vdpa_unregister_driver);

/**
 * vdpa_mgmtdev_register - register a vdpa management device
 *
 * @mdev: Pointer to vdpa management device
 * vdpa_mgmtdev_register() register a vdpa management device which supports
 * vdpa device management.
 * Return: Returns 0 on success or failure when required callback ops are not
 *         initialized.
 */
int vdpa_mgmtdev_register(struct vdpa_mgmt_dev *mdev)
{
	if (!mdev->device || !mdev->ops || !mdev->ops->dev_add || !mdev->ops->dev_del)
		return -EINVAL;

	INIT_LIST_HEAD(&mdev->list);
	down_write(&vdpa_dev_lock);
	/*mdev串连到mdev_head*/
	list_add_tail(&mdev->list, &mdev_head);
	up_write(&vdpa_dev_lock);
	return 0;
}
EXPORT_SYMBOL_GPL(vdpa_mgmtdev_register);

static int vdpa_match_remove(struct device *dev, void *data)
{
	struct vdpa_device *vdev = container_of(dev, struct vdpa_device, dev);
	struct vdpa_mgmt_dev *mdev = vdev->mdev;

	if (mdev == data)
		mdev->ops->dev_del(mdev, vdev);
	return 0;
}

void vdpa_mgmtdev_unregister(struct vdpa_mgmt_dev *mdev)
{
	down_write(&vdpa_dev_lock);

	list_del(&mdev->list);

	/* Filter out all the entries belong to this management device and delete it. */
	bus_for_each_dev(&vdpa_bus, NULL, mdev, vdpa_match_remove);

	up_write(&vdpa_dev_lock);
}
EXPORT_SYMBOL_GPL(vdpa_mgmtdev_unregister);

static void vdpa_get_config_unlocked(struct vdpa_device *vdev,
				     unsigned int offset,
				     void *buf, unsigned int len)
{
	const struct vdpa_config_ops *ops = vdev->config;

	/*
	 * Config accesses aren't supposed to trigger before features are set.
	 * If it does happen we assume a legacy guest.
	 */
	if (!vdev->features_valid)
		vdpa_set_features_unlocked(vdev, 0);
	ops->get_config(vdev, offset, buf, len);
}

/**
 * vdpa_get_config - Get one or more device configuration fields.
 * @vdev: vdpa device to operate on
 * @offset: starting byte offset of the field
 * @buf: buffer pointer to read to
 * @len: length of the configuration fields in bytes
 */
void vdpa_get_config(struct vdpa_device *vdev, unsigned int offset,
		     void *buf, unsigned int len)
{
	down_read(&vdev->cf_lock);
	vdpa_get_config_unlocked(vdev, offset, buf, len);
	up_read(&vdev->cf_lock);
}
EXPORT_SYMBOL_GPL(vdpa_get_config);

/**
 * vdpa_set_config - Set one or more device configuration fields.
 * @vdev: vdpa device to operate on
 * @offset: starting byte offset of the field
 * @buf: buffer pointer to read from
 * @length: length of the configuration fields in bytes
 */
void vdpa_set_config(struct vdpa_device *vdev, unsigned int offset,
		     const void *buf, unsigned int length)
{
	down_write(&vdev->cf_lock);
	vdev->config->set_config(vdev, offset, buf, length);
	up_write(&vdev->cf_lock);
}
EXPORT_SYMBOL_GPL(vdpa_set_config);

static bool mgmtdev_handle_match(const struct vdpa_mgmt_dev *mdev,
				 const char *busname, const char *devname)
{
	/* Bus name is optional for simulated management device, so ignore the
	 * device with bus if bus attribute is provided.
	 */
	if ((busname && !mdev->device->bus) || (!busname && mdev->device->bus))
		return false;

	if (!busname && strcmp(dev_name(mdev->device), devname) == 0)
		return true;

	if (busname && (strcmp(mdev->device->bus->name, busname) == 0) &&
	    (strcmp(dev_name(mdev->device), devname) == 0))
		return true;

	return false;
}

static struct vdpa_mgmt_dev *vdpa_mgmtdev_get_from_attr(struct nlattr **attrs)
{
	struct vdpa_mgmt_dev *mdev;
	const char *busname = NULL;
	const char *devname;

	if (!attrs[VDPA_ATTR_MGMTDEV_DEV_NAME])
		return ERR_PTR(-EINVAL);
	devname = nla_data(attrs[VDPA_ATTR_MGMTDEV_DEV_NAME]);
	if (attrs[VDPA_ATTR_MGMTDEV_BUS_NAME])
		busname = nla_data(attrs[VDPA_ATTR_MGMTDEV_BUS_NAME]);

	list_for_each_entry(mdev, &mdev_head, list) {
		if (mgmtdev_handle_match(mdev, busname, devname))
			return mdev;
	}
	return ERR_PTR(-ENODEV);
}

static int vdpa_nl_mgmtdev_handle_fill(struct sk_buff *msg, const struct vdpa_mgmt_dev *mdev)
{
	if (mdev->device->bus &&
	    nla_put_string(msg, VDPA_ATTR_MGMTDEV_BUS_NAME, mdev->device->bus->name))
		return -EMSGSIZE;
	if (nla_put_string(msg, VDPA_ATTR_MGMTDEV_DEV_NAME, dev_name(mdev->device)))
		return -EMSGSIZE;
	return 0;
}

static u64 vdpa_mgmtdev_get_classes(const struct vdpa_mgmt_dev *mdev,
				    unsigned int *nclasses)
{
	u64 supported_classes = 0;
	unsigned int n = 0;

	for (int i = 0; mdev->id_table[i].device; i++) {
		if (mdev->id_table[i].device > 63)
			continue;
		supported_classes |= BIT_ULL(mdev->id_table[i].device);
		n++;
	}
	if (nclasses)
		*nclasses = n;

	return supported_classes;
}

static int vdpa_mgmtdev_fill(const struct vdpa_mgmt_dev *mdev, struct sk_buff *msg,
			     u32 portid, u32 seq, int flags)
{
	void *hdr;
	int err;

	hdr = genlmsg_put(msg, portid, seq, &vdpa_nl_family, flags, VDPA_CMD_MGMTDEV_NEW);
	if (!hdr)
		return -EMSGSIZE;
	err = vdpa_nl_mgmtdev_handle_fill(msg, mdev);
	if (err)
		goto msg_err;

	if (nla_put_u64_64bit(msg, VDPA_ATTR_MGMTDEV_SUPPORTED_CLASSES,
			      vdpa_mgmtdev_get_classes(mdev, NULL),
			      VDPA_ATTR_UNSPEC)) {
		err = -EMSGSIZE;
		goto msg_err;
	}
	if (nla_put_u32(msg, VDPA_ATTR_DEV_MGMTDEV_MAX_VQS,
			mdev->max_supported_vqs)) {
		err = -EMSGSIZE;
		goto msg_err;
	}
	if (nla_put_u64_64bit(msg, VDPA_ATTR_DEV_SUPPORTED_FEATURES,
			      mdev->supported_features, VDPA_ATTR_PAD)) {
		err = -EMSGSIZE;
		goto msg_err;
	}

	genlmsg_end(msg, hdr);
	return 0;

msg_err:
	genlmsg_cancel(msg, hdr);
	return err;
}

static int vdpa_nl_cmd_mgmtdev_get_doit(struct sk_buff *skb, struct genl_info *info)
{
	struct vdpa_mgmt_dev *mdev;
	struct sk_buff *msg;
	int err;

	msg = nlmsg_new(NLMSG_DEFAULT_SIZE, GFP_KERNEL);
	if (!msg)
		return -ENOMEM;

	down_read(&vdpa_dev_lock);
	mdev = vdpa_mgmtdev_get_from_attr(info->attrs);
	if (IS_ERR(mdev)) {
		up_read(&vdpa_dev_lock);
		NL_SET_ERR_MSG_MOD(info->extack, "Fail to find the specified mgmt device");
		err = PTR_ERR(mdev);
		goto out;
	}

	err = vdpa_mgmtdev_fill(mdev, msg, info->snd_portid, info->snd_seq, 0);
	up_read(&vdpa_dev_lock);
	if (err)
		goto out;
	err = genlmsg_reply(msg, info);
	return err;

out:
	nlmsg_free(msg);
	return err;
}

static int
vdpa_nl_cmd_mgmtdev_get_dumpit(struct sk_buff *msg, struct netlink_callback *cb)
{
	struct vdpa_mgmt_dev *mdev;
	int start = cb->args[0];
	int idx = 0;
	int err;

	down_read(&vdpa_dev_lock);
	list_for_each_entry(mdev, &mdev_head, list) {
		if (idx < start) {
			idx++;
			continue;
		}
		err = vdpa_mgmtdev_fill(mdev, msg, NETLINK_CB(cb->skb).portid,
					cb->nlh->nlmsg_seq, NLM_F_MULTI);
		if (err)
			goto out;
		idx++;
	}
out:
	up_read(&vdpa_dev_lock);
	cb->args[0] = idx;
	return msg->len;
}

#define VDPA_DEV_NET_ATTRS_MASK (BIT_ULL(VDPA_ATTR_DEV_NET_CFG_MACADDR) | \
				 BIT_ULL(VDPA_ATTR_DEV_NET_CFG_MTU)     | \
				 BIT_ULL(VDPA_ATTR_DEV_NET_CFG_MAX_VQP))

/*
 * Bitmask for all per-device features: feature bits VIRTIO_TRANSPORT_F_START
 * through VIRTIO_TRANSPORT_F_END are unset, i.e. 0xfffffc000fffffff for
 * all 64bit features. If the features are extended beyond 64 bits, or new
 * "holes" are reserved for other type of features than per-device, this
 * macro would have to be updated.
 */
#define VIRTIO_DEVICE_F_MASK (~0ULL << (VIRTIO_TRANSPORT_F_END + 1) | \
			      ((1ULL << VIRTIO_TRANSPORT_F_START) - 1))

static int vdpa_nl_cmd_dev_add_set_doit(struct sk_buff *skb, struct genl_info *info)
{
	struct vdpa_dev_set_config config = {};
	struct nlattr **nl_attrs = info->attrs;
	struct vdpa_mgmt_dev *mdev;
	unsigned int ncls = 0;
	const u8 *macaddr;
	const char *name;
	u64 classes;
	int err = 0;

	if (!info->attrs[VDPA_ATTR_DEV_NAME])
		return -EINVAL;

	name = nla_data(info->attrs[VDPA_ATTR_DEV_NAME]);

	if (nl_attrs[VDPA_ATTR_DEV_NET_CFG_MACADDR]) {
		macaddr = nla_data(nl_attrs[VDPA_ATTR_DEV_NET_CFG_MACADDR]);
		memcpy(config.net.mac, macaddr, sizeof(config.net.mac));
		config.mask |= BIT_ULL(VDPA_ATTR_DEV_NET_CFG_MACADDR);
	}
	if (nl_attrs[VDPA_ATTR_DEV_NET_CFG_MTU]) {
		config.net.mtu =
			nla_get_u16(nl_attrs[VDPA_ATTR_DEV_NET_CFG_MTU]);
		config.mask |= BIT_ULL(VDPA_ATTR_DEV_NET_CFG_MTU);
	}
	if (nl_attrs[VDPA_ATTR_DEV_NET_CFG_MAX_VQP]) {
		config.net.max_vq_pairs =
			nla_get_u16(nl_attrs[VDPA_ATTR_DEV_NET_CFG_MAX_VQP]);
		if (!config.net.max_vq_pairs) {
			NL_SET_ERR_MSG_MOD(info->extack,
					   "At least one pair of VQs is required");
			return -EINVAL;
		}
		config.mask |= BIT_ULL(VDPA_ATTR_DEV_NET_CFG_MAX_VQP);
	}
	if (nl_attrs[VDPA_ATTR_DEV_FEATURES]) {
		u64 missing = 0x0ULL;

		config.device_features =
			nla_get_u64(nl_attrs[VDPA_ATTR_DEV_FEATURES]);
		if (nl_attrs[VDPA_ATTR_DEV_NET_CFG_MACADDR] &&
		    !(config.device_features & BIT_ULL(VIRTIO_NET_F_MAC)))
			missing |= BIT_ULL(VIRTIO_NET_F_MAC);
		if (nl_attrs[VDPA_ATTR_DEV_NET_CFG_MTU] &&
		    !(config.device_features & BIT_ULL(VIRTIO_NET_F_MTU)))
			missing |= BIT_ULL(VIRTIO_NET_F_MTU);
		if (nl_attrs[VDPA_ATTR_DEV_NET_CFG_MAX_VQP] &&
		    config.net.max_vq_pairs > 1 &&
		    !(config.device_features & BIT_ULL(VIRTIO_NET_F_MQ)))
			missing |= BIT_ULL(VIRTIO_NET_F_MQ);
		if (missing) {
			NL_SET_ERR_MSG_FMT_MOD(info->extack,
					       "Missing features 0x%llx for provided attributes",
					       missing);
			return -EINVAL;
		}
		config.mask |= BIT_ULL(VDPA_ATTR_DEV_FEATURES);
	}

	/* Skip checking capability if user didn't prefer to configure any
	 * device networking attributes. It is likely that user might have used
	 * a device specific method to configure such attributes or using device
	 * default attributes.
	 */
	if ((config.mask & VDPA_DEV_NET_ATTRS_MASK) &&
	    !netlink_capable(skb, CAP_NET_ADMIN))
		return -EPERM;

	down_write(&vdpa_dev_lock);
	mdev = vdpa_mgmtdev_get_from_attr(info->attrs);
	if (IS_ERR(mdev)) {
		NL_SET_ERR_MSG_MOD(info->extack, "Fail to find the specified management device");
		err = PTR_ERR(mdev);
		goto err;
	}

	if ((config.mask & mdev->config_attr_mask) != config.mask) {
		NL_SET_ERR_MSG_FMT_MOD(info->extack,
				       "Some provided attributes are not supported: 0x%llx",
				       config.mask & ~mdev->config_attr_mask);
		err = -EOPNOTSUPP;
		goto err;
	}

	classes = vdpa_mgmtdev_get_classes(mdev, &ncls);
	if (config.mask & VDPA_DEV_NET_ATTRS_MASK &&
	    !(classes & BIT_ULL(VIRTIO_ID_NET))) {
		NL_SET_ERR_MSG_MOD(info->extack,
				   "Network class attributes provided on unsupported management device");
		err = -EINVAL;
		goto err;
	}
	if (!(config.mask & VDPA_DEV_NET_ATTRS_MASK) &&
	    config.mask & BIT_ULL(VDPA_ATTR_DEV_FEATURES) &&
	    classes & BIT_ULL(VIRTIO_ID_NET) && ncls > 1 &&
	    config.device_features & VIRTIO_DEVICE_F_MASK) {
		NL_SET_ERR_MSG_MOD(info->extack,
				   "Management device supports multi-class while device features specified are ambiguous");
		err = -EINVAL;
		goto err;
	}

	err = mdev->ops->dev_add(mdev, name, &config);
err:
	up_write(&vdpa_dev_lock);
	return err;
}

static int vdpa_nl_cmd_dev_del_set_doit(struct sk_buff *skb, struct genl_info *info)
{
	struct vdpa_mgmt_dev *mdev;
	struct vdpa_device *vdev;
	struct device *dev;
	const char *name;
	int err = 0;

	if (!info->attrs[VDPA_ATTR_DEV_NAME])
		return -EINVAL;
	name = nla_data(info->attrs[VDPA_ATTR_DEV_NAME]);

	down_write(&vdpa_dev_lock);
	dev = bus_find_device(&vdpa_bus, NULL, name, vdpa_name_match);
	if (!dev) {
		NL_SET_ERR_MSG_MOD(info->extack, "device not found");
		err = -ENODEV;
		goto dev_err;
	}
	vdev = container_of(dev, struct vdpa_device, dev);
	if (!vdev->mdev) {
		NL_SET_ERR_MSG_MOD(info->extack, "Only user created device can be deleted by user");
		err = -EINVAL;
		goto mdev_err;
	}
	mdev = vdev->mdev;
	mdev->ops->dev_del(mdev, vdev);
mdev_err:
	put_device(dev);
dev_err:
	up_write(&vdpa_dev_lock);
	return err;
}

static int
vdpa_dev_fill(struct vdpa_device *vdev, struct sk_buff *msg, u32 portid, u32 seq,
	      int flags, struct netlink_ext_ack *extack)
{
	u16 max_vq_size;
	u16 min_vq_size = 1;
	u32 device_id;
	u32 vendor_id;
	void *hdr;
	int err;

	hdr = genlmsg_put(msg, portid, seq, &vdpa_nl_family, flags, VDPA_CMD_DEV_NEW);
	if (!hdr)
		return -EMSGSIZE;

	err = vdpa_nl_mgmtdev_handle_fill(msg, vdev->mdev);
	if (err)
		goto msg_err;

	device_id = vdev->config->get_device_id(vdev);
	vendor_id = vdev->config->get_vendor_id(vdev);
	max_vq_size = vdev->config->get_vq_num_max(vdev);
	if (vdev->config->get_vq_num_min)
		min_vq_size = vdev->config->get_vq_num_min(vdev);

	err = -EMSGSIZE;
	if (nla_put_string(msg, VDPA_ATTR_DEV_NAME, dev_name(&vdev->dev)))
		goto msg_err;
	if (nla_put_u32(msg, VDPA_ATTR_DEV_ID, device_id))
		goto msg_err;
	if (nla_put_u32(msg, VDPA_ATTR_DEV_VENDOR_ID, vendor_id))
		goto msg_err;
	if (nla_put_u32(msg, VDPA_ATTR_DEV_MAX_VQS, vdev->nvqs))
		goto msg_err;
	if (nla_put_u16(msg, VDPA_ATTR_DEV_MAX_VQ_SIZE, max_vq_size))
		goto msg_err;
	if (nla_put_u16(msg, VDPA_ATTR_DEV_MIN_VQ_SIZE, min_vq_size))
		goto msg_err;

	genlmsg_end(msg, hdr);
	return 0;

msg_err:
	genlmsg_cancel(msg, hdr);
	return err;
}

static int vdpa_nl_cmd_dev_get_doit(struct sk_buff *skb, struct genl_info *info)
{
	struct vdpa_device *vdev;
	struct sk_buff *msg;
	const char *devname;
	struct device *dev;
	int err;

	if (!info->attrs[VDPA_ATTR_DEV_NAME])
		return -EINVAL;
	devname = nla_data(info->attrs[VDPA_ATTR_DEV_NAME]);
	msg = nlmsg_new(NLMSG_DEFAULT_SIZE, GFP_KERNEL);
	if (!msg)
		return -ENOMEM;

	down_read(&vdpa_dev_lock);
	dev = bus_find_device(&vdpa_bus, NULL, devname, vdpa_name_match);
	if (!dev) {
		NL_SET_ERR_MSG_MOD(info->extack, "device not found");
		err = -ENODEV;
		goto err;
	}
	vdev = container_of(dev, struct vdpa_device, dev);
	if (!vdev->mdev) {
		err = -EINVAL;
		goto mdev_err;
	}
	err = vdpa_dev_fill(vdev, msg, info->snd_portid, info->snd_seq, 0, info->extack);
	if (err)
		goto mdev_err;

	err = genlmsg_reply(msg, info);
	put_device(dev);
	up_read(&vdpa_dev_lock);
	return err;

mdev_err:
	put_device(dev);
err:
	up_read(&vdpa_dev_lock);
	nlmsg_free(msg);
	return err;
}

struct vdpa_dev_dump_info {
	struct sk_buff *msg;
	struct netlink_callback *cb;
	int start_idx;
	int idx;
};

static int vdpa_dev_dump(struct device *dev, void *data)
{
	struct vdpa_device *vdev = container_of(dev, struct vdpa_device, dev);
	struct vdpa_dev_dump_info *info = data;
	int err;

	if (!vdev->mdev)
		return 0;
	if (info->idx < info->start_idx) {
		info->idx++;
		return 0;
	}
	err = vdpa_dev_fill(vdev, info->msg, NETLINK_CB(info->cb->skb).portid,
			    info->cb->nlh->nlmsg_seq, NLM_F_MULTI, info->cb->extack);
	if (err)
		return err;

	info->idx++;
	return 0;
}

static int vdpa_nl_cmd_dev_get_dumpit(struct sk_buff *msg, struct netlink_callback *cb)
{
	struct vdpa_dev_dump_info info;

	info.msg = msg;
	info.cb = cb;
	info.start_idx = cb->args[0];
	info.idx = 0;

	down_read(&vdpa_dev_lock);
	bus_for_each_dev(&vdpa_bus, NULL, &info, vdpa_dev_dump);
	up_read(&vdpa_dev_lock);
	cb->args[0] = info.idx;
	return msg->len;
}

static int vdpa_dev_net_mq_config_fill(struct sk_buff *msg, u64 features,
				       const struct virtio_net_config *config)
{
	u16 val_u16;

	if ((features & BIT_ULL(VIRTIO_NET_F_MQ)) == 0 &&
	    (features & BIT_ULL(VIRTIO_NET_F_RSS)) == 0)
		return 0;

	val_u16 = __virtio16_to_cpu(true, config->max_virtqueue_pairs);

	return nla_put_u16(msg, VDPA_ATTR_DEV_NET_CFG_MAX_VQP, val_u16);
}

static int vdpa_dev_net_mtu_config_fill(struct sk_buff *msg, u64 features,
					const struct virtio_net_config *config)
{
	u16 val_u16;

	if ((features & BIT_ULL(VIRTIO_NET_F_MTU)) == 0)
		return 0;

	val_u16 = __virtio16_to_cpu(true, config->mtu);

	return nla_put_u16(msg, VDPA_ATTR_DEV_NET_CFG_MTU, val_u16);
}

static int vdpa_dev_net_mac_config_fill(struct sk_buff *msg, u64 features,
					const struct virtio_net_config *config)
{
	if ((features & BIT_ULL(VIRTIO_NET_F_MAC)) == 0)
		return 0;

	return  nla_put(msg, VDPA_ATTR_DEV_NET_CFG_MACADDR,
			sizeof(config->mac), config->mac);
}

static int vdpa_dev_net_status_config_fill(struct sk_buff *msg, u64 features,
					   const struct virtio_net_config *config)
{
	u16 val_u16;

	if ((features & BIT_ULL(VIRTIO_NET_F_STATUS)) == 0)
		return 0;

	val_u16 = __virtio16_to_cpu(true, config->status);
	return nla_put_u16(msg, VDPA_ATTR_DEV_NET_STATUS, val_u16);
}

static int vdpa_dev_net_config_fill(struct vdpa_device *vdev, struct sk_buff *msg)
{
	struct virtio_net_config config = {};
	u64 features_device;

	vdev->config->get_config(vdev, 0, &config, sizeof(config));

	features_device = vdev->config->get_device_features(vdev);

	if (nla_put_u64_64bit(msg, VDPA_ATTR_DEV_FEATURES, features_device,
			      VDPA_ATTR_PAD))
		return -EMSGSIZE;

	if (vdpa_dev_net_mtu_config_fill(msg, features_device, &config))
		return -EMSGSIZE;

	if (vdpa_dev_net_mac_config_fill(msg, features_device, &config))
		return -EMSGSIZE;

	if (vdpa_dev_net_status_config_fill(msg, features_device, &config))
		return -EMSGSIZE;

	return vdpa_dev_net_mq_config_fill(msg, features_device, &config);
}

static int
vdpa_dev_config_fill(struct vdpa_device *vdev, struct sk_buff *msg, u32 portid, u32 seq,
		     int flags, struct netlink_ext_ack *extack)
{
	u64 features_driver;
	u8 status = 0;
	u32 device_id;
	void *hdr;
	int err;

	down_read(&vdev->cf_lock);
	hdr = genlmsg_put(msg, portid, seq, &vdpa_nl_family, flags,
			  VDPA_CMD_DEV_CONFIG_GET);
	if (!hdr) {
		err = -EMSGSIZE;
		goto out;
	}

	if (nla_put_string(msg, VDPA_ATTR_DEV_NAME, dev_name(&vdev->dev))) {
		err = -EMSGSIZE;
		goto msg_err;
	}

	device_id = vdev->config->get_device_id(vdev);
	if (nla_put_u32(msg, VDPA_ATTR_DEV_ID, device_id)) {
		err = -EMSGSIZE;
		goto msg_err;
	}

	/* only read driver features after the feature negotiation is done */
	status = vdev->config->get_status(vdev);
	if (status & VIRTIO_CONFIG_S_FEATURES_OK) {
		features_driver = vdev->config->get_driver_features(vdev);
		if (nla_put_u64_64bit(msg, VDPA_ATTR_DEV_NEGOTIATED_FEATURES, features_driver,
				      VDPA_ATTR_PAD)) {
			err = -EMSGSIZE;
			goto msg_err;
		}
	}

	switch (device_id) {
	case VIRTIO_ID_NET:
		err = vdpa_dev_net_config_fill(vdev, msg);
		break;
	default:
		err = -EOPNOTSUPP;
		break;
	}
	if (err)
		goto msg_err;

	up_read(&vdev->cf_lock);
	genlmsg_end(msg, hdr);
	return 0;

msg_err:
	genlmsg_cancel(msg, hdr);
out:
	up_read(&vdev->cf_lock);
	return err;
}

static int vdpa_fill_stats_rec(struct vdpa_device *vdev, struct sk_buff *msg,
			       struct genl_info *info, u32 index)
{
	struct virtio_net_config config = {};
	u64 features;
	u8 status;
	int err;

	status = vdev->config->get_status(vdev);
	if (!(status & VIRTIO_CONFIG_S_FEATURES_OK)) {
		NL_SET_ERR_MSG_MOD(info->extack, "feature negotiation not complete");
		return -EAGAIN;
	}
	vdpa_get_config_unlocked(vdev, 0, &config, sizeof(config));

	features = vdev->config->get_driver_features(vdev);
	if (nla_put_u64_64bit(msg, VDPA_ATTR_DEV_NEGOTIATED_FEATURES,
			      features, VDPA_ATTR_PAD))
		return -EMSGSIZE;

	err = vdpa_dev_net_mq_config_fill(msg, features, &config);
	if (err)
		return err;

	if (nla_put_u32(msg, VDPA_ATTR_DEV_QUEUE_INDEX, index))
		return -EMSGSIZE;

	err = vdev->config->get_vendor_vq_stats(vdev, index, msg, info->extack);
	if (err)
		return err;

	return 0;
}

static int vendor_stats_fill(struct vdpa_device *vdev, struct sk_buff *msg,
			     struct genl_info *info, u32 index)
{
	int err;

	down_read(&vdev->cf_lock);
	if (!vdev->config->get_vendor_vq_stats) {
		err = -EOPNOTSUPP;
		goto out;
	}

	err = vdpa_fill_stats_rec(vdev, msg, info, index);
out:
	up_read(&vdev->cf_lock);
	return err;
}

static int vdpa_dev_vendor_stats_fill(struct vdpa_device *vdev,
				      struct sk_buff *msg,
				      struct genl_info *info, u32 index)
{
	u32 device_id;
	void *hdr;
	int err;
	u32 portid = info->snd_portid;
	u32 seq = info->snd_seq;
	u32 flags = 0;

	hdr = genlmsg_put(msg, portid, seq, &vdpa_nl_family, flags,
			  VDPA_CMD_DEV_VSTATS_GET);
	if (!hdr)
		return -EMSGSIZE;

	if (nla_put_string(msg, VDPA_ATTR_DEV_NAME, dev_name(&vdev->dev))) {
		err = -EMSGSIZE;
		goto undo_msg;
	}

	device_id = vdev->config->get_device_id(vdev);
	if (nla_put_u32(msg, VDPA_ATTR_DEV_ID, device_id)) {
		err = -EMSGSIZE;
		goto undo_msg;
	}

	switch (device_id) {
	case VIRTIO_ID_NET:
		if (index > VIRTIO_NET_CTRL_MQ_VQ_PAIRS_MAX) {
			NL_SET_ERR_MSG_MOD(info->extack, "queue index exceeds max value");
			err = -ERANGE;
			break;
		}

		err = vendor_stats_fill(vdev, msg, info, index);
		break;
	default:
		err = -EOPNOTSUPP;
		break;
	}
	genlmsg_end(msg, hdr);

	return err;

undo_msg:
	genlmsg_cancel(msg, hdr);
	return err;
}

static int vdpa_nl_cmd_dev_config_get_doit(struct sk_buff *skb, struct genl_info *info)
{
	struct vdpa_device *vdev;
	struct sk_buff *msg;
	const char *devname;
	struct device *dev;
	int err;

	if (!info->attrs[VDPA_ATTR_DEV_NAME])
		return -EINVAL;
	devname = nla_data(info->attrs[VDPA_ATTR_DEV_NAME]);
	msg = nlmsg_new(NLMSG_DEFAULT_SIZE, GFP_KERNEL);
	if (!msg)
		return -ENOMEM;

	down_read(&vdpa_dev_lock);
	dev = bus_find_device(&vdpa_bus, NULL, devname, vdpa_name_match);
	if (!dev) {
		NL_SET_ERR_MSG_MOD(info->extack, "device not found");
		err = -ENODEV;
		goto dev_err;
	}
	vdev = container_of(dev, struct vdpa_device, dev);
	if (!vdev->mdev) {
		NL_SET_ERR_MSG_MOD(info->extack, "unmanaged vdpa device");
		err = -EINVAL;
		goto mdev_err;
	}
	err = vdpa_dev_config_fill(vdev, msg, info->snd_portid, info->snd_seq,
				   0, info->extack);
	if (!err)
		err = genlmsg_reply(msg, info);

mdev_err:
	put_device(dev);
dev_err:
	up_read(&vdpa_dev_lock);
	if (err)
		nlmsg_free(msg);
	return err;
}

static int vdpa_dev_config_dump(struct device *dev, void *data)
{
	struct vdpa_device *vdev = container_of(dev, struct vdpa_device, dev);
	struct vdpa_dev_dump_info *info = data;
	int err;

	if (!vdev->mdev)
		return 0;
	if (info->idx < info->start_idx) {
		info->idx++;
		return 0;
	}
	err = vdpa_dev_config_fill(vdev, info->msg, NETLINK_CB(info->cb->skb).portid,
				   info->cb->nlh->nlmsg_seq, NLM_F_MULTI,
				   info->cb->extack);
	if (err)
		return err;

	info->idx++;
	return 0;
}

static int
vdpa_nl_cmd_dev_config_get_dumpit(struct sk_buff *msg, struct netlink_callback *cb)
{
	struct vdpa_dev_dump_info info;

	info.msg = msg;
	info.cb = cb;
	info.start_idx = cb->args[0];
	info.idx = 0;

	down_read(&vdpa_dev_lock);
	bus_for_each_dev(&vdpa_bus, NULL, &info, vdpa_dev_config_dump);
	up_read(&vdpa_dev_lock);
	cb->args[0] = info.idx;
	return msg->len;
}

static int vdpa_nl_cmd_dev_stats_get_doit(struct sk_buff *skb,
					  struct genl_info *info)
{
	struct vdpa_device *vdev;
	struct sk_buff *msg;
	const char *devname;
	struct device *dev;
	u32 index;
	int err;

	if (!info->attrs[VDPA_ATTR_DEV_NAME])
		return -EINVAL;

	if (!info->attrs[VDPA_ATTR_DEV_QUEUE_INDEX])
		return -EINVAL;

	devname = nla_data(info->attrs[VDPA_ATTR_DEV_NAME]);
	msg = nlmsg_new(NLMSG_DEFAULT_SIZE, GFP_KERNEL);
	if (!msg)
		return -ENOMEM;

	index = nla_get_u32(info->attrs[VDPA_ATTR_DEV_QUEUE_INDEX]);
	down_read(&vdpa_dev_lock);
	dev = bus_find_device(&vdpa_bus, NULL, devname, vdpa_name_match);
	if (!dev) {
		NL_SET_ERR_MSG_MOD(info->extack, "device not found");
		err = -ENODEV;
		goto dev_err;
	}
	vdev = container_of(dev, struct vdpa_device, dev);
	if (!vdev->mdev) {
		NL_SET_ERR_MSG_MOD(info->extack, "unmanaged vdpa device");
		err = -EINVAL;
		goto mdev_err;
	}
	err = vdpa_dev_vendor_stats_fill(vdev, msg, info, index);
	if (err)
		goto mdev_err;

	err = genlmsg_reply(msg, info);

	put_device(dev);
	up_read(&vdpa_dev_lock);

	return err;

mdev_err:
	put_device(dev);
dev_err:
	nlmsg_free(msg);
	up_read(&vdpa_dev_lock);
	return err;
}

static const struct nla_policy vdpa_nl_policy[VDPA_ATTR_MAX + 1] = {
	[VDPA_ATTR_MGMTDEV_BUS_NAME] = { .type = NLA_NUL_STRING },
	[VDPA_ATTR_MGMTDEV_DEV_NAME] = { .type = NLA_STRING },
	[VDPA_ATTR_DEV_NAME] = { .type = NLA_STRING },
	[VDPA_ATTR_DEV_NET_CFG_MACADDR] = NLA_POLICY_ETH_ADDR,
	[VDPA_ATTR_DEV_NET_CFG_MAX_VQP] = { .type = NLA_U16 },
	/* virtio spec 1.1 section 5.1.4.1 for valid MTU range */
	[VDPA_ATTR_DEV_NET_CFG_MTU] = NLA_POLICY_MIN(NLA_U16, 68),
	[VDPA_ATTR_DEV_QUEUE_INDEX] = { .type = NLA_U32 },
	[VDPA_ATTR_DEV_FEATURES] = { .type = NLA_U64 },
};

static const struct genl_ops vdpa_nl_ops[] = {
	{
		.cmd = VDPA_CMD_MGMTDEV_GET,
		.doit = vdpa_nl_cmd_mgmtdev_get_doit,
		.dumpit = vdpa_nl_cmd_mgmtdev_get_dumpit,
	},
	{
		.cmd = VDPA_CMD_DEV_NEW,
		.doit = vdpa_nl_cmd_dev_add_set_doit,
		.flags = GENL_ADMIN_PERM,
	},
	{
		.cmd = VDPA_CMD_DEV_DEL,
		.doit = vdpa_nl_cmd_dev_del_set_doit,
		.flags = GENL_ADMIN_PERM,
	},
	{
		.cmd = VDPA_CMD_DEV_GET,
		.doit = vdpa_nl_cmd_dev_get_doit,
		.dumpit = vdpa_nl_cmd_dev_get_dumpit,
	},
	{
		.cmd = VDPA_CMD_DEV_CONFIG_GET,
		.doit = vdpa_nl_cmd_dev_config_get_doit,
		.dumpit = vdpa_nl_cmd_dev_config_get_dumpit,
	},
	{
		.cmd = VDPA_CMD_DEV_VSTATS_GET,
		.doit = vdpa_nl_cmd_dev_stats_get_doit,
		.flags = GENL_ADMIN_PERM,
	},
};

static struct genl_family vdpa_nl_family __ro_after_init = {
	.name = VDPA_GENL_NAME,
	.version = VDPA_GENL_VERSION,
	.maxattr = VDPA_ATTR_MAX,
	.policy = vdpa_nl_policy,
	.netnsok = false,
	.module = THIS_MODULE,
	.ops = vdpa_nl_ops,
	.n_ops = ARRAY_SIZE(vdpa_nl_ops),
	.resv_start_op = VDPA_CMD_DEV_VSTATS_GET + 1,
};

static int vdpa_init(void)
{
	int err;

    	/*注册vdpa bus*/
	err = bus_register(&vdpa_bus);
	if (err)
		return err;
	err = genl_register_family(&vdpa_nl_family);
	if (err)
		goto err;
	return 0;

err:
	bus_unregister(&vdpa_bus);
	return err;
}

static void __exit vdpa_exit(void)
{
	genl_unregister_family(&vdpa_nl_family);
	bus_unregister(&vdpa_bus);
	ida_destroy(&vdpa_index_ida);
}
core_initcall(vdpa_init);
module_exit(vdpa_exit);

MODULE_AUTHOR("Jason Wang <jasowang@redhat.com>");
MODULE_LICENSE("GPL v2");<|MERGE_RESOLUTION|>--- conflicted
+++ resolved
@@ -140,12 +140,8 @@
 	if (ops->free)
 		ops->free(vdev);
 
-<<<<<<< HEAD
 	/*归还vdpa设备对应的index*/
-	ida_simple_remove(&vdpa_index_ida, vdev->index);
-=======
 	ida_free(&vdpa_index_ida, vdev->index);
->>>>>>> 9d1694dc
 	kfree(vdev->driver_override);
 	kfree(vdev);
 }
@@ -224,12 +220,8 @@
 	return vdev;
 
 err_name:
-<<<<<<< HEAD
-    /*释放为此dev申请的index*/
-	ida_simple_remove(&vdpa_index_ida, vdev->index);
-=======
+	/*释放为此dev申请的index*/
 	ida_free(&vdpa_index_ida, vdev->index);
->>>>>>> 9d1694dc
 err_ida:
 	kfree(vdev);
 err:
